/*
 * builtin-report.c
 *
 * Builtin report command: Analyze the perf.data input file,
 * look up and read DSOs and symbol information and display
 * a histogram of results, along various sorting keys.
 */
#include "builtin.h"

#include "util/util.h"

#include "util/color.h"
#include <linux/list.h>
#include "util/cache.h"
#include <linux/rbtree.h>
#include "util/symbol.h"
#include "util/string.h"
#include "util/callchain.h"
#include "util/strlist.h"
#include "util/values.h"

#include "perf.h"
#include "util/debug.h"
#include "util/header.h"

#include "util/parse-options.h"
#include "util/parse-events.h"

#include "util/data_map.h"
#include "util/thread.h"
#include "util/sort.h"
#include "util/hist.h"

static char		const *input_name = "perf.data";

static char		*dso_list_str, *comm_list_str, *sym_list_str,
			*col_width_list_str;
static struct strlist	*dso_list, *comm_list, *sym_list;

static int		force;

static int		full_paths;
static int		show_nr_samples;

static int		show_threads;
static struct perf_read_values	show_threads_values;

static char		default_pretty_printing_style[] = "normal";
static char		*pretty_printing_style = default_pretty_printing_style;

static int		exclude_other = 1;

static char		callchain_default_opt[] = "fractal,0.5";

static struct perf_header *header;

static u64		sample_type;

struct symbol_conf	symbol_conf;


static size_t
callchain__fprintf_left_margin(FILE *fp, int left_margin)
{
	int i;
	int ret;
<<<<<<< HEAD

	ret = fprintf(fp, "            ");

=======

	ret = fprintf(fp, "            ");

>>>>>>> a9e06057
	for (i = 0; i < left_margin; i++)
		ret += fprintf(fp, " ");

	return ret;
}

static size_t ipchain__fprintf_graph_line(FILE *fp, int depth, int depth_mask,
					  int left_margin)
{
	int i;
	size_t ret = 0;

	ret += callchain__fprintf_left_margin(fp, left_margin);

	for (i = 0; i < depth; i++)
		if (depth_mask & (1 << i))
			ret += fprintf(fp, "|          ");
		else
			ret += fprintf(fp, "           ");

	ret += fprintf(fp, "\n");

	return ret;
}
static size_t
ipchain__fprintf_graph(FILE *fp, struct callchain_list *chain, int depth,
		       int depth_mask, int count, u64 total_samples,
		       int hits, int left_margin)
{
	int i;
	size_t ret = 0;

	ret += callchain__fprintf_left_margin(fp, left_margin);
	for (i = 0; i < depth; i++) {
		if (depth_mask & (1 << i))
			ret += fprintf(fp, "|");
		else
			ret += fprintf(fp, " ");
		if (!count && i == depth - 1) {
			double percent;

			percent = hits * 100.0 / total_samples;
			ret += percent_color_fprintf(fp, "--%2.2f%%-- ", percent);
		} else
			ret += fprintf(fp, "%s", "          ");
	}
	if (chain->sym)
		ret += fprintf(fp, "%s\n", chain->sym->name);
	else
		ret += fprintf(fp, "%p\n", (void *)(long)chain->ip);

	return ret;
}

static struct symbol *rem_sq_bracket;
static struct callchain_list rem_hits;

static void init_rem_hits(void)
{
	rem_sq_bracket = malloc(sizeof(*rem_sq_bracket) + 6);
	if (!rem_sq_bracket) {
		fprintf(stderr, "Not enough memory to display remaining hits\n");
		return;
	}

	strcpy(rem_sq_bracket->name, "[...]");
	rem_hits.sym = rem_sq_bracket;
}

static size_t
__callchain__fprintf_graph(FILE *fp, struct callchain_node *self,
			   u64 total_samples, int depth, int depth_mask,
			   int left_margin)
{
	struct rb_node *node, *next;
	struct callchain_node *child;
	struct callchain_list *chain;
	int new_depth_mask = depth_mask;
	u64 new_total;
	u64 remaining;
	size_t ret = 0;
	int i;

	if (callchain_param.mode == CHAIN_GRAPH_REL)
		new_total = self->children_hit;
	else
		new_total = total_samples;

	remaining = new_total;

	node = rb_first(&self->rb_root);
	while (node) {
		u64 cumul;

		child = rb_entry(node, struct callchain_node, rb_node);
		cumul = cumul_hits(child);
		remaining -= cumul;

		/*
		 * The depth mask manages the output of pipes that show
		 * the depth. We don't want to keep the pipes of the current
		 * level for the last child of this depth.
		 * Except if we have remaining filtered hits. They will
		 * supersede the last child
		 */
		next = rb_next(node);
		if (!next && (callchain_param.mode != CHAIN_GRAPH_REL || !remaining))
			new_depth_mask &= ~(1 << (depth - 1));

		/*
		 * But we keep the older depth mask for the line seperator
		 * to keep the level link until we reach the last child
		 */
		ret += ipchain__fprintf_graph_line(fp, depth, depth_mask,
						   left_margin);
		i = 0;
		list_for_each_entry(chain, &child->val, list) {
			if (chain->ip >= PERF_CONTEXT_MAX)
				continue;
			ret += ipchain__fprintf_graph(fp, chain, depth,
						      new_depth_mask, i++,
						      new_total,
						      cumul,
						      left_margin);
		}
		ret += __callchain__fprintf_graph(fp, child, new_total,
						  depth + 1,
						  new_depth_mask | (1 << depth),
						  left_margin);
		node = next;
	}

	if (callchain_param.mode == CHAIN_GRAPH_REL &&
		remaining && remaining != new_total) {

		if (!rem_sq_bracket)
			return ret;

		new_depth_mask &= ~(1 << (depth - 1));

		ret += ipchain__fprintf_graph(fp, &rem_hits, depth,
					      new_depth_mask, 0, new_total,
					      remaining, left_margin);
	}

	return ret;
}


static size_t
callchain__fprintf_graph(FILE *fp, struct callchain_node *self,
			 u64 total_samples, int left_margin)
{
	struct callchain_list *chain;
	bool printed = false;
	int i = 0;
	int ret = 0;

	list_for_each_entry(chain, &self->val, list) {
		if (chain->ip >= PERF_CONTEXT_MAX)
			continue;

		if (!i++ && sort__first_dimension == SORT_SYM)
			continue;

		if (!printed) {
			ret += callchain__fprintf_left_margin(fp, left_margin);
			ret += fprintf(fp, "|\n");
			ret += callchain__fprintf_left_margin(fp, left_margin);
			ret += fprintf(fp, "---");

			left_margin += 3;
			printed = true;
		} else
			ret += callchain__fprintf_left_margin(fp, left_margin);

		if (chain->sym)
			ret += fprintf(fp, " %s\n", chain->sym->name);
		else
			ret += fprintf(fp, " %p\n", (void *)(long)chain->ip);
	}

	ret += __callchain__fprintf_graph(fp, self, total_samples, 1, 1, left_margin);

	return ret;
}

static size_t
callchain__fprintf_flat(FILE *fp, struct callchain_node *self,
			u64 total_samples)
{
	struct callchain_list *chain;
	size_t ret = 0;

	if (!self)
		return 0;

	ret += callchain__fprintf_flat(fp, self->parent, total_samples);


	list_for_each_entry(chain, &self->val, list) {
		if (chain->ip >= PERF_CONTEXT_MAX)
			continue;
		if (chain->sym)
			ret += fprintf(fp, "                %s\n", chain->sym->name);
		else
			ret += fprintf(fp, "                %p\n",
					(void *)(long)chain->ip);
	}

	return ret;
}

static size_t
hist_entry_callchain__fprintf(FILE *fp, struct hist_entry *self,
			      u64 total_samples, int left_margin)
{
	struct rb_node *rb_node;
	struct callchain_node *chain;
	size_t ret = 0;

	rb_node = rb_first(&self->sorted_chain);
	while (rb_node) {
		double percent;

		chain = rb_entry(rb_node, struct callchain_node, rb_node);
		percent = chain->hit * 100.0 / total_samples;
		switch (callchain_param.mode) {
		case CHAIN_FLAT:
			ret += percent_color_fprintf(fp, "           %6.2f%%\n",
						     percent);
			ret += callchain__fprintf_flat(fp, chain, total_samples);
			break;
		case CHAIN_GRAPH_ABS: /* Falldown */
		case CHAIN_GRAPH_REL:
			ret += callchain__fprintf_graph(fp, chain, total_samples,
							left_margin);
		case CHAIN_NONE:
		default:
			break;
		}
		ret += fprintf(fp, "\n");
		rb_node = rb_next(rb_node);
	}

	return ret;
}

static size_t
hist_entry__fprintf(FILE *fp, struct hist_entry *self, u64 total_samples)
{
	struct sort_entry *se;
	size_t ret;

	if (exclude_other && !self->parent)
		return 0;

	if (total_samples)
		ret = percent_color_fprintf(fp,
					    field_sep ? "%.2f" : "   %6.2f%%",
					(self->count * 100.0) / total_samples);
	else
		ret = fprintf(fp, field_sep ? "%lld" : "%12lld ", self->count);

	if (show_nr_samples) {
		if (field_sep)
			fprintf(fp, "%c%lld", *field_sep, self->count);
		else
			fprintf(fp, "%11lld", self->count);
	}

	list_for_each_entry(se, &hist_entry__sort_list, list) {
		if (se->elide)
			continue;

		fprintf(fp, "%s", field_sep ?: "  ");
		ret += se->print(fp, self, se->width ? *se->width : 0);
	}

	ret += fprintf(fp, "\n");

	if (callchain) {
		int left_margin = 0;

		if (sort__first_dimension == SORT_COMM) {
			se = list_first_entry(&hist_entry__sort_list, typeof(*se),
						list);
			left_margin = se->width ? *se->width : 0;
			left_margin -= thread__comm_len(self->thread);
		}

		hist_entry_callchain__fprintf(fp, self, total_samples,
					      left_margin);
	}

	return ret;
}

/*
 *
 */

static void dso__calc_col_width(struct dso *self)
{
	if (!col_width_list_str && !field_sep &&
	    (!dso_list || strlist__has_entry(dso_list, self->name))) {
		unsigned int slen = strlen(self->name);
		if (slen > dsos__col_width)
			dsos__col_width = slen;
	}

	self->slen_calculated = 1;
}

static void thread__comm_adjust(struct thread *self)
{
	char *comm = self->comm;

	if (!col_width_list_str && !field_sep &&
	    (!comm_list || strlist__has_entry(comm_list, comm))) {
		unsigned int slen = strlen(comm);

		if (slen > comms__col_width) {
			comms__col_width = slen;
			threads__col_width = slen + 6;
		}
	}
}

static int thread__set_comm_adjust(struct thread *self, const char *comm)
{
	int ret = thread__set_comm(self, comm);

	if (ret)
		return ret;

	thread__comm_adjust(self);

	return 0;
}

static int call__match(struct symbol *sym)
{
	if (sym->name && !regexec(&parent_regex, sym->name, 0, NULL, 0))
		return 1;

	return 0;
}

static struct symbol **resolve_callchain(struct thread *thread,
					 struct ip_callchain *chain,
					 struct symbol **parent)
{
	u8 cpumode = PERF_RECORD_MISC_USER;
	struct symbol **syms = NULL;
	unsigned int i;

	if (callchain) {
		syms = calloc(chain->nr, sizeof(*syms));
		if (!syms) {
			fprintf(stderr, "Can't allocate memory for symbols\n");
			exit(-1);
		}
	}

	for (i = 0; i < chain->nr; i++) {
		u64 ip = chain->ips[i];
		struct addr_location al;

		if (ip >= PERF_CONTEXT_MAX) {
			switch (ip) {
			case PERF_CONTEXT_HV:
				cpumode = PERF_RECORD_MISC_HYPERVISOR;	break;
			case PERF_CONTEXT_KERNEL:
				cpumode = PERF_RECORD_MISC_KERNEL;	break;
			case PERF_CONTEXT_USER:
				cpumode = PERF_RECORD_MISC_USER;	break;
			default:
				break;
			}
			continue;
		}

		thread__find_addr_location(thread, cpumode, MAP__FUNCTION,
					   ip, &al, NULL);
		if (al.sym != NULL) {
			if (sort__has_parent && !*parent &&
			    call__match(al.sym))
				*parent = al.sym;
			if (!callchain)
				break;
			syms[i] = al.sym;
		}
	}

	return syms;
}

/*
 * collect histogram counts
 */

static int hist_entry__add(struct addr_location *al,
			   struct ip_callchain *chain, u64 count)
{
	struct symbol **syms = NULL, *parent = NULL;
	bool hit;
	struct hist_entry *he;

	if ((sort__has_parent || callchain) && chain)
		syms = resolve_callchain(al->thread, chain, &parent);
<<<<<<< HEAD

	he = __hist_entry__add(al, parent, count, &hit);
	if (he == NULL)
		return -ENOMEM;

	if (hit)
		he->count += count;

=======

	he = __hist_entry__add(al, parent, count, &hit);
	if (he == NULL)
		return -ENOMEM;

	if (hit)
		he->count += count;

>>>>>>> a9e06057
	if (callchain) {
		if (!hit)
			callchain_init(&he->callchain);
		append_chain(&he->callchain, chain, syms);
		free(syms);
	}

	return 0;
}

static size_t output__fprintf(FILE *fp, u64 total_samples)
{
	struct hist_entry *pos;
	struct sort_entry *se;
	struct rb_node *nd;
	size_t ret = 0;
	unsigned int width;
	char *col_width = col_width_list_str;
	int raw_printing_style;

	raw_printing_style = !strcmp(pretty_printing_style, "raw");

	init_rem_hits();

	fprintf(fp, "# Samples: %Ld\n", (u64)total_samples);
	fprintf(fp, "#\n");

	fprintf(fp, "# Overhead");
	if (show_nr_samples) {
		if (field_sep)
			fprintf(fp, "%cSamples", *field_sep);
		else
			fputs("  Samples  ", fp);
	}
	list_for_each_entry(se, &hist_entry__sort_list, list) {
		if (se->elide)
			continue;
		if (field_sep) {
			fprintf(fp, "%c%s", *field_sep, se->header);
			continue;
		}
		width = strlen(se->header);
		if (se->width) {
			if (col_width_list_str) {
				if (col_width) {
					*se->width = atoi(col_width);
					col_width = strchr(col_width, ',');
					if (col_width)
						++col_width;
				}
			}
			width = *se->width = max(*se->width, width);
		}
		fprintf(fp, "  %*s", width, se->header);
	}
	fprintf(fp, "\n");

	if (field_sep)
		goto print_entries;

	fprintf(fp, "# ........");
	if (show_nr_samples)
		fprintf(fp, " ..........");
	list_for_each_entry(se, &hist_entry__sort_list, list) {
		unsigned int i;

		if (se->elide)
			continue;

		fprintf(fp, "  ");
		if (se->width)
			width = *se->width;
		else
			width = strlen(se->header);
		for (i = 0; i < width; i++)
			fprintf(fp, ".");
	}
	fprintf(fp, "\n");

	fprintf(fp, "#\n");

print_entries:
	for (nd = rb_first(&output_hists); nd; nd = rb_next(nd)) {
		pos = rb_entry(nd, struct hist_entry, rb_node);
		ret += hist_entry__fprintf(fp, pos, total_samples);
	}

	if (sort_order == default_sort_order &&
			parent_pattern == default_parent_pattern) {
		fprintf(fp, "#\n");
		fprintf(fp, "# (For a higher level overview, try: perf report --sort comm,dso)\n");
		fprintf(fp, "#\n");
	}
	fprintf(fp, "\n");

	free(rem_sq_bracket);

	if (show_threads)
		perf_read_values_display(fp, &show_threads_values,
					 raw_printing_style);

	return ret;
}

static int validate_chain(struct ip_callchain *chain, event_t *event)
{
	unsigned int chain_size;

	chain_size = event->header.size;
	chain_size -= (unsigned long)&event->ip.__more_data - (unsigned long)event;

	if (chain->nr*sizeof(u64) > chain_size)
		return -1;

	return 0;
}

static int process_sample_event(event_t *event)
{
<<<<<<< HEAD
	u64 ip = event->ip.ip;
	u64 period = 1;
	void *more_data = event->ip.__more_data;
	struct ip_callchain *chain = NULL;
	int cpumode;
	struct addr_location al;
	struct thread *thread = threads__findnew(event->ip.pid);
=======
	struct sample_data data;
	int cpumode;
	struct addr_location al;
	struct thread *thread;

	memset(&data, 0, sizeof(data));
	data.period = 1;
>>>>>>> a9e06057

	event__parse_sample(event, sample_type, &data);

	dump_printf("(IP, %d): %d/%d: %p period: %Ld\n",
		event->header.misc,
		data.pid, data.tid,
		(void *)(long)data.ip,
		(long long)data.period);

	if (sample_type & PERF_SAMPLE_CALLCHAIN) {
		unsigned int i;

		dump_printf("... chain: nr:%Lu\n", data.callchain->nr);

<<<<<<< HEAD
		if (validate_chain(chain, event) < 0) {
=======
		if (validate_chain(data.callchain, event) < 0) {
>>>>>>> a9e06057
			pr_debug("call-chain problem with event, "
				 "skipping it.\n");
			return 0;
		}

		if (dump_trace) {
			for (i = 0; i < data.callchain->nr; i++)
				dump_printf("..... %2d: %016Lx\n",
					    i, data.callchain->ips[i]);
		}
	}

<<<<<<< HEAD
=======
	thread = threads__findnew(data.pid);
>>>>>>> a9e06057
	if (thread == NULL) {
		pr_debug("problem processing %d event, skipping it.\n",
			event->header.type);
		return -1;
	}

	dump_printf(" ... thread: %s:%d\n", thread->comm, thread->pid);

	if (comm_list && !strlist__has_entry(comm_list, thread->comm))
		return 0;

	cpumode = event->header.misc & PERF_RECORD_MISC_CPUMODE_MASK;

	thread__find_addr_location(thread, cpumode,
<<<<<<< HEAD
				   MAP__FUNCTION, ip, &al, NULL);
=======
				   MAP__FUNCTION, data.ip, &al, NULL);
>>>>>>> a9e06057
	/*
	 * We have to do this here as we may have a dso with no symbol hit that
	 * has a name longer than the ones with symbols sampled.
	 */
	if (al.map && !sort_dso.elide && !al.map->dso->slen_calculated)
		dso__calc_col_width(al.map->dso);

	if (dso_list &&
	    (!al.map || !al.map->dso ||
	     !(strlist__has_entry(dso_list, al.map->dso->short_name) ||
	       (al.map->dso->short_name != al.map->dso->long_name &&
		strlist__has_entry(dso_list, al.map->dso->long_name)))))
		return 0;

	if (sym_list && al.sym && !strlist__has_entry(sym_list, al.sym->name))
		return 0;

<<<<<<< HEAD
	if (hist_entry__add(&al, chain, period)) {
=======
	if (hist_entry__add(&al, data.callchain, data.period)) {
>>>>>>> a9e06057
		pr_debug("problem incrementing symbol count, skipping event\n");
		return -1;
	}

<<<<<<< HEAD
	event__stats.total += period;
=======
	event__stats.total += data.period;
>>>>>>> a9e06057

	return 0;
}

static int process_comm_event(event_t *event)
{
	struct thread *thread = threads__findnew(event->comm.pid);

	dump_printf(": %s:%d\n", event->comm.comm, event->comm.pid);

	if (thread == NULL ||
	    thread__set_comm_adjust(thread, event->comm.comm)) {
		dump_printf("problem processing PERF_RECORD_COMM, skipping event.\n");
		return -1;
	}

	return 0;
}

static int process_read_event(event_t *event)
{
	struct perf_event_attr *attr;

	attr = perf_header__find_attr(event->read.id, header);

	if (show_threads) {
		const char *name = attr ? __event_name(attr->type, attr->config)
				   : "unknown";
		perf_read_values_add_value(&show_threads_values,
					   event->read.pid, event->read.tid,
					   event->read.id,
					   name,
					   event->read.value);
	}

	dump_printf(": %d %d %s %Lu\n", event->read.pid, event->read.tid,
		    attr ? __event_name(attr->type, attr->config) : "FAIL",
		    event->read.value);

	return 0;
}

static int sample_type_check(u64 type)
{
	sample_type = type;

	if (!(sample_type & PERF_SAMPLE_CALLCHAIN)) {
		if (sort__has_parent) {
			fprintf(stderr, "selected --sort parent, but no"
					" callchain data. Did you call"
					" perf record without -g?\n");
			return -1;
		}
		if (callchain) {
			fprintf(stderr, "selected -g but no callchain data."
					" Did you call perf record without"
					" -g?\n");
			return -1;
		}
	} else if (callchain_param.mode != CHAIN_NONE && !callchain) {
			callchain = 1;
			if (register_callchain_param(&callchain_param) < 0) {
				fprintf(stderr, "Can't register callchain"
						" params\n");
				return -1;
			}
	}

	return 0;
}

static struct perf_file_handler file_handler = {
	.process_sample_event	= process_sample_event,
	.process_mmap_event	= event__process_mmap,
	.process_comm_event	= process_comm_event,
	.process_exit_event	= event__process_task,
	.process_fork_event	= event__process_task,
	.process_lost_event	= event__process_lost,
	.process_read_event	= process_read_event,
	.sample_type_check	= sample_type_check,
};


static int __cmd_report(void)
{
	struct thread *idle;
	int ret;

	idle = register_idle_thread();
	thread__comm_adjust(idle);

	if (show_threads)
		perf_read_values_init(&show_threads_values);

	register_perf_file_handler(&file_handler);

	ret = mmap_dispatch_perf_file(&header, input_name, force,
				      full_paths, &event__cwdlen, &event__cwd);
	if (ret)
		return ret;

	if (dump_trace) {
		event__print_totals();
		return 0;
	}

	if (verbose > 3)
		threads__fprintf(stdout);

	if (verbose > 2)
		dsos__fprintf(stdout);

	collapse__resort();
	output__resort(event__stats.total);
	output__fprintf(stdout, event__stats.total);

	if (show_threads)
		perf_read_values_destroy(&show_threads_values);

	return ret;
}

static int
parse_callchain_opt(const struct option *opt __used, const char *arg,
		    int unset __used)
{
	char *tok;
	char *endptr;

	callchain = 1;

	if (!arg)
		return 0;

	tok = strtok((char *)arg, ",");
	if (!tok)
		return -1;

	/* get the output mode */
	if (!strncmp(tok, "graph", strlen(arg)))
		callchain_param.mode = CHAIN_GRAPH_ABS;

	else if (!strncmp(tok, "flat", strlen(arg)))
		callchain_param.mode = CHAIN_FLAT;

	else if (!strncmp(tok, "fractal", strlen(arg)))
		callchain_param.mode = CHAIN_GRAPH_REL;

	else if (!strncmp(tok, "none", strlen(arg))) {
		callchain_param.mode = CHAIN_NONE;
		callchain = 0;

		return 0;
	}

	else
		return -1;

	/* get the min percentage */
	tok = strtok(NULL, ",");
	if (!tok)
		goto setup;

	callchain_param.min_percent = strtod(tok, &endptr);
	if (tok == endptr)
		return -1;

setup:
	if (register_callchain_param(&callchain_param) < 0) {
		fprintf(stderr, "Can't register callchain params\n");
		return -1;
	}
	return 0;
}

//static const char * const report_usage[] = {
const char * const report_usage[] = {
	"perf report [<options>] <command>",
	NULL
};

static const struct option options[] = {
	OPT_STRING('i', "input", &input_name, "file",
		    "input file name"),
	OPT_BOOLEAN('v', "verbose", &verbose,
		    "be more verbose (show symbol address, etc)"),
	OPT_BOOLEAN('D', "dump-raw-trace", &dump_trace,
		    "dump raw trace in ASCII"),
	OPT_STRING('k', "vmlinux", &symbol_conf.vmlinux_name,
		   "file", "vmlinux pathname"),
	OPT_BOOLEAN('f', "force", &force, "don't complain, do it"),
	OPT_BOOLEAN('m', "modules", &symbol_conf.use_modules,
		    "load module symbols - WARNING: use only with -k and LIVE kernel"),
	OPT_BOOLEAN('n', "show-nr-samples", &show_nr_samples,
		    "Show a column with the number of samples"),
	OPT_BOOLEAN('T', "threads", &show_threads,
		    "Show per-thread event counters"),
	OPT_STRING(0, "pretty", &pretty_printing_style, "key",
		   "pretty printing style key: normal raw"),
	OPT_STRING('s', "sort", &sort_order, "key[,key2...]",
		   "sort by key(s): pid, comm, dso, symbol, parent"),
	OPT_BOOLEAN('P', "full-paths", &full_paths,
		    "Don't shorten the pathnames taking into account the cwd"),
	OPT_STRING('p', "parent", &parent_pattern, "regex",
		   "regex filter to identify parent, see: '--sort parent'"),
	OPT_BOOLEAN('x', "exclude-other", &exclude_other,
		    "Only display entries with parent-match"),
	OPT_CALLBACK_DEFAULT('g', "call-graph", NULL, "output_type,min_percent",
		     "Display callchains using output_type and min percent threshold. "
		     "Default: fractal,0.5", &parse_callchain_opt, callchain_default_opt),
	OPT_STRING('d', "dsos", &dso_list_str, "dso[,dso...]",
		   "only consider symbols in these dsos"),
	OPT_STRING('C', "comms", &comm_list_str, "comm[,comm...]",
		   "only consider symbols in these comms"),
	OPT_STRING('S', "symbols", &sym_list_str, "symbol[,symbol...]",
		   "only consider these symbols"),
	OPT_STRING('w', "column-widths", &col_width_list_str,
		   "width[,width...]",
		   "don't try to adjust column width, use these fixed values"),
	OPT_STRING('t', "field-separator", &field_sep, "separator",
		   "separator for columns, no spaces will be added between "
		   "columns '.' is reserved."),
	OPT_END()
};

static void setup_sorting(void)
{
	char *tmp, *tok, *str = strdup(sort_order);

	for (tok = strtok_r(str, ", ", &tmp);
			tok; tok = strtok_r(NULL, ", ", &tmp)) {
		if (sort_dimension__add(tok) < 0) {
			error("Unknown --sort key: `%s'", tok);
			usage_with_options(report_usage, options);
		}
	}

	free(str);
}

static void setup_list(struct strlist **list, const char *list_str,
		       struct sort_entry *se, const char *list_name,
		       FILE *fp)
{
	if (list_str) {
		*list = strlist__new(true, list_str);
		if (!*list) {
			fprintf(stderr, "problems parsing %s list\n",
				list_name);
			exit(129);
		}
		if (strlist__nr_entries(*list) == 1) {
			fprintf(fp, "# %s: %s\n", list_name,
				strlist__entry(*list, 0)->s);
			se->elide = true;
		}
	}
}

int cmd_report(int argc, const char **argv, const char *prefix __used)
{
	if (symbol__init(&symbol_conf) < 0)
		return -1;

	argc = parse_options(argc, argv, options, report_usage, 0);

	setup_sorting();

	if (parent_pattern != default_parent_pattern) {
		sort_dimension__add("parent");
		sort_parent.elide = 1;
	} else
		exclude_other = 0;

	/*
	 * Any (unrecognized) arguments left?
	 */
	if (argc)
		usage_with_options(report_usage, options);

	setup_pager();

	setup_list(&dso_list, dso_list_str, &sort_dso, "dso", stdout);
	setup_list(&comm_list, comm_list_str, &sort_comm, "comm", stdout);
	setup_list(&sym_list, sym_list_str, &sort_sym, "symbol", stdout);

	if (field_sep && *field_sep == '.') {
		fputs("'.' is the only non valid --field-separator argument\n",
		      stderr);
		exit(129);
	}

	return __cmd_report();
}<|MERGE_RESOLUTION|>--- conflicted
+++ resolved
@@ -64,15 +64,9 @@
 {
 	int i;
 	int ret;
-<<<<<<< HEAD
 
 	ret = fprintf(fp, "            ");
 
-=======
-
-	ret = fprintf(fp, "            ");
-
->>>>>>> a9e06057
 	for (i = 0; i < left_margin; i++)
 		ret += fprintf(fp, " ");
 
@@ -484,7 +478,6 @@
 
 	if ((sort__has_parent || callchain) && chain)
 		syms = resolve_callchain(al->thread, chain, &parent);
-<<<<<<< HEAD
 
 	he = __hist_entry__add(al, parent, count, &hit);
 	if (he == NULL)
@@ -493,16 +486,6 @@
 	if (hit)
 		he->count += count;
 
-=======
-
-	he = __hist_entry__add(al, parent, count, &hit);
-	if (he == NULL)
-		return -ENOMEM;
-
-	if (hit)
-		he->count += count;
-
->>>>>>> a9e06057
 	if (callchain) {
 		if (!hit)
 			callchain_init(&he->callchain);
@@ -622,15 +605,6 @@
 
 static int process_sample_event(event_t *event)
 {
-<<<<<<< HEAD
-	u64 ip = event->ip.ip;
-	u64 period = 1;
-	void *more_data = event->ip.__more_data;
-	struct ip_callchain *chain = NULL;
-	int cpumode;
-	struct addr_location al;
-	struct thread *thread = threads__findnew(event->ip.pid);
-=======
 	struct sample_data data;
 	int cpumode;
 	struct addr_location al;
@@ -638,7 +612,6 @@
 
 	memset(&data, 0, sizeof(data));
 	data.period = 1;
->>>>>>> a9e06057
 
 	event__parse_sample(event, sample_type, &data);
 
@@ -653,11 +626,7 @@
 
 		dump_printf("... chain: nr:%Lu\n", data.callchain->nr);
 
-<<<<<<< HEAD
-		if (validate_chain(chain, event) < 0) {
-=======
 		if (validate_chain(data.callchain, event) < 0) {
->>>>>>> a9e06057
 			pr_debug("call-chain problem with event, "
 				 "skipping it.\n");
 			return 0;
@@ -670,10 +639,7 @@
 		}
 	}
 
-<<<<<<< HEAD
-=======
 	thread = threads__findnew(data.pid);
->>>>>>> a9e06057
 	if (thread == NULL) {
 		pr_debug("problem processing %d event, skipping it.\n",
 			event->header.type);
@@ -688,11 +654,7 @@
 	cpumode = event->header.misc & PERF_RECORD_MISC_CPUMODE_MASK;
 
 	thread__find_addr_location(thread, cpumode,
-<<<<<<< HEAD
-				   MAP__FUNCTION, ip, &al, NULL);
-=======
 				   MAP__FUNCTION, data.ip, &al, NULL);
->>>>>>> a9e06057
 	/*
 	 * We have to do this here as we may have a dso with no symbol hit that
 	 * has a name longer than the ones with symbols sampled.
@@ -710,20 +672,12 @@
 	if (sym_list && al.sym && !strlist__has_entry(sym_list, al.sym->name))
 		return 0;
 
-<<<<<<< HEAD
-	if (hist_entry__add(&al, chain, period)) {
-=======
 	if (hist_entry__add(&al, data.callchain, data.period)) {
->>>>>>> a9e06057
 		pr_debug("problem incrementing symbol count, skipping event\n");
 		return -1;
 	}
 
-<<<<<<< HEAD
-	event__stats.total += period;
-=======
 	event__stats.total += data.period;
->>>>>>> a9e06057
 
 	return 0;
 }
