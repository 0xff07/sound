/*
 * builtin-report.c
 *
 * Builtin report command: Analyze the perf.data input file,
 * look up and read DSOs and symbol information and display
 * a histogram of results, along various sorting keys.
 */
#include "builtin.h"

#include "util/util.h"

#include "util/color.h"
#include <linux/list.h>
#include "util/cache.h"
#include <linux/rbtree.h>
#include "util/symbol.h"
#include "util/string.h"
#include "util/callchain.h"
#include "util/strlist.h"

#include "perf.h"
#include "util/header.h"

#include "util/parse-options.h"
#include "util/parse-events.h"

#define SHOW_KERNEL	1
#define SHOW_USER	2
#define SHOW_HV		4

static char		const *input_name = "perf.data";
static char		*vmlinux = NULL;

static char		default_sort_order[] = "comm,dso,symbol";
static char		*sort_order = default_sort_order;
static char		*dso_list_str, *comm_list_str, *sym_list_str,
			*col_width_list_str;
static struct strlist	*dso_list, *comm_list, *sym_list;
static char		*field_sep;

static int		input;
static int		show_mask = SHOW_KERNEL | SHOW_USER | SHOW_HV;

static int		dump_trace = 0;
#define dprintf(x...)	do { if (dump_trace) printf(x); } while (0)
#define cdprintf(x...)	do { if (dump_trace) color_fprintf(stdout, color, x); } while (0)

static int		verbose;
#define eprintf(x...)	do { if (verbose) fprintf(stderr, x); } while (0)

static int		modules;

static int		full_paths;
static int		show_nr_samples;

static unsigned long	page_size;
static unsigned long	mmap_window = 32;

static char		default_parent_pattern[] = "^sys_|^do_page_fault";
static char		*parent_pattern = default_parent_pattern;
static regex_t		parent_regex;

static int		exclude_other = 1;

static char		callchain_default_opt[] = "fractal,0.5";

static int		callchain;

static
struct callchain_param	callchain_param = {
<<<<<<< HEAD
	.mode	= CHAIN_GRAPH_ABS,
=======
	.mode	= CHAIN_GRAPH_REL,
>>>>>>> 18dd0aa5
	.min_percent = 0.5
};

static u64		sample_type;

struct ip_event {
	struct perf_event_header header;
	u64 ip;
	u32 pid, tid;
	unsigned char __more_data[];
};

struct mmap_event {
	struct perf_event_header header;
	u32 pid, tid;
	u64 start;
	u64 len;
	u64 pgoff;
	char filename[PATH_MAX];
};

struct comm_event {
	struct perf_event_header header;
	u32 pid, tid;
	char comm[16];
};

struct fork_event {
	struct perf_event_header header;
	u32 pid, ppid;
	u32 tid, ptid;
};

struct lost_event {
	struct perf_event_header header;
	u64 id;
	u64 lost;
};

struct read_event {
	struct perf_event_header header;
	u32 pid,tid;
	u64 value;
<<<<<<< HEAD
	u64 format[3];
=======
	u64 time_enabled;
	u64 time_running;
	u64 id;
>>>>>>> 18dd0aa5
};

typedef union event_union {
	struct perf_event_header	header;
	struct ip_event			ip;
	struct mmap_event		mmap;
	struct comm_event		comm;
	struct fork_event		fork;
	struct lost_event		lost;
	struct read_event		read;
} event_t;

static int repsep_fprintf(FILE *fp, const char *fmt, ...)
{
	int n;
	va_list ap;

	va_start(ap, fmt);
	if (!field_sep)
		n = vfprintf(fp, fmt, ap);
	else {
		char *bf = NULL;
		n = vasprintf(&bf, fmt, ap);
		if (n > 0) {
			char *sep = bf;
			while (1) {
				sep = strchr(sep, *field_sep);
				if (sep == NULL)
					break;
				*sep = '.';
			}
		}
		fputs(bf, fp);
		free(bf);
	}
	va_end(ap);
	return n;
}

static LIST_HEAD(dsos);
static struct dso *kernel_dso;
static struct dso *vdso;
static struct dso *hypervisor_dso;

static void dsos__add(struct dso *dso)
{
	list_add_tail(&dso->node, &dsos);
}

static struct dso *dsos__find(const char *name)
{
	struct dso *pos;

	list_for_each_entry(pos, &dsos, node)
		if (strcmp(pos->name, name) == 0)
			return pos;
	return NULL;
}

static struct dso *dsos__findnew(const char *name)
{
	struct dso *dso = dsos__find(name);
	int nr;

	if (dso)
		return dso;

	dso = dso__new(name, 0);
	if (!dso)
		goto out_delete_dso;

	nr = dso__load(dso, NULL, verbose);
	if (nr < 0) {
		eprintf("Failed to open: %s\n", name);
		goto out_delete_dso;
	}
	if (!nr)
		eprintf("No symbols found in: %s, maybe install a debug package?\n", name);

	dsos__add(dso);

	return dso;

out_delete_dso:
	dso__delete(dso);
	return NULL;
}

static void dsos__fprintf(FILE *fp)
{
	struct dso *pos;

	list_for_each_entry(pos, &dsos, node)
		dso__fprintf(pos, fp);
}

static struct symbol *vdso__find_symbol(struct dso *dso, u64 ip)
{
	return dso__find_symbol(dso, ip);
}

static int load_kernel(void)
{
	int err;

	kernel_dso = dso__new("[kernel]", 0);
	if (!kernel_dso)
		return -1;

	err = dso__load_kernel(kernel_dso, vmlinux, NULL, verbose, modules);
	if (err <= 0) {
		dso__delete(kernel_dso);
		kernel_dso = NULL;
	} else
		dsos__add(kernel_dso);

	vdso = dso__new("[vdso]", 0);
	if (!vdso)
		return -1;

	vdso->find_symbol = vdso__find_symbol;

	dsos__add(vdso);

	hypervisor_dso = dso__new("[hypervisor]", 0);
	if (!hypervisor_dso)
		return -1;
	dsos__add(hypervisor_dso);

	return err;
}

static char __cwd[PATH_MAX];
static char *cwd = __cwd;
static int cwdlen;

static int strcommon(const char *pathname)
{
	int n = 0;

	while (n < cwdlen && pathname[n] == cwd[n])
		++n;

	return n;
}

struct map {
	struct list_head node;
	u64	 start;
	u64	 end;
	u64	 pgoff;
	u64	 (*map_ip)(struct map *, u64);
	struct dso	 *dso;
};

static u64 map__map_ip(struct map *map, u64 ip)
{
	return ip - map->start + map->pgoff;
}

static u64 vdso__map_ip(struct map *map __used, u64 ip)
{
	return ip;
}

static inline int is_anon_memory(const char *filename)
{
	return strcmp(filename, "//anon") == 0;
}

static struct map *map__new(struct mmap_event *event)
{
	struct map *self = malloc(sizeof(*self));

	if (self != NULL) {
		const char *filename = event->filename;
		char newfilename[PATH_MAX];
		int anon;

		if (cwd) {
			int n = strcommon(filename);

			if (n == cwdlen) {
				snprintf(newfilename, sizeof(newfilename),
					 ".%s", filename + n);
				filename = newfilename;
			}
		}

		anon = is_anon_memory(filename);

		if (anon) {
			snprintf(newfilename, sizeof(newfilename), "/tmp/perf-%d.map", event->pid);
			filename = newfilename;
		}

		self->start = event->start;
		self->end   = event->start + event->len;
		self->pgoff = event->pgoff;

		self->dso = dsos__findnew(filename);
		if (self->dso == NULL)
			goto out_delete;

		if (self->dso == vdso || anon)
			self->map_ip = vdso__map_ip;
		else
			self->map_ip = map__map_ip;
	}
	return self;
out_delete:
	free(self);
	return NULL;
}

static struct map *map__clone(struct map *self)
{
	struct map *map = malloc(sizeof(*self));

	if (!map)
		return NULL;

	memcpy(map, self, sizeof(*self));

	return map;
}

static int map__overlap(struct map *l, struct map *r)
{
	if (l->start > r->start) {
		struct map *t = l;
		l = r;
		r = t;
	}

	if (l->end > r->start)
		return 1;

	return 0;
}

static size_t map__fprintf(struct map *self, FILE *fp)
{
	return fprintf(fp, " %Lx-%Lx %Lx %s\n",
		       self->start, self->end, self->pgoff, self->dso->name);
}


struct thread {
	struct rb_node	 rb_node;
	struct list_head maps;
	pid_t		 pid;
	char		 *comm;
};

static struct thread *thread__new(pid_t pid)
{
	struct thread *self = malloc(sizeof(*self));

	if (self != NULL) {
		self->pid = pid;
		self->comm = malloc(32);
		if (self->comm)
			snprintf(self->comm, 32, ":%d", self->pid);
		INIT_LIST_HEAD(&self->maps);
	}

	return self;
}

static unsigned int dsos__col_width,
		    comms__col_width,
		    threads__col_width;

static int thread__set_comm(struct thread *self, const char *comm)
{
	if (self->comm)
		free(self->comm);
	self->comm = strdup(comm);
	if (!self->comm)
		return -ENOMEM;

	if (!col_width_list_str && !field_sep &&
	    (!comm_list || strlist__has_entry(comm_list, comm))) {
		unsigned int slen = strlen(comm);
		if (slen > comms__col_width) {
			comms__col_width = slen;
			threads__col_width = slen + 6;
		}
	}

	return 0;
}

static size_t thread__fprintf(struct thread *self, FILE *fp)
{
	struct map *pos;
	size_t ret = fprintf(fp, "Thread %d %s\n", self->pid, self->comm);

	list_for_each_entry(pos, &self->maps, node)
		ret += map__fprintf(pos, fp);

	return ret;
}


static struct rb_root threads;
static struct thread *last_match;

static struct thread *threads__findnew(pid_t pid)
{
	struct rb_node **p = &threads.rb_node;
	struct rb_node *parent = NULL;
	struct thread *th;

	/*
	 * Font-end cache - PID lookups come in blocks,
	 * so most of the time we dont have to look up
	 * the full rbtree:
	 */
	if (last_match && last_match->pid == pid)
		return last_match;

	while (*p != NULL) {
		parent = *p;
		th = rb_entry(parent, struct thread, rb_node);

		if (th->pid == pid) {
			last_match = th;
			return th;
		}

		if (pid < th->pid)
			p = &(*p)->rb_left;
		else
			p = &(*p)->rb_right;
	}

	th = thread__new(pid);
	if (th != NULL) {
		rb_link_node(&th->rb_node, parent, p);
		rb_insert_color(&th->rb_node, &threads);
		last_match = th;
	}

	return th;
}

static void thread__insert_map(struct thread *self, struct map *map)
{
	struct map *pos, *tmp;

	list_for_each_entry_safe(pos, tmp, &self->maps, node) {
		if (map__overlap(pos, map)) {
			if (verbose >= 2) {
				printf("overlapping maps:\n");
				map__fprintf(map, stdout);
				map__fprintf(pos, stdout);
			}

			if (map->start <= pos->start && map->end > pos->start)
				pos->start = map->end;

			if (map->end >= pos->end && map->start < pos->end)
				pos->end = map->start;

			if (verbose >= 2) {
				printf("after collision:\n");
				map__fprintf(pos, stdout);
			}

			if (pos->start >= pos->end) {
				list_del_init(&pos->node);
				free(pos);
			}
		}
	}

	list_add_tail(&map->node, &self->maps);
}

static int thread__fork(struct thread *self, struct thread *parent)
{
	struct map *map;

	if (self->comm)
		free(self->comm);
	self->comm = strdup(parent->comm);
	if (!self->comm)
		return -ENOMEM;

	list_for_each_entry(map, &parent->maps, node) {
		struct map *new = map__clone(map);
		if (!new)
			return -ENOMEM;
		thread__insert_map(self, new);
	}

	return 0;
}

static struct map *thread__find_map(struct thread *self, u64 ip)
{
	struct map *pos;

	if (self == NULL)
		return NULL;

	list_for_each_entry(pos, &self->maps, node)
		if (ip >= pos->start && ip <= pos->end)
			return pos;

	return NULL;
}

static size_t threads__fprintf(FILE *fp)
{
	size_t ret = 0;
	struct rb_node *nd;

	for (nd = rb_first(&threads); nd; nd = rb_next(nd)) {
		struct thread *pos = rb_entry(nd, struct thread, rb_node);

		ret += thread__fprintf(pos, fp);
	}

	return ret;
}

/*
 * histogram, sorted on item, collects counts
 */

static struct rb_root hist;

struct hist_entry {
	struct rb_node		rb_node;

	struct thread		*thread;
	struct map		*map;
	struct dso		*dso;
	struct symbol		*sym;
	struct symbol		*parent;
	u64			ip;
	char			level;
	struct callchain_node	callchain;
	struct rb_root		sorted_chain;

	u64			count;
};

/*
 * configurable sorting bits
 */

struct sort_entry {
	struct list_head list;

	char *header;

	int64_t (*cmp)(struct hist_entry *, struct hist_entry *);
	int64_t (*collapse)(struct hist_entry *, struct hist_entry *);
	size_t	(*print)(FILE *fp, struct hist_entry *, unsigned int width);
	unsigned int *width;
	bool	elide;
};

static int64_t cmp_null(void *l, void *r)
{
	if (!l && !r)
		return 0;
	else if (!l)
		return -1;
	else
		return 1;
}

/* --sort pid */

static int64_t
sort__thread_cmp(struct hist_entry *left, struct hist_entry *right)
{
	return right->thread->pid - left->thread->pid;
}

static size_t
sort__thread_print(FILE *fp, struct hist_entry *self, unsigned int width)
{
	return repsep_fprintf(fp, "%*s:%5d", width - 6,
			      self->thread->comm ?: "", self->thread->pid);
}

static struct sort_entry sort_thread = {
	.header = "Command:  Pid",
	.cmp	= sort__thread_cmp,
	.print	= sort__thread_print,
	.width	= &threads__col_width,
};

/* --sort comm */

static int64_t
sort__comm_cmp(struct hist_entry *left, struct hist_entry *right)
{
	return right->thread->pid - left->thread->pid;
}

static int64_t
sort__comm_collapse(struct hist_entry *left, struct hist_entry *right)
{
	char *comm_l = left->thread->comm;
	char *comm_r = right->thread->comm;

	if (!comm_l || !comm_r)
		return cmp_null(comm_l, comm_r);

	return strcmp(comm_l, comm_r);
}

static size_t
sort__comm_print(FILE *fp, struct hist_entry *self, unsigned int width)
{
	return repsep_fprintf(fp, "%*s", width, self->thread->comm);
}

static struct sort_entry sort_comm = {
	.header		= "Command",
	.cmp		= sort__comm_cmp,
	.collapse	= sort__comm_collapse,
	.print		= sort__comm_print,
	.width		= &comms__col_width,
};

/* --sort dso */

static int64_t
sort__dso_cmp(struct hist_entry *left, struct hist_entry *right)
{
	struct dso *dso_l = left->dso;
	struct dso *dso_r = right->dso;

	if (!dso_l || !dso_r)
		return cmp_null(dso_l, dso_r);

	return strcmp(dso_l->name, dso_r->name);
}

static size_t
sort__dso_print(FILE *fp, struct hist_entry *self, unsigned int width)
{
	if (self->dso)
		return repsep_fprintf(fp, "%-*s", width, self->dso->name);

	return repsep_fprintf(fp, "%*llx", width, (u64)self->ip);
}

static struct sort_entry sort_dso = {
	.header = "Shared Object",
	.cmp	= sort__dso_cmp,
	.print	= sort__dso_print,
	.width	= &dsos__col_width,
};

/* --sort symbol */

static int64_t
sort__sym_cmp(struct hist_entry *left, struct hist_entry *right)
{
	u64 ip_l, ip_r;

	if (left->sym == right->sym)
		return 0;

	ip_l = left->sym ? left->sym->start : left->ip;
	ip_r = right->sym ? right->sym->start : right->ip;

	return (int64_t)(ip_r - ip_l);
}

static size_t
sort__sym_print(FILE *fp, struct hist_entry *self, unsigned int width __used)
{
	size_t ret = 0;

	if (verbose)
<<<<<<< HEAD
		ret += repsep_fprintf(fp, "%#018llx  ", (u64)self->ip);
=======
		ret += repsep_fprintf(fp, "%#018llx %c ", (u64)self->ip,
				      dso__symtab_origin(self->dso));
>>>>>>> 18dd0aa5

	ret += repsep_fprintf(fp, "[%c] ", self->level);
	if (self->sym) {
		ret += repsep_fprintf(fp, "%s", self->sym->name);

		if (self->sym->module)
			ret += repsep_fprintf(fp, "\t[%s]",
					     self->sym->module->name);
	} else {
		ret += repsep_fprintf(fp, "%#016llx", (u64)self->ip);
	}

	return ret;
}

static struct sort_entry sort_sym = {
	.header = "Symbol",
	.cmp	= sort__sym_cmp,
	.print	= sort__sym_print,
};

/* --sort parent */

static int64_t
sort__parent_cmp(struct hist_entry *left, struct hist_entry *right)
{
	struct symbol *sym_l = left->parent;
	struct symbol *sym_r = right->parent;

	if (!sym_l || !sym_r)
		return cmp_null(sym_l, sym_r);

	return strcmp(sym_l->name, sym_r->name);
}

static size_t
sort__parent_print(FILE *fp, struct hist_entry *self, unsigned int width)
{
	return repsep_fprintf(fp, "%-*s", width,
			      self->parent ? self->parent->name : "[other]");
}

static unsigned int parent_symbol__col_width;

static struct sort_entry sort_parent = {
	.header = "Parent symbol",
	.cmp	= sort__parent_cmp,
	.print	= sort__parent_print,
	.width	= &parent_symbol__col_width,
};

static int sort__need_collapse = 0;
static int sort__has_parent = 0;

struct sort_dimension {
	char			*name;
	struct sort_entry	*entry;
	int			taken;
};

static struct sort_dimension sort_dimensions[] = {
	{ .name = "pid",	.entry = &sort_thread,	},
	{ .name = "comm",	.entry = &sort_comm,	},
	{ .name = "dso",	.entry = &sort_dso,	},
	{ .name = "symbol",	.entry = &sort_sym,	},
	{ .name = "parent",	.entry = &sort_parent,	},
};

static LIST_HEAD(hist_entry__sort_list);

static int sort_dimension__add(char *tok)
{
	unsigned int i;

	for (i = 0; i < ARRAY_SIZE(sort_dimensions); i++) {
		struct sort_dimension *sd = &sort_dimensions[i];

		if (sd->taken)
			continue;

		if (strncasecmp(tok, sd->name, strlen(tok)))
			continue;

		if (sd->entry->collapse)
			sort__need_collapse = 1;

		if (sd->entry == &sort_parent) {
			int ret = regcomp(&parent_regex, parent_pattern, REG_EXTENDED);
			if (ret) {
				char err[BUFSIZ];

				regerror(ret, &parent_regex, err, sizeof(err));
				fprintf(stderr, "Invalid regex: %s\n%s",
					parent_pattern, err);
				exit(-1);
			}
			sort__has_parent = 1;
		}

		list_add_tail(&sd->entry->list, &hist_entry__sort_list);
		sd->taken = 1;

		return 0;
	}

	return -ESRCH;
}

static int64_t
hist_entry__cmp(struct hist_entry *left, struct hist_entry *right)
{
	struct sort_entry *se;
	int64_t cmp = 0;

	list_for_each_entry(se, &hist_entry__sort_list, list) {
		cmp = se->cmp(left, right);
		if (cmp)
			break;
	}

	return cmp;
}

static int64_t
hist_entry__collapse(struct hist_entry *left, struct hist_entry *right)
{
	struct sort_entry *se;
	int64_t cmp = 0;

	list_for_each_entry(se, &hist_entry__sort_list, list) {
		int64_t (*f)(struct hist_entry *, struct hist_entry *);

		f = se->collapse ?: se->cmp;

		cmp = f(left, right);
		if (cmp)
			break;
	}

	return cmp;
}

static size_t ipchain__fprintf_graph_line(FILE *fp, int depth, int depth_mask)
{
	int i;
	size_t ret = 0;

	ret += fprintf(fp, "%s", "                ");

	for (i = 0; i < depth; i++)
		if (depth_mask & (1 << i))
			ret += fprintf(fp, "|          ");
		else
			ret += fprintf(fp, "           ");

	ret += fprintf(fp, "\n");

	return ret;
}
static size_t
ipchain__fprintf_graph(FILE *fp, struct callchain_list *chain, int depth,
		       int depth_mask, int count, u64 total_samples,
		       int hits)
{
	int i;
	size_t ret = 0;

	ret += fprintf(fp, "%s", "                ");
	for (i = 0; i < depth; i++) {
		if (depth_mask & (1 << i))
			ret += fprintf(fp, "|");
		else
			ret += fprintf(fp, " ");
		if (!count && i == depth - 1) {
			double percent;

			percent = hits * 100.0 / total_samples;
			ret += percent_color_fprintf(fp, "--%2.2f%%-- ", percent);
		} else
			ret += fprintf(fp, "%s", "          ");
	}
	if (chain->sym)
		ret += fprintf(fp, "%s\n", chain->sym->name);
	else
		ret += fprintf(fp, "%p\n", (void *)(long)chain->ip);

	return ret;
}

<<<<<<< HEAD
=======
static struct symbol *rem_sq_bracket;
static struct callchain_list rem_hits;

static void init_rem_hits(void)
{
	rem_sq_bracket = malloc(sizeof(*rem_sq_bracket) + 6);
	if (!rem_sq_bracket) {
		fprintf(stderr, "Not enough memory to display remaining hits\n");
		return;
	}

	strcpy(rem_sq_bracket->name, "[...]");
	rem_hits.sym = rem_sq_bracket;
}

>>>>>>> 18dd0aa5
static size_t
callchain__fprintf_graph(FILE *fp, struct callchain_node *self,
			u64 total_samples, int depth, int depth_mask)
{
	struct rb_node *node, *next;
	struct callchain_node *child;
	struct callchain_list *chain;
	int new_depth_mask = depth_mask;
	u64 new_total;
<<<<<<< HEAD
=======
	u64 remaining;
>>>>>>> 18dd0aa5
	size_t ret = 0;
	int i;

	if (callchain_param.mode == CHAIN_GRAPH_REL)
<<<<<<< HEAD
		new_total = self->cumul_hit;
	else
		new_total = total_samples;

	node = rb_first(&self->rb_root);
	while (node) {
		child = rb_entry(node, struct callchain_node, rb_node);
=======
		new_total = self->children_hit;
	else
		new_total = total_samples;

	remaining = new_total;

	node = rb_first(&self->rb_root);
	while (node) {
		u64 cumul;

		child = rb_entry(node, struct callchain_node, rb_node);
		cumul = cumul_hits(child);
		remaining -= cumul;
>>>>>>> 18dd0aa5

		/*
		 * The depth mask manages the output of pipes that show
		 * the depth. We don't want to keep the pipes of the current
<<<<<<< HEAD
		 * level for the last child of this depth
		 */
		next = rb_next(node);
		if (!next)
=======
		 * level for the last child of this depth.
		 * Except if we have remaining filtered hits. They will
		 * supersede the last child
		 */
		next = rb_next(node);
		if (!next && (callchain_param.mode != CHAIN_GRAPH_REL || !remaining))
>>>>>>> 18dd0aa5
			new_depth_mask &= ~(1 << (depth - 1));

		/*
		 * But we keep the older depth mask for the line seperator
		 * to keep the level link until we reach the last child
		 */
		ret += ipchain__fprintf_graph_line(fp, depth, depth_mask);
		i = 0;
		list_for_each_entry(chain, &child->val, list) {
			if (chain->ip >= PERF_CONTEXT_MAX)
				continue;
			ret += ipchain__fprintf_graph(fp, chain, depth,
						      new_depth_mask, i++,
						      new_total,
<<<<<<< HEAD
						      child->cumul_hit);
=======
						      cumul);
>>>>>>> 18dd0aa5
		}
		ret += callchain__fprintf_graph(fp, child, new_total,
						depth + 1,
						new_depth_mask | (1 << depth));
		node = next;
	}

<<<<<<< HEAD
=======
	if (callchain_param.mode == CHAIN_GRAPH_REL &&
		remaining && remaining != new_total) {

		if (!rem_sq_bracket)
			return ret;

		new_depth_mask &= ~(1 << (depth - 1));

		ret += ipchain__fprintf_graph(fp, &rem_hits, depth,
					      new_depth_mask, 0, new_total,
					      remaining);
	}

>>>>>>> 18dd0aa5
	return ret;
}

static size_t
callchain__fprintf_flat(FILE *fp, struct callchain_node *self,
			u64 total_samples)
{
	struct callchain_list *chain;
	size_t ret = 0;

	if (!self)
		return 0;

	ret += callchain__fprintf_flat(fp, self->parent, total_samples);


	list_for_each_entry(chain, &self->val, list) {
		if (chain->ip >= PERF_CONTEXT_MAX)
			continue;
		if (chain->sym)
			ret += fprintf(fp, "                %s\n", chain->sym->name);
		else
			ret += fprintf(fp, "                %p\n",
					(void *)(long)chain->ip);
	}

	return ret;
}

static size_t
hist_entry_callchain__fprintf(FILE *fp, struct hist_entry *self,
			      u64 total_samples)
{
	struct rb_node *rb_node;
	struct callchain_node *chain;
	size_t ret = 0;

	rb_node = rb_first(&self->sorted_chain);
	while (rb_node) {
		double percent;

		chain = rb_entry(rb_node, struct callchain_node, rb_node);
		percent = chain->hit * 100.0 / total_samples;
		switch (callchain_param.mode) {
		case CHAIN_FLAT:
			ret += percent_color_fprintf(fp, "           %6.2f%%\n",
						     percent);
			ret += callchain__fprintf_flat(fp, chain, total_samples);
			break;
		case CHAIN_GRAPH_ABS: /* Falldown */
		case CHAIN_GRAPH_REL:
			ret += callchain__fprintf_graph(fp, chain,
							total_samples, 1, 1);
		default:
			break;
		}
		ret += fprintf(fp, "\n");
		rb_node = rb_next(rb_node);
	}

	return ret;
}


static size_t
hist_entry__fprintf(FILE *fp, struct hist_entry *self, u64 total_samples)
{
	struct sort_entry *se;
	size_t ret;

	if (exclude_other && !self->parent)
		return 0;

	if (total_samples)
		ret = percent_color_fprintf(fp,
					    field_sep ? "%.2f" : "   %6.2f%%",
					(self->count * 100.0) / total_samples);
	else
		ret = fprintf(fp, field_sep ? "%lld" : "%12lld ", self->count);

	if (show_nr_samples) {
		if (field_sep)
			fprintf(fp, "%c%lld", *field_sep, self->count);
		else
			fprintf(fp, "%11lld", self->count);
	}

	list_for_each_entry(se, &hist_entry__sort_list, list) {
		if (se->elide)
			continue;

		fprintf(fp, "%s", field_sep ?: "  ");
		ret += se->print(fp, self, se->width ? *se->width : 0);
	}

	ret += fprintf(fp, "\n");

	if (callchain)
		hist_entry_callchain__fprintf(fp, self, total_samples);

	return ret;
}

/*
 *
 */

static void dso__calc_col_width(struct dso *self)
{
	if (!col_width_list_str && !field_sep &&
	    (!dso_list || strlist__has_entry(dso_list, self->name))) {
		unsigned int slen = strlen(self->name);
		if (slen > dsos__col_width)
			dsos__col_width = slen;
	}

	self->slen_calculated = 1;
}

static struct symbol *
resolve_symbol(struct thread *thread, struct map **mapp,
	       struct dso **dsop, u64 *ipp)
{
	struct dso *dso = dsop ? *dsop : NULL;
	struct map *map = mapp ? *mapp : NULL;
	u64 ip = *ipp;

	if (!thread)
		return NULL;

	if (dso)
		goto got_dso;

	if (map)
		goto got_map;

	map = thread__find_map(thread, ip);
	if (map != NULL) {
		/*
		 * We have to do this here as we may have a dso
		 * with no symbol hit that has a name longer than
		 * the ones with symbols sampled.
		 */
		if (!sort_dso.elide && !map->dso->slen_calculated)
			dso__calc_col_width(map->dso);

		if (mapp)
			*mapp = map;
got_map:
		ip = map->map_ip(map, ip);

		dso = map->dso;
	} else {
		/*
		 * If this is outside of all known maps,
		 * and is a negative address, try to look it
		 * up in the kernel dso, as it might be a
		 * vsyscall (which executes in user-mode):
		 */
		if ((long long)ip < 0)
		dso = kernel_dso;
	}
	dprintf(" ...... dso: %s\n", dso ? dso->name : "<not found>");
	dprintf(" ...... map: %Lx -> %Lx\n", *ipp, ip);
	*ipp  = ip;

	if (dsop)
		*dsop = dso;

	if (!dso)
		return NULL;
got_dso:
	return dso->find_symbol(dso, ip);
}

static int call__match(struct symbol *sym)
{
	if (sym->name && !regexec(&parent_regex, sym->name, 0, NULL, 0))
		return 1;

	return 0;
}

static struct symbol **
resolve_callchain(struct thread *thread, struct map *map __used,
		    struct ip_callchain *chain, struct hist_entry *entry)
{
	u64 context = PERF_CONTEXT_MAX;
	struct symbol **syms = NULL;
	unsigned int i;

	if (callchain) {
		syms = calloc(chain->nr, sizeof(*syms));
		if (!syms) {
			fprintf(stderr, "Can't allocate memory for symbols\n");
			exit(-1);
		}
	}

	for (i = 0; i < chain->nr; i++) {
		u64 ip = chain->ips[i];
		struct dso *dso = NULL;
		struct symbol *sym;

		if (ip >= PERF_CONTEXT_MAX) {
			context = ip;
			continue;
		}

		switch (context) {
		case PERF_CONTEXT_HV:
			dso = hypervisor_dso;
			break;
		case PERF_CONTEXT_KERNEL:
			dso = kernel_dso;
			break;
		default:
			break;
		}

		sym = resolve_symbol(thread, NULL, &dso, &ip);

		if (sym) {
			if (sort__has_parent && call__match(sym) &&
			    !entry->parent)
				entry->parent = sym;
			if (!callchain)
				break;
			syms[i] = sym;
		}
	}

	return syms;
}

/*
 * collect histogram counts
 */

static int
hist_entry__add(struct thread *thread, struct map *map, struct dso *dso,
		struct symbol *sym, u64 ip, struct ip_callchain *chain,
		char level, u64 count)
{
	struct rb_node **p = &hist.rb_node;
	struct rb_node *parent = NULL;
	struct hist_entry *he;
	struct symbol **syms = NULL;
	struct hist_entry entry = {
		.thread	= thread,
		.map	= map,
		.dso	= dso,
		.sym	= sym,
		.ip	= ip,
		.level	= level,
		.count	= count,
		.parent = NULL,
		.sorted_chain = RB_ROOT
	};
	int cmp;

	if ((sort__has_parent || callchain) && chain)
		syms = resolve_callchain(thread, map, chain, &entry);

	while (*p != NULL) {
		parent = *p;
		he = rb_entry(parent, struct hist_entry, rb_node);

		cmp = hist_entry__cmp(&entry, he);

		if (!cmp) {
			he->count += count;
			if (callchain) {
				append_chain(&he->callchain, chain, syms);
				free(syms);
			}
			return 0;
		}

		if (cmp < 0)
			p = &(*p)->rb_left;
		else
			p = &(*p)->rb_right;
	}

	he = malloc(sizeof(*he));
	if (!he)
		return -ENOMEM;
	*he = entry;
	if (callchain) {
		callchain_init(&he->callchain);
		append_chain(&he->callchain, chain, syms);
		free(syms);
	}
	rb_link_node(&he->rb_node, parent, p);
	rb_insert_color(&he->rb_node, &hist);

	return 0;
}

static void hist_entry__free(struct hist_entry *he)
{
	free(he);
}

/*
 * collapse the histogram
 */

static struct rb_root collapse_hists;

static void collapse__insert_entry(struct hist_entry *he)
{
	struct rb_node **p = &collapse_hists.rb_node;
	struct rb_node *parent = NULL;
	struct hist_entry *iter;
	int64_t cmp;

	while (*p != NULL) {
		parent = *p;
		iter = rb_entry(parent, struct hist_entry, rb_node);

		cmp = hist_entry__collapse(iter, he);

		if (!cmp) {
			iter->count += he->count;
			hist_entry__free(he);
			return;
		}

		if (cmp < 0)
			p = &(*p)->rb_left;
		else
			p = &(*p)->rb_right;
	}

	rb_link_node(&he->rb_node, parent, p);
	rb_insert_color(&he->rb_node, &collapse_hists);
}

static void collapse__resort(void)
{
	struct rb_node *next;
	struct hist_entry *n;

	if (!sort__need_collapse)
		return;

	next = rb_first(&hist);
	while (next) {
		n = rb_entry(next, struct hist_entry, rb_node);
		next = rb_next(&n->rb_node);

		rb_erase(&n->rb_node, &hist);
		collapse__insert_entry(n);
	}
}

/*
 * reverse the map, sort on count.
 */

static struct rb_root output_hists;

static void output__insert_entry(struct hist_entry *he, u64 min_callchain_hits)
{
	struct rb_node **p = &output_hists.rb_node;
	struct rb_node *parent = NULL;
	struct hist_entry *iter;

	if (callchain)
		callchain_param.sort(&he->sorted_chain, &he->callchain,
				      min_callchain_hits, &callchain_param);

	while (*p != NULL) {
		parent = *p;
		iter = rb_entry(parent, struct hist_entry, rb_node);

		if (he->count > iter->count)
			p = &(*p)->rb_left;
		else
			p = &(*p)->rb_right;
	}

	rb_link_node(&he->rb_node, parent, p);
	rb_insert_color(&he->rb_node, &output_hists);
}

static void output__resort(u64 total_samples)
{
	struct rb_node *next;
	struct hist_entry *n;
	struct rb_root *tree = &hist;
	u64 min_callchain_hits;

	min_callchain_hits = total_samples * (callchain_param.min_percent / 100);

	if (sort__need_collapse)
		tree = &collapse_hists;

	next = rb_first(tree);

	while (next) {
		n = rb_entry(next, struct hist_entry, rb_node);
		next = rb_next(&n->rb_node);

		rb_erase(&n->rb_node, tree);
		output__insert_entry(n, min_callchain_hits);
	}
}

static size_t output__fprintf(FILE *fp, u64 total_samples)
{
	struct hist_entry *pos;
	struct sort_entry *se;
	struct rb_node *nd;
	size_t ret = 0;
	unsigned int width;
	char *col_width = col_width_list_str;

<<<<<<< HEAD
=======
	init_rem_hits();

>>>>>>> 18dd0aa5
	fprintf(fp, "# Samples: %Ld\n", (u64)total_samples);
	fprintf(fp, "#\n");

	fprintf(fp, "# Overhead");
	if (show_nr_samples) {
		if (field_sep)
			fprintf(fp, "%cSamples", *field_sep);
		else
			fputs("  Samples  ", fp);
	}
	list_for_each_entry(se, &hist_entry__sort_list, list) {
		if (se->elide)
			continue;
		if (field_sep) {
			fprintf(fp, "%c%s", *field_sep, se->header);
			continue;
		}
		width = strlen(se->header);
		if (se->width) {
			if (col_width_list_str) {
				if (col_width) {
					*se->width = atoi(col_width);
					col_width = strchr(col_width, ',');
					if (col_width)
						++col_width;
				}
			}
			width = *se->width = max(*se->width, width);
		}
		fprintf(fp, "  %*s", width, se->header);
	}
	fprintf(fp, "\n");

	if (field_sep)
		goto print_entries;

	fprintf(fp, "# ........");
	if (show_nr_samples)
		fprintf(fp, " ..........");
	list_for_each_entry(se, &hist_entry__sort_list, list) {
		unsigned int i;

		if (se->elide)
			continue;

		fprintf(fp, "  ");
		if (se->width)
			width = *se->width;
		else
			width = strlen(se->header);
		for (i = 0; i < width; i++)
			fprintf(fp, ".");
	}
	fprintf(fp, "\n");

	fprintf(fp, "#\n");

print_entries:
	for (nd = rb_first(&output_hists); nd; nd = rb_next(nd)) {
		pos = rb_entry(nd, struct hist_entry, rb_node);
		ret += hist_entry__fprintf(fp, pos, total_samples);
	}

	if (sort_order == default_sort_order &&
			parent_pattern == default_parent_pattern) {
		fprintf(fp, "#\n");
		fprintf(fp, "# (For a higher level overview, try: perf report --sort comm,dso)\n");
		fprintf(fp, "#\n");
	}
	fprintf(fp, "\n");

	free(rem_sq_bracket);

	return ret;
}

static void register_idle_thread(void)
{
	struct thread *thread = threads__findnew(0);

	if (thread == NULL ||
			thread__set_comm(thread, "[idle]")) {
		fprintf(stderr, "problem inserting idle task.\n");
		exit(-1);
	}
}

static unsigned long total = 0,
		     total_mmap = 0,
		     total_comm = 0,
		     total_fork = 0,
		     total_unknown = 0,
		     total_lost = 0;

static int validate_chain(struct ip_callchain *chain, event_t *event)
{
	unsigned int chain_size;

	chain_size = event->header.size;
	chain_size -= (unsigned long)&event->ip.__more_data - (unsigned long)event;

	if (chain->nr*sizeof(u64) > chain_size)
		return -1;

	return 0;
}

static int
process_sample_event(event_t *event, unsigned long offset, unsigned long head)
{
	char level;
	int show = 0;
	struct dso *dso = NULL;
	struct thread *thread = threads__findnew(event->ip.pid);
	u64 ip = event->ip.ip;
	u64 period = 1;
	struct map *map = NULL;
	void *more_data = event->ip.__more_data;
	struct ip_callchain *chain = NULL;
	int cpumode;

	if (sample_type & PERF_SAMPLE_PERIOD) {
		period = *(u64 *)more_data;
		more_data += sizeof(u64);
	}

<<<<<<< HEAD
	dprintf("%p [%p]: PERF_EVENT_SAMPLE (IP, %d): %d: %p period: %Ld\n",
=======
	dprintf("%p [%p]: PERF_EVENT_SAMPLE (IP, %d): %d/%d: %p period: %Ld\n",
>>>>>>> 18dd0aa5
		(void *)(offset + head),
		(void *)(long)(event->header.size),
		event->header.misc,
		event->ip.pid, event->ip.tid,
		(void *)(long)ip,
		(long long)period);

	if (sample_type & PERF_SAMPLE_CALLCHAIN) {
		unsigned int i;

		chain = (void *)more_data;

		dprintf("... chain: nr:%Lu\n", chain->nr);

		if (validate_chain(chain, event) < 0) {
			eprintf("call-chain problem with event, skipping it.\n");
			return 0;
		}

		if (dump_trace) {
			for (i = 0; i < chain->nr; i++)
				dprintf("..... %2d: %016Lx\n", i, chain->ips[i]);
		}
	}

	dprintf(" ... thread: %s:%d\n", thread->comm, thread->pid);

	if (thread == NULL) {
		eprintf("problem processing %d event, skipping it.\n",
			event->header.type);
		return -1;
	}

	if (comm_list && !strlist__has_entry(comm_list, thread->comm))
		return 0;

	cpumode = event->header.misc & PERF_EVENT_MISC_CPUMODE_MASK;

	if (cpumode == PERF_EVENT_MISC_KERNEL) {
		show = SHOW_KERNEL;
		level = 'k';

		dso = kernel_dso;

		dprintf(" ...... dso: %s\n", dso->name);

	} else if (cpumode == PERF_EVENT_MISC_USER) {

		show = SHOW_USER;
		level = '.';

	} else {
		show = SHOW_HV;
		level = 'H';

		dso = hypervisor_dso;

		dprintf(" ...... dso: [hypervisor]\n");
	}

	if (show & show_mask) {
		struct symbol *sym = resolve_symbol(thread, &map, &dso, &ip);

<<<<<<< HEAD
		if (dso_list && dso && dso->name && !strlist__has_entry(dso_list, dso->name))
			return 0;

		if (sym_list && sym && !strlist__has_entry(sym_list, sym->name))
=======
		if (dso_list && (!dso || !dso->name ||
				 !strlist__has_entry(dso_list, dso->name)))
			return 0;

		if (sym_list && (!sym || !strlist__has_entry(sym_list, sym->name)))
>>>>>>> 18dd0aa5
			return 0;

		if (hist_entry__add(thread, map, dso, sym, ip, chain, level, period)) {
			eprintf("problem incrementing symbol count, skipping event\n");
			return -1;
		}
	}
	total += period;

	return 0;
}

static int
process_mmap_event(event_t *event, unsigned long offset, unsigned long head)
{
	struct thread *thread = threads__findnew(event->mmap.pid);
	struct map *map = map__new(&event->mmap);

	dprintf("%p [%p]: PERF_EVENT_MMAP %d/%d: [%p(%p) @ %p]: %s\n",
		(void *)(offset + head),
		(void *)(long)(event->header.size),
		event->mmap.pid,
		event->mmap.tid,
		(void *)(long)event->mmap.start,
		(void *)(long)event->mmap.len,
		(void *)(long)event->mmap.pgoff,
		event->mmap.filename);

	if (thread == NULL || map == NULL) {
		dprintf("problem processing PERF_EVENT_MMAP, skipping event.\n");
		return 0;
	}

	thread__insert_map(thread, map);
	total_mmap++;

	return 0;
}

static int
process_comm_event(event_t *event, unsigned long offset, unsigned long head)
{
	struct thread *thread = threads__findnew(event->comm.pid);

	dprintf("%p [%p]: PERF_EVENT_COMM: %s:%d\n",
		(void *)(offset + head),
		(void *)(long)(event->header.size),
		event->comm.comm, event->comm.pid);

	if (thread == NULL ||
	    thread__set_comm(thread, event->comm.comm)) {
		dprintf("problem processing PERF_EVENT_COMM, skipping event.\n");
		return -1;
	}
	total_comm++;

	return 0;
}

static int
process_task_event(event_t *event, unsigned long offset, unsigned long head)
{
	struct thread *thread = threads__findnew(event->fork.pid);
	struct thread *parent = threads__findnew(event->fork.ppid);

	dprintf("%p [%p]: PERF_EVENT_%s: (%d:%d):(%d:%d)\n",
		(void *)(offset + head),
		(void *)(long)(event->header.size),
		event->header.type == PERF_EVENT_FORK ? "FORK" : "EXIT",
		event->fork.pid, event->fork.tid,
		event->fork.ppid, event->fork.ptid);

	/*
	 * A thread clone will have the same PID for both
	 * parent and child.
	 */
	if (thread == parent)
		return 0;

	if (event->header.type == PERF_EVENT_EXIT)
		return 0;

	if (!thread || !parent || thread__fork(thread, parent)) {
		dprintf("problem processing PERF_EVENT_FORK, skipping event.\n");
		return -1;
	}
	total_fork++;

	return 0;
}

static int
process_lost_event(event_t *event, unsigned long offset, unsigned long head)
{
	dprintf("%p [%p]: PERF_EVENT_LOST: id:%Ld: lost:%Ld\n",
		(void *)(offset + head),
		(void *)(long)(event->header.size),
		event->lost.id,
		event->lost.lost);

	total_lost += event->lost.lost;

	return 0;
}

static void trace_event(event_t *event)
{
	unsigned char *raw_event = (void *)event;
	char *color = PERF_COLOR_BLUE;
	int i, j;

	if (!dump_trace)
		return;

	dprintf(".");
	cdprintf("\n. ... raw event: size %d bytes\n", event->header.size);

	for (i = 0; i < event->header.size; i++) {
		if ((i & 15) == 0) {
			dprintf(".");
			cdprintf("  %04x: ", i);
		}

		cdprintf(" %02x", raw_event[i]);

		if (((i & 15) == 15) || i == event->header.size-1) {
			cdprintf("  ");
			for (j = 0; j < 15-(i & 15); j++)
				cdprintf("   ");
			for (j = 0; j < (i & 15); j++) {
				if (isprint(raw_event[i-15+j]))
					cdprintf("%c", raw_event[i-15+j]);
				else
					cdprintf(".");
			}
			cdprintf("\n");
		}
	}
	dprintf(".\n");
}

static struct perf_header	*header;

static struct perf_counter_attr *perf_header__find_attr(u64 id)
{
	int i;

	for (i = 0; i < header->attrs; i++) {
		struct perf_header_attr *attr = header->attr[i];
		int j;

		for (j = 0; j < attr->ids; j++) {
			if (attr->id[j] == id)
				return &attr->attr;
		}
	}

	return NULL;
}

static int
process_read_event(event_t *event, unsigned long offset, unsigned long head)
{
	struct perf_counter_attr *attr = perf_header__find_attr(event->read.id);

	dprintf("%p [%p]: PERF_EVENT_READ: %d %d %s %Lu\n",
			(void *)(offset + head),
			(void *)(long)(event->header.size),
			event->read.pid,
			event->read.tid,
			attr ? __event_name(attr->type, attr->config)
			     : "FAIL",
			event->read.value);

	return 0;
}

static int
process_read_event(event_t *event, unsigned long offset, unsigned long head)
{
	dprintf("%p [%p]: PERF_EVENT_READ: %d %d %Lu\n",
			(void *)(offset + head),
			(void *)(long)(event->header.size),
			event->read.pid,
			event->read.tid,
			event->read.value);

	return 0;
}

static int
process_event(event_t *event, unsigned long offset, unsigned long head)
{
	trace_event(event);

	switch (event->header.type) {
	case PERF_EVENT_SAMPLE:
		return process_sample_event(event, offset, head);

	case PERF_EVENT_MMAP:
		return process_mmap_event(event, offset, head);

	case PERF_EVENT_COMM:
		return process_comm_event(event, offset, head);

	case PERF_EVENT_FORK:
<<<<<<< HEAD
		return process_fork_event(event, offset, head);
=======
	case PERF_EVENT_EXIT:
		return process_task_event(event, offset, head);
>>>>>>> 18dd0aa5

	case PERF_EVENT_LOST:
		return process_lost_event(event, offset, head);

	case PERF_EVENT_READ:
		return process_read_event(event, offset, head);

	/*
	 * We dont process them right now but they are fine:
	 */

	case PERF_EVENT_THROTTLE:
	case PERF_EVENT_UNTHROTTLE:
		return 0;

	default:
		return -1;
	}

	return 0;
}

<<<<<<< HEAD
static struct perf_header	*header;

=======
>>>>>>> 18dd0aa5
static u64 perf_header__sample_type(void)
{
	u64 sample_type = 0;
	int i;

	for (i = 0; i < header->attrs; i++) {
		struct perf_header_attr *attr = header->attr[i];

		if (!sample_type)
			sample_type = attr->attr.sample_type;
		else if (sample_type != attr->attr.sample_type)
			die("non matching sample_type");
	}

	return sample_type;
}

static int __cmd_report(void)
{
	int ret, rc = EXIT_FAILURE;
	unsigned long offset = 0;
	unsigned long head, shift;
	struct stat stat;
	event_t *event;
	uint32_t size;
	char *buf;

	register_idle_thread();

	input = open(input_name, O_RDONLY);
	if (input < 0) {
		fprintf(stderr, " failed to open file: %s", input_name);
		if (!strcmp(input_name, "perf.data"))
			fprintf(stderr, "  (try 'perf record' first)");
		fprintf(stderr, "\n");
		exit(-1);
	}

	ret = fstat(input, &stat);
	if (ret < 0) {
		perror("failed to stat file");
		exit(-1);
	}

	if (!stat.st_size) {
		fprintf(stderr, "zero-sized file, nothing to do!\n");
		exit(0);
	}

	header = perf_header__read(input);
	head = header->data_offset;

	sample_type = perf_header__sample_type();

	if (!(sample_type & PERF_SAMPLE_CALLCHAIN)) {
		if (sort__has_parent) {
			fprintf(stderr, "selected --sort parent, but no"
					" callchain data. Did you call"
					" perf record without -g?\n");
			exit(-1);
		}
		if (callchain) {
			fprintf(stderr, "selected -c but no callchain data."
					" Did you call perf record without"
					" -g?\n");
			exit(-1);
		}
<<<<<<< HEAD
=======
	} else if (callchain_param.mode != CHAIN_NONE && !callchain) {
			callchain = 1;
			if (register_callchain_param(&callchain_param) < 0) {
				fprintf(stderr, "Can't register callchain"
						" params\n");
				exit(-1);
			}
>>>>>>> 18dd0aa5
	}

	if (load_kernel() < 0) {
		perror("failed to load kernel symbols");
		return EXIT_FAILURE;
	}

	if (!full_paths) {
		if (getcwd(__cwd, sizeof(__cwd)) == NULL) {
			perror("failed to get the current directory");
			return EXIT_FAILURE;
		}
		cwdlen = strlen(cwd);
	} else {
		cwd = NULL;
		cwdlen = 0;
	}

	shift = page_size * (head / page_size);
	offset += shift;
	head -= shift;

remap:
	buf = (char *)mmap(NULL, page_size * mmap_window, PROT_READ,
			   MAP_SHARED, input, offset);
	if (buf == MAP_FAILED) {
		perror("failed to mmap file");
		exit(-1);
	}

more:
	event = (event_t *)(buf + head);

	size = event->header.size;
	if (!size)
		size = 8;

	if (head + event->header.size >= page_size * mmap_window) {
		int ret;

		shift = page_size * (head / page_size);

		ret = munmap(buf, page_size * mmap_window);
		assert(ret == 0);

		offset += shift;
		head -= shift;
		goto remap;
	}

	size = event->header.size;

	dprintf("\n%p [%p]: event: %d\n",
			(void *)(offset + head),
			(void *)(long)event->header.size,
			event->header.type);

	if (!size || process_event(event, offset, head) < 0) {

		dprintf("%p [%p]: skipping unknown header type: %d\n",
			(void *)(offset + head),
			(void *)(long)(event->header.size),
			event->header.type);

		total_unknown++;

		/*
		 * assume we lost track of the stream, check alignment, and
		 * increment a single u64 in the hope to catch on again 'soon'.
		 */

		if (unlikely(head & 7))
			head &= ~7ULL;

		size = 8;
	}

	head += size;

	if (offset + head >= header->data_offset + header->data_size)
		goto done;

	if (offset + head < (unsigned long)stat.st_size)
		goto more;

done:
	rc = EXIT_SUCCESS;
	close(input);

	dprintf("      IP events: %10ld\n", total);
	dprintf("    mmap events: %10ld\n", total_mmap);
	dprintf("    comm events: %10ld\n", total_comm);
	dprintf("    fork events: %10ld\n", total_fork);
	dprintf("    lost events: %10ld\n", total_lost);
	dprintf(" unknown events: %10ld\n", total_unknown);

	if (dump_trace)
		return 0;

	if (verbose >= 3)
		threads__fprintf(stdout);

	if (verbose >= 2)
		dsos__fprintf(stdout);

	collapse__resort();
	output__resort(total);
	output__fprintf(stdout, total);

	return rc;
}

static int
parse_callchain_opt(const struct option *opt __used, const char *arg,
		    int unset __used)
{
	char *tok;
	char *endptr;

	callchain = 1;

	if (!arg)
		return 0;

	tok = strtok((char *)arg, ",");
	if (!tok)
		return -1;

	/* get the output mode */
	if (!strncmp(tok, "graph", strlen(arg)))
		callchain_param.mode = CHAIN_GRAPH_ABS;

	else if (!strncmp(tok, "flat", strlen(arg)))
		callchain_param.mode = CHAIN_FLAT;

	else if (!strncmp(tok, "fractal", strlen(arg)))
		callchain_param.mode = CHAIN_GRAPH_REL;

<<<<<<< HEAD
=======
	else if (!strncmp(tok, "none", strlen(arg))) {
		callchain_param.mode = CHAIN_NONE;
		callchain = 0;

		return 0;
	}

>>>>>>> 18dd0aa5
	else
		return -1;

	/* get the min percentage */
	tok = strtok(NULL, ",");
	if (!tok)
		goto setup;

	callchain_param.min_percent = strtod(tok, &endptr);
	if (tok == endptr)
		return -1;

setup:
	if (register_callchain_param(&callchain_param) < 0) {
		fprintf(stderr, "Can't register callchain params\n");
		return -1;
	}
	return 0;
}

static const char * const report_usage[] = {
	"perf report [<options>] <command>",
	NULL
};

static const struct option options[] = {
	OPT_STRING('i', "input", &input_name, "file",
		    "input file name"),
	OPT_BOOLEAN('v', "verbose", &verbose,
		    "be more verbose (show symbol address, etc)"),
	OPT_BOOLEAN('D', "dump-raw-trace", &dump_trace,
		    "dump raw trace in ASCII"),
	OPT_STRING('k', "vmlinux", &vmlinux, "file", "vmlinux pathname"),
	OPT_BOOLEAN('m', "modules", &modules,
		    "load module symbols - WARNING: use only with -k and LIVE kernel"),
	OPT_BOOLEAN('n', "show-nr-samples", &show_nr_samples,
		    "Show a column with the number of samples"),
	OPT_STRING('s', "sort", &sort_order, "key[,key2...]",
		   "sort by key(s): pid, comm, dso, symbol, parent"),
	OPT_BOOLEAN('P', "full-paths", &full_paths,
		    "Don't shorten the pathnames taking into account the cwd"),
	OPT_STRING('p', "parent", &parent_pattern, "regex",
		   "regex filter to identify parent, see: '--sort parent'"),
	OPT_BOOLEAN('x', "exclude-other", &exclude_other,
		    "Only display entries with parent-match"),
	OPT_CALLBACK_DEFAULT('g', "call-graph", NULL, "output_type,min_percent",
		     "Display callchains using output_type and min percent threshold. "
		     "Default: fractal,0.5", &parse_callchain_opt, callchain_default_opt),
	OPT_STRING('d', "dsos", &dso_list_str, "dso[,dso...]",
		   "only consider symbols in these dsos"),
	OPT_STRING('C', "comms", &comm_list_str, "comm[,comm...]",
		   "only consider symbols in these comms"),
	OPT_STRING('S', "symbols", &sym_list_str, "symbol[,symbol...]",
		   "only consider these symbols"),
	OPT_STRING('w', "column-widths", &col_width_list_str,
		   "width[,width...]",
		   "don't try to adjust column width, use these fixed values"),
	OPT_STRING('t', "field-separator", &field_sep, "separator",
		   "separator for columns, no spaces will be added between "
		   "columns '.' is reserved."),
	OPT_END()
};

static void setup_sorting(void)
{
	char *tmp, *tok, *str = strdup(sort_order);

	for (tok = strtok_r(str, ", ", &tmp);
			tok; tok = strtok_r(NULL, ", ", &tmp)) {
		if (sort_dimension__add(tok) < 0) {
			error("Unknown --sort key: `%s'", tok);
			usage_with_options(report_usage, options);
		}
	}

	free(str);
}

static void setup_list(struct strlist **list, const char *list_str,
		       struct sort_entry *se, const char *list_name,
		       FILE *fp)
{
	if (list_str) {
		*list = strlist__new(true, list_str);
		if (!*list) {
			fprintf(stderr, "problems parsing %s list\n",
				list_name);
			exit(129);
		}
		if (strlist__nr_entries(*list) == 1) {
			fprintf(fp, "# %s: %s\n", list_name,
				strlist__entry(*list, 0)->s);
			se->elide = true;
		}
	}
}

int cmd_report(int argc, const char **argv, const char *prefix __used)
{
	symbol__init();

	page_size = getpagesize();

	argc = parse_options(argc, argv, options, report_usage, 0);

	setup_sorting();

	if (parent_pattern != default_parent_pattern) {
		sort_dimension__add("parent");
		sort_parent.elide = 1;
	} else
		exclude_other = 0;

	/*
	 * Any (unrecognized) arguments left?
	 */
	if (argc)
		usage_with_options(report_usage, options);

	setup_pager();

	setup_list(&dso_list, dso_list_str, &sort_dso, "dso", stdout);
	setup_list(&comm_list, comm_list_str, &sort_comm, "comm", stdout);
	setup_list(&sym_list, sym_list_str, &sort_sym, "symbol", stdout);

	if (field_sep && *field_sep == '.') {
		fputs("'.' is the only non valid --field-separator argument\n",
		      stderr);
		exit(129);
	}

	return __cmd_report();
}<|MERGE_RESOLUTION|>--- conflicted
+++ resolved
@@ -68,11 +68,7 @@
 
 static
 struct callchain_param	callchain_param = {
-<<<<<<< HEAD
-	.mode	= CHAIN_GRAPH_ABS,
-=======
 	.mode	= CHAIN_GRAPH_REL,
->>>>>>> 18dd0aa5
 	.min_percent = 0.5
 };
 
@@ -116,13 +112,9 @@
 	struct perf_event_header header;
 	u32 pid,tid;
 	u64 value;
-<<<<<<< HEAD
-	u64 format[3];
-=======
 	u64 time_enabled;
 	u64 time_running;
 	u64 id;
->>>>>>> 18dd0aa5
 };
 
 typedef union event_union {
@@ -708,12 +700,8 @@
 	size_t ret = 0;
 
 	if (verbose)
-<<<<<<< HEAD
-		ret += repsep_fprintf(fp, "%#018llx  ", (u64)self->ip);
-=======
 		ret += repsep_fprintf(fp, "%#018llx %c ", (u64)self->ip,
 				      dso__symtab_origin(self->dso));
->>>>>>> 18dd0aa5
 
 	ret += repsep_fprintf(fp, "[%c] ", self->level);
 	if (self->sym) {
@@ -903,8 +891,6 @@
 	return ret;
 }
 
-<<<<<<< HEAD
-=======
 static struct symbol *rem_sq_bracket;
 static struct callchain_list rem_hits;
 
@@ -920,7 +906,6 @@
 	rem_hits.sym = rem_sq_bracket;
 }
 
->>>>>>> 18dd0aa5
 static size_t
 callchain__fprintf_graph(FILE *fp, struct callchain_node *self,
 			u64 total_samples, int depth, int depth_mask)
@@ -930,23 +915,11 @@
 	struct callchain_list *chain;
 	int new_depth_mask = depth_mask;
 	u64 new_total;
-<<<<<<< HEAD
-=======
 	u64 remaining;
->>>>>>> 18dd0aa5
 	size_t ret = 0;
 	int i;
 
 	if (callchain_param.mode == CHAIN_GRAPH_REL)
-<<<<<<< HEAD
-		new_total = self->cumul_hit;
-	else
-		new_total = total_samples;
-
-	node = rb_first(&self->rb_root);
-	while (node) {
-		child = rb_entry(node, struct callchain_node, rb_node);
-=======
 		new_total = self->children_hit;
 	else
 		new_total = total_samples;
@@ -960,24 +933,16 @@
 		child = rb_entry(node, struct callchain_node, rb_node);
 		cumul = cumul_hits(child);
 		remaining -= cumul;
->>>>>>> 18dd0aa5
 
 		/*
 		 * The depth mask manages the output of pipes that show
 		 * the depth. We don't want to keep the pipes of the current
-<<<<<<< HEAD
-		 * level for the last child of this depth
-		 */
-		next = rb_next(node);
-		if (!next)
-=======
 		 * level for the last child of this depth.
 		 * Except if we have remaining filtered hits. They will
 		 * supersede the last child
 		 */
 		next = rb_next(node);
 		if (!next && (callchain_param.mode != CHAIN_GRAPH_REL || !remaining))
->>>>>>> 18dd0aa5
 			new_depth_mask &= ~(1 << (depth - 1));
 
 		/*
@@ -992,11 +957,7 @@
 			ret += ipchain__fprintf_graph(fp, chain, depth,
 						      new_depth_mask, i++,
 						      new_total,
-<<<<<<< HEAD
-						      child->cumul_hit);
-=======
 						      cumul);
->>>>>>> 18dd0aa5
 		}
 		ret += callchain__fprintf_graph(fp, child, new_total,
 						depth + 1,
@@ -1004,8 +965,6 @@
 		node = next;
 	}
 
-<<<<<<< HEAD
-=======
 	if (callchain_param.mode == CHAIN_GRAPH_REL &&
 		remaining && remaining != new_total) {
 
@@ -1019,7 +978,6 @@
 					      remaining);
 	}
 
->>>>>>> 18dd0aa5
 	return ret;
 }
 
@@ -1440,11 +1398,8 @@
 	unsigned int width;
 	char *col_width = col_width_list_str;
 
-<<<<<<< HEAD
-=======
 	init_rem_hits();
 
->>>>>>> 18dd0aa5
 	fprintf(fp, "# Samples: %Ld\n", (u64)total_samples);
 	fprintf(fp, "#\n");
 
@@ -1571,11 +1526,7 @@
 		more_data += sizeof(u64);
 	}
 
-<<<<<<< HEAD
-	dprintf("%p [%p]: PERF_EVENT_SAMPLE (IP, %d): %d: %p period: %Ld\n",
-=======
 	dprintf("%p [%p]: PERF_EVENT_SAMPLE (IP, %d): %d/%d: %p period: %Ld\n",
->>>>>>> 18dd0aa5
 		(void *)(offset + head),
 		(void *)(long)(event->header.size),
 		event->header.misc,
@@ -1639,18 +1590,11 @@
 	if (show & show_mask) {
 		struct symbol *sym = resolve_symbol(thread, &map, &dso, &ip);
 
-<<<<<<< HEAD
-		if (dso_list && dso && dso->name && !strlist__has_entry(dso_list, dso->name))
-			return 0;
-
-		if (sym_list && sym && !strlist__has_entry(sym_list, sym->name))
-=======
 		if (dso_list && (!dso || !dso->name ||
 				 !strlist__has_entry(dso_list, dso->name)))
 			return 0;
 
 		if (sym_list && (!sym || !strlist__has_entry(sym_list, sym->name)))
->>>>>>> 18dd0aa5
 			return 0;
 
 		if (hist_entry__add(thread, map, dso, sym, ip, chain, level, period)) {
@@ -1829,19 +1773,6 @@
 }
 
 static int
-process_read_event(event_t *event, unsigned long offset, unsigned long head)
-{
-	dprintf("%p [%p]: PERF_EVENT_READ: %d %d %Lu\n",
-			(void *)(offset + head),
-			(void *)(long)(event->header.size),
-			event->read.pid,
-			event->read.tid,
-			event->read.value);
-
-	return 0;
-}
-
-static int
 process_event(event_t *event, unsigned long offset, unsigned long head)
 {
 	trace_event(event);
@@ -1857,12 +1788,8 @@
 		return process_comm_event(event, offset, head);
 
 	case PERF_EVENT_FORK:
-<<<<<<< HEAD
-		return process_fork_event(event, offset, head);
-=======
 	case PERF_EVENT_EXIT:
 		return process_task_event(event, offset, head);
->>>>>>> 18dd0aa5
 
 	case PERF_EVENT_LOST:
 		return process_lost_event(event, offset, head);
@@ -1885,11 +1812,6 @@
 	return 0;
 }
 
-<<<<<<< HEAD
-static struct perf_header	*header;
-
-=======
->>>>>>> 18dd0aa5
 static u64 perf_header__sample_type(void)
 {
 	u64 sample_type = 0;
@@ -1957,8 +1879,6 @@
 					" -g?\n");
 			exit(-1);
 		}
-<<<<<<< HEAD
-=======
 	} else if (callchain_param.mode != CHAIN_NONE && !callchain) {
 			callchain = 1;
 			if (register_callchain_param(&callchain_param) < 0) {
@@ -1966,7 +1886,6 @@
 						" params\n");
 				exit(-1);
 			}
->>>>>>> 18dd0aa5
 	}
 
 	if (load_kernel() < 0) {
@@ -2105,8 +2024,6 @@
 	else if (!strncmp(tok, "fractal", strlen(arg)))
 		callchain_param.mode = CHAIN_GRAPH_REL;
 
-<<<<<<< HEAD
-=======
 	else if (!strncmp(tok, "none", strlen(arg))) {
 		callchain_param.mode = CHAIN_NONE;
 		callchain = 0;
@@ -2114,7 +2031,6 @@
 		return 0;
 	}
 
->>>>>>> 18dd0aa5
 	else
 		return -1;
 
