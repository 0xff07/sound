--- conflicted
+++ resolved
@@ -1121,11 +1121,7 @@
 		more_data += sizeof(u64);
 	}
 
-<<<<<<< HEAD
-	dump_printf("%p [%p]: PERF_EVENT_SAMPLE (IP, %d): %d/%d: %p period: %Ld\n",
-=======
 	dump_printf("%p [%p]: PERF_RECORD_SAMPLE (IP, %d): %d/%d: %p period: %Ld\n",
->>>>>>> 94a8d5ca
 		(void *)(offset + head),
 		(void *)(long)(event->header.size),
 		event->header.misc,
@@ -1162,15 +1158,9 @@
 	if (comm_list && !strlist__has_entry(comm_list, thread->comm))
 		return 0;
 
-<<<<<<< HEAD
-	cpumode = event->header.misc & PERF_EVENT_MISC_CPUMODE_MASK;
-
-	if (cpumode == PERF_EVENT_MISC_KERNEL) {
-=======
 	cpumode = event->header.misc & PERF_RECORD_MISC_CPUMODE_MASK;
 
 	if (cpumode == PERF_RECORD_MISC_KERNEL) {
->>>>>>> 94a8d5ca
 		show = SHOW_KERNEL;
 		level = 'k';
 
@@ -1178,11 +1168,7 @@
 
 		dump_printf(" ...... dso: %s\n", dso->name);
 
-<<<<<<< HEAD
-	} else if (cpumode == PERF_EVENT_MISC_USER) {
-=======
 	} else if (cpumode == PERF_RECORD_MISC_USER) {
->>>>>>> 94a8d5ca
 
 		show = SHOW_USER;
 		level = '.';
@@ -1224,11 +1210,7 @@
 
 	thread = threads__findnew(event->mmap.pid, &threads, &last_match);
 
-<<<<<<< HEAD
-	dump_printf("%p [%p]: PERF_EVENT_MMAP %d/%d: [%p(%p) @ %p]: %s\n",
-=======
 	dump_printf("%p [%p]: PERF_RECORD_MMAP %d/%d: [%p(%p) @ %p]: %s\n",
->>>>>>> 94a8d5ca
 		(void *)(offset + head),
 		(void *)(long)(event->header.size),
 		event->mmap.pid,
@@ -1239,11 +1221,7 @@
 		event->mmap.filename);
 
 	if (thread == NULL || map == NULL) {
-<<<<<<< HEAD
-		dump_printf("problem processing PERF_EVENT_MMAP, skipping event.\n");
-=======
 		dump_printf("problem processing PERF_RECORD_MMAP, skipping event.\n");
->>>>>>> 94a8d5ca
 		return 0;
 	}
 
@@ -1260,22 +1238,14 @@
 
 	thread = threads__findnew(event->comm.pid, &threads, &last_match);
 
-<<<<<<< HEAD
-	dump_printf("%p [%p]: PERF_EVENT_COMM: %s:%d\n",
-=======
 	dump_printf("%p [%p]: PERF_RECORD_COMM: %s:%d\n",
->>>>>>> 94a8d5ca
 		(void *)(offset + head),
 		(void *)(long)(event->header.size),
 		event->comm.comm, event->comm.pid);
 
 	if (thread == NULL ||
 	    thread__set_comm_adjust(thread, event->comm.comm)) {
-<<<<<<< HEAD
-		dump_printf("problem processing PERF_EVENT_COMM, skipping event.\n");
-=======
 		dump_printf("problem processing PERF_RECORD_COMM, skipping event.\n");
->>>>>>> 94a8d5ca
 		return -1;
 	}
 	total_comm++;
@@ -1292,17 +1262,10 @@
 	thread = threads__findnew(event->fork.pid, &threads, &last_match);
 	parent = threads__findnew(event->fork.ppid, &threads, &last_match);
 
-<<<<<<< HEAD
-	dump_printf("%p [%p]: PERF_EVENT_%s: (%d:%d):(%d:%d)\n",
-		(void *)(offset + head),
-		(void *)(long)(event->header.size),
-		event->header.type == PERF_EVENT_FORK ? "FORK" : "EXIT",
-=======
 	dump_printf("%p [%p]: PERF_RECORD_%s: (%d:%d):(%d:%d)\n",
 		(void *)(offset + head),
 		(void *)(long)(event->header.size),
 		event->header.type == PERF_RECORD_FORK ? "FORK" : "EXIT",
->>>>>>> 94a8d5ca
 		event->fork.pid, event->fork.tid,
 		event->fork.ppid, event->fork.ptid);
 
@@ -1313,19 +1276,11 @@
 	if (thread == parent)
 		return 0;
 
-<<<<<<< HEAD
-	if (event->header.type == PERF_EVENT_EXIT)
-		return 0;
-
-	if (!thread || !parent || thread__fork(thread, parent)) {
-		dump_printf("problem processing PERF_EVENT_FORK, skipping event.\n");
-=======
 	if (event->header.type == PERF_RECORD_EXIT)
 		return 0;
 
 	if (!thread || !parent || thread__fork(thread, parent)) {
 		dump_printf("problem processing PERF_RECORD_FORK, skipping event.\n");
->>>>>>> 94a8d5ca
 		return -1;
 	}
 	total_fork++;
@@ -1336,11 +1291,7 @@
 static int
 process_lost_event(event_t *event, unsigned long offset, unsigned long head)
 {
-<<<<<<< HEAD
-	dump_printf("%p [%p]: PERF_EVENT_LOST: id:%Ld: lost:%Ld\n",
-=======
 	dump_printf("%p [%p]: PERF_RECORD_LOST: id:%Ld: lost:%Ld\n",
->>>>>>> 94a8d5ca
 		(void *)(offset + head),
 		(void *)(long)(event->header.size),
 		event->lost.id,
@@ -1354,11 +1305,7 @@
 static int
 process_read_event(event_t *event, unsigned long offset, unsigned long head)
 {
-<<<<<<< HEAD
-	struct perf_counter_attr *attr;
-=======
 	struct perf_event_attr *attr;
->>>>>>> 94a8d5ca
 
 	attr = perf_header__find_attr(event->read.id, header);
 
@@ -1372,11 +1319,7 @@
 					   event->read.value);
 	}
 
-<<<<<<< HEAD
-	dump_printf("%p [%p]: PERF_EVENT_READ: %d %d %s %Lu\n",
-=======
 	dump_printf("%p [%p]: PERF_RECORD_READ: %d %d %s %Lu\n",
->>>>>>> 94a8d5ca
 			(void *)(offset + head),
 			(void *)(long)(event->header.size),
 			event->read.pid,
@@ -1394,39 +1337,23 @@
 	trace_event(event);
 
 	switch (event->header.type) {
-<<<<<<< HEAD
-	case PERF_EVENT_SAMPLE:
-		return process_sample_event(event, offset, head);
-
-	case PERF_EVENT_MMAP:
-=======
 	case PERF_RECORD_SAMPLE:
 		return process_sample_event(event, offset, head);
 
 	case PERF_RECORD_MMAP:
->>>>>>> 94a8d5ca
 		return process_mmap_event(event, offset, head);
 
 	case PERF_RECORD_COMM:
 		return process_comm_event(event, offset, head);
 
-<<<<<<< HEAD
-	case PERF_EVENT_FORK:
-	case PERF_EVENT_EXIT:
-=======
 	case PERF_RECORD_FORK:
 	case PERF_RECORD_EXIT:
->>>>>>> 94a8d5ca
 		return process_task_event(event, offset, head);
 
 	case PERF_RECORD_LOST:
 		return process_lost_event(event, offset, head);
 
-<<<<<<< HEAD
-	case PERF_EVENT_READ:
-=======
 	case PERF_RECORD_READ:
->>>>>>> 94a8d5ca
 		return process_read_event(event, offset, head);
 
 	/*
