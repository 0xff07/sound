--- conflicted
+++ resolved
@@ -496,11 +496,7 @@
 		    "stat events on existing pid"),
 	OPT_BOOLEAN('a', "all-cpus", &system_wide,
 		    "system-wide collection from all CPUs"),
-<<<<<<< HEAD
-	OPT_BOOLEAN('S', "scale", &scale,
-=======
 	OPT_BOOLEAN('c', "scale", &scale,
->>>>>>> 18dd0aa5
 		    "scale/normalize counters"),
 	OPT_BOOLEAN('v', "verbose", &verbose,
 		    "be more verbose (show counter open errors, etc)"),
