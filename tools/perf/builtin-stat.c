/*
 * builtin-stat.c
 *
 * Builtin stat command: Give a precise performance counters summary
 * overview about any workload, CPU or specific PID.
 *
 * Sample output:

   $ perf stat ~/hackbench 10
   Time: 0.104

    Performance counter stats for '/home/mingo/hackbench':

       1255.538611  task clock ticks     #      10.143 CPU utilization factor
             54011  context switches     #       0.043 M/sec
               385  CPU migrations       #       0.000 M/sec
             17755  pagefaults           #       0.014 M/sec
        3808323185  CPU cycles           #    3033.219 M/sec
        1575111190  instructions         #    1254.530 M/sec
          17367895  cache references     #      13.833 M/sec
           7674421  cache misses         #       6.112 M/sec

    Wall-clock time elapsed:   123.786620 msecs

 *
 * Copyright (C) 2008, Red Hat Inc, Ingo Molnar <mingo@redhat.com>
 *
 * Improvements and fixes by:
 *
 *   Arjan van de Ven <arjan@linux.intel.com>
 *   Yanmin Zhang <yanmin.zhang@intel.com>
 *   Wu Fengguang <fengguang.wu@intel.com>
 *   Mike Galbraith <efault@gmx.de>
 *   Paul Mackerras <paulus@samba.org>
 *   Jaswinder Singh Rajput <jaswinder@kernel.org>
 *
 * Released under the GPL v2. (and only v2, not any later version)
 */

#include "perf.h"
#include "builtin.h"
#include "util/util.h"
#include "util/parse-options.h"
#include "util/parse-events.h"
#include "util/event.h"
#include "util/debug.h"

#include <sys/prctl.h>
#include <math.h>

<<<<<<< HEAD
static struct perf_counter_attr default_attrs[] = {
=======
static struct perf_event_attr default_attrs[] = {
>>>>>>> 94a8d5ca

  { .type = PERF_TYPE_SOFTWARE, .config = PERF_COUNT_SW_TASK_CLOCK	},
  { .type = PERF_TYPE_SOFTWARE, .config = PERF_COUNT_SW_CONTEXT_SWITCHES},
  { .type = PERF_TYPE_SOFTWARE, .config = PERF_COUNT_SW_CPU_MIGRATIONS	},
  { .type = PERF_TYPE_SOFTWARE, .config = PERF_COUNT_SW_PAGE_FAULTS	},

  { .type = PERF_TYPE_HARDWARE, .config = PERF_COUNT_HW_CPU_CYCLES	},
  { .type = PERF_TYPE_HARDWARE, .config = PERF_COUNT_HW_INSTRUCTIONS	},
  { .type = PERF_TYPE_HARDWARE, .config = PERF_COUNT_HW_CACHE_REFERENCES},
  { .type = PERF_TYPE_HARDWARE, .config = PERF_COUNT_HW_CACHE_MISSES	},

};

static int			system_wide			=  0;
static unsigned int		nr_cpus				=  0;
static int			run_idx				=  0;

static int			run_count			=  1;
static int			inherit				=  1;
static int			scale				=  1;
static int			target_pid			= -1;
static int			null_run			=  0;

static int			fd[MAX_NR_CPUS][MAX_COUNTERS];

static int			event_scaled[MAX_COUNTERS];

struct stats
{
	double n, mean, M2;
};

static void update_stats(struct stats *stats, u64 val)
{
	double delta;

	stats->n++;
	delta = val - stats->mean;
	stats->mean += delta / stats->n;
	stats->M2 += delta*(val - stats->mean);
}

static double avg_stats(struct stats *stats)
{
	return stats->mean;
}

/*
 * http://en.wikipedia.org/wiki/Algorithms_for_calculating_variance
 *
 *       (\Sum n_i^2) - ((\Sum n_i)^2)/n
 * s^2 = -------------------------------
 *                  n - 1
 *
 * http://en.wikipedia.org/wiki/Stddev
 *
 * The std dev of the mean is related to the std dev by:
 *
 *             s
 * s_mean = -------
 *          sqrt(n)
 *
 */
static double stddev_stats(struct stats *stats)
{
	double variance = stats->M2 / (stats->n - 1);
	double variance_mean = variance / stats->n;

	return sqrt(variance_mean);
}

struct stats			event_res_stats[MAX_COUNTERS][3];
struct stats			runtime_nsecs_stats;
struct stats			walltime_nsecs_stats;
struct stats			runtime_cycles_stats;

#define MATCH_EVENT(t, c, counter)			\
	(attrs[counter].type == PERF_TYPE_##t &&	\
	 attrs[counter].config == PERF_COUNT_##c)

#define ERR_PERF_OPEN \
<<<<<<< HEAD
"Error: counter %d, sys_perf_counter_open() syscall returned with %d (%s)\n"
=======
"Error: counter %d, sys_perf_event_open() syscall returned with %d (%s)\n"
>>>>>>> 94a8d5ca

static void create_perf_stat_counter(int counter, int pid)
{
	struct perf_event_attr *attr = attrs + counter;

	if (scale)
		attr->read_format = PERF_FORMAT_TOTAL_TIME_ENABLED |
				    PERF_FORMAT_TOTAL_TIME_RUNNING;

	if (system_wide) {
		unsigned int cpu;

		for (cpu = 0; cpu < nr_cpus; cpu++) {
<<<<<<< HEAD
			fd[cpu][counter] = sys_perf_counter_open(attr, -1, cpu, -1, 0);
=======
			fd[cpu][counter] = sys_perf_event_open(attr, -1, cpu, -1, 0);
>>>>>>> 94a8d5ca
			if (fd[cpu][counter] < 0 && verbose)
				fprintf(stderr, ERR_PERF_OPEN, counter,
					fd[cpu][counter], strerror(errno));
		}
	} else {
		attr->inherit	     = inherit;
		attr->disabled	     = 1;
		attr->enable_on_exec = 1;

<<<<<<< HEAD
		fd[0][counter] = sys_perf_counter_open(attr, pid, -1, -1, 0);
=======
		fd[0][counter] = sys_perf_event_open(attr, pid, -1, -1, 0);
>>>>>>> 94a8d5ca
		if (fd[0][counter] < 0 && verbose)
			fprintf(stderr, ERR_PERF_OPEN, counter,
				fd[0][counter], strerror(errno));
	}
}

/*
 * Does the counter have nsecs as a unit?
 */
static inline int nsec_counter(int counter)
{
	if (MATCH_EVENT(SOFTWARE, SW_CPU_CLOCK, counter) ||
	    MATCH_EVENT(SOFTWARE, SW_TASK_CLOCK, counter))
		return 1;

	return 0;
}

/*
 * Read out the results of a single counter:
 */
static void read_counter(int counter)
{
	u64 count[3], single_count[3];
	unsigned int cpu;
	size_t res, nv;
	int scaled;
	int i;

	count[0] = count[1] = count[2] = 0;

	nv = scale ? 3 : 1;
	for (cpu = 0; cpu < nr_cpus; cpu++) {
		if (fd[cpu][counter] < 0)
			continue;

		res = read(fd[cpu][counter], single_count, nv * sizeof(u64));
		assert(res == nv * sizeof(u64));

		close(fd[cpu][counter]);
		fd[cpu][counter] = -1;

		count[0] += single_count[0];
		if (scale) {
			count[1] += single_count[1];
			count[2] += single_count[2];
		}
	}

	scaled = 0;
	if (scale) {
		if (count[2] == 0) {
			event_scaled[counter] = -1;
			count[0] = 0;
			return;
		}

		if (count[2] < count[1]) {
			event_scaled[counter] = 1;
			count[0] = (unsigned long long)
				((double)count[0] * count[1] / count[2] + 0.5);
		}
	}

	for (i = 0; i < 3; i++)
		update_stats(&event_res_stats[counter][i], count[i]);

	if (verbose) {
		fprintf(stderr, "%s: %Ld %Ld %Ld\n", event_name(counter),
				count[0], count[1], count[2]);
	}

	/*
	 * Save the full runtime - to allow normalization during printout:
	 */
	if (MATCH_EVENT(SOFTWARE, SW_TASK_CLOCK, counter))
		update_stats(&runtime_nsecs_stats, count[0]);
	if (MATCH_EVENT(HARDWARE, HW_CPU_CYCLES, counter))
		update_stats(&runtime_cycles_stats, count[0]);
}

static int run_perf_stat(int argc __used, const char **argv)
{
	unsigned long long t0, t1;
	int status = 0;
	int counter;
	int pid;
	int child_ready_pipe[2], go_pipe[2];
	char buf;

	if (!system_wide)
		nr_cpus = 1;

	if (pipe(child_ready_pipe) < 0 || pipe(go_pipe) < 0) {
		perror("failed to create pipes");
		exit(1);
	}

	if ((pid = fork()) < 0)
		perror("failed to fork");

	if (!pid) {
		close(child_ready_pipe[0]);
		close(go_pipe[1]);
		fcntl(go_pipe[0], F_SETFD, FD_CLOEXEC);

		/*
		 * Do a dummy execvp to get the PLT entry resolved,
		 * so we avoid the resolver overhead on the real
		 * execvp call.
		 */
		execvp("", (char **)argv);

		/*
		 * Tell the parent we're ready to go
		 */
		close(child_ready_pipe[1]);

		/*
		 * Wait until the parent tells us to go.
		 */
		if (read(go_pipe[0], &buf, 1) == -1)
			perror("unable to read pipe");

		execvp(argv[0], (char **)argv);

		perror(argv[0]);
		exit(-1);
	}

	/*
	 * Wait for the child to be ready to exec.
	 */
	close(child_ready_pipe[1]);
	close(go_pipe[0]);
	if (read(child_ready_pipe[0], &buf, 1) == -1)
		perror("unable to read pipe");
	close(child_ready_pipe[0]);

	for (counter = 0; counter < nr_counters; counter++)
		create_perf_stat_counter(counter, pid);

	/*
	 * Enable counters and exec the command:
	 */
	t0 = rdclock();

	close(go_pipe[1]);
	wait(&status);

	t1 = rdclock();

	update_stats(&walltime_nsecs_stats, t1 - t0);

	for (counter = 0; counter < nr_counters; counter++)
		read_counter(counter);

	return WEXITSTATUS(status);
}

static void print_noise(int counter, double avg)
{
	if (run_count == 1)
		return;

	fprintf(stderr, "   ( +- %7.3f%% )",
			100 * stddev_stats(&event_res_stats[counter][0]) / avg);
}

static void nsec_printout(int counter, double avg)
{
	double msecs = avg / 1e6;

	fprintf(stderr, " %14.6f  %-24s", msecs, event_name(counter));

	if (MATCH_EVENT(SOFTWARE, SW_TASK_CLOCK, counter)) {
		fprintf(stderr, " # %10.3f CPUs ",
				avg / avg_stats(&walltime_nsecs_stats));
	}
}

static void abs_printout(int counter, double avg)
{
	fprintf(stderr, " %14.0f  %-24s", avg, event_name(counter));

	if (MATCH_EVENT(HARDWARE, HW_INSTRUCTIONS, counter)) {
		fprintf(stderr, " # %10.3f IPC  ",
				avg / avg_stats(&runtime_cycles_stats));
	} else {
		fprintf(stderr, " # %10.3f M/sec",
				1000.0 * avg / avg_stats(&runtime_nsecs_stats));
	}
}

/*
 * Print out the results of a single counter:
 */
static void print_counter(int counter)
{
	double avg = avg_stats(&event_res_stats[counter][0]);
	int scaled = event_scaled[counter];

	if (scaled == -1) {
		fprintf(stderr, " %14s  %-24s\n",
			"<not counted>", event_name(counter));
		return;
	}

	if (nsec_counter(counter))
		nsec_printout(counter, avg);
	else
		abs_printout(counter, avg);

	print_noise(counter, avg);

	if (scaled) {
		double avg_enabled, avg_running;

		avg_enabled = avg_stats(&event_res_stats[counter][1]);
		avg_running = avg_stats(&event_res_stats[counter][2]);

		fprintf(stderr, "  (scaled from %.2f%%)",
				100 * avg_running / avg_enabled);
	}

	fprintf(stderr, "\n");
}

static void print_stat(int argc, const char **argv)
{
	int i, counter;

	fflush(stdout);

	fprintf(stderr, "\n");
	fprintf(stderr, " Performance counter stats for \'%s", argv[0]);

	for (i = 1; i < argc; i++)
		fprintf(stderr, " %s", argv[i]);

	fprintf(stderr, "\'");
	if (run_count > 1)
		fprintf(stderr, " (%d runs)", run_count);
	fprintf(stderr, ":\n\n");

	for (counter = 0; counter < nr_counters; counter++)
		print_counter(counter);

	fprintf(stderr, "\n");
	fprintf(stderr, " %14.9f  seconds time elapsed",
			avg_stats(&walltime_nsecs_stats)/1e9);
	if (run_count > 1) {
		fprintf(stderr, "   ( +- %7.3f%% )",
				100*stddev_stats(&walltime_nsecs_stats) /
				avg_stats(&walltime_nsecs_stats));
	}
	fprintf(stderr, "\n\n");
}

static volatile int signr = -1;

static void skip_signal(int signo)
{
	signr = signo;
}

static void sig_atexit(void)
{
	if (signr == -1)
		return;

	signal(signr, SIG_DFL);
	kill(getpid(), signr);
}

static const char * const stat_usage[] = {
	"perf stat [<options>] <command>",
	NULL
};

static const struct option options[] = {
	OPT_CALLBACK('e', "event", NULL, "event",
		     "event selector. use 'perf list' to list available events",
		     parse_events),
	OPT_BOOLEAN('i', "inherit", &inherit,
		    "child tasks inherit counters"),
	OPT_INTEGER('p', "pid", &target_pid,
		    "stat events on existing pid"),
	OPT_BOOLEAN('a', "all-cpus", &system_wide,
		    "system-wide collection from all CPUs"),
	OPT_BOOLEAN('c', "scale", &scale,
		    "scale/normalize counters"),
	OPT_BOOLEAN('v', "verbose", &verbose,
		    "be more verbose (show counter open errors, etc)"),
	OPT_INTEGER('r', "repeat", &run_count,
		    "repeat command and print average + stddev (max: 100)"),
	OPT_BOOLEAN('n', "null", &null_run,
		    "null run - dont start any counters"),
	OPT_END()
};

int cmd_stat(int argc, const char **argv, const char *prefix __used)
{
	int status;

	argc = parse_options(argc, argv, options, stat_usage,
		PARSE_OPT_STOP_AT_NON_OPTION);
	if (!argc)
		usage_with_options(stat_usage, options);
	if (run_count <= 0)
		usage_with_options(stat_usage, options);

	/* Set attrs and nr_counters if no event is selected and !null_run */
	if (!null_run && !nr_counters) {
		memcpy(attrs, default_attrs, sizeof(default_attrs));
		nr_counters = ARRAY_SIZE(default_attrs);
	}

	nr_cpus = sysconf(_SC_NPROCESSORS_ONLN);
	assert(nr_cpus <= MAX_NR_CPUS);
	assert((int)nr_cpus >= 0);

	/*
	 * We dont want to block the signals - that would cause
	 * child tasks to inherit that and Ctrl-C would not work.
	 * What we want is for Ctrl-C to work in the exec()-ed
	 * task, but being ignored by perf stat itself:
	 */
	atexit(sig_atexit);
	signal(SIGINT,  skip_signal);
	signal(SIGALRM, skip_signal);
	signal(SIGABRT, skip_signal);

	status = 0;
	for (run_idx = 0; run_idx < run_count; run_idx++) {
		if (run_count != 1 && verbose)
			fprintf(stderr, "[ perf stat: executing run #%d ... ]\n", run_idx + 1);
		status = run_perf_stat(argc, argv);
	}

	print_stat(argc, argv);

	return status;
}<|MERGE_RESOLUTION|>--- conflicted
+++ resolved
@@ -48,11 +48,7 @@
 #include <sys/prctl.h>
 #include <math.h>
 
-<<<<<<< HEAD
-static struct perf_counter_attr default_attrs[] = {
-=======
 static struct perf_event_attr default_attrs[] = {
->>>>>>> 94a8d5ca
 
   { .type = PERF_TYPE_SOFTWARE, .config = PERF_COUNT_SW_TASK_CLOCK	},
   { .type = PERF_TYPE_SOFTWARE, .config = PERF_COUNT_SW_CONTEXT_SWITCHES},
@@ -134,11 +130,7 @@
 	 attrs[counter].config == PERF_COUNT_##c)
 
 #define ERR_PERF_OPEN \
-<<<<<<< HEAD
-"Error: counter %d, sys_perf_counter_open() syscall returned with %d (%s)\n"
-=======
 "Error: counter %d, sys_perf_event_open() syscall returned with %d (%s)\n"
->>>>>>> 94a8d5ca
 
 static void create_perf_stat_counter(int counter, int pid)
 {
@@ -152,11 +144,7 @@
 		unsigned int cpu;
 
 		for (cpu = 0; cpu < nr_cpus; cpu++) {
-<<<<<<< HEAD
-			fd[cpu][counter] = sys_perf_counter_open(attr, -1, cpu, -1, 0);
-=======
 			fd[cpu][counter] = sys_perf_event_open(attr, -1, cpu, -1, 0);
->>>>>>> 94a8d5ca
 			if (fd[cpu][counter] < 0 && verbose)
 				fprintf(stderr, ERR_PERF_OPEN, counter,
 					fd[cpu][counter], strerror(errno));
@@ -166,11 +154,7 @@
 		attr->disabled	     = 1;
 		attr->enable_on_exec = 1;
 
-<<<<<<< HEAD
-		fd[0][counter] = sys_perf_counter_open(attr, pid, -1, -1, 0);
-=======
 		fd[0][counter] = sys_perf_event_open(attr, pid, -1, -1, 0);
->>>>>>> 94a8d5ca
 		if (fd[0][counter] < 0 && verbose)
 			fprintf(stderr, ERR_PERF_OPEN, counter,
 				fd[0][counter], strerror(errno));
