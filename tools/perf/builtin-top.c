/*
 * builtin-top.c
 *
 * Builtin top command: Display a continuously updated profile of
 * any workload, CPU or specific PID.
 *
 * Copyright (C) 2008, Red Hat Inc, Ingo Molnar <mingo@redhat.com>
 *
 * Improvements and fixes by:
 *
 *   Arjan van de Ven <arjan@linux.intel.com>
 *   Yanmin Zhang <yanmin.zhang@intel.com>
 *   Wu Fengguang <fengguang.wu@intel.com>
 *   Mike Galbraith <efault@gmx.de>
 *   Paul Mackerras <paulus@samba.org>
 *
 * Released under the GPL v2. (and only v2, not any later version)
 */
#include "builtin.h"

#include "perf.h"

#include "util/symbol.h"
#include "util/color.h"
#include "util/util.h"
#include <linux/rbtree.h>
#include "util/parse-options.h"
#include "util/parse-events.h"

#include "util/debug.h"

#include <assert.h>
#include <fcntl.h>

#include <stdio.h>
#include <termios.h>
#include <unistd.h>

#include <errno.h>
#include <time.h>
#include <sched.h>
#include <pthread.h>

#include <sys/syscall.h>
#include <sys/ioctl.h>
#include <sys/poll.h>
#include <sys/prctl.h>
#include <sys/wait.h>
#include <sys/uio.h>
#include <sys/mman.h>

#include <linux/unistd.h>
#include <linux/types.h>

static int			fd[MAX_NR_CPUS][MAX_COUNTERS];

static int			system_wide			=  0;

static int			default_interval		= 100000;

static int			count_filter			=  5;
static int			print_entries			= 15;

static int			target_pid			= -1;
static int			inherit				=  0;
static int			profile_cpu			= -1;
static int			nr_cpus				=  0;
static unsigned int		realtime_prio			=  0;
static int			group				=  0;
static unsigned int		page_size;
static unsigned int		mmap_pages			= 16;
static int			freq				=  0;

static int			delay_secs			=  2;
static int			zero;
static int			dump_symtab;

/*
 * Source
 */

struct source_line {
	u64			eip;
	unsigned long		count[MAX_COUNTERS];
	char			*line;
	struct source_line	*next;
};

static char			*sym_filter			=  NULL;
struct sym_entry		*sym_filter_entry		=  NULL;
static int			sym_pcnt_filter			=  5;
static int			sym_counter			=  0;
static int			display_weighted		= -1;

/*
 * Symbols
 */

static u64			min_ip;
static u64			max_ip = -1ll;

struct sym_entry {
	struct rb_node		rb_node;
	struct list_head	node;
	unsigned long		count[MAX_COUNTERS];
	unsigned long		snap_count;
	double			weight;
	int			skip;
	struct source_line	*source;
	struct source_line	*lines;
	struct source_line	**lines_tail;
	pthread_mutex_t		source_lock;
};

/*
 * Source functions
 */

static void parse_source(struct sym_entry *syme)
{
	struct symbol *sym;
	struct module *module;
	struct section *section = NULL;
	FILE *file;
	char command[PATH_MAX*2];
	const char *path = vmlinux_name;
	u64 start, end, len;

	if (!syme)
		return;

	if (syme->lines) {
		pthread_mutex_lock(&syme->source_lock);
		goto out_assign;
	}

	sym = (struct symbol *)(syme + 1);
	module = sym->module;

	if (module)
		path = module->path;
	if (!path)
		return;

	start = sym->obj_start;
	if (!start)
		start = sym->start;

	if (module) {
		section = module->sections->find_section(module->sections, ".text");
		if (section)
			start -= section->vma;
	}

	end = start + sym->end - sym->start + 1;
	len = sym->end - sym->start;

	sprintf(command, "objdump --start-address=0x%016Lx --stop-address=0x%016Lx -dS %s", start, end, path);

	file = popen(command, "r");
	if (!file)
		return;

	pthread_mutex_lock(&syme->source_lock);
	syme->lines_tail = &syme->lines;
	while (!feof(file)) {
		struct source_line *src;
		size_t dummy = 0;
		char *c;

		src = malloc(sizeof(struct source_line));
		assert(src != NULL);
		memset(src, 0, sizeof(struct source_line));

		if (getline(&src->line, &dummy, file) < 0)
			break;
		if (!src->line)
			break;

		c = strchr(src->line, '\n');
		if (c)
			*c = 0;

		src->next = NULL;
		*syme->lines_tail = src;
		syme->lines_tail = &src->next;

		if (strlen(src->line)>8 && src->line[8] == ':') {
			src->eip = strtoull(src->line, NULL, 16);
			if (section)
				src->eip += section->vma;
		}
		if (strlen(src->line)>8 && src->line[16] == ':') {
			src->eip = strtoull(src->line, NULL, 16);
			if (section)
				src->eip += section->vma;
		}
	}
	pclose(file);
out_assign:
	sym_filter_entry = syme;
	pthread_mutex_unlock(&syme->source_lock);
}

static void __zero_source_counters(struct sym_entry *syme)
{
	int i;
	struct source_line *line;

	line = syme->lines;
	while (line) {
		for (i = 0; i < nr_counters; i++)
			line->count[i] = 0;
		line = line->next;
	}
}

static void record_precise_ip(struct sym_entry *syme, int counter, u64 ip)
{
	struct source_line *line;

	if (syme != sym_filter_entry)
		return;

	if (pthread_mutex_trylock(&syme->source_lock))
		return;

	if (!syme->source)
		goto out_unlock;

	for (line = syme->lines; line; line = line->next) {
		if (line->eip == ip) {
			line->count[counter]++;
			break;
		}
		if (line->eip > ip)
			break;
	}
out_unlock:
	pthread_mutex_unlock(&syme->source_lock);
}

static void lookup_sym_source(struct sym_entry *syme)
{
	struct symbol *symbol = (struct symbol *)(syme + 1);
	struct source_line *line;
	char pattern[PATH_MAX];
	char *idx;

	sprintf(pattern, "<%s>:", symbol->name);

	if (symbol->module) {
		idx = strstr(pattern, "\t");
		if (idx)
			*idx = 0;
	}

	pthread_mutex_lock(&syme->source_lock);
	for (line = syme->lines; line; line = line->next) {
		if (strstr(line->line, pattern)) {
			syme->source = line;
			break;
		}
	}
	pthread_mutex_unlock(&syme->source_lock);
}

static void show_lines(struct source_line *queue, int count, int total)
{
	int i;
	struct source_line *line;

	line = queue;
	for (i = 0; i < count; i++) {
		float pcnt = 100.0*(float)line->count[sym_counter]/(float)total;

		printf("%8li %4.1f%%\t%s\n", line->count[sym_counter], pcnt, line->line);
		line = line->next;
	}
}

#define TRACE_COUNT     3

static void show_details(struct sym_entry *syme)
{
	struct symbol *symbol;
	struct source_line *line;
	struct source_line *line_queue = NULL;
	int displayed = 0;
	int line_queue_count = 0, total = 0, more = 0;

	if (!syme)
		return;

	if (!syme->source)
		lookup_sym_source(syme);

	if (!syme->source)
		return;

	symbol = (struct symbol *)(syme + 1);
	printf("Showing %s for %s\n", event_name(sym_counter), symbol->name);
	printf("  Events  Pcnt (>=%d%%)\n", sym_pcnt_filter);

	pthread_mutex_lock(&syme->source_lock);
	line = syme->source;
	while (line) {
		total += line->count[sym_counter];
		line = line->next;
	}

	line = syme->source;
	while (line) {
		float pcnt = 0.0;

		if (!line_queue_count)
			line_queue = line;
		line_queue_count++;

		if (line->count[sym_counter])
			pcnt = 100.0 * line->count[sym_counter] / (float)total;
		if (pcnt >= (float)sym_pcnt_filter) {
			if (displayed <= print_entries)
				show_lines(line_queue, line_queue_count, total);
			else more++;
			displayed += line_queue_count;
			line_queue_count = 0;
			line_queue = NULL;
		} else if (line_queue_count > TRACE_COUNT) {
			line_queue = line_queue->next;
			line_queue_count--;
		}

		line->count[sym_counter] = zero ? 0 : line->count[sym_counter] * 7 / 8;
		line = line->next;
	}
	pthread_mutex_unlock(&syme->source_lock);
	if (more)
		printf("%d lines not displayed, maybe increase display entries [e]\n", more);
}

/*
 * Symbols will be added here in record_ip and will get out
 * after decayed.
 */
static LIST_HEAD(active_symbols);
static pthread_mutex_t active_symbols_lock = PTHREAD_MUTEX_INITIALIZER;

/*
 * Ordering weight: count-1 * count-2 * ... / count-n
 */
static double sym_weight(const struct sym_entry *sym)
{
	double weight = sym->snap_count;
	int counter;

	if (!display_weighted)
		return weight;

	for (counter = 1; counter < nr_counters-1; counter++)
		weight *= sym->count[counter];

	weight /= (sym->count[counter] + 1);

	return weight;
}

static long			samples;
static long			userspace_samples;
static const char		CONSOLE_CLEAR[] = "[H[2J";

static void __list_insert_active_sym(struct sym_entry *syme)
{
	list_add(&syme->node, &active_symbols);
}

static void list_remove_active_sym(struct sym_entry *syme)
{
	pthread_mutex_lock(&active_symbols_lock);
	list_del_init(&syme->node);
	pthread_mutex_unlock(&active_symbols_lock);
}

static void rb_insert_active_sym(struct rb_root *tree, struct sym_entry *se)
{
	struct rb_node **p = &tree->rb_node;
	struct rb_node *parent = NULL;
	struct sym_entry *iter;

	while (*p != NULL) {
		parent = *p;
		iter = rb_entry(parent, struct sym_entry, rb_node);

		if (se->weight > iter->weight)
			p = &(*p)->rb_left;
		else
			p = &(*p)->rb_right;
	}

	rb_link_node(&se->rb_node, parent, p);
	rb_insert_color(&se->rb_node, tree);
}

static void print_sym_table(void)
{
	int printed = 0, j;
	int counter, snap = !display_weighted ? sym_counter : 0;
	float samples_per_sec = samples/delay_secs;
	float ksamples_per_sec = (samples-userspace_samples)/delay_secs;
	float sum_ksamples = 0.0;
	struct sym_entry *syme, *n;
	struct rb_root tmp = RB_ROOT;
	struct rb_node *nd;

	samples = userspace_samples = 0;

	/* Sort the active symbols */
	pthread_mutex_lock(&active_symbols_lock);
	syme = list_entry(active_symbols.next, struct sym_entry, node);
	pthread_mutex_unlock(&active_symbols_lock);

	list_for_each_entry_safe_from(syme, n, &active_symbols, node) {
		syme->snap_count = syme->count[snap];
		if (syme->snap_count != 0) {
			syme->weight = sym_weight(syme);
			rb_insert_active_sym(&tmp, syme);
			sum_ksamples += syme->snap_count;

			for (j = 0; j < nr_counters; j++)
				syme->count[j] = zero ? 0 : syme->count[j] * 7 / 8;
		} else
			list_remove_active_sym(syme);
	}

	puts(CONSOLE_CLEAR);

	printf(
"------------------------------------------------------------------------------\n");
	printf( "   PerfTop:%8.0f irqs/sec  kernel:%4.1f%% [",
		samples_per_sec,
		100.0 - (100.0*((samples_per_sec-ksamples_per_sec)/samples_per_sec)));

	if (nr_counters == 1 || !display_weighted) {
		printf("%Ld", (u64)attrs[0].sample_period);
		if (freq)
			printf("Hz ");
		else
			printf(" ");
	}

	if (!display_weighted)
		printf("%s", event_name(sym_counter));
	else for (counter = 0; counter < nr_counters; counter++) {
		if (counter)
			printf("/");

		printf("%s", event_name(counter));
	}

	printf( "], ");

	if (target_pid != -1)
		printf(" (target_pid: %d", target_pid);
	else
		printf(" (all");

	if (profile_cpu != -1)
		printf(", cpu: %d)\n", profile_cpu);
	else {
		if (target_pid != -1)
			printf(")\n");
		else
			printf(", %d CPUs)\n", nr_cpus);
	}

	printf("------------------------------------------------------------------------------\n\n");

	if (sym_filter_entry) {
		show_details(sym_filter_entry);
		return;
	}

	if (nr_counters == 1)
		printf("             samples    pcnt");
	else
		printf("   weight    samples    pcnt");

	if (verbose)
		printf("         RIP       ");
	printf("   kernel function\n");
	printf("   %s    _______   _____",
	       nr_counters == 1 ? "      " : "______");
	if (verbose)
		printf("   ________________");
	printf("   _______________\n\n");

	for (nd = rb_first(&tmp); nd; nd = rb_next(nd)) {
		struct symbol *sym;
		double pcnt;

		syme = rb_entry(nd, struct sym_entry, rb_node);
		sym = (struct symbol *)(syme + 1);

		if (++printed > print_entries || (int)syme->snap_count < count_filter)
			continue;

		pcnt = 100.0 - (100.0 * ((sum_ksamples - syme->snap_count) /
					 sum_ksamples));

		if (nr_counters == 1 || !display_weighted)
			printf("%20.2f - ", syme->weight);
		else
			printf("%9.1f %10ld - ", syme->weight, syme->snap_count);

		percent_color_fprintf(stdout, "%4.1f%%", pcnt);
		if (verbose)
			printf(" - %016llx", sym->start);
		printf(" : %s", sym->name);
		if (sym->module)
			printf("\t[%s]", sym->module->name);
		printf("\n");
	}
}

static void prompt_integer(int *target, const char *msg)
{
	char *buf = malloc(0), *p;
	size_t dummy = 0;
	int tmp;

	fprintf(stdout, "\n%s: ", msg);
	if (getline(&buf, &dummy, stdin) < 0)
		return;

	p = strchr(buf, '\n');
	if (p)
		*p = 0;

	p = buf;
	while(*p) {
		if (!isdigit(*p))
			goto out_free;
		p++;
	}
	tmp = strtoul(buf, NULL, 10);
	*target = tmp;
out_free:
	free(buf);
}

static void prompt_percent(int *target, const char *msg)
{
	int tmp = 0;

	prompt_integer(&tmp, msg);
	if (tmp >= 0 && tmp <= 100)
		*target = tmp;
}

static void prompt_symbol(struct sym_entry **target, const char *msg)
{
	char *buf = malloc(0), *p;
	struct sym_entry *syme = *target, *n, *found = NULL;
	size_t dummy = 0;

	/* zero counters of active symbol */
	if (syme) {
		pthread_mutex_lock(&syme->source_lock);
		__zero_source_counters(syme);
		*target = NULL;
		pthread_mutex_unlock(&syme->source_lock);
	}

	fprintf(stdout, "\n%s: ", msg);
	if (getline(&buf, &dummy, stdin) < 0)
		goto out_free;

	p = strchr(buf, '\n');
	if (p)
		*p = 0;

	pthread_mutex_lock(&active_symbols_lock);
	syme = list_entry(active_symbols.next, struct sym_entry, node);
	pthread_mutex_unlock(&active_symbols_lock);

	list_for_each_entry_safe_from(syme, n, &active_symbols, node) {
		struct symbol *sym = (struct symbol *)(syme + 1);

		if (!strcmp(buf, sym->name)) {
			found = syme;
			break;
		}
	}

	if (!found) {
		fprintf(stderr, "Sorry, %s is not active.\n", sym_filter);
		sleep(1);
		return;
	} else
		parse_source(found);

out_free:
	free(buf);
}

static void print_mapped_keys(void)
{
	char *name = NULL;

	if (sym_filter_entry) {
		struct symbol *sym = (struct symbol *)(sym_filter_entry+1);
		name = sym->name;
	}

	fprintf(stdout, "\nMapped keys:\n");
	fprintf(stdout, "\t[d]     display refresh delay.             \t(%d)\n", delay_secs);
	fprintf(stdout, "\t[e]     display entries (lines).           \t(%d)\n", print_entries);

	if (nr_counters > 1)
		fprintf(stdout, "\t[E]     active event counter.              \t(%s)\n", event_name(sym_counter));

	fprintf(stdout, "\t[f]     profile display filter (count).    \t(%d)\n", count_filter);

	if (vmlinux_name) {
		fprintf(stdout, "\t[F]     annotate display filter (percent). \t(%d%%)\n", sym_pcnt_filter);
		fprintf(stdout, "\t[s]     annotate symbol.                   \t(%s)\n", name?: "NULL");
		fprintf(stdout, "\t[S]     stop annotation.\n");
	}

	if (nr_counters > 1)
		fprintf(stdout, "\t[w]     toggle display weighted/count[E]r. \t(%d)\n", display_weighted ? 1 : 0);

	fprintf(stdout, "\t[z]     toggle sample zeroing.             \t(%d)\n", zero ? 1 : 0);
	fprintf(stdout, "\t[qQ]    quit.\n");
}

static int key_mapped(int c)
{
	switch (c) {
		case 'd':
		case 'e':
		case 'f':
		case 'z':
		case 'q':
		case 'Q':
			return 1;
		case 'E':
		case 'w':
			return nr_counters > 1 ? 1 : 0;
		case 'F':
		case 's':
		case 'S':
			return vmlinux_name ? 1 : 0;
		default:
			break;
	}

	return 0;
}

static void handle_keypress(int c)
{
	if (!key_mapped(c)) {
		struct pollfd stdin_poll = { .fd = 0, .events = POLLIN };
		struct termios tc, save;

		print_mapped_keys();
		fprintf(stdout, "\nEnter selection, or unmapped key to continue: ");
		fflush(stdout);

		tcgetattr(0, &save);
		tc = save;
		tc.c_lflag &= ~(ICANON | ECHO);
		tc.c_cc[VMIN] = 0;
		tc.c_cc[VTIME] = 0;
		tcsetattr(0, TCSANOW, &tc);

		poll(&stdin_poll, 1, -1);
		c = getc(stdin);

		tcsetattr(0, TCSAFLUSH, &save);
		if (!key_mapped(c))
			return;
	}

	switch (c) {
		case 'd':
			prompt_integer(&delay_secs, "Enter display delay");
			break;
		case 'e':
			prompt_integer(&print_entries, "Enter display entries (lines)");
			break;
		case 'E':
			if (nr_counters > 1) {
				int i;

				fprintf(stderr, "\nAvailable events:");
				for (i = 0; i < nr_counters; i++)
					fprintf(stderr, "\n\t%d %s", i, event_name(i));

				prompt_integer(&sym_counter, "Enter details event counter");

				if (sym_counter >= nr_counters) {
					fprintf(stderr, "Sorry, no such event, using %s.\n", event_name(0));
					sym_counter = 0;
					sleep(1);
				}
			} else sym_counter = 0;
			break;
		case 'f':
			prompt_integer(&count_filter, "Enter display event count filter");
			break;
		case 'F':
			prompt_percent(&sym_pcnt_filter, "Enter details display event filter (percent)");
			break;
		case 'q':
		case 'Q':
			printf("exiting.\n");
			exit(0);
		case 's':
			prompt_symbol(&sym_filter_entry, "Enter details symbol");
			break;
		case 'S':
			if (!sym_filter_entry)
				break;
			else {
				struct sym_entry *syme = sym_filter_entry;

				pthread_mutex_lock(&syme->source_lock);
				sym_filter_entry = NULL;
				__zero_source_counters(syme);
				pthread_mutex_unlock(&syme->source_lock);
			}
			break;
		case 'w':
			display_weighted = ~display_weighted;
			break;
		case 'z':
			zero = ~zero;
			break;
		default:
			break;
	}
}

static void *display_thread(void *arg __used)
{
	struct pollfd stdin_poll = { .fd = 0, .events = POLLIN };
	struct termios tc, save;
	int delay_msecs, c;

	tcgetattr(0, &save);
	tc = save;
	tc.c_lflag &= ~(ICANON | ECHO);
	tc.c_cc[VMIN] = 0;
	tc.c_cc[VTIME] = 0;

repeat:
	delay_msecs = delay_secs * 1000;
	tcsetattr(0, TCSANOW, &tc);
	/* trash return*/
	getc(stdin);

	do {
		print_sym_table();
	} while (!poll(&stdin_poll, 1, delay_msecs) == 1);

	c = getc(stdin);
	tcsetattr(0, TCSAFLUSH, &save);

	handle_keypress(c);
	goto repeat;

	return NULL;
}

/* Tag samples to be skipped. */
static const char *skip_symbols[] = {
	"default_idle",
	"cpu_idle",
	"enter_idle",
	"exit_idle",
	"mwait_idle",
	"mwait_idle_with_hints",
	"ppc64_runlatch_off",
	"pseries_dedicated_idle_sleep",
	NULL
};

static int symbol_filter(struct dso *self, struct symbol *sym)
{
	struct sym_entry *syme;
	const char *name = sym->name;
	int i;

	/*
	 * ppc64 uses function descriptors and appends a '.' to the
	 * start of every instruction address. Remove it.
	 */
	if (name[0] == '.')
		name++;

	if (!strcmp(name, "_text") ||
	    !strcmp(name, "_etext") ||
	    !strcmp(name, "_sinittext") ||
	    !strncmp("init_module", name, 11) ||
	    !strncmp("cleanup_module", name, 14) ||
	    strstr(name, "_text_start") ||
	    strstr(name, "_text_end"))
		return 1;

	syme = dso__sym_priv(self, sym);
	pthread_mutex_init(&syme->source_lock, NULL);
	if (!sym_filter_entry && sym_filter && !strcmp(name, sym_filter))
		sym_filter_entry = syme;

	for (i = 0; skip_symbols[i]; i++) {
		if (!strcmp(skip_symbols[i], name)) {
			syme->skip = 1;
			break;
		}
	}

	return 0;
}

static int parse_symbols(void)
{
	struct rb_node *node;
	struct symbol  *sym;
	int use_modules = vmlinux_name ? 1 : 0;

	kernel_dso = dso__new("[kernel]", sizeof(struct sym_entry));
	if (kernel_dso == NULL)
		return -1;

	if (dso__load_kernel(kernel_dso, vmlinux_name, symbol_filter, verbose, use_modules) <= 0)
		goto out_delete_dso;

	node = rb_first(&kernel_dso->syms);
	sym = rb_entry(node, struct symbol, rb_node);
	min_ip = sym->start;

	node = rb_last(&kernel_dso->syms);
	sym = rb_entry(node, struct symbol, rb_node);
	max_ip = sym->end;

	if (dump_symtab)
		dso__fprintf(kernel_dso, stderr);

	return 0;

out_delete_dso:
	dso__delete(kernel_dso);
	kernel_dso = NULL;
	return -1;
}

/*
 * Binary search in the histogram table and record the hit:
 */
static void record_ip(u64 ip, int counter)
{
	struct symbol *sym = dso__find_symbol(kernel_dso, ip);

	if (sym != NULL) {
		struct sym_entry *syme = dso__sym_priv(kernel_dso, sym);

		if (!syme->skip) {
			syme->count[counter]++;
			record_precise_ip(syme, counter, ip);
			pthread_mutex_lock(&active_symbols_lock);
			if (list_empty(&syme->node) || !syme->node.next)
				__list_insert_active_sym(syme);
			pthread_mutex_unlock(&active_symbols_lock);
			return;
		}
	}

	samples--;
}

static void process_event(u64 ip, int counter, int user)
{
	samples++;

	if (user) {
		userspace_samples++;
		return;
	}

	record_ip(ip, counter);
}

struct mmap_data {
	int			counter;
	void			*base;
	int			mask;
	unsigned int		prev;
};

static unsigned int mmap_read_head(struct mmap_data *md)
{
	struct perf_event_mmap_page *pc = md->base;
	int head;

	head = pc->data_head;
	rmb();

	return head;
}

struct timeval last_read, this_read;

static void mmap_read_counter(struct mmap_data *md)
{
	unsigned int head = mmap_read_head(md);
	unsigned int old = md->prev;
	unsigned char *data = md->base + page_size;
	int diff;

	gettimeofday(&this_read, NULL);

	/*
	 * If we're further behind than half the buffer, there's a chance
	 * the writer will bite our tail and mess up the samples under us.
	 *
	 * If we somehow ended up ahead of the head, we got messed up.
	 *
	 * In either case, truncate and restart at head.
	 */
	diff = head - old;
	if (diff > md->mask / 2 || diff < 0) {
		struct timeval iv;
		unsigned long msecs;

		timersub(&this_read, &last_read, &iv);
		msecs = iv.tv_sec*1000 + iv.tv_usec/1000;

		fprintf(stderr, "WARNING: failed to keep up with mmap data."
				"  Last read %lu msecs ago.\n", msecs);

		/*
		 * head points to a known good entry, start there.
		 */
		old = head;
	}

	last_read = this_read;

	for (; old != head;) {
		event_t *event = (event_t *)&data[old & md->mask];

		event_t event_copy;

		size_t size = event->header.size;

		/*
		 * Event straddles the mmap boundary -- header should always
		 * be inside due to u64 alignment of output.
		 */
		if ((old & md->mask) + size != ((old + size) & md->mask)) {
			unsigned int offset = old;
			unsigned int len = min(sizeof(*event), size), cpy;
			void *dst = &event_copy;

			do {
				cpy = min(md->mask + 1 - (offset & md->mask), len);
				memcpy(dst, &data[offset & md->mask], cpy);
				offset += cpy;
				dst += cpy;
				len -= cpy;
			} while (len);

			event = &event_copy;
		}

		old += size;

<<<<<<< HEAD
		if (event->header.type == PERF_EVENT_SAMPLE) {
			int user =
	(event->header.misc & PERF_EVENT_MISC_CPUMODE_MASK) == PERF_EVENT_MISC_USER;
=======
		if (event->header.type == PERF_RECORD_SAMPLE) {
			int user =
	(event->header.misc & PERF_RECORD_MISC_CPUMODE_MASK) == PERF_RECORD_MISC_USER;
>>>>>>> 94a8d5ca
			process_event(event->ip.ip, md->counter, user);
		}
	}

	md->prev = old;
}

static struct pollfd event_array[MAX_NR_CPUS * MAX_COUNTERS];
static struct mmap_data mmap_array[MAX_NR_CPUS][MAX_COUNTERS];

static void mmap_read(void)
{
	int i, counter;

	for (i = 0; i < nr_cpus; i++) {
		for (counter = 0; counter < nr_counters; counter++)
			mmap_read_counter(&mmap_array[i][counter]);
	}
}

int nr_poll;
int group_fd;

static void start_counter(int i, int counter)
{
<<<<<<< HEAD
	struct perf_counter_attr *attr;
=======
	struct perf_event_attr *attr;
>>>>>>> 94a8d5ca
	int cpu;

	cpu = profile_cpu;
	if (target_pid == -1 && profile_cpu == -1)
		cpu = i;

	attr = attrs + counter;

	attr->sample_type	= PERF_SAMPLE_IP | PERF_SAMPLE_TID;
	attr->freq		= freq;
	attr->inherit		= (cpu < 0) && inherit;

try_again:
	fd[i][counter] = sys_perf_event_open(attr, target_pid, cpu, group_fd, 0);

	if (fd[i][counter] < 0) {
		int err = errno;

		if (err == EPERM)
			die("No permission - are you root?\n");
		/*
		 * If it's cycles then fall back to hrtimer
		 * based cpu-clock-tick sw counter, which
		 * is always available even if no PMU support:
		 */
		if (attr->type == PERF_TYPE_HARDWARE
			&& attr->config == PERF_COUNT_HW_CPU_CYCLES) {

			if (verbose)
				warning(" ... trying to fall back to cpu-clock-ticks\n");

			attr->type = PERF_TYPE_SOFTWARE;
			attr->config = PERF_COUNT_SW_CPU_CLOCK;
			goto try_again;
		}
		printf("\n");
		error("perfcounter syscall returned with %d (%s)\n",
			fd[i][counter], strerror(err));
		die("No CONFIG_PERF_EVENTS=y kernel support configured?\n");
		exit(-1);
	}
	assert(fd[i][counter] >= 0);
	fcntl(fd[i][counter], F_SETFL, O_NONBLOCK);

	/*
	 * First counter acts as the group leader:
	 */
	if (group && group_fd == -1)
		group_fd = fd[i][counter];

	event_array[nr_poll].fd = fd[i][counter];
	event_array[nr_poll].events = POLLIN;
	nr_poll++;

	mmap_array[i][counter].counter = counter;
	mmap_array[i][counter].prev = 0;
	mmap_array[i][counter].mask = mmap_pages*page_size - 1;
	mmap_array[i][counter].base = mmap(NULL, (mmap_pages+1)*page_size,
			PROT_READ, MAP_SHARED, fd[i][counter], 0);
	if (mmap_array[i][counter].base == MAP_FAILED)
		die("failed to mmap with %d (%s)\n", errno, strerror(errno));
}

static int __cmd_top(void)
{
	pthread_t thread;
	int i, counter;
	int ret;

	for (i = 0; i < nr_cpus; i++) {
		group_fd = -1;
		for (counter = 0; counter < nr_counters; counter++)
			start_counter(i, counter);
	}

	/* Wait for a minimal set of events before starting the snapshot */
	poll(event_array, nr_poll, 100);

	mmap_read();

	if (pthread_create(&thread, NULL, display_thread, NULL)) {
		printf("Could not create display thread.\n");
		exit(-1);
	}

	if (realtime_prio) {
		struct sched_param param;

		param.sched_priority = realtime_prio;
		if (sched_setscheduler(0, SCHED_FIFO, &param)) {
			printf("Could not set realtime priority.\n");
			exit(-1);
		}
	}

	while (1) {
		int hits = samples;

		mmap_read();

		if (hits == samples)
			ret = poll(event_array, nr_poll, 100);
	}

	return 0;
}

static const char * const top_usage[] = {
	"perf top [<options>]",
	NULL
};

static const struct option options[] = {
	OPT_CALLBACK('e', "event", NULL, "event",
		     "event selector. use 'perf list' to list available events",
		     parse_events),
	OPT_INTEGER('c', "count", &default_interval,
		    "event period to sample"),
	OPT_INTEGER('p', "pid", &target_pid,
		    "profile events on existing pid"),
	OPT_BOOLEAN('a', "all-cpus", &system_wide,
			    "system-wide collection from all CPUs"),
	OPT_INTEGER('C', "CPU", &profile_cpu,
		    "CPU to profile on"),
	OPT_STRING('k', "vmlinux", &vmlinux_name, "file", "vmlinux pathname"),
	OPT_INTEGER('m', "mmap-pages", &mmap_pages,
		    "number of mmap data pages"),
	OPT_INTEGER('r', "realtime", &realtime_prio,
		    "collect data with this RT SCHED_FIFO priority"),
	OPT_INTEGER('d', "delay", &delay_secs,
		    "number of seconds to delay between refreshes"),
	OPT_BOOLEAN('D', "dump-symtab", &dump_symtab,
			    "dump the symbol table used for profiling"),
	OPT_INTEGER('f', "count-filter", &count_filter,
		    "only display functions with more events than this"),
	OPT_BOOLEAN('g', "group", &group,
			    "put the counters into a counter group"),
	OPT_BOOLEAN('i', "inherit", &inherit,
		    "child tasks inherit counters"),
	OPT_STRING('s', "sym-annotate", &sym_filter, "symbol name",
		    "symbol to annotate - requires -k option"),
	OPT_BOOLEAN('z', "zero", &zero,
		    "zero history across updates"),
	OPT_INTEGER('F', "freq", &freq,
		    "profile at this frequency"),
	OPT_INTEGER('E', "entries", &print_entries,
		    "display this many functions"),
	OPT_BOOLEAN('v', "verbose", &verbose,
		    "be more verbose (show counter open errors, etc)"),
	OPT_END()
};

int cmd_top(int argc, const char **argv, const char *prefix __used)
{
	int counter;

	symbol__init();

	page_size = sysconf(_SC_PAGE_SIZE);

	argc = parse_options(argc, argv, options, top_usage, 0);
	if (argc)
		usage_with_options(top_usage, options);

	if (freq) {
		default_interval = freq;
		freq = 1;
	}

	/* CPU and PID are mutually exclusive */
	if (target_pid != -1 && profile_cpu != -1) {
		printf("WARNING: PID switch overriding CPU\n");
		sleep(1);
		profile_cpu = -1;
	}

	if (!nr_counters)
		nr_counters = 1;

	if (delay_secs < 1)
		delay_secs = 1;

	parse_symbols();
	parse_source(sym_filter_entry);

	/*
	 * Fill in the ones not specifically initialized via -c:
	 */
	for (counter = 0; counter < nr_counters; counter++) {
		if (attrs[counter].sample_period)
			continue;

		attrs[counter].sample_period = default_interval;
	}

	nr_cpus = sysconf(_SC_NPROCESSORS_ONLN);
	assert(nr_cpus <= MAX_NR_CPUS);
	assert(nr_cpus >= 0);

	if (target_pid != -1 || profile_cpu != -1)
		nr_cpus = 1;

	return __cmd_top();
}<|MERGE_RESOLUTION|>--- conflicted
+++ resolved
@@ -977,15 +977,9 @@
 
 		old += size;
 
-<<<<<<< HEAD
-		if (event->header.type == PERF_EVENT_SAMPLE) {
-			int user =
-	(event->header.misc & PERF_EVENT_MISC_CPUMODE_MASK) == PERF_EVENT_MISC_USER;
-=======
 		if (event->header.type == PERF_RECORD_SAMPLE) {
 			int user =
 	(event->header.misc & PERF_RECORD_MISC_CPUMODE_MASK) == PERF_RECORD_MISC_USER;
->>>>>>> 94a8d5ca
 			process_event(event->ip.ip, md->counter, user);
 		}
 	}
@@ -1011,11 +1005,7 @@
 
 static void start_counter(int i, int counter)
 {
-<<<<<<< HEAD
-	struct perf_counter_attr *attr;
-=======
 	struct perf_event_attr *attr;
->>>>>>> 94a8d5ca
 	int cpu;
 
 	cpu = profile_cpu;
