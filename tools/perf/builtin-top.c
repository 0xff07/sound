/*
 * builtin-top.c
 *
 * Builtin top command: Display a continuously updated profile of
 * any workload, CPU or specific PID.
 *
 * Copyright (C) 2008, Red Hat Inc, Ingo Molnar <mingo@redhat.com>
 *
 * Improvements and fixes by:
 *
 *   Arjan van de Ven <arjan@linux.intel.com>
 *   Yanmin Zhang <yanmin.zhang@intel.com>
 *   Wu Fengguang <fengguang.wu@intel.com>
 *   Mike Galbraith <efault@gmx.de>
 *   Paul Mackerras <paulus@samba.org>
 *
 * Released under the GPL v2. (and only v2, not any later version)
 */
#include "builtin.h"

#include "perf.h"

#include "util/symbol.h"
#include "util/color.h"
#include "util/util.h"
#include <linux/rbtree.h>
#include "util/parse-options.h"
#include "util/parse-events.h"

#include "util/debug.h"

#include <assert.h>
#include <fcntl.h>

#include <stdio.h>
#include <termios.h>
#include <unistd.h>

#include <errno.h>
#include <time.h>
#include <sched.h>
#include <pthread.h>

#include <sys/syscall.h>
#include <sys/ioctl.h>
#include <sys/poll.h>
#include <sys/prctl.h>
#include <sys/wait.h>
#include <sys/uio.h>
#include <sys/mman.h>

#include <linux/unistd.h>
#include <linux/types.h>

static int			fd[MAX_NR_CPUS][MAX_COUNTERS];

static int			system_wide			=  0;

static int			default_interval		= 100000;

static int			count_filter			=  5;
static int			print_entries			= 15;

static int			target_pid			= -1;
static int			inherit				=  0;
static int			profile_cpu			= -1;
static int			nr_cpus				=  0;
static unsigned int		realtime_prio			=  0;
static int			group				=  0;
static unsigned int		page_size;
static unsigned int		mmap_pages			= 16;
static int			freq				=  0;

static int			delay_secs			=  2;
static int			zero;
static int			dump_symtab;

/*
 * Source
 */

struct source_line {
	u64			eip;
	unsigned long		count[MAX_COUNTERS];
	char			*line;
	struct source_line	*next;
};

static char			*sym_filter			=  NULL;
struct sym_entry		*sym_filter_entry		=  NULL;
static int			sym_pcnt_filter			=  5;
static int			sym_counter			=  0;
static int			display_weighted		= -1;

/*
 * Symbols
 */

static u64			min_ip;
static u64			max_ip = -1ll;

struct sym_entry {
	struct rb_node		rb_node;
	struct list_head	node;
	unsigned long		count[MAX_COUNTERS];
	unsigned long		snap_count;
	double			weight;
	int			skip;
	struct source_line	*source;
	struct source_line	*lines;
	struct source_line	**lines_tail;
	pthread_mutex_t		source_lock;
};

/*
 * Source functions
 */

static void parse_source(struct sym_entry *syme)
{
	struct symbol *sym;
	struct module *module;
	struct section *section = NULL;
	FILE *file;
	char command[PATH_MAX*2];
	const char *path = vmlinux_name;
	u64 start, end, len;

	if (!syme)
		return;

	if (syme->lines) {
		pthread_mutex_lock(&syme->source_lock);
		goto out_assign;
	}

	sym = (struct symbol *)(syme + 1);
	module = sym->module;

	if (module)
		path = module->path;
	if (!path)
		return;

	start = sym->obj_start;
	if (!start)
		start = sym->start;

	if (module) {
		section = module->sections->find_section(module->sections, ".text");
		if (section)
			start -= section->vma;
	}

	end = start + sym->end - sym->start + 1;
	len = sym->end - sym->start;

	sprintf(command, "objdump --start-address=0x%016Lx --stop-address=0x%016Lx -dS %s", start, end, path);

	file = popen(command, "r");
	if (!file)
		return;

	pthread_mutex_lock(&syme->source_lock);
	syme->lines_tail = &syme->lines;
	while (!feof(file)) {
		struct source_line *src;
		size_t dummy = 0;
		char *c;

		src = malloc(sizeof(struct source_line));
		assert(src != NULL);
		memset(src, 0, sizeof(struct source_line));

		if (getline(&src->line, &dummy, file) < 0)
			break;
		if (!src->line)
			break;

		c = strchr(src->line, '\n');
		if (c)
			*c = 0;

		src->next = NULL;
		*syme->lines_tail = src;
		syme->lines_tail = &src->next;

		if (strlen(src->line)>8 && src->line[8] == ':') {
			src->eip = strtoull(src->line, NULL, 16);
			if (section)
				src->eip += section->vma;
		}
		if (strlen(src->line)>8 && src->line[16] == ':') {
			src->eip = strtoull(src->line, NULL, 16);
			if (section)
				src->eip += section->vma;
		}
	}
	pclose(file);
out_assign:
	sym_filter_entry = syme;
	pthread_mutex_unlock(&syme->source_lock);
}

static void __zero_source_counters(struct sym_entry *syme)
{
	int i;
	struct source_line *line;

	line = syme->lines;
	while (line) {
		for (i = 0; i < nr_counters; i++)
			line->count[i] = 0;
		line = line->next;
	}
}

static void record_precise_ip(struct sym_entry *syme, int counter, u64 ip)
{
	struct source_line *line;

	if (syme != sym_filter_entry)
		return;

	if (pthread_mutex_trylock(&syme->source_lock))
		return;

	if (!syme->source)
		goto out_unlock;

	for (line = syme->lines; line; line = line->next) {
		if (line->eip == ip) {
			line->count[counter]++;
			break;
		}
		if (line->eip > ip)
			break;
	}
out_unlock:
	pthread_mutex_unlock(&syme->source_lock);
}

static void lookup_sym_source(struct sym_entry *syme)
{
	struct symbol *symbol = (struct symbol *)(syme + 1);
	struct source_line *line;
	char pattern[PATH_MAX];
	char *idx;

	sprintf(pattern, "<%s>:", symbol->name);

	if (symbol->module) {
		idx = strstr(pattern, "\t");
		if (idx)
			*idx = 0;
	}

	pthread_mutex_lock(&syme->source_lock);
	for (line = syme->lines; line; line = line->next) {
		if (strstr(line->line, pattern)) {
			syme->source = line;
			break;
		}
	}
	pthread_mutex_unlock(&syme->source_lock);
}

static void show_lines(struct source_line *queue, int count, int total)
{
	int i;
	struct source_line *line;

	line = queue;
	for (i = 0; i < count; i++) {
		float pcnt = 100.0*(float)line->count[sym_counter]/(float)total;

		printf("%8li %4.1f%%\t%s\n", line->count[sym_counter], pcnt, line->line);
		line = line->next;
	}
}

#define TRACE_COUNT     3

static void show_details(struct sym_entry *syme)
{
	struct symbol *symbol;
	struct source_line *line;
	struct source_line *line_queue = NULL;
	int displayed = 0;
	int line_queue_count = 0, total = 0, more = 0;

	if (!syme)
		return;

	if (!syme->source)
		lookup_sym_source(syme);

	if (!syme->source)
		return;

	symbol = (struct symbol *)(syme + 1);
	printf("Showing %s for %s\n", event_name(sym_counter), symbol->name);
	printf("  Events  Pcnt (>=%d%%)\n", sym_pcnt_filter);

	pthread_mutex_lock(&syme->source_lock);
	line = syme->source;
	while (line) {
		total += line->count[sym_counter];
		line = line->next;
	}

	line = syme->source;
	while (line) {
		float pcnt = 0.0;

		if (!line_queue_count)
			line_queue = line;
		line_queue_count++;

		if (line->count[sym_counter])
			pcnt = 100.0 * line->count[sym_counter] / (float)total;
		if (pcnt >= (float)sym_pcnt_filter) {
			if (displayed <= print_entries)
				show_lines(line_queue, line_queue_count, total);
			else more++;
			displayed += line_queue_count;
			line_queue_count = 0;
			line_queue = NULL;
		} else if (line_queue_count > TRACE_COUNT) {
			line_queue = line_queue->next;
			line_queue_count--;
		}

		line->count[sym_counter] = zero ? 0 : line->count[sym_counter] * 7 / 8;
		line = line->next;
	}
	pthread_mutex_unlock(&syme->source_lock);
	if (more)
		printf("%d lines not displayed, maybe increase display entries [e]\n", more);
}

/*
 * Symbols will be added here in record_ip and will get out
 * after decayed.
 */
static LIST_HEAD(active_symbols);
static pthread_mutex_t active_symbols_lock = PTHREAD_MUTEX_INITIALIZER;

/*
 * Ordering weight: count-1 * count-2 * ... / count-n
 */
static double sym_weight(const struct sym_entry *sym)
{
	double weight = sym->snap_count;
	int counter;

	if (!display_weighted)
		return weight;

	for (counter = 1; counter < nr_counters-1; counter++)
		weight *= sym->count[counter];

	weight /= (sym->count[counter] + 1);

	return weight;
}

static long			samples;
static long			userspace_samples;
static const char		CONSOLE_CLEAR[] = "[H[2J";

static void __list_insert_active_sym(struct sym_entry *syme)
{
	list_add(&syme->node, &active_symbols);
}

static void list_remove_active_sym(struct sym_entry *syme)
{
	pthread_mutex_lock(&active_symbols_lock);
	list_del_init(&syme->node);
	pthread_mutex_unlock(&active_symbols_lock);
}

static void rb_insert_active_sym(struct rb_root *tree, struct sym_entry *se)
{
	struct rb_node **p = &tree->rb_node;
	struct rb_node *parent = NULL;
	struct sym_entry *iter;

	while (*p != NULL) {
		parent = *p;
		iter = rb_entry(parent, struct sym_entry, rb_node);

		if (se->weight > iter->weight)
			p = &(*p)->rb_left;
		else
			p = &(*p)->rb_right;
	}

	rb_link_node(&se->rb_node, parent, p);
	rb_insert_color(&se->rb_node, tree);
}

static void print_sym_table(void)
{
	int printed = 0, j;
	int counter, snap = !display_weighted ? sym_counter : 0;
	float samples_per_sec = samples/delay_secs;
	float ksamples_per_sec = (samples-userspace_samples)/delay_secs;
	float sum_ksamples = 0.0;
	struct sym_entry *syme, *n;
	struct rb_root tmp = RB_ROOT;
	struct rb_node *nd;

	samples = userspace_samples = 0;

	/* Sort the active symbols */
	pthread_mutex_lock(&active_symbols_lock);
	syme = list_entry(active_symbols.next, struct sym_entry, node);
	pthread_mutex_unlock(&active_symbols_lock);

	list_for_each_entry_safe_from(syme, n, &active_symbols, node) {
		syme->snap_count = syme->count[snap];
		if (syme->snap_count != 0) {
			syme->weight = sym_weight(syme);
			rb_insert_active_sym(&tmp, syme);
			sum_ksamples += syme->snap_count;

			for (j = 0; j < nr_counters; j++)
				syme->count[j] = zero ? 0 : syme->count[j] * 7 / 8;
		} else
			list_remove_active_sym(syme);
	}

	puts(CONSOLE_CLEAR);

	printf(
"------------------------------------------------------------------------------\n");
	printf( "   PerfTop:%8.0f irqs/sec  kernel:%4.1f%% [",
		samples_per_sec,
		100.0 - (100.0*((samples_per_sec-ksamples_per_sec)/samples_per_sec)));

	if (nr_counters == 1 || !display_weighted) {
		printf("%Ld", (u64)attrs[0].sample_period);
		if (freq)
			printf("Hz ");
		else
			printf(" ");
	}

	if (!display_weighted)
		printf("%s", event_name(sym_counter));
	else for (counter = 0; counter < nr_counters; counter++) {
		if (counter)
			printf("/");

		printf("%s", event_name(counter));
	}

	printf( "], ");

	if (target_pid != -1)
		printf(" (target_pid: %d", target_pid);
	else
		printf(" (all");

	if (profile_cpu != -1)
		printf(", cpu: %d)\n", profile_cpu);
	else {
		if (target_pid != -1)
			printf(")\n");
		else
			printf(", %d CPUs)\n", nr_cpus);
	}

	printf("------------------------------------------------------------------------------\n\n");

	if (sym_filter_entry) {
		show_details(sym_filter_entry);
		return;
	}

	if (nr_counters == 1)
		printf("             samples    pcnt");
	else
		printf("   weight    samples    pcnt");

	if (verbose)
		printf("         RIP       ");
	printf("   kernel function\n");
	printf("   %s    _______   _____",
	       nr_counters == 1 ? "      " : "______");
	if (verbose)
		printf("   ________________");
	printf("   _______________\n\n");

	for (nd = rb_first(&tmp); nd; nd = rb_next(nd)) {
		struct symbol *sym;
		double pcnt;

		syme = rb_entry(nd, struct sym_entry, rb_node);
		sym = (struct symbol *)(syme + 1);

		if (++printed > print_entries || (int)syme->snap_count < count_filter)
			continue;

		pcnt = 100.0 - (100.0 * ((sum_ksamples - syme->snap_count) /
					 sum_ksamples));

		if (nr_counters == 1 || !display_weighted)
			printf("%20.2f - ", syme->weight);
		else
			printf("%9.1f %10ld - ", syme->weight, syme->snap_count);

		percent_color_fprintf(stdout, "%4.1f%%", pcnt);
		if (verbose)
			printf(" - %016llx", sym->start);
		printf(" : %s", sym->name);
		if (sym->module)
			printf("\t[%s]", sym->module->name);
		printf("\n");
	}
}

static void prompt_integer(int *target, const char *msg)
{
	char *buf = malloc(0), *p;
	size_t dummy = 0;
	int tmp;

	fprintf(stdout, "\n%s: ", msg);
	if (getline(&buf, &dummy, stdin) < 0)
		return;

	p = strchr(buf, '\n');
	if (p)
		*p = 0;

	p = buf;
	while(*p) {
		if (!isdigit(*p))
			goto out_free;
		p++;
	}
	tmp = strtoul(buf, NULL, 10);
	*target = tmp;
out_free:
	free(buf);
}

static void prompt_percent(int *target, const char *msg)
{
	int tmp = 0;

	prompt_integer(&tmp, msg);
	if (tmp >= 0 && tmp <= 100)
		*target = tmp;
}

static void prompt_symbol(struct sym_entry **target, const char *msg)
{
	char *buf = malloc(0), *p;
	struct sym_entry *syme = *target, *n, *found = NULL;
	size_t dummy = 0;

	/* zero counters of active symbol */
	if (syme) {
		pthread_mutex_lock(&syme->source_lock);
		__zero_source_counters(syme);
		*target = NULL;
		pthread_mutex_unlock(&syme->source_lock);
	}

	fprintf(stdout, "\n%s: ", msg);
	if (getline(&buf, &dummy, stdin) < 0)
		goto out_free;

	p = strchr(buf, '\n');
	if (p)
		*p = 0;

	pthread_mutex_lock(&active_symbols_lock);
	syme = list_entry(active_symbols.next, struct sym_entry, node);
	pthread_mutex_unlock(&active_symbols_lock);

	list_for_each_entry_safe_from(syme, n, &active_symbols, node) {
		struct symbol *sym = (struct symbol *)(syme + 1);

		if (!strcmp(buf, sym->name)) {
			found = syme;
			break;
		}
	}

	if (!found) {
		fprintf(stderr, "Sorry, %s is not active.\n", sym_filter);
		sleep(1);
		return;
	} else
		parse_source(found);

out_free:
	free(buf);
}

static void print_mapped_keys(void)
{
	char *name = NULL;

	if (sym_filter_entry) {
		struct symbol *sym = (struct symbol *)(sym_filter_entry+1);
		name = sym->name;
	}

	fprintf(stdout, "\nMapped keys:\n");
	fprintf(stdout, "\t[d]     display refresh delay.             \t(%d)\n", delay_secs);
	fprintf(stdout, "\t[e]     display entries (lines).           \t(%d)\n", print_entries);

	if (nr_counters > 1)
		fprintf(stdout, "\t[E]     active event counter.              \t(%s)\n", event_name(sym_counter));

	fprintf(stdout, "\t[f]     profile display filter (count).    \t(%d)\n", count_filter);

	if (vmlinux_name) {
		fprintf(stdout, "\t[F]     annotate display filter (percent). \t(%d%%)\n", sym_pcnt_filter);
		fprintf(stdout, "\t[s]     annotate symbol.                   \t(%s)\n", name?: "NULL");
		fprintf(stdout, "\t[S]     stop annotation.\n");
	}

	if (nr_counters > 1)
		fprintf(stdout, "\t[w]     toggle display weighted/count[E]r. \t(%d)\n", display_weighted ? 1 : 0);

	fprintf(stdout, "\t[z]     toggle sample zeroing.             \t(%d)\n", zero ? 1 : 0);
	fprintf(stdout, "\t[qQ]    quit.\n");
}

static int key_mapped(int c)
{
	switch (c) {
		case 'd':
		case 'e':
		case 'f':
		case 'z':
		case 'q':
		case 'Q':
			return 1;
		case 'E':
		case 'w':
			return nr_counters > 1 ? 1 : 0;
		case 'F':
		case 's':
		case 'S':
			return vmlinux_name ? 1 : 0;
		default:
			break;
	}

	return 0;
}

static void handle_keypress(int c)
{
	if (!key_mapped(c)) {
		struct pollfd stdin_poll = { .fd = 0, .events = POLLIN };
		struct termios tc, save;

		print_mapped_keys();
		fprintf(stdout, "\nEnter selection, or unmapped key to continue: ");
		fflush(stdout);

		tcgetattr(0, &save);
		tc = save;
		tc.c_lflag &= ~(ICANON | ECHO);
		tc.c_cc[VMIN] = 0;
		tc.c_cc[VTIME] = 0;
		tcsetattr(0, TCSANOW, &tc);

		poll(&stdin_poll, 1, -1);
		c = getc(stdin);

		tcsetattr(0, TCSAFLUSH, &save);
		if (!key_mapped(c))
			return;
	}

	switch (c) {
		case 'd':
			prompt_integer(&delay_secs, "Enter display delay");
<<<<<<< HEAD
=======
			if (delay_secs < 1)
				delay_secs = 1;
>>>>>>> 25d27ede
			break;
		case 'e':
			prompt_integer(&print_entries, "Enter display entries (lines)");
			break;
		case 'E':
			if (nr_counters > 1) {
				int i;

				fprintf(stderr, "\nAvailable events:");
				for (i = 0; i < nr_counters; i++)
					fprintf(stderr, "\n\t%d %s", i, event_name(i));

				prompt_integer(&sym_counter, "Enter details event counter");

				if (sym_counter >= nr_counters) {
					fprintf(stderr, "Sorry, no such event, using %s.\n", event_name(0));
					sym_counter = 0;
					sleep(1);
				}
			} else sym_counter = 0;
			break;
		case 'f':
			prompt_integer(&count_filter, "Enter display event count filter");
			break;
		case 'F':
			prompt_percent(&sym_pcnt_filter, "Enter details display event filter (percent)");
			break;
		case 'q':
		case 'Q':
			printf("exiting.\n");
			exit(0);
		case 's':
			prompt_symbol(&sym_filter_entry, "Enter details symbol");
			break;
		case 'S':
			if (!sym_filter_entry)
				break;
			else {
				struct sym_entry *syme = sym_filter_entry;

				pthread_mutex_lock(&syme->source_lock);
				sym_filter_entry = NULL;
				__zero_source_counters(syme);
				pthread_mutex_unlock(&syme->source_lock);
			}
			break;
		case 'w':
			display_weighted = ~display_weighted;
			break;
		case 'z':
			zero = ~zero;
			break;
		default:
			break;
	}
}

static void *display_thread(void *arg __used)
{
	struct pollfd stdin_poll = { .fd = 0, .events = POLLIN };
	struct termios tc, save;
	int delay_msecs, c;

	tcgetattr(0, &save);
	tc = save;
	tc.c_lflag &= ~(ICANON | ECHO);
	tc.c_cc[VMIN] = 0;
	tc.c_cc[VTIME] = 0;

repeat:
	delay_msecs = delay_secs * 1000;
	tcsetattr(0, TCSANOW, &tc);
	/* trash return*/
	getc(stdin);

	do {
		print_sym_table();
	} while (!poll(&stdin_poll, 1, delay_msecs) == 1);

	c = getc(stdin);
	tcsetattr(0, TCSAFLUSH, &save);

	handle_keypress(c);
	goto repeat;

	return NULL;
}

/* Tag samples to be skipped. */
static const char *skip_symbols[] = {
	"default_idle",
	"cpu_idle",
	"enter_idle",
	"exit_idle",
	"mwait_idle",
	"mwait_idle_with_hints",
	"poll_idle",
	"ppc64_runlatch_off",
	"pseries_dedicated_idle_sleep",
	NULL
};

static int symbol_filter(struct dso *self, struct symbol *sym)
{
	struct sym_entry *syme;
	const char *name = sym->name;
	int i;

	/*
	 * ppc64 uses function descriptors and appends a '.' to the
	 * start of every instruction address. Remove it.
	 */
	if (name[0] == '.')
		name++;

	if (!strcmp(name, "_text") ||
	    !strcmp(name, "_etext") ||
	    !strcmp(name, "_sinittext") ||
	    !strncmp("init_module", name, 11) ||
	    !strncmp("cleanup_module", name, 14) ||
	    strstr(name, "_text_start") ||
	    strstr(name, "_text_end"))
		return 1;

	syme = dso__sym_priv(self, sym);
	pthread_mutex_init(&syme->source_lock, NULL);
	if (!sym_filter_entry && sym_filter && !strcmp(name, sym_filter))
		sym_filter_entry = syme;

	for (i = 0; skip_symbols[i]; i++) {
		if (!strcmp(skip_symbols[i], name)) {
			syme->skip = 1;
			break;
		}
	}

	return 0;
}

static int parse_symbols(void)
{
	struct rb_node *node;
	struct symbol  *sym;
	int use_modules = vmlinux_name ? 1 : 0;

	kernel_dso = dso__new("[kernel]", sizeof(struct sym_entry));
	if (kernel_dso == NULL)
		return -1;

	if (dso__load_kernel(kernel_dso, vmlinux_name, symbol_filter, verbose, use_modules) <= 0)
		goto out_delete_dso;

	node = rb_first(&kernel_dso->syms);
	sym = rb_entry(node, struct symbol, rb_node);
	min_ip = sym->start;

	node = rb_last(&kernel_dso->syms);
	sym = rb_entry(node, struct symbol, rb_node);
	max_ip = sym->end;

	if (dump_symtab)
		dso__fprintf(kernel_dso, stderr);

	return 0;

out_delete_dso:
	dso__delete(kernel_dso);
	kernel_dso = NULL;
	return -1;
}

/*
 * Binary search in the histogram table and record the hit:
 */
static void record_ip(u64 ip, int counter)
{
	struct symbol *sym = dso__find_symbol(kernel_dso, ip);

	if (sym != NULL) {
		struct sym_entry *syme = dso__sym_priv(kernel_dso, sym);

		if (!syme->skip) {
			syme->count[counter]++;
			record_precise_ip(syme, counter, ip);
			pthread_mutex_lock(&active_symbols_lock);
			if (list_empty(&syme->node) || !syme->node.next)
				__list_insert_active_sym(syme);
			pthread_mutex_unlock(&active_symbols_lock);
			return;
		}
	}

	samples--;
}

static void process_event(u64 ip, int counter, int user)
{
	samples++;

	if (user) {
		userspace_samples++;
		return;
	}

	record_ip(ip, counter);
}

struct mmap_data {
	int			counter;
	void			*base;
	int			mask;
	unsigned int		prev;
};

static unsigned int mmap_read_head(struct mmap_data *md)
{
	struct perf_event_mmap_page *pc = md->base;
	int head;

	head = pc->data_head;
	rmb();

	return head;
}

struct timeval last_read, this_read;

static void mmap_read_counter(struct mmap_data *md)
{
	unsigned int head = mmap_read_head(md);
	unsigned int old = md->prev;
	unsigned char *data = md->base + page_size;
	int diff;

	gettimeofday(&this_read, NULL);

	/*
	 * If we're further behind than half the buffer, there's a chance
	 * the writer will bite our tail and mess up the samples under us.
	 *
	 * If we somehow ended up ahead of the head, we got messed up.
	 *
	 * In either case, truncate and restart at head.
	 */
	diff = head - old;
	if (diff > md->mask / 2 || diff < 0) {
		struct timeval iv;
		unsigned long msecs;

		timersub(&this_read, &last_read, &iv);
		msecs = iv.tv_sec*1000 + iv.tv_usec/1000;

		fprintf(stderr, "WARNING: failed to keep up with mmap data."
				"  Last read %lu msecs ago.\n", msecs);

		/*
		 * head points to a known good entry, start there.
		 */
		old = head;
	}

	last_read = this_read;

	for (; old != head;) {
		event_t *event = (event_t *)&data[old & md->mask];

		event_t event_copy;

		size_t size = event->header.size;

		/*
		 * Event straddles the mmap boundary -- header should always
		 * be inside due to u64 alignment of output.
		 */
		if ((old & md->mask) + size != ((old + size) & md->mask)) {
			unsigned int offset = old;
			unsigned int len = min(sizeof(*event), size), cpy;
			void *dst = &event_copy;

			do {
				cpy = min(md->mask + 1 - (offset & md->mask), len);
				memcpy(dst, &data[offset & md->mask], cpy);
				offset += cpy;
				dst += cpy;
				len -= cpy;
			} while (len);

			event = &event_copy;
		}

		old += size;

		if (event->header.type == PERF_RECORD_SAMPLE) {
			int user =
	(event->header.misc & PERF_RECORD_MISC_CPUMODE_MASK) == PERF_RECORD_MISC_USER;
			process_event(event->ip.ip, md->counter, user);
		}
	}

	md->prev = old;
}

static struct pollfd event_array[MAX_NR_CPUS * MAX_COUNTERS];
static struct mmap_data mmap_array[MAX_NR_CPUS][MAX_COUNTERS];

static void mmap_read(void)
{
	int i, counter;

	for (i = 0; i < nr_cpus; i++) {
		for (counter = 0; counter < nr_counters; counter++)
			mmap_read_counter(&mmap_array[i][counter]);
	}
}

int nr_poll;
int group_fd;

static void start_counter(int i, int counter)
{
	struct perf_event_attr *attr;
	int cpu;

	cpu = profile_cpu;
	if (target_pid == -1 && profile_cpu == -1)
		cpu = i;

	attr = attrs + counter;

	attr->sample_type	= PERF_SAMPLE_IP | PERF_SAMPLE_TID;
	attr->freq		= freq;
	attr->inherit		= (cpu < 0) && inherit;

try_again:
	fd[i][counter] = sys_perf_event_open(attr, target_pid, cpu, group_fd, 0);

	if (fd[i][counter] < 0) {
		int err = errno;

		if (err == EPERM)
			die("No permission - are you root?\n");
		/*
		 * If it's cycles then fall back to hrtimer
		 * based cpu-clock-tick sw counter, which
		 * is always available even if no PMU support:
		 */
		if (attr->type == PERF_TYPE_HARDWARE
			&& attr->config == PERF_COUNT_HW_CPU_CYCLES) {

			if (verbose)
				warning(" ... trying to fall back to cpu-clock-ticks\n");

			attr->type = PERF_TYPE_SOFTWARE;
			attr->config = PERF_COUNT_SW_CPU_CLOCK;
			goto try_again;
		}
		printf("\n");
		error("perfcounter syscall returned with %d (%s)\n",
			fd[i][counter], strerror(err));
		die("No CONFIG_PERF_EVENTS=y kernel support configured?\n");
		exit(-1);
	}
	assert(fd[i][counter] >= 0);
	fcntl(fd[i][counter], F_SETFL, O_NONBLOCK);

	/*
	 * First counter acts as the group leader:
	 */
	if (group && group_fd == -1)
		group_fd = fd[i][counter];

	event_array[nr_poll].fd = fd[i][counter];
	event_array[nr_poll].events = POLLIN;
	nr_poll++;

	mmap_array[i][counter].counter = counter;
	mmap_array[i][counter].prev = 0;
	mmap_array[i][counter].mask = mmap_pages*page_size - 1;
	mmap_array[i][counter].base = mmap(NULL, (mmap_pages+1)*page_size,
			PROT_READ, MAP_SHARED, fd[i][counter], 0);
	if (mmap_array[i][counter].base == MAP_FAILED)
		die("failed to mmap with %d (%s)\n", errno, strerror(errno));
}

static int __cmd_top(void)
{
	pthread_t thread;
	int i, counter;
	int ret;

	for (i = 0; i < nr_cpus; i++) {
		group_fd = -1;
		for (counter = 0; counter < nr_counters; counter++)
			start_counter(i, counter);
	}

	/* Wait for a minimal set of events before starting the snapshot */
	poll(event_array, nr_poll, 100);

	mmap_read();

	if (pthread_create(&thread, NULL, display_thread, NULL)) {
		printf("Could not create display thread.\n");
		exit(-1);
	}

	if (realtime_prio) {
		struct sched_param param;

		param.sched_priority = realtime_prio;
		if (sched_setscheduler(0, SCHED_FIFO, &param)) {
			printf("Could not set realtime priority.\n");
			exit(-1);
		}
	}

	while (1) {
		int hits = samples;

		mmap_read();

		if (hits == samples)
			ret = poll(event_array, nr_poll, 100);
	}

	return 0;
}

static const char * const top_usage[] = {
	"perf top [<options>]",
	NULL
};

static const struct option options[] = {
	OPT_CALLBACK('e', "event", NULL, "event",
		     "event selector. use 'perf list' to list available events",
		     parse_events),
	OPT_INTEGER('c', "count", &default_interval,
		    "event period to sample"),
	OPT_INTEGER('p', "pid", &target_pid,
		    "profile events on existing pid"),
	OPT_BOOLEAN('a', "all-cpus", &system_wide,
			    "system-wide collection from all CPUs"),
	OPT_INTEGER('C', "CPU", &profile_cpu,
		    "CPU to profile on"),
	OPT_STRING('k', "vmlinux", &vmlinux_name, "file", "vmlinux pathname"),
	OPT_INTEGER('m', "mmap-pages", &mmap_pages,
		    "number of mmap data pages"),
	OPT_INTEGER('r', "realtime", &realtime_prio,
		    "collect data with this RT SCHED_FIFO priority"),
	OPT_INTEGER('d', "delay", &delay_secs,
		    "number of seconds to delay between refreshes"),
	OPT_BOOLEAN('D', "dump-symtab", &dump_symtab,
			    "dump the symbol table used for profiling"),
	OPT_INTEGER('f', "count-filter", &count_filter,
		    "only display functions with more events than this"),
	OPT_BOOLEAN('g', "group", &group,
			    "put the counters into a counter group"),
	OPT_BOOLEAN('i', "inherit", &inherit,
		    "child tasks inherit counters"),
	OPT_STRING('s', "sym-annotate", &sym_filter, "symbol name",
		    "symbol to annotate - requires -k option"),
	OPT_BOOLEAN('z', "zero", &zero,
		    "zero history across updates"),
	OPT_INTEGER('F', "freq", &freq,
		    "profile at this frequency"),
	OPT_INTEGER('E', "entries", &print_entries,
		    "display this many functions"),
	OPT_BOOLEAN('v', "verbose", &verbose,
		    "be more verbose (show counter open errors, etc)"),
	OPT_END()
};

int cmd_top(int argc, const char **argv, const char *prefix __used)
{
	int counter;

	symbol__init();

	page_size = sysconf(_SC_PAGE_SIZE);

	argc = parse_options(argc, argv, options, top_usage, 0);
	if (argc)
		usage_with_options(top_usage, options);

	if (freq) {
		default_interval = freq;
		freq = 1;
	}

	/* CPU and PID are mutually exclusive */
	if (target_pid != -1 && profile_cpu != -1) {
		printf("WARNING: PID switch overriding CPU\n");
		sleep(1);
		profile_cpu = -1;
	}

	if (!nr_counters)
		nr_counters = 1;

	if (delay_secs < 1)
		delay_secs = 1;

	parse_symbols();
	parse_source(sym_filter_entry);

	/*
	 * Fill in the ones not specifically initialized via -c:
	 */
	for (counter = 0; counter < nr_counters; counter++) {
		if (attrs[counter].sample_period)
			continue;

		attrs[counter].sample_period = default_interval;
	}

	nr_cpus = sysconf(_SC_NPROCESSORS_ONLN);
	assert(nr_cpus <= MAX_NR_CPUS);
	assert(nr_cpus >= 0);

	if (target_pid != -1 || profile_cpu != -1)
		nr_cpus = 1;

	return __cmd_top();
}<|MERGE_RESOLUTION|>--- conflicted
+++ resolved
@@ -686,11 +686,8 @@
 	switch (c) {
 		case 'd':
 			prompt_integer(&delay_secs, "Enter display delay");
-<<<<<<< HEAD
-=======
 			if (delay_secs < 1)
 				delay_secs = 1;
->>>>>>> 25d27ede
 			break;
 		case 'e':
 			prompt_integer(&print_entries, "Enter display entries (lines)");
