--- conflicted
+++ resolved
@@ -565,11 +565,7 @@
 
 	thread = threads__findnew(event->mmap.pid, &threads, &last_match);
 
-<<<<<<< HEAD
-	dump_printf("%p [%p]: PERF_EVENT_MMAP %d: [%p(%p) @ %p]: %s\n",
-=======
 	dump_printf("%p [%p]: PERF_RECORD_MMAP %d: [%p(%p) @ %p]: %s\n",
->>>>>>> 94a8d5ca
 		(void *)(offset + head),
 		(void *)(long)(event->header.size),
 		event->mmap.pid,
@@ -579,11 +575,7 @@
 		event->mmap.filename);
 
 	if (thread == NULL || map == NULL) {
-<<<<<<< HEAD
-		dump_printf("problem processing PERF_EVENT_MMAP, skipping event.\n");
-=======
 		dump_printf("problem processing PERF_RECORD_MMAP, skipping event.\n");
->>>>>>> 94a8d5ca
 		return 0;
 	}
 
@@ -599,22 +591,14 @@
 	struct thread *thread;
 
 	thread = threads__findnew(event->comm.pid, &threads, &last_match);
-<<<<<<< HEAD
-	dump_printf("%p [%p]: PERF_EVENT_COMM: %s:%d\n",
-=======
 	dump_printf("%p [%p]: PERF_RECORD_COMM: %s:%d\n",
->>>>>>> 94a8d5ca
 		(void *)(offset + head),
 		(void *)(long)(event->header.size),
 		event->comm.comm, event->comm.pid);
 
 	if (thread == NULL ||
 	    thread__set_comm(thread, event->comm.comm)) {
-<<<<<<< HEAD
-		dump_printf("problem processing PERF_EVENT_COMM, skipping event.\n");
-=======
 		dump_printf("problem processing PERF_RECORD_COMM, skipping event.\n");
->>>>>>> 94a8d5ca
 		return -1;
 	}
 	total_comm++;
@@ -630,11 +614,7 @@
 
 	thread = threads__findnew(event->fork.pid, &threads, &last_match);
 	parent = threads__findnew(event->fork.ppid, &threads, &last_match);
-<<<<<<< HEAD
-	dump_printf("%p [%p]: PERF_EVENT_FORK: %d:%d\n",
-=======
 	dump_printf("%p [%p]: PERF_RECORD_FORK: %d:%d\n",
->>>>>>> 94a8d5ca
 		(void *)(offset + head),
 		(void *)(long)(event->header.size),
 		event->fork.pid, event->fork.ppid);
@@ -647,11 +627,7 @@
 		return 0;
 
 	if (!thread || !parent || thread__fork(thread, parent)) {
-<<<<<<< HEAD
-		dump_printf("problem processing PERF_EVENT_FORK, skipping event.\n");
-=======
 		dump_printf("problem processing PERF_RECORD_FORK, skipping event.\n");
->>>>>>> 94a8d5ca
 		return -1;
 	}
 	total_fork++;
@@ -663,17 +639,10 @@
 process_event(event_t *event, unsigned long offset, unsigned long head)
 {
 	switch (event->header.type) {
-<<<<<<< HEAD
-	case PERF_EVENT_SAMPLE:
-		return process_sample_event(event, offset, head);
-
-	case PERF_EVENT_MMAP:
-=======
 	case PERF_RECORD_SAMPLE:
 		return process_sample_event(event, offset, head);
 
 	case PERF_RECORD_MMAP:
->>>>>>> 94a8d5ca
 		return process_mmap_event(event, offset, head);
 
 	case PERF_RECORD_COMM:
