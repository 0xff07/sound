--- conflicted
+++ resolved
@@ -48,11 +48,8 @@
 static int			inherit_stat			= 0;
 static int			no_samples			= 0;
 static int			sample_address			= 0;
-<<<<<<< HEAD
-=======
 static int			multiplex			= 0;
 static int			multiplex_fd			= -1;
->>>>>>> 94a8d5ca
 
 static long			samples;
 static struct timeval		last_read;
@@ -236,11 +233,7 @@
 		}
 	}
 
-<<<<<<< HEAD
-	comm_ev.header.type = PERF_EVENT_COMM;
-=======
 	comm_ev.header.type = PERF_RECORD_COMM;
->>>>>>> 94a8d5ca
 	size = ALIGN(size, sizeof(u64));
 	comm_ev.header.size = sizeof(comm_ev) - (sizeof(comm_ev.comm) - size);
 
@@ -295,11 +288,7 @@
 	while (1) {
 		char bf[BUFSIZ], *pbf = bf;
 		struct mmap_event mmap_ev = {
-<<<<<<< HEAD
-			.header = { .type = PERF_EVENT_MMAP },
-=======
 			.header = { .type = PERF_RECORD_MMAP },
->>>>>>> 94a8d5ca
 		};
 		int n;
 		size_t size;
@@ -366,38 +355,6 @@
 
 static int group_fd;
 
-<<<<<<< HEAD
-static struct perf_header_attr *get_header_attr(struct perf_counter_attr *a, int nr)
-{
-	struct perf_header_attr *h_attr;
-
-	if (nr < header->attrs) {
-		h_attr = header->attr[nr];
-	} else {
-		h_attr = perf_header_attr__new(a);
-		perf_header__add_attr(header, h_attr);
-	}
-
-	return h_attr;
-}
-
-static void create_counter(int counter, int cpu, pid_t pid)
-{
-	struct perf_counter_attr *attr = attrs + counter;
-	struct perf_header_attr *h_attr;
-	int track = !counter; /* only the first counter needs these */
-	struct {
-		u64 count;
-		u64 time_enabled;
-		u64 time_running;
-		u64 id;
-	} read_data;
-
-	attr->read_format	= PERF_FORMAT_TOTAL_TIME_ENABLED |
-				  PERF_FORMAT_TOTAL_TIME_RUNNING |
-				  PERF_FORMAT_ID;
-
-=======
 static struct perf_header_attr *get_header_attr(struct perf_event_attr *a, int nr)
 {
 	struct perf_header_attr *h_attr;
@@ -428,7 +385,6 @@
 				  PERF_FORMAT_TOTAL_TIME_RUNNING |
 				  PERF_FORMAT_ID;
 
->>>>>>> 94a8d5ca
 	attr->sample_type	|= PERF_SAMPLE_IP | PERF_SAMPLE_TID;
 
 	if (freq) {
@@ -506,23 +462,6 @@
 		exit(-1);
 	}
 
-<<<<<<< HEAD
-	h_attr = get_header_attr(attr, counter);
-
-	if (!file_new) {
-		if (memcmp(&h_attr->attr, attr, sizeof(*attr))) {
-			fprintf(stderr, "incompatible append\n");
-			exit(-1);
-		}
-	}
-
-	if (read(fd[nr_cpu][counter], &read_data, sizeof(read_data)) == -1) {
-		perror("Unable to read perf file descriptor\n");
-		exit(-1);
-	}
-
-=======
->>>>>>> 94a8d5ca
 	perf_header_attr__add_id(h_attr, read_data.id);
 
 	assert(fd[nr_cpu][counter] >= 0);
@@ -635,21 +574,12 @@
 		}
 	}
 	atexit(atexit_header);
-<<<<<<< HEAD
 
 	if (!system_wide) {
 		pid = target_pid;
 		if (pid == -1)
 			pid = getpid();
 
-=======
-
-	if (!system_wide) {
-		pid = target_pid;
-		if (pid == -1)
-			pid = getpid();
-
->>>>>>> 94a8d5ca
 		open_counters(profile_cpu, pid);
 	} else {
 		if (profile_cpu != -1) {
@@ -705,9 +635,6 @@
 		if (hits == samples) {
 			if (done)
 				break;
-<<<<<<< HEAD
-			ret = poll(event_array, nr_poll, 100);
-=======
 			ret = poll(event_array, nr_poll, -1);
 			waking++;
 		}
@@ -717,7 +644,6 @@
 				for (counter = 0; counter < nr_counters; counter++)
 					ioctl(fd[i][counter], PERF_EVENT_IOC_DISABLE);
 			}
->>>>>>> 94a8d5ca
 		}
 	}
 
@@ -779,11 +705,8 @@
 		    "Sample addresses"),
 	OPT_BOOLEAN('n', "no-samples", &no_samples,
 		    "don't sample"),
-<<<<<<< HEAD
-=======
 	OPT_BOOLEAN('M', "multiplex", &multiplex,
 		    "multiplex counter output in a single channel"),
->>>>>>> 94a8d5ca
 	OPT_END()
 };
 
