#include "builtin.h"

#include "util/util.h"
#include "util/cache.h"
#include "util/symbol.h"
#include "util/thread.h"
#include "util/header.h"
#include "util/exec_cmd.h"
#include "util/trace-event.h"

static char const		*script_name;
static char const		*generate_script_lang;

static int default_start_script(const char *script __attribute((unused)))
{
	return 0;
}

static int default_stop_script(void)
{
	return 0;
}
<<<<<<< HEAD

static int default_generate_script(const char *outfile __attribute ((unused)))
{
	return 0;
}

static struct scripting_ops default_scripting_ops = {
	.start_script		= default_start_script,
	.stop_script		= default_stop_script,
	.process_event		= print_event,
	.generate_script	= default_generate_script,
};

=======

static int default_generate_script(const char *outfile __attribute ((unused)))
{
	return 0;
}

static struct scripting_ops default_scripting_ops = {
	.start_script		= default_start_script,
	.stop_script		= default_stop_script,
	.process_event		= print_event,
	.generate_script	= default_generate_script,
};

>>>>>>> a9e06057
static struct scripting_ops	*scripting_ops;

static void setup_scripting(void)
{
	/* make sure PERF_EXEC_PATH is set for scripts */
	perf_set_argv_exec_path(perf_exec_path());

	setup_perl_scripting();

	scripting_ops = &default_scripting_ops;
}

static int cleanup_scripting(void)
{
	return scripting_ops->stop_script();
}

#include "util/parse-options.h"

#include "perf.h"
#include "util/debug.h"

#include "util/trace-event.h"
#include "util/data_map.h"
#include "util/exec_cmd.h"

static char const		*input_name = "perf.data";

static struct perf_header	*header;
static u64			sample_type;

static int process_sample_event(event_t *event)
{
<<<<<<< HEAD
	u64 ip = event->ip.ip;
	u64 timestamp = -1;
	u32 cpu = -1;
	u64 period = 1;
	void *more_data = event->ip.__more_data;
	struct thread *thread = threads__findnew(event->ip.pid);

	if (sample_type & PERF_SAMPLE_TIME) {
		timestamp = *(u64 *)more_data;
		more_data += sizeof(u64);
	}
=======
	struct sample_data data;
	struct thread *thread;
>>>>>>> a9e06057

	memset(&data, 0, sizeof(data));
	data.time = -1;
	data.cpu = -1;
	data.period = 1;

	event__parse_sample(event, sample_type, &data);

	dump_printf("(IP, %d): %d/%d: %p period: %Ld\n",
		event->header.misc,
<<<<<<< HEAD
		event->ip.pid, event->ip.tid,
		(void *)(long)ip,
		(long long)period);

=======
		data.pid, data.tid,
		(void *)(long)data.ip,
		(long long)data.period);

	thread = threads__findnew(event->ip.pid);
>>>>>>> a9e06057
	if (thread == NULL) {
		pr_debug("problem processing %d event, skipping it.\n",
			 event->header.type);
		return -1;
	}

<<<<<<< HEAD
	dump_printf(" ... thread: %s:%d\n", thread->comm, thread->pid);

=======
>>>>>>> a9e06057
	if (sample_type & PERF_SAMPLE_RAW) {
		/*
		 * FIXME: better resolve from pid from the struct trace_entry
		 * field, although it should be the same than this perf
		 * event pid
		 */
<<<<<<< HEAD
		scripting_ops->process_event(cpu, raw->data, raw->size,
					     timestamp, thread->comm);
	}
	event__stats.total += period;
=======
		scripting_ops->process_event(data.cpu, data.raw_data,
					     data.raw_size,
					     data.time, thread->comm);
	}
	event__stats.total += data.period;
>>>>>>> a9e06057

	return 0;
}

static int sample_type_check(u64 type)
{
	sample_type = type;

	if (!(sample_type & PERF_SAMPLE_RAW)) {
		fprintf(stderr,
			"No trace sample to read. Did you call perf record "
			"without -R?");
		return -1;
	}

	return 0;
}

static struct perf_file_handler file_handler = {
	.process_sample_event	= process_sample_event,
	.process_comm_event	= event__process_comm,
	.sample_type_check	= sample_type_check,
};

static int __cmd_trace(void)
{
	register_idle_thread();
	register_perf_file_handler(&file_handler);

	return mmap_dispatch_perf_file(&header, input_name,
				       0, 0, &event__cwdlen, &event__cwd);
}

struct script_spec {
	struct list_head	node;
	struct scripting_ops	*ops;
	char			spec[0];
};

LIST_HEAD(script_specs);

static struct script_spec *script_spec__new(const char *spec,
					    struct scripting_ops *ops)
{
	struct script_spec *s = malloc(sizeof(*s) + strlen(spec) + 1);

	if (s != NULL) {
		strcpy(s->spec, spec);
		s->ops = ops;
	}

	return s;
}
<<<<<<< HEAD

static void script_spec__delete(struct script_spec *s)
{
	free(s->spec);
	free(s);
}

static void script_spec__add(struct script_spec *s)
{
	list_add_tail(&s->node, &script_specs);
}

static struct script_spec *script_spec__find(const char *spec)
{
	struct script_spec *s;

	list_for_each_entry(s, &script_specs, node)
		if (strcasecmp(s->spec, spec) == 0)
			return s;
	return NULL;
}

static struct script_spec *script_spec__findnew(const char *spec,
						struct scripting_ops *ops)
{
	struct script_spec *s = script_spec__find(spec);

	if (s)
		return s;

	s = script_spec__new(spec, ops);
	if (!s)
		goto out_delete_spec;

	script_spec__add(s);

	return s;

out_delete_spec:
	script_spec__delete(s);

	return NULL;
}

int script_spec_register(const char *spec, struct scripting_ops *ops)
{
	struct script_spec *s;

=======

static void script_spec__delete(struct script_spec *s)
{
	free(s->spec);
	free(s);
}

static void script_spec__add(struct script_spec *s)
{
	list_add_tail(&s->node, &script_specs);
}

static struct script_spec *script_spec__find(const char *spec)
{
	struct script_spec *s;

	list_for_each_entry(s, &script_specs, node)
		if (strcasecmp(s->spec, spec) == 0)
			return s;
	return NULL;
}

static struct script_spec *script_spec__findnew(const char *spec,
						struct scripting_ops *ops)
{
	struct script_spec *s = script_spec__find(spec);

	if (s)
		return s;

	s = script_spec__new(spec, ops);
	if (!s)
		goto out_delete_spec;

	script_spec__add(s);

	return s;

out_delete_spec:
	script_spec__delete(s);

	return NULL;
}

int script_spec_register(const char *spec, struct scripting_ops *ops)
{
	struct script_spec *s;

>>>>>>> a9e06057
	s = script_spec__find(spec);
	if (s)
		return -1;

	s = script_spec__findnew(spec, ops);
	if (!s)
		return -1;
<<<<<<< HEAD

	return 0;
}

static struct scripting_ops *script_spec__lookup(const char *spec)
{
	struct script_spec *s = script_spec__find(spec);
	if (!s)
		return NULL;

=======

	return 0;
}

static struct scripting_ops *script_spec__lookup(const char *spec)
{
	struct script_spec *s = script_spec__find(spec);
	if (!s)
		return NULL;

>>>>>>> a9e06057
	return s->ops;
}

static void list_available_languages(void)
{
	struct script_spec *s;

	fprintf(stderr, "\n");
	fprintf(stderr, "Scripting language extensions (used in "
		"perf trace -s [spec:]script.[spec]):\n\n");

	list_for_each_entry(s, &script_specs, node)
		fprintf(stderr, "  %-42s [%s]\n", s->spec, s->ops->name);

	fprintf(stderr, "\n");
}

static int parse_scriptname(const struct option *opt __used,
			    const char *str, int unset __used)
{
	char spec[PATH_MAX];
	const char *script, *ext;
	int len;

	if (strcmp(str, "list") == 0) {
		list_available_languages();
		return 0;
	}

	script = strchr(str, ':');
	if (script) {
		len = script - str;
		if (len >= PATH_MAX) {
			fprintf(stderr, "invalid language specifier");
			return -1;
		}
		strncpy(spec, str, len);
		spec[len] = '\0';
		scripting_ops = script_spec__lookup(spec);
		if (!scripting_ops) {
			fprintf(stderr, "invalid language specifier");
			return -1;
		}
		script++;
	} else {
		script = str;
		ext = strchr(script, '.');
		if (!ext) {
			fprintf(stderr, "invalid script extension");
			return -1;
		}
		scripting_ops = script_spec__lookup(++ext);
		if (!scripting_ops) {
			fprintf(stderr, "invalid script extension");
			return -1;
		}
	}

	script_name = strdup(script);

	return 0;
}

static const char * const annotate_usage[] = {
	"perf trace [<options>] <command>",
	NULL
};

static const struct option options[] = {
	OPT_BOOLEAN('D', "dump-raw-trace", &dump_trace,
		    "dump raw trace in ASCII"),
	OPT_BOOLEAN('v', "verbose", &verbose,
		    "be more verbose (show symbol address, etc)"),
	OPT_BOOLEAN('l', "latency", &latency_format,
		    "show latency attributes (irqs/preemption disabled, etc)"),
	OPT_CALLBACK('s', "script", NULL, "name",
		     "script file name (lang:script name, script name, or *)",
		     parse_scriptname),
	OPT_STRING('g', "gen-script", &generate_script_lang, "lang",
		   "generate perf-trace.xx script in specified language"),

	OPT_END()
};

int cmd_trace(int argc, const char **argv, const char *prefix __used)
{
	int err;

	symbol__init(0);

	setup_scripting();

	argc = parse_options(argc, argv, options, annotate_usage, 0);
	if (argc) {
		/*
		 * Special case: if there's an argument left then assume tha
		 * it's a symbol filter:
		 */
		if (argc > 1)
			usage_with_options(annotate_usage, options);
	}

	setup_pager();

	if (generate_script_lang) {
		struct stat perf_stat;

		int input = open(input_name, O_RDONLY);
		if (input < 0) {
			perror("failed to open file");
			exit(-1);
		}

		err = fstat(input, &perf_stat);
		if (err < 0) {
			perror("failed to stat file");
			exit(-1);
		}

		if (!perf_stat.st_size) {
			fprintf(stderr, "zero-sized file, nothing to do!\n");
			exit(0);
		}

		scripting_ops = script_spec__lookup(generate_script_lang);
		if (!scripting_ops) {
			fprintf(stderr, "invalid language specifier");
			return -1;
		}

		header = perf_header__new();
		if (header == NULL)
			return -1;

		perf_header__read(header, input);
		err = scripting_ops->generate_script("perf-trace");
		goto out;
	}

	if (script_name) {
		err = scripting_ops->start_script(script_name);
		if (err)
			goto out;
	}

	err = __cmd_trace();

	cleanup_scripting();
out:
	return err;
}<|MERGE_RESOLUTION|>--- conflicted
+++ resolved
@@ -20,7 +20,6 @@
 {
 	return 0;
 }
-<<<<<<< HEAD
 
 static int default_generate_script(const char *outfile __attribute ((unused)))
 {
@@ -34,21 +33,6 @@
 	.generate_script	= default_generate_script,
 };
 
-=======
-
-static int default_generate_script(const char *outfile __attribute ((unused)))
-{
-	return 0;
-}
-
-static struct scripting_ops default_scripting_ops = {
-	.start_script		= default_start_script,
-	.stop_script		= default_stop_script,
-	.process_event		= print_event,
-	.generate_script	= default_generate_script,
-};
-
->>>>>>> a9e06057
 static struct scripting_ops	*scripting_ops;
 
 static void setup_scripting(void)
@@ -82,22 +66,8 @@
 
 static int process_sample_event(event_t *event)
 {
-<<<<<<< HEAD
-	u64 ip = event->ip.ip;
-	u64 timestamp = -1;
-	u32 cpu = -1;
-	u64 period = 1;
-	void *more_data = event->ip.__more_data;
-	struct thread *thread = threads__findnew(event->ip.pid);
-
-	if (sample_type & PERF_SAMPLE_TIME) {
-		timestamp = *(u64 *)more_data;
-		more_data += sizeof(u64);
-	}
-=======
 	struct sample_data data;
 	struct thread *thread;
->>>>>>> a9e06057
 
 	memset(&data, 0, sizeof(data));
 	data.time = -1;
@@ -108,47 +78,28 @@
 
 	dump_printf("(IP, %d): %d/%d: %p period: %Ld\n",
 		event->header.misc,
-<<<<<<< HEAD
-		event->ip.pid, event->ip.tid,
-		(void *)(long)ip,
-		(long long)period);
-
-=======
 		data.pid, data.tid,
 		(void *)(long)data.ip,
 		(long long)data.period);
 
 	thread = threads__findnew(event->ip.pid);
->>>>>>> a9e06057
 	if (thread == NULL) {
 		pr_debug("problem processing %d event, skipping it.\n",
 			 event->header.type);
 		return -1;
 	}
 
-<<<<<<< HEAD
-	dump_printf(" ... thread: %s:%d\n", thread->comm, thread->pid);
-
-=======
->>>>>>> a9e06057
 	if (sample_type & PERF_SAMPLE_RAW) {
 		/*
 		 * FIXME: better resolve from pid from the struct trace_entry
 		 * field, although it should be the same than this perf
 		 * event pid
 		 */
-<<<<<<< HEAD
-		scripting_ops->process_event(cpu, raw->data, raw->size,
-					     timestamp, thread->comm);
-	}
-	event__stats.total += period;
-=======
 		scripting_ops->process_event(data.cpu, data.raw_data,
 					     data.raw_size,
 					     data.time, thread->comm);
 	}
 	event__stats.total += data.period;
->>>>>>> a9e06057
 
 	return 0;
 }
@@ -202,7 +153,6 @@
 
 	return s;
 }
-<<<<<<< HEAD
 
 static void script_spec__delete(struct script_spec *s)
 {
@@ -251,56 +201,6 @@
 {
 	struct script_spec *s;
 
-=======
-
-static void script_spec__delete(struct script_spec *s)
-{
-	free(s->spec);
-	free(s);
-}
-
-static void script_spec__add(struct script_spec *s)
-{
-	list_add_tail(&s->node, &script_specs);
-}
-
-static struct script_spec *script_spec__find(const char *spec)
-{
-	struct script_spec *s;
-
-	list_for_each_entry(s, &script_specs, node)
-		if (strcasecmp(s->spec, spec) == 0)
-			return s;
-	return NULL;
-}
-
-static struct script_spec *script_spec__findnew(const char *spec,
-						struct scripting_ops *ops)
-{
-	struct script_spec *s = script_spec__find(spec);
-
-	if (s)
-		return s;
-
-	s = script_spec__new(spec, ops);
-	if (!s)
-		goto out_delete_spec;
-
-	script_spec__add(s);
-
-	return s;
-
-out_delete_spec:
-	script_spec__delete(s);
-
-	return NULL;
-}
-
-int script_spec_register(const char *spec, struct scripting_ops *ops)
-{
-	struct script_spec *s;
-
->>>>>>> a9e06057
 	s = script_spec__find(spec);
 	if (s)
 		return -1;
@@ -308,7 +208,6 @@
 	s = script_spec__findnew(spec, ops);
 	if (!s)
 		return -1;
-<<<<<<< HEAD
 
 	return 0;
 }
@@ -319,18 +218,6 @@
 	if (!s)
 		return NULL;
 
-=======
-
-	return 0;
-}
-
-static struct scripting_ops *script_spec__lookup(const char *spec)
-{
-	struct script_spec *s = script_spec__find(spec);
-	if (!s)
-		return NULL;
-
->>>>>>> a9e06057
 	return s->ops;
 }
 
