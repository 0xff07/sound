--- conflicted
+++ resolved
@@ -70,10 +70,6 @@
 	     show_nr_jumps,
 	     show_nr_samples,
 	     show_total_period;
-<<<<<<< HEAD
-};
-
-=======
 	u8   offset_level;
 };
 
@@ -85,7 +81,6 @@
 
 #define ANNOTATION__MIN_OFFSET_LEVEL ANNOTATION__OFFSET_JUMP_TARGETS
 
->>>>>>> f853dcaa
 extern struct annotation_options annotation__default_options;
 
 struct annotation;
