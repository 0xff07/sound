#ifndef PARSE_OPTIONS_H
#define PARSE_OPTIONS_H

enum parse_opt_type {
	/* special types */
	OPTION_END,
	OPTION_ARGUMENT,
	OPTION_GROUP,
	/* options with no arguments */
	OPTION_BIT,
	OPTION_BOOLEAN, /* _INCR would have been a better name */
	OPTION_SET_INT,
	OPTION_SET_PTR,
	/* options with arguments (usually) */
	OPTION_STRING,
	OPTION_INTEGER,
	OPTION_LONG,
	OPTION_CALLBACK,
};

enum parse_opt_flags {
	PARSE_OPT_KEEP_DASHDASH = 1,
	PARSE_OPT_STOP_AT_NON_OPTION = 2,
	PARSE_OPT_KEEP_ARGV0 = 4,
	PARSE_OPT_KEEP_UNKNOWN = 8,
	PARSE_OPT_NO_INTERNAL_HELP = 16,
};

enum parse_opt_option_flags {
	PARSE_OPT_OPTARG  = 1,
	PARSE_OPT_NOARG   = 2,
	PARSE_OPT_NONEG   = 4,
	PARSE_OPT_HIDDEN  = 8,
	PARSE_OPT_LASTARG_DEFAULT = 16,
};

struct option;
typedef int parse_opt_cb(const struct option *, const char *arg, int unset);

/*
 * `type`::
 *   holds the type of the option, you must have an OPTION_END last in your
 *   array.
 *
 * `short_name`::
 *   the character to use as a short option name, '\0' if none.
 *
 * `long_name`::
 *   the long option name, without the leading dashes, NULL if none.
 *
 * `value`::
 *   stores pointers to the values to be filled.
 *
 * `argh`::
 *   token to explain the kind of argument this option wants. Keep it
 *   homogenous across the repository.
 *
 * `help`::
 *   the short help associated to what the option does.
 *   Must never be NULL (except for OPTION_END).
 *   OPTION_GROUP uses this pointer to store the group header.
 *
 * `flags`::
 *   mask of parse_opt_option_flags.
 *   PARSE_OPT_OPTARG: says that the argument is optionnal (not for BOOLEANs)
 *   PARSE_OPT_NOARG: says that this option takes no argument, for CALLBACKs
 *   PARSE_OPT_NONEG: says that this option cannot be negated
 *   PARSE_OPT_HIDDEN this option is skipped in the default usage, showed in
 *                    the long one.
 *
 * `callback`::
 *   pointer to the callback to use for OPTION_CALLBACK.
 *
 * `defval`::
 *   default value to fill (*->value) with for PARSE_OPT_OPTARG.
 *   OPTION_{BIT,SET_INT,SET_PTR} store the {mask,integer,pointer} to put in
 *   the value when met.
 *   CALLBACKS can use it like they want.
 */
struct option {
	enum parse_opt_type type;
	int short_name;
	const char *long_name;
	void *value;
	const char *argh;
	const char *help;

	int flags;
	parse_opt_cb *callback;
	intptr_t defval;
};

#define OPT_END()                   { .type = OPTION_END }
#define OPT_ARGUMENT(l, h)          { .type = OPTION_ARGUMENT, .long_name = (l), .help = (h) }
#define OPT_GROUP(h)                { .type = OPTION_GROUP, .help = (h) }
#define OPT_BIT(s, l, v, h, b)      { .type = OPTION_BIT, .short_name = (s), .long_name = (l), .value = (v), .help = (h), .defval = (b) }
#define OPT_BOOLEAN(s, l, v, h)     { .type = OPTION_BOOLEAN, .short_name = (s), .long_name = (l), .value = (v), .help = (h) }
#define OPT_SET_INT(s, l, v, h, i)  { .type = OPTION_SET_INT, .short_name = (s), .long_name = (l), .value = (v), .help = (h), .defval = (i) }
#define OPT_SET_PTR(s, l, v, h, p)  { .type = OPTION_SET_PTR, .short_name = (s), .long_name = (l), .value = (v), .help = (h), .defval = (p) }
#define OPT_INTEGER(s, l, v, h)     { .type = OPTION_INTEGER, .short_name = (s), .long_name = (l), .value = (v), .help = (h) }
#define OPT_LONG(s, l, v, h)        { .type = OPTION_LONG, .short_name = (s), .long_name = (l), .value = (v), .help = (h) }
#define OPT_STRING(s, l, v, a, h)   { .type = OPTION_STRING,  .short_name = (s), .long_name = (l), .value = (v), (a), .help = (h) }
#define OPT_DATE(s, l, v, h) \
	{ .type = OPTION_CALLBACK, .short_name = (s), .long_name = (l), .value = (v), .argh = "time", .help = (h), .callback = parse_opt_approxidate_cb }
#define OPT_CALLBACK(s, l, v, a, h, f) \
	{ .type = OPTION_CALLBACK, .short_name = (s), .long_name = (l), .value = (v), (a), .help = (h), .callback = (f) }
<<<<<<< HEAD
=======
#define OPT_CALLBACK_NOOPT(s, l, v, a, h, f) \
	{ .type = OPTION_CALLBACK, .short_name = (s), .long_name = (l), .value = (v), (a), .help = (h), .callback = (f), .flags = PARSE_OPT_NOARG }
>>>>>>> 94a8d5ca
#define OPT_CALLBACK_DEFAULT(s, l, v, a, h, f, d) \
	{ .type = OPTION_CALLBACK, .short_name = (s), .long_name = (l), .value = (v), (a), .help = (h), .callback = (f), .defval = (intptr_t)d, .flags = PARSE_OPT_LASTARG_DEFAULT }

/* parse_options() will filter out the processed options and leave the
 * non-option argments in argv[].
 * Returns the number of arguments left in argv[].
 */
extern int parse_options(int argc, const char **argv,
                         const struct option *options,
                         const char * const usagestr[], int flags);

extern NORETURN void usage_with_options(const char * const *usagestr,
                                        const struct option *options);

/*----- incremantal advanced APIs -----*/

enum {
	PARSE_OPT_HELP = -1,
	PARSE_OPT_DONE,
	PARSE_OPT_UNKNOWN,
};

/*
 * It's okay for the caller to consume argv/argc in the usual way.
 * Other fields of that structure are private to parse-options and should not
 * be modified in any way.
 */
struct parse_opt_ctx_t {
	const char **argv;
	const char **out;
	int argc, cpidx;
	const char *opt;
	int flags;
};

extern int parse_options_usage(const char * const *usagestr,
			       const struct option *opts);

extern void parse_options_start(struct parse_opt_ctx_t *ctx,
				int argc, const char **argv, int flags);

extern int parse_options_step(struct parse_opt_ctx_t *ctx,
			      const struct option *options,
			      const char * const usagestr[]);

extern int parse_options_end(struct parse_opt_ctx_t *ctx);


/*----- some often used options -----*/
extern int parse_opt_abbrev_cb(const struct option *, const char *, int);
extern int parse_opt_approxidate_cb(const struct option *, const char *, int);
extern int parse_opt_verbosity_cb(const struct option *, const char *, int);

#define OPT__VERBOSE(var)  OPT_BOOLEAN('v', "verbose", (var), "be verbose")
#define OPT__QUIET(var)    OPT_BOOLEAN('q', "quiet",   (var), "be quiet")
#define OPT__VERBOSITY(var) \
	{ OPTION_CALLBACK, 'v', "verbose", (var), NULL, "be more verbose", \
	  PARSE_OPT_NOARG, &parse_opt_verbosity_cb, 0 }, \
	{ OPTION_CALLBACK, 'q', "quiet", (var), NULL, "be more quiet", \
	  PARSE_OPT_NOARG, &parse_opt_verbosity_cb, 0 }
#define OPT__DRY_RUN(var)  OPT_BOOLEAN('n', "dry-run", (var), "dry run")
#define OPT__ABBREV(var)  \
	{ OPTION_CALLBACK, 0, "abbrev", (var), "n", \
	  "use <n> digits to display SHA-1s", \
	  PARSE_OPT_OPTARG, &parse_opt_abbrev_cb, 0 }

extern const char *parse_options_fix_filename(const char *prefix, const char *file);

#endif<|MERGE_RESOLUTION|>--- conflicted
+++ resolved
@@ -104,11 +104,8 @@
 	{ .type = OPTION_CALLBACK, .short_name = (s), .long_name = (l), .value = (v), .argh = "time", .help = (h), .callback = parse_opt_approxidate_cb }
 #define OPT_CALLBACK(s, l, v, a, h, f) \
 	{ .type = OPTION_CALLBACK, .short_name = (s), .long_name = (l), .value = (v), (a), .help = (h), .callback = (f) }
-<<<<<<< HEAD
-=======
 #define OPT_CALLBACK_NOOPT(s, l, v, a, h, f) \
 	{ .type = OPTION_CALLBACK, .short_name = (s), .long_name = (l), .value = (v), (a), .help = (h), .callback = (f), .flags = PARSE_OPT_NOARG }
->>>>>>> 94a8d5ca
 #define OPT_CALLBACK_DEFAULT(s, l, v, a, h, f, d) \
 	{ .type = OPTION_CALLBACK, .short_name = (s), .long_name = (l), .value = (v), (a), .help = (h), .callback = (f), .defval = (intptr_t)d, .flags = PARSE_OPT_LASTARG_DEFAULT }
 
