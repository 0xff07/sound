#ifndef __PERF_RECORD_H
#define __PERF_RECORD_H

#include "../perf.h"
#include "util.h"
#include <linux/list.h>
#include <linux/rbtree.h>

/*
 * PERF_SAMPLE_IP | PERF_SAMPLE_TID | *
 */
struct ip_event {
	struct perf_event_header header;
	u64 ip;
	u32 pid, tid;
	unsigned char __more_data[];
};

struct mmap_event {
	struct perf_event_header header;
	u32 pid, tid;
	u64 start;
	u64 len;
	u64 pgoff;
	char filename[PATH_MAX];
};

struct comm_event {
	struct perf_event_header header;
	u32 pid, tid;
	char comm[16];
};

struct fork_event {
	struct perf_event_header header;
	u32 pid, ppid;
	u32 tid, ptid;
	u64 time;
};

struct lost_event {
	struct perf_event_header header;
	u64 id;
	u64 lost;
};

/*
 * PERF_FORMAT_ENABLED | PERF_FORMAT_RUNNING | PERF_FORMAT_ID
 */
struct read_event {
	struct perf_event_header header;
	u32 pid, tid;
	u64 value;
	u64 time_enabled;
	u64 time_running;
	u64 id;
};

struct sample_event {
	struct perf_event_header        header;
	u64 array[];
};

<<<<<<< HEAD
=======
struct sample_data {
	u64 ip;
	u32 pid, tid;
	u64 time;
	u64 addr;
	u64 id;
	u64 stream_id;
	u32 cpu;
	u64 period;
	struct ip_callchain *callchain;
	u32 raw_size;
	void *raw_data;
};

>>>>>>> a9e06057
#define BUILD_ID_SIZE 20

struct build_id_event {
	struct perf_event_header header;
	u8			 build_id[ALIGN(BUILD_ID_SIZE, sizeof(u64))];
	char			 filename[];
};

typedef union event_union {
	struct perf_event_header	header;
	struct ip_event			ip;
	struct mmap_event		mmap;
	struct comm_event		comm;
	struct fork_event		fork;
	struct lost_event		lost;
	struct read_event		read;
	struct sample_event		sample;
} event_t;

struct events_stats {
	unsigned long total;
	unsigned long lost;
};

void event__print_totals(void);

enum map_type {
	MAP__FUNCTION = 0,

	MAP__NR_TYPES,
};

struct map {
	union {
		struct rb_node	rb_node;
		struct list_head node;
	};
	u64			start;
	u64			end;
	enum map_type		type;
	u64			pgoff;
	u64			(*map_ip)(struct map *, u64);
	u64			(*unmap_ip)(struct map *, u64);
	struct dso		*dso;
};

static inline u64 map__map_ip(struct map *map, u64 ip)
{
	return ip - map->start + map->pgoff;
}

static inline u64 map__unmap_ip(struct map *map, u64 ip)
{
	return ip + map->start - map->pgoff;
}

static inline u64 identity__map_ip(struct map *map __used, u64 ip)
{
	return ip;
}

struct symbol;

typedef int (*symbol_filter_t)(struct map *map, struct symbol *sym);

void map__init(struct map *self, enum map_type type,
	       u64 start, u64 end, u64 pgoff, struct dso *dso);
struct map *map__new(struct mmap_event *event, enum map_type,
		     char *cwd, int cwdlen);
void map__delete(struct map *self);
struct map *map__clone(struct map *self);
int map__overlap(struct map *l, struct map *r);
size_t map__fprintf(struct map *self, FILE *fp);
struct symbol *map__find_symbol(struct map *self, u64 addr,
				symbol_filter_t filter);
void map__fixup_start(struct map *self);
void map__fixup_end(struct map *self);

int event__synthesize_thread(pid_t pid, int (*process)(event_t *event));
void event__synthesize_threads(int (*process)(event_t *event));

extern char *event__cwd;
extern int  event__cwdlen;
extern struct events_stats event__stats;
extern unsigned long event__total[PERF_RECORD_MAX];

int event__process_comm(event_t *self);
int event__process_lost(event_t *self);
int event__process_mmap(event_t *self);
int event__process_task(event_t *self);

struct addr_location;
int event__preprocess_sample(const event_t *self, struct addr_location *al,
			     symbol_filter_t filter);
<<<<<<< HEAD
=======
int event__parse_sample(event_t *event, u64 type, struct sample_data *data);
>>>>>>> a9e06057

#endif /* __PERF_RECORD_H */<|MERGE_RESOLUTION|>--- conflicted
+++ resolved
@@ -61,8 +61,6 @@
 	u64 array[];
 };
 
-<<<<<<< HEAD
-=======
 struct sample_data {
 	u64 ip;
 	u32 pid, tid;
@@ -77,7 +75,6 @@
 	void *raw_data;
 };
 
->>>>>>> a9e06057
 #define BUILD_ID_SIZE 20
 
 struct build_id_event {
@@ -172,9 +169,6 @@
 struct addr_location;
 int event__preprocess_sample(const event_t *self, struct addr_location *al,
 			     symbol_filter_t filter);
-<<<<<<< HEAD
-=======
 int event__parse_sample(event_t *event, u64 type, struct sample_data *data);
->>>>>>> a9e06057
 
 #endif /* __PERF_RECORD_H */