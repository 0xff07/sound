--- conflicted
+++ resolved
@@ -99,8 +99,6 @@
 	u64 lost;
 };
 
-<<<<<<< HEAD
-=======
 struct event_stat_id {
 	struct rb_node		rb_node;
 	struct rb_root		hists;
@@ -110,7 +108,6 @@
 	u32			type;
 };
 
->>>>>>> 93929ebc
 void event__print_totals(void);
 
 struct perf_session;
