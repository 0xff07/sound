// SPDX-License-Identifier: GPL-2.0
#include "../../util/util.h"
#include "../browser.h"
#include "../helpline.h"
#include "../ui.h"
#include "../util.h"
#include "../../util/annotate.h"
#include "../../util/hist.h"
#include "../../util/sort.h"
#include "../../util/symbol.h"
#include "../../util/evsel.h"
#include "../../util/evlist.h"
#include <inttypes.h>
#include <pthread.h>
#include <linux/kernel.h>
#include <linux/string.h>
#include <sys/ttydefaults.h>

struct disasm_line_samples {
	double		      percent;
	struct sym_hist_entry he;
};

struct arch;

struct annotate_browser {
	struct ui_browser	    b;
	struct rb_root		    entries;
	struct rb_node		   *curr_hot;
	struct annotation_line	   *selection;
	struct arch		   *arch;
	bool			    searching_backwards;
	char			    search_bf[128];
};

static inline struct annotation *browser__annotation(struct ui_browser *browser)
{
	struct map_symbol *ms = browser->priv;
	return symbol__annotation(ms->sym);
}

static bool disasm_line__filter(struct ui_browser *browser, void *entry)
{
	struct annotation *notes = browser__annotation(browser);
	struct annotation_line *al = list_entry(entry, struct annotation_line, node);
	return annotation_line__filter(al, notes);
}

static int ui_browser__jumps_percent_color(struct ui_browser *browser, int nr, bool current)
{
	struct annotation *notes = browser__annotation(browser);

	if (current && (!browser->use_navkeypressed || browser->navkeypressed))
		return HE_COLORSET_SELECTED;
	if (nr == notes->max_jump_sources)
		return HE_COLORSET_TOP;
	if (nr > 1)
		return HE_COLORSET_MEDIUM;
	return HE_COLORSET_NORMAL;
}

static int ui_browser__set_jumps_percent_color(void *browser, int nr, bool current)
{
	 int color = ui_browser__jumps_percent_color(browser, nr, current);
	 return ui_browser__set_color(browser, color);
}

static int annotate_browser__set_color(void *browser, int color)
{
	return ui_browser__set_color(browser, color);
}

static void annotate_browser__write_graph(void *browser, int graph)
{
	ui_browser__write_graph(browser, graph);
}

static void annotate_browser__set_percent_color(void *browser, double percent, bool current)
{
	ui_browser__set_percent_color(browser, percent, current);
}

static void annotate_browser__printf(void *browser, const char *fmt, ...)
{
	va_list args;

	va_start(args, fmt);
	ui_browser__vprintf(browser, fmt, args);
	va_end(args);
}

static void annotate_browser__write(struct ui_browser *browser, void *entry, int row)
{
	struct annotate_browser *ab = container_of(browser, struct annotate_browser, b);
	struct annotation *notes = browser__annotation(browser);
	struct annotation_line *al = list_entry(entry, struct annotation_line, node);
	struct annotation_write_ops ops = {
		.first_line		 = row == 0,
		.current_entry		 = ui_browser__is_current_entry(browser, row),
		.change_color		 = (!notes->options->hide_src_code &&
					    (!ops.current_entry ||
					     (browser->use_navkeypressed &&
					      !browser->navkeypressed))),
		.width			 = browser->width,
		.obj			 = browser,
		.set_color		 = annotate_browser__set_color,
		.set_percent_color	 = annotate_browser__set_percent_color,
		.set_jumps_percent_color = ui_browser__set_jumps_percent_color,
		.printf			 = annotate_browser__printf,
		.write_graph		 = annotate_browser__write_graph,
	};

	/* The scroll bar isn't being used */
	if (!browser->navkeypressed)
		ops.width += 1;

	annotation_line__write(al, notes, &ops);

	if (ops.current_entry)
		ab->selection = al;
}

static bool is_fused(struct annotate_browser *ab, struct disasm_line *cursor)
{
	struct disasm_line *pos = list_prev_entry(cursor, al.node);
	const char *name;

	if (!pos)
		return false;

	if (ins__is_lock(&pos->ins))
		name = pos->ops.locked.ins.name;
	else
		name = pos->ins.name;

	if (!name || !cursor->ins.name)
		return false;

	return ins__is_fused(ab->arch, name, cursor->ins.name);
}

static void annotate_browser__draw_current_jump(struct ui_browser *browser)
{
	struct annotate_browser *ab = container_of(browser, struct annotate_browser, b);
	struct disasm_line *cursor = disasm_line(ab->selection);
	struct annotation_line *target;
	unsigned int from, to;
	struct map_symbol *ms = ab->b.priv;
	struct symbol *sym = ms->sym;
	struct annotation *notes = symbol__annotation(sym);
	u8 pcnt_width = annotation__pcnt_width(notes);
	int width;

	/* PLT symbols contain external offsets */
	if (strstr(sym->name, "@plt"))
		return;

	if (!disasm_line__is_valid_local_jump(cursor, sym))
		return;

	/*
	 * This first was seen with a gcc function, _cpp_lex_token, that
	 * has the usual jumps:
	 *
	 *  │1159e6c: ↓ jne    115aa32 <_cpp_lex_token@@Base+0xf92>
	 *
	 * I.e. jumps to a label inside that function (_cpp_lex_token), and
	 * those works, but also this kind:
	 *
	 *  │1159e8b: ↓ jne    c469be <cpp_named_operator2name@@Base+0xa72>
	 *
	 *  I.e. jumps to another function, outside _cpp_lex_token, which
	 *  are not being correctly handled generating as a side effect references
	 *  to ab->offset[] entries that are set to NULL, so to make this code
	 *  more robust, check that here.
	 *
	 *  A proper fix for will be put in place, looking at the function
	 *  name right after the '<' token and probably treating this like a
	 *  'call' instruction.
	 */
	target = notes->offsets[cursor->ops.target.offset];
	if (target == NULL) {
		ui_helpline__printf("WARN: jump target inconsistency, press 'o', notes->offsets[%#x] = NULL\n",
				    cursor->ops.target.offset);
		return;
	}

	if (notes->options->hide_src_code) {
		from = cursor->al.idx_asm;
		to = target->idx_asm;
	} else {
		from = (u64)cursor->al.idx;
		to = (u64)target->idx;
	}

	width = annotation__cycles_width(notes);

	ui_browser__set_color(browser, HE_COLORSET_JUMP_ARROWS);
	__ui_browser__line_arrow(browser,
				 pcnt_width + 2 + notes->widths.addr + width,
				 from, to);

	if (is_fused(ab, cursor)) {
		ui_browser__mark_fused(browser,
				       pcnt_width + 3 + notes->widths.addr + width,
				       from - 1,
				       to > from ? true : false);
	}
}

static unsigned int annotate_browser__refresh(struct ui_browser *browser)
{
	struct annotation *notes = browser__annotation(browser);
	int ret = ui_browser__list_head_refresh(browser);
	int pcnt_width = annotation__pcnt_width(notes);

	if (notes->options->jump_arrows)
		annotate_browser__draw_current_jump(browser);

	ui_browser__set_color(browser, HE_COLORSET_NORMAL);
	__ui_browser__vline(browser, pcnt_width, 0, browser->rows - 1);
	return ret;
}

static int disasm__cmp(struct annotation_line *a, struct annotation_line *b)
{
	int i;

	for (i = 0; i < a->samples_nr; i++) {
		if (a->samples[i].percent == b->samples[i].percent)
			continue;
		return a->samples[i].percent < b->samples[i].percent;
	}
	return 0;
}

static void disasm_rb_tree__insert(struct rb_root *root, struct annotation_line *al)
{
	struct rb_node **p = &root->rb_node;
	struct rb_node *parent = NULL;
	struct annotation_line *l;

	while (*p != NULL) {
		parent = *p;
		l = rb_entry(parent, struct annotation_line, rb_node);

		if (disasm__cmp(al, l))
			p = &(*p)->rb_left;
		else
			p = &(*p)->rb_right;
	}
	rb_link_node(&al->rb_node, parent, p);
	rb_insert_color(&al->rb_node, root);
}

static void annotate_browser__set_top(struct annotate_browser *browser,
				      struct annotation_line *pos, u32 idx)
{
	struct annotation *notes = browser__annotation(&browser->b);
	unsigned back;

	ui_browser__refresh_dimensions(&browser->b);
	back = browser->b.height / 2;
	browser->b.top_idx = browser->b.index = idx;

	while (browser->b.top_idx != 0 && back != 0) {
		pos = list_entry(pos->node.prev, struct annotation_line, node);

		if (annotation_line__filter(pos, notes))
			continue;

		--browser->b.top_idx;
		--back;
	}

	browser->b.top = pos;
	browser->b.navkeypressed = true;
}

static void annotate_browser__set_rb_top(struct annotate_browser *browser,
					 struct rb_node *nd)
{
	struct annotation *notes = browser__annotation(&browser->b);
	struct annotation_line * pos = rb_entry(nd, struct annotation_line, rb_node);
	u32 idx = pos->idx;

	if (notes->options->hide_src_code)
		idx = pos->idx_asm;
	annotate_browser__set_top(browser, pos, idx);
	browser->curr_hot = nd;
}

static void annotate_browser__calc_percent(struct annotate_browser *browser,
					   struct perf_evsel *evsel)
{
	struct map_symbol *ms = browser->b.priv;
	struct symbol *sym = ms->sym;
	struct annotation *notes = symbol__annotation(sym);
	struct disasm_line *pos;

	browser->entries = RB_ROOT;

	pthread_mutex_lock(&notes->lock);

	symbol__calc_percent(sym, evsel);

	list_for_each_entry(pos, &notes->src->source, al.node) {
		double max_percent = 0.0;
		int i;

		if (pos->al.offset == -1) {
			RB_CLEAR_NODE(&pos->al.rb_node);
			continue;
		}

		for (i = 0; i < pos->al.samples_nr; i++) {
			struct annotation_data *sample = &pos->al.samples[i];

			if (max_percent < sample->percent)
				max_percent = sample->percent;
		}

		if (max_percent < 0.01 && pos->al.ipc == 0) {
			RB_CLEAR_NODE(&pos->al.rb_node);
			continue;
		}
		disasm_rb_tree__insert(&browser->entries, &pos->al);
	}
	pthread_mutex_unlock(&notes->lock);

	browser->curr_hot = rb_last(&browser->entries);
}

static bool annotate_browser__toggle_source(struct annotate_browser *browser)
{
	struct annotation *notes = browser__annotation(&browser->b);
	struct annotation_line *al;
	off_t offset = browser->b.index - browser->b.top_idx;

	browser->b.seek(&browser->b, offset, SEEK_CUR);
	al = list_entry(browser->b.top, struct annotation_line, node);

	if (notes->options->hide_src_code) {
		if (al->idx_asm < offset)
			offset = al->idx;

		browser->b.nr_entries = notes->nr_entries;
		notes->options->hide_src_code = false;
		browser->b.seek(&browser->b, -offset, SEEK_CUR);
		browser->b.top_idx = al->idx - offset;
		browser->b.index = al->idx;
	} else {
		if (al->idx_asm < 0) {
			ui_helpline__puts("Only available for assembly lines.");
			browser->b.seek(&browser->b, -offset, SEEK_CUR);
			return false;
		}

		if (al->idx_asm < offset)
			offset = al->idx_asm;

		browser->b.nr_entries = notes->nr_asm_entries;
		notes->options->hide_src_code = true;
		browser->b.seek(&browser->b, -offset, SEEK_CUR);
		browser->b.top_idx = al->idx_asm - offset;
		browser->b.index = al->idx_asm;
	}

	return true;
}

static void ui_browser__init_asm_mode(struct ui_browser *browser)
{
	struct annotation *notes = browser__annotation(browser);
	ui_browser__reset_index(browser);
	browser->nr_entries = notes->nr_asm_entries;
}

#define SYM_TITLE_MAX_SIZE (PATH_MAX + 64)

static int sym_title(struct symbol *sym, struct map *map, char *title,
		     size_t sz)
{
	return snprintf(title, sz, "%s  %s", sym->name, map->dso->long_name);
}

/*
 * This can be called from external jumps, i.e. jumps from one functon
 * to another, like from the kernel's entry_SYSCALL_64 function to the
 * swapgs_restore_regs_and_return_to_usermode() function.
 *
 * So all we check here is that dl->ops.target.sym is set, if it is, just
 * go to that function and when exiting from its disassembly, come back
 * to the calling function.
 */
static bool annotate_browser__callq(struct annotate_browser *browser,
				    struct perf_evsel *evsel,
				    struct hist_browser_timer *hbt)
{
	struct map_symbol *ms = browser->b.priv;
	struct disasm_line *dl = disasm_line(browser->selection);
	struct annotation *notes;
	char title[SYM_TITLE_MAX_SIZE];

	if (!dl->ops.target.sym) {
		ui_helpline__puts("The called function was not found.");
		return true;
	}

	notes = symbol__annotation(dl->ops.target.sym);
	pthread_mutex_lock(&notes->lock);

	if (notes->src == NULL && symbol__alloc_hist(dl->ops.target.sym) < 0) {
		pthread_mutex_unlock(&notes->lock);
		ui__warning("Not enough memory for annotating '%s' symbol!\n",
			    dl->ops.target.sym->name);
		return true;
	}

	pthread_mutex_unlock(&notes->lock);
	symbol__tui_annotate(dl->ops.target.sym, ms->map, evsel, hbt);
	sym_title(ms->sym, ms->map, title, sizeof(title));
	ui_browser__show_title(&browser->b, title);
	return true;
}

static
struct disasm_line *annotate_browser__find_offset(struct annotate_browser *browser,
					  s64 offset, s64 *idx)
{
	struct annotation *notes = browser__annotation(&browser->b);
	struct disasm_line *pos;

	*idx = 0;
	list_for_each_entry(pos, &notes->src->source, al.node) {
		if (pos->al.offset == offset)
			return pos;
		if (!annotation_line__filter(&pos->al, notes))
			++*idx;
	}

	return NULL;
}

static bool annotate_browser__jump(struct annotate_browser *browser,
				   struct perf_evsel *evsel,
				   struct hist_browser_timer *hbt)
{
	struct disasm_line *dl = disasm_line(browser->selection);
	u64 offset;
	s64 idx;

	if (!ins__is_jump(&dl->ins))
		return false;

	if (dl->ops.target.outside) {
		annotate_browser__callq(browser, evsel, hbt);
		return true;
	}

	offset = dl->ops.target.offset;
	dl = annotate_browser__find_offset(browser, offset, &idx);
	if (dl == NULL) {
		ui_helpline__printf("Invalid jump offset: %" PRIx64, offset);
		return true;
	}

	annotate_browser__set_top(browser, &dl->al, idx);

	return true;
}

static
struct annotation_line *annotate_browser__find_string(struct annotate_browser *browser,
					  char *s, s64 *idx)
{
	struct annotation *notes = browser__annotation(&browser->b);
	struct annotation_line *al = browser->selection;

	*idx = browser->b.index;
	list_for_each_entry_continue(al, &notes->src->source, node) {
		if (annotation_line__filter(al, notes))
			continue;

		++*idx;

		if (al->line && strstr(al->line, s) != NULL)
			return al;
	}

	return NULL;
}

static bool __annotate_browser__search(struct annotate_browser *browser)
{
	struct annotation_line *al;
	s64 idx;

	al = annotate_browser__find_string(browser, browser->search_bf, &idx);
	if (al == NULL) {
		ui_helpline__puts("String not found!");
		return false;
	}

	annotate_browser__set_top(browser, al, idx);
	browser->searching_backwards = false;
	return true;
}

static
struct annotation_line *annotate_browser__find_string_reverse(struct annotate_browser *browser,
						  char *s, s64 *idx)
{
	struct annotation *notes = browser__annotation(&browser->b);
	struct annotation_line *al = browser->selection;

	*idx = browser->b.index;
	list_for_each_entry_continue_reverse(al, &notes->src->source, node) {
		if (annotation_line__filter(al, notes))
			continue;

		--*idx;

		if (al->line && strstr(al->line, s) != NULL)
			return al;
	}

	return NULL;
}

static bool __annotate_browser__search_reverse(struct annotate_browser *browser)
{
	struct annotation_line *al;
	s64 idx;

	al = annotate_browser__find_string_reverse(browser, browser->search_bf, &idx);
	if (al == NULL) {
		ui_helpline__puts("String not found!");
		return false;
	}

	annotate_browser__set_top(browser, al, idx);
	browser->searching_backwards = true;
	return true;
}

static bool annotate_browser__search_window(struct annotate_browser *browser,
					    int delay_secs)
{
	if (ui_browser__input_window("Search", "String: ", browser->search_bf,
				     "ENTER: OK, ESC: Cancel",
				     delay_secs * 2) != K_ENTER ||
	    !*browser->search_bf)
		return false;

	return true;
}

static bool annotate_browser__search(struct annotate_browser *browser, int delay_secs)
{
	if (annotate_browser__search_window(browser, delay_secs))
		return __annotate_browser__search(browser);

	return false;
}

static bool annotate_browser__continue_search(struct annotate_browser *browser,
					      int delay_secs)
{
	if (!*browser->search_bf)
		return annotate_browser__search(browser, delay_secs);

	return __annotate_browser__search(browser);
}

static bool annotate_browser__search_reverse(struct annotate_browser *browser,
					   int delay_secs)
{
	if (annotate_browser__search_window(browser, delay_secs))
		return __annotate_browser__search_reverse(browser);

	return false;
}

static
bool annotate_browser__continue_search_reverse(struct annotate_browser *browser,
					       int delay_secs)
{
	if (!*browser->search_bf)
		return annotate_browser__search_reverse(browser, delay_secs);

	return __annotate_browser__search_reverse(browser);
}

static int annotate_browser__show(struct ui_browser *browser, char *title, const char *help)
{
	struct map_symbol *ms = browser->priv;
	struct symbol *sym = ms->sym;
	char symbol_dso[SYM_TITLE_MAX_SIZE];
<<<<<<< HEAD

	if (ui_browser__show(browser, title, help) < 0)
		return -1;

	sym_title(sym, ms->map, symbol_dso, sizeof(symbol_dso));

=======

	if (ui_browser__show(browser, title, help) < 0)
		return -1;

	sym_title(sym, ms->map, symbol_dso, sizeof(symbol_dso));

>>>>>>> f853dcaa
	ui_browser__gotorc_title(browser, 0, 0);
	ui_browser__set_color(browser, HE_COLORSET_ROOT);
	ui_browser__write_nstring(browser, symbol_dso, browser->width + 1);
	return 0;
}

static int annotate_browser__run(struct annotate_browser *browser,
				 struct perf_evsel *evsel,
				 struct hist_browser_timer *hbt)
{
	struct rb_node *nd = NULL;
	struct hists *hists = evsel__hists(evsel);
	struct map_symbol *ms = browser->b.priv;
	struct symbol *sym = ms->sym;
	struct annotation *notes = symbol__annotation(ms->sym);
	const char *help = "Press 'h' for help on key bindings";
	int delay_secs = hbt ? hbt->refresh : 0;
	char title[256];
	int key;

	annotation__scnprintf_samples_period(notes, title, sizeof(title), evsel);

	if (annotate_browser__show(&browser->b, title, help) < 0)
		return -1;

	annotate_browser__calc_percent(browser, evsel);

	if (browser->curr_hot) {
		annotate_browser__set_rb_top(browser, browser->curr_hot);
		browser->b.navkeypressed = false;
	}

	nd = browser->curr_hot;

	while (1) {
		key = ui_browser__run(&browser->b, delay_secs);

		if (delay_secs != 0) {
			annotate_browser__calc_percent(browser, evsel);
			/*
			 * Current line focus got out of the list of most active
			 * lines, NULL it so that if TAB|UNTAB is pressed, we
			 * move to curr_hot (current hottest line).
			 */
			if (nd != NULL && RB_EMPTY_NODE(nd))
				nd = NULL;
		}

		switch (key) {
		case K_TIMER:
			if (hbt)
				hbt->timer(hbt->arg);

			if (delay_secs != 0) {
				symbol__annotate_decay_histogram(sym, evsel->idx);
				hists__scnprintf_title(hists, title, sizeof(title));
				annotate_browser__show(&browser->b, title, help);
			}
			continue;
		case K_TAB:
			if (nd != NULL) {
				nd = rb_prev(nd);
				if (nd == NULL)
					nd = rb_last(&browser->entries);
			} else
				nd = browser->curr_hot;
			break;
		case K_UNTAB:
			if (nd != NULL) {
				nd = rb_next(nd);
				if (nd == NULL)
					nd = rb_first(&browser->entries);
			} else
				nd = browser->curr_hot;
			break;
		case K_F1:
		case 'h':
			ui_browser__help_window(&browser->b,
		"UP/DOWN/PGUP\n"
		"PGDN/SPACE    Navigate\n"
		"q/ESC/CTRL+C  Exit\n\n"
		"ENTER         Go to target\n"
		"ESC           Exit\n"
		"H             Go to hottest instruction\n"
		"TAB/shift+TAB Cycle thru hottest instructions\n"
		"j             Toggle showing jump to target arrows\n"
		"J             Toggle showing number of jump sources on targets\n"
		"n             Search next string\n"
		"o             Toggle disassembler output/simplified view\n"
		"O             Bump offset level (jump targets -> +call -> all -> cycle thru)\n"
		"s             Toggle source code view\n"
		"t             Circulate percent, total period, samples view\n"
		"/             Search string\n"
		"k             Toggle line numbers\n"
		"P             Print to [symbol_name].annotation file.\n"
		"r             Run available scripts\n"
		"?             Search string backwards\n");
			continue;
		case 'r':
			{
				script_browse(NULL);
				continue;
			}
		case 'k':
			notes->options->show_linenr = !notes->options->show_linenr;
			break;
		case 'H':
			nd = browser->curr_hot;
			break;
		case 's':
			if (annotate_browser__toggle_source(browser))
				ui_helpline__puts(help);
			continue;
		case 'o':
			notes->options->use_offset = !notes->options->use_offset;
			annotation__update_column_widths(notes);
<<<<<<< HEAD
=======
			continue;
		case 'O':
			if (++notes->options->offset_level > ANNOTATION__MAX_OFFSET_LEVEL)
				notes->options->offset_level = ANNOTATION__MIN_OFFSET_LEVEL;
>>>>>>> f853dcaa
			continue;
		case 'j':
			notes->options->jump_arrows = !notes->options->jump_arrows;
			continue;
		case 'J':
			notes->options->show_nr_jumps = !notes->options->show_nr_jumps;
			annotation__update_column_widths(notes);
			continue;
		case '/':
			if (annotate_browser__search(browser, delay_secs)) {
show_help:
				ui_helpline__puts(help);
			}
			continue;
		case 'n':
			if (browser->searching_backwards ?
			    annotate_browser__continue_search_reverse(browser, delay_secs) :
			    annotate_browser__continue_search(browser, delay_secs))
				goto show_help;
			continue;
		case '?':
			if (annotate_browser__search_reverse(browser, delay_secs))
				goto show_help;
			continue;
		case 'D': {
			static int seq;
			ui_helpline__pop();
			ui_helpline__fpush("%d: nr_ent=%d, height=%d, idx=%d, top_idx=%d, nr_asm_entries=%d",
					   seq++, browser->b.nr_entries,
					   browser->b.height,
					   browser->b.index,
					   browser->b.top_idx,
					   notes->nr_asm_entries);
		}
			continue;
		case K_ENTER:
		case K_RIGHT:
		{
			struct disasm_line *dl = disasm_line(browser->selection);

			if (browser->selection == NULL)
				ui_helpline__puts("Huh? No selection. Report to linux-kernel@vger.kernel.org");
			else if (browser->selection->offset == -1)
				ui_helpline__puts("Actions are only available for assembly lines.");
			else if (!dl->ins.ops)
				goto show_sup_ins;
			else if (ins__is_ret(&dl->ins))
				goto out;
			else if (!(annotate_browser__jump(browser, evsel, hbt) ||
				     annotate_browser__callq(browser, evsel, hbt))) {
show_sup_ins:
				ui_helpline__puts("Actions are only available for function call/return & jump/branch instructions.");
			}
			continue;
		}
		case 'P':
			map_symbol__annotation_dump(ms, evsel);
			continue;
		case 't':
			if (notes->options->show_total_period) {
				notes->options->show_total_period = false;
				notes->options->show_nr_samples = true;
			} else if (notes->options->show_nr_samples)
				notes->options->show_nr_samples = false;
			else
				notes->options->show_total_period = true;
			annotation__update_column_widths(notes);
			continue;
		case K_LEFT:
		case K_ESC:
		case 'q':
		case CTRL('c'):
			goto out;
		default:
			continue;
		}

		if (nd != NULL)
			annotate_browser__set_rb_top(browser, nd);
	}
out:
	ui_browser__hide(&browser->b);
	return key;
}

int map_symbol__tui_annotate(struct map_symbol *ms, struct perf_evsel *evsel,
			     struct hist_browser_timer *hbt)
{
	return symbol__tui_annotate(ms->sym, ms->map, evsel, hbt);
}

int hist_entry__tui_annotate(struct hist_entry *he, struct perf_evsel *evsel,
			     struct hist_browser_timer *hbt)
{
	/* reset abort key so that it can get Ctrl-C as a key */
	SLang_reset_tty();
	SLang_init_tty(0, 0, 0);

	return map_symbol__tui_annotate(&he->ms, evsel, hbt);
}

int symbol__tui_annotate(struct symbol *sym, struct map *map,
			 struct perf_evsel *evsel,
			 struct hist_browser_timer *hbt)
{
	struct annotation *notes = symbol__annotation(sym);
	struct map_symbol ms = {
		.map = map,
		.sym = sym,
	};
	struct annotate_browser browser = {
		.b = {
			.refresh = annotate_browser__refresh,
			.seek	 = ui_browser__list_head_seek,
			.write	 = annotate_browser__write,
			.filter  = disasm_line__filter,
			.extra_title_lines = 1, /* for hists__scnprintf_title() */
			.priv	 = &ms,
			.use_navkeypressed = true,
		},
	};
	int ret = -1, err;

	if (sym == NULL)
		return -1;

	if (map->dso->annotate_warned)
		return -1;

	err = symbol__annotate2(sym, map, evsel, &annotation__default_options, &browser.arch);
	if (err) {
		char msg[BUFSIZ];
		symbol__strerror_disassemble(sym, map, err, msg, sizeof(msg));
		ui__error("Couldn't annotate %s:\n%s", sym->name, msg);
		goto out_free_offsets;
	}

	ui_helpline__push("Press ESC to exit");

	browser.b.width = notes->max_line_len;
	browser.b.nr_entries = notes->nr_entries;
	browser.b.entries = &notes->src->source,
	browser.b.width += 18; /* Percentage */

	if (notes->options->hide_src_code)
		ui_browser__init_asm_mode(&browser.b);

	ret = annotate_browser__run(&browser, evsel, hbt);

	annotated_source__purge(notes->src);

out_free_offsets:
	zfree(&notes->offsets);
	return ret;
}<|MERGE_RESOLUTION|>--- conflicted
+++ resolved
@@ -597,21 +597,12 @@
 	struct map_symbol *ms = browser->priv;
 	struct symbol *sym = ms->sym;
 	char symbol_dso[SYM_TITLE_MAX_SIZE];
-<<<<<<< HEAD
 
 	if (ui_browser__show(browser, title, help) < 0)
 		return -1;
 
 	sym_title(sym, ms->map, symbol_dso, sizeof(symbol_dso));
 
-=======
-
-	if (ui_browser__show(browser, title, help) < 0)
-		return -1;
-
-	sym_title(sym, ms->map, symbol_dso, sizeof(symbol_dso));
-
->>>>>>> f853dcaa
 	ui_browser__gotorc_title(browser, 0, 0);
 	ui_browser__set_color(browser, HE_COLORSET_ROOT);
 	ui_browser__write_nstring(browser, symbol_dso, browser->width + 1);
@@ -728,13 +719,10 @@
 		case 'o':
 			notes->options->use_offset = !notes->options->use_offset;
 			annotation__update_column_widths(notes);
-<<<<<<< HEAD
-=======
 			continue;
 		case 'O':
 			if (++notes->options->offset_level > ANNOTATION__MAX_OFFSET_LEVEL)
 				notes->options->offset_level = ANNOTATION__MIN_OFFSET_LEVEL;
->>>>>>> f853dcaa
 			continue;
 		case 'j':
 			notes->options->jump_arrows = !notes->options->jump_arrows;
