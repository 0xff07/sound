                          Kernel Parameters
                          ~~~~~~~~~~~~~~~~~

The following is a consolidated list of the kernel parameters as implemented
(mostly) by the __setup() macro and sorted into English Dictionary order
(defined as ignoring all punctuation and sorting digits before letters in a
case insensitive manner), and with descriptions where known.

Module parameters for loadable modules are specified only as the
parameter name with optional '=' and value as appropriate, such as:

	modprobe usbcore blinkenlights=1

Module parameters for modules that are built into the kernel image
are specified on the kernel command line with the module name plus
'.' plus parameter name, with '=' and value if appropriate, such as:

	usbcore.blinkenlights=1

This document may not be entirely up to date and comprehensive. The command
"modinfo -p ${modulename}" shows a current list of all parameters of a loadable
module. Loadable modules, after being loaded into the running kernel, also
reveal their parameters in /sys/module/${modulename}/parameters/. Some of these
parameters may be changed at runtime by the command
"echo -n ${value} > /sys/module/${modulename}/parameters/${parm}".

The parameters listed below are only valid if certain kernel build options were
enabled and if respective hardware is present. The text in square brackets at
the beginning of each description states the restrictions within which a
parameter is applicable:

	ACPI	ACPI support is enabled.
	AGP	AGP (Accelerated Graphics Port) is enabled.
	ALSA	ALSA sound support is enabled.
	APIC	APIC support is enabled.
	APM	Advanced Power Management support is enabled.
	AVR32	AVR32 architecture is enabled.
	AX25	Appropriate AX.25 support is enabled.
	BLACKFIN Blackfin architecture is enabled.
	DRM	Direct Rendering Management support is enabled.
	EDD	BIOS Enhanced Disk Drive Services (EDD) is enabled
	EFI	EFI Partitioning (GPT) is enabled
	EIDE	EIDE/ATAPI support is enabled.
	FB	The frame buffer device is enabled.
	HW	Appropriate hardware is enabled.
	IA-64	IA-64 architecture is enabled.
	IOSCHED	More than one I/O scheduler is enabled.
	IP_PNP	IP DHCP, BOOTP, or RARP is enabled.
	ISAPNP	ISA PnP code is enabled.
	ISDN	Appropriate ISDN support is enabled.
	JOY	Appropriate joystick support is enabled.
	LIBATA  Libata driver is enabled
	LP	Printer support is enabled.
	LOOP	Loopback device support is enabled.
	M68k	M68k architecture is enabled.
			These options have more detailed description inside of
			Documentation/m68k/kernel-options.txt.
	MCA	MCA bus support is enabled.
	MDA	MDA console support is enabled.
	MOUSE	Appropriate mouse support is enabled.
	MSI	Message Signaled Interrupts (PCI).
	MTD	MTD (Memory Technology Device) support is enabled.
	NET	Appropriate network support is enabled.
	NUMA	NUMA support is enabled.
	GENERIC_TIME The generic timeofday code is enabled.
	NFS	Appropriate NFS support is enabled.
	OSS	OSS sound support is enabled.
	PV_OPS	A paravirtualized kernel is enabled.
	PARIDE	The ParIDE (parallel port IDE) subsystem is enabled.
	PARISC	The PA-RISC architecture is enabled.
	PCI	PCI bus support is enabled.
	PCIE	PCI Express support is enabled.
	PCMCIA	The PCMCIA subsystem is enabled.
	PNP	Plug & Play support is enabled.
	PPC	PowerPC architecture is enabled.
	PPT	Parallel port support is enabled.
	PS2	Appropriate PS/2 support is enabled.
	RAM	RAM disk support is enabled.
	ROOTPLUG The example Root Plug LSM is enabled.
	S390	S390 architecture is enabled.
	SCSI	Appropriate SCSI support is enabled.
			A lot of drivers has their options described inside of
			Documentation/scsi/.
	SECURITY Different security models are enabled.
	SELINUX SELinux support is enabled.
	SERIAL	Serial support is enabled.
	SH	SuperH architecture is enabled.
	SMP	The kernel is an SMP kernel.
	SPARC	Sparc architecture is enabled.
	SWSUSP	Software suspend (hibernation) is enabled.
	SUSPEND	System suspend states are enabled.
	TS	Appropriate touchscreen support is enabled.
	USB	USB support is enabled.
	USBHID	USB Human Interface Device support is enabled.
	V4L	Video For Linux support is enabled.
	VGA	The VGA console has been enabled.
	VT	Virtual terminal support is enabled.
	WDT	Watchdog support is enabled.
	XT	IBM PC/XT MFM hard disk support is enabled.
	X86-32	X86-32, aka i386 architecture is enabled.
	X86-64	X86-64 architecture is enabled.
			More X86-64 boot options can be found in
<<<<<<< HEAD
			Documentation/x86_64/boot-options.txt .
=======
			Documentation/x86/x86_64/boot-options.txt .
>>>>>>> 4bab0ea1
	X86	Either 32bit or 64bit x86 (same as X86-32+X86-64)

In addition, the following text indicates that the option:

	BUGS=	Relates to possible processor bugs on the said processor.
	KNL	Is a kernel start-up parameter.
	BOOT	Is a boot loader parameter.

Parameters denoted with BOOT are actually interpreted by the boot
loader, and have no meaning to the kernel directly.
Do not modify the syntax of boot loader parameters without extreme
need or coordination with <Documentation/x86/i386/boot.txt>.

There are also arch-specific kernel-parameters not documented here.
See for example <Documentation/x86/x86_64/boot-options.txt>.

Note that ALL kernel parameters listed below are CASE SENSITIVE, and that
a trailing = on the name of any parameter states that that parameter will
be entered as an environment variable, whereas its absence indicates that
it will appear as a kernel argument readable via /proc/cmdline by programs
running once the system is up.

The number of kernel parameters is not limited, but the length of the
complete command line (parameters including spaces etc.) is limited to
a fixed number of characters. This limit depends on the architecture
and is between 256 and 4096 characters. It is defined in the file
./include/asm/setup.h as COMMAND_LINE_SIZE.


	acpi=		[HW,ACPI,X86-64,i386]
			Advanced Configuration and Power Interface
			Format: { force | off | ht | strict | noirq }
			force -- enable ACPI if default was off
			off -- disable ACPI if default was on
			noirq -- do not use ACPI for IRQ routing
			ht -- run only enough ACPI to enable Hyper Threading
			strict -- Be less tolerant of platforms that are not
				strictly ACPI specification compliant.

			See also Documentation/power/pm.txt, pci=noacpi

	acpi_apic_instance=	[ACPI, IOAPIC]
			Format: <int>
			2: use 2nd APIC table, if available
			1,0: use 1st APIC table
			default: 0

	acpi_sleep=	[HW,ACPI] Sleep options
			Format: { s3_bios, s3_mode, s3_beep, s4_nohwsig, old_ordering }
			See Documentation/power/video.txt for s3_bios and s3_mode.
			s3_beep is for debugging; it makes the PC's speaker beep
			as soon as the kernel's real-mode entry point is called.
			s4_nohwsig prevents ACPI hardware signature from being
			used during resume from hibernation.
			old_ordering causes the ACPI 1.0 ordering of the _PTS
			control method, wrt putting devices into low power
			states, to be enforced (the ACPI 2.0 ordering of _PTS is
			used by default).

	acpi_sci=	[HW,ACPI] ACPI System Control Interrupt trigger mode
			Format: { level | edge | high | low }

	acpi_irq_balance [HW,ACPI]
			ACPI will balance active IRQs
			default in APIC mode

	acpi_irq_nobalance [HW,ACPI]
			ACPI will not move active IRQs (default)
			default in PIC mode

	acpi_irq_pci=	[HW,ACPI] If irq_balance, clear listed IRQs for
			use by PCI
			Format: <irq>,<irq>...

	acpi_irq_isa=	[HW,ACPI] If irq_balance, mark listed IRQs used by ISA
			Format: <irq>,<irq>...

	acpi_no_auto_ssdt	[HW,ACPI] Disable automatic loading of SSDT

	acpi_os_name=	[HW,ACPI] Tell ACPI BIOS the name of the OS
			Format: To spoof as Windows 98: ="Microsoft Windows"

	acpi_osi=	[HW,ACPI] Modify list of supported OS interface strings
			acpi_osi="string1"	# add string1 -- only one string
			acpi_osi="!string2"	# remove built-in string2
			acpi_osi=		# disable all strings

	acpi_serialize	[HW,ACPI] force serialization of AML methods

	acpi_skip_timer_override [HW,ACPI]
			Recognize and ignore IRQ0/pin2 Interrupt Override.
			For broken nForce2 BIOS resulting in XT-PIC timer.
	acpi_use_timer_override [HW,ACPI}
			Use timer override. For some broken Nvidia NF5 boards
			that require a timer override, but don't have
			HPET

	acpi.debug_layer=	[HW,ACPI]
			Format: <int>
			Each bit of the <int> indicates an ACPI debug layer,
			1: enable, 0: disable. It is useful for boot time
			debugging. After system has booted up, it can be set
			via /sys/module/acpi/parameters/debug_layer.
			CONFIG_ACPI_DEBUG must be enabled for this to produce any output.
			Available bits (add the numbers together) to enable debug output
			for specific parts of the ACPI subsystem:
			0x01 utilities 0x02 hardware 0x04 events 0x08 tables
			0x10 namespace 0x20 parser 0x40 dispatcher
			0x80 executer 0x100 resources 0x200 acpica debugger
			0x400 os services 0x800 acpica disassembler.
			The number can be in decimal or prefixed with 0x in hex.
			Warning: Many of these options can produce a lot of
			output and make your system unusable. Be very careful.

	acpi.debug_level=	[HW,ACPI]
			Format: <int>
			Each bit of the <int> indicates an ACPI debug level,
			which corresponds to the level in an ACPI_DEBUG_PRINT
			statement.  After system has booted up, this mask
			can be set via /sys/module/acpi/parameters/debug_level.

			CONFIG_ACPI_DEBUG must be enabled for this to produce
			any output.  The number can be in decimal or prefixed
			with 0x in hex.  Some of these options produce so much
			output that the system is unusable.

			The following global components are defined by the
			ACPI CA:
			       0x01 error
			       0x02 warn
			       0x04 init
			       0x08 debug object
			       0x10 info
			       0x20 init names
			       0x40 parse
			       0x80 load
			      0x100 dispatch
			      0x200 execute
			      0x400 names
			      0x800 operation region
			     0x1000 bfield
			     0x2000 tables
			     0x4000 values
			     0x8000 objects
			    0x10000 resources
			    0x20000 user requests
			    0x40000 package
 			The number can be in decimal or prefixed with 0x in hex.
 			Warning: Many of these options can produce a lot of
 			output and make your system unusable. Be very careful.

 	acpi.power_nocheck=	[HW,ACPI]
 			Format: 1/0 enable/disable the check of power state.
 			On some bogus BIOS the _PSC object/_STA object of
 			power resource can't return the correct device power
 			state. In such case it is unneccessary to check its
 			power state again in power transition.
 			1 : disable the power state check

	acpi_pm_good	[X86-32,X86-64]
			Override the pmtimer bug detection: force the kernel
			to assume that this machine's pmtimer latches its value
			and always returns good values.

	agp=		[AGP]
			{ off | try_unsupported }
			off: disable AGP support
			try_unsupported: try to drive unsupported chipsets
				(may crash computer or cause data corruption)

	enable_timer_pin_1 [i386,x86-64]
			Enable PIN 1 of APIC timer
			Can be useful to work around chipset bugs
			(in particular on some ATI chipsets).
			The kernel tries to set a reasonable default.

	disable_timer_pin_1 [i386,x86-64]
			Disable PIN 1 of APIC timer
			Can be useful to work around chipset bugs.

	ad1848=		[HW,OSS]
			Format: <io>,<irq>,<dma>,<dma2>,<type>

	advansys=	[HW,SCSI]
			See header of drivers/scsi/advansys.c.

	advwdt=		[HW,WDT] Advantech WDT
			Format: <iostart>,<iostop>

	aedsp16=	[HW,OSS] Audio Excel DSP 16
			Format: <io>,<irq>,<dma>,<mss_io>,<mpu_io>,<mpu_irq>
			See also header of sound/oss/aedsp16.c.

	aha152x=	[HW,SCSI]
			See Documentation/scsi/aha152x.txt.

	aha1542=	[HW,SCSI]
			Format: <portbase>[,<buson>,<busoff>[,<dmaspeed>]]

	aic7xxx=	[HW,SCSI]
			See Documentation/scsi/aic7xxx.txt.

	aic79xx=	[HW,SCSI]
			See Documentation/scsi/aic79xx.txt.

	amd_iommu=	[HW,X86-84]
			Pass parameters to the AMD IOMMU driver in the system.
			Possible values are:
			isolate - enable device isolation (each device, as far
			          as possible, will get its own protection
			          domain)
			fullflush - enable flushing of IO/TLB entries when
				    they are unmapped. Otherwise they are
				    flushed before they will be reused, which
				    is a lot of faster

	amd_iommu_size= [HW,X86-64]
			Define the size of the aperture for the AMD IOMMU
			driver. Possible values are:
			'32M', '64M' (default), '128M', '256M', '512M', '1G'

	amijoy.map=	[HW,JOY] Amiga joystick support
			Map of devices attached to JOY0DAT and JOY1DAT
			Format: <a>,<b>
			See also Documentation/kernel/input/joystick.txt

	analog.map=	[HW,JOY] Analog joystick and gamepad support
			Specifies type or capabilities of an analog joystick
			connected to one of 16 gameports
			Format: <type1>,<type2>,..<type16>

	apc=		[HW,SPARC]
			Power management functions (SPARCstation-4/5 + deriv.)
			Format: noidle
			Disable APC CPU standby support. SPARCstation-Fox does
			not play well with APC CPU idle - disable it if you have
			APC and your system crashes randomly.

	apic=		[APIC,i386] Advanced Programmable Interrupt Controller
			Change the output verbosity whilst booting
			Format: { quiet (default) | verbose | debug }
			Change the amount of debugging information output
			when initialising the APIC and IO-APIC components.

	apm=		[APM] Advanced Power Management
			See header of arch/x86/kernel/apm_32.c.

	arcrimi=	[HW,NET] ARCnet - "RIM I" (entirely mem-mapped) cards
			Format: <io>,<irq>,<nodeID>

	ataflop=	[HW,M68k]

	atarimouse=	[HW,MOUSE] Atari Mouse

	atascsi=	[HW,SCSI] Atari SCSI

	atkbd.extra=	[HW] Enable extra LEDs and keys on IBM RapidAccess,
			EzKey and similar keyboards

	atkbd.reset=	[HW] Reset keyboard during initialization

	atkbd.set=	[HW] Select keyboard code set
			Format: <int> (2 = AT (default), 3 = PS/2)

	atkbd.scroll=	[HW] Enable scroll wheel on MS Office and similar
			keyboards

	atkbd.softraw=	[HW] Choose between synthetic and real raw mode
			Format: <bool> (0 = real, 1 = synthetic (default))

	atkbd.softrepeat= [HW]
			Use software keyboard repeat

	autotest	[IA64]

	baycom_epp=	[HW,AX25]
			Format: <io>,<mode>

	baycom_par=	[HW,AX25] BayCom Parallel Port AX.25 Modem
			Format: <io>,<mode>
			See header of drivers/net/hamradio/baycom_par.c.

	baycom_ser_fdx=	[HW,AX25]
			BayCom Serial Port AX.25 Modem (Full Duplex Mode)
			Format: <io>,<irq>,<mode>[,<baud>]
			See header of drivers/net/hamradio/baycom_ser_fdx.c.

	baycom_ser_hdx=	[HW,AX25]
			BayCom Serial Port AX.25 Modem (Half Duplex Mode)
			Format: <io>,<irq>,<mode>
			See header of drivers/net/hamradio/baycom_ser_hdx.c.

	boot_delay=	Milliseconds to delay each printk during boot.
			Values larger than 10 seconds (10000) are changed to
			no delay (0).
			Format: integer

	bootmem_debug	[KNL] Enable bootmem allocator debug messages.

	bttv.card=	[HW,V4L] bttv (bt848 + bt878 based grabber cards)
	bttv.radio=	Most important insmod options are available as
			kernel args too.
	bttv.pll=	See Documentation/video4linux/bttv/Insmod-options
	bttv.tuner=	and Documentation/video4linux/bttv/CARDLIST

	BusLogic=	[HW,SCSI]
			See drivers/scsi/BusLogic.c, comment before function
			BusLogic_ParseDriverOptions().

	c101=		[NET] Moxa C101 synchronous serial card

	cachesize=	[BUGS=X86-32] Override level 2 CPU cache size detection.
			Sometimes CPU hardware bugs make them report the cache
			size incorrectly. The kernel will attempt work arounds
			to fix known problems, but for some CPUs it is not
			possible to determine what the correct size should be.
			This option provides an override for these situations.

	security=	[SECURITY] Choose a security module to enable at boot.
			If this boot parameter is not specified, only the first
			security module asking for security registration will be
			loaded. An invalid security module name will be treated
			as if no module has been chosen.

	capability.disable=
			[SECURITY] Disable capabilities.  This would normally
			be used only if an alternative security model is to be
			configured.  Potentially dangerous and should only be
			used if you are entirely sure of the consequences.

	ccw_timeout_log [S390]
			See Documentation/s390/CommonIO for details.

	cgroup_disable= [KNL] Disable a particular controller
			Format: {name of the controller(s) to disable}
				{Currently supported controllers - "memory"}

	checkreqprot	[SELINUX] Set initial checkreqprot flag value.
			Format: { "0" | "1" }
			See security/selinux/Kconfig help text.
			0 -- check protection applied by kernel (includes
				any implied execute protection).
			1 -- check protection requested by application.
			Default value is set via a kernel config option.
			Value can be changed at runtime via
				/selinux/checkreqprot.

	cio_ignore=	[S390]
			See Documentation/s390/CommonIO for details.

	clock=		[BUGS=X86-32, HW] gettimeofday clocksource override.
			[Deprecated]
			Forces specified clocksource (if available) to be used
			when calculating gettimeofday(). If specified
			clocksource is not available, it defaults to PIT.
			Format: { pit | tsc | cyclone | pmtmr }

	clocksource=	[GENERIC_TIME] Override the default clocksource
			Format: <string>
			Override the default clocksource and use the clocksource
			with the name specified.
			Some clocksource names to choose from, depending on
			the platform:
			[all] jiffies (this is the base, fallback clocksource)
			[ACPI] acpi_pm
			[ARM] imx_timer1,OSTS,netx_timer,mpu_timer2,
				pxa_timer,timer3,32k_counter,timer0_1
			[AVR32] avr32
			[X86-32] pit,hpet,tsc,vmi-timer;
				scx200_hrt on Geode; cyclone on IBM x440
			[MIPS] MIPS
			[PARISC] cr16
			[S390] tod
			[SH] SuperH
			[SPARC64] tick
			[X86-64] hpet,tsc

	clearcpuid=BITNUM [X86]
			Disable CPUID feature X for the kernel. See
			include/asm-x86/cpufeature.h for the valid bit numbers.
			Note the Linux specific bits are not necessarily
			stable over kernel options, but the vendor specific
			ones should be.
			Also note that user programs calling CPUID directly
			or using the feature without checking anything
			will still see it. This just prevents it from
			being used by the kernel or shown in /proc/cpuinfo.
			Also note the kernel might malfunction if you disable
			some critical bits.

	code_bytes	[IA32/X86_64] How many bytes of object code to print
			in an oops report.
			Range: 0 - 8192
			Default: 64

	hpet=		[X86-32,HPET] option to control HPET usage
			Format: { enable (default) | disable | force }
			disable: disable HPET and use PIT instead
			force: allow force enabled of undocumented chips (ICH4,
			VIA, nVidia)

	com20020=	[HW,NET] ARCnet - COM20020 chipset
			Format:
			<io>[,<irq>[,<nodeID>[,<backplane>[,<ckp>[,<timeout>]]]]]

	com90io=	[HW,NET] ARCnet - COM90xx chipset (IO-mapped buffers)
			Format: <io>[,<irq>]

	com90xx=	[HW,NET]
			ARCnet - COM90xx chipset (memory-mapped buffers)
			Format: <io>[,<irq>[,<memstart>]]

	condev=		[HW,S390] console device
	conmode=

	console=	[KNL] Output console device and options.

		tty<n>	Use the virtual console device <n>.

		ttyS<n>[,options]
		ttyUSB0[,options]
			Use the specified serial port.  The options are of
			the form "bbbbpnf", where "bbbb" is the baud rate,
			"p" is parity ("n", "o", or "e"), "n" is number of
			bits, and "f" is flow control ("r" for RTS or
			omit it).  Default is "9600n8".

			See Documentation/serial-console.txt for more
			information.  See
			Documentation/networking/netconsole.txt for an
			alternative.

		uart[8250],io,<addr>[,options]
		uart[8250],mmio,<addr>[,options]
			Start an early, polled-mode console on the 8250/16550
			UART at the specified I/O port or MMIO address,
			switching to the matching ttyS device later.  The
			options are the same as for ttyS, above.

                If the device connected to the port is not a TTY but a braille
                device, prepend "brl," before the device type, for instance
			console=brl,ttyS0
		For now, only VisioBraille is supported.

	earlycon=	[KNL] Output early console device and options.
		uart[8250],io,<addr>[,options]
		uart[8250],mmio,<addr>[,options]
			Start an early, polled-mode console on the 8250/16550
			UART at the specified I/O port or MMIO address.
			The options are the same as for ttyS, above.

	no_console_suspend
			[HW] Never suspend the console
			Disable suspending of consoles during suspend and
			hibernate operations.  Once disabled, debugging
			messages can reach various consoles while the rest
			of the system is being put to sleep (ie, while
			debugging driver suspend/resume hooks).  This may
			not work reliably with all consoles, but is known
			to work with serial and VGA consoles.

	cpcihp_generic=	[HW,PCI] Generic port I/O CompactPCI driver
			Format:
			<first_slot>,<last_slot>,<port>,<enum_bit>[,<debug>]

	crashkernel=nn[KMG]@ss[KMG]
			[KNL] Reserve a chunk of physical memory to
			hold a kernel to switch to with kexec on panic.

	crashkernel=range1:size1[,range2:size2,...][@offset]
			[KNL] Same as above, but depends on the memory
			in the running system. The syntax of range is
			start-[end] where start and end are both
			a memory unit (amount[KMG]). See also
			Documentation/kdump/kdump.txt for a example.

	cs4232=		[HW,OSS]
			Format: <io>,<irq>,<dma>,<dma2>,<mpuio>,<mpuirq>

	cs89x0_dma=	[HW,NET]
			Format: <dma>

	cs89x0_media=	[HW,NET]
			Format: { rj45 | aui | bnc }

	dasd=		[HW,NET]
			See header of drivers/s390/block/dasd_devmap.c.

	db9.dev[2|3]=	[HW,JOY] Multisystem joystick support via parallel port
			(one device per port)
			Format: <port#>,<type>
			See also Documentation/input/joystick-parport.txt

	debug		[KNL] Enable kernel debugging (events log level).

	debug_locks_verbose=
			[KNL] verbose self-tests
			Format=<0|1>
			Print debugging info while doing the locking API
			self-tests.
			We default to 0 (no extra messages), setting it to
			1 will print _a lot_ more information - normally
			only useful to kernel developers.

	debug_objects	[KNL] Enable object debugging

	debugpat	[X86] Enable PAT debugging

	decnet.addr=	[HW,NET]
			Format: <area>[,<node>]
			See also Documentation/networking/decnet.txt.

	vt.default_blu=	[VT]
			Format: <blue0>,<blue1>,<blue2>,...,<blue15>
			Change the default blue palette of the console.
			This is a 16-member array composed of values
			ranging from 0-255.

	vt.default_grn=	[VT]
			Format: <green0>,<green1>,<green2>,...,<green15>
			Change the default green palette of the console.
			This is a 16-member array composed of values
			ranging from 0-255.

	vt.default_red=	[VT]
			Format: <red0>,<red1>,<red2>,...,<red15>
			Change the default red palette of the console.
			This is a 16-member array composed of values
			ranging from 0-255.

	vt.default_utf8=
			[VT]
			Format=<0|1>
			Set system-wide default UTF-8 mode for all tty's.
			Default is 1, i.e. UTF-8 mode is enabled for all
			newly opened terminals.

	dhash_entries=	[KNL]
			Set number of hash buckets for dentry cache.

	digi=		[HW,SERIAL]
			IO parameters + enable/disable command.

	digiepca=	[HW,SERIAL]
			See drivers/char/README.epca and
			Documentation/digiepca.txt.

	disable_mtrr_cleanup [X86]
	enable_mtrr_cleanup [X86]
			The kernel tries to adjust MTRR layout from continuous
			to discrete, to make X server driver able to add WB
			entry later. This parameter enables/disables that.

	mtrr_chunk_size=nn[KMG] [X86]
			used for mtrr cleanup. It is largest continous chunk
			that could hold holes aka. UC entries.

	mtrr_gran_size=nn[KMG] [X86]
			Used for mtrr cleanup. It is granularity of mtrr block.
			Default is 1.
			Large value could prevent small alignment from
			using up MTRRs.

	mtrr_spare_reg_nr=n [X86]
			Format: <integer>
			Range: 0,7 : spare reg number
			Default : 1
			Used for mtrr cleanup. It is spare mtrr entries number.
			Set to 2 or more if your graphical card needs more.

	disable_mtrr_trim [X86, Intel and AMD only]
			By default the kernel will trim any uncacheable
			memory out of your available memory pool based on
			MTRR settings.  This parameter disables that behavior,
			possibly causing your machine to run very slowly.

	dmasound=	[HW,OSS] Sound subsystem buffers

	dscc4.setup=	[NET]

	dtc3181e=	[HW,SCSI]

	earlyprintk=	[X86-32,X86-64,SH,BLACKFIN]
			earlyprintk=vga
			earlyprintk=serial[,ttySn[,baudrate]]
			earlyprintk=dbgp

			Append ",keep" to not disable it when the real console
			takes over.

			Only vga or serial or usb debug port at a time.

			Currently only ttyS0 and ttyS1 are supported.

			Interaction with the standard serial driver is not
			very good.

			The VGA output is eventually overwritten by the real
			console.

	eata=		[HW,SCSI]

	edd=		[EDD]
			Format: {"off" | "on" | "skip[mbr]"}

	eisa_irq_edge=	[PARISC,HW]
			See header of drivers/parisc/eisa.c.

	elanfreq=	[X86-32]
			See comment before function elanfreq_setup() in
			arch/x86/kernel/cpu/cpufreq/elanfreq.c.

	elevator=	[IOSCHED]
			Format: {"anticipatory" | "cfq" | "deadline" | "noop"}
			See Documentation/block/as-iosched.txt and
			Documentation/block/deadline-iosched.txt for details.

	elfcorehdr=	[IA64,PPC,SH,X86-32,X86_64]
			Specifies physical address of start of kernel core
			image elf header. Generally kexec loader will
			pass this option to capture kernel.
			See Documentation/kdump/kdump.txt for details.

	enforcing	[SELINUX] Set initial enforcing status.
			Format: {"0" | "1"}
			See security/selinux/Kconfig help text.
			0 -- permissive (log only, no denials).
			1 -- enforcing (deny and log).
			Default value is 0.
			Value can be changed at runtime via /selinux/enforce.

	es1371=		[HW,OSS]
			Format: <spdif>,[<nomix>,[<amplifier>]]
			See also header of sound/oss/es1371.c.

	ether=		[HW,NET] Ethernet cards parameters
			This option is obsoleted by the "netdev=" option, which
			has equivalent usage. See its documentation for details.

	eurwdt=		[HW,WDT] Eurotech CPU-1220/1410 onboard watchdog.
			Format: <io>[,<irq>]

	failslab=
	fail_page_alloc=
	fail_make_request=[KNL]
			General fault injection mechanism.
			Format: <interval>,<probability>,<space>,<times>
			See also /Documentation/fault-injection/.

	fd_mcs=		[HW,SCSI]
			See header of drivers/scsi/fd_mcs.c.

	fdomain=	[HW,SCSI]
			See header of drivers/scsi/fdomain.c.

	floppy=		[HW]
			See Documentation/floppy.txt.

	force_pal_cache_flush
			[IA-64] Avoid check_sal_cache_flush which may hang on
			buggy SAL_CACHE_FLUSH implementations. Using this
			parameter will force ia64_sal_cache_flush to call
			ia64_pal_cache_flush instead of SAL_CACHE_FLUSH.

	gamecon.map[2|3]=
			[HW,JOY] Multisystem joystick and NES/SNES/PSX pad
			support via parallel port (up to 5 devices per port)
			Format: <port#>,<pad1>,<pad2>,<pad3>,<pad4>,<pad5>
			See also Documentation/input/joystick-parport.txt

	gamma=		[HW,DRM]

	gart_fix_e820=  [X86_64] disable the fix e820 for K8 GART
			Format: off | on
			default: on

	gdth=		[HW,SCSI]
			See header of drivers/scsi/gdth.c.

	gpt		[EFI] Forces disk with valid GPT signature but
			invalid Protective MBR to be treated as GPT.

	gvp11=		[HW,SCSI]

	hashdist=	[KNL,NUMA] Large hashes allocated during boot
			are distributed across NUMA nodes.  Defaults on
			for IA-64, off otherwise.
			Format: 0 | 1 (for off | on)

	hcl=		[IA-64] SGI's Hardware Graph compatibility layer

	hd=		[EIDE] (E)IDE hard drive subsystem geometry
			Format: <cyl>,<head>,<sect>

	highmem=nn[KMG]	[KNL,BOOT] forces the highmem zone to have an exact
			size of <nn>. This works even on boxes that have no
			highmem otherwise. This also works to reduce highmem
			size on bigger boxes.

	highres=	[KNL] Enable/disable high resolution timer mode.
			Valid parameters: "on", "off"
			Default: "on"

	hisax=		[HW,ISDN]
			See Documentation/isdn/README.HiSax.

	hugepages=	[HW,X86-32,IA-64] HugeTLB pages to allocate at boot.
	hugepagesz=	[HW,IA-64,PPC,X86-64] The size of the HugeTLB pages.
			On x86-64 and powerpc, this option can be specified
			multiple times interleaved with hugepages= to reserve
			huge pages of different sizes. Valid pages sizes on
			x86-64 are 2M (when the CPU supports "pse") and 1G
			(when the CPU supports the "pdpe1gb" cpuinfo flag)
			Note that 1GB pages can only be allocated at boot time
			using hugepages= and not freed afterwards.
	default_hugepagesz=
			[same as hugepagesz=] The size of the default
			HugeTLB page size. This is the size represented by
			the legacy /proc/ hugepages APIs, used for SHM, and
			default size when mounting hugetlbfs filesystems.
			Defaults to the default architecture's huge page size
			if not specified.

	hlt		[BUGS=ARM,SH]

	i8042.debug	[HW] Toggle i8042 debug mode
	i8042.direct	[HW] Put keyboard port into non-translated mode
	i8042.dumbkbd	[HW] Pretend that controller can only read data from
			     keyboard and cannot control its state
			     (Don't attempt to blink the leds)
	i8042.noaux	[HW] Don't check for auxiliary (== mouse) port
	i8042.nokbd	[HW] Don't check/create keyboard port
	i8042.noloop	[HW] Disable the AUX Loopback command while probing
			     for the AUX port
	i8042.nomux	[HW] Don't check presence of an active multiplexing
			     controller
	i8042.nopnp	[HW] Don't use ACPIPnP / PnPBIOS to discover KBD/AUX
			     controllers
	i8042.panicblink=
			[HW] Frequency with which keyboard LEDs should blink
			     when kernel panics (default is 0.5 sec)
	i8042.reset	[HW] Reset the controller during init and cleanup
	i8042.unlock	[HW] Unlock (ignore) the keylock

	i810=		[HW,DRM]

	i8k.ignore_dmi	[HW] Continue probing hardware even if DMI data
			indicates that the driver is running on unsupported
			hardware.
	i8k.force	[HW] Activate i8k driver even if SMM BIOS signature
			does not match list of supported models.
	i8k.power_status
			[HW] Report power status in /proc/i8k
			(disabled by default)
	i8k.restricted	[HW] Allow controlling fans only if SYS_ADMIN
			capability is set.

	ibmmcascsi=	[HW,MCA,SCSI] IBM MicroChannel SCSI adapter
			See Documentation/mca.txt.

	icn=		[HW,ISDN]
			Format: <io>[,<membase>[,<icn_id>[,<icn_id2>]]]

	ide=		[HW] (E)IDE subsystem
			Format: ide=nodma or ide=doubler
			See Documentation/ide/ide.txt.

	idebus=		[HW] (E)IDE subsystem - VLB/PCI bus speed
			See Documentation/ide/ide.txt.

	idle=		[X86]
			Format: idle=poll or idle=mwait, idle=halt, idle=nomwait
			Poll forces a polling idle loop that can slightly improves the performance
			of waking up a idle CPU, but will use a lot of power and make the system
			run hot. Not recommended.
			idle=mwait. On systems which support MONITOR/MWAIT but the kernel chose
			to not use it because it doesn't save as much power as a normal idle
			loop use the MONITOR/MWAIT idle loop anyways. Performance should be the same
			as idle=poll.
			idle=halt. Halt is forced to be used for CPU idle.
			In such case C2/C3 won't be used again.
			idle=nomwait. Disable mwait for CPU C-states

	ide-pci-generic.all-generic-ide [HW] (E)IDE subsystem
			Claim all unknown PCI IDE storage controllers.

	ignore_loglevel	[KNL]
			Ignore loglevel setting - this will print /all/
			kernel messages to the console. Useful for debugging.

	ihash_entries=	[KNL]
			Set number of hash buckets for inode cache.

	in2000=		[HW,SCSI]
			See header of drivers/scsi/in2000.c.

	init=		[KNL]
			Format: <full_path>
			Run specified binary instead of /sbin/init as init
			process.

	initcall_debug	[KNL] Trace initcalls as they are executed.  Useful
			for working out where the kernel is dying during
			startup.

	initrd=		[BOOT] Specify the location of the initial ramdisk

	inport.irq=	[HW] Inport (ATI XL and Microsoft) busmouse driver
			Format: <irq>

	inttest=	[IA64]

	iommu=		[x86]
		off
		force
		noforce
		biomerge
		panic
		nopanic
		merge
		nomerge
		forcesac
		soft


	intel_iommu=	[DMAR] Intel IOMMU driver (DMAR) option
		off
			Disable intel iommu driver.
		igfx_off [Default Off]
			By default, gfx is mapped as normal device. If a gfx
			device has a dedicated DMAR unit, the DMAR unit is
			bypassed by not enabling DMAR with this option. In
			this case, gfx device will use physical address for
			DMA.
		forcedac [x86_64]
			With this option iommu will not optimize to look
			for io virtual address below 32 bit forcing dual
			address cycle on pci bus for cards supporting greater
			than 32 bit addressing. The default is to look
			for translation below 32 bit and if not available
			then look in the higher range.
		strict [Default Off]
			With this option on every unmap_single operation will
			result in a hardware IOTLB flush operation as opposed
			to batching them for performance.

	io_delay=	[X86-32,X86-64] I/O delay method
		0x80
			Standard port 0x80 based delay
		0xed
			Alternate port 0xed based delay (needed on some systems)
		udelay
			Simple two microseconds delay
		none
			No delay

	io7=		[HW] IO7 for Marvel based alpha systems
			See comment before marvel_specify_io7 in
			arch/alpha/kernel/core_marvel.c.

	ip=		[IP_PNP]
			See Documentation/filesystems/nfsroot.txt.

	ip2=		[HW] Set IO/IRQ pairs for up to 4 IntelliPort boards
			See comment before ip2_setup() in
			drivers/char/ip2/ip2base.c.

	ips=		[HW,SCSI] Adaptec / IBM ServeRAID controller
			See header of drivers/scsi/ips.c.

	ports=		[IP_VS_FTP] IPVS ftp helper module
			Default is 21.
			Up to 8 (IP_VS_APP_MAX_PORTS) ports
			may be specified.
			Format: <port>,<port>....

	irqfixup	[HW]
			When an interrupt is not handled search all handlers
			for it. Intended to get systems with badly broken
			firmware running.

	irqpoll		[HW]
			When an interrupt is not handled search all handlers
			for it. Also check all handlers each timer
			interrupt. Intended to get systems with badly broken
			firmware running.

	isapnp=		[ISAPNP]
			Format: <RDP>,<reset>,<pci_scan>,<verbosity>

	isolcpus=	[KNL,SMP] Isolate CPUs from the general scheduler.
			Format:
			<cpu number>,...,<cpu number>
			or
			<cpu number>-<cpu number>
			(must be a positive range in ascending order)
			or a mixture
			<cpu number>,...,<cpu number>-<cpu number>

			This option can be used to specify one or more CPUs
			to isolate from the general SMP balancing and scheduling
			algorithms. You can move a process onto or off an
			"isolated" CPU via the CPU affinity syscalls or cpuset.
			<cpu number> begins at 0 and the maximum value is
			"number of CPUs in system - 1".

			This option is the preferred way to isolate CPUs. The
			alternative -- manually setting the CPU mask of all
			tasks in the system -- can cause problems and
			suboptimal load balancer performance.

	iucv=		[HW,NET]

	js=		[HW,JOY] Analog joystick
			See Documentation/input/joystick.txt.

	kernelcore=nn[KMG]	[KNL,X86-32,IA-64,PPC,X86-64] This parameter
			specifies the amount of memory usable by the kernel
			for non-movable allocations.  The requested amount is
			spread evenly throughout all nodes in the system. The
			remaining memory in each node is used for Movable
			pages. In the event, a node is too small to have both
			kernelcore and Movable pages, kernelcore pages will
			take priority and other nodes will have a larger number
			of kernelcore pages.  The Movable zone is used for the
			allocation of pages that may be reclaimed or moved
			by the page migration subsystem.  This means that
			HugeTLB pages may not be allocated from this zone.
			Note that allocations like PTEs-from-HighMem still
			use the HighMem zone if it exists, and the Normal
			zone if it does not.

	movablecore=nn[KMG]	[KNL,X86-32,IA-64,PPC,X86-64] This parameter
			is similar to kernelcore except it specifies the
			amount of memory used for migratable allocations.
			If both kernelcore and movablecore is specified,
			then kernelcore will be at *least* the specified
			value but may be more. If movablecore on its own
			is specified, the administrator must be careful
			that the amount of memory usable for all allocations
			is not too small.

	keepinitrd	[HW,ARM]

	kstack=N	[X86-32,X86-64] Print N words from the kernel stack
			in oops dumps.

	kgdboc=		[HW] kgdb over consoles.
			Requires a tty driver that supports console polling.
			(only serial suported for now)
			Format: <serial_device>[,baud]

	kmac=		[MIPS] korina ethernet MAC address.
			Configure the RouterBoard 532 series on-chip
			Ethernet adapter MAC address.

	l2cr=		[PPC]

	l3cr=		[PPC]

	lapic		[X86-32,APIC] Enable the local APIC even if BIOS
			disabled it.

	lapic_timer_c2_ok	[X86-32,x86-64,APIC] trust the local apic timer in
			C2 power state.

	libata.dma=	[LIBATA] DMA control
			libata.dma=0	  Disable all PATA and SATA DMA
			libata.dma=1	  PATA and SATA Disk DMA only
			libata.dma=2	  ATAPI (CDROM) DMA only
			libata.dma=4	  Compact Flash DMA only 
			Combinations also work, so libata.dma=3 enables DMA
			for disks and CDROMs, but not CFs.

	libata.noacpi	[LIBATA] Disables use of ACPI in libata suspend/resume
			when set.
			Format: <int>

	libata.force=	[LIBATA] Force configurations.  The format is comma
			separated list of "[ID:]VAL" where ID is
			PORT[:DEVICE].  PORT and DEVICE are decimal numbers
			matching port, link or device.  Basically, it matches
			the ATA ID string printed on console by libata.  If
			the whole ID part is omitted, the last PORT and DEVICE
			values are used.  If ID hasn't been specified yet, the
			configuration applies to all ports, links and devices.

			If only DEVICE is omitted, the parameter applies to
			the port and all links and devices behind it.  DEVICE
			number of 0 either selects the first device or the
			first fan-out link behind PMP device.  It does not
			select the host link.  DEVICE number of 15 selects the
			host link and device attached to it.

			The VAL specifies the configuration to force.  As long
			as there's no ambiguity shortcut notation is allowed.
			For example, both 1.5 and 1.5G would work for 1.5Gbps.
			The following configurations can be forced.

			* Cable type: 40c, 80c, short40c, unk, ign or sata.
			  Any ID with matching PORT is used.

			* SATA link speed limit: 1.5Gbps or 3.0Gbps.

			* Transfer mode: pio[0-7], mwdma[0-4] and udma[0-7].
			  udma[/][16,25,33,44,66,100,133] notation is also
			  allowed.

			* [no]ncq: Turn on or off NCQ.

			* nohrst, nosrst, norst: suppress hard, soft
                          and both resets.

			If there are multiple matching configurations changing
			the same attribute, the last one is used.

	load_ramdisk=	[RAM] List of ramdisks to load from floppy
			See Documentation/ramdisk.txt.

	lockd.nlm_grace_period=P  [NFS] Assign grace period.
			Format: <integer>

	lockd.nlm_tcpport=N	[NFS] Assign TCP port.
			Format: <integer>

	lockd.nlm_timeout=T	[NFS] Assign timeout value.
			Format: <integer>

	lockd.nlm_udpport=M	[NFS] Assign UDP port.
			Format: <integer>

	logibm.irq=	[HW,MOUSE] Logitech Bus Mouse Driver
			Format: <irq>

	loglevel=	All Kernel Messages with a loglevel smaller than the
			console loglevel will be printed to the console. It can
			also be changed with klogd or other programs. The
			loglevels are defined as follows:

			0 (KERN_EMERG)		system is unusable
			1 (KERN_ALERT)		action must be taken immediately
			2 (KERN_CRIT)		critical conditions
			3 (KERN_ERR)		error conditions
			4 (KERN_WARNING)	warning conditions
			5 (KERN_NOTICE)		normal but significant condition
			6 (KERN_INFO)		informational
			7 (KERN_DEBUG)		debug-level messages

	log_buf_len=n	Sets the size of the printk ring buffer, in bytes.
			Format: { n | nk | nM }
			n must be a power of two.  The default size
			is set in the kernel config file.

	logo.nologo	[FB] Disables display of the built-in Linux logo.
			This may be used to provide more screen space for
			kernel log messages and is useful when debugging
			kernel boot problems.

	lp=0		[LP]	Specify parallel ports to use, e.g,
	lp=port[,port...]	lp=none,parport0 (lp0 not configured, lp1 uses
	lp=reset		first parallel port). 'lp=0' disables the
	lp=auto			printer driver. 'lp=reset' (which can be
				specified in addition to the ports) causes
				attached printers to be reset. Using
				lp=port1,port2,... specifies the parallel ports
				to associate lp devices with, starting with
				lp0. A port specification may be 'none' to skip
				that lp device, or a parport name such as
				'parport0'. Specifying 'lp=auto' instead of a
				port specification list means that device IDs
				from each port should be examined, to see if
				an IEEE 1284-compliant printer is attached; if
				so, the driver will manage that printer.
				See also header of drivers/char/lp.c.

	lpj=n		[KNL]
			Sets loops_per_jiffy to given constant, thus avoiding
			time-consuming boot-time autodetection (up to 250 ms per
			CPU). 0 enables autodetection (default). To determine
			the correct value for your kernel, boot with normal
			autodetection and see what value is printed. Note that
			on SMP systems the preset will be applied to all CPUs,
			which is likely to cause problems if your CPUs need
			significantly divergent settings. An incorrect value
			will cause delays in the kernel to be wrong, leading to
			unpredictable I/O errors and other breakage. Although
			unlikely, in the extreme case this might damage your
			hardware.

	ltpc=		[NET]
			Format: <io>,<irq>,<dma>

	mac5380=	[HW,SCSI] Format:
			<can_queue>,<cmd_per_lun>,<sg_tablesize>,<hostid>,<use_tags>

	machvec=	[IA64] Force the use of a particular machine-vector
			(machvec) in a generic kernel.
			Example: machvec=hpzx1_swiotlb

	max_loop=	[LOOP] Maximum number of loopback devices that can
			be mounted
			Format: <1-256>

	maxcpus=	[SMP] Maximum number of processors that	an SMP kernel
			should make use of.  maxcpus=n : n >= 0 limits the
			kernel to using 'n' processors.  n=0 is a special case,
			it is equivalent to "nosmp", which also disables
			the IO APIC.

	max_addr=[KMG]	[KNL,BOOT,ia64] All physical memory greater than or
			equal to this physical address is ignored.

	max_luns=	[SCSI] Maximum number of LUNs to probe.
			Should be between 1 and 2^32-1.

	max_report_luns=
			[SCSI] Maximum number of LUNs received.
			Should be between 1 and 16384.

	mcatest=	[IA-64]

	mce		[X86-32] Machine Check Exception

	mce=option	[X86-64] See Documentation/x86/x86_64/boot-options.txt

	md=		[HW] RAID subsystems devices and level
			See Documentation/md.txt.

	mdacon=		[MDA]
			Format: <first>,<last>
			Specifies range of consoles to be captured by the MDA.

	mem=nn[KMG]	[KNL,BOOT] Force usage of a specific amount of memory
			Amount of memory to be used when the kernel is not able
			to see the whole system memory or for test.
			[X86-32] Use together with memmap= to avoid physical
			address space collisions. Without memmap= PCI devices
			could be placed at addresses belonging to unused RAM.

	mem=nopentium	[BUGS=X86-32] Disable usage of 4MB pages for kernel
			memory.

	memchunk=nn[KMG]
			[KNL,SH] Allow user to override the default size for
			per-device physically contiguous DMA buffers.

	memmap=exactmap	[KNL,X86-32,X86_64] Enable setting of an exact
			E820 memory map, as specified by the user.
			Such memmap=exactmap lines can be constructed based on
			BIOS output or other requirements. See the memmap=nn@ss
			option description.

	memmap=nn[KMG]@ss[KMG]
			[KNL] Force usage of a specific region of memory
			Region of memory to be used, from ss to ss+nn.

	memmap=nn[KMG]#ss[KMG]
			[KNL,ACPI] Mark specific memory as ACPI data.
			Region of memory to be used, from ss to ss+nn.

	memmap=nn[KMG]$ss[KMG]
			[KNL,ACPI] Mark specific memory as reserved.
			Region of memory to be used, from ss to ss+nn.
			Example: Exclude memory from 0x18690000-0x1869ffff
			         memmap=64K$0x18690000
			         or
			         memmap=0x10000$0x18690000

	memory_corruption_check=0/1 [X86]
			Some BIOSes seem to corrupt the first 64k of
			memory when doing things like suspend/resume.
			Setting this option will scan the memory
			looking for corruption.  Enabling this will
			both detect corruption and prevent the kernel
			from using the memory being corrupted.
			However, its intended as a diagnostic tool; if
			repeatable BIOS-originated corruption always
			affects the same memory, you can use memmap=
			to prevent the kernel from using that memory.

	memory_corruption_check_size=size [X86]
			By default it checks for corruption in the low
			64k, making this memory unavailable for normal
			use.  Use this parameter to scan for
			corruption in more or less memory.

	memory_corruption_check_period=seconds [X86]
			By default it checks for corruption every 60
			seconds.  Use this parameter to check at some
			other rate.  0 disables periodic checking.

	memtest=	[KNL,X86] Enable memtest
			Format: <integer>
			range: 0,4 : pattern number
			default : 0 <disable>

	meye.*=		[HW] Set MotionEye Camera parameters
			See Documentation/video4linux/meye.txt.

	mfgpt_irq=	[IA-32] Specify the IRQ to use for the
			Multi-Function General Purpose Timers on AMD Geode
			platforms.

	mfgptfix	[X86-32] Fix MFGPT timers on AMD Geode platforms when
			the BIOS has incorrectly applied a workaround. TinyBIOS
			version 0.98 is known to be affected, 0.99 fixes the
			problem by letting the user disable the workaround.

	mga=		[HW,DRM]

	mminit_loglevel=
			[KNL] When CONFIG_DEBUG_MEMORY_INIT is set, this
			parameter allows control of the logging verbosity for
			the additional memory initialisation checks. A value
			of 0 disables mminit logging and a level of 4 will
			log everything. Information is printed at KERN_DEBUG
			so loglevel=8 may also need to be specified.

	mousedev.tap_time=
			[MOUSE] Maximum time between finger touching and
			leaving touchpad surface for touch to be considered
			a tap and be reported as a left button click (for
			touchpads working in absolute mode only).
			Format: <msecs>
	mousedev.xres=	[MOUSE] Horizontal screen resolution, used for devices
			reporting absolute coordinates, such as tablets
	mousedev.yres=	[MOUSE] Vertical screen resolution, used for devices
			reporting absolute coordinates, such as tablets

	mpu401=		[HW,OSS]
			Format: <io>,<irq>

	MTD_Partition=	[MTD]
			Format: <name>,<region-number>,<size>,<offset>

	MTD_Region=	[MTD] Format:
			<name>,<region-number>[,<base>,<size>,<buswidth>,<altbuswidth>]

	mtdparts=	[MTD]
			See drivers/mtd/cmdlinepart.c.

	mtdset=		[ARM]
			ARM/S3C2412 JIVE boot control

			See arch/arm/mach-s3c2412/mach-jive.c

	mtouchusb.raw_coordinates=
			[HW] Make the MicroTouch USB driver use raw coordinates
			('y', default) or cooked coordinates ('n')

	n2=		[NET] SDL Inc. RISCom/N2 synchronous serial card

	NCR_D700=	[HW,SCSI]
			See header of drivers/scsi/NCR_D700.c.

	ncr5380=	[HW,SCSI]

	ncr53c400=	[HW,SCSI]

	ncr53c400a=	[HW,SCSI]

	ncr53c406a=	[HW,SCSI]

	ncr53c8xx=	[HW,SCSI]

	netdev=		[NET] Network devices parameters
			Format: <irq>,<io>,<mem_start>,<mem_end>,<name>
			Note that mem_start is often overloaded to mean
			something different and driver-specific.
			This usage is only documented in each driver source
			file if at all.

	nf_conntrack.acct=
			[NETFILTER] Enable connection tracking flow accounting
			0 to disable accounting
			1 to enable accounting
			Default value depends on CONFIG_NF_CT_ACCT that is
			going to be removed in 2.6.29.

	nfsaddrs=	[NFS]
			See Documentation/filesystems/nfsroot.txt.

	nfsroot=	[NFS] nfs root filesystem for disk-less boxes.
			See Documentation/filesystems/nfsroot.txt.

	nfs.callback_tcpport=
			[NFS] set the TCP port on which the NFSv4 callback
			channel should listen.

	nfs.idmap_cache_timeout=
			[NFS] set the maximum lifetime for idmapper cache
			entries.

	nfs.enable_ino64=
			[NFS] enable 64-bit inode numbers.
			If zero, the NFS client will fake up a 32-bit inode
			number for the readdir() and stat() syscalls instead
			of returning the full 64-bit number.
			The default is to return 64-bit inode numbers.

	nmi_debug=	[KNL,AVR32] Specify one or more actions to take
			when a NMI is triggered.
			Format: [state][,regs][,debounce][,die]

	nmi_watchdog=	[KNL,BUGS=X86-32] Debugging features for SMP kernels

	no387		[BUGS=X86-32] Tells the kernel to use the 387 maths
			emulation library even if a 387 maths coprocessor
			is present.

	noaliencache	[MM, NUMA, SLAB] Disables the allocation of alien
			caches in the slab allocator.  Saves per-node memory,
			but will impact performance.

	noalign		[KNL,ARM]

	noapic		[SMP,APIC] Tells the kernel to not make use of any
			IOAPICs that may be present in the system.

	nobats		[PPC] Do not use BATs for mapping kernel lowmem
			on "Classic" PPC cores.

	nocache		[ARM]

	nodelayacct	[KNL] Disable per-task delay accounting

	nodisconnect	[HW,SCSI,M68K] Disables SCSI disconnects.

	nodsp		[SH] Disable hardware DSP at boot time.

	noefi		[X86-32,X86-64] Disable EFI runtime services support.

	noexec		[IA-64]

	noexec		[X86-32,X86-64]
			On X86-32 available only on PAE configured kernels.
			noexec=on: enable non-executable mappings (default)
			noexec=off: disable non-executable mappings

	noexec32	[X86-64]
			This affects only 32-bit executables.
			noexec32=on: enable non-executable mappings (default)
				read doesn't imply executable mappings
			noexec32=off: disable non-executable mappings
				read implies executable mappings

	nofpu		[SH] Disable hardware FPU at boot time.

	nofxsr		[BUGS=X86-32] Disables x86 floating point extended
			register save and restore. The kernel will only save
			legacy floating-point registers on task switch.

	noclflush	[BUGS=X86] Don't use the CLFLUSH instruction

	nohlt		[BUGS=ARM,SH]

	no-hlt		[BUGS=X86-32] Tells the kernel that the hlt
			instruction doesn't work correctly and not to
			use it.

	nohalt		[IA-64] Tells the kernel not to use the power saving
			function PAL_HALT_LIGHT when idle. This increases
			power-consumption. On the positive side, it reduces
			interrupt wake-up latency, which may improve performance
			in certain environments such as networked servers or
			real-time systems.

	nohz=		[KNL] Boottime enable/disable dynamic ticks
			Valid arguments: on, off
			Default: on

	noirqdebug	[X86-32] Disables the code which attempts to detect and
			disable unhandled interrupt sources.

	no_timer_check	[X86-32,X86_64,APIC] Disables the code which tests for
			broken timer IRQ sources.

	noisapnp	[ISAPNP] Disables ISA PnP code.

	noinitrd	[RAM] Tells the kernel not to load any configured
			initial RAM disk.

	nointroute	[IA-64]

	nojitter	[IA64] Disables jitter checking for ITC timers.

	nolapic		[X86-32,APIC] Do not enable or use the local APIC.

	nolapic_timer	[X86-32,APIC] Do not use the local APIC timer.

	nox2apic	[X86-64,APIC] Do not enable x2APIC mode.

	x2apic_phys	[X86-64,APIC] Use x2apic physical mode instead of
			default x2apic cluster mode on platforms
			supporting x2apic.

	noltlbs		[PPC] Do not use large page/tlb entries for kernel
			lowmem mapping on PPC40x.

	nomca		[IA-64] Disable machine check abort handling

	nomce		[X86-32] Machine Check Exception

	nomfgpt		[X86-32] Disable Multi-Function General Purpose
			Timer usage (for AMD Geode machines).

	noreplace-paravirt	[X86-32,PV_OPS] Don't patch paravirt_ops

	noreplace-smp	[X86-32,SMP] Don't replace SMP instructions
			with UP alternatives

	noresidual	[PPC] Don't use residual data on PReP machines.

	noresume	[SWSUSP] Disables resume and restores original swap
			space.

	no-scroll	[VGA] Disables scrollback.
			This is required for the Braillex ib80-piezo Braille
			reader made by F.H. Papenmeier (Germany).

	nosbagart	[IA-64]

	nosep		[BUGS=X86-32] Disables x86 SYSENTER/SYSEXIT support.

	nosmp		[SMP] Tells an SMP kernel to act as a UP kernel,
			and disable the IO APIC.  legacy for "maxcpus=0".

	nosoftlockup	[KNL] Disable the soft-lockup detector.

	nosync		[HW,M68K] Disables sync negotiation for all devices.

	notsc		[BUGS=X86-32] Disable Time Stamp Counter

	nousb		[USB] Disable the USB subsystem

	nowb		[ARM]

	nptcg=		[IA64] Override max number of concurrent global TLB
			purges which is reported from either PAL_VM_SUMMARY or
			SAL PALO.

	numa_zonelist_order= [KNL, BOOT] Select zonelist order for NUMA.
			one of ['zone', 'node', 'default'] can be specified
			This can be set from sysctl after boot.
			See Documentation/sysctl/vm.txt for details.

	nr_uarts=	[SERIAL] maximum number of UARTs to be registered.

	olpc_ec_timeout= [OLPC] ms delay when issuing EC commands
			Rather than timing out after 20 ms if an EC
			command is not properly ACKed, override the length
			of the timeout.  We have interrupts disabled while
			waiting for the ACK, so if this is set too high
			interrupts *may* be lost!

	opl3=		[HW,OSS]
			Format: <io>

	oprofile.timer=	[HW]
			Use timer interrupt instead of performance counters

	osst=		[HW,SCSI] SCSI Tape Driver
			Format: <buffer_size>,<write_threshold>
			See also Documentation/scsi/st.txt.

	panic=		[KNL] Kernel behaviour on panic
			Format: <timeout>

	parkbd.port=	[HW] Parallel port number the keyboard adapter is
			connected to, default is 0.
			Format: <parport#>
	parkbd.mode=	[HW] Parallel port keyboard adapter mode of operation,
			0 for XT, 1 for AT (default is AT).
			Format: <mode>

	parport=	[HW,PPT] Specify parallel ports. 0 disables.
			Format: { 0 | auto | 0xBBB[,IRQ[,DMA]] }
			Use 'auto' to force the driver to use any
			IRQ/DMA settings detected (the default is to
			ignore detected IRQ/DMA settings because of
			possible conflicts). You can specify the base
			address, IRQ, and DMA settings; IRQ and DMA
			should be numbers, or 'auto' (for using detected
			settings on that particular port), or 'nofifo'
			(to avoid using a FIFO even if it is detected).
			Parallel ports are assigned in the order they
			are specified on the command line, starting
			with parport0.

	parport_init_mode=	[HW,PPT]
			Configure VIA parallel port to operate in
			a specific mode. This is necessary on Pegasos
			computer where firmware has no options for setting
			up parallel port mode and sets it to spp.
			Currently this function knows 686a and 8231 chips.
			Format: [spp|ps2|epp|ecp|ecpepp]

	pas2=		[HW,OSS] Format:
			<io>,<irq>,<dma>,<dma16>,<sb_io>,<sb_irq>,<sb_dma>,<sb_dma16>

	pas16=		[HW,SCSI]
			See header of drivers/scsi/pas16.c.

	pause_on_oops=
			Halt all CPUs after the first oops has been printed for
			the specified number of seconds.  This is to be used if
			your oopses keep scrolling off the screen.

	pcbit=		[HW,ISDN]

	pcd.		[PARIDE]
			See header of drivers/block/paride/pcd.c.
			See also Documentation/paride.txt.

	pci=option[,option...]	[PCI] various PCI subsystem options:
		off		[X86] don't probe for the PCI bus
		bios		[X86-32] force use of PCI BIOS, don't access
				the hardware directly. Use this if your machine
				has a non-standard PCI host bridge.
		nobios		[X86-32] disallow use of PCI BIOS, only direct
				hardware access methods are allowed. Use this
				if you experience crashes upon bootup and you
				suspect they are caused by the BIOS.
		conf1		[X86] Force use of PCI Configuration
				Mechanism 1.
		conf2		[X86] Force use of PCI Configuration
				Mechanism 2.
		noaer		[PCIE] If the PCIEAER kernel config parameter is
				enabled, this kernel boot option can be used to
				disable the use of PCIE advanced error reporting.
		nodomains	[PCI] Disable support for multiple PCI
				root domains (aka PCI segments, in ACPI-speak).
		nommconf	[X86-32,X86_64] Disable use of MMCONFIG for PCI
				Configuration
		nomsi		[MSI] If the PCI_MSI kernel config parameter is
				enabled, this kernel boot option can be used to
				disable the use of MSI interrupts system-wide.
		biosirq		[X86-32] Use PCI BIOS calls to get the interrupt
				routing table. These calls are known to be buggy
				on several machines and they hang the machine
				when used, but on other computers it's the only
				way to get the interrupt routing table. Try
				this option if the kernel is unable to allocate
				IRQs or discover secondary PCI buses on your
				motherboard.
		rom		[X86] Assign address space to expansion ROMs.
				Use with caution as certain devices share
				address decoders between ROMs and other
				resources.
		norom		[X86] Do not assign address space to
				expansion ROMs that do not already have
				BIOS assigned address ranges.
		irqmask=0xMMMM	[X86] Set a bit mask of IRQs allowed to be
				assigned automatically to PCI devices. You can
				make the kernel exclude IRQs of your ISA cards
				this way.
		pirqaddr=0xAAAAA	[X86] Specify the physical address
				of the PIRQ table (normally generated
				by the BIOS) if it is outside the
				F0000h-100000h range.
		lastbus=N	[X86] Scan all buses thru bus #N. Can be
				useful if the kernel is unable to find your
				secondary buses and you want to tell it
				explicitly which ones they are.
		assign-busses	[X86] Always assign all PCI bus
				numbers ourselves, overriding
				whatever the firmware may have done.
		usepirqmask	[X86] Honor the possible IRQ mask stored
				in the BIOS $PIR table. This is needed on
				some systems with broken BIOSes, notably
				some HP Pavilion N5400 and Omnibook XE3
				notebooks. This will have no effect if ACPI
				IRQ routing is enabled.
		noacpi		[X86] Do not use ACPI for IRQ routing
				or for PCI scanning.
		use_crs		[X86] Use _CRS for PCI resource
				allocation.
		routeirq	Do IRQ routing for all PCI devices.
				This is normally done in pci_enable_device(),
				so this option is a temporary workaround
				for broken drivers that don't call it.
		skip_isa_align	[X86] do not align io start addr, so can
				handle more pci cards
		firmware	[ARM] Do not re-enumerate the bus but instead
				just use the configuration from the
				bootloader. This is currently used on
				IXP2000 systems where the bus has to be
				configured a certain way for adjunct CPUs.
		noearly		[X86] Don't do any early type 1 scanning.
				This might help on some broken boards which
				machine check when some devices' config space
				is read. But various workarounds are disabled
				and some IOMMU drivers will not work.
		bfsort		Sort PCI devices into breadth-first order.
				This sorting is done to get a device
				order compatible with older (<= 2.4) kernels.
		nobfsort	Don't sort PCI devices into breadth-first order.
		cbiosize=nn[KMG]	The fixed amount of bus space which is
				reserved for the CardBus bridge's IO window.
				The default value is 256 bytes.
		cbmemsize=nn[KMG]	The fixed amount of bus space which is
				reserved for the CardBus bridge's memory
				window. The default value is 64 megabytes.

	pcie_aspm=	[PCIE] Forcibly enable or disable PCIe Active State Power
			Management.
		off	Disable ASPM.
		force	Enable ASPM even on devices that claim not to support it.
			WARNING: Forcing ASPM on may cause system lockups.

	pcmv=		[HW,PCMCIA] BadgePAD 4

	pd.		[PARIDE]
			See Documentation/paride.txt.

	pdcchassis=	[PARISC,HW] Disable/Enable PDC Chassis Status codes at
			boot time.
			Format: { 0 | 1 }
			See arch/parisc/kernel/pdc_chassis.c

	pf.		[PARIDE]
			See Documentation/paride.txt.

	pg.		[PARIDE]
			See Documentation/paride.txt.

	pirq=		[SMP,APIC] Manual mp-table setup
			See Documentation/x86/i386/IO-APIC.txt.

	plip=		[PPT,NET] Parallel port network link
			Format: { parport<nr> | timid | 0 }
			See also Documentation/parport.txt.

	pmtmr=		[X86] Manual setup of pmtmr I/O Port. 
			Override pmtimer IOPort with a hex value.
			e.g. pmtmr=0x508

	pnp.debug	[PNP]
			Enable PNP debug messages.  This depends on the
			CONFIG_PNP_DEBUG_MESSAGES option.

	pnpacpi=	[ACPI]
			{ off }

	pnpbios=	[ISAPNP]
			{ on | off | curr | res | no-curr | no-res }

	pnp_reserve_irq=
			[ISAPNP] Exclude IRQs for the autoconfiguration

	pnp_reserve_dma=
			[ISAPNP] Exclude DMAs for the autoconfiguration

	pnp_reserve_io=	[ISAPNP] Exclude I/O ports for the autoconfiguration
			Ranges are in pairs (I/O port base and size).

	pnp_reserve_mem=
			[ISAPNP] Exclude memory regions for the
			autoconfiguration.
			Ranges are in pairs (memory base and size).

	dynamic_printk
			Enables pr_debug()/dev_dbg() calls if
			CONFIG_DYNAMIC_PRINTK_DEBUG has been enabled. These can also
			be switched on/off via <debugfs>/dynamic_printk/modules

	print-fatal-signals=
			[KNL] debug: print fatal signals
			print-fatal-signals=1: print segfault info to
			the kernel console.
			default: off.

	printk.time=	Show timing data prefixed to each printk message line
			Format: <bool>  (1/Y/y=enable, 0/N/n=disable)

	profile=	[KNL] Enable kernel profiling via /proc/profile
			Format: [schedule,]<number>
			Param: "schedule" - profile schedule points.
			Param: <number> - step/bucket size as a power of 2 for
				statistical time based profiling.
			Param: "sleep" - profile D-state sleeping (millisecs).
				Requires CONFIG_SCHEDSTATS
			Param: "kvm" - profile VM exits.

	processor.max_cstate=	[HW,ACPI]
			Limit processor to maximum C-state
			max_cstate=9 overrides any DMI blacklist limit.

	processor.nocst	[HW,ACPI]
			Ignore the _CST method to determine C-states,
			instead using the legacy FADT method

	prompt_ramdisk=	[RAM] List of RAM disks to prompt for floppy disk
			before loading.
			See Documentation/ramdisk.txt.

	psmouse.proto=	[HW,MOUSE] Highest PS2 mouse protocol extension to
			probe for; one of (bare|imps|exps|lifebook|any).
	psmouse.rate=	[HW,MOUSE] Set desired mouse report rate, in reports
			per second.
	psmouse.resetafter=	[HW,MOUSE]
			Try to reset the device after so many bad packets
			(0 = never).
	psmouse.resolution=
			[HW,MOUSE] Set desired mouse resolution, in dpi.
	psmouse.smartscroll=
			[HW,MOUSE] Controls Logitech smartscroll autorepeat.
			0 = disabled, 1 = enabled (default).

	pss=		[HW,OSS] Personal Sound System (ECHO ESC614)
			Format:
			<io>,<mss_io>,<mss_irq>,<mss_dma>,<mpu_io>,<mpu_irq>

	pt.		[PARIDE]
			See Documentation/paride.txt.

	pty.legacy_count=
			[KNL] Number of legacy pty's. Overwrites compiled-in
			default number.

	quiet		[KNL] Disable most log messages

	r128=		[HW,DRM]

	raid=		[HW,RAID]
			See Documentation/md.txt.

	ramdisk_blocksize=	[RAM]
			See Documentation/ramdisk.txt.

	ramdisk_size=	[RAM] Sizes of RAM disks in kilobytes
			See Documentation/ramdisk.txt.

	rcupdate.blimit=	[KNL,BOOT]
			Set maximum number of finished RCU callbacks to process
			in one batch.

	rcupdate.qhimark=	[KNL,BOOT]
			Set threshold of queued
			RCU callbacks over which batch limiting is disabled.

	rcupdate.qlowmark=	[KNL,BOOT]
			Set threshold of queued RCU callbacks below which
			batch limiting is re-enabled.

	rdinit=		[KNL]
			Format: <full_path>
			Run specified binary instead of /init from the ramdisk,
			used for early userspace startup. See initrd.

	reboot=		[BUGS=X86-32,BUGS=ARM,BUGS=IA-64] Rebooting mode
			Format: <reboot_mode>[,<reboot_mode2>[,...]]
			See arch/*/kernel/reboot.c or arch/*/kernel/process.c			

	relax_domain_level=
			[KNL, SMP] Set scheduler's default relax_domain_level.
			See Documentation/cpusets.txt.

	reserve=	[KNL,BUGS] Force the kernel to ignore some iomem area

	reservetop=	[X86-32]
			Format: nn[KMG]
			Reserves a hole at the top of the kernel virtual
			address space.

	reset_devices	[KNL] Force drivers to reset the underlying device
			during initialization.

	resume=		[SWSUSP]
			Specify the partition device for software suspend

	resume_offset=	[SWSUSP]
			Specify the offset from the beginning of the partition
			given by "resume=" at which the swap header is located,
			in <PAGE_SIZE> units (needed only for swap files).
			See  Documentation/power/swsusp-and-swap-files.txt

	retain_initrd	[RAM] Keep initrd memory after extraction

	rhash_entries=	[KNL,NET]
			Set number of hash buckets for route cache

	riscom8=	[HW,SERIAL]
			Format: <io_board1>[,<io_board2>[,...<io_boardN>]]

	ro		[KNL] Mount root device read-only on boot

	root=		[KNL] Root filesystem

	rootdelay=	[KNL] Delay (in seconds) to pause before attempting to
			mount the root filesystem

	rootflags=	[KNL] Set root filesystem mount option string

	rootfstype=	[KNL] Set root filesystem type

	rootwait	[KNL] Wait (indefinitely) for root device to show up.
			Useful for devices that are detected asynchronously
			(e.g. USB and MMC devices).

	root_plug.vendor_id=
			[ROOTPLUG] Override the default vendor ID

	root_plug.product_id=
			[ROOTPLUG] Override the default product ID

	root_plug.debug=
			[ROOTPLUG] Enable debugging output

	rw		[KNL] Mount root device read-write on boot

	S		[KNL] Run init in single mode

	sa1100ir	[NET]
			See drivers/net/irda/sa1100_ir.c.

	sbni=		[NET] Granch SBNI12 leased line adapter

	sc1200wdt=	[HW,WDT] SC1200 WDT (watchdog) driver
			Format: <io>[,<timeout>[,<isapnp>]]

	scsi_debug_*=	[SCSI]
			See drivers/scsi/scsi_debug.c.

	scsi_default_dev_flags=
			[SCSI] SCSI default device flags
			Format: <integer>

	scsi_dev_flags=	[SCSI] Black/white list entry for vendor and model
			Format: <vendor>:<model>:<flags>
			(flags are integer value)

	scsi_logging_level=	[SCSI] a bit mask of logging levels
			See drivers/scsi/scsi_logging.h for bits.  Also
			settable via sysctl at dev.scsi.logging_level
			(/proc/sys/dev/scsi/logging_level).
			There is also a nice 'scsi_logging_level' script in the
			S390-tools package, available for download at
			http://www-128.ibm.com/developerworks/linux/linux390/s390-tools-1.5.4.html

	scsi_mod.scan=	[SCSI] sync (default) scans SCSI busses as they are
			discovered.  async scans them in kernel threads,
			allowing boot to proceed.  none ignores them, expecting
			user space to do the scan.

	selinux		[SELINUX] Disable or enable SELinux at boot time.
			Format: { "0" | "1" }
			See security/selinux/Kconfig help text.
			0 -- disable.
			1 -- enable.
			Default value is set via kernel config option.
			If enabled at boot time, /selinux/disable can be used
			later to disable prior to initial policy load.

	selinux_compat_net =
			[SELINUX] Set initial selinux_compat_net flag value.
                        Format: { "0" | "1" }
                        0 -- use new secmark-based packet controls
                        1 -- use legacy packet controls
                        Default value is 0 (preferred).
                        Value can be changed at runtime via
                        /selinux/compat_net.

	serialnumber	[BUGS=X86-32]

	shapers=	[NET]
			Maximal number of shapers.

	show_msr=	[x86] show boot-time MSR settings
			Format: { <integer> }
			Show boot-time (BIOS-initialized) MSR settings.
			The parameter means the number of CPUs to show,
			for example 1 means boot CPU only.

	sim710=		[SCSI,HW]
			See header of drivers/scsi/sim710.c.

	simeth=		[IA-64]
	simscsi=

	slram=		[HW,MTD]

	slub_debug[=options[,slabs]]	[MM, SLUB]
			Enabling slub_debug allows one to determine the
			culprit if slab objects become corrupted. Enabling
			slub_debug can create guard zones around objects and
			may poison objects when not in use. Also tracks the
			last alloc / free. For more information see
			Documentation/vm/slub.txt.

	slub_max_order= [MM, SLUB]
			Determines the maximum allowed order for slabs.
			A high setting may cause OOMs due to memory
			fragmentation. For more information see
			Documentation/vm/slub.txt.

	slub_min_objects=	[MM, SLUB]
			The minimum number of objects per slab. SLUB will
			increase the slab order up to slub_max_order to
			generate a sufficiently large slab able to contain
			the number of objects indicated. The higher the number
			of objects the smaller the overhead of tracking slabs
			and the less frequently locks need to be acquired.
			For more information see Documentation/vm/slub.txt.

	slub_min_order=	[MM, SLUB]
			Determines the mininum page order for slabs. Must be
			lower than slub_max_order.
			For more information see Documentation/vm/slub.txt.

	slub_nomerge	[MM, SLUB]
			Disable merging of slabs with similar size. May be
			necessary if there is some reason to distinguish
			allocs to different slabs. Debug options disable
			merging on their own.
			For more information see Documentation/vm/slub.txt.

	smart2=		[HW]
			Format: <io1>[,<io2>[,...,<io8>]]

	smp-alt-once	[X86-32,SMP] On a hotplug CPU system, only
			attempt to substitute SMP alternatives once at boot.

	smsc-ircc2.nopnp	[HW] Don't use PNP to discover SMC devices
	smsc-ircc2.ircc_cfg=	[HW] Device configuration I/O port
	smsc-ircc2.ircc_sir=	[HW] SIR base I/O port
	smsc-ircc2.ircc_fir=	[HW] FIR base I/O port
	smsc-ircc2.ircc_irq=	[HW] IRQ line
	smsc-ircc2.ircc_dma=	[HW] DMA channel
	smsc-ircc2.ircc_transceiver= [HW] Transceiver type:
				0: Toshiba Satellite 1800 (GP data pin select)
				1: Fast pin select (default)
				2: ATC IRMode

	snd-ad1816a=	[HW,ALSA]

	snd-ad1848=	[HW,ALSA]

	snd-ali5451=	[HW,ALSA]

	snd-als100=	[HW,ALSA]

	snd-als4000=	[HW,ALSA]

	snd-azt2320=	[HW,ALSA]

	snd-cmi8330=	[HW,ALSA]

	snd-cmipci=	[HW,ALSA]

	snd-cs4231=	[HW,ALSA]

	snd-cs4232=	[HW,ALSA]

	snd-cs4236=	[HW,ALSA]

	snd-cs4281=	[HW,ALSA]

	snd-cs46xx=	[HW,ALSA]

	snd-dt019x=	[HW,ALSA]

	snd-dummy=	[HW,ALSA]

	snd-emu10k1=	[HW,ALSA]

	snd-ens1370=	[HW,ALSA]

	snd-ens1371=	[HW,ALSA]

	snd-es968=	[HW,ALSA]

	snd-es1688=	[HW,ALSA]

	snd-es18xx=	[HW,ALSA]

	snd-es1938=	[HW,ALSA]

	snd-es1968=	[HW,ALSA]

	snd-fm801=	[HW,ALSA]

	snd-gusclassic=	[HW,ALSA]

	snd-gusextreme=	[HW,ALSA]

	snd-gusmax=	[HW,ALSA]

	snd-hdsp=	[HW,ALSA]

	snd-ice1712=	[HW,ALSA]

	snd-intel8x0=	[HW,ALSA]

	snd-interwave=	[HW,ALSA]

	snd-interwave-stb=
			[HW,ALSA]

	snd-korg1212=	[HW,ALSA]

	snd-maestro3=	[HW,ALSA]

	snd-mpu401=	[HW,ALSA]

	snd-mtpav=	[HW,ALSA]

	snd-nm256=	[HW,ALSA]

	snd-opl3sa2=	[HW,ALSA]

	snd-opti92x-ad1848=
			[HW,ALSA]

	snd-opti92x-cs4231=
			[HW,ALSA]

	snd-opti93x=	[HW,ALSA]

	snd-pmac=	[HW,ALSA]

	snd-rme32=	[HW,ALSA]

	snd-rme96=	[HW,ALSA]

	snd-rme9652=	[HW,ALSA]

	snd-sb8=	[HW,ALSA]

	snd-sb16=	[HW,ALSA]

	snd-sbawe=	[HW,ALSA]

	snd-serial=	[HW,ALSA]

	snd-sgalaxy=	[HW,ALSA]

	snd-sonicvibes=	[HW,ALSA]

	snd-sun-amd7930=
			[HW,ALSA]

	snd-sun-cs4231=	[HW,ALSA]

	snd-trident=	[HW,ALSA]

	snd-usb-audio=	[HW,ALSA,USB]

	snd-via82xx=	[HW,ALSA]

	snd-virmidi=	[HW,ALSA]

	snd-wavefront=	[HW,ALSA]

	snd-ymfpci=	[HW,ALSA]

	softlockup_panic=
			[KNL] Should the soft-lockup detector generate panics.

	sonypi.*=	[HW] Sony Programmable I/O Control Device driver
			See Documentation/sonypi.txt

	specialix=	[HW,SERIAL] Specialix multi-serial port adapter
			See Documentation/specialix.txt.

	spia_io_base=	[HW,MTD]
	spia_fio_base=
	spia_pedr=
	spia_peddr=

	sscape=		[HW,OSS]
			Format: <io>,<irq>,<dma>,<mpu_io>,<mpu_irq>

	st=		[HW,SCSI] SCSI tape parameters (buffers, etc.)
			See Documentation/scsi/st.txt.

	sti=		[PARISC,HW]
			Format: <num>
			Set the STI (builtin display/keyboard on the HP-PARISC
			machines) console (graphic card) which should be used
			as the initial boot-console.
			See also comment in drivers/video/console/sticore.c.

	sti_font=	[HW]
			See comment in drivers/video/console/sticore.c.

	stifb=		[HW]
			Format: bpp:<bpp1>[:<bpp2>[:<bpp3>...]]

	sunrpc.pool_mode=
			[NFS]
			Control how the NFS server code allocates CPUs to
			service thread pools.  Depending on how many NICs
			you have and where their interrupts are bound, this
			option will affect which CPUs will do NFS serving.
			Note: this parameter cannot be changed while the
			NFS server is running.

			auto	    the server chooses an appropriate mode
				    automatically using heuristics
			global	    a single global pool contains all CPUs
			percpu	    one pool for each CPU
			pernode	    one pool for each NUMA node (equivalent
				    to global on non-NUMA machines)

	swiotlb=	[IA-64] Number of I/O TLB slabs

	switches=	[HW,M68k]

	sym53c416=	[HW,SCSI]
			See header of drivers/scsi/sym53c416.c.

	sysrq_always_enabled
			[KNL]
			Ignore sysrq setting - this boot parameter will
			neutralize any effect of /proc/sys/kernel/sysrq.
			Useful for debugging.

	t128=		[HW,SCSI]
			See header of drivers/scsi/t128.c.

	tdfx=		[HW,DRM]

	test_suspend=	[SUSPEND]
			Specify "mem" (for Suspend-to-RAM) or "standby" (for
			standby suspend) as the system sleep state to briefly
			enter during system startup.  The system is woken from
			this state using a wakeup-capable RTC alarm.

	thash_entries=	[KNL,NET]
			Set number of hash buckets for TCP connection

	thermal.act=	[HW,ACPI]
			-1: disable all active trip points in all thermal zones
			<degrees C>: override all lowest active trip points

	thermal.crt=	[HW,ACPI]
			-1: disable all critical trip points in all thermal zones
			<degrees C>: override all critical trip points

	thermal.nocrt=	[HW,ACPI]
			Set to disable actions on ACPI thermal zone
			critical and hot trip points.

	thermal.off=	[HW,ACPI]
			1: disable ACPI thermal control

	thermal.psv=	[HW,ACPI]
			-1: disable all passive trip points
			<degrees C>: override all passive trip points to this value

	thermal.tzp=	[HW,ACPI]
			Specify global default ACPI thermal zone polling rate
			<deci-seconds>: poll all this frequency
			0: no polling (default)

	tmscsim=	[HW,SCSI]
			See comment before function dc390_setup() in
			drivers/scsi/tmscsim.c.

	tp720=		[HW,PS2]

	trix=		[HW,OSS] MediaTrix AudioTrix Pro
			Format:
			<io>,<irq>,<dma>,<dma2>,<sb_io>,<sb_irq>,<sb_dma>,<mpu_io>,<mpu_irq>

	turbografx.map[2|3]=	[HW,JOY]
			TurboGraFX parallel port interface
			Format:
			<port#>,<js1>,<js2>,<js3>,<js4>,<js5>,<js6>,<js7>
			See also Documentation/input/joystick-parport.txt

	u14-34f=	[HW,SCSI] UltraStor 14F/34F SCSI host adapter
			See header of drivers/scsi/u14-34f.c.

	uart401=	[HW,OSS]
			Format: <io>,<irq>

	uart6850=	[HW,OSS]
			Format: <io>,<irq>

	uhci-hcd.ignore_oc=
			[USB] Ignore overcurrent events (default N).
			Some badly-designed motherboards generate lots of
			bogus events, for ports that aren't wired to
			anything.  Set this parameter to avoid log spamming.
			Note that genuine overcurrent events won't be
			reported either.

	unknown_nmi_panic
			[X86-32,X86-64]
			Set unknown_nmi_panic=1 early on boot.

	usbcore.autosuspend=
			[USB] The autosuspend time delay (in seconds) used
			for newly-detected USB devices (default 2).  This
			is the time required before an idle device will be
			autosuspended.  Devices for which the delay is set
			to a negative value won't be autosuspended at all.

	usbcore.usbfs_snoop=
			[USB] Set to log all usbfs traffic (default 0 = off).

	usbcore.blinkenlights=
			[USB] Set to cycle leds on hubs (default 0 = off).

	usbcore.old_scheme_first=
			[USB] Start with the old device initialization
			scheme (default 0 = off).

	usbcore.use_both_schemes=
			[USB] Try the other device initialization scheme
			if the first one fails (default 1 = enabled).

	usbcore.initial_descriptor_timeout=
			[USB] Specifies timeout for the initial 64-byte
                        USB_REQ_GET_DESCRIPTOR request in milliseconds
			(default 5000 = 5.0 seconds).

	usbhid.mousepoll=
			[USBHID] The interval which mice are to be polled at.

	add_efi_memmap	[EFI; x86-32,X86-64] Include EFI memory map in
			kernel's map of available physical RAM.

	vdso=		[X86-32,SH,x86-64]
			vdso=2: enable compat VDSO (default with COMPAT_VDSO)
			vdso=1: enable VDSO (default)
			vdso=0: disable VDSO mapping

	vdso32=		[X86-32,X86-64]
			vdso32=2: enable compat VDSO (default with COMPAT_VDSO)
			vdso32=1: enable 32-bit VDSO (default)
			vdso32=0: disable 32-bit VDSO mapping

	vector=		[IA-64,SMP]
			vector=percpu: enable percpu vector domain

	video=		[FB] Frame buffer configuration
			See Documentation/fb/modedb.txt.

	vga=		[BOOT,X86-32] Select a particular video mode
			See Documentation/x86/i386/boot.txt and
			Documentation/svga.txt.
			Use vga=ask for menu.
			This is actually a boot loader parameter; the value is
			passed to the kernel using a special protocol.

	vmalloc=nn[KMG]	[KNL,BOOT] Forces the vmalloc area to have an exact
			size of <nn>. This can be used to increase the
			minimum size (128MB on x86). It can also be used to
			decrease the size and leave more room for directly
			mapped kernel RAM.

	vmhalt=		[KNL,S390] Perform z/VM CP command after system halt.
			Format: <command>

	vmpanic=	[KNL,S390] Perform z/VM CP command after kernel panic.
			Format: <command>

	vmpoff=		[KNL,S390] Perform z/VM CP command after power off.
			Format: <command>

	waveartist=	[HW,OSS]
			Format: <io>,<irq>,<dma>,<dma2>

	wd33c93=	[HW,SCSI]
			See header of drivers/scsi/wd33c93.c.

	wd7000=		[HW,SCSI]
			See header of drivers/scsi/wd7000.c.

	wdt=		[WDT] Watchdog
			See Documentation/watchdog/wdt.txt.

	xd=		[HW,XT] Original XT pre-IDE (RLL encoded) disks.
	xd_geo=		See header of drivers/block/xd.c.

	xirc2ps_cs=	[NET,PCMCIA]
			Format:
			<irq>,<irq_mask>,<io>,<full_duplex>,<do_sound>,<lockup_hack>[,<irq2>[,<irq3>[,<irq4>]]]

	norandmaps	Don't use address space randomization
			Equivalent to echo 0 > /proc/sys/kernel/randomize_va_space

______________________________________________________________________

TODO:

	Add documentation for ALSA options.
	Add more DRM drivers.<|MERGE_RESOLUTION|>--- conflicted
+++ resolved
@@ -100,11 +100,7 @@
 	X86-32	X86-32, aka i386 architecture is enabled.
 	X86-64	X86-64 architecture is enabled.
 			More X86-64 boot options can be found in
-<<<<<<< HEAD
-			Documentation/x86_64/boot-options.txt .
-=======
 			Documentation/x86/x86_64/boot-options.txt .
->>>>>>> 4bab0ea1
 	X86	Either 32bit or 64bit x86 (same as X86-32+X86-64)
 
 In addition, the following text indicates that the option:
