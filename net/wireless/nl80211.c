/*
 * This is the new netlink-based wireless configuration interface.
 *
 * Copyright 2006-2009	Johannes Berg <johannes@sipsolutions.net>
 */

#include <linux/if.h>
#include <linux/module.h>
#include <linux/err.h>
#include <linux/list.h>
#include <linux/if_ether.h>
#include <linux/ieee80211.h>
#include <linux/nl80211.h>
#include <linux/rtnetlink.h>
#include <linux/netlink.h>
#include <linux/etherdevice.h>
#include <net/genetlink.h>
#include <net/cfg80211.h>
#include "core.h"
#include "nl80211.h"
#include "reg.h"

/* the netlink family */
static struct genl_family nl80211_fam = {
	.id = GENL_ID_GENERATE,	/* don't bother with a hardcoded ID */
	.name = "nl80211",	/* have users key off the name instead */
	.hdrsize = 0,		/* no private header */
	.version = 1,		/* no particular meaning now */
	.maxattr = NL80211_ATTR_MAX,
};

/* internal helper: get drv and dev */
static int get_drv_dev_by_info_ifindex(struct nlattr **attrs,
				       struct cfg80211_registered_device **drv,
				       struct net_device **dev)
{
	int ifindex;

	if (!attrs[NL80211_ATTR_IFINDEX])
		return -EINVAL;

	ifindex = nla_get_u32(attrs[NL80211_ATTR_IFINDEX]);
	*dev = dev_get_by_index(&init_net, ifindex);
	if (!*dev)
		return -ENODEV;

	*drv = cfg80211_get_dev_from_ifindex(ifindex);
	if (IS_ERR(*drv)) {
		dev_put(*dev);
		return PTR_ERR(*drv);
	}

	return 0;
}

/* policy for the attributes */
static struct nla_policy nl80211_policy[NL80211_ATTR_MAX+1] __read_mostly = {
	[NL80211_ATTR_WIPHY] = { .type = NLA_U32 },
	[NL80211_ATTR_WIPHY_NAME] = { .type = NLA_NUL_STRING,
				      .len = 20-1 },
	[NL80211_ATTR_WIPHY_TXQ_PARAMS] = { .type = NLA_NESTED },
	[NL80211_ATTR_WIPHY_FREQ] = { .type = NLA_U32 },
	[NL80211_ATTR_WIPHY_CHANNEL_TYPE] = { .type = NLA_U32 },
	[NL80211_ATTR_WIPHY_RETRY_SHORT] = { .type = NLA_U8 },
	[NL80211_ATTR_WIPHY_RETRY_LONG] = { .type = NLA_U8 },
	[NL80211_ATTR_WIPHY_FRAG_THRESHOLD] = { .type = NLA_U32 },
	[NL80211_ATTR_WIPHY_RTS_THRESHOLD] = { .type = NLA_U32 },

	[NL80211_ATTR_IFTYPE] = { .type = NLA_U32 },
	[NL80211_ATTR_IFINDEX] = { .type = NLA_U32 },
	[NL80211_ATTR_IFNAME] = { .type = NLA_NUL_STRING, .len = IFNAMSIZ-1 },

	[NL80211_ATTR_MAC] = { .type = NLA_BINARY, .len = ETH_ALEN },

	[NL80211_ATTR_KEY_DATA] = { .type = NLA_BINARY,
				    .len = WLAN_MAX_KEY_LEN },
	[NL80211_ATTR_KEY_IDX] = { .type = NLA_U8 },
	[NL80211_ATTR_KEY_CIPHER] = { .type = NLA_U32 },
	[NL80211_ATTR_KEY_DEFAULT] = { .type = NLA_FLAG },
	[NL80211_ATTR_KEY_SEQ] = { .type = NLA_BINARY, .len = 8 },

	[NL80211_ATTR_BEACON_INTERVAL] = { .type = NLA_U32 },
	[NL80211_ATTR_DTIM_PERIOD] = { .type = NLA_U32 },
	[NL80211_ATTR_BEACON_HEAD] = { .type = NLA_BINARY,
				       .len = IEEE80211_MAX_DATA_LEN },
	[NL80211_ATTR_BEACON_TAIL] = { .type = NLA_BINARY,
				       .len = IEEE80211_MAX_DATA_LEN },
	[NL80211_ATTR_STA_AID] = { .type = NLA_U16 },
	[NL80211_ATTR_STA_FLAGS] = { .type = NLA_NESTED },
	[NL80211_ATTR_STA_LISTEN_INTERVAL] = { .type = NLA_U16 },
	[NL80211_ATTR_STA_SUPPORTED_RATES] = { .type = NLA_BINARY,
					       .len = NL80211_MAX_SUPP_RATES },
	[NL80211_ATTR_STA_PLINK_ACTION] = { .type = NLA_U8 },
	[NL80211_ATTR_STA_VLAN] = { .type = NLA_U32 },
	[NL80211_ATTR_MNTR_FLAGS] = { /* NLA_NESTED can't be empty */ },
	[NL80211_ATTR_MESH_ID] = { .type = NLA_BINARY,
				.len = IEEE80211_MAX_MESH_ID_LEN },
	[NL80211_ATTR_MPATH_NEXT_HOP] = { .type = NLA_U32 },

	[NL80211_ATTR_REG_ALPHA2] = { .type = NLA_STRING, .len = 2 },
	[NL80211_ATTR_REG_RULES] = { .type = NLA_NESTED },

	[NL80211_ATTR_BSS_CTS_PROT] = { .type = NLA_U8 },
	[NL80211_ATTR_BSS_SHORT_PREAMBLE] = { .type = NLA_U8 },
	[NL80211_ATTR_BSS_SHORT_SLOT_TIME] = { .type = NLA_U8 },
	[NL80211_ATTR_BSS_BASIC_RATES] = { .type = NLA_BINARY,
					   .len = NL80211_MAX_SUPP_RATES },

	[NL80211_ATTR_MESH_PARAMS] = { .type = NLA_NESTED },

	[NL80211_ATTR_HT_CAPABILITY] = { .type = NLA_BINARY,
					 .len = NL80211_HT_CAPABILITY_LEN },

	[NL80211_ATTR_MGMT_SUBTYPE] = { .type = NLA_U8 },
	[NL80211_ATTR_IE] = { .type = NLA_BINARY,
			      .len = IEEE80211_MAX_DATA_LEN },
	[NL80211_ATTR_SCAN_FREQUENCIES] = { .type = NLA_NESTED },
	[NL80211_ATTR_SCAN_SSIDS] = { .type = NLA_NESTED },

	[NL80211_ATTR_SSID] = { .type = NLA_BINARY,
				.len = IEEE80211_MAX_SSID_LEN },
	[NL80211_ATTR_AUTH_TYPE] = { .type = NLA_U32 },
	[NL80211_ATTR_REASON_CODE] = { .type = NLA_U16 },
	[NL80211_ATTR_FREQ_FIXED] = { .type = NLA_FLAG },
	[NL80211_ATTR_TIMED_OUT] = { .type = NLA_FLAG },
	[NL80211_ATTR_USE_MFP] = { .type = NLA_U32 },
	[NL80211_ATTR_STA_FLAGS2] = {
		.len = sizeof(struct nl80211_sta_flag_update),
	},
	[NL80211_ATTR_CONTROL_PORT] = { .type = NLA_FLAG },
};

/* IE validation */
static bool is_valid_ie_attr(const struct nlattr *attr)
{
	const u8 *pos;
	int len;

	if (!attr)
		return true;

	pos = nla_data(attr);
	len = nla_len(attr);

	while (len) {
		u8 elemlen;

		if (len < 2)
			return false;
		len -= 2;

		elemlen = pos[1];
		if (elemlen > len)
			return false;

		len -= elemlen;
		pos += 2 + elemlen;
	}

	return true;
}

/* message building helper */
static inline void *nl80211hdr_put(struct sk_buff *skb, u32 pid, u32 seq,
				   int flags, u8 cmd)
{
	/* since there is no private header just add the generic one */
	return genlmsg_put(skb, pid, seq, &nl80211_fam, flags, cmd);
}

static int nl80211_msg_put_channel(struct sk_buff *msg,
				   struct ieee80211_channel *chan)
{
	NLA_PUT_U32(msg, NL80211_FREQUENCY_ATTR_FREQ,
		    chan->center_freq);

	if (chan->flags & IEEE80211_CHAN_DISABLED)
		NLA_PUT_FLAG(msg, NL80211_FREQUENCY_ATTR_DISABLED);
	if (chan->flags & IEEE80211_CHAN_PASSIVE_SCAN)
		NLA_PUT_FLAG(msg, NL80211_FREQUENCY_ATTR_PASSIVE_SCAN);
	if (chan->flags & IEEE80211_CHAN_NO_IBSS)
		NLA_PUT_FLAG(msg, NL80211_FREQUENCY_ATTR_NO_IBSS);
	if (chan->flags & IEEE80211_CHAN_RADAR)
		NLA_PUT_FLAG(msg, NL80211_FREQUENCY_ATTR_RADAR);

	NLA_PUT_U32(msg, NL80211_FREQUENCY_ATTR_MAX_TX_POWER,
		    DBM_TO_MBM(chan->max_power));

	return 0;

 nla_put_failure:
	return -ENOBUFS;
}

/* netlink command implementations */

static int nl80211_send_wiphy(struct sk_buff *msg, u32 pid, u32 seq, int flags,
			      struct cfg80211_registered_device *dev)
{
	void *hdr;
	struct nlattr *nl_bands, *nl_band;
	struct nlattr *nl_freqs, *nl_freq;
	struct nlattr *nl_rates, *nl_rate;
	struct nlattr *nl_modes;
	struct nlattr *nl_cmds;
	enum ieee80211_band band;
	struct ieee80211_channel *chan;
	struct ieee80211_rate *rate;
	int i;
	u16 ifmodes = dev->wiphy.interface_modes;

	hdr = nl80211hdr_put(msg, pid, seq, flags, NL80211_CMD_NEW_WIPHY);
	if (!hdr)
		return -1;

	NLA_PUT_U32(msg, NL80211_ATTR_WIPHY, dev->wiphy_idx);
	NLA_PUT_STRING(msg, NL80211_ATTR_WIPHY_NAME, wiphy_name(&dev->wiphy));

	NLA_PUT_U8(msg, NL80211_ATTR_WIPHY_RETRY_SHORT,
		   dev->wiphy.retry_short);
	NLA_PUT_U8(msg, NL80211_ATTR_WIPHY_RETRY_LONG,
		   dev->wiphy.retry_long);
	NLA_PUT_U32(msg, NL80211_ATTR_WIPHY_FRAG_THRESHOLD,
		    dev->wiphy.frag_threshold);
	NLA_PUT_U32(msg, NL80211_ATTR_WIPHY_RTS_THRESHOLD,
		    dev->wiphy.rts_threshold);

	NLA_PUT_U8(msg, NL80211_ATTR_MAX_NUM_SCAN_SSIDS,
		   dev->wiphy.max_scan_ssids);
	NLA_PUT_U16(msg, NL80211_ATTR_MAX_SCAN_IE_LEN,
		    dev->wiphy.max_scan_ie_len);

	NLA_PUT(msg, NL80211_ATTR_CIPHER_SUITES,
		sizeof(u32) * dev->wiphy.n_cipher_suites,
		dev->wiphy.cipher_suites);

	nl_modes = nla_nest_start(msg, NL80211_ATTR_SUPPORTED_IFTYPES);
	if (!nl_modes)
		goto nla_put_failure;

	i = 0;
	while (ifmodes) {
		if (ifmodes & 1)
			NLA_PUT_FLAG(msg, i);
		ifmodes >>= 1;
		i++;
	}

	nla_nest_end(msg, nl_modes);

	nl_bands = nla_nest_start(msg, NL80211_ATTR_WIPHY_BANDS);
	if (!nl_bands)
		goto nla_put_failure;

	for (band = 0; band < IEEE80211_NUM_BANDS; band++) {
		if (!dev->wiphy.bands[band])
			continue;

		nl_band = nla_nest_start(msg, band);
		if (!nl_band)
			goto nla_put_failure;

		/* add HT info */
		if (dev->wiphy.bands[band]->ht_cap.ht_supported) {
			NLA_PUT(msg, NL80211_BAND_ATTR_HT_MCS_SET,
				sizeof(dev->wiphy.bands[band]->ht_cap.mcs),
				&dev->wiphy.bands[band]->ht_cap.mcs);
			NLA_PUT_U16(msg, NL80211_BAND_ATTR_HT_CAPA,
				dev->wiphy.bands[band]->ht_cap.cap);
			NLA_PUT_U8(msg, NL80211_BAND_ATTR_HT_AMPDU_FACTOR,
				dev->wiphy.bands[band]->ht_cap.ampdu_factor);
			NLA_PUT_U8(msg, NL80211_BAND_ATTR_HT_AMPDU_DENSITY,
				dev->wiphy.bands[band]->ht_cap.ampdu_density);
		}

		/* add frequencies */
		nl_freqs = nla_nest_start(msg, NL80211_BAND_ATTR_FREQS);
		if (!nl_freqs)
			goto nla_put_failure;

		for (i = 0; i < dev->wiphy.bands[band]->n_channels; i++) {
			nl_freq = nla_nest_start(msg, i);
			if (!nl_freq)
				goto nla_put_failure;

			chan = &dev->wiphy.bands[band]->channels[i];

			if (nl80211_msg_put_channel(msg, chan))
				goto nla_put_failure;

			nla_nest_end(msg, nl_freq);
		}

		nla_nest_end(msg, nl_freqs);

		/* add bitrates */
		nl_rates = nla_nest_start(msg, NL80211_BAND_ATTR_RATES);
		if (!nl_rates)
			goto nla_put_failure;

		for (i = 0; i < dev->wiphy.bands[band]->n_bitrates; i++) {
			nl_rate = nla_nest_start(msg, i);
			if (!nl_rate)
				goto nla_put_failure;

			rate = &dev->wiphy.bands[band]->bitrates[i];
			NLA_PUT_U32(msg, NL80211_BITRATE_ATTR_RATE,
				    rate->bitrate);
			if (rate->flags & IEEE80211_RATE_SHORT_PREAMBLE)
				NLA_PUT_FLAG(msg,
					NL80211_BITRATE_ATTR_2GHZ_SHORTPREAMBLE);

			nla_nest_end(msg, nl_rate);
		}

		nla_nest_end(msg, nl_rates);

		nla_nest_end(msg, nl_band);
	}
	nla_nest_end(msg, nl_bands);

	nl_cmds = nla_nest_start(msg, NL80211_ATTR_SUPPORTED_COMMANDS);
	if (!nl_cmds)
		goto nla_put_failure;

	i = 0;
#define CMD(op, n)						\
	 do {							\
		if (dev->ops->op) {				\
			i++;					\
			NLA_PUT_U32(msg, i, NL80211_CMD_ ## n);	\
		}						\
	} while (0)

	CMD(add_virtual_intf, NEW_INTERFACE);
	CMD(change_virtual_intf, SET_INTERFACE);
	CMD(add_key, NEW_KEY);
	CMD(add_beacon, NEW_BEACON);
	CMD(add_station, NEW_STATION);
	CMD(add_mpath, NEW_MPATH);
	CMD(set_mesh_params, SET_MESH_PARAMS);
	CMD(change_bss, SET_BSS);
	CMD(auth, AUTHENTICATE);
	CMD(assoc, ASSOCIATE);
	CMD(deauth, DEAUTHENTICATE);
	CMD(disassoc, DISASSOCIATE);
	CMD(join_ibss, JOIN_IBSS);

#undef CMD
	nla_nest_end(msg, nl_cmds);

	return genlmsg_end(msg, hdr);

 nla_put_failure:
	genlmsg_cancel(msg, hdr);
	return -EMSGSIZE;
}

static int nl80211_dump_wiphy(struct sk_buff *skb, struct netlink_callback *cb)
{
	int idx = 0;
	int start = cb->args[0];
	struct cfg80211_registered_device *dev;

	mutex_lock(&cfg80211_mutex);
	list_for_each_entry(dev, &cfg80211_drv_list, list) {
		if (++idx <= start)
			continue;
		if (nl80211_send_wiphy(skb, NETLINK_CB(cb->skb).pid,
				       cb->nlh->nlmsg_seq, NLM_F_MULTI,
				       dev) < 0) {
			idx--;
			break;
		}
	}
	mutex_unlock(&cfg80211_mutex);

	cb->args[0] = idx;

	return skb->len;
}

static int nl80211_get_wiphy(struct sk_buff *skb, struct genl_info *info)
{
	struct sk_buff *msg;
	struct cfg80211_registered_device *dev;

	dev = cfg80211_get_dev_from_info(info);
	if (IS_ERR(dev))
		return PTR_ERR(dev);

	msg = nlmsg_new(NLMSG_DEFAULT_SIZE, GFP_KERNEL);
	if (!msg)
		goto out_err;

	if (nl80211_send_wiphy(msg, info->snd_pid, info->snd_seq, 0, dev) < 0)
		goto out_free;

	cfg80211_put_dev(dev);

	return genlmsg_unicast(msg, info->snd_pid);

 out_free:
	nlmsg_free(msg);
 out_err:
	cfg80211_put_dev(dev);
	return -ENOBUFS;
}

static const struct nla_policy txq_params_policy[NL80211_TXQ_ATTR_MAX + 1] = {
	[NL80211_TXQ_ATTR_QUEUE]		= { .type = NLA_U8 },
	[NL80211_TXQ_ATTR_TXOP]			= { .type = NLA_U16 },
	[NL80211_TXQ_ATTR_CWMIN]		= { .type = NLA_U16 },
	[NL80211_TXQ_ATTR_CWMAX]		= { .type = NLA_U16 },
	[NL80211_TXQ_ATTR_AIFS]			= { .type = NLA_U8 },
};

static int parse_txq_params(struct nlattr *tb[],
			    struct ieee80211_txq_params *txq_params)
{
	if (!tb[NL80211_TXQ_ATTR_QUEUE] || !tb[NL80211_TXQ_ATTR_TXOP] ||
	    !tb[NL80211_TXQ_ATTR_CWMIN] || !tb[NL80211_TXQ_ATTR_CWMAX] ||
	    !tb[NL80211_TXQ_ATTR_AIFS])
		return -EINVAL;

	txq_params->queue = nla_get_u8(tb[NL80211_TXQ_ATTR_QUEUE]);
	txq_params->txop = nla_get_u16(tb[NL80211_TXQ_ATTR_TXOP]);
	txq_params->cwmin = nla_get_u16(tb[NL80211_TXQ_ATTR_CWMIN]);
	txq_params->cwmax = nla_get_u16(tb[NL80211_TXQ_ATTR_CWMAX]);
	txq_params->aifs = nla_get_u8(tb[NL80211_TXQ_ATTR_AIFS]);

	return 0;
}

static int nl80211_set_wiphy(struct sk_buff *skb, struct genl_info *info)
{
	struct cfg80211_registered_device *rdev;
	int result = 0, rem_txq_params = 0;
	struct nlattr *nl_txq_params;
	u32 changed;
	u8 retry_short = 0, retry_long = 0;
	u32 frag_threshold = 0, rts_threshold = 0;

	rtnl_lock();

	mutex_lock(&cfg80211_mutex);

	rdev = __cfg80211_drv_from_info(info);
	if (IS_ERR(rdev)) {
		result = PTR_ERR(rdev);
		goto unlock;
	}

	mutex_lock(&rdev->mtx);

	if (info->attrs[NL80211_ATTR_WIPHY_NAME])
		result = cfg80211_dev_rename(
			rdev, nla_data(info->attrs[NL80211_ATTR_WIPHY_NAME]));

	mutex_unlock(&cfg80211_mutex);

	if (result)
		goto bad_res;

	if (info->attrs[NL80211_ATTR_WIPHY_TXQ_PARAMS]) {
		struct ieee80211_txq_params txq_params;
		struct nlattr *tb[NL80211_TXQ_ATTR_MAX + 1];

		if (!rdev->ops->set_txq_params) {
			result = -EOPNOTSUPP;
			goto bad_res;
		}

		nla_for_each_nested(nl_txq_params,
				    info->attrs[NL80211_ATTR_WIPHY_TXQ_PARAMS],
				    rem_txq_params) {
			nla_parse(tb, NL80211_TXQ_ATTR_MAX,
				  nla_data(nl_txq_params),
				  nla_len(nl_txq_params),
				  txq_params_policy);
			result = parse_txq_params(tb, &txq_params);
			if (result)
				goto bad_res;

			result = rdev->ops->set_txq_params(&rdev->wiphy,
							   &txq_params);
			if (result)
				goto bad_res;
		}
	}

	if (info->attrs[NL80211_ATTR_WIPHY_FREQ]) {
		enum nl80211_channel_type channel_type = NL80211_CHAN_NO_HT;
		struct ieee80211_channel *chan;
		struct ieee80211_sta_ht_cap *ht_cap;
		u32 freq;

		if (!rdev->ops->set_channel) {
			result = -EOPNOTSUPP;
			goto bad_res;
		}

		result = -EINVAL;

		if (info->attrs[NL80211_ATTR_WIPHY_CHANNEL_TYPE]) {
			channel_type = nla_get_u32(info->attrs[
					   NL80211_ATTR_WIPHY_CHANNEL_TYPE]);
			if (channel_type != NL80211_CHAN_NO_HT &&
			    channel_type != NL80211_CHAN_HT20 &&
			    channel_type != NL80211_CHAN_HT40PLUS &&
			    channel_type != NL80211_CHAN_HT40MINUS)
				goto bad_res;
		}

		freq = nla_get_u32(info->attrs[NL80211_ATTR_WIPHY_FREQ]);
		chan = ieee80211_get_channel(&rdev->wiphy, freq);

		/* Primary channel not allowed */
		if (!chan || chan->flags & IEEE80211_CHAN_DISABLED)
			goto bad_res;

		if (channel_type == NL80211_CHAN_HT40MINUS &&
		    (chan->flags & IEEE80211_CHAN_NO_HT40MINUS))
<<<<<<< HEAD
			goto bad_res;
		else if (channel_type == NL80211_CHAN_HT40PLUS &&
			 (chan->flags & IEEE80211_CHAN_NO_HT40PLUS))
=======
>>>>>>> 4e8a2372
			goto bad_res;
		else if (channel_type == NL80211_CHAN_HT40PLUS &&
			 (chan->flags & IEEE80211_CHAN_NO_HT40PLUS))
			goto bad_res;

		/*
		 * At this point we know if that if HT40 was requested
		 * we are allowed to use it and the extension channel
		 * exists.
		 */

<<<<<<< HEAD
		/*
		 * At this point we know if that if HT40 was requested
		 * we are allowed to use it and the extension channel
		 * exists.
		 */

		ht_cap = &rdev->wiphy.bands[chan->band]->ht_cap;

=======
		ht_cap = &rdev->wiphy.bands[chan->band]->ht_cap;

>>>>>>> 4e8a2372
		/* no HT capabilities or intolerant */
		if (channel_type != NL80211_CHAN_NO_HT) {
			if (!ht_cap->ht_supported)
				goto bad_res;
			if (!(ht_cap->cap & IEEE80211_HT_CAP_SUP_WIDTH_20_40) ||
			    (ht_cap->cap & IEEE80211_HT_CAP_40MHZ_INTOLERANT))
				goto bad_res;
		}

		result = rdev->ops->set_channel(&rdev->wiphy, chan,
						channel_type);
		if (result)
			goto bad_res;
	}

	changed = 0;

	if (info->attrs[NL80211_ATTR_WIPHY_RETRY_SHORT]) {
		retry_short = nla_get_u8(
			info->attrs[NL80211_ATTR_WIPHY_RETRY_SHORT]);
		if (retry_short == 0) {
			result = -EINVAL;
			goto bad_res;
		}
		changed |= WIPHY_PARAM_RETRY_SHORT;
	}

	if (info->attrs[NL80211_ATTR_WIPHY_RETRY_LONG]) {
		retry_long = nla_get_u8(
			info->attrs[NL80211_ATTR_WIPHY_RETRY_LONG]);
		if (retry_long == 0) {
			result = -EINVAL;
			goto bad_res;
		}
		changed |= WIPHY_PARAM_RETRY_LONG;
	}

	if (info->attrs[NL80211_ATTR_WIPHY_FRAG_THRESHOLD]) {
		frag_threshold = nla_get_u32(
			info->attrs[NL80211_ATTR_WIPHY_FRAG_THRESHOLD]);
		if (frag_threshold < 256) {
			result = -EINVAL;
			goto bad_res;
		}
		if (frag_threshold != (u32) -1) {
			/*
			 * Fragments (apart from the last one) are required to
			 * have even length. Make the fragmentation code
			 * simpler by stripping LSB should someone try to use
			 * odd threshold value.
			 */
			frag_threshold &= ~0x1;
		}
		changed |= WIPHY_PARAM_FRAG_THRESHOLD;
	}

	if (info->attrs[NL80211_ATTR_WIPHY_RTS_THRESHOLD]) {
		rts_threshold = nla_get_u32(
			info->attrs[NL80211_ATTR_WIPHY_RTS_THRESHOLD]);
		changed |= WIPHY_PARAM_RTS_THRESHOLD;
	}

	if (changed) {
		u8 old_retry_short, old_retry_long;
		u32 old_frag_threshold, old_rts_threshold;

		if (!rdev->ops->set_wiphy_params) {
			result = -EOPNOTSUPP;
			goto bad_res;
		}

		old_retry_short = rdev->wiphy.retry_short;
		old_retry_long = rdev->wiphy.retry_long;
		old_frag_threshold = rdev->wiphy.frag_threshold;
		old_rts_threshold = rdev->wiphy.rts_threshold;

		if (changed & WIPHY_PARAM_RETRY_SHORT)
			rdev->wiphy.retry_short = retry_short;
		if (changed & WIPHY_PARAM_RETRY_LONG)
			rdev->wiphy.retry_long = retry_long;
		if (changed & WIPHY_PARAM_FRAG_THRESHOLD)
			rdev->wiphy.frag_threshold = frag_threshold;
		if (changed & WIPHY_PARAM_RTS_THRESHOLD)
			rdev->wiphy.rts_threshold = rts_threshold;

		result = rdev->ops->set_wiphy_params(&rdev->wiphy, changed);
		if (result) {
			rdev->wiphy.retry_short = old_retry_short;
			rdev->wiphy.retry_long = old_retry_long;
			rdev->wiphy.frag_threshold = old_frag_threshold;
			rdev->wiphy.rts_threshold = old_rts_threshold;
		}
	}

 bad_res:
	mutex_unlock(&rdev->mtx);
 unlock:
	rtnl_unlock();
	return result;
}


static int nl80211_send_iface(struct sk_buff *msg, u32 pid, u32 seq, int flags,
			      struct cfg80211_registered_device *rdev,
			      struct net_device *dev)
{
	void *hdr;

	hdr = nl80211hdr_put(msg, pid, seq, flags, NL80211_CMD_NEW_INTERFACE);
	if (!hdr)
		return -1;

	NLA_PUT_U32(msg, NL80211_ATTR_IFINDEX, dev->ifindex);
	NLA_PUT_U32(msg, NL80211_ATTR_WIPHY, rdev->wiphy_idx);
	NLA_PUT_STRING(msg, NL80211_ATTR_IFNAME, dev->name);
	NLA_PUT_U32(msg, NL80211_ATTR_IFTYPE, dev->ieee80211_ptr->iftype);
	return genlmsg_end(msg, hdr);

 nla_put_failure:
	genlmsg_cancel(msg, hdr);
	return -EMSGSIZE;
}

static int nl80211_dump_interface(struct sk_buff *skb, struct netlink_callback *cb)
{
	int wp_idx = 0;
	int if_idx = 0;
	int wp_start = cb->args[0];
	int if_start = cb->args[1];
	struct cfg80211_registered_device *dev;
	struct wireless_dev *wdev;

	mutex_lock(&cfg80211_mutex);
	list_for_each_entry(dev, &cfg80211_drv_list, list) {
		if (wp_idx < wp_start) {
			wp_idx++;
			continue;
		}
		if_idx = 0;

		mutex_lock(&dev->devlist_mtx);
		list_for_each_entry(wdev, &dev->netdev_list, list) {
			if (if_idx < if_start) {
				if_idx++;
				continue;
			}
			if (nl80211_send_iface(skb, NETLINK_CB(cb->skb).pid,
					       cb->nlh->nlmsg_seq, NLM_F_MULTI,
					       dev, wdev->netdev) < 0) {
				mutex_unlock(&dev->devlist_mtx);
				goto out;
			}
			if_idx++;
		}
		mutex_unlock(&dev->devlist_mtx);

		wp_idx++;
	}
 out:
	mutex_unlock(&cfg80211_mutex);

	cb->args[0] = wp_idx;
	cb->args[1] = if_idx;

	return skb->len;
}

static int nl80211_get_interface(struct sk_buff *skb, struct genl_info *info)
{
	struct sk_buff *msg;
	struct cfg80211_registered_device *dev;
	struct net_device *netdev;
	int err;

	err = get_drv_dev_by_info_ifindex(info->attrs, &dev, &netdev);
	if (err)
		return err;

	msg = nlmsg_new(NLMSG_DEFAULT_SIZE, GFP_KERNEL);
	if (!msg)
		goto out_err;

	if (nl80211_send_iface(msg, info->snd_pid, info->snd_seq, 0,
			       dev, netdev) < 0)
		goto out_free;

	dev_put(netdev);
	cfg80211_put_dev(dev);

	return genlmsg_unicast(msg, info->snd_pid);

 out_free:
	nlmsg_free(msg);
 out_err:
	dev_put(netdev);
	cfg80211_put_dev(dev);
	return -ENOBUFS;
}

static const struct nla_policy mntr_flags_policy[NL80211_MNTR_FLAG_MAX + 1] = {
	[NL80211_MNTR_FLAG_FCSFAIL] = { .type = NLA_FLAG },
	[NL80211_MNTR_FLAG_PLCPFAIL] = { .type = NLA_FLAG },
	[NL80211_MNTR_FLAG_CONTROL] = { .type = NLA_FLAG },
	[NL80211_MNTR_FLAG_OTHER_BSS] = { .type = NLA_FLAG },
	[NL80211_MNTR_FLAG_COOK_FRAMES] = { .type = NLA_FLAG },
};

static int parse_monitor_flags(struct nlattr *nla, u32 *mntrflags)
{
	struct nlattr *flags[NL80211_MNTR_FLAG_MAX + 1];
	int flag;

	*mntrflags = 0;

	if (!nla)
		return -EINVAL;

	if (nla_parse_nested(flags, NL80211_MNTR_FLAG_MAX,
			     nla, mntr_flags_policy))
		return -EINVAL;

	for (flag = 1; flag <= NL80211_MNTR_FLAG_MAX; flag++)
		if (flags[flag])
			*mntrflags |= (1<<flag);

	return 0;
}

static int nl80211_set_interface(struct sk_buff *skb, struct genl_info *info)
{
	struct cfg80211_registered_device *drv;
	struct vif_params params;
	int err, ifindex;
	enum nl80211_iftype otype, ntype;
	struct net_device *dev;
	u32 _flags, *flags = NULL;
	bool change = false;

	memset(&params, 0, sizeof(params));

	rtnl_lock();

	err = get_drv_dev_by_info_ifindex(info->attrs, &drv, &dev);
	if (err)
		goto unlock_rtnl;

	ifindex = dev->ifindex;
	otype = ntype = dev->ieee80211_ptr->iftype;
	dev_put(dev);

	if (info->attrs[NL80211_ATTR_IFTYPE]) {
		ntype = nla_get_u32(info->attrs[NL80211_ATTR_IFTYPE]);
		if (otype != ntype)
			change = true;
		if (ntype > NL80211_IFTYPE_MAX) {
			err = -EINVAL;
			goto unlock;
		}
	}

	if (!drv->ops->change_virtual_intf ||
	    !(drv->wiphy.interface_modes & (1 << ntype))) {
		err = -EOPNOTSUPP;
		goto unlock;
	}

	if (info->attrs[NL80211_ATTR_MESH_ID]) {
		if (ntype != NL80211_IFTYPE_MESH_POINT) {
			err = -EINVAL;
			goto unlock;
		}
		params.mesh_id = nla_data(info->attrs[NL80211_ATTR_MESH_ID]);
		params.mesh_id_len = nla_len(info->attrs[NL80211_ATTR_MESH_ID]);
		change = true;
	}

	if (info->attrs[NL80211_ATTR_MNTR_FLAGS]) {
		if (ntype != NL80211_IFTYPE_MONITOR) {
			err = -EINVAL;
			goto unlock;
		}
		err = parse_monitor_flags(info->attrs[NL80211_ATTR_MNTR_FLAGS],
					  &_flags);
		if (err)
			goto unlock;

		flags = &_flags;
		change = true;
	}

	if (change)
		err = drv->ops->change_virtual_intf(&drv->wiphy, ifindex,
						    ntype, flags, &params);
	else
		err = 0;

	dev = __dev_get_by_index(&init_net, ifindex);
	WARN_ON(!dev || (!err && dev->ieee80211_ptr->iftype != ntype));

	if (dev && !err && (ntype != otype)) {
		if (otype == NL80211_IFTYPE_ADHOC)
			cfg80211_clear_ibss(dev, false);
	}

 unlock:
	cfg80211_put_dev(drv);
 unlock_rtnl:
	rtnl_unlock();
	return err;
}

static int nl80211_new_interface(struct sk_buff *skb, struct genl_info *info)
{
	struct cfg80211_registered_device *drv;
	struct vif_params params;
	int err;
	enum nl80211_iftype type = NL80211_IFTYPE_UNSPECIFIED;
	u32 flags;

	memset(&params, 0, sizeof(params));

	if (!info->attrs[NL80211_ATTR_IFNAME])
		return -EINVAL;

	if (info->attrs[NL80211_ATTR_IFTYPE]) {
		type = nla_get_u32(info->attrs[NL80211_ATTR_IFTYPE]);
		if (type > NL80211_IFTYPE_MAX)
			return -EINVAL;
	}

	rtnl_lock();

	drv = cfg80211_get_dev_from_info(info);
	if (IS_ERR(drv)) {
		err = PTR_ERR(drv);
		goto unlock_rtnl;
	}

	if (!drv->ops->add_virtual_intf ||
	    !(drv->wiphy.interface_modes & (1 << type))) {
		err = -EOPNOTSUPP;
		goto unlock;
	}

	if (type == NL80211_IFTYPE_MESH_POINT &&
	    info->attrs[NL80211_ATTR_MESH_ID]) {
		params.mesh_id = nla_data(info->attrs[NL80211_ATTR_MESH_ID]);
		params.mesh_id_len = nla_len(info->attrs[NL80211_ATTR_MESH_ID]);
	}

	err = parse_monitor_flags(type == NL80211_IFTYPE_MONITOR ?
				  info->attrs[NL80211_ATTR_MNTR_FLAGS] : NULL,
				  &flags);
	err = drv->ops->add_virtual_intf(&drv->wiphy,
		nla_data(info->attrs[NL80211_ATTR_IFNAME]),
		type, err ? NULL : &flags, &params);

 unlock:
	cfg80211_put_dev(drv);
 unlock_rtnl:
	rtnl_unlock();
	return err;
}

static int nl80211_del_interface(struct sk_buff *skb, struct genl_info *info)
{
	struct cfg80211_registered_device *drv;
	int ifindex, err;
	struct net_device *dev;

	rtnl_lock();

	err = get_drv_dev_by_info_ifindex(info->attrs, &drv, &dev);
	if (err)
		goto unlock_rtnl;
	ifindex = dev->ifindex;
	dev_put(dev);

	if (!drv->ops->del_virtual_intf) {
		err = -EOPNOTSUPP;
		goto out;
	}

	err = drv->ops->del_virtual_intf(&drv->wiphy, ifindex);

 out:
	cfg80211_put_dev(drv);
 unlock_rtnl:
	rtnl_unlock();
	return err;
}

struct get_key_cookie {
	struct sk_buff *msg;
	int error;
};

static void get_key_callback(void *c, struct key_params *params)
{
	struct get_key_cookie *cookie = c;

	if (params->key)
		NLA_PUT(cookie->msg, NL80211_ATTR_KEY_DATA,
			params->key_len, params->key);

	if (params->seq)
		NLA_PUT(cookie->msg, NL80211_ATTR_KEY_SEQ,
			params->seq_len, params->seq);

	if (params->cipher)
		NLA_PUT_U32(cookie->msg, NL80211_ATTR_KEY_CIPHER,
			    params->cipher);

	return;
 nla_put_failure:
	cookie->error = 1;
}

static int nl80211_get_key(struct sk_buff *skb, struct genl_info *info)
{
	struct cfg80211_registered_device *drv;
	int err;
	struct net_device *dev;
	u8 key_idx = 0;
	u8 *mac_addr = NULL;
	struct get_key_cookie cookie = {
		.error = 0,
	};
	void *hdr;
	struct sk_buff *msg;

	if (info->attrs[NL80211_ATTR_KEY_IDX])
		key_idx = nla_get_u8(info->attrs[NL80211_ATTR_KEY_IDX]);

	if (key_idx > 5)
		return -EINVAL;

	if (info->attrs[NL80211_ATTR_MAC])
		mac_addr = nla_data(info->attrs[NL80211_ATTR_MAC]);

	rtnl_lock();

	err = get_drv_dev_by_info_ifindex(info->attrs, &drv, &dev);
	if (err)
		goto unlock_rtnl;

	if (!drv->ops->get_key) {
		err = -EOPNOTSUPP;
		goto out;
	}

	msg = nlmsg_new(NLMSG_DEFAULT_SIZE, GFP_KERNEL);
	if (!msg) {
		err = -ENOMEM;
		goto out;
	}

	hdr = nl80211hdr_put(msg, info->snd_pid, info->snd_seq, 0,
			     NL80211_CMD_NEW_KEY);

	if (IS_ERR(hdr)) {
		err = PTR_ERR(hdr);
		goto out;
	}

	cookie.msg = msg;

	NLA_PUT_U32(msg, NL80211_ATTR_IFINDEX, dev->ifindex);
	NLA_PUT_U8(msg, NL80211_ATTR_KEY_IDX, key_idx);
	if (mac_addr)
		NLA_PUT(msg, NL80211_ATTR_MAC, ETH_ALEN, mac_addr);

	err = drv->ops->get_key(&drv->wiphy, dev, key_idx, mac_addr,
				&cookie, get_key_callback);

	if (err)
		goto out;

	if (cookie.error)
		goto nla_put_failure;

	genlmsg_end(msg, hdr);
	err = genlmsg_unicast(msg, info->snd_pid);
	goto out;

 nla_put_failure:
	err = -ENOBUFS;
	nlmsg_free(msg);
 out:
	cfg80211_put_dev(drv);
	dev_put(dev);
 unlock_rtnl:
	rtnl_unlock();

	return err;
}

static int nl80211_set_key(struct sk_buff *skb, struct genl_info *info)
{
	struct cfg80211_registered_device *drv;
	int err;
	struct net_device *dev;
	u8 key_idx;
	int (*func)(struct wiphy *wiphy, struct net_device *netdev,
		    u8 key_index);

	if (!info->attrs[NL80211_ATTR_KEY_IDX])
		return -EINVAL;

	key_idx = nla_get_u8(info->attrs[NL80211_ATTR_KEY_IDX]);

	if (info->attrs[NL80211_ATTR_KEY_DEFAULT_MGMT]) {
		if (key_idx < 4 || key_idx > 5)
			return -EINVAL;
	} else if (key_idx > 3)
		return -EINVAL;

	/* currently only support setting default key */
	if (!info->attrs[NL80211_ATTR_KEY_DEFAULT] &&
	    !info->attrs[NL80211_ATTR_KEY_DEFAULT_MGMT])
		return -EINVAL;

	rtnl_lock();

	err = get_drv_dev_by_info_ifindex(info->attrs, &drv, &dev);
	if (err)
		goto unlock_rtnl;

	if (info->attrs[NL80211_ATTR_KEY_DEFAULT])
		func = drv->ops->set_default_key;
	else
		func = drv->ops->set_default_mgmt_key;

	if (!func) {
		err = -EOPNOTSUPP;
		goto out;
	}

	err = func(&drv->wiphy, dev, key_idx);
#ifdef CONFIG_WIRELESS_EXT
	if (!err) {
		if (func == drv->ops->set_default_key)
			dev->ieee80211_ptr->wext.default_key = key_idx;
		else
			dev->ieee80211_ptr->wext.default_mgmt_key = key_idx;
	}
#endif

 out:
	cfg80211_put_dev(drv);
	dev_put(dev);

 unlock_rtnl:
	rtnl_unlock();

	return err;
}

static int nl80211_new_key(struct sk_buff *skb, struct genl_info *info)
{
	struct cfg80211_registered_device *drv;
	int err, i;
	struct net_device *dev;
	struct key_params params;
	u8 key_idx = 0;
	u8 *mac_addr = NULL;

	memset(&params, 0, sizeof(params));

	if (!info->attrs[NL80211_ATTR_KEY_CIPHER])
		return -EINVAL;

	if (info->attrs[NL80211_ATTR_KEY_DATA]) {
		params.key = nla_data(info->attrs[NL80211_ATTR_KEY_DATA]);
		params.key_len = nla_len(info->attrs[NL80211_ATTR_KEY_DATA]);
	}

	if (info->attrs[NL80211_ATTR_KEY_SEQ]) {
		params.seq = nla_data(info->attrs[NL80211_ATTR_KEY_SEQ]);
		params.seq_len = nla_len(info->attrs[NL80211_ATTR_KEY_SEQ]);
	}

	if (info->attrs[NL80211_ATTR_KEY_IDX])
		key_idx = nla_get_u8(info->attrs[NL80211_ATTR_KEY_IDX]);

	params.cipher = nla_get_u32(info->attrs[NL80211_ATTR_KEY_CIPHER]);

	if (info->attrs[NL80211_ATTR_MAC])
		mac_addr = nla_data(info->attrs[NL80211_ATTR_MAC]);

	if (cfg80211_validate_key_settings(&params, key_idx, mac_addr))
		return -EINVAL;

	rtnl_lock();

	err = get_drv_dev_by_info_ifindex(info->attrs, &drv, &dev);
	if (err)
		goto unlock_rtnl;

	for (i = 0; i < drv->wiphy.n_cipher_suites; i++)
		if (params.cipher == drv->wiphy.cipher_suites[i])
			break;
	if (i == drv->wiphy.n_cipher_suites) {
		err = -EINVAL;
		goto out;
	}

	if (!drv->ops->add_key) {
		err = -EOPNOTSUPP;
		goto out;
	}

	err = drv->ops->add_key(&drv->wiphy, dev, key_idx, mac_addr, &params);

 out:
	cfg80211_put_dev(drv);
	dev_put(dev);
 unlock_rtnl:
	rtnl_unlock();

	return err;
}

static int nl80211_del_key(struct sk_buff *skb, struct genl_info *info)
{
	struct cfg80211_registered_device *drv;
	int err;
	struct net_device *dev;
	u8 key_idx = 0;
	u8 *mac_addr = NULL;

	if (info->attrs[NL80211_ATTR_KEY_IDX])
		key_idx = nla_get_u8(info->attrs[NL80211_ATTR_KEY_IDX]);

	if (key_idx > 5)
		return -EINVAL;

	if (info->attrs[NL80211_ATTR_MAC])
		mac_addr = nla_data(info->attrs[NL80211_ATTR_MAC]);

	rtnl_lock();

	err = get_drv_dev_by_info_ifindex(info->attrs, &drv, &dev);
	if (err)
		goto unlock_rtnl;

	if (!drv->ops->del_key) {
		err = -EOPNOTSUPP;
		goto out;
	}

	err = drv->ops->del_key(&drv->wiphy, dev, key_idx, mac_addr);

#ifdef CONFIG_WIRELESS_EXT
	if (!err) {
		if (key_idx == dev->ieee80211_ptr->wext.default_key)
			dev->ieee80211_ptr->wext.default_key = -1;
		else if (key_idx == dev->ieee80211_ptr->wext.default_mgmt_key)
			dev->ieee80211_ptr->wext.default_mgmt_key = -1;
	}
#endif

 out:
	cfg80211_put_dev(drv);
	dev_put(dev);

 unlock_rtnl:
	rtnl_unlock();

	return err;
}

static int nl80211_addset_beacon(struct sk_buff *skb, struct genl_info *info)
{
        int (*call)(struct wiphy *wiphy, struct net_device *dev,
		    struct beacon_parameters *info);
	struct cfg80211_registered_device *drv;
	int err;
	struct net_device *dev;
	struct beacon_parameters params;
	int haveinfo = 0;

	if (!is_valid_ie_attr(info->attrs[NL80211_ATTR_BEACON_TAIL]))
		return -EINVAL;

	rtnl_lock();

	err = get_drv_dev_by_info_ifindex(info->attrs, &drv, &dev);
	if (err)
		goto unlock_rtnl;

	if (dev->ieee80211_ptr->iftype != NL80211_IFTYPE_AP) {
		err = -EOPNOTSUPP;
		goto out;
	}

	switch (info->genlhdr->cmd) {
	case NL80211_CMD_NEW_BEACON:
		/* these are required for NEW_BEACON */
		if (!info->attrs[NL80211_ATTR_BEACON_INTERVAL] ||
		    !info->attrs[NL80211_ATTR_DTIM_PERIOD] ||
		    !info->attrs[NL80211_ATTR_BEACON_HEAD]) {
			err = -EINVAL;
			goto out;
		}

		call = drv->ops->add_beacon;
		break;
	case NL80211_CMD_SET_BEACON:
		call = drv->ops->set_beacon;
		break;
	default:
		WARN_ON(1);
		err = -EOPNOTSUPP;
		goto out;
	}

	if (!call) {
		err = -EOPNOTSUPP;
		goto out;
	}

	memset(&params, 0, sizeof(params));

	if (info->attrs[NL80211_ATTR_BEACON_INTERVAL]) {
		params.interval =
		    nla_get_u32(info->attrs[NL80211_ATTR_BEACON_INTERVAL]);
		haveinfo = 1;
	}

	if (info->attrs[NL80211_ATTR_DTIM_PERIOD]) {
		params.dtim_period =
		    nla_get_u32(info->attrs[NL80211_ATTR_DTIM_PERIOD]);
		haveinfo = 1;
	}

	if (info->attrs[NL80211_ATTR_BEACON_HEAD]) {
		params.head = nla_data(info->attrs[NL80211_ATTR_BEACON_HEAD]);
		params.head_len =
		    nla_len(info->attrs[NL80211_ATTR_BEACON_HEAD]);
		haveinfo = 1;
	}

	if (info->attrs[NL80211_ATTR_BEACON_TAIL]) {
		params.tail = nla_data(info->attrs[NL80211_ATTR_BEACON_TAIL]);
		params.tail_len =
		    nla_len(info->attrs[NL80211_ATTR_BEACON_TAIL]);
		haveinfo = 1;
	}

	if (!haveinfo) {
		err = -EINVAL;
		goto out;
	}

	err = call(&drv->wiphy, dev, &params);

 out:
	cfg80211_put_dev(drv);
	dev_put(dev);
 unlock_rtnl:
	rtnl_unlock();

	return err;
}

static int nl80211_del_beacon(struct sk_buff *skb, struct genl_info *info)
{
	struct cfg80211_registered_device *drv;
	int err;
	struct net_device *dev;

	rtnl_lock();

	err = get_drv_dev_by_info_ifindex(info->attrs, &drv, &dev);
	if (err)
		goto unlock_rtnl;

	if (!drv->ops->del_beacon) {
		err = -EOPNOTSUPP;
		goto out;
	}

	if (dev->ieee80211_ptr->iftype != NL80211_IFTYPE_AP) {
		err = -EOPNOTSUPP;
		goto out;
	}
	err = drv->ops->del_beacon(&drv->wiphy, dev);

 out:
	cfg80211_put_dev(drv);
	dev_put(dev);
 unlock_rtnl:
	rtnl_unlock();

	return err;
}

static const struct nla_policy sta_flags_policy[NL80211_STA_FLAG_MAX + 1] = {
	[NL80211_STA_FLAG_AUTHORIZED] = { .type = NLA_FLAG },
	[NL80211_STA_FLAG_SHORT_PREAMBLE] = { .type = NLA_FLAG },
	[NL80211_STA_FLAG_WME] = { .type = NLA_FLAG },
	[NL80211_STA_FLAG_MFP] = { .type = NLA_FLAG },
};

static int parse_station_flags(struct genl_info *info,
			       struct station_parameters *params)
{
	struct nlattr *flags[NL80211_STA_FLAG_MAX + 1];
	struct nlattr *nla;
	int flag;

	/*
	 * Try parsing the new attribute first so userspace
	 * can specify both for older kernels.
	 */
	nla = info->attrs[NL80211_ATTR_STA_FLAGS2];
	if (nla) {
		struct nl80211_sta_flag_update *sta_flags;

		sta_flags = nla_data(nla);
		params->sta_flags_mask = sta_flags->mask;
		params->sta_flags_set = sta_flags->set;
		if ((params->sta_flags_mask |
		     params->sta_flags_set) & BIT(__NL80211_STA_FLAG_INVALID))
			return -EINVAL;
		return 0;
	}

	/* if present, parse the old attribute */

	nla = info->attrs[NL80211_ATTR_STA_FLAGS];
	if (!nla)
		return 0;

	if (nla_parse_nested(flags, NL80211_STA_FLAG_MAX,
			     nla, sta_flags_policy))
		return -EINVAL;

	params->sta_flags_mask = (1 << __NL80211_STA_FLAG_AFTER_LAST) - 1;
	params->sta_flags_mask &= ~1;

	for (flag = 1; flag <= NL80211_STA_FLAG_MAX; flag++)
		if (flags[flag])
			params->sta_flags_set |= (1<<flag);

	return 0;
}

static u16 nl80211_calculate_bitrate(struct rate_info *rate)
{
	int modulation, streams, bitrate;

	if (!(rate->flags & RATE_INFO_FLAGS_MCS))
		return rate->legacy;

	/* the formula below does only work for MCS values smaller than 32 */
	if (rate->mcs >= 32)
		return 0;

	modulation = rate->mcs & 7;
	streams = (rate->mcs >> 3) + 1;

	bitrate = (rate->flags & RATE_INFO_FLAGS_40_MHZ_WIDTH) ?
			13500000 : 6500000;

	if (modulation < 4)
		bitrate *= (modulation + 1);
	else if (modulation == 4)
		bitrate *= (modulation + 2);
	else
		bitrate *= (modulation + 3);

	bitrate *= streams;

	if (rate->flags & RATE_INFO_FLAGS_SHORT_GI)
		bitrate = (bitrate / 9) * 10;

	/* do NOT round down here */
	return (bitrate + 50000) / 100000;
}

static int nl80211_send_station(struct sk_buff *msg, u32 pid, u32 seq,
				int flags, struct net_device *dev,
				u8 *mac_addr, struct station_info *sinfo)
{
	void *hdr;
	struct nlattr *sinfoattr, *txrate;
	u16 bitrate;

	hdr = nl80211hdr_put(msg, pid, seq, flags, NL80211_CMD_NEW_STATION);
	if (!hdr)
		return -1;

	NLA_PUT_U32(msg, NL80211_ATTR_IFINDEX, dev->ifindex);
	NLA_PUT(msg, NL80211_ATTR_MAC, ETH_ALEN, mac_addr);

	sinfoattr = nla_nest_start(msg, NL80211_ATTR_STA_INFO);
	if (!sinfoattr)
		goto nla_put_failure;
	if (sinfo->filled & STATION_INFO_INACTIVE_TIME)
		NLA_PUT_U32(msg, NL80211_STA_INFO_INACTIVE_TIME,
			    sinfo->inactive_time);
	if (sinfo->filled & STATION_INFO_RX_BYTES)
		NLA_PUT_U32(msg, NL80211_STA_INFO_RX_BYTES,
			    sinfo->rx_bytes);
	if (sinfo->filled & STATION_INFO_TX_BYTES)
		NLA_PUT_U32(msg, NL80211_STA_INFO_TX_BYTES,
			    sinfo->tx_bytes);
	if (sinfo->filled & STATION_INFO_LLID)
		NLA_PUT_U16(msg, NL80211_STA_INFO_LLID,
			    sinfo->llid);
	if (sinfo->filled & STATION_INFO_PLID)
		NLA_PUT_U16(msg, NL80211_STA_INFO_PLID,
			    sinfo->plid);
	if (sinfo->filled & STATION_INFO_PLINK_STATE)
		NLA_PUT_U8(msg, NL80211_STA_INFO_PLINK_STATE,
			    sinfo->plink_state);
	if (sinfo->filled & STATION_INFO_SIGNAL)
		NLA_PUT_U8(msg, NL80211_STA_INFO_SIGNAL,
			   sinfo->signal);
	if (sinfo->filled & STATION_INFO_TX_BITRATE) {
		txrate = nla_nest_start(msg, NL80211_STA_INFO_TX_BITRATE);
		if (!txrate)
			goto nla_put_failure;

		/* nl80211_calculate_bitrate will return 0 for mcs >= 32 */
		bitrate = nl80211_calculate_bitrate(&sinfo->txrate);
		if (bitrate > 0)
			NLA_PUT_U16(msg, NL80211_RATE_INFO_BITRATE, bitrate);

		if (sinfo->txrate.flags & RATE_INFO_FLAGS_MCS)
			NLA_PUT_U8(msg, NL80211_RATE_INFO_MCS,
				    sinfo->txrate.mcs);
		if (sinfo->txrate.flags & RATE_INFO_FLAGS_40_MHZ_WIDTH)
			NLA_PUT_FLAG(msg, NL80211_RATE_INFO_40_MHZ_WIDTH);
		if (sinfo->txrate.flags & RATE_INFO_FLAGS_SHORT_GI)
			NLA_PUT_FLAG(msg, NL80211_RATE_INFO_SHORT_GI);

		nla_nest_end(msg, txrate);
	}
	if (sinfo->filled & STATION_INFO_RX_PACKETS)
		NLA_PUT_U32(msg, NL80211_STA_INFO_RX_PACKETS,
			    sinfo->rx_packets);
	if (sinfo->filled & STATION_INFO_TX_PACKETS)
		NLA_PUT_U32(msg, NL80211_STA_INFO_TX_PACKETS,
			    sinfo->tx_packets);
	nla_nest_end(msg, sinfoattr);

	return genlmsg_end(msg, hdr);

 nla_put_failure:
	genlmsg_cancel(msg, hdr);
	return -EMSGSIZE;
}

static int nl80211_dump_station(struct sk_buff *skb,
				struct netlink_callback *cb)
{
	struct station_info sinfo;
	struct cfg80211_registered_device *dev;
	struct net_device *netdev;
	u8 mac_addr[ETH_ALEN];
	int ifidx = cb->args[0];
	int sta_idx = cb->args[1];
	int err;

	if (!ifidx) {
		err = nlmsg_parse(cb->nlh, GENL_HDRLEN + nl80211_fam.hdrsize,
				  nl80211_fam.attrbuf, nl80211_fam.maxattr,
				  nl80211_policy);
		if (err)
			return err;

		if (!nl80211_fam.attrbuf[NL80211_ATTR_IFINDEX])
			return -EINVAL;

		ifidx = nla_get_u32(nl80211_fam.attrbuf[NL80211_ATTR_IFINDEX]);
		if (!ifidx)
			return -EINVAL;
	}

	rtnl_lock();

	netdev = __dev_get_by_index(&init_net, ifidx);
	if (!netdev) {
		err = -ENODEV;
		goto out_rtnl;
	}

	dev = cfg80211_get_dev_from_ifindex(ifidx);
	if (IS_ERR(dev)) {
		err = PTR_ERR(dev);
		goto out_rtnl;
	}

	if (!dev->ops->dump_station) {
		err = -EOPNOTSUPP;
		goto out_err;
	}

	while (1) {
		err = dev->ops->dump_station(&dev->wiphy, netdev, sta_idx,
					     mac_addr, &sinfo);
		if (err == -ENOENT)
			break;
		if (err)
			goto out_err;

		if (nl80211_send_station(skb,
				NETLINK_CB(cb->skb).pid,
				cb->nlh->nlmsg_seq, NLM_F_MULTI,
				netdev, mac_addr,
				&sinfo) < 0)
			goto out;

		sta_idx++;
	}


 out:
	cb->args[1] = sta_idx;
	err = skb->len;
 out_err:
	cfg80211_put_dev(dev);
 out_rtnl:
	rtnl_unlock();

	return err;
}

static int nl80211_get_station(struct sk_buff *skb, struct genl_info *info)
{
	struct cfg80211_registered_device *drv;
	int err;
	struct net_device *dev;
	struct station_info sinfo;
	struct sk_buff *msg;
	u8 *mac_addr = NULL;

	memset(&sinfo, 0, sizeof(sinfo));

	if (!info->attrs[NL80211_ATTR_MAC])
		return -EINVAL;

	mac_addr = nla_data(info->attrs[NL80211_ATTR_MAC]);

	rtnl_lock();

	err = get_drv_dev_by_info_ifindex(info->attrs, &drv, &dev);
	if (err)
		goto out_rtnl;

	if (!drv->ops->get_station) {
		err = -EOPNOTSUPP;
		goto out;
	}

	err = drv->ops->get_station(&drv->wiphy, dev, mac_addr, &sinfo);
	if (err)
		goto out;

	msg = nlmsg_new(NLMSG_DEFAULT_SIZE, GFP_KERNEL);
	if (!msg)
		goto out;

	if (nl80211_send_station(msg, info->snd_pid, info->snd_seq, 0,
				 dev, mac_addr, &sinfo) < 0)
		goto out_free;

	err = genlmsg_unicast(msg, info->snd_pid);
	goto out;

 out_free:
	nlmsg_free(msg);
 out:
	cfg80211_put_dev(drv);
	dev_put(dev);
 out_rtnl:
	rtnl_unlock();

	return err;
}

/*
 * Get vlan interface making sure it is on the right wiphy.
 */
static int get_vlan(struct nlattr *vlanattr,
		    struct cfg80211_registered_device *rdev,
		    struct net_device **vlan)
{
	*vlan = NULL;

	if (vlanattr) {
		*vlan = dev_get_by_index(&init_net, nla_get_u32(vlanattr));
		if (!*vlan)
			return -ENODEV;
		if (!(*vlan)->ieee80211_ptr)
			return -EINVAL;
		if ((*vlan)->ieee80211_ptr->wiphy != &rdev->wiphy)
			return -EINVAL;
	}
	return 0;
}

static int nl80211_set_station(struct sk_buff *skb, struct genl_info *info)
{
	struct cfg80211_registered_device *drv;
	int err;
	struct net_device *dev;
	struct station_parameters params;
	u8 *mac_addr = NULL;

	memset(&params, 0, sizeof(params));

	params.listen_interval = -1;

	if (info->attrs[NL80211_ATTR_STA_AID])
		return -EINVAL;

	if (!info->attrs[NL80211_ATTR_MAC])
		return -EINVAL;

	mac_addr = nla_data(info->attrs[NL80211_ATTR_MAC]);

	if (info->attrs[NL80211_ATTR_STA_SUPPORTED_RATES]) {
		params.supported_rates =
			nla_data(info->attrs[NL80211_ATTR_STA_SUPPORTED_RATES]);
		params.supported_rates_len =
			nla_len(info->attrs[NL80211_ATTR_STA_SUPPORTED_RATES]);
	}

	if (info->attrs[NL80211_ATTR_STA_LISTEN_INTERVAL])
		params.listen_interval =
		    nla_get_u16(info->attrs[NL80211_ATTR_STA_LISTEN_INTERVAL]);

	if (info->attrs[NL80211_ATTR_HT_CAPABILITY])
		params.ht_capa =
			nla_data(info->attrs[NL80211_ATTR_HT_CAPABILITY]);

	if (parse_station_flags(info, &params))
		return -EINVAL;

	if (info->attrs[NL80211_ATTR_STA_PLINK_ACTION])
		params.plink_action =
		    nla_get_u8(info->attrs[NL80211_ATTR_STA_PLINK_ACTION]);

	rtnl_lock();

	err = get_drv_dev_by_info_ifindex(info->attrs, &drv, &dev);
	if (err)
		goto out_rtnl;

	if (dev->ieee80211_ptr->iftype != NL80211_IFTYPE_AP &&
	    dev->ieee80211_ptr->iftype != NL80211_IFTYPE_AP_VLAN) {
		err = -EINVAL;
		goto out;
	}

	err = get_vlan(info->attrs[NL80211_ATTR_STA_VLAN], drv, &params.vlan);
	if (err)
		goto out;

	/* validate settings */
	err = 0;

	switch (dev->ieee80211_ptr->iftype) {
	case NL80211_IFTYPE_AP:
	case NL80211_IFTYPE_AP_VLAN:
		/* disallow mesh-specific things */
		if (params.plink_action)
			err = -EINVAL;
		break;
	case NL80211_IFTYPE_STATION:
		/* disallow everything but AUTHORIZED flag */
		if (params.plink_action)
			err = -EINVAL;
		if (params.vlan)
			err = -EINVAL;
		if (params.supported_rates)
			err = -EINVAL;
		if (params.ht_capa)
			err = -EINVAL;
		if (params.listen_interval >= 0)
			err = -EINVAL;
		if (params.sta_flags_mask & ~BIT(NL80211_STA_FLAG_AUTHORIZED))
			err = -EINVAL;
		break;
	case NL80211_IFTYPE_MESH_POINT:
		/* disallow things mesh doesn't support */
		if (params.vlan)
			err = -EINVAL;
		if (params.ht_capa)
			err = -EINVAL;
		if (params.listen_interval >= 0)
			err = -EINVAL;
		if (params.supported_rates)
			err = -EINVAL;
		if (params.sta_flags_mask)
			err = -EINVAL;
		break;
	default:
		err = -EINVAL;
	}

	if (err)
		goto out;

	if (!drv->ops->change_station) {
		err = -EOPNOTSUPP;
		goto out;
	}

	err = drv->ops->change_station(&drv->wiphy, dev, mac_addr, &params);

 out:
	if (params.vlan)
		dev_put(params.vlan);
	cfg80211_put_dev(drv);
	dev_put(dev);
 out_rtnl:
	rtnl_unlock();

	return err;
}

static int nl80211_new_station(struct sk_buff *skb, struct genl_info *info)
{
	struct cfg80211_registered_device *drv;
	int err;
	struct net_device *dev;
	struct station_parameters params;
	u8 *mac_addr = NULL;

	memset(&params, 0, sizeof(params));

	if (!info->attrs[NL80211_ATTR_MAC])
		return -EINVAL;

	if (!info->attrs[NL80211_ATTR_STA_LISTEN_INTERVAL])
		return -EINVAL;

	if (!info->attrs[NL80211_ATTR_STA_SUPPORTED_RATES])
		return -EINVAL;

	mac_addr = nla_data(info->attrs[NL80211_ATTR_MAC]);
	params.supported_rates =
		nla_data(info->attrs[NL80211_ATTR_STA_SUPPORTED_RATES]);
	params.supported_rates_len =
		nla_len(info->attrs[NL80211_ATTR_STA_SUPPORTED_RATES]);
	params.listen_interval =
		nla_get_u16(info->attrs[NL80211_ATTR_STA_LISTEN_INTERVAL]);

<<<<<<< HEAD
	params.aid = nla_get_u16(info->attrs[NL80211_ATTR_STA_AID]);
	if (!params.aid || params.aid > IEEE80211_MAX_AID)
		return -EINVAL;
=======
	if (info->attrs[NL80211_ATTR_STA_AID]) {
		params.aid = nla_get_u16(info->attrs[NL80211_ATTR_STA_AID]);
		if (!params.aid || params.aid > IEEE80211_MAX_AID)
			return -EINVAL;
	}
>>>>>>> 4e8a2372

	if (info->attrs[NL80211_ATTR_HT_CAPABILITY])
		params.ht_capa =
			nla_data(info->attrs[NL80211_ATTR_HT_CAPABILITY]);

	if (parse_station_flags(info, &params))
		return -EINVAL;

	rtnl_lock();

	err = get_drv_dev_by_info_ifindex(info->attrs, &drv, &dev);
	if (err)
		goto out_rtnl;

	if (dev->ieee80211_ptr->iftype != NL80211_IFTYPE_AP &&
	    dev->ieee80211_ptr->iftype != NL80211_IFTYPE_AP_VLAN) {
		err = -EINVAL;
		goto out;
	}

	err = get_vlan(info->attrs[NL80211_ATTR_STA_VLAN], drv, &params.vlan);
	if (err)
		goto out;

	/* validate settings */
	err = 0;

	switch (dev->ieee80211_ptr->iftype) {
	case NL80211_IFTYPE_AP:
	case NL80211_IFTYPE_AP_VLAN:
		/* all ok but must have AID */
		if (!params.aid)
			err = -EINVAL;
		break;
	case NL80211_IFTYPE_MESH_POINT:
		/* disallow things mesh doesn't support */
		if (params.vlan)
			err = -EINVAL;
		if (params.aid)
			err = -EINVAL;
		if (params.ht_capa)
			err = -EINVAL;
		if (params.listen_interval >= 0)
			err = -EINVAL;
		if (params.supported_rates)
			err = -EINVAL;
		if (params.sta_flags_mask)
			err = -EINVAL;
		break;
	default:
		err = -EINVAL;
	}

	if (err)
		goto out;

	if (!drv->ops->add_station) {
		err = -EOPNOTSUPP;
		goto out;
	}

	if (!netif_running(dev)) {
		err = -ENETDOWN;
		goto out;
	}

	err = drv->ops->add_station(&drv->wiphy, dev, mac_addr, &params);

 out:
	if (params.vlan)
		dev_put(params.vlan);
	cfg80211_put_dev(drv);
	dev_put(dev);
 out_rtnl:
	rtnl_unlock();

	return err;
}

static int nl80211_del_station(struct sk_buff *skb, struct genl_info *info)
{
	struct cfg80211_registered_device *drv;
	int err;
	struct net_device *dev;
	u8 *mac_addr = NULL;

	if (info->attrs[NL80211_ATTR_MAC])
		mac_addr = nla_data(info->attrs[NL80211_ATTR_MAC]);

	rtnl_lock();

	err = get_drv_dev_by_info_ifindex(info->attrs, &drv, &dev);
	if (err)
		goto out_rtnl;

	if (dev->ieee80211_ptr->iftype != NL80211_IFTYPE_AP &&
<<<<<<< HEAD
	    dev->ieee80211_ptr->iftype != NL80211_IFTYPE_AP_VLAN) {
=======
	    dev->ieee80211_ptr->iftype != NL80211_IFTYPE_AP_VLAN &&
	    dev->ieee80211_ptr->iftype != NL80211_IFTYPE_MESH_POINT) {
>>>>>>> 4e8a2372
		err = -EINVAL;
		goto out;
	}

	if (!drv->ops->del_station) {
		err = -EOPNOTSUPP;
		goto out;
	}

	err = drv->ops->del_station(&drv->wiphy, dev, mac_addr);

 out:
	cfg80211_put_dev(drv);
	dev_put(dev);
 out_rtnl:
	rtnl_unlock();

	return err;
}

static int nl80211_send_mpath(struct sk_buff *msg, u32 pid, u32 seq,
				int flags, struct net_device *dev,
				u8 *dst, u8 *next_hop,
				struct mpath_info *pinfo)
{
	void *hdr;
	struct nlattr *pinfoattr;

	hdr = nl80211hdr_put(msg, pid, seq, flags, NL80211_CMD_NEW_STATION);
	if (!hdr)
		return -1;

	NLA_PUT_U32(msg, NL80211_ATTR_IFINDEX, dev->ifindex);
	NLA_PUT(msg, NL80211_ATTR_MAC, ETH_ALEN, dst);
	NLA_PUT(msg, NL80211_ATTR_MPATH_NEXT_HOP, ETH_ALEN, next_hop);

	pinfoattr = nla_nest_start(msg, NL80211_ATTR_MPATH_INFO);
	if (!pinfoattr)
		goto nla_put_failure;
	if (pinfo->filled & MPATH_INFO_FRAME_QLEN)
		NLA_PUT_U32(msg, NL80211_MPATH_INFO_FRAME_QLEN,
			    pinfo->frame_qlen);
	if (pinfo->filled & MPATH_INFO_DSN)
		NLA_PUT_U32(msg, NL80211_MPATH_INFO_DSN,
			    pinfo->dsn);
	if (pinfo->filled & MPATH_INFO_METRIC)
		NLA_PUT_U32(msg, NL80211_MPATH_INFO_METRIC,
			    pinfo->metric);
	if (pinfo->filled & MPATH_INFO_EXPTIME)
		NLA_PUT_U32(msg, NL80211_MPATH_INFO_EXPTIME,
			    pinfo->exptime);
	if (pinfo->filled & MPATH_INFO_FLAGS)
		NLA_PUT_U8(msg, NL80211_MPATH_INFO_FLAGS,
			    pinfo->flags);
	if (pinfo->filled & MPATH_INFO_DISCOVERY_TIMEOUT)
		NLA_PUT_U32(msg, NL80211_MPATH_INFO_DISCOVERY_TIMEOUT,
			    pinfo->discovery_timeout);
	if (pinfo->filled & MPATH_INFO_DISCOVERY_RETRIES)
		NLA_PUT_U8(msg, NL80211_MPATH_INFO_DISCOVERY_RETRIES,
			    pinfo->discovery_retries);

	nla_nest_end(msg, pinfoattr);

	return genlmsg_end(msg, hdr);

 nla_put_failure:
	genlmsg_cancel(msg, hdr);
	return -EMSGSIZE;
}

static int nl80211_dump_mpath(struct sk_buff *skb,
			      struct netlink_callback *cb)
{
	struct mpath_info pinfo;
	struct cfg80211_registered_device *dev;
	struct net_device *netdev;
	u8 dst[ETH_ALEN];
	u8 next_hop[ETH_ALEN];
	int ifidx = cb->args[0];
	int path_idx = cb->args[1];
	int err;

	if (!ifidx) {
		err = nlmsg_parse(cb->nlh, GENL_HDRLEN + nl80211_fam.hdrsize,
				  nl80211_fam.attrbuf, nl80211_fam.maxattr,
				  nl80211_policy);
		if (err)
			return err;

		if (!nl80211_fam.attrbuf[NL80211_ATTR_IFINDEX])
			return -EINVAL;

		ifidx = nla_get_u32(nl80211_fam.attrbuf[NL80211_ATTR_IFINDEX]);
		if (!ifidx)
			return -EINVAL;
	}

	rtnl_lock();

	netdev = __dev_get_by_index(&init_net, ifidx);
	if (!netdev) {
		err = -ENODEV;
		goto out_rtnl;
	}

	dev = cfg80211_get_dev_from_ifindex(ifidx);
	if (IS_ERR(dev)) {
		err = PTR_ERR(dev);
		goto out_rtnl;
	}

	if (!dev->ops->dump_mpath) {
		err = -EOPNOTSUPP;
		goto out_err;
	}

	if (netdev->ieee80211_ptr->iftype != NL80211_IFTYPE_MESH_POINT) {
		err = -EOPNOTSUPP;
		goto out;
	}

	while (1) {
		err = dev->ops->dump_mpath(&dev->wiphy, netdev, path_idx,
					   dst, next_hop, &pinfo);
		if (err == -ENOENT)
			break;
		if (err)
			goto out_err;

		if (nl80211_send_mpath(skb, NETLINK_CB(cb->skb).pid,
				       cb->nlh->nlmsg_seq, NLM_F_MULTI,
				       netdev, dst, next_hop,
				       &pinfo) < 0)
			goto out;

		path_idx++;
	}


 out:
	cb->args[1] = path_idx;
	err = skb->len;
 out_err:
	cfg80211_put_dev(dev);
 out_rtnl:
	rtnl_unlock();

	return err;
}

static int nl80211_get_mpath(struct sk_buff *skb, struct genl_info *info)
{
	struct cfg80211_registered_device *drv;
	int err;
	struct net_device *dev;
	struct mpath_info pinfo;
	struct sk_buff *msg;
	u8 *dst = NULL;
	u8 next_hop[ETH_ALEN];

	memset(&pinfo, 0, sizeof(pinfo));

	if (!info->attrs[NL80211_ATTR_MAC])
		return -EINVAL;

	dst = nla_data(info->attrs[NL80211_ATTR_MAC]);

	rtnl_lock();

	err = get_drv_dev_by_info_ifindex(info->attrs, &drv, &dev);
	if (err)
		goto out_rtnl;

	if (!drv->ops->get_mpath) {
		err = -EOPNOTSUPP;
		goto out;
	}

	if (dev->ieee80211_ptr->iftype != NL80211_IFTYPE_MESH_POINT) {
		err = -EOPNOTSUPP;
		goto out;
	}

	err = drv->ops->get_mpath(&drv->wiphy, dev, dst, next_hop, &pinfo);
	if (err)
		goto out;

	msg = nlmsg_new(NLMSG_DEFAULT_SIZE, GFP_KERNEL);
	if (!msg)
		goto out;

	if (nl80211_send_mpath(msg, info->snd_pid, info->snd_seq, 0,
				 dev, dst, next_hop, &pinfo) < 0)
		goto out_free;

	err = genlmsg_unicast(msg, info->snd_pid);
	goto out;

 out_free:
	nlmsg_free(msg);
 out:
	cfg80211_put_dev(drv);
	dev_put(dev);
 out_rtnl:
	rtnl_unlock();

	return err;
}

static int nl80211_set_mpath(struct sk_buff *skb, struct genl_info *info)
{
	struct cfg80211_registered_device *drv;
	int err;
	struct net_device *dev;
	u8 *dst = NULL;
	u8 *next_hop = NULL;

	if (!info->attrs[NL80211_ATTR_MAC])
		return -EINVAL;

	if (!info->attrs[NL80211_ATTR_MPATH_NEXT_HOP])
		return -EINVAL;

	dst = nla_data(info->attrs[NL80211_ATTR_MAC]);
	next_hop = nla_data(info->attrs[NL80211_ATTR_MPATH_NEXT_HOP]);

	rtnl_lock();

	err = get_drv_dev_by_info_ifindex(info->attrs, &drv, &dev);
	if (err)
		goto out_rtnl;

	if (!drv->ops->change_mpath) {
		err = -EOPNOTSUPP;
		goto out;
	}

	if (dev->ieee80211_ptr->iftype != NL80211_IFTYPE_MESH_POINT) {
		err = -EOPNOTSUPP;
		goto out;
	}

	if (!netif_running(dev)) {
		err = -ENETDOWN;
		goto out;
	}

	err = drv->ops->change_mpath(&drv->wiphy, dev, dst, next_hop);

 out:
	cfg80211_put_dev(drv);
	dev_put(dev);
 out_rtnl:
	rtnl_unlock();

	return err;
}
static int nl80211_new_mpath(struct sk_buff *skb, struct genl_info *info)
{
	struct cfg80211_registered_device *drv;
	int err;
	struct net_device *dev;
	u8 *dst = NULL;
	u8 *next_hop = NULL;

	if (!info->attrs[NL80211_ATTR_MAC])
		return -EINVAL;

	if (!info->attrs[NL80211_ATTR_MPATH_NEXT_HOP])
		return -EINVAL;

	dst = nla_data(info->attrs[NL80211_ATTR_MAC]);
	next_hop = nla_data(info->attrs[NL80211_ATTR_MPATH_NEXT_HOP]);

	rtnl_lock();

	err = get_drv_dev_by_info_ifindex(info->attrs, &drv, &dev);
	if (err)
		goto out_rtnl;

	if (!drv->ops->add_mpath) {
		err = -EOPNOTSUPP;
		goto out;
	}

	if (dev->ieee80211_ptr->iftype != NL80211_IFTYPE_MESH_POINT) {
		err = -EOPNOTSUPP;
		goto out;
	}

	if (!netif_running(dev)) {
		err = -ENETDOWN;
		goto out;
	}

	err = drv->ops->add_mpath(&drv->wiphy, dev, dst, next_hop);

 out:
	cfg80211_put_dev(drv);
	dev_put(dev);
 out_rtnl:
	rtnl_unlock();

	return err;
}

static int nl80211_del_mpath(struct sk_buff *skb, struct genl_info *info)
{
	struct cfg80211_registered_device *drv;
	int err;
	struct net_device *dev;
	u8 *dst = NULL;

	if (info->attrs[NL80211_ATTR_MAC])
		dst = nla_data(info->attrs[NL80211_ATTR_MAC]);

	rtnl_lock();

	err = get_drv_dev_by_info_ifindex(info->attrs, &drv, &dev);
	if (err)
		goto out_rtnl;

	if (!drv->ops->del_mpath) {
		err = -EOPNOTSUPP;
		goto out;
	}

	err = drv->ops->del_mpath(&drv->wiphy, dev, dst);

 out:
	cfg80211_put_dev(drv);
	dev_put(dev);
 out_rtnl:
	rtnl_unlock();

	return err;
}

static int nl80211_set_bss(struct sk_buff *skb, struct genl_info *info)
{
	struct cfg80211_registered_device *drv;
	int err;
	struct net_device *dev;
	struct bss_parameters params;

	memset(&params, 0, sizeof(params));
	/* default to not changing parameters */
	params.use_cts_prot = -1;
	params.use_short_preamble = -1;
	params.use_short_slot_time = -1;

	if (info->attrs[NL80211_ATTR_BSS_CTS_PROT])
		params.use_cts_prot =
		    nla_get_u8(info->attrs[NL80211_ATTR_BSS_CTS_PROT]);
	if (info->attrs[NL80211_ATTR_BSS_SHORT_PREAMBLE])
		params.use_short_preamble =
		    nla_get_u8(info->attrs[NL80211_ATTR_BSS_SHORT_PREAMBLE]);
	if (info->attrs[NL80211_ATTR_BSS_SHORT_SLOT_TIME])
		params.use_short_slot_time =
		    nla_get_u8(info->attrs[NL80211_ATTR_BSS_SHORT_SLOT_TIME]);
	if (info->attrs[NL80211_ATTR_BSS_BASIC_RATES]) {
		params.basic_rates =
			nla_data(info->attrs[NL80211_ATTR_BSS_BASIC_RATES]);
		params.basic_rates_len =
			nla_len(info->attrs[NL80211_ATTR_BSS_BASIC_RATES]);
	}

	rtnl_lock();

	err = get_drv_dev_by_info_ifindex(info->attrs, &drv, &dev);
	if (err)
		goto out_rtnl;

	if (!drv->ops->change_bss) {
		err = -EOPNOTSUPP;
		goto out;
	}

	if (dev->ieee80211_ptr->iftype != NL80211_IFTYPE_AP) {
		err = -EOPNOTSUPP;
		goto out;
	}

	err = drv->ops->change_bss(&drv->wiphy, dev, &params);

 out:
	cfg80211_put_dev(drv);
	dev_put(dev);
 out_rtnl:
	rtnl_unlock();

	return err;
}

static const struct nla_policy
	reg_rule_policy[NL80211_REG_RULE_ATTR_MAX + 1] = {
	[NL80211_ATTR_REG_RULE_FLAGS]		= { .type = NLA_U32 },
	[NL80211_ATTR_FREQ_RANGE_START]		= { .type = NLA_U32 },
	[NL80211_ATTR_FREQ_RANGE_END]		= { .type = NLA_U32 },
	[NL80211_ATTR_FREQ_RANGE_MAX_BW]	= { .type = NLA_U32 },
	[NL80211_ATTR_POWER_RULE_MAX_ANT_GAIN]	= { .type = NLA_U32 },
	[NL80211_ATTR_POWER_RULE_MAX_EIRP]	= { .type = NLA_U32 },
};

static int parse_reg_rule(struct nlattr *tb[],
	struct ieee80211_reg_rule *reg_rule)
{
	struct ieee80211_freq_range *freq_range = &reg_rule->freq_range;
	struct ieee80211_power_rule *power_rule = &reg_rule->power_rule;

	if (!tb[NL80211_ATTR_REG_RULE_FLAGS])
		return -EINVAL;
	if (!tb[NL80211_ATTR_FREQ_RANGE_START])
		return -EINVAL;
	if (!tb[NL80211_ATTR_FREQ_RANGE_END])
		return -EINVAL;
	if (!tb[NL80211_ATTR_FREQ_RANGE_MAX_BW])
		return -EINVAL;
	if (!tb[NL80211_ATTR_POWER_RULE_MAX_EIRP])
		return -EINVAL;

	reg_rule->flags = nla_get_u32(tb[NL80211_ATTR_REG_RULE_FLAGS]);

	freq_range->start_freq_khz =
		nla_get_u32(tb[NL80211_ATTR_FREQ_RANGE_START]);
	freq_range->end_freq_khz =
		nla_get_u32(tb[NL80211_ATTR_FREQ_RANGE_END]);
	freq_range->max_bandwidth_khz =
		nla_get_u32(tb[NL80211_ATTR_FREQ_RANGE_MAX_BW]);

	power_rule->max_eirp =
		nla_get_u32(tb[NL80211_ATTR_POWER_RULE_MAX_EIRP]);

	if (tb[NL80211_ATTR_POWER_RULE_MAX_ANT_GAIN])
		power_rule->max_antenna_gain =
			nla_get_u32(tb[NL80211_ATTR_POWER_RULE_MAX_ANT_GAIN]);

	return 0;
}

static int nl80211_req_set_reg(struct sk_buff *skb, struct genl_info *info)
{
	int r;
	char *data = NULL;

	/*
	 * You should only get this when cfg80211 hasn't yet initialized
	 * completely when built-in to the kernel right between the time
	 * window between nl80211_init() and regulatory_init(), if that is
	 * even possible.
	 */
	mutex_lock(&cfg80211_mutex);
	if (unlikely(!cfg80211_regdomain)) {
		mutex_unlock(&cfg80211_mutex);
		return -EINPROGRESS;
	}
	mutex_unlock(&cfg80211_mutex);

	if (!info->attrs[NL80211_ATTR_REG_ALPHA2])
		return -EINVAL;

	data = nla_data(info->attrs[NL80211_ATTR_REG_ALPHA2]);

#ifdef CONFIG_WIRELESS_OLD_REGULATORY
	/* We ignore world regdom requests with the old regdom setup */
	if (is_world_regdom(data))
		return -EINVAL;
#endif

	r = regulatory_hint_user(data);

	return r;
}

static int nl80211_get_mesh_params(struct sk_buff *skb,
	struct genl_info *info)
{
	struct cfg80211_registered_device *drv;
	struct mesh_config cur_params;
	int err;
	struct net_device *dev;
	void *hdr;
	struct nlattr *pinfoattr;
	struct sk_buff *msg;

	rtnl_lock();

	/* Look up our device */
	err = get_drv_dev_by_info_ifindex(info->attrs, &drv, &dev);
	if (err)
		goto out_rtnl;

	if (!drv->ops->get_mesh_params) {
		err = -EOPNOTSUPP;
		goto out;
	}

	/* Get the mesh params */
	err = drv->ops->get_mesh_params(&drv->wiphy, dev, &cur_params);
	if (err)
		goto out;

	/* Draw up a netlink message to send back */
	msg = nlmsg_new(NLMSG_DEFAULT_SIZE, GFP_KERNEL);
	if (!msg) {
		err = -ENOBUFS;
		goto out;
	}
	hdr = nl80211hdr_put(msg, info->snd_pid, info->snd_seq, 0,
			     NL80211_CMD_GET_MESH_PARAMS);
	if (!hdr)
		goto nla_put_failure;
	pinfoattr = nla_nest_start(msg, NL80211_ATTR_MESH_PARAMS);
	if (!pinfoattr)
		goto nla_put_failure;
	NLA_PUT_U32(msg, NL80211_ATTR_IFINDEX, dev->ifindex);
	NLA_PUT_U16(msg, NL80211_MESHCONF_RETRY_TIMEOUT,
			cur_params.dot11MeshRetryTimeout);
	NLA_PUT_U16(msg, NL80211_MESHCONF_CONFIRM_TIMEOUT,
			cur_params.dot11MeshConfirmTimeout);
	NLA_PUT_U16(msg, NL80211_MESHCONF_HOLDING_TIMEOUT,
			cur_params.dot11MeshHoldingTimeout);
	NLA_PUT_U16(msg, NL80211_MESHCONF_MAX_PEER_LINKS,
			cur_params.dot11MeshMaxPeerLinks);
	NLA_PUT_U8(msg, NL80211_MESHCONF_MAX_RETRIES,
			cur_params.dot11MeshMaxRetries);
	NLA_PUT_U8(msg, NL80211_MESHCONF_TTL,
			cur_params.dot11MeshTTL);
	NLA_PUT_U8(msg, NL80211_MESHCONF_AUTO_OPEN_PLINKS,
			cur_params.auto_open_plinks);
	NLA_PUT_U8(msg, NL80211_MESHCONF_HWMP_MAX_PREQ_RETRIES,
			cur_params.dot11MeshHWMPmaxPREQretries);
	NLA_PUT_U32(msg, NL80211_MESHCONF_PATH_REFRESH_TIME,
			cur_params.path_refresh_time);
	NLA_PUT_U16(msg, NL80211_MESHCONF_MIN_DISCOVERY_TIMEOUT,
			cur_params.min_discovery_timeout);
	NLA_PUT_U32(msg, NL80211_MESHCONF_HWMP_ACTIVE_PATH_TIMEOUT,
			cur_params.dot11MeshHWMPactivePathTimeout);
	NLA_PUT_U16(msg, NL80211_MESHCONF_HWMP_PREQ_MIN_INTERVAL,
			cur_params.dot11MeshHWMPpreqMinInterval);
	NLA_PUT_U16(msg, NL80211_MESHCONF_HWMP_NET_DIAM_TRVS_TIME,
			cur_params.dot11MeshHWMPnetDiameterTraversalTime);
	nla_nest_end(msg, pinfoattr);
	genlmsg_end(msg, hdr);
	err = genlmsg_unicast(msg, info->snd_pid);
	goto out;

 nla_put_failure:
	genlmsg_cancel(msg, hdr);
	err = -EMSGSIZE;
 out:
	/* Cleanup */
	cfg80211_put_dev(drv);
	dev_put(dev);
 out_rtnl:
	rtnl_unlock();

	return err;
}

#define FILL_IN_MESH_PARAM_IF_SET(table, cfg, param, mask, attr_num, nla_fn) \
do {\
	if (table[attr_num]) {\
		cfg.param = nla_fn(table[attr_num]); \
		mask |= (1 << (attr_num - 1)); \
	} \
} while (0);\

static struct nla_policy
nl80211_meshconf_params_policy[NL80211_MESHCONF_ATTR_MAX+1] __read_mostly = {
	[NL80211_MESHCONF_RETRY_TIMEOUT] = { .type = NLA_U16 },
	[NL80211_MESHCONF_CONFIRM_TIMEOUT] = { .type = NLA_U16 },
	[NL80211_MESHCONF_HOLDING_TIMEOUT] = { .type = NLA_U16 },
	[NL80211_MESHCONF_MAX_PEER_LINKS] = { .type = NLA_U16 },
	[NL80211_MESHCONF_MAX_RETRIES] = { .type = NLA_U8 },
	[NL80211_MESHCONF_TTL] = { .type = NLA_U8 },
	[NL80211_MESHCONF_AUTO_OPEN_PLINKS] = { .type = NLA_U8 },

	[NL80211_MESHCONF_HWMP_MAX_PREQ_RETRIES] = { .type = NLA_U8 },
	[NL80211_MESHCONF_PATH_REFRESH_TIME] = { .type = NLA_U32 },
	[NL80211_MESHCONF_MIN_DISCOVERY_TIMEOUT] = { .type = NLA_U16 },
	[NL80211_MESHCONF_HWMP_ACTIVE_PATH_TIMEOUT] = { .type = NLA_U32 },
	[NL80211_MESHCONF_HWMP_PREQ_MIN_INTERVAL] = { .type = NLA_U16 },
	[NL80211_MESHCONF_HWMP_NET_DIAM_TRVS_TIME] = { .type = NLA_U16 },
};

static int nl80211_set_mesh_params(struct sk_buff *skb, struct genl_info *info)
{
	int err;
	u32 mask;
	struct cfg80211_registered_device *drv;
	struct net_device *dev;
	struct mesh_config cfg;
	struct nlattr *tb[NL80211_MESHCONF_ATTR_MAX + 1];
	struct nlattr *parent_attr;

	parent_attr = info->attrs[NL80211_ATTR_MESH_PARAMS];
	if (!parent_attr)
		return -EINVAL;
	if (nla_parse_nested(tb, NL80211_MESHCONF_ATTR_MAX,
			parent_attr, nl80211_meshconf_params_policy))
		return -EINVAL;

	rtnl_lock();

	err = get_drv_dev_by_info_ifindex(info->attrs, &drv, &dev);
	if (err)
		goto out_rtnl;

	if (!drv->ops->set_mesh_params) {
		err = -EOPNOTSUPP;
		goto out;
	}

	/* This makes sure that there aren't more than 32 mesh config
	 * parameters (otherwise our bitfield scheme would not work.) */
	BUILD_BUG_ON(NL80211_MESHCONF_ATTR_MAX > 32);

	/* Fill in the params struct */
	mask = 0;
	FILL_IN_MESH_PARAM_IF_SET(tb, cfg, dot11MeshRetryTimeout,
			mask, NL80211_MESHCONF_RETRY_TIMEOUT, nla_get_u16);
	FILL_IN_MESH_PARAM_IF_SET(tb, cfg, dot11MeshConfirmTimeout,
			mask, NL80211_MESHCONF_CONFIRM_TIMEOUT, nla_get_u16);
	FILL_IN_MESH_PARAM_IF_SET(tb, cfg, dot11MeshHoldingTimeout,
			mask, NL80211_MESHCONF_HOLDING_TIMEOUT, nla_get_u16);
	FILL_IN_MESH_PARAM_IF_SET(tb, cfg, dot11MeshMaxPeerLinks,
			mask, NL80211_MESHCONF_MAX_PEER_LINKS, nla_get_u16);
	FILL_IN_MESH_PARAM_IF_SET(tb, cfg, dot11MeshMaxRetries,
			mask, NL80211_MESHCONF_MAX_RETRIES, nla_get_u8);
	FILL_IN_MESH_PARAM_IF_SET(tb, cfg, dot11MeshTTL,
			mask, NL80211_MESHCONF_TTL, nla_get_u8);
	FILL_IN_MESH_PARAM_IF_SET(tb, cfg, auto_open_plinks,
			mask, NL80211_MESHCONF_AUTO_OPEN_PLINKS, nla_get_u8);
	FILL_IN_MESH_PARAM_IF_SET(tb, cfg, dot11MeshHWMPmaxPREQretries,
			mask, NL80211_MESHCONF_HWMP_MAX_PREQ_RETRIES,
			nla_get_u8);
	FILL_IN_MESH_PARAM_IF_SET(tb, cfg, path_refresh_time,
			mask, NL80211_MESHCONF_PATH_REFRESH_TIME, nla_get_u32);
	FILL_IN_MESH_PARAM_IF_SET(tb, cfg, min_discovery_timeout,
			mask, NL80211_MESHCONF_MIN_DISCOVERY_TIMEOUT,
			nla_get_u16);
	FILL_IN_MESH_PARAM_IF_SET(tb, cfg, dot11MeshHWMPactivePathTimeout,
			mask, NL80211_MESHCONF_HWMP_ACTIVE_PATH_TIMEOUT,
			nla_get_u32);
	FILL_IN_MESH_PARAM_IF_SET(tb, cfg, dot11MeshHWMPpreqMinInterval,
			mask, NL80211_MESHCONF_HWMP_PREQ_MIN_INTERVAL,
			nla_get_u16);
	FILL_IN_MESH_PARAM_IF_SET(tb, cfg,
			dot11MeshHWMPnetDiameterTraversalTime,
			mask, NL80211_MESHCONF_HWMP_NET_DIAM_TRVS_TIME,
			nla_get_u16);

	/* Apply changes */
	err = drv->ops->set_mesh_params(&drv->wiphy, dev, &cfg, mask);

 out:
	/* cleanup */
	cfg80211_put_dev(drv);
	dev_put(dev);
 out_rtnl:
	rtnl_unlock();

	return err;
}

#undef FILL_IN_MESH_PARAM_IF_SET

static int nl80211_get_reg(struct sk_buff *skb, struct genl_info *info)
{
	struct sk_buff *msg;
	void *hdr = NULL;
	struct nlattr *nl_reg_rules;
	unsigned int i;
	int err = -EINVAL;

	mutex_lock(&cfg80211_mutex);

	if (!cfg80211_regdomain)
		goto out;

	msg = nlmsg_new(NLMSG_DEFAULT_SIZE, GFP_KERNEL);
	if (!msg) {
		err = -ENOBUFS;
		goto out;
	}

	hdr = nl80211hdr_put(msg, info->snd_pid, info->snd_seq, 0,
			     NL80211_CMD_GET_REG);
	if (!hdr)
		goto nla_put_failure;

	NLA_PUT_STRING(msg, NL80211_ATTR_REG_ALPHA2,
		cfg80211_regdomain->alpha2);

	nl_reg_rules = nla_nest_start(msg, NL80211_ATTR_REG_RULES);
	if (!nl_reg_rules)
		goto nla_put_failure;

	for (i = 0; i < cfg80211_regdomain->n_reg_rules; i++) {
		struct nlattr *nl_reg_rule;
		const struct ieee80211_reg_rule *reg_rule;
		const struct ieee80211_freq_range *freq_range;
		const struct ieee80211_power_rule *power_rule;

		reg_rule = &cfg80211_regdomain->reg_rules[i];
		freq_range = &reg_rule->freq_range;
		power_rule = &reg_rule->power_rule;

		nl_reg_rule = nla_nest_start(msg, i);
		if (!nl_reg_rule)
			goto nla_put_failure;

		NLA_PUT_U32(msg, NL80211_ATTR_REG_RULE_FLAGS,
			reg_rule->flags);
		NLA_PUT_U32(msg, NL80211_ATTR_FREQ_RANGE_START,
			freq_range->start_freq_khz);
		NLA_PUT_U32(msg, NL80211_ATTR_FREQ_RANGE_END,
			freq_range->end_freq_khz);
		NLA_PUT_U32(msg, NL80211_ATTR_FREQ_RANGE_MAX_BW,
			freq_range->max_bandwidth_khz);
		NLA_PUT_U32(msg, NL80211_ATTR_POWER_RULE_MAX_ANT_GAIN,
			power_rule->max_antenna_gain);
		NLA_PUT_U32(msg, NL80211_ATTR_POWER_RULE_MAX_EIRP,
			power_rule->max_eirp);

		nla_nest_end(msg, nl_reg_rule);
	}

	nla_nest_end(msg, nl_reg_rules);

	genlmsg_end(msg, hdr);
	err = genlmsg_unicast(msg, info->snd_pid);
	goto out;

nla_put_failure:
	genlmsg_cancel(msg, hdr);
	err = -EMSGSIZE;
out:
	mutex_unlock(&cfg80211_mutex);
	return err;
}

static int nl80211_set_reg(struct sk_buff *skb, struct genl_info *info)
{
	struct nlattr *tb[NL80211_REG_RULE_ATTR_MAX + 1];
	struct nlattr *nl_reg_rule;
	char *alpha2 = NULL;
	int rem_reg_rules = 0, r = 0;
	u32 num_rules = 0, rule_idx = 0, size_of_regd;
	struct ieee80211_regdomain *rd = NULL;

	if (!info->attrs[NL80211_ATTR_REG_ALPHA2])
		return -EINVAL;

	if (!info->attrs[NL80211_ATTR_REG_RULES])
		return -EINVAL;

	alpha2 = nla_data(info->attrs[NL80211_ATTR_REG_ALPHA2]);

	nla_for_each_nested(nl_reg_rule, info->attrs[NL80211_ATTR_REG_RULES],
			rem_reg_rules) {
		num_rules++;
		if (num_rules > NL80211_MAX_SUPP_REG_RULES)
			return -EINVAL;
	}

	mutex_lock(&cfg80211_mutex);

	if (!reg_is_valid_request(alpha2)) {
		r = -EINVAL;
		goto bad_reg;
	}

	size_of_regd = sizeof(struct ieee80211_regdomain) +
		(num_rules * sizeof(struct ieee80211_reg_rule));

	rd = kzalloc(size_of_regd, GFP_KERNEL);
	if (!rd) {
		r = -ENOMEM;
		goto bad_reg;
	}

	rd->n_reg_rules = num_rules;
	rd->alpha2[0] = alpha2[0];
	rd->alpha2[1] = alpha2[1];

	nla_for_each_nested(nl_reg_rule, info->attrs[NL80211_ATTR_REG_RULES],
			rem_reg_rules) {
		nla_parse(tb, NL80211_REG_RULE_ATTR_MAX,
			nla_data(nl_reg_rule), nla_len(nl_reg_rule),
			reg_rule_policy);
		r = parse_reg_rule(tb, &rd->reg_rules[rule_idx]);
		if (r)
			goto bad_reg;

		rule_idx++;

		if (rule_idx > NL80211_MAX_SUPP_REG_RULES) {
			r = -EINVAL;
			goto bad_reg;
		}
	}

	BUG_ON(rule_idx != num_rules);

	r = set_regdom(rd);

	mutex_unlock(&cfg80211_mutex);

	return r;

 bad_reg:
	mutex_unlock(&cfg80211_mutex);
	kfree(rd);
	return r;
}

static int nl80211_trigger_scan(struct sk_buff *skb, struct genl_info *info)
{
	struct cfg80211_registered_device *drv;
	struct net_device *dev;
	struct cfg80211_scan_request *request;
	struct cfg80211_ssid *ssid;
	struct ieee80211_channel *channel;
	struct nlattr *attr;
	struct wiphy *wiphy;
	int err, tmp, n_ssids = 0, n_channels = 0, i;
	enum ieee80211_band band;
	size_t ie_len;

	if (!is_valid_ie_attr(info->attrs[NL80211_ATTR_IE]))
		return -EINVAL;

	rtnl_lock();

	err = get_drv_dev_by_info_ifindex(info->attrs, &drv, &dev);
	if (err)
		goto out_rtnl;

	wiphy = &drv->wiphy;

	if (!drv->ops->scan) {
		err = -EOPNOTSUPP;
		goto out;
	}

	if (!netif_running(dev)) {
		err = -ENETDOWN;
		goto out;
	}

	if (drv->scan_req) {
		err = -EBUSY;
		goto out;
	}

	if (info->attrs[NL80211_ATTR_SCAN_FREQUENCIES]) {
		nla_for_each_nested(attr, info->attrs[NL80211_ATTR_SCAN_FREQUENCIES], tmp)
			n_channels++;
		if (!n_channels) {
			err = -EINVAL;
			goto out;
		}
	} else {
		for (band = 0; band < IEEE80211_NUM_BANDS; band++)
			if (wiphy->bands[band])
				n_channels += wiphy->bands[band]->n_channels;
	}

	if (info->attrs[NL80211_ATTR_SCAN_SSIDS])
		nla_for_each_nested(attr, info->attrs[NL80211_ATTR_SCAN_SSIDS], tmp)
			n_ssids++;

	if (n_ssids > wiphy->max_scan_ssids) {
		err = -EINVAL;
		goto out;
	}

	if (info->attrs[NL80211_ATTR_IE])
		ie_len = nla_len(info->attrs[NL80211_ATTR_IE]);
	else
		ie_len = 0;

	if (ie_len > wiphy->max_scan_ie_len) {
		err = -EINVAL;
		goto out;
	}

	request = kzalloc(sizeof(*request)
			+ sizeof(*ssid) * n_ssids
			+ sizeof(channel) * n_channels
			+ ie_len, GFP_KERNEL);
	if (!request) {
		err = -ENOMEM;
		goto out;
	}

	request->channels = (void *)((char *)request + sizeof(*request));
	request->n_channels = n_channels;
	if (n_ssids)
		request->ssids = (void *)(request->channels + n_channels);
	request->n_ssids = n_ssids;
	if (ie_len) {
		if (request->ssids)
			request->ie = (void *)(request->ssids + n_ssids);
		else
			request->ie = (void *)(request->channels + n_channels);
	}

	if (info->attrs[NL80211_ATTR_SCAN_FREQUENCIES]) {
		/* user specified, bail out if channel not found */
		request->n_channels = n_channels;
		i = 0;
		nla_for_each_nested(attr, info->attrs[NL80211_ATTR_SCAN_FREQUENCIES], tmp) {
			request->channels[i] = ieee80211_get_channel(wiphy, nla_get_u32(attr));
			if (!request->channels[i]) {
				err = -EINVAL;
				goto out_free;
			}
			i++;
		}
	} else {
		/* all channels */
		i = 0;
		for (band = 0; band < IEEE80211_NUM_BANDS; band++) {
			int j;
			if (!wiphy->bands[band])
				continue;
			for (j = 0; j < wiphy->bands[band]->n_channels; j++) {
				request->channels[i] = &wiphy->bands[band]->channels[j];
				i++;
			}
		}
	}

	i = 0;
	if (info->attrs[NL80211_ATTR_SCAN_SSIDS]) {
		nla_for_each_nested(attr, info->attrs[NL80211_ATTR_SCAN_SSIDS], tmp) {
			if (request->ssids[i].ssid_len > IEEE80211_MAX_SSID_LEN) {
				err = -EINVAL;
				goto out_free;
			}
			memcpy(request->ssids[i].ssid, nla_data(attr), nla_len(attr));
			request->ssids[i].ssid_len = nla_len(attr);
			i++;
		}
	}

	if (info->attrs[NL80211_ATTR_IE]) {
		request->ie_len = nla_len(info->attrs[NL80211_ATTR_IE]);
		memcpy((void *)request->ie,
		       nla_data(info->attrs[NL80211_ATTR_IE]),
		       request->ie_len);
	}

	request->ifidx = dev->ifindex;
	request->wiphy = &drv->wiphy;

	drv->scan_req = request;
	err = drv->ops->scan(&drv->wiphy, dev, request);

 out_free:
	if (err) {
		drv->scan_req = NULL;
		kfree(request);
	}
 out:
	cfg80211_put_dev(drv);
	dev_put(dev);
 out_rtnl:
	rtnl_unlock();

	return err;
}

static int nl80211_send_bss(struct sk_buff *msg, u32 pid, u32 seq, int flags,
			    struct cfg80211_registered_device *rdev,
			    struct net_device *dev,
			    struct cfg80211_bss *res)
{
	void *hdr;
	struct nlattr *bss;

	hdr = nl80211hdr_put(msg, pid, seq, flags,
			     NL80211_CMD_NEW_SCAN_RESULTS);
	if (!hdr)
		return -1;

	NLA_PUT_U32(msg, NL80211_ATTR_SCAN_GENERATION,
		    rdev->bss_generation);
	NLA_PUT_U32(msg, NL80211_ATTR_IFINDEX, dev->ifindex);

	bss = nla_nest_start(msg, NL80211_ATTR_BSS);
	if (!bss)
		goto nla_put_failure;
	if (!is_zero_ether_addr(res->bssid))
		NLA_PUT(msg, NL80211_BSS_BSSID, ETH_ALEN, res->bssid);
	if (res->information_elements && res->len_information_elements)
		NLA_PUT(msg, NL80211_BSS_INFORMATION_ELEMENTS,
			res->len_information_elements,
			res->information_elements);
	if (res->tsf)
		NLA_PUT_U64(msg, NL80211_BSS_TSF, res->tsf);
	if (res->beacon_interval)
		NLA_PUT_U16(msg, NL80211_BSS_BEACON_INTERVAL, res->beacon_interval);
	NLA_PUT_U16(msg, NL80211_BSS_CAPABILITY, res->capability);
	NLA_PUT_U32(msg, NL80211_BSS_FREQUENCY, res->channel->center_freq);

	switch (rdev->wiphy.signal_type) {
	case CFG80211_SIGNAL_TYPE_MBM:
		NLA_PUT_U32(msg, NL80211_BSS_SIGNAL_MBM, res->signal);
		break;
	case CFG80211_SIGNAL_TYPE_UNSPEC:
		NLA_PUT_U8(msg, NL80211_BSS_SIGNAL_UNSPEC, res->signal);
		break;
	default:
		break;
	}

	nla_nest_end(msg, bss);

	return genlmsg_end(msg, hdr);

 nla_put_failure:
	genlmsg_cancel(msg, hdr);
	return -EMSGSIZE;
}

static int nl80211_dump_scan(struct sk_buff *skb,
			     struct netlink_callback *cb)
{
	struct cfg80211_registered_device *dev;
	struct net_device *netdev;
	struct cfg80211_internal_bss *scan;
	int ifidx = cb->args[0];
	int start = cb->args[1], idx = 0;
	int err;

	if (!ifidx) {
		err = nlmsg_parse(cb->nlh, GENL_HDRLEN + nl80211_fam.hdrsize,
				  nl80211_fam.attrbuf, nl80211_fam.maxattr,
				  nl80211_policy);
		if (err)
			return err;

		if (!nl80211_fam.attrbuf[NL80211_ATTR_IFINDEX])
			return -EINVAL;

		ifidx = nla_get_u32(nl80211_fam.attrbuf[NL80211_ATTR_IFINDEX]);
		if (!ifidx)
			return -EINVAL;
		cb->args[0] = ifidx;
	}

	netdev = dev_get_by_index(&init_net, ifidx);
	if (!netdev)
		return -ENODEV;

	dev = cfg80211_get_dev_from_ifindex(ifidx);
	if (IS_ERR(dev)) {
		err = PTR_ERR(dev);
		goto out_put_netdev;
	}

	spin_lock_bh(&dev->bss_lock);
	cfg80211_bss_expire(dev);

	list_for_each_entry(scan, &dev->bss_list, list) {
		if (++idx <= start)
			continue;
		if (nl80211_send_bss(skb,
				NETLINK_CB(cb->skb).pid,
				cb->nlh->nlmsg_seq, NLM_F_MULTI,
				dev, netdev, &scan->pub) < 0) {
			idx--;
			goto out;
		}
	}

 out:
	spin_unlock_bh(&dev->bss_lock);

	cb->args[1] = idx;
	err = skb->len;
	cfg80211_put_dev(dev);
 out_put_netdev:
	dev_put(netdev);

	return err;
}

static bool nl80211_valid_auth_type(enum nl80211_auth_type auth_type)
{
	return auth_type == NL80211_AUTHTYPE_OPEN_SYSTEM ||
		auth_type == NL80211_AUTHTYPE_SHARED_KEY ||
		auth_type == NL80211_AUTHTYPE_FT ||
		auth_type == NL80211_AUTHTYPE_NETWORK_EAP;
}

static int nl80211_authenticate(struct sk_buff *skb, struct genl_info *info)
{
	struct cfg80211_registered_device *drv;
	struct net_device *dev;
	struct cfg80211_auth_request req;
	struct wiphy *wiphy;
	int err;

	if (!is_valid_ie_attr(info->attrs[NL80211_ATTR_IE]))
		return -EINVAL;

	if (!info->attrs[NL80211_ATTR_MAC])
		return -EINVAL;

	if (!info->attrs[NL80211_ATTR_AUTH_TYPE])
		return -EINVAL;

	rtnl_lock();

	err = get_drv_dev_by_info_ifindex(info->attrs, &drv, &dev);
	if (err)
		goto unlock_rtnl;

	if (!drv->ops->auth) {
		err = -EOPNOTSUPP;
		goto out;
	}

	if (dev->ieee80211_ptr->iftype != NL80211_IFTYPE_STATION) {
		err = -EOPNOTSUPP;
		goto out;
	}

	if (!netif_running(dev)) {
		err = -ENETDOWN;
		goto out;
	}

	wiphy = &drv->wiphy;
	memset(&req, 0, sizeof(req));

	req.peer_addr = nla_data(info->attrs[NL80211_ATTR_MAC]);

	if (info->attrs[NL80211_ATTR_WIPHY_FREQ]) {
		req.chan = ieee80211_get_channel(
			wiphy,
			nla_get_u32(info->attrs[NL80211_ATTR_WIPHY_FREQ]));
		if (!req.chan) {
			err = -EINVAL;
			goto out;
		}
	}

	if (info->attrs[NL80211_ATTR_SSID]) {
		req.ssid = nla_data(info->attrs[NL80211_ATTR_SSID]);
		req.ssid_len = nla_len(info->attrs[NL80211_ATTR_SSID]);
	}

	if (info->attrs[NL80211_ATTR_IE]) {
		req.ie = nla_data(info->attrs[NL80211_ATTR_IE]);
		req.ie_len = nla_len(info->attrs[NL80211_ATTR_IE]);
	}

	req.auth_type = nla_get_u32(info->attrs[NL80211_ATTR_AUTH_TYPE]);
	if (!nl80211_valid_auth_type(req.auth_type)) {
		err = -EINVAL;
		goto out;
	}

	err = drv->ops->auth(&drv->wiphy, dev, &req);

out:
	cfg80211_put_dev(drv);
	dev_put(dev);
unlock_rtnl:
	rtnl_unlock();
	return err;
}

static int nl80211_associate(struct sk_buff *skb, struct genl_info *info)
{
	struct cfg80211_registered_device *drv;
	struct net_device *dev;
	struct cfg80211_assoc_request req;
	struct wiphy *wiphy;
	int err;

	if (!is_valid_ie_attr(info->attrs[NL80211_ATTR_IE]))
		return -EINVAL;

	if (!info->attrs[NL80211_ATTR_MAC] ||
	    !info->attrs[NL80211_ATTR_SSID])
		return -EINVAL;

	rtnl_lock();

	err = get_drv_dev_by_info_ifindex(info->attrs, &drv, &dev);
	if (err)
		goto unlock_rtnl;

	if (!drv->ops->assoc) {
		err = -EOPNOTSUPP;
		goto out;
	}

	if (dev->ieee80211_ptr->iftype != NL80211_IFTYPE_STATION) {
		err = -EOPNOTSUPP;
		goto out;
	}

	if (!netif_running(dev)) {
		err = -ENETDOWN;
		goto out;
	}

	wiphy = &drv->wiphy;
	memset(&req, 0, sizeof(req));

	req.peer_addr = nla_data(info->attrs[NL80211_ATTR_MAC]);

	if (info->attrs[NL80211_ATTR_WIPHY_FREQ]) {
		req.chan = ieee80211_get_channel(
			wiphy,
			nla_get_u32(info->attrs[NL80211_ATTR_WIPHY_FREQ]));
		if (!req.chan) {
			err = -EINVAL;
			goto out;
		}
	}

	req.ssid = nla_data(info->attrs[NL80211_ATTR_SSID]);
	req.ssid_len = nla_len(info->attrs[NL80211_ATTR_SSID]);

	if (info->attrs[NL80211_ATTR_IE]) {
		req.ie = nla_data(info->attrs[NL80211_ATTR_IE]);
		req.ie_len = nla_len(info->attrs[NL80211_ATTR_IE]);
	}

	if (info->attrs[NL80211_ATTR_USE_MFP]) {
		enum nl80211_mfp use_mfp =
			nla_get_u32(info->attrs[NL80211_ATTR_USE_MFP]);
		if (use_mfp == NL80211_MFP_REQUIRED)
			req.use_mfp = true;
		else if (use_mfp != NL80211_MFP_NO) {
			err = -EINVAL;
			goto out;
		}
	}

	req.control_port = info->attrs[NL80211_ATTR_CONTROL_PORT];

	err = drv->ops->assoc(&drv->wiphy, dev, &req);

out:
	cfg80211_put_dev(drv);
	dev_put(dev);
unlock_rtnl:
	rtnl_unlock();
	return err;
}

static int nl80211_deauthenticate(struct sk_buff *skb, struct genl_info *info)
{
	struct cfg80211_registered_device *drv;
	struct net_device *dev;
	struct cfg80211_deauth_request req;
	struct wiphy *wiphy;
	int err;

	if (!is_valid_ie_attr(info->attrs[NL80211_ATTR_IE]))
		return -EINVAL;

	if (!info->attrs[NL80211_ATTR_MAC])
		return -EINVAL;

	if (!info->attrs[NL80211_ATTR_REASON_CODE])
		return -EINVAL;

	rtnl_lock();

	err = get_drv_dev_by_info_ifindex(info->attrs, &drv, &dev);
	if (err)
		goto unlock_rtnl;

	if (!drv->ops->deauth) {
		err = -EOPNOTSUPP;
		goto out;
	}

	if (dev->ieee80211_ptr->iftype != NL80211_IFTYPE_STATION) {
		err = -EOPNOTSUPP;
		goto out;
	}

	if (!netif_running(dev)) {
		err = -ENETDOWN;
		goto out;
	}

	wiphy = &drv->wiphy;
	memset(&req, 0, sizeof(req));

	req.peer_addr = nla_data(info->attrs[NL80211_ATTR_MAC]);

	req.reason_code = nla_get_u16(info->attrs[NL80211_ATTR_REASON_CODE]);
	if (req.reason_code == 0) {
		/* Reason Code 0 is reserved */
		err = -EINVAL;
		goto out;
	}

	if (info->attrs[NL80211_ATTR_IE]) {
		req.ie = nla_data(info->attrs[NL80211_ATTR_IE]);
		req.ie_len = nla_len(info->attrs[NL80211_ATTR_IE]);
	}

	err = drv->ops->deauth(&drv->wiphy, dev, &req);

out:
	cfg80211_put_dev(drv);
	dev_put(dev);
unlock_rtnl:
	rtnl_unlock();
	return err;
}

static int nl80211_disassociate(struct sk_buff *skb, struct genl_info *info)
{
	struct cfg80211_registered_device *drv;
	struct net_device *dev;
	struct cfg80211_disassoc_request req;
	struct wiphy *wiphy;
	int err;

	if (!is_valid_ie_attr(info->attrs[NL80211_ATTR_IE]))
		return -EINVAL;

	if (!info->attrs[NL80211_ATTR_MAC])
		return -EINVAL;

	if (!info->attrs[NL80211_ATTR_REASON_CODE])
		return -EINVAL;

	rtnl_lock();

	err = get_drv_dev_by_info_ifindex(info->attrs, &drv, &dev);
	if (err)
		goto unlock_rtnl;

	if (!drv->ops->disassoc) {
		err = -EOPNOTSUPP;
		goto out;
	}

	if (dev->ieee80211_ptr->iftype != NL80211_IFTYPE_STATION) {
		err = -EOPNOTSUPP;
		goto out;
	}

	if (!netif_running(dev)) {
		err = -ENETDOWN;
		goto out;
	}

	wiphy = &drv->wiphy;
	memset(&req, 0, sizeof(req));

	req.peer_addr = nla_data(info->attrs[NL80211_ATTR_MAC]);

	req.reason_code = nla_get_u16(info->attrs[NL80211_ATTR_REASON_CODE]);
	if (req.reason_code == 0) {
		/* Reason Code 0 is reserved */
		err = -EINVAL;
		goto out;
	}

	if (info->attrs[NL80211_ATTR_IE]) {
		req.ie = nla_data(info->attrs[NL80211_ATTR_IE]);
		req.ie_len = nla_len(info->attrs[NL80211_ATTR_IE]);
	}

	err = drv->ops->disassoc(&drv->wiphy, dev, &req);

out:
	cfg80211_put_dev(drv);
	dev_put(dev);
unlock_rtnl:
	rtnl_unlock();
	return err;
}

static int nl80211_join_ibss(struct sk_buff *skb, struct genl_info *info)
{
	struct cfg80211_registered_device *drv;
	struct net_device *dev;
	struct cfg80211_ibss_params ibss;
	struct wiphy *wiphy;
	int err;

	memset(&ibss, 0, sizeof(ibss));

	if (!is_valid_ie_attr(info->attrs[NL80211_ATTR_IE]))
		return -EINVAL;

	if (!info->attrs[NL80211_ATTR_WIPHY_FREQ] ||
	    !info->attrs[NL80211_ATTR_SSID] ||
	    !nla_len(info->attrs[NL80211_ATTR_SSID]))
		return -EINVAL;

	ibss.beacon_interval = 100;

	if (info->attrs[NL80211_ATTR_BEACON_INTERVAL]) {
		ibss.beacon_interval =
			nla_get_u32(info->attrs[NL80211_ATTR_BEACON_INTERVAL]);
		if (ibss.beacon_interval < 1 || ibss.beacon_interval > 10000)
			return -EINVAL;
	}

	rtnl_lock();

	err = get_drv_dev_by_info_ifindex(info->attrs, &drv, &dev);
	if (err)
		goto unlock_rtnl;

	if (!drv->ops->join_ibss) {
		err = -EOPNOTSUPP;
		goto out;
	}

	if (dev->ieee80211_ptr->iftype != NL80211_IFTYPE_ADHOC) {
		err = -EOPNOTSUPP;
		goto out;
	}

	if (!netif_running(dev)) {
		err = -ENETDOWN;
		goto out;
	}

	wiphy = &drv->wiphy;

	if (info->attrs[NL80211_ATTR_MAC])
		ibss.bssid = nla_data(info->attrs[NL80211_ATTR_MAC]);
	ibss.ssid = nla_data(info->attrs[NL80211_ATTR_SSID]);
	ibss.ssid_len = nla_len(info->attrs[NL80211_ATTR_SSID]);

	if (info->attrs[NL80211_ATTR_IE]) {
		ibss.ie = nla_data(info->attrs[NL80211_ATTR_IE]);
		ibss.ie_len = nla_len(info->attrs[NL80211_ATTR_IE]);
	}

	ibss.channel = ieee80211_get_channel(wiphy,
		nla_get_u32(info->attrs[NL80211_ATTR_WIPHY_FREQ]));
	if (!ibss.channel ||
	    ibss.channel->flags & IEEE80211_CHAN_NO_IBSS ||
	    ibss.channel->flags & IEEE80211_CHAN_DISABLED) {
		err = -EINVAL;
		goto out;
	}

	ibss.channel_fixed = !!info->attrs[NL80211_ATTR_FREQ_FIXED];

	err = cfg80211_join_ibss(drv, dev, &ibss);

out:
	cfg80211_put_dev(drv);
	dev_put(dev);
unlock_rtnl:
	rtnl_unlock();
	return err;
}

static int nl80211_leave_ibss(struct sk_buff *skb, struct genl_info *info)
{
	struct cfg80211_registered_device *drv;
	struct net_device *dev;
	int err;

	rtnl_lock();

	err = get_drv_dev_by_info_ifindex(info->attrs, &drv, &dev);
	if (err)
		goto unlock_rtnl;

	if (!drv->ops->leave_ibss) {
		err = -EOPNOTSUPP;
		goto out;
	}

	if (dev->ieee80211_ptr->iftype != NL80211_IFTYPE_ADHOC) {
		err = -EOPNOTSUPP;
		goto out;
	}

	if (!netif_running(dev)) {
		err = -ENETDOWN;
		goto out;
	}

	err = cfg80211_leave_ibss(drv, dev, false);

out:
	cfg80211_put_dev(drv);
	dev_put(dev);
unlock_rtnl:
	rtnl_unlock();
	return err;
}

static struct genl_ops nl80211_ops[] = {
	{
		.cmd = NL80211_CMD_GET_WIPHY,
		.doit = nl80211_get_wiphy,
		.dumpit = nl80211_dump_wiphy,
		.policy = nl80211_policy,
		/* can be retrieved by unprivileged users */
	},
	{
		.cmd = NL80211_CMD_SET_WIPHY,
		.doit = nl80211_set_wiphy,
		.policy = nl80211_policy,
		.flags = GENL_ADMIN_PERM,
	},
	{
		.cmd = NL80211_CMD_GET_INTERFACE,
		.doit = nl80211_get_interface,
		.dumpit = nl80211_dump_interface,
		.policy = nl80211_policy,
		/* can be retrieved by unprivileged users */
	},
	{
		.cmd = NL80211_CMD_SET_INTERFACE,
		.doit = nl80211_set_interface,
		.policy = nl80211_policy,
		.flags = GENL_ADMIN_PERM,
	},
	{
		.cmd = NL80211_CMD_NEW_INTERFACE,
		.doit = nl80211_new_interface,
		.policy = nl80211_policy,
		.flags = GENL_ADMIN_PERM,
	},
	{
		.cmd = NL80211_CMD_DEL_INTERFACE,
		.doit = nl80211_del_interface,
		.policy = nl80211_policy,
		.flags = GENL_ADMIN_PERM,
	},
	{
		.cmd = NL80211_CMD_GET_KEY,
		.doit = nl80211_get_key,
		.policy = nl80211_policy,
		.flags = GENL_ADMIN_PERM,
	},
	{
		.cmd = NL80211_CMD_SET_KEY,
		.doit = nl80211_set_key,
		.policy = nl80211_policy,
		.flags = GENL_ADMIN_PERM,
	},
	{
		.cmd = NL80211_CMD_NEW_KEY,
		.doit = nl80211_new_key,
		.policy = nl80211_policy,
		.flags = GENL_ADMIN_PERM,
	},
	{
		.cmd = NL80211_CMD_DEL_KEY,
		.doit = nl80211_del_key,
		.policy = nl80211_policy,
		.flags = GENL_ADMIN_PERM,
	},
	{
		.cmd = NL80211_CMD_SET_BEACON,
		.policy = nl80211_policy,
		.flags = GENL_ADMIN_PERM,
		.doit = nl80211_addset_beacon,
	},
	{
		.cmd = NL80211_CMD_NEW_BEACON,
		.policy = nl80211_policy,
		.flags = GENL_ADMIN_PERM,
		.doit = nl80211_addset_beacon,
	},
	{
		.cmd = NL80211_CMD_DEL_BEACON,
		.policy = nl80211_policy,
		.flags = GENL_ADMIN_PERM,
		.doit = nl80211_del_beacon,
	},
	{
		.cmd = NL80211_CMD_GET_STATION,
		.doit = nl80211_get_station,
		.dumpit = nl80211_dump_station,
		.policy = nl80211_policy,
	},
	{
		.cmd = NL80211_CMD_SET_STATION,
		.doit = nl80211_set_station,
		.policy = nl80211_policy,
		.flags = GENL_ADMIN_PERM,
	},
	{
		.cmd = NL80211_CMD_NEW_STATION,
		.doit = nl80211_new_station,
		.policy = nl80211_policy,
		.flags = GENL_ADMIN_PERM,
	},
	{
		.cmd = NL80211_CMD_DEL_STATION,
		.doit = nl80211_del_station,
		.policy = nl80211_policy,
		.flags = GENL_ADMIN_PERM,
	},
	{
		.cmd = NL80211_CMD_GET_MPATH,
		.doit = nl80211_get_mpath,
		.dumpit = nl80211_dump_mpath,
		.policy = nl80211_policy,
		.flags = GENL_ADMIN_PERM,
	},
	{
		.cmd = NL80211_CMD_SET_MPATH,
		.doit = nl80211_set_mpath,
		.policy = nl80211_policy,
		.flags = GENL_ADMIN_PERM,
	},
	{
		.cmd = NL80211_CMD_NEW_MPATH,
		.doit = nl80211_new_mpath,
		.policy = nl80211_policy,
		.flags = GENL_ADMIN_PERM,
	},
	{
		.cmd = NL80211_CMD_DEL_MPATH,
		.doit = nl80211_del_mpath,
		.policy = nl80211_policy,
		.flags = GENL_ADMIN_PERM,
	},
	{
		.cmd = NL80211_CMD_SET_BSS,
		.doit = nl80211_set_bss,
		.policy = nl80211_policy,
		.flags = GENL_ADMIN_PERM,
	},
	{
		.cmd = NL80211_CMD_GET_REG,
		.doit = nl80211_get_reg,
		.policy = nl80211_policy,
		/* can be retrieved by unprivileged users */
	},
	{
		.cmd = NL80211_CMD_SET_REG,
		.doit = nl80211_set_reg,
		.policy = nl80211_policy,
		.flags = GENL_ADMIN_PERM,
	},
	{
		.cmd = NL80211_CMD_REQ_SET_REG,
		.doit = nl80211_req_set_reg,
		.policy = nl80211_policy,
		.flags = GENL_ADMIN_PERM,
	},
	{
		.cmd = NL80211_CMD_GET_MESH_PARAMS,
		.doit = nl80211_get_mesh_params,
		.policy = nl80211_policy,
		/* can be retrieved by unprivileged users */
	},
	{
		.cmd = NL80211_CMD_SET_MESH_PARAMS,
		.doit = nl80211_set_mesh_params,
		.policy = nl80211_policy,
		.flags = GENL_ADMIN_PERM,
	},
	{
		.cmd = NL80211_CMD_TRIGGER_SCAN,
		.doit = nl80211_trigger_scan,
		.policy = nl80211_policy,
		.flags = GENL_ADMIN_PERM,
	},
	{
		.cmd = NL80211_CMD_GET_SCAN,
		.policy = nl80211_policy,
		.dumpit = nl80211_dump_scan,
	},
	{
		.cmd = NL80211_CMD_AUTHENTICATE,
		.doit = nl80211_authenticate,
		.policy = nl80211_policy,
		.flags = GENL_ADMIN_PERM,
	},
	{
		.cmd = NL80211_CMD_ASSOCIATE,
		.doit = nl80211_associate,
		.policy = nl80211_policy,
		.flags = GENL_ADMIN_PERM,
	},
	{
		.cmd = NL80211_CMD_DEAUTHENTICATE,
		.doit = nl80211_deauthenticate,
		.policy = nl80211_policy,
		.flags = GENL_ADMIN_PERM,
	},
	{
		.cmd = NL80211_CMD_DISASSOCIATE,
		.doit = nl80211_disassociate,
		.policy = nl80211_policy,
		.flags = GENL_ADMIN_PERM,
	},
	{
		.cmd = NL80211_CMD_JOIN_IBSS,
		.doit = nl80211_join_ibss,
		.policy = nl80211_policy,
		.flags = GENL_ADMIN_PERM,
	},
	{
		.cmd = NL80211_CMD_LEAVE_IBSS,
		.doit = nl80211_leave_ibss,
		.policy = nl80211_policy,
		.flags = GENL_ADMIN_PERM,
	},
};
static struct genl_multicast_group nl80211_mlme_mcgrp = {
	.name = "mlme",
};

/* multicast groups */
static struct genl_multicast_group nl80211_config_mcgrp = {
	.name = "config",
};
static struct genl_multicast_group nl80211_scan_mcgrp = {
	.name = "scan",
};
static struct genl_multicast_group nl80211_regulatory_mcgrp = {
	.name = "regulatory",
};

/* notification functions */

void nl80211_notify_dev_rename(struct cfg80211_registered_device *rdev)
{
	struct sk_buff *msg;

	msg = nlmsg_new(NLMSG_DEFAULT_SIZE, GFP_KERNEL);
	if (!msg)
		return;

	if (nl80211_send_wiphy(msg, 0, 0, 0, rdev) < 0) {
		nlmsg_free(msg);
		return;
	}

	genlmsg_multicast(msg, 0, nl80211_config_mcgrp.id, GFP_KERNEL);
}

static int nl80211_add_scan_req(struct sk_buff *msg,
				struct cfg80211_registered_device *rdev)
{
	struct cfg80211_scan_request *req = rdev->scan_req;
	struct nlattr *nest;
	int i;

	if (WARN_ON(!req))
		return 0;

	nest = nla_nest_start(msg, NL80211_ATTR_SCAN_SSIDS);
	if (!nest)
		goto nla_put_failure;
	for (i = 0; i < req->n_ssids; i++)
		NLA_PUT(msg, i, req->ssids[i].ssid_len, req->ssids[i].ssid);
	nla_nest_end(msg, nest);

	nest = nla_nest_start(msg, NL80211_ATTR_SCAN_FREQUENCIES);
	if (!nest)
		goto nla_put_failure;
	for (i = 0; i < req->n_channels; i++)
		NLA_PUT_U32(msg, i, req->channels[i]->center_freq);
	nla_nest_end(msg, nest);

	if (req->ie)
		NLA_PUT(msg, NL80211_ATTR_IE, req->ie_len, req->ie);

	return 0;
 nla_put_failure:
	return -ENOBUFS;
}

static int nl80211_send_scan_donemsg(struct sk_buff *msg,
				     struct cfg80211_registered_device *rdev,
				     struct net_device *netdev,
				     u32 pid, u32 seq, int flags,
				     u32 cmd)
{
	void *hdr;

	hdr = nl80211hdr_put(msg, pid, seq, flags, cmd);
	if (!hdr)
		return -1;

	NLA_PUT_U32(msg, NL80211_ATTR_WIPHY, rdev->wiphy_idx);
	NLA_PUT_U32(msg, NL80211_ATTR_IFINDEX, netdev->ifindex);

	/* ignore errors and send incomplete event anyway */
	nl80211_add_scan_req(msg, rdev);

	return genlmsg_end(msg, hdr);

 nla_put_failure:
	genlmsg_cancel(msg, hdr);
	return -EMSGSIZE;
}

void nl80211_send_scan_done(struct cfg80211_registered_device *rdev,
			    struct net_device *netdev)
{
	struct sk_buff *msg;

	msg = nlmsg_new(NLMSG_DEFAULT_SIZE, GFP_KERNEL);
	if (!msg)
		return;

	if (nl80211_send_scan_donemsg(msg, rdev, netdev, 0, 0, 0,
				      NL80211_CMD_NEW_SCAN_RESULTS) < 0) {
		nlmsg_free(msg);
		return;
	}

	genlmsg_multicast(msg, 0, nl80211_scan_mcgrp.id, GFP_KERNEL);
}

void nl80211_send_scan_aborted(struct cfg80211_registered_device *rdev,
			       struct net_device *netdev)
{
	struct sk_buff *msg;

	msg = nlmsg_new(NLMSG_DEFAULT_SIZE, GFP_KERNEL);
	if (!msg)
		return;

	if (nl80211_send_scan_donemsg(msg, rdev, netdev, 0, 0, 0,
				      NL80211_CMD_SCAN_ABORTED) < 0) {
		nlmsg_free(msg);
		return;
	}

	genlmsg_multicast(msg, 0, nl80211_scan_mcgrp.id, GFP_KERNEL);
}

/*
 * This can happen on global regulatory changes or device specific settings
 * based on custom world regulatory domains.
 */
void nl80211_send_reg_change_event(struct regulatory_request *request)
{
	struct sk_buff *msg;
	void *hdr;

	msg = nlmsg_new(NLMSG_DEFAULT_SIZE, GFP_KERNEL);
	if (!msg)
		return;

	hdr = nl80211hdr_put(msg, 0, 0, 0, NL80211_CMD_REG_CHANGE);
	if (!hdr) {
		nlmsg_free(msg);
		return;
	}

	/* Userspace can always count this one always being set */
	NLA_PUT_U8(msg, NL80211_ATTR_REG_INITIATOR, request->initiator);

	if (request->alpha2[0] == '0' && request->alpha2[1] == '0')
		NLA_PUT_U8(msg, NL80211_ATTR_REG_TYPE,
			   NL80211_REGDOM_TYPE_WORLD);
	else if (request->alpha2[0] == '9' && request->alpha2[1] == '9')
		NLA_PUT_U8(msg, NL80211_ATTR_REG_TYPE,
			   NL80211_REGDOM_TYPE_CUSTOM_WORLD);
	else if ((request->alpha2[0] == '9' && request->alpha2[1] == '8') ||
		 request->intersect)
		NLA_PUT_U8(msg, NL80211_ATTR_REG_TYPE,
			   NL80211_REGDOM_TYPE_INTERSECTION);
	else {
		NLA_PUT_U8(msg, NL80211_ATTR_REG_TYPE,
			   NL80211_REGDOM_TYPE_COUNTRY);
		NLA_PUT_STRING(msg, NL80211_ATTR_REG_ALPHA2, request->alpha2);
	}

	if (wiphy_idx_valid(request->wiphy_idx))
		NLA_PUT_U32(msg, NL80211_ATTR_WIPHY, request->wiphy_idx);

	if (genlmsg_end(msg, hdr) < 0) {
		nlmsg_free(msg);
		return;
	}

	genlmsg_multicast(msg, 0, nl80211_regulatory_mcgrp.id, GFP_KERNEL);

	return;

nla_put_failure:
	genlmsg_cancel(msg, hdr);
	nlmsg_free(msg);
}

static void nl80211_send_mlme_event(struct cfg80211_registered_device *rdev,
				    struct net_device *netdev,
				    const u8 *buf, size_t len,
				    enum nl80211_commands cmd)
{
	struct sk_buff *msg;
	void *hdr;

	msg = nlmsg_new(NLMSG_DEFAULT_SIZE, GFP_ATOMIC);
	if (!msg)
		return;

	hdr = nl80211hdr_put(msg, 0, 0, 0, cmd);
	if (!hdr) {
		nlmsg_free(msg);
		return;
	}

	NLA_PUT_U32(msg, NL80211_ATTR_WIPHY, rdev->wiphy_idx);
	NLA_PUT_U32(msg, NL80211_ATTR_IFINDEX, netdev->ifindex);
	NLA_PUT(msg, NL80211_ATTR_FRAME, len, buf);

	if (genlmsg_end(msg, hdr) < 0) {
		nlmsg_free(msg);
		return;
	}

	genlmsg_multicast(msg, 0, nl80211_mlme_mcgrp.id, GFP_ATOMIC);
	return;

 nla_put_failure:
	genlmsg_cancel(msg, hdr);
	nlmsg_free(msg);
}

void nl80211_send_rx_auth(struct cfg80211_registered_device *rdev,
			  struct net_device *netdev, const u8 *buf, size_t len)
{
	nl80211_send_mlme_event(rdev, netdev, buf, len,
				NL80211_CMD_AUTHENTICATE);
}

void nl80211_send_rx_assoc(struct cfg80211_registered_device *rdev,
			   struct net_device *netdev, const u8 *buf,
			   size_t len)
{
	nl80211_send_mlme_event(rdev, netdev, buf, len, NL80211_CMD_ASSOCIATE);
}

void nl80211_send_deauth(struct cfg80211_registered_device *rdev,
			 struct net_device *netdev, const u8 *buf, size_t len)
{
	nl80211_send_mlme_event(rdev, netdev, buf, len,
				NL80211_CMD_DEAUTHENTICATE);
}

void nl80211_send_disassoc(struct cfg80211_registered_device *rdev,
			   struct net_device *netdev, const u8 *buf,
			   size_t len)
{
	nl80211_send_mlme_event(rdev, netdev, buf, len,
				NL80211_CMD_DISASSOCIATE);
}

static void nl80211_send_mlme_timeout(struct cfg80211_registered_device *rdev,
				      struct net_device *netdev, int cmd,
				      const u8 *addr)
{
	struct sk_buff *msg;
	void *hdr;

	msg = nlmsg_new(NLMSG_DEFAULT_SIZE, GFP_ATOMIC);
	if (!msg)
		return;

	hdr = nl80211hdr_put(msg, 0, 0, 0, cmd);
	if (!hdr) {
		nlmsg_free(msg);
		return;
	}

	NLA_PUT_U32(msg, NL80211_ATTR_WIPHY, rdev->wiphy_idx);
	NLA_PUT_U32(msg, NL80211_ATTR_IFINDEX, netdev->ifindex);
	NLA_PUT_FLAG(msg, NL80211_ATTR_TIMED_OUT);
	NLA_PUT(msg, NL80211_ATTR_MAC, ETH_ALEN, addr);

	if (genlmsg_end(msg, hdr) < 0) {
		nlmsg_free(msg);
		return;
	}

	genlmsg_multicast(msg, 0, nl80211_mlme_mcgrp.id, GFP_ATOMIC);
	return;

 nla_put_failure:
	genlmsg_cancel(msg, hdr);
	nlmsg_free(msg);
}

void nl80211_send_auth_timeout(struct cfg80211_registered_device *rdev,
			       struct net_device *netdev, const u8 *addr)
{
	nl80211_send_mlme_timeout(rdev, netdev, NL80211_CMD_AUTHENTICATE,
				  addr);
}

void nl80211_send_assoc_timeout(struct cfg80211_registered_device *rdev,
				struct net_device *netdev, const u8 *addr)
{
	nl80211_send_mlme_timeout(rdev, netdev, NL80211_CMD_ASSOCIATE, addr);
}

void nl80211_send_ibss_bssid(struct cfg80211_registered_device *rdev,
			     struct net_device *netdev, const u8 *bssid,
			     gfp_t gfp)
{
	struct sk_buff *msg;
	void *hdr;

	msg = nlmsg_new(NLMSG_DEFAULT_SIZE, gfp);
	if (!msg)
		return;

	hdr = nl80211hdr_put(msg, 0, 0, 0, NL80211_CMD_JOIN_IBSS);
	if (!hdr) {
		nlmsg_free(msg);
		return;
	}

	NLA_PUT_U32(msg, NL80211_ATTR_WIPHY, rdev->wiphy_idx);
	NLA_PUT_U32(msg, NL80211_ATTR_IFINDEX, netdev->ifindex);
	NLA_PUT(msg, NL80211_ATTR_MAC, ETH_ALEN, bssid);

	if (genlmsg_end(msg, hdr) < 0) {
		nlmsg_free(msg);
		return;
	}

	genlmsg_multicast(msg, 0, nl80211_mlme_mcgrp.id, gfp);
	return;

 nla_put_failure:
	genlmsg_cancel(msg, hdr);
	nlmsg_free(msg);
}

void nl80211_michael_mic_failure(struct cfg80211_registered_device *rdev,
				 struct net_device *netdev, const u8 *addr,
				 enum nl80211_key_type key_type, int key_id,
				 const u8 *tsc)
{
	struct sk_buff *msg;
	void *hdr;

	msg = nlmsg_new(NLMSG_DEFAULT_SIZE, GFP_ATOMIC);
	if (!msg)
		return;

	hdr = nl80211hdr_put(msg, 0, 0, 0, NL80211_CMD_MICHAEL_MIC_FAILURE);
	if (!hdr) {
		nlmsg_free(msg);
		return;
	}

	NLA_PUT_U32(msg, NL80211_ATTR_WIPHY, rdev->wiphy_idx);
	NLA_PUT_U32(msg, NL80211_ATTR_IFINDEX, netdev->ifindex);
	if (addr)
		NLA_PUT(msg, NL80211_ATTR_MAC, ETH_ALEN, addr);
	NLA_PUT_U32(msg, NL80211_ATTR_KEY_TYPE, key_type);
	NLA_PUT_U8(msg, NL80211_ATTR_KEY_IDX, key_id);
	if (tsc)
		NLA_PUT(msg, NL80211_ATTR_KEY_SEQ, 6, tsc);

	if (genlmsg_end(msg, hdr) < 0) {
		nlmsg_free(msg);
		return;
	}

	genlmsg_multicast(msg, 0, nl80211_mlme_mcgrp.id, GFP_ATOMIC);
	return;

 nla_put_failure:
	genlmsg_cancel(msg, hdr);
	nlmsg_free(msg);
}

void nl80211_send_beacon_hint_event(struct wiphy *wiphy,
				    struct ieee80211_channel *channel_before,
				    struct ieee80211_channel *channel_after)
{
	struct sk_buff *msg;
	void *hdr;
	struct nlattr *nl_freq;

	msg = nlmsg_new(NLMSG_DEFAULT_SIZE, GFP_ATOMIC);
	if (!msg)
		return;

	hdr = nl80211hdr_put(msg, 0, 0, 0, NL80211_CMD_REG_BEACON_HINT);
	if (!hdr) {
		nlmsg_free(msg);
		return;
	}

	/*
	 * Since we are applying the beacon hint to a wiphy we know its
	 * wiphy_idx is valid
	 */
	NLA_PUT_U32(msg, NL80211_ATTR_WIPHY, get_wiphy_idx(wiphy));

	/* Before */
	nl_freq = nla_nest_start(msg, NL80211_ATTR_FREQ_BEFORE);
	if (!nl_freq)
		goto nla_put_failure;
	if (nl80211_msg_put_channel(msg, channel_before))
		goto nla_put_failure;
	nla_nest_end(msg, nl_freq);

	/* After */
	nl_freq = nla_nest_start(msg, NL80211_ATTR_FREQ_AFTER);
	if (!nl_freq)
		goto nla_put_failure;
	if (nl80211_msg_put_channel(msg, channel_after))
		goto nla_put_failure;
	nla_nest_end(msg, nl_freq);

	if (genlmsg_end(msg, hdr) < 0) {
		nlmsg_free(msg);
		return;
	}

	genlmsg_multicast(msg, 0, nl80211_regulatory_mcgrp.id, GFP_ATOMIC);

	return;

nla_put_failure:
	genlmsg_cancel(msg, hdr);
	nlmsg_free(msg);
}

/* initialisation/exit functions */

int nl80211_init(void)
{
	int err;

	err = genl_register_family_with_ops(&nl80211_fam,
		nl80211_ops, ARRAY_SIZE(nl80211_ops));
	if (err)
		return err;

	err = genl_register_mc_group(&nl80211_fam, &nl80211_config_mcgrp);
	if (err)
		goto err_out;

	err = genl_register_mc_group(&nl80211_fam, &nl80211_scan_mcgrp);
	if (err)
		goto err_out;

	err = genl_register_mc_group(&nl80211_fam, &nl80211_regulatory_mcgrp);
	if (err)
		goto err_out;

	err = genl_register_mc_group(&nl80211_fam, &nl80211_mlme_mcgrp);
	if (err)
		goto err_out;

	return 0;
 err_out:
	genl_unregister_family(&nl80211_fam);
	return err;
}

void nl80211_exit(void)
{
	genl_unregister_family(&nl80211_fam);
}<|MERGE_RESOLUTION|>--- conflicted
+++ resolved
@@ -521,12 +521,6 @@
 
 		if (channel_type == NL80211_CHAN_HT40MINUS &&
 		    (chan->flags & IEEE80211_CHAN_NO_HT40MINUS))
-<<<<<<< HEAD
-			goto bad_res;
-		else if (channel_type == NL80211_CHAN_HT40PLUS &&
-			 (chan->flags & IEEE80211_CHAN_NO_HT40PLUS))
-=======
->>>>>>> 4e8a2372
 			goto bad_res;
 		else if (channel_type == NL80211_CHAN_HT40PLUS &&
 			 (chan->flags & IEEE80211_CHAN_NO_HT40PLUS))
@@ -538,19 +532,8 @@
 		 * exists.
 		 */
 
-<<<<<<< HEAD
-		/*
-		 * At this point we know if that if HT40 was requested
-		 * we are allowed to use it and the extension channel
-		 * exists.
-		 */
-
 		ht_cap = &rdev->wiphy.bands[chan->band]->ht_cap;
 
-=======
-		ht_cap = &rdev->wiphy.bands[chan->band]->ht_cap;
-
->>>>>>> 4e8a2372
 		/* no HT capabilities or intolerant */
 		if (channel_type != NL80211_CHAN_NO_HT) {
 			if (!ht_cap->ht_supported)
@@ -1703,12 +1686,6 @@
 	err = get_drv_dev_by_info_ifindex(info->attrs, &drv, &dev);
 	if (err)
 		goto out_rtnl;
-
-	if (dev->ieee80211_ptr->iftype != NL80211_IFTYPE_AP &&
-	    dev->ieee80211_ptr->iftype != NL80211_IFTYPE_AP_VLAN) {
-		err = -EINVAL;
-		goto out;
-	}
 
 	err = get_vlan(info->attrs[NL80211_ATTR_STA_VLAN], drv, &params.vlan);
 	if (err)
@@ -1804,17 +1781,11 @@
 	params.listen_interval =
 		nla_get_u16(info->attrs[NL80211_ATTR_STA_LISTEN_INTERVAL]);
 
-<<<<<<< HEAD
-	params.aid = nla_get_u16(info->attrs[NL80211_ATTR_STA_AID]);
-	if (!params.aid || params.aid > IEEE80211_MAX_AID)
-		return -EINVAL;
-=======
 	if (info->attrs[NL80211_ATTR_STA_AID]) {
 		params.aid = nla_get_u16(info->attrs[NL80211_ATTR_STA_AID]);
 		if (!params.aid || params.aid > IEEE80211_MAX_AID)
 			return -EINVAL;
 	}
->>>>>>> 4e8a2372
 
 	if (info->attrs[NL80211_ATTR_HT_CAPABILITY])
 		params.ht_capa =
@@ -1828,12 +1799,6 @@
 	err = get_drv_dev_by_info_ifindex(info->attrs, &drv, &dev);
 	if (err)
 		goto out_rtnl;
-
-	if (dev->ieee80211_ptr->iftype != NL80211_IFTYPE_AP &&
-	    dev->ieee80211_ptr->iftype != NL80211_IFTYPE_AP_VLAN) {
-		err = -EINVAL;
-		goto out;
-	}
 
 	err = get_vlan(info->attrs[NL80211_ATTR_STA_VLAN], drv, &params.vlan);
 	if (err)
@@ -1911,12 +1876,8 @@
 		goto out_rtnl;
 
 	if (dev->ieee80211_ptr->iftype != NL80211_IFTYPE_AP &&
-<<<<<<< HEAD
-	    dev->ieee80211_ptr->iftype != NL80211_IFTYPE_AP_VLAN) {
-=======
 	    dev->ieee80211_ptr->iftype != NL80211_IFTYPE_AP_VLAN &&
 	    dev->ieee80211_ptr->iftype != NL80211_IFTYPE_MESH_POINT) {
->>>>>>> 4e8a2372
 		err = -EINVAL;
 		goto out;
 	}
