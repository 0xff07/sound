/*
 * cfg80211 scan result handling
 *
 * Copyright 2008 Johannes Berg <johannes@sipsolutions.net>
 */
#include <linux/kernel.h>
#include <linux/module.h>
#include <linux/netdevice.h>
#include <linux/wireless.h>
#include <linux/nl80211.h>
#include <linux/etherdevice.h>
#include <net/arp.h>
#include <net/cfg80211.h>
#include <net/iw_handler.h>
#include "core.h"
#include "nl80211.h"

#define IEEE80211_SCAN_RESULT_EXPIRE	(10 * HZ)

void cfg80211_scan_done(struct cfg80211_scan_request *request, bool aborted)
{
	struct net_device *dev;
#ifdef CONFIG_WIRELESS_EXT
	union iwreq_data wrqu;
#endif

	dev = dev_get_by_index(&init_net, request->ifidx);
	if (!dev)
		goto out;

	WARN_ON(request != wiphy_to_dev(request->wiphy)->scan_req);

	if (aborted)
		nl80211_send_scan_aborted(wiphy_to_dev(request->wiphy), dev);
	else
		nl80211_send_scan_done(wiphy_to_dev(request->wiphy), dev);

	wiphy_to_dev(request->wiphy)->scan_req = NULL;

#ifdef CONFIG_WIRELESS_EXT
	if (!aborted) {
		memset(&wrqu, 0, sizeof(wrqu));

		wireless_send_event(dev, SIOCGIWSCAN, &wrqu, NULL);
	}
#endif

	dev_put(dev);

 out:
	kfree(request);
}
EXPORT_SYMBOL(cfg80211_scan_done);

static void bss_release(struct kref *ref)
{
	struct cfg80211_internal_bss *bss;

	bss = container_of(ref, struct cfg80211_internal_bss, ref);
	if (bss->pub.free_priv)
		bss->pub.free_priv(&bss->pub);

	if (bss->ies_allocated)
		kfree(bss->pub.information_elements);

	kfree(bss);
}

/* must hold dev->bss_lock! */
void cfg80211_bss_age(struct cfg80211_registered_device *dev,
                      unsigned long age_secs)
{
	struct cfg80211_internal_bss *bss;
	unsigned long age_jiffies = msecs_to_jiffies(age_secs * MSEC_PER_SEC);

	list_for_each_entry(bss, &dev->bss_list, list) {
		bss->ts -= age_jiffies;
	}
}

/* must hold dev->bss_lock! */
void cfg80211_bss_expire(struct cfg80211_registered_device *dev)
{
	struct cfg80211_internal_bss *bss, *tmp;
	bool expired = false;

	list_for_each_entry_safe(bss, tmp, &dev->bss_list, list) {
		if (bss->hold ||
		    !time_after(jiffies, bss->ts + IEEE80211_SCAN_RESULT_EXPIRE))
			continue;
		list_del(&bss->list);
		rb_erase(&bss->rbn, &dev->bss_tree);
		kref_put(&bss->ref, bss_release);
		expired = true;
	}

	if (expired)
		dev->bss_generation++;
}

static u8 *find_ie(u8 num, u8 *ies, size_t len)
{
	while (len > 2 && ies[0] != num) {
		len -= ies[1] + 2;
		ies += ies[1] + 2;
	}
	if (len < 2)
		return NULL;
	if (len < 2 + ies[1])
		return NULL;
	return ies;
}

static int cmp_ies(u8 num, u8 *ies1, size_t len1, u8 *ies2, size_t len2)
{
	const u8 *ie1 = find_ie(num, ies1, len1);
	const u8 *ie2 = find_ie(num, ies2, len2);
	int r;

	if (!ie1 && !ie2)
		return 0;
	if (!ie1)
		return -1;

	r = memcmp(ie1 + 2, ie2 + 2, min(ie1[1], ie2[1]));
	if (r == 0 && ie1[1] != ie2[1])
		return ie2[1] - ie1[1];
	return r;
}

static bool is_bss(struct cfg80211_bss *a,
		   const u8 *bssid,
		   const u8 *ssid, size_t ssid_len)
{
	const u8 *ssidie;

	if (bssid && compare_ether_addr(a->bssid, bssid))
		return false;

	if (!ssid)
		return true;

	ssidie = find_ie(WLAN_EID_SSID,
			 a->information_elements,
			 a->len_information_elements);
	if (!ssidie)
		return false;
	if (ssidie[1] != ssid_len)
		return false;
	return memcmp(ssidie + 2, ssid, ssid_len) == 0;
}

static bool is_mesh(struct cfg80211_bss *a,
		    const u8 *meshid, size_t meshidlen,
		    const u8 *meshcfg)
{
	const u8 *ie;

	if (!is_zero_ether_addr(a->bssid))
		return false;

	ie = find_ie(WLAN_EID_MESH_ID,
		     a->information_elements,
		     a->len_information_elements);
	if (!ie)
		return false;
	if (ie[1] != meshidlen)
		return false;
	if (memcmp(ie + 2, meshid, meshidlen))
		return false;

	ie = find_ie(WLAN_EID_MESH_CONFIG,
		     a->information_elements,
		     a->len_information_elements);
	if (ie[1] != IEEE80211_MESH_CONFIG_LEN)
		return false;

	/*
	 * Ignore mesh capability (last two bytes of the IE) when
	 * comparing since that may differ between stations taking
	 * part in the same mesh.
	 */
	return memcmp(ie + 2, meshcfg, IEEE80211_MESH_CONFIG_LEN - 2) == 0;
}

static int cmp_bss(struct cfg80211_bss *a,
		   struct cfg80211_bss *b)
{
	int r;

	if (a->channel != b->channel)
		return b->channel->center_freq - a->channel->center_freq;

	r = memcmp(a->bssid, b->bssid, ETH_ALEN);
	if (r)
		return r;

	if (is_zero_ether_addr(a->bssid)) {
		r = cmp_ies(WLAN_EID_MESH_ID,
			    a->information_elements,
			    a->len_information_elements,
			    b->information_elements,
			    b->len_information_elements);
		if (r)
			return r;
		return cmp_ies(WLAN_EID_MESH_CONFIG,
			       a->information_elements,
			       a->len_information_elements,
			       b->information_elements,
			       b->len_information_elements);
	}

	return cmp_ies(WLAN_EID_SSID,
		       a->information_elements,
		       a->len_information_elements,
		       b->information_elements,
		       b->len_information_elements);
}

struct cfg80211_bss *cfg80211_get_bss(struct wiphy *wiphy,
				      struct ieee80211_channel *channel,
				      const u8 *bssid,
				      const u8 *ssid, size_t ssid_len,
				      u16 capa_mask, u16 capa_val)
{
	struct cfg80211_registered_device *dev = wiphy_to_dev(wiphy);
	struct cfg80211_internal_bss *bss, *res = NULL;

	spin_lock_bh(&dev->bss_lock);

	list_for_each_entry(bss, &dev->bss_list, list) {
		if ((bss->pub.capability & capa_mask) != capa_val)
			continue;
		if (channel && bss->pub.channel != channel)
			continue;
		if (is_bss(&bss->pub, bssid, ssid, ssid_len)) {
			res = bss;
			kref_get(&res->ref);
			break;
		}
	}

	spin_unlock_bh(&dev->bss_lock);
	if (!res)
		return NULL;
	return &res->pub;
}
EXPORT_SYMBOL(cfg80211_get_bss);

struct cfg80211_bss *cfg80211_get_mesh(struct wiphy *wiphy,
				       struct ieee80211_channel *channel,
				       const u8 *meshid, size_t meshidlen,
				       const u8 *meshcfg)
{
	struct cfg80211_registered_device *dev = wiphy_to_dev(wiphy);
	struct cfg80211_internal_bss *bss, *res = NULL;

	spin_lock_bh(&dev->bss_lock);

	list_for_each_entry(bss, &dev->bss_list, list) {
		if (channel && bss->pub.channel != channel)
			continue;
		if (is_mesh(&bss->pub, meshid, meshidlen, meshcfg)) {
			res = bss;
			kref_get(&res->ref);
			break;
		}
	}

	spin_unlock_bh(&dev->bss_lock);
	if (!res)
		return NULL;
	return &res->pub;
}
EXPORT_SYMBOL(cfg80211_get_mesh);


static void rb_insert_bss(struct cfg80211_registered_device *dev,
			  struct cfg80211_internal_bss *bss)
{
	struct rb_node **p = &dev->bss_tree.rb_node;
	struct rb_node *parent = NULL;
	struct cfg80211_internal_bss *tbss;
	int cmp;

	while (*p) {
		parent = *p;
		tbss = rb_entry(parent, struct cfg80211_internal_bss, rbn);

		cmp = cmp_bss(&bss->pub, &tbss->pub);

		if (WARN_ON(!cmp)) {
			/* will sort of leak this BSS */
			return;
		}

		if (cmp < 0)
			p = &(*p)->rb_left;
		else
			p = &(*p)->rb_right;
	}

	rb_link_node(&bss->rbn, parent, p);
	rb_insert_color(&bss->rbn, &dev->bss_tree);
}

static struct cfg80211_internal_bss *
rb_find_bss(struct cfg80211_registered_device *dev,
	    struct cfg80211_internal_bss *res)
{
	struct rb_node *n = dev->bss_tree.rb_node;
	struct cfg80211_internal_bss *bss;
	int r;

	while (n) {
		bss = rb_entry(n, struct cfg80211_internal_bss, rbn);
		r = cmp_bss(&res->pub, &bss->pub);

		if (r == 0)
			return bss;
		else if (r < 0)
			n = n->rb_left;
		else
			n = n->rb_right;
	}

	return NULL;
}

static struct cfg80211_internal_bss *
cfg80211_bss_update(struct cfg80211_registered_device *dev,
		    struct cfg80211_internal_bss *res,
		    bool overwrite)
{
	struct cfg80211_internal_bss *found = NULL;
	const u8 *meshid, *meshcfg;

	/*
	 * The reference to "res" is donated to this function.
	 */

	if (WARN_ON(!res->pub.channel)) {
		kref_put(&res->ref, bss_release);
		return NULL;
	}

	res->ts = jiffies;

	if (is_zero_ether_addr(res->pub.bssid)) {
		/* must be mesh, verify */
		meshid = find_ie(WLAN_EID_MESH_ID, res->pub.information_elements,
				 res->pub.len_information_elements);
		meshcfg = find_ie(WLAN_EID_MESH_CONFIG,
				  res->pub.information_elements,
				  res->pub.len_information_elements);
		if (!meshid || !meshcfg ||
		    meshcfg[1] != IEEE80211_MESH_CONFIG_LEN) {
			/* bogus mesh */
			kref_put(&res->ref, bss_release);
			return NULL;
		}
	}

	spin_lock_bh(&dev->bss_lock);

	found = rb_find_bss(dev, res);

	if (found) {
		kref_get(&found->ref);
		found->pub.beacon_interval = res->pub.beacon_interval;
		found->pub.tsf = res->pub.tsf;
		found->pub.signal = res->pub.signal;
		found->pub.capability = res->pub.capability;
		found->ts = res->ts;

		/* overwrite IEs */
		if (overwrite) {
			size_t used = dev->wiphy.bss_priv_size + sizeof(*res);
			size_t ielen = res->pub.len_information_elements;

<<<<<<< HEAD
			if (ksize(found) >= used + ielen) {
=======
			if (!found->ies_allocated && ksize(found) >= used + ielen) {
>>>>>>> 533ac12e
				memcpy(found->pub.information_elements,
				       res->pub.information_elements, ielen);
				found->pub.len_information_elements = ielen;
			} else {
				u8 *ies = found->pub.information_elements;

<<<<<<< HEAD
				if (found->ies_allocated) {
					if (ksize(ies) < ielen)
						ies = krealloc(ies, ielen,
							       GFP_ATOMIC);
				} else
=======
				if (found->ies_allocated)
					ies = krealloc(ies, ielen, GFP_ATOMIC);
				else
>>>>>>> 533ac12e
					ies = kmalloc(ielen, GFP_ATOMIC);

				if (ies) {
					memcpy(ies, res->pub.information_elements, ielen);
					found->ies_allocated = true;
					found->pub.information_elements = ies;
					found->pub.len_information_elements = ielen;
				}
			}
		}

		kref_put(&res->ref, bss_release);
	} else {
		/* this "consumes" the reference */
		list_add_tail(&res->list, &dev->bss_list);
		rb_insert_bss(dev, res);
		found = res;
	}

	dev->bss_generation++;
	spin_unlock_bh(&dev->bss_lock);

	kref_get(&found->ref);
	return found;
}

struct cfg80211_bss*
cfg80211_inform_bss(struct wiphy *wiphy,
		    struct ieee80211_channel *channel,
		    const u8 *bssid,
		    u64 timestamp, u16 capability, u16 beacon_interval,
		    const u8 *ie, size_t ielen,
		    s32 signal, gfp_t gfp)
{
	struct cfg80211_internal_bss *res;
	size_t privsz;

	if (WARN_ON(!wiphy))
		return NULL;

	privsz = wiphy->bss_priv_size;

	if (WARN_ON(wiphy->signal_type == NL80211_BSS_SIGNAL_UNSPEC &&
			(signal < 0 || signal > 100)))
		return NULL;

	res = kzalloc(sizeof(*res) + privsz + ielen, gfp);
	if (!res)
		return NULL;

	memcpy(res->pub.bssid, bssid, ETH_ALEN);
	res->pub.channel = channel;
	res->pub.signal = signal;
	res->pub.tsf = timestamp;
	res->pub.beacon_interval = beacon_interval;
	res->pub.capability = capability;
	/* point to after the private area */
	res->pub.information_elements = (u8 *)res + sizeof(*res) + privsz;
	memcpy(res->pub.information_elements, ie, ielen);
	res->pub.len_information_elements = ielen;

	kref_init(&res->ref);

	res = cfg80211_bss_update(wiphy_to_dev(wiphy), res, 0);
	if (!res)
		return NULL;

	if (res->pub.capability & WLAN_CAPABILITY_ESS)
		regulatory_hint_found_beacon(wiphy, channel, gfp);

	/* cfg80211_bss_update gives us a referenced result */
	return &res->pub;
}
EXPORT_SYMBOL(cfg80211_inform_bss);

struct cfg80211_bss *
cfg80211_inform_bss_frame(struct wiphy *wiphy,
			  struct ieee80211_channel *channel,
			  struct ieee80211_mgmt *mgmt, size_t len,
			  s32 signal, gfp_t gfp)
{
	struct cfg80211_internal_bss *res;
	size_t ielen = len - offsetof(struct ieee80211_mgmt,
				      u.probe_resp.variable);
	bool overwrite;
	size_t privsz = wiphy->bss_priv_size;

	if (WARN_ON(wiphy->signal_type == NL80211_BSS_SIGNAL_UNSPEC &&
	            (signal < 0 || signal > 100)))
		return NULL;

	if (WARN_ON(!mgmt || !wiphy ||
		    len < offsetof(struct ieee80211_mgmt, u.probe_resp.variable)))
		return NULL;

	res = kzalloc(sizeof(*res) + privsz + ielen, gfp);
	if (!res)
		return NULL;

	memcpy(res->pub.bssid, mgmt->bssid, ETH_ALEN);
	res->pub.channel = channel;
	res->pub.signal = signal;
	res->pub.tsf = le64_to_cpu(mgmt->u.probe_resp.timestamp);
	res->pub.beacon_interval = le16_to_cpu(mgmt->u.probe_resp.beacon_int);
	res->pub.capability = le16_to_cpu(mgmt->u.probe_resp.capab_info);
	/* point to after the private area */
	res->pub.information_elements = (u8 *)res + sizeof(*res) + privsz;
	memcpy(res->pub.information_elements, mgmt->u.probe_resp.variable, ielen);
	res->pub.len_information_elements = ielen;

	kref_init(&res->ref);

	overwrite = ieee80211_is_probe_resp(mgmt->frame_control);

	res = cfg80211_bss_update(wiphy_to_dev(wiphy), res, overwrite);
	if (!res)
		return NULL;

	if (res->pub.capability & WLAN_CAPABILITY_ESS)
		regulatory_hint_found_beacon(wiphy, channel, gfp);

	/* cfg80211_bss_update gives us a referenced result */
	return &res->pub;
}
EXPORT_SYMBOL(cfg80211_inform_bss_frame);

void cfg80211_put_bss(struct cfg80211_bss *pub)
{
	struct cfg80211_internal_bss *bss;

	if (!pub)
		return;

	bss = container_of(pub, struct cfg80211_internal_bss, pub);
	kref_put(&bss->ref, bss_release);
}
EXPORT_SYMBOL(cfg80211_put_bss);

void cfg80211_unlink_bss(struct wiphy *wiphy, struct cfg80211_bss *pub)
{
	struct cfg80211_registered_device *dev = wiphy_to_dev(wiphy);
	struct cfg80211_internal_bss *bss;

	if (WARN_ON(!pub))
		return;

	bss = container_of(pub, struct cfg80211_internal_bss, pub);

	spin_lock_bh(&dev->bss_lock);

	list_del(&bss->list);
	rb_erase(&bss->rbn, &dev->bss_tree);

	spin_unlock_bh(&dev->bss_lock);

	kref_put(&bss->ref, bss_release);
}
EXPORT_SYMBOL(cfg80211_unlink_bss);

void cfg80211_hold_bss(struct cfg80211_bss *pub)
{
	struct cfg80211_internal_bss *bss;

	if (!pub)
		return;

	bss = container_of(pub, struct cfg80211_internal_bss, pub);
	bss->hold = true;
}
EXPORT_SYMBOL(cfg80211_hold_bss);

void cfg80211_unhold_bss(struct cfg80211_bss *pub)
{
	struct cfg80211_internal_bss *bss;

	if (!pub)
		return;

	bss = container_of(pub, struct cfg80211_internal_bss, pub);
	bss->hold = false;
}
EXPORT_SYMBOL(cfg80211_unhold_bss);

#ifdef CONFIG_WIRELESS_EXT
int cfg80211_wext_siwscan(struct net_device *dev,
			  struct iw_request_info *info,
			  union iwreq_data *wrqu, char *extra)
{
	struct cfg80211_registered_device *rdev;
	struct wiphy *wiphy;
	struct iw_scan_req *wreq = NULL;
	struct cfg80211_scan_request *creq;
	int i, err, n_channels = 0;
	enum ieee80211_band band;

	if (!netif_running(dev))
		return -ENETDOWN;

	rdev = cfg80211_get_dev_from_ifindex(dev->ifindex);

	if (IS_ERR(rdev))
		return PTR_ERR(rdev);

	if (rdev->scan_req) {
		err = -EBUSY;
		goto out;
	}

	wiphy = &rdev->wiphy;

	for (band = 0; band < IEEE80211_NUM_BANDS; band++)
		if (wiphy->bands[band])
			n_channels += wiphy->bands[band]->n_channels;

	creq = kzalloc(sizeof(*creq) + sizeof(struct cfg80211_ssid) +
		       n_channels * sizeof(void *),
		       GFP_ATOMIC);
	if (!creq) {
		err = -ENOMEM;
		goto out;
	}

	creq->wiphy = wiphy;
	creq->ifidx = dev->ifindex;
	creq->ssids = (void *)(creq + 1);
	creq->channels = (void *)(creq->ssids + 1);
	creq->n_channels = n_channels;
	creq->n_ssids = 1;

	/* all channels */
	i = 0;
	for (band = 0; band < IEEE80211_NUM_BANDS; band++) {
		int j;
		if (!wiphy->bands[band])
			continue;
		for (j = 0; j < wiphy->bands[band]->n_channels; j++) {
			creq->channels[i] = &wiphy->bands[band]->channels[j];
			i++;
		}
	}

	/* translate scan request */
	if (wrqu->data.length == sizeof(struct iw_scan_req)) {
		wreq = (struct iw_scan_req *)extra;

		if (wrqu->data.flags & IW_SCAN_THIS_ESSID) {
			if (wreq->essid_len > IEEE80211_MAX_SSID_LEN)
				return -EINVAL;
			memcpy(creq->ssids[0].ssid, wreq->essid, wreq->essid_len);
			creq->ssids[0].ssid_len = wreq->essid_len;
		}
		if (wreq->scan_type == IW_SCAN_TYPE_PASSIVE)
			creq->n_ssids = 0;
	}

	rdev->scan_req = creq;
	err = rdev->ops->scan(wiphy, dev, creq);
	if (err) {
		rdev->scan_req = NULL;
		kfree(creq);
	}
 out:
	cfg80211_put_dev(rdev);
	return err;
}
EXPORT_SYMBOL_GPL(cfg80211_wext_siwscan);

static void ieee80211_scan_add_ies(struct iw_request_info *info,
				   struct cfg80211_bss *bss,
				   char **current_ev, char *end_buf)
{
	u8 *pos, *end, *next;
	struct iw_event iwe;

	if (!bss->information_elements ||
	    !bss->len_information_elements)
		return;

	/*
	 * If needed, fragment the IEs buffer (at IE boundaries) into short
	 * enough fragments to fit into IW_GENERIC_IE_MAX octet messages.
	 */
	pos = bss->information_elements;
	end = pos + bss->len_information_elements;

	while (end - pos > IW_GENERIC_IE_MAX) {
		next = pos + 2 + pos[1];
		while (next + 2 + next[1] - pos < IW_GENERIC_IE_MAX)
			next = next + 2 + next[1];

		memset(&iwe, 0, sizeof(iwe));
		iwe.cmd = IWEVGENIE;
		iwe.u.data.length = next - pos;
		*current_ev = iwe_stream_add_point(info, *current_ev,
						   end_buf, &iwe, pos);

		pos = next;
	}

	if (end > pos) {
		memset(&iwe, 0, sizeof(iwe));
		iwe.cmd = IWEVGENIE;
		iwe.u.data.length = end - pos;
		*current_ev = iwe_stream_add_point(info, *current_ev,
						   end_buf, &iwe, pos);
	}
}

static inline unsigned int elapsed_jiffies_msecs(unsigned long start)
{
	unsigned long end = jiffies;

	if (end >= start)
		return jiffies_to_msecs(end - start);

	return jiffies_to_msecs(end + (MAX_JIFFY_OFFSET - start) + 1);
}

static char *
ieee80211_bss(struct wiphy *wiphy, struct iw_request_info *info,
	      struct cfg80211_internal_bss *bss, char *current_ev,
	      char *end_buf)
{
	struct iw_event iwe;
	u8 *buf, *cfg, *p;
	u8 *ie = bss->pub.information_elements;
	int rem = bss->pub.len_information_elements, i, sig;
	bool ismesh = false;

	memset(&iwe, 0, sizeof(iwe));
	iwe.cmd = SIOCGIWAP;
	iwe.u.ap_addr.sa_family = ARPHRD_ETHER;
	memcpy(iwe.u.ap_addr.sa_data, bss->pub.bssid, ETH_ALEN);
	current_ev = iwe_stream_add_event(info, current_ev, end_buf, &iwe,
					  IW_EV_ADDR_LEN);

	memset(&iwe, 0, sizeof(iwe));
	iwe.cmd = SIOCGIWFREQ;
	iwe.u.freq.m = ieee80211_frequency_to_channel(bss->pub.channel->center_freq);
	iwe.u.freq.e = 0;
	current_ev = iwe_stream_add_event(info, current_ev, end_buf, &iwe,
					  IW_EV_FREQ_LEN);

	memset(&iwe, 0, sizeof(iwe));
	iwe.cmd = SIOCGIWFREQ;
	iwe.u.freq.m = bss->pub.channel->center_freq;
	iwe.u.freq.e = 6;
	current_ev = iwe_stream_add_event(info, current_ev, end_buf, &iwe,
					  IW_EV_FREQ_LEN);

	if (wiphy->signal_type != CFG80211_SIGNAL_TYPE_NONE) {
		memset(&iwe, 0, sizeof(iwe));
		iwe.cmd = IWEVQUAL;
		iwe.u.qual.updated = IW_QUAL_LEVEL_UPDATED |
				     IW_QUAL_NOISE_INVALID |
				     IW_QUAL_QUAL_UPDATED;
		switch (wiphy->signal_type) {
		case CFG80211_SIGNAL_TYPE_MBM:
			sig = bss->pub.signal / 100;
			iwe.u.qual.level = sig;
			iwe.u.qual.updated |= IW_QUAL_DBM;
			if (sig < -110)		/* rather bad */
				sig = -110;
			else if (sig > -40)	/* perfect */
				sig = -40;
			/* will give a range of 0 .. 70 */
			iwe.u.qual.qual = sig + 110;
			break;
		case CFG80211_SIGNAL_TYPE_UNSPEC:
			iwe.u.qual.level = bss->pub.signal;
			/* will give range 0 .. 100 */
			iwe.u.qual.qual = bss->pub.signal;
			break;
		default:
			/* not reached */
			break;
		}
		current_ev = iwe_stream_add_event(info, current_ev, end_buf,
						  &iwe, IW_EV_QUAL_LEN);
	}

	memset(&iwe, 0, sizeof(iwe));
	iwe.cmd = SIOCGIWENCODE;
	if (bss->pub.capability & WLAN_CAPABILITY_PRIVACY)
		iwe.u.data.flags = IW_ENCODE_ENABLED | IW_ENCODE_NOKEY;
	else
		iwe.u.data.flags = IW_ENCODE_DISABLED;
	iwe.u.data.length = 0;
	current_ev = iwe_stream_add_point(info, current_ev, end_buf,
					  &iwe, "");

	while (rem >= 2) {
		/* invalid data */
		if (ie[1] > rem - 2)
			break;

		switch (ie[0]) {
		case WLAN_EID_SSID:
			memset(&iwe, 0, sizeof(iwe));
			iwe.cmd = SIOCGIWESSID;
			iwe.u.data.length = ie[1];
			iwe.u.data.flags = 1;
			current_ev = iwe_stream_add_point(info, current_ev, end_buf,
							  &iwe, ie + 2);
			break;
		case WLAN_EID_MESH_ID:
			memset(&iwe, 0, sizeof(iwe));
			iwe.cmd = SIOCGIWESSID;
			iwe.u.data.length = ie[1];
			iwe.u.data.flags = 1;
			current_ev = iwe_stream_add_point(info, current_ev, end_buf,
							  &iwe, ie + 2);
			break;
		case WLAN_EID_MESH_CONFIG:
			ismesh = true;
			if (ie[1] != IEEE80211_MESH_CONFIG_LEN)
				break;
			buf = kmalloc(50, GFP_ATOMIC);
			if (!buf)
				break;
			cfg = ie + 2;
			memset(&iwe, 0, sizeof(iwe));
			iwe.cmd = IWEVCUSTOM;
			sprintf(buf, "Mesh network (version %d)", cfg[0]);
			iwe.u.data.length = strlen(buf);
			current_ev = iwe_stream_add_point(info, current_ev,
							  end_buf,
							  &iwe, buf);
			sprintf(buf, "Path Selection Protocol ID: "
				"0x%02X%02X%02X%02X", cfg[1], cfg[2], cfg[3],
							cfg[4]);
			iwe.u.data.length = strlen(buf);
			current_ev = iwe_stream_add_point(info, current_ev,
							  end_buf,
							  &iwe, buf);
			sprintf(buf, "Path Selection Metric ID: "
				"0x%02X%02X%02X%02X", cfg[5], cfg[6], cfg[7],
							cfg[8]);
			iwe.u.data.length = strlen(buf);
			current_ev = iwe_stream_add_point(info, current_ev,
							  end_buf,
							  &iwe, buf);
			sprintf(buf, "Congestion Control Mode ID: "
				"0x%02X%02X%02X%02X", cfg[9], cfg[10],
							cfg[11], cfg[12]);
			iwe.u.data.length = strlen(buf);
			current_ev = iwe_stream_add_point(info, current_ev,
							  end_buf,
							  &iwe, buf);
			sprintf(buf, "Channel Precedence: "
				"0x%02X%02X%02X%02X", cfg[13], cfg[14],
							cfg[15], cfg[16]);
			iwe.u.data.length = strlen(buf);
			current_ev = iwe_stream_add_point(info, current_ev,
							  end_buf,
							  &iwe, buf);
			kfree(buf);
			break;
		case WLAN_EID_SUPP_RATES:
		case WLAN_EID_EXT_SUPP_RATES:
			/* display all supported rates in readable format */
			p = current_ev + iwe_stream_lcp_len(info);

			memset(&iwe, 0, sizeof(iwe));
			iwe.cmd = SIOCGIWRATE;
			/* Those two flags are ignored... */
			iwe.u.bitrate.fixed = iwe.u.bitrate.disabled = 0;

			for (i = 0; i < ie[1]; i++) {
				iwe.u.bitrate.value =
					((ie[i + 2] & 0x7f) * 500000);
				p = iwe_stream_add_value(info, current_ev, p,
						end_buf, &iwe, IW_EV_PARAM_LEN);
			}
			current_ev = p;
			break;
		}
		rem -= ie[1] + 2;
		ie += ie[1] + 2;
	}

	if (bss->pub.capability & (WLAN_CAPABILITY_ESS | WLAN_CAPABILITY_IBSS)
	    || ismesh) {
		memset(&iwe, 0, sizeof(iwe));
		iwe.cmd = SIOCGIWMODE;
		if (ismesh)
			iwe.u.mode = IW_MODE_MESH;
		else if (bss->pub.capability & WLAN_CAPABILITY_ESS)
			iwe.u.mode = IW_MODE_MASTER;
		else
			iwe.u.mode = IW_MODE_ADHOC;
		current_ev = iwe_stream_add_event(info, current_ev, end_buf,
						  &iwe, IW_EV_UINT_LEN);
	}

	buf = kmalloc(30, GFP_ATOMIC);
	if (buf) {
		memset(&iwe, 0, sizeof(iwe));
		iwe.cmd = IWEVCUSTOM;
		sprintf(buf, "tsf=%016llx", (unsigned long long)(bss->pub.tsf));
		iwe.u.data.length = strlen(buf);
		current_ev = iwe_stream_add_point(info, current_ev, end_buf,
						  &iwe, buf);
		memset(&iwe, 0, sizeof(iwe));
		iwe.cmd = IWEVCUSTOM;
		sprintf(buf, " Last beacon: %ums ago",
			elapsed_jiffies_msecs(bss->ts));
		iwe.u.data.length = strlen(buf);
		current_ev = iwe_stream_add_point(info, current_ev,
						  end_buf, &iwe, buf);
		kfree(buf);
	}

	ieee80211_scan_add_ies(info, &bss->pub, &current_ev, end_buf);

	return current_ev;
}


static int ieee80211_scan_results(struct cfg80211_registered_device *dev,
				  struct iw_request_info *info,
				  char *buf, size_t len)
{
	char *current_ev = buf;
	char *end_buf = buf + len;
	struct cfg80211_internal_bss *bss;

	spin_lock_bh(&dev->bss_lock);
	cfg80211_bss_expire(dev);

	list_for_each_entry(bss, &dev->bss_list, list) {
		if (buf + len - current_ev <= IW_EV_ADDR_LEN) {
			spin_unlock_bh(&dev->bss_lock);
			return -E2BIG;
		}
		current_ev = ieee80211_bss(&dev->wiphy, info, bss,
					   current_ev, end_buf);
	}
	spin_unlock_bh(&dev->bss_lock);
	return current_ev - buf;
}


int cfg80211_wext_giwscan(struct net_device *dev,
			  struct iw_request_info *info,
			  struct iw_point *data, char *extra)
{
	struct cfg80211_registered_device *rdev;
	int res;

	if (!netif_running(dev))
		return -ENETDOWN;

	rdev = cfg80211_get_dev_from_ifindex(dev->ifindex);

	if (IS_ERR(rdev))
		return PTR_ERR(rdev);

	if (rdev->scan_req) {
		res = -EAGAIN;
		goto out;
	}

	res = ieee80211_scan_results(rdev, info, extra, data->length);
	data->length = 0;
	if (res >= 0) {
		data->length = res;
		res = 0;
	}

 out:
	cfg80211_put_dev(rdev);
	return res;
}
EXPORT_SYMBOL_GPL(cfg80211_wext_giwscan);
#endif<|MERGE_RESOLUTION|>--- conflicted
+++ resolved
@@ -378,28 +378,16 @@
 			size_t used = dev->wiphy.bss_priv_size + sizeof(*res);
 			size_t ielen = res->pub.len_information_elements;
 
-<<<<<<< HEAD
-			if (ksize(found) >= used + ielen) {
-=======
 			if (!found->ies_allocated && ksize(found) >= used + ielen) {
->>>>>>> 533ac12e
 				memcpy(found->pub.information_elements,
 				       res->pub.information_elements, ielen);
 				found->pub.len_information_elements = ielen;
 			} else {
 				u8 *ies = found->pub.information_elements;
 
-<<<<<<< HEAD
-				if (found->ies_allocated) {
-					if (ksize(ies) < ielen)
-						ies = krealloc(ies, ielen,
-							       GFP_ATOMIC);
-				} else
-=======
 				if (found->ies_allocated)
 					ies = krealloc(ies, ielen, GFP_ATOMIC);
 				else
->>>>>>> 533ac12e
 					ies = kmalloc(ielen, GFP_ATOMIC);
 
 				if (ies) {
