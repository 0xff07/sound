--- conflicted
+++ resolved
@@ -555,9 +555,6 @@
 	if (new_state != old_state)
 		nf_conntrack_event_cache(IPCT_PROTOINFO, ct);
 
-	if (new_state != old_state)
-		nf_conntrack_event_cache(IPCT_PROTOINFO, ct);
-
 	dn = dccp_pernet(net);
 	nf_ct_refresh_acct(ct, ctinfo, skb, dn->dccp_timeout[new_state]);
 
@@ -640,11 +637,8 @@
 	NLA_PUT_U8(skb, CTA_PROTOINFO_DCCP_STATE, ct->proto.dccp.state);
 	NLA_PUT_U8(skb, CTA_PROTOINFO_DCCP_ROLE,
 		   ct->proto.dccp.role[IP_CT_DIR_ORIGINAL]);
-<<<<<<< HEAD
-=======
 	NLA_PUT_BE64(skb, CTA_PROTOINFO_DCCP_HANDSHAKE_SEQ,
 		     cpu_to_be64(ct->proto.dccp.handshake_seq));
->>>>>>> 533ac12e
 	nla_nest_end(skb, nest_parms);
 	spin_unlock_bh(&ct->lock);
 	return 0;
@@ -657,10 +651,7 @@
 static const struct nla_policy dccp_nla_policy[CTA_PROTOINFO_DCCP_MAX + 1] = {
 	[CTA_PROTOINFO_DCCP_STATE]	= { .type = NLA_U8 },
 	[CTA_PROTOINFO_DCCP_ROLE]	= { .type = NLA_U8 },
-<<<<<<< HEAD
-=======
 	[CTA_PROTOINFO_DCCP_HANDSHAKE_SEQ] = { .type = NLA_U64 },
->>>>>>> 533ac12e
 };
 
 static int nlattr_to_dccp(struct nlattr *cda[], struct nf_conn *ct)
@@ -693,15 +684,11 @@
 		ct->proto.dccp.role[IP_CT_DIR_ORIGINAL] = CT_DCCP_ROLE_SERVER;
 		ct->proto.dccp.role[IP_CT_DIR_REPLY] = CT_DCCP_ROLE_CLIENT;
 	}
-<<<<<<< HEAD
-	write_unlock_bh(&dccp_lock);
-=======
 	if (tb[CTA_PROTOINFO_DCCP_HANDSHAKE_SEQ]) {
 		ct->proto.dccp.handshake_seq =
 		be64_to_cpu(nla_get_be64(tb[CTA_PROTOINFO_DCCP_HANDSHAKE_SEQ]));
 	}
 	spin_unlock_bh(&ct->lock);
->>>>>>> 533ac12e
 	return 0;
 }
 
