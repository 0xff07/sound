/* Connection tracking via netlink socket. Allows for user space
 * protocol helpers and general trouble making from userspace.
 *
 * (C) 2001 by Jay Schulist <jschlst@samba.org>
 * (C) 2002-2006 by Harald Welte <laforge@gnumonks.org>
 * (C) 2003 by Patrick Mchardy <kaber@trash.net>
 * (C) 2005-2008 by Pablo Neira Ayuso <pablo@netfilter.org>
 *
 * Initial connection tracking via netlink development funded and
 * generally made possible by Network Robots, Inc. (www.networkrobots.com)
 *
 * Further development of this code funded by Astaro AG (http://www.astaro.com)
 *
 * This software may be used and distributed according to the terms
 * of the GNU General Public License, incorporated herein by reference.
 */

#include <linux/init.h>
#include <linux/module.h>
#include <linux/kernel.h>
#include <linux/rculist.h>
#include <linux/rculist_nulls.h>
#include <linux/types.h>
#include <linux/timer.h>
#include <linux/skbuff.h>
#include <linux/errno.h>
#include <linux/netlink.h>
#include <linux/spinlock.h>
#include <linux/interrupt.h>

#include <linux/netfilter.h>
#include <net/netlink.h>
#include <net/netfilter/nf_conntrack.h>
#include <net/netfilter/nf_conntrack_core.h>
#include <net/netfilter/nf_conntrack_expect.h>
#include <net/netfilter/nf_conntrack_helper.h>
#include <net/netfilter/nf_conntrack_l3proto.h>
#include <net/netfilter/nf_conntrack_l4proto.h>
#include <net/netfilter/nf_conntrack_tuple.h>
#include <net/netfilter/nf_conntrack_acct.h>
#ifdef CONFIG_NF_NAT_NEEDED
#include <net/netfilter/nf_nat_core.h>
#include <net/netfilter/nf_nat_protocol.h>
#endif

#include <linux/netfilter/nfnetlink.h>
#include <linux/netfilter/nfnetlink_conntrack.h>

MODULE_LICENSE("GPL");

static char __initdata version[] = "0.93";

static inline int
ctnetlink_dump_tuples_proto(struct sk_buff *skb,
			    const struct nf_conntrack_tuple *tuple,
			    struct nf_conntrack_l4proto *l4proto)
{
	int ret = 0;
	struct nlattr *nest_parms;

	nest_parms = nla_nest_start(skb, CTA_TUPLE_PROTO | NLA_F_NESTED);
	if (!nest_parms)
		goto nla_put_failure;
	NLA_PUT_U8(skb, CTA_PROTO_NUM, tuple->dst.protonum);

	if (likely(l4proto->tuple_to_nlattr))
		ret = l4proto->tuple_to_nlattr(skb, tuple);

	nla_nest_end(skb, nest_parms);

	return ret;

nla_put_failure:
	return -1;
}

static inline int
ctnetlink_dump_tuples_ip(struct sk_buff *skb,
			 const struct nf_conntrack_tuple *tuple,
			 struct nf_conntrack_l3proto *l3proto)
{
	int ret = 0;
	struct nlattr *nest_parms;

	nest_parms = nla_nest_start(skb, CTA_TUPLE_IP | NLA_F_NESTED);
	if (!nest_parms)
		goto nla_put_failure;

	if (likely(l3proto->tuple_to_nlattr))
		ret = l3proto->tuple_to_nlattr(skb, tuple);

	nla_nest_end(skb, nest_parms);

	return ret;

nla_put_failure:
	return -1;
}

static int
ctnetlink_dump_tuples(struct sk_buff *skb,
		      const struct nf_conntrack_tuple *tuple)
{
	int ret;
	struct nf_conntrack_l3proto *l3proto;
	struct nf_conntrack_l4proto *l4proto;

	l3proto = __nf_ct_l3proto_find(tuple->src.l3num);
	ret = ctnetlink_dump_tuples_ip(skb, tuple, l3proto);

	if (unlikely(ret < 0))
		return ret;

	l4proto = __nf_ct_l4proto_find(tuple->src.l3num, tuple->dst.protonum);
	ret = ctnetlink_dump_tuples_proto(skb, tuple, l4proto);

	return ret;
}

static inline int
ctnetlink_dump_status(struct sk_buff *skb, const struct nf_conn *ct)
{
	NLA_PUT_BE32(skb, CTA_STATUS, htonl(ct->status));
	return 0;

nla_put_failure:
	return -1;
}

static inline int
ctnetlink_dump_timeout(struct sk_buff *skb, const struct nf_conn *ct)
{
	long timeout = (ct->timeout.expires - jiffies) / HZ;

	if (timeout < 0)
		timeout = 0;

	NLA_PUT_BE32(skb, CTA_TIMEOUT, htonl(timeout));
	return 0;

nla_put_failure:
	return -1;
}

static inline int
ctnetlink_dump_protoinfo(struct sk_buff *skb, struct nf_conn *ct)
{
	struct nf_conntrack_l4proto *l4proto;
	struct nlattr *nest_proto;
	int ret;

	l4proto = __nf_ct_l4proto_find(nf_ct_l3num(ct), nf_ct_protonum(ct));
	if (!l4proto->to_nlattr)
		return 0;

	nest_proto = nla_nest_start(skb, CTA_PROTOINFO | NLA_F_NESTED);
	if (!nest_proto)
		goto nla_put_failure;

	ret = l4proto->to_nlattr(skb, nest_proto, ct);

	nla_nest_end(skb, nest_proto);

	return ret;

nla_put_failure:
	return -1;
}

static inline int
ctnetlink_dump_helpinfo(struct sk_buff *skb, const struct nf_conn *ct)
{
	struct nlattr *nest_helper;
	const struct nf_conn_help *help = nfct_help(ct);
	struct nf_conntrack_helper *helper;

	if (!help)
		return 0;

	helper = rcu_dereference(help->helper);
	if (!helper)
		goto out;

	nest_helper = nla_nest_start(skb, CTA_HELP | NLA_F_NESTED);
	if (!nest_helper)
		goto nla_put_failure;
	NLA_PUT_STRING(skb, CTA_HELP_NAME, helper->name);

	if (helper->to_nlattr)
		helper->to_nlattr(skb, ct);

	nla_nest_end(skb, nest_helper);
out:
	return 0;

nla_put_failure:
	return -1;
}

static int
ctnetlink_dump_counters(struct sk_buff *skb, const struct nf_conn *ct,
			enum ip_conntrack_dir dir)
{
	enum ctattr_type type = dir ? CTA_COUNTERS_REPLY: CTA_COUNTERS_ORIG;
	struct nlattr *nest_count;
	const struct nf_conn_counter *acct;

	acct = nf_conn_acct_find(ct);
	if (!acct)
		return 0;

	nest_count = nla_nest_start(skb, type | NLA_F_NESTED);
	if (!nest_count)
		goto nla_put_failure;

	NLA_PUT_BE64(skb, CTA_COUNTERS_PACKETS,
		     cpu_to_be64(acct[dir].packets));
	NLA_PUT_BE64(skb, CTA_COUNTERS_BYTES,
		     cpu_to_be64(acct[dir].bytes));

	nla_nest_end(skb, nest_count);

	return 0;

nla_put_failure:
	return -1;
}

#ifdef CONFIG_NF_CONNTRACK_MARK
static inline int
ctnetlink_dump_mark(struct sk_buff *skb, const struct nf_conn *ct)
{
	NLA_PUT_BE32(skb, CTA_MARK, htonl(ct->mark));
	return 0;

nla_put_failure:
	return -1;
}
#else
#define ctnetlink_dump_mark(a, b) (0)
#endif

#ifdef CONFIG_NF_CONNTRACK_SECMARK
static inline int
ctnetlink_dump_secmark(struct sk_buff *skb, const struct nf_conn *ct)
{
	NLA_PUT_BE32(skb, CTA_SECMARK, htonl(ct->secmark));
	return 0;

nla_put_failure:
	return -1;
}
#else
#define ctnetlink_dump_secmark(a, b) (0)
#endif

#define master_tuple(ct) &(ct->master->tuplehash[IP_CT_DIR_ORIGINAL].tuple)

static inline int
ctnetlink_dump_master(struct sk_buff *skb, const struct nf_conn *ct)
{
	struct nlattr *nest_parms;

	if (!(ct->status & IPS_EXPECTED))
		return 0;

	nest_parms = nla_nest_start(skb, CTA_TUPLE_MASTER | NLA_F_NESTED);
	if (!nest_parms)
		goto nla_put_failure;
	if (ctnetlink_dump_tuples(skb, master_tuple(ct)) < 0)
		goto nla_put_failure;
	nla_nest_end(skb, nest_parms);

	return 0;

nla_put_failure:
	return -1;
}

#ifdef CONFIG_NF_NAT_NEEDED
static int
dump_nat_seq_adj(struct sk_buff *skb, const struct nf_nat_seq *natseq, int type)
{
	struct nlattr *nest_parms;

	nest_parms = nla_nest_start(skb, type | NLA_F_NESTED);
	if (!nest_parms)
		goto nla_put_failure;

	NLA_PUT_BE32(skb, CTA_NAT_SEQ_CORRECTION_POS,
		     htonl(natseq->correction_pos));
	NLA_PUT_BE32(skb, CTA_NAT_SEQ_OFFSET_BEFORE,
		     htonl(natseq->offset_before));
	NLA_PUT_BE32(skb, CTA_NAT_SEQ_OFFSET_AFTER,
		     htonl(natseq->offset_after));

	nla_nest_end(skb, nest_parms);

	return 0;

nla_put_failure:
	return -1;
}

static inline int
ctnetlink_dump_nat_seq_adj(struct sk_buff *skb, const struct nf_conn *ct)
{
	struct nf_nat_seq *natseq;
	struct nf_conn_nat *nat = nfct_nat(ct);

	if (!(ct->status & IPS_SEQ_ADJUST) || !nat)
		return 0;

	natseq = &nat->seq[IP_CT_DIR_ORIGINAL];
	if (dump_nat_seq_adj(skb, natseq, CTA_NAT_SEQ_ADJ_ORIG) == -1)
		return -1;

	natseq = &nat->seq[IP_CT_DIR_REPLY];
	if (dump_nat_seq_adj(skb, natseq, CTA_NAT_SEQ_ADJ_REPLY) == -1)
		return -1;

	return 0;
}
#else
#define ctnetlink_dump_nat_seq_adj(a, b) (0)
#endif

static inline int
ctnetlink_dump_id(struct sk_buff *skb, const struct nf_conn *ct)
{
	NLA_PUT_BE32(skb, CTA_ID, htonl((unsigned long)ct));
	return 0;

nla_put_failure:
	return -1;
}

static inline int
ctnetlink_dump_use(struct sk_buff *skb, const struct nf_conn *ct)
{
	NLA_PUT_BE32(skb, CTA_USE, htonl(atomic_read(&ct->ct_general.use)));
	return 0;

nla_put_failure:
	return -1;
}

static int
ctnetlink_fill_info(struct sk_buff *skb, u32 pid, u32 seq,
		    int event, struct nf_conn *ct)
{
	struct nlmsghdr *nlh;
	struct nfgenmsg *nfmsg;
	struct nlattr *nest_parms;
	unsigned int flags = pid ? NLM_F_MULTI : 0;

	event |= NFNL_SUBSYS_CTNETLINK << 8;
	nlh = nlmsg_put(skb, pid, seq, event, sizeof(*nfmsg), flags);
	if (nlh == NULL)
		goto nlmsg_failure;

	nfmsg = nlmsg_data(nlh);
	nfmsg->nfgen_family = nf_ct_l3num(ct);
	nfmsg->version      = NFNETLINK_V0;
	nfmsg->res_id	    = 0;

	nest_parms = nla_nest_start(skb, CTA_TUPLE_ORIG | NLA_F_NESTED);
	if (!nest_parms)
		goto nla_put_failure;
	if (ctnetlink_dump_tuples(skb, nf_ct_tuple(ct, IP_CT_DIR_ORIGINAL)) < 0)
		goto nla_put_failure;
	nla_nest_end(skb, nest_parms);

	nest_parms = nla_nest_start(skb, CTA_TUPLE_REPLY | NLA_F_NESTED);
	if (!nest_parms)
		goto nla_put_failure;
	if (ctnetlink_dump_tuples(skb, nf_ct_tuple(ct, IP_CT_DIR_REPLY)) < 0)
		goto nla_put_failure;
	nla_nest_end(skb, nest_parms);

	if (ctnetlink_dump_status(skb, ct) < 0 ||
	    ctnetlink_dump_timeout(skb, ct) < 0 ||
	    ctnetlink_dump_counters(skb, ct, IP_CT_DIR_ORIGINAL) < 0 ||
	    ctnetlink_dump_counters(skb, ct, IP_CT_DIR_REPLY) < 0 ||
	    ctnetlink_dump_protoinfo(skb, ct) < 0 ||
	    ctnetlink_dump_helpinfo(skb, ct) < 0 ||
	    ctnetlink_dump_mark(skb, ct) < 0 ||
	    ctnetlink_dump_secmark(skb, ct) < 0 ||
	    ctnetlink_dump_id(skb, ct) < 0 ||
	    ctnetlink_dump_use(skb, ct) < 0 ||
	    ctnetlink_dump_master(skb, ct) < 0 ||
	    ctnetlink_dump_nat_seq_adj(skb, ct) < 0)
		goto nla_put_failure;

	nlmsg_end(skb, nlh);
	return skb->len;

nlmsg_failure:
nla_put_failure:
	nlmsg_cancel(skb, nlh);
	return -1;
}

#ifdef CONFIG_NF_CONNTRACK_EVENTS
static inline size_t
ctnetlink_proto_size(const struct nf_conn *ct)
{
	struct nf_conntrack_l3proto *l3proto;
	struct nf_conntrack_l4proto *l4proto;
	size_t len = 0;

	rcu_read_lock();
	l3proto = __nf_ct_l3proto_find(nf_ct_l3num(ct));
	len += l3proto->nla_size;

	l4proto = __nf_ct_l4proto_find(nf_ct_l3num(ct), nf_ct_protonum(ct));
	len += l4proto->nla_size;
	rcu_read_unlock();

	return len;
}

static inline size_t
ctnetlink_nlmsg_size(const struct nf_conn *ct)
{
	return NLMSG_ALIGN(sizeof(struct nfgenmsg))
	       + 3 * nla_total_size(0) /* CTA_TUPLE_ORIG|REPL|MASTER */
	       + 3 * nla_total_size(0) /* CTA_TUPLE_IP */
	       + 3 * nla_total_size(0) /* CTA_TUPLE_PROTO */
	       + 3 * nla_total_size(sizeof(u_int8_t)) /* CTA_PROTO_NUM */
	       + nla_total_size(sizeof(u_int32_t)) /* CTA_ID */
	       + nla_total_size(sizeof(u_int32_t)) /* CTA_STATUS */
#ifdef CONFIG_NF_CT_ACCT
	       + 2 * nla_total_size(0) /* CTA_COUNTERS_ORIG|REPL */
	       + 2 * nla_total_size(sizeof(uint64_t)) /* CTA_COUNTERS_PACKETS */
	       + 2 * nla_total_size(sizeof(uint64_t)) /* CTA_COUNTERS_BYTES */
#endif
	       + nla_total_size(sizeof(u_int32_t)) /* CTA_TIMEOUT */
	       + nla_total_size(0) /* CTA_PROTOINFO */
	       + nla_total_size(0) /* CTA_HELP */
	       + nla_total_size(NF_CT_HELPER_NAME_LEN) /* CTA_HELP_NAME */
#ifdef CONFIG_NF_CONNTRACK_SECMARK
	       + nla_total_size(sizeof(u_int32_t)) /* CTA_SECMARK */
#endif
#ifdef CONFIG_NF_NAT_NEEDED
	       + 2 * nla_total_size(0) /* CTA_NAT_SEQ_ADJ_ORIG|REPL */
	       + 6 * nla_total_size(sizeof(u_int32_t)) /* CTA_NAT_SEQ_OFFSET */
#endif
#ifdef CONFIG_NF_CONNTRACK_MARK
	       + nla_total_size(sizeof(u_int32_t)) /* CTA_MARK */
#endif
	       + ctnetlink_proto_size(ct)
	       ;
}

static int
ctnetlink_conntrack_event(unsigned int events, struct nf_ct_event *item)
{
	struct nlmsghdr *nlh;
	struct nfgenmsg *nfmsg;
	struct nlattr *nest_parms;
	struct nf_conn *ct = item->ct;
	struct sk_buff *skb;
	unsigned int type;
	unsigned int flags = 0, group;
	int err;

	/* ignore our fake conntrack entry */
	if (ct == &nf_conntrack_untracked)
		return 0;

	if (events & (1 << IPCT_DESTROY)) {
		type = IPCTNL_MSG_CT_DELETE;
		group = NFNLGRP_CONNTRACK_DESTROY;
	} else  if (events & ((1 << IPCT_NEW) | (1 << IPCT_RELATED))) {
		type = IPCTNL_MSG_CT_NEW;
		flags = NLM_F_CREATE|NLM_F_EXCL;
		group = NFNLGRP_CONNTRACK_NEW;
	} else  if (events) {
		type = IPCTNL_MSG_CT_NEW;
		group = NFNLGRP_CONNTRACK_UPDATE;
	} else
		return 0;

	if (!item->report && !nfnetlink_has_listeners(group))
<<<<<<< HEAD
		return NOTIFY_DONE;

	skb = ctnetlink_alloc_skb(tuple(ct, IP_CT_DIR_ORIGINAL), GFP_ATOMIC);
	if (!skb)
		goto errout;
=======
		return 0;
>>>>>>> 533ac12e

	skb = nlmsg_new(ctnetlink_nlmsg_size(ct), GFP_ATOMIC);
	if (skb == NULL)
		goto errout;

	type |= NFNL_SUBSYS_CTNETLINK << 8;
	nlh = nlmsg_put(skb, item->pid, 0, type, sizeof(*nfmsg), flags);
	if (nlh == NULL)
		goto nlmsg_failure;

	nfmsg = nlmsg_data(nlh);
	nfmsg->nfgen_family = nf_ct_l3num(ct);
	nfmsg->version	= NFNETLINK_V0;
	nfmsg->res_id	= 0;

	rcu_read_lock();
	nest_parms = nla_nest_start(skb, CTA_TUPLE_ORIG | NLA_F_NESTED);
	if (!nest_parms)
		goto nla_put_failure;
	if (ctnetlink_dump_tuples(skb, nf_ct_tuple(ct, IP_CT_DIR_ORIGINAL)) < 0)
		goto nla_put_failure;
	nla_nest_end(skb, nest_parms);

	nest_parms = nla_nest_start(skb, CTA_TUPLE_REPLY | NLA_F_NESTED);
	if (!nest_parms)
		goto nla_put_failure;
	if (ctnetlink_dump_tuples(skb, nf_ct_tuple(ct, IP_CT_DIR_REPLY)) < 0)
		goto nla_put_failure;
	nla_nest_end(skb, nest_parms);

	if (ctnetlink_dump_id(skb, ct) < 0)
		goto nla_put_failure;

	if (ctnetlink_dump_status(skb, ct) < 0)
		goto nla_put_failure;

	if (events & (1 << IPCT_DESTROY)) {
		if (ctnetlink_dump_counters(skb, ct, IP_CT_DIR_ORIGINAL) < 0 ||
		    ctnetlink_dump_counters(skb, ct, IP_CT_DIR_REPLY) < 0)
			goto nla_put_failure;
	} else {
		if (ctnetlink_dump_timeout(skb, ct) < 0)
			goto nla_put_failure;

		if (events & (1 << IPCT_PROTOINFO)
		    && ctnetlink_dump_protoinfo(skb, ct) < 0)
			goto nla_put_failure;

		if ((events & (1 << IPCT_HELPER) || nfct_help(ct))
		    && ctnetlink_dump_helpinfo(skb, ct) < 0)
			goto nla_put_failure;

#ifdef CONFIG_NF_CONNTRACK_SECMARK
		if ((events & (1 << IPCT_SECMARK) || ct->secmark)
		    && ctnetlink_dump_secmark(skb, ct) < 0)
			goto nla_put_failure;
#endif

		if (events & (1 << IPCT_RELATED) &&
		    ctnetlink_dump_master(skb, ct) < 0)
			goto nla_put_failure;

		if (events & (1 << IPCT_NATSEQADJ) &&
		    ctnetlink_dump_nat_seq_adj(skb, ct) < 0)
			goto nla_put_failure;
	}

#ifdef CONFIG_NF_CONNTRACK_MARK
	if ((events & (1 << IPCT_MARK) || ct->mark)
	    && ctnetlink_dump_mark(skb, ct) < 0)
		goto nla_put_failure;
#endif
	rcu_read_unlock();

	nlmsg_end(skb, nlh);
	err = nfnetlink_send(skb, item->pid, group, item->report, GFP_ATOMIC);
	if (err == -ENOBUFS || err == -EAGAIN)
		return -ENOBUFS;

	return 0;

nla_put_failure:
	rcu_read_unlock();
	nlmsg_cancel(skb, nlh);
nlmsg_failure:
	kfree_skb(skb);
errout:
	nfnetlink_set_err(0, group, -ENOBUFS);
<<<<<<< HEAD
	return NOTIFY_DONE;
=======
	return 0;
>>>>>>> 533ac12e
}
#endif /* CONFIG_NF_CONNTRACK_EVENTS */

static int ctnetlink_done(struct netlink_callback *cb)
{
	if (cb->args[1])
		nf_ct_put((struct nf_conn *)cb->args[1]);
	return 0;
}

static int
ctnetlink_dump_table(struct sk_buff *skb, struct netlink_callback *cb)
{
	struct nf_conn *ct, *last;
	struct nf_conntrack_tuple_hash *h;
	struct hlist_nulls_node *n;
	struct nfgenmsg *nfmsg = nlmsg_data(cb->nlh);
	u_int8_t l3proto = nfmsg->nfgen_family;

	rcu_read_lock();
	last = (struct nf_conn *)cb->args[1];
	for (; cb->args[0] < nf_conntrack_htable_size; cb->args[0]++) {
restart:
		hlist_nulls_for_each_entry_rcu(h, n, &init_net.ct.hash[cb->args[0]],
					 hnnode) {
			if (NF_CT_DIRECTION(h) != IP_CT_DIR_ORIGINAL)
				continue;
			ct = nf_ct_tuplehash_to_ctrack(h);
			if (!atomic_inc_not_zero(&ct->ct_general.use))
				continue;
			/* Dump entries of a given L3 protocol number.
			 * If it is not specified, ie. l3proto == 0,
			 * then dump everything. */
			if (l3proto && nf_ct_l3num(ct) != l3proto)
				goto releasect;
			if (cb->args[1]) {
				if (ct != last)
					goto releasect;
				cb->args[1] = 0;
			}
			if (ctnetlink_fill_info(skb, NETLINK_CB(cb->skb).pid,
						cb->nlh->nlmsg_seq,
						IPCTNL_MSG_CT_NEW, ct) < 0) {
				cb->args[1] = (unsigned long)ct;
				goto out;
			}

			if (NFNL_MSG_TYPE(cb->nlh->nlmsg_type) ==
						IPCTNL_MSG_CT_GET_CTRZERO) {
				struct nf_conn_counter *acct;

				acct = nf_conn_acct_find(ct);
				if (acct)
					memset(acct, 0, sizeof(struct nf_conn_counter[IP_CT_DIR_MAX]));
			}
releasect:
		nf_ct_put(ct);
		}
		if (cb->args[1]) {
			cb->args[1] = 0;
			goto restart;
		}
	}
out:
	rcu_read_unlock();
	if (last)
		nf_ct_put(last);

	return skb->len;
}

static inline int
ctnetlink_parse_tuple_ip(struct nlattr *attr, struct nf_conntrack_tuple *tuple)
{
	struct nlattr *tb[CTA_IP_MAX+1];
	struct nf_conntrack_l3proto *l3proto;
	int ret = 0;

	nla_parse_nested(tb, CTA_IP_MAX, attr, NULL);

	rcu_read_lock();
	l3proto = __nf_ct_l3proto_find(tuple->src.l3num);

	if (likely(l3proto->nlattr_to_tuple)) {
		ret = nla_validate_nested(attr, CTA_IP_MAX,
					  l3proto->nla_policy);
		if (ret == 0)
			ret = l3proto->nlattr_to_tuple(tb, tuple);
	}

	rcu_read_unlock();

	return ret;
}

static const struct nla_policy proto_nla_policy[CTA_PROTO_MAX+1] = {
	[CTA_PROTO_NUM]	= { .type = NLA_U8 },
};

static inline int
ctnetlink_parse_tuple_proto(struct nlattr *attr,
			    struct nf_conntrack_tuple *tuple)
{
	struct nlattr *tb[CTA_PROTO_MAX+1];
	struct nf_conntrack_l4proto *l4proto;
	int ret = 0;

	ret = nla_parse_nested(tb, CTA_PROTO_MAX, attr, proto_nla_policy);
	if (ret < 0)
		return ret;

	if (!tb[CTA_PROTO_NUM])
		return -EINVAL;
	tuple->dst.protonum = nla_get_u8(tb[CTA_PROTO_NUM]);

	rcu_read_lock();
	l4proto = __nf_ct_l4proto_find(tuple->src.l3num, tuple->dst.protonum);

	if (likely(l4proto->nlattr_to_tuple)) {
		ret = nla_validate_nested(attr, CTA_PROTO_MAX,
					  l4proto->nla_policy);
		if (ret == 0)
			ret = l4proto->nlattr_to_tuple(tb, tuple);
	}

	rcu_read_unlock();

	return ret;
}

static int
ctnetlink_parse_tuple(struct nlattr *cda[], struct nf_conntrack_tuple *tuple,
		      enum ctattr_tuple type, u_int8_t l3num)
{
	struct nlattr *tb[CTA_TUPLE_MAX+1];
	int err;

	memset(tuple, 0, sizeof(*tuple));

	nla_parse_nested(tb, CTA_TUPLE_MAX, cda[type], NULL);

	if (!tb[CTA_TUPLE_IP])
		return -EINVAL;

	tuple->src.l3num = l3num;

	err = ctnetlink_parse_tuple_ip(tb[CTA_TUPLE_IP], tuple);
	if (err < 0)
		return err;

	if (!tb[CTA_TUPLE_PROTO])
		return -EINVAL;

	err = ctnetlink_parse_tuple_proto(tb[CTA_TUPLE_PROTO], tuple);
	if (err < 0)
		return err;

	/* orig and expect tuples get DIR_ORIGINAL */
	if (type == CTA_TUPLE_REPLY)
		tuple->dst.dir = IP_CT_DIR_REPLY;
	else
		tuple->dst.dir = IP_CT_DIR_ORIGINAL;

	return 0;
}

static inline int
ctnetlink_parse_help(struct nlattr *attr, char **helper_name)
{
	struct nlattr *tb[CTA_HELP_MAX+1];

	nla_parse_nested(tb, CTA_HELP_MAX, attr, NULL);

	if (!tb[CTA_HELP_NAME])
		return -EINVAL;

	*helper_name = nla_data(tb[CTA_HELP_NAME]);

	return 0;
}

static const struct nla_policy ct_nla_policy[CTA_MAX+1] = {
	[CTA_STATUS] 		= { .type = NLA_U32 },
	[CTA_TIMEOUT] 		= { .type = NLA_U32 },
	[CTA_MARK]		= { .type = NLA_U32 },
	[CTA_USE]		= { .type = NLA_U32 },
	[CTA_ID]		= { .type = NLA_U32 },
};

static int
ctnetlink_del_conntrack(struct sock *ctnl, struct sk_buff *skb,
			struct nlmsghdr *nlh, struct nlattr *cda[])
{
	struct nf_conntrack_tuple_hash *h;
	struct nf_conntrack_tuple tuple;
	struct nf_conn *ct;
	struct nfgenmsg *nfmsg = nlmsg_data(nlh);
	u_int8_t u3 = nfmsg->nfgen_family;
	int err = 0;

	if (cda[CTA_TUPLE_ORIG])
		err = ctnetlink_parse_tuple(cda, &tuple, CTA_TUPLE_ORIG, u3);
	else if (cda[CTA_TUPLE_REPLY])
		err = ctnetlink_parse_tuple(cda, &tuple, CTA_TUPLE_REPLY, u3);
	else {
		/* Flush the whole table */
		nf_conntrack_flush_report(&init_net,
					 NETLINK_CB(skb).pid,
					 nlmsg_report(nlh));
		return 0;
	}

	if (err < 0)
		return err;

	h = nf_conntrack_find_get(&init_net, &tuple);
	if (!h)
		return -ENOENT;

	ct = nf_ct_tuplehash_to_ctrack(h);

	if (cda[CTA_ID]) {
		u_int32_t id = ntohl(nla_get_be32(cda[CTA_ID]));
		if (id != (u32)(unsigned long)ct) {
			nf_ct_put(ct);
			return -ENOENT;
		}
	}

	if (nf_conntrack_event_report(IPCT_DESTROY, ct,
				      NETLINK_CB(skb).pid,
				      nlmsg_report(nlh)) < 0) {
		nf_ct_delete_from_lists(ct);
		/* we failed to report the event, try later */
		nf_ct_insert_dying_list(ct);
		nf_ct_put(ct);
		return 0;
	}

	/* death_by_timeout would report the event again */
	set_bit(IPS_DYING_BIT, &ct->status);

	nf_ct_kill(ct);
	nf_ct_put(ct);

	return 0;
}

static int
ctnetlink_get_conntrack(struct sock *ctnl, struct sk_buff *skb,
			struct nlmsghdr *nlh, struct nlattr *cda[])
{
	struct nf_conntrack_tuple_hash *h;
	struct nf_conntrack_tuple tuple;
	struct nf_conn *ct;
	struct sk_buff *skb2 = NULL;
	struct nfgenmsg *nfmsg = nlmsg_data(nlh);
	u_int8_t u3 = nfmsg->nfgen_family;
	int err = 0;

	if (nlh->nlmsg_flags & NLM_F_DUMP)
		return netlink_dump_start(ctnl, skb, nlh, ctnetlink_dump_table,
					  ctnetlink_done);

	if (cda[CTA_TUPLE_ORIG])
		err = ctnetlink_parse_tuple(cda, &tuple, CTA_TUPLE_ORIG, u3);
	else if (cda[CTA_TUPLE_REPLY])
		err = ctnetlink_parse_tuple(cda, &tuple, CTA_TUPLE_REPLY, u3);
	else
		return -EINVAL;

	if (err < 0)
		return err;

	h = nf_conntrack_find_get(&init_net, &tuple);
	if (!h)
		return -ENOENT;

	ct = nf_ct_tuplehash_to_ctrack(h);

	err = -ENOMEM;
	skb2 = nlmsg_new(NLMSG_DEFAULT_SIZE, GFP_KERNEL);
	if (skb2 == NULL) {
		nf_ct_put(ct);
		return -ENOMEM;
	}

	rcu_read_lock();
	err = ctnetlink_fill_info(skb2, NETLINK_CB(skb).pid, nlh->nlmsg_seq,
				  IPCTNL_MSG_CT_NEW, ct);
	rcu_read_unlock();
	nf_ct_put(ct);
	if (err <= 0)
		goto free;

	err = netlink_unicast(ctnl, skb2, NETLINK_CB(skb).pid, MSG_DONTWAIT);
	if (err < 0)
		goto out;

	return 0;

free:
	kfree_skb(skb2);
out:
	return err;
}

#ifdef CONFIG_NF_NAT_NEEDED
static int
ctnetlink_parse_nat_setup(struct nf_conn *ct,
			  enum nf_nat_manip_type manip,
			  struct nlattr *attr)
{
	typeof(nfnetlink_parse_nat_setup_hook) parse_nat_setup;

	parse_nat_setup = rcu_dereference(nfnetlink_parse_nat_setup_hook);
	if (!parse_nat_setup) {
#ifdef CONFIG_MODULES
		rcu_read_unlock();
		spin_unlock_bh(&nf_conntrack_lock);
		nfnl_unlock();
		if (request_module("nf-nat-ipv4") < 0) {
			nfnl_lock();
			spin_lock_bh(&nf_conntrack_lock);
			rcu_read_lock();
			return -EOPNOTSUPP;
		}
		nfnl_lock();
		spin_lock_bh(&nf_conntrack_lock);
		rcu_read_lock();
		if (nfnetlink_parse_nat_setup_hook)
			return -EAGAIN;
#endif
		return -EOPNOTSUPP;
	}

	return parse_nat_setup(ct, manip, attr);
}
#endif

static int
ctnetlink_change_status(struct nf_conn *ct, struct nlattr *cda[])
{
	unsigned long d;
	unsigned int status = ntohl(nla_get_be32(cda[CTA_STATUS]));
	d = ct->status ^ status;

	if (d & (IPS_EXPECTED|IPS_CONFIRMED|IPS_DYING))
		/* unchangeable */
		return -EBUSY;

	if (d & IPS_SEEN_REPLY && !(status & IPS_SEEN_REPLY))
		/* SEEN_REPLY bit can only be set */
		return -EBUSY;

	if (d & IPS_ASSURED && !(status & IPS_ASSURED))
		/* ASSURED bit can only be set */
		return -EBUSY;

	/* Be careful here, modifying NAT bits can screw up things,
	 * so don't let users modify them directly if they don't pass
	 * nf_nat_range. */
	ct->status |= status & ~(IPS_NAT_DONE_MASK | IPS_NAT_MASK);
	return 0;
}

static int
ctnetlink_change_nat(struct nf_conn *ct, struct nlattr *cda[])
{
#ifdef CONFIG_NF_NAT_NEEDED
	int ret;

	if (cda[CTA_NAT_DST]) {
		ret = ctnetlink_parse_nat_setup(ct,
						IP_NAT_MANIP_DST,
						cda[CTA_NAT_DST]);
		if (ret < 0)
			return ret;
	}
	if (cda[CTA_NAT_SRC]) {
		ret = ctnetlink_parse_nat_setup(ct,
						IP_NAT_MANIP_SRC,
						cda[CTA_NAT_SRC]);
		if (ret < 0)
			return ret;
	}
	return 0;
#else
	return -EOPNOTSUPP;
#endif
}

static inline int
ctnetlink_change_helper(struct nf_conn *ct, struct nlattr *cda[])
{
	struct nf_conntrack_helper *helper;
	struct nf_conn_help *help = nfct_help(ct);
	char *helpname = NULL;
	int err;

	/* don't change helper of sibling connections */
	if (ct->master)
		return -EBUSY;

	err = ctnetlink_parse_help(cda[CTA_HELP], &helpname);
	if (err < 0)
		return err;

	if (!strcmp(helpname, "")) {
		if (help && help->helper) {
			/* we had a helper before ... */
			nf_ct_remove_expectations(ct);
			rcu_assign_pointer(help->helper, NULL);
		}

		return 0;
	}

	helper = __nf_conntrack_helper_find_byname(helpname);
	if (helper == NULL) {
#ifdef CONFIG_MODULES
		spin_unlock_bh(&nf_conntrack_lock);

		if (request_module("nfct-helper-%s", helpname) < 0) {
			spin_lock_bh(&nf_conntrack_lock);
			return -EOPNOTSUPP;
		}

		spin_lock_bh(&nf_conntrack_lock);
		helper = __nf_conntrack_helper_find_byname(helpname);
		if (helper)
			return -EAGAIN;
#endif
		return -EOPNOTSUPP;
	}

	if (help) {
		if (help->helper == helper)
			return 0;
		if (help->helper)
			return -EBUSY;
		/* need to zero data of old helper */
		memset(&help->help, 0, sizeof(help->help));
	} else {
		help = nf_ct_helper_ext_add(ct, GFP_ATOMIC);
		if (help == NULL)
			return -ENOMEM;
	}

	rcu_assign_pointer(help->helper, helper);

	return 0;
}

static inline int
ctnetlink_change_timeout(struct nf_conn *ct, struct nlattr *cda[])
{
	u_int32_t timeout = ntohl(nla_get_be32(cda[CTA_TIMEOUT]));

	if (!del_timer(&ct->timeout))
		return -ETIME;

	ct->timeout.expires = jiffies + timeout * HZ;
	add_timer(&ct->timeout);

	return 0;
}

static inline int
ctnetlink_change_protoinfo(struct nf_conn *ct, struct nlattr *cda[])
{
	struct nlattr *tb[CTA_PROTOINFO_MAX+1], *attr = cda[CTA_PROTOINFO];
	struct nf_conntrack_l4proto *l4proto;
	int err = 0;

	nla_parse_nested(tb, CTA_PROTOINFO_MAX, attr, NULL);

	rcu_read_lock();
	l4proto = __nf_ct_l4proto_find(nf_ct_l3num(ct), nf_ct_protonum(ct));
	if (l4proto->from_nlattr)
		err = l4proto->from_nlattr(tb, ct);
	rcu_read_unlock();

	return err;
}

#ifdef CONFIG_NF_NAT_NEEDED
static inline int
change_nat_seq_adj(struct nf_nat_seq *natseq, struct nlattr *attr)
{
	struct nlattr *cda[CTA_NAT_SEQ_MAX+1];

	nla_parse_nested(cda, CTA_NAT_SEQ_MAX, attr, NULL);

	if (!cda[CTA_NAT_SEQ_CORRECTION_POS])
		return -EINVAL;

	natseq->correction_pos =
		ntohl(nla_get_be32(cda[CTA_NAT_SEQ_CORRECTION_POS]));

	if (!cda[CTA_NAT_SEQ_OFFSET_BEFORE])
		return -EINVAL;

	natseq->offset_before =
		ntohl(nla_get_be32(cda[CTA_NAT_SEQ_OFFSET_BEFORE]));

	if (!cda[CTA_NAT_SEQ_OFFSET_AFTER])
		return -EINVAL;

	natseq->offset_after =
		ntohl(nla_get_be32(cda[CTA_NAT_SEQ_OFFSET_AFTER]));

	return 0;
}

static int
ctnetlink_change_nat_seq_adj(struct nf_conn *ct, struct nlattr *cda[])
{
	int ret = 0;
	struct nf_conn_nat *nat = nfct_nat(ct);

	if (!nat)
		return 0;

	if (cda[CTA_NAT_SEQ_ADJ_ORIG]) {
		ret = change_nat_seq_adj(&nat->seq[IP_CT_DIR_ORIGINAL],
					 cda[CTA_NAT_SEQ_ADJ_ORIG]);
		if (ret < 0)
			return ret;

		ct->status |= IPS_SEQ_ADJUST;
	}

	if (cda[CTA_NAT_SEQ_ADJ_REPLY]) {
		ret = change_nat_seq_adj(&nat->seq[IP_CT_DIR_REPLY],
					 cda[CTA_NAT_SEQ_ADJ_REPLY]);
		if (ret < 0)
			return ret;

		ct->status |= IPS_SEQ_ADJUST;
	}

	return 0;
}
#endif

static int
ctnetlink_change_conntrack(struct nf_conn *ct, struct nlattr *cda[])
{
	int err;

	/* only allow NAT changes and master assignation for new conntracks */
	if (cda[CTA_NAT_SRC] || cda[CTA_NAT_DST] || cda[CTA_TUPLE_MASTER])
		return -EOPNOTSUPP;

	if (cda[CTA_HELP]) {
		err = ctnetlink_change_helper(ct, cda);
		if (err < 0)
			return err;
	}

	if (cda[CTA_TIMEOUT]) {
		err = ctnetlink_change_timeout(ct, cda);
		if (err < 0)
			return err;
	}

	if (cda[CTA_STATUS]) {
		err = ctnetlink_change_status(ct, cda);
		if (err < 0)
			return err;
	}

	if (cda[CTA_PROTOINFO]) {
		err = ctnetlink_change_protoinfo(ct, cda);
		if (err < 0)
			return err;
	}

#if defined(CONFIG_NF_CONNTRACK_MARK)
	if (cda[CTA_MARK])
		ct->mark = ntohl(nla_get_be32(cda[CTA_MARK]));
#endif

#ifdef CONFIG_NF_NAT_NEEDED
	if (cda[CTA_NAT_SEQ_ADJ_ORIG] || cda[CTA_NAT_SEQ_ADJ_REPLY]) {
		err = ctnetlink_change_nat_seq_adj(ct, cda);
		if (err < 0)
			return err;
	}
#endif

	return 0;
}

static struct nf_conn *
ctnetlink_create_conntrack(struct nlattr *cda[],
			   struct nf_conntrack_tuple *otuple,
			   struct nf_conntrack_tuple *rtuple,
			   u8 u3)
{
	struct nf_conn *ct;
	int err = -EINVAL;
	struct nf_conntrack_helper *helper;

	ct = nf_conntrack_alloc(&init_net, otuple, rtuple, GFP_ATOMIC);
	if (IS_ERR(ct))
		return ERR_PTR(-ENOMEM);

	if (!cda[CTA_TIMEOUT])
		goto err1;
	ct->timeout.expires = ntohl(nla_get_be32(cda[CTA_TIMEOUT]));

	ct->timeout.expires = jiffies + ct->timeout.expires * HZ;
	ct->status |= IPS_CONFIRMED;

	rcu_read_lock();
 	if (cda[CTA_HELP]) {
		char *helpname = NULL;
 
 		err = ctnetlink_parse_help(cda[CTA_HELP], &helpname);
 		if (err < 0)
			goto err2;

		helper = __nf_conntrack_helper_find_byname(helpname);
		if (helper == NULL) {
			rcu_read_unlock();
#ifdef CONFIG_MODULES
			if (request_module("nfct-helper-%s", helpname) < 0) {
				err = -EOPNOTSUPP;
				goto err1;
			}

			rcu_read_lock();
			helper = __nf_conntrack_helper_find_byname(helpname);
			if (helper) {
				err = -EAGAIN;
				goto err2;
			}
			rcu_read_unlock();
#endif
			err = -EOPNOTSUPP;
			goto err1;
		} else {
			struct nf_conn_help *help;

			help = nf_ct_helper_ext_add(ct, GFP_ATOMIC);
			if (help == NULL) {
				err = -ENOMEM;
				goto err2;
			}

			/* not in hash table yet so not strictly necessary */
			rcu_assign_pointer(help->helper, helper);
		}
	} else {
		/* try an implicit helper assignation */
		err = __nf_ct_try_assign_helper(ct, GFP_ATOMIC);
		if (err < 0)
			goto err2;
	}

	if (cda[CTA_STATUS]) {
		err = ctnetlink_change_status(ct, cda);
		if (err < 0)
			goto err2;
	}

	if (cda[CTA_NAT_SRC] || cda[CTA_NAT_DST]) {
		err = ctnetlink_change_nat(ct, cda);
		if (err < 0)
			goto err2;
	}

#ifdef CONFIG_NF_NAT_NEEDED
	if (cda[CTA_NAT_SEQ_ADJ_ORIG] || cda[CTA_NAT_SEQ_ADJ_REPLY]) {
		err = ctnetlink_change_nat_seq_adj(ct, cda);
		if (err < 0)
			goto err2;
	}
#endif

	if (cda[CTA_PROTOINFO]) {
		err = ctnetlink_change_protoinfo(ct, cda);
		if (err < 0)
			goto err2;
	}

	nf_ct_acct_ext_add(ct, GFP_ATOMIC);
	nf_ct_ecache_ext_add(ct, GFP_ATOMIC);

#if defined(CONFIG_NF_CONNTRACK_MARK)
	if (cda[CTA_MARK])
		ct->mark = ntohl(nla_get_be32(cda[CTA_MARK]));
#endif

	/* setup master conntrack: this is a confirmed expectation */
	if (cda[CTA_TUPLE_MASTER]) {
		struct nf_conntrack_tuple master;
		struct nf_conntrack_tuple_hash *master_h;
		struct nf_conn *master_ct;

		err = ctnetlink_parse_tuple(cda, &master, CTA_TUPLE_MASTER, u3);
		if (err < 0)
			goto err2;

		master_h = nf_conntrack_find_get(&init_net, &master);
		if (master_h == NULL) {
			err = -ENOENT;
			goto err2;
		}
		master_ct = nf_ct_tuplehash_to_ctrack(master_h);
		__set_bit(IPS_EXPECTED_BIT, &ct->status);
		ct->master = master_ct;
	}

	add_timer(&ct->timeout);
	nf_conntrack_hash_insert(ct);
	rcu_read_unlock();

	return ct;

err2:
	rcu_read_unlock();
err1:
	nf_conntrack_free(ct);
	return ERR_PTR(err);
}

static int
ctnetlink_new_conntrack(struct sock *ctnl, struct sk_buff *skb,
			struct nlmsghdr *nlh, struct nlattr *cda[])
{
	struct nf_conntrack_tuple otuple, rtuple;
	struct nf_conntrack_tuple_hash *h = NULL;
	struct nfgenmsg *nfmsg = nlmsg_data(nlh);
	u_int8_t u3 = nfmsg->nfgen_family;
	int err = 0;

	if (cda[CTA_TUPLE_ORIG]) {
		err = ctnetlink_parse_tuple(cda, &otuple, CTA_TUPLE_ORIG, u3);
		if (err < 0)
			return err;
	}

	if (cda[CTA_TUPLE_REPLY]) {
		err = ctnetlink_parse_tuple(cda, &rtuple, CTA_TUPLE_REPLY, u3);
		if (err < 0)
			return err;
	}

	spin_lock_bh(&nf_conntrack_lock);
	if (cda[CTA_TUPLE_ORIG])
		h = __nf_conntrack_find(&init_net, &otuple);
	else if (cda[CTA_TUPLE_REPLY])
		h = __nf_conntrack_find(&init_net, &rtuple);

	if (h == NULL) {
		err = -ENOENT;
		if (nlh->nlmsg_flags & NLM_F_CREATE) {
			struct nf_conn *ct;
			enum ip_conntrack_events events;

			ct = ctnetlink_create_conntrack(cda, &otuple,
							&rtuple, u3);
			if (IS_ERR(ct)) {
				err = PTR_ERR(ct);
				goto out_unlock;
			}
			err = 0;
			nf_conntrack_get(&ct->ct_general);
			spin_unlock_bh(&nf_conntrack_lock);
			if (test_bit(IPS_EXPECTED_BIT, &ct->status))
				events = IPCT_RELATED;
			else
				events = IPCT_NEW;

<<<<<<< HEAD
			nf_conntrack_event_report(IPCT_STATUS |
						  IPCT_HELPER |
						  IPCT_PROTOINFO |
						  IPCT_NATSEQADJ |
						  IPCT_MARK | events,
						  ct, NETLINK_CB(skb).pid,
						  nlmsg_report(nlh));
=======
			nf_conntrack_eventmask_report((1 << IPCT_STATUS) |
						      (1 << IPCT_HELPER) |
						      (1 << IPCT_PROTOINFO) |
						      (1 << IPCT_NATSEQADJ) |
						      (1 << IPCT_MARK) | events,
						      ct, NETLINK_CB(skb).pid,
						      nlmsg_report(nlh));
>>>>>>> 533ac12e
			nf_ct_put(ct);
		} else
			spin_unlock_bh(&nf_conntrack_lock);

		return err;
	}
	/* implicit 'else' */

	/* We manipulate the conntrack inside the global conntrack table lock,
	 * so there's no need to increase the refcount */
	err = -EEXIST;
	if (!(nlh->nlmsg_flags & NLM_F_EXCL)) {
		struct nf_conn *ct = nf_ct_tuplehash_to_ctrack(h);

		err = ctnetlink_change_conntrack(ct, cda);
		if (err == 0) {
			nf_conntrack_get(&ct->ct_general);
			spin_unlock_bh(&nf_conntrack_lock);
<<<<<<< HEAD
			nf_conntrack_event_report(IPCT_STATUS |
						  IPCT_HELPER |
						  IPCT_PROTOINFO |
						  IPCT_NATSEQADJ |
						  IPCT_MARK,
						  ct, NETLINK_CB(skb).pid,
						  nlmsg_report(nlh));
=======
			nf_conntrack_eventmask_report((1 << IPCT_STATUS) |
						      (1 << IPCT_HELPER) |
						      (1 << IPCT_PROTOINFO) |
						      (1 << IPCT_NATSEQADJ) |
						      (1 << IPCT_MARK),
						      ct, NETLINK_CB(skb).pid,
						      nlmsg_report(nlh));
>>>>>>> 533ac12e
			nf_ct_put(ct);
		} else
			spin_unlock_bh(&nf_conntrack_lock);

		return err;
	}

out_unlock:
	spin_unlock_bh(&nf_conntrack_lock);
	return err;
}

/***********************************************************************
 * EXPECT
 ***********************************************************************/

static inline int
ctnetlink_exp_dump_tuple(struct sk_buff *skb,
			 const struct nf_conntrack_tuple *tuple,
			 enum ctattr_expect type)
{
	struct nlattr *nest_parms;

	nest_parms = nla_nest_start(skb, type | NLA_F_NESTED);
	if (!nest_parms)
		goto nla_put_failure;
	if (ctnetlink_dump_tuples(skb, tuple) < 0)
		goto nla_put_failure;
	nla_nest_end(skb, nest_parms);

	return 0;

nla_put_failure:
	return -1;
}

static inline int
ctnetlink_exp_dump_mask(struct sk_buff *skb,
			const struct nf_conntrack_tuple *tuple,
			const struct nf_conntrack_tuple_mask *mask)
{
	int ret;
	struct nf_conntrack_l3proto *l3proto;
	struct nf_conntrack_l4proto *l4proto;
	struct nf_conntrack_tuple m;
	struct nlattr *nest_parms;

	memset(&m, 0xFF, sizeof(m));
	m.src.u.all = mask->src.u.all;
	memcpy(&m.src.u3, &mask->src.u3, sizeof(m.src.u3));

	nest_parms = nla_nest_start(skb, CTA_EXPECT_MASK | NLA_F_NESTED);
	if (!nest_parms)
		goto nla_put_failure;

	l3proto = __nf_ct_l3proto_find(tuple->src.l3num);
	ret = ctnetlink_dump_tuples_ip(skb, &m, l3proto);

	if (unlikely(ret < 0))
		goto nla_put_failure;

	l4proto = __nf_ct_l4proto_find(tuple->src.l3num, tuple->dst.protonum);
	ret = ctnetlink_dump_tuples_proto(skb, &m, l4proto);
	if (unlikely(ret < 0))
		goto nla_put_failure;

	nla_nest_end(skb, nest_parms);

	return 0;

nla_put_failure:
	return -1;
}

static int
ctnetlink_exp_dump_expect(struct sk_buff *skb,
			  const struct nf_conntrack_expect *exp)
{
	struct nf_conn *master = exp->master;
	long timeout = (exp->timeout.expires - jiffies) / HZ;

	if (timeout < 0)
		timeout = 0;

	if (ctnetlink_exp_dump_tuple(skb, &exp->tuple, CTA_EXPECT_TUPLE) < 0)
		goto nla_put_failure;
	if (ctnetlink_exp_dump_mask(skb, &exp->tuple, &exp->mask) < 0)
		goto nla_put_failure;
	if (ctnetlink_exp_dump_tuple(skb,
				 &master->tuplehash[IP_CT_DIR_ORIGINAL].tuple,
				 CTA_EXPECT_MASTER) < 0)
		goto nla_put_failure;

	NLA_PUT_BE32(skb, CTA_EXPECT_TIMEOUT, htonl(timeout));
	NLA_PUT_BE32(skb, CTA_EXPECT_ID, htonl((unsigned long)exp));

	return 0;

nla_put_failure:
	return -1;
}

static int
ctnetlink_exp_fill_info(struct sk_buff *skb, u32 pid, u32 seq,
			int event, const struct nf_conntrack_expect *exp)
{
	struct nlmsghdr *nlh;
	struct nfgenmsg *nfmsg;
	unsigned int flags = pid ? NLM_F_MULTI : 0;

	event |= NFNL_SUBSYS_CTNETLINK_EXP << 8;
	nlh = nlmsg_put(skb, pid, seq, event, sizeof(*nfmsg), flags);
	if (nlh == NULL)
		goto nlmsg_failure;

	nfmsg = nlmsg_data(nlh);
	nfmsg->nfgen_family = exp->tuple.src.l3num;
	nfmsg->version	    = NFNETLINK_V0;
	nfmsg->res_id	    = 0;

	if (ctnetlink_exp_dump_expect(skb, exp) < 0)
		goto nla_put_failure;

	nlmsg_end(skb, nlh);
	return skb->len;

nlmsg_failure:
nla_put_failure:
	nlmsg_cancel(skb, nlh);
	return -1;
}

#ifdef CONFIG_NF_CONNTRACK_EVENTS
static int
ctnetlink_expect_event(unsigned int events, struct nf_exp_event *item)
{
	struct nlmsghdr *nlh;
	struct nfgenmsg *nfmsg;
	struct nf_conntrack_expect *exp = item->exp;
	struct sk_buff *skb;
	unsigned int type;
	int flags = 0;

	if (events & (1 << IPEXP_NEW)) {
		type = IPCTNL_MSG_EXP_NEW;
		flags = NLM_F_CREATE|NLM_F_EXCL;
	} else
		return 0;

	if (!item->report &&
	    !nfnetlink_has_listeners(NFNLGRP_CONNTRACK_EXP_NEW))
<<<<<<< HEAD
		return NOTIFY_DONE;

	skb = alloc_skb(NLMSG_GOODSIZE, GFP_ATOMIC);
	if (!skb)
		goto errout;
=======
		return 0;
>>>>>>> 533ac12e

	skb = nlmsg_new(NLMSG_DEFAULT_SIZE, GFP_ATOMIC);
	if (skb == NULL)
		goto errout;

	type |= NFNL_SUBSYS_CTNETLINK_EXP << 8;
	nlh = nlmsg_put(skb, item->pid, 0, type, sizeof(*nfmsg), flags);
	if (nlh == NULL)
		goto nlmsg_failure;

	nfmsg = nlmsg_data(nlh);
	nfmsg->nfgen_family = exp->tuple.src.l3num;
	nfmsg->version	    = NFNETLINK_V0;
	nfmsg->res_id	    = 0;

	rcu_read_lock();
	if (ctnetlink_exp_dump_expect(skb, exp) < 0)
		goto nla_put_failure;
	rcu_read_unlock();

	nlmsg_end(skb, nlh);
	nfnetlink_send(skb, item->pid, NFNLGRP_CONNTRACK_EXP_NEW,
		       item->report, GFP_ATOMIC);
	return 0;

nla_put_failure:
	rcu_read_unlock();
	nlmsg_cancel(skb, nlh);
nlmsg_failure:
	kfree_skb(skb);
errout:
	nfnetlink_set_err(0, 0, -ENOBUFS);
<<<<<<< HEAD
	return NOTIFY_DONE;
=======
	return 0;
>>>>>>> 533ac12e
}
#endif
static int ctnetlink_exp_done(struct netlink_callback *cb)
{
	if (cb->args[1])
		nf_ct_expect_put((struct nf_conntrack_expect *)cb->args[1]);
	return 0;
}

static int
ctnetlink_exp_dump_table(struct sk_buff *skb, struct netlink_callback *cb)
{
	struct net *net = &init_net;
	struct nf_conntrack_expect *exp, *last;
	struct nfgenmsg *nfmsg = nlmsg_data(cb->nlh);
	struct hlist_node *n;
	u_int8_t l3proto = nfmsg->nfgen_family;

	rcu_read_lock();
	last = (struct nf_conntrack_expect *)cb->args[1];
	for (; cb->args[0] < nf_ct_expect_hsize; cb->args[0]++) {
restart:
		hlist_for_each_entry(exp, n, &net->ct.expect_hash[cb->args[0]],
				     hnode) {
			if (l3proto && exp->tuple.src.l3num != l3proto)
				continue;
			if (cb->args[1]) {
				if (exp != last)
					continue;
				cb->args[1] = 0;
			}
			if (ctnetlink_exp_fill_info(skb,
						    NETLINK_CB(cb->skb).pid,
						    cb->nlh->nlmsg_seq,
						    IPCTNL_MSG_EXP_NEW,
						    exp) < 0) {
				if (!atomic_inc_not_zero(&exp->use))
					continue;
				cb->args[1] = (unsigned long)exp;
				goto out;
			}
		}
		if (cb->args[1]) {
			cb->args[1] = 0;
			goto restart;
		}
	}
out:
	rcu_read_unlock();
	if (last)
		nf_ct_expect_put(last);

	return skb->len;
}

static const struct nla_policy exp_nla_policy[CTA_EXPECT_MAX+1] = {
	[CTA_EXPECT_TIMEOUT]	= { .type = NLA_U32 },
	[CTA_EXPECT_ID]		= { .type = NLA_U32 },
};

static int
ctnetlink_get_expect(struct sock *ctnl, struct sk_buff *skb,
		     struct nlmsghdr *nlh, struct nlattr *cda[])
{
	struct nf_conntrack_tuple tuple;
	struct nf_conntrack_expect *exp;
	struct sk_buff *skb2;
	struct nfgenmsg *nfmsg = nlmsg_data(nlh);
	u_int8_t u3 = nfmsg->nfgen_family;
	int err = 0;

	if (nlh->nlmsg_flags & NLM_F_DUMP) {
		return netlink_dump_start(ctnl, skb, nlh,
					  ctnetlink_exp_dump_table,
					  ctnetlink_exp_done);
	}

	if (cda[CTA_EXPECT_MASTER])
		err = ctnetlink_parse_tuple(cda, &tuple, CTA_EXPECT_MASTER, u3);
	else
		return -EINVAL;

	if (err < 0)
		return err;

	exp = nf_ct_expect_find_get(&init_net, &tuple);
	if (!exp)
		return -ENOENT;

	if (cda[CTA_EXPECT_ID]) {
		__be32 id = nla_get_be32(cda[CTA_EXPECT_ID]);
		if (ntohl(id) != (u32)(unsigned long)exp) {
			nf_ct_expect_put(exp);
			return -ENOENT;
		}
	}

	err = -ENOMEM;
	skb2 = nlmsg_new(NLMSG_DEFAULT_SIZE, GFP_KERNEL);
	if (skb2 == NULL)
		goto out;

	rcu_read_lock();
	err = ctnetlink_exp_fill_info(skb2, NETLINK_CB(skb).pid,
				      nlh->nlmsg_seq, IPCTNL_MSG_EXP_NEW, exp);
	rcu_read_unlock();
	if (err <= 0)
		goto free;

	nf_ct_expect_put(exp);

	return netlink_unicast(ctnl, skb2, NETLINK_CB(skb).pid, MSG_DONTWAIT);

free:
	kfree_skb(skb2);
out:
	nf_ct_expect_put(exp);
	return err;
}

static int
ctnetlink_del_expect(struct sock *ctnl, struct sk_buff *skb,
		     struct nlmsghdr *nlh, struct nlattr *cda[])
{
	struct nf_conntrack_expect *exp;
	struct nf_conntrack_tuple tuple;
	struct nf_conntrack_helper *h;
	struct nfgenmsg *nfmsg = nlmsg_data(nlh);
	struct hlist_node *n, *next;
	u_int8_t u3 = nfmsg->nfgen_family;
	unsigned int i;
	int err;

	if (cda[CTA_EXPECT_TUPLE]) {
		/* delete a single expect by tuple */
		err = ctnetlink_parse_tuple(cda, &tuple, CTA_EXPECT_TUPLE, u3);
		if (err < 0)
			return err;

		/* bump usage count to 2 */
		exp = nf_ct_expect_find_get(&init_net, &tuple);
		if (!exp)
			return -ENOENT;

		if (cda[CTA_EXPECT_ID]) {
			__be32 id = nla_get_be32(cda[CTA_EXPECT_ID]);
			if (ntohl(id) != (u32)(unsigned long)exp) {
				nf_ct_expect_put(exp);
				return -ENOENT;
			}
		}

		/* after list removal, usage count == 1 */
		nf_ct_unexpect_related(exp);
		/* have to put what we 'get' above.
		 * after this line usage count == 0 */
		nf_ct_expect_put(exp);
	} else if (cda[CTA_EXPECT_HELP_NAME]) {
		char *name = nla_data(cda[CTA_EXPECT_HELP_NAME]);
		struct nf_conn_help *m_help;

		/* delete all expectations for this helper */
		spin_lock_bh(&nf_conntrack_lock);
		h = __nf_conntrack_helper_find_byname(name);
		if (!h) {
			spin_unlock_bh(&nf_conntrack_lock);
			return -EOPNOTSUPP;
		}
		for (i = 0; i < nf_ct_expect_hsize; i++) {
			hlist_for_each_entry_safe(exp, n, next,
						  &init_net.ct.expect_hash[i],
						  hnode) {
				m_help = nfct_help(exp->master);
				if (m_help->helper == h
				    && del_timer(&exp->timeout)) {
					nf_ct_unlink_expect(exp);
					nf_ct_expect_put(exp);
				}
			}
		}
		spin_unlock_bh(&nf_conntrack_lock);
	} else {
		/* This basically means we have to flush everything*/
		spin_lock_bh(&nf_conntrack_lock);
		for (i = 0; i < nf_ct_expect_hsize; i++) {
			hlist_for_each_entry_safe(exp, n, next,
						  &init_net.ct.expect_hash[i],
						  hnode) {
				if (del_timer(&exp->timeout)) {
					nf_ct_unlink_expect(exp);
					nf_ct_expect_put(exp);
				}
			}
		}
		spin_unlock_bh(&nf_conntrack_lock);
	}

	return 0;
}
static int
ctnetlink_change_expect(struct nf_conntrack_expect *x, struct nlattr *cda[])
{
	return -EOPNOTSUPP;
}

static int
ctnetlink_create_expect(struct nlattr *cda[], u_int8_t u3, u32 pid, int report)
{
	struct nf_conntrack_tuple tuple, mask, master_tuple;
	struct nf_conntrack_tuple_hash *h = NULL;
	struct nf_conntrack_expect *exp;
	struct nf_conn *ct;
	struct nf_conn_help *help;
	int err = 0;

	/* caller guarantees that those three CTA_EXPECT_* exist */
	err = ctnetlink_parse_tuple(cda, &tuple, CTA_EXPECT_TUPLE, u3);
	if (err < 0)
		return err;
	err = ctnetlink_parse_tuple(cda, &mask, CTA_EXPECT_MASK, u3);
	if (err < 0)
		return err;
	err = ctnetlink_parse_tuple(cda, &master_tuple, CTA_EXPECT_MASTER, u3);
	if (err < 0)
		return err;

	/* Look for master conntrack of this expectation */
	h = nf_conntrack_find_get(&init_net, &master_tuple);
	if (!h)
		return -ENOENT;
	ct = nf_ct_tuplehash_to_ctrack(h);
	help = nfct_help(ct);

	if (!help || !help->helper) {
		/* such conntrack hasn't got any helper, abort */
		err = -EOPNOTSUPP;
		goto out;
	}

	exp = nf_ct_expect_alloc(ct);
	if (!exp) {
		err = -ENOMEM;
		goto out;
	}

	exp->class = 0;
	exp->expectfn = NULL;
	exp->flags = 0;
	exp->master = ct;
	exp->helper = NULL;
	memcpy(&exp->tuple, &tuple, sizeof(struct nf_conntrack_tuple));
	memcpy(&exp->mask.src.u3, &mask.src.u3, sizeof(exp->mask.src.u3));
	exp->mask.src.u.all = mask.src.u.all;

	err = nf_ct_expect_related_report(exp, pid, report);
	nf_ct_expect_put(exp);

out:
	nf_ct_put(nf_ct_tuplehash_to_ctrack(h));
	return err;
}

static int
ctnetlink_new_expect(struct sock *ctnl, struct sk_buff *skb,
		     struct nlmsghdr *nlh, struct nlattr *cda[])
{
	struct nf_conntrack_tuple tuple;
	struct nf_conntrack_expect *exp;
	struct nfgenmsg *nfmsg = nlmsg_data(nlh);
	u_int8_t u3 = nfmsg->nfgen_family;
	int err = 0;

	if (!cda[CTA_EXPECT_TUPLE]
	    || !cda[CTA_EXPECT_MASK]
	    || !cda[CTA_EXPECT_MASTER])
		return -EINVAL;

	err = ctnetlink_parse_tuple(cda, &tuple, CTA_EXPECT_TUPLE, u3);
	if (err < 0)
		return err;

	spin_lock_bh(&nf_conntrack_lock);
	exp = __nf_ct_expect_find(&init_net, &tuple);

	if (!exp) {
		spin_unlock_bh(&nf_conntrack_lock);
		err = -ENOENT;
		if (nlh->nlmsg_flags & NLM_F_CREATE) {
			err = ctnetlink_create_expect(cda,
						      u3,
						      NETLINK_CB(skb).pid,
						      nlmsg_report(nlh));
		}
		return err;
	}

	err = -EEXIST;
	if (!(nlh->nlmsg_flags & NLM_F_EXCL))
		err = ctnetlink_change_expect(exp, cda);
	spin_unlock_bh(&nf_conntrack_lock);

	return err;
}

#ifdef CONFIG_NF_CONNTRACK_EVENTS
static struct nf_ct_event_notifier ctnl_notifier = {
	.fcn = ctnetlink_conntrack_event,
};

static struct nf_exp_event_notifier ctnl_notifier_exp = {
	.fcn = ctnetlink_expect_event,
};
#endif

static const struct nfnl_callback ctnl_cb[IPCTNL_MSG_MAX] = {
	[IPCTNL_MSG_CT_NEW]		= { .call = ctnetlink_new_conntrack,
					    .attr_count = CTA_MAX,
					    .policy = ct_nla_policy },
	[IPCTNL_MSG_CT_GET] 		= { .call = ctnetlink_get_conntrack,
					    .attr_count = CTA_MAX,
					    .policy = ct_nla_policy },
	[IPCTNL_MSG_CT_DELETE]  	= { .call = ctnetlink_del_conntrack,
					    .attr_count = CTA_MAX,
					    .policy = ct_nla_policy },
	[IPCTNL_MSG_CT_GET_CTRZERO] 	= { .call = ctnetlink_get_conntrack,
					    .attr_count = CTA_MAX,
					    .policy = ct_nla_policy },
};

static const struct nfnl_callback ctnl_exp_cb[IPCTNL_MSG_EXP_MAX] = {
	[IPCTNL_MSG_EXP_GET]		= { .call = ctnetlink_get_expect,
					    .attr_count = CTA_EXPECT_MAX,
					    .policy = exp_nla_policy },
	[IPCTNL_MSG_EXP_NEW]		= { .call = ctnetlink_new_expect,
					    .attr_count = CTA_EXPECT_MAX,
					    .policy = exp_nla_policy },
	[IPCTNL_MSG_EXP_DELETE]		= { .call = ctnetlink_del_expect,
					    .attr_count = CTA_EXPECT_MAX,
					    .policy = exp_nla_policy },
};

static const struct nfnetlink_subsystem ctnl_subsys = {
	.name				= "conntrack",
	.subsys_id			= NFNL_SUBSYS_CTNETLINK,
	.cb_count			= IPCTNL_MSG_MAX,
	.cb				= ctnl_cb,
};

static const struct nfnetlink_subsystem ctnl_exp_subsys = {
	.name				= "conntrack_expect",
	.subsys_id			= NFNL_SUBSYS_CTNETLINK_EXP,
	.cb_count			= IPCTNL_MSG_EXP_MAX,
	.cb				= ctnl_exp_cb,
};

MODULE_ALIAS("ip_conntrack_netlink");
MODULE_ALIAS_NFNL_SUBSYS(NFNL_SUBSYS_CTNETLINK);
MODULE_ALIAS_NFNL_SUBSYS(NFNL_SUBSYS_CTNETLINK_EXP);

static int __init ctnetlink_init(void)
{
	int ret;

	printk("ctnetlink v%s: registering with nfnetlink.\n", version);
	ret = nfnetlink_subsys_register(&ctnl_subsys);
	if (ret < 0) {
		printk("ctnetlink_init: cannot register with nfnetlink.\n");
		goto err_out;
	}

	ret = nfnetlink_subsys_register(&ctnl_exp_subsys);
	if (ret < 0) {
		printk("ctnetlink_init: cannot register exp with nfnetlink.\n");
		goto err_unreg_subsys;
	}

#ifdef CONFIG_NF_CONNTRACK_EVENTS
	ret = nf_conntrack_register_notifier(&ctnl_notifier);
	if (ret < 0) {
		printk("ctnetlink_init: cannot register notifier.\n");
		goto err_unreg_exp_subsys;
	}

	ret = nf_ct_expect_register_notifier(&ctnl_notifier_exp);
	if (ret < 0) {
		printk("ctnetlink_init: cannot expect register notifier.\n");
		goto err_unreg_notifier;
	}
#endif

	return 0;

#ifdef CONFIG_NF_CONNTRACK_EVENTS
err_unreg_notifier:
	nf_conntrack_unregister_notifier(&ctnl_notifier);
err_unreg_exp_subsys:
	nfnetlink_subsys_unregister(&ctnl_exp_subsys);
#endif
err_unreg_subsys:
	nfnetlink_subsys_unregister(&ctnl_subsys);
err_out:
	return ret;
}

static void __exit ctnetlink_exit(void)
{
	printk("ctnetlink: unregistering from nfnetlink.\n");

#ifdef CONFIG_NF_CONNTRACK_EVENTS
	nf_ct_expect_unregister_notifier(&ctnl_notifier_exp);
	nf_conntrack_unregister_notifier(&ctnl_notifier);
#endif

	nfnetlink_subsys_unregister(&ctnl_exp_subsys);
	nfnetlink_subsys_unregister(&ctnl_subsys);
	return;
}

module_init(ctnetlink_init);
module_exit(ctnetlink_exit);<|MERGE_RESOLUTION|>--- conflicted
+++ resolved
@@ -483,15 +483,7 @@
 		return 0;
 
 	if (!item->report && !nfnetlink_has_listeners(group))
-<<<<<<< HEAD
-		return NOTIFY_DONE;
-
-	skb = ctnetlink_alloc_skb(tuple(ct, IP_CT_DIR_ORIGINAL), GFP_ATOMIC);
-	if (!skb)
-		goto errout;
-=======
 		return 0;
->>>>>>> 533ac12e
 
 	skb = nlmsg_new(ctnetlink_nlmsg_size(ct), GFP_ATOMIC);
 	if (skb == NULL)
@@ -580,11 +572,7 @@
 	kfree_skb(skb);
 errout:
 	nfnetlink_set_err(0, group, -ENOBUFS);
-<<<<<<< HEAD
-	return NOTIFY_DONE;
-=======
-	return 0;
->>>>>>> 533ac12e
+	return 0;
 }
 #endif /* CONFIG_NF_CONNTRACK_EVENTS */
 
@@ -1362,15 +1350,6 @@
 			else
 				events = IPCT_NEW;
 
-<<<<<<< HEAD
-			nf_conntrack_event_report(IPCT_STATUS |
-						  IPCT_HELPER |
-						  IPCT_PROTOINFO |
-						  IPCT_NATSEQADJ |
-						  IPCT_MARK | events,
-						  ct, NETLINK_CB(skb).pid,
-						  nlmsg_report(nlh));
-=======
 			nf_conntrack_eventmask_report((1 << IPCT_STATUS) |
 						      (1 << IPCT_HELPER) |
 						      (1 << IPCT_PROTOINFO) |
@@ -1378,7 +1357,6 @@
 						      (1 << IPCT_MARK) | events,
 						      ct, NETLINK_CB(skb).pid,
 						      nlmsg_report(nlh));
->>>>>>> 533ac12e
 			nf_ct_put(ct);
 		} else
 			spin_unlock_bh(&nf_conntrack_lock);
@@ -1397,15 +1375,6 @@
 		if (err == 0) {
 			nf_conntrack_get(&ct->ct_general);
 			spin_unlock_bh(&nf_conntrack_lock);
-<<<<<<< HEAD
-			nf_conntrack_event_report(IPCT_STATUS |
-						  IPCT_HELPER |
-						  IPCT_PROTOINFO |
-						  IPCT_NATSEQADJ |
-						  IPCT_MARK,
-						  ct, NETLINK_CB(skb).pid,
-						  nlmsg_report(nlh));
-=======
 			nf_conntrack_eventmask_report((1 << IPCT_STATUS) |
 						      (1 << IPCT_HELPER) |
 						      (1 << IPCT_PROTOINFO) |
@@ -1413,7 +1382,6 @@
 						      (1 << IPCT_MARK),
 						      ct, NETLINK_CB(skb).pid,
 						      nlmsg_report(nlh));
->>>>>>> 533ac12e
 			nf_ct_put(ct);
 		} else
 			spin_unlock_bh(&nf_conntrack_lock);
@@ -1565,15 +1533,7 @@
 
 	if (!item->report &&
 	    !nfnetlink_has_listeners(NFNLGRP_CONNTRACK_EXP_NEW))
-<<<<<<< HEAD
-		return NOTIFY_DONE;
-
-	skb = alloc_skb(NLMSG_GOODSIZE, GFP_ATOMIC);
-	if (!skb)
-		goto errout;
-=======
 		return 0;
->>>>>>> 533ac12e
 
 	skb = nlmsg_new(NLMSG_DEFAULT_SIZE, GFP_ATOMIC);
 	if (skb == NULL)
@@ -1606,11 +1566,7 @@
 	kfree_skb(skb);
 errout:
 	nfnetlink_set_err(0, 0, -ENOBUFS);
-<<<<<<< HEAD
-	return NOTIFY_DONE;
-=======
-	return 0;
->>>>>>> 533ac12e
+	return 0;
 }
 #endif
 static int ctnetlink_exp_done(struct netlink_callback *cb)
