--- conflicted
+++ resolved
@@ -578,11 +578,7 @@
 				"svc: received unknown control message %d/%d; "
 				"dropping RPC reply datagram\n",
 					cmh->cmsg_level, cmh->cmsg_type);
-<<<<<<< HEAD
-		skb_free_datagram(svsk->sk_sk, skb);
-=======
 		skb_free_datagram_locked(svsk->sk_sk, skb);
->>>>>>> 25d27ede
 		return 0;
 	}
 
