--- conflicted
+++ resolved
@@ -380,10 +380,7 @@
 	sock->sk->sk_sndbuf = snd * 2;
 	sock->sk->sk_rcvbuf = rcv * 2;
 	sock->sk->sk_userlocks |= SOCK_SNDBUF_LOCK|SOCK_RCVBUF_LOCK;
-<<<<<<< HEAD
-=======
 	sock->sk->sk_write_space(sock->sk);
->>>>>>> 4e8a2372
 	release_sock(sock->sk);
 #endif
 }
