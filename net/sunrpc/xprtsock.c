/*
 * linux/net/sunrpc/xprtsock.c
 *
 * Client-side transport implementation for sockets.
 *
 * TCP callback races fixes (C) 1998 Red Hat
 * TCP send fixes (C) 1998 Red Hat
 * TCP NFS related read + write fixes
 *  (C) 1999 Dave Airlie, University of Limerick, Ireland <airlied@linux.ie>
 *
 * Rewrite of larges part of the code in order to stabilize TCP stuff.
 * Fix behaviour when socket buffer is full.
 *  (C) 1999 Trond Myklebust <trond.myklebust@fys.uio.no>
 *
 * IP socket transport implementation, (C) 2005 Chuck Lever <cel@netapp.com>
 *
 * IPv6 support contributed by Gilles Quillard, Bull Open Source, 2005.
 *   <gilles.quillard@bull.net>
 */

#include <linux/types.h>
#include <linux/slab.h>
#include <linux/module.h>
#include <linux/capability.h>
#include <linux/pagemap.h>
#include <linux/errno.h>
#include <linux/socket.h>
#include <linux/in.h>
#include <linux/net.h>
#include <linux/mm.h>
#include <linux/udp.h>
#include <linux/tcp.h>
#include <linux/sunrpc/clnt.h>
#include <linux/sunrpc/sched.h>
#include <linux/sunrpc/xprtsock.h>
#include <linux/file.h>
#ifdef CONFIG_NFS_V4_1
#include <linux/sunrpc/bc_xprt.h>
#endif

#include <net/sock.h>
#include <net/checksum.h>
#include <net/udp.h>
#include <net/tcp.h>

/*
 * xprtsock tunables
 */
unsigned int xprt_udp_slot_table_entries = RPC_DEF_SLOT_TABLE;
unsigned int xprt_tcp_slot_table_entries = RPC_DEF_SLOT_TABLE;

unsigned int xprt_min_resvport = RPC_DEF_MIN_RESVPORT;
unsigned int xprt_max_resvport = RPC_DEF_MAX_RESVPORT;

#define XS_TCP_LINGER_TO	(15U * HZ)
static unsigned int xs_tcp_fin_timeout __read_mostly = XS_TCP_LINGER_TO;

/*
 * We can register our own files under /proc/sys/sunrpc by
 * calling register_sysctl_table() again.  The files in that
 * directory become the union of all files registered there.
 *
 * We simply need to make sure that we don't collide with
 * someone else's file names!
 */

#ifdef RPC_DEBUG

static unsigned int min_slot_table_size = RPC_MIN_SLOT_TABLE;
static unsigned int max_slot_table_size = RPC_MAX_SLOT_TABLE;
static unsigned int xprt_min_resvport_limit = RPC_MIN_RESVPORT;
static unsigned int xprt_max_resvport_limit = RPC_MAX_RESVPORT;

static struct ctl_table_header *sunrpc_table_header;

/*
 * FIXME: changing the UDP slot table size should also resize the UDP
 *        socket buffers for existing UDP transports
 */
static ctl_table xs_tunables_table[] = {
	{
		.ctl_name	= CTL_SLOTTABLE_UDP,
		.procname	= "udp_slot_table_entries",
		.data		= &xprt_udp_slot_table_entries,
		.maxlen		= sizeof(unsigned int),
		.mode		= 0644,
		.proc_handler	= &proc_dointvec_minmax,
		.strategy	= &sysctl_intvec,
		.extra1		= &min_slot_table_size,
		.extra2		= &max_slot_table_size
	},
	{
		.ctl_name	= CTL_SLOTTABLE_TCP,
		.procname	= "tcp_slot_table_entries",
		.data		= &xprt_tcp_slot_table_entries,
		.maxlen		= sizeof(unsigned int),
		.mode		= 0644,
		.proc_handler	= &proc_dointvec_minmax,
		.strategy	= &sysctl_intvec,
		.extra1		= &min_slot_table_size,
		.extra2		= &max_slot_table_size
	},
	{
		.ctl_name	= CTL_MIN_RESVPORT,
		.procname	= "min_resvport",
		.data		= &xprt_min_resvport,
		.maxlen		= sizeof(unsigned int),
		.mode		= 0644,
		.proc_handler	= &proc_dointvec_minmax,
		.strategy	= &sysctl_intvec,
		.extra1		= &xprt_min_resvport_limit,
		.extra2		= &xprt_max_resvport_limit
	},
	{
		.ctl_name	= CTL_MAX_RESVPORT,
		.procname	= "max_resvport",
		.data		= &xprt_max_resvport,
		.maxlen		= sizeof(unsigned int),
		.mode		= 0644,
		.proc_handler	= &proc_dointvec_minmax,
		.strategy	= &sysctl_intvec,
		.extra1		= &xprt_min_resvport_limit,
		.extra2		= &xprt_max_resvport_limit
	},
	{
		.procname	= "tcp_fin_timeout",
		.data		= &xs_tcp_fin_timeout,
		.maxlen		= sizeof(xs_tcp_fin_timeout),
		.mode		= 0644,
		.proc_handler	= &proc_dointvec_jiffies,
		.strategy	= sysctl_jiffies
	},
	{
		.ctl_name = 0,
	},
};

static ctl_table sunrpc_table[] = {
	{
		.ctl_name	= CTL_SUNRPC,
		.procname	= "sunrpc",
		.mode		= 0555,
		.child		= xs_tunables_table
	},
	{
		.ctl_name = 0,
	},
};

#endif

/*
 * Time out for an RPC UDP socket connect.  UDP socket connects are
 * synchronous, but we set a timeout anyway in case of resource
 * exhaustion on the local host.
 */
#define XS_UDP_CONN_TO		(5U * HZ)

/*
 * Wait duration for an RPC TCP connection to be established.  Solaris
 * NFS over TCP uses 60 seconds, for example, which is in line with how
 * long a server takes to reboot.
 */
#define XS_TCP_CONN_TO		(60U * HZ)

/*
 * Wait duration for a reply from the RPC portmapper.
 */
#define XS_BIND_TO		(60U * HZ)

/*
 * Delay if a UDP socket connect error occurs.  This is most likely some
 * kind of resource problem on the local host.
 */
#define XS_UDP_REEST_TO		(2U * HZ)

/*
 * The reestablish timeout allows clients to delay for a bit before attempting
 * to reconnect to a server that just dropped our connection.
 *
 * We implement an exponential backoff when trying to reestablish a TCP
 * transport connection with the server.  Some servers like to drop a TCP
 * connection when they are overworked, so we start with a short timeout and
 * increase over time if the server is down or not responding.
 */
#define XS_TCP_INIT_REEST_TO	(3U * HZ)
#define XS_TCP_MAX_REEST_TO	(5U * 60 * HZ)

/*
 * TCP idle timeout; client drops the transport socket if it is idle
 * for this long.  Note that we also timeout UDP sockets to prevent
 * holding port numbers when there is no RPC traffic.
 */
#define XS_IDLE_DISC_TO		(5U * 60 * HZ)

#ifdef RPC_DEBUG
# undef  RPC_DEBUG_DATA
# define RPCDBG_FACILITY	RPCDBG_TRANS
#endif

#ifdef RPC_DEBUG_DATA
static void xs_pktdump(char *msg, u32 *packet, unsigned int count)
{
	u8 *buf = (u8 *) packet;
	int j;

	dprintk("RPC:       %s\n", msg);
	for (j = 0; j < count && j < 128; j += 4) {
		if (!(j & 31)) {
			if (j)
				dprintk("\n");
			dprintk("0x%04x ", j);
		}
		dprintk("%02x%02x%02x%02x ",
			buf[j], buf[j+1], buf[j+2], buf[j+3]);
	}
	dprintk("\n");
}
#else
static inline void xs_pktdump(char *msg, u32 *packet, unsigned int count)
{
	/* NOP */
}
#endif

struct sock_xprt {
	struct rpc_xprt		xprt;

	/*
	 * Network layer
	 */
	struct socket *		sock;
	struct sock *		inet;

	/*
	 * State of TCP reply receive
	 */
	__be32			tcp_fraghdr,
				tcp_xid;

	u32			tcp_offset,
				tcp_reclen;

	unsigned long		tcp_copied,
				tcp_flags;

	/*
	 * Connection of transports
	 */
	struct delayed_work	connect_worker;
	struct sockaddr_storage	addr;
	unsigned short		port;

	/*
	 * UDP socket buffer size parameters
	 */
	size_t			rcvsize,
				sndsize;

	/*
	 * Saved socket callback addresses
	 */
	void			(*old_data_ready)(struct sock *, int);
	void			(*old_state_change)(struct sock *);
	void			(*old_write_space)(struct sock *);
	void			(*old_error_report)(struct sock *);
};

/*
 * TCP receive state flags
 */
#define TCP_RCV_LAST_FRAG	(1UL << 0)
#define TCP_RCV_COPY_FRAGHDR	(1UL << 1)
#define TCP_RCV_COPY_XID	(1UL << 2)
#define TCP_RCV_COPY_DATA	(1UL << 3)
#define TCP_RCV_READ_CALLDIR	(1UL << 4)
#define TCP_RCV_COPY_CALLDIR	(1UL << 5)

/*
 * TCP RPC flags
 */
#define TCP_RPC_REPLY		(1UL << 6)

static inline struct sockaddr *xs_addr(struct rpc_xprt *xprt)
{
	return (struct sockaddr *) &xprt->addr;
}

static inline struct sockaddr_in *xs_addr_in(struct rpc_xprt *xprt)
{
	return (struct sockaddr_in *) &xprt->addr;
}

static inline struct sockaddr_in6 *xs_addr_in6(struct rpc_xprt *xprt)
{
	return (struct sockaddr_in6 *) &xprt->addr;
}

static void xs_format_ipv4_peer_addresses(struct rpc_xprt *xprt,
					  const char *protocol,
					  const char *netid)
{
	struct sockaddr_in *addr = xs_addr_in(xprt);
	char *buf;

	buf = kzalloc(20, GFP_KERNEL);
	if (buf) {
		snprintf(buf, 20, "%pI4", &addr->sin_addr.s_addr);
	}
	xprt->address_strings[RPC_DISPLAY_ADDR] = buf;

	buf = kzalloc(8, GFP_KERNEL);
	if (buf) {
		snprintf(buf, 8, "%u",
				ntohs(addr->sin_port));
	}
	xprt->address_strings[RPC_DISPLAY_PORT] = buf;

	xprt->address_strings[RPC_DISPLAY_PROTO] = protocol;

	buf = kzalloc(48, GFP_KERNEL);
	if (buf) {
		snprintf(buf, 48, "addr=%pI4 port=%u proto=%s",
			&addr->sin_addr.s_addr,
			ntohs(addr->sin_port),
			protocol);
	}
	xprt->address_strings[RPC_DISPLAY_ALL] = buf;

	buf = kzalloc(10, GFP_KERNEL);
	if (buf) {
		snprintf(buf, 10, "%02x%02x%02x%02x",
				NIPQUAD(addr->sin_addr.s_addr));
	}
	xprt->address_strings[RPC_DISPLAY_HEX_ADDR] = buf;

	buf = kzalloc(8, GFP_KERNEL);
	if (buf) {
		snprintf(buf, 8, "%4hx",
				ntohs(addr->sin_port));
	}
	xprt->address_strings[RPC_DISPLAY_HEX_PORT] = buf;

	buf = kzalloc(30, GFP_KERNEL);
	if (buf) {
		snprintf(buf, 30, "%pI4.%u.%u",
				&addr->sin_addr.s_addr,
				ntohs(addr->sin_port) >> 8,
				ntohs(addr->sin_port) & 0xff);
	}
	xprt->address_strings[RPC_DISPLAY_UNIVERSAL_ADDR] = buf;

	xprt->address_strings[RPC_DISPLAY_NETID] = netid;
}

static void xs_format_ipv6_peer_addresses(struct rpc_xprt *xprt,
					  const char *protocol,
					  const char *netid)
{
	struct sockaddr_in6 *addr = xs_addr_in6(xprt);
	char *buf;

	buf = kzalloc(40, GFP_KERNEL);
	if (buf) {
		snprintf(buf, 40, "%pI6",&addr->sin6_addr);
	}
	xprt->address_strings[RPC_DISPLAY_ADDR] = buf;

	buf = kzalloc(8, GFP_KERNEL);
	if (buf) {
		snprintf(buf, 8, "%u",
				ntohs(addr->sin6_port));
	}
	xprt->address_strings[RPC_DISPLAY_PORT] = buf;

	xprt->address_strings[RPC_DISPLAY_PROTO] = protocol;

	buf = kzalloc(64, GFP_KERNEL);
	if (buf) {
		snprintf(buf, 64, "addr=%pI6 port=%u proto=%s",
				&addr->sin6_addr,
				ntohs(addr->sin6_port),
				protocol);
	}
	xprt->address_strings[RPC_DISPLAY_ALL] = buf;

	buf = kzalloc(36, GFP_KERNEL);
	if (buf)
		snprintf(buf, 36, "%pi6", &addr->sin6_addr);

	xprt->address_strings[RPC_DISPLAY_HEX_ADDR] = buf;

	buf = kzalloc(8, GFP_KERNEL);
	if (buf) {
		snprintf(buf, 8, "%4hx",
				ntohs(addr->sin6_port));
	}
	xprt->address_strings[RPC_DISPLAY_HEX_PORT] = buf;

	buf = kzalloc(50, GFP_KERNEL);
	if (buf) {
		snprintf(buf, 50, "%pI6.%u.%u",
			 &addr->sin6_addr,
			 ntohs(addr->sin6_port) >> 8,
			 ntohs(addr->sin6_port) & 0xff);
	}
	xprt->address_strings[RPC_DISPLAY_UNIVERSAL_ADDR] = buf;

	xprt->address_strings[RPC_DISPLAY_NETID] = netid;
}

static void xs_free_peer_addresses(struct rpc_xprt *xprt)
{
	unsigned int i;

	for (i = 0; i < RPC_DISPLAY_MAX; i++)
		switch (i) {
		case RPC_DISPLAY_PROTO:
		case RPC_DISPLAY_NETID:
			continue;
		default:
			kfree(xprt->address_strings[i]);
		}
}

#define XS_SENDMSG_FLAGS	(MSG_DONTWAIT | MSG_NOSIGNAL)

static int xs_send_kvec(struct socket *sock, struct sockaddr *addr, int addrlen, struct kvec *vec, unsigned int base, int more)
{
	struct msghdr msg = {
		.msg_name	= addr,
		.msg_namelen	= addrlen,
		.msg_flags	= XS_SENDMSG_FLAGS | (more ? MSG_MORE : 0),
	};
	struct kvec iov = {
		.iov_base	= vec->iov_base + base,
		.iov_len	= vec->iov_len - base,
	};

	if (iov.iov_len != 0)
		return kernel_sendmsg(sock, &msg, &iov, 1, iov.iov_len);
	return kernel_sendmsg(sock, &msg, NULL, 0, 0);
}

static int xs_send_pagedata(struct socket *sock, struct xdr_buf *xdr, unsigned int base, int more)
{
	struct page **ppage;
	unsigned int remainder;
	int err, sent = 0;

	remainder = xdr->page_len - base;
	base += xdr->page_base;
	ppage = xdr->pages + (base >> PAGE_SHIFT);
	base &= ~PAGE_MASK;
	for(;;) {
		unsigned int len = min_t(unsigned int, PAGE_SIZE - base, remainder);
		int flags = XS_SENDMSG_FLAGS;

		remainder -= len;
		if (remainder != 0 || more)
			flags |= MSG_MORE;
		err = sock->ops->sendpage(sock, *ppage, base, len, flags);
		if (remainder == 0 || err != len)
			break;
		sent += err;
		ppage++;
		base = 0;
	}
	if (sent == 0)
		return err;
	if (err > 0)
		sent += err;
	return sent;
}

/**
 * xs_sendpages - write pages directly to a socket
 * @sock: socket to send on
 * @addr: UDP only -- address of destination
 * @addrlen: UDP only -- length of destination address
 * @xdr: buffer containing this request
 * @base: starting position in the buffer
 *
 */
static int xs_sendpages(struct socket *sock, struct sockaddr *addr, int addrlen, struct xdr_buf *xdr, unsigned int base)
{
	unsigned int remainder = xdr->len - base;
	int err, sent = 0;

	if (unlikely(!sock))
		return -ENOTSOCK;

	clear_bit(SOCK_ASYNC_NOSPACE, &sock->flags);
	if (base != 0) {
		addr = NULL;
		addrlen = 0;
	}

	if (base < xdr->head[0].iov_len || addr != NULL) {
		unsigned int len = xdr->head[0].iov_len - base;
		remainder -= len;
		err = xs_send_kvec(sock, addr, addrlen, &xdr->head[0], base, remainder != 0);
		if (remainder == 0 || err != len)
			goto out;
		sent += err;
		base = 0;
	} else
		base -= xdr->head[0].iov_len;

	if (base < xdr->page_len) {
		unsigned int len = xdr->page_len - base;
		remainder -= len;
		err = xs_send_pagedata(sock, xdr, base, remainder != 0);
		if (remainder == 0 || err != len)
			goto out;
		sent += err;
		base = 0;
	} else
		base -= xdr->page_len;

	if (base >= xdr->tail[0].iov_len)
		return sent;
	err = xs_send_kvec(sock, NULL, 0, &xdr->tail[0], base, 0);
out:
	if (sent == 0)
		return err;
	if (err > 0)
		sent += err;
	return sent;
}

static void xs_nospace_callback(struct rpc_task *task)
{
	struct sock_xprt *transport = container_of(task->tk_rqstp->rq_xprt, struct sock_xprt, xprt);

	transport->inet->sk_write_pending--;
	clear_bit(SOCK_ASYNC_NOSPACE, &transport->sock->flags);
}

/**
 * xs_nospace - place task on wait queue if transmit was incomplete
 * @task: task to put to sleep
 *
 */
static int xs_nospace(struct rpc_task *task)
{
	struct rpc_rqst *req = task->tk_rqstp;
	struct rpc_xprt *xprt = req->rq_xprt;
	struct sock_xprt *transport = container_of(xprt, struct sock_xprt, xprt);
	int ret = 0;

	dprintk("RPC: %5u xmit incomplete (%u left of %u)\n",
			task->tk_pid, req->rq_slen - req->rq_bytes_sent,
			req->rq_slen);

	/* Protect against races with write_space */
	spin_lock_bh(&xprt->transport_lock);

	/* Don't race with disconnect */
	if (xprt_connected(xprt)) {
		if (test_bit(SOCK_ASYNC_NOSPACE, &transport->sock->flags)) {
			ret = -EAGAIN;
			/*
			 * Notify TCP that we're limited by the application
			 * window size
			 */
			set_bit(SOCK_NOSPACE, &transport->sock->flags);
			transport->inet->sk_write_pending++;
			/* ...and wait for more buffer space */
			xprt_wait_for_buffer_space(task, xs_nospace_callback);
		}
	} else {
		clear_bit(SOCK_ASYNC_NOSPACE, &transport->sock->flags);
		ret = -ENOTCONN;
	}

	spin_unlock_bh(&xprt->transport_lock);
	return ret;
}

/**
 * xs_udp_send_request - write an RPC request to a UDP socket
 * @task: address of RPC task that manages the state of an RPC request
 *
 * Return values:
 *        0:	The request has been sent
 *   EAGAIN:	The socket was blocked, please call again later to
 *		complete the request
 * ENOTCONN:	Caller needs to invoke connect logic then call again
 *    other:	Some other error occured, the request was not sent
 */
static int xs_udp_send_request(struct rpc_task *task)
{
	struct rpc_rqst *req = task->tk_rqstp;
	struct rpc_xprt *xprt = req->rq_xprt;
	struct sock_xprt *transport = container_of(xprt, struct sock_xprt, xprt);
	struct xdr_buf *xdr = &req->rq_snd_buf;
	int status;

	xs_pktdump("packet data:",
				req->rq_svec->iov_base,
				req->rq_svec->iov_len);

	if (!xprt_bound(xprt))
		return -ENOTCONN;
	status = xs_sendpages(transport->sock,
			      xs_addr(xprt),
			      xprt->addrlen, xdr,
			      req->rq_bytes_sent);

	dprintk("RPC:       xs_udp_send_request(%u) = %d\n",
			xdr->len - req->rq_bytes_sent, status);

	if (status >= 0) {
		task->tk_bytes_sent += status;
		if (status >= req->rq_slen)
			return 0;
		/* Still some bytes left; set up for a retry later. */
		status = -EAGAIN;
	}
	if (!transport->sock)
		goto out;

	switch (status) {
	case -ENOTSOCK:
		status = -ENOTCONN;
		/* Should we call xs_close() here? */
		break;
	case -EAGAIN:
		status = xs_nospace(task);
		break;
	default:
		dprintk("RPC:       sendmsg returned unrecognized error %d\n",
			-status);
	case -ENETUNREACH:
	case -EPIPE:
	case -ECONNREFUSED:
		/* When the server has died, an ICMP port unreachable message
		 * prompts ECONNREFUSED. */
		clear_bit(SOCK_ASYNC_NOSPACE, &transport->sock->flags);
	}
out:
	return status;
}

/**
 * xs_tcp_shutdown - gracefully shut down a TCP socket
 * @xprt: transport
 *
 * Initiates a graceful shutdown of the TCP socket by calling the
 * equivalent of shutdown(SHUT_WR);
 */
static void xs_tcp_shutdown(struct rpc_xprt *xprt)
{
	struct sock_xprt *transport = container_of(xprt, struct sock_xprt, xprt);
	struct socket *sock = transport->sock;

	if (sock != NULL)
		kernel_sock_shutdown(sock, SHUT_WR);
}

static inline void xs_encode_tcp_record_marker(struct xdr_buf *buf)
{
	u32 reclen = buf->len - sizeof(rpc_fraghdr);
	rpc_fraghdr *base = buf->head[0].iov_base;
	*base = htonl(RPC_LAST_STREAM_FRAGMENT | reclen);
}

/**
 * xs_tcp_send_request - write an RPC request to a TCP socket
 * @task: address of RPC task that manages the state of an RPC request
 *
 * Return values:
 *        0:	The request has been sent
 *   EAGAIN:	The socket was blocked, please call again later to
 *		complete the request
 * ENOTCONN:	Caller needs to invoke connect logic then call again
 *    other:	Some other error occured, the request was not sent
 *
 * XXX: In the case of soft timeouts, should we eventually give up
 *	if sendmsg is not able to make progress?
 */
static int xs_tcp_send_request(struct rpc_task *task)
{
	struct rpc_rqst *req = task->tk_rqstp;
	struct rpc_xprt *xprt = req->rq_xprt;
	struct sock_xprt *transport = container_of(xprt, struct sock_xprt, xprt);
	struct xdr_buf *xdr = &req->rq_snd_buf;
	int status;

	xs_encode_tcp_record_marker(&req->rq_snd_buf);

	xs_pktdump("packet data:",
				req->rq_svec->iov_base,
				req->rq_svec->iov_len);

	/* Continue transmitting the packet/record. We must be careful
	 * to cope with writespace callbacks arriving _after_ we have
	 * called sendmsg(). */
	while (1) {
		status = xs_sendpages(transport->sock,
					NULL, 0, xdr, req->rq_bytes_sent);

		dprintk("RPC:       xs_tcp_send_request(%u) = %d\n",
				xdr->len - req->rq_bytes_sent, status);

		if (unlikely(status < 0))
			break;

		/* If we've sent the entire packet, immediately
		 * reset the count of bytes sent. */
		req->rq_bytes_sent += status;
		task->tk_bytes_sent += status;
		if (likely(req->rq_bytes_sent >= req->rq_slen)) {
			req->rq_bytes_sent = 0;
			return 0;
		}

		if (status != 0)
			continue;
		status = -EAGAIN;
		break;
	}
	if (!transport->sock)
		goto out;

	switch (status) {
	case -ENOTSOCK:
		status = -ENOTCONN;
		/* Should we call xs_close() here? */
		break;
	case -EAGAIN:
		status = xs_nospace(task);
		break;
	default:
		dprintk("RPC:       sendmsg returned unrecognized error %d\n",
			-status);
	case -ECONNRESET:
	case -EPIPE:
		xs_tcp_shutdown(xprt);
	case -ECONNREFUSED:
	case -ENOTCONN:
		clear_bit(SOCK_ASYNC_NOSPACE, &transport->sock->flags);
	}
out:
	return status;
}

/**
 * xs_tcp_release_xprt - clean up after a tcp transmission
 * @xprt: transport
 * @task: rpc task
 *
 * This cleans up if an error causes us to abort the transmission of a request.
 * In this case, the socket may need to be reset in order to avoid confusing
 * the server.
 */
static void xs_tcp_release_xprt(struct rpc_xprt *xprt, struct rpc_task *task)
{
	struct rpc_rqst *req;

	if (task != xprt->snd_task)
		return;
	if (task == NULL)
		goto out_release;
	req = task->tk_rqstp;
	if (req->rq_bytes_sent == 0)
		goto out_release;
	if (req->rq_bytes_sent == req->rq_snd_buf.len)
		goto out_release;
	set_bit(XPRT_CLOSE_WAIT, &task->tk_xprt->state);
out_release:
	xprt_release_xprt(xprt, task);
}

static void xs_save_old_callbacks(struct sock_xprt *transport, struct sock *sk)
{
	transport->old_data_ready = sk->sk_data_ready;
	transport->old_state_change = sk->sk_state_change;
	transport->old_write_space = sk->sk_write_space;
	transport->old_error_report = sk->sk_error_report;
}

static void xs_restore_old_callbacks(struct sock_xprt *transport, struct sock *sk)
{
	sk->sk_data_ready = transport->old_data_ready;
	sk->sk_state_change = transport->old_state_change;
	sk->sk_write_space = transport->old_write_space;
	sk->sk_error_report = transport->old_error_report;
}

static void xs_reset_transport(struct sock_xprt *transport)
{
	struct socket *sock = transport->sock;
	struct sock *sk = transport->inet;

	if (sk == NULL)
		return;

	write_lock_bh(&sk->sk_callback_lock);
	transport->inet = NULL;
	transport->sock = NULL;

	sk->sk_user_data = NULL;

	xs_restore_old_callbacks(transport, sk);
	write_unlock_bh(&sk->sk_callback_lock);

	sk->sk_no_check = 0;

	sock_release(sock);
}

/**
 * xs_close - close a socket
 * @xprt: transport
 *
 * This is used when all requests are complete; ie, no DRC state remains
 * on the server we want to save.
 *
 * The caller _must_ be holding XPRT_LOCKED in order to avoid issues with
 * xs_reset_transport() zeroing the socket from underneath a writer.
 */
static void xs_close(struct rpc_xprt *xprt)
{
	struct sock_xprt *transport = container_of(xprt, struct sock_xprt, xprt);

	dprintk("RPC:       xs_close xprt %p\n", xprt);

	xs_reset_transport(transport);

	smp_mb__before_clear_bit();
	clear_bit(XPRT_CONNECTION_ABORT, &xprt->state);
	clear_bit(XPRT_CLOSE_WAIT, &xprt->state);
	clear_bit(XPRT_CLOSING, &xprt->state);
	smp_mb__after_clear_bit();
	xprt_disconnect_done(xprt);
}

static void xs_tcp_close(struct rpc_xprt *xprt)
{
	if (test_and_clear_bit(XPRT_CONNECTION_CLOSE, &xprt->state))
		xs_close(xprt);
	else
		xs_tcp_shutdown(xprt);
}

/**
 * xs_destroy - prepare to shutdown a transport
 * @xprt: doomed transport
 *
 */
static void xs_destroy(struct rpc_xprt *xprt)
{
	struct sock_xprt *transport = container_of(xprt, struct sock_xprt, xprt);

	dprintk("RPC:       xs_destroy xprt %p\n", xprt);

	cancel_rearming_delayed_work(&transport->connect_worker);

	xs_close(xprt);
	xs_free_peer_addresses(xprt);
	kfree(xprt->slot);
	kfree(xprt);
	module_put(THIS_MODULE);
}

static inline struct rpc_xprt *xprt_from_sock(struct sock *sk)
{
	return (struct rpc_xprt *) sk->sk_user_data;
}

/**
 * xs_udp_data_ready - "data ready" callback for UDP sockets
 * @sk: socket with data to read
 * @len: how much data to read
 *
 */
static void xs_udp_data_ready(struct sock *sk, int len)
{
	struct rpc_task *task;
	struct rpc_xprt *xprt;
	struct rpc_rqst *rovr;
	struct sk_buff *skb;
	int err, repsize, copied;
	u32 _xid;
	__be32 *xp;

	read_lock(&sk->sk_callback_lock);
	dprintk("RPC:       xs_udp_data_ready...\n");
	if (!(xprt = xprt_from_sock(sk)))
		goto out;

	if ((skb = skb_recv_datagram(sk, 0, 1, &err)) == NULL)
		goto out;

	if (xprt->shutdown)
		goto dropit;

	repsize = skb->len - sizeof(struct udphdr);
	if (repsize < 4) {
		dprintk("RPC:       impossible RPC reply size %d!\n", repsize);
		goto dropit;
	}

	/* Copy the XID from the skb... */
	xp = skb_header_pointer(skb, sizeof(struct udphdr),
				sizeof(_xid), &_xid);
	if (xp == NULL)
		goto dropit;

	/* Look up and lock the request corresponding to the given XID */
	spin_lock(&xprt->transport_lock);
	rovr = xprt_lookup_rqst(xprt, *xp);
	if (!rovr)
		goto out_unlock;
	task = rovr->rq_task;

	if ((copied = rovr->rq_private_buf.buflen) > repsize)
		copied = repsize;

	/* Suck it into the iovec, verify checksum if not done by hw. */
	if (csum_partial_copy_to_xdr(&rovr->rq_private_buf, skb)) {
		UDPX_INC_STATS_BH(sk, UDP_MIB_INERRORS);
		goto out_unlock;
	}

	UDPX_INC_STATS_BH(sk, UDP_MIB_INDATAGRAMS);

	/* Something worked... */
	dst_confirm(skb_dst(skb));

	xprt_adjust_cwnd(task, copied);
	xprt_update_rtt(task);
	xprt_complete_rqst(task, copied);

 out_unlock:
	spin_unlock(&xprt->transport_lock);
 dropit:
	skb_free_datagram(sk, skb);
 out:
	read_unlock(&sk->sk_callback_lock);
}

static inline void xs_tcp_read_fraghdr(struct rpc_xprt *xprt, struct xdr_skb_reader *desc)
{
	struct sock_xprt *transport = container_of(xprt, struct sock_xprt, xprt);
	size_t len, used;
	char *p;

	p = ((char *) &transport->tcp_fraghdr) + transport->tcp_offset;
	len = sizeof(transport->tcp_fraghdr) - transport->tcp_offset;
	used = xdr_skb_read_bits(desc, p, len);
	transport->tcp_offset += used;
	if (used != len)
		return;

	transport->tcp_reclen = ntohl(transport->tcp_fraghdr);
	if (transport->tcp_reclen & RPC_LAST_STREAM_FRAGMENT)
		transport->tcp_flags |= TCP_RCV_LAST_FRAG;
	else
		transport->tcp_flags &= ~TCP_RCV_LAST_FRAG;
	transport->tcp_reclen &= RPC_FRAGMENT_SIZE_MASK;

	transport->tcp_flags &= ~TCP_RCV_COPY_FRAGHDR;
	transport->tcp_offset = 0;

	/* Sanity check of the record length */
	if (unlikely(transport->tcp_reclen < 8)) {
		dprintk("RPC:       invalid TCP record fragment length\n");
		xprt_force_disconnect(xprt);
		return;
	}
	dprintk("RPC:       reading TCP record fragment of length %d\n",
			transport->tcp_reclen);
}

static void xs_tcp_check_fraghdr(struct sock_xprt *transport)
{
	if (transport->tcp_offset == transport->tcp_reclen) {
		transport->tcp_flags |= TCP_RCV_COPY_FRAGHDR;
		transport->tcp_offset = 0;
		if (transport->tcp_flags & TCP_RCV_LAST_FRAG) {
			transport->tcp_flags &= ~TCP_RCV_COPY_DATA;
			transport->tcp_flags |= TCP_RCV_COPY_XID;
			transport->tcp_copied = 0;
		}
	}
}

static inline void xs_tcp_read_xid(struct sock_xprt *transport, struct xdr_skb_reader *desc)
{
	size_t len, used;
	char *p;

	len = sizeof(transport->tcp_xid) - transport->tcp_offset;
	dprintk("RPC:       reading XID (%Zu bytes)\n", len);
	p = ((char *) &transport->tcp_xid) + transport->tcp_offset;
	used = xdr_skb_read_bits(desc, p, len);
	transport->tcp_offset += used;
	if (used != len)
		return;
	transport->tcp_flags &= ~TCP_RCV_COPY_XID;
	transport->tcp_flags |= TCP_RCV_READ_CALLDIR;
	transport->tcp_copied = 4;
	dprintk("RPC:       reading %s XID %08x\n",
			(transport->tcp_flags & TCP_RPC_REPLY) ? "reply for"
							      : "request with",
			ntohl(transport->tcp_xid));
	xs_tcp_check_fraghdr(transport);
}

static inline void xs_tcp_read_calldir(struct sock_xprt *transport,
				       struct xdr_skb_reader *desc)
{
	size_t len, used;
	u32 offset;
	__be32	calldir;

	/*
	 * We want transport->tcp_offset to be 8 at the end of this routine
	 * (4 bytes for the xid and 4 bytes for the call/reply flag).
	 * When this function is called for the first time,
	 * transport->tcp_offset is 4 (after having already read the xid).
	 */
	offset = transport->tcp_offset - sizeof(transport->tcp_xid);
	len = sizeof(calldir) - offset;
	dprintk("RPC:       reading CALL/REPLY flag (%Zu bytes)\n", len);
	used = xdr_skb_read_bits(desc, &calldir, len);
	transport->tcp_offset += used;
	if (used != len)
		return;
	transport->tcp_flags &= ~TCP_RCV_READ_CALLDIR;
	transport->tcp_flags |= TCP_RCV_COPY_CALLDIR;
	transport->tcp_flags |= TCP_RCV_COPY_DATA;
	/*
	 * We don't yet have the XDR buffer, so we will write the calldir
	 * out after we get the buffer from the 'struct rpc_rqst'
	 */
	if (ntohl(calldir) == RPC_REPLY)
		transport->tcp_flags |= TCP_RPC_REPLY;
	else
		transport->tcp_flags &= ~TCP_RPC_REPLY;
	dprintk("RPC:       reading %s CALL/REPLY flag %08x\n",
			(transport->tcp_flags & TCP_RPC_REPLY) ?
				"reply for" : "request with", calldir);
	xs_tcp_check_fraghdr(transport);
}

static inline void xs_tcp_read_common(struct rpc_xprt *xprt,
				     struct xdr_skb_reader *desc,
				     struct rpc_rqst *req)
{
	struct sock_xprt *transport =
				container_of(xprt, struct sock_xprt, xprt);
	struct xdr_buf *rcvbuf;
	size_t len;
	ssize_t r;

	rcvbuf = &req->rq_private_buf;

	if (transport->tcp_flags & TCP_RCV_COPY_CALLDIR) {
		/*
		 * Save the RPC direction in the XDR buffer
		 */
		__be32	calldir = transport->tcp_flags & TCP_RPC_REPLY ?
					htonl(RPC_REPLY) : 0;

		memcpy(rcvbuf->head[0].iov_base + transport->tcp_copied,
			&calldir, sizeof(calldir));
		transport->tcp_copied += sizeof(calldir);
		transport->tcp_flags &= ~TCP_RCV_COPY_CALLDIR;
	}

	len = desc->count;
	if (len > transport->tcp_reclen - transport->tcp_offset) {
		struct xdr_skb_reader my_desc;

		len = transport->tcp_reclen - transport->tcp_offset;
		memcpy(&my_desc, desc, sizeof(my_desc));
		my_desc.count = len;
		r = xdr_partial_copy_from_skb(rcvbuf, transport->tcp_copied,
					  &my_desc, xdr_skb_read_bits);
		desc->count -= r;
		desc->offset += r;
	} else
		r = xdr_partial_copy_from_skb(rcvbuf, transport->tcp_copied,
					  desc, xdr_skb_read_bits);

	if (r > 0) {
		transport->tcp_copied += r;
		transport->tcp_offset += r;
	}
	if (r != len) {
		/* Error when copying to the receive buffer,
		 * usually because we weren't able to allocate
		 * additional buffer pages. All we can do now
		 * is turn off TCP_RCV_COPY_DATA, so the request
		 * will not receive any additional updates,
		 * and time out.
		 * Any remaining data from this record will
		 * be discarded.
		 */
		transport->tcp_flags &= ~TCP_RCV_COPY_DATA;
		dprintk("RPC:       XID %08x truncated request\n",
				ntohl(transport->tcp_xid));
		dprintk("RPC:       xprt = %p, tcp_copied = %lu, "
				"tcp_offset = %u, tcp_reclen = %u\n",
				xprt, transport->tcp_copied,
				transport->tcp_offset, transport->tcp_reclen);
		return;
	}

	dprintk("RPC:       XID %08x read %Zd bytes\n",
			ntohl(transport->tcp_xid), r);
	dprintk("RPC:       xprt = %p, tcp_copied = %lu, tcp_offset = %u, "
			"tcp_reclen = %u\n", xprt, transport->tcp_copied,
			transport->tcp_offset, transport->tcp_reclen);

	if (transport->tcp_copied == req->rq_private_buf.buflen)
		transport->tcp_flags &= ~TCP_RCV_COPY_DATA;
	else if (transport->tcp_offset == transport->tcp_reclen) {
		if (transport->tcp_flags & TCP_RCV_LAST_FRAG)
			transport->tcp_flags &= ~TCP_RCV_COPY_DATA;
	}

	return;
}

/*
 * Finds the request corresponding to the RPC xid and invokes the common
 * tcp read code to read the data.
 */
static inline int xs_tcp_read_reply(struct rpc_xprt *xprt,
				    struct xdr_skb_reader *desc)
{
	struct sock_xprt *transport =
				container_of(xprt, struct sock_xprt, xprt);
	struct rpc_rqst *req;

	dprintk("RPC:       read reply XID %08x\n", ntohl(transport->tcp_xid));

	/* Find and lock the request corresponding to this xid */
	spin_lock(&xprt->transport_lock);
	req = xprt_lookup_rqst(xprt, transport->tcp_xid);
	if (!req) {
		dprintk("RPC:       XID %08x request not found!\n",
				ntohl(transport->tcp_xid));
		spin_unlock(&xprt->transport_lock);
		return -1;
	}

	xs_tcp_read_common(xprt, desc, req);

	if (!(transport->tcp_flags & TCP_RCV_COPY_DATA))
		xprt_complete_rqst(req->rq_task, transport->tcp_copied);

	spin_unlock(&xprt->transport_lock);
	return 0;
}

#if defined(CONFIG_NFS_V4_1)
/*
 * Obtains an rpc_rqst previously allocated and invokes the common
 * tcp read code to read the data.  The result is placed in the callback
 * queue.
 * If we're unable to obtain the rpc_rqst we schedule the closing of the
 * connection and return -1.
 */
static inline int xs_tcp_read_callback(struct rpc_xprt *xprt,
				       struct xdr_skb_reader *desc)
{
	struct sock_xprt *transport =
				container_of(xprt, struct sock_xprt, xprt);
	struct rpc_rqst *req;

	req = xprt_alloc_bc_request(xprt);
	if (req == NULL) {
		printk(KERN_WARNING "Callback slot table overflowed\n");
		xprt_force_disconnect(xprt);
		return -1;
	}

	req->rq_xid = transport->tcp_xid;
	dprintk("RPC:       read callback  XID %08x\n", ntohl(req->rq_xid));
	xs_tcp_read_common(xprt, desc, req);

	if (!(transport->tcp_flags & TCP_RCV_COPY_DATA)) {
		struct svc_serv *bc_serv = xprt->bc_serv;

		/*
		 * Add callback request to callback list.  The callback
		 * service sleeps on the sv_cb_waitq waiting for new
		 * requests.  Wake it up after adding enqueing the
		 * request.
		 */
		dprintk("RPC:       add callback request to list\n");
		spin_lock(&bc_serv->sv_cb_lock);
		list_add(&req->rq_bc_list, &bc_serv->sv_cb_list);
		spin_unlock(&bc_serv->sv_cb_lock);
		wake_up(&bc_serv->sv_cb_waitq);
	}

	req->rq_private_buf.len = transport->tcp_copied;

	return 0;
}

static inline int _xs_tcp_read_data(struct rpc_xprt *xprt,
					struct xdr_skb_reader *desc)
{
	struct sock_xprt *transport =
				container_of(xprt, struct sock_xprt, xprt);

	return (transport->tcp_flags & TCP_RPC_REPLY) ?
		xs_tcp_read_reply(xprt, desc) :
		xs_tcp_read_callback(xprt, desc);
}
#else
static inline int _xs_tcp_read_data(struct rpc_xprt *xprt,
					struct xdr_skb_reader *desc)
{
	return xs_tcp_read_reply(xprt, desc);
}
#endif /* CONFIG_NFS_V4_1 */

/*
 * Read data off the transport.  This can be either an RPC_CALL or an
 * RPC_REPLY.  Relay the processing to helper functions.
 */
static void xs_tcp_read_data(struct rpc_xprt *xprt,
				    struct xdr_skb_reader *desc)
{
	struct sock_xprt *transport =
				container_of(xprt, struct sock_xprt, xprt);

	if (_xs_tcp_read_data(xprt, desc) == 0)
		xs_tcp_check_fraghdr(transport);
	else {
		/*
		 * The transport_lock protects the request handling.
		 * There's no need to hold it to update the tcp_flags.
		 */
		transport->tcp_flags &= ~TCP_RCV_COPY_DATA;
	}
}

static inline void xs_tcp_read_discard(struct sock_xprt *transport, struct xdr_skb_reader *desc)
{
	size_t len;

	len = transport->tcp_reclen - transport->tcp_offset;
	if (len > desc->count)
		len = desc->count;
	desc->count -= len;
	desc->offset += len;
	transport->tcp_offset += len;
	dprintk("RPC:       discarded %Zu bytes\n", len);
	xs_tcp_check_fraghdr(transport);
}

static int xs_tcp_data_recv(read_descriptor_t *rd_desc, struct sk_buff *skb, unsigned int offset, size_t len)
{
	struct rpc_xprt *xprt = rd_desc->arg.data;
	struct sock_xprt *transport = container_of(xprt, struct sock_xprt, xprt);
	struct xdr_skb_reader desc = {
		.skb	= skb,
		.offset	= offset,
		.count	= len,
	};

	dprintk("RPC:       xs_tcp_data_recv started\n");
	do {
		/* Read in a new fragment marker if necessary */
		/* Can we ever really expect to get completely empty fragments? */
		if (transport->tcp_flags & TCP_RCV_COPY_FRAGHDR) {
			xs_tcp_read_fraghdr(xprt, &desc);
			continue;
		}
		/* Read in the xid if necessary */
		if (transport->tcp_flags & TCP_RCV_COPY_XID) {
			xs_tcp_read_xid(transport, &desc);
			continue;
		}
		/* Read in the call/reply flag */
		if (transport->tcp_flags & TCP_RCV_READ_CALLDIR) {
			xs_tcp_read_calldir(transport, &desc);
			continue;
		}
		/* Read in the request data */
		if (transport->tcp_flags & TCP_RCV_COPY_DATA) {
			xs_tcp_read_data(xprt, &desc);
			continue;
		}
		/* Skip over any trailing bytes on short reads */
		xs_tcp_read_discard(transport, &desc);
	} while (desc.count);
	dprintk("RPC:       xs_tcp_data_recv done\n");
	return len - desc.count;
}

/**
 * xs_tcp_data_ready - "data ready" callback for TCP sockets
 * @sk: socket with data to read
 * @bytes: how much data to read
 *
 */
static void xs_tcp_data_ready(struct sock *sk, int bytes)
{
	struct rpc_xprt *xprt;
	read_descriptor_t rd_desc;
	int read;

	dprintk("RPC:       xs_tcp_data_ready...\n");

	read_lock(&sk->sk_callback_lock);
	if (!(xprt = xprt_from_sock(sk)))
		goto out;
	if (xprt->shutdown)
		goto out;

	/* We use rd_desc to pass struct xprt to xs_tcp_data_recv */
	rd_desc.arg.data = xprt;
	do {
		rd_desc.count = 65536;
		read = tcp_read_sock(sk, &rd_desc, xs_tcp_data_recv);
	} while (read > 0);
out:
	read_unlock(&sk->sk_callback_lock);
}

/*
 * Do the equivalent of linger/linger2 handling for dealing with
 * broken servers that don't close the socket in a timely
 * fashion
 */
static void xs_tcp_schedule_linger_timeout(struct rpc_xprt *xprt,
		unsigned long timeout)
{
	struct sock_xprt *transport;

	if (xprt_test_and_set_connecting(xprt))
		return;
	set_bit(XPRT_CONNECTION_ABORT, &xprt->state);
	transport = container_of(xprt, struct sock_xprt, xprt);
	queue_delayed_work(rpciod_workqueue, &transport->connect_worker,
			   timeout);
}

static void xs_tcp_cancel_linger_timeout(struct rpc_xprt *xprt)
{
	struct sock_xprt *transport;

	transport = container_of(xprt, struct sock_xprt, xprt);

	if (!test_bit(XPRT_CONNECTION_ABORT, &xprt->state) ||
	    !cancel_delayed_work(&transport->connect_worker))
		return;
	clear_bit(XPRT_CONNECTION_ABORT, &xprt->state);
	xprt_clear_connecting(xprt);
}

static void xs_sock_mark_closed(struct rpc_xprt *xprt)
{
	smp_mb__before_clear_bit();
	clear_bit(XPRT_CLOSE_WAIT, &xprt->state);
	clear_bit(XPRT_CLOSING, &xprt->state);
	smp_mb__after_clear_bit();
	/* Mark transport as closed and wake up all pending tasks */
	xprt_disconnect_done(xprt);
}

/**
 * xs_tcp_state_change - callback to handle TCP socket state changes
 * @sk: socket whose state has changed
 *
 */
static void xs_tcp_state_change(struct sock *sk)
{
	struct rpc_xprt *xprt;

	read_lock(&sk->sk_callback_lock);
	if (!(xprt = xprt_from_sock(sk)))
		goto out;
	dprintk("RPC:       xs_tcp_state_change client %p...\n", xprt);
	dprintk("RPC:       state %x conn %d dead %d zapped %d\n",
			sk->sk_state, xprt_connected(xprt),
			sock_flag(sk, SOCK_DEAD),
			sock_flag(sk, SOCK_ZAPPED));

	switch (sk->sk_state) {
	case TCP_ESTABLISHED:
		spin_lock_bh(&xprt->transport_lock);
		if (!xprt_test_and_set_connected(xprt)) {
			struct sock_xprt *transport = container_of(xprt,
					struct sock_xprt, xprt);

			/* Reset TCP record info */
			transport->tcp_offset = 0;
			transport->tcp_reclen = 0;
			transport->tcp_copied = 0;
			transport->tcp_flags =
				TCP_RCV_COPY_FRAGHDR | TCP_RCV_COPY_XID;

			xprt_wake_pending_tasks(xprt, -EAGAIN);
		}
		spin_unlock_bh(&xprt->transport_lock);
		break;
	case TCP_FIN_WAIT1:
		/* The client initiated a shutdown of the socket */
		xprt->connect_cookie++;
		xprt->reestablish_timeout = 0;
		set_bit(XPRT_CLOSING, &xprt->state);
		smp_mb__before_clear_bit();
		clear_bit(XPRT_CONNECTED, &xprt->state);
		clear_bit(XPRT_CLOSE_WAIT, &xprt->state);
		smp_mb__after_clear_bit();
		xs_tcp_schedule_linger_timeout(xprt, xs_tcp_fin_timeout);
		break;
	case TCP_CLOSE_WAIT:
		/* The server initiated a shutdown of the socket */
		xprt_force_disconnect(xprt);
	case TCP_SYN_SENT:
		xprt->connect_cookie++;
	case TCP_CLOSING:
		/*
		 * If the server closed down the connection, make sure that
		 * we back off before reconnecting
		 */
		if (xprt->reestablish_timeout < XS_TCP_INIT_REEST_TO)
			xprt->reestablish_timeout = XS_TCP_INIT_REEST_TO;
		break;
	case TCP_LAST_ACK:
		set_bit(XPRT_CLOSING, &xprt->state);
		xs_tcp_schedule_linger_timeout(xprt, xs_tcp_fin_timeout);
		smp_mb__before_clear_bit();
		clear_bit(XPRT_CONNECTED, &xprt->state);
		smp_mb__after_clear_bit();
		break;
	case TCP_CLOSE:
		xs_tcp_cancel_linger_timeout(xprt);
		xs_sock_mark_closed(xprt);
	}
 out:
	read_unlock(&sk->sk_callback_lock);
}

/**
 * xs_error_report - callback mainly for catching socket errors
 * @sk: socket
 */
static void xs_error_report(struct sock *sk)
{
	struct rpc_xprt *xprt;

	read_lock(&sk->sk_callback_lock);
	if (!(xprt = xprt_from_sock(sk)))
		goto out;
	dprintk("RPC:       %s client %p...\n"
			"RPC:       error %d\n",
			__func__, xprt, sk->sk_err);
	xprt_wake_pending_tasks(xprt, -EAGAIN);
out:
	read_unlock(&sk->sk_callback_lock);
}

static void xs_write_space(struct sock *sk)
{
	struct socket *sock;
	struct rpc_xprt *xprt;

	if (unlikely(!(sock = sk->sk_socket)))
		return;
	clear_bit(SOCK_NOSPACE, &sock->flags);

	if (unlikely(!(xprt = xprt_from_sock(sk))))
		return;
	if (test_and_clear_bit(SOCK_ASYNC_NOSPACE, &sock->flags) == 0)
		return;

	xprt_write_space(xprt);
}

/**
 * xs_udp_write_space - callback invoked when socket buffer space
 *                             becomes available
 * @sk: socket whose state has changed
 *
 * Called when more output buffer space is available for this socket.
 * We try not to wake our writers until they can make "significant"
 * progress, otherwise we'll waste resources thrashing kernel_sendmsg
 * with a bunch of small requests.
 */
static void xs_udp_write_space(struct sock *sk)
{
	read_lock(&sk->sk_callback_lock);

	/* from net/core/sock.c:sock_def_write_space */
	if (sock_writeable(sk))
		xs_write_space(sk);

	read_unlock(&sk->sk_callback_lock);
}

/**
 * xs_tcp_write_space - callback invoked when socket buffer space
 *                             becomes available
 * @sk: socket whose state has changed
 *
 * Called when more output buffer space is available for this socket.
 * We try not to wake our writers until they can make "significant"
 * progress, otherwise we'll waste resources thrashing kernel_sendmsg
 * with a bunch of small requests.
 */
static void xs_tcp_write_space(struct sock *sk)
{
	read_lock(&sk->sk_callback_lock);

	/* from net/core/stream.c:sk_stream_write_space */
	if (sk_stream_wspace(sk) >= sk_stream_min_wspace(sk))
		xs_write_space(sk);

	read_unlock(&sk->sk_callback_lock);
}

static void xs_udp_do_set_buffer_size(struct rpc_xprt *xprt)
{
	struct sock_xprt *transport = container_of(xprt, struct sock_xprt, xprt);
	struct sock *sk = transport->inet;

	if (transport->rcvsize) {
		sk->sk_userlocks |= SOCK_RCVBUF_LOCK;
		sk->sk_rcvbuf = transport->rcvsize * xprt->max_reqs * 2;
	}
	if (transport->sndsize) {
		sk->sk_userlocks |= SOCK_SNDBUF_LOCK;
		sk->sk_sndbuf = transport->sndsize * xprt->max_reqs * 2;
		sk->sk_write_space(sk);
	}
}

/**
 * xs_udp_set_buffer_size - set send and receive limits
 * @xprt: generic transport
 * @sndsize: requested size of send buffer, in bytes
 * @rcvsize: requested size of receive buffer, in bytes
 *
 * Set socket send and receive buffer size limits.
 */
static void xs_udp_set_buffer_size(struct rpc_xprt *xprt, size_t sndsize, size_t rcvsize)
{
	struct sock_xprt *transport = container_of(xprt, struct sock_xprt, xprt);

	transport->sndsize = 0;
	if (sndsize)
		transport->sndsize = sndsize + 1024;
	transport->rcvsize = 0;
	if (rcvsize)
		transport->rcvsize = rcvsize + 1024;

	xs_udp_do_set_buffer_size(xprt);
}

/**
 * xs_udp_timer - called when a retransmit timeout occurs on a UDP transport
 * @task: task that timed out
 *
 * Adjust the congestion window after a retransmit timeout has occurred.
 */
static void xs_udp_timer(struct rpc_task *task)
{
	xprt_adjust_cwnd(task, -ETIMEDOUT);
}

static unsigned short xs_get_random_port(void)
{
	unsigned short range = xprt_max_resvport - xprt_min_resvport;
	unsigned short rand = (unsigned short) net_random() % range;
	return rand + xprt_min_resvport;
}

/**
 * xs_set_port - reset the port number in the remote endpoint address
 * @xprt: generic transport
 * @port: new port number
 *
 */
static void xs_set_port(struct rpc_xprt *xprt, unsigned short port)
{
	struct sockaddr *addr = xs_addr(xprt);

	dprintk("RPC:       setting port for xprt %p to %u\n", xprt, port);

	switch (addr->sa_family) {
	case AF_INET:
		((struct sockaddr_in *)addr)->sin_port = htons(port);
		break;
	case AF_INET6:
		((struct sockaddr_in6 *)addr)->sin6_port = htons(port);
		break;
	default:
		BUG();
	}
}

static unsigned short xs_get_srcport(struct sock_xprt *transport, struct socket *sock)
{
	unsigned short port = transport->port;

	if (port == 0 && transport->xprt.resvport)
		port = xs_get_random_port();
	return port;
}

static unsigned short xs_next_srcport(struct sock_xprt *transport, struct socket *sock, unsigned short port)
{
	if (transport->port != 0)
		transport->port = 0;
	if (!transport->xprt.resvport)
		return 0;
	if (port <= xprt_min_resvport || port > xprt_max_resvport)
		return xprt_max_resvport;
	return --port;
}

static int xs_bind4(struct sock_xprt *transport, struct socket *sock)
{
	struct sockaddr_in myaddr = {
		.sin_family = AF_INET,
	};
	struct sockaddr_in *sa;
	int err, nloop = 0;
	unsigned short port = xs_get_srcport(transport, sock);
	unsigned short last;

	sa = (struct sockaddr_in *)&transport->addr;
	myaddr.sin_addr = sa->sin_addr;
	do {
		myaddr.sin_port = htons(port);
		err = kernel_bind(sock, (struct sockaddr *) &myaddr,
						sizeof(myaddr));
		if (port == 0)
			break;
		if (err == 0) {
			transport->port = port;
			break;
		}
		last = port;
		port = xs_next_srcport(transport, sock, port);
		if (port > last)
			nloop++;
	} while (err == -EADDRINUSE && nloop != 2);
	dprintk("RPC:       %s %pI4:%u: %s (%d)\n",
			__func__, &myaddr.sin_addr,
			port, err ? "failed" : "ok", err);
	return err;
}

static int xs_bind6(struct sock_xprt *transport, struct socket *sock)
{
	struct sockaddr_in6 myaddr = {
		.sin6_family = AF_INET6,
	};
	struct sockaddr_in6 *sa;
	int err, nloop = 0;
	unsigned short port = xs_get_srcport(transport, sock);
	unsigned short last;

	sa = (struct sockaddr_in6 *)&transport->addr;
	myaddr.sin6_addr = sa->sin6_addr;
	do {
		myaddr.sin6_port = htons(port);
		err = kernel_bind(sock, (struct sockaddr *) &myaddr,
						sizeof(myaddr));
		if (port == 0)
			break;
		if (err == 0) {
			transport->port = port;
			break;
		}
		last = port;
		port = xs_next_srcport(transport, sock, port);
		if (port > last)
			nloop++;
	} while (err == -EADDRINUSE && nloop != 2);
	dprintk("RPC:       xs_bind6 %pI6:%u: %s (%d)\n",
		&myaddr.sin6_addr, port, err ? "failed" : "ok", err);
	return err;
}

#ifdef CONFIG_DEBUG_LOCK_ALLOC
static struct lock_class_key xs_key[2];
static struct lock_class_key xs_slock_key[2];

static inline void xs_reclassify_socket4(struct socket *sock)
{
	struct sock *sk = sock->sk;

	BUG_ON(sock_owned_by_user(sk));
	sock_lock_init_class_and_name(sk, "slock-AF_INET-RPC",
		&xs_slock_key[0], "sk_lock-AF_INET-RPC", &xs_key[0]);
}

static inline void xs_reclassify_socket6(struct socket *sock)
{
	struct sock *sk = sock->sk;

	BUG_ON(sock_owned_by_user(sk));
	sock_lock_init_class_and_name(sk, "slock-AF_INET6-RPC",
		&xs_slock_key[1], "sk_lock-AF_INET6-RPC", &xs_key[1]);
}
#else
static inline void xs_reclassify_socket4(struct socket *sock)
{
}

static inline void xs_reclassify_socket6(struct socket *sock)
{
}
#endif

static void xs_udp_finish_connecting(struct rpc_xprt *xprt, struct socket *sock)
{
	struct sock_xprt *transport = container_of(xprt, struct sock_xprt, xprt);

	if (!transport->inet) {
		struct sock *sk = sock->sk;

		write_lock_bh(&sk->sk_callback_lock);

		xs_save_old_callbacks(transport, sk);

		sk->sk_user_data = xprt;
		sk->sk_data_ready = xs_udp_data_ready;
		sk->sk_write_space = xs_udp_write_space;
		sk->sk_error_report = xs_error_report;
		sk->sk_no_check = UDP_CSUM_NORCV;
		sk->sk_allocation = GFP_ATOMIC;

		xprt_set_connected(xprt);

		/* Reset to new socket */
		transport->sock = sock;
		transport->inet = sk;

		write_unlock_bh(&sk->sk_callback_lock);
	}
	xs_udp_do_set_buffer_size(xprt);
}

/**
 * xs_udp_connect_worker4 - set up a UDP socket
 * @work: RPC transport to connect
 *
 * Invoked by a work queue tasklet.
 */
static void xs_udp_connect_worker4(struct work_struct *work)
{
	struct sock_xprt *transport =
		container_of(work, struct sock_xprt, connect_worker.work);
	struct rpc_xprt *xprt = &transport->xprt;
	struct socket *sock = transport->sock;
	int err, status = -EIO;

	if (xprt->shutdown)
		goto out;

	/* Start by resetting any existing state */
	xs_reset_transport(transport);

	err = sock_create_kern(PF_INET, SOCK_DGRAM, IPPROTO_UDP, &sock);
	if (err < 0) {
		dprintk("RPC:       can't create UDP transport socket (%d).\n", -err);
		goto out;
	}
	xs_reclassify_socket4(sock);

	if (xs_bind4(transport, sock)) {
		sock_release(sock);
		goto out;
	}

	dprintk("RPC:       worker connecting xprt %p to address: %s\n",
			xprt, xprt->address_strings[RPC_DISPLAY_ALL]);

	xs_udp_finish_connecting(xprt, sock);
	status = 0;
out:
	xprt_clear_connecting(xprt);
	xprt_wake_pending_tasks(xprt, status);
}

/**
 * xs_udp_connect_worker6 - set up a UDP socket
 * @work: RPC transport to connect
 *
 * Invoked by a work queue tasklet.
 */
static void xs_udp_connect_worker6(struct work_struct *work)
{
	struct sock_xprt *transport =
		container_of(work, struct sock_xprt, connect_worker.work);
	struct rpc_xprt *xprt = &transport->xprt;
	struct socket *sock = transport->sock;
	int err, status = -EIO;

	if (xprt->shutdown)
		goto out;

	/* Start by resetting any existing state */
	xs_reset_transport(transport);

	err = sock_create_kern(PF_INET6, SOCK_DGRAM, IPPROTO_UDP, &sock);
	if (err < 0) {
		dprintk("RPC:       can't create UDP transport socket (%d).\n", -err);
		goto out;
	}
	xs_reclassify_socket6(sock);

	if (xs_bind6(transport, sock) < 0) {
		sock_release(sock);
		goto out;
	}

	dprintk("RPC:       worker connecting xprt %p to address: %s\n",
			xprt, xprt->address_strings[RPC_DISPLAY_ALL]);

	xs_udp_finish_connecting(xprt, sock);
	status = 0;
out:
	xprt_clear_connecting(xprt);
	xprt_wake_pending_tasks(xprt, status);
}

/*
 * We need to preserve the port number so the reply cache on the server can
 * find our cached RPC replies when we get around to reconnecting.
 */
static void xs_abort_connection(struct rpc_xprt *xprt, struct sock_xprt *transport)
{
	int result;
	struct sockaddr any;

	dprintk("RPC:       disconnecting xprt %p to reuse port\n", xprt);

	/*
	 * Disconnect the transport socket by doing a connect operation
	 * with AF_UNSPEC.  This should return immediately...
	 */
	memset(&any, 0, sizeof(any));
	any.sa_family = AF_UNSPEC;
	result = kernel_connect(transport->sock, &any, sizeof(any), 0);
	if (!result)
		xs_sock_mark_closed(xprt);
	else
		dprintk("RPC:       AF_UNSPEC connect return code %d\n",
				result);
}

static void xs_tcp_reuse_connection(struct rpc_xprt *xprt, struct sock_xprt *transport)
{
	unsigned int state = transport->inet->sk_state;

	if (state == TCP_CLOSE && transport->sock->state == SS_UNCONNECTED)
		return;
	if ((1 << state) & (TCPF_ESTABLISHED|TCPF_SYN_SENT))
		return;
	xs_abort_connection(xprt, transport);
}

static int xs_tcp_finish_connecting(struct rpc_xprt *xprt, struct socket *sock)
{
	struct sock_xprt *transport = container_of(xprt, struct sock_xprt, xprt);

	if (!transport->inet) {
		struct sock *sk = sock->sk;

		write_lock_bh(&sk->sk_callback_lock);

		xs_save_old_callbacks(transport, sk);

		sk->sk_user_data = xprt;
		sk->sk_data_ready = xs_tcp_data_ready;
		sk->sk_state_change = xs_tcp_state_change;
		sk->sk_write_space = xs_tcp_write_space;
		sk->sk_error_report = xs_error_report;
		sk->sk_allocation = GFP_ATOMIC;

		/* socket options */
		sk->sk_userlocks |= SOCK_BINDPORT_LOCK;
		sock_reset_flag(sk, SOCK_LINGER);
		tcp_sk(sk)->linger2 = 0;
		tcp_sk(sk)->nonagle |= TCP_NAGLE_OFF;

		xprt_clear_connected(xprt);

		/* Reset to new socket */
		transport->sock = sock;
		transport->inet = sk;

		write_unlock_bh(&sk->sk_callback_lock);
	}

	if (!xprt_bound(xprt))
		return -ENOTCONN;

	/* Tell the socket layer to start connecting... */
	xprt->stat.connect_count++;
	xprt->stat.connect_start = jiffies;
	return kernel_connect(sock, xs_addr(xprt), xprt->addrlen, O_NONBLOCK);
}

/**
 * xs_tcp_setup_socket - create a TCP socket and connect to a remote endpoint
 * @xprt: RPC transport to connect
 * @transport: socket transport to connect
 * @create_sock: function to create a socket of the correct type
 *
 * Invoked by a work queue tasklet.
 */
static void xs_tcp_setup_socket(struct rpc_xprt *xprt,
		struct sock_xprt *transport,
		struct socket *(*create_sock)(struct rpc_xprt *,
			struct sock_xprt *))
{
	struct socket *sock = transport->sock;
	int status = -EIO;

	if (xprt->shutdown)
		goto out;

	if (!sock) {
		clear_bit(XPRT_CONNECTION_ABORT, &xprt->state);
		sock = create_sock(xprt, transport);
		if (IS_ERR(sock)) {
			status = PTR_ERR(sock);
			goto out;
		}
	} else {
		int abort_and_exit;

		abort_and_exit = test_and_clear_bit(XPRT_CONNECTION_ABORT,
				&xprt->state);
		/* "close" the socket, preserving the local port */
		xs_tcp_reuse_connection(xprt, transport);

		if (abort_and_exit)
			goto out_eagain;
	}

	dprintk("RPC:       worker connecting xprt %p to address: %s\n",
			xprt, xprt->address_strings[RPC_DISPLAY_ALL]);

	status = xs_tcp_finish_connecting(xprt, sock);
	dprintk("RPC:       %p connect status %d connected %d sock state %d\n",
			xprt, -status, xprt_connected(xprt),
			sock->sk->sk_state);
	switch (status) {
	default:
		printk("%s: connect returned unhandled error %d\n",
			__func__, status);
	case -EADDRNOTAVAIL:
		/* We're probably in TIME_WAIT. Get rid of existing socket,
		 * and retry
		 */
		set_bit(XPRT_CONNECTION_CLOSE, &xprt->state);
		xprt_force_disconnect(xprt);
<<<<<<< HEAD
=======
		break;
>>>>>>> 4e8a2372
	case -ECONNREFUSED:
	case -ECONNRESET:
	case -ENETUNREACH:
		/* retry with existing socket, after a delay */
	case 0:
	case -EINPROGRESS:
	case -EALREADY:
		xprt_clear_connecting(xprt);
		return;
	}
out_eagain:
	status = -EAGAIN;
out:
	xprt_clear_connecting(xprt);
	xprt_wake_pending_tasks(xprt, status);
}

static struct socket *xs_create_tcp_sock4(struct rpc_xprt *xprt,
		struct sock_xprt *transport)
{
	struct socket *sock;
	int err;

	/* start from scratch */
	err = sock_create_kern(PF_INET, SOCK_STREAM, IPPROTO_TCP, &sock);
	if (err < 0) {
		dprintk("RPC:       can't create TCP transport socket (%d).\n",
				-err);
		goto out_err;
	}
	xs_reclassify_socket4(sock);

	if (xs_bind4(transport, sock) < 0) {
		sock_release(sock);
		goto out_err;
	}
	return sock;
out_err:
	return ERR_PTR(-EIO);
}

/**
 * xs_tcp_connect_worker4 - connect a TCP socket to a remote endpoint
 * @work: RPC transport to connect
 *
 * Invoked by a work queue tasklet.
 */
static void xs_tcp_connect_worker4(struct work_struct *work)
{
	struct sock_xprt *transport =
		container_of(work, struct sock_xprt, connect_worker.work);
	struct rpc_xprt *xprt = &transport->xprt;

	xs_tcp_setup_socket(xprt, transport, xs_create_tcp_sock4);
}

static struct socket *xs_create_tcp_sock6(struct rpc_xprt *xprt,
		struct sock_xprt *transport)
{
	struct socket *sock;
	int err;

	/* start from scratch */
	err = sock_create_kern(PF_INET6, SOCK_STREAM, IPPROTO_TCP, &sock);
	if (err < 0) {
		dprintk("RPC:       can't create TCP transport socket (%d).\n",
				-err);
		goto out_err;
	}
	xs_reclassify_socket6(sock);

	if (xs_bind6(transport, sock) < 0) {
		sock_release(sock);
		goto out_err;
	}
	return sock;
out_err:
	return ERR_PTR(-EIO);
}

/**
 * xs_tcp_connect_worker6 - connect a TCP socket to a remote endpoint
 * @work: RPC transport to connect
 *
 * Invoked by a work queue tasklet.
 */
static void xs_tcp_connect_worker6(struct work_struct *work)
{
	struct sock_xprt *transport =
		container_of(work, struct sock_xprt, connect_worker.work);
	struct rpc_xprt *xprt = &transport->xprt;

	xs_tcp_setup_socket(xprt, transport, xs_create_tcp_sock6);
}

/**
 * xs_connect - connect a socket to a remote endpoint
 * @task: address of RPC task that manages state of connect request
 *
 * TCP: If the remote end dropped the connection, delay reconnecting.
 *
 * UDP socket connects are synchronous, but we use a work queue anyway
 * to guarantee that even unprivileged user processes can set up a
 * socket on a privileged port.
 *
 * If a UDP socket connect fails, the delay behavior here prevents
 * retry floods (hard mounts).
 */
static void xs_connect(struct rpc_task *task)
{
	struct rpc_xprt *xprt = task->tk_xprt;
	struct sock_xprt *transport = container_of(xprt, struct sock_xprt, xprt);

	if (xprt_test_and_set_connecting(xprt))
		return;

	if (transport->sock != NULL) {
		dprintk("RPC:       xs_connect delayed xprt %p for %lu "
				"seconds\n",
				xprt, xprt->reestablish_timeout / HZ);
		queue_delayed_work(rpciod_workqueue,
				   &transport->connect_worker,
				   xprt->reestablish_timeout);
		xprt->reestablish_timeout <<= 1;
		if (xprt->reestablish_timeout > XS_TCP_MAX_REEST_TO)
			xprt->reestablish_timeout = XS_TCP_MAX_REEST_TO;
	} else {
		dprintk("RPC:       xs_connect scheduled xprt %p\n", xprt);
		queue_delayed_work(rpciod_workqueue,
				   &transport->connect_worker, 0);
	}
}

static void xs_tcp_connect(struct rpc_task *task)
{
	struct rpc_xprt *xprt = task->tk_xprt;

	/* Exit if we need to wait for socket shutdown to complete */
	if (test_bit(XPRT_CLOSING, &xprt->state))
		return;
	xs_connect(task);
}

/**
 * xs_udp_print_stats - display UDP socket-specifc stats
 * @xprt: rpc_xprt struct containing statistics
 * @seq: output file
 *
 */
static void xs_udp_print_stats(struct rpc_xprt *xprt, struct seq_file *seq)
{
	struct sock_xprt *transport = container_of(xprt, struct sock_xprt, xprt);

	seq_printf(seq, "\txprt:\tudp %u %lu %lu %lu %lu %Lu %Lu\n",
			transport->port,
			xprt->stat.bind_count,
			xprt->stat.sends,
			xprt->stat.recvs,
			xprt->stat.bad_xids,
			xprt->stat.req_u,
			xprt->stat.bklog_u);
}

/**
 * xs_tcp_print_stats - display TCP socket-specifc stats
 * @xprt: rpc_xprt struct containing statistics
 * @seq: output file
 *
 */
static void xs_tcp_print_stats(struct rpc_xprt *xprt, struct seq_file *seq)
{
	struct sock_xprt *transport = container_of(xprt, struct sock_xprt, xprt);
	long idle_time = 0;

	if (xprt_connected(xprt))
		idle_time = (long)(jiffies - xprt->last_used) / HZ;

	seq_printf(seq, "\txprt:\ttcp %u %lu %lu %lu %ld %lu %lu %lu %Lu %Lu\n",
			transport->port,
			xprt->stat.bind_count,
			xprt->stat.connect_count,
			xprt->stat.connect_time,
			idle_time,
			xprt->stat.sends,
			xprt->stat.recvs,
			xprt->stat.bad_xids,
			xprt->stat.req_u,
			xprt->stat.bklog_u);
}

static struct rpc_xprt_ops xs_udp_ops = {
	.set_buffer_size	= xs_udp_set_buffer_size,
	.reserve_xprt		= xprt_reserve_xprt_cong,
	.release_xprt		= xprt_release_xprt_cong,
	.rpcbind		= rpcb_getport_async,
	.set_port		= xs_set_port,
	.connect		= xs_connect,
	.buf_alloc		= rpc_malloc,
	.buf_free		= rpc_free,
	.send_request		= xs_udp_send_request,
	.set_retrans_timeout	= xprt_set_retrans_timeout_rtt,
	.timer			= xs_udp_timer,
	.release_request	= xprt_release_rqst_cong,
	.close			= xs_close,
	.destroy		= xs_destroy,
	.print_stats		= xs_udp_print_stats,
};

static struct rpc_xprt_ops xs_tcp_ops = {
	.reserve_xprt		= xprt_reserve_xprt,
	.release_xprt		= xs_tcp_release_xprt,
	.rpcbind		= rpcb_getport_async,
	.set_port		= xs_set_port,
	.connect		= xs_tcp_connect,
	.buf_alloc		= rpc_malloc,
	.buf_free		= rpc_free,
	.send_request		= xs_tcp_send_request,
	.set_retrans_timeout	= xprt_set_retrans_timeout_def,
<<<<<<< HEAD
=======
#if defined(CONFIG_NFS_V4_1)
	.release_request	= bc_release_request,
#endif /* CONFIG_NFS_V4_1 */
>>>>>>> 4e8a2372
	.close			= xs_tcp_close,
	.destroy		= xs_destroy,
	.print_stats		= xs_tcp_print_stats,
};

static struct rpc_xprt *xs_setup_xprt(struct xprt_create *args,
				      unsigned int slot_table_size)
{
	struct rpc_xprt *xprt;
	struct sock_xprt *new;

	if (args->addrlen > sizeof(xprt->addr)) {
		dprintk("RPC:       xs_setup_xprt: address too large\n");
		return ERR_PTR(-EBADF);
	}

	new = kzalloc(sizeof(*new), GFP_KERNEL);
	if (new == NULL) {
		dprintk("RPC:       xs_setup_xprt: couldn't allocate "
				"rpc_xprt\n");
		return ERR_PTR(-ENOMEM);
	}
	xprt = &new->xprt;

	xprt->max_reqs = slot_table_size;
	xprt->slot = kcalloc(xprt->max_reqs, sizeof(struct rpc_rqst), GFP_KERNEL);
	if (xprt->slot == NULL) {
		kfree(xprt);
		dprintk("RPC:       xs_setup_xprt: couldn't allocate slot "
				"table\n");
		return ERR_PTR(-ENOMEM);
	}

	memcpy(&xprt->addr, args->dstaddr, args->addrlen);
	xprt->addrlen = args->addrlen;
	if (args->srcaddr)
		memcpy(&new->addr, args->srcaddr, args->addrlen);

	return xprt;
}

static const struct rpc_timeout xs_udp_default_timeout = {
	.to_initval = 5 * HZ,
	.to_maxval = 30 * HZ,
	.to_increment = 5 * HZ,
	.to_retries = 5,
};

/**
 * xs_setup_udp - Set up transport to use a UDP socket
 * @args: rpc transport creation arguments
 *
 */
static struct rpc_xprt *xs_setup_udp(struct xprt_create *args)
{
	struct sockaddr *addr = args->dstaddr;
	struct rpc_xprt *xprt;
	struct sock_xprt *transport;

	xprt = xs_setup_xprt(args, xprt_udp_slot_table_entries);
	if (IS_ERR(xprt))
		return xprt;
	transport = container_of(xprt, struct sock_xprt, xprt);

	xprt->prot = IPPROTO_UDP;
	xprt->tsh_size = 0;
	/* XXX: header size can vary due to auth type, IPv6, etc. */
	xprt->max_payload = (1U << 16) - (MAX_HEADER << 3);

	xprt->bind_timeout = XS_BIND_TO;
	xprt->connect_timeout = XS_UDP_CONN_TO;
	xprt->reestablish_timeout = XS_UDP_REEST_TO;
	xprt->idle_timeout = XS_IDLE_DISC_TO;

	xprt->ops = &xs_udp_ops;

	xprt->timeout = &xs_udp_default_timeout;

	switch (addr->sa_family) {
	case AF_INET:
		if (((struct sockaddr_in *)addr)->sin_port != htons(0))
			xprt_set_bound(xprt);

		INIT_DELAYED_WORK(&transport->connect_worker,
					xs_udp_connect_worker4);
		xs_format_ipv4_peer_addresses(xprt, "udp", RPCBIND_NETID_UDP);
		break;
	case AF_INET6:
		if (((struct sockaddr_in6 *)addr)->sin6_port != htons(0))
			xprt_set_bound(xprt);

		INIT_DELAYED_WORK(&transport->connect_worker,
					xs_udp_connect_worker6);
		xs_format_ipv6_peer_addresses(xprt, "udp", RPCBIND_NETID_UDP6);
		break;
	default:
		kfree(xprt);
		return ERR_PTR(-EAFNOSUPPORT);
	}

	dprintk("RPC:       set up transport to address %s\n",
			xprt->address_strings[RPC_DISPLAY_ALL]);

	if (try_module_get(THIS_MODULE))
		return xprt;

	kfree(xprt->slot);
	kfree(xprt);
	return ERR_PTR(-EINVAL);
}

static const struct rpc_timeout xs_tcp_default_timeout = {
	.to_initval = 60 * HZ,
	.to_maxval = 60 * HZ,
	.to_retries = 2,
};

/**
 * xs_setup_tcp - Set up transport to use a TCP socket
 * @args: rpc transport creation arguments
 *
 */
static struct rpc_xprt *xs_setup_tcp(struct xprt_create *args)
{
	struct sockaddr *addr = args->dstaddr;
	struct rpc_xprt *xprt;
	struct sock_xprt *transport;

	xprt = xs_setup_xprt(args, xprt_tcp_slot_table_entries);
	if (IS_ERR(xprt))
		return xprt;
	transport = container_of(xprt, struct sock_xprt, xprt);

	xprt->prot = IPPROTO_TCP;
	xprt->tsh_size = sizeof(rpc_fraghdr) / sizeof(u32);
	xprt->max_payload = RPC_MAX_FRAGMENT_SIZE;

	xprt->bind_timeout = XS_BIND_TO;
	xprt->connect_timeout = XS_TCP_CONN_TO;
	xprt->reestablish_timeout = XS_TCP_INIT_REEST_TO;
	xprt->idle_timeout = XS_IDLE_DISC_TO;

	xprt->ops = &xs_tcp_ops;
	xprt->timeout = &xs_tcp_default_timeout;

	switch (addr->sa_family) {
	case AF_INET:
		if (((struct sockaddr_in *)addr)->sin_port != htons(0))
			xprt_set_bound(xprt);

		INIT_DELAYED_WORK(&transport->connect_worker, xs_tcp_connect_worker4);
		xs_format_ipv4_peer_addresses(xprt, "tcp", RPCBIND_NETID_TCP);
		break;
	case AF_INET6:
		if (((struct sockaddr_in6 *)addr)->sin6_port != htons(0))
			xprt_set_bound(xprt);

		INIT_DELAYED_WORK(&transport->connect_worker, xs_tcp_connect_worker6);
		xs_format_ipv6_peer_addresses(xprt, "tcp", RPCBIND_NETID_TCP6);
		break;
	default:
		kfree(xprt);
		return ERR_PTR(-EAFNOSUPPORT);
	}

	dprintk("RPC:       set up transport to address %s\n",
			xprt->address_strings[RPC_DISPLAY_ALL]);

	if (try_module_get(THIS_MODULE))
		return xprt;

	kfree(xprt->slot);
	kfree(xprt);
	return ERR_PTR(-EINVAL);
}

static struct xprt_class	xs_udp_transport = {
	.list		= LIST_HEAD_INIT(xs_udp_transport.list),
	.name		= "udp",
	.owner		= THIS_MODULE,
	.ident		= IPPROTO_UDP,
	.setup		= xs_setup_udp,
};

static struct xprt_class	xs_tcp_transport = {
	.list		= LIST_HEAD_INIT(xs_tcp_transport.list),
	.name		= "tcp",
	.owner		= THIS_MODULE,
	.ident		= IPPROTO_TCP,
	.setup		= xs_setup_tcp,
};

/**
 * init_socket_xprt - set up xprtsock's sysctls, register with RPC client
 *
 */
int init_socket_xprt(void)
{
#ifdef RPC_DEBUG
	if (!sunrpc_table_header)
		sunrpc_table_header = register_sysctl_table(sunrpc_table);
#endif

	xprt_register_transport(&xs_udp_transport);
	xprt_register_transport(&xs_tcp_transport);

	return 0;
}

/**
 * cleanup_socket_xprt - remove xprtsock's sysctls, unregister
 *
 */
void cleanup_socket_xprt(void)
{
#ifdef RPC_DEBUG
	if (sunrpc_table_header) {
		unregister_sysctl_table(sunrpc_table_header);
		sunrpc_table_header = NULL;
	}
#endif

	xprt_unregister_transport(&xs_udp_transport);
	xprt_unregister_transport(&xs_tcp_transport);
}<|MERGE_RESOLUTION|>--- conflicted
+++ resolved
@@ -1965,10 +1965,7 @@
 		 */
 		set_bit(XPRT_CONNECTION_CLOSE, &xprt->state);
 		xprt_force_disconnect(xprt);
-<<<<<<< HEAD
-=======
 		break;
->>>>>>> 4e8a2372
 	case -ECONNREFUSED:
 	case -ECONNRESET:
 	case -ENETUNREACH:
@@ -2187,12 +2184,9 @@
 	.buf_free		= rpc_free,
 	.send_request		= xs_tcp_send_request,
 	.set_retrans_timeout	= xprt_set_retrans_timeout_def,
-<<<<<<< HEAD
-=======
 #if defined(CONFIG_NFS_V4_1)
 	.release_request	= bc_release_request,
 #endif /* CONFIG_NFS_V4_1 */
->>>>>>> 4e8a2372
 	.close			= xs_tcp_close,
 	.destroy		= xs_destroy,
 	.print_stats		= xs_tcp_print_stats,
