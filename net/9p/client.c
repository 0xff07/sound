--- conflicted
+++ resolved
@@ -159,10 +159,7 @@
 
 			if (!c->reqs[row]) {
 				printk(KERN_ERR "Couldn't grow tag array\n");
-<<<<<<< HEAD
-=======
 				spin_unlock_irqrestore(&c->lock, flags);
->>>>>>> 57f8f7b6
 				return ERR_PTR(-ENOMEM);
 			}
 			for (col = 0; col < P9_ROW_MAXTAG; col++) {
