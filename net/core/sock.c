/*
 * INET		An implementation of the TCP/IP protocol suite for the LINUX
 *		operating system.  INET is implemented using the  BSD Socket
 *		interface as the means of communication with the user level.
 *
 *		Generic socket support routines. Memory allocators, socket lock/release
 *		handler for protocols to use and generic option handler.
 *
 *
 * Authors:	Ross Biro
 *		Fred N. van Kempen, <waltje@uWalt.NL.Mugnet.ORG>
 *		Florian La Roche, <flla@stud.uni-sb.de>
 *		Alan Cox, <A.Cox@swansea.ac.uk>
 *
 * Fixes:
 *		Alan Cox	: 	Numerous verify_area() problems
 *		Alan Cox	:	Connecting on a connecting socket
 *					now returns an error for tcp.
 *		Alan Cox	:	sock->protocol is set correctly.
 *					and is not sometimes left as 0.
 *		Alan Cox	:	connect handles icmp errors on a
 *					connect properly. Unfortunately there
 *					is a restart syscall nasty there. I
 *					can't match BSD without hacking the C
 *					library. Ideas urgently sought!
 *		Alan Cox	:	Disallow bind() to addresses that are
 *					not ours - especially broadcast ones!!
 *		Alan Cox	:	Socket 1024 _IS_ ok for users. (fencepost)
 *		Alan Cox	:	sock_wfree/sock_rfree don't destroy sockets,
 *					instead they leave that for the DESTROY timer.
 *		Alan Cox	:	Clean up error flag in accept
 *		Alan Cox	:	TCP ack handling is buggy, the DESTROY timer
 *					was buggy. Put a remove_sock() in the handler
 *					for memory when we hit 0. Also altered the timer
 *					code. The ACK stuff can wait and needs major
 *					TCP layer surgery.
 *		Alan Cox	:	Fixed TCP ack bug, removed remove sock
 *					and fixed timer/inet_bh race.
 *		Alan Cox	:	Added zapped flag for TCP
 *		Alan Cox	:	Move kfree_skb into skbuff.c and tidied up surplus code
 *		Alan Cox	:	for new sk_buff allocations wmalloc/rmalloc now call alloc_skb
 *		Alan Cox	:	kfree_s calls now are kfree_skbmem so we can track skb resources
 *		Alan Cox	:	Supports socket option broadcast now as does udp. Packet and raw need fixing.
 *		Alan Cox	:	Added RCVBUF,SNDBUF size setting. It suddenly occurred to me how easy it was so...
 *		Rick Sladkey	:	Relaxed UDP rules for matching packets.
 *		C.E.Hawkins	:	IFF_PROMISC/SIOCGHWADDR support
 *	Pauline Middelink	:	identd support
 *		Alan Cox	:	Fixed connect() taking signals I think.
 *		Alan Cox	:	SO_LINGER supported
 *		Alan Cox	:	Error reporting fixes
 *		Anonymous	:	inet_create tidied up (sk->reuse setting)
 *		Alan Cox	:	inet sockets don't set sk->type!
 *		Alan Cox	:	Split socket option code
 *		Alan Cox	:	Callbacks
 *		Alan Cox	:	Nagle flag for Charles & Johannes stuff
 *		Alex		:	Removed restriction on inet fioctl
 *		Alan Cox	:	Splitting INET from NET core
 *		Alan Cox	:	Fixed bogus SO_TYPE handling in getsockopt()
 *		Adam Caldwell	:	Missing return in SO_DONTROUTE/SO_DEBUG code
 *		Alan Cox	:	Split IP from generic code
 *		Alan Cox	:	New kfree_skbmem()
 *		Alan Cox	:	Make SO_DEBUG superuser only.
 *		Alan Cox	:	Allow anyone to clear SO_DEBUG
 *					(compatibility fix)
 *		Alan Cox	:	Added optimistic memory grabbing for AF_UNIX throughput.
 *		Alan Cox	:	Allocator for a socket is settable.
 *		Alan Cox	:	SO_ERROR includes soft errors.
 *		Alan Cox	:	Allow NULL arguments on some SO_ opts
 *		Alan Cox	: 	Generic socket allocation to make hooks
 *					easier (suggested by Craig Metz).
 *		Michael Pall	:	SO_ERROR returns positive errno again
 *              Steve Whitehouse:       Added default destructor to free
 *                                      protocol private data.
 *              Steve Whitehouse:       Added various other default routines
 *                                      common to several socket families.
 *              Chris Evans     :       Call suser() check last on F_SETOWN
 *		Jay Schulist	:	Added SO_ATTACH_FILTER and SO_DETACH_FILTER.
 *		Andi Kleen	:	Add sock_kmalloc()/sock_kfree_s()
 *		Andi Kleen	:	Fix write_space callback
 *		Chris Evans	:	Security fixes - signedness again
 *		Arnaldo C. Melo :       cleanups, use skb_queue_purge
 *
 * To Fix:
 *
 *
 *		This program is free software; you can redistribute it and/or
 *		modify it under the terms of the GNU General Public License
 *		as published by the Free Software Foundation; either version
 *		2 of the License, or (at your option) any later version.
 */

#include <linux/capability.h>
#include <linux/errno.h>
#include <linux/types.h>
#include <linux/socket.h>
#include <linux/in.h>
#include <linux/kernel.h>
#include <linux/module.h>
#include <linux/proc_fs.h>
#include <linux/seq_file.h>
#include <linux/sched.h>
#include <linux/timer.h>
#include <linux/string.h>
#include <linux/sockios.h>
#include <linux/net.h>
#include <linux/mm.h>
#include <linux/slab.h>
#include <linux/interrupt.h>
#include <linux/poll.h>
#include <linux/tcp.h>
#include <linux/init.h>
#include <linux/highmem.h>

#include <asm/uaccess.h>
#include <asm/system.h>

#include <linux/netdevice.h>
#include <net/protocol.h>
#include <linux/skbuff.h>
#include <net/net_namespace.h>
#include <net/request_sock.h>
#include <net/sock.h>
#include <net/xfrm.h>
#include <linux/ipsec.h>

#include <linux/filter.h>

#ifdef CONFIG_INET
#include <net/tcp.h>
#endif

/*
 * Each address family might have different locking rules, so we have
 * one slock key per address family:
 */
static struct lock_class_key af_family_keys[AF_MAX];
static struct lock_class_key af_family_slock_keys[AF_MAX];

/*
 * Make lock validator output more readable. (we pre-construct these
 * strings build-time, so that runtime initialization of socket
 * locks is fast):
 */
static const char *af_family_key_strings[AF_MAX+1] = {
  "sk_lock-AF_UNSPEC", "sk_lock-AF_UNIX"     , "sk_lock-AF_INET"     ,
  "sk_lock-AF_AX25"  , "sk_lock-AF_IPX"      , "sk_lock-AF_APPLETALK",
  "sk_lock-AF_NETROM", "sk_lock-AF_BRIDGE"   , "sk_lock-AF_ATMPVC"   ,
  "sk_lock-AF_X25"   , "sk_lock-AF_INET6"    , "sk_lock-AF_ROSE"     ,
  "sk_lock-AF_DECnet", "sk_lock-AF_NETBEUI"  , "sk_lock-AF_SECURITY" ,
  "sk_lock-AF_KEY"   , "sk_lock-AF_NETLINK"  , "sk_lock-AF_PACKET"   ,
  "sk_lock-AF_ASH"   , "sk_lock-AF_ECONET"   , "sk_lock-AF_ATMSVC"   ,
  "sk_lock-21"       , "sk_lock-AF_SNA"      , "sk_lock-AF_IRDA"     ,
  "sk_lock-AF_PPPOX" , "sk_lock-AF_WANPIPE"  , "sk_lock-AF_LLC"      ,
  "sk_lock-27"       , "sk_lock-28"          , "sk_lock-AF_CAN"      ,
  "sk_lock-AF_TIPC"  , "sk_lock-AF_BLUETOOTH", "sk_lock-IUCV"        ,
  "sk_lock-AF_RXRPC" , "sk_lock-AF_ISDN"     , "sk_lock-AF_PHONET"   ,
  "sk_lock-AF_MAX"
};
static const char *af_family_slock_key_strings[AF_MAX+1] = {
  "slock-AF_UNSPEC", "slock-AF_UNIX"     , "slock-AF_INET"     ,
  "slock-AF_AX25"  , "slock-AF_IPX"      , "slock-AF_APPLETALK",
  "slock-AF_NETROM", "slock-AF_BRIDGE"   , "slock-AF_ATMPVC"   ,
  "slock-AF_X25"   , "slock-AF_INET6"    , "slock-AF_ROSE"     ,
  "slock-AF_DECnet", "slock-AF_NETBEUI"  , "slock-AF_SECURITY" ,
  "slock-AF_KEY"   , "slock-AF_NETLINK"  , "slock-AF_PACKET"   ,
  "slock-AF_ASH"   , "slock-AF_ECONET"   , "slock-AF_ATMSVC"   ,
  "slock-21"       , "slock-AF_SNA"      , "slock-AF_IRDA"     ,
  "slock-AF_PPPOX" , "slock-AF_WANPIPE"  , "slock-AF_LLC"      ,
  "slock-27"       , "slock-28"          , "slock-AF_CAN"      ,
  "slock-AF_TIPC"  , "slock-AF_BLUETOOTH", "slock-AF_IUCV"     ,
  "slock-AF_RXRPC" , "slock-AF_ISDN"     , "slock-AF_PHONET"   ,
  "slock-AF_MAX"
};
static const char *af_family_clock_key_strings[AF_MAX+1] = {
  "clock-AF_UNSPEC", "clock-AF_UNIX"     , "clock-AF_INET"     ,
  "clock-AF_AX25"  , "clock-AF_IPX"      , "clock-AF_APPLETALK",
  "clock-AF_NETROM", "clock-AF_BRIDGE"   , "clock-AF_ATMPVC"   ,
  "clock-AF_X25"   , "clock-AF_INET6"    , "clock-AF_ROSE"     ,
  "clock-AF_DECnet", "clock-AF_NETBEUI"  , "clock-AF_SECURITY" ,
  "clock-AF_KEY"   , "clock-AF_NETLINK"  , "clock-AF_PACKET"   ,
  "clock-AF_ASH"   , "clock-AF_ECONET"   , "clock-AF_ATMSVC"   ,
  "clock-21"       , "clock-AF_SNA"      , "clock-AF_IRDA"     ,
  "clock-AF_PPPOX" , "clock-AF_WANPIPE"  , "clock-AF_LLC"      ,
  "clock-27"       , "clock-28"          , "clock-AF_CAN"      ,
  "clock-AF_TIPC"  , "clock-AF_BLUETOOTH", "clock-AF_IUCV"     ,
  "clock-AF_RXRPC" , "clock-AF_ISDN"     , "clock-AF_PHONET"   ,
  "clock-AF_MAX"
};

/*
 * sk_callback_lock locking rules are per-address-family,
 * so split the lock classes by using a per-AF key:
 */
static struct lock_class_key af_callback_keys[AF_MAX];

/* Take into consideration the size of the struct sk_buff overhead in the
 * determination of these values, since that is non-constant across
 * platforms.  This makes socket queueing behavior and performance
 * not depend upon such differences.
 */
#define _SK_MEM_PACKETS		256
#define _SK_MEM_OVERHEAD	(sizeof(struct sk_buff) + 256)
#define SK_WMEM_MAX		(_SK_MEM_OVERHEAD * _SK_MEM_PACKETS)
#define SK_RMEM_MAX		(_SK_MEM_OVERHEAD * _SK_MEM_PACKETS)

/* Run time adjustable parameters. */
__u32 sysctl_wmem_max __read_mostly = SK_WMEM_MAX;
__u32 sysctl_rmem_max __read_mostly = SK_RMEM_MAX;
__u32 sysctl_wmem_default __read_mostly = SK_WMEM_MAX;
__u32 sysctl_rmem_default __read_mostly = SK_RMEM_MAX;

/* Maximal space eaten by iovec or ancilliary data plus some space */
int sysctl_optmem_max __read_mostly = sizeof(unsigned long)*(2*UIO_MAXIOV+512);

static int sock_set_timeout(long *timeo_p, char __user *optval, int optlen)
{
	struct timeval tv;

	if (optlen < sizeof(tv))
		return -EINVAL;
	if (copy_from_user(&tv, optval, sizeof(tv)))
		return -EFAULT;
	if (tv.tv_usec < 0 || tv.tv_usec >= USEC_PER_SEC)
		return -EDOM;

	if (tv.tv_sec < 0) {
		static int warned __read_mostly;

		*timeo_p = 0;
		if (warned < 10 && net_ratelimit()) {
			warned++;
			printk(KERN_INFO "sock_set_timeout: `%s' (pid %d) "
			       "tries to set negative timeout\n",
				current->comm, task_pid_nr(current));
		}
		return 0;
	}
	*timeo_p = MAX_SCHEDULE_TIMEOUT;
	if (tv.tv_sec == 0 && tv.tv_usec == 0)
		return 0;
	if (tv.tv_sec < (MAX_SCHEDULE_TIMEOUT/HZ - 1))
		*timeo_p = tv.tv_sec*HZ + (tv.tv_usec+(1000000/HZ-1))/(1000000/HZ);
	return 0;
}

static void sock_warn_obsolete_bsdism(const char *name)
{
	static int warned;
	static char warncomm[TASK_COMM_LEN];
	if (strcmp(warncomm, current->comm) && warned < 5) {
		strcpy(warncomm,  current->comm);
		printk(KERN_WARNING "process `%s' is using obsolete "
		       "%s SO_BSDCOMPAT\n", warncomm, name);
		warned++;
	}
}

static void sock_disable_timestamp(struct sock *sk)
{
	if (sock_flag(sk, SOCK_TIMESTAMP)) {
		sock_reset_flag(sk, SOCK_TIMESTAMP);
		net_disable_timestamp();
	}
}


int sock_queue_rcv_skb(struct sock *sk, struct sk_buff *skb)
{
	int err = 0;
	int skb_len;

	/* Cast sk->rcvbuf to unsigned... It's pointless, but reduces
	   number of warnings when compiling with -W --ANK
	 */
	if (atomic_read(&sk->sk_rmem_alloc) + skb->truesize >=
	    (unsigned)sk->sk_rcvbuf) {
		err = -ENOMEM;
		goto out;
	}

	err = sk_filter(sk, skb);
	if (err)
		goto out;

	if (!sk_rmem_schedule(sk, skb->truesize)) {
		err = -ENOBUFS;
		goto out;
	}

	skb->dev = NULL;
	skb_set_owner_r(skb, sk);

	/* Cache the SKB length before we tack it onto the receive
	 * queue.  Once it is added it no longer belongs to us and
	 * may be freed by other threads of control pulling packets
	 * from the queue.
	 */
	skb_len = skb->len;

	skb_queue_tail(&sk->sk_receive_queue, skb);

	if (!sock_flag(sk, SOCK_DEAD))
		sk->sk_data_ready(sk, skb_len);
out:
	return err;
}
EXPORT_SYMBOL(sock_queue_rcv_skb);

int sk_receive_skb(struct sock *sk, struct sk_buff *skb, const int nested)
{
	int rc = NET_RX_SUCCESS;

	if (sk_filter(sk, skb))
		goto discard_and_relse;

	skb->dev = NULL;

	if (nested)
		bh_lock_sock_nested(sk);
	else
		bh_lock_sock(sk);
	if (!sock_owned_by_user(sk)) {
		/*
		 * trylock + unlock semantics:
		 */
		mutex_acquire(&sk->sk_lock.dep_map, 0, 1, _RET_IP_);

		rc = sk_backlog_rcv(sk, skb);

		mutex_release(&sk->sk_lock.dep_map, 1, _RET_IP_);
	} else
		sk_add_backlog(sk, skb);
	bh_unlock_sock(sk);
out:
	sock_put(sk);
	return rc;
discard_and_relse:
	kfree_skb(skb);
	goto out;
}
EXPORT_SYMBOL(sk_receive_skb);

struct dst_entry *__sk_dst_check(struct sock *sk, u32 cookie)
{
	struct dst_entry *dst = sk->sk_dst_cache;

	if (dst && dst->obsolete && dst->ops->check(dst, cookie) == NULL) {
		sk->sk_dst_cache = NULL;
		dst_release(dst);
		return NULL;
	}

	return dst;
}
EXPORT_SYMBOL(__sk_dst_check);

struct dst_entry *sk_dst_check(struct sock *sk, u32 cookie)
{
	struct dst_entry *dst = sk_dst_get(sk);

	if (dst && dst->obsolete && dst->ops->check(dst, cookie) == NULL) {
		sk_dst_reset(sk);
		dst_release(dst);
		return NULL;
	}

	return dst;
}
EXPORT_SYMBOL(sk_dst_check);

static int sock_bindtodevice(struct sock *sk, char __user *optval, int optlen)
{
	int ret = -ENOPROTOOPT;
#ifdef CONFIG_NETDEVICES
	struct net *net = sock_net(sk);
	char devname[IFNAMSIZ];
	int index;

	/* Sorry... */
	ret = -EPERM;
	if (!capable(CAP_NET_RAW))
		goto out;

	ret = -EINVAL;
	if (optlen < 0)
		goto out;

	/* Bind this socket to a particular device like "eth0",
	 * as specified in the passed interface name. If the
	 * name is "" or the option length is zero the socket
	 * is not bound.
	 */
	if (optlen > IFNAMSIZ - 1)
		optlen = IFNAMSIZ - 1;
	memset(devname, 0, sizeof(devname));

	ret = -EFAULT;
	if (copy_from_user(devname, optval, optlen))
		goto out;

	if (devname[0] == '\0') {
		index = 0;
	} else {
		struct net_device *dev = dev_get_by_name(net, devname);

		ret = -ENODEV;
		if (!dev)
			goto out;

		index = dev->ifindex;
		dev_put(dev);
	}

	lock_sock(sk);
	sk->sk_bound_dev_if = index;
	sk_dst_reset(sk);
	release_sock(sk);

	ret = 0;

out:
#endif

	return ret;
}

static inline void sock_valbool_flag(struct sock *sk, int bit, int valbool)
{
	if (valbool)
		sock_set_flag(sk, bit);
	else
		sock_reset_flag(sk, bit);
}

/*
 *	This is meant for all protocols to use and covers goings on
 *	at the socket level. Everything here is generic.
 */

int sock_setsockopt(struct socket *sock, int level, int optname,
		    char __user *optval, int optlen)
{
	struct sock *sk=sock->sk;
	int val;
	int valbool;
	struct linger ling;
	int ret = 0;

	/*
	 *	Options without arguments
	 */

	if (optname == SO_BINDTODEVICE)
		return sock_bindtodevice(sk, optval, optlen);

	if (optlen < sizeof(int))
		return -EINVAL;

	if (get_user(val, (int __user *)optval))
		return -EFAULT;

	valbool = val?1:0;

	lock_sock(sk);

	switch(optname) {
	case SO_DEBUG:
		if (val && !capable(CAP_NET_ADMIN)) {
			ret = -EACCES;
		} else
			sock_valbool_flag(sk, SOCK_DBG, valbool);
		break;
	case SO_REUSEADDR:
		sk->sk_reuse = valbool;
		break;
	case SO_TYPE:
	case SO_ERROR:
		ret = -ENOPROTOOPT;
		break;
	case SO_DONTROUTE:
		sock_valbool_flag(sk, SOCK_LOCALROUTE, valbool);
		break;
	case SO_BROADCAST:
		sock_valbool_flag(sk, SOCK_BROADCAST, valbool);
		break;
	case SO_SNDBUF:
		/* Don't error on this BSD doesn't and if you think
		   about it this is right. Otherwise apps have to
		   play 'guess the biggest size' games. RCVBUF/SNDBUF
		   are treated in BSD as hints */

		if (val > sysctl_wmem_max)
			val = sysctl_wmem_max;
set_sndbuf:
		sk->sk_userlocks |= SOCK_SNDBUF_LOCK;
		if ((val * 2) < SOCK_MIN_SNDBUF)
			sk->sk_sndbuf = SOCK_MIN_SNDBUF;
		else
			sk->sk_sndbuf = val * 2;

		/*
		 *	Wake up sending tasks if we
		 *	upped the value.
		 */
		sk->sk_write_space(sk);
		break;

	case SO_SNDBUFFORCE:
		if (!capable(CAP_NET_ADMIN)) {
			ret = -EPERM;
			break;
		}
		goto set_sndbuf;

	case SO_RCVBUF:
		/* Don't error on this BSD doesn't and if you think
		   about it this is right. Otherwise apps have to
		   play 'guess the biggest size' games. RCVBUF/SNDBUF
		   are treated in BSD as hints */

		if (val > sysctl_rmem_max)
			val = sysctl_rmem_max;
set_rcvbuf:
		sk->sk_userlocks |= SOCK_RCVBUF_LOCK;
		/*
		 * We double it on the way in to account for
		 * "struct sk_buff" etc. overhead.   Applications
		 * assume that the SO_RCVBUF setting they make will
		 * allow that much actual data to be received on that
		 * socket.
		 *
		 * Applications are unaware that "struct sk_buff" and
		 * other overheads allocate from the receive buffer
		 * during socket buffer allocation.
		 *
		 * And after considering the possible alternatives,
		 * returning the value we actually used in getsockopt
		 * is the most desirable behavior.
		 */
		if ((val * 2) < SOCK_MIN_RCVBUF)
			sk->sk_rcvbuf = SOCK_MIN_RCVBUF;
		else
			sk->sk_rcvbuf = val * 2;
		break;

	case SO_RCVBUFFORCE:
		if (!capable(CAP_NET_ADMIN)) {
			ret = -EPERM;
			break;
		}
		goto set_rcvbuf;

	case SO_KEEPALIVE:
#ifdef CONFIG_INET
		if (sk->sk_protocol == IPPROTO_TCP)
			tcp_set_keepalive(sk, valbool);
#endif
		sock_valbool_flag(sk, SOCK_KEEPOPEN, valbool);
		break;

	case SO_OOBINLINE:
		sock_valbool_flag(sk, SOCK_URGINLINE, valbool);
		break;

	case SO_NO_CHECK:
		sk->sk_no_check = valbool;
		break;

	case SO_PRIORITY:
		if ((val >= 0 && val <= 6) || capable(CAP_NET_ADMIN))
			sk->sk_priority = val;
		else
			ret = -EPERM;
		break;

	case SO_LINGER:
		if (optlen < sizeof(ling)) {
			ret = -EINVAL;	/* 1003.1g */
			break;
		}
		if (copy_from_user(&ling,optval,sizeof(ling))) {
			ret = -EFAULT;
			break;
		}
		if (!ling.l_onoff)
			sock_reset_flag(sk, SOCK_LINGER);
		else {
#if (BITS_PER_LONG == 32)
			if ((unsigned int)ling.l_linger >= MAX_SCHEDULE_TIMEOUT/HZ)
				sk->sk_lingertime = MAX_SCHEDULE_TIMEOUT;
			else
#endif
				sk->sk_lingertime = (unsigned int)ling.l_linger * HZ;
			sock_set_flag(sk, SOCK_LINGER);
		}
		break;

	case SO_BSDCOMPAT:
		sock_warn_obsolete_bsdism("setsockopt");
		break;

	case SO_PASSCRED:
		if (valbool)
			set_bit(SOCK_PASSCRED, &sock->flags);
		else
			clear_bit(SOCK_PASSCRED, &sock->flags);
		break;

	case SO_TIMESTAMP:
	case SO_TIMESTAMPNS:
		if (valbool)  {
			if (optname == SO_TIMESTAMP)
				sock_reset_flag(sk, SOCK_RCVTSTAMPNS);
			else
				sock_set_flag(sk, SOCK_RCVTSTAMPNS);
			sock_set_flag(sk, SOCK_RCVTSTAMP);
			sock_enable_timestamp(sk);
		} else {
			sock_reset_flag(sk, SOCK_RCVTSTAMP);
			sock_reset_flag(sk, SOCK_RCVTSTAMPNS);
		}
		break;

	case SO_RCVLOWAT:
		if (val < 0)
			val = INT_MAX;
		sk->sk_rcvlowat = val ? : 1;
		break;

	case SO_RCVTIMEO:
		ret = sock_set_timeout(&sk->sk_rcvtimeo, optval, optlen);
		break;

	case SO_SNDTIMEO:
		ret = sock_set_timeout(&sk->sk_sndtimeo, optval, optlen);
		break;

	case SO_ATTACH_FILTER:
		ret = -EINVAL;
		if (optlen == sizeof(struct sock_fprog)) {
			struct sock_fprog fprog;

			ret = -EFAULT;
			if (copy_from_user(&fprog, optval, sizeof(fprog)))
				break;

			ret = sk_attach_filter(&fprog, sk);
		}
		break;

	case SO_DETACH_FILTER:
		ret = sk_detach_filter(sk);
		break;

	case SO_PASSSEC:
		if (valbool)
			set_bit(SOCK_PASSSEC, &sock->flags);
		else
			clear_bit(SOCK_PASSSEC, &sock->flags);
		break;
	case SO_MARK:
		if (!capable(CAP_NET_ADMIN))
			ret = -EPERM;
		else {
			sk->sk_mark = val;
		}
		break;

		/* We implement the SO_SNDLOWAT etc to
		   not be settable (1003.1g 5.3) */
	default:
		ret = -ENOPROTOOPT;
		break;
	}
	release_sock(sk);
	return ret;
}


int sock_getsockopt(struct socket *sock, int level, int optname,
		    char __user *optval, int __user *optlen)
{
	struct sock *sk = sock->sk;

	union {
		int val;
		struct linger ling;
		struct timeval tm;
	} v;

	unsigned int lv = sizeof(int);
	int len;

	if (get_user(len, optlen))
		return -EFAULT;
	if (len < 0)
		return -EINVAL;

<<<<<<< HEAD
	v.val = 0;
=======
	memset(&v, 0, sizeof(v));
>>>>>>> 85122ea4

	switch(optname) {
	case SO_DEBUG:
		v.val = sock_flag(sk, SOCK_DBG);
		break;

	case SO_DONTROUTE:
		v.val = sock_flag(sk, SOCK_LOCALROUTE);
		break;

	case SO_BROADCAST:
		v.val = !!sock_flag(sk, SOCK_BROADCAST);
		break;

	case SO_SNDBUF:
		v.val = sk->sk_sndbuf;
		break;

	case SO_RCVBUF:
		v.val = sk->sk_rcvbuf;
		break;

	case SO_REUSEADDR:
		v.val = sk->sk_reuse;
		break;

	case SO_KEEPALIVE:
		v.val = !!sock_flag(sk, SOCK_KEEPOPEN);
		break;

	case SO_TYPE:
		v.val = sk->sk_type;
		break;

	case SO_ERROR:
		v.val = -sock_error(sk);
		if (v.val==0)
			v.val = xchg(&sk->sk_err_soft, 0);
		break;

	case SO_OOBINLINE:
		v.val = !!sock_flag(sk, SOCK_URGINLINE);
		break;

	case SO_NO_CHECK:
		v.val = sk->sk_no_check;
		break;

	case SO_PRIORITY:
		v.val = sk->sk_priority;
		break;

	case SO_LINGER:
		lv		= sizeof(v.ling);
		v.ling.l_onoff	= !!sock_flag(sk, SOCK_LINGER);
		v.ling.l_linger	= sk->sk_lingertime / HZ;
		break;

	case SO_BSDCOMPAT:
		sock_warn_obsolete_bsdism("getsockopt");
		break;

	case SO_TIMESTAMP:
		v.val = sock_flag(sk, SOCK_RCVTSTAMP) &&
				!sock_flag(sk, SOCK_RCVTSTAMPNS);
		break;

	case SO_TIMESTAMPNS:
		v.val = sock_flag(sk, SOCK_RCVTSTAMPNS);
		break;

	case SO_RCVTIMEO:
		lv=sizeof(struct timeval);
		if (sk->sk_rcvtimeo == MAX_SCHEDULE_TIMEOUT) {
			v.tm.tv_sec = 0;
			v.tm.tv_usec = 0;
		} else {
			v.tm.tv_sec = sk->sk_rcvtimeo / HZ;
			v.tm.tv_usec = ((sk->sk_rcvtimeo % HZ) * 1000000) / HZ;
		}
		break;

	case SO_SNDTIMEO:
		lv=sizeof(struct timeval);
		if (sk->sk_sndtimeo == MAX_SCHEDULE_TIMEOUT) {
			v.tm.tv_sec = 0;
			v.tm.tv_usec = 0;
		} else {
			v.tm.tv_sec = sk->sk_sndtimeo / HZ;
			v.tm.tv_usec = ((sk->sk_sndtimeo % HZ) * 1000000) / HZ;
		}
		break;

	case SO_RCVLOWAT:
		v.val = sk->sk_rcvlowat;
		break;

	case SO_SNDLOWAT:
		v.val=1;
		break;

	case SO_PASSCRED:
		v.val = test_bit(SOCK_PASSCRED, &sock->flags) ? 1 : 0;
		break;

	case SO_PEERCRED:
		if (len > sizeof(sk->sk_peercred))
			len = sizeof(sk->sk_peercred);
		if (copy_to_user(optval, &sk->sk_peercred, len))
			return -EFAULT;
		goto lenout;

	case SO_PEERNAME:
	{
		char address[128];

		if (sock->ops->getname(sock, (struct sockaddr *)address, &lv, 2))
			return -ENOTCONN;
		if (lv < len)
			return -EINVAL;
		if (copy_to_user(optval, address, len))
			return -EFAULT;
		goto lenout;
	}

	/* Dubious BSD thing... Probably nobody even uses it, but
	 * the UNIX standard wants it for whatever reason... -DaveM
	 */
	case SO_ACCEPTCONN:
		v.val = sk->sk_state == TCP_LISTEN;
		break;

	case SO_PASSSEC:
		v.val = test_bit(SOCK_PASSSEC, &sock->flags) ? 1 : 0;
		break;

	case SO_PEERSEC:
		return security_socket_getpeersec_stream(sock, optval, optlen, len);

	case SO_MARK:
		v.val = sk->sk_mark;
		break;

	default:
		return -ENOPROTOOPT;
	}

	if (len > lv)
		len = lv;
	if (copy_to_user(optval, &v, len))
		return -EFAULT;
lenout:
	if (put_user(len, optlen))
		return -EFAULT;
	return 0;
}

/*
 * Initialize an sk_lock.
 *
 * (We also register the sk_lock with the lock validator.)
 */
static inline void sock_lock_init(struct sock *sk)
{
	sock_lock_init_class_and_name(sk,
			af_family_slock_key_strings[sk->sk_family],
			af_family_slock_keys + sk->sk_family,
			af_family_key_strings[sk->sk_family],
			af_family_keys + sk->sk_family);
}

static void sock_copy(struct sock *nsk, const struct sock *osk)
{
#ifdef CONFIG_SECURITY_NETWORK
	void *sptr = nsk->sk_security;
#endif

	memcpy(nsk, osk, osk->sk_prot->obj_size);
#ifdef CONFIG_SECURITY_NETWORK
	nsk->sk_security = sptr;
	security_sk_clone(osk, nsk);
#endif
}

static struct sock *sk_prot_alloc(struct proto *prot, gfp_t priority,
		int family)
{
	struct sock *sk;
	struct kmem_cache *slab;

	slab = prot->slab;
	if (slab != NULL)
		sk = kmem_cache_alloc(slab, priority);
	else
		sk = kmalloc(prot->obj_size, priority);

	if (sk != NULL) {
		if (security_sk_alloc(sk, family, priority))
			goto out_free;

		if (!try_module_get(prot->owner))
			goto out_free_sec;
	}

	return sk;

out_free_sec:
	security_sk_free(sk);
out_free:
	if (slab != NULL)
		kmem_cache_free(slab, sk);
	else
		kfree(sk);
	return NULL;
}

static void sk_prot_free(struct proto *prot, struct sock *sk)
{
	struct kmem_cache *slab;
	struct module *owner;

	owner = prot->owner;
	slab = prot->slab;

	security_sk_free(sk);
	if (slab != NULL)
		kmem_cache_free(slab, sk);
	else
		kfree(sk);
	module_put(owner);
}

/**
 *	sk_alloc - All socket objects are allocated here
 *	@net: the applicable net namespace
 *	@family: protocol family
 *	@priority: for allocation (%GFP_KERNEL, %GFP_ATOMIC, etc)
 *	@prot: struct proto associated with this new sock instance
 */
struct sock *sk_alloc(struct net *net, int family, gfp_t priority,
		      struct proto *prot)
{
	struct sock *sk;

	sk = sk_prot_alloc(prot, priority | __GFP_ZERO, family);
	if (sk) {
		sk->sk_family = family;
		/*
		 * See comment in struct sock definition to understand
		 * why we need sk_prot_creator -acme
		 */
		sk->sk_prot = sk->sk_prot_creator = prot;
		sock_lock_init(sk);
		sock_net_set(sk, get_net(net));
	}

	return sk;
}

void sk_free(struct sock *sk)
{
	struct sk_filter *filter;

	if (sk->sk_destruct)
		sk->sk_destruct(sk);

	filter = rcu_dereference(sk->sk_filter);
	if (filter) {
		sk_filter_uncharge(sk, filter);
		rcu_assign_pointer(sk->sk_filter, NULL);
	}

	sock_disable_timestamp(sk);

	if (atomic_read(&sk->sk_omem_alloc))
		printk(KERN_DEBUG "%s: optmem leakage (%d bytes) detected.\n",
		       __func__, atomic_read(&sk->sk_omem_alloc));

	put_net(sock_net(sk));
	sk_prot_free(sk->sk_prot_creator, sk);
}

/*
 * Last sock_put should drop referrence to sk->sk_net. It has already
 * been dropped in sk_change_net. Taking referrence to stopping namespace
 * is not an option.
 * Take referrence to a socket to remove it from hash _alive_ and after that
 * destroy it in the context of init_net.
 */
void sk_release_kernel(struct sock *sk)
{
	if (sk == NULL || sk->sk_socket == NULL)
		return;

	sock_hold(sk);
	sock_release(sk->sk_socket);
	release_net(sock_net(sk));
	sock_net_set(sk, get_net(&init_net));
	sock_put(sk);
}
EXPORT_SYMBOL(sk_release_kernel);

struct sock *sk_clone(const struct sock *sk, const gfp_t priority)
{
	struct sock *newsk;

	newsk = sk_prot_alloc(sk->sk_prot, priority, sk->sk_family);
	if (newsk != NULL) {
		struct sk_filter *filter;

		sock_copy(newsk, sk);

		/* SANITY */
		get_net(sock_net(newsk));
		sk_node_init(&newsk->sk_node);
		sock_lock_init(newsk);
		bh_lock_sock(newsk);
		newsk->sk_backlog.head	= newsk->sk_backlog.tail = NULL;

		atomic_set(&newsk->sk_rmem_alloc, 0);
		atomic_set(&newsk->sk_wmem_alloc, 0);
		atomic_set(&newsk->sk_omem_alloc, 0);
		skb_queue_head_init(&newsk->sk_receive_queue);
		skb_queue_head_init(&newsk->sk_write_queue);
#ifdef CONFIG_NET_DMA
		skb_queue_head_init(&newsk->sk_async_wait_queue);
#endif

		rwlock_init(&newsk->sk_dst_lock);
		rwlock_init(&newsk->sk_callback_lock);
		lockdep_set_class_and_name(&newsk->sk_callback_lock,
				af_callback_keys + newsk->sk_family,
				af_family_clock_key_strings[newsk->sk_family]);

		newsk->sk_dst_cache	= NULL;
		newsk->sk_wmem_queued	= 0;
		newsk->sk_forward_alloc = 0;
		newsk->sk_send_head	= NULL;
		newsk->sk_userlocks	= sk->sk_userlocks & ~SOCK_BINDPORT_LOCK;

		sock_reset_flag(newsk, SOCK_DONE);
		skb_queue_head_init(&newsk->sk_error_queue);

		filter = newsk->sk_filter;
		if (filter != NULL)
			sk_filter_charge(newsk, filter);

		if (unlikely(xfrm_sk_clone_policy(newsk))) {
			/* It is still raw copy of parent, so invalidate
			 * destructor and make plain sk_free() */
			newsk->sk_destruct = NULL;
			sk_free(newsk);
			newsk = NULL;
			goto out;
		}

		newsk->sk_err	   = 0;
		newsk->sk_priority = 0;
		atomic_set(&newsk->sk_refcnt, 2);

		/*
		 * Increment the counter in the same struct proto as the master
		 * sock (sk_refcnt_debug_inc uses newsk->sk_prot->socks, that
		 * is the same as sk->sk_prot->socks, as this field was copied
		 * with memcpy).
		 *
		 * This _changes_ the previous behaviour, where
		 * tcp_create_openreq_child always was incrementing the
		 * equivalent to tcp_prot->socks (inet_sock_nr), so this have
		 * to be taken into account in all callers. -acme
		 */
		sk_refcnt_debug_inc(newsk);
		sk_set_socket(newsk, NULL);
		newsk->sk_sleep	 = NULL;

		if (newsk->sk_prot->sockets_allocated)
			percpu_counter_inc(newsk->sk_prot->sockets_allocated);
	}
out:
	return newsk;
}

EXPORT_SYMBOL_GPL(sk_clone);

void sk_setup_caps(struct sock *sk, struct dst_entry *dst)
{
	__sk_dst_set(sk, dst);
	sk->sk_route_caps = dst->dev->features;
	if (sk->sk_route_caps & NETIF_F_GSO)
		sk->sk_route_caps |= NETIF_F_GSO_SOFTWARE;
	if (sk_can_gso(sk)) {
		if (dst->header_len) {
			sk->sk_route_caps &= ~NETIF_F_GSO_MASK;
		} else {
			sk->sk_route_caps |= NETIF_F_SG | NETIF_F_HW_CSUM;
			sk->sk_gso_max_size = dst->dev->gso_max_size;
		}
	}
}
EXPORT_SYMBOL_GPL(sk_setup_caps);

void __init sk_init(void)
{
	if (num_physpages <= 4096) {
		sysctl_wmem_max = 32767;
		sysctl_rmem_max = 32767;
		sysctl_wmem_default = 32767;
		sysctl_rmem_default = 32767;
	} else if (num_physpages >= 131072) {
		sysctl_wmem_max = 131071;
		sysctl_rmem_max = 131071;
	}
}

/*
 *	Simple resource managers for sockets.
 */


/*
 * Write buffer destructor automatically called from kfree_skb.
 */
void sock_wfree(struct sk_buff *skb)
{
	struct sock *sk = skb->sk;

	/* In case it might be waiting for more memory. */
	atomic_sub(skb->truesize, &sk->sk_wmem_alloc);
	if (!sock_flag(sk, SOCK_USE_WRITE_QUEUE))
		sk->sk_write_space(sk);
	sock_put(sk);
}

/*
 * Read buffer destructor automatically called from kfree_skb.
 */
void sock_rfree(struct sk_buff *skb)
{
	struct sock *sk = skb->sk;

	atomic_sub(skb->truesize, &sk->sk_rmem_alloc);
	sk_mem_uncharge(skb->sk, skb->truesize);
}


int sock_i_uid(struct sock *sk)
{
	int uid;

	read_lock(&sk->sk_callback_lock);
	uid = sk->sk_socket ? SOCK_INODE(sk->sk_socket)->i_uid : 0;
	read_unlock(&sk->sk_callback_lock);
	return uid;
}

unsigned long sock_i_ino(struct sock *sk)
{
	unsigned long ino;

	read_lock(&sk->sk_callback_lock);
	ino = sk->sk_socket ? SOCK_INODE(sk->sk_socket)->i_ino : 0;
	read_unlock(&sk->sk_callback_lock);
	return ino;
}

/*
 * Allocate a skb from the socket's send buffer.
 */
struct sk_buff *sock_wmalloc(struct sock *sk, unsigned long size, int force,
			     gfp_t priority)
{
	if (force || atomic_read(&sk->sk_wmem_alloc) < sk->sk_sndbuf) {
		struct sk_buff * skb = alloc_skb(size, priority);
		if (skb) {
			skb_set_owner_w(skb, sk);
			return skb;
		}
	}
	return NULL;
}

/*
 * Allocate a skb from the socket's receive buffer.
 */
struct sk_buff *sock_rmalloc(struct sock *sk, unsigned long size, int force,
			     gfp_t priority)
{
	if (force || atomic_read(&sk->sk_rmem_alloc) < sk->sk_rcvbuf) {
		struct sk_buff *skb = alloc_skb(size, priority);
		if (skb) {
			skb_set_owner_r(skb, sk);
			return skb;
		}
	}
	return NULL;
}

/*
 * Allocate a memory block from the socket's option memory buffer.
 */
void *sock_kmalloc(struct sock *sk, int size, gfp_t priority)
{
	if ((unsigned)size <= sysctl_optmem_max &&
	    atomic_read(&sk->sk_omem_alloc) + size < sysctl_optmem_max) {
		void *mem;
		/* First do the add, to avoid the race if kmalloc
		 * might sleep.
		 */
		atomic_add(size, &sk->sk_omem_alloc);
		mem = kmalloc(size, priority);
		if (mem)
			return mem;
		atomic_sub(size, &sk->sk_omem_alloc);
	}
	return NULL;
}

/*
 * Free an option memory block.
 */
void sock_kfree_s(struct sock *sk, void *mem, int size)
{
	kfree(mem);
	atomic_sub(size, &sk->sk_omem_alloc);
}

/* It is almost wait_for_tcp_memory minus release_sock/lock_sock.
   I think, these locks should be removed for datagram sockets.
 */
static long sock_wait_for_wmem(struct sock * sk, long timeo)
{
	DEFINE_WAIT(wait);

	clear_bit(SOCK_ASYNC_NOSPACE, &sk->sk_socket->flags);
	for (;;) {
		if (!timeo)
			break;
		if (signal_pending(current))
			break;
		set_bit(SOCK_NOSPACE, &sk->sk_socket->flags);
		prepare_to_wait(sk->sk_sleep, &wait, TASK_INTERRUPTIBLE);
		if (atomic_read(&sk->sk_wmem_alloc) < sk->sk_sndbuf)
			break;
		if (sk->sk_shutdown & SEND_SHUTDOWN)
			break;
		if (sk->sk_err)
			break;
		timeo = schedule_timeout(timeo);
	}
	finish_wait(sk->sk_sleep, &wait);
	return timeo;
}


/*
 *	Generic send/receive buffer handlers
 */

static struct sk_buff *sock_alloc_send_pskb(struct sock *sk,
					    unsigned long header_len,
					    unsigned long data_len,
					    int noblock, int *errcode)
{
	struct sk_buff *skb;
	gfp_t gfp_mask;
	long timeo;
	int err;

	gfp_mask = sk->sk_allocation;
	if (gfp_mask & __GFP_WAIT)
		gfp_mask |= __GFP_REPEAT;

	timeo = sock_sndtimeo(sk, noblock);
	while (1) {
		err = sock_error(sk);
		if (err != 0)
			goto failure;

		err = -EPIPE;
		if (sk->sk_shutdown & SEND_SHUTDOWN)
			goto failure;

		if (atomic_read(&sk->sk_wmem_alloc) < sk->sk_sndbuf) {
			skb = alloc_skb(header_len, gfp_mask);
			if (skb) {
				int npages;
				int i;

				/* No pages, we're done... */
				if (!data_len)
					break;

				npages = (data_len + (PAGE_SIZE - 1)) >> PAGE_SHIFT;
				skb->truesize += data_len;
				skb_shinfo(skb)->nr_frags = npages;
				for (i = 0; i < npages; i++) {
					struct page *page;
					skb_frag_t *frag;

					page = alloc_pages(sk->sk_allocation, 0);
					if (!page) {
						err = -ENOBUFS;
						skb_shinfo(skb)->nr_frags = i;
						kfree_skb(skb);
						goto failure;
					}

					frag = &skb_shinfo(skb)->frags[i];
					frag->page = page;
					frag->page_offset = 0;
					frag->size = (data_len >= PAGE_SIZE ?
						      PAGE_SIZE :
						      data_len);
					data_len -= PAGE_SIZE;
				}

				/* Full success... */
				break;
			}
			err = -ENOBUFS;
			goto failure;
		}
		set_bit(SOCK_ASYNC_NOSPACE, &sk->sk_socket->flags);
		set_bit(SOCK_NOSPACE, &sk->sk_socket->flags);
		err = -EAGAIN;
		if (!timeo)
			goto failure;
		if (signal_pending(current))
			goto interrupted;
		timeo = sock_wait_for_wmem(sk, timeo);
	}

	skb_set_owner_w(skb, sk);
	return skb;

interrupted:
	err = sock_intr_errno(timeo);
failure:
	*errcode = err;
	return NULL;
}

struct sk_buff *sock_alloc_send_skb(struct sock *sk, unsigned long size,
				    int noblock, int *errcode)
{
	return sock_alloc_send_pskb(sk, size, 0, noblock, errcode);
}

static void __lock_sock(struct sock *sk)
{
	DEFINE_WAIT(wait);

	for (;;) {
		prepare_to_wait_exclusive(&sk->sk_lock.wq, &wait,
					TASK_UNINTERRUPTIBLE);
		spin_unlock_bh(&sk->sk_lock.slock);
		schedule();
		spin_lock_bh(&sk->sk_lock.slock);
		if (!sock_owned_by_user(sk))
			break;
	}
	finish_wait(&sk->sk_lock.wq, &wait);
}

static void __release_sock(struct sock *sk)
{
	struct sk_buff *skb = sk->sk_backlog.head;

	do {
		sk->sk_backlog.head = sk->sk_backlog.tail = NULL;
		bh_unlock_sock(sk);

		do {
			struct sk_buff *next = skb->next;

			skb->next = NULL;
			sk_backlog_rcv(sk, skb);

			/*
			 * We are in process context here with softirqs
			 * disabled, use cond_resched_softirq() to preempt.
			 * This is safe to do because we've taken the backlog
			 * queue private:
			 */
			cond_resched_softirq();

			skb = next;
		} while (skb != NULL);

		bh_lock_sock(sk);
	} while ((skb = sk->sk_backlog.head) != NULL);
}

/**
 * sk_wait_data - wait for data to arrive at sk_receive_queue
 * @sk:    sock to wait on
 * @timeo: for how long
 *
 * Now socket state including sk->sk_err is changed only under lock,
 * hence we may omit checks after joining wait queue.
 * We check receive queue before schedule() only as optimization;
 * it is very likely that release_sock() added new data.
 */
int sk_wait_data(struct sock *sk, long *timeo)
{
	int rc;
	DEFINE_WAIT(wait);

	prepare_to_wait(sk->sk_sleep, &wait, TASK_INTERRUPTIBLE);
	set_bit(SOCK_ASYNC_WAITDATA, &sk->sk_socket->flags);
	rc = sk_wait_event(sk, timeo, !skb_queue_empty(&sk->sk_receive_queue));
	clear_bit(SOCK_ASYNC_WAITDATA, &sk->sk_socket->flags);
	finish_wait(sk->sk_sleep, &wait);
	return rc;
}

EXPORT_SYMBOL(sk_wait_data);

/**
 *	__sk_mem_schedule - increase sk_forward_alloc and memory_allocated
 *	@sk: socket
 *	@size: memory size to allocate
 *	@kind: allocation type
 *
 *	If kind is SK_MEM_SEND, it means wmem allocation. Otherwise it means
 *	rmem allocation. This function assumes that protocols which have
 *	memory_pressure use sk_wmem_queued as write buffer accounting.
 */
int __sk_mem_schedule(struct sock *sk, int size, int kind)
{
	struct proto *prot = sk->sk_prot;
	int amt = sk_mem_pages(size);
	int allocated;

	sk->sk_forward_alloc += amt * SK_MEM_QUANTUM;
	allocated = atomic_add_return(amt, prot->memory_allocated);

	/* Under limit. */
	if (allocated <= prot->sysctl_mem[0]) {
		if (prot->memory_pressure && *prot->memory_pressure)
			*prot->memory_pressure = 0;
		return 1;
	}

	/* Under pressure. */
	if (allocated > prot->sysctl_mem[1])
		if (prot->enter_memory_pressure)
			prot->enter_memory_pressure(sk);

	/* Over hard limit. */
	if (allocated > prot->sysctl_mem[2])
		goto suppress_allocation;

	/* guarantee minimum buffer size under pressure */
	if (kind == SK_MEM_RECV) {
		if (atomic_read(&sk->sk_rmem_alloc) < prot->sysctl_rmem[0])
			return 1;
	} else { /* SK_MEM_SEND */
		if (sk->sk_type == SOCK_STREAM) {
			if (sk->sk_wmem_queued < prot->sysctl_wmem[0])
				return 1;
		} else if (atomic_read(&sk->sk_wmem_alloc) <
			   prot->sysctl_wmem[0])
				return 1;
	}

	if (prot->memory_pressure) {
		int alloc;

		if (!*prot->memory_pressure)
			return 1;
		alloc = percpu_counter_read_positive(prot->sockets_allocated);
		if (prot->sysctl_mem[2] > alloc *
		    sk_mem_pages(sk->sk_wmem_queued +
				 atomic_read(&sk->sk_rmem_alloc) +
				 sk->sk_forward_alloc))
			return 1;
	}

suppress_allocation:

	if (kind == SK_MEM_SEND && sk->sk_type == SOCK_STREAM) {
		sk_stream_moderate_sndbuf(sk);

		/* Fail only if socket is _under_ its sndbuf.
		 * In this case we cannot block, so that we have to fail.
		 */
		if (sk->sk_wmem_queued + size >= sk->sk_sndbuf)
			return 1;
	}

	/* Alas. Undo changes. */
	sk->sk_forward_alloc -= amt * SK_MEM_QUANTUM;
	atomic_sub(amt, prot->memory_allocated);
	return 0;
}

EXPORT_SYMBOL(__sk_mem_schedule);

/**
 *	__sk_reclaim - reclaim memory_allocated
 *	@sk: socket
 */
void __sk_mem_reclaim(struct sock *sk)
{
	struct proto *prot = sk->sk_prot;

	atomic_sub(sk->sk_forward_alloc >> SK_MEM_QUANTUM_SHIFT,
		   prot->memory_allocated);
	sk->sk_forward_alloc &= SK_MEM_QUANTUM - 1;

	if (prot->memory_pressure && *prot->memory_pressure &&
	    (atomic_read(prot->memory_allocated) < prot->sysctl_mem[0]))
		*prot->memory_pressure = 0;
}

EXPORT_SYMBOL(__sk_mem_reclaim);


/*
 * Set of default routines for initialising struct proto_ops when
 * the protocol does not support a particular function. In certain
 * cases where it makes no sense for a protocol to have a "do nothing"
 * function, some default processing is provided.
 */

int sock_no_bind(struct socket *sock, struct sockaddr *saddr, int len)
{
	return -EOPNOTSUPP;
}

int sock_no_connect(struct socket *sock, struct sockaddr *saddr,
		    int len, int flags)
{
	return -EOPNOTSUPP;
}

int sock_no_socketpair(struct socket *sock1, struct socket *sock2)
{
	return -EOPNOTSUPP;
}

int sock_no_accept(struct socket *sock, struct socket *newsock, int flags)
{
	return -EOPNOTSUPP;
}

int sock_no_getname(struct socket *sock, struct sockaddr *saddr,
		    int *len, int peer)
{
	return -EOPNOTSUPP;
}

unsigned int sock_no_poll(struct file * file, struct socket *sock, poll_table *pt)
{
	return 0;
}

int sock_no_ioctl(struct socket *sock, unsigned int cmd, unsigned long arg)
{
	return -EOPNOTSUPP;
}

int sock_no_listen(struct socket *sock, int backlog)
{
	return -EOPNOTSUPP;
}

int sock_no_shutdown(struct socket *sock, int how)
{
	return -EOPNOTSUPP;
}

int sock_no_setsockopt(struct socket *sock, int level, int optname,
		    char __user *optval, int optlen)
{
	return -EOPNOTSUPP;
}

int sock_no_getsockopt(struct socket *sock, int level, int optname,
		    char __user *optval, int __user *optlen)
{
	return -EOPNOTSUPP;
}

int sock_no_sendmsg(struct kiocb *iocb, struct socket *sock, struct msghdr *m,
		    size_t len)
{
	return -EOPNOTSUPP;
}

int sock_no_recvmsg(struct kiocb *iocb, struct socket *sock, struct msghdr *m,
		    size_t len, int flags)
{
	return -EOPNOTSUPP;
}

int sock_no_mmap(struct file *file, struct socket *sock, struct vm_area_struct *vma)
{
	/* Mirror missing mmap method error code */
	return -ENODEV;
}

ssize_t sock_no_sendpage(struct socket *sock, struct page *page, int offset, size_t size, int flags)
{
	ssize_t res;
	struct msghdr msg = {.msg_flags = flags};
	struct kvec iov;
	char *kaddr = kmap(page);
	iov.iov_base = kaddr + offset;
	iov.iov_len = size;
	res = kernel_sendmsg(sock, &msg, &iov, 1, size);
	kunmap(page);
	return res;
}

/*
 *	Default Socket Callbacks
 */

static void sock_def_wakeup(struct sock *sk)
{
	read_lock(&sk->sk_callback_lock);
	if (sk->sk_sleep && waitqueue_active(sk->sk_sleep))
		wake_up_interruptible_all(sk->sk_sleep);
	read_unlock(&sk->sk_callback_lock);
}

static void sock_def_error_report(struct sock *sk)
{
	read_lock(&sk->sk_callback_lock);
	if (sk->sk_sleep && waitqueue_active(sk->sk_sleep))
		wake_up_interruptible(sk->sk_sleep);
	sk_wake_async(sk, SOCK_WAKE_IO, POLL_ERR);
	read_unlock(&sk->sk_callback_lock);
}

static void sock_def_readable(struct sock *sk, int len)
{
	read_lock(&sk->sk_callback_lock);
	if (sk->sk_sleep && waitqueue_active(sk->sk_sleep))
		wake_up_interruptible_sync(sk->sk_sleep);
	sk_wake_async(sk, SOCK_WAKE_WAITD, POLL_IN);
	read_unlock(&sk->sk_callback_lock);
}

static void sock_def_write_space(struct sock *sk)
{
	read_lock(&sk->sk_callback_lock);

	/* Do not wake up a writer until he can make "significant"
	 * progress.  --DaveM
	 */
	if ((atomic_read(&sk->sk_wmem_alloc) << 1) <= sk->sk_sndbuf) {
		if (sk->sk_sleep && waitqueue_active(sk->sk_sleep))
			wake_up_interruptible_sync(sk->sk_sleep);

		/* Should agree with poll, otherwise some programs break */
		if (sock_writeable(sk))
			sk_wake_async(sk, SOCK_WAKE_SPACE, POLL_OUT);
	}

	read_unlock(&sk->sk_callback_lock);
}

static void sock_def_destruct(struct sock *sk)
{
	kfree(sk->sk_protinfo);
}

void sk_send_sigurg(struct sock *sk)
{
	if (sk->sk_socket && sk->sk_socket->file)
		if (send_sigurg(&sk->sk_socket->file->f_owner))
			sk_wake_async(sk, SOCK_WAKE_URG, POLL_PRI);
}

void sk_reset_timer(struct sock *sk, struct timer_list* timer,
		    unsigned long expires)
{
	if (!mod_timer(timer, expires))
		sock_hold(sk);
}

EXPORT_SYMBOL(sk_reset_timer);

void sk_stop_timer(struct sock *sk, struct timer_list* timer)
{
	if (timer_pending(timer) && del_timer(timer))
		__sock_put(sk);
}

EXPORT_SYMBOL(sk_stop_timer);

void sock_init_data(struct socket *sock, struct sock *sk)
{
	skb_queue_head_init(&sk->sk_receive_queue);
	skb_queue_head_init(&sk->sk_write_queue);
	skb_queue_head_init(&sk->sk_error_queue);
#ifdef CONFIG_NET_DMA
	skb_queue_head_init(&sk->sk_async_wait_queue);
#endif

	sk->sk_send_head	=	NULL;

	init_timer(&sk->sk_timer);

	sk->sk_allocation	=	GFP_KERNEL;
	sk->sk_rcvbuf		=	sysctl_rmem_default;
	sk->sk_sndbuf		=	sysctl_wmem_default;
	sk->sk_state		=	TCP_CLOSE;
	sk_set_socket(sk, sock);

	sock_set_flag(sk, SOCK_ZAPPED);

	if (sock) {
		sk->sk_type	=	sock->type;
		sk->sk_sleep	=	&sock->wait;
		sock->sk	=	sk;
	} else
		sk->sk_sleep	=	NULL;

	rwlock_init(&sk->sk_dst_lock);
	rwlock_init(&sk->sk_callback_lock);
	lockdep_set_class_and_name(&sk->sk_callback_lock,
			af_callback_keys + sk->sk_family,
			af_family_clock_key_strings[sk->sk_family]);

	sk->sk_state_change	=	sock_def_wakeup;
	sk->sk_data_ready	=	sock_def_readable;
	sk->sk_write_space	=	sock_def_write_space;
	sk->sk_error_report	=	sock_def_error_report;
	sk->sk_destruct		=	sock_def_destruct;

	sk->sk_sndmsg_page	=	NULL;
	sk->sk_sndmsg_off	=	0;

	sk->sk_peercred.pid 	=	0;
	sk->sk_peercred.uid	=	-1;
	sk->sk_peercred.gid	=	-1;
	sk->sk_write_pending	=	0;
	sk->sk_rcvlowat		=	1;
	sk->sk_rcvtimeo		=	MAX_SCHEDULE_TIMEOUT;
	sk->sk_sndtimeo		=	MAX_SCHEDULE_TIMEOUT;

	sk->sk_stamp = ktime_set(-1L, 0);

	atomic_set(&sk->sk_refcnt, 1);
	atomic_set(&sk->sk_drops, 0);
}

void lock_sock_nested(struct sock *sk, int subclass)
{
	might_sleep();
	spin_lock_bh(&sk->sk_lock.slock);
	if (sk->sk_lock.owned)
		__lock_sock(sk);
	sk->sk_lock.owned = 1;
	spin_unlock(&sk->sk_lock.slock);
	/*
	 * The sk_lock has mutex_lock() semantics here:
	 */
	mutex_acquire(&sk->sk_lock.dep_map, subclass, 0, _RET_IP_);
	local_bh_enable();
}

EXPORT_SYMBOL(lock_sock_nested);

void release_sock(struct sock *sk)
{
	/*
	 * The sk_lock has mutex_unlock() semantics:
	 */
	mutex_release(&sk->sk_lock.dep_map, 1, _RET_IP_);

	spin_lock_bh(&sk->sk_lock.slock);
	if (sk->sk_backlog.tail)
		__release_sock(sk);
	sk->sk_lock.owned = 0;
	if (waitqueue_active(&sk->sk_lock.wq))
		wake_up(&sk->sk_lock.wq);
	spin_unlock_bh(&sk->sk_lock.slock);
}
EXPORT_SYMBOL(release_sock);

int sock_get_timestamp(struct sock *sk, struct timeval __user *userstamp)
{
	struct timeval tv;
	if (!sock_flag(sk, SOCK_TIMESTAMP))
		sock_enable_timestamp(sk);
	tv = ktime_to_timeval(sk->sk_stamp);
	if (tv.tv_sec == -1)
		return -ENOENT;
	if (tv.tv_sec == 0) {
		sk->sk_stamp = ktime_get_real();
		tv = ktime_to_timeval(sk->sk_stamp);
	}
	return copy_to_user(userstamp, &tv, sizeof(tv)) ? -EFAULT : 0;
}
EXPORT_SYMBOL(sock_get_timestamp);

int sock_get_timestampns(struct sock *sk, struct timespec __user *userstamp)
{
	struct timespec ts;
	if (!sock_flag(sk, SOCK_TIMESTAMP))
		sock_enable_timestamp(sk);
	ts = ktime_to_timespec(sk->sk_stamp);
	if (ts.tv_sec == -1)
		return -ENOENT;
	if (ts.tv_sec == 0) {
		sk->sk_stamp = ktime_get_real();
		ts = ktime_to_timespec(sk->sk_stamp);
	}
	return copy_to_user(userstamp, &ts, sizeof(ts)) ? -EFAULT : 0;
}
EXPORT_SYMBOL(sock_get_timestampns);

void sock_enable_timestamp(struct sock *sk)
{
	if (!sock_flag(sk, SOCK_TIMESTAMP)) {
		sock_set_flag(sk, SOCK_TIMESTAMP);
		net_enable_timestamp();
	}
}

/*
 *	Get a socket option on an socket.
 *
 *	FIX: POSIX 1003.1g is very ambiguous here. It states that
 *	asynchronous errors should be reported by getsockopt. We assume
 *	this means if you specify SO_ERROR (otherwise whats the point of it).
 */
int sock_common_getsockopt(struct socket *sock, int level, int optname,
			   char __user *optval, int __user *optlen)
{
	struct sock *sk = sock->sk;

	return sk->sk_prot->getsockopt(sk, level, optname, optval, optlen);
}

EXPORT_SYMBOL(sock_common_getsockopt);

#ifdef CONFIG_COMPAT
int compat_sock_common_getsockopt(struct socket *sock, int level, int optname,
				  char __user *optval, int __user *optlen)
{
	struct sock *sk = sock->sk;

	if (sk->sk_prot->compat_getsockopt != NULL)
		return sk->sk_prot->compat_getsockopt(sk, level, optname,
						      optval, optlen);
	return sk->sk_prot->getsockopt(sk, level, optname, optval, optlen);
}
EXPORT_SYMBOL(compat_sock_common_getsockopt);
#endif

int sock_common_recvmsg(struct kiocb *iocb, struct socket *sock,
			struct msghdr *msg, size_t size, int flags)
{
	struct sock *sk = sock->sk;
	int addr_len = 0;
	int err;

	err = sk->sk_prot->recvmsg(iocb, sk, msg, size, flags & MSG_DONTWAIT,
				   flags & ~MSG_DONTWAIT, &addr_len);
	if (err >= 0)
		msg->msg_namelen = addr_len;
	return err;
}

EXPORT_SYMBOL(sock_common_recvmsg);

/*
 *	Set socket options on an inet socket.
 */
int sock_common_setsockopt(struct socket *sock, int level, int optname,
			   char __user *optval, int optlen)
{
	struct sock *sk = sock->sk;

	return sk->sk_prot->setsockopt(sk, level, optname, optval, optlen);
}

EXPORT_SYMBOL(sock_common_setsockopt);

#ifdef CONFIG_COMPAT
int compat_sock_common_setsockopt(struct socket *sock, int level, int optname,
				  char __user *optval, int optlen)
{
	struct sock *sk = sock->sk;

	if (sk->sk_prot->compat_setsockopt != NULL)
		return sk->sk_prot->compat_setsockopt(sk, level, optname,
						      optval, optlen);
	return sk->sk_prot->setsockopt(sk, level, optname, optval, optlen);
}
EXPORT_SYMBOL(compat_sock_common_setsockopt);
#endif

void sk_common_release(struct sock *sk)
{
	if (sk->sk_prot->destroy)
		sk->sk_prot->destroy(sk);

	/*
	 * Observation: when sock_common_release is called, processes have
	 * no access to socket. But net still has.
	 * Step one, detach it from networking:
	 *
	 * A. Remove from hash tables.
	 */

	sk->sk_prot->unhash(sk);

	/*
	 * In this point socket cannot receive new packets, but it is possible
	 * that some packets are in flight because some CPU runs receiver and
	 * did hash table lookup before we unhashed socket. They will achieve
	 * receive queue and will be purged by socket destructor.
	 *
	 * Also we still have packets pending on receive queue and probably,
	 * our own packets waiting in device queues. sock_destroy will drain
	 * receive queue, but transmitted packets will delay socket destruction
	 * until the last reference will be released.
	 */

	sock_orphan(sk);

	xfrm_sk_free_policy(sk);

	sk_refcnt_debug_release(sk);
	sock_put(sk);
}

EXPORT_SYMBOL(sk_common_release);

static DEFINE_RWLOCK(proto_list_lock);
static LIST_HEAD(proto_list);

#ifdef CONFIG_PROC_FS
#define PROTO_INUSE_NR	64	/* should be enough for the first time */
struct prot_inuse {
	int val[PROTO_INUSE_NR];
};

static DECLARE_BITMAP(proto_inuse_idx, PROTO_INUSE_NR);

#ifdef CONFIG_NET_NS
void sock_prot_inuse_add(struct net *net, struct proto *prot, int val)
{
	int cpu = smp_processor_id();
	per_cpu_ptr(net->core.inuse, cpu)->val[prot->inuse_idx] += val;
}
EXPORT_SYMBOL_GPL(sock_prot_inuse_add);

int sock_prot_inuse_get(struct net *net, struct proto *prot)
{
	int cpu, idx = prot->inuse_idx;
	int res = 0;

	for_each_possible_cpu(cpu)
		res += per_cpu_ptr(net->core.inuse, cpu)->val[idx];

	return res >= 0 ? res : 0;
}
EXPORT_SYMBOL_GPL(sock_prot_inuse_get);

static int sock_inuse_init_net(struct net *net)
{
	net->core.inuse = alloc_percpu(struct prot_inuse);
	return net->core.inuse ? 0 : -ENOMEM;
}

static void sock_inuse_exit_net(struct net *net)
{
	free_percpu(net->core.inuse);
}

static struct pernet_operations net_inuse_ops = {
	.init = sock_inuse_init_net,
	.exit = sock_inuse_exit_net,
};

static __init int net_inuse_init(void)
{
	if (register_pernet_subsys(&net_inuse_ops))
		panic("Cannot initialize net inuse counters");

	return 0;
}

core_initcall(net_inuse_init);
#else
static DEFINE_PER_CPU(struct prot_inuse, prot_inuse);

void sock_prot_inuse_add(struct net *net, struct proto *prot, int val)
{
	__get_cpu_var(prot_inuse).val[prot->inuse_idx] += val;
}
EXPORT_SYMBOL_GPL(sock_prot_inuse_add);

int sock_prot_inuse_get(struct net *net, struct proto *prot)
{
	int cpu, idx = prot->inuse_idx;
	int res = 0;

	for_each_possible_cpu(cpu)
		res += per_cpu(prot_inuse, cpu).val[idx];

	return res >= 0 ? res : 0;
}
EXPORT_SYMBOL_GPL(sock_prot_inuse_get);
#endif

static void assign_proto_idx(struct proto *prot)
{
	prot->inuse_idx = find_first_zero_bit(proto_inuse_idx, PROTO_INUSE_NR);

	if (unlikely(prot->inuse_idx == PROTO_INUSE_NR - 1)) {
		printk(KERN_ERR "PROTO_INUSE_NR exhausted\n");
		return;
	}

	set_bit(prot->inuse_idx, proto_inuse_idx);
}

static void release_proto_idx(struct proto *prot)
{
	if (prot->inuse_idx != PROTO_INUSE_NR - 1)
		clear_bit(prot->inuse_idx, proto_inuse_idx);
}
#else
static inline void assign_proto_idx(struct proto *prot)
{
}

static inline void release_proto_idx(struct proto *prot)
{
}
#endif

int proto_register(struct proto *prot, int alloc_slab)
{
	if (alloc_slab) {
		prot->slab = kmem_cache_create(prot->name, prot->obj_size, 0,
					SLAB_HWCACHE_ALIGN | prot->slab_flags,
					NULL);

		if (prot->slab == NULL) {
			printk(KERN_CRIT "%s: Can't create sock SLAB cache!\n",
			       prot->name);
			goto out;
		}

		if (prot->rsk_prot != NULL) {
			static const char mask[] = "request_sock_%s";

			prot->rsk_prot->slab_name = kmalloc(strlen(prot->name) + sizeof(mask) - 1, GFP_KERNEL);
			if (prot->rsk_prot->slab_name == NULL)
				goto out_free_sock_slab;

			sprintf(prot->rsk_prot->slab_name, mask, prot->name);
			prot->rsk_prot->slab = kmem_cache_create(prot->rsk_prot->slab_name,
								 prot->rsk_prot->obj_size, 0,
								 SLAB_HWCACHE_ALIGN, NULL);

			if (prot->rsk_prot->slab == NULL) {
				printk(KERN_CRIT "%s: Can't create request sock SLAB cache!\n",
				       prot->name);
				goto out_free_request_sock_slab_name;
			}
		}

		if (prot->twsk_prot != NULL) {
			static const char mask[] = "tw_sock_%s";

			prot->twsk_prot->twsk_slab_name = kmalloc(strlen(prot->name) + sizeof(mask) - 1, GFP_KERNEL);

			if (prot->twsk_prot->twsk_slab_name == NULL)
				goto out_free_request_sock_slab;

			sprintf(prot->twsk_prot->twsk_slab_name, mask, prot->name);
			prot->twsk_prot->twsk_slab =
				kmem_cache_create(prot->twsk_prot->twsk_slab_name,
						  prot->twsk_prot->twsk_obj_size,
						  0,
						  SLAB_HWCACHE_ALIGN |
							prot->slab_flags,
						  NULL);
			if (prot->twsk_prot->twsk_slab == NULL)
				goto out_free_timewait_sock_slab_name;
		}
	}

	write_lock(&proto_list_lock);
	list_add(&prot->node, &proto_list);
	assign_proto_idx(prot);
	write_unlock(&proto_list_lock);
	return 0;

out_free_timewait_sock_slab_name:
	kfree(prot->twsk_prot->twsk_slab_name);
out_free_request_sock_slab:
	if (prot->rsk_prot && prot->rsk_prot->slab) {
		kmem_cache_destroy(prot->rsk_prot->slab);
		prot->rsk_prot->slab = NULL;
	}
out_free_request_sock_slab_name:
	kfree(prot->rsk_prot->slab_name);
out_free_sock_slab:
	kmem_cache_destroy(prot->slab);
	prot->slab = NULL;
out:
	return -ENOBUFS;
}

EXPORT_SYMBOL(proto_register);

void proto_unregister(struct proto *prot)
{
	write_lock(&proto_list_lock);
	release_proto_idx(prot);
	list_del(&prot->node);
	write_unlock(&proto_list_lock);

	if (prot->slab != NULL) {
		kmem_cache_destroy(prot->slab);
		prot->slab = NULL;
	}

	if (prot->rsk_prot != NULL && prot->rsk_prot->slab != NULL) {
		kmem_cache_destroy(prot->rsk_prot->slab);
		kfree(prot->rsk_prot->slab_name);
		prot->rsk_prot->slab = NULL;
	}

	if (prot->twsk_prot != NULL && prot->twsk_prot->twsk_slab != NULL) {
		kmem_cache_destroy(prot->twsk_prot->twsk_slab);
		kfree(prot->twsk_prot->twsk_slab_name);
		prot->twsk_prot->twsk_slab = NULL;
	}
}

EXPORT_SYMBOL(proto_unregister);

#ifdef CONFIG_PROC_FS
static void *proto_seq_start(struct seq_file *seq, loff_t *pos)
	__acquires(proto_list_lock)
{
	read_lock(&proto_list_lock);
	return seq_list_start_head(&proto_list, *pos);
}

static void *proto_seq_next(struct seq_file *seq, void *v, loff_t *pos)
{
	return seq_list_next(v, &proto_list, pos);
}

static void proto_seq_stop(struct seq_file *seq, void *v)
	__releases(proto_list_lock)
{
	read_unlock(&proto_list_lock);
}

static char proto_method_implemented(const void *method)
{
	return method == NULL ? 'n' : 'y';
}

static void proto_seq_printf(struct seq_file *seq, struct proto *proto)
{
	seq_printf(seq, "%-9s %4u %6d  %6d   %-3s %6u   %-3s  %-10s "
			"%2c %2c %2c %2c %2c %2c %2c %2c %2c %2c %2c %2c %2c %2c %2c %2c %2c %2c %2c\n",
		   proto->name,
		   proto->obj_size,
		   sock_prot_inuse_get(seq_file_net(seq), proto),
		   proto->memory_allocated != NULL ? atomic_read(proto->memory_allocated) : -1,
		   proto->memory_pressure != NULL ? *proto->memory_pressure ? "yes" : "no" : "NI",
		   proto->max_header,
		   proto->slab == NULL ? "no" : "yes",
		   module_name(proto->owner),
		   proto_method_implemented(proto->close),
		   proto_method_implemented(proto->connect),
		   proto_method_implemented(proto->disconnect),
		   proto_method_implemented(proto->accept),
		   proto_method_implemented(proto->ioctl),
		   proto_method_implemented(proto->init),
		   proto_method_implemented(proto->destroy),
		   proto_method_implemented(proto->shutdown),
		   proto_method_implemented(proto->setsockopt),
		   proto_method_implemented(proto->getsockopt),
		   proto_method_implemented(proto->sendmsg),
		   proto_method_implemented(proto->recvmsg),
		   proto_method_implemented(proto->sendpage),
		   proto_method_implemented(proto->bind),
		   proto_method_implemented(proto->backlog_rcv),
		   proto_method_implemented(proto->hash),
		   proto_method_implemented(proto->unhash),
		   proto_method_implemented(proto->get_port),
		   proto_method_implemented(proto->enter_memory_pressure));
}

static int proto_seq_show(struct seq_file *seq, void *v)
{
	if (v == &proto_list)
		seq_printf(seq, "%-9s %-4s %-8s %-6s %-5s %-7s %-4s %-10s %s",
			   "protocol",
			   "size",
			   "sockets",
			   "memory",
			   "press",
			   "maxhdr",
			   "slab",
			   "module",
			   "cl co di ac io in de sh ss gs se re sp bi br ha uh gp em\n");
	else
		proto_seq_printf(seq, list_entry(v, struct proto, node));
	return 0;
}

static const struct seq_operations proto_seq_ops = {
	.start  = proto_seq_start,
	.next   = proto_seq_next,
	.stop   = proto_seq_stop,
	.show   = proto_seq_show,
};

static int proto_seq_open(struct inode *inode, struct file *file)
{
	return seq_open_net(inode, file, &proto_seq_ops,
			    sizeof(struct seq_net_private));
}

static const struct file_operations proto_seq_fops = {
	.owner		= THIS_MODULE,
	.open		= proto_seq_open,
	.read		= seq_read,
	.llseek		= seq_lseek,
	.release	= seq_release_net,
};

static __net_init int proto_init_net(struct net *net)
{
	if (!proc_net_fops_create(net, "protocols", S_IRUGO, &proto_seq_fops))
		return -ENOMEM;

	return 0;
}

static __net_exit void proto_exit_net(struct net *net)
{
	proc_net_remove(net, "protocols");
}


static __net_initdata struct pernet_operations proto_net_ops = {
	.init = proto_init_net,
	.exit = proto_exit_net,
};

static int __init proto_init(void)
{
	return register_pernet_subsys(&proto_net_ops);
}

subsys_initcall(proto_init);

#endif /* PROC_FS */

EXPORT_SYMBOL(sk_alloc);
EXPORT_SYMBOL(sk_free);
EXPORT_SYMBOL(sk_send_sigurg);
EXPORT_SYMBOL(sock_alloc_send_skb);
EXPORT_SYMBOL(sock_init_data);
EXPORT_SYMBOL(sock_kfree_s);
EXPORT_SYMBOL(sock_kmalloc);
EXPORT_SYMBOL(sock_no_accept);
EXPORT_SYMBOL(sock_no_bind);
EXPORT_SYMBOL(sock_no_connect);
EXPORT_SYMBOL(sock_no_getname);
EXPORT_SYMBOL(sock_no_getsockopt);
EXPORT_SYMBOL(sock_no_ioctl);
EXPORT_SYMBOL(sock_no_listen);
EXPORT_SYMBOL(sock_no_mmap);
EXPORT_SYMBOL(sock_no_poll);
EXPORT_SYMBOL(sock_no_recvmsg);
EXPORT_SYMBOL(sock_no_sendmsg);
EXPORT_SYMBOL(sock_no_sendpage);
EXPORT_SYMBOL(sock_no_setsockopt);
EXPORT_SYMBOL(sock_no_shutdown);
EXPORT_SYMBOL(sock_no_socketpair);
EXPORT_SYMBOL(sock_rfree);
EXPORT_SYMBOL(sock_setsockopt);
EXPORT_SYMBOL(sock_wfree);
EXPORT_SYMBOL(sock_wmalloc);
EXPORT_SYMBOL(sock_i_uid);
EXPORT_SYMBOL(sock_i_ino);
EXPORT_SYMBOL(sysctl_optmem_max);<|MERGE_RESOLUTION|>--- conflicted
+++ resolved
@@ -696,11 +696,7 @@
 	if (len < 0)
 		return -EINVAL;
 
-<<<<<<< HEAD
-	v.val = 0;
-=======
 	memset(&v, 0, sizeof(v));
->>>>>>> 85122ea4
 
 	switch(optname) {
 	case SO_DEBUG:
