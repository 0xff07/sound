--- conflicted
+++ resolved
@@ -273,49 +273,8 @@
 
 	arp = arp_hdr(skb);
 	do {
-<<<<<<< HEAD
-		if (arp_packet_match(arp, skb->dev, indev, outdev, &e->arp)) {
-			struct arpt_entry_target *t;
-			int hdr_len;
-
-			hdr_len = sizeof(*arp) + (2 * sizeof(struct in_addr)) +
-				(2 * skb->dev->addr_len);
-
-			ADD_COUNTER(e->counters, hdr_len, 1);
-
-			t = arpt_get_target(e);
-
-			/* Standard target? */
-			if (!t->u.kernel.target->target) {
-				int v;
-
-				v = ((struct arpt_standard_target *)t)->verdict;
-				if (v < 0) {
-					/* Pop from stack? */
-					if (v != ARPT_RETURN) {
-						verdict = (unsigned)(-v) - 1;
-						break;
-					}
-					e = back;
-					back = get_entry(table_base,
-							 back->comefrom);
-					continue;
-				}
-				if (table_base + v
-				    != (void *)e + e->next_offset) {
-					/* Save old back ptr in next entry */
-					struct arpt_entry *next
-						= (void *)e + e->next_offset;
-					next->comefrom =
-						(void *)back - table_base;
-
-					/* set back pointer to next entry */
-					back = next;
-				}
-=======
 		struct arpt_entry_target *t;
 		int hdr_len;
->>>>>>> 533ac12e
 
 		if (!arp_packet_match(arp, skb->dev, indev, outdev, &e->arp)) {
 			e = arpt_next_entry(e);
@@ -356,8 +315,6 @@
 			e = get_entry(table_base, v);
 			continue;
 		}
-<<<<<<< HEAD
-=======
 
 		/* Targets which reenter must return
 		 * abs. verdicts
@@ -374,7 +331,6 @@
 		else
 			/* Verdict */
 			break;
->>>>>>> 533ac12e
 	} while (!hotdrop);
 	xt_info_rdunlock_bh();
 
