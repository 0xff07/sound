--- conflicted
+++ resolved
@@ -1010,10 +1010,6 @@
 	t_key cindex, key;
 	struct tnode *tp;
 
-<<<<<<< HEAD
-	preempt_disable();
-=======
->>>>>>> 533ac12e
 	key = tn->key;
 
 	while (tn != NULL && (tp = node_parent((struct node *)tn)) != NULL) {
@@ -1035,15 +1031,10 @@
 	if (IS_TNODE(tn))
 		tn = (struct tnode *)resize(t, (struct tnode *)tn);
 
-<<<<<<< HEAD
-	preempt_enable();
-	return (struct node *)tn;
-=======
 	rcu_assign_pointer(t->trie, (struct node *)tn);
 	tnode_free_flush();
 
 	return;
->>>>>>> 533ac12e
 }
 
 /* only used from updater-side */
