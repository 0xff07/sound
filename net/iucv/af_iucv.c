/*
 *  IUCV protocol stack for Linux on zSeries
 *
 *  Copyright IBM Corp. 2006, 2009
 *
 *  Author(s):	Jennifer Hunt <jenhunt@us.ibm.com>
 *		Hendrik Brueckner <brueckner@linux.vnet.ibm.com>
 *  PM functions:
 *		Ursula Braun <ursula.braun@de.ibm.com>
 */

#define KMSG_COMPONENT "af_iucv"
#define pr_fmt(fmt) KMSG_COMPONENT ": " fmt

#include <linux/module.h>
#include <linux/types.h>
#include <linux/list.h>
#include <linux/errno.h>
#include <linux/kernel.h>
#include <linux/sched.h>
#include <linux/slab.h>
#include <linux/skbuff.h>
#include <linux/init.h>
#include <linux/poll.h>
#include <net/sock.h>
#include <asm/ebcdic.h>
#include <asm/cpcmd.h>
#include <linux/kmod.h>

#include <net/iucv/iucv.h>
#include <net/iucv/af_iucv.h>

#define VERSION "1.1"

static char iucv_userid[80];

static struct proto_ops iucv_sock_ops;

static struct proto iucv_proto = {
	.name		= "AF_IUCV",
	.owner		= THIS_MODULE,
	.obj_size	= sizeof(struct iucv_sock),
};

/* special AF_IUCV IPRM messages */
static const u8 iprm_shutdown[8] =
	{0x00, 0x00, 0x00, 0x00, 0x00, 0x00, 0x00, 0x01};

#define TRGCLS_SIZE	(sizeof(((struct iucv_message *)0)->class))

/* macros to set/get socket control buffer at correct offset */
#define CB_TAG(skb)	((skb)->cb)		/* iucv message tag */
#define CB_TAG_LEN	(sizeof(((struct iucv_message *) 0)->tag))
#define CB_TRGCLS(skb)	((skb)->cb + CB_TAG_LEN) /* iucv msg target class */
#define CB_TRGCLS_LEN	(TRGCLS_SIZE)


static void iucv_sock_kill(struct sock *sk);
static void iucv_sock_close(struct sock *sk);

/* Call Back functions */
static void iucv_callback_rx(struct iucv_path *, struct iucv_message *);
static void iucv_callback_txdone(struct iucv_path *, struct iucv_message *);
static void iucv_callback_connack(struct iucv_path *, u8 ipuser[16]);
static int iucv_callback_connreq(struct iucv_path *, u8 ipvmid[8],
				 u8 ipuser[16]);
static void iucv_callback_connrej(struct iucv_path *, u8 ipuser[16]);
static void iucv_callback_shutdown(struct iucv_path *, u8 ipuser[16]);

static struct iucv_sock_list iucv_sk_list = {
	.lock = __RW_LOCK_UNLOCKED(iucv_sk_list.lock),
	.autobind_name = ATOMIC_INIT(0)
};

static struct iucv_handler af_iucv_handler = {
	.path_pending	  = iucv_callback_connreq,
	.path_complete	  = iucv_callback_connack,
	.path_severed	  = iucv_callback_connrej,
	.message_pending  = iucv_callback_rx,
	.message_complete = iucv_callback_txdone,
	.path_quiesced	  = iucv_callback_shutdown,
};

static inline void high_nmcpy(unsigned char *dst, char *src)
{
       memcpy(dst, src, 8);
}

static inline void low_nmcpy(unsigned char *dst, char *src)
{
       memcpy(&dst[8], src, 8);
}

static int afiucv_pm_prepare(struct device *dev)
{
#ifdef CONFIG_PM_DEBUG
	printk(KERN_WARNING "afiucv_pm_prepare\n");
#endif
	return 0;
}

static void afiucv_pm_complete(struct device *dev)
{
#ifdef CONFIG_PM_DEBUG
	printk(KERN_WARNING "afiucv_pm_complete\n");
#endif
	return;
}

/**
 * afiucv_pm_freeze() - Freeze PM callback
 * @dev:	AFIUCV dummy device
 *
 * Sever all established IUCV communication pathes
 */
static int afiucv_pm_freeze(struct device *dev)
{
	struct iucv_sock *iucv;
	struct sock *sk;
	struct hlist_node *node;
	int err = 0;

#ifdef CONFIG_PM_DEBUG
	printk(KERN_WARNING "afiucv_pm_freeze\n");
#endif
	read_lock(&iucv_sk_list.lock);
	sk_for_each(sk, node, &iucv_sk_list.head) {
		iucv = iucv_sk(sk);
		skb_queue_purge(&iucv->send_skb_q);
		skb_queue_purge(&iucv->backlog_skb_q);
		switch (sk->sk_state) {
		case IUCV_SEVERED:
		case IUCV_DISCONN:
		case IUCV_CLOSING:
		case IUCV_CONNECTED:
			if (iucv->path) {
				err = iucv_path_sever(iucv->path, NULL);
				iucv_path_free(iucv->path);
				iucv->path = NULL;
			}
			break;
		case IUCV_OPEN:
		case IUCV_BOUND:
		case IUCV_LISTEN:
		case IUCV_CLOSED:
		default:
			break;
		}
	}
	read_unlock(&iucv_sk_list.lock);
	return err;
}

/**
 * afiucv_pm_restore_thaw() - Thaw and restore PM callback
 * @dev:	AFIUCV dummy device
 *
 * socket clean up after freeze
 */
static int afiucv_pm_restore_thaw(struct device *dev)
{
	struct iucv_sock *iucv;
	struct sock *sk;
	struct hlist_node *node;

#ifdef CONFIG_PM_DEBUG
	printk(KERN_WARNING "afiucv_pm_restore_thaw\n");
#endif
	read_lock(&iucv_sk_list.lock);
	sk_for_each(sk, node, &iucv_sk_list.head) {
		iucv = iucv_sk(sk);
		switch (sk->sk_state) {
		case IUCV_CONNECTED:
			sk->sk_err = EPIPE;
			sk->sk_state = IUCV_DISCONN;
			sk->sk_state_change(sk);
			break;
		case IUCV_DISCONN:
		case IUCV_SEVERED:
		case IUCV_CLOSING:
		case IUCV_LISTEN:
		case IUCV_BOUND:
		case IUCV_OPEN:
		default:
			break;
		}
	}
	read_unlock(&iucv_sk_list.lock);
	return 0;
}

static struct dev_pm_ops afiucv_pm_ops = {
	.prepare = afiucv_pm_prepare,
	.complete = afiucv_pm_complete,
	.freeze = afiucv_pm_freeze,
	.thaw = afiucv_pm_restore_thaw,
	.restore = afiucv_pm_restore_thaw,
};

static struct device_driver af_iucv_driver = {
	.owner = THIS_MODULE,
	.name = "afiucv",
	.bus  = &iucv_bus,
	.pm   = &afiucv_pm_ops,
};

/* dummy device used as trigger for PM functions */
static struct device *af_iucv_dev;

/**
 * iucv_msg_length() - Returns the length of an iucv message.
 * @msg:	Pointer to struct iucv_message, MUST NOT be NULL
 *
 * The function returns the length of the specified iucv message @msg of data
 * stored in a buffer and of data stored in the parameter list (PRMDATA).
 *
 * For IUCV_IPRMDATA, AF_IUCV uses the following convention to transport socket
 * data:
 *	PRMDATA[0..6]	socket data (max 7 bytes);
 *	PRMDATA[7]	socket data length value (len is 0xff - PRMDATA[7])
 *
 * The socket data length is computed by substracting the socket data length
 * value from 0xFF.
 * If the socket data len is greater 7, then PRMDATA can be used for special
 * notifications (see iucv_sock_shutdown); and further,
 * if the socket data len is > 7, the function returns 8.
 *
 * Use this function to allocate socket buffers to store iucv message data.
 */
static inline size_t iucv_msg_length(struct iucv_message *msg)
{
	size_t datalen;

	if (msg->flags & IUCV_IPRMDATA) {
		datalen = 0xff - msg->rmmsg[7];
		return (datalen < 8) ? datalen : 8;
	}
	return msg->length;
}

/* Timers */
static void iucv_sock_timeout(unsigned long arg)
{
	struct sock *sk = (struct sock *)arg;

	bh_lock_sock(sk);
	sk->sk_err = ETIMEDOUT;
	sk->sk_state_change(sk);
	bh_unlock_sock(sk);

	iucv_sock_kill(sk);
	sock_put(sk);
}

static void iucv_sock_clear_timer(struct sock *sk)
{
	sk_stop_timer(sk, &sk->sk_timer);
}

static struct sock *__iucv_get_sock_by_name(char *nm)
{
	struct sock *sk;
	struct hlist_node *node;

	sk_for_each(sk, node, &iucv_sk_list.head)
		if (!memcmp(&iucv_sk(sk)->src_name, nm, 8))
			return sk;

	return NULL;
}

static void iucv_sock_destruct(struct sock *sk)
{
	skb_queue_purge(&sk->sk_receive_queue);
	skb_queue_purge(&sk->sk_write_queue);
}

/* Cleanup Listen */
static void iucv_sock_cleanup_listen(struct sock *parent)
{
	struct sock *sk;

	/* Close non-accepted connections */
	while ((sk = iucv_accept_dequeue(parent, NULL))) {
		iucv_sock_close(sk);
		iucv_sock_kill(sk);
	}

	parent->sk_state = IUCV_CLOSED;
	sock_set_flag(parent, SOCK_ZAPPED);
}

/* Kill socket */
static void iucv_sock_kill(struct sock *sk)
{
	if (!sock_flag(sk, SOCK_ZAPPED) || sk->sk_socket)
		return;

	iucv_sock_unlink(&iucv_sk_list, sk);
	sock_set_flag(sk, SOCK_DEAD);
	sock_put(sk);
}

/* Close an IUCV socket */
static void iucv_sock_close(struct sock *sk)
{
	unsigned char user_data[16];
	struct iucv_sock *iucv = iucv_sk(sk);
	int err;
	unsigned long timeo;

	iucv_sock_clear_timer(sk);
	lock_sock(sk);

	switch (sk->sk_state) {
	case IUCV_LISTEN:
		iucv_sock_cleanup_listen(sk);
		break;

	case IUCV_CONNECTED:
	case IUCV_DISCONN:
		err = 0;

		sk->sk_state = IUCV_CLOSING;
		sk->sk_state_change(sk);

		if (!skb_queue_empty(&iucv->send_skb_q)) {
			if (sock_flag(sk, SOCK_LINGER) && sk->sk_lingertime)
				timeo = sk->sk_lingertime;
			else
				timeo = IUCV_DISCONN_TIMEOUT;
			err = iucv_sock_wait_state(sk, IUCV_CLOSED, 0, timeo);
		}

	case IUCV_CLOSING:   /* fall through */
		sk->sk_state = IUCV_CLOSED;
		sk->sk_state_change(sk);

		if (iucv->path) {
			low_nmcpy(user_data, iucv->src_name);
			high_nmcpy(user_data, iucv->dst_name);
			ASCEBC(user_data, sizeof(user_data));
			err = iucv_path_sever(iucv->path, user_data);
			iucv_path_free(iucv->path);
			iucv->path = NULL;
		}

		sk->sk_err = ECONNRESET;
		sk->sk_state_change(sk);

		skb_queue_purge(&iucv->send_skb_q);
		skb_queue_purge(&iucv->backlog_skb_q);

		sock_set_flag(sk, SOCK_ZAPPED);
		break;

	default:
		sock_set_flag(sk, SOCK_ZAPPED);
		break;
	}

	release_sock(sk);
	iucv_sock_kill(sk);
}

static void iucv_sock_init(struct sock *sk, struct sock *parent)
{
	if (parent)
		sk->sk_type = parent->sk_type;
}

static struct sock *iucv_sock_alloc(struct socket *sock, int proto, gfp_t prio)
{
	struct sock *sk;

	sk = sk_alloc(&init_net, PF_IUCV, prio, &iucv_proto);
	if (!sk)
		return NULL;

	sock_init_data(sock, sk);
	INIT_LIST_HEAD(&iucv_sk(sk)->accept_q);
	spin_lock_init(&iucv_sk(sk)->accept_q_lock);
	skb_queue_head_init(&iucv_sk(sk)->send_skb_q);
	INIT_LIST_HEAD(&iucv_sk(sk)->message_q.list);
	spin_lock_init(&iucv_sk(sk)->message_q.lock);
	skb_queue_head_init(&iucv_sk(sk)->backlog_skb_q);
	iucv_sk(sk)->send_tag = 0;
<<<<<<< HEAD
=======
	iucv_sk(sk)->flags = 0;
	iucv_sk(sk)->msglimit = IUCV_QUEUELEN_DEFAULT;
>>>>>>> 533ac12e
	iucv_sk(sk)->path = NULL;
	memset(&iucv_sk(sk)->src_user_id , 0, 32);

	sk->sk_destruct = iucv_sock_destruct;
	sk->sk_sndtimeo = IUCV_CONN_TIMEOUT;
	sk->sk_allocation = GFP_DMA;

	sock_reset_flag(sk, SOCK_ZAPPED);

	sk->sk_protocol = proto;
	sk->sk_state	= IUCV_OPEN;

	setup_timer(&sk->sk_timer, iucv_sock_timeout, (unsigned long)sk);

	iucv_sock_link(&iucv_sk_list, sk);
	return sk;
}

/* Create an IUCV socket */
static int iucv_sock_create(struct net *net, struct socket *sock, int protocol)
{
	struct sock *sk;

	if (protocol && protocol != PF_IUCV)
		return -EPROTONOSUPPORT;

	sock->state = SS_UNCONNECTED;

	switch (sock->type) {
	case SOCK_STREAM:
		sock->ops = &iucv_sock_ops;
		break;
	case SOCK_SEQPACKET:
		/* currently, proto ops can handle both sk types */
		sock->ops = &iucv_sock_ops;
		break;
	default:
		return -ESOCKTNOSUPPORT;
	}

	sk = iucv_sock_alloc(sock, protocol, GFP_KERNEL);
	if (!sk)
		return -ENOMEM;

	iucv_sock_init(sk, NULL);

	return 0;
}

void iucv_sock_link(struct iucv_sock_list *l, struct sock *sk)
{
	write_lock_bh(&l->lock);
	sk_add_node(sk, &l->head);
	write_unlock_bh(&l->lock);
}

void iucv_sock_unlink(struct iucv_sock_list *l, struct sock *sk)
{
	write_lock_bh(&l->lock);
	sk_del_node_init(sk);
	write_unlock_bh(&l->lock);
}

void iucv_accept_enqueue(struct sock *parent, struct sock *sk)
{
	unsigned long flags;
	struct iucv_sock *par = iucv_sk(parent);

	sock_hold(sk);
	spin_lock_irqsave(&par->accept_q_lock, flags);
	list_add_tail(&iucv_sk(sk)->accept_q, &par->accept_q);
	spin_unlock_irqrestore(&par->accept_q_lock, flags);
	iucv_sk(sk)->parent = parent;
	parent->sk_ack_backlog++;
}

void iucv_accept_unlink(struct sock *sk)
{
	unsigned long flags;
	struct iucv_sock *par = iucv_sk(iucv_sk(sk)->parent);

	spin_lock_irqsave(&par->accept_q_lock, flags);
	list_del_init(&iucv_sk(sk)->accept_q);
	spin_unlock_irqrestore(&par->accept_q_lock, flags);
	iucv_sk(sk)->parent->sk_ack_backlog--;
	iucv_sk(sk)->parent = NULL;
	sock_put(sk);
}

struct sock *iucv_accept_dequeue(struct sock *parent, struct socket *newsock)
{
	struct iucv_sock *isk, *n;
	struct sock *sk;

	list_for_each_entry_safe(isk, n, &iucv_sk(parent)->accept_q, accept_q) {
		sk = (struct sock *) isk;
		lock_sock(sk);

		if (sk->sk_state == IUCV_CLOSED) {
			iucv_accept_unlink(sk);
			release_sock(sk);
			continue;
		}

		if (sk->sk_state == IUCV_CONNECTED ||
		    sk->sk_state == IUCV_SEVERED ||
		    !newsock) {
			iucv_accept_unlink(sk);
			if (newsock)
				sock_graft(sk, newsock);

			if (sk->sk_state == IUCV_SEVERED)
				sk->sk_state = IUCV_DISCONN;

			release_sock(sk);
			return sk;
		}

		release_sock(sk);
	}
	return NULL;
}

int iucv_sock_wait_state(struct sock *sk, int state, int state2,
			 unsigned long timeo)
{
	DECLARE_WAITQUEUE(wait, current);
	int err = 0;

	add_wait_queue(sk->sk_sleep, &wait);
	while (sk->sk_state != state && sk->sk_state != state2) {
		set_current_state(TASK_INTERRUPTIBLE);

		if (!timeo) {
			err = -EAGAIN;
			break;
		}

		if (signal_pending(current)) {
			err = sock_intr_errno(timeo);
			break;
		}

		release_sock(sk);
		timeo = schedule_timeout(timeo);
		lock_sock(sk);

		err = sock_error(sk);
		if (err)
			break;
	}
	set_current_state(TASK_RUNNING);
	remove_wait_queue(sk->sk_sleep, &wait);
	return err;
}

/* Bind an unbound socket */
static int iucv_sock_bind(struct socket *sock, struct sockaddr *addr,
			  int addr_len)
{
	struct sockaddr_iucv *sa = (struct sockaddr_iucv *) addr;
	struct sock *sk = sock->sk;
	struct iucv_sock *iucv;
	int err;

	/* Verify the input sockaddr */
	if (!addr || addr->sa_family != AF_IUCV)
		return -EINVAL;

	lock_sock(sk);
	if (sk->sk_state != IUCV_OPEN) {
		err = -EBADFD;
		goto done;
	}

	write_lock_bh(&iucv_sk_list.lock);

	iucv = iucv_sk(sk);
	if (__iucv_get_sock_by_name(sa->siucv_name)) {
		err = -EADDRINUSE;
		goto done_unlock;
	}
	if (iucv->path) {
		err = 0;
		goto done_unlock;
	}

	/* Bind the socket */
	memcpy(iucv->src_name, sa->siucv_name, 8);

	/* Copy the user id */
	memcpy(iucv->src_user_id, iucv_userid, 8);
	sk->sk_state = IUCV_BOUND;
	err = 0;

done_unlock:
	/* Release the socket list lock */
	write_unlock_bh(&iucv_sk_list.lock);
done:
	release_sock(sk);
	return err;
}

/* Automatically bind an unbound socket */
static int iucv_sock_autobind(struct sock *sk)
{
	struct iucv_sock *iucv = iucv_sk(sk);
	char query_buffer[80];
	char name[12];
	int err = 0;

	/* Set the userid and name */
	cpcmd("QUERY USERID", query_buffer, sizeof(query_buffer), &err);
	if (unlikely(err))
		return -EPROTO;

	memcpy(iucv->src_user_id, query_buffer, 8);

	write_lock_bh(&iucv_sk_list.lock);

	sprintf(name, "%08x", atomic_inc_return(&iucv_sk_list.autobind_name));
	while (__iucv_get_sock_by_name(name)) {
		sprintf(name, "%08x",
			atomic_inc_return(&iucv_sk_list.autobind_name));
	}

	write_unlock_bh(&iucv_sk_list.lock);

	memcpy(&iucv->src_name, name, 8);

	return err;
}

/* Connect an unconnected socket */
static int iucv_sock_connect(struct socket *sock, struct sockaddr *addr,
			     int alen, int flags)
{
	struct sockaddr_iucv *sa = (struct sockaddr_iucv *) addr;
	struct sock *sk = sock->sk;
	struct iucv_sock *iucv;
	unsigned char user_data[16];
	int err;

	if (addr->sa_family != AF_IUCV || alen < sizeof(struct sockaddr_iucv))
		return -EINVAL;

	if (sk->sk_state != IUCV_OPEN && sk->sk_state != IUCV_BOUND)
		return -EBADFD;

	if (sk->sk_type != SOCK_STREAM && sk->sk_type != SOCK_SEQPACKET)
		return -EINVAL;

	if (sk->sk_state == IUCV_OPEN) {
		err = iucv_sock_autobind(sk);
		if (unlikely(err))
			return err;
	}

	lock_sock(sk);

	/* Set the destination information */
	memcpy(iucv_sk(sk)->dst_user_id, sa->siucv_user_id, 8);
	memcpy(iucv_sk(sk)->dst_name, sa->siucv_name, 8);

	high_nmcpy(user_data, sa->siucv_name);
	low_nmcpy(user_data, iucv_sk(sk)->src_name);
	ASCEBC(user_data, sizeof(user_data));

	iucv = iucv_sk(sk);
	/* Create path. */
	iucv->path = iucv_path_alloc(iucv->msglimit,
				     IUCV_IPRMDATA, GFP_KERNEL);
	if (!iucv->path) {
		err = -ENOMEM;
		goto done;
	}
	err = iucv_path_connect(iucv->path, &af_iucv_handler,
				sa->siucv_user_id, NULL, user_data, sk);
	if (err) {
		iucv_path_free(iucv->path);
		iucv->path = NULL;
		switch (err) {
		case 0x0b:	/* Target communicator is not logged on */
			err = -ENETUNREACH;
			break;
		case 0x0d:	/* Max connections for this guest exceeded */
		case 0x0e:	/* Max connections for target guest exceeded */
			err = -EAGAIN;
			break;
		case 0x0f:	/* Missing IUCV authorization */
			err = -EACCES;
			break;
		default:
			err = -ECONNREFUSED;
			break;
		}
		goto done;
	}

	if (sk->sk_state != IUCV_CONNECTED) {
		err = iucv_sock_wait_state(sk, IUCV_CONNECTED, IUCV_DISCONN,
				sock_sndtimeo(sk, flags & O_NONBLOCK));
	}

	if (sk->sk_state == IUCV_DISCONN) {
		err = -ECONNREFUSED;
	}

	if (err) {
		iucv_path_sever(iucv->path, NULL);
		iucv_path_free(iucv->path);
		iucv->path = NULL;
	}

done:
	release_sock(sk);
	return err;
}

/* Move a socket into listening state. */
static int iucv_sock_listen(struct socket *sock, int backlog)
{
	struct sock *sk = sock->sk;
	int err;

	lock_sock(sk);

	err = -EINVAL;
	if (sk->sk_state != IUCV_BOUND)
		goto done;

	if (sock->type != SOCK_STREAM && sock->type != SOCK_SEQPACKET)
		goto done;

	sk->sk_max_ack_backlog = backlog;
	sk->sk_ack_backlog = 0;
	sk->sk_state = IUCV_LISTEN;
	err = 0;

done:
	release_sock(sk);
	return err;
}

/* Accept a pending connection */
static int iucv_sock_accept(struct socket *sock, struct socket *newsock,
			    int flags)
{
	DECLARE_WAITQUEUE(wait, current);
	struct sock *sk = sock->sk, *nsk;
	long timeo;
	int err = 0;

	lock_sock_nested(sk, SINGLE_DEPTH_NESTING);

	if (sk->sk_state != IUCV_LISTEN) {
		err = -EBADFD;
		goto done;
	}

	timeo = sock_rcvtimeo(sk, flags & O_NONBLOCK);

	/* Wait for an incoming connection */
	add_wait_queue_exclusive(sk->sk_sleep, &wait);
	while (!(nsk = iucv_accept_dequeue(sk, newsock))) {
		set_current_state(TASK_INTERRUPTIBLE);
		if (!timeo) {
			err = -EAGAIN;
			break;
		}

		release_sock(sk);
		timeo = schedule_timeout(timeo);
		lock_sock_nested(sk, SINGLE_DEPTH_NESTING);

		if (sk->sk_state != IUCV_LISTEN) {
			err = -EBADFD;
			break;
		}

		if (signal_pending(current)) {
			err = sock_intr_errno(timeo);
			break;
		}
	}

	set_current_state(TASK_RUNNING);
	remove_wait_queue(sk->sk_sleep, &wait);

	if (err)
		goto done;

	newsock->state = SS_CONNECTED;

done:
	release_sock(sk);
	return err;
}

static int iucv_sock_getname(struct socket *sock, struct sockaddr *addr,
			     int *len, int peer)
{
	struct sockaddr_iucv *siucv = (struct sockaddr_iucv *) addr;
	struct sock *sk = sock->sk;

	addr->sa_family = AF_IUCV;
	*len = sizeof(struct sockaddr_iucv);

	if (peer) {
		memcpy(siucv->siucv_user_id, iucv_sk(sk)->dst_user_id, 8);
		memcpy(siucv->siucv_name, &iucv_sk(sk)->dst_name, 8);
	} else {
		memcpy(siucv->siucv_user_id, iucv_sk(sk)->src_user_id, 8);
		memcpy(siucv->siucv_name, iucv_sk(sk)->src_name, 8);
	}
	memset(&siucv->siucv_port, 0, sizeof(siucv->siucv_port));
	memset(&siucv->siucv_addr, 0, sizeof(siucv->siucv_addr));
	memset(siucv->siucv_nodeid, 0, sizeof(siucv->siucv_nodeid));

	return 0;
}

/**
 * iucv_send_iprm() - Send socket data in parameter list of an iucv message.
 * @path:	IUCV path
 * @msg:	Pointer to a struct iucv_message
 * @skb:	The socket data to send, skb->len MUST BE <= 7
 *
 * Send the socket data in the parameter list in the iucv message
 * (IUCV_IPRMDATA). The socket data is stored at index 0 to 6 in the parameter
 * list and the socket data len at index 7 (last byte).
 * See also iucv_msg_length().
 *
 * Returns the error code from the iucv_message_send() call.
 */
static int iucv_send_iprm(struct iucv_path *path, struct iucv_message *msg,
			  struct sk_buff *skb)
{
	u8 prmdata[8];

	memcpy(prmdata, (void *) skb->data, skb->len);
	prmdata[7] = 0xff - (u8) skb->len;
	return iucv_message_send(path, msg, IUCV_IPRMDATA, 0,
				 (void *) prmdata, 8);
}

static int iucv_sock_sendmsg(struct kiocb *iocb, struct socket *sock,
			     struct msghdr *msg, size_t len)
{
	struct sock *sk = sock->sk;
	struct iucv_sock *iucv = iucv_sk(sk);
	struct sk_buff *skb;
	struct iucv_message txmsg;
	struct cmsghdr *cmsg;
	int cmsg_done;
	char user_id[9];
	char appl_id[9];
	int err;

	err = sock_error(sk);
	if (err)
		return err;

	if (msg->msg_flags & MSG_OOB)
		return -EOPNOTSUPP;

	/* SOCK_SEQPACKET: we do not support segmented records */
	if (sk->sk_type == SOCK_SEQPACKET && !(msg->msg_flags & MSG_EOR))
		return -EOPNOTSUPP;

	lock_sock(sk);

	if (sk->sk_shutdown & SEND_SHUTDOWN) {
		err = -EPIPE;
		goto out;
	}

	if (sk->sk_state == IUCV_CONNECTED) {
		/* initialize defaults */
		cmsg_done   = 0;	/* check for duplicate headers */
		txmsg.class = 0;

		/* iterate over control messages */
		for (cmsg = CMSG_FIRSTHDR(msg); cmsg;
		     cmsg = CMSG_NXTHDR(msg, cmsg)) {

			if (!CMSG_OK(msg, cmsg)) {
				err = -EINVAL;
				goto out;
			}

			if (cmsg->cmsg_level != SOL_IUCV)
				continue;

			if (cmsg->cmsg_type & cmsg_done) {
				err = -EINVAL;
				goto out;
			}
			cmsg_done |= cmsg->cmsg_type;

			switch (cmsg->cmsg_type) {
			case SCM_IUCV_TRGCLS:
				if (cmsg->cmsg_len != CMSG_LEN(TRGCLS_SIZE)) {
					err = -EINVAL;
					goto out;
				}

				/* set iucv message target class */
				memcpy(&txmsg.class,
					(void *) CMSG_DATA(cmsg), TRGCLS_SIZE);

				break;

			default:
				err = -EINVAL;
				goto out;
				break;
			}
		}

		/* allocate one skb for each iucv message:
		 * this is fine for SOCK_SEQPACKET (unless we want to support
		 * segmented records using the MSG_EOR flag), but
		 * for SOCK_STREAM we might want to improve it in future */
		if (!(skb = sock_alloc_send_skb(sk, len,
						msg->msg_flags & MSG_DONTWAIT,
						&err)))
			goto out;

		if (memcpy_fromiovec(skb_put(skb, len), msg->msg_iov, len)) {
			err = -EFAULT;
			goto fail;
		}

		/* increment and save iucv message tag for msg_completion cbk */
		txmsg.tag = iucv->send_tag++;
		memcpy(CB_TAG(skb), &txmsg.tag, CB_TAG_LEN);
		skb_queue_tail(&iucv->send_skb_q, skb);

		if (((iucv->path->flags & IUCV_IPRMDATA) & iucv->flags)
		    && skb->len <= 7) {
			err = iucv_send_iprm(iucv->path, &txmsg, skb);

			/* on success: there is no message_complete callback
			 * for an IPRMDATA msg; remove skb from send queue */
			if (err == 0) {
				skb_unlink(skb, &iucv->send_skb_q);
				kfree_skb(skb);
			}

			/* this error should never happen since the
			 * IUCV_IPRMDATA path flag is set... sever path */
			if (err == 0x15) {
				iucv_path_sever(iucv->path, NULL);
				skb_unlink(skb, &iucv->send_skb_q);
				err = -EPIPE;
				goto fail;
			}
		} else
			err = iucv_message_send(iucv->path, &txmsg, 0, 0,
						(void *) skb->data, skb->len);
		if (err) {
			if (err == 3) {
				user_id[8] = 0;
				memcpy(user_id, iucv->dst_user_id, 8);
				appl_id[8] = 0;
				memcpy(appl_id, iucv->dst_name, 8);
				pr_err("Application %s on z/VM guest %s"
				       " exceeds message limit\n",
				       user_id, appl_id);
			}
			skb_unlink(skb, &iucv->send_skb_q);
			err = -EPIPE;
			goto fail;
		}

	} else {
		err = -ENOTCONN;
		goto out;
	}

	release_sock(sk);
	return len;

fail:
	kfree_skb(skb);
out:
	release_sock(sk);
	return err;
}

static int iucv_fragment_skb(struct sock *sk, struct sk_buff *skb, int len)
{
	int dataleft, size, copied = 0;
	struct sk_buff *nskb;

	dataleft = len;
	while (dataleft) {
		if (dataleft >= sk->sk_rcvbuf / 4)
			size = sk->sk_rcvbuf / 4;
		else
			size = dataleft;

		nskb = alloc_skb(size, GFP_ATOMIC | GFP_DMA);
		if (!nskb)
			return -ENOMEM;

		/* copy target class to control buffer of new skb */
		memcpy(CB_TRGCLS(nskb), CB_TRGCLS(skb), CB_TRGCLS_LEN);

		/* copy data fragment */
		memcpy(nskb->data, skb->data + copied, size);
		copied += size;
		dataleft -= size;

		skb_reset_transport_header(nskb);
		skb_reset_network_header(nskb);
		nskb->len = size;

		skb_queue_tail(&iucv_sk(sk)->backlog_skb_q, nskb);
	}

	return 0;
}

static void iucv_process_message(struct sock *sk, struct sk_buff *skb,
				 struct iucv_path *path,
				 struct iucv_message *msg)
{
	int rc;
	unsigned int len;

	len = iucv_msg_length(msg);

	/* store msg target class in the second 4 bytes of skb ctrl buffer */
	/* Note: the first 4 bytes are reserved for msg tag */
	memcpy(CB_TRGCLS(skb), &msg->class, CB_TRGCLS_LEN);

	/* check for special IPRM messages (e.g. iucv_sock_shutdown) */
	if ((msg->flags & IUCV_IPRMDATA) && len > 7) {
		if (memcmp(msg->rmmsg, iprm_shutdown, 8) == 0) {
			skb->data = NULL;
			skb->len = 0;
		}
	} else {
		rc = iucv_message_receive(path, msg, msg->flags & IUCV_IPRMDATA,
					  skb->data, len, NULL);
		if (rc) {
			kfree_skb(skb);
			return;
		}
		/* we need to fragment iucv messages for SOCK_STREAM only;
		 * for SOCK_SEQPACKET, it is only relevant if we support
		 * record segmentation using MSG_EOR (see also recvmsg()) */
		if (sk->sk_type == SOCK_STREAM &&
		    skb->truesize >= sk->sk_rcvbuf / 4) {
			rc = iucv_fragment_skb(sk, skb, len);
			kfree_skb(skb);
			skb = NULL;
			if (rc) {
				iucv_path_sever(path, NULL);
				return;
			}
			skb = skb_dequeue(&iucv_sk(sk)->backlog_skb_q);
		} else {
			skb_reset_transport_header(skb);
			skb_reset_network_header(skb);
			skb->len = len;
		}
	}

	if (sock_queue_rcv_skb(sk, skb))
		skb_queue_head(&iucv_sk(sk)->backlog_skb_q, skb);
}

static void iucv_process_message_q(struct sock *sk)
{
	struct iucv_sock *iucv = iucv_sk(sk);
	struct sk_buff *skb;
	struct sock_msg_q *p, *n;

	list_for_each_entry_safe(p, n, &iucv->message_q.list, list) {
		skb = alloc_skb(iucv_msg_length(&p->msg), GFP_ATOMIC | GFP_DMA);
		if (!skb)
			break;
		iucv_process_message(sk, skb, p->path, &p->msg);
		list_del(&p->list);
		kfree(p);
		if (!skb_queue_empty(&iucv->backlog_skb_q))
			break;
	}
}

static int iucv_sock_recvmsg(struct kiocb *iocb, struct socket *sock,
			     struct msghdr *msg, size_t len, int flags)
{
	int noblock = flags & MSG_DONTWAIT;
	struct sock *sk = sock->sk;
	struct iucv_sock *iucv = iucv_sk(sk);
	unsigned int copied, rlen;
	struct sk_buff *skb, *rskb, *cskb;
	int err = 0;

	if ((sk->sk_state == IUCV_DISCONN || sk->sk_state == IUCV_SEVERED) &&
	    skb_queue_empty(&iucv->backlog_skb_q) &&
	    skb_queue_empty(&sk->sk_receive_queue) &&
	    list_empty(&iucv->message_q.list))
		return 0;

	if (flags & (MSG_OOB))
		return -EOPNOTSUPP;

<<<<<<< HEAD
	target = sock_rcvlowat(sk, flags & MSG_WAITALL, len);

=======
>>>>>>> 533ac12e
	/* receive/dequeue next skb:
	 * the function understands MSG_PEEK and, thus, does not dequeue skb */
	skb = skb_recv_datagram(sk, flags, noblock, &err);
	if (!skb) {
		if (sk->sk_shutdown & RCV_SHUTDOWN)
			return 0;
		return err;
	}

	rlen   = skb->len;		/* real length of skb */
	copied = min_t(unsigned int, rlen, len);

	cskb = skb;
	if (memcpy_toiovec(msg->msg_iov, cskb->data, copied)) {
		if (!(flags & MSG_PEEK))
			skb_queue_head(&sk->sk_receive_queue, skb);
		return -EFAULT;
	}

	/* SOCK_SEQPACKET: set MSG_TRUNC if recv buf size is too small */
	if (sk->sk_type == SOCK_SEQPACKET) {
		if (copied < rlen)
			msg->msg_flags |= MSG_TRUNC;
		/* each iucv message contains a complete record */
		msg->msg_flags |= MSG_EOR;
	}

	/* create control message to store iucv msg target class:
	 * get the trgcls from the control buffer of the skb due to
	 * fragmentation of original iucv message. */
	err = put_cmsg(msg, SOL_IUCV, SCM_IUCV_TRGCLS,
			CB_TRGCLS_LEN, CB_TRGCLS(skb));
	if (err) {
		if (!(flags & MSG_PEEK))
			skb_queue_head(&sk->sk_receive_queue, skb);
		return err;
	}

	/* Mark read part of skb as used */
	if (!(flags & MSG_PEEK)) {

		/* SOCK_STREAM: re-queue skb if it contains unreceived data */
		if (sk->sk_type == SOCK_STREAM) {
			skb_pull(skb, copied);
			if (skb->len) {
				skb_queue_head(&sk->sk_receive_queue, skb);
				goto done;
			}
		}

		kfree_skb(skb);

		/* Queue backlog skbs */
		rskb = skb_dequeue(&iucv->backlog_skb_q);
		while (rskb) {
			if (sock_queue_rcv_skb(sk, rskb)) {
				skb_queue_head(&iucv->backlog_skb_q,
						rskb);
				break;
			} else {
				rskb = skb_dequeue(&iucv->backlog_skb_q);
			}
		}
		if (skb_queue_empty(&iucv->backlog_skb_q)) {
			spin_lock_bh(&iucv->message_q.lock);
			if (!list_empty(&iucv->message_q.list))
				iucv_process_message_q(sk);
			spin_unlock_bh(&iucv->message_q.lock);
		}
	}

done:
	/* SOCK_SEQPACKET: return real length if MSG_TRUNC is set */
	if (sk->sk_type == SOCK_SEQPACKET && (flags & MSG_TRUNC))
		copied = rlen;

	return copied;
}

static inline unsigned int iucv_accept_poll(struct sock *parent)
{
	struct iucv_sock *isk, *n;
	struct sock *sk;

	list_for_each_entry_safe(isk, n, &iucv_sk(parent)->accept_q, accept_q) {
		sk = (struct sock *) isk;

		if (sk->sk_state == IUCV_CONNECTED)
			return POLLIN | POLLRDNORM;
	}

	return 0;
}

unsigned int iucv_sock_poll(struct file *file, struct socket *sock,
			    poll_table *wait)
{
	struct sock *sk = sock->sk;
	unsigned int mask = 0;

	poll_wait(file, sk->sk_sleep, wait);

	if (sk->sk_state == IUCV_LISTEN)
		return iucv_accept_poll(sk);

	if (sk->sk_err || !skb_queue_empty(&sk->sk_error_queue))
		mask |= POLLERR;

	if (sk->sk_shutdown & RCV_SHUTDOWN)
		mask |= POLLRDHUP;

	if (sk->sk_shutdown == SHUTDOWN_MASK)
		mask |= POLLHUP;

	if (!skb_queue_empty(&sk->sk_receive_queue) ||
	    (sk->sk_shutdown & RCV_SHUTDOWN))
		mask |= POLLIN | POLLRDNORM;

	if (sk->sk_state == IUCV_CLOSED)
		mask |= POLLHUP;

	if (sk->sk_state == IUCV_DISCONN || sk->sk_state == IUCV_SEVERED)
		mask |= POLLIN;

	if (sock_writeable(sk))
		mask |= POLLOUT | POLLWRNORM | POLLWRBAND;
	else
		set_bit(SOCK_ASYNC_NOSPACE, &sk->sk_socket->flags);

	return mask;
}

static int iucv_sock_shutdown(struct socket *sock, int how)
{
	struct sock *sk = sock->sk;
	struct iucv_sock *iucv = iucv_sk(sk);
	struct iucv_message txmsg;
	int err = 0;

	how++;

	if ((how & ~SHUTDOWN_MASK) || !how)
		return -EINVAL;

	lock_sock(sk);
	switch (sk->sk_state) {
	case IUCV_DISCONN:
	case IUCV_CLOSING:
	case IUCV_SEVERED:
	case IUCV_CLOSED:
		err = -ENOTCONN;
		goto fail;

	default:
		sk->sk_shutdown |= how;
		break;
	}

	if (how == SEND_SHUTDOWN || how == SHUTDOWN_MASK) {
		txmsg.class = 0;
		txmsg.tag = 0;
		err = iucv_message_send(iucv->path, &txmsg, IUCV_IPRMDATA, 0,
					(void *) iprm_shutdown, 8);
		if (err) {
			switch (err) {
			case 1:
				err = -ENOTCONN;
				break;
			case 2:
				err = -ECONNRESET;
				break;
			default:
				err = -ENOTCONN;
				break;
			}
		}
	}

	if (how == RCV_SHUTDOWN || how == SHUTDOWN_MASK) {
		err = iucv_path_quiesce(iucv_sk(sk)->path, NULL);
		if (err)
			err = -ENOTCONN;

		skb_queue_purge(&sk->sk_receive_queue);
	}

	/* Wake up anyone sleeping in poll */
	sk->sk_state_change(sk);

fail:
	release_sock(sk);
	return err;
}

static int iucv_sock_release(struct socket *sock)
{
	struct sock *sk = sock->sk;
	int err = 0;

	if (!sk)
		return 0;

	iucv_sock_close(sk);

	/* Unregister with IUCV base support */
	if (iucv_sk(sk)->path) {
		iucv_path_sever(iucv_sk(sk)->path, NULL);
		iucv_path_free(iucv_sk(sk)->path);
		iucv_sk(sk)->path = NULL;
	}

	sock_orphan(sk);
	iucv_sock_kill(sk);
	return err;
}

/* getsockopt and setsockopt */
static int iucv_sock_setsockopt(struct socket *sock, int level, int optname,
				char __user *optval, int optlen)
{
	struct sock *sk = sock->sk;
	struct iucv_sock *iucv = iucv_sk(sk);
	int val;
	int rc;

	if (level != SOL_IUCV)
		return -ENOPROTOOPT;

	if (optlen < sizeof(int))
		return -EINVAL;

	if (get_user(val, (int __user *) optval))
		return -EFAULT;

	rc = 0;

	lock_sock(sk);
	switch (optname) {
	case SO_IPRMDATA_MSG:
		if (val)
			iucv->flags |= IUCV_IPRMDATA;
		else
			iucv->flags &= ~IUCV_IPRMDATA;
		break;
	case SO_MSGLIMIT:
		switch (sk->sk_state) {
		case IUCV_OPEN:
		case IUCV_BOUND:
			if (val < 1 || val > (u16)(~0))
				rc = -EINVAL;
			else
				iucv->msglimit = val;
			break;
		default:
			rc = -EINVAL;
			break;
		}
		break;
	default:
		rc = -ENOPROTOOPT;
		break;
	}
	release_sock(sk);

	return rc;
}

static int iucv_sock_getsockopt(struct socket *sock, int level, int optname,
				char __user *optval, int __user *optlen)
{
	struct sock *sk = sock->sk;
	struct iucv_sock *iucv = iucv_sk(sk);
	int val, len;

	if (level != SOL_IUCV)
		return -ENOPROTOOPT;

	if (get_user(len, optlen))
		return -EFAULT;

	if (len < 0)
		return -EINVAL;

	len = min_t(unsigned int, len, sizeof(int));

	switch (optname) {
	case SO_IPRMDATA_MSG:
		val = (iucv->flags & IUCV_IPRMDATA) ? 1 : 0;
		break;
	case SO_MSGLIMIT:
		lock_sock(sk);
		val = (iucv->path != NULL) ? iucv->path->msglim	/* connected */
					   : iucv->msglimit;	/* default */
		release_sock(sk);
		break;
	default:
		return -ENOPROTOOPT;
	}

	if (put_user(len, optlen))
		return -EFAULT;
	if (copy_to_user(optval, &val, len))
		return -EFAULT;

	return 0;
}


/* Callback wrappers - called from iucv base support */
static int iucv_callback_connreq(struct iucv_path *path,
				 u8 ipvmid[8], u8 ipuser[16])
{
	unsigned char user_data[16];
	unsigned char nuser_data[16];
	unsigned char src_name[8];
	struct hlist_node *node;
	struct sock *sk, *nsk;
	struct iucv_sock *iucv, *niucv;
	int err;

	memcpy(src_name, ipuser, 8);
	EBCASC(src_name, 8);
	/* Find out if this path belongs to af_iucv. */
	read_lock(&iucv_sk_list.lock);
	iucv = NULL;
	sk = NULL;
	sk_for_each(sk, node, &iucv_sk_list.head)
		if (sk->sk_state == IUCV_LISTEN &&
		    !memcmp(&iucv_sk(sk)->src_name, src_name, 8)) {
			/*
			 * Found a listening socket with
			 * src_name == ipuser[0-7].
			 */
			iucv = iucv_sk(sk);
			break;
		}
	read_unlock(&iucv_sk_list.lock);
	if (!iucv)
		/* No socket found, not one of our paths. */
		return -EINVAL;

	bh_lock_sock(sk);

	/* Check if parent socket is listening */
	low_nmcpy(user_data, iucv->src_name);
	high_nmcpy(user_data, iucv->dst_name);
	ASCEBC(user_data, sizeof(user_data));
	if (sk->sk_state != IUCV_LISTEN) {
		err = iucv_path_sever(path, user_data);
		iucv_path_free(path);
		goto fail;
	}

	/* Check for backlog size */
	if (sk_acceptq_is_full(sk)) {
		err = iucv_path_sever(path, user_data);
		iucv_path_free(path);
		goto fail;
	}

	/* Create the new socket */
	nsk = iucv_sock_alloc(NULL, sk->sk_type, GFP_ATOMIC);
	if (!nsk) {
		err = iucv_path_sever(path, user_data);
		iucv_path_free(path);
		goto fail;
	}

	niucv = iucv_sk(nsk);
	iucv_sock_init(nsk, sk);

	/* Set the new iucv_sock */
	memcpy(niucv->dst_name, ipuser + 8, 8);
	EBCASC(niucv->dst_name, 8);
	memcpy(niucv->dst_user_id, ipvmid, 8);
	memcpy(niucv->src_name, iucv->src_name, 8);
	memcpy(niucv->src_user_id, iucv->src_user_id, 8);
	niucv->path = path;

	/* Call iucv_accept */
	high_nmcpy(nuser_data, ipuser + 8);
	memcpy(nuser_data + 8, niucv->src_name, 8);
	ASCEBC(nuser_data + 8, 8);

	/* set message limit for path based on msglimit of accepting socket */
	niucv->msglimit = iucv->msglimit;
	path->msglim = iucv->msglimit;
	err = iucv_path_accept(path, &af_iucv_handler, nuser_data, nsk);
	if (err) {
		err = iucv_path_sever(path, user_data);
		iucv_path_free(path);
		iucv_sock_kill(nsk);
		goto fail;
	}

	iucv_accept_enqueue(sk, nsk);

	/* Wake up accept */
	nsk->sk_state = IUCV_CONNECTED;
	sk->sk_data_ready(sk, 1);
	err = 0;
fail:
	bh_unlock_sock(sk);
	return 0;
}

static void iucv_callback_connack(struct iucv_path *path, u8 ipuser[16])
{
	struct sock *sk = path->private;

	sk->sk_state = IUCV_CONNECTED;
	sk->sk_state_change(sk);
}

static void iucv_callback_rx(struct iucv_path *path, struct iucv_message *msg)
{
	struct sock *sk = path->private;
	struct iucv_sock *iucv = iucv_sk(sk);
	struct sk_buff *skb;
	struct sock_msg_q *save_msg;
	int len;

	if (sk->sk_shutdown & RCV_SHUTDOWN) {
		iucv_message_reject(path, msg);
		return;
	}

	spin_lock(&iucv->message_q.lock);

	if (!list_empty(&iucv->message_q.list) ||
	    !skb_queue_empty(&iucv->backlog_skb_q))
		goto save_message;

	len = atomic_read(&sk->sk_rmem_alloc);
	len += iucv_msg_length(msg) + sizeof(struct sk_buff);
	if (len > sk->sk_rcvbuf)
		goto save_message;

	skb = alloc_skb(iucv_msg_length(msg), GFP_ATOMIC | GFP_DMA);
	if (!skb)
		goto save_message;

	iucv_process_message(sk, skb, path, msg);
	goto out_unlock;
<<<<<<< HEAD

	return;
=======
>>>>>>> 533ac12e

save_message:
	save_msg = kzalloc(sizeof(struct sock_msg_q), GFP_ATOMIC | GFP_DMA);
	if (!save_msg)
		return;
	save_msg->path = path;
	save_msg->msg = *msg;

	list_add_tail(&save_msg->list, &iucv->message_q.list);

out_unlock:
	spin_unlock(&iucv->message_q.lock);
}

static void iucv_callback_txdone(struct iucv_path *path,
				 struct iucv_message *msg)
{
	struct sock *sk = path->private;
	struct sk_buff *this = NULL;
	struct sk_buff_head *list = &iucv_sk(sk)->send_skb_q;
	struct sk_buff *list_skb = list->next;
	unsigned long flags;

	if (!skb_queue_empty(list)) {
		spin_lock_irqsave(&list->lock, flags);

		while (list_skb != (struct sk_buff *)list) {
			if (!memcmp(&msg->tag, CB_TAG(list_skb), CB_TAG_LEN)) {
				this = list_skb;
				break;
			}
			list_skb = list_skb->next;
		}
		if (this)
			__skb_unlink(this, list);

		spin_unlock_irqrestore(&list->lock, flags);

		kfree_skb(this);
	}
	BUG_ON(!this);

	if (sk->sk_state == IUCV_CLOSING) {
		if (skb_queue_empty(&iucv_sk(sk)->send_skb_q)) {
			sk->sk_state = IUCV_CLOSED;
			sk->sk_state_change(sk);
		}
	}

}

static void iucv_callback_connrej(struct iucv_path *path, u8 ipuser[16])
{
	struct sock *sk = path->private;

	if (!list_empty(&iucv_sk(sk)->accept_q))
		sk->sk_state = IUCV_SEVERED;
	else
		sk->sk_state = IUCV_DISCONN;

	sk->sk_state_change(sk);
}

/* called if the other communication side shuts down its RECV direction;
 * in turn, the callback sets SEND_SHUTDOWN to disable sending of data.
 */
static void iucv_callback_shutdown(struct iucv_path *path, u8 ipuser[16])
{
	struct sock *sk = path->private;

	bh_lock_sock(sk);
	if (sk->sk_state != IUCV_CLOSED) {
		sk->sk_shutdown |= SEND_SHUTDOWN;
		sk->sk_state_change(sk);
	}
	bh_unlock_sock(sk);
}

static struct proto_ops iucv_sock_ops = {
	.family		= PF_IUCV,
	.owner		= THIS_MODULE,
	.release	= iucv_sock_release,
	.bind		= iucv_sock_bind,
	.connect	= iucv_sock_connect,
	.listen		= iucv_sock_listen,
	.accept		= iucv_sock_accept,
	.getname	= iucv_sock_getname,
	.sendmsg	= iucv_sock_sendmsg,
	.recvmsg	= iucv_sock_recvmsg,
	.poll		= iucv_sock_poll,
	.ioctl		= sock_no_ioctl,
	.mmap		= sock_no_mmap,
	.socketpair	= sock_no_socketpair,
	.shutdown	= iucv_sock_shutdown,
	.setsockopt	= iucv_sock_setsockopt,
	.getsockopt	= iucv_sock_getsockopt,
};

static struct net_proto_family iucv_sock_family_ops = {
	.family	= AF_IUCV,
	.owner	= THIS_MODULE,
	.create	= iucv_sock_create,
};

static int __init afiucv_init(void)
{
	int err;

	if (!MACHINE_IS_VM) {
		pr_err("The af_iucv module cannot be loaded"
		       " without z/VM\n");
		err = -EPROTONOSUPPORT;
		goto out;
	}
	cpcmd("QUERY USERID", iucv_userid, sizeof(iucv_userid), &err);
	if (unlikely(err)) {
		WARN_ON(err);
		err = -EPROTONOSUPPORT;
		goto out;
	}

	err = iucv_register(&af_iucv_handler, 0);
	if (err)
		goto out;
	err = proto_register(&iucv_proto, 0);
	if (err)
		goto out_iucv;
	err = sock_register(&iucv_sock_family_ops);
	if (err)
		goto out_proto;
	/* establish dummy device */
	err = driver_register(&af_iucv_driver);
	if (err)
		goto out_sock;
	af_iucv_dev = kzalloc(sizeof(struct device), GFP_KERNEL);
	if (!af_iucv_dev) {
		err = -ENOMEM;
		goto out_driver;
	}
	dev_set_name(af_iucv_dev, "af_iucv");
	af_iucv_dev->bus = &iucv_bus;
	af_iucv_dev->parent = iucv_root;
	af_iucv_dev->release = (void (*)(struct device *))kfree;
	af_iucv_dev->driver = &af_iucv_driver;
	err = device_register(af_iucv_dev);
	if (err)
		goto out_driver;

	return 0;

out_driver:
	driver_unregister(&af_iucv_driver);
out_sock:
	sock_unregister(PF_IUCV);
out_proto:
	proto_unregister(&iucv_proto);
out_iucv:
	iucv_unregister(&af_iucv_handler, 0);
out:
	return err;
}

static void __exit afiucv_exit(void)
{
	device_unregister(af_iucv_dev);
	driver_unregister(&af_iucv_driver);
	sock_unregister(PF_IUCV);
	proto_unregister(&iucv_proto);
	iucv_unregister(&af_iucv_handler, 0);
}

module_init(afiucv_init);
module_exit(afiucv_exit);

MODULE_AUTHOR("Jennifer Hunt <jenhunt@us.ibm.com>");
MODULE_DESCRIPTION("IUCV Sockets ver " VERSION);
MODULE_VERSION(VERSION);
MODULE_LICENSE("GPL");
MODULE_ALIAS_NETPROTO(PF_IUCV);<|MERGE_RESOLUTION|>--- conflicted
+++ resolved
@@ -385,11 +385,8 @@
 	spin_lock_init(&iucv_sk(sk)->message_q.lock);
 	skb_queue_head_init(&iucv_sk(sk)->backlog_skb_q);
 	iucv_sk(sk)->send_tag = 0;
-<<<<<<< HEAD
-=======
 	iucv_sk(sk)->flags = 0;
 	iucv_sk(sk)->msglimit = IUCV_QUEUELEN_DEFAULT;
->>>>>>> 533ac12e
 	iucv_sk(sk)->path = NULL;
 	memset(&iucv_sk(sk)->src_user_id , 0, 32);
 
@@ -1102,11 +1099,6 @@
 	if (flags & (MSG_OOB))
 		return -EOPNOTSUPP;
 
-<<<<<<< HEAD
-	target = sock_rcvlowat(sk, flags & MSG_WAITALL, len);
-
-=======
->>>>>>> 533ac12e
 	/* receive/dequeue next skb:
 	 * the function understands MSG_PEEK and, thus, does not dequeue skb */
 	skb = skb_recv_datagram(sk, flags, noblock, &err);
@@ -1551,11 +1543,6 @@
 
 	iucv_process_message(sk, skb, path, msg);
 	goto out_unlock;
-<<<<<<< HEAD
-
-	return;
-=======
->>>>>>> 533ac12e
 
 save_message:
 	save_msg = kzalloc(sizeof(struct sock_msg_q), GFP_ATOMIC | GFP_DMA);
