/* net/sched/sch_teql.c	"True" (or "trivial") link equalizer.
 *
 *		This program is free software; you can redistribute it and/or
 *		modify it under the terms of the GNU General Public License
 *		as published by the Free Software Foundation; either version
 *		2 of the License, or (at your option) any later version.
 *
 * Authors:	Alexey Kuznetsov, <kuznet@ms2.inr.ac.ru>
 */

#include <linux/module.h>
#include <linux/types.h>
#include <linux/kernel.h>
#include <linux/string.h>
#include <linux/errno.h>
#include <linux/if_arp.h>
#include <linux/netdevice.h>
#include <linux/init.h>
#include <linux/skbuff.h>
#include <linux/moduleparam.h>
#include <net/dst.h>
#include <net/neighbour.h>
#include <net/pkt_sched.h>

/*
   How to setup it.
   ----------------

   After loading this module you will find a new device teqlN
   and new qdisc with the same name. To join a slave to the equalizer
   you should just set this qdisc on a device f.e.

   # tc qdisc add dev eth0 root teql0
   # tc qdisc add dev eth1 root teql0

   That's all. Full PnP 8)

   Applicability.
   --------------

   1. Slave devices MUST be active devices, i.e., they must raise the tbusy
      signal and generate EOI events. If you want to equalize virtual devices
      like tunnels, use a normal eql device.
   2. This device puts no limitations on physical slave characteristics
      f.e. it will equalize 9600baud line and 100Mb ethernet perfectly :-)
      Certainly, large difference in link speeds will make the resulting
      eqalized link unusable, because of huge packet reordering.
      I estimate an upper useful difference as ~10 times.
   3. If the slave requires address resolution, only protocols using
      neighbour cache (IPv4/IPv6) will work over the equalized link.
      Other protocols are still allowed to use the slave device directly,
      which will not break load balancing, though native slave
      traffic will have the highest priority.  */

struct teql_master
{
	struct Qdisc_ops qops;
	struct net_device *dev;
	struct Qdisc *slaves;
	struct list_head master_list;
};

struct teql_sched_data
{
	struct Qdisc *next;
	struct teql_master *m;
	struct neighbour *ncache;
	struct sk_buff_head q;
};

#define NEXT_SLAVE(q) (((struct teql_sched_data*)qdisc_priv(q))->next)

#define FMASK (IFF_BROADCAST|IFF_POINTOPOINT)

/* "teql*" qdisc routines */

static int
teql_enqueue(struct sk_buff *skb, struct Qdisc* sch)
{
	struct net_device *dev = qdisc_dev(sch);
	struct teql_sched_data *q = qdisc_priv(sch);

	if (q->q.qlen < dev->tx_queue_len) {
		__skb_queue_tail(&q->q, skb);
		sch->bstats.bytes += qdisc_pkt_len(skb);
		sch->bstats.packets++;
		return 0;
	}

	kfree_skb(skb);
	sch->qstats.drops++;
	return NET_XMIT_DROP;
}

static struct sk_buff *
teql_dequeue(struct Qdisc* sch)
{
	struct teql_sched_data *dat = qdisc_priv(sch);
	struct netdev_queue *dat_queue;
	struct sk_buff *skb;

	skb = __skb_dequeue(&dat->q);
	dat_queue = netdev_get_tx_queue(dat->m->dev, 0);
	if (skb == NULL) {
		struct net_device *m = qdisc_dev(dat_queue->qdisc);
		if (m) {
			dat->m->slaves = sch;
			netif_wake_queue(m);
		}
	}
	sch->q.qlen = dat->q.qlen + dat_queue->qdisc->q.qlen;
	return skb;
}

static struct sk_buff *
teql_peek(struct Qdisc* sch)
{
	/* teql is meant to be used as root qdisc */
	return NULL;
}

static __inline__ void
teql_neigh_release(struct neighbour *n)
{
	if (n)
		neigh_release(n);
}

static void
teql_reset(struct Qdisc* sch)
{
	struct teql_sched_data *dat = qdisc_priv(sch);

	skb_queue_purge(&dat->q);
	sch->q.qlen = 0;
	teql_neigh_release(xchg(&dat->ncache, NULL));
}

static void
teql_destroy(struct Qdisc* sch)
{
	struct Qdisc *q, *prev;
	struct teql_sched_data *dat = qdisc_priv(sch);
	struct teql_master *master = dat->m;

	if ((prev = master->slaves) != NULL) {
		do {
			q = NEXT_SLAVE(prev);
			if (q == sch) {
				NEXT_SLAVE(prev) = NEXT_SLAVE(q);
				if (q == master->slaves) {
					master->slaves = NEXT_SLAVE(q);
					if (q == master->slaves) {
						struct netdev_queue *txq;
						spinlock_t *root_lock;

						txq = netdev_get_tx_queue(master->dev, 0);
						master->slaves = NULL;

						root_lock = qdisc_root_sleeping_lock(txq->qdisc);
						spin_lock_bh(root_lock);
						qdisc_reset(txq->qdisc);
						spin_unlock_bh(root_lock);
					}
				}
				skb_queue_purge(&dat->q);
				teql_neigh_release(xchg(&dat->ncache, NULL));
				break;
			}

		} while ((prev = q) != master->slaves);
	}
}

static int teql_qdisc_init(struct Qdisc *sch, struct nlattr *opt)
{
	struct net_device *dev = qdisc_dev(sch);
	struct teql_master *m = (struct teql_master*)sch->ops;
	struct teql_sched_data *q = qdisc_priv(sch);

	if (dev->hard_header_len > m->dev->hard_header_len)
		return -EINVAL;

	if (m->dev == dev)
		return -ELOOP;

	q->m = m;

	skb_queue_head_init(&q->q);

	if (m->slaves) {
		if (m->dev->flags & IFF_UP) {
			if ((m->dev->flags&IFF_POINTOPOINT && !(dev->flags&IFF_POINTOPOINT))
			    || (m->dev->flags&IFF_BROADCAST && !(dev->flags&IFF_BROADCAST))
			    || (m->dev->flags&IFF_MULTICAST && !(dev->flags&IFF_MULTICAST))
			    || dev->mtu < m->dev->mtu)
				return -EINVAL;
		} else {
			if (!(dev->flags&IFF_POINTOPOINT))
				m->dev->flags &= ~IFF_POINTOPOINT;
			if (!(dev->flags&IFF_BROADCAST))
				m->dev->flags &= ~IFF_BROADCAST;
			if (!(dev->flags&IFF_MULTICAST))
				m->dev->flags &= ~IFF_MULTICAST;
			if (dev->mtu < m->dev->mtu)
				m->dev->mtu = dev->mtu;
		}
		q->next = NEXT_SLAVE(m->slaves);
		NEXT_SLAVE(m->slaves) = sch;
	} else {
		q->next = sch;
		m->slaves = sch;
		m->dev->mtu = dev->mtu;
		m->dev->flags = (m->dev->flags&~FMASK)|(dev->flags&FMASK);
	}
	return 0;
}


static int
__teql_resolve(struct sk_buff *skb, struct sk_buff *skb_res, struct net_device *dev)
{
	struct netdev_queue *dev_queue = netdev_get_tx_queue(dev, 0);
	struct teql_sched_data *q = qdisc_priv(dev_queue->qdisc);
	struct neighbour *mn = skb_dst(skb)->neighbour;
	struct neighbour *n = q->ncache;

	if (mn->tbl == NULL)
		return -EINVAL;
	if (n && n->tbl == mn->tbl &&
	    memcmp(n->primary_key, mn->primary_key, mn->tbl->key_len) == 0) {
		atomic_inc(&n->refcnt);
	} else {
		n = __neigh_lookup_errno(mn->tbl, mn->primary_key, dev);
		if (IS_ERR(n))
			return PTR_ERR(n);
	}
	if (neigh_event_send(n, skb_res) == 0) {
		int err;

		read_lock(&n->lock);
		err = dev_hard_header(skb, dev, ntohs(skb->protocol),
				      n->ha, NULL, skb->len);
		read_unlock(&n->lock);

		if (err < 0) {
			neigh_release(n);
			return -EINVAL;
		}
		teql_neigh_release(xchg(&q->ncache, n));
		return 0;
	}
	neigh_release(n);
	return (skb_res == NULL) ? -EAGAIN : 1;
}

static inline int teql_resolve(struct sk_buff *skb,
			       struct sk_buff *skb_res, struct net_device *dev)
{
	struct netdev_queue *txq = netdev_get_tx_queue(dev, 0);
	if (txq->qdisc == &noop_qdisc)
		return -ENODEV;

	if (dev->header_ops == NULL ||
	    skb_dst(skb) == NULL ||
	    skb_dst(skb)->neighbour == NULL)
		return 0;
	return __teql_resolve(skb, skb_res, dev);
}

static int teql_master_xmit(struct sk_buff *skb, struct net_device *dev)
{
	struct teql_master *master = netdev_priv(dev);
	struct netdev_queue *txq = netdev_get_tx_queue(dev, 0);
	struct Qdisc *start, *q;
	int busy;
	int nores;
	int subq = skb_get_queue_mapping(skb);
	struct sk_buff *skb_res = NULL;

	start = master->slaves;

restart:
	nores = 0;
	busy = 0;

	if ((q = start) == NULL)
		goto drop;

	do {
		struct net_device *slave = qdisc_dev(q);
		struct netdev_queue *slave_txq = netdev_get_tx_queue(slave, 0);
		const struct net_device_ops *slave_ops = slave->netdev_ops;

		if (slave_txq->qdisc_sleeping != q)
			continue;
		if (__netif_subqueue_stopped(slave, subq) ||
		    !netif_running(slave)) {
			busy = 1;
			continue;
		}

		switch (teql_resolve(skb, skb_res, slave)) {
		case 0:
			if (__netif_tx_trylock(slave_txq)) {
				unsigned int length = qdisc_pkt_len(skb);

				if (!netif_tx_queue_stopped(slave_txq) &&
				    !netif_tx_queue_frozen(slave_txq) &&
				    slave_ops->ndo_start_xmit(skb, slave) == 0) {
					txq_trans_update(slave_txq);
					__netif_tx_unlock(slave_txq);
					master->slaves = NEXT_SLAVE(q);
					netif_wake_queue(dev);
<<<<<<< HEAD
					master->stats.tx_packets++;
					master->stats.tx_bytes += length;
=======
					txq->tx_packets++;
					txq->tx_bytes += length;
>>>>>>> 533ac12e
					return 0;
				}
				__netif_tx_unlock(slave_txq);
			}
			if (netif_queue_stopped(dev))
				busy = 1;
			break;
		case 1:
			master->slaves = NEXT_SLAVE(q);
			return 0;
		default:
			nores = 1;
			break;
		}
		__skb_pull(skb, skb_network_offset(skb));
	} while ((q = NEXT_SLAVE(q)) != start);

	if (nores && skb_res == NULL) {
		skb_res = skb;
		goto restart;
	}

	if (busy) {
		netif_stop_queue(dev);
		return NETDEV_TX_BUSY;
	}
	dev->stats.tx_errors++;

drop:
	txq->tx_dropped++;
	dev_kfree_skb(skb);
	return 0;
}

static int teql_master_open(struct net_device *dev)
{
	struct Qdisc * q;
	struct teql_master *m = netdev_priv(dev);
	int mtu = 0xFFFE;
	unsigned flags = IFF_NOARP|IFF_MULTICAST;

	if (m->slaves == NULL)
		return -EUNATCH;

	flags = FMASK;

	q = m->slaves;
	do {
		struct net_device *slave = qdisc_dev(q);

		if (slave == NULL)
			return -EUNATCH;

		if (slave->mtu < mtu)
			mtu = slave->mtu;
		if (slave->hard_header_len > LL_MAX_HEADER)
			return -EINVAL;

		/* If all the slaves are BROADCAST, master is BROADCAST
		   If all the slaves are PtP, master is PtP
		   Otherwise, master is NBMA.
		 */
		if (!(slave->flags&IFF_POINTOPOINT))
			flags &= ~IFF_POINTOPOINT;
		if (!(slave->flags&IFF_BROADCAST))
			flags &= ~IFF_BROADCAST;
		if (!(slave->flags&IFF_MULTICAST))
			flags &= ~IFF_MULTICAST;
	} while ((q = NEXT_SLAVE(q)) != m->slaves);

	m->dev->mtu = mtu;
	m->dev->flags = (m->dev->flags&~FMASK) | flags;
	netif_start_queue(m->dev);
	return 0;
}

static int teql_master_close(struct net_device *dev)
{
	netif_stop_queue(dev);
	return 0;
}

static int teql_master_mtu(struct net_device *dev, int new_mtu)
{
	struct teql_master *m = netdev_priv(dev);
	struct Qdisc *q;

	if (new_mtu < 68)
		return -EINVAL;

	q = m->slaves;
	if (q) {
		do {
			if (new_mtu > qdisc_dev(q)->mtu)
				return -EINVAL;
		} while ((q=NEXT_SLAVE(q)) != m->slaves);
	}

	dev->mtu = new_mtu;
	return 0;
}

static const struct net_device_ops teql_netdev_ops = {
	.ndo_open	= teql_master_open,
	.ndo_stop	= teql_master_close,
	.ndo_start_xmit	= teql_master_xmit,
	.ndo_change_mtu	= teql_master_mtu,
};

static __init void teql_master_setup(struct net_device *dev)
{
	struct teql_master *master = netdev_priv(dev);
	struct Qdisc_ops *ops = &master->qops;

	master->dev	= dev;
	ops->priv_size  = sizeof(struct teql_sched_data);

	ops->enqueue	=	teql_enqueue;
	ops->dequeue	=	teql_dequeue;
	ops->peek	=	teql_peek;
	ops->init	=	teql_qdisc_init;
	ops->reset	=	teql_reset;
	ops->destroy	=	teql_destroy;
	ops->owner	=	THIS_MODULE;

	dev->netdev_ops =       &teql_netdev_ops;
	dev->type		= ARPHRD_VOID;
	dev->mtu		= 1500;
	dev->tx_queue_len	= 100;
	dev->flags		= IFF_NOARP;
	dev->hard_header_len	= LL_MAX_HEADER;
}

static LIST_HEAD(master_dev_list);
static int max_equalizers = 1;
module_param(max_equalizers, int, 0);
MODULE_PARM_DESC(max_equalizers, "Max number of link equalizers");

static int __init teql_init(void)
{
	int i;
	int err = -ENODEV;

	for (i = 0; i < max_equalizers; i++) {
		struct net_device *dev;
		struct teql_master *master;

		dev = alloc_netdev(sizeof(struct teql_master),
				  "teql%d", teql_master_setup);
		if (!dev) {
			err = -ENOMEM;
			break;
		}

		if ((err = register_netdev(dev))) {
			free_netdev(dev);
			break;
		}

		master = netdev_priv(dev);

		strlcpy(master->qops.id, dev->name, IFNAMSIZ);
		err = register_qdisc(&master->qops);

		if (err) {
			unregister_netdev(dev);
			free_netdev(dev);
			break;
		}

		list_add_tail(&master->master_list, &master_dev_list);
	}
	return i ? 0 : err;
}

static void __exit teql_exit(void)
{
	struct teql_master *master, *nxt;

	list_for_each_entry_safe(master, nxt, &master_dev_list, master_list) {

		list_del(&master->master_list);

		unregister_qdisc(&master->qops);
		unregister_netdev(master->dev);
		free_netdev(master->dev);
	}
}

module_init(teql_init);
module_exit(teql_exit);

MODULE_LICENSE("GPL");<|MERGE_RESOLUTION|>--- conflicted
+++ resolved
@@ -312,13 +312,8 @@
 					__netif_tx_unlock(slave_txq);
 					master->slaves = NEXT_SLAVE(q);
 					netif_wake_queue(dev);
-<<<<<<< HEAD
-					master->stats.tx_packets++;
-					master->stats.tx_bytes += length;
-=======
 					txq->tx_packets++;
 					txq->tx_bytes += length;
->>>>>>> 533ac12e
 					return 0;
 				}
 				__netif_tx_unlock(slave_txq);
