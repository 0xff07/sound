#include <linux/kernel.h>
#include <linux/init.h>
#include <linux/ipv6.h>
#include <linux/netfilter.h>
#include <linux/netfilter_ipv6.h>
#include <net/dst.h>
#include <net/ipv6.h>
#include <net/ip6_route.h>
#include <net/xfrm.h>
#include <net/ip6_checksum.h>
#include <net/netfilter/nf_queue.h>

int ip6_route_me_harder(struct sk_buff *skb)
{
	struct net *net = dev_net(skb->dst->dev);
	struct ipv6hdr *iph = ipv6_hdr(skb);
	struct dst_entry *dst;
	struct flowi fl = {
		.oif = skb->sk ? skb->sk->sk_bound_dev_if : 0,
		.mark = skb->mark,
		.nl_u =
		{ .ip6_u =
		  { .daddr = iph->daddr,
		    .saddr = iph->saddr, } },
	};

<<<<<<< HEAD
	dst = ip6_route_output(dev_net(skb->dst->dev), skb->sk, &fl);
=======
	dst = ip6_route_output(net, skb->sk, &fl);
>>>>>>> 2e532d68

#ifdef CONFIG_XFRM
	if (!(IP6CB(skb)->flags & IP6SKB_XFRM_TRANSFORMED) &&
	    xfrm_decode_session(skb, &fl, AF_INET6) == 0)
		if (xfrm_lookup(&skb->dst, &fl, skb->sk, 0))
			return -1;
#endif

	if (dst->error) {
<<<<<<< HEAD
		IP6_INC_STATS(&init_net, ip6_dst_idev(dst),
			      IPSTATS_MIB_OUTNOROUTES);
=======
		IP6_INC_STATS(net, ip6_dst_idev(dst), IPSTATS_MIB_OUTNOROUTES);
>>>>>>> 2e532d68
		LIMIT_NETDEBUG(KERN_DEBUG "ip6_route_me_harder: No more route.\n");
		dst_release(dst);
		return -EINVAL;
	}

	/* Drop old route. */
	dst_release(skb->dst);

	skb->dst = dst;
	return 0;
}
EXPORT_SYMBOL(ip6_route_me_harder);

/*
 * Extra routing may needed on local out, as the QUEUE target never
 * returns control to the table.
 */

struct ip6_rt_info {
	struct in6_addr daddr;
	struct in6_addr saddr;
};

static void nf_ip6_saveroute(const struct sk_buff *skb,
			     struct nf_queue_entry *entry)
{
	struct ip6_rt_info *rt_info = nf_queue_entry_reroute(entry);

	if (entry->hook == NF_INET_LOCAL_OUT) {
		struct ipv6hdr *iph = ipv6_hdr(skb);

		rt_info->daddr = iph->daddr;
		rt_info->saddr = iph->saddr;
	}
}

static int nf_ip6_reroute(struct sk_buff *skb,
			  const struct nf_queue_entry *entry)
{
	struct ip6_rt_info *rt_info = nf_queue_entry_reroute(entry);

	if (entry->hook == NF_INET_LOCAL_OUT) {
		struct ipv6hdr *iph = ipv6_hdr(skb);
		if (!ipv6_addr_equal(&iph->daddr, &rt_info->daddr) ||
		    !ipv6_addr_equal(&iph->saddr, &rt_info->saddr))
			return ip6_route_me_harder(skb);
	}
	return 0;
}

static int nf_ip6_route(struct dst_entry **dst, struct flowi *fl)
{
	*dst = ip6_route_output(&init_net, NULL, fl);
	return (*dst)->error;
}

__sum16 nf_ip6_checksum(struct sk_buff *skb, unsigned int hook,
			     unsigned int dataoff, u_int8_t protocol)
{
	struct ipv6hdr *ip6h = ipv6_hdr(skb);
	__sum16 csum = 0;

	switch (skb->ip_summed) {
	case CHECKSUM_COMPLETE:
		if (hook != NF_INET_PRE_ROUTING && hook != NF_INET_LOCAL_IN)
			break;
		if (!csum_ipv6_magic(&ip6h->saddr, &ip6h->daddr,
				     skb->len - dataoff, protocol,
				     csum_sub(skb->csum,
					      skb_checksum(skb, 0,
							   dataoff, 0)))) {
			skb->ip_summed = CHECKSUM_UNNECESSARY;
			break;
		}
		/* fall through */
	case CHECKSUM_NONE:
		skb->csum = ~csum_unfold(
				csum_ipv6_magic(&ip6h->saddr, &ip6h->daddr,
					     skb->len - dataoff,
					     protocol,
					     csum_sub(0,
						      skb_checksum(skb, 0,
								   dataoff, 0))));
		csum = __skb_checksum_complete(skb);
	}
	return csum;
}
EXPORT_SYMBOL(nf_ip6_checksum);

static __sum16 nf_ip6_checksum_partial(struct sk_buff *skb, unsigned int hook,
				       unsigned int dataoff, unsigned int len,
				       u_int8_t protocol)
{
	struct ipv6hdr *ip6h = ipv6_hdr(skb);
	__wsum hsum;
	__sum16 csum = 0;

	switch (skb->ip_summed) {
	case CHECKSUM_COMPLETE:
		if (len == skb->len - dataoff)
			return nf_ip6_checksum(skb, hook, dataoff, protocol);
		/* fall through */
	case CHECKSUM_NONE:
		hsum = skb_checksum(skb, 0, dataoff, 0);
		skb->csum = ~csum_unfold(csum_ipv6_magic(&ip6h->saddr,
							 &ip6h->daddr,
							 skb->len - dataoff,
							 protocol,
							 csum_sub(0, hsum)));
		skb->ip_summed = CHECKSUM_NONE;
		csum = __skb_checksum_complete_head(skb, dataoff + len);
		if (!csum)
			skb->ip_summed = CHECKSUM_UNNECESSARY;
	}
	return csum;
};

static const struct nf_afinfo nf_ip6_afinfo = {
	.family			= AF_INET6,
	.checksum		= nf_ip6_checksum,
	.checksum_partial	= nf_ip6_checksum_partial,
	.route			= nf_ip6_route,
	.saveroute		= nf_ip6_saveroute,
	.reroute		= nf_ip6_reroute,
	.route_key_size		= sizeof(struct ip6_rt_info),
};

int __init ipv6_netfilter_init(void)
{
	return nf_register_afinfo(&nf_ip6_afinfo);
}

/* This can be called from inet6_init() on errors, so it cannot
 * be marked __exit. -DaveM
 */
void ipv6_netfilter_fini(void)
{
	nf_unregister_afinfo(&nf_ip6_afinfo);
}<|MERGE_RESOLUTION|>--- conflicted
+++ resolved
@@ -24,11 +24,7 @@
 		    .saddr = iph->saddr, } },
 	};
 
-<<<<<<< HEAD
-	dst = ip6_route_output(dev_net(skb->dst->dev), skb->sk, &fl);
-=======
 	dst = ip6_route_output(net, skb->sk, &fl);
->>>>>>> 2e532d68
 
 #ifdef CONFIG_XFRM
 	if (!(IP6CB(skb)->flags & IP6SKB_XFRM_TRANSFORMED) &&
@@ -38,12 +34,7 @@
 #endif
 
 	if (dst->error) {
-<<<<<<< HEAD
-		IP6_INC_STATS(&init_net, ip6_dst_idev(dst),
-			      IPSTATS_MIB_OUTNOROUTES);
-=======
 		IP6_INC_STATS(net, ip6_dst_idev(dst), IPSTATS_MIB_OUTNOROUTES);
->>>>>>> 2e532d68
 		LIMIT_NETDEBUG(KERN_DEBUG "ip6_route_me_harder: No more route.\n");
 		dst_release(dst);
 		return -EINVAL;
