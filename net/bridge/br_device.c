/*
 *	Device handling code
 *	Linux ethernet bridge
 *
 *	Authors:
 *	Lennert Buytenhek		<buytenh@gnu.org>
 *
 *	This program is free software; you can redistribute it and/or
 *	modify it under the terms of the GNU General Public License
 *	as published by the Free Software Foundation; either version
 *	2 of the License, or (at your option) any later version.
 */

#include <linux/kernel.h>
#include <linux/netdevice.h>
#include <linux/etherdevice.h>
#include <linux/ethtool.h>

#include <asm/uaccess.h>
#include "br_private.h"

/* net device transmit always called with no BH (preempt_disabled) */
int br_dev_xmit(struct sk_buff *skb, struct net_device *dev)
{
	struct net_bridge *br = netdev_priv(dev);
	const unsigned char *dest = skb->data;
	struct net_bridge_fdb_entry *dst;

	dev->stats.tx_packets++;
	dev->stats.tx_bytes += skb->len;

	skb_reset_mac_header(skb);
	skb_pull(skb, ETH_HLEN);

	if (dest[0] & 1)
		br_flood_deliver(br, skb);
	else if ((dst = __br_fdb_get(br, dest)) != NULL)
		br_deliver(dst->dst, skb);
	else
		br_flood_deliver(br, skb);

	return 0;
}

static int br_dev_open(struct net_device *dev)
{
	struct net_bridge *br = netdev_priv(dev);

	br_features_recompute(br);
	netif_start_queue(dev);
	br_stp_enable_bridge(br);

	return 0;
}

static void br_dev_set_multicast_list(struct net_device *dev)
{
}

static int br_dev_stop(struct net_device *dev)
{
	br_stp_disable_bridge(netdev_priv(dev));

	netif_stop_queue(dev);

	return 0;
}

static int br_change_mtu(struct net_device *dev, int new_mtu)
{
	struct net_bridge *br = netdev_priv(dev);
	if (new_mtu < 68 || new_mtu > br_min_mtu(br))
		return -EINVAL;

	dev->mtu = new_mtu;

#ifdef CONFIG_BRIDGE_NETFILTER
	/* remember the MTU in the rtable for PMTU */
	br->fake_rtable.u.dst.metrics[RTAX_MTU - 1] = new_mtu;
#endif

	return 0;
}

/* Allow setting mac address to any valid ethernet address. */
static int br_set_mac_address(struct net_device *dev, void *p)
{
	struct net_bridge *br = netdev_priv(dev);
	struct sockaddr *addr = p;

	if (!is_valid_ether_addr(addr->sa_data))
		return -EINVAL;

	spin_lock_bh(&br->lock);
	memcpy(dev->dev_addr, addr->sa_data, ETH_ALEN);
	br_stp_change_bridge_id(br, addr->sa_data);
	br->flags |= BR_SET_MAC_ADDR;
	spin_unlock_bh(&br->lock);

	return 0;
}

static void br_getinfo(struct net_device *dev, struct ethtool_drvinfo *info)
{
	strcpy(info->driver, "bridge");
	strcpy(info->version, BR_VERSION);
	strcpy(info->fw_version, "N/A");
	strcpy(info->bus_info, "N/A");
}

static int br_set_sg(struct net_device *dev, u32 data)
{
	struct net_bridge *br = netdev_priv(dev);

	if (data)
		br->feature_mask |= NETIF_F_SG;
	else
		br->feature_mask &= ~NETIF_F_SG;

	br_features_recompute(br);
	return 0;
}

static int br_set_tso(struct net_device *dev, u32 data)
{
	struct net_bridge *br = netdev_priv(dev);

	if (data)
		br->feature_mask |= NETIF_F_TSO;
	else
		br->feature_mask &= ~NETIF_F_TSO;

	br_features_recompute(br);
	return 0;
}

static int br_set_tx_csum(struct net_device *dev, u32 data)
{
	struct net_bridge *br = netdev_priv(dev);

	if (data)
		br->feature_mask |= NETIF_F_NO_CSUM;
	else
		br->feature_mask &= ~NETIF_F_ALL_CSUM;

	br_features_recompute(br);
	return 0;
}

static struct ethtool_ops br_ethtool_ops = {
	.get_drvinfo    = br_getinfo,
	.get_link	= ethtool_op_get_link,
	.get_tx_csum	= ethtool_op_get_tx_csum,
	.set_tx_csum 	= br_set_tx_csum,
	.get_sg		= ethtool_op_get_sg,
	.set_sg		= br_set_sg,
	.get_tso	= ethtool_op_get_tso,
	.set_tso	= br_set_tso,
	.get_ufo	= ethtool_op_get_ufo,
	.get_flags	= ethtool_op_get_flags,
};

void br_dev_setup(struct net_device *dev)
{
	random_ether_addr(dev->dev_addr);
	ether_setup(dev);

	dev->do_ioctl = br_dev_ioctl;
	dev->hard_start_xmit = br_dev_xmit;
	dev->open = br_dev_open;
	dev->set_multicast_list = br_dev_set_multicast_list;
	dev->change_mtu = br_change_mtu;
	dev->destructor = free_netdev;
	SET_ETHTOOL_OPS(dev, &br_ethtool_ops);
	dev->stop = br_dev_stop;
	dev->tx_queue_len = 0;
	dev->set_mac_address = br_set_mac_address;
	dev->priv_flags = IFF_EBRIDGE;

	dev->features = NETIF_F_SG | NETIF_F_FRAGLIST | NETIF_F_HIGHDMA |
			NETIF_F_GSO_MASK | NETIF_F_NO_CSUM | NETIF_F_LLTX |
<<<<<<< HEAD
			NETIF_F_NETNS_LOCAL;
=======
			NETIF_F_NETNS_LOCAL | NETIF_F_GSO;
>>>>>>> 57f8f7b6
}<|MERGE_RESOLUTION|>--- conflicted
+++ resolved
@@ -179,9 +179,5 @@
 
 	dev->features = NETIF_F_SG | NETIF_F_FRAGLIST | NETIF_F_HIGHDMA |
 			NETIF_F_GSO_MASK | NETIF_F_NO_CSUM | NETIF_F_LLTX |
-<<<<<<< HEAD
-			NETIF_F_NETNS_LOCAL;
-=======
 			NETIF_F_NETNS_LOCAL | NETIF_F_GSO;
->>>>>>> 57f8f7b6
 }