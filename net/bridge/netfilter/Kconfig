--- conflicted
+++ resolved
@@ -4,10 +4,7 @@
 
 menuconfig BRIDGE_NF_EBTABLES
 	tristate "Ethernet Bridge tables (ebtables) support"
-<<<<<<< HEAD
-=======
 	depends on BRIDGE && BRIDGE_NETFILTER
->>>>>>> 2e532d68
 	select NETFILTER_XTABLES
 	help
 	  ebtables is a general, extensible frame/packet identification
