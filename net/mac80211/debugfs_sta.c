--- conflicted
+++ resolved
@@ -256,8 +256,6 @@
 
 	mac = print_mac(mbuf, sta->sta.addr);
 
-<<<<<<< HEAD
-=======
 	/*
 	 * This might fail due to a race condition:
 	 * When mac80211 unlinks a station, the debugfs entries
@@ -267,7 +265,6 @@
 	 * destroyed quickly enough the old station's debugfs
 	 * dir might still be around.
 	 */
->>>>>>> 2e532d68
 	sta->debugfs.dir = debugfs_create_dir(mac, stations_dir);
 	if (!sta->debugfs.dir)
 		return;
