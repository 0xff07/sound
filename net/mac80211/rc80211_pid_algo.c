/*
 * Copyright 2002-2005, Instant802 Networks, Inc.
 * Copyright 2005, Devicescape Software, Inc.
 * Copyright 2007, Mattias Nissler <mattias.nissler@gmx.de>
 * Copyright 2007-2008, Stefano Brivio <stefano.brivio@polimi.it>
 *
 * This program is free software; you can redistribute it and/or modify
 * it under the terms of the GNU General Public License version 2 as
 * published by the Free Software Foundation.
 */

#include <linux/netdevice.h>
#include <linux/types.h>
#include <linux/skbuff.h>
#include <linux/debugfs.h>
#include <net/mac80211.h>
#include "rate.h"
#include "mesh.h"
#include "rc80211_pid.h"


/* This is an implementation of a TX rate control algorithm that uses a PID
 * controller. Given a target failed frames rate, the controller decides about
 * TX rate changes to meet the target failed frames rate.
 *
 * The controller basically computes the following:
 *
 * adj = CP * err + CI * err_avg + CD * (err - last_err) * (1 + sharpening)
 *
 * where
 * 	adj	adjustment value that is used to switch TX rate (see below)
 * 	err	current error: target vs. current failed frames percentage
 * 	last_err	last error
 * 	err_avg	average (i.e. poor man's integral) of recent errors
 *	sharpening	non-zero when fast response is needed (i.e. right after
 *			association or no frames sent for a long time), heading
 * 			to zero over time
 * 	CP	Proportional coefficient
 * 	CI	Integral coefficient
 * 	CD	Derivative coefficient
 *
 * CP, CI, CD are subject to careful tuning.
 *
 * The integral component uses a exponential moving average approach instead of
 * an actual sliding window. The advantage is that we don't need to keep an
 * array of the last N error values and computation is easier.
 *
 * Once we have the adj value, we map it to a rate by means of a learning
 * algorithm. This algorithm keeps the state of the percentual failed frames
 * difference between rates. The behaviour of the lowest available rate is kept
 * as a reference value, and every time we switch between two rates, we compute
 * the difference between the failed frames each rate exhibited. By doing so,
 * we compare behaviours which different rates exhibited in adjacent timeslices,
 * thus the comparison is minimally affected by external conditions. This
 * difference gets propagated to the whole set of measurements, so that the
 * reference is always the same. Periodically, we normalize this set so that
 * recent events weigh the most. By comparing the adj value with this set, we
 * avoid pejorative switches to lower rates and allow for switches to higher
 * rates if they behaved well.
 *
 * Note that for the computations we use a fixed-point representation to avoid
 * floating point arithmetic. Hence, all values are shifted left by
 * RC_PID_ARITH_SHIFT.
 */


/* Adjust the rate while ensuring that we won't switch to a lower rate if it
 * exhibited a worse failed frames behaviour and we'll choose the highest rate
 * whose failed frames behaviour is not worse than the one of the original rate
 * target. While at it, check that the new rate is valid. */
static void rate_control_pid_adjust_rate(struct ieee80211_supported_band *sband,
					 struct ieee80211_sta *sta,
					 struct rc_pid_sta_info *spinfo, int adj,
					 struct rc_pid_rateinfo *rinfo)
{
	int cur_sorted, new_sorted, probe, tmp, n_bitrates, band;
	int cur = spinfo->txrate_idx;

	band = sband->band;
	n_bitrates = sband->n_bitrates;

	/* Map passed arguments to sorted values. */
	cur_sorted = rinfo[cur].rev_index;
	new_sorted = cur_sorted + adj;

	/* Check limits. */
	if (new_sorted < 0)
		new_sorted = rinfo[0].rev_index;
	else if (new_sorted >= n_bitrates)
		new_sorted = rinfo[n_bitrates - 1].rev_index;

	tmp = new_sorted;

	if (adj < 0) {
		/* Ensure that the rate decrease isn't disadvantageous. */
		for (probe = cur_sorted; probe >= new_sorted; probe--)
			if (rinfo[probe].diff <= rinfo[cur_sorted].diff &&
			    rate_supported(sta, band, rinfo[probe].index))
				tmp = probe;
	} else {
		/* Look for rate increase with zero (or below) cost. */
		for (probe = new_sorted + 1; probe < n_bitrates; probe++)
			if (rinfo[probe].diff <= rinfo[new_sorted].diff &&
			    rate_supported(sta, band, rinfo[probe].index))
				tmp = probe;
	}

	/* Fit the rate found to the nearest supported rate. */
	do {
		if (rate_supported(sta, band, rinfo[tmp].index)) {
			spinfo->txrate_idx = rinfo[tmp].index;
			break;
		}
		if (adj < 0)
			tmp--;
		else
			tmp++;
	} while (tmp < n_bitrates && tmp >= 0);

#ifdef CONFIG_MAC80211_DEBUGFS
	rate_control_pid_event_rate_change(&spinfo->events,
		spinfo->txrate_idx,
		sband->bitrates[spinfo->txrate_idx].bitrate);
#endif
}

/* Normalize the failed frames per-rate differences. */
static void rate_control_pid_normalize(struct rc_pid_info *pinfo, int l)
{
	int i, norm_offset = pinfo->norm_offset;
	struct rc_pid_rateinfo *r = pinfo->rinfo;

	if (r[0].diff > norm_offset)
		r[0].diff -= norm_offset;
	else if (r[0].diff < -norm_offset)
		r[0].diff += norm_offset;
	for (i = 0; i < l - 1; i++)
		if (r[i + 1].diff > r[i].diff + norm_offset)
			r[i + 1].diff -= norm_offset;
		else if (r[i + 1].diff <= r[i].diff)
			r[i + 1].diff += norm_offset;
}

static void rate_control_pid_sample(struct rc_pid_info *pinfo,
				    struct ieee80211_supported_band *sband,
				    struct ieee80211_sta *sta,
				    struct rc_pid_sta_info *spinfo)
{
	struct rc_pid_rateinfo *rinfo = pinfo->rinfo;
	u32 pf;
	s32 err_avg;
	u32 err_prop;
	u32 err_int;
	u32 err_der;
	int adj, i, j, tmp;
	unsigned long period;

	/* In case nothing happened during the previous control interval, turn
	 * the sharpening factor on. */
	period = (HZ * pinfo->sampling_period + 500) / 1000;
	if (!period)
		period = 1;
	if (jiffies - spinfo->last_sample > 2 * period)
		spinfo->sharp_cnt = pinfo->sharpen_duration;

	spinfo->last_sample = jiffies;

	/* This should never happen, but in case, we assume the old sample is
	 * still a good measurement and copy it. */
	if (unlikely(spinfo->tx_num_xmit == 0))
		pf = spinfo->last_pf;
	else {
		/* XXX: BAD HACK!!! */
		struct sta_info *si = container_of(sta, struct sta_info, sta);

		pf = spinfo->tx_num_failed * 100 / spinfo->tx_num_xmit;

		if (ieee80211_vif_is_mesh(&si->sdata->vif) && pf == 100)
			mesh_plink_broken(si);
		pf <<= RC_PID_ARITH_SHIFT;
		si->fail_avg = ((pf + (spinfo->last_pf << 3)) / 9)
					>> RC_PID_ARITH_SHIFT;
	}

	spinfo->tx_num_xmit = 0;
	spinfo->tx_num_failed = 0;

	/* If we just switched rate, update the rate behaviour info. */
	if (pinfo->oldrate != spinfo->txrate_idx) {

		i = rinfo[pinfo->oldrate].rev_index;
		j = rinfo[spinfo->txrate_idx].rev_index;

		tmp = (pf - spinfo->last_pf);
		tmp = RC_PID_DO_ARITH_RIGHT_SHIFT(tmp, RC_PID_ARITH_SHIFT);

		rinfo[j].diff = rinfo[i].diff + tmp;
		pinfo->oldrate = spinfo->txrate_idx;
	}
	rate_control_pid_normalize(pinfo, sband->n_bitrates);

	/* Compute the proportional, integral and derivative errors. */
	err_prop = (pinfo->target << RC_PID_ARITH_SHIFT) - pf;

	err_avg = spinfo->err_avg_sc >> pinfo->smoothing_shift;
	spinfo->err_avg_sc = spinfo->err_avg_sc - err_avg + err_prop;
	err_int = spinfo->err_avg_sc >> pinfo->smoothing_shift;

	err_der = (pf - spinfo->last_pf) *
		  (1 + pinfo->sharpen_factor * spinfo->sharp_cnt);
	spinfo->last_pf = pf;
	if (spinfo->sharp_cnt)
			spinfo->sharp_cnt--;

#ifdef CONFIG_MAC80211_DEBUGFS
	rate_control_pid_event_pf_sample(&spinfo->events, pf, err_prop, err_int,
					 err_der);
#endif

	/* Compute the controller output. */
	adj = (err_prop * pinfo->coeff_p + err_int * pinfo->coeff_i
	      + err_der * pinfo->coeff_d);
	adj = RC_PID_DO_ARITH_RIGHT_SHIFT(adj, 2 * RC_PID_ARITH_SHIFT);

	/* Change rate. */
	if (adj)
		rate_control_pid_adjust_rate(sband, sta, spinfo, adj, rinfo);
}

static void rate_control_pid_tx_status(void *priv, struct ieee80211_supported_band *sband,
				       struct ieee80211_sta *sta, void *priv_sta,
				       struct sk_buff *skb)
{
	struct rc_pid_info *pinfo = priv;
	struct rc_pid_sta_info *spinfo = priv_sta;
	unsigned long period;
	struct ieee80211_tx_info *info = IEEE80211_SKB_CB(skb);

	if (!spinfo)
		return;

	/* Ignore all frames that were sent with a different rate than the rate
	 * we currently advise mac80211 to use. */
	if (info->status.rates[0].idx != spinfo->txrate_idx)
		return;

	spinfo->tx_num_xmit++;

#ifdef CONFIG_MAC80211_DEBUGFS
	rate_control_pid_event_tx_status(&spinfo->events, info);
#endif

	/* We count frames that totally failed to be transmitted as two bad
	 * frames, those that made it out but had some retries as one good and
	 * one bad frame. */
	if (!(info->flags & IEEE80211_TX_STAT_ACK)) {
		spinfo->tx_num_failed += 2;
		spinfo->tx_num_xmit++;
	} else if (info->status.rates[0].count > 1) {
		spinfo->tx_num_failed++;
		spinfo->tx_num_xmit++;
	}

	/* Update PID controller state. */
	period = (HZ * pinfo->sampling_period + 500) / 1000;
	if (!period)
		period = 1;
	if (time_after(jiffies, spinfo->last_sample + period))
		rate_control_pid_sample(pinfo, sband, sta, spinfo);
}

static void
rate_control_pid_get_rate(void *priv, struct ieee80211_sta *sta,
			  void *priv_sta,
			  struct ieee80211_tx_rate_control *txrc)
{
	struct sk_buff *skb = txrc->skb;
	struct ieee80211_supported_band *sband = txrc->sband;
	struct ieee80211_hdr *hdr = (struct ieee80211_hdr *) skb->data;
	struct ieee80211_tx_info *info = IEEE80211_SKB_CB(skb);
	struct rc_pid_sta_info *spinfo = priv_sta;
	int rateidx;
	u16 fc;

	if (txrc->rts)
		info->control.rates[0].count =
			txrc->hw->conf.long_frame_max_tx_count;
	else
		info->control.rates[0].count =
			txrc->hw->conf.short_frame_max_tx_count;

	/* Send management frames and broadcast/multicast data using lowest
	 * rate. */
	fc = le16_to_cpu(hdr->frame_control);
	if (!sta || !spinfo ||
	    (fc & IEEE80211_FCTL_FTYPE) != IEEE80211_FTYPE_DATA ||
	    is_multicast_ether_addr(hdr->addr1)) {
		info->control.rates[0].idx = rate_lowest_index(sband, sta);
		return;
	}

	rateidx = spinfo->txrate_idx;

	if (rateidx >= sband->n_bitrates)
		rateidx = sband->n_bitrates - 1;

	info->control.rates[0].idx = rateidx;

#ifdef CONFIG_MAC80211_DEBUGFS
	rate_control_pid_event_tx_rate(&spinfo->events,
		rateidx, sband->bitrates[rateidx].bitrate);
#endif
}

static void
rate_control_pid_rate_init(void *priv, struct ieee80211_supported_band *sband,
			   struct ieee80211_sta *sta, void *priv_sta)
{
	struct rc_pid_sta_info *spinfo = priv_sta;
	struct rc_pid_info *pinfo = priv;
	struct rc_pid_rateinfo *rinfo = pinfo->rinfo;
	struct sta_info *si;
	int i, j, tmp;
	bool s;

	/* TODO: This routine should consider using RSSI from previous packets
	 * as we need to have IEEE 802.1X auth succeed immediately after assoc..
	 * Until that method is implemented, we will use the lowest supported
	 * rate as a workaround. */

	/* Sort the rates. This is optimized for the most common case (i.e.
	 * almost-sorted CCK+OFDM rates). Kind of bubble-sort with reversed
	 * mapping too. */
	for (i = 0; i < sband->n_bitrates; i++) {
		rinfo[i].index = i;
		rinfo[i].rev_index = i;
		if (RC_PID_FAST_START)
			rinfo[i].diff = 0;
		else
			rinfo[i].diff = i * pinfo->norm_offset;
	}
	for (i = 1; i < sband->n_bitrates; i++) {
		s = 0;
		for (j = 0; j < sband->n_bitrates - i; j++)
			if (unlikely(sband->bitrates[rinfo[j].index].bitrate >
				     sband->bitrates[rinfo[j + 1].index].bitrate)) {
				tmp = rinfo[j].index;
				rinfo[j].index = rinfo[j + 1].index;
				rinfo[j + 1].index = tmp;
				rinfo[rinfo[j].index].rev_index = j;
				rinfo[rinfo[j + 1].index].rev_index = j + 1;
				s = 1;
			}
		if (!s)
			break;
	}

	spinfo->txrate_idx = rate_lowest_index(sband, sta);
	/* HACK */
	si = container_of(sta, struct sta_info, sta);
	si->fail_avg = 0;
}

static void *rate_control_pid_alloc(struct ieee80211_hw *hw,
				    struct dentry *debugfsdir)
{
	struct rc_pid_info *pinfo;
	struct rc_pid_rateinfo *rinfo;
	struct ieee80211_supported_band *sband;
	int i, max_rates = 0;
#ifdef CONFIG_MAC80211_DEBUGFS
	struct rc_pid_debugfs_entries *de;
#endif

	pinfo = kmalloc(sizeof(*pinfo), GFP_ATOMIC);
	if (!pinfo)
		return NULL;

	for (i = 0; i < IEEE80211_NUM_BANDS; i++) {
		sband = hw->wiphy->bands[i];
<<<<<<< HEAD
		if (sband->n_bitrates > max_rates)
=======
		if (sband && sband->n_bitrates > max_rates)
>>>>>>> 5805977e
			max_rates = sband->n_bitrates;
	}

	rinfo = kmalloc(sizeof(*rinfo) * max_rates, GFP_ATOMIC);
	if (!rinfo) {
		kfree(pinfo);
		return NULL;
	}

	pinfo->target = RC_PID_TARGET_PF;
	pinfo->sampling_period = RC_PID_INTERVAL;
	pinfo->coeff_p = RC_PID_COEFF_P;
	pinfo->coeff_i = RC_PID_COEFF_I;
	pinfo->coeff_d = RC_PID_COEFF_D;
	pinfo->smoothing_shift = RC_PID_SMOOTHING_SHIFT;
	pinfo->sharpen_factor = RC_PID_SHARPENING_FACTOR;
	pinfo->sharpen_duration = RC_PID_SHARPENING_DURATION;
	pinfo->norm_offset = RC_PID_NORM_OFFSET;
	pinfo->rinfo = rinfo;
	pinfo->oldrate = 0;

#ifdef CONFIG_MAC80211_DEBUGFS
	de = &pinfo->dentries;
	de->target = debugfs_create_u32("target_pf", S_IRUSR | S_IWUSR,
					debugfsdir, &pinfo->target);
	de->sampling_period = debugfs_create_u32("sampling_period",
						 S_IRUSR | S_IWUSR, debugfsdir,
						 &pinfo->sampling_period);
	de->coeff_p = debugfs_create_u32("coeff_p", S_IRUSR | S_IWUSR,
					 debugfsdir, (u32 *)&pinfo->coeff_p);
	de->coeff_i = debugfs_create_u32("coeff_i", S_IRUSR | S_IWUSR,
					 debugfsdir, (u32 *)&pinfo->coeff_i);
	de->coeff_d = debugfs_create_u32("coeff_d", S_IRUSR | S_IWUSR,
					 debugfsdir, (u32 *)&pinfo->coeff_d);
	de->smoothing_shift = debugfs_create_u32("smoothing_shift",
						 S_IRUSR | S_IWUSR, debugfsdir,
						 &pinfo->smoothing_shift);
	de->sharpen_factor = debugfs_create_u32("sharpen_factor",
					       S_IRUSR | S_IWUSR, debugfsdir,
					       &pinfo->sharpen_factor);
	de->sharpen_duration = debugfs_create_u32("sharpen_duration",
						  S_IRUSR | S_IWUSR, debugfsdir,
						  &pinfo->sharpen_duration);
	de->norm_offset = debugfs_create_u32("norm_offset",
					     S_IRUSR | S_IWUSR, debugfsdir,
					     &pinfo->norm_offset);
#endif

	return pinfo;
}

static void rate_control_pid_free(void *priv)
{
	struct rc_pid_info *pinfo = priv;
#ifdef CONFIG_MAC80211_DEBUGFS
	struct rc_pid_debugfs_entries *de = &pinfo->dentries;

	debugfs_remove(de->norm_offset);
	debugfs_remove(de->sharpen_duration);
	debugfs_remove(de->sharpen_factor);
	debugfs_remove(de->smoothing_shift);
	debugfs_remove(de->coeff_d);
	debugfs_remove(de->coeff_i);
	debugfs_remove(de->coeff_p);
	debugfs_remove(de->sampling_period);
	debugfs_remove(de->target);
#endif

	kfree(pinfo->rinfo);
	kfree(pinfo);
}

static void *rate_control_pid_alloc_sta(void *priv, struct ieee80211_sta *sta,
					gfp_t gfp)
{
	struct rc_pid_sta_info *spinfo;

	spinfo = kzalloc(sizeof(*spinfo), gfp);
	if (spinfo == NULL)
		return NULL;

	spinfo->last_sample = jiffies;

#ifdef CONFIG_MAC80211_DEBUGFS
	spin_lock_init(&spinfo->events.lock);
	init_waitqueue_head(&spinfo->events.waitqueue);
#endif

	return spinfo;
}

static void rate_control_pid_free_sta(void *priv, struct ieee80211_sta *sta,
				      void *priv_sta)
{
	kfree(priv_sta);
}

static struct rate_control_ops mac80211_rcpid = {
	.name = "pid",
	.tx_status = rate_control_pid_tx_status,
	.get_rate = rate_control_pid_get_rate,
	.rate_init = rate_control_pid_rate_init,
	.alloc = rate_control_pid_alloc,
	.free = rate_control_pid_free,
	.alloc_sta = rate_control_pid_alloc_sta,
	.free_sta = rate_control_pid_free_sta,
#ifdef CONFIG_MAC80211_DEBUGFS
	.add_sta_debugfs = rate_control_pid_add_sta_debugfs,
	.remove_sta_debugfs = rate_control_pid_remove_sta_debugfs,
#endif
};

int __init rc80211_pid_init(void)
{
	return ieee80211_rate_control_register(&mac80211_rcpid);
}

void rc80211_pid_exit(void)
{
	ieee80211_rate_control_unregister(&mac80211_rcpid);
}<|MERGE_RESOLUTION|>--- conflicted
+++ resolved
@@ -378,11 +378,7 @@
 
 	for (i = 0; i < IEEE80211_NUM_BANDS; i++) {
 		sband = hw->wiphy->bands[i];
-<<<<<<< HEAD
-		if (sband->n_bitrates > max_rates)
-=======
 		if (sband && sband->n_bitrates > max_rates)
->>>>>>> 5805977e
 			max_rates = sband->n_bitrates;
 	}
 
