/*
 * Copyright 2002-2005, Instant802 Networks, Inc.
 * Copyright 2005-2006, Devicescape Software, Inc.
 * Copyright 2006-2007	Jiri Benc <jbenc@suse.cz>
 * Copyright 2007	Johannes Berg <johannes@sipsolutions.net>
 *
 * This program is free software; you can redistribute it and/or modify
 * it under the terms of the GNU General Public License version 2 as
 * published by the Free Software Foundation.
 */

#include <linux/jiffies.h>
#include <linux/kernel.h>
#include <linux/skbuff.h>
#include <linux/netdevice.h>
#include <linux/etherdevice.h>
#include <linux/rcupdate.h>
#include <net/mac80211.h>
#include <net/ieee80211_radiotap.h>

#include "ieee80211_i.h"
#include "driver-ops.h"
#include "led.h"
#include "mesh.h"
#include "wep.h"
#include "wpa.h"
#include "tkip.h"
#include "wme.h"

static u8 ieee80211_sta_manage_reorder_buf(struct ieee80211_hw *hw,
					   struct tid_ampdu_rx *tid_agg_rx,
					   struct sk_buff *skb,
					   struct ieee80211_rx_status *status,
					   u16 mpdu_seq_num,
					   int bar_req);
/*
 * monitor mode reception
 *
 * This function cleans up the SKB, i.e. it removes all the stuff
 * only useful for monitoring.
 */
static struct sk_buff *remove_monitor_info(struct ieee80211_local *local,
					   struct sk_buff *skb,
					   int rtap_len)
{
	skb_pull(skb, rtap_len);

	if (local->hw.flags & IEEE80211_HW_RX_INCLUDES_FCS) {
		if (likely(skb->len > FCS_LEN))
			skb_trim(skb, skb->len - FCS_LEN);
		else {
			/* driver bug */
			WARN_ON(1);
			dev_kfree_skb(skb);
			skb = NULL;
		}
	}

	return skb;
}

static inline int should_drop_frame(struct ieee80211_rx_status *status,
				    struct sk_buff *skb,
				    int present_fcs_len,
				    int radiotap_len)
{
	struct ieee80211_hdr *hdr = (struct ieee80211_hdr *)skb->data;

	if (status->flag & (RX_FLAG_FAILED_FCS_CRC | RX_FLAG_FAILED_PLCP_CRC))
		return 1;
	if (unlikely(skb->len < 16 + present_fcs_len + radiotap_len))
		return 1;
	if (ieee80211_is_ctl(hdr->frame_control) &&
	    !ieee80211_is_pspoll(hdr->frame_control) &&
	    !ieee80211_is_back_req(hdr->frame_control))
		return 1;
	return 0;
}

static int
ieee80211_rx_radiotap_len(struct ieee80211_local *local,
			  struct ieee80211_rx_status *status)
{
	int len;

	/* always present fields */
	len = sizeof(struct ieee80211_radiotap_header) + 9;

	if (status->flag & RX_FLAG_TSFT)
		len += 8;
	if (local->hw.flags & IEEE80211_HW_SIGNAL_DBM)
		len += 1;
	if (local->hw.flags & IEEE80211_HW_NOISE_DBM)
		len += 1;

	if (len & 1) /* padding for RX_FLAGS if necessary */
		len++;

	/* make sure radiotap starts at a naturally aligned address */
	if (len % 8)
		len = roundup(len, 8);

	return len;
}

/*
 * ieee80211_add_rx_radiotap_header - add radiotap header
 *
 * add a radiotap header containing all the fields which the hardware provided.
 */
static void
ieee80211_add_rx_radiotap_header(struct ieee80211_local *local,
				 struct sk_buff *skb,
				 struct ieee80211_rx_status *status,
				 struct ieee80211_rate *rate,
				 int rtap_len)
{
	struct ieee80211_radiotap_header *rthdr;
	unsigned char *pos;

	rthdr = (struct ieee80211_radiotap_header *)skb_push(skb, rtap_len);
	memset(rthdr, 0, rtap_len);

	/* radiotap header, set always present flags */
	rthdr->it_present =
		cpu_to_le32((1 << IEEE80211_RADIOTAP_FLAGS) |
			    (1 << IEEE80211_RADIOTAP_CHANNEL) |
			    (1 << IEEE80211_RADIOTAP_ANTENNA) |
			    (1 << IEEE80211_RADIOTAP_RX_FLAGS));
	rthdr->it_len = cpu_to_le16(rtap_len);

	pos = (unsigned char *)(rthdr+1);

	/* the order of the following fields is important */

	/* IEEE80211_RADIOTAP_TSFT */
	if (status->flag & RX_FLAG_TSFT) {
		*(__le64 *)pos = cpu_to_le64(status->mactime);
		rthdr->it_present |=
			cpu_to_le32(1 << IEEE80211_RADIOTAP_TSFT);
		pos += 8;
	}

	/* IEEE80211_RADIOTAP_FLAGS */
	if (local->hw.flags & IEEE80211_HW_RX_INCLUDES_FCS)
		*pos |= IEEE80211_RADIOTAP_F_FCS;
	if (status->flag & (RX_FLAG_FAILED_FCS_CRC | RX_FLAG_FAILED_PLCP_CRC))
		*pos |= IEEE80211_RADIOTAP_F_BADFCS;
	if (status->flag & RX_FLAG_SHORTPRE)
		*pos |= IEEE80211_RADIOTAP_F_SHORTPRE;
	pos++;

	/* IEEE80211_RADIOTAP_RATE */
	if (status->flag & RX_FLAG_HT) {
		/*
		 * TODO: add following information into radiotap header once
		 * suitable fields are defined for it:
		 * - MCS index (status->rate_idx)
		 * - HT40 (status->flag & RX_FLAG_40MHZ)
		 * - short-GI (status->flag & RX_FLAG_SHORT_GI)
		 */
		*pos = 0;
	} else {
		rthdr->it_present |= cpu_to_le32(1 << IEEE80211_RADIOTAP_RATE);
		*pos = rate->bitrate / 5;
	}
	pos++;

	/* IEEE80211_RADIOTAP_CHANNEL */
	*(__le16 *)pos = cpu_to_le16(status->freq);
	pos += 2;
	if (status->band == IEEE80211_BAND_5GHZ)
		*(__le16 *)pos = cpu_to_le16(IEEE80211_CHAN_OFDM |
					     IEEE80211_CHAN_5GHZ);
	else if (rate->flags & IEEE80211_RATE_ERP_G)
		*(__le16 *)pos = cpu_to_le16(IEEE80211_CHAN_OFDM |
					     IEEE80211_CHAN_2GHZ);
	else
		*(__le16 *)pos = cpu_to_le16(IEEE80211_CHAN_CCK |
					     IEEE80211_CHAN_2GHZ);
	pos += 2;

	/* IEEE80211_RADIOTAP_DBM_ANTSIGNAL */
	if (local->hw.flags & IEEE80211_HW_SIGNAL_DBM) {
		*pos = status->signal;
		rthdr->it_present |=
			cpu_to_le32(1 << IEEE80211_RADIOTAP_DBM_ANTSIGNAL);
		pos++;
	}

	/* IEEE80211_RADIOTAP_DBM_ANTNOISE */
	if (local->hw.flags & IEEE80211_HW_NOISE_DBM) {
		*pos = status->noise;
		rthdr->it_present |=
			cpu_to_le32(1 << IEEE80211_RADIOTAP_DBM_ANTNOISE);
		pos++;
	}

	/* IEEE80211_RADIOTAP_LOCK_QUALITY is missing */

	/* IEEE80211_RADIOTAP_ANTENNA */
	*pos = status->antenna;
	pos++;

	/* IEEE80211_RADIOTAP_DB_ANTNOISE is not used */

	/* IEEE80211_RADIOTAP_RX_FLAGS */
	/* ensure 2 byte alignment for the 2 byte field as required */
	if ((pos - (unsigned char *)rthdr) & 1)
		pos++;
	if (status->flag & RX_FLAG_FAILED_PLCP_CRC)
		*(__le16 *)pos |= cpu_to_le16(IEEE80211_RADIOTAP_F_RX_BADPLCP);
	pos += 2;
}

/*
 * This function copies a received frame to all monitor interfaces and
 * returns a cleaned-up SKB that no longer includes the FCS nor the
 * radiotap header the driver might have added.
 */
static struct sk_buff *
ieee80211_rx_monitor(struct ieee80211_local *local, struct sk_buff *origskb,
		     struct ieee80211_rx_status *status,
		     struct ieee80211_rate *rate)
{
	struct ieee80211_sub_if_data *sdata;
	int needed_headroom = 0;
	struct sk_buff *skb, *skb2;
	struct net_device *prev_dev = NULL;
	int present_fcs_len = 0;
	int rtap_len = 0;

	/*
	 * First, we may need to make a copy of the skb because
	 *  (1) we need to modify it for radiotap (if not present), and
	 *  (2) the other RX handlers will modify the skb we got.
	 *
	 * We don't need to, of course, if we aren't going to return
	 * the SKB because it has a bad FCS/PLCP checksum.
	 */
	if (status->flag & RX_FLAG_RADIOTAP)
		rtap_len = ieee80211_get_radiotap_len(origskb->data);
	else
		/* room for the radiotap header based on driver features */
		needed_headroom = ieee80211_rx_radiotap_len(local, status);

	if (local->hw.flags & IEEE80211_HW_RX_INCLUDES_FCS)
		present_fcs_len = FCS_LEN;

	if (!local->monitors) {
		if (should_drop_frame(status, origskb, present_fcs_len,
				      rtap_len)) {
			dev_kfree_skb(origskb);
			return NULL;
		}

		return remove_monitor_info(local, origskb, rtap_len);
	}

	if (should_drop_frame(status, origskb, present_fcs_len, rtap_len)) {
		/* only need to expand headroom if necessary */
		skb = origskb;
		origskb = NULL;

		/*
		 * This shouldn't trigger often because most devices have an
		 * RX header they pull before we get here, and that should
		 * be big enough for our radiotap information. We should
		 * probably export the length to drivers so that we can have
		 * them allocate enough headroom to start with.
		 */
		if (skb_headroom(skb) < needed_headroom &&
		    pskb_expand_head(skb, needed_headroom, 0, GFP_ATOMIC)) {
			dev_kfree_skb(skb);
			return NULL;
		}
	} else {
		/*
		 * Need to make a copy and possibly remove radiotap header
		 * and FCS from the original.
		 */
		skb = skb_copy_expand(origskb, needed_headroom, 0, GFP_ATOMIC);

		origskb = remove_monitor_info(local, origskb, rtap_len);

		if (!skb)
			return origskb;
	}

	/* if necessary, prepend radiotap information */
	if (!(status->flag & RX_FLAG_RADIOTAP))
		ieee80211_add_rx_radiotap_header(local, skb, status, rate,
						 needed_headroom);

	skb_reset_mac_header(skb);
	skb->ip_summed = CHECKSUM_UNNECESSARY;
	skb->pkt_type = PACKET_OTHERHOST;
	skb->protocol = htons(ETH_P_802_2);

	list_for_each_entry_rcu(sdata, &local->interfaces, list) {
		if (!netif_running(sdata->dev))
			continue;

		if (sdata->vif.type != NL80211_IFTYPE_MONITOR)
			continue;

		if (sdata->u.mntr_flags & MONITOR_FLAG_COOK_FRAMES)
			continue;

		if (prev_dev) {
			skb2 = skb_clone(skb, GFP_ATOMIC);
			if (skb2) {
				skb2->dev = prev_dev;
				netif_rx(skb2);
			}
		}

		prev_dev = sdata->dev;
		sdata->dev->stats.rx_packets++;
		sdata->dev->stats.rx_bytes += skb->len;
	}

	if (prev_dev) {
		skb->dev = prev_dev;
		netif_rx(skb);
	} else
		dev_kfree_skb(skb);

	return origskb;
}


static void ieee80211_parse_qos(struct ieee80211_rx_data *rx)
{
	struct ieee80211_hdr *hdr = (struct ieee80211_hdr *)rx->skb->data;
	int tid;

	/* does the frame have a qos control field? */
	if (ieee80211_is_data_qos(hdr->frame_control)) {
		u8 *qc = ieee80211_get_qos_ctl(hdr);
		/* frame has qos control */
		tid = *qc & IEEE80211_QOS_CTL_TID_MASK;
		if (*qc & IEEE80211_QOS_CONTROL_A_MSDU_PRESENT)
			rx->flags |= IEEE80211_RX_AMSDU;
		else
			rx->flags &= ~IEEE80211_RX_AMSDU;
	} else {
		/*
		 * IEEE 802.11-2007, 7.1.3.4.1 ("Sequence Number field"):
		 *
		 *	Sequence numbers for management frames, QoS data
		 *	frames with a broadcast/multicast address in the
		 *	Address 1 field, and all non-QoS data frames sent
		 *	by QoS STAs are assigned using an additional single
		 *	modulo-4096 counter, [...]
		 *
		 * We also use that counter for non-QoS STAs.
		 */
		tid = NUM_RX_DATA_QUEUES - 1;
	}

	rx->queue = tid;
	/* Set skb->priority to 1d tag if highest order bit of TID is not set.
	 * For now, set skb->priority to 0 for other cases. */
	rx->skb->priority = (tid > 7) ? 0 : tid;
}

/**
 * DOC: Packet alignment
 *
 * Drivers always need to pass packets that are aligned to two-byte boundaries
 * to the stack.
 *
 * Additionally, should, if possible, align the payload data in a way that
 * guarantees that the contained IP header is aligned to a four-byte
 * boundary. In the case of regular frames, this simply means aligning the
 * payload to a four-byte boundary (because either the IP header is directly
 * contained, or IV/RFC1042 headers that have a length divisible by four are
 * in front of it).
 *
 * With A-MSDU frames, however, the payload data address must yield two modulo
 * four because there are 14-byte 802.3 headers within the A-MSDU frames that
 * push the IP header further back to a multiple of four again. Thankfully, the
 * specs were sane enough this time around to require padding each A-MSDU
 * subframe to a length that is a multiple of four.
 *
 * Padding like Atheros hardware adds which is inbetween the 802.11 header and
 * the payload is not supported, the driver is required to move the 802.11
 * header to be directly in front of the payload in that case.
 */
static void ieee80211_verify_alignment(struct ieee80211_rx_data *rx)
{
	struct ieee80211_hdr *hdr = (struct ieee80211_hdr *)rx->skb->data;
	int hdrlen;

#ifndef CONFIG_MAC80211_DEBUG_PACKET_ALIGNMENT
	return;
#endif

	if (WARN_ONCE((unsigned long)rx->skb->data & 1,
		      "unaligned packet at 0x%p\n", rx->skb->data))
		return;

	if (!ieee80211_is_data_present(hdr->frame_control))
		return;

	hdrlen = ieee80211_hdrlen(hdr->frame_control);
	if (rx->flags & IEEE80211_RX_AMSDU)
		hdrlen += ETH_HLEN;
	WARN_ONCE(((unsigned long)(rx->skb->data + hdrlen)) & 3,
		  "unaligned IP payload at 0x%p\n", rx->skb->data + hdrlen);
}


/* rx handlers */

static ieee80211_rx_result debug_noinline
ieee80211_rx_h_passive_scan(struct ieee80211_rx_data *rx)
{
	struct ieee80211_local *local = rx->local;
	struct sk_buff *skb = rx->skb;

	if (unlikely(local->hw_scanning))
		return ieee80211_scan_rx(rx->sdata, skb, rx->status);

	if (unlikely(local->sw_scanning)) {
		/* drop all the other packets during a software scan anyway */
		if (ieee80211_scan_rx(rx->sdata, skb, rx->status)
		    != RX_QUEUED)
			dev_kfree_skb(skb);
		return RX_QUEUED;
	}

	if (unlikely(rx->flags & IEEE80211_RX_IN_SCAN)) {
		/* scanning finished during invoking of handlers */
		I802_DEBUG_INC(local->rx_handlers_drop_passive_scan);
		return RX_DROP_UNUSABLE;
	}

	return RX_CONTINUE;
}


static int ieee80211_is_unicast_robust_mgmt_frame(struct sk_buff *skb)
{
	struct ieee80211_hdr *hdr = (struct ieee80211_hdr *) skb->data;

	if (skb->len < 24 || is_multicast_ether_addr(hdr->addr1))
		return 0;

	return ieee80211_is_robust_mgmt_frame(hdr);
}


static int ieee80211_is_multicast_robust_mgmt_frame(struct sk_buff *skb)
{
	struct ieee80211_hdr *hdr = (struct ieee80211_hdr *) skb->data;

	if (skb->len < 24 || !is_multicast_ether_addr(hdr->addr1))
		return 0;

	return ieee80211_is_robust_mgmt_frame(hdr);
}


/* Get the BIP key index from MMIE; return -1 if this is not a BIP frame */
static int ieee80211_get_mmie_keyidx(struct sk_buff *skb)
{
	struct ieee80211_mgmt *hdr = (struct ieee80211_mgmt *) skb->data;
	struct ieee80211_mmie *mmie;

	if (skb->len < 24 + sizeof(*mmie) ||
	    !is_multicast_ether_addr(hdr->da))
		return -1;

	if (!ieee80211_is_robust_mgmt_frame((struct ieee80211_hdr *) hdr))
		return -1; /* not a robust management frame */

	mmie = (struct ieee80211_mmie *)
		(skb->data + skb->len - sizeof(*mmie));
	if (mmie->element_id != WLAN_EID_MMIE ||
	    mmie->length != sizeof(*mmie) - 2)
		return -1;

	return le16_to_cpu(mmie->key_id);
}


static ieee80211_rx_result
ieee80211_rx_mesh_check(struct ieee80211_rx_data *rx)
{
	struct ieee80211_hdr *hdr = (struct ieee80211_hdr *)rx->skb->data;
	unsigned int hdrlen = ieee80211_hdrlen(hdr->frame_control);

	if (ieee80211_is_data(hdr->frame_control)) {
		if (!ieee80211_has_a4(hdr->frame_control))
			return RX_DROP_MONITOR;
		if (memcmp(hdr->addr4, rx->dev->dev_addr, ETH_ALEN) == 0)
			return RX_DROP_MONITOR;
	}

	/* If there is not an established peer link and this is not a peer link
	 * establisment frame, beacon or probe, drop the frame.
	 */

	if (!rx->sta || sta_plink_state(rx->sta) != PLINK_ESTAB) {
		struct ieee80211_mgmt *mgmt;

		if (!ieee80211_is_mgmt(hdr->frame_control))
			return RX_DROP_MONITOR;

		if (ieee80211_is_action(hdr->frame_control)) {
			mgmt = (struct ieee80211_mgmt *)hdr;
			if (mgmt->u.action.category != PLINK_CATEGORY)
				return RX_DROP_MONITOR;
			return RX_CONTINUE;
		}

		if (ieee80211_is_probe_req(hdr->frame_control) ||
		    ieee80211_is_probe_resp(hdr->frame_control) ||
		    ieee80211_is_beacon(hdr->frame_control))
			return RX_CONTINUE;

		return RX_DROP_MONITOR;

	}

#define msh_h_get(h, l) ((struct ieee80211s_hdr *) ((u8 *)h + l))

	if (ieee80211_is_data(hdr->frame_control) &&
	    is_multicast_ether_addr(hdr->addr1) &&
	    mesh_rmc_check(hdr->addr4, msh_h_get(hdr, hdrlen), rx->sdata))
		return RX_DROP_MONITOR;
#undef msh_h_get

	return RX_CONTINUE;
}


static ieee80211_rx_result debug_noinline
ieee80211_rx_h_check(struct ieee80211_rx_data *rx)
{
	struct ieee80211_hdr *hdr = (struct ieee80211_hdr *)rx->skb->data;

	/* Drop duplicate 802.11 retransmissions (IEEE 802.11 Chap. 9.2.9) */
	if (rx->sta && !is_multicast_ether_addr(hdr->addr1)) {
		if (unlikely(ieee80211_has_retry(hdr->frame_control) &&
			     rx->sta->last_seq_ctrl[rx->queue] ==
			     hdr->seq_ctrl)) {
			if (rx->flags & IEEE80211_RX_RA_MATCH) {
				rx->local->dot11FrameDuplicateCount++;
				rx->sta->num_duplicates++;
			}
			return RX_DROP_MONITOR;
		} else
			rx->sta->last_seq_ctrl[rx->queue] = hdr->seq_ctrl;
	}

	if (unlikely(rx->skb->len < 16)) {
		I802_DEBUG_INC(rx->local->rx_handlers_drop_short);
		return RX_DROP_MONITOR;
	}

	/* Drop disallowed frame classes based on STA auth/assoc state;
	 * IEEE 802.11, Chap 5.5.
	 *
	 * mac80211 filters only based on association state, i.e. it drops
	 * Class 3 frames from not associated stations. hostapd sends
	 * deauth/disassoc frames when needed. In addition, hostapd is
	 * responsible for filtering on both auth and assoc states.
	 */

	if (ieee80211_vif_is_mesh(&rx->sdata->vif))
		return ieee80211_rx_mesh_check(rx);

	if (unlikely((ieee80211_is_data(hdr->frame_control) ||
		      ieee80211_is_pspoll(hdr->frame_control)) &&
		     rx->sdata->vif.type != NL80211_IFTYPE_ADHOC &&
		     (!rx->sta || !test_sta_flags(rx->sta, WLAN_STA_ASSOC)))) {
		if ((!ieee80211_has_fromds(hdr->frame_control) &&
		     !ieee80211_has_tods(hdr->frame_control) &&
		     ieee80211_is_data(hdr->frame_control)) ||
		    !(rx->flags & IEEE80211_RX_RA_MATCH)) {
			/* Drop IBSS frames and frames for other hosts
			 * silently. */
			return RX_DROP_MONITOR;
		}

		return RX_DROP_MONITOR;
	}

	return RX_CONTINUE;
}


static ieee80211_rx_result debug_noinline
ieee80211_rx_h_decrypt(struct ieee80211_rx_data *rx)
{
	struct ieee80211_hdr *hdr = (struct ieee80211_hdr *)rx->skb->data;
	int keyidx;
	int hdrlen;
	ieee80211_rx_result result = RX_DROP_UNUSABLE;
	struct ieee80211_key *stakey = NULL;
	int mmie_keyidx = -1;

	/*
	 * Key selection 101
	 *
	 * There are four types of keys:
	 *  - GTK (group keys)
	 *  - IGTK (group keys for management frames)
	 *  - PTK (pairwise keys)
	 *  - STK (station-to-station pairwise keys)
	 *
	 * When selecting a key, we have to distinguish between multicast
	 * (including broadcast) and unicast frames, the latter can only
	 * use PTKs and STKs while the former always use GTKs and IGTKs.
	 * Unless, of course, actual WEP keys ("pre-RSNA") are used, then
	 * unicast frames can also use key indices like GTKs. Hence, if we
	 * don't have a PTK/STK we check the key index for a WEP key.
	 *
	 * Note that in a regular BSS, multicast frames are sent by the
	 * AP only, associated stations unicast the frame to the AP first
	 * which then multicasts it on their behalf.
	 *
	 * There is also a slight problem in IBSS mode: GTKs are negotiated
	 * with each station, that is something we don't currently handle.
	 * The spec seems to expect that one negotiates the same key with
	 * every station but there's no such requirement; VLANs could be
	 * possible.
	 */

	/*
	 * No point in finding a key and decrypting if the frame is neither
	 * addressed to us nor a multicast frame.
	 */
	if (!(rx->flags & IEEE80211_RX_RA_MATCH))
		return RX_CONTINUE;

	if (rx->sta)
		stakey = rcu_dereference(rx->sta->key);

	if (!ieee80211_has_protected(hdr->frame_control))
		mmie_keyidx = ieee80211_get_mmie_keyidx(rx->skb);

	if (!is_multicast_ether_addr(hdr->addr1) && stakey) {
		rx->key = stakey;
		/* Skip decryption if the frame is not protected. */
		if (!ieee80211_has_protected(hdr->frame_control))
			return RX_CONTINUE;
	} else if (mmie_keyidx >= 0) {
		/* Broadcast/multicast robust management frame / BIP */
		if ((rx->status->flag & RX_FLAG_DECRYPTED) &&
		    (rx->status->flag & RX_FLAG_IV_STRIPPED))
			return RX_CONTINUE;

		if (mmie_keyidx < NUM_DEFAULT_KEYS ||
		    mmie_keyidx >= NUM_DEFAULT_KEYS + NUM_DEFAULT_MGMT_KEYS)
			return RX_DROP_MONITOR; /* unexpected BIP keyidx */
		rx->key = rcu_dereference(rx->sdata->keys[mmie_keyidx]);
	} else if (!ieee80211_has_protected(hdr->frame_control)) {
		/*
		 * The frame was not protected, so skip decryption. However, we
		 * need to set rx->key if there is a key that could have been
		 * used so that the frame may be dropped if encryption would
		 * have been expected.
		 */
		struct ieee80211_key *key = NULL;
		if (ieee80211_is_mgmt(hdr->frame_control) &&
		    is_multicast_ether_addr(hdr->addr1) &&
		    (key = rcu_dereference(rx->sdata->default_mgmt_key)))
			rx->key = key;
		else if ((key = rcu_dereference(rx->sdata->default_key)))
			rx->key = key;
		return RX_CONTINUE;
	} else {
		/*
		 * The device doesn't give us the IV so we won't be
		 * able to look up the key. That's ok though, we
		 * don't need to decrypt the frame, we just won't
		 * be able to keep statistics accurate.
		 * Except for key threshold notifications, should
		 * we somehow allow the driver to tell us which key
		 * the hardware used if this flag is set?
		 */
		if ((rx->status->flag & RX_FLAG_DECRYPTED) &&
		    (rx->status->flag & RX_FLAG_IV_STRIPPED))
			return RX_CONTINUE;

		hdrlen = ieee80211_hdrlen(hdr->frame_control);

		if (rx->skb->len < 8 + hdrlen)
			return RX_DROP_UNUSABLE; /* TODO: count this? */

		/*
		 * no need to call ieee80211_wep_get_keyidx,
		 * it verifies a bunch of things we've done already
		 */
		keyidx = rx->skb->data[hdrlen + 3] >> 6;

		rx->key = rcu_dereference(rx->sdata->keys[keyidx]);

		/*
		 * RSNA-protected unicast frames should always be sent with
		 * pairwise or station-to-station keys, but for WEP we allow
		 * using a key index as well.
		 */
		if (rx->key && rx->key->conf.alg != ALG_WEP &&
		    !is_multicast_ether_addr(hdr->addr1))
			rx->key = NULL;
	}

	if (rx->key) {
		rx->key->tx_rx_count++;
		/* TODO: add threshold stuff again */
	} else {
		return RX_DROP_MONITOR;
	}

	/* Check for weak IVs if possible */
	if (rx->sta && rx->key->conf.alg == ALG_WEP &&
	    ieee80211_is_data(hdr->frame_control) &&
	    (!(rx->status->flag & RX_FLAG_IV_STRIPPED) ||
	     !(rx->status->flag & RX_FLAG_DECRYPTED)) &&
	    ieee80211_wep_is_weak_iv(rx->skb, rx->key))
		rx->sta->wep_weak_iv_count++;

	switch (rx->key->conf.alg) {
	case ALG_WEP:
		result = ieee80211_crypto_wep_decrypt(rx);
		break;
	case ALG_TKIP:
		result = ieee80211_crypto_tkip_decrypt(rx);
		break;
	case ALG_CCMP:
		result = ieee80211_crypto_ccmp_decrypt(rx);
		break;
	case ALG_AES_CMAC:
		result = ieee80211_crypto_aes_cmac_decrypt(rx);
		break;
	}

	/* either the frame has been decrypted or will be dropped */
	rx->status->flag |= RX_FLAG_DECRYPTED;

	return result;
}

static ieee80211_rx_result debug_noinline
ieee80211_rx_h_check_more_data(struct ieee80211_rx_data *rx)
{
	struct ieee80211_local *local;
	struct ieee80211_hdr *hdr;
	struct sk_buff *skb;

	local = rx->local;
	skb = rx->skb;
	hdr = (struct ieee80211_hdr *) skb->data;

	if (!local->pspolling)
		return RX_CONTINUE;

	if (!ieee80211_has_fromds(hdr->frame_control))
		/* this is not from AP */
		return RX_CONTINUE;

	if (!ieee80211_is_data(hdr->frame_control))
		return RX_CONTINUE;

	if (!ieee80211_has_moredata(hdr->frame_control)) {
		/* AP has no more frames buffered for us */
		local->pspolling = false;
		return RX_CONTINUE;
	}

	/* more data bit is set, let's request a new frame from the AP */
	ieee80211_send_pspoll(local, rx->sdata);

	return RX_CONTINUE;
}

static void ap_sta_ps_start(struct sta_info *sta)
{
	struct ieee80211_sub_if_data *sdata = sta->sdata;
	struct ieee80211_local *local = sdata->local;

	atomic_inc(&sdata->bss->num_sta_ps);
	set_and_clear_sta_flags(sta, WLAN_STA_PS, WLAN_STA_PSPOLL);
	drv_sta_notify(local, &sdata->vif, STA_NOTIFY_SLEEP, &sta->sta);
#ifdef CONFIG_MAC80211_VERBOSE_PS_DEBUG
	printk(KERN_DEBUG "%s: STA %pM aid %d enters power save mode\n",
	       sdata->dev->name, sta->sta.addr, sta->sta.aid);
#endif /* CONFIG_MAC80211_VERBOSE_PS_DEBUG */
}

static int ap_sta_ps_end(struct sta_info *sta)
{
	struct ieee80211_sub_if_data *sdata = sta->sdata;
	struct ieee80211_local *local = sdata->local;
	int sent, buffered;

	atomic_dec(&sdata->bss->num_sta_ps);

	clear_sta_flags(sta, WLAN_STA_PS | WLAN_STA_PSPOLL);
	drv_sta_notify(local, &sdata->vif, STA_NOTIFY_AWAKE, &sta->sta);

	if (!skb_queue_empty(&sta->ps_tx_buf))
		sta_info_clear_tim_bit(sta);

#ifdef CONFIG_MAC80211_VERBOSE_PS_DEBUG
	printk(KERN_DEBUG "%s: STA %pM aid %d exits power save mode\n",
	       sdata->dev->name, sta->sta.addr, sta->sta.aid);
#endif /* CONFIG_MAC80211_VERBOSE_PS_DEBUG */

	/* Send all buffered frames to the station */
	sent = ieee80211_add_pending_skbs(local, &sta->tx_filtered);
	buffered = ieee80211_add_pending_skbs(local, &sta->ps_tx_buf);
	sent += buffered;
	local->total_ps_buffered -= buffered;

#ifdef CONFIG_MAC80211_VERBOSE_PS_DEBUG
	printk(KERN_DEBUG "%s: STA %pM aid %d sending %d filtered/%d PS frames "
	       "since STA not sleeping anymore\n", sdata->dev->name,
	       sta->sta.addr, sta->sta.aid, sent - buffered, buffered);
#endif /* CONFIG_MAC80211_VERBOSE_PS_DEBUG */

	return sent;
}

static ieee80211_rx_result debug_noinline
ieee80211_rx_h_sta_process(struct ieee80211_rx_data *rx)
{
	struct sta_info *sta = rx->sta;
	struct ieee80211_hdr *hdr = (struct ieee80211_hdr *)rx->skb->data;

	if (!sta)
		return RX_CONTINUE;

	/* Update last_rx only for IBSS packets which are for the current
	 * BSSID to avoid keeping the current IBSS network alive in cases where
	 * other STAs are using different BSSID. */
	if (rx->sdata->vif.type == NL80211_IFTYPE_ADHOC) {
		u8 *bssid = ieee80211_get_bssid(hdr, rx->skb->len,
						NL80211_IFTYPE_ADHOC);
		if (compare_ether_addr(bssid, rx->sdata->u.ibss.bssid) == 0)
			sta->last_rx = jiffies;
	} else
	if (!is_multicast_ether_addr(hdr->addr1) ||
	    rx->sdata->vif.type == NL80211_IFTYPE_STATION) {
		/* Update last_rx only for unicast frames in order to prevent
		 * the Probe Request frames (the only broadcast frames from a
		 * STA in infrastructure mode) from keeping a connection alive.
		 * Mesh beacons will update last_rx when if they are found to
		 * match the current local configuration when processed.
		 */
		if (rx->sdata->vif.type == NL80211_IFTYPE_STATION &&
		    ieee80211_is_beacon(hdr->frame_control)) {
			rx->sdata->u.mgd.last_beacon = jiffies;
		} else
			sta->last_rx = jiffies;
	}

	if (!(rx->flags & IEEE80211_RX_RA_MATCH))
		return RX_CONTINUE;

	if (rx->sdata->vif.type == NL80211_IFTYPE_STATION)
		ieee80211_sta_rx_notify(rx->sdata, hdr);

	sta->rx_fragments++;
	sta->rx_bytes += rx->skb->len;
	sta->last_signal = rx->status->signal;
	sta->last_qual = rx->status->qual;
	sta->last_noise = rx->status->noise;

	/*
	 * Change STA power saving mode only at the end of a frame
	 * exchange sequence.
	 */
	if (!ieee80211_has_morefrags(hdr->frame_control) &&
	    (rx->sdata->vif.type == NL80211_IFTYPE_AP ||
	     rx->sdata->vif.type == NL80211_IFTYPE_AP_VLAN)) {
		if (test_sta_flags(sta, WLAN_STA_PS)) {
			/*
			 * Ignore doze->wake transitions that are
			 * indicated by non-data frames, the standard
			 * is unclear here, but for example going to
			 * PS mode and then scanning would cause a
			 * doze->wake transition for the probe request,
			 * and that is clearly undesirable.
			 */
			if (ieee80211_is_data(hdr->frame_control) &&
			    !ieee80211_has_pm(hdr->frame_control))
				rx->sent_ps_buffered += ap_sta_ps_end(sta);
		} else {
			if (ieee80211_has_pm(hdr->frame_control))
				ap_sta_ps_start(sta);
		}
	}

	/* Drop data::nullfunc frames silently, since they are used only to
	 * control station power saving mode. */
	if (ieee80211_is_nullfunc(hdr->frame_control)) {
		I802_DEBUG_INC(rx->local->rx_handlers_drop_nullfunc);
		/* Update counter and free packet here to avoid counting this
		 * as a dropped packed. */
		sta->rx_packets++;
		dev_kfree_skb(rx->skb);
		return RX_QUEUED;
	}

	return RX_CONTINUE;
} /* ieee80211_rx_h_sta_process */

static inline struct ieee80211_fragment_entry *
ieee80211_reassemble_add(struct ieee80211_sub_if_data *sdata,
			 unsigned int frag, unsigned int seq, int rx_queue,
			 struct sk_buff **skb)
{
	struct ieee80211_fragment_entry *entry;
	int idx;

	idx = sdata->fragment_next;
	entry = &sdata->fragments[sdata->fragment_next++];
	if (sdata->fragment_next >= IEEE80211_FRAGMENT_MAX)
		sdata->fragment_next = 0;

	if (!skb_queue_empty(&entry->skb_list)) {
#ifdef CONFIG_MAC80211_VERBOSE_DEBUG
		struct ieee80211_hdr *hdr =
			(struct ieee80211_hdr *) entry->skb_list.next->data;
		printk(KERN_DEBUG "%s: RX reassembly removed oldest "
		       "fragment entry (idx=%d age=%lu seq=%d last_frag=%d "
		       "addr1=%pM addr2=%pM\n",
		       sdata->dev->name, idx,
		       jiffies - entry->first_frag_time, entry->seq,
		       entry->last_frag, hdr->addr1, hdr->addr2);
#endif
		__skb_queue_purge(&entry->skb_list);
	}

	__skb_queue_tail(&entry->skb_list, *skb); /* no need for locking */
	*skb = NULL;
	entry->first_frag_time = jiffies;
	entry->seq = seq;
	entry->rx_queue = rx_queue;
	entry->last_frag = frag;
	entry->ccmp = 0;
	entry->extra_len = 0;

	return entry;
}

static inline struct ieee80211_fragment_entry *
ieee80211_reassemble_find(struct ieee80211_sub_if_data *sdata,
			  unsigned int frag, unsigned int seq,
			  int rx_queue, struct ieee80211_hdr *hdr)
{
	struct ieee80211_fragment_entry *entry;
	int i, idx;

	idx = sdata->fragment_next;
	for (i = 0; i < IEEE80211_FRAGMENT_MAX; i++) {
		struct ieee80211_hdr *f_hdr;

		idx--;
		if (idx < 0)
			idx = IEEE80211_FRAGMENT_MAX - 1;

		entry = &sdata->fragments[idx];
		if (skb_queue_empty(&entry->skb_list) || entry->seq != seq ||
		    entry->rx_queue != rx_queue ||
		    entry->last_frag + 1 != frag)
			continue;

		f_hdr = (struct ieee80211_hdr *)entry->skb_list.next->data;

		/*
		 * Check ftype and addresses are equal, else check next fragment
		 */
		if (((hdr->frame_control ^ f_hdr->frame_control) &
		     cpu_to_le16(IEEE80211_FCTL_FTYPE)) ||
		    compare_ether_addr(hdr->addr1, f_hdr->addr1) != 0 ||
		    compare_ether_addr(hdr->addr2, f_hdr->addr2) != 0)
			continue;

		if (time_after(jiffies, entry->first_frag_time + 2 * HZ)) {
			__skb_queue_purge(&entry->skb_list);
			continue;
		}
		return entry;
	}

	return NULL;
}

static ieee80211_rx_result debug_noinline
ieee80211_rx_h_defragment(struct ieee80211_rx_data *rx)
{
	struct ieee80211_hdr *hdr;
	u16 sc;
	__le16 fc;
	unsigned int frag, seq;
	struct ieee80211_fragment_entry *entry;
	struct sk_buff *skb;

	hdr = (struct ieee80211_hdr *)rx->skb->data;
	fc = hdr->frame_control;
	sc = le16_to_cpu(hdr->seq_ctrl);
	frag = sc & IEEE80211_SCTL_FRAG;

	if (likely((!ieee80211_has_morefrags(fc) && frag == 0) ||
		   (rx->skb)->len < 24 ||
		   is_multicast_ether_addr(hdr->addr1))) {
		/* not fragmented */
		goto out;
	}
	I802_DEBUG_INC(rx->local->rx_handlers_fragments);

	seq = (sc & IEEE80211_SCTL_SEQ) >> 4;

	if (frag == 0) {
		/* This is the first fragment of a new frame. */
		entry = ieee80211_reassemble_add(rx->sdata, frag, seq,
						 rx->queue, &(rx->skb));
		if (rx->key && rx->key->conf.alg == ALG_CCMP &&
		    ieee80211_has_protected(fc)) {
			/* Store CCMP PN so that we can verify that the next
			 * fragment has a sequential PN value. */
			entry->ccmp = 1;
			memcpy(entry->last_pn,
			       rx->key->u.ccmp.rx_pn[rx->queue],
			       CCMP_PN_LEN);
		}
		return RX_QUEUED;
	}

	/* This is a fragment for a frame that should already be pending in
	 * fragment cache. Add this fragment to the end of the pending entry.
	 */
	entry = ieee80211_reassemble_find(rx->sdata, frag, seq, rx->queue, hdr);
	if (!entry) {
		I802_DEBUG_INC(rx->local->rx_handlers_drop_defrag);
		return RX_DROP_MONITOR;
	}

	/* Verify that MPDUs within one MSDU have sequential PN values.
	 * (IEEE 802.11i, 8.3.3.4.5) */
	if (entry->ccmp) {
		int i;
		u8 pn[CCMP_PN_LEN], *rpn;
		if (!rx->key || rx->key->conf.alg != ALG_CCMP)
			return RX_DROP_UNUSABLE;
		memcpy(pn, entry->last_pn, CCMP_PN_LEN);
		for (i = CCMP_PN_LEN - 1; i >= 0; i--) {
			pn[i]++;
			if (pn[i])
				break;
		}
		rpn = rx->key->u.ccmp.rx_pn[rx->queue];
		if (memcmp(pn, rpn, CCMP_PN_LEN))
			return RX_DROP_UNUSABLE;
		memcpy(entry->last_pn, pn, CCMP_PN_LEN);
	}

	skb_pull(rx->skb, ieee80211_hdrlen(fc));
	__skb_queue_tail(&entry->skb_list, rx->skb);
	entry->last_frag = frag;
	entry->extra_len += rx->skb->len;
	if (ieee80211_has_morefrags(fc)) {
		rx->skb = NULL;
		return RX_QUEUED;
	}

	rx->skb = __skb_dequeue(&entry->skb_list);
	if (skb_tailroom(rx->skb) < entry->extra_len) {
		I802_DEBUG_INC(rx->local->rx_expand_skb_head2);
		if (unlikely(pskb_expand_head(rx->skb, 0, entry->extra_len,
					      GFP_ATOMIC))) {
			I802_DEBUG_INC(rx->local->rx_handlers_drop_defrag);
			__skb_queue_purge(&entry->skb_list);
			return RX_DROP_UNUSABLE;
		}
	}
	while ((skb = __skb_dequeue(&entry->skb_list))) {
		memcpy(skb_put(rx->skb, skb->len), skb->data, skb->len);
		dev_kfree_skb(skb);
	}

	/* Complete frame has been reassembled - process it now */
	rx->flags |= IEEE80211_RX_FRAGMENTED;

 out:
	if (rx->sta)
		rx->sta->rx_packets++;
	if (is_multicast_ether_addr(hdr->addr1))
		rx->local->dot11MulticastReceivedFrameCount++;
	else
		ieee80211_led_rx(rx->local);
	return RX_CONTINUE;
}

static ieee80211_rx_result debug_noinline
ieee80211_rx_h_ps_poll(struct ieee80211_rx_data *rx)
{
	struct ieee80211_sub_if_data *sdata = IEEE80211_DEV_TO_SUB_IF(rx->dev);
	struct sk_buff *skb;
	int no_pending_pkts;
	__le16 fc = ((struct ieee80211_hdr *)rx->skb->data)->frame_control;

	if (likely(!rx->sta || !ieee80211_is_pspoll(fc) ||
		   !(rx->flags & IEEE80211_RX_RA_MATCH)))
		return RX_CONTINUE;

	if ((sdata->vif.type != NL80211_IFTYPE_AP) &&
	    (sdata->vif.type != NL80211_IFTYPE_AP_VLAN))
		return RX_DROP_UNUSABLE;

	skb = skb_dequeue(&rx->sta->tx_filtered);
	if (!skb) {
		skb = skb_dequeue(&rx->sta->ps_tx_buf);
		if (skb)
			rx->local->total_ps_buffered--;
	}
	no_pending_pkts = skb_queue_empty(&rx->sta->tx_filtered) &&
		skb_queue_empty(&rx->sta->ps_tx_buf);

	if (skb) {
		struct ieee80211_hdr *hdr =
			(struct ieee80211_hdr *) skb->data;

		/*
		 * Tell TX path to send one frame even though the STA may
		 * still remain is PS mode after this frame exchange.
		 */
		set_sta_flags(rx->sta, WLAN_STA_PSPOLL);

#ifdef CONFIG_MAC80211_VERBOSE_PS_DEBUG
		printk(KERN_DEBUG "STA %pM aid %d: PS Poll (entries after %d)\n",
		       rx->sta->sta.addr, rx->sta->sta.aid,
		       skb_queue_len(&rx->sta->ps_tx_buf));
#endif /* CONFIG_MAC80211_VERBOSE_PS_DEBUG */

		/* Use MoreData flag to indicate whether there are more
		 * buffered frames for this STA */
		if (no_pending_pkts)
			hdr->frame_control &= cpu_to_le16(~IEEE80211_FCTL_MOREDATA);
		else
			hdr->frame_control |= cpu_to_le16(IEEE80211_FCTL_MOREDATA);

		dev_queue_xmit(skb);

		if (no_pending_pkts)
			sta_info_clear_tim_bit(rx->sta);
#ifdef CONFIG_MAC80211_VERBOSE_PS_DEBUG
	} else if (!rx->sent_ps_buffered) {
		/*
		 * FIXME: This can be the result of a race condition between
		 *	  us expiring a frame and the station polling for it.
		 *	  Should we send it a null-func frame indicating we
		 *	  have nothing buffered for it?
		 */
		printk(KERN_DEBUG "%s: STA %pM sent PS Poll even "
		       "though there are no buffered frames for it\n",
		       rx->dev->name, rx->sta->sta.addr);
#endif /* CONFIG_MAC80211_VERBOSE_PS_DEBUG */
	}

	/* Free PS Poll skb here instead of returning RX_DROP that would
	 * count as an dropped frame. */
	dev_kfree_skb(rx->skb);

	return RX_QUEUED;
}

static ieee80211_rx_result debug_noinline
ieee80211_rx_h_remove_qos_control(struct ieee80211_rx_data *rx)
{
	u8 *data = rx->skb->data;
	struct ieee80211_hdr *hdr = (struct ieee80211_hdr *)data;

	if (!ieee80211_is_data_qos(hdr->frame_control))
		return RX_CONTINUE;

	/* remove the qos control field, update frame type and meta-data */
	memmove(data + IEEE80211_QOS_CTL_LEN, data,
		ieee80211_hdrlen(hdr->frame_control) - IEEE80211_QOS_CTL_LEN);
	hdr = (struct ieee80211_hdr *)skb_pull(rx->skb, IEEE80211_QOS_CTL_LEN);
	/* change frame type to non QOS */
	hdr->frame_control &= ~cpu_to_le16(IEEE80211_STYPE_QOS_DATA);

	return RX_CONTINUE;
}

static int
ieee80211_802_1x_port_control(struct ieee80211_rx_data *rx)
{
	if (unlikely(!rx->sta ||
	    !test_sta_flags(rx->sta, WLAN_STA_AUTHORIZED)))
		return -EACCES;

	return 0;
}

static int
ieee80211_drop_unencrypted(struct ieee80211_rx_data *rx, __le16 fc)
{
	/*
	 * Pass through unencrypted frames if the hardware has
	 * decrypted them already.
	 */
	if (rx->status->flag & RX_FLAG_DECRYPTED)
		return 0;

	/* Drop unencrypted frames if key is set. */
	if (unlikely(!ieee80211_has_protected(fc) &&
		     !ieee80211_is_nullfunc(fc) &&
		     ieee80211_is_data(fc) &&
		     (rx->key || rx->sdata->drop_unencrypted)))
		return -EACCES;
	if (rx->sta && test_sta_flags(rx->sta, WLAN_STA_MFP)) {
		if (unlikely(ieee80211_is_unicast_robust_mgmt_frame(rx->skb) &&
			     rx->key))
			return -EACCES;
		/* BIP does not use Protected field, so need to check MMIE */
		if (unlikely(ieee80211_is_multicast_robust_mgmt_frame(rx->skb)
			     && ieee80211_get_mmie_keyidx(rx->skb) < 0 &&
			     rx->key))
			return -EACCES;
		/*
		 * When using MFP, Action frames are not allowed prior to
		 * having configured keys.
		 */
		if (unlikely(ieee80211_is_action(fc) && !rx->key &&
			     ieee80211_is_robust_mgmt_frame(
				     (struct ieee80211_hdr *) rx->skb->data)))
			return -EACCES;
	}

	return 0;
}

static int
__ieee80211_data_to_8023(struct ieee80211_rx_data *rx)
{
	struct net_device *dev = rx->dev;
	struct ieee80211_sub_if_data *sdata = IEEE80211_DEV_TO_SUB_IF(dev);

	return ieee80211_data_to_8023(rx->skb, dev->dev_addr, sdata->vif.type);
}

/*
 * requires that rx->skb is a frame with ethernet header
 */
static bool ieee80211_frame_allowed(struct ieee80211_rx_data *rx, __le16 fc)
{
	static const u8 pae_group_addr[ETH_ALEN] __aligned(2)
		= { 0x01, 0x80, 0xC2, 0x00, 0x00, 0x03 };
	struct ethhdr *ehdr = (struct ethhdr *) rx->skb->data;

	/*
	 * Allow EAPOL frames to us/the PAE group address regardless
	 * of whether the frame was encrypted or not.
	 */
	if (ehdr->h_proto == htons(ETH_P_PAE) &&
	    (compare_ether_addr(ehdr->h_dest, rx->dev->dev_addr) == 0 ||
	     compare_ether_addr(ehdr->h_dest, pae_group_addr) == 0))
		return true;

	if (ieee80211_802_1x_port_control(rx) ||
	    ieee80211_drop_unencrypted(rx, fc))
		return false;

	return true;
}

/*
 * requires that rx->skb is a frame with ethernet header
 */
static void
ieee80211_deliver_skb(struct ieee80211_rx_data *rx)
{
	struct net_device *dev = rx->dev;
	struct ieee80211_local *local = rx->local;
	struct sk_buff *skb, *xmit_skb;
	struct ieee80211_sub_if_data *sdata = IEEE80211_DEV_TO_SUB_IF(dev);
	struct ethhdr *ehdr = (struct ethhdr *) rx->skb->data;
	struct sta_info *dsta;

	skb = rx->skb;
	xmit_skb = NULL;

	if ((sdata->vif.type == NL80211_IFTYPE_AP ||
	     sdata->vif.type == NL80211_IFTYPE_AP_VLAN) &&
	    !(sdata->flags & IEEE80211_SDATA_DONT_BRIDGE_PACKETS) &&
	    (rx->flags & IEEE80211_RX_RA_MATCH)) {
		if (is_multicast_ether_addr(ehdr->h_dest)) {
			/*
			 * send multicast frames both to higher layers in
			 * local net stack and back to the wireless medium
			 */
			xmit_skb = skb_copy(skb, GFP_ATOMIC);
			if (!xmit_skb && net_ratelimit())
				printk(KERN_DEBUG "%s: failed to clone "
				       "multicast frame\n", dev->name);
		} else {
			dsta = sta_info_get(local, skb->data);
			if (dsta && dsta->sdata->dev == dev) {
				/*
				 * The destination station is associated to
				 * this AP (in this VLAN), so send the frame
				 * directly to it and do not pass it to local
				 * net stack.
				 */
				xmit_skb = skb;
				skb = NULL;
			}
		}
	}

	if (skb) {
		int align __maybe_unused;

#if defined(CONFIG_MAC80211_DEBUG_PACKET_ALIGNMENT) || !defined(CONFIG_HAVE_EFFICIENT_UNALIGNED_ACCESS)
		/*
		 * 'align' will only take the values 0 or 2 here
		 * since all frames are required to be aligned
		 * to 2-byte boundaries when being passed to
		 * mac80211. That also explains the __skb_push()
		 * below.
		 */
<<<<<<< HEAD
		align = (unsigned long)skb->data & 3;
=======
		align = ((unsigned long)(skb->data + sizeof(struct ethhdr))) & 3;
>>>>>>> 533ac12e
		if (align) {
			if (WARN_ON(skb_headroom(skb) < 3)) {
				dev_kfree_skb(skb);
				skb = NULL;
			} else {
				u8 *data = skb->data;
				size_t len = skb->len;
				u8 *new = __skb_push(skb, align);
				memmove(new, data, len);
				__skb_trim(skb, len);
			}
		}
#endif

		if (skb) {
			/* deliver to local stack */
			skb->protocol = eth_type_trans(skb, dev);
			memset(skb->cb, 0, sizeof(skb->cb));
			netif_rx(skb);
		}
	}

	if (xmit_skb) {
		/* send to wireless media */
		xmit_skb->protocol = htons(ETH_P_802_3);
		skb_reset_network_header(xmit_skb);
		skb_reset_mac_header(xmit_skb);
		dev_queue_xmit(xmit_skb);
	}
}

static ieee80211_rx_result debug_noinline
ieee80211_rx_h_amsdu(struct ieee80211_rx_data *rx)
{
	struct net_device *dev = rx->dev;
	struct ieee80211_local *local = rx->local;
	u16 ethertype;
	u8 *payload;
	struct sk_buff *skb = rx->skb, *frame = NULL;
	struct ieee80211_hdr *hdr = (struct ieee80211_hdr *)skb->data;
	__le16 fc = hdr->frame_control;
	const struct ethhdr *eth;
	int remaining, err;
	u8 dst[ETH_ALEN];
	u8 src[ETH_ALEN];

	if (unlikely(!ieee80211_is_data(fc)))
		return RX_CONTINUE;

	if (unlikely(!ieee80211_is_data_present(fc)))
		return RX_DROP_MONITOR;

	if (!(rx->flags & IEEE80211_RX_AMSDU))
		return RX_CONTINUE;

	err = __ieee80211_data_to_8023(rx);
	if (unlikely(err))
		return RX_DROP_UNUSABLE;

	skb->dev = dev;

	dev->stats.rx_packets++;
	dev->stats.rx_bytes += skb->len;

	/* skip the wrapping header */
	eth = (struct ethhdr *) skb_pull(skb, sizeof(struct ethhdr));
	if (!eth)
		return RX_DROP_UNUSABLE;

	while (skb != frame) {
		u8 padding;
		__be16 len = eth->h_proto;
		unsigned int subframe_len = sizeof(struct ethhdr) + ntohs(len);

		remaining = skb->len;
		memcpy(dst, eth->h_dest, ETH_ALEN);
		memcpy(src, eth->h_source, ETH_ALEN);

		padding = ((4 - subframe_len) & 0x3);
		/* the last MSDU has no padding */
		if (subframe_len > remaining)
			return RX_DROP_UNUSABLE;

		skb_pull(skb, sizeof(struct ethhdr));
		/* if last subframe reuse skb */
		if (remaining <= subframe_len + padding)
			frame = skb;
		else {
			/*
			 * Allocate and reserve two bytes more for payload
			 * alignment since sizeof(struct ethhdr) is 14.
			 */
			frame = dev_alloc_skb(
				ALIGN(local->hw.extra_tx_headroom, 4) +
				subframe_len + 2);

			if (frame == NULL)
				return RX_DROP_UNUSABLE;

			skb_reserve(frame,
				    ALIGN(local->hw.extra_tx_headroom, 4) +
				    sizeof(struct ethhdr) + 2);
			memcpy(skb_put(frame, ntohs(len)), skb->data,
				ntohs(len));

			eth = (struct ethhdr *) skb_pull(skb, ntohs(len) +
							padding);
			if (!eth) {
				dev_kfree_skb(frame);
				return RX_DROP_UNUSABLE;
			}
		}

		skb_reset_network_header(frame);
		frame->dev = dev;
		frame->priority = skb->priority;
		rx->skb = frame;

		payload = frame->data;
		ethertype = (payload[6] << 8) | payload[7];

		if (likely((compare_ether_addr(payload, rfc1042_header) == 0 &&
			    ethertype != ETH_P_AARP && ethertype != ETH_P_IPX) ||
			   compare_ether_addr(payload,
					      bridge_tunnel_header) == 0)) {
			/* remove RFC1042 or Bridge-Tunnel
			 * encapsulation and replace EtherType */
			skb_pull(frame, 6);
			memcpy(skb_push(frame, ETH_ALEN), src, ETH_ALEN);
			memcpy(skb_push(frame, ETH_ALEN), dst, ETH_ALEN);
		} else {
			memcpy(skb_push(frame, sizeof(__be16)),
			       &len, sizeof(__be16));
			memcpy(skb_push(frame, ETH_ALEN), src, ETH_ALEN);
			memcpy(skb_push(frame, ETH_ALEN), dst, ETH_ALEN);
		}

		if (!ieee80211_frame_allowed(rx, fc)) {
			if (skb == frame) /* last frame */
				return RX_DROP_UNUSABLE;
			dev_kfree_skb(frame);
			continue;
		}

		ieee80211_deliver_skb(rx);
	}

	return RX_QUEUED;
}

#ifdef CONFIG_MAC80211_MESH
static ieee80211_rx_result
ieee80211_rx_h_mesh_fwding(struct ieee80211_rx_data *rx)
{
	struct ieee80211_hdr *hdr;
	struct ieee80211s_hdr *mesh_hdr;
	unsigned int hdrlen;
	struct sk_buff *skb = rx->skb, *fwd_skb;

	hdr = (struct ieee80211_hdr *) skb->data;
	hdrlen = ieee80211_hdrlen(hdr->frame_control);
	mesh_hdr = (struct ieee80211s_hdr *) (skb->data + hdrlen);

	if (!ieee80211_is_data(hdr->frame_control))
		return RX_CONTINUE;

	if (!mesh_hdr->ttl)
		/* illegal frame */
		return RX_DROP_MONITOR;

	if (mesh_hdr->flags & MESH_FLAGS_AE_A5_A6){
		struct ieee80211_sub_if_data *sdata;
		struct mesh_path *mppath;

		sdata = IEEE80211_DEV_TO_SUB_IF(rx->dev);
		rcu_read_lock();
		mppath = mpp_path_lookup(mesh_hdr->eaddr2, sdata);
		if (!mppath) {
			mpp_path_add(mesh_hdr->eaddr2, hdr->addr4, sdata);
		} else {
			spin_lock_bh(&mppath->state_lock);
			mppath->exp_time = jiffies;
			if (compare_ether_addr(mppath->mpp, hdr->addr4) != 0)
				memcpy(mppath->mpp, hdr->addr4, ETH_ALEN);
			spin_unlock_bh(&mppath->state_lock);
		}
		rcu_read_unlock();
	}

	if (compare_ether_addr(rx->dev->dev_addr, hdr->addr3) == 0)
		return RX_CONTINUE;

	mesh_hdr->ttl--;

	if (rx->flags & IEEE80211_RX_RA_MATCH) {
		if (!mesh_hdr->ttl)
			IEEE80211_IFSTA_MESH_CTR_INC(&rx->sdata->u.mesh,
						     dropped_frames_ttl);
		else {
			struct ieee80211_hdr *fwd_hdr;
			fwd_skb = skb_copy(skb, GFP_ATOMIC);

			if (!fwd_skb && net_ratelimit())
				printk(KERN_DEBUG "%s: failed to clone mesh frame\n",
						   rx->dev->name);

			fwd_hdr =  (struct ieee80211_hdr *) fwd_skb->data;
			/*
			 * Save TA to addr1 to send TA a path error if a
			 * suitable next hop is not found
			 */
			memcpy(fwd_hdr->addr1, fwd_hdr->addr2, ETH_ALEN);
			memcpy(fwd_hdr->addr2, rx->dev->dev_addr, ETH_ALEN);
			fwd_skb->dev = rx->local->mdev;
			fwd_skb->iif = rx->dev->ifindex;
			dev_queue_xmit(fwd_skb);
		}
	}

	if (is_multicast_ether_addr(hdr->addr3) ||
	    rx->dev->flags & IFF_PROMISC)
		return RX_CONTINUE;
	else
		return RX_DROP_MONITOR;
}
#endif

static ieee80211_rx_result debug_noinline
ieee80211_rx_h_data(struct ieee80211_rx_data *rx)
{
	struct net_device *dev = rx->dev;
	struct ieee80211_hdr *hdr = (struct ieee80211_hdr *)rx->skb->data;
	__le16 fc = hdr->frame_control;
	int err;

	if (unlikely(!ieee80211_is_data(hdr->frame_control)))
		return RX_CONTINUE;

	if (unlikely(!ieee80211_is_data_present(hdr->frame_control)))
		return RX_DROP_MONITOR;

	err = __ieee80211_data_to_8023(rx);
	if (unlikely(err))
		return RX_DROP_UNUSABLE;

	if (!ieee80211_frame_allowed(rx, fc))
		return RX_DROP_MONITOR;

	rx->skb->dev = dev;

	dev->stats.rx_packets++;
	dev->stats.rx_bytes += rx->skb->len;

	ieee80211_deliver_skb(rx);

	return RX_QUEUED;
}

static ieee80211_rx_result debug_noinline
ieee80211_rx_h_ctrl(struct ieee80211_rx_data *rx)
{
	struct ieee80211_local *local = rx->local;
	struct ieee80211_hw *hw = &local->hw;
	struct sk_buff *skb = rx->skb;
	struct ieee80211_bar *bar = (struct ieee80211_bar *)skb->data;
	struct tid_ampdu_rx *tid_agg_rx;
	u16 start_seq_num;
	u16 tid;

	if (likely(!ieee80211_is_ctl(bar->frame_control)))
		return RX_CONTINUE;

	if (ieee80211_is_back_req(bar->frame_control)) {
		if (!rx->sta)
			return RX_CONTINUE;
		tid = le16_to_cpu(bar->control) >> 12;
		if (rx->sta->ampdu_mlme.tid_state_rx[tid]
					!= HT_AGG_STATE_OPERATIONAL)
			return RX_CONTINUE;
		tid_agg_rx = rx->sta->ampdu_mlme.tid_rx[tid];

		start_seq_num = le16_to_cpu(bar->start_seq_num) >> 4;

		/* reset session timer */
		if (tid_agg_rx->timeout)
			mod_timer(&tid_agg_rx->session_timer,
				  TU_TO_EXP_TIME(tid_agg_rx->timeout));

		/* manage reordering buffer according to requested */
		/* sequence number */
		rcu_read_lock();
		ieee80211_sta_manage_reorder_buf(hw, tid_agg_rx, NULL, NULL,
						 start_seq_num, 1);
		rcu_read_unlock();
		return RX_DROP_UNUSABLE;
	}

	return RX_CONTINUE;
}

static void ieee80211_process_sa_query_req(struct ieee80211_sub_if_data *sdata,
					   struct ieee80211_mgmt *mgmt,
					   size_t len)
{
	struct ieee80211_local *local = sdata->local;
	struct sk_buff *skb;
	struct ieee80211_mgmt *resp;

	if (compare_ether_addr(mgmt->da, sdata->dev->dev_addr) != 0) {
		/* Not to own unicast address */
		return;
	}

	if (compare_ether_addr(mgmt->sa, sdata->u.mgd.bssid) != 0 ||
	    compare_ether_addr(mgmt->bssid, sdata->u.mgd.bssid) != 0) {
		/* Not from the current AP. */
		return;
	}

	if (sdata->u.mgd.state == IEEE80211_STA_MLME_ASSOCIATE) {
		/* Association in progress; ignore SA Query */
		return;
	}

	if (len < 24 + 1 + sizeof(resp->u.action.u.sa_query)) {
		/* Too short SA Query request frame */
		return;
	}

	skb = dev_alloc_skb(sizeof(*resp) + local->hw.extra_tx_headroom);
	if (skb == NULL)
		return;

	skb_reserve(skb, local->hw.extra_tx_headroom);
	resp = (struct ieee80211_mgmt *) skb_put(skb, 24);
	memset(resp, 0, 24);
	memcpy(resp->da, mgmt->sa, ETH_ALEN);
	memcpy(resp->sa, sdata->dev->dev_addr, ETH_ALEN);
	memcpy(resp->bssid, sdata->u.mgd.bssid, ETH_ALEN);
	resp->frame_control = cpu_to_le16(IEEE80211_FTYPE_MGMT |
					  IEEE80211_STYPE_ACTION);
	skb_put(skb, 1 + sizeof(resp->u.action.u.sa_query));
	resp->u.action.category = WLAN_CATEGORY_SA_QUERY;
	resp->u.action.u.sa_query.action = WLAN_ACTION_SA_QUERY_RESPONSE;
	memcpy(resp->u.action.u.sa_query.trans_id,
	       mgmt->u.action.u.sa_query.trans_id,
	       WLAN_SA_QUERY_TR_ID_LEN);

	ieee80211_tx_skb(sdata, skb, 1);
}

static ieee80211_rx_result debug_noinline
ieee80211_rx_h_action(struct ieee80211_rx_data *rx)
{
	struct ieee80211_local *local = rx->local;
	struct ieee80211_sub_if_data *sdata = IEEE80211_DEV_TO_SUB_IF(rx->dev);
	struct ieee80211_mgmt *mgmt = (struct ieee80211_mgmt *) rx->skb->data;
	struct ieee80211_bss *bss;
	int len = rx->skb->len;

	if (!ieee80211_is_action(mgmt->frame_control))
		return RX_CONTINUE;

	if (!rx->sta)
		return RX_DROP_MONITOR;

	if (!(rx->flags & IEEE80211_RX_RA_MATCH))
		return RX_DROP_MONITOR;

	if (ieee80211_drop_unencrypted(rx, mgmt->frame_control))
		return RX_DROP_MONITOR;

	/* all categories we currently handle have action_code */
	if (len < IEEE80211_MIN_ACTION_SIZE + 1)
		return RX_DROP_MONITOR;

	switch (mgmt->u.action.category) {
	case WLAN_CATEGORY_BACK:
		/*
		 * The aggregation code is not prepared to handle
		 * anything but STA/AP due to the BSSID handling;
		 * IBSS could work in the code but isn't supported
		 * by drivers or the standard.
		 */
		if (sdata->vif.type != NL80211_IFTYPE_STATION &&
		    sdata->vif.type != NL80211_IFTYPE_AP_VLAN &&
		    sdata->vif.type != NL80211_IFTYPE_AP)
			return RX_DROP_MONITOR;

		switch (mgmt->u.action.u.addba_req.action_code) {
		case WLAN_ACTION_ADDBA_REQ:
			if (len < (IEEE80211_MIN_ACTION_SIZE +
				   sizeof(mgmt->u.action.u.addba_req)))
				return RX_DROP_MONITOR;
			ieee80211_process_addba_request(local, rx->sta, mgmt, len);
			break;
		case WLAN_ACTION_ADDBA_RESP:
			if (len < (IEEE80211_MIN_ACTION_SIZE +
				   sizeof(mgmt->u.action.u.addba_resp)))
				return RX_DROP_MONITOR;
			ieee80211_process_addba_resp(local, rx->sta, mgmt, len);
			break;
		case WLAN_ACTION_DELBA:
			if (len < (IEEE80211_MIN_ACTION_SIZE +
				   sizeof(mgmt->u.action.u.delba)))
				return RX_DROP_MONITOR;
			ieee80211_process_delba(sdata, rx->sta, mgmt, len);
			break;
		}
		break;
	case WLAN_CATEGORY_SPECTRUM_MGMT:
		if (local->hw.conf.channel->band != IEEE80211_BAND_5GHZ)
			return RX_DROP_MONITOR;

		if (sdata->vif.type != NL80211_IFTYPE_STATION)
			return RX_DROP_MONITOR;

		switch (mgmt->u.action.u.measurement.action_code) {
		case WLAN_ACTION_SPCT_MSR_REQ:
			if (len < (IEEE80211_MIN_ACTION_SIZE +
				   sizeof(mgmt->u.action.u.measurement)))
				return RX_DROP_MONITOR;
			ieee80211_process_measurement_req(sdata, mgmt, len);
			break;
		case WLAN_ACTION_SPCT_CHL_SWITCH:
			if (len < (IEEE80211_MIN_ACTION_SIZE +
				   sizeof(mgmt->u.action.u.chan_switch)))
				return RX_DROP_MONITOR;

			if (sdata->vif.type != NL80211_IFTYPE_STATION)
				return RX_DROP_MONITOR;

			if (memcmp(mgmt->bssid, sdata->u.mgd.bssid, ETH_ALEN))
				return RX_DROP_MONITOR;

			bss = ieee80211_rx_bss_get(local, sdata->u.mgd.bssid,
					   local->hw.conf.channel->center_freq,
					   sdata->u.mgd.ssid,
					   sdata->u.mgd.ssid_len);
			if (!bss)
				return RX_DROP_MONITOR;

			ieee80211_sta_process_chanswitch(sdata,
				     &mgmt->u.action.u.chan_switch.sw_elem, bss);
			ieee80211_rx_bss_put(local, bss);
			break;
		}
		break;
	case WLAN_CATEGORY_SA_QUERY:
		if (len < (IEEE80211_MIN_ACTION_SIZE +
			   sizeof(mgmt->u.action.u.sa_query)))
			return RX_DROP_MONITOR;
		switch (mgmt->u.action.u.sa_query.action) {
		case WLAN_ACTION_SA_QUERY_REQUEST:
			if (sdata->vif.type != NL80211_IFTYPE_STATION)
				return RX_DROP_MONITOR;
			ieee80211_process_sa_query_req(sdata, mgmt, len);
			break;
		case WLAN_ACTION_SA_QUERY_RESPONSE:
			/*
			 * SA Query response is currently only used in AP mode
			 * and it is processed in user space.
			 */
			return RX_CONTINUE;
		}
		break;
	default:
		return RX_CONTINUE;
	}

	rx->sta->rx_packets++;
	dev_kfree_skb(rx->skb);
	return RX_QUEUED;
}

static ieee80211_rx_result debug_noinline
ieee80211_rx_h_mgmt(struct ieee80211_rx_data *rx)
{
	struct ieee80211_sub_if_data *sdata = IEEE80211_DEV_TO_SUB_IF(rx->dev);
	struct ieee80211_mgmt *mgmt = (struct ieee80211_mgmt *) rx->skb->data;

	if (!(rx->flags & IEEE80211_RX_RA_MATCH))
		return RX_DROP_MONITOR;

	if (ieee80211_drop_unencrypted(rx, mgmt->frame_control))
		return RX_DROP_MONITOR;

	if (ieee80211_vif_is_mesh(&sdata->vif))
		return ieee80211_mesh_rx_mgmt(sdata, rx->skb, rx->status);

	if (sdata->vif.type == NL80211_IFTYPE_ADHOC)
		return ieee80211_ibss_rx_mgmt(sdata, rx->skb, rx->status);

	if (sdata->vif.type == NL80211_IFTYPE_STATION)
		return ieee80211_sta_rx_mgmt(sdata, rx->skb, rx->status);

	return RX_DROP_MONITOR;
}

static void ieee80211_rx_michael_mic_report(struct net_device *dev,
					    struct ieee80211_hdr *hdr,
					    struct ieee80211_rx_data *rx)
{
	int keyidx;
	unsigned int hdrlen;

	hdrlen = ieee80211_hdrlen(hdr->frame_control);
	if (rx->skb->len >= hdrlen + 4)
		keyidx = rx->skb->data[hdrlen + 3] >> 6;
	else
		keyidx = -1;

	if (!rx->sta) {
		/*
		 * Some hardware seem to generate incorrect Michael MIC
		 * reports; ignore them to avoid triggering countermeasures.
		 */
		goto ignore;
	}

	if (!ieee80211_has_protected(hdr->frame_control))
		goto ignore;

	if (rx->sdata->vif.type == NL80211_IFTYPE_AP && keyidx) {
		/*
		 * APs with pairwise keys should never receive Michael MIC
		 * errors for non-zero keyidx because these are reserved for
		 * group keys and only the AP is sending real multicast
		 * frames in the BSS.
		 */
		goto ignore;
	}

	if (!ieee80211_is_data(hdr->frame_control) &&
	    !ieee80211_is_auth(hdr->frame_control))
		goto ignore;

	mac80211_ev_michael_mic_failure(rx->sdata, keyidx, hdr, NULL);
 ignore:
	dev_kfree_skb(rx->skb);
	rx->skb = NULL;
}

/* TODO: use IEEE80211_RX_FRAGMENTED */
static void ieee80211_rx_cooked_monitor(struct ieee80211_rx_data *rx)
{
	struct ieee80211_sub_if_data *sdata;
	struct ieee80211_local *local = rx->local;
	struct ieee80211_rtap_hdr {
		struct ieee80211_radiotap_header hdr;
		u8 flags;
		u8 rate;
		__le16 chan_freq;
		__le16 chan_flags;
	} __attribute__ ((packed)) *rthdr;
	struct sk_buff *skb = rx->skb, *skb2;
	struct net_device *prev_dev = NULL;
	struct ieee80211_rx_status *status = rx->status;

	if (rx->flags & IEEE80211_RX_CMNTR_REPORTED)
		goto out_free_skb;

	if (skb_headroom(skb) < sizeof(*rthdr) &&
	    pskb_expand_head(skb, sizeof(*rthdr), 0, GFP_ATOMIC))
		goto out_free_skb;

	rthdr = (void *)skb_push(skb, sizeof(*rthdr));
	memset(rthdr, 0, sizeof(*rthdr));
	rthdr->hdr.it_len = cpu_to_le16(sizeof(*rthdr));
	rthdr->hdr.it_present =
		cpu_to_le32((1 << IEEE80211_RADIOTAP_FLAGS) |
			    (1 << IEEE80211_RADIOTAP_RATE) |
			    (1 << IEEE80211_RADIOTAP_CHANNEL));

	rthdr->rate = rx->rate->bitrate / 5;
	rthdr->chan_freq = cpu_to_le16(status->freq);

	if (status->band == IEEE80211_BAND_5GHZ)
		rthdr->chan_flags = cpu_to_le16(IEEE80211_CHAN_OFDM |
						IEEE80211_CHAN_5GHZ);
	else
		rthdr->chan_flags = cpu_to_le16(IEEE80211_CHAN_DYN |
						IEEE80211_CHAN_2GHZ);

	skb_set_mac_header(skb, 0);
	skb->ip_summed = CHECKSUM_UNNECESSARY;
	skb->pkt_type = PACKET_OTHERHOST;
	skb->protocol = htons(ETH_P_802_2);

	list_for_each_entry_rcu(sdata, &local->interfaces, list) {
		if (!netif_running(sdata->dev))
			continue;

		if (sdata->vif.type != NL80211_IFTYPE_MONITOR ||
		    !(sdata->u.mntr_flags & MONITOR_FLAG_COOK_FRAMES))
			continue;

		if (prev_dev) {
			skb2 = skb_clone(skb, GFP_ATOMIC);
			if (skb2) {
				skb2->dev = prev_dev;
				netif_rx(skb2);
			}
		}

		prev_dev = sdata->dev;
		sdata->dev->stats.rx_packets++;
		sdata->dev->stats.rx_bytes += skb->len;
	}

	if (prev_dev) {
		skb->dev = prev_dev;
		netif_rx(skb);
		skb = NULL;
	} else
		goto out_free_skb;

	rx->flags |= IEEE80211_RX_CMNTR_REPORTED;
	return;

 out_free_skb:
	dev_kfree_skb(skb);
}


static void ieee80211_invoke_rx_handlers(struct ieee80211_sub_if_data *sdata,
					 struct ieee80211_rx_data *rx,
					 struct sk_buff *skb)
{
	ieee80211_rx_result res = RX_DROP_MONITOR;

	rx->skb = skb;
	rx->sdata = sdata;
	rx->dev = sdata->dev;

#define CALL_RXH(rxh)			\
	do {				\
		res = rxh(rx);		\
		if (res != RX_CONTINUE)	\
			goto rxh_done;  \
	} while (0);

	CALL_RXH(ieee80211_rx_h_passive_scan)
	CALL_RXH(ieee80211_rx_h_check)
	CALL_RXH(ieee80211_rx_h_decrypt)
	CALL_RXH(ieee80211_rx_h_check_more_data)
	CALL_RXH(ieee80211_rx_h_sta_process)
	CALL_RXH(ieee80211_rx_h_defragment)
	CALL_RXH(ieee80211_rx_h_ps_poll)
	CALL_RXH(ieee80211_rx_h_michael_mic_verify)
	/* must be after MMIC verify so header is counted in MPDU mic */
	CALL_RXH(ieee80211_rx_h_remove_qos_control)
	CALL_RXH(ieee80211_rx_h_amsdu)
#ifdef CONFIG_MAC80211_MESH
	if (ieee80211_vif_is_mesh(&sdata->vif))
		CALL_RXH(ieee80211_rx_h_mesh_fwding);
#endif
	CALL_RXH(ieee80211_rx_h_data)
	CALL_RXH(ieee80211_rx_h_ctrl)
	CALL_RXH(ieee80211_rx_h_action)
	CALL_RXH(ieee80211_rx_h_mgmt)

#undef CALL_RXH

 rxh_done:
	switch (res) {
	case RX_DROP_MONITOR:
		I802_DEBUG_INC(sdata->local->rx_handlers_drop);
		if (rx->sta)
			rx->sta->rx_dropped++;
		/* fall through */
	case RX_CONTINUE:
		ieee80211_rx_cooked_monitor(rx);
		break;
	case RX_DROP_UNUSABLE:
		I802_DEBUG_INC(sdata->local->rx_handlers_drop);
		if (rx->sta)
			rx->sta->rx_dropped++;
		dev_kfree_skb(rx->skb);
		break;
	case RX_QUEUED:
		I802_DEBUG_INC(sdata->local->rx_handlers_queued);
		break;
	}
}

/* main receive path */

static int prepare_for_handlers(struct ieee80211_sub_if_data *sdata,
				struct ieee80211_rx_data *rx,
				struct ieee80211_hdr *hdr)
{
	u8 *bssid = ieee80211_get_bssid(hdr, rx->skb->len, sdata->vif.type);
	int multicast = is_multicast_ether_addr(hdr->addr1);

	switch (sdata->vif.type) {
	case NL80211_IFTYPE_STATION:
		if (!bssid)
			return 0;
		if (!ieee80211_bssid_match(bssid, sdata->u.mgd.bssid)) {
			if (!(rx->flags & IEEE80211_RX_IN_SCAN))
				return 0;
			rx->flags &= ~IEEE80211_RX_RA_MATCH;
		} else if (!multicast &&
			   compare_ether_addr(sdata->dev->dev_addr,
					      hdr->addr1) != 0) {
			if (!(sdata->dev->flags & IFF_PROMISC))
				return 0;
			rx->flags &= ~IEEE80211_RX_RA_MATCH;
		}
		break;
	case NL80211_IFTYPE_ADHOC:
		if (!bssid)
			return 0;
		if (ieee80211_is_beacon(hdr->frame_control)) {
			return 1;
		}
		else if (!ieee80211_bssid_match(bssid, sdata->u.ibss.bssid)) {
			if (!(rx->flags & IEEE80211_RX_IN_SCAN))
				return 0;
			rx->flags &= ~IEEE80211_RX_RA_MATCH;
		} else if (!multicast &&
			   compare_ether_addr(sdata->dev->dev_addr,
					      hdr->addr1) != 0) {
			if (!(sdata->dev->flags & IFF_PROMISC))
				return 0;
			rx->flags &= ~IEEE80211_RX_RA_MATCH;
		} else if (!rx->sta) {
			int rate_idx;
			if (rx->status->flag & RX_FLAG_HT)
				rate_idx = 0; /* TODO: HT rates */
			else
				rate_idx = rx->status->rate_idx;
			rx->sta = ieee80211_ibss_add_sta(sdata, bssid, hdr->addr2,
				BIT(rate_idx));
		}
		break;
	case NL80211_IFTYPE_MESH_POINT:
		if (!multicast &&
		    compare_ether_addr(sdata->dev->dev_addr,
				       hdr->addr1) != 0) {
			if (!(sdata->dev->flags & IFF_PROMISC))
				return 0;

			rx->flags &= ~IEEE80211_RX_RA_MATCH;
		}
		break;
	case NL80211_IFTYPE_AP_VLAN:
	case NL80211_IFTYPE_AP:
		if (!bssid) {
			if (compare_ether_addr(sdata->dev->dev_addr,
					       hdr->addr1))
				return 0;
		} else if (!ieee80211_bssid_match(bssid,
					sdata->dev->dev_addr)) {
			if (!(rx->flags & IEEE80211_RX_IN_SCAN))
				return 0;
			rx->flags &= ~IEEE80211_RX_RA_MATCH;
		}
		break;
	case NL80211_IFTYPE_WDS:
		if (bssid || !ieee80211_is_data(hdr->frame_control))
			return 0;
		if (compare_ether_addr(sdata->u.wds.remote_addr, hdr->addr2))
			return 0;
		break;
	case NL80211_IFTYPE_MONITOR:
		/* take everything */
		break;
	case NL80211_IFTYPE_UNSPECIFIED:
	case __NL80211_IFTYPE_AFTER_LAST:
		/* should never get here */
		WARN_ON(1);
		break;
	}

	return 1;
}

/*
 * This is the actual Rx frames handler. as it blongs to Rx path it must
 * be called with rcu_read_lock protection.
 */
static void __ieee80211_rx_handle_packet(struct ieee80211_hw *hw,
					 struct sk_buff *skb,
					 struct ieee80211_rx_status *status,
					 struct ieee80211_rate *rate)
{
	struct ieee80211_local *local = hw_to_local(hw);
	struct ieee80211_sub_if_data *sdata;
	struct ieee80211_hdr *hdr;
	struct ieee80211_rx_data rx;
	int prepares;
	struct ieee80211_sub_if_data *prev = NULL;
	struct sk_buff *skb_new;

	hdr = (struct ieee80211_hdr *)skb->data;
	memset(&rx, 0, sizeof(rx));
	rx.skb = skb;
	rx.local = local;

	rx.status = status;
	rx.rate = rate;

	if (ieee80211_is_data(hdr->frame_control) || ieee80211_is_mgmt(hdr->frame_control))
		local->dot11ReceivedFragmentCount++;

	rx.sta = sta_info_get(local, hdr->addr2);
	if (rx.sta) {
		rx.sdata = rx.sta->sdata;
		rx.dev = rx.sta->sdata->dev;
	}

	if ((status->flag & RX_FLAG_MMIC_ERROR)) {
		ieee80211_rx_michael_mic_report(local->mdev, hdr, &rx);
		return;
	}

	if (unlikely(local->sw_scanning || local->hw_scanning))
		rx.flags |= IEEE80211_RX_IN_SCAN;

	ieee80211_parse_qos(&rx);
	ieee80211_verify_alignment(&rx);

	skb = rx.skb;

	list_for_each_entry_rcu(sdata, &local->interfaces, list) {
		if (!netif_running(sdata->dev))
			continue;

		if (sdata->vif.type == NL80211_IFTYPE_MONITOR)
			continue;

		rx.flags |= IEEE80211_RX_RA_MATCH;
		prepares = prepare_for_handlers(sdata, &rx, hdr);

		if (!prepares)
			continue;

		/*
		 * frame is destined for this interface, but if it's not
		 * also for the previous one we handle that after the
		 * loop to avoid copying the SKB once too much
		 */

		if (!prev) {
			prev = sdata;
			continue;
		}

		/*
		 * frame was destined for the previous interface
		 * so invoke RX handlers for it
		 */

		skb_new = skb_copy(skb, GFP_ATOMIC);
		if (!skb_new) {
			if (net_ratelimit())
				printk(KERN_DEBUG "%s: failed to copy "
				       "multicast frame for %s\n",
				       wiphy_name(local->hw.wiphy),
				       prev->dev->name);
			continue;
		}
		ieee80211_invoke_rx_handlers(prev, &rx, skb_new);
		prev = sdata;
	}
	if (prev)
		ieee80211_invoke_rx_handlers(prev, &rx, skb);
	else
		dev_kfree_skb(skb);
}

#define SEQ_MODULO 0x1000
#define SEQ_MASK   0xfff

static inline int seq_less(u16 sq1, u16 sq2)
{
	return ((sq1 - sq2) & SEQ_MASK) > (SEQ_MODULO >> 1);
}

static inline u16 seq_inc(u16 sq)
{
	return (sq + 1) & SEQ_MASK;
}

static inline u16 seq_sub(u16 sq1, u16 sq2)
{
	return (sq1 - sq2) & SEQ_MASK;
}


static void ieee80211_release_reorder_frame(struct ieee80211_hw *hw,
					    struct tid_ampdu_rx *tid_agg_rx,
					    int index)
{
	struct ieee80211_supported_band *sband;
	struct ieee80211_rate *rate;
	struct ieee80211_rx_status status;

	if (!tid_agg_rx->reorder_buf[index])
		goto no_frame;

	/* release the reordered frames to stack */
	memcpy(&status, tid_agg_rx->reorder_buf[index]->cb, sizeof(status));
	sband = hw->wiphy->bands[status.band];
	if (status.flag & RX_FLAG_HT)
		rate = sband->bitrates; /* TODO: HT rates */
	else
		rate = &sband->bitrates[status.rate_idx];
	__ieee80211_rx_handle_packet(hw, tid_agg_rx->reorder_buf[index],
				     &status, rate);
	tid_agg_rx->stored_mpdu_num--;
	tid_agg_rx->reorder_buf[index] = NULL;

no_frame:
	tid_agg_rx->head_seq_num = seq_inc(tid_agg_rx->head_seq_num);
}


/*
 * Timeout (in jiffies) for skb's that are waiting in the RX reorder buffer. If
 * the skb was added to the buffer longer than this time ago, the earlier
 * frames that have not yet been received are assumed to be lost and the skb
 * can be released for processing. This may also release other skb's from the
 * reorder buffer if there are no additional gaps between the frames.
 */
#define HT_RX_REORDER_BUF_TIMEOUT (HZ / 10)

/*
 * As it function blongs to Rx path it must be called with
 * the proper rcu_read_lock protection for its flow.
 */
static u8 ieee80211_sta_manage_reorder_buf(struct ieee80211_hw *hw,
					   struct tid_ampdu_rx *tid_agg_rx,
					   struct sk_buff *skb,
					   struct ieee80211_rx_status *rxstatus,
					   u16 mpdu_seq_num,
					   int bar_req)
{
	u16 head_seq_num, buf_size;
	int index;

	buf_size = tid_agg_rx->buf_size;
	head_seq_num = tid_agg_rx->head_seq_num;

	/* frame with out of date sequence number */
	if (seq_less(mpdu_seq_num, head_seq_num)) {
		dev_kfree_skb(skb);
		return 1;
	}

	/* if frame sequence number exceeds our buffering window size or
	 * block Ack Request arrived - release stored frames */
	if ((!seq_less(mpdu_seq_num, head_seq_num + buf_size)) || (bar_req)) {
		/* new head to the ordering buffer */
		if (bar_req)
			head_seq_num = mpdu_seq_num;
		else
			head_seq_num =
				seq_inc(seq_sub(mpdu_seq_num, buf_size));
		/* release stored frames up to new head to stack */
		while (seq_less(tid_agg_rx->head_seq_num, head_seq_num)) {
			index = seq_sub(tid_agg_rx->head_seq_num,
				tid_agg_rx->ssn)
				% tid_agg_rx->buf_size;
			ieee80211_release_reorder_frame(hw, tid_agg_rx,
							index);
		}
		if (bar_req)
			return 1;
	}

	/* now the new frame is always in the range of the reordering */
	/* buffer window */
	index = seq_sub(mpdu_seq_num, tid_agg_rx->ssn)
				% tid_agg_rx->buf_size;
	/* check if we already stored this frame */
	if (tid_agg_rx->reorder_buf[index]) {
		dev_kfree_skb(skb);
		return 1;
	}

	/* if arrived mpdu is in the right order and nothing else stored */
	/* release it immediately */
	if (mpdu_seq_num == tid_agg_rx->head_seq_num &&
			tid_agg_rx->stored_mpdu_num == 0) {
		tid_agg_rx->head_seq_num =
			seq_inc(tid_agg_rx->head_seq_num);
		return 0;
	}

	/* put the frame in the reordering buffer */
	tid_agg_rx->reorder_buf[index] = skb;
<<<<<<< HEAD
=======
	tid_agg_rx->reorder_time[index] = jiffies;
>>>>>>> 533ac12e
	memcpy(tid_agg_rx->reorder_buf[index]->cb, rxstatus,
	       sizeof(*rxstatus));
	tid_agg_rx->stored_mpdu_num++;
	/* release the buffer until next missing frame */
	index = seq_sub(tid_agg_rx->head_seq_num, tid_agg_rx->ssn)
						% tid_agg_rx->buf_size;
	if (!tid_agg_rx->reorder_buf[index] &&
	    tid_agg_rx->stored_mpdu_num > 1) {
		/*
		 * No buffers ready to be released, but check whether any
		 * frames in the reorder buffer have timed out.
		 */
		int j;
		int skipped = 1;
		for (j = (index + 1) % tid_agg_rx->buf_size; j != index;
		     j = (j + 1) % tid_agg_rx->buf_size) {
			if (tid_agg_rx->reorder_buf[j] == NULL) {
				skipped++;
				continue;
			}
			if (!time_after(jiffies, tid_agg_rx->reorder_time[j] +
					HZ / 10))
				break;

#ifdef CONFIG_MAC80211_HT_DEBUG
			if (net_ratelimit())
				printk(KERN_DEBUG "%s: release an RX reorder "
				       "frame due to timeout on earlier "
				       "frames\n",
				       wiphy_name(hw->wiphy));
#endif
			ieee80211_release_reorder_frame(hw, tid_agg_rx, j);

			/*
			 * Increment the head seq# also for the skipped slots.
			 */
			tid_agg_rx->head_seq_num =
				(tid_agg_rx->head_seq_num + skipped) &
				SEQ_MASK;
			skipped = 0;
		}
	} else while (tid_agg_rx->reorder_buf[index]) {
		ieee80211_release_reorder_frame(hw, tid_agg_rx, index);
		index =	seq_sub(tid_agg_rx->head_seq_num,
			tid_agg_rx->ssn) % tid_agg_rx->buf_size;
	}
	return 1;
}

static u8 ieee80211_rx_reorder_ampdu(struct ieee80211_local *local,
				     struct sk_buff *skb,
				     struct ieee80211_rx_status *status)
{
	struct ieee80211_hw *hw = &local->hw;
	struct ieee80211_hdr *hdr = (struct ieee80211_hdr *) skb->data;
	struct sta_info *sta;
	struct tid_ampdu_rx *tid_agg_rx;
	u16 sc;
	u16 mpdu_seq_num;
	u8 ret = 0;
	int tid;

	sta = sta_info_get(local, hdr->addr2);
	if (!sta)
		return ret;

	/* filter the QoS data rx stream according to
	 * STA/TID and check if this STA/TID is on aggregation */
	if (!ieee80211_is_data_qos(hdr->frame_control))
		goto end_reorder;

	tid = *ieee80211_get_qos_ctl(hdr) & IEEE80211_QOS_CTL_TID_MASK;

	if (sta->ampdu_mlme.tid_state_rx[tid] != HT_AGG_STATE_OPERATIONAL)
		goto end_reorder;

	tid_agg_rx = sta->ampdu_mlme.tid_rx[tid];

	/* qos null data frames are excluded */
	if (unlikely(hdr->frame_control & cpu_to_le16(IEEE80211_STYPE_NULLFUNC)))
		goto end_reorder;

	/* new un-ordered ampdu frame - process it */

	/* reset session timer */
	if (tid_agg_rx->timeout)
		mod_timer(&tid_agg_rx->session_timer,
			  TU_TO_EXP_TIME(tid_agg_rx->timeout));

	/* if this mpdu is fragmented - terminate rx aggregation session */
	sc = le16_to_cpu(hdr->seq_ctrl);
	if (sc & IEEE80211_SCTL_FRAG) {
		ieee80211_sta_stop_rx_ba_session(sta->sdata, sta->sta.addr,
			tid, 0, WLAN_REASON_QSTA_REQUIRE_SETUP);
		ret = 1;
		goto end_reorder;
	}

	/* according to mpdu sequence number deal with reordering buffer */
	mpdu_seq_num = (sc & IEEE80211_SCTL_SEQ) >> 4;
	ret = ieee80211_sta_manage_reorder_buf(hw, tid_agg_rx, skb, status,
						mpdu_seq_num, 0);
 end_reorder:
	return ret;
}

/*
 * This is the receive path handler. It is called by a low level driver when an
 * 802.11 MPDU is received from the hardware.
 */
void __ieee80211_rx(struct ieee80211_hw *hw, struct sk_buff *skb,
		    struct ieee80211_rx_status *status)
{
	struct ieee80211_local *local = hw_to_local(hw);
	struct ieee80211_rate *rate = NULL;
	struct ieee80211_supported_band *sband;

	if (status->band < 0 ||
	    status->band >= IEEE80211_NUM_BANDS) {
		WARN_ON(1);
		return;
	}

	sband = local->hw.wiphy->bands[status->band];
	if (!sband) {
		WARN_ON(1);
		return;
	}

	if (status->flag & RX_FLAG_HT) {
		/* rate_idx is MCS index */
		if (WARN_ON(status->rate_idx < 0 ||
			    status->rate_idx >= 76))
			return;
		/* HT rates are not in the table - use the highest legacy rate
		 * for now since other parts of mac80211 may not yet be fully
		 * MCS aware. */
		rate = &sband->bitrates[sband->n_bitrates - 1];
	} else {
		if (WARN_ON(status->rate_idx < 0 ||
			    status->rate_idx >= sband->n_bitrates))
			return;
		rate = &sband->bitrates[status->rate_idx];
	}

	/*
	 * key references and virtual interfaces are protected using RCU
	 * and this requires that we are in a read-side RCU section during
	 * receive processing
	 */
	rcu_read_lock();

	/*
	 * Frames with failed FCS/PLCP checksum are not returned,
	 * all other frames are returned without radiotap header
	 * if it was previously present.
	 * Also, frames with less than 16 bytes are dropped.
	 */
	skb = ieee80211_rx_monitor(local, skb, status, rate);
	if (!skb) {
		rcu_read_unlock();
		return;
	}

<<<<<<< HEAD
=======
	/*
	 * In theory, the block ack reordering should happen after duplicate
	 * removal (ieee80211_rx_h_check(), which is an RX handler). As such,
	 * the call to ieee80211_rx_reorder_ampdu() should really be moved to
	 * happen as a new RX handler between ieee80211_rx_h_check and
	 * ieee80211_rx_h_decrypt. This cleanup may eventually happen, but for
	 * the time being, the call can be here since RX reorder buf processing
	 * will implicitly skip duplicates. We could, in theory at least,
	 * process frames that ieee80211_rx_h_passive_scan would drop (e.g.,
	 * frames from other than operational channel), but that should not
	 * happen in normal networks.
	 */
>>>>>>> 533ac12e
	if (!ieee80211_rx_reorder_ampdu(local, skb, status))
		__ieee80211_rx_handle_packet(hw, skb, status, rate);

	rcu_read_unlock();
}
EXPORT_SYMBOL(__ieee80211_rx);

/* This is a version of the rx handler that can be called from hard irq
 * context. Post the skb on the queue and schedule the tasklet */
void ieee80211_rx_irqsafe(struct ieee80211_hw *hw, struct sk_buff *skb,
			  struct ieee80211_rx_status *status)
{
	struct ieee80211_local *local = hw_to_local(hw);

	BUILD_BUG_ON(sizeof(struct ieee80211_rx_status) > sizeof(skb->cb));

	skb->dev = local->mdev;
	/* copy status into skb->cb for use by tasklet */
	memcpy(skb->cb, status, sizeof(*status));
	skb->pkt_type = IEEE80211_RX_MSG;
	skb_queue_tail(&local->skb_queue, skb);
	tasklet_schedule(&local->tasklet);
}
EXPORT_SYMBOL(ieee80211_rx_irqsafe);<|MERGE_RESOLUTION|>--- conflicted
+++ resolved
@@ -1328,11 +1328,7 @@
 		 * mac80211. That also explains the __skb_push()
 		 * below.
 		 */
-<<<<<<< HEAD
-		align = (unsigned long)skb->data & 3;
-=======
 		align = ((unsigned long)(skb->data + sizeof(struct ethhdr))) & 3;
->>>>>>> 533ac12e
 		if (align) {
 			if (WARN_ON(skb_headroom(skb) < 3)) {
 				dev_kfree_skb(skb);
@@ -2327,10 +2323,7 @@
 
 	/* put the frame in the reordering buffer */
 	tid_agg_rx->reorder_buf[index] = skb;
-<<<<<<< HEAD
-=======
 	tid_agg_rx->reorder_time[index] = jiffies;
->>>>>>> 533ac12e
 	memcpy(tid_agg_rx->reorder_buf[index]->cb, rxstatus,
 	       sizeof(*rxstatus));
 	tid_agg_rx->stored_mpdu_num++;
@@ -2495,8 +2488,6 @@
 		return;
 	}
 
-<<<<<<< HEAD
-=======
 	/*
 	 * In theory, the block ack reordering should happen after duplicate
 	 * removal (ieee80211_rx_h_check(), which is an RX handler). As such,
@@ -2509,7 +2500,6 @@
 	 * frames from other than operational channel), but that should not
 	 * happen in normal networks.
 	 */
->>>>>>> 533ac12e
 	if (!ieee80211_rx_reorder_ampdu(local, skb, status))
 		__ieee80211_rx_handle_packet(hw, skb, status, rate);
 
