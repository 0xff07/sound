/*
 * Copyright 2002-2005, Instant802 Networks, Inc.
 * Copyright 2005-2006, Devicescape Software, Inc.
 * Copyright 2006-2007	Jiri Benc <jbenc@suse.cz>
 * Copyright 2007-2010	Johannes Berg <johannes@sipsolutions.net>
 *
 * This program is free software; you can redistribute it and/or modify
 * it under the terms of the GNU General Public License version 2 as
 * published by the Free Software Foundation.
 */

#include <linux/jiffies.h>
#include <linux/kernel.h>
#include <linux/skbuff.h>
#include <linux/netdevice.h>
#include <linux/etherdevice.h>
#include <linux/rcupdate.h>
#include <net/mac80211.h>
#include <net/ieee80211_radiotap.h>

#include "ieee80211_i.h"
#include "driver-ops.h"
#include "led.h"
#include "mesh.h"
#include "wep.h"
#include "wpa.h"
#include "tkip.h"
#include "wme.h"

/*
 * monitor mode reception
 *
 * This function cleans up the SKB, i.e. it removes all the stuff
 * only useful for monitoring.
 */
static struct sk_buff *remove_monitor_info(struct ieee80211_local *local,
					   struct sk_buff *skb)
{
	if (local->hw.flags & IEEE80211_HW_RX_INCLUDES_FCS) {
		if (likely(skb->len > FCS_LEN))
			skb_trim(skb, skb->len - FCS_LEN);
		else {
			/* driver bug */
			WARN_ON(1);
			dev_kfree_skb(skb);
			skb = NULL;
		}
	}

	return skb;
}

static inline int should_drop_frame(struct sk_buff *skb,
				    int present_fcs_len)
{
	struct ieee80211_rx_status *status = IEEE80211_SKB_RXCB(skb);
	struct ieee80211_hdr *hdr = (struct ieee80211_hdr *)skb->data;

	if (status->flag & (RX_FLAG_FAILED_FCS_CRC | RX_FLAG_FAILED_PLCP_CRC))
		return 1;
	if (unlikely(skb->len < 16 + present_fcs_len))
		return 1;
	if (ieee80211_is_ctl(hdr->frame_control) &&
	    !ieee80211_is_pspoll(hdr->frame_control) &&
	    !ieee80211_is_back_req(hdr->frame_control))
		return 1;
	return 0;
}

static int
ieee80211_rx_radiotap_len(struct ieee80211_local *local,
			  struct ieee80211_rx_status *status)
{
	int len;

	/* always present fields */
	len = sizeof(struct ieee80211_radiotap_header) + 9;

	if (status->flag & RX_FLAG_TSFT)
		len += 8;
	if (local->hw.flags & IEEE80211_HW_SIGNAL_DBM)
		len += 1;
	if (local->hw.flags & IEEE80211_HW_NOISE_DBM)
		len += 1;

	if (len & 1) /* padding for RX_FLAGS if necessary */
		len++;

	return len;
}

/*
 * ieee80211_add_rx_radiotap_header - add radiotap header
 *
 * add a radiotap header containing all the fields which the hardware provided.
 */
static void
ieee80211_add_rx_radiotap_header(struct ieee80211_local *local,
				 struct sk_buff *skb,
				 struct ieee80211_rate *rate,
				 int rtap_len)
{
	struct ieee80211_rx_status *status = IEEE80211_SKB_RXCB(skb);
	struct ieee80211_radiotap_header *rthdr;
	unsigned char *pos;
	u16 rx_flags = 0;

	rthdr = (struct ieee80211_radiotap_header *)skb_push(skb, rtap_len);
	memset(rthdr, 0, rtap_len);

	/* radiotap header, set always present flags */
	rthdr->it_present =
		cpu_to_le32((1 << IEEE80211_RADIOTAP_FLAGS) |
			    (1 << IEEE80211_RADIOTAP_CHANNEL) |
			    (1 << IEEE80211_RADIOTAP_ANTENNA) |
			    (1 << IEEE80211_RADIOTAP_RX_FLAGS));
	rthdr->it_len = cpu_to_le16(rtap_len);

	pos = (unsigned char *)(rthdr+1);

	/* the order of the following fields is important */

	/* IEEE80211_RADIOTAP_TSFT */
	if (status->flag & RX_FLAG_TSFT) {
		put_unaligned_le64(status->mactime, pos);
		rthdr->it_present |=
			cpu_to_le32(1 << IEEE80211_RADIOTAP_TSFT);
		pos += 8;
	}

	/* IEEE80211_RADIOTAP_FLAGS */
	if (local->hw.flags & IEEE80211_HW_RX_INCLUDES_FCS)
		*pos |= IEEE80211_RADIOTAP_F_FCS;
	if (status->flag & (RX_FLAG_FAILED_FCS_CRC | RX_FLAG_FAILED_PLCP_CRC))
		*pos |= IEEE80211_RADIOTAP_F_BADFCS;
	if (status->flag & RX_FLAG_SHORTPRE)
		*pos |= IEEE80211_RADIOTAP_F_SHORTPRE;
	pos++;

	/* IEEE80211_RADIOTAP_RATE */
	if (status->flag & RX_FLAG_HT) {
		/*
		 * TODO: add following information into radiotap header once
		 * suitable fields are defined for it:
		 * - MCS index (status->rate_idx)
		 * - HT40 (status->flag & RX_FLAG_40MHZ)
		 * - short-GI (status->flag & RX_FLAG_SHORT_GI)
		 */
		*pos = 0;
	} else {
		rthdr->it_present |= cpu_to_le32(1 << IEEE80211_RADIOTAP_RATE);
		*pos = rate->bitrate / 5;
	}
	pos++;

	/* IEEE80211_RADIOTAP_CHANNEL */
	put_unaligned_le16(status->freq, pos);
	pos += 2;
	if (status->band == IEEE80211_BAND_5GHZ)
		put_unaligned_le16(IEEE80211_CHAN_OFDM | IEEE80211_CHAN_5GHZ,
				   pos);
	else if (status->flag & RX_FLAG_HT)
		put_unaligned_le16(IEEE80211_CHAN_DYN | IEEE80211_CHAN_2GHZ,
				   pos);
	else if (rate->flags & IEEE80211_RATE_ERP_G)
		put_unaligned_le16(IEEE80211_CHAN_OFDM | IEEE80211_CHAN_2GHZ,
				   pos);
	else
		put_unaligned_le16(IEEE80211_CHAN_CCK | IEEE80211_CHAN_2GHZ,
				   pos);
	pos += 2;

	/* IEEE80211_RADIOTAP_DBM_ANTSIGNAL */
	if (local->hw.flags & IEEE80211_HW_SIGNAL_DBM) {
		*pos = status->signal;
		rthdr->it_present |=
			cpu_to_le32(1 << IEEE80211_RADIOTAP_DBM_ANTSIGNAL);
		pos++;
	}

	/* IEEE80211_RADIOTAP_DBM_ANTNOISE */
	if (local->hw.flags & IEEE80211_HW_NOISE_DBM) {
		*pos = status->noise;
		rthdr->it_present |=
			cpu_to_le32(1 << IEEE80211_RADIOTAP_DBM_ANTNOISE);
		pos++;
	}

	/* IEEE80211_RADIOTAP_LOCK_QUALITY is missing */

	/* IEEE80211_RADIOTAP_ANTENNA */
	*pos = status->antenna;
	pos++;

	/* IEEE80211_RADIOTAP_DB_ANTNOISE is not used */

	/* IEEE80211_RADIOTAP_RX_FLAGS */
	/* ensure 2 byte alignment for the 2 byte field as required */
	if ((pos - (u8 *)rthdr) & 1)
		pos++;
	if (status->flag & RX_FLAG_FAILED_PLCP_CRC)
		rx_flags |= IEEE80211_RADIOTAP_F_RX_BADPLCP;
	put_unaligned_le16(rx_flags, pos);
	pos += 2;
}

/*
 * This function copies a received frame to all monitor interfaces and
 * returns a cleaned-up SKB that no longer includes the FCS nor the
 * radiotap header the driver might have added.
 */
static struct sk_buff *
ieee80211_rx_monitor(struct ieee80211_local *local, struct sk_buff *origskb,
		     struct ieee80211_rate *rate)
{
	struct ieee80211_rx_status *status = IEEE80211_SKB_RXCB(origskb);
	struct ieee80211_sub_if_data *sdata;
	int needed_headroom = 0;
	struct sk_buff *skb, *skb2;
	struct net_device *prev_dev = NULL;
	int present_fcs_len = 0;

	/*
	 * First, we may need to make a copy of the skb because
	 *  (1) we need to modify it for radiotap (if not present), and
	 *  (2) the other RX handlers will modify the skb we got.
	 *
	 * We don't need to, of course, if we aren't going to return
	 * the SKB because it has a bad FCS/PLCP checksum.
	 */

	/* room for the radiotap header based on driver features */
	needed_headroom = ieee80211_rx_radiotap_len(local, status);

	if (local->hw.flags & IEEE80211_HW_RX_INCLUDES_FCS)
		present_fcs_len = FCS_LEN;

	if (!local->monitors) {
		if (should_drop_frame(origskb, present_fcs_len)) {
			dev_kfree_skb(origskb);
			return NULL;
		}

		return remove_monitor_info(local, origskb);
	}

	if (should_drop_frame(origskb, present_fcs_len)) {
		/* only need to expand headroom if necessary */
		skb = origskb;
		origskb = NULL;

		/*
		 * This shouldn't trigger often because most devices have an
		 * RX header they pull before we get here, and that should
		 * be big enough for our radiotap information. We should
		 * probably export the length to drivers so that we can have
		 * them allocate enough headroom to start with.
		 */
		if (skb_headroom(skb) < needed_headroom &&
		    pskb_expand_head(skb, needed_headroom, 0, GFP_ATOMIC)) {
			dev_kfree_skb(skb);
			return NULL;
		}
	} else {
		/*
		 * Need to make a copy and possibly remove radiotap header
		 * and FCS from the original.
		 */
		skb = skb_copy_expand(origskb, needed_headroom, 0, GFP_ATOMIC);

		origskb = remove_monitor_info(local, origskb);

		if (!skb)
			return origskb;
	}

	/* prepend radiotap information */
	ieee80211_add_rx_radiotap_header(local, skb, rate, needed_headroom);

	skb_reset_mac_header(skb);
	skb->ip_summed = CHECKSUM_UNNECESSARY;
	skb->pkt_type = PACKET_OTHERHOST;
	skb->protocol = htons(ETH_P_802_2);

	list_for_each_entry_rcu(sdata, &local->interfaces, list) {
		if (sdata->vif.type != NL80211_IFTYPE_MONITOR)
			continue;

		if (sdata->u.mntr_flags & MONITOR_FLAG_COOK_FRAMES)
			continue;

		if (!ieee80211_sdata_running(sdata))
			continue;

		if (prev_dev) {
			skb2 = skb_clone(skb, GFP_ATOMIC);
			if (skb2) {
				skb2->dev = prev_dev;
				netif_rx(skb2);
			}
		}

		prev_dev = sdata->dev;
		sdata->dev->stats.rx_packets++;
		sdata->dev->stats.rx_bytes += skb->len;
	}

	if (prev_dev) {
		skb->dev = prev_dev;
		netif_rx(skb);
	} else
		dev_kfree_skb(skb);

	return origskb;
}


static void ieee80211_parse_qos(struct ieee80211_rx_data *rx)
{
	struct ieee80211_hdr *hdr = (struct ieee80211_hdr *)rx->skb->data;
	int tid;

	/* does the frame have a qos control field? */
	if (ieee80211_is_data_qos(hdr->frame_control)) {
		u8 *qc = ieee80211_get_qos_ctl(hdr);
		/* frame has qos control */
		tid = *qc & IEEE80211_QOS_CTL_TID_MASK;
		if (*qc & IEEE80211_QOS_CONTROL_A_MSDU_PRESENT)
			rx->flags |= IEEE80211_RX_AMSDU;
		else
			rx->flags &= ~IEEE80211_RX_AMSDU;
	} else {
		/*
		 * IEEE 802.11-2007, 7.1.3.4.1 ("Sequence Number field"):
		 *
		 *	Sequence numbers for management frames, QoS data
		 *	frames with a broadcast/multicast address in the
		 *	Address 1 field, and all non-QoS data frames sent
		 *	by QoS STAs are assigned using an additional single
		 *	modulo-4096 counter, [...]
		 *
		 * We also use that counter for non-QoS STAs.
		 */
		tid = NUM_RX_DATA_QUEUES - 1;
	}

	rx->queue = tid;
	/* Set skb->priority to 1d tag if highest order bit of TID is not set.
	 * For now, set skb->priority to 0 for other cases. */
	rx->skb->priority = (tid > 7) ? 0 : tid;
}

/**
 * DOC: Packet alignment
 *
 * Drivers always need to pass packets that are aligned to two-byte boundaries
 * to the stack.
 *
 * Additionally, should, if possible, align the payload data in a way that
 * guarantees that the contained IP header is aligned to a four-byte
 * boundary. In the case of regular frames, this simply means aligning the
 * payload to a four-byte boundary (because either the IP header is directly
 * contained, or IV/RFC1042 headers that have a length divisible by four are
 * in front of it).  If the payload data is not properly aligned and the
 * architecture doesn't support efficient unaligned operations, mac80211
 * will align the data.
 *
 * With A-MSDU frames, however, the payload data address must yield two modulo
 * four because there are 14-byte 802.3 headers within the A-MSDU frames that
 * push the IP header further back to a multiple of four again. Thankfully, the
 * specs were sane enough this time around to require padding each A-MSDU
 * subframe to a length that is a multiple of four.
 *
 * Padding like Atheros hardware adds which is inbetween the 802.11 header and
 * the payload is not supported, the driver is required to move the 802.11
 * header to be directly in front of the payload in that case.
 */
static void ieee80211_verify_alignment(struct ieee80211_rx_data *rx)
{
#ifdef CONFIG_MAC80211_VERBOSE_DEBUG
	WARN_ONCE((unsigned long)rx->skb->data & 1,
		  "unaligned packet at 0x%p\n", rx->skb->data);
#endif
}


/* rx handlers */

static ieee80211_rx_result debug_noinline
ieee80211_rx_h_passive_scan(struct ieee80211_rx_data *rx)
{
	struct ieee80211_local *local = rx->local;
	struct sk_buff *skb = rx->skb;

	if (unlikely(test_bit(SCAN_HW_SCANNING, &local->scanning)))
		return ieee80211_scan_rx(rx->sdata, skb);

	if (unlikely(test_bit(SCAN_SW_SCANNING, &local->scanning) &&
		     (rx->flags & IEEE80211_RX_IN_SCAN))) {
		/* drop all the other packets during a software scan anyway */
		if (ieee80211_scan_rx(rx->sdata, skb) != RX_QUEUED)
			dev_kfree_skb(skb);
		return RX_QUEUED;
	}

	if (unlikely(rx->flags & IEEE80211_RX_IN_SCAN)) {
		/* scanning finished during invoking of handlers */
		I802_DEBUG_INC(local->rx_handlers_drop_passive_scan);
		return RX_DROP_UNUSABLE;
	}

	return RX_CONTINUE;
}


static int ieee80211_is_unicast_robust_mgmt_frame(struct sk_buff *skb)
{
	struct ieee80211_hdr *hdr = (struct ieee80211_hdr *) skb->data;

	if (skb->len < 24 || is_multicast_ether_addr(hdr->addr1))
		return 0;

	return ieee80211_is_robust_mgmt_frame(hdr);
}


static int ieee80211_is_multicast_robust_mgmt_frame(struct sk_buff *skb)
{
	struct ieee80211_hdr *hdr = (struct ieee80211_hdr *) skb->data;

	if (skb->len < 24 || !is_multicast_ether_addr(hdr->addr1))
		return 0;

	return ieee80211_is_robust_mgmt_frame(hdr);
}


/* Get the BIP key index from MMIE; return -1 if this is not a BIP frame */
static int ieee80211_get_mmie_keyidx(struct sk_buff *skb)
{
	struct ieee80211_mgmt *hdr = (struct ieee80211_mgmt *) skb->data;
	struct ieee80211_mmie *mmie;

	if (skb->len < 24 + sizeof(*mmie) ||
	    !is_multicast_ether_addr(hdr->da))
		return -1;

	if (!ieee80211_is_robust_mgmt_frame((struct ieee80211_hdr *) hdr))
		return -1; /* not a robust management frame */

	mmie = (struct ieee80211_mmie *)
		(skb->data + skb->len - sizeof(*mmie));
	if (mmie->element_id != WLAN_EID_MMIE ||
	    mmie->length != sizeof(*mmie) - 2)
		return -1;

	return le16_to_cpu(mmie->key_id);
}


static ieee80211_rx_result
ieee80211_rx_mesh_check(struct ieee80211_rx_data *rx)
{
	struct ieee80211_hdr *hdr = (struct ieee80211_hdr *)rx->skb->data;
	unsigned int hdrlen = ieee80211_hdrlen(hdr->frame_control);
	char *dev_addr = rx->sdata->vif.addr;

	if (ieee80211_is_data(hdr->frame_control)) {
		if (is_multicast_ether_addr(hdr->addr1)) {
			if (ieee80211_has_tods(hdr->frame_control) ||
				!ieee80211_has_fromds(hdr->frame_control))
				return RX_DROP_MONITOR;
			if (memcmp(hdr->addr3, dev_addr, ETH_ALEN) == 0)
				return RX_DROP_MONITOR;
		} else {
			if (!ieee80211_has_a4(hdr->frame_control))
				return RX_DROP_MONITOR;
			if (memcmp(hdr->addr4, dev_addr, ETH_ALEN) == 0)
				return RX_DROP_MONITOR;
		}
	}

	/* If there is not an established peer link and this is not a peer link
	 * establisment frame, beacon or probe, drop the frame.
	 */

	if (!rx->sta || sta_plink_state(rx->sta) != PLINK_ESTAB) {
		struct ieee80211_mgmt *mgmt;

		if (!ieee80211_is_mgmt(hdr->frame_control))
			return RX_DROP_MONITOR;

		if (ieee80211_is_action(hdr->frame_control)) {
			mgmt = (struct ieee80211_mgmt *)hdr;
			if (mgmt->u.action.category != MESH_PLINK_CATEGORY)
				return RX_DROP_MONITOR;
			return RX_CONTINUE;
		}

		if (ieee80211_is_probe_req(hdr->frame_control) ||
		    ieee80211_is_probe_resp(hdr->frame_control) ||
		    ieee80211_is_beacon(hdr->frame_control))
			return RX_CONTINUE;

		return RX_DROP_MONITOR;

	}

#define msh_h_get(h, l) ((struct ieee80211s_hdr *) ((u8 *)h + l))

	if (ieee80211_is_data(hdr->frame_control) &&
	    is_multicast_ether_addr(hdr->addr1) &&
	    mesh_rmc_check(hdr->addr3, msh_h_get(hdr, hdrlen), rx->sdata))
		return RX_DROP_MONITOR;
#undef msh_h_get

	return RX_CONTINUE;
}

#define SEQ_MODULO 0x1000
#define SEQ_MASK   0xfff

static inline int seq_less(u16 sq1, u16 sq2)
{
	return ((sq1 - sq2) & SEQ_MASK) > (SEQ_MODULO >> 1);
}

static inline u16 seq_inc(u16 sq)
{
	return (sq + 1) & SEQ_MASK;
}

static inline u16 seq_sub(u16 sq1, u16 sq2)
{
	return (sq1 - sq2) & SEQ_MASK;
}


static void ieee80211_release_reorder_frame(struct ieee80211_hw *hw,
					    struct tid_ampdu_rx *tid_agg_rx,
					    int index,
					    struct sk_buff_head *frames)
{
	struct ieee80211_supported_band *sband;
	struct ieee80211_rate *rate = NULL;
	struct sk_buff *skb = tid_agg_rx->reorder_buf[index];
	struct ieee80211_rx_status *status;

	if (!skb)
		goto no_frame;

	status = IEEE80211_SKB_RXCB(skb);

	/* release the reordered frames to stack */
	sband = hw->wiphy->bands[status->band];
	if (!(status->flag & RX_FLAG_HT))
		rate = &sband->bitrates[status->rate_idx];
	tid_agg_rx->stored_mpdu_num--;
	tid_agg_rx->reorder_buf[index] = NULL;
	__skb_queue_tail(frames, skb);

no_frame:
	tid_agg_rx->head_seq_num = seq_inc(tid_agg_rx->head_seq_num);
}

static void ieee80211_release_reorder_frames(struct ieee80211_hw *hw,
					     struct tid_ampdu_rx *tid_agg_rx,
					     u16 head_seq_num,
					     struct sk_buff_head *frames)
{
	int index;

	while (seq_less(tid_agg_rx->head_seq_num, head_seq_num)) {
		index = seq_sub(tid_agg_rx->head_seq_num, tid_agg_rx->ssn) %
							tid_agg_rx->buf_size;
		ieee80211_release_reorder_frame(hw, tid_agg_rx, index, frames);
	}
}

/*
 * Timeout (in jiffies) for skb's that are waiting in the RX reorder buffer. If
 * the skb was added to the buffer longer than this time ago, the earlier
 * frames that have not yet been received are assumed to be lost and the skb
 * can be released for processing. This may also release other skb's from the
 * reorder buffer if there are no additional gaps between the frames.
 */
#define HT_RX_REORDER_BUF_TIMEOUT (HZ / 10)

/*
 * As this function belongs to the RX path it must be under
 * rcu_read_lock protection. It returns false if the frame
 * can be processed immediately, true if it was consumed.
 */
static bool ieee80211_sta_manage_reorder_buf(struct ieee80211_hw *hw,
					     struct tid_ampdu_rx *tid_agg_rx,
					     struct sk_buff *skb,
					     struct sk_buff_head *frames)
{
	struct ieee80211_hdr *hdr = (struct ieee80211_hdr *) skb->data;
	u16 sc = le16_to_cpu(hdr->seq_ctrl);
	u16 mpdu_seq_num = (sc & IEEE80211_SCTL_SEQ) >> 4;
	u16 head_seq_num, buf_size;
	int index;

	buf_size = tid_agg_rx->buf_size;
	head_seq_num = tid_agg_rx->head_seq_num;

	/* frame with out of date sequence number */
	if (seq_less(mpdu_seq_num, head_seq_num)) {
		dev_kfree_skb(skb);
		return true;
	}

	/*
	 * If frame the sequence number exceeds our buffering window
	 * size release some previous frames to make room for this one.
	 */
	if (!seq_less(mpdu_seq_num, head_seq_num + buf_size)) {
		head_seq_num = seq_inc(seq_sub(mpdu_seq_num, buf_size));
		/* release stored frames up to new head to stack */
		ieee80211_release_reorder_frames(hw, tid_agg_rx, head_seq_num,
						 frames);
	}

	/* Now the new frame is always in the range of the reordering buffer */

	index = seq_sub(mpdu_seq_num, tid_agg_rx->ssn) % tid_agg_rx->buf_size;

	/* check if we already stored this frame */
	if (tid_agg_rx->reorder_buf[index]) {
		dev_kfree_skb(skb);
		return true;
	}

	/*
	 * If the current MPDU is in the right order and nothing else
	 * is stored we can process it directly, no need to buffer it.
	 */
	if (mpdu_seq_num == tid_agg_rx->head_seq_num &&
	    tid_agg_rx->stored_mpdu_num == 0) {
		tid_agg_rx->head_seq_num = seq_inc(tid_agg_rx->head_seq_num);
		return false;
	}

	/* put the frame in the reordering buffer */
	tid_agg_rx->reorder_buf[index] = skb;
	tid_agg_rx->reorder_time[index] = jiffies;
	tid_agg_rx->stored_mpdu_num++;
	/* release the buffer until next missing frame */
	index = seq_sub(tid_agg_rx->head_seq_num, tid_agg_rx->ssn) %
						tid_agg_rx->buf_size;
	if (!tid_agg_rx->reorder_buf[index] &&
	    tid_agg_rx->stored_mpdu_num > 1) {
		/*
		 * No buffers ready to be released, but check whether any
		 * frames in the reorder buffer have timed out.
		 */
		int j;
		int skipped = 1;
		for (j = (index + 1) % tid_agg_rx->buf_size; j != index;
		     j = (j + 1) % tid_agg_rx->buf_size) {
			if (!tid_agg_rx->reorder_buf[j]) {
				skipped++;
				continue;
			}
			if (!time_after(jiffies, tid_agg_rx->reorder_time[j] +
					HT_RX_REORDER_BUF_TIMEOUT))
				break;

#ifdef CONFIG_MAC80211_HT_DEBUG
			if (net_ratelimit())
				printk(KERN_DEBUG "%s: release an RX reorder "
				       "frame due to timeout on earlier "
				       "frames\n",
				       wiphy_name(hw->wiphy));
#endif
			ieee80211_release_reorder_frame(hw, tid_agg_rx,
							j, frames);

			/*
			 * Increment the head seq# also for the skipped slots.
			 */
			tid_agg_rx->head_seq_num =
				(tid_agg_rx->head_seq_num + skipped) & SEQ_MASK;
			skipped = 0;
		}
	} else while (tid_agg_rx->reorder_buf[index]) {
		ieee80211_release_reorder_frame(hw, tid_agg_rx, index, frames);
		index =	seq_sub(tid_agg_rx->head_seq_num, tid_agg_rx->ssn) %
							tid_agg_rx->buf_size;
	}

	return true;
}

/*
 * Reorder MPDUs from A-MPDUs, keeping them on a buffer. Returns
 * true if the MPDU was buffered, false if it should be processed.
 */
static void ieee80211_rx_reorder_ampdu(struct ieee80211_rx_data *rx,
				       struct sk_buff_head *frames)
{
	struct sk_buff *skb = rx->skb;
	struct ieee80211_local *local = rx->local;
	struct ieee80211_hw *hw = &local->hw;
	struct ieee80211_hdr *hdr = (struct ieee80211_hdr *) skb->data;
	struct sta_info *sta = rx->sta;
	struct tid_ampdu_rx *tid_agg_rx;
	u16 sc;
	int tid;

	if (!ieee80211_is_data_qos(hdr->frame_control))
		goto dont_reorder;

	/*
	 * filter the QoS data rx stream according to
	 * STA/TID and check if this STA/TID is on aggregation
	 */

	if (!sta)
		goto dont_reorder;

	tid = *ieee80211_get_qos_ctl(hdr) & IEEE80211_QOS_CTL_TID_MASK;

	if (sta->ampdu_mlme.tid_state_rx[tid] != HT_AGG_STATE_OPERATIONAL)
		goto dont_reorder;

	tid_agg_rx = sta->ampdu_mlme.tid_rx[tid];

	/* qos null data frames are excluded */
	if (unlikely(hdr->frame_control & cpu_to_le16(IEEE80211_STYPE_NULLFUNC)))
		goto dont_reorder;

	/* new, potentially un-ordered, ampdu frame - process it */

	/* reset session timer */
	if (tid_agg_rx->timeout)
		mod_timer(&tid_agg_rx->session_timer,
			  TU_TO_EXP_TIME(tid_agg_rx->timeout));

	/* if this mpdu is fragmented - terminate rx aggregation session */
	sc = le16_to_cpu(hdr->seq_ctrl);
	if (sc & IEEE80211_SCTL_FRAG) {
		ieee80211_sta_stop_rx_ba_session(sta->sdata, sta->sta.addr,
			tid, 0, WLAN_REASON_QSTA_REQUIRE_SETUP);
		dev_kfree_skb(skb);
		return;
	}

	if (ieee80211_sta_manage_reorder_buf(hw, tid_agg_rx, skb, frames))
		return;

 dont_reorder:
	__skb_queue_tail(frames, skb);
}

static ieee80211_rx_result debug_noinline
ieee80211_rx_h_check(struct ieee80211_rx_data *rx)
{
	struct ieee80211_hdr *hdr = (struct ieee80211_hdr *)rx->skb->data;

	/* Drop duplicate 802.11 retransmissions (IEEE 802.11 Chap. 9.2.9) */
	if (rx->sta && !is_multicast_ether_addr(hdr->addr1)) {
		if (unlikely(ieee80211_has_retry(hdr->frame_control) &&
			     rx->sta->last_seq_ctrl[rx->queue] ==
			     hdr->seq_ctrl)) {
			if (rx->flags & IEEE80211_RX_RA_MATCH) {
				rx->local->dot11FrameDuplicateCount++;
				rx->sta->num_duplicates++;
			}
			return RX_DROP_MONITOR;
		} else
			rx->sta->last_seq_ctrl[rx->queue] = hdr->seq_ctrl;
	}

	if (unlikely(rx->skb->len < 16)) {
		I802_DEBUG_INC(rx->local->rx_handlers_drop_short);
		return RX_DROP_MONITOR;
	}

	/* Drop disallowed frame classes based on STA auth/assoc state;
	 * IEEE 802.11, Chap 5.5.
	 *
	 * mac80211 filters only based on association state, i.e. it drops
	 * Class 3 frames from not associated stations. hostapd sends
	 * deauth/disassoc frames when needed. In addition, hostapd is
	 * responsible for filtering on both auth and assoc states.
	 */

	if (ieee80211_vif_is_mesh(&rx->sdata->vif))
		return ieee80211_rx_mesh_check(rx);

	if (unlikely((ieee80211_is_data(hdr->frame_control) ||
		      ieee80211_is_pspoll(hdr->frame_control)) &&
		     rx->sdata->vif.type != NL80211_IFTYPE_ADHOC &&
		     (!rx->sta || !test_sta_flags(rx->sta, WLAN_STA_ASSOC)))) {
		if ((!ieee80211_has_fromds(hdr->frame_control) &&
		     !ieee80211_has_tods(hdr->frame_control) &&
		     ieee80211_is_data(hdr->frame_control)) ||
		    !(rx->flags & IEEE80211_RX_RA_MATCH)) {
			/* Drop IBSS frames and frames for other hosts
			 * silently. */
			return RX_DROP_MONITOR;
		}

		return RX_DROP_MONITOR;
	}

	return RX_CONTINUE;
}


static ieee80211_rx_result debug_noinline
ieee80211_rx_h_decrypt(struct ieee80211_rx_data *rx)
{
	struct sk_buff *skb = rx->skb;
	struct ieee80211_rx_status *status = IEEE80211_SKB_RXCB(skb);
	struct ieee80211_hdr *hdr = (struct ieee80211_hdr *)skb->data;
	int keyidx;
	int hdrlen;
	ieee80211_rx_result result = RX_DROP_UNUSABLE;
	struct ieee80211_key *stakey = NULL;
	int mmie_keyidx = -1;

	/*
	 * Key selection 101
	 *
	 * There are four types of keys:
	 *  - GTK (group keys)
	 *  - IGTK (group keys for management frames)
	 *  - PTK (pairwise keys)
	 *  - STK (station-to-station pairwise keys)
	 *
	 * When selecting a key, we have to distinguish between multicast
	 * (including broadcast) and unicast frames, the latter can only
	 * use PTKs and STKs while the former always use GTKs and IGTKs.
	 * Unless, of course, actual WEP keys ("pre-RSNA") are used, then
	 * unicast frames can also use key indices like GTKs. Hence, if we
	 * don't have a PTK/STK we check the key index for a WEP key.
	 *
	 * Note that in a regular BSS, multicast frames are sent by the
	 * AP only, associated stations unicast the frame to the AP first
	 * which then multicasts it on their behalf.
	 *
	 * There is also a slight problem in IBSS mode: GTKs are negotiated
	 * with each station, that is something we don't currently handle.
	 * The spec seems to expect that one negotiates the same key with
	 * every station but there's no such requirement; VLANs could be
	 * possible.
	 */

	/*
	 * No point in finding a key and decrypting if the frame is neither
	 * addressed to us nor a multicast frame.
	 */
	if (!(rx->flags & IEEE80211_RX_RA_MATCH))
		return RX_CONTINUE;

	/* start without a key */
	rx->key = NULL;

	if (rx->sta)
		stakey = rcu_dereference(rx->sta->key);

	if (!ieee80211_has_protected(hdr->frame_control))
		mmie_keyidx = ieee80211_get_mmie_keyidx(rx->skb);

	if (!is_multicast_ether_addr(hdr->addr1) && stakey) {
		rx->key = stakey;
		/* Skip decryption if the frame is not protected. */
		if (!ieee80211_has_protected(hdr->frame_control))
			return RX_CONTINUE;
	} else if (mmie_keyidx >= 0) {
		/* Broadcast/multicast robust management frame / BIP */
		if ((status->flag & RX_FLAG_DECRYPTED) &&
		    (status->flag & RX_FLAG_IV_STRIPPED))
			return RX_CONTINUE;

		if (mmie_keyidx < NUM_DEFAULT_KEYS ||
		    mmie_keyidx >= NUM_DEFAULT_KEYS + NUM_DEFAULT_MGMT_KEYS)
			return RX_DROP_MONITOR; /* unexpected BIP keyidx */
		rx->key = rcu_dereference(rx->sdata->keys[mmie_keyidx]);
	} else if (!ieee80211_has_protected(hdr->frame_control)) {
		/*
		 * The frame was not protected, so skip decryption. However, we
		 * need to set rx->key if there is a key that could have been
		 * used so that the frame may be dropped if encryption would
		 * have been expected.
		 */
		struct ieee80211_key *key = NULL;
		if (ieee80211_is_mgmt(hdr->frame_control) &&
		    is_multicast_ether_addr(hdr->addr1) &&
		    (key = rcu_dereference(rx->sdata->default_mgmt_key)))
			rx->key = key;
		else if ((key = rcu_dereference(rx->sdata->default_key)))
			rx->key = key;
		return RX_CONTINUE;
	} else {
		/*
		 * The device doesn't give us the IV so we won't be
		 * able to look up the key. That's ok though, we
		 * don't need to decrypt the frame, we just won't
		 * be able to keep statistics accurate.
		 * Except for key threshold notifications, should
		 * we somehow allow the driver to tell us which key
		 * the hardware used if this flag is set?
		 */
		if ((status->flag & RX_FLAG_DECRYPTED) &&
		    (status->flag & RX_FLAG_IV_STRIPPED))
			return RX_CONTINUE;

		hdrlen = ieee80211_hdrlen(hdr->frame_control);

		if (rx->skb->len < 8 + hdrlen)
			return RX_DROP_UNUSABLE; /* TODO: count this? */

		/*
		 * no need to call ieee80211_wep_get_keyidx,
		 * it verifies a bunch of things we've done already
		 */
		keyidx = rx->skb->data[hdrlen + 3] >> 6;

		rx->key = rcu_dereference(rx->sdata->keys[keyidx]);

		/*
		 * RSNA-protected unicast frames should always be sent with
		 * pairwise or station-to-station keys, but for WEP we allow
		 * using a key index as well.
		 */
		if (rx->key && rx->key->conf.alg != ALG_WEP &&
		    !is_multicast_ether_addr(hdr->addr1))
			rx->key = NULL;
	}

	if (rx->key) {
		rx->key->tx_rx_count++;
		/* TODO: add threshold stuff again */
	} else {
		return RX_DROP_MONITOR;
	}

	/* Check for weak IVs if possible */
	if (rx->sta && rx->key->conf.alg == ALG_WEP &&
	    ieee80211_is_data(hdr->frame_control) &&
	    (!(status->flag & RX_FLAG_IV_STRIPPED) ||
	     !(status->flag & RX_FLAG_DECRYPTED)) &&
	    ieee80211_wep_is_weak_iv(rx->skb, rx->key))
		rx->sta->wep_weak_iv_count++;

	switch (rx->key->conf.alg) {
	case ALG_WEP:
		result = ieee80211_crypto_wep_decrypt(rx);
		break;
	case ALG_TKIP:
		result = ieee80211_crypto_tkip_decrypt(rx);
		break;
	case ALG_CCMP:
		result = ieee80211_crypto_ccmp_decrypt(rx);
		break;
	case ALG_AES_CMAC:
		result = ieee80211_crypto_aes_cmac_decrypt(rx);
		break;
	}

	/* either the frame has been decrypted or will be dropped */
	status->flag |= RX_FLAG_DECRYPTED;

	return result;
}

static ieee80211_rx_result debug_noinline
ieee80211_rx_h_check_more_data(struct ieee80211_rx_data *rx)
{
	struct ieee80211_local *local;
	struct ieee80211_hdr *hdr;
	struct sk_buff *skb;

	local = rx->local;
	skb = rx->skb;
	hdr = (struct ieee80211_hdr *) skb->data;

	if (!local->pspolling)
		return RX_CONTINUE;

	if (!ieee80211_has_fromds(hdr->frame_control))
		/* this is not from AP */
		return RX_CONTINUE;

	if (!ieee80211_is_data(hdr->frame_control))
		return RX_CONTINUE;

	if (!ieee80211_has_moredata(hdr->frame_control)) {
		/* AP has no more frames buffered for us */
		local->pspolling = false;
		return RX_CONTINUE;
	}

	/* more data bit is set, let's request a new frame from the AP */
	ieee80211_send_pspoll(local, rx->sdata);

	return RX_CONTINUE;
}

static void ap_sta_ps_start(struct sta_info *sta)
{
	struct ieee80211_sub_if_data *sdata = sta->sdata;
	struct ieee80211_local *local = sdata->local;

	atomic_inc(&sdata->bss->num_sta_ps);
	set_sta_flags(sta, WLAN_STA_PS_STA);
	drv_sta_notify(local, sdata, STA_NOTIFY_SLEEP, &sta->sta);
#ifdef CONFIG_MAC80211_VERBOSE_PS_DEBUG
	printk(KERN_DEBUG "%s: STA %pM aid %d enters power save mode\n",
	       sdata->name, sta->sta.addr, sta->sta.aid);
#endif /* CONFIG_MAC80211_VERBOSE_PS_DEBUG */
}

static void ap_sta_ps_end(struct sta_info *sta)
{
	struct ieee80211_sub_if_data *sdata = sta->sdata;

	atomic_dec(&sdata->bss->num_sta_ps);

	clear_sta_flags(sta, WLAN_STA_PS_STA);

#ifdef CONFIG_MAC80211_VERBOSE_PS_DEBUG
	printk(KERN_DEBUG "%s: STA %pM aid %d exits power save mode\n",
	       sdata->name, sta->sta.addr, sta->sta.aid);
#endif /* CONFIG_MAC80211_VERBOSE_PS_DEBUG */

	if (test_sta_flags(sta, WLAN_STA_PS_DRIVER)) {
#ifdef CONFIG_MAC80211_VERBOSE_PS_DEBUG
		printk(KERN_DEBUG "%s: STA %pM aid %d driver-ps-blocked\n",
		       sdata->name, sta->sta.addr, sta->sta.aid);
#endif /* CONFIG_MAC80211_VERBOSE_PS_DEBUG */
		return;
	}

	ieee80211_sta_ps_deliver_wakeup(sta);
}

static ieee80211_rx_result debug_noinline
ieee80211_rx_h_sta_process(struct ieee80211_rx_data *rx)
{
	struct sta_info *sta = rx->sta;
	struct sk_buff *skb = rx->skb;
	struct ieee80211_rx_status *status = IEEE80211_SKB_RXCB(skb);
	struct ieee80211_hdr *hdr = (struct ieee80211_hdr *)skb->data;

	if (!sta)
		return RX_CONTINUE;

	/*
	 * Update last_rx only for IBSS packets which are for the current
	 * BSSID to avoid keeping the current IBSS network alive in cases
	 * where other STAs start using different BSSID.
	 */
	if (rx->sdata->vif.type == NL80211_IFTYPE_ADHOC) {
		u8 *bssid = ieee80211_get_bssid(hdr, rx->skb->len,
						NL80211_IFTYPE_ADHOC);
		if (compare_ether_addr(bssid, rx->sdata->u.ibss.bssid) == 0)
			sta->last_rx = jiffies;
	} else if (!is_multicast_ether_addr(hdr->addr1)) {
		/*
		 * Mesh beacons will update last_rx when if they are found to
		 * match the current local configuration when processed.
		 */
		sta->last_rx = jiffies;
	}

	if (!(rx->flags & IEEE80211_RX_RA_MATCH))
		return RX_CONTINUE;

	if (rx->sdata->vif.type == NL80211_IFTYPE_STATION)
		ieee80211_sta_rx_notify(rx->sdata, hdr);

	sta->rx_fragments++;
	sta->rx_bytes += rx->skb->len;
	sta->last_signal = status->signal;
	sta->last_noise = status->noise;

	/*
	 * Change STA power saving mode only at the end of a frame
	 * exchange sequence.
	 */
	if (!ieee80211_has_morefrags(hdr->frame_control) &&
	    (rx->sdata->vif.type == NL80211_IFTYPE_AP ||
	     rx->sdata->vif.type == NL80211_IFTYPE_AP_VLAN)) {
		if (test_sta_flags(sta, WLAN_STA_PS_STA)) {
			/*
			 * Ignore doze->wake transitions that are
			 * indicated by non-data frames, the standard
			 * is unclear here, but for example going to
			 * PS mode and then scanning would cause a
			 * doze->wake transition for the probe request,
			 * and that is clearly undesirable.
			 */
			if (ieee80211_is_data(hdr->frame_control) &&
			    !ieee80211_has_pm(hdr->frame_control))
				ap_sta_ps_end(sta);
		} else {
			if (ieee80211_has_pm(hdr->frame_control))
				ap_sta_ps_start(sta);
		}
	}

	/*
	 * Drop (qos-)data::nullfunc frames silently, since they
	 * are used only to control station power saving mode.
	 */
	if (ieee80211_is_nullfunc(hdr->frame_control) ||
	    ieee80211_is_qos_nullfunc(hdr->frame_control)) {
		I802_DEBUG_INC(rx->local->rx_handlers_drop_nullfunc);

		/*
		 * If we receive a 4-addr nullfunc frame from a STA
		 * that was not moved to a 4-addr STA vlan yet, drop
		 * the frame to the monitor interface, to make sure
		 * that hostapd sees it
		 */
		if (ieee80211_has_a4(hdr->frame_control) &&
		    (rx->sdata->vif.type == NL80211_IFTYPE_AP ||
		     (rx->sdata->vif.type == NL80211_IFTYPE_AP_VLAN &&
		      !rx->sdata->u.vlan.sta)))
			return RX_DROP_MONITOR;
		/*
		 * Update counter and free packet here to avoid
		 * counting this as a dropped packed.
		 */
		sta->rx_packets++;
		dev_kfree_skb(rx->skb);
		return RX_QUEUED;
	}

	return RX_CONTINUE;
} /* ieee80211_rx_h_sta_process */

static inline struct ieee80211_fragment_entry *
ieee80211_reassemble_add(struct ieee80211_sub_if_data *sdata,
			 unsigned int frag, unsigned int seq, int rx_queue,
			 struct sk_buff **skb)
{
	struct ieee80211_fragment_entry *entry;
	int idx;

	idx = sdata->fragment_next;
	entry = &sdata->fragments[sdata->fragment_next++];
	if (sdata->fragment_next >= IEEE80211_FRAGMENT_MAX)
		sdata->fragment_next = 0;

	if (!skb_queue_empty(&entry->skb_list)) {
#ifdef CONFIG_MAC80211_VERBOSE_DEBUG
		struct ieee80211_hdr *hdr =
			(struct ieee80211_hdr *) entry->skb_list.next->data;
		printk(KERN_DEBUG "%s: RX reassembly removed oldest "
		       "fragment entry (idx=%d age=%lu seq=%d last_frag=%d "
		       "addr1=%pM addr2=%pM\n",
		       sdata->name, idx,
		       jiffies - entry->first_frag_time, entry->seq,
		       entry->last_frag, hdr->addr1, hdr->addr2);
#endif
		__skb_queue_purge(&entry->skb_list);
	}

	__skb_queue_tail(&entry->skb_list, *skb); /* no need for locking */
	*skb = NULL;
	entry->first_frag_time = jiffies;
	entry->seq = seq;
	entry->rx_queue = rx_queue;
	entry->last_frag = frag;
	entry->ccmp = 0;
	entry->extra_len = 0;

	return entry;
}

static inline struct ieee80211_fragment_entry *
ieee80211_reassemble_find(struct ieee80211_sub_if_data *sdata,
			  unsigned int frag, unsigned int seq,
			  int rx_queue, struct ieee80211_hdr *hdr)
{
	struct ieee80211_fragment_entry *entry;
	int i, idx;

	idx = sdata->fragment_next;
	for (i = 0; i < IEEE80211_FRAGMENT_MAX; i++) {
		struct ieee80211_hdr *f_hdr;

		idx--;
		if (idx < 0)
			idx = IEEE80211_FRAGMENT_MAX - 1;

		entry = &sdata->fragments[idx];
		if (skb_queue_empty(&entry->skb_list) || entry->seq != seq ||
		    entry->rx_queue != rx_queue ||
		    entry->last_frag + 1 != frag)
			continue;

		f_hdr = (struct ieee80211_hdr *)entry->skb_list.next->data;

		/*
		 * Check ftype and addresses are equal, else check next fragment
		 */
		if (((hdr->frame_control ^ f_hdr->frame_control) &
		     cpu_to_le16(IEEE80211_FCTL_FTYPE)) ||
		    compare_ether_addr(hdr->addr1, f_hdr->addr1) != 0 ||
		    compare_ether_addr(hdr->addr2, f_hdr->addr2) != 0)
			continue;

		if (time_after(jiffies, entry->first_frag_time + 2 * HZ)) {
			__skb_queue_purge(&entry->skb_list);
			continue;
		}
		return entry;
	}

	return NULL;
}

static ieee80211_rx_result debug_noinline
ieee80211_rx_h_defragment(struct ieee80211_rx_data *rx)
{
	struct ieee80211_hdr *hdr;
	u16 sc;
	__le16 fc;
	unsigned int frag, seq;
	struct ieee80211_fragment_entry *entry;
	struct sk_buff *skb;

	hdr = (struct ieee80211_hdr *)rx->skb->data;
	fc = hdr->frame_control;
	sc = le16_to_cpu(hdr->seq_ctrl);
	frag = sc & IEEE80211_SCTL_FRAG;

	if (likely((!ieee80211_has_morefrags(fc) && frag == 0) ||
		   (rx->skb)->len < 24 ||
		   is_multicast_ether_addr(hdr->addr1))) {
		/* not fragmented */
		goto out;
	}
	I802_DEBUG_INC(rx->local->rx_handlers_fragments);

	seq = (sc & IEEE80211_SCTL_SEQ) >> 4;

	if (frag == 0) {
		/* This is the first fragment of a new frame. */
		entry = ieee80211_reassemble_add(rx->sdata, frag, seq,
						 rx->queue, &(rx->skb));
		if (rx->key && rx->key->conf.alg == ALG_CCMP &&
		    ieee80211_has_protected(fc)) {
			/* Store CCMP PN so that we can verify that the next
			 * fragment has a sequential PN value. */
			entry->ccmp = 1;
			memcpy(entry->last_pn,
			       rx->key->u.ccmp.rx_pn[rx->queue],
			       CCMP_PN_LEN);
		}
		return RX_QUEUED;
	}

	/* This is a fragment for a frame that should already be pending in
	 * fragment cache. Add this fragment to the end of the pending entry.
	 */
	entry = ieee80211_reassemble_find(rx->sdata, frag, seq, rx->queue, hdr);
	if (!entry) {
		I802_DEBUG_INC(rx->local->rx_handlers_drop_defrag);
		return RX_DROP_MONITOR;
	}

	/* Verify that MPDUs within one MSDU have sequential PN values.
	 * (IEEE 802.11i, 8.3.3.4.5) */
	if (entry->ccmp) {
		int i;
		u8 pn[CCMP_PN_LEN], *rpn;
		if (!rx->key || rx->key->conf.alg != ALG_CCMP)
			return RX_DROP_UNUSABLE;
		memcpy(pn, entry->last_pn, CCMP_PN_LEN);
		for (i = CCMP_PN_LEN - 1; i >= 0; i--) {
			pn[i]++;
			if (pn[i])
				break;
		}
		rpn = rx->key->u.ccmp.rx_pn[rx->queue];
		if (memcmp(pn, rpn, CCMP_PN_LEN))
			return RX_DROP_UNUSABLE;
		memcpy(entry->last_pn, pn, CCMP_PN_LEN);
	}

	skb_pull(rx->skb, ieee80211_hdrlen(fc));
	__skb_queue_tail(&entry->skb_list, rx->skb);
	entry->last_frag = frag;
	entry->extra_len += rx->skb->len;
	if (ieee80211_has_morefrags(fc)) {
		rx->skb = NULL;
		return RX_QUEUED;
	}

	rx->skb = __skb_dequeue(&entry->skb_list);
	if (skb_tailroom(rx->skb) < entry->extra_len) {
		I802_DEBUG_INC(rx->local->rx_expand_skb_head2);
		if (unlikely(pskb_expand_head(rx->skb, 0, entry->extra_len,
					      GFP_ATOMIC))) {
			I802_DEBUG_INC(rx->local->rx_handlers_drop_defrag);
			__skb_queue_purge(&entry->skb_list);
			return RX_DROP_UNUSABLE;
		}
	}
	while ((skb = __skb_dequeue(&entry->skb_list))) {
		memcpy(skb_put(rx->skb, skb->len), skb->data, skb->len);
		dev_kfree_skb(skb);
	}

	/* Complete frame has been reassembled - process it now */
	rx->flags |= IEEE80211_RX_FRAGMENTED;

 out:
	if (rx->sta)
		rx->sta->rx_packets++;
	if (is_multicast_ether_addr(hdr->addr1))
		rx->local->dot11MulticastReceivedFrameCount++;
	else
		ieee80211_led_rx(rx->local);
	return RX_CONTINUE;
}

static ieee80211_rx_result debug_noinline
ieee80211_rx_h_ps_poll(struct ieee80211_rx_data *rx)
{
	struct ieee80211_sub_if_data *sdata = rx->sdata;
	__le16 fc = ((struct ieee80211_hdr *)rx->skb->data)->frame_control;

	if (likely(!rx->sta || !ieee80211_is_pspoll(fc) ||
		   !(rx->flags & IEEE80211_RX_RA_MATCH)))
		return RX_CONTINUE;

	if ((sdata->vif.type != NL80211_IFTYPE_AP) &&
	    (sdata->vif.type != NL80211_IFTYPE_AP_VLAN))
		return RX_DROP_UNUSABLE;

	if (!test_sta_flags(rx->sta, WLAN_STA_PS_DRIVER))
		ieee80211_sta_ps_deliver_poll_response(rx->sta);
	else
		set_sta_flags(rx->sta, WLAN_STA_PSPOLL);

	/* Free PS Poll skb here instead of returning RX_DROP that would
	 * count as an dropped frame. */
	dev_kfree_skb(rx->skb);

	return RX_QUEUED;
}

static ieee80211_rx_result debug_noinline
ieee80211_rx_h_remove_qos_control(struct ieee80211_rx_data *rx)
{
	u8 *data = rx->skb->data;
	struct ieee80211_hdr *hdr = (struct ieee80211_hdr *)data;

	if (!ieee80211_is_data_qos(hdr->frame_control))
		return RX_CONTINUE;

	/* remove the qos control field, update frame type and meta-data */
	memmove(data + IEEE80211_QOS_CTL_LEN, data,
		ieee80211_hdrlen(hdr->frame_control) - IEEE80211_QOS_CTL_LEN);
	hdr = (struct ieee80211_hdr *)skb_pull(rx->skb, IEEE80211_QOS_CTL_LEN);
	/* change frame type to non QOS */
	hdr->frame_control &= ~cpu_to_le16(IEEE80211_STYPE_QOS_DATA);

	return RX_CONTINUE;
}

static int
ieee80211_802_1x_port_control(struct ieee80211_rx_data *rx)
{
	if (unlikely(!rx->sta ||
	    !test_sta_flags(rx->sta, WLAN_STA_AUTHORIZED)))
		return -EACCES;

	return 0;
}

static int
ieee80211_drop_unencrypted(struct ieee80211_rx_data *rx, __le16 fc)
{
	struct sk_buff *skb = rx->skb;
	struct ieee80211_rx_status *status = IEEE80211_SKB_RXCB(skb);

	/*
	 * Pass through unencrypted frames if the hardware has
	 * decrypted them already.
	 */
	if (status->flag & RX_FLAG_DECRYPTED)
		return 0;

	/* Drop unencrypted frames if key is set. */
	if (unlikely(!ieee80211_has_protected(fc) &&
		     !ieee80211_is_nullfunc(fc) &&
		     ieee80211_is_data(fc) &&
		     (rx->key || rx->sdata->drop_unencrypted)))
		return -EACCES;

	return 0;
}

static int
ieee80211_drop_unencrypted_mgmt(struct ieee80211_rx_data *rx)
{
	struct ieee80211_hdr *hdr = (struct ieee80211_hdr *)rx->skb->data;
	__le16 fc = hdr->frame_control;
	int res;

	res = ieee80211_drop_unencrypted(rx, fc);
	if (unlikely(res))
		return res;

	if (rx->sta && test_sta_flags(rx->sta, WLAN_STA_MFP)) {
		if (unlikely(ieee80211_is_unicast_robust_mgmt_frame(rx->skb) &&
			     rx->key))
			return -EACCES;
		/* BIP does not use Protected field, so need to check MMIE */
		if (unlikely(ieee80211_is_multicast_robust_mgmt_frame(rx->skb) &&
			     ieee80211_get_mmie_keyidx(rx->skb) < 0 &&
			     rx->key))
			return -EACCES;
		/*
		 * When using MFP, Action frames are not allowed prior to
		 * having configured keys.
		 */
		if (unlikely(ieee80211_is_action(fc) && !rx->key &&
			     ieee80211_is_robust_mgmt_frame(
				     (struct ieee80211_hdr *) rx->skb->data)))
			return -EACCES;
	}

	return 0;
}

static int
__ieee80211_data_to_8023(struct ieee80211_rx_data *rx)
{
	struct ieee80211_sub_if_data *sdata = rx->sdata;
	struct ieee80211_hdr *hdr = (struct ieee80211_hdr *)rx->skb->data;

	if (ieee80211_has_a4(hdr->frame_control) &&
	    sdata->vif.type == NL80211_IFTYPE_AP_VLAN && !sdata->u.vlan.sta)
		return -1;

	if (is_multicast_ether_addr(hdr->addr1) &&
	    ((sdata->vif.type == NL80211_IFTYPE_AP_VLAN && sdata->u.vlan.sta) ||
	     (sdata->vif.type == NL80211_IFTYPE_STATION && sdata->u.mgd.use_4addr)))
		return -1;

	return ieee80211_data_to_8023(rx->skb, sdata->vif.addr, sdata->vif.type);
}

/*
 * requires that rx->skb is a frame with ethernet header
 */
static bool ieee80211_frame_allowed(struct ieee80211_rx_data *rx, __le16 fc)
{
	static const u8 pae_group_addr[ETH_ALEN] __aligned(2)
		= { 0x01, 0x80, 0xC2, 0x00, 0x00, 0x03 };
	struct ethhdr *ehdr = (struct ethhdr *) rx->skb->data;

	/*
	 * Allow EAPOL frames to us/the PAE group address regardless
	 * of whether the frame was encrypted or not.
	 */
	if (ehdr->h_proto == htons(ETH_P_PAE) &&
	    (compare_ether_addr(ehdr->h_dest, rx->sdata->vif.addr) == 0 ||
	     compare_ether_addr(ehdr->h_dest, pae_group_addr) == 0))
		return true;

	if (ieee80211_802_1x_port_control(rx) ||
	    ieee80211_drop_unencrypted(rx, fc))
		return false;

	return true;
}

/*
 * requires that rx->skb is a frame with ethernet header
 */
static void
ieee80211_deliver_skb(struct ieee80211_rx_data *rx)
{
	struct ieee80211_sub_if_data *sdata = rx->sdata;
	struct net_device *dev = sdata->dev;
	struct sk_buff *skb, *xmit_skb;
	struct ethhdr *ehdr = (struct ethhdr *) rx->skb->data;
	struct sta_info *dsta;

	skb = rx->skb;
	xmit_skb = NULL;

	if ((sdata->vif.type == NL80211_IFTYPE_AP ||
	     sdata->vif.type == NL80211_IFTYPE_AP_VLAN) &&
	    !(sdata->flags & IEEE80211_SDATA_DONT_BRIDGE_PACKETS) &&
	    (rx->flags & IEEE80211_RX_RA_MATCH) &&
	    (sdata->vif.type != NL80211_IFTYPE_AP_VLAN || !sdata->u.vlan.sta)) {
		if (is_multicast_ether_addr(ehdr->h_dest)) {
			/*
			 * send multicast frames both to higher layers in
			 * local net stack and back to the wireless medium
			 */
			xmit_skb = skb_copy(skb, GFP_ATOMIC);
			if (!xmit_skb && net_ratelimit())
				printk(KERN_DEBUG "%s: failed to clone "
				       "multicast frame\n", dev->name);
		} else {
			dsta = sta_info_get(sdata, skb->data);
			if (dsta) {
				/*
				 * The destination station is associated to
				 * this AP (in this VLAN), so send the frame
				 * directly to it and do not pass it to local
				 * net stack.
				 */
				xmit_skb = skb;
				skb = NULL;
			}
		}
	}

	if (skb) {
		int align __maybe_unused;

#ifndef CONFIG_HAVE_EFFICIENT_UNALIGNED_ACCESS
		/*
		 * 'align' will only take the values 0 or 2 here
		 * since all frames are required to be aligned
		 * to 2-byte boundaries when being passed to
		 * mac80211. That also explains the __skb_push()
		 * below.
		 */
		align = ((unsigned long)(skb->data + sizeof(struct ethhdr))) & 3;
		if (align) {
			if (WARN_ON(skb_headroom(skb) < 3)) {
				dev_kfree_skb(skb);
				skb = NULL;
			} else {
				u8 *data = skb->data;
				size_t len = skb_headlen(skb);
				skb->data -= align;
				memmove(skb->data, data, len);
				skb_set_tail_pointer(skb, len);
			}
		}
#endif

		if (skb) {
			/* deliver to local stack */
			skb->protocol = eth_type_trans(skb, dev);
			memset(skb->cb, 0, sizeof(skb->cb));
			netif_rx(skb);
		}
	}

	if (xmit_skb) {
		/* send to wireless media */
		xmit_skb->protocol = htons(ETH_P_802_3);
		skb_reset_network_header(xmit_skb);
		skb_reset_mac_header(xmit_skb);
		dev_queue_xmit(xmit_skb);
	}
}

static ieee80211_rx_result debug_noinline
ieee80211_rx_h_amsdu(struct ieee80211_rx_data *rx)
{
	struct net_device *dev = rx->sdata->dev;
	struct sk_buff *skb = rx->skb;
	struct ieee80211_hdr *hdr = (struct ieee80211_hdr *)skb->data;
	__le16 fc = hdr->frame_control;
	struct sk_buff_head frame_list;

	if (unlikely(!ieee80211_is_data(fc)))
		return RX_CONTINUE;

	if (unlikely(!ieee80211_is_data_present(fc)))
		return RX_DROP_MONITOR;

	if (!(rx->flags & IEEE80211_RX_AMSDU))
		return RX_CONTINUE;

	if (ieee80211_has_a4(hdr->frame_control) &&
	    rx->sdata->vif.type == NL80211_IFTYPE_AP_VLAN &&
	    !rx->sdata->u.vlan.sta)
		return RX_DROP_UNUSABLE;

	if (is_multicast_ether_addr(hdr->addr1) &&
	    ((rx->sdata->vif.type == NL80211_IFTYPE_AP_VLAN &&
	      rx->sdata->u.vlan.sta) ||
	     (rx->sdata->vif.type == NL80211_IFTYPE_STATION &&
	      rx->sdata->u.mgd.use_4addr)))
		return RX_DROP_UNUSABLE;

	skb->dev = dev;
	__skb_queue_head_init(&frame_list);

	ieee80211_amsdu_to_8023s(skb, &frame_list, dev->dev_addr,
				 rx->sdata->vif.type,
				 rx->local->hw.extra_tx_headroom);

	while (!skb_queue_empty(&frame_list)) {
		rx->skb = __skb_dequeue(&frame_list);

		if (!ieee80211_frame_allowed(rx, fc)) {
			dev_kfree_skb(rx->skb);
			continue;
		}
		dev->stats.rx_packets++;
		dev->stats.rx_bytes += rx->skb->len;

		ieee80211_deliver_skb(rx);
	}

	return RX_QUEUED;
}

#ifdef CONFIG_MAC80211_MESH
static ieee80211_rx_result
ieee80211_rx_h_mesh_fwding(struct ieee80211_rx_data *rx)
{
	struct ieee80211_hdr *hdr;
	struct ieee80211s_hdr *mesh_hdr;
	unsigned int hdrlen;
	struct sk_buff *skb = rx->skb, *fwd_skb;
	struct ieee80211_local *local = rx->local;
	struct ieee80211_sub_if_data *sdata = rx->sdata;

	hdr = (struct ieee80211_hdr *) skb->data;
	hdrlen = ieee80211_hdrlen(hdr->frame_control);
	mesh_hdr = (struct ieee80211s_hdr *) (skb->data + hdrlen);

	if (!ieee80211_is_data(hdr->frame_control))
		return RX_CONTINUE;

	if (!mesh_hdr->ttl)
		/* illegal frame */
		return RX_DROP_MONITOR;

	if (mesh_hdr->flags & MESH_FLAGS_AE) {
		struct mesh_path *mppath;
		char *proxied_addr;
		char *mpp_addr;

		if (is_multicast_ether_addr(hdr->addr1)) {
			mpp_addr = hdr->addr3;
			proxied_addr = mesh_hdr->eaddr1;
		} else {
			mpp_addr = hdr->addr4;
			proxied_addr = mesh_hdr->eaddr2;
		}

		rcu_read_lock();
		mppath = mpp_path_lookup(proxied_addr, sdata);
		if (!mppath) {
			mpp_path_add(proxied_addr, mpp_addr, sdata);
		} else {
			spin_lock_bh(&mppath->state_lock);
			if (compare_ether_addr(mppath->mpp, mpp_addr) != 0)
				memcpy(mppath->mpp, mpp_addr, ETH_ALEN);
			spin_unlock_bh(&mppath->state_lock);
		}
		rcu_read_unlock();
	}

	/* Frame has reached destination.  Don't forward */
	if (!is_multicast_ether_addr(hdr->addr1) &&
	    compare_ether_addr(sdata->vif.addr, hdr->addr3) == 0)
		return RX_CONTINUE;

	mesh_hdr->ttl--;

	if (rx->flags & IEEE80211_RX_RA_MATCH) {
		if (!mesh_hdr->ttl)
			IEEE80211_IFSTA_MESH_CTR_INC(&rx->sdata->u.mesh,
						     dropped_frames_ttl);
		else {
			struct ieee80211_hdr *fwd_hdr;
			struct ieee80211_tx_info *info;

			fwd_skb = skb_copy(skb, GFP_ATOMIC);

			if (!fwd_skb && net_ratelimit())
				printk(KERN_DEBUG "%s: failed to clone mesh frame\n",
						   sdata->name);

			fwd_hdr =  (struct ieee80211_hdr *) fwd_skb->data;
			memcpy(fwd_hdr->addr2, sdata->vif.addr, ETH_ALEN);
			info = IEEE80211_SKB_CB(fwd_skb);
			memset(info, 0, sizeof(*info));
			info->flags |= IEEE80211_TX_INTFL_NEED_TXPROCESSING;
			info->control.vif = &rx->sdata->vif;
			skb_set_queue_mapping(skb,
				ieee80211_select_queue(rx->sdata, fwd_skb));
			ieee80211_set_qos_hdr(local, skb);
			if (is_multicast_ether_addr(fwd_hdr->addr1))
				IEEE80211_IFSTA_MESH_CTR_INC(&sdata->u.mesh,
								fwded_mcast);
			else {
				int err;
				/*
				 * Save TA to addr1 to send TA a path error if a
				 * suitable next hop is not found
				 */
				memcpy(fwd_hdr->addr1, fwd_hdr->addr2,
						ETH_ALEN);
				err = mesh_nexthop_lookup(fwd_skb, sdata);
				/* Failed to immediately resolve next hop:
				 * fwded frame was dropped or will be added
				 * later to the pending skb queue.  */
				if (err)
					return RX_DROP_MONITOR;

				IEEE80211_IFSTA_MESH_CTR_INC(&sdata->u.mesh,
								fwded_unicast);
			}
			IEEE80211_IFSTA_MESH_CTR_INC(&sdata->u.mesh,
						     fwded_frames);
			ieee80211_add_pending_skb(local, fwd_skb);
		}
	}

	if (is_multicast_ether_addr(hdr->addr1) ||
	    sdata->dev->flags & IFF_PROMISC)
		return RX_CONTINUE;
	else
		return RX_DROP_MONITOR;
}
#endif

static ieee80211_rx_result debug_noinline
ieee80211_rx_h_data(struct ieee80211_rx_data *rx)
{
	struct ieee80211_sub_if_data *sdata = rx->sdata;
	struct ieee80211_local *local = rx->local;
	struct net_device *dev = sdata->dev;
	struct ieee80211_hdr *hdr = (struct ieee80211_hdr *)rx->skb->data;
	__le16 fc = hdr->frame_control;
	int err;

	if (unlikely(!ieee80211_is_data(hdr->frame_control)))
		return RX_CONTINUE;

	if (unlikely(!ieee80211_is_data_present(hdr->frame_control)))
		return RX_DROP_MONITOR;

	/*
	 * Allow the cooked monitor interface of an AP to see 4-addr frames so
	 * that a 4-addr station can be detected and moved into a separate VLAN
	 */
	if (ieee80211_has_a4(hdr->frame_control) &&
	    sdata->vif.type == NL80211_IFTYPE_AP)
		return RX_DROP_MONITOR;

	err = __ieee80211_data_to_8023(rx);
	if (unlikely(err))
		return RX_DROP_UNUSABLE;

	if (!ieee80211_frame_allowed(rx, fc))
		return RX_DROP_MONITOR;

	rx->skb->dev = dev;

	dev->stats.rx_packets++;
	dev->stats.rx_bytes += rx->skb->len;

	if (ieee80211_is_data(hdr->frame_control) &&
	    !is_multicast_ether_addr(hdr->addr1) &&
	    local->hw.conf.dynamic_ps_timeout > 0 && local->ps_sdata) {
			mod_timer(&local->dynamic_ps_timer, jiffies +
			 msecs_to_jiffies(local->hw.conf.dynamic_ps_timeout));
	}

	ieee80211_deliver_skb(rx);

	return RX_QUEUED;
}

static ieee80211_rx_result debug_noinline
ieee80211_rx_h_ctrl(struct ieee80211_rx_data *rx, struct sk_buff_head *frames)
{
	struct ieee80211_local *local = rx->local;
	struct ieee80211_hw *hw = &local->hw;
	struct sk_buff *skb = rx->skb;
	struct ieee80211_bar *bar = (struct ieee80211_bar *)skb->data;
	struct tid_ampdu_rx *tid_agg_rx;
	u16 start_seq_num;
	u16 tid;

	if (likely(!ieee80211_is_ctl(bar->frame_control)))
		return RX_CONTINUE;

	if (ieee80211_is_back_req(bar->frame_control)) {
		if (!rx->sta)
			return RX_DROP_MONITOR;
		tid = le16_to_cpu(bar->control) >> 12;
		if (rx->sta->ampdu_mlme.tid_state_rx[tid]
					!= HT_AGG_STATE_OPERATIONAL)
			return RX_DROP_MONITOR;
		tid_agg_rx = rx->sta->ampdu_mlme.tid_rx[tid];

		start_seq_num = le16_to_cpu(bar->start_seq_num) >> 4;

		/* reset session timer */
		if (tid_agg_rx->timeout)
			mod_timer(&tid_agg_rx->session_timer,
				  TU_TO_EXP_TIME(tid_agg_rx->timeout));

		/* release stored frames up to start of BAR */
		ieee80211_release_reorder_frames(hw, tid_agg_rx, start_seq_num,
						 frames);
		kfree_skb(skb);
		return RX_QUEUED;
	}

	return RX_CONTINUE;
}

static void ieee80211_process_sa_query_req(struct ieee80211_sub_if_data *sdata,
					   struct ieee80211_mgmt *mgmt,
					   size_t len)
{
	struct ieee80211_local *local = sdata->local;
	struct sk_buff *skb;
	struct ieee80211_mgmt *resp;

	if (compare_ether_addr(mgmt->da, sdata->vif.addr) != 0) {
		/* Not to own unicast address */
		return;
	}

	if (compare_ether_addr(mgmt->sa, sdata->u.mgd.bssid) != 0 ||
	    compare_ether_addr(mgmt->bssid, sdata->u.mgd.bssid) != 0) {
		/* Not from the current AP or not associated yet. */
		return;
	}

	if (len < 24 + 1 + sizeof(resp->u.action.u.sa_query)) {
		/* Too short SA Query request frame */
		return;
	}

	skb = dev_alloc_skb(sizeof(*resp) + local->hw.extra_tx_headroom);
	if (skb == NULL)
		return;

	skb_reserve(skb, local->hw.extra_tx_headroom);
	resp = (struct ieee80211_mgmt *) skb_put(skb, 24);
	memset(resp, 0, 24);
	memcpy(resp->da, mgmt->sa, ETH_ALEN);
	memcpy(resp->sa, sdata->vif.addr, ETH_ALEN);
	memcpy(resp->bssid, sdata->u.mgd.bssid, ETH_ALEN);
	resp->frame_control = cpu_to_le16(IEEE80211_FTYPE_MGMT |
					  IEEE80211_STYPE_ACTION);
	skb_put(skb, 1 + sizeof(resp->u.action.u.sa_query));
	resp->u.action.category = WLAN_CATEGORY_SA_QUERY;
	resp->u.action.u.sa_query.action = WLAN_ACTION_SA_QUERY_RESPONSE;
	memcpy(resp->u.action.u.sa_query.trans_id,
	       mgmt->u.action.u.sa_query.trans_id,
	       WLAN_SA_QUERY_TR_ID_LEN);

	ieee80211_tx_skb(sdata, skb);
}

static ieee80211_rx_result debug_noinline
ieee80211_rx_h_action(struct ieee80211_rx_data *rx)
{
	struct ieee80211_local *local = rx->local;
	struct ieee80211_sub_if_data *sdata = rx->sdata;
	struct ieee80211_mgmt *mgmt = (struct ieee80211_mgmt *) rx->skb->data;
	struct sk_buff *nskb;
	struct ieee80211_rx_status *status;
	int len = rx->skb->len;

	if (!ieee80211_is_action(mgmt->frame_control))
		return RX_CONTINUE;

	/* drop too small frames */
	if (len < IEEE80211_MIN_ACTION_SIZE)
		return RX_DROP_UNUSABLE;

	if (!rx->sta && mgmt->u.action.category != WLAN_CATEGORY_PUBLIC)
		return RX_DROP_UNUSABLE;

	if (!(rx->flags & IEEE80211_RX_RA_MATCH))
		return RX_DROP_UNUSABLE;

	if (ieee80211_drop_unencrypted_mgmt(rx))
		return RX_DROP_UNUSABLE;

	switch (mgmt->u.action.category) {
	case WLAN_CATEGORY_BACK:
		/*
		 * The aggregation code is not prepared to handle
		 * anything but STA/AP due to the BSSID handling;
		 * IBSS could work in the code but isn't supported
		 * by drivers or the standard.
		 */
		if (sdata->vif.type != NL80211_IFTYPE_STATION &&
		    sdata->vif.type != NL80211_IFTYPE_AP_VLAN &&
		    sdata->vif.type != NL80211_IFTYPE_AP)
			break;

		/* verify action_code is present */
		if (len < IEEE80211_MIN_ACTION_SIZE + 1)
			break;

		switch (mgmt->u.action.u.addba_req.action_code) {
		case WLAN_ACTION_ADDBA_REQ:
			if (len < (IEEE80211_MIN_ACTION_SIZE +
				   sizeof(mgmt->u.action.u.addba_req)))
				return RX_DROP_MONITOR;
			ieee80211_process_addba_request(local, rx->sta, mgmt, len);
			goto handled;
		case WLAN_ACTION_ADDBA_RESP:
			if (len < (IEEE80211_MIN_ACTION_SIZE +
				   sizeof(mgmt->u.action.u.addba_resp)))
				break;
			ieee80211_process_addba_resp(local, rx->sta, mgmt, len);
			goto handled;
		case WLAN_ACTION_DELBA:
			if (len < (IEEE80211_MIN_ACTION_SIZE +
				   sizeof(mgmt->u.action.u.delba)))
				break;
			ieee80211_process_delba(sdata, rx->sta, mgmt, len);
			goto handled;
		}
		break;
	case WLAN_CATEGORY_SPECTRUM_MGMT:
		if (local->hw.conf.channel->band != IEEE80211_BAND_5GHZ)
			break;

		if (sdata->vif.type != NL80211_IFTYPE_STATION)
			break;

		/* verify action_code is present */
		if (len < IEEE80211_MIN_ACTION_SIZE + 1)
			break;

		switch (mgmt->u.action.u.measurement.action_code) {
		case WLAN_ACTION_SPCT_MSR_REQ:
			if (len < (IEEE80211_MIN_ACTION_SIZE +
				   sizeof(mgmt->u.action.u.measurement)))
				break;
			ieee80211_process_measurement_req(sdata, mgmt, len);
			goto handled;
		case WLAN_ACTION_SPCT_CHL_SWITCH:
			if (len < (IEEE80211_MIN_ACTION_SIZE +
				   sizeof(mgmt->u.action.u.chan_switch)))
				break;

			if (sdata->vif.type != NL80211_IFTYPE_STATION)
				break;

			if (memcmp(mgmt->bssid, sdata->u.mgd.bssid, ETH_ALEN))
				break;

			return ieee80211_sta_rx_mgmt(sdata, rx->skb);
		}
		break;
	case WLAN_CATEGORY_SA_QUERY:
		if (len < (IEEE80211_MIN_ACTION_SIZE +
			   sizeof(mgmt->u.action.u.sa_query)))
			break;

		switch (mgmt->u.action.u.sa_query.action) {
		case WLAN_ACTION_SA_QUERY_REQUEST:
			if (sdata->vif.type != NL80211_IFTYPE_STATION)
				break;
			ieee80211_process_sa_query_req(sdata, mgmt, len);
			goto handled;
		}
		break;
<<<<<<< HEAD
	default:
		/* do not process rejected action frames */
		if (mgmt->u.action.category & 0x80)
			return RX_DROP_MONITOR;

		return RX_CONTINUE;
=======
>>>>>>> 55c63bd2
	}

	/*
	 * For AP mode, hostapd is responsible for handling any action
	 * frames that we didn't handle, including returning unknown
	 * ones. For all other modes we will return them to the sender,
	 * setting the 0x80 bit in the action category, as required by
	 * 802.11-2007 7.3.1.11.
	 */
	if (sdata->vif.type == NL80211_IFTYPE_AP ||
	    sdata->vif.type == NL80211_IFTYPE_AP_VLAN)
		return RX_DROP_MONITOR;

	/*
	 * Getting here means the kernel doesn't know how to handle
	 * it, but maybe userspace does ... include returned frames
	 * so userspace can register for those to know whether ones
	 * it transmitted were processed or returned.
	 */
	status = IEEE80211_SKB_RXCB(rx->skb);

	if (sdata->vif.type == NL80211_IFTYPE_STATION &&
	    cfg80211_rx_action(rx->sdata->dev, status->freq,
			       rx->skb->data, rx->skb->len,
			       GFP_ATOMIC))
		goto handled;

	/* do not return rejected action frames */
	if (mgmt->u.action.category & 0x80)
		return RX_DROP_UNUSABLE;

	nskb = skb_copy_expand(rx->skb, local->hw.extra_tx_headroom, 0,
			       GFP_ATOMIC);
	if (nskb) {
		struct ieee80211_mgmt *mgmt = (void *)nskb->data;

		mgmt->u.action.category |= 0x80;
		memcpy(mgmt->da, mgmt->sa, ETH_ALEN);
		memcpy(mgmt->sa, rx->sdata->vif.addr, ETH_ALEN);

		memset(nskb->cb, 0, sizeof(nskb->cb));

		ieee80211_tx_skb(rx->sdata, nskb);
	}

 handled:
	if (rx->sta)
		rx->sta->rx_packets++;
	dev_kfree_skb(rx->skb);
	return RX_QUEUED;
}

static ieee80211_rx_result debug_noinline
ieee80211_rx_h_mgmt(struct ieee80211_rx_data *rx)
{
	struct ieee80211_sub_if_data *sdata = rx->sdata;
	ieee80211_rx_result rxs;

	if (!(rx->flags & IEEE80211_RX_RA_MATCH))
		return RX_DROP_MONITOR;

	if (ieee80211_drop_unencrypted_mgmt(rx))
		return RX_DROP_UNUSABLE;

	rxs = ieee80211_work_rx_mgmt(rx->sdata, rx->skb);
	if (rxs != RX_CONTINUE)
		return rxs;

	if (ieee80211_vif_is_mesh(&sdata->vif))
		return ieee80211_mesh_rx_mgmt(sdata, rx->skb);

	if (sdata->vif.type == NL80211_IFTYPE_ADHOC)
		return ieee80211_ibss_rx_mgmt(sdata, rx->skb);

	if (sdata->vif.type == NL80211_IFTYPE_STATION)
		return ieee80211_sta_rx_mgmt(sdata, rx->skb);

	return RX_DROP_MONITOR;
}

static void ieee80211_rx_michael_mic_report(struct ieee80211_hdr *hdr,
					    struct ieee80211_rx_data *rx)
{
	int keyidx;
	unsigned int hdrlen;

	hdrlen = ieee80211_hdrlen(hdr->frame_control);
	if (rx->skb->len >= hdrlen + 4)
		keyidx = rx->skb->data[hdrlen + 3] >> 6;
	else
		keyidx = -1;

	if (!rx->sta) {
		/*
		 * Some hardware seem to generate incorrect Michael MIC
		 * reports; ignore them to avoid triggering countermeasures.
		 */
		return;
	}

	if (!ieee80211_has_protected(hdr->frame_control))
		return;

	if (rx->sdata->vif.type == NL80211_IFTYPE_AP && keyidx) {
		/*
		 * APs with pairwise keys should never receive Michael MIC
		 * errors for non-zero keyidx because these are reserved for
		 * group keys and only the AP is sending real multicast
		 * frames in the BSS.
		 */
		return;
	}

	if (!ieee80211_is_data(hdr->frame_control) &&
	    !ieee80211_is_auth(hdr->frame_control))
		return;

	mac80211_ev_michael_mic_failure(rx->sdata, keyidx, hdr, NULL,
					GFP_ATOMIC);
}

/* TODO: use IEEE80211_RX_FRAGMENTED */
static void ieee80211_rx_cooked_monitor(struct ieee80211_rx_data *rx,
					struct ieee80211_rate *rate)
{
	struct ieee80211_sub_if_data *sdata;
	struct ieee80211_local *local = rx->local;
	struct ieee80211_rtap_hdr {
		struct ieee80211_radiotap_header hdr;
		u8 flags;
		u8 rate_or_pad;
		__le16 chan_freq;
		__le16 chan_flags;
	} __attribute__ ((packed)) *rthdr;
	struct sk_buff *skb = rx->skb, *skb2;
	struct net_device *prev_dev = NULL;
	struct ieee80211_rx_status *status = IEEE80211_SKB_RXCB(skb);

	if (status->flag & RX_FLAG_INTERNAL_CMTR)
		goto out_free_skb;

	if (skb_headroom(skb) < sizeof(*rthdr) &&
	    pskb_expand_head(skb, sizeof(*rthdr), 0, GFP_ATOMIC))
		goto out_free_skb;

	rthdr = (void *)skb_push(skb, sizeof(*rthdr));
	memset(rthdr, 0, sizeof(*rthdr));
	rthdr->hdr.it_len = cpu_to_le16(sizeof(*rthdr));
	rthdr->hdr.it_present =
		cpu_to_le32((1 << IEEE80211_RADIOTAP_FLAGS) |
			    (1 << IEEE80211_RADIOTAP_CHANNEL));

	if (rate) {
		rthdr->rate_or_pad = rate->bitrate / 5;
		rthdr->hdr.it_present |=
			cpu_to_le32(1 << IEEE80211_RADIOTAP_RATE);
	}
	rthdr->chan_freq = cpu_to_le16(status->freq);

	if (status->band == IEEE80211_BAND_5GHZ)
		rthdr->chan_flags = cpu_to_le16(IEEE80211_CHAN_OFDM |
						IEEE80211_CHAN_5GHZ);
	else
		rthdr->chan_flags = cpu_to_le16(IEEE80211_CHAN_DYN |
						IEEE80211_CHAN_2GHZ);

	skb_set_mac_header(skb, 0);
	skb->ip_summed = CHECKSUM_UNNECESSARY;
	skb->pkt_type = PACKET_OTHERHOST;
	skb->protocol = htons(ETH_P_802_2);

	list_for_each_entry_rcu(sdata, &local->interfaces, list) {
		if (!ieee80211_sdata_running(sdata))
			continue;

		if (sdata->vif.type != NL80211_IFTYPE_MONITOR ||
		    !(sdata->u.mntr_flags & MONITOR_FLAG_COOK_FRAMES))
			continue;

		if (prev_dev) {
			skb2 = skb_clone(skb, GFP_ATOMIC);
			if (skb2) {
				skb2->dev = prev_dev;
				netif_rx(skb2);
			}
		}

		prev_dev = sdata->dev;
		sdata->dev->stats.rx_packets++;
		sdata->dev->stats.rx_bytes += skb->len;
	}

	if (prev_dev) {
		skb->dev = prev_dev;
		netif_rx(skb);
		skb = NULL;
	} else
		goto out_free_skb;

	status->flag |= RX_FLAG_INTERNAL_CMTR;
	return;

 out_free_skb:
	dev_kfree_skb(skb);
}


static void ieee80211_invoke_rx_handlers(struct ieee80211_sub_if_data *sdata,
					 struct ieee80211_rx_data *rx,
					 struct sk_buff *skb,
					 struct ieee80211_rate *rate)
{
	struct sk_buff_head reorder_release;
	ieee80211_rx_result res = RX_DROP_MONITOR;

	__skb_queue_head_init(&reorder_release);

	rx->skb = skb;
	rx->sdata = sdata;

#define CALL_RXH(rxh)			\
	do {				\
		res = rxh(rx);		\
		if (res != RX_CONTINUE)	\
			goto rxh_next;  \
	} while (0);

	/*
	 * NB: the rxh_next label works even if we jump
	 *     to it from here because then the list will
	 *     be empty, which is a trivial check
	 */
	CALL_RXH(ieee80211_rx_h_passive_scan)
	CALL_RXH(ieee80211_rx_h_check)

	ieee80211_rx_reorder_ampdu(rx, &reorder_release);

	while ((skb = __skb_dequeue(&reorder_release))) {
		/*
		 * all the other fields are valid across frames
		 * that belong to an aMPDU since they are on the
		 * same TID from the same station
		 */
		rx->skb = skb;

		CALL_RXH(ieee80211_rx_h_decrypt)
		CALL_RXH(ieee80211_rx_h_check_more_data)
		CALL_RXH(ieee80211_rx_h_sta_process)
		CALL_RXH(ieee80211_rx_h_defragment)
		CALL_RXH(ieee80211_rx_h_ps_poll)
		CALL_RXH(ieee80211_rx_h_michael_mic_verify)
		/* must be after MMIC verify so header is counted in MPDU mic */
		CALL_RXH(ieee80211_rx_h_remove_qos_control)
		CALL_RXH(ieee80211_rx_h_amsdu)
#ifdef CONFIG_MAC80211_MESH
		if (ieee80211_vif_is_mesh(&sdata->vif))
			CALL_RXH(ieee80211_rx_h_mesh_fwding);
#endif
		CALL_RXH(ieee80211_rx_h_data)

		/* special treatment -- needs the queue */
		res = ieee80211_rx_h_ctrl(rx, &reorder_release);
		if (res != RX_CONTINUE)
			goto rxh_next;

		CALL_RXH(ieee80211_rx_h_action)
		CALL_RXH(ieee80211_rx_h_mgmt)

#undef CALL_RXH

 rxh_next:
		switch (res) {
		case RX_DROP_MONITOR:
			I802_DEBUG_INC(sdata->local->rx_handlers_drop);
			if (rx->sta)
				rx->sta->rx_dropped++;
			/* fall through */
		case RX_CONTINUE:
			ieee80211_rx_cooked_monitor(rx, rate);
			break;
		case RX_DROP_UNUSABLE:
			I802_DEBUG_INC(sdata->local->rx_handlers_drop);
			if (rx->sta)
				rx->sta->rx_dropped++;
			dev_kfree_skb(rx->skb);
			break;
		case RX_QUEUED:
			I802_DEBUG_INC(sdata->local->rx_handlers_queued);
			break;
		}
	}
}

/* main receive path */

static int prepare_for_handlers(struct ieee80211_sub_if_data *sdata,
				struct ieee80211_rx_data *rx,
				struct ieee80211_hdr *hdr)
{
	struct sk_buff *skb = rx->skb;
	struct ieee80211_rx_status *status = IEEE80211_SKB_RXCB(skb);
	u8 *bssid = ieee80211_get_bssid(hdr, skb->len, sdata->vif.type);
	int multicast = is_multicast_ether_addr(hdr->addr1);

	switch (sdata->vif.type) {
	case NL80211_IFTYPE_STATION:
		if (!bssid && !sdata->u.mgd.use_4addr)
			return 0;
		if (!multicast &&
		    compare_ether_addr(sdata->vif.addr, hdr->addr1) != 0) {
			if (!(sdata->dev->flags & IFF_PROMISC))
				return 0;
			rx->flags &= ~IEEE80211_RX_RA_MATCH;
		}
		break;
	case NL80211_IFTYPE_ADHOC:
		if (!bssid)
			return 0;
		if (ieee80211_is_beacon(hdr->frame_control)) {
			return 1;
		}
		else if (!ieee80211_bssid_match(bssid, sdata->u.ibss.bssid)) {
			if (!(rx->flags & IEEE80211_RX_IN_SCAN))
				return 0;
			rx->flags &= ~IEEE80211_RX_RA_MATCH;
		} else if (!multicast &&
			   compare_ether_addr(sdata->vif.addr,
					      hdr->addr1) != 0) {
			if (!(sdata->dev->flags & IFF_PROMISC))
				return 0;
			rx->flags &= ~IEEE80211_RX_RA_MATCH;
		} else if (!rx->sta) {
			int rate_idx;
			if (status->flag & RX_FLAG_HT)
				rate_idx = 0; /* TODO: HT rates */
			else
				rate_idx = status->rate_idx;
			rx->sta = ieee80211_ibss_add_sta(sdata, bssid,
					hdr->addr2, BIT(rate_idx), GFP_ATOMIC);
		}
		break;
	case NL80211_IFTYPE_MESH_POINT:
		if (!multicast &&
		    compare_ether_addr(sdata->vif.addr,
				       hdr->addr1) != 0) {
			if (!(sdata->dev->flags & IFF_PROMISC))
				return 0;

			rx->flags &= ~IEEE80211_RX_RA_MATCH;
		}
		break;
	case NL80211_IFTYPE_AP_VLAN:
	case NL80211_IFTYPE_AP:
		if (!bssid) {
			if (compare_ether_addr(sdata->vif.addr,
					       hdr->addr1))
				return 0;
		} else if (!ieee80211_bssid_match(bssid,
					sdata->vif.addr)) {
			if (!(rx->flags & IEEE80211_RX_IN_SCAN))
				return 0;
			rx->flags &= ~IEEE80211_RX_RA_MATCH;
		}
		break;
	case NL80211_IFTYPE_WDS:
		if (bssid || !ieee80211_is_data(hdr->frame_control))
			return 0;
		if (compare_ether_addr(sdata->u.wds.remote_addr, hdr->addr2))
			return 0;
		break;
	case NL80211_IFTYPE_MONITOR:
	case NL80211_IFTYPE_UNSPECIFIED:
	case __NL80211_IFTYPE_AFTER_LAST:
		/* should never get here */
		WARN_ON(1);
		break;
	}

	return 1;
}

/*
 * This is the actual Rx frames handler. as it blongs to Rx path it must
 * be called with rcu_read_lock protection.
 */
static void __ieee80211_rx_handle_packet(struct ieee80211_hw *hw,
					 struct sk_buff *skb,
					 struct ieee80211_rate *rate)
{
	struct ieee80211_rx_status *status = IEEE80211_SKB_RXCB(skb);
	struct ieee80211_local *local = hw_to_local(hw);
	struct ieee80211_sub_if_data *sdata;
	struct ieee80211_hdr *hdr;
	struct ieee80211_rx_data rx;
	int prepares;
	struct ieee80211_sub_if_data *prev = NULL;
	struct sk_buff *skb_new;
	struct sta_info *sta, *tmp;
	bool found_sta = false;

	hdr = (struct ieee80211_hdr *)skb->data;
	memset(&rx, 0, sizeof(rx));
	rx.skb = skb;
	rx.local = local;

	if (ieee80211_is_data(hdr->frame_control) || ieee80211_is_mgmt(hdr->frame_control))
		local->dot11ReceivedFragmentCount++;

	if (unlikely(test_bit(SCAN_HW_SCANNING, &local->scanning) ||
		     test_bit(SCAN_OFF_CHANNEL, &local->scanning)))
		rx.flags |= IEEE80211_RX_IN_SCAN;

	ieee80211_parse_qos(&rx);
	ieee80211_verify_alignment(&rx);

	if (ieee80211_is_data(hdr->frame_control)) {
		for_each_sta_info(local, hdr->addr2, sta, tmp) {
			rx.sta = sta;
			found_sta = true;
			rx.sdata = sta->sdata;

			rx.flags |= IEEE80211_RX_RA_MATCH;
			prepares = prepare_for_handlers(rx.sdata, &rx, hdr);
			if (prepares) {
				if (status->flag & RX_FLAG_MMIC_ERROR) {
					if (rx.flags & IEEE80211_RX_RA_MATCH)
						ieee80211_rx_michael_mic_report(hdr, &rx);
				} else
					prev = rx.sdata;
			}
		}
	}
	if (!found_sta) {
		list_for_each_entry_rcu(sdata, &local->interfaces, list) {
			if (!ieee80211_sdata_running(sdata))
				continue;

			if (sdata->vif.type == NL80211_IFTYPE_MONITOR ||
			    sdata->vif.type == NL80211_IFTYPE_AP_VLAN)
				continue;

			/*
			 * frame is destined for this interface, but if it's
			 * not also for the previous one we handle that after
			 * the loop to avoid copying the SKB once too much
			 */

			if (!prev) {
				prev = sdata;
				continue;
			}

			rx.sta = sta_info_get_bss(prev, hdr->addr2);

			rx.flags |= IEEE80211_RX_RA_MATCH;
			prepares = prepare_for_handlers(prev, &rx, hdr);

			if (!prepares)
				goto next;

			if (status->flag & RX_FLAG_MMIC_ERROR) {
				rx.sdata = prev;
				if (rx.flags & IEEE80211_RX_RA_MATCH)
					ieee80211_rx_michael_mic_report(hdr,
									&rx);
				goto next;
			}

			/*
			 * frame was destined for the previous interface
			 * so invoke RX handlers for it
			 */

			skb_new = skb_copy(skb, GFP_ATOMIC);
			if (!skb_new) {
				if (net_ratelimit())
					printk(KERN_DEBUG "%s: failed to copy "
					       "multicast frame for %s\n",
					       wiphy_name(local->hw.wiphy),
					       prev->name);
				goto next;
			}
			ieee80211_invoke_rx_handlers(prev, &rx, skb_new, rate);
next:
			prev = sdata;
		}

		if (prev) {
			rx.sta = sta_info_get_bss(prev, hdr->addr2);

			rx.flags |= IEEE80211_RX_RA_MATCH;
			prepares = prepare_for_handlers(prev, &rx, hdr);

			if (!prepares)
				prev = NULL;
		}
	}
	if (prev)
		ieee80211_invoke_rx_handlers(prev, &rx, skb, rate);
	else
		dev_kfree_skb(skb);
}

/*
 * This is the receive path handler. It is called by a low level driver when an
 * 802.11 MPDU is received from the hardware.
 */
void ieee80211_rx(struct ieee80211_hw *hw, struct sk_buff *skb)
{
	struct ieee80211_local *local = hw_to_local(hw);
	struct ieee80211_rate *rate = NULL;
	struct ieee80211_supported_band *sband;
	struct ieee80211_rx_status *status = IEEE80211_SKB_RXCB(skb);

	WARN_ON_ONCE(softirq_count() == 0);

	if (WARN_ON(status->band < 0 ||
		    status->band >= IEEE80211_NUM_BANDS))
		goto drop;

	sband = local->hw.wiphy->bands[status->band];
	if (WARN_ON(!sband))
		goto drop;

	/*
	 * If we're suspending, it is possible although not too likely
	 * that we'd be receiving frames after having already partially
	 * quiesced the stack. We can't process such frames then since
	 * that might, for example, cause stations to be added or other
	 * driver callbacks be invoked.
	 */
	if (unlikely(local->quiescing || local->suspended))
		goto drop;

	/*
	 * The same happens when we're not even started,
	 * but that's worth a warning.
	 */
	if (WARN_ON(!local->started))
		goto drop;

	if (status->flag & RX_FLAG_HT) {
		/*
		 * rate_idx is MCS index, which can be [0-76] as documented on:
		 *
		 * http://wireless.kernel.org/en/developers/Documentation/ieee80211/802.11n
		 *
		 * Anything else would be some sort of driver or hardware error.
		 * The driver should catch hardware errors.
		 */
		if (WARN((status->rate_idx < 0 ||
			 status->rate_idx > 76),
			 "Rate marked as an HT rate but passed "
			 "status->rate_idx is not "
			 "an MCS index [0-76]: %d (0x%02x)\n",
			 status->rate_idx,
			 status->rate_idx))
			goto drop;
	} else {
		if (WARN_ON(status->rate_idx < 0 ||
			    status->rate_idx >= sband->n_bitrates))
			goto drop;
		rate = &sband->bitrates[status->rate_idx];
	}

	/*
	 * key references and virtual interfaces are protected using RCU
	 * and this requires that we are in a read-side RCU section during
	 * receive processing
	 */
	rcu_read_lock();

	/*
	 * Frames with failed FCS/PLCP checksum are not returned,
	 * all other frames are returned without radiotap header
	 * if it was previously present.
	 * Also, frames with less than 16 bytes are dropped.
	 */
	skb = ieee80211_rx_monitor(local, skb, rate);
	if (!skb) {
		rcu_read_unlock();
		return;
	}

	__ieee80211_rx_handle_packet(hw, skb, rate);

	rcu_read_unlock();

	return;
 drop:
	kfree_skb(skb);
}
EXPORT_SYMBOL(ieee80211_rx);

/* This is a version of the rx handler that can be called from hard irq
 * context. Post the skb on the queue and schedule the tasklet */
void ieee80211_rx_irqsafe(struct ieee80211_hw *hw, struct sk_buff *skb)
{
	struct ieee80211_local *local = hw_to_local(hw);

	BUILD_BUG_ON(sizeof(struct ieee80211_rx_status) > sizeof(skb->cb));

	skb->pkt_type = IEEE80211_RX_MSG;
	skb_queue_tail(&local->skb_queue, skb);
	tasklet_schedule(&local->tasklet);
}
EXPORT_SYMBOL(ieee80211_rx_irqsafe);<|MERGE_RESOLUTION|>--- conflicted
+++ resolved
@@ -1973,15 +1973,6 @@
 			goto handled;
 		}
 		break;
-<<<<<<< HEAD
-	default:
-		/* do not process rejected action frames */
-		if (mgmt->u.action.category & 0x80)
-			return RX_DROP_MONITOR;
-
-		return RX_CONTINUE;
-=======
->>>>>>> 55c63bd2
 	}
 
 	/*
