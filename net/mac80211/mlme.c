/*
 * BSS client mode implementation
 * Copyright 2003-2008, Jouni Malinen <j@w1.fi>
 * Copyright 2004, Instant802 Networks, Inc.
 * Copyright 2005, Devicescape Software, Inc.
 * Copyright 2006-2007	Jiri Benc <jbenc@suse.cz>
 * Copyright 2007, Michael Wu <flamingice@sourmilk.net>
 *
 * This program is free software; you can redistribute it and/or modify
 * it under the terms of the GNU General Public License version 2 as
 * published by the Free Software Foundation.
 */

#include <linux/delay.h>
#include <linux/if_ether.h>
#include <linux/skbuff.h>
#include <linux/if_arp.h>
#include <linux/etherdevice.h>
#include <linux/rtnetlink.h>
#include <linux/pm_qos_params.h>
#include <linux/crc32.h>
#include <net/mac80211.h>
#include <asm/unaligned.h>

#include "ieee80211_i.h"
#include "driver-ops.h"
#include "rate.h"
#include "led.h"

#define IEEE80211_ASSOC_SCANS_MAX_TRIES 2
#define IEEE80211_AUTH_TIMEOUT (HZ / 5)
#define IEEE80211_AUTH_MAX_TRIES 3
#define IEEE80211_ASSOC_TIMEOUT (HZ / 5)
#define IEEE80211_ASSOC_MAX_TRIES 3
#define IEEE80211_MONITORING_INTERVAL (2 * HZ)
#define IEEE80211_PROBE_WAIT (HZ / 5)
#define IEEE80211_PROBE_IDLE_TIME (60 * HZ)
#define IEEE80211_RETRY_AUTH_INTERVAL (1 * HZ)

#define TMR_RUNNING_TIMER	0
#define TMR_RUNNING_CHANSW	1

/* utils */
static int ecw2cw(int ecw)
{
	return (1 << ecw) - 1;
}

static u8 *ieee80211_bss_get_ie(struct ieee80211_bss *bss, u8 ie)
{
	u8 *end, *pos;

	pos = bss->cbss.information_elements;
	if (pos == NULL)
		return NULL;
	end = pos + bss->cbss.len_information_elements;

	while (pos + 1 < end) {
		if (pos + 2 + pos[1] > end)
			break;
		if (pos[0] == ie)
			return pos;
		pos += 2 + pos[1];
	}

	return NULL;
}

static int ieee80211_compatible_rates(struct ieee80211_bss *bss,
				      struct ieee80211_supported_band *sband,
				      u32 *rates)
{
	int i, j, count;
	*rates = 0;
	count = 0;
	for (i = 0; i < bss->supp_rates_len; i++) {
		int rate = (bss->supp_rates[i] & 0x7F) * 5;

		for (j = 0; j < sband->n_bitrates; j++)
			if (sband->bitrates[j].bitrate == rate) {
				*rates |= BIT(j);
				count++;
				break;
			}
	}

	return count;
}

/*
 * ieee80211_enable_ht should be called only after the operating band
 * has been determined as ht configuration depends on the hw's
 * HT abilities for a specific band.
 */
static u32 ieee80211_enable_ht(struct ieee80211_sub_if_data *sdata,
			       struct ieee80211_ht_info *hti,
			       u16 ap_ht_cap_flags)
{
	struct ieee80211_local *local = sdata->local;
	struct ieee80211_supported_band *sband;
	struct ieee80211_if_managed *ifmgd = &sdata->u.mgd;
	struct sta_info *sta;
	u32 changed = 0;
	u16 ht_opmode;
	bool enable_ht = true, ht_changed;
	enum nl80211_channel_type channel_type = NL80211_CHAN_NO_HT;

	sband = local->hw.wiphy->bands[local->hw.conf.channel->band];

	/* HT is not supported */
	if (!sband->ht_cap.ht_supported)
		enable_ht = false;

	/* check that channel matches the right operating channel */
	if (local->hw.conf.channel->center_freq !=
	    ieee80211_channel_to_frequency(hti->control_chan))
		enable_ht = false;

	if (enable_ht) {
		channel_type = NL80211_CHAN_HT20;

		if (!(ap_ht_cap_flags & IEEE80211_HT_CAP_40MHZ_INTOLERANT) &&
		    (sband->ht_cap.cap & IEEE80211_HT_CAP_SUP_WIDTH_20_40) &&
		    (hti->ht_param & IEEE80211_HT_PARAM_CHAN_WIDTH_ANY)) {
			switch(hti->ht_param & IEEE80211_HT_PARAM_CHA_SEC_OFFSET) {
			case IEEE80211_HT_PARAM_CHA_SEC_ABOVE:
				if (!(local->hw.conf.channel->flags &
				    IEEE80211_CHAN_NO_HT40PLUS))
					channel_type = NL80211_CHAN_HT40PLUS;
				break;
			case IEEE80211_HT_PARAM_CHA_SEC_BELOW:
				if (!(local->hw.conf.channel->flags &
				    IEEE80211_CHAN_NO_HT40MINUS))
					channel_type = NL80211_CHAN_HT40MINUS;
				break;
			}
		}
	}

	ht_changed = conf_is_ht(&local->hw.conf) != enable_ht ||
		     channel_type != local->hw.conf.channel_type;

	local->oper_channel_type = channel_type;

	if (ht_changed) {
                /* channel_type change automatically detected */
		ieee80211_hw_config(local, 0);

		rcu_read_lock();

		sta = sta_info_get(local, ifmgd->bssid);
		if (sta)
			rate_control_rate_update(local, sband, sta,
						 IEEE80211_RC_HT_CHANGED);

		rcu_read_unlock();
        }

	/* disable HT */
	if (!enable_ht)
		return 0;

	ht_opmode = le16_to_cpu(hti->operation_mode);

	/* if bss configuration changed store the new one */
	if (!sdata->ht_opmode_valid ||
	    sdata->vif.bss_conf.ht_operation_mode != ht_opmode) {
		changed |= BSS_CHANGED_HT;
		sdata->vif.bss_conf.ht_operation_mode = ht_opmode;
		sdata->ht_opmode_valid = true;
	}

	return changed;
}

/* frame sending functions */

static void ieee80211_send_assoc(struct ieee80211_sub_if_data *sdata)
{
	struct ieee80211_if_managed *ifmgd = &sdata->u.mgd;
	struct ieee80211_local *local = sdata->local;
	struct sk_buff *skb;
	struct ieee80211_mgmt *mgmt;
	u8 *pos, *ies, *ht_ie;
	int i, len, count, rates_len, supp_rates_len;
	u16 capab;
	struct ieee80211_bss *bss;
	int wmm = 0;
	struct ieee80211_supported_band *sband;
	u32 rates = 0;

	skb = dev_alloc_skb(local->hw.extra_tx_headroom +
			    sizeof(*mgmt) + 200 + ifmgd->extra_ie_len +
			    ifmgd->ssid_len);
	if (!skb) {
		printk(KERN_DEBUG "%s: failed to allocate buffer for assoc "
		       "frame\n", sdata->dev->name);
		return;
	}
	skb_reserve(skb, local->hw.extra_tx_headroom);

	sband = local->hw.wiphy->bands[local->hw.conf.channel->band];

	capab = ifmgd->capab;

	if (local->hw.conf.channel->band == IEEE80211_BAND_2GHZ) {
		if (!(local->hw.flags & IEEE80211_HW_2GHZ_SHORT_SLOT_INCAPABLE))
			capab |= WLAN_CAPABILITY_SHORT_SLOT_TIME;
		if (!(local->hw.flags & IEEE80211_HW_2GHZ_SHORT_PREAMBLE_INCAPABLE))
			capab |= WLAN_CAPABILITY_SHORT_PREAMBLE;
	}

	bss = ieee80211_rx_bss_get(local, ifmgd->bssid,
				   local->hw.conf.channel->center_freq,
				   ifmgd->ssid, ifmgd->ssid_len);
	if (bss) {
		if (bss->cbss.capability & WLAN_CAPABILITY_PRIVACY)
			capab |= WLAN_CAPABILITY_PRIVACY;
		if (bss->wmm_used)
			wmm = 1;

		/* get all rates supported by the device and the AP as
		 * some APs don't like getting a superset of their rates
		 * in the association request (e.g. D-Link DAP 1353 in
		 * b-only mode) */
		rates_len = ieee80211_compatible_rates(bss, sband, &rates);

		if ((bss->cbss.capability & WLAN_CAPABILITY_SPECTRUM_MGMT) &&
		    (local->hw.flags & IEEE80211_HW_SPECTRUM_MGMT))
			capab |= WLAN_CAPABILITY_SPECTRUM_MGMT;

		ieee80211_rx_bss_put(local, bss);
	} else {
		rates = ~0;
		rates_len = sband->n_bitrates;
	}

	mgmt = (struct ieee80211_mgmt *) skb_put(skb, 24);
	memset(mgmt, 0, 24);
	memcpy(mgmt->da, ifmgd->bssid, ETH_ALEN);
	memcpy(mgmt->sa, sdata->dev->dev_addr, ETH_ALEN);
	memcpy(mgmt->bssid, ifmgd->bssid, ETH_ALEN);

	if (ifmgd->flags & IEEE80211_STA_PREV_BSSID_SET) {
		skb_put(skb, 10);
		mgmt->frame_control = cpu_to_le16(IEEE80211_FTYPE_MGMT |
						  IEEE80211_STYPE_REASSOC_REQ);
		mgmt->u.reassoc_req.capab_info = cpu_to_le16(capab);
		mgmt->u.reassoc_req.listen_interval =
				cpu_to_le16(local->hw.conf.listen_interval);
		memcpy(mgmt->u.reassoc_req.current_ap, ifmgd->prev_bssid,
		       ETH_ALEN);
	} else {
		skb_put(skb, 4);
		mgmt->frame_control = cpu_to_le16(IEEE80211_FTYPE_MGMT |
						  IEEE80211_STYPE_ASSOC_REQ);
		mgmt->u.assoc_req.capab_info = cpu_to_le16(capab);
		mgmt->u.assoc_req.listen_interval =
				cpu_to_le16(local->hw.conf.listen_interval);
	}

	/* SSID */
	ies = pos = skb_put(skb, 2 + ifmgd->ssid_len);
	*pos++ = WLAN_EID_SSID;
	*pos++ = ifmgd->ssid_len;
	memcpy(pos, ifmgd->ssid, ifmgd->ssid_len);

	/* add all rates which were marked to be used above */
	supp_rates_len = rates_len;
	if (supp_rates_len > 8)
		supp_rates_len = 8;

	len = sband->n_bitrates;
	pos = skb_put(skb, supp_rates_len + 2);
	*pos++ = WLAN_EID_SUPP_RATES;
	*pos++ = supp_rates_len;

	count = 0;
	for (i = 0; i < sband->n_bitrates; i++) {
		if (BIT(i) & rates) {
			int rate = sband->bitrates[i].bitrate;
			*pos++ = (u8) (rate / 5);
			if (++count == 8)
				break;
		}
	}

	if (rates_len > count) {
		pos = skb_put(skb, rates_len - count + 2);
		*pos++ = WLAN_EID_EXT_SUPP_RATES;
		*pos++ = rates_len - count;

		for (i++; i < sband->n_bitrates; i++) {
			if (BIT(i) & rates) {
				int rate = sband->bitrates[i].bitrate;
				*pos++ = (u8) (rate / 5);
			}
		}
	}

	if (capab & WLAN_CAPABILITY_SPECTRUM_MGMT) {
		/* 1. power capabilities */
		pos = skb_put(skb, 4);
		*pos++ = WLAN_EID_PWR_CAPABILITY;
		*pos++ = 2;
		*pos++ = 0; /* min tx power */
		*pos++ = local->hw.conf.channel->max_power; /* max tx power */

		/* 2. supported channels */
		/* TODO: get this in reg domain format */
		pos = skb_put(skb, 2 * sband->n_channels + 2);
		*pos++ = WLAN_EID_SUPPORTED_CHANNELS;
		*pos++ = 2 * sband->n_channels;
		for (i = 0; i < sband->n_channels; i++) {
			*pos++ = ieee80211_frequency_to_channel(
					sband->channels[i].center_freq);
			*pos++ = 1; /* one channel in the subband*/
		}
	}

	if (ifmgd->extra_ie) {
		pos = skb_put(skb, ifmgd->extra_ie_len);
		memcpy(pos, ifmgd->extra_ie, ifmgd->extra_ie_len);
	}

	if (wmm && (ifmgd->flags & IEEE80211_STA_WMM_ENABLED)) {
		pos = skb_put(skb, 9);
		*pos++ = WLAN_EID_VENDOR_SPECIFIC;
		*pos++ = 7; /* len */
		*pos++ = 0x00; /* Microsoft OUI 00:50:F2 */
		*pos++ = 0x50;
		*pos++ = 0xf2;
		*pos++ = 2; /* WME */
		*pos++ = 0; /* WME info */
		*pos++ = 1; /* WME ver */
		*pos++ = 0;
	}

	/* wmm support is a must to HT */
	/*
	 * IEEE802.11n does not allow TKIP/WEP as pairwise
	 * ciphers in HT mode. We still associate in non-ht
	 * mode (11a/b/g) if any one of these ciphers is
	 * configured as pairwise.
	 */
	if (wmm && (ifmgd->flags & IEEE80211_STA_WMM_ENABLED) &&
	    sband->ht_cap.ht_supported &&
	    (ht_ie = ieee80211_bss_get_ie(bss, WLAN_EID_HT_INFORMATION)) &&
	    ht_ie[1] >= sizeof(struct ieee80211_ht_info) &&
	    (!(ifmgd->flags & IEEE80211_STA_TKIP_WEP_USED))) {
		struct ieee80211_ht_info *ht_info =
			(struct ieee80211_ht_info *)(ht_ie + 2);
		u16 cap = sband->ht_cap.cap;
		__le16 tmp;
		u32 flags = local->hw.conf.channel->flags;

		switch (ht_info->ht_param & IEEE80211_HT_PARAM_CHA_SEC_OFFSET) {
		case IEEE80211_HT_PARAM_CHA_SEC_ABOVE:
			if (flags & IEEE80211_CHAN_NO_HT40PLUS) {
				cap &= ~IEEE80211_HT_CAP_SUP_WIDTH_20_40;
				cap &= ~IEEE80211_HT_CAP_SGI_40;
			}
			break;
		case IEEE80211_HT_PARAM_CHA_SEC_BELOW:
			if (flags & IEEE80211_CHAN_NO_HT40MINUS) {
				cap &= ~IEEE80211_HT_CAP_SUP_WIDTH_20_40;
				cap &= ~IEEE80211_HT_CAP_SGI_40;
			}
			break;
		}

		tmp = cpu_to_le16(cap);
		pos = skb_put(skb, sizeof(struct ieee80211_ht_cap)+2);
		*pos++ = WLAN_EID_HT_CAPABILITY;
		*pos++ = sizeof(struct ieee80211_ht_cap);
		memset(pos, 0, sizeof(struct ieee80211_ht_cap));
		memcpy(pos, &tmp, sizeof(u16));
		pos += sizeof(u16);
		/* TODO: needs a define here for << 2 */
		*pos++ = sband->ht_cap.ampdu_factor |
			 (sband->ht_cap.ampdu_density << 2);
		memcpy(pos, &sband->ht_cap.mcs, sizeof(sband->ht_cap.mcs));
	}

	kfree(ifmgd->assocreq_ies);
	ifmgd->assocreq_ies_len = (skb->data + skb->len) - ies;
	ifmgd->assocreq_ies = kmalloc(ifmgd->assocreq_ies_len, GFP_KERNEL);
	if (ifmgd->assocreq_ies)
		memcpy(ifmgd->assocreq_ies, ies, ifmgd->assocreq_ies_len);

	ieee80211_tx_skb(sdata, skb, 0);
}


static void ieee80211_send_deauth_disassoc(struct ieee80211_sub_if_data *sdata,
					   u16 stype, u16 reason)
{
	struct ieee80211_local *local = sdata->local;
	struct ieee80211_if_managed *ifmgd = &sdata->u.mgd;
	struct sk_buff *skb;
	struct ieee80211_mgmt *mgmt;

	skb = dev_alloc_skb(local->hw.extra_tx_headroom + sizeof(*mgmt));
	if (!skb) {
		printk(KERN_DEBUG "%s: failed to allocate buffer for "
		       "deauth/disassoc frame\n", sdata->dev->name);
		return;
	}
	skb_reserve(skb, local->hw.extra_tx_headroom);

	mgmt = (struct ieee80211_mgmt *) skb_put(skb, 24);
	memset(mgmt, 0, 24);
	memcpy(mgmt->da, ifmgd->bssid, ETH_ALEN);
	memcpy(mgmt->sa, sdata->dev->dev_addr, ETH_ALEN);
	memcpy(mgmt->bssid, ifmgd->bssid, ETH_ALEN);
	mgmt->frame_control = cpu_to_le16(IEEE80211_FTYPE_MGMT | stype);
	skb_put(skb, 2);
	/* u.deauth.reason_code == u.disassoc.reason_code */
	mgmt->u.deauth.reason_code = cpu_to_le16(reason);

	if (stype == IEEE80211_STYPE_DEAUTH)
		cfg80211_send_deauth(sdata->dev, (u8 *) mgmt, skb->len);
	else
		cfg80211_send_disassoc(sdata->dev, (u8 *) mgmt, skb->len);
	ieee80211_tx_skb(sdata, skb, ifmgd->flags & IEEE80211_STA_MFP_ENABLED);
}

void ieee80211_send_pspoll(struct ieee80211_local *local,
			   struct ieee80211_sub_if_data *sdata)
{
	struct ieee80211_if_managed *ifmgd = &sdata->u.mgd;
	struct ieee80211_pspoll *pspoll;
	struct sk_buff *skb;
	u16 fc;

	skb = dev_alloc_skb(local->hw.extra_tx_headroom + sizeof(*pspoll));
	if (!skb) {
		printk(KERN_DEBUG "%s: failed to allocate buffer for "
		       "pspoll frame\n", sdata->dev->name);
		return;
	}
	skb_reserve(skb, local->hw.extra_tx_headroom);

	pspoll = (struct ieee80211_pspoll *) skb_put(skb, sizeof(*pspoll));
	memset(pspoll, 0, sizeof(*pspoll));
	fc = IEEE80211_FTYPE_CTL | IEEE80211_STYPE_PSPOLL | IEEE80211_FCTL_PM;
	pspoll->frame_control = cpu_to_le16(fc);
	pspoll->aid = cpu_to_le16(ifmgd->aid);

	/* aid in PS-Poll has its two MSBs each set to 1 */
	pspoll->aid |= cpu_to_le16(1 << 15 | 1 << 14);

	memcpy(pspoll->bssid, ifmgd->bssid, ETH_ALEN);
	memcpy(pspoll->ta, sdata->dev->dev_addr, ETH_ALEN);

	ieee80211_tx_skb(sdata, skb, 0);
}

void ieee80211_send_nullfunc(struct ieee80211_local *local,
			     struct ieee80211_sub_if_data *sdata,
			     int powersave)
{
	struct sk_buff *skb;
	struct ieee80211_hdr *nullfunc;
	__le16 fc;

	if (WARN_ON(sdata->vif.type != NL80211_IFTYPE_STATION))
		return;

	skb = dev_alloc_skb(local->hw.extra_tx_headroom + 24);
	if (!skb) {
		printk(KERN_DEBUG "%s: failed to allocate buffer for nullfunc "
		       "frame\n", sdata->dev->name);
		return;
	}
	skb_reserve(skb, local->hw.extra_tx_headroom);

	nullfunc = (struct ieee80211_hdr *) skb_put(skb, 24);
	memset(nullfunc, 0, 24);
	fc = cpu_to_le16(IEEE80211_FTYPE_DATA | IEEE80211_STYPE_NULLFUNC |
			 IEEE80211_FCTL_TODS);
	if (powersave)
		fc |= cpu_to_le16(IEEE80211_FCTL_PM);
	nullfunc->frame_control = fc;
	memcpy(nullfunc->addr1, sdata->u.mgd.bssid, ETH_ALEN);
	memcpy(nullfunc->addr2, sdata->dev->dev_addr, ETH_ALEN);
	memcpy(nullfunc->addr3, sdata->u.mgd.bssid, ETH_ALEN);

	ieee80211_tx_skb(sdata, skb, 0);
}

/* spectrum management related things */
static void ieee80211_chswitch_work(struct work_struct *work)
{
	struct ieee80211_sub_if_data *sdata =
		container_of(work, struct ieee80211_sub_if_data, u.mgd.chswitch_work);
	struct ieee80211_bss *bss;
	struct ieee80211_if_managed *ifmgd = &sdata->u.mgd;

	if (!netif_running(sdata->dev))
		return;

	bss = ieee80211_rx_bss_get(sdata->local, ifmgd->bssid,
				   sdata->local->hw.conf.channel->center_freq,
				   ifmgd->ssid, ifmgd->ssid_len);
	if (!bss)
		goto exit;

	sdata->local->oper_channel = sdata->local->csa_channel;
	/* XXX: shouldn't really modify cfg80211-owned data! */
	if (!ieee80211_hw_config(sdata->local, IEEE80211_CONF_CHANGE_CHANNEL))
		bss->cbss.channel = sdata->local->oper_channel;

	ieee80211_rx_bss_put(sdata->local, bss);
exit:
	ifmgd->flags &= ~IEEE80211_STA_CSA_RECEIVED;
	ieee80211_wake_queues_by_reason(&sdata->local->hw,
					IEEE80211_QUEUE_STOP_REASON_CSA);
}

static void ieee80211_chswitch_timer(unsigned long data)
{
	struct ieee80211_sub_if_data *sdata =
		(struct ieee80211_sub_if_data *) data;
	struct ieee80211_if_managed *ifmgd = &sdata->u.mgd;

	if (sdata->local->quiescing) {
		set_bit(TMR_RUNNING_CHANSW, &ifmgd->timers_running);
		return;
	}

	queue_work(sdata->local->hw.workqueue, &ifmgd->chswitch_work);
}

void ieee80211_sta_process_chanswitch(struct ieee80211_sub_if_data *sdata,
				      struct ieee80211_channel_sw_ie *sw_elem,
				      struct ieee80211_bss *bss)
{
	struct ieee80211_channel *new_ch;
	struct ieee80211_if_managed *ifmgd = &sdata->u.mgd;
	int new_freq = ieee80211_channel_to_frequency(sw_elem->new_ch_num);

	if (ifmgd->state != IEEE80211_STA_MLME_ASSOCIATED)
		return;

	if (sdata->local->sw_scanning || sdata->local->hw_scanning)
		return;

	/* Disregard subsequent beacons if we are already running a timer
	   processing a CSA */

	if (ifmgd->flags & IEEE80211_STA_CSA_RECEIVED)
		return;

	new_ch = ieee80211_get_channel(sdata->local->hw.wiphy, new_freq);
	if (!new_ch || new_ch->flags & IEEE80211_CHAN_DISABLED)
		return;

	sdata->local->csa_channel = new_ch;

	if (sw_elem->count <= 1) {
		queue_work(sdata->local->hw.workqueue, &ifmgd->chswitch_work);
	} else {
		ieee80211_stop_queues_by_reason(&sdata->local->hw,
					IEEE80211_QUEUE_STOP_REASON_CSA);
		ifmgd->flags |= IEEE80211_STA_CSA_RECEIVED;
		mod_timer(&ifmgd->chswitch_timer,
			  jiffies +
			  msecs_to_jiffies(sw_elem->count *
					   bss->cbss.beacon_interval));
	}
}

static void ieee80211_handle_pwr_constr(struct ieee80211_sub_if_data *sdata,
					u16 capab_info, u8 *pwr_constr_elem,
					u8 pwr_constr_elem_len)
{
	struct ieee80211_conf *conf = &sdata->local->hw.conf;

	if (!(capab_info & WLAN_CAPABILITY_SPECTRUM_MGMT))
		return;

	/* Power constraint IE length should be 1 octet */
	if (pwr_constr_elem_len != 1)
		return;

	if ((*pwr_constr_elem <= conf->channel->max_power) &&
	    (*pwr_constr_elem != sdata->local->power_constr_level)) {
		sdata->local->power_constr_level = *pwr_constr_elem;
		ieee80211_hw_config(sdata->local, 0);
	}
}

/* powersave */
static void ieee80211_enable_ps(struct ieee80211_local *local,
				struct ieee80211_sub_if_data *sdata)
{
	struct ieee80211_conf *conf = &local->hw.conf;

	/*
	 * If we are scanning right now then the parameters will
	 * take effect when scan finishes.
	 */
	if (local->hw_scanning || local->sw_scanning)
		return;

	if (conf->dynamic_ps_timeout > 0 &&
	    !(local->hw.flags & IEEE80211_HW_SUPPORTS_DYNAMIC_PS)) {
		mod_timer(&local->dynamic_ps_timer, jiffies +
			  msecs_to_jiffies(conf->dynamic_ps_timeout));
	} else {
		if (local->hw.flags & IEEE80211_HW_PS_NULLFUNC_STACK)
			ieee80211_send_nullfunc(local, sdata, 1);
		conf->flags |= IEEE80211_CONF_PS;
		ieee80211_hw_config(local, IEEE80211_CONF_CHANGE_PS);
	}
}

static void ieee80211_change_ps(struct ieee80211_local *local)
{
	struct ieee80211_conf *conf = &local->hw.conf;

	if (local->ps_sdata) {
		ieee80211_enable_ps(local, local->ps_sdata);
	} else if (conf->flags & IEEE80211_CONF_PS) {
		conf->flags &= ~IEEE80211_CONF_PS;
		ieee80211_hw_config(local, IEEE80211_CONF_CHANGE_PS);
		del_timer_sync(&local->dynamic_ps_timer);
		cancel_work_sync(&local->dynamic_ps_enable_work);
	}
}

/* need to hold RTNL or interface lock */
void ieee80211_recalc_ps(struct ieee80211_local *local, s32 latency)
{
	struct ieee80211_sub_if_data *sdata, *found = NULL;
	int count = 0;

	if (!(local->hw.flags & IEEE80211_HW_SUPPORTS_PS)) {
		local->ps_sdata = NULL;
		return;
	}

	list_for_each_entry(sdata, &local->interfaces, list) {
		if (!netif_running(sdata->dev))
			continue;
		if (sdata->vif.type != NL80211_IFTYPE_STATION)
			continue;
		found = sdata;
		count++;
	}

	if (count == 1 && found->u.mgd.powersave &&
	    (found->u.mgd.flags & IEEE80211_STA_ASSOCIATED) &&
	    !(found->u.mgd.flags & IEEE80211_STA_PROBEREQ_POLL)) {
		s32 beaconint_us;

		if (latency < 0)
			latency = pm_qos_requirement(PM_QOS_NETWORK_LATENCY);

		beaconint_us = ieee80211_tu_to_usec(
					found->vif.bss_conf.beacon_int);

		if (beaconint_us > latency) {
			local->ps_sdata = NULL;
		} else {
			u8 dtimper = found->vif.bss_conf.dtim_period;
			int maxslp = 1;

			if (dtimper > 1)
				maxslp = min_t(int, dtimper,
						    latency / beaconint_us);

			local->hw.conf.max_sleep_period = maxslp;
			local->ps_sdata = found;
		}
	} else {
		local->ps_sdata = NULL;
	}

	ieee80211_change_ps(local);
}

void ieee80211_dynamic_ps_disable_work(struct work_struct *work)
{
	struct ieee80211_local *local =
		container_of(work, struct ieee80211_local,
			     dynamic_ps_disable_work);

	if (local->hw.conf.flags & IEEE80211_CONF_PS) {
		local->hw.conf.flags &= ~IEEE80211_CONF_PS;
		ieee80211_hw_config(local, IEEE80211_CONF_CHANGE_PS);
	}

	ieee80211_wake_queues_by_reason(&local->hw,
					IEEE80211_QUEUE_STOP_REASON_PS);
}

void ieee80211_dynamic_ps_enable_work(struct work_struct *work)
{
	struct ieee80211_local *local =
		container_of(work, struct ieee80211_local,
			     dynamic_ps_enable_work);
	struct ieee80211_sub_if_data *sdata = local->ps_sdata;

	/* can only happen when PS was just disabled anyway */
	if (!sdata)
		return;

	if (local->hw.conf.flags & IEEE80211_CONF_PS)
		return;

	if (local->hw.flags & IEEE80211_HW_PS_NULLFUNC_STACK)
		ieee80211_send_nullfunc(local, sdata, 1);

	local->hw.conf.flags |= IEEE80211_CONF_PS;
	ieee80211_hw_config(local, IEEE80211_CONF_CHANGE_PS);
}

void ieee80211_dynamic_ps_timer(unsigned long data)
{
	struct ieee80211_local *local = (void *) data;

	if (local->quiescing)
		return;

	queue_work(local->hw.workqueue, &local->dynamic_ps_enable_work);
}

/* MLME */
static void ieee80211_sta_wmm_params(struct ieee80211_local *local,
				     struct ieee80211_if_managed *ifmgd,
				     u8 *wmm_param, size_t wmm_param_len)
{
	struct ieee80211_tx_queue_params params;
	size_t left;
	int count;
	u8 *pos;

	if (!(ifmgd->flags & IEEE80211_STA_WMM_ENABLED))
		return;

	if (!wmm_param)
		return;

	if (wmm_param_len < 8 || wmm_param[5] /* version */ != 1)
		return;
	count = wmm_param[6] & 0x0f;
	if (count == ifmgd->wmm_last_param_set)
		return;
	ifmgd->wmm_last_param_set = count;

	pos = wmm_param + 8;
	left = wmm_param_len - 8;

	memset(&params, 0, sizeof(params));

	local->wmm_acm = 0;
	for (; left >= 4; left -= 4, pos += 4) {
		int aci = (pos[0] >> 5) & 0x03;
		int acm = (pos[0] >> 4) & 0x01;
		int queue;

		switch (aci) {
		case 1: /* AC_BK */
			queue = 3;
			if (acm)
				local->wmm_acm |= BIT(1) | BIT(2); /* BK/- */
			break;
		case 2: /* AC_VI */
			queue = 1;
			if (acm)
				local->wmm_acm |= BIT(4) | BIT(5); /* CL/VI */
			break;
		case 3: /* AC_VO */
			queue = 0;
			if (acm)
				local->wmm_acm |= BIT(6) | BIT(7); /* VO/NC */
			break;
		case 0: /* AC_BE */
		default:
			queue = 2;
			if (acm)
				local->wmm_acm |= BIT(0) | BIT(3); /* BE/EE */
			break;
		}

		params.aifs = pos[0] & 0x0f;
		params.cw_max = ecw2cw((pos[1] & 0xf0) >> 4);
		params.cw_min = ecw2cw(pos[1] & 0x0f);
		params.txop = get_unaligned_le16(pos + 2);
#ifdef CONFIG_MAC80211_VERBOSE_DEBUG
		printk(KERN_DEBUG "%s: WMM queue=%d aci=%d acm=%d aifs=%d "
		       "cWmin=%d cWmax=%d txop=%d\n",
		       wiphy_name(local->hw.wiphy), queue, aci, acm,
		       params.aifs, params.cw_min, params.cw_max, params.txop);
#endif
		if (drv_conf_tx(local, queue, &params) && local->ops->conf_tx)
			printk(KERN_DEBUG "%s: failed to set TX queue "
			       "parameters for queue %d\n",
			       wiphy_name(local->hw.wiphy), queue);
	}
}

<<<<<<< HEAD
static bool ieee80211_check_tim(struct ieee802_11_elems *elems, u16 aid)
{
	u8 mask;
	u8 index, indexn1, indexn2;
	struct ieee80211_tim_ie *tim = (struct ieee80211_tim_ie *) elems->tim;

	if (unlikely(!tim || elems->tim_len < 4))
		return false;

	aid &= 0x3fff;
	index = aid / 8;
	mask  = 1 << (aid & 7);

	indexn1 = tim->bitmap_ctrl & 0xfe;
	indexn2 = elems->tim_len + indexn1 - 4;

	if (index < indexn1 || index > indexn2)
		return false;

	index -= indexn1;

	return !!(tim->virtual_map[index] & mask);
}

=======
>>>>>>> 533ac12e
static u32 ieee80211_handle_bss_capability(struct ieee80211_sub_if_data *sdata,
					   u16 capab, bool erp_valid, u8 erp)
{
	struct ieee80211_bss_conf *bss_conf = &sdata->vif.bss_conf;
#ifdef CONFIG_MAC80211_VERBOSE_DEBUG
	struct ieee80211_if_managed *ifmgd = &sdata->u.mgd;
#endif
	u32 changed = 0;
	bool use_protection;
	bool use_short_preamble;
	bool use_short_slot;

	if (erp_valid) {
		use_protection = (erp & WLAN_ERP_USE_PROTECTION) != 0;
		use_short_preamble = (erp & WLAN_ERP_BARKER_PREAMBLE) == 0;
	} else {
		use_protection = false;
		use_short_preamble = !!(capab & WLAN_CAPABILITY_SHORT_PREAMBLE);
	}

	use_short_slot = !!(capab & WLAN_CAPABILITY_SHORT_SLOT_TIME);

	if (use_protection != bss_conf->use_cts_prot) {
#ifdef CONFIG_MAC80211_VERBOSE_DEBUG
		if (net_ratelimit()) {
			printk(KERN_DEBUG "%s: CTS protection %s (BSSID=%pM)\n",
			       sdata->dev->name,
			       use_protection ? "enabled" : "disabled",
			       ifmgd->bssid);
		}
#endif
		bss_conf->use_cts_prot = use_protection;
		changed |= BSS_CHANGED_ERP_CTS_PROT;
	}

	if (use_short_preamble != bss_conf->use_short_preamble) {
#ifdef CONFIG_MAC80211_VERBOSE_DEBUG
		if (net_ratelimit()) {
			printk(KERN_DEBUG "%s: switched to %s barker preamble"
			       " (BSSID=%pM)\n",
			       sdata->dev->name,
			       use_short_preamble ? "short" : "long",
			       ifmgd->bssid);
		}
#endif
		bss_conf->use_short_preamble = use_short_preamble;
		changed |= BSS_CHANGED_ERP_PREAMBLE;
	}

	if (use_short_slot != bss_conf->use_short_slot) {
#ifdef CONFIG_MAC80211_VERBOSE_DEBUG
		if (net_ratelimit()) {
			printk(KERN_DEBUG "%s: switched to %s slot time"
			       " (BSSID=%pM)\n",
			       sdata->dev->name,
			       use_short_slot ? "short" : "long",
			       ifmgd->bssid);
		}
#endif
		bss_conf->use_short_slot = use_short_slot;
		changed |= BSS_CHANGED_ERP_SLOT;
	}

	return changed;
}

static void ieee80211_sta_send_apinfo(struct ieee80211_sub_if_data *sdata)
{
	union iwreq_data wrqu;

	memset(&wrqu, 0, sizeof(wrqu));
	if (sdata->u.mgd.flags & IEEE80211_STA_ASSOCIATED)
		memcpy(wrqu.ap_addr.sa_data, sdata->u.mgd.bssid, ETH_ALEN);
	wrqu.ap_addr.sa_family = ARPHRD_ETHER;
	wireless_send_event(sdata->dev, SIOCGIWAP, &wrqu, NULL);
}

static void ieee80211_sta_send_associnfo(struct ieee80211_sub_if_data *sdata)
{
	struct ieee80211_if_managed *ifmgd = &sdata->u.mgd;
	char *buf;
	size_t len;
	int i;
	union iwreq_data wrqu;

	if (!ifmgd->assocreq_ies && !ifmgd->assocresp_ies)
		return;

	buf = kmalloc(50 + 2 * (ifmgd->assocreq_ies_len +
				ifmgd->assocresp_ies_len), GFP_KERNEL);
	if (!buf)
		return;

	len = sprintf(buf, "ASSOCINFO(");
	if (ifmgd->assocreq_ies) {
		len += sprintf(buf + len, "ReqIEs=");
		for (i = 0; i < ifmgd->assocreq_ies_len; i++) {
			len += sprintf(buf + len, "%02x",
				       ifmgd->assocreq_ies[i]);
		}
	}
	if (ifmgd->assocresp_ies) {
		if (ifmgd->assocreq_ies)
			len += sprintf(buf + len, " ");
		len += sprintf(buf + len, "RespIEs=");
		for (i = 0; i < ifmgd->assocresp_ies_len; i++) {
			len += sprintf(buf + len, "%02x",
				       ifmgd->assocresp_ies[i]);
		}
	}
	len += sprintf(buf + len, ")");

	if (len > IW_CUSTOM_MAX) {
		len = sprintf(buf, "ASSOCRESPIE=");
		for (i = 0; i < ifmgd->assocresp_ies_len; i++) {
			len += sprintf(buf + len, "%02x",
				       ifmgd->assocresp_ies[i]);
		}
	}

	if (len <= IW_CUSTOM_MAX) {
		memset(&wrqu, 0, sizeof(wrqu));
		wrqu.data.length = len;
		wireless_send_event(sdata->dev, IWEVCUSTOM, &wrqu, buf);
	}

	kfree(buf);
}


static void ieee80211_set_associated(struct ieee80211_sub_if_data *sdata,
				     u32 bss_info_changed)
{
	struct ieee80211_if_managed *ifmgd = &sdata->u.mgd;
	struct ieee80211_local *local = sdata->local;
	struct ieee80211_conf *conf = &local_to_hw(local)->conf;

	struct ieee80211_bss *bss;

	bss_info_changed |= BSS_CHANGED_ASSOC;
	ifmgd->flags |= IEEE80211_STA_ASSOCIATED;

	bss = ieee80211_rx_bss_get(local, ifmgd->bssid,
				   conf->channel->center_freq,
				   ifmgd->ssid, ifmgd->ssid_len);
	if (bss) {
		/* set timing information */
		sdata->vif.bss_conf.beacon_int = bss->cbss.beacon_interval;
		sdata->vif.bss_conf.timestamp = bss->cbss.tsf;
		sdata->vif.bss_conf.dtim_period = bss->dtim_period;

		bss_info_changed |= BSS_CHANGED_BEACON_INT;
		bss_info_changed |= ieee80211_handle_bss_capability(sdata,
			bss->cbss.capability, bss->has_erp_value, bss->erp_value);

		cfg80211_hold_bss(&bss->cbss);

		ieee80211_rx_bss_put(local, bss);
	}

	ifmgd->flags |= IEEE80211_STA_PREV_BSSID_SET;
	memcpy(ifmgd->prev_bssid, sdata->u.mgd.bssid, ETH_ALEN);
	ieee80211_sta_send_associnfo(sdata);

	ifmgd->last_probe = jiffies;
	ieee80211_led_assoc(local, 1);

	sdata->vif.bss_conf.assoc = 1;
	/*
	 * For now just always ask the driver to update the basic rateset
	 * when we have associated, we aren't checking whether it actually
	 * changed or not.
	 */
	bss_info_changed |= BSS_CHANGED_BASIC_RATES;

	/* And the BSSID changed - we're associated now */
	bss_info_changed |= BSS_CHANGED_BSSID;

	ieee80211_bss_info_change_notify(sdata, bss_info_changed);

	/* will be same as sdata */
	if (local->ps_sdata) {
		mutex_lock(&local->iflist_mtx);
		ieee80211_recalc_ps(local, -1);
		mutex_unlock(&local->iflist_mtx);
	}

	netif_tx_start_all_queues(sdata->dev);
	netif_carrier_on(sdata->dev);

	ieee80211_sta_send_apinfo(sdata);
}

static void ieee80211_direct_probe(struct ieee80211_sub_if_data *sdata)
{
	struct ieee80211_if_managed *ifmgd = &sdata->u.mgd;
	struct ieee80211_local *local = sdata->local;

	ifmgd->direct_probe_tries++;
	if (ifmgd->direct_probe_tries > IEEE80211_AUTH_MAX_TRIES) {
		printk(KERN_DEBUG "%s: direct probe to AP %pM timed out\n",
		       sdata->dev->name, ifmgd->bssid);
		ifmgd->state = IEEE80211_STA_MLME_DISABLED;
		ieee80211_recalc_idle(local);
		cfg80211_send_auth_timeout(sdata->dev, ifmgd->bssid);

		/*
		 * Most likely AP is not in the range so remove the
		 * bss information associated to the AP
		 */
		ieee80211_rx_bss_remove(sdata, ifmgd->bssid,
				sdata->local->hw.conf.channel->center_freq,
				ifmgd->ssid, ifmgd->ssid_len);

		/*
		 * We might have a pending scan which had no chance to run yet
		 * due to state == IEEE80211_STA_MLME_DIRECT_PROBE.
		 * Hence, queue the STAs work again
		 */
		queue_work(local->hw.workqueue, &ifmgd->work);
		return;
	}

	printk(KERN_DEBUG "%s: direct probe to AP %pM try %d\n",
			sdata->dev->name, ifmgd->bssid,
			ifmgd->direct_probe_tries);

	ifmgd->state = IEEE80211_STA_MLME_DIRECT_PROBE;

	/* Direct probe is sent to broadcast address as some APs
	 * will not answer to direct packet in unassociated state.
	 */
	ieee80211_send_probe_req(sdata, NULL,
				 ifmgd->ssid, ifmgd->ssid_len, NULL, 0);

	mod_timer(&ifmgd->timer, jiffies + IEEE80211_AUTH_TIMEOUT);
}


static void ieee80211_authenticate(struct ieee80211_sub_if_data *sdata)
{
	struct ieee80211_if_managed *ifmgd = &sdata->u.mgd;
	struct ieee80211_local *local = sdata->local;
	u8 *ies;
	size_t ies_len;

	ifmgd->auth_tries++;
	if (ifmgd->auth_tries > IEEE80211_AUTH_MAX_TRIES) {
		printk(KERN_DEBUG "%s: authentication with AP %pM"
		       " timed out\n",
		       sdata->dev->name, ifmgd->bssid);
		ifmgd->state = IEEE80211_STA_MLME_DISABLED;
		ieee80211_recalc_idle(local);
		cfg80211_send_auth_timeout(sdata->dev, ifmgd->bssid);
		ieee80211_rx_bss_remove(sdata, ifmgd->bssid,
				sdata->local->hw.conf.channel->center_freq,
				ifmgd->ssid, ifmgd->ssid_len);

		/*
		 * We might have a pending scan which had no chance to run yet
		 * due to state == IEEE80211_STA_MLME_AUTHENTICATE.
		 * Hence, queue the STAs work again
		 */
		queue_work(local->hw.workqueue, &ifmgd->work);
		return;
	}

	ifmgd->state = IEEE80211_STA_MLME_AUTHENTICATE;
	printk(KERN_DEBUG "%s: authenticate with AP %pM\n",
	       sdata->dev->name, ifmgd->bssid);

	if (ifmgd->flags & IEEE80211_STA_EXT_SME) {
		ies = ifmgd->sme_auth_ie;
		ies_len = ifmgd->sme_auth_ie_len;
	} else {
		ies = NULL;
		ies_len = 0;
	}
	ieee80211_send_auth(sdata, 1, ifmgd->auth_alg, ies, ies_len,
			    ifmgd->bssid, 0);
	ifmgd->auth_transaction = 2;

	mod_timer(&ifmgd->timer, jiffies + IEEE80211_AUTH_TIMEOUT);
}

/*
 * The disassoc 'reason' argument can be either our own reason
 * if self disconnected or a reason code from the AP.
 */
static void ieee80211_set_disassoc(struct ieee80211_sub_if_data *sdata,
				   bool deauth, bool self_disconnected,
				   u16 reason)
{
	struct ieee80211_if_managed *ifmgd = &sdata->u.mgd;
	struct ieee80211_local *local = sdata->local;
	struct ieee80211_conf *conf = &local_to_hw(local)->conf;
	struct ieee80211_bss *bss;
	struct sta_info *sta;
	u32 changed = 0, config_changed = 0;

	if (deauth) {
		ifmgd->direct_probe_tries = 0;
		ifmgd->auth_tries = 0;
	}
	ifmgd->assoc_scan_tries = 0;
	ifmgd->assoc_tries = 0;

	netif_tx_stop_all_queues(sdata->dev);
	netif_carrier_off(sdata->dev);

	rcu_read_lock();
	sta = sta_info_get(local, ifmgd->bssid);
	if (sta)
		ieee80211_sta_tear_down_BA_sessions(sta);
	rcu_read_unlock();

	bss = ieee80211_rx_bss_get(local, ifmgd->bssid,
				   conf->channel->center_freq,
				   ifmgd->ssid, ifmgd->ssid_len);

	if (bss) {
		cfg80211_unhold_bss(&bss->cbss);
		ieee80211_rx_bss_put(local, bss);
	}

	if (self_disconnected) {
		if (deauth)
			ieee80211_send_deauth_disassoc(sdata,
				IEEE80211_STYPE_DEAUTH, reason);
		else
			ieee80211_send_deauth_disassoc(sdata,
				IEEE80211_STYPE_DISASSOC, reason);
	}

	ifmgd->flags &= ~IEEE80211_STA_ASSOCIATED;
	changed |= ieee80211_reset_erp_info(sdata);

	ieee80211_led_assoc(local, 0);
	changed |= BSS_CHANGED_ASSOC;
	sdata->vif.bss_conf.assoc = false;

	ieee80211_sta_send_apinfo(sdata);

	if (self_disconnected || reason == WLAN_REASON_DISASSOC_STA_HAS_LEFT) {
		ifmgd->state = IEEE80211_STA_MLME_DISABLED;
		ieee80211_rx_bss_remove(sdata, ifmgd->bssid,
				sdata->local->hw.conf.channel->center_freq,
				ifmgd->ssid, ifmgd->ssid_len);
	}

	ieee80211_set_wmm_default(sdata);

	ieee80211_recalc_idle(local);

	/* channel(_type) changes are handled by ieee80211_hw_config */
	local->oper_channel_type = NL80211_CHAN_NO_HT;

	/* on the next assoc, re-program HT parameters */
	sdata->ht_opmode_valid = false;

	local->power_constr_level = 0;

	del_timer_sync(&local->dynamic_ps_timer);
	cancel_work_sync(&local->dynamic_ps_enable_work);

	if (local->hw.conf.flags & IEEE80211_CONF_PS) {
		local->hw.conf.flags &= ~IEEE80211_CONF_PS;
		config_changed |= IEEE80211_CONF_CHANGE_PS;
	}

	ieee80211_hw_config(local, config_changed);

	/* And the BSSID changed -- not very interesting here */
	changed |= BSS_CHANGED_BSSID;
	ieee80211_bss_info_change_notify(sdata, changed);

	rcu_read_lock();

	sta = sta_info_get(local, ifmgd->bssid);
	if (!sta) {
		rcu_read_unlock();
		return;
	}

	sta_info_unlink(&sta);

	rcu_read_unlock();

	sta_info_destroy(sta);
}

static int ieee80211_sta_wep_configured(struct ieee80211_sub_if_data *sdata)
{
	if (!sdata || !sdata->default_key ||
	    sdata->default_key->conf.alg != ALG_WEP)
		return 0;
	return 1;
}

static int ieee80211_privacy_mismatch(struct ieee80211_sub_if_data *sdata)
{
	struct ieee80211_if_managed *ifmgd = &sdata->u.mgd;
	struct ieee80211_local *local = sdata->local;
	struct ieee80211_bss *bss;
	int bss_privacy;
	int wep_privacy;
	int privacy_invoked;

	if (!ifmgd || (ifmgd->flags & IEEE80211_STA_EXT_SME))
		return 0;

	bss = ieee80211_rx_bss_get(local, ifmgd->bssid,
				   local->hw.conf.channel->center_freq,
				   ifmgd->ssid, ifmgd->ssid_len);
	if (!bss)
		return 0;

	bss_privacy = !!(bss->cbss.capability & WLAN_CAPABILITY_PRIVACY);
	wep_privacy = !!ieee80211_sta_wep_configured(sdata);
	privacy_invoked = !!(ifmgd->flags & IEEE80211_STA_PRIVACY_INVOKED);

	ieee80211_rx_bss_put(local, bss);

	if ((bss_privacy == wep_privacy) || (bss_privacy == privacy_invoked))
		return 0;

	return 1;
}

static void ieee80211_associate(struct ieee80211_sub_if_data *sdata)
{
	struct ieee80211_if_managed *ifmgd = &sdata->u.mgd;
	struct ieee80211_local *local = sdata->local;

	ifmgd->assoc_tries++;
	if (ifmgd->assoc_tries > IEEE80211_ASSOC_MAX_TRIES) {
		printk(KERN_DEBUG "%s: association with AP %pM"
		       " timed out\n",
		       sdata->dev->name, ifmgd->bssid);
		ifmgd->state = IEEE80211_STA_MLME_DISABLED;
		ieee80211_recalc_idle(local);
		cfg80211_send_assoc_timeout(sdata->dev, ifmgd->bssid);
		ieee80211_rx_bss_remove(sdata, ifmgd->bssid,
				sdata->local->hw.conf.channel->center_freq,
				ifmgd->ssid, ifmgd->ssid_len);
		/*
		 * We might have a pending scan which had no chance to run yet
		 * due to state == IEEE80211_STA_MLME_ASSOCIATE.
		 * Hence, queue the STAs work again
		 */
		queue_work(local->hw.workqueue, &ifmgd->work);
		return;
	}

	ifmgd->state = IEEE80211_STA_MLME_ASSOCIATE;
	printk(KERN_DEBUG "%s: associate with AP %pM\n",
	       sdata->dev->name, ifmgd->bssid);
	if (ieee80211_privacy_mismatch(sdata)) {
		printk(KERN_DEBUG "%s: mismatch in privacy configuration and "
		       "mixed-cell disabled - abort association\n", sdata->dev->name);
		ifmgd->state = IEEE80211_STA_MLME_DISABLED;
		ieee80211_recalc_idle(local);
		return;
	}

	ieee80211_send_assoc(sdata);

	mod_timer(&ifmgd->timer, jiffies + IEEE80211_ASSOC_TIMEOUT);
}

void ieee80211_sta_rx_notify(struct ieee80211_sub_if_data *sdata,
			     struct ieee80211_hdr *hdr)
{
	/*
	 * We can postpone the mgd.timer whenever receiving unicast frames
	 * from AP because we know that the connection is working both ways
	 * at that time. But multicast frames (and hence also beacons) must
	 * be ignored here, because we need to trigger the timer during
	 * data idle periods for sending the periodical probe request to
	 * the AP.
	 */
	if (!is_multicast_ether_addr(hdr->addr1))
		mod_timer(&sdata->u.mgd.timer,
			  jiffies + IEEE80211_MONITORING_INTERVAL);
}

void ieee80211_beacon_loss_work(struct work_struct *work)
{
	struct ieee80211_sub_if_data *sdata =
		container_of(work, struct ieee80211_sub_if_data,
			     u.mgd.beacon_loss_work);
	struct ieee80211_if_managed *ifmgd = &sdata->u.mgd;

<<<<<<< HEAD
=======
	/*
	 * The driver has already reported this event and we have
	 * already sent a probe request. Maybe the AP died and the
	 * driver keeps reporting until we disassociate... We have
	 * to ignore that because otherwise we would continually
	 * reset the timer and never check whether we received a
	 * probe response!
	 */
	if (ifmgd->flags & IEEE80211_STA_PROBEREQ_POLL)
		return;

>>>>>>> 533ac12e
#ifdef CONFIG_MAC80211_VERBOSE_DEBUG
	if (net_ratelimit()) {
		printk(KERN_DEBUG "%s: driver reports beacon loss from AP %pM "
		       "- sending probe request\n", sdata->dev->name,
		       sdata->u.mgd.bssid);
	}
#endif

	ifmgd->flags |= IEEE80211_STA_PROBEREQ_POLL;

	mutex_lock(&sdata->local->iflist_mtx);
	ieee80211_recalc_ps(sdata->local, -1);
	mutex_unlock(&sdata->local->iflist_mtx);

	ieee80211_send_probe_req(sdata, ifmgd->bssid, ifmgd->ssid,
				 ifmgd->ssid_len, NULL, 0);

	mod_timer(&ifmgd->timer, jiffies + IEEE80211_PROBE_WAIT);
}

void ieee80211_beacon_loss(struct ieee80211_vif *vif)
{
	struct ieee80211_sub_if_data *sdata = vif_to_sdata(vif);

	queue_work(sdata->local->hw.workqueue,
		   &sdata->u.mgd.beacon_loss_work);
}
EXPORT_SYMBOL(ieee80211_beacon_loss);

static void ieee80211_associated(struct ieee80211_sub_if_data *sdata)
{
	struct ieee80211_if_managed *ifmgd = &sdata->u.mgd;
	struct ieee80211_local *local = sdata->local;
	struct sta_info *sta;
	unsigned long last_rx;
	bool disassoc = false;

	/* TODO: start monitoring current AP signal quality and number of
	 * missed beacons. Scan other channels every now and then and search
	 * for better APs. */
	/* TODO: remove expired BSSes */

	ifmgd->state = IEEE80211_STA_MLME_ASSOCIATED;

	rcu_read_lock();

	sta = sta_info_get(local, ifmgd->bssid);
	if (!sta) {
		printk(KERN_DEBUG "%s: No STA entry for own AP %pM\n",
		       sdata->dev->name, ifmgd->bssid);
		disassoc = true;
		rcu_read_unlock();
		goto out;
	}

	last_rx = sta->last_rx;
	rcu_read_unlock();

	if ((ifmgd->flags & IEEE80211_STA_PROBEREQ_POLL) &&
	    time_after(jiffies, last_rx + IEEE80211_PROBE_WAIT)) {
		printk(KERN_DEBUG "%s: no probe response from AP %pM "
		       "- disassociating\n",
		       sdata->dev->name, ifmgd->bssid);
		disassoc = true;
		ifmgd->flags &= ~IEEE80211_STA_PROBEREQ_POLL;
		goto out;
	}

	/*
	 * Beacon filtering is only enabled with power save and then the
	 * stack should not check for beacon loss.
	 */
	if (!((local->hw.flags & IEEE80211_HW_BEACON_FILTER) &&
	      (local->hw.conf.flags & IEEE80211_CONF_PS)) &&
	    time_after(jiffies,
		       ifmgd->last_beacon + IEEE80211_MONITORING_INTERVAL)) {
#ifdef CONFIG_MAC80211_VERBOSE_DEBUG
		if (net_ratelimit()) {
			printk(KERN_DEBUG "%s: beacon loss from AP %pM "
			       "- sending probe request\n",
			       sdata->dev->name, ifmgd->bssid);
		}
#endif
		ifmgd->flags |= IEEE80211_STA_PROBEREQ_POLL;
		mutex_lock(&local->iflist_mtx);
		ieee80211_recalc_ps(local, -1);
		mutex_unlock(&local->iflist_mtx);
		ieee80211_send_probe_req(sdata, ifmgd->bssid, ifmgd->ssid,
					 ifmgd->ssid_len, NULL, 0);
		mod_timer(&ifmgd->timer, jiffies + IEEE80211_PROBE_WAIT);
		goto out;
	}

	if (time_after(jiffies, last_rx + IEEE80211_PROBE_IDLE_TIME)) {
		ifmgd->flags |= IEEE80211_STA_PROBEREQ_POLL;
		mutex_lock(&local->iflist_mtx);
		ieee80211_recalc_ps(local, -1);
		mutex_unlock(&local->iflist_mtx);
		ieee80211_send_probe_req(sdata, ifmgd->bssid, ifmgd->ssid,
					 ifmgd->ssid_len, NULL, 0);
	}

 out:
	if (!disassoc)
		mod_timer(&ifmgd->timer,
			  jiffies + IEEE80211_MONITORING_INTERVAL);
	else
		ieee80211_set_disassoc(sdata, true, true,
					WLAN_REASON_PREV_AUTH_NOT_VALID);
}


static void ieee80211_auth_completed(struct ieee80211_sub_if_data *sdata)
{
	struct ieee80211_if_managed *ifmgd = &sdata->u.mgd;

	printk(KERN_DEBUG "%s: authenticated\n", sdata->dev->name);
	ifmgd->flags |= IEEE80211_STA_AUTHENTICATED;
	if (ifmgd->flags & IEEE80211_STA_EXT_SME) {
		/* Wait for SME to request association */
		ifmgd->state = IEEE80211_STA_MLME_DISABLED;
		ieee80211_recalc_idle(sdata->local);
	} else
		ieee80211_associate(sdata);
}


static void ieee80211_auth_challenge(struct ieee80211_sub_if_data *sdata,
				     struct ieee80211_mgmt *mgmt,
				     size_t len)
{
	u8 *pos;
	struct ieee802_11_elems elems;

	pos = mgmt->u.auth.variable;
	ieee802_11_parse_elems(pos, len - (pos - (u8 *) mgmt), &elems);
	if (!elems.challenge)
		return;
	ieee80211_send_auth(sdata, 3, sdata->u.mgd.auth_alg,
			    elems.challenge - 2, elems.challenge_len + 2,
			    sdata->u.mgd.bssid, 1);
	sdata->u.mgd.auth_transaction = 4;
}

static void ieee80211_rx_mgmt_auth(struct ieee80211_sub_if_data *sdata,
				   struct ieee80211_mgmt *mgmt,
				   size_t len)
{
	struct ieee80211_if_managed *ifmgd = &sdata->u.mgd;
	u16 auth_alg, auth_transaction, status_code;

	if (ifmgd->state != IEEE80211_STA_MLME_AUTHENTICATE)
		return;

	if (len < 24 + 6)
		return;

	if (memcmp(ifmgd->bssid, mgmt->sa, ETH_ALEN) != 0)
		return;

	if (memcmp(ifmgd->bssid, mgmt->bssid, ETH_ALEN) != 0)
		return;

	auth_alg = le16_to_cpu(mgmt->u.auth.auth_alg);
	auth_transaction = le16_to_cpu(mgmt->u.auth.auth_transaction);
	status_code = le16_to_cpu(mgmt->u.auth.status_code);

	if (auth_alg != ifmgd->auth_alg ||
	    auth_transaction != ifmgd->auth_transaction)
		return;

	if (status_code != WLAN_STATUS_SUCCESS) {
		if (status_code == WLAN_STATUS_NOT_SUPPORTED_AUTH_ALG) {
			u8 algs[3];
			const int num_algs = ARRAY_SIZE(algs);
			int i, pos;
			algs[0] = algs[1] = algs[2] = 0xff;
			if (ifmgd->auth_algs & IEEE80211_AUTH_ALG_OPEN)
				algs[0] = WLAN_AUTH_OPEN;
			if (ifmgd->auth_algs & IEEE80211_AUTH_ALG_SHARED_KEY)
				algs[1] = WLAN_AUTH_SHARED_KEY;
			if (ifmgd->auth_algs & IEEE80211_AUTH_ALG_LEAP)
				algs[2] = WLAN_AUTH_LEAP;
			if (ifmgd->auth_alg == WLAN_AUTH_OPEN)
				pos = 0;
			else if (ifmgd->auth_alg == WLAN_AUTH_SHARED_KEY)
				pos = 1;
			else
				pos = 2;
			for (i = 0; i < num_algs; i++) {
				pos++;
				if (pos >= num_algs)
					pos = 0;
				if (algs[pos] == ifmgd->auth_alg ||
				    algs[pos] == 0xff)
					continue;
				if (algs[pos] == WLAN_AUTH_SHARED_KEY &&
				    !ieee80211_sta_wep_configured(sdata))
					continue;
				ifmgd->auth_alg = algs[pos];
				break;
			}
		}
		return;
	}

	switch (ifmgd->auth_alg) {
	case WLAN_AUTH_OPEN:
	case WLAN_AUTH_LEAP:
	case WLAN_AUTH_FT:
		ieee80211_auth_completed(sdata);
		cfg80211_send_rx_auth(sdata->dev, (u8 *) mgmt, len);
		break;
	case WLAN_AUTH_SHARED_KEY:
		if (ifmgd->auth_transaction == 4) {
			ieee80211_auth_completed(sdata);
			cfg80211_send_rx_auth(sdata->dev, (u8 *) mgmt, len);
		} else
			ieee80211_auth_challenge(sdata, mgmt, len);
		break;
	}
}


static void ieee80211_rx_mgmt_deauth(struct ieee80211_sub_if_data *sdata,
				     struct ieee80211_mgmt *mgmt,
				     size_t len)
{
	struct ieee80211_if_managed *ifmgd = &sdata->u.mgd;
	u16 reason_code;

	if (len < 24 + 2)
		return;

	if (memcmp(ifmgd->bssid, mgmt->sa, ETH_ALEN))
		return;

	reason_code = le16_to_cpu(mgmt->u.deauth.reason_code);

	if (ifmgd->flags & IEEE80211_STA_AUTHENTICATED)
		printk(KERN_DEBUG "%s: deauthenticated (Reason: %u)\n",
				sdata->dev->name, reason_code);

	if (!(ifmgd->flags & IEEE80211_STA_EXT_SME) &&
	    (ifmgd->state == IEEE80211_STA_MLME_AUTHENTICATE ||
	     ifmgd->state == IEEE80211_STA_MLME_ASSOCIATE ||
	     ifmgd->state == IEEE80211_STA_MLME_ASSOCIATED)) {
		ifmgd->state = IEEE80211_STA_MLME_DIRECT_PROBE;
		mod_timer(&ifmgd->timer, jiffies +
				      IEEE80211_RETRY_AUTH_INTERVAL);
	}

	ieee80211_set_disassoc(sdata, true, false, 0);
	ifmgd->flags &= ~IEEE80211_STA_AUTHENTICATED;
	cfg80211_send_deauth(sdata->dev, (u8 *) mgmt, len);
}


static void ieee80211_rx_mgmt_disassoc(struct ieee80211_sub_if_data *sdata,
				       struct ieee80211_mgmt *mgmt,
				       size_t len)
{
	struct ieee80211_if_managed *ifmgd = &sdata->u.mgd;
	u16 reason_code;

	if (len < 24 + 2)
		return;

	if (memcmp(ifmgd->bssid, mgmt->sa, ETH_ALEN))
		return;

	reason_code = le16_to_cpu(mgmt->u.disassoc.reason_code);

	if (ifmgd->flags & IEEE80211_STA_ASSOCIATED)
		printk(KERN_DEBUG "%s: disassociated (Reason: %u)\n",
				sdata->dev->name, reason_code);

	if (!(ifmgd->flags & IEEE80211_STA_EXT_SME) &&
	    ifmgd->state == IEEE80211_STA_MLME_ASSOCIATED) {
		ifmgd->state = IEEE80211_STA_MLME_ASSOCIATE;
		mod_timer(&ifmgd->timer, jiffies +
				      IEEE80211_RETRY_AUTH_INTERVAL);
	}

	ieee80211_set_disassoc(sdata, false, false, reason_code);
	cfg80211_send_disassoc(sdata->dev, (u8 *) mgmt, len);
}


static void ieee80211_rx_mgmt_assoc_resp(struct ieee80211_sub_if_data *sdata,
					 struct ieee80211_mgmt *mgmt,
					 size_t len,
					 int reassoc)
{
	struct ieee80211_if_managed *ifmgd = &sdata->u.mgd;
	struct ieee80211_local *local = sdata->local;
	struct ieee80211_supported_band *sband;
	struct sta_info *sta;
	u32 rates, basic_rates;
	u16 capab_info, status_code, aid;
	struct ieee802_11_elems elems;
	struct ieee80211_bss_conf *bss_conf = &sdata->vif.bss_conf;
	u8 *pos;
	u32 changed = 0;
	int i, j;
	bool have_higher_than_11mbit = false, newsta = false;
	u16 ap_ht_cap_flags;

	/* AssocResp and ReassocResp have identical structure, so process both
	 * of them in this function. */

	if (ifmgd->state != IEEE80211_STA_MLME_ASSOCIATE)
		return;

	if (len < 24 + 6)
		return;

	if (memcmp(ifmgd->bssid, mgmt->sa, ETH_ALEN) != 0)
		return;

	capab_info = le16_to_cpu(mgmt->u.assoc_resp.capab_info);
	status_code = le16_to_cpu(mgmt->u.assoc_resp.status_code);
	aid = le16_to_cpu(mgmt->u.assoc_resp.aid);

	printk(KERN_DEBUG "%s: RX %sssocResp from %pM (capab=0x%x "
	       "status=%d aid=%d)\n",
	       sdata->dev->name, reassoc ? "Rea" : "A", mgmt->sa,
	       capab_info, status_code, (u16)(aid & ~(BIT(15) | BIT(14))));

	pos = mgmt->u.assoc_resp.variable;
	ieee802_11_parse_elems(pos, len - (pos - (u8 *) mgmt), &elems);

	if (status_code == WLAN_STATUS_ASSOC_REJECTED_TEMPORARILY &&
	    elems.timeout_int && elems.timeout_int_len == 5 &&
	    elems.timeout_int[0] == WLAN_TIMEOUT_ASSOC_COMEBACK) {
		u32 tu, ms;
		tu = get_unaligned_le32(elems.timeout_int + 1);
		ms = tu * 1024 / 1000;
		printk(KERN_DEBUG "%s: AP rejected association temporarily; "
		       "comeback duration %u TU (%u ms)\n",
		       sdata->dev->name, tu, ms);
		if (ms > IEEE80211_ASSOC_TIMEOUT)
			mod_timer(&ifmgd->timer,
				  jiffies + msecs_to_jiffies(ms));
		return;
	}

	if (status_code != WLAN_STATUS_SUCCESS) {
		printk(KERN_DEBUG "%s: AP denied association (code=%d)\n",
		       sdata->dev->name, status_code);
		/* if this was a reassociation, ensure we try a "full"
		 * association next time. This works around some broken APs
		 * which do not correctly reject reassociation requests. */
		ifmgd->flags &= ~IEEE80211_STA_PREV_BSSID_SET;
		cfg80211_send_rx_assoc(sdata->dev, (u8 *) mgmt, len);
		if (ifmgd->flags & IEEE80211_STA_EXT_SME) {
			/* Wait for SME to decide what to do next */
			ifmgd->state = IEEE80211_STA_MLME_DISABLED;
			ieee80211_recalc_idle(local);
		}
		return;
	}

	if ((aid & (BIT(15) | BIT(14))) != (BIT(15) | BIT(14)))
		printk(KERN_DEBUG "%s: invalid aid value %d; bits 15:14 not "
		       "set\n", sdata->dev->name, aid);
	aid &= ~(BIT(15) | BIT(14));

	if (!elems.supp_rates) {
		printk(KERN_DEBUG "%s: no SuppRates element in AssocResp\n",
		       sdata->dev->name);
		return;
	}

	printk(KERN_DEBUG "%s: associated\n", sdata->dev->name);
	ifmgd->aid = aid;
	ifmgd->ap_capab = capab_info;

	kfree(ifmgd->assocresp_ies);
	ifmgd->assocresp_ies_len = len - (pos - (u8 *) mgmt);
	ifmgd->assocresp_ies = kmalloc(ifmgd->assocresp_ies_len, GFP_KERNEL);
	if (ifmgd->assocresp_ies)
		memcpy(ifmgd->assocresp_ies, pos, ifmgd->assocresp_ies_len);

	rcu_read_lock();

	/* Add STA entry for the AP */
	sta = sta_info_get(local, ifmgd->bssid);
	if (!sta) {
		newsta = true;

		sta = sta_info_alloc(sdata, ifmgd->bssid, GFP_ATOMIC);
		if (!sta) {
			printk(KERN_DEBUG "%s: failed to alloc STA entry for"
			       " the AP\n", sdata->dev->name);
			rcu_read_unlock();
			return;
		}

		/* update new sta with its last rx activity */
		sta->last_rx = jiffies;
	}

	/*
	 * FIXME: Do we really need to update the sta_info's information here?
	 *	  We already know about the AP (we found it in our list) so it
	 *	  should already be filled with the right info, no?
	 *	  As is stands, all this is racy because typically we assume
	 *	  the information that is filled in here (except flags) doesn't
	 *	  change while a STA structure is alive. As such, it should move
	 *	  to between the sta_info_alloc() and sta_info_insert() above.
	 */

	set_sta_flags(sta, WLAN_STA_AUTH | WLAN_STA_ASSOC | WLAN_STA_ASSOC_AP);
	if (!(ifmgd->flags & IEEE80211_STA_CONTROL_PORT))
		set_sta_flags(sta, WLAN_STA_AUTHORIZED);

	rates = 0;
	basic_rates = 0;
	sband = local->hw.wiphy->bands[local->hw.conf.channel->band];

	for (i = 0; i < elems.supp_rates_len; i++) {
		int rate = (elems.supp_rates[i] & 0x7f) * 5;
		bool is_basic = !!(elems.supp_rates[i] & 0x80);

		if (rate > 110)
			have_higher_than_11mbit = true;

		for (j = 0; j < sband->n_bitrates; j++) {
			if (sband->bitrates[j].bitrate == rate) {
				rates |= BIT(j);
				if (is_basic)
					basic_rates |= BIT(j);
				break;
			}
		}
	}

	for (i = 0; i < elems.ext_supp_rates_len; i++) {
		int rate = (elems.ext_supp_rates[i] & 0x7f) * 5;
		bool is_basic = !!(elems.ext_supp_rates[i] & 0x80);

		if (rate > 110)
			have_higher_than_11mbit = true;

		for (j = 0; j < sband->n_bitrates; j++) {
			if (sband->bitrates[j].bitrate == rate) {
				rates |= BIT(j);
				if (is_basic)
					basic_rates |= BIT(j);
				break;
			}
		}
	}

	sta->sta.supp_rates[local->hw.conf.channel->band] = rates;
	sdata->vif.bss_conf.basic_rates = basic_rates;

	/* cf. IEEE 802.11 9.2.12 */
	if (local->hw.conf.channel->band == IEEE80211_BAND_2GHZ &&
	    have_higher_than_11mbit)
		sdata->flags |= IEEE80211_SDATA_OPERATING_GMODE;
	else
		sdata->flags &= ~IEEE80211_SDATA_OPERATING_GMODE;

	/* If TKIP/WEP is used, no need to parse AP's HT capabilities */
	if (elems.ht_cap_elem && !(ifmgd->flags & IEEE80211_STA_TKIP_WEP_USED))
		ieee80211_ht_cap_ie_to_sta_ht_cap(sband,
				elems.ht_cap_elem, &sta->sta.ht_cap);

	ap_ht_cap_flags = sta->sta.ht_cap.cap;

	rate_control_rate_init(sta);

	if (ifmgd->flags & IEEE80211_STA_MFP_ENABLED)
		set_sta_flags(sta, WLAN_STA_MFP);

	if (elems.wmm_param)
		set_sta_flags(sta, WLAN_STA_WME);

	if (newsta) {
		int err = sta_info_insert(sta);
		if (err) {
			printk(KERN_DEBUG "%s: failed to insert STA entry for"
			       " the AP (error %d)\n", sdata->dev->name, err);
			rcu_read_unlock();
			return;
		}
	}

	rcu_read_unlock();

	if (elems.wmm_param)
		ieee80211_sta_wmm_params(local, ifmgd, elems.wmm_param,
					 elems.wmm_param_len);
	else
		ieee80211_set_wmm_default(sdata);

	if (elems.ht_info_elem && elems.wmm_param &&
	    (ifmgd->flags & IEEE80211_STA_WMM_ENABLED) &&
	    !(ifmgd->flags & IEEE80211_STA_TKIP_WEP_USED))
		changed |= ieee80211_enable_ht(sdata, elems.ht_info_elem,
					       ap_ht_cap_flags);

	/* set AID and assoc capability,
	 * ieee80211_set_associated() will tell the driver */
	bss_conf->aid = aid;
	bss_conf->assoc_capability = capab_info;
	ieee80211_set_associated(sdata, changed);

	/*
	 * initialise the time of last beacon to be the association time,
	 * otherwise beacon loss check will trigger immediately
	 */
	ifmgd->last_beacon = jiffies;

	ieee80211_associated(sdata);
	cfg80211_send_rx_assoc(sdata->dev, (u8 *) mgmt, len);
}


static void ieee80211_rx_bss_info(struct ieee80211_sub_if_data *sdata,
				  struct ieee80211_mgmt *mgmt,
				  size_t len,
				  struct ieee80211_rx_status *rx_status,
				  struct ieee802_11_elems *elems,
				  bool beacon)
{
	struct ieee80211_local *local = sdata->local;
	int freq;
	struct ieee80211_bss *bss;
	struct ieee80211_channel *channel;

	if (elems->ds_params && elems->ds_params_len == 1)
		freq = ieee80211_channel_to_frequency(elems->ds_params[0]);
	else
		freq = rx_status->freq;

	channel = ieee80211_get_channel(local->hw.wiphy, freq);

	if (!channel || channel->flags & IEEE80211_CHAN_DISABLED)
		return;

	bss = ieee80211_bss_info_update(local, rx_status, mgmt, len, elems,
					channel, beacon);
	if (!bss)
		return;

	if (elems->ch_switch_elem && (elems->ch_switch_elem_len == 3) &&
	    (memcmp(mgmt->bssid, sdata->u.mgd.bssid, ETH_ALEN) == 0)) {
		struct ieee80211_channel_sw_ie *sw_elem =
			(struct ieee80211_channel_sw_ie *)elems->ch_switch_elem;
		ieee80211_sta_process_chanswitch(sdata, sw_elem, bss);
	}

	ieee80211_rx_bss_put(local, bss);
}


static void ieee80211_rx_mgmt_probe_resp(struct ieee80211_sub_if_data *sdata,
					 struct ieee80211_mgmt *mgmt,
					 size_t len,
					 struct ieee80211_rx_status *rx_status)
{
	struct ieee80211_if_managed *ifmgd;
	size_t baselen;
	struct ieee802_11_elems elems;

	ifmgd = &sdata->u.mgd;

	if (memcmp(mgmt->da, sdata->dev->dev_addr, ETH_ALEN))
		return; /* ignore ProbeResp to foreign address */

	baselen = (u8 *) mgmt->u.probe_resp.variable - (u8 *) mgmt;
	if (baselen > len)
		return;

	ieee802_11_parse_elems(mgmt->u.probe_resp.variable, len - baselen,
				&elems);

	ieee80211_rx_bss_info(sdata, mgmt, len, rx_status, &elems, false);

	/* direct probe may be part of the association flow */
	if (ifmgd->state == IEEE80211_STA_MLME_DIRECT_PROBE) {
		printk(KERN_DEBUG "%s direct probe responded\n",
		       sdata->dev->name);
		ieee80211_authenticate(sdata);
	}

	if (ifmgd->flags & IEEE80211_STA_PROBEREQ_POLL) {
		ifmgd->flags &= ~IEEE80211_STA_PROBEREQ_POLL;
		mutex_lock(&sdata->local->iflist_mtx);
		ieee80211_recalc_ps(sdata->local, -1);
		mutex_unlock(&sdata->local->iflist_mtx);
	}
}

/*
 * This is the canonical list of information elements we care about,
 * the filter code also gives us all changes to the Microsoft OUI
 * (00:50:F2) vendor IE which is used for WMM which we need to track.
 *
 * We implement beacon filtering in software since that means we can
 * avoid processing the frame here and in cfg80211, and userspace
 * will not be able to tell whether the hardware supports it or not.
 *
 * XXX: This list needs to be dynamic -- userspace needs to be able to
 *	add items it requires. It also needs to be able to tell us to
 *	look out for other vendor IEs.
 */
static const u64 care_about_ies =
	(1ULL << WLAN_EID_COUNTRY) |
	(1ULL << WLAN_EID_ERP_INFO) |
	(1ULL << WLAN_EID_CHANNEL_SWITCH) |
	(1ULL << WLAN_EID_PWR_CONSTRAINT) |
	(1ULL << WLAN_EID_HT_CAPABILITY) |
	(1ULL << WLAN_EID_HT_INFORMATION);

static void ieee80211_rx_mgmt_beacon(struct ieee80211_sub_if_data *sdata,
				     struct ieee80211_mgmt *mgmt,
				     size_t len,
				     struct ieee80211_rx_status *rx_status)
{
	struct ieee80211_if_managed *ifmgd = &sdata->u.mgd;
	size_t baselen;
	struct ieee802_11_elems elems;
	struct ieee80211_local *local = sdata->local;
	u32 changed = 0;
	bool erp_valid, directed_tim = false;
	u8 erp_value = 0;
	u32 ncrc;

	/* Process beacon from the current BSS */
	baselen = (u8 *) mgmt->u.beacon.variable - (u8 *) mgmt;
	if (baselen > len)
		return;

	if (rx_status->freq != local->hw.conf.channel->center_freq)
		return;

	if (!(ifmgd->flags & IEEE80211_STA_ASSOCIATED) ||
	    memcmp(ifmgd->bssid, mgmt->bssid, ETH_ALEN) != 0)
		return;

	if (ifmgd->flags & IEEE80211_STA_PROBEREQ_POLL) {
#ifdef CONFIG_MAC80211_VERBOSE_DEBUG
		if (net_ratelimit()) {
			printk(KERN_DEBUG "%s: cancelling probereq poll due "
			       "to a received beacon\n", sdata->dev->name);
		}
#endif
		ifmgd->flags &= ~IEEE80211_STA_PROBEREQ_POLL;
		mutex_lock(&local->iflist_mtx);
		ieee80211_recalc_ps(local, -1);
		mutex_unlock(&local->iflist_mtx);
	}

	ncrc = crc32_be(0, (void *)&mgmt->u.beacon.beacon_int, 4);
	ncrc = ieee802_11_parse_elems_crc(mgmt->u.beacon.variable,
					  len - baselen, &elems,
					  care_about_ies, ncrc);

	if (local->hw.flags & IEEE80211_HW_PS_NULLFUNC_STACK)
		directed_tim = ieee80211_check_tim(elems.tim, elems.tim_len,
						   ifmgd->aid);

	if (ncrc != ifmgd->beacon_crc) {
		ieee80211_rx_bss_info(sdata, mgmt, len, rx_status, &elems,
				      true);

		ieee80211_sta_wmm_params(local, ifmgd, elems.wmm_param,
					 elems.wmm_param_len);
	}

	if (local->hw.flags & IEEE80211_HW_PS_NULLFUNC_STACK) {
		if (directed_tim) {
			if (local->hw.conf.dynamic_ps_timeout > 0) {
				local->hw.conf.flags &= ~IEEE80211_CONF_PS;
				ieee80211_hw_config(local,
						    IEEE80211_CONF_CHANGE_PS);
				ieee80211_send_nullfunc(local, sdata, 0);
			} else {
				local->pspolling = true;

				/*
				 * Here is assumed that the driver will be
				 * able to send ps-poll frame and receive a
				 * response even though power save mode is
				 * enabled, but some drivers might require
				 * to disable power save here. This needs
				 * to be investigated.
				 */
				ieee80211_send_pspoll(local, sdata);
			}
		}
	}

	if (ncrc == ifmgd->beacon_crc)
		return;
	ifmgd->beacon_crc = ncrc;

	if (elems.erp_info && elems.erp_info_len >= 1) {
		erp_valid = true;
		erp_value = elems.erp_info[0];
	} else {
		erp_valid = false;
	}
	changed |= ieee80211_handle_bss_capability(sdata,
			le16_to_cpu(mgmt->u.beacon.capab_info),
			erp_valid, erp_value);


	if (elems.ht_cap_elem && elems.ht_info_elem && elems.wmm_param &&
	    !(ifmgd->flags & IEEE80211_STA_TKIP_WEP_USED)) {
		struct sta_info *sta;
		struct ieee80211_supported_band *sband;
		u16 ap_ht_cap_flags;

		rcu_read_lock();

		sta = sta_info_get(local, ifmgd->bssid);
		if (!sta) {
			rcu_read_unlock();
			return;
		}

		sband = local->hw.wiphy->bands[local->hw.conf.channel->band];

		ieee80211_ht_cap_ie_to_sta_ht_cap(sband,
				elems.ht_cap_elem, &sta->sta.ht_cap);

		ap_ht_cap_flags = sta->sta.ht_cap.cap;

		rcu_read_unlock();

		changed |= ieee80211_enable_ht(sdata, elems.ht_info_elem,
					       ap_ht_cap_flags);
	}

	if (elems.country_elem) {
		/* Note we are only reviewing this on beacons
		 * for the BSSID we are associated to */
		regulatory_hint_11d(local->hw.wiphy,
			elems.country_elem, elems.country_elem_len);

		/* TODO: IBSS also needs this */
		if (elems.pwr_constr_elem)
			ieee80211_handle_pwr_constr(sdata,
				le16_to_cpu(mgmt->u.probe_resp.capab_info),
				elems.pwr_constr_elem,
				elems.pwr_constr_elem_len);
	}

	ieee80211_bss_info_change_notify(sdata, changed);
}

ieee80211_rx_result ieee80211_sta_rx_mgmt(struct ieee80211_sub_if_data *sdata,
					  struct sk_buff *skb,
					  struct ieee80211_rx_status *rx_status)
{
	struct ieee80211_local *local = sdata->local;
	struct ieee80211_mgmt *mgmt;
	u16 fc;

	if (skb->len < 24)
		return RX_DROP_MONITOR;

	mgmt = (struct ieee80211_mgmt *) skb->data;
	fc = le16_to_cpu(mgmt->frame_control);

	switch (fc & IEEE80211_FCTL_STYPE) {
	case IEEE80211_STYPE_PROBE_REQ:
	case IEEE80211_STYPE_PROBE_RESP:
	case IEEE80211_STYPE_BEACON:
		memcpy(skb->cb, rx_status, sizeof(*rx_status));
	case IEEE80211_STYPE_AUTH:
	case IEEE80211_STYPE_ASSOC_RESP:
	case IEEE80211_STYPE_REASSOC_RESP:
	case IEEE80211_STYPE_DEAUTH:
	case IEEE80211_STYPE_DISASSOC:
		skb_queue_tail(&sdata->u.mgd.skb_queue, skb);
		queue_work(local->hw.workqueue, &sdata->u.mgd.work);
		return RX_QUEUED;
	}

	return RX_DROP_MONITOR;
}

static void ieee80211_sta_rx_queued_mgmt(struct ieee80211_sub_if_data *sdata,
					 struct sk_buff *skb)
{
	struct ieee80211_rx_status *rx_status;
	struct ieee80211_mgmt *mgmt;
	u16 fc;

	rx_status = (struct ieee80211_rx_status *) skb->cb;
	mgmt = (struct ieee80211_mgmt *) skb->data;
	fc = le16_to_cpu(mgmt->frame_control);

	switch (fc & IEEE80211_FCTL_STYPE) {
	case IEEE80211_STYPE_PROBE_RESP:
		ieee80211_rx_mgmt_probe_resp(sdata, mgmt, skb->len,
					     rx_status);
		break;
	case IEEE80211_STYPE_BEACON:
		ieee80211_rx_mgmt_beacon(sdata, mgmt, skb->len,
					 rx_status);
		break;
	case IEEE80211_STYPE_AUTH:
		ieee80211_rx_mgmt_auth(sdata, mgmt, skb->len);
		break;
	case IEEE80211_STYPE_ASSOC_RESP:
		ieee80211_rx_mgmt_assoc_resp(sdata, mgmt, skb->len, 0);
		break;
	case IEEE80211_STYPE_REASSOC_RESP:
		ieee80211_rx_mgmt_assoc_resp(sdata, mgmt, skb->len, 1);
		break;
	case IEEE80211_STYPE_DEAUTH:
		ieee80211_rx_mgmt_deauth(sdata, mgmt, skb->len);
		break;
	case IEEE80211_STYPE_DISASSOC:
		ieee80211_rx_mgmt_disassoc(sdata, mgmt, skb->len);
		break;
	}

	kfree_skb(skb);
}

static void ieee80211_sta_timer(unsigned long data)
{
	struct ieee80211_sub_if_data *sdata =
		(struct ieee80211_sub_if_data *) data;
	struct ieee80211_if_managed *ifmgd = &sdata->u.mgd;
	struct ieee80211_local *local = sdata->local;

	if (local->quiescing) {
		set_bit(TMR_RUNNING_TIMER, &ifmgd->timers_running);
		return;
	}

	set_bit(IEEE80211_STA_REQ_RUN, &ifmgd->request);
	queue_work(local->hw.workqueue, &ifmgd->work);
}

static void ieee80211_sta_reset_auth(struct ieee80211_sub_if_data *sdata)
{
	struct ieee80211_if_managed *ifmgd = &sdata->u.mgd;
	struct ieee80211_local *local = sdata->local;

	/* Reset own TSF to allow time synchronization work. */
	drv_reset_tsf(local);

	ifmgd->wmm_last_param_set = -1; /* allow any WMM update */


	if (ifmgd->auth_algs & IEEE80211_AUTH_ALG_OPEN)
		ifmgd->auth_alg = WLAN_AUTH_OPEN;
	else if (ifmgd->auth_algs & IEEE80211_AUTH_ALG_SHARED_KEY)
		ifmgd->auth_alg = WLAN_AUTH_SHARED_KEY;
	else if (ifmgd->auth_algs & IEEE80211_AUTH_ALG_LEAP)
		ifmgd->auth_alg = WLAN_AUTH_LEAP;
	else if (ifmgd->auth_algs & IEEE80211_AUTH_ALG_FT)
		ifmgd->auth_alg = WLAN_AUTH_FT;
	else
		ifmgd->auth_alg = WLAN_AUTH_OPEN;
	ifmgd->auth_transaction = -1;
	ifmgd->flags &= ~IEEE80211_STA_ASSOCIATED;
	ifmgd->assoc_scan_tries = 0;
	ifmgd->direct_probe_tries = 0;
	ifmgd->auth_tries = 0;
	ifmgd->assoc_tries = 0;
	netif_tx_stop_all_queues(sdata->dev);
	netif_carrier_off(sdata->dev);
}

static int ieee80211_sta_config_auth(struct ieee80211_sub_if_data *sdata)
{
	struct ieee80211_if_managed *ifmgd = &sdata->u.mgd;
	struct ieee80211_local *local = sdata->local;
	struct ieee80211_bss *bss;
	u8 *bssid = ifmgd->bssid, *ssid = ifmgd->ssid;
	u8 ssid_len = ifmgd->ssid_len;
	u16 capa_mask = WLAN_CAPABILITY_ESS;
	u16 capa_val = WLAN_CAPABILITY_ESS;
	struct ieee80211_channel *chan = local->oper_channel;

	if (!(ifmgd->flags & IEEE80211_STA_EXT_SME) &&
	    ifmgd->flags & (IEEE80211_STA_AUTO_SSID_SEL |
			    IEEE80211_STA_AUTO_BSSID_SEL |
			    IEEE80211_STA_AUTO_CHANNEL_SEL)) {
		capa_mask |= WLAN_CAPABILITY_PRIVACY;
		if (sdata->default_key)
			capa_val |= WLAN_CAPABILITY_PRIVACY;
	}

	if (ifmgd->flags & IEEE80211_STA_AUTO_CHANNEL_SEL)
		chan = NULL;

	if (ifmgd->flags & IEEE80211_STA_AUTO_BSSID_SEL)
		bssid = NULL;

	if (ifmgd->flags & IEEE80211_STA_AUTO_SSID_SEL) {
		ssid = NULL;
		ssid_len = 0;
	}

	bss = (void *)cfg80211_get_bss(local->hw.wiphy, chan,
				       bssid, ssid, ssid_len,
				       capa_mask, capa_val);

	if (bss) {
		local->oper_channel = bss->cbss.channel;
		local->oper_channel_type = NL80211_CHAN_NO_HT;
		ieee80211_hw_config(local, 0);

		if (!(ifmgd->flags & IEEE80211_STA_SSID_SET))
			ieee80211_sta_set_ssid(sdata, bss->ssid,
					       bss->ssid_len);
		ieee80211_sta_set_bssid(sdata, bss->cbss.bssid);
		ieee80211_sta_def_wmm_params(sdata, bss->supp_rates_len,
						    bss->supp_rates);
		if (sdata->u.mgd.mfp == IEEE80211_MFP_REQUIRED)
			sdata->u.mgd.flags |= IEEE80211_STA_MFP_ENABLED;
		else
			sdata->u.mgd.flags &= ~IEEE80211_STA_MFP_ENABLED;

		/* Send out direct probe if no probe resp was received or
		 * the one we have is outdated
		 */
		if (!bss->last_probe_resp ||
		    time_after(jiffies, bss->last_probe_resp
					+ IEEE80211_SCAN_RESULT_EXPIRE))
			ifmgd->state = IEEE80211_STA_MLME_DIRECT_PROBE;
		else
			ifmgd->state = IEEE80211_STA_MLME_AUTHENTICATE;

		ieee80211_rx_bss_put(local, bss);
		ieee80211_sta_reset_auth(sdata);
		return 0;
	} else {
		if (ifmgd->assoc_scan_tries < IEEE80211_ASSOC_SCANS_MAX_TRIES) {

			ifmgd->assoc_scan_tries++;

			ieee80211_request_internal_scan(sdata, ifmgd->ssid,
							ssid_len);

			ifmgd->state = IEEE80211_STA_MLME_AUTHENTICATE;
			set_bit(IEEE80211_STA_REQ_AUTH, &ifmgd->request);
		} else {
			ifmgd->assoc_scan_tries = 0;
			ifmgd->state = IEEE80211_STA_MLME_DISABLED;
			ieee80211_recalc_idle(local);
		}
	}
	return -1;
}


static void ieee80211_sta_work(struct work_struct *work)
{
	struct ieee80211_sub_if_data *sdata =
		container_of(work, struct ieee80211_sub_if_data, u.mgd.work);
	struct ieee80211_local *local = sdata->local;
	struct ieee80211_if_managed *ifmgd;
	struct sk_buff *skb;

	if (!netif_running(sdata->dev))
		return;

	if (local->sw_scanning || local->hw_scanning)
		return;

	if (WARN_ON(sdata->vif.type != NL80211_IFTYPE_STATION))
		return;

	/*
	 * Nothing should have been stuffed into the workqueue during
	 * the suspend->resume cycle. If this WARN is seen then there
	 * is a bug with either the driver suspend or something in
	 * mac80211 stuffing into the workqueue which we haven't yet
	 * cleared during mac80211's suspend cycle.
	 */
	if (WARN_ON(local->suspended))
		return;

	ifmgd = &sdata->u.mgd;

	while ((skb = skb_dequeue(&ifmgd->skb_queue)))
		ieee80211_sta_rx_queued_mgmt(sdata, skb);

	if (ifmgd->state != IEEE80211_STA_MLME_DIRECT_PROBE &&
	    ifmgd->state != IEEE80211_STA_MLME_AUTHENTICATE &&
	    ifmgd->state != IEEE80211_STA_MLME_ASSOCIATE &&
	    test_and_clear_bit(IEEE80211_STA_REQ_SCAN, &ifmgd->request)) {
		queue_delayed_work(local->hw.workqueue, &local->scan_work,
				   round_jiffies_relative(0));
		return;
	}

	if (test_and_clear_bit(IEEE80211_STA_REQ_AUTH, &ifmgd->request)) {
		if (ieee80211_sta_config_auth(sdata))
			return;
		clear_bit(IEEE80211_STA_REQ_RUN, &ifmgd->request);
	} else if (!test_and_clear_bit(IEEE80211_STA_REQ_RUN, &ifmgd->request))
		return;

	ieee80211_recalc_idle(local);

	switch (ifmgd->state) {
	case IEEE80211_STA_MLME_DISABLED:
		break;
	case IEEE80211_STA_MLME_DIRECT_PROBE:
		ieee80211_direct_probe(sdata);
		break;
	case IEEE80211_STA_MLME_AUTHENTICATE:
		ieee80211_authenticate(sdata);
		break;
	case IEEE80211_STA_MLME_ASSOCIATE:
		ieee80211_associate(sdata);
		break;
	case IEEE80211_STA_MLME_ASSOCIATED:
		ieee80211_associated(sdata);
		break;
	default:
		WARN_ON(1);
		break;
	}

	if (ieee80211_privacy_mismatch(sdata)) {
		printk(KERN_DEBUG "%s: privacy configuration mismatch and "
		       "mixed-cell disabled - disassociate\n", sdata->dev->name);

		ieee80211_set_disassoc(sdata, false, true,
					WLAN_REASON_UNSPECIFIED);
	}
}

static void ieee80211_restart_sta_timer(struct ieee80211_sub_if_data *sdata)
{
	if (sdata->vif.type == NL80211_IFTYPE_STATION) {
		/*
		 * Need to update last_beacon to avoid beacon loss
		 * test to trigger.
		 */
		sdata->u.mgd.last_beacon = jiffies;


		queue_work(sdata->local->hw.workqueue,
			   &sdata->u.mgd.work);
	}
<<<<<<< HEAD
=======
}

#ifdef CONFIG_PM
void ieee80211_sta_quiesce(struct ieee80211_sub_if_data *sdata)
{
	struct ieee80211_if_managed *ifmgd = &sdata->u.mgd;

	/*
	 * we need to use atomic bitops for the running bits
	 * only because both timers might fire at the same
	 * time -- the code here is properly synchronised.
	 */

	cancel_work_sync(&ifmgd->work);
	cancel_work_sync(&ifmgd->beacon_loss_work);
	if (del_timer_sync(&ifmgd->timer))
		set_bit(TMR_RUNNING_TIMER, &ifmgd->timers_running);

	cancel_work_sync(&ifmgd->chswitch_work);
	if (del_timer_sync(&ifmgd->chswitch_timer))
		set_bit(TMR_RUNNING_CHANSW, &ifmgd->timers_running);
}

void ieee80211_sta_restart(struct ieee80211_sub_if_data *sdata)
{
	struct ieee80211_if_managed *ifmgd = &sdata->u.mgd;

	if (test_and_clear_bit(TMR_RUNNING_TIMER, &ifmgd->timers_running))
		add_timer(&ifmgd->timer);
	if (test_and_clear_bit(TMR_RUNNING_CHANSW, &ifmgd->timers_running))
		add_timer(&ifmgd->chswitch_timer);
>>>>>>> 533ac12e
}
#endif

/* interface setup */
void ieee80211_sta_setup_sdata(struct ieee80211_sub_if_data *sdata)
{
	struct ieee80211_if_managed *ifmgd;
	u32 hw_flags;

	ifmgd = &sdata->u.mgd;
	INIT_WORK(&ifmgd->work, ieee80211_sta_work);
	INIT_WORK(&ifmgd->chswitch_work, ieee80211_chswitch_work);
	INIT_WORK(&ifmgd->beacon_loss_work, ieee80211_beacon_loss_work);
	setup_timer(&ifmgd->timer, ieee80211_sta_timer,
		    (unsigned long) sdata);
	setup_timer(&ifmgd->chswitch_timer, ieee80211_chswitch_timer,
		    (unsigned long) sdata);
	skb_queue_head_init(&ifmgd->skb_queue);

	ifmgd->capab = WLAN_CAPABILITY_ESS;
	ifmgd->auth_algs = IEEE80211_AUTH_ALG_OPEN |
		IEEE80211_AUTH_ALG_SHARED_KEY;
	ifmgd->flags |= IEEE80211_STA_CREATE_IBSS |
		IEEE80211_STA_AUTO_BSSID_SEL |
		IEEE80211_STA_AUTO_CHANNEL_SEL;
	if (sdata->local->hw.queues >= 4)
		ifmgd->flags |= IEEE80211_STA_WMM_ENABLED;

	hw_flags = sdata->local->hw.flags;

	if (hw_flags & IEEE80211_HW_SUPPORTS_PS) {
		ifmgd->powersave = CONFIG_MAC80211_DEFAULT_PS_VALUE;
		sdata->local->hw.conf.dynamic_ps_timeout = 500;
	}
}

/* configuration hooks */
void ieee80211_sta_req_auth(struct ieee80211_sub_if_data *sdata)
{
	struct ieee80211_if_managed *ifmgd = &sdata->u.mgd;
	struct ieee80211_local *local = sdata->local;

	if (WARN_ON(sdata->vif.type != NL80211_IFTYPE_STATION))
		return;

	if ((ifmgd->flags & (IEEE80211_STA_BSSID_SET |
			     IEEE80211_STA_AUTO_BSSID_SEL)) &&
	    (ifmgd->flags & (IEEE80211_STA_SSID_SET |
			     IEEE80211_STA_AUTO_SSID_SEL))) {

		if (ifmgd->state == IEEE80211_STA_MLME_ASSOCIATED)
			ieee80211_set_disassoc(sdata, true, true,
					       WLAN_REASON_DEAUTH_LEAVING);

		if (ifmgd->ssid_len == 0) {
			/*
			 * Only allow association to be started if a valid SSID
			 * is configured.
			 */
			return;
		}

		if (!(ifmgd->flags & IEEE80211_STA_EXT_SME) ||
		    ifmgd->state != IEEE80211_STA_MLME_ASSOCIATE)
			set_bit(IEEE80211_STA_REQ_AUTH, &ifmgd->request);
		else if (ifmgd->flags & IEEE80211_STA_EXT_SME)
			set_bit(IEEE80211_STA_REQ_RUN, &ifmgd->request);
		queue_work(local->hw.workqueue, &ifmgd->work);
	}
}

int ieee80211_sta_commit(struct ieee80211_sub_if_data *sdata)
{
	struct ieee80211_if_managed *ifmgd = &sdata->u.mgd;

	if (ifmgd->ssid_len)
		ifmgd->flags |= IEEE80211_STA_SSID_SET;
	else
		ifmgd->flags &= ~IEEE80211_STA_SSID_SET;

	return 0;
}

int ieee80211_sta_set_ssid(struct ieee80211_sub_if_data *sdata, char *ssid, size_t len)
{
	struct ieee80211_if_managed *ifmgd;

	if (len > IEEE80211_MAX_SSID_LEN)
		return -EINVAL;

	ifmgd = &sdata->u.mgd;

	if (ifmgd->ssid_len != len || memcmp(ifmgd->ssid, ssid, len) != 0) {
		if (ifmgd->state == IEEE80211_STA_MLME_ASSOCIATED)
			ieee80211_set_disassoc(sdata, true, true,
					       WLAN_REASON_DEAUTH_LEAVING);

		/*
		 * Do not use reassociation if SSID is changed (different ESS).
		 */
		ifmgd->flags &= ~IEEE80211_STA_PREV_BSSID_SET;
		memset(ifmgd->ssid, 0, sizeof(ifmgd->ssid));
		memcpy(ifmgd->ssid, ssid, len);
		ifmgd->ssid_len = len;
	}

	return ieee80211_sta_commit(sdata);
}

int ieee80211_sta_get_ssid(struct ieee80211_sub_if_data *sdata, char *ssid, size_t *len)
{
	struct ieee80211_if_managed *ifmgd = &sdata->u.mgd;
	memcpy(ssid, ifmgd->ssid, ifmgd->ssid_len);
	*len = ifmgd->ssid_len;
	return 0;
}

int ieee80211_sta_set_bssid(struct ieee80211_sub_if_data *sdata, u8 *bssid)
{
	struct ieee80211_if_managed *ifmgd = &sdata->u.mgd;

	if (compare_ether_addr(bssid, ifmgd->bssid) != 0 &&
	    ifmgd->state == IEEE80211_STA_MLME_ASSOCIATED)
		ieee80211_set_disassoc(sdata, true, true,
				       WLAN_REASON_DEAUTH_LEAVING);

	if (is_valid_ether_addr(bssid)) {
		memcpy(ifmgd->bssid, bssid, ETH_ALEN);
		ifmgd->flags |= IEEE80211_STA_BSSID_SET;
	} else {
		memset(ifmgd->bssid, 0, ETH_ALEN);
		ifmgd->flags &= ~IEEE80211_STA_BSSID_SET;
	}

	return ieee80211_sta_commit(sdata);
}

int ieee80211_sta_set_extra_ie(struct ieee80211_sub_if_data *sdata,
			       const char *ie, size_t len)
{
	struct ieee80211_if_managed *ifmgd = &sdata->u.mgd;

	if (len == 0 && ifmgd->extra_ie_len == 0)
		return -EALREADY;

	if (len == ifmgd->extra_ie_len && ifmgd->extra_ie &&
	    memcmp(ifmgd->extra_ie, ie, len) == 0)
		return -EALREADY;

	kfree(ifmgd->extra_ie);
	if (len == 0) {
		ifmgd->extra_ie = NULL;
		ifmgd->extra_ie_len = 0;
		return 0;
	}
	ifmgd->extra_ie = kmalloc(len, GFP_KERNEL);
	if (!ifmgd->extra_ie) {
		ifmgd->extra_ie_len = 0;
		return -ENOMEM;
	}
	memcpy(ifmgd->extra_ie, ie, len);
	ifmgd->extra_ie_len = len;
	return 0;
}

int ieee80211_sta_deauthenticate(struct ieee80211_sub_if_data *sdata, u16 reason)
{
	printk(KERN_DEBUG "%s: deauthenticating by local choice (reason=%d)\n",
	       sdata->dev->name, reason);

	ieee80211_set_disassoc(sdata, true, true, reason);
	return 0;
}

int ieee80211_sta_disassociate(struct ieee80211_sub_if_data *sdata, u16 reason)
{
	struct ieee80211_if_managed *ifmgd = &sdata->u.mgd;

	printk(KERN_DEBUG "%s: disassociating by local choice (reason=%d)\n",
	       sdata->dev->name, reason);

	if (!(ifmgd->flags & IEEE80211_STA_ASSOCIATED))
		return -ENOLINK;

	ieee80211_set_disassoc(sdata, false, true, reason);
	return 0;
}

/* scan finished notification */
void ieee80211_mlme_notify_scan_completed(struct ieee80211_local *local)
{
	struct ieee80211_sub_if_data *sdata = local->scan_sdata;

	/* Restart STA timers */
	rcu_read_lock();
	list_for_each_entry_rcu(sdata, &local->interfaces, list)
		ieee80211_restart_sta_timer(sdata);
	rcu_read_unlock();
}

int ieee80211_max_network_latency(struct notifier_block *nb,
				  unsigned long data, void *dummy)
{
	s32 latency_usec = (s32) data;
	struct ieee80211_local *local =
<<<<<<< HEAD
		container_of(work, struct ieee80211_local,
			     dynamic_ps_enable_work);
	/* XXX: using scan_sdata is completely broken! */
	struct ieee80211_sub_if_data *sdata = local->scan_sdata;

	if (local->hw.conf.flags & IEEE80211_CONF_PS)
		return;

	if (local->hw.flags & IEEE80211_HW_PS_NULLFUNC_STACK && sdata)
		ieee80211_send_nullfunc(local, sdata, 1);

	local->hw.conf.flags |= IEEE80211_CONF_PS;
	ieee80211_hw_config(local, IEEE80211_CONF_CHANGE_PS);
}
=======
		container_of(nb, struct ieee80211_local,
			     network_latency_notifier);
>>>>>>> 533ac12e

	mutex_lock(&local->iflist_mtx);
	ieee80211_recalc_ps(local, latency_usec);
	mutex_unlock(&local->iflist_mtx);

	return 0;
}<|MERGE_RESOLUTION|>--- conflicted
+++ resolved
@@ -802,33 +802,6 @@
 	}
 }
 
-<<<<<<< HEAD
-static bool ieee80211_check_tim(struct ieee802_11_elems *elems, u16 aid)
-{
-	u8 mask;
-	u8 index, indexn1, indexn2;
-	struct ieee80211_tim_ie *tim = (struct ieee80211_tim_ie *) elems->tim;
-
-	if (unlikely(!tim || elems->tim_len < 4))
-		return false;
-
-	aid &= 0x3fff;
-	index = aid / 8;
-	mask  = 1 << (aid & 7);
-
-	indexn1 = tim->bitmap_ctrl & 0xfe;
-	indexn2 = elems->tim_len + indexn1 - 4;
-
-	if (index < indexn1 || index > indexn2)
-		return false;
-
-	index -= indexn1;
-
-	return !!(tim->virtual_map[index] & mask);
-}
-
-=======
->>>>>>> 533ac12e
 static u32 ieee80211_handle_bss_capability(struct ieee80211_sub_if_data *sdata,
 					   u16 capab, bool erp_valid, u8 erp)
 {
@@ -1322,8 +1295,6 @@
 			     u.mgd.beacon_loss_work);
 	struct ieee80211_if_managed *ifmgd = &sdata->u.mgd;
 
-<<<<<<< HEAD
-=======
 	/*
 	 * The driver has already reported this event and we have
 	 * already sent a probe request. Maybe the AP died and the
@@ -1335,7 +1306,6 @@
 	if (ifmgd->flags & IEEE80211_STA_PROBEREQ_POLL)
 		return;
 
->>>>>>> 533ac12e
 #ifdef CONFIG_MAC80211_VERBOSE_DEBUG
 	if (net_ratelimit()) {
 		printk(KERN_DEBUG "%s: driver reports beacon loss from AP %pM "
@@ -2387,8 +2357,6 @@
 		queue_work(sdata->local->hw.workqueue,
 			   &sdata->u.mgd.work);
 	}
-<<<<<<< HEAD
-=======
 }
 
 #ifdef CONFIG_PM
@@ -2420,7 +2388,6 @@
 		add_timer(&ifmgd->timer);
 	if (test_and_clear_bit(TMR_RUNNING_CHANSW, &ifmgd->timers_running))
 		add_timer(&ifmgd->chswitch_timer);
->>>>>>> 533ac12e
 }
 #endif
 
@@ -2626,25 +2593,8 @@
 {
 	s32 latency_usec = (s32) data;
 	struct ieee80211_local *local =
-<<<<<<< HEAD
-		container_of(work, struct ieee80211_local,
-			     dynamic_ps_enable_work);
-	/* XXX: using scan_sdata is completely broken! */
-	struct ieee80211_sub_if_data *sdata = local->scan_sdata;
-
-	if (local->hw.conf.flags & IEEE80211_CONF_PS)
-		return;
-
-	if (local->hw.flags & IEEE80211_HW_PS_NULLFUNC_STACK && sdata)
-		ieee80211_send_nullfunc(local, sdata, 1);
-
-	local->hw.conf.flags |= IEEE80211_CONF_PS;
-	ieee80211_hw_config(local, IEEE80211_CONF_CHANGE_PS);
-}
-=======
 		container_of(nb, struct ieee80211_local,
 			     network_latency_notifier);
->>>>>>> 533ac12e
 
 	mutex_lock(&local->iflist_mtx);
 	ieee80211_recalc_ps(local, latency_usec);
