/*
 * BSS client mode implementation
 * Copyright 2003, Jouni Malinen <jkmaline@cc.hut.fi>
 * Copyright 2004, Instant802 Networks, Inc.
 * Copyright 2005, Devicescape Software, Inc.
 * Copyright 2006-2007	Jiri Benc <jbenc@suse.cz>
 * Copyright 2007, Michael Wu <flamingice@sourmilk.net>
 *
 * This program is free software; you can redistribute it and/or modify
 * it under the terms of the GNU General Public License version 2 as
 * published by the Free Software Foundation.
 */

#include <linux/delay.h>
#include <linux/if_ether.h>
#include <linux/skbuff.h>
#include <linux/netdevice.h>
#include <linux/if_arp.h>
#include <linux/wireless.h>
#include <linux/random.h>
#include <linux/etherdevice.h>
#include <linux/rtnetlink.h>
#include <net/iw_handler.h>
#include <net/mac80211.h>
#include <asm/unaligned.h>

#include "ieee80211_i.h"
#include "rate.h"
#include "led.h"

#define IEEE80211_ASSOC_SCANS_MAX_TRIES 2
#define IEEE80211_AUTH_TIMEOUT (HZ / 5)
#define IEEE80211_AUTH_MAX_TRIES 3
#define IEEE80211_ASSOC_TIMEOUT (HZ / 5)
#define IEEE80211_ASSOC_MAX_TRIES 3
#define IEEE80211_MONITORING_INTERVAL (2 * HZ)
#define IEEE80211_PROBE_INTERVAL (60 * HZ)
#define IEEE80211_RETRY_AUTH_INTERVAL (1 * HZ)
#define IEEE80211_SCAN_INTERVAL (2 * HZ)
#define IEEE80211_SCAN_INTERVAL_SLOW (15 * HZ)
#define IEEE80211_IBSS_JOIN_TIMEOUT (7 * HZ)

#define IEEE80211_IBSS_MERGE_INTERVAL (30 * HZ)
#define IEEE80211_IBSS_INACTIVITY_LIMIT (60 * HZ)

#define IEEE80211_IBSS_MAX_STA_ENTRIES 128


/* utils */
static int ecw2cw(int ecw)
{
	return (1 << ecw) - 1;
}

static u8 *ieee80211_bss_get_ie(struct ieee80211_bss *bss, u8 ie)
{
	u8 *end, *pos;

	pos = bss->ies;
	if (pos == NULL)
		return NULL;
	end = pos + bss->ies_len;

	while (pos + 1 < end) {
		if (pos + 2 + pos[1] > end)
			break;
		if (pos[0] == ie)
			return pos;
		pos += 2 + pos[1];
	}

	return NULL;
}

static int ieee80211_compatible_rates(struct ieee80211_bss *bss,
				      struct ieee80211_supported_band *sband,
				      u64 *rates)
{
	int i, j, count;
	*rates = 0;
	count = 0;
	for (i = 0; i < bss->supp_rates_len; i++) {
		int rate = (bss->supp_rates[i] & 0x7F) * 5;

		for (j = 0; j < sband->n_bitrates; j++)
			if (sband->bitrates[j].bitrate == rate) {
				*rates |= BIT(j);
				count++;
				break;
			}
	}

	return count;
}

/* also used by mesh code */
u64 ieee80211_sta_get_rates(struct ieee80211_local *local,
			    struct ieee802_11_elems *elems,
			    enum ieee80211_band band)
{
	struct ieee80211_supported_band *sband;
	struct ieee80211_rate *bitrates;
	size_t num_rates;
	u64 supp_rates;
	int i, j;
	sband = local->hw.wiphy->bands[band];

	if (!sband) {
		WARN_ON(1);
		sband = local->hw.wiphy->bands[local->hw.conf.channel->band];
	}

	bitrates = sband->bitrates;
	num_rates = sband->n_bitrates;
	supp_rates = 0;
	for (i = 0; i < elems->supp_rates_len +
		     elems->ext_supp_rates_len; i++) {
		u8 rate = 0;
		int own_rate;
		if (i < elems->supp_rates_len)
			rate = elems->supp_rates[i];
		else if (elems->ext_supp_rates)
			rate = elems->ext_supp_rates
				[i - elems->supp_rates_len];
		own_rate = 5 * (rate & 0x7f);
		for (j = 0; j < num_rates; j++)
			if (bitrates[j].bitrate == own_rate)
				supp_rates |= BIT(j);
	}
	return supp_rates;
}

/* frame sending functions */

/* also used by scanning code */
void ieee80211_send_probe_req(struct ieee80211_sub_if_data *sdata, u8 *dst,
			      u8 *ssid, size_t ssid_len)
{
	struct ieee80211_local *local = sdata->local;
	struct ieee80211_supported_band *sband;
	struct sk_buff *skb;
	struct ieee80211_mgmt *mgmt;
	u8 *pos, *supp_rates, *esupp_rates = NULL;
	int i;

	skb = dev_alloc_skb(local->hw.extra_tx_headroom + sizeof(*mgmt) + 200);
	if (!skb) {
		printk(KERN_DEBUG "%s: failed to allocate buffer for probe "
		       "request\n", sdata->dev->name);
		return;
	}
	skb_reserve(skb, local->hw.extra_tx_headroom);

	mgmt = (struct ieee80211_mgmt *) skb_put(skb, 24);
	memset(mgmt, 0, 24);
	mgmt->frame_control = cpu_to_le16(IEEE80211_FTYPE_MGMT |
					  IEEE80211_STYPE_PROBE_REQ);
	memcpy(mgmt->sa, sdata->dev->dev_addr, ETH_ALEN);
	if (dst) {
		memcpy(mgmt->da, dst, ETH_ALEN);
		memcpy(mgmt->bssid, dst, ETH_ALEN);
	} else {
		memset(mgmt->da, 0xff, ETH_ALEN);
		memset(mgmt->bssid, 0xff, ETH_ALEN);
	}
	pos = skb_put(skb, 2 + ssid_len);
	*pos++ = WLAN_EID_SSID;
	*pos++ = ssid_len;
	memcpy(pos, ssid, ssid_len);

	supp_rates = skb_put(skb, 2);
	supp_rates[0] = WLAN_EID_SUPP_RATES;
	supp_rates[1] = 0;
	sband = local->hw.wiphy->bands[local->hw.conf.channel->band];

	for (i = 0; i < sband->n_bitrates; i++) {
		struct ieee80211_rate *rate = &sband->bitrates[i];
		if (esupp_rates) {
			pos = skb_put(skb, 1);
			esupp_rates[1]++;
		} else if (supp_rates[1] == 8) {
			esupp_rates = skb_put(skb, 3);
			esupp_rates[0] = WLAN_EID_EXT_SUPP_RATES;
			esupp_rates[1] = 1;
			pos = &esupp_rates[2];
		} else {
			pos = skb_put(skb, 1);
			supp_rates[1]++;
		}
		*pos = rate->bitrate / 5;
	}

	ieee80211_tx_skb(sdata, skb, 0);
}

static void ieee80211_send_auth(struct ieee80211_sub_if_data *sdata,
				struct ieee80211_if_sta *ifsta,
				int transaction, u8 *extra, size_t extra_len,
				int encrypt)
{
	struct ieee80211_local *local = sdata->local;
	struct sk_buff *skb;
	struct ieee80211_mgmt *mgmt;

	skb = dev_alloc_skb(local->hw.extra_tx_headroom +
			    sizeof(*mgmt) + 6 + extra_len);
	if (!skb) {
		printk(KERN_DEBUG "%s: failed to allocate buffer for auth "
		       "frame\n", sdata->dev->name);
		return;
	}
	skb_reserve(skb, local->hw.extra_tx_headroom);

	mgmt = (struct ieee80211_mgmt *) skb_put(skb, 24 + 6);
	memset(mgmt, 0, 24 + 6);
	mgmt->frame_control = cpu_to_le16(IEEE80211_FTYPE_MGMT |
					  IEEE80211_STYPE_AUTH);
	if (encrypt)
		mgmt->frame_control |= cpu_to_le16(IEEE80211_FCTL_PROTECTED);
	memcpy(mgmt->da, ifsta->bssid, ETH_ALEN);
	memcpy(mgmt->sa, sdata->dev->dev_addr, ETH_ALEN);
	memcpy(mgmt->bssid, ifsta->bssid, ETH_ALEN);
	mgmt->u.auth.auth_alg = cpu_to_le16(ifsta->auth_alg);
	mgmt->u.auth.auth_transaction = cpu_to_le16(transaction);
	ifsta->auth_transaction = transaction + 1;
	mgmt->u.auth.status_code = cpu_to_le16(0);
	if (extra)
		memcpy(skb_put(skb, extra_len), extra, extra_len);

	ieee80211_tx_skb(sdata, skb, encrypt);
}

static void ieee80211_send_assoc(struct ieee80211_sub_if_data *sdata,
				 struct ieee80211_if_sta *ifsta)
{
	struct ieee80211_local *local = sdata->local;
	struct sk_buff *skb;
	struct ieee80211_mgmt *mgmt;
	u8 *pos, *ies, *ht_add_ie;
	int i, len, count, rates_len, supp_rates_len;
	u16 capab;
	struct ieee80211_bss *bss;
	int wmm = 0;
	struct ieee80211_supported_band *sband;
	u64 rates = 0;

	skb = dev_alloc_skb(local->hw.extra_tx_headroom +
			    sizeof(*mgmt) + 200 + ifsta->extra_ie_len +
			    ifsta->ssid_len);
	if (!skb) {
		printk(KERN_DEBUG "%s: failed to allocate buffer for assoc "
		       "frame\n", sdata->dev->name);
		return;
	}
	skb_reserve(skb, local->hw.extra_tx_headroom);

	sband = local->hw.wiphy->bands[local->hw.conf.channel->band];

	capab = ifsta->capab;

	if (local->hw.conf.channel->band == IEEE80211_BAND_2GHZ) {
		if (!(local->hw.flags & IEEE80211_HW_2GHZ_SHORT_SLOT_INCAPABLE))
			capab |= WLAN_CAPABILITY_SHORT_SLOT_TIME;
		if (!(local->hw.flags & IEEE80211_HW_2GHZ_SHORT_PREAMBLE_INCAPABLE))
			capab |= WLAN_CAPABILITY_SHORT_PREAMBLE;
	}

	bss = ieee80211_rx_bss_get(local, ifsta->bssid,
				   local->hw.conf.channel->center_freq,
				   ifsta->ssid, ifsta->ssid_len);
	if (bss) {
		if (bss->capability & WLAN_CAPABILITY_PRIVACY)
			capab |= WLAN_CAPABILITY_PRIVACY;
		if (bss->wmm_used)
			wmm = 1;

		/* get all rates supported by the device and the AP as
		 * some APs don't like getting a superset of their rates
		 * in the association request (e.g. D-Link DAP 1353 in
		 * b-only mode) */
		rates_len = ieee80211_compatible_rates(bss, sband, &rates);

		if ((bss->capability & WLAN_CAPABILITY_SPECTRUM_MGMT) &&
		    (local->hw.flags & IEEE80211_HW_SPECTRUM_MGMT))
			capab |= WLAN_CAPABILITY_SPECTRUM_MGMT;

		ieee80211_rx_bss_put(local, bss);
	} else {
		rates = ~0;
		rates_len = sband->n_bitrates;
	}

	mgmt = (struct ieee80211_mgmt *) skb_put(skb, 24);
	memset(mgmt, 0, 24);
	memcpy(mgmt->da, ifsta->bssid, ETH_ALEN);
	memcpy(mgmt->sa, sdata->dev->dev_addr, ETH_ALEN);
	memcpy(mgmt->bssid, ifsta->bssid, ETH_ALEN);

	if (ifsta->flags & IEEE80211_STA_PREV_BSSID_SET) {
		skb_put(skb, 10);
		mgmt->frame_control = cpu_to_le16(IEEE80211_FTYPE_MGMT |
						  IEEE80211_STYPE_REASSOC_REQ);
		mgmt->u.reassoc_req.capab_info = cpu_to_le16(capab);
		mgmt->u.reassoc_req.listen_interval =
				cpu_to_le16(local->hw.conf.listen_interval);
		memcpy(mgmt->u.reassoc_req.current_ap, ifsta->prev_bssid,
		       ETH_ALEN);
	} else {
		skb_put(skb, 4);
		mgmt->frame_control = cpu_to_le16(IEEE80211_FTYPE_MGMT |
						  IEEE80211_STYPE_ASSOC_REQ);
		mgmt->u.assoc_req.capab_info = cpu_to_le16(capab);
		mgmt->u.reassoc_req.listen_interval =
				cpu_to_le16(local->hw.conf.listen_interval);
	}

	/* SSID */
	ies = pos = skb_put(skb, 2 + ifsta->ssid_len);
	*pos++ = WLAN_EID_SSID;
	*pos++ = ifsta->ssid_len;
	memcpy(pos, ifsta->ssid, ifsta->ssid_len);

	/* add all rates which were marked to be used above */
	supp_rates_len = rates_len;
	if (supp_rates_len > 8)
		supp_rates_len = 8;

	len = sband->n_bitrates;
	pos = skb_put(skb, supp_rates_len + 2);
	*pos++ = WLAN_EID_SUPP_RATES;
	*pos++ = supp_rates_len;

	count = 0;
	for (i = 0; i < sband->n_bitrates; i++) {
		if (BIT(i) & rates) {
			int rate = sband->bitrates[i].bitrate;
			*pos++ = (u8) (rate / 5);
			if (++count == 8)
				break;
		}
	}

	if (rates_len > count) {
		pos = skb_put(skb, rates_len - count + 2);
		*pos++ = WLAN_EID_EXT_SUPP_RATES;
		*pos++ = rates_len - count;

		for (i++; i < sband->n_bitrates; i++) {
			if (BIT(i) & rates) {
				int rate = sband->bitrates[i].bitrate;
				*pos++ = (u8) (rate / 5);
			}
		}
	}

	if (capab & WLAN_CAPABILITY_SPECTRUM_MGMT) {
		/* 1. power capabilities */
		pos = skb_put(skb, 4);
		*pos++ = WLAN_EID_PWR_CAPABILITY;
		*pos++ = 2;
		*pos++ = 0; /* min tx power */
		*pos++ = local->hw.conf.channel->max_power; /* max tx power */

		/* 2. supported channels */
		/* TODO: get this in reg domain format */
		pos = skb_put(skb, 2 * sband->n_channels + 2);
		*pos++ = WLAN_EID_SUPPORTED_CHANNELS;
		*pos++ = 2 * sband->n_channels;
		for (i = 0; i < sband->n_channels; i++) {
			*pos++ = ieee80211_frequency_to_channel(
					sband->channels[i].center_freq);
			*pos++ = 1; /* one channel in the subband*/
		}
	}

	if (ifsta->extra_ie) {
		pos = skb_put(skb, ifsta->extra_ie_len);
		memcpy(pos, ifsta->extra_ie, ifsta->extra_ie_len);
	}

	if (wmm && (ifsta->flags & IEEE80211_STA_WMM_ENABLED)) {
		pos = skb_put(skb, 9);
		*pos++ = WLAN_EID_VENDOR_SPECIFIC;
		*pos++ = 7; /* len */
		*pos++ = 0x00; /* Microsoft OUI 00:50:F2 */
		*pos++ = 0x50;
		*pos++ = 0xf2;
		*pos++ = 2; /* WME */
		*pos++ = 0; /* WME info */
		*pos++ = 1; /* WME ver */
		*pos++ = 0;
	}

	/* wmm support is a must to HT */
	if (wmm && (ifsta->flags & IEEE80211_STA_WMM_ENABLED) &&
	    sband->ht_info.ht_supported &&
	    (ht_add_ie = ieee80211_bss_get_ie(bss, WLAN_EID_HT_EXTRA_INFO))) {
		struct ieee80211_ht_addt_info *ht_add_info =
			(struct ieee80211_ht_addt_info *)ht_add_ie;
		u16 cap = sband->ht_info.cap;
		__le16 tmp;
		u32 flags = local->hw.conf.channel->flags;

		switch (ht_add_info->ht_param & IEEE80211_HT_IE_CHA_SEC_OFFSET) {
		case IEEE80211_HT_IE_CHA_SEC_ABOVE:
			if (flags & IEEE80211_CHAN_NO_FAT_ABOVE) {
				cap &= ~IEEE80211_HT_CAP_SUP_WIDTH;
				cap &= ~IEEE80211_HT_CAP_SGI_40;
			}
			break;
		case IEEE80211_HT_IE_CHA_SEC_BELOW:
			if (flags & IEEE80211_CHAN_NO_FAT_BELOW) {
				cap &= ~IEEE80211_HT_CAP_SUP_WIDTH;
				cap &= ~IEEE80211_HT_CAP_SGI_40;
			}
			break;
		}

		tmp = cpu_to_le16(cap);
		pos = skb_put(skb, sizeof(struct ieee80211_ht_cap)+2);
		*pos++ = WLAN_EID_HT_CAPABILITY;
		*pos++ = sizeof(struct ieee80211_ht_cap);
		memset(pos, 0, sizeof(struct ieee80211_ht_cap));
		memcpy(pos, &tmp, sizeof(u16));
		pos += sizeof(u16);
		/* TODO: needs a define here for << 2 */
		*pos++ = sband->ht_info.ampdu_factor |
			 (sband->ht_info.ampdu_density << 2);
		memcpy(pos, sband->ht_info.supp_mcs_set, 16);
	}

	kfree(ifsta->assocreq_ies);
	ifsta->assocreq_ies_len = (skb->data + skb->len) - ies;
	ifsta->assocreq_ies = kmalloc(ifsta->assocreq_ies_len, GFP_KERNEL);
	if (ifsta->assocreq_ies)
		memcpy(ifsta->assocreq_ies, ies, ifsta->assocreq_ies_len);

	ieee80211_tx_skb(sdata, skb, 0);
}


static void ieee80211_send_deauth_disassoc(struct ieee80211_sub_if_data *sdata,
					   u16 stype, u16 reason)
{
	struct ieee80211_local *local = sdata->local;
	struct ieee80211_if_sta *ifsta = &sdata->u.sta;
	struct sk_buff *skb;
	struct ieee80211_mgmt *mgmt;

	skb = dev_alloc_skb(local->hw.extra_tx_headroom + sizeof(*mgmt));
	if (!skb) {
		printk(KERN_DEBUG "%s: failed to allocate buffer for "
		       "deauth/disassoc frame\n", sdata->dev->name);
		return;
	}
	skb_reserve(skb, local->hw.extra_tx_headroom);

	mgmt = (struct ieee80211_mgmt *) skb_put(skb, 24);
	memset(mgmt, 0, 24);
	memcpy(mgmt->da, ifsta->bssid, ETH_ALEN);
	memcpy(mgmt->sa, sdata->dev->dev_addr, ETH_ALEN);
	memcpy(mgmt->bssid, ifsta->bssid, ETH_ALEN);
	mgmt->frame_control = cpu_to_le16(IEEE80211_FTYPE_MGMT | stype);
	skb_put(skb, 2);
	/* u.deauth.reason_code == u.disassoc.reason_code */
	mgmt->u.deauth.reason_code = cpu_to_le16(reason);

	ieee80211_tx_skb(sdata, skb, 0);
}

/* MLME */
static void ieee80211_sta_def_wmm_params(struct ieee80211_sub_if_data *sdata,
					 struct ieee80211_bss *bss)
{
	struct ieee80211_local *local = sdata->local;
	int i, have_higher_than_11mbit = 0;

	/* cf. IEEE 802.11 9.2.12 */
	for (i = 0; i < bss->supp_rates_len; i++)
		if ((bss->supp_rates[i] & 0x7f) * 5 > 110)
			have_higher_than_11mbit = 1;

	if (local->hw.conf.channel->band == IEEE80211_BAND_2GHZ &&
	    have_higher_than_11mbit)
		sdata->flags |= IEEE80211_SDATA_OPERATING_GMODE;
	else
		sdata->flags &= ~IEEE80211_SDATA_OPERATING_GMODE;

	ieee80211_set_wmm_default(sdata);
}

static void ieee80211_sta_wmm_params(struct ieee80211_local *local,
				     struct ieee80211_if_sta *ifsta,
				     u8 *wmm_param, size_t wmm_param_len)
{
	struct ieee80211_tx_queue_params params;
	size_t left;
	int count;
	u8 *pos;

	if (!(ifsta->flags & IEEE80211_STA_WMM_ENABLED))
		return;

	if (!wmm_param)
		return;

	if (wmm_param_len < 8 || wmm_param[5] /* version */ != 1)
		return;
	count = wmm_param[6] & 0x0f;
	if (count == ifsta->wmm_last_param_set)
		return;
	ifsta->wmm_last_param_set = count;

	pos = wmm_param + 8;
	left = wmm_param_len - 8;

	memset(&params, 0, sizeof(params));

	if (!local->ops->conf_tx)
		return;

	local->wmm_acm = 0;
	for (; left >= 4; left -= 4, pos += 4) {
		int aci = (pos[0] >> 5) & 0x03;
		int acm = (pos[0] >> 4) & 0x01;
		int queue;

		switch (aci) {
		case 1:
			queue = 3;
			if (acm)
				local->wmm_acm |= BIT(0) | BIT(3);
			break;
		case 2:
			queue = 1;
			if (acm)
				local->wmm_acm |= BIT(4) | BIT(5);
			break;
		case 3:
			queue = 0;
			if (acm)
				local->wmm_acm |= BIT(6) | BIT(7);
			break;
		case 0:
		default:
			queue = 2;
			if (acm)
				local->wmm_acm |= BIT(1) | BIT(2);
			break;
		}

		params.aifs = pos[0] & 0x0f;
		params.cw_max = ecw2cw((pos[1] & 0xf0) >> 4);
		params.cw_min = ecw2cw(pos[1] & 0x0f);
		params.txop = get_unaligned_le16(pos + 2);
#ifdef CONFIG_MAC80211_VERBOSE_DEBUG
		printk(KERN_DEBUG "%s: WMM queue=%d aci=%d acm=%d aifs=%d "
		       "cWmin=%d cWmax=%d txop=%d\n",
		       local->mdev->name, queue, aci, acm, params.aifs, params.cw_min,
		       params.cw_max, params.txop);
#endif
		/* TODO: handle ACM (block TX, fallback to next lowest allowed
		 * AC for now) */
		if (local->ops->conf_tx(local_to_hw(local), queue, &params)) {
			printk(KERN_DEBUG "%s: failed to set TX queue "
			       "parameters for queue %d\n", local->mdev->name, queue);
		}
	}
}

static u32 ieee80211_handle_protect_preamb(struct ieee80211_sub_if_data *sdata,
					   bool use_protection,
					   bool use_short_preamble)
{
	struct ieee80211_bss_conf *bss_conf = &sdata->bss_conf;
#ifdef CONFIG_MAC80211_VERBOSE_DEBUG
	struct ieee80211_if_sta *ifsta = &sdata->u.sta;
	DECLARE_MAC_BUF(mac);
#endif
	u32 changed = 0;

	if (use_protection != bss_conf->use_cts_prot) {
#ifdef CONFIG_MAC80211_VERBOSE_DEBUG
		if (net_ratelimit()) {
			printk(KERN_DEBUG "%s: CTS protection %s (BSSID="
			       "%s)\n",
			       sdata->dev->name,
			       use_protection ? "enabled" : "disabled",
			       print_mac(mac, ifsta->bssid));
		}
#endif
		bss_conf->use_cts_prot = use_protection;
		changed |= BSS_CHANGED_ERP_CTS_PROT;
	}

	if (use_short_preamble != bss_conf->use_short_preamble) {
#ifdef CONFIG_MAC80211_VERBOSE_DEBUG
		if (net_ratelimit()) {
			printk(KERN_DEBUG "%s: switched to %s barker preamble"
			       " (BSSID=%s)\n",
			       sdata->dev->name,
			       use_short_preamble ? "short" : "long",
			       print_mac(mac, ifsta->bssid));
		}
#endif
		bss_conf->use_short_preamble = use_short_preamble;
		changed |= BSS_CHANGED_ERP_PREAMBLE;
	}

	return changed;
}

static u32 ieee80211_handle_erp_ie(struct ieee80211_sub_if_data *sdata,
				   u8 erp_value)
{
	bool use_protection = (erp_value & WLAN_ERP_USE_PROTECTION) != 0;
	bool use_short_preamble = (erp_value & WLAN_ERP_BARKER_PREAMBLE) == 0;

	return ieee80211_handle_protect_preamb(sdata,
			use_protection, use_short_preamble);
}

static u32 ieee80211_handle_bss_capability(struct ieee80211_sub_if_data *sdata,
					   struct ieee80211_bss *bss)
{
	u32 changed = 0;

	if (bss->has_erp_value)
		changed |= ieee80211_handle_erp_ie(sdata, bss->erp_value);
	else {
		u16 capab = bss->capability;
		changed |= ieee80211_handle_protect_preamb(sdata, false,
				(capab & WLAN_CAPABILITY_SHORT_PREAMBLE) != 0);
	}

	return changed;
}

static void ieee80211_sta_send_apinfo(struct ieee80211_sub_if_data *sdata,
					struct ieee80211_if_sta *ifsta)
{
	union iwreq_data wrqu;
	memset(&wrqu, 0, sizeof(wrqu));
	if (ifsta->flags & IEEE80211_STA_ASSOCIATED)
		memcpy(wrqu.ap_addr.sa_data, sdata->u.sta.bssid, ETH_ALEN);
	wrqu.ap_addr.sa_family = ARPHRD_ETHER;
	wireless_send_event(sdata->dev, SIOCGIWAP, &wrqu, NULL);
}

static void ieee80211_sta_send_associnfo(struct ieee80211_sub_if_data *sdata,
					 struct ieee80211_if_sta *ifsta)
{
	char *buf;
	size_t len;
	int i;
	union iwreq_data wrqu;

	if (!ifsta->assocreq_ies && !ifsta->assocresp_ies)
		return;

	buf = kmalloc(50 + 2 * (ifsta->assocreq_ies_len +
				ifsta->assocresp_ies_len), GFP_KERNEL);
	if (!buf)
		return;

	len = sprintf(buf, "ASSOCINFO(");
	if (ifsta->assocreq_ies) {
		len += sprintf(buf + len, "ReqIEs=");
		for (i = 0; i < ifsta->assocreq_ies_len; i++) {
			len += sprintf(buf + len, "%02x",
				       ifsta->assocreq_ies[i]);
		}
	}
	if (ifsta->assocresp_ies) {
		if (ifsta->assocreq_ies)
			len += sprintf(buf + len, " ");
		len += sprintf(buf + len, "RespIEs=");
		for (i = 0; i < ifsta->assocresp_ies_len; i++) {
			len += sprintf(buf + len, "%02x",
				       ifsta->assocresp_ies[i]);
		}
	}
	len += sprintf(buf + len, ")");

	if (len > IW_CUSTOM_MAX) {
		len = sprintf(buf, "ASSOCRESPIE=");
		for (i = 0; i < ifsta->assocresp_ies_len; i++) {
			len += sprintf(buf + len, "%02x",
				       ifsta->assocresp_ies[i]);
		}
	}

	if (len <= IW_CUSTOM_MAX) {
		memset(&wrqu, 0, sizeof(wrqu));
		wrqu.data.length = len;
		wireless_send_event(sdata->dev, IWEVCUSTOM, &wrqu, buf);
	}

	kfree(buf);
}


static void ieee80211_set_associated(struct ieee80211_sub_if_data *sdata,
				     struct ieee80211_if_sta *ifsta)
{
	struct ieee80211_local *local = sdata->local;
	struct ieee80211_conf *conf = &local_to_hw(local)->conf;
	u32 changed = BSS_CHANGED_ASSOC;

	struct ieee80211_bss *bss;

	ifsta->flags |= IEEE80211_STA_ASSOCIATED;

	if (sdata->vif.type != NL80211_IFTYPE_STATION)
		return;

	bss = ieee80211_rx_bss_get(local, ifsta->bssid,
				   conf->channel->center_freq,
				   ifsta->ssid, ifsta->ssid_len);
	if (bss) {
		/* set timing information */
		sdata->bss_conf.beacon_int = bss->beacon_int;
		sdata->bss_conf.timestamp = bss->timestamp;
		sdata->bss_conf.dtim_period = bss->dtim_period;

		changed |= ieee80211_handle_bss_capability(sdata, bss);

		ieee80211_rx_bss_put(local, bss);
	}

	if (conf->flags & IEEE80211_CONF_SUPPORT_HT_MODE) {
		changed |= BSS_CHANGED_HT;
		sdata->bss_conf.assoc_ht = 1;
		sdata->bss_conf.ht_conf = &conf->ht_conf;
		sdata->bss_conf.ht_bss_conf = &conf->ht_bss_conf;
	}

	ifsta->flags |= IEEE80211_STA_PREV_BSSID_SET;
	memcpy(ifsta->prev_bssid, sdata->u.sta.bssid, ETH_ALEN);
	ieee80211_sta_send_associnfo(sdata, ifsta);

	ifsta->last_probe = jiffies;
	ieee80211_led_assoc(local, 1);

	sdata->bss_conf.assoc = 1;
	/*
	 * For now just always ask the driver to update the basic rateset
	 * when we have associated, we aren't checking whether it actually
	 * changed or not.
	 */
	changed |= BSS_CHANGED_BASIC_RATES;
	ieee80211_bss_info_change_notify(sdata, changed);

	netif_tx_start_all_queues(sdata->dev);
	netif_carrier_on(sdata->dev);

	ieee80211_sta_send_apinfo(sdata, ifsta);
}

static void ieee80211_direct_probe(struct ieee80211_sub_if_data *sdata,
				   struct ieee80211_if_sta *ifsta)
{
	DECLARE_MAC_BUF(mac);

	ifsta->direct_probe_tries++;
	if (ifsta->direct_probe_tries > IEEE80211_AUTH_MAX_TRIES) {
		printk(KERN_DEBUG "%s: direct probe to AP %s timed out\n",
		       sdata->dev->name, print_mac(mac, ifsta->bssid));
		ifsta->state = IEEE80211_STA_MLME_DISABLED;
		return;
	}

	printk(KERN_DEBUG "%s: direct probe to AP %s try %d\n",
			sdata->dev->name, print_mac(mac, ifsta->bssid),
			ifsta->direct_probe_tries);

	ifsta->state = IEEE80211_STA_MLME_DIRECT_PROBE;

	set_bit(IEEE80211_STA_REQ_DIRECT_PROBE, &ifsta->request);

	/* Direct probe is sent to broadcast address as some APs
	 * will not answer to direct packet in unassociated state.
	 */
	ieee80211_send_probe_req(sdata, NULL,
				 ifsta->ssid, ifsta->ssid_len);

	mod_timer(&ifsta->timer, jiffies + IEEE80211_AUTH_TIMEOUT);
}


static void ieee80211_authenticate(struct ieee80211_sub_if_data *sdata,
				   struct ieee80211_if_sta *ifsta)
{
	DECLARE_MAC_BUF(mac);

	ifsta->auth_tries++;
	if (ifsta->auth_tries > IEEE80211_AUTH_MAX_TRIES) {
		printk(KERN_DEBUG "%s: authentication with AP %s"
		       " timed out\n",
		       sdata->dev->name, print_mac(mac, ifsta->bssid));
		ifsta->state = IEEE80211_STA_MLME_DISABLED;
		return;
	}

	ifsta->state = IEEE80211_STA_MLME_AUTHENTICATE;
	printk(KERN_DEBUG "%s: authenticate with AP %s\n",
	       sdata->dev->name, print_mac(mac, ifsta->bssid));

	ieee80211_send_auth(sdata, ifsta, 1, NULL, 0, 0);

	mod_timer(&ifsta->timer, jiffies + IEEE80211_AUTH_TIMEOUT);
}

static void ieee80211_set_disassoc(struct ieee80211_sub_if_data *sdata,
				   struct ieee80211_if_sta *ifsta, bool deauth,
				   bool self_disconnected, u16 reason)
{
	struct ieee80211_local *local = sdata->local;
	struct sta_info *sta;
	u32 changed = BSS_CHANGED_ASSOC;

	rcu_read_lock();

	sta = sta_info_get(local, ifsta->bssid);
	if (!sta) {
		rcu_read_unlock();
		return;
	}

	if (deauth) {
		ifsta->direct_probe_tries = 0;
		ifsta->auth_tries = 0;
	}
	ifsta->assoc_scan_tries = 0;
	ifsta->assoc_tries = 0;

	netif_tx_stop_all_queues(sdata->dev);
	netif_carrier_off(sdata->dev);

	ieee80211_sta_tear_down_BA_sessions(sdata, sta->sta.addr);

	if (self_disconnected) {
		if (deauth)
			ieee80211_send_deauth_disassoc(sdata,
				IEEE80211_STYPE_DEAUTH, reason);
		else
			ieee80211_send_deauth_disassoc(sdata,
				IEEE80211_STYPE_DISASSOC, reason);
	}

	ifsta->flags &= ~IEEE80211_STA_ASSOCIATED;
	changed |= ieee80211_reset_erp_info(sdata);

	if (sdata->bss_conf.assoc_ht)
		changed |= BSS_CHANGED_HT;

	sdata->bss_conf.assoc_ht = 0;
	sdata->bss_conf.ht_conf = NULL;
	sdata->bss_conf.ht_bss_conf = NULL;

	ieee80211_led_assoc(local, 0);
	sdata->bss_conf.assoc = 0;

	ieee80211_sta_send_apinfo(sdata, ifsta);

	if (self_disconnected)
		ifsta->state = IEEE80211_STA_MLME_DISABLED;

	sta_info_unlink(&sta);

	rcu_read_unlock();

	sta_info_destroy(sta);
}

static int ieee80211_sta_wep_configured(struct ieee80211_sub_if_data *sdata)
{
	if (!sdata || !sdata->default_key ||
	    sdata->default_key->conf.alg != ALG_WEP)
		return 0;
	return 1;
}

static int ieee80211_privacy_mismatch(struct ieee80211_sub_if_data *sdata,
				      struct ieee80211_if_sta *ifsta)
{
	struct ieee80211_local *local = sdata->local;
	struct ieee80211_bss *bss;
	int bss_privacy;
	int wep_privacy;
	int privacy_invoked;

	if (!ifsta || (ifsta->flags & IEEE80211_STA_MIXED_CELL))
		return 0;

	bss = ieee80211_rx_bss_get(local, ifsta->bssid,
				   local->hw.conf.channel->center_freq,
				   ifsta->ssid, ifsta->ssid_len);
	if (!bss)
		return 0;

	bss_privacy = !!(bss->capability & WLAN_CAPABILITY_PRIVACY);
	wep_privacy = !!ieee80211_sta_wep_configured(sdata);
	privacy_invoked = !!(ifsta->flags & IEEE80211_STA_PRIVACY_INVOKED);

	ieee80211_rx_bss_put(local, bss);

	if ((bss_privacy == wep_privacy) || (bss_privacy == privacy_invoked))
		return 0;

	return 1;
}

static void ieee80211_associate(struct ieee80211_sub_if_data *sdata,
				struct ieee80211_if_sta *ifsta)
{
	DECLARE_MAC_BUF(mac);

	ifsta->assoc_tries++;
	if (ifsta->assoc_tries > IEEE80211_ASSOC_MAX_TRIES) {
		printk(KERN_DEBUG "%s: association with AP %s"
		       " timed out\n",
		       sdata->dev->name, print_mac(mac, ifsta->bssid));
		ifsta->state = IEEE80211_STA_MLME_DISABLED;
		return;
	}

	ifsta->state = IEEE80211_STA_MLME_ASSOCIATE;
	printk(KERN_DEBUG "%s: associate with AP %s\n",
	       sdata->dev->name, print_mac(mac, ifsta->bssid));
	if (ieee80211_privacy_mismatch(sdata, ifsta)) {
		printk(KERN_DEBUG "%s: mismatch in privacy configuration and "
		       "mixed-cell disabled - abort association\n", sdata->dev->name);
		ifsta->state = IEEE80211_STA_MLME_DISABLED;
		return;
	}

	ieee80211_send_assoc(sdata, ifsta);

	mod_timer(&ifsta->timer, jiffies + IEEE80211_ASSOC_TIMEOUT);
}


static void ieee80211_associated(struct ieee80211_sub_if_data *sdata,
				 struct ieee80211_if_sta *ifsta)
{
	struct ieee80211_local *local = sdata->local;
	struct sta_info *sta;
	int disassoc;
	DECLARE_MAC_BUF(mac);

	/* TODO: start monitoring current AP signal quality and number of
	 * missed beacons. Scan other channels every now and then and search
	 * for better APs. */
	/* TODO: remove expired BSSes */

	ifsta->state = IEEE80211_STA_MLME_ASSOCIATED;

	rcu_read_lock();

	sta = sta_info_get(local, ifsta->bssid);
	if (!sta) {
		printk(KERN_DEBUG "%s: No STA entry for own AP %s\n",
		       sdata->dev->name, print_mac(mac, ifsta->bssid));
		disassoc = 1;
	} else {
		disassoc = 0;
		if (time_after(jiffies,
			       sta->last_rx + IEEE80211_MONITORING_INTERVAL)) {
			if (ifsta->flags & IEEE80211_STA_PROBEREQ_POLL) {
				printk(KERN_DEBUG "%s: No ProbeResp from "
				       "current AP %s - assume out of "
				       "range\n",
				       sdata->dev->name, print_mac(mac, ifsta->bssid));
				disassoc = 1;
			} else
				ieee80211_send_probe_req(sdata, ifsta->bssid,
							 ifsta->ssid,
							 ifsta->ssid_len);
			ifsta->flags ^= IEEE80211_STA_PROBEREQ_POLL;
		} else {
			ifsta->flags &= ~IEEE80211_STA_PROBEREQ_POLL;
			if (time_after(jiffies, ifsta->last_probe +
				       IEEE80211_PROBE_INTERVAL)) {
				ifsta->last_probe = jiffies;
				ieee80211_send_probe_req(sdata, ifsta->bssid,
							 ifsta->ssid,
							 ifsta->ssid_len);
			}
		}
	}

	rcu_read_unlock();

	if (disassoc)
		ieee80211_set_disassoc(sdata, ifsta, true, true,
					WLAN_REASON_PREV_AUTH_NOT_VALID);
	else
		mod_timer(&ifsta->timer, jiffies +
				      IEEE80211_MONITORING_INTERVAL);
}


static void ieee80211_auth_completed(struct ieee80211_sub_if_data *sdata,
				     struct ieee80211_if_sta *ifsta)
{
	printk(KERN_DEBUG "%s: authenticated\n", sdata->dev->name);
	ifsta->flags |= IEEE80211_STA_AUTHENTICATED;
	ieee80211_associate(sdata, ifsta);
}


static void ieee80211_auth_challenge(struct ieee80211_sub_if_data *sdata,
				     struct ieee80211_if_sta *ifsta,
				     struct ieee80211_mgmt *mgmt,
				     size_t len)
{
	u8 *pos;
	struct ieee802_11_elems elems;

	pos = mgmt->u.auth.variable;
	ieee802_11_parse_elems(pos, len - (pos - (u8 *) mgmt), &elems);
	if (!elems.challenge)
		return;
	ieee80211_send_auth(sdata, ifsta, 3, elems.challenge - 2,
			    elems.challenge_len + 2, 1);
}

static void ieee80211_rx_mgmt_auth(struct ieee80211_sub_if_data *sdata,
				   struct ieee80211_if_sta *ifsta,
				   struct ieee80211_mgmt *mgmt,
				   size_t len)
{
	u16 auth_alg, auth_transaction, status_code;
	DECLARE_MAC_BUF(mac);

	if (ifsta->state != IEEE80211_STA_MLME_AUTHENTICATE &&
	    sdata->vif.type != NL80211_IFTYPE_ADHOC)
		return;

	if (len < 24 + 6)
		return;

	if (sdata->vif.type != NL80211_IFTYPE_ADHOC &&
	    memcmp(ifsta->bssid, mgmt->sa, ETH_ALEN) != 0)
		return;

	if (sdata->vif.type != NL80211_IFTYPE_ADHOC &&
	    memcmp(ifsta->bssid, mgmt->bssid, ETH_ALEN) != 0)
		return;

	auth_alg = le16_to_cpu(mgmt->u.auth.auth_alg);
	auth_transaction = le16_to_cpu(mgmt->u.auth.auth_transaction);
	status_code = le16_to_cpu(mgmt->u.auth.status_code);

	if (sdata->vif.type == NL80211_IFTYPE_ADHOC) {
		/*
		 * IEEE 802.11 standard does not require authentication in IBSS
		 * networks and most implementations do not seem to use it.
		 * However, try to reply to authentication attempts if someone
		 * has actually implemented this.
		 */
		if (auth_alg != WLAN_AUTH_OPEN || auth_transaction != 1)
			return;
		ieee80211_send_auth(sdata, ifsta, 2, NULL, 0, 0);
	}

	if (auth_alg != ifsta->auth_alg ||
	    auth_transaction != ifsta->auth_transaction)
		return;

	if (status_code != WLAN_STATUS_SUCCESS) {
		if (status_code == WLAN_STATUS_NOT_SUPPORTED_AUTH_ALG) {
			u8 algs[3];
			const int num_algs = ARRAY_SIZE(algs);
			int i, pos;
			algs[0] = algs[1] = algs[2] = 0xff;
			if (ifsta->auth_algs & IEEE80211_AUTH_ALG_OPEN)
				algs[0] = WLAN_AUTH_OPEN;
			if (ifsta->auth_algs & IEEE80211_AUTH_ALG_SHARED_KEY)
				algs[1] = WLAN_AUTH_SHARED_KEY;
			if (ifsta->auth_algs & IEEE80211_AUTH_ALG_LEAP)
				algs[2] = WLAN_AUTH_LEAP;
			if (ifsta->auth_alg == WLAN_AUTH_OPEN)
				pos = 0;
			else if (ifsta->auth_alg == WLAN_AUTH_SHARED_KEY)
				pos = 1;
			else
				pos = 2;
			for (i = 0; i < num_algs; i++) {
				pos++;
				if (pos >= num_algs)
					pos = 0;
				if (algs[pos] == ifsta->auth_alg ||
				    algs[pos] == 0xff)
					continue;
				if (algs[pos] == WLAN_AUTH_SHARED_KEY &&
				    !ieee80211_sta_wep_configured(sdata))
					continue;
				ifsta->auth_alg = algs[pos];
				break;
			}
		}
		return;
	}

	switch (ifsta->auth_alg) {
	case WLAN_AUTH_OPEN:
	case WLAN_AUTH_LEAP:
		ieee80211_auth_completed(sdata, ifsta);
		break;
	case WLAN_AUTH_SHARED_KEY:
		if (ifsta->auth_transaction == 4)
			ieee80211_auth_completed(sdata, ifsta);
		else
			ieee80211_auth_challenge(sdata, ifsta, mgmt, len);
		break;
	}
}


static void ieee80211_rx_mgmt_deauth(struct ieee80211_sub_if_data *sdata,
				     struct ieee80211_if_sta *ifsta,
				     struct ieee80211_mgmt *mgmt,
				     size_t len)
{
	u16 reason_code;
	DECLARE_MAC_BUF(mac);

	if (len < 24 + 2)
		return;

	if (memcmp(ifsta->bssid, mgmt->sa, ETH_ALEN))
		return;

	reason_code = le16_to_cpu(mgmt->u.deauth.reason_code);

	if (ifsta->flags & IEEE80211_STA_AUTHENTICATED)
		printk(KERN_DEBUG "%s: deauthenticated\n", sdata->dev->name);

	if (ifsta->state == IEEE80211_STA_MLME_AUTHENTICATE ||
	    ifsta->state == IEEE80211_STA_MLME_ASSOCIATE ||
	    ifsta->state == IEEE80211_STA_MLME_ASSOCIATED) {
		ifsta->state = IEEE80211_STA_MLME_DIRECT_PROBE;
		mod_timer(&ifsta->timer, jiffies +
				      IEEE80211_RETRY_AUTH_INTERVAL);
	}

	ieee80211_set_disassoc(sdata, ifsta, true, false, 0);
	ifsta->flags &= ~IEEE80211_STA_AUTHENTICATED;
}


static void ieee80211_rx_mgmt_disassoc(struct ieee80211_sub_if_data *sdata,
				       struct ieee80211_if_sta *ifsta,
				       struct ieee80211_mgmt *mgmt,
				       size_t len)
{
	u16 reason_code;
	DECLARE_MAC_BUF(mac);

	if (len < 24 + 2)
		return;

	if (memcmp(ifsta->bssid, mgmt->sa, ETH_ALEN))
		return;

	reason_code = le16_to_cpu(mgmt->u.disassoc.reason_code);

	if (ifsta->flags & IEEE80211_STA_ASSOCIATED)
		printk(KERN_DEBUG "%s: disassociated\n", sdata->dev->name);

	if (ifsta->state == IEEE80211_STA_MLME_ASSOCIATED) {
		ifsta->state = IEEE80211_STA_MLME_ASSOCIATE;
		mod_timer(&ifsta->timer, jiffies +
				      IEEE80211_RETRY_AUTH_INTERVAL);
	}

	ieee80211_set_disassoc(sdata, ifsta, false, false, 0);
}


static void ieee80211_rx_mgmt_assoc_resp(struct ieee80211_sub_if_data *sdata,
					 struct ieee80211_if_sta *ifsta,
					 struct ieee80211_mgmt *mgmt,
					 size_t len,
					 int reassoc)
{
	struct ieee80211_local *local = sdata->local;
	struct ieee80211_supported_band *sband;
	struct sta_info *sta;
	u64 rates, basic_rates;
	u16 capab_info, status_code, aid;
	struct ieee802_11_elems elems;
	struct ieee80211_bss_conf *bss_conf = &sdata->bss_conf;
	u8 *pos;
	int i, j;
	DECLARE_MAC_BUF(mac);
	bool have_higher_than_11mbit = false;

	/* AssocResp and ReassocResp have identical structure, so process both
	 * of them in this function. */

	if (ifsta->state != IEEE80211_STA_MLME_ASSOCIATE)
		return;

	if (len < 24 + 6)
		return;

	if (memcmp(ifsta->bssid, mgmt->sa, ETH_ALEN) != 0)
		return;

	capab_info = le16_to_cpu(mgmt->u.assoc_resp.capab_info);
	status_code = le16_to_cpu(mgmt->u.assoc_resp.status_code);
	aid = le16_to_cpu(mgmt->u.assoc_resp.aid);

	printk(KERN_DEBUG "%s: RX %sssocResp from %s (capab=0x%x "
	       "status=%d aid=%d)\n",
	       sdata->dev->name, reassoc ? "Rea" : "A", print_mac(mac, mgmt->sa),
	       capab_info, status_code, (u16)(aid & ~(BIT(15) | BIT(14))));

	if (status_code != WLAN_STATUS_SUCCESS) {
		printk(KERN_DEBUG "%s: AP denied association (code=%d)\n",
		       sdata->dev->name, status_code);
		/* if this was a reassociation, ensure we try a "full"
		 * association next time. This works around some broken APs
		 * which do not correctly reject reassociation requests. */
		ifsta->flags &= ~IEEE80211_STA_PREV_BSSID_SET;
		return;
	}

	if ((aid & (BIT(15) | BIT(14))) != (BIT(15) | BIT(14)))
		printk(KERN_DEBUG "%s: invalid aid value %d; bits 15:14 not "
		       "set\n", sdata->dev->name, aid);
	aid &= ~(BIT(15) | BIT(14));

	pos = mgmt->u.assoc_resp.variable;
	ieee802_11_parse_elems(pos, len - (pos - (u8 *) mgmt), &elems);

	if (!elems.supp_rates) {
		printk(KERN_DEBUG "%s: no SuppRates element in AssocResp\n",
		       sdata->dev->name);
		return;
	}

	printk(KERN_DEBUG "%s: associated\n", sdata->dev->name);
	ifsta->aid = aid;
	ifsta->ap_capab = capab_info;

	kfree(ifsta->assocresp_ies);
	ifsta->assocresp_ies_len = len - (pos - (u8 *) mgmt);
	ifsta->assocresp_ies = kmalloc(ifsta->assocresp_ies_len, GFP_KERNEL);
	if (ifsta->assocresp_ies)
		memcpy(ifsta->assocresp_ies, pos, ifsta->assocresp_ies_len);

	rcu_read_lock();

	/* Add STA entry for the AP */
	sta = sta_info_get(local, ifsta->bssid);
	if (!sta) {
		struct ieee80211_bss *bss;
		int err;

		sta = sta_info_alloc(sdata, ifsta->bssid, GFP_ATOMIC);
		if (!sta) {
			printk(KERN_DEBUG "%s: failed to alloc STA entry for"
			       " the AP\n", sdata->dev->name);
			rcu_read_unlock();
			return;
		}
		bss = ieee80211_rx_bss_get(local, ifsta->bssid,
					   local->hw.conf.channel->center_freq,
					   ifsta->ssid, ifsta->ssid_len);
		if (bss) {
			sta->last_signal = bss->signal;
			sta->last_qual = bss->qual;
			sta->last_noise = bss->noise;
			ieee80211_rx_bss_put(local, bss);
		}

		err = sta_info_insert(sta);
		if (err) {
			printk(KERN_DEBUG "%s: failed to insert STA entry for"
			       " the AP (error %d)\n", sdata->dev->name, err);
			rcu_read_unlock();
			return;
		}
		/* update new sta with its last rx activity */
		sta->last_rx = jiffies;
	}

	/*
	 * FIXME: Do we really need to update the sta_info's information here?
	 *	  We already know about the AP (we found it in our list) so it
	 *	  should already be filled with the right info, no?
	 *	  As is stands, all this is racy because typically we assume
	 *	  the information that is filled in here (except flags) doesn't
	 *	  change while a STA structure is alive. As such, it should move
	 *	  to between the sta_info_alloc() and sta_info_insert() above.
	 */

	set_sta_flags(sta, WLAN_STA_AUTH | WLAN_STA_ASSOC | WLAN_STA_ASSOC_AP |
			   WLAN_STA_AUTHORIZED);

	rates = 0;
	basic_rates = 0;
	sband = local->hw.wiphy->bands[local->hw.conf.channel->band];

	for (i = 0; i < elems.supp_rates_len; i++) {
		int rate = (elems.supp_rates[i] & 0x7f) * 5;

		if (rate > 110)
			have_higher_than_11mbit = true;

		for (j = 0; j < sband->n_bitrates; j++) {
			if (sband->bitrates[j].bitrate == rate)
				rates |= BIT(j);
			if (elems.supp_rates[i] & 0x80)
				basic_rates |= BIT(j);
		}
	}

	for (i = 0; i < elems.ext_supp_rates_len; i++) {
		int rate = (elems.ext_supp_rates[i] & 0x7f) * 5;

		if (rate > 110)
			have_higher_than_11mbit = true;

		for (j = 0; j < sband->n_bitrates; j++) {
			if (sband->bitrates[j].bitrate == rate)
				rates |= BIT(j);
			if (elems.ext_supp_rates[i] & 0x80)
				basic_rates |= BIT(j);
		}
	}

	sta->sta.supp_rates[local->hw.conf.channel->band] = rates;
	sdata->bss_conf.basic_rates = basic_rates;

	/* cf. IEEE 802.11 9.2.12 */
	if (local->hw.conf.channel->band == IEEE80211_BAND_2GHZ &&
	    have_higher_than_11mbit)
		sdata->flags |= IEEE80211_SDATA_OPERATING_GMODE;
	else
		sdata->flags &= ~IEEE80211_SDATA_OPERATING_GMODE;

	if (elems.ht_cap_elem && elems.ht_info_elem && elems.wmm_param &&
	    (ifsta->flags & IEEE80211_STA_WMM_ENABLED)) {
		struct ieee80211_ht_bss_info bss_info;
		ieee80211_ht_cap_ie_to_ht_info(
<<<<<<< HEAD
				(struct ieee80211_ht_cap *)
=======
>>>>>>> 2e532d68
				elems.ht_cap_elem, &sta->sta.ht_info);
		ieee80211_ht_addt_info_ie_to_ht_bss_info(
				elems.ht_info_elem, &bss_info);
		ieee80211_handle_ht(local, 1, &sta->sta.ht_info, &bss_info);
	}

	rate_control_rate_init(sta);

	if (elems.wmm_param) {
		set_sta_flags(sta, WLAN_STA_WME);
		rcu_read_unlock();
		ieee80211_sta_wmm_params(local, ifsta, elems.wmm_param,
					 elems.wmm_param_len);
	} else
		rcu_read_unlock();

	/* set AID and assoc capability,
	 * ieee80211_set_associated() will tell the driver */
	bss_conf->aid = aid;
	bss_conf->assoc_capability = capab_info;
	ieee80211_set_associated(sdata, ifsta);

	ieee80211_associated(sdata, ifsta);
}


static int ieee80211_sta_join_ibss(struct ieee80211_sub_if_data *sdata,
				   struct ieee80211_if_sta *ifsta,
				   struct ieee80211_bss *bss)
{
	struct ieee80211_local *local = sdata->local;
	int res, rates, i, j;
	struct sk_buff *skb;
	struct ieee80211_mgmt *mgmt;
	u8 *pos;
	struct ieee80211_supported_band *sband;
	union iwreq_data wrqu;

	sband = local->hw.wiphy->bands[local->hw.conf.channel->band];

	/* Remove possible STA entries from other IBSS networks. */
	sta_info_flush_delayed(sdata);

	if (local->ops->reset_tsf) {
		/* Reset own TSF to allow time synchronization work. */
		local->ops->reset_tsf(local_to_hw(local));
	}
	memcpy(ifsta->bssid, bss->bssid, ETH_ALEN);
	res = ieee80211_if_config(sdata, IEEE80211_IFCC_BSSID);
	if (res)
		return res;

	local->hw.conf.beacon_int = bss->beacon_int >= 10 ? bss->beacon_int : 10;

	sdata->drop_unencrypted = bss->capability &
		WLAN_CAPABILITY_PRIVACY ? 1 : 0;

	res = ieee80211_set_freq(sdata, bss->freq);

	if (res)
		return res;

	/* Build IBSS probe response */
	skb = dev_alloc_skb(local->hw.extra_tx_headroom + 400);
	if (skb) {
		skb_reserve(skb, local->hw.extra_tx_headroom);

		mgmt = (struct ieee80211_mgmt *)
			skb_put(skb, 24 + sizeof(mgmt->u.beacon));
		memset(mgmt, 0, 24 + sizeof(mgmt->u.beacon));
		mgmt->frame_control = cpu_to_le16(IEEE80211_FTYPE_MGMT |
						  IEEE80211_STYPE_PROBE_RESP);
		memset(mgmt->da, 0xff, ETH_ALEN);
		memcpy(mgmt->sa, sdata->dev->dev_addr, ETH_ALEN);
		memcpy(mgmt->bssid, ifsta->bssid, ETH_ALEN);
		mgmt->u.beacon.beacon_int =
			cpu_to_le16(local->hw.conf.beacon_int);
		mgmt->u.beacon.timestamp = cpu_to_le64(bss->timestamp);
		mgmt->u.beacon.capab_info = cpu_to_le16(bss->capability);

		pos = skb_put(skb, 2 + ifsta->ssid_len);
		*pos++ = WLAN_EID_SSID;
		*pos++ = ifsta->ssid_len;
		memcpy(pos, ifsta->ssid, ifsta->ssid_len);

		rates = bss->supp_rates_len;
		if (rates > 8)
			rates = 8;
		pos = skb_put(skb, 2 + rates);
		*pos++ = WLAN_EID_SUPP_RATES;
		*pos++ = rates;
		memcpy(pos, bss->supp_rates, rates);

		if (bss->band == IEEE80211_BAND_2GHZ) {
			pos = skb_put(skb, 2 + 1);
			*pos++ = WLAN_EID_DS_PARAMS;
			*pos++ = 1;
			*pos++ = ieee80211_frequency_to_channel(bss->freq);
		}

		pos = skb_put(skb, 2 + 2);
		*pos++ = WLAN_EID_IBSS_PARAMS;
		*pos++ = 2;
		/* FIX: set ATIM window based on scan results */
		*pos++ = 0;
		*pos++ = 0;

		if (bss->supp_rates_len > 8) {
			rates = bss->supp_rates_len - 8;
			pos = skb_put(skb, 2 + rates);
			*pos++ = WLAN_EID_EXT_SUPP_RATES;
			*pos++ = rates;
			memcpy(pos, &bss->supp_rates[8], rates);
		}

		ifsta->probe_resp = skb;

		ieee80211_if_config(sdata, IEEE80211_IFCC_BEACON);
	}

	rates = 0;
	sband = local->hw.wiphy->bands[local->hw.conf.channel->band];
	for (i = 0; i < bss->supp_rates_len; i++) {
		int bitrate = (bss->supp_rates[i] & 0x7f) * 5;
		for (j = 0; j < sband->n_bitrates; j++)
			if (sband->bitrates[j].bitrate == bitrate)
				rates |= BIT(j);
	}
	ifsta->supp_rates_bits[local->hw.conf.channel->band] = rates;

	ieee80211_sta_def_wmm_params(sdata, bss);

	ifsta->state = IEEE80211_STA_MLME_IBSS_JOINED;
	mod_timer(&ifsta->timer, jiffies + IEEE80211_IBSS_MERGE_INTERVAL);

	ieee80211_led_assoc(local, true);

	memset(&wrqu, 0, sizeof(wrqu));
	memcpy(wrqu.ap_addr.sa_data, bss->bssid, ETH_ALEN);
	wireless_send_event(sdata->dev, SIOCGIWAP, &wrqu, NULL);

	return res;
}

static void ieee80211_rx_bss_info(struct ieee80211_sub_if_data *sdata,
				  struct ieee80211_mgmt *mgmt,
				  size_t len,
				  struct ieee80211_rx_status *rx_status,
				  struct ieee802_11_elems *elems,
				  bool beacon)
{
	struct ieee80211_local *local = sdata->local;
	int freq;
	struct ieee80211_bss *bss;
	struct sta_info *sta;
	struct ieee80211_channel *channel;
	u64 beacon_timestamp, rx_timestamp;
	u64 supp_rates = 0;
	enum ieee80211_band band = rx_status->band;
	DECLARE_MAC_BUF(mac);
	DECLARE_MAC_BUF(mac2);

	if (elems->ds_params && elems->ds_params_len == 1)
		freq = ieee80211_channel_to_frequency(elems->ds_params[0]);
	else
		freq = rx_status->freq;

	channel = ieee80211_get_channel(local->hw.wiphy, freq);

	if (!channel || channel->flags & IEEE80211_CHAN_DISABLED)
		return;

	if (sdata->vif.type == NL80211_IFTYPE_ADHOC && elems->supp_rates &&
	    memcmp(mgmt->bssid, sdata->u.sta.bssid, ETH_ALEN) == 0) {
		supp_rates = ieee80211_sta_get_rates(local, elems, band);

		rcu_read_lock();

		sta = sta_info_get(local, mgmt->sa);
		if (sta) {
			u64 prev_rates;

			prev_rates = sta->sta.supp_rates[band];
			/* make sure mandatory rates are always added */
			sta->sta.supp_rates[band] = supp_rates |
				ieee80211_mandatory_rates(local, band);

#ifdef CONFIG_MAC80211_IBSS_DEBUG
			if (sta->sta.supp_rates[band] != prev_rates)
				printk(KERN_DEBUG "%s: updated supp_rates set "
				    "for %s based on beacon info (0x%llx | "
				    "0x%llx -> 0x%llx)\n",
				    sdata->dev->name,
				    print_mac(mac, sta->sta.addr),
				    (unsigned long long) prev_rates,
				    (unsigned long long) supp_rates,
				    (unsigned long long) sta->sta.supp_rates[band]);
#endif
		} else {
			ieee80211_ibss_add_sta(sdata, NULL, mgmt->bssid,
					       mgmt->sa, supp_rates);
		}

		rcu_read_unlock();
	}

	bss = ieee80211_bss_info_update(local, rx_status, mgmt, len, elems,
					freq, beacon);
	if (!bss)
		return;

	/* was just updated in ieee80211_bss_info_update */
	beacon_timestamp = bss->timestamp;

	/*
	 * In STA mode, the remaining parameters should not be overridden
	 * by beacons because they're not necessarily accurate there.
	 */
	if (sdata->vif.type != NL80211_IFTYPE_ADHOC &&
	    bss->last_probe_resp && beacon) {
		ieee80211_rx_bss_put(local, bss);
		return;
	}

	/* check if we need to merge IBSS */
	if (sdata->vif.type == NL80211_IFTYPE_ADHOC && beacon &&
	    bss->capability & WLAN_CAPABILITY_IBSS &&
	    bss->freq == local->oper_channel->center_freq &&
	    elems->ssid_len == sdata->u.sta.ssid_len &&
	    memcmp(elems->ssid, sdata->u.sta.ssid,
				sdata->u.sta.ssid_len) == 0) {
		if (rx_status->flag & RX_FLAG_TSFT) {
			/* in order for correct IBSS merging we need mactime
			 *
			 * since mactime is defined as the time the first data
			 * symbol of the frame hits the PHY, and the timestamp
			 * of the beacon is defined as "the time that the data
			 * symbol containing the first bit of the timestamp is
			 * transmitted to the PHY plus the transmitting STA’s
			 * delays through its local PHY from the MAC-PHY
			 * interface to its interface with the WM"
			 * (802.11 11.1.2) - equals the time this bit arrives at
			 * the receiver - we have to take into account the
			 * offset between the two.
			 * e.g: at 1 MBit that means mactime is 192 usec earlier
			 * (=24 bytes * 8 usecs/byte) than the beacon timestamp.
			 */
			int rate = local->hw.wiphy->bands[band]->
					bitrates[rx_status->rate_idx].bitrate;
			rx_timestamp = rx_status->mactime + (24 * 8 * 10 / rate);
		} else if (local && local->ops && local->ops->get_tsf)
			/* second best option: get current TSF */
			rx_timestamp = local->ops->get_tsf(local_to_hw(local));
		else
			/* can't merge without knowing the TSF */
			rx_timestamp = -1LLU;
#ifdef CONFIG_MAC80211_IBSS_DEBUG
		printk(KERN_DEBUG "RX beacon SA=%s BSSID="
		       "%s TSF=0x%llx BCN=0x%llx diff=%lld @%lu\n",
		       print_mac(mac, mgmt->sa),
		       print_mac(mac2, mgmt->bssid),
		       (unsigned long long)rx_timestamp,
		       (unsigned long long)beacon_timestamp,
		       (unsigned long long)(rx_timestamp - beacon_timestamp),
		       jiffies);
#endif /* CONFIG_MAC80211_IBSS_DEBUG */
		if (beacon_timestamp > rx_timestamp) {
#ifdef CONFIG_MAC80211_IBSS_DEBUG
			printk(KERN_DEBUG "%s: beacon TSF higher than "
			       "local TSF - IBSS merge with BSSID %s\n",
			       sdata->dev->name, print_mac(mac, mgmt->bssid));
#endif
			ieee80211_sta_join_ibss(sdata, &sdata->u.sta, bss);
			ieee80211_ibss_add_sta(sdata, NULL,
					       mgmt->bssid, mgmt->sa,
					       supp_rates);
		}
	}

	ieee80211_rx_bss_put(local, bss);
}


static void ieee80211_rx_mgmt_probe_resp(struct ieee80211_sub_if_data *sdata,
					 struct ieee80211_mgmt *mgmt,
					 size_t len,
					 struct ieee80211_rx_status *rx_status)
{
	size_t baselen;
	struct ieee802_11_elems elems;
	struct ieee80211_if_sta *ifsta = &sdata->u.sta;

	if (memcmp(mgmt->da, sdata->dev->dev_addr, ETH_ALEN))
		return; /* ignore ProbeResp to foreign address */

	baselen = (u8 *) mgmt->u.probe_resp.variable - (u8 *) mgmt;
	if (baselen > len)
		return;

	ieee802_11_parse_elems(mgmt->u.probe_resp.variable, len - baselen,
				&elems);

	ieee80211_rx_bss_info(sdata, mgmt, len, rx_status, &elems, false);

	/* direct probe may be part of the association flow */
	if (test_and_clear_bit(IEEE80211_STA_REQ_DIRECT_PROBE,
							&ifsta->request)) {
		printk(KERN_DEBUG "%s direct probe responded\n",
		       sdata->dev->name);
		ieee80211_authenticate(sdata, ifsta);
	}
}


static void ieee80211_rx_mgmt_beacon(struct ieee80211_sub_if_data *sdata,
				     struct ieee80211_mgmt *mgmt,
				     size_t len,
				     struct ieee80211_rx_status *rx_status)
{
	struct ieee80211_if_sta *ifsta;
	size_t baselen;
	struct ieee802_11_elems elems;
	struct ieee80211_local *local = sdata->local;
	struct ieee80211_conf *conf = &local->hw.conf;
	u32 changed = 0;

	/* Process beacon from the current BSS */
	baselen = (u8 *) mgmt->u.beacon.variable - (u8 *) mgmt;
	if (baselen > len)
		return;

	ieee802_11_parse_elems(mgmt->u.beacon.variable, len - baselen, &elems);

	ieee80211_rx_bss_info(sdata, mgmt, len, rx_status, &elems, true);

	if (sdata->vif.type != NL80211_IFTYPE_STATION)
		return;
	ifsta = &sdata->u.sta;

	if (!(ifsta->flags & IEEE80211_STA_ASSOCIATED) ||
	    memcmp(ifsta->bssid, mgmt->bssid, ETH_ALEN) != 0)
		return;

	ieee80211_sta_wmm_params(local, ifsta, elems.wmm_param,
				 elems.wmm_param_len);

	if (elems.erp_info && elems.erp_info_len >= 1)
		changed |= ieee80211_handle_erp_ie(sdata, elems.erp_info[0]);
	else {
		u16 capab = le16_to_cpu(mgmt->u.beacon.capab_info);
		changed |= ieee80211_handle_protect_preamb(sdata, false,
				(capab & WLAN_CAPABILITY_SHORT_PREAMBLE) != 0);
	}

	if (elems.ht_cap_elem && elems.ht_info_elem &&
	    elems.wmm_param && conf->flags & IEEE80211_CONF_SUPPORT_HT_MODE) {
		struct ieee80211_ht_bss_info bss_info;

		ieee80211_ht_addt_info_ie_to_ht_bss_info(
				elems.ht_info_elem, &bss_info);
		changed |= ieee80211_handle_ht(local, 1, &conf->ht_conf,
					       &bss_info);
	}

	ieee80211_bss_info_change_notify(sdata, changed);
}


static void ieee80211_rx_mgmt_probe_req(struct ieee80211_sub_if_data *sdata,
					struct ieee80211_if_sta *ifsta,
					struct ieee80211_mgmt *mgmt,
					size_t len,
					struct ieee80211_rx_status *rx_status)
{
	struct ieee80211_local *local = sdata->local;
	int tx_last_beacon;
	struct sk_buff *skb;
	struct ieee80211_mgmt *resp;
	u8 *pos, *end;
	DECLARE_MAC_BUF(mac);
#ifdef CONFIG_MAC80211_IBSS_DEBUG
	DECLARE_MAC_BUF(mac2);
	DECLARE_MAC_BUF(mac3);
#endif

	if (sdata->vif.type != NL80211_IFTYPE_ADHOC ||
	    ifsta->state != IEEE80211_STA_MLME_IBSS_JOINED ||
	    len < 24 + 2 || !ifsta->probe_resp)
		return;

	if (local->ops->tx_last_beacon)
		tx_last_beacon = local->ops->tx_last_beacon(local_to_hw(local));
	else
		tx_last_beacon = 1;

#ifdef CONFIG_MAC80211_IBSS_DEBUG
	printk(KERN_DEBUG "%s: RX ProbeReq SA=%s DA=%s BSSID="
	       "%s (tx_last_beacon=%d)\n",
	       sdata->dev->name, print_mac(mac, mgmt->sa), print_mac(mac2, mgmt->da),
	       print_mac(mac3, mgmt->bssid), tx_last_beacon);
#endif /* CONFIG_MAC80211_IBSS_DEBUG */

	if (!tx_last_beacon)
		return;

	if (memcmp(mgmt->bssid, ifsta->bssid, ETH_ALEN) != 0 &&
	    memcmp(mgmt->bssid, "\xff\xff\xff\xff\xff\xff", ETH_ALEN) != 0)
		return;

	end = ((u8 *) mgmt) + len;
	pos = mgmt->u.probe_req.variable;
	if (pos[0] != WLAN_EID_SSID ||
	    pos + 2 + pos[1] > end) {
#ifdef CONFIG_MAC80211_IBSS_DEBUG
		printk(KERN_DEBUG "%s: Invalid SSID IE in ProbeReq "
		       "from %s\n",
		       sdata->dev->name, print_mac(mac, mgmt->sa));
#endif
		return;
	}
	if (pos[1] != 0 &&
	    (pos[1] != ifsta->ssid_len ||
	     memcmp(pos + 2, ifsta->ssid, ifsta->ssid_len) != 0)) {
		/* Ignore ProbeReq for foreign SSID */
		return;
	}

	/* Reply with ProbeResp */
	skb = skb_copy(ifsta->probe_resp, GFP_KERNEL);
	if (!skb)
		return;

	resp = (struct ieee80211_mgmt *) skb->data;
	memcpy(resp->da, mgmt->sa, ETH_ALEN);
#ifdef CONFIG_MAC80211_IBSS_DEBUG
	printk(KERN_DEBUG "%s: Sending ProbeResp to %s\n",
	       sdata->dev->name, print_mac(mac, resp->da));
#endif /* CONFIG_MAC80211_IBSS_DEBUG */
	ieee80211_tx_skb(sdata, skb, 0);
}

void ieee80211_sta_rx_mgmt(struct ieee80211_sub_if_data *sdata, struct sk_buff *skb,
			   struct ieee80211_rx_status *rx_status)
{
	struct ieee80211_local *local = sdata->local;
	struct ieee80211_if_sta *ifsta;
	struct ieee80211_mgmt *mgmt;
	u16 fc;

	if (skb->len < 24)
		goto fail;

	ifsta = &sdata->u.sta;

	mgmt = (struct ieee80211_mgmt *) skb->data;
	fc = le16_to_cpu(mgmt->frame_control);

	switch (fc & IEEE80211_FCTL_STYPE) {
	case IEEE80211_STYPE_PROBE_REQ:
	case IEEE80211_STYPE_PROBE_RESP:
	case IEEE80211_STYPE_BEACON:
		memcpy(skb->cb, rx_status, sizeof(*rx_status));
	case IEEE80211_STYPE_AUTH:
	case IEEE80211_STYPE_ASSOC_RESP:
	case IEEE80211_STYPE_REASSOC_RESP:
	case IEEE80211_STYPE_DEAUTH:
	case IEEE80211_STYPE_DISASSOC:
		skb_queue_tail(&ifsta->skb_queue, skb);
		queue_work(local->hw.workqueue, &ifsta->work);
		return;
	}

 fail:
	kfree_skb(skb);
}

static void ieee80211_sta_rx_queued_mgmt(struct ieee80211_sub_if_data *sdata,
					 struct sk_buff *skb)
{
	struct ieee80211_rx_status *rx_status;
	struct ieee80211_if_sta *ifsta;
	struct ieee80211_mgmt *mgmt;
	u16 fc;

	ifsta = &sdata->u.sta;

	rx_status = (struct ieee80211_rx_status *) skb->cb;
	mgmt = (struct ieee80211_mgmt *) skb->data;
	fc = le16_to_cpu(mgmt->frame_control);

	switch (fc & IEEE80211_FCTL_STYPE) {
	case IEEE80211_STYPE_PROBE_REQ:
		ieee80211_rx_mgmt_probe_req(sdata, ifsta, mgmt, skb->len,
					    rx_status);
		break;
	case IEEE80211_STYPE_PROBE_RESP:
		ieee80211_rx_mgmt_probe_resp(sdata, mgmt, skb->len, rx_status);
		break;
	case IEEE80211_STYPE_BEACON:
		ieee80211_rx_mgmt_beacon(sdata, mgmt, skb->len, rx_status);
		break;
	case IEEE80211_STYPE_AUTH:
		ieee80211_rx_mgmt_auth(sdata, ifsta, mgmt, skb->len);
		break;
	case IEEE80211_STYPE_ASSOC_RESP:
		ieee80211_rx_mgmt_assoc_resp(sdata, ifsta, mgmt, skb->len, 0);
		break;
	case IEEE80211_STYPE_REASSOC_RESP:
		ieee80211_rx_mgmt_assoc_resp(sdata, ifsta, mgmt, skb->len, 1);
		break;
	case IEEE80211_STYPE_DEAUTH:
		ieee80211_rx_mgmt_deauth(sdata, ifsta, mgmt, skb->len);
		break;
	case IEEE80211_STYPE_DISASSOC:
		ieee80211_rx_mgmt_disassoc(sdata, ifsta, mgmt, skb->len);
		break;
	}

	kfree_skb(skb);
}


static int ieee80211_sta_active_ibss(struct ieee80211_sub_if_data *sdata)
{
	struct ieee80211_local *local = sdata->local;
	int active = 0;
	struct sta_info *sta;

	rcu_read_lock();

	list_for_each_entry_rcu(sta, &local->sta_list, list) {
		if (sta->sdata == sdata &&
		    time_after(sta->last_rx + IEEE80211_IBSS_MERGE_INTERVAL,
			       jiffies)) {
			active++;
			break;
		}
	}

	rcu_read_unlock();

	return active;
}


static void ieee80211_sta_merge_ibss(struct ieee80211_sub_if_data *sdata,
				     struct ieee80211_if_sta *ifsta)
{
	mod_timer(&ifsta->timer, jiffies + IEEE80211_IBSS_MERGE_INTERVAL);

	ieee80211_sta_expire(sdata, IEEE80211_IBSS_INACTIVITY_LIMIT);
	if (ieee80211_sta_active_ibss(sdata))
		return;

	printk(KERN_DEBUG "%s: No active IBSS STAs - trying to scan for other "
	       "IBSS networks with same SSID (merge)\n", sdata->dev->name);
	ieee80211_request_scan(sdata, ifsta->ssid, ifsta->ssid_len);
}


static void ieee80211_sta_timer(unsigned long data)
{
	struct ieee80211_sub_if_data *sdata =
		(struct ieee80211_sub_if_data *) data;
	struct ieee80211_if_sta *ifsta = &sdata->u.sta;
	struct ieee80211_local *local = sdata->local;

	set_bit(IEEE80211_STA_REQ_RUN, &ifsta->request);
	queue_work(local->hw.workqueue, &ifsta->work);
}

static void ieee80211_sta_reset_auth(struct ieee80211_sub_if_data *sdata,
				     struct ieee80211_if_sta *ifsta)
{
	struct ieee80211_local *local = sdata->local;

	if (local->ops->reset_tsf) {
		/* Reset own TSF to allow time synchronization work. */
		local->ops->reset_tsf(local_to_hw(local));
	}

	ifsta->wmm_last_param_set = -1; /* allow any WMM update */


	if (ifsta->auth_algs & IEEE80211_AUTH_ALG_OPEN)
		ifsta->auth_alg = WLAN_AUTH_OPEN;
	else if (ifsta->auth_algs & IEEE80211_AUTH_ALG_SHARED_KEY)
		ifsta->auth_alg = WLAN_AUTH_SHARED_KEY;
	else if (ifsta->auth_algs & IEEE80211_AUTH_ALG_LEAP)
		ifsta->auth_alg = WLAN_AUTH_LEAP;
	else
		ifsta->auth_alg = WLAN_AUTH_OPEN;
	ifsta->auth_transaction = -1;
	ifsta->flags &= ~IEEE80211_STA_ASSOCIATED;
	ifsta->assoc_scan_tries = 0;
	ifsta->direct_probe_tries = 0;
	ifsta->auth_tries = 0;
	ifsta->assoc_tries = 0;
	netif_tx_stop_all_queues(sdata->dev);
	netif_carrier_off(sdata->dev);
}


static int ieee80211_sta_match_ssid(struct ieee80211_if_sta *ifsta,
				    const char *ssid, int ssid_len)
{
	int tmp, hidden_ssid;

	if (ssid_len == ifsta->ssid_len &&
	    !memcmp(ifsta->ssid, ssid, ssid_len))
		return 1;

	if (ifsta->flags & IEEE80211_STA_AUTO_BSSID_SEL)
		return 0;

	hidden_ssid = 1;
	tmp = ssid_len;
	while (tmp--) {
		if (ssid[tmp] != '\0') {
			hidden_ssid = 0;
			break;
		}
	}

	if (hidden_ssid && ifsta->ssid_len == ssid_len)
		return 1;

	if (ssid_len == 1 && ssid[0] == ' ')
		return 1;

	return 0;
}

static int ieee80211_sta_create_ibss(struct ieee80211_sub_if_data *sdata,
				     struct ieee80211_if_sta *ifsta)
{
	struct ieee80211_local *local = sdata->local;
	struct ieee80211_bss *bss;
	struct ieee80211_supported_band *sband;
	u8 bssid[ETH_ALEN], *pos;
	int i;
	int ret;
	DECLARE_MAC_BUF(mac);

#if 0
	/* Easier testing, use fixed BSSID. */
	memset(bssid, 0xfe, ETH_ALEN);
#else
	/* Generate random, not broadcast, locally administered BSSID. Mix in
	 * own MAC address to make sure that devices that do not have proper
	 * random number generator get different BSSID. */
	get_random_bytes(bssid, ETH_ALEN);
	for (i = 0; i < ETH_ALEN; i++)
		bssid[i] ^= sdata->dev->dev_addr[i];
	bssid[0] &= ~0x01;
	bssid[0] |= 0x02;
#endif

	printk(KERN_DEBUG "%s: Creating new IBSS network, BSSID %s\n",
	       sdata->dev->name, print_mac(mac, bssid));

	bss = ieee80211_rx_bss_add(local, bssid,
				   local->hw.conf.channel->center_freq,
				   sdata->u.sta.ssid, sdata->u.sta.ssid_len);
	if (!bss)
		return -ENOMEM;

	bss->band = local->hw.conf.channel->band;
	sband = local->hw.wiphy->bands[bss->band];

	if (local->hw.conf.beacon_int == 0)
		local->hw.conf.beacon_int = 100;
	bss->beacon_int = local->hw.conf.beacon_int;
	bss->last_update = jiffies;
	bss->capability = WLAN_CAPABILITY_IBSS;

	if (sdata->default_key)
		bss->capability |= WLAN_CAPABILITY_PRIVACY;
	else
		sdata->drop_unencrypted = 0;

	bss->supp_rates_len = sband->n_bitrates;
	pos = bss->supp_rates;
	for (i = 0; i < sband->n_bitrates; i++) {
		int rate = sband->bitrates[i].bitrate;
		*pos++ = (u8) (rate / 5);
	}

	ret = ieee80211_sta_join_ibss(sdata, ifsta, bss);
	ieee80211_rx_bss_put(local, bss);
	return ret;
}


static int ieee80211_sta_find_ibss(struct ieee80211_sub_if_data *sdata,
				   struct ieee80211_if_sta *ifsta)
{
	struct ieee80211_local *local = sdata->local;
	struct ieee80211_bss *bss;
	int found = 0;
	u8 bssid[ETH_ALEN];
	int active_ibss;
	DECLARE_MAC_BUF(mac);
	DECLARE_MAC_BUF(mac2);

	if (ifsta->ssid_len == 0)
		return -EINVAL;

	active_ibss = ieee80211_sta_active_ibss(sdata);
#ifdef CONFIG_MAC80211_IBSS_DEBUG
	printk(KERN_DEBUG "%s: sta_find_ibss (active_ibss=%d)\n",
	       sdata->dev->name, active_ibss);
#endif /* CONFIG_MAC80211_IBSS_DEBUG */
	spin_lock_bh(&local->bss_lock);
	list_for_each_entry(bss, &local->bss_list, list) {
		if (ifsta->ssid_len != bss->ssid_len ||
		    memcmp(ifsta->ssid, bss->ssid, bss->ssid_len) != 0
		    || !(bss->capability & WLAN_CAPABILITY_IBSS))
			continue;
#ifdef CONFIG_MAC80211_IBSS_DEBUG
		printk(KERN_DEBUG "   bssid=%s found\n",
		       print_mac(mac, bss->bssid));
#endif /* CONFIG_MAC80211_IBSS_DEBUG */
		memcpy(bssid, bss->bssid, ETH_ALEN);
		found = 1;
		if (active_ibss || memcmp(bssid, ifsta->bssid, ETH_ALEN) != 0)
			break;
	}
	spin_unlock_bh(&local->bss_lock);

#ifdef CONFIG_MAC80211_IBSS_DEBUG
	if (found)
		printk(KERN_DEBUG "   sta_find_ibss: selected %s current "
		       "%s\n", print_mac(mac, bssid),
		       print_mac(mac2, ifsta->bssid));
#endif /* CONFIG_MAC80211_IBSS_DEBUG */

	if (found && memcmp(ifsta->bssid, bssid, ETH_ALEN) != 0) {
		int ret;
		int search_freq;

		if (ifsta->flags & IEEE80211_STA_AUTO_CHANNEL_SEL)
			search_freq = bss->freq;
		else
			search_freq = local->hw.conf.channel->center_freq;

		bss = ieee80211_rx_bss_get(local, bssid, search_freq,
					   ifsta->ssid, ifsta->ssid_len);
		if (!bss)
			goto dont_join;

		printk(KERN_DEBUG "%s: Selected IBSS BSSID %s"
		       " based on configured SSID\n",
		       sdata->dev->name, print_mac(mac, bssid));
		ret = ieee80211_sta_join_ibss(sdata, ifsta, bss);
		ieee80211_rx_bss_put(local, bss);
		return ret;
	}

dont_join:
#ifdef CONFIG_MAC80211_IBSS_DEBUG
	printk(KERN_DEBUG "   did not try to join ibss\n");
#endif /* CONFIG_MAC80211_IBSS_DEBUG */

	/* Selected IBSS not found in current scan results - try to scan */
	if (ifsta->state == IEEE80211_STA_MLME_IBSS_JOINED &&
	    !ieee80211_sta_active_ibss(sdata)) {
		mod_timer(&ifsta->timer, jiffies +
				      IEEE80211_IBSS_MERGE_INTERVAL);
	} else if (time_after(jiffies, local->last_scan_completed +
			      IEEE80211_SCAN_INTERVAL)) {
		printk(KERN_DEBUG "%s: Trigger new scan to find an IBSS to "
		       "join\n", sdata->dev->name);
		return ieee80211_request_scan(sdata, ifsta->ssid,
					      ifsta->ssid_len);
	} else if (ifsta->state != IEEE80211_STA_MLME_IBSS_JOINED) {
		int interval = IEEE80211_SCAN_INTERVAL;

		if (time_after(jiffies, ifsta->ibss_join_req +
			       IEEE80211_IBSS_JOIN_TIMEOUT)) {
			if ((ifsta->flags & IEEE80211_STA_CREATE_IBSS) &&
			    (!(local->oper_channel->flags &
					IEEE80211_CHAN_NO_IBSS)))
				return ieee80211_sta_create_ibss(sdata, ifsta);
			if (ifsta->flags & IEEE80211_STA_CREATE_IBSS) {
				printk(KERN_DEBUG "%s: IBSS not allowed on"
				       " %d MHz\n", sdata->dev->name,
				       local->hw.conf.channel->center_freq);
			}

			/* No IBSS found - decrease scan interval and continue
			 * scanning. */
			interval = IEEE80211_SCAN_INTERVAL_SLOW;
		}

		ifsta->state = IEEE80211_STA_MLME_IBSS_SEARCH;
		mod_timer(&ifsta->timer, jiffies + interval);
		return 0;
	}

	return 0;
}


static int ieee80211_sta_config_auth(struct ieee80211_sub_if_data *sdata,
				     struct ieee80211_if_sta *ifsta)
{
	struct ieee80211_local *local = sdata->local;
	struct ieee80211_bss *bss, *selected = NULL;
	int top_rssi = 0, freq;

	spin_lock_bh(&local->bss_lock);
	freq = local->oper_channel->center_freq;
	list_for_each_entry(bss, &local->bss_list, list) {
		if (!(bss->capability & WLAN_CAPABILITY_ESS))
			continue;

		if ((ifsta->flags & (IEEE80211_STA_AUTO_SSID_SEL |
			IEEE80211_STA_AUTO_BSSID_SEL |
			IEEE80211_STA_AUTO_CHANNEL_SEL)) &&
		    (!!(bss->capability & WLAN_CAPABILITY_PRIVACY) ^
		     !!sdata->default_key))
			continue;

		if (!(ifsta->flags & IEEE80211_STA_AUTO_CHANNEL_SEL) &&
		    bss->freq != freq)
			continue;

		if (!(ifsta->flags & IEEE80211_STA_AUTO_BSSID_SEL) &&
		    memcmp(bss->bssid, ifsta->bssid, ETH_ALEN))
			continue;

		if (!(ifsta->flags & IEEE80211_STA_AUTO_SSID_SEL) &&
		    !ieee80211_sta_match_ssid(ifsta, bss->ssid, bss->ssid_len))
			continue;

		if (!selected || top_rssi < bss->signal) {
			selected = bss;
			top_rssi = bss->signal;
		}
	}
	if (selected)
		atomic_inc(&selected->users);
	spin_unlock_bh(&local->bss_lock);

	if (selected) {
		ieee80211_set_freq(sdata, selected->freq);
		if (!(ifsta->flags & IEEE80211_STA_SSID_SET))
			ieee80211_sta_set_ssid(sdata, selected->ssid,
					       selected->ssid_len);
		ieee80211_sta_set_bssid(sdata, selected->bssid);
		ieee80211_sta_def_wmm_params(sdata, selected);

		/* Send out direct probe if no probe resp was received or
		 * the one we have is outdated
		 */
		if (!selected->last_probe_resp ||
		    time_after(jiffies, selected->last_probe_resp
					+ IEEE80211_SCAN_RESULT_EXPIRE))
			ifsta->state = IEEE80211_STA_MLME_DIRECT_PROBE;
		else
			ifsta->state = IEEE80211_STA_MLME_AUTHENTICATE;

		ieee80211_rx_bss_put(local, selected);
		ieee80211_sta_reset_auth(sdata, ifsta);
		return 0;
	} else {
		if (ifsta->assoc_scan_tries < IEEE80211_ASSOC_SCANS_MAX_TRIES) {
			ifsta->assoc_scan_tries++;
			if (ifsta->flags & IEEE80211_STA_AUTO_SSID_SEL)
				ieee80211_start_scan(sdata, NULL, 0);
			else
				ieee80211_start_scan(sdata, ifsta->ssid,
							 ifsta->ssid_len);
			ifsta->state = IEEE80211_STA_MLME_AUTHENTICATE;
			set_bit(IEEE80211_STA_REQ_AUTH, &ifsta->request);
		} else
			ifsta->state = IEEE80211_STA_MLME_DISABLED;
	}
	return -1;
}


static void ieee80211_sta_work(struct work_struct *work)
{
	struct ieee80211_sub_if_data *sdata =
		container_of(work, struct ieee80211_sub_if_data, u.sta.work);
	struct ieee80211_local *local = sdata->local;
	struct ieee80211_if_sta *ifsta;
	struct sk_buff *skb;

	if (!netif_running(sdata->dev))
		return;

	if (local->sw_scanning || local->hw_scanning)
		return;

	if (WARN_ON(sdata->vif.type != NL80211_IFTYPE_STATION &&
		    sdata->vif.type != NL80211_IFTYPE_ADHOC))
		return;
	ifsta = &sdata->u.sta;

	while ((skb = skb_dequeue(&ifsta->skb_queue)))
		ieee80211_sta_rx_queued_mgmt(sdata, skb);

	if (ifsta->state != IEEE80211_STA_MLME_DIRECT_PROBE &&
	    ifsta->state != IEEE80211_STA_MLME_AUTHENTICATE &&
	    ifsta->state != IEEE80211_STA_MLME_ASSOCIATE &&
	    test_and_clear_bit(IEEE80211_STA_REQ_SCAN, &ifsta->request)) {
		ieee80211_start_scan(sdata, ifsta->scan_ssid,
				     ifsta->scan_ssid_len);
		return;
	}

	if (test_and_clear_bit(IEEE80211_STA_REQ_AUTH, &ifsta->request)) {
		if (ieee80211_sta_config_auth(sdata, ifsta))
			return;
		clear_bit(IEEE80211_STA_REQ_RUN, &ifsta->request);
	} else if (!test_and_clear_bit(IEEE80211_STA_REQ_RUN, &ifsta->request))
		return;

	switch (ifsta->state) {
	case IEEE80211_STA_MLME_DISABLED:
		break;
	case IEEE80211_STA_MLME_DIRECT_PROBE:
		ieee80211_direct_probe(sdata, ifsta);
		break;
	case IEEE80211_STA_MLME_AUTHENTICATE:
		ieee80211_authenticate(sdata, ifsta);
		break;
	case IEEE80211_STA_MLME_ASSOCIATE:
		ieee80211_associate(sdata, ifsta);
		break;
	case IEEE80211_STA_MLME_ASSOCIATED:
		ieee80211_associated(sdata, ifsta);
		break;
	case IEEE80211_STA_MLME_IBSS_SEARCH:
		ieee80211_sta_find_ibss(sdata, ifsta);
		break;
	case IEEE80211_STA_MLME_IBSS_JOINED:
		ieee80211_sta_merge_ibss(sdata, ifsta);
		break;
	default:
		WARN_ON(1);
		break;
	}

	if (ieee80211_privacy_mismatch(sdata, ifsta)) {
		printk(KERN_DEBUG "%s: privacy configuration mismatch and "
		       "mixed-cell disabled - disassociate\n", sdata->dev->name);

		ieee80211_set_disassoc(sdata, ifsta, false, true,
					WLAN_REASON_UNSPECIFIED);
	}
}

static void ieee80211_restart_sta_timer(struct ieee80211_sub_if_data *sdata)
{
	if (sdata->vif.type == NL80211_IFTYPE_STATION)
		queue_work(sdata->local->hw.workqueue,
			   &sdata->u.sta.work);
}

/* interface setup */
void ieee80211_sta_setup_sdata(struct ieee80211_sub_if_data *sdata)
{
	struct ieee80211_if_sta *ifsta;

	ifsta = &sdata->u.sta;
	INIT_WORK(&ifsta->work, ieee80211_sta_work);
	setup_timer(&ifsta->timer, ieee80211_sta_timer,
		    (unsigned long) sdata);
	skb_queue_head_init(&ifsta->skb_queue);

	ifsta->capab = WLAN_CAPABILITY_ESS;
	ifsta->auth_algs = IEEE80211_AUTH_ALG_OPEN |
		IEEE80211_AUTH_ALG_SHARED_KEY;
	ifsta->flags |= IEEE80211_STA_CREATE_IBSS |
		IEEE80211_STA_AUTO_BSSID_SEL |
		IEEE80211_STA_AUTO_CHANNEL_SEL;
	if (ieee80211_num_regular_queues(&sdata->local->hw) >= 4)
		ifsta->flags |= IEEE80211_STA_WMM_ENABLED;
}

/*
 * Add a new IBSS station, will also be called by the RX code when,
 * in IBSS mode, receiving a frame from a yet-unknown station, hence
 * must be callable in atomic context.
 */
struct sta_info *ieee80211_ibss_add_sta(struct ieee80211_sub_if_data *sdata,
					struct sk_buff *skb, u8 *bssid,
					u8 *addr, u64 supp_rates)
{
	struct ieee80211_local *local = sdata->local;
	struct sta_info *sta;
	DECLARE_MAC_BUF(mac);
	int band = local->hw.conf.channel->band;

	/* TODO: Could consider removing the least recently used entry and
	 * allow new one to be added. */
	if (local->num_sta >= IEEE80211_IBSS_MAX_STA_ENTRIES) {
		if (net_ratelimit()) {
			printk(KERN_DEBUG "%s: No room for a new IBSS STA "
			       "entry %s\n", sdata->dev->name, print_mac(mac, addr));
		}
		return NULL;
	}

	if (compare_ether_addr(bssid, sdata->u.sta.bssid))
		return NULL;

#ifdef CONFIG_MAC80211_VERBOSE_DEBUG
	printk(KERN_DEBUG "%s: Adding new IBSS station %s (dev=%s)\n",
	       wiphy_name(local->hw.wiphy), print_mac(mac, addr), sdata->dev->name);
#endif

	sta = sta_info_alloc(sdata, addr, GFP_ATOMIC);
	if (!sta)
		return NULL;

	set_sta_flags(sta, WLAN_STA_AUTHORIZED);

	/* make sure mandatory rates are always added */
	sta->sta.supp_rates[band] = supp_rates |
			ieee80211_mandatory_rates(local, band);

	rate_control_rate_init(sta);

	if (sta_info_insert(sta))
		return NULL;

	return sta;
}

/* configuration hooks */
void ieee80211_sta_req_auth(struct ieee80211_sub_if_data *sdata,
			    struct ieee80211_if_sta *ifsta)
{
	struct ieee80211_local *local = sdata->local;

	if (sdata->vif.type != NL80211_IFTYPE_STATION)
		return;

	if ((ifsta->flags & (IEEE80211_STA_BSSID_SET |
			     IEEE80211_STA_AUTO_BSSID_SEL)) &&
	    (ifsta->flags & (IEEE80211_STA_SSID_SET |
			     IEEE80211_STA_AUTO_SSID_SEL))) {

		if (ifsta->state == IEEE80211_STA_MLME_ASSOCIATED)
			ieee80211_set_disassoc(sdata, ifsta, true, true,
					       WLAN_REASON_DEAUTH_LEAVING);

		set_bit(IEEE80211_STA_REQ_AUTH, &ifsta->request);
		queue_work(local->hw.workqueue, &ifsta->work);
	}
}

int ieee80211_sta_set_ssid(struct ieee80211_sub_if_data *sdata, char *ssid, size_t len)
{
	struct ieee80211_if_sta *ifsta;
	int res;

	if (len > IEEE80211_MAX_SSID_LEN)
		return -EINVAL;

	ifsta = &sdata->u.sta;

	if (ifsta->ssid_len != len || memcmp(ifsta->ssid, ssid, len) != 0) {
		memset(ifsta->ssid, 0, sizeof(ifsta->ssid));
		memcpy(ifsta->ssid, ssid, len);
		ifsta->ssid_len = len;
		ifsta->flags &= ~IEEE80211_STA_PREV_BSSID_SET;

		res = 0;
		/*
		 * Hack! MLME code needs to be cleaned up to have different
		 * entry points for configuration and internal selection change
		 */
		if (netif_running(sdata->dev))
			res = ieee80211_if_config(sdata, IEEE80211_IFCC_SSID);
		if (res) {
			printk(KERN_DEBUG "%s: Failed to config new SSID to "
			       "the low-level driver\n", sdata->dev->name);
			return res;
		}
	}

	if (len)
		ifsta->flags |= IEEE80211_STA_SSID_SET;
	else
		ifsta->flags &= ~IEEE80211_STA_SSID_SET;

	if (sdata->vif.type == NL80211_IFTYPE_ADHOC &&
	    !(ifsta->flags & IEEE80211_STA_BSSID_SET)) {
		ifsta->ibss_join_req = jiffies;
		ifsta->state = IEEE80211_STA_MLME_IBSS_SEARCH;
		return ieee80211_sta_find_ibss(sdata, ifsta);
	}

	return 0;
}

int ieee80211_sta_get_ssid(struct ieee80211_sub_if_data *sdata, char *ssid, size_t *len)
{
	struct ieee80211_if_sta *ifsta = &sdata->u.sta;
	memcpy(ssid, ifsta->ssid, ifsta->ssid_len);
	*len = ifsta->ssid_len;
	return 0;
}

int ieee80211_sta_set_bssid(struct ieee80211_sub_if_data *sdata, u8 *bssid)
{
	struct ieee80211_if_sta *ifsta;
	int res;

	ifsta = &sdata->u.sta;

	if (memcmp(ifsta->bssid, bssid, ETH_ALEN) != 0) {
		memcpy(ifsta->bssid, bssid, ETH_ALEN);
		res = 0;
		/*
		 * Hack! See also ieee80211_sta_set_ssid.
		 */
		if (netif_running(sdata->dev))
			res = ieee80211_if_config(sdata, IEEE80211_IFCC_BSSID);
		if (res) {
			printk(KERN_DEBUG "%s: Failed to config new BSSID to "
			       "the low-level driver\n", sdata->dev->name);
			return res;
		}
	}

	if (is_valid_ether_addr(bssid))
		ifsta->flags |= IEEE80211_STA_BSSID_SET;
	else
		ifsta->flags &= ~IEEE80211_STA_BSSID_SET;

	return 0;
}

int ieee80211_sta_set_extra_ie(struct ieee80211_sub_if_data *sdata, char *ie, size_t len)
{
	struct ieee80211_if_sta *ifsta = &sdata->u.sta;

	kfree(ifsta->extra_ie);
	if (len == 0) {
		ifsta->extra_ie = NULL;
		ifsta->extra_ie_len = 0;
		return 0;
	}
	ifsta->extra_ie = kmalloc(len, GFP_KERNEL);
	if (!ifsta->extra_ie) {
		ifsta->extra_ie_len = 0;
		return -ENOMEM;
	}
	memcpy(ifsta->extra_ie, ie, len);
	ifsta->extra_ie_len = len;
	return 0;
}

int ieee80211_sta_deauthenticate(struct ieee80211_sub_if_data *sdata, u16 reason)
{
	struct ieee80211_if_sta *ifsta = &sdata->u.sta;

	printk(KERN_DEBUG "%s: deauthenticating by local choice (reason=%d)\n",
	       sdata->dev->name, reason);

	if (sdata->vif.type != NL80211_IFTYPE_STATION &&
	    sdata->vif.type != NL80211_IFTYPE_ADHOC)
		return -EINVAL;

	ieee80211_set_disassoc(sdata, ifsta, true, true, reason);
	return 0;
}

int ieee80211_sta_disassociate(struct ieee80211_sub_if_data *sdata, u16 reason)
{
	struct ieee80211_if_sta *ifsta = &sdata->u.sta;

	printk(KERN_DEBUG "%s: disassociating by local choice (reason=%d)\n",
	       sdata->dev->name, reason);

	if (sdata->vif.type != NL80211_IFTYPE_STATION)
		return -EINVAL;

	if (!(ifsta->flags & IEEE80211_STA_ASSOCIATED))
		return -1;

	ieee80211_set_disassoc(sdata, ifsta, false, true, reason);
	return 0;
}

/* scan finished notification */
void ieee80211_mlme_notify_scan_completed(struct ieee80211_local *local)
{
	struct ieee80211_sub_if_data *sdata = local->scan_sdata;
	struct ieee80211_if_sta *ifsta;

	if (sdata && sdata->vif.type == NL80211_IFTYPE_ADHOC) {
		ifsta = &sdata->u.sta;
		if (!(ifsta->flags & IEEE80211_STA_BSSID_SET) ||
		    (!(ifsta->state == IEEE80211_STA_MLME_IBSS_JOINED) &&
		    !ieee80211_sta_active_ibss(sdata)))
			ieee80211_sta_find_ibss(sdata, ifsta);
	}

	/* Restart STA timers */
	rcu_read_lock();
	list_for_each_entry_rcu(sdata, &local->interfaces, list)
		ieee80211_restart_sta_timer(sdata);
	rcu_read_unlock();
}

/* driver notification call */
void ieee80211_notify_mac(struct ieee80211_hw *hw,
			  enum ieee80211_notification_types  notif_type)
{
	struct ieee80211_local *local = hw_to_local(hw);
	struct ieee80211_sub_if_data *sdata;

	switch (notif_type) {
	case IEEE80211_NOTIFY_RE_ASSOC:
		rcu_read_lock();
		list_for_each_entry_rcu(sdata, &local->interfaces, list) {
			if (sdata->vif.type != NL80211_IFTYPE_STATION)
				continue;

			ieee80211_sta_req_auth(sdata, &sdata->u.sta);
		}
		rcu_read_unlock();
		break;
	}
}
EXPORT_SYMBOL(ieee80211_notify_mac);<|MERGE_RESOLUTION|>--- conflicted
+++ resolved
@@ -1348,10 +1348,6 @@
 	    (ifsta->flags & IEEE80211_STA_WMM_ENABLED)) {
 		struct ieee80211_ht_bss_info bss_info;
 		ieee80211_ht_cap_ie_to_ht_info(
-<<<<<<< HEAD
-				(struct ieee80211_ht_cap *)
-=======
->>>>>>> 2e532d68
 				elems.ht_cap_elem, &sta->sta.ht_info);
 		ieee80211_ht_addt_info_ie_to_ht_bss_info(
 				elems.ht_info_elem, &bss_info);
