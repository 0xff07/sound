--- conflicted
+++ resolved
@@ -352,10 +352,7 @@
 	rbtx4938_ne_init();
 	tx4938_wdt_init();
 	rbtx4938_mtd_init();
-<<<<<<< HEAD
-=======
 	tx4938_ata_init(RBTX4938_IRQ_IOC_ATA, 0, 1);
->>>>>>> 57f8f7b6
 	txx9_iocled_init(RBTX4938_LED_ADDR - IO_BASE, -1, 8, 1, "green", NULL);
 }
 
