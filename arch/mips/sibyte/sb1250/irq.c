--- conflicted
+++ resolved
@@ -138,11 +138,8 @@
 					R_IMR_INTERRUPT_MASK));
 	}
 	spin_unlock_irqrestore(&sb1250_imr_lock, flags);
-<<<<<<< HEAD
-=======
 
 	return 0;
->>>>>>> 533ac12e
 }
 #endif
 
