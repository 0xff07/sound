/*
 * Copyright (C) 2000,2001,2002,2003,2004 Broadcom Corporation
 *
 * This program is free software; you can redistribute it and/or
 * modify it under the terms of the GNU General Public License
 * as published by the Free Software Foundation; either version 2
 * of the License, or (at your option) any later version.
 *
 * This program is distributed in the hope that it will be useful,
 * but WITHOUT ANY WARRANTY; without even the implied warranty of
 * MERCHANTABILITY or FITNESS FOR A PARTICULAR PURPOSE.  See the
 * GNU General Public License for more details.
 *
 * You should have received a copy of the GNU General Public License
 * along with this program; if not, write to the Free Software
 * Foundation, Inc., 59 Temple Place - Suite 330, Boston, MA  02111-1307, USA.
 */
#include <linux/kernel.h>
#include <linux/init.h>
#include <linux/linkage.h>
#include <linux/interrupt.h>
#include <linux/spinlock.h>
#include <linux/mm.h>
#include <linux/slab.h>
#include <linux/kernel_stat.h>

#include <asm/errno.h>
#include <asm/irq_regs.h>
#include <asm/signal.h>
#include <asm/system.h>
#include <asm/io.h>

#include <asm/sibyte/bcm1480_regs.h>
#include <asm/sibyte/bcm1480_int.h>
#include <asm/sibyte/bcm1480_scd.h>

#include <asm/sibyte/sb1250_uart.h>
#include <asm/sibyte/sb1250.h>

/*
 * These are the routines that handle all the low level interrupt stuff.
 * Actions handled here are: initialization of the interrupt map, requesting of
 * interrupt lines by handlers, dispatching if interrupts to handlers, probing
 * for interrupt lines
 */


static void end_bcm1480_irq(unsigned int irq);
static void enable_bcm1480_irq(unsigned int irq);
static void disable_bcm1480_irq(unsigned int irq);
static void ack_bcm1480_irq(unsigned int irq);
#ifdef CONFIG_SMP
static int bcm1480_set_affinity(unsigned int irq, const struct cpumask *mask);
#endif

#ifdef CONFIG_PCI
extern unsigned long ht_eoi_space;
#endif

static struct irq_chip bcm1480_irq_type = {
	.name = "BCM1480-IMR",
	.ack = ack_bcm1480_irq,
	.mask = disable_bcm1480_irq,
	.mask_ack = ack_bcm1480_irq,
	.unmask = enable_bcm1480_irq,
	.end = end_bcm1480_irq,
#ifdef CONFIG_SMP
	.set_affinity = bcm1480_set_affinity
#endif
};

/* Store the CPU id (not the logical number) */
int bcm1480_irq_owner[BCM1480_NR_IRQS];

DEFINE_SPINLOCK(bcm1480_imr_lock);

void bcm1480_mask_irq(int cpu, int irq)
{
	unsigned long flags, hl_spacing;
	u64 cur_ints;

	spin_lock_irqsave(&bcm1480_imr_lock, flags);
	hl_spacing = 0;
	if ((irq >= BCM1480_NR_IRQS_HALF) && (irq <= BCM1480_NR_IRQS)) {
		hl_spacing = BCM1480_IMR_HL_SPACING;
		irq -= BCM1480_NR_IRQS_HALF;
	}
	cur_ints = ____raw_readq(IOADDR(A_BCM1480_IMR_MAPPER(cpu) + R_BCM1480_IMR_INTERRUPT_MASK_H + hl_spacing));
	cur_ints |= (((u64) 1) << irq);
	____raw_writeq(cur_ints, IOADDR(A_BCM1480_IMR_MAPPER(cpu) + R_BCM1480_IMR_INTERRUPT_MASK_H + hl_spacing));
	spin_unlock_irqrestore(&bcm1480_imr_lock, flags);
}

void bcm1480_unmask_irq(int cpu, int irq)
{
	unsigned long flags, hl_spacing;
	u64 cur_ints;

	spin_lock_irqsave(&bcm1480_imr_lock, flags);
	hl_spacing = 0;
	if ((irq >= BCM1480_NR_IRQS_HALF) && (irq <= BCM1480_NR_IRQS)) {
		hl_spacing = BCM1480_IMR_HL_SPACING;
		irq -= BCM1480_NR_IRQS_HALF;
	}
	cur_ints = ____raw_readq(IOADDR(A_BCM1480_IMR_MAPPER(cpu) + R_BCM1480_IMR_INTERRUPT_MASK_H + hl_spacing));
	cur_ints &= ~(((u64) 1) << irq);
	____raw_writeq(cur_ints, IOADDR(A_BCM1480_IMR_MAPPER(cpu) + R_BCM1480_IMR_INTERRUPT_MASK_H + hl_spacing));
	spin_unlock_irqrestore(&bcm1480_imr_lock, flags);
}

#ifdef CONFIG_SMP
static int bcm1480_set_affinity(unsigned int irq, const struct cpumask *mask)
{
	int i = 0, old_cpu, cpu, int_on, k;
	u64 cur_ints;
	unsigned long flags;
	unsigned int irq_dirty;

	if (cpumask_weight(mask) != 1) {
		printk("attempted to set irq affinity for irq %d to multiple CPUs\n", irq);
		return -1;
	}
	i = cpumask_first(mask);

	/* Convert logical CPU to physical CPU */
	cpu = cpu_logical_map(i);

	/* Protect against other affinity changers and IMR manipulation */
	spin_lock_irqsave(&bcm1480_imr_lock, flags);

	/* Swizzle each CPU's IMR (but leave the IP selection alone) */
	old_cpu = bcm1480_irq_owner[irq];
	irq_dirty = irq;
	if ((irq_dirty >= BCM1480_NR_IRQS_HALF) && (irq_dirty <= BCM1480_NR_IRQS)) {
		irq_dirty -= BCM1480_NR_IRQS_HALF;
	}

	for (k=0; k<2; k++) { /* Loop through high and low interrupt mask register */
		cur_ints = ____raw_readq(IOADDR(A_BCM1480_IMR_MAPPER(old_cpu) + R_BCM1480_IMR_INTERRUPT_MASK_H + (k*BCM1480_IMR_HL_SPACING)));
		int_on = !(cur_ints & (((u64) 1) << irq_dirty));
		if (int_on) {
			/* If it was on, mask it */
			cur_ints |= (((u64) 1) << irq_dirty);
			____raw_writeq(cur_ints, IOADDR(A_BCM1480_IMR_MAPPER(old_cpu) + R_BCM1480_IMR_INTERRUPT_MASK_H + (k*BCM1480_IMR_HL_SPACING)));
		}
		bcm1480_irq_owner[irq] = cpu;
		if (int_on) {
			/* unmask for the new CPU */
			cur_ints = ____raw_readq(IOADDR(A_BCM1480_IMR_MAPPER(cpu) + R_BCM1480_IMR_INTERRUPT_MASK_H + (k*BCM1480_IMR_HL_SPACING)));
			cur_ints &= ~(((u64) 1) << irq_dirty);
			____raw_writeq(cur_ints, IOADDR(A_BCM1480_IMR_MAPPER(cpu) + R_BCM1480_IMR_INTERRUPT_MASK_H + (k*BCM1480_IMR_HL_SPACING)));
		}
	}
	spin_unlock_irqrestore(&bcm1480_imr_lock, flags);
<<<<<<< HEAD
=======

	return 0;
>>>>>>> 533ac12e
}
#endif


/*****************************************************************************/

static void disable_bcm1480_irq(unsigned int irq)
{
	bcm1480_mask_irq(bcm1480_irq_owner[irq], irq);
}

static void enable_bcm1480_irq(unsigned int irq)
{
	bcm1480_unmask_irq(bcm1480_irq_owner[irq], irq);
}


static void ack_bcm1480_irq(unsigned int irq)
{
	u64 pending;
	unsigned int irq_dirty;
	int k;

	/*
	 * If the interrupt was an HT interrupt, now is the time to
	 * clear it.  NOTE: we assume the HT bridge was set up to
	 * deliver the interrupts to all CPUs (which makes affinity
	 * changing easier for us)
	 */
	irq_dirty = irq;
	if ((irq_dirty >= BCM1480_NR_IRQS_HALF) && (irq_dirty <= BCM1480_NR_IRQS)) {
		irq_dirty -= BCM1480_NR_IRQS_HALF;
	}
	for (k=0; k<2; k++) { /* Loop through high and low LDT interrupts */
		pending = __raw_readq(IOADDR(A_BCM1480_IMR_REGISTER(bcm1480_irq_owner[irq],
						R_BCM1480_IMR_LDT_INTERRUPT_H + (k*BCM1480_IMR_HL_SPACING))));
		pending &= ((u64)1 << (irq_dirty));
		if (pending) {
#ifdef CONFIG_SMP
			int i;
			for (i=0; i<NR_CPUS; i++) {
				/*
				 * Clear for all CPUs so an affinity switch
				 * doesn't find an old status
				 */
				__raw_writeq(pending, IOADDR(A_BCM1480_IMR_REGISTER(cpu_logical_map(i),
								R_BCM1480_IMR_LDT_INTERRUPT_CLR_H + (k*BCM1480_IMR_HL_SPACING))));
			}
#else
			__raw_writeq(pending, IOADDR(A_BCM1480_IMR_REGISTER(0, R_BCM1480_IMR_LDT_INTERRUPT_CLR_H + (k*BCM1480_IMR_HL_SPACING))));
#endif

			/*
			 * Generate EOI.  For Pass 1 parts, EOI is a nop.  For
			 * Pass 2, the LDT world may be edge-triggered, but
			 * this EOI shouldn't hurt.  If they are
			 * level-sensitive, the EOI is required.
			 */
#ifdef CONFIG_PCI
			if (ht_eoi_space)
				*(uint32_t *)(ht_eoi_space+(irq<<16)+(7<<2)) = 0;
#endif
		}
	}
	bcm1480_mask_irq(bcm1480_irq_owner[irq], irq);
}


static void end_bcm1480_irq(unsigned int irq)
{
	if (!(irq_desc[irq].status & (IRQ_DISABLED | IRQ_INPROGRESS))) {
		bcm1480_unmask_irq(bcm1480_irq_owner[irq], irq);
	}
}


void __init init_bcm1480_irqs(void)
{
	int i;

	for (i = 0; i < BCM1480_NR_IRQS; i++) {
		set_irq_chip_and_handler(i, &bcm1480_irq_type, handle_level_irq);
		bcm1480_irq_owner[i] = 0;
	}
}

/*
 *  init_IRQ is called early in the boot sequence from init/main.c.  It
 *  is responsible for setting up the interrupt mapper and installing the
 *  handler that will be responsible for dispatching interrupts to the
 *  "right" place.
 */
/*
 * For now, map all interrupts to IP[2].  We could save
 * some cycles by parceling out system interrupts to different
 * IP lines, but keep it simple for bringup.  We'll also direct
 * all interrupts to a single CPU; we should probably route
 * PCI and LDT to one cpu and everything else to the other
 * to balance the load a bit.
 *
 * On the second cpu, everything is set to IP5, which is
 * ignored, EXCEPT the mailbox interrupt.  That one is
 * set to IP[2] so it is handled.  This is needed so we
 * can do cross-cpu function calls, as requred by SMP
 */

#define IMR_IP2_VAL	K_BCM1480_INT_MAP_I0
#define IMR_IP3_VAL	K_BCM1480_INT_MAP_I1
#define IMR_IP4_VAL	K_BCM1480_INT_MAP_I2
#define IMR_IP5_VAL	K_BCM1480_INT_MAP_I3
#define IMR_IP6_VAL	K_BCM1480_INT_MAP_I4

void __init arch_init_irq(void)
{
	unsigned int i, cpu;
	u64 tmp;
	unsigned int imask = STATUSF_IP4 | STATUSF_IP3 | STATUSF_IP2 |
		STATUSF_IP1 | STATUSF_IP0;

	/* Default everything to IP2 */
	/* Start with _high registers which has no bit 0 interrupt source */
	for (i = 1; i < BCM1480_NR_IRQS_HALF; i++) {	/* was I0 */
		for (cpu = 0; cpu < 4; cpu++) {
			__raw_writeq(IMR_IP2_VAL,
				     IOADDR(A_BCM1480_IMR_REGISTER(cpu,
								   R_BCM1480_IMR_INTERRUPT_MAP_BASE_H) + (i << 3)));
		}
	}

	/* Now do _low registers */
	for (i = 0; i < BCM1480_NR_IRQS_HALF; i++) {
		for (cpu = 0; cpu < 4; cpu++) {
			__raw_writeq(IMR_IP2_VAL,
				     IOADDR(A_BCM1480_IMR_REGISTER(cpu,
								   R_BCM1480_IMR_INTERRUPT_MAP_BASE_L) + (i << 3)));
		}
	}

	init_bcm1480_irqs();

	/*
	 * Map the high 16 bits of mailbox_0 registers to IP[3], for
	 * inter-cpu messages
	 */
	/* Was I1 */
	for (cpu = 0; cpu < 4; cpu++) {
		__raw_writeq(IMR_IP3_VAL, IOADDR(A_BCM1480_IMR_REGISTER(cpu, R_BCM1480_IMR_INTERRUPT_MAP_BASE_H) +
						 (K_BCM1480_INT_MBOX_0_0 << 3)));
        }


	/* Clear the mailboxes.  The firmware may leave them dirty */
	for (cpu = 0; cpu < 4; cpu++) {
		__raw_writeq(0xffffffffffffffffULL,
			     IOADDR(A_BCM1480_IMR_REGISTER(cpu, R_BCM1480_IMR_MAILBOX_0_CLR_CPU)));
		__raw_writeq(0xffffffffffffffffULL,
			     IOADDR(A_BCM1480_IMR_REGISTER(cpu, R_BCM1480_IMR_MAILBOX_1_CLR_CPU)));
	}


	/* Mask everything except the high 16 bit of mailbox_0 registers for all cpus */
	tmp = ~((u64) 0) ^ ( (((u64) 1) << K_BCM1480_INT_MBOX_0_0));
	for (cpu = 0; cpu < 4; cpu++) {
		__raw_writeq(tmp, IOADDR(A_BCM1480_IMR_REGISTER(cpu, R_BCM1480_IMR_INTERRUPT_MASK_H)));
	}
	tmp = ~((u64) 0);
	for (cpu = 0; cpu < 4; cpu++) {
		__raw_writeq(tmp, IOADDR(A_BCM1480_IMR_REGISTER(cpu, R_BCM1480_IMR_INTERRUPT_MASK_L)));
	}

	/*
	 * Note that the timer interrupts are also mapped, but this is
	 * done in bcm1480_time_init().  Also, the profiling driver
	 * does its own management of IP7.
	 */

	/* Enable necessary IPs, disable the rest */
	change_c0_status(ST0_IM, imask);
}

extern void bcm1480_mailbox_interrupt(void);

static inline void dispatch_ip2(void)
{
	unsigned long long mask_h, mask_l;
	unsigned int cpu = smp_processor_id();
	unsigned long base;

	/*
	 * Default...we've hit an IP[2] interrupt, which means we've got to
	 * check the 1480 interrupt registers to figure out what to do.  Need
	 * to detect which CPU we're on, now that smp_affinity is supported.
	 */
	base = A_BCM1480_IMR_MAPPER(cpu);
	mask_h = __raw_readq(
		IOADDR(base + R_BCM1480_IMR_INTERRUPT_STATUS_BASE_H));
	mask_l = __raw_readq(
		IOADDR(base + R_BCM1480_IMR_INTERRUPT_STATUS_BASE_L));

	if (mask_h) {
		if (mask_h ^ 1)
			do_IRQ(fls64(mask_h) - 1);
		else if (mask_l)
			do_IRQ(63 + fls64(mask_l));
	}
}

asmlinkage void plat_irq_dispatch(void)
{
	unsigned int cpu = smp_processor_id();
	unsigned int pending;

#ifdef CONFIG_SIBYTE_BCM1480_PROF
	/* Set compare to count to silence count/compare timer interrupts */
	write_c0_compare(read_c0_count());
#endif

	pending = read_c0_cause() & read_c0_status();

#ifdef CONFIG_SIBYTE_BCM1480_PROF
	if (pending & CAUSEF_IP7)	/* Cpu performance counter interrupt */
		sbprof_cpu_intr();
	else
#endif

	if (pending & CAUSEF_IP4)
		do_IRQ(K_BCM1480_INT_TIMER_0 + cpu);
#ifdef CONFIG_SMP
	else if (pending & CAUSEF_IP3)
		bcm1480_mailbox_interrupt();
#endif

	else if (pending & CAUSEF_IP2)
		dispatch_ip2();
}<|MERGE_RESOLUTION|>--- conflicted
+++ resolved
@@ -152,11 +152,8 @@
 		}
 	}
 	spin_unlock_irqrestore(&bcm1480_imr_lock, flags);
-<<<<<<< HEAD
-=======
 
 	return 0;
->>>>>>> 533ac12e
 }
 #endif
 
