/*
 * Conversion between 32-bit and 64-bit native system calls.
 *
 * Copyright (C) 2000 Silicon Graphics, Inc.
 * Written by Ulf Carlsson (ulfc@engr.sgi.com)
 * sys32_execve from ia64/ia32 code, Feb 2000, Kanoj Sarcar (kanoj@sgi.com)
 */
#include <linux/compiler.h>
#include <linux/mm.h>
#include <linux/errno.h>
#include <linux/file.h>
#include <linux/smp_lock.h>
#include <linux/highuid.h>
#include <linux/resource.h>
#include <linux/highmem.h>
#include <linux/time.h>
#include <linux/times.h>
#include <linux/poll.h>
#include <linux/slab.h>
#include <linux/skbuff.h>
#include <linux/filter.h>
#include <linux/shm.h>
#include <linux/sem.h>
#include <linux/msg.h>
#include <linux/icmpv6.h>
#include <linux/syscalls.h>
#include <linux/sysctl.h>
#include <linux/utime.h>
#include <linux/utsname.h>
#include <linux/personality.h>
#include <linux/dnotify.h>
#include <linux/module.h>
#include <linux/binfmts.h>
#include <linux/security.h>
#include <linux/syscalls.h>
#include <linux/compat.h>
#include <linux/vfs.h>
#include <linux/ipc.h>

#include <net/sock.h>
#include <net/scm.h>

#include <asm/compat-signal.h>
#include <asm/sim.h>
#include <asm/uaccess.h>
#include <asm/mmu_context.h>
#include <asm/mman.h>

/* Use this to get at 32-bit user passed pointers. */
/* A() macro should be used for places where you e.g.
   have some internal variable u32 and just want to get
   rid of a compiler warning. AA() has to be used in
   places where you want to convert a function argument
   to 32bit pointer or when you e.g. access pt_regs
   structure and want to consider 32bit registers only.
 */
#define A(__x) ((unsigned long)(__x))
#define AA(__x) ((unsigned long)((int)__x))

#ifdef __MIPSEB__
#define merge_64(r1, r2) ((((r1) & 0xffffffffUL) << 32) + ((r2) & 0xffffffffUL))
#endif
#ifdef __MIPSEL__
#define merge_64(r1, r2) ((((r2) & 0xffffffffUL) << 32) + ((r1) & 0xffffffffUL))
#endif

SYSCALL_DEFINE6(32_mmap2, unsigned long, addr, unsigned long, len,
	unsigned long, prot, unsigned long, flags, unsigned long, fd,
	unsigned long, pgoff)
{
	struct file * file = NULL;
	unsigned long error;

	error = -EINVAL;
	if (pgoff & (~PAGE_MASK >> 12))
		goto out;
	pgoff >>= PAGE_SHIFT-12;

	if (!(flags & MAP_ANONYMOUS)) {
		error = -EBADF;
		file = fget(fd);
		if (!file)
			goto out;
	}
	flags &= ~(MAP_EXECUTABLE | MAP_DENYWRITE);

	down_write(&current->mm->mmap_sem);
	error = do_mmap_pgoff(file, addr, len, prot, flags, pgoff);
	up_write(&current->mm->mmap_sem);
	if (file)
		fput(file);

out:
	return error;
}

/*
 * sys_execve() executes a new program.
 */
asmlinkage int sys32_execve(nabi_no_regargs struct pt_regs regs)
{
	int error;
	char * filename;

	filename = getname(compat_ptr(regs.regs[4]));
	error = PTR_ERR(filename);
	if (IS_ERR(filename))
		goto out;
	error = compat_do_execve(filename, compat_ptr(regs.regs[5]),
				 compat_ptr(regs.regs[6]), &regs);
	putname(filename);

out:
	return error;
}

#define RLIM_INFINITY32	0x7fffffff
#define RESOURCE32(x) ((x > RLIM_INFINITY32) ? RLIM_INFINITY32 : x)

struct rlimit32 {
	int	rlim_cur;
	int	rlim_max;
};

SYSCALL_DEFINE4(32_truncate64, const char __user *, path,
	unsigned long, __dummy, unsigned long, a2, unsigned long, a3)
{
	return sys_truncate(path, merge_64(a2, a3));
}

SYSCALL_DEFINE4(32_ftruncate64, unsigned long, fd, unsigned long, __dummy,
	unsigned long, a2, unsigned long, a3)
{
	return sys_ftruncate(fd, merge_64(a2, a3));
}

SYSCALL_DEFINE5(32_llseek, unsigned long, fd, unsigned long, offset_high,
	unsigned long, offset_low, loff_t __user *, result,
	unsigned long, origin)
{
	return sys_llseek(fd, offset_high, offset_low, result, origin);
}

/* From the Single Unix Spec: pread & pwrite act like lseek to pos + op +
   lseek back to original location.  They fail just like lseek does on
   non-seekable files.  */

SYSCALL_DEFINE6(32_pread, unsigned long, fd, char __user *, buf, size_t, count,
	unsigned long, unused, unsigned long, a4, unsigned long, a5)
{
	return sys_pread64(fd, buf, count, merge_64(a4, a5));
}

SYSCALL_DEFINE6(32_pwrite, unsigned int, fd, const char __user *, buf,
	size_t, count, u32, unused, u64, a4, u64, a5)
{
	return sys_pwrite64(fd, buf, count, merge_64(a4, a5));
}

SYSCALL_DEFINE2(32_sched_rr_get_interval, compat_pid_t, pid,
	struct compat_timespec __user *, interval)
{
	struct timespec t;
	int ret;
	mm_segment_t old_fs = get_fs();

	set_fs(KERNEL_DS);
	ret = sys_sched_rr_get_interval(pid, (struct timespec __user *)&t);
	set_fs(old_fs);
	if (put_user (t.tv_sec, &interval->tv_sec) ||
	    __put_user(t.tv_nsec, &interval->tv_nsec))
		return -EFAULT;
	return ret;
}

#ifdef CONFIG_SYSVIPC

SYSCALL_DEFINE6(32_ipc, u32, call, long, first, long, second, long, third,
	unsigned long, ptr, unsigned long, fifth)
{
	int version, err;

	version = call >> 16; /* hack for backward compatibility */
	call &= 0xffff;

	switch (call) {
	case SEMOP:
		/* struct sembuf is the same on 32 and 64bit :)) */
		err = sys_semtimedop(first, compat_ptr(ptr), second, NULL);
		break;
	case SEMTIMEDOP:
		err = compat_sys_semtimedop(first, compat_ptr(ptr), second,
					    compat_ptr(fifth));
		break;
	case SEMGET:
		err = sys_semget(first, second, third);
		break;
	case SEMCTL:
		err = compat_sys_semctl(first, second, third, compat_ptr(ptr));
		break;
	case MSGSND:
		err = compat_sys_msgsnd(first, second, third, compat_ptr(ptr));
		break;
	case MSGRCV:
		err = compat_sys_msgrcv(first, second, fifth, third,
					version, compat_ptr(ptr));
		break;
	case MSGGET:
		err = sys_msgget((key_t) first, second);
		break;
	case MSGCTL:
		err = compat_sys_msgctl(first, second, compat_ptr(ptr));
		break;
	case SHMAT:
		err = compat_sys_shmat(first, second, third, version,
				       compat_ptr(ptr));
		break;
	case SHMDT:
		err = sys_shmdt(compat_ptr(ptr));
		break;
	case SHMGET:
		err = sys_shmget(first, (unsigned)second, third);
		break;
	case SHMCTL:
		err = compat_sys_shmctl(first, second, compat_ptr(ptr));
		break;
	default:
		err = -EINVAL;
		break;
	}

	return err;
}

#else

SYSCALL_DEFINE6(32_ipc, u32, call, int, first, int, second, int, third,
<<<<<<< HEAD
	u32, ptr, u32 fifth)
=======
	u32, ptr, u32, fifth)
>>>>>>> 4c55bb01
{
	return -ENOSYS;
}

#endif /* CONFIG_SYSVIPC */

#ifdef CONFIG_MIPS32_N32
SYSCALL_DEFINE4(n32_semctl, int, semid, int, semnum, int, cmd, u32, arg)
{
	/* compat_sys_semctl expects a pointer to union semun */
	u32 __user *uptr = compat_alloc_user_space(sizeof(u32));
	if (put_user(arg, uptr))
		return -EFAULT;
	return compat_sys_semctl(semid, semnum, cmd, uptr);
}

SYSCALL_DEFINE4(n32_msgsnd, int, msqid, u32, msgp, unsigned int, msgsz,
	int, msgflg)
{
	return compat_sys_msgsnd(msqid, msgsz, msgflg, compat_ptr(msgp));
}

SYSCALL_DEFINE5(n32_msgrcv, int, msqid, u32, msgp, size_t, msgsz,
	int, msgtyp, int, msgflg)
{
	return compat_sys_msgrcv(msqid, msgsz, msgtyp, msgflg, IPC_64,
				 compat_ptr(msgp));
}
#endif

struct sysctl_args32
{
	compat_caddr_t name;
	int nlen;
	compat_caddr_t oldval;
	compat_caddr_t oldlenp;
	compat_caddr_t newval;
	compat_size_t newlen;
	unsigned int __unused[4];
};

#ifdef CONFIG_SYSCTL_SYSCALL

SYSCALL_DEFINE1(32_sysctl, struct sysctl_args32 __user *, args)
{
	struct sysctl_args32 tmp;
	int error;
	size_t oldlen;
	size_t __user *oldlenp = NULL;
	unsigned long addr = (((unsigned long)&args->__unused[0]) + 7) & ~7;

	if (copy_from_user(&tmp, args, sizeof(tmp)))
		return -EFAULT;

	if (tmp.oldval && tmp.oldlenp) {
		/* Duh, this is ugly and might not work if sysctl_args
		   is in read-only memory, but do_sysctl does indirectly
		   a lot of uaccess in both directions and we'd have to
		   basically copy the whole sysctl.c here, and
		   glibc's __sysctl uses rw memory for the structure
		   anyway.  */
		if (get_user(oldlen, (u32 __user *)A(tmp.oldlenp)) ||
		    put_user(oldlen, (size_t __user *)addr))
			return -EFAULT;
		oldlenp = (size_t __user *)addr;
	}

	lock_kernel();
	error = do_sysctl((int __user *)A(tmp.name), tmp.nlen, (void __user *)A(tmp.oldval),
			  oldlenp, (void __user *)A(tmp.newval), tmp.newlen);
	unlock_kernel();
	if (oldlenp) {
		if (!error) {
			if (get_user(oldlen, (size_t __user *)addr) ||
			    put_user(oldlen, (u32 __user *)A(tmp.oldlenp)))
				error = -EFAULT;
		}
		copy_to_user(args->__unused, tmp.__unused, sizeof(tmp.__unused));
	}
	return error;
}

#else

SYSCALL_DEFINE1(32_sysctl, struct sysctl_args32 __user *, args)
{
	return -ENOSYS;
}

#endif /* CONFIG_SYSCTL_SYSCALL */

SYSCALL_DEFINE1(32_newuname, struct new_utsname __user *, name)
{
	int ret = 0;

	down_read(&uts_sem);
	if (copy_to_user(name, utsname(), sizeof *name))
		ret = -EFAULT;
	up_read(&uts_sem);

	if (current->personality == PER_LINUX32 && !ret)
		if (copy_to_user(name->machine, "mips\0\0\0", 8))
			ret = -EFAULT;

	return ret;
}

SYSCALL_DEFINE1(32_personality, unsigned long, personality)
{
	int ret;
	personality &= 0xffffffff;
	if (personality(current->personality) == PER_LINUX32 &&
	    personality == PER_LINUX)
		personality = PER_LINUX32;
	ret = sys_personality(personality);
	if (ret == PER_LINUX32)
		ret = PER_LINUX;
	return ret;
}

/* ustat compatibility */
struct ustat32 {
	compat_daddr_t	f_tfree;
	compat_ino_t	f_tinode;
	char		f_fname[6];
	char		f_fpack[6];
};

extern asmlinkage long sys_ustat(dev_t dev, struct ustat __user * ubuf);

SYSCALL_DEFINE2(32_ustat, dev_t, dev, struct ustat32 __user *, ubuf32)
{
	int err;
	struct ustat tmp;
	struct ustat32 tmp32;
	mm_segment_t old_fs = get_fs();

	set_fs(KERNEL_DS);
	err = sys_ustat(dev, (struct ustat __user *)&tmp);
	set_fs(old_fs);

	if (err)
		goto out;

	memset(&tmp32, 0, sizeof(struct ustat32));
	tmp32.f_tfree = tmp.f_tfree;
	tmp32.f_tinode = tmp.f_tinode;

	err = copy_to_user(ubuf32, &tmp32, sizeof(struct ustat32)) ? -EFAULT : 0;

out:
	return err;
}

SYSCALL_DEFINE4(32_sendfile, long, out_fd, long, in_fd,
	compat_off_t __user *, offset, s32, count)
{
	mm_segment_t old_fs = get_fs();
	int ret;
	off_t of;

	if (offset && get_user(of, offset))
		return -EFAULT;

	set_fs(KERNEL_DS);
	ret = sys_sendfile(out_fd, in_fd, offset ? (off_t __user *)&of : NULL, count);
	set_fs(old_fs);

	if (offset && put_user(of, offset))
		return -EFAULT;

	return ret;
}

asmlinkage ssize_t sys32_readahead(int fd, u32 pad0, u64 a2, u64 a3,
                                   size_t count)
{
	return sys_readahead(fd, merge_64(a2, a3), count);
}

asmlinkage long sys32_sync_file_range(int fd, int __pad,
	unsigned long a2, unsigned long a3,
	unsigned long a4, unsigned long a5,
	int flags)
{
	return sys_sync_file_range(fd,
			merge_64(a2, a3), merge_64(a4, a5),
			flags);
}

asmlinkage long sys32_fadvise64_64(int fd, int __pad,
	unsigned long a2, unsigned long a3,
	unsigned long a4, unsigned long a5,
	int flags)
{
	return sys_fadvise64_64(fd,
			merge_64(a2, a3), merge_64(a4, a5),
			flags);
}

asmlinkage long sys32_fallocate(int fd, int mode, unsigned offset_a2,
	unsigned offset_a3, unsigned len_a4, unsigned len_a5)
{
	return sys_fallocate(fd, mode, merge_64(offset_a2, offset_a3),
	                     merge_64(len_a4, len_a5));
}

save_static_function(sys32_clone);
static int noinline __used
_sys32_clone(nabi_no_regargs struct pt_regs regs)
{
	unsigned long clone_flags;
	unsigned long newsp;
	int __user *parent_tidptr, *child_tidptr;

	clone_flags = regs.regs[4];
	newsp = regs.regs[5];
	if (!newsp)
		newsp = regs.regs[29];
	parent_tidptr = (int __user *) regs.regs[6];

	/* Use __dummy4 instead of getting it off the stack, so that
	   syscall() works.  */
	child_tidptr = (int __user *) __dummy4;
	return do_fork(clone_flags, newsp, &regs, 0,
	               parent_tidptr, child_tidptr);
}<|MERGE_RESOLUTION|>--- conflicted
+++ resolved
@@ -235,11 +235,7 @@
 #else
 
 SYSCALL_DEFINE6(32_ipc, u32, call, int, first, int, second, int, third,
-<<<<<<< HEAD
-	u32, ptr, u32 fifth)
-=======
 	u32, ptr, u32, fifth)
->>>>>>> 4c55bb01
 {
 	return -ENOSYS;
 }
