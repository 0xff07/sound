/*
 * This file is subject to the terms and conditions of the GNU General Public
 * License.  See the file "COPYING" in the main directory of this archive
 * for more details.
 *
 * Copyright (C) 1995-99, 2000- 02, 06 Ralf Baechle <ralf@linux-mips.org>
 * Copyright (C) 2001 MIPS Technologies, Inc.
 * Copyright (C) 2004 Thiemo Seufer
 */
#include <linux/errno.h>
#include <asm/asm.h>
#include <asm/asmmacro.h>
#include <asm/irqflags.h>
#include <asm/mipsregs.h>
#include <asm/regdef.h>
#include <asm/stackframe.h>
#include <asm/isadep.h>
#include <asm/sysmips.h>
#include <asm/thread_info.h>
#include <asm/unistd.h>
#include <asm/war.h>
#include <asm/asm-offsets.h>

/* Highest syscall used of any syscall flavour */
#define MAX_SYSCALL_NO	__NR_O32_Linux + __NR_O32_Linux_syscalls

	.align  5
NESTED(handle_sys, PT_SIZE, sp)
	.set	noat
	SAVE_SOME
	TRACE_IRQS_ON_RELOAD
	STI
	.set	at

	lw	t1, PT_EPC(sp)		# skip syscall on return

	subu	v0, v0, __NR_O32_Linux	# check syscall number
	sltiu	t0, v0, __NR_O32_Linux_syscalls + 1
	addiu	t1, 4			# skip to next instruction
	sw	t1, PT_EPC(sp)
	beqz	t0, illegal_syscall

	sll	t0, v0, 3
	la	t1, sys_call_table
	addu	t1, t0
	lw	t2, (t1)		# syscall routine
	lw	t3, 4(t1)		# >= 0 if we need stack arguments
	beqz	t2, illegal_syscall

	sw	a3, PT_R26(sp)		# save a3 for syscall restarting
	bgez	t3, stackargs

stack_done:
	lw	t0, TI_FLAGS($28)	# syscall tracing enabled?
	li	t1, _TIF_SYSCALL_TRACE | _TIF_SYSCALL_AUDIT
	and	t0, t1
	bnez	t0, syscall_trace_entry	# -> yes

	jalr	t2			# Do The Real Thing (TM)

	li	t0, -EMAXERRNO - 1	# error?
	sltu	t0, t0, v0
	sw	t0, PT_R7(sp)		# set error flag
	beqz	t0, 1f

	negu	v0			# error
	sw	v0, PT_R0(sp)		# set flag for syscall
					# restarting
1:	sw	v0, PT_R2(sp)		# result

o32_syscall_exit:
	local_irq_disable		# make sure need_resched and
					# signals dont change between
					# sampling and return
	lw	a2, TI_FLAGS($28)	# current->work
	li	t0, _TIF_ALLWORK_MASK
	and	t0, a2
	bnez	t0, o32_syscall_exit_work

	j	restore_partial

o32_syscall_exit_work:
	j	syscall_exit_work_partial

/* ------------------------------------------------------------------------ */

syscall_trace_entry:
	SAVE_STATIC
	move	s0, t2
	move	a0, sp
	li	a1, 0
	jal	do_syscall_trace

	move	t0, s0
	RESTORE_STATIC
	lw	a0, PT_R4(sp)		# Restore argument registers
	lw	a1, PT_R5(sp)
	lw	a2, PT_R6(sp)
	lw	a3, PT_R7(sp)
	jalr	t0

	li	t0, -EMAXERRNO - 1	# error?
	sltu	t0, t0, v0
	sw	t0, PT_R7(sp)		# set error flag
	beqz	t0, 1f

	negu	v0			# error
	sw	v0, PT_R0(sp)		# set flag for syscall
					# restarting
1:	sw	v0, PT_R2(sp)		# result

	j	syscall_exit

/* ------------------------------------------------------------------------ */

	/*
	 * More than four arguments.  Try to deal with it by copying the
	 * stack arguments from the user stack to the kernel stack.
	 * This Sucks (TM).
	 */
stackargs:
	lw	t0, PT_R29(sp)		# get old user stack pointer

	/*
	 * We intentionally keep the kernel stack a little below the top of
	 * userspace so we don't have to do a slower byte accurate check here.
	 */
	lw	t5, TI_ADDR_LIMIT($28)
	addu	t4, t0, 32
	and	t5, t4
	bltz	t5, bad_stack		# -> sp is bad

	/* Ok, copy the args from the luser stack to the kernel stack.
	 * t3 is the precomputed number of instruction bytes needed to
	 * load or store arguments 6-8.
	 */

	la	t1, 5f			# load up to 3 arguments
	subu	t1, t3
1:	lw	t5, 16(t0)		# argument #5 from usp
	.set    push
	.set    noreorder
	.set	nomacro
	jr	t1
	 addiu	t1, 6f - 5f

2:	lw	t8, 28(t0)		# argument #8 from usp
3:	lw	t7, 24(t0)		# argument #7 from usp
4:	lw	t6, 20(t0)		# argument #6 from usp
5:	jr	t1
	 sw	t5, 16(sp)		# argument #5 to ksp

	sw	t8, 28(sp)		# argument #8 to ksp
	sw	t7, 24(sp)		# argument #7 to ksp
	sw	t6, 20(sp)		# argument #6 to ksp
6:	j	stack_done		# go back
	 nop
	.set	pop

	.section __ex_table,"a"
	PTR	1b,bad_stack
	PTR	2b,bad_stack
	PTR	3b,bad_stack
	PTR	4b,bad_stack
	.previous

	/*
	 * The stackpointer for a call with more than 4 arguments is bad.
	 * We probably should handle this case a bit more drastic.
	 */
bad_stack:
	negu	v0				# error
	sw	v0, PT_R0(sp)
	sw	v0, PT_R2(sp)
	li	t0, 1				# set error flag
	sw	t0, PT_R7(sp)
	j	o32_syscall_exit

	/*
	 * The system call does not exist in this kernel
	 */
illegal_syscall:
	li	v0, ENOSYS			# error
	sw	v0, PT_R2(sp)
	li	t0, 1				# set error flag
	sw	t0, PT_R7(sp)
	j	o32_syscall_exit
	END(handle_sys)

	LEAF(sys_syscall)
	subu	t0, a0, __NR_O32_Linux	# check syscall number
	sltiu	v0, t0, __NR_O32_Linux_syscalls + 1
	beqz	t0, einval		# do not recurse
	sll	t1, t0, 3
	beqz	v0, einval
	lw	t2, sys_call_table(t1)		# syscall routine

	/* Some syscalls like execve get their arguments from struct pt_regs
	   and claim zero arguments in the syscall table. Thus we have to
	   assume the worst case and shuffle around all potential arguments.
	   If you want performance, don't use indirect syscalls. */

	move	a0, a1				# shift argument registers
	move	a1, a2
	move	a2, a3
	lw	a3, 16(sp)
	lw	t4, 20(sp)
	lw	t5, 24(sp)
	lw	t6, 28(sp)
	sw	t4, 16(sp)
	sw	t5, 20(sp)
	sw	t6, 24(sp)
	sw	a0, PT_R4(sp)			# .. and push back a0 - a3, some
	sw	a1, PT_R5(sp)			# syscalls expect them there
	sw	a2, PT_R6(sp)
	sw	a3, PT_R7(sp)
	sw	a3, PT_R26(sp)			# update a3 for syscall restarting
	jr	t2
	/* Unreached */

einval:	li	v0, -ENOSYS
	jr	ra
	END(sys_syscall)

	.macro	fifty ptr, nargs, from=1, to=50
	sys	\ptr		\nargs
	.if	\to-\from
	fifty	\ptr,\nargs,"(\from+1)",\to
	.endif
	.endm

	.macro	mille ptr, nargs, from=1, to=20
	fifty	\ptr,\nargs
	.if	\to-\from
	mille	\ptr,\nargs,"(\from+1)",\to
	.endif
	.endm

	.macro	syscalltable
	sys	sys_syscall		8	/* 4000 */
	sys	sys_exit		1
	sys	sys_fork		0
	sys	sys_read		3
	sys	sys_write		3
	sys	sys_open		3	/* 4005 */
	sys	sys_close		1
	sys	sys_waitpid		3
	sys	sys_creat		2
	sys	sys_link		2
	sys	sys_unlink		1	/* 4010 */
	sys	sys_execve		0
	sys	sys_chdir		1
	sys	sys_time		1
	sys	sys_mknod		3
	sys	sys_chmod		2	/* 4015 */
	sys	sys_lchown		3
	sys	sys_ni_syscall		0
	sys	sys_ni_syscall		0	/* was sys_stat */
	sys	sys_lseek		3
	sys	sys_getpid		0	/* 4020 */
	sys	sys_mount		5
	sys	sys_oldumount		1
	sys	sys_setuid		1
	sys	sys_getuid		0
	sys	sys_stime		1	/* 4025 */
	sys	sys_ptrace		4
	sys	sys_alarm		1
	sys	sys_ni_syscall		0	/* was sys_fstat */
	sys	sys_pause		0
	sys	sys_utime		2	/* 4030 */
	sys	sys_ni_syscall		0
	sys	sys_ni_syscall		0
	sys	sys_access		2
	sys	sys_nice		1
	sys	sys_ni_syscall		0	/* 4035 */
	sys	sys_sync		0
	sys	sys_kill		2
	sys	sys_rename		2
	sys	sys_mkdir		2
	sys	sys_rmdir		1	/* 4040 */
	sys	sys_dup			1
	sys	sysm_pipe		0
	sys	sys_times		1
	sys	sys_ni_syscall		0
	sys	sys_brk			1	/* 4045 */
	sys	sys_setgid		1
	sys	sys_getgid		0
	sys	sys_ni_syscall		0	/* was signal(2) */
	sys	sys_geteuid		0
	sys	sys_getegid		0	/* 4050 */
	sys	sys_acct		1
	sys	sys_umount		2
	sys	sys_ni_syscall		0
	sys	sys_ioctl		3
	sys	sys_fcntl		3	/* 4055 */
	sys	sys_ni_syscall		2
	sys	sys_setpgid		2
	sys	sys_ni_syscall		0
	sys	sys_olduname		1
	sys	sys_umask		1	/* 4060 */
	sys	sys_chroot		1
	sys	sys_ustat		2
	sys	sys_dup2		2
	sys	sys_getppid		0
	sys	sys_getpgrp		0	/* 4065 */
	sys	sys_setsid		0
	sys	sys_sigaction		3
	sys	sys_sgetmask		0
	sys	sys_ssetmask		1
	sys	sys_setreuid		2	/* 4070 */
	sys	sys_setregid		2
	sys	sys_sigsuspend		0
	sys	sys_sigpending		1
	sys	sys_sethostname		2
	sys	sys_setrlimit		2	/* 4075 */
	sys	sys_getrlimit		2
	sys	sys_getrusage		2
	sys	sys_gettimeofday	2
	sys	sys_settimeofday	2
	sys	sys_getgroups		2	/* 4080 */
	sys	sys_setgroups		2
	sys	sys_ni_syscall		0	/* old_select */
	sys	sys_symlink		2
	sys	sys_ni_syscall		0	/* was sys_lstat */
	sys	sys_readlink		3	/* 4085 */
	sys	sys_uselib		1
	sys	sys_swapon		2
	sys	sys_reboot		3
	sys	sys_old_readdir		3
	sys	sys_mips_mmap		6	/* 4090 */
	sys	sys_munmap		2
	sys	sys_truncate		2
	sys	sys_ftruncate		2
	sys	sys_fchmod		2
	sys	sys_fchown		3	/* 4095 */
	sys	sys_getpriority		2
	sys	sys_setpriority		3
	sys	sys_ni_syscall		0
	sys	sys_statfs		2
	sys	sys_fstatfs		2	/* 4100 */
	sys	sys_ni_syscall		0	/* was ioperm(2) */
	sys	sys_socketcall		2
	sys	sys_syslog		3
	sys	sys_setitimer		3
	sys	sys_getitimer		2	/* 4105 */
	sys	sys_newstat		2
	sys	sys_newlstat		2
	sys	sys_newfstat		2
	sys	sys_uname		1
	sys	sys_ni_syscall		0	/* 4110 was iopl(2) */
	sys	sys_vhangup		0
	sys	sys_ni_syscall		0	/* was sys_idle() */
	sys	sys_ni_syscall		0	/* was sys_vm86 */
	sys	sys_wait4		4
	sys	sys_swapoff		1	/* 4115 */
	sys	sys_sysinfo		1
	sys	sys_ipc			6
	sys	sys_fsync		1
	sys	sys_sigreturn		0
	sys	sys_clone		0	/* 4120 */
	sys	sys_setdomainname	2
	sys	sys_newuname		1
	sys	sys_ni_syscall		0	/* sys_modify_ldt */
	sys	sys_adjtimex		1
	sys	sys_mprotect		3	/* 4125 */
	sys	sys_sigprocmask		3
	sys	sys_ni_syscall		0	/* was create_module */
	sys	sys_init_module		5
	sys	sys_delete_module	1
	sys	sys_ni_syscall		0	/* 4130	was get_kernel_syms */
	sys	sys_quotactl		4
	sys	sys_getpgid		1
	sys	sys_fchdir		1
	sys	sys_bdflush		2
	sys	sys_sysfs		3	/* 4135 */
	sys	sys_personality		1
	sys	sys_ni_syscall		0	/* for afs_syscall */
	sys	sys_setfsuid		1
	sys	sys_setfsgid		1
	sys	sys_llseek		5	/* 4140 */
	sys	sys_getdents		3
	sys	sys_select		5
	sys	sys_flock		2
	sys	sys_msync		3
	sys	sys_readv		3	/* 4145 */
	sys	sys_writev		3
	sys	sys_cacheflush		3
	sys	sys_cachectl		3
	sys	sys_sysmips		4
	sys	sys_ni_syscall		0	/* 4150 */
	sys	sys_getsid		1
	sys	sys_fdatasync		1
	sys	sys_sysctl		1
	sys	sys_mlock		2
	sys	sys_munlock		2	/* 4155 */
	sys	sys_mlockall		1
	sys	sys_munlockall		0
	sys	sys_sched_setparam	2
	sys	sys_sched_getparam	2
	sys	sys_sched_setscheduler	3	/* 4160 */
	sys	sys_sched_getscheduler	1
	sys	sys_sched_yield		0
	sys	sys_sched_get_priority_max 1
	sys	sys_sched_get_priority_min 1
	sys	sys_sched_rr_get_interval 2	/* 4165 */
	sys	sys_nanosleep,		2
	sys	sys_mremap,		5
	sys	sys_accept		3
	sys	sys_bind		3
	sys	sys_connect		3	/* 4170 */
	sys	sys_getpeername		3
	sys	sys_getsockname		3
	sys	sys_getsockopt		5
	sys	sys_listen		2
	sys	sys_recv		4	/* 4175 */
	sys	sys_recvfrom		6
	sys	sys_recvmsg		3
	sys	sys_send		4
	sys	sys_sendmsg		3
	sys	sys_sendto		6	/* 4180 */
	sys	sys_setsockopt		5
	sys	sys_shutdown		2
	sys	sys_socket		3
	sys	sys_socketpair		4
	sys	sys_setresuid		3	/* 4185 */
	sys	sys_getresuid		3
	sys	sys_ni_syscall		0	/* was sys_query_module */
	sys	sys_poll		3
	sys	sys_nfsservctl		3
	sys	sys_setresgid		3	/* 4190 */
	sys	sys_getresgid		3
	sys	sys_prctl		5
	sys	sys_rt_sigreturn	0
	sys	sys_rt_sigaction	4
	sys	sys_rt_sigprocmask	4	/* 4195 */
	sys	sys_rt_sigpending	2
	sys	sys_rt_sigtimedwait	4
	sys	sys_rt_sigqueueinfo	3
	sys	sys_rt_sigsuspend	0
	sys	sys_pread64		6	/* 4200 */
	sys	sys_pwrite64		6
	sys	sys_chown		3
	sys	sys_getcwd		2
	sys	sys_capget		2
	sys	sys_capset		2	/* 4205 */
	sys	sys_sigaltstack		0
	sys	sys_sendfile		4
	sys	sys_ni_syscall		0
	sys	sys_ni_syscall		0
	sys	sys_mips_mmap2		6	/* 4210 */
	sys	sys_truncate64		4
	sys	sys_ftruncate64		4
	sys	sys_stat64		2
	sys	sys_lstat64		2
	sys	sys_fstat64		2	/* 4215 */
	sys	sys_pivot_root		2
	sys	sys_mincore		3
	sys	sys_madvise		3
	sys	sys_getdents64		3
	sys	sys_fcntl64		3	/* 4220 */
	sys	sys_ni_syscall		0
	sys	sys_gettid		0
	sys	sys_readahead		5
	sys	sys_setxattr		5
	sys	sys_lsetxattr		5	/* 4225 */
	sys	sys_fsetxattr		5
	sys	sys_getxattr		4
	sys	sys_lgetxattr		4
	sys	sys_fgetxattr		4
	sys	sys_listxattr		3	/* 4230 */
	sys	sys_llistxattr		3
	sys	sys_flistxattr		3
	sys	sys_removexattr		2
	sys	sys_lremovexattr	2
	sys	sys_fremovexattr	2	/* 4235 */
	sys	sys_tkill		2
	sys	sys_sendfile64		5
	sys	sys_futex		6
#ifdef CONFIG_MIPS_MT_FPAFF
	/*
	 * For FPU affinity scheduling on MIPS MT processors, we need to
	 * intercept sys_sched_xxxaffinity() calls until we get a proper hook
	 * in kernel/sched.c.  Considered only temporary we only support these
	 * hooks for the 32-bit kernel - there is no MIPS64 MT processor atm.
	 */
	sys	mipsmt_sys_sched_setaffinity	3
	sys	mipsmt_sys_sched_getaffinity	3
#else
	sys	sys_sched_setaffinity	3
	sys	sys_sched_getaffinity	3	/* 4240 */
#endif /* CONFIG_MIPS_MT_FPAFF */
	sys	sys_io_setup		2
	sys	sys_io_destroy		1
	sys	sys_io_getevents	5
	sys	sys_io_submit		3
	sys	sys_io_cancel		3	/* 4245 */
	sys	sys_exit_group		1
	sys	sys_lookup_dcookie	4
	sys	sys_epoll_create	1
	sys	sys_epoll_ctl		4
	sys	sys_epoll_wait		3	/* 4250 */
	sys	sys_remap_file_pages	5
	sys	sys_set_tid_address	1
	sys	sys_restart_syscall	0
	sys	sys_fadvise64_64	7
	sys	sys_statfs64		3	/* 4255 */
	sys	sys_fstatfs64		2
	sys	sys_timer_create	3
	sys	sys_timer_settime	4
	sys	sys_timer_gettime	2
	sys	sys_timer_getoverrun	1	/* 4260 */
	sys	sys_timer_delete	1
	sys	sys_clock_settime	2
	sys	sys_clock_gettime	2
	sys	sys_clock_getres	2
	sys	sys_clock_nanosleep	4	/* 4265 */
	sys	sys_tgkill		3
	sys	sys_utimes		2
	sys	sys_mbind		4
	sys	sys_ni_syscall		0	/* sys_get_mempolicy */
	sys	sys_ni_syscall		0	/* 4270 sys_set_mempolicy */
	sys	sys_mq_open		4
	sys	sys_mq_unlink		1
	sys	sys_mq_timedsend	5
	sys	sys_mq_timedreceive	5
	sys	sys_mq_notify		2	/* 4275 */
	sys	sys_mq_getsetattr	3
	sys	sys_ni_syscall		0	/* sys_vserver */
	sys	sys_waitid		5
	sys	sys_ni_syscall		0	/* available, was setaltroot */
	sys	sys_add_key		5	/* 4280 */
	sys	sys_request_key		4
	sys	sys_keyctl		5
	sys	sys_set_thread_area	1
	sys	sys_inotify_init	0
	sys	sys_inotify_add_watch	3	/* 4285 */
	sys	sys_inotify_rm_watch	2
	sys	sys_migrate_pages	4
	sys	sys_openat		4
	sys	sys_mkdirat		3
	sys	sys_mknodat		4	/* 4290 */
	sys	sys_fchownat		5
	sys	sys_futimesat		3
	sys	sys_fstatat64		4
	sys	sys_unlinkat		3
	sys	sys_renameat		4	/* 4295 */
	sys	sys_linkat		5
	sys	sys_symlinkat		3
	sys	sys_readlinkat		4
	sys	sys_fchmodat		3
	sys	sys_faccessat		3	/* 4300 */
	sys	sys_pselect6		6
	sys	sys_ppoll		5
	sys	sys_unshare		1
	sys	sys_splice		6
	sys	sys_sync_file_range	7	/* 4305 */
	sys	sys_tee			4
	sys	sys_vmsplice		4
	sys	sys_move_pages		6
	sys	sys_set_robust_list	2
	sys	sys_get_robust_list	3	/* 4310 */
	sys	sys_kexec_load		4
	sys	sys_getcpu		3
	sys	sys_epoll_pwait		6
	sys	sys_ioprio_set		3
	sys	sys_ioprio_get		2	/* 4315 */
	sys	sys_utimensat		4
	sys	sys_signalfd		3
	sys	sys_ni_syscall		0
	sys	sys_eventfd		1
	sys	sys_fallocate		6	/* 4320 */
	sys	sys_timerfd_create	2
	sys	sys_timerfd_gettime	2
	sys	sys_timerfd_settime	4
	sys	sys_signalfd4		4
	sys	sys_eventfd2		2	/* 4325 */
	sys	sys_epoll_create1	1
	sys	sys_dup3		3
	sys	sys_pipe2		2
	sys	sys_inotify_init1	1
	sys	sys_preadv		6	/* 4330 */
	sys	sys_pwritev		6
	sys	sys_rt_tgsigqueueinfo	4
<<<<<<< HEAD
	sys	sys_perf_counter_open	5
=======
	sys	sys_perf_event_open	5
>>>>>>> 94a8d5ca
	sys	sys_accept4		4
	.endm

	/* We pre-compute the number of _instruction_ bytes needed to
	   load or store the arguments 6-8. Negative values are ignored. */

	.macro  sys function, nargs
	PTR	\function
	LONG	(\nargs << 2) - (5 << 2)
	.endm

	.align	3
	.type	sys_call_table,@object
EXPORT(sys_call_table)
	syscalltable
	.size	sys_call_table, . - sys_call_table<|MERGE_RESOLUTION|>--- conflicted
+++ resolved
@@ -581,11 +581,7 @@
 	sys	sys_preadv		6	/* 4330 */
 	sys	sys_pwritev		6
 	sys	sys_rt_tgsigqueueinfo	4
-<<<<<<< HEAD
-	sys	sys_perf_counter_open	5
-=======
 	sys	sys_perf_event_open	5
->>>>>>> 94a8d5ca
 	sys	sys_accept4		4
 	.endm
 
