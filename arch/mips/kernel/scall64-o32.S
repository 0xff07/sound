/*
 * This file is subject to the terms and conditions of the GNU General Public
 * License.  See the file "COPYING" in the main directory of this archive
 * for more details.
 *
 * Copyright (C) 1995 - 2000, 2001 by Ralf Baechle
 * Copyright (C) 1999, 2000 Silicon Graphics, Inc.
 * Copyright (C) 2001 MIPS Technologies, Inc.
 * Copyright (C) 2004 Thiemo Seufer
 *
 * Hairy, the userspace application uses a different argument passing
 * convention than the kernel, so we have to translate things from o32
 * to ABI64 calling convention.  64-bit syscalls are also processed
 * here for now.
 */
#include <linux/errno.h>
#include <asm/asm.h>
#include <asm/asmmacro.h>
#include <asm/irqflags.h>
#include <asm/mipsregs.h>
#include <asm/regdef.h>
#include <asm/stackframe.h>
#include <asm/thread_info.h>
#include <asm/unistd.h>
#include <asm/sysmips.h>

	.align  5
NESTED(handle_sys, PT_SIZE, sp)
	.set	noat
	SAVE_SOME
	TRACE_IRQS_ON_RELOAD
	STI
	.set	at
	ld	t1, PT_EPC(sp)		# skip syscall on return

	dsubu	t0, v0, __NR_O32_Linux	# check syscall number
	sltiu	t0, t0, __NR_O32_Linux_syscalls + 1
	daddiu	t1, 4			# skip to next instruction
	sd	t1, PT_EPC(sp)
	beqz	t0, not_o32_scall
#if 0
 SAVE_ALL
 move a1, v0
 PRINT("Scall %ld\n")
 RESTORE_ALL
#endif

	/* We don't want to stumble over broken sign extensions from
	   userland. O32 does never use the upper half. */
	sll	a0, a0, 0
	sll	a1, a1, 0
	sll	a2, a2, 0
	sll	a3, a3, 0

	dsll	t0, v0, 3		# offset into table
	ld	t2, (sys_call_table - (__NR_O32_Linux * 8))(t0)

	sd	a3, PT_R26(sp)		# save a3 for syscall restarting

	/*
	 * More than four arguments.  Try to deal with it by copying the
	 * stack arguments from the user stack to the kernel stack.
	 * This Sucks (TM).
	 *
	 * We intentionally keep the kernel stack a little below the top of
	 * userspace so we don't have to do a slower byte accurate check here.
	 */
	ld	t0, PT_R29(sp)		# get old user stack pointer
	daddu	t1, t0, 32
	bltz	t1, bad_stack

1:	lw	a4, 16(t0)		# argument #5 from usp
2:	lw	a5, 20(t0)		# argument #6 from usp
3:	lw	a6, 24(t0)		# argument #7 from usp
4:	lw	a7, 28(t0)		# argument #8 from usp (for indirect syscalls)

	.section __ex_table,"a"
	PTR	1b, bad_stack
	PTR	2b, bad_stack
	PTR	3b, bad_stack
	PTR	4b, bad_stack
	.previous

	li	t1, _TIF_SYSCALL_TRACE | _TIF_SYSCALL_AUDIT
	LONG_L	t0, TI_FLAGS($28)	# syscall tracing enabled?
	and	t0, t1, t0
	bnez	t0, trace_a_syscall

	jalr	t2			# Do The Real Thing (TM)

	li	t0, -EMAXERRNO - 1	# error?
	sltu	t0, t0, v0
	sd	t0, PT_R7(sp)		# set error flag
	beqz	t0, 1f

	dnegu	v0			# error
	sd	v0, PT_R0(sp)		# flag for syscall restarting
1:	sd	v0, PT_R2(sp)		# result

o32_syscall_exit:
	local_irq_disable		# make need_resched and
					# signals dont change between
					# sampling and return
	LONG_L	a2, TI_FLAGS($28)
	li	t0, _TIF_ALLWORK_MASK
	and	t0, a2, t0
	bnez	t0, o32_syscall_exit_work

	j	restore_partial

o32_syscall_exit_work:
	j	syscall_exit_work_partial

/* ------------------------------------------------------------------------ */

trace_a_syscall:
	SAVE_STATIC
	sd	a4, PT_R8(sp)		# Save argument registers
	sd	a5, PT_R9(sp)
	sd	a6, PT_R10(sp)
	sd	a7, PT_R11(sp)		# For indirect syscalls

	move	s0, t2			# Save syscall pointer
	move	a0, sp
	li	a1, 0
	jal	do_syscall_trace

	move	t0, s0
	RESTORE_STATIC
	ld	a0, PT_R4(sp)		# Restore argument registers
	ld	a1, PT_R5(sp)
	ld	a2, PT_R6(sp)
	ld	a3, PT_R7(sp)
	ld	a4, PT_R8(sp)
	ld	a5, PT_R9(sp)
	ld	a6, PT_R10(sp)
	ld	a7, PT_R11(sp)		# For indirect syscalls
	jalr	t0

	li	t0, -EMAXERRNO - 1	# error?
	sltu	t0, t0, v0
	sd	t0, PT_R7(sp)		# set error flag
	beqz	t0, 1f

	dnegu	v0			# error
	sd	v0, PT_R0(sp)		# set flag for syscall restarting
1:	sd	v0, PT_R2(sp)		# result

	j	syscall_exit

/* ------------------------------------------------------------------------ */

	/*
	 * The stackpointer for a call with more than 4 arguments is bad.
	 */
bad_stack:
	dnegu	v0			# error
	sd	v0, PT_R0(sp)
	sd	v0, PT_R2(sp)
	li	t0, 1			# set error flag
	sd	t0, PT_R7(sp)
	j	o32_syscall_exit

not_o32_scall:
	/*
	 * This is not an o32 compatibility syscall, pass it on
	 * to the 64-bit syscall handlers.
	 */
#ifdef CONFIG_MIPS32_N32
	j	handle_sysn32
#else
	j	handle_sys64
#endif
	END(handle_sys)

LEAF(sys32_syscall)
	subu	t0, a0, __NR_O32_Linux	# check syscall number
	sltiu	v0, t0, __NR_O32_Linux_syscalls + 1
	beqz	t0, einval		# do not recurse
	dsll	t1, t0, 3
	beqz	v0, einval
	ld	t2, sys_call_table(t1)		# syscall routine

	move	a0, a1			# shift argument registers
	move	a1, a2
	move	a2, a3
	move	a3, a4
	move	a4, a5
	move	a5, a6
	move	a6, a7
	sd	a0, PT_R4(sp)		# ... and push back a0 - a3, some
	sd	a1, PT_R5(sp)		# syscalls expect them there
	sd	a2, PT_R6(sp)
	sd	a3, PT_R7(sp)
	sd	a3, PT_R26(sp)		# update a3 for syscall restarting
	jr	t2
	/* Unreached */

einval:	li	v0, -ENOSYS
	jr	ra
	END(sys32_syscall)

	.align	3
	.type	sys_call_table,@object
sys_call_table:
	PTR	sys32_syscall			/* 4000 */
	PTR	sys_exit
	PTR	sys_fork
	PTR	sys_read
	PTR	sys_write
	PTR	compat_sys_open			/* 4005 */
	PTR	sys_close
	PTR	sys_waitpid
	PTR	sys_creat
	PTR	sys_link
	PTR	sys_unlink			/* 4010 */
	PTR	sys32_execve
	PTR	sys_chdir
	PTR	compat_sys_time
	PTR	sys_mknod
	PTR	sys_chmod			/* 4015 */
	PTR	sys_lchown
	PTR	sys_ni_syscall
	PTR	sys_ni_syscall			/* was sys_stat */
	PTR	sys_lseek
	PTR	sys_getpid			/* 4020 */
	PTR	compat_sys_mount
	PTR	sys_oldumount
	PTR	sys_setuid
	PTR	sys_getuid
	PTR	compat_sys_stime		/* 4025 */
	PTR	compat_sys_ptrace
	PTR	sys_alarm
	PTR	sys_ni_syscall			/* was sys_fstat */
	PTR	sys_pause
	PTR	compat_sys_utime		/* 4030 */
	PTR	sys_ni_syscall
	PTR	sys_ni_syscall
	PTR	sys_access
	PTR	sys_nice
	PTR	sys_ni_syscall			/* 4035 */
	PTR	sys_sync
	PTR	sys_kill
	PTR	sys_rename
	PTR	sys_mkdir
	PTR	sys_rmdir			/* 4040 */
	PTR	sys_dup
	PTR	sysm_pipe
	PTR	compat_sys_times
	PTR	sys_ni_syscall
	PTR	sys_brk				/* 4045 */
	PTR	sys_setgid
	PTR	sys_getgid
	PTR	sys_ni_syscall			/* was signal	2 */
	PTR	sys_geteuid
	PTR	sys_getegid			/* 4050 */
	PTR	sys_acct
	PTR	sys_umount
	PTR	sys_ni_syscall
	PTR	compat_sys_ioctl
	PTR	compat_sys_fcntl		/* 4055 */
	PTR	sys_ni_syscall
	PTR	sys_setpgid
	PTR	sys_ni_syscall
	PTR	sys_olduname
	PTR	sys_umask			/* 4060 */
	PTR	sys_chroot
	PTR	compat_sys_ustat
	PTR	sys_dup2
	PTR	sys_getppid
	PTR	sys_getpgrp			/* 4065 */
	PTR	sys_setsid
	PTR	sys_32_sigaction
	PTR	sys_sgetmask
	PTR	sys_ssetmask
	PTR	sys_setreuid			/* 4070 */
	PTR	sys_setregid
	PTR	sys32_sigsuspend
	PTR	compat_sys_sigpending
	PTR	sys_sethostname
	PTR	compat_sys_setrlimit		/* 4075 */
	PTR	compat_sys_getrlimit
	PTR	compat_sys_getrusage
	PTR	compat_sys_gettimeofday
	PTR	compat_sys_settimeofday
	PTR	sys_getgroups			/* 4080 */
	PTR	sys_setgroups
	PTR	sys_ni_syscall			/* old_select */
	PTR	sys_symlink
	PTR	sys_ni_syscall			/* was sys_lstat */
	PTR	sys_readlink			/* 4085 */
	PTR	sys_uselib
	PTR	sys_swapon
	PTR	sys_reboot
	PTR	compat_sys_old_readdir
	PTR	sys_mips_mmap			/* 4090 */
	PTR	sys_munmap
	PTR	sys_truncate
	PTR	sys_ftruncate
	PTR	sys_fchmod
	PTR	sys_fchown			/* 4095 */
	PTR	sys_getpriority
	PTR	sys_setpriority
	PTR	sys_ni_syscall
	PTR	compat_sys_statfs
	PTR	compat_sys_fstatfs		/* 4100 */
	PTR	sys_ni_syscall			/* sys_ioperm */
	PTR	compat_sys_socketcall
	PTR	sys_syslog
	PTR	compat_sys_setitimer
	PTR	compat_sys_getitimer		/* 4105 */
	PTR	compat_sys_newstat
	PTR	compat_sys_newlstat
	PTR	compat_sys_newfstat
	PTR	sys_uname
	PTR	sys_ni_syscall			/* sys_ioperm  *//* 4110 */
	PTR	sys_vhangup
	PTR	sys_ni_syscall			/* was sys_idle	 */
	PTR	sys_ni_syscall			/* sys_vm86 */
	PTR	compat_sys_wait4
	PTR	sys_swapoff			/* 4115 */
	PTR	compat_sys_sysinfo
	PTR	sys_32_ipc
	PTR	sys_fsync
	PTR	sys32_sigreturn
	PTR	sys32_clone			/* 4120 */
	PTR	sys_setdomainname
	PTR	sys_32_newuname
	PTR	sys_ni_syscall			/* sys_modify_ldt */
	PTR	compat_sys_adjtimex
	PTR	sys_mprotect			/* 4125 */
	PTR	compat_sys_sigprocmask
	PTR	sys_ni_syscall			/* was creat_module */
	PTR	sys_init_module
	PTR	sys_delete_module
	PTR	sys_ni_syscall			/* 4130, get_kernel_syms */
	PTR	sys_quotactl
	PTR	sys_getpgid
	PTR	sys_fchdir
	PTR	sys_bdflush
	PTR	sys_sysfs			/* 4135 */
	PTR	sys_32_personality
	PTR	sys_ni_syscall	 		/* for afs_syscall */
	PTR	sys_setfsuid
	PTR	sys_setfsgid
	PTR	sys_32_llseek			/* 4140 */
	PTR	compat_sys_getdents
	PTR	compat_sys_select
	PTR	sys_flock
	PTR	sys_msync
	PTR	compat_sys_readv		/* 4145 */
	PTR	compat_sys_writev
	PTR	sys_cacheflush
	PTR	sys_cachectl
	PTR	sys_sysmips
	PTR	sys_ni_syscall			/* 4150 */
	PTR	sys_getsid
	PTR	sys_fdatasync
	PTR	sys_32_sysctl
	PTR	sys_mlock
	PTR	sys_munlock			/* 4155 */
	PTR	sys_mlockall
	PTR	sys_munlockall
	PTR	sys_sched_setparam
	PTR	sys_sched_getparam
	PTR	sys_sched_setscheduler 		/* 4160 */
	PTR	sys_sched_getscheduler
	PTR	sys_sched_yield
	PTR	sys_sched_get_priority_max
	PTR	sys_sched_get_priority_min
	PTR	sys_32_sched_rr_get_interval 	/* 4165 */
	PTR	compat_sys_nanosleep
	PTR	sys_mremap
	PTR	sys_accept
	PTR	sys_bind
	PTR	sys_connect			/* 4170 */
	PTR	sys_getpeername
	PTR	sys_getsockname
	PTR	sys_getsockopt
	PTR	sys_listen
	PTR	compat_sys_recv			/* 4175 */
	PTR	compat_sys_recvfrom
	PTR	compat_sys_recvmsg
	PTR	sys_send
	PTR	compat_sys_sendmsg
	PTR	sys_sendto			/* 4180 */
	PTR	compat_sys_setsockopt
	PTR	sys_shutdown
	PTR	sys_socket
	PTR	sys_socketpair
	PTR	sys_setresuid			/* 4185 */
	PTR	sys_getresuid
	PTR	sys_ni_syscall			/* was query_module */
	PTR	sys_poll
	PTR	compat_sys_nfsservctl
	PTR	sys_setresgid			/* 4190 */
	PTR	sys_getresgid
	PTR	sys_prctl
	PTR	sys32_rt_sigreturn
	PTR	sys_32_rt_sigaction
	PTR	sys_32_rt_sigprocmask 		/* 4195 */
	PTR	sys_32_rt_sigpending
	PTR	compat_sys_rt_sigtimedwait
	PTR	sys_32_rt_sigqueueinfo
	PTR	sys32_rt_sigsuspend
	PTR	sys_32_pread			/* 4200 */
	PTR	sys_32_pwrite
	PTR	sys_chown
	PTR	sys_getcwd
	PTR	sys_capget
	PTR	sys_capset			/* 4205 */
	PTR	sys32_sigaltstack
	PTR	sys_32_sendfile
	PTR	sys_ni_syscall
	PTR	sys_ni_syscall
	PTR	sys_mips_mmap2			/* 4210 */
	PTR	sys_32_truncate64
	PTR	sys_32_ftruncate64
	PTR	sys_newstat
	PTR	sys_newlstat
	PTR	sys_newfstat			/* 4215 */
	PTR	sys_pivot_root
	PTR	sys_mincore
	PTR	sys_madvise
	PTR	sys_getdents64
	PTR	compat_sys_fcntl64		/* 4220 */
	PTR	sys_ni_syscall
	PTR	sys_gettid
	PTR	sys32_readahead
	PTR	sys_setxattr
	PTR	sys_lsetxattr			/* 4225 */
	PTR	sys_fsetxattr
	PTR	sys_getxattr
	PTR	sys_lgetxattr
	PTR	sys_fgetxattr
	PTR	sys_listxattr			/* 4230 */
	PTR	sys_llistxattr
	PTR	sys_flistxattr
	PTR	sys_removexattr
	PTR	sys_lremovexattr
	PTR	sys_fremovexattr		/* 4235 */
	PTR	sys_tkill
	PTR	sys_sendfile64
	PTR	compat_sys_futex
	PTR	compat_sys_sched_setaffinity
	PTR	compat_sys_sched_getaffinity	/* 4240 */
	PTR	sys_io_setup
	PTR	sys_io_destroy
	PTR	sys_io_getevents
	PTR	sys_io_submit
	PTR	sys_io_cancel			/* 4245 */
	PTR	sys_exit_group
	PTR	sys_lookup_dcookie
	PTR	sys_epoll_create
	PTR	sys_epoll_ctl
	PTR	sys_epoll_wait			/* 4250 */
	PTR	sys_remap_file_pages
	PTR	sys_set_tid_address
	PTR	sys_restart_syscall
	PTR	sys32_fadvise64_64
	PTR	compat_sys_statfs64		/* 4255 */
	PTR	compat_sys_fstatfs64
	PTR	compat_sys_timer_create
	PTR	compat_sys_timer_settime
	PTR	compat_sys_timer_gettime
	PTR	sys_timer_getoverrun		/* 4260 */
	PTR	sys_timer_delete
	PTR	compat_sys_clock_settime
	PTR	compat_sys_clock_gettime
	PTR	compat_sys_clock_getres
	PTR	compat_sys_clock_nanosleep	/* 4265 */
	PTR	sys_tgkill
	PTR	compat_sys_utimes
	PTR	sys_ni_syscall			/* sys_mbind */
	PTR	sys_ni_syscall			/* sys_get_mempolicy */
	PTR	sys_ni_syscall			/* 4270 sys_set_mempolicy */
	PTR	compat_sys_mq_open
	PTR	sys_mq_unlink
	PTR	compat_sys_mq_timedsend
	PTR	compat_sys_mq_timedreceive
	PTR	compat_sys_mq_notify		/* 4275 */
	PTR	compat_sys_mq_getsetattr
	PTR	sys_ni_syscall			/* sys_vserver */
	PTR	sys_32_waitid
	PTR	sys_ni_syscall			/* available, was setaltroot */
	PTR	sys_add_key			/* 4280 */
	PTR	sys_request_key
	PTR	sys_keyctl
	PTR	sys_set_thread_area
	PTR	sys_inotify_init
	PTR	sys_inotify_add_watch		/* 4285 */
	PTR	sys_inotify_rm_watch
	PTR	sys_migrate_pages
	PTR	compat_sys_openat
	PTR	sys_mkdirat
	PTR	sys_mknodat			/* 4290 */
	PTR	sys_fchownat
	PTR	compat_sys_futimesat
	PTR	sys_newfstatat
	PTR	sys_unlinkat
	PTR	sys_renameat			/* 4295 */
	PTR	sys_linkat
	PTR	sys_symlinkat
	PTR	sys_readlinkat
	PTR	sys_fchmodat
	PTR	sys_faccessat			/* 4300 */
	PTR	compat_sys_pselect6
	PTR	sys_ppoll
	PTR	sys_unshare
	PTR	sys_splice
	PTR	sys32_sync_file_range		/* 4305 */
	PTR	sys_tee
	PTR	compat_sys_vmsplice
	PTR	compat_sys_move_pages
	PTR	compat_sys_set_robust_list
	PTR	compat_sys_get_robust_list	/* 4310 */
	PTR	compat_sys_kexec_load
	PTR	sys_getcpu
	PTR	compat_sys_epoll_pwait
	PTR	sys_ioprio_set
	PTR	sys_ioprio_get			/* 4315 */
	PTR	compat_sys_utimensat
	PTR	compat_sys_signalfd
	PTR	sys_ni_syscall
	PTR	sys_eventfd
	PTR	sys32_fallocate			/* 4320 */
	PTR	sys_timerfd_create
	PTR	compat_sys_timerfd_gettime
	PTR	compat_sys_timerfd_settime
	PTR	compat_sys_signalfd4
	PTR	sys_eventfd2			/* 4325 */
	PTR	sys_epoll_create1
	PTR	sys_dup3
	PTR	sys_pipe2
	PTR	sys_inotify_init1
	PTR	compat_sys_preadv		/* 4330 */
	PTR	compat_sys_pwritev
	PTR	compat_sys_rt_tgsigqueueinfo
<<<<<<< HEAD
	PTR	sys_perf_counter_open
=======
	PTR	sys_perf_event_open
>>>>>>> 94a8d5ca
	PTR	sys_accept4
	.size	sys_call_table,.-sys_call_table<|MERGE_RESOLUTION|>--- conflicted
+++ resolved
@@ -536,10 +536,6 @@
 	PTR	compat_sys_preadv		/* 4330 */
 	PTR	compat_sys_pwritev
 	PTR	compat_sys_rt_tgsigqueueinfo
-<<<<<<< HEAD
-	PTR	sys_perf_counter_open
-=======
 	PTR	sys_perf_event_open
->>>>>>> 94a8d5ca
 	PTR	sys_accept4
 	.size	sys_call_table,.-sys_call_table