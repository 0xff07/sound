/*
 * This file is subject to the terms and conditions of the GNU General Public
 * License.  See the file "COPYING" in the main directory of this archive
 * for more details.
 *
 * Copyright (C) 1994 by Waldorf Electronics
 * Copyright (C) 1995 - 2000, 01, 03 by Ralf Baechle
 * Copyright (C) 1999, 2000 Silicon Graphics, Inc.
 * Copyright (C) 2007  Maciej W. Rozycki
 */
#ifndef _ASM_DELAY_H
#define _ASM_DELAY_H

extern void __delay(unsigned int loops);
extern void __ndelay(unsigned int ns);
extern void __udelay(unsigned int us);

<<<<<<< HEAD
#define ndelay(ns) __udelay(ns)
=======
#define ndelay(ns) __ndelay(ns)
>>>>>>> 533ac12e
#define udelay(us) __udelay(us)

/* make sure "usecs *= ..." in udelay do not overflow. */
#if HZ >= 1000
#define MAX_UDELAY_MS	1
#elif HZ <= 200
#define MAX_UDELAY_MS	5
#else
#define MAX_UDELAY_MS	(1000 / HZ)
#endif

#endif /* _ASM_DELAY_H */<|MERGE_RESOLUTION|>--- conflicted
+++ resolved
@@ -15,11 +15,7 @@
 extern void __ndelay(unsigned int ns);
 extern void __udelay(unsigned int us);
 
-<<<<<<< HEAD
-#define ndelay(ns) __udelay(ns)
-=======
 #define ndelay(ns) __ndelay(ns)
->>>>>>> 533ac12e
 #define udelay(us) __udelay(us)
 
 /* make sure "usecs *= ..." in udelay do not overflow. */
