/*
 * This file is subject to the terms and conditions of the GNU General
 * Public License.  See the file "COPYING" in the main directory of this
 * archive for more details.
 *
 * Copyright (C) 2000 - 2001 by Kanoj Sarcar (kanoj@sgi.com)
 * Copyright (C) 2000 - 2001 by Silicon Graphics, Inc.
 * Copyright (C) 2000, 2001, 2002 Ralf Baechle
 * Copyright (C) 2000, 2001 Broadcom Corporation
 */
#ifndef __ASM_SMP_H
#define __ASM_SMP_H

#include <linux/bitops.h>
#include <linux/linkage.h>
#include <linux/threads.h>
#include <linux/cpumask.h>

#include <asm/atomic.h>
#include <asm/smp-ops.h>

extern int smp_num_siblings;
extern cpumask_t cpu_sibling_map[];

#define raw_smp_processor_id() (current_thread_info()->cpu)

/* Map from cpu id to sequential logical cpu number.  This will only
   not be idempotent when cpus failed to come on-line.  */
extern int __cpu_number_map[NR_CPUS];
#define cpu_number_map(cpu)  __cpu_number_map[cpu]

/* The reverse map from sequential logical cpu number to cpu id.  */
extern int __cpu_logical_map[NR_CPUS];
#define cpu_logical_map(cpu)  __cpu_logical_map[cpu]

#define NO_PROC_ID	(-1)

#define SMP_RESCHEDULE_YOURSELF	0x1	/* XXX braindead */
#define SMP_CALL_FUNCTION	0x2
/* Octeon - Tell another core to flush its icache */
#define SMP_ICACHE_FLUSH	0x4

<<<<<<< HEAD
=======

>>>>>>> 37a76bd4
extern void asmlinkage smp_bootstrap(void);

/*
 * this function sends a 'reschedule' IPI to another CPU.
 * it goes straight through and wastes no time serializing
 * anything. Worst case is that we lose a reschedule ...
 */
static inline void smp_send_reschedule(int cpu)
{
	extern struct plat_smp_ops *mp_ops;	/* private */

	mp_ops->send_ipi_single(cpu, SMP_RESCHEDULE_YOURSELF);
}

extern asmlinkage void smp_call_function_interrupt(void);

extern void arch_send_call_function_single_ipi(int cpu);
extern void arch_send_call_function_ipi(cpumask_t mask);

#endif /* __ASM_SMP_H */<|MERGE_RESOLUTION|>--- conflicted
+++ resolved
@@ -40,10 +40,7 @@
 /* Octeon - Tell another core to flush its icache */
 #define SMP_ICACHE_FLUSH	0x4
 
-<<<<<<< HEAD
-=======
 
->>>>>>> 37a76bd4
 extern void asmlinkage smp_bootstrap(void);
 
 /*
