/*
 * Copyright (C) 2005-2006 Atmel Corporation
 *
 * This program is free software; you can redistribute it and/or modify
 * it under the terms of the GNU General Public License version 2 as
 * published by the Free Software Foundation.
 */
#include <linux/clk.h>
#include <linux/delay.h>
#include <linux/dw_dmac.h>
#include <linux/fb.h>
#include <linux/init.h>
#include <linux/platform_device.h>
#include <linux/dma-mapping.h>
#include <linux/gpio.h>
#include <linux/spi/spi.h>
#include <linux/usb/atmel_usba_udc.h>

#include <asm/atmel-mci.h>
#include <asm/io.h>
#include <asm/irq.h>

#include <mach/at32ap700x.h>
#include <mach/board.h>
#include <mach/hmatrix.h>
#include <mach/portmux.h>
#include <mach/sram.h>

#include <video/atmel_lcdc.h>

#include "clock.h"
#include "pio.h"
#include "pm.h"


#define PBMEM(base)					\
	{						\
		.start		= base,			\
		.end		= base + 0x3ff,		\
		.flags		= IORESOURCE_MEM,	\
	}
#define IRQ(num)					\
	{						\
		.start		= num,			\
		.end		= num,			\
		.flags		= IORESOURCE_IRQ,	\
	}
#define NAMED_IRQ(num, _name)				\
	{						\
		.start		= num,			\
		.end		= num,			\
		.name		= _name,		\
		.flags		= IORESOURCE_IRQ,	\
	}

/* REVISIT these assume *every* device supports DMA, but several
 * don't ... tc, smc, pio, rtc, watchdog, pwm, ps2, and more.
 */
#define DEFINE_DEV(_name, _id)					\
static u64 _name##_id##_dma_mask = DMA_32BIT_MASK;		\
static struct platform_device _name##_id##_device = {		\
	.name		= #_name,				\
	.id		= _id,					\
	.dev		= {					\
		.dma_mask = &_name##_id##_dma_mask,		\
		.coherent_dma_mask = DMA_32BIT_MASK,		\
	},							\
	.resource	= _name##_id##_resource,		\
	.num_resources	= ARRAY_SIZE(_name##_id##_resource),	\
}
#define DEFINE_DEV_DATA(_name, _id)				\
static u64 _name##_id##_dma_mask = DMA_32BIT_MASK;		\
static struct platform_device _name##_id##_device = {		\
	.name		= #_name,				\
	.id		= _id,					\
	.dev		= {					\
		.dma_mask = &_name##_id##_dma_mask,		\
		.platform_data	= &_name##_id##_data,		\
		.coherent_dma_mask = DMA_32BIT_MASK,		\
	},							\
	.resource	= _name##_id##_resource,		\
	.num_resources	= ARRAY_SIZE(_name##_id##_resource),	\
}

#define select_peripheral(port, pin_mask, periph, flags)	\
	at32_select_periph(GPIO_##port##_BASE, pin_mask,	\
			   GPIO_##periph, flags)

#define DEV_CLK(_name, devname, bus, _index)			\
static struct clk devname##_##_name = {				\
	.name		= #_name,				\
	.dev		= &devname##_device.dev,		\
	.parent		= &bus##_clk,				\
	.mode		= bus##_clk_mode,			\
	.get_rate	= bus##_clk_get_rate,			\
	.index		= _index,				\
}

static DEFINE_SPINLOCK(pm_lock);

static struct clk osc0;
static struct clk osc1;

static unsigned long osc_get_rate(struct clk *clk)
{
	return at32_board_osc_rates[clk->index];
}

static unsigned long pll_get_rate(struct clk *clk, unsigned long control)
{
	unsigned long div, mul, rate;

	div = PM_BFEXT(PLLDIV, control) + 1;
	mul = PM_BFEXT(PLLMUL, control) + 1;

	rate = clk->parent->get_rate(clk->parent);
	rate = (rate + div / 2) / div;
	rate *= mul;

	return rate;
}

static long pll_set_rate(struct clk *clk, unsigned long rate,
			 u32 *pll_ctrl)
{
	unsigned long mul;
	unsigned long mul_best_fit = 0;
	unsigned long div;
	unsigned long div_min;
	unsigned long div_max;
	unsigned long div_best_fit = 0;
	unsigned long base;
	unsigned long pll_in;
	unsigned long actual = 0;
	unsigned long rate_error;
	unsigned long rate_error_prev = ~0UL;
	u32 ctrl;

	/* Rate must be between 80 MHz and 200 Mhz. */
	if (rate < 80000000UL || rate > 200000000UL)
		return -EINVAL;

	ctrl = PM_BF(PLLOPT, 4);
	base = clk->parent->get_rate(clk->parent);

	/* PLL input frequency must be between 6 MHz and 32 MHz. */
	div_min = DIV_ROUND_UP(base, 32000000UL);
	div_max = base / 6000000UL;

	if (div_max < div_min)
		return -EINVAL;

	for (div = div_min; div <= div_max; div++) {
		pll_in = (base + div / 2) / div;
		mul = (rate + pll_in / 2) / pll_in;

		if (mul == 0)
			continue;

		actual = pll_in * mul;
		rate_error = abs(actual - rate);

		if (rate_error < rate_error_prev) {
			mul_best_fit = mul;
			div_best_fit = div;
			rate_error_prev = rate_error;
		}

		if (rate_error == 0)
			break;
	}

	if (div_best_fit == 0)
		return -EINVAL;

	ctrl |= PM_BF(PLLMUL, mul_best_fit - 1);
	ctrl |= PM_BF(PLLDIV, div_best_fit - 1);
	ctrl |= PM_BF(PLLCOUNT, 16);

	if (clk->parent == &osc1)
		ctrl |= PM_BIT(PLLOSC);

	*pll_ctrl = ctrl;

	return actual;
}

static unsigned long pll0_get_rate(struct clk *clk)
{
	u32 control;

	control = pm_readl(PLL0);

	return pll_get_rate(clk, control);
}

static void pll1_mode(struct clk *clk, int enabled)
{
	unsigned long timeout;
	u32 status;
	u32 ctrl;

	ctrl = pm_readl(PLL1);

	if (enabled) {
		if (!PM_BFEXT(PLLMUL, ctrl) && !PM_BFEXT(PLLDIV, ctrl)) {
			pr_debug("clk %s: failed to enable, rate not set\n",
					clk->name);
			return;
		}

		ctrl |= PM_BIT(PLLEN);
		pm_writel(PLL1, ctrl);

		/* Wait for PLL lock. */
		for (timeout = 10000; timeout; timeout--) {
			status = pm_readl(ISR);
			if (status & PM_BIT(LOCK1))
				break;
			udelay(10);
		}

		if (!(status & PM_BIT(LOCK1)))
			printk(KERN_ERR "clk %s: timeout waiting for lock\n",
					clk->name);
	} else {
		ctrl &= ~PM_BIT(PLLEN);
		pm_writel(PLL1, ctrl);
	}
}

static unsigned long pll1_get_rate(struct clk *clk)
{
	u32 control;

	control = pm_readl(PLL1);

	return pll_get_rate(clk, control);
}

static long pll1_set_rate(struct clk *clk, unsigned long rate, int apply)
{
	u32 ctrl = 0;
	unsigned long actual_rate;

	actual_rate = pll_set_rate(clk, rate, &ctrl);

	if (apply) {
		if (actual_rate != rate)
			return -EINVAL;
		if (clk->users > 0)
			return -EBUSY;
		pr_debug(KERN_INFO "clk %s: new rate %lu (actual rate %lu)\n",
				clk->name, rate, actual_rate);
		pm_writel(PLL1, ctrl);
	}

	return actual_rate;
}

static int pll1_set_parent(struct clk *clk, struct clk *parent)
{
	u32 ctrl;

	if (clk->users > 0)
		return -EBUSY;

	ctrl = pm_readl(PLL1);
	WARN_ON(ctrl & PM_BIT(PLLEN));

	if (parent == &osc0)
		ctrl &= ~PM_BIT(PLLOSC);
	else if (parent == &osc1)
		ctrl |= PM_BIT(PLLOSC);
	else
		return -EINVAL;

	pm_writel(PLL1, ctrl);
	clk->parent = parent;

	return 0;
}

/*
 * The AT32AP7000 has five primary clock sources: One 32kHz
 * oscillator, two crystal oscillators and two PLLs.
 */
static struct clk osc32k = {
	.name		= "osc32k",
	.get_rate	= osc_get_rate,
	.users		= 1,
	.index		= 0,
};
static struct clk osc0 = {
	.name		= "osc0",
	.get_rate	= osc_get_rate,
	.users		= 1,
	.index		= 1,
};
static struct clk osc1 = {
	.name		= "osc1",
	.get_rate	= osc_get_rate,
	.index		= 2,
};
static struct clk pll0 = {
	.name		= "pll0",
	.get_rate	= pll0_get_rate,
	.parent		= &osc0,
};
static struct clk pll1 = {
	.name		= "pll1",
	.mode		= pll1_mode,
	.get_rate	= pll1_get_rate,
	.set_rate	= pll1_set_rate,
	.set_parent	= pll1_set_parent,
	.parent		= &osc0,
};

/*
 * The main clock can be either osc0 or pll0.  The boot loader may
 * have chosen one for us, so we don't really know which one until we
 * have a look at the SM.
 */
static struct clk *main_clock;

/*
 * Synchronous clocks are generated from the main clock. The clocks
 * must satisfy the constraint
 *   fCPU >= fHSB >= fPB
 * i.e. each clock must not be faster than its parent.
 */
static unsigned long bus_clk_get_rate(struct clk *clk, unsigned int shift)
{
	return main_clock->get_rate(main_clock) >> shift;
};

static void cpu_clk_mode(struct clk *clk, int enabled)
{
	unsigned long flags;
	u32 mask;

	spin_lock_irqsave(&pm_lock, flags);
	mask = pm_readl(CPU_MASK);
	if (enabled)
		mask |= 1 << clk->index;
	else
		mask &= ~(1 << clk->index);
	pm_writel(CPU_MASK, mask);
	spin_unlock_irqrestore(&pm_lock, flags);
}

static unsigned long cpu_clk_get_rate(struct clk *clk)
{
	unsigned long cksel, shift = 0;

	cksel = pm_readl(CKSEL);
	if (cksel & PM_BIT(CPUDIV))
		shift = PM_BFEXT(CPUSEL, cksel) + 1;

	return bus_clk_get_rate(clk, shift);
}

static long cpu_clk_set_rate(struct clk *clk, unsigned long rate, int apply)
{
	u32 control;
	unsigned long parent_rate, child_div, actual_rate, div;

	parent_rate = clk->parent->get_rate(clk->parent);
	control = pm_readl(CKSEL);

	if (control & PM_BIT(HSBDIV))
		child_div = 1 << (PM_BFEXT(HSBSEL, control) + 1);
	else
		child_div = 1;

	if (rate > 3 * (parent_rate / 4) || child_div == 1) {
		actual_rate = parent_rate;
		control &= ~PM_BIT(CPUDIV);
	} else {
		unsigned int cpusel;
		div = (parent_rate + rate / 2) / rate;
		if (div > child_div)
			div = child_div;
		cpusel = (div > 1) ? (fls(div) - 2) : 0;
		control = PM_BIT(CPUDIV) | PM_BFINS(CPUSEL, cpusel, control);
		actual_rate = parent_rate / (1 << (cpusel + 1));
	}

	pr_debug("clk %s: new rate %lu (actual rate %lu)\n",
			clk->name, rate, actual_rate);

	if (apply)
		pm_writel(CKSEL, control);

	return actual_rate;
}

static void hsb_clk_mode(struct clk *clk, int enabled)
{
	unsigned long flags;
	u32 mask;

	spin_lock_irqsave(&pm_lock, flags);
	mask = pm_readl(HSB_MASK);
	if (enabled)
		mask |= 1 << clk->index;
	else
		mask &= ~(1 << clk->index);
	pm_writel(HSB_MASK, mask);
	spin_unlock_irqrestore(&pm_lock, flags);
}

static unsigned long hsb_clk_get_rate(struct clk *clk)
{
	unsigned long cksel, shift = 0;

	cksel = pm_readl(CKSEL);
	if (cksel & PM_BIT(HSBDIV))
		shift = PM_BFEXT(HSBSEL, cksel) + 1;

	return bus_clk_get_rate(clk, shift);
}

static void pba_clk_mode(struct clk *clk, int enabled)
{
	unsigned long flags;
	u32 mask;

	spin_lock_irqsave(&pm_lock, flags);
	mask = pm_readl(PBA_MASK);
	if (enabled)
		mask |= 1 << clk->index;
	else
		mask &= ~(1 << clk->index);
	pm_writel(PBA_MASK, mask);
	spin_unlock_irqrestore(&pm_lock, flags);
}

static unsigned long pba_clk_get_rate(struct clk *clk)
{
	unsigned long cksel, shift = 0;

	cksel = pm_readl(CKSEL);
	if (cksel & PM_BIT(PBADIV))
		shift = PM_BFEXT(PBASEL, cksel) + 1;

	return bus_clk_get_rate(clk, shift);
}

static void pbb_clk_mode(struct clk *clk, int enabled)
{
	unsigned long flags;
	u32 mask;

	spin_lock_irqsave(&pm_lock, flags);
	mask = pm_readl(PBB_MASK);
	if (enabled)
		mask |= 1 << clk->index;
	else
		mask &= ~(1 << clk->index);
	pm_writel(PBB_MASK, mask);
	spin_unlock_irqrestore(&pm_lock, flags);
}

static unsigned long pbb_clk_get_rate(struct clk *clk)
{
	unsigned long cksel, shift = 0;

	cksel = pm_readl(CKSEL);
	if (cksel & PM_BIT(PBBDIV))
		shift = PM_BFEXT(PBBSEL, cksel) + 1;

	return bus_clk_get_rate(clk, shift);
}

static struct clk cpu_clk = {
	.name		= "cpu",
	.get_rate	= cpu_clk_get_rate,
	.set_rate	= cpu_clk_set_rate,
	.users		= 1,
};
static struct clk hsb_clk = {
	.name		= "hsb",
	.parent		= &cpu_clk,
	.get_rate	= hsb_clk_get_rate,
};
static struct clk pba_clk = {
	.name		= "pba",
	.parent		= &hsb_clk,
	.mode		= hsb_clk_mode,
	.get_rate	= pba_clk_get_rate,
	.index		= 1,
};
static struct clk pbb_clk = {
	.name		= "pbb",
	.parent		= &hsb_clk,
	.mode		= hsb_clk_mode,
	.get_rate	= pbb_clk_get_rate,
	.users		= 1,
	.index		= 2,
};

/* --------------------------------------------------------------------
 *  Generic Clock operations
 * -------------------------------------------------------------------- */

static void genclk_mode(struct clk *clk, int enabled)
{
	u32 control;

	control = pm_readl(GCCTRL(clk->index));
	if (enabled)
		control |= PM_BIT(CEN);
	else
		control &= ~PM_BIT(CEN);
	pm_writel(GCCTRL(clk->index), control);
}

static unsigned long genclk_get_rate(struct clk *clk)
{
	u32 control;
	unsigned long div = 1;

	control = pm_readl(GCCTRL(clk->index));
	if (control & PM_BIT(DIVEN))
		div = 2 * (PM_BFEXT(DIV, control) + 1);

	return clk->parent->get_rate(clk->parent) / div;
}

static long genclk_set_rate(struct clk *clk, unsigned long rate, int apply)
{
	u32 control;
	unsigned long parent_rate, actual_rate, div;

	parent_rate = clk->parent->get_rate(clk->parent);
	control = pm_readl(GCCTRL(clk->index));

	if (rate > 3 * parent_rate / 4) {
		actual_rate = parent_rate;
		control &= ~PM_BIT(DIVEN);
	} else {
		div = (parent_rate + rate) / (2 * rate) - 1;
		control = PM_BFINS(DIV, div, control) | PM_BIT(DIVEN);
		actual_rate = parent_rate / (2 * (div + 1));
	}

	dev_dbg(clk->dev, "clk %s: new rate %lu (actual rate %lu)\n",
		clk->name, rate, actual_rate);

	if (apply)
		pm_writel(GCCTRL(clk->index), control);

	return actual_rate;
}

int genclk_set_parent(struct clk *clk, struct clk *parent)
{
	u32 control;

	dev_dbg(clk->dev, "clk %s: new parent %s (was %s)\n",
		clk->name, parent->name, clk->parent->name);

	control = pm_readl(GCCTRL(clk->index));

	if (parent == &osc1 || parent == &pll1)
		control |= PM_BIT(OSCSEL);
	else if (parent == &osc0 || parent == &pll0)
		control &= ~PM_BIT(OSCSEL);
	else
		return -EINVAL;

	if (parent == &pll0 || parent == &pll1)
		control |= PM_BIT(PLLSEL);
	else
		control &= ~PM_BIT(PLLSEL);

	pm_writel(GCCTRL(clk->index), control);
	clk->parent = parent;

	return 0;
}

static void __init genclk_init_parent(struct clk *clk)
{
	u32 control;
	struct clk *parent;

	BUG_ON(clk->index > 7);

	control = pm_readl(GCCTRL(clk->index));
	if (control & PM_BIT(OSCSEL))
		parent = (control & PM_BIT(PLLSEL)) ? &pll1 : &osc1;
	else
		parent = (control & PM_BIT(PLLSEL)) ? &pll0 : &osc0;

	clk->parent = parent;
}

static struct dw_dma_platform_data dw_dmac0_data = {
	.nr_channels	= 3,
};

static struct resource dw_dmac0_resource[] = {
	PBMEM(0xff200000),
	IRQ(2),
};
DEFINE_DEV_DATA(dw_dmac, 0);
DEV_CLK(hclk, dw_dmac0, hsb, 10);

/* --------------------------------------------------------------------
 *  System peripherals
 * -------------------------------------------------------------------- */
static struct resource at32_pm0_resource[] = {
	{
		.start	= 0xfff00000,
		.end	= 0xfff0007f,
		.flags	= IORESOURCE_MEM,
	},
	IRQ(20),
};

static struct resource at32ap700x_rtc0_resource[] = {
	{
		.start	= 0xfff00080,
		.end	= 0xfff000af,
		.flags	= IORESOURCE_MEM,
	},
	IRQ(21),
};

static struct resource at32_wdt0_resource[] = {
	{
		.start	= 0xfff000b0,
		.end	= 0xfff000cf,
		.flags	= IORESOURCE_MEM,
	},
};

static struct resource at32_eic0_resource[] = {
	{
		.start	= 0xfff00100,
		.end	= 0xfff0013f,
		.flags	= IORESOURCE_MEM,
	},
	IRQ(19),
};

DEFINE_DEV(at32_pm, 0);
DEFINE_DEV(at32ap700x_rtc, 0);
DEFINE_DEV(at32_wdt, 0);
DEFINE_DEV(at32_eic, 0);

/*
 * Peripheral clock for PM, RTC, WDT and EIC. PM will ensure that this
 * is always running.
 */
static struct clk at32_pm_pclk = {
	.name		= "pclk",
	.dev		= &at32_pm0_device.dev,
	.parent		= &pbb_clk,
	.mode		= pbb_clk_mode,
	.get_rate	= pbb_clk_get_rate,
	.users		= 1,
	.index		= 0,
};

static struct resource intc0_resource[] = {
	PBMEM(0xfff00400),
};
struct platform_device at32_intc0_device = {
	.name		= "intc",
	.id		= 0,
	.resource	= intc0_resource,
	.num_resources	= ARRAY_SIZE(intc0_resource),
};
DEV_CLK(pclk, at32_intc0, pbb, 1);

static struct clk ebi_clk = {
	.name		= "ebi",
	.parent		= &hsb_clk,
	.mode		= hsb_clk_mode,
	.get_rate	= hsb_clk_get_rate,
	.users		= 1,
};
static struct clk hramc_clk = {
	.name		= "hramc",
	.parent		= &hsb_clk,
	.mode		= hsb_clk_mode,
	.get_rate	= hsb_clk_get_rate,
	.users		= 1,
	.index		= 3,
};
static struct clk sdramc_clk = {
	.name		= "sdramc_clk",
	.parent		= &pbb_clk,
	.mode		= pbb_clk_mode,
	.get_rate	= pbb_clk_get_rate,
	.users		= 1,
	.index		= 14,
};

static struct resource smc0_resource[] = {
	PBMEM(0xfff03400),
};
DEFINE_DEV(smc, 0);
DEV_CLK(pclk, smc0, pbb, 13);
DEV_CLK(mck, smc0, hsb, 0);

static struct platform_device pdc_device = {
	.name		= "pdc",
	.id		= 0,
};
DEV_CLK(hclk, pdc, hsb, 4);
DEV_CLK(pclk, pdc, pba, 16);

static struct clk pico_clk = {
	.name		= "pico",
	.parent		= &cpu_clk,
	.mode		= cpu_clk_mode,
	.get_rate	= cpu_clk_get_rate,
	.users		= 1,
};

/* --------------------------------------------------------------------
 * HMATRIX
 * -------------------------------------------------------------------- */

struct clk at32_hmatrix_clk = {
	.name		= "hmatrix_clk",
	.parent		= &pbb_clk,
	.mode		= pbb_clk_mode,
	.get_rate	= pbb_clk_get_rate,
	.index		= 2,
	.users		= 1,
};

/*
 * Set bits in the HMATRIX Special Function Register (SFR) used by the
 * External Bus Interface (EBI). This can be used to enable special
 * features like CompactFlash support, NAND Flash support, etc. on
 * certain chipselects.
 */
static inline void set_ebi_sfr_bits(u32 mask)
{
	hmatrix_sfr_set_bits(HMATRIX_SLAVE_EBI, mask);
}

/* --------------------------------------------------------------------
 *  Timer/Counter (TC)
 * -------------------------------------------------------------------- */

static struct resource at32_tcb0_resource[] = {
	PBMEM(0xfff00c00),
	IRQ(22),
};
static struct platform_device at32_tcb0_device = {
	.name		= "atmel_tcb",
	.id		= 0,
	.resource	= at32_tcb0_resource,
	.num_resources	= ARRAY_SIZE(at32_tcb0_resource),
};
DEV_CLK(t0_clk, at32_tcb0, pbb, 3);

static struct resource at32_tcb1_resource[] = {
	PBMEM(0xfff01000),
	IRQ(23),
};
static struct platform_device at32_tcb1_device = {
	.name		= "atmel_tcb",
	.id		= 1,
	.resource	= at32_tcb1_resource,
	.num_resources	= ARRAY_SIZE(at32_tcb1_resource),
};
DEV_CLK(t0_clk, at32_tcb1, pbb, 4);

/* --------------------------------------------------------------------
 *  PIO
 * -------------------------------------------------------------------- */

static struct resource pio0_resource[] = {
	PBMEM(0xffe02800),
	IRQ(13),
};
DEFINE_DEV(pio, 0);
DEV_CLK(mck, pio0, pba, 10);

static struct resource pio1_resource[] = {
	PBMEM(0xffe02c00),
	IRQ(14),
};
DEFINE_DEV(pio, 1);
DEV_CLK(mck, pio1, pba, 11);

static struct resource pio2_resource[] = {
	PBMEM(0xffe03000),
	IRQ(15),
};
DEFINE_DEV(pio, 2);
DEV_CLK(mck, pio2, pba, 12);

static struct resource pio3_resource[] = {
	PBMEM(0xffe03400),
	IRQ(16),
};
DEFINE_DEV(pio, 3);
DEV_CLK(mck, pio3, pba, 13);

static struct resource pio4_resource[] = {
	PBMEM(0xffe03800),
	IRQ(17),
};
DEFINE_DEV(pio, 4);
DEV_CLK(mck, pio4, pba, 14);

static int __init system_device_init(void)
{
	platform_device_register(&at32_pm0_device);
	platform_device_register(&at32_intc0_device);
	platform_device_register(&at32ap700x_rtc0_device);
	platform_device_register(&at32_wdt0_device);
	platform_device_register(&at32_eic0_device);
	platform_device_register(&smc0_device);
	platform_device_register(&pdc_device);
	platform_device_register(&dw_dmac0_device);

	platform_device_register(&at32_tcb0_device);
	platform_device_register(&at32_tcb1_device);

	platform_device_register(&pio0_device);
	platform_device_register(&pio1_device);
	platform_device_register(&pio2_device);
	platform_device_register(&pio3_device);
	platform_device_register(&pio4_device);

	return 0;
}
core_initcall(system_device_init);

/* --------------------------------------------------------------------
 *  PSIF
 * -------------------------------------------------------------------- */
static struct resource atmel_psif0_resource[] __initdata = {
	{
		.start	= 0xffe03c00,
		.end	= 0xffe03cff,
		.flags	= IORESOURCE_MEM,
	},
	IRQ(18),
};
static struct clk atmel_psif0_pclk = {
	.name		= "pclk",
	.parent		= &pba_clk,
	.mode		= pba_clk_mode,
	.get_rate	= pba_clk_get_rate,
	.index		= 15,
};

static struct resource atmel_psif1_resource[] __initdata = {
	{
		.start	= 0xffe03d00,
		.end	= 0xffe03dff,
		.flags	= IORESOURCE_MEM,
	},
	IRQ(18),
};
static struct clk atmel_psif1_pclk = {
	.name		= "pclk",
	.parent		= &pba_clk,
	.mode		= pba_clk_mode,
	.get_rate	= pba_clk_get_rate,
	.index		= 15,
};

struct platform_device *__init at32_add_device_psif(unsigned int id)
{
	struct platform_device *pdev;
	u32 pin_mask;

	if (!(id == 0 || id == 1))
		return NULL;

	pdev = platform_device_alloc("atmel_psif", id);
	if (!pdev)
		return NULL;

	switch (id) {
	case 0:
		pin_mask  = (1 << 8) | (1 << 9); /* CLOCK & DATA */

		if (platform_device_add_resources(pdev, atmel_psif0_resource,
					ARRAY_SIZE(atmel_psif0_resource)))
			goto err_add_resources;
		atmel_psif0_pclk.dev = &pdev->dev;
		select_peripheral(PIOA, pin_mask, PERIPH_A, 0);
		break;
	case 1:
		pin_mask  = (1 << 11) | (1 << 12); /* CLOCK & DATA */

		if (platform_device_add_resources(pdev, atmel_psif1_resource,
					ARRAY_SIZE(atmel_psif1_resource)))
			goto err_add_resources;
		atmel_psif1_pclk.dev = &pdev->dev;
		select_peripheral(PIOB, pin_mask, PERIPH_A, 0);
		break;
	default:
		return NULL;
	}

	platform_device_add(pdev);
	return pdev;

err_add_resources:
	platform_device_put(pdev);
	return NULL;
}

/* --------------------------------------------------------------------
 *  USART
 * -------------------------------------------------------------------- */

static struct atmel_uart_data atmel_usart0_data = {
	.use_dma_tx	= 1,
	.use_dma_rx	= 1,
};
static struct resource atmel_usart0_resource[] = {
	PBMEM(0xffe00c00),
	IRQ(6),
};
DEFINE_DEV_DATA(atmel_usart, 0);
DEV_CLK(usart, atmel_usart0, pba, 3);

static struct atmel_uart_data atmel_usart1_data = {
	.use_dma_tx	= 1,
	.use_dma_rx	= 1,
};
static struct resource atmel_usart1_resource[] = {
	PBMEM(0xffe01000),
	IRQ(7),
};
DEFINE_DEV_DATA(atmel_usart, 1);
DEV_CLK(usart, atmel_usart1, pba, 4);

static struct atmel_uart_data atmel_usart2_data = {
	.use_dma_tx	= 1,
	.use_dma_rx	= 1,
};
static struct resource atmel_usart2_resource[] = {
	PBMEM(0xffe01400),
	IRQ(8),
};
DEFINE_DEV_DATA(atmel_usart, 2);
DEV_CLK(usart, atmel_usart2, pba, 5);

static struct atmel_uart_data atmel_usart3_data = {
	.use_dma_tx	= 1,
	.use_dma_rx	= 1,
};
static struct resource atmel_usart3_resource[] = {
	PBMEM(0xffe01800),
	IRQ(9),
};
DEFINE_DEV_DATA(atmel_usart, 3);
DEV_CLK(usart, atmel_usart3, pba, 6);

static inline void configure_usart0_pins(void)
{
	u32 pin_mask = (1 << 8) | (1 << 9); /* RXD & TXD */

	select_peripheral(PIOA, pin_mask, PERIPH_B, 0);
}

static inline void configure_usart1_pins(void)
{
	u32 pin_mask = (1 << 17) | (1 << 18); /* RXD & TXD */

	select_peripheral(PIOA, pin_mask, PERIPH_A, 0);
}

static inline void configure_usart2_pins(void)
{
	u32 pin_mask = (1 << 26) | (1 << 27); /* RXD & TXD */

	select_peripheral(PIOB, pin_mask, PERIPH_B, 0);
}

static inline void configure_usart3_pins(void)
{
	u32 pin_mask = (1 << 18) | (1 << 17); /* RXD & TXD */

	select_peripheral(PIOB, pin_mask, PERIPH_B, 0);
}

static struct platform_device *__initdata at32_usarts[4];

void __init at32_map_usart(unsigned int hw_id, unsigned int line)
{
	struct platform_device *pdev;

	switch (hw_id) {
	case 0:
		pdev = &atmel_usart0_device;
		configure_usart0_pins();
		break;
	case 1:
		pdev = &atmel_usart1_device;
		configure_usart1_pins();
		break;
	case 2:
		pdev = &atmel_usart2_device;
		configure_usart2_pins();
		break;
	case 3:
		pdev = &atmel_usart3_device;
		configure_usart3_pins();
		break;
	default:
		return;
	}

	if (PXSEG(pdev->resource[0].start) == P4SEG) {
		/* Addresses in the P4 segment are permanently mapped 1:1 */
		struct atmel_uart_data *data = pdev->dev.platform_data;
		data->regs = (void __iomem *)pdev->resource[0].start;
	}

	pdev->id = line;
	at32_usarts[line] = pdev;
}

struct platform_device *__init at32_add_device_usart(unsigned int id)
{
	platform_device_register(at32_usarts[id]);
	return at32_usarts[id];
}

struct platform_device *atmel_default_console_device;

void __init at32_setup_serial_console(unsigned int usart_id)
{
	atmel_default_console_device = at32_usarts[usart_id];
}

/* --------------------------------------------------------------------
 *  Ethernet
 * -------------------------------------------------------------------- */

#ifdef CONFIG_CPU_AT32AP7000
static struct eth_platform_data macb0_data;
static struct resource macb0_resource[] = {
	PBMEM(0xfff01800),
	IRQ(25),
};
DEFINE_DEV_DATA(macb, 0);
DEV_CLK(hclk, macb0, hsb, 8);
DEV_CLK(pclk, macb0, pbb, 6);

static struct eth_platform_data macb1_data;
static struct resource macb1_resource[] = {
	PBMEM(0xfff01c00),
	IRQ(26),
};
DEFINE_DEV_DATA(macb, 1);
DEV_CLK(hclk, macb1, hsb, 9);
DEV_CLK(pclk, macb1, pbb, 7);

struct platform_device *__init
at32_add_device_eth(unsigned int id, struct eth_platform_data *data)
{
	struct platform_device *pdev;
	u32 pin_mask;

	switch (id) {
	case 0:
		pdev = &macb0_device;

		pin_mask  = (1 << 3);	/* TXD0 */
		pin_mask |= (1 << 4);	/* TXD1 */
		pin_mask |= (1 << 7);	/* TXEN */
		pin_mask |= (1 << 8);	/* TXCK */
		pin_mask |= (1 << 9);	/* RXD0 */
		pin_mask |= (1 << 10);	/* RXD1 */
		pin_mask |= (1 << 13);	/* RXER */
		pin_mask |= (1 << 15);	/* RXDV */
		pin_mask |= (1 << 16);	/* MDC  */
		pin_mask |= (1 << 17);	/* MDIO */

		if (!data->is_rmii) {
			pin_mask |= (1 << 0);	/* COL  */
			pin_mask |= (1 << 1);	/* CRS  */
			pin_mask |= (1 << 2);	/* TXER */
			pin_mask |= (1 << 5);	/* TXD2 */
			pin_mask |= (1 << 6);	/* TXD3 */
			pin_mask |= (1 << 11);	/* RXD2 */
			pin_mask |= (1 << 12);	/* RXD3 */
			pin_mask |= (1 << 14);	/* RXCK */
<<<<<<< HEAD
			pin_mask |= (1 << 18);	/* SPD  */
=======
#ifndef CONFIG_BOARD_MIMC200
			pin_mask |= (1 << 18);	/* SPD  */
#endif
>>>>>>> 57f8f7b6
		}

		select_peripheral(PIOC, pin_mask, PERIPH_A, 0);

		break;

	case 1:
		pdev = &macb1_device;

		pin_mask  = (1 << 13);	/* TXD0 */
		pin_mask |= (1 << 14);	/* TXD1 */
		pin_mask |= (1 << 11);	/* TXEN */
		pin_mask |= (1 << 12);	/* TXCK */
		pin_mask |= (1 << 10);	/* RXD0 */
		pin_mask |= (1 << 6);	/* RXD1 */
		pin_mask |= (1 << 5);	/* RXER */
		pin_mask |= (1 << 4);	/* RXDV */
		pin_mask |= (1 << 3);	/* MDC  */
		pin_mask |= (1 << 2);	/* MDIO */

<<<<<<< HEAD
		if (!data->is_rmii)
			pin_mask |= (1 << 15);	/* SPD  */
=======
#ifndef CONFIG_BOARD_MIMC200
		if (!data->is_rmii)
			pin_mask |= (1 << 15);	/* SPD  */
#endif
>>>>>>> 57f8f7b6

		select_peripheral(PIOD, pin_mask, PERIPH_B, 0);

		if (!data->is_rmii) {
			pin_mask  = (1 << 19);	/* COL  */
			pin_mask |= (1 << 23);	/* CRS  */
			pin_mask |= (1 << 26);	/* TXER */
			pin_mask |= (1 << 27);	/* TXD2 */
			pin_mask |= (1 << 28);	/* TXD3 */
			pin_mask |= (1 << 29);	/* RXD2 */
			pin_mask |= (1 << 30);	/* RXD3 */
			pin_mask |= (1 << 24);	/* RXCK */

			select_peripheral(PIOC, pin_mask, PERIPH_B, 0);
		}
		break;

	default:
		return NULL;
	}

	memcpy(pdev->dev.platform_data, data, sizeof(struct eth_platform_data));
	platform_device_register(pdev);

	return pdev;
}
#endif

/* --------------------------------------------------------------------
 *  SPI
 * -------------------------------------------------------------------- */
static struct resource atmel_spi0_resource[] = {
	PBMEM(0xffe00000),
	IRQ(3),
};
DEFINE_DEV(atmel_spi, 0);
DEV_CLK(spi_clk, atmel_spi0, pba, 0);

static struct resource atmel_spi1_resource[] = {
	PBMEM(0xffe00400),
	IRQ(4),
};
DEFINE_DEV(atmel_spi, 1);
DEV_CLK(spi_clk, atmel_spi1, pba, 1);

static void __init
at32_spi_setup_slaves(unsigned int bus_num, struct spi_board_info *b,
		      unsigned int n, const u8 *pins)
{
	unsigned int pin, mode;

	for (; n; n--, b++) {
		b->bus_num = bus_num;
		if (b->chip_select >= 4)
			continue;
		pin = (unsigned)b->controller_data;
		if (!pin) {
			pin = pins[b->chip_select];
			b->controller_data = (void *)pin;
		}
		mode = AT32_GPIOF_OUTPUT;
		if (!(b->mode & SPI_CS_HIGH))
			mode |= AT32_GPIOF_HIGH;
		at32_select_gpio(pin, mode);
	}
}

struct platform_device *__init
at32_add_device_spi(unsigned int id, struct spi_board_info *b, unsigned int n)
{
	/*
	 * Manage the chipselects as GPIOs, normally using the same pins
	 * the SPI controller expects; but boards can use other pins.
	 */
	static u8 __initdata spi0_pins[] =
		{ GPIO_PIN_PA(3), GPIO_PIN_PA(4),
		  GPIO_PIN_PA(5), GPIO_PIN_PA(20), };
	static u8 __initdata spi1_pins[] =
		{ GPIO_PIN_PB(2), GPIO_PIN_PB(3),
		  GPIO_PIN_PB(4), GPIO_PIN_PA(27), };
	struct platform_device *pdev;
	u32 pin_mask;

	switch (id) {
	case 0:
		pdev = &atmel_spi0_device;
		pin_mask  = (1 << 1) | (1 << 2);	/* MOSI & SCK */

		/* pullup MISO so a level is always defined */
		select_peripheral(PIOA, (1 << 0), PERIPH_A, AT32_GPIOF_PULLUP);
		select_peripheral(PIOA, pin_mask, PERIPH_A, 0);

		at32_spi_setup_slaves(0, b, n, spi0_pins);
		break;

	case 1:
		pdev = &atmel_spi1_device;
		pin_mask  = (1 << 1) | (1 << 5);	/* MOSI */

		/* pullup MISO so a level is always defined */
		select_peripheral(PIOB, (1 << 0), PERIPH_B, AT32_GPIOF_PULLUP);
		select_peripheral(PIOB, pin_mask, PERIPH_B, 0);

		at32_spi_setup_slaves(1, b, n, spi1_pins);
		break;

	default:
		return NULL;
	}

	spi_register_board_info(b, n);
	platform_device_register(pdev);
	return pdev;
}

/* --------------------------------------------------------------------
 *  TWI
 * -------------------------------------------------------------------- */
static struct resource atmel_twi0_resource[] __initdata = {
	PBMEM(0xffe00800),
	IRQ(5),
};
static struct clk atmel_twi0_pclk = {
	.name		= "twi_pclk",
	.parent		= &pba_clk,
	.mode		= pba_clk_mode,
	.get_rate	= pba_clk_get_rate,
	.index		= 2,
};

struct platform_device *__init at32_add_device_twi(unsigned int id,
						    struct i2c_board_info *b,
						    unsigned int n)
{
	struct platform_device *pdev;
	u32 pin_mask;

	if (id != 0)
		return NULL;

	pdev = platform_device_alloc("atmel_twi", id);
	if (!pdev)
		return NULL;

	if (platform_device_add_resources(pdev, atmel_twi0_resource,
				ARRAY_SIZE(atmel_twi0_resource)))
		goto err_add_resources;

	pin_mask  = (1 << 6) | (1 << 7);	/* SDA & SDL */

	select_peripheral(PIOA, pin_mask, PERIPH_A, 0);

	atmel_twi0_pclk.dev = &pdev->dev;

	if (b)
		i2c_register_board_info(id, b, n);

	platform_device_add(pdev);
	return pdev;

err_add_resources:
	platform_device_put(pdev);
	return NULL;
}

/* --------------------------------------------------------------------
 * MMC
 * -------------------------------------------------------------------- */
static struct resource atmel_mci0_resource[] __initdata = {
	PBMEM(0xfff02400),
	IRQ(28),
};
static struct clk atmel_mci0_pclk = {
	.name		= "mci_clk",
	.parent		= &pbb_clk,
	.mode		= pbb_clk_mode,
	.get_rate	= pbb_clk_get_rate,
	.index		= 9,
};

struct platform_device *__init
at32_add_device_mci(unsigned int id, struct mci_platform_data *data)
{
	struct platform_device		*pdev;
	struct dw_dma_slave		*dws;
	u32				pioa_mask;
	u32				piob_mask;

	if (id != 0 || !data)
		return NULL;

	/* Must have at least one usable slot */
	if (!data->slot[0].bus_width && !data->slot[1].bus_width)
		return NULL;

	pdev = platform_device_alloc("atmel_mci", id);
	if (!pdev)
		goto fail;

	if (platform_device_add_resources(pdev, atmel_mci0_resource,
				ARRAY_SIZE(atmel_mci0_resource)))
		goto fail;

	if (data->dma_slave)
		dws = kmemdup(to_dw_dma_slave(data->dma_slave),
				sizeof(struct dw_dma_slave), GFP_KERNEL);
	else
		dws = kzalloc(sizeof(struct dw_dma_slave), GFP_KERNEL);

	dws->slave.dev = &pdev->dev;
	dws->slave.dma_dev = &dw_dmac0_device.dev;
	dws->slave.reg_width = DMA_SLAVE_WIDTH_32BIT;
	dws->cfg_hi = (DWC_CFGH_SRC_PER(0)
				| DWC_CFGH_DST_PER(1));
	dws->cfg_lo &= ~(DWC_CFGL_HS_DST_POL
				| DWC_CFGL_HS_SRC_POL);

	data->dma_slave = &dws->slave;

	if (platform_device_add_data(pdev, data,
				sizeof(struct mci_platform_data)))
		goto fail;

	/* CLK line is common to both slots */
	pioa_mask = 1 << 10;

	switch (data->slot[0].bus_width) {
	case 4:
		pioa_mask |= 1 << 13;		/* DATA1 */
		pioa_mask |= 1 << 14;		/* DATA2 */
		pioa_mask |= 1 << 15;		/* DATA3 */
		/* fall through */
	case 1:
		pioa_mask |= 1 << 11;		/* CMD	 */
		pioa_mask |= 1 << 12;		/* DATA0 */

		if (gpio_is_valid(data->slot[0].detect_pin))
			at32_select_gpio(data->slot[0].detect_pin, 0);
		if (gpio_is_valid(data->slot[0].wp_pin))
			at32_select_gpio(data->slot[0].wp_pin, 0);
		break;
	case 0:
		/* Slot is unused */
		break;
	default:
		goto fail;
	}

	select_peripheral(PIOA, pioa_mask, PERIPH_A, 0);
	piob_mask = 0;

	switch (data->slot[1].bus_width) {
	case 4:
		piob_mask |= 1 <<  8;		/* DATA1 */
		piob_mask |= 1 <<  9;		/* DATA2 */
		piob_mask |= 1 << 10;		/* DATA3 */
		/* fall through */
	case 1:
		piob_mask |= 1 <<  6;		/* CMD	 */
		piob_mask |= 1 <<  7;		/* DATA0 */
		select_peripheral(PIOB, piob_mask, PERIPH_B, 0);

		if (gpio_is_valid(data->slot[1].detect_pin))
			at32_select_gpio(data->slot[1].detect_pin, 0);
		if (gpio_is_valid(data->slot[1].wp_pin))
			at32_select_gpio(data->slot[1].wp_pin, 0);
		break;
	case 0:
		/* Slot is unused */
		break;
	default:
		if (!data->slot[0].bus_width)
			goto fail;

		data->slot[1].bus_width = 0;
		break;
	}

	atmel_mci0_pclk.dev = &pdev->dev;

	platform_device_add(pdev);
	return pdev;

fail:
	platform_device_put(pdev);
	return NULL;
}

/* --------------------------------------------------------------------
 *  LCDC
 * -------------------------------------------------------------------- */
#if defined(CONFIG_CPU_AT32AP7000) || defined(CONFIG_CPU_AT32AP7002)
static struct atmel_lcdfb_info atmel_lcdfb0_data;
static struct resource atmel_lcdfb0_resource[] = {
	{
		.start		= 0xff000000,
		.end		= 0xff000fff,
		.flags		= IORESOURCE_MEM,
	},
	IRQ(1),
	{
		/* Placeholder for pre-allocated fb memory */
		.start		= 0x00000000,
		.end		= 0x00000000,
		.flags		= 0,
	},
};
DEFINE_DEV_DATA(atmel_lcdfb, 0);
DEV_CLK(hck1, atmel_lcdfb0, hsb, 7);
static struct clk atmel_lcdfb0_pixclk = {
	.name		= "lcdc_clk",
	.dev		= &atmel_lcdfb0_device.dev,
	.mode		= genclk_mode,
	.get_rate	= genclk_get_rate,
	.set_rate	= genclk_set_rate,
	.set_parent	= genclk_set_parent,
	.index		= 7,
};

struct platform_device *__init
at32_add_device_lcdc(unsigned int id, struct atmel_lcdfb_info *data,
		     unsigned long fbmem_start, unsigned long fbmem_len,
		     u64 pin_mask)
{
	struct platform_device *pdev;
	struct atmel_lcdfb_info *info;
	struct fb_monspecs *monspecs;
	struct fb_videomode *modedb;
	unsigned int modedb_size;
	u32 portc_mask, portd_mask, porte_mask;

	/*
	 * Do a deep copy of the fb data, monspecs and modedb. Make
	 * sure all allocations are done before setting up the
	 * portmux.
	 */
	monspecs = kmemdup(data->default_monspecs,
			   sizeof(struct fb_monspecs), GFP_KERNEL);
	if (!monspecs)
		return NULL;

	modedb_size = sizeof(struct fb_videomode) * monspecs->modedb_len;
	modedb = kmemdup(monspecs->modedb, modedb_size, GFP_KERNEL);
	if (!modedb)
		goto err_dup_modedb;
	monspecs->modedb = modedb;

	switch (id) {
	case 0:
		pdev = &atmel_lcdfb0_device;

		if (pin_mask == 0ULL)
			/* Default to "full" lcdc control signals and 24bit */
			pin_mask = ATMEL_LCDC_PRI_24BIT | ATMEL_LCDC_PRI_CONTROL;

		/* LCDC on port C */
<<<<<<< HEAD
		portc_mask = (pin_mask & 0xfff80000) >> 19;
=======
		portc_mask = pin_mask & 0xfff80000;
>>>>>>> 57f8f7b6
		select_peripheral(PIOC, portc_mask, PERIPH_A, 0);

		/* LCDC on port D */
		portd_mask = pin_mask & 0x0003ffff;
		select_peripheral(PIOD, portd_mask, PERIPH_A, 0);

		/* LCDC on port E */
		porte_mask = (pin_mask >> 32) & 0x0007ffff;
		select_peripheral(PIOE, porte_mask, PERIPH_B, 0);

		clk_set_parent(&atmel_lcdfb0_pixclk, &pll0);
		clk_set_rate(&atmel_lcdfb0_pixclk, clk_get_rate(&pll0));
		break;

	default:
		goto err_invalid_id;
	}

	if (fbmem_len) {
		pdev->resource[2].start = fbmem_start;
		pdev->resource[2].end = fbmem_start + fbmem_len - 1;
		pdev->resource[2].flags = IORESOURCE_MEM;
	}

	info = pdev->dev.platform_data;
	memcpy(info, data, sizeof(struct atmel_lcdfb_info));
	info->default_monspecs = monspecs;

	platform_device_register(pdev);
	return pdev;

err_invalid_id:
	kfree(modedb);
err_dup_modedb:
	kfree(monspecs);
	return NULL;
}
#endif

/* --------------------------------------------------------------------
 *  PWM
 * -------------------------------------------------------------------- */
static struct resource atmel_pwm0_resource[] __initdata = {
	PBMEM(0xfff01400),
	IRQ(24),
};
static struct clk atmel_pwm0_mck = {
	.name		= "pwm_clk",
	.parent		= &pbb_clk,
	.mode		= pbb_clk_mode,
	.get_rate	= pbb_clk_get_rate,
	.index		= 5,
};

struct platform_device *__init at32_add_device_pwm(u32 mask)
{
	struct platform_device *pdev;
	u32 pin_mask;

	if (!mask)
		return NULL;

	pdev = platform_device_alloc("atmel_pwm", 0);
	if (!pdev)
		return NULL;

	if (platform_device_add_resources(pdev, atmel_pwm0_resource,
				ARRAY_SIZE(atmel_pwm0_resource)))
		goto out_free_pdev;

	if (platform_device_add_data(pdev, &mask, sizeof(mask)))
		goto out_free_pdev;

	pin_mask = 0;
	if (mask & (1 << 0))
		pin_mask |= (1 << 28);
	if (mask & (1 << 1))
		pin_mask |= (1 << 29);
	if (pin_mask > 0)
		select_peripheral(PIOA, pin_mask, PERIPH_A, 0);

	pin_mask = 0;
	if (mask & (1 << 2))
		pin_mask |= (1 << 21);
	if (mask & (1 << 3))
		pin_mask |= (1 << 22);
	if (pin_mask > 0)
		select_peripheral(PIOA, pin_mask, PERIPH_B, 0);

	atmel_pwm0_mck.dev = &pdev->dev;

	platform_device_add(pdev);

	return pdev;

out_free_pdev:
	platform_device_put(pdev);
	return NULL;
}

/* --------------------------------------------------------------------
 *  SSC
 * -------------------------------------------------------------------- */
static struct resource ssc0_resource[] = {
	PBMEM(0xffe01c00),
	IRQ(10),
};
DEFINE_DEV(ssc, 0);
DEV_CLK(pclk, ssc0, pba, 7);

static struct resource ssc1_resource[] = {
	PBMEM(0xffe02000),
	IRQ(11),
};
DEFINE_DEV(ssc, 1);
DEV_CLK(pclk, ssc1, pba, 8);

static struct resource ssc2_resource[] = {
	PBMEM(0xffe02400),
	IRQ(12),
};
DEFINE_DEV(ssc, 2);
DEV_CLK(pclk, ssc2, pba, 9);

struct platform_device *__init
at32_add_device_ssc(unsigned int id, unsigned int flags)
{
	struct platform_device *pdev;
	u32 pin_mask = 0;

	switch (id) {
	case 0:
		pdev = &ssc0_device;
		if (flags & ATMEL_SSC_RF)
			pin_mask |= (1 << 21);	/* RF */
		if (flags & ATMEL_SSC_RK)
			pin_mask |= (1 << 22);	/* RK */
		if (flags & ATMEL_SSC_TK)
			pin_mask |= (1 << 23);	/* TK */
		if (flags & ATMEL_SSC_TF)
			pin_mask |= (1 << 24);	/* TF */
		if (flags & ATMEL_SSC_TD)
			pin_mask |= (1 << 25);	/* TD */
		if (flags & ATMEL_SSC_RD)
			pin_mask |= (1 << 26);	/* RD */

		if (pin_mask > 0)
			select_peripheral(PIOA, pin_mask, PERIPH_A, 0);

		break;
	case 1:
		pdev = &ssc1_device;
		if (flags & ATMEL_SSC_RF)
			pin_mask |= (1 << 0);	/* RF */
		if (flags & ATMEL_SSC_RK)
			pin_mask |= (1 << 1);	/* RK */
		if (flags & ATMEL_SSC_TK)
			pin_mask |= (1 << 2);	/* TK */
		if (flags & ATMEL_SSC_TF)
			pin_mask |= (1 << 3);	/* TF */
		if (flags & ATMEL_SSC_TD)
			pin_mask |= (1 << 4);	/* TD */
		if (flags & ATMEL_SSC_RD)
			pin_mask |= (1 << 5);	/* RD */

		if (pin_mask > 0)
			select_peripheral(PIOA, pin_mask, PERIPH_B, 0);

		break;
	case 2:
		pdev = &ssc2_device;
		if (flags & ATMEL_SSC_TD)
			pin_mask |= (1 << 13);	/* TD */
		if (flags & ATMEL_SSC_RD)
			pin_mask |= (1 << 14);	/* RD */
		if (flags & ATMEL_SSC_TK)
			pin_mask |= (1 << 15);	/* TK */
		if (flags & ATMEL_SSC_TF)
			pin_mask |= (1 << 16);	/* TF */
		if (flags & ATMEL_SSC_RF)
			pin_mask |= (1 << 17);	/* RF */
		if (flags & ATMEL_SSC_RK)
			pin_mask |= (1 << 18);	/* RK */

		if (pin_mask > 0)
			select_peripheral(PIOB, pin_mask, PERIPH_A, 0);

		break;
	default:
		return NULL;
	}

	platform_device_register(pdev);
	return pdev;
}

/* --------------------------------------------------------------------
 *  USB Device Controller
 * -------------------------------------------------------------------- */
static struct resource usba0_resource[] __initdata = {
	{
		.start		= 0xff300000,
		.end		= 0xff3fffff,
		.flags		= IORESOURCE_MEM,
	}, {
		.start		= 0xfff03000,
		.end		= 0xfff033ff,
		.flags		= IORESOURCE_MEM,
	},
	IRQ(31),
};
static struct clk usba0_pclk = {
	.name		= "pclk",
	.parent		= &pbb_clk,
	.mode		= pbb_clk_mode,
	.get_rate	= pbb_clk_get_rate,
	.index		= 12,
};
static struct clk usba0_hclk = {
	.name		= "hclk",
	.parent		= &hsb_clk,
	.mode		= hsb_clk_mode,
	.get_rate	= hsb_clk_get_rate,
	.index		= 6,
};

#define EP(nam, idx, maxpkt, maxbk, dma, isoc)			\
	[idx] = {						\
		.name		= nam,				\
		.index		= idx,				\
		.fifo_size	= maxpkt,			\
		.nr_banks	= maxbk,			\
		.can_dma	= dma,				\
		.can_isoc	= isoc,				\
	}

static struct usba_ep_data at32_usba_ep[] __initdata = {
	EP("ep0",     0,   64, 1, 0, 0),
	EP("ep1",     1,  512, 2, 1, 1),
	EP("ep2",     2,  512, 2, 1, 1),
	EP("ep3-int", 3,   64, 3, 1, 0),
	EP("ep4-int", 4,   64, 3, 1, 0),
	EP("ep5",     5, 1024, 3, 1, 1),
	EP("ep6",     6, 1024, 3, 1, 1),
};

#undef EP

struct platform_device *__init
at32_add_device_usba(unsigned int id, struct usba_platform_data *data)
{
	/*
	 * pdata doesn't have room for any endpoints, so we need to
	 * append room for the ones we need right after it.
	 */
	struct {
		struct usba_platform_data pdata;
		struct usba_ep_data ep[7];
	} usba_data;
	struct platform_device *pdev;

	if (id != 0)
		return NULL;

	pdev = platform_device_alloc("atmel_usba_udc", 0);
	if (!pdev)
		return NULL;

	if (platform_device_add_resources(pdev, usba0_resource,
					  ARRAY_SIZE(usba0_resource)))
		goto out_free_pdev;

	if (data)
		usba_data.pdata.vbus_pin = data->vbus_pin;
	else
		usba_data.pdata.vbus_pin = -EINVAL;

	data = &usba_data.pdata;
	data->num_ep = ARRAY_SIZE(at32_usba_ep);
	memcpy(data->ep, at32_usba_ep, sizeof(at32_usba_ep));

	if (platform_device_add_data(pdev, data, sizeof(usba_data)))
		goto out_free_pdev;

	if (data->vbus_pin >= 0)
		at32_select_gpio(data->vbus_pin, 0);

	usba0_pclk.dev = &pdev->dev;
	usba0_hclk.dev = &pdev->dev;

	platform_device_add(pdev);

	return pdev;

out_free_pdev:
	platform_device_put(pdev);
	return NULL;
}

/* --------------------------------------------------------------------
 * IDE / CompactFlash
 * -------------------------------------------------------------------- */
#if defined(CONFIG_CPU_AT32AP7000) || defined(CONFIG_CPU_AT32AP7001)
static struct resource at32_smc_cs4_resource[] __initdata = {
	{
		.start	= 0x04000000,
		.end	= 0x07ffffff,
		.flags	= IORESOURCE_MEM,
	},
	IRQ(~0UL), /* Magic IRQ will be overridden */
};
static struct resource at32_smc_cs5_resource[] __initdata = {
	{
		.start	= 0x20000000,
		.end	= 0x23ffffff,
		.flags	= IORESOURCE_MEM,
	},
	IRQ(~0UL), /* Magic IRQ will be overridden */
};

static int __init at32_init_ide_or_cf(struct platform_device *pdev,
		unsigned int cs, unsigned int extint)
{
	static unsigned int extint_pin_map[4] __initdata = {
		(1 << 25),
		(1 << 26),
		(1 << 27),
		(1 << 28),
	};
	static bool common_pins_initialized __initdata = false;
	unsigned int extint_pin;
	int ret;
	u32 pin_mask;

	if (extint >= ARRAY_SIZE(extint_pin_map))
		return -EINVAL;
	extint_pin = extint_pin_map[extint];

	switch (cs) {
	case 4:
		ret = platform_device_add_resources(pdev,
				at32_smc_cs4_resource,
				ARRAY_SIZE(at32_smc_cs4_resource));
		if (ret)
			return ret;

		/* NCS4   -> OE_N  */
		select_peripheral(PIOE, (1 << 21), PERIPH_A, 0);
		hmatrix_sfr_set_bits(HMATRIX_SLAVE_EBI, HMATRIX_EBI_CF0_ENABLE);
		break;
	case 5:
		ret = platform_device_add_resources(pdev,
				at32_smc_cs5_resource,
				ARRAY_SIZE(at32_smc_cs5_resource));
		if (ret)
			return ret;

		/* NCS5   -> OE_N  */
		select_peripheral(PIOE, (1 << 22), PERIPH_A, 0);
		hmatrix_sfr_set_bits(HMATRIX_SLAVE_EBI, HMATRIX_EBI_CF1_ENABLE);
		break;
	default:
		return -EINVAL;
	}

	if (!common_pins_initialized) {
		pin_mask  = (1 << 19);	/* CFCE1  -> CS0_N */
		pin_mask |= (1 << 20);	/* CFCE2  -> CS1_N */
		pin_mask |= (1 << 23);	/* CFRNW  -> DIR   */
		pin_mask |= (1 << 24);	/* NWAIT  <- IORDY */

		select_peripheral(PIOE, pin_mask, PERIPH_A, 0);

		common_pins_initialized = true;
	}

	select_peripheral(PIOB, extint_pin, PERIPH_A, AT32_GPIOF_DEGLITCH);

	pdev->resource[1].start = EIM_IRQ_BASE + extint;
	pdev->resource[1].end = pdev->resource[1].start;

	return 0;
}

struct platform_device *__init
at32_add_device_ide(unsigned int id, unsigned int extint,
		    struct ide_platform_data *data)
{
	struct platform_device *pdev;

	pdev = platform_device_alloc("at32_ide", id);
	if (!pdev)
		goto fail;

	if (platform_device_add_data(pdev, data,
				sizeof(struct ide_platform_data)))
		goto fail;

	if (at32_init_ide_or_cf(pdev, data->cs, extint))
		goto fail;

	platform_device_add(pdev);
	return pdev;

fail:
	platform_device_put(pdev);
	return NULL;
}

struct platform_device *__init
at32_add_device_cf(unsigned int id, unsigned int extint,
		    struct cf_platform_data *data)
{
	struct platform_device *pdev;

	pdev = platform_device_alloc("at32_cf", id);
	if (!pdev)
		goto fail;

	if (platform_device_add_data(pdev, data,
				sizeof(struct cf_platform_data)))
		goto fail;

	if (at32_init_ide_or_cf(pdev, data->cs, extint))
		goto fail;

	if (gpio_is_valid(data->detect_pin))
		at32_select_gpio(data->detect_pin, AT32_GPIOF_DEGLITCH);
	if (gpio_is_valid(data->reset_pin))
		at32_select_gpio(data->reset_pin, 0);
	if (gpio_is_valid(data->vcc_pin))
		at32_select_gpio(data->vcc_pin, 0);
	/* READY is used as extint, so we can't select it as gpio */

	platform_device_add(pdev);
	return pdev;

fail:
	platform_device_put(pdev);
	return NULL;
}
#endif

/* --------------------------------------------------------------------
 * NAND Flash / SmartMedia
 * -------------------------------------------------------------------- */
static struct resource smc_cs3_resource[] __initdata = {
	{
		.start	= 0x0c000000,
		.end	= 0x0fffffff,
		.flags	= IORESOURCE_MEM,
	}, {
		.start	= 0xfff03c00,
		.end	= 0xfff03fff,
		.flags	= IORESOURCE_MEM,
	},
};

struct platform_device *__init
at32_add_device_nand(unsigned int id, struct atmel_nand_data *data)
{
	struct platform_device *pdev;

	if (id != 0 || !data)
		return NULL;

	pdev = platform_device_alloc("atmel_nand", id);
	if (!pdev)
		goto fail;

	if (platform_device_add_resources(pdev, smc_cs3_resource,
				ARRAY_SIZE(smc_cs3_resource)))
		goto fail;

	if (platform_device_add_data(pdev, data,
				sizeof(struct atmel_nand_data)))
		goto fail;

	hmatrix_sfr_set_bits(HMATRIX_SLAVE_EBI, HMATRIX_EBI_NAND_ENABLE);
	if (data->enable_pin)
		at32_select_gpio(data->enable_pin,
				AT32_GPIOF_OUTPUT | AT32_GPIOF_HIGH);
	if (data->rdy_pin)
		at32_select_gpio(data->rdy_pin, 0);
	if (data->det_pin)
		at32_select_gpio(data->det_pin, 0);

	platform_device_add(pdev);
	return pdev;

fail:
	platform_device_put(pdev);
	return NULL;
}

/* --------------------------------------------------------------------
 * AC97C
 * -------------------------------------------------------------------- */
static struct resource atmel_ac97c0_resource[] __initdata = {
	PBMEM(0xfff02800),
	IRQ(29),
};
static struct clk atmel_ac97c0_pclk = {
	.name		= "pclk",
	.parent		= &pbb_clk,
	.mode		= pbb_clk_mode,
	.get_rate	= pbb_clk_get_rate,
	.index		= 10,
};

struct platform_device *__init
at32_add_device_ac97c(unsigned int id, struct ac97c_platform_data *data)
{
	struct platform_device *pdev;
	struct ac97c_platform_data _data;
	u32 pin_mask;

	if (id != 0)
		return NULL;

	pdev = platform_device_alloc("atmel_ac97c", id);
	if (!pdev)
		return NULL;

	if (platform_device_add_resources(pdev, atmel_ac97c0_resource,
				ARRAY_SIZE(atmel_ac97c0_resource)))
		goto fail;

	if (!data) {
		data = &_data;
		memset(data, 0, sizeof(struct ac97c_platform_data));
		data->reset_pin = GPIO_PIN_NONE;
	}

	data->dma_rx_periph_id = 3;
	data->dma_tx_periph_id = 4;
	data->dma_controller_id = 0;

	if (platform_device_add_data(pdev, data,
				sizeof(struct ac97c_platform_data)))
		goto fail;

	pin_mask  = (1 << 20) | (1 << 21);	/* SDO & SYNC */
	pin_mask |= (1 << 22) | (1 << 23);	/* SCLK & SDI */

	select_peripheral(PIOB, pin_mask, PERIPH_B, 0);

	/* TODO: gpio_is_valid(data->reset_pin) with kernel 2.6.26. */
	if (data->reset_pin != GPIO_PIN_NONE)
		at32_select_gpio(data->reset_pin, 0);

	atmel_ac97c0_pclk.dev = &pdev->dev;

	platform_device_add(pdev);
	return pdev;

fail:
	platform_device_put(pdev);
	return NULL;
}

/* --------------------------------------------------------------------
 * ABDAC
 * -------------------------------------------------------------------- */
static struct resource abdac0_resource[] __initdata = {
	PBMEM(0xfff02000),
	IRQ(27),
};
static struct clk abdac0_pclk = {
	.name		= "pclk",
	.parent		= &pbb_clk,
	.mode		= pbb_clk_mode,
	.get_rate	= pbb_clk_get_rate,
	.index		= 8,
};
static struct clk abdac0_sample_clk = {
	.name		= "sample_clk",
	.mode		= genclk_mode,
	.get_rate	= genclk_get_rate,
	.set_rate	= genclk_set_rate,
	.set_parent	= genclk_set_parent,
	.index		= 6,
};

struct platform_device *__init at32_add_device_abdac(unsigned int id)
{
	struct platform_device *pdev;
	u32 pin_mask;

	if (id != 0)
		return NULL;

	pdev = platform_device_alloc("abdac", id);
	if (!pdev)
		return NULL;

	if (platform_device_add_resources(pdev, abdac0_resource,
				ARRAY_SIZE(abdac0_resource)))
		goto err_add_resources;

	pin_mask  = (1 << 20) | (1 << 22);	/* DATA1 & DATAN1 */
	pin_mask |= (1 << 21) | (1 << 23);	/* DATA0 & DATAN0 */

	select_peripheral(PIOB, pin_mask, PERIPH_A, 0);

	abdac0_pclk.dev = &pdev->dev;
	abdac0_sample_clk.dev = &pdev->dev;

	platform_device_add(pdev);
	return pdev;

err_add_resources:
	platform_device_put(pdev);
	return NULL;
}

/* --------------------------------------------------------------------
 *  GCLK
 * -------------------------------------------------------------------- */
static struct clk gclk0 = {
	.name		= "gclk0",
	.mode		= genclk_mode,
	.get_rate	= genclk_get_rate,
	.set_rate	= genclk_set_rate,
	.set_parent	= genclk_set_parent,
	.index		= 0,
};
static struct clk gclk1 = {
	.name		= "gclk1",
	.mode		= genclk_mode,
	.get_rate	= genclk_get_rate,
	.set_rate	= genclk_set_rate,
	.set_parent	= genclk_set_parent,
	.index		= 1,
};
static struct clk gclk2 = {
	.name		= "gclk2",
	.mode		= genclk_mode,
	.get_rate	= genclk_get_rate,
	.set_rate	= genclk_set_rate,
	.set_parent	= genclk_set_parent,
	.index		= 2,
};
static struct clk gclk3 = {
	.name		= "gclk3",
	.mode		= genclk_mode,
	.get_rate	= genclk_get_rate,
	.set_rate	= genclk_set_rate,
	.set_parent	= genclk_set_parent,
	.index		= 3,
};
static struct clk gclk4 = {
	.name		= "gclk4",
	.mode		= genclk_mode,
	.get_rate	= genclk_get_rate,
	.set_rate	= genclk_set_rate,
	.set_parent	= genclk_set_parent,
	.index		= 4,
};

static __initdata struct clk *init_clocks[] = {
	&osc32k,
	&osc0,
	&osc1,
	&pll0,
	&pll1,
	&cpu_clk,
	&hsb_clk,
	&pba_clk,
	&pbb_clk,
	&at32_pm_pclk,
	&at32_intc0_pclk,
	&at32_hmatrix_clk,
	&ebi_clk,
	&hramc_clk,
	&sdramc_clk,
	&smc0_pclk,
	&smc0_mck,
	&pdc_hclk,
	&pdc_pclk,
	&dw_dmac0_hclk,
	&pico_clk,
	&pio0_mck,
	&pio1_mck,
	&pio2_mck,
	&pio3_mck,
	&pio4_mck,
	&at32_tcb0_t0_clk,
	&at32_tcb1_t0_clk,
	&atmel_psif0_pclk,
	&atmel_psif1_pclk,
	&atmel_usart0_usart,
	&atmel_usart1_usart,
	&atmel_usart2_usart,
	&atmel_usart3_usart,
	&atmel_pwm0_mck,
#if defined(CONFIG_CPU_AT32AP7000)
	&macb0_hclk,
	&macb0_pclk,
	&macb1_hclk,
	&macb1_pclk,
#endif
	&atmel_spi0_spi_clk,
	&atmel_spi1_spi_clk,
	&atmel_twi0_pclk,
	&atmel_mci0_pclk,
#if defined(CONFIG_CPU_AT32AP7000) || defined(CONFIG_CPU_AT32AP7002)
	&atmel_lcdfb0_hck1,
	&atmel_lcdfb0_pixclk,
#endif
	&ssc0_pclk,
	&ssc1_pclk,
	&ssc2_pclk,
	&usba0_hclk,
	&usba0_pclk,
	&atmel_ac97c0_pclk,
	&abdac0_pclk,
	&abdac0_sample_clk,
	&gclk0,
	&gclk1,
	&gclk2,
	&gclk3,
	&gclk4,
};

void __init setup_platform(void)
{
	u32 cpu_mask = 0, hsb_mask = 0, pba_mask = 0, pbb_mask = 0;
	int i;

	if (pm_readl(MCCTRL) & PM_BIT(PLLSEL)) {
		main_clock = &pll0;
		cpu_clk.parent = &pll0;
	} else {
		main_clock = &osc0;
		cpu_clk.parent = &osc0;
	}

	if (pm_readl(PLL0) & PM_BIT(PLLOSC))
		pll0.parent = &osc1;
	if (pm_readl(PLL1) & PM_BIT(PLLOSC))
		pll1.parent = &osc1;

	genclk_init_parent(&gclk0);
	genclk_init_parent(&gclk1);
	genclk_init_parent(&gclk2);
	genclk_init_parent(&gclk3);
	genclk_init_parent(&gclk4);
#if defined(CONFIG_CPU_AT32AP7000) || defined(CONFIG_CPU_AT32AP7002)
	genclk_init_parent(&atmel_lcdfb0_pixclk);
#endif
	genclk_init_parent(&abdac0_sample_clk);

	/*
	 * Build initial dynamic clock list by registering all clocks
	 * from the array.
	 * At the same time, turn on all clocks that have at least one
	 * user already, and turn off everything else. We only do this
	 * for module clocks, and even though it isn't particularly
	 * pretty to  check the address of the mode function, it should
	 * do the trick...
	 */
	for (i = 0; i < ARRAY_SIZE(init_clocks); i++) {
		struct clk *clk = init_clocks[i];

		/* first, register clock */
		at32_clk_register(clk);

		if (clk->users == 0)
			continue;

		if (clk->mode == &cpu_clk_mode)
			cpu_mask |= 1 << clk->index;
		else if (clk->mode == &hsb_clk_mode)
			hsb_mask |= 1 << clk->index;
		else if (clk->mode == &pba_clk_mode)
			pba_mask |= 1 << clk->index;
		else if (clk->mode == &pbb_clk_mode)
			pbb_mask |= 1 << clk->index;
	}

	pm_writel(CPU_MASK, cpu_mask);
	pm_writel(HSB_MASK, hsb_mask);
	pm_writel(PBA_MASK, pba_mask);
	pm_writel(PBB_MASK, pbb_mask);

	/* Initialize the port muxes */
	at32_init_pio(&pio0_device);
	at32_init_pio(&pio1_device);
	at32_init_pio(&pio2_device);
	at32_init_pio(&pio3_device);
	at32_init_pio(&pio4_device);
}

struct gen_pool *sram_pool;

static int __init sram_init(void)
{
	struct gen_pool *pool;

	/* 1KiB granularity */
	pool = gen_pool_create(10, -1);
	if (!pool)
		goto fail;

	if (gen_pool_add(pool, 0x24000000, 0x8000, -1))
		goto err_pool_add;

	sram_pool = pool;
	return 0;

err_pool_add:
	gen_pool_destroy(pool);
fail:
	pr_err("Failed to create SRAM pool\n");
	return -ENOMEM;
}
core_initcall(sram_init);<|MERGE_RESOLUTION|>--- conflicted
+++ resolved
@@ -1094,13 +1094,9 @@
 			pin_mask |= (1 << 11);	/* RXD2 */
 			pin_mask |= (1 << 12);	/* RXD3 */
 			pin_mask |= (1 << 14);	/* RXCK */
-<<<<<<< HEAD
-			pin_mask |= (1 << 18);	/* SPD  */
-=======
 #ifndef CONFIG_BOARD_MIMC200
 			pin_mask |= (1 << 18);	/* SPD  */
 #endif
->>>>>>> 57f8f7b6
 		}
 
 		select_peripheral(PIOC, pin_mask, PERIPH_A, 0);
@@ -1121,15 +1117,10 @@
 		pin_mask |= (1 << 3);	/* MDC  */
 		pin_mask |= (1 << 2);	/* MDIO */
 
-<<<<<<< HEAD
-		if (!data->is_rmii)
-			pin_mask |= (1 << 15);	/* SPD  */
-=======
 #ifndef CONFIG_BOARD_MIMC200
 		if (!data->is_rmii)
 			pin_mask |= (1 << 15);	/* SPD  */
 #endif
->>>>>>> 57f8f7b6
 
 		select_peripheral(PIOD, pin_mask, PERIPH_B, 0);
 
@@ -1486,11 +1477,7 @@
 			pin_mask = ATMEL_LCDC_PRI_24BIT | ATMEL_LCDC_PRI_CONTROL;
 
 		/* LCDC on port C */
-<<<<<<< HEAD
-		portc_mask = (pin_mask & 0xfff80000) >> 19;
-=======
 		portc_mask = pin_mask & 0xfff80000;
->>>>>>> 57f8f7b6
 		select_peripheral(PIOC, portc_mask, PERIPH_A, 0);
 
 		/* LCDC on port D */
