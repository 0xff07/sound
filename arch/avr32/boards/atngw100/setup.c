--- conflicted
+++ resolved
@@ -56,10 +56,6 @@
 static struct mci_platform_data __initdata mci0_data = {
 	.slot[0] = {
 		.bus_width	= 4,
-<<<<<<< HEAD
-		.detect_pin	= GPIO_PIN_PC(25),
-		.wp_pin		= GPIO_PIN_PE(0),
-=======
 #ifndef CONFIG_BOARD_ATNGW100_EVKLCD10X
 		.detect_pin	= GPIO_PIN_PC(25),
 		.wp_pin		= GPIO_PIN_PE(0),
@@ -67,7 +63,6 @@
 		.detect_pin	= GPIO_PIN_NONE,
 		.wp_pin		= GPIO_PIN_NONE,
 #endif
->>>>>>> 57f8f7b6
 	},
 };
 
