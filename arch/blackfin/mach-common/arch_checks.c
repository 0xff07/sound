--- conflicted
+++ resolved
@@ -74,12 +74,7 @@
 
 /* if 220 exists, can not set External Memory WB and L2 not_cached, either External Memory not_cached and L2 WB */
 #if ANOMALY_05000220 && \
-<<<<<<< HEAD
-	((defined(CONFIG_BFIN_WB) && defined(CONFIG_BFIN_L2_NOT_CACHED)) || \
-	 (!defined(CONFIG_BFIN_DCACHE) && defined(CONFIG_BFIN_L2_WB)))
-=======
 	((defined(CONFIG_BFIN_EXTMEM_WRITEBACK) && !defined(CONFIG_BFIN_L2_DCACHEABLE)) || \
 	 (!defined(CONFIG_BFIN_EXTMEM_DCACHEABLE) && defined(CONFIG_BFIN_L2_WRITEBACK)))
->>>>>>> 4e8a2372
 # error You are exposing Anomaly 220 in this config, either config L2 as Write Through, or make External Memory WB.
 #endif