--- conflicted
+++ resolved
@@ -1052,14 +1052,6 @@
 			set_irq_chained_handler(irq, bfin_demux_error_irq);
 			break;
 #endif
-<<<<<<< HEAD
-#if defined(CONFIG_TICKSOURCE_GPTMR0)
-		case IRQ_TIMER0:
-			set_irq_handler(irq, handle_percpu_irq);
-			break;
-#endif
-=======
->>>>>>> 4e8a2372
 #ifdef CONFIG_SMP
 		case IRQ_SUPPLE_0:
 		case IRQ_SUPPLE_1:
@@ -1238,12 +1230,7 @@
 
 	if (likely(vec == EVT_IVTMR_P))
 		irq = IRQ_CORETMR;
-<<<<<<< HEAD
-
-	} else {
-=======
 	else {
->>>>>>> 4e8a2372
 #if defined(SIC_ISR0) || defined(SICA_ISR0)
 		unsigned long sic_status[3];
 
@@ -1273,19 +1260,11 @@
 				break;
 		}
 #endif
-<<<<<<< HEAD
-
-=======
->>>>>>> 4e8a2372
 		irq = ivg->irqno;
 	}
 
 	if (irq == IRQ_SYSTMR) {
-<<<<<<< HEAD
-#ifndef CONFIG_GENERIC_CLOCKEVENTS
-=======
 #if !defined(CONFIG_GENERIC_CLOCKEVENTS) || defined(CONFIG_TICKSOURCE_GPTMR0)
->>>>>>> 4e8a2372
 		bfin_write_TIMER_STATUS(1); /* Latch TIMIL0 */
 #endif
 		/* This is basically what we need from the register frame. */
