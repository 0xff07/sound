/*
 * File:         arch/blackfin/mach-common/entry.S
 * Based on:
 * Author:       Linus Torvalds
 *
 * Created:      ?
 * Description:  contains the system-call and fault low-level handling routines.
 *               This also contains the timer-interrupt handler, as well as all
 *               interrupts and faults that can result in a task-switch.
 *
 * Modified:
 *               Copyright 2004-2006 Analog Devices Inc.
 *
 * Bugs:         Enter bugs at http://blackfin.uclinux.org/
 *
 * This program is free software; you can redistribute it and/or modify
 * it under the terms of the GNU General Public License as published by
 * the Free Software Foundation; either version 2 of the License, or
 * (at your option) any later version.
 *
 * This program is distributed in the hope that it will be useful,
 * but WITHOUT ANY WARRANTY; without even the implied warranty of
 * MERCHANTABILITY or FITNESS FOR A PARTICULAR PURPOSE.  See the
 * GNU General Public License for more details.
 *
 * You should have received a copy of the GNU General Public License
 * along with this program; if not, see the file COPYING, or write
 * to the Free Software Foundation, Inc.,
 * 51 Franklin St, Fifth Floor, Boston, MA  02110-1301  USA
 */

/* NOTE: This code handles signal-recognition, which happens every time
 * after a timer-interrupt and after each system call.
 */

#include <linux/init.h>
#include <linux/linkage.h>
#include <linux/unistd.h>
#include <asm/blackfin.h>
#include <asm/errno.h>
#include <asm/fixed_code.h>
#include <asm/thread_info.h>  /* TIF_NEED_RESCHED */
#include <asm/asm-offsets.h>
#include <asm/trace.h>
#include <asm/traps.h>

#include <asm/context.S>

#if defined(CONFIG_BFIN_SCRATCH_REG_RETN)
# define EX_SCRATCH_REG RETN
#elif defined(CONFIG_BFIN_SCRATCH_REG_RETE)
# define EX_SCRATCH_REG RETE
#else
# define EX_SCRATCH_REG CYCLES
#endif

#ifdef CONFIG_EXCPT_IRQ_SYSC_L1
.section .l1.text
#else
.text
#endif

/* Slightly simplified and streamlined entry point for CPLB misses.
 * This one does not lower the level to IRQ5, and thus can be used to
 * patch up CPLB misses on the kernel stack.
 */
#if ANOMALY_05000261
#define _ex_dviol _ex_workaround_261
#define _ex_dmiss _ex_workaround_261
#define _ex_dmult _ex_workaround_261

ENTRY(_ex_workaround_261)
	/*
	 * Work around an anomaly: if we see a new DCPLB fault, return
	 * without doing anything.  Then, if we get the same fault again,
	 * handle it.
	 */
	P4 = R7;	/* Store EXCAUSE */

	GET_PDA(p5, r7);
	r7 = [p5 + PDA_LFRETX];
	r6 = retx;
	[p5 + PDA_LFRETX] = r6;
	cc = r6 == r7;
	if !cc jump _bfin_return_from_exception;
	/* fall through */
	R7 = P4;
	R6 = VEC_CPLB_M;	/* Data CPLB Miss */
	cc = R6 == R7;
	if cc jump _ex_dcplb_miss (BP);
#ifdef CONFIG_MPU
	R6 = VEC_CPLB_VL;	/* Data CPLB Violation */
	cc = R6 == R7;
	if cc jump _ex_dcplb_viol (BP);
#endif
	/* Handle Data CPLB Protection Violation
	 * and Data CPLB Multiple Hits - Linux Trap Zero
	 */
	jump _ex_trap_c;
ENDPROC(_ex_workaround_261)

#else
#ifdef CONFIG_MPU
#define _ex_dviol _ex_dcplb_viol
#else
#define _ex_dviol _ex_trap_c
#endif
#define _ex_dmiss _ex_dcplb_miss
#define _ex_dmult _ex_trap_c
#endif


ENTRY(_ex_dcplb_viol)
ENTRY(_ex_dcplb_miss)
ENTRY(_ex_icplb_miss)
	(R7:6,P5:4) = [sp++];
	/* We leave the previously pushed ASTAT on the stack.  */
	SAVE_CONTEXT_CPLB

	/* We must load R1 here, _before_ DEBUG_HWTRACE_SAVE, since that
	 * will change the stack pointer.  */
	R0 = SEQSTAT;
	R1 = SP;

	DEBUG_HWTRACE_SAVE(p5, r7)

	sp += -12;
	call _cplb_hdr;
	sp += 12;
	CC = R0 == 0;
	IF !CC JUMP _handle_bad_cplb;

#ifdef CONFIG_DEBUG_DOUBLEFAULT
	/* While we were processing this, did we double fault? */
	r7 = SEQSTAT;           /* reason code is in bit 5:0 */
	r6.l = lo(SEQSTAT_EXCAUSE);
	r6.h = hi(SEQSTAT_EXCAUSE);
	r7 = r7 & r6;
	r6 = 0x25;
	CC = R7 == R6;
	if CC JUMP _double_fault;
#endif

	DEBUG_HWTRACE_RESTORE(p5, r7)
	RESTORE_CONTEXT_CPLB
	ASTAT = [SP++];
	SP = EX_SCRATCH_REG;
	rtx;
ENDPROC(_ex_icplb_miss)

ENTRY(_ex_syscall)
	raise 15;		/* invoked by TRAP #0, for sys call */
	jump.s _bfin_return_from_exception;
ENDPROC(_ex_syscall)

ENTRY(_ex_single_step)
	/* If we just returned from an interrupt, the single step event is
	   for the RTI instruction.  */
	r7 = retx;
	r6 = reti;
	cc = r7 == r6;
	if cc jump _bfin_return_from_exception;

#ifdef CONFIG_KGDB
	/* Don't do single step in hardware exception handler */
        p5.l = lo(IPEND);
        p5.h = hi(IPEND);
	r6 = [p5];
	cc = bittst(r6, 4);
	if cc jump _bfin_return_from_exception;
	cc = bittst(r6, 5);
	if cc jump _bfin_return_from_exception;

	/* skip single step if current interrupt priority is higher than
	 * that of the first instruction, from which gdb starts single step */
	r6 >>= 6;
	r7 = 10;
.Lfind_priority_start:
	cc = bittst(r6, 0);
	if cc jump .Lfind_priority_done;
	r6 >>= 1;
	r7 += -1;
	cc = r7 == 0;
	if cc jump .Lfind_priority_done;
	jump.s .Lfind_priority_start;
.Lfind_priority_done:
	p4.l = _kgdb_single_step;
	p4.h = _kgdb_single_step;
	r6 = [p4];
	cc = r6 == 0;
	if cc jump .Ldo_single_step;
	r6 += -1;
	cc = r6 < r7;
	if cc jump 1f;
.Ldo_single_step:
#else
	/* If we were in user mode, do the single step normally.  */
	p5.l = lo(IPEND);
	p5.h = hi(IPEND);
	r6 = [p5];
	r7 = 0xffe0 (z);
	r7 = r7 & r6;
	cc = r7 == 0;
	if !cc jump 1f;
#endif
#ifdef CONFIG_EXACT_HWERR
	/* Read the ILAT, and to check to see if the process we are
	 * single stepping caused a previous hardware error
	 * If so, do not single step, (which lowers to IRQ5, and makes
	 * us miss the error).
	 */
	p5.l = lo(ILAT);
	p5.h = hi(ILAT);
	r7 = [p5];
	cc = bittst(r7, EVT_IVHW_P);
	if cc jump 1f;
#endif
	/* Single stepping only a single instruction, so clear the trace
	 * bit here.  */
	r7 = syscfg;
	bitclr (r7, 0);
	syscfg = R7;
	jump _ex_trap_c;

1:
	/*
	 * We were in an interrupt handler.  By convention, all of them save
	 * SYSCFG with their first instruction, so by checking whether our
	 * RETX points at the entry point, we can determine whether to allow
	 * a single step, or whether to clear SYSCFG.
	 *
	 * First, find out the interrupt level and the event vector for it.
	 */
	p5.l = lo(EVT0);
	p5.h = hi(EVT0);
	p5 += -4;
2:
	r7 = rot r7 by -1;
	p5 += 4;
	if !cc jump 2b;

	/* What we actually do is test for the _second_ instruction in the
	 * IRQ handler.  That way, if there are insns following the restore
	 * of SYSCFG after leaving the handler, we will not turn off SYSCFG
	 * for them.  */

	r7 = [p5];
	r7 += 2;
	r6 = RETX;
	cc = R7 == R6;
	if !cc jump _bfin_return_from_exception;

	r7 = syscfg;
	bitclr (r7, 0);
	syscfg = R7;

	/* Fall through to _bfin_return_from_exception.  */
ENDPROC(_ex_single_step)

ENTRY(_bfin_return_from_exception)
#if ANOMALY_05000257
	R7=LC0;
	LC0=R7;
	R7=LC1;
	LC1=R7;
#endif

#ifdef CONFIG_DEBUG_DOUBLEFAULT
	/* While we were processing the current exception,
	 * did we cause another, and double fault?
	 */
	r7 = SEQSTAT;           /* reason code is in bit 5:0 */
	r6.l = lo(SEQSTAT_EXCAUSE);
	r6.h = hi(SEQSTAT_EXCAUSE);
	r7 = r7 & r6;
	r6 = VEC_UNCOV;
	CC = R7 == R6;
	if CC JUMP _double_fault;
#endif

	(R7:6,P5:4) = [sp++];
	ASTAT = [sp++];
	sp = EX_SCRATCH_REG;
	rtx;
ENDPROC(_bfin_return_from_exception)

ENTRY(_handle_bad_cplb)
	DEBUG_HWTRACE_RESTORE(p5, r7)
	/* To get here, we just tried and failed to change a CPLB
	 * so, handle things in trap_c (C code), by lowering to
	 * IRQ5, just like we normally do. Since this is not a
	 * "normal" return path, we have a do alot of stuff to
	 * the stack to get ready so, we can fall through - we
	 * need to make a CPLB exception look like a normal exception
	 */
	RESTORE_CONTEXT_CPLB
	/* ASTAT is still on the stack, where it is needed.  */
	[--sp] = (R7:6,P5:4);

ENTRY(_ex_replaceable)
	nop;

ENTRY(_ex_trap_c)
	/* Make sure we are not in a double fault */
	p4.l = lo(IPEND);
	p4.h = hi(IPEND);
	r7 = [p4];
	CC = BITTST (r7, 5);
	if CC jump _double_fault;

	/* Call C code (trap_c) to handle the exception, which most
	 * likely involves sending a signal to the current process.
	 * To avoid double faults, lower our priority to IRQ5 first.
	 */
	P5.h = _exception_to_level5;
	P5.l = _exception_to_level5;
	p4.l = lo(EVT5);
	p4.h = hi(EVT5);
	[p4] = p5;
	csync;

	GET_PDA(p5, r6);
#ifndef CONFIG_DEBUG_DOUBLEFAULT

	/*
	 * Save these registers, as they are only valid in exception context
	 *  (where we are now - as soon as we defer to IRQ5, they can change)
	 * DCPLB_STATUS and ICPLB_STATUS are also only valid in EVT3,
	 * but they are not very interesting, so don't save them
	 */

	p4.l = lo(DCPLB_FAULT_ADDR);
	p4.h = hi(DCPLB_FAULT_ADDR);
	r7 = [p4];
	[p5 + PDA_DCPLB] = r7;

	p4.l = lo(ICPLB_FAULT_ADDR);
	p4.h = hi(ICPLB_FAULT_ADDR);
	r6 = [p4];
	[p5 + PDA_ICPLB] = r6;

	r6 = retx;
	[p5 + PDA_RETX] = r6;
#endif
	r6 = SYSCFG;
	[p5 + PDA_SYSCFG] = r6;
	BITCLR(r6, 0);
	SYSCFG = r6;

	/* Disable all interrupts, but make sure level 5 is enabled so
	 * we can switch to that level.  Save the old mask.  */
	cli r6;
	[p5 + PDA_EXIMASK] = r6;

	p4.l = lo(SAFE_USER_INSTRUCTION);
	p4.h = hi(SAFE_USER_INSTRUCTION);
	retx = p4;

	r6 = 0x3f;
	sti r6;

	raise 5;
	jump.s _bfin_return_from_exception;
ENDPROC(_ex_trap_c)

/* We just realized we got an exception, while we were processing a different
 * exception. This is a unrecoverable event, so crash.
 * Note: this cannot be ENTRY() as we jump here with "if cc jump" ...
 */
_double_fault:
	/* Turn caches & protection off, to ensure we don't get any more
	 * double exceptions
	 */

	P4.L = LO(IMEM_CONTROL);
	P4.H = HI(IMEM_CONTROL);

	R5 = [P4];              /* Control Register*/
	BITCLR(R5,ENICPLB_P);
	SSYNC;          /* SSYNC required before writing to IMEM_CONTROL. */
	.align 8;
	[P4] = R5;
	SSYNC;

	P4.L = LO(DMEM_CONTROL);
	P4.H = HI(DMEM_CONTROL);
	R5 = [P4];
	BITCLR(R5,ENDCPLB_P);
	SSYNC;          /* SSYNC required before writing to DMEM_CONTROL. */
	.align 8;
	[P4] = R5;
	SSYNC;

	/* Fix up the stack */
	(R7:6,P5:4) = [sp++];
	ASTAT = [sp++];
	SP = EX_SCRATCH_REG;

	/* We should be out of the exception stack, and back down into
	 * kernel or user space stack
	 */
	SAVE_ALL_SYS

	/* The dumping functions expect the return address in the RETI
	 * slot.  */
	r6 = retx;
	[sp + PT_PC] = r6;

	r0 = sp;        /* stack frame pt_regs pointer argument ==> r0 */
	SP += -12;
	call _double_fault_c;
	SP += 12;
.L_double_fault_panic:
        JUMP .L_double_fault_panic

ENDPROC(_double_fault)

ENTRY(_exception_to_level5)
	SAVE_ALL_SYS

	GET_PDA(p4, r7);        /* Fetch current PDA */
	r6 = [p4 + PDA_RETX];
	[sp + PT_PC] = r6;

	r6 = [p4 + PDA_SYSCFG];
	[sp + PT_SYSCFG] = r6;

	/* Restore interrupt mask.  We haven't pushed RETI, so this
	 * doesn't enable interrupts until we return from this handler.  */
	r6 = [p4 + PDA_EXIMASK];
	sti r6;

	/* Restore the hardware error vector.  */
	P5.h = _evt_ivhw;
	P5.l = _evt_ivhw;
	p4.l = lo(EVT5);
	p4.h = hi(EVT5);
	[p4] = p5;
	csync;

	p2.l = lo(IPEND);
	p2.h = hi(IPEND);
	csync;
	r0 = [p2];              /* Read current IPEND */
	[sp + PT_IPEND] = r0;   /* Store IPEND */

	r0 = sp; 	/* stack frame pt_regs pointer argument ==> r0 */
	SP += -12;
	call _trap_c;
	SP += 12;

#ifdef CONFIG_DEBUG_DOUBLEFAULT
	/* Grab ILAT */
	p2.l = lo(ILAT);
	p2.h = hi(ILAT);
	r0 = [p2];
	r1 = 0x20;  /* Did I just cause anther HW error? */
	r0 = r0 & r1;
	CC = R0 == R1;
	if CC JUMP _double_fault;
#endif

	call _ret_from_exception;
	RESTORE_ALL_SYS
	rti;
ENDPROC(_exception_to_level5)

ENTRY(_trap) /* Exception: 4th entry into system event table(supervisor mode)*/
	/* Since the kernel stack can be anywhere, it's not guaranteed to be
	 * covered by a CPLB.  Switch to an exception stack; use RETN as a
	 * scratch register (for want of a better option).
	 */
	EX_SCRATCH_REG = sp;
	GET_PDA_SAFE(sp);
	sp = [sp + PDA_EXSTACK]
	/* Try to deal with syscalls quickly.  */
	[--sp] = ASTAT;
	[--sp] = (R7:6,P5:4);

#ifdef CONFIG_EXACT_HWERR
	/* Make sure all pending read/writes complete. This will ensure any
	 * accesses which could cause hardware errors completes, and signal
	 * the the hardware before we do something silly, like crash the
	 * kernel. We don't need to work around anomaly 05000312, since
	 * we are already atomic
	 */
	ssync;
#endif

#if ANOMALY_05000283 || ANOMALY_05000315
	cc = r7 == r7;
	p5.h = HI(CHIPID);
	p5.l = LO(CHIPID);
	if cc jump 1f;
	r7.l = W[p5];
1:
#endif

#ifdef CONFIG_DEBUG_DOUBLEFAULT
	/*
	 * Save these registers, as they are only valid in exception context
	 * (where we are now - as soon as we defer to IRQ5, they can change)
	 * DCPLB_STATUS and ICPLB_STATUS are also only valid in EVT3,
	 * but they are not very interesting, so don't save them
	 */

	GET_PDA(p5, r7);
	p4.l = lo(DCPLB_FAULT_ADDR);
	p4.h = hi(DCPLB_FAULT_ADDR);
	r7 = [p4];
	[p5 + PDA_DCPLB] = r7;

	p4.l = lo(ICPLB_FAULT_ADDR);
	p4.h = hi(ICPLB_FAULT_ADDR);
	r7 = [p4];
	[p5 + PDA_ICPLB] = r7;

	r6 = retx;
	[p5 + PDA_RETX] = r6;

	r7 = SEQSTAT;		/* reason code is in bit 5:0 */
	[p5 + PDA_SEQSTAT] = r7;
#else
	r7 = SEQSTAT;           /* reason code is in bit 5:0 */
#endif
	r6.l = lo(SEQSTAT_EXCAUSE);
	r6.h = hi(SEQSTAT_EXCAUSE);
	r7 = r7 & r6;
	p5.h = _ex_table;
	p5.l = _ex_table;
	p4 = r7;
	p5 = p5 + (p4 << 2);
	p4 = [p5];
	jump (p4);

.Lbadsys:
	r7 = -ENOSYS; 		/* signextending enough */
	[sp + PT_R0] = r7;	/* return value from system call */
	jump .Lsyscall_really_exit;
ENDPROC(_trap)

ENTRY(_kernel_execve)
	link SIZEOF_PTREGS;
	p0 = sp;
	r3 = SIZEOF_PTREGS / 4;
	r4 = 0(x);
.Lclear_regs:
	[p0++] = r4;
	r3 += -1;
	cc = r3 == 0;
	if !cc jump .Lclear_regs (bp);

	p0 = sp;
	sp += -16;
	[sp + 12] = p0;
	call _do_execve;
	SP += 16;
	cc = r0 == 0;
	if ! cc jump .Lexecve_failed;
	/* Success.  Copy our temporary pt_regs to the top of the kernel
	 * stack and do a normal exception return.
	 */
	r1 = sp;
	r0 = (-KERNEL_STACK_SIZE) (x);
	r1 = r1 & r0;
	p2 = r1;
	p3 = [p2];
	r0 = KERNEL_STACK_SIZE - 4 (z);
	p1 = r0;
	p1 = p1 + p2;

	p0 = fp;
	r4 = [p0--];
	r3 = SIZEOF_PTREGS / 4;
.Lcopy_regs:
	r4 = [p0--];
	[p1--] = r4;
	r3 += -1;
	cc = r3 == 0;
	if ! cc jump .Lcopy_regs (bp);

	r0 = (KERNEL_STACK_SIZE - SIZEOF_PTREGS) (z);
	p1 = r0;
	p1 = p1 + p2;
	sp = p1;
	r0 = syscfg;
	[SP + PT_SYSCFG] = r0;
	[p3 + (TASK_THREAD + THREAD_KSP)] = sp;

	RESTORE_CONTEXT;
	rti;
.Lexecve_failed:
	unlink;
	rts;
ENDPROC(_kernel_execve)

ENTRY(_system_call)
	/* Store IPEND */
	p2.l = lo(IPEND);
	p2.h = hi(IPEND);
	csync;
	r0 = [p2];
	[sp + PT_IPEND] = r0;

	/* Store RETS for now */
	r0 = rets;
	[sp + PT_RESERVED] = r0;
	/* Set the stack for the current process */
	r7 = sp;
	r6.l = lo(ALIGN_PAGE_MASK);
	r6.h = hi(ALIGN_PAGE_MASK);
	r7 = r7 & r6;  		/* thread_info */
	p2 = r7;
	p2 = [p2];

	[p2+(TASK_THREAD+THREAD_KSP)] = sp;
#ifdef CONFIG_IPIPE
	r0 = sp;
	SP += -12;
	call ___ipipe_syscall_root;
	SP += 12;
	cc = r0 == 1;
	if cc jump .Lsyscall_really_exit;
	cc = r0 == -1;
	if cc jump .Lresume_userspace;
	r3 = [sp + PT_R3];
	r4 = [sp + PT_R4];
	p0 = [sp + PT_ORIG_P0];
#endif /* CONFIG_IPIPE */

	/* Check the System Call */
	r7 = __NR_syscall;
	/* System call number is passed in P0 */
	r6 = p0;
	cc = r6 < r7;
	if ! cc jump .Lbadsys;

	/* are we tracing syscalls?*/
	r7 = sp;
	r6.l = lo(ALIGN_PAGE_MASK);
	r6.h = hi(ALIGN_PAGE_MASK);
	r7 = r7 & r6;
	p2 = r7;
	r7 = [p2+TI_FLAGS];
	CC = BITTST(r7,TIF_SYSCALL_TRACE);
	if CC JUMP _sys_trace;

	/* Execute the appropriate system call */

	p4 = p0;
	p5.l = _sys_call_table;
	p5.h = _sys_call_table;
	p5 = p5 + (p4 << 2);
	r0 = [sp + PT_R0];
	r1 = [sp + PT_R1];
	r2 = [sp + PT_R2];
	p5 = [p5];

	[--sp] = r5;
	[--sp] = r4;
	[--sp] = r3;
	SP += -12;
	call (p5);
	SP += 24;
	[sp + PT_R0] = r0;

.Lresume_userspace:
	r7 = sp;
	r4.l = lo(ALIGN_PAGE_MASK);
	r4.h = hi(ALIGN_PAGE_MASK);
	r7 = r7 & r4;		/* thread_info->flags */
	p5 = r7;
.Lresume_userspace_1:
	/* Disable interrupts.  */
	[--sp] = reti;
	reti = [sp++];

	r7 = [p5 + TI_FLAGS];
	r4.l = lo(_TIF_WORK_MASK);
	r4.h = hi(_TIF_WORK_MASK);
	r7 =  r7 & r4;

.Lsyscall_resched:
#ifdef CONFIG_IPIPE
	cc = BITTST(r7, TIF_IRQ_SYNC);
	if !cc jump .Lsyscall_no_irqsync;
	[--sp] = reti;
	r0 = [sp++];
	SP += -12;
	call ___ipipe_sync_root;
	SP += 12;
	jump .Lresume_userspace_1;
.Lsyscall_no_irqsync:
#endif
	cc = BITTST(r7, TIF_NEED_RESCHED);
	if !cc jump .Lsyscall_sigpending;

	/* Reenable interrupts.  */
	[--sp] = reti;
	r0 = [sp++];

	SP += -12;
	call _schedule;
	SP += 12;

	jump .Lresume_userspace_1;

.Lsyscall_sigpending:
	cc = BITTST(r7, TIF_RESTORE_SIGMASK);
	if cc jump .Lsyscall_do_signals;
	cc = BITTST(r7, TIF_SIGPENDING);
	if !cc jump .Lsyscall_really_exit;
.Lsyscall_do_signals:
	/* Reenable interrupts.  */
	[--sp] = reti;
	r0 = [sp++];

	r0 = sp;
	SP += -12;
	call _do_signal;
	SP += 12;

.Lsyscall_really_exit:
	r5 = [sp + PT_RESERVED];
	rets = r5;
#ifdef CONFIG_IPIPE
	[--sp] = reti;
	r5 = [sp++];
#endif /* CONFIG_IPIPE */
	rts;
ENDPROC(_system_call)

/* Do not mark as ENTRY() to avoid error in assembler ...
 * this symbol need not be global anyways, so ...
 */
_sys_trace:
	call _syscall_trace;

	/* Execute the appropriate system call */

	p4 = [SP + PT_P0];
	p5.l = _sys_call_table;
	p5.h = _sys_call_table;
	p5 = p5 + (p4 << 2);
	r0 = [sp + PT_R0];
	r1 = [sp + PT_R1];
	r2 = [sp + PT_R2];
	r3 = [sp + PT_R3];
	r4 = [sp + PT_R4];
	r5 = [sp + PT_R5];
	p5 = [p5];

	[--sp] = r5;
	[--sp] = r4;
	[--sp] = r3;
	SP += -12;
	call (p5);
	SP += 24;
	[sp + PT_R0] = r0;

	call _syscall_trace;
	jump .Lresume_userspace;
ENDPROC(_sys_trace)

ENTRY(_resume)
	/*
	 * Beware - when entering resume, prev (the current task) is
	 * in r0, next (the new task) is in r1.
	 */
	p0 = r0;
	p1 = r1;
	[--sp] = rets;
	[--sp] = fp;
	[--sp] = (r7:4, p5:3);

	/* save usp */
	p2 = usp;
	[p0+(TASK_THREAD+THREAD_USP)] = p2;

	/* save current kernel stack pointer */
	[p0+(TASK_THREAD+THREAD_KSP)] = sp;

	/* save program counter */
	r1.l = _new_old_task;
	r1.h = _new_old_task;
	[p0+(TASK_THREAD+THREAD_PC)] = r1;

	/* restore the kernel stack pointer */
	sp = [p1+(TASK_THREAD+THREAD_KSP)];

	/* restore user stack pointer */
	p0 = [p1+(TASK_THREAD+THREAD_USP)];
	usp = p0;

	/* restore pc */
	p0 = [p1+(TASK_THREAD+THREAD_PC)];
	jump (p0);

	/*
	 * Following code actually lands up in a new (old) task.
	 */

_new_old_task:
	(r7:4, p5:3) = [sp++];
	fp = [sp++];
	rets = [sp++];

	/*
	 * When we come out of resume, r0 carries "old" task, becuase we are
	 * in "new" task.
	 */
	rts;
ENDPROC(_resume)

ENTRY(_ret_from_exception)
#ifdef CONFIG_IPIPE
	[--sp] = rets;
	SP += -12;
	call ___ipipe_check_root
	SP += 12
	rets = [sp++];
	cc = r0 == 0;
	if cc jump 4f;                /* not on behalf of Linux, get out */
#endif /* CONFIG_IPIPE */
	p2.l = lo(IPEND);
	p2.h = hi(IPEND);

	csync;
	r0 = [p2];
	[sp + PT_IPEND] = r0;

1:
	r2 = LO(~0x37) (Z);
	r0 = r2 & r0;
	cc = r0 == 0;
	if !cc jump 4f;	/* if not return to user mode, get out */

	/* Make sure any pending system call or deferred exception
	 * return in ILAT for this process to get executed, otherwise
	 * in case context switch happens, system call of
	 * first process (i.e in ILAT) will be carried
	 * forward to the switched process
	 */

	p2.l = lo(ILAT);
	p2.h = hi(ILAT);
	r0 = [p2];
	r1 = (EVT_IVG14 | EVT_IVG15) (z);
	r0 = r0 & r1;
	cc = r0 == 0;
	if !cc jump 5f;

	/* Set the stack for the current process */
	r7 = sp;
	r4.l = lo(ALIGN_PAGE_MASK);
	r4.h = hi(ALIGN_PAGE_MASK);
	r7 = r7 & r4;		/* thread_info->flags */
	p5 = r7;
	r7 = [p5 + TI_FLAGS];
	r4.l = lo(_TIF_WORK_MASK);
	r4.h = hi(_TIF_WORK_MASK);
	r7 =  r7 & r4;
	cc = r7 == 0;
	if cc jump 4f;

	p0.l = lo(EVT15);
	p0.h = hi(EVT15);
	p1.l = _schedule_and_signal;
	p1.h = _schedule_and_signal;
	[p0] = p1;
	csync;
	raise 15;		/* raise evt15 to do signal or reschedule */
4:
	r0 = syscfg;
	bitclr(r0, 0);
	syscfg = r0;
5:
	rts;
ENDPROC(_ret_from_exception)

#ifdef CONFIG_IPIPE

_sync_root_irqs:
	[--sp] = reti;		/* Reenable interrupts */
	r0 = [sp++];
	jump.l ___ipipe_sync_root

_resume_kernel_from_int:
	r0.l = _sync_root_irqs
	r0.h = _sync_root_irqs
	[--sp] = rets;
	[--sp] = ( r7:4, p5:3 );
	SP += -12;
	call ___ipipe_call_irqtail
	SP += 12;
	( r7:4, p5:3 ) = [sp++];
	rets = [sp++];
	rts
#else
#define _resume_kernel_from_int	 2f
#endif

ENTRY(_return_from_int)
	/* If someone else already raised IRQ 15, do nothing.  */
	csync;
	p2.l = lo(ILAT);
	p2.h = hi(ILAT);
	r0 = [p2];
	cc = bittst (r0, EVT_IVG15_P);
	if cc jump 2f;

	/* if not return to user mode, get out */
	p2.l = lo(IPEND);
	p2.h = hi(IPEND);
	r0 = [p2];
	r1 = 0x17(Z);
	r2 = ~r1;
	r2.h = 0;
	r0 = r2 & r0;
	r1 = 1;
	r1 = r0 - r1;
	r2 = r0 & r1;
	cc = r2 == 0;
	if !cc jump _resume_kernel_from_int;

	/* Lower the interrupt level to 15.  */
	p0.l = lo(EVT15);
	p0.h = hi(EVT15);
	p1.l = _schedule_and_signal_from_int;
	p1.h = _schedule_and_signal_from_int;
	[p0] = p1;
	csync;
#if ANOMALY_05000281 || ANOMALY_05000461
	r0.l = lo(SAFE_USER_INSTRUCTION);
	r0.h = hi(SAFE_USER_INSTRUCTION);
	reti = r0;
#endif
	r0 = 0x801f (z);
	STI r0;
	raise 15;	/* raise evt15 to do signal or reschedule */
	rti;
2:
	rts;
ENDPROC(_return_from_int)

ENTRY(_lower_to_irq14)
#if ANOMALY_05000281 || ANOMALY_05000461
	r0.l = lo(SAFE_USER_INSTRUCTION);
	r0.h = hi(SAFE_USER_INSTRUCTION);
	reti = r0;
#endif

#ifdef CONFIG_DEBUG_HWERR
	/* enable irq14 & hwerr interrupt, until we transition to _evt14_softirq */
	r0 = (EVT_IVG14 | EVT_IVHW | EVT_IRPTEN | EVT_EVX | EVT_NMI | EVT_RST | EVT_EMU);
#else
	/* Only enable irq14 interrupt, until we transition to _evt14_softirq */
	r0 = (EVT_IVG14 | EVT_IRPTEN | EVT_EVX | EVT_NMI | EVT_RST | EVT_EMU);
#endif
	sti r0;
	raise 14;
	rti;
ENDPROC(_lower_to_irq14)

ENTRY(_evt14_softirq)
#ifdef CONFIG_DEBUG_HWERR
	r0 = (EVT_IVHW | EVT_IRPTEN | EVT_EVX | EVT_NMI | EVT_RST | EVT_EMU);
	sti r0;
#else
	cli r0;
#endif
	[--sp] = RETI;
	SP += 4;
	rts;
ENDPROC(_evt14_softirq)

ENTRY(_schedule_and_signal_from_int)
	/* To end up here, vector 15 was changed - so we have to change it
	 * back.
	 */
	p0.l = lo(EVT15);
	p0.h = hi(EVT15);
	p1.l = _evt_system_call;
	p1.h = _evt_system_call;
	[p0] = p1;
	csync;

	/* Set orig_p0 to -1 to indicate this isn't the end of a syscall.  */
	r0 = -1 (x);
	[sp + PT_ORIG_P0] = r0;

	p1 = rets;
	[sp + PT_RESERVED] = p1;

#ifdef CONFIG_SMP
	GET_PDA(p0, r0); 	/* Fetch current PDA (can't migrate to other CPU here) */
	r0 = [p0 + PDA_IRQFLAGS];
#else
	p0.l = _bfin_irq_flags;
	p0.h = _bfin_irq_flags;
	r0 = [p0];
#endif
	sti r0;

	r0 = sp;
	sp += -12;
	call _finish_atomic_sections;
	sp += 12;
	jump.s .Lresume_userspace;
ENDPROC(_schedule_and_signal_from_int)

ENTRY(_schedule_and_signal)
	SAVE_CONTEXT_SYSCALL
	/* To end up here, vector 15 was changed - so we have to change it
	 * back.
	 */
	p0.l = lo(EVT15);
	p0.h = hi(EVT15);
	p1.l = _evt_system_call;
	p1.h = _evt_system_call;
	[p0] = p1;
	csync;
	p0.l = 1f;
	p0.h = 1f;
	[sp + PT_RESERVED] = P0;
	call .Lresume_userspace;
1:
	RESTORE_CONTEXT
	rti;
ENDPROC(_schedule_and_signal)

/* We handle this 100% in exception space - to reduce overhead
 * Only potiential problem is if the software buffer gets swapped out of the
 * CPLB table - then double fault. - so we don't let this happen in other places
 */
#ifdef CONFIG_DEBUG_BFIN_HWTRACE_EXPAND
ENTRY(_ex_trace_buff_full)
	[--sp] = P3;
	[--sp] = P2;
	[--sp] = LC0;
	[--sp] = LT0;
	[--sp] = LB0;
	P5.L = _trace_buff_offset;
	P5.H = _trace_buff_offset;
	P3 = [P5];              /* trace_buff_offset */
	P5.L = lo(TBUFSTAT);
	P5.H = hi(TBUFSTAT);
	R7 = [P5];
	R7 <<= 1;               /* double, since we need to read twice */
	LC0 = R7;
	R7 <<= 2;               /* need to shift over again,
				 * to get the number of bytes */
	P5.L = lo(TBUF);
	P5.H = hi(TBUF);
	R6 = ((1 << CONFIG_DEBUG_BFIN_HWTRACE_EXPAND_LEN)*1024) - 1;

	P2 = R7;
	P3 = P3 + P2;
	R7 = P3;
	R7 = R7 & R6;
	P3 = R7;
	P2.L = _trace_buff_offset;
	P2.H = _trace_buff_offset;
	[P2] = P3;

	P2.L = _software_trace_buff;
	P2.H = _software_trace_buff;

	LSETUP (.Lstart, .Lend) LC0;
.Lstart:
	R7 = [P5];      /* read TBUF */
	P4 = P3 + P2;
	[P4] = R7;
	P3 += -4;
	R7 = P3;
	R7 = R7 & R6;
.Lend:
	P3 = R7;

	LB0 = [sp++];
	LT0 = [sp++];
	LC0 = [sp++];
	P2 = [sp++];
	P3 = [sp++];
	jump _bfin_return_from_exception;
ENDPROC(_ex_trace_buff_full)

#if CONFIG_DEBUG_BFIN_HWTRACE_EXPAND_LEN == 4
.data
#else
.section .l1.data.B
#endif /* CONFIG_DEBUG_BFIN_HWTRACE_EXPAND_LEN */
ENTRY(_trace_buff_offset)
        .long 0;
ALIGN
ENTRY(_software_trace_buff)
	.rept ((1 << CONFIG_DEBUG_BFIN_HWTRACE_EXPAND_LEN)*256);
	.long 0
	.endr
#endif /* CONFIG_DEBUG_BFIN_HWTRACE_EXPAND */

#if CONFIG_EARLY_PRINTK
__INIT
ENTRY(_early_trap)
	SAVE_ALL_SYS
	trace_buffer_stop(p0,r0);

#if ANOMALY_05000283 || ANOMALY_05000315
	cc = r5 == r5;
	p4.h = HI(CHIPID);
	p4.l = LO(CHIPID);
	if cc jump 1f;
	r5.l = W[p4];
1:
#endif

	/* Turn caches off, to ensure we don't get double exceptions */

	P4.L = LO(IMEM_CONTROL);
	P4.H = HI(IMEM_CONTROL);

	R5 = [P4];              /* Control Register*/
	BITCLR(R5,ENICPLB_P);
	CLI R1;
	SSYNC;          /* SSYNC required before writing to IMEM_CONTROL. */
	.align 8;
	[P4] = R5;
	SSYNC;

	P4.L = LO(DMEM_CONTROL);
	P4.H = HI(DMEM_CONTROL);
	R5 = [P4];
	BITCLR(R5,ENDCPLB_P);
	SSYNC;          /* SSYNC required before writing to DMEM_CONTROL. */
	.align 8;
	[P4] = R5;
	SSYNC;
	STI R1;

	r0 = sp;        /* stack frame pt_regs pointer argument ==> r0 */
	r1 = RETX;

	SP += -12;
	call _early_trap_c;
	SP += 12;
ENDPROC(_early_trap)
__FINIT
#endif /* CONFIG_EARLY_PRINTK */

/*
 * Put these in the kernel data section - that should always be covered by
 * a CPLB. This is needed to ensure we don't get double fault conditions
 */

#ifdef CONFIG_SYSCALL_TAB_L1
.section .l1.data
#else
.data
#endif

ENTRY(_ex_table)
	/* entry for each EXCAUSE[5:0]
	 * This table must be in sync with the table in ./kernel/traps.c
	 * EXCPT instruction can provide 4 bits of EXCAUSE, allowing 16 to be user defined
	 */
	.long _ex_syscall       /* 0x00 - User Defined - Linux Syscall */
	.long _ex_trap_c        /* 0x01 - User Defined - Software breakpoint */
#ifdef	CONFIG_KGDB
	.long _ex_trap_c	/* 0x02 - User Defined - KGDB initial connection
							 and break signal trap */
#else
	.long _ex_replaceable   /* 0x02 - User Defined */
#endif
	.long _ex_trap_c        /* 0x03 - User Defined - userspace stack overflow */
	.long _ex_trap_c        /* 0x04 - User Defined - dump trace buffer */
	.long _ex_replaceable   /* 0x05 - User Defined */
	.long _ex_replaceable   /* 0x06 - User Defined */
	.long _ex_replaceable   /* 0x07 - User Defined */
	.long _ex_replaceable   /* 0x08 - User Defined */
	.long _ex_replaceable   /* 0x09 - User Defined */
	.long _ex_replaceable   /* 0x0A - User Defined */
	.long _ex_replaceable   /* 0x0B - User Defined */
	.long _ex_replaceable   /* 0x0C - User Defined */
	.long _ex_replaceable   /* 0x0D - User Defined */
	.long _ex_replaceable   /* 0x0E - User Defined */
	.long _ex_replaceable   /* 0x0F - User Defined */
	.long _ex_single_step   /* 0x10 - HW Single step */
#ifdef CONFIG_DEBUG_BFIN_HWTRACE_EXPAND
	.long _ex_trace_buff_full /* 0x11 - Trace Buffer Full */
#else
	.long _ex_trap_c        /* 0x11 - Trace Buffer Full */
#endif
	.long _ex_trap_c        /* 0x12 - Reserved */
	.long _ex_trap_c        /* 0x13 - Reserved */
	.long _ex_trap_c        /* 0x14 - Reserved */
	.long _ex_trap_c        /* 0x15 - Reserved */
	.long _ex_trap_c        /* 0x16 - Reserved */
	.long _ex_trap_c        /* 0x17 - Reserved */
	.long _ex_trap_c        /* 0x18 - Reserved */
	.long _ex_trap_c        /* 0x19 - Reserved */
	.long _ex_trap_c        /* 0x1A - Reserved */
	.long _ex_trap_c        /* 0x1B - Reserved */
	.long _ex_trap_c        /* 0x1C - Reserved */
	.long _ex_trap_c        /* 0x1D - Reserved */
	.long _ex_trap_c        /* 0x1E - Reserved */
	.long _ex_trap_c        /* 0x1F - Reserved */
	.long _ex_trap_c        /* 0x20 - Reserved */
	.long _ex_trap_c        /* 0x21 - Undefined Instruction */
	.long _ex_trap_c        /* 0x22 - Illegal Instruction Combination */
	.long _ex_dviol         /* 0x23 - Data CPLB Protection Violation */
	.long _ex_trap_c        /* 0x24 - Data access misaligned */
	.long _ex_trap_c        /* 0x25 - Unrecoverable Event */
	.long _ex_dmiss         /* 0x26 - Data CPLB Miss */
	.long _ex_dmult         /* 0x27 - Data CPLB Multiple Hits - Linux Trap Zero */
	.long _ex_trap_c        /* 0x28 - Emulation Watchpoint */
	.long _ex_trap_c        /* 0x29 - Instruction fetch access error (535 only) */
	.long _ex_trap_c        /* 0x2A - Instruction fetch misaligned */
	.long _ex_trap_c        /* 0x2B - Instruction CPLB protection Violation */
	.long _ex_icplb_miss    /* 0x2C - Instruction CPLB miss */
	.long _ex_trap_c        /* 0x2D - Instruction CPLB Multiple Hits */
	.long _ex_trap_c        /* 0x2E - Illegal use of Supervisor Resource */
	.long _ex_trap_c        /* 0x2E - Illegal use of Supervisor Resource */
	.long _ex_trap_c        /* 0x2F - Reserved */
	.long _ex_trap_c        /* 0x30 - Reserved */
	.long _ex_trap_c        /* 0x31 - Reserved */
	.long _ex_trap_c        /* 0x32 - Reserved */
	.long _ex_trap_c        /* 0x33 - Reserved */
	.long _ex_trap_c        /* 0x34 - Reserved */
	.long _ex_trap_c        /* 0x35 - Reserved */
	.long _ex_trap_c        /* 0x36 - Reserved */
	.long _ex_trap_c        /* 0x37 - Reserved */
	.long _ex_trap_c        /* 0x38 - Reserved */
	.long _ex_trap_c        /* 0x39 - Reserved */
	.long _ex_trap_c        /* 0x3A - Reserved */
	.long _ex_trap_c        /* 0x3B - Reserved */
	.long _ex_trap_c        /* 0x3C - Reserved */
	.long _ex_trap_c        /* 0x3D - Reserved */
	.long _ex_trap_c        /* 0x3E - Reserved */
	.long _ex_trap_c        /* 0x3F - Reserved */
END(_ex_table)

ENTRY(_sys_call_table)
	.long _sys_restart_syscall	/* 0 */
	.long _sys_exit
	.long _sys_fork
	.long _sys_read
	.long _sys_write
	.long _sys_open		/* 5 */
	.long _sys_close
	.long _sys_ni_syscall	/* old waitpid */
	.long _sys_creat
	.long _sys_link
	.long _sys_unlink	/* 10 */
	.long _sys_execve
	.long _sys_chdir
	.long _sys_time
	.long _sys_mknod
	.long _sys_chmod		/* 15 */
	.long _sys_chown	/* chown16 */
	.long _sys_ni_syscall	/* old break syscall holder */
	.long _sys_ni_syscall	/* old stat */
	.long _sys_lseek
	.long _sys_getpid	/* 20 */
	.long _sys_mount
	.long _sys_ni_syscall	/* old umount */
	.long _sys_setuid
	.long _sys_getuid
	.long _sys_stime		/* 25 */
	.long _sys_ptrace
	.long _sys_alarm
	.long _sys_ni_syscall	/* old fstat */
	.long _sys_pause
	.long _sys_ni_syscall	/* old utime */ /* 30 */
	.long _sys_ni_syscall	/* old stty syscall holder */
	.long _sys_ni_syscall	/* old gtty syscall holder */
	.long _sys_access
	.long _sys_nice
	.long _sys_ni_syscall	/* 35 */ /* old ftime syscall holder */
	.long _sys_sync
	.long _sys_kill
	.long _sys_rename
	.long _sys_mkdir
	.long _sys_rmdir		/* 40 */
	.long _sys_dup
	.long _sys_pipe
	.long _sys_times
	.long _sys_ni_syscall	/* old prof syscall holder */
	.long _sys_brk		/* 45 */
	.long _sys_setgid
	.long _sys_getgid
	.long _sys_ni_syscall	/* old sys_signal */
	.long _sys_geteuid	/* geteuid16 */
	.long _sys_getegid	/* getegid16 */	/* 50 */
	.long _sys_acct
	.long _sys_umount	/* recycled never used phys() */
	.long _sys_ni_syscall	/* old lock syscall holder */
	.long _sys_ioctl
	.long _sys_fcntl		/* 55 */
	.long _sys_ni_syscall	/* old mpx syscall holder */
	.long _sys_setpgid
	.long _sys_ni_syscall	/* old ulimit syscall holder */
	.long _sys_ni_syscall	/* old old uname */
	.long _sys_umask		/* 60 */
	.long _sys_chroot
	.long _sys_ustat
	.long _sys_dup2
	.long _sys_getppid
	.long _sys_getpgrp	/* 65 */
	.long _sys_setsid
	.long _sys_ni_syscall	/* old sys_sigaction */
	.long _sys_sgetmask
	.long _sys_ssetmask
	.long _sys_setreuid	/* setreuid16 */	/* 70 */
	.long _sys_setregid	/* setregid16 */
	.long _sys_ni_syscall	/* old sys_sigsuspend */
	.long _sys_ni_syscall	/* old sys_sigpending */
	.long _sys_sethostname
	.long _sys_setrlimit	/* 75 */
	.long _sys_ni_syscall	/* old getrlimit */
	.long _sys_getrusage
	.long _sys_gettimeofday
	.long _sys_settimeofday
	.long _sys_getgroups	/* getgroups16 */	/* 80 */
	.long _sys_setgroups	/* setgroups16 */
	.long _sys_ni_syscall	/* old_select */
	.long _sys_symlink
	.long _sys_ni_syscall	/* old lstat */
	.long _sys_readlink	/* 85 */
	.long _sys_uselib
	.long _sys_ni_syscall	/* sys_swapon */
	.long _sys_reboot
	.long _sys_ni_syscall	/* old_readdir */
	.long _sys_ni_syscall	/* sys_mmap */	/* 90 */
	.long _sys_munmap
	.long _sys_truncate
	.long _sys_ftruncate
	.long _sys_fchmod
	.long _sys_fchown	/* fchown16 */	/* 95 */
	.long _sys_getpriority
	.long _sys_setpriority
	.long _sys_ni_syscall	/* old profil syscall holder */
	.long _sys_statfs
	.long _sys_fstatfs	/* 100 */
	.long _sys_ni_syscall
	.long _sys_ni_syscall	/* old sys_socketcall */
	.long _sys_syslog
	.long _sys_setitimer
	.long _sys_getitimer	/* 105 */
	.long _sys_newstat
	.long _sys_newlstat
	.long _sys_newfstat
	.long _sys_ni_syscall	/* old uname */
	.long _sys_ni_syscall	/* iopl for i386 */ /* 110 */
	.long _sys_vhangup
	.long _sys_ni_syscall	/* obsolete idle() syscall */
	.long _sys_ni_syscall	/* vm86old for i386 */
	.long _sys_wait4
	.long _sys_ni_syscall	/* 115 */ /* sys_swapoff */
	.long _sys_sysinfo
	.long _sys_ni_syscall	/* old sys_ipc */
	.long _sys_fsync
	.long _sys_ni_syscall	/* old sys_sigreturn */
	.long _sys_clone		/* 120 */
	.long _sys_setdomainname
	.long _sys_newuname
	.long _sys_ni_syscall	/* old sys_modify_ldt */
	.long _sys_adjtimex
	.long _sys_ni_syscall	/* 125 */ /* sys_mprotect */
	.long _sys_ni_syscall	/* old sys_sigprocmask */
	.long _sys_ni_syscall	/* old "creat_module" */
	.long _sys_init_module
	.long _sys_delete_module
	.long _sys_ni_syscall	/* 130: old "get_kernel_syms" */
	.long _sys_quotactl
	.long _sys_getpgid
	.long _sys_fchdir
	.long _sys_bdflush
	.long _sys_ni_syscall	/* 135 */ /* sys_sysfs */
	.long _sys_personality
	.long _sys_ni_syscall	/* for afs_syscall */
	.long _sys_setfsuid	/* setfsuid16 */
	.long _sys_setfsgid	/* setfsgid16 */
	.long _sys_llseek	/* 140 */
	.long _sys_getdents
	.long _sys_ni_syscall	/* sys_select */
	.long _sys_flock
	.long _sys_ni_syscall	/* sys_msync */
	.long _sys_readv		/* 145 */
	.long _sys_writev
	.long _sys_getsid
	.long _sys_fdatasync
	.long _sys_sysctl
	.long _sys_ni_syscall	/* 150 */ /* sys_mlock */
	.long _sys_ni_syscall	/* sys_munlock */
	.long _sys_ni_syscall	/* sys_mlockall */
	.long _sys_ni_syscall	/* sys_munlockall */
	.long _sys_sched_setparam
	.long _sys_sched_getparam /* 155 */
	.long _sys_sched_setscheduler
	.long _sys_sched_getscheduler
	.long _sys_sched_yield
	.long _sys_sched_get_priority_max
	.long _sys_sched_get_priority_min  /* 160 */
	.long _sys_sched_rr_get_interval
	.long _sys_nanosleep
	.long _sys_mremap
	.long _sys_setresuid	/* setresuid16 */
	.long _sys_getresuid	/* getresuid16 */	/* 165 */
	.long _sys_ni_syscall	/* for vm86 */
	.long _sys_ni_syscall	/* old "query_module" */
	.long _sys_ni_syscall	/* sys_poll */
	.long _sys_nfsservctl
	.long _sys_setresgid	/* setresgid16 */	/* 170 */
	.long _sys_getresgid	/* getresgid16 */
	.long _sys_prctl
	.long _sys_rt_sigreturn
	.long _sys_rt_sigaction
	.long _sys_rt_sigprocmask /* 175 */
	.long _sys_rt_sigpending
	.long _sys_rt_sigtimedwait
	.long _sys_rt_sigqueueinfo
	.long _sys_rt_sigsuspend
	.long _sys_pread64	/* 180 */
	.long _sys_pwrite64
	.long _sys_lchown	/* lchown16 */
	.long _sys_getcwd
	.long _sys_capget
	.long _sys_capset	/* 185 */
	.long _sys_sigaltstack
	.long _sys_sendfile
	.long _sys_ni_syscall	/* streams1 */
	.long _sys_ni_syscall	/* streams2 */
	.long _sys_vfork		/* 190 */
	.long _sys_getrlimit
	.long _sys_mmap2
	.long _sys_truncate64
	.long _sys_ftruncate64
	.long _sys_stat64	/* 195 */
	.long _sys_lstat64
	.long _sys_fstat64
	.long _sys_chown
	.long _sys_getuid
	.long _sys_getgid	/* 200 */
	.long _sys_geteuid
	.long _sys_getegid
	.long _sys_setreuid
	.long _sys_setregid
	.long _sys_getgroups	/* 205 */
	.long _sys_setgroups
	.long _sys_fchown
	.long _sys_setresuid
	.long _sys_getresuid
	.long _sys_setresgid	/* 210 */
	.long _sys_getresgid
	.long _sys_lchown
	.long _sys_setuid
	.long _sys_setgid
	.long _sys_setfsuid	/* 215 */
	.long _sys_setfsgid
	.long _sys_pivot_root
	.long _sys_ni_syscall	/* sys_mincore */
	.long _sys_ni_syscall	/* sys_madvise */
	.long _sys_getdents64	/* 220 */
	.long _sys_fcntl64
	.long _sys_ni_syscall	/* reserved for TUX */
	.long _sys_ni_syscall
	.long _sys_gettid
	.long _sys_readahead	/* 225 */
	.long _sys_setxattr
	.long _sys_lsetxattr
	.long _sys_fsetxattr
	.long _sys_getxattr
	.long _sys_lgetxattr	/* 230 */
	.long _sys_fgetxattr
	.long _sys_listxattr
	.long _sys_llistxattr
	.long _sys_flistxattr
	.long _sys_removexattr	/* 235 */
	.long _sys_lremovexattr
	.long _sys_fremovexattr
	.long _sys_tkill
	.long _sys_sendfile64
	.long _sys_futex		/* 240 */
	.long _sys_sched_setaffinity
	.long _sys_sched_getaffinity
	.long _sys_ni_syscall	/* sys_set_thread_area */
	.long _sys_ni_syscall	/* sys_get_thread_area */
	.long _sys_io_setup	/* 245 */
	.long _sys_io_destroy
	.long _sys_io_getevents
	.long _sys_io_submit
	.long _sys_io_cancel
	.long _sys_ni_syscall	/* 250 */ /* sys_alloc_hugepages */
	.long _sys_ni_syscall	/* sys_freec_hugepages */
	.long _sys_exit_group
	.long _sys_lookup_dcookie
	.long _sys_bfin_spinlock
	.long _sys_epoll_create	/* 255 */
	.long _sys_epoll_ctl
	.long _sys_epoll_wait
	.long _sys_ni_syscall /* remap_file_pages */
	.long _sys_set_tid_address
	.long _sys_timer_create	/* 260 */
	.long _sys_timer_settime
	.long _sys_timer_gettime
	.long _sys_timer_getoverrun
	.long _sys_timer_delete
	.long _sys_clock_settime /* 265 */
	.long _sys_clock_gettime
	.long _sys_clock_getres
	.long _sys_clock_nanosleep
	.long _sys_statfs64
	.long _sys_fstatfs64	/* 270 */
	.long _sys_tgkill
	.long _sys_utimes
	.long _sys_fadvise64_64
	.long _sys_ni_syscall /* vserver */
	.long _sys_ni_syscall /* 275, mbind */
	.long _sys_ni_syscall /* get_mempolicy */
	.long _sys_ni_syscall /* set_mempolicy */
	.long _sys_mq_open
	.long _sys_mq_unlink
	.long _sys_mq_timedsend	/* 280 */
	.long _sys_mq_timedreceive
	.long _sys_mq_notify
	.long _sys_mq_getsetattr
	.long _sys_ni_syscall /* kexec_load */
	.long _sys_waitid	/* 285 */
	.long _sys_add_key
	.long _sys_request_key
	.long _sys_keyctl
	.long _sys_ioprio_set
	.long _sys_ioprio_get	/* 290 */
	.long _sys_inotify_init
	.long _sys_inotify_add_watch
	.long _sys_inotify_rm_watch
	.long _sys_ni_syscall /* migrate_pages */
	.long _sys_openat	/* 295 */
	.long _sys_mkdirat
	.long _sys_mknodat
	.long _sys_fchownat
	.long _sys_futimesat
	.long _sys_fstatat64	/* 300 */
	.long _sys_unlinkat
	.long _sys_renameat
	.long _sys_linkat
	.long _sys_symlinkat
	.long _sys_readlinkat	/* 305 */
	.long _sys_fchmodat
	.long _sys_faccessat
	.long _sys_pselect6
	.long _sys_ppoll
	.long _sys_unshare	/* 310 */
	.long _sys_sram_alloc
	.long _sys_sram_free
	.long _sys_dma_memcpy
	.long _sys_accept
	.long _sys_bind		/* 315 */
	.long _sys_connect
	.long _sys_getpeername
	.long _sys_getsockname
	.long _sys_getsockopt
	.long _sys_listen	/* 320 */
	.long _sys_recv
	.long _sys_recvfrom
	.long _sys_recvmsg
	.long _sys_send
	.long _sys_sendmsg	/* 325 */
	.long _sys_sendto
	.long _sys_setsockopt
	.long _sys_shutdown
	.long _sys_socket
	.long _sys_socketpair	/* 330 */
	.long _sys_semctl
	.long _sys_semget
	.long _sys_semop
	.long _sys_msgctl
	.long _sys_msgget	/* 335 */
	.long _sys_msgrcv
	.long _sys_msgsnd
	.long _sys_shmat
	.long _sys_shmctl
	.long _sys_shmdt	/* 340 */
	.long _sys_shmget
	.long _sys_splice
	.long _sys_sync_file_range
	.long _sys_tee
	.long _sys_vmsplice	/* 345 */
	.long _sys_epoll_pwait
	.long _sys_utimensat
	.long _sys_signalfd
	.long _sys_timerfd_create
	.long _sys_eventfd	/* 350 */
	.long _sys_pread64
	.long _sys_pwrite64
	.long _sys_fadvise64
	.long _sys_set_robust_list
	.long _sys_get_robust_list	/* 355 */
	.long _sys_fallocate
	.long _sys_semtimedop
	.long _sys_timerfd_settime
	.long _sys_timerfd_gettime
	.long _sys_signalfd4		/* 360 */
	.long _sys_eventfd2
	.long _sys_epoll_create1
	.long _sys_dup3
	.long _sys_pipe2
	.long _sys_inotify_init1	/* 365 */
	.long _sys_preadv
	.long _sys_pwritev
<<<<<<< HEAD
=======
	.long _sys_rt_tgsigqueueinfo
>>>>>>> 533ac12e

	.rept NR_syscalls-(.-_sys_call_table)/4
	.long _sys_ni_syscall
	.endr
END(_sys_call_table)<|MERGE_RESOLUTION|>--- conflicted
+++ resolved
@@ -1608,10 +1608,7 @@
 	.long _sys_inotify_init1	/* 365 */
 	.long _sys_preadv
 	.long _sys_pwritev
-<<<<<<< HEAD
-=======
 	.long _sys_rt_tgsigqueueinfo
->>>>>>> 533ac12e
 
 	.rept NR_syscalls-(.-_sys_call_table)/4
 	.long _sys_ni_syscall
