/*
 * File: include/asm-blackfin/mach-bf537/anomaly.h
 * Bugs: Enter bugs at http://blackfin.uclinux.org/
 *
 * Copyright (C) 2004-2009 Analog Devices Inc.
 * Licensed under the GPL-2 or later.
 */

/* This file should be up to date with:
 *  - Revision D, 09/18/2008; ADSP-BF534/ADSP-BF536/ADSP-BF537 Blackfin Processor Anomaly List
 */

#ifndef _MACH_ANOMALY_H_
#define _MACH_ANOMALY_H_

/* We do not support 0.1 silicon - sorry */
#if __SILICON_REVISION__ < 2
# error will not work on BF537 silicon version 0.0 or 0.1
#endif

#if defined(__ADSPBF534__)
# define ANOMALY_BF534 1
#else
# define ANOMALY_BF534 0
#endif
#if defined(__ADSPBF536__)
# define ANOMALY_BF536 1
#else
# define ANOMALY_BF536 0
#endif
#if defined(__ADSPBF537__)
# define ANOMALY_BF537 1
#else
# define ANOMALY_BF537 0
#endif

/* Multi-Issue Instruction with dsp32shiftimm in slot1 and P-reg Store in slot2 Not Supported */
#define ANOMALY_05000074 (1)
/* DMA_RUN Bit Is Not Valid after a Peripheral Receive Channel DMA Stops */
#define ANOMALY_05000119 (1)
/* Rx.H Cannot Be Used to Access 16-bit System MMR Registers */
#define ANOMALY_05000122 (1)
/* Killed 32-Bit MMR Write Leads to Next System MMR Access Thinking It Should Be 32-Bit */
#define ANOMALY_05000157 (__SILICON_REVISION__ < 2)
/* PPI_DELAY Not Functional in PPI Modes with 0 Frame Syncs */
#define ANOMALY_05000180 (1)
/* Instruction Cache Is Not Functional */
#define ANOMALY_05000237 (__SILICON_REVISION__ < 2)
/* If I-Cache Is On, CSYNC/SSYNC/IDLE Around Change of Control Causes Failures */
#define ANOMALY_05000244 (__SILICON_REVISION__ < 3)
/* False Hardware Error from an Access in the Shadow of a Conditional Branch */
#define ANOMALY_05000245 (1)
/* Buffered CLKIN Output Is Disabled by Default */
#define ANOMALY_05000247 (1)
/* Incorrect Bit Shift of Data Word in Multichannel (TDM) Mode in Certain Conditions */
#define ANOMALY_05000250 (__SILICON_REVISION__ < 3)
/* EMAC TX DMA Error After an Early Frame Abort */
#define ANOMALY_05000252 (__SILICON_REVISION__ < 3)
/* Maximum External Clock Speed for Timers */
#define ANOMALY_05000253 (__SILICON_REVISION__ < 3)
/* Incorrect Timer Pulse Width in Single-Shot PWM_OUT Mode with External Clock */
#define ANOMALY_05000254 (__SILICON_REVISION__ > 2)
/* Entering Hibernate State with RTC Seconds Interrupt Not Functional */
#define ANOMALY_05000255 (__SILICON_REVISION__ < 3)
/* EMAC MDIO Input Latched on Wrong MDC Edge */
#define ANOMALY_05000256 (__SILICON_REVISION__ < 3)
/* Interrupt/Exception During Short Hardware Loop May Cause Bad Instruction Fetches */
#define ANOMALY_05000257 (__SILICON_REVISION__ < 3)
/* Instruction Cache Is Corrupted When Bits 9 and 12 of the ICPLB Data Registers Differ */
#define ANOMALY_05000258 (((ANOMALY_BF536 || ANOMALY_BF537) && __SILICON_REVISION__ == 1) || __SILICON_REVISION__ == 2)
/* ICPLB_STATUS MMR Register May Be Corrupted */
#define ANOMALY_05000260 (__SILICON_REVISION__ == 2)
/* DCPLB_FAULT_ADDR MMR Register May Be Corrupted */
#define ANOMALY_05000261 (__SILICON_REVISION__ < 3)
/* Stores To Data Cache May Be Lost */
#define ANOMALY_05000262 (__SILICON_REVISION__ < 3)
/* Hardware Loop Corrupted When Taking an ICPLB Exception */
#define ANOMALY_05000263 (__SILICON_REVISION__ == 2)
/* CSYNC/SSYNC/IDLE Causes Infinite Stall in Penultimate Instruction in Hardware Loop */
#define ANOMALY_05000264 (__SILICON_REVISION__ < 3)
/* Sensitivity To Noise with Slow Input Edge Rates on External SPORT TX and RX Clocks */
#define ANOMALY_05000265 (1)
/* Memory DMA Error when Peripheral DMA Is Running with Non-Zero DEB_TRAFFIC_PERIOD */
#define ANOMALY_05000268 (__SILICON_REVISION__ < 3)
/* High I/O Activity Causes Output Voltage of Internal Voltage Regulator (Vddint) to Decrease */
#define ANOMALY_05000270 (__SILICON_REVISION__ < 3)
/* Certain Data Cache Writethrough Modes Fail for Vddint <= 0.9V */
#define ANOMALY_05000272 (1)
/* Writes to Synchronous SDRAM Memory May Be Lost */
#define ANOMALY_05000273 (__SILICON_REVISION__ < 3)
/* Writes to an I/O Data Register One SCLK Cycle after an Edge Is Detected May Clear Interrupt */
#define ANOMALY_05000277 (__SILICON_REVISION__ < 3)
/* Disabling Peripherals with DMA Running May Cause DMA System Instability */
#define ANOMALY_05000278 (((ANOMALY_BF536 || ANOMALY_BF537) && __SILICON_REVISION__ < 3) || (ANOMALY_BF534 && __SILICON_REVISION__ < 2))
/* SPI Master Boot Mode Does Not Work Well with Atmel Data Flash Devices */
#define ANOMALY_05000280 (1)
<<<<<<< HEAD
/* False Hardware Error Exception When ISR Context Is Not Restored */
=======
/* False Hardware Error Exception when ISR Context Is Not Restored */
>>>>>>> 4e8a2372
#define ANOMALY_05000281 (__SILICON_REVISION__ < 3)
/* Memory DMA Corruption with 32-Bit Data and Traffic Control */
#define ANOMALY_05000282 (__SILICON_REVISION__ < 3)
/* System MMR Write Is Stalled Indefinitely when Killed in a Particular Stage */
#define ANOMALY_05000283 (__SILICON_REVISION__ < 3)
/* TXDWA Bit in EMAC_SYSCTL Register Is Not Functional */
#define ANOMALY_05000285 (__SILICON_REVISION__ < 3)
/* SPORTs May Receive Bad Data If FIFOs Fill Up */
#define ANOMALY_05000288 (__SILICON_REVISION__ < 3)
/* Memory-To-Memory DMA Source/Destination Descriptors Must Be in Same Memory Space */
#define ANOMALY_05000301 (1)
/* SSYNCs After Writes To CAN/DMA MMR Registers Are Not Always Handled Correctly */
#define ANOMALY_05000304 (__SILICON_REVISION__ < 3)
/* SPORT_HYS Bit in PLL_CTL Register Is Not Functional */
#define ANOMALY_05000305 (__SILICON_REVISION__ < 3)
/* SCKELOW Bit Does Not Maintain State Through Hibernate */
#define ANOMALY_05000307 (__SILICON_REVISION__ < 3)
/* Writing UART_THR While UART Clock Is Disabled Sends Erroneous Start Bit */
#define ANOMALY_05000309 (__SILICON_REVISION__ < 3)
/* False Hardware Errors Caused by Fetches at the Boundary of Reserved Memory */
#define ANOMALY_05000310 (1)
<<<<<<< HEAD
/* Errors When SSYNC, CSYNC, or Loads to LT, LB and LC Registers Are Interrupted */
=======
/* Errors when SSYNC, CSYNC, or Loads to LT, LB and LC Registers Are Interrupted */
>>>>>>> 4e8a2372
#define ANOMALY_05000312 (1)
/* PPI Is Level-Sensitive on First Transfer In Single Frame Sync Modes */
#define ANOMALY_05000313 (1)
/* Killed System MMR Write Completes Erroneously on Next System MMR Access */
#define ANOMALY_05000315 (__SILICON_REVISION__ < 3)
/* EMAC RMII Mode: Collisions Occur in Full Duplex Mode */
#define ANOMALY_05000316 (__SILICON_REVISION__ < 3)
/* EMAC RMII Mode: TX Frames in Half Duplex Fail with Status "No Carrier" */
#define ANOMALY_05000321 (__SILICON_REVISION__ < 3)
/* EMAC RMII Mode at 10-Base-T Speed: RX Frames Not Received Properly */
#define ANOMALY_05000322 (1)
/* Ethernet MAC MDIO Reads Do Not Meet IEEE Specification */
#define ANOMALY_05000341 (__SILICON_REVISION__ >= 3)
/* UART Gets Disabled after UART Boot */
#define ANOMALY_05000350 (__SILICON_REVISION__ >= 3)
/* Regulator Programming Blocked when Hibernate Wakeup Source Remains Active */
#define ANOMALY_05000355 (1)
/* Serial Port (SPORT) Multichannel Transmit Failure when Channel 0 Is Disabled */
#define ANOMALY_05000357 (1)
/* DMAs that Go Urgent during Tight Core Writes to External Memory Are Blocked */
#define ANOMALY_05000359 (1)
/* PPI Underflow Error Goes Undetected in ITU-R 656 Mode */
#define ANOMALY_05000366 (1)
/* Possible RETS Register Corruption when Subroutine Is under 5 Cycles in Duration */
#define ANOMALY_05000371 (1)
/* SSYNC Stalls Processor when Executed from Non-Cacheable Memory */
#define ANOMALY_05000402 (__SILICON_REVISION__ >= 5)
/* Level-Sensitive External GPIO Wakeups May Cause Indefinite Stall */
#define ANOMALY_05000403 (1)
/* Speculative Fetches Can Cause Undesired External FIFO Operations */
#define ANOMALY_05000416 (1)
/* Multichannel SPORT Channel Misalignment Under Specific Configuration */
#define ANOMALY_05000425 (1)
/* Speculative Fetches of Indirect-Pointer Instructions Can Cause False Hardware Errors */
#define ANOMALY_05000426 (1)
/* IFLUSH Instruction at End of Hardware Loop Causes Infinite Stall */
#define ANOMALY_05000443 (1)
<<<<<<< HEAD
/* False Hardware Error when RETI points to invalid memory */
=======
/* False Hardware Error when RETI Points to Invalid Memory */
>>>>>>> 4e8a2372
#define ANOMALY_05000461 (1)

/* Anomalies that don't exist on this proc */
#define ANOMALY_05000099 (0)
#define ANOMALY_05000120 (0)
#define ANOMALY_05000125 (0)
#define ANOMALY_05000149 (0)
#define ANOMALY_05000158 (0)
#define ANOMALY_05000171 (0)
#define ANOMALY_05000179 (0)
<<<<<<< HEAD
#define ANOMALY_05000183 (0)
#define ANOMALY_05000198 (0)
=======
#define ANOMALY_05000182 (0)
#define ANOMALY_05000183 (0)
#define ANOMALY_05000198 (0)
#define ANOMALY_05000202 (0)
>>>>>>> 4e8a2372
#define ANOMALY_05000215 (0)
#define ANOMALY_05000220 (0)
#define ANOMALY_05000227 (0)
#define ANOMALY_05000230 (0)
#define ANOMALY_05000231 (0)
#define ANOMALY_05000233 (0)
<<<<<<< HEAD
=======
#define ANOMALY_05000234 (0)
>>>>>>> 4e8a2372
#define ANOMALY_05000242 (0)
#define ANOMALY_05000248 (0)
#define ANOMALY_05000266 (0)
#define ANOMALY_05000274 (0)
#define ANOMALY_05000287 (0)
#define ANOMALY_05000311 (0)
#define ANOMALY_05000323 (0)
#define ANOMALY_05000353 (1)
#define ANOMALY_05000362 (1)
#define ANOMALY_05000363 (0)
#define ANOMALY_05000380 (0)
#define ANOMALY_05000386 (1)
#define ANOMALY_05000389 (0)
#define ANOMALY_05000400 (0)
#define ANOMALY_05000412 (0)
#define ANOMALY_05000430 (0)
#define ANOMALY_05000432 (0)
#define ANOMALY_05000435 (0)
#define ANOMALY_05000447 (0)
#define ANOMALY_05000448 (0)
#define ANOMALY_05000456 (0)
#define ANOMALY_05000450 (0)
<<<<<<< HEAD
=======
#define ANOMALY_05000465 (0)
#define ANOMALY_05000467 (0)
>>>>>>> 4e8a2372

#endif<|MERGE_RESOLUTION|>--- conflicted
+++ resolved
@@ -94,11 +94,7 @@
 #define ANOMALY_05000278 (((ANOMALY_BF536 || ANOMALY_BF537) && __SILICON_REVISION__ < 3) || (ANOMALY_BF534 && __SILICON_REVISION__ < 2))
 /* SPI Master Boot Mode Does Not Work Well with Atmel Data Flash Devices */
 #define ANOMALY_05000280 (1)
-<<<<<<< HEAD
-/* False Hardware Error Exception When ISR Context Is Not Restored */
-=======
 /* False Hardware Error Exception when ISR Context Is Not Restored */
->>>>>>> 4e8a2372
 #define ANOMALY_05000281 (__SILICON_REVISION__ < 3)
 /* Memory DMA Corruption with 32-Bit Data and Traffic Control */
 #define ANOMALY_05000282 (__SILICON_REVISION__ < 3)
@@ -120,11 +116,7 @@
 #define ANOMALY_05000309 (__SILICON_REVISION__ < 3)
 /* False Hardware Errors Caused by Fetches at the Boundary of Reserved Memory */
 #define ANOMALY_05000310 (1)
-<<<<<<< HEAD
-/* Errors When SSYNC, CSYNC, or Loads to LT, LB and LC Registers Are Interrupted */
-=======
 /* Errors when SSYNC, CSYNC, or Loads to LT, LB and LC Registers Are Interrupted */
->>>>>>> 4e8a2372
 #define ANOMALY_05000312 (1)
 /* PPI Is Level-Sensitive on First Transfer In Single Frame Sync Modes */
 #define ANOMALY_05000313 (1)
@@ -162,11 +154,7 @@
 #define ANOMALY_05000426 (1)
 /* IFLUSH Instruction at End of Hardware Loop Causes Infinite Stall */
 #define ANOMALY_05000443 (1)
-<<<<<<< HEAD
-/* False Hardware Error when RETI points to invalid memory */
-=======
 /* False Hardware Error when RETI Points to Invalid Memory */
->>>>>>> 4e8a2372
 #define ANOMALY_05000461 (1)
 
 /* Anomalies that don't exist on this proc */
@@ -177,25 +165,17 @@
 #define ANOMALY_05000158 (0)
 #define ANOMALY_05000171 (0)
 #define ANOMALY_05000179 (0)
-<<<<<<< HEAD
-#define ANOMALY_05000183 (0)
-#define ANOMALY_05000198 (0)
-=======
 #define ANOMALY_05000182 (0)
 #define ANOMALY_05000183 (0)
 #define ANOMALY_05000198 (0)
 #define ANOMALY_05000202 (0)
->>>>>>> 4e8a2372
 #define ANOMALY_05000215 (0)
 #define ANOMALY_05000220 (0)
 #define ANOMALY_05000227 (0)
 #define ANOMALY_05000230 (0)
 #define ANOMALY_05000231 (0)
 #define ANOMALY_05000233 (0)
-<<<<<<< HEAD
-=======
 #define ANOMALY_05000234 (0)
->>>>>>> 4e8a2372
 #define ANOMALY_05000242 (0)
 #define ANOMALY_05000248 (0)
 #define ANOMALY_05000266 (0)
@@ -218,10 +198,7 @@
 #define ANOMALY_05000448 (0)
 #define ANOMALY_05000456 (0)
 #define ANOMALY_05000450 (0)
-<<<<<<< HEAD
-=======
 #define ANOMALY_05000465 (0)
 #define ANOMALY_05000467 (0)
->>>>>>> 4e8a2372
 
 #endif