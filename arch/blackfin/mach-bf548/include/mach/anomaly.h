/*
 * File: include/asm-blackfin/mach-bf548/anomaly.h
 * Bugs: Enter bugs at http://blackfin.uclinux.org/
 *
 * Copyright (C) 2004-2009 Analog Devices Inc.
 * Licensed under the GPL-2 or later.
 */

/* This file should be up to date with:
 *  - Revision H, 01/16/2009; ADSP-BF542/BF544/BF547/BF548/BF549 Blackfin Processor Anomaly List
 */

#ifndef _MACH_ANOMALY_H_
#define _MACH_ANOMALY_H_

/* We do not support 0.0 or 0.1 silicon - sorry */
#if __SILICON_REVISION__ < 2
# error will not work on BF548 silicon version 0.0, or 0.1
#endif

<<<<<<< HEAD
/* Multi-issue instruction with dsp32shiftimm in slot1 and P-reg store in slot 2 not supported */
=======
/* Multi-Issue Instruction with dsp32shiftimm in slot1 and P-reg Store in slot2 Not Supported */
>>>>>>> 4e8a2372
#define ANOMALY_05000074 (1)
/* DMA_RUN Bit Is Not Valid after a Peripheral Receive Channel DMA Stops */
#define ANOMALY_05000119 (1)
/* Rx.H Cannot Be Used to Access 16-bit System MMR Registers */
#define ANOMALY_05000122 (1)
/* False Hardware Error from an Access in the Shadow of a Conditional Branch */
#define ANOMALY_05000245 (1)
/* Sensitivity To Noise with Slow Input Edge Rates on External SPORT TX and RX Clocks */
#define ANOMALY_05000265 (1)
/* Certain Data Cache Writethrough Modes Fail for Vddint <= 0.9V */
#define ANOMALY_05000272 (1)
<<<<<<< HEAD
/* False Hardware Error Exception When ISR Context Is Not Restored */
=======
/* False Hardware Error Exception when ISR Context Is Not Restored */
>>>>>>> 4e8a2372
#define ANOMALY_05000281 (__SILICON_REVISION__ < 1)
/* SSYNCs After Writes To CAN/DMA MMR Registers Are Not Always Handled Correctly */
#define ANOMALY_05000304 (__SILICON_REVISION__ < 1)
/* False Hardware Errors Caused by Fetches at the Boundary of Reserved Memory */
#define ANOMALY_05000310 (1)
/* Errors when SSYNC, CSYNC, or Loads to LT, LB and LC Registers Are Interrupted */
#define ANOMALY_05000312 (__SILICON_REVISION__ < 1)
/* TWI Slave Boot Mode Is Not Functional */
#define ANOMALY_05000324 (__SILICON_REVISION__ < 1)
/* FIFO Boot Mode Not Functional */
#define ANOMALY_05000325 (__SILICON_REVISION__ < 2)
/* Data Lost When Core and DMA Accesses Are Made to the USB FIFO Simultaneously */
#define ANOMALY_05000327 (__SILICON_REVISION__ < 1)
/* Incorrect Access of OTP_STATUS During otp_write() Function */
#define ANOMALY_05000328 (__SILICON_REVISION__ < 1)
/* Synchronous Burst Flash Boot Mode Is Not Functional */
#define ANOMALY_05000329 (__SILICON_REVISION__ < 1)
/* Host DMA Boot Modes Are Not Functional */
#define ANOMALY_05000330 (__SILICON_REVISION__ < 1)
/* Inadequate Timing Margins on DDR DQS to DQ and DQM Skew */
#define ANOMALY_05000334 (__SILICON_REVISION__ < 1)
/* Inadequate Rotary Debounce Logic Duration */
#define ANOMALY_05000335 (__SILICON_REVISION__ < 1)
/* Phantom Interrupt Occurs After First Configuration of Host DMA Port */
#define ANOMALY_05000336 (__SILICON_REVISION__ < 1)
/* Disallowed Configuration Prevents Subsequent Allowed Configuration on Host DMA Port */
#define ANOMALY_05000337 (__SILICON_REVISION__ < 1)
/* Slave-Mode SPI0 MISO Failure With CPHA = 0 */
#define ANOMALY_05000338 (__SILICON_REVISION__ < 1)
/* If Memory Reads Are Enabled on SDH or HOSTDP, Other DMAC1 Peripherals Cannot Read */
#define ANOMALY_05000340 (__SILICON_REVISION__ < 1)
/* Boot Host Wait (HWAIT) and Boot Host Wait Alternate (HWAITA) Signals Are Swapped */
#define ANOMALY_05000344 (__SILICON_REVISION__ < 1)
/* USB Calibration Value Is Not Initialized */
#define ANOMALY_05000346 (__SILICON_REVISION__ < 1)
/* USB Calibration Value to use */
#define ANOMALY_05000346_value 0x5411
/* Preboot Routine Incorrectly Alters Reset Value of USB Register */
#define ANOMALY_05000347 (__SILICON_REVISION__ < 1)
/* Data Lost when Core Reads SDH Data FIFO */
#define ANOMALY_05000349 (__SILICON_REVISION__ < 1)
/* PLL Status Register Is Inaccurate */
#define ANOMALY_05000351 (__SILICON_REVISION__ < 1)
/* bfrom_SysControl() Firmware Function Performs Improper System Reset */
#define ANOMALY_05000353 (__SILICON_REVISION__ < 2)
/* Regulator Programming Blocked when Hibernate Wakeup Source Remains Active */
#define ANOMALY_05000355 (__SILICON_REVISION__ < 1)
/* System Stalled During A Core Access To AMC While A Core Access To NFC FIFO Is Required */
#define ANOMALY_05000356 (__SILICON_REVISION__ < 1)
/* Serial Port (SPORT) Multichannel Transmit Failure when Channel 0 Is Disabled */
#define ANOMALY_05000357 (1)
/* External Memory Read Access Hangs Core With PLL Bypass */
#define ANOMALY_05000360 (1)
/* DMAs that Go Urgent during Tight Core Writes to External Memory Are Blocked */
#define ANOMALY_05000365 (1)
/* WURESET Bit In SYSCR Register Does Not Properly Indicate Hibernate Wake-Up */
#define ANOMALY_05000367 (__SILICON_REVISION__ < 1)
/* Addressing Conflict between Boot ROM and Asynchronous Memory */
#define ANOMALY_05000369 (1)
/* Default PLL MSEL and SSEL Settings Can Cause 400MHz Product To Violate Specifications */
#define ANOMALY_05000370 (__SILICON_REVISION__ < 1)
/* Possible RETS Register Corruption when Subroutine Is under 5 Cycles in Duration */
#define ANOMALY_05000371 (__SILICON_REVISION__ < 2)
/* USB DP/DM Data Pins May Lose State When Entering Hibernate */
#define ANOMALY_05000372 (__SILICON_REVISION__ < 1)
/* Security/Authentication Speedpath Causes Authentication To Fail To Initiate */
#define ANOMALY_05000378 (__SILICON_REVISION__ < 2)
/* 16-Bit NAND FLASH Boot Mode Is Not Functional */
#define ANOMALY_05000379 (1)
/* 8-Bit NAND Flash Boot Mode Not Functional */
#define ANOMALY_05000382 (__SILICON_REVISION__ < 1)
/* Some ATAPI Modes Are Not Functional */
#define ANOMALY_05000383 (1)
/* Boot from OTP Memory Not Functional */
#define ANOMALY_05000385 (__SILICON_REVISION__ < 1)
/* bfrom_SysControl() Firmware Routine Not Functional */
#define ANOMALY_05000386 (__SILICON_REVISION__ < 1)
/* Programmable Preboot Settings Not Functional */
#define ANOMALY_05000387 (__SILICON_REVISION__ < 1)
/* CRC32 Checksum Support Not Functional */
#define ANOMALY_05000388 (__SILICON_REVISION__ < 1)
/* Reset Vector Must Not Be in SDRAM Memory Space */
#define ANOMALY_05000389 (__SILICON_REVISION__ < 1)
/* Changed Meaning of BCODE Field in SYSCR Register */
#define ANOMALY_05000390 (__SILICON_REVISION__ < 1)
/* Repeated Boot from Page-Mode or Burst-Mode Flash Memory May Fail */
#define ANOMALY_05000391 (__SILICON_REVISION__ < 1)
/* pTempCurrent Not Present in ADI_BOOT_DATA Structure */
#define ANOMALY_05000392 (__SILICON_REVISION__ < 1)
/* Deprecated Value of dTempByteCount in ADI_BOOT_DATA Structure */
#define ANOMALY_05000393 (__SILICON_REVISION__ < 1)
/* Log Buffer Not Functional */
#define ANOMALY_05000394 (__SILICON_REVISION__ < 1)
/* Hook Routine Not Functional */
#define ANOMALY_05000395 (__SILICON_REVISION__ < 1)
/* Header Indirect Bit Not Functional */
#define ANOMALY_05000396 (__SILICON_REVISION__ < 1)
/* BK_ONES, BK_ZEROS, and BK_DATECODE Constants Not Functional */
#define ANOMALY_05000397 (__SILICON_REVISION__ < 1)
/* Lockbox SESR Disallows Certain User Interrupts */
#define ANOMALY_05000404 (__SILICON_REVISION__ < 2)
/* Lockbox SESR Firmware Does Not Save/Restore Full Context */
#define ANOMALY_05000405 (1)
/* Lockbox SESR Argument Checking Does Not Check L2 Memory Protection Range */
#define ANOMALY_05000406 (__SILICON_REVISION__ < 2)
/* Lockbox SESR Firmware Arguments Are Not Retained After First Initialization */
#define ANOMALY_05000407 (__SILICON_REVISION__ < 2)
/* Lockbox Firmware Memory Cleanup Routine Does not Clear Registers */
#define ANOMALY_05000408 (1)
/* Lockbox firmware leaves MDMA0 channel enabled */
#define ANOMALY_05000409 (__SILICON_REVISION__ < 2)
/* bfrom_SysControl() Firmware Function Cannot be Used to Enter Power Saving Modes */
#define ANOMALY_05000411 (__SILICON_REVISION__ < 2)
/* NAND Boot Mode Not Compatible With Some NAND Flash Devices */
#define ANOMALY_05000413 (__SILICON_REVISION__ < 2)
/* OTP_CHECK_FOR_PREV_WRITE Bit is Not Functional in bfrom_OtpWrite() API */
#define ANOMALY_05000414 (__SILICON_REVISION__ < 2)
/* Speculative Fetches Can Cause Undesired External FIFO Operations */
#define ANOMALY_05000416 (1)
/* Multichannel SPORT Channel Misalignment Under Specific Configuration */
#define ANOMALY_05000425 (1)
/* Speculative Fetches of Indirect-Pointer Instructions Can Cause False Hardware Errors */
#define ANOMALY_05000426 (1)
/* CORE_EPPI_PRIO bit and SYS_EPPI_PRIO bit in the HMDMA1_CONTROL register are not functional */
#define ANOMALY_05000427 (__SILICON_REVISION__ < 2)
/* WB_EDGE Bit in NFC_IRQSTAT Incorrectly Reflects Buffer Status Instead of IRQ Status */
#define ANOMALY_05000429 (__SILICON_REVISION__ < 2)
/* Software System Reset Corrupts PLL_LOCKCNT Register */
#define ANOMALY_05000430 (__SILICON_REVISION__ >= 2)
/* Incorrect Use of Stack in Lockbox Firmware During Authentication */
#define ANOMALY_05000431 (__SILICON_REVISION__ < 3)
/* OTP Write Accesses Not Supported */
#define ANOMALY_05000442 (__SILICON_REVISION__ < 1)
/* IFLUSH Instruction at End of Hardware Loop Causes Infinite Stall */
#define ANOMALY_05000443 (1)
/* CDMAPRIO and L2DMAPRIO Bits in the SYSCR Register Are Not Functional */
#define ANOMALY_05000446 (1)
/* UART IrDA Receiver Fails on Extended Bit Pulses */
#define ANOMALY_05000447 (1)
/* DDR Clock Duty Cycle Spec Violation (tCH, tCL) */
#define ANOMALY_05000448 (__SILICON_REVISION__ == 1)
/* Reduced Timing Margins on DDR Output Setup and Hold (tDS and tDH) */
#define ANOMALY_05000449 (__SILICON_REVISION__ == 1)
/* USB DMA Mode 1 Short Packet Data Corruption */
#define ANOMALY_05000450 (1)
/* USB Receive Interrupt Is Not Generated in DMA Mode 1 */
#define ANOMALY_05000456 (__SILICON_REVISION__ < 3)
<<<<<<< HEAD
/* False Hardware Error when RETI points to invalid memory */
#define ANOMALY_05000461 (1)
=======
/* False Hardware Error when RETI Points to Invalid Memory */
#define ANOMALY_05000461 (1)
/* USB Rx DMA hang */
#define ANOMALY_05000465 (1)
/* Possible RX data corruption when control & data EP FIFOs are accessed via the core */
#define ANOMALY_05000467 (1)
>>>>>>> 4e8a2372

/* Anomalies that don't exist on this proc */
#define ANOMALY_05000099 (0)
#define ANOMALY_05000120 (0)
#define ANOMALY_05000125 (0)
#define ANOMALY_05000149 (0)
#define ANOMALY_05000158 (0)
#define ANOMALY_05000171 (0)
#define ANOMALY_05000179 (0)
<<<<<<< HEAD
#define ANOMALY_05000183 (0)
#define ANOMALY_05000198 (0)
=======
#define ANOMALY_05000182 (0)
#define ANOMALY_05000183 (0)
#define ANOMALY_05000198 (0)
#define ANOMALY_05000202 (0)
>>>>>>> 4e8a2372
#define ANOMALY_05000215 (0)
#define ANOMALY_05000220 (0)
#define ANOMALY_05000227 (0)
#define ANOMALY_05000230 (0)
#define ANOMALY_05000231 (0)
#define ANOMALY_05000233 (0)
<<<<<<< HEAD
=======
#define ANOMALY_05000234 (0)
>>>>>>> 4e8a2372
#define ANOMALY_05000242 (0)
#define ANOMALY_05000244 (0)
#define ANOMALY_05000248 (0)
#define ANOMALY_05000250 (0)
#define ANOMALY_05000254 (0)
<<<<<<< HEAD
=======
#define ANOMALY_05000257 (0)
>>>>>>> 4e8a2372
#define ANOMALY_05000261 (0)
#define ANOMALY_05000263 (0)
#define ANOMALY_05000266 (0)
#define ANOMALY_05000273 (0)
#define ANOMALY_05000274 (0)
#define ANOMALY_05000278 (0)
<<<<<<< HEAD
=======
#define ANOMALY_05000283 (0)
>>>>>>> 4e8a2372
#define ANOMALY_05000287 (0)
#define ANOMALY_05000301 (0)
#define ANOMALY_05000305 (0)
#define ANOMALY_05000307 (0)
#define ANOMALY_05000311 (0)
#define ANOMALY_05000315 (0)
#define ANOMALY_05000323 (0)
#define ANOMALY_05000362 (1)
#define ANOMALY_05000363 (0)
#define ANOMALY_05000380 (0)
#define ANOMALY_05000400 (0)
#define ANOMALY_05000412 (0)
#define ANOMALY_05000432 (0)
#define ANOMALY_05000435 (0)

#endif<|MERGE_RESOLUTION|>--- conflicted
+++ resolved
@@ -18,11 +18,7 @@
 # error will not work on BF548 silicon version 0.0, or 0.1
 #endif
 
-<<<<<<< HEAD
-/* Multi-issue instruction with dsp32shiftimm in slot1 and P-reg store in slot 2 not supported */
-=======
 /* Multi-Issue Instruction with dsp32shiftimm in slot1 and P-reg Store in slot2 Not Supported */
->>>>>>> 4e8a2372
 #define ANOMALY_05000074 (1)
 /* DMA_RUN Bit Is Not Valid after a Peripheral Receive Channel DMA Stops */
 #define ANOMALY_05000119 (1)
@@ -34,11 +30,7 @@
 #define ANOMALY_05000265 (1)
 /* Certain Data Cache Writethrough Modes Fail for Vddint <= 0.9V */
 #define ANOMALY_05000272 (1)
-<<<<<<< HEAD
-/* False Hardware Error Exception When ISR Context Is Not Restored */
-=======
 /* False Hardware Error Exception when ISR Context Is Not Restored */
->>>>>>> 4e8a2372
 #define ANOMALY_05000281 (__SILICON_REVISION__ < 1)
 /* SSYNCs After Writes To CAN/DMA MMR Registers Are Not Always Handled Correctly */
 #define ANOMALY_05000304 (__SILICON_REVISION__ < 1)
@@ -186,17 +178,12 @@
 #define ANOMALY_05000450 (1)
 /* USB Receive Interrupt Is Not Generated in DMA Mode 1 */
 #define ANOMALY_05000456 (__SILICON_REVISION__ < 3)
-<<<<<<< HEAD
-/* False Hardware Error when RETI points to invalid memory */
-#define ANOMALY_05000461 (1)
-=======
 /* False Hardware Error when RETI Points to Invalid Memory */
 #define ANOMALY_05000461 (1)
 /* USB Rx DMA hang */
 #define ANOMALY_05000465 (1)
 /* Possible RX data corruption when control & data EP FIFOs are accessed via the core */
 #define ANOMALY_05000467 (1)
->>>>>>> 4e8a2372
 
 /* Anomalies that don't exist on this proc */
 #define ANOMALY_05000099 (0)
@@ -206,44 +193,30 @@
 #define ANOMALY_05000158 (0)
 #define ANOMALY_05000171 (0)
 #define ANOMALY_05000179 (0)
-<<<<<<< HEAD
-#define ANOMALY_05000183 (0)
-#define ANOMALY_05000198 (0)
-=======
 #define ANOMALY_05000182 (0)
 #define ANOMALY_05000183 (0)
 #define ANOMALY_05000198 (0)
 #define ANOMALY_05000202 (0)
->>>>>>> 4e8a2372
 #define ANOMALY_05000215 (0)
 #define ANOMALY_05000220 (0)
 #define ANOMALY_05000227 (0)
 #define ANOMALY_05000230 (0)
 #define ANOMALY_05000231 (0)
 #define ANOMALY_05000233 (0)
-<<<<<<< HEAD
-=======
 #define ANOMALY_05000234 (0)
->>>>>>> 4e8a2372
 #define ANOMALY_05000242 (0)
 #define ANOMALY_05000244 (0)
 #define ANOMALY_05000248 (0)
 #define ANOMALY_05000250 (0)
 #define ANOMALY_05000254 (0)
-<<<<<<< HEAD
-=======
 #define ANOMALY_05000257 (0)
->>>>>>> 4e8a2372
 #define ANOMALY_05000261 (0)
 #define ANOMALY_05000263 (0)
 #define ANOMALY_05000266 (0)
 #define ANOMALY_05000273 (0)
 #define ANOMALY_05000274 (0)
 #define ANOMALY_05000278 (0)
-<<<<<<< HEAD
-=======
 #define ANOMALY_05000283 (0)
->>>>>>> 4e8a2372
 #define ANOMALY_05000287 (0)
 #define ANOMALY_05000301 (0)
 #define ANOMALY_05000305 (0)
