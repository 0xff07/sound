--- conflicted
+++ resolved
@@ -17,20 +17,6 @@
 /* We do not support old silicon - sorry */
 #if __SILICON_REVISION__ < 4
 # error will not work on BF538/BF539 silicon version 0.0, 0.1, 0.2, or 0.3
-<<<<<<< HEAD
-=======
-#endif
-
-#if defined(__ADSPBF538__)
-# define ANOMALY_BF538 1
-#else
-# define ANOMALY_BF538 0
-#endif
-#if defined(__ADSPBF539__)
-# define ANOMALY_BF539 1
-#else
-# define ANOMALY_BF539 0
->>>>>>> 4e8a2372
 #endif
 
 #if defined(__ADSPBF538__)
@@ -44,13 +30,13 @@
 # define ANOMALY_BF539 0
 #endif
 
-/* Multi-issue instruction with dsp32shiftimm in slot1 and P-reg store in slot 2 not supported */
+/* Multi-Issue Instruction with dsp32shiftimm in slot1 and P-reg Store in slot2 Not Supported */
 #define ANOMALY_05000074 (1)
 /* DMA_RUN Bit Is Not Valid after a Peripheral Receive Channel DMA Stops */
 #define ANOMALY_05000119 (1)
 /* Rx.H Cannot Be Used to Access 16-bit System MMR Registers */
 #define ANOMALY_05000122 (1)
-/* PPI Data Lengths Between 8 and 16 Do Not Zero Out Upper Bits */
+/* PPI Data Lengths between 8 and 16 Do Not Zero Out Upper Bits */
 #define ANOMALY_05000166 (1)
 /* PPI_COUNT Cannot Be Programmed to 0 in General Purpose TX or RX Modes */
 #define ANOMALY_05000179 (1)
@@ -84,11 +70,11 @@
 #define ANOMALY_05000277 (__SILICON_REVISION__ < 4)
 /* Disabling Peripherals with DMA Running May Cause DMA System Instability */
 #define ANOMALY_05000278 (__SILICON_REVISION__ < 4)
-/* False Hardware Error Exception When ISR Context Is Not Restored */
+/* False Hardware Error Exception when ISR Context Is Not Restored */
 #define ANOMALY_05000281 (__SILICON_REVISION__ < 4)
 /* Memory DMA Corruption with 32-Bit Data and Traffic Control */
 #define ANOMALY_05000282 (__SILICON_REVISION__ < 4)
-/* System MMR Write Is Stalled Indefinitely When Killed in a Particular Stage */
+/* System MMR Write Is Stalled Indefinitely when Killed in a Particular Stage */
 #define ANOMALY_05000283 (__SILICON_REVISION__ < 4)
 /* SPORTs May Receive Bad Data If FIFOs Fill Up */
 #define ANOMALY_05000288 (__SILICON_REVISION__ < 4)
@@ -106,11 +92,11 @@
 #define ANOMALY_05000307 (__SILICON_REVISION__ < 4)
 /* False Hardware Errors Caused by Fetches at the Boundary of Reserved Memory */
 #define ANOMALY_05000310 (1)
-/* Errors When SSYNC, CSYNC, or Loads to LT, LB and LC Registers Are Interrupted */
+/* Errors when SSYNC, CSYNC, or Loads to LT, LB and LC Registers Are Interrupted */
 #define ANOMALY_05000312 (__SILICON_REVISION__ < 5)
 /* PPI Is Level-Sensitive on First Transfer In Single Frame Sync Modes */
 #define ANOMALY_05000313 (__SILICON_REVISION__ < 4)
-/* Killed System MMR Write Completes Erroneously On Next System MMR Access */
+/* Killed System MMR Write Completes Erroneously on Next System MMR Access */
 #define ANOMALY_05000315 (__SILICON_REVISION__ < 4)
 /* PFx Glitch on Write to FIO_FLAG_D or FIO_FLAG_T */
 #define ANOMALY_05000318 (ANOMALY_BF539 && __SILICON_REVISION__ < 4)
@@ -140,22 +126,12 @@
 #define ANOMALY_05000436 (__SILICON_REVISION__ > 3)
 /* IFLUSH Instruction at End of Hardware Loop Causes Infinite Stall */
 #define ANOMALY_05000443 (1)
-<<<<<<< HEAD
-/* False Hardware Error when RETI points to invalid memory */
-=======
 /* False Hardware Error when RETI Points to Invalid Memory */
->>>>>>> 4e8a2372
 #define ANOMALY_05000461 (1)
 
 /* Anomalies that don't exist on this proc */
 #define ANOMALY_05000099 (0)
 #define ANOMALY_05000120 (0)
-<<<<<<< HEAD
-#define ANOMALY_05000149 (0)
-#define ANOMALY_05000158 (0)
-#define ANOMALY_05000171 (0)
-#define ANOMALY_05000198 (0)
-=======
 #define ANOMALY_05000125 (0)
 #define ANOMALY_05000149 (0)
 #define ANOMALY_05000158 (0)
@@ -163,27 +139,19 @@
 #define ANOMALY_05000182 (0)
 #define ANOMALY_05000198 (0)
 #define ANOMALY_05000202 (0)
->>>>>>> 4e8a2372
 #define ANOMALY_05000215 (0)
 #define ANOMALY_05000220 (0)
 #define ANOMALY_05000227 (0)
 #define ANOMALY_05000230 (0)
 #define ANOMALY_05000231 (0)
-<<<<<<< HEAD
-=======
 #define ANOMALY_05000234 (0)
->>>>>>> 4e8a2372
 #define ANOMALY_05000242 (0)
 #define ANOMALY_05000248 (0)
 #define ANOMALY_05000250 (0)
 #define ANOMALY_05000254 (0)
-<<<<<<< HEAD
-#define ANOMALY_05000263 (0)
-=======
 #define ANOMALY_05000257 (0)
 #define ANOMALY_05000263 (0)
 #define ANOMALY_05000266 (0)
->>>>>>> 4e8a2372
 #define ANOMALY_05000274 (0)
 #define ANOMALY_05000287 (0)
 #define ANOMALY_05000305 (0)
@@ -204,10 +172,7 @@
 #define ANOMALY_05000448 (0)
 #define ANOMALY_05000456 (0)
 #define ANOMALY_05000450 (0)
-<<<<<<< HEAD
-=======
 #define ANOMALY_05000465 (0)
 #define ANOMALY_05000467 (0)
->>>>>>> 4e8a2372
 
 #endif