--- conflicted
+++ resolved
@@ -34,11 +34,8 @@
 #include <mach/board-mx31ads.h>
 #include <mach/imx-uart.h>
 #include <mach/iomux-mx3.h>
-<<<<<<< HEAD
-=======
 
 #include "devices.h"
->>>>>>> 4bab0ea1
 
 /*!
  * @file mx31ads.c
