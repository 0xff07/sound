/*
 * linux/arch/arm/mach-pxa/cm-x270.c
 *
 * Copyright (C) 2007, 2008 CompuLab, Ltd.
 * Mike Rapoport <mike@compulab.co.il>
 *
 * This program is free software; you can redistribute it and/or modify
 * it under the terms of the GNU General Public License version 2 as
 * published by the Free Software Foundation.
 */

#include <linux/platform_device.h>
#include <linux/sysdev.h>
#include <linux/irq.h>
#include <linux/gpio.h>

#include <linux/rtc-v3020.h>
#include <video/mbxfb.h>

#include <mach/mfp-pxa27x.h>
#include <mach/ohci.h>
#include <mach/mmc.h>

#include "generic.h"

/* physical address if local-bus attached devices */
#define RTC_PHYS_BASE		(PXA_CS1_PHYS + (5 << 22))

/* GPIO IRQ usage */
#define GPIO83_MMC_IRQ		(83)

#define CMX270_MMC_IRQ		IRQ_GPIO(GPIO83_MMC_IRQ)

/* MMC power enable */
#define GPIO105_MMC_POWER	(105)

static unsigned long cmx270_pin_config[] = {
	/* AC'97 */
	GPIO28_AC97_BITCLK,
	GPIO29_AC97_SDATA_IN_0,
	GPIO30_AC97_SDATA_OUT,
	GPIO31_AC97_SYNC,
	GPIO98_AC97_SYSCLK,
	GPIO113_AC97_nRESET,

	/* BTUART */
	GPIO42_BTUART_RXD,
	GPIO43_BTUART_TXD,
	GPIO44_BTUART_CTS,
	GPIO45_BTUART_RTS,

	/* STUART */
	GPIO46_STUART_RXD,
	GPIO47_STUART_TXD,

	/* MCI controller */
	GPIO32_MMC_CLK,
	GPIO112_MMC_CMD,
	GPIO92_MMC_DAT_0,
	GPIO109_MMC_DAT_1,
	GPIO110_MMC_DAT_2,
	GPIO111_MMC_DAT_3,

	/* LCD */
	GPIO58_LCD_LDD_0,
	GPIO59_LCD_LDD_1,
	GPIO60_LCD_LDD_2,
	GPIO61_LCD_LDD_3,
	GPIO62_LCD_LDD_4,
	GPIO63_LCD_LDD_5,
	GPIO64_LCD_LDD_6,
	GPIO65_LCD_LDD_7,
	GPIO66_LCD_LDD_8,
	GPIO67_LCD_LDD_9,
	GPIO68_LCD_LDD_10,
	GPIO69_LCD_LDD_11,
	GPIO70_LCD_LDD_12,
	GPIO71_LCD_LDD_13,
	GPIO72_LCD_LDD_14,
	GPIO73_LCD_LDD_15,
	GPIO74_LCD_FCLK,
	GPIO75_LCD_LCLK,
	GPIO76_LCD_PCLK,
	GPIO77_LCD_BIAS,

	/* I2C */
	GPIO117_I2C_SCL,
	GPIO118_I2C_SDA,

	/* SSP1 */
	GPIO23_SSP1_SCLK,
	GPIO24_SSP1_SFRM,
	GPIO25_SSP1_TXD,
	GPIO26_SSP1_RXD,

	/* SSP2 */
	GPIO19_SSP2_SCLK,
	GPIO14_SSP2_SFRM,
	GPIO87_SSP2_TXD,
	GPIO88_SSP2_RXD,

	/* PC Card */
	GPIO48_nPOE,
	GPIO49_nPWE,
	GPIO50_nPIOR,
	GPIO51_nPIOW,
	GPIO85_nPCE_1,
	GPIO54_nPCE_2,
	GPIO55_nPREG,
	GPIO56_nPWAIT,
	GPIO57_nIOIS16,

	/* SDRAM and local bus */
	GPIO15_nCS_1,
	GPIO78_nCS_2,
	GPIO79_nCS_3,
	GPIO80_nCS_4,
	GPIO33_nCS_5,
	GPIO49_nPWE,
	GPIO18_RDY,

	/* GPIO */
	GPIO0_GPIO	| WAKEUP_ON_EDGE_BOTH,
	GPIO105_GPIO	| MFP_LPM_DRIVE_HIGH,	/* MMC/SD power */
	GPIO53_GPIO,				/* PC card reset */

	/* NAND controls */
	GPIO11_GPIO	| MFP_LPM_DRIVE_HIGH,	/* NAND CE# */
	GPIO89_GPIO,				/* NAND Ready/Busy */

	/* interrupts */
	GPIO10_GPIO,	/* DM9000 interrupt */
	GPIO83_GPIO,	/* MMC card detect */
};

/* V3020 RTC */
#if defined(CONFIG_RTC_DRV_V3020) || defined(CONFIG_RTC_DRV_V3020_MODULE)
static struct resource cmx270_v3020_resource[] = {
	[0] = {
		.start = RTC_PHYS_BASE,
		.end   = RTC_PHYS_BASE + 4,
		.flags = IORESOURCE_MEM,
	},
};

struct v3020_platform_data cmx270_v3020_pdata = {
	.leftshift = 16,
};

static struct platform_device cmx270_rtc_device = {
	.name		= "v3020",
	.num_resources	= ARRAY_SIZE(cmx270_v3020_resource),
	.resource	= cmx270_v3020_resource,
	.id		= -1,
	.dev		= {
		.platform_data = &cmx270_v3020_pdata,
	}
};

static void __init cmx270_init_rtc(void)
{
	platform_device_register(&cmx270_rtc_device);
}
#else
<<<<<<< HEAD
static inline void cmx2xx_init_rtc(void) {}
=======
static inline void cmx270_init_rtc(void) {}
>>>>>>> 2e532d68
#endif

/* 2700G graphics */
#if defined(CONFIG_FB_MBX) || defined(CONFIG_FB_MBX_MODULE)
static u64 fb_dma_mask = ~(u64)0;

static struct resource cmx270_2700G_resource[] = {
	/* frame buffer memory including ODFB and External SDRAM */
	[0] = {
		.start = PXA_CS2_PHYS,
		.end   = PXA_CS2_PHYS + 0x01ffffff,
		.flags = IORESOURCE_MEM,
	},
	/* Marathon registers */
	[1] = {
		.start = PXA_CS2_PHYS + 0x03fe0000,
		.end   = PXA_CS2_PHYS + 0x03ffffff,
		.flags = IORESOURCE_MEM,
	},
};

static unsigned long save_lcd_regs[10];

static int cmx270_marathon_probe(struct fb_info *fb)
{
	/* save PXA-270 pin settings before enabling 2700G */
	save_lcd_regs[0] = GPDR1;
	save_lcd_regs[1] = GPDR2;
	save_lcd_regs[2] = GAFR1_U;
	save_lcd_regs[3] = GAFR2_L;
	save_lcd_regs[4] = GAFR2_U;

	/* Disable PXA-270 on-chip controller driving pins */
	GPDR1 &= ~(0xfc000000);
	GPDR2 &= ~(0x00c03fff);
	GAFR1_U &= ~(0xfff00000);
	GAFR2_L &= ~(0x0fffffff);
	GAFR2_U &= ~(0x0000f000);
	return 0;
}

static int cmx270_marathon_remove(struct fb_info *fb)
{
	GPDR1 =   save_lcd_regs[0];
	GPDR2 =   save_lcd_regs[1];
	GAFR1_U = save_lcd_regs[2];
	GAFR2_L = save_lcd_regs[3];
	GAFR2_U = save_lcd_regs[4];
	return 0;
}

static struct mbxfb_platform_data cmx270_2700G_data = {
	.xres = {
		.min = 240,
		.max = 1200,
		.defval = 640,
	},
	.yres = {
		.min = 240,
		.max = 1200,
		.defval = 480,
	},
	.bpp = {
		.min = 16,
		.max = 32,
		.defval = 16,
	},
	.memsize = 8*1024*1024,
	.probe = cmx270_marathon_probe,
	.remove = cmx270_marathon_remove,
};

static struct platform_device cmx270_2700G = {
	.name		= "mbx-fb",
	.dev		= {
		.platform_data	= &cmx270_2700G_data,
		.dma_mask	= &fb_dma_mask,
		.coherent_dma_mask = 0xffffffff,
	},
	.num_resources	= ARRAY_SIZE(cmx270_2700G_resource),
	.resource	= cmx270_2700G_resource,
	.id		= -1,
};

static void __init cmx270_init_2700G(void)
{
	platform_device_register(&cmx270_2700G);
}
#else
static inline void cmx270_init_2700G(void) {}
#endif

/* PXA27x OHCI controller setup */
#if defined(CONFIG_USB_OHCI_HCD) || defined(CONFIG_USB_OHCI_HCD_MODULE)
static struct pxaohci_platform_data cmx270_ohci_platform_data = {
	.port_mode	= PMM_PERPORT_MODE,
	.flags		= ENABLE_PORT1 | ENABLE_PORT2 | POWER_CONTROL_LOW,
};

static void __init cmx270_init_ohci(void)
{
	pxa_set_ohci_info(&cmx270_ohci_platform_data);
}
#else
static inline void cmx270_init_ohci(void) {}
#endif

#if defined(CONFIG_MMC) || defined(CONFIG_MMC_MODULE)
static int cmx270_mci_init(struct device *dev,
			   irq_handler_t cmx270_detect_int,
			   void *data)
{
	int err;

	err = gpio_request(GPIO105_MMC_POWER, "MMC/SD power");
	if (err) {
		dev_warn(dev, "power gpio unavailable\n");
		return err;
	}

	gpio_direction_output(GPIO105_MMC_POWER, 0);

	err = request_irq(CMX270_MMC_IRQ, cmx270_detect_int,
			  IRQF_DISABLED | IRQF_TRIGGER_FALLING,
			  "MMC card detect", data);
	if (err) {
		gpio_free(GPIO105_MMC_POWER);
		dev_err(dev, "cmx270_mci_init: MMC/SD: can't"
			" request MMC card detect IRQ\n");
	}

	return err;
}

static void cmx270_mci_setpower(struct device *dev, unsigned int vdd)
{
	struct pxamci_platform_data *p_d = dev->platform_data;

	if ((1 << vdd) & p_d->ocr_mask) {
		dev_dbg(dev, "power on\n");
		gpio_set_value(GPIO105_MMC_POWER, 0);
	} else {
		gpio_set_value(GPIO105_MMC_POWER, 1);
		dev_dbg(dev, "power off\n");
	}
}

static void cmx270_mci_exit(struct device *dev, void *data)
{
	free_irq(CMX270_MMC_IRQ, data);
	gpio_free(GPIO105_MMC_POWER);
}

static struct pxamci_platform_data cmx270_mci_platform_data = {
	.ocr_mask	= MMC_VDD_32_33|MMC_VDD_33_34,
	.init 		= cmx270_mci_init,
	.setpower 	= cmx270_mci_setpower,
	.exit		= cmx270_mci_exit,
};

static void __init cmx270_init_mmc(void)
{
	pxa_set_mci_info(&cmx270_mci_platform_data);
}
#else
static inline void cmx270_init_mmc(void) {}
#endif

void __init cmx270_init(void)
{
	pxa2xx_mfp_config(ARRAY_AND_SIZE(cmx270_pin_config));

	cmx270_init_rtc();
	cmx270_init_mmc();
	cmx270_init_ohci();
	cmx270_init_2700G();
}<|MERGE_RESOLUTION|>--- conflicted
+++ resolved
@@ -162,11 +162,7 @@
 	platform_device_register(&cmx270_rtc_device);
 }
 #else
-<<<<<<< HEAD
-static inline void cmx2xx_init_rtc(void) {}
-=======
 static inline void cmx270_init_rtc(void) {}
->>>>>>> 2e532d68
 #endif
 
 /* 2700G graphics */
