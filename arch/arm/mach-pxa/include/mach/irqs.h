--- conflicted
+++ resolved
@@ -19,16 +19,6 @@
 #define PXA_ISA_IRQ_NUM	(0)
 #endif
 
-<<<<<<< HEAD
-#ifdef CONFIG_PXA_HAVE_ISA_IRQS
-#define PXA_ISA_IRQ(x)	(x)
-#define PXA_ISA_IRQ_NUM	(16)
-#else
-#define PXA_ISA_IRQ_NUM	(0)
-#endif
-
-=======
->>>>>>> 57f8f7b6
 #define PXA_IRQ(x)	(PXA_ISA_IRQ_NUM + (x))
 
 #if defined(CONFIG_PXA27x) || defined(CONFIG_PXA3xx)
