/*
 * Hardware specific definitions for SL-Cx000 series of PDAs
 *
 * Copyright (c) 2005 Alexander Wykes
 * Copyright (c) 2005 Richard Purdie
 *
 * Based on Sharp's 2.4 kernel patches
 *
 * This program is free software; you can redistribute it and/or modify
 * it under the terms of the GNU General Public License version 2 as
 * published by the Free Software Foundation.
 *
 */
#ifndef __ASM_ARCH_SPITZ_H
#define __ASM_ARCH_SPITZ_H  1
#endif

#include <linux/fb.h>
#include <linux/gpio.h>

/* Spitz/Akita GPIOs */

#define SPITZ_GPIO_KEY_INT         (0) /* Key Interrupt */
#define SPITZ_GPIO_RESET           (1)
#define SPITZ_GPIO_nSD_DETECT      (9)
#define SPITZ_GPIO_TP_INT          (11) /* Touch Panel interrupt */
#define SPITZ_GPIO_AK_INT          (13) /* Remote Control */
#define SPITZ_GPIO_ADS7846_CS      (14)
#define SPITZ_GPIO_SYNC            (16)
#define SPITZ_GPIO_MAX1111_CS      (20)
#define SPITZ_GPIO_FATAL_BAT       (21)
#define SPITZ_GPIO_HSYNC           (22)
#define SPITZ_GPIO_nSD_CLK         (32)
#define SPITZ_GPIO_USB_DEVICE      (35)
#define SPITZ_GPIO_USB_HOST        (37)
#define SPITZ_GPIO_USB_CONNECT     (41)
#define SPITZ_GPIO_LCDCON_CS       (53)
#define SPITZ_GPIO_nPCE            (54)
#define SPITZ_GPIO_nSD_WP          (81)
#define SPITZ_GPIO_ON_RESET        (89)
#define SPITZ_GPIO_BAT_COVER       (90)
#define SPITZ_GPIO_CF_CD           (94)
#define SPITZ_GPIO_ON_KEY          (95)
#define SPITZ_GPIO_SWA             (97)
#define SPITZ_GPIO_SWB             (96)
#define SPITZ_GPIO_CHRG_FULL       (101)
#define SPITZ_GPIO_CO              (101)
#define SPITZ_GPIO_CF_IRQ          (105)
#define SPITZ_GPIO_AC_IN           (115)
#define SPITZ_GPIO_HP_IN           (116)

/* Spitz Only GPIOs */

#define SPITZ_GPIO_CF2_IRQ         (106) /* CF slot1 Ready */
#define SPITZ_GPIO_CF2_CD          (93)


/* Spitz/Akita Keyboard Definitions */

#define SPITZ_KEY_STROBE_NUM         (11)
#define SPITZ_KEY_SENSE_NUM          (7)
#define SPITZ_GPIO_G0_STROBE_BIT     0x0f800000
#define SPITZ_GPIO_G1_STROBE_BIT     0x00100000
#define SPITZ_GPIO_G2_STROBE_BIT     0x01000000
#define SPITZ_GPIO_G3_STROBE_BIT     0x00041880
#define SPITZ_GPIO_G0_SENSE_BIT      0x00021000
#define SPITZ_GPIO_G1_SENSE_BIT      0x000000d4
#define SPITZ_GPIO_G2_SENSE_BIT      0x08000000
#define SPITZ_GPIO_G3_SENSE_BIT      0x00000000

#define SPITZ_GPIO_KEY_STROBE0       88
#define SPITZ_GPIO_KEY_STROBE1       23
#define SPITZ_GPIO_KEY_STROBE2       24
#define SPITZ_GPIO_KEY_STROBE3       25
#define SPITZ_GPIO_KEY_STROBE4       26
#define SPITZ_GPIO_KEY_STROBE5       27
#define SPITZ_GPIO_KEY_STROBE6       52
#define SPITZ_GPIO_KEY_STROBE7       103
#define SPITZ_GPIO_KEY_STROBE8       107
#define SPITZ_GPIO_KEY_STROBE9       108
#define SPITZ_GPIO_KEY_STROBE10      114

#define SPITZ_GPIO_KEY_SENSE0        12
#define SPITZ_GPIO_KEY_SENSE1        17
#define SPITZ_GPIO_KEY_SENSE2        91
#define SPITZ_GPIO_KEY_SENSE3        34
#define SPITZ_GPIO_KEY_SENSE4        36
#define SPITZ_GPIO_KEY_SENSE5        38
#define SPITZ_GPIO_KEY_SENSE6        39


/* Spitz Scoop Device (No. 1) GPIOs */
/* Suspend States in comments */
#define SPITZ_SCP_LED_GREEN     SCOOP_GPCR_PA11  /* Keep */
#define SPITZ_SCP_JK_B          SCOOP_GPCR_PA12  /* Keep */
#define SPITZ_SCP_CHRG_ON       SCOOP_GPCR_PA13  /* Keep */
#define SPITZ_SCP_MUTE_L        SCOOP_GPCR_PA14  /* Low */
#define SPITZ_SCP_MUTE_R        SCOOP_GPCR_PA15  /* Low */
#define SPITZ_SCP_CF_POWER      SCOOP_GPCR_PA16  /* Keep */
#define SPITZ_SCP_LED_ORANGE    SCOOP_GPCR_PA17  /* Keep */
#define SPITZ_SCP_JK_A          SCOOP_GPCR_PA18  /* Low */
#define SPITZ_SCP_ADC_TEMP_ON   SCOOP_GPCR_PA19  /* Low */

#define SPITZ_SCP_IO_DIR      (SPITZ_SCP_JK_B | SPITZ_SCP_CHRG_ON | \
                               SPITZ_SCP_MUTE_L | SPITZ_SCP_MUTE_R | \
                               SPITZ_SCP_CF_POWER | SPITZ_SCP_JK_A | SPITZ_SCP_ADC_TEMP_ON)
#define SPITZ_SCP_IO_OUT      (SPITZ_SCP_CHRG_ON | SPITZ_SCP_MUTE_L | SPITZ_SCP_MUTE_R)
#define SPITZ_SCP_SUS_CLR     (SPITZ_SCP_MUTE_L | SPITZ_SCP_MUTE_R | SPITZ_SCP_JK_A | SPITZ_SCP_ADC_TEMP_ON)
#define SPITZ_SCP_SUS_SET     0

#define SPITZ_SCP_GPIO_BASE	(NR_BUILTIN_GPIO)
#define SPITZ_GPIO_LED_GREEN	(SPITZ_SCP_GPIO_BASE + 0)
#define SPITZ_GPIO_JK_B		(SPITZ_SCP_GPIO_BASE + 1)
#define SPITZ_GPIO_CHRG_ON	(SPITZ_SCP_GPIO_BASE + 2)
#define SPITZ_GPIO_MUTE_L	(SPITZ_SCP_GPIO_BASE + 3)
#define SPITZ_GPIO_MUTE_R	(SPITZ_SCP_GPIO_BASE + 4)
#define SPITZ_GPIO_CF_POWER	(SPITZ_SCP_GPIO_BASE + 5)
#define SPITZ_GPIO_LED_ORANGE	(SPITZ_SCP_GPIO_BASE + 6)
#define SPITZ_GPIO_JK_A		(SPITZ_SCP_GPIO_BASE + 7)
#define SPITZ_GPIO_ADC_TEMP_ON	(SPITZ_SCP_GPIO_BASE + 8)

/* Spitz Scoop Device (No. 2) GPIOs */
/* Suspend States in comments */
#define SPITZ_SCP2_IR_ON           SCOOP_GPCR_PA11  /* High */
#define SPITZ_SCP2_AKIN_PULLUP     SCOOP_GPCR_PA12  /* Keep */
#define SPITZ_SCP2_RESERVED_1      SCOOP_GPCR_PA13  /* High */
#define SPITZ_SCP2_RESERVED_2      SCOOP_GPCR_PA14  /* Low */
#define SPITZ_SCP2_RESERVED_3      SCOOP_GPCR_PA15  /* Low */
#define SPITZ_SCP2_RESERVED_4      SCOOP_GPCR_PA16  /* Low */
#define SPITZ_SCP2_BACKLIGHT_CONT  SCOOP_GPCR_PA17  /* Low */
#define SPITZ_SCP2_BACKLIGHT_ON    SCOOP_GPCR_PA18  /* Low */
#define SPITZ_SCP2_MIC_BIAS        SCOOP_GPCR_PA19  /* Low */

#define SPITZ_SCP2_IO_DIR (SPITZ_SCP2_AKIN_PULLUP | SPITZ_SCP2_RESERVED_1 | \
                           SPITZ_SCP2_RESERVED_2 | SPITZ_SCP2_RESERVED_3 | SPITZ_SCP2_RESERVED_4 | \
                           SPITZ_SCP2_BACKLIGHT_CONT | SPITZ_SCP2_BACKLIGHT_ON | SPITZ_SCP2_MIC_BIAS)

#define SPITZ_SCP2_IO_OUT   (SPITZ_SCP2_AKIN_PULLUP | SPITZ_SCP2_RESERVED_1)
#define SPITZ_SCP2_SUS_CLR  (SPITZ_SCP2_RESERVED_2 | SPITZ_SCP2_RESERVED_3 | SPITZ_SCP2_RESERVED_4 | \
                             SPITZ_SCP2_BACKLIGHT_CONT | SPITZ_SCP2_BACKLIGHT_ON | SPITZ_SCP2_MIC_BIAS)
#define SPITZ_SCP2_SUS_SET  (SPITZ_SCP2_IR_ON | SPITZ_SCP2_RESERVED_1)

#define SPITZ_SCP2_GPIO_BASE		(NR_BUILTIN_GPIO + 12)
#define SPITZ_GPIO_IR_ON		(SPITZ_SCP2_GPIO_BASE + 0)
<<<<<<< HEAD
#define SPITZ_GPIO_AKIN_PULLUP		(SPITZ_SCP2_GPIO_BASE + 1
=======
#define SPITZ_GPIO_AKIN_PULLUP		(SPITZ_SCP2_GPIO_BASE + 1)
>>>>>>> 57f8f7b6
#define SPITZ_GPIO_RESERVED_1		(SPITZ_SCP2_GPIO_BASE + 2)
#define SPITZ_GPIO_RESERVED_2		(SPITZ_SCP2_GPIO_BASE + 3)
#define SPITZ_GPIO_RESERVED_3		(SPITZ_SCP2_GPIO_BASE + 4)
#define SPITZ_GPIO_RESERVED_4		(SPITZ_SCP2_GPIO_BASE + 5)
#define SPITZ_GPIO_BACKLIGHT_CONT	(SPITZ_SCP2_GPIO_BASE + 6)
#define SPITZ_GPIO_BACKLIGHT_ON		(SPITZ_SCP2_GPIO_BASE + 7)
#define SPITZ_GPIO_MIC_BIAS		(SPITZ_SCP2_GPIO_BASE + 8)

/* Akita IO Expander GPIOs */
#define AKITA_IOEXP_GPIO_BASE		(NR_BUILTIN_GPIO + 12)
#define AKITA_GPIO_RESERVED_0		(AKITA_IOEXP_GPIO_BASE + 0)
#define AKITA_GPIO_RESERVED_1		(AKITA_IOEXP_GPIO_BASE + 1)
#define AKITA_GPIO_MIC_BIAS		(AKITA_IOEXP_GPIO_BASE + 2)
#define AKITA_GPIO_BACKLIGHT_ON		(AKITA_IOEXP_GPIO_BASE + 3)
#define AKITA_GPIO_BACKLIGHT_CONT	(AKITA_IOEXP_GPIO_BASE + 4)
#define AKITA_GPIO_AKIN_PULLUP		(AKITA_IOEXP_GPIO_BASE + 5)
#define AKITA_GPIO_IR_ON		(AKITA_IOEXP_GPIO_BASE + 6)
#define AKITA_GPIO_RESERVED_7		(AKITA_IOEXP_GPIO_BASE + 7)

/* Spitz IRQ Definitions */

#define SPITZ_IRQ_GPIO_KEY_INT        IRQ_GPIO(SPITZ_GPIO_KEY_INT)
#define SPITZ_IRQ_GPIO_AC_IN          IRQ_GPIO(SPITZ_GPIO_AC_IN)
#define SPITZ_IRQ_GPIO_AK_INT         IRQ_GPIO(SPITZ_GPIO_AK_INT)
#define SPITZ_IRQ_GPIO_HP_IN          IRQ_GPIO(SPITZ_GPIO_HP_IN)
#define SPITZ_IRQ_GPIO_TP_INT         IRQ_GPIO(SPITZ_GPIO_TP_INT)
#define SPITZ_IRQ_GPIO_SYNC           IRQ_GPIO(SPITZ_GPIO_SYNC)
#define SPITZ_IRQ_GPIO_ON_KEY         IRQ_GPIO(SPITZ_GPIO_ON_KEY)
#define SPITZ_IRQ_GPIO_SWA            IRQ_GPIO(SPITZ_GPIO_SWA)
#define SPITZ_IRQ_GPIO_SWB            IRQ_GPIO(SPITZ_GPIO_SWB)
#define SPITZ_IRQ_GPIO_BAT_COVER      IRQ_GPIO(SPITZ_GPIO_BAT_COVER)
#define SPITZ_IRQ_GPIO_FATAL_BAT      IRQ_GPIO(SPITZ_GPIO_FATAL_BAT)
#define SPITZ_IRQ_GPIO_CO             IRQ_GPIO(SPITZ_GPIO_CO)
#define SPITZ_IRQ_GPIO_CF_IRQ         IRQ_GPIO(SPITZ_GPIO_CF_IRQ)
#define SPITZ_IRQ_GPIO_CF_CD          IRQ_GPIO(SPITZ_GPIO_CF_CD)
#define SPITZ_IRQ_GPIO_CF2_IRQ        IRQ_GPIO(SPITZ_GPIO_CF2_IRQ)
#define SPITZ_IRQ_GPIO_nSD_INT        IRQ_GPIO(SPITZ_GPIO_nSD_INT)
#define SPITZ_IRQ_GPIO_nSD_DETECT     IRQ_GPIO(SPITZ_GPIO_nSD_DETECT)

/*
 * Shared data structures
 */
extern struct platform_device spitzscoop_device;
extern struct platform_device spitzscoop2_device;
extern struct sharpsl_charger_machinfo spitz_pm_machinfo;<|MERGE_RESOLUTION|>--- conflicted
+++ resolved
@@ -142,11 +142,7 @@
 
 #define SPITZ_SCP2_GPIO_BASE		(NR_BUILTIN_GPIO + 12)
 #define SPITZ_GPIO_IR_ON		(SPITZ_SCP2_GPIO_BASE + 0)
-<<<<<<< HEAD
-#define SPITZ_GPIO_AKIN_PULLUP		(SPITZ_SCP2_GPIO_BASE + 1
-=======
 #define SPITZ_GPIO_AKIN_PULLUP		(SPITZ_SCP2_GPIO_BASE + 1)
->>>>>>> 57f8f7b6
 #define SPITZ_GPIO_RESERVED_1		(SPITZ_SCP2_GPIO_BASE + 2)
 #define SPITZ_GPIO_RESERVED_2		(SPITZ_SCP2_GPIO_BASE + 3)
 #define SPITZ_GPIO_RESERVED_3		(SPITZ_SCP2_GPIO_BASE + 4)
@@ -191,4 +187,5 @@
  */
 extern struct platform_device spitzscoop_device;
 extern struct platform_device spitzscoop2_device;
+extern struct platform_device spitzssp_device;
 extern struct sharpsl_charger_machinfo spitz_pm_machinfo;