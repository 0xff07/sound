--- conflicted
+++ resolved
@@ -265,10 +265,6 @@
 	bool "CompuLab CM-X255/CM-X270 modules"
 	select PXA27x
 	select IWMMXT
-<<<<<<< HEAD
-	select ZONE_DMA if PCI
-=======
->>>>>>> 57f8f7b6
 	select PXA25x
 	select PXA_SSP
 
