--- conflicted
+++ resolved
@@ -202,10 +202,6 @@
 	(((current->personality & READ_IMPLIES_EXEC) ? VM_EXEC : 0) | \
 	 VM_READ | VM_WRITE | VM_MAYREAD | VM_MAYWRITE | VM_MAYEXEC)
 
-<<<<<<< HEAD
-#include <asm-generic/page.h>
-=======
 #include <asm-generic/getorder.h>
->>>>>>> 533ac12e
 
 #endif