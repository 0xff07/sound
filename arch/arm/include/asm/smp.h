/*
 *  arch/arm/include/asm/smp.h
 *
 *  Copyright (C) 2004-2005 ARM Ltd.
 *
 * This program is free software; you can redistribute it and/or modify
 * it under the terms of the GNU General Public License version 2 as
 * published by the Free Software Foundation.
 */
#ifndef __ASM_ARM_SMP_H
#define __ASM_ARM_SMP_H

#include <linux/threads.h>
#include <linux/cpumask.h>
#include <linux/thread_info.h>

#include <mach/smp.h>

#ifndef CONFIG_SMP
# error "<asm/smp.h> included in non-SMP build"
#endif

#define raw_smp_processor_id() (current_thread_info()->cpu)

/*
 * at the moment, there's not a big penalty for changing CPUs
 * (the >big< penalty is running SMP in the first place)
 */
#define PROC_CHANGE_PENALTY		15

struct seq_file;

/*
 * generate IPI list text
 */
extern void show_ipi_list(struct seq_file *p);

/*
 * Called from assembly code, this handles an IPI.
 */
asmlinkage void do_IPI(struct pt_regs *regs);

/*
 * Setup the set of possible CPUs (via set_cpu_possible)
 */
extern void smp_init_cpus(void);

/*
 * Move global data into per-processor storage.
 */
extern void smp_store_cpu_info(unsigned int cpuid);

/*
 * Raise an IPI cross call on CPUs in callmap.
 */
extern void smp_cross_call(const struct cpumask *mask);
<<<<<<< HEAD

/*
 * Broadcast a clock event to other CPUs.
 */
extern void smp_timer_broadcast(const struct cpumask *mask);
=======
>>>>>>> 533ac12e

/*
 * Boot a secondary CPU, and assign it the specified idle task.
 * This also gives us the initial stack to use for this CPU.
 */
extern int boot_secondary(unsigned int cpu, struct task_struct *);

/*
 * Called from platform specific assembly code, this is the
 * secondary CPU entry point.
 */
asmlinkage void secondary_start_kernel(void);

/*
 * Perform platform specific initialisation of the specified CPU.
 */
extern void platform_secondary_init(unsigned int cpu);

/*
 * Initial data for bringing up a secondary CPU.
 */
struct secondary_data {
	unsigned long pgdir;
	void *stack;
};
extern struct secondary_data secondary_data;

extern int __cpu_disable(void);
extern int mach_cpu_disable(unsigned int cpu);

extern void __cpu_die(unsigned int cpu);
extern void cpu_die(void);

extern void platform_cpu_die(unsigned int cpu);
extern int platform_cpu_kill(unsigned int cpu);
extern void platform_cpu_enable(unsigned int cpu);

extern void arch_send_call_function_single_ipi(int cpu);
extern void arch_send_call_function_ipi_mask(const struct cpumask *mask);
#define arch_send_call_function_ipi_mask arch_send_call_function_ipi_mask
<<<<<<< HEAD

/*
 * Local timer interrupt handling function (can be IPI'ed).
 */
extern void local_timer_interrupt(void);

#ifdef CONFIG_LOCAL_TIMERS

/*
 * Stop a local timer interrupt.
 */
extern void local_timer_stop(void);

/*
 * Platform provides this to acknowledge a local timer IRQ
 */
extern int local_timer_ack(void);

#else

static inline void local_timer_stop(void)
{
}

#endif

/*
 * Setup a local timer interrupt for a CPU.
 */
extern void local_timer_setup(void);
=======
>>>>>>> 533ac12e

/*
 * show local interrupt info
 */
extern void show_local_irqs(struct seq_file *);

#endif /* ifndef __ASM_ARM_SMP_H */<|MERGE_RESOLUTION|>--- conflicted
+++ resolved
@@ -54,14 +54,6 @@
  * Raise an IPI cross call on CPUs in callmap.
  */
 extern void smp_cross_call(const struct cpumask *mask);
-<<<<<<< HEAD
-
-/*
- * Broadcast a clock event to other CPUs.
- */
-extern void smp_timer_broadcast(const struct cpumask *mask);
-=======
->>>>>>> 533ac12e
 
 /*
  * Boot a secondary CPU, and assign it the specified idle task.
@@ -102,39 +94,6 @@
 extern void arch_send_call_function_single_ipi(int cpu);
 extern void arch_send_call_function_ipi_mask(const struct cpumask *mask);
 #define arch_send_call_function_ipi_mask arch_send_call_function_ipi_mask
-<<<<<<< HEAD
-
-/*
- * Local timer interrupt handling function (can be IPI'ed).
- */
-extern void local_timer_interrupt(void);
-
-#ifdef CONFIG_LOCAL_TIMERS
-
-/*
- * Stop a local timer interrupt.
- */
-extern void local_timer_stop(void);
-
-/*
- * Platform provides this to acknowledge a local timer IRQ
- */
-extern int local_timer_ack(void);
-
-#else
-
-static inline void local_timer_stop(void)
-{
-}
-
-#endif
-
-/*
- * Setup a local timer interrupt for a CPU.
- */
-extern void local_timer_setup(void);
-=======
->>>>>>> 533ac12e
 
 /*
  * show local interrupt info
