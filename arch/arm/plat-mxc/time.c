--- conflicted
+++ resolved
@@ -62,11 +62,7 @@
 
 static void __iomem *timer_base;
 
-<<<<<<< HEAD
-static cycle_t mxc_get_cycles(struct clocksource *cs)
-=======
 static inline void gpt_irq_disable(void)
->>>>>>> 533ac12e
 {
 	unsigned int tmp;
 
