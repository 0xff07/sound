--- conflicted
+++ resolved
@@ -24,33 +24,6 @@
 #include <asm/mach/irq.h>
 #include <mach/hardware.h>
 
-<<<<<<< HEAD
-#define AVIC_BASE		IO_ADDRESS(AVIC_BASE_ADDR)
-#define AVIC_INTCNTL		(AVIC_BASE + 0x00)	/* int control reg */
-#define AVIC_NIMASK		(AVIC_BASE + 0x04)	/* int mask reg */
-#define AVIC_INTENNUM		(AVIC_BASE + 0x08)	/* int enable number reg */
-#define AVIC_INTDISNUM		(AVIC_BASE + 0x0C)	/* int disable number reg */
-#define AVIC_INTENABLEH		(AVIC_BASE + 0x10)	/* int enable reg high */
-#define AVIC_INTENABLEL		(AVIC_BASE + 0x14)	/* int enable reg low */
-#define AVIC_INTTYPEH		(AVIC_BASE + 0x18)	/* int type reg high */
-#define AVIC_INTTYPEL		(AVIC_BASE + 0x1C)	/* int type reg low */
-#define AVIC_NIPRIORITY(x)	(AVIC_BASE + (0x20 + 4 * (7 - (x)))) /* int priority */
-#define AVIC_NIVECSR		(AVIC_BASE + 0x40)	/* norm int vector/status */
-#define AVIC_FIVECSR		(AVIC_BASE + 0x44)	/* fast int vector/status */
-#define AVIC_INTSRCH		(AVIC_BASE + 0x48)	/* int source reg high */
-#define AVIC_INTSRCL		(AVIC_BASE + 0x4C)	/* int source reg low */
-#define AVIC_INTFRCH		(AVIC_BASE + 0x50)	/* int force reg high */
-#define AVIC_INTFRCL		(AVIC_BASE + 0x54)	/* int force reg low */
-#define AVIC_NIPNDH		(AVIC_BASE + 0x58)	/* norm int pending high */
-#define AVIC_NIPNDL		(AVIC_BASE + 0x5C)	/* norm int pending low */
-#define AVIC_FIPNDH		(AVIC_BASE + 0x60)	/* fast int pending high */
-#define AVIC_FIPNDL		(AVIC_BASE + 0x64)	/* fast int pending low */
-
-#define SYSTEM_PREV_REG		IO_ADDRESS(IIM_BASE_ADDR + 0x20)
-#define SYSTEM_SREV_REG		IO_ADDRESS(IIM_BASE_ADDR + 0x24)
-#define IIM_PROD_REV_SH		3
-#define IIM_PROD_REV_LEN	5
-=======
 #define AVIC_INTCNTL		0x00	/* int control reg */
 #define AVIC_NIMASK		0x04	/* int mask reg */
 #define AVIC_INTENNUM		0x08	/* int enable number reg */
@@ -72,7 +45,6 @@
 #define AVIC_FIPNDL		0x64	/* fast int pending low */
 
 static void __iomem *avic_base;
->>>>>>> 533ac12e
 
 int imx_irq_set_priority(unsigned char irq, unsigned char prio)
 {
@@ -87,11 +59,7 @@
 	temp &= ~mask;
 	temp |= prio & mask;
 
-<<<<<<< HEAD
-	__raw_writel(temp, AVIC_NIPRIORITY(irq / 8));
-=======
 	__raw_writel(temp, avic_base + AVIC_NIPRIORITY(irq / 8));
->>>>>>> 533ac12e
 
 	return 0;
 #else
