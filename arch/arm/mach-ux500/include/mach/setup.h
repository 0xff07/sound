--- conflicted
+++ resolved
@@ -20,10 +20,7 @@
 extern struct device * __init u8500_init_devices(void);
 
 extern void __init ux500_init_irq(void);
-<<<<<<< HEAD
-=======
 extern void __init ux500_init_late(void);
->>>>>>> f8f5701b
 
 extern struct device *ux500_soc_device_init(const char *soc_id);
 
