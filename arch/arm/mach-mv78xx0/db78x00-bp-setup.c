--- conflicted
+++ resolved
@@ -29,20 +29,14 @@
 
 static struct mv643xx_eth_platform_data db78x00_ge10_data = {
 	.phy_addr	= MV643XX_ETH_PHY_NONE,
-<<<<<<< HEAD
-=======
 	.speed		= SPEED_1000,
 	.duplex		= DUPLEX_FULL,
->>>>>>> 57f8f7b6
 };
 
 static struct mv643xx_eth_platform_data db78x00_ge11_data = {
 	.phy_addr	= MV643XX_ETH_PHY_NONE,
-<<<<<<< HEAD
-=======
 	.speed		= SPEED_1000,
 	.duplex		= DUPLEX_FULL,
->>>>>>> 57f8f7b6
 };
 
 static struct mv_sata_platform_data db78x00_sata_data = {
