#
# For a description of the syntax of this configuration file,
# see Documentation/kbuild/kconfig-language.txt.
#

mainmenu "Linux Kernel Configuration"

config ARM
	bool
	default y
	select HAVE_AOUT
	select HAVE_IDE
	select RTC_LIB
	select SYS_SUPPORTS_APM_EMULATION
	select HAVE_OPROFILE
	select HAVE_ARCH_KGDB
	select HAVE_KPROBES if (!XIP_KERNEL)
	select HAVE_KRETPROBES if (HAVE_KPROBES)
	select HAVE_FUNCTION_TRACER if (!XIP_KERNEL)
	select HAVE_GENERIC_DMA_COHERENT
	help
	  The ARM series is a line of low-power-consumption RISC chip designs
	  licensed by ARM Ltd and targeted at embedded applications and
	  handhelds such as the Compaq IPAQ.  ARM-based PCs are no longer
	  manufactured, but legacy ARM-based PC hardware remains popular in
	  Europe.  There is an ARM Linux project with a web page at
	  <http://www.arm.linux.org.uk/>.

config HAVE_PWM
	bool

config SYS_SUPPORTS_APM_EMULATION
	bool

config GENERIC_GPIO
	bool

config GENERIC_TIME
	bool

config GENERIC_CLOCKEVENTS
	bool

config GENERIC_CLOCKEVENTS_BROADCAST
	bool
	depends on GENERIC_CLOCKEVENTS
	default y if SMP && !LOCAL_TIMERS

config MMU
	bool
	default y

config NO_IOPORT
	bool

config EISA
	bool
	---help---
	  The Extended Industry Standard Architecture (EISA) bus was
	  developed as an open alternative to the IBM MicroChannel bus.

	  The EISA bus provided some of the features of the IBM MicroChannel
	  bus while maintaining backward compatibility with cards made for
	  the older ISA bus.  The EISA bus saw limited use between 1988 and
	  1995 when it was made obsolete by the PCI bus.

	  Say Y here if you are building a kernel for an EISA-based machine.

	  Otherwise, say N.

config SBUS
	bool

config MCA
	bool
	help
	  MicroChannel Architecture is found in some IBM PS/2 machines and
	  laptops.  It is a bus system similar to PCI or ISA. See
	  <file:Documentation/mca.txt> (and especially the web page given
	  there) before attempting to build an MCA bus kernel.

config GENERIC_HARDIRQS
	bool
	default y

config STACKTRACE_SUPPORT
	bool
	default y

config HAVE_LATENCYTOP_SUPPORT
	bool
	depends on !SMP
	default y

config LOCKDEP_SUPPORT
	bool
	default y

config TRACE_IRQFLAGS_SUPPORT
	bool
	default y

config HARDIRQS_SW_RESEND
	bool
	default y

config GENERIC_IRQ_PROBE
	bool
	default y

config GENERIC_LOCKBREAK
	bool
	default y
	depends on SMP && PREEMPT

config RWSEM_GENERIC_SPINLOCK
	bool
	default y

config RWSEM_XCHGADD_ALGORITHM
	bool

config ARCH_HAS_ILOG2_U32
	bool

config ARCH_HAS_ILOG2_U64
	bool

config GENERIC_HWEIGHT
	bool
	default y

config GENERIC_CALIBRATE_DELAY
	bool
	default y

config ARCH_MAY_HAVE_PC_FDC
	bool

config ZONE_DMA
	bool

config GENERIC_ISA_DMA
	bool

config FIQ
	bool

config ARCH_MTD_XIP
	bool

config GENERIC_HARDIRQS_NO__DO_IRQ
	def_bool y

if OPROFILE

config OPROFILE_ARMV6
	def_bool y
	depends on CPU_V6 && !SMP
	select OPROFILE_ARM11_CORE

config OPROFILE_MPCORE
	def_bool y
	depends on CPU_V6 && SMP
	select OPROFILE_ARM11_CORE

config OPROFILE_ARM11_CORE
	bool

config OPROFILE_ARMV7
	def_bool y
	depends on CPU_V7 && !SMP
	bool

endif

config VECTORS_BASE
	hex
	default 0xffff0000 if MMU || CPU_HIGH_VECTOR
	default DRAM_BASE if REMAP_VECTORS_TO_RAM
	default 0x00000000
	help
	  The base address of exception vectors.

source "init/Kconfig"

source "kernel/Kconfig.freezer"

menu "System Type"

choice
	prompt "ARM system type"
	default ARCH_VERSATILE

config ARCH_AAEC2000
	bool "Agilent AAEC-2000 based"
	select CPU_ARM920T
	select ARM_AMBA
	select HAVE_CLK
	help
	  This enables support for systems based on the Agilent AAEC-2000

config ARCH_INTEGRATOR
	bool "ARM Ltd. Integrator family"
	select ARM_AMBA
	select HAVE_CLK
	select COMMON_CLKDEV
	select ICST525
	help
	  Support for ARM's Integrator platform.

config ARCH_REALVIEW
	bool "ARM Ltd. RealView family"
	select ARM_AMBA
	select HAVE_CLK
	select COMMON_CLKDEV
	select ICST307
	select GENERIC_TIME
	select GENERIC_CLOCKEVENTS
	help
	  This enables support for ARM Ltd RealView boards.

config ARCH_VERSATILE
	bool "ARM Ltd. Versatile family"
	select ARM_AMBA
	select ARM_VIC
	select HAVE_CLK
	select COMMON_CLKDEV
	select ICST307
	select GENERIC_TIME
	select GENERIC_CLOCKEVENTS
	help
	  This enables support for ARM Ltd Versatile board.

config ARCH_AT91
	bool "Atmel AT91"
	select GENERIC_GPIO
	select ARCH_REQUIRE_GPIOLIB
	select HAVE_CLK
	help
	  This enables support for systems based on the Atmel AT91RM9200,
	  AT91SAM9 and AT91CAP9 processors.

config ARCH_CLPS711X
	bool "Cirrus Logic CLPS711x/EP721x-based"
	select CPU_ARM720T
	help
	  Support for Cirrus Logic 711x/721x based boards.

config ARCH_GEMINI
	bool "Cortina Systems Gemini"
	select CPU_FA526
	select GENERIC_GPIO
	select ARCH_REQUIRE_GPIOLIB
	help
	  Support for the Cortina Systems Gemini family SoCs

config ARCH_EBSA110
	bool "EBSA-110"
	select CPU_SA110
	select ISA
	select NO_IOPORT
	help
	  This is an evaluation board for the StrongARM processor available
	  from Digital. It has limited hardware on-board, including an
	  Ethernet interface, two PCMCIA sockets, two serial ports and a
	  parallel port.

config ARCH_EP93XX
	bool "EP93xx-based"
	select CPU_ARM920T
	select ARM_AMBA
	select ARM_VIC
	select GENERIC_GPIO
	select HAVE_CLK
	select COMMON_CLKDEV
	select ARCH_REQUIRE_GPIOLIB
	select ARCH_HAS_HOLES_MEMORYMODEL
	help
	  This enables support for the Cirrus EP93xx series of CPUs.

config ARCH_FOOTBRIDGE
	bool "FootBridge"
	select CPU_SA110
	select FOOTBRIDGE
	help
	  Support for systems based on the DC21285 companion chip
	  ("FootBridge"), such as the Simtec CATS and the Rebel NetWinder.

config ARCH_MXC
	bool "Freescale MXC/iMX-based"
	select GENERIC_TIME
	select GENERIC_CLOCKEVENTS
	select ARCH_MTD_XIP
	select GENERIC_GPIO
	select ARCH_REQUIRE_GPIOLIB
	select HAVE_CLK
	help
	  Support for Freescale MXC/iMX-based family of processors

config ARCH_STMP3XXX
	bool "Freescale STMP3xxx"
	select CPU_ARM926T
	select HAVE_CLK
	select COMMON_CLKDEV
	select ARCH_REQUIRE_GPIOLIB
	select GENERIC_TIME
	select GENERIC_CLOCKEVENTS
	select GENERIC_GPIO
	select USB_ARCH_HAS_EHCI
	help
	  Support for systems based on the Freescale 3xxx CPUs.

config ARCH_NETX
	bool "Hilscher NetX based"
	select CPU_ARM926T
	select ARM_VIC
	select GENERIC_CLOCKEVENTS
	select GENERIC_TIME
	help
	  This enables support for systems based on the Hilscher NetX Soc

config ARCH_H720X
	bool "Hynix HMS720x-based"
	select CPU_ARM720T
	select ISA_DMA_API
	help
	  This enables support for systems based on the Hynix HMS720x

config ARCH_IOP13XX
	bool "IOP13xx-based"
	depends on MMU
	select CPU_XSC3
	select PLAT_IOP
	select PCI
	select ARCH_SUPPORTS_MSI
	select VMSPLIT_1G
	help
	  Support for Intel's IOP13XX (XScale) family of processors.

config ARCH_IOP32X
	bool "IOP32x-based"
	depends on MMU
	select CPU_XSCALE
	select PLAT_IOP
	select PCI
	select GENERIC_GPIO
	select ARCH_REQUIRE_GPIOLIB
	help
	  Support for Intel's 80219 and IOP32X (XScale) family of
	  processors.

config ARCH_IOP33X
	bool "IOP33x-based"
	depends on MMU
	select CPU_XSCALE
	select PLAT_IOP
	select PCI
	select GENERIC_GPIO
	select ARCH_REQUIRE_GPIOLIB
	help
	  Support for Intel's IOP33X (XScale) family of processors.

config ARCH_IXP23XX
 	bool "IXP23XX-based"
	depends on MMU
	select CPU_XSC3
 	select PCI
	help
	  Support for Intel's IXP23xx (XScale) family of processors.

config ARCH_IXP2000
	bool "IXP2400/2800-based"
	depends on MMU
	select CPU_XSCALE
	select PCI
	help
	  Support for Intel's IXP2400/2800 (XScale) family of processors.

config ARCH_IXP4XX
	bool "IXP4xx-based"
	depends on MMU
	select CPU_XSCALE
	select GENERIC_GPIO
	select GENERIC_TIME
	select GENERIC_CLOCKEVENTS
	select DMABOUNCE if PCI
	help
	  Support for Intel's IXP4XX (XScale) family of processors.

config ARCH_L7200
	bool "LinkUp-L7200"
	select CPU_ARM720T
	select FIQ
	help
	  Say Y here if you intend to run this kernel on a LinkUp Systems
	  L7200 Software Development Board which uses an ARM720T processor.
	  Information on this board can be obtained at:

	  <http://www.linkupsys.com/>

	  If you have any questions or comments about the Linux kernel port
	  to this board, send e-mail to <sjhill@cotw.com>.

config ARCH_KIRKWOOD
	bool "Marvell Kirkwood"
	select CPU_FEROCEON
	select PCI
	select GENERIC_GPIO
	select ARCH_REQUIRE_GPIOLIB
	select GENERIC_TIME
	select GENERIC_CLOCKEVENTS
	select PLAT_ORION
	help
	  Support for the following Marvell Kirkwood series SoCs:
	  88F6180, 88F6192 and 88F6281.

config ARCH_LOKI
	bool "Marvell Loki (88RC8480)"
	select CPU_FEROCEON
	select GENERIC_TIME
	select GENERIC_CLOCKEVENTS
	select PLAT_ORION
	help
	  Support for the Marvell Loki (88RC8480) SoC.

config ARCH_MV78XX0
	bool "Marvell MV78xx0"
	select CPU_FEROCEON
	select PCI
	select GENERIC_GPIO
	select ARCH_REQUIRE_GPIOLIB
	select GENERIC_TIME
	select GENERIC_CLOCKEVENTS
	select PLAT_ORION
	help
	  Support for the following Marvell MV78xx0 series SoCs:
	  MV781x0, MV782x0.

<<<<<<< HEAD
config ARCH_MXC
	bool "Freescale MXC/iMX-based"
	select GENERIC_TIME
	select GENERIC_CLOCKEVENTS
	select ARCH_MTD_XIP
	select GENERIC_GPIO
	select ARCH_REQUIRE_GPIOLIB
	select HAVE_CLK
	help
	  Support for Freescale MXC/iMX-based family of processors

=======
>>>>>>> 533ac12e
config ARCH_ORION5X
	bool "Marvell Orion"
	depends on MMU
	select CPU_FEROCEON
	select PCI
	select GENERIC_GPIO
	select ARCH_REQUIRE_GPIOLIB
	select GENERIC_TIME
	select GENERIC_CLOCKEVENTS
	select PLAT_ORION
	help
	  Support for the following Marvell Orion 5x series SoCs:
	  Orion-1 (5181), Orion-VoIP (5181L), Orion-NAS (5182),
	  Orion-2 (5281), Orion-1-90 (6183).

config ARCH_MMP
	bool "Marvell PXA168/910"
	depends on MMU
	select GENERIC_GPIO
	select ARCH_REQUIRE_GPIOLIB
	select HAVE_CLK
	select COMMON_CLKDEV
	select GENERIC_TIME
	select GENERIC_CLOCKEVENTS
	select TICK_ONESHOT
	select PLAT_PXA
	help
	  Support for Marvell's PXA168/910 processor line.

config ARCH_KS8695
	bool "Micrel/Kendin KS8695"
	select CPU_ARM922T
	select GENERIC_GPIO
        select ARCH_REQUIRE_GPIOLIB
	help
	  Support for Micrel/Kendin KS8695 "Centaur" (ARM922T) based
	  System-on-Chip devices.

config ARCH_NS9XXX
	bool "NetSilicon NS9xxx"
	select CPU_ARM926T
	select GENERIC_GPIO
	select GENERIC_TIME
	select GENERIC_CLOCKEVENTS
	select HAVE_CLK
	help
	  Say Y here if you intend to run this kernel on a NetSilicon NS9xxx
	  System.

	  <http://www.digi.com/products/microprocessors/index.jsp>

config ARCH_W90X900
	bool "Nuvoton W90X900 CPU"
	select CPU_ARM926T
	select ARCH_REQUIRE_GPIOLIB
	select GENERIC_GPIO
	select COMMON_CLKDEV
	help
		Support for Nuvoton (Winbond logic dept.) ARM9 processor,You
		can login www.mcuos.com or www.nuvoton.com to know more.

config ARCH_PNX4008
	bool "Philips Nexperia PNX4008 Mobile"
	select CPU_ARM926T
	select HAVE_CLK
	help
	  This enables support for Philips PNX4008 mobile platform.

config ARCH_PXA
	bool "PXA2xx/PXA3xx-based"
	depends on MMU
	select ARCH_MTD_XIP
	select GENERIC_GPIO
	select HAVE_CLK
	select COMMON_CLKDEV
	select ARCH_REQUIRE_GPIOLIB
	select GENERIC_TIME
	select GENERIC_CLOCKEVENTS
	select TICK_ONESHOT
	select PLAT_PXA
	help
	  Support for Intel/Marvell's PXA2xx/PXA3xx processor line.

config ARCH_MSM
	bool "Qualcomm MSM"
	select CPU_V6
	select GENERIC_TIME
	select GENERIC_CLOCKEVENTS
	help
	  Support for Qualcomm MSM7K based systems.  This runs on the ARM11
	  apps processor of the MSM7K and depends on a shared memory
	  interface to the ARM9 modem processor which runs the baseband stack
	  and controls some vital subsystems (clock and power control, etc).

config ARCH_RPC
	bool "RiscPC"
	select ARCH_ACORN
	select FIQ
	select TIMER_ACORN
	select ARCH_MAY_HAVE_PC_FDC
	select HAVE_PATA_PLATFORM
	select ISA_DMA_API
	select NO_IOPORT
	select ARCH_SPARSEMEM_ENABLE
	help
	  On the Acorn Risc-PC, Linux can support the internal IDE disk and
	  CD-ROM interface, serial and parallel port, and the floppy drive.

config ARCH_SA1100
	bool "SA1100-based"
	select CPU_SA1100
	select ISA
	select ARCH_SPARSEMEM_ENABLE
	select ARCH_MTD_XIP
	select GENERIC_GPIO
	select GENERIC_TIME
	select GENERIC_CLOCKEVENTS
	select HAVE_CLK
	select TICK_ONESHOT
	select ARCH_REQUIRE_GPIOLIB
	help
	  Support for StrongARM 11x0 based boards.

config ARCH_S3C2410
	bool "Samsung S3C2410, S3C2412, S3C2413, S3C2440, S3C2442, S3C2443"
	select GENERIC_GPIO
	select HAVE_CLK
	help
	  Samsung S3C2410X CPU based systems, such as the Simtec Electronics
	  BAST (<http://www.simtec.co.uk/products/EB110ITX/>), the IPAQ 1940 or
	  the Samsung SMDK2410 development board (and derivatives).

config ARCH_S3C64XX
	bool "Samsung S3C64XX"
	select GENERIC_GPIO
	select HAVE_CLK
	help
	  Samsung S3C64XX series based systems

config ARCH_SHARK
	bool "Shark"
	select CPU_SA110
	select ISA
	select ISA_DMA
	select ZONE_DMA
	select PCI
	help
	  Support for the StrongARM based Digital DNARD machine, also known
	  as "Shark" (<http://www.shark-linux.de/shark.html>).

config ARCH_LH7A40X
	bool "Sharp LH7A40X"
	select CPU_ARM922T
	select ARCH_DISCONTIGMEM_ENABLE if !LH7A40X_CONTIGMEM
	select ARCH_SPARSEMEM_ENABLE if !LH7A40X_CONTIGMEM
	help
	  Say Y here for systems based on one of the Sharp LH7A40X
	  System on a Chip processors.  These CPUs include an ARM922T
	  core with a wide array of integrated devices for
	  hand-held and low-power applications.

config ARCH_U300
	bool "ST-Ericsson U300 Series"
	depends on MMU
	select CPU_ARM926T
	select ARM_AMBA
	select ARM_VIC
	select GENERIC_TIME
	select GENERIC_CLOCKEVENTS
	select HAVE_CLK
	select COMMON_CLKDEV
	select GENERIC_GPIO
	help
	  Support for ST-Ericsson U300 series mobile platforms.

config ARCH_DAVINCI
	bool "TI DaVinci"
	select CPU_ARM926T
	select GENERIC_TIME
	select GENERIC_CLOCKEVENTS
	select GENERIC_GPIO
	select ARCH_REQUIRE_GPIOLIB
	select HAVE_CLK
	select ZONE_DMA
	select HAVE_IDE
	select COMMON_CLKDEV
<<<<<<< HEAD
=======
	select GENERIC_ALLOCATOR
>>>>>>> 533ac12e
	help
	  Support for TI's DaVinci platform.

config ARCH_OMAP
	bool "TI OMAP"
	select GENERIC_GPIO
	select HAVE_CLK
	select ARCH_REQUIRE_GPIOLIB
	select GENERIC_TIME
	select GENERIC_CLOCKEVENTS
	help
	  Support for TI's OMAP platform (OMAP1 and OMAP2).

endchoice

source "arch/arm/mach-clps711x/Kconfig"

source "arch/arm/mach-ep93xx/Kconfig"

source "arch/arm/mach-footbridge/Kconfig"

source "arch/arm/mach-gemini/Kconfig"

source "arch/arm/mach-integrator/Kconfig"

source "arch/arm/mach-iop32x/Kconfig"

source "arch/arm/mach-iop33x/Kconfig"

source "arch/arm/mach-iop13xx/Kconfig"

source "arch/arm/mach-ixp4xx/Kconfig"

source "arch/arm/mach-ixp2000/Kconfig"

source "arch/arm/mach-ixp23xx/Kconfig"

source "arch/arm/mach-loki/Kconfig"

source "arch/arm/mach-mv78xx0/Kconfig"

source "arch/arm/mach-pxa/Kconfig"
source "arch/arm/plat-pxa/Kconfig"

source "arch/arm/mach-mmp/Kconfig"

source "arch/arm/mach-sa1100/Kconfig"

source "arch/arm/plat-omap/Kconfig"

source "arch/arm/mach-omap1/Kconfig"

source "arch/arm/mach-omap2/Kconfig"

source "arch/arm/mach-orion5x/Kconfig"

source "arch/arm/mach-kirkwood/Kconfig"

source "arch/arm/plat-s3c24xx/Kconfig"
source "arch/arm/plat-s3c64xx/Kconfig"
source "arch/arm/plat-s3c/Kconfig"

if ARCH_S3C2410
source "arch/arm/mach-s3c2400/Kconfig"
source "arch/arm/mach-s3c2410/Kconfig"
source "arch/arm/mach-s3c2412/Kconfig"
source "arch/arm/mach-s3c2440/Kconfig"
source "arch/arm/mach-s3c2442/Kconfig"
source "arch/arm/mach-s3c2443/Kconfig"
endif

if ARCH_S3C64XX
source "arch/arm/mach-s3c6400/Kconfig"
source "arch/arm/mach-s3c6410/Kconfig"
endif

source "arch/arm/plat-stmp3xxx/Kconfig"

source "arch/arm/mach-lh7a40x/Kconfig"

source "arch/arm/mach-h720x/Kconfig"

source "arch/arm/mach-versatile/Kconfig"

source "arch/arm/mach-aaec2000/Kconfig"

source "arch/arm/mach-realview/Kconfig"

source "arch/arm/mach-at91/Kconfig"

source "arch/arm/plat-mxc/Kconfig"

source "arch/arm/mach-netx/Kconfig"

source "arch/arm/mach-ns9xxx/Kconfig"

source "arch/arm/mach-davinci/Kconfig"

source "arch/arm/mach-ks8695/Kconfig"

source "arch/arm/mach-msm/Kconfig"

source "arch/arm/mach-u300/Kconfig"

source "arch/arm/mach-w90x900/Kconfig"

# Definitions to make life easier
config ARCH_ACORN
	bool

config PLAT_IOP
	bool

config PLAT_ORION
	bool

config PLAT_PXA
	bool

source arch/arm/mm/Kconfig

config IWMMXT
	bool "Enable iWMMXt support"
	depends on CPU_XSCALE || CPU_XSC3 || CPU_MOHAWK
	default y if PXA27x || PXA3xx || ARCH_MMP
	help
	  Enable support for iWMMXt context switching at run time if
	  running on a CPU that supports it.

#  bool 'Use XScale PMU as timer source' CONFIG_XSCALE_PMU_TIMER
config XSCALE_PMU
	bool
	depends on CPU_XSCALE && !XSCALE_PMU_TIMER
	default y

if !MMU
source "arch/arm/Kconfig-nommu"
endif

config ARM_ERRATA_411920
	bool "ARM errata: Invalidation of the Instruction Cache operation can fail"
	depends on CPU_V6 && !SMP
	help
	  Invalidation of the Instruction Cache operation can
	  fail. This erratum is present in 1136 (before r1p4), 1156 and 1176.
	  It does not affect the MPCore. This option enables the ARM Ltd.
	  recommended workaround.

config ARM_ERRATA_430973
	bool "ARM errata: Stale prediction on replaced interworking branch"
	depends on CPU_V7
	help
	  This option enables the workaround for the 430973 Cortex-A8
	  (r1p0..r1p2) erratum. If a code sequence containing an ARM/Thumb
	  interworking branch is replaced with another code sequence at the
	  same virtual address, whether due to self-modifying code or virtual
	  to physical address re-mapping, Cortex-A8 does not recover from the
	  stale interworking branch prediction. This results in Cortex-A8
	  executing the new code sequence in the incorrect ARM or Thumb state.
	  The workaround enables the BTB/BTAC operations by setting ACTLR.IBE
	  and also flushes the branch target cache at every context switch.
	  Note that setting specific bits in the ACTLR register may not be
	  available in non-secure mode.

config ARM_ERRATA_458693
	bool "ARM errata: Processor deadlock when a false hazard is created"
	depends on CPU_V7
	help
	  This option enables the workaround for the 458693 Cortex-A8 (r2p0)
	  erratum. For very specific sequences of memory operations, it is
	  possible for a hazard condition intended for a cache line to instead
	  be incorrectly associated with a different cache line. This false
	  hazard might then cause a processor deadlock. The workaround enables
	  the L1 caching of the NEON accesses and disables the PLD instruction
	  in the ACTLR register. Note that setting specific bits in the ACTLR
	  register may not be available in non-secure mode.

config ARM_ERRATA_460075
	bool "ARM errata: Data written to the L2 cache can be overwritten with stale data"
	depends on CPU_V7
	help
	  This option enables the workaround for the 460075 Cortex-A8 (r2p0)
	  erratum. Any asynchronous access to the L2 cache may encounter a
	  situation in which recent store transactions to the L2 cache are lost
	  and overwritten with stale memory contents from external memory. The
	  workaround disables the write-allocate mode for the L2 cache via the
	  ACTLR register. Note that setting specific bits in the ACTLR register
	  may not be available in non-secure mode.

endmenu

source "arch/arm/common/Kconfig"

config FORCE_MAX_ZONEORDER
	int
	depends on SA1111
	default "9"

menu "Bus support"

config ARM_AMBA
	bool

config ISA
	bool
	help
	  Find out whether you have ISA slots on your motherboard.  ISA is the
	  name of a bus system, i.e. the way the CPU talks to the other stuff
	  inside your box.  Other bus systems are PCI, EISA, MicroChannel
	  (MCA) or VESA.  ISA is an older system, now being displaced by PCI;
	  newer boards don't support it.  If you have ISA, say Y, otherwise N.

# Select ISA DMA controller support
config ISA_DMA
	bool
	select ISA_DMA_API

# Select ISA DMA interface
config ISA_DMA_API
	bool

config PCI
	bool "PCI support" if ARCH_INTEGRATOR_AP || ARCH_VERSATILE_PB || ARCH_IXP4XX || ARCH_KS8695 || MACH_ARMCORE
	help
	  Find out whether you have a PCI motherboard. PCI is the name of a
	  bus system, i.e. the way the CPU talks to the other stuff inside
	  your box. Other bus systems are ISA, EISA, MicroChannel (MCA) or
	  VESA. If you have PCI, say Y, otherwise N.

config PCI_SYSCALL
	def_bool PCI

# Select the host bridge type
config PCI_HOST_VIA82C505
	bool
	depends on PCI && ARCH_SHARK
	default y

config PCI_HOST_ITE8152
	bool
	depends on PCI && MACH_ARMCORE
	default y
	select DMABOUNCE

source "drivers/pci/Kconfig"

source "drivers/pcmcia/Kconfig"

endmenu

menu "Kernel Features"

source "kernel/time/Kconfig"

config SMP
	bool "Symmetric Multi-Processing (EXPERIMENTAL)"
	depends on EXPERIMENTAL && (REALVIEW_EB_ARM11MP || REALVIEW_EB_A9MP ||\
		 MACH_REALVIEW_PB11MP || MACH_REALVIEW_PBX || ARCH_OMAP4)
	depends on GENERIC_CLOCKEVENTS
	select USE_GENERIC_SMP_HELPERS
	select HAVE_ARM_SCU if (ARCH_REALVIEW || ARCH_OMAP4)
	help
	  This enables support for systems with more than one CPU. If you have
	  a system with only one CPU, like most personal computers, say N. If
	  you have a system with more than one CPU, say Y.

	  If you say N here, the kernel will run on single and multiprocessor
	  machines, but will use only one CPU of a multiprocessor machine. If
	  you say Y here, the kernel will run on many, but not all, single
	  processor machines. On a single processor machine, the kernel will
	  run faster if you say N here.

	  See also <file:Documentation/i386/IO-APIC.txt>,
	  <file:Documentation/nmi_watchdog.txt> and the SMP-HOWTO available at
	  <http://www.linuxdoc.org/docs.html#howto>.

	  If you don't know what to do here, say N.

config HAVE_ARM_SCU
	bool
	depends on SMP
	help
	  This option enables support for the ARM system coherency unit

config HAVE_ARM_TWD
	bool
	depends on SMP
	help
	  This options enables support for the ARM timer and watchdog unit

choice
	prompt "Memory split"
	default VMSPLIT_3G
	help
	  Select the desired split between kernel and user memory.

	  If you are not absolutely sure what you are doing, leave this
	  option alone!

	config VMSPLIT_3G
		bool "3G/1G user/kernel split"
	config VMSPLIT_2G
		bool "2G/2G user/kernel split"
	config VMSPLIT_1G
		bool "1G/3G user/kernel split"
endchoice

config PAGE_OFFSET
	hex
	default 0x40000000 if VMSPLIT_1G
	default 0x80000000 if VMSPLIT_2G
	default 0xC0000000

config NR_CPUS
	int "Maximum number of CPUs (2-32)"
	range 2 32
	depends on SMP
	default "4"

config HOTPLUG_CPU
	bool "Support for hot-pluggable CPUs (EXPERIMENTAL)"
	depends on SMP && HOTPLUG && EXPERIMENTAL
	help
	  Say Y here to experiment with turning CPUs off and on.  CPUs
	  can be controlled through /sys/devices/system/cpu.

config LOCAL_TIMERS
	bool "Use local timer interrupts"
	depends on SMP && (REALVIEW_EB_ARM11MP || MACH_REALVIEW_PB11MP || \
		REALVIEW_EB_A9MP || MACH_REALVIEW_PBX || ARCH_OMAP4)
	default y
	select HAVE_ARM_TWD if (ARCH_REALVIEW || ARCH_OMAP4)
	help
	  Enable support for local timers on SMP platforms, rather then the
	  legacy IPI broadcast method.  Local timers allows the system
	  accounting to be spread across the timer interval, preventing a
	  "thundering herd" at every timer tick.

config PREEMPT
	bool "Preemptible Kernel (EXPERIMENTAL)"
	depends on EXPERIMENTAL
	help
	  This option reduces the latency of the kernel when reacting to
	  real-time or interactive events by allowing a low priority process to
	  be preempted even if it is in kernel mode executing a system call.
	  This allows applications to run more reliably even when the system is
	  under load.

	  Say Y here if you are building a kernel for a desktop, embedded
	  or real-time system.  Say N if you are unsure.

config HZ
	int
	default 128 if ARCH_L7200
	default 200 if ARCH_EBSA110 || ARCH_S3C2410
	default OMAP_32K_TIMER_HZ if ARCH_OMAP && OMAP_32K_TIMER
	default AT91_TIMER_HZ if ARCH_AT91
	default 100

config AEABI
	bool "Use the ARM EABI to compile the kernel"
	help
	  This option allows for the kernel to be compiled using the latest
	  ARM ABI (aka EABI).  This is only useful if you are using a user
	  space environment that is also compiled with EABI.

	  Since there are major incompatibilities between the legacy ABI and
	  EABI, especially with regard to structure member alignment, this
	  option also changes the kernel syscall calling convention to
	  disambiguate both ABIs and allow for backward compatibility support
	  (selected with CONFIG_OABI_COMPAT).

	  To use this you need GCC version 4.0.0 or later.

config OABI_COMPAT
	bool "Allow old ABI binaries to run with this kernel (EXPERIMENTAL)"
	depends on AEABI && EXPERIMENTAL
	default y
	help
	  This option preserves the old syscall interface along with the
	  new (ARM EABI) one. It also provides a compatibility layer to
	  intercept syscalls that have structure arguments which layout
	  in memory differs between the legacy ABI and the new ARM EABI
	  (only for non "thumb" binaries). This option adds a tiny
	  overhead to all syscalls and produces a slightly larger kernel.
	  If you know you'll be using only pure EABI user space then you
	  can say N here. If this option is not selected and you attempt
	  to execute a legacy ABI binary then the result will be
	  UNPREDICTABLE (in fact it can be predicted that it won't work
	  at all). If in doubt say Y.

config ARCH_HAS_HOLES_MEMORYMODEL
	bool
<<<<<<< HEAD
	default n
=======
>>>>>>> 533ac12e

# Discontigmem is deprecated
config ARCH_DISCONTIGMEM_ENABLE
	bool

config ARCH_SPARSEMEM_ENABLE
	bool

config ARCH_SPARSEMEM_DEFAULT
	def_bool ARCH_SPARSEMEM_ENABLE

config ARCH_SELECT_MEMORY_MODEL
	def_bool ARCH_DISCONTIGMEM_ENABLE && ARCH_SPARSEMEM_ENABLE

config NODES_SHIFT
	int
	default "4" if ARCH_LH7A40X
	default "2"
	depends on NEED_MULTIPLE_NODES

config HIGHMEM
	bool "High Memory Support (EXPERIMENTAL)"
	depends on MMU && EXPERIMENTAL
	help
	  The address space of ARM processors is only 4 Gigabytes large
	  and it has to accommodate user address space, kernel address
	  space as well as some memory mapped IO. That means that, if you
	  have a large amount of physical memory and/or IO, not all of the
	  memory can be "permanently mapped" by the kernel. The physical
	  memory that is not permanently mapped is called "high memory".

	  Depending on the selected kernel/user memory split, minimum
	  vmalloc space and actual amount of RAM, you may not need this
	  option which should result in a slightly faster kernel.

	  If unsure, say n.

source "mm/Kconfig"

config LEDS
	bool "Timer and CPU usage LEDs"
	depends on ARCH_CDB89712 || ARCH_EBSA110 || \
		   ARCH_EBSA285 || ARCH_INTEGRATOR || \
		   ARCH_LUBBOCK || MACH_MAINSTONE || ARCH_NETWINDER || \
		   ARCH_OMAP || ARCH_P720T || ARCH_PXA_IDP || \
		   ARCH_SA1100 || ARCH_SHARK || ARCH_VERSATILE || \
		   ARCH_AT91 || ARCH_DAVINCI || \
		   ARCH_KS8695 || MACH_RD88F5182 || ARCH_REALVIEW
	help
	  If you say Y here, the LEDs on your machine will be used
	  to provide useful information about your current system status.

	  If you are compiling a kernel for a NetWinder or EBSA-285, you will
	  be able to select which LEDs are active using the options below. If
	  you are compiling a kernel for the EBSA-110 or the LART however, the
	  red LED will simply flash regularly to indicate that the system is
	  still functional. It is safe to say Y here if you have a CATS
	  system, but the driver will do nothing.

config LEDS_TIMER
	bool "Timer LED" if (!ARCH_CDB89712 && !ARCH_OMAP) || \
			    OMAP_OSK_MISTRAL || MACH_OMAP_H2 \
			    || MACH_OMAP_PERSEUS2
	depends on LEDS
	depends on !GENERIC_CLOCKEVENTS
	default y if ARCH_EBSA110
	help
	  If you say Y here, one of the system LEDs (the green one on the
	  NetWinder, the amber one on the EBSA285, or the red one on the LART)
	  will flash regularly to indicate that the system is still
	  operational. This is mainly useful to kernel hackers who are
	  debugging unstable kernels.

	  The LART uses the same LED for both Timer LED and CPU usage LED
	  functions. You may choose to use both, but the Timer LED function
	  will overrule the CPU usage LED.

config LEDS_CPU
	bool "CPU usage LED" if (!ARCH_CDB89712 && !ARCH_EBSA110 && \
			!ARCH_OMAP) \
			|| OMAP_OSK_MISTRAL || MACH_OMAP_H2 \
			|| MACH_OMAP_PERSEUS2
	depends on LEDS
	help
	  If you say Y here, the red LED will be used to give a good real
	  time indication of CPU usage, by lighting whenever the idle task
	  is not currently executing.

	  The LART uses the same LED for both Timer LED and CPU usage LED
	  functions. You may choose to use both, but the Timer LED function
	  will overrule the CPU usage LED.

config ALIGNMENT_TRAP
	bool
	depends on CPU_CP15_MMU
	default y if !ARCH_EBSA110
	help
	  ARM processors cannot fetch/store information which is not
	  naturally aligned on the bus, i.e., a 4 byte fetch must start at an
	  address divisible by 4. On 32-bit ARM processors, these non-aligned
	  fetch/store instructions will be emulated in software if you say
	  here, which has a severe performance impact. This is necessary for
	  correct operation of some network protocols. With an IP-only
	  configuration it is safe to say N, otherwise say Y.

config UACCESS_WITH_MEMCPY
	bool "Use kernel mem{cpy,set}() for {copy_to,clear}_user() (EXPERIMENTAL)"
	depends on MMU && EXPERIMENTAL
	default y if CPU_FEROCEON
	help
	  Implement faster copy_to_user and clear_user methods for CPU
	  cores where a 8-word STM instruction give significantly higher
	  memory write throughput than a sequence of individual 32bit stores.

	  A possible side effect is a slight increase in scheduling latency
	  between threads sharing the same address space if they invoke
	  such copy operations with large buffers.

	  However, if the CPU data cache is using a write-allocate mode,
	  this option is unlikely to provide any performance gain.

endmenu

menu "Boot options"

# Compressed boot loader in ROM.  Yes, we really want to ask about
# TEXT and BSS so we preserve their values in the config files.
config ZBOOT_ROM_TEXT
	hex "Compressed ROM boot loader base address"
	default "0"
	help
	  The physical address at which the ROM-able zImage is to be
	  placed in the target.  Platforms which normally make use of
	  ROM-able zImage formats normally set this to a suitable
	  value in their defconfig file.

	  If ZBOOT_ROM is not enabled, this has no effect.

config ZBOOT_ROM_BSS
	hex "Compressed ROM boot loader BSS address"
	default "0"
	help
	  The base address of an area of read/write memory in the target
	  for the ROM-able zImage which must be available while the
	  decompressor is running. It must be large enough to hold the
	  entire decompressed kernel plus an additional 128 KiB.
	  Platforms which normally make use of ROM-able zImage formats
	  normally set this to a suitable value in their defconfig file.

	  If ZBOOT_ROM is not enabled, this has no effect.

config ZBOOT_ROM
	bool "Compressed boot loader in ROM/flash"
	depends on ZBOOT_ROM_TEXT != ZBOOT_ROM_BSS
	help
	  Say Y here if you intend to execute your compressed kernel image
	  (zImage) directly from ROM or flash.  If unsure, say N.

config CMDLINE
	string "Default kernel command string"
	default ""
	help
	  On some architectures (EBSA110 and CATS), there is currently no way
	  for the boot loader to pass arguments to the kernel. For these
	  architectures, you should supply some command-line options at build
	  time by entering them here. As a minimum, you should specify the
	  memory size and the root device (e.g., mem=64M root=/dev/nfs).

config XIP_KERNEL
	bool "Kernel Execute-In-Place from ROM"
	depends on !ZBOOT_ROM
	help
	  Execute-In-Place allows the kernel to run from non-volatile storage
	  directly addressable by the CPU, such as NOR flash. This saves RAM
	  space since the text section of the kernel is not loaded from flash
	  to RAM.  Read-write sections, such as the data section and stack,
	  are still copied to RAM.  The XIP kernel is not compressed since
	  it has to run directly from flash, so it will take more space to
	  store it.  The flash address used to link the kernel object files,
	  and for storing it, is configuration dependent. Therefore, if you
	  say Y here, you must know the proper physical address where to
	  store the kernel image depending on your own flash memory usage.

	  Also note that the make target becomes "make xipImage" rather than
	  "make zImage" or "make Image".  The final kernel binary to put in
	  ROM memory will be arch/arm/boot/xipImage.

	  If unsure, say N.

config XIP_PHYS_ADDR
	hex "XIP Kernel Physical Location"
	depends on XIP_KERNEL
	default "0x00080000"
	help
	  This is the physical address in your flash memory the kernel will
	  be linked for and stored to.  This address is dependent on your
	  own flash usage.

config KEXEC
	bool "Kexec system call (EXPERIMENTAL)"
	depends on EXPERIMENTAL
	help
	  kexec is a system call that implements the ability to shutdown your
	  current kernel, and to start another kernel.  It is like a reboot
	  but it is independent of the system firmware.   And like a reboot
	  you can start any kernel with it, not just Linux.

	  It is an ongoing process to be certain the hardware in a machine
	  is properly shutdown, so do not be surprised if this code does not
	  initially work for you.  It may help to enable device hotplugging
	  support.

config ATAGS_PROC
	bool "Export atags in procfs"
	depends on KEXEC
	default y
	help
	  Should the atags used to boot the kernel be exported in an "atags"
	  file in procfs. Useful with kexec.

endmenu

menu "CPU Power Management"

if (ARCH_SA1100 || ARCH_INTEGRATOR || ARCH_OMAP || ARCH_PXA)

source "drivers/cpufreq/Kconfig"

config CPU_FREQ_SA1100
	bool
	depends on CPU_FREQ && (SA1100_H3100 || SA1100_H3600 || SA1100_LART || SA1100_PLEB || SA1100_BADGE4 || SA1100_HACKKIT)
	default y

config CPU_FREQ_SA1110
	bool
	depends on CPU_FREQ && (SA1100_ASSABET || SA1100_CERF || SA1100_PT_SYSTEM3)
	default y

config CPU_FREQ_INTEGRATOR
	tristate "CPUfreq driver for ARM Integrator CPUs"
	depends on ARCH_INTEGRATOR && CPU_FREQ
	default y
	help
	  This enables the CPUfreq driver for ARM Integrator CPUs.

	  For details, take a look at <file:Documentation/cpu-freq>.

	  If in doubt, say Y.

<<<<<<< HEAD
config CPU_FREQ_IMX
	tristate "CPUfreq driver for i.MX CPUs"
	depends on ARCH_IMX && CPU_FREQ
	default n
	help
	  This enables the CPUfreq driver for i.MX CPUs.

	  If in doubt, say N.
=======
config CPU_FREQ_PXA
	bool
	depends on CPU_FREQ && ARCH_PXA && PXA25x
	default y
	select CPU_FREQ_DEFAULT_GOV_USERSPACE
>>>>>>> 533ac12e

endif

source "drivers/cpuidle/Kconfig"

endmenu

menu "Floating point emulation"

comment "At least one emulation must be selected"

config FPE_NWFPE
	bool "NWFPE math emulation"
	depends on !AEABI || OABI_COMPAT
	---help---
	  Say Y to include the NWFPE floating point emulator in the kernel.
	  This is necessary to run most binaries. Linux does not currently
	  support floating point hardware so you need to say Y here even if
	  your machine has an FPA or floating point co-processor podule.

	  You may say N here if you are going to load the Acorn FPEmulator
	  early in the bootup.

config FPE_NWFPE_XP
	bool "Support extended precision"
	depends on FPE_NWFPE
	help
	  Say Y to include 80-bit support in the kernel floating-point
	  emulator.  Otherwise, only 32 and 64-bit support is compiled in.
	  Note that gcc does not generate 80-bit operations by default,
	  so in most cases this option only enlarges the size of the
	  floating point emulator without any good reason.

	  You almost surely want to say N here.

config FPE_FASTFPE
	bool "FastFPE math emulation (EXPERIMENTAL)"
	depends on (!AEABI || OABI_COMPAT) && !CPU_32v3 && EXPERIMENTAL
	---help---
	  Say Y here to include the FAST floating point emulator in the kernel.
	  This is an experimental much faster emulator which now also has full
	  precision for the mantissa.  It does not support any exceptions.
	  It is very simple, and approximately 3-6 times faster than NWFPE.

	  It should be sufficient for most programs.  It may be not suitable
	  for scientific calculations, but you have to check this for yourself.
	  If you do not feel you need a faster FP emulation you should better
	  choose NWFPE.

config VFP
	bool "VFP-format floating point maths"
	depends on CPU_V6 || CPU_ARM926T || CPU_V7 || CPU_FEROCEON
	help
	  Say Y to include VFP support code in the kernel. This is needed
	  if your hardware includes a VFP unit.

	  Please see <file:Documentation/arm/VFP/release-notes.txt> for
	  release notes and additional status information.

	  Say N if your target does not have VFP hardware.

config VFPv3
	bool
	depends on VFP
	default y if CPU_V7

config NEON
	bool "Advanced SIMD (NEON) Extension support"
	depends on VFPv3 && CPU_V7
	help
	  Say Y to include support code for NEON, the ARMv7 Advanced SIMD
	  Extension.

endmenu

menu "Userspace binary formats"

source "fs/Kconfig.binfmt"

config ARTHUR
	tristate "RISC OS personality"
	depends on !AEABI
	help
	  Say Y here to include the kernel code necessary if you want to run
	  Acorn RISC OS/Arthur binaries under Linux. This code is still very
	  experimental; if this sounds frightening, say N and sleep in peace.
	  You can also say M here to compile this support as a module (which
	  will be called arthur).

endmenu

menu "Power management options"

source "kernel/power/Kconfig"

config ARCH_SUSPEND_POSSIBLE
	def_bool y

endmenu

source "net/Kconfig"

menu "Device Drivers"

source "drivers/base/Kconfig"

source "drivers/connector/Kconfig"

if ALIGNMENT_TRAP || !CPU_CP15_MMU
source "drivers/mtd/Kconfig"
endif

source "drivers/parport/Kconfig"

source "drivers/pnp/Kconfig"

source "drivers/block/Kconfig"

# misc before ide - BLK_DEV_SGIIOC4 depends on SGI_IOC4

source "drivers/misc/Kconfig"

source "drivers/ide/Kconfig"

source "drivers/scsi/Kconfig"

source "drivers/ata/Kconfig"

source "drivers/md/Kconfig"

source "drivers/message/fusion/Kconfig"

source "drivers/ieee1394/Kconfig"

source "drivers/message/i2o/Kconfig"

source "drivers/net/Kconfig"

source "drivers/isdn/Kconfig"

# input before char - char/joystick depends on it. As does USB.

source "drivers/input/Kconfig"

source "drivers/char/Kconfig"

source "drivers/i2c/Kconfig"

source "drivers/spi/Kconfig"

source "drivers/gpio/Kconfig"

source "drivers/w1/Kconfig"

source "drivers/power/Kconfig"

source "drivers/hwmon/Kconfig"

source "drivers/thermal/Kconfig"

source "drivers/watchdog/Kconfig"

source "drivers/ssb/Kconfig"

#source "drivers/l3/Kconfig"

source "drivers/mfd/Kconfig"

source "drivers/media/Kconfig"

source "drivers/video/Kconfig"

source "sound/Kconfig"

source "drivers/hid/Kconfig"

source "drivers/usb/Kconfig"

source "drivers/uwb/Kconfig"

source "drivers/mmc/Kconfig"

source "drivers/memstick/Kconfig"

source "drivers/accessibility/Kconfig"

source "drivers/leds/Kconfig"

source "drivers/rtc/Kconfig"

source "drivers/dma/Kconfig"

source "drivers/dca/Kconfig"

source "drivers/auxdisplay/Kconfig"

source "drivers/regulator/Kconfig"

source "drivers/uio/Kconfig"

source "drivers/staging/Kconfig"

endmenu

source "fs/Kconfig"

source "arch/arm/Kconfig.debug"

source "security/Kconfig"

source "crypto/Kconfig"

source "lib/Kconfig"<|MERGE_RESOLUTION|>--- conflicted
+++ resolved
@@ -437,20 +437,6 @@
 	  Support for the following Marvell MV78xx0 series SoCs:
 	  MV781x0, MV782x0.
 
-<<<<<<< HEAD
-config ARCH_MXC
-	bool "Freescale MXC/iMX-based"
-	select GENERIC_TIME
-	select GENERIC_CLOCKEVENTS
-	select ARCH_MTD_XIP
-	select GENERIC_GPIO
-	select ARCH_REQUIRE_GPIOLIB
-	select HAVE_CLK
-	help
-	  Support for Freescale MXC/iMX-based family of processors
-
-=======
->>>>>>> 533ac12e
 config ARCH_ORION5X
 	bool "Marvell Orion"
 	depends on MMU
@@ -637,10 +623,7 @@
 	select ZONE_DMA
 	select HAVE_IDE
 	select COMMON_CLKDEV
-<<<<<<< HEAD
-=======
 	select GENERIC_ALLOCATOR
->>>>>>> 533ac12e
 	help
 	  Support for TI's DaVinci platform.
 
@@ -1034,10 +1017,6 @@
 
 config ARCH_HAS_HOLES_MEMORYMODEL
 	bool
-<<<<<<< HEAD
-	default n
-=======
->>>>>>> 533ac12e
 
 # Discontigmem is deprecated
 config ARCH_DISCONTIGMEM_ENABLE
@@ -1287,22 +1266,11 @@
 
 	  If in doubt, say Y.
 
-<<<<<<< HEAD
-config CPU_FREQ_IMX
-	tristate "CPUfreq driver for i.MX CPUs"
-	depends on ARCH_IMX && CPU_FREQ
-	default n
-	help
-	  This enables the CPUfreq driver for i.MX CPUs.
-
-	  If in doubt, say N.
-=======
 config CPU_FREQ_PXA
 	bool
 	depends on CPU_FREQ && ARCH_PXA && PXA25x
 	default y
 	select CPU_FREQ_DEFAULT_GOV_USERSPACE
->>>>>>> 533ac12e
 
 endif
 
