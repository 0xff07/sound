/*
 * arch/arm/plat-orion/time.c
 *
 * Marvell Orion SoC timer handling.
 *
 * This file is licensed under the terms of the GNU General Public
 * License version 2.  This program is licensed "as is" without any
 * warranty of any kind, whether express or implied.
 *
 * Timer 0 is used as free-running clocksource, while timer 1 is
 * used as clock_event_device.
 */

#include <linux/kernel.h>
#include <linux/sched.h>
#include <linux/cnt32_to_63.h>
#include <linux/timer.h>
#include <linux/clockchips.h>
#include <linux/interrupt.h>
#include <linux/irq.h>
#include <asm/mach/time.h>
#include <mach/bridge-regs.h>
<<<<<<< HEAD
=======
#include <mach/hardware.h>
>>>>>>> 533ac12e

/*
 * Number of timer ticks per jiffy.
 */
static u32 ticks_per_jiffy;


/*
 * Timer block registers.
 */
#define TIMER_CTRL		(TIMER_VIRT_BASE + 0x0000)
#define  TIMER0_EN		0x0001
#define  TIMER0_RELOAD_EN	0x0002
#define  TIMER1_EN		0x0004
#define  TIMER1_RELOAD_EN	0x0008
#define TIMER0_RELOAD		(TIMER_VIRT_BASE + 0x0010)
#define TIMER0_VAL		(TIMER_VIRT_BASE + 0x0014)
#define TIMER1_RELOAD		(TIMER_VIRT_BASE + 0x0018)
#define TIMER1_VAL		(TIMER_VIRT_BASE + 0x001c)


/*
 * Orion's sched_clock implementation. It has a resolution of
 * at least 7.5ns (133MHz TCLK) and a maximum value of 834 days.
 *
 * Because the hardware timer period is quite short (21 secs if
 * 200MHz TCLK) and because cnt32_to_63() needs to be called at
 * least once per half period to work properly, a kernel timer is
 * set up to ensure this requirement is always met.
 */
#define TCLK2NS_SCALE_FACTOR 8

static unsigned long tclk2ns_scale;

unsigned long long sched_clock(void)
{
	unsigned long long v = cnt32_to_63(0xffffffff - readl(TIMER0_VAL));
	return (v * tclk2ns_scale) >> TCLK2NS_SCALE_FACTOR;
}

static struct timer_list cnt32_to_63_keepwarm_timer;

static void cnt32_to_63_keepwarm(unsigned long data)
{
	mod_timer(&cnt32_to_63_keepwarm_timer, round_jiffies(jiffies + data));
	(void) sched_clock();
}

static void __init setup_sched_clock(unsigned long tclk)
{
	unsigned long long v;
	unsigned long data;

	v = NSEC_PER_SEC;
	v <<= TCLK2NS_SCALE_FACTOR;
	v += tclk/2;
	do_div(v, tclk);
	/*
	 * We want an even value to automatically clear the top bit
	 * returned by cnt32_to_63() without an additional run time
	 * instruction. So if the LSB is 1 then round it up.
	 */
	if (v & 1)
		v++;
	tclk2ns_scale = v;

	data = (0xffffffffUL / tclk / 2 - 2) * HZ;
	setup_timer(&cnt32_to_63_keepwarm_timer, cnt32_to_63_keepwarm, data);
	mod_timer(&cnt32_to_63_keepwarm_timer, round_jiffies(jiffies + data));
}

/*
 * Clocksource handling.
 */
static cycle_t orion_clksrc_read(struct clocksource *cs)
{
	return 0xffffffff - readl(TIMER0_VAL);
}

static struct clocksource orion_clksrc = {
	.name		= "orion_clocksource",
	.shift		= 20,
	.rating		= 300,
	.read		= orion_clksrc_read,
	.mask		= CLOCKSOURCE_MASK(32),
	.flags		= CLOCK_SOURCE_IS_CONTINUOUS,
};



/*
 * Clockevent handling.
 */
static int
orion_clkevt_next_event(unsigned long delta, struct clock_event_device *dev)
{
	unsigned long flags;
	u32 u;

	if (delta == 0)
		return -ETIME;

	local_irq_save(flags);

	/*
	 * Clear and enable clockevent timer interrupt.
	 */
	writel(BRIDGE_INT_TIMER1_CLR, BRIDGE_CAUSE);

	u = readl(BRIDGE_MASK);
	u |= BRIDGE_INT_TIMER1;
	writel(u, BRIDGE_MASK);

	/*
	 * Setup new clockevent timer value.
	 */
	writel(delta, TIMER1_VAL);

	/*
	 * Enable the timer.
	 */
	u = readl(TIMER_CTRL);
	u = (u & ~TIMER1_RELOAD_EN) | TIMER1_EN;
	writel(u, TIMER_CTRL);

	local_irq_restore(flags);

	return 0;
}

static void
orion_clkevt_mode(enum clock_event_mode mode, struct clock_event_device *dev)
{
	unsigned long flags;
	u32 u;

	local_irq_save(flags);
	if (mode == CLOCK_EVT_MODE_PERIODIC) {
		/*
		 * Setup timer to fire at 1/HZ intervals.
		 */
		writel(ticks_per_jiffy - 1, TIMER1_RELOAD);
		writel(ticks_per_jiffy - 1, TIMER1_VAL);

		/*
		 * Enable timer interrupt.
		 */
		u = readl(BRIDGE_MASK);
		writel(u | BRIDGE_INT_TIMER1, BRIDGE_MASK);

		/*
		 * Enable timer.
		 */
		u = readl(TIMER_CTRL);
		writel(u | TIMER1_EN | TIMER1_RELOAD_EN, TIMER_CTRL);
	} else {
		/*
		 * Disable timer.
		 */
		u = readl(TIMER_CTRL);
		writel(u & ~TIMER1_EN, TIMER_CTRL);

		/*
		 * Disable timer interrupt.
		 */
		u = readl(BRIDGE_MASK);
		writel(u & ~BRIDGE_INT_TIMER1, BRIDGE_MASK);

		/*
		 * ACK pending timer interrupt.
		 */
		writel(BRIDGE_INT_TIMER1_CLR, BRIDGE_CAUSE);

	}
	local_irq_restore(flags);
}

static struct clock_event_device orion_clkevt = {
	.name		= "orion_tick",
	.features	= CLOCK_EVT_FEAT_ONESHOT | CLOCK_EVT_FEAT_PERIODIC,
	.shift		= 32,
	.rating		= 300,
	.set_next_event	= orion_clkevt_next_event,
	.set_mode	= orion_clkevt_mode,
};

static irqreturn_t orion_timer_interrupt(int irq, void *dev_id)
{
	/*
	 * ACK timer interrupt and call event handler.
	 */
	writel(BRIDGE_INT_TIMER1_CLR, BRIDGE_CAUSE);
	orion_clkevt.event_handler(&orion_clkevt);

	return IRQ_HANDLED;
}

static struct irqaction orion_timer_irq = {
	.name		= "orion_tick",
	.flags		= IRQF_DISABLED | IRQF_TIMER,
	.handler	= orion_timer_interrupt
};

void __init orion_time_init(unsigned int irq, unsigned int tclk)
{
	u32 u;

	ticks_per_jiffy = (tclk + HZ/2) / HZ;

	/*
	 * Set scale and timer for sched_clock
	 */
	setup_sched_clock(tclk);

	/*
	 * Setup free-running clocksource timer (interrupts
	 * disabled.)
	 */
	writel(0xffffffff, TIMER0_VAL);
	writel(0xffffffff, TIMER0_RELOAD);
	u = readl(BRIDGE_MASK);
	writel(u & ~BRIDGE_INT_TIMER0, BRIDGE_MASK);
	u = readl(TIMER_CTRL);
	writel(u | TIMER0_EN | TIMER0_RELOAD_EN, TIMER_CTRL);
	orion_clksrc.mult = clocksource_hz2mult(tclk, orion_clksrc.shift);
	clocksource_register(&orion_clksrc);

	/*
	 * Setup clockevent timer (interrupt-driven.)
	 */
	setup_irq(irq, &orion_timer_irq);
	orion_clkevt.mult = div_sc(tclk, NSEC_PER_SEC, orion_clkevt.shift);
	orion_clkevt.max_delta_ns = clockevent_delta2ns(0xfffffffe, &orion_clkevt);
	orion_clkevt.min_delta_ns = clockevent_delta2ns(1, &orion_clkevt);
	orion_clkevt.cpumask = cpumask_of(0);
	clockevents_register_device(&orion_clkevt);
}<|MERGE_RESOLUTION|>--- conflicted
+++ resolved
@@ -20,10 +20,7 @@
 #include <linux/irq.h>
 #include <asm/mach/time.h>
 #include <mach/bridge-regs.h>
-<<<<<<< HEAD
-=======
 #include <mach/hardware.h>
->>>>>>> 533ac12e
 
 /*
  * Number of timer ticks per jiffy.
