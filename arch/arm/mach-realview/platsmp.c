/*
 *  linux/arch/arm/mach-realview/platsmp.c
 *
 *  Copyright (C) 2002 ARM Ltd.
 *  All Rights Reserved
 *
 * This program is free software; you can redistribute it and/or modify
 * it under the terms of the GNU General Public License version 2 as
 * published by the Free Software Foundation.
 */
#include <linux/init.h>
#include <linux/errno.h>
#include <linux/delay.h>
#include <linux/device.h>
#include <linux/jiffies.h>
#include <linux/smp.h>
#include <linux/io.h>

#include <asm/cacheflush.h>
#include <mach/hardware.h>
#include <asm/mach-types.h>
#include <asm/localtimer.h>

#include <mach/board-eb.h>
#include <mach/board-pb11mp.h>
#include <mach/board-pbx.h>
#include <asm/smp_scu.h>

#include "core.h"

extern void realview_secondary_startup(void);

/*
 * control for which core is the next to come out of the secondary
 * boot "holding pen"
 */
volatile int __cpuinitdata pen_release = -1;

static void __iomem *scu_base_addr(void)
{
	if (machine_is_realview_eb_mp())
		return __io_address(REALVIEW_EB11MP_SCU_BASE);
	else if (machine_is_realview_pb11mp())
		return __io_address(REALVIEW_TC11MP_SCU_BASE);
	else if (machine_is_realview_pbx() &&
		 (core_tile_pbx11mp() || core_tile_pbxa9mp()))
		return __io_address(REALVIEW_PBX_TILE_SCU_BASE);
	else
		return (void __iomem *)0;
}

static inline unsigned int get_core_count(void)
{
	void __iomem *scu_base = scu_base_addr();
	if (scu_base)
		return scu_get_core_count(scu_base);
	return 1;
}

static DEFINE_SPINLOCK(boot_lock);

void __cpuinit platform_secondary_init(unsigned int cpu)
{
	trace_hardirqs_off();

	/*
	 * if any interrupts are already enabled for the primary
	 * core (e.g. timer irq), then they will not have been enabled
	 * for us: do so
	 */
	gic_cpu_init(0, gic_cpu_base_addr);

	/*
	 * let the primary processor know we're out of the
	 * pen, then head off into the C entry point
	 */
	pen_release = -1;
	smp_wmb();

	/*
	 * Synchronise with the boot thread.
	 */
	spin_lock(&boot_lock);
	spin_unlock(&boot_lock);
}

int __cpuinit boot_secondary(unsigned int cpu, struct task_struct *idle)
{
	unsigned long timeout;

	/*
	 * set synchronisation state between this boot processor
	 * and the secondary one
	 */
	spin_lock(&boot_lock);

	/*
	 * The secondary processor is waiting to be released from
	 * the holding pen - release it, then wait for it to flag
	 * that it has been released by resetting pen_release.
	 *
	 * Note that "pen_release" is the hardware CPU ID, whereas
	 * "cpu" is Linux's internal ID.
	 */
	pen_release = cpu;
	flush_cache_all();

	/*
	 * XXX
	 *
	 * This is a later addition to the booting protocol: the
	 * bootMonitor now puts secondary cores into WFI, so
	 * poke_milo() no longer gets the cores moving; we need
	 * to send a soft interrupt to wake the secondary core.
	 * Use smp_cross_call() for this, since there's little
	 * point duplicating the code here
	 */
	smp_cross_call(cpumask_of(cpu));

	timeout = jiffies + (1 * HZ);
	while (time_before(jiffies, timeout)) {
		smp_rmb();
		if (pen_release == -1)
			break;

		udelay(10);
	}

	/*
	 * now the secondary core is starting up let it run its
	 * calibrations, then wait for it to finish
	 */
	spin_unlock(&boot_lock);

	return pen_release != -1 ? -ENOSYS : 0;
}

static void __init poke_milo(void)
{
	extern void secondary_startup(void);

	/* nobody is to be released from the pen yet */
	pen_release = -1;

	/*
	 * write the address of secondary startup into the system-wide
	 * flags register, then clear the bottom two bits, which is what
	 * BootMonitor is waiting for
	 */
#if 1
#define REALVIEW_SYS_FLAGSS_OFFSET 0x30
	__raw_writel(virt_to_phys(realview_secondary_startup),
		     __io_address(REALVIEW_SYS_BASE) +
		     REALVIEW_SYS_FLAGSS_OFFSET);
#define REALVIEW_SYS_FLAGSC_OFFSET 0x34
	__raw_writel(3,
		     __io_address(REALVIEW_SYS_BASE) +
		     REALVIEW_SYS_FLAGSC_OFFSET);
#endif

	mb();
}

/*
 * Initialise the CPU possible map early - this describes the CPUs
 * which may be present or become present in the system.
 */
void __init smp_init_cpus(void)
{
	unsigned int i, ncores = get_core_count();

	for (i = 0; i < ncores; i++)
		set_cpu_possible(i, true);
}

void __init smp_prepare_cpus(unsigned int max_cpus)
{
	unsigned int ncores = get_core_count();
	unsigned int cpu = smp_processor_id();
	int i;

	/* sanity check */
	if (ncores == 0) {
		printk(KERN_ERR
		       "Realview: strange CM count of 0? Default to 1\n");

		ncores = 1;
	}

	if (ncores > NR_CPUS) {
		printk(KERN_WARNING
		       "Realview: no. of cores (%d) greater than configured "
		       "maximum of %d - clipping\n",
		       ncores, NR_CPUS);
		ncores = NR_CPUS;
	}

	smp_store_cpu_info(cpu);

	/*
	 * are we trying to boot more cores than exist?
	 */
	if (max_cpus > ncores)
		max_cpus = ncores;

<<<<<<< HEAD
#if defined(CONFIG_LOCAL_TIMERS) || defined(CONFIG_GENERIC_CLOCKEVENTS_BROADCAST)
	/*
	 * Enable the local timer or broadcast device for the boot CPU.
	 */
	local_timer_setup();
#endif

=======
>>>>>>> 533ac12e
	/*
	 * Initialise the present map, which describes the set of CPUs
	 * actually populated at the present time.
	 */
	for (i = 0; i < max_cpus; i++)
		set_cpu_present(i, true);

	/*
	 * Initialise the SCU if there are more than one CPU and let
	 * them know where to start. Note that, on modern versions of
	 * MILO, the "poke" doesn't actually do anything until each
	 * individual core is sent a soft interrupt to get it out of
	 * WFI
	 */
	if (max_cpus > 1) {
		/*
		 * Enable the local timer or broadcast device for the
		 * boot CPU, but only if we have more than one CPU.
		 */
		percpu_timer_setup();

		scu_enable(scu_base_addr());
		poke_milo();
	}
}<|MERGE_RESOLUTION|>--- conflicted
+++ resolved
@@ -203,16 +203,6 @@
 	if (max_cpus > ncores)
 		max_cpus = ncores;
 
-<<<<<<< HEAD
-#if defined(CONFIG_LOCAL_TIMERS) || defined(CONFIG_GENERIC_CLOCKEVENTS_BROADCAST)
-	/*
-	 * Enable the local timer or broadcast device for the boot CPU.
-	 */
-	local_timer_setup();
-#endif
-
-=======
->>>>>>> 533ac12e
 	/*
 	 * Initialise the present map, which describes the set of CPUs
 	 * actually populated at the present time.
