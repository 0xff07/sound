/*
 *  linux/arch/arm/mach-omap2/clock.c
 *
 *  Copyright (C) 2005-2008 Texas Instruments, Inc.
 *  Copyright (C) 2004-2008 Nokia Corporation
 *
 *  Contacts:
 *  Richard Woodruff <r-woodruff2@ti.com>
 *  Paul Walmsley
 *
 *  Based on earlier work by Tuukka Tikkanen, Tony Lindgren,
 *  Gordon McNutt and RidgeRun, Inc.
 *
 * This program is free software; you can redistribute it and/or modify
 * it under the terms of the GNU General Public License version 2 as
 * published by the Free Software Foundation.
 */
#undef DEBUG

#include <linux/module.h>
#include <linux/kernel.h>
#include <linux/device.h>
#include <linux/list.h>
#include <linux/errno.h>
#include <linux/delay.h>
#include <linux/clk.h>
#include <linux/io.h>
#include <linux/cpufreq.h>
#include <linux/bitops.h>

#include <mach/clock.h>
#include <mach/sram.h>
#include <asm/div64.h>
#include <asm/clkdev.h>

#include <mach/sdrc.h>
#include "clock.h"
#include "prm.h"
#include "prm-regbits-24xx.h"
#include "cm.h"
#include "cm-regbits-24xx.h"

static const struct clkops clkops_oscck;
static const struct clkops clkops_fixed;

#include "clock24xx.h"

struct omap_clk {
	u32		cpu;
	struct clk_lookup lk;
};

#define CLK(dev, con, ck, cp) 		\
	{				\
		 .cpu = cp,		\
		.lk = {			\
			.dev_id = dev,	\
			.con_id = con,	\
			.clk = ck,	\
		},			\
	}

#define CK_243X			RATE_IN_243X
#define CK_242X			RATE_IN_242X

static struct omap_clk omap24xx_clks[] = {
	/* external root sources */
	CLK(NULL,	"func_32k_ck",	&func_32k_ck,	CK_243X | CK_242X),
	CLK(NULL,	"secure_32k_ck", &secure_32k_ck, CK_243X | CK_242X),
	CLK(NULL,	"osc_ck",	&osc_ck,	CK_243X | CK_242X),
	CLK(NULL,	"sys_ck",	&sys_ck,	CK_243X | CK_242X),
	CLK(NULL,	"alt_ck",	&alt_ck,	CK_243X | CK_242X),
	/* internal analog sources */
	CLK(NULL,	"dpll_ck",	&dpll_ck,	CK_243X | CK_242X),
	CLK(NULL,	"apll96_ck",	&apll96_ck,	CK_243X | CK_242X),
	CLK(NULL,	"apll54_ck",	&apll54_ck,	CK_243X | CK_242X),
	/* internal prcm root sources */
	CLK(NULL,	"func_54m_ck",	&func_54m_ck,	CK_243X | CK_242X),
	CLK(NULL,	"core_ck",	&core_ck,	CK_243X | CK_242X),
	CLK(NULL,	"func_96m_ck",	&func_96m_ck,	CK_243X | CK_242X),
	CLK(NULL,	"func_48m_ck",	&func_48m_ck,	CK_243X | CK_242X),
	CLK(NULL,	"func_12m_ck",	&func_12m_ck,	CK_243X | CK_242X),
	CLK(NULL,	"ck_wdt1_osc",	&wdt1_osc_ck,	CK_243X | CK_242X),
	CLK(NULL,	"sys_clkout_src", &sys_clkout_src, CK_243X | CK_242X),
	CLK(NULL,	"sys_clkout",	&sys_clkout,	CK_243X | CK_242X),
	CLK(NULL,	"sys_clkout2_src", &sys_clkout2_src, CK_242X),
	CLK(NULL,	"sys_clkout2",	&sys_clkout2,	CK_242X),
	CLK(NULL,	"emul_ck",	&emul_ck,	CK_242X),
	/* mpu domain clocks */
	CLK(NULL,	"mpu_ck",	&mpu_ck,	CK_243X | CK_242X),
	/* dsp domain clocks */
	CLK(NULL,	"dsp_fck",	&dsp_fck,	CK_243X | CK_242X),
	CLK(NULL,	"dsp_irate_ick", &dsp_irate_ick, CK_243X | CK_242X),
	CLK(NULL,	"dsp_ick",	&dsp_ick,	CK_242X),
	CLK(NULL,	"iva2_1_ick",	&iva2_1_ick,	CK_243X),
	CLK(NULL,	"iva1_ifck",	&iva1_ifck,	CK_242X),
	CLK(NULL,	"iva1_mpu_int_ifck", &iva1_mpu_int_ifck, CK_242X),
	/* GFX domain clocks */
	CLK(NULL,	"gfx_3d_fck",	&gfx_3d_fck,	CK_243X | CK_242X),
	CLK(NULL,	"gfx_2d_fck",	&gfx_2d_fck,	CK_243X | CK_242X),
	CLK(NULL,	"gfx_ick",	&gfx_ick,	CK_243X | CK_242X),
	/* Modem domain clocks */
	CLK(NULL,	"mdm_ick",	&mdm_ick,	CK_243X),
	CLK(NULL,	"mdm_osc_ck",	&mdm_osc_ck,	CK_243X),
	/* DSS domain clocks */
	CLK("omapfb",	"ick",		&dss_ick,	CK_243X | CK_242X),
	CLK("omapfb",	"dss1_fck",	&dss1_fck,	CK_243X | CK_242X),
	CLK("omapfb",	"dss2_fck",	&dss2_fck,	CK_243X | CK_242X),
	CLK("omapfb",	"tv_fck",	&dss_54m_fck,	CK_243X | CK_242X),
	/* L3 domain clocks */
	CLK(NULL,	"core_l3_ck",	&core_l3_ck,	CK_243X | CK_242X),
	CLK(NULL,	"ssi_fck",	&ssi_ssr_sst_fck, CK_243X | CK_242X),
	CLK(NULL,	"usb_l4_ick",	&usb_l4_ick,	CK_243X | CK_242X),
	/* L4 domain clocks */
	CLK(NULL,	"l4_ck",	&l4_ck,		CK_243X | CK_242X),
	CLK(NULL,	"ssi_l4_ick",	&ssi_l4_ick,	CK_243X | CK_242X),
	/* virtual meta-group clock */
	CLK(NULL,	"virt_prcm_set", &virt_prcm_set, CK_243X | CK_242X),
	/* general l4 interface ck, multi-parent functional clk */
	CLK(NULL,	"gpt1_ick",	&gpt1_ick,	CK_243X | CK_242X),
	CLK(NULL,	"gpt1_fck",	&gpt1_fck,	CK_243X | CK_242X),
	CLK(NULL,	"gpt2_ick",	&gpt2_ick,	CK_243X | CK_242X),
	CLK(NULL,	"gpt2_fck",	&gpt2_fck,	CK_243X | CK_242X),
	CLK(NULL,	"gpt3_ick",	&gpt3_ick,	CK_243X | CK_242X),
	CLK(NULL,	"gpt3_fck",	&gpt3_fck,	CK_243X | CK_242X),
	CLK(NULL,	"gpt4_ick",	&gpt4_ick,	CK_243X | CK_242X),
	CLK(NULL,	"gpt4_fck",	&gpt4_fck,	CK_243X | CK_242X),
	CLK(NULL,	"gpt5_ick",	&gpt5_ick,	CK_243X | CK_242X),
	CLK(NULL,	"gpt5_fck",	&gpt5_fck,	CK_243X | CK_242X),
	CLK(NULL,	"gpt6_ick",	&gpt6_ick,	CK_243X | CK_242X),
	CLK(NULL,	"gpt6_fck",	&gpt6_fck,	CK_243X | CK_242X),
	CLK(NULL,	"gpt7_ick",	&gpt7_ick,	CK_243X | CK_242X),
	CLK(NULL,	"gpt7_fck",	&gpt7_fck,	CK_243X | CK_242X),
	CLK(NULL,	"gpt8_ick",	&gpt8_ick,	CK_243X | CK_242X),
	CLK(NULL,	"gpt8_fck",	&gpt8_fck,	CK_243X | CK_242X),
	CLK(NULL,	"gpt9_ick",	&gpt9_ick,	CK_243X | CK_242X),
	CLK(NULL,	"gpt9_fck",	&gpt9_fck,	CK_243X | CK_242X),
	CLK(NULL,	"gpt10_ick",	&gpt10_ick,	CK_243X | CK_242X),
	CLK(NULL,	"gpt10_fck",	&gpt10_fck,	CK_243X | CK_242X),
	CLK(NULL,	"gpt11_ick",	&gpt11_ick,	CK_243X | CK_242X),
	CLK(NULL,	"gpt11_fck",	&gpt11_fck,	CK_243X | CK_242X),
	CLK(NULL,	"gpt12_ick",	&gpt12_ick,	CK_243X | CK_242X),
	CLK(NULL,	"gpt12_fck",	&gpt12_fck,	CK_243X | CK_242X),
	CLK("omap-mcbsp.1", "ick",	&mcbsp1_ick,	CK_243X | CK_242X),
	CLK("omap-mcbsp.1", "fck",	&mcbsp1_fck,	CK_243X | CK_242X),
	CLK("omap-mcbsp.2", "ick",	&mcbsp2_ick,	CK_243X | CK_242X),
	CLK("omap-mcbsp.2", "fck",	&mcbsp2_fck,	CK_243X | CK_242X),
	CLK("omap-mcbsp.3", "ick",	&mcbsp3_ick,	CK_243X),
	CLK("omap-mcbsp.3", "fck",	&mcbsp3_fck,	CK_243X),
	CLK("omap-mcbsp.4", "ick",	&mcbsp4_ick,	CK_243X),
	CLK("omap-mcbsp.4", "fck",	&mcbsp4_fck,	CK_243X),
	CLK("omap-mcbsp.5", "ick",	&mcbsp5_ick,	CK_243X),
	CLK("omap-mcbsp.5", "fck",	&mcbsp5_fck,	CK_243X),
	CLK("omap2_mcspi.1", "ick",	&mcspi1_ick,	CK_243X | CK_242X),
	CLK("omap2_mcspi.1", "fck",	&mcspi1_fck,	CK_243X | CK_242X),
	CLK("omap2_mcspi.2", "ick",	&mcspi2_ick,	CK_243X | CK_242X),
	CLK("omap2_mcspi.2", "fck",	&mcspi2_fck,	CK_243X | CK_242X),
	CLK("omap2_mcspi.3", "ick",	&mcspi3_ick,	CK_243X),
	CLK("omap2_mcspi.3", "fck",	&mcspi3_fck,	CK_243X),
	CLK(NULL,	"uart1_ick",	&uart1_ick,	CK_243X | CK_242X),
	CLK(NULL,	"uart1_fck",	&uart1_fck,	CK_243X | CK_242X),
	CLK(NULL,	"uart2_ick",	&uart2_ick,	CK_243X | CK_242X),
	CLK(NULL,	"uart2_fck",	&uart2_fck,	CK_243X | CK_242X),
	CLK(NULL,	"uart3_ick",	&uart3_ick,	CK_243X | CK_242X),
	CLK(NULL,	"uart3_fck",	&uart3_fck,	CK_243X | CK_242X),
	CLK(NULL,	"gpios_ick",	&gpios_ick,	CK_243X | CK_242X),
	CLK(NULL,	"gpios_fck",	&gpios_fck,	CK_243X | CK_242X),
	CLK("omap_wdt",	"ick",		&mpu_wdt_ick,	CK_243X | CK_242X),
	CLK("omap_wdt",	"fck",		&mpu_wdt_fck,	CK_243X | CK_242X),
	CLK(NULL,	"sync_32k_ick",	&sync_32k_ick,	CK_243X | CK_242X),
	CLK(NULL,	"wdt1_ick",	&wdt1_ick,	CK_243X | CK_242X),
	CLK(NULL,	"omapctrl_ick",	&omapctrl_ick,	CK_243X | CK_242X),
	CLK(NULL,	"icr_ick",	&icr_ick,	CK_243X),
	CLK("omap24xxcam", "fck",	&cam_fck,	CK_243X | CK_242X),
	CLK("omap24xxcam", "ick",	&cam_ick,	CK_243X | CK_242X),
	CLK(NULL,	"mailboxes_ick", &mailboxes_ick,	CK_243X | CK_242X),
	CLK(NULL,	"wdt4_ick",	&wdt4_ick,	CK_243X | CK_242X),
	CLK(NULL,	"wdt4_fck",	&wdt4_fck,	CK_243X | CK_242X),
	CLK(NULL,	"wdt3_ick",	&wdt3_ick,	CK_242X),
	CLK(NULL,	"wdt3_fck",	&wdt3_fck,	CK_242X),
	CLK(NULL,	"mspro_ick",	&mspro_ick,	CK_243X | CK_242X),
	CLK(NULL,	"mspro_fck",	&mspro_fck,	CK_243X | CK_242X),
	CLK("mmci-omap.0", "ick",	&mmc_ick,	CK_242X),
	CLK("mmci-omap.0", "fck",	&mmc_fck,	CK_242X),
	CLK(NULL,	"fac_ick",	&fac_ick,	CK_243X | CK_242X),
	CLK(NULL,	"fac_fck",	&fac_fck,	CK_243X | CK_242X),
	CLK(NULL,	"eac_ick",	&eac_ick,	CK_242X),
	CLK(NULL,	"eac_fck",	&eac_fck,	CK_242X),
	CLK("omap_hdq.0", "ick",	&hdq_ick,	CK_243X | CK_242X),
	CLK("omap_hdq.1", "fck",	&hdq_fck,	CK_243X | CK_242X),
	CLK("i2c_omap.1", "ick",	&i2c1_ick,	CK_243X | CK_242X),
	CLK("i2c_omap.1", "fck",	&i2c1_fck,	CK_242X),
	CLK("i2c_omap.1", "fck",	&i2chs1_fck,	CK_243X),
	CLK("i2c_omap.2", "ick",	&i2c2_ick,	CK_243X | CK_242X),
	CLK("i2c_omap.2", "fck",	&i2c2_fck,	CK_242X),
	CLK("i2c_omap.2", "fck",	&i2chs2_fck,	CK_243X),
	CLK(NULL,	"gpmc_fck",	&gpmc_fck,	CK_243X | CK_242X),
	CLK(NULL,	"sdma_fck",	&sdma_fck,	CK_243X | CK_242X),
	CLK(NULL,	"sdma_ick",	&sdma_ick,	CK_243X | CK_242X),
	CLK(NULL,	"vlynq_ick",	&vlynq_ick,	CK_242X),
	CLK(NULL,	"vlynq_fck",	&vlynq_fck,	CK_242X),
	CLK(NULL,	"sdrc_ick",	&sdrc_ick,	CK_243X),
	CLK(NULL,	"des_ick",	&des_ick,	CK_243X | CK_242X),
	CLK(NULL,	"sha_ick",	&sha_ick,	CK_243X | CK_242X),
	CLK("omap_rng",	"ick",		&rng_ick,	CK_243X | CK_242X),
	CLK(NULL,	"aes_ick",	&aes_ick,	CK_243X | CK_242X),
	CLK(NULL,	"pka_ick",	&pka_ick,	CK_243X | CK_242X),
	CLK(NULL,	"usb_fck",	&usb_fck,	CK_243X | CK_242X),
	CLK("musb_hdrc",	"ick",	&usbhs_ick,	CK_243X),
	CLK("mmci-omap-hs.0", "ick",	&mmchs1_ick,	CK_243X),
	CLK("mmci-omap-hs.0", "fck",	&mmchs1_fck,	CK_243X),
	CLK("mmci-omap-hs.1", "ick",	&mmchs2_ick,	CK_243X),
	CLK("mmci-omap-hs.1", "fck",	&mmchs2_fck,	CK_243X),
	CLK(NULL,	"gpio5_ick",	&gpio5_ick,	CK_243X),
	CLK(NULL,	"gpio5_fck",	&gpio5_fck,	CK_243X),
	CLK(NULL,	"mdm_intc_ick",	&mdm_intc_ick,	CK_243X),
	CLK("mmci-omap-hs.0", "mmchsdb_fck",	&mmchsdb1_fck,	CK_243X),
	CLK("mmci-omap-hs.1", "mmchsdb_fck", 	&mmchsdb2_fck,	CK_243X),
};

/* CM_CLKEN_PLL.EN_{54,96}M_PLL options (24XX) */
#define EN_APLL_STOPPED			0
#define EN_APLL_LOCKED			3

/* CM_CLKSEL1_PLL.APLLS_CLKIN options (24XX) */
#define APLLS_CLKIN_19_2MHZ		0
#define APLLS_CLKIN_13MHZ		2
#define APLLS_CLKIN_12MHZ		3

/* #define DOWN_VARIABLE_DPLL 1 */		/* Experimental */

static struct prcm_config *curr_prcm_set;
static struct clk *vclk;
static struct clk *sclk;

static void __iomem *prcm_clksrc_ctrl;

/*-------------------------------------------------------------------------
 * Omap24xx specific clock functions
 *-------------------------------------------------------------------------*/

/**
 * omap2xxx_clk_get_core_rate - return the CORE_CLK rate
 * @clk: pointer to the combined dpll_ck + core_ck (currently "dpll_ck")
 *
 * Returns the CORE_CLK rate.  CORE_CLK can have one of three rate
 * sources on OMAP2xxx: the DPLL CLKOUT rate, DPLL CLKOUTX2, or 32KHz
 * (the latter is unusual).  This currently should be called with
 * struct clk *dpll_ck, which is a composite clock of dpll_ck and
 * core_ck.
 */
static unsigned long omap2xxx_clk_get_core_rate(struct clk *clk)
{
	long long core_clk;
	u32 v;

	core_clk = omap2_get_dpll_rate(clk);

	v = cm_read_mod_reg(PLL_MOD, CM_CLKSEL2);
	v &= OMAP24XX_CORE_CLK_SRC_MASK;

	if (v == CORE_CLK_SRC_32K)
		core_clk = 32768;
	else
		core_clk *= v;

	return core_clk;
}

static int omap2_enable_osc_ck(struct clk *clk)
{
	u32 pcc;

	pcc = __raw_readl(prcm_clksrc_ctrl);

	__raw_writel(pcc & ~OMAP_AUTOEXTCLKMODE_MASK, prcm_clksrc_ctrl);

	return 0;
}

static void omap2_disable_osc_ck(struct clk *clk)
{
	u32 pcc;

	pcc = __raw_readl(prcm_clksrc_ctrl);

	__raw_writel(pcc | OMAP_AUTOEXTCLKMODE_MASK, prcm_clksrc_ctrl);
}

static const struct clkops clkops_oscck = {
	.enable		= &omap2_enable_osc_ck,
	.disable	= &omap2_disable_osc_ck,
};

#ifdef OLD_CK
/* Recalculate SYST_CLK */
static void omap2_sys_clk_recalc(struct clk * clk)
{
	u32 div = PRCM_CLKSRC_CTRL;
	div &= (1 << 7) | (1 << 6);	/* Test if ext clk divided by 1 or 2 */
	div >>= clk->rate_offset;
	clk->rate = (clk->parent->rate / div);
	propagate_rate(clk);
}
#endif	/* OLD_CK */

/* Enable an APLL if off */
static int omap2_clk_fixed_enable(struct clk *clk)
{
	u32 cval, apll_mask;

	apll_mask = EN_APLL_LOCKED << clk->enable_bit;

	cval = cm_read_mod_reg(PLL_MOD, CM_CLKEN);

	if ((cval & apll_mask) == apll_mask)
		return 0;   /* apll already enabled */

	cval &= ~apll_mask;
	cval |= apll_mask;
	cm_write_mod_reg(cval, PLL_MOD, CM_CLKEN);

	if (clk == &apll96_ck)
		cval = OMAP24XX_ST_96M_APLL;
	else if (clk == &apll54_ck)
		cval = OMAP24XX_ST_54M_APLL;

	omap2_wait_clock_ready(OMAP_CM_REGADDR(PLL_MOD, CM_IDLEST), cval,
			    clk->name);

	/*
	 * REVISIT: Should we return an error code if omap2_wait_clock_ready()
	 * fails?
	 */
	return 0;
}

/* Stop APLL */
static void omap2_clk_fixed_disable(struct clk *clk)
{
	u32 cval;

	cval = cm_read_mod_reg(PLL_MOD, CM_CLKEN);
	cval &= ~(EN_APLL_LOCKED << clk->enable_bit);
	cm_write_mod_reg(cval, PLL_MOD, CM_CLKEN);
}

static const struct clkops clkops_fixed = {
	.enable		= &omap2_clk_fixed_enable,
	.disable	= &omap2_clk_fixed_disable,
};

/*
 * Uses the current prcm set to tell if a rate is valid.
 * You can go slower, but not faster within a given rate set.
 */
static long omap2_dpllcore_round_rate(unsigned long target_rate)
{
	u32 high, low, core_clk_src;

	core_clk_src = cm_read_mod_reg(PLL_MOD, CM_CLKSEL2);
	core_clk_src &= OMAP24XX_CORE_CLK_SRC_MASK;

	if (core_clk_src == CORE_CLK_SRC_DPLL) {	/* DPLL clockout */
		high = curr_prcm_set->dpll_speed * 2;
		low = curr_prcm_set->dpll_speed;
	} else {				/* DPLL clockout x 2 */
		high = curr_prcm_set->dpll_speed;
		low = curr_prcm_set->dpll_speed / 2;
	}

#ifdef DOWN_VARIABLE_DPLL
	if (target_rate > high)
		return high;
	else
		return target_rate;
#else
	if (target_rate > low)
		return high;
	else
		return low;
#endif

}

static unsigned long omap2_dpllcore_recalc(struct clk *clk)
{
	return omap2xxx_clk_get_core_rate(clk);
}

static int omap2_reprogram_dpllcore(struct clk *clk, unsigned long rate)
{
	u32 cur_rate, low, mult, div, valid_rate, done_rate;
	u32 bypass = 0;
	struct prcm_config tmpset;
	const struct dpll_data *dd;

	cur_rate = omap2xxx_clk_get_core_rate(&dpll_ck);
	mult = cm_read_mod_reg(PLL_MOD, CM_CLKSEL2);
	mult &= OMAP24XX_CORE_CLK_SRC_MASK;

	if ((rate == (cur_rate / 2)) && (mult == 2)) {
		omap2xxx_sdrc_reprogram(CORE_CLK_SRC_DPLL, 1);
	} else if ((rate == (cur_rate * 2)) && (mult == 1)) {
		omap2xxx_sdrc_reprogram(CORE_CLK_SRC_DPLL_X2, 1);
	} else if (rate != cur_rate) {
		valid_rate = omap2_dpllcore_round_rate(rate);
		if (valid_rate != rate)
			return -EINVAL;

		if (mult == 1)
			low = curr_prcm_set->dpll_speed;
		else
			low = curr_prcm_set->dpll_speed / 2;

		dd = clk->dpll_data;
		if (!dd)
			return -EINVAL;

		tmpset.cm_clksel1_pll = __raw_readl(dd->mult_div1_reg);
		tmpset.cm_clksel1_pll &= ~(dd->mult_mask |
					   dd->div1_mask);
		div = ((curr_prcm_set->xtal_speed / 1000000) - 1);
		tmpset.cm_clksel2_pll = cm_read_mod_reg(PLL_MOD, CM_CLKSEL2);
		tmpset.cm_clksel2_pll &= ~OMAP24XX_CORE_CLK_SRC_MASK;
		if (rate > low) {
			tmpset.cm_clksel2_pll |= CORE_CLK_SRC_DPLL_X2;
			mult = ((rate / 2) / 1000000);
			done_rate = CORE_CLK_SRC_DPLL_X2;
		} else {
			tmpset.cm_clksel2_pll |= CORE_CLK_SRC_DPLL;
			mult = (rate / 1000000);
			done_rate = CORE_CLK_SRC_DPLL;
		}
		tmpset.cm_clksel1_pll |= (div << __ffs(dd->mult_mask));
		tmpset.cm_clksel1_pll |= (mult << __ffs(dd->div1_mask));

		/* Worst case */
		tmpset.base_sdrc_rfr = SDRC_RFR_CTRL_BYPASS;

		if (rate == curr_prcm_set->xtal_speed)	/* If asking for 1-1 */
			bypass = 1;

		/* For omap2xxx_sdrc_init_params() */
		omap2xxx_sdrc_reprogram(CORE_CLK_SRC_DPLL_X2, 1);

		/* Force dll lock mode */
		omap2_set_prcm(tmpset.cm_clksel1_pll, tmpset.base_sdrc_rfr,
			       bypass);

		/* Errata: ret dll entry state */
		omap2xxx_sdrc_init_params(omap2xxx_sdrc_dll_is_unlocked());
		omap2xxx_sdrc_reprogram(done_rate, 0);
	}

	return 0;
}

/**
 * omap2_table_mpu_recalc - just return the MPU speed
 * @clk: virt_prcm_set struct clk
 *
 * Set virt_prcm_set's rate to the mpu_speed field of the current PRCM set.
 */
static unsigned long omap2_table_mpu_recalc(struct clk *clk)
{
	return curr_prcm_set->mpu_speed;
}

/*
 * Look for a rate equal or less than the target rate given a configuration set.
 *
 * What's not entirely clear is "which" field represents the key field.
 * Some might argue L3-DDR, others ARM, others IVA. This code is simple and
 * just uses the ARM rates.
 */
static long omap2_round_to_table_rate(struct clk *clk, unsigned long rate)
{
	struct prcm_config *ptr;
	long highest_rate;

	if (clk != &virt_prcm_set)
		return -EINVAL;

	highest_rate = -EINVAL;

	for (ptr = rate_table; ptr->mpu_speed; ptr++) {
		if (!(ptr->flags & cpu_mask))
			continue;
		if (ptr->xtal_speed != sys_ck.rate)
			continue;

		highest_rate = ptr->mpu_speed;

		/* Can check only after xtal frequency check */
		if (ptr->mpu_speed <= rate)
			break;
	}
	return highest_rate;
}

/* Sets basic clocks based on the specified rate */
static int omap2_select_table_rate(struct clk *clk, unsigned long rate)
{
	u32 cur_rate, done_rate, bypass = 0, tmp;
	struct prcm_config *prcm;
	unsigned long found_speed = 0;
	unsigned long flags;

	if (clk != &virt_prcm_set)
		return -EINVAL;

	for (prcm = rate_table; prcm->mpu_speed; prcm++) {
		if (!(prcm->flags & cpu_mask))
			continue;

		if (prcm->xtal_speed != sys_ck.rate)
			continue;

		if (prcm->mpu_speed <= rate) {
			found_speed = prcm->mpu_speed;
			break;
		}
	}

	if (!found_speed) {
		printk(KERN_INFO "Could not set MPU rate to %luMHz\n",
		       rate / 1000000);
		return -EINVAL;
	}

	curr_prcm_set = prcm;
	cur_rate = omap2xxx_clk_get_core_rate(&dpll_ck);

	if (prcm->dpll_speed == cur_rate / 2) {
		omap2xxx_sdrc_reprogram(CORE_CLK_SRC_DPLL, 1);
	} else if (prcm->dpll_speed == cur_rate * 2) {
		omap2xxx_sdrc_reprogram(CORE_CLK_SRC_DPLL_X2, 1);
	} else if (prcm->dpll_speed != cur_rate) {
		local_irq_save(flags);

		if (prcm->dpll_speed == prcm->xtal_speed)
			bypass = 1;

		if ((prcm->cm_clksel2_pll & OMAP24XX_CORE_CLK_SRC_MASK) ==
		    CORE_CLK_SRC_DPLL_X2)
			done_rate = CORE_CLK_SRC_DPLL_X2;
		else
			done_rate = CORE_CLK_SRC_DPLL;

		/* MPU divider */
		cm_write_mod_reg(prcm->cm_clksel_mpu, MPU_MOD, CM_CLKSEL);

		/* dsp + iva1 div(2420), iva2.1(2430) */
		cm_write_mod_reg(prcm->cm_clksel_dsp,
				 OMAP24XX_DSP_MOD, CM_CLKSEL);

		cm_write_mod_reg(prcm->cm_clksel_gfx, GFX_MOD, CM_CLKSEL);

		/* Major subsystem dividers */
		tmp = cm_read_mod_reg(CORE_MOD, CM_CLKSEL1) & OMAP24XX_CLKSEL_DSS2_MASK;
		cm_write_mod_reg(prcm->cm_clksel1_core | tmp, CORE_MOD,
				 CM_CLKSEL1);

		if (cpu_is_omap2430())
			cm_write_mod_reg(prcm->cm_clksel_mdm,
					 OMAP2430_MDM_MOD, CM_CLKSEL);

		/* x2 to enter omap2xxx_sdrc_init_params() */
		omap2xxx_sdrc_reprogram(CORE_CLK_SRC_DPLL_X2, 1);

		omap2_set_prcm(prcm->cm_clksel1_pll, prcm->base_sdrc_rfr,
			       bypass);

		omap2xxx_sdrc_init_params(omap2xxx_sdrc_dll_is_unlocked());
		omap2xxx_sdrc_reprogram(done_rate, 0);

		local_irq_restore(flags);
	}

	return 0;
}

#ifdef CONFIG_CPU_FREQ
/*
 * Walk PRCM rate table and fillout cpufreq freq_table
 */
static struct cpufreq_frequency_table freq_table[ARRAY_SIZE(rate_table)];

void omap2_clk_init_cpufreq_table(struct cpufreq_frequency_table **table)
{
	struct prcm_config *prcm;
	int i = 0;

	for (prcm = rate_table; prcm->mpu_speed; prcm++) {
		if (!(prcm->flags & cpu_mask))
			continue;
		if (prcm->xtal_speed != sys_ck.rate)
			continue;

		/* don't put bypass rates in table */
		if (prcm->dpll_speed == prcm->xtal_speed)
			continue;

		freq_table[i].index = i;
		freq_table[i].frequency = prcm->mpu_speed / 1000;
		i++;
	}

	if (i == 0) {
		printk(KERN_WARNING "%s: failed to initialize frequency "
		       "table\n", __func__);
		return;
	}

	freq_table[i].index = i;
	freq_table[i].frequency = CPUFREQ_TABLE_END;

	*table = &freq_table[0];
}
#endif

static struct clk_functions omap2_clk_functions = {
	.clk_enable		= omap2_clk_enable,
	.clk_disable		= omap2_clk_disable,
	.clk_round_rate		= omap2_clk_round_rate,
	.clk_set_rate		= omap2_clk_set_rate,
	.clk_set_parent		= omap2_clk_set_parent,
	.clk_disable_unused	= omap2_clk_disable_unused,
#ifdef	CONFIG_CPU_FREQ
	.clk_init_cpufreq_table	= omap2_clk_init_cpufreq_table,
#endif
};

static u32 omap2_get_apll_clkin(void)
{
	u32 aplls, srate = 0;

	aplls = cm_read_mod_reg(PLL_MOD, CM_CLKSEL1);
	aplls &= OMAP24XX_APLLS_CLKIN_MASK;
	aplls >>= OMAP24XX_APLLS_CLKIN_SHIFT;

	if (aplls == APLLS_CLKIN_19_2MHZ)
		srate = 19200000;
	else if (aplls == APLLS_CLKIN_13MHZ)
		srate = 13000000;
	else if (aplls == APLLS_CLKIN_12MHZ)
		srate = 12000000;

	return srate;
}

static u32 omap2_get_sysclkdiv(void)
{
	u32 div;

	div = __raw_readl(prcm_clksrc_ctrl);
	div &= OMAP_SYSCLKDIV_MASK;
	div >>= OMAP_SYSCLKDIV_SHIFT;

	return div;
}

static unsigned long omap2_osc_clk_recalc(struct clk *clk)
{
	return omap2_get_apll_clkin() * omap2_get_sysclkdiv();
}

static unsigned long omap2_sys_clk_recalc(struct clk *clk)
{
	return clk->parent->rate / omap2_get_sysclkdiv();
}

/*
 * Set clocks for bypass mode for reboot to work.
 */
void omap2_clk_prepare_for_reboot(void)
{
	u32 rate;

	if (vclk == NULL || sclk == NULL)
		return;

	rate = clk_get_rate(sclk);
	clk_set_rate(vclk, rate);
}

/*
 * Switch the MPU rate if specified on cmdline.
 * We cannot do this early until cmdline is parsed.
 */
static int __init omap2_clk_arch_init(void)
{
	if (!mpurate)
		return -EINVAL;

	if (clk_set_rate(&virt_prcm_set, mpurate))
		printk(KERN_ERR "Could not find matching MPU rate\n");

	recalculate_root_clocks();

	printk(KERN_INFO "Switched to new clocking rate (Crystal/DPLL/MPU): "
	       "%ld.%01ld/%ld/%ld MHz\n",
	       (sys_ck.rate / 1000000), (sys_ck.rate / 100000) % 10,
	       (dpll_ck.rate / 1000000), (mpu_ck.rate / 1000000)) ;

	return 0;
}
arch_initcall(omap2_clk_arch_init);

int __init omap2_clk_init(void)
{
	struct prcm_config *prcm;
	struct omap_clk *c;
	u32 clkrate;

	if (cpu_is_omap242x()) {
		prcm_clksrc_ctrl = OMAP2420_PRCM_CLKSRC_CTRL;
		cpu_mask = RATE_IN_242X;
	} else if (cpu_is_omap2430()) {
		prcm_clksrc_ctrl = OMAP2430_PRCM_CLKSRC_CTRL;
		cpu_mask = RATE_IN_243X;
	}

	clk_init(&omap2_clk_functions);

	for (c = omap24xx_clks; c < omap24xx_clks + ARRAY_SIZE(omap24xx_clks); c++)
<<<<<<< HEAD
		clk_init_one(c->lk.clk);
=======
		clk_preinit(c->lk.clk);
>>>>>>> 533ac12e

	osc_ck.rate = omap2_osc_clk_recalc(&osc_ck);
	propagate_rate(&osc_ck);
	sys_ck.rate = omap2_sys_clk_recalc(&sys_ck);
	propagate_rate(&sys_ck);

	for (c = omap24xx_clks; c < omap24xx_clks + ARRAY_SIZE(omap24xx_clks); c++)
		if (c->cpu & cpu_mask) {
			clkdev_add(&c->lk);
			clk_register(c->lk.clk);
		}

	/* Check the MPU rate set by bootloader */
	clkrate = omap2xxx_clk_get_core_rate(&dpll_ck);
	for (prcm = rate_table; prcm->mpu_speed; prcm++) {
		if (!(prcm->flags & cpu_mask))
			continue;
		if (prcm->xtal_speed != sys_ck.rate)
			continue;
		if (prcm->dpll_speed <= clkrate)
			 break;
	}
	curr_prcm_set = prcm;

	recalculate_root_clocks();

	printk(KERN_INFO "Clocking rate (Crystal/DPLL/MPU): "
	       "%ld.%01ld/%ld/%ld MHz\n",
	       (sys_ck.rate / 1000000), (sys_ck.rate / 100000) % 10,
	       (dpll_ck.rate / 1000000), (mpu_ck.rate / 1000000)) ;

	/*
	 * Only enable those clocks we will need, let the drivers
	 * enable other clocks as necessary
	 */
	clk_enable_init_clocks();

	/* Avoid sleeping sleeping during omap2_clk_prepare_for_reboot() */
	vclk = clk_get(NULL, "virt_prcm_set");
	sclk = clk_get(NULL, "sys_ck");

	return 0;
}<|MERGE_RESOLUTION|>--- conflicted
+++ resolved
@@ -725,11 +725,7 @@
 	clk_init(&omap2_clk_functions);
 
 	for (c = omap24xx_clks; c < omap24xx_clks + ARRAY_SIZE(omap24xx_clks); c++)
-<<<<<<< HEAD
-		clk_init_one(c->lk.clk);
-=======
 		clk_preinit(c->lk.clk);
->>>>>>> 533ac12e
 
 	osc_ck.rate = omap2_osc_clk_recalc(&osc_ck);
 	propagate_rate(&osc_ck);
