/*
 * linux/arch/arm/mach-omap2/timer-gp.c
 *
 * OMAP2 GP timer support.
 *
 * Copyright (C) 2009 Nokia Corporation
 *
 * Update to use new clocksource/clockevent layers
 * Author: Kevin Hilman, MontaVista Software, Inc. <source@mvista.com>
 * Copyright (C) 2007 MontaVista Software, Inc.
 *
 * Original driver:
 * Copyright (C) 2005 Nokia Corporation
 * Author: Paul Mundt <paul.mundt@nokia.com>
 *         Juha Yrjölä <juha.yrjola@nokia.com>
 * OMAP Dual-mode timer framework support by Timo Teras
 *
 * Some parts based off of TI's 24xx code:
 *
 * Copyright (C) 2004-2009 Texas Instruments, Inc.
 *
 * Roughly modelled after the OMAP1 MPU timer code.
 * Added OMAP4 support - Santosh Shilimkar <santosh.shilimkar@ti.com>
 *
 * This file is subject to the terms and conditions of the GNU General Public
 * License. See the file "COPYING" in the main directory of this archive
 * for more details.
 */
#include <linux/init.h>
#include <linux/time.h>
#include <linux/interrupt.h>
#include <linux/err.h>
#include <linux/clk.h>
#include <linux/delay.h>
#include <linux/irq.h>
#include <linux/clocksource.h>
#include <linux/clockchips.h>

#include <asm/mach/time.h>
#include <mach/dmtimer.h>
#include <asm/localtimer.h>

/* MAX_GPTIMER_ID: number of GPTIMERs on the chip */
#define MAX_GPTIMER_ID		12

/* MAX_GPTIMER_ID: number of GPTIMERs on the chip */
#define MAX_GPTIMER_ID		12

static struct omap_dm_timer *gptimer;
static struct clock_event_device clockevent_gpt;
static u8 __initdata gptimer_id = 1;
static u8 __initdata inited;

static irqreturn_t omap2_gp_timer_interrupt(int irq, void *dev_id)
{
	struct omap_dm_timer *gpt = (struct omap_dm_timer *)dev_id;
	struct clock_event_device *evt = &clockevent_gpt;

	omap_dm_timer_write_status(gpt, OMAP_TIMER_INT_OVERFLOW);

	evt->event_handler(evt);
	return IRQ_HANDLED;
}

static struct irqaction omap2_gp_timer_irq = {
	.name		= "gp timer",
	.flags		= IRQF_DISABLED | IRQF_TIMER | IRQF_IRQPOLL,
	.handler	= omap2_gp_timer_interrupt,
};

static int omap2_gp_timer_set_next_event(unsigned long cycles,
					 struct clock_event_device *evt)
{
	omap_dm_timer_set_load_start(gptimer, 0, 0xffffffff - cycles);

	return 0;
}

static void omap2_gp_timer_set_mode(enum clock_event_mode mode,
				    struct clock_event_device *evt)
{
	u32 period;

	omap_dm_timer_stop(gptimer);

	switch (mode) {
	case CLOCK_EVT_MODE_PERIODIC:
		period = clk_get_rate(omap_dm_timer_get_fclk(gptimer)) / HZ;
		period -= 1;
		if (cpu_is_omap44xx())
			period = 0xff;	/* FIXME: */
		omap_dm_timer_set_load_start(gptimer, 1, 0xffffffff - period);
		break;
	case CLOCK_EVT_MODE_ONESHOT:
		break;
	case CLOCK_EVT_MODE_UNUSED:
	case CLOCK_EVT_MODE_SHUTDOWN:
	case CLOCK_EVT_MODE_RESUME:
		break;
	}
}

static struct clock_event_device clockevent_gpt = {
	.name		= "gp timer",
	.features       = CLOCK_EVT_FEAT_PERIODIC | CLOCK_EVT_FEAT_ONESHOT,
	.shift		= 32,
	.set_next_event	= omap2_gp_timer_set_next_event,
	.set_mode	= omap2_gp_timer_set_mode,
};

/**
 * omap2_gp_clockevent_set_gptimer - set which GPTIMER is used for clockevents
 * @id: GPTIMER to use (1..MAX_GPTIMER_ID)
 *
 * Define the GPTIMER that the system should use for the tick timer.
 * Meant to be called from board-*.c files in the event that GPTIMER1, the
 * default, is unsuitable.  Returns -EINVAL on error or 0 on success.
 */
int __init omap2_gp_clockevent_set_gptimer(u8 id)
{
	if (id < 1 || id > MAX_GPTIMER_ID)
		return -EINVAL;

	BUG_ON(inited);

	gptimer_id = id;

	return 0;
}

static void __init omap2_gp_clockevent_init(void)
{
	u32 tick_rate;
	int src;
<<<<<<< HEAD

	inited = 1;

=======

	inited = 1;

>>>>>>> 533ac12e
	gptimer = omap_dm_timer_request_specific(gptimer_id);
	BUG_ON(gptimer == NULL);

#if defined(CONFIG_OMAP_32K_TIMER)
	src = OMAP_TIMER_SRC_32_KHZ;
#else
	src = OMAP_TIMER_SRC_SYS_CLK;
	WARN(gptimer_id == 12, "WARNING: GPTIMER12 can only use the "
	     "secure 32KiHz clock source\n");
#endif

	if (gptimer_id != 12)
		WARN(IS_ERR_VALUE(omap_dm_timer_set_source(gptimer, src)),
		     "timer-gp: omap_dm_timer_set_source() failed\n");

	tick_rate = clk_get_rate(omap_dm_timer_get_fclk(gptimer));
	if (cpu_is_omap44xx())
		/* Assuming 32kHz clk is driving GPT1 */
		tick_rate = 32768;	/* FIXME: */

	pr_info("OMAP clockevent source: GPTIMER%d at %u Hz\n",
		gptimer_id, tick_rate);

	pr_info("OMAP clockevent source: GPTIMER%d at %u Hz\n",
		gptimer_id, tick_rate);

	omap2_gp_timer_irq.dev_id = (void *)gptimer;
	setup_irq(omap_dm_timer_get_irq(gptimer), &omap2_gp_timer_irq);
	omap_dm_timer_set_int_enable(gptimer, OMAP_TIMER_INT_OVERFLOW);

	clockevent_gpt.mult = div_sc(tick_rate, NSEC_PER_SEC,
				     clockevent_gpt.shift);
	clockevent_gpt.max_delta_ns =
		clockevent_delta2ns(0xffffffff, &clockevent_gpt);
	clockevent_gpt.min_delta_ns =
		clockevent_delta2ns(3, &clockevent_gpt);
		/* Timer internal resynch latency. */

	clockevent_gpt.cpumask = cpumask_of(0);
	clockevents_register_device(&clockevent_gpt);
}

/* Clocksource code */

#ifdef CONFIG_OMAP_32K_TIMER
/* 
 * When 32k-timer is enabled, don't use GPTimer for clocksource
 * instead, just leave default clocksource which uses the 32k
 * sync counter.  See clocksource setup in see plat-omap/common.c. 
 */

static inline void __init omap2_gp_clocksource_init(void) {}
#else
/*
 * clocksource
 */
static struct omap_dm_timer *gpt_clocksource;
static cycle_t clocksource_read_cycles(struct clocksource *cs)
{
	return (cycle_t)omap_dm_timer_read_counter(gpt_clocksource);
}

static struct clocksource clocksource_gpt = {
	.name		= "gp timer",
	.rating		= 300,
	.read		= clocksource_read_cycles,
	.mask		= CLOCKSOURCE_MASK(32),
	.shift		= 24,
	.flags		= CLOCK_SOURCE_IS_CONTINUOUS,
};

/* Setup free-running counter for clocksource */
static void __init omap2_gp_clocksource_init(void)
{
	static struct omap_dm_timer *gpt;
	u32 tick_rate, tick_period;
	static char err1[] __initdata = KERN_ERR
		"%s: failed to request dm-timer\n";
	static char err2[] __initdata = KERN_ERR
		"%s: can't register clocksource!\n";

	gpt = omap_dm_timer_request();
	if (!gpt)
		printk(err1, clocksource_gpt.name);
	gpt_clocksource = gpt;

	omap_dm_timer_set_source(gpt, OMAP_TIMER_SRC_SYS_CLK);
	tick_rate = clk_get_rate(omap_dm_timer_get_fclk(gpt));
	tick_period = (tick_rate / HZ) - 1;

	omap_dm_timer_set_load_start(gpt, 1, 0);

	clocksource_gpt.mult =
		clocksource_khz2mult(tick_rate/1000, clocksource_gpt.shift);
	if (clocksource_register(&clocksource_gpt))
		printk(err2, clocksource_gpt.name);
}
#endif

static void __init omap2_gp_timer_init(void)
{
#ifdef CONFIG_LOCAL_TIMERS
	twd_base = IO_ADDRESS(OMAP44XX_LOCAL_TWD_BASE);
#endif
	omap_dm_timer_init();

	omap2_gp_clockevent_init();
	omap2_gp_clocksource_init();
}

struct sys_timer omap_timer = {
	.init	= omap2_gp_timer_init,
};<|MERGE_RESOLUTION|>--- conflicted
+++ resolved
@@ -39,9 +39,6 @@
 #include <asm/mach/time.h>
 #include <mach/dmtimer.h>
 #include <asm/localtimer.h>
-
-/* MAX_GPTIMER_ID: number of GPTIMERs on the chip */
-#define MAX_GPTIMER_ID		12
 
 /* MAX_GPTIMER_ID: number of GPTIMERs on the chip */
 #define MAX_GPTIMER_ID		12
@@ -132,15 +129,9 @@
 {
 	u32 tick_rate;
 	int src;
-<<<<<<< HEAD
 
 	inited = 1;
 
-=======
-
-	inited = 1;
-
->>>>>>> 533ac12e
 	gptimer = omap_dm_timer_request_specific(gptimer_id);
 	BUG_ON(gptimer == NULL);
 
@@ -160,9 +151,6 @@
 	if (cpu_is_omap44xx())
 		/* Assuming 32kHz clk is driving GPT1 */
 		tick_rate = 32768;	/* FIXME: */
-
-	pr_info("OMAP clockevent source: GPTIMER%d at %u Hz\n",
-		gptimer_id, tick_rate);
 
 	pr_info("OMAP clockevent source: GPTIMER%d at %u Hz\n",
 		gptimer_id, tick_rate);
