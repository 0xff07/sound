--- conflicted
+++ resolved
@@ -53,13 +53,10 @@
 #define omap2_pm_debug				0
 #endif
 
-<<<<<<< HEAD
-=======
 #if defined(CONFIG_CPU_IDLE)
 extern void omap3_cpuidle_update_states(void);
 #endif
 
->>>>>>> 55c63bd2
 #if defined(CONFIG_PM_DEBUG) && defined(CONFIG_DEBUG_FS)
 extern void pm_dbg_update_time(struct powerdomain *pwrdm, int prev);
 extern int pm_dbg_regset_save(int reg_set);
