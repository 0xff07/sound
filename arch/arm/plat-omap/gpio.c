/*
 *  linux/arch/arm/plat-omap/gpio.c
 *
 * Support functions for OMAP GPIO
 *
 * Copyright (C) 2003-2005 Nokia Corporation
 * Written by Juha Yrjölä <juha.yrjola@nokia.com>
 *
 * Copyright (C) 2009 Texas Instruments
 * Added OMAP4 support - Santosh Shilimkar <santosh.shilimkar@ti.com>
 *
 * This program is free software; you can redistribute it and/or modify
 * it under the terms of the GNU General Public License version 2 as
 * published by the Free Software Foundation.
 */

#include <linux/init.h>
#include <linux/module.h>
#include <linux/interrupt.h>
#include <linux/sysdev.h>
#include <linux/err.h>
#include <linux/clk.h>
#include <linux/io.h>

#include <mach/hardware.h>
#include <asm/irq.h>
#include <mach/irqs.h>
#include <mach/gpio.h>
#include <asm/mach/irq.h>

/*
 * OMAP1510 GPIO registers
 */
#define OMAP1510_GPIO_BASE		IO_ADDRESS(0xfffce000)
#define OMAP1510_GPIO_DATA_INPUT	0x00
#define OMAP1510_GPIO_DATA_OUTPUT	0x04
#define OMAP1510_GPIO_DIR_CONTROL	0x08
#define OMAP1510_GPIO_INT_CONTROL	0x0c
#define OMAP1510_GPIO_INT_MASK		0x10
#define OMAP1510_GPIO_INT_STATUS	0x14
#define OMAP1510_GPIO_PIN_CONTROL	0x18

#define OMAP1510_IH_GPIO_BASE		64

/*
 * OMAP1610 specific GPIO registers
 */
#define OMAP1610_GPIO1_BASE		IO_ADDRESS(0xfffbe400)
#define OMAP1610_GPIO2_BASE		IO_ADDRESS(0xfffbec00)
#define OMAP1610_GPIO3_BASE		IO_ADDRESS(0xfffbb400)
#define OMAP1610_GPIO4_BASE		IO_ADDRESS(0xfffbbc00)
#define OMAP1610_GPIO_REVISION		0x0000
#define OMAP1610_GPIO_SYSCONFIG		0x0010
#define OMAP1610_GPIO_SYSSTATUS		0x0014
#define OMAP1610_GPIO_IRQSTATUS1	0x0018
#define OMAP1610_GPIO_IRQENABLE1	0x001c
#define OMAP1610_GPIO_WAKEUPENABLE	0x0028
#define OMAP1610_GPIO_DATAIN		0x002c
#define OMAP1610_GPIO_DATAOUT		0x0030
#define OMAP1610_GPIO_DIRECTION		0x0034
#define OMAP1610_GPIO_EDGE_CTRL1	0x0038
#define OMAP1610_GPIO_EDGE_CTRL2	0x003c
#define OMAP1610_GPIO_CLEAR_IRQENABLE1	0x009c
#define OMAP1610_GPIO_CLEAR_WAKEUPENA	0x00a8
#define OMAP1610_GPIO_CLEAR_DATAOUT	0x00b0
#define OMAP1610_GPIO_SET_IRQENABLE1	0x00dc
#define OMAP1610_GPIO_SET_WAKEUPENA	0x00e8
#define OMAP1610_GPIO_SET_DATAOUT	0x00f0

/*
 * OMAP730 specific GPIO registers
 */
#define OMAP730_GPIO1_BASE		IO_ADDRESS(0xfffbc000)
#define OMAP730_GPIO2_BASE		IO_ADDRESS(0xfffbc800)
#define OMAP730_GPIO3_BASE		IO_ADDRESS(0xfffbd000)
#define OMAP730_GPIO4_BASE		IO_ADDRESS(0xfffbd800)
#define OMAP730_GPIO5_BASE		IO_ADDRESS(0xfffbe000)
#define OMAP730_GPIO6_BASE		IO_ADDRESS(0xfffbe800)
#define OMAP730_GPIO_DATA_INPUT		0x00
#define OMAP730_GPIO_DATA_OUTPUT	0x04
#define OMAP730_GPIO_DIR_CONTROL	0x08
#define OMAP730_GPIO_INT_CONTROL	0x0c
#define OMAP730_GPIO_INT_MASK		0x10
#define OMAP730_GPIO_INT_STATUS		0x14

/*
 * OMAP850 specific GPIO registers
 */
#define OMAP850_GPIO1_BASE		IO_ADDRESS(0xfffbc000)
#define OMAP850_GPIO2_BASE		IO_ADDRESS(0xfffbc800)
#define OMAP850_GPIO3_BASE		IO_ADDRESS(0xfffbd000)
#define OMAP850_GPIO4_BASE		IO_ADDRESS(0xfffbd800)
#define OMAP850_GPIO5_BASE		IO_ADDRESS(0xfffbe000)
#define OMAP850_GPIO6_BASE		IO_ADDRESS(0xfffbe800)
#define OMAP850_GPIO_DATA_INPUT		0x00
#define OMAP850_GPIO_DATA_OUTPUT	0x04
#define OMAP850_GPIO_DIR_CONTROL	0x08
#define OMAP850_GPIO_INT_CONTROL	0x0c
#define OMAP850_GPIO_INT_MASK		0x10
#define OMAP850_GPIO_INT_STATUS		0x14

/*
 * omap24xx specific GPIO registers
 */
#define OMAP242X_GPIO1_BASE		IO_ADDRESS(0x48018000)
#define OMAP242X_GPIO2_BASE		IO_ADDRESS(0x4801a000)
#define OMAP242X_GPIO3_BASE		IO_ADDRESS(0x4801c000)
#define OMAP242X_GPIO4_BASE		IO_ADDRESS(0x4801e000)

#define OMAP243X_GPIO1_BASE		IO_ADDRESS(0x4900C000)
#define OMAP243X_GPIO2_BASE		IO_ADDRESS(0x4900E000)
#define OMAP243X_GPIO3_BASE		IO_ADDRESS(0x49010000)
#define OMAP243X_GPIO4_BASE		IO_ADDRESS(0x49012000)
#define OMAP243X_GPIO5_BASE		IO_ADDRESS(0x480B6000)

#define OMAP24XX_GPIO_REVISION		0x0000
#define OMAP24XX_GPIO_SYSCONFIG		0x0010
#define OMAP24XX_GPIO_SYSSTATUS		0x0014
#define OMAP24XX_GPIO_IRQSTATUS1	0x0018
#define OMAP24XX_GPIO_IRQSTATUS2	0x0028
#define OMAP24XX_GPIO_IRQENABLE2	0x002c
#define OMAP24XX_GPIO_IRQENABLE1	0x001c
#define OMAP24XX_GPIO_WAKE_EN		0x0020
#define OMAP24XX_GPIO_CTRL		0x0030
#define OMAP24XX_GPIO_OE		0x0034
#define OMAP24XX_GPIO_DATAIN		0x0038
#define OMAP24XX_GPIO_DATAOUT		0x003c
#define OMAP24XX_GPIO_LEVELDETECT0	0x0040
#define OMAP24XX_GPIO_LEVELDETECT1	0x0044
#define OMAP24XX_GPIO_RISINGDETECT	0x0048
#define OMAP24XX_GPIO_FALLINGDETECT	0x004c
#define OMAP24XX_GPIO_DEBOUNCE_EN	0x0050
#define OMAP24XX_GPIO_DEBOUNCE_VAL	0x0054
#define OMAP24XX_GPIO_CLEARIRQENABLE1	0x0060
#define OMAP24XX_GPIO_SETIRQENABLE1	0x0064
#define OMAP24XX_GPIO_CLEARWKUENA	0x0080
#define OMAP24XX_GPIO_SETWKUENA		0x0084
#define OMAP24XX_GPIO_CLEARDATAOUT	0x0090
#define OMAP24XX_GPIO_SETDATAOUT	0x0094

/*
 * omap34xx specific GPIO registers
 */

#define OMAP34XX_GPIO1_BASE		IO_ADDRESS(0x48310000)
#define OMAP34XX_GPIO2_BASE		IO_ADDRESS(0x49050000)
#define OMAP34XX_GPIO3_BASE		IO_ADDRESS(0x49052000)
#define OMAP34XX_GPIO4_BASE		IO_ADDRESS(0x49054000)
#define OMAP34XX_GPIO5_BASE		IO_ADDRESS(0x49056000)
#define OMAP34XX_GPIO6_BASE		IO_ADDRESS(0x49058000)

/*
 * OMAP44XX  specific GPIO registers
 */
#define OMAP44XX_GPIO1_BASE             IO_ADDRESS(0x4a310000)
#define OMAP44XX_GPIO2_BASE             IO_ADDRESS(0x48055000)
#define OMAP44XX_GPIO3_BASE             IO_ADDRESS(0x48057000)
#define OMAP44XX_GPIO4_BASE             IO_ADDRESS(0x48059000)
#define OMAP44XX_GPIO5_BASE             IO_ADDRESS(0x4805B000)
#define OMAP44XX_GPIO6_BASE             IO_ADDRESS(0x4805D000)

#define OMAP_MPUIO_VBASE		IO_ADDRESS(OMAP_MPUIO_BASE)

struct gpio_bank {
	void __iomem *base;
	u16 irq;
	u16 virtual_irq_start;
	int method;
#if defined(CONFIG_ARCH_OMAP16XX) || defined(CONFIG_ARCH_OMAP24XX) ||  \
		defined(CONFIG_ARCH_OMAP34XX) || defined(CONFIG_ARCH_OMAP4)
	u32 suspend_wakeup;
	u32 saved_wakeup;
#endif
#if defined(CONFIG_ARCH_OMAP24XX) || defined(CONFIG_ARCH_OMAP34XX) || \
			defined(CONFIG_ARCH_OMAP4)
	u32 non_wakeup_gpios;
	u32 enabled_non_wakeup_gpios;

	u32 saved_datain;
	u32 saved_fallingdetect;
	u32 saved_risingdetect;
#endif
	u32 level_mask;
	spinlock_t lock;
	struct gpio_chip chip;
	struct clk *dbck;
};

#define METHOD_MPUIO		0
#define METHOD_GPIO_1510	1
#define METHOD_GPIO_1610	2
#define METHOD_GPIO_730		3
#define METHOD_GPIO_850		4
#define METHOD_GPIO_24XX	5

#ifdef CONFIG_ARCH_OMAP16XX
static struct gpio_bank gpio_bank_1610[5] = {
	{ OMAP_MPUIO_VBASE,    INT_MPUIO,	    IH_MPUIO_BASE,     METHOD_MPUIO},
	{ OMAP1610_GPIO1_BASE, INT_GPIO_BANK1,	    IH_GPIO_BASE,      METHOD_GPIO_1610 },
	{ OMAP1610_GPIO2_BASE, INT_1610_GPIO_BANK2, IH_GPIO_BASE + 16, METHOD_GPIO_1610 },
	{ OMAP1610_GPIO3_BASE, INT_1610_GPIO_BANK3, IH_GPIO_BASE + 32, METHOD_GPIO_1610 },
	{ OMAP1610_GPIO4_BASE, INT_1610_GPIO_BANK4, IH_GPIO_BASE + 48, METHOD_GPIO_1610 },
};
#endif

#ifdef CONFIG_ARCH_OMAP15XX
static struct gpio_bank gpio_bank_1510[2] = {
	{ OMAP_MPUIO_VBASE,   INT_MPUIO,      IH_MPUIO_BASE, METHOD_MPUIO },
	{ OMAP1510_GPIO_BASE, INT_GPIO_BANK1, IH_GPIO_BASE,  METHOD_GPIO_1510 }
};
#endif

#ifdef CONFIG_ARCH_OMAP730
static struct gpio_bank gpio_bank_730[7] = {
	{ OMAP_MPUIO_VBASE,    INT_730_MPUIO,	    IH_MPUIO_BASE,	METHOD_MPUIO },
	{ OMAP730_GPIO1_BASE,  INT_730_GPIO_BANK1,  IH_GPIO_BASE,	METHOD_GPIO_730 },
	{ OMAP730_GPIO2_BASE,  INT_730_GPIO_BANK2,  IH_GPIO_BASE + 32,	METHOD_GPIO_730 },
	{ OMAP730_GPIO3_BASE,  INT_730_GPIO_BANK3,  IH_GPIO_BASE + 64,	METHOD_GPIO_730 },
	{ OMAP730_GPIO4_BASE,  INT_730_GPIO_BANK4,  IH_GPIO_BASE + 96,	METHOD_GPIO_730 },
	{ OMAP730_GPIO5_BASE,  INT_730_GPIO_BANK5,  IH_GPIO_BASE + 128, METHOD_GPIO_730 },
	{ OMAP730_GPIO6_BASE,  INT_730_GPIO_BANK6,  IH_GPIO_BASE + 160, METHOD_GPIO_730 },
};
#endif

#ifdef CONFIG_ARCH_OMAP850
static struct gpio_bank gpio_bank_850[7] = {
	{ OMAP_MPUIO_BASE,     INT_850_MPUIO,	    IH_MPUIO_BASE,	METHOD_MPUIO },
	{ OMAP850_GPIO1_BASE,  INT_850_GPIO_BANK1,  IH_GPIO_BASE,	METHOD_GPIO_850 },
	{ OMAP850_GPIO2_BASE,  INT_850_GPIO_BANK2,  IH_GPIO_BASE + 32,	METHOD_GPIO_850 },
	{ OMAP850_GPIO3_BASE,  INT_850_GPIO_BANK3,  IH_GPIO_BASE + 64,	METHOD_GPIO_850 },
	{ OMAP850_GPIO4_BASE,  INT_850_GPIO_BANK4,  IH_GPIO_BASE + 96,	METHOD_GPIO_850 },
	{ OMAP850_GPIO5_BASE,  INT_850_GPIO_BANK5,  IH_GPIO_BASE + 128, METHOD_GPIO_850 },
	{ OMAP850_GPIO6_BASE,  INT_850_GPIO_BANK6,  IH_GPIO_BASE + 160, METHOD_GPIO_850 },
};
#endif


#ifdef CONFIG_ARCH_OMAP24XX

static struct gpio_bank gpio_bank_242x[4] = {
	{ OMAP242X_GPIO1_BASE, INT_24XX_GPIO_BANK1, IH_GPIO_BASE,	METHOD_GPIO_24XX },
	{ OMAP242X_GPIO2_BASE, INT_24XX_GPIO_BANK2, IH_GPIO_BASE + 32,	METHOD_GPIO_24XX },
	{ OMAP242X_GPIO3_BASE, INT_24XX_GPIO_BANK3, IH_GPIO_BASE + 64,	METHOD_GPIO_24XX },
	{ OMAP242X_GPIO4_BASE, INT_24XX_GPIO_BANK4, IH_GPIO_BASE + 96,	METHOD_GPIO_24XX },
};

static struct gpio_bank gpio_bank_243x[5] = {
	{ OMAP243X_GPIO1_BASE, INT_24XX_GPIO_BANK1, IH_GPIO_BASE,	METHOD_GPIO_24XX },
	{ OMAP243X_GPIO2_BASE, INT_24XX_GPIO_BANK2, IH_GPIO_BASE + 32,	METHOD_GPIO_24XX },
	{ OMAP243X_GPIO3_BASE, INT_24XX_GPIO_BANK3, IH_GPIO_BASE + 64,	METHOD_GPIO_24XX },
	{ OMAP243X_GPIO4_BASE, INT_24XX_GPIO_BANK4, IH_GPIO_BASE + 96,	METHOD_GPIO_24XX },
	{ OMAP243X_GPIO5_BASE, INT_24XX_GPIO_BANK5, IH_GPIO_BASE + 128, METHOD_GPIO_24XX },
};

#endif

#ifdef CONFIG_ARCH_OMAP34XX
static struct gpio_bank gpio_bank_34xx[6] = {
	{ OMAP34XX_GPIO1_BASE, INT_34XX_GPIO_BANK1, IH_GPIO_BASE,	METHOD_GPIO_24XX },
	{ OMAP34XX_GPIO2_BASE, INT_34XX_GPIO_BANK2, IH_GPIO_BASE + 32,	METHOD_GPIO_24XX },
	{ OMAP34XX_GPIO3_BASE, INT_34XX_GPIO_BANK3, IH_GPIO_BASE + 64,	METHOD_GPIO_24XX },
	{ OMAP34XX_GPIO4_BASE, INT_34XX_GPIO_BANK4, IH_GPIO_BASE + 96,	METHOD_GPIO_24XX },
	{ OMAP34XX_GPIO5_BASE, INT_34XX_GPIO_BANK5, IH_GPIO_BASE + 128, METHOD_GPIO_24XX },
	{ OMAP34XX_GPIO6_BASE, INT_34XX_GPIO_BANK6, IH_GPIO_BASE + 160, METHOD_GPIO_24XX },
};

#endif

#ifdef CONFIG_ARCH_OMAP4
static struct gpio_bank gpio_bank_44xx[6] = {
	{ OMAP44XX_GPIO1_BASE, INT_44XX_GPIO_BANK1, IH_GPIO_BASE,	\
		METHOD_GPIO_24XX },
	{ OMAP44XX_GPIO2_BASE, INT_44XX_GPIO_BANK2, IH_GPIO_BASE + 32,	\
		METHOD_GPIO_24XX },
	{ OMAP44XX_GPIO3_BASE, INT_44XX_GPIO_BANK3, IH_GPIO_BASE + 64,	\
		METHOD_GPIO_24XX },
	{ OMAP44XX_GPIO4_BASE, INT_44XX_GPIO_BANK4, IH_GPIO_BASE + 96,	\
		METHOD_GPIO_24XX },
	{ OMAP44XX_GPIO5_BASE, INT_44XX_GPIO_BANK5, IH_GPIO_BASE + 128, \
		METHOD_GPIO_24XX },
	{ OMAP44XX_GPIO6_BASE, INT_44XX_GPIO_BANK6, IH_GPIO_BASE + 160, \
		METHOD_GPIO_24XX },
};

#endif

static struct gpio_bank *gpio_bank;
static int gpio_bank_count;

static inline struct gpio_bank *get_gpio_bank(int gpio)
{
	if (cpu_is_omap15xx()) {
		if (OMAP_GPIO_IS_MPUIO(gpio))
			return &gpio_bank[0];
		return &gpio_bank[1];
	}
	if (cpu_is_omap16xx()) {
		if (OMAP_GPIO_IS_MPUIO(gpio))
			return &gpio_bank[0];
		return &gpio_bank[1 + (gpio >> 4)];
	}
	if (cpu_is_omap7xx()) {
		if (OMAP_GPIO_IS_MPUIO(gpio))
			return &gpio_bank[0];
		return &gpio_bank[1 + (gpio >> 5)];
	}
	if (cpu_is_omap24xx())
		return &gpio_bank[gpio >> 5];
	if (cpu_is_omap34xx() || cpu_is_omap44xx())
		return &gpio_bank[gpio >> 5];
	BUG();
	return NULL;
}

static inline int get_gpio_index(int gpio)
{
	if (cpu_is_omap7xx())
		return gpio & 0x1f;
	if (cpu_is_omap24xx())
		return gpio & 0x1f;
	if (cpu_is_omap34xx() || cpu_is_omap44xx())
		return gpio & 0x1f;
	return gpio & 0x0f;
}

static inline int gpio_valid(int gpio)
{
	if (gpio < 0)
		return -1;
	if (cpu_class_is_omap1() && OMAP_GPIO_IS_MPUIO(gpio)) {
		if (gpio >= OMAP_MAX_GPIO_LINES + 16)
			return -1;
		return 0;
	}
	if (cpu_is_omap15xx() && gpio < 16)
		return 0;
	if ((cpu_is_omap16xx()) && gpio < 64)
		return 0;
	if (cpu_is_omap7xx() && gpio < 192)
		return 0;
	if (cpu_is_omap24xx() && gpio < 128)
		return 0;
<<<<<<< HEAD
	if (cpu_is_omap34xx() && gpio < 192)
=======
	if ((cpu_is_omap34xx() || cpu_is_omap44xx()) && gpio < 192)
>>>>>>> 533ac12e
		return 0;
	return -1;
}

static int check_gpio(int gpio)
{
	if (unlikely(gpio_valid(gpio)) < 0) {
		printk(KERN_ERR "omap-gpio: invalid GPIO %d\n", gpio);
		dump_stack();
		return -1;
	}
	return 0;
}

static void _set_gpio_direction(struct gpio_bank *bank, int gpio, int is_input)
{
	void __iomem *reg = bank->base;
	u32 l;

	switch (bank->method) {
#ifdef CONFIG_ARCH_OMAP1
	case METHOD_MPUIO:
		reg += OMAP_MPUIO_IO_CNTL;
		break;
#endif
#ifdef CONFIG_ARCH_OMAP15XX
	case METHOD_GPIO_1510:
		reg += OMAP1510_GPIO_DIR_CONTROL;
		break;
#endif
#ifdef CONFIG_ARCH_OMAP16XX
	case METHOD_GPIO_1610:
		reg += OMAP1610_GPIO_DIRECTION;
		break;
#endif
#ifdef CONFIG_ARCH_OMAP730
	case METHOD_GPIO_730:
		reg += OMAP730_GPIO_DIR_CONTROL;
		break;
#endif
#ifdef CONFIG_ARCH_OMAP850
	case METHOD_GPIO_850:
		reg += OMAP850_GPIO_DIR_CONTROL;
		break;
#endif
#if defined(CONFIG_ARCH_OMAP24XX) || defined(CONFIG_ARCH_OMAP34XX) || \
			defined(CONFIG_ARCH_OMAP4)
	case METHOD_GPIO_24XX:
		reg += OMAP24XX_GPIO_OE;
		break;
#endif
	default:
		WARN_ON(1);
		return;
	}
	l = __raw_readl(reg);
	if (is_input)
		l |= 1 << gpio;
	else
		l &= ~(1 << gpio);
	__raw_writel(l, reg);
}

static void _set_gpio_dataout(struct gpio_bank *bank, int gpio, int enable)
{
	void __iomem *reg = bank->base;
	u32 l = 0;

	switch (bank->method) {
#ifdef CONFIG_ARCH_OMAP1
	case METHOD_MPUIO:
		reg += OMAP_MPUIO_OUTPUT;
		l = __raw_readl(reg);
		if (enable)
			l |= 1 << gpio;
		else
			l &= ~(1 << gpio);
		break;
#endif
#ifdef CONFIG_ARCH_OMAP15XX
	case METHOD_GPIO_1510:
		reg += OMAP1510_GPIO_DATA_OUTPUT;
		l = __raw_readl(reg);
		if (enable)
			l |= 1 << gpio;
		else
			l &= ~(1 << gpio);
		break;
#endif
#ifdef CONFIG_ARCH_OMAP16XX
	case METHOD_GPIO_1610:
		if (enable)
			reg += OMAP1610_GPIO_SET_DATAOUT;
		else
			reg += OMAP1610_GPIO_CLEAR_DATAOUT;
		l = 1 << gpio;
		break;
#endif
#ifdef CONFIG_ARCH_OMAP730
	case METHOD_GPIO_730:
		reg += OMAP730_GPIO_DATA_OUTPUT;
		l = __raw_readl(reg);
		if (enable)
			l |= 1 << gpio;
		else
			l &= ~(1 << gpio);
		break;
#endif
#ifdef CONFIG_ARCH_OMAP850
	case METHOD_GPIO_850:
		reg += OMAP850_GPIO_DATA_OUTPUT;
		l = __raw_readl(reg);
		if (enable)
			l |= 1 << gpio;
		else
			l &= ~(1 << gpio);
		break;
#endif
#if defined(CONFIG_ARCH_OMAP24XX) || defined(CONFIG_ARCH_OMAP34XX) || \
			defined(CONFIG_ARCH_OMAP4)
	case METHOD_GPIO_24XX:
		if (enable)
			reg += OMAP24XX_GPIO_SETDATAOUT;
		else
			reg += OMAP24XX_GPIO_CLEARDATAOUT;
		l = 1 << gpio;
		break;
#endif
	default:
		WARN_ON(1);
		return;
	}
	__raw_writel(l, reg);
}

static int __omap_get_gpio_datain(int gpio)
{
	struct gpio_bank *bank;
	void __iomem *reg;

	if (check_gpio(gpio) < 0)
		return -EINVAL;
	bank = get_gpio_bank(gpio);
	reg = bank->base;
	switch (bank->method) {
#ifdef CONFIG_ARCH_OMAP1
	case METHOD_MPUIO:
		reg += OMAP_MPUIO_INPUT_LATCH;
		break;
#endif
#ifdef CONFIG_ARCH_OMAP15XX
	case METHOD_GPIO_1510:
		reg += OMAP1510_GPIO_DATA_INPUT;
		break;
#endif
#ifdef CONFIG_ARCH_OMAP16XX
	case METHOD_GPIO_1610:
		reg += OMAP1610_GPIO_DATAIN;
		break;
#endif
#ifdef CONFIG_ARCH_OMAP730
	case METHOD_GPIO_730:
		reg += OMAP730_GPIO_DATA_INPUT;
		break;
#endif
#ifdef CONFIG_ARCH_OMAP850
	case METHOD_GPIO_850:
		reg += OMAP850_GPIO_DATA_INPUT;
		break;
#endif
#if defined(CONFIG_ARCH_OMAP24XX) || defined(CONFIG_ARCH_OMAP34XX) || \
			defined(CONFIG_ARCH_OMAP4)
	case METHOD_GPIO_24XX:
		reg += OMAP24XX_GPIO_DATAIN;
		break;
#endif
	default:
		return -EINVAL;
	}
	return (__raw_readl(reg)
			& (1 << get_gpio_index(gpio))) != 0;
}

#define MOD_REG_BIT(reg, bit_mask, set)	\
do {	\
	int l = __raw_readl(base + reg); \
	if (set) l |= bit_mask; \
	else l &= ~bit_mask; \
	__raw_writel(l, base + reg); \
} while(0)

void omap_set_gpio_debounce(int gpio, int enable)
{
	struct gpio_bank *bank;
	void __iomem *reg;
	unsigned long flags;
	u32 val, l = 1 << get_gpio_index(gpio);

	if (cpu_class_is_omap1())
		return;

	bank = get_gpio_bank(gpio);
	reg = bank->base;
	reg += OMAP24XX_GPIO_DEBOUNCE_EN;

	spin_lock_irqsave(&bank->lock, flags);
	val = __raw_readl(reg);

	if (enable && !(val & l))
		val |= l;
	else if (!enable && (val & l))
		val &= ~l;
	else
		goto done;

	if (cpu_is_omap34xx() || cpu_is_omap44xx()) {
		if (enable)
			clk_enable(bank->dbck);
		else
			clk_disable(bank->dbck);
	}

	__raw_writel(val, reg);
done:
	spin_unlock_irqrestore(&bank->lock, flags);
}
EXPORT_SYMBOL(omap_set_gpio_debounce);

void omap_set_gpio_debounce_time(int gpio, int enc_time)
{
	struct gpio_bank *bank;
	void __iomem *reg;

	if (cpu_class_is_omap1())
		return;

	bank = get_gpio_bank(gpio);
	reg = bank->base;

	enc_time &= 0xff;
	reg += OMAP24XX_GPIO_DEBOUNCE_VAL;
	__raw_writel(enc_time, reg);
}
EXPORT_SYMBOL(omap_set_gpio_debounce_time);

#if defined(CONFIG_ARCH_OMAP24XX) || defined(CONFIG_ARCH_OMAP34XX) || \
				defined(CONFIG_ARCH_OMAP4)
static inline void set_24xx_gpio_triggering(struct gpio_bank *bank, int gpio,
						int trigger)
{
	void __iomem *base = bank->base;
	u32 gpio_bit = 1 << gpio;

	MOD_REG_BIT(OMAP24XX_GPIO_LEVELDETECT0, gpio_bit,
		trigger & IRQ_TYPE_LEVEL_LOW);
	MOD_REG_BIT(OMAP24XX_GPIO_LEVELDETECT1, gpio_bit,
		trigger & IRQ_TYPE_LEVEL_HIGH);
	MOD_REG_BIT(OMAP24XX_GPIO_RISINGDETECT, gpio_bit,
		trigger & IRQ_TYPE_EDGE_RISING);
	MOD_REG_BIT(OMAP24XX_GPIO_FALLINGDETECT, gpio_bit,
		trigger & IRQ_TYPE_EDGE_FALLING);

	if (likely(!(bank->non_wakeup_gpios & gpio_bit))) {
		if (trigger != 0)
			__raw_writel(1 << gpio, bank->base
					+ OMAP24XX_GPIO_SETWKUENA);
		else
			__raw_writel(1 << gpio, bank->base
					+ OMAP24XX_GPIO_CLEARWKUENA);
	} else {
		if (trigger != 0)
			bank->enabled_non_wakeup_gpios |= gpio_bit;
		else
			bank->enabled_non_wakeup_gpios &= ~gpio_bit;
	}

	bank->level_mask =
		__raw_readl(bank->base + OMAP24XX_GPIO_LEVELDETECT0) |
		__raw_readl(bank->base + OMAP24XX_GPIO_LEVELDETECT1);
}
#endif

static int _set_gpio_triggering(struct gpio_bank *bank, int gpio, int trigger)
{
	void __iomem *reg = bank->base;
	u32 l = 0;

	switch (bank->method) {
#ifdef CONFIG_ARCH_OMAP1
	case METHOD_MPUIO:
		reg += OMAP_MPUIO_GPIO_INT_EDGE;
		l = __raw_readl(reg);
		if (trigger & IRQ_TYPE_EDGE_RISING)
			l |= 1 << gpio;
		else if (trigger & IRQ_TYPE_EDGE_FALLING)
			l &= ~(1 << gpio);
		else
			goto bad;
		break;
#endif
#ifdef CONFIG_ARCH_OMAP15XX
	case METHOD_GPIO_1510:
		reg += OMAP1510_GPIO_INT_CONTROL;
		l = __raw_readl(reg);
		if (trigger & IRQ_TYPE_EDGE_RISING)
			l |= 1 << gpio;
		else if (trigger & IRQ_TYPE_EDGE_FALLING)
			l &= ~(1 << gpio);
		else
			goto bad;
		break;
#endif
#ifdef CONFIG_ARCH_OMAP16XX
	case METHOD_GPIO_1610:
		if (gpio & 0x08)
			reg += OMAP1610_GPIO_EDGE_CTRL2;
		else
			reg += OMAP1610_GPIO_EDGE_CTRL1;
		gpio &= 0x07;
		l = __raw_readl(reg);
		l &= ~(3 << (gpio << 1));
		if (trigger & IRQ_TYPE_EDGE_RISING)
			l |= 2 << (gpio << 1);
		if (trigger & IRQ_TYPE_EDGE_FALLING)
			l |= 1 << (gpio << 1);
		if (trigger)
			/* Enable wake-up during idle for dynamic tick */
			__raw_writel(1 << gpio, bank->base + OMAP1610_GPIO_SET_WAKEUPENA);
		else
			__raw_writel(1 << gpio, bank->base + OMAP1610_GPIO_CLEAR_WAKEUPENA);
		break;
#endif
#ifdef CONFIG_ARCH_OMAP730
	case METHOD_GPIO_730:
		reg += OMAP730_GPIO_INT_CONTROL;
		l = __raw_readl(reg);
		if (trigger & IRQ_TYPE_EDGE_RISING)
			l |= 1 << gpio;
		else if (trigger & IRQ_TYPE_EDGE_FALLING)
			l &= ~(1 << gpio);
		else
			goto bad;
		break;
#endif
#ifdef CONFIG_ARCH_OMAP850
	case METHOD_GPIO_850:
		reg += OMAP850_GPIO_INT_CONTROL;
		l = __raw_readl(reg);
		if (trigger & IRQ_TYPE_EDGE_RISING)
			l |= 1 << gpio;
		else if (trigger & IRQ_TYPE_EDGE_FALLING)
			l &= ~(1 << gpio);
		else
			goto bad;
		break;
#endif
#if defined(CONFIG_ARCH_OMAP24XX) || defined(CONFIG_ARCH_OMAP34XX) || \
				defined(CONFIG_ARCH_OMAP4)
	case METHOD_GPIO_24XX:
		set_24xx_gpio_triggering(bank, gpio, trigger);
		break;
#endif
	default:
		goto bad;
	}
	__raw_writel(l, reg);
	return 0;
bad:
	return -EINVAL;
}

static int gpio_irq_type(unsigned irq, unsigned type)
{
	struct gpio_bank *bank;
	unsigned gpio;
	int retval;
	unsigned long flags;

	if (!cpu_class_is_omap2() && irq > IH_MPUIO_BASE)
		gpio = OMAP_MPUIO(irq - IH_MPUIO_BASE);
	else
		gpio = irq - IH_GPIO_BASE;

	if (check_gpio(gpio) < 0)
		return -EINVAL;

	if (type & ~IRQ_TYPE_SENSE_MASK)
		return -EINVAL;

	/* OMAP1 allows only only edge triggering */
	if (!cpu_class_is_omap2()
			&& (type & (IRQ_TYPE_LEVEL_LOW|IRQ_TYPE_LEVEL_HIGH)))
		return -EINVAL;

	bank = get_irq_chip_data(irq);
	spin_lock_irqsave(&bank->lock, flags);
	retval = _set_gpio_triggering(bank, get_gpio_index(gpio), type);
	if (retval == 0) {
		irq_desc[irq].status &= ~IRQ_TYPE_SENSE_MASK;
		irq_desc[irq].status |= type;
	}
	spin_unlock_irqrestore(&bank->lock, flags);

	if (type & (IRQ_TYPE_LEVEL_LOW | IRQ_TYPE_LEVEL_HIGH))
		__set_irq_handler_unlocked(irq, handle_level_irq);
	else if (type & (IRQ_TYPE_EDGE_FALLING | IRQ_TYPE_EDGE_RISING))
		__set_irq_handler_unlocked(irq, handle_edge_irq);

	return retval;
}

static void _clear_gpio_irqbank(struct gpio_bank *bank, int gpio_mask)
{
	void __iomem *reg = bank->base;

	switch (bank->method) {
#ifdef CONFIG_ARCH_OMAP1
	case METHOD_MPUIO:
		/* MPUIO irqstatus is reset by reading the status register,
		 * so do nothing here */
		return;
#endif
#ifdef CONFIG_ARCH_OMAP15XX
	case METHOD_GPIO_1510:
		reg += OMAP1510_GPIO_INT_STATUS;
		break;
#endif
#ifdef CONFIG_ARCH_OMAP16XX
	case METHOD_GPIO_1610:
		reg += OMAP1610_GPIO_IRQSTATUS1;
		break;
#endif
#ifdef CONFIG_ARCH_OMAP730
	case METHOD_GPIO_730:
		reg += OMAP730_GPIO_INT_STATUS;
		break;
#endif
#ifdef CONFIG_ARCH_OMAP850
	case METHOD_GPIO_850:
		reg += OMAP850_GPIO_INT_STATUS;
		break;
#endif
#if defined(CONFIG_ARCH_OMAP24XX) || defined(CONFIG_ARCH_OMAP34XX) || \
				defined(CONFIG_ARCH_OMAP4)
	case METHOD_GPIO_24XX:
		reg += OMAP24XX_GPIO_IRQSTATUS1;
		break;
#endif
	default:
		WARN_ON(1);
		return;
	}
	__raw_writel(gpio_mask, reg);

	/* Workaround for clearing DSP GPIO interrupts to allow retention */
#if defined(CONFIG_ARCH_OMAP24XX) || defined(CONFIG_ARCH_OMAP34XX)
	reg = bank->base + OMAP24XX_GPIO_IRQSTATUS2;
	if (cpu_is_omap24xx() || cpu_is_omap34xx())
		__raw_writel(gpio_mask, reg);

	/* Flush posted write for the irq status to avoid spurious interrupts */
	__raw_readl(reg);
#endif
}

static inline void _clear_gpio_irqstatus(struct gpio_bank *bank, int gpio)
{
	_clear_gpio_irqbank(bank, 1 << get_gpio_index(gpio));
}

static u32 _get_gpio_irqbank_mask(struct gpio_bank *bank)
{
	void __iomem *reg = bank->base;
	int inv = 0;
	u32 l;
	u32 mask;

	switch (bank->method) {
#ifdef CONFIG_ARCH_OMAP1
	case METHOD_MPUIO:
		reg += OMAP_MPUIO_GPIO_MASKIT;
		mask = 0xffff;
		inv = 1;
		break;
#endif
#ifdef CONFIG_ARCH_OMAP15XX
	case METHOD_GPIO_1510:
		reg += OMAP1510_GPIO_INT_MASK;
		mask = 0xffff;
		inv = 1;
		break;
#endif
#ifdef CONFIG_ARCH_OMAP16XX
	case METHOD_GPIO_1610:
		reg += OMAP1610_GPIO_IRQENABLE1;
		mask = 0xffff;
		break;
#endif
#ifdef CONFIG_ARCH_OMAP730
	case METHOD_GPIO_730:
		reg += OMAP730_GPIO_INT_MASK;
		mask = 0xffffffff;
		inv = 1;
		break;
#endif
#ifdef CONFIG_ARCH_OMAP850
	case METHOD_GPIO_850:
		reg += OMAP850_GPIO_INT_MASK;
		mask = 0xffffffff;
		inv = 1;
		break;
#endif
#if defined(CONFIG_ARCH_OMAP24XX) || defined(CONFIG_ARCH_OMAP34XX) || \
				defined(CONFIG_ARCH_OMAP4)
	case METHOD_GPIO_24XX:
		reg += OMAP24XX_GPIO_IRQENABLE1;
		mask = 0xffffffff;
		break;
#endif
	default:
		WARN_ON(1);
		return 0;
	}

	l = __raw_readl(reg);
	if (inv)
		l = ~l;
	l &= mask;
	return l;
}

static void _enable_gpio_irqbank(struct gpio_bank *bank, int gpio_mask, int enable)
{
	void __iomem *reg = bank->base;
	u32 l;

	switch (bank->method) {
#ifdef CONFIG_ARCH_OMAP1
	case METHOD_MPUIO:
		reg += OMAP_MPUIO_GPIO_MASKIT;
		l = __raw_readl(reg);
		if (enable)
			l &= ~(gpio_mask);
		else
			l |= gpio_mask;
		break;
#endif
#ifdef CONFIG_ARCH_OMAP15XX
	case METHOD_GPIO_1510:
		reg += OMAP1510_GPIO_INT_MASK;
		l = __raw_readl(reg);
		if (enable)
			l &= ~(gpio_mask);
		else
			l |= gpio_mask;
		break;
#endif
#ifdef CONFIG_ARCH_OMAP16XX
	case METHOD_GPIO_1610:
		if (enable)
			reg += OMAP1610_GPIO_SET_IRQENABLE1;
		else
			reg += OMAP1610_GPIO_CLEAR_IRQENABLE1;
		l = gpio_mask;
		break;
#endif
#ifdef CONFIG_ARCH_OMAP730
	case METHOD_GPIO_730:
		reg += OMAP730_GPIO_INT_MASK;
		l = __raw_readl(reg);
		if (enable)
			l &= ~(gpio_mask);
		else
			l |= gpio_mask;
		break;
#endif
#ifdef CONFIG_ARCH_OMAP850
	case METHOD_GPIO_850:
		reg += OMAP850_GPIO_INT_MASK;
		l = __raw_readl(reg);
		if (enable)
			l &= ~(gpio_mask);
		else
			l |= gpio_mask;
		break;
#endif
#if defined(CONFIG_ARCH_OMAP24XX) || defined(CONFIG_ARCH_OMAP34XX) || \
		defined(CONFIG_ARCH_OMAP4)
	case METHOD_GPIO_24XX:
		if (enable)
			reg += OMAP24XX_GPIO_SETIRQENABLE1;
		else
			reg += OMAP24XX_GPIO_CLEARIRQENABLE1;
		l = gpio_mask;
		break;
#endif
	default:
		WARN_ON(1);
		return;
	}
	__raw_writel(l, reg);
}

static inline void _set_gpio_irqenable(struct gpio_bank *bank, int gpio, int enable)
{
	_enable_gpio_irqbank(bank, 1 << get_gpio_index(gpio), enable);
}

/*
 * Note that ENAWAKEUP needs to be enabled in GPIO_SYSCONFIG register.
 * 1510 does not seem to have a wake-up register. If JTAG is connected
 * to the target, system will wake up always on GPIO events. While
 * system is running all registered GPIO interrupts need to have wake-up
 * enabled. When system is suspended, only selected GPIO interrupts need
 * to have wake-up enabled.
 */
static int _set_gpio_wakeup(struct gpio_bank *bank, int gpio, int enable)
{
	unsigned long flags;

	switch (bank->method) {
#ifdef CONFIG_ARCH_OMAP16XX
	case METHOD_MPUIO:
	case METHOD_GPIO_1610:
		spin_lock_irqsave(&bank->lock, flags);
		if (enable)
			bank->suspend_wakeup |= (1 << gpio);
		else
			bank->suspend_wakeup &= ~(1 << gpio);
		spin_unlock_irqrestore(&bank->lock, flags);
		return 0;
#endif
#if defined(CONFIG_ARCH_OMAP24XX) || defined(CONFIG_ARCH_OMAP34XX) || \
				defined(CONFIG_ARCH_OMAP4)
	case METHOD_GPIO_24XX:
		if (bank->non_wakeup_gpios & (1 << gpio)) {
			printk(KERN_ERR "Unable to modify wakeup on "
					"non-wakeup GPIO%d\n",
					(bank - gpio_bank) * 32 + gpio);
			return -EINVAL;
		}
		spin_lock_irqsave(&bank->lock, flags);
		if (enable)
			bank->suspend_wakeup |= (1 << gpio);
		else
			bank->suspend_wakeup &= ~(1 << gpio);
		spin_unlock_irqrestore(&bank->lock, flags);
		return 0;
#endif
	default:
		printk(KERN_ERR "Can't enable GPIO wakeup for method %i\n",
		       bank->method);
		return -EINVAL;
	}
}

static void _reset_gpio(struct gpio_bank *bank, int gpio)
{
	_set_gpio_direction(bank, get_gpio_index(gpio), 1);
	_set_gpio_irqenable(bank, gpio, 0);
	_clear_gpio_irqstatus(bank, gpio);
	_set_gpio_triggering(bank, get_gpio_index(gpio), IRQ_TYPE_NONE);
}

/* Use disable_irq_wake() and enable_irq_wake() functions from drivers */
static int gpio_wake_enable(unsigned int irq, unsigned int enable)
{
	unsigned int gpio = irq - IH_GPIO_BASE;
	struct gpio_bank *bank;
	int retval;

	if (check_gpio(gpio) < 0)
		return -ENODEV;
	bank = get_irq_chip_data(irq);
	retval = _set_gpio_wakeup(bank, get_gpio_index(gpio), enable);

	return retval;
}

static int omap_gpio_request(struct gpio_chip *chip, unsigned offset)
{
	struct gpio_bank *bank = container_of(chip, struct gpio_bank, chip);
	unsigned long flags;

	spin_lock_irqsave(&bank->lock, flags);

	/* Set trigger to none. You need to enable the desired trigger with
	 * request_irq() or set_irq_type().
	 */
	_set_gpio_triggering(bank, offset, IRQ_TYPE_NONE);

#ifdef CONFIG_ARCH_OMAP15XX
	if (bank->method == METHOD_GPIO_1510) {
		void __iomem *reg;

		/* Claim the pin for MPU */
		reg = bank->base + OMAP1510_GPIO_PIN_CONTROL;
		__raw_writel(__raw_readl(reg) | (1 << offset), reg);
	}
#endif
	spin_unlock_irqrestore(&bank->lock, flags);

	return 0;
}

static void omap_gpio_free(struct gpio_chip *chip, unsigned offset)
{
	struct gpio_bank *bank = container_of(chip, struct gpio_bank, chip);
	unsigned long flags;

	spin_lock_irqsave(&bank->lock, flags);
#ifdef CONFIG_ARCH_OMAP16XX
	if (bank->method == METHOD_GPIO_1610) {
		/* Disable wake-up during idle for dynamic tick */
		void __iomem *reg = bank->base + OMAP1610_GPIO_CLEAR_WAKEUPENA;
		__raw_writel(1 << offset, reg);
	}
#endif
#if defined(CONFIG_ARCH_OMAP24XX) || defined(CONFIG_ARCH_OMAP34XX) || \
				defined(CONFIG_ARCH_OMAP4)
	if (bank->method == METHOD_GPIO_24XX) {
		/* Disable wake-up during idle for dynamic tick */
		void __iomem *reg = bank->base + OMAP24XX_GPIO_CLEARWKUENA;
		__raw_writel(1 << offset, reg);
	}
#endif
	_reset_gpio(bank, bank->chip.base + offset);
	spin_unlock_irqrestore(&bank->lock, flags);
}

/*
 * We need to unmask the GPIO bank interrupt as soon as possible to
 * avoid missing GPIO interrupts for other lines in the bank.
 * Then we need to mask-read-clear-unmask the triggered GPIO lines
 * in the bank to avoid missing nested interrupts for a GPIO line.
 * If we wait to unmask individual GPIO lines in the bank after the
 * line's interrupt handler has been run, we may miss some nested
 * interrupts.
 */
static void gpio_irq_handler(unsigned int irq, struct irq_desc *desc)
{
	void __iomem *isr_reg = NULL;
	u32 isr;
	unsigned int gpio_irq;
	struct gpio_bank *bank;
	u32 retrigger = 0;
	int unmasked = 0;

	desc->chip->ack(irq);

	bank = get_irq_data(irq);
#ifdef CONFIG_ARCH_OMAP1
	if (bank->method == METHOD_MPUIO)
		isr_reg = bank->base + OMAP_MPUIO_GPIO_INT;
#endif
#ifdef CONFIG_ARCH_OMAP15XX
	if (bank->method == METHOD_GPIO_1510)
		isr_reg = bank->base + OMAP1510_GPIO_INT_STATUS;
#endif
#if defined(CONFIG_ARCH_OMAP16XX)
	if (bank->method == METHOD_GPIO_1610)
		isr_reg = bank->base + OMAP1610_GPIO_IRQSTATUS1;
#endif
#ifdef CONFIG_ARCH_OMAP730
	if (bank->method == METHOD_GPIO_730)
		isr_reg = bank->base + OMAP730_GPIO_INT_STATUS;
#endif
#ifdef CONFIG_ARCH_OMAP850
	if (bank->method == METHOD_GPIO_850)
		isr_reg = bank->base + OMAP850_GPIO_INT_STATUS;
#endif
#if defined(CONFIG_ARCH_OMAP24XX) || defined(CONFIG_ARCH_OMAP34XX) || \
				defined(CONFIG_ARCH_OMAP4)
	if (bank->method == METHOD_GPIO_24XX)
		isr_reg = bank->base + OMAP24XX_GPIO_IRQSTATUS1;
#endif
	while(1) {
		u32 isr_saved, level_mask = 0;
		u32 enabled;

		enabled = _get_gpio_irqbank_mask(bank);
		isr_saved = isr = __raw_readl(isr_reg) & enabled;

		if (cpu_is_omap15xx() && (bank->method == METHOD_MPUIO))
			isr &= 0x0000ffff;

		if (cpu_class_is_omap2()) {
			level_mask = bank->level_mask & enabled;
		}

		/* clear edge sensitive interrupts before handler(s) are
		called so that we don't miss any interrupt occurred while
		executing them */
		_enable_gpio_irqbank(bank, isr_saved & ~level_mask, 0);
		_clear_gpio_irqbank(bank, isr_saved & ~level_mask);
		_enable_gpio_irqbank(bank, isr_saved & ~level_mask, 1);

		/* if there is only edge sensitive GPIO pin interrupts
		configured, we could unmask GPIO bank interrupt immediately */
		if (!level_mask && !unmasked) {
			unmasked = 1;
			desc->chip->unmask(irq);
		}

		isr |= retrigger;
		retrigger = 0;
		if (!isr)
			break;

		gpio_irq = bank->virtual_irq_start;
		for (; isr != 0; isr >>= 1, gpio_irq++) {
			if (!(isr & 1))
				continue;

			generic_handle_irq(gpio_irq);
		}
	}
	/* if bank has any level sensitive GPIO pin interrupt
	configured, we must unmask the bank interrupt only after
	handler(s) are executed in order to avoid spurious bank
	interrupt */
	if (!unmasked)
		desc->chip->unmask(irq);

}

static void gpio_irq_shutdown(unsigned int irq)
{
	unsigned int gpio = irq - IH_GPIO_BASE;
	struct gpio_bank *bank = get_irq_chip_data(irq);

	_reset_gpio(bank, gpio);
}

static void gpio_ack_irq(unsigned int irq)
{
	unsigned int gpio = irq - IH_GPIO_BASE;
	struct gpio_bank *bank = get_irq_chip_data(irq);

	_clear_gpio_irqstatus(bank, gpio);
}

static void gpio_mask_irq(unsigned int irq)
{
	unsigned int gpio = irq - IH_GPIO_BASE;
	struct gpio_bank *bank = get_irq_chip_data(irq);

	_set_gpio_irqenable(bank, gpio, 0);
}

static void gpio_unmask_irq(unsigned int irq)
{
	unsigned int gpio = irq - IH_GPIO_BASE;
	struct gpio_bank *bank = get_irq_chip_data(irq);
	unsigned int irq_mask = 1 << get_gpio_index(gpio);

	/* For level-triggered GPIOs, the clearing must be done after
	 * the HW source is cleared, thus after the handler has run */
	if (bank->level_mask & irq_mask) {
		_set_gpio_irqenable(bank, gpio, 0);
		_clear_gpio_irqstatus(bank, gpio);
	}

	_set_gpio_irqenable(bank, gpio, 1);
}

static struct irq_chip gpio_irq_chip = {
	.name		= "GPIO",
	.shutdown	= gpio_irq_shutdown,
	.ack		= gpio_ack_irq,
	.mask		= gpio_mask_irq,
	.unmask		= gpio_unmask_irq,
	.set_type	= gpio_irq_type,
	.set_wake	= gpio_wake_enable,
};

/*---------------------------------------------------------------------*/

#ifdef CONFIG_ARCH_OMAP1

/* MPUIO uses the always-on 32k clock */

static void mpuio_ack_irq(unsigned int irq)
{
	/* The ISR is reset automatically, so do nothing here. */
}

static void mpuio_mask_irq(unsigned int irq)
{
	unsigned int gpio = OMAP_MPUIO(irq - IH_MPUIO_BASE);
	struct gpio_bank *bank = get_irq_chip_data(irq);

	_set_gpio_irqenable(bank, gpio, 0);
}

static void mpuio_unmask_irq(unsigned int irq)
{
	unsigned int gpio = OMAP_MPUIO(irq - IH_MPUIO_BASE);
	struct gpio_bank *bank = get_irq_chip_data(irq);

	_set_gpio_irqenable(bank, gpio, 1);
}

static struct irq_chip mpuio_irq_chip = {
	.name		= "MPUIO",
	.ack		= mpuio_ack_irq,
	.mask		= mpuio_mask_irq,
	.unmask		= mpuio_unmask_irq,
	.set_type	= gpio_irq_type,
#ifdef CONFIG_ARCH_OMAP16XX
	/* REVISIT: assuming only 16xx supports MPUIO wake events */
	.set_wake	= gpio_wake_enable,
#endif
};


#define bank_is_mpuio(bank)	((bank)->method == METHOD_MPUIO)


#ifdef CONFIG_ARCH_OMAP16XX

#include <linux/platform_device.h>

static int omap_mpuio_suspend_late(struct platform_device *pdev, pm_message_t mesg)
{
	struct gpio_bank	*bank = platform_get_drvdata(pdev);
	void __iomem		*mask_reg = bank->base + OMAP_MPUIO_GPIO_MASKIT;
	unsigned long		flags;

	spin_lock_irqsave(&bank->lock, flags);
	bank->saved_wakeup = __raw_readl(mask_reg);
	__raw_writel(0xffff & ~bank->suspend_wakeup, mask_reg);
	spin_unlock_irqrestore(&bank->lock, flags);

	return 0;
}

static int omap_mpuio_resume_early(struct platform_device *pdev)
{
	struct gpio_bank	*bank = platform_get_drvdata(pdev);
	void __iomem		*mask_reg = bank->base + OMAP_MPUIO_GPIO_MASKIT;
	unsigned long		flags;

	spin_lock_irqsave(&bank->lock, flags);
	__raw_writel(bank->saved_wakeup, mask_reg);
	spin_unlock_irqrestore(&bank->lock, flags);

	return 0;
}

/* use platform_driver for this, now that there's no longer any
 * point to sys_device (other than not disturbing old code).
 */
static struct platform_driver omap_mpuio_driver = {
	.suspend_late	= omap_mpuio_suspend_late,
	.resume_early	= omap_mpuio_resume_early,
	.driver		= {
		.name	= "mpuio",
	},
};

static struct platform_device omap_mpuio_device = {
	.name		= "mpuio",
	.id		= -1,
	.dev = {
		.driver = &omap_mpuio_driver.driver,
	}
	/* could list the /proc/iomem resources */
};

static inline void mpuio_init(void)
{
	platform_set_drvdata(&omap_mpuio_device, &gpio_bank_1610[0]);

	if (platform_driver_register(&omap_mpuio_driver) == 0)
		(void) platform_device_register(&omap_mpuio_device);
}

#else
static inline void mpuio_init(void) {}
#endif	/* 16xx */

#else

extern struct irq_chip mpuio_irq_chip;

#define bank_is_mpuio(bank)	0
static inline void mpuio_init(void) {}

#endif

/*---------------------------------------------------------------------*/

/* REVISIT these are stupid implementations!  replace by ones that
 * don't switch on METHOD_* and which mostly avoid spinlocks
 */

static int gpio_input(struct gpio_chip *chip, unsigned offset)
{
	struct gpio_bank *bank;
	unsigned long flags;

	bank = container_of(chip, struct gpio_bank, chip);
	spin_lock_irqsave(&bank->lock, flags);
	_set_gpio_direction(bank, offset, 1);
	spin_unlock_irqrestore(&bank->lock, flags);
	return 0;
}

static int gpio_get(struct gpio_chip *chip, unsigned offset)
{
	return __omap_get_gpio_datain(chip->base + offset);
}

static int gpio_output(struct gpio_chip *chip, unsigned offset, int value)
{
	struct gpio_bank *bank;
	unsigned long flags;

	bank = container_of(chip, struct gpio_bank, chip);
	spin_lock_irqsave(&bank->lock, flags);
	_set_gpio_dataout(bank, offset, value);
	_set_gpio_direction(bank, offset, 0);
	spin_unlock_irqrestore(&bank->lock, flags);
	return 0;
}

static void gpio_set(struct gpio_chip *chip, unsigned offset, int value)
{
	struct gpio_bank *bank;
	unsigned long flags;

	bank = container_of(chip, struct gpio_bank, chip);
	spin_lock_irqsave(&bank->lock, flags);
	_set_gpio_dataout(bank, offset, value);
	spin_unlock_irqrestore(&bank->lock, flags);
}

static int gpio_2irq(struct gpio_chip *chip, unsigned offset)
{
	struct gpio_bank *bank;

	bank = container_of(chip, struct gpio_bank, chip);
	return bank->virtual_irq_start + offset;
}

/*---------------------------------------------------------------------*/

static int initialized;
#if !(defined(CONFIG_ARCH_OMAP3) || defined(CONFIG_ARCH_OMAP4))
static struct clk * gpio_ick;
#endif

#if defined(CONFIG_ARCH_OMAP2)
static struct clk * gpio_fck;
#endif

#if defined(CONFIG_ARCH_OMAP2430)
static struct clk * gpio5_ick;
static struct clk * gpio5_fck;
#endif

#if defined(CONFIG_ARCH_OMAP3) || defined(CONFIG_ARCH_OMAP4)
static struct clk *gpio_iclks[OMAP34XX_NR_GPIOS];
#endif

/* This lock class tells lockdep that GPIO irqs are in a different
 * category than their parents, so it won't report false recursion.
 */
static struct lock_class_key gpio_lock_class;

static int __init _omap_gpio_init(void)
{
	int i;
	int gpio = 0;
	struct gpio_bank *bank;
	char clk_name[11];

	initialized = 1;

#if defined(CONFIG_ARCH_OMAP1)
	if (cpu_is_omap15xx()) {
		gpio_ick = clk_get(NULL, "arm_gpio_ck");
		if (IS_ERR(gpio_ick))
			printk("Could not get arm_gpio_ck\n");
		else
			clk_enable(gpio_ick);
	}
#endif
#if defined(CONFIG_ARCH_OMAP2)
	if (cpu_class_is_omap2()) {
		gpio_ick = clk_get(NULL, "gpios_ick");
		if (IS_ERR(gpio_ick))
			printk("Could not get gpios_ick\n");
		else
			clk_enable(gpio_ick);
		gpio_fck = clk_get(NULL, "gpios_fck");
		if (IS_ERR(gpio_fck))
			printk("Could not get gpios_fck\n");
		else
			clk_enable(gpio_fck);

		/*
		 * On 2430 & 3430 GPIO 5 uses CORE L4 ICLK
		 */
#if defined(CONFIG_ARCH_OMAP2430)
		if (cpu_is_omap2430()) {
			gpio5_ick = clk_get(NULL, "gpio5_ick");
			if (IS_ERR(gpio5_ick))
				printk("Could not get gpio5_ick\n");
			else
				clk_enable(gpio5_ick);
			gpio5_fck = clk_get(NULL, "gpio5_fck");
			if (IS_ERR(gpio5_fck))
				printk("Could not get gpio5_fck\n");
			else
				clk_enable(gpio5_fck);
		}
#endif
	}
#endif

#if defined(CONFIG_ARCH_OMAP3) || defined(CONFIG_ARCH_OMAP4)
	if (cpu_is_omap34xx() || cpu_is_omap44xx()) {
		for (i = 0; i < OMAP34XX_NR_GPIOS; i++) {
			sprintf(clk_name, "gpio%d_ick", i + 1);
			gpio_iclks[i] = clk_get(NULL, clk_name);
			if (IS_ERR(gpio_iclks[i]))
				printk(KERN_ERR "Could not get %s\n", clk_name);
			else
				clk_enable(gpio_iclks[i]);
		}
	}
#endif


#ifdef CONFIG_ARCH_OMAP15XX
	if (cpu_is_omap15xx()) {
		printk(KERN_INFO "OMAP1510 GPIO hardware\n");
		gpio_bank_count = 2;
		gpio_bank = gpio_bank_1510;
	}
#endif
#if defined(CONFIG_ARCH_OMAP16XX)
	if (cpu_is_omap16xx()) {
		u32 rev;

		gpio_bank_count = 5;
		gpio_bank = gpio_bank_1610;
		rev = __raw_readw(gpio_bank[1].base + OMAP1610_GPIO_REVISION);
		printk(KERN_INFO "OMAP GPIO hardware version %d.%d\n",
		       (rev >> 4) & 0x0f, rev & 0x0f);
	}
#endif
#ifdef CONFIG_ARCH_OMAP730
	if (cpu_is_omap730()) {
		printk(KERN_INFO "OMAP730 GPIO hardware\n");
		gpio_bank_count = 7;
		gpio_bank = gpio_bank_730;
	}
#endif
#ifdef CONFIG_ARCH_OMAP850
	if (cpu_is_omap850()) {
		printk(KERN_INFO "OMAP850 GPIO hardware\n");
		gpio_bank_count = 7;
		gpio_bank = gpio_bank_850;
	}
#endif

#ifdef CONFIG_ARCH_OMAP24XX
	if (cpu_is_omap242x()) {
		int rev;

		gpio_bank_count = 4;
		gpio_bank = gpio_bank_242x;
		rev = __raw_readl(gpio_bank[0].base + OMAP24XX_GPIO_REVISION);
		printk(KERN_INFO "OMAP242x GPIO hardware version %d.%d\n",
			(rev >> 4) & 0x0f, rev & 0x0f);
	}
	if (cpu_is_omap243x()) {
		int rev;

		gpio_bank_count = 5;
		gpio_bank = gpio_bank_243x;
		rev = __raw_readl(gpio_bank[0].base + OMAP24XX_GPIO_REVISION);
		printk(KERN_INFO "OMAP243x GPIO hardware version %d.%d\n",
			(rev >> 4) & 0x0f, rev & 0x0f);
	}
#endif
#ifdef CONFIG_ARCH_OMAP34XX
	if (cpu_is_omap34xx()) {
		int rev;

		gpio_bank_count = OMAP34XX_NR_GPIOS;
		gpio_bank = gpio_bank_34xx;
		rev = __raw_readl(gpio_bank[0].base + OMAP24XX_GPIO_REVISION);
		printk(KERN_INFO "OMAP34xx GPIO hardware version %d.%d\n",
			(rev >> 4) & 0x0f, rev & 0x0f);
	}
#endif
#ifdef CONFIG_ARCH_OMAP4
	if (cpu_is_omap44xx()) {
		int rev;

		gpio_bank_count = OMAP34XX_NR_GPIOS;
		gpio_bank = gpio_bank_44xx;
		rev = __raw_readl(gpio_bank[0].base + OMAP24XX_GPIO_REVISION);
		printk(KERN_INFO "OMAP44xx GPIO hardware version %d.%d\n",
			(rev >> 4) & 0x0f, rev & 0x0f);
	}
#endif
	for (i = 0; i < gpio_bank_count; i++) {
		int j, gpio_count = 16;

		bank = &gpio_bank[i];
		spin_lock_init(&bank->lock);
		if (bank_is_mpuio(bank))
			__raw_writew(0xffff, bank->base + OMAP_MPUIO_GPIO_MASKIT);
		if (cpu_is_omap15xx() && bank->method == METHOD_GPIO_1510) {
			__raw_writew(0xffff, bank->base + OMAP1510_GPIO_INT_MASK);
			__raw_writew(0x0000, bank->base + OMAP1510_GPIO_INT_STATUS);
		}
		if (cpu_is_omap16xx() && bank->method == METHOD_GPIO_1610) {
			__raw_writew(0x0000, bank->base + OMAP1610_GPIO_IRQENABLE1);
			__raw_writew(0xffff, bank->base + OMAP1610_GPIO_IRQSTATUS1);
			__raw_writew(0x0014, bank->base + OMAP1610_GPIO_SYSCONFIG);
		}
		if (cpu_is_omap7xx() && bank->method == METHOD_GPIO_730) {
			__raw_writel(0xffffffff, bank->base + OMAP730_GPIO_INT_MASK);
			__raw_writel(0x00000000, bank->base + OMAP730_GPIO_INT_STATUS);

			gpio_count = 32; /* 730 has 32-bit GPIOs */
		}

#if defined(CONFIG_ARCH_OMAP24XX) || defined(CONFIG_ARCH_OMAP34XX) || \
				defined(CONFIG_ARCH_OMAP4)
		if (bank->method == METHOD_GPIO_24XX) {
			static const u32 non_wakeup_gpios[] = {
				0xe203ffc0, 0x08700040
			};

			__raw_writel(0x00000000, bank->base + OMAP24XX_GPIO_IRQENABLE1);
			__raw_writel(0xffffffff, bank->base + OMAP24XX_GPIO_IRQSTATUS1);
			__raw_writew(0x0015, bank->base + OMAP24XX_GPIO_SYSCONFIG);

			/* Initialize interface clock ungated, module enabled */
			__raw_writel(0, bank->base + OMAP24XX_GPIO_CTRL);
			if (i < ARRAY_SIZE(non_wakeup_gpios))
				bank->non_wakeup_gpios = non_wakeup_gpios[i];
			gpio_count = 32;
		}
#endif

		/* REVISIT eventually switch from OMAP-specific gpio structs
		 * over to the generic ones
		 */
		bank->chip.request = omap_gpio_request;
		bank->chip.free = omap_gpio_free;
		bank->chip.direction_input = gpio_input;
		bank->chip.get = gpio_get;
		bank->chip.direction_output = gpio_output;
		bank->chip.set = gpio_set;
		bank->chip.to_irq = gpio_2irq;
		if (bank_is_mpuio(bank)) {
			bank->chip.label = "mpuio";
#ifdef CONFIG_ARCH_OMAP16XX
			bank->chip.dev = &omap_mpuio_device.dev;
#endif
			bank->chip.base = OMAP_MPUIO(0);
		} else {
			bank->chip.label = "gpio";
			bank->chip.base = gpio;
			gpio += gpio_count;
		}
		bank->chip.ngpio = gpio_count;

		gpiochip_add(&bank->chip);

		for (j = bank->virtual_irq_start;
		     j < bank->virtual_irq_start + gpio_count; j++) {
			lockdep_set_class(&irq_desc[j].lock, &gpio_lock_class);
			set_irq_chip_data(j, bank);
			if (bank_is_mpuio(bank))
				set_irq_chip(j, &mpuio_irq_chip);
			else
				set_irq_chip(j, &gpio_irq_chip);
			set_irq_handler(j, handle_simple_irq);
			set_irq_flags(j, IRQF_VALID);
		}
		set_irq_chained_handler(bank->irq, gpio_irq_handler);
		set_irq_data(bank->irq, bank);

		if (cpu_is_omap34xx() || cpu_is_omap44xx()) {
			sprintf(clk_name, "gpio%d_dbck", i + 1);
			bank->dbck = clk_get(NULL, clk_name);
			if (IS_ERR(bank->dbck))
				printk(KERN_ERR "Could not get %s\n", clk_name);
		}
	}

	/* Enable system clock for GPIO module.
	 * The CAM_CLK_CTRL *is* really the right place. */
	if (cpu_is_omap16xx())
		omap_writel(omap_readl(ULPD_CAM_CLK_CTRL) | 0x04, ULPD_CAM_CLK_CTRL);

	/* Enable autoidle for the OCP interface */
	if (cpu_is_omap24xx())
		omap_writel(1 << 0, 0x48019010);
	if (cpu_is_omap34xx())
		omap_writel(1 << 0, 0x48306814);

	return 0;
}

#if defined(CONFIG_ARCH_OMAP16XX) || defined(CONFIG_ARCH_OMAP24XX) || \
		defined(CONFIG_ARCH_OMAP34XX) || defined(CONFIG_ARCH_OMAP4)
static int omap_gpio_suspend(struct sys_device *dev, pm_message_t mesg)
{
	int i;

	if (!cpu_class_is_omap2() && !cpu_is_omap16xx())
		return 0;

	for (i = 0; i < gpio_bank_count; i++) {
		struct gpio_bank *bank = &gpio_bank[i];
		void __iomem *wake_status;
		void __iomem *wake_clear;
		void __iomem *wake_set;
		unsigned long flags;

		switch (bank->method) {
#ifdef CONFIG_ARCH_OMAP16XX
		case METHOD_GPIO_1610:
			wake_status = bank->base + OMAP1610_GPIO_WAKEUPENABLE;
			wake_clear = bank->base + OMAP1610_GPIO_CLEAR_WAKEUPENA;
			wake_set = bank->base + OMAP1610_GPIO_SET_WAKEUPENA;
			break;
#endif
#if defined(CONFIG_ARCH_OMAP24XX) || defined(CONFIG_ARCH_OMAP34XX) || \
				defined(CONFIG_ARCH_OMAP4)
		case METHOD_GPIO_24XX:
			wake_status = bank->base + OMAP24XX_GPIO_WAKE_EN;
			wake_clear = bank->base + OMAP24XX_GPIO_CLEARWKUENA;
			wake_set = bank->base + OMAP24XX_GPIO_SETWKUENA;
			break;
#endif
		default:
			continue;
		}

		spin_lock_irqsave(&bank->lock, flags);
		bank->saved_wakeup = __raw_readl(wake_status);
		__raw_writel(0xffffffff, wake_clear);
		__raw_writel(bank->suspend_wakeup, wake_set);
		spin_unlock_irqrestore(&bank->lock, flags);
	}

	return 0;
}

static int omap_gpio_resume(struct sys_device *dev)
{
	int i;

	if (!cpu_class_is_omap2() && !cpu_is_omap16xx())
		return 0;

	for (i = 0; i < gpio_bank_count; i++) {
		struct gpio_bank *bank = &gpio_bank[i];
		void __iomem *wake_clear;
		void __iomem *wake_set;
		unsigned long flags;

		switch (bank->method) {
#ifdef CONFIG_ARCH_OMAP16XX
		case METHOD_GPIO_1610:
			wake_clear = bank->base + OMAP1610_GPIO_CLEAR_WAKEUPENA;
			wake_set = bank->base + OMAP1610_GPIO_SET_WAKEUPENA;
			break;
#endif
#if defined(CONFIG_ARCH_OMAP24XX) || defined(CONFIG_ARCH_OMAP34XX) || \
			defined(CONFIG_ARCH_OMAP4)
		case METHOD_GPIO_24XX:
			wake_clear = bank->base + OMAP24XX_GPIO_CLEARWKUENA;
			wake_set = bank->base + OMAP24XX_GPIO_SETWKUENA;
			break;
#endif
		default:
			continue;
		}

		spin_lock_irqsave(&bank->lock, flags);
		__raw_writel(0xffffffff, wake_clear);
		__raw_writel(bank->saved_wakeup, wake_set);
		spin_unlock_irqrestore(&bank->lock, flags);
	}

	return 0;
}

static struct sysdev_class omap_gpio_sysclass = {
	.name		= "gpio",
	.suspend	= omap_gpio_suspend,
	.resume		= omap_gpio_resume,
};

static struct sys_device omap_gpio_device = {
	.id		= 0,
	.cls		= &omap_gpio_sysclass,
};

#endif

#if defined(CONFIG_ARCH_OMAP24XX) || defined(CONFIG_ARCH_OMAP34XX) || \
				defined(CONFIG_ARCH_OMAP4)

static int workaround_enabled;

void omap2_gpio_prepare_for_retention(void)
{
	int i, c = 0;

	/* Remove triggering for all non-wakeup GPIOs.  Otherwise spurious
	 * IRQs will be generated.  See OMAP2420 Errata item 1.101. */
	for (i = 0; i < gpio_bank_count; i++) {
		struct gpio_bank *bank = &gpio_bank[i];
		u32 l1, l2;

		if (!(bank->enabled_non_wakeup_gpios))
			continue;
#if defined(CONFIG_ARCH_OMAP24XX) || defined(CONFIG_ARCH_OMAP34XX) || \
				defined(CONFIG_ARCH_OMAP4)
		bank->saved_datain = __raw_readl(bank->base + OMAP24XX_GPIO_DATAIN);
		l1 = __raw_readl(bank->base + OMAP24XX_GPIO_FALLINGDETECT);
		l2 = __raw_readl(bank->base + OMAP24XX_GPIO_RISINGDETECT);
#endif
		bank->saved_fallingdetect = l1;
		bank->saved_risingdetect = l2;
		l1 &= ~bank->enabled_non_wakeup_gpios;
		l2 &= ~bank->enabled_non_wakeup_gpios;
#if defined(CONFIG_ARCH_OMAP24XX) || defined(CONFIG_ARCH_OMAP34XX) || \
			defined(CONFIG_ARCH_OMAP4)
		__raw_writel(l1, bank->base + OMAP24XX_GPIO_FALLINGDETECT);
		__raw_writel(l2, bank->base + OMAP24XX_GPIO_RISINGDETECT);
#endif
		c++;
	}
	if (!c) {
		workaround_enabled = 0;
		return;
	}
	workaround_enabled = 1;
}

void omap2_gpio_resume_after_retention(void)
{
	int i;

	if (!workaround_enabled)
		return;
	for (i = 0; i < gpio_bank_count; i++) {
		struct gpio_bank *bank = &gpio_bank[i];
		u32 l;

		if (!(bank->enabled_non_wakeup_gpios))
			continue;
#if defined(CONFIG_ARCH_OMAP24XX) || defined(CONFIG_ARCH_OMAP34XX) || \
			defined(CONFIG_ARCH_OMAP4)
		__raw_writel(bank->saved_fallingdetect,
				 bank->base + OMAP24XX_GPIO_FALLINGDETECT);
		__raw_writel(bank->saved_risingdetect,
				 bank->base + OMAP24XX_GPIO_RISINGDETECT);
#endif
		/* Check if any of the non-wakeup interrupt GPIOs have changed
		 * state.  If so, generate an IRQ by software.  This is
		 * horribly racy, but it's the best we can do to work around
		 * this silicon bug. */
#if defined(CONFIG_ARCH_OMAP24XX) || defined(CONFIG_ARCH_OMAP34XX) || \
			defined(CONFIG_ARCH_OMAP4)
		l = __raw_readl(bank->base + OMAP24XX_GPIO_DATAIN);
#endif
		l ^= bank->saved_datain;
		l &= bank->non_wakeup_gpios;
		if (l) {
			u32 old0, old1;
#if defined(CONFIG_ARCH_OMAP24XX) || defined(CONFIG_ARCH_OMAP34XX) || \
			defined(CONFIG_ARCH_OMAP4)
			old0 = __raw_readl(bank->base + OMAP24XX_GPIO_LEVELDETECT0);
			old1 = __raw_readl(bank->base + OMAP24XX_GPIO_LEVELDETECT1);
			__raw_writel(old0 | l, bank->base + OMAP24XX_GPIO_LEVELDETECT0);
			__raw_writel(old1 | l, bank->base + OMAP24XX_GPIO_LEVELDETECT1);
			__raw_writel(old0, bank->base + OMAP24XX_GPIO_LEVELDETECT0);
			__raw_writel(old1, bank->base + OMAP24XX_GPIO_LEVELDETECT1);
#endif
		}
	}

}

#endif

/*
 * This may get called early from board specific init
 * for boards that have interrupts routed via FPGA.
 */
int __init omap_gpio_init(void)
{
	if (!initialized)
		return _omap_gpio_init();
	else
		return 0;
}

static int __init omap_gpio_sysinit(void)
{
	int ret = 0;

	if (!initialized)
		ret = _omap_gpio_init();

	mpuio_init();

#if defined(CONFIG_ARCH_OMAP16XX) || defined(CONFIG_ARCH_OMAP24XX) || \
		defined(CONFIG_ARCH_OMAP34XX) || defined(CONFIG_ARCH_OMAP4)
	if (cpu_is_omap16xx() || cpu_class_is_omap2()) {
		if (ret == 0) {
			ret = sysdev_class_register(&omap_gpio_sysclass);
			if (ret == 0)
				ret = sysdev_register(&omap_gpio_device);
		}
	}
#endif

	return ret;
}

arch_initcall(omap_gpio_sysinit);


#ifdef	CONFIG_DEBUG_FS

#include <linux/debugfs.h>
#include <linux/seq_file.h>

static int gpio_is_input(struct gpio_bank *bank, int mask)
{
	void __iomem *reg = bank->base;

	switch (bank->method) {
	case METHOD_MPUIO:
		reg += OMAP_MPUIO_IO_CNTL;
		break;
	case METHOD_GPIO_1510:
		reg += OMAP1510_GPIO_DIR_CONTROL;
		break;
	case METHOD_GPIO_1610:
		reg += OMAP1610_GPIO_DIRECTION;
		break;
	case METHOD_GPIO_730:
		reg += OMAP730_GPIO_DIR_CONTROL;
		break;
	case METHOD_GPIO_850:
		reg += OMAP850_GPIO_DIR_CONTROL;
		break;
	case METHOD_GPIO_24XX:
		reg += OMAP24XX_GPIO_OE;
		break;
	}
	return __raw_readl(reg) & mask;
}


static int dbg_gpio_show(struct seq_file *s, void *unused)
{
	unsigned	i, j, gpio;

	for (i = 0, gpio = 0; i < gpio_bank_count; i++) {
		struct gpio_bank	*bank = gpio_bank + i;
		unsigned		bankwidth = 16;
		u32			mask = 1;

		if (bank_is_mpuio(bank))
			gpio = OMAP_MPUIO(0);
		else if (cpu_class_is_omap2() || cpu_is_omap730() ||
				cpu_is_omap850())
			bankwidth = 32;

		for (j = 0; j < bankwidth; j++, gpio++, mask <<= 1) {
			unsigned	irq, value, is_in, irqstat;
			const char	*label;

			label = gpiochip_is_requested(&bank->chip, j);
			if (!label)
				continue;

			irq = bank->virtual_irq_start + j;
			value = gpio_get_value(gpio);
			is_in = gpio_is_input(bank, mask);

			if (bank_is_mpuio(bank))
				seq_printf(s, "MPUIO %2d ", j);
			else
				seq_printf(s, "GPIO %3d ", gpio);
			seq_printf(s, "(%-20.20s): %s %s",
					label,
					is_in ? "in " : "out",
					value ? "hi"  : "lo");

/* FIXME for at least omap2, show pullup/pulldown state */

			irqstat = irq_desc[irq].status;
#if defined(CONFIG_ARCH_OMAP16XX) || defined(CONFIG_ARCH_OMAP24XX) ||	\
		defined(CONFIG_ARCH_OMAP34XX) || defined(CONFIG_ARCH_OMAP4)
			if (is_in && ((bank->suspend_wakeup & mask)
					|| irqstat & IRQ_TYPE_SENSE_MASK)) {
				char	*trigger = NULL;

				switch (irqstat & IRQ_TYPE_SENSE_MASK) {
				case IRQ_TYPE_EDGE_FALLING:
					trigger = "falling";
					break;
				case IRQ_TYPE_EDGE_RISING:
					trigger = "rising";
					break;
				case IRQ_TYPE_EDGE_BOTH:
					trigger = "bothedge";
					break;
				case IRQ_TYPE_LEVEL_LOW:
					trigger = "low";
					break;
				case IRQ_TYPE_LEVEL_HIGH:
					trigger = "high";
					break;
				case IRQ_TYPE_NONE:
					trigger = "(?)";
					break;
				}
				seq_printf(s, ", irq-%d %-8s%s",
						irq, trigger,
						(bank->suspend_wakeup & mask)
							? " wakeup" : "");
			}
#endif
			seq_printf(s, "\n");
		}

		if (bank_is_mpuio(bank)) {
			seq_printf(s, "\n");
			gpio = 0;
		}
	}
	return 0;
}

static int dbg_gpio_open(struct inode *inode, struct file *file)
{
	return single_open(file, dbg_gpio_show, &inode->i_private);
}

static const struct file_operations debug_fops = {
	.open		= dbg_gpio_open,
	.read		= seq_read,
	.llseek		= seq_lseek,
	.release	= single_release,
};

static int __init omap_gpio_debuginit(void)
{
	(void) debugfs_create_file("omap_gpio", S_IRUGO,
					NULL, NULL, &debug_fops);
	return 0;
}
late_initcall(omap_gpio_debuginit);
#endif<|MERGE_RESOLUTION|>--- conflicted
+++ resolved
@@ -340,11 +340,7 @@
 		return 0;
 	if (cpu_is_omap24xx() && gpio < 128)
 		return 0;
-<<<<<<< HEAD
-	if (cpu_is_omap34xx() && gpio < 192)
-=======
 	if ((cpu_is_omap34xx() || cpu_is_omap44xx()) && gpio < 192)
->>>>>>> 533ac12e
 		return 0;
 	return -1;
 }
