/*
 * linux/arch/arm/plat-omap/devices.c
 *
 * Common platform device setup/initialization for OMAP1 and OMAP2
 *
 * This program is free software; you can redistribute it and/or modify
 * it under the terms of the GNU General Public License as published by
 * the Free Software Foundation; either version 2 of the License, or
 * (at your option) any later version.
 */
#include <linux/gpio.h>
#include <linux/module.h>
#include <linux/kernel.h>
#include <linux/init.h>
#include <linux/platform_device.h>
#include <linux/io.h>
#include <linux/slab.h>
#include <linux/memblock.h>

#include <mach/hardware.h>
#include <asm/mach-types.h>
#include <asm/mach/map.h>
#include <asm/memblock.h>

#include <plat/tc.h>
#include <plat/board.h>
#include <plat/mmc.h>
#include <plat/menelaus.h>
#include <plat/omap44xx.h>

/*-------------------------------------------------------------------------*/

#if defined(CONFIG_HW_RANDOM_OMAP) || defined(CONFIG_HW_RANDOM_OMAP_MODULE)

#ifdef CONFIG_ARCH_OMAP2
#define	OMAP_RNG_BASE		0x480A0000
#else
#define	OMAP_RNG_BASE		0xfffe5000
#endif

static struct resource rng_resources[] = {
	{
		.start		= OMAP_RNG_BASE,
		.end		= OMAP_RNG_BASE + 0x4f,
		.flags		= IORESOURCE_MEM,
	},
};

static struct platform_device omap_rng_device = {
	.name		= "omap_rng",
	.id		= -1,
	.num_resources	= ARRAY_SIZE(rng_resources),
	.resource	= rng_resources,
};

static void omap_init_rng(void)
{
	(void) platform_device_register(&omap_rng_device);
}
#else
static inline void omap_init_rng(void) {}
#endif

<<<<<<< HEAD
/*-------------------------------------------------------------------------*/

/* Numbering for the SPI-capable controllers when used for SPI:
 * spi		= 1
 * uwire	= 2
 * mmc1..2	= 3..4
 * mcbsp1..3	= 5..7
 */

#if defined(CONFIG_SPI_OMAP_UWIRE) || defined(CONFIG_SPI_OMAP_UWIRE_MODULE)

#define	OMAP_UWIRE_BASE		0xfffb3000

static struct resource uwire_resources[] = {
	{
		.start		= OMAP_UWIRE_BASE,
		.end		= OMAP_UWIRE_BASE + 0x20,
		.flags		= IORESOURCE_MEM,
	},
};

static struct platform_device omap_uwire_device = {
	.name	   = "omap_uwire",
	.id	     = -1,
	.num_resources	= ARRAY_SIZE(uwire_resources),
	.resource	= uwire_resources,
};

static void omap_init_uwire(void)
{
	/* FIXME define and use a boot tag; not all boards will be hooking
	 * up devices to the microwire controller, and multi-board configs
	 * mean that CONFIG_SPI_OMAP_UWIRE may be configured anyway...
	 */

	/* board-specific code must configure chipselects (only a few
	 * are normally used) and SCLK/SDI/SDO (each has two choices).
	 */
	(void) platform_device_register(&omap_uwire_device);
}
#else
static inline void omap_init_uwire(void) {}
#endif

#if defined(CONFIG_TIDSPBRIDGE) || defined(CONFIG_TIDSPBRIDGE_MODULE)

static phys_addr_t omap_dsp_phys_mempool_base;

void __init omap_dsp_reserve_sdram_memblock(void)
{
	phys_addr_t size = CONFIG_TIDSPBRIDGE_MEMPOOL_SIZE;
	phys_addr_t paddr;

	if (!size)
		return;

	paddr = arm_memblock_steal(size, SZ_1M);
	if (!paddr) {
		pr_err("%s: failed to reserve %llx bytes\n",
				__func__, (unsigned long long)size);
		return;
	}

	omap_dsp_phys_mempool_base = paddr;
}

phys_addr_t omap_dsp_get_mempool_base(void)
{
	return omap_dsp_phys_mempool_base;
}
EXPORT_SYMBOL(omap_dsp_get_mempool_base);
#endif

=======
>>>>>>> f8f5701b
/*
 * This gets called after board-specific INIT_MACHINE, and initializes most
 * on-chip peripherals accessible on this board (except for few like USB):
 *
 *  (a) Does any "standard config" pin muxing needed.  Board-specific
 *	code will have muxed GPIO pins and done "nonstandard" setup;
 *	that code could live in the boot loader.
 *  (b) Populating board-specific platform_data with the data drivers
 *	rely on to handle wiring variations.
 *  (c) Creating platform devices as meaningful on this board and
 *	with this kernel configuration.
 *
 * Claiming GPIOs, and setting their direction and initial values, is the
 * responsibility of the device drivers.  So is responding to probe().
 *
 * Board-specific knowledge like creating devices or pin setup is to be
 * kept out of drivers as much as possible.  In particular, pin setup
 * may be handled by the boot loader, and drivers should expect it will
 * normally have been done by the time they're probed.
 */
static int __init omap_init_devices(void)
{
	/* please keep these calls, and their implementations above,
	 * in alphabetical order so they're easier to sort through.
	 */
	omap_init_rng();
	return 0;
}
arch_initcall(omap_init_devices);<|MERGE_RESOLUTION|>--- conflicted
+++ resolved
@@ -61,82 +61,6 @@
 static inline void omap_init_rng(void) {}
 #endif
 
-<<<<<<< HEAD
-/*-------------------------------------------------------------------------*/
-
-/* Numbering for the SPI-capable controllers when used for SPI:
- * spi		= 1
- * uwire	= 2
- * mmc1..2	= 3..4
- * mcbsp1..3	= 5..7
- */
-
-#if defined(CONFIG_SPI_OMAP_UWIRE) || defined(CONFIG_SPI_OMAP_UWIRE_MODULE)
-
-#define	OMAP_UWIRE_BASE		0xfffb3000
-
-static struct resource uwire_resources[] = {
-	{
-		.start		= OMAP_UWIRE_BASE,
-		.end		= OMAP_UWIRE_BASE + 0x20,
-		.flags		= IORESOURCE_MEM,
-	},
-};
-
-static struct platform_device omap_uwire_device = {
-	.name	   = "omap_uwire",
-	.id	     = -1,
-	.num_resources	= ARRAY_SIZE(uwire_resources),
-	.resource	= uwire_resources,
-};
-
-static void omap_init_uwire(void)
-{
-	/* FIXME define and use a boot tag; not all boards will be hooking
-	 * up devices to the microwire controller, and multi-board configs
-	 * mean that CONFIG_SPI_OMAP_UWIRE may be configured anyway...
-	 */
-
-	/* board-specific code must configure chipselects (only a few
-	 * are normally used) and SCLK/SDI/SDO (each has two choices).
-	 */
-	(void) platform_device_register(&omap_uwire_device);
-}
-#else
-static inline void omap_init_uwire(void) {}
-#endif
-
-#if defined(CONFIG_TIDSPBRIDGE) || defined(CONFIG_TIDSPBRIDGE_MODULE)
-
-static phys_addr_t omap_dsp_phys_mempool_base;
-
-void __init omap_dsp_reserve_sdram_memblock(void)
-{
-	phys_addr_t size = CONFIG_TIDSPBRIDGE_MEMPOOL_SIZE;
-	phys_addr_t paddr;
-
-	if (!size)
-		return;
-
-	paddr = arm_memblock_steal(size, SZ_1M);
-	if (!paddr) {
-		pr_err("%s: failed to reserve %llx bytes\n",
-				__func__, (unsigned long long)size);
-		return;
-	}
-
-	omap_dsp_phys_mempool_base = paddr;
-}
-
-phys_addr_t omap_dsp_get_mempool_base(void)
-{
-	return omap_dsp_phys_mempool_base;
-}
-EXPORT_SYMBOL(omap_dsp_get_mempool_base);
-#endif
-
-=======
->>>>>>> f8f5701b
 /*
  * This gets called after board-specific INIT_MACHINE, and initializes most
  * on-chip peripherals accessible on this board (except for few like USB):
