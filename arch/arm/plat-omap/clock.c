/*
 *  linux/arch/arm/plat-omap/clock.c
 *
 *  Copyright (C) 2004 - 2008 Nokia corporation
 *  Written by Tuukka Tikkanen <tuukka.tikkanen@elektrobit.com>
 *
 *  Modified for omap shared clock framework by Tony Lindgren <tony@atomide.com>
 *
 * This program is free software; you can redistribute it and/or modify
 * it under the terms of the GNU General Public License version 2 as
 * published by the Free Software Foundation.
 */
#include <linux/kernel.h>
#include <linux/init.h>
#include <linux/module.h>
#include <linux/list.h>
#include <linux/errno.h>
#include <linux/err.h>
#include <linux/string.h>
#include <linux/clk.h>
#include <linux/mutex.h>
#include <linux/platform_device.h>
#include <linux/cpufreq.h>
#include <linux/debugfs.h>
#include <linux/io.h>

#include <mach/clock.h>

static LIST_HEAD(clocks);
static DEFINE_MUTEX(clocks_mutex);
static DEFINE_SPINLOCK(clockfw_lock);

static struct clk_functions *arch_clock;

/*-------------------------------------------------------------------------
 * Standard clock functions defined in include/linux/clk.h
 *-------------------------------------------------------------------------*/

/* This functions is moved to arch/arm/common/clkdev.c. For OMAP4 since
 * clock framework is not up , it is defined here to avoid rework in
 * every driver. Also dummy prcm reset function is added */

/* Dummy hooks only for OMAP4.For rest OMAPs, common clkdev is used */
#if defined(CONFIG_ARCH_OMAP4)
struct clk *clk_get(struct device *dev, const char *id)
{
	return NULL;
}
EXPORT_SYMBOL(clk_get);

void clk_put(struct clk *clk)
{
}
EXPORT_SYMBOL(clk_put);

void omap2_clk_prepare_for_reboot(void)
{
}
EXPORT_SYMBOL(omap2_clk_prepare_for_reboot);

void omap_prcm_arch_reset(char mode)
{
}
EXPORT_SYMBOL(omap_prcm_arch_reset);
#endif
int clk_enable(struct clk *clk)
{
	unsigned long flags;
	int ret = 0;
	if (cpu_is_omap44xx())
		/* OMAP4 clk framework not supported yet */
		return 0;

	if (clk == NULL || IS_ERR(clk))
		return -EINVAL;

	spin_lock_irqsave(&clockfw_lock, flags);
	if (arch_clock->clk_enable)
		ret = arch_clock->clk_enable(clk);
	spin_unlock_irqrestore(&clockfw_lock, flags);

	return ret;
}
EXPORT_SYMBOL(clk_enable);

void clk_disable(struct clk *clk)
{
	unsigned long flags;

	if (clk == NULL || IS_ERR(clk))
		return;

	spin_lock_irqsave(&clockfw_lock, flags);
	if (clk->usecount == 0) {
		printk(KERN_ERR "Trying disable clock %s with 0 usecount\n",
		       clk->name);
		WARN_ON(1);
		goto out;
	}

	if (arch_clock->clk_disable)
		arch_clock->clk_disable(clk);

out:
	spin_unlock_irqrestore(&clockfw_lock, flags);
}
EXPORT_SYMBOL(clk_disable);

unsigned long clk_get_rate(struct clk *clk)
{
	unsigned long flags;
	unsigned long ret = 0;

	if (clk == NULL || IS_ERR(clk))
		return 0;

	spin_lock_irqsave(&clockfw_lock, flags);
	ret = clk->rate;
	spin_unlock_irqrestore(&clockfw_lock, flags);

	return ret;
}
EXPORT_SYMBOL(clk_get_rate);

/*-------------------------------------------------------------------------
 * Optional clock functions defined in include/linux/clk.h
 *-------------------------------------------------------------------------*/

long clk_round_rate(struct clk *clk, unsigned long rate)
{
	unsigned long flags;
	long ret = 0;

	if (clk == NULL || IS_ERR(clk))
		return ret;

	spin_lock_irqsave(&clockfw_lock, flags);
	if (arch_clock->clk_round_rate)
		ret = arch_clock->clk_round_rate(clk, rate);
	spin_unlock_irqrestore(&clockfw_lock, flags);

	return ret;
}
EXPORT_SYMBOL(clk_round_rate);

int clk_set_rate(struct clk *clk, unsigned long rate)
{
	unsigned long flags;
	int ret = -EINVAL;

	if (clk == NULL || IS_ERR(clk))
		return ret;

	spin_lock_irqsave(&clockfw_lock, flags);
	if (arch_clock->clk_set_rate)
		ret = arch_clock->clk_set_rate(clk, rate);
	if (ret == 0) {
		if (clk->recalc)
			clk->rate = clk->recalc(clk);
		propagate_rate(clk);
	}
	spin_unlock_irqrestore(&clockfw_lock, flags);

	return ret;
}
EXPORT_SYMBOL(clk_set_rate);

int clk_set_parent(struct clk *clk, struct clk *parent)
{
	unsigned long flags;
	int ret = -EINVAL;

	if (cpu_is_omap44xx())
	/* OMAP4 clk framework not supported yet */
		return 0;
	if (clk == NULL || IS_ERR(clk) || parent == NULL || IS_ERR(parent))
		return ret;

	spin_lock_irqsave(&clockfw_lock, flags);
	if (clk->usecount == 0) {
		if (arch_clock->clk_set_parent)
			ret = arch_clock->clk_set_parent(clk, parent);
		if (ret == 0) {
			if (clk->recalc)
				clk->rate = clk->recalc(clk);
			propagate_rate(clk);
		}
	} else
		ret = -EBUSY;
	spin_unlock_irqrestore(&clockfw_lock, flags);

	return ret;
}
EXPORT_SYMBOL(clk_set_parent);

struct clk *clk_get_parent(struct clk *clk)
{
	return clk->parent;
}
EXPORT_SYMBOL(clk_get_parent);

/*-------------------------------------------------------------------------
 * OMAP specific clock functions shared between omap1 and omap2
 *-------------------------------------------------------------------------*/

unsigned int __initdata mpurate;

/*
 * By default we use the rate set by the bootloader.
 * You can override this with mpurate= cmdline option.
 */
static int __init omap_clk_setup(char *str)
{
	get_option(&str, &mpurate);

	if (!mpurate)
		return 1;

	if (mpurate < 1000)
		mpurate *= 1000000;

	return 1;
}
__setup("mpurate=", omap_clk_setup);

/* Used for clocks that always have same value as the parent clock */
unsigned long followparent_recalc(struct clk *clk)
{
	return clk->parent->rate;
}

void clk_reparent(struct clk *child, struct clk *parent)
{
	list_del_init(&child->sibling);
	if (parent)
		list_add(&child->sibling, &parent->children);
	child->parent = parent;

	/* now do the debugfs renaming to reattach the child
	   to the proper parent */
}

/* Propagate rate to children */
void propagate_rate(struct clk * tclk)
{
	struct clk *clkp;

	list_for_each_entry(clkp, &tclk->children, sibling) {
		if (clkp->recalc)
			clkp->rate = clkp->recalc(clkp);
		propagate_rate(clkp);
	}
}

static LIST_HEAD(root_clks);

/**
 * recalculate_root_clocks - recalculate and propagate all root clocks
 *
 * Recalculates all root clocks (clocks with no parent), which if the
 * clock's .recalc is set correctly, should also propagate their rates.
 * Called at init.
 */
void recalculate_root_clocks(void)
{
	struct clk *clkp;

	list_for_each_entry(clkp, &root_clks, sibling) {
		if (clkp->recalc)
			clkp->rate = clkp->recalc(clkp);
		propagate_rate(clkp);
	}
}

/**
<<<<<<< HEAD
 * clk_init_one - initialize any fields in the struct clk before clk init
=======
 * clk_preinit - initialize any fields in the struct clk before clk init
>>>>>>> 533ac12e
 * @clk: struct clk * to initialize
 *
 * Initialize any struct clk fields needed before normal clk initialization
 * can run.  No return value.
 */
<<<<<<< HEAD
void clk_init_one(struct clk *clk)
=======
void clk_preinit(struct clk *clk)
>>>>>>> 533ac12e
{
	INIT_LIST_HEAD(&clk->children);
}

int clk_register(struct clk *clk)
{
	if (clk == NULL || IS_ERR(clk))
		return -EINVAL;

	/*
	 * trap out already registered clocks
	 */
	if (clk->node.next || clk->node.prev)
		return 0;

	mutex_lock(&clocks_mutex);
	if (clk->parent)
		list_add(&clk->sibling, &clk->parent->children);
	else
		list_add(&clk->sibling, &root_clks);

	list_add(&clk->node, &clocks);
	if (clk->init)
		clk->init(clk);
	mutex_unlock(&clocks_mutex);

	return 0;
}
EXPORT_SYMBOL(clk_register);

void clk_unregister(struct clk *clk)
{
	if (clk == NULL || IS_ERR(clk))
		return;

	mutex_lock(&clocks_mutex);
	list_del(&clk->sibling);
	list_del(&clk->node);
	mutex_unlock(&clocks_mutex);
}
EXPORT_SYMBOL(clk_unregister);

void clk_enable_init_clocks(void)
{
	struct clk *clkp;

	list_for_each_entry(clkp, &clocks, node) {
		if (clkp->flags & ENABLE_ON_INIT)
			clk_enable(clkp);
	}
}
EXPORT_SYMBOL(clk_enable_init_clocks);

/*
 * Low level helpers
 */
static int clkll_enable_null(struct clk *clk)
{
	return 0;
}

static void clkll_disable_null(struct clk *clk)
{
}

const struct clkops clkops_null = {
	.enable		= clkll_enable_null,
	.disable	= clkll_disable_null,
};

#ifdef CONFIG_CPU_FREQ
void clk_init_cpufreq_table(struct cpufreq_frequency_table **table)
{
	unsigned long flags;

	spin_lock_irqsave(&clockfw_lock, flags);
	if (arch_clock->clk_init_cpufreq_table)
		arch_clock->clk_init_cpufreq_table(table);
	spin_unlock_irqrestore(&clockfw_lock, flags);
}
EXPORT_SYMBOL(clk_init_cpufreq_table);
#endif

/*-------------------------------------------------------------------------*/

#ifdef CONFIG_OMAP_RESET_CLOCKS
/*
 * Disable any unused clocks left on by the bootloader
 */
static int __init clk_disable_unused(void)
{
	struct clk *ck;
	unsigned long flags;

	list_for_each_entry(ck, &clocks, node) {
		if (ck->ops == &clkops_null)
			continue;

		if (ck->usecount > 0 || ck->enable_reg == 0)
			continue;

		spin_lock_irqsave(&clockfw_lock, flags);
		if (arch_clock->clk_disable_unused)
			arch_clock->clk_disable_unused(ck);
		spin_unlock_irqrestore(&clockfw_lock, flags);
	}

	return 0;
}
late_initcall(clk_disable_unused);
#endif

int __init clk_init(struct clk_functions * custom_clocks)
{
	if (!custom_clocks) {
		printk(KERN_ERR "No custom clock functions registered\n");
		BUG();
	}

	arch_clock = custom_clocks;

	return 0;
}

#if defined(CONFIG_PM_DEBUG) && defined(CONFIG_DEBUG_FS)
/*
 *	debugfs support to trace clock tree hierarchy and attributes
 */
static struct dentry *clk_debugfs_root;

static int clk_debugfs_register_one(struct clk *c)
{
	int err;
	struct dentry *d, *child;
	struct clk *pa = c->parent;
	char s[255];
	char *p = s;

	p += sprintf(p, "%s", c->name);
	if (c->id != 0)
		sprintf(p, ":%d", c->id);
	d = debugfs_create_dir(s, pa ? pa->dent : clk_debugfs_root);
	if (!d)
		return -ENOMEM;
	c->dent = d;

	d = debugfs_create_u8("usecount", S_IRUGO, c->dent, (u8 *)&c->usecount);
	if (!d) {
		err = -ENOMEM;
		goto err_out;
	}
	d = debugfs_create_u32("rate", S_IRUGO, c->dent, (u32 *)&c->rate);
	if (!d) {
		err = -ENOMEM;
		goto err_out;
	}
	d = debugfs_create_x32("flags", S_IRUGO, c->dent, (u32 *)&c->flags);
	if (!d) {
		err = -ENOMEM;
		goto err_out;
	}
	return 0;

err_out:
	d = c->dent;
	list_for_each_entry(child, &d->d_subdirs, d_u.d_child)
		debugfs_remove(child);
	debugfs_remove(c->dent);
	return err;
}

static int clk_debugfs_register(struct clk *c)
{
	int err;
	struct clk *pa = c->parent;

	if (pa && !pa->dent) {
		err = clk_debugfs_register(pa);
		if (err)
			return err;
	}

	if (!c->dent) {
		err = clk_debugfs_register_one(c);
		if (err)
			return err;
	}
	return 0;
}

static int __init clk_debugfs_init(void)
{
	struct clk *c;
	struct dentry *d;
	int err;

	d = debugfs_create_dir("clock", NULL);
	if (!d)
		return -ENOMEM;
	clk_debugfs_root = d;

	list_for_each_entry(c, &clocks, node) {
		err = clk_debugfs_register(c);
		if (err)
			goto err_out;
	}
	return 0;
err_out:
	debugfs_remove(clk_debugfs_root); /* REVISIT: Cleanup correctly */
	return err;
}
late_initcall(clk_debugfs_init);

#endif /* defined(CONFIG_PM_DEBUG) && defined(CONFIG_DEBUG_FS) */<|MERGE_RESOLUTION|>--- conflicted
+++ resolved
@@ -273,21 +273,13 @@
 }
 
 /**
-<<<<<<< HEAD
- * clk_init_one - initialize any fields in the struct clk before clk init
-=======
  * clk_preinit - initialize any fields in the struct clk before clk init
->>>>>>> 533ac12e
  * @clk: struct clk * to initialize
  *
  * Initialize any struct clk fields needed before normal clk initialization
  * can run.  No return value.
  */
-<<<<<<< HEAD
-void clk_init_one(struct clk *clk)
-=======
 void clk_preinit(struct clk *clk)
->>>>>>> 533ac12e
 {
 	INIT_LIST_HEAD(&clk->children);
 }
