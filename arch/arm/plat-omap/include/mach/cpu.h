--- conflicted
+++ resolved
@@ -432,10 +432,4 @@
 
 
 int omap_chip_is(struct omap_chip_id oci);
-<<<<<<< HEAD
-void omap2_check_revision(void);
-
-#endif    /* defined(CONFIG_ARCH_OMAP2) || defined(CONFIG_ARCH_OMAP3) */
-=======
-void omap2_check_revision(void);
->>>>>>> 1b0053a0
+void omap2_check_revision(void);