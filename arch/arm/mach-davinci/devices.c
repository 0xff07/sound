/*
 * mach-davinci/devices.c
 *
 * DaVinci platform device setup/initialization
 *
 * This program is free software; you can redistribute it and/or modify
 * it under the terms of the GNU General Public License as published by
 * the Free Software Foundation; either version 2 of the License, or
 * (at your option) any later version.
 */

#include <linux/module.h>
#include <linux/kernel.h>
#include <linux/init.h>
#include <linux/platform_device.h>
#include <linux/dma-mapping.h>
#include <linux/io.h>

#include <asm/mach/map.h>

#include <mach/hardware.h>
#include <mach/i2c.h>
#include <mach/irqs.h>
#include <mach/cputype.h>
#include <mach/mux.h>
<<<<<<< HEAD

#define DAVINCI_I2C_BASE	     0x01C21000
=======
#include <mach/edma.h>
#include <mach/mmc.h>
#include <mach/time.h>

#define DAVINCI_I2C_BASE	     0x01C21000
#define DAVINCI_MMCSD0_BASE	     0x01E10000
#define DM355_MMCSD0_BASE	     0x01E11000
#define DM355_MMCSD1_BASE	     0x01E00000
>>>>>>> 533ac12e

static struct resource i2c_resources[] = {
	{
		.start		= DAVINCI_I2C_BASE,
		.end		= DAVINCI_I2C_BASE + 0x40,
		.flags		= IORESOURCE_MEM,
	},
	{
		.start		= IRQ_I2C,
		.flags		= IORESOURCE_IRQ,
	},
};

static struct platform_device davinci_i2c_device = {
	.name           = "i2c_davinci",
	.id             = 1,
	.num_resources	= ARRAY_SIZE(i2c_resources),
	.resource	= i2c_resources,
};

void __init davinci_init_i2c(struct davinci_i2c_platform_data *pdata)
{
	if (cpu_is_davinci_dm644x())
		davinci_cfg_reg(DM644X_I2C);

	davinci_i2c_device.dev.platform_data = pdata;
	(void) platform_device_register(&davinci_i2c_device);
}

#if	defined(CONFIG_MMC_DAVINCI) || defined(CONFIG_MMC_DAVINCI_MODULE)

static u64 mmcsd0_dma_mask = DMA_BIT_MASK(32);

static struct resource mmcsd0_resources[] = {
	{
		/* different on dm355 */
		.start = DAVINCI_MMCSD0_BASE,
		.end   = DAVINCI_MMCSD0_BASE + SZ_4K - 1,
		.flags = IORESOURCE_MEM,
	},
	/* IRQs:  MMC/SD, then SDIO */
	{
		.start = IRQ_MMCINT,
		.flags = IORESOURCE_IRQ,
	}, {
		/* different on dm355 */
		.start = IRQ_SDIOINT,
		.flags = IORESOURCE_IRQ,
	},
	/* DMA channels: RX, then TX */
	{
		.start = DAVINCI_DMA_MMCRXEVT,
		.flags = IORESOURCE_DMA,
	}, {
		.start = DAVINCI_DMA_MMCTXEVT,
		.flags = IORESOURCE_DMA,
	},
};

static struct platform_device davinci_mmcsd0_device = {
	.name = "davinci_mmc",
	.id = 0,
	.dev = {
		.dma_mask = &mmcsd0_dma_mask,
		.coherent_dma_mask = DMA_BIT_MASK(32),
	},
	.num_resources = ARRAY_SIZE(mmcsd0_resources),
	.resource = mmcsd0_resources,
};

static u64 mmcsd1_dma_mask = DMA_BIT_MASK(32);

static struct resource mmcsd1_resources[] = {
	{
		.start = DM355_MMCSD1_BASE,
		.end   = DM355_MMCSD1_BASE + SZ_4K - 1,
		.flags = IORESOURCE_MEM,
	},
	/* IRQs:  MMC/SD, then SDIO */
	{
		.start = IRQ_DM355_MMCINT1,
		.flags = IORESOURCE_IRQ,
	}, {
		.start = IRQ_DM355_SDIOINT1,
		.flags = IORESOURCE_IRQ,
	},
	/* DMA channels: RX, then TX */
	{
		.start = 30,	/* rx */
		.flags = IORESOURCE_DMA,
	}, {
		.start = 31,	/* tx */
		.flags = IORESOURCE_DMA,
	},
};

static struct platform_device davinci_mmcsd1_device = {
	.name = "davinci_mmc",
	.id = 1,
	.dev = {
		.dma_mask = &mmcsd1_dma_mask,
		.coherent_dma_mask = DMA_BIT_MASK(32),
	},
	.num_resources = ARRAY_SIZE(mmcsd1_resources),
	.resource = mmcsd1_resources,
};


void __init davinci_setup_mmc(int module, struct davinci_mmc_config *config)
{
	struct platform_device	*pdev = NULL;

	if (WARN_ON(cpu_is_davinci_dm646x()))
		return;

	/* REVISIT: update PINMUX, ARM_IRQMUX, and EDMA_EVTMUX here too;
	 * for example if MMCSD1 is used for SDIO, maybe DAT2 is unused.
	 *
	 * FIXME dm6441 (no MMC/SD), dm357 (one), and dm335 (two) are
	 * not handled right here ...
	 */
	switch (module) {
	case 1:
		if (!cpu_is_davinci_dm355())
			break;

		/* REVISIT we may not need all these pins if e.g. this
		 * is a hard-wired SDIO device...
		 */
		davinci_cfg_reg(DM355_SD1_CMD);
		davinci_cfg_reg(DM355_SD1_CLK);
		davinci_cfg_reg(DM355_SD1_DATA0);
		davinci_cfg_reg(DM355_SD1_DATA1);
		davinci_cfg_reg(DM355_SD1_DATA2);
		davinci_cfg_reg(DM355_SD1_DATA3);

		pdev = &davinci_mmcsd1_device;
		break;
	case 0:
		if (cpu_is_davinci_dm355()) {
			mmcsd0_resources[0].start = DM355_MMCSD0_BASE;
			mmcsd0_resources[0].end = DM355_MMCSD0_BASE + SZ_4K - 1;
			mmcsd0_resources[2].start = IRQ_DM355_SDIOINT0;

			/* expose all 6 MMC0 signals:  CLK, CMD, DATA[0..3] */
			davinci_cfg_reg(DM355_MMCSD0);

			/* enable RX EDMA */
			davinci_cfg_reg(DM355_EVT26_MMC0_RX);
		}

		else if (cpu_is_davinci_dm644x()) {
			/* REVISIT: should this be in board-init code? */
			void __iomem *base =
				IO_ADDRESS(DAVINCI_SYSTEM_MODULE_BASE);

			/* Power-on 3.3V IO cells */
			__raw_writel(0, base + DM64XX_VDD3P3V_PWDN);
			/*Set up the pull regiter for MMC */
			davinci_cfg_reg(DM644X_MSTK);
		}

		pdev = &davinci_mmcsd0_device;
		break;
	}

	if (WARN_ON(!pdev))
		return;

	pdev->dev.platform_data = config;
	platform_device_register(pdev);
}

#else

void __init davinci_setup_mmc(int module, struct davinci_mmc_config *config)
{
}

#endif

/*-------------------------------------------------------------------------*/

static struct resource wdt_resources[] = {
	{
		.flags	= IORESOURCE_MEM,
	},
};

struct platform_device davinci_wdt_device = {
	.name		= "watchdog",
	.id		= -1,
	.num_resources	= ARRAY_SIZE(wdt_resources),
	.resource	= wdt_resources,
};

static void davinci_init_wdt(void)
{
	struct davinci_soc_info *soc_info = &davinci_soc_info;

	wdt_resources[0].start = (resource_size_t)soc_info->wdt_base;
	wdt_resources[0].end = (resource_size_t)soc_info->wdt_base + SZ_1K - 1;

	platform_device_register(&davinci_wdt_device);
}

/*-------------------------------------------------------------------------*/

struct davinci_timer_instance davinci_timer_instance[2] = {
	{
		.base		= IO_ADDRESS(DAVINCI_TIMER0_BASE),
		.bottom_irq	= IRQ_TINT0_TINT12,
		.top_irq	= IRQ_TINT0_TINT34,
	},
	{
		.base		= IO_ADDRESS(DAVINCI_TIMER1_BASE),
		.bottom_irq	= IRQ_TINT1_TINT12,
		.top_irq	= IRQ_TINT1_TINT34,
	},
};

/*-------------------------------------------------------------------------*/

static int __init davinci_init_devices(void)
{
	/* please keep these calls, and their implementations above,
	 * in alphabetical order so they're easier to sort through.
	 */
	davinci_init_wdt();

	return 0;
}
arch_initcall(davinci_init_devices);
<|MERGE_RESOLUTION|>--- conflicted
+++ resolved
@@ -23,10 +23,6 @@
 #include <mach/irqs.h>
 #include <mach/cputype.h>
 #include <mach/mux.h>
-<<<<<<< HEAD
-
-#define DAVINCI_I2C_BASE	     0x01C21000
-=======
 #include <mach/edma.h>
 #include <mach/mmc.h>
 #include <mach/time.h>
@@ -35,7 +31,6 @@
 #define DAVINCI_MMCSD0_BASE	     0x01E10000
 #define DM355_MMCSD0_BASE	     0x01E11000
 #define DM355_MMCSD1_BASE	     0x01E00000
->>>>>>> 533ac12e
 
 static struct resource i2c_resources[] = {
 	{
