--- conflicted
+++ resolved
@@ -28,8 +28,6 @@
 #include <mach/psc.h>
 #include <mach/mux.h>
 
-#define DAVINCI_PWR_SLEEP_CNTRL_BASE 0x01C41000
-
 /* PSC register offsets */
 #define EPCPR		0x070
 #define PTCMD		0x120
@@ -42,12 +40,6 @@
 #define MDSTAT_STATE_MASK 0x1f
 
 /* Return nonzero iff the domain's clock is active */
-<<<<<<< HEAD
-int __init davinci_psc_is_clk_active(unsigned int id)
-{
-	void __iomem *psc_base = IO_ADDRESS(DAVINCI_PWR_SLEEP_CNTRL_BASE);
-	u32 mdstat = __raw_readl(psc_base + MDSTAT + 4 * id);
-=======
 int __init davinci_psc_is_clk_active(unsigned int ctlr, unsigned int id)
 {
 	void __iomem *psc_base;
@@ -62,7 +54,6 @@
 
 	psc_base = soc_info->psc_bases[ctlr];
 	mdstat = __raw_readl(psc_base + MDSTAT + 4 * id);
->>>>>>> 533ac12e
 
 	/* if clocked, state can be "Enable" or "SyncReset" */
 	return mdstat & BIT(12);
@@ -73,16 +64,6 @@
 		unsigned int id, char enable)
 {
 	u32 epcpr, ptcmd, ptstat, pdstat, pdctl1, mdstat, mdctl;
-<<<<<<< HEAD
-	void __iomem *psc_base = IO_ADDRESS(DAVINCI_PWR_SLEEP_CNTRL_BASE);
-	u32 next_state = enable ? 0x3 : 0x2; /* 0x3 enables, 0x2 disables */
-
-	mdctl = __raw_readl(psc_base + MDCTL + 4 * id);
-	mdctl &= ~MDSTAT_STATE_MASK;
-	mdctl |= next_state;
-	__raw_writel(mdctl, psc_base + MDCTL + 4 * id);
-
-=======
 	void __iomem *psc_base;
 	struct davinci_soc_info *soc_info = &davinci_soc_info;
 	u32 next_state = enable ? 0x3 : 0x2; /* 0x3 enables, 0x2 disables */
@@ -100,7 +81,6 @@
 	mdctl |= next_state;
 	__raw_writel(mdctl, psc_base + MDCTL + 4 * id);
 
->>>>>>> 533ac12e
 	pdstat = __raw_readl(psc_base + PDSTAT);
 	if ((pdstat & 0x00000001) == 0) {
 		pdctl1 = __raw_readl(psc_base + PDCTL1);
