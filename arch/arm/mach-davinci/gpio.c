--- conflicted
+++ resolved
@@ -38,11 +38,6 @@
 
 static struct davinci_gpio chips[DIV_ROUND_UP(DAVINCI_N_GPIO, 32)];
 
-<<<<<<< HEAD
-static unsigned __initdata ngpio;
-
-=======
->>>>>>> 533ac12e
 /* create a non-inlined version */
 static struct gpio_controller __iomem * __init gpio2controller(unsigned gpio)
 {
@@ -137,32 +132,6 @@
 	if (WARN_ON(DAVINCI_N_GPIO < ngpio))
 		ngpio = DAVINCI_N_GPIO;
 
-<<<<<<< HEAD
-	/* The gpio banks conceptually expose a segmented bitmap,
-	 * and "ngpio" is one more than the largest zero-based
-	 * bit index that's valid.
-	 */
-	if (cpu_is_davinci_dm355()) {		/* or dm335() */
-		ngpio = 104;
-	} else if (cpu_is_davinci_dm644x()) {	/* or dm337() */
-		ngpio = 71;
-	} else if (cpu_is_davinci_dm646x()) {
-		/* NOTE:  each bank has several "reserved" bits,
-		 * unusable as GPIOs.  Only 33 of the GPIO numbers
-		 * are usable, and we're not rejecting the others.
-		 */
-		ngpio = 43;
-	} else {
-		/* if cpu_is_davinci_dm643x() ngpio = 111 */
-		pr_err("GPIO setup:  how many GPIOs?\n");
-		return -EINVAL;
-	}
-
-	if (WARN_ON(DAVINCI_N_GPIO < ngpio))
-		ngpio = DAVINCI_N_GPIO;
-
-=======
->>>>>>> 533ac12e
 	for (i = 0, base = 0; base < ngpio; i++, base += 32) {
 		chips[i].chip.label = "DaVinci";
 
@@ -302,19 +271,8 @@
 static int __init davinci_gpio_irq_setup(void)
 {
 	unsigned	gpio, irq, bank;
-	unsigned	bank_irq;
 	struct clk	*clk;
 	u32		binten = 0;
-<<<<<<< HEAD
-
-	if (cpu_is_davinci_dm355()) {		/* or dm335() */
-		bank_irq = IRQ_DM355_GPIOBNK0;
-	} else if (cpu_is_davinci_dm644x()) {
-		bank_irq = IRQ_GPIOBNK0;
-	} else if (cpu_is_davinci_dm646x()) {
-		bank_irq = IRQ_DM646X_GPIOBNK0;
-	} else {
-=======
 	unsigned	ngpio, bank_irq;
 	struct davinci_soc_info *soc_info = &davinci_soc_info;
 
@@ -322,7 +280,6 @@
 
 	bank_irq = soc_info->gpio_irq;
 	if (bank_irq == 0) {
->>>>>>> 533ac12e
 		printk(KERN_ERR "Don't know first GPIO bank IRQ.\n");
 		return -EINVAL;
 	}
@@ -362,19 +319,9 @@
 	/* BINTEN -- per-bank interrupt enable. genirq would also let these
 	 * bits be set/cleared dynamically.
 	 */
-<<<<<<< HEAD
-	__raw_writel(binten, (void *__iomem)
-		     IO_ADDRESS(DAVINCI_GPIO_BASE + 0x08));
-=======
 	__raw_writel(binten, soc_info->gpio_base + 0x08);
->>>>>>> 533ac12e
 
 	printk(KERN_INFO "DaVinci: %d gpio irqs\n", irq - gpio_to_irq(0));
 
 	return 0;
-<<<<<<< HEAD
-}
-arch_initcall(davinci_gpio_irq_setup);
-=======
-}
->>>>>>> 533ac12e
+}