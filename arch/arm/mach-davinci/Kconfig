--- conflicted
+++ resolved
@@ -28,11 +28,6 @@
 	bool "TI DM644x EVM"
 	default y
 	depends on ARCH_DAVINCI_DM644x
-<<<<<<< HEAD
-	help
-	  Configure this option to specify the whether the board used
-	  for development is a DM644x EVM
-=======
 	help
 	  Configure this option to specify the whether the board used
 	  for development is a DM644x EVM
@@ -64,7 +59,6 @@
 	help
 	  Configure this option to specify the whether the board used
 	  for development is a DM6467 EVM
->>>>>>> 533ac12e
 
 
 config DAVINCI_MUX
