--- conflicted
+++ resolved
@@ -26,10 +26,7 @@
 
 #include <mach/hardware.h>
 #include <mach/cputype.h>
-<<<<<<< HEAD
-=======
 #include <mach/common.h>
->>>>>>> 533ac12e
 #include <asm/mach/irq.h>
 
 #define IRQ_BIT(irq)		((irq) & 0x1f)
@@ -45,26 +42,14 @@
 #define IRQ_INTPRI0_REG_OFFSET	0x0030
 #define IRQ_INTPRI7_REG_OFFSET	0x004C
 
-const u8 *davinci_def_priorities;
-
-#define INTC_BASE IO_ADDRESS(DAVINCI_ARM_INTC_BASE)
-
 static inline unsigned int davinci_irq_readl(int offset)
 {
-<<<<<<< HEAD
-	return __raw_readl(INTC_BASE + offset);
-=======
 	return __raw_readl(davinci_intc_base + offset);
->>>>>>> 533ac12e
 }
 
 static inline void davinci_irq_writel(unsigned long value, int offset)
 {
-<<<<<<< HEAD
-	__raw_writel(value, INTC_BASE + offset);
-=======
 	__raw_writel(value, davinci_intc_base + offset);
->>>>>>> 533ac12e
 }
 
 /* Disable interrupt */
@@ -125,224 +110,11 @@
 	.unmask = davinci_unmask_irq,
 };
 
-<<<<<<< HEAD
-/* FIQ are pri 0-1; otherwise 2-7, with 7 lowest priority */
-static const u8 dm644x_default_priorities[DAVINCI_N_AINTC_IRQ] __initdata = {
-	[IRQ_VDINT0]		= 2,
-	[IRQ_VDINT1]		= 6,
-	[IRQ_VDINT2]		= 6,
-	[IRQ_HISTINT]		= 6,
-	[IRQ_H3AINT]		= 6,
-	[IRQ_PRVUINT]		= 6,
-	[IRQ_RSZINT]		= 6,
-	[7]			= 7,
-	[IRQ_VENCINT]		= 6,
-	[IRQ_ASQINT]		= 6,
-	[IRQ_IMXINT]		= 6,
-	[IRQ_VLCDINT]		= 6,
-	[IRQ_USBINT]		= 4,
-	[IRQ_EMACINT]		= 4,
-	[14]			= 7,
-	[15]			= 7,
-	[IRQ_CCINT0]		= 5,	/* dma */
-	[IRQ_CCERRINT]		= 5,	/* dma */
-	[IRQ_TCERRINT0]		= 5,	/* dma */
-	[IRQ_TCERRINT]		= 5,	/* dma */
-	[IRQ_PSCIN]		= 7,
-	[21]			= 7,
-	[IRQ_IDE]		= 4,
-	[23]			= 7,
-	[IRQ_MBXINT]		= 7,
-	[IRQ_MBRINT]		= 7,
-	[IRQ_MMCINT]		= 7,
-	[IRQ_SDIOINT]		= 7,
-	[28]			= 7,
-	[IRQ_DDRINT]		= 7,
-	[IRQ_AEMIFINT]		= 7,
-	[IRQ_VLQINT]		= 4,
-	[IRQ_TINT0_TINT12]	= 2,	/* clockevent */
-	[IRQ_TINT0_TINT34]	= 2,	/* clocksource */
-	[IRQ_TINT1_TINT12]	= 7,	/* DSP timer */
-	[IRQ_TINT1_TINT34]	= 7,	/* system tick */
-	[IRQ_PWMINT0]		= 7,
-	[IRQ_PWMINT1]		= 7,
-	[IRQ_PWMINT2]		= 7,
-	[IRQ_I2C]		= 3,
-	[IRQ_UARTINT0]		= 3,
-	[IRQ_UARTINT1]		= 3,
-	[IRQ_UARTINT2]		= 3,
-	[IRQ_SPINT0]		= 3,
-	[IRQ_SPINT1]		= 3,
-	[45]			= 7,
-	[IRQ_DSP2ARM0]		= 4,
-	[IRQ_DSP2ARM1]		= 4,
-	[IRQ_GPIO0]		= 7,
-	[IRQ_GPIO1]		= 7,
-	[IRQ_GPIO2]		= 7,
-	[IRQ_GPIO3]		= 7,
-	[IRQ_GPIO4]		= 7,
-	[IRQ_GPIO5]		= 7,
-	[IRQ_GPIO6]		= 7,
-	[IRQ_GPIO7]		= 7,
-	[IRQ_GPIOBNK0]		= 7,
-	[IRQ_GPIOBNK1]		= 7,
-	[IRQ_GPIOBNK2]		= 7,
-	[IRQ_GPIOBNK3]		= 7,
-	[IRQ_GPIOBNK4]		= 7,
-	[IRQ_COMMTX]		= 7,
-	[IRQ_COMMRX]		= 7,
-	[IRQ_EMUINT]		= 7,
-};
-
-static const u8 dm646x_default_priorities[DAVINCI_N_AINTC_IRQ] = {
-	[IRQ_DM646X_VP_VERTINT0]        = 7,
-	[IRQ_DM646X_VP_VERTINT1]        = 7,
-	[IRQ_DM646X_VP_VERTINT2]        = 7,
-	[IRQ_DM646X_VP_VERTINT3]        = 7,
-	[IRQ_DM646X_VP_ERRINT]          = 7,
-	[IRQ_DM646X_RESERVED_1]         = 7,
-	[IRQ_DM646X_RESERVED_2]         = 7,
-	[IRQ_DM646X_WDINT]              = 7,
-	[IRQ_DM646X_CRGENINT0]          = 7,
-	[IRQ_DM646X_CRGENINT1]          = 7,
-	[IRQ_DM646X_TSIFINT0]           = 7,
-	[IRQ_DM646X_TSIFINT1]           = 7,
-	[IRQ_DM646X_VDCEINT]            = 7,
-	[IRQ_DM646X_USBINT]             = 7,
-	[IRQ_DM646X_USBDMAINT]          = 7,
-	[IRQ_DM646X_PCIINT]             = 7,
-	[IRQ_CCINT0]                    = 7,    /* dma */
-	[IRQ_CCERRINT]                  = 7,    /* dma */
-	[IRQ_TCERRINT0]                 = 7,    /* dma */
-	[IRQ_TCERRINT]                  = 7,    /* dma */
-	[IRQ_DM646X_TCERRINT2]          = 7,
-	[IRQ_DM646X_TCERRINT3]          = 7,
-	[IRQ_DM646X_IDE]                = 7,
-	[IRQ_DM646X_HPIINT]             = 7,
-	[IRQ_DM646X_EMACRXTHINT]        = 7,
-	[IRQ_DM646X_EMACRXINT]          = 7,
-	[IRQ_DM646X_EMACTXINT]          = 7,
-	[IRQ_DM646X_EMACMISCINT]        = 7,
-	[IRQ_DM646X_MCASP0TXINT]        = 7,
-	[IRQ_DM646X_MCASP0RXINT]        = 7,
-	[IRQ_AEMIFINT]                  = 7,
-	[IRQ_DM646X_RESERVED_3]         = 7,
-	[IRQ_DM646X_MCASP1TXINT]        = 7,    /* clockevent */
-	[IRQ_TINT0_TINT34]              = 7,    /* clocksource */
-	[IRQ_TINT1_TINT12]              = 7,    /* DSP timer */
-	[IRQ_TINT1_TINT34]              = 7,    /* system tick */
-	[IRQ_PWMINT0]                   = 7,
-	[IRQ_PWMINT1]                   = 7,
-	[IRQ_DM646X_VLQINT]             = 7,
-	[IRQ_I2C]                       = 7,
-	[IRQ_UARTINT0]                  = 7,
-	[IRQ_UARTINT1]                  = 7,
-	[IRQ_DM646X_UARTINT2]           = 7,
-	[IRQ_DM646X_SPINT0]             = 7,
-	[IRQ_DM646X_SPINT1]             = 7,
-	[IRQ_DM646X_DSP2ARMINT]         = 7,
-	[IRQ_DM646X_RESERVED_4]         = 7,
-	[IRQ_DM646X_PSCINT]             = 7,
-	[IRQ_DM646X_GPIO0]              = 7,
-	[IRQ_DM646X_GPIO1]              = 7,
-	[IRQ_DM646X_GPIO2]              = 7,
-	[IRQ_DM646X_GPIO3]              = 7,
-	[IRQ_DM646X_GPIO4]              = 7,
-	[IRQ_DM646X_GPIO5]              = 7,
-	[IRQ_DM646X_GPIO6]              = 7,
-	[IRQ_DM646X_GPIO7]              = 7,
-	[IRQ_DM646X_GPIOBNK0]           = 7,
-	[IRQ_DM646X_GPIOBNK1]           = 7,
-	[IRQ_DM646X_GPIOBNK2]           = 7,
-	[IRQ_DM646X_DDRINT]             = 7,
-	[IRQ_DM646X_AEMIFINT]           = 7,
-	[IRQ_COMMTX]                    = 7,
-	[IRQ_COMMRX]                    = 7,
-	[IRQ_EMUINT]                    = 7,
-};
-
-static const u8 dm355_default_priorities[DAVINCI_N_AINTC_IRQ] = {
-	[IRQ_DM355_CCDC_VDINT0]		= 2,
-	[IRQ_DM355_CCDC_VDINT1]		= 6,
-	[IRQ_DM355_CCDC_VDINT2]		= 6,
-	[IRQ_DM355_IPIPE_HST]		= 6,
-	[IRQ_DM355_H3AINT]		= 6,
-	[IRQ_DM355_IPIPE_SDR]		= 6,
-	[IRQ_DM355_IPIPEIFINT]		= 6,
-	[IRQ_DM355_OSDINT]		= 7,
-	[IRQ_DM355_VENCINT]		= 6,
-	[IRQ_ASQINT]			= 6,
-	[IRQ_IMXINT]			= 6,
-	[IRQ_USBINT]			= 4,
-	[IRQ_DM355_RTOINT]		= 4,
-	[IRQ_DM355_UARTINT2]		= 7,
-	[IRQ_DM355_TINT6]		= 7,
-	[IRQ_CCINT0]			= 5,	/* dma */
-	[IRQ_CCERRINT]			= 5,	/* dma */
-	[IRQ_TCERRINT0]			= 5,	/* dma */
-	[IRQ_TCERRINT]			= 5,	/* dma */
-	[IRQ_DM355_SPINT2_1]		= 7,
-	[IRQ_DM355_TINT7]		= 4,
-	[IRQ_DM355_SDIOINT0]		= 7,
-	[IRQ_MBXINT]			= 7,
-	[IRQ_MBRINT]			= 7,
-	[IRQ_MMCINT]			= 7,
-	[IRQ_DM355_MMCINT1]		= 7,
-	[IRQ_DM355_PWMINT3]		= 7,
-	[IRQ_DDRINT]			= 7,
-	[IRQ_AEMIFINT]			= 7,
-	[IRQ_DM355_SDIOINT1]		= 4,
-	[IRQ_TINT0_TINT12]		= 2,	/* clockevent */
-	[IRQ_TINT0_TINT34]		= 2,	/* clocksource */
-	[IRQ_TINT1_TINT12]		= 7,	/* DSP timer */
-	[IRQ_TINT1_TINT34]		= 7,	/* system tick */
-	[IRQ_PWMINT0]			= 7,
-	[IRQ_PWMINT1]			= 7,
-	[IRQ_PWMINT2]			= 7,
-	[IRQ_I2C]			= 3,
-	[IRQ_UARTINT0]			= 3,
-	[IRQ_UARTINT1]			= 3,
-	[IRQ_DM355_SPINT0_0]		= 3,
-	[IRQ_DM355_SPINT0_1]		= 3,
-	[IRQ_DM355_GPIO0]		= 3,
-	[IRQ_DM355_GPIO1]		= 7,
-	[IRQ_DM355_GPIO2]		= 4,
-	[IRQ_DM355_GPIO3]		= 4,
-	[IRQ_DM355_GPIO4]		= 7,
-	[IRQ_DM355_GPIO5]		= 7,
-	[IRQ_DM355_GPIO6]		= 7,
-	[IRQ_DM355_GPIO7]		= 7,
-	[IRQ_DM355_GPIO8]		= 7,
-	[IRQ_DM355_GPIO9]		= 7,
-	[IRQ_DM355_GPIOBNK0]		= 7,
-	[IRQ_DM355_GPIOBNK1]		= 7,
-	[IRQ_DM355_GPIOBNK2]		= 7,
-	[IRQ_DM355_GPIOBNK3]		= 7,
-	[IRQ_DM355_GPIOBNK4]		= 7,
-	[IRQ_DM355_GPIOBNK5]		= 7,
-	[IRQ_DM355_GPIOBNK6]		= 7,
-	[IRQ_COMMTX]			= 7,
-	[IRQ_COMMRX]			= 7,
-	[IRQ_EMUINT]			= 7,
-};
-
-=======
->>>>>>> 533ac12e
 /* ARM Interrupt Controller Initialization */
 void __init davinci_irq_init(void)
 {
 	unsigned i;
-<<<<<<< HEAD
-
-	if (cpu_is_davinci_dm644x())
-		davinci_def_priorities = dm644x_default_priorities;
-	else if (cpu_is_davinci_dm646x())
-		davinci_def_priorities = dm646x_default_priorities;
-	else if (cpu_is_davinci_dm355())
-		davinci_def_priorities = dm355_default_priorities;
-=======
 	const u8 *davinci_def_priorities = davinci_soc_info.intc_irq_prios;
->>>>>>> 533ac12e
 
 	/* Clear all interrupt requests */
 	davinci_irq_writel(~0x0, FIQ_REG0_OFFSET);
