/*
 * TI DaVinci GPIO Support
 *
 * Copyright (c) 2006 David Brownell
 * Copyright (c) 2007, MontaVista Software, Inc. <source@mvista.com>
 *
 * This program is free software; you can redistribute it and/or modify
 * it under the terms of the GNU General Public License as published by
 * the Free Software Foundation; either version 2 of the License, or
 * (at your option) any later version.
 */

#ifndef	__DAVINCI_GPIO_H
#define	__DAVINCI_GPIO_H

#include <linux/io.h>
#include <asm-generic/gpio.h>

#include <mach/irqs.h>
#include <mach/common.h>

#define DAVINCI_GPIO_BASE 0x01C67000

#define DAVINCI_GPIO_BASE 0x01C67000

/*
 * basic gpio routines
 *
 * board-specific init should be done by arch/.../.../board-XXX.c (maybe
 * initializing banks together) rather than boot loaders; kexec() won't
 * go through boot loaders.
 *
 * the gpio clock will be turned on when gpios are used, and you may also
 * need to pay attention to PINMUX registers to be sure those pins are
 * used as gpios, not with other peripherals.
 *
 * On-chip GPIOs are numbered 0..(DAVINCI_N_GPIO-1).  For documentation,
 * and maybe for later updates, code may write GPIO(N).  These may be
 * all 1.8V signals, all 3.3V ones, or a mix of the two.  A given chip
 * may not support all the GPIOs in that range.
 *
 * GPIOs can also be on external chips, numbered after the ones built-in
 * to the DaVinci chip.  For now, they won't be usable as IRQ sources.
 */
#define	GPIO(X)		(X)		/* 0 <= X <= (DAVINCI_N_GPIO - 1) */

struct gpio_controller {
	u32	dir;
	u32	out_data;
	u32	set_data;
	u32	clr_data;
	u32	in_data;
	u32	set_rising;
	u32	clr_rising;
	u32	set_falling;
	u32	clr_falling;
	u32	intstat;
};

/* The __gpio_to_controller() and __gpio_mask() functions inline to constants
 * with constant parameters; or in outlined code they execute at runtime.
 *
 * You'd access the controller directly when reading or writing more than
 * one gpio value at a time, and to support wired logic where the value
 * being driven by the cpu need not match the value read back.
 *
 * These are NOT part of the cross-platform GPIO interface
 */
static inline struct gpio_controller *__iomem
__gpio_to_controller(unsigned gpio)
{
	void *__iomem ptr;
<<<<<<< HEAD

	if (gpio < 32 * 1)
		ptr = IO_ADDRESS(DAVINCI_GPIO_BASE + 0x10);
	else if (gpio < 32 * 2)
		ptr = IO_ADDRESS(DAVINCI_GPIO_BASE + 0x38);
	else if (gpio < 32 * 3)
		ptr = IO_ADDRESS(DAVINCI_GPIO_BASE + 0x60);
	else if (gpio < 32 * 4)
		ptr = IO_ADDRESS(DAVINCI_GPIO_BASE + 0x88);
=======
	void __iomem *base = davinci_soc_info.gpio_base;

	if (gpio < 32 * 1)
		ptr = base + 0x10;
	else if (gpio < 32 * 2)
		ptr = base + 0x38;
	else if (gpio < 32 * 3)
		ptr = base + 0x60;
	else if (gpio < 32 * 4)
		ptr = base + 0x88;
>>>>>>> 533ac12e
	else
		ptr = NULL;
	return ptr;
}

static inline u32 __gpio_mask(unsigned gpio)
{
	return 1 << (gpio % 32);
}

/* The get/set/clear functions will inline when called with constant
 * parameters referencing built-in GPIOs, for low-overhead bitbanging.
 *
 * Otherwise, calls with variable parameters or referencing external
 * GPIOs (e.g. on GPIO expander chips) use outlined functions.
 */
static inline void gpio_set_value(unsigned gpio, int value)
{
	if (__builtin_constant_p(value) && gpio < DAVINCI_N_GPIO) {
		struct gpio_controller	*__iomem g;
		u32			mask;

		g = __gpio_to_controller(gpio);
		mask = __gpio_mask(gpio);
		if (value)
			__raw_writel(mask, &g->set_data);
		else
			__raw_writel(mask, &g->clr_data);
		return;
	}

	__gpio_set_value(gpio, value);
}

/* Returns zero or nonzero; works for gpios configured as inputs OR
 * as outputs, at least for built-in GPIOs.
 *
 * NOTE: for built-in GPIOs, changes in reported values are synchronized
 * to the GPIO clock.  This is easily seen after calling gpio_set_value()
 * and then immediately gpio_get_value(), where the gpio_get_value() will
 * return the old value until the GPIO clock ticks and the new value gets
 * latched.
 */
static inline int gpio_get_value(unsigned gpio)
{
	struct gpio_controller	*__iomem g;

	if (!__builtin_constant_p(gpio) || gpio >= DAVINCI_N_GPIO)
		return __gpio_get_value(gpio);

	g = __gpio_to_controller(gpio);
	return __gpio_mask(gpio) & __raw_readl(&g->in_data);
}

static inline int gpio_cansleep(unsigned gpio)
{
	if (__builtin_constant_p(gpio) && gpio < DAVINCI_N_GPIO)
		return 0;
	else
		return __gpio_cansleep(gpio);
}

static inline int gpio_to_irq(unsigned gpio)
{
	if (gpio >= DAVINCI_N_GPIO)
		return -EINVAL;
	return davinci_soc_info.intc_irq_num + gpio;
}

static inline int irq_to_gpio(unsigned irq)
{
	/* caller guarantees gpio_to_irq() succeeded */
	return irq - davinci_soc_info.intc_irq_num;
}

#endif				/* __DAVINCI_GPIO_H */<|MERGE_RESOLUTION|>--- conflicted
+++ resolved
@@ -18,8 +18,6 @@
 
 #include <mach/irqs.h>
 #include <mach/common.h>
-
-#define DAVINCI_GPIO_BASE 0x01C67000
 
 #define DAVINCI_GPIO_BASE 0x01C67000
 
@@ -70,17 +68,6 @@
 __gpio_to_controller(unsigned gpio)
 {
 	void *__iomem ptr;
-<<<<<<< HEAD
-
-	if (gpio < 32 * 1)
-		ptr = IO_ADDRESS(DAVINCI_GPIO_BASE + 0x10);
-	else if (gpio < 32 * 2)
-		ptr = IO_ADDRESS(DAVINCI_GPIO_BASE + 0x38);
-	else if (gpio < 32 * 3)
-		ptr = IO_ADDRESS(DAVINCI_GPIO_BASE + 0x60);
-	else if (gpio < 32 * 4)
-		ptr = IO_ADDRESS(DAVINCI_GPIO_BASE + 0x88);
-=======
 	void __iomem *base = davinci_soc_info.gpio_base;
 
 	if (gpio < 32 * 1)
@@ -91,7 +78,6 @@
 		ptr = base + 0x60;
 	else if (gpio < 32 * 4)
 		ptr = base + 0x88;
->>>>>>> 533ac12e
 	else
 		ptr = NULL;
 	return ptr;
