/*
 * Table of the DAVINCI register configurations for the PINMUX combinations
 *
 * Author: Vladimir Barinov, MontaVista Software, Inc. <source@mvista.com>
 *
 * Based on linux/include/asm-arm/arch-omap/mux.h:
 * Copyright (C) 2003 - 2005 Nokia Corporation
 *
 * Written by Tony Lindgren
 *
 * 2007 (c) MontaVista Software, Inc. This file is licensed under
 * the terms of the GNU General Public License version 2. This program
 * is licensed "as is" without any warranty of any kind, whether express
 * or implied.
 *
 * Copyright (C) 2008 Texas Instruments.
 */

#ifndef __INC_MACH_MUX_H
#define __INC_MACH_MUX_H

<<<<<<< HEAD
/* System module registers */
#define PINMUX0			0x00
#define PINMUX1			0x04
/* dm355 only */
#define PINMUX2			0x08
#define PINMUX3			0x0c
#define PINMUX4			0x10
#define INTMUX			0x18
#define EVTMUX			0x1c

=======
>>>>>>> 533ac12e
struct mux_config {
	const char *name;
	const char *mux_reg_name;
	const unsigned char mux_reg;
	const unsigned char mask_offset;
	const unsigned char mask;
	const unsigned char mode;
	bool debug;
};

enum davinci_dm644x_index {
	/* ATA and HDDIR functions */
	DM644X_HDIREN,
	DM644X_ATAEN,
	DM644X_ATAEN_DISABLE,

	/* HPI functions */
	DM644X_HPIEN_DISABLE,

	/* AEAW functions */
	DM644X_AEAW,

	/* Memory Stick */
	DM644X_MSTK,

	/* I2C */
	DM644X_I2C,

	/* ASP function */
	DM644X_MCBSP,

	/* UART1 */
	DM644X_UART1,

	/* UART2 */
	DM644X_UART2,

	/* PWM0 */
	DM644X_PWM0,

	/* PWM1 */
	DM644X_PWM1,

	/* PWM2 */
	DM644X_PWM2,

	/* VLYNQ function */
	DM644X_VLYNQEN,
	DM644X_VLSCREN,
	DM644X_VLYNQWD,

	/* EMAC and MDIO function */
	DM644X_EMACEN,

	/* GPIO3V[0:16] pins */
	DM644X_GPIO3V,

	/* GPIO pins */
	DM644X_GPIO0,
	DM644X_GPIO3,
	DM644X_GPIO43_44,
	DM644X_GPIO46_47,

	/* VPBE */
	DM644X_RGB666,

	/* LCD */
	DM644X_LOEEN,
	DM644X_LFLDEN,
};

enum davinci_dm646x_index {
	/* ATA function */
	DM646X_ATAEN,

	/* AUDIO Clock */
	DM646X_AUDCK1,
	DM646X_AUDCK0,

	/* CRGEN Control */
	DM646X_CRGMUX,

	/* VPIF Control */
	DM646X_STSOMUX_DISABLE,
	DM646X_STSIMUX_DISABLE,
	DM646X_PTSOMUX_DISABLE,
	DM646X_PTSIMUX_DISABLE,

	/* TSIF Control */
	DM646X_STSOMUX,
	DM646X_STSIMUX,
	DM646X_PTSOMUX_PARALLEL,
	DM646X_PTSIMUX_PARALLEL,
	DM646X_PTSOMUX_SERIAL,
	DM646X_PTSIMUX_SERIAL,
};

enum davinci_dm355_index {
	/* MMC/SD 0 */
	DM355_MMCSD0,

	/* MMC/SD 1 */
	DM355_SD1_CLK,
	DM355_SD1_CMD,
	DM355_SD1_DATA3,
	DM355_SD1_DATA2,
	DM355_SD1_DATA1,
	DM355_SD1_DATA0,

	/* I2C */
	DM355_I2C_SDA,
	DM355_I2C_SCL,

	/* ASP0 function */
	DM355_MCBSP0_BDX,
	DM355_MCBSP0_X,
	DM355_MCBSP0_BFSX,
	DM355_MCBSP0_BDR,
	DM355_MCBSP0_R,
	DM355_MCBSP0_BFSR,

	/* SPI0 */
	DM355_SPI0_SDI,
	DM355_SPI0_SDENA0,
	DM355_SPI0_SDENA1,

	/* IRQ muxing */
	DM355_INT_EDMA_CC,
	DM355_INT_EDMA_TC0_ERR,
	DM355_INT_EDMA_TC1_ERR,

	/* EDMA event muxing */
	DM355_EVT8_ASP1_TX,
	DM355_EVT9_ASP1_RX,
	DM355_EVT26_MMC0_RX,
};

#ifdef CONFIG_DAVINCI_MUX
/* setup pin muxing */
<<<<<<< HEAD
extern void davinci_mux_init(void);
extern int davinci_mux_register(const struct mux_config *pins,
				unsigned long size);
extern int davinci_cfg_reg(unsigned long reg_cfg);
#else
/* boot loader does it all (no warnings from CONFIG_DAVINCI_MUX_WARNINGS) */
static inline void davinci_mux_init(void) {}
static inline int davinci_mux_register(const struct mux_config *pins,
				       unsigned long size) { return 0; }
=======
extern int davinci_cfg_reg(unsigned long reg_cfg);
#else
/* boot loader does it all (no warnings from CONFIG_DAVINCI_MUX_WARNINGS) */
>>>>>>> 533ac12e
static inline int davinci_cfg_reg(unsigned long reg_cfg) { return 0; }
#endif

#endif /* __INC_MACH_MUX_H */<|MERGE_RESOLUTION|>--- conflicted
+++ resolved
@@ -19,19 +19,6 @@
 #ifndef __INC_MACH_MUX_H
 #define __INC_MACH_MUX_H
 
-<<<<<<< HEAD
-/* System module registers */
-#define PINMUX0			0x00
-#define PINMUX1			0x04
-/* dm355 only */
-#define PINMUX2			0x08
-#define PINMUX3			0x0c
-#define PINMUX4			0x10
-#define INTMUX			0x18
-#define EVTMUX			0x1c
-
-=======
->>>>>>> 533ac12e
 struct mux_config {
 	const char *name;
 	const char *mux_reg_name;
@@ -171,21 +158,9 @@
 
 #ifdef CONFIG_DAVINCI_MUX
 /* setup pin muxing */
-<<<<<<< HEAD
-extern void davinci_mux_init(void);
-extern int davinci_mux_register(const struct mux_config *pins,
-				unsigned long size);
 extern int davinci_cfg_reg(unsigned long reg_cfg);
 #else
 /* boot loader does it all (no warnings from CONFIG_DAVINCI_MUX_WARNINGS) */
-static inline void davinci_mux_init(void) {}
-static inline int davinci_mux_register(const struct mux_config *pins,
-				       unsigned long size) { return 0; }
-=======
-extern int davinci_cfg_reg(unsigned long reg_cfg);
-#else
-/* boot loader does it all (no warnings from CONFIG_DAVINCI_MUX_WARNINGS) */
->>>>>>> 533ac12e
 static inline int davinci_cfg_reg(unsigned long reg_cfg) { return 0; }
 #endif
 
