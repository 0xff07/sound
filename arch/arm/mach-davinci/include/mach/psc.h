--- conflicted
+++ resolved
@@ -118,14 +118,8 @@
 #define DM646X_LPSC_TIMER1         35
 #define DM646X_LPSC_ARM_INTC       45
 
-<<<<<<< HEAD
-extern int davinci_psc_is_clk_active(unsigned int id);
-extern void davinci_psc_config(unsigned int domain, unsigned int id,
-			       char enable);
-=======
 extern int davinci_psc_is_clk_active(unsigned int ctlr, unsigned int id);
 extern void davinci_psc_config(unsigned int domain, unsigned int ctlr,
 		unsigned int id, char enable);
->>>>>>> 533ac12e
 
 #endif /* __ASM_ARCH_PSC_H */