/*
 * DaVinci serial device definitions
 *
 * Author: Kevin Hilman, MontaVista Software, Inc. <source@mvista.com>
 *
 * 2007 (c) MontaVista Software, Inc. This file is licensed under
 * the terms of the GNU General Public License version 2. This program
 * is licensed "as is" without any warranty of any kind, whether express
 * or implied.
 */
#ifndef __ASM_ARCH_SERIAL_H
#define __ASM_ARCH_SERIAL_H

#include <mach/io.h>

#define DAVINCI_MAX_NR_UARTS	3
#define DAVINCI_UART0_BASE	(IO_PHYS + 0x20000)
#define DAVINCI_UART1_BASE	(IO_PHYS + 0x20400)
#define DAVINCI_UART2_BASE	(IO_PHYS + 0x20800)

<<<<<<< HEAD
#define DM355_UART2_BASE	(IO_PHYS + 0x206000)

=======
>>>>>>> 533ac12e
/* DaVinci UART register offsets */
#define UART_DAVINCI_PWREMU		0x0c
#define UART_DM646X_SCR			0x10
#define UART_DM646X_SCR_TX_WATERMARK	0x08

struct davinci_uart_config {
	/* Bit field of UARTs present; bit 0 --> UART1 */
	unsigned int enabled_uarts;
};

<<<<<<< HEAD
extern void davinci_serial_init(struct davinci_uart_config *);
=======
extern int davinci_serial_init(struct davinci_uart_config *);
>>>>>>> 533ac12e

#endif /* __ASM_ARCH_SERIAL_H */<|MERGE_RESOLUTION|>--- conflicted
+++ resolved
@@ -18,11 +18,6 @@
 #define DAVINCI_UART1_BASE	(IO_PHYS + 0x20400)
 #define DAVINCI_UART2_BASE	(IO_PHYS + 0x20800)
 
-<<<<<<< HEAD
-#define DM355_UART2_BASE	(IO_PHYS + 0x206000)
-
-=======
->>>>>>> 533ac12e
 /* DaVinci UART register offsets */
 #define UART_DAVINCI_PWREMU		0x0c
 #define UART_DM646X_SCR			0x10
@@ -33,10 +28,6 @@
 	unsigned int enabled_uarts;
 };
 
-<<<<<<< HEAD
-extern void davinci_serial_init(struct davinci_uart_config *);
-=======
 extern int davinci_serial_init(struct davinci_uart_config *);
->>>>>>> 533ac12e
 
 #endif /* __ASM_ARCH_SERIAL_H */