/*
 * Clock and PLL control for DaVinci devices
 *
 * Copyright (C) 2006-2007 Texas Instruments.
 * Copyright (C) 2008-2009 Deep Root Systems, LLC
 *
 * This program is free software; you can redistribute it and/or modify
 * it under the terms of the GNU General Public License as published by
 * the Free Software Foundation; either version 2 of the License, or
 * (at your option) any later version.
 */

#include <linux/module.h>
#include <linux/kernel.h>
#include <linux/init.h>
#include <linux/errno.h>
#include <linux/clk.h>
#include <linux/err.h>
#include <linux/mutex.h>
#include <linux/platform_device.h>
#include <linux/io.h>

#include <mach/hardware.h>

#include <mach/psc.h>
#include <mach/cputype.h>
#include "clock.h"

static LIST_HEAD(clocks);
static DEFINE_MUTEX(clocks_mutex);
static DEFINE_SPINLOCK(clockfw_lock);

static unsigned psc_domain(struct clk *clk)
{
	return (clk->flags & PSC_DSP)
		? DAVINCI_GPSC_DSPDOMAIN
		: DAVINCI_GPSC_ARMDOMAIN;
}

static void __clk_enable(struct clk *clk)
{
	if (clk->parent)
		__clk_enable(clk->parent);
	if (clk->usecount++ == 0 && (clk->flags & CLK_PSC))
<<<<<<< HEAD
		davinci_psc_config(psc_domain(clk), clk->lpsc, 1);
=======
		davinci_psc_config(psc_domain(clk), clk->psc_ctlr,
				clk->lpsc, 1);
>>>>>>> 533ac12e
}

static void __clk_disable(struct clk *clk)
{
	if (WARN_ON(clk->usecount == 0))
		return;
	if (--clk->usecount == 0 && !(clk->flags & CLK_PLL))
<<<<<<< HEAD
		davinci_psc_config(psc_domain(clk), clk->lpsc, 0);
=======
		davinci_psc_config(psc_domain(clk), clk->psc_ctlr,
				clk->lpsc, 0);
>>>>>>> 533ac12e
	if (clk->parent)
		__clk_disable(clk->parent);
}

int clk_enable(struct clk *clk)
{
	unsigned long flags;

	if (clk == NULL || IS_ERR(clk))
		return -EINVAL;

	spin_lock_irqsave(&clockfw_lock, flags);
	__clk_enable(clk);
	spin_unlock_irqrestore(&clockfw_lock, flags);

	return 0;
}
EXPORT_SYMBOL(clk_enable);

void clk_disable(struct clk *clk)
{
	unsigned long flags;

	if (clk == NULL || IS_ERR(clk))
		return;

	spin_lock_irqsave(&clockfw_lock, flags);
	__clk_disable(clk);
	spin_unlock_irqrestore(&clockfw_lock, flags);
}
EXPORT_SYMBOL(clk_disable);

unsigned long clk_get_rate(struct clk *clk)
{
	if (clk == NULL || IS_ERR(clk))
		return -EINVAL;

	return clk->rate;
}
EXPORT_SYMBOL(clk_get_rate);

long clk_round_rate(struct clk *clk, unsigned long rate)
{
	if (clk == NULL || IS_ERR(clk))
		return -EINVAL;

	return clk->rate;
}
EXPORT_SYMBOL(clk_round_rate);

int clk_set_rate(struct clk *clk, unsigned long rate)
{
	if (clk == NULL || IS_ERR(clk))
		return -EINVAL;

	/* changing the clk rate is not supported */
	return -EINVAL;
}
EXPORT_SYMBOL(clk_set_rate);

int clk_register(struct clk *clk)
{
	if (clk == NULL || IS_ERR(clk))
		return -EINVAL;

	if (WARN(clk->parent && !clk->parent->rate,
			"CLK: %s parent %s has no rate!\n",
			clk->name, clk->parent->name))
		return -EINVAL;

	mutex_lock(&clocks_mutex);
	list_add_tail(&clk->node, &clocks);
	mutex_unlock(&clocks_mutex);

	/* If rate is already set, use it */
	if (clk->rate)
		return 0;

	/* Otherwise, default to parent rate */
	if (clk->parent)
		clk->rate = clk->parent->rate;

	return 0;
}
EXPORT_SYMBOL(clk_register);

void clk_unregister(struct clk *clk)
{
	if (clk == NULL || IS_ERR(clk))
		return;

	mutex_lock(&clocks_mutex);
	list_del(&clk->node);
	mutex_unlock(&clocks_mutex);
}
EXPORT_SYMBOL(clk_unregister);

#ifdef CONFIG_DAVINCI_RESET_CLOCKS
/*
 * Disable any unused clocks left on by the bootloader
 */
static int __init clk_disable_unused(void)
{
	struct clk *ck;

	spin_lock_irq(&clockfw_lock);
	list_for_each_entry(ck, &clocks, node) {
		if (ck->usecount > 0)
			continue;
		if (!(ck->flags & CLK_PSC))
			continue;

		/* ignore if in Disabled or SwRstDisable states */
<<<<<<< HEAD
		if (!davinci_psc_is_clk_active(ck->lpsc))
			continue;

		pr_info("Clocks: disable unused %s\n", ck->name);
		davinci_psc_config(psc_domain(ck), ck->lpsc, 0);
=======
		if (!davinci_psc_is_clk_active(ck->psc_ctlr, ck->lpsc))
			continue;

		pr_info("Clocks: disable unused %s\n", ck->name);
		davinci_psc_config(psc_domain(ck), ck->psc_ctlr, ck->lpsc, 0);
>>>>>>> 533ac12e
	}
	spin_unlock_irq(&clockfw_lock);

	return 0;
}
late_initcall(clk_disable_unused);
#endif

static void clk_sysclk_recalc(struct clk *clk)
{
	u32 v, plldiv;
	struct pll_data *pll;

	/* If this is the PLL base clock, no more calculations needed */
	if (clk->pll_data)
		return;

	if (WARN_ON(!clk->parent))
		return;

	clk->rate = clk->parent->rate;

	/* Otherwise, the parent must be a PLL */
	if (WARN_ON(!clk->parent->pll_data))
		return;

	pll = clk->parent->pll_data;

	/* If pre-PLL, source clock is before the multiplier and divider(s) */
	if (clk->flags & PRE_PLL)
		clk->rate = pll->input_rate;

	if (!clk->div_reg)
		return;

	v = __raw_readl(pll->base + clk->div_reg);
	if (v & PLLDIV_EN) {
		plldiv = (v & PLLDIV_RATIO_MASK) + 1;
		if (plldiv)
			clk->rate /= plldiv;
	}
}

static void __init clk_pll_init(struct clk *clk)
{
	u32 ctrl, mult = 1, prediv = 1, postdiv = 1;
	u8 bypass;
	struct pll_data *pll = clk->pll_data;

	pll->base = IO_ADDRESS(pll->phys_base);
	ctrl = __raw_readl(pll->base + PLLCTL);
	clk->rate = pll->input_rate = clk->parent->rate;

	if (ctrl & PLLCTL_PLLEN) {
		bypass = 0;
		mult = __raw_readl(pll->base + PLLM);
		mult = (mult & PLLM_PLLM_MASK) + 1;
	} else
		bypass = 1;

	if (pll->flags & PLL_HAS_PREDIV) {
		prediv = __raw_readl(pll->base + PREDIV);
		if (prediv & PLLDIV_EN)
			prediv = (prediv & PLLDIV_RATIO_MASK) + 1;
		else
			prediv = 1;
	}

	/* pre-divider is fixed, but (some?) chips won't report that */
	if (cpu_is_davinci_dm355() && pll->num == 1)
		prediv = 8;

	if (pll->flags & PLL_HAS_POSTDIV) {
		postdiv = __raw_readl(pll->base + POSTDIV);
		if (postdiv & PLLDIV_EN)
			postdiv = (postdiv & PLLDIV_RATIO_MASK) + 1;
		else
			postdiv = 1;
	}

	if (!bypass) {
		clk->rate /= prediv;
		clk->rate *= mult;
		clk->rate /= postdiv;
	}

	pr_debug("PLL%d: input = %lu MHz [ ",
		 pll->num, clk->parent->rate / 1000000);
	if (bypass)
		pr_debug("bypass ");
	if (prediv > 1)
		pr_debug("/ %d ", prediv);
	if (mult > 1)
		pr_debug("* %d ", mult);
	if (postdiv > 1)
		pr_debug("/ %d ", postdiv);
	pr_debug("] --> %lu MHz output.\n", clk->rate / 1000000);
}

int __init davinci_clk_init(struct davinci_clk *clocks)
  {
	struct davinci_clk *c;
	struct clk *clk;

	for (c = clocks; c->lk.clk; c++) {
		clk = c->lk.clk;

		if (clk->pll_data)
			clk_pll_init(clk);

		/* Calculate rates for PLL-derived clocks */
		else if (clk->flags & CLK_PLL)
			clk_sysclk_recalc(clk);

		if (clk->lpsc)
			clk->flags |= CLK_PSC;

		clkdev_add(&c->lk);
		clk_register(clk);

		/* Turn on clocks that Linux doesn't otherwise manage */
		if (clk->flags & ALWAYS_ENABLED)
			clk_enable(clk);
	}

	return 0;
}

#ifdef CONFIG_PROC_FS
#include <linux/proc_fs.h>
#include <linux/seq_file.h>

static void *davinci_ck_start(struct seq_file *m, loff_t *pos)
{
	return *pos < 1 ? (void *)1 : NULL;
}

static void *davinci_ck_next(struct seq_file *m, void *v, loff_t *pos)
{
	++*pos;
	return NULL;
}

static void davinci_ck_stop(struct seq_file *m, void *v)
{
}

#define CLKNAME_MAX	10		/* longest clock name */
#define NEST_DELTA	2
#define NEST_MAX	4

static void
dump_clock(struct seq_file *s, unsigned nest, struct clk *parent)
{
	char		*state;
	char		buf[CLKNAME_MAX + NEST_DELTA * NEST_MAX];
	struct clk	*clk;
	unsigned	i;

	if (parent->flags & CLK_PLL)
		state = "pll";
	else if (parent->flags & CLK_PSC)
		state = "psc";
	else
		state = "";

	/* <nest spaces> name <pad to end> */
	memset(buf, ' ', sizeof(buf) - 1);
	buf[sizeof(buf) - 1] = 0;
	i = strlen(parent->name);
	memcpy(buf + nest, parent->name,
			min(i, (unsigned)(sizeof(buf) - 1 - nest)));

	seq_printf(s, "%s users=%2d %-3s %9ld Hz\n",
		   buf, parent->usecount, state, clk_get_rate(parent));
	/* REVISIT show device associations too */

	/* cost is now small, but not linear... */
	list_for_each_entry(clk, &clocks, node) {
		if (clk->parent == parent)
			dump_clock(s, nest + NEST_DELTA, clk);
	}
}

static int davinci_ck_show(struct seq_file *m, void *v)
{
	/* Show clock tree; we know the main oscillator is first.
	 * We trust nonzero usecounts equate to PSC enables...
	 */
	mutex_lock(&clocks_mutex);
	if (!list_empty(&clocks))
		dump_clock(m, 0, list_first_entry(&clocks, struct clk, node));
	mutex_unlock(&clocks_mutex);

	return 0;
}

static const struct seq_operations davinci_ck_op = {
	.start	= davinci_ck_start,
	.next	= davinci_ck_next,
	.stop	= davinci_ck_stop,
	.show	= davinci_ck_show
};

static int davinci_ck_open(struct inode *inode, struct file *file)
{
	return seq_open(file, &davinci_ck_op);
}

static const struct file_operations proc_davinci_ck_operations = {
	.open		= davinci_ck_open,
	.read		= seq_read,
	.llseek		= seq_lseek,
	.release	= seq_release,
};

static int __init davinci_ck_proc_init(void)
{
	proc_create("davinci_clocks", 0, NULL, &proc_davinci_ck_operations);
	return 0;

}
__initcall(davinci_ck_proc_init);
#endif /* CONFIG_DEBUG_PROC_FS */<|MERGE_RESOLUTION|>--- conflicted
+++ resolved
@@ -42,12 +42,8 @@
 	if (clk->parent)
 		__clk_enable(clk->parent);
 	if (clk->usecount++ == 0 && (clk->flags & CLK_PSC))
-<<<<<<< HEAD
-		davinci_psc_config(psc_domain(clk), clk->lpsc, 1);
-=======
 		davinci_psc_config(psc_domain(clk), clk->psc_ctlr,
 				clk->lpsc, 1);
->>>>>>> 533ac12e
 }
 
 static void __clk_disable(struct clk *clk)
@@ -55,12 +51,8 @@
 	if (WARN_ON(clk->usecount == 0))
 		return;
 	if (--clk->usecount == 0 && !(clk->flags & CLK_PLL))
-<<<<<<< HEAD
-		davinci_psc_config(psc_domain(clk), clk->lpsc, 0);
-=======
 		davinci_psc_config(psc_domain(clk), clk->psc_ctlr,
 				clk->lpsc, 0);
->>>>>>> 533ac12e
 	if (clk->parent)
 		__clk_disable(clk->parent);
 }
@@ -174,19 +166,11 @@
 			continue;
 
 		/* ignore if in Disabled or SwRstDisable states */
-<<<<<<< HEAD
-		if (!davinci_psc_is_clk_active(ck->lpsc))
-			continue;
-
-		pr_info("Clocks: disable unused %s\n", ck->name);
-		davinci_psc_config(psc_domain(ck), ck->lpsc, 0);
-=======
 		if (!davinci_psc_is_clk_active(ck->psc_ctlr, ck->lpsc))
 			continue;
 
 		pr_info("Clocks: disable unused %s\n", ck->name);
 		davinci_psc_config(psc_domain(ck), ck->psc_ctlr, ck->lpsc, 0);
->>>>>>> 533ac12e
 	}
 	spin_unlock_irq(&clockfw_lock);
 
