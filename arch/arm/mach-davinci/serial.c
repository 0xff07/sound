--- conflicted
+++ resolved
@@ -33,15 +33,10 @@
 #include <mach/serial.h>
 #include <mach/irqs.h>
 #include <mach/cputype.h>
-<<<<<<< HEAD
-#include "clock.h"
-
-=======
 #include <mach/common.h>
 
 #include "clock.h"
 
->>>>>>> 533ac12e
 static inline unsigned int serial_read_reg(struct plat_serial8250_port *up,
 					   int offset)
 {
@@ -56,47 +51,6 @@
 	__raw_writel(value, IO_ADDRESS(p->mapbase) + offset);
 }
 
-<<<<<<< HEAD
-static struct plat_serial8250_port serial_platform_data[] = {
-	{
-		.mapbase	= DAVINCI_UART0_BASE,
-		.irq		= IRQ_UARTINT0,
-		.flags		= UPF_BOOT_AUTOCONF | UPF_SKIP_TEST |
-				  UPF_IOREMAP,
-		.iotype		= UPIO_MEM,
-		.regshift	= 2,
-	},
-	{
-		.mapbase	= DAVINCI_UART1_BASE,
-		.irq		= IRQ_UARTINT1,
-		.flags		= UPF_BOOT_AUTOCONF | UPF_SKIP_TEST |
-				  UPF_IOREMAP,
-		.iotype		= UPIO_MEM,
-		.regshift	= 2,
-	},
-	{
-		.mapbase	= DAVINCI_UART2_BASE,
-		.irq		= IRQ_UARTINT2,
-		.flags		= UPF_BOOT_AUTOCONF | UPF_SKIP_TEST |
-				  UPF_IOREMAP,
-		.iotype		= UPIO_MEM,
-		.regshift	= 2,
-	},
-	{
-		.flags		= 0
-	},
-};
-
-static struct platform_device serial_device = {
-	.name			= "serial8250",
-	.id			= PLAT8250_DEV_PLATFORM,
-	.dev			= {
-		.platform_data	= serial_platform_data,
-	},
-};
-
-=======
->>>>>>> 533ac12e
 static void __init davinci_serial_reset(struct plat_serial8250_port *p)
 {
 	unsigned int pwremu = 0;
@@ -114,60 +68,10 @@
 	if (cpu_is_davinci_dm646x())
 		serial_write_reg(p, UART_DM646X_SCR,
 				 UART_DM646X_SCR_TX_WATERMARK);
-<<<<<<< HEAD
-}
-
-void __init davinci_serial_init(struct davinci_uart_config *info)
-{
-	int i;
-	char name[16];
-	struct clk *uart_clk;
-	struct device *dev = &serial_device.dev;
-
-	/*
-	 * Make sure the serial ports are muxed on at this point.
-	 * You have to mux them off in device drivers later on
-	 * if not needed.
-	 */
-	for (i = 0; i < DAVINCI_MAX_NR_UARTS; i++) {
-		struct plat_serial8250_port *p = serial_platform_data + i;
-
-		if (!(info->enabled_uarts & (1 << i))) {
-			p->flags = 0;
-			continue;
-		}
-
-		if (cpu_is_davinci_dm646x())
-			p->iotype = UPIO_MEM32;
-
-		if (cpu_is_davinci_dm355()) {
-			if (i == 2) {
-				p->mapbase = (unsigned long)DM355_UART2_BASE;
-				p->irq = IRQ_DM355_UARTINT2;
-			}
-		}
-
-		sprintf(name, "uart%d", i);
-		uart_clk = clk_get(dev, name);
-		if (IS_ERR(uart_clk))
-			printk(KERN_ERR "%s:%d: failed to get UART%d clock\n",
-					__func__, __LINE__, i);
-		else {
-			clk_enable(uart_clk);
-			p->uartclk = clk_get_rate(uart_clk);
-			davinci_serial_reset(p);
-		}
-	}
-=======
->>>>>>> 533ac12e
 }
 
 int __init davinci_serial_init(struct davinci_uart_config *info)
 {
-<<<<<<< HEAD
-	return platform_device_register(&serial_device);
-}
-=======
 	int i;
 	char name[16];
 	struct clk *uart_clk;
@@ -194,7 +98,6 @@
 			davinci_serial_reset(p);
 		}
 	}
->>>>>>> 533ac12e
 
 	return platform_device_register(soc_info->serial_dev);
 }