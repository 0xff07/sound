#
# Makefile for the linux kernel.
#
#

# Common objects
<<<<<<< HEAD
obj-y 			:= time.o irq.o clock.o serial.o io.o id.o psc.o \
			   gpio.o devices.o dma.o usb.o
=======
obj-y 			:= time.o clock.o serial.o io.o psc.o \
			   gpio.o devices.o dma.o usb.o common.o sram.o
>>>>>>> 533ac12e

obj-$(CONFIG_DAVINCI_MUX)		+= mux.o

# Chip specific
obj-$(CONFIG_ARCH_DAVINCI_DM644x)       += dm644x.o
<<<<<<< HEAD

# Board specific
obj-$(CONFIG_MACH_DAVINCI_EVM)  	+= board-dm644x-evm.o
=======
obj-$(CONFIG_ARCH_DAVINCI_DM355)        += dm355.o
obj-$(CONFIG_ARCH_DAVINCI_DM646x)       += dm646x.o

obj-$(CONFIG_AINTC)			+= irq.o
obj-$(CONFIG_CP_INTC)			+= cp_intc.o

# Board specific
obj-$(CONFIG_MACH_DAVINCI_EVM)  	+= board-dm644x-evm.o
obj-$(CONFIG_MACH_SFFSDR)		+= board-sffsdr.o
obj-$(CONFIG_MACH_DAVINCI_DM355_EVM)	+= board-dm355-evm.o
obj-$(CONFIG_MACH_DM355_LEOPARD)	+= board-dm355-leopard.o
obj-$(CONFIG_MACH_DAVINCI_DM6467_EVM)	+= board-dm646x-evm.o
>>>>>>> 533ac12e
<|MERGE_RESOLUTION|>--- conflicted
+++ resolved
@@ -4,23 +4,13 @@
 #
 
 # Common objects
-<<<<<<< HEAD
-obj-y 			:= time.o irq.o clock.o serial.o io.o id.o psc.o \
-			   gpio.o devices.o dma.o usb.o
-=======
 obj-y 			:= time.o clock.o serial.o io.o psc.o \
 			   gpio.o devices.o dma.o usb.o common.o sram.o
->>>>>>> 533ac12e
 
 obj-$(CONFIG_DAVINCI_MUX)		+= mux.o
 
 # Chip specific
 obj-$(CONFIG_ARCH_DAVINCI_DM644x)       += dm644x.o
-<<<<<<< HEAD
-
-# Board specific
-obj-$(CONFIG_MACH_DAVINCI_EVM)  	+= board-dm644x-evm.o
-=======
 obj-$(CONFIG_ARCH_DAVINCI_DM355)        += dm355.o
 obj-$(CONFIG_ARCH_DAVINCI_DM646x)       += dm646x.o
 
@@ -32,5 +22,4 @@
 obj-$(CONFIG_MACH_SFFSDR)		+= board-sffsdr.o
 obj-$(CONFIG_MACH_DAVINCI_DM355_EVM)	+= board-dm355-evm.o
 obj-$(CONFIG_MACH_DM355_LEOPARD)	+= board-dm355-leopard.o
-obj-$(CONFIG_MACH_DAVINCI_DM6467_EVM)	+= board-dm646x-evm.o
->>>>>>> 533ac12e
+obj-$(CONFIG_MACH_DAVINCI_DM6467_EVM)	+= board-dm646x-evm.o