/*
 * misc.c
 *
 * This is a collection of several routines from gzip-1.0.3
 * adapted for Linux.
 *
 * malloc by Hannu Savolainen 1993 and Matthias Urlichs 1994
 * puts by Nick Holloway 1993, better puts by Martin Mares 1995
 * High loaded stuff by Hans Lermen & Werner Almesberger, Feb. 1996
 */

/*
 * we have to be careful, because no indirections are allowed here, and
 * paravirt_ops is a kind of one. As it will only run in baremetal anyway,
 * we just keep it from happening
 */
#undef CONFIG_PARAVIRT
#ifdef CONFIG_X86_32
<<<<<<< HEAD
#define ASM_X86__DESC_H 1
=======
#define _ASM_X86_DESC_H 1
>>>>>>> 57f8f7b6
#endif

#ifdef CONFIG_X86_64
#define _LINUX_STRING_H_ 1
#define __LINUX_BITMAP_H 1
#endif

#include <linux/linkage.h>
#include <linux/screen_info.h>
#include <linux/elf.h>
#include <linux/io.h>
#include <asm/page.h>
#include <asm/boot.h>
#include <asm/bootparam.h>

/* WARNING!!
 * This code is compiled with -fPIC and it is relocated dynamically
 * at run time, but no relocation processing is performed.
 * This means that it is not safe to place pointers in static structures.
 */

/*
 * Getting to provable safe in place decompression is hard.
 * Worst case behaviours need to be analyzed.
 * Background information:
 *
 * The file layout is:
 *    magic[2]
 *    method[1]
 *    flags[1]
 *    timestamp[4]
 *    extraflags[1]
 *    os[1]
 *    compressed data blocks[N]
 *    crc[4] orig_len[4]
 *
 * resulting in 18 bytes of non compressed data overhead.
 *
 * Files divided into blocks
 * 1 bit (last block flag)
 * 2 bits (block type)
 *
 * 1 block occurs every 32K -1 bytes or when there 50% compression
 * has been achieved. The smallest block type encoding is always used.
 *
 * stored:
 *    32 bits length in bytes.
 *
 * fixed:
 *    magic fixed tree.
 *    symbols.
 *
 * dynamic:
 *    dynamic tree encoding.
 *    symbols.
 *
 *
 * The buffer for decompression in place is the length of the
 * uncompressed data, plus a small amount extra to keep the algorithm safe.
 * The compressed data is placed at the end of the buffer.  The output
 * pointer is placed at the start of the buffer and the input pointer
 * is placed where the compressed data starts.  Problems will occur
 * when the output pointer overruns the input pointer.
 *
 * The output pointer can only overrun the input pointer if the input
 * pointer is moving faster than the output pointer.  A condition only
 * triggered by data whose compressed form is larger than the uncompressed
 * form.
 *
 * The worst case at the block level is a growth of the compressed data
 * of 5 bytes per 32767 bytes.
 *
 * The worst case internal to a compressed block is very hard to figure.
 * The worst case can at least be boundined by having one bit that represents
 * 32764 bytes and then all of the rest of the bytes representing the very
 * very last byte.
 *
 * All of which is enough to compute an amount of extra data that is required
 * to be safe.  To avoid problems at the block level allocating 5 extra bytes
 * per 32767 bytes of data is sufficient.  To avoind problems internal to a
 * block adding an extra 32767 bytes (the worst case uncompressed block size)
 * is sufficient, to ensure that in the worst case the decompressed data for
 * block will stop the byte before the compressed data for a block begins.
 * To avoid problems with the compressed data's meta information an extra 18
 * bytes are needed.  Leading to the formula:
 *
 * extra_bytes = (uncompressed_size >> 12) + 32768 + 18 + decompressor_size.
 *
 * Adding 8 bytes per 32K is a bit excessive but much easier to calculate.
 * Adding 32768 instead of 32767 just makes for round numbers.
 * Adding the decompressor_size is necessary as it musht live after all
 * of the data as well.  Last I measured the decompressor is about 14K.
 * 10K of actual data and 4K of bss.
 *
 */

/*
 * gzip declarations
 */

#define OF(args)	args
#define STATIC		static

#undef memset
#undef memcpy
#define memzero(s, n)	memset((s), 0, (n))

typedef unsigned char	uch;
typedef unsigned short	ush;
typedef unsigned long	ulg;

/*
 * Window size must be at least 32k, and a power of two.
 * We don't actually have a window just a huge output buffer,
 * so we report a 2G window size, as that should always be
 * larger than our output buffer:
 */
#define WSIZE		0x80000000

/* Input buffer: */
static unsigned char	*inbuf;

/* Sliding window buffer (and final output buffer): */
static unsigned char	*window;

/* Valid bytes in inbuf: */
static unsigned		insize;

/* Index of next byte to be processed in inbuf: */
static unsigned		inptr;

/* Bytes in output buffer: */
static unsigned		outcnt;

/* gzip flag byte */
#define ASCII_FLAG	0x01 /* bit 0 set: file probably ASCII text */
#define CONTINUATION	0x02 /* bit 1 set: continuation of multi-part gz file */
#define EXTRA_FIELD	0x04 /* bit 2 set: extra field present */
#define ORIG_NAM	0x08 /* bit 3 set: original file name present */
#define COMMENT		0x10 /* bit 4 set: file comment present */
#define ENCRYPTED	0x20 /* bit 5 set: file is encrypted */
#define RESERVED	0xC0 /* bit 6, 7:  reserved */

#define get_byte()	(inptr < insize ? inbuf[inptr++] : fill_inbuf())

/* Diagnostic functions */
#ifdef DEBUG
#  define Assert(cond, msg) do { if (!(cond)) error(msg); } while (0)
#  define Trace(x)	do { fprintf x; } while (0)
#  define Tracev(x)	do { if (verbose) fprintf x ; } while (0)
#  define Tracevv(x)	do { if (verbose > 1) fprintf x ; } while (0)
#  define Tracec(c, x)	do { if (verbose && (c)) fprintf x ; } while (0)
#  define Tracecv(c, x)	do { if (verbose > 1 && (c)) fprintf x ; } while (0)
#else
#  define Assert(cond, msg)
#  define Trace(x)
#  define Tracev(x)
#  define Tracevv(x)
#  define Tracec(c, x)
#  define Tracecv(c, x)
#endif

static int  fill_inbuf(void);
static void flush_window(void);
static void error(char *m);

/*
 * This is set up by the setup-routine at boot-time
 */
static struct boot_params *real_mode;		/* Pointer to real-mode data */
static int quiet;

extern unsigned char input_data[];
extern int input_len;

static long bytes_out;

static void *memset(void *s, int c, unsigned n);
static void *memcpy(void *dest, const void *src, unsigned n);

static void __putstr(int, const char *);
#define putstr(__x)  __putstr(0, __x)

#ifdef CONFIG_X86_64
#define memptr long
#else
#define memptr unsigned
#endif

static memptr free_mem_ptr;
static memptr free_mem_end_ptr;

static char *vidmem;
static int vidport;
static int lines, cols;

#include "../../../../lib/inflate.c"

static void scroll(void)
{
	int i;

	memcpy(vidmem, vidmem + cols * 2, (lines - 1) * cols * 2);
	for (i = (lines - 1) * cols * 2; i < lines * cols * 2; i += 2)
		vidmem[i] = ' ';
}

static void __putstr(int error, const char *s)
{
	int x, y, pos;
	char c;

#ifndef CONFIG_X86_VERBOSE_BOOTUP
	if (!error)
		return;
#endif

#ifdef CONFIG_X86_32
	if (real_mode->screen_info.orig_video_mode == 0 &&
	    lines == 0 && cols == 0)
		return;
#endif

	x = real_mode->screen_info.orig_x;
	y = real_mode->screen_info.orig_y;

	while ((c = *s++) != '\0') {
		if (c == '\n') {
			x = 0;
			if (++y >= lines) {
				scroll();
				y--;
			}
		} else {
			vidmem[(x + cols * y) * 2] = c;
			if (++x >= cols) {
				x = 0;
				if (++y >= lines) {
					scroll();
					y--;
				}
			}
		}
	}

	real_mode->screen_info.orig_x = x;
	real_mode->screen_info.orig_y = y;

	pos = (x + cols * y) * 2;	/* Update cursor position */
	outb(14, vidport);
	outb(0xff & (pos >> 9), vidport+1);
	outb(15, vidport);
	outb(0xff & (pos >> 1), vidport+1);
}

static void *memset(void *s, int c, unsigned n)
{
	int i;
	char *ss = s;

	for (i = 0; i < n; i++)
		ss[i] = c;
	return s;
}

static void *memcpy(void *dest, const void *src, unsigned n)
{
	int i;
	const char *s = src;
	char *d = dest;

	for (i = 0; i < n; i++)
		d[i] = s[i];
	return dest;
}

/* ===========================================================================
 * Fill the input buffer. This is called only when the buffer is empty
 * and at least one byte is really needed.
 */
static int fill_inbuf(void)
{
	error("ran out of input data");
	return 0;
}

/* ===========================================================================
 * Write the output window window[0..outcnt-1] and update crc and bytes_out.
 * (Used for the decompressed data only.)
 */
static void flush_window(void)
{
	/* With my window equal to my output buffer
	 * I only need to compute the crc here.
	 */
	unsigned long c = crc;         /* temporary variable */
	unsigned n;
	unsigned char *in, ch;

	in = window;
	for (n = 0; n < outcnt; n++) {
		ch = *in++;
		c = crc_32_tab[((int)c ^ ch) & 0xff] ^ (c >> 8);
	}
	crc = c;
	bytes_out += (unsigned long)outcnt;
	outcnt = 0;
}

static void error(char *x)
{
	__putstr(1, "\n\n");
	__putstr(1, x);
	__putstr(1, "\n\n -- System halted");

	while (1)
		asm("hlt");
}

static void parse_elf(void *output)
{
#ifdef CONFIG_X86_64
	Elf64_Ehdr ehdr;
	Elf64_Phdr *phdrs, *phdr;
#else
	Elf32_Ehdr ehdr;
	Elf32_Phdr *phdrs, *phdr;
#endif
	void *dest;
	int i;

	memcpy(&ehdr, output, sizeof(ehdr));
	if (ehdr.e_ident[EI_MAG0] != ELFMAG0 ||
	   ehdr.e_ident[EI_MAG1] != ELFMAG1 ||
	   ehdr.e_ident[EI_MAG2] != ELFMAG2 ||
	   ehdr.e_ident[EI_MAG3] != ELFMAG3) {
		error("Kernel is not a valid ELF file");
		return;
	}

	if (!quiet)
		putstr("Parsing ELF... ");

	phdrs = malloc(sizeof(*phdrs) * ehdr.e_phnum);
	if (!phdrs)
		error("Failed to allocate space for phdrs");

	memcpy(phdrs, output + ehdr.e_phoff, sizeof(*phdrs) * ehdr.e_phnum);

	for (i = 0; i < ehdr.e_phnum; i++) {
		phdr = &phdrs[i];

		switch (phdr->p_type) {
		case PT_LOAD:
#ifdef CONFIG_RELOCATABLE
			dest = output;
			dest += (phdr->p_paddr - LOAD_PHYSICAL_ADDR);
#else
			dest = (void *)(phdr->p_paddr);
#endif
			memcpy(dest,
			       output + phdr->p_offset,
			       phdr->p_filesz);
			break;
		default: /* Ignore other PT_* */ break;
		}
	}
}

asmlinkage void decompress_kernel(void *rmode, memptr heap,
				  unsigned char *input_data,
				  unsigned long input_len,
				  unsigned char *output)
{
	real_mode = rmode;

	if (real_mode->hdr.loadflags & QUIET_FLAG)
		quiet = 1;

	if (real_mode->screen_info.orig_video_mode == 7) {
		vidmem = (char *) 0xb0000;
		vidport = 0x3b4;
	} else {
		vidmem = (char *) 0xb8000;
		vidport = 0x3d4;
	}

	lines = real_mode->screen_info.orig_video_lines;
	cols = real_mode->screen_info.orig_video_cols;

	window = output;		/* Output buffer (Normally at 1M) */
	free_mem_ptr     = heap;	/* Heap */
	free_mem_end_ptr = heap + BOOT_HEAP_SIZE;
	inbuf  = input_data;		/* Input buffer */
	insize = input_len;
	inptr  = 0;

#ifdef CONFIG_X86_64
	if ((unsigned long)output & (__KERNEL_ALIGN - 1))
		error("Destination address not 2M aligned");
	if ((unsigned long)output >= 0xffffffffffUL)
		error("Destination address too large");
#else
	if ((u32)output & (CONFIG_PHYSICAL_ALIGN - 1))
		error("Destination address not CONFIG_PHYSICAL_ALIGN aligned");
	if (heap > ((-__PAGE_OFFSET-(512<<20)-1) & 0x7fffffff))
		error("Destination address too large");
#ifndef CONFIG_RELOCATABLE
	if ((u32)output != LOAD_PHYSICAL_ADDR)
		error("Wrong destination address");
#endif
#endif

	makecrc();
	if (!quiet)
		putstr("\nDecompressing Linux... ");
	gunzip();
	parse_elf(output);
	if (!quiet)
		putstr("done.\nBooting the kernel.\n");
	return;
}<|MERGE_RESOLUTION|>--- conflicted
+++ resolved
@@ -16,11 +16,7 @@
  */
 #undef CONFIG_PARAVIRT
 #ifdef CONFIG_X86_32
-<<<<<<< HEAD
-#define ASM_X86__DESC_H 1
-=======
 #define _ASM_X86_DESC_H 1
->>>>>>> 57f8f7b6
 #endif
 
 #ifdef CONFIG_X86_64
