// SPDX-License-Identifier: GPL-2.0
#include <linux/acpi.h>

#include <xen/hvc-console.h>

#include <asm/io_apic.h>
#include <asm/hypervisor.h>
#include <asm/e820/api.h>

#include <xen/xen.h>
#include <asm/xen/interface.h>
#include <asm/xen/hypercall.h>

#include <xen/interface/memory.h>
<<<<<<< HEAD
=======

#include "xen-ops.h"
>>>>>>> 0ecfebd2

/*
 * PVH variables.
 *
 * The variable xen_pvh needs to live in the data segment since it is used
 * after startup_{32|64} is invoked, which will clear the .bss segment.
 */
bool xen_pvh __attribute__((section(".data"))) = 0;

<<<<<<< HEAD
void __init xen_pvh_init(void)
=======
void __init xen_pvh_init(struct boot_params *boot_params)
>>>>>>> 0ecfebd2
{
	u32 msr;
	u64 pfn;

	xen_pvh = 1;
<<<<<<< HEAD
=======
	xen_domain_type = XEN_HVM_DOMAIN;
>>>>>>> 0ecfebd2
	xen_start_flags = pvh_start_info.flags;

	msr = cpuid_ebx(xen_cpuid_base() + 2);
	pfn = __pa(hypercall_page);
	wrmsr_safe(msr, (u32)pfn, (u32)(pfn >> 32));
<<<<<<< HEAD
=======

	xen_efi_init(boot_params);
>>>>>>> 0ecfebd2
}

void __init mem_map_via_hcall(struct boot_params *boot_params_p)
{
	struct xen_memory_map memmap;
	int rc;

	memmap.nr_entries = ARRAY_SIZE(boot_params_p->e820_table);
	set_xen_guest_handle(memmap.buffer, boot_params_p->e820_table);
	rc = HYPERVISOR_memory_op(XENMEM_memory_map, &memmap);
	if (rc) {
		xen_raw_printk("XENMEM_memory_map failed (%d)\n", rc);
		BUG();
	}
	boot_params_p->e820_entries = memmap.nr_entries;
}<|MERGE_RESOLUTION|>--- conflicted
+++ resolved
@@ -12,11 +12,8 @@
 #include <asm/xen/hypercall.h>
 
 #include <xen/interface/memory.h>
-<<<<<<< HEAD
-=======
 
 #include "xen-ops.h"
->>>>>>> 0ecfebd2
 
 /*
  * PVH variables.
@@ -26,30 +23,20 @@
  */
 bool xen_pvh __attribute__((section(".data"))) = 0;
 
-<<<<<<< HEAD
-void __init xen_pvh_init(void)
-=======
 void __init xen_pvh_init(struct boot_params *boot_params)
->>>>>>> 0ecfebd2
 {
 	u32 msr;
 	u64 pfn;
 
 	xen_pvh = 1;
-<<<<<<< HEAD
-=======
 	xen_domain_type = XEN_HVM_DOMAIN;
->>>>>>> 0ecfebd2
 	xen_start_flags = pvh_start_info.flags;
 
 	msr = cpuid_ebx(xen_cpuid_base() + 2);
 	pfn = __pa(hypercall_page);
 	wrmsr_safe(msr, (u32)pfn, (u32)(pfn >> 32));
-<<<<<<< HEAD
-=======
 
 	xen_efi_init(boot_params);
->>>>>>> 0ecfebd2
 }
 
 void __init mem_map_via_hcall(struct boot_params *boot_params_p)
