/*
 *  Copyright (C) 1995  Linus Torvalds
 *
 *  Pentium III FXSR, SSE support
 *	Gareth Hughes <gareth@valinux.com>, May 2000
 *
 *  X86-64 port
 *	Andi Kleen.
 *
 *	CPU hotplug support - ashok.raj@intel.com
 */

/*
 * This file handles the architecture-dependent parts of process handling..
 */

#include <stdarg.h>

#include <linux/cpu.h>
#include <linux/errno.h>
#include <linux/sched.h>
#include <linux/fs.h>
#include <linux/kernel.h>
#include <linux/mm.h>
#include <linux/elfcore.h>
#include <linux/smp.h>
#include <linux/slab.h>
#include <linux/user.h>
#include <linux/interrupt.h>
#include <linux/utsname.h>
#include <linux/delay.h>
#include <linux/module.h>
#include <linux/ptrace.h>
#include <linux/random.h>
#include <linux/notifier.h>
#include <linux/kprobes.h>
#include <linux/kdebug.h>
#include <linux/tick.h>
#include <linux/prctl.h>
#include <linux/uaccess.h>
#include <linux/io.h>

#include <asm/pgtable.h>
#include <asm/system.h>
#include <asm/processor.h>
#include <asm/i387.h>
#include <asm/mmu_context.h>
#include <asm/pda.h>
#include <asm/prctl.h>
#include <asm/desc.h>
#include <asm/proto.h>
#include <asm/ia32.h>
#include <asm/idle.h>
#include <asm/syscalls.h>

asmlinkage extern void ret_from_fork(void);

unsigned long kernel_thread_flags = CLONE_VM | CLONE_UNTRACED;

static ATOMIC_NOTIFIER_HEAD(idle_notifier);

void idle_notifier_register(struct notifier_block *n)
{
	atomic_notifier_chain_register(&idle_notifier, n);
}

void enter_idle(void)
{
	write_pda(isidle, 1);
	atomic_notifier_call_chain(&idle_notifier, IDLE_START, NULL);
}

static void __exit_idle(void)
{
	if (test_and_clear_bit_pda(0, isidle) == 0)
		return;
	atomic_notifier_call_chain(&idle_notifier, IDLE_END, NULL);
}

/* Called from interrupts to signify idle end */
void exit_idle(void)
{
	/* idle loop has pid 0 */
	if (current->pid)
		return;
	__exit_idle();
}

#ifndef CONFIG_SMP
static inline void play_dead(void)
{
	BUG();
}
#endif

/*
 * The idle thread. There's no useful work to be
 * done, so just try to conserve power and have a
 * low exit latency (ie sit in a loop waiting for
 * somebody to say that they'd like to reschedule)
 */
void cpu_idle(void)
{
	current_thread_info()->status |= TS_POLLING;
	/* endless idle loop with no priority at all */
	while (1) {
		tick_nohz_stop_sched_tick(1);
		while (!need_resched()) {

			rmb();

			if (cpu_is_offline(smp_processor_id()))
				play_dead();
			/*
			 * Idle routines should keep interrupts disabled
			 * from here on, until they go to idle.
			 * Otherwise, idle callbacks can misfire.
			 */
			local_irq_disable();
			enter_idle();
			/* Don't trace irqs off for idle */
			stop_critical_timings();
			pm_idle();
			start_critical_timings();
			/* In many cases the interrupt that ended idle
			   has already called exit_idle. But some idle
			   loops can be woken up without interrupt. */
			__exit_idle();
		}

		tick_nohz_restart_sched_tick();
		preempt_enable_no_resched();
		schedule();
		preempt_disable();
	}
}

/* Prints also some state that isn't saved in the pt_regs */
<<<<<<< HEAD
void __show_regs(struct pt_regs *regs)
=======
void __show_regs(struct pt_regs *regs, int all)
>>>>>>> 2e532d68
{
	unsigned long cr0 = 0L, cr2 = 0L, cr3 = 0L, cr4 = 0L, fs, gs, shadowgs;
	unsigned long d0, d1, d2, d3, d6, d7;
	unsigned int fsindex, gsindex;
	unsigned int ds, cs, es;

	printk("\n");
	print_modules();
	printk(KERN_INFO "Pid: %d, comm: %.20s %s %s %.*s\n",
		current->pid, current->comm, print_tainted(),
		init_utsname()->release,
		(int)strcspn(init_utsname()->version, " "),
		init_utsname()->version);
	printk(KERN_INFO "RIP: %04lx:[<%016lx>] ", regs->cs & 0xffff, regs->ip);
	printk_address(regs->ip, 1);
	printk(KERN_INFO "RSP: %04lx:%016lx  EFLAGS: %08lx\n", regs->ss,
			regs->sp, regs->flags);
	printk(KERN_INFO "RAX: %016lx RBX: %016lx RCX: %016lx\n",
	       regs->ax, regs->bx, regs->cx);
	printk(KERN_INFO "RDX: %016lx RSI: %016lx RDI: %016lx\n",
	       regs->dx, regs->si, regs->di);
	printk(KERN_INFO "RBP: %016lx R08: %016lx R09: %016lx\n",
	       regs->bp, regs->r8, regs->r9);
	printk(KERN_INFO "R10: %016lx R11: %016lx R12: %016lx\n",
	       regs->r10, regs->r11, regs->r12);
	printk(KERN_INFO "R13: %016lx R14: %016lx R15: %016lx\n",
	       regs->r13, regs->r14, regs->r15);

	asm("movl %%ds,%0" : "=r" (ds));
	asm("movl %%cs,%0" : "=r" (cs));
	asm("movl %%es,%0" : "=r" (es));
	asm("movl %%fs,%0" : "=r" (fsindex));
	asm("movl %%gs,%0" : "=r" (gsindex));

	rdmsrl(MSR_FS_BASE, fs);
	rdmsrl(MSR_GS_BASE, gs);
	rdmsrl(MSR_KERNEL_GS_BASE, shadowgs);
<<<<<<< HEAD
=======

	if (!all)
		return;
>>>>>>> 2e532d68

	cr0 = read_cr0();
	cr2 = read_cr2();
	cr3 = read_cr3();
	cr4 = read_cr4();

	printk(KERN_INFO "FS:  %016lx(%04x) GS:%016lx(%04x) knlGS:%016lx\n",
	       fs, fsindex, gs, gsindex, shadowgs);
	printk(KERN_INFO "CS:  %04x DS: %04x ES: %04x CR0: %016lx\n", cs, ds,
			es, cr0);
	printk(KERN_INFO "CR2: %016lx CR3: %016lx CR4: %016lx\n", cr2, cr3,
			cr4);

	get_debugreg(d0, 0);
	get_debugreg(d1, 1);
	get_debugreg(d2, 2);
	printk(KERN_INFO "DR0: %016lx DR1: %016lx DR2: %016lx\n", d0, d1, d2);
	get_debugreg(d3, 3);
	get_debugreg(d6, 6);
	get_debugreg(d7, 7);
	printk(KERN_INFO "DR3: %016lx DR6: %016lx DR7: %016lx\n", d3, d6, d7);
}

void show_regs(struct pt_regs *regs)
{
	printk(KERN_INFO "CPU %d:", smp_processor_id());
<<<<<<< HEAD
	__show_regs(regs);
=======
	__show_regs(regs, 1);
>>>>>>> 2e532d68
	show_trace(NULL, regs, (void *)(regs + 1), regs->bp);
}

/*
 * Free current thread data structures etc..
 */
void exit_thread(void)
{
	struct task_struct *me = current;
	struct thread_struct *t = &me->thread;

	if (me->thread.io_bitmap_ptr) {
		struct tss_struct *tss = &per_cpu(init_tss, get_cpu());

		kfree(t->io_bitmap_ptr);
		t->io_bitmap_ptr = NULL;
		clear_thread_flag(TIF_IO_BITMAP);
		/*
		 * Careful, clear this in the TSS too:
		 */
		memset(tss->io_bitmap, 0xff, t->io_bitmap_max);
		t->io_bitmap_max = 0;
		put_cpu();
	}
#ifdef CONFIG_X86_DS
	/* Free any DS contexts that have not been properly released. */
	if (unlikely(t->ds_ctx)) {
		/* we clear debugctl to make sure DS is not used. */
		update_debugctlmsr(0);
		ds_free(t->ds_ctx);
	}
#endif /* CONFIG_X86_DS */
}

void flush_thread(void)
{
	struct task_struct *tsk = current;

	if (test_tsk_thread_flag(tsk, TIF_ABI_PENDING)) {
		clear_tsk_thread_flag(tsk, TIF_ABI_PENDING);
		if (test_tsk_thread_flag(tsk, TIF_IA32)) {
			clear_tsk_thread_flag(tsk, TIF_IA32);
		} else {
			set_tsk_thread_flag(tsk, TIF_IA32);
			current_thread_info()->status |= TS_COMPAT;
		}
	}
	clear_tsk_thread_flag(tsk, TIF_DEBUG);

	tsk->thread.debugreg0 = 0;
	tsk->thread.debugreg1 = 0;
	tsk->thread.debugreg2 = 0;
	tsk->thread.debugreg3 = 0;
	tsk->thread.debugreg6 = 0;
	tsk->thread.debugreg7 = 0;
	memset(tsk->thread.tls_array, 0, sizeof(tsk->thread.tls_array));
	/*
	 * Forget coprocessor state..
	 */
	tsk->fpu_counter = 0;
	clear_fpu(tsk);
	clear_used_math();
}

void release_thread(struct task_struct *dead_task)
{
	if (dead_task->mm) {
		if (dead_task->mm->context.size) {
			printk("WARNING: dead process %8s still has LDT? <%p/%d>\n",
					dead_task->comm,
					dead_task->mm->context.ldt,
					dead_task->mm->context.size);
			BUG();
		}
	}
}

static inline void set_32bit_tls(struct task_struct *t, int tls, u32 addr)
{
	struct user_desc ud = {
		.base_addr = addr,
		.limit = 0xfffff,
		.seg_32bit = 1,
		.limit_in_pages = 1,
		.useable = 1,
	};
	struct desc_struct *desc = t->thread.tls_array;
	desc += tls;
	fill_ldt(desc, &ud);
}

static inline u32 read_32bit_tls(struct task_struct *t, int tls)
{
	return get_desc_base(&t->thread.tls_array[tls]);
}

/*
 * This gets called before we allocate a new thread and copy
 * the current task into it.
 */
void prepare_to_copy(struct task_struct *tsk)
{
	unlazy_fpu(tsk);
}

int copy_thread(int nr, unsigned long clone_flags, unsigned long sp,
		unsigned long unused,
	struct task_struct *p, struct pt_regs *regs)
{
	int err;
	struct pt_regs *childregs;
	struct task_struct *me = current;

	childregs = ((struct pt_regs *)
			(THREAD_SIZE + task_stack_page(p))) - 1;
	*childregs = *regs;

	childregs->ax = 0;
	childregs->sp = sp;
	if (sp == ~0UL)
		childregs->sp = (unsigned long)childregs;

	p->thread.sp = (unsigned long) childregs;
	p->thread.sp0 = (unsigned long) (childregs+1);
	p->thread.usersp = me->thread.usersp;

	set_tsk_thread_flag(p, TIF_FORK);

	p->thread.fs = me->thread.fs;
	p->thread.gs = me->thread.gs;

	savesegment(gs, p->thread.gsindex);
	savesegment(fs, p->thread.fsindex);
	savesegment(es, p->thread.es);
	savesegment(ds, p->thread.ds);

	if (unlikely(test_tsk_thread_flag(me, TIF_IO_BITMAP))) {
		p->thread.io_bitmap_ptr = kmalloc(IO_BITMAP_BYTES, GFP_KERNEL);
		if (!p->thread.io_bitmap_ptr) {
			p->thread.io_bitmap_max = 0;
			return -ENOMEM;
		}
		memcpy(p->thread.io_bitmap_ptr, me->thread.io_bitmap_ptr,
				IO_BITMAP_BYTES);
		set_tsk_thread_flag(p, TIF_IO_BITMAP);
	}

	/*
	 * Set a new TLS for the child thread?
	 */
	if (clone_flags & CLONE_SETTLS) {
#ifdef CONFIG_IA32_EMULATION
		if (test_thread_flag(TIF_IA32))
			err = do_set_thread_area(p, -1,
				(struct user_desc __user *)childregs->si, 0);
		else
#endif
			err = do_arch_prctl(p, ARCH_SET_FS, childregs->r8);
		if (err)
			goto out;
	}
	err = 0;
out:
	if (err && p->thread.io_bitmap_ptr) {
		kfree(p->thread.io_bitmap_ptr);
		p->thread.io_bitmap_max = 0;
	}
	return err;
}

void
start_thread(struct pt_regs *regs, unsigned long new_ip, unsigned long new_sp)
{
	loadsegment(fs, 0);
	loadsegment(es, 0);
	loadsegment(ds, 0);
	load_gs_index(0);
	regs->ip		= new_ip;
	regs->sp		= new_sp;
	write_pda(oldrsp, new_sp);
	regs->cs		= __USER_CS;
	regs->ss		= __USER_DS;
	regs->flags		= 0x200;
	set_fs(USER_DS);
	/*
	 * Free the old FP and other extended state
	 */
	free_thread_xstate(current);
}
EXPORT_SYMBOL_GPL(start_thread);

static void hard_disable_TSC(void)
{
	write_cr4(read_cr4() | X86_CR4_TSD);
}

void disable_TSC(void)
{
	preempt_disable();
	if (!test_and_set_thread_flag(TIF_NOTSC))
		/*
		 * Must flip the CPU state synchronously with
		 * TIF_NOTSC in the current running context.
		 */
		hard_disable_TSC();
	preempt_enable();
}

static void hard_enable_TSC(void)
{
	write_cr4(read_cr4() & ~X86_CR4_TSD);
}

static void enable_TSC(void)
{
	preempt_disable();
	if (test_and_clear_thread_flag(TIF_NOTSC))
		/*
		 * Must flip the CPU state synchronously with
		 * TIF_NOTSC in the current running context.
		 */
		hard_enable_TSC();
	preempt_enable();
}

int get_tsc_mode(unsigned long adr)
{
	unsigned int val;

	if (test_thread_flag(TIF_NOTSC))
		val = PR_TSC_SIGSEGV;
	else
		val = PR_TSC_ENABLE;

	return put_user(val, (unsigned int __user *)adr);
}

int set_tsc_mode(unsigned int val)
{
	if (val == PR_TSC_SIGSEGV)
		disable_TSC();
	else if (val == PR_TSC_ENABLE)
		enable_TSC();
	else
		return -EINVAL;

	return 0;
}

/*
 * This special macro can be used to load a debugging register
 */
#define loaddebug(thread, r) set_debugreg(thread->debugreg ## r, r)

static inline void __switch_to_xtra(struct task_struct *prev_p,
				    struct task_struct *next_p,
				    struct tss_struct *tss)
{
	struct thread_struct *prev, *next;
	unsigned long debugctl;

	prev = &prev_p->thread,
	next = &next_p->thread;

	debugctl = prev->debugctlmsr;

#ifdef CONFIG_X86_DS
	{
		unsigned long ds_prev = 0, ds_next = 0;

		if (prev->ds_ctx)
			ds_prev = (unsigned long)prev->ds_ctx->ds;
		if (next->ds_ctx)
			ds_next = (unsigned long)next->ds_ctx->ds;

		if (ds_next != ds_prev) {
			/*
			 * We clear debugctl to make sure DS
			 * is not in use when we change it:
			 */
			debugctl = 0;
			update_debugctlmsr(0);
			wrmsrl(MSR_IA32_DS_AREA, ds_next);
		}
	}
#endif /* CONFIG_X86_DS */

	if (next->debugctlmsr != debugctl)
		update_debugctlmsr(next->debugctlmsr);

	if (test_tsk_thread_flag(next_p, TIF_DEBUG)) {
		loaddebug(next, 0);
		loaddebug(next, 1);
		loaddebug(next, 2);
		loaddebug(next, 3);
		/* no 4 and 5 */
		loaddebug(next, 6);
		loaddebug(next, 7);
	}

	if (test_tsk_thread_flag(prev_p, TIF_NOTSC) ^
	    test_tsk_thread_flag(next_p, TIF_NOTSC)) {
		/* prev and next are different */
		if (test_tsk_thread_flag(next_p, TIF_NOTSC))
			hard_disable_TSC();
		else
			hard_enable_TSC();
	}

	if (test_tsk_thread_flag(next_p, TIF_IO_BITMAP)) {
		/*
		 * Copy the relevant range of the IO bitmap.
		 * Normally this is 128 bytes or less:
		 */
		memcpy(tss->io_bitmap, next->io_bitmap_ptr,
		       max(prev->io_bitmap_max, next->io_bitmap_max));
	} else if (test_tsk_thread_flag(prev_p, TIF_IO_BITMAP)) {
		/*
		 * Clear any possible leftover bits:
		 */
		memset(tss->io_bitmap, 0xff, prev->io_bitmap_max);
	}

#ifdef CONFIG_X86_PTRACE_BTS
	if (test_tsk_thread_flag(prev_p, TIF_BTS_TRACE_TS))
		ptrace_bts_take_timestamp(prev_p, BTS_TASK_DEPARTS);

	if (test_tsk_thread_flag(next_p, TIF_BTS_TRACE_TS))
		ptrace_bts_take_timestamp(next_p, BTS_TASK_ARRIVES);
#endif /* CONFIG_X86_PTRACE_BTS */
}

/*
 *	switch_to(x,y) should switch tasks from x to y.
 *
 * This could still be optimized:
 * - fold all the options into a flag word and test it with a single test.
 * - could test fs/gs bitsliced
 *
 * Kprobes not supported here. Set the probe on schedule instead.
 */
struct task_struct *
__switch_to(struct task_struct *prev_p, struct task_struct *next_p)
{
	struct thread_struct *prev = &prev_p->thread;
	struct thread_struct *next = &next_p->thread;
	int cpu = smp_processor_id();
	struct tss_struct *tss = &per_cpu(init_tss, cpu);
	unsigned fsindex, gsindex;

	/* we're going to use this soon, after a few expensive things */
	if (next_p->fpu_counter > 5)
		prefetch(next->xstate);

	/*
	 * Reload esp0, LDT and the page table pointer:
	 */
	load_sp0(tss, next);

	/*
	 * Switch DS and ES.
	 * This won't pick up thread selector changes, but I guess that is ok.
	 */
	savesegment(es, prev->es);
	if (unlikely(next->es | prev->es))
		loadsegment(es, next->es);

	savesegment(ds, prev->ds);
	if (unlikely(next->ds | prev->ds))
		loadsegment(ds, next->ds);


	/* We must save %fs and %gs before load_TLS() because
	 * %fs and %gs may be cleared by load_TLS().
	 *
	 * (e.g. xen_load_tls())
	 */
	savesegment(fs, fsindex);
	savesegment(gs, gsindex);

	load_TLS(next, cpu);

	/*
	 * Leave lazy mode, flushing any hypercalls made here.
	 * This must be done before restoring TLS segments so
	 * the GDT and LDT are properly updated, and must be
	 * done before math_state_restore, so the TS bit is up
	 * to date.
	 */
	arch_leave_lazy_cpu_mode();

	/*
	 * Switch FS and GS.
	 *
	 * Segment register != 0 always requires a reload.  Also
	 * reload when it has changed.  When prev process used 64bit
	 * base always reload to avoid an information leak.
	 */
	if (unlikely(fsindex | next->fsindex | prev->fs)) {
		loadsegment(fs, next->fsindex);
		/*
		 * Check if the user used a selector != 0; if yes
		 *  clear 64bit base, since overloaded base is always
		 *  mapped to the Null selector
		 */
		if (fsindex)
			prev->fs = 0;
	}
	/* when next process has a 64bit base use it */
	if (next->fs)
		wrmsrl(MSR_FS_BASE, next->fs);
	prev->fsindex = fsindex;

	if (unlikely(gsindex | next->gsindex | prev->gs)) {
		load_gs_index(next->gsindex);
		if (gsindex)
			prev->gs = 0;
	}
	if (next->gs)
		wrmsrl(MSR_KERNEL_GS_BASE, next->gs);
	prev->gsindex = gsindex;

	/* Must be after DS reload */
	unlazy_fpu(prev_p);

	/*
	 * Switch the PDA and FPU contexts.
	 */
	prev->usersp = read_pda(oldrsp);
	write_pda(oldrsp, next->usersp);
	write_pda(pcurrent, next_p);

	write_pda(kernelstack,
		  (unsigned long)task_stack_page(next_p) +
		  THREAD_SIZE - PDA_STACKOFFSET);
#ifdef CONFIG_CC_STACKPROTECTOR
	write_pda(stack_canary, next_p->stack_canary);
	/*
	 * Build time only check to make sure the stack_canary is at
	 * offset 40 in the pda; this is a gcc ABI requirement
	 */
	BUILD_BUG_ON(offsetof(struct x8664_pda, stack_canary) != 40);
#endif

	/*
	 * Now maybe reload the debug registers and handle I/O bitmaps
	 */
	if (unlikely(task_thread_info(next_p)->flags & _TIF_WORK_CTXSW_NEXT ||
		     task_thread_info(prev_p)->flags & _TIF_WORK_CTXSW_PREV))
		__switch_to_xtra(prev_p, next_p, tss);

	/* If the task has used fpu the last 5 timeslices, just do a full
	 * restore of the math state immediately to avoid the trap; the
	 * chances of needing FPU soon are obviously high now
	 *
	 * tsk_used_math() checks prevent calling math_state_restore(),
	 * which can sleep in the case of !tsk_used_math()
	 */
	if (tsk_used_math(next_p) && next_p->fpu_counter > 5)
		math_state_restore();
	return prev_p;
}

/*
 * sys_execve() executes a new program.
 */
asmlinkage
long sys_execve(char __user *name, char __user * __user *argv,
		char __user * __user *envp, struct pt_regs *regs)
{
	long error;
	char *filename;

	filename = getname(name);
	error = PTR_ERR(filename);
	if (IS_ERR(filename))
		return error;
	error = do_execve(filename, argv, envp, regs);
	putname(filename);
	return error;
}

void set_personality_64bit(void)
{
	/* inherit personality from parent */

	/* Make sure to be in 64bit mode */
	clear_thread_flag(TIF_IA32);

	/* TBD: overwrites user setup. Should have two bits.
	   But 64bit processes have always behaved this way,
	   so it's not too bad. The main problem is just that
	   32bit childs are affected again. */
	current->personality &= ~READ_IMPLIES_EXEC;
}

asmlinkage long sys_fork(struct pt_regs *regs)
{
	return do_fork(SIGCHLD, regs->sp, regs, 0, NULL, NULL);
}

asmlinkage long
sys_clone(unsigned long clone_flags, unsigned long newsp,
	  void __user *parent_tid, void __user *child_tid, struct pt_regs *regs)
{
	if (!newsp)
		newsp = regs->sp;
	return do_fork(clone_flags, newsp, regs, 0, parent_tid, child_tid);
}

/*
 * This is trivial, and on the face of it looks like it
 * could equally well be done in user mode.
 *
 * Not so, for quite unobvious reasons - register pressure.
 * In user mode vfork() cannot have a stack frame, and if
 * done by calling the "clone()" system call directly, you
 * do not have enough call-clobbered registers to hold all
 * the information you need.
 */
asmlinkage long sys_vfork(struct pt_regs *regs)
{
	return do_fork(CLONE_VFORK | CLONE_VM | SIGCHLD, regs->sp, regs, 0,
		    NULL, NULL);
}

unsigned long get_wchan(struct task_struct *p)
{
	unsigned long stack;
	u64 fp, ip;
	int count = 0;

	if (!p || p == current || p->state == TASK_RUNNING)
		return 0;
	stack = (unsigned long)task_stack_page(p);
	if (p->thread.sp < stack || p->thread.sp >= stack+THREAD_SIZE)
		return 0;
	fp = *(u64 *)(p->thread.sp);
	do {
		if (fp < (unsigned long)stack ||
		    fp >= (unsigned long)stack+THREAD_SIZE)
			return 0;
		ip = *(u64 *)(fp+8);
		if (!in_sched_functions(ip))
			return ip;
		fp = *(u64 *)fp;
	} while (count++ < 16);
	return 0;
}

long do_arch_prctl(struct task_struct *task, int code, unsigned long addr)
{
	int ret = 0;
	int doit = task == current;
	int cpu;

	switch (code) {
	case ARCH_SET_GS:
		if (addr >= TASK_SIZE_OF(task))
			return -EPERM;
		cpu = get_cpu();
		/* handle small bases via the GDT because that's faster to
		   switch. */
		if (addr <= 0xffffffff) {
			set_32bit_tls(task, GS_TLS, addr);
			if (doit) {
				load_TLS(&task->thread, cpu);
				load_gs_index(GS_TLS_SEL);
			}
			task->thread.gsindex = GS_TLS_SEL;
			task->thread.gs = 0;
		} else {
			task->thread.gsindex = 0;
			task->thread.gs = addr;
			if (doit) {
				load_gs_index(0);
				ret = checking_wrmsrl(MSR_KERNEL_GS_BASE, addr);
			}
		}
		put_cpu();
		break;
	case ARCH_SET_FS:
		/* Not strictly needed for fs, but do it for symmetry
		   with gs */
		if (addr >= TASK_SIZE_OF(task))
			return -EPERM;
		cpu = get_cpu();
		/* handle small bases via the GDT because that's faster to
		   switch. */
		if (addr <= 0xffffffff) {
			set_32bit_tls(task, FS_TLS, addr);
			if (doit) {
				load_TLS(&task->thread, cpu);
				loadsegment(fs, FS_TLS_SEL);
			}
			task->thread.fsindex = FS_TLS_SEL;
			task->thread.fs = 0;
		} else {
			task->thread.fsindex = 0;
			task->thread.fs = addr;
			if (doit) {
				/* set the selector to 0 to not confuse
				   __switch_to */
				loadsegment(fs, 0);
				ret = checking_wrmsrl(MSR_FS_BASE, addr);
			}
		}
		put_cpu();
		break;
	case ARCH_GET_FS: {
		unsigned long base;
		if (task->thread.fsindex == FS_TLS_SEL)
			base = read_32bit_tls(task, FS_TLS);
		else if (doit)
			rdmsrl(MSR_FS_BASE, base);
		else
			base = task->thread.fs;
		ret = put_user(base, (unsigned long __user *)addr);
		break;
	}
	case ARCH_GET_GS: {
		unsigned long base;
		unsigned gsindex;
		if (task->thread.gsindex == GS_TLS_SEL)
			base = read_32bit_tls(task, GS_TLS);
		else if (doit) {
			savesegment(gs, gsindex);
			if (gsindex)
				rdmsrl(MSR_KERNEL_GS_BASE, base);
			else
				base = task->thread.gs;
		} else
			base = task->thread.gs;
		ret = put_user(base, (unsigned long __user *)addr);
		break;
	}

	default:
		ret = -EINVAL;
		break;
	}

	return ret;
}

long sys_arch_prctl(int code, unsigned long addr)
{
	return do_arch_prctl(current, code, addr);
}

unsigned long arch_align_stack(unsigned long sp)
{
	if (!(current->personality & ADDR_NO_RANDOMIZE) && randomize_va_space)
		sp -= get_random_int() % 8192;
	return sp & ~0xf;
}

unsigned long arch_randomize_brk(struct mm_struct *mm)
{
	unsigned long range_end = mm->brk + 0x02000000;
	return randomize_range(mm->brk, range_end, 0) ? : mm->brk;
}<|MERGE_RESOLUTION|>--- conflicted
+++ resolved
@@ -136,11 +136,7 @@
 }
 
 /* Prints also some state that isn't saved in the pt_regs */
-<<<<<<< HEAD
-void __show_regs(struct pt_regs *regs)
-=======
 void __show_regs(struct pt_regs *regs, int all)
->>>>>>> 2e532d68
 {
 	unsigned long cr0 = 0L, cr2 = 0L, cr3 = 0L, cr4 = 0L, fs, gs, shadowgs;
 	unsigned long d0, d1, d2, d3, d6, d7;
@@ -178,12 +174,9 @@
 	rdmsrl(MSR_FS_BASE, fs);
 	rdmsrl(MSR_GS_BASE, gs);
 	rdmsrl(MSR_KERNEL_GS_BASE, shadowgs);
-<<<<<<< HEAD
-=======
 
 	if (!all)
 		return;
->>>>>>> 2e532d68
 
 	cr0 = read_cr0();
 	cr2 = read_cr2();
@@ -210,11 +203,7 @@
 void show_regs(struct pt_regs *regs)
 {
 	printk(KERN_INFO "CPU %d:", smp_processor_id());
-<<<<<<< HEAD
-	__show_regs(regs);
-=======
 	__show_regs(regs, 1);
->>>>>>> 2e532d68
 	show_trace(NULL, regs, (void *)(regs + 1), regs->bp);
 }
 
