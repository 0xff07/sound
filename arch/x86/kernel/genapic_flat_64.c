--- conflicted
+++ resolved
@@ -179,15 +179,10 @@
 	 * is an example).
 	 */
 	if (acpi_gbl_FADT.header.revision > FADT2_REVISION_ID &&
-<<<<<<< HEAD
-		(acpi_gbl_FADT.flags & ACPI_FADT_APIC_PHYSICAL))
-		return 1;
-=======
 		(acpi_gbl_FADT.flags & ACPI_FADT_APIC_PHYSICAL)) {
 		printk(KERN_DEBUG "system APIC only can use physical flat");
 		return 1;
 	}
->>>>>>> 2f5ad54e
 #endif
 
 	return 0;
