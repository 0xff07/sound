/*
 * Copyright 2004 James Cleverdon, IBM.
 * Subject to the GNU Public License, v.2
 *
 * Flat APIC subarch code.
 *
 * Hacked for x86-64 by James Cleverdon from i386 architecture code by
 * Martin Bligh, Andi Kleen, James Bottomley, John Stultz, and
 * James Cleverdon.
 */
#include <linux/errno.h>
#include <linux/threads.h>
#include <linux/cpumask.h>
#include <linux/string.h>
#include <linux/kernel.h>
#include <linux/ctype.h>
#include <linux/init.h>
#include <linux/hardirq.h>
#include <asm/smp.h>
#include <asm/ipi.h>
#include <asm/genapic.h>
#include <mach_apicdef.h>

#ifdef CONFIG_ACPI
#include <acpi/acpi_bus.h>
#endif

<<<<<<< HEAD
static int __init flat_acpi_madt_oem_check(char *oem_id, char *oem_table_id)
=======
static int flat_acpi_madt_oem_check(char *oem_id, char *oem_table_id)
>>>>>>> 57f8f7b6
{
	return 1;
}

static cpumask_t flat_target_cpus(void)
{
	return cpu_online_map;
}

static cpumask_t flat_vector_allocation_domain(int cpu)
{
	/* Careful. Some cpus do not strictly honor the set of cpus
	 * specified in the interrupt destination when using lowest
	 * priority interrupt delivery mode.
	 *
	 * In particular there was a hyperthreading cpu observed to
	 * deliver interrupts to the wrong hyperthread when only one
	 * hyperthread was specified in the interrupt desitination.
	 */
	cpumask_t domain = { { [0] = APIC_ALL_CPUS, } };
	return domain;
}

/*
 * Set up the logical destination ID.
 *
 * Intel recommends to set DFR, LDR and TPR before enabling
 * an APIC.  See e.g. "AP-388 82489DX User's Manual" (Intel
 * document number 292116).  So here it goes...
 */
static void flat_init_apic_ldr(void)
{
	unsigned long val;
	unsigned long num, id;

	num = smp_processor_id();
	id = 1UL << num;
	apic_write(APIC_DFR, APIC_DFR_FLAT);
	val = apic_read(APIC_LDR) & ~APIC_LDR_MASK;
	val |= SET_APIC_LOGICAL_ID(id);
	apic_write(APIC_LDR, val);
}

static void flat_send_IPI_mask(cpumask_t cpumask, int vector)
{
	unsigned long mask = cpus_addr(cpumask)[0];
	unsigned long flags;

	local_irq_save(flags);
	__send_IPI_dest_field(mask, vector, APIC_DEST_LOGICAL);
	local_irq_restore(flags);
}

static void flat_send_IPI_allbutself(int vector)
{
#ifdef	CONFIG_HOTPLUG_CPU
	int hotplug = 1;
#else
	int hotplug = 0;
#endif
	if (hotplug || vector == NMI_VECTOR) {
		cpumask_t allbutme = cpu_online_map;

		cpu_clear(smp_processor_id(), allbutme);

		if (!cpus_empty(allbutme))
			flat_send_IPI_mask(allbutme, vector);
	} else if (num_online_cpus() > 1) {
		__send_IPI_shortcut(APIC_DEST_ALLBUT, vector,APIC_DEST_LOGICAL);
	}
}

static void flat_send_IPI_all(int vector)
{
	if (vector == NMI_VECTOR)
		flat_send_IPI_mask(cpu_online_map, vector);
	else
		__send_IPI_shortcut(APIC_DEST_ALLINC, vector, APIC_DEST_LOGICAL);
}

static unsigned int get_apic_id(unsigned long x)
{
	unsigned int id;

	id = (((x)>>24) & 0xFFu);
	return id;
}

static unsigned long set_apic_id(unsigned int id)
{
	unsigned long x;

	x = ((id & 0xFFu)<<24);
	return x;
}

static unsigned int read_xapic_id(void)
{
	unsigned int id;

	id = get_apic_id(apic_read(APIC_ID));
	return id;
}

static int flat_apic_id_registered(void)
{
	return physid_isset(read_xapic_id(), phys_cpu_present_map);
}

static unsigned int flat_cpu_mask_to_apicid(cpumask_t cpumask)
{
	return cpus_addr(cpumask)[0] & APIC_ALL_CPUS;
}

static unsigned int phys_pkg_id(int index_msb)
{
	return hard_smp_processor_id() >> index_msb;
}

struct genapic apic_flat =  {
	.name = "flat",
	.acpi_madt_oem_check = flat_acpi_madt_oem_check,
	.int_delivery_mode = dest_LowestPrio,
	.int_dest_mode = (APIC_DEST_LOGICAL != 0),
	.target_cpus = flat_target_cpus,
	.vector_allocation_domain = flat_vector_allocation_domain,
	.apic_id_registered = flat_apic_id_registered,
	.init_apic_ldr = flat_init_apic_ldr,
	.send_IPI_all = flat_send_IPI_all,
	.send_IPI_allbutself = flat_send_IPI_allbutself,
	.send_IPI_mask = flat_send_IPI_mask,
	.send_IPI_self = apic_send_IPI_self,
	.cpu_mask_to_apicid = flat_cpu_mask_to_apicid,
	.phys_pkg_id = phys_pkg_id,
	.get_apic_id = get_apic_id,
	.set_apic_id = set_apic_id,
	.apic_id_mask = (0xFFu<<24),
};

/*
 * Physflat mode is used when there are more than 8 CPUs on a AMD system.
 * We cannot use logical delivery in this case because the mask
 * overflows, so use physical mode.
 */
<<<<<<< HEAD
static int __init physflat_acpi_madt_oem_check(char *oem_id, char *oem_table_id)
=======
static int physflat_acpi_madt_oem_check(char *oem_id, char *oem_table_id)
>>>>>>> 57f8f7b6
{
#ifdef CONFIG_ACPI
	/*
	 * Quirk: some x86_64 machines can only use physical APIC mode
	 * regardless of how many processors are present (x86_64 ES7000
	 * is an example).
	 */
	if (acpi_gbl_FADT.header.revision > FADT2_REVISION_ID &&
		(acpi_gbl_FADT.flags & ACPI_FADT_APIC_PHYSICAL)) {
		printk(KERN_DEBUG "system APIC only can use physical flat");
		return 1;
	}
#endif

	return 0;
}

static cpumask_t physflat_target_cpus(void)
{
	return cpu_online_map;
}

static cpumask_t physflat_vector_allocation_domain(int cpu)
{
	return cpumask_of_cpu(cpu);
}

static void physflat_send_IPI_mask(cpumask_t cpumask, int vector)
{
	send_IPI_mask_sequence(cpumask, vector);
}

static void physflat_send_IPI_allbutself(int vector)
{
	cpumask_t allbutme = cpu_online_map;

	cpu_clear(smp_processor_id(), allbutme);
	physflat_send_IPI_mask(allbutme, vector);
}

static void physflat_send_IPI_all(int vector)
{
	physflat_send_IPI_mask(cpu_online_map, vector);
}

static unsigned int physflat_cpu_mask_to_apicid(cpumask_t cpumask)
{
	int cpu;

	/*
	 * We're using fixed IRQ delivery, can only return one phys APIC ID.
	 * May as well be the first.
	 */
	cpu = first_cpu(cpumask);
	if ((unsigned)cpu < nr_cpu_ids)
		return per_cpu(x86_cpu_to_apicid, cpu);
	else
		return BAD_APICID;
}

struct genapic apic_physflat =  {
	.name = "physical flat",
	.acpi_madt_oem_check = physflat_acpi_madt_oem_check,
	.int_delivery_mode = dest_Fixed,
	.int_dest_mode = (APIC_DEST_PHYSICAL != 0),
	.target_cpus = physflat_target_cpus,
	.vector_allocation_domain = physflat_vector_allocation_domain,
	.apic_id_registered = flat_apic_id_registered,
	.init_apic_ldr = flat_init_apic_ldr,/*not needed, but shouldn't hurt*/
	.send_IPI_all = physflat_send_IPI_all,
	.send_IPI_allbutself = physflat_send_IPI_allbutself,
	.send_IPI_mask = physflat_send_IPI_mask,
	.send_IPI_self = apic_send_IPI_self,
	.cpu_mask_to_apicid = physflat_cpu_mask_to_apicid,
	.phys_pkg_id = phys_pkg_id,
	.get_apic_id = get_apic_id,
	.set_apic_id = set_apic_id,
	.apic_id_mask = (0xFFu<<24),
};<|MERGE_RESOLUTION|>--- conflicted
+++ resolved
@@ -25,11 +25,7 @@
 #include <acpi/acpi_bus.h>
 #endif
 
-<<<<<<< HEAD
-static int __init flat_acpi_madt_oem_check(char *oem_id, char *oem_table_id)
-=======
 static int flat_acpi_madt_oem_check(char *oem_id, char *oem_table_id)
->>>>>>> 57f8f7b6
 {
 	return 1;
 }
@@ -174,11 +170,7 @@
  * We cannot use logical delivery in this case because the mask
  * overflows, so use physical mode.
  */
-<<<<<<< HEAD
-static int __init physflat_acpi_madt_oem_check(char *oem_id, char *oem_table_id)
-=======
 static int physflat_acpi_madt_oem_check(char *oem_id, char *oem_table_id)
->>>>>>> 57f8f7b6
 {
 #ifdef CONFIG_ACPI
 	/*
