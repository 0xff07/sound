/*
 * Generate definitions needed by assembly language modules.
 * This code generates raw asm output which is post-processed to extract
 * and format the required data.
 */

#include <linux/crypto.h>
#include <linux/sched.h> 
#include <linux/stddef.h>
#include <linux/errno.h> 
#include <linux/hardirq.h>
#include <linux/suspend.h>
#include <linux/kbuild.h>
#include <asm/pda.h>
#include <asm/processor.h>
#include <asm/segment.h>
#include <asm/thread_info.h>
#include <asm/ia32.h>
#include <asm/bootparam.h>

#include <xen/interface/xen.h>

#define __NO_STUBS 1
#undef __SYSCALL
<<<<<<< HEAD
#undef ASM_X86__UNISTD_64_H
=======
#undef _ASM_X86_UNISTD_64_H
>>>>>>> 57f8f7b6
#define __SYSCALL(nr, sym) [nr] = 1,
static char syscalls[] = {
#include <asm/unistd.h>
};

int main(void)
{
#define ENTRY(entry) DEFINE(tsk_ ## entry, offsetof(struct task_struct, entry))
	ENTRY(state);
	ENTRY(flags); 
	ENTRY(pid);
	BLANK();
#undef ENTRY
#define ENTRY(entry) DEFINE(TI_ ## entry, offsetof(struct thread_info, entry))
	ENTRY(flags);
	ENTRY(addr_limit);
	ENTRY(preempt_count);
	ENTRY(status);
#ifdef CONFIG_IA32_EMULATION
	ENTRY(sysenter_return);
#endif
	BLANK();
#undef ENTRY
#define ENTRY(entry) DEFINE(pda_ ## entry, offsetof(struct x8664_pda, entry))
	ENTRY(kernelstack); 
	ENTRY(oldrsp); 
	ENTRY(pcurrent); 
	ENTRY(irqcount);
	ENTRY(cpunumber);
	ENTRY(irqstackptr);
	ENTRY(data_offset);
	BLANK();
#undef ENTRY
#ifdef CONFIG_PARAVIRT
	BLANK();
	OFFSET(PARAVIRT_enabled, pv_info, paravirt_enabled);
	OFFSET(PARAVIRT_PATCH_pv_cpu_ops, paravirt_patch_template, pv_cpu_ops);
	OFFSET(PARAVIRT_PATCH_pv_irq_ops, paravirt_patch_template, pv_irq_ops);
	OFFSET(PV_IRQ_irq_disable, pv_irq_ops, irq_disable);
	OFFSET(PV_IRQ_irq_enable, pv_irq_ops, irq_enable);
	OFFSET(PV_IRQ_adjust_exception_frame, pv_irq_ops, adjust_exception_frame);
	OFFSET(PV_CPU_iret, pv_cpu_ops, iret);
	OFFSET(PV_CPU_usergs_sysret32, pv_cpu_ops, usergs_sysret32);
	OFFSET(PV_CPU_usergs_sysret64, pv_cpu_ops, usergs_sysret64);
	OFFSET(PV_CPU_irq_enable_sysexit, pv_cpu_ops, irq_enable_sysexit);
	OFFSET(PV_CPU_swapgs, pv_cpu_ops, swapgs);
	OFFSET(PV_MMU_read_cr2, pv_mmu_ops, read_cr2);
#endif


#ifdef CONFIG_IA32_EMULATION
#define ENTRY(entry) DEFINE(IA32_SIGCONTEXT_ ## entry, offsetof(struct sigcontext_ia32, entry))
	ENTRY(ax);
	ENTRY(bx);
	ENTRY(cx);
	ENTRY(dx);
	ENTRY(si);
	ENTRY(di);
	ENTRY(bp);
	ENTRY(sp);
	ENTRY(ip);
	BLANK();
#undef ENTRY
	DEFINE(IA32_RT_SIGFRAME_sigcontext,
	       offsetof (struct rt_sigframe32, uc.uc_mcontext));
	BLANK();
#endif
	DEFINE(pbe_address, offsetof(struct pbe, address));
	DEFINE(pbe_orig_address, offsetof(struct pbe, orig_address));
	DEFINE(pbe_next, offsetof(struct pbe, next));
	BLANK();
#define ENTRY(entry) DEFINE(pt_regs_ ## entry, offsetof(struct pt_regs, entry))
	ENTRY(bx);
	ENTRY(bx);
	ENTRY(cx);
	ENTRY(dx);
	ENTRY(sp);
	ENTRY(bp);
	ENTRY(si);
	ENTRY(di);
	ENTRY(r8);
	ENTRY(r9);
	ENTRY(r10);
	ENTRY(r11);
	ENTRY(r12);
	ENTRY(r13);
	ENTRY(r14);
	ENTRY(r15);
	ENTRY(flags);
	BLANK();
#undef ENTRY
#define ENTRY(entry) DEFINE(saved_context_ ## entry, offsetof(struct saved_context, entry))
	ENTRY(cr0);
	ENTRY(cr2);
	ENTRY(cr3);
	ENTRY(cr4);
	ENTRY(cr8);
	BLANK();
#undef ENTRY
	DEFINE(TSS_ist, offsetof(struct tss_struct, x86_tss.ist));
	BLANK();
	DEFINE(crypto_tfm_ctx_offset, offsetof(struct crypto_tfm, __crt_ctx));
	BLANK();
	DEFINE(__NR_syscall_max, sizeof(syscalls) - 1);

	BLANK();
	OFFSET(BP_scratch, boot_params, scratch);
	OFFSET(BP_loadflags, boot_params, hdr.loadflags);
	OFFSET(BP_hardware_subarch, boot_params, hdr.hardware_subarch);
	OFFSET(BP_version, boot_params, hdr.version);

	BLANK();
	DEFINE(PAGE_SIZE_asm, PAGE_SIZE);
#ifdef CONFIG_XEN
	BLANK();
	OFFSET(XEN_vcpu_info_mask, vcpu_info, evtchn_upcall_mask);
	OFFSET(XEN_vcpu_info_pending, vcpu_info, evtchn_upcall_pending);
#undef ENTRY
#endif
	return 0;
}<|MERGE_RESOLUTION|>--- conflicted
+++ resolved
@@ -22,11 +22,7 @@
 
 #define __NO_STUBS 1
 #undef __SYSCALL
-<<<<<<< HEAD
-#undef ASM_X86__UNISTD_64_H
-=======
 #undef _ASM_X86_UNISTD_64_H
->>>>>>> 57f8f7b6
 #define __SYSCALL(nr, sym) [nr] = 1,
 static char syscalls[] = {
 #include <asm/unistd.h>
