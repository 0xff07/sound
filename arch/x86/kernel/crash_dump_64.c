/*
 *	Memory preserving reboot related code.
 *
 *	Created by: Hariprasad Nellitheertha (hari@in.ibm.com)
 *	Copyright (C) IBM Corporation, 2004. All rights reserved
 */

#include <linux/errno.h>
#include <linux/crash_dump.h>
#include <linux/uaccess.h>
#include <linux/io.h>
<<<<<<< HEAD
=======

/* Stores the physical address of elf header of crash image. */
unsigned long long elfcorehdr_addr = ELFCORE_ADDR_MAX;
>>>>>>> 2f5ad54e

/**
 * copy_oldmem_page - copy one page from "oldmem"
 * @pfn: page frame number to be copied
 * @buf: target memory address for the copy; this can be in kernel address
 *	space or user address space (see @userbuf)
 * @csize: number of bytes to copy
 * @offset: offset in bytes into the page (based on pfn) to begin the copy
 * @userbuf: if set, @buf is in user address space, use copy_to_user(),
 *	otherwise @buf is in kernel address space, use memcpy().
 *
 * Copy a page from "oldmem". For this page, there is no pte mapped
 * in the current kernel. We stitch up a pte, similar to kmap_atomic.
 */
ssize_t copy_oldmem_page(unsigned long pfn, char *buf,
		size_t csize, unsigned long offset, int userbuf)
{
	void  *vaddr;

	if (!csize)
		return 0;

	vaddr = ioremap(pfn << PAGE_SHIFT, PAGE_SIZE);
	if (!vaddr)
		return -ENOMEM;

	if (userbuf) {
		if (copy_to_user(buf, vaddr + offset, csize)) {
			iounmap(vaddr);
			return -EFAULT;
		}
	} else
		memcpy(buf, vaddr + offset, csize);

	iounmap(vaddr);
	return csize;
}<|MERGE_RESOLUTION|>--- conflicted
+++ resolved
@@ -9,12 +9,9 @@
 #include <linux/crash_dump.h>
 #include <linux/uaccess.h>
 #include <linux/io.h>
-<<<<<<< HEAD
-=======
 
 /* Stores the physical address of elf header of crash image. */
 unsigned long long elfcorehdr_addr = ELFCORE_ADDR_MAX;
->>>>>>> 2f5ad54e
 
 /**
  * copy_oldmem_page - copy one page from "oldmem"
