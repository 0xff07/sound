/*
 *	Copyright (C) 1992, 1998 Linus Torvalds, Ingo Molnar
 *
 * This file contains the lowest level x86-specific interrupt
 * entry, irq-stacks and irq statistics code. All the remaining
 * irq logic is done by the generic kernel/irq/ code and
 * by the x86-specific irq controller code. (e.g. i8259.c and
 * io_apic.c.)
 */

#include <linux/module.h>
#include <linux/seq_file.h>
#include <linux/interrupt.h>
#include <linux/kernel_stat.h>
#include <linux/notifier.h>
#include <linux/cpu.h>
#include <linux/delay.h>

#include <asm/apic.h>
#include <asm/uaccess.h>

DEFINE_PER_CPU_SHARED_ALIGNED(irq_cpustat_t, irq_stat);
EXPORT_PER_CPU_SYMBOL(irq_stat);

DEFINE_PER_CPU(struct pt_regs *, irq_regs);
EXPORT_PER_CPU_SYMBOL(irq_regs);

#ifdef CONFIG_DEBUG_STACKOVERFLOW
/* Debugging check for stack overflow: is there less than 1KB free? */
static int check_stack_overflow(void)
{
	long sp;

	__asm__ __volatile__("andl %%esp,%0" :
			     "=r" (sp) : "0" (THREAD_SIZE - 1));

	return sp < (sizeof(struct thread_info) + STACK_WARN);
}

static void print_stack_overflow(void)
{
	printk(KERN_WARNING "low stack detected by irq handler\n");
	dump_stack();
}

#else
static inline int check_stack_overflow(void) { return 0; }
static inline void print_stack_overflow(void) { }
#endif

#ifdef CONFIG_4KSTACKS
/*
 * per-CPU IRQ handling contexts (thread information and stack)
 */
union irq_ctx {
	struct thread_info      tinfo;
	u32                     stack[THREAD_SIZE/sizeof(u32)];
};

static union irq_ctx *hardirq_ctx[NR_CPUS] __read_mostly;
static union irq_ctx *softirq_ctx[NR_CPUS] __read_mostly;

static char softirq_stack[NR_CPUS * THREAD_SIZE] __page_aligned_bss;
static char hardirq_stack[NR_CPUS * THREAD_SIZE] __page_aligned_bss;

static void call_on_stack(void *func, void *stack)
{
	asm volatile("xchgl	%%ebx,%%esp	\n"
		     "call	*%%edi		\n"
		     "movl	%%ebx,%%esp	\n"
		     : "=b" (stack)
		     : "0" (stack),
		       "D"(func)
		     : "memory", "cc", "edx", "ecx", "eax");
}

static inline int
execute_on_irq_stack(int overflow, struct irq_desc *desc, int irq)
{
	union irq_ctx *curctx, *irqctx;
	u32 *isp, arg1, arg2;

	curctx = (union irq_ctx *) current_thread_info();
	irqctx = hardirq_ctx[smp_processor_id()];

	/*
	 * this is where we switch to the IRQ stack. However, if we are
	 * already using the IRQ stack (because we interrupted a hardirq
	 * handler) we can't do that and just have to keep using the
	 * current stack (which is the irq stack already after all)
	 */
	if (unlikely(curctx == irqctx))
		return 0;

	/* build the stack frame on the IRQ stack */
	isp = (u32 *) ((char*)irqctx + sizeof(*irqctx));
	irqctx->tinfo.task = curctx->tinfo.task;
	irqctx->tinfo.previous_esp = current_stack_pointer;

	/*
	 * Copy the softirq bits in preempt_count so that the
	 * softirq checks work in the hardirq context.
	 */
	irqctx->tinfo.preempt_count =
		(irqctx->tinfo.preempt_count & ~SOFTIRQ_MASK) |
		(curctx->tinfo.preempt_count & SOFTIRQ_MASK);

	if (unlikely(overflow))
		call_on_stack(print_stack_overflow, isp);

	asm volatile("xchgl	%%ebx,%%esp	\n"
		     "call	*%%edi		\n"
		     "movl	%%ebx,%%esp	\n"
		     : "=a" (arg1), "=d" (arg2), "=b" (isp)
		     :  "0" (irq),   "1" (desc),  "2" (isp),
			"D" (desc->handle_irq)
		     : "memory", "cc", "ecx");
	return 1;
}

/*
 * allocate per-cpu stacks for hardirq and for softirq processing
 */
void __cpuinit irq_ctx_init(int cpu)
{
	union irq_ctx *irqctx;

	if (hardirq_ctx[cpu])
		return;

	irqctx = (union irq_ctx*) &hardirq_stack[cpu*THREAD_SIZE];
	irqctx->tinfo.task		= NULL;
	irqctx->tinfo.exec_domain	= NULL;
	irqctx->tinfo.cpu		= cpu;
	irqctx->tinfo.preempt_count	= HARDIRQ_OFFSET;
	irqctx->tinfo.addr_limit	= MAKE_MM_SEG(0);

	hardirq_ctx[cpu] = irqctx;

	irqctx = (union irq_ctx*) &softirq_stack[cpu*THREAD_SIZE];
	irqctx->tinfo.task		= NULL;
	irqctx->tinfo.exec_domain	= NULL;
	irqctx->tinfo.cpu		= cpu;
	irqctx->tinfo.preempt_count	= 0;
	irqctx->tinfo.addr_limit	= MAKE_MM_SEG(0);

	softirq_ctx[cpu] = irqctx;

	printk(KERN_DEBUG "CPU %u irqstacks, hard=%p soft=%p\n",
	       cpu,hardirq_ctx[cpu],softirq_ctx[cpu]);
}

void irq_ctx_exit(int cpu)
{
	hardirq_ctx[cpu] = NULL;
}

asmlinkage void do_softirq(void)
{
	unsigned long flags;
	struct thread_info *curctx;
	union irq_ctx *irqctx;
	u32 *isp;

	if (in_interrupt())
		return;

	local_irq_save(flags);

	if (local_softirq_pending()) {
		curctx = current_thread_info();
		irqctx = softirq_ctx[smp_processor_id()];
		irqctx->tinfo.task = curctx->task;
		irqctx->tinfo.previous_esp = current_stack_pointer;

		/* build the stack frame on the softirq stack */
		isp = (u32*) ((char*)irqctx + sizeof(*irqctx));

		call_on_stack(__do_softirq, isp);
		/*
		 * Shouldnt happen, we returned above if in_interrupt():
		 */
		WARN_ON_ONCE(softirq_count());
	}

	local_irq_restore(flags);
}

#else
static inline int
execute_on_irq_stack(int overflow, struct irq_desc *desc, int irq) { return 0; }
#endif

/*
 * do_IRQ handles all normal device IRQ's (the special
 * SMP cross-CPU interrupts have their own specific
 * handlers).
 */
unsigned int do_IRQ(struct pt_regs *regs)
{
	struct pt_regs *old_regs;
	/* high bit used in ret_from_ code */
	int overflow;
	unsigned vector = ~regs->orig_ax;
	struct irq_desc *desc;
	unsigned irq;


	old_regs = set_irq_regs(regs);
	irq_enter();
	irq = __get_cpu_var(vector_irq)[vector];

	overflow = check_stack_overflow();

	desc = irq_to_desc(irq);
	if (unlikely(!desc)) {
		printk(KERN_EMERG "%s: cannot handle IRQ %d vector %#x cpu %d\n",
					__func__, irq, vector, smp_processor_id());
		BUG();
	}

	if (!execute_on_irq_stack(overflow, desc, irq)) {
		if (unlikely(overflow))
			print_stack_overflow();
		desc->handle_irq(irq, desc);
	}

	irq_exit();
	set_irq_regs(old_regs);
	return 1;
}

<<<<<<< HEAD
/*
 * Interrupt statistics:
 */

atomic_t irq_err_count;

/*
 * /proc/interrupts printing:
 */

int show_interrupts(struct seq_file *p, void *v)
{
	int i = *(loff_t *) v, j;
	struct irqaction * action;
	unsigned long flags;

	if (i == 0) {
		seq_printf(p, "           ");
		for_each_online_cpu(j)
			seq_printf(p, "CPU%-8d",j);
		seq_putc(p, '\n');
	}

	if (i < NR_IRQS) {
		unsigned any_count = 0;

		spin_lock_irqsave(&irq_desc[i].lock, flags);
#ifndef CONFIG_SMP
		any_count = kstat_irqs(i);
#else
		for_each_online_cpu(j)
			any_count |= kstat_cpu(j).irqs[i];
#endif
		action = irq_desc[i].action;
		if (!action && !any_count)
			goto skip;
		seq_printf(p, "%3d: ",i);
#ifndef CONFIG_SMP
		seq_printf(p, "%10u ", kstat_irqs(i));
#else
		for_each_online_cpu(j)
			seq_printf(p, "%10u ", kstat_cpu(j).irqs[i]);
#endif
		seq_printf(p, " %8s", irq_desc[i].chip->name);
		seq_printf(p, "-%-8s", irq_desc[i].name);

		if (action) {
			seq_printf(p, "  %s", action->name);
			while ((action = action->next) != NULL)
				seq_printf(p, ", %s", action->name);
		}

		seq_putc(p, '\n');
skip:
		spin_unlock_irqrestore(&irq_desc[i].lock, flags);
	} else if (i == NR_IRQS) {
		seq_printf(p, "NMI: ");
		for_each_online_cpu(j)
			seq_printf(p, "%10u ", nmi_count(j));
		seq_printf(p, "  Non-maskable interrupts\n");
#ifdef CONFIG_X86_LOCAL_APIC
		seq_printf(p, "LOC: ");
		for_each_online_cpu(j)
			seq_printf(p, "%10u ",
				per_cpu(irq_stat,j).apic_timer_irqs);
		seq_printf(p, "  Local timer interrupts\n");
#endif
#ifdef CONFIG_SMP
		seq_printf(p, "RES: ");
		for_each_online_cpu(j)
			seq_printf(p, "%10u ",
				per_cpu(irq_stat,j).irq_resched_count);
		seq_printf(p, "  Rescheduling interrupts\n");
		seq_printf(p, "CAL: ");
		for_each_online_cpu(j)
			seq_printf(p, "%10u ",
				per_cpu(irq_stat,j).irq_call_count);
		seq_printf(p, "  Function call interrupts\n");
		seq_printf(p, "TLB: ");
		for_each_online_cpu(j)
			seq_printf(p, "%10u ",
				per_cpu(irq_stat,j).irq_tlb_count);
		seq_printf(p, "  TLB shootdowns\n");
#endif
#ifdef CONFIG_X86_MCE
		seq_printf(p, "TRM: ");
		for_each_online_cpu(j)
			seq_printf(p, "%10u ",
				per_cpu(irq_stat,j).irq_thermal_count);
		seq_printf(p, "  Thermal event interrupts\n");
#endif
#ifdef CONFIG_X86_LOCAL_APIC
		seq_printf(p, "SPU: ");
		for_each_online_cpu(j)
			seq_printf(p, "%10u ",
				per_cpu(irq_stat,j).irq_spurious_count);
		seq_printf(p, "  Spurious interrupts\n");
#endif
		seq_printf(p, "ERR: %10u\n", atomic_read(&irq_err_count));
#if defined(CONFIG_X86_IO_APIC)
		seq_printf(p, "MIS: %10u\n", atomic_read(&irq_mis_count));
#endif
	}
	return 0;
}

/*
 * /proc/stat helpers
 */
u64 arch_irq_stat_cpu(unsigned int cpu)
{
	u64 sum = nmi_count(cpu);

#ifdef CONFIG_X86_LOCAL_APIC
	sum += per_cpu(irq_stat, cpu).apic_timer_irqs;
#endif
#ifdef CONFIG_SMP
	sum += per_cpu(irq_stat, cpu).irq_resched_count;
	sum += per_cpu(irq_stat, cpu).irq_call_count;
	sum += per_cpu(irq_stat, cpu).irq_tlb_count;
#endif
#ifdef CONFIG_X86_MCE
	sum += per_cpu(irq_stat, cpu).irq_thermal_count;
#endif
#ifdef CONFIG_X86_LOCAL_APIC
	sum += per_cpu(irq_stat, cpu).irq_spurious_count;
#endif
	return sum;
}

u64 arch_irq_stat(void)
{
	u64 sum = atomic_read(&irq_err_count);

#ifdef CONFIG_X86_IO_APIC
	sum += atomic_read(&irq_mis_count);
#endif
	return sum;
}

=======
>>>>>>> 2f5ad54e
#ifdef CONFIG_HOTPLUG_CPU
#include <mach_apic.h>

void fixup_irqs(cpumask_t map)
{
	unsigned int irq;
	static int warned;
	struct irq_desc *desc;

	for_each_irq_desc(irq, desc) {
		cpumask_t mask;

		if (irq == 2)
			continue;

		cpus_and(mask, desc->affinity, map);
		if (any_online_cpu(mask) == NR_CPUS) {
			printk("Breaking affinity for irq %i\n", irq);
			mask = map;
		}
		if (desc->chip->set_affinity)
			desc->chip->set_affinity(irq, mask);
		else if (desc->action && !(warned++))
			printk("Cannot set affinity for irq %i\n", irq);
	}

#if 0
	barrier();
	/* Ingo Molnar says: "after the IO-APIC masks have been redirected
	   [note the nop - the interrupt-enable boundary on x86 is two
	   instructions from sti] - to flush out pending hardirqs and
	   IPIs. After this point nothing is supposed to reach this CPU." */
	__asm__ __volatile__("sti; nop; cli");
	barrier();
#else
	/* That doesn't seem sufficient.  Give it 1ms. */
	local_irq_enable();
	mdelay(1);
	local_irq_disable();
#endif
}
#endif
<|MERGE_RESOLUTION|>--- conflicted
+++ resolved
@@ -230,149 +230,6 @@
 	return 1;
 }
 
-<<<<<<< HEAD
-/*
- * Interrupt statistics:
- */
-
-atomic_t irq_err_count;
-
-/*
- * /proc/interrupts printing:
- */
-
-int show_interrupts(struct seq_file *p, void *v)
-{
-	int i = *(loff_t *) v, j;
-	struct irqaction * action;
-	unsigned long flags;
-
-	if (i == 0) {
-		seq_printf(p, "           ");
-		for_each_online_cpu(j)
-			seq_printf(p, "CPU%-8d",j);
-		seq_putc(p, '\n');
-	}
-
-	if (i < NR_IRQS) {
-		unsigned any_count = 0;
-
-		spin_lock_irqsave(&irq_desc[i].lock, flags);
-#ifndef CONFIG_SMP
-		any_count = kstat_irqs(i);
-#else
-		for_each_online_cpu(j)
-			any_count |= kstat_cpu(j).irqs[i];
-#endif
-		action = irq_desc[i].action;
-		if (!action && !any_count)
-			goto skip;
-		seq_printf(p, "%3d: ",i);
-#ifndef CONFIG_SMP
-		seq_printf(p, "%10u ", kstat_irqs(i));
-#else
-		for_each_online_cpu(j)
-			seq_printf(p, "%10u ", kstat_cpu(j).irqs[i]);
-#endif
-		seq_printf(p, " %8s", irq_desc[i].chip->name);
-		seq_printf(p, "-%-8s", irq_desc[i].name);
-
-		if (action) {
-			seq_printf(p, "  %s", action->name);
-			while ((action = action->next) != NULL)
-				seq_printf(p, ", %s", action->name);
-		}
-
-		seq_putc(p, '\n');
-skip:
-		spin_unlock_irqrestore(&irq_desc[i].lock, flags);
-	} else if (i == NR_IRQS) {
-		seq_printf(p, "NMI: ");
-		for_each_online_cpu(j)
-			seq_printf(p, "%10u ", nmi_count(j));
-		seq_printf(p, "  Non-maskable interrupts\n");
-#ifdef CONFIG_X86_LOCAL_APIC
-		seq_printf(p, "LOC: ");
-		for_each_online_cpu(j)
-			seq_printf(p, "%10u ",
-				per_cpu(irq_stat,j).apic_timer_irqs);
-		seq_printf(p, "  Local timer interrupts\n");
-#endif
-#ifdef CONFIG_SMP
-		seq_printf(p, "RES: ");
-		for_each_online_cpu(j)
-			seq_printf(p, "%10u ",
-				per_cpu(irq_stat,j).irq_resched_count);
-		seq_printf(p, "  Rescheduling interrupts\n");
-		seq_printf(p, "CAL: ");
-		for_each_online_cpu(j)
-			seq_printf(p, "%10u ",
-				per_cpu(irq_stat,j).irq_call_count);
-		seq_printf(p, "  Function call interrupts\n");
-		seq_printf(p, "TLB: ");
-		for_each_online_cpu(j)
-			seq_printf(p, "%10u ",
-				per_cpu(irq_stat,j).irq_tlb_count);
-		seq_printf(p, "  TLB shootdowns\n");
-#endif
-#ifdef CONFIG_X86_MCE
-		seq_printf(p, "TRM: ");
-		for_each_online_cpu(j)
-			seq_printf(p, "%10u ",
-				per_cpu(irq_stat,j).irq_thermal_count);
-		seq_printf(p, "  Thermal event interrupts\n");
-#endif
-#ifdef CONFIG_X86_LOCAL_APIC
-		seq_printf(p, "SPU: ");
-		for_each_online_cpu(j)
-			seq_printf(p, "%10u ",
-				per_cpu(irq_stat,j).irq_spurious_count);
-		seq_printf(p, "  Spurious interrupts\n");
-#endif
-		seq_printf(p, "ERR: %10u\n", atomic_read(&irq_err_count));
-#if defined(CONFIG_X86_IO_APIC)
-		seq_printf(p, "MIS: %10u\n", atomic_read(&irq_mis_count));
-#endif
-	}
-	return 0;
-}
-
-/*
- * /proc/stat helpers
- */
-u64 arch_irq_stat_cpu(unsigned int cpu)
-{
-	u64 sum = nmi_count(cpu);
-
-#ifdef CONFIG_X86_LOCAL_APIC
-	sum += per_cpu(irq_stat, cpu).apic_timer_irqs;
-#endif
-#ifdef CONFIG_SMP
-	sum += per_cpu(irq_stat, cpu).irq_resched_count;
-	sum += per_cpu(irq_stat, cpu).irq_call_count;
-	sum += per_cpu(irq_stat, cpu).irq_tlb_count;
-#endif
-#ifdef CONFIG_X86_MCE
-	sum += per_cpu(irq_stat, cpu).irq_thermal_count;
-#endif
-#ifdef CONFIG_X86_LOCAL_APIC
-	sum += per_cpu(irq_stat, cpu).irq_spurious_count;
-#endif
-	return sum;
-}
-
-u64 arch_irq_stat(void)
-{
-	u64 sum = atomic_read(&irq_err_count);
-
-#ifdef CONFIG_X86_IO_APIC
-	sum += atomic_read(&irq_mis_count);
-#endif
-	return sum;
-}
-
-=======
->>>>>>> 2f5ad54e
 #ifdef CONFIG_HOTPLUG_CPU
 #include <mach_apic.h>
 
