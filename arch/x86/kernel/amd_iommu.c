/*
 * Copyright (C) 2007-2009 Advanced Micro Devices, Inc.
 * Author: Joerg Roedel <joerg.roedel@amd.com>
 *         Leo Duran <leo.duran@amd.com>
 *
 * This program is free software; you can redistribute it and/or modify it
 * under the terms of the GNU General Public License version 2 as published
 * by the Free Software Foundation.
 *
 * This program is distributed in the hope that it will be useful,
 * but WITHOUT ANY WARRANTY; without even the implied warranty of
 * MERCHANTABILITY or FITNESS FOR A PARTICULAR PURPOSE.  See the
 * GNU General Public License for more details.
 *
 * You should have received a copy of the GNU General Public License
 * along with this program; if not, write to the Free Software
 * Foundation, Inc., 59 Temple Place, Suite 330, Boston, MA  02111-1307 USA
 */

#include <linux/pci.h>
#include <linux/gfp.h>
#include <linux/bitops.h>
#include <linux/debugfs.h>
#include <linux/scatterlist.h>
#include <linux/dma-mapping.h>
#include <linux/iommu-helper.h>
#include <linux/iommu.h>
#include <asm/proto.h>
#include <asm/iommu.h>
#include <asm/gart.h>
#include <asm/amd_iommu_proto.h>
#include <asm/amd_iommu_types.h>
#include <asm/amd_iommu.h>

#define CMD_SET_TYPE(cmd, t) ((cmd)->data[1] |= ((t) << 28))

#define EXIT_LOOP_COUNT 10000000

static DEFINE_RWLOCK(amd_iommu_devtable_lock);

/* A list of preallocated protection domains */
static LIST_HEAD(iommu_pd_list);
static DEFINE_SPINLOCK(iommu_pd_list_lock);

/*
 * Domain for untranslated devices - only allocated
 * if iommu=pt passed on kernel cmd line.
 */
static struct protection_domain *pt_domain;

static struct iommu_ops amd_iommu_ops;

/*
 * general struct to manage commands send to an IOMMU
 */
struct iommu_cmd {
	u32 data[4];
};

static void reset_iommu_command_buffer(struct amd_iommu *iommu);
static void update_domain(struct protection_domain *domain);

/****************************************************************************
 *
 * Helper functions
 *
 ****************************************************************************/

static inline u16 get_device_id(struct device *dev)
{
	struct pci_dev *pdev = to_pci_dev(dev);

	return calc_devid(pdev->bus->number, pdev->devfn);
}

static struct iommu_dev_data *get_dev_data(struct device *dev)
{
	return dev->archdata.iommu;
}

/*
 * In this function the list of preallocated protection domains is traversed to
 * find the domain for a specific device
 */
static struct dma_ops_domain *find_protection_domain(u16 devid)
{
	struct dma_ops_domain *entry, *ret = NULL;
	unsigned long flags;
	u16 alias = amd_iommu_alias_table[devid];

	if (list_empty(&iommu_pd_list))
		return NULL;

	spin_lock_irqsave(&iommu_pd_list_lock, flags);

	list_for_each_entry(entry, &iommu_pd_list, list) {
		if (entry->target_dev == devid ||
		    entry->target_dev == alias) {
			ret = entry;
			break;
		}
	}

	spin_unlock_irqrestore(&iommu_pd_list_lock, flags);

	return ret;
}

/*
 * This function checks if the driver got a valid device from the caller to
 * avoid dereferencing invalid pointers.
 */
static bool check_device(struct device *dev)
{
	u16 devid;

	if (!dev || !dev->dma_mask)
		return false;

	/* No device or no PCI device */
	if (!dev || dev->bus != &pci_bus_type)
		return false;

	devid = get_device_id(dev);

	/* Out of our scope? */
	if (devid > amd_iommu_last_bdf)
		return false;

	if (amd_iommu_rlookup_table[devid] == NULL)
		return false;

	return true;
}

static int iommu_init_device(struct device *dev)
{
	struct iommu_dev_data *dev_data;
	struct pci_dev *pdev;
	u16 devid, alias;

	if (dev->archdata.iommu)
		return 0;

	dev_data = kzalloc(sizeof(*dev_data), GFP_KERNEL);
	if (!dev_data)
		return -ENOMEM;

	dev_data->dev = dev;

	devid = get_device_id(dev);
	alias = amd_iommu_alias_table[devid];
	pdev = pci_get_bus_and_slot(PCI_BUS(alias), alias & 0xff);
	if (pdev)
		dev_data->alias = &pdev->dev;

	atomic_set(&dev_data->bind, 0);

	dev->archdata.iommu = dev_data;


	return 0;
}

static void iommu_uninit_device(struct device *dev)
{
	kfree(dev->archdata.iommu);
}
<<<<<<< HEAD
=======

void __init amd_iommu_uninit_devices(void)
{
	struct pci_dev *pdev = NULL;

	for_each_pci_dev(pdev) {

		if (!check_device(&pdev->dev))
			continue;

		iommu_uninit_device(&pdev->dev);
	}
}

int __init amd_iommu_init_devices(void)
{
	struct pci_dev *pdev = NULL;
	int ret = 0;

	for_each_pci_dev(pdev) {

		if (!check_device(&pdev->dev))
			continue;

		ret = iommu_init_device(&pdev->dev);
		if (ret)
			goto out_free;
	}

	return 0;

out_free:

	amd_iommu_uninit_devices();

	return ret;
}
>>>>>>> a9e06057
#ifdef CONFIG_AMD_IOMMU_STATS

/*
 * Initialization code for statistics collection
 */

DECLARE_STATS_COUNTER(compl_wait);
DECLARE_STATS_COUNTER(cnt_map_single);
DECLARE_STATS_COUNTER(cnt_unmap_single);
DECLARE_STATS_COUNTER(cnt_map_sg);
DECLARE_STATS_COUNTER(cnt_unmap_sg);
DECLARE_STATS_COUNTER(cnt_alloc_coherent);
DECLARE_STATS_COUNTER(cnt_free_coherent);
DECLARE_STATS_COUNTER(cross_page);
DECLARE_STATS_COUNTER(domain_flush_single);
DECLARE_STATS_COUNTER(domain_flush_all);
DECLARE_STATS_COUNTER(alloced_io_mem);
DECLARE_STATS_COUNTER(total_map_requests);

static struct dentry *stats_dir;
static struct dentry *de_fflush;

static void amd_iommu_stats_add(struct __iommu_counter *cnt)
{
	if (stats_dir == NULL)
		return;

	cnt->dent = debugfs_create_u64(cnt->name, 0444, stats_dir,
				       &cnt->value);
}

static void amd_iommu_stats_init(void)
{
	stats_dir = debugfs_create_dir("amd-iommu", NULL);
	if (stats_dir == NULL)
		return;

	de_fflush  = debugfs_create_bool("fullflush", 0444, stats_dir,
					 (u32 *)&amd_iommu_unmap_flush);

	amd_iommu_stats_add(&compl_wait);
	amd_iommu_stats_add(&cnt_map_single);
	amd_iommu_stats_add(&cnt_unmap_single);
	amd_iommu_stats_add(&cnt_map_sg);
	amd_iommu_stats_add(&cnt_unmap_sg);
	amd_iommu_stats_add(&cnt_alloc_coherent);
	amd_iommu_stats_add(&cnt_free_coherent);
	amd_iommu_stats_add(&cross_page);
	amd_iommu_stats_add(&domain_flush_single);
	amd_iommu_stats_add(&domain_flush_all);
	amd_iommu_stats_add(&alloced_io_mem);
	amd_iommu_stats_add(&total_map_requests);
}

#endif

/****************************************************************************
 *
 * Interrupt handling functions
 *
 ****************************************************************************/

static void dump_dte_entry(u16 devid)
{
	int i;

	for (i = 0; i < 8; ++i)
		pr_err("AMD-Vi: DTE[%d]: %08x\n", i,
			amd_iommu_dev_table[devid].data[i]);
}

static void dump_command(unsigned long phys_addr)
{
	struct iommu_cmd *cmd = phys_to_virt(phys_addr);
	int i;

	for (i = 0; i < 4; ++i)
		pr_err("AMD-Vi: CMD[%d]: %08x\n", i, cmd->data[i]);
}

static void iommu_print_event(struct amd_iommu *iommu, void *__evt)
{
	u32 *event = __evt;
	int type  = (event[1] >> EVENT_TYPE_SHIFT)  & EVENT_TYPE_MASK;
	int devid = (event[0] >> EVENT_DEVID_SHIFT) & EVENT_DEVID_MASK;
	int domid = (event[1] >> EVENT_DOMID_SHIFT) & EVENT_DOMID_MASK;
	int flags = (event[1] >> EVENT_FLAGS_SHIFT) & EVENT_FLAGS_MASK;
	u64 address = (u64)(((u64)event[3]) << 32) | event[2];

	printk(KERN_ERR "AMD-Vi: Event logged [");

	switch (type) {
	case EVENT_TYPE_ILL_DEV:
		printk("ILLEGAL_DEV_TABLE_ENTRY device=%02x:%02x.%x "
		       "address=0x%016llx flags=0x%04x]\n",
		       PCI_BUS(devid), PCI_SLOT(devid), PCI_FUNC(devid),
		       address, flags);
		dump_dte_entry(devid);
		break;
	case EVENT_TYPE_IO_FAULT:
		printk("IO_PAGE_FAULT device=%02x:%02x.%x "
		       "domain=0x%04x address=0x%016llx flags=0x%04x]\n",
		       PCI_BUS(devid), PCI_SLOT(devid), PCI_FUNC(devid),
		       domid, address, flags);
		break;
	case EVENT_TYPE_DEV_TAB_ERR:
		printk("DEV_TAB_HARDWARE_ERROR device=%02x:%02x.%x "
		       "address=0x%016llx flags=0x%04x]\n",
		       PCI_BUS(devid), PCI_SLOT(devid), PCI_FUNC(devid),
		       address, flags);
		break;
	case EVENT_TYPE_PAGE_TAB_ERR:
		printk("PAGE_TAB_HARDWARE_ERROR device=%02x:%02x.%x "
		       "domain=0x%04x address=0x%016llx flags=0x%04x]\n",
		       PCI_BUS(devid), PCI_SLOT(devid), PCI_FUNC(devid),
		       domid, address, flags);
		break;
	case EVENT_TYPE_ILL_CMD:
		printk("ILLEGAL_COMMAND_ERROR address=0x%016llx]\n", address);
		iommu->reset_in_progress = true;
		reset_iommu_command_buffer(iommu);
		dump_command(address);
		break;
	case EVENT_TYPE_CMD_HARD_ERR:
		printk("COMMAND_HARDWARE_ERROR address=0x%016llx "
		       "flags=0x%04x]\n", address, flags);
		break;
	case EVENT_TYPE_IOTLB_INV_TO:
		printk("IOTLB_INV_TIMEOUT device=%02x:%02x.%x "
		       "address=0x%016llx]\n",
		       PCI_BUS(devid), PCI_SLOT(devid), PCI_FUNC(devid),
		       address);
		break;
	case EVENT_TYPE_INV_DEV_REQ:
		printk("INVALID_DEVICE_REQUEST device=%02x:%02x.%x "
		       "address=0x%016llx flags=0x%04x]\n",
		       PCI_BUS(devid), PCI_SLOT(devid), PCI_FUNC(devid),
		       address, flags);
		break;
	default:
		printk(KERN_ERR "UNKNOWN type=0x%02x]\n", type);
	}
}

static void iommu_poll_events(struct amd_iommu *iommu)
{
	u32 head, tail;
	unsigned long flags;

	spin_lock_irqsave(&iommu->lock, flags);

	head = readl(iommu->mmio_base + MMIO_EVT_HEAD_OFFSET);
	tail = readl(iommu->mmio_base + MMIO_EVT_TAIL_OFFSET);

	while (head != tail) {
		iommu_print_event(iommu, iommu->evt_buf + head);
		head = (head + EVENT_ENTRY_SIZE) % iommu->evt_buf_size;
	}

	writel(head, iommu->mmio_base + MMIO_EVT_HEAD_OFFSET);

	spin_unlock_irqrestore(&iommu->lock, flags);
}

irqreturn_t amd_iommu_int_handler(int irq, void *data)
{
	struct amd_iommu *iommu;

	for_each_iommu(iommu)
		iommu_poll_events(iommu);

	return IRQ_HANDLED;
}

/****************************************************************************
 *
 * IOMMU command queuing functions
 *
 ****************************************************************************/

/*
 * Writes the command to the IOMMUs command buffer and informs the
 * hardware about the new command. Must be called with iommu->lock held.
 */
static int __iommu_queue_command(struct amd_iommu *iommu, struct iommu_cmd *cmd)
{
	u32 tail, head;
	u8 *target;

	tail = readl(iommu->mmio_base + MMIO_CMD_TAIL_OFFSET);
	target = iommu->cmd_buf + tail;
	memcpy_toio(target, cmd, sizeof(*cmd));
	tail = (tail + sizeof(*cmd)) % iommu->cmd_buf_size;
	head = readl(iommu->mmio_base + MMIO_CMD_HEAD_OFFSET);
	if (tail == head)
		return -ENOMEM;
	writel(tail, iommu->mmio_base + MMIO_CMD_TAIL_OFFSET);

	return 0;
}

/*
 * General queuing function for commands. Takes iommu->lock and calls
 * __iommu_queue_command().
 */
static int iommu_queue_command(struct amd_iommu *iommu, struct iommu_cmd *cmd)
{
	unsigned long flags;
	int ret;

	spin_lock_irqsave(&iommu->lock, flags);
	ret = __iommu_queue_command(iommu, cmd);
	if (!ret)
		iommu->need_sync = true;
	spin_unlock_irqrestore(&iommu->lock, flags);

	return ret;
}

/*
 * This function waits until an IOMMU has completed a completion
 * wait command
 */
static void __iommu_wait_for_completion(struct amd_iommu *iommu)
{
	int ready = 0;
	unsigned status = 0;
	unsigned long i = 0;

	INC_STATS_COUNTER(compl_wait);

	while (!ready && (i < EXIT_LOOP_COUNT)) {
		++i;
		/* wait for the bit to become one */
		status = readl(iommu->mmio_base + MMIO_STATUS_OFFSET);
		ready = status & MMIO_STATUS_COM_WAIT_INT_MASK;
	}

	/* set bit back to zero */
	status &= ~MMIO_STATUS_COM_WAIT_INT_MASK;
	writel(status, iommu->mmio_base + MMIO_STATUS_OFFSET);

	if (unlikely(i == EXIT_LOOP_COUNT))
		iommu->reset_in_progress = true;
}

/*
 * This function queues a completion wait command into the command
 * buffer of an IOMMU
 */
static int __iommu_completion_wait(struct amd_iommu *iommu)
{
	struct iommu_cmd cmd;

	 memset(&cmd, 0, sizeof(cmd));
	 cmd.data[0] = CMD_COMPL_WAIT_INT_MASK;
	 CMD_SET_TYPE(&cmd, CMD_COMPL_WAIT);

	 return __iommu_queue_command(iommu, &cmd);
}

/*
 * This function is called whenever we need to ensure that the IOMMU has
 * completed execution of all commands we sent. It sends a
 * COMPLETION_WAIT command and waits for it to finish. The IOMMU informs
 * us about that by writing a value to a physical address we pass with
 * the command.
 */
static int iommu_completion_wait(struct amd_iommu *iommu)
{
	int ret = 0;
	unsigned long flags;

	spin_lock_irqsave(&iommu->lock, flags);

	if (!iommu->need_sync)
		goto out;

	ret = __iommu_completion_wait(iommu);

	iommu->need_sync = false;

	if (ret)
		goto out;

	__iommu_wait_for_completion(iommu);

out:
	spin_unlock_irqrestore(&iommu->lock, flags);

	if (iommu->reset_in_progress)
		reset_iommu_command_buffer(iommu);

	return 0;
}

static void iommu_flush_complete(struct protection_domain *domain)
{
	int i;

	for (i = 0; i < amd_iommus_present; ++i) {
		if (!domain->dev_iommu[i])
			continue;

		/*
		 * Devices of this domain are behind this IOMMU
		 * We need to wait for completion of all commands.
		 */
		iommu_completion_wait(amd_iommus[i]);
	}
}

/*
 * Command send function for invalidating a device table entry
 */
static int iommu_flush_device(struct device *dev)
{
	struct amd_iommu *iommu;
	struct iommu_cmd cmd;
	u16 devid;

	devid = get_device_id(dev);
	iommu = amd_iommu_rlookup_table[devid];

	/* Build command */
	memset(&cmd, 0, sizeof(cmd));
	CMD_SET_TYPE(&cmd, CMD_INV_DEV_ENTRY);
	cmd.data[0] = devid;

	return iommu_queue_command(iommu, &cmd);
}

static void __iommu_build_inv_iommu_pages(struct iommu_cmd *cmd, u64 address,
					  u16 domid, int pde, int s)
{
	memset(cmd, 0, sizeof(*cmd));
	address &= PAGE_MASK;
	CMD_SET_TYPE(cmd, CMD_INV_IOMMU_PAGES);
	cmd->data[1] |= domid;
	cmd->data[2] = lower_32_bits(address);
	cmd->data[3] = upper_32_bits(address);
	if (s) /* size bit - we flush more than one 4kb page */
		cmd->data[2] |= CMD_INV_IOMMU_PAGES_SIZE_MASK;
	if (pde) /* PDE bit - we wan't flush everything not only the PTEs */
		cmd->data[2] |= CMD_INV_IOMMU_PAGES_PDE_MASK;
}

/*
 * Generic command send function for invalidaing TLB entries
 */
static int iommu_queue_inv_iommu_pages(struct amd_iommu *iommu,
		u64 address, u16 domid, int pde, int s)
{
	struct iommu_cmd cmd;
	int ret;

	__iommu_build_inv_iommu_pages(&cmd, address, domid, pde, s);

	ret = iommu_queue_command(iommu, &cmd);

	return ret;
}

/*
 * TLB invalidation function which is called from the mapping functions.
 * It invalidates a single PTE if the range to flush is within a single
 * page. Otherwise it flushes the whole TLB of the IOMMU.
 */
static void __iommu_flush_pages(struct protection_domain *domain,
				u64 address, size_t size, int pde)
{
	int s = 0, i;
	unsigned long pages = iommu_num_pages(address, size, PAGE_SIZE);

	address &= PAGE_MASK;

	if (pages > 1) {
		/*
		 * If we have to flush more than one page, flush all
		 * TLB entries for this domain
		 */
		address = CMD_INV_IOMMU_ALL_PAGES_ADDRESS;
		s = 1;
	}


	for (i = 0; i < amd_iommus_present; ++i) {
		if (!domain->dev_iommu[i])
			continue;

		/*
		 * Devices of this domain are behind this IOMMU
		 * We need a TLB flush
		 */
		iommu_queue_inv_iommu_pages(amd_iommus[i], address,
					    domain->id, pde, s);
	}

	return;
}

static void iommu_flush_pages(struct protection_domain *domain,
			     u64 address, size_t size)
{
	__iommu_flush_pages(domain, address, size, 0);
}

/* Flush the whole IO/TLB for a given protection domain */
static void iommu_flush_tlb(struct protection_domain *domain)
{
	__iommu_flush_pages(domain, 0, CMD_INV_IOMMU_ALL_PAGES_ADDRESS, 0);
}

/* Flush the whole IO/TLB for a given protection domain - including PDE */
static void iommu_flush_tlb_pde(struct protection_domain *domain)
{
	__iommu_flush_pages(domain, 0, CMD_INV_IOMMU_ALL_PAGES_ADDRESS, 1);
}


/*
 * This function flushes the DTEs for all devices in domain
 */
static void iommu_flush_domain_devices(struct protection_domain *domain)
{
	struct iommu_dev_data *dev_data;
	unsigned long flags;

	spin_lock_irqsave(&domain->lock, flags);

	list_for_each_entry(dev_data, &domain->dev_list, list)
		iommu_flush_device(dev_data->dev);

	spin_unlock_irqrestore(&domain->lock, flags);
}

static void iommu_flush_all_domain_devices(void)
{
	struct protection_domain *domain;
	unsigned long flags;

	spin_lock_irqsave(&amd_iommu_pd_lock, flags);

	list_for_each_entry(domain, &amd_iommu_pd_list, list) {
		iommu_flush_domain_devices(domain);
		iommu_flush_complete(domain);
	}

	spin_unlock_irqrestore(&amd_iommu_pd_lock, flags);
}

void amd_iommu_flush_all_devices(void)
{
	iommu_flush_all_domain_devices();
}

/*
 * This function uses heavy locking and may disable irqs for some time. But
 * this is no issue because it is only called during resume.
 */
void amd_iommu_flush_all_domains(void)
{
	struct protection_domain *domain;
	unsigned long flags;

	spin_lock_irqsave(&amd_iommu_pd_lock, flags);

	list_for_each_entry(domain, &amd_iommu_pd_list, list) {
		spin_lock(&domain->lock);
		iommu_flush_tlb_pde(domain);
		iommu_flush_complete(domain);
		spin_unlock(&domain->lock);
	}

	spin_unlock_irqrestore(&amd_iommu_pd_lock, flags);
}

static void reset_iommu_command_buffer(struct amd_iommu *iommu)
{
	pr_err("AMD-Vi: Resetting IOMMU command buffer\n");

	if (iommu->reset_in_progress)
		panic("AMD-Vi: ILLEGAL_COMMAND_ERROR while resetting command buffer\n");

	amd_iommu_reset_cmd_buffer(iommu);
	amd_iommu_flush_all_devices();
	amd_iommu_flush_all_domains();

	iommu->reset_in_progress = false;
}

/****************************************************************************
 *
 * The functions below are used the create the page table mappings for
 * unity mapped regions.
 *
 ****************************************************************************/

/*
 * This function is used to add another level to an IO page table. Adding
 * another level increases the size of the address space by 9 bits to a size up
 * to 64 bits.
 */
static bool increase_address_space(struct protection_domain *domain,
				   gfp_t gfp)
{
	u64 *pte;

	if (domain->mode == PAGE_MODE_6_LEVEL)
		/* address space already 64 bit large */
		return false;

	pte = (void *)get_zeroed_page(gfp);
	if (!pte)
		return false;

	*pte             = PM_LEVEL_PDE(domain->mode,
					virt_to_phys(domain->pt_root));
	domain->pt_root  = pte;
	domain->mode    += 1;
	domain->updated  = true;

	return true;
}

static u64 *alloc_pte(struct protection_domain *domain,
		      unsigned long address,
		      int end_lvl,
		      u64 **pte_page,
		      gfp_t gfp)
{
	u64 *pte, *page;
	int level;

	while (address > PM_LEVEL_SIZE(domain->mode))
		increase_address_space(domain, gfp);

	level =  domain->mode - 1;
	pte   = &domain->pt_root[PM_LEVEL_INDEX(level, address)];

	while (level > end_lvl) {
		if (!IOMMU_PTE_PRESENT(*pte)) {
			page = (u64 *)get_zeroed_page(gfp);
			if (!page)
				return NULL;
			*pte = PM_LEVEL_PDE(level, virt_to_phys(page));
		}

		level -= 1;

		pte = IOMMU_PTE_PAGE(*pte);

		if (pte_page && level == end_lvl)
			*pte_page = pte;

		pte = &pte[PM_LEVEL_INDEX(level, address)];
	}

	return pte;
}

/*
 * This function checks if there is a PTE for a given dma address. If
 * there is one, it returns the pointer to it.
 */
static u64 *fetch_pte(struct protection_domain *domain,
		      unsigned long address, int map_size)
{
	int level;
	u64 *pte;

	level =  domain->mode - 1;
	pte   = &domain->pt_root[PM_LEVEL_INDEX(level, address)];

	while (level > map_size) {
		if (!IOMMU_PTE_PRESENT(*pte))
			return NULL;

		level -= 1;

		pte = IOMMU_PTE_PAGE(*pte);
		pte = &pte[PM_LEVEL_INDEX(level, address)];

		if ((PM_PTE_LEVEL(*pte) == 0) && level != map_size) {
			pte = NULL;
			break;
		}
	}

	return pte;
}

/*
 * Generic mapping functions. It maps a physical address into a DMA
 * address space. It allocates the page table pages if necessary.
 * In the future it can be extended to a generic mapping function
 * supporting all features of AMD IOMMU page tables like level skipping
 * and full 64 bit address spaces.
 */
static int iommu_map_page(struct protection_domain *dom,
			  unsigned long bus_addr,
			  unsigned long phys_addr,
			  int prot,
			  int map_size)
{
	u64 __pte, *pte;

	bus_addr  = PAGE_ALIGN(bus_addr);
	phys_addr = PAGE_ALIGN(phys_addr);

	BUG_ON(!PM_ALIGNED(map_size, bus_addr));
	BUG_ON(!PM_ALIGNED(map_size, phys_addr));

	if (!(prot & IOMMU_PROT_MASK))
		return -EINVAL;

	pte = alloc_pte(dom, bus_addr, map_size, NULL, GFP_KERNEL);

	if (IOMMU_PTE_PRESENT(*pte))
		return -EBUSY;

	__pte = phys_addr | IOMMU_PTE_P;
	if (prot & IOMMU_PROT_IR)
		__pte |= IOMMU_PTE_IR;
	if (prot & IOMMU_PROT_IW)
		__pte |= IOMMU_PTE_IW;

	*pte = __pte;

	update_domain(dom);

	return 0;
}

static void iommu_unmap_page(struct protection_domain *dom,
			     unsigned long bus_addr, int map_size)
{
	u64 *pte = fetch_pte(dom, bus_addr, map_size);

	if (pte)
		*pte = 0;
}

/*
 * This function checks if a specific unity mapping entry is needed for
 * this specific IOMMU.
 */
static int iommu_for_unity_map(struct amd_iommu *iommu,
			       struct unity_map_entry *entry)
{
	u16 bdf, i;

	for (i = entry->devid_start; i <= entry->devid_end; ++i) {
		bdf = amd_iommu_alias_table[i];
		if (amd_iommu_rlookup_table[bdf] == iommu)
			return 1;
	}

	return 0;
}

/*
 * This function actually applies the mapping to the page table of the
 * dma_ops domain.
 */
static int dma_ops_unity_map(struct dma_ops_domain *dma_dom,
			     struct unity_map_entry *e)
{
	u64 addr;
	int ret;

	for (addr = e->address_start; addr < e->address_end;
	     addr += PAGE_SIZE) {
		ret = iommu_map_page(&dma_dom->domain, addr, addr, e->prot,
				     PM_MAP_4k);
		if (ret)
			return ret;
		/*
		 * if unity mapping is in aperture range mark the page
		 * as allocated in the aperture
		 */
		if (addr < dma_dom->aperture_size)
			__set_bit(addr >> PAGE_SHIFT,
				  dma_dom->aperture[0]->bitmap);
	}

	return 0;
}

/*
 * Init the unity mappings for a specific IOMMU in the system
 *
 * Basically iterates over all unity mapping entries and applies them to
 * the default domain DMA of that IOMMU if necessary.
 */
static int iommu_init_unity_mappings(struct amd_iommu *iommu)
{
	struct unity_map_entry *entry;
	int ret;

	list_for_each_entry(entry, &amd_iommu_unity_map, list) {
		if (!iommu_for_unity_map(iommu, entry))
			continue;
		ret = dma_ops_unity_map(iommu->default_dom, entry);
		if (ret)
			return ret;
	}

	return 0;
}

/*
 * Inits the unity mappings required for a specific device
 */
static int init_unity_mappings_for_device(struct dma_ops_domain *dma_dom,
					  u16 devid)
{
	struct unity_map_entry *e;
	int ret;

	list_for_each_entry(e, &amd_iommu_unity_map, list) {
		if (!(devid >= e->devid_start && devid <= e->devid_end))
			continue;
		ret = dma_ops_unity_map(dma_dom, e);
		if (ret)
			return ret;
	}

	return 0;
}

/****************************************************************************
 *
 * The next functions belong to the address allocator for the dma_ops
 * interface functions. They work like the allocators in the other IOMMU
 * drivers. Its basically a bitmap which marks the allocated pages in
 * the aperture. Maybe it could be enhanced in the future to a more
 * efficient allocator.
 *
 ****************************************************************************/

/*
 * The address allocator core functions.
 *
 * called with domain->lock held
 */

/*
 * Used to reserve address ranges in the aperture (e.g. for exclusion
 * ranges.
 */
static void dma_ops_reserve_addresses(struct dma_ops_domain *dom,
				      unsigned long start_page,
				      unsigned int pages)
{
	unsigned int i, last_page = dom->aperture_size >> PAGE_SHIFT;

	if (start_page + pages > last_page)
		pages = last_page - start_page;

	for (i = start_page; i < start_page + pages; ++i) {
		int index = i / APERTURE_RANGE_PAGES;
		int page  = i % APERTURE_RANGE_PAGES;
		__set_bit(page, dom->aperture[index]->bitmap);
	}
}

/*
 * This function is used to add a new aperture range to an existing
 * aperture in case of dma_ops domain allocation or address allocation
 * failure.
 */
static int alloc_new_range(struct dma_ops_domain *dma_dom,
			   bool populate, gfp_t gfp)
{
	int index = dma_dom->aperture_size >> APERTURE_RANGE_SHIFT;
	struct amd_iommu *iommu;
	int i;

#ifdef CONFIG_IOMMU_STRESS
	populate = false;
#endif

	if (index >= APERTURE_MAX_RANGES)
		return -ENOMEM;

	dma_dom->aperture[index] = kzalloc(sizeof(struct aperture_range), gfp);
	if (!dma_dom->aperture[index])
		return -ENOMEM;

	dma_dom->aperture[index]->bitmap = (void *)get_zeroed_page(gfp);
	if (!dma_dom->aperture[index]->bitmap)
		goto out_free;

	dma_dom->aperture[index]->offset = dma_dom->aperture_size;

	if (populate) {
		unsigned long address = dma_dom->aperture_size;
		int i, num_ptes = APERTURE_RANGE_PAGES / 512;
		u64 *pte, *pte_page;

		for (i = 0; i < num_ptes; ++i) {
			pte = alloc_pte(&dma_dom->domain, address, PM_MAP_4k,
					&pte_page, gfp);
			if (!pte)
				goto out_free;

			dma_dom->aperture[index]->pte_pages[i] = pte_page;

			address += APERTURE_RANGE_SIZE / 64;
		}
	}

	dma_dom->aperture_size += APERTURE_RANGE_SIZE;

	/* Intialize the exclusion range if necessary */
	for_each_iommu(iommu) {
		if (iommu->exclusion_start &&
		    iommu->exclusion_start >= dma_dom->aperture[index]->offset
		    && iommu->exclusion_start < dma_dom->aperture_size) {
			unsigned long startpage;
			int pages = iommu_num_pages(iommu->exclusion_start,
						    iommu->exclusion_length,
						    PAGE_SIZE);
			startpage = iommu->exclusion_start >> PAGE_SHIFT;
			dma_ops_reserve_addresses(dma_dom, startpage, pages);
		}
	}

	/*
	 * Check for areas already mapped as present in the new aperture
	 * range and mark those pages as reserved in the allocator. Such
	 * mappings may already exist as a result of requested unity
	 * mappings for devices.
	 */
	for (i = dma_dom->aperture[index]->offset;
	     i < dma_dom->aperture_size;
	     i += PAGE_SIZE) {
		u64 *pte = fetch_pte(&dma_dom->domain, i, PM_MAP_4k);
		if (!pte || !IOMMU_PTE_PRESENT(*pte))
			continue;

		dma_ops_reserve_addresses(dma_dom, i << PAGE_SHIFT, 1);
	}

	update_domain(&dma_dom->domain);

	return 0;

out_free:
	update_domain(&dma_dom->domain);

	free_page((unsigned long)dma_dom->aperture[index]->bitmap);

	kfree(dma_dom->aperture[index]);
	dma_dom->aperture[index] = NULL;

	return -ENOMEM;
}

static unsigned long dma_ops_area_alloc(struct device *dev,
					struct dma_ops_domain *dom,
					unsigned int pages,
					unsigned long align_mask,
					u64 dma_mask,
					unsigned long start)
{
	unsigned long next_bit = dom->next_address % APERTURE_RANGE_SIZE;
	int max_index = dom->aperture_size >> APERTURE_RANGE_SHIFT;
	int i = start >> APERTURE_RANGE_SHIFT;
	unsigned long boundary_size;
	unsigned long address = -1;
	unsigned long limit;

	next_bit >>= PAGE_SHIFT;

	boundary_size = ALIGN(dma_get_seg_boundary(dev) + 1,
			PAGE_SIZE) >> PAGE_SHIFT;

	for (;i < max_index; ++i) {
		unsigned long offset = dom->aperture[i]->offset >> PAGE_SHIFT;

		if (dom->aperture[i]->offset >= dma_mask)
			break;

		limit = iommu_device_max_index(APERTURE_RANGE_PAGES, offset,
					       dma_mask >> PAGE_SHIFT);

		address = iommu_area_alloc(dom->aperture[i]->bitmap,
					   limit, next_bit, pages, 0,
					    boundary_size, align_mask);
		if (address != -1) {
			address = dom->aperture[i]->offset +
				  (address << PAGE_SHIFT);
			dom->next_address = address + (pages << PAGE_SHIFT);
			break;
		}

		next_bit = 0;
	}

	return address;
}

static unsigned long dma_ops_alloc_addresses(struct device *dev,
					     struct dma_ops_domain *dom,
					     unsigned int pages,
					     unsigned long align_mask,
					     u64 dma_mask)
{
	unsigned long address;

#ifdef CONFIG_IOMMU_STRESS
	dom->next_address = 0;
	dom->need_flush = true;
#endif

	address = dma_ops_area_alloc(dev, dom, pages, align_mask,
				     dma_mask, dom->next_address);

	if (address == -1) {
		dom->next_address = 0;
		address = dma_ops_area_alloc(dev, dom, pages, align_mask,
					     dma_mask, 0);
		dom->need_flush = true;
	}

	if (unlikely(address == -1))
		address = DMA_ERROR_CODE;

	WARN_ON((address + (PAGE_SIZE*pages)) > dom->aperture_size);

	return address;
}

/*
 * The address free function.
 *
 * called with domain->lock held
 */
static void dma_ops_free_addresses(struct dma_ops_domain *dom,
				   unsigned long address,
				   unsigned int pages)
{
	unsigned i = address >> APERTURE_RANGE_SHIFT;
	struct aperture_range *range = dom->aperture[i];

	BUG_ON(i >= APERTURE_MAX_RANGES || range == NULL);

#ifdef CONFIG_IOMMU_STRESS
	if (i < 4)
		return;
#endif

	if (address >= dom->next_address)
		dom->need_flush = true;

	address = (address % APERTURE_RANGE_SIZE) >> PAGE_SHIFT;

	iommu_area_free(range->bitmap, address, pages);

}

/****************************************************************************
 *
 * The next functions belong to the domain allocation. A domain is
 * allocated for every IOMMU as the default domain. If device isolation
 * is enabled, every device get its own domain. The most important thing
 * about domains is the page table mapping the DMA address space they
 * contain.
 *
 ****************************************************************************/

/*
 * This function adds a protection domain to the global protection domain list
 */
static void add_domain_to_list(struct protection_domain *domain)
{
	unsigned long flags;

	spin_lock_irqsave(&amd_iommu_pd_lock, flags);
	list_add(&domain->list, &amd_iommu_pd_list);
	spin_unlock_irqrestore(&amd_iommu_pd_lock, flags);
}

/*
 * This function removes a protection domain to the global
 * protection domain list
 */
static void del_domain_from_list(struct protection_domain *domain)
{
	unsigned long flags;

	spin_lock_irqsave(&amd_iommu_pd_lock, flags);
	list_del(&domain->list);
	spin_unlock_irqrestore(&amd_iommu_pd_lock, flags);
}

static u16 domain_id_alloc(void)
{
	unsigned long flags;
	int id;

	write_lock_irqsave(&amd_iommu_devtable_lock, flags);
	id = find_first_zero_bit(amd_iommu_pd_alloc_bitmap, MAX_DOMAIN_ID);
	BUG_ON(id == 0);
	if (id > 0 && id < MAX_DOMAIN_ID)
		__set_bit(id, amd_iommu_pd_alloc_bitmap);
	else
		id = 0;
	write_unlock_irqrestore(&amd_iommu_devtable_lock, flags);

	return id;
}

static void domain_id_free(int id)
{
	unsigned long flags;

	write_lock_irqsave(&amd_iommu_devtable_lock, flags);
	if (id > 0 && id < MAX_DOMAIN_ID)
		__clear_bit(id, amd_iommu_pd_alloc_bitmap);
	write_unlock_irqrestore(&amd_iommu_devtable_lock, flags);
}

static void free_pagetable(struct protection_domain *domain)
{
	int i, j;
	u64 *p1, *p2, *p3;

	p1 = domain->pt_root;

	if (!p1)
		return;

	for (i = 0; i < 512; ++i) {
		if (!IOMMU_PTE_PRESENT(p1[i]))
			continue;

		p2 = IOMMU_PTE_PAGE(p1[i]);
		for (j = 0; j < 512; ++j) {
			if (!IOMMU_PTE_PRESENT(p2[j]))
				continue;
			p3 = IOMMU_PTE_PAGE(p2[j]);
			free_page((unsigned long)p3);
		}

		free_page((unsigned long)p2);
	}

	free_page((unsigned long)p1);

	domain->pt_root = NULL;
}

/*
 * Free a domain, only used if something went wrong in the
 * allocation path and we need to free an already allocated page table
 */
static void dma_ops_domain_free(struct dma_ops_domain *dom)
{
	int i;

	if (!dom)
		return;

	del_domain_from_list(&dom->domain);

	free_pagetable(&dom->domain);

	for (i = 0; i < APERTURE_MAX_RANGES; ++i) {
		if (!dom->aperture[i])
			continue;
		free_page((unsigned long)dom->aperture[i]->bitmap);
		kfree(dom->aperture[i]);
	}

	kfree(dom);
}

/*
 * Allocates a new protection domain usable for the dma_ops functions.
 * It also intializes the page table and the address allocator data
 * structures required for the dma_ops interface
 */
static struct dma_ops_domain *dma_ops_domain_alloc(void)
{
	struct dma_ops_domain *dma_dom;

	dma_dom = kzalloc(sizeof(struct dma_ops_domain), GFP_KERNEL);
	if (!dma_dom)
		return NULL;

	spin_lock_init(&dma_dom->domain.lock);

	dma_dom->domain.id = domain_id_alloc();
	if (dma_dom->domain.id == 0)
		goto free_dma_dom;
	INIT_LIST_HEAD(&dma_dom->domain.dev_list);
	dma_dom->domain.mode = PAGE_MODE_2_LEVEL;
	dma_dom->domain.pt_root = (void *)get_zeroed_page(GFP_KERNEL);
	dma_dom->domain.flags = PD_DMA_OPS_MASK;
	dma_dom->domain.priv = dma_dom;
	if (!dma_dom->domain.pt_root)
		goto free_dma_dom;

	dma_dom->need_flush = false;
	dma_dom->target_dev = 0xffff;

	add_domain_to_list(&dma_dom->domain);

	if (alloc_new_range(dma_dom, true, GFP_KERNEL))
		goto free_dma_dom;

	/*
	 * mark the first page as allocated so we never return 0 as
	 * a valid dma-address. So we can use 0 as error value
	 */
	dma_dom->aperture[0]->bitmap[0] = 1;
	dma_dom->next_address = 0;


	return dma_dom;

free_dma_dom:
	dma_ops_domain_free(dma_dom);

	return NULL;
}

/*
 * little helper function to check whether a given protection domain is a
 * dma_ops domain
 */
static bool dma_ops_domain(struct protection_domain *domain)
{
	return domain->flags & PD_DMA_OPS_MASK;
}

static void set_dte_entry(u16 devid, struct protection_domain *domain)
{
	u64 pte_root = virt_to_phys(domain->pt_root);

	pte_root |= (domain->mode & DEV_ENTRY_MODE_MASK)
		    << DEV_ENTRY_MODE_SHIFT;
	pte_root |= IOMMU_PTE_IR | IOMMU_PTE_IW | IOMMU_PTE_P | IOMMU_PTE_TV;

	amd_iommu_dev_table[devid].data[2] = domain->id;
	amd_iommu_dev_table[devid].data[1] = upper_32_bits(pte_root);
	amd_iommu_dev_table[devid].data[0] = lower_32_bits(pte_root);
}

static void clear_dte_entry(u16 devid)
{
	/* remove entry from the device table seen by the hardware */
	amd_iommu_dev_table[devid].data[0] = IOMMU_PTE_P | IOMMU_PTE_TV;
	amd_iommu_dev_table[devid].data[1] = 0;
	amd_iommu_dev_table[devid].data[2] = 0;
<<<<<<< HEAD

	amd_iommu_apply_erratum_63(devid);
}

=======

	amd_iommu_apply_erratum_63(devid);
}

>>>>>>> a9e06057
static void do_attach(struct device *dev, struct protection_domain *domain)
{
	struct iommu_dev_data *dev_data;
	struct amd_iommu *iommu;
	u16 devid;

	devid    = get_device_id(dev);
	iommu    = amd_iommu_rlookup_table[devid];
	dev_data = get_dev_data(dev);

	/* Update data structures */
	dev_data->domain = domain;
	list_add(&dev_data->list, &domain->dev_list);
	set_dte_entry(devid, domain);

	/* Do reference counting */
	domain->dev_iommu[iommu->index] += 1;
	domain->dev_cnt                 += 1;

	/* Flush the DTE entry */
	iommu_flush_device(dev);
}

static void do_detach(struct device *dev)
{
	struct iommu_dev_data *dev_data;
	struct amd_iommu *iommu;
	u16 devid;

	devid    = get_device_id(dev);
	iommu    = amd_iommu_rlookup_table[devid];
	dev_data = get_dev_data(dev);

	/* decrease reference counters */
	dev_data->domain->dev_iommu[iommu->index] -= 1;
	dev_data->domain->dev_cnt                 -= 1;

	/* Update data structures */
	dev_data->domain = NULL;
	list_del(&dev_data->list);
	clear_dte_entry(devid);

	/* Flush the DTE entry */
	iommu_flush_device(dev);
}

/*
 * If a device is not yet associated with a domain, this function does
 * assigns it visible for the hardware
 */
static int __attach_device(struct device *dev,
			   struct protection_domain *domain)
{
	struct iommu_dev_data *dev_data, *alias_data;

	dev_data   = get_dev_data(dev);
	alias_data = get_dev_data(dev_data->alias);

	if (!alias_data)
		return -EINVAL;

	/* lock domain */
	spin_lock(&domain->lock);

	/* Some sanity checks */
	if (alias_data->domain != NULL &&
	    alias_data->domain != domain)
		return -EBUSY;

	if (dev_data->domain != NULL &&
	    dev_data->domain != domain)
		return -EBUSY;
<<<<<<< HEAD

	/* Do real assignment */
	if (dev_data->alias != dev) {
		alias_data = get_dev_data(dev_data->alias);
		if (alias_data->domain == NULL)
			do_attach(dev_data->alias, domain);

		atomic_inc(&alias_data->bind);
	}

	if (dev_data->domain == NULL)
		do_attach(dev, domain);

=======

	/* Do real assignment */
	if (dev_data->alias != dev) {
		alias_data = get_dev_data(dev_data->alias);
		if (alias_data->domain == NULL)
			do_attach(dev_data->alias, domain);

		atomic_inc(&alias_data->bind);
	}

	if (dev_data->domain == NULL)
		do_attach(dev, domain);

>>>>>>> a9e06057
	atomic_inc(&dev_data->bind);

	/* ready */
	spin_unlock(&domain->lock);

	return 0;
}

/*
 * If a device is not yet associated with a domain, this function does
 * assigns it visible for the hardware
 */
static int attach_device(struct device *dev,
			 struct protection_domain *domain)
{
	unsigned long flags;
	int ret;

	write_lock_irqsave(&amd_iommu_devtable_lock, flags);
	ret = __attach_device(dev, domain);
	write_unlock_irqrestore(&amd_iommu_devtable_lock, flags);

	/*
	 * We might boot into a crash-kernel here. The crashed kernel
	 * left the caches in the IOMMU dirty. So we have to flush
	 * here to evict all dirty stuff.
	 */
	iommu_flush_tlb_pde(domain);

	return ret;
}

/*
 * Removes a device from a protection domain (unlocked)
 */
static void __detach_device(struct device *dev)
{
	struct iommu_dev_data *dev_data = get_dev_data(dev);
	struct iommu_dev_data *alias_data;
	unsigned long flags;

	BUG_ON(!dev_data->domain);

	spin_lock_irqsave(&dev_data->domain->lock, flags);

	if (dev_data->alias != dev) {
		alias_data = get_dev_data(dev_data->alias);
		if (atomic_dec_and_test(&alias_data->bind))
			do_detach(dev_data->alias);
	}

	if (atomic_dec_and_test(&dev_data->bind))
		do_detach(dev);

	spin_unlock_irqrestore(&dev_data->domain->lock, flags);

	/*
	 * If we run in passthrough mode the device must be assigned to the
	 * passthrough domain if it is detached from any other domain
	 */
	if (iommu_pass_through && dev_data->domain == NULL)
		__attach_device(dev, pt_domain);
}

/*
 * Removes a device from a protection domain (with devtable_lock held)
 */
static void detach_device(struct device *dev)
{
	unsigned long flags;

	/* lock device table */
	write_lock_irqsave(&amd_iommu_devtable_lock, flags);
	__detach_device(dev);
	write_unlock_irqrestore(&amd_iommu_devtable_lock, flags);
}

/*
 * Find out the protection domain structure for a given PCI device. This
 * will give us the pointer to the page table root for example.
 */
static struct protection_domain *domain_for_device(struct device *dev)
{
	struct protection_domain *dom;
	struct iommu_dev_data *dev_data, *alias_data;
	unsigned long flags;
	u16 devid, alias;

	devid      = get_device_id(dev);
	alias      = amd_iommu_alias_table[devid];
	dev_data   = get_dev_data(dev);
	alias_data = get_dev_data(dev_data->alias);
	if (!alias_data)
		return NULL;

	read_lock_irqsave(&amd_iommu_devtable_lock, flags);
	dom = dev_data->domain;
	if (dom == NULL &&
	    alias_data->domain != NULL) {
		__attach_device(dev, alias_data->domain);
		dom = alias_data->domain;
	}

	read_unlock_irqrestore(&amd_iommu_devtable_lock, flags);

	return dom;
}

static int device_change_notifier(struct notifier_block *nb,
				  unsigned long action, void *data)
{
	struct device *dev = data;
	u16 devid;
	struct protection_domain *domain;
	struct dma_ops_domain *dma_domain;
	struct amd_iommu *iommu;
	unsigned long flags;

	if (!check_device(dev))
		return 0;

	devid  = get_device_id(dev);
	iommu  = amd_iommu_rlookup_table[devid];

	switch (action) {
	case BUS_NOTIFY_UNBOUND_DRIVER:

		domain = domain_for_device(dev);

		if (!domain)
			goto out;
		if (iommu_pass_through)
			break;
		detach_device(dev);
		break;
	case BUS_NOTIFY_ADD_DEVICE:

		iommu_init_device(dev);

		domain = domain_for_device(dev);

		/* allocate a protection domain if a device is added */
		dma_domain = find_protection_domain(devid);
		if (dma_domain)
			goto out;
		dma_domain = dma_ops_domain_alloc();
		if (!dma_domain)
			goto out;
		dma_domain->target_dev = devid;

		spin_lock_irqsave(&iommu_pd_list_lock, flags);
		list_add_tail(&dma_domain->list, &iommu_pd_list);
		spin_unlock_irqrestore(&iommu_pd_list_lock, flags);

		break;
	case BUS_NOTIFY_DEL_DEVICE:

		iommu_uninit_device(dev);

	default:
		goto out;
	}

	iommu_flush_device(dev);
	iommu_completion_wait(iommu);

out:
	return 0;
}

static struct notifier_block device_nb = {
	.notifier_call = device_change_notifier,
};

void amd_iommu_init_notifier(void)
{
	bus_register_notifier(&pci_bus_type, &device_nb);
}

/*****************************************************************************
 *
 * The next functions belong to the dma_ops mapping/unmapping code.
 *
 *****************************************************************************/

/*
 * In the dma_ops path we only have the struct device. This function
 * finds the corresponding IOMMU, the protection domain and the
 * requestor id for a given device.
 * If the device is not yet associated with a domain this is also done
 * in this function.
 */
static struct protection_domain *get_domain(struct device *dev)
{
	struct protection_domain *domain;
	struct dma_ops_domain *dma_dom;
	u16 devid = get_device_id(dev);

	if (!check_device(dev))
		return ERR_PTR(-EINVAL);

	domain = domain_for_device(dev);
	if (domain != NULL && !dma_ops_domain(domain))
		return ERR_PTR(-EBUSY);

	if (domain != NULL)
		return domain;

	/* Device not bount yet - bind it */
	dma_dom = find_protection_domain(devid);
	if (!dma_dom)
		dma_dom = amd_iommu_rlookup_table[devid]->default_dom;
	attach_device(dev, &dma_dom->domain);
	DUMP_printk("Using protection domain %d for device %s\n",
		    dma_dom->domain.id, dev_name(dev));

	return &dma_dom->domain;
}

static void update_device_table(struct protection_domain *domain)
{
	struct iommu_dev_data *dev_data;

	list_for_each_entry(dev_data, &domain->dev_list, list) {
		u16 devid = get_device_id(dev_data->dev);
		set_dte_entry(devid, domain);
	}
}

static void update_domain(struct protection_domain *domain)
{
	if (!domain->updated)
		return;

	update_device_table(domain);
	iommu_flush_domain_devices(domain);
	iommu_flush_tlb_pde(domain);

	domain->updated = false;
}

/*
 * This function fetches the PTE for a given address in the aperture
 */
static u64* dma_ops_get_pte(struct dma_ops_domain *dom,
			    unsigned long address)
{
	struct aperture_range *aperture;
	u64 *pte, *pte_page;

	aperture = dom->aperture[APERTURE_RANGE_INDEX(address)];
	if (!aperture)
		return NULL;

	pte = aperture->pte_pages[APERTURE_PAGE_INDEX(address)];
	if (!pte) {
		pte = alloc_pte(&dom->domain, address, PM_MAP_4k, &pte_page,
				GFP_ATOMIC);
		aperture->pte_pages[APERTURE_PAGE_INDEX(address)] = pte_page;
	} else
		pte += PM_LEVEL_INDEX(0, address);

	update_domain(&dom->domain);

	return pte;
}

/*
 * This is the generic map function. It maps one 4kb page at paddr to
 * the given address in the DMA address space for the domain.
 */
static dma_addr_t dma_ops_domain_map(struct dma_ops_domain *dom,
				     unsigned long address,
				     phys_addr_t paddr,
				     int direction)
{
	u64 *pte, __pte;

	WARN_ON(address > dom->aperture_size);

	paddr &= PAGE_MASK;

	pte  = dma_ops_get_pte(dom, address);
	if (!pte)
		return DMA_ERROR_CODE;

	__pte = paddr | IOMMU_PTE_P | IOMMU_PTE_FC;

	if (direction == DMA_TO_DEVICE)
		__pte |= IOMMU_PTE_IR;
	else if (direction == DMA_FROM_DEVICE)
		__pte |= IOMMU_PTE_IW;
	else if (direction == DMA_BIDIRECTIONAL)
		__pte |= IOMMU_PTE_IR | IOMMU_PTE_IW;

	WARN_ON(*pte);

	*pte = __pte;

	return (dma_addr_t)address;
}

/*
 * The generic unmapping function for on page in the DMA address space.
 */
static void dma_ops_domain_unmap(struct dma_ops_domain *dom,
				 unsigned long address)
{
	struct aperture_range *aperture;
	u64 *pte;

	if (address >= dom->aperture_size)
		return;

	aperture = dom->aperture[APERTURE_RANGE_INDEX(address)];
	if (!aperture)
		return;

	pte  = aperture->pte_pages[APERTURE_PAGE_INDEX(address)];
	if (!pte)
		return;

	pte += PM_LEVEL_INDEX(0, address);

	WARN_ON(!*pte);

	*pte = 0ULL;
}

/*
 * This function contains common code for mapping of a physically
 * contiguous memory region into DMA address space. It is used by all
 * mapping functions provided with this IOMMU driver.
 * Must be called with the domain lock held.
 */
static dma_addr_t __map_single(struct device *dev,
			       struct dma_ops_domain *dma_dom,
			       phys_addr_t paddr,
			       size_t size,
			       int dir,
			       bool align,
			       u64 dma_mask)
{
	dma_addr_t offset = paddr & ~PAGE_MASK;
	dma_addr_t address, start, ret;
	unsigned int pages;
	unsigned long align_mask = 0;
	int i;

	pages = iommu_num_pages(paddr, size, PAGE_SIZE);
	paddr &= PAGE_MASK;

	INC_STATS_COUNTER(total_map_requests);

	if (pages > 1)
		INC_STATS_COUNTER(cross_page);

	if (align)
		align_mask = (1UL << get_order(size)) - 1;

retry:
	address = dma_ops_alloc_addresses(dev, dma_dom, pages, align_mask,
					  dma_mask);
	if (unlikely(address == DMA_ERROR_CODE)) {
		/*
		 * setting next_address here will let the address
		 * allocator only scan the new allocated range in the
		 * first run. This is a small optimization.
		 */
		dma_dom->next_address = dma_dom->aperture_size;

		if (alloc_new_range(dma_dom, false, GFP_ATOMIC))
			goto out;

		/*
		 * aperture was successfully enlarged by 128 MB, try
		 * allocation again
		 */
		goto retry;
	}

	start = address;
	for (i = 0; i < pages; ++i) {
		ret = dma_ops_domain_map(dma_dom, start, paddr, dir);
		if (ret == DMA_ERROR_CODE)
			goto out_unmap;

		paddr += PAGE_SIZE;
		start += PAGE_SIZE;
	}
	address += offset;

	ADD_STATS_COUNTER(alloced_io_mem, size);

	if (unlikely(dma_dom->need_flush && !amd_iommu_unmap_flush)) {
		iommu_flush_tlb(&dma_dom->domain);
		dma_dom->need_flush = false;
	} else if (unlikely(amd_iommu_np_cache))
		iommu_flush_pages(&dma_dom->domain, address, size);

out:
	return address;

out_unmap:

	for (--i; i >= 0; --i) {
		start -= PAGE_SIZE;
		dma_ops_domain_unmap(dma_dom, start);
	}

	dma_ops_free_addresses(dma_dom, address, pages);

	return DMA_ERROR_CODE;
}

/*
 * Does the reverse of the __map_single function. Must be called with
 * the domain lock held too
 */
static void __unmap_single(struct dma_ops_domain *dma_dom,
			   dma_addr_t dma_addr,
			   size_t size,
			   int dir)
{
	dma_addr_t i, start;
	unsigned int pages;

	if ((dma_addr == DMA_ERROR_CODE) ||
	    (dma_addr + size > dma_dom->aperture_size))
		return;

	pages = iommu_num_pages(dma_addr, size, PAGE_SIZE);
	dma_addr &= PAGE_MASK;
	start = dma_addr;

	for (i = 0; i < pages; ++i) {
		dma_ops_domain_unmap(dma_dom, start);
		start += PAGE_SIZE;
	}

	SUB_STATS_COUNTER(alloced_io_mem, size);

	dma_ops_free_addresses(dma_dom, dma_addr, pages);

	if (amd_iommu_unmap_flush || dma_dom->need_flush) {
		iommu_flush_pages(&dma_dom->domain, dma_addr, size);
		dma_dom->need_flush = false;
	}
}

/*
 * The exported map_single function for dma_ops.
 */
static dma_addr_t map_page(struct device *dev, struct page *page,
			   unsigned long offset, size_t size,
			   enum dma_data_direction dir,
			   struct dma_attrs *attrs)
{
	unsigned long flags;
	struct protection_domain *domain;
	dma_addr_t addr;
	u64 dma_mask;
	phys_addr_t paddr = page_to_phys(page) + offset;

	INC_STATS_COUNTER(cnt_map_single);

	domain = get_domain(dev);
	if (PTR_ERR(domain) == -EINVAL)
		return (dma_addr_t)paddr;
	else if (IS_ERR(domain))
		return DMA_ERROR_CODE;

	dma_mask = *dev->dma_mask;

	spin_lock_irqsave(&domain->lock, flags);

	addr = __map_single(dev, domain->priv, paddr, size, dir, false,
			    dma_mask);
	if (addr == DMA_ERROR_CODE)
		goto out;

	iommu_flush_complete(domain);

out:
	spin_unlock_irqrestore(&domain->lock, flags);

	return addr;
}

/*
 * The exported unmap_single function for dma_ops.
 */
static void unmap_page(struct device *dev, dma_addr_t dma_addr, size_t size,
		       enum dma_data_direction dir, struct dma_attrs *attrs)
{
	unsigned long flags;
	struct protection_domain *domain;

	INC_STATS_COUNTER(cnt_unmap_single);

	domain = get_domain(dev);
	if (IS_ERR(domain))
		return;

	spin_lock_irqsave(&domain->lock, flags);

	__unmap_single(domain->priv, dma_addr, size, dir);

	iommu_flush_complete(domain);

	spin_unlock_irqrestore(&domain->lock, flags);
}

/*
 * This is a special map_sg function which is used if we should map a
 * device which is not handled by an AMD IOMMU in the system.
 */
static int map_sg_no_iommu(struct device *dev, struct scatterlist *sglist,
			   int nelems, int dir)
{
	struct scatterlist *s;
	int i;

	for_each_sg(sglist, s, nelems, i) {
		s->dma_address = (dma_addr_t)sg_phys(s);
		s->dma_length  = s->length;
	}

	return nelems;
}

/*
 * The exported map_sg function for dma_ops (handles scatter-gather
 * lists).
 */
static int map_sg(struct device *dev, struct scatterlist *sglist,
		  int nelems, enum dma_data_direction dir,
		  struct dma_attrs *attrs)
{
	unsigned long flags;
	struct protection_domain *domain;
	int i;
	struct scatterlist *s;
	phys_addr_t paddr;
	int mapped_elems = 0;
	u64 dma_mask;

	INC_STATS_COUNTER(cnt_map_sg);

	domain = get_domain(dev);
	if (PTR_ERR(domain) == -EINVAL)
		return map_sg_no_iommu(dev, sglist, nelems, dir);
	else if (IS_ERR(domain))
		return 0;

	dma_mask = *dev->dma_mask;

	spin_lock_irqsave(&domain->lock, flags);

	for_each_sg(sglist, s, nelems, i) {
		paddr = sg_phys(s);

		s->dma_address = __map_single(dev, domain->priv,
					      paddr, s->length, dir, false,
					      dma_mask);

		if (s->dma_address) {
			s->dma_length = s->length;
			mapped_elems++;
		} else
			goto unmap;
	}

	iommu_flush_complete(domain);

out:
	spin_unlock_irqrestore(&domain->lock, flags);

	return mapped_elems;
unmap:
	for_each_sg(sglist, s, mapped_elems, i) {
		if (s->dma_address)
			__unmap_single(domain->priv, s->dma_address,
				       s->dma_length, dir);
		s->dma_address = s->dma_length = 0;
	}

	mapped_elems = 0;

	goto out;
}

/*
 * The exported map_sg function for dma_ops (handles scatter-gather
 * lists).
 */
static void unmap_sg(struct device *dev, struct scatterlist *sglist,
		     int nelems, enum dma_data_direction dir,
		     struct dma_attrs *attrs)
{
	unsigned long flags;
	struct protection_domain *domain;
	struct scatterlist *s;
	int i;

	INC_STATS_COUNTER(cnt_unmap_sg);

	domain = get_domain(dev);
	if (IS_ERR(domain))
		return;

	spin_lock_irqsave(&domain->lock, flags);

	for_each_sg(sglist, s, nelems, i) {
		__unmap_single(domain->priv, s->dma_address,
			       s->dma_length, dir);
		s->dma_address = s->dma_length = 0;
	}

	iommu_flush_complete(domain);

	spin_unlock_irqrestore(&domain->lock, flags);
}

/*
 * The exported alloc_coherent function for dma_ops.
 */
static void *alloc_coherent(struct device *dev, size_t size,
			    dma_addr_t *dma_addr, gfp_t flag)
{
	unsigned long flags;
	void *virt_addr;
	struct protection_domain *domain;
	phys_addr_t paddr;
	u64 dma_mask = dev->coherent_dma_mask;

	INC_STATS_COUNTER(cnt_alloc_coherent);

	domain = get_domain(dev);
	if (PTR_ERR(domain) == -EINVAL) {
		virt_addr = (void *)__get_free_pages(flag, get_order(size));
		*dma_addr = __pa(virt_addr);
		return virt_addr;
	} else if (IS_ERR(domain))
		return NULL;

	dma_mask  = dev->coherent_dma_mask;
	flag     &= ~(__GFP_DMA | __GFP_HIGHMEM | __GFP_DMA32);
	flag     |= __GFP_ZERO;

	virt_addr = (void *)__get_free_pages(flag, get_order(size));
	if (!virt_addr)
		return NULL;

	paddr = virt_to_phys(virt_addr);

	if (!dma_mask)
		dma_mask = *dev->dma_mask;

	spin_lock_irqsave(&domain->lock, flags);

	*dma_addr = __map_single(dev, domain->priv, paddr,
				 size, DMA_BIDIRECTIONAL, true, dma_mask);

	if (*dma_addr == DMA_ERROR_CODE) {
		spin_unlock_irqrestore(&domain->lock, flags);
		goto out_free;
	}

	iommu_flush_complete(domain);

	spin_unlock_irqrestore(&domain->lock, flags);

	return virt_addr;

out_free:

	free_pages((unsigned long)virt_addr, get_order(size));

	return NULL;
}

/*
 * The exported free_coherent function for dma_ops.
 */
static void free_coherent(struct device *dev, size_t size,
			  void *virt_addr, dma_addr_t dma_addr)
{
	unsigned long flags;
	struct protection_domain *domain;

	INC_STATS_COUNTER(cnt_free_coherent);

	domain = get_domain(dev);
	if (IS_ERR(domain))
		goto free_mem;

	spin_lock_irqsave(&domain->lock, flags);

	__unmap_single(domain->priv, dma_addr, size, DMA_BIDIRECTIONAL);

	iommu_flush_complete(domain);

	spin_unlock_irqrestore(&domain->lock, flags);

free_mem:
	free_pages((unsigned long)virt_addr, get_order(size));
}

/*
 * This function is called by the DMA layer to find out if we can handle a
 * particular device. It is part of the dma_ops.
 */
static int amd_iommu_dma_supported(struct device *dev, u64 mask)
{
	return check_device(dev);
}

/*
 * The function for pre-allocating protection domains.
 *
 * If the driver core informs the DMA layer if a driver grabs a device
 * we don't need to preallocate the protection domains anymore.
 * For now we have to.
 */
static void prealloc_protection_domains(void)
{
	struct pci_dev *dev = NULL;
	struct dma_ops_domain *dma_dom;
	u16 devid;

	while ((dev = pci_get_device(PCI_ANY_ID, PCI_ANY_ID, dev)) != NULL) {

		/* Do we handle this device? */
		if (!check_device(&dev->dev))
			continue;

<<<<<<< HEAD
		iommu_init_device(&dev->dev);

=======
>>>>>>> a9e06057
		/* Is there already any domain for it? */
		if (domain_for_device(&dev->dev))
			continue;

		devid = get_device_id(&dev->dev);

		dma_dom = dma_ops_domain_alloc();
		if (!dma_dom)
			continue;
		init_unity_mappings_for_device(dma_dom, devid);
		dma_dom->target_dev = devid;

		attach_device(&dev->dev, &dma_dom->domain);

		list_add_tail(&dma_dom->list, &iommu_pd_list);
	}
}

static struct dma_map_ops amd_iommu_dma_ops = {
	.alloc_coherent = alloc_coherent,
	.free_coherent = free_coherent,
	.map_page = map_page,
	.unmap_page = unmap_page,
	.map_sg = map_sg,
	.unmap_sg = unmap_sg,
	.dma_supported = amd_iommu_dma_supported,
};

/*
 * The function which clues the AMD IOMMU driver into dma_ops.
 */
int __init amd_iommu_init_dma_ops(void)
{
	struct amd_iommu *iommu;
	int ret;

	/*
	 * first allocate a default protection domain for every IOMMU we
	 * found in the system. Devices not assigned to any other
	 * protection domain will be assigned to the default one.
	 */
	for_each_iommu(iommu) {
		iommu->default_dom = dma_ops_domain_alloc();
		if (iommu->default_dom == NULL)
			return -ENOMEM;
		iommu->default_dom->domain.flags |= PD_DEFAULT_MASK;
		ret = iommu_init_unity_mappings(iommu);
		if (ret)
			goto free_domains;
	}

	/*
	 * Pre-allocate the protection domains for each device.
	 */
	prealloc_protection_domains();

	iommu_detected = 1;
	swiotlb = 0;
#ifdef CONFIG_GART_IOMMU
	gart_iommu_aperture_disabled = 1;
	gart_iommu_aperture = 0;
#endif

	/* Make the driver finally visible to the drivers */
	dma_ops = &amd_iommu_dma_ops;

	register_iommu(&amd_iommu_ops);

	amd_iommu_stats_init();

	return 0;

free_domains:

	for_each_iommu(iommu) {
		if (iommu->default_dom)
			dma_ops_domain_free(iommu->default_dom);
	}

	return ret;
}

/*****************************************************************************
 *
 * The following functions belong to the exported interface of AMD IOMMU
 *
 * This interface allows access to lower level functions of the IOMMU
 * like protection domain handling and assignement of devices to domains
 * which is not possible with the dma_ops interface.
 *
 *****************************************************************************/

static void cleanup_domain(struct protection_domain *domain)
{
	struct iommu_dev_data *dev_data, *next;
	unsigned long flags;

	write_lock_irqsave(&amd_iommu_devtable_lock, flags);

	list_for_each_entry_safe(dev_data, next, &domain->dev_list, list) {
		struct device *dev = dev_data->dev;

		do_detach(dev);
		atomic_set(&dev_data->bind, 0);
	}

	write_unlock_irqrestore(&amd_iommu_devtable_lock, flags);
}

static void protection_domain_free(struct protection_domain *domain)
{
	if (!domain)
		return;

	del_domain_from_list(domain);

	if (domain->id)
		domain_id_free(domain->id);

	kfree(domain);
}

static struct protection_domain *protection_domain_alloc(void)
{
	struct protection_domain *domain;

	domain = kzalloc(sizeof(*domain), GFP_KERNEL);
	if (!domain)
		return NULL;

	spin_lock_init(&domain->lock);
	domain->id = domain_id_alloc();
	if (!domain->id)
		goto out_err;
	INIT_LIST_HEAD(&domain->dev_list);

	add_domain_to_list(domain);

	return domain;

out_err:
	kfree(domain);

	return NULL;
}

static int amd_iommu_domain_init(struct iommu_domain *dom)
{
	struct protection_domain *domain;

	domain = protection_domain_alloc();
	if (!domain)
		goto out_free;

	domain->mode    = PAGE_MODE_3_LEVEL;
	domain->pt_root = (void *)get_zeroed_page(GFP_KERNEL);
	if (!domain->pt_root)
		goto out_free;

	dom->priv = domain;

	return 0;

out_free:
	protection_domain_free(domain);

	return -ENOMEM;
}

static void amd_iommu_domain_destroy(struct iommu_domain *dom)
{
	struct protection_domain *domain = dom->priv;

	if (!domain)
		return;

	if (domain->dev_cnt > 0)
		cleanup_domain(domain);

	BUG_ON(domain->dev_cnt != 0);

	free_pagetable(domain);

	domain_id_free(domain->id);

	kfree(domain);

	dom->priv = NULL;
}

static void amd_iommu_detach_device(struct iommu_domain *dom,
				    struct device *dev)
{
	struct iommu_dev_data *dev_data = dev->archdata.iommu;
	struct amd_iommu *iommu;
	u16 devid;

	if (!check_device(dev))
		return;

	devid = get_device_id(dev);

	if (dev_data->domain != NULL)
		detach_device(dev);

	iommu = amd_iommu_rlookup_table[devid];
	if (!iommu)
		return;

	iommu_flush_device(dev);
	iommu_completion_wait(iommu);
}

static int amd_iommu_attach_device(struct iommu_domain *dom,
				   struct device *dev)
{
	struct protection_domain *domain = dom->priv;
	struct iommu_dev_data *dev_data;
	struct amd_iommu *iommu;
	int ret;
	u16 devid;

	if (!check_device(dev))
		return -EINVAL;

	dev_data = dev->archdata.iommu;

	devid = get_device_id(dev);

	iommu = amd_iommu_rlookup_table[devid];
	if (!iommu)
		return -EINVAL;

	if (dev_data->domain)
		detach_device(dev);

	ret = attach_device(dev, domain);

	iommu_completion_wait(iommu);

	return ret;
}

static int amd_iommu_map_range(struct iommu_domain *dom,
			       unsigned long iova, phys_addr_t paddr,
			       size_t size, int iommu_prot)
{
	struct protection_domain *domain = dom->priv;
	unsigned long i,  npages = iommu_num_pages(paddr, size, PAGE_SIZE);
	int prot = 0;
	int ret;

	if (iommu_prot & IOMMU_READ)
		prot |= IOMMU_PROT_IR;
	if (iommu_prot & IOMMU_WRITE)
		prot |= IOMMU_PROT_IW;

	iova  &= PAGE_MASK;
	paddr &= PAGE_MASK;

	for (i = 0; i < npages; ++i) {
		ret = iommu_map_page(domain, iova, paddr, prot, PM_MAP_4k);
		if (ret)
			return ret;

		iova  += PAGE_SIZE;
		paddr += PAGE_SIZE;
	}

	return 0;
}

static void amd_iommu_unmap_range(struct iommu_domain *dom,
				  unsigned long iova, size_t size)
{

	struct protection_domain *domain = dom->priv;
	unsigned long i,  npages = iommu_num_pages(iova, size, PAGE_SIZE);

	iova  &= PAGE_MASK;

	for (i = 0; i < npages; ++i) {
		iommu_unmap_page(domain, iova, PM_MAP_4k);
		iova  += PAGE_SIZE;
	}

	iommu_flush_tlb_pde(domain);
}

static phys_addr_t amd_iommu_iova_to_phys(struct iommu_domain *dom,
					  unsigned long iova)
{
	struct protection_domain *domain = dom->priv;
	unsigned long offset = iova & ~PAGE_MASK;
	phys_addr_t paddr;
	u64 *pte;

	pte = fetch_pte(domain, iova, PM_MAP_4k);

	if (!pte || !IOMMU_PTE_PRESENT(*pte))
		return 0;

	paddr  = *pte & IOMMU_PAGE_MASK;
	paddr |= offset;

	return paddr;
}

static int amd_iommu_domain_has_cap(struct iommu_domain *domain,
				    unsigned long cap)
{
	return 0;
}

static struct iommu_ops amd_iommu_ops = {
	.domain_init = amd_iommu_domain_init,
	.domain_destroy = amd_iommu_domain_destroy,
	.attach_dev = amd_iommu_attach_device,
	.detach_dev = amd_iommu_detach_device,
	.map = amd_iommu_map_range,
	.unmap = amd_iommu_unmap_range,
	.iova_to_phys = amd_iommu_iova_to_phys,
	.domain_has_cap = amd_iommu_domain_has_cap,
};

/*****************************************************************************
 *
 * The next functions do a basic initialization of IOMMU for pass through
 * mode
 *
 * In passthrough mode the IOMMU is initialized and enabled but not used for
 * DMA-API translation.
 *
 *****************************************************************************/

int __init amd_iommu_init_passthrough(void)
{
	struct amd_iommu *iommu;
	struct pci_dev *dev = NULL;
	u16 devid;

	/* allocate passthrough domain */
	pt_domain = protection_domain_alloc();
	if (!pt_domain)
		return -ENOMEM;

	pt_domain->mode |= PAGE_MODE_NONE;

	while ((dev = pci_get_device(PCI_ANY_ID, PCI_ANY_ID, dev)) != NULL) {

		if (!check_device(&dev->dev))
			continue;

		devid = get_device_id(&dev->dev);

		iommu = amd_iommu_rlookup_table[devid];
		if (!iommu)
			continue;

		attach_device(&dev->dev, pt_domain);
	}

	pr_info("AMD-Vi: Initialized for Passthrough Mode\n");

	return 0;
}<|MERGE_RESOLUTION|>--- conflicted
+++ resolved
@@ -166,8 +166,6 @@
 {
 	kfree(dev->archdata.iommu);
 }
-<<<<<<< HEAD
-=======
 
 void __init amd_iommu_uninit_devices(void)
 {
@@ -205,7 +203,6 @@
 
 	return ret;
 }
->>>>>>> a9e06057
 #ifdef CONFIG_AMD_IOMMU_STATS
 
 /*
@@ -1364,17 +1361,10 @@
 	amd_iommu_dev_table[devid].data[0] = IOMMU_PTE_P | IOMMU_PTE_TV;
 	amd_iommu_dev_table[devid].data[1] = 0;
 	amd_iommu_dev_table[devid].data[2] = 0;
-<<<<<<< HEAD
 
 	amd_iommu_apply_erratum_63(devid);
 }
 
-=======
-
-	amd_iommu_apply_erratum_63(devid);
-}
-
->>>>>>> a9e06057
 static void do_attach(struct device *dev, struct protection_domain *domain)
 {
 	struct iommu_dev_data *dev_data;
@@ -1447,7 +1437,6 @@
 	if (dev_data->domain != NULL &&
 	    dev_data->domain != domain)
 		return -EBUSY;
-<<<<<<< HEAD
 
 	/* Do real assignment */
 	if (dev_data->alias != dev) {
@@ -1461,21 +1450,6 @@
 	if (dev_data->domain == NULL)
 		do_attach(dev, domain);
 
-=======
-
-	/* Do real assignment */
-	if (dev_data->alias != dev) {
-		alias_data = get_dev_data(dev_data->alias);
-		if (alias_data->domain == NULL)
-			do_attach(dev_data->alias, domain);
-
-		atomic_inc(&alias_data->bind);
-	}
-
-	if (dev_data->domain == NULL)
-		do_attach(dev, domain);
-
->>>>>>> a9e06057
 	atomic_inc(&dev_data->bind);
 
 	/* ready */
@@ -2213,11 +2187,6 @@
 		if (!check_device(&dev->dev))
 			continue;
 
-<<<<<<< HEAD
-		iommu_init_device(&dev->dev);
-
-=======
->>>>>>> a9e06057
 		/* Is there already any domain for it? */
 		if (domain_for_device(&dev->dev))
 			continue;
