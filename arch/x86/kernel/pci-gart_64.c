--- conflicted
+++ resolved
@@ -231,11 +231,7 @@
 static dma_addr_t dma_map_area(struct device *dev, dma_addr_t phys_mem,
 				size_t size, int dir, unsigned long align_mask)
 {
-<<<<<<< HEAD
-	unsigned long npages = iommu_num_pages(phys_mem, size);
-=======
 	unsigned long npages = iommu_num_pages(phys_mem, size, PAGE_SIZE);
->>>>>>> 2e532d68
 	unsigned long iommu_page = alloc_iommu(dev, npages, align_mask);
 	int i;
 
