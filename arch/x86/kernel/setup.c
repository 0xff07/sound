--- conflicted
+++ resolved
@@ -698,21 +698,6 @@
 	printk(KERN_INFO "Command line: %s\n", boot_command_line);
 #endif
 
-	strlcpy(command_line, boot_command_line, COMMAND_LINE_SIZE);
-	*cmdline_p = command_line;
-
-#ifdef CONFIG_X86_64
-	/*
-	 * Must call this twice: Once just to detect whether hardware doesn't
-	 * support NX (so that the early EHCI debug console setup can safely
-	 * call set_fixmap(), and then again after parsing early parameters to
-	 * honor the respective command line option.
-	 */
-	check_efer();
-#endif
-
-	parse_early_param();
-
 	/* VMI may relocate the fixmap; do this before touching ioremap area */
 	vmi_init();
 
@@ -795,8 +780,6 @@
 #endif
 #endif
 
-<<<<<<< HEAD
-=======
 	strlcpy(command_line, boot_command_line, COMMAND_LINE_SIZE);
 	*cmdline_p = command_line;
 
@@ -812,7 +795,6 @@
 
 	parse_early_param();
 
->>>>>>> 94a8d5ca
 #ifdef CONFIG_X86_64
 	check_efer();
 #endif
@@ -1004,11 +986,8 @@
 	 */
 	acpi_boot_init();
 
-<<<<<<< HEAD
-=======
 	sfi_init();
 
->>>>>>> 94a8d5ca
 	/*
 	 * get boot-time SMP configuration:
 	 */
