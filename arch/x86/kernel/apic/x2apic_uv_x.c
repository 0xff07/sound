/*
 * This file is subject to the terms and conditions of the GNU General Public
 * License.  See the file "COPYING" in the main directory of this archive
 * for more details.
 *
 * SGI UV APIC functions (note: not an Intel compatible APIC)
 *
 * Copyright (C) 2007-2008 Silicon Graphics, Inc. All rights reserved.
 */
#include <linux/cpumask.h>
#include <linux/hardirq.h>
#include <linux/proc_fs.h>
#include <linux/threads.h>
#include <linux/kernel.h>
#include <linux/module.h>
#include <linux/string.h>
#include <linux/ctype.h>
#include <linux/sched.h>
#include <linux/timer.h>
#include <linux/cpu.h>
#include <linux/init.h>
#include <linux/io.h>

#include <asm/uv/uv_mmrs.h>
#include <asm/uv/uv_hub.h>
#include <asm/current.h>
#include <asm/pgtable.h>
#include <asm/uv/bios.h>
#include <asm/uv/uv.h>
#include <asm/apic.h>
#include <asm/ipi.h>
#include <asm/smp.h>

DEFINE_PER_CPU(int, x2apic_extra_bits);

static enum uv_system_type uv_system_type;

static int early_get_nodeid(void)
{
	union uvh_node_id_u node_id;
	unsigned long *mmr;

	mmr = early_ioremap(UV_LOCAL_MMR_BASE | UVH_NODE_ID, sizeof(*mmr));
	node_id.v = *mmr;
	early_iounmap(mmr, sizeof(*mmr));
	return node_id.s.node_id;
}

static int uv_acpi_madt_oem_check(char *oem_id, char *oem_table_id)
{
	if (!strcmp(oem_id, "SGI")) {
		if (!strcmp(oem_table_id, "UVL"))
			uv_system_type = UV_LEGACY_APIC;
		else if (!strcmp(oem_table_id, "UVX"))
			uv_system_type = UV_X2APIC;
		else if (!strcmp(oem_table_id, "UVH")) {
			__get_cpu_var(x2apic_extra_bits) =
				early_get_nodeid() << (UV_APIC_PNODE_SHIFT - 1);
			uv_system_type = UV_NON_UNIQUE_APIC;
			return 1;
		}
	}
	return 0;
}

enum uv_system_type get_uv_system_type(void)
{
	return uv_system_type;
}

int is_uv_system(void)
{
	return uv_system_type != UV_NONE;
}
EXPORT_SYMBOL_GPL(is_uv_system);

DEFINE_PER_CPU(struct uv_hub_info_s, __uv_hub_info);
EXPORT_PER_CPU_SYMBOL_GPL(__uv_hub_info);

struct uv_blade_info *uv_blade_info;
EXPORT_SYMBOL_GPL(uv_blade_info);

short *uv_node_to_blade;
EXPORT_SYMBOL_GPL(uv_node_to_blade);

short *uv_cpu_to_blade;
EXPORT_SYMBOL_GPL(uv_cpu_to_blade);

short uv_possible_blades;
EXPORT_SYMBOL_GPL(uv_possible_blades);

unsigned long sn_rtc_cycles_per_second;
EXPORT_SYMBOL(sn_rtc_cycles_per_second);

/* Start with all IRQs pointing to boot CPU.  IRQ balancing will shift them. */

static const struct cpumask *uv_target_cpus(void)
{
	return cpumask_of(0);
}

static void uv_vector_allocation_domain(int cpu, struct cpumask *retmask)
{
	cpumask_clear(retmask);
	cpumask_set_cpu(cpu, retmask);
}

static int uv_wakeup_secondary(int phys_apicid, unsigned long start_rip)
{
#ifdef CONFIG_SMP
	unsigned long val;
	int pnode;

	pnode = uv_apicid_to_pnode(phys_apicid);
	val = (1UL << UVH_IPI_INT_SEND_SHFT) |
	    (phys_apicid << UVH_IPI_INT_APIC_ID_SHFT) |
	    ((start_rip << UVH_IPI_INT_VECTOR_SHFT) >> 12) |
	    APIC_DM_INIT;
	uv_write_global_mmr64(pnode, UVH_IPI_INT, val);
	mdelay(10);

	val = (1UL << UVH_IPI_INT_SEND_SHFT) |
	    (phys_apicid << UVH_IPI_INT_APIC_ID_SHFT) |
	    ((start_rip << UVH_IPI_INT_VECTOR_SHFT) >> 12) |
	    APIC_DM_STARTUP;
	uv_write_global_mmr64(pnode, UVH_IPI_INT, val);

	atomic_set(&init_deasserted, 1);
#endif
	return 0;
}

static void uv_send_IPI_one(int cpu, int vector)
{
	unsigned long apicid;
	int pnode;

	apicid = per_cpu(x86_cpu_to_apicid, cpu);
	pnode = uv_apicid_to_pnode(apicid);
	uv_hub_send_ipi(pnode, apicid, vector);
}

static void uv_send_IPI_mask(const struct cpumask *mask, int vector)
{
	unsigned int cpu;

	for_each_cpu(cpu, mask)
		uv_send_IPI_one(cpu, vector);
}

static void uv_send_IPI_mask_allbutself(const struct cpumask *mask, int vector)
{
	unsigned int this_cpu = smp_processor_id();
	unsigned int cpu;

	for_each_cpu(cpu, mask) {
		if (cpu != this_cpu)
			uv_send_IPI_one(cpu, vector);
	}
}

static void uv_send_IPI_allbutself(int vector)
{
	unsigned int this_cpu = smp_processor_id();
	unsigned int cpu;

	for_each_online_cpu(cpu) {
		if (cpu != this_cpu)
			uv_send_IPI_one(cpu, vector);
	}
}

static void uv_send_IPI_all(int vector)
{
	uv_send_IPI_mask(cpu_online_mask, vector);
}

static int uv_apic_id_registered(void)
{
	return 1;
}

static void uv_init_apic_ldr(void)
{
}

static unsigned int uv_cpu_mask_to_apicid(const struct cpumask *cpumask)
{
	/*
	 * We're using fixed IRQ delivery, can only return one phys APIC ID.
	 * May as well be the first.
	 */
	int cpu = cpumask_first(cpumask);

	if ((unsigned)cpu < nr_cpu_ids)
		return per_cpu(x86_cpu_to_apicid, cpu);
	else
		return BAD_APICID;
}

static unsigned int
uv_cpu_mask_to_apicid_and(const struct cpumask *cpumask,
			  const struct cpumask *andmask)
{
	int cpu;

	/*
	 * We're using fixed IRQ delivery, can only return one phys APIC ID.
	 * May as well be the first.
	 */
	for_each_cpu_and(cpu, cpumask, andmask) {
		if (cpumask_test_cpu(cpu, cpu_online_mask))
			break;
	}
	if (cpu < nr_cpu_ids)
		return per_cpu(x86_cpu_to_apicid, cpu);

	return BAD_APICID;
}

static unsigned int x2apic_get_apic_id(unsigned long x)
{
	unsigned int id;

	WARN_ON(preemptible() && num_online_cpus() > 1);
	id = x | __get_cpu_var(x2apic_extra_bits);

	return id;
}

static unsigned long set_apic_id(unsigned int id)
{
	unsigned long x;

	/* maskout x2apic_extra_bits ? */
	x = id;
	return x;
}

static unsigned int uv_read_apic_id(void)
{

	return x2apic_get_apic_id(apic_read(APIC_ID));
}

static int uv_phys_pkg_id(int initial_apicid, int index_msb)
{
	return uv_read_apic_id() >> index_msb;
}

static void uv_send_IPI_self(int vector)
{
	apic_write(APIC_SELF_IPI, vector);
}

struct apic apic_x2apic_uv_x = {

	.name				= "UV large system",
	.probe				= NULL,
	.acpi_madt_oem_check		= uv_acpi_madt_oem_check,
	.apic_id_registered		= uv_apic_id_registered,

	.irq_delivery_mode		= dest_Fixed,
	.irq_dest_mode			= 1, /* logical */

	.target_cpus			= uv_target_cpus,
	.disable_esr			= 0,
	.dest_logical			= APIC_DEST_LOGICAL,
	.check_apicid_used		= NULL,
	.check_apicid_present		= NULL,

	.vector_allocation_domain	= uv_vector_allocation_domain,
	.init_apic_ldr			= uv_init_apic_ldr,

	.ioapic_phys_id_map		= NULL,
	.setup_apic_routing		= NULL,
	.multi_timer_check		= NULL,
	.apicid_to_node			= NULL,
	.cpu_to_logical_apicid		= NULL,
	.cpu_present_to_apicid		= default_cpu_present_to_apicid,
	.apicid_to_cpu_present		= NULL,
	.setup_portio_remap		= NULL,
	.check_phys_apicid_present	= default_check_phys_apicid_present,
	.enable_apic_mode		= NULL,
	.phys_pkg_id			= uv_phys_pkg_id,
	.mps_oem_check			= NULL,

	.get_apic_id			= x2apic_get_apic_id,
	.set_apic_id			= set_apic_id,
	.apic_id_mask			= 0xFFFFFFFFu,

	.cpu_mask_to_apicid		= uv_cpu_mask_to_apicid,
	.cpu_mask_to_apicid_and		= uv_cpu_mask_to_apicid_and,

	.send_IPI_mask			= uv_send_IPI_mask,
	.send_IPI_mask_allbutself	= uv_send_IPI_mask_allbutself,
	.send_IPI_allbutself		= uv_send_IPI_allbutself,
	.send_IPI_all			= uv_send_IPI_all,
	.send_IPI_self			= uv_send_IPI_self,

	.wakeup_secondary_cpu		= uv_wakeup_secondary,
	.trampoline_phys_low		= DEFAULT_TRAMPOLINE_PHYS_LOW,
	.trampoline_phys_high		= DEFAULT_TRAMPOLINE_PHYS_HIGH,
	.wait_for_init_deassert		= NULL,
	.smp_callin_clear_local_apic	= NULL,
	.inquire_remote_apic		= NULL,

	.read				= native_apic_msr_read,
	.write				= native_apic_msr_write,
	.icr_read			= native_x2apic_icr_read,
	.icr_write			= native_x2apic_icr_write,
	.wait_icr_idle			= native_x2apic_wait_icr_idle,
	.safe_wait_icr_idle		= native_safe_x2apic_wait_icr_idle,
};

static __cpuinit void set_x2apic_extra_bits(int pnode)
{
	__get_cpu_var(x2apic_extra_bits) = (pnode << 6);
}

/*
 * Called on boot cpu.
 */
static __init int boot_pnode_to_blade(int pnode)
{
	int blade;

	for (blade = 0; blade < uv_num_possible_blades(); blade++)
		if (pnode == uv_blade_info[blade].pnode)
			return blade;
	BUG();
}

struct redir_addr {
	unsigned long redirect;
	unsigned long alias;
};

#define DEST_SHIFT UVH_RH_GAM_ALIAS210_REDIRECT_CONFIG_0_MMR_DEST_BASE_SHFT

static __initdata struct redir_addr redir_addrs[] = {
	{UVH_RH_GAM_ALIAS210_REDIRECT_CONFIG_0_MMR, UVH_SI_ALIAS0_OVERLAY_CONFIG},
	{UVH_RH_GAM_ALIAS210_REDIRECT_CONFIG_1_MMR, UVH_SI_ALIAS1_OVERLAY_CONFIG},
	{UVH_RH_GAM_ALIAS210_REDIRECT_CONFIG_2_MMR, UVH_SI_ALIAS2_OVERLAY_CONFIG},
};

static __init void get_lowmem_redirect(unsigned long *base, unsigned long *size)
{
	union uvh_si_alias0_overlay_config_u alias;
	union uvh_rh_gam_alias210_redirect_config_2_mmr_u redirect;
	int i;

	for (i = 0; i < ARRAY_SIZE(redir_addrs); i++) {
		alias.v = uv_read_local_mmr(redir_addrs[i].alias);
		if (alias.s.base == 0) {
			*size = (1UL << alias.s.m_alias);
			redirect.v = uv_read_local_mmr(redir_addrs[i].redirect);
			*base = (unsigned long)redirect.s.dest_base << DEST_SHIFT;
			return;
		}
	}
	BUG();
}

static __init void map_low_mmrs(void)
{
	init_extra_mapping_uc(UV_GLOBAL_MMR32_BASE, UV_GLOBAL_MMR32_SIZE);
	init_extra_mapping_uc(UV_LOCAL_MMR_BASE, UV_LOCAL_MMR_SIZE);
}

enum map_type {map_wb, map_uc};

static __init void map_high(char *id, unsigned long base, int shift,
			    int max_pnode, enum map_type map_type)
{
	unsigned long bytes, paddr;

	paddr = base << shift;
	bytes = (1UL << shift) * (max_pnode + 1);
	printk(KERN_INFO "UV: Map %s_HI 0x%lx - 0x%lx\n", id, paddr,
						paddr + bytes);
	if (map_type == map_uc)
		init_extra_mapping_uc(paddr, bytes);
	else
		init_extra_mapping_wb(paddr, bytes);

}
static __init void map_gru_high(int max_pnode)
{
	union uvh_rh_gam_gru_overlay_config_mmr_u gru;
	int shift = UVH_RH_GAM_GRU_OVERLAY_CONFIG_MMR_BASE_SHFT;

	gru.v = uv_read_local_mmr(UVH_RH_GAM_GRU_OVERLAY_CONFIG_MMR);
	if (gru.s.enable)
		map_high("GRU", gru.s.base, shift, max_pnode, map_wb);
}

static __init void map_config_high(int max_pnode)
{
	union uvh_rh_gam_cfg_overlay_config_mmr_u cfg;
	int shift = UVH_RH_GAM_CFG_OVERLAY_CONFIG_MMR_BASE_SHFT;

	cfg.v = uv_read_local_mmr(UVH_RH_GAM_CFG_OVERLAY_CONFIG_MMR);
	if (cfg.s.enable)
		map_high("CONFIG", cfg.s.base, shift, max_pnode, map_uc);
}

static __init void map_mmr_high(int max_pnode)
{
	union uvh_rh_gam_mmr_overlay_config_mmr_u mmr;
	int shift = UVH_RH_GAM_MMR_OVERLAY_CONFIG_MMR_BASE_SHFT;

	mmr.v = uv_read_local_mmr(UVH_RH_GAM_MMR_OVERLAY_CONFIG_MMR);
	if (mmr.s.enable)
		map_high("MMR", mmr.s.base, shift, max_pnode, map_uc);
}

static __init void map_mmioh_high(int max_pnode)
{
	union uvh_rh_gam_mmioh_overlay_config_mmr_u mmioh;
	int shift = UVH_RH_GAM_MMIOH_OVERLAY_CONFIG_MMR_BASE_SHFT;

	mmioh.v = uv_read_local_mmr(UVH_RH_GAM_MMIOH_OVERLAY_CONFIG_MMR);
	if (mmioh.s.enable)
		map_high("MMIOH", mmioh.s.base, shift, max_pnode, map_uc);
}

static __init void uv_rtc_init(void)
{
	long status;
	u64 ticks_per_sec;

	status = uv_bios_freq_base(BIOS_FREQ_BASE_REALTIME_CLOCK,
					&ticks_per_sec);
	if (status != BIOS_STATUS_SUCCESS || ticks_per_sec < 100000) {
		printk(KERN_WARNING
			"unable to determine platform RTC clock frequency, "
			"guessing.\n");
		/* BIOS gives wrong value for clock freq. so guess */
		sn_rtc_cycles_per_second = 1000000000000UL / 30000UL;
	} else
		sn_rtc_cycles_per_second = ticks_per_sec;
}

/*
 * percpu heartbeat timer
 */
static void uv_heartbeat(unsigned long ignored)
{
	struct timer_list *timer = &uv_hub_info->scir.timer;
	unsigned char bits = uv_hub_info->scir.state;

	/* flip heartbeat bit */
	bits ^= SCIR_CPU_HEARTBEAT;

	/* is this cpu idle? */
	if (idle_cpu(raw_smp_processor_id()))
		bits &= ~SCIR_CPU_ACTIVITY;
	else
		bits |= SCIR_CPU_ACTIVITY;

	/* update system controller interface reg */
	uv_set_scir_bits(bits);

	/* enable next timer period */
	mod_timer(timer, jiffies + SCIR_CPU_HB_INTERVAL);
}

static void __cpuinit uv_heartbeat_enable(int cpu)
{
	if (!uv_cpu_hub_info(cpu)->scir.enabled) {
		struct timer_list *timer = &uv_cpu_hub_info(cpu)->scir.timer;

		uv_set_cpu_scir_bits(cpu, SCIR_CPU_HEARTBEAT|SCIR_CPU_ACTIVITY);
		setup_timer(timer, uv_heartbeat, cpu);
		timer->expires = jiffies + SCIR_CPU_HB_INTERVAL;
		add_timer_on(timer, cpu);
		uv_cpu_hub_info(cpu)->scir.enabled = 1;
	}

	/* check boot cpu */
	if (!uv_cpu_hub_info(0)->scir.enabled)
		uv_heartbeat_enable(0);
}

#ifdef CONFIG_HOTPLUG_CPU
static void __cpuinit uv_heartbeat_disable(int cpu)
{
	if (uv_cpu_hub_info(cpu)->scir.enabled) {
		uv_cpu_hub_info(cpu)->scir.enabled = 0;
		del_timer(&uv_cpu_hub_info(cpu)->scir.timer);
	}
	uv_set_cpu_scir_bits(cpu, 0xff);
}

/*
 * cpu hotplug notifier
 */
static __cpuinit int uv_scir_cpu_notify(struct notifier_block *self,
				       unsigned long action, void *hcpu)
{
	long cpu = (long)hcpu;

	switch (action) {
	case CPU_ONLINE:
		uv_heartbeat_enable(cpu);
		break;
	case CPU_DOWN_PREPARE:
		uv_heartbeat_disable(cpu);
		break;
	default:
		break;
	}
	return NOTIFY_OK;
}

static __init void uv_scir_register_cpu_notifier(void)
{
	hotcpu_notifier(uv_scir_cpu_notify, 0);
}

#else /* !CONFIG_HOTPLUG_CPU */

static __init void uv_scir_register_cpu_notifier(void)
{
}

static __init int uv_init_heartbeat(void)
{
	int cpu;

	if (is_uv_system())
		for_each_online_cpu(cpu)
			uv_heartbeat_enable(cpu);
	return 0;
}

late_initcall(uv_init_heartbeat);

#endif /* !CONFIG_HOTPLUG_CPU */

/*
 * Called on each cpu to initialize the per_cpu UV data area.
 * FIXME: hotplug not supported yet
 */
void __cpuinit uv_cpu_init(void)
{
	/* CPU 0 initilization will be done via uv_system_init. */
	if (!uv_blade_info)
		return;

	uv_blade_info[uv_numa_blade_id()].nr_online_cpus++;

	if (get_uv_system_type() == UV_NON_UNIQUE_APIC)
		set_x2apic_extra_bits(uv_hub_info->pnode);
}


void __init uv_system_init(void)
{
	union uvh_si_addr_map_config_u m_n_config;
	union uvh_node_id_u node_id;
	unsigned long gnode_upper, lowmem_redir_base, lowmem_redir_size;
	int bytes, nid, cpu, lcpu, pnode, blade, i, j, m_val, n_val;
	int max_pnode = 0;
	unsigned long mmr_base, present, paddr;
	unsigned short pnode_mask;

	map_low_mmrs();

	m_n_config.v = uv_read_local_mmr(UVH_SI_ADDR_MAP_CONFIG);
	m_val = m_n_config.s.m_skt;
	n_val = m_n_config.s.n_skt;
	mmr_base =
	    uv_read_local_mmr(UVH_RH_GAM_MMR_OVERLAY_CONFIG_MMR) &
	    ~UV_MMR_ENABLE;
	printk(KERN_DEBUG "UV: global MMR base 0x%lx\n", mmr_base);

	for(i = 0; i < UVH_NODE_PRESENT_TABLE_DEPTH; i++)
		uv_possible_blades +=
		  hweight64(uv_read_local_mmr( UVH_NODE_PRESENT_TABLE + i * 8));
	printk(KERN_DEBUG "UV: Found %d blades\n", uv_num_possible_blades());

	bytes = sizeof(struct uv_blade_info) * uv_num_possible_blades();
	uv_blade_info = kmalloc(bytes, GFP_KERNEL);

	get_lowmem_redirect(&lowmem_redir_base, &lowmem_redir_size);

	bytes = sizeof(uv_node_to_blade[0]) * num_possible_nodes();
	uv_node_to_blade = kmalloc(bytes, GFP_KERNEL);
	memset(uv_node_to_blade, 255, bytes);

	bytes = sizeof(uv_cpu_to_blade[0]) * num_possible_cpus();
	uv_cpu_to_blade = kmalloc(bytes, GFP_KERNEL);
	memset(uv_cpu_to_blade, 255, bytes);

	blade = 0;
	for (i = 0; i < UVH_NODE_PRESENT_TABLE_DEPTH; i++) {
		present = uv_read_local_mmr(UVH_NODE_PRESENT_TABLE + i * 8);
		for (j = 0; j < 64; j++) {
			if (!test_bit(j, &present))
				continue;
			uv_blade_info[blade].pnode = (i * 64 + j);
			uv_blade_info[blade].nr_possible_cpus = 0;
			uv_blade_info[blade].nr_online_cpus = 0;
			blade++;
		}
	}

	pnode_mask = (1 << n_val) - 1;
	node_id.v = uv_read_local_mmr(UVH_NODE_ID);
	gnode_upper = (((unsigned long)node_id.s.node_id) &
		       ~((1 << n_val) - 1)) << m_val;

	uv_bios_init();
	uv_bios_get_sn_info(0, &uv_type, &sn_partition_id,
			    &sn_coherency_id, &sn_region_size);
	uv_rtc_init();

	for_each_present_cpu(cpu) {
		nid = cpu_to_node(cpu);
		pnode = uv_apicid_to_pnode(per_cpu(x86_cpu_to_apicid, cpu));
		blade = boot_pnode_to_blade(pnode);
		lcpu = uv_blade_info[blade].nr_possible_cpus;
		uv_blade_info[blade].nr_possible_cpus++;

		uv_cpu_hub_info(cpu)->lowmem_remap_base = lowmem_redir_base;
		uv_cpu_hub_info(cpu)->lowmem_remap_top = lowmem_redir_size;
		uv_cpu_hub_info(cpu)->m_val = m_val;
		uv_cpu_hub_info(cpu)->n_val = m_val;
		uv_cpu_hub_info(cpu)->numa_blade_id = blade;
		uv_cpu_hub_info(cpu)->blade_processor_id = lcpu;
		uv_cpu_hub_info(cpu)->pnode = pnode;
		uv_cpu_hub_info(cpu)->pnode_mask = pnode_mask;
		uv_cpu_hub_info(cpu)->gpa_mask = (1 << (m_val + n_val)) - 1;
		uv_cpu_hub_info(cpu)->gnode_upper = gnode_upper;
		uv_cpu_hub_info(cpu)->global_mmr_base = mmr_base;
		uv_cpu_hub_info(cpu)->coherency_domain_number = sn_coherency_id;
		uv_cpu_hub_info(cpu)->scir.offset = SCIR_LOCAL_MMR_BASE + lcpu;
		uv_node_to_blade[nid] = blade;
		uv_cpu_to_blade[cpu] = blade;
		max_pnode = max(pnode, max_pnode);

		printk(KERN_DEBUG "UV: cpu %d, apicid 0x%x, pnode %d, nid %d, "
			"lcpu %d, blade %d\n",
			cpu, per_cpu(x86_cpu_to_apicid, cpu), pnode, nid,
			lcpu, blade);
	}

	/* Add blade/pnode info for nodes without cpus */
	for_each_online_node(nid) {
		if (uv_node_to_blade[nid] >= 0)
			continue;
		paddr = node_start_pfn(nid) << PAGE_SHIFT;
<<<<<<< HEAD
=======
		paddr = uv_soc_phys_ram_to_gpa(paddr);
>>>>>>> 27b18332
		pnode = (paddr >> m_val) & pnode_mask;
		blade = boot_pnode_to_blade(pnode);
		uv_node_to_blade[nid] = blade;
	}

	map_gru_high(max_pnode);
	map_mmr_high(max_pnode);
	map_config_high(max_pnode);
	map_mmioh_high(max_pnode);

	uv_cpu_init();
	uv_scir_register_cpu_notifier();
	proc_mkdir("sgi_uv", NULL);
}<|MERGE_RESOLUTION|>--- conflicted
+++ resolved
@@ -652,10 +652,7 @@
 		if (uv_node_to_blade[nid] >= 0)
 			continue;
 		paddr = node_start_pfn(nid) << PAGE_SHIFT;
-<<<<<<< HEAD
-=======
 		paddr = uv_soc_phys_ram_to_gpa(paddr);
->>>>>>> 27b18332
 		pnode = (paddr >> m_val) & pnode_mask;
 		blade = boot_pnode_to_blade(pnode);
 		uv_node_to_blade[nid] = blade;
