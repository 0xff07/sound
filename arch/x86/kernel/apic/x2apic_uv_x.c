/*
 * This file is subject to the terms and conditions of the GNU General Public
 * License.  See the file "COPYING" in the main directory of this archive
 * for more details.
 *
 * SGI UV APIC functions (note: not an Intel compatible APIC)
 *
 * Copyright (C) 2007-2008 Silicon Graphics, Inc. All rights reserved.
 */
#include <linux/cpumask.h>
#include <linux/hardirq.h>
#include <linux/proc_fs.h>
#include <linux/threads.h>
#include <linux/kernel.h>
#include <linux/module.h>
#include <linux/string.h>
#include <linux/ctype.h>
#include <linux/sched.h>
#include <linux/timer.h>
#include <linux/cpu.h>
#include <linux/init.h>
#include <linux/io.h>

#include <asm/uv/uv_mmrs.h>
#include <asm/uv/uv_hub.h>
#include <asm/current.h>
#include <asm/pgtable.h>
#include <asm/uv/bios.h>
#include <asm/uv/uv.h>
#include <asm/apic.h>
#include <asm/ipi.h>
#include <asm/smp.h>

DEFINE_PER_CPU(int, x2apic_extra_bits);

static enum uv_system_type uv_system_type;

static int early_get_nodeid(void)
{
	union uvh_node_id_u node_id;
	unsigned long *mmr;

	mmr = early_ioremap(UV_LOCAL_MMR_BASE | UVH_NODE_ID, sizeof(*mmr));
	node_id.v = *mmr;
	early_iounmap(mmr, sizeof(*mmr));
	return node_id.s.node_id;
}

static int uv_acpi_madt_oem_check(char *oem_id, char *oem_table_id)
{
	if (!strcmp(oem_id, "SGI")) {
		if (!strcmp(oem_table_id, "UVL"))
			uv_system_type = UV_LEGACY_APIC;
		else if (!strcmp(oem_table_id, "UVX"))
			uv_system_type = UV_X2APIC;
		else if (!strcmp(oem_table_id, "UVH")) {
			__get_cpu_var(x2apic_extra_bits) =
				early_get_nodeid() << (UV_APIC_PNODE_SHIFT - 1);
			uv_system_type = UV_NON_UNIQUE_APIC;
			return 1;
		}
	}
	return 0;
}

enum uv_system_type get_uv_system_type(void)
{
	return uv_system_type;
}

int is_uv_system(void)
{
	return uv_system_type != UV_NONE;
}
EXPORT_SYMBOL_GPL(is_uv_system);

DEFINE_PER_CPU(struct uv_hub_info_s, __uv_hub_info);
EXPORT_PER_CPU_SYMBOL_GPL(__uv_hub_info);

struct uv_blade_info *uv_blade_info;
EXPORT_SYMBOL_GPL(uv_blade_info);

short *uv_node_to_blade;
EXPORT_SYMBOL_GPL(uv_node_to_blade);

short *uv_cpu_to_blade;
EXPORT_SYMBOL_GPL(uv_cpu_to_blade);

short uv_possible_blades;
EXPORT_SYMBOL_GPL(uv_possible_blades);

unsigned long sn_rtc_cycles_per_second;
EXPORT_SYMBOL(sn_rtc_cycles_per_second);

/* Start with all IRQs pointing to boot CPU.  IRQ balancing will shift them. */

static const struct cpumask *uv_target_cpus(void)
{
	return cpumask_of(0);
}

static void uv_vector_allocation_domain(int cpu, struct cpumask *retmask)
{
	cpumask_clear(retmask);
	cpumask_set_cpu(cpu, retmask);
}

static int __cpuinit uv_wakeup_secondary(int phys_apicid, unsigned long start_rip)
{
#ifdef CONFIG_SMP
	unsigned long val;
	int pnode;

	pnode = uv_apicid_to_pnode(phys_apicid);
	val = (1UL << UVH_IPI_INT_SEND_SHFT) |
	    (phys_apicid << UVH_IPI_INT_APIC_ID_SHFT) |
	    ((start_rip << UVH_IPI_INT_VECTOR_SHFT) >> 12) |
	    APIC_DM_INIT;
	uv_write_global_mmr64(pnode, UVH_IPI_INT, val);
	mdelay(10);

	val = (1UL << UVH_IPI_INT_SEND_SHFT) |
	    (phys_apicid << UVH_IPI_INT_APIC_ID_SHFT) |
	    ((start_rip << UVH_IPI_INT_VECTOR_SHFT) >> 12) |
	    APIC_DM_STARTUP;
	uv_write_global_mmr64(pnode, UVH_IPI_INT, val);

	atomic_set(&init_deasserted, 1);
#endif
	return 0;
}

static void uv_send_IPI_one(int cpu, int vector)
{
	unsigned long apicid;
	int pnode;

	apicid = per_cpu(x86_cpu_to_apicid, cpu);
	pnode = uv_apicid_to_pnode(apicid);
	uv_hub_send_ipi(pnode, apicid, vector);
}

static void uv_send_IPI_mask(const struct cpumask *mask, int vector)
{
	unsigned int cpu;

	for_each_cpu(cpu, mask)
		uv_send_IPI_one(cpu, vector);
}

static void uv_send_IPI_mask_allbutself(const struct cpumask *mask, int vector)
{
	unsigned int this_cpu = smp_processor_id();
	unsigned int cpu;

	for_each_cpu(cpu, mask) {
		if (cpu != this_cpu)
			uv_send_IPI_one(cpu, vector);
	}
}

static void uv_send_IPI_allbutself(int vector)
{
	unsigned int this_cpu = smp_processor_id();
	unsigned int cpu;

	for_each_online_cpu(cpu) {
		if (cpu != this_cpu)
			uv_send_IPI_one(cpu, vector);
	}
}

static void uv_send_IPI_all(int vector)
{
	uv_send_IPI_mask(cpu_online_mask, vector);
}

static int uv_apic_id_registered(void)
{
	return 1;
}

static void uv_init_apic_ldr(void)
{
}

static unsigned int uv_cpu_mask_to_apicid(const struct cpumask *cpumask)
{
	/*
	 * We're using fixed IRQ delivery, can only return one phys APIC ID.
	 * May as well be the first.
	 */
	int cpu = cpumask_first(cpumask);

	if ((unsigned)cpu < nr_cpu_ids)
		return per_cpu(x86_cpu_to_apicid, cpu);
	else
		return BAD_APICID;
}

static unsigned int
uv_cpu_mask_to_apicid_and(const struct cpumask *cpumask,
			  const struct cpumask *andmask)
{
	int cpu;

	/*
	 * We're using fixed IRQ delivery, can only return one phys APIC ID.
	 * May as well be the first.
	 */
	for_each_cpu_and(cpu, cpumask, andmask) {
		if (cpumask_test_cpu(cpu, cpu_online_mask))
			break;
	}
	if (cpu < nr_cpu_ids)
		return per_cpu(x86_cpu_to_apicid, cpu);

	return BAD_APICID;
}

static unsigned int x2apic_get_apic_id(unsigned long x)
{
	unsigned int id;

	WARN_ON(preemptible() && num_online_cpus() > 1);
	id = x | __get_cpu_var(x2apic_extra_bits);

	return id;
}

static unsigned long set_apic_id(unsigned int id)
{
	unsigned long x;

	/* maskout x2apic_extra_bits ? */
	x = id;
	return x;
}

static unsigned int uv_read_apic_id(void)
{

	return x2apic_get_apic_id(apic_read(APIC_ID));
}

static int uv_phys_pkg_id(int initial_apicid, int index_msb)
{
	return uv_read_apic_id() >> index_msb;
}

static void uv_send_IPI_self(int vector)
{
	apic_write(APIC_SELF_IPI, vector);
}

struct apic apic_x2apic_uv_x = {

	.name				= "UV large system",
	.probe				= NULL,
	.acpi_madt_oem_check		= uv_acpi_madt_oem_check,
	.apic_id_registered		= uv_apic_id_registered,

	.irq_delivery_mode		= dest_Fixed,
	.irq_dest_mode			= 1, /* logical */

	.target_cpus			= uv_target_cpus,
	.disable_esr			= 0,
	.dest_logical			= APIC_DEST_LOGICAL,
	.check_apicid_used		= NULL,
	.check_apicid_present		= NULL,

	.vector_allocation_domain	= uv_vector_allocation_domain,
	.init_apic_ldr			= uv_init_apic_ldr,

	.ioapic_phys_id_map		= NULL,
	.setup_apic_routing		= NULL,
	.multi_timer_check		= NULL,
	.apicid_to_node			= NULL,
	.cpu_to_logical_apicid		= NULL,
	.cpu_present_to_apicid		= default_cpu_present_to_apicid,
	.apicid_to_cpu_present		= NULL,
	.setup_portio_remap		= NULL,
	.check_phys_apicid_present	= default_check_phys_apicid_present,
	.enable_apic_mode		= NULL,
	.phys_pkg_id			= uv_phys_pkg_id,
	.mps_oem_check			= NULL,

	.get_apic_id			= x2apic_get_apic_id,
	.set_apic_id			= set_apic_id,
	.apic_id_mask			= 0xFFFFFFFFu,

	.cpu_mask_to_apicid		= uv_cpu_mask_to_apicid,
	.cpu_mask_to_apicid_and		= uv_cpu_mask_to_apicid_and,

	.send_IPI_mask			= uv_send_IPI_mask,
	.send_IPI_mask_allbutself	= uv_send_IPI_mask_allbutself,
	.send_IPI_allbutself		= uv_send_IPI_allbutself,
	.send_IPI_all			= uv_send_IPI_all,
	.send_IPI_self			= uv_send_IPI_self,

	.wakeup_secondary_cpu		= uv_wakeup_secondary,
	.trampoline_phys_low		= DEFAULT_TRAMPOLINE_PHYS_LOW,
	.trampoline_phys_high		= DEFAULT_TRAMPOLINE_PHYS_HIGH,
	.wait_for_init_deassert		= NULL,
	.smp_callin_clear_local_apic	= NULL,
	.inquire_remote_apic		= NULL,

	.read				= native_apic_msr_read,
	.write				= native_apic_msr_write,
	.icr_read			= native_x2apic_icr_read,
	.icr_write			= native_x2apic_icr_write,
	.wait_icr_idle			= native_x2apic_wait_icr_idle,
	.safe_wait_icr_idle		= native_safe_x2apic_wait_icr_idle,
};

static __cpuinit void set_x2apic_extra_bits(int pnode)
{
	__get_cpu_var(x2apic_extra_bits) = (pnode << 6);
}

/*
 * Called on boot cpu.
 */
static __init int boot_pnode_to_blade(int pnode)
{
	int blade;

	for (blade = 0; blade < uv_num_possible_blades(); blade++)
		if (pnode == uv_blade_info[blade].pnode)
			return blade;
	BUG();
}

struct redir_addr {
	unsigned long redirect;
	unsigned long alias;
};

#define DEST_SHIFT UVH_RH_GAM_ALIAS210_REDIRECT_CONFIG_0_MMR_DEST_BASE_SHFT

static __initdata struct redir_addr redir_addrs[] = {
	{UVH_RH_GAM_ALIAS210_REDIRECT_CONFIG_0_MMR, UVH_SI_ALIAS0_OVERLAY_CONFIG},
	{UVH_RH_GAM_ALIAS210_REDIRECT_CONFIG_1_MMR, UVH_SI_ALIAS1_OVERLAY_CONFIG},
	{UVH_RH_GAM_ALIAS210_REDIRECT_CONFIG_2_MMR, UVH_SI_ALIAS2_OVERLAY_CONFIG},
};

static __init void get_lowmem_redirect(unsigned long *base, unsigned long *size)
{
	union uvh_si_alias0_overlay_config_u alias;
	union uvh_rh_gam_alias210_redirect_config_2_mmr_u redirect;
	int i;

	for (i = 0; i < ARRAY_SIZE(redir_addrs); i++) {
		alias.v = uv_read_local_mmr(redir_addrs[i].alias);
		if (alias.s.base == 0) {
			*size = (1UL << alias.s.m_alias);
			redirect.v = uv_read_local_mmr(redir_addrs[i].redirect);
			*base = (unsigned long)redirect.s.dest_base << DEST_SHIFT;
			return;
		}
	}
	BUG();
}

static __init void map_low_mmrs(void)
{
	init_extra_mapping_uc(UV_GLOBAL_MMR32_BASE, UV_GLOBAL_MMR32_SIZE);
	init_extra_mapping_uc(UV_LOCAL_MMR_BASE, UV_LOCAL_MMR_SIZE);
}

enum map_type {map_wb, map_uc};

static __init void map_high(char *id, unsigned long base, int shift,
			    int max_pnode, enum map_type map_type)
{
	unsigned long bytes, paddr;

	paddr = base << shift;
	bytes = (1UL << shift) * (max_pnode + 1);
	printk(KERN_INFO "UV: Map %s_HI 0x%lx - 0x%lx\n", id, paddr,
						paddr + bytes);
	if (map_type == map_uc)
		init_extra_mapping_uc(paddr, bytes);
	else
		init_extra_mapping_wb(paddr, bytes);

}
static __init void map_gru_high(int max_pnode)
{
	union uvh_rh_gam_gru_overlay_config_mmr_u gru;
	int shift = UVH_RH_GAM_GRU_OVERLAY_CONFIG_MMR_BASE_SHFT;

	gru.v = uv_read_local_mmr(UVH_RH_GAM_GRU_OVERLAY_CONFIG_MMR);
	if (gru.s.enable)
		map_high("GRU", gru.s.base, shift, max_pnode, map_wb);
}

static __init void map_config_high(int max_pnode)
{
	union uvh_rh_gam_cfg_overlay_config_mmr_u cfg;
	int shift = UVH_RH_GAM_CFG_OVERLAY_CONFIG_MMR_BASE_SHFT;

	cfg.v = uv_read_local_mmr(UVH_RH_GAM_CFG_OVERLAY_CONFIG_MMR);
	if (cfg.s.enable)
		map_high("CONFIG", cfg.s.base, shift, max_pnode, map_uc);
}

static __init void map_mmr_high(int max_pnode)
{
	union uvh_rh_gam_mmr_overlay_config_mmr_u mmr;
	int shift = UVH_RH_GAM_MMR_OVERLAY_CONFIG_MMR_BASE_SHFT;

	mmr.v = uv_read_local_mmr(UVH_RH_GAM_MMR_OVERLAY_CONFIG_MMR);
	if (mmr.s.enable)
		map_high("MMR", mmr.s.base, shift, max_pnode, map_uc);
}

static __init void map_mmioh_high(int max_pnode)
{
	union uvh_rh_gam_mmioh_overlay_config_mmr_u mmioh;
	int shift = UVH_RH_GAM_MMIOH_OVERLAY_CONFIG_MMR_BASE_SHFT;

	mmioh.v = uv_read_local_mmr(UVH_RH_GAM_MMIOH_OVERLAY_CONFIG_MMR);
	if (mmioh.s.enable)
		map_high("MMIOH", mmioh.s.base, shift, max_pnode, map_uc);
}

static __init void uv_rtc_init(void)
{
	long status;
	u64 ticks_per_sec;

	status = uv_bios_freq_base(BIOS_FREQ_BASE_REALTIME_CLOCK,
					&ticks_per_sec);
	if (status != BIOS_STATUS_SUCCESS || ticks_per_sec < 100000) {
		printk(KERN_WARNING
			"unable to determine platform RTC clock frequency, "
			"guessing.\n");
		/* BIOS gives wrong value for clock freq. so guess */
		sn_rtc_cycles_per_second = 1000000000000UL / 30000UL;
	} else
		sn_rtc_cycles_per_second = ticks_per_sec;
}

/*
 * percpu heartbeat timer
 */
static void uv_heartbeat(unsigned long ignored)
{
	struct timer_list *timer = &uv_hub_info->scir.timer;
	unsigned char bits = uv_hub_info->scir.state;

	/* flip heartbeat bit */
	bits ^= SCIR_CPU_HEARTBEAT;

	/* is this cpu idle? */
	if (idle_cpu(raw_smp_processor_id()))
		bits &= ~SCIR_CPU_ACTIVITY;
	else
		bits |= SCIR_CPU_ACTIVITY;

	/* update system controller interface reg */
	uv_set_scir_bits(bits);

	/* enable next timer period */
	mod_timer_pinned(timer, jiffies + SCIR_CPU_HB_INTERVAL);
}

static void __cpuinit uv_heartbeat_enable(int cpu)
{
	if (!uv_cpu_hub_info(cpu)->scir.enabled) {
		struct timer_list *timer = &uv_cpu_hub_info(cpu)->scir.timer;

		uv_set_cpu_scir_bits(cpu, SCIR_CPU_HEARTBEAT|SCIR_CPU_ACTIVITY);
		setup_timer(timer, uv_heartbeat, cpu);
		timer->expires = jiffies + SCIR_CPU_HB_INTERVAL;
		add_timer_on(timer, cpu);
		uv_cpu_hub_info(cpu)->scir.enabled = 1;
	}

	/* check boot cpu */
	if (!uv_cpu_hub_info(0)->scir.enabled)
		uv_heartbeat_enable(0);
}

#ifdef CONFIG_HOTPLUG_CPU
static void __cpuinit uv_heartbeat_disable(int cpu)
{
	if (uv_cpu_hub_info(cpu)->scir.enabled) {
		uv_cpu_hub_info(cpu)->scir.enabled = 0;
		del_timer(&uv_cpu_hub_info(cpu)->scir.timer);
	}
	uv_set_cpu_scir_bits(cpu, 0xff);
}

/*
 * cpu hotplug notifier
 */
static __cpuinit int uv_scir_cpu_notify(struct notifier_block *self,
				       unsigned long action, void *hcpu)
{
	long cpu = (long)hcpu;

	switch (action) {
	case CPU_ONLINE:
		uv_heartbeat_enable(cpu);
		break;
	case CPU_DOWN_PREPARE:
		uv_heartbeat_disable(cpu);
		break;
	default:
		break;
	}
	return NOTIFY_OK;
}

static __init void uv_scir_register_cpu_notifier(void)
{
	hotcpu_notifier(uv_scir_cpu_notify, 0);
}

#else /* !CONFIG_HOTPLUG_CPU */

static __init void uv_scir_register_cpu_notifier(void)
{
}

static __init int uv_init_heartbeat(void)
{
	int cpu;

	if (is_uv_system())
		for_each_online_cpu(cpu)
			uv_heartbeat_enable(cpu);
	return 0;
}

late_initcall(uv_init_heartbeat);

#endif /* !CONFIG_HOTPLUG_CPU */

/*
 * Called on each cpu to initialize the per_cpu UV data area.
 * FIXME: hotplug not supported yet
 */
void __cpuinit uv_cpu_init(void)
{
	/* CPU 0 initilization will be done via uv_system_init. */
	if (!uv_blade_info)
		return;

	uv_blade_info[uv_numa_blade_id()].nr_online_cpus++;

	if (get_uv_system_type() == UV_NON_UNIQUE_APIC)
		set_x2apic_extra_bits(uv_hub_info->pnode);
}


void __init uv_system_init(void)
{
	union uvh_si_addr_map_config_u m_n_config;
	union uvh_node_id_u node_id;
	unsigned long gnode_upper, lowmem_redir_base, lowmem_redir_size;
	int bytes, nid, cpu, lcpu, pnode, blade, i, j, m_val, n_val;
<<<<<<< HEAD
	int max_pnode = 0;
=======
	int gnode_extra, max_pnode = 0;
>>>>>>> 533ac12e
	unsigned long mmr_base, present, paddr;
	unsigned short pnode_mask;

	map_low_mmrs();

	m_n_config.v = uv_read_local_mmr(UVH_SI_ADDR_MAP_CONFIG);
	m_val = m_n_config.s.m_skt;
	n_val = m_n_config.s.n_skt;
	mmr_base =
	    uv_read_local_mmr(UVH_RH_GAM_MMR_OVERLAY_CONFIG_MMR) &
	    ~UV_MMR_ENABLE;
	pnode_mask = (1 << n_val) - 1;
	node_id.v = uv_read_local_mmr(UVH_NODE_ID);
	gnode_extra = (node_id.s.node_id & ~((1 << n_val) - 1)) >> 1;
	gnode_upper = ((unsigned long)gnode_extra  << m_val);
	printk(KERN_DEBUG "UV: N %d, M %d, gnode_upper 0x%lx, gnode_extra 0x%x\n",
			n_val, m_val, gnode_upper, gnode_extra);

	printk(KERN_DEBUG "UV: global MMR base 0x%lx\n", mmr_base);

	for(i = 0; i < UVH_NODE_PRESENT_TABLE_DEPTH; i++)
		uv_possible_blades +=
		  hweight64(uv_read_local_mmr( UVH_NODE_PRESENT_TABLE + i * 8));
	printk(KERN_DEBUG "UV: Found %d blades\n", uv_num_possible_blades());

	bytes = sizeof(struct uv_blade_info) * uv_num_possible_blades();
	uv_blade_info = kmalloc(bytes, GFP_KERNEL);
	BUG_ON(!uv_blade_info);

	get_lowmem_redirect(&lowmem_redir_base, &lowmem_redir_size);

	bytes = sizeof(uv_node_to_blade[0]) * num_possible_nodes();
	uv_node_to_blade = kmalloc(bytes, GFP_KERNEL);
	BUG_ON(!uv_node_to_blade);
	memset(uv_node_to_blade, 255, bytes);

	bytes = sizeof(uv_cpu_to_blade[0]) * num_possible_cpus();
	uv_cpu_to_blade = kmalloc(bytes, GFP_KERNEL);
	BUG_ON(!uv_cpu_to_blade);
	memset(uv_cpu_to_blade, 255, bytes);

	blade = 0;
	for (i = 0; i < UVH_NODE_PRESENT_TABLE_DEPTH; i++) {
		present = uv_read_local_mmr(UVH_NODE_PRESENT_TABLE + i * 8);
		for (j = 0; j < 64; j++) {
			if (!test_bit(j, &present))
				continue;
			uv_blade_info[blade].pnode = (i * 64 + j);
			uv_blade_info[blade].nr_possible_cpus = 0;
			uv_blade_info[blade].nr_online_cpus = 0;
			blade++;
		}
	}

<<<<<<< HEAD
	pnode_mask = (1 << n_val) - 1;
	node_id.v = uv_read_local_mmr(UVH_NODE_ID);
	gnode_upper = (((unsigned long)node_id.s.node_id) &
		       ~((1 << n_val) - 1)) << m_val;

=======
>>>>>>> 533ac12e
	uv_bios_init();
	uv_bios_get_sn_info(0, &uv_type, &sn_partition_id,
			    &sn_coherency_id, &sn_region_size);
	uv_rtc_init();

	for_each_present_cpu(cpu) {
		nid = cpu_to_node(cpu);
		pnode = uv_apicid_to_pnode(per_cpu(x86_cpu_to_apicid, cpu));
		blade = boot_pnode_to_blade(pnode);
		lcpu = uv_blade_info[blade].nr_possible_cpus;
		uv_blade_info[blade].nr_possible_cpus++;

		uv_cpu_hub_info(cpu)->lowmem_remap_base = lowmem_redir_base;
		uv_cpu_hub_info(cpu)->lowmem_remap_top = lowmem_redir_size;
		uv_cpu_hub_info(cpu)->m_val = m_val;
		uv_cpu_hub_info(cpu)->n_val = m_val;
		uv_cpu_hub_info(cpu)->numa_blade_id = blade;
		uv_cpu_hub_info(cpu)->blade_processor_id = lcpu;
		uv_cpu_hub_info(cpu)->pnode = pnode;
		uv_cpu_hub_info(cpu)->pnode_mask = pnode_mask;
		uv_cpu_hub_info(cpu)->gpa_mask = (1 << (m_val + n_val)) - 1;
		uv_cpu_hub_info(cpu)->gnode_upper = gnode_upper;
		uv_cpu_hub_info(cpu)->gnode_extra = gnode_extra;
		uv_cpu_hub_info(cpu)->global_mmr_base = mmr_base;
		uv_cpu_hub_info(cpu)->coherency_domain_number = sn_coherency_id;
		uv_cpu_hub_info(cpu)->scir.offset = SCIR_LOCAL_MMR_BASE + lcpu;
		uv_node_to_blade[nid] = blade;
		uv_cpu_to_blade[cpu] = blade;
		max_pnode = max(pnode, max_pnode);

		printk(KERN_DEBUG "UV: cpu %d, apicid 0x%x, pnode %d, nid %d, "
			"lcpu %d, blade %d\n",
			cpu, per_cpu(x86_cpu_to_apicid, cpu), pnode, nid,
			lcpu, blade);
	}

	/* Add blade/pnode info for nodes without cpus */
	for_each_online_node(nid) {
		if (uv_node_to_blade[nid] >= 0)
			continue;
		paddr = node_start_pfn(nid) << PAGE_SHIFT;
		paddr = uv_soc_phys_ram_to_gpa(paddr);
		pnode = (paddr >> m_val) & pnode_mask;
		blade = boot_pnode_to_blade(pnode);
		uv_node_to_blade[nid] = blade;
	}

	map_gru_high(max_pnode);
	map_mmr_high(max_pnode);
	map_config_high(max_pnode);
	map_mmioh_high(max_pnode);

	uv_cpu_init();
	uv_scir_register_cpu_notifier();
	proc_mkdir("sgi_uv", NULL);
}<|MERGE_RESOLUTION|>--- conflicted
+++ resolved
@@ -562,11 +562,7 @@
 	union uvh_node_id_u node_id;
 	unsigned long gnode_upper, lowmem_redir_base, lowmem_redir_size;
 	int bytes, nid, cpu, lcpu, pnode, blade, i, j, m_val, n_val;
-<<<<<<< HEAD
-	int max_pnode = 0;
-=======
 	int gnode_extra, max_pnode = 0;
->>>>>>> 533ac12e
 	unsigned long mmr_base, present, paddr;
 	unsigned short pnode_mask;
 
@@ -621,14 +617,6 @@
 		}
 	}
 
-<<<<<<< HEAD
-	pnode_mask = (1 << n_val) - 1;
-	node_id.v = uv_read_local_mmr(UVH_NODE_ID);
-	gnode_upper = (((unsigned long)node_id.s.node_id) &
-		       ~((1 << n_val) - 1)) << m_val;
-
-=======
->>>>>>> 533ac12e
 	uv_bios_init();
 	uv_bios_get_sn_info(0, &uv_type, &sn_partition_id,
 			    &sn_coherency_id, &sn_region_size);
