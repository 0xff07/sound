#include <linux/mm.h>
#include <linux/sched.h>
#include <linux/init.h>
#include <linux/init_task.h>
#include <linux/fs.h>

#include <asm/uaccess.h>
#include <asm/pgtable.h>
#include <asm/processor.h>
#include <asm/desc.h>

#define DOUBLEFAULT_STACKSIZE (1024)
static unsigned long doublefault_stack[DOUBLEFAULT_STACKSIZE];
#define STACK_START (unsigned long)(doublefault_stack+DOUBLEFAULT_STACKSIZE)

#define ptr_ok(x) ((x) > PAGE_OFFSET && (x) < PAGE_OFFSET + MAXMEM)

static void doublefault_fn(void)
{
	struct desc_ptr gdt_desc = {0, 0};
	unsigned long gdt, tss;

	store_gdt(&gdt_desc);
	gdt = gdt_desc.address;

	printk(KERN_EMERG "PANIC: double fault, gdt at %08lx [%d bytes]\n", gdt, gdt_desc.size);

	if (ptr_ok(gdt)) {
		gdt += GDT_ENTRY_TSS << 3;
		tss = *(u16 *)(gdt+2);
		tss += *(u8 *)(gdt+4) << 16;
		tss += *(u8 *)(gdt+7) << 24;
		printk(KERN_EMERG "double fault, tss at %08lx\n", tss);

		if (ptr_ok(tss)) {
			struct x86_hw_tss *t = (struct x86_hw_tss *)tss;

			printk(KERN_EMERG "eip = %08lx, esp = %08lx\n",
			       t->ip, t->sp);

			printk(KERN_EMERG "eax = %08lx, ebx = %08lx, ecx = %08lx, edx = %08lx\n",
				t->ax, t->bx, t->cx, t->dx);
			printk(KERN_EMERG "esi = %08lx, edi = %08lx\n",
				t->si, t->di);
		}
	}

	for (;;)
		cpu_relax();
}

struct tss_struct doublefault_tss __cacheline_aligned = {
	.x86_tss = {
		.sp0		= STACK_START,
		.ss0		= __KERNEL_DS,
		.ldt		= 0,
		.io_bitmap_base	= INVALID_IO_BITMAP_OFFSET,

		.ip		= (unsigned long) doublefault_fn,
		/* 0x2 bit is always set */
		.flags		= X86_EFLAGS_SF | 0x2,
		.sp		= STACK_START,
		.es		= __USER_DS,
		.cs		= __KERNEL_CS,
		.ss		= __KERNEL_DS,
		.ds		= __USER_DS,
		.fs		= __KERNEL_PERCPU,

<<<<<<< HEAD
		.__cr3		= __phys_addr_const((unsigned long)swapper_pg_dir)
=======
		.__cr3		= __pa_nodebug(swapper_pg_dir),
>>>>>>> 2e532d68
	}
};<|MERGE_RESOLUTION|>--- conflicted
+++ resolved
@@ -66,10 +66,6 @@
 		.ds		= __USER_DS,
 		.fs		= __KERNEL_PERCPU,
 
-<<<<<<< HEAD
-		.__cr3		= __phys_addr_const((unsigned long)swapper_pg_dir)
-=======
 		.__cr3		= __pa_nodebug(swapper_pg_dir),
->>>>>>> 2e532d68
 	}
 };