/*
 *	Local APIC handling, local APIC timers
 *
 *	(c) 1999, 2000 Ingo Molnar <mingo@redhat.com>
 *
 *	Fixes
 *	Maciej W. Rozycki	:	Bits for genuine 82489DX APICs;
 *					thanks to Eric Gilmore
 *					and Rolf G. Tews
 *					for testing these extensively.
 *	Maciej W. Rozycki	:	Various updates and fixes.
 *	Mikael Pettersson	:	Power Management for UP-APIC.
 *	Pavel Machek and
 *	Mikael Pettersson	:	PM converted to driver model.
 */

#include <linux/init.h>

#include <linux/mm.h>
#include <linux/delay.h>
#include <linux/bootmem.h>
#include <linux/interrupt.h>
#include <linux/mc146818rtc.h>
#include <linux/kernel_stat.h>
#include <linux/sysdev.h>
#include <linux/cpu.h>
#include <linux/clockchips.h>
#include <linux/acpi_pmtmr.h>
#include <linux/module.h>
#include <linux/dmi.h>

#include <asm/atomic.h>
#include <asm/smp.h>
#include <asm/mtrr.h>
#include <asm/mpspec.h>
#include <asm/desc.h>
#include <asm/arch_hooks.h>
#include <asm/hpet.h>
#include <asm/i8253.h>
#include <asm/nmi.h>

#include <mach_apic.h>
#include <mach_apicdef.h>
#include <mach_ipi.h>

/*
 * Sanity check
 */
#if ((SPURIOUS_APIC_VECTOR & 0x0F) != 0x0F)
# error SPURIOUS_APIC_VECTOR definition error
#endif

unsigned long mp_lapic_addr;

/*
 * Knob to control our willingness to enable the local APIC.
 *
 * +1=force-enable
 */
static int force_enable_local_apic;
int disable_apic;

/* Disable local APIC timer from the kernel commandline or via dmi quirk */
static int disable_apic_timer __cpuinitdata;
/* Local APIC timer works in C2 */
int local_apic_timer_c2_ok;
EXPORT_SYMBOL_GPL(local_apic_timer_c2_ok);

int first_system_vector = 0xfe;

char system_vectors[NR_VECTORS] = { [0 ... NR_VECTORS-1] = SYS_VECTOR_FREE};

/*
 * Debug level, exported for io_apic.c
 */
unsigned int apic_verbosity;

int pic_mode;

/* Have we found an MP table */
int smp_found_config;

static struct resource lapic_resource = {
	.name = "Local APIC",
	.flags = IORESOURCE_MEM | IORESOURCE_BUSY,
};

static unsigned int calibration_result;

static int lapic_next_event(unsigned long delta,
			    struct clock_event_device *evt);
static void lapic_timer_setup(enum clock_event_mode mode,
			      struct clock_event_device *evt);
static void lapic_timer_broadcast(cpumask_t mask);
static void apic_pm_activate(void);

/*
 * The local apic timer can be used for any function which is CPU local.
 */
static struct clock_event_device lapic_clockevent = {
	.name		= "lapic",
	.features	= CLOCK_EVT_FEAT_PERIODIC | CLOCK_EVT_FEAT_ONESHOT
			| CLOCK_EVT_FEAT_C3STOP | CLOCK_EVT_FEAT_DUMMY,
	.shift		= 32,
	.set_mode	= lapic_timer_setup,
	.set_next_event	= lapic_next_event,
	.broadcast	= lapic_timer_broadcast,
	.rating		= 100,
	.irq		= -1,
};
static DEFINE_PER_CPU(struct clock_event_device, lapic_events);

/* Local APIC was disabled by the BIOS and enabled by the kernel */
static int enabled_via_apicbase;

static unsigned long apic_phys;

/*
 * Get the LAPIC version
 */
static inline int lapic_get_version(void)
{
	return GET_APIC_VERSION(apic_read(APIC_LVR));
}

/*
 * Check, if the APIC is integrated or a separate chip
 */
static inline int lapic_is_integrated(void)
{
#ifdef CONFIG_X86_64
	return 1;
#else
	return APIC_INTEGRATED(lapic_get_version());
#endif
}

/*
 * Check, whether this is a modern or a first generation APIC
 */
static int modern_apic(void)
{
	/* AMD systems use old APIC versions, so check the CPU */
	if (boot_cpu_data.x86_vendor == X86_VENDOR_AMD &&
	    boot_cpu_data.x86 >= 0xf)
		return 1;
	return lapic_get_version() >= 0x14;
}

/*
 * Paravirt kernels also might be using these below ops. So we still
 * use generic apic_read()/apic_write(), which might be pointing to different
 * ops in PARAVIRT case.
 */
void xapic_wait_icr_idle(void)
{
	while (apic_read(APIC_ICR) & APIC_ICR_BUSY)
		cpu_relax();
}

u32 safe_xapic_wait_icr_idle(void)
{
	u32 send_status;
	int timeout;

	timeout = 0;
	do {
		send_status = apic_read(APIC_ICR) & APIC_ICR_BUSY;
		if (!send_status)
			break;
		udelay(100);
	} while (timeout++ < 1000);

	return send_status;
}

void xapic_icr_write(u32 low, u32 id)
{
	apic_write(APIC_ICR2, SET_APIC_DEST_FIELD(id));
	apic_write(APIC_ICR, low);
}

u64 xapic_icr_read(void)
{
	u32 icr1, icr2;

	icr2 = apic_read(APIC_ICR2);
	icr1 = apic_read(APIC_ICR);

	return icr1 | ((u64)icr2 << 32);
}

static struct apic_ops xapic_ops = {
	.read = native_apic_mem_read,
	.write = native_apic_mem_write,
	.icr_read = xapic_icr_read,
	.icr_write = xapic_icr_write,
	.wait_icr_idle = xapic_wait_icr_idle,
	.safe_wait_icr_idle = safe_xapic_wait_icr_idle,
};

struct apic_ops __read_mostly *apic_ops = &xapic_ops;
EXPORT_SYMBOL_GPL(apic_ops);

/**
 * enable_NMI_through_LVT0 - enable NMI through local vector table 0
 */
void __cpuinit enable_NMI_through_LVT0(void)
{
	unsigned int v;

	/* unmask and set to NMI */
	v = APIC_DM_NMI;

	/* Level triggered for 82489DX (32bit mode) */
	if (!lapic_is_integrated())
		v |= APIC_LVT_LEVEL_TRIGGER;

	apic_write(APIC_LVT0, v);
}

/**
 * get_physical_broadcast - Get number of physical broadcast IDs
 */
int get_physical_broadcast(void)
{
	return modern_apic() ? 0xff : 0xf;
}

/**
 * lapic_get_maxlvt - get the maximum number of local vector table entries
 */
int lapic_get_maxlvt(void)
{
	unsigned int v;

	v = apic_read(APIC_LVR);
	/*
	 * - we always have APIC integrated on 64bit mode
	 * - 82489DXs do not report # of LVT entries
	 */
	return APIC_INTEGRATED(GET_APIC_VERSION(v)) ? GET_APIC_MAXLVT(v) : 2;
}

/*
 * Local APIC timer
 */

/* Clock divisor */
#ifdef CONFG_X86_64
#define APIC_DIVISOR 1
#else
#define APIC_DIVISOR 16
#endif

/*
 * This function sets up the local APIC timer, with a timeout of
 * 'clocks' APIC bus clock. During calibration we actually call
 * this function twice on the boot CPU, once with a bogus timeout
 * value, second time for real. The other (noncalibrating) CPUs
 * call this function only once, with the real, calibrated value.
 *
 * We do reads before writes even if unnecessary, to get around the
 * P5 APIC double write bug.
 */
static void __setup_APIC_LVTT(unsigned int clocks, int oneshot, int irqen)
{
	unsigned int lvtt_value, tmp_value;

	lvtt_value = LOCAL_TIMER_VECTOR;
	if (!oneshot)
		lvtt_value |= APIC_LVT_TIMER_PERIODIC;
	if (!lapic_is_integrated())
		lvtt_value |= SET_APIC_TIMER_BASE(APIC_TIMER_BASE_DIV);

	if (!irqen)
		lvtt_value |= APIC_LVT_MASKED;

	apic_write(APIC_LVTT, lvtt_value);

	/*
	 * Divide PICLK by 16
	 */
	tmp_value = apic_read(APIC_TDCR);
	apic_write(APIC_TDCR,
		(tmp_value & ~(APIC_TDR_DIV_1 | APIC_TDR_DIV_TMBASE)) |
		APIC_TDR_DIV_16);

	if (!oneshot)
		apic_write(APIC_TMICT, clocks / APIC_DIVISOR);
}

/*
 * Setup extended LVT, AMD specific (K8, family 10h)
 *
 * Vector mappings are hard coded. On K8 only offset 0 (APIC500) and
 * MCE interrupts are supported. Thus MCE offset must be set to 0.
<<<<<<< HEAD
=======
 *
 * If mask=1, the LVT entry does not generate interrupts while mask=0
 * enables the vector. See also the BKDGs.
>>>>>>> 2e532d68
 */

#define APIC_EILVT_LVTOFF_MCE 0
#define APIC_EILVT_LVTOFF_IBS 1

static void setup_APIC_eilvt(u8 lvt_off, u8 vector, u8 msg_type, u8 mask)
{
	unsigned long reg = (lvt_off << 4) + APIC_EILVT0;
	unsigned int  v   = (mask << 16) | (msg_type << 8) | vector;

	apic_write(reg, v);
}

u8 setup_APIC_eilvt_mce(u8 vector, u8 msg_type, u8 mask)
{
	setup_APIC_eilvt(APIC_EILVT_LVTOFF_MCE, vector, msg_type, mask);
	return APIC_EILVT_LVTOFF_MCE;
}

u8 setup_APIC_eilvt_ibs(u8 vector, u8 msg_type, u8 mask)
{
	setup_APIC_eilvt(APIC_EILVT_LVTOFF_IBS, vector, msg_type, mask);
	return APIC_EILVT_LVTOFF_IBS;
}
<<<<<<< HEAD
=======
EXPORT_SYMBOL_GPL(setup_APIC_eilvt_ibs);
>>>>>>> 2e532d68

/*
 * Program the next event, relative to now
 */
static int lapic_next_event(unsigned long delta,
			    struct clock_event_device *evt)
{
	apic_write(APIC_TMICT, delta);
	return 0;
}

/*
 * Setup the lapic timer in periodic or oneshot mode
 */
static void lapic_timer_setup(enum clock_event_mode mode,
			      struct clock_event_device *evt)
{
	unsigned long flags;
	unsigned int v;

	/* Lapic used as dummy for broadcast ? */
	if (evt->features & CLOCK_EVT_FEAT_DUMMY)
		return;

	local_irq_save(flags);

	switch (mode) {
	case CLOCK_EVT_MODE_PERIODIC:
	case CLOCK_EVT_MODE_ONESHOT:
		__setup_APIC_LVTT(calibration_result,
				  mode != CLOCK_EVT_MODE_PERIODIC, 1);
		break;
	case CLOCK_EVT_MODE_UNUSED:
	case CLOCK_EVT_MODE_SHUTDOWN:
		v = apic_read(APIC_LVTT);
		v |= (APIC_LVT_MASKED | LOCAL_TIMER_VECTOR);
		apic_write(APIC_LVTT, v);
		break;
	case CLOCK_EVT_MODE_RESUME:
		/* Nothing to do here */
		break;
	}

	local_irq_restore(flags);
}

/*
 * Local APIC timer broadcast function
 */
static void lapic_timer_broadcast(cpumask_t mask)
{
#ifdef CONFIG_SMP
	send_IPI_mask(mask, LOCAL_TIMER_VECTOR);
#endif
}

/*
 * Setup the local APIC timer for this CPU. Copy the initilized values
 * of the boot CPU and register the clock event in the framework.
 */
static void __devinit setup_APIC_timer(void)
{
	struct clock_event_device *levt = &__get_cpu_var(lapic_events);

	memcpy(levt, &lapic_clockevent, sizeof(*levt));
	levt->cpumask = cpumask_of_cpu(smp_processor_id());

	clockevents_register_device(levt);
}

/*
 * In this functions we calibrate APIC bus clocks to the external timer.
 *
 * We want to do the calibration only once since we want to have local timer
 * irqs syncron. CPUs connected by the same APIC bus have the very same bus
 * frequency.
 *
 * This was previously done by reading the PIT/HPET and waiting for a wrap
 * around to find out, that a tick has elapsed. I have a box, where the PIT
 * readout is broken, so it never gets out of the wait loop again. This was
 * also reported by others.
 *
 * Monitoring the jiffies value is inaccurate and the clockevents
 * infrastructure allows us to do a simple substitution of the interrupt
 * handler.
 *
 * The calibration routine also uses the pm_timer when possible, as the PIT
 * happens to run way too slow (factor 2.3 on my VAIO CoreDuo, which goes
 * back to normal later in the boot process).
 */

#define LAPIC_CAL_LOOPS		(HZ/10)

static __initdata int lapic_cal_loops = -1;
static __initdata long lapic_cal_t1, lapic_cal_t2;
static __initdata unsigned long long lapic_cal_tsc1, lapic_cal_tsc2;
static __initdata unsigned long lapic_cal_pm1, lapic_cal_pm2;
static __initdata unsigned long lapic_cal_j1, lapic_cal_j2;

/*
 * Temporary interrupt handler.
 */
static void __init lapic_cal_handler(struct clock_event_device *dev)
{
	unsigned long long tsc = 0;
	long tapic = apic_read(APIC_TMCCT);
	unsigned long pm = acpi_pm_read_early();

	if (cpu_has_tsc)
		rdtscll(tsc);

	switch (lapic_cal_loops++) {
	case 0:
		lapic_cal_t1 = tapic;
		lapic_cal_tsc1 = tsc;
		lapic_cal_pm1 = pm;
		lapic_cal_j1 = jiffies;
		break;

	case LAPIC_CAL_LOOPS:
		lapic_cal_t2 = tapic;
		lapic_cal_tsc2 = tsc;
		if (pm < lapic_cal_pm1)
			pm += ACPI_PM_OVRRUN;
		lapic_cal_pm2 = pm;
		lapic_cal_j2 = jiffies;
		break;
	}
}

static int __init calibrate_APIC_clock(void)
{
	struct clock_event_device *levt = &__get_cpu_var(lapic_events);
	const long pm_100ms = PMTMR_TICKS_PER_SEC/10;
	const long pm_thresh = pm_100ms/100;
	void (*real_handler)(struct clock_event_device *dev);
	unsigned long deltaj;
	long delta, deltapm;
	int pm_referenced = 0;

	local_irq_disable();

	/* Replace the global interrupt handler */
	real_handler = global_clock_event->event_handler;
	global_clock_event->event_handler = lapic_cal_handler;

	/*
	 * Setup the APIC counter to 1e9. There is no way the lapic
	 * can underflow in the 100ms detection time frame
	 */
	__setup_APIC_LVTT(1000000000, 0, 0);

	/* Let the interrupts run */
	local_irq_enable();

	while (lapic_cal_loops <= LAPIC_CAL_LOOPS)
		cpu_relax();

	local_irq_disable();

	/* Restore the real event handler */
	global_clock_event->event_handler = real_handler;

	/* Build delta t1-t2 as apic timer counts down */
	delta = lapic_cal_t1 - lapic_cal_t2;
	apic_printk(APIC_VERBOSE, "... lapic delta = %ld\n", delta);

	/* Check, if the PM timer is available */
	deltapm = lapic_cal_pm2 - lapic_cal_pm1;
	apic_printk(APIC_VERBOSE, "... PM timer delta = %ld\n", deltapm);

	if (deltapm) {
		unsigned long mult;
		u64 res;

		mult = clocksource_hz2mult(PMTMR_TICKS_PER_SEC, 22);

		if (deltapm > (pm_100ms - pm_thresh) &&
		    deltapm < (pm_100ms + pm_thresh)) {
			apic_printk(APIC_VERBOSE, "... PM timer result ok\n");
		} else {
			res = (((u64) deltapm) *  mult) >> 22;
			do_div(res, 1000000);
			printk(KERN_WARNING "APIC calibration not consistent "
			       "with PM Timer: %ldms instead of 100ms\n",
			       (long)res);
			/* Correct the lapic counter value */
			res = (((u64) delta) * pm_100ms);
			do_div(res, deltapm);
			printk(KERN_INFO "APIC delta adjusted to PM-Timer: "
			       "%lu (%ld)\n", (unsigned long) res, delta);
			delta = (long) res;
		}
		pm_referenced = 1;
	}

	/* Calculate the scaled math multiplication factor */
	lapic_clockevent.mult = div_sc(delta, TICK_NSEC * LAPIC_CAL_LOOPS,
				       lapic_clockevent.shift);
	lapic_clockevent.max_delta_ns =
		clockevent_delta2ns(0x7FFFFF, &lapic_clockevent);
	lapic_clockevent.min_delta_ns =
		clockevent_delta2ns(0xF, &lapic_clockevent);

	calibration_result = (delta * APIC_DIVISOR) / LAPIC_CAL_LOOPS;

	apic_printk(APIC_VERBOSE, "..... delta %ld\n", delta);
	apic_printk(APIC_VERBOSE, "..... mult: %ld\n", lapic_clockevent.mult);
	apic_printk(APIC_VERBOSE, "..... calibration result: %u\n",
		    calibration_result);

	if (cpu_has_tsc) {
		delta = (long)(lapic_cal_tsc2 - lapic_cal_tsc1);
		apic_printk(APIC_VERBOSE, "..... CPU clock speed is "
			    "%ld.%04ld MHz.\n",
			    (delta / LAPIC_CAL_LOOPS) / (1000000 / HZ),
			    (delta / LAPIC_CAL_LOOPS) % (1000000 / HZ));
	}

	apic_printk(APIC_VERBOSE, "..... host bus clock speed is "
		    "%u.%04u MHz.\n",
		    calibration_result / (1000000 / HZ),
		    calibration_result % (1000000 / HZ));

	/*
	 * Do a sanity check on the APIC calibration result
	 */
	if (calibration_result < (1000000 / HZ)) {
		local_irq_enable();
		printk(KERN_WARNING
		       "APIC frequency too slow, disabling apic timer\n");
		return -1;
	}

	levt->features &= ~CLOCK_EVT_FEAT_DUMMY;

	/* We trust the pm timer based calibration */
	if (!pm_referenced) {
		apic_printk(APIC_VERBOSE, "... verify APIC timer\n");

		/*
		 * Setup the apic timer manually
		 */
		levt->event_handler = lapic_cal_handler;
		lapic_timer_setup(CLOCK_EVT_MODE_PERIODIC, levt);
		lapic_cal_loops = -1;

		/* Let the interrupts run */
		local_irq_enable();

		while (lapic_cal_loops <= LAPIC_CAL_LOOPS)
			cpu_relax();

		local_irq_disable();

		/* Stop the lapic timer */
		lapic_timer_setup(CLOCK_EVT_MODE_SHUTDOWN, levt);

		local_irq_enable();

		/* Jiffies delta */
		deltaj = lapic_cal_j2 - lapic_cal_j1;
		apic_printk(APIC_VERBOSE, "... jiffies delta = %lu\n", deltaj);

		/* Check, if the jiffies result is consistent */
		if (deltaj >= LAPIC_CAL_LOOPS-2 && deltaj <= LAPIC_CAL_LOOPS+2)
			apic_printk(APIC_VERBOSE, "... jiffies result ok\n");
		else
			levt->features |= CLOCK_EVT_FEAT_DUMMY;
	} else
		local_irq_enable();

	if (levt->features & CLOCK_EVT_FEAT_DUMMY) {
		printk(KERN_WARNING
		       "APIC timer disabled due to verification failure.\n");
			return -1;
	}

	return 0;
}

/*
 * Setup the boot APIC
 *
 * Calibrate and verify the result.
 */
void __init setup_boot_APIC_clock(void)
{
	/*
	 * The local apic timer can be disabled via the kernel
	 * commandline or from the CPU detection code. Register the lapic
	 * timer as a dummy clock event source on SMP systems, so the
	 * broadcast mechanism is used. On UP systems simply ignore it.
	 */
	if (disable_apic_timer) {
		printk(KERN_INFO "Disabling APIC timer\n");
		/* No broadcast on UP ! */
		if (num_possible_cpus() > 1) {
			lapic_clockevent.mult = 1;
			setup_APIC_timer();
		}
		return;
	}

	apic_printk(APIC_VERBOSE, "Using local APIC timer interrupts.\n"
		    "calibrating APIC timer ...\n");

	if (calibrate_APIC_clock()) {
		/* No broadcast on UP ! */
		if (num_possible_cpus() > 1)
			setup_APIC_timer();
		return;
	}

	/*
	 * If nmi_watchdog is set to IO_APIC, we need the
	 * PIT/HPET going.  Otherwise register lapic as a dummy
	 * device.
	 */
	if (nmi_watchdog != NMI_IO_APIC)
		lapic_clockevent.features &= ~CLOCK_EVT_FEAT_DUMMY;
	else
		printk(KERN_WARNING "APIC timer registered as dummy,"
			" due to nmi_watchdog=%d!\n", nmi_watchdog);

	/* Setup the lapic or request the broadcast */
	setup_APIC_timer();
}

void __devinit setup_secondary_APIC_clock(void)
{
	setup_APIC_timer();
}

/*
 * The guts of the apic timer interrupt
 */
static void local_apic_timer_interrupt(void)
{
	int cpu = smp_processor_id();
	struct clock_event_device *evt = &per_cpu(lapic_events, cpu);

	/*
	 * Normally we should not be here till LAPIC has been initialized but
	 * in some cases like kdump, its possible that there is a pending LAPIC
	 * timer interrupt from previous kernel's context and is delivered in
	 * new kernel the moment interrupts are enabled.
	 *
	 * Interrupts are enabled early and LAPIC is setup much later, hence
	 * its possible that when we get here evt->event_handler is NULL.
	 * Check for event_handler being NULL and discard the interrupt as
	 * spurious.
	 */
	if (!evt->event_handler) {
		printk(KERN_WARNING
		       "Spurious LAPIC timer interrupt on cpu %d\n", cpu);
		/* Switch it off */
		lapic_timer_setup(CLOCK_EVT_MODE_SHUTDOWN, evt);
		return;
	}

	/*
	 * the NMI deadlock-detector uses this.
	 */
#ifdef CONFIG_X86_64
	add_pda(apic_timer_irqs, 1);
#else
	per_cpu(irq_stat, cpu).apic_timer_irqs++;
#endif

	evt->event_handler(evt);
}

/*
 * Local APIC timer interrupt. This is the most natural way for doing
 * local interrupts, but local timer interrupts can be emulated by
 * broadcast interrupts too. [in case the hw doesn't support APIC timers]
 *
 * [ if a single-CPU system runs an SMP kernel then we call the local
 *   interrupt as well. Thus we cannot inline the local irq ... ]
 */
void smp_apic_timer_interrupt(struct pt_regs *regs)
{
	struct pt_regs *old_regs = set_irq_regs(regs);

	/*
	 * NOTE! We'd better ACK the irq immediately,
	 * because timer handling can be slow.
	 */
	ack_APIC_irq();
	/*
	 * update_process_times() expects us to have done irq_enter().
	 * Besides, if we don't timer interrupts ignore the global
	 * interrupt lock, which is the WrongThing (tm) to do.
	 */
	irq_enter();
	local_apic_timer_interrupt();
	irq_exit();

	set_irq_regs(old_regs);
}

int setup_profiling_timer(unsigned int multiplier)
{
	return -EINVAL;
}

/*
 * Local APIC start and shutdown
 */

/**
 * clear_local_APIC - shutdown the local APIC
 *
 * This is called, when a CPU is disabled and before rebooting, so the state of
 * the local APIC has no dangling leftovers. Also used to cleanout any BIOS
 * leftovers during boot.
 */
void clear_local_APIC(void)
{
	int maxlvt;
	u32 v;

	/* APIC hasn't been mapped yet */
	if (!apic_phys)
		return;

	maxlvt = lapic_get_maxlvt();
	/*
	 * Masking an LVT entry can trigger a local APIC error
	 * if the vector is zero. Mask LVTERR first to prevent this.
	 */
	if (maxlvt >= 3) {
		v = ERROR_APIC_VECTOR; /* any non-zero vector will do */
		apic_write(APIC_LVTERR, v | APIC_LVT_MASKED);
	}
	/*
	 * Careful: we have to set masks only first to deassert
	 * any level-triggered sources.
	 */
	v = apic_read(APIC_LVTT);
	apic_write(APIC_LVTT, v | APIC_LVT_MASKED);
	v = apic_read(APIC_LVT0);
	apic_write(APIC_LVT0, v | APIC_LVT_MASKED);
	v = apic_read(APIC_LVT1);
	apic_write(APIC_LVT1, v | APIC_LVT_MASKED);
	if (maxlvt >= 4) {
		v = apic_read(APIC_LVTPC);
		apic_write(APIC_LVTPC, v | APIC_LVT_MASKED);
	}

	/* lets not touch this if we didn't frob it */
#if defined(CONFIG_X86_MCE_P4THERMAL) || defined(X86_MCE_INTEL)
	if (maxlvt >= 5) {
		v = apic_read(APIC_LVTTHMR);
		apic_write(APIC_LVTTHMR, v | APIC_LVT_MASKED);
	}
#endif
	/*
	 * Clean APIC state for other OSs:
	 */
	apic_write(APIC_LVTT, APIC_LVT_MASKED);
	apic_write(APIC_LVT0, APIC_LVT_MASKED);
	apic_write(APIC_LVT1, APIC_LVT_MASKED);
	if (maxlvt >= 3)
		apic_write(APIC_LVTERR, APIC_LVT_MASKED);
	if (maxlvt >= 4)
		apic_write(APIC_LVTPC, APIC_LVT_MASKED);

	/* Integrated APIC (!82489DX) ? */
	if (lapic_is_integrated()) {
		if (maxlvt > 3)
			/* Clear ESR due to Pentium errata 3AP and 11AP */
			apic_write(APIC_ESR, 0);
		apic_read(APIC_ESR);
	}
}

/**
 * disable_local_APIC - clear and disable the local APIC
 */
void disable_local_APIC(void)
{
	unsigned int value;

	clear_local_APIC();

	/*
	 * Disable APIC (implies clearing of registers
	 * for 82489DX!).
	 */
	value = apic_read(APIC_SPIV);
	value &= ~APIC_SPIV_APIC_ENABLED;
	apic_write(APIC_SPIV, value);

#ifdef CONFIG_X86_32
	/*
	 * When LAPIC was disabled by the BIOS and enabled by the kernel,
	 * restore the disabled state.
	 */
	if (enabled_via_apicbase) {
		unsigned int l, h;

		rdmsr(MSR_IA32_APICBASE, l, h);
		l &= ~MSR_IA32_APICBASE_ENABLE;
		wrmsr(MSR_IA32_APICBASE, l, h);
	}
#endif
}

/*
 * If Linux enabled the LAPIC against the BIOS default disable it down before
 * re-entering the BIOS on shutdown.  Otherwise the BIOS may get confused and
 * not power-off.  Additionally clear all LVT entries before disable_local_APIC
 * for the case where Linux didn't enable the LAPIC.
 */
void lapic_shutdown(void)
{
	unsigned long flags;

	if (!cpu_has_apic)
		return;

	local_irq_save(flags);

#ifdef CONFIG_X86_32
	if (!enabled_via_apicbase)
		clear_local_APIC();
	else
#endif
		disable_local_APIC();


	local_irq_restore(flags);
}

/*
 * This is to verify that we're looking at a real local APIC.
 * Check these against your board if the CPUs aren't getting
 * started for no apparent reason.
 */
int __init verify_local_APIC(void)
{
	unsigned int reg0, reg1;

	/*
	 * The version register is read-only in a real APIC.
	 */
	reg0 = apic_read(APIC_LVR);
	apic_printk(APIC_DEBUG, "Getting VERSION: %x\n", reg0);
	apic_write(APIC_LVR, reg0 ^ APIC_LVR_MASK);
	reg1 = apic_read(APIC_LVR);
	apic_printk(APIC_DEBUG, "Getting VERSION: %x\n", reg1);

	/*
	 * The two version reads above should print the same
	 * numbers.  If the second one is different, then we
	 * poke at a non-APIC.
	 */
	if (reg1 != reg0)
		return 0;

	/*
	 * Check if the version looks reasonably.
	 */
	reg1 = GET_APIC_VERSION(reg0);
	if (reg1 == 0x00 || reg1 == 0xff)
		return 0;
	reg1 = lapic_get_maxlvt();
	if (reg1 < 0x02 || reg1 == 0xff)
		return 0;

	/*
	 * The ID register is read/write in a real APIC.
	 */
	reg0 = apic_read(APIC_ID);
	apic_printk(APIC_DEBUG, "Getting ID: %x\n", reg0);
	apic_write(APIC_ID, reg0 ^ APIC_ID_MASK);
	reg1 = apic_read(APIC_ID);
	apic_printk(APIC_DEBUG, "Getting ID: %x\n", reg1);
	apic_write(APIC_ID, reg0);
	if (reg1 != (reg0 ^ APIC_ID_MASK))
		return 0;

	/*
	 * The next two are just to see if we have sane values.
	 * They're only really relevant if we're in Virtual Wire
	 * compatibility mode, but most boxes are anymore.
	 */
	reg0 = apic_read(APIC_LVT0);
	apic_printk(APIC_DEBUG, "Getting LVT0: %x\n", reg0);
	reg1 = apic_read(APIC_LVT1);
	apic_printk(APIC_DEBUG, "Getting LVT1: %x\n", reg1);

	return 1;
}

/**
 * sync_Arb_IDs - synchronize APIC bus arbitration IDs
 */
void __init sync_Arb_IDs(void)
{
	/*
	 * Unsupported on P4 - see Intel Dev. Manual Vol. 3, Ch. 8.6.1 And not
	 * needed on AMD.
	 */
	if (modern_apic() || boot_cpu_data.x86_vendor == X86_VENDOR_AMD)
		return;

	/*
	 * Wait for idle.
	 */
	apic_wait_icr_idle();

	apic_printk(APIC_DEBUG, "Synchronizing Arb IDs.\n");
	apic_write(APIC_ICR, APIC_DEST_ALLINC |
			APIC_INT_LEVELTRIG | APIC_DM_INIT);
}

/*
 * An initial setup of the virtual wire mode.
 */
void __init init_bsp_APIC(void)
{
	unsigned int value;

	/*
	 * Don't do the setup now if we have a SMP BIOS as the
	 * through-I/O-APIC virtual wire mode might be active.
	 */
	if (smp_found_config || !cpu_has_apic)
		return;

	/*
	 * Do not trust the local APIC being empty at bootup.
	 */
	clear_local_APIC();

	/*
	 * Enable APIC.
	 */
	value = apic_read(APIC_SPIV);
	value &= ~APIC_VECTOR_MASK;
	value |= APIC_SPIV_APIC_ENABLED;

#ifdef CONFIG_X86_32
	/* This bit is reserved on P4/Xeon and should be cleared */
	if ((boot_cpu_data.x86_vendor == X86_VENDOR_INTEL) &&
	    (boot_cpu_data.x86 == 15))
		value &= ~APIC_SPIV_FOCUS_DISABLED;
	else
#endif
		value |= APIC_SPIV_FOCUS_DISABLED;
	value |= SPURIOUS_APIC_VECTOR;
	apic_write(APIC_SPIV, value);

	/*
	 * Set up the virtual wire mode.
	 */
	apic_write(APIC_LVT0, APIC_DM_EXTINT);
	value = APIC_DM_NMI;
	if (!lapic_is_integrated())		/* 82489DX */
		value |= APIC_LVT_LEVEL_TRIGGER;
	apic_write(APIC_LVT1, value);
}

static void __cpuinit lapic_setup_esr(void)
{
	unsigned long oldvalue, value, maxlvt;
	if (lapic_is_integrated() && !esr_disable) {
		if (esr_disable) {
			/*
			 * Something untraceable is creating bad interrupts on
			 * secondary quads ... for the moment, just leave the
			 * ESR disabled - we can't do anything useful with the
			 * errors anyway - mbligh
			 */
			printk(KERN_INFO "Leaving ESR disabled.\n");
			return;
		}
		/* !82489DX */
		maxlvt = lapic_get_maxlvt();
		if (maxlvt > 3)		/* Due to the Pentium erratum 3AP. */
			apic_write(APIC_ESR, 0);
		oldvalue = apic_read(APIC_ESR);

		/* enables sending errors */
		value = ERROR_APIC_VECTOR;
		apic_write(APIC_LVTERR, value);
		/*
		 * spec says clear errors after enabling vector.
		 */
		if (maxlvt > 3)
			apic_write(APIC_ESR, 0);
		value = apic_read(APIC_ESR);
		if (value != oldvalue)
			apic_printk(APIC_VERBOSE, "ESR value before enabling "
				"vector: 0x%08lx  after: 0x%08lx\n",
				oldvalue, value);
	} else {
		printk(KERN_INFO "No ESR for 82489DX.\n");
	}
}


/**
 * setup_local_APIC - setup the local APIC
 */
void __cpuinit setup_local_APIC(void)
{
	unsigned long value, integrated;
	int i, j;

	/* Pound the ESR really hard over the head with a big hammer - mbligh */
	if (esr_disable) {
		apic_write(APIC_ESR, 0);
		apic_write(APIC_ESR, 0);
		apic_write(APIC_ESR, 0);
		apic_write(APIC_ESR, 0);
	}

	integrated = lapic_is_integrated();

	/*
	 * Double-check whether this APIC is really registered.
	 */
	if (!apic_id_registered())
		WARN_ON_ONCE(1);

	/*
	 * Intel recommends to set DFR, LDR and TPR before enabling
	 * an APIC.  See e.g. "AP-388 82489DX User's Manual" (Intel
	 * document number 292116).  So here it goes...
	 */
	init_apic_ldr();

	/*
	 * Set Task Priority to 'accept all'. We never change this
	 * later on.
	 */
	value = apic_read(APIC_TASKPRI);
	value &= ~APIC_TPRI_MASK;
	apic_write(APIC_TASKPRI, value);

	/*
	 * After a crash, we no longer service the interrupts and a pending
	 * interrupt from previous kernel might still have ISR bit set.
	 *
	 * Most probably by now CPU has serviced that pending interrupt and
	 * it might not have done the ack_APIC_irq() because it thought,
	 * interrupt came from i8259 as ExtInt. LAPIC did not get EOI so it
	 * does not clear the ISR bit and cpu thinks it has already serivced
	 * the interrupt. Hence a vector might get locked. It was noticed
	 * for timer irq (vector 0x31). Issue an extra EOI to clear ISR.
	 */
	for (i = APIC_ISR_NR - 1; i >= 0; i--) {
		value = apic_read(APIC_ISR + i*0x10);
		for (j = 31; j >= 0; j--) {
			if (value & (1<<j))
				ack_APIC_irq();
		}
	}

	/*
	 * Now that we are all set up, enable the APIC
	 */
	value = apic_read(APIC_SPIV);
	value &= ~APIC_VECTOR_MASK;
	/*
	 * Enable APIC
	 */
	value |= APIC_SPIV_APIC_ENABLED;

	/*
	 * Some unknown Intel IO/APIC (or APIC) errata is biting us with
	 * certain networking cards. If high frequency interrupts are
	 * happening on a particular IOAPIC pin, plus the IOAPIC routing
	 * entry is masked/unmasked at a high rate as well then sooner or
	 * later IOAPIC line gets 'stuck', no more interrupts are received
	 * from the device. If focus CPU is disabled then the hang goes
	 * away, oh well :-(
	 *
	 * [ This bug can be reproduced easily with a level-triggered
	 *   PCI Ne2000 networking cards and PII/PIII processors, dual
	 *   BX chipset. ]
	 */
	/*
	 * Actually disabling the focus CPU check just makes the hang less
	 * frequent as it makes the interrupt distributon model be more
	 * like LRU than MRU (the short-term load is more even across CPUs).
	 * See also the comment in end_level_ioapic_irq().  --macro
	 */

	/* Enable focus processor (bit==0) */
	value &= ~APIC_SPIV_FOCUS_DISABLED;

	/*
	 * Set spurious IRQ vector
	 */
	value |= SPURIOUS_APIC_VECTOR;
	apic_write(APIC_SPIV, value);

	/*
	 * Set up LVT0, LVT1:
	 *
	 * set up through-local-APIC on the BP's LINT0. This is not
	 * strictly necessary in pure symmetric-IO mode, but sometimes
	 * we delegate interrupts to the 8259A.
	 */
	/*
	 * TODO: set up through-local-APIC from through-I/O-APIC? --macro
	 */
	value = apic_read(APIC_LVT0) & APIC_LVT_MASKED;
	if (!smp_processor_id() && (pic_mode || !value)) {
		value = APIC_DM_EXTINT;
		apic_printk(APIC_VERBOSE, "enabled ExtINT on CPU#%d\n",
				smp_processor_id());
	} else {
		value = APIC_DM_EXTINT | APIC_LVT_MASKED;
		apic_printk(APIC_VERBOSE, "masked ExtINT on CPU#%d\n",
				smp_processor_id());
	}
	apic_write(APIC_LVT0, value);

	/*
	 * only the BP should see the LINT1 NMI signal, obviously.
	 */
	if (!smp_processor_id())
		value = APIC_DM_NMI;
	else
		value = APIC_DM_NMI | APIC_LVT_MASKED;
	if (!integrated)		/* 82489DX */
		value |= APIC_LVT_LEVEL_TRIGGER;
	apic_write(APIC_LVT1, value);
}

void __cpuinit end_local_APIC_setup(void)
{
	lapic_setup_esr();

#ifdef CONFIG_X86_32
	{
		unsigned int value;
		/* Disable the local apic timer */
		value = apic_read(APIC_LVTT);
		value |= (APIC_LVT_MASKED | LOCAL_TIMER_VECTOR);
		apic_write(APIC_LVTT, value);
	}
#endif

	setup_apic_nmi_watchdog(NULL);
	apic_pm_activate();
}

/*
 * Detect and initialize APIC
 */
static int __init detect_init_APIC(void)
{
	u32 h, l, features;

	/* Disabled by kernel option? */
	if (disable_apic)
		return -1;

	switch (boot_cpu_data.x86_vendor) {
	case X86_VENDOR_AMD:
		if ((boot_cpu_data.x86 == 6 && boot_cpu_data.x86_model > 1) ||
		    (boot_cpu_data.x86 == 15))
			break;
		goto no_apic;
	case X86_VENDOR_INTEL:
		if (boot_cpu_data.x86 == 6 || boot_cpu_data.x86 == 15 ||
		    (boot_cpu_data.x86 == 5 && cpu_has_apic))
			break;
		goto no_apic;
	default:
		goto no_apic;
	}

	if (!cpu_has_apic) {
		/*
		 * Over-ride BIOS and try to enable the local APIC only if
		 * "lapic" specified.
		 */
		if (!force_enable_local_apic) {
			printk(KERN_INFO "Local APIC disabled by BIOS -- "
			       "you can enable it with \"lapic\"\n");
			return -1;
		}
		/*
		 * Some BIOSes disable the local APIC in the APIC_BASE
		 * MSR. This can only be done in software for Intel P6 or later
		 * and AMD K7 (Model > 1) or later.
		 */
		rdmsr(MSR_IA32_APICBASE, l, h);
		if (!(l & MSR_IA32_APICBASE_ENABLE)) {
			printk(KERN_INFO
			       "Local APIC disabled by BIOS -- reenabling.\n");
			l &= ~MSR_IA32_APICBASE_BASE;
			l |= MSR_IA32_APICBASE_ENABLE | APIC_DEFAULT_PHYS_BASE;
			wrmsr(MSR_IA32_APICBASE, l, h);
			enabled_via_apicbase = 1;
		}
	}
	/*
	 * The APIC feature bit should now be enabled
	 * in `cpuid'
	 */
	features = cpuid_edx(1);
	if (!(features & (1 << X86_FEATURE_APIC))) {
		printk(KERN_WARNING "Could not enable APIC!\n");
		return -1;
	}
	set_cpu_cap(&boot_cpu_data, X86_FEATURE_APIC);
	mp_lapic_addr = APIC_DEFAULT_PHYS_BASE;

	/* The BIOS may have set up the APIC at some other address */
	rdmsr(MSR_IA32_APICBASE, l, h);
	if (l & MSR_IA32_APICBASE_ENABLE)
		mp_lapic_addr = l & MSR_IA32_APICBASE_BASE;

	printk(KERN_INFO "Found and enabled local APIC!\n");

	apic_pm_activate();

	return 0;

no_apic:
	printk(KERN_INFO "No local APIC present or hardware disabled\n");
	return -1;
}

/**
 * init_apic_mappings - initialize APIC mappings
 */
void __init init_apic_mappings(void)
{
	/*
	 * If no local APIC can be found then set up a fake all
	 * zeroes page to simulate the local APIC and another
	 * one for the IO-APIC.
	 */
	if (!smp_found_config && detect_init_APIC()) {
		apic_phys = (unsigned long) alloc_bootmem_pages(PAGE_SIZE);
		apic_phys = __pa(apic_phys);
	} else
		apic_phys = mp_lapic_addr;

	set_fixmap_nocache(FIX_APIC_BASE, apic_phys);
	printk(KERN_DEBUG "mapped APIC to %08lx (%08lx)\n", APIC_BASE,
	       apic_phys);

	/*
	 * Fetch the APIC ID of the BSP in case we have a
	 * default configuration (or the MP table is broken).
	 */
	if (boot_cpu_physical_apicid == -1U)
		boot_cpu_physical_apicid = read_apic_id();

}

/*
 * This initializes the IO-APIC and APIC hardware if this is
 * a UP kernel.
 */

int apic_version[MAX_APICS];

int __init APIC_init_uniprocessor(void)
{
	if (!smp_found_config && !cpu_has_apic)
		return -1;

	/*
	 * Complain if the BIOS pretends there is one.
	 */
	if (!cpu_has_apic &&
	    APIC_INTEGRATED(apic_version[boot_cpu_physical_apicid])) {
		printk(KERN_ERR "BIOS bug, local APIC #%d not detected!...\n",
		       boot_cpu_physical_apicid);
		clear_cpu_cap(&boot_cpu_data, X86_FEATURE_APIC);
		return -1;
	}

	verify_local_APIC();

	connect_bsp_APIC();

	/*
	 * Hack: In case of kdump, after a crash, kernel might be booting
	 * on a cpu with non-zero lapic id. But boot_cpu_physical_apicid
	 * might be zero if read from MP tables. Get it from LAPIC.
	 */
#ifdef CONFIG_CRASH_DUMP
	boot_cpu_physical_apicid = read_apic_id();
#endif
	physid_set_mask_of_physid(boot_cpu_physical_apicid, &phys_cpu_present_map);

	setup_local_APIC();

#ifdef CONFIG_X86_IO_APIC
	if (!smp_found_config || skip_ioapic_setup || !nr_ioapics)
#endif
		localise_nmi_watchdog();
	end_local_APIC_setup();
#ifdef CONFIG_X86_IO_APIC
	if (smp_found_config)
		if (!skip_ioapic_setup && nr_ioapics)
			setup_IO_APIC();
#endif
	setup_boot_clock();

	return 0;
}

/*
 * Local APIC interrupts
 */

/*
 * This interrupt should _never_ happen with our APIC/SMP architecture
 */
void smp_spurious_interrupt(struct pt_regs *regs)
{
	unsigned long v;

	irq_enter();
	/*
	 * Check if this really is a spurious interrupt and ACK it
	 * if it is a vectored one.  Just in case...
	 * Spurious interrupts should not be ACKed.
	 */
	v = apic_read(APIC_ISR + ((SPURIOUS_APIC_VECTOR & ~0x1f) >> 1));
	if (v & (1 << (SPURIOUS_APIC_VECTOR & 0x1f)))
		ack_APIC_irq();

	/* see sw-dev-man vol 3, chapter 7.4.13.5 */
	printk(KERN_INFO "spurious APIC interrupt on CPU#%d, "
	       "should never happen.\n", smp_processor_id());
	__get_cpu_var(irq_stat).irq_spurious_count++;
	irq_exit();
}

/*
 * This interrupt should never happen with our APIC/SMP architecture
 */
void smp_error_interrupt(struct pt_regs *regs)
{
	unsigned long v, v1;

	irq_enter();
	/* First tickle the hardware, only then report what went on. -- REW */
	v = apic_read(APIC_ESR);
	apic_write(APIC_ESR, 0);
	v1 = apic_read(APIC_ESR);
	ack_APIC_irq();
	atomic_inc(&irq_err_count);

	/* Here is what the APIC error bits mean:
	   0: Send CS error
	   1: Receive CS error
	   2: Send accept error
	   3: Receive accept error
	   4: Reserved
	   5: Send illegal vector
	   6: Received illegal vector
	   7: Illegal register address
	*/
	printk(KERN_DEBUG "APIC error on CPU%d: %02lx(%02lx)\n",
		smp_processor_id(), v , v1);
	irq_exit();
}

/**
 * connect_bsp_APIC - attach the APIC to the interrupt system
 */
void __init connect_bsp_APIC(void)
{
#ifdef CONFIG_X86_32
	if (pic_mode) {
		/*
		 * Do not trust the local APIC being empty at bootup.
		 */
		clear_local_APIC();
		/*
		 * PIC mode, enable APIC mode in the IMCR, i.e.  connect BSP's
		 * local APIC to INT and NMI lines.
		 */
		apic_printk(APIC_VERBOSE, "leaving PIC mode, "
				"enabling APIC mode.\n");
		outb(0x70, 0x22);
		outb(0x01, 0x23);
	}
#endif
	enable_apic_mode();
}

/**
 * disconnect_bsp_APIC - detach the APIC from the interrupt system
 * @virt_wire_setup:	indicates, whether virtual wire mode is selected
 *
 * Virtual wire mode is necessary to deliver legacy interrupts even when the
 * APIC is disabled.
 */
void disconnect_bsp_APIC(int virt_wire_setup)
{
	unsigned int value;

#ifdef CONFIG_X86_32
	if (pic_mode) {
		/*
		 * Put the board back into PIC mode (has an effect only on
		 * certain older boards).  Note that APIC interrupts, including
		 * IPIs, won't work beyond this point!  The only exception are
		 * INIT IPIs.
		 */
		apic_printk(APIC_VERBOSE, "disabling APIC mode, "
				"entering PIC mode.\n");
		outb(0x70, 0x22);
		outb(0x00, 0x23);
		return;
	}
#endif

	/* Go back to Virtual Wire compatibility mode */

	/* For the spurious interrupt use vector F, and enable it */
	value = apic_read(APIC_SPIV);
	value &= ~APIC_VECTOR_MASK;
	value |= APIC_SPIV_APIC_ENABLED;
	value |= 0xf;
	apic_write(APIC_SPIV, value);

	if (!virt_wire_setup) {
		/*
		 * For LVT0 make it edge triggered, active high,
		 * external and enabled
		 */
		value = apic_read(APIC_LVT0);
		value &= ~(APIC_MODE_MASK | APIC_SEND_PENDING |
			APIC_INPUT_POLARITY | APIC_LVT_REMOTE_IRR |
			APIC_LVT_LEVEL_TRIGGER | APIC_LVT_MASKED);
		value |= APIC_LVT_REMOTE_IRR | APIC_SEND_PENDING;
		value = SET_APIC_DELIVERY_MODE(value, APIC_MODE_EXTINT);
		apic_write(APIC_LVT0, value);
	} else {
		/* Disable LVT0 */
		apic_write(APIC_LVT0, APIC_LVT_MASKED);
	}

	/*
	 * For LVT1 make it edge triggered, active high,
	 * nmi and enabled
	 */
	value = apic_read(APIC_LVT1);
	value &= ~(APIC_MODE_MASK | APIC_SEND_PENDING |
			APIC_INPUT_POLARITY | APIC_LVT_REMOTE_IRR |
			APIC_LVT_LEVEL_TRIGGER | APIC_LVT_MASKED);
	value |= APIC_LVT_REMOTE_IRR | APIC_SEND_PENDING;
	value = SET_APIC_DELIVERY_MODE(value, APIC_MODE_NMI);
	apic_write(APIC_LVT1, value);
}

void __cpuinit generic_processor_info(int apicid, int version)
{
	int cpu;
	cpumask_t tmp_map;

	/*
	 * Validate version
	 */
	if (version == 0x0) {
		printk(KERN_WARNING "BIOS bug, APIC version is 0 for CPU#%d! "
				"fixing up to 0x10. (tell your hw vendor)\n",
				version);
		version = 0x10;
	}
	apic_version[apicid] = version;

	if (num_processors >= NR_CPUS) {
		printk(KERN_WARNING "WARNING: NR_CPUS limit of %i reached."
			"  Processor ignored.\n", NR_CPUS);
		return;
	}

	num_processors++;
	cpus_complement(tmp_map, cpu_present_map);
	cpu = first_cpu(tmp_map);

	physid_set(apicid, phys_cpu_present_map);
	if (apicid == boot_cpu_physical_apicid) {
		/*
		 * x86_bios_cpu_apicid is required to have processors listed
		 * in same order as logical cpu numbers. Hence the first
		 * entry is BSP, and so on.
		 */
		cpu = 0;
	}
	if (apicid > max_physical_apicid)
		max_physical_apicid = apicid;

#ifdef CONFIG_X86_32
	/*
	 * Would be preferable to switch to bigsmp when CONFIG_HOTPLUG_CPU=y
	 * but we need to work other dependencies like SMP_SUSPEND etc
	 * before this can be done without some confusion.
	 * if (CPU_HOTPLUG_ENABLED || num_processors > 8)
	 *       - Ashok Raj <ashok.raj@intel.com>
	 */
	if (max_physical_apicid >= 8) {
		switch (boot_cpu_data.x86_vendor) {
		case X86_VENDOR_INTEL:
			if (!APIC_XAPIC(version)) {
				def_to_bigsmp = 0;
				break;
			}
			/* If P4 and above fall through */
		case X86_VENDOR_AMD:
			def_to_bigsmp = 1;
		}
	}
#endif

#if defined(CONFIG_X86_SMP) || defined(CONFIG_X86_64)
	/* are we being called early in kernel startup? */
	if (early_per_cpu_ptr(x86_cpu_to_apicid)) {
		u16 *cpu_to_apicid = early_per_cpu_ptr(x86_cpu_to_apicid);
		u16 *bios_cpu_apicid = early_per_cpu_ptr(x86_bios_cpu_apicid);

		cpu_to_apicid[cpu] = apicid;
		bios_cpu_apicid[cpu] = apicid;
	} else {
		per_cpu(x86_cpu_to_apicid, cpu) = apicid;
		per_cpu(x86_bios_cpu_apicid, cpu) = apicid;
	}
#endif

	cpu_set(cpu, cpu_possible_map);
	cpu_set(cpu, cpu_present_map);
}

/*
 * Power management
 */
#ifdef CONFIG_PM

static struct {
	/*
	 * 'active' is true if the local APIC was enabled by us and
	 * not the BIOS; this signifies that we are also responsible
	 * for disabling it before entering apm/acpi suspend
	 */
	int active;
	/* r/w apic fields */
	unsigned int apic_id;
	unsigned int apic_taskpri;
	unsigned int apic_ldr;
	unsigned int apic_dfr;
	unsigned int apic_spiv;
	unsigned int apic_lvtt;
	unsigned int apic_lvtpc;
	unsigned int apic_lvt0;
	unsigned int apic_lvt1;
	unsigned int apic_lvterr;
	unsigned int apic_tmict;
	unsigned int apic_tdcr;
	unsigned int apic_thmr;
} apic_pm_state;

static int lapic_suspend(struct sys_device *dev, pm_message_t state)
{
	unsigned long flags;
	int maxlvt;

	if (!apic_pm_state.active)
		return 0;

	maxlvt = lapic_get_maxlvt();

	apic_pm_state.apic_id = apic_read(APIC_ID);
	apic_pm_state.apic_taskpri = apic_read(APIC_TASKPRI);
	apic_pm_state.apic_ldr = apic_read(APIC_LDR);
	apic_pm_state.apic_dfr = apic_read(APIC_DFR);
	apic_pm_state.apic_spiv = apic_read(APIC_SPIV);
	apic_pm_state.apic_lvtt = apic_read(APIC_LVTT);
	if (maxlvt >= 4)
		apic_pm_state.apic_lvtpc = apic_read(APIC_LVTPC);
	apic_pm_state.apic_lvt0 = apic_read(APIC_LVT0);
	apic_pm_state.apic_lvt1 = apic_read(APIC_LVT1);
	apic_pm_state.apic_lvterr = apic_read(APIC_LVTERR);
	apic_pm_state.apic_tmict = apic_read(APIC_TMICT);
	apic_pm_state.apic_tdcr = apic_read(APIC_TDCR);
#if defined(CONFIG_X86_MCE_P4THERMAL) || defined(CONFIG_X86_MCE_INTEL)
	if (maxlvt >= 5)
		apic_pm_state.apic_thmr = apic_read(APIC_LVTTHMR);
#endif

	local_irq_save(flags);
	disable_local_APIC();
	local_irq_restore(flags);
	return 0;
}

static int lapic_resume(struct sys_device *dev)
{
	unsigned int l, h;
	unsigned long flags;
	int maxlvt;

	if (!apic_pm_state.active)
		return 0;

	maxlvt = lapic_get_maxlvt();

	local_irq_save(flags);

#ifdef CONFIG_X86_64
	if (x2apic)
		enable_x2apic();
	else
#endif
	{
		/*
		 * Make sure the APICBASE points to the right address
		 *
		 * FIXME! This will be wrong if we ever support suspend on
		 * SMP! We'll need to do this as part of the CPU restore!
		 */
		rdmsr(MSR_IA32_APICBASE, l, h);
		l &= ~MSR_IA32_APICBASE_BASE;
		l |= MSR_IA32_APICBASE_ENABLE | mp_lapic_addr;
		wrmsr(MSR_IA32_APICBASE, l, h);
	}

	apic_write(APIC_LVTERR, ERROR_APIC_VECTOR | APIC_LVT_MASKED);
	apic_write(APIC_ID, apic_pm_state.apic_id);
	apic_write(APIC_DFR, apic_pm_state.apic_dfr);
	apic_write(APIC_LDR, apic_pm_state.apic_ldr);
	apic_write(APIC_TASKPRI, apic_pm_state.apic_taskpri);
	apic_write(APIC_SPIV, apic_pm_state.apic_spiv);
	apic_write(APIC_LVT0, apic_pm_state.apic_lvt0);
	apic_write(APIC_LVT1, apic_pm_state.apic_lvt1);
#if defined(CONFIG_X86_MCE_P4THERMAL) || defined(CONFIG_X86_MCE_INTEL)
	if (maxlvt >= 5)
		apic_write(APIC_LVTTHMR, apic_pm_state.apic_thmr);
#endif
	if (maxlvt >= 4)
		apic_write(APIC_LVTPC, apic_pm_state.apic_lvtpc);
	apic_write(APIC_LVTT, apic_pm_state.apic_lvtt);
	apic_write(APIC_TDCR, apic_pm_state.apic_tdcr);
	apic_write(APIC_TMICT, apic_pm_state.apic_tmict);
	apic_write(APIC_ESR, 0);
	apic_read(APIC_ESR);
	apic_write(APIC_LVTERR, apic_pm_state.apic_lvterr);
	apic_write(APIC_ESR, 0);
	apic_read(APIC_ESR);

	local_irq_restore(flags);

	return 0;
}

/*
 * This device has no shutdown method - fully functioning local APICs
 * are needed on every CPU up until machine_halt/restart/poweroff.
 */

static struct sysdev_class lapic_sysclass = {
	.name		= "lapic",
	.resume		= lapic_resume,
	.suspend	= lapic_suspend,
};

static struct sys_device device_lapic = {
	.id	= 0,
	.cls	= &lapic_sysclass,
};

static void __devinit apic_pm_activate(void)
{
	apic_pm_state.active = 1;
}

static int __init init_lapic_sysfs(void)
{
	int error;

	if (!cpu_has_apic)
		return 0;
	/* XXX: remove suspend/resume procs if !apic_pm_state.active? */

	error = sysdev_class_register(&lapic_sysclass);
	if (!error)
		error = sysdev_register(&device_lapic);
	return error;
}
device_initcall(init_lapic_sysfs);

#else	/* CONFIG_PM */

static void apic_pm_activate(void) { }

#endif	/* CONFIG_PM */

/*
 * APIC command line parameters
 */
static int __init parse_lapic(char *arg)
{
	force_enable_local_apic = 1;
	return 0;
}
early_param("lapic", parse_lapic);

static int __init setup_disableapic(char *arg)
{
	disable_apic = 1;
	setup_clear_cpu_cap(X86_FEATURE_APIC);
	return 0;
}
early_param("disableapic", setup_disableapic);

/* same as disableapic, for compatibility */
static int __init setup_nolapic(char *arg)
{
	return setup_disableapic(arg);
}
early_param("nolapic", setup_nolapic);

static int __init parse_lapic_timer_c2_ok(char *arg)
{
	local_apic_timer_c2_ok = 1;
	return 0;
}
early_param("lapic_timer_c2_ok", parse_lapic_timer_c2_ok);

static int __init parse_disable_apic_timer(char *arg)
{
	disable_apic_timer = 1;
	return 0;
}
early_param("noapictimer", parse_disable_apic_timer);

static int __init parse_nolapic_timer(char *arg)
{
	disable_apic_timer = 1;
	return 0;
}
early_param("nolapic_timer", parse_nolapic_timer);

static int __init apic_set_verbosity(char *arg)
{
	if (!arg)  {
#ifdef CONFIG_X86_64
		skip_ioapic_setup = 0;
		ioapic_force = 1;
		return 0;
#endif
		return -EINVAL;
	}

	if (strcmp("debug", arg) == 0)
		apic_verbosity = APIC_DEBUG;
	else if (strcmp("verbose", arg) == 0)
		apic_verbosity = APIC_VERBOSE;
	else {
		printk(KERN_WARNING "APIC Verbosity level %s not recognised"
			" use apic=verbose or apic=debug\n", arg);
		return -EINVAL;
	}

	return 0;
}
early_param("apic", apic_set_verbosity);

static int __init lapic_insert_resource(void)
{
	if (!apic_phys)
		return -1;

	/* Put local APIC into the resource map. */
	lapic_resource.start = apic_phys;
	lapic_resource.end = lapic_resource.start + PAGE_SIZE - 1;
	insert_resource(&iomem_resource, &lapic_resource);

	return 0;
}

/*
 * need call insert after e820_reserve_resources()
 * that is using request_resource
 */
late_initcall(lapic_insert_resource);<|MERGE_RESOLUTION|>--- conflicted
+++ resolved
@@ -295,12 +295,9 @@
  *
  * Vector mappings are hard coded. On K8 only offset 0 (APIC500) and
  * MCE interrupts are supported. Thus MCE offset must be set to 0.
-<<<<<<< HEAD
-=======
  *
  * If mask=1, the LVT entry does not generate interrupts while mask=0
  * enables the vector. See also the BKDGs.
->>>>>>> 2e532d68
  */
 
 #define APIC_EILVT_LVTOFF_MCE 0
@@ -325,10 +322,7 @@
 	setup_APIC_eilvt(APIC_EILVT_LVTOFF_IBS, vector, msg_type, mask);
 	return APIC_EILVT_LVTOFF_IBS;
 }
-<<<<<<< HEAD
-=======
 EXPORT_SYMBOL_GPL(setup_APIC_eilvt_ibs);
->>>>>>> 2e532d68
 
 /*
  * Program the next event, relative to now
