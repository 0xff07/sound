/*
 *	x86 SMP booting functions
 *
 *	(c) 1995 Alan Cox, Building #3 <alan@redhat.com>
 *	(c) 1998, 1999, 2000 Ingo Molnar <mingo@redhat.com>
 *	Copyright 2001 Andi Kleen, SuSE Labs.
 *
 *	Much of the core SMP work is based on previous work by Thomas Radke, to
 *	whom a great many thanks are extended.
 *
 *	Thanks to Intel for making available several different Pentium,
 *	Pentium Pro and Pentium-II/Xeon MP machines.
 *	Original development of Linux SMP code supported by Caldera.
 *
 *	This code is released under the GNU General Public License version 2 or
 *	later.
 *
 *	Fixes
 *		Felix Koop	:	NR_CPUS used properly
 *		Jose Renau	:	Handle single CPU case.
 *		Alan Cox	:	By repeated request 8) - Total BogoMIPS report.
 *		Greg Wright	:	Fix for kernel stacks panic.
 *		Erich Boleyn	:	MP v1.4 and additional changes.
 *	Matthias Sattler	:	Changes for 2.1 kernel map.
 *	Michel Lespinasse	:	Changes for 2.1 kernel map.
 *	Michael Chastain	:	Change trampoline.S to gnu as.
 *		Alan Cox	:	Dumb bug: 'B' step PPro's are fine
 *		Ingo Molnar	:	Added APIC timers, based on code
 *					from Jose Renau
 *		Ingo Molnar	:	various cleanups and rewrites
 *		Tigran Aivazian	:	fixed "0.00 in /proc/uptime on SMP" bug.
 *	Maciej W. Rozycki	:	Bits for genuine 82489DX APICs
 *	Andi Kleen		:	Changed for SMP boot into long mode.
 *		Martin J. Bligh	: 	Added support for multi-quad systems
 *		Dave Jones	:	Report invalid combinations of Athlon CPUs.
 *		Rusty Russell	:	Hacked into shape for new "hotplug" boot process.
 *      Andi Kleen              :       Converted to new state machine.
 *	Ashok Raj		: 	CPU hotplug support
 *	Glauber Costa		:	i386 and x86_64 integration
 */

#include <linux/init.h>
#include <linux/smp.h>
#include <linux/module.h>
#include <linux/sched.h>
#include <linux/percpu.h>
#include <linux/bootmem.h>
#include <linux/err.h>
#include <linux/nmi.h>

#include <asm/acpi.h>
#include <asm/desc.h>
#include <asm/nmi.h>
#include <asm/irq.h>
#include <asm/idle.h>
#include <asm/smp.h>
#include <asm/trampoline.h>
#include <asm/cpu.h>
#include <asm/numa.h>
#include <asm/pgtable.h>
#include <asm/tlbflush.h>
#include <asm/mtrr.h>
#include <asm/vmi.h>
#include <asm/genapic.h>
#include <linux/mc146818rtc.h>

#include <mach_apic.h>
#include <mach_wakecpu.h>
#include <smpboot_hooks.h>

#ifdef CONFIG_X86_32
u8 apicid_2_node[MAX_APICID];
static int low_mappings;
#endif

/* State of each CPU */
DEFINE_PER_CPU(int, cpu_state) = { 0 };

/* Store all idle threads, this can be reused instead of creating
* a new thread. Also avoids complicated thread destroy functionality
* for idle threads.
*/
#ifdef CONFIG_HOTPLUG_CPU
/*
 * Needed only for CONFIG_HOTPLUG_CPU because __cpuinitdata is
 * removed after init for !CONFIG_HOTPLUG_CPU.
 */
static DEFINE_PER_CPU(struct task_struct *, idle_thread_array);
#define get_idle_for_cpu(x)      (per_cpu(idle_thread_array, x))
#define set_idle_for_cpu(x, p)   (per_cpu(idle_thread_array, x) = (p))
#else
static struct task_struct *idle_thread_array[NR_CPUS] __cpuinitdata ;
#define get_idle_for_cpu(x)      (idle_thread_array[(x)])
#define set_idle_for_cpu(x, p)   (idle_thread_array[(x)] = (p))
#endif

/* Number of siblings per CPU package */
int smp_num_siblings = 1;
EXPORT_SYMBOL(smp_num_siblings);

/* Last level cache ID of each logical CPU */
DEFINE_PER_CPU(u16, cpu_llc_id) = BAD_APICID;

/* bitmap of online cpus */
cpumask_t cpu_online_map __read_mostly;
EXPORT_SYMBOL(cpu_online_map);

cpumask_t cpu_callin_map;
cpumask_t cpu_callout_map;
cpumask_t cpu_possible_map;
EXPORT_SYMBOL(cpu_possible_map);

/* representing HT siblings of each logical CPU */
DEFINE_PER_CPU(cpumask_t, cpu_sibling_map);
EXPORT_PER_CPU_SYMBOL(cpu_sibling_map);

/* representing HT and core siblings of each logical CPU */
DEFINE_PER_CPU(cpumask_t, cpu_core_map);
EXPORT_PER_CPU_SYMBOL(cpu_core_map);

/* Per CPU bogomips and other parameters */
DEFINE_PER_CPU_SHARED_ALIGNED(struct cpuinfo_x86, cpu_info);
EXPORT_PER_CPU_SYMBOL(cpu_info);

static atomic_t init_deasserted;


/* representing cpus for which sibling maps can be computed */
static cpumask_t cpu_sibling_setup_map;

/* Set if we find a B stepping CPU */
static int __cpuinitdata smp_b_stepping;

#if defined(CONFIG_NUMA) && defined(CONFIG_X86_32)

/* which logical CPUs are on which nodes */
cpumask_t node_to_cpumask_map[MAX_NUMNODES] __read_mostly =
				{ [0 ... MAX_NUMNODES-1] = CPU_MASK_NONE };
EXPORT_SYMBOL(node_to_cpumask_map);
/* which node each logical CPU is on */
int cpu_to_node_map[NR_CPUS] __read_mostly = { [0 ... NR_CPUS-1] = 0 };
EXPORT_SYMBOL(cpu_to_node_map);

/* set up a mapping between cpu and node. */
static void map_cpu_to_node(int cpu, int node)
{
	printk(KERN_INFO "Mapping cpu %d to node %d\n", cpu, node);
	cpu_set(cpu, node_to_cpumask_map[node]);
	cpu_to_node_map[cpu] = node;
}

/* undo a mapping between cpu and node. */
static void unmap_cpu_to_node(int cpu)
{
	int node;

	printk(KERN_INFO "Unmapping cpu %d from all nodes\n", cpu);
	for (node = 0; node < MAX_NUMNODES; node++)
		cpu_clear(cpu, node_to_cpumask_map[node]);
	cpu_to_node_map[cpu] = 0;
}
#else /* !(CONFIG_NUMA && CONFIG_X86_32) */
#define map_cpu_to_node(cpu, node)	({})
#define unmap_cpu_to_node(cpu)	({})
#endif

#ifdef CONFIG_X86_32
static int boot_cpu_logical_apicid;

u8 cpu_2_logical_apicid[NR_CPUS] __read_mostly =
					{ [0 ... NR_CPUS-1] = BAD_APICID };

static void map_cpu_to_logical_apicid(void)
{
	int cpu = smp_processor_id();
	int apicid = logical_smp_processor_id();
	int node = apicid_to_node(apicid);

	if (!node_online(node))
		node = first_online_node;

	cpu_2_logical_apicid[cpu] = apicid;
	map_cpu_to_node(cpu, node);
}

void numa_remove_cpu(int cpu)
{
	cpu_2_logical_apicid[cpu] = BAD_APICID;
	unmap_cpu_to_node(cpu);
}
#else
#define map_cpu_to_logical_apicid()  do {} while (0)
#endif

/*
 * Report back to the Boot Processor.
 * Running on AP.
 */
static void __cpuinit smp_callin(void)
{
	int cpuid, phys_id;
	unsigned long timeout;

	/*
	 * If waken up by an INIT in an 82489DX configuration
	 * we may get here before an INIT-deassert IPI reaches
	 * our local APIC.  We have to wait for the IPI or we'll
	 * lock up on an APIC access.
	 */
	wait_for_init_deassert(&init_deasserted);

	/*
	 * (This works even if the APIC is not enabled.)
	 */
	phys_id = read_apic_id();
	cpuid = smp_processor_id();
	if (cpu_isset(cpuid, cpu_callin_map)) {
		panic("%s: phys CPU#%d, CPU#%d already present??\n", __func__,
					phys_id, cpuid);
	}
	pr_debug("CPU#%d (phys ID: %d) waiting for CALLOUT\n", cpuid, phys_id);

	/*
	 * STARTUP IPIs are fragile beasts as they might sometimes
	 * trigger some glue motherboard logic. Complete APIC bus
	 * silence for 1 second, this overestimates the time the
	 * boot CPU is spending to send the up to 2 STARTUP IPIs
	 * by a factor of two. This should be enough.
	 */

	/*
	 * Waiting 2s total for startup (udelay is not yet working)
	 */
	timeout = jiffies + 2*HZ;
	while (time_before(jiffies, timeout)) {
		/*
		 * Has the boot CPU finished it's STARTUP sequence?
		 */
		if (cpu_isset(cpuid, cpu_callout_map))
			break;
		cpu_relax();
	}

	if (!time_before(jiffies, timeout)) {
		panic("%s: CPU%d started up but did not get a callout!\n",
		      __func__, cpuid);
	}

	/*
	 * the boot CPU has finished the init stage and is spinning
	 * on callin_map until we finish. We are free to set up this
	 * CPU, first the APIC. (this is probably redundant on most
	 * boards)
	 */

	pr_debug("CALLIN, before setup_local_APIC().\n");
	smp_callin_clear_local_apic();
	setup_local_APIC();
	end_local_APIC_setup();
	map_cpu_to_logical_apicid();

	notify_cpu_starting(cpuid);
	/*
	 * Get our bogomips.
	 *
	 * Need to enable IRQs because it can take longer and then
	 * the NMI watchdog might kill us.
	 */
	local_irq_enable();
	calibrate_delay();
	local_irq_disable();
	pr_debug("Stack at about %p\n", &cpuid);

	/*
	 * Save our processor parameters
	 */
	smp_store_cpu_info(cpuid);

	/*
	 * Allow the master to continue.
	 */
	cpu_set(cpuid, cpu_callin_map);
}

static int __cpuinitdata unsafe_smp;

/*
 * Activate a secondary processor.
 */
static void __cpuinit start_secondary(void *unused)
{
	/*
	 * Don't put *anything* before cpu_init(), SMP booting is too
	 * fragile that we want to limit the things done here to the
	 * most necessary things.
	 */
#ifdef CONFIG_VMI
	vmi_bringup();
#endif
	cpu_init();
	preempt_disable();
	smp_callin();

	/* otherwise gcc will move up smp_processor_id before the cpu_init */
	barrier();
	/*
	 * Check TSC synchronization with the BP:
	 */
	check_tsc_sync_target();

	if (nmi_watchdog == NMI_IO_APIC) {
		disable_8259A_irq(0);
		enable_NMI_through_LVT0();
		enable_8259A_irq(0);
	}

#ifdef CONFIG_X86_32
	while (low_mappings)
		cpu_relax();
	__flush_tlb_all();
#endif

	/* This must be done before setting cpu_online_map */
	set_cpu_sibling_map(raw_smp_processor_id());
	wmb();

	/*
	 * We need to hold call_lock, so there is no inconsistency
	 * between the time smp_call_function() determines number of
	 * IPI recipients, and the time when the determination is made
	 * for which cpus receive the IPI. Holding this
	 * lock helps us to not include this cpu in a currently in progress
	 * smp_call_function().
	 *
	 * We need to hold vector_lock so there the set of online cpus
	 * does not change while we are assigning vectors to cpus.  Holding
	 * this lock ensures we don't half assign or remove an irq from a cpu.
	 */
	ipi_call_lock();
	lock_vector_lock();
	__setup_vector_irq(smp_processor_id());
	cpu_set(smp_processor_id(), cpu_online_map);
	unlock_vector_lock();
	ipi_call_unlock();
	per_cpu(cpu_state, smp_processor_id()) = CPU_ONLINE;

	/* enable local interrupts */
	local_irq_enable();

	setup_secondary_clock();

	wmb();
	cpu_idle();
}

static void __cpuinit smp_apply_quirks(struct cpuinfo_x86 *c)
{
	/*
	 * Mask B, Pentium, but not Pentium MMX
	 */
	if (c->x86_vendor == X86_VENDOR_INTEL &&
	    c->x86 == 5 &&
	    c->x86_mask >= 1 && c->x86_mask <= 4 &&
	    c->x86_model <= 3)
		/*
		 * Remember we have B step Pentia with bugs
		 */
		smp_b_stepping = 1;

	/*
	 * Certain Athlons might work (for various values of 'work') in SMP
	 * but they are not certified as MP capable.
	 */
	if ((c->x86_vendor == X86_VENDOR_AMD) && (c->x86 == 6)) {

		if (num_possible_cpus() == 1)
			goto valid_k7;

		/* Athlon 660/661 is valid. */
		if ((c->x86_model == 6) && ((c->x86_mask == 0) ||
		    (c->x86_mask == 1)))
			goto valid_k7;

		/* Duron 670 is valid */
		if ((c->x86_model == 7) && (c->x86_mask == 0))
			goto valid_k7;

		/*
		 * Athlon 662, Duron 671, and Athlon >model 7 have capability
		 * bit. It's worth noting that the A5 stepping (662) of some
		 * Athlon XP's have the MP bit set.
		 * See http://www.heise.de/newsticker/data/jow-18.10.01-000 for
		 * more.
		 */
		if (((c->x86_model == 6) && (c->x86_mask >= 2)) ||
		    ((c->x86_model == 7) && (c->x86_mask >= 1)) ||
		     (c->x86_model > 7))
			if (cpu_has_mp)
				goto valid_k7;

		/* If we get here, not a certified SMP capable AMD system. */
		unsafe_smp = 1;
	}

valid_k7:
	;
}

static void __cpuinit smp_checks(void)
{
	if (smp_b_stepping)
		printk(KERN_WARNING "WARNING: SMP operation may be unreliable"
				    "with B stepping processors.\n");

	/*
	 * Don't taint if we are running SMP kernel on a single non-MP
	 * approved Athlon
	 */
	if (unsafe_smp && num_online_cpus() > 1) {
		printk(KERN_INFO "WARNING: This combination of AMD"
			"processors is not suitable for SMP.\n");
		add_taint(TAINT_UNSAFE_SMP);
	}
}

/*
 * The bootstrap kernel entry code has set these up. Save them for
 * a given CPU
 */

void __cpuinit smp_store_cpu_info(int id)
{
	struct cpuinfo_x86 *c = &cpu_data(id);

	*c = boot_cpu_data;
	c->cpu_index = id;
	if (id != 0)
		identify_secondary_cpu(c);
	smp_apply_quirks(c);
}


void __cpuinit set_cpu_sibling_map(int cpu)
{
	int i;
	struct cpuinfo_x86 *c = &cpu_data(cpu);

	cpu_set(cpu, cpu_sibling_setup_map);

	if (smp_num_siblings > 1) {
		for_each_cpu_mask_nr(i, cpu_sibling_setup_map) {
			if (c->phys_proc_id == cpu_data(i).phys_proc_id &&
			    c->cpu_core_id == cpu_data(i).cpu_core_id) {
				cpu_set(i, per_cpu(cpu_sibling_map, cpu));
				cpu_set(cpu, per_cpu(cpu_sibling_map, i));
				cpu_set(i, per_cpu(cpu_core_map, cpu));
				cpu_set(cpu, per_cpu(cpu_core_map, i));
				cpu_set(i, c->llc_shared_map);
				cpu_set(cpu, cpu_data(i).llc_shared_map);
			}
		}
	} else {
		cpu_set(cpu, per_cpu(cpu_sibling_map, cpu));
	}

	cpu_set(cpu, c->llc_shared_map);

	if (current_cpu_data.x86_max_cores == 1) {
		per_cpu(cpu_core_map, cpu) = per_cpu(cpu_sibling_map, cpu);
		c->booted_cores = 1;
		return;
	}

	for_each_cpu_mask_nr(i, cpu_sibling_setup_map) {
		if (per_cpu(cpu_llc_id, cpu) != BAD_APICID &&
		    per_cpu(cpu_llc_id, cpu) == per_cpu(cpu_llc_id, i)) {
			cpu_set(i, c->llc_shared_map);
			cpu_set(cpu, cpu_data(i).llc_shared_map);
		}
		if (c->phys_proc_id == cpu_data(i).phys_proc_id) {
			cpu_set(i, per_cpu(cpu_core_map, cpu));
			cpu_set(cpu, per_cpu(cpu_core_map, i));
			/*
			 *  Does this new cpu bringup a new core?
			 */
			if (cpus_weight(per_cpu(cpu_sibling_map, cpu)) == 1) {
				/*
				 * for each core in package, increment
				 * the booted_cores for this new cpu
				 */
				if (first_cpu(per_cpu(cpu_sibling_map, i)) == i)
					c->booted_cores++;
				/*
				 * increment the core count for all
				 * the other cpus in this package
				 */
				if (i != cpu)
					cpu_data(i).booted_cores++;
			} else if (i != cpu && !c->booted_cores)
				c->booted_cores = cpu_data(i).booted_cores;
		}
	}
}

/* maps the cpu to the sched domain representing multi-core */
cpumask_t cpu_coregroup_map(int cpu)
{
	struct cpuinfo_x86 *c = &cpu_data(cpu);
	/*
	 * For perf, we return last level cache shared map.
	 * And for power savings, we return cpu_core_map
	 */
	if (sched_mc_power_savings || sched_smt_power_savings)
		return per_cpu(cpu_core_map, cpu);
	else
		return c->llc_shared_map;
}

static void impress_friends(void)
{
	int cpu;
	unsigned long bogosum = 0;
	/*
	 * Allow the user to impress friends.
	 */
	pr_debug("Before bogomips.\n");
	for_each_possible_cpu(cpu)
		if (cpu_isset(cpu, cpu_callout_map))
			bogosum += cpu_data(cpu).loops_per_jiffy;
	printk(KERN_INFO
		"Total of %d processors activated (%lu.%02lu BogoMIPS).\n",
		num_online_cpus(),
		bogosum/(500000/HZ),
		(bogosum/(5000/HZ))%100);

	pr_debug("Before bogocount - setting activated=1.\n");
}

static inline void __inquire_remote_apic(int apicid)
{
	unsigned i, regs[] = { APIC_ID >> 4, APIC_LVR >> 4, APIC_SPIV >> 4 };
	char *names[] = { "ID", "VERSION", "SPIV" };
	int timeout;
	u32 status;

	printk(KERN_INFO "Inquiring remote APIC #%d...\n", apicid);

	for (i = 0; i < ARRAY_SIZE(regs); i++) {
		printk(KERN_INFO "... APIC #%d %s: ", apicid, names[i]);

		/*
		 * Wait for idle.
		 */
		status = safe_apic_wait_icr_idle();
		if (status)
			printk(KERN_CONT
			       "a previous APIC delivery may have failed\n");

		apic_icr_write(APIC_DM_REMRD | regs[i], apicid);

		timeout = 0;
		do {
			udelay(100);
			status = apic_read(APIC_ICR) & APIC_ICR_RR_MASK;
		} while (status == APIC_ICR_RR_INPROG && timeout++ < 1000);

		switch (status) {
		case APIC_ICR_RR_VALID:
			status = apic_read(APIC_RRR);
			printk(KERN_CONT "%08x\n", status);
			break;
		default:
			printk(KERN_CONT "failed\n");
		}
	}
}

#ifdef WAKE_SECONDARY_VIA_NMI
/*
 * Poke the other CPU in the eye via NMI to wake it up. Remember that the normal
 * INIT, INIT, STARTUP sequence will reset the chip hard for us, and this
 * won't ... remember to clear down the APIC, etc later.
 */
static int __devinit
wakeup_secondary_cpu(int logical_apicid, unsigned long start_eip)
{
	unsigned long send_status, accept_status = 0;
	int maxlvt;

	/* Target chip */
	/* Boot on the stack */
	/* Kick the second */
	apic_icr_write(APIC_DM_NMI | APIC_DEST_LOGICAL, logical_apicid);

	pr_debug("Waiting for send to finish...\n");
	send_status = safe_apic_wait_icr_idle();

	/*
	 * Give the other CPU some time to accept the IPI.
	 */
	udelay(200);
	if (APIC_INTEGRATED(apic_version[phys_apicid])) {
		maxlvt = lapic_get_maxlvt();
		if (maxlvt > 3)			/* Due to the Pentium erratum 3AP.  */
			apic_write(APIC_ESR, 0);
		accept_status = (apic_read(APIC_ESR) & 0xEF);
	}
	pr_debug("NMI sent.\n");

	if (send_status)
		printk(KERN_ERR "APIC never delivered???\n");
	if (accept_status)
		printk(KERN_ERR "APIC delivery error (%lx).\n", accept_status);

	return (send_status | accept_status);
}
#endif	/* WAKE_SECONDARY_VIA_NMI */

#ifdef WAKE_SECONDARY_VIA_INIT
static int __devinit
wakeup_secondary_cpu(int phys_apicid, unsigned long start_eip)
{
	unsigned long send_status, accept_status = 0;
	int maxlvt, num_starts, j;

	if (get_uv_system_type() == UV_NON_UNIQUE_APIC) {
		send_status = uv_wakeup_secondary(phys_apicid, start_eip);
		atomic_set(&init_deasserted, 1);
		return send_status;
	}

	maxlvt = lapic_get_maxlvt();

	/*
	 * Be paranoid about clearing APIC errors.
	 */
	if (APIC_INTEGRATED(apic_version[phys_apicid])) {
		if (maxlvt > 3)		/* Due to the Pentium erratum 3AP.  */
			apic_write(APIC_ESR, 0);
		apic_read(APIC_ESR);
	}

	pr_debug("Asserting INIT.\n");

	/*
	 * Turn INIT on target chip
	 */
	/*
	 * Send IPI
	 */
	apic_icr_write(APIC_INT_LEVELTRIG | APIC_INT_ASSERT | APIC_DM_INIT,
		       phys_apicid);

	pr_debug("Waiting for send to finish...\n");
	send_status = safe_apic_wait_icr_idle();

	mdelay(10);

	pr_debug("Deasserting INIT.\n");

	/* Target chip */
	/* Send IPI */
	apic_icr_write(APIC_INT_LEVELTRIG | APIC_DM_INIT, phys_apicid);

	pr_debug("Waiting for send to finish...\n");
	send_status = safe_apic_wait_icr_idle();

	mb();
	atomic_set(&init_deasserted, 1);

	/*
	 * Should we send STARTUP IPIs ?
	 *
	 * Determine this based on the APIC version.
	 * If we don't have an integrated APIC, don't send the STARTUP IPIs.
	 */
	if (APIC_INTEGRATED(apic_version[phys_apicid]))
		num_starts = 2;
	else
		num_starts = 0;

	/*
	 * Paravirt / VMI wants a startup IPI hook here to set up the
	 * target processor state.
	 */
	startup_ipi_hook(phys_apicid, (unsigned long) start_secondary,
			 (unsigned long)stack_start.sp);

	/*
	 * Run STARTUP IPI loop.
	 */
	pr_debug("#startup loops: %d.\n", num_starts);

	for (j = 1; j <= num_starts; j++) {
		pr_debug("Sending STARTUP #%d.\n", j);
		if (maxlvt > 3)		/* Due to the Pentium erratum 3AP.  */
			apic_write(APIC_ESR, 0);
		apic_read(APIC_ESR);
		pr_debug("After apic_write.\n");

		/*
		 * STARTUP IPI
		 */

		/* Target chip */
		/* Boot on the stack */
		/* Kick the second */
		apic_icr_write(APIC_DM_STARTUP | (start_eip >> 12),
			       phys_apicid);

		/*
		 * Give the other CPU some time to accept the IPI.
		 */
		udelay(300);

		pr_debug("Startup point 1.\n");

		pr_debug("Waiting for send to finish...\n");
		send_status = safe_apic_wait_icr_idle();

		/*
		 * Give the other CPU some time to accept the IPI.
		 */
		udelay(200);
		if (maxlvt > 3)		/* Due to the Pentium erratum 3AP.  */
			apic_write(APIC_ESR, 0);
		accept_status = (apic_read(APIC_ESR) & 0xEF);
		if (send_status || accept_status)
			break;
	}
	pr_debug("After Startup.\n");

	if (send_status)
		printk(KERN_ERR "APIC never delivered???\n");
	if (accept_status)
		printk(KERN_ERR "APIC delivery error (%lx).\n", accept_status);

	return (send_status | accept_status);
}
#endif	/* WAKE_SECONDARY_VIA_INIT */

struct create_idle {
	struct work_struct work;
	struct task_struct *idle;
	struct completion done;
	int cpu;
};

static void __cpuinit do_fork_idle(struct work_struct *work)
{
	struct create_idle *c_idle =
		container_of(work, struct create_idle, work);

	c_idle->idle = fork_idle(c_idle->cpu);
	complete(&c_idle->done);
}

#ifdef CONFIG_X86_64

/* __ref because it's safe to call free_bootmem when after_bootmem == 0. */
static void __ref free_bootmem_pda(struct x8664_pda *oldpda)
{
	if (!after_bootmem)
		free_bootmem((unsigned long)oldpda, sizeof(*oldpda));
}

/*
 * Allocate node local memory for the AP pda.
 *
 * Must be called after the _cpu_pda pointer table is initialized.
 */
int __cpuinit get_local_pda(int cpu)
{
	struct x8664_pda *oldpda, *newpda;
	unsigned long size = sizeof(struct x8664_pda);
	int node = cpu_to_node(cpu);

	if (cpu_pda(cpu) && !cpu_pda(cpu)->in_bootmem)
		return 0;

	oldpda = cpu_pda(cpu);
	newpda = kmalloc_node(size, GFP_ATOMIC, node);
	if (!newpda) {
		printk(KERN_ERR "Could not allocate node local PDA "
			"for CPU %d on node %d\n", cpu, node);

		if (oldpda)
			return 0;	/* have a usable pda */
		else
			return -1;
	}

	if (oldpda) {
		memcpy(newpda, oldpda, size);
		free_bootmem_pda(oldpda);
	}

	newpda->in_bootmem = 0;
	cpu_pda(cpu) = newpda;
	return 0;
}
#endif /* CONFIG_X86_64 */

static int __cpuinit do_boot_cpu(int apicid, int cpu)
/*
 * NOTE - on most systems this is a PHYSICAL apic ID, but on multiquad
 * (ie clustered apic addressing mode), this is a LOGICAL apic ID.
 * Returns zero if CPU booted OK, else error code from wakeup_secondary_cpu.
 */
{
	unsigned long boot_error = 0;
	int timeout;
	unsigned long start_ip;
	unsigned short nmi_high = 0, nmi_low = 0;
	struct create_idle c_idle = {
		.cpu = cpu,
		.done = COMPLETION_INITIALIZER_ONSTACK(c_idle.done),
	};
	INIT_WORK(&c_idle.work, do_fork_idle);

#ifdef CONFIG_X86_64
	/* Allocate node local memory for AP pdas */
	if (cpu > 0) {
		boot_error = get_local_pda(cpu);
		if (boot_error)
			goto restore_state;
			/* if can't get pda memory, can't start cpu */
	}
#endif

	alternatives_smp_switch(1);

	c_idle.idle = get_idle_for_cpu(cpu);

	/*
	 * We can't use kernel_thread since we must avoid to
	 * reschedule the child.
	 */
	if (c_idle.idle) {
		c_idle.idle->thread.sp = (unsigned long) (((struct pt_regs *)
			(THREAD_SIZE +  task_stack_page(c_idle.idle))) - 1);
		init_idle(c_idle.idle, cpu);
		goto do_rest;
	}

	if (!keventd_up() || current_is_keventd())
		c_idle.work.func(&c_idle.work);
	else {
		schedule_work(&c_idle.work);
		wait_for_completion(&c_idle.done);
	}

	if (IS_ERR(c_idle.idle)) {
		printk("failed fork for CPU %d\n", cpu);
		return PTR_ERR(c_idle.idle);
	}

	set_idle_for_cpu(cpu, c_idle.idle);
do_rest:
#ifdef CONFIG_X86_32
	per_cpu(current_task, cpu) = c_idle.idle;
	init_gdt(cpu);
	/* Stack for startup_32 can be just as for start_secondary onwards */
	irq_ctx_init(cpu);
#else
	cpu_pda(cpu)->pcurrent = c_idle.idle;
	clear_tsk_thread_flag(c_idle.idle, TIF_FORK);
#endif
	early_gdt_descr.address = (unsigned long)get_cpu_gdt_table(cpu);
	initial_code = (unsigned long)start_secondary;
	stack_start.sp = (void *) c_idle.idle->thread.sp;

	/* start_ip had better be page-aligned! */
	start_ip = setup_trampoline();

	/* So we see what's up   */
	printk(KERN_INFO "Booting processor %d/%d ip %lx\n",
			  cpu, apicid, start_ip);

	/*
	 * This grunge runs the startup process for
	 * the targeted processor.
	 */

	atomic_set(&init_deasserted, 0);

	if (get_uv_system_type() != UV_NON_UNIQUE_APIC) {

		pr_debug("Setting warm reset code and vector.\n");

		store_NMI_vector(&nmi_high, &nmi_low);

		smpboot_setup_warm_reset_vector(start_ip);
		/*
		 * Be paranoid about clearing APIC errors.
	 	*/
		apic_write(APIC_ESR, 0);
		apic_read(APIC_ESR);
	}

	/*
	 * Starting actual IPI sequence...
	 */
	boot_error = wakeup_secondary_cpu(apicid, start_ip);

	if (!boot_error) {
		/*
		 * allow APs to start initializing.
		 */
		pr_debug("Before Callout %d.\n", cpu);
		cpu_set(cpu, cpu_callout_map);
		pr_debug("After Callout %d.\n", cpu);

		/*
		 * Wait 5s total for a response
		 */
		for (timeout = 0; timeout < 50000; timeout++) {
			if (cpu_isset(cpu, cpu_callin_map))
				break;	/* It has booted */
			udelay(100);
		}

		if (cpu_isset(cpu, cpu_callin_map)) {
			/* number CPUs logically, starting from 1 (BSP is 0) */
			pr_debug("OK.\n");
			printk(KERN_INFO "CPU%d: ", cpu);
			print_cpu_info(&cpu_data(cpu));
			pr_debug("CPU has booted.\n");
		} else {
			boot_error = 1;
			if (*((volatile unsigned char *)trampoline_base)
					== 0xA5)
				/* trampoline started but...? */
				printk(KERN_ERR "Stuck ??\n");
			else
				/* trampoline code not run */
				printk(KERN_ERR "Not responding.\n");
			if (get_uv_system_type() != UV_NON_UNIQUE_APIC)
				inquire_remote_apic(apicid);
		}
	}
#ifdef CONFIG_X86_64
restore_state:
#endif
	if (boot_error) {
		/* Try to put things back the way they were before ... */
		numa_remove_cpu(cpu); /* was set by numa_add_cpu */
		cpu_clear(cpu, cpu_callout_map); /* was set by do_boot_cpu() */
		cpu_clear(cpu, cpu_initialized); /* was set by cpu_init() */
		cpu_clear(cpu, cpu_present_map);
		per_cpu(x86_cpu_to_apicid, cpu) = BAD_APICID;
	}

	/* mark "stuck" area as not stuck */
	*((volatile unsigned long *)trampoline_base) = 0;

	/*
	 * Cleanup possible dangling ends...
	 */
	smpboot_restore_warm_reset_vector();

	return boot_error;
}

int __cpuinit native_cpu_up(unsigned int cpu)
{
	int apicid = cpu_present_to_apicid(cpu);
	unsigned long flags;
	int err;

	WARN_ON(irqs_disabled());

	pr_debug("++++++++++++++++++++=_---CPU UP  %u\n", cpu);

	if (apicid == BAD_APICID || apicid == boot_cpu_physical_apicid ||
	    !physid_isset(apicid, phys_cpu_present_map)) {
		printk(KERN_ERR "%s: bad cpu %d\n", __func__, cpu);
		return -EINVAL;
	}

	/*
	 * Already booted CPU?
	 */
	if (cpu_isset(cpu, cpu_callin_map)) {
		pr_debug("do_boot_cpu %d Already started\n", cpu);
		return -ENOSYS;
	}

	/*
	 * Save current MTRR state in case it was changed since early boot
	 * (e.g. by the ACPI SMI) to initialize new CPUs with MTRRs in sync:
	 */
	mtrr_save_state();

	per_cpu(cpu_state, cpu) = CPU_UP_PREPARE;

#ifdef CONFIG_X86_32
	/* init low mem mapping */
	clone_pgd_range(swapper_pg_dir, swapper_pg_dir + KERNEL_PGD_BOUNDARY,
		min_t(unsigned long, KERNEL_PGD_PTRS, KERNEL_PGD_BOUNDARY));
	flush_tlb_all();
	low_mappings = 1;

	err = do_boot_cpu(apicid, cpu);

	zap_low_mappings();
	low_mappings = 0;
#else
	err = do_boot_cpu(apicid, cpu);
#endif
	if (err) {
		pr_debug("do_boot_cpu failed %d\n", err);
		return -EIO;
	}

	/*
	 * Check TSC synchronization with the AP (keep irqs disabled
	 * while doing so):
	 */
	local_irq_save(flags);
	check_tsc_sync_source(cpu);
	local_irq_restore(flags);

	while (!cpu_online(cpu)) {
		cpu_relax();
		touch_nmi_watchdog();
	}

	return 0;
}

/*
 * Fall back to non SMP mode after errors.
 *
 * RED-PEN audit/test this more. I bet there is more state messed up here.
 */
static __init void disable_smp(void)
{
	cpu_present_map = cpumask_of_cpu(0);
	cpu_possible_map = cpumask_of_cpu(0);
	smpboot_clear_io_apic_irqs();

	if (smp_found_config)
		physid_set_mask_of_physid(boot_cpu_physical_apicid, &phys_cpu_present_map);
	else
		physid_set_mask_of_physid(0, &phys_cpu_present_map);
	map_cpu_to_logical_apicid();
	cpu_set(0, per_cpu(cpu_sibling_map, 0));
	cpu_set(0, per_cpu(cpu_core_map, 0));
}

/*
 * Various sanity checks.
 */
static int __init smp_sanity_check(unsigned max_cpus)
{
	preempt_disable();

#if defined(CONFIG_X86_PC) && defined(CONFIG_X86_32)
	if (def_to_bigsmp && nr_cpu_ids > 8) {
		unsigned int cpu;
		unsigned nr;

		printk(KERN_WARNING
		       "More than 8 CPUs detected - skipping them.\n"
		       "Use CONFIG_X86_GENERICARCH and CONFIG_X86_BIGSMP.\n");

		nr = 0;
		for_each_present_cpu(cpu) {
			if (nr >= 8)
				cpu_clear(cpu, cpu_present_map);
			nr++;
		}

		nr = 0;
		for_each_possible_cpu(cpu) {
			if (nr >= 8)
				cpu_clear(cpu, cpu_possible_map);
			nr++;
		}

		nr_cpu_ids = 8;
	}
#endif

	if (!physid_isset(hard_smp_processor_id(), phys_cpu_present_map)) {
		printk(KERN_WARNING "weird, boot CPU (#%d) not listed"
				    "by the BIOS.\n", hard_smp_processor_id());
		physid_set(hard_smp_processor_id(), phys_cpu_present_map);
	}

	/*
	 * If we couldn't find an SMP configuration at boot time,
	 * get out of here now!
	 */
	if (!smp_found_config && !acpi_lapic) {
		preempt_enable();
		printk(KERN_NOTICE "SMP motherboard not detected.\n");
		disable_smp();
		if (APIC_init_uniprocessor())
			printk(KERN_NOTICE "Local APIC not detected."
					   " Using dummy APIC emulation.\n");
		return -1;
	}

	/*
	 * Should not be necessary because the MP table should list the boot
	 * CPU too, but we do it for the sake of robustness anyway.
	 */
	if (!check_phys_apicid_present(boot_cpu_physical_apicid)) {
		printk(KERN_NOTICE
			"weird, boot CPU (#%d) not listed by the BIOS.\n",
			boot_cpu_physical_apicid);
		physid_set(hard_smp_processor_id(), phys_cpu_present_map);
	}
	preempt_enable();

	/*
	 * If we couldn't find a local APIC, then get out of here now!
	 */
	if (APIC_INTEGRATED(apic_version[boot_cpu_physical_apicid]) &&
	    !cpu_has_apic) {
		printk(KERN_ERR "BIOS bug, local APIC #%d not detected!...\n",
			boot_cpu_physical_apicid);
		printk(KERN_ERR "... forcing use of dummy APIC emulation."
				"(tell your hw vendor)\n");
		smpboot_clear_io_apic();
		return -1;
	}

	verify_local_APIC();

	/*
	 * If SMP should be disabled, then really disable it!
	 */
	if (!max_cpus) {
		printk(KERN_INFO "SMP mode deactivated.\n");
		smpboot_clear_io_apic();

		localise_nmi_watchdog();

		connect_bsp_APIC();
		setup_local_APIC();
		end_local_APIC_setup();
		return -1;
	}

	return 0;
}

static void __init smp_cpu_index_default(void)
{
	int i;
	struct cpuinfo_x86 *c;

	for_each_possible_cpu(i) {
		c = &cpu_data(i);
		/* mark all to hotplug */
		c->cpu_index = NR_CPUS;
	}
}

/*
 * Prepare for SMP bootup.  The MP table or ACPI has been read
 * earlier.  Just do some sanity checking here and enable APIC mode.
 */
void __init native_smp_prepare_cpus(unsigned int max_cpus)
{
	preempt_disable();
	smp_cpu_index_default();
	current_cpu_data = boot_cpu_data;
	cpu_callin_map = cpumask_of_cpu(0);
	mb();
	/*
	 * Setup boot CPU information
	 */
	smp_store_cpu_info(0); /* Final full version of the data */
#ifdef CONFIG_X86_32
	boot_cpu_logical_apicid = logical_smp_processor_id();
#endif
	current_thread_info()->cpu = 0;  /* needed? */
	set_cpu_sibling_map(0);

#ifdef CONFIG_X86_64
	enable_IR_x2apic();
	setup_apic_routing();
#endif

	if (smp_sanity_check(max_cpus) < 0) {
		printk(KERN_INFO "SMP disabled\n");
		disable_smp();
		goto out;
	}

	preempt_disable();
	if (read_apic_id() != boot_cpu_physical_apicid) {
		panic("Boot APIC ID in local APIC unexpected (%d vs %d)",
		     read_apic_id(), boot_cpu_physical_apicid);
		/* Or can we switch back to PIC here? */
	}
	preempt_enable();

	connect_bsp_APIC();

	/*
	 * Switch from PIC to APIC mode.
	 */
	setup_local_APIC();

#ifdef CONFIG_X86_64
	/*
	 * Enable IO APIC before setting up error vector
	 */
	if (!skip_ioapic_setup && nr_ioapics)
		enable_IO_APIC();
#endif
	end_local_APIC_setup();

	map_cpu_to_logical_apicid();

	setup_portio_remap();

	smpboot_setup_io_apic();
	/*
	 * Set up local APIC timer on boot CPU.
	 */

	printk(KERN_INFO "CPU%d: ", 0);
	print_cpu_info(&cpu_data(0));
	setup_boot_clock();

	if (is_uv_system())
		uv_system_init();
out:
	preempt_enable();
}
/*
 * Early setup to make printk work.
 */
void __init native_smp_prepare_boot_cpu(void)
{
	int me = smp_processor_id();
#ifdef CONFIG_X86_32
	init_gdt(me);
#endif
	switch_to_new_gdt();
	/* already set me in cpu_online_map in boot_cpu_init() */
	cpu_set(me, cpu_callout_map);
	per_cpu(cpu_state, me) = CPU_ONLINE;
}

void __init native_smp_cpus_done(unsigned int max_cpus)
{
	pr_debug("Boot done.\n");

	impress_friends();
	smp_checks();
#ifdef CONFIG_X86_IO_APIC
	setup_ioapic_dest();
#endif
	check_nmi_watchdog();
}

/*
 * cpu_possible_map should be static, it cannot change as cpu's
 * are onlined, or offlined. The reason is per-cpu data-structures
 * are allocated by some modules at init time, and dont expect to
 * do this dynamically on cpu arrival/departure.
 * cpu_present_map on the other hand can change dynamically.
 * In case when cpu_hotplug is not compiled, then we resort to current
 * behaviour, which is cpu_possible == cpu_present.
 * - Ashok Raj
 *
 * Three ways to find out the number of additional hotplug CPUs:
 * - If the BIOS specified disabled CPUs in ACPI/mptables use that.
 * - The user can overwrite it with additional_cpus=NUM
 * - Otherwise don't reserve additional CPUs.
 * We do this because additional CPUs waste a lot of memory.
 * -AK
 */
__init void prefill_possible_map(void)
{
	int i, possible;

	/* no processor from mptable or madt */
	if (!num_processors)
		num_processors = 1;

<<<<<<< HEAD
	if (additional_cpus == -1) {
		if (disabled_cpus > 0)
			additional_cpus = disabled_cpus;
		else
			additional_cpus = 0;
	}

	possible = num_processors + additional_cpus;
=======
	possible = num_processors + disabled_cpus;
>>>>>>> 2e532d68
	if (possible > NR_CPUS)
		possible = NR_CPUS;

	printk(KERN_INFO "SMP: Allowing %d CPUs, %d hotplug CPUs\n",
		possible, max_t(int, possible - num_processors, 0));

	for (i = 0; i < possible; i++)
		cpu_set(i, cpu_possible_map);

	nr_cpu_ids = possible;
}

#ifdef CONFIG_HOTPLUG_CPU

static void remove_siblinginfo(int cpu)
{
	int sibling;
	struct cpuinfo_x86 *c = &cpu_data(cpu);

	for_each_cpu_mask_nr(sibling, per_cpu(cpu_core_map, cpu)) {
		cpu_clear(cpu, per_cpu(cpu_core_map, sibling));
		/*/
		 * last thread sibling in this cpu core going down
		 */
		if (cpus_weight(per_cpu(cpu_sibling_map, cpu)) == 1)
			cpu_data(sibling).booted_cores--;
	}

	for_each_cpu_mask_nr(sibling, per_cpu(cpu_sibling_map, cpu))
		cpu_clear(cpu, per_cpu(cpu_sibling_map, sibling));
	cpus_clear(per_cpu(cpu_sibling_map, cpu));
	cpus_clear(per_cpu(cpu_core_map, cpu));
	c->phys_proc_id = 0;
	c->cpu_core_id = 0;
	cpu_clear(cpu, cpu_sibling_setup_map);
}

static void __ref remove_cpu_from_maps(int cpu)
{
	cpu_clear(cpu, cpu_online_map);
	cpu_clear(cpu, cpu_callout_map);
	cpu_clear(cpu, cpu_callin_map);
	/* was set by cpu_init() */
	cpu_clear(cpu, cpu_initialized);
	numa_remove_cpu(cpu);
}

void cpu_disable_common(void)
{
	int cpu = smp_processor_id();
	/*
	 * HACK:
	 * Allow any queued timer interrupts to get serviced
	 * This is only a temporary solution until we cleanup
	 * fixup_irqs as we do for IA64.
	 */
	local_irq_enable();
	mdelay(1);

	local_irq_disable();
	remove_siblinginfo(cpu);

	/* It's now safe to remove this processor from the online map */
	lock_vector_lock();
	remove_cpu_from_maps(cpu);
	unlock_vector_lock();
	fixup_irqs(cpu_online_map);
}

int native_cpu_disable(void)
{
	int cpu = smp_processor_id();

	/*
	 * Perhaps use cpufreq to drop frequency, but that could go
	 * into generic code.
	 *
	 * We won't take down the boot processor on i386 due to some
	 * interrupts only being able to be serviced by the BSP.
	 * Especially so if we're not using an IOAPIC	-zwane
	 */
	if (cpu == 0)
		return -EBUSY;

	if (nmi_watchdog == NMI_LOCAL_APIC)
		stop_apic_nmi_watchdog(NULL);
	clear_local_APIC();

	cpu_disable_common();
	return 0;
}

void native_cpu_die(unsigned int cpu)
{
	/* We don't do anything here: idle task is faking death itself. */
	unsigned int i;

	for (i = 0; i < 10; i++) {
		/* They ack this in play_dead by setting CPU_DEAD */
		if (per_cpu(cpu_state, cpu) == CPU_DEAD) {
			printk(KERN_INFO "CPU %d is now offline\n", cpu);
			if (1 == num_online_cpus())
				alternatives_smp_switch(0);
			return;
		}
		msleep(100);
	}
	printk(KERN_ERR "CPU %u didn't die...\n", cpu);
}

void play_dead_common(void)
{
	idle_task_exit();
	reset_lazy_tlbstate();
	irq_ctx_exit(raw_smp_processor_id());
	c1e_remove_cpu(raw_smp_processor_id());

	mb();
	/* Ack it */
	__get_cpu_var(cpu_state) = CPU_DEAD;

	/*
	 * With physical CPU hotplug, we should halt the cpu
	 */
	local_irq_disable();
}

void native_play_dead(void)
{
	play_dead_common();
	wbinvd_halt();
}

#else /* ... !CONFIG_HOTPLUG_CPU */
int native_cpu_disable(void)
{
	return -ENOSYS;
}

void native_cpu_die(unsigned int cpu)
{
	/* We said "no" in __cpu_disable */
	BUG();
}

void native_play_dead(void)
{
	BUG();
}

#endif<|MERGE_RESOLUTION|>--- conflicted
+++ resolved
@@ -1286,18 +1286,7 @@
 	if (!num_processors)
 		num_processors = 1;
 
-<<<<<<< HEAD
-	if (additional_cpus == -1) {
-		if (disabled_cpus > 0)
-			additional_cpus = disabled_cpus;
-		else
-			additional_cpus = 0;
-	}
-
-	possible = num_processors + additional_cpus;
-=======
 	possible = num_processors + disabled_cpus;
->>>>>>> 2e532d68
 	if (possible > NR_CPUS)
 		possible = NR_CPUS;
 
