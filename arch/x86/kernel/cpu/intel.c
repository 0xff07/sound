--- conflicted
+++ resolved
@@ -30,11 +30,7 @@
 static void __cpuinit early_init_intel(struct cpuinfo_x86 *c)
 {
 	/* Unmask CPUID levels if masked: */
-<<<<<<< HEAD
-	if (c->x86 == 6 && c->x86_model >= 15) {
-=======
 	if (c->x86 > 6 || (c->x86 == 6 && c->x86_model >= 0xd)) {
->>>>>>> b0050cae
 		u64 misc_enable;
 
 		rdmsrl(MSR_IA32_MISC_ENABLE, misc_enable);
