--- conflicted
+++ resolved
@@ -124,20 +124,6 @@
 {
 	u32 f1, f2;
 
-<<<<<<< HEAD
-	asm("pushfl\n\t"
-	    "pushfl\n\t"
-	    "popl %0\n\t"
-	    "movl %0,%1\n\t"
-	    "xorl %2,%0\n\t"
-	    "pushl %0\n\t"
-	    "popfl\n\t"
-	    "pushfl\n\t"
-	    "popl %0\n\t"
-	    "popfl\n\t"
-	    : "=&r" (f1), "=&r" (f2)
-	    : "ir" (flag));
-=======
 	/*
 	 * Cyrix and IDT cpus allow disabling of CPUID
 	 * so the code below may return different results
@@ -157,7 +143,6 @@
 		      "popfl\n\t"
 		      : "=&r" (f1), "=&r" (f2)
 		      : "ir" (flag));
->>>>>>> 2e532d68
 
 	return ((f1^f2) & flag) != 0;
 }
@@ -485,19 +470,11 @@
 			c->x86_capability[6] = cpuid_ecx(0x80000001);
 		}
 	}
-<<<<<<< HEAD
 
 #ifdef CONFIG_X86_64
 	if (c->extended_cpuid_level >= 0x80000008) {
 		u32 eax = cpuid_eax(0x80000008);
 
-=======
-
-#ifdef CONFIG_X86_64
-	if (c->extended_cpuid_level >= 0x80000008) {
-		u32 eax = cpuid_eax(0x80000008);
-
->>>>>>> 2e532d68
 		c->x86_virt_bits = (eax >> 8) & 0xff;
 		c->x86_phys_bits = eax & 0xff;
 	}
@@ -554,14 +531,7 @@
 
 	memset(&c->x86_capability, 0, sizeof c->x86_capability);
 	c->extended_cpuid_level = 0;
-<<<<<<< HEAD
-=======
-
-	if (!have_cpuid_p())
-		identify_cpu_without_cpuid(c);
->>>>>>> 2e532d68
-
-	/* cyrix could have cpuid enabled via c_identify()*/
+
 	if (!have_cpuid_p())
 		identify_cpu_without_cpuid(c);
 
@@ -572,21 +542,12 @@
 	cpu_detect(c);
 
 	get_cpu_vendor(c);
-<<<<<<< HEAD
 
 	get_cpu_cap(c);
 
 	if (this_cpu->c_early_init)
 		this_cpu->c_early_init(c);
 
-=======
-
-	get_cpu_cap(c);
-
-	if (this_cpu->c_early_init)
-		this_cpu->c_early_init(c);
-
->>>>>>> 2e532d68
 	validate_pat_support(c);
 }
 
@@ -645,7 +606,6 @@
 	get_cpu_vendor(c);
 
 	get_cpu_cap(c);
-<<<<<<< HEAD
 
 	if (c->cpuid_level >= 0x00000001) {
 		c->initial_apicid = (cpuid_ebx(1) >> 24) & 0xFF;
@@ -662,24 +622,6 @@
 #endif
 	}
 
-=======
-
-	if (c->cpuid_level >= 0x00000001) {
-		c->initial_apicid = (cpuid_ebx(1) >> 24) & 0xFF;
-#ifdef CONFIG_X86_32
-# ifdef CONFIG_X86_HT
-		c->apicid = phys_pkg_id(c->initial_apicid, 0);
-# else
-		c->apicid = c->initial_apicid;
-# endif
-#endif
-
-#ifdef CONFIG_X86_HT
-		c->phys_proc_id = c->initial_apicid;
-#endif
-	}
-
->>>>>>> 2e532d68
 	get_model_name(c); /* Default name */
 
 	init_scattered_cpuid_features(c);
@@ -800,11 +742,8 @@
 #ifdef CONFIG_X86_32
 	sysenter_setup();
 	enable_sep_cpu();
-<<<<<<< HEAD
-=======
 #else
 	vgetcpu_set_mode();
->>>>>>> 2e532d68
 #endif
 }
 
@@ -852,15 +791,9 @@
 static __init int setup_show_msr(char *arg)
 {
 	int num;
-<<<<<<< HEAD
 
 	get_option(&arg, &num);
 
-=======
-
-	get_option(&arg, &num);
-
->>>>>>> 2e532d68
 	if (num > 0)
 		show_msr = num;
 	return 1;
@@ -883,11 +816,7 @@
 	else if (c->cpuid_level >= 0)
 		vendor = c->x86_vendor_id;
 
-<<<<<<< HEAD
-	if (vendor && strncmp(c->x86_model_id, vendor, strlen(vendor)))
-=======
 	if (vendor && !strstr(c->x86_model_id, vendor))
->>>>>>> 2e532d68
 		printk(KERN_CONT "%s ", vendor);
 
 	if (c->x86_model_id[0])
@@ -931,7 +860,6 @@
 char boot_cpu_stack[IRQSTACKSIZE] __page_aligned_bss;
 
 void __cpuinit pda_init(int cpu)
-<<<<<<< HEAD
 {
 	struct x8664_pda *pda = cpu_pda(cpu);
 
@@ -991,67 +919,6 @@
 	syscall32_cpu_init();
 #endif
 
-=======
-{
-	struct x8664_pda *pda = cpu_pda(cpu);
-
-	/* Setup up data that may be needed in __get_free_pages early */
-	loadsegment(fs, 0);
-	loadsegment(gs, 0);
-	/* Memory clobbers used to order PDA accessed */
-	mb();
-	wrmsrl(MSR_GS_BASE, pda);
-	mb();
-
-	pda->cpunumber = cpu;
-	pda->irqcount = -1;
-	pda->kernelstack = (unsigned long)stack_thread_info() -
-				 PDA_STACKOFFSET + THREAD_SIZE;
-	pda->active_mm = &init_mm;
-	pda->mmu_state = 0;
-
-	if (cpu == 0) {
-		/* others are initialized in smpboot.c */
-		pda->pcurrent = &init_task;
-		pda->irqstackptr = boot_cpu_stack;
-		pda->irqstackptr += IRQSTACKSIZE - 64;
-	} else {
-		if (!pda->irqstackptr) {
-			pda->irqstackptr = (char *)
-				__get_free_pages(GFP_ATOMIC, IRQSTACK_ORDER);
-			if (!pda->irqstackptr)
-				panic("cannot allocate irqstack for cpu %d",
-				      cpu);
-			pda->irqstackptr += IRQSTACKSIZE - 64;
-		}
-
-		if (pda->nodenumber == 0 && cpu_to_node(cpu) != NUMA_NO_NODE)
-			pda->nodenumber = cpu_to_node(cpu);
-	}
-}
-
-char boot_exception_stacks[(N_EXCEPTION_STACKS - 1) * EXCEPTION_STKSZ +
-			   DEBUG_STKSZ] __page_aligned_bss;
-
-extern asmlinkage void ignore_sysret(void);
-
-/* May not be marked __init: used by software suspend */
-void syscall_init(void)
-{
-	/*
-	 * LSTAR and STAR live in a bit strange symbiosis.
-	 * They both write to the same internal register. STAR allows to
-	 * set CS/DS but only a 32bit target. LSTAR sets the 64bit rip.
-	 */
-	wrmsrl(MSR_STAR,  ((u64)__USER32_CS)<<48  | ((u64)__KERNEL_CS)<<32);
-	wrmsrl(MSR_LSTAR, system_call);
-	wrmsrl(MSR_CSTAR, ignore_sysret);
-
-#ifdef CONFIG_IA32_EMULATION
-	syscall32_cpu_init();
-#endif
-
->>>>>>> 2e532d68
 	/* Flags to clear on syscall */
 	wrmsrl(MSR_SYSCALL_MASK,
 	       X86_EFLAGS_TF|X86_EFLAGS_DF|X86_EFLAGS_IF|X86_EFLAGS_IOPL);
