#
# Makefile for x86-compatible CPU details and quirks
#

obj-y			:= intel_cacheinfo.o addon_cpuid_features.o
obj-y			+= proc.o capflags.o powerflags.o common.o

obj-$(CONFIG_X86_32)	+= bugs.o cmpxchg.o
obj-$(CONFIG_X86_64)	+= bugs_64.o

obj-$(CONFIG_CPU_SUP_INTEL)		+= intel.o
obj-$(CONFIG_CPU_SUP_AMD)		+= amd.o
obj-$(CONFIG_CPU_SUP_CYRIX_32)		+= cyrix.o
obj-$(CONFIG_CPU_SUP_CENTAUR_32)	+= centaur.o
obj-$(CONFIG_CPU_SUP_CENTAUR_64)	+= centaur_64.o
obj-$(CONFIG_CPU_SUP_TRANSMETA_32)	+= transmeta.o
obj-$(CONFIG_CPU_SUP_UMC_32)		+= umc.o

obj-$(CONFIG_X86_MCE)	+= mcheck/
obj-$(CONFIG_MTRR)	+= mtrr/
obj-$(CONFIG_CPU_FREQ)	+= cpufreq/

obj-$(CONFIG_X86_LOCAL_APIC) += perfctr-watchdog.o

quiet_cmd_mkcapflags = MKCAP   $@
      cmd_mkcapflags = $(PERL) $(srctree)/$(src)/mkcapflags.pl $< $@

<<<<<<< HEAD
cpufeature = $(src)/../../../../include/asm-x86/cpufeature.h
=======
cpufeature = $(src)/../../include/asm/cpufeature.h
>>>>>>> 57f8f7b6

targets += capflags.c
$(obj)/capflags.c: $(cpufeature) $(src)/mkcapflags.pl FORCE
	$(call if_changed,mkcapflags)<|MERGE_RESOLUTION|>--- conflicted
+++ resolved
@@ -25,11 +25,7 @@
 quiet_cmd_mkcapflags = MKCAP   $@
       cmd_mkcapflags = $(PERL) $(srctree)/$(src)/mkcapflags.pl $< $@
 
-<<<<<<< HEAD
-cpufeature = $(src)/../../../../include/asm-x86/cpufeature.h
-=======
 cpufeature = $(src)/../../include/asm/cpufeature.h
->>>>>>> 57f8f7b6
 
 targets += capflags.c
 $(obj)/capflags.c: $(cpufeature) $(src)/mkcapflags.pl FORCE
