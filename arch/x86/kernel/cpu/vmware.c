/*
 * VMware Detection code.
 *
 * Copyright (C) 2008, VMware, Inc.
 * Author : Alok N Kataria <akataria@vmware.com>
 *
 * This program is free software; you can redistribute it and/or modify
 * it under the terms of the GNU General Public License as published by
 * the Free Software Foundation; either version 2 of the License, or
 * (at your option) any later version.
 *
 * This program is distributed in the hope that it will be useful, but
 * WITHOUT ANY WARRANTY; without even the implied warranty of
 * MERCHANTABILITY OR FITNESS FOR A PARTICULAR PURPOSE, GOOD TITLE or
 * NON INFRINGEMENT.  See the GNU General Public License for more
 * details.
 *
 * You should have received a copy of the GNU General Public License
 * along with this program; if not, write to the Free Software
 * Foundation, Inc., 51 Franklin St, Fifth Floor, Boston, MA 02110-1301 USA.
 *
 */

#include <linux/dmi.h>
#include <asm/div64.h>
#include <asm/vmware.h>
#include <asm/x86_init.h>

#define CPUID_VMWARE_INFO_LEAF	0x40000000
#define VMWARE_HYPERVISOR_MAGIC	0x564D5868
#define VMWARE_HYPERVISOR_PORT	0x5658

#define VMWARE_PORT_CMD_GETVERSION	10
#define VMWARE_PORT_CMD_GETHZ		45

#define VMWARE_PORT(cmd, eax, ebx, ecx, edx)				\
	__asm__("inl (%%dx)" :						\
			"=a"(eax), "=c"(ecx), "=d"(edx), "=b"(ebx) :	\
			"0"(VMWARE_HYPERVISOR_MAGIC),			\
			"1"(VMWARE_PORT_CMD_##cmd),			\
			"2"(VMWARE_HYPERVISOR_PORT), "3"(UINT_MAX) :	\
			"memory");

static inline int __vmware_platform(void)
{
	uint32_t eax, ebx, ecx, edx;
	VMWARE_PORT(GETVERSION, eax, ebx, ecx, edx);
	return eax != (uint32_t)-1 && ebx == VMWARE_HYPERVISOR_MAGIC;
}

static unsigned long vmware_get_tsc_khz(void)
{
	uint64_t tsc_hz;
	uint32_t eax, ebx, ecx, edx;

	VMWARE_PORT(GETHZ, eax, ebx, ecx, edx);

	tsc_hz = eax | (((uint64_t)ebx) << 32);
	do_div(tsc_hz, 1000);
	BUG_ON(tsc_hz >> 32);
<<<<<<< HEAD
=======
	printk(KERN_INFO "TSC freq read from hypervisor : %lu.%03lu MHz\n",
			 (unsigned long) tsc_hz / 1000,
			 (unsigned long) tsc_hz % 1000);
>>>>>>> 94a8d5ca
	return tsc_hz;
}

void __init vmware_platform_setup(void)
{
	uint32_t eax, ebx, ecx, edx;

	VMWARE_PORT(GETHZ, eax, ebx, ecx, edx);

	if (ebx != UINT_MAX)
		x86_platform.calibrate_tsc = vmware_get_tsc_khz;
<<<<<<< HEAD
=======
	else
		printk(KERN_WARNING
		       "Failed to get TSC freq from the hypervisor\n");
>>>>>>> 94a8d5ca
}

/*
 * While checking the dmi string infomation, just checking the product
 * serial key should be enough, as this will always have a VMware
 * specific string when running under VMware hypervisor.
 */
int vmware_platform(void)
{
	if (cpu_has_hypervisor) {
		unsigned int eax, ebx, ecx, edx;
		char hyper_vendor_id[13];

		cpuid(CPUID_VMWARE_INFO_LEAF, &eax, &ebx, &ecx, &edx);
		memcpy(hyper_vendor_id + 0, &ebx, 4);
		memcpy(hyper_vendor_id + 4, &ecx, 4);
		memcpy(hyper_vendor_id + 8, &edx, 4);
		hyper_vendor_id[12] = '\0';
		if (!strcmp(hyper_vendor_id, "VMwareVMware"))
			return 1;
	} else if (dmi_available && dmi_name_in_serial("VMware") &&
		   __vmware_platform())
		return 1;

	return 0;
}

/*
 * VMware hypervisor takes care of exporting a reliable TSC to the guest.
 * Still, due to timing difference when running on virtual cpus, the TSC can
 * be marked as unstable in some cases. For example, the TSC sync check at
 * bootup can fail due to a marginal offset between vcpus' TSCs (though the
 * TSCs do not drift from each other).  Also, the ACPI PM timer clocksource
 * is not suitable as a watchdog when running on a hypervisor because the
 * kernel may miss a wrap of the counter if the vcpu is descheduled for a
 * long time. To skip these checks at runtime we set these capability bits,
 * so that the kernel could just trust the hypervisor with providing a
 * reliable virtual TSC that is suitable for timekeeping.
 */
void __cpuinit vmware_set_feature_bits(struct cpuinfo_x86 *c)
{
	set_cpu_cap(c, X86_FEATURE_CONSTANT_TSC);
	set_cpu_cap(c, X86_FEATURE_TSC_RELIABLE);
}<|MERGE_RESOLUTION|>--- conflicted
+++ resolved
@@ -58,12 +58,9 @@
 	tsc_hz = eax | (((uint64_t)ebx) << 32);
 	do_div(tsc_hz, 1000);
 	BUG_ON(tsc_hz >> 32);
-<<<<<<< HEAD
-=======
 	printk(KERN_INFO "TSC freq read from hypervisor : %lu.%03lu MHz\n",
 			 (unsigned long) tsc_hz / 1000,
 			 (unsigned long) tsc_hz % 1000);
->>>>>>> 94a8d5ca
 	return tsc_hz;
 }
 
@@ -75,12 +72,9 @@
 
 	if (ebx != UINT_MAX)
 		x86_platform.calibrate_tsc = vmware_get_tsc_khz;
-<<<<<<< HEAD
-=======
 	else
 		printk(KERN_WARNING
 		       "Failed to get TSC freq from the hypervisor\n");
->>>>>>> 94a8d5ca
 }
 
 /*
