--- conflicted
+++ resolved
@@ -1236,11 +1236,6 @@
 	return cpufreq_frequency_table_verify(pol, data->powernow_table);
 }
 
-<<<<<<< HEAD
-static const char ACPI_PSS_BIOS_BUG_MSG[] =
-	KERN_ERR FW_BUG PFX "No compatible ACPI _PSS objects found.\n"
-	KERN_ERR FW_BUG PFX "Try again with latest BIOS.\n";
-=======
 struct init_on_cpu {
 	struct powernow_k8_data *data;
 	int rc;
@@ -1266,7 +1261,6 @@
 
 	init_on_cpu->rc = 0;
 }
->>>>>>> 533ac12e
 
 /* per CPU init entry point to the driver */
 static int __cpuinit powernowk8_cpu_init(struct cpufreq_policy *pol)
