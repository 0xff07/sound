--- conflicted
+++ resolved
@@ -73,17 +73,10 @@
 struct event_constraint {
 	union {
 		unsigned long	idxmsk[BITS_TO_LONGS(X86_PMC_IDX_MAX)];
-<<<<<<< HEAD
-		u64		idxmsk64[1];
-	};
-	int	code;
-	int	cmask;
-=======
 		u64		idxmsk64;
 	};
 	u64	code;
 	u64	cmask;
->>>>>>> c027ddcd
 	int	weight;
 };
 
@@ -110,11 +103,7 @@
 };
 
 #define __EVENT_CONSTRAINT(c, n, m, w) {\
-<<<<<<< HEAD
-	{ .idxmsk64[0] = (n) },		\
-=======
 	{ .idxmsk64 = (n) },		\
->>>>>>> c027ddcd
 	.code = (c),			\
 	.cmask = (m),			\
 	.weight = (w),			\
@@ -125,23 +114,13 @@
 
 #define INTEL_EVENT_CONSTRAINT(c, n)	\
 	EVENT_CONSTRAINT(c, n, INTEL_ARCH_EVTSEL_MASK)
-<<<<<<< HEAD
 
 #define FIXED_EVENT_CONSTRAINT(c, n)	\
-	EVENT_CONSTRAINT(c, n, INTEL_ARCH_FIXED_MASK)
+	EVENT_CONSTRAINT(c, (1ULL << (32+n)), INTEL_ARCH_FIXED_MASK)
 
 #define EVENT_CONSTRAINT_END		\
 	EVENT_CONSTRAINT(0, 0, 0)
 
-=======
-
-#define FIXED_EVENT_CONSTRAINT(c, n)	\
-	EVENT_CONSTRAINT(c, (1ULL << (32+n)), INTEL_ARCH_FIXED_MASK)
-
-#define EVENT_CONSTRAINT_END		\
-	EVENT_CONSTRAINT(0, 0, 0)
-
->>>>>>> c027ddcd
 #define for_each_event_constraint(e, c)	\
 	for ((e) = (c); (e)->cmask; (e)++)
 
@@ -577,15 +556,9 @@
 		if (!test_bit(idx, cpuc->active_mask))
 			continue;
 		rdmsrl(x86_pmu.eventsel + idx, val);
-<<<<<<< HEAD
-		if (!(val & ARCH_PERFMON_EVENTSEL0_ENABLE))
-			continue;
-		val &= ~ARCH_PERFMON_EVENTSEL0_ENABLE;
-=======
 		if (!(val & ARCH_PERFMON_EVENTSEL_ENABLE))
 			continue;
 		val &= ~ARCH_PERFMON_EVENTSEL_ENABLE;
->>>>>>> c027ddcd
 		wrmsrl(x86_pmu.eventsel + idx, val);
 	}
 }
@@ -620,11 +593,7 @@
 			continue;
 
 		val = event->hw.config;
-<<<<<<< HEAD
-		val |= ARCH_PERFMON_EVENTSEL0_ENABLE;
-=======
 		val |= ARCH_PERFMON_EVENTSEL_ENABLE;
->>>>>>> c027ddcd
 		wrmsrl(x86_pmu.eventsel + idx, val);
 	}
 }
@@ -646,13 +615,8 @@
 	bitmap_zero(used_mask, X86_PMC_IDX_MAX);
 
 	for (i = 0; i < n; i++) {
-<<<<<<< HEAD
-		constraints[i] =
-		  x86_pmu.get_event_constraints(cpuc, cpuc->event_list[i]);
-=======
 		c = x86_pmu.get_event_constraints(cpuc, cpuc->event_list[i]);
 		constraints[i] = c;
->>>>>>> c027ddcd
 	}
 
 	/*
@@ -705,7 +669,6 @@
 	 */
 	if (x86_pmu.num_events_fixed)
 		wmax++;
-<<<<<<< HEAD
 
 	for (w = 1, num = n; num && w <= wmax; w++) {
 		/* for each event */
@@ -726,33 +689,10 @@
 
 			set_bit(j, used_mask);
 
-=======
-
-	for (w = 1, num = n; num && w <= wmax; w++) {
-		/* for each event */
-		for (i = 0; num && i < n; i++) {
-			c = constraints[i];
-			hwc = &cpuc->event_list[i]->hw;
-
-			if (c->weight != w)
-				continue;
-
-			for_each_set_bit(j, c->idxmsk, X86_PMC_IDX_MAX) {
-				if (!test_bit(j, used_mask))
-					break;
-			}
-
-			if (j == X86_PMC_IDX_MAX)
-				break;
-
-			set_bit(j, used_mask);
-
->>>>>>> c027ddcd
 			if (assign)
 				assign[i] = j;
 			num--;
 		}
-<<<<<<< HEAD
 	}
 done:
 	/*
@@ -765,20 +705,6 @@
 				x86_pmu.put_event_constraints(cpuc, cpuc->event_list[i]);
 		}
 	}
-=======
-	}
-done:
-	/*
-	 * scheduling failed or is just a simulation,
-	 * free resources if necessary
-	 */
-	if (!assign || num) {
-		for (i = 0; i < n; i++) {
-			if (x86_pmu.put_event_constraints)
-				x86_pmu.put_event_constraints(cpuc, cpuc->event_list[i]);
-		}
-	}
->>>>>>> c027ddcd
 	return num ? -ENOSPC : 0;
 }
 
@@ -865,7 +791,6 @@
 
 	if (!x86_pmu_initialized())
 		return;
-<<<<<<< HEAD
 
 	if (cpuc->enabled)
 		return;
@@ -900,42 +825,6 @@
 
 		for (i = 0; i < cpuc->n_events; i++) {
 
-=======
-
-	if (cpuc->enabled)
-		return;
-
-	if (cpuc->n_added) {
-		/*
-		 * apply assignment obtained either from
-		 * hw_perf_group_sched_in() or x86_pmu_enable()
-		 *
-		 * step1: save events moving to new counters
-		 * step2: reprogram moved events into new counters
-		 */
-		for (i = 0; i < cpuc->n_events; i++) {
-
-			event = cpuc->event_list[i];
-			hwc = &event->hw;
-
-			/*
-			 * we can avoid reprogramming counter if:
-			 * - assigned same counter as last time
-			 * - running on same CPU as last time
-			 * - no other event has used the counter since
-			 */
-			if (hwc->idx == -1 ||
-			    match_prev_assignment(hwc, cpuc, i))
-				continue;
-
-			x86_pmu_stop(event);
-
-			hwc->idx = -1;
-		}
-
-		for (i = 0; i < cpuc->n_events; i++) {
-
->>>>>>> c027ddcd
 			event = cpuc->event_list[i];
 			hwc = &event->hw;
 
@@ -962,18 +851,6 @@
 	barrier();
 
 	x86_pmu.enable_all();
-<<<<<<< HEAD
-}
-
-static inline void __x86_pmu_enable_event(struct hw_perf_event *hwc, int idx)
-{
-	(void)checking_wrmsrl(hwc->config_base + idx,
-			      hwc->config | ARCH_PERFMON_EVENTSEL0_ENABLE);
-}
-
-static inline void x86_pmu_disable_event(struct hw_perf_event *hwc, int idx)
-{
-=======
 }
 
 static inline void __x86_pmu_enable_event(struct hw_perf_event *hwc, int idx)
@@ -984,7 +861,6 @@
 
 static inline void x86_pmu_disable_event(struct hw_perf_event *hwc, int idx)
 {
->>>>>>> c027ddcd
 	(void)checking_wrmsrl(hwc->config_base + idx, hwc->config);
 }
 
@@ -1193,7 +1069,6 @@
 {
 	struct cpu_hw_events *cpuc = &__get_cpu_var(cpu_hw_events);
 	int i;
-<<<<<<< HEAD
 
 	x86_pmu_stop(event);
 
@@ -1203,17 +1078,6 @@
 			if (x86_pmu.put_event_constraints)
 				x86_pmu.put_event_constraints(cpuc, event);
 
-=======
-
-	x86_pmu_stop(event);
-
-	for (i = 0; i < cpuc->n_events; i++) {
-		if (event == cpuc->event_list[i]) {
-
-			if (x86_pmu.put_event_constraints)
-				x86_pmu.put_event_constraints(cpuc, event);
-
->>>>>>> c027ddcd
 			while (++i < cpuc->n_events)
 				cpuc->event_list[i-1] = cpuc->event_list[i];
 
@@ -1355,17 +1219,10 @@
 				return c;
 		}
 	}
-<<<<<<< HEAD
 
 	return &unconstrained;
 }
 
-=======
-
-	return &unconstrained;
-}
-
->>>>>>> c027ddcd
 static int x86_event_sched_in(struct perf_event *event,
 			  struct perf_cpu_context *cpuctx)
 {
@@ -1541,8 +1398,6 @@
 		__EVENT_CONSTRAINT(0, (1ULL << x86_pmu.num_events) - 1,
 				   0, x86_pmu.num_events);
 
-<<<<<<< HEAD
-=======
 	if (x86_pmu.event_constraints) {
 		for_each_event_constraint(c, x86_pmu.event_constraints) {
 			if (c->cmask != INTEL_ARCH_FIXED_MASK)
@@ -1553,7 +1408,6 @@
 		}
 	}
 
->>>>>>> c027ddcd
 	pr_info("... version:                %d\n",     x86_pmu.version);
 	pr_info("... bit width:              %d\n",     x86_pmu.event_bits);
 	pr_info("... generic registers:      %d\n",     x86_pmu.num_events);
@@ -1598,7 +1452,6 @@
 	fake_cpuc = kmalloc(sizeof(*fake_cpuc), GFP_KERNEL | __GFP_ZERO);
 	if (!fake_cpuc)
 		goto out;
-<<<<<<< HEAD
 
 	/*
 	 * the event is not yet connected with its
@@ -1613,35 +1466,13 @@
 
 	fake_cpuc->n_events = n;
 	n = collect_events(fake_cpuc, event, false);
-=======
-
-	/*
-	 * the event is not yet connected with its
-	 * siblings therefore we must first collect
-	 * existing siblings, then add the new event
-	 * before we can simulate the scheduling
-	 */
-	ret = -ENOSPC;
-	n = collect_events(fake_cpuc, leader, true);
->>>>>>> c027ddcd
 	if (n < 0)
 		goto out_free;
 
 	fake_cpuc->n_events = n;
-<<<<<<< HEAD
 
 	ret = x86_schedule_events(fake_cpuc, n, NULL);
 
-=======
-	n = collect_events(fake_cpuc, event, false);
-	if (n < 0)
-		goto out_free;
-
-	fake_cpuc->n_events = n;
-
-	ret = x86_schedule_events(fake_cpuc, n, NULL);
-
->>>>>>> c027ddcd
 out_free:
 	kfree(fake_cpuc);
 out:
