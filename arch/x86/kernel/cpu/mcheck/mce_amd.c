--- conflicted
+++ resolved
@@ -489,14 +489,9 @@
 	int i, err = 0;
 	struct threshold_bank *b = NULL;
 	char name[32];
-<<<<<<< HEAD
-	struct cpuinfo_x86 *c = &cpu_data(cpu);
-
-=======
 #ifdef CONFIG_SMP
 	struct cpuinfo_x86 *c = &cpu_data(cpu);
 #endif
->>>>>>> 94a8d5ca
 
 	sprintf(name, "threshold_bank%i", bank);
 
