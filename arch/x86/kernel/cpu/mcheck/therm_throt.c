--- conflicted
+++ resolved
@@ -116,16 +116,11 @@
 		       cpu, __get_cpu_var(thermal_throttle_count));
 
 		add_taint(TAINT_MACHINE_CHECK);
-<<<<<<< HEAD
-	} else if (was_throttled) {
-		printk(KERN_INFO "CPU%d: Temperature/speed normal\n", cpu);
-=======
 		return 1;
 	}
 	if (was_throttled) {
 		printk(KERN_INFO "CPU%d: Temperature/speed normal\n", cpu);
 		return 1;
->>>>>>> 1b0053a0
 	}
 
 	return 0;
