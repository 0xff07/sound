--- conflicted
+++ resolved
@@ -939,15 +939,9 @@
 	ret = _set_memory_uc(addr, numpages);
 	if (ret)
 		goto out_free;
-<<<<<<< HEAD
 
 	return 0;
 
-=======
-
-	return 0;
-
->>>>>>> 533ac12e
 out_free:
 	free_memtype(__pa(addr), __pa(addr) + numpages * PAGE_SIZE);
 out_err:
@@ -1009,7 +1003,6 @@
 		_PAGE_CACHE_WC, NULL);
 	if (ret)
 		goto out_err;
-<<<<<<< HEAD
 
 	ret = _set_memory_wc(addr, numpages);
 	if (ret)
@@ -1017,15 +1010,6 @@
 
 	return 0;
 
-=======
-
-	ret = _set_memory_wc(addr, numpages);
-	if (ret)
-		goto out_free;
-
-	return 0;
-
->>>>>>> 533ac12e
 out_free:
 	free_memtype(__pa(addr), __pa(addr) + numpages * PAGE_SIZE);
 out_err:
@@ -1042,19 +1026,11 @@
 int set_memory_wb(unsigned long addr, int numpages)
 {
 	int ret;
-<<<<<<< HEAD
 
 	ret = _set_memory_wb(addr, numpages);
 	if (ret)
 		return ret;
 
-=======
-
-	ret = _set_memory_wb(addr, numpages);
-	if (ret)
-		return ret;
-
->>>>>>> 533ac12e
 	free_memtype(__pa(addr), __pa(addr) + numpages * PAGE_SIZE);
 	return 0;
 }
