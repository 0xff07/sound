/*
 * Handle caching attributes in page tables (PAT)
 *
 * Authors: Venkatesh Pallipadi <venkatesh.pallipadi@intel.com>
 *          Suresh B Siddha <suresh.b.siddha@intel.com>
 *
 * Loosely based on earlier PAT patchset from Eric Biederman and Andi Kleen.
 */

#include <linux/seq_file.h>
#include <linux/bootmem.h>
#include <linux/debugfs.h>
#include <linux/kernel.h>
#include <linux/module.h>
#include <linux/gfp.h>
#include <linux/mm.h>
#include <linux/fs.h>
#include <linux/rbtree.h>

#include <asm/cacheflush.h>
#include <asm/processor.h>
#include <asm/tlbflush.h>
#include <asm/pgtable.h>
#include <asm/fcntl.h>
#include <asm/e820.h>
#include <asm/mtrr.h>
#include <asm/page.h>
#include <asm/msr.h>
#include <asm/pat.h>
#include <asm/io.h>

#ifdef CONFIG_X86_PAT
int __read_mostly pat_enabled = 1;

static inline void pat_disable(const char *reason)
{
	pat_enabled = 0;
	printk(KERN_INFO "%s\n", reason);
}

static int __init nopat(char *str)
{
	pat_disable("PAT support disabled.");
	return 0;
}
early_param("nopat", nopat);
#else
static inline void pat_disable(const char *reason)
{
	(void)reason;
}
#endif


static int debug_enable;

static int __init pat_debug_setup(char *str)
{
	debug_enable = 1;
	return 0;
}
__setup("debugpat", pat_debug_setup);

#define dprintk(fmt, arg...) \
	do { if (debug_enable) printk(KERN_INFO fmt, ##arg); } while (0)


static u64 __read_mostly boot_pat_state;

enum {
	PAT_UC = 0,		/* uncached */
	PAT_WC = 1,		/* Write combining */
	PAT_WT = 4,		/* Write Through */
	PAT_WP = 5,		/* Write Protected */
	PAT_WB = 6,		/* Write Back (default) */
	PAT_UC_MINUS = 7,	/* UC, but can be overriden by MTRR */
};

#define PAT(x, y)	((u64)PAT_ ## y << ((x)*8))

void pat_init(void)
{
	u64 pat;
	bool boot_cpu = !boot_pat_state;

	if (!pat_enabled)
		return;

	if (!cpu_has_pat) {
		if (!boot_pat_state) {
			pat_disable("PAT not supported by CPU.");
			return;
		} else {
			/*
			 * If this happens we are on a secondary CPU, but
			 * switched to PAT on the boot CPU. We have no way to
			 * undo PAT.
			 */
			printk(KERN_ERR "PAT enabled, "
			       "but not supported by secondary CPU\n");
			BUG();
		}
	}

	/* Set PWT to Write-Combining. All other bits stay the same */
	/*
	 * PTE encoding used in Linux:
	 *      PAT
	 *      |PCD
	 *      ||PWT
	 *      |||
	 *      000 WB		_PAGE_CACHE_WB
	 *      001 WC		_PAGE_CACHE_WC
	 *      010 UC-		_PAGE_CACHE_UC_MINUS
	 *      011 UC		_PAGE_CACHE_UC
	 * PAT bit unused
	 */
	pat = PAT(0, WB) | PAT(1, WC) | PAT(2, UC_MINUS) | PAT(3, UC) |
	      PAT(4, WB) | PAT(5, WC) | PAT(6, UC_MINUS) | PAT(7, UC);

	/* Boot CPU check */
	if (!boot_pat_state)
		rdmsrl(MSR_IA32_CR_PAT, boot_pat_state);

	wrmsrl(MSR_IA32_CR_PAT, pat);

	if (boot_cpu)
		printk(KERN_INFO "x86 PAT enabled: cpu %d, old 0x%Lx, new 0x%Lx\n",
		       smp_processor_id(), boot_pat_state, pat);
}

#undef PAT

static char *cattr_name(unsigned long flags)
{
	switch (flags & _PAGE_CACHE_MASK) {
	case _PAGE_CACHE_UC:		return "uncached";
	case _PAGE_CACHE_UC_MINUS:	return "uncached-minus";
	case _PAGE_CACHE_WB:		return "write-back";
	case _PAGE_CACHE_WC:		return "write-combining";
	default:			return "broken";
	}
}

/*
 * The global memtype list keeps track of memory type for specific
 * physical memory areas. Conflicting memory types in different
 * mappings can cause CPU cache corruption. To avoid this we keep track.
 *
 * The list is sorted based on starting address and can contain multiple
 * entries for each address (this allows reference counting for overlapping
 * areas). All the aliases have the same cache attributes of course.
 * Zero attributes are represented as holes.
 *
 * The data structure is a list that is also organized as an rbtree
 * sorted on the start address of memtype range.
 *
 * memtype_lock protects both the linear list and rbtree.
 */

struct memtype {
	u64			start;
	u64			end;
	unsigned long		type;
	struct list_head	nd;
	struct rb_node		rb;
};

static struct rb_root memtype_rbroot = RB_ROOT;
static LIST_HEAD(memtype_list);
static DEFINE_SPINLOCK(memtype_lock);	/* protects memtype list */

static struct memtype *memtype_rb_search(struct rb_root *root, u64 start)
{
	struct rb_node *node = root->rb_node;
	struct memtype *last_lower = NULL;

	while (node) {
		struct memtype *data = container_of(node, struct memtype, rb);

		if (data->start < start) {
			last_lower = data;
			node = node->rb_right;
		} else if (data->start > start) {
			node = node->rb_left;
		} else
			return data;
	}

	/* Will return NULL if there is no entry with its start <= start */
	return last_lower;
}

static void memtype_rb_insert(struct rb_root *root, struct memtype *data)
{
	struct rb_node **new = &(root->rb_node);
	struct rb_node *parent = NULL;

	while (*new) {
		struct memtype *this = container_of(*new, struct memtype, rb);

		parent = *new;
		if (data->start <= this->start)
			new = &((*new)->rb_left);
		else if (data->start > this->start)
			new = &((*new)->rb_right);
	}

	rb_link_node(&data->rb, parent, new);
	rb_insert_color(&data->rb, root);
}

/*
 * Does intersection of PAT memory type and MTRR memory type and returns
 * the resulting memory type as PAT understands it.
 * (Type in pat and mtrr will not have same value)
 * The intersection is based on "Effective Memory Type" tables in IA-32
 * SDM vol 3a
 */
static unsigned long pat_x_mtrr_type(u64 start, u64 end, unsigned long req_type)
{
	/*
	 * Look for MTRR hint to get the effective type in case where PAT
	 * request is for WB.
	 */
	if (req_type == _PAGE_CACHE_WB) {
		u8 mtrr_type;

		mtrr_type = mtrr_type_lookup(start, end);
		if (mtrr_type != MTRR_TYPE_WRBACK)
			return _PAGE_CACHE_UC_MINUS;

		return _PAGE_CACHE_WB;
	}

	return req_type;
}

static int
chk_conflict(struct memtype *new, struct memtype *entry, unsigned long *type)
{
	if (new->type != entry->type) {
		if (type) {
			new->type = entry->type;
			*type = entry->type;
		} else
			goto conflict;
	}

	 /* check overlaps with more than one entry in the list */
	list_for_each_entry_continue(entry, &memtype_list, nd) {
		if (new->end <= entry->start)
			break;
		else if (new->type != entry->type)
			goto conflict;
	}
	return 0;

 conflict:
	printk(KERN_INFO "%s:%d conflicting memory types "
	       "%Lx-%Lx %s<->%s\n", current->comm, current->pid, new->start,
	       new->end, cattr_name(new->type), cattr_name(entry->type));
	return -EBUSY;
}

static int pat_pagerange_is_ram(unsigned long start, unsigned long end)
{
	int ram_page = 0, not_rampage = 0;
	unsigned long page_nr;

	for (page_nr = (start >> PAGE_SHIFT); page_nr < (end >> PAGE_SHIFT);
	     ++page_nr) {
		/*
		 * For legacy reasons, physical address range in the legacy ISA
		 * region is tracked as non-RAM. This will allow users of
		 * /dev/mem to map portions of legacy ISA region, even when
		 * some of those portions are listed(or not even listed) with
		 * different e820 types(RAM/reserved/..)
		 */
		if (page_nr >= (ISA_END_ADDRESS >> PAGE_SHIFT) &&
		    page_is_ram(page_nr))
			ram_page = 1;
		else
			not_rampage = 1;

		if (ram_page == not_rampage)
			return -1;
	}

	return ram_page;
}

/*
 * For RAM pages, we use page flags to mark the pages with appropriate type.
 * Here we do two pass:
 * - Find the memtype of all the pages in the range, look for any conflicts
 * - In case of no conflicts, set the new memtype for pages in the range
 *
 * Caller must hold memtype_lock for atomicity.
 */
static int reserve_ram_pages_type(u64 start, u64 end, unsigned long req_type,
				  unsigned long *new_type)
{
	struct page *page;
	u64 pfn;

	if (req_type == _PAGE_CACHE_UC) {
		/* We do not support strong UC */
		WARN_ON_ONCE(1);
		req_type = _PAGE_CACHE_UC_MINUS;
	}

	for (pfn = (start >> PAGE_SHIFT); pfn < (end >> PAGE_SHIFT); ++pfn) {
		unsigned long type;

		page = pfn_to_page(pfn);
		type = get_page_memtype(page);
		if (type != -1) {
			printk(KERN_INFO "reserve_ram_pages_type failed "
				"0x%Lx-0x%Lx, track 0x%lx, req 0x%lx\n",
				start, end, type, req_type);
			if (new_type)
				*new_type = type;

			return -EBUSY;
		}
	}

	if (new_type)
		*new_type = req_type;

	for (pfn = (start >> PAGE_SHIFT); pfn < (end >> PAGE_SHIFT); ++pfn) {
		page = pfn_to_page(pfn);
		set_page_memtype(page, req_type);
	}
	return 0;
}

static int free_ram_pages_type(u64 start, u64 end)
{
	struct page *page;
	u64 pfn;

	for (pfn = (start >> PAGE_SHIFT); pfn < (end >> PAGE_SHIFT); ++pfn) {
		page = pfn_to_page(pfn);
		set_page_memtype(page, -1);
	}
	return 0;
}

/*
 * req_type typically has one of the:
 * - _PAGE_CACHE_WB
 * - _PAGE_CACHE_WC
 * - _PAGE_CACHE_UC_MINUS
 * - _PAGE_CACHE_UC
 *
 * req_type will have a special case value '-1', when requester want to inherit
 * the memory type from mtrr (if WB), existing PAT, defaulting to UC_MINUS.
 *
 * If new_type is NULL, function will return an error if it cannot reserve the
 * region with req_type. If new_type is non-NULL, function will return
 * available type in new_type in case of no error. In case of any error
 * it will return a negative return value.
 */
int reserve_memtype(u64 start, u64 end, unsigned long req_type,
		    unsigned long *new_type)
{
	struct memtype *new, *entry;
	unsigned long actual_type;
	struct list_head *where;
	int is_range_ram;
	int err = 0;

	BUG_ON(start >= end); /* end is exclusive */

	if (!pat_enabled) {
		/* This is identical to page table setting without PAT */
		if (new_type) {
			if (req_type == -1)
				*new_type = _PAGE_CACHE_WB;
			else if (req_type == _PAGE_CACHE_WC)
				*new_type = _PAGE_CACHE_UC_MINUS;
			else
				*new_type = req_type & _PAGE_CACHE_MASK;
		}
		return 0;
	}

	/* Low ISA region is always mapped WB in page table. No need to track */
	if (is_ISA_range(start, end - 1)) {
		if (new_type)
			*new_type = _PAGE_CACHE_WB;
		return 0;
	}

	/*
	 * Call mtrr_lookup to get the type hint. This is an
	 * optimization for /dev/mem mmap'ers into WB memory (BIOS
	 * tools and ACPI tools). Use WB request for WB memory and use
	 * UC_MINUS otherwise.
	 */
	actual_type = pat_x_mtrr_type(start, end, req_type & _PAGE_CACHE_MASK);

	if (new_type)
		*new_type = actual_type;

	is_range_ram = pat_pagerange_is_ram(start, end);
	if (is_range_ram == 1) {

		spin_lock(&memtype_lock);
		err = reserve_ram_pages_type(start, end, req_type, new_type);
		spin_unlock(&memtype_lock);

		return err;
	} else if (is_range_ram < 0) {
		return -EINVAL;
	}

	new  = kmalloc(sizeof(struct memtype), GFP_KERNEL);
	if (!new)
		return -ENOMEM;

	new->start	= start;
	new->end	= end;
	new->type	= actual_type;

	spin_lock(&memtype_lock);

	/* Search for existing mapping that overlaps the current range */
	where = NULL;
	list_for_each_entry(entry, &memtype_list, nd) {
		if (end <= entry->start) {
			where = entry->nd.prev;
			break;
		} else if (start <= entry->start) { /* end > entry->start */
			err = chk_conflict(new, entry, new_type);
			if (!err) {
				dprintk("Overlap at 0x%Lx-0x%Lx\n",
					entry->start, entry->end);
				where = entry->nd.prev;
			}
			break;
		} else if (start < entry->end) { /* start > entry->start */
			err = chk_conflict(new, entry, new_type);
			if (!err) {
				dprintk("Overlap at 0x%Lx-0x%Lx\n",
					entry->start, entry->end);

				/*
				 * Move to right position in the linked
				 * list to add this new entry
				 */
				list_for_each_entry_continue(entry,
							&memtype_list, nd) {
					if (start <= entry->start) {
						where = entry->nd.prev;
						break;
					}
				}
			}
			break;
		}
	}

	if (err) {
		printk(KERN_INFO "reserve_memtype failed 0x%Lx-0x%Lx, "
		       "track %s, req %s\n",
		       start, end, cattr_name(new->type), cattr_name(req_type));
		kfree(new);
		spin_unlock(&memtype_lock);

		return err;
	}

	if (where)
		list_add(&new->nd, where);
	else
		list_add_tail(&new->nd, &memtype_list);

	memtype_rb_insert(&memtype_rbroot, new);

	spin_unlock(&memtype_lock);

	dprintk("reserve_memtype added 0x%Lx-0x%Lx, track %s, req %s, ret %s\n",
		start, end, cattr_name(new->type), cattr_name(req_type),
		new_type ? cattr_name(*new_type) : "-");

	return err;
}

int free_memtype(u64 start, u64 end)
{
	struct memtype *entry, *saved_entry;
	int err = -EINVAL;
	int is_range_ram;

	if (!pat_enabled)
		return 0;

	/* Low ISA region is always mapped WB. No need to track */
	if (is_ISA_range(start, end - 1))
		return 0;

	is_range_ram = pat_pagerange_is_ram(start, end);
	if (is_range_ram == 1) {

		spin_lock(&memtype_lock);
		err = free_ram_pages_type(start, end);
		spin_unlock(&memtype_lock);

		return err;
	} else if (is_range_ram < 0) {
		return -EINVAL;
	}

	spin_lock(&memtype_lock);

	entry = memtype_rb_search(&memtype_rbroot, start);
	if (unlikely(entry == NULL))
		goto unlock_ret;

	/*
	 * Saved entry points to an entry with start same or less than what
	 * we searched for. Now go through the list in both directions to look
	 * for the entry that matches with both start and end, with list stored
	 * in sorted start address
	 */
	saved_entry = entry;
	list_for_each_entry_from(entry, &memtype_list, nd) {
		if (entry->start == start && entry->end == end) {
			rb_erase(&entry->rb, &memtype_rbroot);
			list_del(&entry->nd);
			kfree(entry);
			err = 0;
			break;
		} else if (entry->start > start) {
			break;
		}
	}
<<<<<<< HEAD

	if (!err)
		goto unlock_ret;

=======

	if (!err)
		goto unlock_ret;

>>>>>>> 71623855
	entry = saved_entry;
	list_for_each_entry_reverse(entry, &memtype_list, nd) {
		if (entry->start == start && entry->end == end) {
			rb_erase(&entry->rb, &memtype_rbroot);
			list_del(&entry->nd);
			kfree(entry);
			err = 0;
			break;
		} else if (entry->start < start) {
			break;
		}
	}
unlock_ret:
	spin_unlock(&memtype_lock);

	if (err) {
		printk(KERN_INFO "%s:%d freeing invalid memtype %Lx-%Lx\n",
			current->comm, current->pid, start, end);
	}

	dprintk("free_memtype request 0x%Lx-0x%Lx\n", start, end);

	return err;
}


/**
 * lookup_memtype - Looksup the memory type for a physical address
 * @paddr: physical address of which memory type needs to be looked up
 *
 * Only to be called when PAT is enabled
 *
 * Returns _PAGE_CACHE_WB, _PAGE_CACHE_WC, _PAGE_CACHE_UC_MINUS or
 * _PAGE_CACHE_UC
 */
static unsigned long lookup_memtype(u64 paddr)
{
	int rettype = _PAGE_CACHE_WB;
	struct memtype *entry;

	if (is_ISA_range(paddr, paddr + PAGE_SIZE - 1))
		return rettype;

	if (pat_pagerange_is_ram(paddr, paddr + PAGE_SIZE)) {
		struct page *page;
		spin_lock(&memtype_lock);
		page = pfn_to_page(paddr >> PAGE_SHIFT);
		rettype = get_page_memtype(page);
		spin_unlock(&memtype_lock);
		/*
		 * -1 from get_page_memtype() implies RAM page is in its
		 * default state and not reserved, and hence of type WB
		 */
		if (rettype == -1)
			rettype = _PAGE_CACHE_WB;

		return rettype;
	}

	spin_lock(&memtype_lock);

	entry = memtype_rb_search(&memtype_rbroot, paddr);
	if (entry != NULL)
		rettype = entry->type;
	else
		rettype = _PAGE_CACHE_UC_MINUS;

	spin_unlock(&memtype_lock);
	return rettype;
}

/**
 * io_reserve_memtype - Request a memory type mapping for a region of memory
 * @start: start (physical address) of the region
 * @end: end (physical address) of the region
 * @type: A pointer to memtype, with requested type. On success, requested
 * or any other compatible type that was available for the region is returned
 *
 * On success, returns 0
 * On failure, returns non-zero
 */
int io_reserve_memtype(resource_size_t start, resource_size_t end,
			unsigned long *type)
{
	resource_size_t size = end - start;
	unsigned long req_type = *type;
	unsigned long new_type;
	int ret;

	WARN_ON_ONCE(iomem_map_sanity_check(start, size));

	ret = reserve_memtype(start, end, req_type, &new_type);
	if (ret)
		goto out_err;

	if (!is_new_memtype_allowed(start, size, req_type, new_type))
		goto out_free;

	if (kernel_map_sync_memtype(start, size, new_type) < 0)
		goto out_free;

	*type = new_type;
	return 0;

out_free:
	free_memtype(start, end);
	ret = -EBUSY;
out_err:
	return ret;
}

/**
 * io_free_memtype - Release a memory type mapping for a region of memory
 * @start: start (physical address) of the region
 * @end: end (physical address) of the region
 */
void io_free_memtype(resource_size_t start, resource_size_t end)
{
	free_memtype(start, end);
}

pgprot_t phys_mem_access_prot(struct file *file, unsigned long pfn,
				unsigned long size, pgprot_t vma_prot)
{
	return vma_prot;
}

#ifdef CONFIG_STRICT_DEVMEM
/* This check is done in drivers/char/mem.c in case of STRICT_DEVMEM*/
static inline int range_is_allowed(unsigned long pfn, unsigned long size)
{
	return 1;
}
#else
/* This check is needed to avoid cache aliasing when PAT is enabled */
static inline int range_is_allowed(unsigned long pfn, unsigned long size)
{
	u64 from = ((u64)pfn) << PAGE_SHIFT;
	u64 to = from + size;
	u64 cursor = from;

	if (!pat_enabled)
		return 1;

	while (cursor < to) {
		if (!devmem_is_allowed(pfn)) {
			printk(KERN_INFO
		"Program %s tried to access /dev/mem between %Lx->%Lx.\n",
				current->comm, from, to);
			return 0;
		}
		cursor += PAGE_SIZE;
		pfn++;
	}
	return 1;
}
#endif /* CONFIG_STRICT_DEVMEM */

int phys_mem_access_prot_allowed(struct file *file, unsigned long pfn,
				unsigned long size, pgprot_t *vma_prot)
{
	unsigned long flags = _PAGE_CACHE_WB;

	if (!range_is_allowed(pfn, size))
		return 0;

	if (file->f_flags & O_SYNC) {
		flags = _PAGE_CACHE_UC_MINUS;
	}

#ifdef CONFIG_X86_32
	/*
	 * On the PPro and successors, the MTRRs are used to set
	 * memory types for physical addresses outside main memory,
	 * so blindly setting UC or PWT on those pages is wrong.
	 * For Pentiums and earlier, the surround logic should disable
	 * caching for the high addresses through the KEN pin, but
	 * we maintain the tradition of paranoia in this code.
	 */
	if (!pat_enabled &&
	    !(boot_cpu_has(X86_FEATURE_MTRR) ||
	      boot_cpu_has(X86_FEATURE_K6_MTRR) ||
	      boot_cpu_has(X86_FEATURE_CYRIX_ARR) ||
	      boot_cpu_has(X86_FEATURE_CENTAUR_MCR)) &&
	    (pfn << PAGE_SHIFT) >= __pa(high_memory)) {
		flags = _PAGE_CACHE_UC;
	}
#endif

	*vma_prot = __pgprot((pgprot_val(*vma_prot) & ~_PAGE_CACHE_MASK) |
			     flags);
	return 1;
}

/*
 * Change the memory type for the physial address range in kernel identity
 * mapping space if that range is a part of identity map.
 */
int kernel_map_sync_memtype(u64 base, unsigned long size, unsigned long flags)
{
	unsigned long id_sz;

	if (base >= __pa(high_memory))
		return 0;

	id_sz = (__pa(high_memory) < base + size) ?
				__pa(high_memory) - base :
				size;

	if (ioremap_change_attr((unsigned long)__va(base), id_sz, flags) < 0) {
		printk(KERN_INFO
			"%s:%d ioremap_change_attr failed %s "
			"for %Lx-%Lx\n",
			current->comm, current->pid,
			cattr_name(flags),
			base, (unsigned long long)(base + size));
		return -EINVAL;
	}
	return 0;
}

/*
 * Internal interface to reserve a range of physical memory with prot.
 * Reserved non RAM regions only and after successful reserve_memtype,
 * this func also keeps identity mapping (if any) in sync with this new prot.
 */
static int reserve_pfn_range(u64 paddr, unsigned long size, pgprot_t *vma_prot,
				int strict_prot)
{
	int is_ram = 0;
	int ret;
	unsigned long want_flags = (pgprot_val(*vma_prot) & _PAGE_CACHE_MASK);
	unsigned long flags = want_flags;

	is_ram = pat_pagerange_is_ram(paddr, paddr + size);

	/*
	 * reserve_pfn_range() for RAM pages. We do not refcount to keep
	 * track of number of mappings of RAM pages. We can assert that
	 * the type requested matches the type of first page in the range.
	 */
	if (is_ram) {
		if (!pat_enabled)
			return 0;

		flags = lookup_memtype(paddr);
		if (want_flags != flags) {
			printk(KERN_WARNING
			"%s:%d map pfn RAM range req %s for %Lx-%Lx, got %s\n",
				current->comm, current->pid,
				cattr_name(want_flags),
				(unsigned long long)paddr,
				(unsigned long long)(paddr + size),
				cattr_name(flags));
			*vma_prot = __pgprot((pgprot_val(*vma_prot) &
					      (~_PAGE_CACHE_MASK)) |
					     flags);
		}
		return 0;
	}

	ret = reserve_memtype(paddr, paddr + size, want_flags, &flags);
	if (ret)
		return ret;

	if (flags != want_flags) {
		if (strict_prot ||
		    !is_new_memtype_allowed(paddr, size, want_flags, flags)) {
			free_memtype(paddr, paddr + size);
			printk(KERN_ERR "%s:%d map pfn expected mapping type %s"
				" for %Lx-%Lx, got %s\n",
				current->comm, current->pid,
				cattr_name(want_flags),
				(unsigned long long)paddr,
				(unsigned long long)(paddr + size),
				cattr_name(flags));
			return -EINVAL;
		}
		/*
		 * We allow returning different type than the one requested in
		 * non strict case.
		 */
		*vma_prot = __pgprot((pgprot_val(*vma_prot) &
				      (~_PAGE_CACHE_MASK)) |
				     flags);
	}

	if (kernel_map_sync_memtype(paddr, size, flags) < 0) {
		free_memtype(paddr, paddr + size);
		return -EINVAL;
	}
	return 0;
}

/*
 * Internal interface to free a range of physical memory.
 * Frees non RAM regions only.
 */
static void free_pfn_range(u64 paddr, unsigned long size)
{
	int is_ram;

	is_ram = pat_pagerange_is_ram(paddr, paddr + size);
	if (is_ram == 0)
		free_memtype(paddr, paddr + size);
}

/*
 * track_pfn_vma_copy is called when vma that is covering the pfnmap gets
 * copied through copy_page_range().
 *
 * If the vma has a linear pfn mapping for the entire range, we get the prot
 * from pte and reserve the entire vma range with single reserve_pfn_range call.
 */
int track_pfn_vma_copy(struct vm_area_struct *vma)
{
	resource_size_t paddr;
	unsigned long prot;
	unsigned long vma_size = vma->vm_end - vma->vm_start;
	pgprot_t pgprot;

	if (is_linear_pfn_mapping(vma)) {
		/*
		 * reserve the whole chunk covered by vma. We need the
		 * starting address and protection from pte.
		 */
		if (follow_phys(vma, vma->vm_start, 0, &prot, &paddr)) {
			WARN_ON_ONCE(1);
			return -EINVAL;
		}
		pgprot = __pgprot(prot);
		return reserve_pfn_range(paddr, vma_size, &pgprot, 1);
	}

	return 0;
}

/*
 * track_pfn_vma_new is called when a _new_ pfn mapping is being established
 * for physical range indicated by pfn and size.
 *
 * prot is passed in as a parameter for the new mapping. If the vma has a
 * linear pfn mapping for the entire range reserve the entire vma range with
 * single reserve_pfn_range call.
 */
int track_pfn_vma_new(struct vm_area_struct *vma, pgprot_t *prot,
			unsigned long pfn, unsigned long size)
{
	unsigned long flags;
	resource_size_t paddr;
	unsigned long vma_size = vma->vm_end - vma->vm_start;

	if (is_linear_pfn_mapping(vma)) {
		/* reserve the whole chunk starting from vm_pgoff */
		paddr = (resource_size_t)vma->vm_pgoff << PAGE_SHIFT;
		return reserve_pfn_range(paddr, vma_size, prot, 0);
	}

	if (!pat_enabled)
		return 0;

	/* for vm_insert_pfn and friends, we set prot based on lookup */
	flags = lookup_memtype(pfn << PAGE_SHIFT);
	*prot = __pgprot((pgprot_val(vma->vm_page_prot) & (~_PAGE_CACHE_MASK)) |
			 flags);

	return 0;
}

/*
 * untrack_pfn_vma is called while unmapping a pfnmap for a region.
 * untrack can be called for a specific region indicated by pfn and size or
 * can be for the entire vma (in which case size can be zero).
 */
void untrack_pfn_vma(struct vm_area_struct *vma, unsigned long pfn,
			unsigned long size)
{
	resource_size_t paddr;
	unsigned long vma_size = vma->vm_end - vma->vm_start;

	if (is_linear_pfn_mapping(vma)) {
		/* free the whole chunk starting from vm_pgoff */
		paddr = (resource_size_t)vma->vm_pgoff << PAGE_SHIFT;
		free_pfn_range(paddr, vma_size);
		return;
	}
}

pgprot_t pgprot_writecombine(pgprot_t prot)
{
	if (pat_enabled)
		return __pgprot(pgprot_val(prot) | _PAGE_CACHE_WC);
	else
		return pgprot_noncached(prot);
}
EXPORT_SYMBOL_GPL(pgprot_writecombine);

#if defined(CONFIG_DEBUG_FS) && defined(CONFIG_X86_PAT)

/* get Nth element of the linked list */
static struct memtype *memtype_get_idx(loff_t pos)
{
	struct memtype *list_node, *print_entry;
	int i = 1;

	print_entry  = kmalloc(sizeof(struct memtype), GFP_KERNEL);
	if (!print_entry)
		return NULL;

	spin_lock(&memtype_lock);
	list_for_each_entry(list_node, &memtype_list, nd) {
		if (pos == i) {
			*print_entry = *list_node;
			spin_unlock(&memtype_lock);
			return print_entry;
		}
		++i;
	}
	spin_unlock(&memtype_lock);
	kfree(print_entry);

	return NULL;
}

static void *memtype_seq_start(struct seq_file *seq, loff_t *pos)
{
	if (*pos == 0) {
		++*pos;
		seq_printf(seq, "PAT memtype list:\n");
	}

	return memtype_get_idx(*pos);
}

static void *memtype_seq_next(struct seq_file *seq, void *v, loff_t *pos)
{
	++*pos;
	return memtype_get_idx(*pos);
}

static void memtype_seq_stop(struct seq_file *seq, void *v)
{
}

static int memtype_seq_show(struct seq_file *seq, void *v)
{
	struct memtype *print_entry = (struct memtype *)v;

	seq_printf(seq, "%s @ 0x%Lx-0x%Lx\n", cattr_name(print_entry->type),
			print_entry->start, print_entry->end);
	kfree(print_entry);

	return 0;
}

static const struct seq_operations memtype_seq_ops = {
	.start = memtype_seq_start,
	.next  = memtype_seq_next,
	.stop  = memtype_seq_stop,
	.show  = memtype_seq_show,
};

static int memtype_seq_open(struct inode *inode, struct file *file)
{
	return seq_open(file, &memtype_seq_ops);
}

static const struct file_operations memtype_fops = {
	.open    = memtype_seq_open,
	.read    = seq_read,
	.llseek  = seq_lseek,
	.release = seq_release,
};

static int __init pat_memtype_list_init(void)
{
	debugfs_create_file("pat_memtype_list", S_IRUSR, arch_debugfs_dir,
				NULL, &memtype_fops);
	return 0;
}

late_initcall(pat_memtype_list_init);

#endif /* CONFIG_DEBUG_FS && CONFIG_X86_PAT */<|MERGE_RESOLUTION|>--- conflicted
+++ resolved
@@ -538,17 +538,10 @@
 			break;
 		}
 	}
-<<<<<<< HEAD
 
 	if (!err)
 		goto unlock_ret;
 
-=======
-
-	if (!err)
-		goto unlock_ret;
-
->>>>>>> 71623855
 	entry = saved_entry;
 	list_for_each_entry_reverse(entry, &memtype_list, nd) {
 		if (entry->start == start && entry->end == end) {
