--- conflicted
+++ resolved
@@ -503,13 +503,6 @@
 
 #define AMD_SME_BIT	BIT(0)
 #define AMD_SEV_BIT	BIT(1)
-<<<<<<< HEAD
-
-	/* Check the SEV MSR whether SEV or SME is enabled */
-	sev_status   = __rdmsr(MSR_AMD64_SEV);
-	feature_mask = (sev_status & MSR_AMD64_SEV_ENABLED) ? AMD_SEV_BIT : AMD_SME_BIT;
-=======
->>>>>>> 5c6d4f97
 
 	/*
 	 * Check for the SME/SEV feature:
