# x86 configuration
mainmenu "Linux Kernel Configuration for x86"

# Select 32 or 64 bit
config 64BIT
	bool "64-bit kernel" if ARCH = "x86"
	default ARCH = "x86_64"
	---help---
	  Say yes to build a 64-bit kernel - formerly known as x86_64
	  Say no to build a 32-bit kernel - formerly known as i386

config X86_32
	def_bool !64BIT

config X86_64
	def_bool 64BIT

### Arch settings
config X86
	def_bool y
	select HAVE_AOUT if X86_32
	select HAVE_READQ
	select HAVE_WRITEQ
	select HAVE_UNSTABLE_SCHED_CLOCK
	select HAVE_IDE
	select HAVE_OPROFILE
<<<<<<< HEAD
	select HAVE_PERF_COUNTERS if (!M386 && !M486)
=======
	select HAVE_PERF_EVENTS if (!M386 && !M486)
>>>>>>> 94a8d5ca
	select HAVE_IOREMAP_PROT
	select HAVE_KPROBES
	select ARCH_WANT_OPTIONAL_GPIOLIB
	select ARCH_WANT_FRAME_POINTERS
	select HAVE_DMA_ATTRS
	select HAVE_KRETPROBES
	select HAVE_FTRACE_MCOUNT_RECORD
	select HAVE_DYNAMIC_FTRACE
	select HAVE_FUNCTION_TRACER
	select HAVE_FUNCTION_GRAPH_TRACER
	select HAVE_FUNCTION_GRAPH_FP_TEST
	select HAVE_FUNCTION_TRACE_MCOUNT_TEST
	select HAVE_FTRACE_NMI_ENTER if DYNAMIC_FTRACE
	select HAVE_SYSCALL_TRACEPOINTS
	select HAVE_KVM
	select HAVE_ARCH_KGDB
	select HAVE_ARCH_TRACEHOOK
	select HAVE_GENERIC_DMA_COHERENT if X86_32
	select HAVE_EFFICIENT_UNALIGNED_ACCESS
	select USER_STACKTRACE_SUPPORT
	select HAVE_DMA_API_DEBUG
	select HAVE_KERNEL_GZIP
	select HAVE_KERNEL_BZIP2
	select HAVE_KERNEL_LZMA
	select HAVE_ARCH_KMEMCHECK

config OUTPUT_FORMAT
	string
	default "elf32-i386" if X86_32
	default "elf64-x86-64" if X86_64

config ARCH_DEFCONFIG
	string
	default "arch/x86/configs/i386_defconfig" if X86_32
	default "arch/x86/configs/x86_64_defconfig" if X86_64

config GENERIC_TIME
	def_bool y

config GENERIC_CMOS_UPDATE
	def_bool y

config CLOCKSOURCE_WATCHDOG
	def_bool y

config GENERIC_CLOCKEVENTS
	def_bool y

config GENERIC_CLOCKEVENTS_BROADCAST
	def_bool y
	depends on X86_64 || (X86_32 && X86_LOCAL_APIC)

config LOCKDEP_SUPPORT
	def_bool y

config STACKTRACE_SUPPORT
	def_bool y

config HAVE_LATENCYTOP_SUPPORT
	def_bool y

config FAST_CMPXCHG_LOCAL
	bool
	default y

config MMU
	def_bool y

config ZONE_DMA
	def_bool y

config SBUS
	bool

config GENERIC_ISA_DMA
	def_bool y

config GENERIC_IOMAP
	def_bool y

config GENERIC_BUG
	def_bool y
	depends on BUG
	select GENERIC_BUG_RELATIVE_POINTERS if X86_64

config GENERIC_BUG_RELATIVE_POINTERS
	bool

config GENERIC_HWEIGHT
	def_bool y

config GENERIC_GPIO
	bool

config ARCH_MAY_HAVE_PC_FDC
	def_bool y

config RWSEM_GENERIC_SPINLOCK
	def_bool !X86_XADD

config RWSEM_XCHGADD_ALGORITHM
	def_bool X86_XADD

config ARCH_HAS_CPU_IDLE_WAIT
	def_bool y

config GENERIC_CALIBRATE_DELAY
	def_bool y

config GENERIC_TIME_VSYSCALL
	bool
	default X86_64

config ARCH_HAS_CPU_RELAX
	def_bool y

config ARCH_HAS_DEFAULT_IDLE
	def_bool y

config ARCH_HAS_CACHE_LINE_SIZE
	def_bool y

config HAVE_SETUP_PER_CPU_AREA
	def_bool y

config NEED_PER_CPU_EMBED_FIRST_CHUNK
	def_bool y

config NEED_PER_CPU_PAGE_FIRST_CHUNK
	def_bool y

config HAVE_CPUMASK_OF_CPU_MAP
	def_bool X86_64_SMP

config ARCH_HIBERNATION_POSSIBLE
	def_bool y

config ARCH_SUSPEND_POSSIBLE
	def_bool y

config ZONE_DMA32
	bool
	default X86_64

config ARCH_POPULATES_NODE_MAP
	def_bool y

config AUDIT_ARCH
	bool
	default X86_64

config ARCH_SUPPORTS_OPTIMIZED_INLINING
	def_bool y

config ARCH_SUPPORTS_DEBUG_PAGEALLOC
	def_bool y

config HAVE_INTEL_TXT
	def_bool y
	depends on EXPERIMENTAL && DMAR && ACPI

# Use the generic interrupt handling code in kernel/irq/:
config GENERIC_HARDIRQS
	bool
	default y

config GENERIC_HARDIRQS_NO__DO_IRQ
       def_bool y

config GENERIC_IRQ_PROBE
	bool
	default y

config GENERIC_PENDING_IRQ
	bool
	depends on GENERIC_HARDIRQS && SMP
	default y

config USE_GENERIC_SMP_HELPERS
	def_bool y
	depends on SMP

config X86_32_SMP
	def_bool y
	depends on X86_32 && SMP

config X86_64_SMP
	def_bool y
	depends on X86_64 && SMP

config X86_HT
	bool
	depends on SMP
	default y

config X86_TRAMPOLINE
	bool
	depends on SMP || (64BIT && ACPI_SLEEP)
	default y

config X86_32_LAZY_GS
	def_bool y
	depends on X86_32 && !CC_STACKPROTECTOR

config KTIME_SCALAR
	def_bool X86_32
source "init/Kconfig"
source "kernel/Kconfig.freezer"

menu "Processor type and features"

source "kernel/time/Kconfig"

config SMP
	bool "Symmetric multi-processing support"
	---help---
	  This enables support for systems with more than one CPU. If you have
	  a system with only one CPU, like most personal computers, say N. If
	  you have a system with more than one CPU, say Y.

	  If you say N here, the kernel will run on single and multiprocessor
	  machines, but will use only one CPU of a multiprocessor machine. If
	  you say Y here, the kernel will run on many, but not all,
	  singleprocessor machines. On a singleprocessor machine, the kernel
	  will run faster if you say N here.

	  Note that if you say Y here and choose architecture "586" or
	  "Pentium" under "Processor family", the kernel will not work on 486
	  architectures. Similarly, multiprocessor kernels for the "PPro"
	  architecture may not work on all Pentium based boards.

	  People using multiprocessor machines who say Y here should also say
	  Y to "Enhanced Real Time Clock Support", below. The "Advanced Power
	  Management" code will be disabled if you say Y here.

	  See also <file:Documentation/i386/IO-APIC.txt>,
	  <file:Documentation/nmi_watchdog.txt> and the SMP-HOWTO available at
	  <http://www.tldp.org/docs.html#howto>.

	  If you don't know what to do here, say N.

config X86_X2APIC
	bool "Support x2apic"
	depends on X86_LOCAL_APIC && X86_64 && INTR_REMAP
	---help---
	  This enables x2apic support on CPUs that have this feature.

	  This allows 32-bit apic IDs (so it can support very large systems),
	  and accesses the local apic via MSRs not via mmio.

	  If you don't know what to do here, say N.

config SPARSE_IRQ
	bool "Support sparse irq numbering"
	depends on PCI_MSI || HT_IRQ
	---help---
	  This enables support for sparse irqs. This is useful for distro
	  kernels that want to define a high CONFIG_NR_CPUS value but still
	  want to have low kernel memory footprint on smaller machines.

	  ( Sparse IRQs can also be beneficial on NUMA boxes, as they spread
	    out the irq_desc[] array in a more NUMA-friendly way. )

	  If you don't know what to do here, say N.

config NUMA_IRQ_DESC
	def_bool y
	depends on SPARSE_IRQ && NUMA

config X86_MPPARSE
	bool "Enable MPS table" if ACPI
	default y
	depends on X86_LOCAL_APIC
	---help---
	  For old smp systems that do not have proper acpi support. Newer systems
	  (esp with 64bit cpus) with acpi support, MADT and DSDT will override it

config X86_BIGSMP
	bool "Support for big SMP systems with more than 8 CPUs"
	depends on X86_32 && SMP
	---help---
	  This option is needed for the systems that have more than 8 CPUs

if X86_32
config X86_EXTENDED_PLATFORM
	bool "Support for extended (non-PC) x86 platforms"
	default y
	---help---
	  If you disable this option then the kernel will only support
	  standard PC platforms. (which covers the vast majority of
	  systems out there.)

	  If you enable this option then you'll be able to select support
	  for the following (non-PC) 32 bit x86 platforms:
		AMD Elan
		NUMAQ (IBM/Sequent)
		RDC R-321x SoC
		SGI 320/540 (Visual Workstation)
		Summit/EXA (IBM x440)
		Unisys ES7000 IA32 series
		Moorestown MID devices

	  If you have one of these systems, or if you want to build a
	  generic distribution kernel, say Y here - otherwise say N.
endif

if X86_64
config X86_EXTENDED_PLATFORM
	bool "Support for extended (non-PC) x86 platforms"
	default y
	---help---
	  If you disable this option then the kernel will only support
	  standard PC platforms. (which covers the vast majority of
	  systems out there.)

	  If you enable this option then you'll be able to select support
	  for the following (non-PC) 64 bit x86 platforms:
		ScaleMP vSMP
		SGI Ultraviolet

	  If you have one of these systems, or if you want to build a
	  generic distribution kernel, say Y here - otherwise say N.
endif
# This is an alphabetically sorted list of 64 bit extended platforms
# Please maintain the alphabetic order if and when there are additions

config X86_VSMP
	bool "ScaleMP vSMP"
	select PARAVIRT
	depends on X86_64 && PCI
	depends on X86_EXTENDED_PLATFORM
	---help---
	  Support for ScaleMP vSMP systems.  Say 'Y' here if this kernel is
	  supposed to run on these EM64T-based machines.  Only choose this option
	  if you have one of these machines.

config X86_UV
	bool "SGI Ultraviolet"
	depends on X86_64
	depends on X86_EXTENDED_PLATFORM
	depends on NUMA
	depends on X86_X2APIC
	---help---
	  This option is needed in order to support SGI Ultraviolet systems.
	  If you don't have one of these, you should say N here.

# Following is an alphabetically sorted list of 32 bit extended platforms
# Please maintain the alphabetic order if and when there are additions

config X86_ELAN
	bool "AMD Elan"
	depends on X86_32
	depends on X86_EXTENDED_PLATFORM
	---help---
	  Select this for an AMD Elan processor.

	  Do not use this option for K6/Athlon/Opteron processors!

	  If unsure, choose "PC-compatible" instead.

config X86_MRST
       bool "Moorestown MID platform"
	depends on X86_32
	depends on X86_EXTENDED_PLATFORM
	---help---
	  Moorestown is Intel's Low Power Intel Architecture (LPIA) based Moblin
	  Internet Device(MID) platform. Moorestown consists of two chips:
	  Lincroft (CPU core, graphics, and memory controller) and Langwell IOH.
	  Unlike standard x86 PCs, Moorestown does not have many legacy devices
	  nor standard legacy replacement devices/features. e.g. Moorestown does
	  not contain i8259, i8254, HPET, legacy BIOS, most of the io ports.

config X86_RDC321X
	bool "RDC R-321x SoC"
	depends on X86_32
	depends on X86_EXTENDED_PLATFORM
	select M486
	select X86_REBOOTFIXUPS
	---help---
	  This option is needed for RDC R-321x system-on-chip, also known
	  as R-8610-(G).
	  If you don't have one of these chips, you should say N here.

config X86_32_NON_STANDARD
	bool "Support non-standard 32-bit SMP architectures"
	depends on X86_32 && SMP
	depends on X86_EXTENDED_PLATFORM
	---help---
	  This option compiles in the NUMAQ, Summit, bigsmp, ES7000, default
	  subarchitectures.  It is intended for a generic binary kernel.
	  if you select them all, kernel will probe it one by one. and will
	  fallback to default.

# Alphabetically sorted list of Non standard 32 bit platforms

config X86_NUMAQ
	bool "NUMAQ (IBM/Sequent)"
	depends on X86_32_NON_STANDARD
	select NUMA
	select X86_MPPARSE
	---help---
	  This option is used for getting Linux to run on a NUMAQ (IBM/Sequent)
	  NUMA multiquad box. This changes the way that processors are
	  bootstrapped, and uses Clustered Logical APIC addressing mode instead
	  of Flat Logical.  You will need a new lynxer.elf file to flash your
	  firmware with - send email to <Martin.Bligh@us.ibm.com>.

config X86_VISWS
	bool "SGI 320/540 (Visual Workstation)"
	depends on X86_32 && PCI && X86_MPPARSE && PCI_GODIRECT
	depends on X86_32_NON_STANDARD
	---help---
	  The SGI Visual Workstation series is an IA32-based workstation
	  based on SGI systems chips with some legacy PC hardware attached.

	  Say Y here to create a kernel to run on the SGI 320 or 540.

	  A kernel compiled for the Visual Workstation will run on general
	  PCs as well. See <file:Documentation/sgi-visws.txt> for details.

config X86_SUMMIT
	bool "Summit/EXA (IBM x440)"
	depends on X86_32_NON_STANDARD
	---help---
	  This option is needed for IBM systems that use the Summit/EXA chipset.
	  In particular, it is needed for the x440.

config X86_ES7000
	bool "Unisys ES7000 IA32 series"
	depends on X86_32_NON_STANDARD && X86_BIGSMP
	---help---
	  Support for Unisys ES7000 systems.  Say 'Y' here if this kernel is
	  supposed to run on an IA32-based Unisys ES7000 system.

config SCHED_OMIT_FRAME_POINTER
	def_bool y
	prompt "Single-depth WCHAN output"
	depends on X86
	---help---
	  Calculate simpler /proc/<PID>/wchan values. If this option
	  is disabled then wchan values will recurse back to the
	  caller function. This provides more accurate wchan values,
	  at the expense of slightly more scheduling overhead.

	  If in doubt, say "Y".

menuconfig PARAVIRT_GUEST
	bool "Paravirtualized guest support"
	---help---
	  Say Y here to get to see options related to running Linux under
	  various hypervisors.  This option alone does not add any kernel code.

	  If you say N, all options in this submenu will be skipped and disabled.

if PARAVIRT_GUEST

source "arch/x86/xen/Kconfig"

config VMI
	bool "VMI Guest support"
	select PARAVIRT
	depends on X86_32
	---help---
	  VMI provides a paravirtualized interface to the VMware ESX server
	  (it could be used by other hypervisors in theory too, but is not
	  at the moment), by linking the kernel to a GPL-ed ROM module
	  provided by the hypervisor.

config KVM_CLOCK
	bool "KVM paravirtualized clock"
	select PARAVIRT
	select PARAVIRT_CLOCK
	---help---
	  Turning on this option will allow you to run a paravirtualized clock
	  when running over the KVM hypervisor. Instead of relying on a PIT
	  (or probably other) emulation by the underlying device model, the host
	  provides the guest with timing infrastructure such as time of day, and
	  system time

config KVM_GUEST
	bool "KVM Guest support"
	select PARAVIRT
	---help---
	  This option enables various optimizations for running under the KVM
	  hypervisor.

source "arch/x86/lguest/Kconfig"

config PARAVIRT
	bool "Enable paravirtualization code"
	---help---
	  This changes the kernel so it can modify itself when it is run
	  under a hypervisor, potentially improving performance significantly
	  over full virtualization.  However, when run without a hypervisor
	  the kernel is theoretically slower and slightly larger.

config PARAVIRT_SPINLOCKS
	bool "Paravirtualization layer for spinlocks"
	depends on PARAVIRT && SMP && EXPERIMENTAL
	---help---
	  Paravirtualized spinlocks allow a pvops backend to replace the
	  spinlock implementation with something virtualization-friendly
	  (for example, block the virtual CPU rather than spinning).

	  Unfortunately the downside is an up to 5% performance hit on
	  native kernels, with various workloads.

	  If you are unsure how to answer this question, answer N.

config PARAVIRT_CLOCK
	bool
	default n

endif

config PARAVIRT_DEBUG
	bool "paravirt-ops debugging"
	depends on PARAVIRT && DEBUG_KERNEL
	---help---
	  Enable to debug paravirt_ops internals.  Specifically, BUG if
	  a paravirt_op is missing when it is called.

config MEMTEST
	bool "Memtest"
	---help---
	  This option adds a kernel parameter 'memtest', which allows memtest
	  to be set.
	        memtest=0, mean disabled; -- default
	        memtest=1, mean do 1 test pattern;
	        ...
	        memtest=4, mean do 4 test patterns.
	  If you are unsure how to answer this question, answer N.

config X86_SUMMIT_NUMA
	def_bool y
	depends on X86_32 && NUMA && X86_32_NON_STANDARD

config X86_CYCLONE_TIMER
	def_bool y
	depends on X86_32_NON_STANDARD

source "arch/x86/Kconfig.cpu"

config HPET_TIMER
	def_bool X86_64
	prompt "HPET Timer Support" if X86_32
	---help---
	  Use the IA-PC HPET (High Precision Event Timer) to manage
	  time in preference to the PIT and RTC, if a HPET is
	  present.
	  HPET is the next generation timer replacing legacy 8254s.
	  The HPET provides a stable time base on SMP
	  systems, unlike the TSC, but it is more expensive to access,
	  as it is off-chip.  You can find the HPET spec at
	  <http://www.intel.com/hardwaredesign/hpetspec_1.pdf>.

	  You can safely choose Y here.  However, HPET will only be
	  activated if the platform and the BIOS support this feature.
	  Otherwise the 8254 will be used for timing services.

	  Choose N to continue using the legacy 8254 timer.

config HPET_EMULATE_RTC
	def_bool y
	depends on HPET_TIMER && (RTC=y || RTC=m || RTC_DRV_CMOS=m || RTC_DRV_CMOS=y)

# Mark as embedded because too many people got it wrong.
# The code disables itself when not needed.
config DMI
	default y
	bool "Enable DMI scanning" if EMBEDDED
	---help---
	  Enabled scanning of DMI to identify machine quirks. Say Y
	  here unless you have verified that your setup is not
	  affected by entries in the DMI blacklist. Required by PNP
	  BIOS code.

config GART_IOMMU
	bool "GART IOMMU support" if EMBEDDED
	default y
	select SWIOTLB
	depends on X86_64 && PCI
	---help---
	  Support for full DMA access of devices with 32bit memory access only
	  on systems with more than 3GB. This is usually needed for USB,
	  sound, many IDE/SATA chipsets and some other devices.
	  Provides a driver for the AMD Athlon64/Opteron/Turion/Sempron GART
	  based hardware IOMMU and a software bounce buffer based IOMMU used
	  on Intel systems and as fallback.
	  The code is only active when needed (enough memory and limited
	  device) unless CONFIG_IOMMU_DEBUG or iommu=force is specified
	  too.

config CALGARY_IOMMU
	bool "IBM Calgary IOMMU support"
	select SWIOTLB
	depends on X86_64 && PCI && EXPERIMENTAL
	---help---
	  Support for hardware IOMMUs in IBM's xSeries x366 and x460
	  systems. Needed to run systems with more than 3GB of memory
	  properly with 32-bit PCI devices that do not support DAC
	  (Double Address Cycle). Calgary also supports bus level
	  isolation, where all DMAs pass through the IOMMU.  This
	  prevents them from going anywhere except their intended
	  destination. This catches hard-to-find kernel bugs and
	  mis-behaving drivers and devices that do not use the DMA-API
	  properly to set up their DMA buffers.  The IOMMU can be
	  turned off at boot time with the iommu=off parameter.
	  Normally the kernel will make the right choice by itself.
	  If unsure, say Y.

config CALGARY_IOMMU_ENABLED_BY_DEFAULT
	def_bool y
	prompt "Should Calgary be enabled by default?"
	depends on CALGARY_IOMMU
	---help---
	  Should Calgary be enabled by default? if you choose 'y', Calgary
	  will be used (if it exists). If you choose 'n', Calgary will not be
	  used even if it exists. If you choose 'n' and would like to use
	  Calgary anyway, pass 'iommu=calgary' on the kernel command line.
	  If unsure, say Y.

config AMD_IOMMU
	bool "AMD IOMMU support"
	select SWIOTLB
	select PCI_MSI
	depends on X86_64 && PCI && ACPI
	---help---
	  With this option you can enable support for AMD IOMMU hardware in
	  your system. An IOMMU is a hardware component which provides
	  remapping of DMA memory accesses from devices. With an AMD IOMMU you
	  can isolate the the DMA memory of different devices and protect the
	  system from misbehaving device drivers or hardware.

	  You can find out if your system has an AMD IOMMU if you look into
	  your BIOS for an option to enable it or if you have an IVRS ACPI
	  table.

config AMD_IOMMU_STATS
	bool "Export AMD IOMMU statistics to debugfs"
	depends on AMD_IOMMU
	select DEBUG_FS
	---help---
	  This option enables code in the AMD IOMMU driver to collect various
	  statistics about whats happening in the driver and exports that
	  information to userspace via debugfs.
	  If unsure, say N.

# need this always selected by IOMMU for the VIA workaround
config SWIOTLB
	def_bool y if X86_64
	---help---
	  Support for software bounce buffers used on x86-64 systems
	  which don't have a hardware IOMMU (e.g. the current generation
	  of Intel's x86-64 CPUs). Using this PCI devices which can only
	  access 32-bits of memory can be used on systems with more than
	  3 GB of memory. If unsure, say Y.

config IOMMU_HELPER
	def_bool (CALGARY_IOMMU || GART_IOMMU || SWIOTLB || AMD_IOMMU)

config IOMMU_API
	def_bool (AMD_IOMMU || DMAR)

config MAXSMP
	bool "Configure Maximum number of SMP Processors and NUMA Nodes"
	depends on X86_64 && SMP && DEBUG_KERNEL && EXPERIMENTAL
	select CPUMASK_OFFSTACK
	default n
	---help---
	  Configure maximum number of CPUS and NUMA Nodes for this architecture.
	  If unsure, say N.

config NR_CPUS
	int "Maximum number of CPUs" if SMP && !MAXSMP
	range 2 8 if SMP && X86_32 && !X86_BIGSMP
	range 2 512 if SMP && !MAXSMP
	default "1" if !SMP
	default "4096" if MAXSMP
	default "32" if SMP && (X86_NUMAQ || X86_SUMMIT || X86_BIGSMP || X86_ES7000)
	default "8" if SMP
	---help---
	  This allows you to specify the maximum number of CPUs which this
	  kernel will support.  The maximum supported value is 512 and the
	  minimum value which makes sense is 2.

	  This is purely to save memory - each supported CPU adds
	  approximately eight kilobytes to the kernel image.

config SCHED_SMT
	bool "SMT (Hyperthreading) scheduler support"
	depends on X86_HT
	---help---
	  SMT scheduler support improves the CPU scheduler's decision making
	  when dealing with Intel Pentium 4 chips with HyperThreading at a
	  cost of slightly increased overhead in some places. If unsure say
	  N here.

config SCHED_MC
	def_bool y
	prompt "Multi-core scheduler support"
	depends on X86_HT
	---help---
	  Multi-core scheduler support improves the CPU scheduler's decision
	  making when dealing with multi-core CPU chips at a cost of slightly
	  increased overhead in some places. If unsure say N here.

source "kernel/Kconfig.preempt"

config X86_UP_APIC
	bool "Local APIC support on uniprocessors"
	depends on X86_32 && !SMP && !X86_32_NON_STANDARD
	---help---
	  A local APIC (Advanced Programmable Interrupt Controller) is an
	  integrated interrupt controller in the CPU. If you have a single-CPU
	  system which has a processor with a local APIC, you can say Y here to
	  enable and use it. If you say Y here even though your machine doesn't
	  have a local APIC, then the kernel will still run with no slowdown at
	  all. The local APIC supports CPU-generated self-interrupts (timer,
	  performance counters), and the NMI watchdog which detects hard
	  lockups.

config X86_UP_IOAPIC
	bool "IO-APIC support on uniprocessors"
	depends on X86_UP_APIC
	---help---
	  An IO-APIC (I/O Advanced Programmable Interrupt Controller) is an
	  SMP-capable replacement for PC-style interrupt controllers. Most
	  SMP systems and many recent uniprocessor systems have one.

	  If you have a single-CPU system with an IO-APIC, you can say Y here
	  to use it. If you say Y here even though your machine doesn't have
	  an IO-APIC, then the kernel will still run with no slowdown at all.

config X86_LOCAL_APIC
	def_bool y
	depends on X86_64 || SMP || X86_32_NON_STANDARD || X86_UP_APIC

config X86_IO_APIC
	def_bool y
	depends on X86_64 || SMP || X86_32_NON_STANDARD || X86_UP_APIC

config X86_VISWS_APIC
	def_bool y
	depends on X86_32 && X86_VISWS

config X86_REROUTE_FOR_BROKEN_BOOT_IRQS
	bool "Reroute for broken boot IRQs"
	default n
	depends on X86_IO_APIC
	---help---
	  This option enables a workaround that fixes a source of
	  spurious interrupts. This is recommended when threaded
	  interrupt handling is used on systems where the generation of
	  superfluous "boot interrupts" cannot be disabled.

	  Some chipsets generate a legacy INTx "boot IRQ" when the IRQ
	  entry in the chipset's IO-APIC is masked (as, e.g. the RT
	  kernel does during interrupt handling). On chipsets where this
	  boot IRQ generation cannot be disabled, this workaround keeps
	  the original IRQ line masked so that only the equivalent "boot
	  IRQ" is delivered to the CPUs. The workaround also tells the
	  kernel to set up the IRQ handler on the boot IRQ line. In this
	  way only one interrupt is delivered to the kernel. Otherwise
	  the spurious second interrupt may cause the kernel to bring
	  down (vital) interrupt lines.

	  Only affects "broken" chipsets. Interrupt sharing may be
	  increased on these systems.

config X86_MCE
	bool "Machine Check / overheating reporting"
	---help---
	  Machine Check support allows the processor to notify the
	  kernel if it detects a problem (e.g. overheating, data corruption).
	  The action the kernel takes depends on the severity of the problem,
	  ranging from warning messages to halting the machine.

config X86_MCE_INTEL
	def_bool y
	prompt "Intel MCE features"
	depends on X86_MCE && X86_LOCAL_APIC
	---help---
	   Additional support for intel specific MCE features such as
	   the thermal monitor.

config X86_MCE_AMD
	def_bool y
	prompt "AMD MCE features"
	depends on X86_MCE && X86_LOCAL_APIC
	---help---
	   Additional support for AMD specific MCE features such as
	   the DRAM Error Threshold.

config X86_ANCIENT_MCE
	def_bool n
	depends on X86_32 && X86_MCE
	prompt "Support for old Pentium 5 / WinChip machine checks"
	---help---
	  Include support for machine check handling on old Pentium 5 or WinChip
	  systems. These typically need to be enabled explicitely on the command
	  line.

config X86_MCE_THRESHOLD
	depends on X86_MCE_AMD || X86_MCE_INTEL
	bool
	default y

config X86_MCE_INJECT
	depends on X86_MCE
	tristate "Machine check injector support"
	---help---
	  Provide support for injecting machine checks for testing purposes.
	  If you don't know what a machine check is and you don't do kernel
	  QA it is safe to say n.

config X86_THERMAL_VECTOR
	def_bool y
	depends on X86_MCE_INTEL

config VM86
	bool "Enable VM86 support" if EMBEDDED
	default y
	depends on X86_32
	---help---
	  This option is required by programs like DOSEMU to run 16-bit legacy
	  code on X86 processors. It also may be needed by software like
	  XFree86 to initialize some video cards via BIOS. Disabling this
	  option saves about 6k.

config TOSHIBA
	tristate "Toshiba Laptop support"
	depends on X86_32
	---help---
	  This adds a driver to safely access the System Management Mode of
	  the CPU on Toshiba portables with a genuine Toshiba BIOS. It does
	  not work on models with a Phoenix BIOS. The System Management Mode
	  is used to set the BIOS and power saving options on Toshiba portables.

	  For information on utilities to make use of this driver see the
	  Toshiba Linux utilities web site at:
	  <http://www.buzzard.org.uk/toshiba/>.

	  Say Y if you intend to run this kernel on a Toshiba portable.
	  Say N otherwise.

config I8K
	tristate "Dell laptop support"
	---help---
	  This adds a driver to safely access the System Management Mode
	  of the CPU on the Dell Inspiron 8000. The System Management Mode
	  is used to read cpu temperature and cooling fan status and to
	  control the fans on the I8K portables.

	  This driver has been tested only on the Inspiron 8000 but it may
	  also work with other Dell laptops. You can force loading on other
	  models by passing the parameter `force=1' to the module. Use at
	  your own risk.

	  For information on utilities to make use of this driver see the
	  I8K Linux utilities web site at:
	  <http://people.debian.org/~dz/i8k/>

	  Say Y if you intend to run this kernel on a Dell Inspiron 8000.
	  Say N otherwise.

config X86_REBOOTFIXUPS
	bool "Enable X86 board specific fixups for reboot"
	depends on X86_32
	---help---
	  This enables chipset and/or board specific fixups to be done
	  in order to get reboot to work correctly. This is only needed on
	  some combinations of hardware and BIOS. The symptom, for which
	  this config is intended, is when reboot ends with a stalled/hung
	  system.

	  Currently, the only fixup is for the Geode machines using
	  CS5530A and CS5536 chipsets and the RDC R-321x SoC.

	  Say Y if you want to enable the fixup. Currently, it's safe to
	  enable this option even if you don't need it.
	  Say N otherwise.

config MICROCODE
	tristate "/dev/cpu/microcode - microcode support"
	select FW_LOADER
	---help---
	  If you say Y here, you will be able to update the microcode on
	  certain Intel and AMD processors. The Intel support is for the
	  IA32 family, e.g. Pentium Pro, Pentium II, Pentium III,
	  Pentium 4, Xeon etc. The AMD support is for family 0x10 and
	  0x11 processors, e.g. Opteron, Phenom and Turion 64 Ultra.
	  You will obviously need the actual microcode binary data itself
	  which is not shipped with the Linux kernel.

	  This option selects the general module only, you need to select
	  at least one vendor specific module as well.

	  To compile this driver as a module, choose M here: the
	  module will be called microcode.

config MICROCODE_INTEL
	bool "Intel microcode patch loading support"
	depends on MICROCODE
	default MICROCODE
	select FW_LOADER
	---help---
	  This options enables microcode patch loading support for Intel
	  processors.

	  For latest news and information on obtaining all the required
	  Intel ingredients for this driver, check:
	  <http://www.urbanmyth.org/microcode/>.

config MICROCODE_AMD
	bool "AMD microcode patch loading support"
	depends on MICROCODE
	select FW_LOADER
	---help---
	  If you select this option, microcode patch loading support for AMD
	  processors will be enabled.

config MICROCODE_OLD_INTERFACE
	def_bool y
	depends on MICROCODE

config X86_MSR
	tristate "/dev/cpu/*/msr - Model-specific register support"
	---help---
	  This device gives privileged processes access to the x86
	  Model-Specific Registers (MSRs).  It is a character device with
	  major 202 and minors 0 to 31 for /dev/cpu/0/msr to /dev/cpu/31/msr.
	  MSR accesses are directed to a specific CPU on multi-processor
	  systems.

config X86_CPUID
	tristate "/dev/cpu/*/cpuid - CPU information support"
	---help---
	  This device gives processes access to the x86 CPUID instruction to
	  be executed on a specific processor.  It is a character device
	  with major 203 and minors 0 to 31 for /dev/cpu/0/cpuid to
	  /dev/cpu/31/cpuid.

config X86_CPU_DEBUG
	tristate "/sys/kernel/debug/x86/cpu/* - CPU Debug support"
	---help---
	  If you select this option, this will provide various x86 CPUs
	  information through debugfs.

choice
	prompt "High Memory Support"
	default HIGHMEM4G if !X86_NUMAQ
	default HIGHMEM64G if X86_NUMAQ
	depends on X86_32

config NOHIGHMEM
	bool "off"
	depends on !X86_NUMAQ
	---help---
	  Linux can use up to 64 Gigabytes of physical memory on x86 systems.
	  However, the address space of 32-bit x86 processors is only 4
	  Gigabytes large. That means that, if you have a large amount of
	  physical memory, not all of it can be "permanently mapped" by the
	  kernel. The physical memory that's not permanently mapped is called
	  "high memory".

	  If you are compiling a kernel which will never run on a machine with
	  more than 1 Gigabyte total physical RAM, answer "off" here (default
	  choice and suitable for most users). This will result in a "3GB/1GB"
	  split: 3GB are mapped so that each process sees a 3GB virtual memory
	  space and the remaining part of the 4GB virtual memory space is used
	  by the kernel to permanently map as much physical memory as
	  possible.

	  If the machine has between 1 and 4 Gigabytes physical RAM, then
	  answer "4GB" here.

	  If more than 4 Gigabytes is used then answer "64GB" here. This
	  selection turns Intel PAE (Physical Address Extension) mode on.
	  PAE implements 3-level paging on IA32 processors. PAE is fully
	  supported by Linux, PAE mode is implemented on all recent Intel
	  processors (Pentium Pro and better). NOTE: If you say "64GB" here,
	  then the kernel will not boot on CPUs that don't support PAE!

	  The actual amount of total physical memory will either be
	  auto detected or can be forced by using a kernel command line option
	  such as "mem=256M". (Try "man bootparam" or see the documentation of
	  your boot loader (lilo or loadlin) about how to pass options to the
	  kernel at boot time.)

	  If unsure, say "off".

config HIGHMEM4G
	bool "4GB"
	depends on !X86_NUMAQ
	---help---
	  Select this if you have a 32-bit processor and between 1 and 4
	  gigabytes of physical RAM.

config HIGHMEM64G
	bool "64GB"
	depends on !M386 && !M486
	select X86_PAE
	---help---
	  Select this if you have a 32-bit processor and more than 4
	  gigabytes of physical RAM.

endchoice

choice
	depends on EXPERIMENTAL
	prompt "Memory split" if EMBEDDED
	default VMSPLIT_3G
	depends on X86_32
	---help---
	  Select the desired split between kernel and user memory.

	  If the address range available to the kernel is less than the
	  physical memory installed, the remaining memory will be available
	  as "high memory". Accessing high memory is a little more costly
	  than low memory, as it needs to be mapped into the kernel first.
	  Note that increasing the kernel address space limits the range
	  available to user programs, making the address space there
	  tighter.  Selecting anything other than the default 3G/1G split
	  will also likely make your kernel incompatible with binary-only
	  kernel modules.

	  If you are not absolutely sure what you are doing, leave this
	  option alone!

	config VMSPLIT_3G
		bool "3G/1G user/kernel split"
	config VMSPLIT_3G_OPT
		depends on !X86_PAE
		bool "3G/1G user/kernel split (for full 1G low memory)"
	config VMSPLIT_2G
		bool "2G/2G user/kernel split"
	config VMSPLIT_2G_OPT
		depends on !X86_PAE
		bool "2G/2G user/kernel split (for full 2G low memory)"
	config VMSPLIT_1G
		bool "1G/3G user/kernel split"
endchoice

config PAGE_OFFSET
	hex
	default 0xB0000000 if VMSPLIT_3G_OPT
	default 0x80000000 if VMSPLIT_2G
	default 0x78000000 if VMSPLIT_2G_OPT
	default 0x40000000 if VMSPLIT_1G
	default 0xC0000000
	depends on X86_32

config HIGHMEM
	def_bool y
	depends on X86_32 && (HIGHMEM64G || HIGHMEM4G)

config X86_PAE
	bool "PAE (Physical Address Extension) Support"
	depends on X86_32 && !HIGHMEM4G
	---help---
	  PAE is required for NX support, and furthermore enables
	  larger swapspace support for non-overcommit purposes. It
	  has the cost of more pagetable lookup overhead, and also
	  consumes more pagetable space per process.

config ARCH_PHYS_ADDR_T_64BIT
	def_bool X86_64 || X86_PAE

config DIRECT_GBPAGES
	bool "Enable 1GB pages for kernel pagetables" if EMBEDDED
	default y
	depends on X86_64
	---help---
	  Allow the kernel linear mapping to use 1GB pages on CPUs that
	  support it. This can improve the kernel's performance a tiny bit by
	  reducing TLB pressure. If in doubt, say "Y".

# Common NUMA Features
config NUMA
	bool "Numa Memory Allocation and Scheduler Support"
	depends on SMP
	depends on X86_64 || (X86_32 && HIGHMEM64G && (X86_NUMAQ || X86_BIGSMP || X86_SUMMIT && ACPI) && EXPERIMENTAL)
	default y if (X86_NUMAQ || X86_SUMMIT || X86_BIGSMP)
	---help---
	  Enable NUMA (Non Uniform Memory Access) support.

	  The kernel will try to allocate memory used by a CPU on the
	  local memory controller of the CPU and add some more
	  NUMA awareness to the kernel.

	  For 64-bit this is recommended if the system is Intel Core i7
	  (or later), AMD Opteron, or EM64T NUMA.

	  For 32-bit this is only needed on (rare) 32-bit-only platforms
	  that support NUMA topologies, such as NUMAQ / Summit, or if you
	  boot a 32-bit kernel on a 64-bit NUMA platform.

	  Otherwise, you should say N.

comment "NUMA (Summit) requires SMP, 64GB highmem support, ACPI"
	depends on X86_32 && X86_SUMMIT && (!HIGHMEM64G || !ACPI)

config K8_NUMA
	def_bool y
	prompt "Old style AMD Opteron NUMA detection"
	depends on X86_64 && NUMA && PCI
	---help---
	  Enable K8 NUMA node topology detection.  You should say Y here if
	  you have a multi processor AMD K8 system. This uses an old
	  method to read the NUMA configuration directly from the builtin
	  Northbridge of Opteron. It is recommended to use X86_64_ACPI_NUMA
	  instead, which also takes priority if both are compiled in.

config X86_64_ACPI_NUMA
	def_bool y
	prompt "ACPI NUMA detection"
	depends on X86_64 && NUMA && ACPI && PCI
	select ACPI_NUMA
	---help---
	  Enable ACPI SRAT based node topology detection.

# Some NUMA nodes have memory ranges that span
# other nodes.  Even though a pfn is valid and
# between a node's start and end pfns, it may not
# reside on that node.  See memmap_init_zone()
# for details.
config NODES_SPAN_OTHER_NODES
	def_bool y
	depends on X86_64_ACPI_NUMA

config NUMA_EMU
	bool "NUMA emulation"
	depends on X86_64 && NUMA
	---help---
	  Enable NUMA emulation. A flat machine will be split
	  into virtual nodes when booted with "numa=fake=N", where N is the
	  number of nodes. This is only useful for debugging.

config NODES_SHIFT
	int "Maximum NUMA Nodes (as a power of 2)" if !MAXSMP
	range 1 9
	default "9" if MAXSMP
	default "6" if X86_64
	default "4" if X86_NUMAQ
	default "3"
	depends on NEED_MULTIPLE_NODES
	---help---
	  Specify the maximum number of NUMA Nodes available on the target
	  system.  Increases memory reserved to accommodate various tables.

config HAVE_ARCH_BOOTMEM
	def_bool y
	depends on X86_32 && NUMA

config ARCH_HAVE_MEMORY_PRESENT
	def_bool y
	depends on X86_32 && DISCONTIGMEM

config NEED_NODE_MEMMAP_SIZE
	def_bool y
	depends on X86_32 && (DISCONTIGMEM || SPARSEMEM)

config HAVE_ARCH_ALLOC_REMAP
	def_bool y
	depends on X86_32 && NUMA

config ARCH_FLATMEM_ENABLE
	def_bool y
	depends on X86_32 && ARCH_SELECT_MEMORY_MODEL && !NUMA

config ARCH_DISCONTIGMEM_ENABLE
	def_bool y
	depends on NUMA && X86_32

config ARCH_DISCONTIGMEM_DEFAULT
	def_bool y
	depends on NUMA && X86_32

config ARCH_PROC_KCORE_TEXT
	def_bool y
	depends on X86_64 && PROC_KCORE

config ARCH_SPARSEMEM_DEFAULT
	def_bool y
	depends on X86_64

config ARCH_SPARSEMEM_ENABLE
	def_bool y
	depends on X86_64 || NUMA || (EXPERIMENTAL && X86_32) || X86_32_NON_STANDARD
	select SPARSEMEM_STATIC if X86_32
	select SPARSEMEM_VMEMMAP_ENABLE if X86_64

config ARCH_SELECT_MEMORY_MODEL
	def_bool y
	depends on ARCH_SPARSEMEM_ENABLE

config ARCH_MEMORY_PROBE
	def_bool X86_64
	depends on MEMORY_HOTPLUG

source "mm/Kconfig"

config HIGHPTE
	bool "Allocate 3rd-level pagetables from highmem"
	depends on X86_32 && (HIGHMEM4G || HIGHMEM64G)
	---help---
	  The VM uses one page table entry for each page of physical memory.
	  For systems with a lot of RAM, this can be wasteful of precious
	  low memory.  Setting this option will put user-space page table
	  entries in high memory.

config X86_CHECK_BIOS_CORRUPTION
	bool "Check for low memory corruption"
	---help---
	  Periodically check for memory corruption in low memory, which
	  is suspected to be caused by BIOS.  Even when enabled in the
	  configuration, it is disabled at runtime.  Enable it by
	  setting "memory_corruption_check=1" on the kernel command
	  line.  By default it scans the low 64k of memory every 60
	  seconds; see the memory_corruption_check_size and
	  memory_corruption_check_period parameters in
	  Documentation/kernel-parameters.txt to adjust this.

	  When enabled with the default parameters, this option has
	  almost no overhead, as it reserves a relatively small amount
	  of memory and scans it infrequently.  It both detects corruption
	  and prevents it from affecting the running system.

	  It is, however, intended as a diagnostic tool; if repeatable
	  BIOS-originated corruption always affects the same memory,
	  you can use memmap= to prevent the kernel from using that
	  memory.

config X86_BOOTPARAM_MEMORY_CORRUPTION_CHECK
	bool "Set the default setting of memory_corruption_check"
	depends on X86_CHECK_BIOS_CORRUPTION
	default y
	---help---
	  Set whether the default state of memory_corruption_check is
	  on or off.

config X86_RESERVE_LOW_64K
	bool "Reserve low 64K of RAM on AMI/Phoenix BIOSen"
	default y
	---help---
	  Reserve the first 64K of physical RAM on BIOSes that are known
	  to potentially corrupt that memory range. A numbers of BIOSes are
	  known to utilize this area during suspend/resume, so it must not
	  be used by the kernel.

	  Set this to N if you are absolutely sure that you trust the BIOS
	  to get all its memory reservations and usages right.

	  If you have doubts about the BIOS (e.g. suspend/resume does not
	  work or there's kernel crashes after certain hardware hotplug
	  events) and it's not AMI or Phoenix, then you might want to enable
	  X86_CHECK_BIOS_CORRUPTION=y to allow the kernel to check typical
	  corruption patterns.

	  Say Y if unsure.

config MATH_EMULATION
	bool
	prompt "Math emulation" if X86_32
	---help---
	  Linux can emulate a math coprocessor (used for floating point
	  operations) if you don't have one. 486DX and Pentium processors have
	  a math coprocessor built in, 486SX and 386 do not, unless you added
	  a 487DX or 387, respectively. (The messages during boot time can
	  give you some hints here ["man dmesg"].) Everyone needs either a
	  coprocessor or this emulation.

	  If you don't have a math coprocessor, you need to say Y here; if you
	  say Y here even though you have a coprocessor, the coprocessor will
	  be used nevertheless. (This behavior can be changed with the kernel
	  command line option "no387", which comes handy if your coprocessor
	  is broken. Try "man bootparam" or see the documentation of your boot
	  loader (lilo or loadlin) about how to pass options to the kernel at
	  boot time.) This means that it is a good idea to say Y here if you
	  intend to use this kernel on different machines.

	  More information about the internals of the Linux math coprocessor
	  emulation can be found in <file:arch/x86/math-emu/README>.

	  If you are not sure, say Y; apart from resulting in a 66 KB bigger
	  kernel, it won't hurt.

config MTRR
	bool "MTRR (Memory Type Range Register) support"
	---help---
	  On Intel P6 family processors (Pentium Pro, Pentium II and later)
	  the Memory Type Range Registers (MTRRs) may be used to control
	  processor access to memory ranges. This is most useful if you have
	  a video (VGA) card on a PCI or AGP bus. Enabling write-combining
	  allows bus write transfers to be combined into a larger transfer
	  before bursting over the PCI/AGP bus. This can increase performance
	  of image write operations 2.5 times or more. Saying Y here creates a
	  /proc/mtrr file which may be used to manipulate your processor's
	  MTRRs. Typically the X server should use this.

	  This code has a reasonably generic interface so that similar
	  control registers on other processors can be easily supported
	  as well:

	  The Cyrix 6x86, 6x86MX and M II processors have Address Range
	  Registers (ARRs) which provide a similar functionality to MTRRs. For
	  these, the ARRs are used to emulate the MTRRs.
	  The AMD K6-2 (stepping 8 and above) and K6-3 processors have two
	  MTRRs. The Centaur C6 (WinChip) has 8 MCRs, allowing
	  write-combining. All of these processors are supported by this code
	  and it makes sense to say Y here if you have one of them.

	  Saying Y here also fixes a problem with buggy SMP BIOSes which only
	  set the MTRRs for the boot CPU and not for the secondary CPUs. This
	  can lead to all sorts of problems, so it's good to say Y here.

	  You can safely say Y even if your machine doesn't have MTRRs, you'll
	  just add about 9 KB to your kernel.

	  See <file:Documentation/x86/mtrr.txt> for more information.

config MTRR_SANITIZER
	def_bool y
	prompt "MTRR cleanup support"
	depends on MTRR
	---help---
	  Convert MTRR layout from continuous to discrete, so X drivers can
	  add writeback entries.

	  Can be disabled with disable_mtrr_cleanup on the kernel command line.
	  The largest mtrr entry size for a continuous block can be set with
	  mtrr_chunk_size.

	  If unsure, say Y.

config MTRR_SANITIZER_ENABLE_DEFAULT
	int "MTRR cleanup enable value (0-1)"
	range 0 1
	default "0"
	depends on MTRR_SANITIZER
	---help---
	  Enable mtrr cleanup default value

config MTRR_SANITIZER_SPARE_REG_NR_DEFAULT
	int "MTRR cleanup spare reg num (0-7)"
	range 0 7
	default "1"
	depends on MTRR_SANITIZER
	---help---
	  mtrr cleanup spare entries default, it can be changed via
	  mtrr_spare_reg_nr=N on the kernel command line.

config X86_PAT
	bool
	prompt "x86 PAT support"
	depends on MTRR
	---help---
	  Use PAT attributes to setup page level cache control.

	  PATs are the modern equivalents of MTRRs and are much more
	  flexible than MTRRs.

	  Say N here if you see bootup problems (boot crash, boot hang,
	  spontaneous reboots) or a non-working video driver.

	  If unsure, say Y.

config ARCH_USES_PG_UNCACHED
	def_bool y
	depends on X86_PAT

config EFI
	bool "EFI runtime service support"
	depends on ACPI
	---help---
	  This enables the kernel to use EFI runtime services that are
	  available (such as the EFI variable services).

	  This option is only useful on systems that have EFI firmware.
	  In addition, you should use the latest ELILO loader available
	  at <http://elilo.sourceforge.net> in order to take advantage
	  of EFI runtime services. However, even with this option, the
	  resultant kernel should continue to boot on existing non-EFI
	  platforms.

config SECCOMP
	def_bool y
	prompt "Enable seccomp to safely compute untrusted bytecode"
	---help---
	  This kernel feature is useful for number crunching applications
	  that may need to compute untrusted bytecode during their
	  execution. By using pipes or other transports made available to
	  the process as file descriptors supporting the read/write
	  syscalls, it's possible to isolate those applications in
	  their own address space using seccomp. Once seccomp is
	  enabled via prctl(PR_SET_SECCOMP), it cannot be disabled
	  and the task is only allowed to execute a few safe syscalls
	  defined by each seccomp mode.

	  If unsure, say Y. Only embedded should say N here.

config CC_STACKPROTECTOR_ALL
	bool

config CC_STACKPROTECTOR
	bool "Enable -fstack-protector buffer overflow detection (EXPERIMENTAL)"
	select CC_STACKPROTECTOR_ALL
	---help---
	  This option turns on the -fstack-protector GCC feature. This
	  feature puts, at the beginning of functions, a canary value on
	  the stack just before the return address, and validates
	  the value just before actually returning.  Stack based buffer
	  overflows (that need to overwrite this return address) now also
	  overwrite the canary, which gets detected and the attack is then
	  neutralized via a kernel panic.

	  This feature requires gcc version 4.2 or above, or a distribution
	  gcc with the feature backported. Older versions are automatically
	  detected and for those versions, this configuration option is
	  ignored. (and a warning is printed during bootup)

source kernel/Kconfig.hz

config KEXEC
	bool "kexec system call"
	---help---
	  kexec is a system call that implements the ability to shutdown your
	  current kernel, and to start another kernel.  It is like a reboot
	  but it is independent of the system firmware.   And like a reboot
	  you can start any kernel with it, not just Linux.

	  The name comes from the similarity to the exec system call.

	  It is an ongoing process to be certain the hardware in a machine
	  is properly shutdown, so do not be surprised if this code does not
	  initially work for you.  It may help to enable device hotplugging
	  support.  As of this writing the exact hardware interface is
	  strongly in flux, so no good recommendation can be made.

config CRASH_DUMP
	bool "kernel crash dumps"
	depends on X86_64 || (X86_32 && HIGHMEM)
	---help---
	  Generate crash dump after being started by kexec.
	  This should be normally only set in special crash dump kernels
	  which are loaded in the main kernel with kexec-tools into
	  a specially reserved region and then later executed after
	  a crash by kdump/kexec. The crash dump kernel must be compiled
	  to a memory address not used by the main kernel or BIOS using
	  PHYSICAL_START, or it must be built as a relocatable image
	  (CONFIG_RELOCATABLE=y).
	  For more details see Documentation/kdump/kdump.txt

config KEXEC_JUMP
	bool "kexec jump (EXPERIMENTAL)"
	depends on EXPERIMENTAL
	depends on KEXEC && HIBERNATION
	---help---
	  Jump between original kernel and kexeced kernel and invoke
	  code in physical address mode via KEXEC

config PHYSICAL_START
	hex "Physical address where the kernel is loaded" if (EMBEDDED || CRASH_DUMP)
	default "0x1000000"
	---help---
	  This gives the physical address where the kernel is loaded.

	  If kernel is a not relocatable (CONFIG_RELOCATABLE=n) then
	  bzImage will decompress itself to above physical address and
	  run from there. Otherwise, bzImage will run from the address where
	  it has been loaded by the boot loader and will ignore above physical
	  address.

	  In normal kdump cases one does not have to set/change this option
	  as now bzImage can be compiled as a completely relocatable image
	  (CONFIG_RELOCATABLE=y) and be used to load and run from a different
	  address. This option is mainly useful for the folks who don't want
	  to use a bzImage for capturing the crash dump and want to use a
	  vmlinux instead. vmlinux is not relocatable hence a kernel needs
	  to be specifically compiled to run from a specific memory area
	  (normally a reserved region) and this option comes handy.

	  So if you are using bzImage for capturing the crash dump,
	  leave the value here unchanged to 0x1000000 and set
	  CONFIG_RELOCATABLE=y.  Otherwise if you plan to use vmlinux
	  for capturing the crash dump change this value to start of
	  the reserved region.  In other words, it can be set based on
	  the "X" value as specified in the "crashkernel=YM@XM"
	  command line boot parameter passed to the panic-ed
	  kernel. Please take a look at Documentation/kdump/kdump.txt
	  for more details about crash dumps.

	  Usage of bzImage for capturing the crash dump is recommended as
	  one does not have to build two kernels. Same kernel can be used
	  as production kernel and capture kernel. Above option should have
	  gone away after relocatable bzImage support is introduced. But it
	  is present because there are users out there who continue to use
	  vmlinux for dump capture. This option should go away down the
	  line.

	  Don't change this unless you know what you are doing.

config RELOCATABLE
	bool "Build a relocatable kernel"
	default y
	---help---
	  This builds a kernel image that retains relocation information
	  so it can be loaded someplace besides the default 1MB.
	  The relocations tend to make the kernel binary about 10% larger,
	  but are discarded at runtime.

	  One use is for the kexec on panic case where the recovery kernel
	  must live at a different physical address than the primary
	  kernel.

	  Note: If CONFIG_RELOCATABLE=y, then the kernel runs from the address
	  it has been loaded at and the compile time physical address
	  (CONFIG_PHYSICAL_START) is ignored.

# Relocation on x86-32 needs some additional build support
config X86_NEED_RELOCS
	def_bool y
	depends on X86_32 && RELOCATABLE

config PHYSICAL_ALIGN
	hex
	prompt "Alignment value to which kernel should be aligned" if X86_32
	default "0x1000000"
	range 0x2000 0x1000000
	---help---
	  This value puts the alignment restrictions on physical address
	  where kernel is loaded and run from. Kernel is compiled for an
	  address which meets above alignment restriction.

	  If bootloader loads the kernel at a non-aligned address and
	  CONFIG_RELOCATABLE is set, kernel will move itself to nearest
	  address aligned to above value and run from there.

	  If bootloader loads the kernel at a non-aligned address and
	  CONFIG_RELOCATABLE is not set, kernel will ignore the run time
	  load address and decompress itself to the address it has been
	  compiled for and run from there. The address for which kernel is
	  compiled already meets above alignment restrictions. Hence the
	  end result is that kernel runs from a physical address meeting
	  above alignment restrictions.

	  Don't change this unless you know what you are doing.

config HOTPLUG_CPU
	bool "Support for hot-pluggable CPUs"
	depends on SMP && HOTPLUG
	---help---
	  Say Y here to allow turning CPUs off and on. CPUs can be
	  controlled through /sys/devices/system/cpu.
	  ( Note: power management support will enable this option
	    automatically on SMP systems. )
	  Say N if you want to disable CPU hotplug.

config COMPAT_VDSO
	def_bool y
	prompt "Compat VDSO support"
	depends on X86_32 || IA32_EMULATION
	---help---
	  Map the 32-bit VDSO to the predictable old-style address too.
	---help---
	  Say N here if you are running a sufficiently recent glibc
	  version (2.3.3 or later), to remove the high-mapped
	  VDSO mapping and to exclusively use the randomized VDSO.

	  If unsure, say Y.

config CMDLINE_BOOL
	bool "Built-in kernel command line"
	default n
	---help---
	  Allow for specifying boot arguments to the kernel at
	  build time.  On some systems (e.g. embedded ones), it is
	  necessary or convenient to provide some or all of the
	  kernel boot arguments with the kernel itself (that is,
	  to not rely on the boot loader to provide them.)

	  To compile command line arguments into the kernel,
	  set this option to 'Y', then fill in the
	  the boot arguments in CONFIG_CMDLINE.

	  Systems with fully functional boot loaders (i.e. non-embedded)
	  should leave this option set to 'N'.

config CMDLINE
	string "Built-in kernel command string"
	depends on CMDLINE_BOOL
	default ""
	---help---
	  Enter arguments here that should be compiled into the kernel
	  image and used at boot time.  If the boot loader provides a
	  command line at boot time, it is appended to this string to
	  form the full kernel command line, when the system boots.

	  However, you can use the CONFIG_CMDLINE_OVERRIDE option to
	  change this behavior.

	  In most cases, the command line (whether built-in or provided
	  by the boot loader) should specify the device for the root
	  file system.

config CMDLINE_OVERRIDE
	bool "Built-in command line overrides boot loader arguments"
	default n
	depends on CMDLINE_BOOL
	---help---
	  Set this option to 'Y' to have the kernel ignore the boot loader
	  command line, and use ONLY the built-in command line.

	  This is used to work around broken boot loaders.  This should
	  be set to 'N' under normal conditions.

endmenu

config ARCH_ENABLE_MEMORY_HOTPLUG
	def_bool y
	depends on X86_64 || (X86_32 && HIGHMEM)

config ARCH_ENABLE_MEMORY_HOTREMOVE
	def_bool y
	depends on MEMORY_HOTPLUG

config HAVE_ARCH_EARLY_PFN_TO_NID
	def_bool X86_64
	depends on NUMA

menu "Power management and ACPI options"

config ARCH_HIBERNATION_HEADER
	def_bool y
	depends on X86_64 && HIBERNATION

source "kernel/power/Kconfig"

source "drivers/acpi/Kconfig"

source "drivers/sfi/Kconfig"

config X86_APM_BOOT
	bool
	default y
	depends on APM || APM_MODULE

menuconfig APM
	tristate "APM (Advanced Power Management) BIOS support"
	depends on X86_32 && PM_SLEEP
	---help---
	  APM is a BIOS specification for saving power using several different
	  techniques. This is mostly useful for battery powered laptops with
	  APM compliant BIOSes. If you say Y here, the system time will be
	  reset after a RESUME operation, the /proc/apm device will provide
	  battery status information, and user-space programs will receive
	  notification of APM "events" (e.g. battery status change).

	  If you select "Y" here, you can disable actual use of the APM
	  BIOS by passing the "apm=off" option to the kernel at boot time.

	  Note that the APM support is almost completely disabled for
	  machines with more than one CPU.

	  In order to use APM, you will need supporting software. For location
	  and more information, read <file:Documentation/power/pm.txt> and the
	  Battery Powered Linux mini-HOWTO, available from
	  <http://www.tldp.org/docs.html#howto>.

	  This driver does not spin down disk drives (see the hdparm(8)
	  manpage ("man 8 hdparm") for that), and it doesn't turn off
	  VESA-compliant "green" monitors.

	  This driver does not support the TI 4000M TravelMate and the ACER
	  486/DX4/75 because they don't have compliant BIOSes. Many "green"
	  desktop machines also don't have compliant BIOSes, and this driver
	  may cause those machines to panic during the boot phase.

	  Generally, if you don't have a battery in your machine, there isn't
	  much point in using this driver and you should say N. If you get
	  random kernel OOPSes or reboots that don't seem to be related to
	  anything, try disabling/enabling this option (or disabling/enabling
	  APM in your BIOS).

	  Some other things you should try when experiencing seemingly random,
	  "weird" problems:

	  1) make sure that you have enough swap space and that it is
	  enabled.
	  2) pass the "no-hlt" option to the kernel
	  3) switch on floating point emulation in the kernel and pass
	  the "no387" option to the kernel
	  4) pass the "floppy=nodma" option to the kernel
	  5) pass the "mem=4M" option to the kernel (thereby disabling
	  all but the first 4 MB of RAM)
	  6) make sure that the CPU is not over clocked.
	  7) read the sig11 FAQ at <http://www.bitwizard.nl/sig11/>
	  8) disable the cache from your BIOS settings
	  9) install a fan for the video card or exchange video RAM
	  10) install a better fan for the CPU
	  11) exchange RAM chips
	  12) exchange the motherboard.

	  To compile this driver as a module, choose M here: the
	  module will be called apm.

if APM

config APM_IGNORE_USER_SUSPEND
	bool "Ignore USER SUSPEND"
	---help---
	  This option will ignore USER SUSPEND requests. On machines with a
	  compliant APM BIOS, you want to say N. However, on the NEC Versa M
	  series notebooks, it is necessary to say Y because of a BIOS bug.

config APM_DO_ENABLE
	bool "Enable PM at boot time"
	---help---
	  Enable APM features at boot time. From page 36 of the APM BIOS
	  specification: "When disabled, the APM BIOS does not automatically
	  power manage devices, enter the Standby State, enter the Suspend
	  State, or take power saving steps in response to CPU Idle calls."
	  This driver will make CPU Idle calls when Linux is idle (unless this
	  feature is turned off -- see "Do CPU IDLE calls", below). This
	  should always save battery power, but more complicated APM features
	  will be dependent on your BIOS implementation. You may need to turn
	  this option off if your computer hangs at boot time when using APM
	  support, or if it beeps continuously instead of suspending. Turn
	  this off if you have a NEC UltraLite Versa 33/C or a Toshiba
	  T400CDT. This is off by default since most machines do fine without
	  this feature.

config APM_CPU_IDLE
	bool "Make CPU Idle calls when idle"
	---help---
	  Enable calls to APM CPU Idle/CPU Busy inside the kernel's idle loop.
	  On some machines, this can activate improved power savings, such as
	  a slowed CPU clock rate, when the machine is idle. These idle calls
	  are made after the idle loop has run for some length of time (e.g.,
	  333 mS). On some machines, this will cause a hang at boot time or
	  whenever the CPU becomes idle. (On machines with more than one CPU,
	  this option does nothing.)

config APM_DISPLAY_BLANK
	bool "Enable console blanking using APM"
	---help---
	  Enable console blanking using the APM. Some laptops can use this to
	  turn off the LCD backlight when the screen blanker of the Linux
	  virtual console blanks the screen. Note that this is only used by
	  the virtual console screen blanker, and won't turn off the backlight
	  when using the X Window system. This also doesn't have anything to
	  do with your VESA-compliant power-saving monitor. Further, this
	  option doesn't work for all laptops -- it might not turn off your
	  backlight at all, or it might print a lot of errors to the console,
	  especially if you are using gpm.

config APM_ALLOW_INTS
	bool "Allow interrupts during APM BIOS calls"
	---help---
	  Normally we disable external interrupts while we are making calls to
	  the APM BIOS as a measure to lessen the effects of a badly behaving
	  BIOS implementation.  The BIOS should reenable interrupts if it
	  needs to.  Unfortunately, some BIOSes do not -- especially those in
	  many of the newer IBM Thinkpads.  If you experience hangs when you
	  suspend, try setting this to Y.  Otherwise, say N.

endif # APM

source "arch/x86/kernel/cpu/cpufreq/Kconfig"

source "drivers/cpuidle/Kconfig"

source "drivers/idle/Kconfig"

endmenu


menu "Bus options (PCI etc.)"

config PCI
	bool "PCI support"
	default y
	select ARCH_SUPPORTS_MSI if (X86_LOCAL_APIC && X86_IO_APIC)
	---help---
	  Find out whether you have a PCI motherboard. PCI is the name of a
	  bus system, i.e. the way the CPU talks to the other stuff inside
	  your box. Other bus systems are ISA, EISA, MicroChannel (MCA) or
	  VESA. If you have PCI, say Y, otherwise N.

choice
	prompt "PCI access mode"
	depends on X86_32 && PCI
	default PCI_GOANY
	---help---
	  On PCI systems, the BIOS can be used to detect the PCI devices and
	  determine their configuration. However, some old PCI motherboards
	  have BIOS bugs and may crash if this is done. Also, some embedded
	  PCI-based systems don't have any BIOS at all. Linux can also try to
	  detect the PCI hardware directly without using the BIOS.

	  With this option, you can specify how Linux should detect the
	  PCI devices. If you choose "BIOS", the BIOS will be used,
	  if you choose "Direct", the BIOS won't be used, and if you
	  choose "MMConfig", then PCI Express MMCONFIG will be used.
	  If you choose "Any", the kernel will try MMCONFIG, then the
	  direct access method and falls back to the BIOS if that doesn't
	  work. If unsure, go with the default, which is "Any".

config PCI_GOBIOS
	bool "BIOS"

config PCI_GOMMCONFIG
	bool "MMConfig"

config PCI_GODIRECT
	bool "Direct"

config PCI_GOOLPC
	bool "OLPC"
	depends on OLPC

config PCI_GOANY
	bool "Any"

endchoice

config PCI_BIOS
	def_bool y
	depends on X86_32 && PCI && (PCI_GOBIOS || PCI_GOANY)

# x86-64 doesn't support PCI BIOS access from long mode so always go direct.
config PCI_DIRECT
	def_bool y
	depends on PCI && (X86_64 || (PCI_GODIRECT || PCI_GOANY || PCI_GOOLPC))

config PCI_MMCONFIG
	def_bool y
	depends on X86_32 && PCI && (ACPI || SFI) && (PCI_GOMMCONFIG || PCI_GOANY)

config PCI_OLPC
	def_bool y
	depends on PCI && OLPC && (PCI_GOOLPC || PCI_GOANY)

config PCI_DOMAINS
	def_bool y
	depends on PCI

config PCI_MMCONFIG
	bool "Support mmconfig PCI config space access"
	depends on X86_64 && PCI && ACPI

config DMAR
	bool "Support for DMA Remapping Devices (EXPERIMENTAL)"
	depends on PCI_MSI && ACPI && EXPERIMENTAL
	help
	  DMA remapping (DMAR) devices support enables independent address
	  translations for Direct Memory Access (DMA) from devices.
	  These DMA remapping devices are reported via ACPI tables
	  and include PCI device scope covered by these DMA
	  remapping devices.

config DMAR_DEFAULT_ON
	def_bool y
	prompt "Enable DMA Remapping Devices by default"
	depends on DMAR
	help
	  Selecting this option will enable a DMAR device at boot time if
	  one is found. If this option is not selected, DMAR support can
	  be enabled by passing intel_iommu=on to the kernel. It is
	  recommended you say N here while the DMAR code remains
	  experimental.

config DMAR_BROKEN_GFX_WA
	def_bool n
	prompt "Workaround broken graphics drivers (going away soon)"
<<<<<<< HEAD
	depends on DMAR
=======
	depends on DMAR && BROKEN
>>>>>>> 94a8d5ca
	---help---
	  Current Graphics drivers tend to use physical address
	  for DMA and avoid using DMA APIs. Setting this config
	  option permits the IOMMU driver to set a unity map for
	  all the OS-visible memory. Hence the driver can continue
	  to use physical addresses for DMA, at least until this
	  option is removed in the 2.6.32 kernel.

config DMAR_FLOPPY_WA
	def_bool y
	depends on DMAR
	---help---
	  Floppy disk drivers are known to bypass DMA API calls
	  thereby failing to work when IOMMU is enabled. This
	  workaround will setup a 1:1 mapping for the first
	  16MiB to make floppy (an ISA device) work.

config INTR_REMAP
	bool "Support for Interrupt Remapping (EXPERIMENTAL)"
	depends on X86_64 && X86_IO_APIC && PCI_MSI && ACPI && EXPERIMENTAL
	---help---
	  Supports Interrupt remapping for IO-APIC and MSI devices.
	  To use x2apic mode in the CPU's which support x2APIC enhancements or
	  to support platforms with CPU's having > 8 bit APIC ID, say Y.

source "drivers/pci/pcie/Kconfig"

source "drivers/pci/Kconfig"

# x86_64 have no ISA slots, but do have ISA-style DMA.
config ISA_DMA_API
	def_bool y

if X86_32

config ISA
	bool "ISA support"
	---help---
	  Find out whether you have ISA slots on your motherboard.  ISA is the
	  name of a bus system, i.e. the way the CPU talks to the other stuff
	  inside your box.  Other bus systems are PCI, EISA, MicroChannel
	  (MCA) or VESA.  ISA is an older system, now being displaced by PCI;
	  newer boards don't support it.  If you have ISA, say Y, otherwise N.

config EISA
	bool "EISA support"
	depends on ISA
	---help---
	  The Extended Industry Standard Architecture (EISA) bus was
	  developed as an open alternative to the IBM MicroChannel bus.

	  The EISA bus provided some of the features of the IBM MicroChannel
	  bus while maintaining backward compatibility with cards made for
	  the older ISA bus.  The EISA bus saw limited use between 1988 and
	  1995 when it was made obsolete by the PCI bus.

	  Say Y here if you are building a kernel for an EISA-based machine.

	  Otherwise, say N.

source "drivers/eisa/Kconfig"

config MCA
	bool "MCA support"
	---help---
	  MicroChannel Architecture is found in some IBM PS/2 machines and
	  laptops.  It is a bus system similar to PCI or ISA. See
	  <file:Documentation/mca.txt> (and especially the web page given
	  there) before attempting to build an MCA bus kernel.

source "drivers/mca/Kconfig"

config SCx200
	tristate "NatSemi SCx200 support"
	---help---
	  This provides basic support for National Semiconductor's
	  (now AMD's) Geode processors.  The driver probes for the
	  PCI-IDs of several on-chip devices, so its a good dependency
	  for other scx200_* drivers.

	  If compiled as a module, the driver is named scx200.

config SCx200HR_TIMER
	tristate "NatSemi SCx200 27MHz High-Resolution Timer Support"
	depends on SCx200 && GENERIC_TIME
	default y
	---help---
	  This driver provides a clocksource built upon the on-chip
	  27MHz high-resolution timer.  Its also a workaround for
	  NSC Geode SC-1100's buggy TSC, which loses time when the
	  processor goes idle (as is done by the scheduler).  The
	  other workaround is idle=poll boot option.

config GEODE_MFGPT_TIMER
	def_bool y
	prompt "Geode Multi-Function General Purpose Timer (MFGPT) events"
	depends on MGEODE_LX && GENERIC_TIME && GENERIC_CLOCKEVENTS
	---help---
	  This driver provides a clock event source based on the MFGPT
	  timer(s) in the CS5535 and CS5536 companion chip for the geode.
	  MFGPTs have a better resolution and max interval than the
	  generic PIT, and are suitable for use as high-res timers.

config OLPC
	bool "One Laptop Per Child support"
	default n
	---help---
	  Add support for detecting the unique features of the OLPC
	  XO hardware.

endif # X86_32

config K8_NB
	def_bool y
	depends on AGP_AMD64 || (X86_64 && (GART_IOMMU || (PCI && NUMA)))

source "drivers/pcmcia/Kconfig"

source "drivers/pci/hotplug/Kconfig"

endmenu


menu "Executable file formats / Emulations"

source "fs/Kconfig.binfmt"

config IA32_EMULATION
	bool "IA32 Emulation"
	depends on X86_64
	select COMPAT_BINFMT_ELF
	---help---
	  Include code to run 32-bit programs under a 64-bit kernel. You should
	  likely turn this on, unless you're 100% sure that you don't have any
	  32-bit programs left.

config IA32_AOUT
	tristate "IA32 a.out support"
	depends on IA32_EMULATION
	---help---
	  Support old a.out binaries in the 32bit emulation.

config COMPAT
	def_bool y
	depends on IA32_EMULATION

config COMPAT_FOR_U64_ALIGNMENT
	def_bool COMPAT
	depends on X86_64

config SYSVIPC_COMPAT
	def_bool y
	depends on COMPAT && SYSVIPC

endmenu


config HAVE_ATOMIC_IOMAP
	def_bool y
	depends on X86_32

source "net/Kconfig"

source "drivers/Kconfig"

source "drivers/firmware/Kconfig"

source "fs/Kconfig"

source "arch/x86/Kconfig.debug"

source "security/Kconfig"

source "crypto/Kconfig"

source "arch/x86/kvm/Kconfig"

source "lib/Kconfig"<|MERGE_RESOLUTION|>--- conflicted
+++ resolved
@@ -24,11 +24,7 @@
 	select HAVE_UNSTABLE_SCHED_CLOCK
 	select HAVE_IDE
 	select HAVE_OPROFILE
-<<<<<<< HEAD
-	select HAVE_PERF_COUNTERS if (!M386 && !M486)
-=======
 	select HAVE_PERF_EVENTS if (!M386 && !M486)
->>>>>>> 94a8d5ca
 	select HAVE_IOREMAP_PROT
 	select HAVE_KPROBES
 	select ARCH_WANT_OPTIONAL_GPIOLIB
@@ -1905,11 +1901,7 @@
 config DMAR_BROKEN_GFX_WA
 	def_bool n
 	prompt "Workaround broken graphics drivers (going away soon)"
-<<<<<<< HEAD
-	depends on DMAR
-=======
 	depends on DMAR && BROKEN
->>>>>>> 94a8d5ca
 	---help---
 	  Current Graphics drivers tend to use physical address
 	  for DMA and avoid using DMA APIs. Setting this config
