--- conflicted
+++ resolved
@@ -331,12 +331,6 @@
 
 #define AR_RESERVD_MASK 0xfffe0f00
 
-<<<<<<< HEAD
-#define MSR_IA32_FEATURE_CONTROL_LOCKED         0x1
-#define MSR_IA32_FEATURE_CONTROL_VMXON_ENABLED  0x4
-
-=======
->>>>>>> 2e532d68
 #define APIC_ACCESS_PAGE_PRIVATE_MEMSLOT	9
 #define IDENTITY_PAGETABLE_PRIVATE_MEMSLOT	10
 
