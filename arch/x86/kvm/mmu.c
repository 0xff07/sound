/*
 * Kernel-based Virtual Machine driver for Linux
 *
 * This module enables machines with Intel VT-x extensions to run virtual
 * machines without emulation or binary translation.
 *
 * MMU support
 *
 * Copyright (C) 2006 Qumranet, Inc.
 *
 * Authors:
 *   Yaniv Kamay  <yaniv@qumranet.com>
 *   Avi Kivity   <avi@qumranet.com>
 *
 * This work is licensed under the terms of the GNU GPL, version 2.  See
 * the COPYING file in the top-level directory.
 *
 */

#include "mmu.h"

#include <linux/kvm_host.h>
#include <linux/types.h>
#include <linux/string.h>
#include <linux/mm.h>
#include <linux/highmem.h>
#include <linux/module.h>
#include <linux/swap.h>
#include <linux/hugetlb.h>
#include <linux/compiler.h>

#include <asm/page.h>
#include <asm/cmpxchg.h>
#include <asm/io.h>
#include <asm/vmx.h>

/*
 * When setting this variable to true it enables Two-Dimensional-Paging
 * where the hardware walks 2 page tables:
 * 1. the guest-virtual to guest-physical
 * 2. while doing 1. it walks guest-physical to host-physical
 * If the hardware supports that we don't need to do shadow paging.
 */
bool tdp_enabled = false;

#undef MMU_DEBUG

#undef AUDIT

#ifdef AUDIT
static void kvm_mmu_audit(struct kvm_vcpu *vcpu, const char *msg);
#else
static void kvm_mmu_audit(struct kvm_vcpu *vcpu, const char *msg) {}
#endif

#ifdef MMU_DEBUG

#define pgprintk(x...) do { if (dbg) printk(x); } while (0)
#define rmap_printk(x...) do { if (dbg) printk(x); } while (0)

#else

#define pgprintk(x...) do { } while (0)
#define rmap_printk(x...) do { } while (0)

#endif

#if defined(MMU_DEBUG) || defined(AUDIT)
static int dbg = 0;
module_param(dbg, bool, 0644);
#endif

static int oos_shadow = 1;
module_param(oos_shadow, bool, 0644);

#ifndef MMU_DEBUG
#define ASSERT(x) do { } while (0)
#else
#define ASSERT(x)							\
	if (!(x)) {							\
		printk(KERN_WARNING "assertion failed %s:%d: %s\n",	\
		       __FILE__, __LINE__, #x);				\
	}
#endif

#define PT_FIRST_AVAIL_BITS_SHIFT 9
#define PT64_SECOND_AVAIL_BITS_SHIFT 52

#define VALID_PAGE(x) ((x) != INVALID_PAGE)

#define PT64_LEVEL_BITS 9

#define PT64_LEVEL_SHIFT(level) \
		(PAGE_SHIFT + (level - 1) * PT64_LEVEL_BITS)

#define PT64_LEVEL_MASK(level) \
		(((1ULL << PT64_LEVEL_BITS) - 1) << PT64_LEVEL_SHIFT(level))

#define PT64_INDEX(address, level)\
	(((address) >> PT64_LEVEL_SHIFT(level)) & ((1 << PT64_LEVEL_BITS) - 1))


#define PT32_LEVEL_BITS 10

#define PT32_LEVEL_SHIFT(level) \
		(PAGE_SHIFT + (level - 1) * PT32_LEVEL_BITS)

#define PT32_LEVEL_MASK(level) \
		(((1ULL << PT32_LEVEL_BITS) - 1) << PT32_LEVEL_SHIFT(level))

#define PT32_INDEX(address, level)\
	(((address) >> PT32_LEVEL_SHIFT(level)) & ((1 << PT32_LEVEL_BITS) - 1))


#define PT64_BASE_ADDR_MASK (((1ULL << 52) - 1) & ~(u64)(PAGE_SIZE-1))
#define PT64_DIR_BASE_ADDR_MASK \
	(PT64_BASE_ADDR_MASK & ~((1ULL << (PAGE_SHIFT + PT64_LEVEL_BITS)) - 1))

#define PT32_BASE_ADDR_MASK PAGE_MASK
#define PT32_DIR_BASE_ADDR_MASK \
	(PAGE_MASK & ~((1ULL << (PAGE_SHIFT + PT32_LEVEL_BITS)) - 1))

#define PT64_PERM_MASK (PT_PRESENT_MASK | PT_WRITABLE_MASK | PT_USER_MASK \
			| PT64_NX_MASK)

#define PFERR_PRESENT_MASK (1U << 0)
#define PFERR_WRITE_MASK (1U << 1)
#define PFERR_USER_MASK (1U << 2)
#define PFERR_RSVD_MASK (1U << 3)
#define PFERR_FETCH_MASK (1U << 4)

#define PT_DIRECTORY_LEVEL 2
#define PT_PAGE_TABLE_LEVEL 1

#define RMAP_EXT 4

#define ACC_EXEC_MASK    1
#define ACC_WRITE_MASK   PT_WRITABLE_MASK
#define ACC_USER_MASK    PT_USER_MASK
#define ACC_ALL          (ACC_EXEC_MASK | ACC_WRITE_MASK | ACC_USER_MASK)

#define SHADOW_PT_INDEX(addr, level) PT64_INDEX(addr, level)

struct kvm_rmap_desc {
	u64 *shadow_ptes[RMAP_EXT];
	struct kvm_rmap_desc *more;
};

struct kvm_shadow_walk_iterator {
	u64 addr;
	hpa_t shadow_addr;
	int level;
	u64 *sptep;
	unsigned index;
};

#define for_each_shadow_entry(_vcpu, _addr, _walker)    \
	for (shadow_walk_init(&(_walker), _vcpu, _addr);	\
	     shadow_walk_okay(&(_walker));			\
	     shadow_walk_next(&(_walker)))


struct kvm_unsync_walk {
	int (*entry) (struct kvm_mmu_page *sp, struct kvm_unsync_walk *walk);
};

typedef int (*mmu_parent_walk_fn) (struct kvm_vcpu *vcpu, struct kvm_mmu_page *sp);

static struct kmem_cache *pte_chain_cache;
static struct kmem_cache *rmap_desc_cache;
static struct kmem_cache *mmu_page_header_cache;

static u64 __read_mostly shadow_trap_nonpresent_pte;
static u64 __read_mostly shadow_notrap_nonpresent_pte;
static u64 __read_mostly shadow_base_present_pte;
static u64 __read_mostly shadow_nx_mask;
static u64 __read_mostly shadow_x_mask;	/* mutual exclusive with nx_mask */
static u64 __read_mostly shadow_user_mask;
static u64 __read_mostly shadow_accessed_mask;
static u64 __read_mostly shadow_dirty_mask;

static inline u64 rsvd_bits(int s, int e)
{
	return ((1ULL << (e - s + 1)) - 1) << s;
}

void kvm_mmu_set_nonpresent_ptes(u64 trap_pte, u64 notrap_pte)
{
	shadow_trap_nonpresent_pte = trap_pte;
	shadow_notrap_nonpresent_pte = notrap_pte;
}
EXPORT_SYMBOL_GPL(kvm_mmu_set_nonpresent_ptes);

void kvm_mmu_set_base_ptes(u64 base_pte)
{
	shadow_base_present_pte = base_pte;
}
EXPORT_SYMBOL_GPL(kvm_mmu_set_base_ptes);

void kvm_mmu_set_mask_ptes(u64 user_mask, u64 accessed_mask,
		u64 dirty_mask, u64 nx_mask, u64 x_mask)
{
	shadow_user_mask = user_mask;
	shadow_accessed_mask = accessed_mask;
	shadow_dirty_mask = dirty_mask;
	shadow_nx_mask = nx_mask;
	shadow_x_mask = x_mask;
}
EXPORT_SYMBOL_GPL(kvm_mmu_set_mask_ptes);

static int is_write_protection(struct kvm_vcpu *vcpu)
{
	return vcpu->arch.cr0 & X86_CR0_WP;
}

static int is_cpuid_PSE36(void)
{
	return 1;
}

static int is_nx(struct kvm_vcpu *vcpu)
{
	return vcpu->arch.shadow_efer & EFER_NX;
}

static int is_shadow_present_pte(u64 pte)
{
	return pte != shadow_trap_nonpresent_pte
		&& pte != shadow_notrap_nonpresent_pte;
}

static int is_large_pte(u64 pte)
{
	return pte & PT_PAGE_SIZE_MASK;
}

static int is_writeble_pte(unsigned long pte)
{
	return pte & PT_WRITABLE_MASK;
}

static int is_dirty_pte(unsigned long pte)
{
	return pte & shadow_dirty_mask;
}

static int is_rmap_pte(u64 pte)
{
	return is_shadow_present_pte(pte);
}

static pfn_t spte_to_pfn(u64 pte)
{
	return (pte & PT64_BASE_ADDR_MASK) >> PAGE_SHIFT;
}

static gfn_t pse36_gfn_delta(u32 gpte)
{
	int shift = 32 - PT32_DIR_PSE36_SHIFT - PAGE_SHIFT;

	return (gpte & PT32_DIR_PSE36_MASK) << shift;
}

static void set_shadow_pte(u64 *sptep, u64 spte)
{
#ifdef CONFIG_X86_64
	set_64bit((unsigned long *)sptep, spte);
#else
	set_64bit((unsigned long long *)sptep, spte);
#endif
}

static int mmu_topup_memory_cache(struct kvm_mmu_memory_cache *cache,
				  struct kmem_cache *base_cache, int min)
{
	void *obj;

	if (cache->nobjs >= min)
		return 0;
	while (cache->nobjs < ARRAY_SIZE(cache->objects)) {
		obj = kmem_cache_zalloc(base_cache, GFP_KERNEL);
		if (!obj)
			return -ENOMEM;
		cache->objects[cache->nobjs++] = obj;
	}
	return 0;
}

static void mmu_free_memory_cache(struct kvm_mmu_memory_cache *mc)
{
	while (mc->nobjs)
		kfree(mc->objects[--mc->nobjs]);
}

static int mmu_topup_memory_cache_page(struct kvm_mmu_memory_cache *cache,
				       int min)
{
	struct page *page;

	if (cache->nobjs >= min)
		return 0;
	while (cache->nobjs < ARRAY_SIZE(cache->objects)) {
		page = alloc_page(GFP_KERNEL);
		if (!page)
			return -ENOMEM;
		set_page_private(page, 0);
		cache->objects[cache->nobjs++] = page_address(page);
	}
	return 0;
}

static void mmu_free_memory_cache_page(struct kvm_mmu_memory_cache *mc)
{
	while (mc->nobjs)
		free_page((unsigned long)mc->objects[--mc->nobjs]);
}

static int mmu_topup_memory_caches(struct kvm_vcpu *vcpu)
{
	int r;

	r = mmu_topup_memory_cache(&vcpu->arch.mmu_pte_chain_cache,
				   pte_chain_cache, 4);
	if (r)
		goto out;
	r = mmu_topup_memory_cache(&vcpu->arch.mmu_rmap_desc_cache,
				   rmap_desc_cache, 4);
	if (r)
		goto out;
	r = mmu_topup_memory_cache_page(&vcpu->arch.mmu_page_cache, 8);
	if (r)
		goto out;
	r = mmu_topup_memory_cache(&vcpu->arch.mmu_page_header_cache,
				   mmu_page_header_cache, 4);
out:
	return r;
}

static void mmu_free_memory_caches(struct kvm_vcpu *vcpu)
{
	mmu_free_memory_cache(&vcpu->arch.mmu_pte_chain_cache);
	mmu_free_memory_cache(&vcpu->arch.mmu_rmap_desc_cache);
	mmu_free_memory_cache_page(&vcpu->arch.mmu_page_cache);
	mmu_free_memory_cache(&vcpu->arch.mmu_page_header_cache);
}

static void *mmu_memory_cache_alloc(struct kvm_mmu_memory_cache *mc,
				    size_t size)
{
	void *p;

	BUG_ON(!mc->nobjs);
	p = mc->objects[--mc->nobjs];
	return p;
}

static struct kvm_pte_chain *mmu_alloc_pte_chain(struct kvm_vcpu *vcpu)
{
	return mmu_memory_cache_alloc(&vcpu->arch.mmu_pte_chain_cache,
				      sizeof(struct kvm_pte_chain));
}

static void mmu_free_pte_chain(struct kvm_pte_chain *pc)
{
	kfree(pc);
}

static struct kvm_rmap_desc *mmu_alloc_rmap_desc(struct kvm_vcpu *vcpu)
{
	return mmu_memory_cache_alloc(&vcpu->arch.mmu_rmap_desc_cache,
				      sizeof(struct kvm_rmap_desc));
}

static void mmu_free_rmap_desc(struct kvm_rmap_desc *rd)
{
	kfree(rd);
}

/*
 * Return the pointer to the largepage write count for a given
 * gfn, handling slots that are not large page aligned.
 */
static int *slot_largepage_idx(gfn_t gfn, struct kvm_memory_slot *slot)
{
	unsigned long idx;

	idx = (gfn / KVM_PAGES_PER_HPAGE) -
	      (slot->base_gfn / KVM_PAGES_PER_HPAGE);
	return &slot->lpage_info[idx].write_count;
}

static void account_shadowed(struct kvm *kvm, gfn_t gfn)
{
	int *write_count;

	gfn = unalias_gfn(kvm, gfn);
	write_count = slot_largepage_idx(gfn,
					 gfn_to_memslot_unaliased(kvm, gfn));
	*write_count += 1;
}

static void unaccount_shadowed(struct kvm *kvm, gfn_t gfn)
{
	int *write_count;

	gfn = unalias_gfn(kvm, gfn);
	write_count = slot_largepage_idx(gfn,
					 gfn_to_memslot_unaliased(kvm, gfn));
	*write_count -= 1;
	WARN_ON(*write_count < 0);
}

static int has_wrprotected_page(struct kvm *kvm, gfn_t gfn)
{
	struct kvm_memory_slot *slot;
	int *largepage_idx;

	gfn = unalias_gfn(kvm, gfn);
	slot = gfn_to_memslot_unaliased(kvm, gfn);
	if (slot) {
		largepage_idx = slot_largepage_idx(gfn, slot);
		return *largepage_idx;
	}

	return 1;
}

static int host_largepage_backed(struct kvm *kvm, gfn_t gfn)
{
	struct vm_area_struct *vma;
	unsigned long addr;
	int ret = 0;

	addr = gfn_to_hva(kvm, gfn);
	if (kvm_is_error_hva(addr))
		return ret;

	down_read(&current->mm->mmap_sem);
	vma = find_vma(current->mm, addr);
	if (vma && is_vm_hugetlb_page(vma))
		ret = 1;
	up_read(&current->mm->mmap_sem);

	return ret;
}

static int is_largepage_backed(struct kvm_vcpu *vcpu, gfn_t large_gfn)
{
	struct kvm_memory_slot *slot;

	if (has_wrprotected_page(vcpu->kvm, large_gfn))
		return 0;

	if (!host_largepage_backed(vcpu->kvm, large_gfn))
		return 0;

	slot = gfn_to_memslot(vcpu->kvm, large_gfn);
	if (slot && slot->dirty_bitmap)
		return 0;

	return 1;
}

/*
 * Take gfn and return the reverse mapping to it.
 * Note: gfn must be unaliased before this function get called
 */

static unsigned long *gfn_to_rmap(struct kvm *kvm, gfn_t gfn, int lpage)
{
	struct kvm_memory_slot *slot;
	unsigned long idx;

	slot = gfn_to_memslot(kvm, gfn);
	if (!lpage)
		return &slot->rmap[gfn - slot->base_gfn];

	idx = (gfn / KVM_PAGES_PER_HPAGE) -
	      (slot->base_gfn / KVM_PAGES_PER_HPAGE);

	return &slot->lpage_info[idx].rmap_pde;
}

/*
 * Reverse mapping data structures:
 *
 * If rmapp bit zero is zero, then rmapp point to the shadw page table entry
 * that points to page_address(page).
 *
 * If rmapp bit zero is one, (then rmap & ~1) points to a struct kvm_rmap_desc
 * containing more mappings.
 */
static void rmap_add(struct kvm_vcpu *vcpu, u64 *spte, gfn_t gfn, int lpage)
{
	struct kvm_mmu_page *sp;
	struct kvm_rmap_desc *desc;
	unsigned long *rmapp;
	int i;

	if (!is_rmap_pte(*spte))
		return;
	gfn = unalias_gfn(vcpu->kvm, gfn);
	sp = page_header(__pa(spte));
	sp->gfns[spte - sp->spt] = gfn;
	rmapp = gfn_to_rmap(vcpu->kvm, gfn, lpage);
	if (!*rmapp) {
		rmap_printk("rmap_add: %p %llx 0->1\n", spte, *spte);
		*rmapp = (unsigned long)spte;
	} else if (!(*rmapp & 1)) {
		rmap_printk("rmap_add: %p %llx 1->many\n", spte, *spte);
		desc = mmu_alloc_rmap_desc(vcpu);
		desc->shadow_ptes[0] = (u64 *)*rmapp;
		desc->shadow_ptes[1] = spte;
		*rmapp = (unsigned long)desc | 1;
	} else {
		rmap_printk("rmap_add: %p %llx many->many\n", spte, *spte);
		desc = (struct kvm_rmap_desc *)(*rmapp & ~1ul);
		while (desc->shadow_ptes[RMAP_EXT-1] && desc->more)
			desc = desc->more;
		if (desc->shadow_ptes[RMAP_EXT-1]) {
			desc->more = mmu_alloc_rmap_desc(vcpu);
			desc = desc->more;
		}
		for (i = 0; desc->shadow_ptes[i]; ++i)
			;
		desc->shadow_ptes[i] = spte;
	}
}

static void rmap_desc_remove_entry(unsigned long *rmapp,
				   struct kvm_rmap_desc *desc,
				   int i,
				   struct kvm_rmap_desc *prev_desc)
{
	int j;

	for (j = RMAP_EXT - 1; !desc->shadow_ptes[j] && j > i; --j)
		;
	desc->shadow_ptes[i] = desc->shadow_ptes[j];
	desc->shadow_ptes[j] = NULL;
	if (j != 0)
		return;
	if (!prev_desc && !desc->more)
		*rmapp = (unsigned long)desc->shadow_ptes[0];
	else
		if (prev_desc)
			prev_desc->more = desc->more;
		else
			*rmapp = (unsigned long)desc->more | 1;
	mmu_free_rmap_desc(desc);
}

static void rmap_remove(struct kvm *kvm, u64 *spte)
{
	struct kvm_rmap_desc *desc;
	struct kvm_rmap_desc *prev_desc;
	struct kvm_mmu_page *sp;
	pfn_t pfn;
	unsigned long *rmapp;
	int i;

	if (!is_rmap_pte(*spte))
		return;
	sp = page_header(__pa(spte));
	pfn = spte_to_pfn(*spte);
	if (*spte & shadow_accessed_mask)
		kvm_set_pfn_accessed(pfn);
	if (is_writeble_pte(*spte))
		kvm_release_pfn_dirty(pfn);
	else
		kvm_release_pfn_clean(pfn);
	rmapp = gfn_to_rmap(kvm, sp->gfns[spte - sp->spt], is_large_pte(*spte));
	if (!*rmapp) {
		printk(KERN_ERR "rmap_remove: %p %llx 0->BUG\n", spte, *spte);
		BUG();
	} else if (!(*rmapp & 1)) {
		rmap_printk("rmap_remove:  %p %llx 1->0\n", spte, *spte);
		if ((u64 *)*rmapp != spte) {
			printk(KERN_ERR "rmap_remove:  %p %llx 1->BUG\n",
			       spte, *spte);
			BUG();
		}
		*rmapp = 0;
	} else {
		rmap_printk("rmap_remove:  %p %llx many->many\n", spte, *spte);
		desc = (struct kvm_rmap_desc *)(*rmapp & ~1ul);
		prev_desc = NULL;
		while (desc) {
			for (i = 0; i < RMAP_EXT && desc->shadow_ptes[i]; ++i)
				if (desc->shadow_ptes[i] == spte) {
					rmap_desc_remove_entry(rmapp,
							       desc, i,
							       prev_desc);
					return;
				}
			prev_desc = desc;
			desc = desc->more;
		}
		BUG();
	}
}

static u64 *rmap_next(struct kvm *kvm, unsigned long *rmapp, u64 *spte)
{
	struct kvm_rmap_desc *desc;
	struct kvm_rmap_desc *prev_desc;
	u64 *prev_spte;
	int i;

	if (!*rmapp)
		return NULL;
	else if (!(*rmapp & 1)) {
		if (!spte)
			return (u64 *)*rmapp;
		return NULL;
	}
	desc = (struct kvm_rmap_desc *)(*rmapp & ~1ul);
	prev_desc = NULL;
	prev_spte = NULL;
	while (desc) {
		for (i = 0; i < RMAP_EXT && desc->shadow_ptes[i]; ++i) {
			if (prev_spte == spte)
				return desc->shadow_ptes[i];
			prev_spte = desc->shadow_ptes[i];
		}
		desc = desc->more;
	}
	return NULL;
}

static int rmap_write_protect(struct kvm *kvm, u64 gfn)
{
	unsigned long *rmapp;
	u64 *spte;
	int write_protected = 0;

	gfn = unalias_gfn(kvm, gfn);
	rmapp = gfn_to_rmap(kvm, gfn, 0);

	spte = rmap_next(kvm, rmapp, NULL);
	while (spte) {
		BUG_ON(!spte);
		BUG_ON(!(*spte & PT_PRESENT_MASK));
		rmap_printk("rmap_write_protect: spte %p %llx\n", spte, *spte);
		if (is_writeble_pte(*spte)) {
			set_shadow_pte(spte, *spte & ~PT_WRITABLE_MASK);
			write_protected = 1;
		}
		spte = rmap_next(kvm, rmapp, spte);
	}
	if (write_protected) {
		pfn_t pfn;

		spte = rmap_next(kvm, rmapp, NULL);
		pfn = spte_to_pfn(*spte);
		kvm_set_pfn_dirty(pfn);
	}

	/* check for huge page mappings */
	rmapp = gfn_to_rmap(kvm, gfn, 1);
	spte = rmap_next(kvm, rmapp, NULL);
	while (spte) {
		BUG_ON(!spte);
		BUG_ON(!(*spte & PT_PRESENT_MASK));
		BUG_ON((*spte & (PT_PAGE_SIZE_MASK|PT_PRESENT_MASK)) != (PT_PAGE_SIZE_MASK|PT_PRESENT_MASK));
		pgprintk("rmap_write_protect(large): spte %p %llx %lld\n", spte, *spte, gfn);
		if (is_writeble_pte(*spte)) {
			rmap_remove(kvm, spte);
			--kvm->stat.lpages;
			set_shadow_pte(spte, shadow_trap_nonpresent_pte);
			spte = NULL;
			write_protected = 1;
		}
		spte = rmap_next(kvm, rmapp, spte);
	}

	return write_protected;
}

static int kvm_unmap_rmapp(struct kvm *kvm, unsigned long *rmapp)
{
	u64 *spte;
	int need_tlb_flush = 0;

	while ((spte = rmap_next(kvm, rmapp, NULL))) {
		BUG_ON(!(*spte & PT_PRESENT_MASK));
		rmap_printk("kvm_rmap_unmap_hva: spte %p %llx\n", spte, *spte);
		rmap_remove(kvm, spte);
		set_shadow_pte(spte, shadow_trap_nonpresent_pte);
		need_tlb_flush = 1;
	}
	return need_tlb_flush;
}

static int kvm_handle_hva(struct kvm *kvm, unsigned long hva,
			  int (*handler)(struct kvm *kvm, unsigned long *rmapp))
{
	int i;
	int retval = 0;

	/*
	 * If mmap_sem isn't taken, we can look the memslots with only
	 * the mmu_lock by skipping over the slots with userspace_addr == 0.
	 */
	for (i = 0; i < kvm->nmemslots; i++) {
		struct kvm_memory_slot *memslot = &kvm->memslots[i];
		unsigned long start = memslot->userspace_addr;
		unsigned long end;

		/* mmu_lock protects userspace_addr */
		if (!start)
			continue;

		end = start + (memslot->npages << PAGE_SHIFT);
		if (hva >= start && hva < end) {
			gfn_t gfn_offset = (hva - start) >> PAGE_SHIFT;
			retval |= handler(kvm, &memslot->rmap[gfn_offset]);
			retval |= handler(kvm,
					  &memslot->lpage_info[
						  gfn_offset /
						  KVM_PAGES_PER_HPAGE].rmap_pde);
		}
	}

	return retval;
}

int kvm_unmap_hva(struct kvm *kvm, unsigned long hva)
{
	return kvm_handle_hva(kvm, hva, kvm_unmap_rmapp);
}

static int kvm_age_rmapp(struct kvm *kvm, unsigned long *rmapp)
{
	u64 *spte;
	int young = 0;

	/* always return old for EPT */
	if (!shadow_accessed_mask)
		return 0;

	spte = rmap_next(kvm, rmapp, NULL);
	while (spte) {
		int _young;
		u64 _spte = *spte;
		BUG_ON(!(_spte & PT_PRESENT_MASK));
		_young = _spte & PT_ACCESSED_MASK;
		if (_young) {
			young = 1;
			clear_bit(PT_ACCESSED_SHIFT, (unsigned long *)spte);
		}
		spte = rmap_next(kvm, rmapp, spte);
	}
	return young;
}

int kvm_age_hva(struct kvm *kvm, unsigned long hva)
{
	return kvm_handle_hva(kvm, hva, kvm_age_rmapp);
}

#ifdef MMU_DEBUG
static int is_empty_shadow_page(u64 *spt)
{
	u64 *pos;
	u64 *end;

	for (pos = spt, end = pos + PAGE_SIZE / sizeof(u64); pos != end; pos++)
		if (is_shadow_present_pte(*pos)) {
			printk(KERN_ERR "%s: %p %llx\n", __func__,
			       pos, *pos);
			return 0;
		}
	return 1;
}
#endif

static void kvm_mmu_free_page(struct kvm *kvm, struct kvm_mmu_page *sp)
{
	ASSERT(is_empty_shadow_page(sp->spt));
	list_del(&sp->link);
	__free_page(virt_to_page(sp->spt));
	__free_page(virt_to_page(sp->gfns));
	kfree(sp);
	++kvm->arch.n_free_mmu_pages;
}

static unsigned kvm_page_table_hashfn(gfn_t gfn)
{
	return gfn & ((1 << KVM_MMU_HASH_SHIFT) - 1);
}

static struct kvm_mmu_page *kvm_mmu_alloc_page(struct kvm_vcpu *vcpu,
					       u64 *parent_pte)
{
	struct kvm_mmu_page *sp;

	sp = mmu_memory_cache_alloc(&vcpu->arch.mmu_page_header_cache, sizeof *sp);
	sp->spt = mmu_memory_cache_alloc(&vcpu->arch.mmu_page_cache, PAGE_SIZE);
	sp->gfns = mmu_memory_cache_alloc(&vcpu->arch.mmu_page_cache, PAGE_SIZE);
	set_page_private(virt_to_page(sp->spt), (unsigned long)sp);
	list_add(&sp->link, &vcpu->kvm->arch.active_mmu_pages);
	INIT_LIST_HEAD(&sp->oos_link);
	bitmap_zero(sp->slot_bitmap, KVM_MEMORY_SLOTS + KVM_PRIVATE_MEM_SLOTS);
	sp->multimapped = 0;
	sp->parent_pte = parent_pte;
	--vcpu->kvm->arch.n_free_mmu_pages;
	return sp;
}

static void mmu_page_add_parent_pte(struct kvm_vcpu *vcpu,
				    struct kvm_mmu_page *sp, u64 *parent_pte)
{
	struct kvm_pte_chain *pte_chain;
	struct hlist_node *node;
	int i;

	if (!parent_pte)
		return;
	if (!sp->multimapped) {
		u64 *old = sp->parent_pte;

		if (!old) {
			sp->parent_pte = parent_pte;
			return;
		}
		sp->multimapped = 1;
		pte_chain = mmu_alloc_pte_chain(vcpu);
		INIT_HLIST_HEAD(&sp->parent_ptes);
		hlist_add_head(&pte_chain->link, &sp->parent_ptes);
		pte_chain->parent_ptes[0] = old;
	}
	hlist_for_each_entry(pte_chain, node, &sp->parent_ptes, link) {
		if (pte_chain->parent_ptes[NR_PTE_CHAIN_ENTRIES-1])
			continue;
		for (i = 0; i < NR_PTE_CHAIN_ENTRIES; ++i)
			if (!pte_chain->parent_ptes[i]) {
				pte_chain->parent_ptes[i] = parent_pte;
				return;
			}
	}
	pte_chain = mmu_alloc_pte_chain(vcpu);
	BUG_ON(!pte_chain);
	hlist_add_head(&pte_chain->link, &sp->parent_ptes);
	pte_chain->parent_ptes[0] = parent_pte;
}

static void mmu_page_remove_parent_pte(struct kvm_mmu_page *sp,
				       u64 *parent_pte)
{
	struct kvm_pte_chain *pte_chain;
	struct hlist_node *node;
	int i;

	if (!sp->multimapped) {
		BUG_ON(sp->parent_pte != parent_pte);
		sp->parent_pte = NULL;
		return;
	}
	hlist_for_each_entry(pte_chain, node, &sp->parent_ptes, link)
		for (i = 0; i < NR_PTE_CHAIN_ENTRIES; ++i) {
			if (!pte_chain->parent_ptes[i])
				break;
			if (pte_chain->parent_ptes[i] != parent_pte)
				continue;
			while (i + 1 < NR_PTE_CHAIN_ENTRIES
				&& pte_chain->parent_ptes[i + 1]) {
				pte_chain->parent_ptes[i]
					= pte_chain->parent_ptes[i + 1];
				++i;
			}
			pte_chain->parent_ptes[i] = NULL;
			if (i == 0) {
				hlist_del(&pte_chain->link);
				mmu_free_pte_chain(pte_chain);
				if (hlist_empty(&sp->parent_ptes)) {
					sp->multimapped = 0;
					sp->parent_pte = NULL;
				}
			}
			return;
		}
	BUG();
}


static void mmu_parent_walk(struct kvm_vcpu *vcpu, struct kvm_mmu_page *sp,
			    mmu_parent_walk_fn fn)
{
	struct kvm_pte_chain *pte_chain;
	struct hlist_node *node;
	struct kvm_mmu_page *parent_sp;
	int i;

	if (!sp->multimapped && sp->parent_pte) {
		parent_sp = page_header(__pa(sp->parent_pte));
		fn(vcpu, parent_sp);
		mmu_parent_walk(vcpu, parent_sp, fn);
		return;
	}
	hlist_for_each_entry(pte_chain, node, &sp->parent_ptes, link)
		for (i = 0; i < NR_PTE_CHAIN_ENTRIES; ++i) {
			if (!pte_chain->parent_ptes[i])
				break;
			parent_sp = page_header(__pa(pte_chain->parent_ptes[i]));
			fn(vcpu, parent_sp);
			mmu_parent_walk(vcpu, parent_sp, fn);
		}
}

static void kvm_mmu_update_unsync_bitmap(u64 *spte)
{
	unsigned int index;
	struct kvm_mmu_page *sp = page_header(__pa(spte));

	index = spte - sp->spt;
	if (!__test_and_set_bit(index, sp->unsync_child_bitmap))
		sp->unsync_children++;
	WARN_ON(!sp->unsync_children);
}

static void kvm_mmu_update_parents_unsync(struct kvm_mmu_page *sp)
{
	struct kvm_pte_chain *pte_chain;
	struct hlist_node *node;
	int i;

	if (!sp->parent_pte)
		return;

	if (!sp->multimapped) {
		kvm_mmu_update_unsync_bitmap(sp->parent_pte);
		return;
	}

	hlist_for_each_entry(pte_chain, node, &sp->parent_ptes, link)
		for (i = 0; i < NR_PTE_CHAIN_ENTRIES; ++i) {
			if (!pte_chain->parent_ptes[i])
				break;
			kvm_mmu_update_unsync_bitmap(pte_chain->parent_ptes[i]);
		}
}

static int unsync_walk_fn(struct kvm_vcpu *vcpu, struct kvm_mmu_page *sp)
{
	kvm_mmu_update_parents_unsync(sp);
	return 1;
}

static void kvm_mmu_mark_parents_unsync(struct kvm_vcpu *vcpu,
					struct kvm_mmu_page *sp)
{
	mmu_parent_walk(vcpu, sp, unsync_walk_fn);
	kvm_mmu_update_parents_unsync(sp);
}

static void nonpaging_prefetch_page(struct kvm_vcpu *vcpu,
				    struct kvm_mmu_page *sp)
{
	int i;

	for (i = 0; i < PT64_ENT_PER_PAGE; ++i)
		sp->spt[i] = shadow_trap_nonpresent_pte;
}

static int nonpaging_sync_page(struct kvm_vcpu *vcpu,
			       struct kvm_mmu_page *sp)
{
	return 1;
}

static void nonpaging_invlpg(struct kvm_vcpu *vcpu, gva_t gva)
{
}

#define KVM_PAGE_ARRAY_NR 16

struct kvm_mmu_pages {
	struct mmu_page_and_offset {
		struct kvm_mmu_page *sp;
		unsigned int idx;
	} page[KVM_PAGE_ARRAY_NR];
	unsigned int nr;
};

#define for_each_unsync_children(bitmap, idx)		\
	for (idx = find_first_bit(bitmap, 512);		\
	     idx < 512;					\
	     idx = find_next_bit(bitmap, 512, idx+1))

static int mmu_pages_add(struct kvm_mmu_pages *pvec, struct kvm_mmu_page *sp,
			 int idx)
{
	int i;

	if (sp->unsync)
		for (i=0; i < pvec->nr; i++)
			if (pvec->page[i].sp == sp)
				return 0;

	pvec->page[pvec->nr].sp = sp;
	pvec->page[pvec->nr].idx = idx;
	pvec->nr++;
	return (pvec->nr == KVM_PAGE_ARRAY_NR);
}

static int __mmu_unsync_walk(struct kvm_mmu_page *sp,
			   struct kvm_mmu_pages *pvec)
{
	int i, ret, nr_unsync_leaf = 0;

	for_each_unsync_children(sp->unsync_child_bitmap, i) {
		u64 ent = sp->spt[i];

		if (is_shadow_present_pte(ent) && !is_large_pte(ent)) {
			struct kvm_mmu_page *child;
			child = page_header(ent & PT64_BASE_ADDR_MASK);

			if (child->unsync_children) {
				if (mmu_pages_add(pvec, child, i))
					return -ENOSPC;

				ret = __mmu_unsync_walk(child, pvec);
				if (!ret)
					__clear_bit(i, sp->unsync_child_bitmap);
				else if (ret > 0)
					nr_unsync_leaf += ret;
				else
					return ret;
			}

			if (child->unsync) {
				nr_unsync_leaf++;
				if (mmu_pages_add(pvec, child, i))
					return -ENOSPC;
			}
		}
	}

	if (find_first_bit(sp->unsync_child_bitmap, 512) == 512)
		sp->unsync_children = 0;

	return nr_unsync_leaf;
}

static int mmu_unsync_walk(struct kvm_mmu_page *sp,
			   struct kvm_mmu_pages *pvec)
{
	if (!sp->unsync_children)
		return 0;

	mmu_pages_add(pvec, sp, 0);
	return __mmu_unsync_walk(sp, pvec);
}

static struct kvm_mmu_page *kvm_mmu_lookup_page(struct kvm *kvm, gfn_t gfn)
{
	unsigned index;
	struct hlist_head *bucket;
	struct kvm_mmu_page *sp;
	struct hlist_node *node;

	pgprintk("%s: looking for gfn %lx\n", __func__, gfn);
	index = kvm_page_table_hashfn(gfn);
	bucket = &kvm->arch.mmu_page_hash[index];
	hlist_for_each_entry(sp, node, bucket, hash_link)
		if (sp->gfn == gfn && !sp->role.direct
		    && !sp->role.invalid) {
			pgprintk("%s: found role %x\n",
				 __func__, sp->role.word);
			return sp;
		}
	return NULL;
}

static void kvm_unlink_unsync_page(struct kvm *kvm, struct kvm_mmu_page *sp)
{
	WARN_ON(!sp->unsync);
	sp->unsync = 0;
	--kvm->stat.mmu_unsync;
}

static int kvm_mmu_zap_page(struct kvm *kvm, struct kvm_mmu_page *sp);

static int kvm_sync_page(struct kvm_vcpu *vcpu, struct kvm_mmu_page *sp)
{
	if (sp->role.glevels != vcpu->arch.mmu.root_level) {
		kvm_mmu_zap_page(vcpu->kvm, sp);
		return 1;
	}

	if (rmap_write_protect(vcpu->kvm, sp->gfn))
		kvm_flush_remote_tlbs(vcpu->kvm);
	kvm_unlink_unsync_page(vcpu->kvm, sp);
	if (vcpu->arch.mmu.sync_page(vcpu, sp)) {
		kvm_mmu_zap_page(vcpu->kvm, sp);
		return 1;
	}

	kvm_mmu_flush_tlb(vcpu);
	return 0;
}

struct mmu_page_path {
	struct kvm_mmu_page *parent[PT64_ROOT_LEVEL-1];
	unsigned int idx[PT64_ROOT_LEVEL-1];
};

#define for_each_sp(pvec, sp, parents, i)			\
		for (i = mmu_pages_next(&pvec, &parents, -1),	\
			sp = pvec.page[i].sp;			\
			i < pvec.nr && ({ sp = pvec.page[i].sp; 1;});	\
			i = mmu_pages_next(&pvec, &parents, i))

static int mmu_pages_next(struct kvm_mmu_pages *pvec,
			  struct mmu_page_path *parents,
			  int i)
{
	int n;

	for (n = i+1; n < pvec->nr; n++) {
		struct kvm_mmu_page *sp = pvec->page[n].sp;

		if (sp->role.level == PT_PAGE_TABLE_LEVEL) {
			parents->idx[0] = pvec->page[n].idx;
			return n;
		}

		parents->parent[sp->role.level-2] = sp;
		parents->idx[sp->role.level-1] = pvec->page[n].idx;
	}

	return n;
}

static void mmu_pages_clear_parents(struct mmu_page_path *parents)
{
	struct kvm_mmu_page *sp;
	unsigned int level = 0;

	do {
		unsigned int idx = parents->idx[level];

		sp = parents->parent[level];
		if (!sp)
			return;

		--sp->unsync_children;
		WARN_ON((int)sp->unsync_children < 0);
		__clear_bit(idx, sp->unsync_child_bitmap);
		level++;
	} while (level < PT64_ROOT_LEVEL-1 && !sp->unsync_children);
}

static void kvm_mmu_pages_init(struct kvm_mmu_page *parent,
			       struct mmu_page_path *parents,
			       struct kvm_mmu_pages *pvec)
{
	parents->parent[parent->role.level-1] = NULL;
	pvec->nr = 0;
}

static void mmu_sync_children(struct kvm_vcpu *vcpu,
			      struct kvm_mmu_page *parent)
{
	int i;
	struct kvm_mmu_page *sp;
	struct mmu_page_path parents;
	struct kvm_mmu_pages pages;

	kvm_mmu_pages_init(parent, &parents, &pages);
	while (mmu_unsync_walk(parent, &pages)) {
		int protected = 0;

		for_each_sp(pages, sp, parents, i)
			protected |= rmap_write_protect(vcpu->kvm, sp->gfn);

		if (protected)
			kvm_flush_remote_tlbs(vcpu->kvm);

		for_each_sp(pages, sp, parents, i) {
			kvm_sync_page(vcpu, sp);
			mmu_pages_clear_parents(&parents);
		}
		cond_resched_lock(&vcpu->kvm->mmu_lock);
		kvm_mmu_pages_init(parent, &parents, &pages);
	}
}

static struct kvm_mmu_page *kvm_mmu_get_page(struct kvm_vcpu *vcpu,
					     gfn_t gfn,
					     gva_t gaddr,
					     unsigned level,
					     int direct,
					     unsigned access,
					     u64 *parent_pte)
{
	union kvm_mmu_page_role role;
	unsigned index;
	unsigned quadrant;
	struct hlist_head *bucket;
	struct kvm_mmu_page *sp;
	struct hlist_node *node, *tmp;

	role = vcpu->arch.mmu.base_role;
	role.level = level;
	role.direct = direct;
	role.access = access;
	if (vcpu->arch.mmu.root_level <= PT32_ROOT_LEVEL) {
		quadrant = gaddr >> (PAGE_SHIFT + (PT64_PT_BITS * level));
		quadrant &= (1 << ((PT32_PT_BITS - PT64_PT_BITS) * level)) - 1;
		role.quadrant = quadrant;
	}
	pgprintk("%s: looking gfn %lx role %x\n", __func__,
		 gfn, role.word);
	index = kvm_page_table_hashfn(gfn);
	bucket = &vcpu->kvm->arch.mmu_page_hash[index];
	hlist_for_each_entry_safe(sp, node, tmp, bucket, hash_link)
		if (sp->gfn == gfn) {
			if (sp->unsync)
				if (kvm_sync_page(vcpu, sp))
					continue;

			if (sp->role.word != role.word)
				continue;

			mmu_page_add_parent_pte(vcpu, sp, parent_pte);
			if (sp->unsync_children) {
				set_bit(KVM_REQ_MMU_SYNC, &vcpu->requests);
				kvm_mmu_mark_parents_unsync(vcpu, sp);
			}
			pgprintk("%s: found\n", __func__);
			return sp;
		}
	++vcpu->kvm->stat.mmu_cache_miss;
	sp = kvm_mmu_alloc_page(vcpu, parent_pte);
	if (!sp)
		return sp;
	pgprintk("%s: adding gfn %lx role %x\n", __func__, gfn, role.word);
	sp->gfn = gfn;
	sp->role = role;
<<<<<<< HEAD
	sp->global = 0;
=======
>>>>>>> 533ac12e
	hlist_add_head(&sp->hash_link, bucket);
	if (!direct) {
		if (rmap_write_protect(vcpu->kvm, gfn))
			kvm_flush_remote_tlbs(vcpu->kvm);
		account_shadowed(vcpu->kvm, gfn);
	}
	if (shadow_trap_nonpresent_pte != shadow_notrap_nonpresent_pte)
		vcpu->arch.mmu.prefetch_page(vcpu, sp);
	else
		nonpaging_prefetch_page(vcpu, sp);
	return sp;
}

static void shadow_walk_init(struct kvm_shadow_walk_iterator *iterator,
			     struct kvm_vcpu *vcpu, u64 addr)
{
	iterator->addr = addr;
	iterator->shadow_addr = vcpu->arch.mmu.root_hpa;
	iterator->level = vcpu->arch.mmu.shadow_root_level;
	if (iterator->level == PT32E_ROOT_LEVEL) {
		iterator->shadow_addr
			= vcpu->arch.mmu.pae_root[(addr >> 30) & 3];
		iterator->shadow_addr &= PT64_BASE_ADDR_MASK;
		--iterator->level;
		if (!iterator->shadow_addr)
			iterator->level = 0;
	}
}

static bool shadow_walk_okay(struct kvm_shadow_walk_iterator *iterator)
{
	if (iterator->level < PT_PAGE_TABLE_LEVEL)
		return false;
	iterator->index = SHADOW_PT_INDEX(iterator->addr, iterator->level);
	iterator->sptep	= ((u64 *)__va(iterator->shadow_addr)) + iterator->index;
	return true;
}

static void shadow_walk_next(struct kvm_shadow_walk_iterator *iterator)
{
	iterator->shadow_addr = *iterator->sptep & PT64_BASE_ADDR_MASK;
	--iterator->level;
}

static void kvm_mmu_page_unlink_children(struct kvm *kvm,
					 struct kvm_mmu_page *sp)
{
	unsigned i;
	u64 *pt;
	u64 ent;

	pt = sp->spt;

	if (sp->role.level == PT_PAGE_TABLE_LEVEL) {
		for (i = 0; i < PT64_ENT_PER_PAGE; ++i) {
			if (is_shadow_present_pte(pt[i]))
				rmap_remove(kvm, &pt[i]);
			pt[i] = shadow_trap_nonpresent_pte;
		}
		return;
	}

	for (i = 0; i < PT64_ENT_PER_PAGE; ++i) {
		ent = pt[i];

		if (is_shadow_present_pte(ent)) {
			if (!is_large_pte(ent)) {
				ent &= PT64_BASE_ADDR_MASK;
				mmu_page_remove_parent_pte(page_header(ent),
							   &pt[i]);
			} else {
				--kvm->stat.lpages;
				rmap_remove(kvm, &pt[i]);
			}
		}
		pt[i] = shadow_trap_nonpresent_pte;
	}
}

static void kvm_mmu_put_page(struct kvm_mmu_page *sp, u64 *parent_pte)
{
	mmu_page_remove_parent_pte(sp, parent_pte);
}

static void kvm_mmu_reset_last_pte_updated(struct kvm *kvm)
{
	int i;

	for (i = 0; i < KVM_MAX_VCPUS; ++i)
		if (kvm->vcpus[i])
			kvm->vcpus[i]->arch.last_pte_updated = NULL;
}

static void kvm_mmu_unlink_parents(struct kvm *kvm, struct kvm_mmu_page *sp)
{
	u64 *parent_pte;

	while (sp->multimapped || sp->parent_pte) {
		if (!sp->multimapped)
			parent_pte = sp->parent_pte;
		else {
			struct kvm_pte_chain *chain;

			chain = container_of(sp->parent_ptes.first,
					     struct kvm_pte_chain, link);
			parent_pte = chain->parent_ptes[0];
		}
		BUG_ON(!parent_pte);
		kvm_mmu_put_page(sp, parent_pte);
		set_shadow_pte(parent_pte, shadow_trap_nonpresent_pte);
	}
}

static int mmu_zap_unsync_children(struct kvm *kvm,
				   struct kvm_mmu_page *parent)
{
	int i, zapped = 0;
	struct mmu_page_path parents;
	struct kvm_mmu_pages pages;

	if (parent->role.level == PT_PAGE_TABLE_LEVEL)
		return 0;

	kvm_mmu_pages_init(parent, &parents, &pages);
	while (mmu_unsync_walk(parent, &pages)) {
		struct kvm_mmu_page *sp;

		for_each_sp(pages, sp, parents, i) {
			kvm_mmu_zap_page(kvm, sp);
			mmu_pages_clear_parents(&parents);
		}
		zapped += pages.nr;
		kvm_mmu_pages_init(parent, &parents, &pages);
	}

	return zapped;
}

static int kvm_mmu_zap_page(struct kvm *kvm, struct kvm_mmu_page *sp)
{
	int ret;
	++kvm->stat.mmu_shadow_zapped;
	ret = mmu_zap_unsync_children(kvm, sp);
	kvm_mmu_page_unlink_children(kvm, sp);
	kvm_mmu_unlink_parents(kvm, sp);
	kvm_flush_remote_tlbs(kvm);
	if (!sp->role.invalid && !sp->role.direct)
		unaccount_shadowed(kvm, sp->gfn);
	if (sp->unsync)
		kvm_unlink_unsync_page(kvm, sp);
	if (!sp->root_count) {
		hlist_del(&sp->hash_link);
		kvm_mmu_free_page(kvm, sp);
	} else {
		sp->role.invalid = 1;
		list_move(&sp->link, &kvm->arch.active_mmu_pages);
		kvm_reload_remote_mmus(kvm);
	}
	kvm_mmu_reset_last_pte_updated(kvm);
	return ret;
}

/*
 * Changing the number of mmu pages allocated to the vm
 * Note: if kvm_nr_mmu_pages is too small, you will get dead lock
 */
void kvm_mmu_change_mmu_pages(struct kvm *kvm, unsigned int kvm_nr_mmu_pages)
{
	/*
	 * If we set the number of mmu pages to be smaller be than the
	 * number of actived pages , we must to free some mmu pages before we
	 * change the value
	 */

	if ((kvm->arch.n_alloc_mmu_pages - kvm->arch.n_free_mmu_pages) >
	    kvm_nr_mmu_pages) {
		int n_used_mmu_pages = kvm->arch.n_alloc_mmu_pages
				       - kvm->arch.n_free_mmu_pages;

		while (n_used_mmu_pages > kvm_nr_mmu_pages) {
			struct kvm_mmu_page *page;

			page = container_of(kvm->arch.active_mmu_pages.prev,
					    struct kvm_mmu_page, link);
			kvm_mmu_zap_page(kvm, page);
			n_used_mmu_pages--;
		}
		kvm->arch.n_free_mmu_pages = 0;
	}
	else
		kvm->arch.n_free_mmu_pages += kvm_nr_mmu_pages
					 - kvm->arch.n_alloc_mmu_pages;

	kvm->arch.n_alloc_mmu_pages = kvm_nr_mmu_pages;
}

static int kvm_mmu_unprotect_page(struct kvm *kvm, gfn_t gfn)
{
	unsigned index;
	struct hlist_head *bucket;
	struct kvm_mmu_page *sp;
	struct hlist_node *node, *n;
	int r;

	pgprintk("%s: looking for gfn %lx\n", __func__, gfn);
	r = 0;
	index = kvm_page_table_hashfn(gfn);
	bucket = &kvm->arch.mmu_page_hash[index];
	hlist_for_each_entry_safe(sp, node, n, bucket, hash_link)
		if (sp->gfn == gfn && !sp->role.direct) {
			pgprintk("%s: gfn %lx role %x\n", __func__, gfn,
				 sp->role.word);
			r = 1;
			if (kvm_mmu_zap_page(kvm, sp))
				n = bucket->first;
		}
	return r;
}

static void mmu_unshadow(struct kvm *kvm, gfn_t gfn)
{
	unsigned index;
	struct hlist_head *bucket;
	struct kvm_mmu_page *sp;
	struct hlist_node *node, *nn;

	index = kvm_page_table_hashfn(gfn);
	bucket = &kvm->arch.mmu_page_hash[index];
	hlist_for_each_entry_safe(sp, node, nn, bucket, hash_link) {
		if (sp->gfn == gfn && !sp->role.direct
		    && !sp->role.invalid) {
			pgprintk("%s: zap %lx %x\n",
				 __func__, gfn, sp->role.word);
			kvm_mmu_zap_page(kvm, sp);
		}
	}
}

static void page_header_update_slot(struct kvm *kvm, void *pte, gfn_t gfn)
{
	int slot = memslot_id(kvm, gfn_to_memslot(kvm, gfn));
	struct kvm_mmu_page *sp = page_header(__pa(pte));

	__set_bit(slot, sp->slot_bitmap);
}

static void mmu_convert_notrap(struct kvm_mmu_page *sp)
{
	int i;
	u64 *pt = sp->spt;

	if (shadow_trap_nonpresent_pte == shadow_notrap_nonpresent_pte)
		return;

	for (i = 0; i < PT64_ENT_PER_PAGE; ++i) {
		if (pt[i] == shadow_notrap_nonpresent_pte)
			set_shadow_pte(&pt[i], shadow_trap_nonpresent_pte);
	}
}

struct page *gva_to_page(struct kvm_vcpu *vcpu, gva_t gva)
{
	struct page *page;

	gpa_t gpa = vcpu->arch.mmu.gva_to_gpa(vcpu, gva);

	if (gpa == UNMAPPED_GVA)
		return NULL;

	page = gfn_to_page(vcpu->kvm, gpa >> PAGE_SHIFT);

	return page;
}

/*
 * The function is based on mtrr_type_lookup() in
 * arch/x86/kernel/cpu/mtrr/generic.c
 */
static int get_mtrr_type(struct mtrr_state_type *mtrr_state,
			 u64 start, u64 end)
{
	int i;
	u64 base, mask;
	u8 prev_match, curr_match;
	int num_var_ranges = KVM_NR_VAR_MTRR;

	if (!mtrr_state->enabled)
		return 0xFF;

	/* Make end inclusive end, instead of exclusive */
	end--;

	/* Look in fixed ranges. Just return the type as per start */
	if (mtrr_state->have_fixed && (start < 0x100000)) {
		int idx;

		if (start < 0x80000) {
			idx = 0;
			idx += (start >> 16);
			return mtrr_state->fixed_ranges[idx];
		} else if (start < 0xC0000) {
			idx = 1 * 8;
			idx += ((start - 0x80000) >> 14);
			return mtrr_state->fixed_ranges[idx];
		} else if (start < 0x1000000) {
			idx = 3 * 8;
			idx += ((start - 0xC0000) >> 12);
			return mtrr_state->fixed_ranges[idx];
		}
	}

	/*
	 * Look in variable ranges
	 * Look of multiple ranges matching this address and pick type
	 * as per MTRR precedence
	 */
	if (!(mtrr_state->enabled & 2))
		return mtrr_state->def_type;

	prev_match = 0xFF;
	for (i = 0; i < num_var_ranges; ++i) {
		unsigned short start_state, end_state;

		if (!(mtrr_state->var_ranges[i].mask_lo & (1 << 11)))
			continue;

		base = (((u64)mtrr_state->var_ranges[i].base_hi) << 32) +
		       (mtrr_state->var_ranges[i].base_lo & PAGE_MASK);
		mask = (((u64)mtrr_state->var_ranges[i].mask_hi) << 32) +
		       (mtrr_state->var_ranges[i].mask_lo & PAGE_MASK);

		start_state = ((start & mask) == (base & mask));
		end_state = ((end & mask) == (base & mask));
		if (start_state != end_state)
			return 0xFE;

		if ((start & mask) != (base & mask))
			continue;

		curr_match = mtrr_state->var_ranges[i].base_lo & 0xff;
		if (prev_match == 0xFF) {
			prev_match = curr_match;
			continue;
		}

		if (prev_match == MTRR_TYPE_UNCACHABLE ||
		    curr_match == MTRR_TYPE_UNCACHABLE)
			return MTRR_TYPE_UNCACHABLE;

		if ((prev_match == MTRR_TYPE_WRBACK &&
		     curr_match == MTRR_TYPE_WRTHROUGH) ||
		    (prev_match == MTRR_TYPE_WRTHROUGH &&
		     curr_match == MTRR_TYPE_WRBACK)) {
			prev_match = MTRR_TYPE_WRTHROUGH;
			curr_match = MTRR_TYPE_WRTHROUGH;
		}

		if (prev_match != curr_match)
			return MTRR_TYPE_UNCACHABLE;
	}

	if (prev_match != 0xFF)
		return prev_match;

	return mtrr_state->def_type;
}

u8 kvm_get_guest_memory_type(struct kvm_vcpu *vcpu, gfn_t gfn)
{
	u8 mtrr;

	mtrr = get_mtrr_type(&vcpu->arch.mtrr_state, gfn << PAGE_SHIFT,
			     (gfn << PAGE_SHIFT) + PAGE_SIZE);
	if (mtrr == 0xfe || mtrr == 0xff)
		mtrr = MTRR_TYPE_WRBACK;
	return mtrr;
}
EXPORT_SYMBOL_GPL(kvm_get_guest_memory_type);

static int kvm_unsync_page(struct kvm_vcpu *vcpu, struct kvm_mmu_page *sp)
{
	unsigned index;
	struct hlist_head *bucket;
	struct kvm_mmu_page *s;
	struct hlist_node *node, *n;

	index = kvm_page_table_hashfn(sp->gfn);
	bucket = &vcpu->kvm->arch.mmu_page_hash[index];
	/* don't unsync if pagetable is shadowed with multiple roles */
	hlist_for_each_entry_safe(s, node, n, bucket, hash_link) {
		if (s->gfn != sp->gfn || s->role.direct)
			continue;
		if (s->role.word != sp->role.word)
			return 1;
	}
	++vcpu->kvm->stat.mmu_unsync;
	sp->unsync = 1;

	kvm_mmu_mark_parents_unsync(vcpu, sp);

	mmu_convert_notrap(sp);
	return 0;
}

static int mmu_need_write_protect(struct kvm_vcpu *vcpu, gfn_t gfn,
				  bool can_unsync)
{
	struct kvm_mmu_page *shadow;

	shadow = kvm_mmu_lookup_page(vcpu->kvm, gfn);
	if (shadow) {
		if (shadow->role.level != PT_PAGE_TABLE_LEVEL)
			return 1;
		if (shadow->unsync)
			return 0;
		if (can_unsync && oos_shadow)
			return kvm_unsync_page(vcpu, shadow);
		return 1;
	}
	return 0;
}

static int set_spte(struct kvm_vcpu *vcpu, u64 *shadow_pte,
		    unsigned pte_access, int user_fault,
		    int write_fault, int dirty, int largepage,
		    gfn_t gfn, pfn_t pfn, bool speculative,
		    bool can_unsync)
{
	u64 spte;
	int ret = 0;

	/*
	 * We don't set the accessed bit, since we sometimes want to see
	 * whether the guest actually used the pte (in order to detect
	 * demand paging).
	 */
	spte = shadow_base_present_pte | shadow_dirty_mask;
	if (!speculative)
		spte |= shadow_accessed_mask;
	if (!dirty)
		pte_access &= ~ACC_WRITE_MASK;
	if (pte_access & ACC_EXEC_MASK)
		spte |= shadow_x_mask;
	else
		spte |= shadow_nx_mask;
	if (pte_access & ACC_USER_MASK)
		spte |= shadow_user_mask;
	if (largepage)
		spte |= PT_PAGE_SIZE_MASK;
	if (tdp_enabled)
		spte |= kvm_x86_ops->get_mt_mask(vcpu, gfn,
			kvm_is_mmio_pfn(pfn));

	spte |= (u64)pfn << PAGE_SHIFT;

	if ((pte_access & ACC_WRITE_MASK)
	    || (write_fault && !is_write_protection(vcpu) && !user_fault)) {

		if (largepage && has_wrprotected_page(vcpu->kvm, gfn)) {
			ret = 1;
			spte = shadow_trap_nonpresent_pte;
			goto set_pte;
		}

		spte |= PT_WRITABLE_MASK;

		/*
		 * Optimization: for pte sync, if spte was writable the hash
		 * lookup is unnecessary (and expensive). Write protection
		 * is responsibility of mmu_get_page / kvm_sync_page.
		 * Same reasoning can be applied to dirty page accounting.
		 */
		if (!can_unsync && is_writeble_pte(*shadow_pte))
			goto set_pte;

		if (mmu_need_write_protect(vcpu, gfn, can_unsync)) {
			pgprintk("%s: found shadow page for %lx, marking ro\n",
				 __func__, gfn);
			ret = 1;
			pte_access &= ~ACC_WRITE_MASK;
			if (is_writeble_pte(spte))
				spte &= ~PT_WRITABLE_MASK;
		}
	}

	if (pte_access & ACC_WRITE_MASK)
		mark_page_dirty(vcpu->kvm, gfn);

set_pte:
	set_shadow_pte(shadow_pte, spte);
	return ret;
}

static void mmu_set_spte(struct kvm_vcpu *vcpu, u64 *shadow_pte,
			 unsigned pt_access, unsigned pte_access,
			 int user_fault, int write_fault, int dirty,
			 int *ptwrite, int largepage, gfn_t gfn,
			 pfn_t pfn, bool speculative)
{
	int was_rmapped = 0;
	int was_writeble = is_writeble_pte(*shadow_pte);

	pgprintk("%s: spte %llx access %x write_fault %d"
		 " user_fault %d gfn %lx\n",
		 __func__, *shadow_pte, pt_access,
		 write_fault, user_fault, gfn);

	if (is_rmap_pte(*shadow_pte)) {
		/*
		 * If we overwrite a PTE page pointer with a 2MB PMD, unlink
		 * the parent of the now unreachable PTE.
		 */
		if (largepage && !is_large_pte(*shadow_pte)) {
			struct kvm_mmu_page *child;
			u64 pte = *shadow_pte;

			child = page_header(pte & PT64_BASE_ADDR_MASK);
			mmu_page_remove_parent_pte(child, shadow_pte);
		} else if (pfn != spte_to_pfn(*shadow_pte)) {
			pgprintk("hfn old %lx new %lx\n",
				 spte_to_pfn(*shadow_pte), pfn);
			rmap_remove(vcpu->kvm, shadow_pte);
		} else
			was_rmapped = 1;
	}
	if (set_spte(vcpu, shadow_pte, pte_access, user_fault, write_fault,
		      dirty, largepage, gfn, pfn, speculative, true)) {
		if (write_fault)
			*ptwrite = 1;
		kvm_x86_ops->tlb_flush(vcpu);
	}

	pgprintk("%s: setting spte %llx\n", __func__, *shadow_pte);
	pgprintk("instantiating %s PTE (%s) at %ld (%llx) addr %p\n",
		 is_large_pte(*shadow_pte)? "2MB" : "4kB",
		 is_present_pte(*shadow_pte)?"RW":"R", gfn,
		 *shadow_pte, shadow_pte);
	if (!was_rmapped && is_large_pte(*shadow_pte))
		++vcpu->kvm->stat.lpages;

	page_header_update_slot(vcpu->kvm, shadow_pte, gfn);
	if (!was_rmapped) {
		rmap_add(vcpu, shadow_pte, gfn, largepage);
		if (!is_rmap_pte(*shadow_pte))
			kvm_release_pfn_clean(pfn);
	} else {
		if (was_writeble)
			kvm_release_pfn_dirty(pfn);
		else
			kvm_release_pfn_clean(pfn);
	}
	if (speculative) {
		vcpu->arch.last_pte_updated = shadow_pte;
		vcpu->arch.last_pte_gfn = gfn;
	}
}

static void nonpaging_new_cr3(struct kvm_vcpu *vcpu)
{
}

static int __direct_map(struct kvm_vcpu *vcpu, gpa_t v, int write,
			int largepage, gfn_t gfn, pfn_t pfn)
{
	struct kvm_shadow_walk_iterator iterator;
	struct kvm_mmu_page *sp;
	int pt_write = 0;
	gfn_t pseudo_gfn;

	for_each_shadow_entry(vcpu, (u64)gfn << PAGE_SHIFT, iterator) {
		if (iterator.level == PT_PAGE_TABLE_LEVEL
		    || (largepage && iterator.level == PT_DIRECTORY_LEVEL)) {
			mmu_set_spte(vcpu, iterator.sptep, ACC_ALL, ACC_ALL,
				     0, write, 1, &pt_write,
				     largepage, gfn, pfn, false);
			++vcpu->stat.pf_fixed;
			break;
		}

		if (*iterator.sptep == shadow_trap_nonpresent_pte) {
			pseudo_gfn = (iterator.addr & PT64_DIR_BASE_ADDR_MASK) >> PAGE_SHIFT;
			sp = kvm_mmu_get_page(vcpu, pseudo_gfn, iterator.addr,
					      iterator.level - 1,
					      1, ACC_ALL, iterator.sptep);
			if (!sp) {
				pgprintk("nonpaging_map: ENOMEM\n");
				kvm_release_pfn_clean(pfn);
				return -ENOMEM;
			}

			set_shadow_pte(iterator.sptep,
				       __pa(sp->spt)
				       | PT_PRESENT_MASK | PT_WRITABLE_MASK
				       | shadow_user_mask | shadow_x_mask);
		}
	}
	return pt_write;
}

static int nonpaging_map(struct kvm_vcpu *vcpu, gva_t v, int write, gfn_t gfn)
{
	int r;
	int largepage = 0;
	pfn_t pfn;
	unsigned long mmu_seq;

	if (is_largepage_backed(vcpu, gfn & ~(KVM_PAGES_PER_HPAGE-1))) {
		gfn &= ~(KVM_PAGES_PER_HPAGE-1);
		largepage = 1;
	}

	mmu_seq = vcpu->kvm->mmu_notifier_seq;
	smp_rmb();
	pfn = gfn_to_pfn(vcpu->kvm, gfn);

	/* mmio */
	if (is_error_pfn(pfn)) {
		kvm_release_pfn_clean(pfn);
		return 1;
	}

	spin_lock(&vcpu->kvm->mmu_lock);
	if (mmu_notifier_retry(vcpu, mmu_seq))
		goto out_unlock;
	kvm_mmu_free_some_pages(vcpu);
	r = __direct_map(vcpu, v, write, largepage, gfn, pfn);
	spin_unlock(&vcpu->kvm->mmu_lock);


	return r;

out_unlock:
	spin_unlock(&vcpu->kvm->mmu_lock);
	kvm_release_pfn_clean(pfn);
	return 0;
}


static void mmu_free_roots(struct kvm_vcpu *vcpu)
{
	int i;
	struct kvm_mmu_page *sp;

	if (!VALID_PAGE(vcpu->arch.mmu.root_hpa))
		return;
	spin_lock(&vcpu->kvm->mmu_lock);
	if (vcpu->arch.mmu.shadow_root_level == PT64_ROOT_LEVEL) {
		hpa_t root = vcpu->arch.mmu.root_hpa;

		sp = page_header(root);
		--sp->root_count;
		if (!sp->root_count && sp->role.invalid)
			kvm_mmu_zap_page(vcpu->kvm, sp);
		vcpu->arch.mmu.root_hpa = INVALID_PAGE;
		spin_unlock(&vcpu->kvm->mmu_lock);
		return;
	}
	for (i = 0; i < 4; ++i) {
		hpa_t root = vcpu->arch.mmu.pae_root[i];

		if (root) {
			root &= PT64_BASE_ADDR_MASK;
			sp = page_header(root);
			--sp->root_count;
			if (!sp->root_count && sp->role.invalid)
				kvm_mmu_zap_page(vcpu->kvm, sp);
		}
		vcpu->arch.mmu.pae_root[i] = INVALID_PAGE;
	}
	spin_unlock(&vcpu->kvm->mmu_lock);
	vcpu->arch.mmu.root_hpa = INVALID_PAGE;
}

static int mmu_check_root(struct kvm_vcpu *vcpu, gfn_t root_gfn)
{
	int ret = 0;

	if (!kvm_is_visible_gfn(vcpu->kvm, root_gfn)) {
		set_bit(KVM_REQ_TRIPLE_FAULT, &vcpu->requests);
		ret = 1;
	}

	return ret;
}

static int mmu_alloc_roots(struct kvm_vcpu *vcpu)
{
	int i;
	gfn_t root_gfn;
	struct kvm_mmu_page *sp;
	int direct = 0;

	root_gfn = vcpu->arch.cr3 >> PAGE_SHIFT;

	if (vcpu->arch.mmu.shadow_root_level == PT64_ROOT_LEVEL) {
		hpa_t root = vcpu->arch.mmu.root_hpa;

		ASSERT(!VALID_PAGE(root));
		if (tdp_enabled)
			direct = 1;
		if (mmu_check_root(vcpu, root_gfn))
			return 1;
		sp = kvm_mmu_get_page(vcpu, root_gfn, 0,
				      PT64_ROOT_LEVEL, direct,
				      ACC_ALL, NULL);
		root = __pa(sp->spt);
		++sp->root_count;
		vcpu->arch.mmu.root_hpa = root;
		return 0;
	}
	direct = !is_paging(vcpu);
	if (tdp_enabled)
		direct = 1;
	for (i = 0; i < 4; ++i) {
		hpa_t root = vcpu->arch.mmu.pae_root[i];

		ASSERT(!VALID_PAGE(root));
		if (vcpu->arch.mmu.root_level == PT32E_ROOT_LEVEL) {
			if (!is_present_pte(vcpu->arch.pdptrs[i])) {
				vcpu->arch.mmu.pae_root[i] = 0;
				continue;
			}
			root_gfn = vcpu->arch.pdptrs[i] >> PAGE_SHIFT;
		} else if (vcpu->arch.mmu.root_level == 0)
			root_gfn = 0;
		if (mmu_check_root(vcpu, root_gfn))
			return 1;
		sp = kvm_mmu_get_page(vcpu, root_gfn, i << 30,
				      PT32_ROOT_LEVEL, direct,
				      ACC_ALL, NULL);
		root = __pa(sp->spt);
		++sp->root_count;
		vcpu->arch.mmu.pae_root[i] = root | PT_PRESENT_MASK;
	}
	vcpu->arch.mmu.root_hpa = __pa(vcpu->arch.mmu.pae_root);
	return 0;
}

static void mmu_sync_roots(struct kvm_vcpu *vcpu)
{
	int i;
	struct kvm_mmu_page *sp;

	if (!VALID_PAGE(vcpu->arch.mmu.root_hpa))
		return;
	if (vcpu->arch.mmu.shadow_root_level == PT64_ROOT_LEVEL) {
		hpa_t root = vcpu->arch.mmu.root_hpa;
		sp = page_header(root);
		mmu_sync_children(vcpu, sp);
		return;
	}
	for (i = 0; i < 4; ++i) {
		hpa_t root = vcpu->arch.mmu.pae_root[i];

		if (root && VALID_PAGE(root)) {
			root &= PT64_BASE_ADDR_MASK;
			sp = page_header(root);
			mmu_sync_children(vcpu, sp);
		}
	}
}

void kvm_mmu_sync_roots(struct kvm_vcpu *vcpu)
{
	spin_lock(&vcpu->kvm->mmu_lock);
	mmu_sync_roots(vcpu);
	spin_unlock(&vcpu->kvm->mmu_lock);
}

static gpa_t nonpaging_gva_to_gpa(struct kvm_vcpu *vcpu, gva_t vaddr)
{
	return vaddr;
}

static int nonpaging_page_fault(struct kvm_vcpu *vcpu, gva_t gva,
				u32 error_code)
{
	gfn_t gfn;
	int r;

	pgprintk("%s: gva %lx error %x\n", __func__, gva, error_code);
	r = mmu_topup_memory_caches(vcpu);
	if (r)
		return r;

	ASSERT(vcpu);
	ASSERT(VALID_PAGE(vcpu->arch.mmu.root_hpa));

	gfn = gva >> PAGE_SHIFT;

	return nonpaging_map(vcpu, gva & PAGE_MASK,
			     error_code & PFERR_WRITE_MASK, gfn);
}

static int tdp_page_fault(struct kvm_vcpu *vcpu, gva_t gpa,
				u32 error_code)
{
	pfn_t pfn;
	int r;
	int largepage = 0;
	gfn_t gfn = gpa >> PAGE_SHIFT;
	unsigned long mmu_seq;

	ASSERT(vcpu);
	ASSERT(VALID_PAGE(vcpu->arch.mmu.root_hpa));

	r = mmu_topup_memory_caches(vcpu);
	if (r)
		return r;

	if (is_largepage_backed(vcpu, gfn & ~(KVM_PAGES_PER_HPAGE-1))) {
		gfn &= ~(KVM_PAGES_PER_HPAGE-1);
		largepage = 1;
	}
	mmu_seq = vcpu->kvm->mmu_notifier_seq;
	smp_rmb();
	pfn = gfn_to_pfn(vcpu->kvm, gfn);
	if (is_error_pfn(pfn)) {
		kvm_release_pfn_clean(pfn);
		return 1;
	}
	spin_lock(&vcpu->kvm->mmu_lock);
	if (mmu_notifier_retry(vcpu, mmu_seq))
		goto out_unlock;
	kvm_mmu_free_some_pages(vcpu);
	r = __direct_map(vcpu, gpa, error_code & PFERR_WRITE_MASK,
			 largepage, gfn, pfn);
	spin_unlock(&vcpu->kvm->mmu_lock);

	return r;

out_unlock:
	spin_unlock(&vcpu->kvm->mmu_lock);
	kvm_release_pfn_clean(pfn);
	return 0;
}

static void nonpaging_free(struct kvm_vcpu *vcpu)
{
	mmu_free_roots(vcpu);
}

static int nonpaging_init_context(struct kvm_vcpu *vcpu)
{
	struct kvm_mmu *context = &vcpu->arch.mmu;

	context->new_cr3 = nonpaging_new_cr3;
	context->page_fault = nonpaging_page_fault;
	context->gva_to_gpa = nonpaging_gva_to_gpa;
	context->free = nonpaging_free;
	context->prefetch_page = nonpaging_prefetch_page;
	context->sync_page = nonpaging_sync_page;
	context->invlpg = nonpaging_invlpg;
	context->root_level = 0;
	context->shadow_root_level = PT32E_ROOT_LEVEL;
	context->root_hpa = INVALID_PAGE;
	return 0;
}

void kvm_mmu_flush_tlb(struct kvm_vcpu *vcpu)
{
	++vcpu->stat.tlb_flush;
	kvm_x86_ops->tlb_flush(vcpu);
}

static void paging_new_cr3(struct kvm_vcpu *vcpu)
{
	pgprintk("%s: cr3 %lx\n", __func__, vcpu->arch.cr3);
	mmu_free_roots(vcpu);
}

static void inject_page_fault(struct kvm_vcpu *vcpu,
			      u64 addr,
			      u32 err_code)
{
	kvm_inject_page_fault(vcpu, addr, err_code);
}

static void paging_free(struct kvm_vcpu *vcpu)
{
	nonpaging_free(vcpu);
}

static bool is_rsvd_bits_set(struct kvm_vcpu *vcpu, u64 gpte, int level)
{
	int bit7;

	bit7 = (gpte >> 7) & 1;
	return (gpte & vcpu->arch.mmu.rsvd_bits_mask[bit7][level-1]) != 0;
}

#define PTTYPE 64
#include "paging_tmpl.h"
#undef PTTYPE

#define PTTYPE 32
#include "paging_tmpl.h"
#undef PTTYPE

static void reset_rsvds_bits_mask(struct kvm_vcpu *vcpu, int level)
{
	struct kvm_mmu *context = &vcpu->arch.mmu;
	int maxphyaddr = cpuid_maxphyaddr(vcpu);
	u64 exb_bit_rsvd = 0;

	if (!is_nx(vcpu))
		exb_bit_rsvd = rsvd_bits(63, 63);
	switch (level) {
	case PT32_ROOT_LEVEL:
		/* no rsvd bits for 2 level 4K page table entries */
		context->rsvd_bits_mask[0][1] = 0;
		context->rsvd_bits_mask[0][0] = 0;
		if (is_cpuid_PSE36())
			/* 36bits PSE 4MB page */
			context->rsvd_bits_mask[1][1] = rsvd_bits(17, 21);
		else
			/* 32 bits PSE 4MB page */
			context->rsvd_bits_mask[1][1] = rsvd_bits(13, 21);
		context->rsvd_bits_mask[1][0] = ~0ull;
		break;
	case PT32E_ROOT_LEVEL:
		context->rsvd_bits_mask[0][2] =
			rsvd_bits(maxphyaddr, 63) |
			rsvd_bits(7, 8) | rsvd_bits(1, 2);	/* PDPTE */
		context->rsvd_bits_mask[0][1] = exb_bit_rsvd |
			rsvd_bits(maxphyaddr, 62);	/* PDE */
		context->rsvd_bits_mask[0][0] = exb_bit_rsvd |
			rsvd_bits(maxphyaddr, 62); 	/* PTE */
		context->rsvd_bits_mask[1][1] = exb_bit_rsvd |
			rsvd_bits(maxphyaddr, 62) |
			rsvd_bits(13, 20);		/* large page */
		context->rsvd_bits_mask[1][0] = ~0ull;
		break;
	case PT64_ROOT_LEVEL:
		context->rsvd_bits_mask[0][3] = exb_bit_rsvd |
			rsvd_bits(maxphyaddr, 51) | rsvd_bits(7, 8);
		context->rsvd_bits_mask[0][2] = exb_bit_rsvd |
			rsvd_bits(maxphyaddr, 51) | rsvd_bits(7, 8);
		context->rsvd_bits_mask[0][1] = exb_bit_rsvd |
			rsvd_bits(maxphyaddr, 51);
		context->rsvd_bits_mask[0][0] = exb_bit_rsvd |
			rsvd_bits(maxphyaddr, 51);
		context->rsvd_bits_mask[1][3] = context->rsvd_bits_mask[0][3];
		context->rsvd_bits_mask[1][2] = context->rsvd_bits_mask[0][2];
		context->rsvd_bits_mask[1][1] = exb_bit_rsvd |
			rsvd_bits(maxphyaddr, 51) |
			rsvd_bits(13, 20);		/* large page */
		context->rsvd_bits_mask[1][0] = ~0ull;
		break;
	}
}

static int paging64_init_context_common(struct kvm_vcpu *vcpu, int level)
{
	struct kvm_mmu *context = &vcpu->arch.mmu;

	ASSERT(is_pae(vcpu));
	context->new_cr3 = paging_new_cr3;
	context->page_fault = paging64_page_fault;
	context->gva_to_gpa = paging64_gva_to_gpa;
	context->prefetch_page = paging64_prefetch_page;
	context->sync_page = paging64_sync_page;
	context->invlpg = paging64_invlpg;
	context->free = paging_free;
	context->root_level = level;
	context->shadow_root_level = level;
	context->root_hpa = INVALID_PAGE;
	return 0;
}

static int paging64_init_context(struct kvm_vcpu *vcpu)
{
	reset_rsvds_bits_mask(vcpu, PT64_ROOT_LEVEL);
	return paging64_init_context_common(vcpu, PT64_ROOT_LEVEL);
}

static int paging32_init_context(struct kvm_vcpu *vcpu)
{
	struct kvm_mmu *context = &vcpu->arch.mmu;

	reset_rsvds_bits_mask(vcpu, PT32_ROOT_LEVEL);
	context->new_cr3 = paging_new_cr3;
	context->page_fault = paging32_page_fault;
	context->gva_to_gpa = paging32_gva_to_gpa;
	context->free = paging_free;
	context->prefetch_page = paging32_prefetch_page;
	context->sync_page = paging32_sync_page;
	context->invlpg = paging32_invlpg;
	context->root_level = PT32_ROOT_LEVEL;
	context->shadow_root_level = PT32E_ROOT_LEVEL;
	context->root_hpa = INVALID_PAGE;
	return 0;
}

static int paging32E_init_context(struct kvm_vcpu *vcpu)
{
	reset_rsvds_bits_mask(vcpu, PT32E_ROOT_LEVEL);
	return paging64_init_context_common(vcpu, PT32E_ROOT_LEVEL);
}

static int init_kvm_tdp_mmu(struct kvm_vcpu *vcpu)
{
	struct kvm_mmu *context = &vcpu->arch.mmu;

	context->new_cr3 = nonpaging_new_cr3;
	context->page_fault = tdp_page_fault;
	context->free = nonpaging_free;
	context->prefetch_page = nonpaging_prefetch_page;
	context->sync_page = nonpaging_sync_page;
	context->invlpg = nonpaging_invlpg;
	context->shadow_root_level = kvm_x86_ops->get_tdp_level();
	context->root_hpa = INVALID_PAGE;

	if (!is_paging(vcpu)) {
		context->gva_to_gpa = nonpaging_gva_to_gpa;
		context->root_level = 0;
	} else if (is_long_mode(vcpu)) {
		reset_rsvds_bits_mask(vcpu, PT64_ROOT_LEVEL);
		context->gva_to_gpa = paging64_gva_to_gpa;
		context->root_level = PT64_ROOT_LEVEL;
	} else if (is_pae(vcpu)) {
		reset_rsvds_bits_mask(vcpu, PT32E_ROOT_LEVEL);
		context->gva_to_gpa = paging64_gva_to_gpa;
		context->root_level = PT32E_ROOT_LEVEL;
	} else {
		reset_rsvds_bits_mask(vcpu, PT32_ROOT_LEVEL);
		context->gva_to_gpa = paging32_gva_to_gpa;
		context->root_level = PT32_ROOT_LEVEL;
	}

	return 0;
}

static int init_kvm_softmmu(struct kvm_vcpu *vcpu)
{
	int r;

	ASSERT(vcpu);
	ASSERT(!VALID_PAGE(vcpu->arch.mmu.root_hpa));

	if (!is_paging(vcpu))
		r = nonpaging_init_context(vcpu);
	else if (is_long_mode(vcpu))
		r = paging64_init_context(vcpu);
	else if (is_pae(vcpu))
		r = paging32E_init_context(vcpu);
	else
		r = paging32_init_context(vcpu);

	vcpu->arch.mmu.base_role.glevels = vcpu->arch.mmu.root_level;

	return r;
}

static int init_kvm_mmu(struct kvm_vcpu *vcpu)
{
	vcpu->arch.update_pte.pfn = bad_pfn;

	if (tdp_enabled)
		return init_kvm_tdp_mmu(vcpu);
	else
		return init_kvm_softmmu(vcpu);
}

static void destroy_kvm_mmu(struct kvm_vcpu *vcpu)
{
	ASSERT(vcpu);
	if (VALID_PAGE(vcpu->arch.mmu.root_hpa)) {
		vcpu->arch.mmu.free(vcpu);
		vcpu->arch.mmu.root_hpa = INVALID_PAGE;
	}
}

int kvm_mmu_reset_context(struct kvm_vcpu *vcpu)
{
	destroy_kvm_mmu(vcpu);
	return init_kvm_mmu(vcpu);
}
EXPORT_SYMBOL_GPL(kvm_mmu_reset_context);

int kvm_mmu_load(struct kvm_vcpu *vcpu)
{
	int r;

	r = mmu_topup_memory_caches(vcpu);
	if (r)
		goto out;
	spin_lock(&vcpu->kvm->mmu_lock);
	kvm_mmu_free_some_pages(vcpu);
	r = mmu_alloc_roots(vcpu);
	mmu_sync_roots(vcpu);
	spin_unlock(&vcpu->kvm->mmu_lock);
	if (r)
		goto out;
	kvm_x86_ops->set_cr3(vcpu, vcpu->arch.mmu.root_hpa);
	kvm_mmu_flush_tlb(vcpu);
out:
	return r;
}
EXPORT_SYMBOL_GPL(kvm_mmu_load);

void kvm_mmu_unload(struct kvm_vcpu *vcpu)
{
	mmu_free_roots(vcpu);
}

static void mmu_pte_write_zap_pte(struct kvm_vcpu *vcpu,
				  struct kvm_mmu_page *sp,
				  u64 *spte)
{
	u64 pte;
	struct kvm_mmu_page *child;

	pte = *spte;
	if (is_shadow_present_pte(pte)) {
		if (sp->role.level == PT_PAGE_TABLE_LEVEL ||
		    is_large_pte(pte))
			rmap_remove(vcpu->kvm, spte);
		else {
			child = page_header(pte & PT64_BASE_ADDR_MASK);
			mmu_page_remove_parent_pte(child, spte);
		}
	}
	set_shadow_pte(spte, shadow_trap_nonpresent_pte);
	if (is_large_pte(pte))
		--vcpu->kvm->stat.lpages;
}

static void mmu_pte_write_new_pte(struct kvm_vcpu *vcpu,
				  struct kvm_mmu_page *sp,
				  u64 *spte,
				  const void *new)
{
	if (sp->role.level != PT_PAGE_TABLE_LEVEL) {
		if (!vcpu->arch.update_pte.largepage ||
		    sp->role.glevels == PT32_ROOT_LEVEL) {
			++vcpu->kvm->stat.mmu_pde_zapped;
			return;
		}
        }

	++vcpu->kvm->stat.mmu_pte_updated;
	if (sp->role.glevels == PT32_ROOT_LEVEL)
		paging32_update_pte(vcpu, sp, spte, new);
	else
		paging64_update_pte(vcpu, sp, spte, new);
}

static bool need_remote_flush(u64 old, u64 new)
{
	if (!is_shadow_present_pte(old))
		return false;
	if (!is_shadow_present_pte(new))
		return true;
	if ((old ^ new) & PT64_BASE_ADDR_MASK)
		return true;
	old ^= PT64_NX_MASK;
	new ^= PT64_NX_MASK;
	return (old & ~new & PT64_PERM_MASK) != 0;
}

static void mmu_pte_write_flush_tlb(struct kvm_vcpu *vcpu, u64 old, u64 new)
{
	if (need_remote_flush(old, new))
		kvm_flush_remote_tlbs(vcpu->kvm);
	else
		kvm_mmu_flush_tlb(vcpu);
}

static bool last_updated_pte_accessed(struct kvm_vcpu *vcpu)
{
	u64 *spte = vcpu->arch.last_pte_updated;

	return !!(spte && (*spte & shadow_accessed_mask));
}

static void mmu_guess_page_from_pte_write(struct kvm_vcpu *vcpu, gpa_t gpa,
					  const u8 *new, int bytes)
{
	gfn_t gfn;
	int r;
	u64 gpte = 0;
	pfn_t pfn;

	vcpu->arch.update_pte.largepage = 0;

	if (bytes != 4 && bytes != 8)
		return;

	/*
	 * Assume that the pte write on a page table of the same type
	 * as the current vcpu paging mode.  This is nearly always true
	 * (might be false while changing modes).  Note it is verified later
	 * by update_pte().
	 */
	if (is_pae(vcpu)) {
		/* Handle a 32-bit guest writing two halves of a 64-bit gpte */
		if ((bytes == 4) && (gpa % 4 == 0)) {
			r = kvm_read_guest(vcpu->kvm, gpa & ~(u64)7, &gpte, 8);
			if (r)
				return;
			memcpy((void *)&gpte + (gpa % 8), new, 4);
		} else if ((bytes == 8) && (gpa % 8 == 0)) {
			memcpy((void *)&gpte, new, 8);
		}
	} else {
		if ((bytes == 4) && (gpa % 4 == 0))
			memcpy((void *)&gpte, new, 4);
	}
	if (!is_present_pte(gpte))
		return;
	gfn = (gpte & PT64_BASE_ADDR_MASK) >> PAGE_SHIFT;

	if (is_large_pte(gpte) && is_largepage_backed(vcpu, gfn)) {
		gfn &= ~(KVM_PAGES_PER_HPAGE-1);
		vcpu->arch.update_pte.largepage = 1;
	}
	vcpu->arch.update_pte.mmu_seq = vcpu->kvm->mmu_notifier_seq;
	smp_rmb();
	pfn = gfn_to_pfn(vcpu->kvm, gfn);

	if (is_error_pfn(pfn)) {
		kvm_release_pfn_clean(pfn);
		return;
	}
	vcpu->arch.update_pte.gfn = gfn;
	vcpu->arch.update_pte.pfn = pfn;
}

static void kvm_mmu_access_page(struct kvm_vcpu *vcpu, gfn_t gfn)
{
	u64 *spte = vcpu->arch.last_pte_updated;

	if (spte
	    && vcpu->arch.last_pte_gfn == gfn
	    && shadow_accessed_mask
	    && !(*spte & shadow_accessed_mask)
	    && is_shadow_present_pte(*spte))
		set_bit(PT_ACCESSED_SHIFT, (unsigned long *)spte);
}

void kvm_mmu_pte_write(struct kvm_vcpu *vcpu, gpa_t gpa,
		       const u8 *new, int bytes,
		       bool guest_initiated)
{
	gfn_t gfn = gpa >> PAGE_SHIFT;
	struct kvm_mmu_page *sp;
	struct hlist_node *node, *n;
	struct hlist_head *bucket;
	unsigned index;
	u64 entry, gentry;
	u64 *spte;
	unsigned offset = offset_in_page(gpa);
	unsigned pte_size;
	unsigned page_offset;
	unsigned misaligned;
	unsigned quadrant;
	int level;
	int flooded = 0;
	int npte;
	int r;

	pgprintk("%s: gpa %llx bytes %d\n", __func__, gpa, bytes);
	mmu_guess_page_from_pte_write(vcpu, gpa, new, bytes);
	spin_lock(&vcpu->kvm->mmu_lock);
	kvm_mmu_access_page(vcpu, gfn);
	kvm_mmu_free_some_pages(vcpu);
	++vcpu->kvm->stat.mmu_pte_write;
	kvm_mmu_audit(vcpu, "pre pte write");
	if (guest_initiated) {
		if (gfn == vcpu->arch.last_pt_write_gfn
		    && !last_updated_pte_accessed(vcpu)) {
			++vcpu->arch.last_pt_write_count;
			if (vcpu->arch.last_pt_write_count >= 3)
				flooded = 1;
		} else {
			vcpu->arch.last_pt_write_gfn = gfn;
			vcpu->arch.last_pt_write_count = 1;
			vcpu->arch.last_pte_updated = NULL;
		}
	}
	index = kvm_page_table_hashfn(gfn);
	bucket = &vcpu->kvm->arch.mmu_page_hash[index];
	hlist_for_each_entry_safe(sp, node, n, bucket, hash_link) {
		if (sp->gfn != gfn || sp->role.direct || sp->role.invalid)
			continue;
		pte_size = sp->role.glevels == PT32_ROOT_LEVEL ? 4 : 8;
		misaligned = (offset ^ (offset + bytes - 1)) & ~(pte_size - 1);
		misaligned |= bytes < 4;
		if (misaligned || flooded) {
			/*
			 * Misaligned accesses are too much trouble to fix
			 * up; also, they usually indicate a page is not used
			 * as a page table.
			 *
			 * If we're seeing too many writes to a page,
			 * it may no longer be a page table, or we may be
			 * forking, in which case it is better to unmap the
			 * page.
			 */
			pgprintk("misaligned: gpa %llx bytes %d role %x\n",
				 gpa, bytes, sp->role.word);
			if (kvm_mmu_zap_page(vcpu->kvm, sp))
				n = bucket->first;
			++vcpu->kvm->stat.mmu_flooded;
			continue;
		}
		page_offset = offset;
		level = sp->role.level;
		npte = 1;
		if (sp->role.glevels == PT32_ROOT_LEVEL) {
			page_offset <<= 1;	/* 32->64 */
			/*
			 * A 32-bit pde maps 4MB while the shadow pdes map
			 * only 2MB.  So we need to double the offset again
			 * and zap two pdes instead of one.
			 */
			if (level == PT32_ROOT_LEVEL) {
				page_offset &= ~7; /* kill rounding error */
				page_offset <<= 1;
				npte = 2;
			}
			quadrant = page_offset >> PAGE_SHIFT;
			page_offset &= ~PAGE_MASK;
			if (quadrant != sp->role.quadrant)
				continue;
		}
		spte = &sp->spt[page_offset / sizeof(*spte)];
		if ((gpa & (pte_size - 1)) || (bytes < pte_size)) {
			gentry = 0;
			r = kvm_read_guest_atomic(vcpu->kvm,
						  gpa & ~(u64)(pte_size - 1),
						  &gentry, pte_size);
			new = (const void *)&gentry;
			if (r < 0)
				new = NULL;
		}
		while (npte--) {
			entry = *spte;
			mmu_pte_write_zap_pte(vcpu, sp, spte);
			if (new)
				mmu_pte_write_new_pte(vcpu, sp, spte, new);
			mmu_pte_write_flush_tlb(vcpu, entry, *spte);
			++spte;
		}
	}
	kvm_mmu_audit(vcpu, "post pte write");
	spin_unlock(&vcpu->kvm->mmu_lock);
	if (!is_error_pfn(vcpu->arch.update_pte.pfn)) {
		kvm_release_pfn_clean(vcpu->arch.update_pte.pfn);
		vcpu->arch.update_pte.pfn = bad_pfn;
	}
}

int kvm_mmu_unprotect_page_virt(struct kvm_vcpu *vcpu, gva_t gva)
{
	gpa_t gpa;
	int r;

	gpa = vcpu->arch.mmu.gva_to_gpa(vcpu, gva);

	spin_lock(&vcpu->kvm->mmu_lock);
	r = kvm_mmu_unprotect_page(vcpu->kvm, gpa >> PAGE_SHIFT);
	spin_unlock(&vcpu->kvm->mmu_lock);
	return r;
}
EXPORT_SYMBOL_GPL(kvm_mmu_unprotect_page_virt);

void __kvm_mmu_free_some_pages(struct kvm_vcpu *vcpu)
{
	while (vcpu->kvm->arch.n_free_mmu_pages < KVM_REFILL_PAGES) {
		struct kvm_mmu_page *sp;

		sp = container_of(vcpu->kvm->arch.active_mmu_pages.prev,
				  struct kvm_mmu_page, link);
		kvm_mmu_zap_page(vcpu->kvm, sp);
		++vcpu->kvm->stat.mmu_recycled;
	}
}

int kvm_mmu_page_fault(struct kvm_vcpu *vcpu, gva_t cr2, u32 error_code)
{
	int r;
	enum emulation_result er;

	r = vcpu->arch.mmu.page_fault(vcpu, cr2, error_code);
	if (r < 0)
		goto out;

	if (!r) {
		r = 1;
		goto out;
	}

	r = mmu_topup_memory_caches(vcpu);
	if (r)
		goto out;

	er = emulate_instruction(vcpu, vcpu->run, cr2, error_code, 0);

	switch (er) {
	case EMULATE_DONE:
		return 1;
	case EMULATE_DO_MMIO:
		++vcpu->stat.mmio_exits;
		return 0;
	case EMULATE_FAIL:
		kvm_report_emulation_failure(vcpu, "pagetable");
		return 1;
	default:
		BUG();
	}
out:
	return r;
}
EXPORT_SYMBOL_GPL(kvm_mmu_page_fault);

void kvm_mmu_invlpg(struct kvm_vcpu *vcpu, gva_t gva)
{
	vcpu->arch.mmu.invlpg(vcpu, gva);
	kvm_mmu_flush_tlb(vcpu);
	++vcpu->stat.invlpg;
}
EXPORT_SYMBOL_GPL(kvm_mmu_invlpg);

void kvm_enable_tdp(void)
{
	tdp_enabled = true;
}
EXPORT_SYMBOL_GPL(kvm_enable_tdp);

void kvm_disable_tdp(void)
{
	tdp_enabled = false;
}
EXPORT_SYMBOL_GPL(kvm_disable_tdp);

static void free_mmu_pages(struct kvm_vcpu *vcpu)
{
	free_page((unsigned long)vcpu->arch.mmu.pae_root);
}

static int alloc_mmu_pages(struct kvm_vcpu *vcpu)
{
	struct page *page;
	int i;

	ASSERT(vcpu);

	if (vcpu->kvm->arch.n_requested_mmu_pages)
		vcpu->kvm->arch.n_free_mmu_pages =
					vcpu->kvm->arch.n_requested_mmu_pages;
	else
		vcpu->kvm->arch.n_free_mmu_pages =
					vcpu->kvm->arch.n_alloc_mmu_pages;
	/*
	 * When emulating 32-bit mode, cr3 is only 32 bits even on x86_64.
	 * Therefore we need to allocate shadow page tables in the first
	 * 4GB of memory, which happens to fit the DMA32 zone.
	 */
	page = alloc_page(GFP_KERNEL | __GFP_DMA32);
	if (!page)
		goto error_1;
	vcpu->arch.mmu.pae_root = page_address(page);
	for (i = 0; i < 4; ++i)
		vcpu->arch.mmu.pae_root[i] = INVALID_PAGE;

	return 0;

error_1:
	free_mmu_pages(vcpu);
	return -ENOMEM;
}

int kvm_mmu_create(struct kvm_vcpu *vcpu)
{
	ASSERT(vcpu);
	ASSERT(!VALID_PAGE(vcpu->arch.mmu.root_hpa));

	return alloc_mmu_pages(vcpu);
}

int kvm_mmu_setup(struct kvm_vcpu *vcpu)
{
	ASSERT(vcpu);
	ASSERT(!VALID_PAGE(vcpu->arch.mmu.root_hpa));

	return init_kvm_mmu(vcpu);
}

void kvm_mmu_destroy(struct kvm_vcpu *vcpu)
{
	ASSERT(vcpu);

	destroy_kvm_mmu(vcpu);
	free_mmu_pages(vcpu);
	mmu_free_memory_caches(vcpu);
}

void kvm_mmu_slot_remove_write_access(struct kvm *kvm, int slot)
{
	struct kvm_mmu_page *sp;

	list_for_each_entry(sp, &kvm->arch.active_mmu_pages, link) {
		int i;
		u64 *pt;

		if (!test_bit(slot, sp->slot_bitmap))
			continue;

		pt = sp->spt;
		for (i = 0; i < PT64_ENT_PER_PAGE; ++i)
			/* avoid RMW */
			if (pt[i] & PT_WRITABLE_MASK)
				pt[i] &= ~PT_WRITABLE_MASK;
	}
	kvm_flush_remote_tlbs(kvm);
}

void kvm_mmu_zap_all(struct kvm *kvm)
{
	struct kvm_mmu_page *sp, *node;

	spin_lock(&kvm->mmu_lock);
	list_for_each_entry_safe(sp, node, &kvm->arch.active_mmu_pages, link)
		if (kvm_mmu_zap_page(kvm, sp))
			node = container_of(kvm->arch.active_mmu_pages.next,
					    struct kvm_mmu_page, link);
	spin_unlock(&kvm->mmu_lock);

	kvm_flush_remote_tlbs(kvm);
}

static void kvm_mmu_remove_one_alloc_mmu_page(struct kvm *kvm)
{
	struct kvm_mmu_page *page;

	page = container_of(kvm->arch.active_mmu_pages.prev,
			    struct kvm_mmu_page, link);
	kvm_mmu_zap_page(kvm, page);
}

static int mmu_shrink(int nr_to_scan, gfp_t gfp_mask)
{
	struct kvm *kvm;
	struct kvm *kvm_freed = NULL;
	int cache_count = 0;

	spin_lock(&kvm_lock);

	list_for_each_entry(kvm, &vm_list, vm_list) {
		int npages;

		if (!down_read_trylock(&kvm->slots_lock))
			continue;
		spin_lock(&kvm->mmu_lock);
		npages = kvm->arch.n_alloc_mmu_pages -
			 kvm->arch.n_free_mmu_pages;
		cache_count += npages;
		if (!kvm_freed && nr_to_scan > 0 && npages > 0) {
			kvm_mmu_remove_one_alloc_mmu_page(kvm);
			cache_count--;
			kvm_freed = kvm;
		}
		nr_to_scan--;

		spin_unlock(&kvm->mmu_lock);
		up_read(&kvm->slots_lock);
	}
	if (kvm_freed)
		list_move_tail(&kvm_freed->vm_list, &vm_list);

	spin_unlock(&kvm_lock);

	return cache_count;
}

static struct shrinker mmu_shrinker = {
	.shrink = mmu_shrink,
	.seeks = DEFAULT_SEEKS * 10,
};

static void mmu_destroy_caches(void)
{
	if (pte_chain_cache)
		kmem_cache_destroy(pte_chain_cache);
	if (rmap_desc_cache)
		kmem_cache_destroy(rmap_desc_cache);
	if (mmu_page_header_cache)
		kmem_cache_destroy(mmu_page_header_cache);
}

void kvm_mmu_module_exit(void)
{
	mmu_destroy_caches();
	unregister_shrinker(&mmu_shrinker);
}

int kvm_mmu_module_init(void)
{
	pte_chain_cache = kmem_cache_create("kvm_pte_chain",
					    sizeof(struct kvm_pte_chain),
					    0, 0, NULL);
	if (!pte_chain_cache)
		goto nomem;
	rmap_desc_cache = kmem_cache_create("kvm_rmap_desc",
					    sizeof(struct kvm_rmap_desc),
					    0, 0, NULL);
	if (!rmap_desc_cache)
		goto nomem;

	mmu_page_header_cache = kmem_cache_create("kvm_mmu_page_header",
						  sizeof(struct kvm_mmu_page),
						  0, 0, NULL);
	if (!mmu_page_header_cache)
		goto nomem;

	register_shrinker(&mmu_shrinker);

	return 0;

nomem:
	mmu_destroy_caches();
	return -ENOMEM;
}

/*
 * Caculate mmu pages needed for kvm.
 */
unsigned int kvm_mmu_calculate_mmu_pages(struct kvm *kvm)
{
	int i;
	unsigned int nr_mmu_pages;
	unsigned int  nr_pages = 0;

	for (i = 0; i < kvm->nmemslots; i++)
		nr_pages += kvm->memslots[i].npages;

	nr_mmu_pages = nr_pages * KVM_PERMILLE_MMU_PAGES / 1000;
	nr_mmu_pages = max(nr_mmu_pages,
			(unsigned int) KVM_MIN_ALLOC_MMU_PAGES);

	return nr_mmu_pages;
}

static void *pv_mmu_peek_buffer(struct kvm_pv_mmu_op_buffer *buffer,
				unsigned len)
{
	if (len > buffer->len)
		return NULL;
	return buffer->ptr;
}

static void *pv_mmu_read_buffer(struct kvm_pv_mmu_op_buffer *buffer,
				unsigned len)
{
	void *ret;

	ret = pv_mmu_peek_buffer(buffer, len);
	if (!ret)
		return ret;
	buffer->ptr += len;
	buffer->len -= len;
	buffer->processed += len;
	return ret;
}

static int kvm_pv_mmu_write(struct kvm_vcpu *vcpu,
			     gpa_t addr, gpa_t value)
{
	int bytes = 8;
	int r;

	if (!is_long_mode(vcpu) && !is_pae(vcpu))
		bytes = 4;

	r = mmu_topup_memory_caches(vcpu);
	if (r)
		return r;

	if (!emulator_write_phys(vcpu, addr, &value, bytes))
		return -EFAULT;

	return 1;
}

static int kvm_pv_mmu_flush_tlb(struct kvm_vcpu *vcpu)
{
	kvm_set_cr3(vcpu, vcpu->arch.cr3);
	return 1;
}

static int kvm_pv_mmu_release_pt(struct kvm_vcpu *vcpu, gpa_t addr)
{
	spin_lock(&vcpu->kvm->mmu_lock);
	mmu_unshadow(vcpu->kvm, addr >> PAGE_SHIFT);
	spin_unlock(&vcpu->kvm->mmu_lock);
	return 1;
}

static int kvm_pv_mmu_op_one(struct kvm_vcpu *vcpu,
			     struct kvm_pv_mmu_op_buffer *buffer)
{
	struct kvm_mmu_op_header *header;

	header = pv_mmu_peek_buffer(buffer, sizeof *header);
	if (!header)
		return 0;
	switch (header->op) {
	case KVM_MMU_OP_WRITE_PTE: {
		struct kvm_mmu_op_write_pte *wpte;

		wpte = pv_mmu_read_buffer(buffer, sizeof *wpte);
		if (!wpte)
			return 0;
		return kvm_pv_mmu_write(vcpu, wpte->pte_phys,
					wpte->pte_val);
	}
	case KVM_MMU_OP_FLUSH_TLB: {
		struct kvm_mmu_op_flush_tlb *ftlb;

		ftlb = pv_mmu_read_buffer(buffer, sizeof *ftlb);
		if (!ftlb)
			return 0;
		return kvm_pv_mmu_flush_tlb(vcpu);
	}
	case KVM_MMU_OP_RELEASE_PT: {
		struct kvm_mmu_op_release_pt *rpt;

		rpt = pv_mmu_read_buffer(buffer, sizeof *rpt);
		if (!rpt)
			return 0;
		return kvm_pv_mmu_release_pt(vcpu, rpt->pt_phys);
	}
	default: return 0;
	}
}

int kvm_pv_mmu_op(struct kvm_vcpu *vcpu, unsigned long bytes,
		  gpa_t addr, unsigned long *ret)
{
	int r;
	struct kvm_pv_mmu_op_buffer *buffer = &vcpu->arch.mmu_op_buffer;

	buffer->ptr = buffer->buf;
	buffer->len = min_t(unsigned long, bytes, sizeof buffer->buf);
	buffer->processed = 0;

	r = kvm_read_guest(vcpu->kvm, addr, buffer->buf, buffer->len);
	if (r)
		goto out;

	while (buffer->len) {
		r = kvm_pv_mmu_op_one(vcpu, buffer);
		if (r < 0)
			goto out;
		if (r == 0)
			break;
	}

	r = 1;
out:
	*ret = buffer->processed;
	return r;
}

#ifdef AUDIT

static const char *audit_msg;

static gva_t canonicalize(gva_t gva)
{
#ifdef CONFIG_X86_64
	gva = (long long)(gva << 16) >> 16;
#endif
	return gva;
}

static void audit_mappings_page(struct kvm_vcpu *vcpu, u64 page_pte,
				gva_t va, int level)
{
	u64 *pt = __va(page_pte & PT64_BASE_ADDR_MASK);
	int i;
	gva_t va_delta = 1ul << (PAGE_SHIFT + 9 * (level - 1));

	for (i = 0; i < PT64_ENT_PER_PAGE; ++i, va += va_delta) {
		u64 ent = pt[i];

		if (ent == shadow_trap_nonpresent_pte)
			continue;

		va = canonicalize(va);
		if (level > 1) {
			if (ent == shadow_notrap_nonpresent_pte)
				printk(KERN_ERR "audit: (%s) nontrapping pte"
				       " in nonleaf level: levels %d gva %lx"
				       " level %d pte %llx\n", audit_msg,
				       vcpu->arch.mmu.root_level, va, level, ent);
			else
				audit_mappings_page(vcpu, ent, va, level - 1);
		} else {
			gpa_t gpa = vcpu->arch.mmu.gva_to_gpa(vcpu, va);
			gfn_t gfn = gpa >> PAGE_SHIFT;
			pfn_t pfn = gfn_to_pfn(vcpu->kvm, gfn);
			hpa_t hpa = (hpa_t)pfn << PAGE_SHIFT;

			if (is_shadow_present_pte(ent)
			    && (ent & PT64_BASE_ADDR_MASK) != hpa)
				printk(KERN_ERR "xx audit error: (%s) levels %d"
				       " gva %lx gpa %llx hpa %llx ent %llx %d\n",
				       audit_msg, vcpu->arch.mmu.root_level,
				       va, gpa, hpa, ent,
				       is_shadow_present_pte(ent));
			else if (ent == shadow_notrap_nonpresent_pte
				 && !is_error_hpa(hpa))
				printk(KERN_ERR "audit: (%s) notrap shadow,"
				       " valid guest gva %lx\n", audit_msg, va);
			kvm_release_pfn_clean(pfn);

		}
	}
}

static void audit_mappings(struct kvm_vcpu *vcpu)
{
	unsigned i;

	if (vcpu->arch.mmu.root_level == 4)
		audit_mappings_page(vcpu, vcpu->arch.mmu.root_hpa, 0, 4);
	else
		for (i = 0; i < 4; ++i)
			if (vcpu->arch.mmu.pae_root[i] & PT_PRESENT_MASK)
				audit_mappings_page(vcpu,
						    vcpu->arch.mmu.pae_root[i],
						    i << 30,
						    2);
}

static int count_rmaps(struct kvm_vcpu *vcpu)
{
	int nmaps = 0;
	int i, j, k;

	for (i = 0; i < KVM_MEMORY_SLOTS; ++i) {
		struct kvm_memory_slot *m = &vcpu->kvm->memslots[i];
		struct kvm_rmap_desc *d;

		for (j = 0; j < m->npages; ++j) {
			unsigned long *rmapp = &m->rmap[j];

			if (!*rmapp)
				continue;
			if (!(*rmapp & 1)) {
				++nmaps;
				continue;
			}
			d = (struct kvm_rmap_desc *)(*rmapp & ~1ul);
			while (d) {
				for (k = 0; k < RMAP_EXT; ++k)
					if (d->shadow_ptes[k])
						++nmaps;
					else
						break;
				d = d->more;
			}
		}
	}
	return nmaps;
}

static int count_writable_mappings(struct kvm_vcpu *vcpu)
{
	int nmaps = 0;
	struct kvm_mmu_page *sp;
	int i;

	list_for_each_entry(sp, &vcpu->kvm->arch.active_mmu_pages, link) {
		u64 *pt = sp->spt;

		if (sp->role.level != PT_PAGE_TABLE_LEVEL)
			continue;

		for (i = 0; i < PT64_ENT_PER_PAGE; ++i) {
			u64 ent = pt[i];

			if (!(ent & PT_PRESENT_MASK))
				continue;
			if (!(ent & PT_WRITABLE_MASK))
				continue;
			++nmaps;
		}
	}
	return nmaps;
}

static void audit_rmap(struct kvm_vcpu *vcpu)
{
	int n_rmap = count_rmaps(vcpu);
	int n_actual = count_writable_mappings(vcpu);

	if (n_rmap != n_actual)
		printk(KERN_ERR "%s: (%s) rmap %d actual %d\n",
		       __func__, audit_msg, n_rmap, n_actual);
}

static void audit_write_protection(struct kvm_vcpu *vcpu)
{
	struct kvm_mmu_page *sp;
	struct kvm_memory_slot *slot;
	unsigned long *rmapp;
	gfn_t gfn;

	list_for_each_entry(sp, &vcpu->kvm->arch.active_mmu_pages, link) {
		if (sp->role.direct)
			continue;

		gfn = unalias_gfn(vcpu->kvm, sp->gfn);
		slot = gfn_to_memslot_unaliased(vcpu->kvm, sp->gfn);
		rmapp = &slot->rmap[gfn - slot->base_gfn];
		if (*rmapp)
			printk(KERN_ERR "%s: (%s) shadow page has writable"
			       " mappings: gfn %lx role %x\n",
			       __func__, audit_msg, sp->gfn,
			       sp->role.word);
	}
}

static void kvm_mmu_audit(struct kvm_vcpu *vcpu, const char *msg)
{
	int olddbg = dbg;

	dbg = 0;
	audit_msg = msg;
	audit_rmap(vcpu);
	audit_write_protection(vcpu);
	audit_mappings(vcpu);
	dbg = olddbg;
}

#endif<|MERGE_RESOLUTION|>--- conflicted
+++ resolved
@@ -1239,10 +1239,6 @@
 	pgprintk("%s: adding gfn %lx role %x\n", __func__, gfn, role.word);
 	sp->gfn = gfn;
 	sp->role = role;
-<<<<<<< HEAD
-	sp->global = 0;
-=======
->>>>>>> 533ac12e
 	hlist_add_head(&sp->hash_link, bucket);
 	if (!direct) {
 		if (rmap_write_protect(vcpu->kvm, gfn))
