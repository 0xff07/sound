/*
 * Kernel-based Virtual Machine driver for Linux
 *
 * This module enables machines with Intel VT-x extensions to run virtual
 * machines without emulation or binary translation.
 *
 * MMU support
 *
 * Copyright (C) 2006 Qumranet, Inc.
 *
 * Authors:
 *   Yaniv Kamay  <yaniv@qumranet.com>
 *   Avi Kivity   <avi@qumranet.com>
 *
 * This work is licensed under the terms of the GNU GPL, version 2.  See
 * the COPYING file in the top-level directory.
 *
 */

#include "mmu.h"
#include "kvm_cache_regs.h"

#include <linux/kvm_host.h>
#include <linux/types.h>
#include <linux/string.h>
#include <linux/mm.h>
#include <linux/highmem.h>
#include <linux/module.h>
#include <linux/swap.h>
#include <linux/hugetlb.h>
#include <linux/compiler.h>

#include <asm/page.h>
#include <asm/cmpxchg.h>
#include <asm/io.h>
#include <asm/vmx.h>

/*
 * When setting this variable to true it enables Two-Dimensional-Paging
 * where the hardware walks 2 page tables:
 * 1. the guest-virtual to guest-physical
 * 2. while doing 1. it walks guest-physical to host-physical
 * If the hardware supports that we don't need to do shadow paging.
 */
bool tdp_enabled = false;

#undef MMU_DEBUG

#undef AUDIT

#ifdef AUDIT
static void kvm_mmu_audit(struct kvm_vcpu *vcpu, const char *msg);
#else
static void kvm_mmu_audit(struct kvm_vcpu *vcpu, const char *msg) {}
#endif

#ifdef MMU_DEBUG

#define pgprintk(x...) do { if (dbg) printk(x); } while (0)
#define rmap_printk(x...) do { if (dbg) printk(x); } while (0)

#else

#define pgprintk(x...) do { } while (0)
#define rmap_printk(x...) do { } while (0)

#endif

#if defined(MMU_DEBUG) || defined(AUDIT)
static int dbg = 0;
module_param(dbg, bool, 0644);
#endif

static int oos_shadow = 1;
module_param(oos_shadow, bool, 0644);

#ifndef MMU_DEBUG
#define ASSERT(x) do { } while (0)
#else
#define ASSERT(x)							\
	if (!(x)) {							\
		printk(KERN_WARNING "assertion failed %s:%d: %s\n",	\
		       __FILE__, __LINE__, #x);				\
	}
#endif

#define PT_FIRST_AVAIL_BITS_SHIFT 9
#define PT64_SECOND_AVAIL_BITS_SHIFT 52

#define VALID_PAGE(x) ((x) != INVALID_PAGE)

#define PT64_LEVEL_BITS 9

#define PT64_LEVEL_SHIFT(level) \
		(PAGE_SHIFT + (level - 1) * PT64_LEVEL_BITS)

#define PT64_LEVEL_MASK(level) \
		(((1ULL << PT64_LEVEL_BITS) - 1) << PT64_LEVEL_SHIFT(level))

#define PT64_INDEX(address, level)\
	(((address) >> PT64_LEVEL_SHIFT(level)) & ((1 << PT64_LEVEL_BITS) - 1))


#define PT32_LEVEL_BITS 10

#define PT32_LEVEL_SHIFT(level) \
		(PAGE_SHIFT + (level - 1) * PT32_LEVEL_BITS)

#define PT32_LEVEL_MASK(level) \
		(((1ULL << PT32_LEVEL_BITS) - 1) << PT32_LEVEL_SHIFT(level))
#define PT32_LVL_OFFSET_MASK(level) \
	(PT32_BASE_ADDR_MASK & ((1ULL << (PAGE_SHIFT + (((level) - 1) \
						* PT32_LEVEL_BITS))) - 1))

#define PT32_INDEX(address, level)\
	(((address) >> PT32_LEVEL_SHIFT(level)) & ((1 << PT32_LEVEL_BITS) - 1))


#define PT64_BASE_ADDR_MASK (((1ULL << 52) - 1) & ~(u64)(PAGE_SIZE-1))
#define PT64_DIR_BASE_ADDR_MASK \
	(PT64_BASE_ADDR_MASK & ~((1ULL << (PAGE_SHIFT + PT64_LEVEL_BITS)) - 1))
#define PT64_LVL_ADDR_MASK(level) \
	(PT64_BASE_ADDR_MASK & ~((1ULL << (PAGE_SHIFT + (((level) - 1) \
						* PT64_LEVEL_BITS))) - 1))
#define PT64_LVL_OFFSET_MASK(level) \
	(PT64_BASE_ADDR_MASK & ((1ULL << (PAGE_SHIFT + (((level) - 1) \
						* PT64_LEVEL_BITS))) - 1))

#define PT32_BASE_ADDR_MASK PAGE_MASK
#define PT32_DIR_BASE_ADDR_MASK \
	(PAGE_MASK & ~((1ULL << (PAGE_SHIFT + PT32_LEVEL_BITS)) - 1))
#define PT32_LVL_ADDR_MASK(level) \
	(PAGE_MASK & ~((1ULL << (PAGE_SHIFT + (((level) - 1) \
					    * PT32_LEVEL_BITS))) - 1))

#define PT64_PERM_MASK (PT_PRESENT_MASK | PT_WRITABLE_MASK | PT_USER_MASK \
			| PT64_NX_MASK)

#define PFERR_PRESENT_MASK (1U << 0)
#define PFERR_WRITE_MASK (1U << 1)
#define PFERR_USER_MASK (1U << 2)
#define PFERR_RSVD_MASK (1U << 3)
#define PFERR_FETCH_MASK (1U << 4)

#define PT_PDPE_LEVEL 3
#define PT_DIRECTORY_LEVEL 2
#define PT_PAGE_TABLE_LEVEL 1

#define RMAP_EXT 4

#define ACC_EXEC_MASK    1
#define ACC_WRITE_MASK   PT_WRITABLE_MASK
#define ACC_USER_MASK    PT_USER_MASK
#define ACC_ALL          (ACC_EXEC_MASK | ACC_WRITE_MASK | ACC_USER_MASK)

#define CREATE_TRACE_POINTS
#include "mmutrace.h"

#define SPTE_HOST_WRITEABLE (1ULL << PT_FIRST_AVAIL_BITS_SHIFT)

#define SHADOW_PT_INDEX(addr, level) PT64_INDEX(addr, level)

struct kvm_rmap_desc {
	u64 *sptes[RMAP_EXT];
	struct kvm_rmap_desc *more;
};

struct kvm_shadow_walk_iterator {
	u64 addr;
	hpa_t shadow_addr;
	int level;
	u64 *sptep;
	unsigned index;
};

#define for_each_shadow_entry(_vcpu, _addr, _walker)    \
	for (shadow_walk_init(&(_walker), _vcpu, _addr);	\
	     shadow_walk_okay(&(_walker));			\
	     shadow_walk_next(&(_walker)))


struct kvm_unsync_walk {
	int (*entry) (struct kvm_mmu_page *sp, struct kvm_unsync_walk *walk);
};

typedef int (*mmu_parent_walk_fn) (struct kvm_vcpu *vcpu, struct kvm_mmu_page *sp);

static struct kmem_cache *pte_chain_cache;
static struct kmem_cache *rmap_desc_cache;
static struct kmem_cache *mmu_page_header_cache;

static u64 __read_mostly shadow_trap_nonpresent_pte;
static u64 __read_mostly shadow_notrap_nonpresent_pte;
static u64 __read_mostly shadow_base_present_pte;
static u64 __read_mostly shadow_nx_mask;
static u64 __read_mostly shadow_x_mask;	/* mutual exclusive with nx_mask */
static u64 __read_mostly shadow_user_mask;
static u64 __read_mostly shadow_accessed_mask;
static u64 __read_mostly shadow_dirty_mask;

static inline u64 rsvd_bits(int s, int e)
{
	return ((1ULL << (e - s + 1)) - 1) << s;
}

void kvm_mmu_set_nonpresent_ptes(u64 trap_pte, u64 notrap_pte)
{
	shadow_trap_nonpresent_pte = trap_pte;
	shadow_notrap_nonpresent_pte = notrap_pte;
}
EXPORT_SYMBOL_GPL(kvm_mmu_set_nonpresent_ptes);

void kvm_mmu_set_base_ptes(u64 base_pte)
{
	shadow_base_present_pte = base_pte;
}
EXPORT_SYMBOL_GPL(kvm_mmu_set_base_ptes);

void kvm_mmu_set_mask_ptes(u64 user_mask, u64 accessed_mask,
		u64 dirty_mask, u64 nx_mask, u64 x_mask)
{
	shadow_user_mask = user_mask;
	shadow_accessed_mask = accessed_mask;
	shadow_dirty_mask = dirty_mask;
	shadow_nx_mask = nx_mask;
	shadow_x_mask = x_mask;
}
EXPORT_SYMBOL_GPL(kvm_mmu_set_mask_ptes);

static int is_write_protection(struct kvm_vcpu *vcpu)
{
	return vcpu->arch.cr0 & X86_CR0_WP;
}

static int is_cpuid_PSE36(void)
{
	return 1;
}

static int is_nx(struct kvm_vcpu *vcpu)
{
	return vcpu->arch.shadow_efer & EFER_NX;
}

static int is_shadow_present_pte(u64 pte)
{
	return pte != shadow_trap_nonpresent_pte
		&& pte != shadow_notrap_nonpresent_pte;
}

static int is_large_pte(u64 pte)
{
	return pte & PT_PAGE_SIZE_MASK;
}

static int is_writeble_pte(unsigned long pte)
{
	return pte & PT_WRITABLE_MASK;
}

static int is_dirty_gpte(unsigned long pte)
{
	return pte & PT_DIRTY_MASK;
}

static int is_rmap_spte(u64 pte)
{
	return is_shadow_present_pte(pte);
}

static int is_last_spte(u64 pte, int level)
{
	if (level == PT_PAGE_TABLE_LEVEL)
		return 1;
	if (is_large_pte(pte))
		return 1;
	return 0;
}

static pfn_t spte_to_pfn(u64 pte)
{
	return (pte & PT64_BASE_ADDR_MASK) >> PAGE_SHIFT;
}

static gfn_t pse36_gfn_delta(u32 gpte)
{
	int shift = 32 - PT32_DIR_PSE36_SHIFT - PAGE_SHIFT;

	return (gpte & PT32_DIR_PSE36_MASK) << shift;
}

static void __set_spte(u64 *sptep, u64 spte)
{
#ifdef CONFIG_X86_64
	set_64bit((unsigned long *)sptep, spte);
#else
	set_64bit((unsigned long long *)sptep, spte);
#endif
}

static int mmu_topup_memory_cache(struct kvm_mmu_memory_cache *cache,
				  struct kmem_cache *base_cache, int min)
{
	void *obj;

	if (cache->nobjs >= min)
		return 0;
	while (cache->nobjs < ARRAY_SIZE(cache->objects)) {
		obj = kmem_cache_zalloc(base_cache, GFP_KERNEL);
		if (!obj)
			return -ENOMEM;
		cache->objects[cache->nobjs++] = obj;
	}
	return 0;
}

static void mmu_free_memory_cache(struct kvm_mmu_memory_cache *mc)
{
	while (mc->nobjs)
		kfree(mc->objects[--mc->nobjs]);
}

static int mmu_topup_memory_cache_page(struct kvm_mmu_memory_cache *cache,
				       int min)
{
	struct page *page;

	if (cache->nobjs >= min)
		return 0;
	while (cache->nobjs < ARRAY_SIZE(cache->objects)) {
		page = alloc_page(GFP_KERNEL);
		if (!page)
			return -ENOMEM;
		set_page_private(page, 0);
		cache->objects[cache->nobjs++] = page_address(page);
	}
	return 0;
}

static void mmu_free_memory_cache_page(struct kvm_mmu_memory_cache *mc)
{
	while (mc->nobjs)
		free_page((unsigned long)mc->objects[--mc->nobjs]);
}

static int mmu_topup_memory_caches(struct kvm_vcpu *vcpu)
{
	int r;

	r = mmu_topup_memory_cache(&vcpu->arch.mmu_pte_chain_cache,
				   pte_chain_cache, 4);
	if (r)
		goto out;
	r = mmu_topup_memory_cache(&vcpu->arch.mmu_rmap_desc_cache,
				   rmap_desc_cache, 4);
	if (r)
		goto out;
	r = mmu_topup_memory_cache_page(&vcpu->arch.mmu_page_cache, 8);
	if (r)
		goto out;
	r = mmu_topup_memory_cache(&vcpu->arch.mmu_page_header_cache,
				   mmu_page_header_cache, 4);
out:
	return r;
}

static void mmu_free_memory_caches(struct kvm_vcpu *vcpu)
{
	mmu_free_memory_cache(&vcpu->arch.mmu_pte_chain_cache);
	mmu_free_memory_cache(&vcpu->arch.mmu_rmap_desc_cache);
	mmu_free_memory_cache_page(&vcpu->arch.mmu_page_cache);
	mmu_free_memory_cache(&vcpu->arch.mmu_page_header_cache);
}

static void *mmu_memory_cache_alloc(struct kvm_mmu_memory_cache *mc,
				    size_t size)
{
	void *p;

	BUG_ON(!mc->nobjs);
	p = mc->objects[--mc->nobjs];
	return p;
}

static struct kvm_pte_chain *mmu_alloc_pte_chain(struct kvm_vcpu *vcpu)
{
	return mmu_memory_cache_alloc(&vcpu->arch.mmu_pte_chain_cache,
				      sizeof(struct kvm_pte_chain));
}

static void mmu_free_pte_chain(struct kvm_pte_chain *pc)
{
	kfree(pc);
}

static struct kvm_rmap_desc *mmu_alloc_rmap_desc(struct kvm_vcpu *vcpu)
{
	return mmu_memory_cache_alloc(&vcpu->arch.mmu_rmap_desc_cache,
				      sizeof(struct kvm_rmap_desc));
}

static void mmu_free_rmap_desc(struct kvm_rmap_desc *rd)
{
	kfree(rd);
}

/*
 * Return the pointer to the largepage write count for a given
 * gfn, handling slots that are not large page aligned.
 */
static int *slot_largepage_idx(gfn_t gfn,
			       struct kvm_memory_slot *slot,
			       int level)
{
	unsigned long idx;

	idx = (gfn / KVM_PAGES_PER_HPAGE(level)) -
	      (slot->base_gfn / KVM_PAGES_PER_HPAGE(level));
	return &slot->lpage_info[level - 2][idx].write_count;
}

static void account_shadowed(struct kvm *kvm, gfn_t gfn)
{
	struct kvm_memory_slot *slot;
	int *write_count;
	int i;

	gfn = unalias_gfn(kvm, gfn);

	slot = gfn_to_memslot_unaliased(kvm, gfn);
	for (i = PT_DIRECTORY_LEVEL;
	     i < PT_PAGE_TABLE_LEVEL + KVM_NR_PAGE_SIZES; ++i) {
		write_count   = slot_largepage_idx(gfn, slot, i);
		*write_count += 1;
	}
}

static void unaccount_shadowed(struct kvm *kvm, gfn_t gfn)
{
	struct kvm_memory_slot *slot;
	int *write_count;
	int i;

	gfn = unalias_gfn(kvm, gfn);
	for (i = PT_DIRECTORY_LEVEL;
	     i < PT_PAGE_TABLE_LEVEL + KVM_NR_PAGE_SIZES; ++i) {
		slot          = gfn_to_memslot_unaliased(kvm, gfn);
		write_count   = slot_largepage_idx(gfn, slot, i);
		*write_count -= 1;
		WARN_ON(*write_count < 0);
	}
}

static int has_wrprotected_page(struct kvm *kvm,
				gfn_t gfn,
				int level)
{
	struct kvm_memory_slot *slot;
	int *largepage_idx;

	gfn = unalias_gfn(kvm, gfn);
	slot = gfn_to_memslot_unaliased(kvm, gfn);
	if (slot) {
		largepage_idx = slot_largepage_idx(gfn, slot, level);
		return *largepage_idx;
	}

	return 1;
}

static int host_mapping_level(struct kvm *kvm, gfn_t gfn)
{
	unsigned long page_size = PAGE_SIZE;
	struct vm_area_struct *vma;
	unsigned long addr;
	int i, ret = 0;

	addr = gfn_to_hva(kvm, gfn);
	if (kvm_is_error_hva(addr))
		return page_size;

	down_read(&current->mm->mmap_sem);
	vma = find_vma(current->mm, addr);
	if (!vma)
		goto out;

	page_size = vma_kernel_pagesize(vma);

out:
	up_read(&current->mm->mmap_sem);

	for (i = PT_PAGE_TABLE_LEVEL;
	     i < (PT_PAGE_TABLE_LEVEL + KVM_NR_PAGE_SIZES); ++i) {
		if (page_size >= KVM_HPAGE_SIZE(i))
			ret = i;
		else
			break;
	}

	return ret;
}

static int mapping_level(struct kvm_vcpu *vcpu, gfn_t large_gfn)
{
	struct kvm_memory_slot *slot;
	int host_level;
	int level = PT_PAGE_TABLE_LEVEL;

	slot = gfn_to_memslot(vcpu->kvm, large_gfn);
	if (slot && slot->dirty_bitmap)
		return PT_PAGE_TABLE_LEVEL;

	host_level = host_mapping_level(vcpu->kvm, large_gfn);

	if (host_level == PT_PAGE_TABLE_LEVEL)
		return host_level;

	for (level = PT_DIRECTORY_LEVEL; level <= host_level; ++level) {

		if (has_wrprotected_page(vcpu->kvm, large_gfn, level))
			break;
	}

	return level - 1;
}

/*
 * Take gfn and return the reverse mapping to it.
 * Note: gfn must be unaliased before this function get called
 */

static unsigned long *gfn_to_rmap(struct kvm *kvm, gfn_t gfn, int level)
{
	struct kvm_memory_slot *slot;
	unsigned long idx;

	slot = gfn_to_memslot(kvm, gfn);
	if (likely(level == PT_PAGE_TABLE_LEVEL))
		return &slot->rmap[gfn - slot->base_gfn];

	idx = (gfn / KVM_PAGES_PER_HPAGE(level)) -
		(slot->base_gfn / KVM_PAGES_PER_HPAGE(level));

	return &slot->lpage_info[level - 2][idx].rmap_pde;
}

/*
 * Reverse mapping data structures:
 *
 * If rmapp bit zero is zero, then rmapp point to the shadw page table entry
 * that points to page_address(page).
 *
 * If rmapp bit zero is one, (then rmap & ~1) points to a struct kvm_rmap_desc
 * containing more mappings.
 *
 * Returns the number of rmap entries before the spte was added or zero if
 * the spte was not added.
 *
 */
static int rmap_add(struct kvm_vcpu *vcpu, u64 *spte, gfn_t gfn)
{
	struct kvm_mmu_page *sp;
	struct kvm_rmap_desc *desc;
	unsigned long *rmapp;
	int i, count = 0;

	if (!is_rmap_spte(*spte))
		return count;
	gfn = unalias_gfn(vcpu->kvm, gfn);
	sp = page_header(__pa(spte));
	sp->gfns[spte - sp->spt] = gfn;
	rmapp = gfn_to_rmap(vcpu->kvm, gfn, sp->role.level);
	if (!*rmapp) {
		rmap_printk("rmap_add: %p %llx 0->1\n", spte, *spte);
		*rmapp = (unsigned long)spte;
	} else if (!(*rmapp & 1)) {
		rmap_printk("rmap_add: %p %llx 1->many\n", spte, *spte);
		desc = mmu_alloc_rmap_desc(vcpu);
		desc->sptes[0] = (u64 *)*rmapp;
		desc->sptes[1] = spte;
		*rmapp = (unsigned long)desc | 1;
	} else {
		rmap_printk("rmap_add: %p %llx many->many\n", spte, *spte);
		desc = (struct kvm_rmap_desc *)(*rmapp & ~1ul);
		while (desc->sptes[RMAP_EXT-1] && desc->more) {
			desc = desc->more;
			count += RMAP_EXT;
		}
		if (desc->sptes[RMAP_EXT-1]) {
			desc->more = mmu_alloc_rmap_desc(vcpu);
			desc = desc->more;
		}
		for (i = 0; desc->sptes[i]; ++i)
			;
		desc->sptes[i] = spte;
	}
	return count;
}

static void rmap_desc_remove_entry(unsigned long *rmapp,
				   struct kvm_rmap_desc *desc,
				   int i,
				   struct kvm_rmap_desc *prev_desc)
{
	int j;

	for (j = RMAP_EXT - 1; !desc->sptes[j] && j > i; --j)
		;
	desc->sptes[i] = desc->sptes[j];
	desc->sptes[j] = NULL;
	if (j != 0)
		return;
	if (!prev_desc && !desc->more)
		*rmapp = (unsigned long)desc->sptes[0];
	else
		if (prev_desc)
			prev_desc->more = desc->more;
		else
			*rmapp = (unsigned long)desc->more | 1;
	mmu_free_rmap_desc(desc);
}

static void rmap_remove(struct kvm *kvm, u64 *spte)
{
	struct kvm_rmap_desc *desc;
	struct kvm_rmap_desc *prev_desc;
	struct kvm_mmu_page *sp;
	pfn_t pfn;
	unsigned long *rmapp;
	int i;

	if (!is_rmap_spte(*spte))
		return;
	sp = page_header(__pa(spte));
	pfn = spte_to_pfn(*spte);
	if (*spte & shadow_accessed_mask)
		kvm_set_pfn_accessed(pfn);
	if (is_writeble_pte(*spte))
		kvm_set_pfn_dirty(pfn);
	rmapp = gfn_to_rmap(kvm, sp->gfns[spte - sp->spt], sp->role.level);
	if (!*rmapp) {
		printk(KERN_ERR "rmap_remove: %p %llx 0->BUG\n", spte, *spte);
		BUG();
	} else if (!(*rmapp & 1)) {
		rmap_printk("rmap_remove:  %p %llx 1->0\n", spte, *spte);
		if ((u64 *)*rmapp != spte) {
			printk(KERN_ERR "rmap_remove:  %p %llx 1->BUG\n",
			       spte, *spte);
			BUG();
		}
		*rmapp = 0;
	} else {
		rmap_printk("rmap_remove:  %p %llx many->many\n", spte, *spte);
		desc = (struct kvm_rmap_desc *)(*rmapp & ~1ul);
		prev_desc = NULL;
		while (desc) {
			for (i = 0; i < RMAP_EXT && desc->sptes[i]; ++i)
				if (desc->sptes[i] == spte) {
					rmap_desc_remove_entry(rmapp,
							       desc, i,
							       prev_desc);
					return;
				}
			prev_desc = desc;
			desc = desc->more;
		}
		BUG();
	}
}

static u64 *rmap_next(struct kvm *kvm, unsigned long *rmapp, u64 *spte)
{
	struct kvm_rmap_desc *desc;
	struct kvm_rmap_desc *prev_desc;
	u64 *prev_spte;
	int i;

	if (!*rmapp)
		return NULL;
	else if (!(*rmapp & 1)) {
		if (!spte)
			return (u64 *)*rmapp;
		return NULL;
	}
	desc = (struct kvm_rmap_desc *)(*rmapp & ~1ul);
	prev_desc = NULL;
	prev_spte = NULL;
	while (desc) {
		for (i = 0; i < RMAP_EXT && desc->sptes[i]; ++i) {
			if (prev_spte == spte)
				return desc->sptes[i];
			prev_spte = desc->sptes[i];
		}
		desc = desc->more;
	}
	return NULL;
}

static int rmap_write_protect(struct kvm *kvm, u64 gfn)
{
	unsigned long *rmapp;
	u64 *spte;
	int i, write_protected = 0;

	gfn = unalias_gfn(kvm, gfn);
	rmapp = gfn_to_rmap(kvm, gfn, PT_PAGE_TABLE_LEVEL);

	spte = rmap_next(kvm, rmapp, NULL);
	while (spte) {
		BUG_ON(!spte);
		BUG_ON(!(*spte & PT_PRESENT_MASK));
		rmap_printk("rmap_write_protect: spte %p %llx\n", spte, *spte);
		if (is_writeble_pte(*spte)) {
			__set_spte(spte, *spte & ~PT_WRITABLE_MASK);
			write_protected = 1;
		}
		spte = rmap_next(kvm, rmapp, spte);
	}
	if (write_protected) {
		pfn_t pfn;

		spte = rmap_next(kvm, rmapp, NULL);
		pfn = spte_to_pfn(*spte);
		kvm_set_pfn_dirty(pfn);
	}

	/* check for huge page mappings */
	for (i = PT_DIRECTORY_LEVEL;
	     i < PT_PAGE_TABLE_LEVEL + KVM_NR_PAGE_SIZES; ++i) {
		rmapp = gfn_to_rmap(kvm, gfn, i);
		spte = rmap_next(kvm, rmapp, NULL);
		while (spte) {
			BUG_ON(!spte);
			BUG_ON(!(*spte & PT_PRESENT_MASK));
			BUG_ON((*spte & (PT_PAGE_SIZE_MASK|PT_PRESENT_MASK)) != (PT_PAGE_SIZE_MASK|PT_PRESENT_MASK));
			pgprintk("rmap_write_protect(large): spte %p %llx %lld\n", spte, *spte, gfn);
			if (is_writeble_pte(*spte)) {
				rmap_remove(kvm, spte);
				--kvm->stat.lpages;
				__set_spte(spte, shadow_trap_nonpresent_pte);
				spte = NULL;
				write_protected = 1;
			}
			spte = rmap_next(kvm, rmapp, spte);
		}
	}

	return write_protected;
}

<<<<<<< HEAD
static int kvm_unmap_rmapp(struct kvm *kvm, unsigned long *rmapp, u64 data)
=======
static int kvm_unmap_rmapp(struct kvm *kvm, unsigned long *rmapp,
			   unsigned long data)
>>>>>>> 25d27ede
{
	u64 *spte;
	int need_tlb_flush = 0;

	while ((spte = rmap_next(kvm, rmapp, NULL))) {
		BUG_ON(!(*spte & PT_PRESENT_MASK));
		rmap_printk("kvm_rmap_unmap_hva: spte %p %llx\n", spte, *spte);
		rmap_remove(kvm, spte);
		__set_spte(spte, shadow_trap_nonpresent_pte);
		need_tlb_flush = 1;
	}
	return need_tlb_flush;
}

<<<<<<< HEAD
static int kvm_set_pte_rmapp(struct kvm *kvm, unsigned long *rmapp, u64 data)
{
	int need_flush = 0;
	u64 *spte, new_spte;
	pte_t *ptep = (pte_t *)data;
	pfn_t new_pfn;

	WARN_ON(pte_huge(*ptep));
	new_pfn = pte_pfn(*ptep);
	spte = rmap_next(kvm, rmapp, NULL);
	while (spte) {
		BUG_ON(!is_shadow_present_pte(*spte));
		rmap_printk("kvm_set_pte_rmapp: spte %p %llx\n", spte, *spte);
		need_flush = 1;
		if (pte_write(*ptep)) {
			rmap_remove(kvm, spte);
			__set_spte(spte, shadow_trap_nonpresent_pte);
			spte = rmap_next(kvm, rmapp, NULL);
		} else {
			new_spte = *spte &~ (PT64_BASE_ADDR_MASK);
			new_spte |= (u64)new_pfn << PAGE_SHIFT;

			new_spte &= ~PT_WRITABLE_MASK;
			new_spte &= ~SPTE_HOST_WRITEABLE;
			if (is_writeble_pte(*spte))
				kvm_set_pfn_dirty(spte_to_pfn(*spte));
			__set_spte(spte, new_spte);
			spte = rmap_next(kvm, rmapp, spte);
		}
	}
	if (need_flush)
		kvm_flush_remote_tlbs(kvm);

	return 0;
}

static int kvm_handle_hva(struct kvm *kvm, unsigned long hva, u64 data,
			  int (*handler)(struct kvm *kvm, unsigned long *rmapp,
					 u64 data))
{
=======
static int kvm_set_pte_rmapp(struct kvm *kvm, unsigned long *rmapp,
			     unsigned long data)
{
	int need_flush = 0;
	u64 *spte, new_spte;
	pte_t *ptep = (pte_t *)data;
	pfn_t new_pfn;

	WARN_ON(pte_huge(*ptep));
	new_pfn = pte_pfn(*ptep);
	spte = rmap_next(kvm, rmapp, NULL);
	while (spte) {
		BUG_ON(!is_shadow_present_pte(*spte));
		rmap_printk("kvm_set_pte_rmapp: spte %p %llx\n", spte, *spte);
		need_flush = 1;
		if (pte_write(*ptep)) {
			rmap_remove(kvm, spte);
			__set_spte(spte, shadow_trap_nonpresent_pte);
			spte = rmap_next(kvm, rmapp, NULL);
		} else {
			new_spte = *spte &~ (PT64_BASE_ADDR_MASK);
			new_spte |= (u64)new_pfn << PAGE_SHIFT;

			new_spte &= ~PT_WRITABLE_MASK;
			new_spte &= ~SPTE_HOST_WRITEABLE;
			if (is_writeble_pte(*spte))
				kvm_set_pfn_dirty(spte_to_pfn(*spte));
			__set_spte(spte, new_spte);
			spte = rmap_next(kvm, rmapp, spte);
		}
	}
	if (need_flush)
		kvm_flush_remote_tlbs(kvm);

	return 0;
}

static int kvm_handle_hva(struct kvm *kvm, unsigned long hva,
			  unsigned long data,
			  int (*handler)(struct kvm *kvm, unsigned long *rmapp,
					 unsigned long data))
{
>>>>>>> 25d27ede
	int i, j;
	int retval = 0;

	/*
	 * If mmap_sem isn't taken, we can look the memslots with only
	 * the mmu_lock by skipping over the slots with userspace_addr == 0.
	 */
	for (i = 0; i < kvm->nmemslots; i++) {
		struct kvm_memory_slot *memslot = &kvm->memslots[i];
		unsigned long start = memslot->userspace_addr;
		unsigned long end;

		/* mmu_lock protects userspace_addr */
		if (!start)
			continue;

		end = start + (memslot->npages << PAGE_SHIFT);
		if (hva >= start && hva < end) {
			gfn_t gfn_offset = (hva - start) >> PAGE_SHIFT;

			retval |= handler(kvm, &memslot->rmap[gfn_offset],
					  data);

			for (j = 0; j < KVM_NR_PAGE_SIZES - 1; ++j) {
				int idx = gfn_offset;
				idx /= KVM_PAGES_PER_HPAGE(PT_DIRECTORY_LEVEL + j);
				retval |= handler(kvm,
					&memslot->lpage_info[j][idx].rmap_pde,
					data);
			}
		}
	}

	return retval;
}

int kvm_unmap_hva(struct kvm *kvm, unsigned long hva)
{
	return kvm_handle_hva(kvm, hva, 0, kvm_unmap_rmapp);
}

void kvm_set_spte_hva(struct kvm *kvm, unsigned long hva, pte_t pte)
{
<<<<<<< HEAD
	kvm_handle_hva(kvm, hva, (u64)&pte, kvm_set_pte_rmapp);
}

static int kvm_age_rmapp(struct kvm *kvm, unsigned long *rmapp, u64 data)
=======
	kvm_handle_hva(kvm, hva, (unsigned long)&pte, kvm_set_pte_rmapp);
}

static int kvm_age_rmapp(struct kvm *kvm, unsigned long *rmapp,
			 unsigned long data)
>>>>>>> 25d27ede
{
	u64 *spte;
	int young = 0;

	/* always return old for EPT */
	if (!shadow_accessed_mask)
		return 0;

	spte = rmap_next(kvm, rmapp, NULL);
	while (spte) {
		int _young;
		u64 _spte = *spte;
		BUG_ON(!(_spte & PT_PRESENT_MASK));
		_young = _spte & PT_ACCESSED_MASK;
		if (_young) {
			young = 1;
			clear_bit(PT_ACCESSED_SHIFT, (unsigned long *)spte);
		}
		spte = rmap_next(kvm, rmapp, spte);
	}
	return young;
}

#define RMAP_RECYCLE_THRESHOLD 1000

static void rmap_recycle(struct kvm_vcpu *vcpu, u64 *spte, gfn_t gfn)
{
	unsigned long *rmapp;
	struct kvm_mmu_page *sp;

	sp = page_header(__pa(spte));

	gfn = unalias_gfn(vcpu->kvm, gfn);
	rmapp = gfn_to_rmap(vcpu->kvm, gfn, sp->role.level);

	kvm_unmap_rmapp(vcpu->kvm, rmapp, 0);
	kvm_flush_remote_tlbs(vcpu->kvm);
}

int kvm_age_hva(struct kvm *kvm, unsigned long hva)
{
	return kvm_handle_hva(kvm, hva, 0, kvm_age_rmapp);
}

#ifdef MMU_DEBUG
static int is_empty_shadow_page(u64 *spt)
{
	u64 *pos;
	u64 *end;

	for (pos = spt, end = pos + PAGE_SIZE / sizeof(u64); pos != end; pos++)
		if (is_shadow_present_pte(*pos)) {
			printk(KERN_ERR "%s: %p %llx\n", __func__,
			       pos, *pos);
			return 0;
		}
	return 1;
}
#endif

static void kvm_mmu_free_page(struct kvm *kvm, struct kvm_mmu_page *sp)
{
	ASSERT(is_empty_shadow_page(sp->spt));
	list_del(&sp->link);
	__free_page(virt_to_page(sp->spt));
	__free_page(virt_to_page(sp->gfns));
	kfree(sp);
	++kvm->arch.n_free_mmu_pages;
}

static unsigned kvm_page_table_hashfn(gfn_t gfn)
{
	return gfn & ((1 << KVM_MMU_HASH_SHIFT) - 1);
}

static struct kvm_mmu_page *kvm_mmu_alloc_page(struct kvm_vcpu *vcpu,
					       u64 *parent_pte)
{
	struct kvm_mmu_page *sp;

	sp = mmu_memory_cache_alloc(&vcpu->arch.mmu_page_header_cache, sizeof *sp);
	sp->spt = mmu_memory_cache_alloc(&vcpu->arch.mmu_page_cache, PAGE_SIZE);
	sp->gfns = mmu_memory_cache_alloc(&vcpu->arch.mmu_page_cache, PAGE_SIZE);
	set_page_private(virt_to_page(sp->spt), (unsigned long)sp);
	list_add(&sp->link, &vcpu->kvm->arch.active_mmu_pages);
	INIT_LIST_HEAD(&sp->oos_link);
	bitmap_zero(sp->slot_bitmap, KVM_MEMORY_SLOTS + KVM_PRIVATE_MEM_SLOTS);
	sp->multimapped = 0;
	sp->parent_pte = parent_pte;
	--vcpu->kvm->arch.n_free_mmu_pages;
	return sp;
}

static void mmu_page_add_parent_pte(struct kvm_vcpu *vcpu,
				    struct kvm_mmu_page *sp, u64 *parent_pte)
{
	struct kvm_pte_chain *pte_chain;
	struct hlist_node *node;
	int i;

	if (!parent_pte)
		return;
	if (!sp->multimapped) {
		u64 *old = sp->parent_pte;

		if (!old) {
			sp->parent_pte = parent_pte;
			return;
		}
		sp->multimapped = 1;
		pte_chain = mmu_alloc_pte_chain(vcpu);
		INIT_HLIST_HEAD(&sp->parent_ptes);
		hlist_add_head(&pte_chain->link, &sp->parent_ptes);
		pte_chain->parent_ptes[0] = old;
	}
	hlist_for_each_entry(pte_chain, node, &sp->parent_ptes, link) {
		if (pte_chain->parent_ptes[NR_PTE_CHAIN_ENTRIES-1])
			continue;
		for (i = 0; i < NR_PTE_CHAIN_ENTRIES; ++i)
			if (!pte_chain->parent_ptes[i]) {
				pte_chain->parent_ptes[i] = parent_pte;
				return;
			}
	}
	pte_chain = mmu_alloc_pte_chain(vcpu);
	BUG_ON(!pte_chain);
	hlist_add_head(&pte_chain->link, &sp->parent_ptes);
	pte_chain->parent_ptes[0] = parent_pte;
}

static void mmu_page_remove_parent_pte(struct kvm_mmu_page *sp,
				       u64 *parent_pte)
{
	struct kvm_pte_chain *pte_chain;
	struct hlist_node *node;
	int i;

	if (!sp->multimapped) {
		BUG_ON(sp->parent_pte != parent_pte);
		sp->parent_pte = NULL;
		return;
	}
	hlist_for_each_entry(pte_chain, node, &sp->parent_ptes, link)
		for (i = 0; i < NR_PTE_CHAIN_ENTRIES; ++i) {
			if (!pte_chain->parent_ptes[i])
				break;
			if (pte_chain->parent_ptes[i] != parent_pte)
				continue;
			while (i + 1 < NR_PTE_CHAIN_ENTRIES
				&& pte_chain->parent_ptes[i + 1]) {
				pte_chain->parent_ptes[i]
					= pte_chain->parent_ptes[i + 1];
				++i;
			}
			pte_chain->parent_ptes[i] = NULL;
			if (i == 0) {
				hlist_del(&pte_chain->link);
				mmu_free_pte_chain(pte_chain);
				if (hlist_empty(&sp->parent_ptes)) {
					sp->multimapped = 0;
					sp->parent_pte = NULL;
				}
			}
			return;
		}
	BUG();
}


static void mmu_parent_walk(struct kvm_vcpu *vcpu, struct kvm_mmu_page *sp,
			    mmu_parent_walk_fn fn)
{
	struct kvm_pte_chain *pte_chain;
	struct hlist_node *node;
	struct kvm_mmu_page *parent_sp;
	int i;

	if (!sp->multimapped && sp->parent_pte) {
		parent_sp = page_header(__pa(sp->parent_pte));
		fn(vcpu, parent_sp);
		mmu_parent_walk(vcpu, parent_sp, fn);
		return;
	}
	hlist_for_each_entry(pte_chain, node, &sp->parent_ptes, link)
		for (i = 0; i < NR_PTE_CHAIN_ENTRIES; ++i) {
			if (!pte_chain->parent_ptes[i])
				break;
			parent_sp = page_header(__pa(pte_chain->parent_ptes[i]));
			fn(vcpu, parent_sp);
			mmu_parent_walk(vcpu, parent_sp, fn);
		}
}

static void kvm_mmu_update_unsync_bitmap(u64 *spte)
{
	unsigned int index;
	struct kvm_mmu_page *sp = page_header(__pa(spte));

	index = spte - sp->spt;
	if (!__test_and_set_bit(index, sp->unsync_child_bitmap))
		sp->unsync_children++;
	WARN_ON(!sp->unsync_children);
}

static void kvm_mmu_update_parents_unsync(struct kvm_mmu_page *sp)
{
	struct kvm_pte_chain *pte_chain;
	struct hlist_node *node;
	int i;

	if (!sp->parent_pte)
		return;

	if (!sp->multimapped) {
		kvm_mmu_update_unsync_bitmap(sp->parent_pte);
		return;
	}

	hlist_for_each_entry(pte_chain, node, &sp->parent_ptes, link)
		for (i = 0; i < NR_PTE_CHAIN_ENTRIES; ++i) {
			if (!pte_chain->parent_ptes[i])
				break;
			kvm_mmu_update_unsync_bitmap(pte_chain->parent_ptes[i]);
		}
}

static int unsync_walk_fn(struct kvm_vcpu *vcpu, struct kvm_mmu_page *sp)
{
	kvm_mmu_update_parents_unsync(sp);
	return 1;
}

static void kvm_mmu_mark_parents_unsync(struct kvm_vcpu *vcpu,
					struct kvm_mmu_page *sp)
{
	mmu_parent_walk(vcpu, sp, unsync_walk_fn);
	kvm_mmu_update_parents_unsync(sp);
}

static void nonpaging_prefetch_page(struct kvm_vcpu *vcpu,
				    struct kvm_mmu_page *sp)
{
	int i;

	for (i = 0; i < PT64_ENT_PER_PAGE; ++i)
		sp->spt[i] = shadow_trap_nonpresent_pte;
}

static int nonpaging_sync_page(struct kvm_vcpu *vcpu,
			       struct kvm_mmu_page *sp)
{
	return 1;
}

static void nonpaging_invlpg(struct kvm_vcpu *vcpu, gva_t gva)
{
}

#define KVM_PAGE_ARRAY_NR 16

struct kvm_mmu_pages {
	struct mmu_page_and_offset {
		struct kvm_mmu_page *sp;
		unsigned int idx;
	} page[KVM_PAGE_ARRAY_NR];
	unsigned int nr;
};

#define for_each_unsync_children(bitmap, idx)		\
	for (idx = find_first_bit(bitmap, 512);		\
	     idx < 512;					\
	     idx = find_next_bit(bitmap, 512, idx+1))

static int mmu_pages_add(struct kvm_mmu_pages *pvec, struct kvm_mmu_page *sp,
			 int idx)
{
	int i;

	if (sp->unsync)
		for (i=0; i < pvec->nr; i++)
			if (pvec->page[i].sp == sp)
				return 0;

	pvec->page[pvec->nr].sp = sp;
	pvec->page[pvec->nr].idx = idx;
	pvec->nr++;
	return (pvec->nr == KVM_PAGE_ARRAY_NR);
}

static int __mmu_unsync_walk(struct kvm_mmu_page *sp,
			   struct kvm_mmu_pages *pvec)
{
	int i, ret, nr_unsync_leaf = 0;

	for_each_unsync_children(sp->unsync_child_bitmap, i) {
		u64 ent = sp->spt[i];

		if (is_shadow_present_pte(ent) && !is_large_pte(ent)) {
			struct kvm_mmu_page *child;
			child = page_header(ent & PT64_BASE_ADDR_MASK);

			if (child->unsync_children) {
				if (mmu_pages_add(pvec, child, i))
					return -ENOSPC;

				ret = __mmu_unsync_walk(child, pvec);
				if (!ret)
					__clear_bit(i, sp->unsync_child_bitmap);
				else if (ret > 0)
					nr_unsync_leaf += ret;
				else
					return ret;
			}

			if (child->unsync) {
				nr_unsync_leaf++;
				if (mmu_pages_add(pvec, child, i))
					return -ENOSPC;
			}
		}
	}

	if (find_first_bit(sp->unsync_child_bitmap, 512) == 512)
		sp->unsync_children = 0;

	return nr_unsync_leaf;
}

static int mmu_unsync_walk(struct kvm_mmu_page *sp,
			   struct kvm_mmu_pages *pvec)
{
	if (!sp->unsync_children)
		return 0;

	mmu_pages_add(pvec, sp, 0);
	return __mmu_unsync_walk(sp, pvec);
}

static struct kvm_mmu_page *kvm_mmu_lookup_page(struct kvm *kvm, gfn_t gfn)
{
	unsigned index;
	struct hlist_head *bucket;
	struct kvm_mmu_page *sp;
	struct hlist_node *node;

	pgprintk("%s: looking for gfn %lx\n", __func__, gfn);
	index = kvm_page_table_hashfn(gfn);
	bucket = &kvm->arch.mmu_page_hash[index];
	hlist_for_each_entry(sp, node, bucket, hash_link)
		if (sp->gfn == gfn && !sp->role.direct
		    && !sp->role.invalid) {
			pgprintk("%s: found role %x\n",
				 __func__, sp->role.word);
			return sp;
		}
	return NULL;
}

static void kvm_unlink_unsync_page(struct kvm *kvm, struct kvm_mmu_page *sp)
{
	WARN_ON(!sp->unsync);
	sp->unsync = 0;
	--kvm->stat.mmu_unsync;
}

static int kvm_mmu_zap_page(struct kvm *kvm, struct kvm_mmu_page *sp);

static int kvm_sync_page(struct kvm_vcpu *vcpu, struct kvm_mmu_page *sp)
{
	if (sp->role.glevels != vcpu->arch.mmu.root_level) {
		kvm_mmu_zap_page(vcpu->kvm, sp);
		return 1;
	}

	trace_kvm_mmu_sync_page(sp);
	if (rmap_write_protect(vcpu->kvm, sp->gfn))
		kvm_flush_remote_tlbs(vcpu->kvm);
	kvm_unlink_unsync_page(vcpu->kvm, sp);
	if (vcpu->arch.mmu.sync_page(vcpu, sp)) {
		kvm_mmu_zap_page(vcpu->kvm, sp);
		return 1;
	}

	kvm_mmu_flush_tlb(vcpu);
	return 0;
}

struct mmu_page_path {
	struct kvm_mmu_page *parent[PT64_ROOT_LEVEL-1];
	unsigned int idx[PT64_ROOT_LEVEL-1];
};

#define for_each_sp(pvec, sp, parents, i)			\
		for (i = mmu_pages_next(&pvec, &parents, -1),	\
			sp = pvec.page[i].sp;			\
			i < pvec.nr && ({ sp = pvec.page[i].sp; 1;});	\
			i = mmu_pages_next(&pvec, &parents, i))

static int mmu_pages_next(struct kvm_mmu_pages *pvec,
			  struct mmu_page_path *parents,
			  int i)
{
	int n;

	for (n = i+1; n < pvec->nr; n++) {
		struct kvm_mmu_page *sp = pvec->page[n].sp;

		if (sp->role.level == PT_PAGE_TABLE_LEVEL) {
			parents->idx[0] = pvec->page[n].idx;
			return n;
		}

		parents->parent[sp->role.level-2] = sp;
		parents->idx[sp->role.level-1] = pvec->page[n].idx;
	}

	return n;
}

static void mmu_pages_clear_parents(struct mmu_page_path *parents)
{
	struct kvm_mmu_page *sp;
	unsigned int level = 0;

	do {
		unsigned int idx = parents->idx[level];

		sp = parents->parent[level];
		if (!sp)
			return;

		--sp->unsync_children;
		WARN_ON((int)sp->unsync_children < 0);
		__clear_bit(idx, sp->unsync_child_bitmap);
		level++;
	} while (level < PT64_ROOT_LEVEL-1 && !sp->unsync_children);
}

static void kvm_mmu_pages_init(struct kvm_mmu_page *parent,
			       struct mmu_page_path *parents,
			       struct kvm_mmu_pages *pvec)
{
	parents->parent[parent->role.level-1] = NULL;
	pvec->nr = 0;
}

static void mmu_sync_children(struct kvm_vcpu *vcpu,
			      struct kvm_mmu_page *parent)
{
	int i;
	struct kvm_mmu_page *sp;
	struct mmu_page_path parents;
	struct kvm_mmu_pages pages;

	kvm_mmu_pages_init(parent, &parents, &pages);
	while (mmu_unsync_walk(parent, &pages)) {
		int protected = 0;

		for_each_sp(pages, sp, parents, i)
			protected |= rmap_write_protect(vcpu->kvm, sp->gfn);

		if (protected)
			kvm_flush_remote_tlbs(vcpu->kvm);

		for_each_sp(pages, sp, parents, i) {
			kvm_sync_page(vcpu, sp);
			mmu_pages_clear_parents(&parents);
		}
		cond_resched_lock(&vcpu->kvm->mmu_lock);
		kvm_mmu_pages_init(parent, &parents, &pages);
	}
}

static struct kvm_mmu_page *kvm_mmu_get_page(struct kvm_vcpu *vcpu,
					     gfn_t gfn,
					     gva_t gaddr,
					     unsigned level,
					     int direct,
					     unsigned access,
					     u64 *parent_pte)
{
	union kvm_mmu_page_role role;
	unsigned index;
	unsigned quadrant;
	struct hlist_head *bucket;
	struct kvm_mmu_page *sp;
	struct hlist_node *node, *tmp;

	role = vcpu->arch.mmu.base_role;
	role.level = level;
	role.direct = direct;
	role.access = access;
	if (vcpu->arch.mmu.root_level <= PT32_ROOT_LEVEL) {
		quadrant = gaddr >> (PAGE_SHIFT + (PT64_PT_BITS * level));
		quadrant &= (1 << ((PT32_PT_BITS - PT64_PT_BITS) * level)) - 1;
		role.quadrant = quadrant;
	}
	index = kvm_page_table_hashfn(gfn);
	bucket = &vcpu->kvm->arch.mmu_page_hash[index];
	hlist_for_each_entry_safe(sp, node, tmp, bucket, hash_link)
		if (sp->gfn == gfn) {
			if (sp->unsync)
				if (kvm_sync_page(vcpu, sp))
					continue;

			if (sp->role.word != role.word)
				continue;

			mmu_page_add_parent_pte(vcpu, sp, parent_pte);
			if (sp->unsync_children) {
				set_bit(KVM_REQ_MMU_SYNC, &vcpu->requests);
				kvm_mmu_mark_parents_unsync(vcpu, sp);
			}
			trace_kvm_mmu_get_page(sp, false);
			return sp;
		}
	++vcpu->kvm->stat.mmu_cache_miss;
	sp = kvm_mmu_alloc_page(vcpu, parent_pte);
	if (!sp)
		return sp;
	sp->gfn = gfn;
	sp->role = role;
	hlist_add_head(&sp->hash_link, bucket);
	if (!direct) {
		if (rmap_write_protect(vcpu->kvm, gfn))
			kvm_flush_remote_tlbs(vcpu->kvm);
		account_shadowed(vcpu->kvm, gfn);
	}
	if (shadow_trap_nonpresent_pte != shadow_notrap_nonpresent_pte)
		vcpu->arch.mmu.prefetch_page(vcpu, sp);
	else
		nonpaging_prefetch_page(vcpu, sp);
	trace_kvm_mmu_get_page(sp, true);
	return sp;
}

static void shadow_walk_init(struct kvm_shadow_walk_iterator *iterator,
			     struct kvm_vcpu *vcpu, u64 addr)
{
	iterator->addr = addr;
	iterator->shadow_addr = vcpu->arch.mmu.root_hpa;
	iterator->level = vcpu->arch.mmu.shadow_root_level;
	if (iterator->level == PT32E_ROOT_LEVEL) {
		iterator->shadow_addr
			= vcpu->arch.mmu.pae_root[(addr >> 30) & 3];
		iterator->shadow_addr &= PT64_BASE_ADDR_MASK;
		--iterator->level;
		if (!iterator->shadow_addr)
			iterator->level = 0;
	}
}

static bool shadow_walk_okay(struct kvm_shadow_walk_iterator *iterator)
{
	if (iterator->level < PT_PAGE_TABLE_LEVEL)
		return false;

	if (iterator->level == PT_PAGE_TABLE_LEVEL)
		if (is_large_pte(*iterator->sptep))
			return false;

	iterator->index = SHADOW_PT_INDEX(iterator->addr, iterator->level);
	iterator->sptep	= ((u64 *)__va(iterator->shadow_addr)) + iterator->index;
	return true;
}

static void shadow_walk_next(struct kvm_shadow_walk_iterator *iterator)
{
	iterator->shadow_addr = *iterator->sptep & PT64_BASE_ADDR_MASK;
	--iterator->level;
}

static void kvm_mmu_page_unlink_children(struct kvm *kvm,
					 struct kvm_mmu_page *sp)
{
	unsigned i;
	u64 *pt;
	u64 ent;

	pt = sp->spt;

	for (i = 0; i < PT64_ENT_PER_PAGE; ++i) {
		ent = pt[i];

		if (is_shadow_present_pte(ent)) {
			if (!is_last_spte(ent, sp->role.level)) {
				ent &= PT64_BASE_ADDR_MASK;
				mmu_page_remove_parent_pte(page_header(ent),
							   &pt[i]);
			} else {
				if (is_large_pte(ent))
					--kvm->stat.lpages;
				rmap_remove(kvm, &pt[i]);
			}
		}
		pt[i] = shadow_trap_nonpresent_pte;
	}
}

static void kvm_mmu_put_page(struct kvm_mmu_page *sp, u64 *parent_pte)
{
	mmu_page_remove_parent_pte(sp, parent_pte);
}

static void kvm_mmu_reset_last_pte_updated(struct kvm *kvm)
{
	int i;
	struct kvm_vcpu *vcpu;

	kvm_for_each_vcpu(i, vcpu, kvm)
		vcpu->arch.last_pte_updated = NULL;
}

static void kvm_mmu_unlink_parents(struct kvm *kvm, struct kvm_mmu_page *sp)
{
	u64 *parent_pte;

	while (sp->multimapped || sp->parent_pte) {
		if (!sp->multimapped)
			parent_pte = sp->parent_pte;
		else {
			struct kvm_pte_chain *chain;

			chain = container_of(sp->parent_ptes.first,
					     struct kvm_pte_chain, link);
			parent_pte = chain->parent_ptes[0];
		}
		BUG_ON(!parent_pte);
		kvm_mmu_put_page(sp, parent_pte);
		__set_spte(parent_pte, shadow_trap_nonpresent_pte);
	}
}

static int mmu_zap_unsync_children(struct kvm *kvm,
				   struct kvm_mmu_page *parent)
{
	int i, zapped = 0;
	struct mmu_page_path parents;
	struct kvm_mmu_pages pages;

	if (parent->role.level == PT_PAGE_TABLE_LEVEL)
		return 0;

	kvm_mmu_pages_init(parent, &parents, &pages);
	while (mmu_unsync_walk(parent, &pages)) {
		struct kvm_mmu_page *sp;

		for_each_sp(pages, sp, parents, i) {
			kvm_mmu_zap_page(kvm, sp);
			mmu_pages_clear_parents(&parents);
		}
		zapped += pages.nr;
		kvm_mmu_pages_init(parent, &parents, &pages);
	}

	return zapped;
}

static int kvm_mmu_zap_page(struct kvm *kvm, struct kvm_mmu_page *sp)
{
	int ret;

	trace_kvm_mmu_zap_page(sp);
	++kvm->stat.mmu_shadow_zapped;
	ret = mmu_zap_unsync_children(kvm, sp);
	kvm_mmu_page_unlink_children(kvm, sp);
	kvm_mmu_unlink_parents(kvm, sp);
	kvm_flush_remote_tlbs(kvm);
	if (!sp->role.invalid && !sp->role.direct)
		unaccount_shadowed(kvm, sp->gfn);
	if (sp->unsync)
		kvm_unlink_unsync_page(kvm, sp);
	if (!sp->root_count) {
		hlist_del(&sp->hash_link);
		kvm_mmu_free_page(kvm, sp);
	} else {
		sp->role.invalid = 1;
		list_move(&sp->link, &kvm->arch.active_mmu_pages);
		kvm_reload_remote_mmus(kvm);
	}
	kvm_mmu_reset_last_pte_updated(kvm);
	return ret;
}

/*
 * Changing the number of mmu pages allocated to the vm
 * Note: if kvm_nr_mmu_pages is too small, you will get dead lock
 */
void kvm_mmu_change_mmu_pages(struct kvm *kvm, unsigned int kvm_nr_mmu_pages)
{
	int used_pages;

	used_pages = kvm->arch.n_alloc_mmu_pages - kvm->arch.n_free_mmu_pages;
	used_pages = max(0, used_pages);

	/*
	 * If we set the number of mmu pages to be smaller be than the
	 * number of actived pages , we must to free some mmu pages before we
	 * change the value
	 */

	if (used_pages > kvm_nr_mmu_pages) {
		while (used_pages > kvm_nr_mmu_pages) {
			struct kvm_mmu_page *page;

			page = container_of(kvm->arch.active_mmu_pages.prev,
					    struct kvm_mmu_page, link);
			kvm_mmu_zap_page(kvm, page);
			used_pages--;
		}
		kvm->arch.n_free_mmu_pages = 0;
	}
	else
		kvm->arch.n_free_mmu_pages += kvm_nr_mmu_pages
					 - kvm->arch.n_alloc_mmu_pages;

	kvm->arch.n_alloc_mmu_pages = kvm_nr_mmu_pages;
}

static int kvm_mmu_unprotect_page(struct kvm *kvm, gfn_t gfn)
{
	unsigned index;
	struct hlist_head *bucket;
	struct kvm_mmu_page *sp;
	struct hlist_node *node, *n;
	int r;

	pgprintk("%s: looking for gfn %lx\n", __func__, gfn);
	r = 0;
	index = kvm_page_table_hashfn(gfn);
	bucket = &kvm->arch.mmu_page_hash[index];
	hlist_for_each_entry_safe(sp, node, n, bucket, hash_link)
		if (sp->gfn == gfn && !sp->role.direct) {
			pgprintk("%s: gfn %lx role %x\n", __func__, gfn,
				 sp->role.word);
			r = 1;
			if (kvm_mmu_zap_page(kvm, sp))
				n = bucket->first;
		}
	return r;
}

static void mmu_unshadow(struct kvm *kvm, gfn_t gfn)
{
	unsigned index;
	struct hlist_head *bucket;
	struct kvm_mmu_page *sp;
	struct hlist_node *node, *nn;

	index = kvm_page_table_hashfn(gfn);
	bucket = &kvm->arch.mmu_page_hash[index];
	hlist_for_each_entry_safe(sp, node, nn, bucket, hash_link) {
		if (sp->gfn == gfn && !sp->role.direct
		    && !sp->role.invalid) {
			pgprintk("%s: zap %lx %x\n",
				 __func__, gfn, sp->role.word);
			kvm_mmu_zap_page(kvm, sp);
		}
	}
}

static void page_header_update_slot(struct kvm *kvm, void *pte, gfn_t gfn)
{
	int slot = memslot_id(kvm, gfn_to_memslot(kvm, gfn));
	struct kvm_mmu_page *sp = page_header(__pa(pte));

	__set_bit(slot, sp->slot_bitmap);
}

static void mmu_convert_notrap(struct kvm_mmu_page *sp)
{
	int i;
	u64 *pt = sp->spt;

	if (shadow_trap_nonpresent_pte == shadow_notrap_nonpresent_pte)
		return;

	for (i = 0; i < PT64_ENT_PER_PAGE; ++i) {
		if (pt[i] == shadow_notrap_nonpresent_pte)
			__set_spte(&pt[i], shadow_trap_nonpresent_pte);
	}
}

struct page *gva_to_page(struct kvm_vcpu *vcpu, gva_t gva)
{
	struct page *page;

	gpa_t gpa = vcpu->arch.mmu.gva_to_gpa(vcpu, gva);

	if (gpa == UNMAPPED_GVA)
		return NULL;

	page = gfn_to_page(vcpu->kvm, gpa >> PAGE_SHIFT);

	return page;
}

/*
 * The function is based on mtrr_type_lookup() in
 * arch/x86/kernel/cpu/mtrr/generic.c
 */
static int get_mtrr_type(struct mtrr_state_type *mtrr_state,
			 u64 start, u64 end)
{
	int i;
	u64 base, mask;
	u8 prev_match, curr_match;
	int num_var_ranges = KVM_NR_VAR_MTRR;

	if (!mtrr_state->enabled)
		return 0xFF;

	/* Make end inclusive end, instead of exclusive */
	end--;

	/* Look in fixed ranges. Just return the type as per start */
	if (mtrr_state->have_fixed && (start < 0x100000)) {
		int idx;

		if (start < 0x80000) {
			idx = 0;
			idx += (start >> 16);
			return mtrr_state->fixed_ranges[idx];
		} else if (start < 0xC0000) {
			idx = 1 * 8;
			idx += ((start - 0x80000) >> 14);
			return mtrr_state->fixed_ranges[idx];
		} else if (start < 0x1000000) {
			idx = 3 * 8;
			idx += ((start - 0xC0000) >> 12);
			return mtrr_state->fixed_ranges[idx];
		}
	}

	/*
	 * Look in variable ranges
	 * Look of multiple ranges matching this address and pick type
	 * as per MTRR precedence
	 */
	if (!(mtrr_state->enabled & 2))
		return mtrr_state->def_type;

	prev_match = 0xFF;
	for (i = 0; i < num_var_ranges; ++i) {
		unsigned short start_state, end_state;

		if (!(mtrr_state->var_ranges[i].mask_lo & (1 << 11)))
			continue;

		base = (((u64)mtrr_state->var_ranges[i].base_hi) << 32) +
		       (mtrr_state->var_ranges[i].base_lo & PAGE_MASK);
		mask = (((u64)mtrr_state->var_ranges[i].mask_hi) << 32) +
		       (mtrr_state->var_ranges[i].mask_lo & PAGE_MASK);

		start_state = ((start & mask) == (base & mask));
		end_state = ((end & mask) == (base & mask));
		if (start_state != end_state)
			return 0xFE;

		if ((start & mask) != (base & mask))
			continue;

		curr_match = mtrr_state->var_ranges[i].base_lo & 0xff;
		if (prev_match == 0xFF) {
			prev_match = curr_match;
			continue;
		}

		if (prev_match == MTRR_TYPE_UNCACHABLE ||
		    curr_match == MTRR_TYPE_UNCACHABLE)
			return MTRR_TYPE_UNCACHABLE;

		if ((prev_match == MTRR_TYPE_WRBACK &&
		     curr_match == MTRR_TYPE_WRTHROUGH) ||
		    (prev_match == MTRR_TYPE_WRTHROUGH &&
		     curr_match == MTRR_TYPE_WRBACK)) {
			prev_match = MTRR_TYPE_WRTHROUGH;
			curr_match = MTRR_TYPE_WRTHROUGH;
		}

		if (prev_match != curr_match)
			return MTRR_TYPE_UNCACHABLE;
	}

	if (prev_match != 0xFF)
		return prev_match;

	return mtrr_state->def_type;
}

u8 kvm_get_guest_memory_type(struct kvm_vcpu *vcpu, gfn_t gfn)
{
	u8 mtrr;

	mtrr = get_mtrr_type(&vcpu->arch.mtrr_state, gfn << PAGE_SHIFT,
			     (gfn << PAGE_SHIFT) + PAGE_SIZE);
	if (mtrr == 0xfe || mtrr == 0xff)
		mtrr = MTRR_TYPE_WRBACK;
	return mtrr;
}
EXPORT_SYMBOL_GPL(kvm_get_guest_memory_type);

static int kvm_unsync_page(struct kvm_vcpu *vcpu, struct kvm_mmu_page *sp)
{
	unsigned index;
	struct hlist_head *bucket;
	struct kvm_mmu_page *s;
	struct hlist_node *node, *n;

	trace_kvm_mmu_unsync_page(sp);
	index = kvm_page_table_hashfn(sp->gfn);
	bucket = &vcpu->kvm->arch.mmu_page_hash[index];
	/* don't unsync if pagetable is shadowed with multiple roles */
	hlist_for_each_entry_safe(s, node, n, bucket, hash_link) {
		if (s->gfn != sp->gfn || s->role.direct)
			continue;
		if (s->role.word != sp->role.word)
			return 1;
	}
	++vcpu->kvm->stat.mmu_unsync;
	sp->unsync = 1;

	kvm_mmu_mark_parents_unsync(vcpu, sp);

	mmu_convert_notrap(sp);
	return 0;
}

static int mmu_need_write_protect(struct kvm_vcpu *vcpu, gfn_t gfn,
				  bool can_unsync)
{
	struct kvm_mmu_page *shadow;

	shadow = kvm_mmu_lookup_page(vcpu->kvm, gfn);
	if (shadow) {
		if (shadow->role.level != PT_PAGE_TABLE_LEVEL)
			return 1;
		if (shadow->unsync)
			return 0;
		if (can_unsync && oos_shadow)
			return kvm_unsync_page(vcpu, shadow);
		return 1;
	}
	return 0;
}

static int set_spte(struct kvm_vcpu *vcpu, u64 *sptep,
		    unsigned pte_access, int user_fault,
		    int write_fault, int dirty, int level,
		    gfn_t gfn, pfn_t pfn, bool speculative,
		    bool can_unsync, bool reset_host_protection)
{
	u64 spte;
	int ret = 0;

	/*
	 * We don't set the accessed bit, since we sometimes want to see
	 * whether the guest actually used the pte (in order to detect
	 * demand paging).
	 */
	spte = shadow_base_present_pte | shadow_dirty_mask;
	if (!speculative)
		spte |= shadow_accessed_mask;
	if (!dirty)
		pte_access &= ~ACC_WRITE_MASK;
	if (pte_access & ACC_EXEC_MASK)
		spte |= shadow_x_mask;
	else
		spte |= shadow_nx_mask;
	if (pte_access & ACC_USER_MASK)
		spte |= shadow_user_mask;
	if (level > PT_PAGE_TABLE_LEVEL)
		spte |= PT_PAGE_SIZE_MASK;
	if (tdp_enabled)
		spte |= kvm_x86_ops->get_mt_mask(vcpu, gfn,
			kvm_is_mmio_pfn(pfn));

	if (reset_host_protection)
		spte |= SPTE_HOST_WRITEABLE;

	spte |= (u64)pfn << PAGE_SHIFT;

	if ((pte_access & ACC_WRITE_MASK)
	    || (write_fault && !is_write_protection(vcpu) && !user_fault)) {

		if (level > PT_PAGE_TABLE_LEVEL &&
		    has_wrprotected_page(vcpu->kvm, gfn, level)) {
			ret = 1;
			spte = shadow_trap_nonpresent_pte;
			goto set_pte;
		}

		spte |= PT_WRITABLE_MASK;

		/*
		 * Optimization: for pte sync, if spte was writable the hash
		 * lookup is unnecessary (and expensive). Write protection
		 * is responsibility of mmu_get_page / kvm_sync_page.
		 * Same reasoning can be applied to dirty page accounting.
		 */
		if (!can_unsync && is_writeble_pte(*sptep))
			goto set_pte;

		if (mmu_need_write_protect(vcpu, gfn, can_unsync)) {
			pgprintk("%s: found shadow page for %lx, marking ro\n",
				 __func__, gfn);
			ret = 1;
			pte_access &= ~ACC_WRITE_MASK;
			if (is_writeble_pte(spte))
				spte &= ~PT_WRITABLE_MASK;
		}
	}

	if (pte_access & ACC_WRITE_MASK)
		mark_page_dirty(vcpu->kvm, gfn);

set_pte:
	__set_spte(sptep, spte);
	return ret;
}

static void mmu_set_spte(struct kvm_vcpu *vcpu, u64 *sptep,
			 unsigned pt_access, unsigned pte_access,
			 int user_fault, int write_fault, int dirty,
			 int *ptwrite, int level, gfn_t gfn,
			 pfn_t pfn, bool speculative,
			 bool reset_host_protection)
{
	int was_rmapped = 0;
	int was_writeble = is_writeble_pte(*sptep);
	int rmap_count;

	pgprintk("%s: spte %llx access %x write_fault %d"
		 " user_fault %d gfn %lx\n",
		 __func__, *sptep, pt_access,
		 write_fault, user_fault, gfn);

	if (is_rmap_spte(*sptep)) {
		/*
		 * If we overwrite a PTE page pointer with a 2MB PMD, unlink
		 * the parent of the now unreachable PTE.
		 */
		if (level > PT_PAGE_TABLE_LEVEL &&
		    !is_large_pte(*sptep)) {
			struct kvm_mmu_page *child;
			u64 pte = *sptep;

			child = page_header(pte & PT64_BASE_ADDR_MASK);
			mmu_page_remove_parent_pte(child, sptep);
		} else if (pfn != spte_to_pfn(*sptep)) {
			pgprintk("hfn old %lx new %lx\n",
				 spte_to_pfn(*sptep), pfn);
			rmap_remove(vcpu->kvm, sptep);
		} else
			was_rmapped = 1;
	}

	if (set_spte(vcpu, sptep, pte_access, user_fault, write_fault,
		      dirty, level, gfn, pfn, speculative, true,
		      reset_host_protection)) {
		if (write_fault)
			*ptwrite = 1;
		kvm_x86_ops->tlb_flush(vcpu);
	}

	pgprintk("%s: setting spte %llx\n", __func__, *sptep);
	pgprintk("instantiating %s PTE (%s) at %ld (%llx) addr %p\n",
		 is_large_pte(*sptep)? "2MB" : "4kB",
		 *sptep & PT_PRESENT_MASK ?"RW":"R", gfn,
		 *sptep, sptep);
	if (!was_rmapped && is_large_pte(*sptep))
		++vcpu->kvm->stat.lpages;

	page_header_update_slot(vcpu->kvm, sptep, gfn);
	if (!was_rmapped) {
		rmap_count = rmap_add(vcpu, sptep, gfn);
		kvm_release_pfn_clean(pfn);
		if (rmap_count > RMAP_RECYCLE_THRESHOLD)
			rmap_recycle(vcpu, sptep, gfn);
	} else {
		if (was_writeble)
			kvm_release_pfn_dirty(pfn);
		else
			kvm_release_pfn_clean(pfn);
	}
	if (speculative) {
		vcpu->arch.last_pte_updated = sptep;
		vcpu->arch.last_pte_gfn = gfn;
	}
}

static void nonpaging_new_cr3(struct kvm_vcpu *vcpu)
{
}

static int __direct_map(struct kvm_vcpu *vcpu, gpa_t v, int write,
			int level, gfn_t gfn, pfn_t pfn)
{
	struct kvm_shadow_walk_iterator iterator;
	struct kvm_mmu_page *sp;
	int pt_write = 0;
	gfn_t pseudo_gfn;

	for_each_shadow_entry(vcpu, (u64)gfn << PAGE_SHIFT, iterator) {
		if (iterator.level == level) {
			mmu_set_spte(vcpu, iterator.sptep, ACC_ALL, ACC_ALL,
				     0, write, 1, &pt_write,
				     level, gfn, pfn, false, true);
			++vcpu->stat.pf_fixed;
			break;
		}

		if (*iterator.sptep == shadow_trap_nonpresent_pte) {
			pseudo_gfn = (iterator.addr & PT64_DIR_BASE_ADDR_MASK) >> PAGE_SHIFT;
			sp = kvm_mmu_get_page(vcpu, pseudo_gfn, iterator.addr,
					      iterator.level - 1,
					      1, ACC_ALL, iterator.sptep);
			if (!sp) {
				pgprintk("nonpaging_map: ENOMEM\n");
				kvm_release_pfn_clean(pfn);
				return -ENOMEM;
			}

			__set_spte(iterator.sptep,
				   __pa(sp->spt)
				   | PT_PRESENT_MASK | PT_WRITABLE_MASK
				   | shadow_user_mask | shadow_x_mask);
		}
	}
	return pt_write;
}

static int nonpaging_map(struct kvm_vcpu *vcpu, gva_t v, int write, gfn_t gfn)
{
	int r;
	int level;
	pfn_t pfn;
	unsigned long mmu_seq;

	level = mapping_level(vcpu, gfn);

	/*
	 * This path builds a PAE pagetable - so we can map 2mb pages at
	 * maximum. Therefore check if the level is larger than that.
	 */
	if (level > PT_DIRECTORY_LEVEL)
		level = PT_DIRECTORY_LEVEL;

	gfn &= ~(KVM_PAGES_PER_HPAGE(level) - 1);

	mmu_seq = vcpu->kvm->mmu_notifier_seq;
	smp_rmb();
	pfn = gfn_to_pfn(vcpu->kvm, gfn);

	/* mmio */
	if (is_error_pfn(pfn)) {
		kvm_release_pfn_clean(pfn);
		return 1;
	}

	spin_lock(&vcpu->kvm->mmu_lock);
	if (mmu_notifier_retry(vcpu, mmu_seq))
		goto out_unlock;
	kvm_mmu_free_some_pages(vcpu);
	r = __direct_map(vcpu, v, write, level, gfn, pfn);
	spin_unlock(&vcpu->kvm->mmu_lock);


	return r;

out_unlock:
	spin_unlock(&vcpu->kvm->mmu_lock);
	kvm_release_pfn_clean(pfn);
	return 0;
}


static void mmu_free_roots(struct kvm_vcpu *vcpu)
{
	int i;
	struct kvm_mmu_page *sp;

	if (!VALID_PAGE(vcpu->arch.mmu.root_hpa))
		return;
	spin_lock(&vcpu->kvm->mmu_lock);
	if (vcpu->arch.mmu.shadow_root_level == PT64_ROOT_LEVEL) {
		hpa_t root = vcpu->arch.mmu.root_hpa;

		sp = page_header(root);
		--sp->root_count;
		if (!sp->root_count && sp->role.invalid)
			kvm_mmu_zap_page(vcpu->kvm, sp);
		vcpu->arch.mmu.root_hpa = INVALID_PAGE;
		spin_unlock(&vcpu->kvm->mmu_lock);
		return;
	}
	for (i = 0; i < 4; ++i) {
		hpa_t root = vcpu->arch.mmu.pae_root[i];

		if (root) {
			root &= PT64_BASE_ADDR_MASK;
			sp = page_header(root);
			--sp->root_count;
			if (!sp->root_count && sp->role.invalid)
				kvm_mmu_zap_page(vcpu->kvm, sp);
		}
		vcpu->arch.mmu.pae_root[i] = INVALID_PAGE;
	}
	spin_unlock(&vcpu->kvm->mmu_lock);
	vcpu->arch.mmu.root_hpa = INVALID_PAGE;
}

static int mmu_check_root(struct kvm_vcpu *vcpu, gfn_t root_gfn)
{
	int ret = 0;

	if (!kvm_is_visible_gfn(vcpu->kvm, root_gfn)) {
		set_bit(KVM_REQ_TRIPLE_FAULT, &vcpu->requests);
		ret = 1;
	}

	return ret;
}

static int mmu_alloc_roots(struct kvm_vcpu *vcpu)
{
	int i;
	gfn_t root_gfn;
	struct kvm_mmu_page *sp;
	int direct = 0;
	u64 pdptr;

	root_gfn = vcpu->arch.cr3 >> PAGE_SHIFT;

	if (vcpu->arch.mmu.shadow_root_level == PT64_ROOT_LEVEL) {
		hpa_t root = vcpu->arch.mmu.root_hpa;

		ASSERT(!VALID_PAGE(root));
		if (tdp_enabled)
			direct = 1;
		if (mmu_check_root(vcpu, root_gfn))
			return 1;
		sp = kvm_mmu_get_page(vcpu, root_gfn, 0,
				      PT64_ROOT_LEVEL, direct,
				      ACC_ALL, NULL);
		root = __pa(sp->spt);
		++sp->root_count;
		vcpu->arch.mmu.root_hpa = root;
		return 0;
	}
	direct = !is_paging(vcpu);
	if (tdp_enabled)
		direct = 1;
	for (i = 0; i < 4; ++i) {
		hpa_t root = vcpu->arch.mmu.pae_root[i];

		ASSERT(!VALID_PAGE(root));
		if (vcpu->arch.mmu.root_level == PT32E_ROOT_LEVEL) {
			pdptr = kvm_pdptr_read(vcpu, i);
			if (!is_present_gpte(pdptr)) {
				vcpu->arch.mmu.pae_root[i] = 0;
				continue;
			}
			root_gfn = pdptr >> PAGE_SHIFT;
		} else if (vcpu->arch.mmu.root_level == 0)
			root_gfn = 0;
		if (mmu_check_root(vcpu, root_gfn))
			return 1;
		sp = kvm_mmu_get_page(vcpu, root_gfn, i << 30,
				      PT32_ROOT_LEVEL, direct,
				      ACC_ALL, NULL);
		root = __pa(sp->spt);
		++sp->root_count;
		vcpu->arch.mmu.pae_root[i] = root | PT_PRESENT_MASK;
	}
	vcpu->arch.mmu.root_hpa = __pa(vcpu->arch.mmu.pae_root);
	return 0;
}

static void mmu_sync_roots(struct kvm_vcpu *vcpu)
{
	int i;
	struct kvm_mmu_page *sp;

	if (!VALID_PAGE(vcpu->arch.mmu.root_hpa))
		return;
	if (vcpu->arch.mmu.shadow_root_level == PT64_ROOT_LEVEL) {
		hpa_t root = vcpu->arch.mmu.root_hpa;
		sp = page_header(root);
		mmu_sync_children(vcpu, sp);
		return;
	}
	for (i = 0; i < 4; ++i) {
		hpa_t root = vcpu->arch.mmu.pae_root[i];

		if (root && VALID_PAGE(root)) {
			root &= PT64_BASE_ADDR_MASK;
			sp = page_header(root);
			mmu_sync_children(vcpu, sp);
		}
	}
}

void kvm_mmu_sync_roots(struct kvm_vcpu *vcpu)
{
	spin_lock(&vcpu->kvm->mmu_lock);
	mmu_sync_roots(vcpu);
	spin_unlock(&vcpu->kvm->mmu_lock);
}

static gpa_t nonpaging_gva_to_gpa(struct kvm_vcpu *vcpu, gva_t vaddr)
{
	return vaddr;
}

static int nonpaging_page_fault(struct kvm_vcpu *vcpu, gva_t gva,
				u32 error_code)
{
	gfn_t gfn;
	int r;

	pgprintk("%s: gva %lx error %x\n", __func__, gva, error_code);
	r = mmu_topup_memory_caches(vcpu);
	if (r)
		return r;

	ASSERT(vcpu);
	ASSERT(VALID_PAGE(vcpu->arch.mmu.root_hpa));

	gfn = gva >> PAGE_SHIFT;

	return nonpaging_map(vcpu, gva & PAGE_MASK,
			     error_code & PFERR_WRITE_MASK, gfn);
}

static int tdp_page_fault(struct kvm_vcpu *vcpu, gva_t gpa,
				u32 error_code)
{
	pfn_t pfn;
	int r;
	int level;
	gfn_t gfn = gpa >> PAGE_SHIFT;
	unsigned long mmu_seq;

	ASSERT(vcpu);
	ASSERT(VALID_PAGE(vcpu->arch.mmu.root_hpa));

	r = mmu_topup_memory_caches(vcpu);
	if (r)
		return r;

	level = mapping_level(vcpu, gfn);

	gfn &= ~(KVM_PAGES_PER_HPAGE(level) - 1);

	mmu_seq = vcpu->kvm->mmu_notifier_seq;
	smp_rmb();
	pfn = gfn_to_pfn(vcpu->kvm, gfn);
	if (is_error_pfn(pfn)) {
		kvm_release_pfn_clean(pfn);
		return 1;
	}
	spin_lock(&vcpu->kvm->mmu_lock);
	if (mmu_notifier_retry(vcpu, mmu_seq))
		goto out_unlock;
	kvm_mmu_free_some_pages(vcpu);
	r = __direct_map(vcpu, gpa, error_code & PFERR_WRITE_MASK,
			 level, gfn, pfn);
	spin_unlock(&vcpu->kvm->mmu_lock);

	return r;

out_unlock:
	spin_unlock(&vcpu->kvm->mmu_lock);
	kvm_release_pfn_clean(pfn);
	return 0;
}

static void nonpaging_free(struct kvm_vcpu *vcpu)
{
	mmu_free_roots(vcpu);
}

static int nonpaging_init_context(struct kvm_vcpu *vcpu)
{
	struct kvm_mmu *context = &vcpu->arch.mmu;

	context->new_cr3 = nonpaging_new_cr3;
	context->page_fault = nonpaging_page_fault;
	context->gva_to_gpa = nonpaging_gva_to_gpa;
	context->free = nonpaging_free;
	context->prefetch_page = nonpaging_prefetch_page;
	context->sync_page = nonpaging_sync_page;
	context->invlpg = nonpaging_invlpg;
	context->root_level = 0;
	context->shadow_root_level = PT32E_ROOT_LEVEL;
	context->root_hpa = INVALID_PAGE;
	return 0;
}

void kvm_mmu_flush_tlb(struct kvm_vcpu *vcpu)
{
	++vcpu->stat.tlb_flush;
	kvm_x86_ops->tlb_flush(vcpu);
}

static void paging_new_cr3(struct kvm_vcpu *vcpu)
{
	pgprintk("%s: cr3 %lx\n", __func__, vcpu->arch.cr3);
	mmu_free_roots(vcpu);
}

static void inject_page_fault(struct kvm_vcpu *vcpu,
			      u64 addr,
			      u32 err_code)
{
	kvm_inject_page_fault(vcpu, addr, err_code);
}

static void paging_free(struct kvm_vcpu *vcpu)
{
	nonpaging_free(vcpu);
}

static bool is_rsvd_bits_set(struct kvm_vcpu *vcpu, u64 gpte, int level)
{
	int bit7;

	bit7 = (gpte >> 7) & 1;
	return (gpte & vcpu->arch.mmu.rsvd_bits_mask[bit7][level-1]) != 0;
}

#define PTTYPE 64
#include "paging_tmpl.h"
#undef PTTYPE

#define PTTYPE 32
#include "paging_tmpl.h"
#undef PTTYPE

static void reset_rsvds_bits_mask(struct kvm_vcpu *vcpu, int level)
{
	struct kvm_mmu *context = &vcpu->arch.mmu;
	int maxphyaddr = cpuid_maxphyaddr(vcpu);
	u64 exb_bit_rsvd = 0;

	if (!is_nx(vcpu))
		exb_bit_rsvd = rsvd_bits(63, 63);
	switch (level) {
	case PT32_ROOT_LEVEL:
		/* no rsvd bits for 2 level 4K page table entries */
		context->rsvd_bits_mask[0][1] = 0;
		context->rsvd_bits_mask[0][0] = 0;
		if (is_cpuid_PSE36())
			/* 36bits PSE 4MB page */
			context->rsvd_bits_mask[1][1] = rsvd_bits(17, 21);
		else
			/* 32 bits PSE 4MB page */
			context->rsvd_bits_mask[1][1] = rsvd_bits(13, 21);
		context->rsvd_bits_mask[1][0] = context->rsvd_bits_mask[1][0];
		break;
	case PT32E_ROOT_LEVEL:
		context->rsvd_bits_mask[0][2] =
			rsvd_bits(maxphyaddr, 63) |
			rsvd_bits(7, 8) | rsvd_bits(1, 2);	/* PDPTE */
		context->rsvd_bits_mask[0][1] = exb_bit_rsvd |
			rsvd_bits(maxphyaddr, 62);	/* PDE */
		context->rsvd_bits_mask[0][0] = exb_bit_rsvd |
			rsvd_bits(maxphyaddr, 62); 	/* PTE */
		context->rsvd_bits_mask[1][1] = exb_bit_rsvd |
			rsvd_bits(maxphyaddr, 62) |
			rsvd_bits(13, 20);		/* large page */
		context->rsvd_bits_mask[1][0] = context->rsvd_bits_mask[1][0];
		break;
	case PT64_ROOT_LEVEL:
		context->rsvd_bits_mask[0][3] = exb_bit_rsvd |
			rsvd_bits(maxphyaddr, 51) | rsvd_bits(7, 8);
		context->rsvd_bits_mask[0][2] = exb_bit_rsvd |
			rsvd_bits(maxphyaddr, 51) | rsvd_bits(7, 8);
		context->rsvd_bits_mask[0][1] = exb_bit_rsvd |
			rsvd_bits(maxphyaddr, 51);
		context->rsvd_bits_mask[0][0] = exb_bit_rsvd |
			rsvd_bits(maxphyaddr, 51);
		context->rsvd_bits_mask[1][3] = context->rsvd_bits_mask[0][3];
		context->rsvd_bits_mask[1][2] = exb_bit_rsvd |
			rsvd_bits(maxphyaddr, 51) |
			rsvd_bits(13, 29);
		context->rsvd_bits_mask[1][1] = exb_bit_rsvd |
			rsvd_bits(maxphyaddr, 51) |
			rsvd_bits(13, 20);		/* large page */
		context->rsvd_bits_mask[1][0] = context->rsvd_bits_mask[1][0];
		break;
	}
}

static int paging64_init_context_common(struct kvm_vcpu *vcpu, int level)
{
	struct kvm_mmu *context = &vcpu->arch.mmu;

	ASSERT(is_pae(vcpu));
	context->new_cr3 = paging_new_cr3;
	context->page_fault = paging64_page_fault;
	context->gva_to_gpa = paging64_gva_to_gpa;
	context->prefetch_page = paging64_prefetch_page;
	context->sync_page = paging64_sync_page;
	context->invlpg = paging64_invlpg;
	context->free = paging_free;
	context->root_level = level;
	context->shadow_root_level = level;
	context->root_hpa = INVALID_PAGE;
	return 0;
}

static int paging64_init_context(struct kvm_vcpu *vcpu)
{
	reset_rsvds_bits_mask(vcpu, PT64_ROOT_LEVEL);
	return paging64_init_context_common(vcpu, PT64_ROOT_LEVEL);
}

static int paging32_init_context(struct kvm_vcpu *vcpu)
{
	struct kvm_mmu *context = &vcpu->arch.mmu;

	reset_rsvds_bits_mask(vcpu, PT32_ROOT_LEVEL);
	context->new_cr3 = paging_new_cr3;
	context->page_fault = paging32_page_fault;
	context->gva_to_gpa = paging32_gva_to_gpa;
	context->free = paging_free;
	context->prefetch_page = paging32_prefetch_page;
	context->sync_page = paging32_sync_page;
	context->invlpg = paging32_invlpg;
	context->root_level = PT32_ROOT_LEVEL;
	context->shadow_root_level = PT32E_ROOT_LEVEL;
	context->root_hpa = INVALID_PAGE;
	return 0;
}

static int paging32E_init_context(struct kvm_vcpu *vcpu)
{
	reset_rsvds_bits_mask(vcpu, PT32E_ROOT_LEVEL);
	return paging64_init_context_common(vcpu, PT32E_ROOT_LEVEL);
}

static int init_kvm_tdp_mmu(struct kvm_vcpu *vcpu)
{
	struct kvm_mmu *context = &vcpu->arch.mmu;

	context->new_cr3 = nonpaging_new_cr3;
	context->page_fault = tdp_page_fault;
	context->free = nonpaging_free;
	context->prefetch_page = nonpaging_prefetch_page;
	context->sync_page = nonpaging_sync_page;
	context->invlpg = nonpaging_invlpg;
	context->shadow_root_level = kvm_x86_ops->get_tdp_level();
	context->root_hpa = INVALID_PAGE;

	if (!is_paging(vcpu)) {
		context->gva_to_gpa = nonpaging_gva_to_gpa;
		context->root_level = 0;
	} else if (is_long_mode(vcpu)) {
		reset_rsvds_bits_mask(vcpu, PT64_ROOT_LEVEL);
		context->gva_to_gpa = paging64_gva_to_gpa;
		context->root_level = PT64_ROOT_LEVEL;
	} else if (is_pae(vcpu)) {
		reset_rsvds_bits_mask(vcpu, PT32E_ROOT_LEVEL);
		context->gva_to_gpa = paging64_gva_to_gpa;
		context->root_level = PT32E_ROOT_LEVEL;
	} else {
		reset_rsvds_bits_mask(vcpu, PT32_ROOT_LEVEL);
		context->gva_to_gpa = paging32_gva_to_gpa;
		context->root_level = PT32_ROOT_LEVEL;
	}

	return 0;
}

static int init_kvm_softmmu(struct kvm_vcpu *vcpu)
{
	int r;

	ASSERT(vcpu);
	ASSERT(!VALID_PAGE(vcpu->arch.mmu.root_hpa));

	if (!is_paging(vcpu))
		r = nonpaging_init_context(vcpu);
	else if (is_long_mode(vcpu))
		r = paging64_init_context(vcpu);
	else if (is_pae(vcpu))
		r = paging32E_init_context(vcpu);
	else
		r = paging32_init_context(vcpu);

	vcpu->arch.mmu.base_role.glevels = vcpu->arch.mmu.root_level;

	return r;
}

static int init_kvm_mmu(struct kvm_vcpu *vcpu)
{
	vcpu->arch.update_pte.pfn = bad_pfn;

	if (tdp_enabled)
		return init_kvm_tdp_mmu(vcpu);
	else
		return init_kvm_softmmu(vcpu);
}

static void destroy_kvm_mmu(struct kvm_vcpu *vcpu)
{
	ASSERT(vcpu);
	if (VALID_PAGE(vcpu->arch.mmu.root_hpa)) {
		vcpu->arch.mmu.free(vcpu);
		vcpu->arch.mmu.root_hpa = INVALID_PAGE;
	}
}

int kvm_mmu_reset_context(struct kvm_vcpu *vcpu)
{
	destroy_kvm_mmu(vcpu);
	return init_kvm_mmu(vcpu);
}
EXPORT_SYMBOL_GPL(kvm_mmu_reset_context);

int kvm_mmu_load(struct kvm_vcpu *vcpu)
{
	int r;

	r = mmu_topup_memory_caches(vcpu);
	if (r)
		goto out;
	spin_lock(&vcpu->kvm->mmu_lock);
	kvm_mmu_free_some_pages(vcpu);
	r = mmu_alloc_roots(vcpu);
	mmu_sync_roots(vcpu);
	spin_unlock(&vcpu->kvm->mmu_lock);
	if (r)
		goto out;
	/* set_cr3() should ensure TLB has been flushed */
	kvm_x86_ops->set_cr3(vcpu, vcpu->arch.mmu.root_hpa);
out:
	return r;
}
EXPORT_SYMBOL_GPL(kvm_mmu_load);

void kvm_mmu_unload(struct kvm_vcpu *vcpu)
{
	mmu_free_roots(vcpu);
}

static void mmu_pte_write_zap_pte(struct kvm_vcpu *vcpu,
				  struct kvm_mmu_page *sp,
				  u64 *spte)
{
	u64 pte;
	struct kvm_mmu_page *child;

	pte = *spte;
	if (is_shadow_present_pte(pte)) {
		if (is_last_spte(pte, sp->role.level))
			rmap_remove(vcpu->kvm, spte);
		else {
			child = page_header(pte & PT64_BASE_ADDR_MASK);
			mmu_page_remove_parent_pte(child, spte);
		}
	}
	__set_spte(spte, shadow_trap_nonpresent_pte);
	if (is_large_pte(pte))
		--vcpu->kvm->stat.lpages;
}

static void mmu_pte_write_new_pte(struct kvm_vcpu *vcpu,
				  struct kvm_mmu_page *sp,
				  u64 *spte,
				  const void *new)
{
	if (sp->role.level != PT_PAGE_TABLE_LEVEL) {
		++vcpu->kvm->stat.mmu_pde_zapped;
		return;
        }

	++vcpu->kvm->stat.mmu_pte_updated;
	if (sp->role.glevels == PT32_ROOT_LEVEL)
		paging32_update_pte(vcpu, sp, spte, new);
	else
		paging64_update_pte(vcpu, sp, spte, new);
}

static bool need_remote_flush(u64 old, u64 new)
{
	if (!is_shadow_present_pte(old))
		return false;
	if (!is_shadow_present_pte(new))
		return true;
	if ((old ^ new) & PT64_BASE_ADDR_MASK)
		return true;
	old ^= PT64_NX_MASK;
	new ^= PT64_NX_MASK;
	return (old & ~new & PT64_PERM_MASK) != 0;
}

static void mmu_pte_write_flush_tlb(struct kvm_vcpu *vcpu, u64 old, u64 new)
{
	if (need_remote_flush(old, new))
		kvm_flush_remote_tlbs(vcpu->kvm);
	else
		kvm_mmu_flush_tlb(vcpu);
}

static bool last_updated_pte_accessed(struct kvm_vcpu *vcpu)
{
	u64 *spte = vcpu->arch.last_pte_updated;

	return !!(spte && (*spte & shadow_accessed_mask));
}

static void mmu_guess_page_from_pte_write(struct kvm_vcpu *vcpu, gpa_t gpa,
					  const u8 *new, int bytes)
{
	gfn_t gfn;
	int r;
	u64 gpte = 0;
	pfn_t pfn;

	if (bytes != 4 && bytes != 8)
		return;

	/*
	 * Assume that the pte write on a page table of the same type
	 * as the current vcpu paging mode.  This is nearly always true
	 * (might be false while changing modes).  Note it is verified later
	 * by update_pte().
	 */
	if (is_pae(vcpu)) {
		/* Handle a 32-bit guest writing two halves of a 64-bit gpte */
		if ((bytes == 4) && (gpa % 4 == 0)) {
			r = kvm_read_guest(vcpu->kvm, gpa & ~(u64)7, &gpte, 8);
			if (r)
				return;
			memcpy((void *)&gpte + (gpa % 8), new, 4);
		} else if ((bytes == 8) && (gpa % 8 == 0)) {
			memcpy((void *)&gpte, new, 8);
		}
	} else {
		if ((bytes == 4) && (gpa % 4 == 0))
			memcpy((void *)&gpte, new, 4);
	}
	if (!is_present_gpte(gpte))
		return;
	gfn = (gpte & PT64_BASE_ADDR_MASK) >> PAGE_SHIFT;

	vcpu->arch.update_pte.mmu_seq = vcpu->kvm->mmu_notifier_seq;
	smp_rmb();
	pfn = gfn_to_pfn(vcpu->kvm, gfn);

	if (is_error_pfn(pfn)) {
		kvm_release_pfn_clean(pfn);
		return;
	}
	vcpu->arch.update_pte.gfn = gfn;
	vcpu->arch.update_pte.pfn = pfn;
}

static void kvm_mmu_access_page(struct kvm_vcpu *vcpu, gfn_t gfn)
{
	u64 *spte = vcpu->arch.last_pte_updated;

	if (spte
	    && vcpu->arch.last_pte_gfn == gfn
	    && shadow_accessed_mask
	    && !(*spte & shadow_accessed_mask)
	    && is_shadow_present_pte(*spte))
		set_bit(PT_ACCESSED_SHIFT, (unsigned long *)spte);
}

void kvm_mmu_pte_write(struct kvm_vcpu *vcpu, gpa_t gpa,
		       const u8 *new, int bytes,
		       bool guest_initiated)
{
	gfn_t gfn = gpa >> PAGE_SHIFT;
	struct kvm_mmu_page *sp;
	struct hlist_node *node, *n;
	struct hlist_head *bucket;
	unsigned index;
	u64 entry, gentry;
	u64 *spte;
	unsigned offset = offset_in_page(gpa);
	unsigned pte_size;
	unsigned page_offset;
	unsigned misaligned;
	unsigned quadrant;
	int level;
	int flooded = 0;
	int npte;
	int r;

	pgprintk("%s: gpa %llx bytes %d\n", __func__, gpa, bytes);
	mmu_guess_page_from_pte_write(vcpu, gpa, new, bytes);
	spin_lock(&vcpu->kvm->mmu_lock);
	kvm_mmu_access_page(vcpu, gfn);
	kvm_mmu_free_some_pages(vcpu);
	++vcpu->kvm->stat.mmu_pte_write;
	kvm_mmu_audit(vcpu, "pre pte write");
	if (guest_initiated) {
		if (gfn == vcpu->arch.last_pt_write_gfn
		    && !last_updated_pte_accessed(vcpu)) {
			++vcpu->arch.last_pt_write_count;
			if (vcpu->arch.last_pt_write_count >= 3)
				flooded = 1;
		} else {
			vcpu->arch.last_pt_write_gfn = gfn;
			vcpu->arch.last_pt_write_count = 1;
			vcpu->arch.last_pte_updated = NULL;
		}
	}
	index = kvm_page_table_hashfn(gfn);
	bucket = &vcpu->kvm->arch.mmu_page_hash[index];
	hlist_for_each_entry_safe(sp, node, n, bucket, hash_link) {
		if (sp->gfn != gfn || sp->role.direct || sp->role.invalid)
			continue;
		pte_size = sp->role.glevels == PT32_ROOT_LEVEL ? 4 : 8;
		misaligned = (offset ^ (offset + bytes - 1)) & ~(pte_size - 1);
		misaligned |= bytes < 4;
		if (misaligned || flooded) {
			/*
			 * Misaligned accesses are too much trouble to fix
			 * up; also, they usually indicate a page is not used
			 * as a page table.
			 *
			 * If we're seeing too many writes to a page,
			 * it may no longer be a page table, or we may be
			 * forking, in which case it is better to unmap the
			 * page.
			 */
			pgprintk("misaligned: gpa %llx bytes %d role %x\n",
				 gpa, bytes, sp->role.word);
			if (kvm_mmu_zap_page(vcpu->kvm, sp))
				n = bucket->first;
			++vcpu->kvm->stat.mmu_flooded;
			continue;
		}
		page_offset = offset;
		level = sp->role.level;
		npte = 1;
		if (sp->role.glevels == PT32_ROOT_LEVEL) {
			page_offset <<= 1;	/* 32->64 */
			/*
			 * A 32-bit pde maps 4MB while the shadow pdes map
			 * only 2MB.  So we need to double the offset again
			 * and zap two pdes instead of one.
			 */
			if (level == PT32_ROOT_LEVEL) {
				page_offset &= ~7; /* kill rounding error */
				page_offset <<= 1;
				npte = 2;
			}
			quadrant = page_offset >> PAGE_SHIFT;
			page_offset &= ~PAGE_MASK;
			if (quadrant != sp->role.quadrant)
				continue;
		}
		spte = &sp->spt[page_offset / sizeof(*spte)];
		if ((gpa & (pte_size - 1)) || (bytes < pte_size)) {
			gentry = 0;
			r = kvm_read_guest_atomic(vcpu->kvm,
						  gpa & ~(u64)(pte_size - 1),
						  &gentry, pte_size);
			new = (const void *)&gentry;
			if (r < 0)
				new = NULL;
		}
		while (npte--) {
			entry = *spte;
			mmu_pte_write_zap_pte(vcpu, sp, spte);
			if (new)
				mmu_pte_write_new_pte(vcpu, sp, spte, new);
			mmu_pte_write_flush_tlb(vcpu, entry, *spte);
			++spte;
		}
	}
	kvm_mmu_audit(vcpu, "post pte write");
	spin_unlock(&vcpu->kvm->mmu_lock);
	if (!is_error_pfn(vcpu->arch.update_pte.pfn)) {
		kvm_release_pfn_clean(vcpu->arch.update_pte.pfn);
		vcpu->arch.update_pte.pfn = bad_pfn;
	}
}

int kvm_mmu_unprotect_page_virt(struct kvm_vcpu *vcpu, gva_t gva)
{
	gpa_t gpa;
	int r;

	if (tdp_enabled)
		return 0;

	gpa = vcpu->arch.mmu.gva_to_gpa(vcpu, gva);

	spin_lock(&vcpu->kvm->mmu_lock);
	r = kvm_mmu_unprotect_page(vcpu->kvm, gpa >> PAGE_SHIFT);
	spin_unlock(&vcpu->kvm->mmu_lock);
	return r;
}
EXPORT_SYMBOL_GPL(kvm_mmu_unprotect_page_virt);

void __kvm_mmu_free_some_pages(struct kvm_vcpu *vcpu)
{
	while (vcpu->kvm->arch.n_free_mmu_pages < KVM_REFILL_PAGES &&
	       !list_empty(&vcpu->kvm->arch.active_mmu_pages)) {
		struct kvm_mmu_page *sp;

		sp = container_of(vcpu->kvm->arch.active_mmu_pages.prev,
				  struct kvm_mmu_page, link);
		kvm_mmu_zap_page(vcpu->kvm, sp);
		++vcpu->kvm->stat.mmu_recycled;
	}
}

int kvm_mmu_page_fault(struct kvm_vcpu *vcpu, gva_t cr2, u32 error_code)
{
	int r;
	enum emulation_result er;

	r = vcpu->arch.mmu.page_fault(vcpu, cr2, error_code);
	if (r < 0)
		goto out;

	if (!r) {
		r = 1;
		goto out;
	}

	r = mmu_topup_memory_caches(vcpu);
	if (r)
		goto out;

	er = emulate_instruction(vcpu, vcpu->run, cr2, error_code, 0);

	switch (er) {
	case EMULATE_DONE:
		return 1;
	case EMULATE_DO_MMIO:
		++vcpu->stat.mmio_exits;
		return 0;
	case EMULATE_FAIL:
		vcpu->run->exit_reason = KVM_EXIT_INTERNAL_ERROR;
		vcpu->run->internal.suberror = KVM_INTERNAL_ERROR_EMULATION;
		return 0;
	default:
		BUG();
	}
out:
	return r;
}
EXPORT_SYMBOL_GPL(kvm_mmu_page_fault);

void kvm_mmu_invlpg(struct kvm_vcpu *vcpu, gva_t gva)
{
	vcpu->arch.mmu.invlpg(vcpu, gva);
	kvm_mmu_flush_tlb(vcpu);
	++vcpu->stat.invlpg;
}
EXPORT_SYMBOL_GPL(kvm_mmu_invlpg);

void kvm_enable_tdp(void)
{
	tdp_enabled = true;
}
EXPORT_SYMBOL_GPL(kvm_enable_tdp);

void kvm_disable_tdp(void)
{
	tdp_enabled = false;
}
EXPORT_SYMBOL_GPL(kvm_disable_tdp);

static void free_mmu_pages(struct kvm_vcpu *vcpu)
{
	free_page((unsigned long)vcpu->arch.mmu.pae_root);
}

static int alloc_mmu_pages(struct kvm_vcpu *vcpu)
{
	struct page *page;
	int i;

	ASSERT(vcpu);

	/*
	 * When emulating 32-bit mode, cr3 is only 32 bits even on x86_64.
	 * Therefore we need to allocate shadow page tables in the first
	 * 4GB of memory, which happens to fit the DMA32 zone.
	 */
	page = alloc_page(GFP_KERNEL | __GFP_DMA32);
	if (!page)
		goto error_1;
	vcpu->arch.mmu.pae_root = page_address(page);
	for (i = 0; i < 4; ++i)
		vcpu->arch.mmu.pae_root[i] = INVALID_PAGE;

	return 0;

error_1:
	free_mmu_pages(vcpu);
	return -ENOMEM;
}

int kvm_mmu_create(struct kvm_vcpu *vcpu)
{
	ASSERT(vcpu);
	ASSERT(!VALID_PAGE(vcpu->arch.mmu.root_hpa));

	return alloc_mmu_pages(vcpu);
}

int kvm_mmu_setup(struct kvm_vcpu *vcpu)
{
	ASSERT(vcpu);
	ASSERT(!VALID_PAGE(vcpu->arch.mmu.root_hpa));

	return init_kvm_mmu(vcpu);
}

void kvm_mmu_destroy(struct kvm_vcpu *vcpu)
{
	ASSERT(vcpu);

	destroy_kvm_mmu(vcpu);
	free_mmu_pages(vcpu);
	mmu_free_memory_caches(vcpu);
}

void kvm_mmu_slot_remove_write_access(struct kvm *kvm, int slot)
{
	struct kvm_mmu_page *sp;

	list_for_each_entry(sp, &kvm->arch.active_mmu_pages, link) {
		int i;
		u64 *pt;

		if (!test_bit(slot, sp->slot_bitmap))
			continue;

		pt = sp->spt;
		for (i = 0; i < PT64_ENT_PER_PAGE; ++i)
			/* avoid RMW */
			if (pt[i] & PT_WRITABLE_MASK)
				pt[i] &= ~PT_WRITABLE_MASK;
	}
	kvm_flush_remote_tlbs(kvm);
}

void kvm_mmu_zap_all(struct kvm *kvm)
{
	struct kvm_mmu_page *sp, *node;

	spin_lock(&kvm->mmu_lock);
	list_for_each_entry_safe(sp, node, &kvm->arch.active_mmu_pages, link)
		if (kvm_mmu_zap_page(kvm, sp))
			node = container_of(kvm->arch.active_mmu_pages.next,
					    struct kvm_mmu_page, link);
	spin_unlock(&kvm->mmu_lock);

	kvm_flush_remote_tlbs(kvm);
}

static void kvm_mmu_remove_one_alloc_mmu_page(struct kvm *kvm)
{
	struct kvm_mmu_page *page;

	page = container_of(kvm->arch.active_mmu_pages.prev,
			    struct kvm_mmu_page, link);
	kvm_mmu_zap_page(kvm, page);
}

static int mmu_shrink(int nr_to_scan, gfp_t gfp_mask)
{
	struct kvm *kvm;
	struct kvm *kvm_freed = NULL;
	int cache_count = 0;

	spin_lock(&kvm_lock);

	list_for_each_entry(kvm, &vm_list, vm_list) {
		int npages;

		if (!down_read_trylock(&kvm->slots_lock))
			continue;
		spin_lock(&kvm->mmu_lock);
		npages = kvm->arch.n_alloc_mmu_pages -
			 kvm->arch.n_free_mmu_pages;
		cache_count += npages;
		if (!kvm_freed && nr_to_scan > 0 && npages > 0) {
			kvm_mmu_remove_one_alloc_mmu_page(kvm);
			cache_count--;
			kvm_freed = kvm;
		}
		nr_to_scan--;

		spin_unlock(&kvm->mmu_lock);
		up_read(&kvm->slots_lock);
	}
	if (kvm_freed)
		list_move_tail(&kvm_freed->vm_list, &vm_list);

	spin_unlock(&kvm_lock);

	return cache_count;
}

static struct shrinker mmu_shrinker = {
	.shrink = mmu_shrink,
	.seeks = DEFAULT_SEEKS * 10,
};

static void mmu_destroy_caches(void)
{
	if (pte_chain_cache)
		kmem_cache_destroy(pte_chain_cache);
	if (rmap_desc_cache)
		kmem_cache_destroy(rmap_desc_cache);
	if (mmu_page_header_cache)
		kmem_cache_destroy(mmu_page_header_cache);
}

void kvm_mmu_module_exit(void)
{
	mmu_destroy_caches();
	unregister_shrinker(&mmu_shrinker);
}

int kvm_mmu_module_init(void)
{
	pte_chain_cache = kmem_cache_create("kvm_pte_chain",
					    sizeof(struct kvm_pte_chain),
					    0, 0, NULL);
	if (!pte_chain_cache)
		goto nomem;
	rmap_desc_cache = kmem_cache_create("kvm_rmap_desc",
					    sizeof(struct kvm_rmap_desc),
					    0, 0, NULL);
	if (!rmap_desc_cache)
		goto nomem;

	mmu_page_header_cache = kmem_cache_create("kvm_mmu_page_header",
						  sizeof(struct kvm_mmu_page),
						  0, 0, NULL);
	if (!mmu_page_header_cache)
		goto nomem;

	register_shrinker(&mmu_shrinker);

	return 0;

nomem:
	mmu_destroy_caches();
	return -ENOMEM;
}

/*
 * Caculate mmu pages needed for kvm.
 */
unsigned int kvm_mmu_calculate_mmu_pages(struct kvm *kvm)
{
	int i;
	unsigned int nr_mmu_pages;
	unsigned int  nr_pages = 0;

	for (i = 0; i < kvm->nmemslots; i++)
		nr_pages += kvm->memslots[i].npages;

	nr_mmu_pages = nr_pages * KVM_PERMILLE_MMU_PAGES / 1000;
	nr_mmu_pages = max(nr_mmu_pages,
			(unsigned int) KVM_MIN_ALLOC_MMU_PAGES);

	return nr_mmu_pages;
}

static void *pv_mmu_peek_buffer(struct kvm_pv_mmu_op_buffer *buffer,
				unsigned len)
{
	if (len > buffer->len)
		return NULL;
	return buffer->ptr;
}

static void *pv_mmu_read_buffer(struct kvm_pv_mmu_op_buffer *buffer,
				unsigned len)
{
	void *ret;

	ret = pv_mmu_peek_buffer(buffer, len);
	if (!ret)
		return ret;
	buffer->ptr += len;
	buffer->len -= len;
	buffer->processed += len;
	return ret;
}

static int kvm_pv_mmu_write(struct kvm_vcpu *vcpu,
			     gpa_t addr, gpa_t value)
{
	int bytes = 8;
	int r;

	if (!is_long_mode(vcpu) && !is_pae(vcpu))
		bytes = 4;

	r = mmu_topup_memory_caches(vcpu);
	if (r)
		return r;

	if (!emulator_write_phys(vcpu, addr, &value, bytes))
		return -EFAULT;

	return 1;
}

static int kvm_pv_mmu_flush_tlb(struct kvm_vcpu *vcpu)
{
	kvm_set_cr3(vcpu, vcpu->arch.cr3);
	return 1;
}

static int kvm_pv_mmu_release_pt(struct kvm_vcpu *vcpu, gpa_t addr)
{
	spin_lock(&vcpu->kvm->mmu_lock);
	mmu_unshadow(vcpu->kvm, addr >> PAGE_SHIFT);
	spin_unlock(&vcpu->kvm->mmu_lock);
	return 1;
}

static int kvm_pv_mmu_op_one(struct kvm_vcpu *vcpu,
			     struct kvm_pv_mmu_op_buffer *buffer)
{
	struct kvm_mmu_op_header *header;

	header = pv_mmu_peek_buffer(buffer, sizeof *header);
	if (!header)
		return 0;
	switch (header->op) {
	case KVM_MMU_OP_WRITE_PTE: {
		struct kvm_mmu_op_write_pte *wpte;

		wpte = pv_mmu_read_buffer(buffer, sizeof *wpte);
		if (!wpte)
			return 0;
		return kvm_pv_mmu_write(vcpu, wpte->pte_phys,
					wpte->pte_val);
	}
	case KVM_MMU_OP_FLUSH_TLB: {
		struct kvm_mmu_op_flush_tlb *ftlb;

		ftlb = pv_mmu_read_buffer(buffer, sizeof *ftlb);
		if (!ftlb)
			return 0;
		return kvm_pv_mmu_flush_tlb(vcpu);
	}
	case KVM_MMU_OP_RELEASE_PT: {
		struct kvm_mmu_op_release_pt *rpt;

		rpt = pv_mmu_read_buffer(buffer, sizeof *rpt);
		if (!rpt)
			return 0;
		return kvm_pv_mmu_release_pt(vcpu, rpt->pt_phys);
	}
	default: return 0;
	}
}

int kvm_pv_mmu_op(struct kvm_vcpu *vcpu, unsigned long bytes,
		  gpa_t addr, unsigned long *ret)
{
	int r;
	struct kvm_pv_mmu_op_buffer *buffer = &vcpu->arch.mmu_op_buffer;

	buffer->ptr = buffer->buf;
	buffer->len = min_t(unsigned long, bytes, sizeof buffer->buf);
	buffer->processed = 0;

	r = kvm_read_guest(vcpu->kvm, addr, buffer->buf, buffer->len);
	if (r)
		goto out;

	while (buffer->len) {
		r = kvm_pv_mmu_op_one(vcpu, buffer);
		if (r < 0)
			goto out;
		if (r == 0)
			break;
	}

	r = 1;
out:
	*ret = buffer->processed;
	return r;
}

int kvm_mmu_get_spte_hierarchy(struct kvm_vcpu *vcpu, u64 addr, u64 sptes[4])
{
	struct kvm_shadow_walk_iterator iterator;
	int nr_sptes = 0;

	spin_lock(&vcpu->kvm->mmu_lock);
	for_each_shadow_entry(vcpu, addr, iterator) {
		sptes[iterator.level-1] = *iterator.sptep;
		nr_sptes++;
		if (!is_shadow_present_pte(*iterator.sptep))
			break;
	}
	spin_unlock(&vcpu->kvm->mmu_lock);

	return nr_sptes;
}
EXPORT_SYMBOL_GPL(kvm_mmu_get_spte_hierarchy);

#ifdef AUDIT

static const char *audit_msg;

static gva_t canonicalize(gva_t gva)
{
#ifdef CONFIG_X86_64
	gva = (long long)(gva << 16) >> 16;
#endif
	return gva;
}


typedef void (*inspect_spte_fn) (struct kvm *kvm, struct kvm_mmu_page *sp,
				 u64 *sptep);

static void __mmu_spte_walk(struct kvm *kvm, struct kvm_mmu_page *sp,
			    inspect_spte_fn fn)
{
	int i;

	for (i = 0; i < PT64_ENT_PER_PAGE; ++i) {
		u64 ent = sp->spt[i];

		if (is_shadow_present_pte(ent)) {
			if (!is_last_spte(ent, sp->role.level)) {
				struct kvm_mmu_page *child;
				child = page_header(ent & PT64_BASE_ADDR_MASK);
				__mmu_spte_walk(kvm, child, fn);
			} else
				fn(kvm, sp, &sp->spt[i]);
		}
	}
}

static void mmu_spte_walk(struct kvm_vcpu *vcpu, inspect_spte_fn fn)
{
	int i;
	struct kvm_mmu_page *sp;

	if (!VALID_PAGE(vcpu->arch.mmu.root_hpa))
		return;
	if (vcpu->arch.mmu.shadow_root_level == PT64_ROOT_LEVEL) {
		hpa_t root = vcpu->arch.mmu.root_hpa;
		sp = page_header(root);
		__mmu_spte_walk(vcpu->kvm, sp, fn);
		return;
	}
	for (i = 0; i < 4; ++i) {
		hpa_t root = vcpu->arch.mmu.pae_root[i];

		if (root && VALID_PAGE(root)) {
			root &= PT64_BASE_ADDR_MASK;
			sp = page_header(root);
			__mmu_spte_walk(vcpu->kvm, sp, fn);
		}
	}
	return;
}

static void audit_mappings_page(struct kvm_vcpu *vcpu, u64 page_pte,
				gva_t va, int level)
{
	u64 *pt = __va(page_pte & PT64_BASE_ADDR_MASK);
	int i;
	gva_t va_delta = 1ul << (PAGE_SHIFT + 9 * (level - 1));

	for (i = 0; i < PT64_ENT_PER_PAGE; ++i, va += va_delta) {
		u64 ent = pt[i];

		if (ent == shadow_trap_nonpresent_pte)
			continue;

		va = canonicalize(va);
		if (is_shadow_present_pte(ent) && !is_last_spte(ent, level))
			audit_mappings_page(vcpu, ent, va, level - 1);
		else {
			gpa_t gpa = vcpu->arch.mmu.gva_to_gpa(vcpu, va);
			gfn_t gfn = gpa >> PAGE_SHIFT;
			pfn_t pfn = gfn_to_pfn(vcpu->kvm, gfn);
			hpa_t hpa = (hpa_t)pfn << PAGE_SHIFT;

			if (is_error_pfn(pfn)) {
				kvm_release_pfn_clean(pfn);
				continue;
			}

			if (is_shadow_present_pte(ent)
			    && (ent & PT64_BASE_ADDR_MASK) != hpa)
				printk(KERN_ERR "xx audit error: (%s) levels %d"
				       " gva %lx gpa %llx hpa %llx ent %llx %d\n",
				       audit_msg, vcpu->arch.mmu.root_level,
				       va, gpa, hpa, ent,
				       is_shadow_present_pte(ent));
			else if (ent == shadow_notrap_nonpresent_pte
				 && !is_error_hpa(hpa))
				printk(KERN_ERR "audit: (%s) notrap shadow,"
				       " valid guest gva %lx\n", audit_msg, va);
			kvm_release_pfn_clean(pfn);

		}
	}
}

static void audit_mappings(struct kvm_vcpu *vcpu)
{
	unsigned i;

	if (vcpu->arch.mmu.root_level == 4)
		audit_mappings_page(vcpu, vcpu->arch.mmu.root_hpa, 0, 4);
	else
		for (i = 0; i < 4; ++i)
			if (vcpu->arch.mmu.pae_root[i] & PT_PRESENT_MASK)
				audit_mappings_page(vcpu,
						    vcpu->arch.mmu.pae_root[i],
						    i << 30,
						    2);
}

static int count_rmaps(struct kvm_vcpu *vcpu)
{
	int nmaps = 0;
	int i, j, k;

	for (i = 0; i < KVM_MEMORY_SLOTS; ++i) {
		struct kvm_memory_slot *m = &vcpu->kvm->memslots[i];
		struct kvm_rmap_desc *d;

		for (j = 0; j < m->npages; ++j) {
			unsigned long *rmapp = &m->rmap[j];

			if (!*rmapp)
				continue;
			if (!(*rmapp & 1)) {
				++nmaps;
				continue;
			}
			d = (struct kvm_rmap_desc *)(*rmapp & ~1ul);
			while (d) {
				for (k = 0; k < RMAP_EXT; ++k)
					if (d->sptes[k])
						++nmaps;
					else
						break;
				d = d->more;
			}
		}
	}
	return nmaps;
}

void inspect_spte_has_rmap(struct kvm *kvm, struct kvm_mmu_page *sp, u64 *sptep)
{
	unsigned long *rmapp;
	struct kvm_mmu_page *rev_sp;
	gfn_t gfn;

	if (*sptep & PT_WRITABLE_MASK) {
		rev_sp = page_header(__pa(sptep));
		gfn = rev_sp->gfns[sptep - rev_sp->spt];

		if (!gfn_to_memslot(kvm, gfn)) {
			if (!printk_ratelimit())
				return;
			printk(KERN_ERR "%s: no memslot for gfn %ld\n",
					 audit_msg, gfn);
			printk(KERN_ERR "%s: index %ld of sp (gfn=%lx)\n",
					audit_msg, sptep - rev_sp->spt,
					rev_sp->gfn);
			dump_stack();
			return;
		}

		rmapp = gfn_to_rmap(kvm, rev_sp->gfns[sptep - rev_sp->spt],
				    is_large_pte(*sptep));
		if (!*rmapp) {
			if (!printk_ratelimit())
				return;
			printk(KERN_ERR "%s: no rmap for writable spte %llx\n",
					 audit_msg, *sptep);
			dump_stack();
		}
	}

}

void audit_writable_sptes_have_rmaps(struct kvm_vcpu *vcpu)
{
	mmu_spte_walk(vcpu, inspect_spte_has_rmap);
}

static void check_writable_mappings_rmap(struct kvm_vcpu *vcpu)
{
	struct kvm_mmu_page *sp;
	int i;

	list_for_each_entry(sp, &vcpu->kvm->arch.active_mmu_pages, link) {
		u64 *pt = sp->spt;

		if (sp->role.level != PT_PAGE_TABLE_LEVEL)
			continue;

		for (i = 0; i < PT64_ENT_PER_PAGE; ++i) {
			u64 ent = pt[i];

			if (!(ent & PT_PRESENT_MASK))
				continue;
			if (!(ent & PT_WRITABLE_MASK))
				continue;
			inspect_spte_has_rmap(vcpu->kvm, sp, &pt[i]);
		}
	}
	return;
}

static void audit_rmap(struct kvm_vcpu *vcpu)
{
	check_writable_mappings_rmap(vcpu);
	count_rmaps(vcpu);
}

static void audit_write_protection(struct kvm_vcpu *vcpu)
{
	struct kvm_mmu_page *sp;
	struct kvm_memory_slot *slot;
	unsigned long *rmapp;
	u64 *spte;
	gfn_t gfn;

	list_for_each_entry(sp, &vcpu->kvm->arch.active_mmu_pages, link) {
		if (sp->role.direct)
			continue;
		if (sp->unsync)
			continue;

		gfn = unalias_gfn(vcpu->kvm, sp->gfn);
		slot = gfn_to_memslot_unaliased(vcpu->kvm, sp->gfn);
		rmapp = &slot->rmap[gfn - slot->base_gfn];

		spte = rmap_next(vcpu->kvm, rmapp, NULL);
		while (spte) {
			if (*spte & PT_WRITABLE_MASK)
				printk(KERN_ERR "%s: (%s) shadow page has "
				"writable mappings: gfn %lx role %x\n",
			       __func__, audit_msg, sp->gfn,
			       sp->role.word);
			spte = rmap_next(vcpu->kvm, rmapp, spte);
		}
	}
}

static void kvm_mmu_audit(struct kvm_vcpu *vcpu, const char *msg)
{
	int olddbg = dbg;

	dbg = 0;
	audit_msg = msg;
	audit_rmap(vcpu);
	audit_write_protection(vcpu);
	if (strcmp("pre pte write", audit_msg) != 0)
		audit_mappings(vcpu);
	audit_writable_sptes_have_rmaps(vcpu);
	dbg = olddbg;
}

#endif<|MERGE_RESOLUTION|>--- conflicted
+++ resolved
@@ -748,12 +748,8 @@
 	return write_protected;
 }
 
-<<<<<<< HEAD
-static int kvm_unmap_rmapp(struct kvm *kvm, unsigned long *rmapp, u64 data)
-=======
 static int kvm_unmap_rmapp(struct kvm *kvm, unsigned long *rmapp,
 			   unsigned long data)
->>>>>>> 25d27ede
 {
 	u64 *spte;
 	int need_tlb_flush = 0;
@@ -768,8 +764,8 @@
 	return need_tlb_flush;
 }
 
-<<<<<<< HEAD
-static int kvm_set_pte_rmapp(struct kvm *kvm, unsigned long *rmapp, u64 data)
+static int kvm_set_pte_rmapp(struct kvm *kvm, unsigned long *rmapp,
+			     unsigned long data)
 {
 	int need_flush = 0;
 	u64 *spte, new_spte;
@@ -805,54 +801,11 @@
 	return 0;
 }
 
-static int kvm_handle_hva(struct kvm *kvm, unsigned long hva, u64 data,
-			  int (*handler)(struct kvm *kvm, unsigned long *rmapp,
-					 u64 data))
-{
-=======
-static int kvm_set_pte_rmapp(struct kvm *kvm, unsigned long *rmapp,
-			     unsigned long data)
-{
-	int need_flush = 0;
-	u64 *spte, new_spte;
-	pte_t *ptep = (pte_t *)data;
-	pfn_t new_pfn;
-
-	WARN_ON(pte_huge(*ptep));
-	new_pfn = pte_pfn(*ptep);
-	spte = rmap_next(kvm, rmapp, NULL);
-	while (spte) {
-		BUG_ON(!is_shadow_present_pte(*spte));
-		rmap_printk("kvm_set_pte_rmapp: spte %p %llx\n", spte, *spte);
-		need_flush = 1;
-		if (pte_write(*ptep)) {
-			rmap_remove(kvm, spte);
-			__set_spte(spte, shadow_trap_nonpresent_pte);
-			spte = rmap_next(kvm, rmapp, NULL);
-		} else {
-			new_spte = *spte &~ (PT64_BASE_ADDR_MASK);
-			new_spte |= (u64)new_pfn << PAGE_SHIFT;
-
-			new_spte &= ~PT_WRITABLE_MASK;
-			new_spte &= ~SPTE_HOST_WRITEABLE;
-			if (is_writeble_pte(*spte))
-				kvm_set_pfn_dirty(spte_to_pfn(*spte));
-			__set_spte(spte, new_spte);
-			spte = rmap_next(kvm, rmapp, spte);
-		}
-	}
-	if (need_flush)
-		kvm_flush_remote_tlbs(kvm);
-
-	return 0;
-}
-
 static int kvm_handle_hva(struct kvm *kvm, unsigned long hva,
 			  unsigned long data,
 			  int (*handler)(struct kvm *kvm, unsigned long *rmapp,
 					 unsigned long data))
 {
->>>>>>> 25d27ede
 	int i, j;
 	int retval = 0;
 
@@ -896,18 +849,11 @@
 
 void kvm_set_spte_hva(struct kvm *kvm, unsigned long hva, pte_t pte)
 {
-<<<<<<< HEAD
-	kvm_handle_hva(kvm, hva, (u64)&pte, kvm_set_pte_rmapp);
-}
-
-static int kvm_age_rmapp(struct kvm *kvm, unsigned long *rmapp, u64 data)
-=======
 	kvm_handle_hva(kvm, hva, (unsigned long)&pte, kvm_set_pte_rmapp);
 }
 
 static int kvm_age_rmapp(struct kvm *kvm, unsigned long *rmapp,
 			 unsigned long data)
->>>>>>> 25d27ede
 {
 	u64 *spte;
 	int young = 0;
