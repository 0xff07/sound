--- conflicted
+++ resolved
@@ -101,11 +101,7 @@
 	struct pci_root_info *info;
 
 	/* don't go for it if _CRS is used */
-<<<<<<< HEAD
-	if (pci_probe & PCI_USE__CRS)
-=======
 	if (!(pci_probe & PCI_NO_ROOT_CRS))
->>>>>>> 4e8a2372
 		return;
 
 	/* if only one root bus, don't need to anything */
