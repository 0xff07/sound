/*
 * Suspend support specific for i386/x86-64.
 *
 * Distribute under GPLv2
 *
 * Copyright (c) 2007 Rafael J. Wysocki <rjw@sisk.pl>
 * Copyright (c) 2002 Pavel Machek <pavel@suse.cz>
 * Copyright (c) 2001 Patrick Mochel <mochel@osdl.org>
 */

#include <linux/suspend.h>
#include <linux/smp.h>

#include <asm/pgtable.h>
#include <asm/proto.h>
#include <asm/mtrr.h>
#include <asm/page.h>
#include <asm/mce.h>
#include <asm/xcr.h>
#include <asm/suspend.h>

#ifdef CONFIG_X86_32
static struct saved_context saved_context;

unsigned long saved_context_ebx;
unsigned long saved_context_esp, saved_context_ebp;
unsigned long saved_context_esi, saved_context_edi;
unsigned long saved_context_eflags;
#else
/* CONFIG_X86_64 */
struct saved_context saved_context;
#endif

/**
 *	__save_processor_state - save CPU registers before creating a
 *		hibernation image and before restoring the memory state from it
 *	@ctxt - structure to store the registers contents in
 *
 *	NOTE: If there is a CPU register the modification of which by the
 *	boot kernel (ie. the kernel used for loading the hibernation image)
 *	might affect the operations of the restored target kernel (ie. the one
 *	saved in the hibernation image), then its contents must be saved by this
 *	function.  In other words, if kernel A is hibernated and different
 *	kernel B is used for loading the hibernation image into memory, the
 *	kernel A's __save_processor_state() function must save all registers
 *	needed by kernel A, so that it can operate correctly after the resume
 *	regardless of what kernel B does in the meantime.
 */
static void __save_processor_state(struct saved_context *ctxt)
{
#ifdef CONFIG_X86_32
	mtrr_save_fixed_ranges(NULL);
#endif
	kernel_fpu_begin();

	/*
	 * descriptor tables
	 */
#ifdef CONFIG_X86_32
	store_gdt(&ctxt->gdt);
	store_idt(&ctxt->idt);
#else
/* CONFIG_X86_64 */
	store_gdt((struct desc_ptr *)&ctxt->gdt_limit);
	store_idt((struct desc_ptr *)&ctxt->idt_limit);
#endif
	store_tr(ctxt->tr);

	/* XMM0..XMM15 should be handled by kernel_fpu_begin(). */
	/*
	 * segment registers
	 */
#ifdef CONFIG_X86_32
	savesegment(es, ctxt->es);
	savesegment(fs, ctxt->fs);
	savesegment(gs, ctxt->gs);
	savesegment(ss, ctxt->ss);
#else
/* CONFIG_X86_64 */
	asm volatile ("movw %%ds, %0" : "=m" (ctxt->ds));
	asm volatile ("movw %%es, %0" : "=m" (ctxt->es));
	asm volatile ("movw %%fs, %0" : "=m" (ctxt->fs));
	asm volatile ("movw %%gs, %0" : "=m" (ctxt->gs));
	asm volatile ("movw %%ss, %0" : "=m" (ctxt->ss));

	rdmsrl(MSR_FS_BASE, ctxt->fs_base);
	rdmsrl(MSR_GS_BASE, ctxt->gs_base);
	rdmsrl(MSR_KERNEL_GS_BASE, ctxt->gs_kernel_base);
	mtrr_save_fixed_ranges(NULL);

	rdmsrl(MSR_EFER, ctxt->efer);
#endif

	/*
	 * control registers
	 */
	ctxt->cr0 = read_cr0();
	ctxt->cr2 = read_cr2();
	ctxt->cr3 = read_cr3();
#ifdef CONFIG_X86_32
	ctxt->cr4 = read_cr4_safe();
#else
/* CONFIG_X86_64 */
	ctxt->cr4 = read_cr4();
	ctxt->cr8 = read_cr8();
#endif
}

/* Needed by apm.c */
void save_processor_state(void)
{
	__save_processor_state(&saved_context);
}
#ifdef CONFIG_X86_32
EXPORT_SYMBOL(save_processor_state);
#endif

static void do_fpu_end(void)
{
	/*
	 * Restore FPU regs if necessary.
	 */
	kernel_fpu_end();
}

static void fix_processor_context(void)
{
	int cpu = smp_processor_id();
	struct tss_struct *t = &per_cpu(init_tss, cpu);

	set_tss_desc(cpu, t);	/*
				 * This just modifies memory; should not be
				 * necessary. But... This is necessary, because
				 * 386 hardware has concept of busy TSS or some
				 * similar stupidity.
				 */

#ifdef CONFIG_X86_64
	get_cpu_gdt_table(cpu)[GDT_ENTRY_TSS].type = 9;

	syscall_init();				/* This sets MSR_*STAR and related */
#endif
	load_TR_desc();				/* This does ltr */
	load_LDT(&current->active_mm->context);	/* This does lldt */

	/*
	 * Now maybe reload the debug registers
	 */
	if (current->thread.debugreg7) {
#ifdef CONFIG_X86_32
		set_debugreg(current->thread.debugreg0, 0);
		set_debugreg(current->thread.debugreg1, 1);
		set_debugreg(current->thread.debugreg2, 2);
		set_debugreg(current->thread.debugreg3, 3);
		/* no 4 and 5 */
		set_debugreg(current->thread.debugreg6, 6);
		set_debugreg(current->thread.debugreg7, 7);
#else
		/* CONFIG_X86_64 */
		loaddebug(&current->thread, 0);
		loaddebug(&current->thread, 1);
		loaddebug(&current->thread, 2);
		loaddebug(&current->thread, 3);
		/* no 4 and 5 */
		loaddebug(&current->thread, 6);
		loaddebug(&current->thread, 7);
#endif
	}

}

/**
 *	__restore_processor_state - restore the contents of CPU registers saved
 *		by __save_processor_state()
 *	@ctxt - structure to load the registers contents from
 */
static void __restore_processor_state(struct saved_context *ctxt)
{
	/*
	 * control registers
	 */
	/* cr4 was introduced in the Pentium CPU */
#ifdef CONFIG_X86_32
	if (ctxt->cr4)
		write_cr4(ctxt->cr4);
#else
/* CONFIG X86_64 */
	wrmsrl(MSR_EFER, ctxt->efer);
	write_cr8(ctxt->cr8);
	write_cr4(ctxt->cr4);
#endif
	write_cr3(ctxt->cr3);
	write_cr2(ctxt->cr2);
	write_cr0(ctxt->cr0);

	/*
	 * now restore the descriptor tables to their proper values
	 * ltr is done i fix_processor_context().
	 */
#ifdef CONFIG_X86_32
	load_gdt(&ctxt->gdt);
	load_idt(&ctxt->idt);
#else
/* CONFIG_X86_64 */
	load_gdt((const struct desc_ptr *)&ctxt->gdt_limit);
	load_idt((const struct desc_ptr *)&ctxt->idt_limit);
#endif

	/*
	 * segment registers
	 */
#ifdef CONFIG_X86_32
	loadsegment(es, ctxt->es);
	loadsegment(fs, ctxt->fs);
	loadsegment(gs, ctxt->gs);
	loadsegment(ss, ctxt->ss);

	/*
	 * sysenter MSRs
	 */
	if (boot_cpu_has(X86_FEATURE_SEP))
		enable_sep_cpu();
#else
/* CONFIG_X86_64 */
	asm volatile ("movw %0, %%ds" :: "r" (ctxt->ds));
	asm volatile ("movw %0, %%es" :: "r" (ctxt->es));
	asm volatile ("movw %0, %%fs" :: "r" (ctxt->fs));
	load_gs_index(ctxt->gs);
	asm volatile ("movw %0, %%ss" :: "r" (ctxt->ss));

	wrmsrl(MSR_FS_BASE, ctxt->fs_base);
	wrmsrl(MSR_GS_BASE, ctxt->gs_base);
	wrmsrl(MSR_KERNEL_GS_BASE, ctxt->gs_kernel_base);
#endif

	/*
	 * restore XCR0 for xsave capable cpu's.
	 */
	if (cpu_has_xsave)
		xsetbv(XCR_XFEATURE_ENABLED_MASK, pcntxt_mask);

	fix_processor_context();

	do_fpu_end();
	mtrr_bp_restore();
<<<<<<< HEAD

#ifdef CONFIG_X86_OLD_MCE
	mcheck_init(&boot_cpu_data);
#endif
=======
>>>>>>> 94a8d5ca
}

/* Needed by apm.c */
void restore_processor_state(void)
{
	__restore_processor_state(&saved_context);
}
#ifdef CONFIG_X86_32
EXPORT_SYMBOL(restore_processor_state);
#endif<|MERGE_RESOLUTION|>--- conflicted
+++ resolved
@@ -243,13 +243,6 @@
 
 	do_fpu_end();
 	mtrr_bp_restore();
-<<<<<<< HEAD
-
-#ifdef CONFIG_X86_OLD_MCE
-	mcheck_init(&boot_cpu_data);
-#endif
-=======
->>>>>>> 94a8d5ca
 }
 
 /* Needed by apm.c */
