--- conflicted
+++ resolved
@@ -24,10 +24,7 @@
 #define PIL_DEVICE_IRQ		5
 #define PIL_SMP_CALL_FUNC_SNGL	6
 #define PIL_DEFERRED_PCR_WORK	7
-<<<<<<< HEAD
-=======
 #define PIL_KGDB_CAPTURE	8
->>>>>>> c441c297
 #define PIL_NORMAL_MAX		14
 #define PIL_NMI			15
 
