--- conflicted
+++ resolved
@@ -84,8 +84,11 @@
 
 #define __OLD_NSIG	32
 #define __NEW_NSIG      64
-<<<<<<< HEAD
+#ifdef __arch64__
 #define _NSIG_BPW       64
+#else
+#define _NSIG_BPW       32
+#endif
 #define _NSIG_WORDS     (__NEW_NSIG / _NSIG_BPW)
 
 #define SIGRTMIN       32
@@ -100,27 +103,6 @@
 #define __old_sigaction		old_sigaction
 #define __old_sigaction32	old_sigaction32
 #else
-=======
-#ifdef __arch64__
-#define _NSIG_BPW       64
-#else
-#define _NSIG_BPW       32
-#endif
-#define _NSIG_WORDS     (__NEW_NSIG / _NSIG_BPW)
-
-#define SIGRTMIN       32
-#define SIGRTMAX       __NEW_NSIG
-
-#if defined(__KERNEL__) || defined(__WANT_POSIX1B_SIGNALS__)
-#define _NSIG			__NEW_NSIG
-#define __new_sigset_t		sigset_t
-#define __new_sigaction		sigaction
-#define __new_sigaction32	sigaction32
-#define __old_sigset_t		old_sigset_t
-#define __old_sigaction		old_sigaction
-#define __old_sigaction32	old_sigaction32
-#else
->>>>>>> 37a76bd4
 #define _NSIG			__OLD_NSIG
 #define NSIG			_NSIG
 #define __old_sigset_t		sigset_t
