--- conflicted
+++ resolved
@@ -20,8 +20,6 @@
 /* All traps low-level code here must end with this macro. */
 #define RESTORE_ALL b ret_trap_entry; clr %l6;
 
-<<<<<<< HEAD
-=======
 /* Support for run-time patching of single instructions.
  * This is used to handle the differences in the ASI for
  * MMUREGS for LEON and SUN.
@@ -44,5 +42,4 @@
 	__VA_ARGS__;				\
 	.previous
 
->>>>>>> f8f5701b
 #endif /* !(_SPARC_ASMMACRO_H) */