--- conflicted
+++ resolved
@@ -149,69 +149,6 @@
 #define __nocache_fix(VADDR) __va(__nocache_pa(VADDR))
 
 /* Accessing the MMU control register. */
-<<<<<<< HEAD
-static inline unsigned int srmmu_get_mmureg(void)
-{
-        unsigned int retval;
-	__asm__ __volatile__("lda [%%g0] %1, %0\n\t" :
-			     "=r" (retval) :
-			     "i" (ASI_M_MMUREGS));
-	return retval;
-}
-
-static inline void srmmu_set_mmureg(unsigned long regval)
-{
-	__asm__ __volatile__("sta %0, [%%g0] %1\n\t" : :
-			     "r" (regval), "i" (ASI_M_MMUREGS) : "memory");
-
-}
-
-static inline void srmmu_set_ctable_ptr(unsigned long paddr)
-{
-	paddr = ((paddr >> 4) & SRMMU_CTX_PMASK);
-	__asm__ __volatile__("sta %0, [%1] %2\n\t" : :
-			     "r" (paddr), "r" (SRMMU_CTXTBL_PTR),
-			     "i" (ASI_M_MMUREGS) :
-			     "memory");
-}
-
-static inline void srmmu_set_context(int context)
-{
-	__asm__ __volatile__("sta %0, [%1] %2\n\t" : :
-			     "r" (context), "r" (SRMMU_CTX_REG),
-			     "i" (ASI_M_MMUREGS) : "memory");
-}
-
-static inline int srmmu_get_context(void)
-{
-	register int retval;
-	__asm__ __volatile__("lda [%1] %2, %0\n\t" :
-			     "=r" (retval) :
-			     "r" (SRMMU_CTX_REG),
-			     "i" (ASI_M_MMUREGS));
-	return retval;
-}
-
-static inline unsigned int srmmu_get_fstatus(void)
-{
-	unsigned int retval;
-
-	__asm__ __volatile__("lda [%1] %2, %0\n\t" :
-			     "=r" (retval) :
-			     "r" (SRMMU_FAULT_STATUS), "i" (ASI_M_MMUREGS));
-	return retval;
-}
-
-static inline unsigned int srmmu_get_faddr(void)
-{
-	unsigned int retval;
-
-	__asm__ __volatile__("lda [%1] %2, %0\n\t" :
-			     "=r" (retval) :
-			     "r" (SRMMU_FAULT_ADDR), "i" (ASI_M_MMUREGS));
-	return retval;
-}
-=======
 unsigned int srmmu_get_mmureg(void);
 void srmmu_set_mmureg(unsigned long regval);
 void srmmu_set_ctable_ptr(unsigned long paddr);
@@ -219,7 +156,6 @@
 int srmmu_get_context(void);
 unsigned int srmmu_get_fstatus(void);
 unsigned int srmmu_get_faddr(void);
->>>>>>> f8f5701b
 
 /* This is guaranteed on all SRMMU's. */
 static inline void srmmu_flush_whole_tlb(void)
@@ -230,26 +166,6 @@
 
 }
 
-<<<<<<< HEAD
-/* These flush types are not available on all chips... */
-#ifndef CONFIG_SPARC_LEON
-static inline unsigned long srmmu_hwprobe(unsigned long vaddr)
-{
-	unsigned long retval;
-
-	vaddr &= PAGE_MASK;
-	__asm__ __volatile__("lda [%1] %2, %0\n\t" :
-			     "=r" (retval) :
-			     "r" (vaddr | 0x400), "i" (ASI_M_FLUSH_PROBE));
-
-	return retval;
-}
-#else
-#define srmmu_hwprobe(addr) srmmu_swprobe(addr, 0)
-#endif
-
-=======
->>>>>>> f8f5701b
 static inline int
 srmmu_get_pte (unsigned long addr)
 {
