/*
 * uaccess.h: User space memore access functions.
 *
 * Copyright (C) 1996 David S. Miller (davem@caip.rutgers.edu)
 * Copyright (C) 1996,1997 Jakub Jelinek (jj@sunsite.mff.cuni.cz)
 */
#ifndef _ASM_UACCESS_H
#define _ASM_UACCESS_H

#ifdef __KERNEL__
#include <linux/compiler.h>
#include <linux/sched.h>
#include <linux/string.h>
#include <linux/errno.h>
#endif

#ifndef __ASSEMBLY__

#include <asm/processor.h>

#define ARCH_HAS_SORT_EXTABLE
#define ARCH_HAS_SEARCH_EXTABLE

/* Sparc is not segmented, however we need to be able to fool access_ok()
 * when doing system calls from kernel mode legitimately.
 *
 * "For historical reasons, these macros are grossly misnamed." -Linus
 */

#define KERNEL_DS   ((mm_segment_t) { 0 })
#define USER_DS     ((mm_segment_t) { -1 })

#define VERIFY_READ	0
#define VERIFY_WRITE	1

#define get_ds()	(KERNEL_DS)
#define get_fs()	(current->thread.current_ds)
#define set_fs(val)	((current->thread.current_ds) = (val))

#define segment_eq(a,b)	((a).seg == (b).seg)

/* We have there a nice not-mapped page at PAGE_OFFSET - PAGE_SIZE, so that this test
 * can be fairly lightweight.
 * No one can read/write anything from userland in the kernel space by setting
 * large size and address near to PAGE_OFFSET - a fault will break his intentions.
 */
#define __user_ok(addr, size) ({ (void)(size); (addr) < STACK_TOP; })
#define __kernel_ok (segment_eq(get_fs(), KERNEL_DS))
#define __access_ok(addr,size) (__user_ok((addr) & get_fs().seg,(size)))
#define access_ok(type, addr, size)					\
	({ (void)(type); __access_ok((unsigned long)(addr), size); })

/*
 * The exception table consists of pairs of addresses: the first is the
 * address of an instruction that is allowed to fault, and the second is
 * the address at which the program should continue.  No registers are
 * modified, so it is entirely up to the continuation code to figure out
 * what to do.
 *
 * All the routines below use bits of fixup code that are out of line
 * with the main instruction path.  This means when everything is well,
 * we don't even have to jump over them.  Further, they do not intrude
 * on our cache or tlb entries.
 *
 * There is a special way how to put a range of potentially faulting
 * insns (like twenty ldd/std's with now intervening other instructions)
 * You specify address of first in insn and 0 in fixup and in the next
 * exception_table_entry you specify last potentially faulting insn + 1
 * and in fixup the routine which should handle the fault.
 * That fixup code will get
 * (faulting_insn_address - first_insn_in_the_range_address)/4
 * in %g2 (ie. index of the faulting instruction in the range).
 */

struct exception_table_entry
{
        unsigned long insn, fixup;
};

/* Returns 0 if exception not found and fixup otherwise.  */
extern unsigned long search_extables_range(unsigned long addr, unsigned long *g2);

extern void __ret_efault(void);

/* Uh, these should become the main single-value transfer routines..
 * They automatically use the right size if we just have the right
 * pointer type..
 *
 * This gets kind of ugly. We want to return _two_ values in "get_user()"
 * and yet we don't want to do any pointers, because that is too much
 * of a performance impact. Thus we have a few rather ugly macros here,
 * and hide all the ugliness from the user.
 */
#define put_user(x,ptr) ({ \
unsigned long __pu_addr = (unsigned long)(ptr); \
__chk_user_ptr(ptr); \
__put_user_check((__typeof__(*(ptr)))(x),__pu_addr,sizeof(*(ptr))); })

#define get_user(x,ptr) ({ \
unsigned long __gu_addr = (unsigned long)(ptr); \
__chk_user_ptr(ptr); \
__get_user_check((x),__gu_addr,sizeof(*(ptr)),__typeof__(*(ptr))); })

/*
 * The "__xxx" versions do not do address space checking, useful when
 * doing multiple accesses to the same area (the user has to do the
 * checks by hand with "access_ok()")
 */
#define __put_user(x,ptr) __put_user_nocheck((__typeof__(*(ptr)))(x),(ptr),sizeof(*(ptr)))
#define __get_user(x,ptr) __get_user_nocheck((x),(ptr),sizeof(*(ptr)),__typeof__(*(ptr)))

struct __large_struct { unsigned long buf[100]; };
#define __m(x) ((struct __large_struct __user *)(x))

#define __put_user_check(x,addr,size) ({ \
register int __pu_ret; \
if (__access_ok(addr,size)) { \
switch (size) { \
case 1: __put_user_asm(x,b,addr,__pu_ret); break; \
case 2: __put_user_asm(x,h,addr,__pu_ret); break; \
case 4: __put_user_asm(x,,addr,__pu_ret); break; \
case 8: __put_user_asm(x,d,addr,__pu_ret); break; \
default: __pu_ret = __put_user_bad(); break; \
} } else { __pu_ret = -EFAULT; } __pu_ret; })

#define __put_user_nocheck(x,addr,size) ({ \
register int __pu_ret; \
switch (size) { \
case 1: __put_user_asm(x,b,addr,__pu_ret); break; \
case 2: __put_user_asm(x,h,addr,__pu_ret); break; \
case 4: __put_user_asm(x,,addr,__pu_ret); break; \
case 8: __put_user_asm(x,d,addr,__pu_ret); break; \
default: __pu_ret = __put_user_bad(); break; \
} __pu_ret; })

#define __put_user_asm(x,size,addr,ret)					\
__asm__ __volatile__(							\
	"/* Put user asm, inline. */\n"					\
"1:\t"	"st"#size " %1, %2\n\t"						\
	"clr	%0\n"							\
"2:\n\n\t"								\
	".section .fixup,#alloc,#execinstr\n\t"				\
	".align	4\n"							\
"3:\n\t"								\
	"b	2b\n\t"							\
	" mov	%3, %0\n\t"						\
        ".previous\n\n\t"						\
	".section __ex_table,#alloc\n\t"				\
	".align	4\n\t"							\
	".word	1b, 3b\n\t"						\
	".previous\n\n\t"						\
       : "=&r" (ret) : "r" (x), "m" (*__m(addr)),			\
	 "i" (-EFAULT))

extern int __put_user_bad(void);

#define __get_user_check(x,addr,size,type) ({ \
register int __gu_ret; \
register unsigned long __gu_val; \
if (__access_ok(addr,size)) { \
switch (size) { \
case 1: __get_user_asm(__gu_val,ub,addr,__gu_ret); break; \
case 2: __get_user_asm(__gu_val,uh,addr,__gu_ret); break; \
case 4: __get_user_asm(__gu_val,,addr,__gu_ret); break; \
case 8: __get_user_asm(__gu_val,d,addr,__gu_ret); break; \
default: __gu_val = 0; __gu_ret = __get_user_bad(); break; \
} } else { __gu_val = 0; __gu_ret = -EFAULT; } x = (type) __gu_val; __gu_ret; })

#define __get_user_check_ret(x,addr,size,type,retval) ({ \
register unsigned long __gu_val __asm__ ("l1"); \
if (__access_ok(addr,size)) { \
switch (size) { \
case 1: __get_user_asm_ret(__gu_val,ub,addr,retval); break; \
case 2: __get_user_asm_ret(__gu_val,uh,addr,retval); break; \
case 4: __get_user_asm_ret(__gu_val,,addr,retval); break; \
case 8: __get_user_asm_ret(__gu_val,d,addr,retval); break; \
default: if (__get_user_bad()) return retval; \
} x = (type) __gu_val; } else return retval; })

#define __get_user_nocheck(x,addr,size,type) ({ \
register int __gu_ret; \
register unsigned long __gu_val; \
switch (size) { \
case 1: __get_user_asm(__gu_val,ub,addr,__gu_ret); break; \
case 2: __get_user_asm(__gu_val,uh,addr,__gu_ret); break; \
case 4: __get_user_asm(__gu_val,,addr,__gu_ret); break; \
case 8: __get_user_asm(__gu_val,d,addr,__gu_ret); break; \
default: __gu_val = 0; __gu_ret = __get_user_bad(); break; \
} x = (type) __gu_val; __gu_ret; })

#define __get_user_nocheck_ret(x,addr,size,type,retval) ({ \
register unsigned long __gu_val __asm__ ("l1"); \
switch (size) { \
case 1: __get_user_asm_ret(__gu_val,ub,addr,retval); break; \
case 2: __get_user_asm_ret(__gu_val,uh,addr,retval); break; \
case 4: __get_user_asm_ret(__gu_val,,addr,retval); break; \
case 8: __get_user_asm_ret(__gu_val,d,addr,retval); break; \
default: if (__get_user_bad()) return retval; \
} x = (type) __gu_val; })

#define __get_user_asm(x,size,addr,ret)					\
__asm__ __volatile__(							\
	"/* Get user asm, inline. */\n"					\
"1:\t"	"ld"#size " %2, %1\n\t"						\
	"clr	%0\n"							\
"2:\n\n\t"								\
	".section .fixup,#alloc,#execinstr\n\t"				\
	".align	4\n"							\
"3:\n\t"								\
	"clr	%1\n\t"							\
	"b	2b\n\t"							\
	" mov	%3, %0\n\n\t"						\
	".previous\n\t"							\
	".section __ex_table,#alloc\n\t"				\
	".align	4\n\t"							\
	".word	1b, 3b\n\n\t"						\
	".previous\n\t"							\
       : "=&r" (ret), "=&r" (x) : "m" (*__m(addr)),			\
	 "i" (-EFAULT))

#define __get_user_asm_ret(x,size,addr,retval)				\
if (__builtin_constant_p(retval) && retval == -EFAULT)			\
__asm__ __volatile__(							\
	"/* Get user asm ret, inline. */\n"				\
"1:\t"	"ld"#size " %1, %0\n\n\t"					\
	".section __ex_table,#alloc\n\t"				\
	".align	4\n\t"							\
	".word	1b,__ret_efault\n\n\t"					\
	".previous\n\t"							\
       : "=&r" (x) : "m" (*__m(addr)));					\
else									\
__asm__ __volatile__(							\
	"/* Get user asm ret, inline. */\n"				\
"1:\t"	"ld"#size " %1, %0\n\n\t"					\
	".section .fixup,#alloc,#execinstr\n\t"				\
	".align	4\n"							\
"3:\n\t"								\
	"ret\n\t"							\
	" restore %%g0, %2, %%o0\n\n\t"					\
	".previous\n\t"							\
	".section __ex_table,#alloc\n\t"				\
	".align	4\n\t"							\
	".word	1b, 3b\n\n\t"						\
	".previous\n\t"							\
       : "=&r" (x) : "m" (*__m(addr)), "i" (retval))

extern int __get_user_bad(void);

extern unsigned long __copy_user(void __user *to, const void __user *from, unsigned long size);

static inline unsigned long copy_to_user(void __user *to, const void *from, unsigned long n)
{
	if (n && __access_ok((unsigned long) to, n))
		return __copy_user(to, (__force void __user *) from, n);
	else
		return n;
}

static inline unsigned long __copy_to_user(void __user *to, const void *from, unsigned long n)
{
	return __copy_user(to, (__force void __user *) from, n);
}

static inline unsigned long copy_from_user(void *to, const void __user *from, unsigned long n)
{
	if (n && __access_ok((unsigned long) from, n))
		return __copy_user((__force void __user *) to, from, n);
	else
		return n;
}

static inline unsigned long __copy_from_user(void *to, const void __user *from, unsigned long n)
{
	return __copy_user((__force void __user *) to, from, n);
}

#define __copy_to_user_inatomic __copy_to_user
#define __copy_from_user_inatomic __copy_from_user

static inline unsigned long __clear_user(void __user *addr, unsigned long size)
{
	unsigned long ret;

	__asm__ __volatile__ (
		".section __ex_table,#alloc\n\t"
		".align 4\n\t"
		".word 1f,3\n\t"
		".previous\n\t"
		"mov %2, %%o1\n"
		"1:\n\t"
		"call __bzero\n\t"
		" mov %1, %%o0\n\t"
		"mov %%o0, %0\n"
		: "=r" (ret) : "r" (addr), "r" (size) :
		"o0", "o1", "o2", "o3", "o4", "o5", "o7",
		"g1", "g2", "g3", "g4", "g5", "g7", "cc");

	return ret;
}

static inline unsigned long clear_user(void __user *addr, unsigned long n)
{
	if (n && __access_ok((unsigned long) addr, n))
		return __clear_user(addr, n);
	else
		return n;
}

<<<<<<< HEAD
extern long __strlen_user(const char __user *);
extern long __strnlen_user(const char __user *, long len);

static inline long strlen_user(const char __user *str)
{
	if (!access_ok(VERIFY_READ, str, 0))
		return 0;
	else
		return __strlen_user(str);
}

static inline long strnlen_user(const char __user *str, long len)
{
	if (!access_ok(VERIFY_READ, str, 0))
		return 0;
	else
		return __strnlen_user(str, len);
}
=======
extern __must_check long strlen_user(const char __user *str);
extern __must_check long strnlen_user(const char __user *str, long n);
>>>>>>> f8f5701b

#endif  /* __ASSEMBLY__ */

#endif /* _ASM_UACCESS_H */<|MERGE_RESOLUTION|>--- conflicted
+++ resolved
@@ -306,29 +306,8 @@
 		return n;
 }
 
-<<<<<<< HEAD
-extern long __strlen_user(const char __user *);
-extern long __strnlen_user(const char __user *, long len);
-
-static inline long strlen_user(const char __user *str)
-{
-	if (!access_ok(VERIFY_READ, str, 0))
-		return 0;
-	else
-		return __strlen_user(str);
-}
-
-static inline long strnlen_user(const char __user *str, long len)
-{
-	if (!access_ok(VERIFY_READ, str, 0))
-		return 0;
-	else
-		return __strnlen_user(str, len);
-}
-=======
 extern __must_check long strlen_user(const char __user *str);
 extern __must_check long strnlen_user(const char __user *str, long n);
->>>>>>> f8f5701b
 
 #endif  /* __ASSEMBLY__ */
 
