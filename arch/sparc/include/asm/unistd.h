--- conflicted
+++ resolved
@@ -395,11 +395,7 @@
 #define __NR_preadv		324
 #define __NR_pwritev		325
 #define __NR_rt_tgsigqueueinfo	326
-<<<<<<< HEAD
-#define __NR_perf_counter_open	327
-=======
 #define __NR_perf_event_open	327
->>>>>>> 94a8d5ca
 
 #define NR_SYSCALLS		328
 
