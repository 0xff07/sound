# For a description of the syntax of this configuration file,
# see Documentation/kbuild/kconfig-language.txt.
#

mainmenu "Linux/SPARC Kernel Configuration"

config 64BIT
	bool "64-bit kernel" if ARCH = "sparc"
	default ARCH = "sparc64"
	help
	  SPARC is a family of RISC microprocessors designed and marketed by
	  Sun Microsystems, incorporated.  They are very widely found in Sun
	  workstations and clones.

	  Say yes to build a 64-bit kernel - formerly known as sparc64
	  Say no to build a 32-bit kernel - formerly known as sparc

config SPARC
	bool
	default y
	select HAVE_IDE
	select HAVE_OPROFILE
	select HAVE_ARCH_KGDB if !SMP || SPARC64
	select HAVE_ARCH_TRACEHOOK
	select ARCH_WANT_OPTIONAL_GPIOLIB
	select RTC_CLASS
	select RTC_DRV_M48T59
<<<<<<< HEAD
	select HAVE_PERF_COUNTERS
=======
	select HAVE_PERF_EVENTS
>>>>>>> 94a8d5ca
	select HAVE_DMA_ATTRS
	select HAVE_DMA_API_DEBUG

config SPARC32
	def_bool !64BIT

config SPARC64
	def_bool 64BIT
	select ARCH_SUPPORTS_MSI
	select HAVE_FUNCTION_TRACER
	select HAVE_KRETPROBES
	select HAVE_KPROBES
	select HAVE_LMB
	select HAVE_SYSCALL_WRAPPERS
	select HAVE_DYNAMIC_FTRACE
	select HAVE_FTRACE_MCOUNT_RECORD
	select USE_GENERIC_SMP_HELPERS if SMP
	select RTC_DRV_CMOS
	select RTC_DRV_BQ4802
	select RTC_DRV_SUN4V
	select RTC_DRV_STARFIRE
<<<<<<< HEAD
	select HAVE_PERF_COUNTERS
=======
	select HAVE_PERF_EVENTS
>>>>>>> 94a8d5ca

config ARCH_DEFCONFIG
	string
	default "arch/sparc/configs/sparc32_defconfig" if SPARC32
	default "arch/sparc/configs/sparc64_defconfig" if SPARC64

# CONFIG_BITS can be used at source level to get 32/64 bits
config BITS
	int
	default 32 if SPARC32
	default 64 if SPARC64

config GENERIC_TIME
	bool
	default y if SPARC64

config GENERIC_CMOS_UPDATE
	bool
	default y if SPARC64

config GENERIC_CLOCKEVENTS
	bool
	default y if SPARC64

config IOMMU_HELPER
	bool
	default y if SPARC64

config QUICKLIST
	bool
	default y if SPARC64

config STACKTRACE_SUPPORT
	bool
	default y if SPARC64

config LOCKDEP_SUPPORT
	bool
	default y if SPARC64

config HAVE_LATENCYTOP_SUPPORT
	bool
	default y if SPARC64

config AUDIT_ARCH
	bool
	default y

config HAVE_SETUP_PER_CPU_AREA
	def_bool y if SPARC64

config NEED_PER_CPU_EMBED_FIRST_CHUNK
	def_bool y if SPARC64

config GENERIC_HARDIRQS_NO__DO_IRQ
	bool
	def_bool y if SPARC64

config MMU
	bool
	default y

config HIGHMEM
	bool
	default y if SPARC32

config ZONE_DMA
	bool
	default y if SPARC32

config GENERIC_ISA_DMA
	bool
	default y if SPARC32

config GENERIC_GPIO
	bool
	help
	  Generic GPIO API support

config ARCH_NO_VIRT_TO_BUS
	def_bool y

config OF
	def_bool y

config ARCH_SUPPORTS_DEBUG_PAGEALLOC
	def_bool y if SPARC64

source "init/Kconfig"

source "kernel/Kconfig.freezer"

menu "Processor type and features"

config SMP
	bool "Symmetric multi-processing support (does not work on sun4/sun4c)"
	---help---
	  This enables support for systems with more than one CPU. If you have
	  a system with only one CPU, say N. If you have a system with more
	  than one CPU, say Y.

	  If you say N here, the kernel will run on single and multiprocessor
	  machines, but will use only one CPU of a multiprocessor machine. If
	  you say Y here, the kernel will run on many, but not all,
	  singleprocessor machines. On a singleprocessor machine, the kernel
	  will run faster if you say N here.

	  People using multiprocessor machines who say Y here should also say
	  Y to "Enhanced Real Time Clock Support", below. The "Advanced Power
	  Management" code will be disabled if you say Y here.

	  See also <file:Documentation/nmi_watchdog.txt> and the SMP-HOWTO
	  available at <http://www.tldp.org/docs.html#howto>.

	  If you don't know what to do here, say N.

config NR_CPUS
	int "Maximum number of CPUs"
	depends on SMP
	range 2 32 if SPARC32
	range 2 1024 if SPARC64
	default 32 if SPARC32
	default 64 if SPARC64

source kernel/Kconfig.hz

config RWSEM_GENERIC_SPINLOCK
	bool
	default y if SPARC32

config RWSEM_XCHGADD_ALGORITHM
	bool
	default y if SPARC64

config GENERIC_FIND_NEXT_BIT
	bool
	default y

config GENERIC_HWEIGHT
	bool
	default y if !ULTRA_HAS_POPULATION_COUNT

config GENERIC_CALIBRATE_DELAY
	bool
	default y

config ARCH_MAY_HAVE_PC_FDC
	bool
	default y

config EMULATED_CMPXCHG
	bool
	default y if SPARC32
	help
	  Sparc32 does not have a CAS instruction like sparc64. cmpxchg()
	  is emulated, and therefore it is not completely atomic.

# Makefile helpers
config SPARC32_SMP
	bool
	default y
	depends on SPARC32 && SMP

config SPARC64_SMP
	bool
	default y
	depends on SPARC64 && SMP

choice
	prompt "Kernel page size" if SPARC64
	default SPARC64_PAGE_SIZE_8KB

config SPARC64_PAGE_SIZE_8KB
	bool "8KB"
	help
	  This lets you select the page size of the kernel.

	  8KB and 64KB work quite well, since SPARC ELF sections
	  provide for up to 64KB alignment.

	  If you don't know what to do, choose 8KB.

config SPARC64_PAGE_SIZE_64KB
	bool "64KB"

endchoice

config SECCOMP
	bool "Enable seccomp to safely compute untrusted bytecode"
	depends on SPARC64 && PROC_FS
	default y
	help
	  This kernel feature is useful for number crunching applications
	  that may need to compute untrusted bytecode during their
	  execution. By using pipes or other transports made available to
	  the process as file descriptors supporting the read/write
	  syscalls, it's possible to isolate those applications in
	  their own address space using seccomp. Once seccomp is
	  enabled via /proc/<pid>/seccomp, it cannot be disabled
	  and the task is only allowed to execute a few safe syscalls
	  defined by each seccomp mode.

	  If unsure, say Y. Only embedded should say N here.

config HOTPLUG_CPU
	bool "Support for hot-pluggable CPUs"
	depends on SPARC64 && SMP
	select HOTPLUG
	help
	  Say Y here to experiment with turning CPUs off and on.  CPUs
	  can be controlled through /sys/devices/system/cpu/cpu#.
	  Say N if you want to disable CPU hotplug.

config GENERIC_HARDIRQS
	bool
	default y if SPARC64

source "kernel/time/Kconfig"

if SPARC64
source "drivers/cpufreq/Kconfig"

config US3_FREQ
	tristate "UltraSPARC-III CPU Frequency driver"
	depends on CPU_FREQ
	select CPU_FREQ_TABLE
	help
	  This adds the CPUFreq driver for UltraSPARC-III processors.

	  For details, take a look at <file:Documentation/cpu-freq>.

	  If in doubt, say N.

config US2E_FREQ
	tristate "UltraSPARC-IIe CPU Frequency driver"
	depends on CPU_FREQ
	select CPU_FREQ_TABLE
	help
	  This adds the CPUFreq driver for UltraSPARC-IIe processors.

	  For details, take a look at <file:Documentation/cpu-freq>.

	  If in doubt, say N.

endif

config US3_MC
	tristate "UltraSPARC-III Memory Controller driver"
	depends on SPARC64
	default y
	help
	  This adds a driver for the UltraSPARC-III memory controller.
	  Loading this driver allows exact mnemonic strings to be
	  printed in the event of a memory error, so that the faulty DIMM
	  on the motherboard can be matched to the error.

	  If in doubt, say Y, as this information can be very useful.

# Global things across all Sun machines.
config GENERIC_LOCKBREAK
	bool
	default y
	depends on SPARC64 && SMP && PREEMPT

choice
	prompt "SPARC64 Huge TLB Page Size"
	depends on SPARC64 && HUGETLB_PAGE
	default HUGETLB_PAGE_SIZE_4MB

config HUGETLB_PAGE_SIZE_4MB
	bool "4MB"

config HUGETLB_PAGE_SIZE_512K
	bool "512K"

config HUGETLB_PAGE_SIZE_64K
	depends on !SPARC64_PAGE_SIZE_64KB
	bool "64K"

endchoice

config NUMA
	bool "NUMA support"
	depends on SPARC64 && SMP

config NODES_SHIFT
	int
	default "4"
	depends on NEED_MULTIPLE_NODES

# Some NUMA nodes have memory ranges that span
# other nodes.  Even though a pfn is valid and
# between a node's start and end pfns, it may not
# reside on that node.  See memmap_init_zone()
# for details.
config NODES_SPAN_OTHER_NODES
	def_bool y
	depends on NEED_MULTIPLE_NODES

config ARCH_POPULATES_NODE_MAP
	def_bool y if SPARC64

config ARCH_SELECT_MEMORY_MODEL
	def_bool y if SPARC64

config ARCH_SPARSEMEM_ENABLE
	def_bool y if SPARC64
	select SPARSEMEM_VMEMMAP_ENABLE

config ARCH_SPARSEMEM_DEFAULT
	def_bool y if SPARC64

source "mm/Kconfig"

config SCHED_SMT
	bool "SMT (Hyperthreading) scheduler support"
	depends on SPARC64 && SMP
	default y
	help
	  SMT scheduler support improves the CPU scheduler's decision making
	  when dealing with SPARC cpus at a cost of slightly increased overhead
	  in some places. If unsure say N here.

config SCHED_MC
	bool "Multi-core scheduler support"
	depends on SPARC64 && SMP
	default y
	help
	  Multi-core scheduler support improves the CPU scheduler's decision
	  making when dealing with multi-core CPU chips at a cost of slightly
	  increased overhead in some places. If unsure say N here.

if SPARC64
source "kernel/Kconfig.preempt"
endif

config CMDLINE_BOOL
	bool "Default bootloader kernel arguments"
	depends on SPARC64

config CMDLINE
	string "Initial kernel command string"
	depends on CMDLINE_BOOL
	default "console=ttyS0,9600 root=/dev/sda1"
	help
	  Say Y here if you want to be able to pass default arguments to
	  the kernel. This will be overridden by the bootloader, if you
	  use one (such as SILO). This is most useful if you want to boot
	  a kernel from TFTP, and want default options to be available
	  with having them passed on the command line.

	  NOTE: This option WILL override the PROM bootargs setting!

config SUN_PM
	bool
	default y if SPARC32
	help
	  Enable power management and CPU standby features on supported
	  SPARC platforms.

config SPARC_LED
	tristate "Sun4m LED driver"
	depends on SPARC32
	help
	  This driver toggles the front-panel LED on sun4m systems
	  in a user-specifiable manner.  Its state can be probed
	  by reading /proc/led and its blinking mode can be changed
	  via writes to /proc/led

config SERIAL_CONSOLE
	bool
	depends on SPARC32
	default y
	---help---
	  If you say Y here, it will be possible to use a serial port as the
	  system console (the system console is the device which receives all
	  kernel messages and warnings and which allows logins in single user
	  mode). This could be useful if some terminal or printer is connected
	  to that serial port.

	  Even if you say Y here, the currently visible virtual console
	  (/dev/tty0) will still be used as the system console by default, but
	  you can alter that using a kernel command line option such as
	  "console=ttyS1". (Try "man bootparam" or see the documentation of
	  your boot loader (silo) about how to pass options to the kernel at
	  boot time.)

	  If you don't have a graphics card installed and you say Y here, the
	  kernel will automatically use the first serial line, /dev/ttyS0, as
	  system console.

	  If unsure, say N.

config SPARC_LEON
	bool "Sparc Leon processor family"
	depends on SPARC32
	---help---
	  If you say Y here if you are running on a SPARC-LEON processor.
	  The LEON processor is a synthesizable VHDL model of the
	  SPARC-v8 standard. LEON is  part of the GRLIB collection of
	  IP cores that are distributed under GPL. GRLIB can be downloaded
	  from www.gaisler.com. You can download a sparc-linux cross-compilation
	  toolchain at www.gaisler.com.

endmenu

menu "Bus options (PCI etc.)"
config SBUS
	bool
	default y

config SBUSCHAR
	bool
	default y

config SUN_LDOMS
	bool "Sun Logical Domains support"
	depends on SPARC64
	help
	  Say Y here is you want to support virtual devices via
	  Logical Domains.

config PCI
	bool "Support for PCI and PS/2 keyboard/mouse"
	help
	  Find out whether your system includes a PCI bus. PCI is the name of
	  a bus system, i.e. the way the CPU talks to the other stuff inside
	  your box.  If you say Y here, the kernel will include drivers and
	  infrastructure code to support PCI bus devices.

	  CONFIG_PCI is needed for all JavaStation's (including MrCoffee),
	  CP-1200, JavaEngine-1, Corona, Red October, and Serengeti SGSC.
	  All of these platforms are extremely obscure, so say N if unsure.

config PCI_DOMAINS
	def_bool PCI if SPARC64

config PCI_SYSCALL
	def_bool PCI

source "drivers/pci/Kconfig"

source "drivers/pcmcia/Kconfig"

config SUN_OPENPROMFS
	tristate "Openprom tree appears in /proc/openprom"
	help
	  If you say Y, the OpenPROM device tree will be available as a
	  virtual file system, which you can mount to /proc/openprom by "mount
	  -t openpromfs none /proc/openprom".

	  To compile the /proc/openprom support as a module, choose M here: the
	  module will be called openpromfs.

	  Only choose N if you know in advance that you will not need to modify
	  OpenPROM settings on the running system.

# Makefile helpers
config SPARC32_PCI
	bool
	default y
	depends on SPARC32 && PCI

config SPARC64_PCI
	bool
	default y
	depends on SPARC64 && PCI

endmenu

menu "Executable file formats"

source "fs/Kconfig.binfmt"

config COMPAT
	bool
	depends on SPARC64
	default y
	select COMPAT_BINFMT_ELF

config SYSVIPC_COMPAT
	bool
	depends on COMPAT && SYSVIPC
	default y

endmenu

source "net/Kconfig"

source "drivers/Kconfig"

source "drivers/sbus/char/Kconfig"

source "fs/Kconfig"

source "arch/sparc/Kconfig.debug"

source "security/Kconfig"

source "crypto/Kconfig"

source "lib/Kconfig"<|MERGE_RESOLUTION|>--- conflicted
+++ resolved
@@ -25,11 +25,7 @@
 	select ARCH_WANT_OPTIONAL_GPIOLIB
 	select RTC_CLASS
 	select RTC_DRV_M48T59
-<<<<<<< HEAD
-	select HAVE_PERF_COUNTERS
-=======
 	select HAVE_PERF_EVENTS
->>>>>>> 94a8d5ca
 	select HAVE_DMA_ATTRS
 	select HAVE_DMA_API_DEBUG
 
@@ -51,11 +47,7 @@
 	select RTC_DRV_BQ4802
 	select RTC_DRV_SUN4V
 	select RTC_DRV_STARFIRE
-<<<<<<< HEAD
-	select HAVE_PERF_COUNTERS
-=======
 	select HAVE_PERF_EVENTS
->>>>>>> 94a8d5ca
 
 config ARCH_DEFCONFIG
 	string
