--- conflicted
+++ resolved
@@ -65,32 +65,12 @@
 struct task_struct *last_task_used_math = NULL;
 struct thread_info *current_set[NR_CPUS];
 
-<<<<<<< HEAD
-#ifndef CONFIG_SMP
-
-=======
->>>>>>> f8f5701b
 /*
  * the idle loop on a Sparc... ;)
  */
 void cpu_idle(void)
 {
-<<<<<<< HEAD
-	/* endless idle loop with no priority at all */
-	for (;;) {
-		if (pm_idle) {
-			while (!need_resched())
-				(*pm_idle)();
-		} else {
-			while (!need_resched())
-				cpu_relax();
-		}
-		schedule_preempt_disabled();
-	}
-}
-=======
 	set_thread_flag(TIF_POLLING_NRFLAG);
->>>>>>> f8f5701b
 
 	/* endless idle loop with no priority at all */
 	for (;;) {
