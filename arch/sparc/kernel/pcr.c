/* pcr.c: Generic sparc64 performance counter infrastructure.
 *
 * Copyright (C) 2009 David S. Miller (davem@davemloft.net)
 */
#include <linux/kernel.h>
#include <linux/module.h>
#include <linux/init.h>
#include <linux/irq.h>

<<<<<<< HEAD
#include <linux/perf_counter.h>
=======
#include <linux/perf_event.h>
>>>>>>> 94a8d5ca

#include <asm/pil.h>
#include <asm/pcr.h>
#include <asm/nmi.h>

/* This code is shared between various users of the performance
 * counters.  Users will be oprofile, pseudo-NMI watchdog, and the
 * perf_event support layer.
 */

#define PCR_SUN4U_ENABLE	(PCR_PIC_PRIV | PCR_STRACE | PCR_UTRACE)
#define PCR_N2_ENABLE		(PCR_PIC_PRIV | PCR_STRACE | PCR_UTRACE | \
				 PCR_N2_TOE_OV1 | \
				 (2 << PCR_N2_SL1_SHIFT) | \
				 (0xff << PCR_N2_MASK1_SHIFT))

u64 pcr_enable;
unsigned int picl_shift;

/* Performance counter interrupts run unmasked at PIL level 15.
 * Therefore we can't do things like wakeups and other work
 * that expects IRQ disabling to be adhered to in locking etc.
 *
 * Therefore in such situations we defer the work by signalling
 * a lower level cpu IRQ.
 */
void deferred_pcr_work_irq(int irq, struct pt_regs *regs)
{
	struct pt_regs *old_regs;

	clear_softint(1 << PIL_DEFERRED_PCR_WORK);

	old_regs = set_irq_regs(regs);
	irq_enter();
<<<<<<< HEAD
#ifdef CONFIG_PERF_COUNTERS
	perf_counter_do_pending();
=======
#ifdef CONFIG_PERF_EVENTS
	perf_event_do_pending();
>>>>>>> 94a8d5ca
#endif
	irq_exit();
	set_irq_regs(old_regs);
}

<<<<<<< HEAD
void set_perf_counter_pending(void)
=======
void set_perf_event_pending(void)
>>>>>>> 94a8d5ca
{
	set_softint(1 << PIL_DEFERRED_PCR_WORK);
}

const struct pcr_ops *pcr_ops;
EXPORT_SYMBOL_GPL(pcr_ops);

static u64 direct_pcr_read(void)
{
	u64 val;

	read_pcr(val);
	return val;
}

static void direct_pcr_write(u64 val)
{
	write_pcr(val);
}

static const struct pcr_ops direct_pcr_ops = {
	.read	= direct_pcr_read,
	.write	= direct_pcr_write,
};

static void n2_pcr_write(u64 val)
{
	unsigned long ret;

	ret = sun4v_niagara2_setperf(HV_N2_PERF_SPARC_CTL, val);
	if (val != HV_EOK)
		write_pcr(val);
}

static const struct pcr_ops n2_pcr_ops = {
	.read	= direct_pcr_read,
	.write	= n2_pcr_write,
};

static unsigned long perf_hsvc_group;
static unsigned long perf_hsvc_major;
static unsigned long perf_hsvc_minor;

static int __init register_perf_hsvc(void)
{
	if (tlb_type == hypervisor) {
		switch (sun4v_chip_type) {
		case SUN4V_CHIP_NIAGARA1:
			perf_hsvc_group = HV_GRP_NIAG_PERF;
			break;

		case SUN4V_CHIP_NIAGARA2:
			perf_hsvc_group = HV_GRP_N2_CPU;
			break;

		default:
			return -ENODEV;
		}


		perf_hsvc_major = 1;
		perf_hsvc_minor = 0;
		if (sun4v_hvapi_register(perf_hsvc_group,
					 perf_hsvc_major,
					 &perf_hsvc_minor)) {
			printk("perfmon: Could not register hvapi.\n");
			return -ENODEV;
		}
	}
	return 0;
}

static void __init unregister_perf_hsvc(void)
{
	if (tlb_type != hypervisor)
		return;
	sun4v_hvapi_unregister(perf_hsvc_group);
}

int __init pcr_arch_init(void)
{
	int err = register_perf_hsvc();

	if (err)
		return err;

	switch (tlb_type) {
	case hypervisor:
		pcr_ops = &n2_pcr_ops;
		pcr_enable = PCR_N2_ENABLE;
		picl_shift = 2;
		break;

	case cheetah:
	case cheetah_plus:
		pcr_ops = &direct_pcr_ops;
		pcr_enable = PCR_SUN4U_ENABLE;
		break;

	case spitfire:
		/* UltraSPARC-I/II and derivatives lack a profile
		 * counter overflow interrupt so we can't make use of
		 * their hardware currently.
		 */
		/* fallthrough */
	default:
		err = -ENODEV;
		goto out_unregister;
	}

	return nmi_init();

out_unregister:
	unregister_perf_hsvc();
	return err;
}

arch_initcall(pcr_arch_init);<|MERGE_RESOLUTION|>--- conflicted
+++ resolved
@@ -7,11 +7,7 @@
 #include <linux/init.h>
 #include <linux/irq.h>
 
-<<<<<<< HEAD
-#include <linux/perf_counter.h>
-=======
 #include <linux/perf_event.h>
->>>>>>> 94a8d5ca
 
 #include <asm/pil.h>
 #include <asm/pcr.h>
@@ -46,23 +42,14 @@
 
 	old_regs = set_irq_regs(regs);
 	irq_enter();
-<<<<<<< HEAD
-#ifdef CONFIG_PERF_COUNTERS
-	perf_counter_do_pending();
-=======
 #ifdef CONFIG_PERF_EVENTS
 	perf_event_do_pending();
->>>>>>> 94a8d5ca
 #endif
 	irq_exit();
 	set_irq_regs(old_regs);
 }
 
-<<<<<<< HEAD
-void set_perf_counter_pending(void)
-=======
 void set_perf_event_pending(void)
->>>>>>> 94a8d5ca
 {
 	set_softint(1 << PIL_DEFERRED_PCR_WORK);
 }
