/* apc - Driver implementation for power management functions
 * of Aurora Personality Chip (APC) on SPARCstation-4/5 and
 * derivatives.
 *
 * Copyright (c) 2002 Eric Brower (ebrower@usa.net)
 */

#include <linux/kernel.h>
#include <linux/fs.h>
#include <linux/errno.h>
#include <linux/init.h>
#include <linux/miscdevice.h>
#include <linux/smp_lock.h>
#include <linux/pm.h>
#include <linux/of.h>
#include <linux/of_device.h>

#include <asm/io.h>
#include <asm/oplib.h>
#include <asm/uaccess.h>
#include <asm/auxio.h>
#include <asm/apc.h>

/* Debugging
 * 
 * #define APC_DEBUG_LED
 */

#define APC_MINOR	MISC_DYNAMIC_MINOR
#define APC_OBPNAME	"power-management"
#define APC_DEVNAME "apc"

static u8 __iomem *regs;
<<<<<<< HEAD
static int apc_no_idle __initdata = 0;
=======
static int apc_no_idle __devinitdata = 0;
>>>>>>> 57f8f7b6

#define apc_readb(offs)		(sbus_readb(regs+offs))
#define apc_writeb(val, offs) 	(sbus_writeb(val, regs+offs))

/* Specify "apc=noidle" on the kernel command line to 
 * disable APC CPU standby support.  Certain prototype
 * systems (SPARCstation-Fox) do not play well with APC
 * CPU idle, so disable this if your system has APC and 
 * crashes randomly.
 */
static int __init apc_setup(char *str) 
{
	if(!strncmp(str, "noidle", strlen("noidle"))) {
		apc_no_idle = 1;
		return 1;
	}
	return 0;
}
__setup("apc=", apc_setup);

/* 
 * CPU idle callback function
 * See .../arch/sparc/kernel/process.c
 */
static void apc_swift_idle(void)
{
#ifdef APC_DEBUG_LED
	set_auxio(0x00, AUXIO_LED); 
#endif

	apc_writeb(apc_readb(APC_IDLE_REG) | APC_IDLE_ON, APC_IDLE_REG);

#ifdef APC_DEBUG_LED
	set_auxio(AUXIO_LED, 0x00); 
#endif
} 

static inline void apc_free(struct of_device *op)
{
	of_iounmap(&op->resource[0], regs, resource_size(&op->resource[0]));
}

static int apc_open(struct inode *inode, struct file *f)
{
	cycle_kernel_lock();
	return 0;
}

static int apc_release(struct inode *inode, struct file *f)
{
	return 0;
}

static long apc_ioctl(struct file *f, unsigned int cmd, unsigned long __arg)
{
	__u8 inarg, __user *arg;

	arg = (__u8 __user *) __arg;

	lock_kernel();

	switch (cmd) {
	case APCIOCGFANCTL:
		if (put_user(apc_readb(APC_FANCTL_REG) & APC_REGMASK, arg)) {
			unlock_kernel();
			return -EFAULT;
		}
		break;

	case APCIOCGCPWR:
		if (put_user(apc_readb(APC_CPOWER_REG) & APC_REGMASK, arg)) {
			unlock_kernel();
			return -EFAULT;
		}
		break;

	case APCIOCGBPORT:
		if (put_user(apc_readb(APC_BPORT_REG) & APC_BPMASK, arg)) {
			unlock_kernel();
			return -EFAULT;
		}
		break;

	case APCIOCSFANCTL:
		if (get_user(inarg, arg)) {
			unlock_kernel();
			return -EFAULT;
		}
		apc_writeb(inarg & APC_REGMASK, APC_FANCTL_REG);
		break;
	case APCIOCSCPWR:
		if (get_user(inarg, arg)) {
			unlock_kernel();
			return -EFAULT;
		}
		apc_writeb(inarg & APC_REGMASK, APC_CPOWER_REG);
		break;
	case APCIOCSBPORT:
		if (get_user(inarg, arg)) {
			unlock_kernel();
			return -EFAULT;
		}
		apc_writeb(inarg & APC_BPMASK, APC_BPORT_REG);
		break;
	default:
		unlock_kernel();
		return -EINVAL;
	};

	unlock_kernel();
	return 0;
}

static const struct file_operations apc_fops = {
	.unlocked_ioctl =	apc_ioctl,
	.open =			apc_open,
	.release =		apc_release,
};

static struct miscdevice apc_miscdev = { APC_MINOR, APC_DEVNAME, &apc_fops };

static int __devinit apc_probe(struct of_device *op,
			       const struct of_device_id *match)
{
	int err;

	regs = of_ioremap(&op->resource[0], 0,
			  resource_size(&op->resource[0]), APC_OBPNAME);
	if (!regs) {
		printk(KERN_ERR "%s: unable to map registers\n", APC_DEVNAME);
		return -ENODEV;
	}

	err = misc_register(&apc_miscdev);
	if (err) {
		printk(KERN_ERR "%s: unable to register device\n", APC_DEVNAME);
		apc_free(op);
		return -ENODEV;
	}

	/* Assign power management IDLE handler */
	if (!apc_no_idle)
		pm_idle = apc_swift_idle;	

	printk(KERN_INFO "%s: power management initialized%s\n", 
	       APC_DEVNAME, apc_no_idle ? " (CPU idle disabled)" : "");

	return 0;
}

static struct of_device_id __initdata apc_match[] = {
	{
		.name = APC_OBPNAME,
	},
	{},
};
MODULE_DEVICE_TABLE(of, apc_match);

static struct of_platform_driver apc_driver = {
	.name		= "apc",
	.match_table	= apc_match,
	.probe		= apc_probe,
};

static int __init apc_init(void)
{
	return of_register_driver(&apc_driver, &of_bus_type);
}

/* This driver is not critical to the boot process
 * and is easiest to ioremap when SBus is already
 * initialized, so we install ourselves thusly:
 */
__initcall(apc_init);<|MERGE_RESOLUTION|>--- conflicted
+++ resolved
@@ -31,11 +31,7 @@
 #define APC_DEVNAME "apc"
 
 static u8 __iomem *regs;
-<<<<<<< HEAD
-static int apc_no_idle __initdata = 0;
-=======
 static int apc_no_idle __devinitdata = 0;
->>>>>>> 57f8f7b6
 
 #define apc_readb(offs)		(sbus_readb(regs+offs))
 #define apc_writeb(val, offs) 	(sbus_writeb(val, regs+offs))
