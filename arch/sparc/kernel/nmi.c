/* Pseudo NMI support on sparc64 systems.
 *
 * Copyright (C) 2009 David S. Miller <davem@davemloft.net>
 *
 * The NMI watchdog support and infrastructure is based almost
 * entirely upon the x86 NMI support code.
 */
#include <linux/kernel.h>
#include <linux/param.h>
#include <linux/init.h>
#include <linux/percpu.h>
#include <linux/nmi.h>
#include <linux/module.h>
#include <linux/kprobes.h>
#include <linux/kernel_stat.h>
#include <linux/reboot.h>
#include <linux/slab.h>
#include <linux/kdebug.h>
#include <linux/delay.h>
#include <linux/smp.h>

#include <asm/perf_event.h>
#include <asm/ptrace.h>
#include <asm/pcr.h>

#include "kstack.h"

/* We don't have a real NMI on sparc64, but we can fake one
 * up using profiling counter overflow interrupts and interrupt
 * levels.
 *
 * The profile overflow interrupts at level 15, so we use
 * level 14 as our IRQ off level.
 */

static int panic_on_timeout;

/* nmi_active:
 * >0: the NMI watchdog is active, but can be disabled
 * <0: the NMI watchdog has not been set up, and cannot be enabled
 *  0: the NMI watchdog is disabled, but can be enabled
 */
atomic_t nmi_active = ATOMIC_INIT(0);		/* oprofile uses this */
EXPORT_SYMBOL(nmi_active);

static unsigned int nmi_hz = HZ;
static DEFINE_PER_CPU(short, wd_enabled);
static int endflag __initdata;

static DEFINE_PER_CPU(unsigned int, last_irq_sum);
static DEFINE_PER_CPU(long, alert_counter);
static DEFINE_PER_CPU(int, nmi_touch);

void touch_nmi_watchdog(void)
{
	if (atomic_read(&nmi_active)) {
		int cpu;

		for_each_present_cpu(cpu) {
			if (per_cpu(nmi_touch, cpu) != 1)
				per_cpu(nmi_touch, cpu) = 1;
		}
	}

	touch_softlockup_watchdog();
}
EXPORT_SYMBOL(touch_nmi_watchdog);

static void die_nmi(const char *str, struct pt_regs *regs, int do_panic)
{
	if (notify_die(DIE_NMIWATCHDOG, str, regs, 0,
		       pt_regs_trap_type(regs), SIGINT) == NOTIFY_STOP)
		return;

	console_verbose();
	bust_spinlocks(1);

	printk(KERN_EMERG "%s", str);
	printk(" on CPU%d, ip %08lx, registers:\n",
	       smp_processor_id(), regs->tpc);
	show_regs(regs);
	dump_stack();

	bust_spinlocks(0);

	if (do_panic || panic_on_oops)
		panic("Non maskable interrupt");

	nmi_exit();
	local_irq_enable();
	do_exit(SIGBUS);
}

notrace __kprobes void perfctr_irq(int irq, struct pt_regs *regs)
{
	unsigned int sum, touched = 0;
<<<<<<< HEAD
=======
	void *orig_sp;
>>>>>>> 9fe17b5d

	clear_softint(1 << irq);

	local_cpu_data().__nmi_count++;

	nmi_enter();

	orig_sp = set_hardirq_stack();

	if (notify_die(DIE_NMI, "nmi", regs, 0,
		       pt_regs_trap_type(regs), SIGINT) == NOTIFY_STOP)
		touched = 1;
	else
		pcr_ops->write(PCR_PIC_PRIV);

	sum = local_cpu_data().irq0_irqs;
	if (__get_cpu_var(nmi_touch)) {
		__get_cpu_var(nmi_touch) = 0;
		touched = 1;
	}
	if (!touched && __get_cpu_var(last_irq_sum) == sum) {
		__this_cpu_inc(alert_counter);
		if (__this_cpu_read(alert_counter) == 30 * nmi_hz)
			die_nmi("BUG: NMI Watchdog detected LOCKUP",
				regs, panic_on_timeout);
	} else {
		__get_cpu_var(last_irq_sum) = sum;
		__this_cpu_write(alert_counter, 0);
	}
	if (__get_cpu_var(wd_enabled)) {
		write_pic(picl_value(nmi_hz));
		pcr_ops->write(pcr_enable);
	}

	restore_hardirq_stack(orig_sp);

	nmi_exit();
}

static inline unsigned int get_nmi_count(int cpu)
{
	return cpu_data(cpu).__nmi_count;
}

static __init void nmi_cpu_busy(void *data)
{
	local_irq_enable_in_hardirq();
	while (endflag == 0)
		mb();
}

static void report_broken_nmi(int cpu, int *prev_nmi_count)
{
	printk(KERN_CONT "\n");

	printk(KERN_WARNING
		"WARNING: CPU#%d: NMI appears to be stuck (%d->%d)!\n",
			cpu, prev_nmi_count[cpu], get_nmi_count(cpu));

	printk(KERN_WARNING
		"Please report this to bugzilla.kernel.org,\n");
	printk(KERN_WARNING
		"and attach the output of the 'dmesg' command.\n");

	per_cpu(wd_enabled, cpu) = 0;
	atomic_dec(&nmi_active);
}

void stop_nmi_watchdog(void *unused)
{
	pcr_ops->write(PCR_PIC_PRIV);
	__get_cpu_var(wd_enabled) = 0;
	atomic_dec(&nmi_active);
}

static int __init check_nmi_watchdog(void)
{
	unsigned int *prev_nmi_count;
	int cpu, err;

	if (!atomic_read(&nmi_active))
		return 0;

	prev_nmi_count = kmalloc(nr_cpu_ids * sizeof(unsigned int), GFP_KERNEL);
	if (!prev_nmi_count) {
		err = -ENOMEM;
		goto error;
	}

	printk(KERN_INFO "Testing NMI watchdog ... ");

	smp_call_function(nmi_cpu_busy, (void *)&endflag, 0);

	for_each_possible_cpu(cpu)
		prev_nmi_count[cpu] = get_nmi_count(cpu);
	local_irq_enable();
	mdelay((20 * 1000) / nmi_hz); /* wait 20 ticks */

	for_each_online_cpu(cpu) {
		if (!per_cpu(wd_enabled, cpu))
			continue;
		if (get_nmi_count(cpu) - prev_nmi_count[cpu] <= 5)
			report_broken_nmi(cpu, prev_nmi_count);
	}
	endflag = 1;
	if (!atomic_read(&nmi_active)) {
		kfree(prev_nmi_count);
		atomic_set(&nmi_active, -1);
		err = -ENODEV;
		goto error;
	}
	printk("OK.\n");

	nmi_hz = 1;

	kfree(prev_nmi_count);
	return 0;
error:
	on_each_cpu(stop_nmi_watchdog, NULL, 1);
	return err;
}

void start_nmi_watchdog(void *unused)
{
	__get_cpu_var(wd_enabled) = 1;
	atomic_inc(&nmi_active);

	pcr_ops->write(PCR_PIC_PRIV);
	write_pic(picl_value(nmi_hz));

	pcr_ops->write(pcr_enable);
}

static void nmi_adjust_hz_one(void *unused)
{
	if (!__get_cpu_var(wd_enabled))
		return;

	pcr_ops->write(PCR_PIC_PRIV);
	write_pic(picl_value(nmi_hz));

	pcr_ops->write(pcr_enable);
}

void nmi_adjust_hz(unsigned int new_hz)
{
	nmi_hz = new_hz;
	on_each_cpu(nmi_adjust_hz_one, NULL, 1);
}
EXPORT_SYMBOL_GPL(nmi_adjust_hz);

static int nmi_shutdown(struct notifier_block *nb, unsigned long cmd, void *p)
{
	on_each_cpu(stop_nmi_watchdog, NULL, 1);
	return 0;
}

static struct notifier_block nmi_reboot_notifier = {
	.notifier_call = nmi_shutdown,
};

int __init nmi_init(void)
{
	int err;

	on_each_cpu(start_nmi_watchdog, NULL, 1);

	err = check_nmi_watchdog();
	if (!err) {
		err = register_reboot_notifier(&nmi_reboot_notifier);
		if (err) {
			on_each_cpu(stop_nmi_watchdog, NULL, 1);
			atomic_set(&nmi_active, -1);
		}
	}
	if (!err)
		init_hw_perf_events();

	return err;
}

static int __init setup_nmi_watchdog(char *str)
{
	if (!strncmp(str, "panic", 5))
		panic_on_timeout = 1;

	return 0;
}
__setup("nmi_watchdog=", setup_nmi_watchdog);<|MERGE_RESOLUTION|>--- conflicted
+++ resolved
@@ -94,10 +94,7 @@
 notrace __kprobes void perfctr_irq(int irq, struct pt_regs *regs)
 {
 	unsigned int sum, touched = 0;
-<<<<<<< HEAD
-=======
 	void *orig_sp;
->>>>>>> 9fe17b5d
 
 	clear_softint(1 << irq);
 
