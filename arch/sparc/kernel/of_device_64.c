--- conflicted
+++ resolved
@@ -147,45 +147,6 @@
 }
 
 /*
-<<<<<<< HEAD
- * SBUS bus specific translator
- */
-
-static int of_bus_sbus_match(struct device_node *np)
-{
-	struct device_node *dp = np;
-
-	while (dp) {
-		if (!strcmp(dp->name, "sbus") ||
-		    !strcmp(dp->name, "sbi"))
-			return 1;
-
-		/* Have a look at use_1to1_mapping().  We're trying
-		 * to match SBUS if that's the top-level bus and we
-		 * don't have some intervening real bus that provides
-		 * ranges based translations.
-		 */
-		if (of_find_property(dp, "ranges", NULL) != NULL)
-			break;
-
-		dp = dp->parent;
-	}
-
-	return 0;
-}
-
-static void of_bus_sbus_count_cells(struct device_node *child,
-				   int *addrc, int *sizec)
-{
-	if (addrc)
-		*addrc = 2;
-	if (sizec)
-		*sizec = 1;
-}
-
-/*
-=======
->>>>>>> 533ac12e
  * FHC/Central bus specific translator.
  *
  * This is just needed to hard-code the address and size cell
