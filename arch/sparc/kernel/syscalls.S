	/* SunOS's execv() call only specifies the argv argument, the
	 * environment settings are the same as the calling processes.
	 */
sys_execve:
	sethi	%hi(sparc_execve), %g1
	ba,pt	%xcc, execve_merge
	 or	%g1, %lo(sparc_execve), %g1

#ifdef CONFIG_COMPAT
sunos_execv:
	stx	%g0, [%sp + PTREGS_OFF + PT_V9_I2]
sys32_execve:
	sethi	%hi(sparc32_execve), %g1
	or	%g1, %lo(sparc32_execve), %g1
#endif

execve_merge:
	flushw
	jmpl	%g1, %g0
	 add	%sp, PTREGS_OFF, %o0

	.align	32
sys_sparc_pipe:
<<<<<<< HEAD
	ba,pt	%xcc, sparc_pipe
=======
	ba,pt	%xcc, sys_sparc_pipe_real
>>>>>>> 67d8a3c1
	 add	%sp, PTREGS_OFF, %o0
sys_nis_syscall:
	ba,pt	%xcc, c_sys_nis_syscall
	 add	%sp, PTREGS_OFF, %o0
sys_memory_ordering:
	ba,pt	%xcc, sparc_memory_ordering
	 add	%sp, PTREGS_OFF, %o1
sys_sigaltstack:
	ba,pt	%xcc, do_sigaltstack
	 add	%i6, STACK_BIAS, %o2
#ifdef CONFIG_COMPAT
sys32_sigstack:
	ba,pt	%xcc, do_sys32_sigstack
	 mov	%i6, %o2
sys32_sigaltstack:
	ba,pt	%xcc, do_sys32_sigaltstack
	 mov	%i6, %o2
#endif
	.align	32
#ifdef CONFIG_COMPAT
sys32_sigreturn:
	add	%sp, PTREGS_OFF, %o0
	call	do_sigreturn32
	 add	%o7, 1f-.-4, %o7
	nop
#endif
sys_rt_sigreturn:
	add	%sp, PTREGS_OFF, %o0
	call	do_rt_sigreturn
	 add	%o7, 1f-.-4, %o7
	nop
#ifdef CONFIG_COMPAT
sys32_rt_sigreturn:
	add	%sp, PTREGS_OFF, %o0
	call	do_rt_sigreturn32
	 add	%o7, 1f-.-4, %o7
	nop
#endif
	.align	32
1:	ldx	[%g6 + TI_FLAGS], %l5
	andcc	%l5, (_TIF_SYSCALL_TRACE|_TIF_SECCOMP|_TIF_SYSCALL_AUDIT), %g0
	be,pt	%icc, rtrap
	 nop
	call	syscall_trace_leave
	 add	%sp, PTREGS_OFF, %o0
	ba,pt	%xcc, rtrap
	 nop

	/* This is how fork() was meant to be done, 8 instruction entry.
	 *
	 * I questioned the following code briefly, let me clear things
	 * up so you must not reason on it like I did.
	 *
	 * Know the fork_kpsr etc. we use in the sparc32 port?  We don't
	 * need it here because the only piece of window state we copy to
	 * the child is the CWP register.  Even if the parent sleeps,
	 * we are safe because we stuck it into pt_regs of the parent
	 * so it will not change.
	 *
	 * XXX This raises the question, whether we can do the same on
	 * XXX sparc32 to get rid of fork_kpsr _and_ fork_kwim.  The
	 * XXX answer is yes.  We stick fork_kpsr in UREG_G0 and
	 * XXX fork_kwim in UREG_G1 (global registers are considered
	 * XXX volatile across a system call in the sparc ABI I think
	 * XXX if it isn't we can use regs->y instead, anyone who depends
	 * XXX upon the Y register being preserved across a fork deserves
	 * XXX to lose).
	 *
	 * In fact we should take advantage of that fact for other things
	 * during system calls...
	 */
	.align	32
sys_vfork: /* Under Linux, vfork and fork are just special cases of clone. */
	sethi	%hi(0x4000 | 0x0100 | SIGCHLD), %o0
	or	%o0, %lo(0x4000 | 0x0100 | SIGCHLD), %o0
	ba,pt	%xcc, sys_clone
sys_fork:
	 clr	%o1
	mov	SIGCHLD, %o0
sys_clone:
	flushw
	movrz	%o1, %fp, %o1
	mov	0, %o3
	ba,pt	%xcc, sparc_do_fork
	 add	%sp, PTREGS_OFF, %o2

	.globl	ret_from_syscall
ret_from_syscall:
	/* Clear current_thread_info()->new_child, and
	 * check performance counter stuff too.
	 */
	stb	%g0, [%g6 + TI_NEW_CHILD]
	ldx	[%g6 + TI_FLAGS], %l0
	call	schedule_tail
	 mov	%g7, %o0
	andcc	%l0, _TIF_PERFCTR, %g0
	be,pt	%icc, 1f
	 nop
	ldx	[%g6 + TI_PCR], %o7
	wr	%g0, %o7, %pcr

	/* Blackbird errata workaround.  See commentary in
	 * smp.c:smp_percpu_timer_interrupt() for more
	 * information.
	 */
	ba,pt	%xcc, 99f
	 nop

	.align	64
99:	wr	%g0, %g0, %pic
	rd	%pic, %g0

1:	ba,pt	%xcc, ret_sys_call
	 ldx	[%sp + PTREGS_OFF + PT_V9_I0], %o0

	.globl	sparc_exit
	.type	sparc_exit,#function
sparc_exit:
	rdpr	%pstate, %g2
	wrpr	%g2, PSTATE_IE, %pstate
	rdpr	%otherwin, %g1
	rdpr	%cansave, %g3
	add	%g3, %g1, %g3
	wrpr	%g3, 0x0, %cansave
	wrpr	%g0, 0x0, %otherwin
	wrpr	%g2, 0x0, %pstate
	ba,pt	%xcc, sys_exit
	 stb	%g0, [%g6 + TI_WSAVED]
	.size	sparc_exit,.-sparc_exit

linux_sparc_ni_syscall:
	sethi	%hi(sys_ni_syscall), %l7
	ba,pt	%xcc, 4f
	 or	%l7, %lo(sys_ni_syscall), %l7

linux_syscall_trace32:
	call	syscall_trace_enter
	 add	%sp, PTREGS_OFF, %o0
	brnz,pn	%o0, 3f
	 mov	-ENOSYS, %o0
	srl	%i0, 0, %o0
	srl	%i4, 0, %o4
	srl	%i1, 0, %o1
	srl	%i2, 0, %o2
	ba,pt	%xcc, 2f
	 srl	%i3, 0, %o3

linux_syscall_trace:
	call	syscall_trace_enter
	 add	%sp, PTREGS_OFF, %o0
	brnz,pn	%o0, 3f
	 mov	-ENOSYS, %o0
	mov	%i0, %o0
	mov	%i1, %o1
	mov	%i2, %o2
	mov	%i3, %o3
	b,pt	%xcc, 2f
	 mov	%i4, %o4


	/* Linux 32-bit system calls enter here... */
	.align	32
	.globl	linux_sparc_syscall32
linux_sparc_syscall32:
	/* Direct access to user regs, much faster. */
	cmp	%g1, NR_SYSCALLS			! IEU1	Group
	bgeu,pn	%xcc, linux_sparc_ni_syscall		! CTI
	 srl	%i0, 0, %o0				! IEU0
	sll	%g1, 2, %l4				! IEU0	Group
	srl	%i4, 0, %o4				! IEU1
	lduw	[%l7 + %l4], %l7			! Load
	srl	%i1, 0, %o1				! IEU0	Group
	ldx	[%g6 + TI_FLAGS], %l0		! Load

	srl	%i5, 0, %o5				! IEU1
	srl	%i2, 0, %o2				! IEU0	Group
	andcc	%l0, (_TIF_SYSCALL_TRACE|_TIF_SECCOMP|_TIF_SYSCALL_AUDIT), %g0
	bne,pn	%icc, linux_syscall_trace32		! CTI
	 mov	%i0, %l5				! IEU1
	call	%l7					! CTI	Group brk forced
	 srl	%i3, 0, %o3				! IEU0
	ba,a,pt	%xcc, 3f

	/* Linux native system calls enter here... */
	.align	32
	.globl	linux_sparc_syscall
linux_sparc_syscall:
	/* Direct access to user regs, much faster. */
	cmp	%g1, NR_SYSCALLS			! IEU1	Group
	bgeu,pn	%xcc, linux_sparc_ni_syscall		! CTI
	 mov	%i0, %o0				! IEU0
	sll	%g1, 2, %l4				! IEU0	Group
	mov	%i1, %o1				! IEU1
	lduw	[%l7 + %l4], %l7			! Load
4:	mov	%i2, %o2				! IEU0	Group
	ldx	[%g6 + TI_FLAGS], %l0		! Load

	mov	%i3, %o3				! IEU1
	mov	%i4, %o4				! IEU0	Group
	andcc	%l0, (_TIF_SYSCALL_TRACE|_TIF_SECCOMP|_TIF_SYSCALL_AUDIT), %g0
	bne,pn	%icc, linux_syscall_trace		! CTI	Group
	 mov	%i0, %l5				! IEU0
2:	call	%l7					! CTI	Group brk forced
	 mov	%i5, %o5				! IEU0
	nop

3:	stx	%o0, [%sp + PTREGS_OFF + PT_V9_I0]
ret_sys_call:
	ldx	[%sp + PTREGS_OFF + PT_V9_TSTATE], %g3
	ldx	[%sp + PTREGS_OFF + PT_V9_TNPC], %l1 ! pc = npc
	sra	%o0, 0, %o0
	mov	%ulo(TSTATE_XCARRY | TSTATE_ICARRY), %g2
	sllx	%g2, 32, %g2

	/* Check if force_successful_syscall_return()
	 * was invoked.
	 */
	ldub	[%g6 + TI_SYS_NOERROR], %l2
	brnz,a,pn %l2, 80f
	 stb	%g0, [%g6 + TI_SYS_NOERROR]

	cmp	%o0, -ERESTART_RESTARTBLOCK
	bgeu,pn	%xcc, 1f
	 andcc	%l0, (_TIF_SYSCALL_TRACE|_TIF_SECCOMP|_TIF_SYSCALL_AUDIT), %l6
80:
	/* System call success, clear Carry condition code. */
	andn	%g3, %g2, %g3
	stx	%g3, [%sp + PTREGS_OFF + PT_V9_TSTATE]	
	bne,pn	%icc, linux_syscall_trace2
	 add	%l1, 0x4, %l2			! npc = npc+4
	stx	%l1, [%sp + PTREGS_OFF + PT_V9_TPC]
	ba,pt	%xcc, rtrap
	 stx	%l2, [%sp + PTREGS_OFF + PT_V9_TNPC]

1:
	/* System call failure, set Carry condition code.
	 * Also, get abs(errno) to return to the process.
	 */
	andcc	%l0, (_TIF_SYSCALL_TRACE|_TIF_SECCOMP|_TIF_SYSCALL_AUDIT), %l6	
	sub	%g0, %o0, %o0
	or	%g3, %g2, %g3
	stx	%o0, [%sp + PTREGS_OFF + PT_V9_I0]
	stx	%g3, [%sp + PTREGS_OFF + PT_V9_TSTATE]
	bne,pn	%icc, linux_syscall_trace2
	 add	%l1, 0x4, %l2			! npc = npc+4
	stx	%l1, [%sp + PTREGS_OFF + PT_V9_TPC]

	b,pt	%xcc, rtrap
	 stx	%l2, [%sp + PTREGS_OFF + PT_V9_TNPC]
linux_syscall_trace2:
	call	syscall_trace_leave
	 add	%sp, PTREGS_OFF, %o0
	stx	%l1, [%sp + PTREGS_OFF + PT_V9_TPC]
	ba,pt	%xcc, rtrap
	 stx	%l2, [%sp + PTREGS_OFF + PT_V9_TNPC]<|MERGE_RESOLUTION|>--- conflicted
+++ resolved
@@ -21,11 +21,7 @@
 
 	.align	32
 sys_sparc_pipe:
-<<<<<<< HEAD
-	ba,pt	%xcc, sparc_pipe
-=======
 	ba,pt	%xcc, sys_sparc_pipe_real
->>>>>>> 67d8a3c1
 	 add	%sp, PTREGS_OFF, %o0
 sys_nis_syscall:
 	ba,pt	%xcc, c_sys_nis_syscall
