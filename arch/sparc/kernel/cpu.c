--- conflicted
+++ resolved
@@ -249,10 +249,7 @@
 
 	sparc_cpu_type = NULL;
 	sparc_fpu_type = NULL;
-<<<<<<< HEAD
-=======
 	sparc_pmu_type = NULL;
->>>>>>> b0050cae
 	manuf = NULL;
 
 	for (i = 0; i < ARRAY_SIZE(manufacturer_info); i++)
