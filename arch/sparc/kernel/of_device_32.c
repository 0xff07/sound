#include <linux/string.h>
#include <linux/kernel.h>
#include <linux/of.h>
#include <linux/init.h>
#include <linux/module.h>
#include <linux/mod_devicetable.h>
#include <linux/slab.h>
#include <linux/errno.h>
#include <linux/irq.h>
#include <linux/of_device.h>
#include <linux/of_platform.h>

#include "of_device_common.h"

/*
 * PCI bus specific translator
 */

static int of_bus_pci_match(struct device_node *np)
{
	if (!strcmp(np->type, "pci") || !strcmp(np->type, "pciex")) {
		/* Do not do PCI specific frobbing if the
		 * PCI bridge lacks a ranges property.  We
		 * want to pass it through up to the next
		 * parent as-is, not with the PCI translate
		 * method which chops off the top address cell.
		 */
		if (!of_find_property(np, "ranges", NULL))
			return 0;

		return 1;
	}

	return 0;
}

static void of_bus_pci_count_cells(struct device_node *np,
				   int *addrc, int *sizec)
{
	if (addrc)
		*addrc = 3;
	if (sizec)
		*sizec = 2;
}

static int of_bus_pci_map(u32 *addr, const u32 *range,
			  int na, int ns, int pna)
{
	u32 result[OF_MAX_ADDR_CELLS];
	int i;

	/* Check address type match */
	if ((addr[0] ^ range[0]) & 0x03000000)
		return -EINVAL;

	if (of_out_of_range(addr + 1, range + 1, range + na + pna,
			    na - 1, ns))
		return -EINVAL;

	/* Start with the parent range base.  */
	memcpy(result, range + na, pna * 4);

	/* Add in the child address offset, skipping high cell.  */
	for (i = 0; i < na - 1; i++)
		result[pna - 1 - i] +=
			(addr[na - 1 - i] -
			 range[na - 1 - i]);

	memcpy(addr, result, pna * 4);

	return 0;
}

static unsigned long of_bus_pci_get_flags(const u32 *addr, unsigned long flags)
{
	u32 w = addr[0];

	/* For PCI, we override whatever child busses may have used.  */
	flags = 0;
	switch((w >> 24) & 0x03) {
	case 0x01:
		flags |= IORESOURCE_IO;
		break;

	case 0x02: /* 32 bits */
	case 0x03: /* 64 bits */
		flags |= IORESOURCE_MEM;
		break;
	}
	if (w & 0x40000000)
		flags |= IORESOURCE_PREFETCH;
	return flags;
}

<<<<<<< HEAD
/*
 * SBUS bus specific translator
 */

static int of_bus_sbus_match(struct device_node *np)
{
	struct device_node *dp = np;

	while (dp) {
		if (!strcmp(dp->name, "sbus") ||
		    !strcmp(dp->name, "sbi"))
			return 1;

		/* Have a look at use_1to1_mapping().  We're trying
		 * to match SBUS if that's the top-level bus and we
		 * don't have some intervening real bus that provides
		 * ranges based translations.
		 */
		if (of_find_property(dp, "ranges", NULL) != NULL)
			break;

		dp = dp->parent;
	}

	return 0;
}

static void of_bus_sbus_count_cells(struct device_node *child,
				   int *addrc, int *sizec)
{
	if (addrc)
		*addrc = 2;
	if (sizec)
		*sizec = 1;
}

static int of_bus_sbus_map(u32 *addr, const u32 *range, int na, int ns, int pna)
{
	return of_bus_default_map(addr, range, na, ns, pna);
}

=======
>>>>>>> 533ac12e
static unsigned long of_bus_sbus_get_flags(const u32 *addr, unsigned long flags)
{
	return IORESOURCE_MEM;
}


/*
 * Array of bus specific translators
 */

static struct of_bus of_busses[] = {
	/* PCI */
	{
		.name = "pci",
		.addr_prop_name = "assigned-addresses",
		.match = of_bus_pci_match,
		.count_cells = of_bus_pci_count_cells,
		.map = of_bus_pci_map,
		.get_flags = of_bus_pci_get_flags,
	},
	/* SBUS */
	{
		.name = "sbus",
		.addr_prop_name = "reg",
		.match = of_bus_sbus_match,
		.count_cells = of_bus_sbus_count_cells,
		.map = of_bus_default_map,
		.get_flags = of_bus_sbus_get_flags,
	},
	/* Default */
	{
		.name = "default",
		.addr_prop_name = "reg",
		.match = NULL,
		.count_cells = of_bus_default_count_cells,
		.map = of_bus_default_map,
		.get_flags = of_bus_default_get_flags,
	},
};

static struct of_bus *of_match_bus(struct device_node *np)
{
	int i;

	for (i = 0; i < ARRAY_SIZE(of_busses); i ++)
		if (!of_busses[i].match || of_busses[i].match(np))
			return &of_busses[i];
	BUG();
	return NULL;
}

static int __init build_one_resource(struct device_node *parent,
				     struct of_bus *bus,
				     struct of_bus *pbus,
				     u32 *addr,
				     int na, int ns, int pna)
{
	const u32 *ranges;
	unsigned int rlen;
	int rone;

	ranges = of_get_property(parent, "ranges", &rlen);
	if (ranges == NULL || rlen == 0) {
		u32 result[OF_MAX_ADDR_CELLS];
		int i;

		memset(result, 0, pna * 4);
		for (i = 0; i < na; i++)
			result[pna - 1 - i] =
				addr[na - 1 - i];

		memcpy(addr, result, pna * 4);
		return 0;
	}

	/* Now walk through the ranges */
	rlen /= 4;
	rone = na + pna + ns;
	for (; rlen >= rone; rlen -= rone, ranges += rone) {
		if (!bus->map(addr, ranges, na, ns, pna))
			return 0;
	}

	return 1;
}

static int __init use_1to1_mapping(struct device_node *pp)
{
	/* If we have a ranges property in the parent, use it.  */
	if (of_find_property(pp, "ranges", NULL) != NULL)
		return 0;

	/* Some SBUS devices use intermediate nodes to express
	 * hierarchy within the device itself.  These aren't
	 * real bus nodes, and don't have a 'ranges' property.
	 * But, we should still pass the translation work up
	 * to the SBUS itself.
	 */
	if (!strcmp(pp->name, "dma") ||
	    !strcmp(pp->name, "espdma") ||
	    !strcmp(pp->name, "ledma") ||
	    !strcmp(pp->name, "lebuffer"))
		return 0;

	return 1;
}

static int of_resource_verbose;

static void __init build_device_resources(struct of_device *op,
					  struct device *parent)
{
	struct of_device *p_op;
	struct of_bus *bus;
	int na, ns;
	int index, num_reg;
	const void *preg;

	if (!parent)
		return;

	p_op = to_of_device(parent);
	bus = of_match_bus(p_op->node);
	bus->count_cells(op->node, &na, &ns);

	preg = of_get_property(op->node, bus->addr_prop_name, &num_reg);
	if (!preg || num_reg == 0)
		return;

	/* Convert to num-cells.  */
	num_reg /= 4;

	/* Conver to num-entries.  */
	num_reg /= na + ns;

	for (index = 0; index < num_reg; index++) {
		struct resource *r = &op->resource[index];
		u32 addr[OF_MAX_ADDR_CELLS];
		const u32 *reg = (preg + (index * ((na + ns) * 4)));
		struct device_node *dp = op->node;
		struct device_node *pp = p_op->node;
		struct of_bus *pbus, *dbus;
		u64 size, result = OF_BAD_ADDR;
		unsigned long flags;
		int dna, dns;
		int pna, pns;

		size = of_read_addr(reg + na, ns);

		memcpy(addr, reg, na * 4);

		flags = bus->get_flags(reg, 0);

		if (use_1to1_mapping(pp)) {
			result = of_read_addr(addr, na);
			goto build_res;
		}

		dna = na;
		dns = ns;
		dbus = bus;

		while (1) {
			dp = pp;
			pp = dp->parent;
			if (!pp) {
				result = of_read_addr(addr, dna);
				break;
			}

			pbus = of_match_bus(pp);
			pbus->count_cells(dp, &pna, &pns);

			if (build_one_resource(dp, dbus, pbus, addr,
					       dna, dns, pna))
				break;

			flags = pbus->get_flags(addr, flags);

			dna = pna;
			dns = pns;
			dbus = pbus;
		}

	build_res:
		memset(r, 0, sizeof(*r));

		if (of_resource_verbose)
			printk("%s reg[%d] -> %llx\n",
			       op->node->full_name, index,
			       result);

		if (result != OF_BAD_ADDR) {
			r->start = result & 0xffffffff;
			r->end = result + size - 1;
			r->flags = flags | ((result >> 32ULL) & 0xffUL);
		}
		r->name = op->node->name;
	}
}

static struct of_device * __init scan_one_device(struct device_node *dp,
						 struct device *parent)
{
	struct of_device *op = kzalloc(sizeof(*op), GFP_KERNEL);
	const struct linux_prom_irqs *intr;
	struct dev_archdata *sd;
	int len, i;

	if (!op)
		return NULL;

	sd = &op->dev.archdata;
	sd->prom_node = dp;
	sd->op = op;

	op->node = dp;

	op->clock_freq = of_getintprop_default(dp, "clock-frequency",
					       (25*1000*1000));
	op->portid = of_getintprop_default(dp, "upa-portid", -1);
	if (op->portid == -1)
		op->portid = of_getintprop_default(dp, "portid", -1);

	intr = of_get_property(dp, "intr", &len);
	if (intr) {
		op->num_irqs = len / sizeof(struct linux_prom_irqs);
		for (i = 0; i < op->num_irqs; i++)
			op->irqs[i] = intr[i].pri;
	} else {
		const unsigned int *irq =
			of_get_property(dp, "interrupts", &len);

		if (irq) {
			op->num_irqs = len / sizeof(unsigned int);
			for (i = 0; i < op->num_irqs; i++)
				op->irqs[i] = irq[i];
		} else {
			op->num_irqs = 0;
		}
	}
	if (sparc_cpu_model == sun4d) {
		static int pil_to_sbus[] = {
			0, 0, 1, 2, 0, 3, 0, 4, 0, 5, 0, 6, 0, 7, 0, 0,
		};
		struct device_node *io_unit, *sbi = dp->parent;
		const struct linux_prom_registers *regs;
		int board, slot;

		while (sbi) {
			if (!strcmp(sbi->name, "sbi"))
				break;

			sbi = sbi->parent;
		}
		if (!sbi)
			goto build_resources;

		regs = of_get_property(dp, "reg", NULL);
		if (!regs)
			goto build_resources;

		slot = regs->which_io;

		/* If SBI's parent is not io-unit or the io-unit lacks
		 * a "board#" property, something is very wrong.
		 */
		if (!sbi->parent || strcmp(sbi->parent->name, "io-unit")) {
			printk("%s: Error, parent is not io-unit.\n",
			       sbi->full_name);
			goto build_resources;
		}
		io_unit = sbi->parent;
		board = of_getintprop_default(io_unit, "board#", -1);
		if (board == -1) {
			printk("%s: Error, lacks board# property.\n",
			       io_unit->full_name);
			goto build_resources;
		}

		for (i = 0; i < op->num_irqs; i++) {
			int this_irq = op->irqs[i];
			int sbusl = pil_to_sbus[this_irq];

			if (sbusl)
				this_irq = (((board + 1) << 5) +
					    (sbusl << 2) +
					    slot);

			op->irqs[i] = this_irq;
		}
	}

build_resources:
	build_device_resources(op, parent);

	op->dev.parent = parent;
	op->dev.bus = &of_platform_bus_type;
	if (!parent)
		dev_set_name(&op->dev, "root");
	else
		dev_set_name(&op->dev, "%08x", dp->node);

	if (of_device_register(op)) {
		printk("%s: Could not register of device.\n",
		       dp->full_name);
		kfree(op);
		op = NULL;
	}

	return op;
}

static void __init scan_tree(struct device_node *dp, struct device *parent)
{
	while (dp) {
		struct of_device *op = scan_one_device(dp, parent);

		if (op)
			scan_tree(dp->child, &op->dev);

		dp = dp->sibling;
	}
}

static void __init scan_of_devices(void)
{
	struct device_node *root = of_find_node_by_path("/");
	struct of_device *parent;

	parent = scan_one_device(root, NULL);
	if (!parent)
		return;

	scan_tree(root->child, &parent->dev);
}

static int __init of_bus_driver_init(void)
{
	int err;

	err = of_bus_type_init(&of_platform_bus_type, "of");
	if (!err)
		scan_of_devices();

	return err;
}

postcore_initcall(of_bus_driver_init);

static int __init of_debug(char *str)
{
	int val = 0;

	get_option(&str, &val);
	if (val & 1)
		of_resource_verbose = 1;
	return 1;
}

__setup("of_debug=", of_debug);<|MERGE_RESOLUTION|>--- conflicted
+++ resolved
@@ -92,50 +92,6 @@
 	return flags;
 }
 
-<<<<<<< HEAD
-/*
- * SBUS bus specific translator
- */
-
-static int of_bus_sbus_match(struct device_node *np)
-{
-	struct device_node *dp = np;
-
-	while (dp) {
-		if (!strcmp(dp->name, "sbus") ||
-		    !strcmp(dp->name, "sbi"))
-			return 1;
-
-		/* Have a look at use_1to1_mapping().  We're trying
-		 * to match SBUS if that's the top-level bus and we
-		 * don't have some intervening real bus that provides
-		 * ranges based translations.
-		 */
-		if (of_find_property(dp, "ranges", NULL) != NULL)
-			break;
-
-		dp = dp->parent;
-	}
-
-	return 0;
-}
-
-static void of_bus_sbus_count_cells(struct device_node *child,
-				   int *addrc, int *sizec)
-{
-	if (addrc)
-		*addrc = 2;
-	if (sizec)
-		*sizec = 1;
-}
-
-static int of_bus_sbus_map(u32 *addr, const u32 *range, int na, int ns, int pna)
-{
-	return of_bus_default_map(addr, range, na, ns, pna);
-}
-
-=======
->>>>>>> 533ac12e
 static unsigned long of_bus_sbus_get_flags(const u32 *addr, unsigned long flags)
 {
 	return IORESOURCE_MEM;
