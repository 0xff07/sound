--- conflicted
+++ resolved
@@ -53,11 +53,7 @@
 	.quad alpha_ni_syscall			/* 40 */
 	.quad sys_dup
 	.quad sys_alpha_pipe
-<<<<<<< HEAD
-	.quad osf_set_program_attributes
-=======
 	.quad sys_osf_set_program_attributes
->>>>>>> 67d8a3c1
 	.quad alpha_ni_syscall
 	.quad sys_open				/* 45 */
 	.quad alpha_ni_syscall
