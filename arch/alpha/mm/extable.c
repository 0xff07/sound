/*
 * linux/arch/alpha/mm/extable.c
 */

#include <linux/module.h>
#include <linux/sort.h>
#include <asm/uaccess.h>

static inline unsigned long ex_to_addr(const struct exception_table_entry *x)
{
	return (unsigned long)&x->insn + x->insn;
}

static void swap_ex(void *a, void *b, int size)
{
	struct exception_table_entry *ex_a = a, *ex_b = b;
	unsigned long addr_a = ex_to_addr(ex_a), addr_b = ex_to_addr(ex_b);
	unsigned int t = ex_a->fixup.unit;

	ex_a->fixup.unit = ex_b->fixup.unit;
	ex_b->fixup.unit = t;
	ex_a->insn = (int)(addr_b - (unsigned long)&ex_a->insn);
	ex_b->insn = (int)(addr_a - (unsigned long)&ex_b->insn);
}

/*
 * The exception table needs to be sorted so that the binary
 * search that we use to find entries in it works properly.
 * This is used both for the kernel exception table and for
 * the exception tables of modules that get loaded.
 */
static int cmp_ex(const void *a, const void *b)
{
	const struct exception_table_entry *x = a, *y = b;

	/* avoid overflow */
	if (ex_to_addr(x) > ex_to_addr(y))
		return 1;
	if (ex_to_addr(x) < ex_to_addr(y))
		return -1;
	return 0;
}

void sort_extable(struct exception_table_entry *start,
		  struct exception_table_entry *finish)
{
	sort(start, finish - start, sizeof(struct exception_table_entry),
	     cmp_ex, swap_ex);
<<<<<<< HEAD
=======
}

#ifdef CONFIG_MODULES
/*
 * Any entry referring to the module init will be at the beginning or
 * the end.
 */
void trim_init_extable(struct module *m)
{
	/*trim the beginning*/
	while (m->num_exentries &&
	       within_module_init(ex_to_addr(&m->extable[0]), m)) {
		m->extable++;
		m->num_exentries--;
	}
	/*trim the end*/
	while (m->num_exentries &&
	       within_module_init(ex_to_addr(&m->extable[m->num_exentries-1]),
				  m))
		m->num_exentries--;
>>>>>>> 533ac12e
}
#endif /* CONFIG_MODULES */

const struct exception_table_entry *
search_extable(const struct exception_table_entry *first,
	       const struct exception_table_entry *last,
	       unsigned long value)
{
        while (first <= last) {
		const struct exception_table_entry *mid;
		unsigned long mid_value;

		mid = (last - first) / 2 + first;
		mid_value = ex_to_addr(mid);
                if (mid_value == value)
                        return mid;
                else if (mid_value < value)
                        first = mid+1;
                else
                        last = mid-1;
        }

        return NULL;
}<|MERGE_RESOLUTION|>--- conflicted
+++ resolved
@@ -46,8 +46,6 @@
 {
 	sort(start, finish - start, sizeof(struct exception_table_entry),
 	     cmp_ex, swap_ex);
-<<<<<<< HEAD
-=======
 }
 
 #ifdef CONFIG_MODULES
@@ -68,7 +66,6 @@
 	       within_module_init(ex_to_addr(&m->extable[m->num_exentries-1]),
 				  m))
 		m->num_exentries--;
->>>>>>> 533ac12e
 }
 #endif /* CONFIG_MODULES */
 
