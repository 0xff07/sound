--- conflicted
+++ resolved
@@ -8,20 +8,12 @@
 
 /* ??? Would be nice to use .gprel32 here, but we can't be sure that the
    function loaded the GP, so this could fail in modules.  */
-<<<<<<< HEAD
-#define BUG()	{							\
-=======
 #define BUG()	do {							\
->>>>>>> b0050cae
 	__asm__ __volatile__(						\
 		"call_pal %0  # bugchk\n\t"				\
 		".long %1\n\t.8byte %2"					\
 		: : "i"(PAL_bugchk), "i"(__LINE__), "i"(__FILE__));	\
-<<<<<<< HEAD
-	for ( ; ; ); }
-=======
 	for ( ; ; ); } while (0)
->>>>>>> b0050cae
 
 #define HAVE_ARCH_BUG
 #endif
