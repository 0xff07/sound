#
# Makefile for FRV-specific library files..
#

lib-y := \
	__ashldi3.o __lshrdi3.o __muldi3.o __ashrdi3.o __negdi2.o __ucmpdi2.o \
	checksum.o memcpy.o memset.o atomic-ops.o atomic64-ops.o \
<<<<<<< HEAD
	outsl_ns.o outsl_sw.o insl_ns.o insl_sw.o cache.o perf_counter.o
=======
	outsl_ns.o outsl_sw.o insl_ns.o insl_sw.o cache.o perf_event.o
>>>>>>> 94a8d5ca
<|MERGE_RESOLUTION|>--- conflicted
+++ resolved
@@ -5,8 +5,4 @@
 lib-y := \
 	__ashldi3.o __lshrdi3.o __muldi3.o __ashrdi3.o __negdi2.o __ucmpdi2.o \
 	checksum.o memcpy.o memset.o atomic-ops.o atomic64-ops.o \
-<<<<<<< HEAD
-	outsl_ns.o outsl_sw.o insl_ns.o insl_sw.o cache.o perf_counter.o
-=======
-	outsl_ns.o outsl_sw.o insl_ns.o insl_sw.o cache.o perf_event.o
->>>>>>> 94a8d5ca
+	outsl_ns.o outsl_sw.o insl_ns.o insl_sw.o cache.o perf_event.o