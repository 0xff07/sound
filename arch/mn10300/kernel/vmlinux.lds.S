/* MN10300 Main kernel linker script
 *
 * Copyright (C) 2007 Red Hat, Inc. All Rights Reserved.
 * Written by David Howells (dhowells@redhat.com)
 *
 * This program is free software; you can redistribute it and/or
 * modify it under the terms of the GNU General Public Licence
 * as published by the Free Software Foundation; either version
 * 2 of the Licence, or (at your option) any later version.
 */
#define __VMLINUX_LDS__
#include <asm-generic/vmlinux.lds.h>
#include <asm/thread_info.h>
#include <asm/page.h>

OUTPUT_FORMAT("elf32-am33lin", "elf32-am33lin", "elf32-am33lin")
OUTPUT_ARCH(mn10300)
ENTRY(_start)
jiffies = jiffies_64;
#ifndef CONFIG_MN10300_CURRENT_IN_E2
current = __current;
#endif
SECTIONS
{
  . = CONFIG_KERNEL_TEXT_ADDRESS;
  /* read-only */
  _stext = .;
  _text = .;			/* Text and read-only data */
  .text : {
	HEAD_TEXT
	TEXT_TEXT
	SCHED_TEXT
	LOCK_TEXT
	KPROBES_TEXT
	*(.fixup)
	*(.gnu.warning)
	} = 0xcb

  _etext = .;			/* End of text section */

  EXCEPTION_TABLE(16)
  BUG_TABLE

  RO_DATA(PAGE_SIZE)

  /* writeable */
  .data : {			/* Data */
	DATA_DATA
	CONSTRUCTORS
	}

  .data_nosave : { NOSAVE_DATA; }

  .data.page_aligned : { PAGE_ALIGNED_DATA(PAGE_SIZE); }
  .data.cacheline_aligned : { CACHELINE_ALIGNED_DATA(32); }

  /* rarely changed data like cpu maps */
  . = ALIGN(32);
  .data.read_mostly : AT(ADDR(.data.read_mostly)) {
	READ_MOSTLY_DATA(32);
	_edata = .;		/* End of data section */
  }

<<<<<<< HEAD
  .data.init_task : { INIT_TASK(THREAD_SIZE); }
=======
  .data.init_task : { INIT_TASK_DATA(THREAD_SIZE); }
>>>>>>> dfbf9511

  /* might get freed after init */
  . = ALIGN(PAGE_SIZE);
  .smp_locks : AT(ADDR(.smp_locks) - LOAD_OFFSET) {
  	__smp_locks = .;
	*(.smp_locks)
	__smp_locks_end = .;
  }

  /* will be freed after init */
  . = ALIGN(PAGE_SIZE);		/* Init code and data */
  __init_begin = .;
  .init.text : {
	_sinittext = .;
	INIT_TEXT;
	_einittext = .;
  }
  .init.data : { INIT_DATA; }
  .setup.init : { INIT_SETUP(16); }

  __initcall_start = .;
  .initcall.init : {
	INITCALLS
  }
  __initcall_end = .;
  .con_initcall.init : { CON_INITCALL; }

  SECURITY_INIT
  . = ALIGN(4);
  __alt_instructions = .;
  .altinstructions : { *(.altinstructions) }
  __alt_instructions_end = .;
 .altinstr_replacement : { *(.altinstr_replacement) }
  /* .exit.text is discard at runtime, not link time, to deal with references
     from .altinstructions and .eh_frame */
	.exit.text : { EXIT_TEXT; }
	.exit.data : { EXIT_DATA; }

  .init.ramfs : { INIT_RAM_FS; }

  PERCPU(32)
  . = ALIGN(PAGE_SIZE);
  __init_end = .;
  /* freed after init ends here */

  BSS(4)

  _end = . ;

  /* This is where the kernel creates the early boot page tables */
  . = ALIGN(PAGE_SIZE);
  pg0 = .;

  /* Sections to be discarded */
  /DISCARD/ : {
	EXIT_CALL
	}

  STABS_DEBUG

  DWARF_DEBUG
}<|MERGE_RESOLUTION|>--- conflicted
+++ resolved
@@ -61,11 +61,7 @@
 	_edata = .;		/* End of data section */
   }
 
-<<<<<<< HEAD
-  .data.init_task : { INIT_TASK(THREAD_SIZE); }
-=======
   .data.init_task : { INIT_TASK_DATA(THREAD_SIZE); }
->>>>>>> dfbf9511
 
   /* might get freed after init */
   . = ALIGN(PAGE_SIZE);
