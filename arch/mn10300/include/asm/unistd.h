/* MN10300 System call number list
 *
 * Copyright (C) 2007 Red Hat, Inc. All Rights Reserved.
 * Written by David Howells (dhowells@redhat.com)
 *
 * This program is free software; you can redistribute it and/or
 * modify it under the terms of the GNU General Public Licence
 * as published by the Free Software Foundation; either version
 * 2 of the Licence, or (at your option) any later version.
 */
#ifndef _ASM_UNISTD_H
#define _ASM_UNISTD_H

#define __NR_restart_syscall      0
#define __NR_exit		  1
#define __NR_fork		  2
#define __NR_read		  3
#define __NR_write		  4
#define __NR_open		  5
#define __NR_close		  6
#define __NR_waitpid		  7
#define __NR_creat		  8
#define __NR_link		  9
#define __NR_unlink		 10
#define __NR_execve		 11
#define __NR_chdir		 12
#define __NR_time		 13
#define __NR_mknod		 14
#define __NR_chmod		 15
#define __NR_lchown		 16
#define __NR_break		 17
#define __NR_oldstat		 18
#define __NR_lseek		 19
#define __NR_getpid		 20
#define __NR_mount		 21
#define __NR_umount		 22
#define __NR_setuid		 23
#define __NR_getuid		 24
#define __NR_stime		 25
#define __NR_ptrace		 26
#define __NR_alarm		 27
#define __NR_oldfstat		 28
#define __NR_pause		 29
#define __NR_utime		 30
#define __NR_stty		 31
#define __NR_gtty		 32
#define __NR_access		 33
#define __NR_nice		 34
#define __NR_ftime		 35
#define __NR_sync		 36
#define __NR_kill		 37
#define __NR_rename		 38
#define __NR_mkdir		 39
#define __NR_rmdir		 40
#define __NR_dup		 41
#define __NR_pipe		 42
#define __NR_times		 43
#define __NR_prof		 44
#define __NR_brk		 45
#define __NR_setgid		 46
#define __NR_getgid		 47
#define __NR_signal		 48
#define __NR_geteuid		 49
#define __NR_getegid		 50
#define __NR_acct		 51
#define __NR_umount2		 52
#define __NR_lock		 53
#define __NR_ioctl		 54
#define __NR_fcntl		 55
#define __NR_mpx		 56
#define __NR_setpgid		 57
#define __NR_ulimit		 58
#define __NR_oldolduname	 59
#define __NR_umask		 60
#define __NR_chroot		 61
#define __NR_ustat		 62
#define __NR_dup2		 63
#define __NR_getppid		 64
#define __NR_getpgrp		 65
#define __NR_setsid		 66
#define __NR_sigaction		 67
#define __NR_sgetmask		 68
#define __NR_ssetmask		 69
#define __NR_setreuid		 70
#define __NR_setregid		 71
#define __NR_sigsuspend		 72
#define __NR_sigpending		 73
#define __NR_sethostname	 74
#define __NR_setrlimit		 75
#define __NR_getrlimit		 76	/* Back compatible 2Gig limited rlimit */
#define __NR_getrusage		 77
#define __NR_gettimeofday	 78
#define __NR_settimeofday	 79
#define __NR_getgroups		 80
#define __NR_setgroups		 81
#define __NR_select		 82
#define __NR_symlink		 83
#define __NR_oldlstat		 84
#define __NR_readlink		 85
#define __NR_uselib		 86
#define __NR_swapon		 87
#define __NR_reboot		 88
#define __NR_readdir		 89
#define __NR_mmap		 90
#define __NR_munmap		 91
#define __NR_truncate		 92
#define __NR_ftruncate		 93
#define __NR_fchmod		 94
#define __NR_fchown		 95
#define __NR_getpriority	 96
#define __NR_setpriority	 97
#define __NR_profil		 98
#define __NR_statfs		 99
#define __NR_fstatfs		100
#define __NR_ioperm		101
#define __NR_socketcall		102
#define __NR_syslog		103
#define __NR_setitimer		104
#define __NR_getitimer		105
#define __NR_stat		106
#define __NR_lstat		107
#define __NR_fstat		108
#define __NR_olduname		109
#define __NR_iopl		110
#define __NR_vhangup		111
#define __NR_idle		112
#define __NR_vm86old		113
#define __NR_wait4		114
#define __NR_swapoff		115
#define __NR_sysinfo		116
#define __NR_ipc		117
#define __NR_fsync		118
#define __NR_sigreturn		119
#define __NR_clone		120
#define __NR_setdomainname	121
#define __NR_uname		122
#define __NR_modify_ldt		123
#define __NR_adjtimex		124
#define __NR_mprotect		125
#define __NR_sigprocmask	126
#define __NR_create_module	127
#define __NR_init_module	128
#define __NR_delete_module	129
#define __NR_get_kernel_syms	130
#define __NR_quotactl		131
#define __NR_getpgid		132
#define __NR_fchdir		133
#define __NR_bdflush		134
#define __NR_sysfs		135
#define __NR_personality	136
#define __NR_afs_syscall	137 /* Syscall for Andrew File System */
#define __NR_setfsuid		138
#define __NR_setfsgid		139
#define __NR__llseek		140
#define __NR_getdents		141
#define __NR__newselect		142
#define __NR_flock		143
#define __NR_msync		144
#define __NR_readv		145
#define __NR_writev		146
#define __NR_getsid		147
#define __NR_fdatasync		148
#define __NR__sysctl		149
#define __NR_mlock		150
#define __NR_munlock		151
#define __NR_mlockall		152
#define __NR_munlockall		153
#define __NR_sched_setparam		154
#define __NR_sched_getparam		155
#define __NR_sched_setscheduler		156
#define __NR_sched_getscheduler		157
#define __NR_sched_yield		158
#define __NR_sched_get_priority_max	159
#define __NR_sched_get_priority_min	160
#define __NR_sched_rr_get_interval	161
#define __NR_nanosleep		162
#define __NR_mremap		163
#define __NR_setresuid		164
#define __NR_getresuid		165
#define __NR_vm86		166
#define __NR_query_module	167
#define __NR_poll		168
#define __NR_nfsservctl		169
#define __NR_setresgid		170
#define __NR_getresgid		171
#define __NR_prctl              172
#define __NR_rt_sigreturn	173
#define __NR_rt_sigaction	174
#define __NR_rt_sigprocmask	175
#define __NR_rt_sigpending	176
#define __NR_rt_sigtimedwait	177
#define __NR_rt_sigqueueinfo	178
#define __NR_rt_sigsuspend	179
#define __NR_pread64		180
#define __NR_pwrite64		181
#define __NR_chown		182
#define __NR_getcwd		183
#define __NR_capget		184
#define __NR_capset		185
#define __NR_sigaltstack	186
#define __NR_sendfile		187
#define __NR_getpmsg		188	/* some people actually want streams */
#define __NR_putpmsg		189	/* some people actually want streams */
#define __NR_vfork		190
#define __NR_ugetrlimit		191	/* SuS compliant getrlimit */
#define __NR_mmap2		192
#define __NR_truncate64		193
#define __NR_ftruncate64	194
#define __NR_stat64		195
#define __NR_lstat64		196
#define __NR_fstat64		197
#define __NR_lchown32		198
#define __NR_getuid32		199
#define __NR_getgid32		200
#define __NR_geteuid32		201
#define __NR_getegid32		202
#define __NR_setreuid32		203
#define __NR_setregid32		204
#define __NR_getgroups32	205
#define __NR_setgroups32	206
#define __NR_fchown32		207
#define __NR_setresuid32	208
#define __NR_getresuid32	209
#define __NR_setresgid32	210
#define __NR_getresgid32	211
#define __NR_chown32		212
#define __NR_setuid32		213
#define __NR_setgid32		214
#define __NR_setfsuid32		215
#define __NR_setfsgid32		216
#define __NR_pivot_root		217
#define __NR_mincore		218
#define __NR_madvise		219
#define __NR_madvise1		219	/* delete when C lib stub is removed */
#define __NR_getdents64		220
#define __NR_fcntl64		221
/* 223 is unused */
#define __NR_gettid		224
#define __NR_readahead		225
#define __NR_setxattr		226
#define __NR_lsetxattr		227
#define __NR_fsetxattr		228
#define __NR_getxattr		229
#define __NR_lgetxattr		230
#define __NR_fgetxattr		231
#define __NR_listxattr		232
#define __NR_llistxattr		233
#define __NR_flistxattr		234
#define __NR_removexattr	235
#define __NR_lremovexattr	236
#define __NR_fremovexattr	237
#define __NR_tkill		238
#define __NR_sendfile64		239
#define __NR_futex		240
#define __NR_sched_setaffinity	241
#define __NR_sched_getaffinity	242
#define __NR_set_thread_area	243
#define __NR_get_thread_area	244
#define __NR_io_setup		245
#define __NR_io_destroy		246
#define __NR_io_getevents	247
#define __NR_io_submit		248
#define __NR_io_cancel		249
#define __NR_fadvise64		250

#define __NR_exit_group		252
#define __NR_lookup_dcookie	253
#define __NR_epoll_create	254
#define __NR_epoll_ctl		255
#define __NR_epoll_wait		256
#define __NR_remap_file_pages	257
#define __NR_set_tid_address	258
#define __NR_timer_create	259
#define __NR_timer_settime	(__NR_timer_create+1)
#define __NR_timer_gettime	(__NR_timer_create+2)
#define __NR_timer_getoverrun	(__NR_timer_create+3)
#define __NR_timer_delete	(__NR_timer_create+4)
#define __NR_clock_settime	(__NR_timer_create+5)
#define __NR_clock_gettime	(__NR_timer_create+6)
#define __NR_clock_getres	(__NR_timer_create+7)
#define __NR_clock_nanosleep	(__NR_timer_create+8)
#define __NR_statfs64		268
#define __NR_fstatfs64		269
#define __NR_tgkill		270
#define __NR_utimes		271
#define __NR_fadvise64_64	272
#define __NR_vserver		273
#define __NR_mbind		274
#define __NR_get_mempolicy	275
#define __NR_set_mempolicy	276
#define __NR_mq_open 		277
#define __NR_mq_unlink		(__NR_mq_open+1)
#define __NR_mq_timedsend	(__NR_mq_open+2)
#define __NR_mq_timedreceive	(__NR_mq_open+3)
#define __NR_mq_notify		(__NR_mq_open+4)
#define __NR_mq_getsetattr	(__NR_mq_open+5)
#define __NR_kexec_load		283
#define __NR_waitid		284
#define __NR_add_key		286
#define __NR_request_key	287
#define __NR_keyctl		288
#define __NR_cacheflush		289
#define __NR_ioprio_set		290
#define __NR_ioprio_get		291
#define __NR_inotify_init	292
#define __NR_inotify_add_watch	293
#define __NR_inotify_rm_watch	294
#define __NR_migrate_pages	295
#define __NR_openat		296
#define __NR_mkdirat		297
#define __NR_mknodat		298
#define __NR_fchownat		299
#define __NR_futimesat		300
#define __NR_fstatat64		301
#define __NR_unlinkat		302
#define __NR_renameat		303
#define __NR_linkat		304
#define __NR_symlinkat		305
#define __NR_readlinkat		306
#define __NR_fchmodat		307
#define __NR_faccessat		308
#define __NR_pselect6		309
#define __NR_ppoll		310
#define __NR_unshare		311
#define __NR_set_robust_list	312
#define __NR_get_robust_list	313
#define __NR_splice		314
#define __NR_sync_file_range	315
#define __NR_tee		316
#define __NR_vmsplice		317
#define __NR_move_pages		318
#define __NR_getcpu		319
#define __NR_epoll_pwait	320
#define __NR_utimensat		321
#define __NR_signalfd		322
#define __NR_timerfd_create	323
#define __NR_eventfd		324
#define __NR_fallocate		325
#define __NR_timerfd_settime	326
#define __NR_timerfd_gettime	327
#define __NR_signalfd4		328
#define __NR_eventfd2		329
#define __NR_epoll_create1	330
#define __NR_dup3		331
#define __NR_pipe2		332
#define __NR_inotify_init1	333
#define __NR_preadv		334
#define __NR_pwritev		335
#define __NR_rt_tgsigqueueinfo	336
<<<<<<< HEAD
#define __NR_perf_counter_open	337
=======
#define __NR_perf_event_open	337
>>>>>>> 94a8d5ca

#ifdef __KERNEL__

#define NR_syscalls 338

/*
 * specify the deprecated syscalls we want to support on this arch
 */
#define __ARCH_WANT_IPC_PARSE_VERSION
#define __ARCH_WANT_OLD_READDIR
#define __ARCH_WANT_OLD_STAT
#define __ARCH_WANT_STAT64
#define __ARCH_WANT_SYS_ALARM
#define __ARCH_WANT_SYS_GETHOSTNAME
#define __ARCH_WANT_SYS_PAUSE
#define __ARCH_WANT_SYS_SGETMASK
#define __ARCH_WANT_SYS_SIGNAL
#define __ARCH_WANT_SYS_TIME
#define __ARCH_WANT_SYS_UTIME
#define __ARCH_WANT_SYS_WAITPID
#define __ARCH_WANT_SYS_SOCKETCALL
#define __ARCH_WANT_SYS_FADVISE64
#define __ARCH_WANT_SYS_GETPGRP
#define __ARCH_WANT_SYS_LLSEEK
#define __ARCH_WANT_SYS_NICE
#define __ARCH_WANT_SYS_OLD_GETRLIMIT
#define __ARCH_WANT_SYS_OLDUMOUNT
#define __ARCH_WANT_SYS_SIGPENDING
#define __ARCH_WANT_SYS_SIGPROCMASK
#define __ARCH_WANT_SYS_RT_SIGACTION
#define __ARCH_WANT_SYS_RT_SIGSUSPEND

/*
 * "Conditional" syscalls
 *
 * What we want is __attribute__((weak,alias("sys_ni_syscall"))),
 * but it doesn't work on all toolchains, so we just do it by hand
 */
#ifndef cond_syscall
#define cond_syscall(x) asm(".weak\t" #x "\n\t.set\t" #x ",sys_ni_syscall");
#endif

#endif /* __KERNEL__ */
#endif /* _ASM_UNISTD_H */<|MERGE_RESOLUTION|>--- conflicted
+++ resolved
@@ -347,11 +347,7 @@
 #define __NR_preadv		334
 #define __NR_pwritev		335
 #define __NR_rt_tgsigqueueinfo	336
-<<<<<<< HEAD
-#define __NR_perf_counter_open	337
-=======
 #define __NR_perf_event_open	337
->>>>>>> 94a8d5ca
 
 #ifdef __KERNEL__
 
