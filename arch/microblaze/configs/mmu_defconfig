#
# Automatically generated make config: don't edit
<<<<<<< HEAD
# Linux kernel version: 2.6.31-rc6
# Tue Aug 18 11:00:02 2009
=======
# Linux kernel version: 2.6.31
# Thu Sep 24 10:28:50 2009
>>>>>>> 71623855
#
CONFIG_MICROBLAZE=y
# CONFIG_SWAP is not set
CONFIG_RWSEM_GENERIC_SPINLOCK=y
# CONFIG_ARCH_HAS_ILOG2_U32 is not set
# CONFIG_ARCH_HAS_ILOG2_U64 is not set
CONFIG_GENERIC_FIND_NEXT_BIT=y
CONFIG_GENERIC_HWEIGHT=y
CONFIG_GENERIC_HARDIRQS=y
CONFIG_GENERIC_IRQ_PROBE=y
CONFIG_GENERIC_CALIBRATE_DELAY=y
CONFIG_GENERIC_TIME=y
# CONFIG_GENERIC_TIME_VSYSCALL is not set
CONFIG_GENERIC_CLOCKEVENTS=y
CONFIG_GENERIC_HARDIRQS_NO__DO_IRQ=y
CONFIG_GENERIC_GPIO=y
CONFIG_GENERIC_CSUM=y
# CONFIG_PCI is not set
CONFIG_NO_DMA=y
CONFIG_DEFCONFIG_LIST="/lib/modules/$UNAME_RELEASE/.config"
CONFIG_CONSTRUCTORS=y

#
# General setup
#
CONFIG_EXPERIMENTAL=y
CONFIG_BROKEN_ON_SMP=y
CONFIG_INIT_ENV_ARG_LIMIT=32
CONFIG_LOCALVERSION=""
CONFIG_LOCALVERSION_AUTO=y
CONFIG_SYSVIPC=y
CONFIG_SYSVIPC_SYSCTL=y
# CONFIG_POSIX_MQUEUE is not set
# CONFIG_BSD_PROCESS_ACCT is not set
# CONFIG_TASKSTATS is not set
# CONFIG_AUDIT is not set

#
# RCU Subsystem
#
CONFIG_TREE_RCU=y
# CONFIG_TREE_PREEMPT_RCU is not set
# CONFIG_RCU_TRACE is not set
CONFIG_RCU_FANOUT=32
# CONFIG_RCU_FANOUT_EXACT is not set
# CONFIG_TREE_RCU_TRACE is not set
CONFIG_IKCONFIG=y
CONFIG_IKCONFIG_PROC=y
CONFIG_LOG_BUF_SHIFT=17
# CONFIG_GROUP_SCHED is not set
# CONFIG_CGROUPS is not set
CONFIG_SYSFS_DEPRECATED=y
CONFIG_SYSFS_DEPRECATED_V2=y
# CONFIG_RELAY is not set
# CONFIG_NAMESPACES is not set
CONFIG_BLK_DEV_INITRD=y
CONFIG_INITRAMFS_SOURCE="rootfs.cpio"
CONFIG_INITRAMFS_ROOT_UID=0
CONFIG_INITRAMFS_ROOT_GID=0
CONFIG_RD_GZIP=y
# CONFIG_RD_BZIP2 is not set
# CONFIG_RD_LZMA is not set
# CONFIG_INITRAMFS_COMPRESSION_NONE is not set
CONFIG_INITRAMFS_COMPRESSION_GZIP=y
# CONFIG_INITRAMFS_COMPRESSION_BZIP2 is not set
# CONFIG_INITRAMFS_COMPRESSION_LZMA is not set
# CONFIG_CC_OPTIMIZE_FOR_SIZE is not set
CONFIG_SYSCTL=y
CONFIG_ANON_INODES=y
CONFIG_EMBEDDED=y
CONFIG_SYSCTL_SYSCALL=y
CONFIG_KALLSYMS=y
CONFIG_KALLSYMS_ALL=y
CONFIG_KALLSYMS_EXTRA_PASS=y
# CONFIG_HOTPLUG is not set
CONFIG_PRINTK=y
CONFIG_BUG=y
CONFIG_ELF_CORE=y
# CONFIG_BASE_FULL is not set
# CONFIG_FUTEX is not set
# CONFIG_EPOLL is not set
# CONFIG_SIGNALFD is not set
CONFIG_TIMERFD=y
CONFIG_EVENTFD=y
# CONFIG_SHMEM is not set
CONFIG_AIO=y

#
# Performance Counters
#
CONFIG_VM_EVENT_COUNTERS=y
# CONFIG_STRIP_ASM_SYMS is not set
CONFIG_COMPAT_BRK=y
CONFIG_SLAB=y
# CONFIG_SLUB is not set
# CONFIG_SLOB is not set
# CONFIG_PROFILING is not set
# CONFIG_MARKERS is not set

#
# GCOV-based kernel profiling
#
# CONFIG_SLOW_WORK is not set
# CONFIG_HAVE_GENERIC_DMA_COHERENT is not set
CONFIG_SLABINFO=y
CONFIG_BASE_SMALL=1
CONFIG_MODULES=y
# CONFIG_MODULE_FORCE_LOAD is not set
CONFIG_MODULE_UNLOAD=y
# CONFIG_MODULE_FORCE_UNLOAD is not set
# CONFIG_MODVERSIONS is not set
# CONFIG_MODULE_SRCVERSION_ALL is not set
CONFIG_BLOCK=y
CONFIG_LBDAF=y
# CONFIG_BLK_DEV_BSG is not set
# CONFIG_BLK_DEV_INTEGRITY is not set

#
# IO Schedulers
#
CONFIG_IOSCHED_NOOP=y
CONFIG_IOSCHED_AS=y
CONFIG_IOSCHED_DEADLINE=y
CONFIG_IOSCHED_CFQ=y
# CONFIG_DEFAULT_AS is not set
# CONFIG_DEFAULT_DEADLINE is not set
CONFIG_DEFAULT_CFQ=y
# CONFIG_DEFAULT_NOOP is not set
CONFIG_DEFAULT_IOSCHED="cfq"
# CONFIG_FREEZER is not set

#
# Platform options
#
CONFIG_PLATFORM_GENERIC=y
CONFIG_OPT_LIB_FUNCTION=y
CONFIG_OPT_LIB_ASM=y
CONFIG_ALLOW_EDIT_AUTO=y

#
# Automatic platform settings from Kconfig.auto
#

#
# Definitions for MICROBLAZE0
#
CONFIG_KERNEL_BASE_ADDR=0x90000000
CONFIG_XILINX_MICROBLAZE0_FAMILY="virtex5"
CONFIG_XILINX_MICROBLAZE0_USE_MSR_INSTR=1
CONFIG_XILINX_MICROBLAZE0_USE_PCMP_INSTR=1
CONFIG_XILINX_MICROBLAZE0_USE_BARREL=1
CONFIG_XILINX_MICROBLAZE0_USE_DIV=1
CONFIG_XILINX_MICROBLAZE0_USE_HW_MUL=2
CONFIG_XILINX_MICROBLAZE0_USE_FPU=2
CONFIG_XILINX_MICROBLAZE0_HW_VER="7.10.d"

#
# Processor type and features
#
# CONFIG_NO_HZ is not set
# CONFIG_HIGH_RES_TIMERS is not set
CONFIG_GENERIC_CLOCKEVENTS_BUILD=y
CONFIG_PREEMPT_NONE=y
# CONFIG_PREEMPT_VOLUNTARY is not set
# CONFIG_PREEMPT is not set
CONFIG_HZ_100=y
# CONFIG_HZ_250 is not set
# CONFIG_HZ_300 is not set
# CONFIG_HZ_1000 is not set
CONFIG_HZ=100
# CONFIG_SCHED_HRTICK is not set
CONFIG_MMU=y

#
# Boot options
#
CONFIG_CMDLINE_BOOL=y
CONFIG_CMDLINE="console=ttyUL0,115200"
CONFIG_CMDLINE_FORCE=y
CONFIG_OF=y
CONFIG_PROC_DEVICETREE=y

#
# Advanced setup
#
# CONFIG_ADVANCED_OPTIONS is not set

#
# Default settings for advanced configuration options are used
#
CONFIG_HIGHMEM_START=0xfe000000
CONFIG_LOWMEM_SIZE=0x30000000
CONFIG_KERNEL_START=0xc0000000
CONFIG_TASK_SIZE=0x80000000
CONFIG_SELECT_MEMORY_MODEL=y
CONFIG_FLATMEM_MANUAL=y
# CONFIG_DISCONTIGMEM_MANUAL is not set
# CONFIG_SPARSEMEM_MANUAL is not set
CONFIG_FLATMEM=y
CONFIG_FLAT_NODE_MEM_MAP=y
CONFIG_PAGEFLAGS_EXTENDED=y
CONFIG_SPLIT_PTLOCK_CPUS=4
# CONFIG_PHYS_ADDR_T_64BIT is not set
CONFIG_ZONE_DMA_FLAG=0
CONFIG_VIRT_TO_BUS=y
CONFIG_HAVE_MLOCK=y
CONFIG_HAVE_MLOCKED_PAGE_BIT=y
CONFIG_DEFAULT_MMAP_MIN_ADDR=4096

#
# Exectuable file formats
#
CONFIG_BINFMT_ELF=y
# CONFIG_CORE_DUMP_DEFAULT_ELF_HEADERS is not set
# CONFIG_HAVE_AOUT is not set
# CONFIG_BINFMT_MISC is not set
CONFIG_NET=y

#
# Networking options
#
CONFIG_PACKET=y
# CONFIG_PACKET_MMAP is not set
CONFIG_UNIX=y
CONFIG_XFRM=y
# CONFIG_XFRM_USER is not set
# CONFIG_XFRM_SUB_POLICY is not set
# CONFIG_XFRM_MIGRATE is not set
# CONFIG_XFRM_STATISTICS is not set
# CONFIG_NET_KEY is not set
CONFIG_INET=y
# CONFIG_IP_MULTICAST is not set
# CONFIG_IP_ADVANCED_ROUTER is not set
CONFIG_IP_FIB_HASH=y
# CONFIG_IP_PNP is not set
# CONFIG_NET_IPIP is not set
# CONFIG_NET_IPGRE is not set
# CONFIG_ARPD is not set
# CONFIG_SYN_COOKIES is not set
# CONFIG_INET_AH is not set
# CONFIG_INET_ESP is not set
# CONFIG_INET_IPCOMP is not set
# CONFIG_INET_XFRM_TUNNEL is not set
# CONFIG_INET_TUNNEL is not set
CONFIG_INET_XFRM_MODE_TRANSPORT=y
CONFIG_INET_XFRM_MODE_TUNNEL=y
CONFIG_INET_XFRM_MODE_BEET=y
# CONFIG_INET_LRO is not set
CONFIG_INET_DIAG=y
CONFIG_INET_TCP_DIAG=y
# CONFIG_TCP_CONG_ADVANCED is not set
CONFIG_TCP_CONG_CUBIC=y
CONFIG_DEFAULT_TCP_CONG="cubic"
# CONFIG_TCP_MD5SIG is not set
# CONFIG_IPV6 is not set
# CONFIG_NETWORK_SECMARK is not set
# CONFIG_NETFILTER is not set
# CONFIG_IP_DCCP is not set
# CONFIG_IP_SCTP is not set
# CONFIG_RDS is not set
# CONFIG_TIPC is not set
# CONFIG_ATM is not set
# CONFIG_BRIDGE is not set
# CONFIG_NET_DSA is not set
# CONFIG_VLAN_8021Q is not set
# CONFIG_DECNET is not set
# CONFIG_LLC2 is not set
# CONFIG_IPX is not set
# CONFIG_ATALK is not set
# CONFIG_X25 is not set
# CONFIG_LAPB is not set
# CONFIG_ECONET is not set
# CONFIG_WAN_ROUTER is not set
# CONFIG_PHONET is not set
# CONFIG_IEEE802154 is not set
# CONFIG_NET_SCHED is not set
# CONFIG_DCB is not set

#
# Network testing
#
# CONFIG_NET_PKTGEN is not set
# CONFIG_HAMRADIO is not set
# CONFIG_CAN is not set
# CONFIG_IRDA is not set
# CONFIG_BT is not set
# CONFIG_AF_RXRPC is not set
# CONFIG_WIRELESS is not set
# CONFIG_WIMAX is not set
# CONFIG_RFKILL is not set
# CONFIG_NET_9P is not set

#
# Device Drivers
#

#
# Generic Driver Options
#
CONFIG_STANDALONE=y
CONFIG_PREVENT_FIRMWARE_BUILD=y
# CONFIG_DEBUG_DRIVER is not set
# CONFIG_DEBUG_DEVRES is not set
# CONFIG_SYS_HYPERVISOR is not set
# CONFIG_CONNECTOR is not set
# CONFIG_MTD is not set
CONFIG_OF_DEVICE=y
# CONFIG_PARPORT is not set
CONFIG_BLK_DEV=y
# CONFIG_BLK_DEV_COW_COMMON is not set
# CONFIG_BLK_DEV_LOOP is not set
# CONFIG_BLK_DEV_NBD is not set
CONFIG_BLK_DEV_RAM=y
CONFIG_BLK_DEV_RAM_COUNT=16
CONFIG_BLK_DEV_RAM_SIZE=8192
# CONFIG_BLK_DEV_XIP is not set
# CONFIG_CDROM_PKTCDVD is not set
# CONFIG_ATA_OVER_ETH is not set
# CONFIG_XILINX_SYSACE is not set
CONFIG_MISC_DEVICES=y
# CONFIG_ENCLOSURE_SERVICES is not set
# CONFIG_C2PORT is not set

#
# EEPROM support
#
# CONFIG_EEPROM_93CX6 is not set

#
# SCSI device support
#
# CONFIG_RAID_ATTRS is not set
# CONFIG_SCSI is not set
# CONFIG_SCSI_DMA is not set
# CONFIG_SCSI_NETLINK is not set
# CONFIG_ATA is not set
# CONFIG_MD is not set
CONFIG_NETDEVICES=y
# CONFIG_DUMMY is not set
# CONFIG_BONDING is not set
# CONFIG_MACVLAN is not set
# CONFIG_EQUALIZER is not set
# CONFIG_TUN is not set
# CONFIG_VETH is not set
# CONFIG_PHYLIB is not set
CONFIG_NET_ETHERNET=y
# CONFIG_MII is not set
# CONFIG_ETHOC is not set
# CONFIG_DNET is not set
# CONFIG_IBM_NEW_EMAC_ZMII is not set
# CONFIG_IBM_NEW_EMAC_RGMII is not set
# CONFIG_IBM_NEW_EMAC_TAH is not set
# CONFIG_IBM_NEW_EMAC_EMAC4 is not set
# CONFIG_IBM_NEW_EMAC_NO_FLOW_CTRL is not set
# CONFIG_IBM_NEW_EMAC_MAL_CLR_ICINTSTAT is not set
# CONFIG_IBM_NEW_EMAC_MAL_COMMON_ERR is not set
# CONFIG_KS8842 is not set
<<<<<<< HEAD
=======
CONFIG_XILINX_EMACLITE=y
>>>>>>> 71623855
CONFIG_NETDEV_1000=y
CONFIG_NETDEV_10000=y
CONFIG_WLAN=y
# CONFIG_WLAN_PRE80211 is not set
# CONFIG_WLAN_80211 is not set

#
# Enable WiMAX (Networking options) to see the WiMAX drivers
#
# CONFIG_WAN is not set
# CONFIG_PPP is not set
# CONFIG_SLIP is not set
# CONFIG_NETCONSOLE is not set
# CONFIG_NETPOLL is not set
# CONFIG_NET_POLL_CONTROLLER is not set
# CONFIG_ISDN is not set
# CONFIG_PHONE is not set

#
# Input device support
#
# CONFIG_INPUT is not set

#
# Hardware I/O ports
#
# CONFIG_SERIO is not set
# CONFIG_GAMEPORT is not set

#
# Character devices
#
# CONFIG_VT is not set
CONFIG_DEVKMEM=y
# CONFIG_SERIAL_NONSTANDARD is not set

#
# Serial drivers
#
# CONFIG_SERIAL_8250 is not set

#
# Non-8250 serial port support
#
CONFIG_SERIAL_UARTLITE=y
CONFIG_SERIAL_UARTLITE_CONSOLE=y
CONFIG_SERIAL_CORE=y
CONFIG_SERIAL_CORE_CONSOLE=y
CONFIG_UNIX98_PTYS=y
# CONFIG_DEVPTS_MULTIPLE_INSTANCES is not set
CONFIG_LEGACY_PTYS=y
CONFIG_LEGACY_PTY_COUNT=256
# CONFIG_IPMI_HANDLER is not set
# CONFIG_HW_RANDOM is not set
# CONFIG_RTC is not set
# CONFIG_GEN_RTC is not set
# CONFIG_XILINX_HWICAP is not set
# CONFIG_R3964 is not set
# CONFIG_RAW_DRIVER is not set
# CONFIG_TCG_TPM is not set
# CONFIG_I2C is not set
# CONFIG_SPI is not set

#
# PPS support
#
# CONFIG_PPS is not set
CONFIG_ARCH_WANT_OPTIONAL_GPIOLIB=y
# CONFIG_GPIOLIB is not set
# CONFIG_W1 is not set
# CONFIG_POWER_SUPPLY is not set
# CONFIG_HWMON is not set
# CONFIG_THERMAL is not set
# CONFIG_THERMAL_HWMON is not set
# CONFIG_WATCHDOG is not set

#
# Multifunction device drivers
#
# CONFIG_MFD_CORE is not set
# CONFIG_MFD_SM501 is not set
# CONFIG_HTC_PASIC3 is not set
# CONFIG_MFD_TMIO is not set
# CONFIG_REGULATOR is not set
# CONFIG_MEDIA_SUPPORT is not set

#
# Graphics support
#
# CONFIG_VGASTATE is not set
# CONFIG_VIDEO_OUTPUT_CONTROL is not set
# CONFIG_FB is not set
# CONFIG_BACKLIGHT_LCD_SUPPORT is not set

#
# Display device support
#
# CONFIG_DISPLAY_SUPPORT is not set
# CONFIG_SOUND is not set
# CONFIG_USB_SUPPORT is not set
CONFIG_USB_ARCH_HAS_EHCI=y
# CONFIG_MMC is not set
# CONFIG_MEMSTICK is not set
# CONFIG_NEW_LEDS is not set
# CONFIG_ACCESSIBILITY is not set
# CONFIG_RTC_CLASS is not set
# CONFIG_AUXDISPLAY is not set
# CONFIG_UIO is not set

#
# TI VLYNQ
#
# CONFIG_STAGING is not set

#
# File systems
#
CONFIG_EXT2_FS=y
# CONFIG_EXT2_FS_XATTR is not set
# CONFIG_EXT2_FS_XIP is not set
# CONFIG_EXT3_FS is not set
# CONFIG_EXT4_FS is not set
# CONFIG_REISERFS_FS is not set
# CONFIG_JFS_FS is not set
# CONFIG_FS_POSIX_ACL is not set
# CONFIG_XFS_FS is not set
# CONFIG_GFS2_FS is not set
# CONFIG_OCFS2_FS is not set
# CONFIG_BTRFS_FS is not set
<<<<<<< HEAD
=======
# CONFIG_NILFS2_FS is not set
>>>>>>> 71623855
CONFIG_FILE_LOCKING=y
CONFIG_FSNOTIFY=y
# CONFIG_DNOTIFY is not set
# CONFIG_INOTIFY is not set
CONFIG_INOTIFY_USER=y
# CONFIG_QUOTA is not set
# CONFIG_AUTOFS_FS is not set
# CONFIG_AUTOFS4_FS is not set
# CONFIG_FUSE_FS is not set

#
# Caches
#
# CONFIG_FSCACHE is not set

#
# CD-ROM/DVD Filesystems
#
# CONFIG_ISO9660_FS is not set
# CONFIG_UDF_FS is not set

#
# DOS/FAT/NT Filesystems
#
# CONFIG_MSDOS_FS is not set
# CONFIG_VFAT_FS is not set
# CONFIG_NTFS_FS is not set

#
# Pseudo filesystems
#
CONFIG_PROC_FS=y
# CONFIG_PROC_KCORE is not set
CONFIG_PROC_SYSCTL=y
CONFIG_PROC_PAGE_MONITOR=y
CONFIG_SYSFS=y
CONFIG_TMPFS=y
# CONFIG_TMPFS_POSIX_ACL is not set
# CONFIG_HUGETLB_PAGE is not set
# CONFIG_CONFIGFS_FS is not set
CONFIG_MISC_FILESYSTEMS=y
# CONFIG_ADFS_FS is not set
# CONFIG_AFFS_FS is not set
# CONFIG_HFS_FS is not set
# CONFIG_HFSPLUS_FS is not set
# CONFIG_BEFS_FS is not set
# CONFIG_BFS_FS is not set
# CONFIG_EFS_FS is not set
# CONFIG_CRAMFS is not set
# CONFIG_SQUASHFS is not set
# CONFIG_VXFS_FS is not set
# CONFIG_MINIX_FS is not set
# CONFIG_OMFS_FS is not set
# CONFIG_HPFS_FS is not set
# CONFIG_QNX4FS_FS is not set
# CONFIG_ROMFS_FS is not set
# CONFIG_SYSV_FS is not set
# CONFIG_UFS_FS is not set
CONFIG_NETWORK_FILESYSTEMS=y
CONFIG_NFS_FS=y
CONFIG_NFS_V3=y
# CONFIG_NFS_V3_ACL is not set
# CONFIG_NFS_V4 is not set
# CONFIG_NFSD is not set
CONFIG_LOCKD=y
CONFIG_LOCKD_V4=y
CONFIG_NFS_COMMON=y
CONFIG_SUNRPC=y
# CONFIG_RPCSEC_GSS_KRB5 is not set
# CONFIG_RPCSEC_GSS_SPKM3 is not set
# CONFIG_SMB_FS is not set
CONFIG_CIFS=y
CONFIG_CIFS_STATS=y
CONFIG_CIFS_STATS2=y
# CONFIG_CIFS_WEAK_PW_HASH is not set
# CONFIG_CIFS_XATTR is not set
# CONFIG_CIFS_DEBUG2 is not set
# CONFIG_CIFS_EXPERIMENTAL is not set
# CONFIG_NCP_FS is not set
# CONFIG_CODA_FS is not set
# CONFIG_AFS_FS is not set

#
# Partition Types
#
CONFIG_PARTITION_ADVANCED=y
# CONFIG_ACORN_PARTITION is not set
# CONFIG_OSF_PARTITION is not set
# CONFIG_AMIGA_PARTITION is not set
# CONFIG_ATARI_PARTITION is not set
# CONFIG_MAC_PARTITION is not set
CONFIG_MSDOS_PARTITION=y
# CONFIG_BSD_DISKLABEL is not set
# CONFIG_MINIX_SUBPARTITION is not set
# CONFIG_SOLARIS_X86_PARTITION is not set
# CONFIG_UNIXWARE_DISKLABEL is not set
# CONFIG_LDM_PARTITION is not set
# CONFIG_SGI_PARTITION is not set
# CONFIG_ULTRIX_PARTITION is not set
# CONFIG_SUN_PARTITION is not set
# CONFIG_KARMA_PARTITION is not set
# CONFIG_EFI_PARTITION is not set
# CONFIG_SYSV68_PARTITION is not set
CONFIG_NLS=y
CONFIG_NLS_DEFAULT="iso8859-1"
# CONFIG_NLS_CODEPAGE_437 is not set
# CONFIG_NLS_CODEPAGE_737 is not set
# CONFIG_NLS_CODEPAGE_775 is not set
# CONFIG_NLS_CODEPAGE_850 is not set
# CONFIG_NLS_CODEPAGE_852 is not set
# CONFIG_NLS_CODEPAGE_855 is not set
# CONFIG_NLS_CODEPAGE_857 is not set
# CONFIG_NLS_CODEPAGE_860 is not set
# CONFIG_NLS_CODEPAGE_861 is not set
# CONFIG_NLS_CODEPAGE_862 is not set
# CONFIG_NLS_CODEPAGE_863 is not set
# CONFIG_NLS_CODEPAGE_864 is not set
# CONFIG_NLS_CODEPAGE_865 is not set
# CONFIG_NLS_CODEPAGE_866 is not set
# CONFIG_NLS_CODEPAGE_869 is not set
# CONFIG_NLS_CODEPAGE_936 is not set
# CONFIG_NLS_CODEPAGE_950 is not set
# CONFIG_NLS_CODEPAGE_932 is not set
# CONFIG_NLS_CODEPAGE_949 is not set
# CONFIG_NLS_CODEPAGE_874 is not set
# CONFIG_NLS_ISO8859_8 is not set
# CONFIG_NLS_CODEPAGE_1250 is not set
# CONFIG_NLS_CODEPAGE_1251 is not set
# CONFIG_NLS_ASCII is not set
# CONFIG_NLS_ISO8859_1 is not set
# CONFIG_NLS_ISO8859_2 is not set
# CONFIG_NLS_ISO8859_3 is not set
# CONFIG_NLS_ISO8859_4 is not set
# CONFIG_NLS_ISO8859_5 is not set
# CONFIG_NLS_ISO8859_6 is not set
# CONFIG_NLS_ISO8859_7 is not set
# CONFIG_NLS_ISO8859_9 is not set
# CONFIG_NLS_ISO8859_13 is not set
# CONFIG_NLS_ISO8859_14 is not set
# CONFIG_NLS_ISO8859_15 is not set
# CONFIG_NLS_KOI8_R is not set
# CONFIG_NLS_KOI8_U is not set
# CONFIG_NLS_UTF8 is not set
# CONFIG_DLM is not set

#
# Kernel hacking
#
# CONFIG_PRINTK_TIME is not set
CONFIG_ENABLE_WARN_DEPRECATED=y
CONFIG_ENABLE_MUST_CHECK=y
CONFIG_FRAME_WARN=1024
# CONFIG_MAGIC_SYSRQ is not set
# CONFIG_UNUSED_SYMBOLS is not set
# CONFIG_DEBUG_FS is not set
# CONFIG_HEADERS_CHECK is not set
CONFIG_DEBUG_KERNEL=y
# CONFIG_DEBUG_SHIRQ is not set
CONFIG_DETECT_SOFTLOCKUP=y
# CONFIG_BOOTPARAM_SOFTLOCKUP_PANIC is not set
CONFIG_BOOTPARAM_SOFTLOCKUP_PANIC_VALUE=0
CONFIG_DETECT_HUNG_TASK=y
# CONFIG_BOOTPARAM_HUNG_TASK_PANIC is not set
CONFIG_BOOTPARAM_HUNG_TASK_PANIC_VALUE=0
CONFIG_SCHED_DEBUG=y
# CONFIG_SCHEDSTATS is not set
# CONFIG_TIMER_STATS is not set
# CONFIG_DEBUG_OBJECTS is not set
CONFIG_DEBUG_SLAB=y
# CONFIG_DEBUG_SLAB_LEAK is not set
CONFIG_DEBUG_SPINLOCK=y
# CONFIG_DEBUG_MUTEXES is not set
# CONFIG_DEBUG_SPINLOCK_SLEEP is not set
# CONFIG_DEBUG_LOCKING_API_SELFTESTS is not set
# CONFIG_DEBUG_KOBJECT is not set
CONFIG_DEBUG_INFO=y
# CONFIG_DEBUG_VM is not set
# CONFIG_DEBUG_WRITECOUNT is not set
# CONFIG_DEBUG_MEMORY_INIT is not set
# CONFIG_DEBUG_LIST is not set
# CONFIG_DEBUG_SG is not set
# CONFIG_DEBUG_NOTIFIERS is not set
# CONFIG_DEBUG_CREDENTIALS is not set
# CONFIG_BOOT_PRINTK_DELAY is not set
# CONFIG_RCU_TORTURE_TEST is not set
# CONFIG_RCU_CPU_STALL_DETECTOR is not set
# CONFIG_BACKTRACE_SELF_TEST is not set
# CONFIG_DEBUG_BLOCK_EXT_DEVT is not set
# CONFIG_DEBUG_FORCE_WEAK_PER_CPU is not set
# CONFIG_FAULT_INJECTION is not set
# CONFIG_SYSCTL_SYSCALL_CHECK is not set
# CONFIG_PAGE_POISONING is not set
# CONFIG_SAMPLES is not set
# CONFIG_KMEMCHECK is not set
CONFIG_EARLY_PRINTK=y
# CONFIG_HEART_BEAT is not set
CONFIG_DEBUG_BOOTMEM=y

#
# Security options
#
# CONFIG_KEYS is not set
# CONFIG_SECURITY is not set
# CONFIG_SECURITYFS is not set
# CONFIG_SECURITY_FILE_CAPABILITIES is not set
CONFIG_CRYPTO=y

#
# Crypto core or helper
#
# CONFIG_CRYPTO_MANAGER is not set
# CONFIG_CRYPTO_MANAGER2 is not set
# CONFIG_CRYPTO_GF128MUL is not set
# CONFIG_CRYPTO_NULL is not set
# CONFIG_CRYPTO_CRYPTD is not set
# CONFIG_CRYPTO_AUTHENC is not set
# CONFIG_CRYPTO_TEST is not set

#
# Authenticated Encryption with Associated Data
#
# CONFIG_CRYPTO_CCM is not set
# CONFIG_CRYPTO_GCM is not set
# CONFIG_CRYPTO_SEQIV is not set

#
# Block modes
#
# CONFIG_CRYPTO_CBC is not set
# CONFIG_CRYPTO_CTR is not set
# CONFIG_CRYPTO_CTS is not set
# CONFIG_CRYPTO_ECB is not set
# CONFIG_CRYPTO_LRW is not set
# CONFIG_CRYPTO_PCBC is not set
# CONFIG_CRYPTO_XTS is not set

#
# Hash modes
#
# CONFIG_CRYPTO_HMAC is not set
# CONFIG_CRYPTO_XCBC is not set
# CONFIG_CRYPTO_VMAC is not set

#
# Digest
#
# CONFIG_CRYPTO_CRC32C is not set
# CONFIG_CRYPTO_GHASH is not set
# CONFIG_CRYPTO_MD4 is not set
# CONFIG_CRYPTO_MD5 is not set
# CONFIG_CRYPTO_MICHAEL_MIC is not set
# CONFIG_CRYPTO_RMD128 is not set
# CONFIG_CRYPTO_RMD160 is not set
# CONFIG_CRYPTO_RMD256 is not set
# CONFIG_CRYPTO_RMD320 is not set
# CONFIG_CRYPTO_SHA1 is not set
# CONFIG_CRYPTO_SHA256 is not set
# CONFIG_CRYPTO_SHA512 is not set
# CONFIG_CRYPTO_TGR192 is not set
# CONFIG_CRYPTO_WP512 is not set

#
# Ciphers
#
# CONFIG_CRYPTO_AES is not set
# CONFIG_CRYPTO_ANUBIS is not set
# CONFIG_CRYPTO_ARC4 is not set
# CONFIG_CRYPTO_BLOWFISH is not set
# CONFIG_CRYPTO_CAMELLIA is not set
# CONFIG_CRYPTO_CAST5 is not set
# CONFIG_CRYPTO_CAST6 is not set
# CONFIG_CRYPTO_DES is not set
# CONFIG_CRYPTO_FCRYPT is not set
# CONFIG_CRYPTO_KHAZAD is not set
# CONFIG_CRYPTO_SALSA20 is not set
# CONFIG_CRYPTO_SEED is not set
# CONFIG_CRYPTO_SERPENT is not set
# CONFIG_CRYPTO_TEA is not set
# CONFIG_CRYPTO_TWOFISH is not set

#
# Compression
#
# CONFIG_CRYPTO_DEFLATE is not set
# CONFIG_CRYPTO_ZLIB is not set
# CONFIG_CRYPTO_LZO is not set

#
# Random Number Generation
#
# CONFIG_CRYPTO_ANSI_CPRNG is not set
CONFIG_CRYPTO_HW=y
# CONFIG_BINARY_PRINTF is not set

#
# Library routines
#
CONFIG_BITREVERSE=y
CONFIG_GENERIC_FIND_LAST_BIT=y
# CONFIG_CRC_CCITT is not set
# CONFIG_CRC16 is not set
# CONFIG_CRC_T10DIF is not set
# CONFIG_CRC_ITU_T is not set
CONFIG_CRC32=y
# CONFIG_CRC7 is not set
# CONFIG_LIBCRC32C is not set
CONFIG_ZLIB_INFLATE=y
CONFIG_DECOMPRESS_GZIP=y
CONFIG_HAS_IOMEM=y
CONFIG_HAS_IOPORT=y
CONFIG_HAVE_LMB=y
CONFIG_NLATTR=y<|MERGE_RESOLUTION|>--- conflicted
+++ resolved
@@ -1,12 +1,7 @@
 #
 # Automatically generated make config: don't edit
-<<<<<<< HEAD
-# Linux kernel version: 2.6.31-rc6
-# Tue Aug 18 11:00:02 2009
-=======
 # Linux kernel version: 2.6.31
 # Thu Sep 24 10:28:50 2009
->>>>>>> 71623855
 #
 CONFIG_MICROBLAZE=y
 # CONFIG_SWAP is not set
@@ -364,10 +359,7 @@
 # CONFIG_IBM_NEW_EMAC_MAL_CLR_ICINTSTAT is not set
 # CONFIG_IBM_NEW_EMAC_MAL_COMMON_ERR is not set
 # CONFIG_KS8842 is not set
-<<<<<<< HEAD
-=======
 CONFIG_XILINX_EMACLITE=y
->>>>>>> 71623855
 CONFIG_NETDEV_1000=y
 CONFIG_NETDEV_10000=y
 CONFIG_WLAN=y
@@ -497,10 +489,7 @@
 # CONFIG_GFS2_FS is not set
 # CONFIG_OCFS2_FS is not set
 # CONFIG_BTRFS_FS is not set
-<<<<<<< HEAD
-=======
 # CONFIG_NILFS2_FS is not set
->>>>>>> 71623855
 CONFIG_FILE_LOCKING=y
 CONFIG_FSNOTIFY=y
 # CONFIG_DNOTIFY is not set
