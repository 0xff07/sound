/*
 * Signal handling
 *
 * Copyright (C) 2008-2009 Michal Simek <monstr@monstr.eu>
 * Copyright (C) 2008-2009 PetaLogix
 * Copyright (C) 2003,2004 John Williams <jwilliams@itee.uq.edu.au>
 * Copyright (C) 2001 NEC Corporation
 * Copyright (C) 2001 Miles Bader <miles@gnu.org>
 * Copyright (C) 1999,2000 Niibe Yutaka & Kaz Kojima
 * Copyright (C) 1991,1992 Linus Torvalds
 *
 * 1997-11-28 Modified for POSIX.1b signals by Richard Henderson
 *
 * This file was was derived from the sh version, arch/sh/kernel/signal.c
 *
 * This file is subject to the terms and conditions of the GNU General
 * Public License. See the file COPYING in the main directory of this
 * archive for more details.
 */

#include <linux/sched.h>
#include <linux/mm.h>
#include <linux/smp.h>
#include <linux/smp_lock.h>
#include <linux/kernel.h>
#include <linux/signal.h>
#include <linux/errno.h>
#include <linux/wait.h>
#include <linux/ptrace.h>
#include <linux/unistd.h>
#include <linux/stddef.h>
#include <linux/personality.h>
#include <linux/percpu.h>
#include <linux/linkage.h>
#include <asm/entry.h>
#include <asm/ucontext.h>
#include <linux/uaccess.h>
#include <asm/pgtable.h>
#include <asm/pgalloc.h>
#include <linux/syscalls.h>
#include <asm/cacheflush.h>
#include <asm/syscalls.h>

#define _BLOCKABLE (~(sigmask(SIGKILL) | sigmask(SIGSTOP)))

asmlinkage int do_signal(struct pt_regs *regs, sigset_t *oldset, int in_sycall);

/*
 * Atomically swap in the new signal mask, and wait for a signal.
 */
asmlinkage int
sys_sigsuspend(old_sigset_t mask, struct pt_regs *regs)
{
	sigset_t saveset;

	mask &= _BLOCKABLE;
	spin_lock_irq(&current->sighand->siglock);
	saveset = current->blocked;
	siginitset(&current->blocked, mask);
	recalc_sigpending();
	spin_unlock_irq(&current->sighand->siglock);

	regs->r3 = -EINTR;
	while (1) {
		current->state = TASK_INTERRUPTIBLE;
		schedule();
		if (do_signal(regs, &saveset, 1))
			return -EINTR;
	}
}

asmlinkage int
sys_rt_sigsuspend(sigset_t __user *unewset, size_t sigsetsize,
		struct pt_regs *regs)
{
	sigset_t saveset, newset;

	/* XXX: Don't preclude handling different sized sigset_t's. */
	if (sigsetsize != sizeof(sigset_t))
		return -EINVAL;

	if (copy_from_user(&newset, unewset, sizeof(newset)))
		return -EFAULT;
	sigdelsetmask(&newset, ~_BLOCKABLE);
	spin_lock_irq(&current->sighand->siglock);
	saveset = current->blocked;
	current->blocked = newset;
	recalc_sigpending();
	spin_unlock_irq(&current->sighand->siglock);

	regs->r3 = -EINTR;
	while (1) {
		current->state = TASK_INTERRUPTIBLE;
		schedule();
		if (do_signal(regs, &saveset, 1))
			return -EINTR;
	}
}

asmlinkage int
sys_sigaction(int sig, const struct old_sigaction *act,
		struct old_sigaction *oact)
{
	struct k_sigaction new_ka, old_ka;
	int ret;

	if (act) {
		old_sigset_t mask;
		if (!access_ok(VERIFY_READ, act, sizeof(*act)) ||
			__get_user(new_ka.sa.sa_handler, &act->sa_handler) ||
			__get_user(new_ka.sa.sa_restorer, &act->sa_restorer))
			return -EFAULT;
		__get_user(new_ka.sa.sa_flags, &act->sa_flags);
		__get_user(mask, &act->sa_mask);
		siginitset(&new_ka.sa.sa_mask, mask);
	}

	ret = do_sigaction(sig, act ? &new_ka : NULL, oact ? &old_ka : NULL);

	if (!ret && oact) {
		if (!access_ok(VERIFY_WRITE, oact, sizeof(*oact)) ||
			__put_user(old_ka.sa.sa_handler, &oact->sa_handler) ||
			__put_user(old_ka.sa.sa_restorer, &oact->sa_restorer))
			return -EFAULT;
		__put_user(old_ka.sa.sa_flags, &oact->sa_flags);
		__put_user(old_ka.sa.sa_mask.sig[0], &oact->sa_mask);
	}

	return ret;
}

asmlinkage int
sys_sigaltstack(const stack_t __user *uss, stack_t __user *uoss,
		struct pt_regs *regs)
{
	return do_sigaltstack(uss, uoss, regs->r1);
}

/*
 * Do a signal return; undo the signal stack.
 */

struct sigframe {
	struct sigcontext sc;
	unsigned long extramask[_NSIG_WORDS-1];
	unsigned long tramp[2];	/* signal trampoline */
};

struct rt_sigframe {
	struct siginfo info;
	struct ucontext uc;
	unsigned long tramp[2];	/* signal trampoline */
};

static int restore_sigcontext(struct pt_regs *regs,
				struct sigcontext __user *sc, int *rval_p)
{
	unsigned int err = 0;

#define COPY(x)		{err |= __get_user(regs->x, &sc->regs.x); }
	COPY(r0);
	COPY(r1);
	COPY(r2);	COPY(r3);	COPY(r4);	COPY(r5);
	COPY(r6);	COPY(r7);	COPY(r8);	COPY(r9);
	COPY(r10);	COPY(r11);	COPY(r12);	COPY(r13);
	COPY(r14);	COPY(r15);	COPY(r16);	COPY(r17);
	COPY(r18);	COPY(r19);	COPY(r20);	COPY(r21);
	COPY(r22);	COPY(r23);	COPY(r24);	COPY(r25);
	COPY(r26);	COPY(r27);	COPY(r28);	COPY(r29);
	COPY(r30);	COPY(r31);
	COPY(pc);	COPY(ear);	COPY(esr);	COPY(fsr);
#undef COPY

	*rval_p = regs->r3;

	return err;
}

asmlinkage int sys_sigreturn(struct pt_regs *regs)
{
	struct sigframe *frame =
			(struct sigframe *)(regs->r1 + STATE_SAVE_ARG_SPACE);

	sigset_t set;
	int rval;

	if (!access_ok(VERIFY_READ, frame, sizeof(*frame)))
		goto badframe;

	if (__get_user(set.sig[0], &frame->sc.oldmask)
		|| (_NSIG_WORDS > 1
		&& __copy_from_user(&set.sig[1], &frame->extramask,
					sizeof(frame->extramask))))
		goto badframe;

	sigdelsetmask(&set, ~_BLOCKABLE);

	spin_lock_irq(&current->sighand->siglock);
	current->blocked = set;
	recalc_sigpending();
	spin_unlock_irq(&current->sighand->siglock);

	if (restore_sigcontext(regs, &frame->sc, &rval))
		goto badframe;
	return rval;

badframe:
	force_sig(SIGSEGV, current);
	return 0;
}

asmlinkage int sys_rt_sigreturn(struct pt_regs *regs)
{
<<<<<<< HEAD
	struct rt_sigframe *frame =
			(struct rt_sigframe *)(regs->r1 + STATE_SAVE_ARG_SPACE);
=======
	struct rt_sigframe __user *frame =
		(struct rt_sigframe __user *)(regs->r1 + STATE_SAVE_ARG_SPACE);
>>>>>>> 533ac12e

	sigset_t set;
	int rval;

	if (!access_ok(VERIFY_READ, frame, sizeof(*frame)))
		goto badframe;

	if (__copy_from_user(&set, &frame->uc.uc_sigmask, sizeof(set)))
		goto badframe;

	sigdelsetmask(&set, ~_BLOCKABLE);
	spin_lock_irq(&current->sighand->siglock);
	current->blocked = set;
	recalc_sigpending();
	spin_unlock_irq(&current->sighand->siglock);

	if (restore_sigcontext(regs, &frame->uc.uc_mcontext, &rval))
		goto badframe;

	/* It is more difficult to avoid calling this function than to
	 call it and ignore errors. */
	if (do_sigaltstack(&frame->uc.uc_stack, NULL, regs->r1))
		goto badframe;

	return rval;

badframe:
	force_sig(SIGSEGV, current);
	return 0;
}

/*
 * Set up a signal frame.
 */

static int
setup_sigcontext(struct sigcontext __user *sc, struct pt_regs *regs,
		unsigned long mask)
{
	int err = 0;

#define COPY(x)		{err |= __put_user(regs->x, &sc->regs.x); }
	COPY(r0);
	COPY(r1);
	COPY(r2);	COPY(r3);	COPY(r4);	COPY(r5);
	COPY(r6);	COPY(r7);	COPY(r8);	COPY(r9);
	COPY(r10);	COPY(r11);	COPY(r12);	COPY(r13);
	COPY(r14);	COPY(r15);	COPY(r16);	COPY(r17);
	COPY(r18);	COPY(r19);	COPY(r20);	COPY(r21);
	COPY(r22);	COPY(r23);	COPY(r24);	COPY(r25);
	COPY(r26);	COPY(r27);	COPY(r28);	COPY(r29);
	COPY(r30);	COPY(r31);
	COPY(pc);	COPY(ear);	COPY(esr);	COPY(fsr);
#undef COPY

	err |= __put_user(mask, &sc->oldmask);

	return err;
}

/*
 * Determine which stack to use..
 */
static inline void __user *
get_sigframe(struct k_sigaction *ka, struct pt_regs *regs, size_t frame_size)
{
	/* Default to using normal stack */
	unsigned long sp = regs->r1;

	if ((ka->sa.sa_flags & SA_ONSTACK) != 0 && !on_sig_stack(sp))
		sp = current->sas_ss_sp + current->sas_ss_size;

<<<<<<< HEAD
	return (void *)((sp - frame_size) & -8UL);
}

static void setup_frame(int sig, struct k_sigaction *ka,
			sigset_t *set, struct pt_regs *regs)
{
	struct sigframe *frame;
	int err = 0;
	int signal;

	frame = get_sigframe(ka, regs, sizeof(*frame));

	if (!access_ok(VERIFY_WRITE, frame, sizeof(*frame)))
		goto give_sigsegv;

	signal = current_thread_info()->exec_domain
		&& current_thread_info()->exec_domain->signal_invmap
		&& sig < 32
		? current_thread_info()->exec_domain->signal_invmap[sig]
		: sig;

	err |= setup_sigcontext(&frame->sc, regs, set->sig[0]);

	if (_NSIG_WORDS > 1) {
		err |= __copy_to_user(frame->extramask, &set->sig[1],
					sizeof(frame->extramask));
	}

	/* Set up to return from userspace. If provided, use a stub
	 already in userspace. */
	/* minus 8 is offset to cater for "rtsd r15,8" offset */
	if (ka->sa.sa_flags & SA_RESTORER) {
		regs->r15 = ((unsigned long)ka->sa.sa_restorer)-8;
	} else {
		/* Note, these encodings are _big endian_! */

		/* addi r12, r0, __NR_sigreturn */
		err |= __put_user(0x31800000 | __NR_sigreturn ,
				frame->tramp + 0);
		/* brki r14, 0x8 */
		err |= __put_user(0xb9cc0008, frame->tramp + 1);

		/* Return from sighandler will jump to the tramp.
		 Negative 8 offset because return is rtsd r15, 8 */
		regs->r15 = ((unsigned long)frame->tramp)-8;

		__invalidate_cache_sigtramp((unsigned long)frame->tramp);
	}

	if (err)
		goto give_sigsegv;

	/* Set up registers for signal handler */
	regs->r1 = (unsigned long) frame - STATE_SAVE_ARG_SPACE;

	/* Signal handler args: */
	regs->r5 = signal; /* Arg 0: signum */
	regs->r6 = (unsigned long) &frame->sc; /* arg 1: sigcontext */

	/* Offset of 4 to handle microblaze rtid r14, 0 */
	regs->pc = (unsigned long)ka->sa.sa_handler;

	set_fs(USER_DS);

#ifdef DEBUG_SIG
	printk(KERN_INFO "SIG deliver (%s:%d): sp=%p pc=%08lx\n",
		current->comm, current->pid, frame, regs->pc);
#endif

	return;

give_sigsegv:
	if (sig == SIGSEGV)
		ka->sa.sa_handler = SIG_DFL;
	force_sig(SIGSEGV, current);
=======
	return (void __user *)((sp - frame_size) & -8UL);
>>>>>>> 533ac12e
}

static void setup_rt_frame(int sig, struct k_sigaction *ka, siginfo_t *info,
			sigset_t *set, struct pt_regs *regs)
{
	struct rt_sigframe __user *frame;
	int err = 0;
	int signal;

	frame = get_sigframe(ka, regs, sizeof(*frame));

	if (!access_ok(VERIFY_WRITE, frame, sizeof(*frame)))
		goto give_sigsegv;

	signal = current_thread_info()->exec_domain
		&& current_thread_info()->exec_domain->signal_invmap
		&& sig < 32
		? current_thread_info()->exec_domain->signal_invmap[sig]
		: sig;

	if (info)
		err |= copy_siginfo_to_user(&frame->info, info);

	/* Create the ucontext. */
	err |= __put_user(0, &frame->uc.uc_flags);
	err |= __put_user(0, &frame->uc.uc_link);
	err |= __put_user((void *)current->sas_ss_sp,
			&frame->uc.uc_stack.ss_sp);
	err |= __put_user(sas_ss_flags(regs->r1),
			&frame->uc.uc_stack.ss_flags);
	err |= __put_user(current->sas_ss_size, &frame->uc.uc_stack.ss_size);
	err |= setup_sigcontext(&frame->uc.uc_mcontext,
			regs, set->sig[0]);
	err |= __copy_to_user(&frame->uc.uc_sigmask, set, sizeof(*set));

	/* Set up to return from userspace. If provided, use a stub
	 already in userspace. */
	/* minus 8 is offset to cater for "rtsd r15,8" */
	if (ka->sa.sa_flags & SA_RESTORER) {
		regs->r15 = ((unsigned long)ka->sa.sa_restorer)-8;
	} else {
		/* addi r12, r0, __NR_sigreturn */
		err |= __put_user(0x31800000 | __NR_rt_sigreturn ,
				frame->tramp + 0);
		/* brki r14, 0x8 */
		err |= __put_user(0xb9cc0008, frame->tramp + 1);

		/* Return from sighandler will jump to the tramp.
		 Negative 8 offset because return is rtsd r15, 8 */
		regs->r15 = ((unsigned long)frame->tramp)-8;

		__invalidate_cache_sigtramp((unsigned long)frame->tramp);
	}

	if (err)
		goto give_sigsegv;

	/* Set up registers for signal handler */
	regs->r1 = (unsigned long) frame - STATE_SAVE_ARG_SPACE;

	/* Signal handler args: */
	regs->r5 = signal; /* arg 0: signum */
	regs->r6 = (unsigned long) &frame->info; /* arg 1: siginfo */
	regs->r7 = (unsigned long) &frame->uc; /* arg2: ucontext */
	/* Offset to handle microblaze rtid r14, 0 */
	regs->pc = (unsigned long)ka->sa.sa_handler;

	set_fs(USER_DS);

#ifdef DEBUG_SIG
	printk(KERN_INFO "SIG deliver (%s:%d): sp=%p pc=%08lx\n",
		current->comm, current->pid, frame, regs->pc);
#endif

	return;

give_sigsegv:
	if (sig == SIGSEGV)
		ka->sa.sa_handler = SIG_DFL;
	force_sig(SIGSEGV, current);
}

/* Handle restarting system calls */
static inline void
handle_restart(struct pt_regs *regs, struct k_sigaction *ka, int has_handler)
{
	switch (regs->r3) {
	case -ERESTART_RESTARTBLOCK:
	case -ERESTARTNOHAND:
		if (!has_handler)
			goto do_restart;
		regs->r3 = -EINTR;
		break;
	case -ERESTARTSYS:
		if (has_handler && !(ka->sa.sa_flags & SA_RESTART)) {
			regs->r3 = -EINTR;
			break;
	}
	/* fallthrough */
	case -ERESTARTNOINTR:
do_restart:
		/* offset of 4 bytes to re-execute trap (brki) instruction */
#ifndef CONFIG_MMU
		regs->pc -= 4;
#else
		/* offset of 8 bytes required = 4 for rtbd
		   offset, plus 4 for size of
			"brki r14,8"
		   instruction. */
		regs->pc -= 8;
#endif
		break;
	}
}

/*
 * OK, we're invoking a handler
 */

static void
handle_signal(unsigned long sig, struct k_sigaction *ka,
		siginfo_t *info, sigset_t *oldset, struct pt_regs *regs)
{
	/* Set up the stack frame */
	if (ka->sa.sa_flags & SA_SIGINFO)
		setup_rt_frame(sig, ka, info, oldset, regs);
	else
		setup_rt_frame(sig, ka, NULL, oldset, regs);

	if (ka->sa.sa_flags & SA_ONESHOT)
		ka->sa.sa_handler = SIG_DFL;

	if (!(ka->sa.sa_flags & SA_NODEFER)) {
		spin_lock_irq(&current->sighand->siglock);
		sigorsets(&current->blocked,
				&current->blocked, &ka->sa.sa_mask);
		sigaddset(&current->blocked, sig);
		recalc_sigpending();
		spin_unlock_irq(&current->sighand->siglock);
	}
}

/*
 * Note that 'init' is a special process: it doesn't get signals it doesn't
 * want to handle. Thus you cannot kill init even with a SIGKILL even by
 * mistake.
 *
 * Note that we go through the signals twice: once to check the signals that
 * the kernel can handle, and then we build all the user-level signal handling
 * stack-frames in one go after that.
 */
int do_signal(struct pt_regs *regs, sigset_t *oldset, int in_syscall)
{
	siginfo_t info;
	int signr;
	struct k_sigaction ka;
#ifdef DEBUG_SIG
	printk(KERN_INFO "do signal: %p %p %d\n", regs, oldset, in_syscall);
	printk(KERN_INFO "do signal2: %lx %lx %ld [%lx]\n", regs->pc, regs->r1,
			regs->r12, current_thread_info()->flags);
#endif
	/*
	 * We want the common case to go fast, which
	 * is why we may in certain cases get here from
	 * kernel mode. Just return without doing anything
	 * if so.
	 */
	if (kernel_mode(regs))
		return 1;

	if (!oldset)
		oldset = &current->blocked;

	signr = get_signal_to_deliver(&info, &ka, regs, NULL);
	if (signr > 0) {
		/* Whee! Actually deliver the signal. */
		if (in_syscall)
			handle_restart(regs, &ka, 1);
		handle_signal(signr, &ka, &info, oldset, regs);
		return 1;
	}

	if (in_syscall)
		handle_restart(regs, NULL, 0);

	/* Did we come from a system call? */
	return 0;
}<|MERGE_RESOLUTION|>--- conflicted
+++ resolved
@@ -211,13 +211,8 @@
 
 asmlinkage int sys_rt_sigreturn(struct pt_regs *regs)
 {
-<<<<<<< HEAD
-	struct rt_sigframe *frame =
-			(struct rt_sigframe *)(regs->r1 + STATE_SAVE_ARG_SPACE);
-=======
 	struct rt_sigframe __user *frame =
 		(struct rt_sigframe __user *)(regs->r1 + STATE_SAVE_ARG_SPACE);
->>>>>>> 533ac12e
 
 	sigset_t set;
 	int rval;
@@ -290,85 +285,7 @@
 	if ((ka->sa.sa_flags & SA_ONSTACK) != 0 && !on_sig_stack(sp))
 		sp = current->sas_ss_sp + current->sas_ss_size;
 
-<<<<<<< HEAD
-	return (void *)((sp - frame_size) & -8UL);
-}
-
-static void setup_frame(int sig, struct k_sigaction *ka,
-			sigset_t *set, struct pt_regs *regs)
-{
-	struct sigframe *frame;
-	int err = 0;
-	int signal;
-
-	frame = get_sigframe(ka, regs, sizeof(*frame));
-
-	if (!access_ok(VERIFY_WRITE, frame, sizeof(*frame)))
-		goto give_sigsegv;
-
-	signal = current_thread_info()->exec_domain
-		&& current_thread_info()->exec_domain->signal_invmap
-		&& sig < 32
-		? current_thread_info()->exec_domain->signal_invmap[sig]
-		: sig;
-
-	err |= setup_sigcontext(&frame->sc, regs, set->sig[0]);
-
-	if (_NSIG_WORDS > 1) {
-		err |= __copy_to_user(frame->extramask, &set->sig[1],
-					sizeof(frame->extramask));
-	}
-
-	/* Set up to return from userspace. If provided, use a stub
-	 already in userspace. */
-	/* minus 8 is offset to cater for "rtsd r15,8" offset */
-	if (ka->sa.sa_flags & SA_RESTORER) {
-		regs->r15 = ((unsigned long)ka->sa.sa_restorer)-8;
-	} else {
-		/* Note, these encodings are _big endian_! */
-
-		/* addi r12, r0, __NR_sigreturn */
-		err |= __put_user(0x31800000 | __NR_sigreturn ,
-				frame->tramp + 0);
-		/* brki r14, 0x8 */
-		err |= __put_user(0xb9cc0008, frame->tramp + 1);
-
-		/* Return from sighandler will jump to the tramp.
-		 Negative 8 offset because return is rtsd r15, 8 */
-		regs->r15 = ((unsigned long)frame->tramp)-8;
-
-		__invalidate_cache_sigtramp((unsigned long)frame->tramp);
-	}
-
-	if (err)
-		goto give_sigsegv;
-
-	/* Set up registers for signal handler */
-	regs->r1 = (unsigned long) frame - STATE_SAVE_ARG_SPACE;
-
-	/* Signal handler args: */
-	regs->r5 = signal; /* Arg 0: signum */
-	regs->r6 = (unsigned long) &frame->sc; /* arg 1: sigcontext */
-
-	/* Offset of 4 to handle microblaze rtid r14, 0 */
-	regs->pc = (unsigned long)ka->sa.sa_handler;
-
-	set_fs(USER_DS);
-
-#ifdef DEBUG_SIG
-	printk(KERN_INFO "SIG deliver (%s:%d): sp=%p pc=%08lx\n",
-		current->comm, current->pid, frame, regs->pc);
-#endif
-
-	return;
-
-give_sigsegv:
-	if (sig == SIGSEGV)
-		ka->sa.sa_handler = SIG_DFL;
-	force_sig(SIGSEGV, current);
-=======
 	return (void __user *)((sp - frame_size) & -8UL);
->>>>>>> 533ac12e
 }
 
 static void setup_rt_frame(int sig, struct k_sigaction *ka, siginfo_t *info,
