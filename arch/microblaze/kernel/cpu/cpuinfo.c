/*
 * Copyright (C) 2007-2009 Michal Simek <monstr@monstr.eu>
 * Copyright (C) 2007-2009 PetaLogix
 * Copyright (C) 2007 John Williams <john.williams@petalogix.com>
 *
 * This file is subject to the terms and conditions of the GNU General Public
 * License. See the file "COPYING" in the main directory of this archive
 * for more details.
 */

#include <linux/init.h>
#include <linux/slab.h>
#include <asm/cpuinfo.h>
#include <asm/pvr.h>

const struct cpu_ver_key cpu_ver_lookup[] = {
	/* These key value are as per MBV field in PVR0 */
	{"5.00.a", 0x01},
	{"5.00.b", 0x02},
	{"5.00.c", 0x03},
	{"6.00.a", 0x04},
	{"6.00.b", 0x06},
	{"7.00.a", 0x05},
	{"7.00.b", 0x07},
	{"7.10.a", 0x08},
	{"7.10.b", 0x09},
	{"7.10.c", 0x0a},
	{"7.10.d", 0x0b},
	{"7.20.a", 0x0c},
	{"7.20.b", 0x0d},
<<<<<<< HEAD
=======
	{"7.20.c", 0x0e},
>>>>>>> 71623855
	/* FIXME There is no keycode defined in MBV for these versions */
	{"2.10.a", 0x10},
	{"3.00.a", 0x20},
	{"4.00.a", 0x30},
	{"4.00.b", 0x40},
	{NULL, 0},
};

/*
 * FIXME Not sure if the actual key is defined by Xilinx in the PVR
 */
const struct family_string_key family_string_lookup[] = {
	{"virtex2", 0x4},
	{"virtex2pro", 0x5},
	{"spartan3", 0x6},
	{"virtex4", 0x7},
	{"virtex5", 0x8},
	{"spartan3e", 0x9},
	{"spartan3a", 0xa},
	{"spartan3an", 0xb},
	{"spartan3adsp", 0xc},
	{"spartan6", 0xd},
	{"virtex6", 0xe},
	/* FIXME There is no key code defined for spartan2 */
	{"spartan2", 0xf0},
	{NULL, 0},
};

struct cpuinfo cpuinfo;

void __init setup_cpuinfo(void)
{
	struct device_node *cpu = NULL;

	cpu = (struct device_node *) of_find_node_by_type(NULL, "cpu");
	if (!cpu)
		printk(KERN_ERR "You don't have cpu!!!\n");

	printk(KERN_INFO "%s: initialising\n", __func__);

	switch (cpu_has_pvr()) {
	case 0:
		printk(KERN_WARNING
			"%s: No PVR support. Using static CPU info from FDT\n",
			__func__);
		set_cpuinfo_static(&cpuinfo, cpu);
		break;
/* FIXME I found weird behavior with MB 7.00.a/b 7.10.a
 * please do not use FULL PVR with MMU */
	case 1:
		printk(KERN_INFO "%s: Using full CPU PVR support\n",
			__func__);
		set_cpuinfo_static(&cpuinfo, cpu);
		set_cpuinfo_pvr_full(&cpuinfo, cpu);
		break;
	default:
		printk(KERN_WARNING "%s: Unsupported PVR setting\n", __func__);
		set_cpuinfo_static(&cpuinfo, cpu);
	}
}<|MERGE_RESOLUTION|>--- conflicted
+++ resolved
@@ -28,10 +28,7 @@
 	{"7.10.d", 0x0b},
 	{"7.20.a", 0x0c},
 	{"7.20.b", 0x0d},
-<<<<<<< HEAD
-=======
 	{"7.20.c", 0x0e},
->>>>>>> 71623855
 	/* FIXME There is no keycode defined in MBV for these versions */
 	{"2.10.a", 0x10},
 	{"3.00.a", 0x20},
