/*
 * Definitions used by low-level trap handlers
 *
 * Copyright (C) 2008-2009 Michal Simek <monstr@monstr.eu>
 * Copyright (C) 2007-2009 PetaLogix
 * Copyright (C) 2007 John Williams <john.williams@petalogix.com>
 *
 * This file is subject to the terms and conditions of the GNU General
 * Public License. See the file COPYING in the main directory of this
 * archive for more details.
 */

#ifndef _ASM_MICROBLAZE_ENTRY_H
#define _ASM_MICROBLAZE_ENTRY_H

#include <asm/percpu.h>
#include <asm/ptrace.h>

/*
 * These are per-cpu variables required in entry.S, among other
 * places
 */

#define PER_CPU(var) per_cpu__##var

# ifndef __ASSEMBLY__
DECLARE_PER_CPU(unsigned int, KSP); /* Saved kernel stack pointer */
DECLARE_PER_CPU(unsigned int, KM); /* Kernel/user mode */
DECLARE_PER_CPU(unsigned int, ENTRY_SP); /* Saved SP on kernel entry */
DECLARE_PER_CPU(unsigned int, R11_SAVE); /* Temp variable for entry */
DECLARE_PER_CPU(unsigned int, CURRENT_SAVE); /* Saved current pointer */
# endif /* __ASSEMBLY__ */

<<<<<<< HEAD
/* noMMU hasn't any space for args */
# define STATE_SAVE_ARG_SPACE	(0)

=======
#ifndef CONFIG_MMU

/* noMMU hasn't any space for args */
# define STATE_SAVE_ARG_SPACE	(0)

#else /* CONFIG_MMU */

/* If true, system calls save and restore all registers (except result
 * registers, of course).  If false, then `call clobbered' registers
 * will not be preserved, on the theory that system calls are basically
 * function calls anyway, and the caller should be able to deal with it.
 * This is a security risk, of course, as `internal' values may leak out
 * after a system call, but that certainly doesn't matter very much for
 * a processor with no MMU protection!  For a protected-mode kernel, it
 * would be faster to just zero those registers before returning.
 *
 * I can not rely on the glibc implementation. If you turn it off make
 * sure that r11/r12 is saved in user-space. --KAA
 *
 * These are special variables using by the kernel trap/interrupt code
 * to save registers in, at a time when there are no spare registers we
 * can use to do so, and we can't depend on the value of the stack
 * pointer.  This means that they must be within a signed 16-bit
 * displacement of 0x00000000.
 */

/* A `state save frame' is a struct pt_regs preceded by some extra space
 * suitable for a function call stack frame. */

/* Amount of room on the stack reserved for arguments and to satisfy the
 * C calling conventions, in addition to the space used by the struct
 * pt_regs that actually holds saved values. */
#define STATE_SAVE_ARG_SPACE	(6*4) /* Up to six arguments */

#endif /* CONFIG_MMU */

>>>>>>> 533ac12e
#endif /* _ASM_MICROBLAZE_ENTRY_H */<|MERGE_RESOLUTION|>--- conflicted
+++ resolved
@@ -31,11 +31,6 @@
 DECLARE_PER_CPU(unsigned int, CURRENT_SAVE); /* Saved current pointer */
 # endif /* __ASSEMBLY__ */
 
-<<<<<<< HEAD
-/* noMMU hasn't any space for args */
-# define STATE_SAVE_ARG_SPACE	(0)
-
-=======
 #ifndef CONFIG_MMU
 
 /* noMMU hasn't any space for args */
@@ -72,5 +67,4 @@
 
 #endif /* CONFIG_MMU */
 
->>>>>>> 533ac12e
 #endif /* _ASM_MICROBLAZE_ENTRY_H */