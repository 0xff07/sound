/*
 * Copyright (C) 2008-2009 Michal Simek <monstr@monstr.eu>
 * Copyright (C) 2008-2009 PetaLogix
 * Copyright (C) 2006 Atmark Techno, Inc.
 *
 * This file is subject to the terms and conditions of the GNU General Public
 * License. See the file "COPYING" in the main directory of this archive
 * for more details.
 */

#ifndef _ASM_MICROBLAZE_PROCESSOR_H
#define _ASM_MICROBLAZE_PROCESSOR_H

#include <asm/ptrace.h>
#include <asm/setup.h>
#include <asm/registers.h>
#include <asm/segment.h>
#include <asm/entry.h>
#include <asm/current.h>

# ifndef __ASSEMBLY__
/* from kernel/cpu/mb.c */
extern const struct seq_operations cpuinfo_op;

# define cpu_relax()		barrier()
# define cpu_sleep()		do {} while (0)
# define prepare_to_copy(tsk)	do {} while (0)

#define task_pt_regs(tsk) \
		(((struct pt_regs *)(THREAD_SIZE + task_stack_page(tsk))) - 1)

/* Do necessary setup to start up a newly executed thread. */
void start_thread(struct pt_regs *regs, unsigned long pc, unsigned long usp);

# endif /* __ASSEMBLY__ */

<<<<<<< HEAD
#define task_pt_regs(tsk) \
		(((struct pt_regs *)(THREAD_SIZE + task_stack_page(tsk))) - 1)

/* Do necessary setup to start up a newly executed thread. */
void start_thread(struct pt_regs *regs, unsigned long pc, unsigned long usp);

=======
# ifndef CONFIG_MMU
>>>>>>> 533ac12e
/*
 * User space process size: memory size
 *
 * TASK_SIZE on MMU cpu is usually 1GB. However, on no-MMU arch, both
 * user processes and the kernel is on the same memory region. They
 * both share the memory space and that is limited by the amount of
 * physical memory. thus, we set TASK_SIZE == amount of total memory.
 */
# define TASK_SIZE	(0x81000000 - 0x80000000)

/*
 * Default implementation of macro that returns current
 * instruction pointer ("program counter").
 */
# define current_text_addr() ({ __label__ _l; _l: &&_l; })

/*
 * This decides where the kernel will search for a free chunk of vm
 * space during mmap's. We won't be using it
 */
# define TASK_UNMAPPED_BASE	0

/* definition in include/linux/sched.h */
struct task_struct;

/* thread_struct is gone. use thread_info instead. */
struct thread_struct { };
# define INIT_THREAD	{ }

/* Free all resources held by a thread. */
static inline void release_thread(struct task_struct *dead_task)
{
}

/* Free all resources held by a thread. */
static inline void exit_thread(void)
{
}

extern unsigned long thread_saved_pc(struct task_struct *t);

extern unsigned long get_wchan(struct task_struct *p);

/*
 * create a kernel thread without removing it from tasklists
 */
extern int kernel_thread(int (*fn)(void *), void *arg, unsigned long flags);

# define KSTK_EIP(tsk)	(0)
# define KSTK_ESP(tsk)	(0)

# else /* CONFIG_MMU */

/*
 * This is used to define STACK_TOP, and with MMU it must be below
 * kernel base to select the correct PGD when handling MMU exceptions.
 */
# define TASK_SIZE	(CONFIG_KERNEL_START)

/*
 * This decides where the kernel will search for a free chunk of vm
 * space during mmap's.
 */
# define TASK_UNMAPPED_BASE	(TASK_SIZE / 8 * 3)

# define THREAD_KSP	0

#  ifndef __ASSEMBLY__

/*
 * Default implementation of macro that returns current
 * instruction pointer ("program counter").
 */
#  define current_text_addr()	({ __label__ _l; _l: &&_l; })

/* If you change this, you must change the associated assembly-languages
 * constants defined below, THREAD_*.
 */
struct thread_struct {
	/* kernel stack pointer (must be first field in structure) */
	unsigned long	ksp;
	unsigned long	ksp_limit;	/* if ksp <= ksp_limit stack overflow */
	void		*pgdir;		/* root of page-table tree */
	struct pt_regs	*regs;		/* Pointer to saved register state */
};

#  define INIT_THREAD { \
	.ksp   = sizeof init_stack + (unsigned long)init_stack, \
	.pgdir = swapper_pg_dir, \
}

/* Do necessary setup to start up a newly executed thread.  */
void start_thread(struct pt_regs *regs,
		unsigned long pc, unsigned long usp);

/* Free all resources held by a thread. */
extern inline void release_thread(struct task_struct *dead_task)
{
}

extern int kernel_thread(int (*fn)(void *), void *arg, unsigned long flags);

/* Free current thread data structures etc.  */
static inline void exit_thread(void)
{
}

/* Return saved (kernel) PC of a blocked thread.  */
#  define thread_saved_pc(tsk)	\
	((tsk)->thread.regs ? (tsk)->thread.regs->r15 : 0)

unsigned long get_wchan(struct task_struct *p);

/* The size allocated for kernel stacks. This _must_ be a power of two! */
# define KERNEL_STACK_SIZE	0x2000

/* Return some info about the user process TASK.  */
#  define task_tos(task)	((unsigned long)(task) + KERNEL_STACK_SIZE)
#  define task_regs(task) ((struct pt_regs *)task_tos(task) - 1)

#  define task_pt_regs_plus_args(tsk) \
	(((void *)task_pt_regs(tsk)) - STATE_SAVE_ARG_SPACE)

#  define task_sp(task)	(task_regs(task)->r1)
#  define task_pc(task)	(task_regs(task)->pc)
/* Grotty old names for some.  */
#  define KSTK_EIP(task)	(task_pc(task))
#  define KSTK_ESP(task)	(task_sp(task))

/* FIXME */
#  define deactivate_mm(tsk, mm)	do { } while (0)

#  define STACK_TOP	TASK_SIZE
#  define STACK_TOP_MAX	STACK_TOP

#  endif /* __ASSEMBLY__ */
# endif /* CONFIG_MMU */
#endif /* _ASM_MICROBLAZE_PROCESSOR_H */<|MERGE_RESOLUTION|>--- conflicted
+++ resolved
@@ -34,16 +34,7 @@
 
 # endif /* __ASSEMBLY__ */
 
-<<<<<<< HEAD
-#define task_pt_regs(tsk) \
-		(((struct pt_regs *)(THREAD_SIZE + task_stack_page(tsk))) - 1)
-
-/* Do necessary setup to start up a newly executed thread. */
-void start_thread(struct pt_regs *regs, unsigned long pc, unsigned long usp);
-
-=======
 # ifndef CONFIG_MMU
->>>>>>> 533ac12e
 /*
  * User space process size: memory size
  *
