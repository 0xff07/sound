--- conflicted
+++ resolved
@@ -77,18 +77,12 @@
 	.exported = 0, /* no exporting to userspace */
 };
 
-<<<<<<< HEAD
-int s6_gpio_init(void)
-=======
 int s6_gpio_init(u32 afsel)
->>>>>>> 4e8a2372
 {
 	writeb(afsel, S6_REG_GPIO + S6_GPIO_BANK(0) + S6_GPIO_AFSEL);
 	writeb(afsel >> 8, S6_REG_GPIO + S6_GPIO_BANK(1) + S6_GPIO_AFSEL);
 	writeb(afsel >> 16, S6_REG_GPIO + S6_GPIO_BANK(2) + S6_GPIO_AFSEL);
 	return gpiochip_add(&gpiochip);
-<<<<<<< HEAD
-=======
 }
 
 static void ack(unsigned int irq)
@@ -234,5 +228,4 @@
 				break;
 		}
 	}
->>>>>>> 4e8a2372
 }