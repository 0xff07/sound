#
# Automatically generated make config: don't edit
<<<<<<< HEAD
# Linux kernel version: 2.6.31-rc6
# Thu Aug 20 15:03:04 2009
=======
# Linux kernel version: 2.6.31
# Thu Sep 24 19:33:00 2009
>>>>>>> 71623855
#
CONFIG_SUPERH=y
CONFIG_SUPERH32=y
# CONFIG_SUPERH64 is not set
CONFIG_ARCH_DEFCONFIG="arch/sh/configs/shx3_defconfig"
CONFIG_RWSEM_GENERIC_SPINLOCK=y
CONFIG_GENERIC_BUG=y
CONFIG_GENERIC_FIND_NEXT_BIT=y
CONFIG_GENERIC_HWEIGHT=y
CONFIG_GENERIC_HARDIRQS=y
CONFIG_GENERIC_HARDIRQS_NO__DO_IRQ=y
CONFIG_GENERIC_IRQ_PROBE=y
CONFIG_IRQ_PER_CPU=y
# CONFIG_GENERIC_GPIO is not set
CONFIG_GENERIC_TIME=y
CONFIG_GENERIC_CLOCKEVENTS=y
# CONFIG_ARCH_SUSPEND_POSSIBLE is not set
CONFIG_ARCH_HIBERNATION_POSSIBLE=y
CONFIG_SYS_SUPPORTS_PCI=y
CONFIG_SYS_SUPPORTS_TMU=y
CONFIG_STACKTRACE_SUPPORT=y
CONFIG_LOCKDEP_SUPPORT=y
CONFIG_HAVE_LATENCYTOP_SUPPORT=y
# CONFIG_ARCH_HAS_ILOG2_U32 is not set
# CONFIG_ARCH_HAS_ILOG2_U64 is not set
CONFIG_ARCH_NO_VIRT_TO_BUS=y
CONFIG_ARCH_HAS_DEFAULT_IDLE=y
CONFIG_ARCH_HAS_CPU_IDLE_WAIT=y
CONFIG_DEFCONFIG_LIST="/lib/modules/$UNAME_RELEASE/.config"
CONFIG_CONSTRUCTORS=y

#
# General setup
#
CONFIG_EXPERIMENTAL=y
CONFIG_BROKEN_ON_SMP=y
CONFIG_INIT_ENV_ARG_LIMIT=32
CONFIG_LOCALVERSION=""
CONFIG_LOCALVERSION_AUTO=y
CONFIG_HAVE_KERNEL_GZIP=y
CONFIG_HAVE_KERNEL_BZIP2=y
CONFIG_HAVE_KERNEL_LZMA=y
CONFIG_KERNEL_GZIP=y
# CONFIG_KERNEL_BZIP2 is not set
# CONFIG_KERNEL_LZMA is not set
# CONFIG_SWAP is not set
# CONFIG_SYSVIPC is not set
# CONFIG_POSIX_MQUEUE is not set
# CONFIG_BSD_PROCESS_ACCT is not set
# CONFIG_TASKSTATS is not set
# CONFIG_AUDIT is not set

#
# RCU Subsystem
#
CONFIG_TREE_RCU=y
# CONFIG_TREE_PREEMPT_RCU is not set
# CONFIG_RCU_TRACE is not set
CONFIG_RCU_FANOUT=32
# CONFIG_RCU_FANOUT_EXACT is not set
# CONFIG_TREE_RCU_TRACE is not set
# CONFIG_IKCONFIG is not set
CONFIG_LOG_BUF_SHIFT=14
# CONFIG_GROUP_SCHED is not set
# CONFIG_CGROUPS is not set
CONFIG_SYSFS_DEPRECATED=y
CONFIG_SYSFS_DEPRECATED_V2=y
# CONFIG_RELAY is not set
# CONFIG_NAMESPACES is not set
CONFIG_BLK_DEV_INITRD=y
CONFIG_INITRAMFS_SOURCE=""
CONFIG_RD_GZIP=y
# CONFIG_RD_BZIP2 is not set
# CONFIG_RD_LZMA is not set
CONFIG_CC_OPTIMIZE_FOR_SIZE=y
CONFIG_SYSCTL=y
CONFIG_ANON_INODES=y
CONFIG_EMBEDDED=y
CONFIG_UID16=y
# CONFIG_SYSCTL_SYSCALL is not set
CONFIG_KALLSYMS=y
# CONFIG_KALLSYMS_EXTRA_PASS is not set
# CONFIG_HOTPLUG is not set
CONFIG_PRINTK=y
CONFIG_BUG=y
CONFIG_ELF_CORE=y
CONFIG_BASE_FULL=y
CONFIG_FUTEX=y
CONFIG_EPOLL=y
CONFIG_SIGNALFD=y
CONFIG_TIMERFD=y
CONFIG_EVENTFD=y
CONFIG_SHMEM=y
CONFIG_AIO=y
<<<<<<< HEAD
CONFIG_HAVE_PERF_COUNTERS=y
=======
CONFIG_HAVE_PERF_EVENTS=y
>>>>>>> 71623855

#
# Kernel Performance Events And Counters
#
<<<<<<< HEAD
=======
# CONFIG_PERF_EVENTS is not set
>>>>>>> 71623855
# CONFIG_PERF_COUNTERS is not set
CONFIG_VM_EVENT_COUNTERS=y
CONFIG_PCI_QUIRKS=y
CONFIG_COMPAT_BRK=y
CONFIG_SLAB=y
# CONFIG_SLUB is not set
# CONFIG_SLOB is not set
# CONFIG_PROFILING is not set
CONFIG_HAVE_OPROFILE=y
CONFIG_HAVE_IOREMAP_PROT=y
CONFIG_HAVE_KPROBES=y
CONFIG_HAVE_KRETPROBES=y
CONFIG_HAVE_ARCH_TRACEHOOK=y
CONFIG_HAVE_CLK=y
CONFIG_HAVE_DMA_API_DEBUG=y

#
# GCOV-based kernel profiling
#
# CONFIG_SLOW_WORK is not set
CONFIG_HAVE_GENERIC_DMA_COHERENT=y
CONFIG_SLABINFO=y
CONFIG_RT_MUTEXES=y
CONFIG_BASE_SMALL=0
# CONFIG_MODULES is not set
CONFIG_BLOCK=y
CONFIG_LBDAF=y
# CONFIG_BLK_DEV_BSG is not set
# CONFIG_BLK_DEV_INTEGRITY is not set

#
# IO Schedulers
#
CONFIG_IOSCHED_NOOP=y
CONFIG_IOSCHED_AS=y
CONFIG_IOSCHED_DEADLINE=y
CONFIG_IOSCHED_CFQ=y
CONFIG_DEFAULT_AS=y
# CONFIG_DEFAULT_DEADLINE is not set
# CONFIG_DEFAULT_CFQ is not set
# CONFIG_DEFAULT_NOOP is not set
CONFIG_DEFAULT_IOSCHED="anticipatory"
# CONFIG_FREEZER is not set

#
# System type
#
CONFIG_CPU_SH4=y
# CONFIG_CPU_SUBTYPE_SH7619 is not set
# CONFIG_CPU_SUBTYPE_SH7201 is not set
# CONFIG_CPU_SUBTYPE_SH7203 is not set
# CONFIG_CPU_SUBTYPE_SH7206 is not set
# CONFIG_CPU_SUBTYPE_SH7263 is not set
# CONFIG_CPU_SUBTYPE_MXG is not set
# CONFIG_CPU_SUBTYPE_SH7705 is not set
# CONFIG_CPU_SUBTYPE_SH7706 is not set
# CONFIG_CPU_SUBTYPE_SH7707 is not set
# CONFIG_CPU_SUBTYPE_SH7708 is not set
# CONFIG_CPU_SUBTYPE_SH7709 is not set
# CONFIG_CPU_SUBTYPE_SH7710 is not set
# CONFIG_CPU_SUBTYPE_SH7712 is not set
# CONFIG_CPU_SUBTYPE_SH7720 is not set
# CONFIG_CPU_SUBTYPE_SH7721 is not set
# CONFIG_CPU_SUBTYPE_SH7750 is not set
# CONFIG_CPU_SUBTYPE_SH7091 is not set
# CONFIG_CPU_SUBTYPE_SH7750R is not set
# CONFIG_CPU_SUBTYPE_SH7750S is not set
# CONFIG_CPU_SUBTYPE_SH7751 is not set
CONFIG_CPU_SUBTYPE_SH7751R=y
# CONFIG_CPU_SUBTYPE_SH7760 is not set
# CONFIG_CPU_SUBTYPE_SH4_202 is not set
# CONFIG_CPU_SUBTYPE_SH7723 is not set
# CONFIG_CPU_SUBTYPE_SH7724 is not set
# CONFIG_CPU_SUBTYPE_SH7757 is not set
# CONFIG_CPU_SUBTYPE_SH7763 is not set
# CONFIG_CPU_SUBTYPE_SH7770 is not set
# CONFIG_CPU_SUBTYPE_SH7780 is not set
# CONFIG_CPU_SUBTYPE_SH7785 is not set
# CONFIG_CPU_SUBTYPE_SH7786 is not set
# CONFIG_CPU_SUBTYPE_SHX3 is not set
# CONFIG_CPU_SUBTYPE_SH7343 is not set
# CONFIG_CPU_SUBTYPE_SH7722 is not set
# CONFIG_CPU_SUBTYPE_SH7366 is not set

#
# Memory management options
#
CONFIG_QUICKLIST=y
CONFIG_MMU=y
CONFIG_PAGE_OFFSET=0x80000000
CONFIG_FORCE_MAX_ZONEORDER=11
CONFIG_MEMORY_START=0x08000000
CONFIG_MEMORY_SIZE=0x01000000
CONFIG_29BIT=y
CONFIG_VSYSCALL=y
CONFIG_ARCH_FLATMEM_ENABLE=y
CONFIG_ARCH_SPARSEMEM_ENABLE=y
CONFIG_ARCH_SPARSEMEM_DEFAULT=y
CONFIG_MAX_ACTIVE_REGIONS=1
CONFIG_ARCH_POPULATES_NODE_MAP=y
CONFIG_ARCH_SELECT_MEMORY_MODEL=y
CONFIG_PAGE_SIZE_4KB=y
# CONFIG_PAGE_SIZE_8KB is not set
# CONFIG_PAGE_SIZE_16KB is not set
# CONFIG_PAGE_SIZE_64KB is not set
CONFIG_SELECT_MEMORY_MODEL=y
CONFIG_FLATMEM_MANUAL=y
# CONFIG_DISCONTIGMEM_MANUAL is not set
# CONFIG_SPARSEMEM_MANUAL is not set
CONFIG_FLATMEM=y
CONFIG_FLAT_NODE_MEM_MAP=y
CONFIG_SPARSEMEM_STATIC=y
CONFIG_PAGEFLAGS_EXTENDED=y
CONFIG_SPLIT_PTLOCK_CPUS=4
# CONFIG_PHYS_ADDR_T_64BIT is not set
CONFIG_ZONE_DMA_FLAG=0
CONFIG_NR_QUICK=2
CONFIG_HAVE_MLOCK=y
CONFIG_HAVE_MLOCKED_PAGE_BIT=y
# CONFIG_KSM is not set
CONFIG_DEFAULT_MMAP_MIN_ADDR=4096

#
# Cache configuration
#
CONFIG_CACHE_WRITEBACK=y
# CONFIG_CACHE_WRITETHROUGH is not set
# CONFIG_CACHE_OFF is not set

#
# Processor features
#
CONFIG_CPU_LITTLE_ENDIAN=y
# CONFIG_CPU_BIG_ENDIAN is not set
CONFIG_SH_FPU=y
# CONFIG_SH_STORE_QUEUES is not set
CONFIG_CPU_HAS_INTEVT=y
CONFIG_CPU_HAS_IPR_IRQ=y
CONFIG_CPU_HAS_SR_RB=y
CONFIG_CPU_HAS_FPU=y

#
# Board support
#
# CONFIG_SH_7751_SYSTEMH is not set
CONFIG_SH_SECUREEDGE5410=y
# CONFIG_SH_RTS7751R2D is not set
# CONFIG_SH_LANDISK is not set
# CONFIG_SH_TITAN is not set
# CONFIG_SH_LBOX_RE2 is not set

#
# Timer and clock configuration
#
CONFIG_SH_TIMER_TMU=y
CONFIG_SH_PCLK_FREQ=60000000
CONFIG_SH_CLK_CPG=y
CONFIG_SH_CLK_CPG_LEGACY=y
# CONFIG_NO_HZ is not set
# CONFIG_HIGH_RES_TIMERS is not set
CONFIG_GENERIC_CLOCKEVENTS_BUILD=y

#
# CPU Frequency scaling
#
# CONFIG_CPU_FREQ is not set

#
# DMA support
#
CONFIG_SH_DMA_API=y
CONFIG_SH_DMA=y
CONFIG_SH_DMA_IRQ_MULTI=y
CONFIG_NR_ONCHIP_DMA_CHANNELS=8
# CONFIG_NR_DMA_CHANNELS_BOOL is not set

#
# Companion Chips
#

#
# Additional SuperH Device Drivers
#
# CONFIG_HEARTBEAT is not set
# CONFIG_PUSH_SWITCH is not set

#
# Kernel features
#
# CONFIG_HZ_100 is not set
CONFIG_HZ_250=y
# CONFIG_HZ_300 is not set
# CONFIG_HZ_1000 is not set
CONFIG_HZ=250
# CONFIG_SCHED_HRTICK is not set
# CONFIG_KEXEC is not set
# CONFIG_CRASH_DUMP is not set
# CONFIG_SECCOMP is not set
CONFIG_PREEMPT_NONE=y
# CONFIG_PREEMPT_VOLUNTARY is not set
# CONFIG_PREEMPT is not set
CONFIG_GUSA=y
# CONFIG_GUSA_RB is not set
# CONFIG_SPARSE_IRQ is not set

#
# Boot options
#
CONFIG_ZERO_PAGE_OFFSET=0x00001000
CONFIG_BOOT_LINK_OFFSET=0x00800000
CONFIG_ENTRY_OFFSET=0x00001000
# CONFIG_UBC_WAKEUP is not set
# CONFIG_CMDLINE_OVERWRITE is not set
# CONFIG_CMDLINE_EXTEND is not set

#
# Bus options
#
CONFIG_PCI=y
CONFIG_SH_PCIDMA_NONCOHERENT=y
# CONFIG_PCIEPORTBUS is not set
# CONFIG_ARCH_SUPPORTS_MSI is not set
CONFIG_PCI_LEGACY=y
# CONFIG_PCI_STUB is not set
# CONFIG_PCI_IOV is not set

#
# Executable file formats
#
CONFIG_BINFMT_ELF=y
# CONFIG_CORE_DUMP_DEFAULT_ELF_HEADERS is not set
# CONFIG_HAVE_AOUT is not set
# CONFIG_BINFMT_MISC is not set

#
# Power management options (EXPERIMENTAL)
#
# CONFIG_PM is not set
# CONFIG_CPU_IDLE is not set
CONFIG_NET=y

#
# Networking options
#
# CONFIG_PACKET is not set
# CONFIG_UNIX is not set
# CONFIG_NET_KEY is not set
CONFIG_INET=y
# CONFIG_IP_MULTICAST is not set
# CONFIG_IP_ADVANCED_ROUTER is not set
CONFIG_IP_FIB_HASH=y
# CONFIG_IP_PNP is not set
# CONFIG_NET_IPIP is not set
# CONFIG_NET_IPGRE is not set
# CONFIG_ARPD is not set
# CONFIG_SYN_COOKIES is not set
# CONFIG_INET_AH is not set
# CONFIG_INET_ESP is not set
# CONFIG_INET_IPCOMP is not set
# CONFIG_INET_XFRM_TUNNEL is not set
# CONFIG_INET_TUNNEL is not set
# CONFIG_INET_XFRM_MODE_TRANSPORT is not set
# CONFIG_INET_XFRM_MODE_TUNNEL is not set
# CONFIG_INET_XFRM_MODE_BEET is not set
# CONFIG_INET_LRO is not set
# CONFIG_INET_DIAG is not set
# CONFIG_TCP_CONG_ADVANCED is not set
CONFIG_TCP_CONG_CUBIC=y
CONFIG_DEFAULT_TCP_CONG="cubic"
# CONFIG_TCP_MD5SIG is not set
# CONFIG_IPV6 is not set
# CONFIG_NETWORK_SECMARK is not set
# CONFIG_NETFILTER is not set
# CONFIG_IP_DCCP is not set
# CONFIG_IP_SCTP is not set
# CONFIG_RDS is not set
# CONFIG_TIPC is not set
# CONFIG_ATM is not set
# CONFIG_BRIDGE is not set
# CONFIG_NET_DSA is not set
# CONFIG_VLAN_8021Q is not set
# CONFIG_DECNET is not set
# CONFIG_LLC2 is not set
# CONFIG_IPX is not set
# CONFIG_ATALK is not set
# CONFIG_X25 is not set
# CONFIG_LAPB is not set
# CONFIG_ECONET is not set
# CONFIG_WAN_ROUTER is not set
# CONFIG_PHONET is not set
# CONFIG_IEEE802154 is not set
# CONFIG_NET_SCHED is not set
# CONFIG_DCB is not set

#
# Network testing
#
# CONFIG_NET_PKTGEN is not set
# CONFIG_HAMRADIO is not set
# CONFIG_CAN is not set
# CONFIG_IRDA is not set
# CONFIG_BT is not set
# CONFIG_AF_RXRPC is not set
CONFIG_WIRELESS=y
# CONFIG_CFG80211 is not set
CONFIG_CFG80211_DEFAULT_PS_VALUE=0
# CONFIG_WIRELESS_OLD_REGULATORY is not set
# CONFIG_WIRELESS_EXT is not set
# CONFIG_LIB80211 is not set

#
# CFG80211 needs to be enabled for MAC80211
#
# CONFIG_WIMAX is not set
# CONFIG_RFKILL is not set
# CONFIG_NET_9P is not set

#
# Device Drivers
#

#
# Generic Driver Options
#
CONFIG_STANDALONE=y
CONFIG_PREVENT_FIRMWARE_BUILD=y
# CONFIG_SYS_HYPERVISOR is not set
# CONFIG_CONNECTOR is not set
CONFIG_MTD=y
# CONFIG_MTD_DEBUG is not set
# CONFIG_MTD_CONCAT is not set
CONFIG_MTD_PARTITIONS=y
# CONFIG_MTD_REDBOOT_PARTS is not set
# CONFIG_MTD_CMDLINE_PARTS is not set
# CONFIG_MTD_AR7_PARTS is not set

#
# User Modules And Translation Layers
#
CONFIG_MTD_CHAR=y
CONFIG_MTD_BLKDEVS=y
# CONFIG_MTD_BLOCK is not set
CONFIG_MTD_BLOCK_RO=y
# CONFIG_FTL is not set
# CONFIG_NFTL is not set
# CONFIG_INFTL is not set
# CONFIG_RFD_FTL is not set
# CONFIG_SSFDC is not set
# CONFIG_MTD_OOPS is not set

#
# RAM/ROM/Flash chip drivers
#
CONFIG_MTD_CFI=y
# CONFIG_MTD_JEDECPROBE is not set
CONFIG_MTD_GEN_PROBE=y
CONFIG_MTD_CFI_ADV_OPTIONS=y
CONFIG_MTD_CFI_NOSWAP=y
# CONFIG_MTD_CFI_BE_BYTE_SWAP is not set
# CONFIG_MTD_CFI_LE_BYTE_SWAP is not set
CONFIG_MTD_CFI_GEOMETRY=y
CONFIG_MTD_MAP_BANK_WIDTH_1=y
# CONFIG_MTD_MAP_BANK_WIDTH_2 is not set
# CONFIG_MTD_MAP_BANK_WIDTH_4 is not set
# CONFIG_MTD_MAP_BANK_WIDTH_8 is not set
# CONFIG_MTD_MAP_BANK_WIDTH_16 is not set
# CONFIG_MTD_MAP_BANK_WIDTH_32 is not set
CONFIG_MTD_CFI_I1=y
# CONFIG_MTD_CFI_I2 is not set
# CONFIG_MTD_CFI_I4 is not set
# CONFIG_MTD_CFI_I8 is not set
# CONFIG_MTD_OTP is not set
CONFIG_MTD_CFI_INTELEXT=y
# CONFIG_MTD_CFI_AMDSTD is not set
# CONFIG_MTD_CFI_STAA is not set
CONFIG_MTD_CFI_UTIL=y
CONFIG_MTD_RAM=y
# CONFIG_MTD_ROM is not set
# CONFIG_MTD_ABSENT is not set

#
# Mapping drivers for chip access
#
# CONFIG_MTD_COMPLEX_MAPPINGS is not set
# CONFIG_MTD_PHYSMAP is not set
# CONFIG_MTD_INTEL_VR_NOR is not set
CONFIG_MTD_PLATRAM=y

#
# Self-contained MTD device drivers
#
# CONFIG_MTD_PMC551 is not set
# CONFIG_MTD_SLRAM is not set
# CONFIG_MTD_PHRAM is not set
# CONFIG_MTD_MTDRAM is not set
# CONFIG_MTD_BLOCK2MTD is not set

#
# Disk-On-Chip Device Drivers
#
# CONFIG_MTD_DOC2000 is not set
# CONFIG_MTD_DOC2001 is not set
# CONFIG_MTD_DOC2001PLUS is not set
# CONFIG_MTD_NAND is not set
# CONFIG_MTD_ONENAND is not set

#
# LPDDR flash memory drivers
#
# CONFIG_MTD_LPDDR is not set

#
# UBI - Unsorted block images
#
# CONFIG_MTD_UBI is not set
# CONFIG_PARPORT is not set
CONFIG_BLK_DEV=y
# CONFIG_BLK_CPQ_CISS_DA is not set
# CONFIG_BLK_DEV_DAC960 is not set
# CONFIG_BLK_DEV_UMEM is not set
# CONFIG_BLK_DEV_COW_COMMON is not set
# CONFIG_BLK_DEV_LOOP is not set
# CONFIG_BLK_DEV_NBD is not set
# CONFIG_BLK_DEV_SX8 is not set
CONFIG_BLK_DEV_RAM=y
CONFIG_BLK_DEV_RAM_COUNT=16
CONFIG_BLK_DEV_RAM_SIZE=4096
# CONFIG_BLK_DEV_XIP is not set
# CONFIG_CDROM_PKTCDVD is not set
# CONFIG_ATA_OVER_ETH is not set
# CONFIG_BLK_DEV_HD is not set
# CONFIG_MISC_DEVICES is not set
CONFIG_HAVE_IDE=y
# CONFIG_IDE is not set

#
# SCSI device support
#
# CONFIG_RAID_ATTRS is not set
# CONFIG_SCSI is not set
# CONFIG_SCSI_DMA is not set
# CONFIG_SCSI_NETLINK is not set
# CONFIG_ATA is not set
# CONFIG_MD is not set
# CONFIG_FUSION is not set

#
# IEEE 1394 (FireWire) support
#

#
# You can enable one or both FireWire driver stacks.
#

#
# See the help texts for more information.
#
# CONFIG_FIREWIRE is not set
# CONFIG_IEEE1394 is not set
# CONFIG_I2O is not set
CONFIG_NETDEVICES=y
# CONFIG_DUMMY is not set
# CONFIG_BONDING is not set
# CONFIG_MACVLAN is not set
# CONFIG_EQUALIZER is not set
# CONFIG_TUN is not set
# CONFIG_VETH is not set
# CONFIG_ARCNET is not set
# CONFIG_PHYLIB is not set
CONFIG_NET_ETHERNET=y
CONFIG_MII=y
# CONFIG_AX88796 is not set
# CONFIG_STNIC is not set
# CONFIG_HAPPYMEAL is not set
# CONFIG_SUNGEM is not set
# CONFIG_CASSINI is not set
# CONFIG_NET_VENDOR_3COM is not set
# CONFIG_SMC91X is not set
# CONFIG_ETHOC is not set
# CONFIG_SMC911X is not set
# CONFIG_SMSC911X is not set
# CONFIG_DNET is not set
# CONFIG_NET_TULIP is not set
# CONFIG_HP100 is not set
# CONFIG_IBM_NEW_EMAC_ZMII is not set
# CONFIG_IBM_NEW_EMAC_RGMII is not set
# CONFIG_IBM_NEW_EMAC_TAH is not set
# CONFIG_IBM_NEW_EMAC_EMAC4 is not set
# CONFIG_IBM_NEW_EMAC_NO_FLOW_CTRL is not set
# CONFIG_IBM_NEW_EMAC_MAL_CLR_ICINTSTAT is not set
# CONFIG_IBM_NEW_EMAC_MAL_COMMON_ERR is not set
CONFIG_NET_PCI=y
# CONFIG_PCNET32 is not set
# CONFIG_AMD8111_ETH is not set
# CONFIG_ADAPTEC_STARFIRE is not set
# CONFIG_B44 is not set
# CONFIG_FORCEDETH is not set
# CONFIG_E100 is not set
# CONFIG_FEALNX is not set
# CONFIG_NATSEMI is not set
# CONFIG_NE2K_PCI is not set
CONFIG_8139CP=y
CONFIG_8139TOO=y
CONFIG_8139TOO_PIO=y
# CONFIG_8139TOO_TUNE_TWISTER is not set
# CONFIG_8139TOO_8129 is not set
# CONFIG_8139_OLD_RX_RESET is not set
# CONFIG_R6040 is not set
# CONFIG_SIS900 is not set
# CONFIG_EPIC100 is not set
# CONFIG_SMSC9420 is not set
# CONFIG_SUNDANCE is not set
# CONFIG_TLAN is not set
# CONFIG_KS8842 is not set
# CONFIG_VIA_RHINE is not set
# CONFIG_SC92031 is not set
# CONFIG_ATL2 is not set
# CONFIG_NETDEV_1000 is not set
# CONFIG_NETDEV_10000 is not set
# CONFIG_TR is not set
CONFIG_WLAN=y
# CONFIG_WLAN_PRE80211 is not set
# CONFIG_WLAN_80211 is not set

#
# Enable WiMAX (Networking options) to see the WiMAX drivers
#
# CONFIG_WAN is not set
# CONFIG_FDDI is not set
# CONFIG_HIPPI is not set
# CONFIG_PPP is not set
# CONFIG_SLIP is not set
# CONFIG_NETCONSOLE is not set
# CONFIG_NETPOLL is not set
# CONFIG_NET_POLL_CONTROLLER is not set
# CONFIG_ISDN is not set
# CONFIG_PHONE is not set

#
# Input device support
#
CONFIG_INPUT=y
# CONFIG_INPUT_FF_MEMLESS is not set
# CONFIG_INPUT_POLLDEV is not set

#
# Userland interfaces
#
# CONFIG_INPUT_MOUSEDEV is not set
# CONFIG_INPUT_JOYDEV is not set
# CONFIG_INPUT_EVDEV is not set
# CONFIG_INPUT_EVBUG is not set

#
# Input Device Drivers
#
# CONFIG_INPUT_KEYBOARD is not set
# CONFIG_INPUT_MOUSE is not set
# CONFIG_INPUT_JOYSTICK is not set
# CONFIG_INPUT_TABLET is not set
# CONFIG_INPUT_TOUCHSCREEN is not set
# CONFIG_INPUT_MISC is not set

#
# Hardware I/O ports
#
# CONFIG_SERIO is not set
# CONFIG_GAMEPORT is not set

#
# Character devices
#
# CONFIG_VT is not set
CONFIG_DEVKMEM=y
# CONFIG_SERIAL_NONSTANDARD is not set
# CONFIG_NOZOMI is not set

#
# Serial drivers
#
# CONFIG_SERIAL_8250 is not set

#
# Non-8250 serial port support
#
CONFIG_SERIAL_SH_SCI=y
CONFIG_SERIAL_SH_SCI_NR_UARTS=2
CONFIG_SERIAL_SH_SCI_CONSOLE=y
CONFIG_SERIAL_CORE=y
CONFIG_SERIAL_CORE_CONSOLE=y
# CONFIG_SERIAL_JSM is not set
CONFIG_UNIX98_PTYS=y
# CONFIG_DEVPTS_MULTIPLE_INSTANCES is not set
CONFIG_LEGACY_PTYS=y
CONFIG_LEGACY_PTY_COUNT=256
# CONFIG_IPMI_HANDLER is not set
# CONFIG_HW_RANDOM is not set
# CONFIG_R3964 is not set
# CONFIG_APPLICOM is not set
# CONFIG_RAW_DRIVER is not set
# CONFIG_TCG_TPM is not set
CONFIG_DEVPORT=y
# CONFIG_I2C is not set
# CONFIG_SPI is not set

#
# PPS support
#
# CONFIG_PPS is not set
# CONFIG_W1 is not set
# CONFIG_POWER_SUPPLY is not set
# CONFIG_HWMON is not set
# CONFIG_THERMAL is not set
# CONFIG_WATCHDOG is not set
CONFIG_SSB_POSSIBLE=y

#
# Sonics Silicon Backplane
#
# CONFIG_SSB is not set

#
# Multifunction device drivers
#
# CONFIG_MFD_CORE is not set
# CONFIG_MFD_SM501 is not set
# CONFIG_HTC_PASIC3 is not set
# CONFIG_MFD_TMIO is not set
# CONFIG_REGULATOR is not set
# CONFIG_MEDIA_SUPPORT is not set

#
# Graphics support
#
CONFIG_VGA_ARB=y
# CONFIG_DRM is not set
# CONFIG_VGASTATE is not set
# CONFIG_VIDEO_OUTPUT_CONTROL is not set
# CONFIG_FB is not set
# CONFIG_BACKLIGHT_LCD_SUPPORT is not set

#
# Display device support
#
# CONFIG_DISPLAY_SUPPORT is not set
# CONFIG_SOUND is not set
# CONFIG_HID_SUPPORT is not set
# CONFIG_USB_SUPPORT is not set
# CONFIG_UWB is not set
# CONFIG_MMC is not set
# CONFIG_MEMSTICK is not set
# CONFIG_NEW_LEDS is not set
# CONFIG_ACCESSIBILITY is not set
# CONFIG_INFINIBAND is not set
CONFIG_RTC_LIB=y
CONFIG_RTC_CLASS=y
CONFIG_RTC_HCTOSYS=y
CONFIG_RTC_HCTOSYS_DEVICE="rtc0"
# CONFIG_RTC_DEBUG is not set

#
# RTC interfaces
#
CONFIG_RTC_INTF_SYSFS=y
CONFIG_RTC_INTF_PROC=y
CONFIG_RTC_INTF_DEV=y
# CONFIG_RTC_INTF_DEV_UIE_EMUL is not set
# CONFIG_RTC_DRV_TEST is not set

#
# SPI RTC drivers
#

#
# Platform RTC drivers
#
# CONFIG_RTC_DRV_DS1286 is not set
CONFIG_RTC_DRV_DS1302=y
# CONFIG_RTC_DRV_DS1511 is not set
# CONFIG_RTC_DRV_DS1553 is not set
# CONFIG_RTC_DRV_DS1742 is not set
# CONFIG_RTC_DRV_STK17TA8 is not set
# CONFIG_RTC_DRV_M48T86 is not set
# CONFIG_RTC_DRV_M48T35 is not set
# CONFIG_RTC_DRV_M48T59 is not set
# CONFIG_RTC_DRV_BQ4802 is not set
# CONFIG_RTC_DRV_V3020 is not set

#
# on-CPU RTC drivers
#
# CONFIG_RTC_DRV_SH is not set
# CONFIG_RTC_DRV_GENERIC is not set
# CONFIG_DMADEVICES is not set
# CONFIG_AUXDISPLAY is not set
# CONFIG_UIO is not set

#
# TI VLYNQ
#
# CONFIG_STAGING is not set

#
# File systems
#
CONFIG_EXT2_FS=y
# CONFIG_EXT2_FS_XATTR is not set
# CONFIG_EXT2_FS_XIP is not set
# CONFIG_EXT3_FS is not set
# CONFIG_EXT4_FS is not set
# CONFIG_REISERFS_FS is not set
# CONFIG_JFS_FS is not set
# CONFIG_FS_POSIX_ACL is not set
# CONFIG_XFS_FS is not set
# CONFIG_GFS2_FS is not set
# CONFIG_OCFS2_FS is not set
# CONFIG_BTRFS_FS is not set
# CONFIG_NILFS2_FS is not set
CONFIG_FILE_LOCKING=y
CONFIG_FSNOTIFY=y
# CONFIG_DNOTIFY is not set
# CONFIG_INOTIFY is not set
CONFIG_INOTIFY_USER=y
# CONFIG_QUOTA is not set
# CONFIG_AUTOFS_FS is not set
# CONFIG_AUTOFS4_FS is not set
# CONFIG_FUSE_FS is not set

#
# Caches
#
# CONFIG_FSCACHE is not set

#
# CD-ROM/DVD Filesystems
#
# CONFIG_ISO9660_FS is not set
# CONFIG_UDF_FS is not set

#
# DOS/FAT/NT Filesystems
#
# CONFIG_MSDOS_FS is not set
# CONFIG_VFAT_FS is not set
# CONFIG_NTFS_FS is not set

#
# Pseudo filesystems
#
CONFIG_PROC_FS=y
# CONFIG_PROC_KCORE is not set
CONFIG_PROC_SYSCTL=y
CONFIG_PROC_PAGE_MONITOR=y
CONFIG_SYSFS=y
CONFIG_TMPFS=y
# CONFIG_TMPFS_POSIX_ACL is not set
# CONFIG_HUGETLBFS is not set
# CONFIG_HUGETLB_PAGE is not set
# CONFIG_CONFIGFS_FS is not set
CONFIG_MISC_FILESYSTEMS=y
# CONFIG_ADFS_FS is not set
# CONFIG_AFFS_FS is not set
# CONFIG_HFS_FS is not set
# CONFIG_HFSPLUS_FS is not set
# CONFIG_BEFS_FS is not set
# CONFIG_BFS_FS is not set
# CONFIG_EFS_FS is not set
# CONFIG_JFFS2_FS is not set
CONFIG_CRAMFS=y
# CONFIG_SQUASHFS is not set
# CONFIG_VXFS_FS is not set
# CONFIG_MINIX_FS is not set
# CONFIG_OMFS_FS is not set
# CONFIG_HPFS_FS is not set
# CONFIG_QNX4FS_FS is not set
CONFIG_ROMFS_FS=y
CONFIG_ROMFS_BACKED_BY_BLOCK=y
# CONFIG_ROMFS_BACKED_BY_MTD is not set
# CONFIG_ROMFS_BACKED_BY_BOTH is not set
CONFIG_ROMFS_ON_BLOCK=y
# CONFIG_SYSV_FS is not set
# CONFIG_UFS_FS is not set
CONFIG_NETWORK_FILESYSTEMS=y
# CONFIG_NFS_FS is not set
# CONFIG_NFSD is not set
# CONFIG_SMB_FS is not set
# CONFIG_CIFS is not set
# CONFIG_NCP_FS is not set
# CONFIG_CODA_FS is not set
# CONFIG_AFS_FS is not set

#
# Partition Types
#
# CONFIG_PARTITION_ADVANCED is not set
CONFIG_MSDOS_PARTITION=y
# CONFIG_NLS is not set
# CONFIG_DLM is not set

#
# Kernel hacking
#
CONFIG_TRACE_IRQFLAGS_SUPPORT=y
# CONFIG_PRINTK_TIME is not set
CONFIG_ENABLE_WARN_DEPRECATED=y
CONFIG_ENABLE_MUST_CHECK=y
CONFIG_FRAME_WARN=1024
# CONFIG_MAGIC_SYSRQ is not set
# CONFIG_STRIP_ASM_SYMS is not set
# CONFIG_UNUSED_SYMBOLS is not set
# CONFIG_DEBUG_FS is not set
# CONFIG_HEADERS_CHECK is not set
# CONFIG_DEBUG_KERNEL is not set
# CONFIG_DEBUG_BUGVERBOSE is not set
# CONFIG_DEBUG_MEMORY_INIT is not set
# CONFIG_RCU_CPU_STALL_DETECTOR is not set
# CONFIG_LATENCYTOP is not set
CONFIG_HAVE_FUNCTION_TRACER=y
CONFIG_HAVE_FUNCTION_GRAPH_TRACER=y
CONFIG_HAVE_FUNCTION_TRACE_MCOUNT_TEST=y
CONFIG_HAVE_DYNAMIC_FTRACE=y
CONFIG_HAVE_FTRACE_MCOUNT_RECORD=y
<<<<<<< HEAD
CONFIG_HAVE_FTRACE_SYSCALLS=y
=======
CONFIG_HAVE_SYSCALL_TRACEPOINTS=y
>>>>>>> 71623855
CONFIG_TRACING_SUPPORT=y
# CONFIG_FTRACE is not set
# CONFIG_DMA_API_DEBUG is not set
# CONFIG_SAMPLES is not set
CONFIG_HAVE_ARCH_KGDB=y
# CONFIG_SH_STANDARD_BIOS is not set
# CONFIG_EARLY_SCIF_CONSOLE is not set
# CONFIG_DWARF_UNWINDER is not set

#
# Security options
#
# CONFIG_KEYS is not set
# CONFIG_SECURITY is not set
# CONFIG_SECURITYFS is not set
# CONFIG_SECURITY_FILE_CAPABILITIES is not set
# CONFIG_CRYPTO is not set
# CONFIG_BINARY_PRINTF is not set

#
# Library routines
#
CONFIG_BITREVERSE=y
CONFIG_GENERIC_FIND_LAST_BIT=y
# CONFIG_CRC_CCITT is not set
# CONFIG_CRC16 is not set
# CONFIG_CRC_T10DIF is not set
# CONFIG_CRC_ITU_T is not set
CONFIG_CRC32=y
# CONFIG_CRC7 is not set
# CONFIG_LIBCRC32C is not set
CONFIG_ZLIB_INFLATE=y
CONFIG_DECOMPRESS_GZIP=y
CONFIG_HAS_IOMEM=y
CONFIG_HAS_IOPORT=y
CONFIG_HAS_DMA=y
CONFIG_HAVE_LMB=y
CONFIG_NLATTR=y
CONFIG_GENERIC_ATOMIC64=y<|MERGE_RESOLUTION|>--- conflicted
+++ resolved
@@ -1,12 +1,7 @@
 #
 # Automatically generated make config: don't edit
-<<<<<<< HEAD
-# Linux kernel version: 2.6.31-rc6
-# Thu Aug 20 15:03:04 2009
-=======
 # Linux kernel version: 2.6.31
 # Thu Sep 24 19:33:00 2009
->>>>>>> 71623855
 #
 CONFIG_SUPERH=y
 CONFIG_SUPERH32=y
@@ -101,19 +96,12 @@
 CONFIG_EVENTFD=y
 CONFIG_SHMEM=y
 CONFIG_AIO=y
-<<<<<<< HEAD
-CONFIG_HAVE_PERF_COUNTERS=y
-=======
 CONFIG_HAVE_PERF_EVENTS=y
->>>>>>> 71623855
 
 #
 # Kernel Performance Events And Counters
 #
-<<<<<<< HEAD
-=======
 # CONFIG_PERF_EVENTS is not set
->>>>>>> 71623855
 # CONFIG_PERF_COUNTERS is not set
 CONFIG_VM_EVENT_COUNTERS=y
 CONFIG_PCI_QUIRKS=y
@@ -936,11 +924,7 @@
 CONFIG_HAVE_FUNCTION_TRACE_MCOUNT_TEST=y
 CONFIG_HAVE_DYNAMIC_FTRACE=y
 CONFIG_HAVE_FTRACE_MCOUNT_RECORD=y
-<<<<<<< HEAD
-CONFIG_HAVE_FTRACE_SYSCALLS=y
-=======
 CONFIG_HAVE_SYSCALL_TRACEPOINTS=y
->>>>>>> 71623855
 CONFIG_TRACING_SUPPORT=y
 # CONFIG_FTRACE is not set
 # CONFIG_DMA_API_DEBUG is not set
