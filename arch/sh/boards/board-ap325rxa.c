/*
 * Renesas - AP-325RXA
 * (Compatible with Algo System ., LTD. - AP-320A)
 *
 * Copyright (C) 2008 Renesas Solutions Corp.
 * Author : Yusuke Goda <goda.yuske@renesas.com>
 *
 * This file is subject to the terms and conditions of the GNU General Public
 * License.  See the file "COPYING" in the main directory of this archive
 * for more details.
 */

#include <linux/init.h>
#include <linux/device.h>
#include <linux/interrupt.h>
#include <linux/platform_device.h>
#include <linux/mtd/physmap.h>
#include <linux/mtd/sh_flctl.h>
#include <linux/delay.h>
#include <linux/i2c.h>
#include <linux/smc911x.h>
#include <linux/gpio.h>
#include <media/soc_camera_platform.h>
#include <media/sh_mobile_ceu.h>
#include <video/sh_mobile_lcdc.h>
#include <asm/io.h>
#include <asm/clock.h>
#include <cpu/sh7723.h>

static struct smc911x_platdata smc911x_info = {
	.flags = SMC911X_USE_32BIT,
	.irq_flags = IRQF_TRIGGER_LOW,
};

static struct resource smc9118_resources[] = {
	[0] = {
		.start	= 0xb6080000,
		.end	= 0xb60fffff,
		.flags	= IORESOURCE_MEM,
	},
	[1] = {
		.start	= 35,
		.end	= 35,
		.flags	= IORESOURCE_IRQ,
	}
};

static struct platform_device smc9118_device = {
	.name		= "smc911x",
	.id		= -1,
	.num_resources	= ARRAY_SIZE(smc9118_resources),
	.resource	= smc9118_resources,
	.dev		= {
		.platform_data = &smc911x_info,
	},
};

/*
 * AP320 and AP325RXA has CPLD data in NOR Flash(0xA80000-0xABFFFF).
 * If this area erased, this board can not boot.
 */
static struct mtd_partition ap325rxa_nor_flash_partitions[] = {
	{
		.name = "uboot",
		.offset = 0,
		.size = (1 * 1024 * 1024),
		.mask_flags = MTD_WRITEABLE,	/* Read-only */
	}, {
		.name = "kernel",
		.offset = MTDPART_OFS_APPEND,
		.size = (2 * 1024 * 1024),
<<<<<<< HEAD
	}, {
		.name = "free-area0",
		.offset = MTDPART_OFS_APPEND,
		.size = ((7 * 1024 * 1024) + (512 * 1024)),
	}, {
		.name = "CPLD-Data",
		.offset = MTDPART_OFS_APPEND,
		.mask_flags = MTD_WRITEABLE,	/* Read-only */
		.size = (1024 * 128 * 2),
	}, {
=======
	}, {
		.name = "free-area0",
		.offset = MTDPART_OFS_APPEND,
		.size = ((7 * 1024 * 1024) + (512 * 1024)),
	}, {
		.name = "CPLD-Data",
		.offset = MTDPART_OFS_APPEND,
		.mask_flags = MTD_WRITEABLE,	/* Read-only */
		.size = (1024 * 128 * 2),
	}, {
>>>>>>> 57f8f7b6
		.name = "free-area1",
		.offset = MTDPART_OFS_APPEND,
		.size = MTDPART_SIZ_FULL,
	},
};

static struct physmap_flash_data ap325rxa_nor_flash_data = {
	.width		= 2,
	.parts		= ap325rxa_nor_flash_partitions,
	.nr_parts	= ARRAY_SIZE(ap325rxa_nor_flash_partitions),
};

static struct resource ap325rxa_nor_flash_resources[] = {
	[0] = {
		.name	= "NOR Flash",
		.start	= 0x00000000,
		.end	= 0x00ffffff,
		.flags	= IORESOURCE_MEM,
	}
};

static struct platform_device ap325rxa_nor_flash_device = {
	.name		= "physmap-flash",
	.resource	= ap325rxa_nor_flash_resources,
	.num_resources	= ARRAY_SIZE(ap325rxa_nor_flash_resources),
	.dev		= {
		.platform_data = &ap325rxa_nor_flash_data,
	},
};

static struct mtd_partition nand_partition_info[] = {
	{
		.name	= "nand_data",
		.offset	= 0,
		.size	= MTDPART_SIZ_FULL,
	},
};

static struct resource nand_flash_resources[] = {
	[0] = {
		.start	= 0xa4530000,
		.end	= 0xa45300ff,
		.flags	= IORESOURCE_MEM,
	}
};

static struct sh_flctl_platform_data nand_flash_data = {
	.parts		= nand_partition_info,
	.nr_parts	= ARRAY_SIZE(nand_partition_info),
	.flcmncr_val	= FCKSEL_E | TYPESEL_SET | NANWF_E,
	.has_hwecc	= 1,
};

static struct platform_device nand_flash_device = {
	.name		= "sh_flctl",
	.resource	= nand_flash_resources,
	.num_resources	= ARRAY_SIZE(nand_flash_resources),
	.dev		= {
		.platform_data = &nand_flash_data,
	},
};

#define FPGA_LCDREG	0xB4100180
#define FPGA_BKLREG	0xB4100212
#define FPGA_LCDREG_VAL	0x0018
#define PORT_MSELCRB	0xA4050182
<<<<<<< HEAD
=======
#define PORT_HIZCRC	0xA405015C
#define PORT_DRVCRA	0xA405018A
#define PORT_DRVCRB	0xA405018C
>>>>>>> 57f8f7b6

static void ap320_wvga_power_on(void *board_data)
{
	msleep(100);

	/* ASD AP-320/325 LCD ON */
	ctrl_outw(FPGA_LCDREG_VAL, FPGA_LCDREG);

	/* backlight */
	gpio_set_value(GPIO_PTS3, 0);
	ctrl_outw(0x100, FPGA_BKLREG);
}

static struct sh_mobile_lcdc_info lcdc_info = {
	.clock_source = LCDC_CLK_EXTERNAL,
	.ch[0] = {
		.chan = LCDC_CHAN_MAINLCD,
		.bpp = 16,
		.interface_type = RGB18,
		.clock_divider = 1,
		.lcd_cfg = {
			.name = "LB070WV1",
			.xres = 800,
			.yres = 480,
			.left_margin = 40,
			.right_margin = 160,
			.hsync_len = 8,
			.upper_margin = 63,
			.lower_margin = 80,
			.vsync_len = 1,
			.sync = 0, /* hsync and vsync are active low */
		},
		.lcd_size_cfg = { /* 7.0 inch */
			.width = 152,
			.height = 91,
		},
		.board_cfg = {
			.display_on = ap320_wvga_power_on,
		},
	}
};

static struct resource lcdc_resources[] = {
	[0] = {
		.name	= "LCDC",
		.start	= 0xfe940000, /* P4-only space */
		.end	= 0xfe941fff,
		.flags	= IORESOURCE_MEM,
	},
};

static struct platform_device lcdc_device = {
	.name		= "sh_mobile_lcdc_fb",
	.num_resources	= ARRAY_SIZE(lcdc_resources),
	.resource	= lcdc_resources,
	.dev		= {
		.platform_data	= &lcdc_info,
	},
};

#ifdef CONFIG_I2C
static unsigned char camera_ncm03j_magic[] =
{
	0x87, 0x00, 0x88, 0x08, 0x89, 0x01, 0x8A, 0xE8,
	0x1D, 0x00, 0x1E, 0x8A, 0x21, 0x00, 0x33, 0x36,
	0x36, 0x60, 0x37, 0x08, 0x3B, 0x31, 0x44, 0x0F,
	0x46, 0xF0, 0x4B, 0x28, 0x4C, 0x21, 0x4D, 0x55,
	0x4E, 0x1B, 0x4F, 0xC7, 0x50, 0xFC, 0x51, 0x12,
	0x58, 0x02, 0x66, 0xC0, 0x67, 0x46, 0x6B, 0xA0,
	0x6C, 0x34, 0x7E, 0x25, 0x7F, 0x25, 0x8D, 0x0F,
	0x92, 0x40, 0x93, 0x04, 0x94, 0x26, 0x95, 0x0A,
	0x99, 0x03, 0x9A, 0xF0, 0x9B, 0x14, 0x9D, 0x7A,
	0xC5, 0x02, 0xD6, 0x07, 0x59, 0x00, 0x5A, 0x1A,
	0x5B, 0x2A, 0x5C, 0x37, 0x5D, 0x42, 0x5E, 0x56,
	0xC8, 0x00, 0xC9, 0x1A, 0xCA, 0x2A, 0xCB, 0x37,
	0xCC, 0x42, 0xCD, 0x56, 0xCE, 0x00, 0xCF, 0x1A,
	0xD0, 0x2A, 0xD1, 0x37, 0xD2, 0x42, 0xD3, 0x56,
	0x5F, 0x68, 0x60, 0x87, 0x61, 0xA3, 0x62, 0xBC,
	0x63, 0xD4, 0x64, 0xEA, 0xD6, 0x0F,
};

static int camera_set_capture(struct soc_camera_platform_info *info,
			      int enable)
{
	struct i2c_adapter *a = i2c_get_adapter(0);
	struct i2c_msg msg;
	int ret = 0;
	int i;

	if (!enable)
		return 0; /* no disable for now */

	for (i = 0; i < ARRAY_SIZE(camera_ncm03j_magic); i += 2) {
		u_int8_t buf[8];

		msg.addr = 0x6e;
		msg.buf = buf;
		msg.len = 2;
		msg.flags = 0;

		buf[0] = camera_ncm03j_magic[i];
		buf[1] = camera_ncm03j_magic[i + 1];

		ret = (ret < 0) ? ret : i2c_transfer(a, &msg, 1);
	}

	return ret;
}

static struct soc_camera_platform_info camera_info = {
	.iface = 0,
	.format_name = "UYVY",
	.format_depth = 16,
	.format = {
		.pixelformat = V4L2_PIX_FMT_UYVY,
		.colorspace = V4L2_COLORSPACE_SMPTE170M,
		.width = 640,
		.height = 480,
	},
	.bus_param = SOCAM_PCLK_SAMPLE_RISING | SOCAM_HSYNC_ACTIVE_HIGH |
	SOCAM_VSYNC_ACTIVE_HIGH | SOCAM_MASTER | SOCAM_DATAWIDTH_8,
	.set_capture = camera_set_capture,
};

static struct platform_device camera_device = {
	.name		= "soc_camera_platform",
	.dev		= {
		.platform_data	= &camera_info,
	},
};
#endif /* CONFIG_I2C */

static struct sh_mobile_ceu_info sh_mobile_ceu_info = {
	.flags = SOCAM_PCLK_SAMPLE_RISING | SOCAM_HSYNC_ACTIVE_HIGH |
	SOCAM_VSYNC_ACTIVE_HIGH | SOCAM_MASTER | SOCAM_DATAWIDTH_8,
};

static struct resource ceu_resources[] = {
	[0] = {
		.name	= "CEU",
		.start	= 0xfe910000,
		.end	= 0xfe91009f,
		.flags	= IORESOURCE_MEM,
	},
	[1] = {
		.start  = 52,
		.flags  = IORESOURCE_IRQ,
	},
	[2] = {
		/* place holder for contiguous memory */
	},
};

static struct platform_device ceu_device = {
	.name		= "sh_mobile_ceu",
	.num_resources	= ARRAY_SIZE(ceu_resources),
	.resource	= ceu_resources,
	.dev		= {
		.platform_data	= &sh_mobile_ceu_info,
	},
};

static struct platform_device *ap325rxa_devices[] __initdata = {
	&smc9118_device,
	&ap325rxa_nor_flash_device,
	&lcdc_device,
	&ceu_device,
#ifdef CONFIG_I2C
	&camera_device,
#endif
	&nand_flash_device,
};

static struct i2c_board_info __initdata ap325rxa_i2c_devices[] = {
	{
		I2C_BOARD_INFO("pcf8563", 0x51),
	},
};

static int __init ap325rxa_devices_setup(void)
{
	/* LD3 and LD4 LEDs */
	gpio_request(GPIO_PTX5, NULL); /* RUN */
	gpio_direction_output(GPIO_PTX5, 1);
	gpio_export(GPIO_PTX5, 0);

	gpio_request(GPIO_PTX4, NULL); /* INDICATOR */
	gpio_direction_output(GPIO_PTX4, 0);
	gpio_export(GPIO_PTX4, 0);

	/* SW1 input */
	gpio_request(GPIO_PTF7, NULL); /* MODE */
	gpio_direction_input(GPIO_PTF7);
	gpio_export(GPIO_PTF7, 0);

	/* LCDC */
	clk_always_enable("mstp200");
	gpio_request(GPIO_FN_LCDD15, NULL);
	gpio_request(GPIO_FN_LCDD14, NULL);
	gpio_request(GPIO_FN_LCDD13, NULL);
	gpio_request(GPIO_FN_LCDD12, NULL);
	gpio_request(GPIO_FN_LCDD11, NULL);
	gpio_request(GPIO_FN_LCDD10, NULL);
	gpio_request(GPIO_FN_LCDD9, NULL);
	gpio_request(GPIO_FN_LCDD8, NULL);
	gpio_request(GPIO_FN_LCDD7, NULL);
	gpio_request(GPIO_FN_LCDD6, NULL);
	gpio_request(GPIO_FN_LCDD5, NULL);
	gpio_request(GPIO_FN_LCDD4, NULL);
	gpio_request(GPIO_FN_LCDD3, NULL);
	gpio_request(GPIO_FN_LCDD2, NULL);
	gpio_request(GPIO_FN_LCDD1, NULL);
	gpio_request(GPIO_FN_LCDD0, NULL);
	gpio_request(GPIO_FN_LCDLCLK_PTR, NULL);
	gpio_request(GPIO_FN_LCDDCK, NULL);
	gpio_request(GPIO_FN_LCDVEPWC, NULL);
	gpio_request(GPIO_FN_LCDVCPWC, NULL);
	gpio_request(GPIO_FN_LCDVSYN, NULL);
	gpio_request(GPIO_FN_LCDHSYN, NULL);
	gpio_request(GPIO_FN_LCDDISP, NULL);
	gpio_request(GPIO_FN_LCDDON, NULL);

	/* LCD backlight */
	gpio_request(GPIO_PTS3, NULL);
	gpio_direction_output(GPIO_PTS3, 1);

	/* CEU */
	clk_always_enable("mstp203");
	gpio_request(GPIO_FN_VIO_CLK2, NULL);
	gpio_request(GPIO_FN_VIO_VD2, NULL);
	gpio_request(GPIO_FN_VIO_HD2, NULL);
	gpio_request(GPIO_FN_VIO_FLD, NULL);
	gpio_request(GPIO_FN_VIO_CKO, NULL);
	gpio_request(GPIO_FN_VIO_D15, NULL);
	gpio_request(GPIO_FN_VIO_D14, NULL);
	gpio_request(GPIO_FN_VIO_D13, NULL);
	gpio_request(GPIO_FN_VIO_D12, NULL);
	gpio_request(GPIO_FN_VIO_D11, NULL);
	gpio_request(GPIO_FN_VIO_D10, NULL);
	gpio_request(GPIO_FN_VIO_D9, NULL);
	gpio_request(GPIO_FN_VIO_D8, NULL);

	gpio_request(GPIO_PTZ7, NULL);
	gpio_direction_output(GPIO_PTZ7, 0); /* OE_CAM */
	gpio_request(GPIO_PTZ6, NULL);
	gpio_direction_output(GPIO_PTZ6, 0); /* STBY_CAM */
	gpio_request(GPIO_PTZ5, NULL);
	gpio_direction_output(GPIO_PTZ5, 1); /* RST_CAM */
	gpio_request(GPIO_PTZ4, NULL);
	gpio_direction_output(GPIO_PTZ4, 0); /* SADDR */

	ctrl_outw(ctrl_inw(PORT_MSELCRB) & ~0x0001, PORT_MSELCRB);
<<<<<<< HEAD
=======

	/* FLCTL */
	gpio_request(GPIO_FN_FCE, NULL);
	gpio_request(GPIO_FN_NAF7, NULL);
	gpio_request(GPIO_FN_NAF6, NULL);
	gpio_request(GPIO_FN_NAF5, NULL);
	gpio_request(GPIO_FN_NAF4, NULL);
	gpio_request(GPIO_FN_NAF3, NULL);
	gpio_request(GPIO_FN_NAF2, NULL);
	gpio_request(GPIO_FN_NAF1, NULL);
	gpio_request(GPIO_FN_NAF0, NULL);
	gpio_request(GPIO_FN_FCDE, NULL);
	gpio_request(GPIO_FN_FOE, NULL);
	gpio_request(GPIO_FN_FSC, NULL);
	gpio_request(GPIO_FN_FWE, NULL);
	gpio_request(GPIO_FN_FRB, NULL);

	ctrl_outw(0, PORT_HIZCRC);
	ctrl_outw(0xFFFF, PORT_DRVCRA);
	ctrl_outw(0xFFFF, PORT_DRVCRB);
>>>>>>> 57f8f7b6

	platform_resource_setup_memory(&ceu_device, "ceu", 4 << 20);

	i2c_register_board_info(0, ap325rxa_i2c_devices,
				ARRAY_SIZE(ap325rxa_i2c_devices));

	return platform_add_devices(ap325rxa_devices,
				ARRAY_SIZE(ap325rxa_devices));
}
device_initcall(ap325rxa_devices_setup);

<<<<<<< HEAD
static void __init ap325rxa_setup(char **cmdline_p)
{
}

=======
>>>>>>> 57f8f7b6
static struct sh_machine_vector mv_ap325rxa __initmv = {
	.mv_name = "AP-325RXA",
};<|MERGE_RESOLUTION|>--- conflicted
+++ resolved
@@ -69,7 +69,6 @@
 		.name = "kernel",
 		.offset = MTDPART_OFS_APPEND,
 		.size = (2 * 1024 * 1024),
-<<<<<<< HEAD
 	}, {
 		.name = "free-area0",
 		.offset = MTDPART_OFS_APPEND,
@@ -80,18 +79,6 @@
 		.mask_flags = MTD_WRITEABLE,	/* Read-only */
 		.size = (1024 * 128 * 2),
 	}, {
-=======
-	}, {
-		.name = "free-area0",
-		.offset = MTDPART_OFS_APPEND,
-		.size = ((7 * 1024 * 1024) + (512 * 1024)),
-	}, {
-		.name = "CPLD-Data",
-		.offset = MTDPART_OFS_APPEND,
-		.mask_flags = MTD_WRITEABLE,	/* Read-only */
-		.size = (1024 * 128 * 2),
-	}, {
->>>>>>> 57f8f7b6
 		.name = "free-area1",
 		.offset = MTDPART_OFS_APPEND,
 		.size = MTDPART_SIZ_FULL,
@@ -158,12 +145,9 @@
 #define FPGA_BKLREG	0xB4100212
 #define FPGA_LCDREG_VAL	0x0018
 #define PORT_MSELCRB	0xA4050182
-<<<<<<< HEAD
-=======
 #define PORT_HIZCRC	0xA405015C
 #define PORT_DRVCRA	0xA405018A
 #define PORT_DRVCRB	0xA405018C
->>>>>>> 57f8f7b6
 
 static void ap320_wvga_power_on(void *board_data)
 {
@@ -416,8 +400,6 @@
 	gpio_direction_output(GPIO_PTZ4, 0); /* SADDR */
 
 	ctrl_outw(ctrl_inw(PORT_MSELCRB) & ~0x0001, PORT_MSELCRB);
-<<<<<<< HEAD
-=======
 
 	/* FLCTL */
 	gpio_request(GPIO_FN_FCE, NULL);
@@ -438,7 +420,6 @@
 	ctrl_outw(0, PORT_HIZCRC);
 	ctrl_outw(0xFFFF, PORT_DRVCRA);
 	ctrl_outw(0xFFFF, PORT_DRVCRB);
->>>>>>> 57f8f7b6
 
 	platform_resource_setup_memory(&ceu_device, "ceu", 4 << 20);
 
@@ -450,13 +431,6 @@
 }
 device_initcall(ap325rxa_devices_setup);
 
-<<<<<<< HEAD
-static void __init ap325rxa_setup(char **cmdline_p)
-{
-}
-
-=======
->>>>>>> 57f8f7b6
 static struct sh_machine_vector mv_ap325rxa __initmv = {
 	.mv_name = "AP-325RXA",
 };