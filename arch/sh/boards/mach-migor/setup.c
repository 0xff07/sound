--- conflicted
+++ resolved
@@ -288,12 +288,9 @@
 
 static void camera_power_on(void)
 {
-<<<<<<< HEAD
-=======
 	/* Use 10 MHz VIO_CKO instead of 24 MHz to work
 	 * around signal quality issues on Panel Board V2.1.
 	 */
->>>>>>> 57f8f7b6
 	camera_clk = clk_get(NULL, "video_clk");
 	clk_set_rate(camera_clk, 10000000);
 	clk_enable(camera_clk);	/* start VIO_CKO */
@@ -311,8 +308,6 @@
 	clk_put(camera_clk);
 
 	gpio_set_value(GPIO_PTT3, 0);
-<<<<<<< HEAD
-=======
 }
 
 static void camera_power(int mode)
@@ -321,7 +316,6 @@
 		camera_power_on();
 	else
 		camera_power_off();
->>>>>>> 57f8f7b6
 }
 
 #ifdef CONFIG_I2C
