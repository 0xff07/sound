/*
 * SH7722 Setup
 *
 *  Copyright (C) 2006 - 2008  Paul Mundt
 *
 * This file is subject to the terms and conditions of the GNU General Public
 * License.  See the file "COPYING" in the main directory of this archive
 * for more details.
 */
#include <linux/platform_device.h>
#include <linux/init.h>
#include <linux/serial.h>
#include <linux/serial_sci.h>
#include <linux/mm.h>
#include <linux/uio_driver.h>
#include <linux/sh_timer.h>
#include <asm/clock.h>
#include <asm/mmzone.h>

static struct resource rtc_resources[] = {
	[0] = {
		.start	= 0xa465fec0,
		.end	= 0xa465fec0 + 0x58 - 1,
		.flags	= IORESOURCE_IO,
	},
	[1] = {
		/* Period IRQ */
		.start	= 45,
		.flags	= IORESOURCE_IRQ,
	},
	[2] = {
		/* Carry IRQ */
		.start	= 46,
		.flags	= IORESOURCE_IRQ,
	},
	[3] = {
		/* Alarm IRQ */
		.start	= 44,
		.flags	= IORESOURCE_IRQ,
	},
};

static struct platform_device rtc_device = {
	.name		= "sh-rtc",
	.id		= -1,
	.num_resources	= ARRAY_SIZE(rtc_resources),
	.resource	= rtc_resources,
};

static struct resource usbf_resources[] = {
	[0] = {
		.name	= "m66592_udc",
		.start	= 0x04480000,
		.end	= 0x044800FF,
		.flags	= IORESOURCE_MEM,
	},
	[1] = {
		.start	= 65,
		.end	= 65,
		.flags	= IORESOURCE_IRQ,
	},
};

static struct platform_device usbf_device = {
	.name		= "m66592_udc",
	.id             = 0, /* "usbf0" clock */
	.dev = {
		.dma_mask		= NULL,
		.coherent_dma_mask	= 0xffffffff,
	},
	.num_resources	= ARRAY_SIZE(usbf_resources),
	.resource	= usbf_resources,
};

static struct resource iic_resources[] = {
	[0] = {
		.name	= "IIC",
		.start  = 0x04470000,
		.end    = 0x04470017,
		.flags  = IORESOURCE_MEM,
	},
	[1] = {
		.start  = 96,
		.end    = 99,
		.flags  = IORESOURCE_IRQ,
       },
};

static struct platform_device iic_device = {
	.name           = "i2c-sh_mobile",
	.id             = 0, /* "i2c0" clock */
	.num_resources  = ARRAY_SIZE(iic_resources),
	.resource       = iic_resources,
};

static struct uio_info vpu_platform_data = {
	.name = "VPU4",
	.version = "0",
	.irq = 60,
};

static struct resource vpu_resources[] = {
	[0] = {
		.name	= "VPU",
		.start	= 0xfe900000,
		.end	= 0xfe9022eb,
		.flags	= IORESOURCE_MEM,
	},
	[1] = {
		/* place holder for contiguous memory */
	},
};

static struct platform_device vpu_device = {
	.name		= "uio_pdrv_genirq",
	.id		= 0,
	.dev = {
		.platform_data	= &vpu_platform_data,
	},
	.resource	= vpu_resources,
	.num_resources	= ARRAY_SIZE(vpu_resources),
};

static struct uio_info veu_platform_data = {
	.name = "VEU",
	.version = "0",
	.irq = 54,
};

static struct resource veu_resources[] = {
	[0] = {
		.name	= "VEU",
		.start	= 0xfe920000,
		.end	= 0xfe9200b7,
		.flags	= IORESOURCE_MEM,
	},
	[1] = {
		/* place holder for contiguous memory */
	},
};

static struct platform_device veu_device = {
	.name		= "uio_pdrv_genirq",
	.id		= 1,
	.dev = {
		.platform_data	= &veu_platform_data,
	},
	.resource	= veu_resources,
	.num_resources	= ARRAY_SIZE(veu_resources),
};

static struct uio_info jpu_platform_data = {
	.name = "JPU",
	.version = "0",
	.irq = 27,
};

static struct resource jpu_resources[] = {
	[0] = {
		.name	= "JPU",
		.start	= 0xfea00000,
		.end	= 0xfea102d3,
		.flags	= IORESOURCE_MEM,
	},
	[1] = {
		/* place holder for contiguous memory */
	},
};

static struct platform_device jpu_device = {
	.name		= "uio_pdrv_genirq",
	.id		= 2,
	.dev = {
		.platform_data	= &jpu_platform_data,
	},
	.resource	= jpu_resources,
	.num_resources	= ARRAY_SIZE(jpu_resources),
};

static struct sh_timer_config cmt_platform_data = {
	.name = "CMT",
	.channel_offset = 0x60,
	.timer_bit = 5,
	.clk = "cmt0",
	.clockevent_rating = 125,
	.clocksource_rating = 125,
};

static struct resource cmt_resources[] = {
	[0] = {
		.name	= "CMT",
		.start	= 0x044a0060,
		.end	= 0x044a006b,
		.flags	= IORESOURCE_MEM,
	},
	[1] = {
		.start	= 104,
		.flags	= IORESOURCE_IRQ,
	},
};

static struct platform_device cmt_device = {
	.name		= "sh_cmt",
	.id		= 0,
	.dev = {
		.platform_data	= &cmt_platform_data,
	},
	.resource	= cmt_resources,
	.num_resources	= ARRAY_SIZE(cmt_resources),
};

static struct sh_timer_config tmu0_platform_data = {
	.name = "TMU0",
	.channel_offset = 0x04,
	.timer_bit = 0,
	.clk = "tmu0",
	.clockevent_rating = 200,
};

static struct resource tmu0_resources[] = {
	[0] = {
		.name	= "TMU0",
		.start	= 0xffd80008,
		.end	= 0xffd80013,
		.flags	= IORESOURCE_MEM,
	},
	[1] = {
		.start	= 16,
		.flags	= IORESOURCE_IRQ,
	},
};

static struct platform_device tmu0_device = {
	.name		= "sh_tmu",
	.id		= 0,
	.dev = {
		.platform_data	= &tmu0_platform_data,
	},
	.resource	= tmu0_resources,
	.num_resources	= ARRAY_SIZE(tmu0_resources),
};

static struct sh_timer_config tmu1_platform_data = {
	.name = "TMU1",
	.channel_offset = 0x10,
	.timer_bit = 1,
	.clk = "tmu0",
	.clocksource_rating = 200,
};

static struct resource tmu1_resources[] = {
	[0] = {
		.name	= "TMU1",
		.start	= 0xffd80014,
		.end	= 0xffd8001f,
		.flags	= IORESOURCE_MEM,
	},
	[1] = {
		.start	= 17,
		.flags	= IORESOURCE_IRQ,
	},
};

static struct platform_device tmu1_device = {
	.name		= "sh_tmu",
	.id		= 1,
	.dev = {
		.platform_data	= &tmu1_platform_data,
	},
	.resource	= tmu1_resources,
	.num_resources	= ARRAY_SIZE(tmu1_resources),
};

static struct sh_timer_config tmu2_platform_data = {
	.name = "TMU2",
	.channel_offset = 0x1c,
	.timer_bit = 2,
	.clk = "tmu0",
};

static struct resource tmu2_resources[] = {
	[0] = {
		.name	= "TMU2",
		.start	= 0xffd80020,
		.end	= 0xffd8002b,
		.flags	= IORESOURCE_MEM,
	},
	[1] = {
		.start	= 18,
		.flags	= IORESOURCE_IRQ,
	},
};

static struct platform_device tmu2_device = {
	.name		= "sh_tmu",
	.id		= 2,
	.dev = {
		.platform_data	= &tmu2_platform_data,
	},
	.resource	= tmu2_resources,
	.num_resources	= ARRAY_SIZE(tmu2_resources),
};

static struct plat_sci_port sci_platform_data[] = {
	{
		.mapbase	= 0xffe00000,
		.flags		= UPF_BOOT_AUTOCONF,
		.type		= PORT_SCIF,
		.irqs		= { 80, 80, 80, 80 },
		.clk		= "scif0",
	},
	{
		.mapbase	= 0xffe10000,
		.flags		= UPF_BOOT_AUTOCONF,
		.type		= PORT_SCIF,
		.irqs		= { 81, 81, 81, 81 },
		.clk		= "scif1",
	},
	{
		.mapbase	= 0xffe20000,
		.flags		= UPF_BOOT_AUTOCONF,
		.type		= PORT_SCIF,
		.irqs		= { 82, 82, 82, 82 },
		.clk		= "scif2",
	},
	{
		.flags = 0,
	}
};

static struct platform_device sci_device = {
	.name		= "sh-sci",
	.id		= -1,
	.dev		= {
		.platform_data	= sci_platform_data,
	},
};

static struct platform_device *sh7722_devices[] __initdata = {
	&cmt_device,
	&tmu0_device,
	&tmu1_device,
	&tmu2_device,
	&rtc_device,
	&usbf_device,
	&iic_device,
	&sci_device,
	&vpu_device,
	&veu_device,
	&jpu_device,
};

static int __init sh7722_devices_setup(void)
{
<<<<<<< HEAD
	clk_always_enable("uram0"); /* URAM */
	clk_always_enable("xymem0"); /* XYMEM */
	clk_always_enable("veu0"); /* VEU */
	clk_always_enable("vpu0"); /* VPU */
	clk_always_enable("jpu0"); /* JPU */

=======
>>>>>>> 533ac12e
	platform_resource_setup_memory(&vpu_device, "vpu", 1 << 20);
	platform_resource_setup_memory(&veu_device, "veu", 2 << 20);
	platform_resource_setup_memory(&jpu_device, "jpu", 2 << 20);

	return platform_add_devices(sh7722_devices,
				    ARRAY_SIZE(sh7722_devices));
}
__initcall(sh7722_devices_setup);

static struct platform_device *sh7722_early_devices[] __initdata = {
	&cmt_device,
	&tmu0_device,
	&tmu1_device,
	&tmu2_device,
};

void __init plat_early_device_setup(void)
{
	early_platform_add_devices(sh7722_early_devices,
				   ARRAY_SIZE(sh7722_early_devices));
}

enum {
	UNUSED=0,

	/* interrupt sources */
	IRQ0, IRQ1, IRQ2, IRQ3, IRQ4, IRQ5, IRQ6, IRQ7,
	HUDI,
	SIM_ERI, SIM_RXI, SIM_TXI, SIM_TEI,
	RTC_ATI, RTC_PRI, RTC_CUI,
	DMAC0, DMAC1, DMAC2, DMAC3,
	VIO_CEUI, VIO_BEUI, VIO_VEUI, VOU,
	VPU, TPU,
	USB_USBI0, USB_USBI1,
	DMAC4, DMAC5, DMAC_DADERR,
	KEYSC,
	SCIF0, SCIF1, SCIF2, SIOF0, SIOF1, SIO,
	FLCTL_FLSTEI, FLCTL_FLENDI, FLCTL_FLTREQ0I, FLCTL_FLTREQ1I,
	I2C_ALI, I2C_TACKI, I2C_WAITI, I2C_DTEI,
	SDHI0, SDHI1, SDHI2, SDHI3,
	CMT, TSIF, SIU, TWODG,
	TMU0, TMU1, TMU2,
	IRDA, JPU, LCDC,

	/* interrupt groups */
	SIM, RTC, DMAC0123, VIOVOU, USB, DMAC45, FLCTL, I2C, SDHI,
};

static struct intc_vect vectors[] __initdata = {
	INTC_VECT(IRQ0, 0x600), INTC_VECT(IRQ1, 0x620),
	INTC_VECT(IRQ2, 0x640), INTC_VECT(IRQ3, 0x660),
	INTC_VECT(IRQ4, 0x680), INTC_VECT(IRQ5, 0x6a0),
	INTC_VECT(IRQ6, 0x6c0), INTC_VECT(IRQ7, 0x6e0),
	INTC_VECT(SIM_ERI, 0x700), INTC_VECT(SIM_RXI, 0x720),
	INTC_VECT(SIM_TXI, 0x740), INTC_VECT(SIM_TEI, 0x760),
	INTC_VECT(RTC_ATI, 0x780), INTC_VECT(RTC_PRI, 0x7a0),
	INTC_VECT(RTC_CUI, 0x7c0),
	INTC_VECT(DMAC0, 0x800), INTC_VECT(DMAC1, 0x820),
	INTC_VECT(DMAC2, 0x840), INTC_VECT(DMAC3, 0x860),
	INTC_VECT(VIO_CEUI, 0x880), INTC_VECT(VIO_BEUI, 0x8a0),
	INTC_VECT(VIO_VEUI, 0x8c0), INTC_VECT(VOU, 0x8e0),
	INTC_VECT(VPU, 0x980), INTC_VECT(TPU, 0x9a0),
	INTC_VECT(USB_USBI0, 0xa20), INTC_VECT(USB_USBI1, 0xa40),
	INTC_VECT(DMAC4, 0xb80), INTC_VECT(DMAC5, 0xba0),
	INTC_VECT(DMAC_DADERR, 0xbc0), INTC_VECT(KEYSC, 0xbe0),
	INTC_VECT(SCIF0, 0xc00), INTC_VECT(SCIF1, 0xc20),
	INTC_VECT(SCIF2, 0xc40), INTC_VECT(SIOF0, 0xc80),
	INTC_VECT(SIOF1, 0xca0), INTC_VECT(SIO, 0xd00),
	INTC_VECT(FLCTL_FLSTEI, 0xd80), INTC_VECT(FLCTL_FLENDI, 0xda0),
	INTC_VECT(FLCTL_FLTREQ0I, 0xdc0), INTC_VECT(FLCTL_FLTREQ1I, 0xde0),
	INTC_VECT(I2C_ALI, 0xe00), INTC_VECT(I2C_TACKI, 0xe20),
	INTC_VECT(I2C_WAITI, 0xe40), INTC_VECT(I2C_DTEI, 0xe60),
	INTC_VECT(SDHI0, 0xe80), INTC_VECT(SDHI1, 0xea0),
	INTC_VECT(SDHI2, 0xec0), INTC_VECT(SDHI3, 0xee0),
	INTC_VECT(CMT, 0xf00), INTC_VECT(TSIF, 0xf20),
	INTC_VECT(SIU, 0xf80), INTC_VECT(TWODG, 0xfa0),
	INTC_VECT(TMU0, 0x400), INTC_VECT(TMU1, 0x420),
	INTC_VECT(TMU2, 0x440), INTC_VECT(IRDA, 0x480),
	INTC_VECT(JPU, 0x560), INTC_VECT(LCDC, 0x580),
};

static struct intc_group groups[] __initdata = {
	INTC_GROUP(SIM, SIM_ERI, SIM_RXI, SIM_TXI, SIM_TEI),
	INTC_GROUP(RTC, RTC_ATI, RTC_PRI, RTC_CUI),
	INTC_GROUP(DMAC0123, DMAC0, DMAC1, DMAC2, DMAC3),
	INTC_GROUP(VIOVOU, VIO_CEUI, VIO_BEUI, VIO_VEUI, VOU),
	INTC_GROUP(USB, USB_USBI0, USB_USBI1),
	INTC_GROUP(DMAC45, DMAC4, DMAC5, DMAC_DADERR),
	INTC_GROUP(FLCTL, FLCTL_FLSTEI, FLCTL_FLENDI,
		   FLCTL_FLTREQ0I, FLCTL_FLTREQ1I),
	INTC_GROUP(I2C, I2C_ALI, I2C_TACKI, I2C_WAITI, I2C_DTEI),
	INTC_GROUP(SDHI, SDHI0, SDHI1, SDHI2, SDHI3),
};

static struct intc_mask_reg mask_registers[] __initdata = {
	{ 0xa4080080, 0xa40800c0, 8, /* IMR0 / IMCR0 */
	  { } },
	{ 0xa4080084, 0xa40800c4, 8, /* IMR1 / IMCR1 */
	  { VOU, VIO_VEUI, VIO_BEUI, VIO_CEUI, DMAC3, DMAC2, DMAC1, DMAC0 } },
	{ 0xa4080088, 0xa40800c8, 8, /* IMR2 / IMCR2 */
	  { 0, 0, 0, VPU, } },
	{ 0xa408008c, 0xa40800cc, 8, /* IMR3 / IMCR3 */
	  { SIM_TEI, SIM_TXI, SIM_RXI, SIM_ERI, 0, 0, 0, IRDA } },
	{ 0xa4080090, 0xa40800d0, 8, /* IMR4 / IMCR4 */
	  { 0, TMU2, TMU1, TMU0, JPU, 0, 0, LCDC } },
	{ 0xa4080094, 0xa40800d4, 8, /* IMR5 / IMCR5 */
	  { KEYSC, DMAC_DADERR, DMAC5, DMAC4, 0, SCIF2, SCIF1, SCIF0 } },
	{ 0xa4080098, 0xa40800d8, 8, /* IMR6 / IMCR6 */
	  { 0, 0, 0, SIO, 0, 0, SIOF1, SIOF0 } },
	{ 0xa408009c, 0xa40800dc, 8, /* IMR7 / IMCR7 */
	  { I2C_DTEI, I2C_WAITI, I2C_TACKI, I2C_ALI,
	    FLCTL_FLTREQ1I, FLCTL_FLTREQ0I, FLCTL_FLENDI, FLCTL_FLSTEI } },
	{ 0xa40800a0, 0xa40800e0, 8, /* IMR8 / IMCR8 */
	  { SDHI3, SDHI2, SDHI1, SDHI0, 0, 0, TWODG, SIU } },
	{ 0xa40800a4, 0xa40800e4, 8, /* IMR9 / IMCR9 */
	  { 0, 0, 0, CMT, 0, USB_USBI1, USB_USBI0, } },
	{ 0xa40800a8, 0xa40800e8, 8, /* IMR10 / IMCR10 */
	  { } },
	{ 0xa40800ac, 0xa40800ec, 8, /* IMR11 / IMCR11 */
	  { 0, RTC_CUI, RTC_PRI, RTC_ATI, 0, TPU, 0, TSIF } },
	{ 0xa4140044, 0xa4140064, 8, /* INTMSK00 / INTMSKCLR00 */
	  { IRQ0, IRQ1, IRQ2, IRQ3, IRQ4, IRQ5, IRQ6, IRQ7 } },
};

static struct intc_prio_reg prio_registers[] __initdata = {
	{ 0xa4080000, 0, 16, 4, /* IPRA */ { TMU0, TMU1, TMU2, IRDA } },
	{ 0xa4080004, 0, 16, 4, /* IPRB */ { JPU, LCDC, SIM } },
	{ 0xa4080008, 0, 16, 4, /* IPRC */ { } },
	{ 0xa408000c, 0, 16, 4, /* IPRD */ { } },
	{ 0xa4080010, 0, 16, 4, /* IPRE */ { DMAC0123, VIOVOU, 0, VPU } },
	{ 0xa4080014, 0, 16, 4, /* IPRF */ { KEYSC, DMAC45, USB, CMT } },
	{ 0xa4080018, 0, 16, 4, /* IPRG */ { SCIF0, SCIF1, SCIF2 } },
	{ 0xa408001c, 0, 16, 4, /* IPRH */ { SIOF0, SIOF1, FLCTL, I2C } },
	{ 0xa4080020, 0, 16, 4, /* IPRI */ { SIO, 0, TSIF, RTC } },
	{ 0xa4080024, 0, 16, 4, /* IPRJ */ { 0, 0, SIU } },
	{ 0xa4080028, 0, 16, 4, /* IPRK */ { 0, 0, 0, SDHI } },
	{ 0xa408002c, 0, 16, 4, /* IPRL */ { TWODG, 0, TPU } },
	{ 0xa4140010, 0, 32, 4, /* INTPRI00 */
	  { IRQ0, IRQ1, IRQ2, IRQ3, IRQ4, IRQ5, IRQ6, IRQ7 } },
};

static struct intc_sense_reg sense_registers[] __initdata = {
	{ 0xa414001c, 16, 2, /* ICR1 */
	  { IRQ0, IRQ1, IRQ2, IRQ3, IRQ4, IRQ5, IRQ6, IRQ7 } },
};

static struct intc_mask_reg ack_registers[] __initdata = {
	{ 0xa4140024, 0, 8, /* INTREQ00 */
	  { IRQ0, IRQ1, IRQ2, IRQ3, IRQ4, IRQ5, IRQ6, IRQ7 } },
};

static DECLARE_INTC_DESC_ACK(intc_desc, "sh7722", vectors, groups,
			     mask_registers, prio_registers, sense_registers,
			     ack_registers);

void __init plat_irq_setup(void)
{
	register_intc_controller(&intc_desc);
}

void __init plat_mem_setup(void)
{
	/* Register the URAM space as Node 1 */
	setup_bootmem_node(1, 0x055f0000, 0x05610000);
}<|MERGE_RESOLUTION|>--- conflicted
+++ resolved
@@ -352,15 +352,6 @@
 
 static int __init sh7722_devices_setup(void)
 {
-<<<<<<< HEAD
-	clk_always_enable("uram0"); /* URAM */
-	clk_always_enable("xymem0"); /* XYMEM */
-	clk_always_enable("veu0"); /* VEU */
-	clk_always_enable("vpu0"); /* VPU */
-	clk_always_enable("jpu0"); /* JPU */
-
-=======
->>>>>>> 533ac12e
 	platform_resource_setup_memory(&vpu_device, "vpu", 1 << 20);
 	platform_resource_setup_memory(&veu_device, "veu", 2 << 20);
 	platform_resource_setup_memory(&jpu_device, "jpu", 2 << 20);
