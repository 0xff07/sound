/*
 * Page fault handler for SH with an MMU.
 *
 *  Copyright (C) 1999  Niibe Yutaka
 *  Copyright (C) 2003 - 2009  Paul Mundt
 *
 *  Based on linux/arch/i386/mm/fault.c:
 *   Copyright (C) 1995  Linus Torvalds
 *
 * This file is subject to the terms and conditions of the GNU General Public
 * License.  See the file "COPYING" in the main directory of this archive
 * for more details.
 */
#include <linux/kernel.h>
#include <linux/mm.h>
#include <linux/hardirq.h>
#include <linux/kprobes.h>
<<<<<<< HEAD
#include <linux/perf_counter.h>
=======
#include <linux/perf_event.h>
>>>>>>> 94a8d5ca
#include <asm/io_trapped.h>
#include <asm/system.h>
#include <asm/mmu_context.h>
#include <asm/tlbflush.h>

static inline int notify_page_fault(struct pt_regs *regs, int trap)
{
	int ret = 0;

	if (kprobes_built_in() && !user_mode(regs)) {
		preempt_disable();
		if (kprobe_running() && kprobe_fault_handler(regs, trap))
			ret = 1;
		preempt_enable();
	}

	return ret;
}

static inline pmd_t *vmalloc_sync_one(pgd_t *pgd, unsigned long address)
{
	unsigned index = pgd_index(address);
	pgd_t *pgd_k;
	pud_t *pud, *pud_k;
	pmd_t *pmd, *pmd_k;

	pgd += index;
	pgd_k = init_mm.pgd + index;

	if (!pgd_present(*pgd_k))
		return NULL;

	pud = pud_offset(pgd, address);
	pud_k = pud_offset(pgd_k, address);
	if (!pud_present(*pud_k))
		return NULL;

	pmd = pmd_offset(pud, address);
	pmd_k = pmd_offset(pud_k, address);
	if (!pmd_present(*pmd_k))
		return NULL;

	if (!pmd_present(*pmd))
		set_pmd(pmd, *pmd_k);
	else {
		/*
		 * The page tables are fully synchronised so there must
		 * be another reason for the fault. Return NULL here to
		 * signal that we have not taken care of the fault.
		 */
		BUG_ON(pmd_page(*pmd) != pmd_page(*pmd_k));
		return NULL;
	}

	return pmd_k;
}

/*
 * Handle a fault on the vmalloc or module mapping area
 */
static noinline int vmalloc_fault(unsigned long address)
{
	pgd_t *pgd_k;
	pmd_t *pmd_k;
	pte_t *pte_k;

	/* Make sure we are in vmalloc/module/P3 area: */
	if (!(address >= VMALLOC_START && address < P3_ADDR_MAX))
		return -1;

	/*
	 * Synchronize this task's top level page-table
	 * with the 'reference' page table.
	 *
	 * Do _not_ use "current" here. We might be inside
	 * an interrupt in the middle of a task switch..
	 */
	pgd_k = get_TTB();
	pmd_k = vmalloc_sync_one(pgd_k, address);
	if (!pmd_k)
		return -1;

	pte_k = pte_offset_kernel(pmd_k, address);
	if (!pte_present(*pte_k))
		return -1;

	return 0;
}

static int fault_in_kernel_space(unsigned long address)
{
	return address >= TASK_SIZE;
}

/*
 * This routine handles page faults.  It determines the address,
 * and the problem, and then passes it off to one of the appropriate
 * routines.
 */
asmlinkage void __kprobes do_page_fault(struct pt_regs *regs,
					unsigned long writeaccess,
					unsigned long address)
{
	unsigned long vec;
	struct task_struct *tsk;
	struct mm_struct *mm;
	struct vm_area_struct * vma;
	int si_code;
	int fault;
	siginfo_t info;

	tsk = current;
	mm = tsk->mm;
	si_code = SEGV_MAPERR;
	vec = lookup_exception_vector();

	/*
	 * We fault-in kernel-space virtual memory on-demand. The
	 * 'reference' page table is init_mm.pgd.
	 *
	 * NOTE! We MUST NOT take any locks for this case. We may
	 * be in an interrupt or a critical region, and should
	 * only copy the information from the master page table,
	 * nothing more.
	 */
	if (unlikely(fault_in_kernel_space(address))) {
		if (vmalloc_fault(address) >= 0)
			return;
		if (notify_page_fault(regs, vec))
			return;

		goto bad_area_nosemaphore;
	}

	if (unlikely(notify_page_fault(regs, vec)))
		return;

	/* Only enable interrupts if they were on before the fault */
	if ((regs->sr & SR_IMASK) != SR_IMASK)
		local_irq_enable();

<<<<<<< HEAD
	perf_swcounter_event(PERF_COUNT_SW_PAGE_FAULTS, 1, 0, regs, address);
=======
	perf_sw_event(PERF_COUNT_SW_PAGE_FAULTS, 1, 0, regs, address);
>>>>>>> 94a8d5ca

	/*
	 * If we're in an interrupt, have no user context or are running
	 * in an atomic region then we must not take the fault:
	 */
	if (in_atomic() || !mm)
		goto no_context;

	down_read(&mm->mmap_sem);

	vma = find_vma(mm, address);
	if (!vma)
		goto bad_area;
	if (vma->vm_start <= address)
		goto good_area;
	if (!(vma->vm_flags & VM_GROWSDOWN))
		goto bad_area;
	if (expand_stack(vma, address))
		goto bad_area;

	/*
	 * Ok, we have a good vm_area for this memory access, so
	 * we can handle it..
	 */
good_area:
	si_code = SEGV_ACCERR;
	if (writeaccess) {
		if (!(vma->vm_flags & VM_WRITE))
			goto bad_area;
	} else {
		if (!(vma->vm_flags & (VM_READ | VM_EXEC | VM_WRITE)))
			goto bad_area;
	}

	/*
	 * If for any reason at all we couldn't handle the fault,
	 * make sure we exit gracefully rather than endlessly redo
	 * the fault.
	 */
survive:
	fault = handle_mm_fault(mm, vma, address, writeaccess ? FAULT_FLAG_WRITE : 0);
	if (unlikely(fault & VM_FAULT_ERROR)) {
		if (fault & VM_FAULT_OOM)
			goto out_of_memory;
		else if (fault & VM_FAULT_SIGBUS)
			goto do_sigbus;
		BUG();
	}
	if (fault & VM_FAULT_MAJOR) {
		tsk->maj_flt++;
<<<<<<< HEAD
		perf_swcounter_event(PERF_COUNT_SW_PAGE_FAULTS_MAJ, 1, 0,
				     regs, address);
	} else {
		tsk->min_flt++;
		perf_swcounter_event(PERF_COUNT_SW_PAGE_FAULTS_MIN, 1, 0,
=======
		perf_sw_event(PERF_COUNT_SW_PAGE_FAULTS_MAJ, 1, 0,
				     regs, address);
	} else {
		tsk->min_flt++;
		perf_sw_event(PERF_COUNT_SW_PAGE_FAULTS_MIN, 1, 0,
>>>>>>> 94a8d5ca
				     regs, address);
	}

	up_read(&mm->mmap_sem);
	return;

	/*
	 * Something tried to access memory that isn't in our memory map..
	 * Fix it, but check if it's kernel or user first..
	 */
bad_area:
	up_read(&mm->mmap_sem);

bad_area_nosemaphore:
	if (user_mode(regs)) {
		info.si_signo = SIGSEGV;
		info.si_errno = 0;
		info.si_code = si_code;
		info.si_addr = (void *) address;
		force_sig_info(SIGSEGV, &info, tsk);
		return;
	}

no_context:
	/* Are we prepared to handle this kernel fault?  */
	if (fixup_exception(regs))
		return;

	if (handle_trapped_io(regs, address))
		return;
/*
 * Oops. The kernel tried to access some bad page. We'll have to
 * terminate things with extreme prejudice.
 *
 */

	bust_spinlocks(1);

	if (oops_may_print()) {
		unsigned long page;

		if (address < PAGE_SIZE)
			printk(KERN_ALERT "Unable to handle kernel NULL "
					  "pointer dereference");
		else
			printk(KERN_ALERT "Unable to handle kernel paging "
					  "request");
		printk(" at virtual address %08lx\n", address);
		printk(KERN_ALERT "pc = %08lx\n", regs->pc);
		page = (unsigned long)get_TTB();
		if (page) {
			page = ((__typeof__(page) *)page)[address >> PGDIR_SHIFT];
			printk(KERN_ALERT "*pde = %08lx\n", page);
			if (page & _PAGE_PRESENT) {
				page &= PAGE_MASK;
				address &= 0x003ff000;
				page = ((__typeof__(page) *)
						__va(page))[address >>
							    PAGE_SHIFT];
				printk(KERN_ALERT "*pte = %08lx\n", page);
			}
		}
	}

	die("Oops", regs, writeaccess);
	bust_spinlocks(0);
	do_exit(SIGKILL);

/*
 * We ran out of memory, or some other thing happened to us that made
 * us unable to handle the page fault gracefully.
 */
out_of_memory:
	up_read(&mm->mmap_sem);
	if (is_global_init(current)) {
		yield();
		down_read(&mm->mmap_sem);
		goto survive;
	}
	printk("VM: killing process %s\n", tsk->comm);
	if (user_mode(regs))
		do_group_exit(SIGKILL);
	goto no_context;

do_sigbus:
	up_read(&mm->mmap_sem);

	/*
	 * Send a sigbus, regardless of whether we were in kernel
	 * or user mode.
	 */
	info.si_signo = SIGBUS;
	info.si_errno = 0;
	info.si_code = BUS_ADRERR;
	info.si_addr = (void *)address;
	force_sig_info(SIGBUS, &info, tsk);

	/* Kernel mode? Handle exceptions or die */
	if (!user_mode(regs))
		goto no_context;
}

/*
 * Called with interrupts disabled.
 */
asmlinkage int __kprobes
handle_tlbmiss(struct pt_regs *regs, unsigned long writeaccess,
	       unsigned long address)
{
	pgd_t *pgd;
	pud_t *pud;
	pmd_t *pmd;
	pte_t *pte;
	pte_t entry;

	/*
	 * We don't take page faults for P1, P2, and parts of P4, these
	 * are always mapped, whether it be due to legacy behaviour in
	 * 29-bit mode, or due to PMB configuration in 32-bit mode.
	 */
	if (address >= P3SEG && address < P3_ADDR_MAX) {
		pgd = pgd_offset_k(address);
	} else {
		if (unlikely(address >= TASK_SIZE || !current->mm))
			return 1;

		pgd = pgd_offset(current->mm, address);
	}

	pud = pud_offset(pgd, address);
	if (pud_none_or_clear_bad(pud))
		return 1;
	pmd = pmd_offset(pud, address);
	if (pmd_none_or_clear_bad(pmd))
		return 1;
	pte = pte_offset_kernel(pmd, address);
	entry = *pte;
	if (unlikely(pte_none(entry) || pte_not_present(entry)))
		return 1;
	if (unlikely(writeaccess && !pte_write(entry)))
		return 1;

	if (writeaccess)
		entry = pte_mkdirty(entry);
	entry = pte_mkyoung(entry);

	set_pte(pte, entry);

#if defined(CONFIG_CPU_SH4) && !defined(CONFIG_SMP)
	/*
	 * SH-4 does not set MMUCR.RC to the corresponding TLB entry in
	 * the case of an initial page write exception, so we need to
	 * flush it in order to avoid potential TLB entry duplication.
	 */
	if (writeaccess == 2)
		local_flush_tlb_one(get_asid(), address & PAGE_MASK);
#endif

	update_mmu_cache(NULL, address, entry);

	return 0;
}<|MERGE_RESOLUTION|>--- conflicted
+++ resolved
@@ -15,11 +15,7 @@
 #include <linux/mm.h>
 #include <linux/hardirq.h>
 #include <linux/kprobes.h>
-<<<<<<< HEAD
-#include <linux/perf_counter.h>
-=======
 #include <linux/perf_event.h>
->>>>>>> 94a8d5ca
 #include <asm/io_trapped.h>
 #include <asm/system.h>
 #include <asm/mmu_context.h>
@@ -161,11 +157,7 @@
 	if ((regs->sr & SR_IMASK) != SR_IMASK)
 		local_irq_enable();
 
-<<<<<<< HEAD
-	perf_swcounter_event(PERF_COUNT_SW_PAGE_FAULTS, 1, 0, regs, address);
-=======
 	perf_sw_event(PERF_COUNT_SW_PAGE_FAULTS, 1, 0, regs, address);
->>>>>>> 94a8d5ca
 
 	/*
 	 * If we're in an interrupt, have no user context or are running
@@ -216,19 +208,11 @@
 	}
 	if (fault & VM_FAULT_MAJOR) {
 		tsk->maj_flt++;
-<<<<<<< HEAD
-		perf_swcounter_event(PERF_COUNT_SW_PAGE_FAULTS_MAJ, 1, 0,
-				     regs, address);
-	} else {
-		tsk->min_flt++;
-		perf_swcounter_event(PERF_COUNT_SW_PAGE_FAULTS_MIN, 1, 0,
-=======
 		perf_sw_event(PERF_COUNT_SW_PAGE_FAULTS_MAJ, 1, 0,
 				     regs, address);
 	} else {
 		tsk->min_flt++;
 		perf_sw_event(PERF_COUNT_SW_PAGE_FAULTS_MIN, 1, 0,
->>>>>>> 94a8d5ca
 				     regs, address);
 	}
 
