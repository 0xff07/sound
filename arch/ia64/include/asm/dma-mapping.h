#ifndef _ASM_IA64_DMA_MAPPING_H
#define _ASM_IA64_DMA_MAPPING_H

/*
 * Copyright (C) 2003-2004 Hewlett-Packard Co
 *	David Mosberger-Tang <davidm@hpl.hp.com>
 */
#include <asm/machvec.h>
#include <linux/scatterlist.h>
#include <asm/swiotlb.h>

struct dma_mapping_ops {
	int             (*mapping_error)(struct device *dev,
					 dma_addr_t dma_addr);
	void*           (*alloc_coherent)(struct device *dev, size_t size,
				dma_addr_t *dma_handle, gfp_t gfp);
	void            (*free_coherent)(struct device *dev, size_t size,
				void *vaddr, dma_addr_t dma_handle);
	dma_addr_t      (*map_single)(struct device *hwdev, unsigned long ptr,
				size_t size, int direction);
	void            (*unmap_single)(struct device *dev, dma_addr_t addr,
				size_t size, int direction);
	void            (*sync_single_for_cpu)(struct device *hwdev,
				dma_addr_t dma_handle, size_t size,
				int direction);
	void            (*sync_single_for_device)(struct device *hwdev,
				dma_addr_t dma_handle, size_t size,
				int direction);
	void            (*sync_single_range_for_cpu)(struct device *hwdev,
				dma_addr_t dma_handle, unsigned long offset,
				size_t size, int direction);
	void            (*sync_single_range_for_device)(struct device *hwdev,
				dma_addr_t dma_handle, unsigned long offset,
				size_t size, int direction);
	void            (*sync_sg_for_cpu)(struct device *hwdev,
				struct scatterlist *sg, int nelems,
				int direction);
	void            (*sync_sg_for_device)(struct device *hwdev,
				struct scatterlist *sg, int nelems,
				int direction);
	int             (*map_sg)(struct device *hwdev, struct scatterlist *sg,
				int nents, int direction);
	void            (*unmap_sg)(struct device *hwdev,
				struct scatterlist *sg, int nents,
				int direction);
	int             (*dma_supported_op)(struct device *hwdev, u64 mask);
	int		is_phys;
};

extern struct dma_mapping_ops *dma_ops;
extern struct ia64_machine_vector ia64_mv;
extern void set_iommu_machvec(void);

#define dma_alloc_coherent(dev, size, handle, gfp)	\
	platform_dma_alloc_coherent(dev, size, handle, (gfp) | GFP_DMA)

<<<<<<< HEAD
#define dma_alloc_coherent(dev, size, handle, gfp)	\
	platform_dma_alloc_coherent(dev, size, handle, (gfp) | GFP_DMA)

=======
>>>>>>> 57f8f7b6
/* coherent mem. is cheap */
static inline void *
dma_alloc_noncoherent(struct device *dev, size_t size, dma_addr_t *dma_handle,
		      gfp_t flag)
{
	return dma_alloc_coherent(dev, size, dma_handle, flag);
}
#define dma_free_coherent	platform_dma_free_coherent
static inline void
dma_free_noncoherent(struct device *dev, size_t size, void *cpu_addr,
		     dma_addr_t dma_handle)
{
	dma_free_coherent(dev, size, cpu_addr, dma_handle);
}
#define dma_map_single_attrs	platform_dma_map_single_attrs
static inline dma_addr_t dma_map_single(struct device *dev, void *cpu_addr,
					size_t size, int dir)
{
	return dma_map_single_attrs(dev, cpu_addr, size, dir, NULL);
}
#define dma_map_sg_attrs	platform_dma_map_sg_attrs
static inline int dma_map_sg(struct device *dev, struct scatterlist *sgl,
			     int nents, int dir)
{
	return dma_map_sg_attrs(dev, sgl, nents, dir, NULL);
}
#define dma_unmap_single_attrs	platform_dma_unmap_single_attrs
static inline void dma_unmap_single(struct device *dev, dma_addr_t cpu_addr,
				    size_t size, int dir)
{
	return dma_unmap_single_attrs(dev, cpu_addr, size, dir, NULL);
}
#define dma_unmap_sg_attrs	platform_dma_unmap_sg_attrs
static inline void dma_unmap_sg(struct device *dev, struct scatterlist *sgl,
				int nents, int dir)
{
	return dma_unmap_sg_attrs(dev, sgl, nents, dir, NULL);
}
#define dma_sync_single_for_cpu	platform_dma_sync_single_for_cpu
#define dma_sync_sg_for_cpu	platform_dma_sync_sg_for_cpu
#define dma_sync_single_for_device platform_dma_sync_single_for_device
#define dma_sync_sg_for_device	platform_dma_sync_sg_for_device
#define dma_mapping_error	platform_dma_mapping_error

#define dma_map_page(dev, pg, off, size, dir)				\
	dma_map_single(dev, page_address(pg) + (off), (size), (dir))
#define dma_unmap_page(dev, dma_addr, size, dir)			\
	dma_unmap_single(dev, dma_addr, size, dir)

/*
 * Rest of this file is part of the "Advanced DMA API".  Use at your own risk.
 * See Documentation/DMA-API.txt for details.
 */

#define dma_sync_single_range_for_cpu(dev, dma_handle, offset, size, dir)	\
	dma_sync_single_for_cpu(dev, dma_handle, size, dir)
#define dma_sync_single_range_for_device(dev, dma_handle, offset, size, dir)	\
	dma_sync_single_for_device(dev, dma_handle, size, dir)

#define dma_supported		platform_dma_supported

static inline int
dma_set_mask (struct device *dev, u64 mask)
{
	if (!dev->dma_mask || !dma_supported(dev, mask))
		return -EIO;
	*dev->dma_mask = mask;
	return 0;
}

extern int dma_get_cache_alignment(void);

static inline void
dma_cache_sync (struct device *dev, void *vaddr, size_t size,
	enum dma_data_direction dir)
{
	/*
	 * IA-64 is cache-coherent, so this is mostly a no-op.  However, we do need to
	 * ensure that dma_cache_sync() enforces order, hence the mb().
	 */
	mb();
}

#define dma_is_consistent(d, h)	(1)	/* all we do is coherent memory... */

static inline struct dma_mapping_ops *get_dma_ops(struct device *dev)
{
	return dma_ops;
}



#endif /* _ASM_IA64_DMA_MAPPING_H */<|MERGE_RESOLUTION|>--- conflicted
+++ resolved
@@ -54,12 +54,6 @@
 #define dma_alloc_coherent(dev, size, handle, gfp)	\
 	platform_dma_alloc_coherent(dev, size, handle, (gfp) | GFP_DMA)
 
-<<<<<<< HEAD
-#define dma_alloc_coherent(dev, size, handle, gfp)	\
-	platform_dma_alloc_coherent(dev, size, handle, (gfp) | GFP_DMA)
-
-=======
->>>>>>> 57f8f7b6
 /* coherent mem. is cheap */
 static inline void *
 dma_alloc_noncoherent(struct device *dev, size_t size, dma_addr_t *dma_handle,
