--- conflicted
+++ resolved
@@ -427,7 +427,6 @@
 	if (irqchip_in_kernel(vcpu->kvm)) {
 
 		vcpu_now_itc = ia64_getreg(_IA64_REG_AR_ITC) + vcpu->arch.itc_offset;
-<<<<<<< HEAD
 
 		if (time_after(vcpu_now_itc, vpd->itm)) {
 			vcpu->arch.timer_check = 1;
@@ -437,17 +436,6 @@
 		if (itc_diff < 0)
 			itc_diff = -itc_diff;
 
-=======
-
-		if (time_after(vcpu_now_itc, vpd->itm)) {
-			vcpu->arch.timer_check = 1;
-			return 1;
-		}
-		itc_diff = vpd->itm - vcpu_now_itc;
-		if (itc_diff < 0)
-			itc_diff = -itc_diff;
-
->>>>>>> a39c4ad1
 		expires = div64_u64(itc_diff, cyc_per_usec);
 		kt = ktime_set(0, 1000 * expires);
 
@@ -691,13 +679,8 @@
 	if (unlikely(vcpu->arch.mp_state == KVM_MP_STATE_UNINITIALIZED)) {
 		kvm_vcpu_block(vcpu);
 		clear_bit(KVM_REQ_UNHALT, &vcpu->requests);
-<<<<<<< HEAD
-		vcpu_put(vcpu);
-		return -EAGAIN;
-=======
 		r = -EAGAIN;
 		goto out;
->>>>>>> a39c4ad1
 	}
 
 	if (vcpu->mmio_needed) {
