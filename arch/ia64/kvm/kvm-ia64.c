/*
 * kvm_ia64.c: Basic KVM suppport On Itanium series processors
 *
 *
 * 	Copyright (C) 2007, Intel Corporation.
 *  	Xiantao Zhang  (xiantao.zhang@intel.com)
 *
 * This program is free software; you can redistribute it and/or modify it
 * under the terms and conditions of the GNU General Public License,
 * version 2, as published by the Free Software Foundation.
 *
 * This program is distributed in the hope it will be useful, but WITHOUT
 * ANY WARRANTY; without even the implied warranty of MERCHANTABILITY or
 * FITNESS FOR A PARTICULAR PURPOSE.  See the GNU General Public License for
 * more details.
 *
 * You should have received a copy of the GNU General Public License along with
 * this program; if not, write to the Free Software Foundation, Inc., 59 Temple
 * Place - Suite 330, Boston, MA 02111-1307 USA.
 *
 */

#include <linux/module.h>
#include <linux/errno.h>
#include <linux/percpu.h>
#include <linux/gfp.h>
#include <linux/fs.h>
#include <linux/smp.h>
#include <linux/kvm_host.h>
#include <linux/kvm.h>
#include <linux/bitops.h>
#include <linux/hrtimer.h>
#include <linux/uaccess.h>
#include <linux/iommu.h>
#include <linux/intel-iommu.h>

#include <asm/pgtable.h>
#include <asm/gcc_intrin.h>
#include <asm/pal.h>
#include <asm/cacheflush.h>
#include <asm/div64.h>
#include <asm/tlb.h>
#include <asm/elf.h>
#include <asm/sn/addrs.h>
#include <asm/sn/clksupport.h>
#include <asm/sn/shub_mmr.h>

#include "misc.h"
#include "vti.h"
#include "iodev.h"
#include "ioapic.h"
#include "lapic.h"
#include "irq.h"

static unsigned long kvm_vmm_base;
static unsigned long kvm_vsa_base;
static unsigned long kvm_vm_buffer;
static unsigned long kvm_vm_buffer_size;
unsigned long kvm_vmm_gp;

static long vp_env_info;

static struct kvm_vmm_info *kvm_vmm_info;

static DEFINE_PER_CPU(struct kvm_vcpu *, last_vcpu);

struct kvm_stats_debugfs_item debugfs_entries[] = {
	{ NULL }
};

static unsigned long kvm_get_itc(struct kvm_vcpu *vcpu)
{
#if defined(CONFIG_IA64_SGI_SN2) || defined(CONFIG_IA64_GENERIC)
	if (vcpu->kvm->arch.is_sn2)
		return rtc_time();
	else
#endif
		return ia64_getreg(_IA64_REG_AR_ITC);
}

static void kvm_flush_icache(unsigned long start, unsigned long len)
{
	int l;

	for (l = 0; l < (len + 32); l += 32)
		ia64_fc((void *)(start + l));

	ia64_sync_i();
	ia64_srlz_i();
}

static void kvm_flush_tlb_all(void)
{
	unsigned long i, j, count0, count1, stride0, stride1, addr;
	long flags;

	addr    = local_cpu_data->ptce_base;
	count0  = local_cpu_data->ptce_count[0];
	count1  = local_cpu_data->ptce_count[1];
	stride0 = local_cpu_data->ptce_stride[0];
	stride1 = local_cpu_data->ptce_stride[1];

	local_irq_save(flags);
	for (i = 0; i < count0; ++i) {
		for (j = 0; j < count1; ++j) {
			ia64_ptce(addr);
			addr += stride1;
		}
		addr += stride0;
	}
	local_irq_restore(flags);
	ia64_srlz_i();			/* srlz.i implies srlz.d */
}

long ia64_pal_vp_create(u64 *vpd, u64 *host_iva, u64 *opt_handler)
{
	struct ia64_pal_retval iprv;

	PAL_CALL_STK(iprv, PAL_VP_CREATE, (u64)vpd, (u64)host_iva,
			(u64)opt_handler);

	return iprv.status;
}

static  DEFINE_SPINLOCK(vp_lock);

void kvm_arch_hardware_enable(void *garbage)
{
	long  status;
	long  tmp_base;
	unsigned long pte;
	unsigned long saved_psr;
	int slot;

	pte = pte_val(mk_pte_phys(__pa(kvm_vmm_base), PAGE_KERNEL));
	local_irq_save(saved_psr);
	slot = ia64_itr_entry(0x3, KVM_VMM_BASE, pte, KVM_VMM_SHIFT);
	local_irq_restore(saved_psr);
	if (slot < 0)
		return;

	spin_lock(&vp_lock);
	status = ia64_pal_vp_init_env(kvm_vsa_base ?
				VP_INIT_ENV : VP_INIT_ENV_INITALIZE,
			__pa(kvm_vm_buffer), KVM_VM_BUFFER_BASE, &tmp_base);
	if (status != 0) {
		printk(KERN_WARNING"kvm: Failed to Enable VT Support!!!!\n");
		return ;
	}

	if (!kvm_vsa_base) {
		kvm_vsa_base = tmp_base;
		printk(KERN_INFO"kvm: kvm_vsa_base:0x%lx\n", kvm_vsa_base);
	}
	spin_unlock(&vp_lock);
	ia64_ptr_entry(0x3, slot);
}

void kvm_arch_hardware_disable(void *garbage)
{

	long status;
	int slot;
	unsigned long pte;
	unsigned long saved_psr;
	unsigned long host_iva = ia64_getreg(_IA64_REG_CR_IVA);

	pte = pte_val(mk_pte_phys(__pa(kvm_vmm_base),
				PAGE_KERNEL));

	local_irq_save(saved_psr);
	slot = ia64_itr_entry(0x3, KVM_VMM_BASE, pte, KVM_VMM_SHIFT);
	local_irq_restore(saved_psr);
	if (slot < 0)
		return;

	status = ia64_pal_vp_exit_env(host_iva);
	if (status)
		printk(KERN_DEBUG"kvm: Failed to disable VT support! :%ld\n",
				status);
	ia64_ptr_entry(0x3, slot);
}

void kvm_arch_check_processor_compat(void *rtn)
{
	*(int *)rtn = 0;
}

int kvm_dev_ioctl_check_extension(long ext)
{

	int r;

	switch (ext) {
	case KVM_CAP_IRQCHIP:
	case KVM_CAP_MP_STATE:
	case KVM_CAP_IRQ_INJECT_STATUS:
		r = 1;
		break;
	case KVM_CAP_COALESCED_MMIO:
		r = KVM_COALESCED_MMIO_PAGE_OFFSET;
		break;
	case KVM_CAP_IOMMU:
		r = iommu_found();
		break;
	default:
		r = 0;
	}
	return r;

}

static struct kvm_io_device *vcpu_find_mmio_dev(struct kvm_vcpu *vcpu,
					gpa_t addr, int len, int is_write)
{
	struct kvm_io_device *dev;

	dev = kvm_io_bus_find_dev(&vcpu->kvm->mmio_bus, addr, len, is_write);

	return dev;
}

static int handle_vm_error(struct kvm_vcpu *vcpu, struct kvm_run *kvm_run)
{
	kvm_run->exit_reason = KVM_EXIT_UNKNOWN;
	kvm_run->hw.hardware_exit_reason = 1;
	return 0;
}

static int handle_mmio(struct kvm_vcpu *vcpu, struct kvm_run *kvm_run)
{
	struct kvm_mmio_req *p;
	struct kvm_io_device *mmio_dev;

	p = kvm_get_vcpu_ioreq(vcpu);

	if ((p->addr & PAGE_MASK) == IOAPIC_DEFAULT_BASE_ADDRESS)
		goto mmio;
	vcpu->mmio_needed = 1;
	vcpu->mmio_phys_addr = kvm_run->mmio.phys_addr = p->addr;
	vcpu->mmio_size = kvm_run->mmio.len = p->size;
	vcpu->mmio_is_write = kvm_run->mmio.is_write = !p->dir;

	if (vcpu->mmio_is_write)
		memcpy(vcpu->mmio_data, &p->data, p->size);
	memcpy(kvm_run->mmio.data, &p->data, p->size);
	kvm_run->exit_reason = KVM_EXIT_MMIO;
	return 0;
mmio:
	mmio_dev = vcpu_find_mmio_dev(vcpu, p->addr, p->size, !p->dir);
	if (mmio_dev) {
		if (!p->dir)
			kvm_iodevice_write(mmio_dev, p->addr, p->size,
						&p->data);
		else
			kvm_iodevice_read(mmio_dev, p->addr, p->size,
						&p->data);

	} else
		printk(KERN_ERR"kvm: No iodevice found! addr:%lx\n", p->addr);
	p->state = STATE_IORESP_READY;

	return 1;
}

static int handle_pal_call(struct kvm_vcpu *vcpu, struct kvm_run *kvm_run)
{
	struct exit_ctl_data *p;

	p = kvm_get_exit_data(vcpu);

	if (p->exit_reason == EXIT_REASON_PAL_CALL)
		return kvm_pal_emul(vcpu, kvm_run);
	else {
		kvm_run->exit_reason = KVM_EXIT_UNKNOWN;
		kvm_run->hw.hardware_exit_reason = 2;
		return 0;
	}
}

static int handle_sal_call(struct kvm_vcpu *vcpu, struct kvm_run *kvm_run)
{
	struct exit_ctl_data *p;

	p = kvm_get_exit_data(vcpu);

	if (p->exit_reason == EXIT_REASON_SAL_CALL) {
		kvm_sal_emul(vcpu);
		return 1;
	} else {
		kvm_run->exit_reason = KVM_EXIT_UNKNOWN;
		kvm_run->hw.hardware_exit_reason = 3;
		return 0;
	}

}

static int __apic_accept_irq(struct kvm_vcpu *vcpu, uint64_t vector)
{
	struct vpd *vpd = to_host(vcpu->kvm, vcpu->arch.vpd);

	if (!test_and_set_bit(vector, &vpd->irr[0])) {
		vcpu->arch.irq_new_pending = 1;
		kvm_vcpu_kick(vcpu);
		return 1;
	}
	return 0;
}

/*
 *  offset: address offset to IPI space.
 *  value:  deliver value.
 */
static void vcpu_deliver_ipi(struct kvm_vcpu *vcpu, uint64_t dm,
				uint64_t vector)
{
	switch (dm) {
	case SAPIC_FIXED:
		break;
	case SAPIC_NMI:
		vector = 2;
		break;
	case SAPIC_EXTINT:
		vector = 0;
		break;
	case SAPIC_INIT:
	case SAPIC_PMI:
	default:
		printk(KERN_ERR"kvm: Unimplemented Deliver reserved IPI!\n");
		return;
	}
	__apic_accept_irq(vcpu, vector);
}

static struct kvm_vcpu *lid_to_vcpu(struct kvm *kvm, unsigned long id,
			unsigned long eid)
{
	union ia64_lid lid;
	int i;

	for (i = 0; i < kvm->arch.online_vcpus; i++) {
		if (kvm->vcpus[i]) {
			lid.val = VCPU_LID(kvm->vcpus[i]);
			if (lid.id == id && lid.eid == eid)
				return kvm->vcpus[i];
		}
	}

	return NULL;
}

static int handle_ipi(struct kvm_vcpu *vcpu, struct kvm_run *kvm_run)
{
	struct exit_ctl_data *p = kvm_get_exit_data(vcpu);
	struct kvm_vcpu *target_vcpu;
	struct kvm_pt_regs *regs;
	union ia64_ipi_a addr = p->u.ipi_data.addr;
	union ia64_ipi_d data = p->u.ipi_data.data;

	target_vcpu = lid_to_vcpu(vcpu->kvm, addr.id, addr.eid);
	if (!target_vcpu)
		return handle_vm_error(vcpu, kvm_run);

	if (!target_vcpu->arch.launched) {
		regs = vcpu_regs(target_vcpu);

		regs->cr_iip = vcpu->kvm->arch.rdv_sal_data.boot_ip;
		regs->r1 = vcpu->kvm->arch.rdv_sal_data.boot_gp;

		target_vcpu->arch.mp_state = KVM_MP_STATE_RUNNABLE;
		if (waitqueue_active(&target_vcpu->wq))
			wake_up_interruptible(&target_vcpu->wq);
	} else {
		vcpu_deliver_ipi(target_vcpu, data.dm, data.vector);
		if (target_vcpu != vcpu)
			kvm_vcpu_kick(target_vcpu);
	}

	return 1;
}

struct call_data {
	struct kvm_ptc_g ptc_g_data;
	struct kvm_vcpu *vcpu;
};

static void vcpu_global_purge(void *info)
{
	struct call_data *p = (struct call_data *)info;
	struct kvm_vcpu *vcpu = p->vcpu;

	if (test_bit(KVM_REQ_TLB_FLUSH, &vcpu->requests))
		return;

	set_bit(KVM_REQ_PTC_G, &vcpu->requests);
	if (vcpu->arch.ptc_g_count < MAX_PTC_G_NUM) {
		vcpu->arch.ptc_g_data[vcpu->arch.ptc_g_count++] =
							p->ptc_g_data;
	} else {
		clear_bit(KVM_REQ_PTC_G, &vcpu->requests);
		vcpu->arch.ptc_g_count = 0;
		set_bit(KVM_REQ_TLB_FLUSH, &vcpu->requests);
	}
}

static int handle_global_purge(struct kvm_vcpu *vcpu, struct kvm_run *kvm_run)
{
	struct exit_ctl_data *p = kvm_get_exit_data(vcpu);
	struct kvm *kvm = vcpu->kvm;
	struct call_data call_data;
	int i;

	call_data.ptc_g_data = p->u.ptc_g_data;

	for (i = 0; i < kvm->arch.online_vcpus; i++) {
		if (!kvm->vcpus[i] || kvm->vcpus[i]->arch.mp_state ==
						KVM_MP_STATE_UNINITIALIZED ||
					vcpu == kvm->vcpus[i])
			continue;

		if (waitqueue_active(&kvm->vcpus[i]->wq))
			wake_up_interruptible(&kvm->vcpus[i]->wq);

		if (kvm->vcpus[i]->cpu != -1) {
			call_data.vcpu = kvm->vcpus[i];
			smp_call_function_single(kvm->vcpus[i]->cpu,
					vcpu_global_purge, &call_data, 1);
		} else
			printk(KERN_WARNING"kvm: Uninit vcpu received ipi!\n");

	}
	return 1;
}

static int handle_switch_rr6(struct kvm_vcpu *vcpu, struct kvm_run *kvm_run)
{
	return 1;
}

static int kvm_sn2_setup_mappings(struct kvm_vcpu *vcpu)
{
	unsigned long pte, rtc_phys_addr, map_addr;
	int slot;

	map_addr = KVM_VMM_BASE + (1UL << KVM_VMM_SHIFT);
	rtc_phys_addr = LOCAL_MMR_OFFSET | SH_RTC;
	pte = pte_val(mk_pte_phys(rtc_phys_addr, PAGE_KERNEL_UC));
	slot = ia64_itr_entry(0x3, map_addr, pte, PAGE_SHIFT);
	vcpu->arch.sn_rtc_tr_slot = slot;
	if (slot < 0) {
		printk(KERN_ERR "Mayday mayday! RTC mapping failed!\n");
		slot = 0;
	}
	return slot;
}

int kvm_emulate_halt(struct kvm_vcpu *vcpu)
{

	ktime_t kt;
	long itc_diff;
	unsigned long vcpu_now_itc;
	unsigned long expires;
	struct hrtimer *p_ht = &vcpu->arch.hlt_timer;
	unsigned long cyc_per_usec = local_cpu_data->cyc_per_usec;
	struct vpd *vpd = to_host(vcpu->kvm, vcpu->arch.vpd);

	if (irqchip_in_kernel(vcpu->kvm)) {

		vcpu_now_itc = kvm_get_itc(vcpu) + vcpu->arch.itc_offset;

		if (time_after(vcpu_now_itc, vpd->itm)) {
			vcpu->arch.timer_check = 1;
			return 1;
		}
		itc_diff = vpd->itm - vcpu_now_itc;
		if (itc_diff < 0)
			itc_diff = -itc_diff;

		expires = div64_u64(itc_diff, cyc_per_usec);
		kt = ktime_set(0, 1000 * expires);

		vcpu->arch.ht_active = 1;
		hrtimer_start(p_ht, kt, HRTIMER_MODE_ABS);

		vcpu->arch.mp_state = KVM_MP_STATE_HALTED;
		kvm_vcpu_block(vcpu);
		hrtimer_cancel(p_ht);
		vcpu->arch.ht_active = 0;

		if (test_and_clear_bit(KVM_REQ_UNHALT, &vcpu->requests) ||
				kvm_cpu_has_pending_timer(vcpu))
			if (vcpu->arch.mp_state == KVM_MP_STATE_HALTED)
				vcpu->arch.mp_state = KVM_MP_STATE_RUNNABLE;

		if (vcpu->arch.mp_state != KVM_MP_STATE_RUNNABLE)
			return -EINTR;
		return 1;
	} else {
		printk(KERN_ERR"kvm: Unsupported userspace halt!");
		return 0;
	}
}

static int handle_vm_shutdown(struct kvm_vcpu *vcpu,
		struct kvm_run *kvm_run)
{
	kvm_run->exit_reason = KVM_EXIT_SHUTDOWN;
	return 0;
}

static int handle_external_interrupt(struct kvm_vcpu *vcpu,
		struct kvm_run *kvm_run)
{
	return 1;
}

static int handle_vcpu_debug(struct kvm_vcpu *vcpu,
				struct kvm_run *kvm_run)
{
	printk("VMM: %s", vcpu->arch.log_buf);
	return 1;
}

static int (*kvm_vti_exit_handlers[])(struct kvm_vcpu *vcpu,
		struct kvm_run *kvm_run) = {
	[EXIT_REASON_VM_PANIC]              = handle_vm_error,
	[EXIT_REASON_MMIO_INSTRUCTION]      = handle_mmio,
	[EXIT_REASON_PAL_CALL]              = handle_pal_call,
	[EXIT_REASON_SAL_CALL]              = handle_sal_call,
	[EXIT_REASON_SWITCH_RR6]            = handle_switch_rr6,
	[EXIT_REASON_VM_DESTROY]            = handle_vm_shutdown,
	[EXIT_REASON_EXTERNAL_INTERRUPT]    = handle_external_interrupt,
	[EXIT_REASON_IPI]		    = handle_ipi,
	[EXIT_REASON_PTC_G]		    = handle_global_purge,
	[EXIT_REASON_DEBUG]		    = handle_vcpu_debug,

};

static const int kvm_vti_max_exit_handlers =
		sizeof(kvm_vti_exit_handlers)/sizeof(*kvm_vti_exit_handlers);

static uint32_t kvm_get_exit_reason(struct kvm_vcpu *vcpu)
{
	struct exit_ctl_data *p_exit_data;

	p_exit_data = kvm_get_exit_data(vcpu);
	return p_exit_data->exit_reason;
}

/*
 * The guest has exited.  See if we can fix it or if we need userspace
 * assistance.
 */
static int kvm_handle_exit(struct kvm_run *kvm_run, struct kvm_vcpu *vcpu)
{
	u32 exit_reason = kvm_get_exit_reason(vcpu);
	vcpu->arch.last_exit = exit_reason;

	if (exit_reason < kvm_vti_max_exit_handlers
			&& kvm_vti_exit_handlers[exit_reason])
		return kvm_vti_exit_handlers[exit_reason](vcpu, kvm_run);
	else {
		kvm_run->exit_reason = KVM_EXIT_UNKNOWN;
		kvm_run->hw.hardware_exit_reason = exit_reason;
	}
	return 0;
}

static inline void vti_set_rr6(unsigned long rr6)
{
	ia64_set_rr(RR6, rr6);
	ia64_srlz_i();
}

static int kvm_insert_vmm_mapping(struct kvm_vcpu *vcpu)
{
	unsigned long pte;
	struct kvm *kvm = vcpu->kvm;
	int r;

	/*Insert a pair of tr to map vmm*/
	pte = pte_val(mk_pte_phys(__pa(kvm_vmm_base), PAGE_KERNEL));
	r = ia64_itr_entry(0x3, KVM_VMM_BASE, pte, KVM_VMM_SHIFT);
	if (r < 0)
		goto out;
	vcpu->arch.vmm_tr_slot = r;
	/*Insert a pairt of tr to map data of vm*/
	pte = pte_val(mk_pte_phys(__pa(kvm->arch.vm_base), PAGE_KERNEL));
	r = ia64_itr_entry(0x3, KVM_VM_DATA_BASE,
					pte, KVM_VM_DATA_SHIFT);
	if (r < 0)
		goto out;
	vcpu->arch.vm_tr_slot = r;

#if defined(CONFIG_IA64_SGI_SN2) || defined(CONFIG_IA64_GENERIC)
	if (kvm->arch.is_sn2) {
		r = kvm_sn2_setup_mappings(vcpu);
		if (r < 0)
			goto out;
	}
#endif

	r = 0;
out:
	return r;
}

static void kvm_purge_vmm_mapping(struct kvm_vcpu *vcpu)
{
	struct kvm *kvm = vcpu->kvm;
	ia64_ptr_entry(0x3, vcpu->arch.vmm_tr_slot);
	ia64_ptr_entry(0x3, vcpu->arch.vm_tr_slot);
#if defined(CONFIG_IA64_SGI_SN2) || defined(CONFIG_IA64_GENERIC)
	if (kvm->arch.is_sn2)
		ia64_ptr_entry(0x3, vcpu->arch.sn_rtc_tr_slot);
#endif
}

static int kvm_vcpu_pre_transition(struct kvm_vcpu *vcpu)
{
	unsigned long psr;
	int r;
	int cpu = smp_processor_id();

	if (vcpu->arch.last_run_cpu != cpu ||
			per_cpu(last_vcpu, cpu) != vcpu) {
		per_cpu(last_vcpu, cpu) = vcpu;
		vcpu->arch.last_run_cpu = cpu;
		kvm_flush_tlb_all();
	}

	vcpu->arch.host_rr6 = ia64_get_rr(RR6);
	vti_set_rr6(vcpu->arch.vmm_rr);
	local_irq_save(psr);
	r = kvm_insert_vmm_mapping(vcpu);
	local_irq_restore(psr);
	return r;
}

static void kvm_vcpu_post_transition(struct kvm_vcpu *vcpu)
{
	kvm_purge_vmm_mapping(vcpu);
	vti_set_rr6(vcpu->arch.host_rr6);
}

static int __vcpu_run(struct kvm_vcpu *vcpu, struct kvm_run *kvm_run)
{
	union context *host_ctx, *guest_ctx;
	int r;

	/*
	 * down_read() may sleep and return with interrupts enabled
	 */
	down_read(&vcpu->kvm->slots_lock);

again:
	if (signal_pending(current)) {
		r = -EINTR;
		kvm_run->exit_reason = KVM_EXIT_INTR;
		goto out;
	}

<<<<<<< HEAD
	/*
	 * down_read() may sleep and return with interrupts enabled
	 */
	down_read(&vcpu->kvm->slots_lock);

	preempt_disable();
	local_irq_disable();

	vcpu->guest_mode = 1;
	kvm_guest_enter();
	r = vti_vcpu_run(vcpu, kvm_run);
	if (r < 0) {
		local_irq_enable();
		preempt_enable();
		kvm_run->exit_reason = KVM_EXIT_FAIL_ENTRY;
		goto out;
	}
=======
	preempt_disable();
	local_irq_disable();

	/*Get host and guest context with guest address space.*/
	host_ctx = kvm_get_host_context(vcpu);
	guest_ctx = kvm_get_guest_context(vcpu);

	clear_bit(KVM_REQ_KICK, &vcpu->requests);

	r = kvm_vcpu_pre_transition(vcpu);
	if (r < 0)
		goto vcpu_run_fail;

	up_read(&vcpu->kvm->slots_lock);
	kvm_guest_enter();

	/*
	 * Transition to the guest
	 */
	kvm_vmm_info->tramp_entry(host_ctx, guest_ctx);

	kvm_vcpu_post_transition(vcpu);
>>>>>>> 533ac12e

	vcpu->arch.launched = 1;
	set_bit(KVM_REQ_KICK, &vcpu->requests);
	local_irq_enable();

	/*
	 * We must have an instruction between local_irq_enable() and
	 * kvm_guest_exit(), so the timer interrupt isn't delayed by
	 * the interrupt shadow.  The stat.exits increment will do nicely.
	 * But we need to prevent reordering, hence this barrier():
	 */
	barrier();
	kvm_guest_exit();
	preempt_enable();

	down_read(&vcpu->kvm->slots_lock);

	r = kvm_handle_exit(kvm_run, vcpu);

	if (r > 0) {
		if (!need_resched())
			goto again;
	}

out:
	up_read(&vcpu->kvm->slots_lock);
	if (r > 0) {
		kvm_resched(vcpu);
		down_read(&vcpu->kvm->slots_lock);
		goto again;
	}

	return r;

vcpu_run_fail:
	local_irq_enable();
	preempt_enable();
	kvm_run->exit_reason = KVM_EXIT_FAIL_ENTRY;
	goto out;
}

static void kvm_set_mmio_data(struct kvm_vcpu *vcpu)
{
	struct kvm_mmio_req *p = kvm_get_vcpu_ioreq(vcpu);

	if (!vcpu->mmio_is_write)
		memcpy(&p->data, vcpu->mmio_data, 8);
	p->state = STATE_IORESP_READY;
}

int kvm_arch_vcpu_ioctl_run(struct kvm_vcpu *vcpu, struct kvm_run *kvm_run)
{
	int r;
	sigset_t sigsaved;

	vcpu_load(vcpu);

	if (vcpu->sigset_active)
		sigprocmask(SIG_SETMASK, &vcpu->sigset, &sigsaved);

	if (unlikely(vcpu->arch.mp_state == KVM_MP_STATE_UNINITIALIZED)) {
		kvm_vcpu_block(vcpu);
		clear_bit(KVM_REQ_UNHALT, &vcpu->requests);
		r = -EAGAIN;
		goto out;
	}

	if (vcpu->mmio_needed) {
		memcpy(vcpu->mmio_data, kvm_run->mmio.data, 8);
		kvm_set_mmio_data(vcpu);
		vcpu->mmio_read_completed = 1;
		vcpu->mmio_needed = 0;
	}
	r = __vcpu_run(vcpu, kvm_run);
out:
	if (vcpu->sigset_active)
		sigprocmask(SIG_SETMASK, &sigsaved, NULL);

	vcpu_put(vcpu);
	return r;
}

static struct kvm *kvm_alloc_kvm(void)
{

	struct kvm *kvm;
	uint64_t  vm_base;

	BUG_ON(sizeof(struct kvm) > KVM_VM_STRUCT_SIZE);

	vm_base = __get_free_pages(GFP_KERNEL, get_order(KVM_VM_DATA_SIZE));

	if (!vm_base)
		return ERR_PTR(-ENOMEM);

	memset((void *)vm_base, 0, KVM_VM_DATA_SIZE);
	kvm = (struct kvm *)(vm_base +
			offsetof(struct kvm_vm_data, kvm_vm_struct));
	kvm->arch.vm_base = vm_base;
	printk(KERN_DEBUG"kvm: vm's data area:0x%lx\n", vm_base);

	return kvm;
}

struct kvm_io_range {
	unsigned long start;
	unsigned long size;
	unsigned long type;
};

static const struct kvm_io_range io_ranges[] = {
	{VGA_IO_START, VGA_IO_SIZE, GPFN_FRAME_BUFFER},
	{MMIO_START, MMIO_SIZE, GPFN_LOW_MMIO},
	{LEGACY_IO_START, LEGACY_IO_SIZE, GPFN_LEGACY_IO},
	{IO_SAPIC_START, IO_SAPIC_SIZE, GPFN_IOSAPIC},
	{PIB_START, PIB_SIZE, GPFN_PIB},
};

static void kvm_build_io_pmt(struct kvm *kvm)
{
	unsigned long i, j;

	/* Mark I/O ranges */
	for (i = 0; i < (sizeof(io_ranges) / sizeof(struct kvm_io_range));
							i++) {
		for (j = io_ranges[i].start;
				j < io_ranges[i].start + io_ranges[i].size;
				j += PAGE_SIZE)
			kvm_set_pmt_entry(kvm, j >> PAGE_SHIFT,
					io_ranges[i].type, 0);
	}

}

/*Use unused rids to virtualize guest rid.*/
#define GUEST_PHYSICAL_RR0	0x1739
#define GUEST_PHYSICAL_RR4	0x2739
#define VMM_INIT_RR		0x1660

static void kvm_init_vm(struct kvm *kvm)
{
	BUG_ON(!kvm);

	kvm->arch.metaphysical_rr0 = GUEST_PHYSICAL_RR0;
	kvm->arch.metaphysical_rr4 = GUEST_PHYSICAL_RR4;
	kvm->arch.vmm_init_rr = VMM_INIT_RR;

	/*
	 *Fill P2M entries for MMIO/IO ranges
	 */
	kvm_build_io_pmt(kvm);

	INIT_LIST_HEAD(&kvm->arch.assigned_dev_head);

	/* Reserve bit 0 of irq_sources_bitmap for userspace irq source */
	set_bit(KVM_USERSPACE_IRQ_SOURCE_ID, &kvm->arch.irq_sources_bitmap);
}

struct  kvm *kvm_arch_create_vm(void)
{
	struct kvm *kvm = kvm_alloc_kvm();

	if (IS_ERR(kvm))
		return ERR_PTR(-ENOMEM);

	kvm->arch.is_sn2 = ia64_platform_is("sn2");

	kvm_init_vm(kvm);

	kvm->arch.online_vcpus = 0;

	return kvm;

}

static int kvm_vm_ioctl_get_irqchip(struct kvm *kvm,
					struct kvm_irqchip *chip)
{
	int r;

	r = 0;
	switch (chip->chip_id) {
	case KVM_IRQCHIP_IOAPIC:
		memcpy(&chip->chip.ioapic, ioapic_irqchip(kvm),
				sizeof(struct kvm_ioapic_state));
		break;
	default:
		r = -EINVAL;
		break;
	}
	return r;
}

static int kvm_vm_ioctl_set_irqchip(struct kvm *kvm, struct kvm_irqchip *chip)
{
	int r;

	r = 0;
	switch (chip->chip_id) {
	case KVM_IRQCHIP_IOAPIC:
		memcpy(ioapic_irqchip(kvm),
				&chip->chip.ioapic,
				sizeof(struct kvm_ioapic_state));
		break;
	default:
		r = -EINVAL;
		break;
	}
	return r;
}

#define RESTORE_REGS(_x) vcpu->arch._x = regs->_x

int kvm_arch_vcpu_ioctl_set_regs(struct kvm_vcpu *vcpu, struct kvm_regs *regs)
{
	struct vpd *vpd = to_host(vcpu->kvm, vcpu->arch.vpd);
	int i;

	vcpu_load(vcpu);

	for (i = 0; i < 16; i++) {
		vpd->vgr[i] = regs->vpd.vgr[i];
		vpd->vbgr[i] = regs->vpd.vbgr[i];
	}
	for (i = 0; i < 128; i++)
		vpd->vcr[i] = regs->vpd.vcr[i];
	vpd->vhpi = regs->vpd.vhpi;
	vpd->vnat = regs->vpd.vnat;
	vpd->vbnat = regs->vpd.vbnat;
	vpd->vpsr = regs->vpd.vpsr;

	vpd->vpr = regs->vpd.vpr;

	memcpy(&vcpu->arch.guest, &regs->saved_guest, sizeof(union context));

	RESTORE_REGS(mp_state);
	RESTORE_REGS(vmm_rr);
	memcpy(vcpu->arch.itrs, regs->itrs, sizeof(struct thash_data) * NITRS);
	memcpy(vcpu->arch.dtrs, regs->dtrs, sizeof(struct thash_data) * NDTRS);
	RESTORE_REGS(itr_regions);
	RESTORE_REGS(dtr_regions);
	RESTORE_REGS(tc_regions);
	RESTORE_REGS(irq_check);
	RESTORE_REGS(itc_check);
	RESTORE_REGS(timer_check);
	RESTORE_REGS(timer_pending);
	RESTORE_REGS(last_itc);
	for (i = 0; i < 8; i++) {
		vcpu->arch.vrr[i] = regs->vrr[i];
		vcpu->arch.ibr[i] = regs->ibr[i];
		vcpu->arch.dbr[i] = regs->dbr[i];
	}
	for (i = 0; i < 4; i++)
		vcpu->arch.insvc[i] = regs->insvc[i];
	RESTORE_REGS(xtp);
	RESTORE_REGS(metaphysical_rr0);
	RESTORE_REGS(metaphysical_rr4);
	RESTORE_REGS(metaphysical_saved_rr0);
	RESTORE_REGS(metaphysical_saved_rr4);
	RESTORE_REGS(fp_psr);
	RESTORE_REGS(saved_gp);

	vcpu->arch.irq_new_pending = 1;
	vcpu->arch.itc_offset = regs->saved_itc - kvm_get_itc(vcpu);
	set_bit(KVM_REQ_RESUME, &vcpu->requests);

	vcpu_put(vcpu);

	return 0;
}

long kvm_arch_vm_ioctl(struct file *filp,
		unsigned int ioctl, unsigned long arg)
{
	struct kvm *kvm = filp->private_data;
	void __user *argp = (void __user *)arg;
	int r = -EINVAL;

	switch (ioctl) {
	case KVM_SET_MEMORY_REGION: {
		struct kvm_memory_region kvm_mem;
		struct kvm_userspace_memory_region kvm_userspace_mem;

		r = -EFAULT;
		if (copy_from_user(&kvm_mem, argp, sizeof kvm_mem))
			goto out;
		kvm_userspace_mem.slot = kvm_mem.slot;
		kvm_userspace_mem.flags = kvm_mem.flags;
		kvm_userspace_mem.guest_phys_addr =
					kvm_mem.guest_phys_addr;
		kvm_userspace_mem.memory_size = kvm_mem.memory_size;
		r = kvm_vm_ioctl_set_memory_region(kvm,
					&kvm_userspace_mem, 0);
		if (r)
			goto out;
		break;
		}
	case KVM_CREATE_IRQCHIP:
		r = -EFAULT;
		r = kvm_ioapic_init(kvm);
		if (r)
			goto out;
		r = kvm_setup_default_irq_routing(kvm);
		if (r) {
			kfree(kvm->arch.vioapic);
			goto out;
		}
		break;
	case KVM_IRQ_LINE_STATUS:
	case KVM_IRQ_LINE: {
		struct kvm_irq_level irq_event;

		r = -EFAULT;
		if (copy_from_user(&irq_event, argp, sizeof irq_event))
			goto out;
		if (irqchip_in_kernel(kvm)) {
			__s32 status;
			mutex_lock(&kvm->lock);
			status = kvm_set_irq(kvm, KVM_USERSPACE_IRQ_SOURCE_ID,
				    irq_event.irq, irq_event.level);
			mutex_unlock(&kvm->lock);
			if (ioctl == KVM_IRQ_LINE_STATUS) {
				irq_event.status = status;
				if (copy_to_user(argp, &irq_event,
							sizeof irq_event))
					goto out;
			}
			r = 0;
		}
		break;
		}
	case KVM_GET_IRQCHIP: {
		/* 0: PIC master, 1: PIC slave, 2: IOAPIC */
		struct kvm_irqchip chip;

		r = -EFAULT;
		if (copy_from_user(&chip, argp, sizeof chip))
				goto out;
		r = -ENXIO;
		if (!irqchip_in_kernel(kvm))
			goto out;
		r = kvm_vm_ioctl_get_irqchip(kvm, &chip);
		if (r)
			goto out;
		r = -EFAULT;
		if (copy_to_user(argp, &chip, sizeof chip))
				goto out;
		r = 0;
		break;
		}
	case KVM_SET_IRQCHIP: {
		/* 0: PIC master, 1: PIC slave, 2: IOAPIC */
		struct kvm_irqchip chip;

		r = -EFAULT;
		if (copy_from_user(&chip, argp, sizeof chip))
				goto out;
		r = -ENXIO;
		if (!irqchip_in_kernel(kvm))
			goto out;
		r = kvm_vm_ioctl_set_irqchip(kvm, &chip);
		if (r)
			goto out;
		r = 0;
		break;
		}
	default:
		;
	}
out:
	return r;
}

int kvm_arch_vcpu_ioctl_set_sregs(struct kvm_vcpu *vcpu,
		struct kvm_sregs *sregs)
{
	return -EINVAL;
}

int kvm_arch_vcpu_ioctl_get_sregs(struct kvm_vcpu *vcpu,
		struct kvm_sregs *sregs)
{
	return -EINVAL;

}
int kvm_arch_vcpu_ioctl_translate(struct kvm_vcpu *vcpu,
		struct kvm_translation *tr)
{

	return -EINVAL;
}

static int kvm_alloc_vmm_area(void)
{
	if (!kvm_vmm_base && (kvm_vm_buffer_size < KVM_VM_BUFFER_SIZE)) {
		kvm_vmm_base = __get_free_pages(GFP_KERNEL,
				get_order(KVM_VMM_SIZE));
		if (!kvm_vmm_base)
			return -ENOMEM;

		memset((void *)kvm_vmm_base, 0, KVM_VMM_SIZE);
		kvm_vm_buffer = kvm_vmm_base + VMM_SIZE;

		printk(KERN_DEBUG"kvm:VMM's Base Addr:0x%lx, vm_buffer:0x%lx\n",
				kvm_vmm_base, kvm_vm_buffer);
	}

	return 0;
}

static void kvm_free_vmm_area(void)
{
	if (kvm_vmm_base) {
		/*Zero this area before free to avoid bits leak!!*/
		memset((void *)kvm_vmm_base, 0, KVM_VMM_SIZE);
		free_pages(kvm_vmm_base, get_order(KVM_VMM_SIZE));
		kvm_vmm_base  = 0;
		kvm_vm_buffer = 0;
		kvm_vsa_base = 0;
	}
}

static int vti_init_vpd(struct kvm_vcpu *vcpu)
{
	int i;
	union cpuid3_t cpuid3;
	struct vpd *vpd = to_host(vcpu->kvm, vcpu->arch.vpd);

	if (IS_ERR(vpd))
		return PTR_ERR(vpd);

	/* CPUID init */
	for (i = 0; i < 5; i++)
		vpd->vcpuid[i] = ia64_get_cpuid(i);

	/* Limit the CPUID number to 5 */
	cpuid3.value = vpd->vcpuid[3];
	cpuid3.number = 4;	/* 5 - 1 */
	vpd->vcpuid[3] = cpuid3.value;

	/*Set vac and vdc fields*/
	vpd->vac.a_from_int_cr = 1;
	vpd->vac.a_to_int_cr = 1;
	vpd->vac.a_from_psr = 1;
	vpd->vac.a_from_cpuid = 1;
	vpd->vac.a_cover = 1;
	vpd->vac.a_bsw = 1;
	vpd->vac.a_int = 1;
	vpd->vdc.d_vmsw = 1;

	/*Set virtual buffer*/
	vpd->virt_env_vaddr = KVM_VM_BUFFER_BASE;

	return 0;
}

static int vti_create_vp(struct kvm_vcpu *vcpu)
{
	long ret;
	struct vpd *vpd = vcpu->arch.vpd;
	unsigned long  vmm_ivt;

	vmm_ivt = kvm_vmm_info->vmm_ivt;

	printk(KERN_DEBUG "kvm: vcpu:%p,ivt: 0x%lx\n", vcpu, vmm_ivt);

	ret = ia64_pal_vp_create((u64 *)vpd, (u64 *)vmm_ivt, 0);

	if (ret) {
		printk(KERN_ERR"kvm: ia64_pal_vp_create failed!\n");
		return -EINVAL;
	}
	return 0;
}

static void init_ptce_info(struct kvm_vcpu *vcpu)
{
	ia64_ptce_info_t ptce = {0};

	ia64_get_ptce(&ptce);
	vcpu->arch.ptce_base = ptce.base;
	vcpu->arch.ptce_count[0] = ptce.count[0];
	vcpu->arch.ptce_count[1] = ptce.count[1];
	vcpu->arch.ptce_stride[0] = ptce.stride[0];
	vcpu->arch.ptce_stride[1] = ptce.stride[1];
}

static void kvm_migrate_hlt_timer(struct kvm_vcpu *vcpu)
{
	struct hrtimer *p_ht = &vcpu->arch.hlt_timer;

	if (hrtimer_cancel(p_ht))
		hrtimer_start_expires(p_ht, HRTIMER_MODE_ABS);
}

static enum hrtimer_restart hlt_timer_fn(struct hrtimer *data)
{
	struct kvm_vcpu *vcpu;
	wait_queue_head_t *q;

	vcpu  = container_of(data, struct kvm_vcpu, arch.hlt_timer);
	q = &vcpu->wq;

	if (vcpu->arch.mp_state != KVM_MP_STATE_HALTED)
		goto out;

	if (waitqueue_active(q))
		wake_up_interruptible(q);

out:
	vcpu->arch.timer_fired = 1;
	vcpu->arch.timer_check = 1;
	return HRTIMER_NORESTART;
}

#define PALE_RESET_ENTRY    0x80000000ffffffb0UL

int kvm_arch_vcpu_init(struct kvm_vcpu *vcpu)
{
	struct kvm_vcpu *v;
	int r;
	int i;
	long itc_offset;
	struct kvm *kvm = vcpu->kvm;
	struct kvm_pt_regs *regs = vcpu_regs(vcpu);

	union context *p_ctx = &vcpu->arch.guest;
	struct kvm_vcpu *vmm_vcpu = to_guest(vcpu->kvm, vcpu);

	/*Init vcpu context for first run.*/
	if (IS_ERR(vmm_vcpu))
		return PTR_ERR(vmm_vcpu);

	if (vcpu->vcpu_id == 0) {
		vcpu->arch.mp_state = KVM_MP_STATE_RUNNABLE;

		/*Set entry address for first run.*/
		regs->cr_iip = PALE_RESET_ENTRY;

		/*Initialize itc offset for vcpus*/
		itc_offset = 0UL - kvm_get_itc(vcpu);
		for (i = 0; i < kvm->arch.online_vcpus; i++) {
			v = (struct kvm_vcpu *)((char *)vcpu +
					sizeof(struct kvm_vcpu_data) * i);
			v->arch.itc_offset = itc_offset;
			v->arch.last_itc = 0;
		}
	} else
		vcpu->arch.mp_state = KVM_MP_STATE_UNINITIALIZED;

	r = -ENOMEM;
	vcpu->arch.apic = kzalloc(sizeof(struct kvm_lapic), GFP_KERNEL);
	if (!vcpu->arch.apic)
		goto out;
	vcpu->arch.apic->vcpu = vcpu;

	p_ctx->gr[1] = 0;
	p_ctx->gr[12] = (unsigned long)((char *)vmm_vcpu + KVM_STK_OFFSET);
	p_ctx->gr[13] = (unsigned long)vmm_vcpu;
	p_ctx->psr = 0x1008522000UL;
	p_ctx->ar[40] = FPSR_DEFAULT; /*fpsr*/
	p_ctx->caller_unat = 0;
	p_ctx->pr = 0x0;
	p_ctx->ar[36] = 0x0; /*unat*/
	p_ctx->ar[19] = 0x0; /*rnat*/
	p_ctx->ar[18] = (unsigned long)vmm_vcpu +
				((sizeof(struct kvm_vcpu)+15) & ~15);
	p_ctx->ar[64] = 0x0; /*pfs*/
	p_ctx->cr[0] = 0x7e04UL;
	p_ctx->cr[2] = (unsigned long)kvm_vmm_info->vmm_ivt;
	p_ctx->cr[8] = 0x3c;

	/*Initilize region register*/
	p_ctx->rr[0] = 0x30;
	p_ctx->rr[1] = 0x30;
	p_ctx->rr[2] = 0x30;
	p_ctx->rr[3] = 0x30;
	p_ctx->rr[4] = 0x30;
	p_ctx->rr[5] = 0x30;
	p_ctx->rr[7] = 0x30;

	/*Initilize branch register 0*/
	p_ctx->br[0] = *(unsigned long *)kvm_vmm_info->vmm_entry;

	vcpu->arch.vmm_rr = kvm->arch.vmm_init_rr;
	vcpu->arch.metaphysical_rr0 = kvm->arch.metaphysical_rr0;
	vcpu->arch.metaphysical_rr4 = kvm->arch.metaphysical_rr4;

	hrtimer_init(&vcpu->arch.hlt_timer, CLOCK_MONOTONIC, HRTIMER_MODE_ABS);
	vcpu->arch.hlt_timer.function = hlt_timer_fn;

	vcpu->arch.last_run_cpu = -1;
	vcpu->arch.vpd = (struct vpd *)VPD_BASE(vcpu->vcpu_id);
	vcpu->arch.vsa_base = kvm_vsa_base;
	vcpu->arch.__gp = kvm_vmm_gp;
	vcpu->arch.dirty_log_lock_pa = __pa(&kvm->arch.dirty_log_lock);
	vcpu->arch.vhpt.hash = (struct thash_data *)VHPT_BASE(vcpu->vcpu_id);
	vcpu->arch.vtlb.hash = (struct thash_data *)VTLB_BASE(vcpu->vcpu_id);
	init_ptce_info(vcpu);

	r = 0;
out:
	return r;
}

static int vti_vcpu_setup(struct kvm_vcpu *vcpu, int id)
{
	unsigned long psr;
	int r;

	local_irq_save(psr);
	r = kvm_insert_vmm_mapping(vcpu);
	local_irq_restore(psr);
	if (r)
		goto fail;
	r = kvm_vcpu_init(vcpu, vcpu->kvm, id);
	if (r)
		goto fail;

	r = vti_init_vpd(vcpu);
	if (r) {
		printk(KERN_DEBUG"kvm: vpd init error!!\n");
		goto uninit;
	}

	r = vti_create_vp(vcpu);
	if (r)
		goto uninit;

	kvm_purge_vmm_mapping(vcpu);

	return 0;
uninit:
	kvm_vcpu_uninit(vcpu);
fail:
	return r;
}

struct kvm_vcpu *kvm_arch_vcpu_create(struct kvm *kvm,
		unsigned int id)
{
	struct kvm_vcpu *vcpu;
	unsigned long vm_base = kvm->arch.vm_base;
	int r;
	int cpu;

	BUG_ON(sizeof(struct kvm_vcpu) > VCPU_STRUCT_SIZE/2);

	r = -EINVAL;
	if (id >= KVM_MAX_VCPUS) {
		printk(KERN_ERR"kvm: Can't configure vcpus > %ld",
				KVM_MAX_VCPUS);
		goto fail;
	}

	r = -ENOMEM;
	if (!vm_base) {
		printk(KERN_ERR"kvm: Create vcpu[%d] error!\n", id);
		goto fail;
	}
	vcpu = (struct kvm_vcpu *)(vm_base + offsetof(struct kvm_vm_data,
					vcpu_data[id].vcpu_struct));
	vcpu->kvm = kvm;

	cpu = get_cpu();
	r = vti_vcpu_setup(vcpu, id);
	put_cpu();

	if (r) {
		printk(KERN_DEBUG"kvm: vcpu_setup error!!\n");
		goto fail;
	}

	kvm->arch.online_vcpus++;

	return vcpu;
fail:
	return ERR_PTR(r);
}

int kvm_arch_vcpu_setup(struct kvm_vcpu *vcpu)
{
	return 0;
}

int kvm_arch_vcpu_ioctl_get_fpu(struct kvm_vcpu *vcpu, struct kvm_fpu *fpu)
{
	return -EINVAL;
}

int kvm_arch_vcpu_ioctl_set_fpu(struct kvm_vcpu *vcpu, struct kvm_fpu *fpu)
{
	return -EINVAL;
}

int kvm_arch_vcpu_ioctl_set_guest_debug(struct kvm_vcpu *vcpu,
					struct kvm_guest_debug *dbg)
{
	return -EINVAL;
}

static void free_kvm(struct kvm *kvm)
{
	unsigned long vm_base = kvm->arch.vm_base;

	if (vm_base) {
		memset((void *)vm_base, 0, KVM_VM_DATA_SIZE);
		free_pages(vm_base, get_order(KVM_VM_DATA_SIZE));
	}

}

static void kvm_release_vm_pages(struct kvm *kvm)
{
	struct kvm_memory_slot *memslot;
	int i, j;
	unsigned long base_gfn;

	for (i = 0; i < kvm->nmemslots; i++) {
		memslot = &kvm->memslots[i];
		base_gfn = memslot->base_gfn;

		for (j = 0; j < memslot->npages; j++) {
			if (memslot->rmap[j])
				put_page((struct page *)memslot->rmap[j]);
		}
	}
}

void kvm_arch_sync_events(struct kvm *kvm)
{
}

void kvm_arch_destroy_vm(struct kvm *kvm)
{
	kvm_iommu_unmap_guest(kvm);
#ifdef  KVM_CAP_DEVICE_ASSIGNMENT
	kvm_free_all_assigned_devices(kvm);
#endif
	kfree(kvm->arch.vioapic);
	kvm_release_vm_pages(kvm);
	kvm_free_physmem(kvm);
	free_kvm(kvm);
}

void kvm_arch_vcpu_put(struct kvm_vcpu *vcpu)
{
}

void kvm_arch_vcpu_load(struct kvm_vcpu *vcpu, int cpu)
{
	if (cpu != vcpu->cpu) {
		vcpu->cpu = cpu;
		if (vcpu->arch.ht_active)
			kvm_migrate_hlt_timer(vcpu);
	}
}

#define SAVE_REGS(_x) 	regs->_x = vcpu->arch._x

int kvm_arch_vcpu_ioctl_get_regs(struct kvm_vcpu *vcpu, struct kvm_regs *regs)
{
	struct vpd *vpd = to_host(vcpu->kvm, vcpu->arch.vpd);
	int i;

	vcpu_load(vcpu);

	for (i = 0; i < 16; i++) {
		regs->vpd.vgr[i] = vpd->vgr[i];
		regs->vpd.vbgr[i] = vpd->vbgr[i];
	}
	for (i = 0; i < 128; i++)
		regs->vpd.vcr[i] = vpd->vcr[i];
	regs->vpd.vhpi = vpd->vhpi;
	regs->vpd.vnat = vpd->vnat;
	regs->vpd.vbnat = vpd->vbnat;
	regs->vpd.vpsr = vpd->vpsr;
	regs->vpd.vpr = vpd->vpr;

	memcpy(&regs->saved_guest, &vcpu->arch.guest, sizeof(union context));

	SAVE_REGS(mp_state);
	SAVE_REGS(vmm_rr);
	memcpy(regs->itrs, vcpu->arch.itrs, sizeof(struct thash_data) * NITRS);
	memcpy(regs->dtrs, vcpu->arch.dtrs, sizeof(struct thash_data) * NDTRS);
	SAVE_REGS(itr_regions);
	SAVE_REGS(dtr_regions);
	SAVE_REGS(tc_regions);
	SAVE_REGS(irq_check);
	SAVE_REGS(itc_check);
	SAVE_REGS(timer_check);
	SAVE_REGS(timer_pending);
	SAVE_REGS(last_itc);
	for (i = 0; i < 8; i++) {
		regs->vrr[i] = vcpu->arch.vrr[i];
		regs->ibr[i] = vcpu->arch.ibr[i];
		regs->dbr[i] = vcpu->arch.dbr[i];
	}
	for (i = 0; i < 4; i++)
		regs->insvc[i] = vcpu->arch.insvc[i];
	regs->saved_itc = vcpu->arch.itc_offset + kvm_get_itc(vcpu);
	SAVE_REGS(xtp);
	SAVE_REGS(metaphysical_rr0);
	SAVE_REGS(metaphysical_rr4);
	SAVE_REGS(metaphysical_saved_rr0);
	SAVE_REGS(metaphysical_saved_rr4);
	SAVE_REGS(fp_psr);
	SAVE_REGS(saved_gp);

	vcpu_put(vcpu);
	return 0;
}

int kvm_arch_vcpu_ioctl_get_stack(struct kvm_vcpu *vcpu,
				  struct kvm_ia64_vcpu_stack *stack)
{
	memcpy(stack, vcpu, sizeof(struct kvm_ia64_vcpu_stack));
	return 0;
}

int kvm_arch_vcpu_ioctl_set_stack(struct kvm_vcpu *vcpu,
				  struct kvm_ia64_vcpu_stack *stack)
{
	memcpy(vcpu + 1, &stack->stack[0] + sizeof(struct kvm_vcpu),
	       sizeof(struct kvm_ia64_vcpu_stack) - sizeof(struct kvm_vcpu));

	vcpu->arch.exit_data = ((struct kvm_vcpu *)stack)->arch.exit_data;
	return 0;
}

void kvm_arch_vcpu_uninit(struct kvm_vcpu *vcpu)
{

	hrtimer_cancel(&vcpu->arch.hlt_timer);
	kfree(vcpu->arch.apic);
}


long kvm_arch_vcpu_ioctl(struct file *filp,
			 unsigned int ioctl, unsigned long arg)
{
	struct kvm_vcpu *vcpu = filp->private_data;
	void __user *argp = (void __user *)arg;
	struct kvm_ia64_vcpu_stack *stack = NULL;
	long r;

	switch (ioctl) {
	case KVM_IA64_VCPU_GET_STACK: {
		struct kvm_ia64_vcpu_stack __user *user_stack;
	        void __user *first_p = argp;

		r = -EFAULT;
		if (copy_from_user(&user_stack, first_p, sizeof(void *)))
			goto out;

		if (!access_ok(VERIFY_WRITE, user_stack,
			       sizeof(struct kvm_ia64_vcpu_stack))) {
			printk(KERN_INFO "KVM_IA64_VCPU_GET_STACK: "
			       "Illegal user destination address for stack\n");
			goto out;
		}
		stack = kzalloc(sizeof(struct kvm_ia64_vcpu_stack), GFP_KERNEL);
		if (!stack) {
			r = -ENOMEM;
			goto out;
		}

		r = kvm_arch_vcpu_ioctl_get_stack(vcpu, stack);
		if (r)
			goto out;

		if (copy_to_user(user_stack, stack,
				 sizeof(struct kvm_ia64_vcpu_stack)))
			goto out;

		break;
	}
	case KVM_IA64_VCPU_SET_STACK: {
		struct kvm_ia64_vcpu_stack __user *user_stack;
	        void __user *first_p = argp;

		r = -EFAULT;
		if (copy_from_user(&user_stack, first_p, sizeof(void *)))
			goto out;

		if (!access_ok(VERIFY_READ, user_stack,
			    sizeof(struct kvm_ia64_vcpu_stack))) {
			printk(KERN_INFO "KVM_IA64_VCPU_SET_STACK: "
			       "Illegal user address for stack\n");
			goto out;
		}
		stack = kmalloc(sizeof(struct kvm_ia64_vcpu_stack), GFP_KERNEL);
		if (!stack) {
			r = -ENOMEM;
			goto out;
		}
		if (copy_from_user(stack, user_stack,
				   sizeof(struct kvm_ia64_vcpu_stack)))
			goto out;

		r = kvm_arch_vcpu_ioctl_set_stack(vcpu, stack);
		break;
	}

	default:
		r = -EINVAL;
	}

out:
	kfree(stack);
	return r;
}

int kvm_arch_set_memory_region(struct kvm *kvm,
		struct kvm_userspace_memory_region *mem,
		struct kvm_memory_slot old,
		int user_alloc)
{
	unsigned long i;
	unsigned long pfn;
	int npages = mem->memory_size >> PAGE_SHIFT;
	struct kvm_memory_slot *memslot = &kvm->memslots[mem->slot];
	unsigned long base_gfn = memslot->base_gfn;

	if (base_gfn + npages > (KVM_MAX_MEM_SIZE >> PAGE_SHIFT))
		return -ENOMEM;

	for (i = 0; i < npages; i++) {
		pfn = gfn_to_pfn(kvm, base_gfn + i);
		if (!kvm_is_mmio_pfn(pfn)) {
			kvm_set_pmt_entry(kvm, base_gfn + i,
					pfn << PAGE_SHIFT,
				_PAGE_AR_RWX | _PAGE_MA_WB);
			memslot->rmap[i] = (unsigned long)pfn_to_page(pfn);
		} else {
			kvm_set_pmt_entry(kvm, base_gfn + i,
					GPFN_PHYS_MMIO | (pfn << PAGE_SHIFT),
					_PAGE_MA_UC);
			memslot->rmap[i] = 0;
			}
	}

	return 0;
}

void kvm_arch_flush_shadow(struct kvm *kvm)
{
	kvm_flush_remote_tlbs(kvm);
}

long kvm_arch_dev_ioctl(struct file *filp,
			unsigned int ioctl, unsigned long arg)
{
	return -EINVAL;
}

void kvm_arch_vcpu_destroy(struct kvm_vcpu *vcpu)
{
	kvm_vcpu_uninit(vcpu);
}

static int vti_cpu_has_kvm_support(void)
{
	long  avail = 1, status = 1, control = 1;
	long ret;

	ret = ia64_pal_proc_get_features(&avail, &status, &control, 0);
	if (ret)
		goto out;

	if (!(avail & PAL_PROC_VM_BIT))
		goto out;

	printk(KERN_DEBUG"kvm: Hardware Supports VT\n");

	ret = ia64_pal_vp_env_info(&kvm_vm_buffer_size, &vp_env_info);
	if (ret)
		goto out;
	printk(KERN_DEBUG"kvm: VM Buffer Size:0x%lx\n", kvm_vm_buffer_size);

	if (!(vp_env_info & VP_OPCODE)) {
		printk(KERN_WARNING"kvm: No opcode ability on hardware, "
				"vm_env_info:0x%lx\n", vp_env_info);
	}

	return 1;
out:
	return 0;
}


/*
 * On SN2, the ITC isn't stable, so copy in fast path code to use the
 * SN2 RTC, replacing the ITC based default verion.
 */
static void kvm_patch_vmm(struct kvm_vmm_info *vmm_info,
			  struct module *module)
{
	unsigned long new_ar, new_ar_sn2;
	unsigned long module_base;

	if (!ia64_platform_is("sn2"))
		return;

	module_base = (unsigned long)module->module_core;

	new_ar = kvm_vmm_base + vmm_info->patch_mov_ar - module_base;
	new_ar_sn2 = kvm_vmm_base + vmm_info->patch_mov_ar_sn2 - module_base;

	printk(KERN_INFO "kvm: Patching ITC emulation to use SGI SN2 RTC "
	       "as source\n");

	/*
	 * Copy the SN2 version of mov_ar into place. They are both
	 * the same size, so 6 bundles is sufficient (6 * 0x10).
	 */
	memcpy((void *)new_ar, (void *)new_ar_sn2, 0x60);
}

static int kvm_relocate_vmm(struct kvm_vmm_info *vmm_info,
			    struct module *module)
{
	unsigned long module_base;
	unsigned long vmm_size;

	unsigned long vmm_offset, func_offset, fdesc_offset;
	struct fdesc *p_fdesc;

	BUG_ON(!module);

	if (!kvm_vmm_base) {
		printk("kvm: kvm area hasn't been initilized yet!!\n");
		return -EFAULT;
	}

	/*Calculate new position of relocated vmm module.*/
	module_base = (unsigned long)module->module_core;
	vmm_size = module->core_size;
	if (unlikely(vmm_size > KVM_VMM_SIZE))
		return -EFAULT;

	memcpy((void *)kvm_vmm_base, (void *)module_base, vmm_size);
	kvm_patch_vmm(vmm_info, module);
	kvm_flush_icache(kvm_vmm_base, vmm_size);

	/*Recalculate kvm_vmm_info based on new VMM*/
	vmm_offset = vmm_info->vmm_ivt - module_base;
	kvm_vmm_info->vmm_ivt = KVM_VMM_BASE + vmm_offset;
	printk(KERN_DEBUG"kvm: Relocated VMM's IVT Base Addr:%lx\n",
			kvm_vmm_info->vmm_ivt);

	fdesc_offset = (unsigned long)vmm_info->vmm_entry - module_base;
	kvm_vmm_info->vmm_entry = (kvm_vmm_entry *)(KVM_VMM_BASE +
							fdesc_offset);
	func_offset = *(unsigned long *)vmm_info->vmm_entry - module_base;
	p_fdesc = (struct fdesc *)(kvm_vmm_base + fdesc_offset);
	p_fdesc->ip = KVM_VMM_BASE + func_offset;
	p_fdesc->gp = KVM_VMM_BASE+(p_fdesc->gp - module_base);

	printk(KERN_DEBUG"kvm: Relocated VMM's Init Entry Addr:%lx\n",
			KVM_VMM_BASE+func_offset);

	fdesc_offset = (unsigned long)vmm_info->tramp_entry - module_base;
	kvm_vmm_info->tramp_entry = (kvm_tramp_entry *)(KVM_VMM_BASE +
			fdesc_offset);
	func_offset = *(unsigned long *)vmm_info->tramp_entry - module_base;
	p_fdesc = (struct fdesc *)(kvm_vmm_base + fdesc_offset);
	p_fdesc->ip = KVM_VMM_BASE + func_offset;
	p_fdesc->gp = KVM_VMM_BASE + (p_fdesc->gp - module_base);

	kvm_vmm_gp = p_fdesc->gp;

	printk(KERN_DEBUG"kvm: Relocated VMM's Entry IP:%p\n",
						kvm_vmm_info->vmm_entry);
	printk(KERN_DEBUG"kvm: Relocated VMM's Trampoline Entry IP:0x%lx\n",
						KVM_VMM_BASE + func_offset);

	return 0;
}

int kvm_arch_init(void *opaque)
{
	int r;
	struct kvm_vmm_info *vmm_info = (struct kvm_vmm_info *)opaque;

	if (!vti_cpu_has_kvm_support()) {
		printk(KERN_ERR "kvm: No Hardware Virtualization Support!\n");
		r = -EOPNOTSUPP;
		goto out;
	}

	if (kvm_vmm_info) {
		printk(KERN_ERR "kvm: Already loaded VMM module!\n");
		r = -EEXIST;
		goto out;
	}

	r = -ENOMEM;
	kvm_vmm_info = kzalloc(sizeof(struct kvm_vmm_info), GFP_KERNEL);
	if (!kvm_vmm_info)
		goto out;

	if (kvm_alloc_vmm_area())
		goto out_free0;

	r = kvm_relocate_vmm(vmm_info, vmm_info->module);
	if (r)
		goto out_free1;

	return 0;

out_free1:
	kvm_free_vmm_area();
out_free0:
	kfree(kvm_vmm_info);
out:
	return r;
}

void kvm_arch_exit(void)
{
	kvm_free_vmm_area();
	kfree(kvm_vmm_info);
	kvm_vmm_info = NULL;
}

static int kvm_ia64_sync_dirty_log(struct kvm *kvm,
		struct kvm_dirty_log *log)
{
	struct kvm_memory_slot *memslot;
	int r, i;
	long n, base;
	unsigned long *dirty_bitmap = (unsigned long *)(kvm->arch.vm_base +
			offsetof(struct kvm_vm_data, kvm_mem_dirty_log));

	r = -EINVAL;
	if (log->slot >= KVM_MEMORY_SLOTS)
		goto out;

	memslot = &kvm->memslots[log->slot];
	r = -ENOENT;
	if (!memslot->dirty_bitmap)
		goto out;

	n = ALIGN(memslot->npages, BITS_PER_LONG) / 8;
	base = memslot->base_gfn / BITS_PER_LONG;

	for (i = 0; i < n/sizeof(long); ++i) {
		memslot->dirty_bitmap[i] = dirty_bitmap[base + i];
		dirty_bitmap[base + i] = 0;
	}
	r = 0;
out:
	return r;
}

int kvm_vm_ioctl_get_dirty_log(struct kvm *kvm,
		struct kvm_dirty_log *log)
{
	int r;
	int n;
	struct kvm_memory_slot *memslot;
	int is_dirty = 0;

	spin_lock(&kvm->arch.dirty_log_lock);

	r = kvm_ia64_sync_dirty_log(kvm, log);
	if (r)
		goto out;

	r = kvm_get_dirty_log(kvm, log, &is_dirty);
	if (r)
		goto out;

	/* If nothing is dirty, don't bother messing with page tables. */
	if (is_dirty) {
		kvm_flush_remote_tlbs(kvm);
		memslot = &kvm->memslots[log->slot];
		n = ALIGN(memslot->npages, BITS_PER_LONG) / 8;
		memset(memslot->dirty_bitmap, 0, n);
	}
	r = 0;
out:
	spin_unlock(&kvm->arch.dirty_log_lock);
	return r;
}

int kvm_arch_hardware_setup(void)
{
	return 0;
}

void kvm_arch_hardware_unsetup(void)
{
}

void kvm_vcpu_kick(struct kvm_vcpu *vcpu)
{
	int me;
	int cpu = vcpu->cpu;

	if (waitqueue_active(&vcpu->wq))
		wake_up_interruptible(&vcpu->wq);

	me = get_cpu();
	if (cpu != me && (unsigned) cpu < nr_cpu_ids && cpu_online(cpu))
		if (!test_and_set_bit(KVM_REQ_KICK, &vcpu->requests))
			smp_send_reschedule(cpu);
	put_cpu();
}

int kvm_apic_set_irq(struct kvm_vcpu *vcpu, struct kvm_lapic_irq *irq)
{
	return __apic_accept_irq(vcpu, irq->vector);
}

int kvm_apic_match_physical_addr(struct kvm_lapic *apic, u16 dest)
{
	return apic->vcpu->vcpu_id == dest;
}

int kvm_apic_match_logical_addr(struct kvm_lapic *apic, u8 mda)
{
	return 0;
}

int kvm_apic_compare_prio(struct kvm_vcpu *vcpu1, struct kvm_vcpu *vcpu2)
{
	return vcpu1->arch.xtp - vcpu2->arch.xtp;
}

int kvm_apic_match_dest(struct kvm_vcpu *vcpu, struct kvm_lapic *source,
		int short_hand, int dest, int dest_mode)
{
	struct kvm_lapic *target = vcpu->arch.apic;
	return (dest_mode == 0) ?
		kvm_apic_match_physical_addr(target, dest) :
		kvm_apic_match_logical_addr(target, dest);
}

static int find_highest_bits(int *dat)
{
	u32  bits, bitnum;
	int i;

	/* loop for all 256 bits */
	for (i = 7; i >= 0 ; i--) {
		bits = dat[i];
		if (bits) {
			bitnum = fls(bits);
			return i * 32 + bitnum - 1;
		}
	}

	return -1;
}

int kvm_highest_pending_irq(struct kvm_vcpu *vcpu)
{
    struct vpd *vpd = to_host(vcpu->kvm, vcpu->arch.vpd);

    if (vpd->irr[0] & (1UL << NMI_VECTOR))
		return NMI_VECTOR;
    if (vpd->irr[0] & (1UL << ExtINT_VECTOR))
		return ExtINT_VECTOR;

    return find_highest_bits((int *)&vpd->irr[0]);
}

int kvm_cpu_has_interrupt(struct kvm_vcpu *vcpu)
{
	if (kvm_highest_pending_irq(vcpu) != -1)
		return 1;
	return 0;
}

int kvm_arch_interrupt_allowed(struct kvm_vcpu *vcpu)
{
	/* do real check here */
	return 1;
}

int kvm_cpu_has_pending_timer(struct kvm_vcpu *vcpu)
{
	return vcpu->arch.timer_fired;
}

gfn_t unalias_gfn(struct kvm *kvm, gfn_t gfn)
{
	return gfn;
}

int kvm_arch_vcpu_runnable(struct kvm_vcpu *vcpu)
{
	return vcpu->arch.mp_state == KVM_MP_STATE_RUNNABLE;
}

int kvm_arch_vcpu_ioctl_get_mpstate(struct kvm_vcpu *vcpu,
				    struct kvm_mp_state *mp_state)
{
	vcpu_load(vcpu);
	mp_state->mp_state = vcpu->arch.mp_state;
	vcpu_put(vcpu);
	return 0;
}

static int vcpu_reset(struct kvm_vcpu *vcpu)
{
	int r;
	long psr;
	local_irq_save(psr);
	r = kvm_insert_vmm_mapping(vcpu);
	local_irq_restore(psr);
	if (r)
		goto fail;

	vcpu->arch.launched = 0;
	kvm_arch_vcpu_uninit(vcpu);
	r = kvm_arch_vcpu_init(vcpu);
	if (r)
		goto fail;

	kvm_purge_vmm_mapping(vcpu);
	r = 0;
fail:
	return r;
}

int kvm_arch_vcpu_ioctl_set_mpstate(struct kvm_vcpu *vcpu,
				    struct kvm_mp_state *mp_state)
{
	int r = 0;

	vcpu_load(vcpu);
	vcpu->arch.mp_state = mp_state->mp_state;
	if (vcpu->arch.mp_state == KVM_MP_STATE_UNINITIALIZED)
		r = vcpu_reset(vcpu);
	vcpu_put(vcpu);
	return r;
}<|MERGE_RESOLUTION|>--- conflicted
+++ resolved
@@ -661,25 +661,6 @@
 		goto out;
 	}
 
-<<<<<<< HEAD
-	/*
-	 * down_read() may sleep and return with interrupts enabled
-	 */
-	down_read(&vcpu->kvm->slots_lock);
-
-	preempt_disable();
-	local_irq_disable();
-
-	vcpu->guest_mode = 1;
-	kvm_guest_enter();
-	r = vti_vcpu_run(vcpu, kvm_run);
-	if (r < 0) {
-		local_irq_enable();
-		preempt_enable();
-		kvm_run->exit_reason = KVM_EXIT_FAIL_ENTRY;
-		goto out;
-	}
-=======
 	preempt_disable();
 	local_irq_disable();
 
@@ -702,7 +683,6 @@
 	kvm_vmm_info->tramp_entry(host_ctx, guest_ctx);
 
 	kvm_vcpu_post_transition(vcpu);
->>>>>>> 533ac12e
 
 	vcpu->arch.launched = 1;
 	set_bit(KVM_REQ_KICK, &vcpu->requests);
