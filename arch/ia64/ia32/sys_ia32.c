--- conflicted
+++ resolved
@@ -1098,24 +1098,6 @@
 	return ret;
 }
 
-<<<<<<< HEAD
-asmlinkage long
-sys32_pipe (int __user *fd)
-{
-	int retval;
-	int fds[2];
-
-	retval = do_pipe_flags(fds, 0);
-	if (retval)
-		goto out;
-	if (copy_to_user(fd, fds, sizeof(fds)))
-		retval = -EFAULT;
-  out:
-	return retval;
-}
-
-=======
->>>>>>> 57f8f7b6
 asmlinkage unsigned long
 sys32_alarm (unsigned int seconds)
 {
