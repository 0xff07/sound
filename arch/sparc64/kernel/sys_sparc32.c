--- conflicted
+++ resolved
@@ -478,62 +478,6 @@
 
 #endif  /* CONFIG_MODULES */
 
-<<<<<<< HEAD
-/* Translations due to time_t size differences.  Which affects all
-   sorts of things, like timeval and itimerval.  */
-
-extern struct timezone sys_tz;
-
-asmlinkage long sys32_gettimeofday(struct compat_timeval __user *tv,
-				   struct timezone __user *tz)
-{
-	if (tv) {
-		struct timeval ktv;
-		do_gettimeofday(&ktv);
-		if (put_tv32(tv, &ktv))
-			return -EFAULT;
-	}
-	if (tz) {
-		if (copy_to_user(tz, &sys_tz, sizeof(sys_tz)))
-			return -EFAULT;
-	}
-	return 0;
-}
-
-static inline long get_ts32(struct timespec *o, struct compat_timeval __user *i)
-{
-	long usec;
-
-	if (!access_ok(VERIFY_READ, i, sizeof(*i)))
-		return -EFAULT;
-	if (__get_user(o->tv_sec, &i->tv_sec))
-		return -EFAULT;
-	if (__get_user(usec, &i->tv_usec))
-		return -EFAULT;
-	o->tv_nsec = usec * 1000;
-	return 0;
-}
-
-asmlinkage long sys32_settimeofday(struct compat_timeval __user *tv,
-				   struct timezone __user *tz)
-{
-	struct timespec kts;
-	struct timezone ktz;
-
- 	if (tv) {
-		if (get_ts32(&kts, tv))
-			return -EFAULT;
-	}
-	if (tz) {
-		if (copy_from_user(&ktz, tz, sizeof(ktz)))
-			return -EFAULT;
-	}
-
-	return do_sys_settimeofday(tv ? &kts : NULL, tz ? &ktz : NULL);
-}
-
-=======
->>>>>>> 2e532d68
 asmlinkage compat_ssize_t sys32_pread64(unsigned int fd,
 					char __user *ubuf,
 					compat_size_t count,
