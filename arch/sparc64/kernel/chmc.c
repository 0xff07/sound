--- conflicted
+++ resolved
@@ -831,11 +831,7 @@
 	if (!us3mc_platform())
 		return -ENODEV;
 
-<<<<<<< HEAD
-	__asm__ ("rdpr %%ver, %0" : "=r" (ver));
-=======
 	__asm__ __volatile__("rdpr %%ver, %0" : "=r" (ver));
->>>>>>> 2e532d68
 	if ((ver >> 32UL) == __JALAPENO_ID ||
 	    (ver >> 32UL) == __SERRANO_ID) {
 		mc_type = MC_TYPE_JBUS;
