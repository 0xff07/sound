--- conflicted
+++ resolved
@@ -810,15 +810,9 @@
 #define __NR_preadv		(__NR_Linux + 315)
 #define __NR_pwritev		(__NR_Linux + 316)
 #define __NR_rt_tgsigqueueinfo	(__NR_Linux + 317)
-<<<<<<< HEAD
-#define __NR_perf_counter_open	(__NR_Linux + 318)
-
-#define __NR_Linux_syscalls	(__NR_perf_counter_open + 1)
-=======
 #define __NR_perf_event_open	(__NR_Linux + 318)
 
 #define __NR_Linux_syscalls	(__NR_perf_event_open + 1)
->>>>>>> 94a8d5ca
 
 
 #define __IGNORE_select		/* newselect */
