--- conflicted
+++ resolved
@@ -18,10 +18,7 @@
 	select IRQ_PER_CPU
 	select ARCH_HAVE_NMI_SAFE_CMPXCHG
 	select GENERIC_SMP_IDLE_THREAD
-<<<<<<< HEAD
-=======
 	select GENERIC_STRNCPY_FROM_USER
->>>>>>> f8f5701b
 
 	help
 	  The PA-RISC microprocessor is designed by Hewlett-Packard and used
