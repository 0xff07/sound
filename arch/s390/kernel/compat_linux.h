--- conflicted
+++ resolved
@@ -202,13 +202,6 @@
 long sys32_init_module(void __user *umod, unsigned long len,
 		       const char __user *uargs);
 long sys32_delete_module(const char __user *name_user, unsigned int flags);
-<<<<<<< HEAD
-long sys32_gettimeofday(struct compat_timeval __user *tv,
-			struct timezone __user *tz);
-long sys32_settimeofday(struct compat_timeval __user *tv,
-			struct timezone __user *tz);
-=======
->>>>>>> 2e532d68
 long sys32_pread64(unsigned int fd, char __user *ubuf, size_t count,
 		   u32 poshi, u32 poslo);
 long sys32_pwrite64(unsigned int fd, const char __user *ubuf,
