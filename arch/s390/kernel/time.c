/*
 *  arch/s390/kernel/time.c
 *    Time of day based timer functions.
 *
 *  S390 version
 *    Copyright IBM Corp. 1999, 2008
 *    Author(s): Hartmut Penner (hp@de.ibm.com),
 *               Martin Schwidefsky (schwidefsky@de.ibm.com),
 *               Denis Joseph Barrow (djbarrow@de.ibm.com,barrow_dj@yahoo.com)
 *
 *  Derived from "arch/i386/kernel/time.c"
 *    Copyright (C) 1991, 1992, 1995  Linus Torvalds
 */

#define KMSG_COMPONENT "time"
#define pr_fmt(fmt) KMSG_COMPONENT ": " fmt

#include <linux/errno.h>
#include <linux/module.h>
#include <linux/sched.h>
#include <linux/kernel.h>
#include <linux/param.h>
#include <linux/string.h>
#include <linux/mm.h>
#include <linux/interrupt.h>
#include <linux/cpu.h>
#include <linux/stop_machine.h>
#include <linux/time.h>
#include <linux/sysdev.h>
#include <linux/delay.h>
#include <linux/init.h>
#include <linux/smp.h>
#include <linux/types.h>
#include <linux/profile.h>
#include <linux/timex.h>
#include <linux/notifier.h>
#include <linux/clocksource.h>
#include <linux/clockchips.h>
#include <asm/uaccess.h>
#include <asm/delay.h>
#include <asm/s390_ext.h>
#include <asm/div64.h>
#include <asm/vdso.h>
#include <asm/irq.h>
#include <asm/irq_regs.h>
#include <asm/timer.h>
#include <asm/etr.h>
#include <asm/cio.h>

/* change this if you have some constant time drift */
#define USECS_PER_JIFFY     ((unsigned long) 1000000/HZ)
#define CLK_TICKS_PER_JIFFY ((unsigned long) USECS_PER_JIFFY << 12)

/*
 * Create a small time difference between the timer interrupts
 * on the different cpus to avoid lock contention.
 */
#define CPU_DEVIATION       (smp_processor_id() << 12)

#define TICK_SIZE tick

u64 sched_clock_base_cc = -1;	/* Force to data section. */
<<<<<<< HEAD

static ext_int_info_t ext_int_info_cc;
static ext_int_info_t ext_int_etr_cc;
=======
>>>>>>> 4e8a2372

static DEFINE_PER_CPU(struct clock_event_device, comparators);

/*
 * Scheduler clock - returns current time in nanosec units.
 */
unsigned long long notrace sched_clock(void)
{
	return ((get_clock_xt() - sched_clock_base_cc) * 125) >> 9;
}

/*
 * Monotonic_clock - returns # of nanoseconds passed since time_init()
 */
unsigned long long monotonic_clock(void)
{
	return sched_clock();
}
EXPORT_SYMBOL(monotonic_clock);

void tod_to_timeval(__u64 todval, struct timespec *xtime)
{
	unsigned long long sec;

	sec = todval >> 12;
	do_div(sec, 1000000);
	xtime->tv_sec = sec;
	todval -= (sec * 1000000) << 12;
	xtime->tv_nsec = ((todval * 1000) >> 12);
}

void clock_comparator_work(void)
{
	struct clock_event_device *cd;

	S390_lowcore.clock_comparator = -1ULL;
	set_clock_comparator(S390_lowcore.clock_comparator);
	cd = &__get_cpu_var(comparators);
	cd->event_handler(cd);
}

/*
 * Fixup the clock comparator.
 */
static void fixup_clock_comparator(unsigned long long delta)
{
	/* If nobody is waiting there's nothing to fix. */
	if (S390_lowcore.clock_comparator == -1ULL)
		return;
	S390_lowcore.clock_comparator += delta;
	set_clock_comparator(S390_lowcore.clock_comparator);
}

static int s390_next_event(unsigned long delta,
			   struct clock_event_device *evt)
{
	S390_lowcore.clock_comparator = get_clock() + delta;
	set_clock_comparator(S390_lowcore.clock_comparator);
	return 0;
}

static void s390_set_mode(enum clock_event_mode mode,
			  struct clock_event_device *evt)
{
}

/*
 * Set up lowcore and control register of the current cpu to
 * enable TOD clock and clock comparator interrupts.
 */
void init_cpu_timer(void)
{
	struct clock_event_device *cd;
	int cpu;

	S390_lowcore.clock_comparator = -1ULL;
	set_clock_comparator(S390_lowcore.clock_comparator);

	cpu = smp_processor_id();
	cd = &per_cpu(comparators, cpu);
	cd->name		= "comparator";
	cd->features		= CLOCK_EVT_FEAT_ONESHOT;
	cd->mult		= 16777;
	cd->shift		= 12;
	cd->min_delta_ns	= 1;
	cd->max_delta_ns	= LONG_MAX;
	cd->rating		= 400;
	cd->cpumask		= cpumask_of(cpu);
	cd->set_next_event	= s390_next_event;
	cd->set_mode		= s390_set_mode;

	clockevents_register_device(cd);

	/* Enable clock comparator timer interrupt. */
	__ctl_set_bit(0,11);

	/* Always allow the timing alert external interrupt. */
	__ctl_set_bit(0, 4);
}

static void clock_comparator_interrupt(__u16 code)
{
	if (S390_lowcore.clock_comparator == -1ULL)
		set_clock_comparator(S390_lowcore.clock_comparator);
}

static void etr_timing_alert(struct etr_irq_parm *);
static void stp_timing_alert(struct stp_irq_parm *);

static void timing_alert_interrupt(__u16 code)
{
	if (S390_lowcore.ext_params & 0x00c40000)
		etr_timing_alert((struct etr_irq_parm *)
				 &S390_lowcore.ext_params);
	if (S390_lowcore.ext_params & 0x00038000)
		stp_timing_alert((struct stp_irq_parm *)
				 &S390_lowcore.ext_params);
}

static void etr_reset(void);
static void stp_reset(void);

unsigned long read_persistent_clock(void)
{
	struct timespec ts;

	tod_to_timeval(get_clock() - TOD_UNIX_EPOCH, &ts);
	return ts.tv_sec;
}

static cycle_t read_tod_clock(struct clocksource *cs)
{
	return get_clock();
}

static struct clocksource clocksource_tod = {
	.name		= "tod",
	.rating		= 400,
	.read		= read_tod_clock,
	.mask		= -1ULL,
	.mult		= 1000,
	.shift		= 12,
	.flags		= CLOCK_SOURCE_IS_CONTINUOUS,
};


void update_vsyscall(struct timespec *wall_time, struct clocksource *clock)
{
	if (clock != &clocksource_tod)
		return;

	/* Make userspace gettimeofday spin until we're done. */
	++vdso_data->tb_update_count;
	smp_wmb();
	vdso_data->xtime_tod_stamp = clock->cycle_last;
	vdso_data->xtime_clock_sec = xtime.tv_sec;
	vdso_data->xtime_clock_nsec = xtime.tv_nsec;
	vdso_data->wtom_clock_sec = wall_to_monotonic.tv_sec;
	vdso_data->wtom_clock_nsec = wall_to_monotonic.tv_nsec;
	smp_wmb();
	++vdso_data->tb_update_count;
}

extern struct timezone sys_tz;

void update_vsyscall_tz(void)
{
	/* Make userspace gettimeofday spin until we're done. */
	++vdso_data->tb_update_count;
	smp_wmb();
	vdso_data->tz_minuteswest = sys_tz.tz_minuteswest;
	vdso_data->tz_dsttime = sys_tz.tz_dsttime;
	smp_wmb();
	++vdso_data->tb_update_count;
}

/*
 * Initialize the TOD clock and the CPU timer of
 * the boot cpu.
 */
void __init time_init(void)
{
	struct timespec ts;
	unsigned long flags;
	cycle_t now;

	/* Reset time synchronization interfaces. */
	etr_reset();
	stp_reset();

	/* request the clock comparator external interrupt */
	if (register_external_interrupt(0x1004, clock_comparator_interrupt))
                panic("Couldn't request external interrupt 0x1004");

	/* request the timing alert external interrupt */
<<<<<<< HEAD
	if (register_early_external_interrupt(0x1406,
					      timing_alert_interrupt,
					      &ext_int_etr_cc) != 0)
		panic("Couldn't request external interrupt 0x1406");
=======
	if (register_external_interrupt(0x1406, timing_alert_interrupt))
		panic("Couldn't request external interrupt 0x1406");

	if (clocksource_register(&clocksource_tod) != 0)
		panic("Could not register TOD clock source");

	/*
	 * The TOD clock is an accurate clock. The xtime should be
	 * initialized in a way that the difference between TOD and
	 * xtime is reasonably small. Too bad that timekeeping_init
	 * sets xtime.tv_nsec to zero. In addition the clock source
	 * change from the jiffies clock source to the TOD clock
	 * source add another error of up to 1/HZ second. The same
	 * function sets wall_to_monotonic to a value that is too
	 * small for /proc/uptime to be accurate.
	 * Reset xtime and wall_to_monotonic to sane values.
	 */
	write_seqlock_irqsave(&xtime_lock, flags);
	now = get_clock();
	tod_to_timeval(now - TOD_UNIX_EPOCH, &xtime);
	clocksource_tod.cycle_last = now;
	clocksource_tod.raw_time = xtime;
	tod_to_timeval(sched_clock_base_cc - TOD_UNIX_EPOCH, &ts);
	set_normalized_timespec(&wall_to_monotonic, -ts.tv_sec, -ts.tv_nsec);
	write_sequnlock_irqrestore(&xtime_lock, flags);
>>>>>>> 4e8a2372

	if (clocksource_register(&clocksource_tod) != 0)
		panic("Could not register TOD clock source");

	/*
	 * The TOD clock is an accurate clock. The xtime should be
	 * initialized in a way that the difference between TOD and
	 * xtime is reasonably small. Too bad that timekeeping_init
	 * sets xtime.tv_nsec to zero. In addition the clock source
	 * change from the jiffies clock source to the TOD clock
	 * source add another error of up to 1/HZ second. The same
	 * function sets wall_to_monotonic to a value that is too
	 * small for /proc/uptime to be accurate.
	 * Reset xtime and wall_to_monotonic to sane values.
	 */
	write_seqlock_irqsave(&xtime_lock, flags);
	now = get_clock();
	tod_to_timeval(now - TOD_UNIX_EPOCH, &xtime);
	clocksource_tod.cycle_last = now;
	clocksource_tod.raw_time = xtime;
	tod_to_timeval(sched_clock_base_cc - TOD_UNIX_EPOCH, &ts);
	set_normalized_timespec(&wall_to_monotonic, -ts.tv_sec, -ts.tv_nsec);
	write_sequnlock_irqrestore(&xtime_lock, flags);

	/* Enable TOD clock interrupts on the boot cpu. */
	init_cpu_timer();

	/* Enable cpu timer interrupts on the boot cpu. */
	vtime_init();
}

/*
 * The time is "clock". old is what we think the time is.
 * Adjust the value by a multiple of jiffies and add the delta to ntp.
 * "delay" is an approximation how long the synchronization took. If
 * the time correction is positive, then "delay" is subtracted from
 * the time difference and only the remaining part is passed to ntp.
 */
static unsigned long long adjust_time(unsigned long long old,
				      unsigned long long clock,
				      unsigned long long delay)
{
	unsigned long long delta, ticks;
	struct timex adjust;

	if (clock > old) {
		/* It is later than we thought. */
		delta = ticks = clock - old;
		delta = ticks = (delta < delay) ? 0 : delta - delay;
		delta -= do_div(ticks, CLK_TICKS_PER_JIFFY);
		adjust.offset = ticks * (1000000 / HZ);
	} else {
		/* It is earlier than we thought. */
		delta = ticks = old - clock;
		delta -= do_div(ticks, CLK_TICKS_PER_JIFFY);
		delta = -delta;
		adjust.offset = -ticks * (1000000 / HZ);
	}
	sched_clock_base_cc += delta;
	if (adjust.offset != 0) {
		pr_notice("The ETR interface has adjusted the clock "
			  "by %li microseconds\n", adjust.offset);
		adjust.modes = ADJ_OFFSET_SINGLESHOT;
		do_adjtimex(&adjust);
	}
	return delta;
}

static DEFINE_PER_CPU(atomic_t, clock_sync_word);
static DEFINE_MUTEX(clock_sync_mutex);
static unsigned long clock_sync_flags;

#define CLOCK_SYNC_HAS_ETR	0
#define CLOCK_SYNC_HAS_STP	1
#define CLOCK_SYNC_ETR		2
#define CLOCK_SYNC_STP		3

/*
 * The synchronous get_clock function. It will write the current clock
 * value to the clock pointer and return 0 if the clock is in sync with
 * the external time source. If the clock mode is local it will return
 * -ENOSYS and -EAGAIN if the clock is not in sync with the external
 * reference.
 */
int get_sync_clock(unsigned long long *clock)
{
	atomic_t *sw_ptr;
	unsigned int sw0, sw1;

	sw_ptr = &get_cpu_var(clock_sync_word);
	sw0 = atomic_read(sw_ptr);
	*clock = get_clock();
	sw1 = atomic_read(sw_ptr);
	put_cpu_var(clock_sync_sync);
	if (sw0 == sw1 && (sw0 & 0x80000000U))
		/* Success: time is in sync. */
		return 0;
	if (!test_bit(CLOCK_SYNC_HAS_ETR, &clock_sync_flags) &&
	    !test_bit(CLOCK_SYNC_HAS_STP, &clock_sync_flags))
		return -ENOSYS;
	if (!test_bit(CLOCK_SYNC_ETR, &clock_sync_flags) &&
	    !test_bit(CLOCK_SYNC_STP, &clock_sync_flags))
		return -EACCES;
	return -EAGAIN;
}
EXPORT_SYMBOL(get_sync_clock);

/*
 * Make get_sync_clock return -EAGAIN.
 */
static void disable_sync_clock(void *dummy)
{
	atomic_t *sw_ptr = &__get_cpu_var(clock_sync_word);
	/*
	 * Clear the in-sync bit 2^31. All get_sync_clock calls will
	 * fail until the sync bit is turned back on. In addition
	 * increase the "sequence" counter to avoid the race of an
	 * etr event and the complete recovery against get_sync_clock.
	 */
	atomic_clear_mask(0x80000000, sw_ptr);
	atomic_inc(sw_ptr);
}

/*
 * Make get_sync_clock return 0 again.
 * Needs to be called from a context disabled for preemption.
 */
static void enable_sync_clock(void)
{
	atomic_t *sw_ptr = &__get_cpu_var(clock_sync_word);
	atomic_set_mask(0x80000000, sw_ptr);
}

/*
 * Function to check if the clock is in sync.
 */
static inline int check_sync_clock(void)
{
	atomic_t *sw_ptr;
	int rc;

	sw_ptr = &get_cpu_var(clock_sync_word);
	rc = (atomic_read(sw_ptr) & 0x80000000U) != 0;
	put_cpu_var(clock_sync_sync);
	return rc;
}

/* Single threaded workqueue used for etr and stp sync events */
static struct workqueue_struct *time_sync_wq;

static void __init time_init_wq(void)
{
	if (time_sync_wq)
		return;
	time_sync_wq = create_singlethread_workqueue("timesync");
	stop_machine_create();
}

/*
 * External Time Reference (ETR) code.
 */
static int etr_port0_online;
static int etr_port1_online;
static int etr_steai_available;

static int __init early_parse_etr(char *p)
{
	if (strncmp(p, "off", 3) == 0)
		etr_port0_online = etr_port1_online = 0;
	else if (strncmp(p, "port0", 5) == 0)
		etr_port0_online = 1;
	else if (strncmp(p, "port1", 5) == 0)
		etr_port1_online = 1;
	else if (strncmp(p, "on", 2) == 0)
		etr_port0_online = etr_port1_online = 1;
	return 0;
}
early_param("etr", early_parse_etr);

enum etr_event {
	ETR_EVENT_PORT0_CHANGE,
	ETR_EVENT_PORT1_CHANGE,
	ETR_EVENT_PORT_ALERT,
	ETR_EVENT_SYNC_CHECK,
	ETR_EVENT_SWITCH_LOCAL,
	ETR_EVENT_UPDATE,
};

/*
 * Valid bit combinations of the eacr register are (x = don't care):
 * e0 e1 dp p0 p1 ea es sl
 *  0  0  x  0	0  0  0  0  initial, disabled state
 *  0  0  x  0	1  1  0  0  port 1 online
 *  0  0  x  1	0  1  0  0  port 0 online
 *  0  0  x  1	1  1  0  0  both ports online
 *  0  1  x  0	1  1  0  0  port 1 online and usable, ETR or PPS mode
 *  0  1  x  0	1  1  0  1  port 1 online, usable and ETR mode
 *  0  1  x  0	1  1  1  0  port 1 online, usable, PPS mode, in-sync
 *  0  1  x  0	1  1  1  1  port 1 online, usable, ETR mode, in-sync
 *  0  1  x  1	1  1  0  0  both ports online, port 1 usable
 *  0  1  x  1	1  1  1  0  both ports online, port 1 usable, PPS mode, in-sync
 *  0  1  x  1	1  1  1  1  both ports online, port 1 usable, ETR mode, in-sync
 *  1  0  x  1	0  1  0  0  port 0 online and usable, ETR or PPS mode
 *  1  0  x  1	0  1  0  1  port 0 online, usable and ETR mode
 *  1  0  x  1	0  1  1  0  port 0 online, usable, PPS mode, in-sync
 *  1  0  x  1	0  1  1  1  port 0 online, usable, ETR mode, in-sync
 *  1  0  x  1	1  1  0  0  both ports online, port 0 usable
 *  1  0  x  1	1  1  1  0  both ports online, port 0 usable, PPS mode, in-sync
 *  1  0  x  1	1  1  1  1  both ports online, port 0 usable, ETR mode, in-sync
 *  1  1  x  1	1  1  1  0  both ports online & usable, ETR, in-sync
 *  1  1  x  1	1  1  1  1  both ports online & usable, ETR, in-sync
 */
static struct etr_eacr etr_eacr;
static u64 etr_tolec;			/* time of last eacr update */
static struct etr_aib etr_port0;
static int etr_port0_uptodate;
static struct etr_aib etr_port1;
static int etr_port1_uptodate;
static unsigned long etr_events;
static struct timer_list etr_timer;

static void etr_timeout(unsigned long dummy);
static void etr_work_fn(struct work_struct *work);
static DEFINE_MUTEX(etr_work_mutex);
static DECLARE_WORK(etr_work, etr_work_fn);

/*
 * Reset ETR attachment.
 */
static void etr_reset(void)
{
	etr_eacr =  (struct etr_eacr) {
		.e0 = 0, .e1 = 0, ._pad0 = 4, .dp = 0,
		.p0 = 0, .p1 = 0, ._pad1 = 0, .ea = 0,
		.es = 0, .sl = 0 };
	if (etr_setr(&etr_eacr) == 0) {
		etr_tolec = get_clock();
		set_bit(CLOCK_SYNC_HAS_ETR, &clock_sync_flags);
		if (etr_port0_online && etr_port1_online)
			set_bit(CLOCK_SYNC_ETR, &clock_sync_flags);
	} else if (etr_port0_online || etr_port1_online) {
		pr_warning("The real or virtual hardware system does "
			   "not provide an ETR interface\n");
		etr_port0_online = etr_port1_online = 0;
	}
}

static int __init etr_init(void)
{
	struct etr_aib aib;

	if (!test_bit(CLOCK_SYNC_HAS_ETR, &clock_sync_flags))
		return 0;
	time_init_wq();
	/* Check if this machine has the steai instruction. */
	if (etr_steai(&aib, ETR_STEAI_STEPPING_PORT) == 0)
		etr_steai_available = 1;
	setup_timer(&etr_timer, etr_timeout, 0UL);
	if (etr_port0_online) {
		set_bit(ETR_EVENT_PORT0_CHANGE, &etr_events);
		queue_work(time_sync_wq, &etr_work);
	}
	if (etr_port1_online) {
		set_bit(ETR_EVENT_PORT1_CHANGE, &etr_events);
		queue_work(time_sync_wq, &etr_work);
	}
	return 0;
}

arch_initcall(etr_init);

/*
 * Two sorts of ETR machine checks. The architecture reads:
 * "When a machine-check niterruption occurs and if a switch-to-local or
 *  ETR-sync-check interrupt request is pending but disabled, this pending
 *  disabled interruption request is indicated and is cleared".
 * Which means that we can get etr_switch_to_local events from the machine
 * check handler although the interruption condition is disabled. Lovely..
 */

/*
 * Switch to local machine check. This is called when the last usable
 * ETR port goes inactive. After switch to local the clock is not in sync.
 */
void etr_switch_to_local(void)
{
	if (!etr_eacr.sl)
		return;
	disable_sync_clock(NULL);
	set_bit(ETR_EVENT_SWITCH_LOCAL, &etr_events);
	queue_work(time_sync_wq, &etr_work);
}

/*
 * ETR sync check machine check. This is called when the ETR OTE and the
 * local clock OTE are farther apart than the ETR sync check tolerance.
 * After a ETR sync check the clock is not in sync. The machine check
 * is broadcasted to all cpus at the same time.
 */
void etr_sync_check(void)
{
	if (!etr_eacr.es)
		return;
	disable_sync_clock(NULL);
	set_bit(ETR_EVENT_SYNC_CHECK, &etr_events);
	queue_work(time_sync_wq, &etr_work);
}

/*
 * ETR timing alert. There are two causes:
 * 1) port state change, check the usability of the port
 * 2) port alert, one of the ETR-data-validity bits (v1-v2 bits of the
 *    sldr-status word) or ETR-data word 1 (edf1) or ETR-data word 3 (edf3)
 *    or ETR-data word 4 (edf4) has changed.
 */
static void etr_timing_alert(struct etr_irq_parm *intparm)
{
	if (intparm->pc0)
		/* ETR port 0 state change. */
		set_bit(ETR_EVENT_PORT0_CHANGE, &etr_events);
	if (intparm->pc1)
		/* ETR port 1 state change. */
		set_bit(ETR_EVENT_PORT1_CHANGE, &etr_events);
	if (intparm->eai)
		/*
		 * ETR port alert on either port 0, 1 or both.
		 * Both ports are not up-to-date now.
		 */
		set_bit(ETR_EVENT_PORT_ALERT, &etr_events);
	queue_work(time_sync_wq, &etr_work);
}

static void etr_timeout(unsigned long dummy)
{
	set_bit(ETR_EVENT_UPDATE, &etr_events);
	queue_work(time_sync_wq, &etr_work);
}

/*
 * Check if the etr mode is pss.
 */
static inline int etr_mode_is_pps(struct etr_eacr eacr)
{
	return eacr.es && !eacr.sl;
}

/*
 * Check if the etr mode is etr.
 */
static inline int etr_mode_is_etr(struct etr_eacr eacr)
{
	return eacr.es && eacr.sl;
}

/*
 * Check if the port can be used for TOD synchronization.
 * For PPS mode the port has to receive OTEs. For ETR mode
 * the port has to receive OTEs, the ETR stepping bit has to
 * be zero and the validity bits for data frame 1, 2, and 3
 * have to be 1.
 */
static int etr_port_valid(struct etr_aib *aib, int port)
{
	unsigned int psc;

	/* Check that this port is receiving OTEs. */
	if (aib->tsp == 0)
		return 0;

	psc = port ? aib->esw.psc1 : aib->esw.psc0;
	if (psc == etr_lpsc_pps_mode)
		return 1;
	if (psc == etr_lpsc_operational_step)
		return !aib->esw.y && aib->slsw.v1 &&
			aib->slsw.v2 && aib->slsw.v3;
	return 0;
}

/*
 * Check if two ports are on the same network.
 */
static int etr_compare_network(struct etr_aib *aib1, struct etr_aib *aib2)
{
	// FIXME: any other fields we have to compare?
	return aib1->edf1.net_id == aib2->edf1.net_id;
}

/*
 * Wrapper for etr_stei that converts physical port states
 * to logical port states to be consistent with the output
 * of stetr (see etr_psc vs. etr_lpsc).
 */
static void etr_steai_cv(struct etr_aib *aib, unsigned int func)
{
	BUG_ON(etr_steai(aib, func) != 0);
	/* Convert port state to logical port state. */
	if (aib->esw.psc0 == 1)
		aib->esw.psc0 = 2;
	else if (aib->esw.psc0 == 0 && aib->esw.p == 0)
		aib->esw.psc0 = 1;
	if (aib->esw.psc1 == 1)
		aib->esw.psc1 = 2;
	else if (aib->esw.psc1 == 0 && aib->esw.p == 1)
		aib->esw.psc1 = 1;
}

/*
 * Check if the aib a2 is still connected to the same attachment as
 * aib a1, the etv values differ by one and a2 is valid.
 */
static int etr_aib_follows(struct etr_aib *a1, struct etr_aib *a2, int p)
{
	int state_a1, state_a2;

	/* Paranoia check: e0/e1 should better be the same. */
	if (a1->esw.eacr.e0 != a2->esw.eacr.e0 ||
	    a1->esw.eacr.e1 != a2->esw.eacr.e1)
		return 0;

	/* Still connected to the same etr ? */
	state_a1 = p ? a1->esw.psc1 : a1->esw.psc0;
	state_a2 = p ? a2->esw.psc1 : a2->esw.psc0;
	if (state_a1 == etr_lpsc_operational_step) {
		if (state_a2 != etr_lpsc_operational_step ||
		    a1->edf1.net_id != a2->edf1.net_id ||
		    a1->edf1.etr_id != a2->edf1.etr_id ||
		    a1->edf1.etr_pn != a2->edf1.etr_pn)
			return 0;
	} else if (state_a2 != etr_lpsc_pps_mode)
		return 0;

	/* The ETV value of a2 needs to be ETV of a1 + 1. */
	if (a1->edf2.etv + 1 != a2->edf2.etv)
		return 0;

	if (!etr_port_valid(a2, p))
		return 0;

	return 1;
}

struct clock_sync_data {
	atomic_t cpus;
	int in_sync;
	unsigned long long fixup_cc;
	int etr_port;
	struct etr_aib *etr_aib;
};

static void clock_sync_cpu(struct clock_sync_data *sync)
{
	atomic_dec(&sync->cpus);
	enable_sync_clock();
	/*
	 * This looks like a busy wait loop but it isn't. etr_sync_cpus
	 * is called on all other cpus while the TOD clocks is stopped.
	 * __udelay will stop the cpu on an enabled wait psw until the
	 * TOD is running again.
	 */
	while (sync->in_sync == 0) {
		__udelay(1);
		/*
		 * A different cpu changes *in_sync. Therefore use
		 * barrier() to force memory access.
		 */
		barrier();
	}
	if (sync->in_sync != 1)
		/* Didn't work. Clear per-cpu in sync bit again. */
		disable_sync_clock(NULL);
	/*
	 * This round of TOD syncing is done. Set the clock comparator
	 * to the next tick and let the processor continue.
	 */
	fixup_clock_comparator(sync->fixup_cc);
}

/*
 * Sync the TOD clock using the port refered to by aibp. This port
 * has to be enabled and the other port has to be disabled. The
 * last eacr update has to be more than 1.6 seconds in the past.
 */
static int etr_sync_clock(void *data)
{
	static int first;
	unsigned long long clock, old_clock, delay, delta;
	struct clock_sync_data *etr_sync;
	struct etr_aib *sync_port, *aib;
	int port;
	int rc;

	etr_sync = data;

	if (xchg(&first, 1) == 1) {
		/* Slave */
		clock_sync_cpu(etr_sync);
		return 0;
	}

	/* Wait until all other cpus entered the sync function. */
	while (atomic_read(&etr_sync->cpus) != 0)
		cpu_relax();

	port = etr_sync->etr_port;
	aib = etr_sync->etr_aib;
	sync_port = (port == 0) ? &etr_port0 : &etr_port1;
	enable_sync_clock();

	/* Set clock to next OTE. */
	__ctl_set_bit(14, 21);
	__ctl_set_bit(0, 29);
	clock = ((unsigned long long) (aib->edf2.etv + 1)) << 32;
	old_clock = get_clock();
	if (set_clock(clock) == 0) {
		__udelay(1);	/* Wait for the clock to start. */
		__ctl_clear_bit(0, 29);
		__ctl_clear_bit(14, 21);
		etr_stetr(aib);
		/* Adjust Linux timing variables. */
		delay = (unsigned long long)
			(aib->edf2.etv - sync_port->edf2.etv) << 32;
		delta = adjust_time(old_clock, clock, delay);
		etr_sync->fixup_cc = delta;
		fixup_clock_comparator(delta);
		/* Verify that the clock is properly set. */
		if (!etr_aib_follows(sync_port, aib, port)) {
			/* Didn't work. */
			disable_sync_clock(NULL);
			etr_sync->in_sync = -EAGAIN;
			rc = -EAGAIN;
		} else {
			etr_sync->in_sync = 1;
			rc = 0;
		}
	} else {
		/* Could not set the clock ?!? */
		__ctl_clear_bit(0, 29);
		__ctl_clear_bit(14, 21);
		disable_sync_clock(NULL);
		etr_sync->in_sync = -EAGAIN;
		rc = -EAGAIN;
	}
	xchg(&first, 0);
	return rc;
}

static int etr_sync_clock_stop(struct etr_aib *aib, int port)
{
	struct clock_sync_data etr_sync;
	struct etr_aib *sync_port;
	int follows;
	int rc;

	/* Check if the current aib is adjacent to the sync port aib. */
	sync_port = (port == 0) ? &etr_port0 : &etr_port1;
	follows = etr_aib_follows(sync_port, aib, port);
	memcpy(sync_port, aib, sizeof(*aib));
	if (!follows)
		return -EAGAIN;
	memset(&etr_sync, 0, sizeof(etr_sync));
	etr_sync.etr_aib = aib;
	etr_sync.etr_port = port;
	get_online_cpus();
	atomic_set(&etr_sync.cpus, num_online_cpus() - 1);
	rc = stop_machine(etr_sync_clock, &etr_sync, &cpu_online_map);
	put_online_cpus();
	return rc;
}

/*
 * Handle the immediate effects of the different events.
 * The port change event is used for online/offline changes.
 */
static struct etr_eacr etr_handle_events(struct etr_eacr eacr)
{
	if (test_and_clear_bit(ETR_EVENT_SYNC_CHECK, &etr_events))
		eacr.es = 0;
	if (test_and_clear_bit(ETR_EVENT_SWITCH_LOCAL, &etr_events))
		eacr.es = eacr.sl = 0;
	if (test_and_clear_bit(ETR_EVENT_PORT_ALERT, &etr_events))
		etr_port0_uptodate = etr_port1_uptodate = 0;

	if (test_and_clear_bit(ETR_EVENT_PORT0_CHANGE, &etr_events)) {
		if (eacr.e0)
			/*
			 * Port change of an enabled port. We have to
			 * assume that this can have caused an stepping
			 * port switch.
			 */
			etr_tolec = get_clock();
		eacr.p0 = etr_port0_online;
		if (!eacr.p0)
			eacr.e0 = 0;
		etr_port0_uptodate = 0;
	}
	if (test_and_clear_bit(ETR_EVENT_PORT1_CHANGE, &etr_events)) {
		if (eacr.e1)
			/*
			 * Port change of an enabled port. We have to
			 * assume that this can have caused an stepping
			 * port switch.
			 */
			etr_tolec = get_clock();
		eacr.p1 = etr_port1_online;
		if (!eacr.p1)
			eacr.e1 = 0;
		etr_port1_uptodate = 0;
	}
	clear_bit(ETR_EVENT_UPDATE, &etr_events);
	return eacr;
}

/*
 * Set up a timer that expires after the etr_tolec + 1.6 seconds if
 * one of the ports needs an update.
 */
static void etr_set_tolec_timeout(unsigned long long now)
{
	unsigned long micros;

	if ((!etr_eacr.p0 || etr_port0_uptodate) &&
	    (!etr_eacr.p1 || etr_port1_uptodate))
		return;
	micros = (now > etr_tolec) ? ((now - etr_tolec) >> 12) : 0;
	micros = (micros > 1600000) ? 0 : 1600000 - micros;
	mod_timer(&etr_timer, jiffies + (micros * HZ) / 1000000 + 1);
}

/*
 * Set up a time that expires after 1/2 second.
 */
static void etr_set_sync_timeout(void)
{
	mod_timer(&etr_timer, jiffies + HZ/2);
}

/*
 * Update the aib information for one or both ports.
 */
static struct etr_eacr etr_handle_update(struct etr_aib *aib,
					 struct etr_eacr eacr)
{
	/* With both ports disabled the aib information is useless. */
	if (!eacr.e0 && !eacr.e1)
		return eacr;

	/* Update port0 or port1 with aib stored in etr_work_fn. */
	if (aib->esw.q == 0) {
		/* Information for port 0 stored. */
		if (eacr.p0 && !etr_port0_uptodate) {
			etr_port0 = *aib;
			if (etr_port0_online)
				etr_port0_uptodate = 1;
		}
	} else {
		/* Information for port 1 stored. */
		if (eacr.p1 && !etr_port1_uptodate) {
			etr_port1 = *aib;
			if (etr_port0_online)
				etr_port1_uptodate = 1;
		}
	}

	/*
	 * Do not try to get the alternate port aib if the clock
	 * is not in sync yet.
	 */
	if (!check_sync_clock())
		return eacr;

	/*
	 * If steai is available we can get the information about
	 * the other port immediately. If only stetr is available the
	 * data-port bit toggle has to be used.
	 */
	if (etr_steai_available) {
		if (eacr.p0 && !etr_port0_uptodate) {
			etr_steai_cv(&etr_port0, ETR_STEAI_PORT_0);
			etr_port0_uptodate = 1;
		}
		if (eacr.p1 && !etr_port1_uptodate) {
			etr_steai_cv(&etr_port1, ETR_STEAI_PORT_1);
			etr_port1_uptodate = 1;
		}
	} else {
		/*
		 * One port was updated above, if the other
		 * port is not uptodate toggle dp bit.
		 */
		if ((eacr.p0 && !etr_port0_uptodate) ||
		    (eacr.p1 && !etr_port1_uptodate))
			eacr.dp ^= 1;
		else
			eacr.dp = 0;
	}
	return eacr;
}

/*
 * Write new etr control register if it differs from the current one.
 * Return 1 if etr_tolec has been updated as well.
 */
static void etr_update_eacr(struct etr_eacr eacr)
{
	int dp_changed;

	if (memcmp(&etr_eacr, &eacr, sizeof(eacr)) == 0)
		/* No change, return. */
		return;
	/*
	 * The disable of an active port of the change of the data port
	 * bit can/will cause a change in the data port.
	 */
	dp_changed = etr_eacr.e0 > eacr.e0 || etr_eacr.e1 > eacr.e1 ||
		(etr_eacr.dp ^ eacr.dp) != 0;
	etr_eacr = eacr;
	etr_setr(&etr_eacr);
	if (dp_changed)
		etr_tolec = get_clock();
}

/*
 * ETR work. In this function you'll find the main logic. In
 * particular this is the only function that calls etr_update_eacr(),
 * it "controls" the etr control register.
 */
static void etr_work_fn(struct work_struct *work)
{
	unsigned long long now;
	struct etr_eacr eacr;
	struct etr_aib aib;
	int sync_port;

	/* prevent multiple execution. */
	mutex_lock(&etr_work_mutex);

	/* Create working copy of etr_eacr. */
	eacr = etr_eacr;

	/* Check for the different events and their immediate effects. */
	eacr = etr_handle_events(eacr);

	/* Check if ETR is supposed to be active. */
	eacr.ea = eacr.p0 || eacr.p1;
	if (!eacr.ea) {
		/* Both ports offline. Reset everything. */
		eacr.dp = eacr.es = eacr.sl = 0;
		on_each_cpu(disable_sync_clock, NULL, 1);
		del_timer_sync(&etr_timer);
		etr_update_eacr(eacr);
		goto out_unlock;
	}

	/* Store aib to get the current ETR status word. */
	BUG_ON(etr_stetr(&aib) != 0);
	etr_port0.esw = etr_port1.esw = aib.esw;	/* Copy status word. */
	now = get_clock();

	/*
	 * Update the port information if the last stepping port change
	 * or data port change is older than 1.6 seconds.
	 */
	if (now >= etr_tolec + (1600000 << 12))
		eacr = etr_handle_update(&aib, eacr);

	/*
	 * Select ports to enable. The prefered synchronization mode is PPS.
	 * If a port can be enabled depends on a number of things:
	 * 1) The port needs to be online and uptodate. A port is not
	 *    disabled just because it is not uptodate, but it is only
	 *    enabled if it is uptodate.
	 * 2) The port needs to have the same mode (pps / etr).
	 * 3) The port needs to be usable -> etr_port_valid() == 1
	 * 4) To enable the second port the clock needs to be in sync.
	 * 5) If both ports are useable and are ETR ports, the network id
	 *    has to be the same.
	 * The eacr.sl bit is used to indicate etr mode vs. pps mode.
	 */
	if (eacr.p0 && aib.esw.psc0 == etr_lpsc_pps_mode) {
		eacr.sl = 0;
		eacr.e0 = 1;
		if (!etr_mode_is_pps(etr_eacr))
			eacr.es = 0;
		if (!eacr.es || !eacr.p1 || aib.esw.psc1 != etr_lpsc_pps_mode)
			eacr.e1 = 0;
		// FIXME: uptodate checks ?
		else if (etr_port0_uptodate && etr_port1_uptodate)
			eacr.e1 = 1;
		sync_port = (etr_port0_uptodate &&
			     etr_port_valid(&etr_port0, 0)) ? 0 : -1;
	} else if (eacr.p1 && aib.esw.psc1 == etr_lpsc_pps_mode) {
		eacr.sl = 0;
		eacr.e0 = 0;
		eacr.e1 = 1;
		if (!etr_mode_is_pps(etr_eacr))
			eacr.es = 0;
		sync_port = (etr_port1_uptodate &&
			     etr_port_valid(&etr_port1, 1)) ? 1 : -1;
	} else if (eacr.p0 && aib.esw.psc0 == etr_lpsc_operational_step) {
		eacr.sl = 1;
		eacr.e0 = 1;
		if (!etr_mode_is_etr(etr_eacr))
			eacr.es = 0;
		if (!eacr.es || !eacr.p1 ||
		    aib.esw.psc1 != etr_lpsc_operational_alt)
			eacr.e1 = 0;
		else if (etr_port0_uptodate && etr_port1_uptodate &&
			 etr_compare_network(&etr_port0, &etr_port1))
			eacr.e1 = 1;
		sync_port = (etr_port0_uptodate &&
			     etr_port_valid(&etr_port0, 0)) ? 0 : -1;
	} else if (eacr.p1 && aib.esw.psc1 == etr_lpsc_operational_step) {
		eacr.sl = 1;
		eacr.e0 = 0;
		eacr.e1 = 1;
		if (!etr_mode_is_etr(etr_eacr))
			eacr.es = 0;
		sync_port = (etr_port1_uptodate &&
			     etr_port_valid(&etr_port1, 1)) ? 1 : -1;
	} else {
		/* Both ports not usable. */
		eacr.es = eacr.sl = 0;
		sync_port = -1;
	}

	/*
	 * If the clock is in sync just update the eacr and return.
	 * If there is no valid sync port wait for a port update.
	 */
	if (check_sync_clock() || sync_port < 0) {
		etr_update_eacr(eacr);
		etr_set_tolec_timeout(now);
		goto out_unlock;
	}

	/*
	 * Prepare control register for clock syncing
	 * (reset data port bit, set sync check control.
	 */
	eacr.dp = 0;
	eacr.es = 1;

	/*
	 * Update eacr and try to synchronize the clock. If the update
	 * of eacr caused a stepping port switch (or if we have to
	 * assume that a stepping port switch has occured) or the
	 * clock syncing failed, reset the sync check control bit
	 * and set up a timer to try again after 0.5 seconds
	 */
	etr_update_eacr(eacr);
	if (now < etr_tolec + (1600000 << 12) ||
	    etr_sync_clock_stop(&aib, sync_port) != 0) {
		/* Sync failed. Try again in 1/2 second. */
		eacr.es = 0;
		etr_update_eacr(eacr);
		etr_set_sync_timeout();
	} else
		etr_set_tolec_timeout(now);
out_unlock:
	mutex_unlock(&etr_work_mutex);
}

/*
 * Sysfs interface functions
 */
static struct sysdev_class etr_sysclass = {
	.name	= "etr",
};

static struct sys_device etr_port0_dev = {
	.id	= 0,
	.cls	= &etr_sysclass,
};

static struct sys_device etr_port1_dev = {
	.id	= 1,
	.cls	= &etr_sysclass,
};

/*
 * ETR class attributes
 */
static ssize_t etr_stepping_port_show(struct sysdev_class *class, char *buf)
{
	return sprintf(buf, "%i\n", etr_port0.esw.p);
}

static SYSDEV_CLASS_ATTR(stepping_port, 0400, etr_stepping_port_show, NULL);

static ssize_t etr_stepping_mode_show(struct sysdev_class *class, char *buf)
{
	char *mode_str;

	if (etr_mode_is_pps(etr_eacr))
		mode_str = "pps";
	else if (etr_mode_is_etr(etr_eacr))
		mode_str = "etr";
	else
		mode_str = "local";
	return sprintf(buf, "%s\n", mode_str);
}

static SYSDEV_CLASS_ATTR(stepping_mode, 0400, etr_stepping_mode_show, NULL);

/*
 * ETR port attributes
 */
static inline struct etr_aib *etr_aib_from_dev(struct sys_device *dev)
{
	if (dev == &etr_port0_dev)
		return etr_port0_online ? &etr_port0 : NULL;
	else
		return etr_port1_online ? &etr_port1 : NULL;
}

static ssize_t etr_online_show(struct sys_device *dev,
				struct sysdev_attribute *attr,
				char *buf)
{
	unsigned int online;

	online = (dev == &etr_port0_dev) ? etr_port0_online : etr_port1_online;
	return sprintf(buf, "%i\n", online);
}

static ssize_t etr_online_store(struct sys_device *dev,
				struct sysdev_attribute *attr,
				const char *buf, size_t count)
{
	unsigned int value;

	value = simple_strtoul(buf, NULL, 0);
	if (value != 0 && value != 1)
		return -EINVAL;
	if (!test_bit(CLOCK_SYNC_HAS_ETR, &clock_sync_flags))
		return -EOPNOTSUPP;
	mutex_lock(&clock_sync_mutex);
	if (dev == &etr_port0_dev) {
		if (etr_port0_online == value)
			goto out;	/* Nothing to do. */
		etr_port0_online = value;
		if (etr_port0_online && etr_port1_online)
			set_bit(CLOCK_SYNC_ETR, &clock_sync_flags);
		else
			clear_bit(CLOCK_SYNC_ETR, &clock_sync_flags);
		set_bit(ETR_EVENT_PORT0_CHANGE, &etr_events);
		queue_work(time_sync_wq, &etr_work);
	} else {
		if (etr_port1_online == value)
			goto out;	/* Nothing to do. */
		etr_port1_online = value;
		if (etr_port0_online && etr_port1_online)
			set_bit(CLOCK_SYNC_ETR, &clock_sync_flags);
		else
			clear_bit(CLOCK_SYNC_ETR, &clock_sync_flags);
		set_bit(ETR_EVENT_PORT1_CHANGE, &etr_events);
		queue_work(time_sync_wq, &etr_work);
	}
out:
	mutex_unlock(&clock_sync_mutex);
	return count;
}

static SYSDEV_ATTR(online, 0600, etr_online_show, etr_online_store);

static ssize_t etr_stepping_control_show(struct sys_device *dev,
					struct sysdev_attribute *attr,
					char *buf)
{
	return sprintf(buf, "%i\n", (dev == &etr_port0_dev) ?
		       etr_eacr.e0 : etr_eacr.e1);
}

static SYSDEV_ATTR(stepping_control, 0400, etr_stepping_control_show, NULL);

static ssize_t etr_mode_code_show(struct sys_device *dev,
				struct sysdev_attribute *attr, char *buf)
{
	if (!etr_port0_online && !etr_port1_online)
		/* Status word is not uptodate if both ports are offline. */
		return -ENODATA;
	return sprintf(buf, "%i\n", (dev == &etr_port0_dev) ?
		       etr_port0.esw.psc0 : etr_port0.esw.psc1);
}

static SYSDEV_ATTR(state_code, 0400, etr_mode_code_show, NULL);

static ssize_t etr_untuned_show(struct sys_device *dev,
				struct sysdev_attribute *attr, char *buf)
{
	struct etr_aib *aib = etr_aib_from_dev(dev);

	if (!aib || !aib->slsw.v1)
		return -ENODATA;
	return sprintf(buf, "%i\n", aib->edf1.u);
}

static SYSDEV_ATTR(untuned, 0400, etr_untuned_show, NULL);

static ssize_t etr_network_id_show(struct sys_device *dev,
				struct sysdev_attribute *attr, char *buf)
{
	struct etr_aib *aib = etr_aib_from_dev(dev);

	if (!aib || !aib->slsw.v1)
		return -ENODATA;
	return sprintf(buf, "%i\n", aib->edf1.net_id);
}

static SYSDEV_ATTR(network, 0400, etr_network_id_show, NULL);

static ssize_t etr_id_show(struct sys_device *dev,
			struct sysdev_attribute *attr, char *buf)
{
	struct etr_aib *aib = etr_aib_from_dev(dev);

	if (!aib || !aib->slsw.v1)
		return -ENODATA;
	return sprintf(buf, "%i\n", aib->edf1.etr_id);
}

static SYSDEV_ATTR(id, 0400, etr_id_show, NULL);

static ssize_t etr_port_number_show(struct sys_device *dev,
			struct sysdev_attribute *attr, char *buf)
{
	struct etr_aib *aib = etr_aib_from_dev(dev);

	if (!aib || !aib->slsw.v1)
		return -ENODATA;
	return sprintf(buf, "%i\n", aib->edf1.etr_pn);
}

static SYSDEV_ATTR(port, 0400, etr_port_number_show, NULL);

static ssize_t etr_coupled_show(struct sys_device *dev,
			struct sysdev_attribute *attr, char *buf)
{
	struct etr_aib *aib = etr_aib_from_dev(dev);

	if (!aib || !aib->slsw.v3)
		return -ENODATA;
	return sprintf(buf, "%i\n", aib->edf3.c);
}

static SYSDEV_ATTR(coupled, 0400, etr_coupled_show, NULL);

static ssize_t etr_local_time_show(struct sys_device *dev,
			struct sysdev_attribute *attr, char *buf)
{
	struct etr_aib *aib = etr_aib_from_dev(dev);

	if (!aib || !aib->slsw.v3)
		return -ENODATA;
	return sprintf(buf, "%i\n", aib->edf3.blto);
}

static SYSDEV_ATTR(local_time, 0400, etr_local_time_show, NULL);

static ssize_t etr_utc_offset_show(struct sys_device *dev,
			struct sysdev_attribute *attr, char *buf)
{
	struct etr_aib *aib = etr_aib_from_dev(dev);

	if (!aib || !aib->slsw.v3)
		return -ENODATA;
	return sprintf(buf, "%i\n", aib->edf3.buo);
}

static SYSDEV_ATTR(utc_offset, 0400, etr_utc_offset_show, NULL);

static struct sysdev_attribute *etr_port_attributes[] = {
	&attr_online,
	&attr_stepping_control,
	&attr_state_code,
	&attr_untuned,
	&attr_network,
	&attr_id,
	&attr_port,
	&attr_coupled,
	&attr_local_time,
	&attr_utc_offset,
	NULL
};

static int __init etr_register_port(struct sys_device *dev)
{
	struct sysdev_attribute **attr;
	int rc;

	rc = sysdev_register(dev);
	if (rc)
		goto out;
	for (attr = etr_port_attributes; *attr; attr++) {
		rc = sysdev_create_file(dev, *attr);
		if (rc)
			goto out_unreg;
	}
	return 0;
out_unreg:
	for (; attr >= etr_port_attributes; attr--)
		sysdev_remove_file(dev, *attr);
	sysdev_unregister(dev);
out:
	return rc;
}

static void __init etr_unregister_port(struct sys_device *dev)
{
	struct sysdev_attribute **attr;

	for (attr = etr_port_attributes; *attr; attr++)
		sysdev_remove_file(dev, *attr);
	sysdev_unregister(dev);
}

static int __init etr_init_sysfs(void)
{
	int rc;

	rc = sysdev_class_register(&etr_sysclass);
	if (rc)
		goto out;
	rc = sysdev_class_create_file(&etr_sysclass, &attr_stepping_port);
	if (rc)
		goto out_unreg_class;
	rc = sysdev_class_create_file(&etr_sysclass, &attr_stepping_mode);
	if (rc)
		goto out_remove_stepping_port;
	rc = etr_register_port(&etr_port0_dev);
	if (rc)
		goto out_remove_stepping_mode;
	rc = etr_register_port(&etr_port1_dev);
	if (rc)
		goto out_remove_port0;
	return 0;

out_remove_port0:
	etr_unregister_port(&etr_port0_dev);
out_remove_stepping_mode:
	sysdev_class_remove_file(&etr_sysclass, &attr_stepping_mode);
out_remove_stepping_port:
	sysdev_class_remove_file(&etr_sysclass, &attr_stepping_port);
out_unreg_class:
	sysdev_class_unregister(&etr_sysclass);
out:
	return rc;
}

device_initcall(etr_init_sysfs);

/*
 * Server Time Protocol (STP) code.
 */
static int stp_online;
static struct stp_sstpi stp_info;
static void *stp_page;

static void stp_work_fn(struct work_struct *work);
static DEFINE_MUTEX(stp_work_mutex);
static DECLARE_WORK(stp_work, stp_work_fn);
static struct timer_list stp_timer;

static int __init early_parse_stp(char *p)
{
	if (strncmp(p, "off", 3) == 0)
		stp_online = 0;
	else if (strncmp(p, "on", 2) == 0)
		stp_online = 1;
	return 0;
}
early_param("stp", early_parse_stp);

/*
 * Reset STP attachment.
 */
static void __init stp_reset(void)
{
	int rc;

	stp_page = (void *) get_zeroed_page(GFP_ATOMIC);
	rc = chsc_sstpc(stp_page, STP_OP_CTRL, 0x0000);
	if (rc == 0)
		set_bit(CLOCK_SYNC_HAS_STP, &clock_sync_flags);
	else if (stp_online) {
		pr_warning("The real or virtual hardware system does "
			   "not provide an STP interface\n");
		free_page((unsigned long) stp_page);
		stp_page = NULL;
		stp_online = 0;
	}
}

static void stp_timeout(unsigned long dummy)
{
	queue_work(time_sync_wq, &stp_work);
}

static int __init stp_init(void)
{
	if (!test_bit(CLOCK_SYNC_HAS_STP, &clock_sync_flags))
		return 0;
	setup_timer(&stp_timer, stp_timeout, 0UL);
	time_init_wq();
	if (!stp_online)
		return 0;
	queue_work(time_sync_wq, &stp_work);
	return 0;
}

arch_initcall(stp_init);

/*
 * STP timing alert. There are three causes:
 * 1) timing status change
 * 2) link availability change
 * 3) time control parameter change
 * In all three cases we are only interested in the clock source state.
 * If a STP clock source is now available use it.
 */
static void stp_timing_alert(struct stp_irq_parm *intparm)
{
	if (intparm->tsc || intparm->lac || intparm->tcpc)
		queue_work(time_sync_wq, &stp_work);
}

/*
 * STP sync check machine check. This is called when the timing state
 * changes from the synchronized state to the unsynchronized state.
 * After a STP sync check the clock is not in sync. The machine check
 * is broadcasted to all cpus at the same time.
 */
void stp_sync_check(void)
{
	disable_sync_clock(NULL);
	queue_work(time_sync_wq, &stp_work);
}

/*
 * STP island condition machine check. This is called when an attached
 * server  attempts to communicate over an STP link and the servers
 * have matching CTN ids and have a valid stratum-1 configuration
 * but the configurations do not match.
 */
void stp_island_check(void)
{
	disable_sync_clock(NULL);
	queue_work(time_sync_wq, &stp_work);
}


static int stp_sync_clock(void *data)
{
	static int first;
	unsigned long long old_clock, delta;
	struct clock_sync_data *stp_sync;
	int rc;

	stp_sync = data;

	if (xchg(&first, 1) == 1) {
		/* Slave */
		clock_sync_cpu(stp_sync);
		return 0;
	}

	/* Wait until all other cpus entered the sync function. */
	while (atomic_read(&stp_sync->cpus) != 0)
		cpu_relax();

	enable_sync_clock();

	rc = 0;
	if (stp_info.todoff[0] || stp_info.todoff[1] ||
	    stp_info.todoff[2] || stp_info.todoff[3] ||
	    stp_info.tmd != 2) {
		old_clock = get_clock();
		rc = chsc_sstpc(stp_page, STP_OP_SYNC, 0);
		if (rc == 0) {
			delta = adjust_time(old_clock, get_clock(), 0);
			fixup_clock_comparator(delta);
			rc = chsc_sstpi(stp_page, &stp_info,
					sizeof(struct stp_sstpi));
			if (rc == 0 && stp_info.tmd != 2)
				rc = -EAGAIN;
		}
	}
	if (rc) {
		disable_sync_clock(NULL);
		stp_sync->in_sync = -EAGAIN;
	} else
		stp_sync->in_sync = 1;
	xchg(&first, 0);
	return 0;
}

/*
 * STP work. Check for the STP state and take over the clock
 * synchronization if the STP clock source is usable.
 */
static void stp_work_fn(struct work_struct *work)
{
	struct clock_sync_data stp_sync;
	int rc;

	/* prevent multiple execution. */
	mutex_lock(&stp_work_mutex);

	if (!stp_online) {
		chsc_sstpc(stp_page, STP_OP_CTRL, 0x0000);
		del_timer_sync(&stp_timer);
		goto out_unlock;
	}

	rc = chsc_sstpc(stp_page, STP_OP_CTRL, 0xb0e0);
	if (rc)
		goto out_unlock;

	rc = chsc_sstpi(stp_page, &stp_info, sizeof(struct stp_sstpi));
	if (rc || stp_info.c == 0)
		goto out_unlock;

	/* Skip synchronization if the clock is already in sync. */
	if (check_sync_clock())
		goto out_unlock;

	memset(&stp_sync, 0, sizeof(stp_sync));
	get_online_cpus();
	atomic_set(&stp_sync.cpus, num_online_cpus() - 1);
	stop_machine(stp_sync_clock, &stp_sync, &cpu_online_map);
	put_online_cpus();

	if (!check_sync_clock())
		/*
		 * There is a usable clock but the synchonization failed.
		 * Retry after a second.
		 */
		mod_timer(&stp_timer, jiffies + HZ);

out_unlock:
	mutex_unlock(&stp_work_mutex);
}

/*
 * STP class sysfs interface functions
 */
static struct sysdev_class stp_sysclass = {
	.name	= "stp",
};

static ssize_t stp_ctn_id_show(struct sysdev_class *class, char *buf)
{
	if (!stp_online)
		return -ENODATA;
	return sprintf(buf, "%016llx\n",
		       *(unsigned long long *) stp_info.ctnid);
}

static SYSDEV_CLASS_ATTR(ctn_id, 0400, stp_ctn_id_show, NULL);

static ssize_t stp_ctn_type_show(struct sysdev_class *class, char *buf)
{
	if (!stp_online)
		return -ENODATA;
	return sprintf(buf, "%i\n", stp_info.ctn);
}

static SYSDEV_CLASS_ATTR(ctn_type, 0400, stp_ctn_type_show, NULL);

static ssize_t stp_dst_offset_show(struct sysdev_class *class, char *buf)
{
	if (!stp_online || !(stp_info.vbits & 0x2000))
		return -ENODATA;
	return sprintf(buf, "%i\n", (int)(s16) stp_info.dsto);
}

static SYSDEV_CLASS_ATTR(dst_offset, 0400, stp_dst_offset_show, NULL);

static ssize_t stp_leap_seconds_show(struct sysdev_class *class, char *buf)
{
	if (!stp_online || !(stp_info.vbits & 0x8000))
		return -ENODATA;
	return sprintf(buf, "%i\n", (int)(s16) stp_info.leaps);
}

static SYSDEV_CLASS_ATTR(leap_seconds, 0400, stp_leap_seconds_show, NULL);

static ssize_t stp_stratum_show(struct sysdev_class *class, char *buf)
{
	if (!stp_online)
		return -ENODATA;
	return sprintf(buf, "%i\n", (int)(s16) stp_info.stratum);
}

static SYSDEV_CLASS_ATTR(stratum, 0400, stp_stratum_show, NULL);

static ssize_t stp_time_offset_show(struct sysdev_class *class, char *buf)
{
	if (!stp_online || !(stp_info.vbits & 0x0800))
		return -ENODATA;
	return sprintf(buf, "%i\n", (int) stp_info.tto);
}

static SYSDEV_CLASS_ATTR(time_offset, 0400, stp_time_offset_show, NULL);

static ssize_t stp_time_zone_offset_show(struct sysdev_class *class, char *buf)
{
	if (!stp_online || !(stp_info.vbits & 0x4000))
		return -ENODATA;
	return sprintf(buf, "%i\n", (int)(s16) stp_info.tzo);
}

static SYSDEV_CLASS_ATTR(time_zone_offset, 0400,
			 stp_time_zone_offset_show, NULL);

static ssize_t stp_timing_mode_show(struct sysdev_class *class, char *buf)
{
	if (!stp_online)
		return -ENODATA;
	return sprintf(buf, "%i\n", stp_info.tmd);
}

static SYSDEV_CLASS_ATTR(timing_mode, 0400, stp_timing_mode_show, NULL);

static ssize_t stp_timing_state_show(struct sysdev_class *class, char *buf)
{
	if (!stp_online)
		return -ENODATA;
	return sprintf(buf, "%i\n", stp_info.tst);
}

static SYSDEV_CLASS_ATTR(timing_state, 0400, stp_timing_state_show, NULL);

static ssize_t stp_online_show(struct sysdev_class *class, char *buf)
{
	return sprintf(buf, "%i\n", stp_online);
}

static ssize_t stp_online_store(struct sysdev_class *class,
				const char *buf, size_t count)
{
	unsigned int value;

	value = simple_strtoul(buf, NULL, 0);
	if (value != 0 && value != 1)
		return -EINVAL;
	if (!test_bit(CLOCK_SYNC_HAS_STP, &clock_sync_flags))
		return -EOPNOTSUPP;
	mutex_lock(&clock_sync_mutex);
	stp_online = value;
	if (stp_online)
		set_bit(CLOCK_SYNC_STP, &clock_sync_flags);
	else
		clear_bit(CLOCK_SYNC_STP, &clock_sync_flags);
	queue_work(time_sync_wq, &stp_work);
	mutex_unlock(&clock_sync_mutex);
	return count;
}

/*
 * Can't use SYSDEV_CLASS_ATTR because the attribute should be named
 * stp/online but attr_online already exists in this file ..
 */
static struct sysdev_class_attribute attr_stp_online = {
	.attr = { .name = "online", .mode = 0600 },
	.show	= stp_online_show,
	.store	= stp_online_store,
};

static struct sysdev_class_attribute *stp_attributes[] = {
	&attr_ctn_id,
	&attr_ctn_type,
	&attr_dst_offset,
	&attr_leap_seconds,
	&attr_stp_online,
	&attr_stratum,
	&attr_time_offset,
	&attr_time_zone_offset,
	&attr_timing_mode,
	&attr_timing_state,
	NULL
};

static int __init stp_init_sysfs(void)
{
	struct sysdev_class_attribute **attr;
	int rc;

	rc = sysdev_class_register(&stp_sysclass);
	if (rc)
		goto out;
	for (attr = stp_attributes; *attr; attr++) {
		rc = sysdev_class_create_file(&stp_sysclass, *attr);
		if (rc)
			goto out_unreg;
	}
	return 0;
out_unreg:
	for (; attr >= stp_attributes; attr--)
		sysdev_class_remove_file(&stp_sysclass, *attr);
	sysdev_class_unregister(&stp_sysclass);
out:
	return rc;
}

device_initcall(stp_init_sysfs);<|MERGE_RESOLUTION|>--- conflicted
+++ resolved
@@ -60,12 +60,6 @@
 #define TICK_SIZE tick
 
 u64 sched_clock_base_cc = -1;	/* Force to data section. */
-<<<<<<< HEAD
-
-static ext_int_info_t ext_int_info_cc;
-static ext_int_info_t ext_int_etr_cc;
-=======
->>>>>>> 4e8a2372
 
 static DEFINE_PER_CPU(struct clock_event_device, comparators);
 
@@ -261,38 +255,8 @@
                 panic("Couldn't request external interrupt 0x1004");
 
 	/* request the timing alert external interrupt */
-<<<<<<< HEAD
-	if (register_early_external_interrupt(0x1406,
-					      timing_alert_interrupt,
-					      &ext_int_etr_cc) != 0)
-		panic("Couldn't request external interrupt 0x1406");
-=======
 	if (register_external_interrupt(0x1406, timing_alert_interrupt))
 		panic("Couldn't request external interrupt 0x1406");
-
-	if (clocksource_register(&clocksource_tod) != 0)
-		panic("Could not register TOD clock source");
-
-	/*
-	 * The TOD clock is an accurate clock. The xtime should be
-	 * initialized in a way that the difference between TOD and
-	 * xtime is reasonably small. Too bad that timekeeping_init
-	 * sets xtime.tv_nsec to zero. In addition the clock source
-	 * change from the jiffies clock source to the TOD clock
-	 * source add another error of up to 1/HZ second. The same
-	 * function sets wall_to_monotonic to a value that is too
-	 * small for /proc/uptime to be accurate.
-	 * Reset xtime and wall_to_monotonic to sane values.
-	 */
-	write_seqlock_irqsave(&xtime_lock, flags);
-	now = get_clock();
-	tod_to_timeval(now - TOD_UNIX_EPOCH, &xtime);
-	clocksource_tod.cycle_last = now;
-	clocksource_tod.raw_time = xtime;
-	tod_to_timeval(sched_clock_base_cc - TOD_UNIX_EPOCH, &ts);
-	set_normalized_timespec(&wall_to_monotonic, -ts.tv_sec, -ts.tv_nsec);
-	write_sequnlock_irqrestore(&xtime_lock, flags);
->>>>>>> 4e8a2372
 
 	if (clocksource_register(&clocksource_tod) != 0)
 		panic("Could not register TOD clock source");
