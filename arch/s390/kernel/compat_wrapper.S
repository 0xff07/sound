/*
*  arch/s390/kernel/compat_wrapper.S
*    wrapper for 31 bit compatible system calls.
*
*    Copyright (C) IBM Corp. 2000,2006
*    Author(s): Gerhard Tonn (ton@de.ibm.com),
*		Thomas Spatzier (tspat@de.ibm.com)
*/

	.globl	sys32_exit_wrapper
sys32_exit_wrapper:
	lgfr	%r2,%r2			# int
	jg	sys_exit		# branch to sys_exit

	.globl	sys32_read_wrapper
sys32_read_wrapper:
	llgfr	%r2,%r2			# unsigned int
	llgtr	%r3,%r3			# char *
	llgfr	%r4,%r4			# size_t
	jg	sys32_read		# branch to sys_read

	.globl	sys32_write_wrapper
sys32_write_wrapper:
	llgfr	%r2,%r2			# unsigned int
	llgtr	%r3,%r3			# const char *
	llgfr	%r4,%r4			# size_t
	jg	sys32_write		# branch to system call

	.globl	sys32_open_wrapper
sys32_open_wrapper:
	llgtr	%r2,%r2			# const char *
	lgfr	%r3,%r3			# int
	lgfr	%r4,%r4			# int
	jg	sys_open		# branch to system call

	.globl	sys32_close_wrapper
sys32_close_wrapper:
	llgfr	%r2,%r2			# unsigned int
	jg	sys_close		# branch to system call

	.globl	sys32_creat_wrapper
sys32_creat_wrapper:
	llgtr	%r2,%r2			# const char *
	lgfr	%r3,%r3			# int
	jg	sys_creat		# branch to system call

	.globl	sys32_link_wrapper
sys32_link_wrapper:
	llgtr	%r2,%r2			# const char *
	llgtr	%r3,%r3			# const char *
	jg	sys_link		# branch to system call

	.globl	sys32_unlink_wrapper
sys32_unlink_wrapper:
	llgtr	%r2,%r2			# const char *
	jg	sys_unlink		# branch to system call

	.globl	sys32_chdir_wrapper
sys32_chdir_wrapper:
	llgtr	%r2,%r2			# const char *
	jg	sys_chdir		# branch to system call

	.globl	sys32_time_wrapper
sys32_time_wrapper:
	llgtr	%r2,%r2			# int *
	jg	compat_sys_time		# branch to system call

	.globl	sys32_mknod_wrapper
sys32_mknod_wrapper:
	llgtr	%r2,%r2			# const char *
	lgfr	%r3,%r3			# int
	llgfr	%r4,%r4			# dev
	jg	sys_mknod		# branch to system call

	.globl	sys32_chmod_wrapper
sys32_chmod_wrapper:
	llgtr	%r2,%r2			# const char *
	llgfr	%r3,%r3			# mode_t
	jg	sys_chmod		# branch to system call

	.globl	sys32_lchown16_wrapper
sys32_lchown16_wrapper:
	llgtr	%r2,%r2			# const char *
	llgfr	%r3,%r3			# __kernel_old_uid_emu31_t
	llgfr	%r4,%r4			# __kernel_old_uid_emu31_t
	jg	sys32_lchown16		# branch to system call

	.globl	sys32_lseek_wrapper
sys32_lseek_wrapper:
	llgfr	%r2,%r2			# unsigned int
	lgfr	%r3,%r3			# off_t
	llgfr	%r4,%r4			# unsigned int
	jg	sys_lseek		# branch to system call

#sys32_getpid_wrapper				# void

	.globl	sys32_mount_wrapper
sys32_mount_wrapper:
	llgtr	%r2,%r2			# char *
	llgtr	%r3,%r3			# char *
	llgtr	%r4,%r4			# char *
	llgfr	%r5,%r5			# unsigned long
	llgtr	%r6,%r6			# void *
	jg	compat_sys_mount	# branch to system call

	.globl	sys32_oldumount_wrapper
sys32_oldumount_wrapper:
	llgtr	%r2,%r2			# char *
	jg	sys_oldumount		# branch to system call

	.globl	sys32_setuid16_wrapper
sys32_setuid16_wrapper:
	llgfr	%r2,%r2			# __kernel_old_uid_emu31_t
	jg	sys32_setuid16		# branch to system call

#sys32_getuid16_wrapper			# void

	.globl	sys32_ptrace_wrapper
sys32_ptrace_wrapper:
	lgfr	%r2,%r2			# long
	lgfr	%r3,%r3			# long
	llgtr	%r4,%r4			# long
	llgfr	%r5,%r5			# long
	jg	compat_sys_ptrace	# branch to system call

	.globl	sys32_alarm_wrapper
sys32_alarm_wrapper:
	llgfr	%r2,%r2			# unsigned int
	jg	sys_alarm		# branch to system call

	.globl	compat_sys_utime_wrapper
compat_sys_utime_wrapper:
	llgtr	%r2,%r2			# char *
	llgtr	%r3,%r3			# struct compat_utimbuf *
	jg	compat_sys_utime	# branch to system call

	.globl	sys32_access_wrapper
sys32_access_wrapper:
	llgtr	%r2,%r2			# const char *
	lgfr	%r3,%r3			# int
	jg	sys_access		# branch to system call

	.globl	sys32_nice_wrapper
sys32_nice_wrapper:
	lgfr	%r2,%r2			# int
	jg	sys_nice		# branch to system call

#sys32_sync_wrapper			# void

	.globl	sys32_kill_wrapper
sys32_kill_wrapper:
	lgfr	%r2,%r2			# int
	lgfr	%r3,%r3			# int
	jg	sys_kill		# branch to system call

	.globl	sys32_rename_wrapper
sys32_rename_wrapper:
	llgtr	%r2,%r2			# const char *
	llgtr	%r3,%r3			# const char *
	jg	sys_rename		# branch to system call

	.globl	sys32_mkdir_wrapper
sys32_mkdir_wrapper:
	llgtr	%r2,%r2			# const char *
	lgfr	%r3,%r3			# int
	jg	sys_mkdir		# branch to system call

	.globl	sys32_rmdir_wrapper
sys32_rmdir_wrapper:
	llgtr	%r2,%r2			# const char *
	jg	sys_rmdir		# branch to system call

	.globl	sys32_dup_wrapper
sys32_dup_wrapper:
	llgfr	%r2,%r2			# unsigned int
	jg	sys_dup			# branch to system call

	.globl	sys32_pipe_wrapper
sys32_pipe_wrapper:
	llgtr	%r2,%r2			# u32 *
	jg	sys_pipe		# branch to system call

	.globl	compat_sys_times_wrapper
compat_sys_times_wrapper:
	llgtr	%r2,%r2			# struct compat_tms *
	jg	compat_sys_times	# branch to system call

	.globl	sys32_brk_wrapper
sys32_brk_wrapper:
	llgtr	%r2,%r2			# unsigned long
	jg	sys_brk			# branch to system call

	.globl	sys32_setgid16_wrapper
sys32_setgid16_wrapper:
	llgfr	%r2,%r2			# __kernel_old_gid_emu31_t
	jg	sys32_setgid16		# branch to system call

#sys32_getgid16_wrapper			# void

	.globl sys32_signal_wrapper
sys32_signal_wrapper:
	lgfr	%r2,%r2			# int
	llgtr	%r3,%r3			# __sighandler_t
	jg	sys_signal

#sys32_geteuid16_wrapper		# void

#sys32_getegid16_wrapper		# void

	.globl	sys32_acct_wrapper
sys32_acct_wrapper:
	llgtr	%r2,%r2			# char *
	jg	sys_acct		# branch to system call

	.globl	sys32_umount_wrapper
sys32_umount_wrapper:
	llgtr	%r2,%r2			# char *
	lgfr	%r3,%r3			# int
	jg	sys_umount		# branch to system call

	.globl	compat_sys_ioctl_wrapper
compat_sys_ioctl_wrapper:
	llgfr	%r2,%r2			# unsigned int
	llgfr	%r3,%r3			# unsigned int
	llgfr	%r4,%r4			# unsigned int
	jg	compat_sys_ioctl	# branch to system call

	.globl	compat_sys_fcntl_wrapper
compat_sys_fcntl_wrapper:
	llgfr	%r2,%r2			# unsigned int
	llgfr	%r3,%r3			# unsigned int
	llgfr	%r4,%r4			# unsigned long
	jg	compat_sys_fcntl	# branch to system call

	.globl	sys32_setpgid_wrapper
sys32_setpgid_wrapper:
	lgfr	%r2,%r2			# pid_t
	lgfr	%r3,%r3			# pid_t
	jg	sys_setpgid		# branch to system call

	.globl	sys32_umask_wrapper
sys32_umask_wrapper:
	lgfr	%r2,%r2			# int
	jg	sys_umask		# branch to system call

	.globl	sys32_chroot_wrapper
sys32_chroot_wrapper:
	llgtr	%r2,%r2			# char *
	jg	sys_chroot		# branch to system call

	.globl sys32_ustat_wrapper
sys32_ustat_wrapper:
	llgfr	%r2,%r2			# dev_t
	llgtr	%r3,%r3			# struct ustat *
	jg	compat_sys_ustat

	.globl	sys32_dup2_wrapper
sys32_dup2_wrapper:
	llgfr	%r2,%r2			# unsigned int
	llgfr	%r3,%r3			# unsigned int
	jg	sys_dup2		# branch to system call

#sys32_getppid_wrapper			# void

#sys32_getpgrp_wrapper			# void

#sys32_setsid_wrapper			# void

	.globl	sys32_sigaction_wrapper
sys32_sigaction_wrapper:
	lgfr	%r2,%r2			# int
	llgtr	%r3,%r3			# const struct old_sigaction *
	llgtr	%r4,%r4			# struct old_sigaction32 *
	jg	sys32_sigaction		# branch to system call

	.globl	sys32_setreuid16_wrapper
sys32_setreuid16_wrapper:
	llgfr	%r2,%r2			# __kernel_old_uid_emu31_t
	llgfr	%r3,%r3			# __kernel_old_uid_emu31_t
	jg	sys32_setreuid16	# branch to system call

	.globl	sys32_setregid16_wrapper
sys32_setregid16_wrapper:
	llgfr	%r2,%r2			# __kernel_old_gid_emu31_t
	llgfr	%r3,%r3			# __kernel_old_gid_emu31_t
	jg	sys32_setregid16	# branch to system call

	.globl sys_sigsuspend_wrapper
sys_sigsuspend_wrapper:
	lgfr	%r2,%r2			# int
	lgfr	%r3,%r3			# int
	llgfr	%r4,%r4			# old_sigset_t
	jg	sys_sigsuspend

	.globl	compat_sys_sigpending_wrapper
compat_sys_sigpending_wrapper:
	llgtr	%r2,%r2			# compat_old_sigset_t *
	jg	compat_sys_sigpending	# branch to system call

	.globl	sys32_sethostname_wrapper
sys32_sethostname_wrapper:
	llgtr	%r2,%r2			# char *
	lgfr	%r3,%r3			# int
	jg	sys_sethostname		# branch to system call

	.globl	compat_sys_setrlimit_wrapper
compat_sys_setrlimit_wrapper:
	llgfr	%r2,%r2			# unsigned int
	llgtr	%r3,%r3			# struct rlimit_emu31 *
	jg	compat_sys_setrlimit	# branch to system call

	.globl	compat_sys_old_getrlimit_wrapper
compat_sys_old_getrlimit_wrapper:
	llgfr	%r2,%r2			# unsigned int
	llgtr	%r3,%r3			# struct rlimit_emu31 *
	jg	compat_sys_old_getrlimit # branch to system call

	.globl	compat_sys_getrlimit_wrapper
compat_sys_getrlimit_wrapper:
	llgfr	%r2,%r2			# unsigned int
	llgtr	%r3,%r3			# struct rlimit_emu31 *
	jg	compat_sys_getrlimit	# branch to system call

	.globl	sys32_mmap2_wrapper
sys32_mmap2_wrapper:
	llgtr	%r2,%r2			# struct mmap_arg_struct_emu31 *
	jg	sys32_mmap2			# branch to system call

	.globl	compat_sys_getrusage_wrapper
compat_sys_getrusage_wrapper:
	lgfr	%r2,%r2			# int
	llgtr	%r3,%r3			# struct rusage_emu31 *
	jg	compat_sys_getrusage	# branch to system call

	.globl	compat_sys_gettimeofday_wrapper
compat_sys_gettimeofday_wrapper:
	llgtr	%r2,%r2			# struct timeval_emu31 *
	llgtr	%r3,%r3			# struct timezone *
	jg	compat_sys_gettimeofday	# branch to system call

	.globl	compat_sys_settimeofday_wrapper
compat_sys_settimeofday_wrapper:
	llgtr	%r2,%r2			# struct timeval_emu31 *
	llgtr	%r3,%r3			# struct timezone *
	jg	compat_sys_settimeofday	# branch to system call

	.globl	sys32_getgroups16_wrapper
sys32_getgroups16_wrapper:
	lgfr	%r2,%r2			# int
	llgtr	%r3,%r3			# __kernel_old_gid_emu31_t *
	jg	sys32_getgroups16	# branch to system call

	.globl	sys32_setgroups16_wrapper
sys32_setgroups16_wrapper:
	lgfr	%r2,%r2			# int
	llgtr	%r3,%r3			# __kernel_old_gid_emu31_t *
	jg	sys32_setgroups16	# branch to system call

	.globl	sys32_symlink_wrapper
sys32_symlink_wrapper:
	llgtr	%r2,%r2			# const char *
	llgtr	%r3,%r3			# const char *
	jg	sys_symlink		# branch to system call

	.globl	sys32_readlink_wrapper
sys32_readlink_wrapper:
	llgtr	%r2,%r2			# const char *
	llgtr	%r3,%r3			# char *
	lgfr	%r4,%r4			# int
	jg	sys_readlink		# branch to system call

	.globl	sys32_uselib_wrapper
sys32_uselib_wrapper:
	llgtr	%r2,%r2			# const char *
	jg	sys_uselib		# branch to system call

	.globl	sys32_swapon_wrapper
sys32_swapon_wrapper:
	llgtr	%r2,%r2			# const char *
	lgfr	%r3,%r3			# int
	jg	sys_swapon		# branch to system call

	.globl	sys32_reboot_wrapper
sys32_reboot_wrapper:
	lgfr	%r2,%r2			# int
	lgfr	%r3,%r3			# int
	llgfr	%r4,%r4			# unsigned int
	llgtr	%r5,%r5			# void *
	jg	sys_reboot		# branch to system call

	.globl	old32_readdir_wrapper
old32_readdir_wrapper:
	llgfr	%r2,%r2			# unsigned int
	llgtr	%r3,%r3			# void *
	llgfr	%r4,%r4			# unsigned int
	jg	compat_sys_old_readdir	# branch to system call

	.globl	old32_mmap_wrapper
old32_mmap_wrapper:
	llgtr	%r2,%r2			# struct mmap_arg_struct_emu31 *
	jg	old32_mmap		# branch to system call

	.globl	sys32_munmap_wrapper
sys32_munmap_wrapper:
	llgfr	%r2,%r2			# unsigned long
	llgfr	%r3,%r3			# size_t
	jg	sys_munmap		# branch to system call

	.globl	sys32_truncate_wrapper
sys32_truncate_wrapper:
	llgtr	%r2,%r2			# const char *
	llgfr	%r3,%r3			# unsigned long
	jg	sys_truncate		# branch to system call

	.globl	sys32_ftruncate_wrapper
sys32_ftruncate_wrapper:
	llgfr	%r2,%r2			# unsigned int
	llgfr	%r3,%r3			# unsigned long
	jg	sys_ftruncate		# branch to system call

	.globl	sys32_fchmod_wrapper
sys32_fchmod_wrapper:
	llgfr	%r2,%r2			# unsigned int
	llgfr	%r3,%r3			# mode_t
	jg	sys_fchmod		# branch to system call

	.globl	sys32_fchown16_wrapper
sys32_fchown16_wrapper:
	llgfr	%r2,%r2			# unsigned int
	llgfr	%r3,%r3			# compat_uid_t
	llgfr	%r4,%r4			# compat_uid_t
	jg	sys32_fchown16		# branch to system call

	.globl	sys32_getpriority_wrapper
sys32_getpriority_wrapper:
	lgfr	%r2,%r2			# int
	lgfr	%r3,%r3			# int
	jg	sys_getpriority		# branch to system call

	.globl	sys32_setpriority_wrapper
sys32_setpriority_wrapper:
	lgfr	%r2,%r2			# int
	lgfr	%r3,%r3			# int
	lgfr	%r4,%r4			# int
	jg	sys_setpriority		# branch to system call

	.globl	compat_sys_statfs_wrapper
compat_sys_statfs_wrapper:
	llgtr	%r2,%r2			# char *
	llgtr	%r3,%r3			# struct compat_statfs *
	jg	compat_sys_statfs	# branch to system call

	.globl	compat_sys_fstatfs_wrapper
compat_sys_fstatfs_wrapper:
	llgfr	%r2,%r2			# unsigned int
	llgtr	%r3,%r3			# struct compat_statfs *
	jg	compat_sys_fstatfs	# branch to system call

	.globl	compat_sys_socketcall_wrapper
compat_sys_socketcall_wrapper:
	lgfr	%r2,%r2			# int
	llgtr	%r3,%r3			# u32 *
	jg	compat_sys_socketcall	# branch to system call

	.globl	sys32_syslog_wrapper
sys32_syslog_wrapper:
	lgfr	%r2,%r2			# int
	llgtr	%r3,%r3			# char *
	lgfr	%r4,%r4			# int
	jg	sys_syslog		# branch to system call

	.globl	compat_sys_setitimer_wrapper
compat_sys_setitimer_wrapper:
	lgfr	%r2,%r2			# int
	llgtr	%r3,%r3			# struct itimerval_emu31 *
	llgtr	%r4,%r4			# struct itimerval_emu31 *
	jg	compat_sys_setitimer	# branch to system call

	.globl	compat_sys_getitimer_wrapper
compat_sys_getitimer_wrapper:
	lgfr	%r2,%r2			# int
	llgtr	%r3,%r3			# struct itimerval_emu31 *
	jg	compat_sys_getitimer	# branch to system call

	.globl	compat_sys_newstat_wrapper
compat_sys_newstat_wrapper:
	llgtr	%r2,%r2			# char *
	llgtr	%r3,%r3			# struct stat_emu31 *
	jg	compat_sys_newstat	# branch to system call

	.globl	compat_sys_newlstat_wrapper
compat_sys_newlstat_wrapper:
	llgtr	%r2,%r2			# char *
	llgtr	%r3,%r3			# struct stat_emu31 *
	jg	compat_sys_newlstat	# branch to system call

	.globl	compat_sys_newfstat_wrapper
compat_sys_newfstat_wrapper:
	llgfr	%r2,%r2			# unsigned int
	llgtr	%r3,%r3			# struct stat_emu31 *
	jg	compat_sys_newfstat	# branch to system call

#sys32_vhangup_wrapper			# void

	.globl	compat_sys_wait4_wrapper
compat_sys_wait4_wrapper:
	lgfr	%r2,%r2			# pid_t
	llgtr	%r3,%r3			# unsigned int *
	lgfr	%r4,%r4			# int
	llgtr	%r5,%r5			# struct rusage *
	jg	compat_sys_wait4	# branch to system call

	.globl	sys32_swapoff_wrapper
sys32_swapoff_wrapper:
	llgtr	%r2,%r2			# const char *
	jg	sys_swapoff		# branch to system call

	.globl	compat_sys_sysinfo_wrapper
compat_sys_sysinfo_wrapper:
	llgtr	%r2,%r2			# struct sysinfo_emu31 *
	jg	compat_sys_sysinfo	# branch to system call

	.globl	sys32_ipc_wrapper
sys32_ipc_wrapper:
	llgfr	%r2,%r2			# uint
	lgfr	%r3,%r3			# int
	lgfr	%r4,%r4			# int
	lgfr	%r5,%r5			# int
	llgfr	%r6,%r6			# u32
	jg	sys32_ipc		# branch to system call

	.globl	sys32_fsync_wrapper
sys32_fsync_wrapper:
	llgfr	%r2,%r2			# unsigned int
	jg	sys_fsync		# branch to system call

#sys32_sigreturn_wrapper		# done in sigreturn_glue

#sys32_clone_wrapper			# done in clone_glue

	.globl	sys32_setdomainname_wrapper
sys32_setdomainname_wrapper:
	llgtr	%r2,%r2			# char *
	lgfr	%r3,%r3			# int
	jg	sys_setdomainname	# branch to system call

	.globl	sys32_newuname_wrapper
sys32_newuname_wrapper:
	llgtr	%r2,%r2			# struct new_utsname *
	jg	sys_s390_newuname	# branch to system call

	.globl	compat_sys_adjtimex_wrapper
compat_sys_adjtimex_wrapper:
	llgtr	%r2,%r2			# struct compat_timex *
	jg	compat_sys_adjtimex	# branch to system call

	.globl	sys32_mprotect_wrapper
sys32_mprotect_wrapper:
	llgtr	%r2,%r2			# unsigned long (actually pointer
	llgfr	%r3,%r3			# size_t
	llgfr	%r4,%r4			# unsigned long
	jg	sys_mprotect		# branch to system call

	.globl	compat_sys_sigprocmask_wrapper
compat_sys_sigprocmask_wrapper:
	lgfr	%r2,%r2			# int
	llgtr	%r3,%r3			# compat_old_sigset_t *
	llgtr	%r4,%r4			# compat_old_sigset_t *
	jg	compat_sys_sigprocmask		# branch to system call

	.globl	sys32_init_module_wrapper
sys32_init_module_wrapper:
	llgtr	%r2,%r2			# void *
	llgfr	%r3,%r3			# unsigned long
	llgtr	%r4,%r4			# char *
	jg	sys32_init_module	# branch to system call

	.globl	sys32_delete_module_wrapper
sys32_delete_module_wrapper:
	llgtr	%r2,%r2			# const char *
	llgfr	%r3,%r3			# unsigned int
	jg	sys32_delete_module	# branch to system call

	.globl	sys32_quotactl_wrapper
sys32_quotactl_wrapper:
	llgfr	%r2,%r2			# unsigned int
	llgtr	%r3,%r3			# const char *
	llgfr	%r4,%r4			# qid_t
	llgtr	%r5,%r5			# caddr_t
	jg	sys_quotactl		# branch to system call

	.globl	sys32_getpgid_wrapper
sys32_getpgid_wrapper:
	lgfr	%r2,%r2			# pid_t
	jg	sys_getpgid		# branch to system call

	.globl	sys32_fchdir_wrapper
sys32_fchdir_wrapper:
	llgfr	%r2,%r2			# unsigned int
	jg	sys_fchdir		# branch to system call

	.globl	sys32_bdflush_wrapper
sys32_bdflush_wrapper:
	lgfr	%r2,%r2			# int
	lgfr	%r3,%r3			# long
	jg	sys_bdflush		# branch to system call

	.globl	sys32_sysfs_wrapper
sys32_sysfs_wrapper:
	lgfr	%r2,%r2			# int
	llgfr	%r3,%r3			# unsigned long
	llgfr	%r4,%r4			# unsigned long
	jg	sys_sysfs		# branch to system call

	.globl	sys32_personality_wrapper
sys32_personality_wrapper:
	llgfr	%r2,%r2			# unsigned long
	jg	sys_s390_personality	# branch to system call

	.globl	sys32_setfsuid16_wrapper
sys32_setfsuid16_wrapper:
	llgfr	%r2,%r2			# __kernel_old_uid_emu31_t
	jg	sys32_setfsuid16	# branch to system call

	.globl	sys32_setfsgid16_wrapper
sys32_setfsgid16_wrapper:
	llgfr	%r2,%r2			# __kernel_old_gid_emu31_t
	jg	sys32_setfsgid16	# branch to system call

	.globl	sys32_llseek_wrapper
sys32_llseek_wrapper:
	llgfr	%r2,%r2			# unsigned int
	llgfr	%r3,%r3			# unsigned long
	llgfr	%r4,%r4			# unsigned long
	llgtr	%r5,%r5			# loff_t *
	llgfr	%r6,%r6			# unsigned int
	jg	sys_llseek		# branch to system call

	.globl	sys32_getdents_wrapper
sys32_getdents_wrapper:
	llgfr	%r2,%r2			# unsigned int
	llgtr	%r3,%r3			# void *
	llgfr	%r4,%r4			# unsigned int
	jg	compat_sys_getdents	# branch to system call

	.globl	compat_sys_select_wrapper
compat_sys_select_wrapper:
	lgfr	%r2,%r2			# int
	llgtr	%r3,%r3			# compat_fd_set *
	llgtr	%r4,%r4			# compat_fd_set *
	llgtr	%r5,%r5			# compat_fd_set *
	llgtr	%r6,%r6			# struct compat_timeval *
	jg	compat_sys_select	# branch to system call

	.globl	sys32_flock_wrapper
sys32_flock_wrapper:
	llgfr	%r2,%r2			# unsigned int
	llgfr	%r3,%r3			# unsigned int
	jg	sys_flock		# branch to system call

	.globl	sys32_msync_wrapper
sys32_msync_wrapper:
	llgfr	%r2,%r2			# unsigned long
	llgfr	%r3,%r3			# size_t
	lgfr	%r4,%r4			# int
	jg	sys_msync		# branch to system call

	.globl	compat_sys_readv_wrapper
compat_sys_readv_wrapper:
	lgfr	%r2,%r2			# int
	llgtr	%r3,%r3			# const struct compat_iovec *
	llgfr	%r4,%r4			# unsigned long
	jg	compat_sys_readv	# branch to system call

	.globl	compat_sys_writev_wrapper
compat_sys_writev_wrapper:
	lgfr	%r2,%r2			# int
	llgtr	%r3,%r3			# const struct compat_iovec *
	llgfr	%r4,%r4			# unsigned long
	jg	compat_sys_writev	# branch to system call

	.globl	sys32_getsid_wrapper
sys32_getsid_wrapper:
	lgfr	%r2,%r2			# pid_t
	jg	sys_getsid		# branch to system call

	.globl	sys32_fdatasync_wrapper
sys32_fdatasync_wrapper:
	llgfr	%r2,%r2			# unsigned int
	jg	sys_fdatasync		# branch to system call

#sys32_sysctl_wrapper			# tbd

	.globl	sys32_mlock_wrapper
sys32_mlock_wrapper:
	llgfr	%r2,%r2			# unsigned long
	llgfr	%r3,%r3			# size_t
	jg	sys_mlock		# branch to system call

	.globl	sys32_munlock_wrapper
sys32_munlock_wrapper:
	llgfr	%r2,%r2			# unsigned long
	llgfr	%r3,%r3			# size_t
	jg	sys_munlock		# branch to system call

	.globl	sys32_mlockall_wrapper
sys32_mlockall_wrapper:
	lgfr	%r2,%r2			# int
	jg	sys_mlockall		# branch to system call

#sys32_munlockall_wrapper		# void

	.globl	sys32_sched_setparam_wrapper
sys32_sched_setparam_wrapper:
	lgfr	%r2,%r2			# pid_t
	llgtr	%r3,%r3			# struct sched_param *
	jg	sys_sched_setparam	# branch to system call

	.globl	sys32_sched_getparam_wrapper
sys32_sched_getparam_wrapper:
	lgfr	%r2,%r2			# pid_t
	llgtr	%r3,%r3			# struct sched_param *
	jg	sys_sched_getparam	# branch to system call

	.globl	sys32_sched_setscheduler_wrapper
sys32_sched_setscheduler_wrapper:
	lgfr	%r2,%r2			# pid_t
	lgfr	%r3,%r3			# int
	llgtr	%r4,%r4			# struct sched_param *
	jg	sys_sched_setscheduler	# branch to system call

	.globl	sys32_sched_getscheduler_wrapper
sys32_sched_getscheduler_wrapper:
	lgfr	%r2,%r2			# pid_t
	jg	sys_sched_getscheduler	# branch to system call

#sys32_sched_yield_wrapper		# void

	.globl	sys32_sched_get_priority_max_wrapper
sys32_sched_get_priority_max_wrapper:
	lgfr	%r2,%r2			# int
	jg	sys_sched_get_priority_max	# branch to system call

	.globl	sys32_sched_get_priority_min_wrapper
sys32_sched_get_priority_min_wrapper:
	lgfr	%r2,%r2			# int
	jg	sys_sched_get_priority_min	# branch to system call

	.globl	sys32_sched_rr_get_interval_wrapper
sys32_sched_rr_get_interval_wrapper:
	lgfr	%r2,%r2			# pid_t
	llgtr	%r3,%r3			# struct compat_timespec *
	jg	sys32_sched_rr_get_interval	# branch to system call

	.globl	compat_sys_nanosleep_wrapper
compat_sys_nanosleep_wrapper:
	llgtr	%r2,%r2			# struct compat_timespec *
	llgtr	%r3,%r3			# struct compat_timespec *
	jg	compat_sys_nanosleep		# branch to system call

	.globl	sys32_mremap_wrapper
sys32_mremap_wrapper:
	llgfr	%r2,%r2			# unsigned long
	llgfr	%r3,%r3			# unsigned long
	llgfr	%r4,%r4			# unsigned long
	llgfr	%r5,%r5			# unsigned long
	llgfr	%r6,%r6			# unsigned long
	jg	sys_mremap		# branch to system call

	.globl	sys32_setresuid16_wrapper
sys32_setresuid16_wrapper:
	llgfr	%r2,%r2			# __kernel_old_uid_emu31_t
	llgfr	%r3,%r3			# __kernel_old_uid_emu31_t
	llgfr	%r4,%r4			# __kernel_old_uid_emu31_t
	jg	sys32_setresuid16	# branch to system call

	.globl	sys32_getresuid16_wrapper
sys32_getresuid16_wrapper:
	llgtr	%r2,%r2			# __kernel_old_uid_emu31_t *
	llgtr	%r3,%r3			# __kernel_old_uid_emu31_t *
	llgtr	%r4,%r4			# __kernel_old_uid_emu31_t *
	jg	sys32_getresuid16	# branch to system call

	.globl	sys32_poll_wrapper
sys32_poll_wrapper:
	llgtr	%r2,%r2			# struct pollfd *
	llgfr	%r3,%r3			# unsigned int
	lgfr	%r4,%r4			# long
	jg	sys_poll		# branch to system call

	.globl	compat_sys_nfsservctl_wrapper
compat_sys_nfsservctl_wrapper:
	lgfr	%r2,%r2			# int
	llgtr	%r3,%r3			# struct compat_nfsctl_arg*
	llgtr	%r4,%r4			# union compat_nfsctl_res*
	jg	compat_sys_nfsservctl	# branch to system call

	.globl	sys32_setresgid16_wrapper
sys32_setresgid16_wrapper:
	llgfr	%r2,%r2			# __kernel_old_gid_emu31_t
	llgfr	%r3,%r3			# __kernel_old_gid_emu31_t
	llgfr	%r4,%r4			# __kernel_old_gid_emu31_t
	jg	sys32_setresgid16	# branch to system call

	.globl	sys32_getresgid16_wrapper
sys32_getresgid16_wrapper:
	llgtr	%r2,%r2			# __kernel_old_gid_emu31_t *
	llgtr	%r3,%r3			# __kernel_old_gid_emu31_t *
	llgtr	%r4,%r4			# __kernel_old_gid_emu31_t *
	jg	sys32_getresgid16	# branch to system call

	.globl	sys32_prctl_wrapper
sys32_prctl_wrapper:
	lgfr	%r2,%r2			# int
	llgfr	%r3,%r3			# unsigned long
	llgfr	%r4,%r4			# unsigned long
	llgfr	%r5,%r5			# unsigned long
	llgfr	%r6,%r6			# unsigned long
	jg	sys_prctl		# branch to system call

#sys32_rt_sigreturn_wrapper		# done in rt_sigreturn_glue

	.globl	sys32_rt_sigaction_wrapper
sys32_rt_sigaction_wrapper:
	lgfr	%r2,%r2			# int
	llgtr	%r3,%r3			# const struct sigaction_emu31 *
	llgtr	%r4,%r4			# const struct sigaction_emu31 *
	llgfr	%r5,%r5			# size_t
	jg	sys32_rt_sigaction	# branch to system call

	.globl	sys32_rt_sigprocmask_wrapper
sys32_rt_sigprocmask_wrapper:
	lgfr	%r2,%r2			# int
	llgtr	%r3,%r3			# old_sigset_emu31 *
	llgtr	%r4,%r4			# old_sigset_emu31 *
	llgfr	%r5,%r5			# size_t
	jg	sys32_rt_sigprocmask	# branch to system call

	.globl	sys32_rt_sigpending_wrapper
sys32_rt_sigpending_wrapper:
	llgtr	%r2,%r2			# sigset_emu31 *
	llgfr	%r3,%r3			# size_t
	jg	sys32_rt_sigpending	# branch to system call

	.globl	compat_sys_rt_sigtimedwait_wrapper
compat_sys_rt_sigtimedwait_wrapper:
	llgtr	%r2,%r2			# const sigset_emu31_t *
	llgtr	%r3,%r3			# siginfo_emu31_t *
	llgtr	%r4,%r4			# const struct compat_timespec *
	llgfr	%r5,%r5			# size_t
	jg	compat_sys_rt_sigtimedwait	# branch to system call

	.globl	sys32_rt_sigqueueinfo_wrapper
sys32_rt_sigqueueinfo_wrapper:
	lgfr	%r2,%r2			# int
	lgfr	%r3,%r3			# int
	llgtr	%r4,%r4			# siginfo_emu31_t *
	jg	sys32_rt_sigqueueinfo	# branch to system call

	.globl compat_sys_rt_sigsuspend_wrapper
compat_sys_rt_sigsuspend_wrapper:
	llgtr	%r2,%r2			# compat_sigset_t *
	llgfr	%r3,%r3			# compat_size_t
	jg	compat_sys_rt_sigsuspend

	.globl	sys32_pread64_wrapper
sys32_pread64_wrapper:
	llgfr	%r2,%r2			# unsigned int
	llgtr	%r3,%r3			# char *
	llgfr	%r4,%r4			# size_t
	llgfr	%r5,%r5			# u32
	llgfr	%r6,%r6			# u32
	jg	sys32_pread64		# branch to system call

	.globl	sys32_pwrite64_wrapper
sys32_pwrite64_wrapper:
	llgfr	%r2,%r2			# unsigned int
	llgtr	%r3,%r3			# const char *
	llgfr	%r4,%r4			# size_t
	llgfr	%r5,%r5			# u32
	llgfr	%r6,%r6			# u32
	jg	sys32_pwrite64		# branch to system call

	.globl	sys32_chown16_wrapper
sys32_chown16_wrapper:
	llgtr	%r2,%r2			# const char *
	llgfr	%r3,%r3			# __kernel_old_uid_emu31_t
	llgfr	%r4,%r4			# __kernel_old_gid_emu31_t
	jg	sys32_chown16		# branch to system call

	.globl	sys32_getcwd_wrapper
sys32_getcwd_wrapper:
	llgtr	%r2,%r2			# char *
	llgfr	%r3,%r3			# unsigned long
	jg	sys_getcwd		# branch to system call

	.globl	sys32_capget_wrapper
sys32_capget_wrapper:
	llgtr	%r2,%r2			# cap_user_header_t
	llgtr	%r3,%r3			# cap_user_data_t
	jg	sys_capget		# branch to system call

	.globl	sys32_capset_wrapper
sys32_capset_wrapper:
	llgtr	%r2,%r2			# cap_user_header_t
	llgtr	%r3,%r3			# const cap_user_data_t
	jg	sys_capset		# branch to system call

	.globl sys32_sigaltstack_wrapper
sys32_sigaltstack_wrapper:
	llgtr	%r2,%r2			# const stack_emu31_t *
	llgtr	%r3,%r3			# stack_emu31_t *
	jg	sys32_sigaltstack

	.globl	sys32_sendfile_wrapper
sys32_sendfile_wrapper:
	lgfr	%r2,%r2			# int
	lgfr	%r3,%r3			# int
	llgtr	%r4,%r4			# __kernel_off_emu31_t *
	llgfr	%r5,%r5			# size_t
	jg	sys32_sendfile		# branch to system call

#sys32_vfork_wrapper			# done in vfork_glue

	.globl	sys32_truncate64_wrapper
sys32_truncate64_wrapper:
	llgtr	%r2,%r2			# const char *
	llgfr	%r3,%r3			# unsigned long
	llgfr	%r4,%r4			# unsigned long
	jg	sys32_truncate64	# branch to system call

	.globl	sys32_ftruncate64_wrapper
sys32_ftruncate64_wrapper:
	llgfr	%r2,%r2			# unsigned int
	llgfr	%r3,%r3			# unsigned long
	llgfr	%r4,%r4			# unsigned long
	jg	sys32_ftruncate64	# branch to system call

	.globl sys32_lchown_wrapper
sys32_lchown_wrapper:
	llgtr	%r2,%r2			# const char *
	llgfr	%r3,%r3			# uid_t
	llgfr	%r4,%r4			# gid_t
	jg	sys_lchown		# branch to system call

#sys32_getuid_wrapper			# void
#sys32_getgid_wrapper			# void
#sys32_geteuid_wrapper			# void
#sys32_getegid_wrapper			# void

	.globl sys32_setreuid_wrapper
sys32_setreuid_wrapper:
	llgfr	%r2,%r2			# uid_t
	llgfr	%r3,%r3			# uid_t
	jg	sys_setreuid		# branch to system call

	.globl sys32_setregid_wrapper
sys32_setregid_wrapper:
	llgfr	%r2,%r2			# gid_t
	llgfr	%r3,%r3			# gid_t
	jg	sys_setregid		# branch to system call

	.globl	sys32_getgroups_wrapper
sys32_getgroups_wrapper:
	lgfr	%r2,%r2			# int
	llgtr	%r3,%r3			# gid_t *
	jg	sys_getgroups		# branch to system call

	.globl	sys32_setgroups_wrapper
sys32_setgroups_wrapper:
	lgfr	%r2,%r2			# int
	llgtr	%r3,%r3			# gid_t *
	jg	sys_setgroups		# branch to system call

	.globl sys32_fchown_wrapper
sys32_fchown_wrapper:
	llgfr	%r2,%r2			# unsigned int
	llgfr	%r3,%r3			# uid_t
	llgfr	%r4,%r4			# gid_t
	jg	sys_fchown		# branch to system call

	.globl sys32_setresuid_wrapper
sys32_setresuid_wrapper:
	llgfr	%r2,%r2			# uid_t
	llgfr	%r3,%r3			# uid_t
	llgfr	%r4,%r4			# uid_t
	jg	sys_setresuid		# branch to system call

	.globl sys32_getresuid_wrapper
sys32_getresuid_wrapper:
	llgtr	%r2,%r2			# uid_t *
	llgtr	%r3,%r3			# uid_t *
	llgtr	%r4,%r4			# uid_t *
	jg	sys_getresuid		# branch to system call

	.globl sys32_setresgid_wrapper
sys32_setresgid_wrapper:
	llgfr	%r2,%r2			# gid_t
	llgfr	%r3,%r3			# gid_t
	llgfr	%r4,%r4			# gid_t
	jg	sys_setresgid		# branch to system call

	.globl sys32_getresgid_wrapper
sys32_getresgid_wrapper:
	llgtr	%r2,%r2			# gid_t *
	llgtr	%r3,%r3			# gid_t *
	llgtr	%r4,%r4			# gid_t *
	jg	sys_getresgid		# branch to system call

	.globl sys32_chown_wrapper
sys32_chown_wrapper:
	llgtr	%r2,%r2			# const char *
	llgfr	%r3,%r3			# uid_t
	llgfr	%r4,%r4			# gid_t
	jg	sys_chown		# branch to system call

	.globl sys32_setuid_wrapper
sys32_setuid_wrapper:
	llgfr	%r2,%r2			# uid_t
	jg	sys_setuid		# branch to system call

	.globl sys32_setgid_wrapper
sys32_setgid_wrapper:
	llgfr	%r2,%r2			# gid_t
	jg	sys_setgid		# branch to system call

	.globl sys32_setfsuid_wrapper
sys32_setfsuid_wrapper:
	llgfr	%r2,%r2			# uid_t
	jg	sys_setfsuid		# branch to system call

	.globl sys32_setfsgid_wrapper
sys32_setfsgid_wrapper:
	llgfr	%r2,%r2			# gid_t
	jg	sys_setfsgid		# branch to system call

	.globl	sys32_pivot_root_wrapper
sys32_pivot_root_wrapper:
	llgtr	%r2,%r2			# const char *
	llgtr	%r3,%r3			# const char *
	jg	sys_pivot_root		# branch to system call

	.globl	sys32_mincore_wrapper
sys32_mincore_wrapper:
	llgfr	%r2,%r2			# unsigned long
	llgfr	%r3,%r3			# size_t
	llgtr	%r4,%r4			# unsigned char *
	jg	sys_mincore		# branch to system call

	.globl	sys32_madvise_wrapper
sys32_madvise_wrapper:
	llgfr	%r2,%r2			# unsigned long
	llgfr	%r3,%r3			# size_t
	lgfr	%r4,%r4			# int
	jg	sys_madvise		# branch to system call

	.globl	sys32_getdents64_wrapper
sys32_getdents64_wrapper:
	llgfr	%r2,%r2			# unsigned int
	llgtr	%r3,%r3			# void *
	llgfr	%r4,%r4			# unsigned int
	jg	sys_getdents64		# branch to system call

	.globl	compat_sys_fcntl64_wrapper
compat_sys_fcntl64_wrapper:
	llgfr	%r2,%r2			# unsigned int
	llgfr	%r3,%r3			# unsigned int
	llgfr	%r4,%r4			# unsigned long
	jg	compat_sys_fcntl64	# branch to system call

	.globl	sys32_stat64_wrapper
sys32_stat64_wrapper:
	llgtr	%r2,%r2			# char *
	llgtr	%r3,%r3			# struct stat64 *
	jg	sys32_stat64		# branch to system call

	.globl	sys32_lstat64_wrapper
sys32_lstat64_wrapper:
	llgtr	%r2,%r2			# char *
	llgtr	%r3,%r3			# struct stat64 *
	jg	sys32_lstat64		# branch to system call

	.globl	sys32_stime_wrapper
sys32_stime_wrapper:
	llgtr	%r2,%r2			# long *
	jg	compat_sys_stime	# branch to system call

	.globl	sys32_sysctl_wrapper
sys32_sysctl_wrapper:
	llgtr	%r2,%r2 		# struct __sysctl_args32 *
	jg	sys32_sysctl

	.globl	sys32_fstat64_wrapper
sys32_fstat64_wrapper:
	llgfr	%r2,%r2			# unsigned long
	llgtr	%r3,%r3			# struct stat64 *
	jg	sys32_fstat64		# branch to system call

	.globl	compat_sys_futex_wrapper
compat_sys_futex_wrapper:
	llgtr	%r2,%r2			# u32 *
	lgfr	%r3,%r3			# int
	lgfr	%r4,%r4			# int
	llgtr	%r5,%r5			# struct compat_timespec *
	llgtr	%r6,%r6			# u32 *
	lgf	%r0,164(%r15)		# int
	stg	%r0,160(%r15)
	jg	compat_sys_futex	# branch to system call

	.globl	sys32_setxattr_wrapper
sys32_setxattr_wrapper:
	llgtr	%r2,%r2			# char *
	llgtr	%r3,%r3			# char *
	llgtr	%r4,%r4			# void *
	llgfr	%r5,%r5			# size_t
	lgfr	%r6,%r6			# int
	jg	sys_setxattr

	.globl	sys32_lsetxattr_wrapper
sys32_lsetxattr_wrapper:
	llgtr	%r2,%r2			# char *
	llgtr	%r3,%r3			# char *
	llgtr	%r4,%r4			# void *
	llgfr	%r5,%r5			# size_t
	lgfr	%r6,%r6			# int
	jg	sys_lsetxattr

	.globl	sys32_fsetxattr_wrapper
sys32_fsetxattr_wrapper:
	lgfr	%r2,%r2			# int
	llgtr	%r3,%r3			# char *
	llgtr	%r4,%r4			# void *
	llgfr	%r5,%r5			# size_t
	lgfr	%r6,%r6			# int
	jg	sys_fsetxattr

	.globl	sys32_getxattr_wrapper
sys32_getxattr_wrapper:
	llgtr	%r2,%r2			# char *
	llgtr	%r3,%r3			# char *
	llgtr	%r4,%r4			# void *
	llgfr	%r5,%r5			# size_t
	jg	sys_getxattr

	.globl	sys32_lgetxattr_wrapper
sys32_lgetxattr_wrapper:
	llgtr	%r2,%r2			# char *
	llgtr	%r3,%r3			# char *
	llgtr	%r4,%r4			# void *
	llgfr	%r5,%r5			# size_t
	jg	sys_lgetxattr

	.globl	sys32_fgetxattr_wrapper
sys32_fgetxattr_wrapper:
	lgfr	%r2,%r2			# int
	llgtr	%r3,%r3			# char *
	llgtr	%r4,%r4			# void *
	llgfr	%r5,%r5			# size_t
	jg	sys_fgetxattr

	.globl	sys32_listxattr_wrapper
sys32_listxattr_wrapper:
	llgtr	%r2,%r2			# char *
	llgtr	%r3,%r3			# char *
	llgfr	%r4,%r4			# size_t
	jg	sys_listxattr

	.globl	sys32_llistxattr_wrapper
sys32_llistxattr_wrapper:
	llgtr	%r2,%r2			# char *
	llgtr	%r3,%r3			# char *
	llgfr	%r4,%r4			# size_t
	jg	sys_llistxattr

	.globl	sys32_flistxattr_wrapper
sys32_flistxattr_wrapper:
	lgfr	%r2,%r2			# int
	llgtr	%r3,%r3			# char *
	llgfr	%r4,%r4			# size_t
	jg	sys_flistxattr

	.globl	sys32_removexattr_wrapper
sys32_removexattr_wrapper:
	llgtr	%r2,%r2			# char *
	llgtr	%r3,%r3			# char *
	jg	sys_removexattr

	.globl	sys32_lremovexattr_wrapper
sys32_lremovexattr_wrapper:
	llgtr	%r2,%r2			# char *
	llgtr	%r3,%r3			# char *
	jg	sys_lremovexattr

	.globl	sys32_fremovexattr_wrapper
sys32_fremovexattr_wrapper:
	lgfr	%r2,%r2			# int
	llgtr	%r3,%r3			# char *
	jg	sys_fremovexattr

	.globl	sys32_sched_setaffinity_wrapper
sys32_sched_setaffinity_wrapper:
	lgfr	%r2,%r2			# int
	llgfr	%r3,%r3			# unsigned int
	llgtr	%r4,%r4			# unsigned long *
	jg	compat_sys_sched_setaffinity

	.globl	sys32_sched_getaffinity_wrapper
sys32_sched_getaffinity_wrapper:
	lgfr	%r2,%r2			# int
	llgfr	%r3,%r3			# unsigned int
	llgtr	%r4,%r4			# unsigned long *
	jg	compat_sys_sched_getaffinity

	.globl	sys32_exit_group_wrapper
sys32_exit_group_wrapper:
	lgfr	%r2,%r2			# int
	jg	sys_exit_group		# branch to system call

	.globl	sys32_set_tid_address_wrapper
sys32_set_tid_address_wrapper:
	llgtr	%r2,%r2			# int *
	jg	sys_set_tid_address	# branch to system call

	.globl	sys_epoll_create_wrapper
sys_epoll_create_wrapper:
	lgfr	%r2,%r2			# int
	jg	sys_epoll_create	# branch to system call

	.globl	sys_epoll_ctl_wrapper
sys_epoll_ctl_wrapper:
	lgfr	%r2,%r2			# int
	lgfr	%r3,%r3			# int
	lgfr	%r4,%r4			# int
	llgtr	%r5,%r5			# struct epoll_event *
	jg	sys_epoll_ctl		# branch to system call

	.globl	sys_epoll_wait_wrapper
sys_epoll_wait_wrapper:
	lgfr	%r2,%r2			# int
	llgtr	%r3,%r3			# struct epoll_event *
	lgfr	%r4,%r4			# int
	lgfr	%r5,%r5			# int
	jg	sys_epoll_wait		# branch to system call

	.globl	sys32_lookup_dcookie_wrapper
sys32_lookup_dcookie_wrapper:
	sllg	%r2,%r2,32		# get high word of 64bit dcookie
	or	%r2,%r3			# get low word of 64bit dcookie
	llgtr	%r3,%r4			# char *
	llgfr	%r4,%r5			# size_t
	jg	sys_lookup_dcookie

	.globl	sys32_fadvise64_wrapper
sys32_fadvise64_wrapper:
	lgfr	%r2,%r2			# int
	sllg	%r3,%r3,32		# get high word of 64bit loff_t
	or	%r3,%r4			# get low word of 64bit loff_t
	llgfr	%r4,%r5			# size_t (unsigned long)
	lgfr	%r5,%r6			# int
	jg	sys32_fadvise64

	.globl	sys32_fadvise64_64_wrapper
sys32_fadvise64_64_wrapper:
	llgtr	%r2,%r2			# struct fadvise64_64_args *
	jg	sys32_fadvise64_64

	.globl	sys32_clock_settime_wrapper
sys32_clock_settime_wrapper:
	lgfr	%r2,%r2			# clockid_t (int)
	llgtr	%r3,%r3			# struct compat_timespec *
	jg	compat_sys_clock_settime

	.globl	sys32_clock_gettime_wrapper
sys32_clock_gettime_wrapper:
	lgfr	%r2,%r2			# clockid_t (int)
	llgtr	%r3,%r3			# struct compat_timespec *
	jg	compat_sys_clock_gettime

	.globl	sys32_clock_getres_wrapper
sys32_clock_getres_wrapper:
	lgfr	%r2,%r2			# clockid_t (int)
	llgtr	%r3,%r3			# struct compat_timespec *
	jg	compat_sys_clock_getres

	.globl	sys32_clock_nanosleep_wrapper
sys32_clock_nanosleep_wrapper:
	lgfr	%r2,%r2			# clockid_t (int)
	lgfr	%r3,%r3			# int
	llgtr	%r4,%r4			# struct compat_timespec *
	llgtr	%r5,%r5			# struct compat_timespec *
	jg	compat_sys_clock_nanosleep

	.globl	sys32_timer_create_wrapper
sys32_timer_create_wrapper:
	lgfr	%r2,%r2			# timer_t (int)
	llgtr	%r3,%r3			# struct compat_sigevent *
	llgtr	%r4,%r4			# timer_t *
	jg	compat_sys_timer_create

	.globl	sys32_timer_settime_wrapper
sys32_timer_settime_wrapper:
	lgfr	%r2,%r2			# timer_t (int)
	lgfr	%r3,%r3			# int
	llgtr	%r4,%r4			# struct compat_itimerspec *
	llgtr	%r5,%r5			# struct compat_itimerspec *
	jg	compat_sys_timer_settime

	.globl	sys32_timer_gettime_wrapper
sys32_timer_gettime_wrapper:
	lgfr	%r2,%r2			# timer_t (int)
	llgtr	%r3,%r3			# struct compat_itimerspec *
	jg	compat_sys_timer_gettime

	.globl	sys32_timer_getoverrun_wrapper
sys32_timer_getoverrun_wrapper:
	lgfr	%r2,%r2			# timer_t (int)
	jg	sys_timer_getoverrun

	.globl	sys32_timer_delete_wrapper
sys32_timer_delete_wrapper:
	lgfr	%r2,%r2			# timer_t (int)
	jg	sys_timer_delete

	.globl	sys32_io_setup_wrapper
sys32_io_setup_wrapper:
	llgfr	%r2,%r2			# unsigned int
	llgtr	%r3,%r3			# u32 *
	jg	compat_sys_io_setup

	.globl	sys32_io_destroy_wrapper
sys32_io_destroy_wrapper:
	llgfr	%r2,%r2			# (aio_context_t) u32
	jg	sys_io_destroy

	.globl	sys32_io_getevents_wrapper
sys32_io_getevents_wrapper:
	llgfr	%r2,%r2			# (aio_context_t) u32
	lgfr	%r3,%r3			# long
	lgfr	%r4,%r4			# long
	llgtr	%r5,%r5			# struct io_event *
	llgtr	%r6,%r6			# struct compat_timespec *
	jg	compat_sys_io_getevents

	.globl	sys32_io_submit_wrapper
sys32_io_submit_wrapper:
	llgfr	%r2,%r2			# (aio_context_t) u32
	lgfr	%r3,%r3			# long
	llgtr	%r4,%r4			# struct iocb **
	jg	compat_sys_io_submit

	.globl	sys32_io_cancel_wrapper
sys32_io_cancel_wrapper:
	llgfr	%r2,%r2			# (aio_context_t) u32
	llgtr	%r3,%r3			# struct iocb *
	llgtr	%r4,%r4			# struct io_event *
	jg	sys_io_cancel

	.globl compat_sys_statfs64_wrapper
compat_sys_statfs64_wrapper:
	llgtr	%r2,%r2			# const char *
	llgfr	%r3,%r3			# compat_size_t
	llgtr	%r4,%r4			# struct compat_statfs64 *
	jg	compat_sys_statfs64

	.globl compat_sys_fstatfs64_wrapper
compat_sys_fstatfs64_wrapper:
	llgfr	%r2,%r2			# unsigned int fd
	llgfr	%r3,%r3			# compat_size_t
	llgtr	%r4,%r4			# struct compat_statfs64 *
	jg	compat_sys_fstatfs64

	.globl	compat_sys_mq_open_wrapper
compat_sys_mq_open_wrapper:
	llgtr	%r2,%r2			# const char *
	lgfr	%r3,%r3			# int
	llgfr	%r4,%r4			# mode_t
	llgtr	%r5,%r5			# struct compat_mq_attr *
	jg	compat_sys_mq_open

	.globl	sys32_mq_unlink_wrapper
sys32_mq_unlink_wrapper:
	llgtr	%r2,%r2			# const char *
	jg	sys_mq_unlink

	.globl	compat_sys_mq_timedsend_wrapper
compat_sys_mq_timedsend_wrapper:
	lgfr	%r2,%r2			# mqd_t
	llgtr	%r3,%r3			# const char *
	llgfr	%r4,%r4			# size_t
	llgfr	%r5,%r5			# unsigned int
	llgtr	%r6,%r6			# const struct compat_timespec *
	jg	compat_sys_mq_timedsend

	.globl	compat_sys_mq_timedreceive_wrapper
compat_sys_mq_timedreceive_wrapper:
	lgfr	%r2,%r2			# mqd_t
	llgtr	%r3,%r3			# char *
	llgfr	%r4,%r4			# size_t
	llgtr	%r5,%r5			# unsigned int *
	llgtr	%r6,%r6			# const struct compat_timespec *
	jg	compat_sys_mq_timedreceive

	.globl	compat_sys_mq_notify_wrapper
compat_sys_mq_notify_wrapper:
	lgfr	%r2,%r2			# mqd_t
	llgtr	%r3,%r3			# struct compat_sigevent *
	jg	compat_sys_mq_notify

	.globl	compat_sys_mq_getsetattr_wrapper
compat_sys_mq_getsetattr_wrapper:
	lgfr	%r2,%r2			# mqd_t
	llgtr	%r3,%r3			# struct compat_mq_attr *
	llgtr	%r4,%r4			# struct compat_mq_attr *
	jg	compat_sys_mq_getsetattr

	.globl	compat_sys_add_key_wrapper
compat_sys_add_key_wrapper:
	llgtr	%r2,%r2			# const char *
	llgtr	%r3,%r3			# const char *
	llgtr	%r4,%r4			# const void *
	llgfr	%r5,%r5			# size_t
	llgfr	%r6,%r6			# (key_serial_t) u32
	jg	sys_add_key

	.globl	compat_sys_request_key_wrapper
compat_sys_request_key_wrapper:
	llgtr	%r2,%r2			# const char *
	llgtr	%r3,%r3			# const char *
	llgtr	%r4,%r4			# const void *
	llgfr	%r5,%r5			# (key_serial_t) u32
	jg	sys_request_key

	.globl	sys32_remap_file_pages_wrapper
sys32_remap_file_pages_wrapper:
	llgfr	%r2,%r2			# unsigned long
	llgfr	%r3,%r3			# unsigned long
	llgfr	%r4,%r4			# unsigned long
	llgfr	%r5,%r5			# unsigned long
	llgfr	%r6,%r6			# unsigned long
	jg	sys_remap_file_pages

	.globl	compat_sys_waitid_wrapper
compat_sys_waitid_wrapper:
	lgfr	%r2,%r2			# int
	lgfr	%r3,%r3			# pid_t
	llgtr	%r4,%r4			# siginfo_emu31_t *
	lgfr	%r5,%r5			# int
	llgtr	%r6,%r6			# struct rusage_emu31 *
	jg	compat_sys_waitid

	.globl	compat_sys_kexec_load_wrapper
compat_sys_kexec_load_wrapper:
	llgfr	%r2,%r2			# unsigned long
	llgfr	%r3,%r3			# unsigned long
	llgtr	%r4,%r4			# struct kexec_segment *
	llgfr	%r5,%r5			# unsigned long
	jg	compat_sys_kexec_load

	.globl	sys_ioprio_set_wrapper
sys_ioprio_set_wrapper:
	lgfr	%r2,%r2			# int
	lgfr	%r3,%r3			# int
	lgfr	%r4,%r4			# int
	jg	sys_ioprio_set

	.globl	sys_ioprio_get_wrapper
sys_ioprio_get_wrapper:
	lgfr	%r2,%r2			# int
	lgfr	%r3,%r3			# int
	jg	sys_ioprio_get

	.globl	sys_inotify_add_watch_wrapper
sys_inotify_add_watch_wrapper:
	lgfr	%r2,%r2			# int
	llgtr	%r3,%r3			# const char *
	llgfr	%r4,%r4			# u32
	jg	sys_inotify_add_watch

	.globl	sys_inotify_rm_watch_wrapper
sys_inotify_rm_watch_wrapper:
	lgfr	%r2,%r2			# int
	llgfr	%r3,%r3			# u32
	jg	sys_inotify_rm_watch

	.globl compat_sys_openat_wrapper
compat_sys_openat_wrapper:
	llgfr	%r2,%r2			# unsigned int
	llgtr	%r3,%r3			# const char *
	lgfr	%r4,%r4			# int
	lgfr	%r5,%r5			# int
	jg	compat_sys_openat

	.globl sys_mkdirat_wrapper
sys_mkdirat_wrapper:
	lgfr	%r2,%r2			# int
	llgtr	%r3,%r3			# const char *
	lgfr	%r4,%r4			# int
	jg	sys_mkdirat

	.globl sys_mknodat_wrapper
sys_mknodat_wrapper:
	lgfr	%r2,%r2			# int
	llgtr	%r3,%r3			# const char *
	lgfr	%r4,%r4			# int
	llgfr	%r5,%r5			# unsigned int
	jg	sys_mknodat

	.globl sys_fchownat_wrapper
sys_fchownat_wrapper:
	lgfr	%r2,%r2			# int
	llgtr	%r3,%r3			# const char *
	llgfr	%r4,%r4			# uid_t
	llgfr	%r5,%r5			# gid_t
	lgfr	%r6,%r6			# int
	jg	sys_fchownat

	.globl compat_sys_futimesat_wrapper
compat_sys_futimesat_wrapper:
	llgfr	%r2,%r2			# unsigned int
	llgtr	%r3,%r3			# char *
	llgtr	%r4,%r4			# struct timeval *
	jg	compat_sys_futimesat

	.globl sys32_fstatat64_wrapper
sys32_fstatat64_wrapper:
	llgfr	%r2,%r2			# unsigned int
	llgtr	%r3,%r3			# char *
	llgtr	%r4,%r4			# struct stat64 *
	lgfr	%r5,%r5			# int
	jg	sys32_fstatat64

	.globl sys_unlinkat_wrapper
sys_unlinkat_wrapper:
	lgfr	%r2,%r2			# int
	llgtr	%r3,%r3			# const char *
	lgfr	%r4,%r4			# int
	jg	sys_unlinkat

	.globl sys_renameat_wrapper
sys_renameat_wrapper:
	lgfr	%r2,%r2			# int
	llgtr	%r3,%r3			# const char *
	lgfr	%r4,%r4			# int
	llgtr	%r5,%r5			# const char *
	jg	sys_renameat

	.globl sys_linkat_wrapper
sys_linkat_wrapper:
	lgfr	%r2,%r2			# int
	llgtr	%r3,%r3			# const char *
	lgfr	%r4,%r4			# int
	llgtr	%r5,%r5			# const char *
	lgfr	%r6,%r6			# int
	jg	sys_linkat

	.globl sys_symlinkat_wrapper
sys_symlinkat_wrapper:
	llgtr	%r2,%r2			# const char *
	lgfr	%r3,%r3			# int
	llgtr	%r4,%r4			# const char *
	jg	sys_symlinkat

	.globl sys_readlinkat_wrapper
sys_readlinkat_wrapper:
	lgfr	%r2,%r2			# int
	llgtr	%r3,%r3			# const char *
	llgtr	%r4,%r4			# char *
	lgfr	%r5,%r5			# int
	jg	sys_readlinkat

	.globl sys_fchmodat_wrapper
sys_fchmodat_wrapper:
	lgfr	%r2,%r2			# int
	llgtr	%r3,%r3			# const char *
	llgfr	%r4,%r4			# mode_t
	jg	sys_fchmodat

	.globl sys_faccessat_wrapper
sys_faccessat_wrapper:
	lgfr	%r2,%r2			# int
	llgtr	%r3,%r3			# const char *
	lgfr	%r4,%r4			# int
	jg	sys_faccessat

	.globl compat_sys_pselect6_wrapper
compat_sys_pselect6_wrapper:
	lgfr	%r2,%r2			# int
	llgtr	%r3,%r3			# fd_set *
	llgtr	%r4,%r4			# fd_set *
	llgtr	%r5,%r5			# fd_set *
	llgtr	%r6,%r6			# struct timespec *
	llgt	%r0,164(%r15)		# void *
	stg	%r0,160(%r15)
	jg	compat_sys_pselect6

	.globl compat_sys_ppoll_wrapper
compat_sys_ppoll_wrapper:
	llgtr	%r2,%r2			# struct pollfd *
	llgfr	%r3,%r3			# unsigned int
	llgtr	%r4,%r4			# struct timespec *
	llgtr	%r5,%r5			# const sigset_t *
	llgfr	%r6,%r6			# size_t
	jg	compat_sys_ppoll

	.globl sys_unshare_wrapper
sys_unshare_wrapper:
	llgfr	%r2,%r2			# unsigned long
	jg	sys_unshare

	.globl compat_sys_set_robust_list_wrapper
compat_sys_set_robust_list_wrapper:
	llgtr	%r2,%r2			# struct compat_robust_list_head *
	llgfr	%r3,%r3			# size_t
	jg	compat_sys_set_robust_list

	.globl compat_sys_get_robust_list_wrapper
compat_sys_get_robust_list_wrapper:
	lgfr	%r2,%r2			# int
	llgtr	%r3,%r3			# compat_uptr_t_t *
	llgtr	%r4,%r4			# compat_size_t *
	jg	compat_sys_get_robust_list

	.globl sys_splice_wrapper
sys_splice_wrapper:
	lgfr	%r2,%r2			# int
	llgtr	%r3,%r3			# loff_t *
	lgfr	%r4,%r4			# int
	llgtr	%r5,%r5			# loff_t *
	llgfr	%r6,%r6			# size_t
	llgf	%r0,164(%r15)		# unsigned int
	stg	%r0,160(%r15)
	jg	sys_splice

	.globl	sys_sync_file_range_wrapper
sys_sync_file_range_wrapper:
	lgfr	%r2,%r2			# int
	sllg	%r3,%r3,32		# get high word of 64bit loff_t
	or	%r3,%r4			# get low word of 64bit loff_t
	sllg	%r4,%r5,32		# get high word of 64bit loff_t
	or	%r4,%r6			# get low word of 64bit loff_t
	llgf	%r5,164(%r15)		# unsigned int
	jg	sys_sync_file_range

	.globl	sys_tee_wrapper
sys_tee_wrapper:
	lgfr	%r2,%r2			# int
	lgfr	%r3,%r3			# int
	llgfr	%r4,%r4			# size_t
	llgfr	%r5,%r5			# unsigned int
	jg	sys_tee

	.globl compat_sys_vmsplice_wrapper
compat_sys_vmsplice_wrapper:
	lgfr	%r2,%r2			# int
	llgtr	%r3,%r3			# compat_iovec *
	llgfr	%r4,%r4			# unsigned int
	llgfr	%r5,%r5			# unsigned int
	jg	compat_sys_vmsplice

	.globl	sys_getcpu_wrapper
sys_getcpu_wrapper:
	llgtr	%r2,%r2			# unsigned *
	llgtr	%r3,%r3			# unsigned *
	llgtr	%r4,%r4			# struct getcpu_cache *
	jg	sys_getcpu

	.globl	compat_sys_epoll_pwait_wrapper
compat_sys_epoll_pwait_wrapper:
	lgfr	%r2,%r2			# int
	llgtr	%r3,%r3			# struct compat_epoll_event *
	lgfr	%r4,%r4			# int
	lgfr	%r5,%r5			# int
	llgtr	%r6,%r6			# compat_sigset_t *
	llgf	%r0,164(%r15)		# compat_size_t
	stg	%r0,160(%r15)
	jg	compat_sys_epoll_pwait

	.globl	compat_sys_utimes_wrapper
compat_sys_utimes_wrapper:
	llgtr	%r2,%r2			# char *
	llgtr	%r3,%r3			# struct compat_timeval *
	jg	compat_sys_utimes

	.globl	compat_sys_utimensat_wrapper
compat_sys_utimensat_wrapper:
	llgfr	%r2,%r2			# unsigned int
	llgtr	%r3,%r3			# char *
	llgtr	%r4,%r4			# struct compat_timespec *
	lgfr	%r5,%r5			# int
	jg	compat_sys_utimensat

	.globl	compat_sys_signalfd_wrapper
compat_sys_signalfd_wrapper:
	lgfr	%r2,%r2			# int
	llgtr	%r3,%r3			# compat_sigset_t *
	llgfr	%r4,%r4			# compat_size_t
	jg	compat_sys_signalfd

	.globl	sys_eventfd_wrapper
sys_eventfd_wrapper:
	llgfr	%r2,%r2			# unsigned int
	jg	sys_eventfd

	.globl	sys_fallocate_wrapper
sys_fallocate_wrapper:
	lgfr	%r2,%r2			# int
	lgfr	%r3,%r3			# int
	sllg	%r4,%r4,32		# get high word of 64bit loff_t
	lr	%r4,%r5			# get low word of 64bit loff_t
	sllg	%r5,%r6,32		# get high word of 64bit loff_t
	l	%r5,164(%r15)		# get low word of 64bit loff_t
	jg	sys_fallocate

	.globl	sys_timerfd_create_wrapper
sys_timerfd_create_wrapper:
	lgfr	%r2,%r2			# int
	lgfr	%r3,%r3			# int
	jg	sys_timerfd_create

	.globl	compat_sys_timerfd_settime_wrapper
compat_sys_timerfd_settime_wrapper:
	lgfr	%r2,%r2			# int
	lgfr	%r3,%r3			# int
	llgtr	%r4,%r4			# struct compat_itimerspec *
	llgtr	%r5,%r5			# struct compat_itimerspec *
	jg	compat_sys_timerfd_settime

	.globl	compat_sys_timerfd_gettime_wrapper
compat_sys_timerfd_gettime_wrapper:
	lgfr	%r2,%r2			# int
	llgtr	%r3,%r3			# struct compat_itimerspec *
	jg	compat_sys_timerfd_gettime

	.globl compat_sys_signalfd4_wrapper
compat_sys_signalfd4_wrapper:
	lgfr	%r2,%r2			# int
	llgtr	%r3,%r3			# compat_sigset_t *
	llgfr	%r4,%r4			# compat_size_t
	lgfr	%r5,%r5			# int
	jg	compat_sys_signalfd4

	.globl sys_eventfd2_wrapper
sys_eventfd2_wrapper:
	llgfr	%r2,%r2			# unsigned int
	lgfr	%r3,%r3			# int
	jg	sys_eventfd2

	.globl	sys_inotify_init1_wrapper
sys_inotify_init1_wrapper:
	lgfr	%r2,%r2			# int
	jg	sys_inotify_init1

	.globl	sys_pipe2_wrapper
sys_pipe2_wrapper:
	llgtr	%r2,%r2			# u32 *
	lgfr	%r3,%r3			# int
	jg	sys_pipe2		# branch to system call

	.globl	sys_dup3_wrapper
sys_dup3_wrapper:
	llgfr	%r2,%r2			# unsigned int
	llgfr	%r3,%r3			# unsigned int
	lgfr	%r4,%r4			# int
	jg	sys_dup3		# branch to system call

	.globl	sys_epoll_create1_wrapper
sys_epoll_create1_wrapper:
	lgfr	%r2,%r2			# int
	jg	sys_epoll_create1	# branch to system call

	.globl	sys32_readahead_wrapper
sys32_readahead_wrapper:
	lgfr	%r2,%r2			# int
	llgfr	%r3,%r3			# u32
	llgfr	%r4,%r4			# u32
	lgfr	%r5,%r5			# s32
	jg	sys32_readahead		# branch to system call

	.globl	sys32_sendfile64_wrapper
sys32_sendfile64_wrapper:
	lgfr	%r2,%r2			# int
	lgfr	%r3,%r3			# int
	llgtr	%r4,%r4			# compat_loff_t *
	lgfr	%r5,%r5			# s32
	jg	sys32_sendfile64	# branch to system call

	.globl	sys_tkill_wrapper
sys_tkill_wrapper:
	lgfr	%r2,%r2			# pid_t
	lgfr	%r3,%r3			# int
	jg	sys_tkill		# branch to system call

	.globl	sys_tgkill_wrapper
sys_tgkill_wrapper:
	lgfr	%r2,%r2			# pid_t
	lgfr	%r3,%r3			# pid_t
	lgfr	%r4,%r4			# int
	jg	sys_tgkill		# branch to system call

	.globl	compat_sys_keyctl_wrapper
compat_sys_keyctl_wrapper:
	llgfr	%r2,%r2			# u32
	llgfr	%r3,%r3			# u32
	llgfr	%r4,%r4			# u32
	llgfr	%r5,%r5			# u32
	llgfr	%r6,%r6			# u32
	jg	compat_sys_keyctl	# branch to system call

	.globl	compat_sys_preadv_wrapper
compat_sys_preadv_wrapper:
	llgfr	%r2,%r2			# unsigned long
	llgtr	%r3,%r3			# compat_iovec *
	llgfr	%r4,%r4			# unsigned long
	llgfr	%r5,%r5			# u32
	llgfr	%r6,%r6			# u32
	jg	compat_sys_preadv	# branch to system call

	.globl	compat_sys_pwritev_wrapper
compat_sys_pwritev_wrapper:
	llgfr	%r2,%r2			# unsigned long
	llgtr	%r3,%r3			# compat_iovec *
	llgfr	%r4,%r4			# unsigned long
	llgfr	%r5,%r5			# u32
	llgfr	%r6,%r6			# u32
<<<<<<< HEAD
	jg	compat_sys_pwritev	# branch to system call
=======
	jg	compat_sys_pwritev	# branch to system call

	.globl	compat_sys_rt_tgsigqueueinfo_wrapper
compat_sys_rt_tgsigqueueinfo_wrapper:
	lgfr	%r2,%r2			# compat_pid_t
	lgfr	%r3,%r3			# compat_pid_t
	lgfr	%r4,%r4			# int
	llgtr	%r5,%r5			# struct compat_siginfo *
	jg	compat_sys_rt_tgsigqueueinfo_wrapper # branch to system call

	.globl	sys_perf_counter_open_wrapper
sys_perf_counter_open_wrapper:
	llgtr	%r2,%r2			# const struct perf_counter_attr *
	lgfr	%r3,%r3			# pid_t
	lgfr	%r4,%r4			# int
	lgfr	%r5,%r5			# int
	llgfr	%r6,%r6			# unsigned long
	jg	sys_perf_counter_open	# branch to system call
>>>>>>> 533ac12e
<|MERGE_RESOLUTION|>--- conflicted
+++ resolved
@@ -1822,9 +1822,6 @@
 	llgfr	%r4,%r4			# unsigned long
 	llgfr	%r5,%r5			# u32
 	llgfr	%r6,%r6			# u32
-<<<<<<< HEAD
-	jg	compat_sys_pwritev	# branch to system call
-=======
 	jg	compat_sys_pwritev	# branch to system call
 
 	.globl	compat_sys_rt_tgsigqueueinfo_wrapper
@@ -1842,5 +1839,4 @@
 	lgfr	%r4,%r4			# int
 	lgfr	%r5,%r5			# int
 	llgfr	%r6,%r6			# unsigned long
-	jg	sys_perf_counter_open	# branch to system call
->>>>>>> 533ac12e
+	jg	sys_perf_counter_open	# branch to system call