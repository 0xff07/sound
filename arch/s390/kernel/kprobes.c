--- conflicted
+++ resolved
@@ -157,17 +157,12 @@
 	struct kprobe_ctlblk *kcb = get_kprobe_ctlblk();
 	unsigned long status = kcb->kprobe_status;
 	struct ins_replace_args *args = aref;
-<<<<<<< HEAD
-
-	return probe_kernel_write(args->ptr, &args->new, sizeof(args->new));
-=======
 	int rc;
 
 	kcb->kprobe_status = KPROBE_SWAP_INST;
 	rc = probe_kernel_write(args->ptr, &args->new, sizeof(args->new));
 	kcb->kprobe_status = status;
 	return rc;
->>>>>>> 4e8a2372
 }
 
 void __kprobes arch_arm_kprobe(struct kprobe *p)
