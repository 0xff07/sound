--- conflicted
+++ resolved
@@ -393,16 +393,7 @@
 	siginfo_t info;
 	int signr;
 	struct k_sigaction ka;
-<<<<<<< HEAD
-	sigset_t *oldset;
-
-	if (test_thread_flag(TIF_RESTORE_SIGMASK))
-		oldset = &current->saved_sigmask;
-	else
-		oldset = &current->blocked;
-=======
 	sigset_t *oldset = sigmask_to_save();
->>>>>>> f8f5701b
 
 	/*
 	 * Get signal to deliver. When running under ptrace, at this point
