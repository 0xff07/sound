/*
 *  include/asm-s390/pgtable.h
 *
 *  S390 version
 *    Copyright (C) 1999,2000 IBM Deutschland Entwicklung GmbH, IBM Corporation
 *    Author(s): Hartmut Penner (hp@de.ibm.com)
 *               Ulrich Weigand (weigand@de.ibm.com)
 *               Martin Schwidefsky (schwidefsky@de.ibm.com)
 *
 *  Derived from "include/asm-i386/pgtable.h"
 */

#ifndef _ASM_S390_PGTABLE_H
#define _ASM_S390_PGTABLE_H

/*
 * The Linux memory management assumes a three-level page table setup. For
 * s390 31 bit we "fold" the mid level into the top-level page table, so
 * that we physically have the same two-level page table as the s390 mmu
 * expects in 31 bit mode. For s390 64 bit we use three of the five levels
 * the hardware provides (region first and region second tables are not
 * used).
 *
 * The "pgd_xxx()" functions are trivial for a folded two-level
 * setup: the pgd is never bad, and a pmd always exists (as it's folded
 * into the pgd entry)
 *
 * This file contains the functions and defines necessary to modify and use
 * the S390 page table tree.
 */
#ifndef __ASSEMBLY__
#include <linux/sched.h>
#include <linux/mm_types.h>
#include <asm/bitops.h>
#include <asm/bug.h>
#include <asm/processor.h>

extern pgd_t swapper_pg_dir[] __attribute__ ((aligned (4096)));
extern void paging_init(void);
extern void vmem_map_init(void);

/*
 * The S390 doesn't have any external MMU info: the kernel page
 * tables contain all the necessary information.
 */
#define update_mmu_cache(vma, address, pte)     do { } while (0)

/*
 * ZERO_PAGE is a global shared page that is always zero: used
 * for zero-mapped memory areas etc..
 */
extern char empty_zero_page[PAGE_SIZE];
#define ZERO_PAGE(vaddr) (virt_to_page(empty_zero_page))
#endif /* !__ASSEMBLY__ */

/*
 * PMD_SHIFT determines the size of the area a second-level page
 * table can map
 * PGDIR_SHIFT determines what a third-level page table entry can map
 */
#ifndef __s390x__
# define PMD_SHIFT	20
# define PUD_SHIFT	20
# define PGDIR_SHIFT	20
#else /* __s390x__ */
# define PMD_SHIFT	20
# define PUD_SHIFT	31
# define PGDIR_SHIFT	42
#endif /* __s390x__ */

#define PMD_SIZE        (1UL << PMD_SHIFT)
#define PMD_MASK        (~(PMD_SIZE-1))
#define PUD_SIZE	(1UL << PUD_SHIFT)
#define PUD_MASK	(~(PUD_SIZE-1))
#define PGDIR_SIZE	(1UL << PGDIR_SHIFT)
#define PGDIR_MASK	(~(PGDIR_SIZE-1))

/*
 * entries per page directory level: the S390 is two-level, so
 * we don't really have any PMD directory physically.
 * for S390 segment-table entries are combined to one PGD
 * that leads to 1024 pte per pgd
 */
#define PTRS_PER_PTE	256
#ifndef __s390x__
#define PTRS_PER_PMD	1
#define PTRS_PER_PUD	1
#else /* __s390x__ */
#define PTRS_PER_PMD	2048
#define PTRS_PER_PUD	2048
#endif /* __s390x__ */
#define PTRS_PER_PGD	2048

#define FIRST_USER_ADDRESS  0

#define pte_ERROR(e) \
	printk("%s:%d: bad pte %p.\n", __FILE__, __LINE__, (void *) pte_val(e))
#define pmd_ERROR(e) \
	printk("%s:%d: bad pmd %p.\n", __FILE__, __LINE__, (void *) pmd_val(e))
#define pud_ERROR(e) \
	printk("%s:%d: bad pud %p.\n", __FILE__, __LINE__, (void *) pud_val(e))
#define pgd_ERROR(e) \
	printk("%s:%d: bad pgd %p.\n", __FILE__, __LINE__, (void *) pgd_val(e))

#ifndef __ASSEMBLY__
/*
 * The vmalloc area will always be on the topmost area of the kernel
 * mapping. We reserve 96MB (31bit) / 1GB (64bit) for vmalloc,
 * which should be enough for any sane case.
 * By putting vmalloc at the top, we maximise the gap between physical
 * memory and vmalloc to catch misplaced memory accesses. As a side
 * effect, this also makes sure that 64 bit module code cannot be used
 * as system call address.
 */
#ifndef __s390x__
#define VMALLOC_START	0x78000000UL
#define VMALLOC_END	0x7e000000UL
#define VMEM_MAP_END	0x80000000UL
#else /* __s390x__ */
#define VMALLOC_START	0x3e000000000UL
#define VMALLOC_END	0x3e040000000UL
#define VMEM_MAP_END	0x40000000000UL
#endif /* __s390x__ */

/*
 * VMEM_MAX_PHYS is the highest physical address that can be added to the 1:1
 * mapping. This needs to be calculated at compile time since the size of the
 * VMEM_MAP is static but the size of struct page can change.
 */
#define VMEM_MAX_PAGES	((VMEM_MAP_END - VMALLOC_END) / sizeof(struct page))
#define VMEM_MAX_PFN	min(VMALLOC_START >> PAGE_SHIFT, VMEM_MAX_PAGES)
#define VMEM_MAX_PHYS	((VMEM_MAX_PFN << PAGE_SHIFT) & ~((16 << 20) - 1))
#define vmemmap		((struct page *) VMALLOC_END)

/*
 * A 31 bit pagetable entry of S390 has following format:
 *  |   PFRA          |    |  OS  |
 * 0                   0IP0
 * 00000000001111111111222222222233
 * 01234567890123456789012345678901
 *
 * I Page-Invalid Bit:    Page is not available for address-translation
 * P Page-Protection Bit: Store access not possible for page
 *
 * A 31 bit segmenttable entry of S390 has following format:
 *  |   P-table origin      |  |PTL
 * 0                         IC
 * 00000000001111111111222222222233
 * 01234567890123456789012345678901
 *
 * I Segment-Invalid Bit:    Segment is not available for address-translation
 * C Common-Segment Bit:     Segment is not private (PoP 3-30)
 * PTL Page-Table-Length:    Page-table length (PTL+1*16 entries -> up to 256)
 *
 * The 31 bit segmenttable origin of S390 has following format:
 *
 *  |S-table origin   |     | STL |
 * X                   **GPS
 * 00000000001111111111222222222233
 * 01234567890123456789012345678901
 *
 * X Space-Switch event:
 * G Segment-Invalid Bit:     *
 * P Private-Space Bit:       Segment is not private (PoP 3-30)
 * S Storage-Alteration:
 * STL Segment-Table-Length:  Segment-table length (STL+1*16 entries -> up to 2048)
 *
 * A 64 bit pagetable entry of S390 has following format:
 * |                     PFRA                         |0IP0|  OS  |
 * 0000000000111111111122222222223333333333444444444455555555556666
 * 0123456789012345678901234567890123456789012345678901234567890123
 *
 * I Page-Invalid Bit:    Page is not available for address-translation
 * P Page-Protection Bit: Store access not possible for page
 *
 * A 64 bit segmenttable entry of S390 has following format:
 * |        P-table origin                              |      TT
 * 0000000000111111111122222222223333333333444444444455555555556666
 * 0123456789012345678901234567890123456789012345678901234567890123
 *
 * I Segment-Invalid Bit:    Segment is not available for address-translation
 * C Common-Segment Bit:     Segment is not private (PoP 3-30)
 * P Page-Protection Bit: Store access not possible for page
 * TT Type 00
 *
 * A 64 bit region table entry of S390 has following format:
 * |        S-table origin                             |   TF  TTTL
 * 0000000000111111111122222222223333333333444444444455555555556666
 * 0123456789012345678901234567890123456789012345678901234567890123
 *
 * I Segment-Invalid Bit:    Segment is not available for address-translation
 * TT Type 01
 * TF
 * TL Table length
 *
 * The 64 bit regiontable origin of S390 has following format:
 * |      region table origon                          |       DTTL
 * 0000000000111111111122222222223333333333444444444455555555556666
 * 0123456789012345678901234567890123456789012345678901234567890123
 *
 * X Space-Switch event:
 * G Segment-Invalid Bit:  
 * P Private-Space Bit:    
 * S Storage-Alteration:
 * R Real space
 * TL Table-Length:
 *
 * A storage key has the following format:
 * | ACC |F|R|C|0|
 *  0   3 4 5 6 7
 * ACC: access key
 * F  : fetch protection bit
 * R  : referenced bit
 * C  : changed bit
 */

/* Hardware bits in the page table entry */
#define _PAGE_RO	0x200		/* HW read-only bit  */
#define _PAGE_INVALID	0x400		/* HW invalid bit    */

/* Software bits in the page table entry */
#define _PAGE_SWT	0x001		/* SW pte type bit t */
#define _PAGE_SWX	0x002		/* SW pte type bit x */
#define _PAGE_SPECIAL	0x004		/* SW associated with special page */
#define __HAVE_ARCH_PTE_SPECIAL

/* Set of bits not changed in pte_modify */
#define _PAGE_CHG_MASK	(PAGE_MASK | _PAGE_SPECIAL)

/* Six different types of pages. */
#define _PAGE_TYPE_EMPTY	0x400
#define _PAGE_TYPE_NONE		0x401
#define _PAGE_TYPE_SWAP		0x403
#define _PAGE_TYPE_FILE		0x601	/* bit 0x002 is used for offset !! */
#define _PAGE_TYPE_RO		0x200
#define _PAGE_TYPE_RW		0x000
#define _PAGE_TYPE_EX_RO	0x202
#define _PAGE_TYPE_EX_RW	0x002

/*
 * Only four types for huge pages, using the invalid bit and protection bit
 * of a segment table entry.
 */
#define _HPAGE_TYPE_EMPTY	0x020	/* _SEGMENT_ENTRY_INV */
#define _HPAGE_TYPE_NONE	0x220
#define _HPAGE_TYPE_RO		0x200	/* _SEGMENT_ENTRY_RO  */
#define _HPAGE_TYPE_RW		0x000

/*
 * PTE type bits are rather complicated. handle_pte_fault uses pte_present,
 * pte_none and pte_file to find out the pte type WITHOUT holding the page
 * table lock. ptep_clear_flush on the other hand uses ptep_clear_flush to
 * invalidate a given pte. ipte sets the hw invalid bit and clears all tlbs
 * for the page. The page table entry is set to _PAGE_TYPE_EMPTY afterwards.
 * This change is done while holding the lock, but the intermediate step
 * of a previously valid pte with the hw invalid bit set can be observed by
 * handle_pte_fault. That makes it necessary that all valid pte types with
 * the hw invalid bit set must be distinguishable from the four pte types
 * empty, none, swap and file.
 *
 *			irxt  ipte  irxt
 * _PAGE_TYPE_EMPTY	1000   ->   1000
 * _PAGE_TYPE_NONE	1001   ->   1001
 * _PAGE_TYPE_SWAP	1011   ->   1011
 * _PAGE_TYPE_FILE	11?1   ->   11?1
 * _PAGE_TYPE_RO	0100   ->   1100
 * _PAGE_TYPE_RW	0000   ->   1000
 * _PAGE_TYPE_EX_RO	0110   ->   1110
 * _PAGE_TYPE_EX_RW	0010   ->   1010
 *
 * pte_none is true for bits combinations 1000, 1010, 1100, 1110
 * pte_present is true for bits combinations 0000, 0010, 0100, 0110, 1001
 * pte_file is true for bits combinations 1101, 1111
 * swap pte is 1011 and 0001, 0011, 0101, 0111 are invalid.
 */

/* Page status table bits for virtualization */
#define RCP_PCL_BIT	55
#define RCP_HR_BIT	54
#define RCP_HC_BIT	53
#define RCP_GR_BIT	50
#define RCP_GC_BIT	49

/* User dirty bit for KVM's migration feature */
#define KVM_UD_BIT	47

#ifndef __s390x__

/* Bits in the segment table address-space-control-element */
#define _ASCE_SPACE_SWITCH	0x80000000UL	/* space switch event	    */
#define _ASCE_ORIGIN_MASK	0x7ffff000UL	/* segment table origin	    */
#define _ASCE_PRIVATE_SPACE	0x100	/* private space control	    */
#define _ASCE_ALT_EVENT		0x80	/* storage alteration event control */
#define _ASCE_TABLE_LENGTH	0x7f	/* 128 x 64 entries = 8k	    */

/* Bits in the segment table entry */
#define _SEGMENT_ENTRY_ORIGIN	0x7fffffc0UL	/* page table origin	    */
#define _SEGMENT_ENTRY_INV	0x20	/* invalid segment table entry	    */
#define _SEGMENT_ENTRY_COMMON	0x10	/* common segment bit		    */
#define _SEGMENT_ENTRY_PTL	0x0f	/* page table length		    */

#define _SEGMENT_ENTRY		(_SEGMENT_ENTRY_PTL)
#define _SEGMENT_ENTRY_EMPTY	(_SEGMENT_ENTRY_INV)

#else /* __s390x__ */

/* Bits in the segment/region table address-space-control-element */
#define _ASCE_ORIGIN		~0xfffUL/* segment table origin		    */
#define _ASCE_PRIVATE_SPACE	0x100	/* private space control	    */
#define _ASCE_ALT_EVENT		0x80	/* storage alteration event control */
#define _ASCE_SPACE_SWITCH	0x40	/* space switch event		    */
#define _ASCE_REAL_SPACE	0x20	/* real space control		    */
#define _ASCE_TYPE_MASK		0x0c	/* asce table type mask		    */
#define _ASCE_TYPE_REGION1	0x0c	/* region first table type	    */
#define _ASCE_TYPE_REGION2	0x08	/* region second table type	    */
#define _ASCE_TYPE_REGION3	0x04	/* region third table type	    */
#define _ASCE_TYPE_SEGMENT	0x00	/* segment table type		    */
#define _ASCE_TABLE_LENGTH	0x03	/* region table length		    */

/* Bits in the region table entry */
#define _REGION_ENTRY_ORIGIN	~0xfffUL/* region/segment table origin	    */
#define _REGION_ENTRY_INV	0x20	/* invalid region table entry	    */
#define _REGION_ENTRY_TYPE_MASK	0x0c	/* region/segment table type mask   */
#define _REGION_ENTRY_TYPE_R1	0x0c	/* region first table type	    */
#define _REGION_ENTRY_TYPE_R2	0x08	/* region second table type	    */
#define _REGION_ENTRY_TYPE_R3	0x04	/* region third table type	    */
#define _REGION_ENTRY_LENGTH	0x03	/* region third length		    */

#define _REGION1_ENTRY		(_REGION_ENTRY_TYPE_R1 | _REGION_ENTRY_LENGTH)
#define _REGION1_ENTRY_EMPTY	(_REGION_ENTRY_TYPE_R1 | _REGION_ENTRY_INV)
#define _REGION2_ENTRY		(_REGION_ENTRY_TYPE_R2 | _REGION_ENTRY_LENGTH)
#define _REGION2_ENTRY_EMPTY	(_REGION_ENTRY_TYPE_R2 | _REGION_ENTRY_INV)
#define _REGION3_ENTRY		(_REGION_ENTRY_TYPE_R3 | _REGION_ENTRY_LENGTH)
#define _REGION3_ENTRY_EMPTY	(_REGION_ENTRY_TYPE_R3 | _REGION_ENTRY_INV)

/* Bits in the segment table entry */
#define _SEGMENT_ENTRY_ORIGIN	~0x7ffUL/* segment table origin		    */
#define _SEGMENT_ENTRY_RO	0x200	/* page protection bit		    */
#define _SEGMENT_ENTRY_INV	0x20	/* invalid segment table entry	    */

#define _SEGMENT_ENTRY		(0)
#define _SEGMENT_ENTRY_EMPTY	(_SEGMENT_ENTRY_INV)

#define _SEGMENT_ENTRY_LARGE	0x400	/* STE-format control, large page   */
#define _SEGMENT_ENTRY_CO	0x100	/* change-recording override   */

#endif /* __s390x__ */

/*
 * A user page table pointer has the space-switch-event bit, the
 * private-space-control bit and the storage-alteration-event-control
 * bit set. A kernel page table pointer doesn't need them.
 */
#define _ASCE_USER_BITS		(_ASCE_SPACE_SWITCH | _ASCE_PRIVATE_SPACE | \
				 _ASCE_ALT_EVENT)

/* Bits int the storage key */
#define _PAGE_CHANGED    0x02          /* HW changed bit                   */
#define _PAGE_REFERENCED 0x04          /* HW referenced bit                */

/*
 * Page protection definitions.
 */
#define PAGE_NONE	__pgprot(_PAGE_TYPE_NONE)
#define PAGE_RO		__pgprot(_PAGE_TYPE_RO)
#define PAGE_RW		__pgprot(_PAGE_TYPE_RW)
#define PAGE_EX_RO	__pgprot(_PAGE_TYPE_EX_RO)
#define PAGE_EX_RW	__pgprot(_PAGE_TYPE_EX_RW)

#define PAGE_KERNEL	PAGE_RW
#define PAGE_COPY	PAGE_RO

/*
 * Dependent on the EXEC_PROTECT option s390 can do execute protection.
 * Write permission always implies read permission. In theory with a
 * primary/secondary page table execute only can be implemented but
 * it would cost an additional bit in the pte to distinguish all the
 * different pte types. To avoid that execute permission currently
 * implies read permission as well.
 */
         /*xwr*/
#define __P000	PAGE_NONE
#define __P001	PAGE_RO
#define __P010	PAGE_RO
#define __P011	PAGE_RO
#define __P100	PAGE_EX_RO
#define __P101	PAGE_EX_RO
#define __P110	PAGE_EX_RO
#define __P111	PAGE_EX_RO

#define __S000	PAGE_NONE
#define __S001	PAGE_RO
#define __S010	PAGE_RW
#define __S011	PAGE_RW
#define __S100	PAGE_EX_RO
#define __S101	PAGE_EX_RO
#define __S110	PAGE_EX_RW
#define __S111	PAGE_EX_RW

#ifndef __s390x__
# define PxD_SHADOW_SHIFT	1
#else /* __s390x__ */
# define PxD_SHADOW_SHIFT	2
#endif /* __s390x__ */

static inline void *get_shadow_table(void *table)
{
	unsigned long addr, offset;
	struct page *page;

	addr = (unsigned long) table;
	offset = addr & ((PAGE_SIZE << PxD_SHADOW_SHIFT) - 1);
	page = virt_to_page((void *)(addr ^ offset));
	return (void *)(addr_t)(page->index ? (page->index | offset) : 0UL);
}

/*
 * Certain architectures need to do special things when PTEs
 * within a page table are directly modified.  Thus, the following
 * hook is made available.
 */
static inline void set_pte_at(struct mm_struct *mm, unsigned long addr,
			      pte_t *ptep, pte_t entry)
{
	*ptep = entry;
	if (mm->context.noexec) {
		if (!(pte_val(entry) & _PAGE_INVALID) &&
		    (pte_val(entry) & _PAGE_SWX))
			pte_val(entry) |= _PAGE_RO;
		else
			pte_val(entry) = _PAGE_TYPE_EMPTY;
		ptep[PTRS_PER_PTE] = entry;
	}
}

/*
 * pgd/pmd/pte query functions
 */
#ifndef __s390x__

static inline int pgd_present(pgd_t pgd) { return 1; }
static inline int pgd_none(pgd_t pgd)    { return 0; }
static inline int pgd_bad(pgd_t pgd)     { return 0; }

static inline int pud_present(pud_t pud) { return 1; }
static inline int pud_none(pud_t pud)	 { return 0; }
static inline int pud_bad(pud_t pud)	 { return 0; }

#else /* __s390x__ */

static inline int pgd_present(pgd_t pgd)
{
	if ((pgd_val(pgd) & _REGION_ENTRY_TYPE_MASK) < _REGION_ENTRY_TYPE_R2)
		return 1;
	return (pgd_val(pgd) & _REGION_ENTRY_ORIGIN) != 0UL;
}

static inline int pgd_none(pgd_t pgd)
{
	if ((pgd_val(pgd) & _REGION_ENTRY_TYPE_MASK) < _REGION_ENTRY_TYPE_R2)
		return 0;
	return (pgd_val(pgd) & _REGION_ENTRY_INV) != 0UL;
}

static inline int pgd_bad(pgd_t pgd)
{
	/*
	 * With dynamic page table levels the pgd can be a region table
	 * entry or a segment table entry. Check for the bit that are
	 * invalid for either table entry.
	 */
	unsigned long mask =
		~_SEGMENT_ENTRY_ORIGIN & ~_REGION_ENTRY_INV &
		~_REGION_ENTRY_TYPE_MASK & ~_REGION_ENTRY_LENGTH;
	return (pgd_val(pgd) & mask) != 0;
}

static inline int pud_present(pud_t pud)
{
	if ((pud_val(pud) & _REGION_ENTRY_TYPE_MASK) < _REGION_ENTRY_TYPE_R3)
		return 1;
	return (pud_val(pud) & _REGION_ENTRY_ORIGIN) != 0UL;
}

static inline int pud_none(pud_t pud)
{
	if ((pud_val(pud) & _REGION_ENTRY_TYPE_MASK) < _REGION_ENTRY_TYPE_R3)
		return 0;
	return (pud_val(pud) & _REGION_ENTRY_INV) != 0UL;
}

static inline int pud_bad(pud_t pud)
{
	/*
	 * With dynamic page table levels the pud can be a region table
	 * entry or a segment table entry. Check for the bit that are
	 * invalid for either table entry.
	 */
	unsigned long mask =
		~_SEGMENT_ENTRY_ORIGIN & ~_REGION_ENTRY_INV &
		~_REGION_ENTRY_TYPE_MASK & ~_REGION_ENTRY_LENGTH;
	return (pud_val(pud) & mask) != 0;
}

#endif /* __s390x__ */

static inline int pmd_present(pmd_t pmd)
{
	return (pmd_val(pmd) & _SEGMENT_ENTRY_ORIGIN) != 0UL;
}

static inline int pmd_none(pmd_t pmd)
{
	return (pmd_val(pmd) & _SEGMENT_ENTRY_INV) != 0UL;
}

static inline int pmd_bad(pmd_t pmd)
{
	unsigned long mask = ~_SEGMENT_ENTRY_ORIGIN & ~_SEGMENT_ENTRY_INV;
	return (pmd_val(pmd) & mask) != _SEGMENT_ENTRY;
}

static inline int pte_none(pte_t pte)
{
	return (pte_val(pte) & _PAGE_INVALID) && !(pte_val(pte) & _PAGE_SWT);
}

static inline int pte_present(pte_t pte)
{
	unsigned long mask = _PAGE_RO | _PAGE_INVALID | _PAGE_SWT | _PAGE_SWX;
	return (pte_val(pte) & mask) == _PAGE_TYPE_NONE ||
		(!(pte_val(pte) & _PAGE_INVALID) &&
		 !(pte_val(pte) & _PAGE_SWT));
}

static inline int pte_file(pte_t pte)
{
	unsigned long mask = _PAGE_RO | _PAGE_INVALID | _PAGE_SWT;
	return (pte_val(pte) & mask) == _PAGE_TYPE_FILE;
}

static inline int pte_special(pte_t pte)
{
	return (pte_val(pte) & _PAGE_SPECIAL);
}

#define __HAVE_ARCH_PTE_SAME
#define pte_same(a,b)  (pte_val(a) == pte_val(b))

static inline void rcp_lock(pte_t *ptep)
{
#ifdef CONFIG_PGSTE
	unsigned long *pgste = (unsigned long *) (ptep + PTRS_PER_PTE);
	preempt_disable();
	while (test_and_set_bit(RCP_PCL_BIT, pgste))
		;
#endif
}

static inline void rcp_unlock(pte_t *ptep)
{
#ifdef CONFIG_PGSTE
	unsigned long *pgste = (unsigned long *) (ptep + PTRS_PER_PTE);
	clear_bit(RCP_PCL_BIT, pgste);
	preempt_enable();
#endif
}

/* forward declaration for SetPageUptodate in page-flags.h*/
static inline void page_clear_dirty(struct page *page);
#include <linux/page-flags.h>

static inline void ptep_rcp_copy(pte_t *ptep)
{
#ifdef CONFIG_PGSTE
	struct page *page = virt_to_page(pte_val(*ptep));
	unsigned int skey;
	unsigned long *pgste = (unsigned long *) (ptep + PTRS_PER_PTE);

	skey = page_get_storage_key(page_to_phys(page));
	if (skey & _PAGE_CHANGED) {
		set_bit_simple(RCP_GC_BIT, pgste);
		set_bit_simple(KVM_UD_BIT, pgste);
	}
	if (skey & _PAGE_REFERENCED)
		set_bit_simple(RCP_GR_BIT, pgste);
	if (test_and_clear_bit_simple(RCP_HC_BIT, pgste)) {
		SetPageDirty(page);
		set_bit_simple(KVM_UD_BIT, pgste);
	}
	if (test_and_clear_bit_simple(RCP_HR_BIT, pgste))
		SetPageReferenced(page);
#endif
}

/*
 * query functions pte_write/pte_dirty/pte_young only work if
 * pte_present() is true. Undefined behaviour if not..
 */
static inline int pte_write(pte_t pte)
{
	return (pte_val(pte) & _PAGE_RO) == 0;
}

static inline int pte_dirty(pte_t pte)
{
	/* A pte is neither clean nor dirty on s/390. The dirty bit
	 * is in the storage key. See page_test_and_clear_dirty for
	 * details.
	 */
	return 0;
}

static inline int pte_young(pte_t pte)
{
	/* A pte is neither young nor old on s/390. The young bit
	 * is in the storage key. See page_test_and_clear_young for
	 * details.
	 */
	return 0;
}

/*
 * pgd/pmd/pte modification functions
 */

#ifndef __s390x__

#define pgd_clear(pgd)		do { } while (0)
#define pud_clear(pud)		do { } while (0)

#else /* __s390x__ */

static inline void pgd_clear_kernel(pgd_t * pgd)
{
	if ((pgd_val(*pgd) & _REGION_ENTRY_TYPE_MASK) == _REGION_ENTRY_TYPE_R2)
		pgd_val(*pgd) = _REGION2_ENTRY_EMPTY;
}

static inline void pgd_clear(pgd_t * pgd)
{
	pgd_t *shadow = get_shadow_table(pgd);

	pgd_clear_kernel(pgd);
	if (shadow)
		pgd_clear_kernel(shadow);
}

static inline void pud_clear_kernel(pud_t *pud)
{
	if ((pud_val(*pud) & _REGION_ENTRY_TYPE_MASK) == _REGION_ENTRY_TYPE_R3)
		pud_val(*pud) = _REGION3_ENTRY_EMPTY;
}

static inline void pud_clear(pud_t *pud)
{
	pud_t *shadow = get_shadow_table(pud);

	pud_clear_kernel(pud);
	if (shadow)
		pud_clear_kernel(shadow);
}

#endif /* __s390x__ */

static inline void pmd_clear_kernel(pmd_t * pmdp)
{
	pmd_val(*pmdp) = _SEGMENT_ENTRY_EMPTY;
}

static inline void pmd_clear(pmd_t *pmd)
{
	pmd_t *shadow = get_shadow_table(pmd);

	pmd_clear_kernel(pmd);
	if (shadow)
		pmd_clear_kernel(shadow);
}

static inline void pte_clear(struct mm_struct *mm, unsigned long addr, pte_t *ptep)
{
	if (mm->context.has_pgste)
		ptep_rcp_copy(ptep);
	pte_val(*ptep) = _PAGE_TYPE_EMPTY;
	if (mm->context.noexec)
		pte_val(ptep[PTRS_PER_PTE]) = _PAGE_TYPE_EMPTY;
}

/*
 * The following pte modification functions only work if
 * pte_present() is true. Undefined behaviour if not..
 */
static inline pte_t pte_modify(pte_t pte, pgprot_t newprot)
{
	pte_val(pte) &= _PAGE_CHG_MASK;
	pte_val(pte) |= pgprot_val(newprot);
	return pte;
}

static inline pte_t pte_wrprotect(pte_t pte)
{
	/* Do not clobber _PAGE_TYPE_NONE pages!  */
	if (!(pte_val(pte) & _PAGE_INVALID))
		pte_val(pte) |= _PAGE_RO;
	return pte;
}

static inline pte_t pte_mkwrite(pte_t pte)
{
	pte_val(pte) &= ~_PAGE_RO;
	return pte;
}

static inline pte_t pte_mkclean(pte_t pte)
{
	/* The only user of pte_mkclean is the fork() code.
	   We must *not* clear the *physical* page dirty bit
	   just because fork() wants to clear the dirty bit in
	   *one* of the page's mappings.  So we just do nothing. */
	return pte;
}

static inline pte_t pte_mkdirty(pte_t pte)
{
	/* We do not explicitly set the dirty bit because the
	 * sske instruction is slow. It is faster to let the
	 * next instruction set the dirty bit.
	 */
	return pte;
}

static inline pte_t pte_mkold(pte_t pte)
{
	/* S/390 doesn't keep its dirty/referenced bit in the pte.
	 * There is no point in clearing the real referenced bit.
	 */
	return pte;
}

static inline pte_t pte_mkyoung(pte_t pte)
{
	/* S/390 doesn't keep its dirty/referenced bit in the pte.
	 * There is no point in setting the real referenced bit.
	 */
	return pte;
}

static inline pte_t pte_mkspecial(pte_t pte)
{
	pte_val(pte) |= _PAGE_SPECIAL;
	return pte;
}

#ifdef CONFIG_PGSTE
/*
 * Get (and clear) the user dirty bit for a PTE.
 */
static inline int kvm_s390_test_and_clear_page_dirty(struct mm_struct *mm,
						     pte_t *ptep)
{
	int dirty;
	unsigned long *pgste;
	struct page *page;
	unsigned int skey;

<<<<<<< HEAD
	if (!mm->context.pgstes)
=======
	if (!mm->context.has_pgste)
>>>>>>> 4bab0ea1
		return -EINVAL;
	rcp_lock(ptep);
	pgste = (unsigned long *) (ptep + PTRS_PER_PTE);
	page = virt_to_page(pte_val(*ptep));
	skey = page_get_storage_key(page_to_phys(page));
	if (skey & _PAGE_CHANGED) {
		set_bit_simple(RCP_GC_BIT, pgste);
		set_bit_simple(KVM_UD_BIT, pgste);
	}
	if (test_and_clear_bit_simple(RCP_HC_BIT, pgste)) {
		SetPageDirty(page);
		set_bit_simple(KVM_UD_BIT, pgste);
	}
	dirty = test_and_clear_bit_simple(KVM_UD_BIT, pgste);
	if (skey & _PAGE_CHANGED)
		page_clear_dirty(page);
	rcp_unlock(ptep);
	return dirty;
}
#endif

#define __HAVE_ARCH_PTEP_TEST_AND_CLEAR_YOUNG
static inline int ptep_test_and_clear_young(struct vm_area_struct *vma,
					    unsigned long addr, pte_t *ptep)
{
#ifdef CONFIG_PGSTE
	unsigned long physpage;
	int young;
	unsigned long *pgste;

	if (!vma->vm_mm->context.has_pgste)
		return 0;
	physpage = pte_val(*ptep) & PAGE_MASK;
	pgste = (unsigned long *) (ptep + PTRS_PER_PTE);

	young = ((page_get_storage_key(physpage) & _PAGE_REFERENCED) != 0);
	rcp_lock(ptep);
	if (young)
		set_bit_simple(RCP_GR_BIT, pgste);
	young |= test_and_clear_bit_simple(RCP_HR_BIT, pgste);
	rcp_unlock(ptep);
	return young;
#endif
	return 0;
}

#define __HAVE_ARCH_PTEP_CLEAR_YOUNG_FLUSH
static inline int ptep_clear_flush_young(struct vm_area_struct *vma,
					 unsigned long address, pte_t *ptep)
{
	/* No need to flush TLB
	 * On s390 reference bits are in storage key and never in TLB
	 * With virtualization we handle the reference bit, without we
	 * we can simply return */
#ifdef CONFIG_PGSTE
	return ptep_test_and_clear_young(vma, address, ptep);
#endif
	return 0;
}

static inline void __ptep_ipte(unsigned long address, pte_t *ptep)
{
	if (!(pte_val(*ptep) & _PAGE_INVALID)) {
#ifndef __s390x__
		/* pto must point to the start of the segment table */
		pte_t *pto = (pte_t *) (((unsigned long) ptep) & 0x7ffffc00);
#else
		/* ipte in zarch mode can do the math */
		pte_t *pto = ptep;
#endif
		asm volatile(
			"	ipte	%2,%3"
			: "=m" (*ptep) : "m" (*ptep),
			  "a" (pto), "a" (address));
	}
}

static inline void ptep_invalidate(struct mm_struct *mm,
				   unsigned long address, pte_t *ptep)
{
	if (mm->context.has_pgste) {
		rcp_lock(ptep);
		__ptep_ipte(address, ptep);
		ptep_rcp_copy(ptep);
		pte_val(*ptep) = _PAGE_TYPE_EMPTY;
		rcp_unlock(ptep);
		return;
	}
	__ptep_ipte(address, ptep);
	pte_val(*ptep) = _PAGE_TYPE_EMPTY;
	if (mm->context.noexec) {
		__ptep_ipte(address, ptep + PTRS_PER_PTE);
		pte_val(*(ptep + PTRS_PER_PTE)) = _PAGE_TYPE_EMPTY;
	}
}

/*
 * This is hard to understand. ptep_get_and_clear and ptep_clear_flush
 * both clear the TLB for the unmapped pte. The reason is that
 * ptep_get_and_clear is used in common code (e.g. change_pte_range)
 * to modify an active pte. The sequence is
 *   1) ptep_get_and_clear
 *   2) set_pte_at
 *   3) flush_tlb_range
 * On s390 the tlb needs to get flushed with the modification of the pte
 * if the pte is active. The only way how this can be implemented is to
 * have ptep_get_and_clear do the tlb flush. In exchange flush_tlb_range
 * is a nop.
 */
#define __HAVE_ARCH_PTEP_GET_AND_CLEAR
#define ptep_get_and_clear(__mm, __address, __ptep)			\
({									\
	pte_t __pte = *(__ptep);					\
	if (atomic_read(&(__mm)->mm_users) > 1 ||			\
	    (__mm) != current->active_mm)				\
		ptep_invalidate(__mm, __address, __ptep);		\
	else								\
		pte_clear((__mm), (__address), (__ptep));		\
	__pte;								\
})

#define __HAVE_ARCH_PTEP_CLEAR_FLUSH
static inline pte_t ptep_clear_flush(struct vm_area_struct *vma,
				     unsigned long address, pte_t *ptep)
{
	pte_t pte = *ptep;
	ptep_invalidate(vma->vm_mm, address, ptep);
	return pte;
}

/*
 * The batched pte unmap code uses ptep_get_and_clear_full to clear the
 * ptes. Here an optimization is possible. tlb_gather_mmu flushes all
 * tlbs of an mm if it can guarantee that the ptes of the mm_struct
 * cannot be accessed while the batched unmap is running. In this case
 * full==1 and a simple pte_clear is enough. See tlb.h.
 */
#define __HAVE_ARCH_PTEP_GET_AND_CLEAR_FULL
static inline pte_t ptep_get_and_clear_full(struct mm_struct *mm,
					    unsigned long addr,
					    pte_t *ptep, int full)
{
	pte_t pte = *ptep;

	if (full)
		pte_clear(mm, addr, ptep);
	else
		ptep_invalidate(mm, addr, ptep);
	return pte;
}

#define __HAVE_ARCH_PTEP_SET_WRPROTECT
#define ptep_set_wrprotect(__mm, __addr, __ptep)			\
({									\
	pte_t __pte = *(__ptep);					\
	if (pte_write(__pte)) {						\
		if (atomic_read(&(__mm)->mm_users) > 1 ||		\
		    (__mm) != current->active_mm)			\
			ptep_invalidate(__mm, __addr, __ptep);		\
		set_pte_at(__mm, __addr, __ptep, pte_wrprotect(__pte));	\
	}								\
})

#define __HAVE_ARCH_PTEP_SET_ACCESS_FLAGS
#define ptep_set_access_flags(__vma, __addr, __ptep, __entry, __dirty)	\
({									\
	int __changed = !pte_same(*(__ptep), __entry);			\
	if (__changed) {						\
		ptep_invalidate((__vma)->vm_mm, __addr, __ptep);	\
		set_pte_at((__vma)->vm_mm, __addr, __ptep, __entry);	\
	}								\
	__changed;							\
})

/*
 * Test and clear dirty bit in storage key.
 * We can't clear the changed bit atomically. This is a potential
 * race against modification of the referenced bit. This function
 * should therefore only be called if it is not mapped in any
 * address space.
 */
#define __HAVE_ARCH_PAGE_TEST_DIRTY
static inline int page_test_dirty(struct page *page)
{
	return (page_get_storage_key(page_to_phys(page)) & _PAGE_CHANGED) != 0;
}

#define __HAVE_ARCH_PAGE_CLEAR_DIRTY
static inline void page_clear_dirty(struct page *page)
{
	page_set_storage_key(page_to_phys(page), PAGE_DEFAULT_KEY);
}

/*
 * Test and clear referenced bit in storage key.
 */
#define __HAVE_ARCH_PAGE_TEST_AND_CLEAR_YOUNG
static inline int page_test_and_clear_young(struct page *page)
{
	unsigned long physpage = page_to_phys(page);
	int ccode;

	asm volatile(
		"	rrbe	0,%1\n"
		"	ipm	%0\n"
		"	srl	%0,28\n"
		: "=d" (ccode) : "a" (physpage) : "cc" );
	return ccode & 2;
}

/*
 * Conversion functions: convert a page and protection to a page entry,
 * and a page entry and page directory to the page they refer to.
 */
static inline pte_t mk_pte_phys(unsigned long physpage, pgprot_t pgprot)
{
	pte_t __pte;
	pte_val(__pte) = physpage + pgprot_val(pgprot);
	return __pte;
}

static inline pte_t mk_pte(struct page *page, pgprot_t pgprot)
{
	unsigned long physpage = page_to_phys(page);

	return mk_pte_phys(physpage, pgprot);
}

#define pgd_index(address) (((address) >> PGDIR_SHIFT) & (PTRS_PER_PGD-1))
#define pud_index(address) (((address) >> PUD_SHIFT) & (PTRS_PER_PUD-1))
#define pmd_index(address) (((address) >> PMD_SHIFT) & (PTRS_PER_PMD-1))
#define pte_index(address) (((address) >> PAGE_SHIFT) & (PTRS_PER_PTE-1))

#define pgd_offset(mm, address) ((mm)->pgd + pgd_index(address))
#define pgd_offset_k(address) pgd_offset(&init_mm, address)

#ifndef __s390x__

#define pmd_deref(pmd) (pmd_val(pmd) & _SEGMENT_ENTRY_ORIGIN)
#define pud_deref(pmd) ({ BUG(); 0UL; })
#define pgd_deref(pmd) ({ BUG(); 0UL; })

#define pud_offset(pgd, address) ((pud_t *) pgd)
#define pmd_offset(pud, address) ((pmd_t *) pud + pmd_index(address))

#else /* __s390x__ */

#define pmd_deref(pmd) (pmd_val(pmd) & _SEGMENT_ENTRY_ORIGIN)
#define pud_deref(pud) (pud_val(pud) & _REGION_ENTRY_ORIGIN)
#define pgd_deref(pgd) (pgd_val(pgd) & _REGION_ENTRY_ORIGIN)

static inline pud_t *pud_offset(pgd_t *pgd, unsigned long address)
{
	pud_t *pud = (pud_t *) pgd;
	if ((pgd_val(*pgd) & _REGION_ENTRY_TYPE_MASK) == _REGION_ENTRY_TYPE_R2)
		pud = (pud_t *) pgd_deref(*pgd);
	return pud  + pud_index(address);
}

static inline pmd_t *pmd_offset(pud_t *pud, unsigned long address)
{
	pmd_t *pmd = (pmd_t *) pud;
	if ((pud_val(*pud) & _REGION_ENTRY_TYPE_MASK) == _REGION_ENTRY_TYPE_R3)
		pmd = (pmd_t *) pud_deref(*pud);
	return pmd + pmd_index(address);
}

#endif /* __s390x__ */

#define pfn_pte(pfn,pgprot) mk_pte_phys(__pa((pfn) << PAGE_SHIFT),(pgprot))
#define pte_pfn(x) (pte_val(x) >> PAGE_SHIFT)
#define pte_page(x) pfn_to_page(pte_pfn(x))

#define pmd_page(pmd) pfn_to_page(pmd_val(pmd) >> PAGE_SHIFT)

/* Find an entry in the lowest level page table.. */
#define pte_offset(pmd, addr) ((pte_t *) pmd_deref(*(pmd)) + pte_index(addr))
#define pte_offset_kernel(pmd, address) pte_offset(pmd,address)
#define pte_offset_map(pmd, address) pte_offset_kernel(pmd, address)
#define pte_offset_map_nested(pmd, address) pte_offset_kernel(pmd, address)
#define pte_unmap(pte) do { } while (0)
#define pte_unmap_nested(pte) do { } while (0)

/*
 * 31 bit swap entry format:
 * A page-table entry has some bits we have to treat in a special way.
 * Bits 0, 20 and bit 23 have to be zero, otherwise an specification
 * exception will occur instead of a page translation exception. The
 * specifiation exception has the bad habit not to store necessary
 * information in the lowcore.
 * Bit 21 and bit 22 are the page invalid bit and the page protection
 * bit. We set both to indicate a swapped page.
 * Bit 30 and 31 are used to distinguish the different page types. For
 * a swapped page these bits need to be zero.
 * This leaves the bits 1-19 and bits 24-29 to store type and offset.
 * We use the 5 bits from 25-29 for the type and the 20 bits from 1-19
 * plus 24 for the offset.
 * 0|     offset        |0110|o|type |00|
 * 0 0000000001111111111 2222 2 22222 33
 * 0 1234567890123456789 0123 4 56789 01
 *
 * 64 bit swap entry format:
 * A page-table entry has some bits we have to treat in a special way.
 * Bits 52 and bit 55 have to be zero, otherwise an specification
 * exception will occur instead of a page translation exception. The
 * specifiation exception has the bad habit not to store necessary
 * information in the lowcore.
 * Bit 53 and bit 54 are the page invalid bit and the page protection
 * bit. We set both to indicate a swapped page.
 * Bit 62 and 63 are used to distinguish the different page types. For
 * a swapped page these bits need to be zero.
 * This leaves the bits 0-51 and bits 56-61 to store type and offset.
 * We use the 5 bits from 57-61 for the type and the 53 bits from 0-51
 * plus 56 for the offset.
 * |                      offset                        |0110|o|type |00|
 *  0000000000111111111122222222223333333333444444444455 5555 5 55566 66
 *  0123456789012345678901234567890123456789012345678901 2345 6 78901 23
 */
#ifndef __s390x__
#define __SWP_OFFSET_MASK (~0UL >> 12)
#else
#define __SWP_OFFSET_MASK (~0UL >> 11)
#endif
static inline pte_t mk_swap_pte(unsigned long type, unsigned long offset)
{
	pte_t pte;
	offset &= __SWP_OFFSET_MASK;
	pte_val(pte) = _PAGE_TYPE_SWAP | ((type & 0x1f) << 2) |
		((offset & 1UL) << 7) | ((offset & ~1UL) << 11);
	return pte;
}

#define __swp_type(entry)	(((entry).val >> 2) & 0x1f)
#define __swp_offset(entry)	(((entry).val >> 11) | (((entry).val >> 7) & 1))
#define __swp_entry(type,offset) ((swp_entry_t) { pte_val(mk_swap_pte((type),(offset))) })

#define __pte_to_swp_entry(pte)	((swp_entry_t) { pte_val(pte) })
#define __swp_entry_to_pte(x)	((pte_t) { (x).val })

#ifndef __s390x__
# define PTE_FILE_MAX_BITS	26
#else /* __s390x__ */
# define PTE_FILE_MAX_BITS	59
#endif /* __s390x__ */

#define pte_to_pgoff(__pte) \
	((((__pte).pte >> 12) << 7) + (((__pte).pte >> 1) & 0x7f))

#define pgoff_to_pte(__off) \
	((pte_t) { ((((__off) & 0x7f) << 1) + (((__off) >> 7) << 12)) \
		   | _PAGE_TYPE_FILE })

#endif /* !__ASSEMBLY__ */

#define kern_addr_valid(addr)   (1)

extern int vmem_add_mapping(unsigned long start, unsigned long size);
extern int vmem_remove_mapping(unsigned long start, unsigned long size);
extern int s390_enable_sie(void);

/*
 * No page table caches to initialise
 */
#define pgtable_cache_init()	do { } while (0)

#include <asm-generic/pgtable.h>

#endif /* _S390_PAGE_H */<|MERGE_RESOLUTION|>--- conflicted
+++ resolved
@@ -763,11 +763,7 @@
 	struct page *page;
 	unsigned int skey;
 
-<<<<<<< HEAD
-	if (!mm->context.pgstes)
-=======
 	if (!mm->context.has_pgste)
->>>>>>> 4bab0ea1
 		return -EINVAL;
 	rcp_lock(ptep);
 	pgste = (unsigned long *) (ptep + PTRS_PER_PTE);
