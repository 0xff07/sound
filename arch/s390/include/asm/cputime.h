--- conflicted
+++ resolved
@@ -178,11 +178,7 @@
 }
 
 struct s390_idle_data {
-<<<<<<< HEAD
-	spinlock_t lock;
-=======
 	unsigned int sequence;
->>>>>>> 4e8a2372
 	unsigned long long idle_count;
 	unsigned long long idle_enter;
 	unsigned long long idle_time;
