--- conflicted
+++ resolved
@@ -63,10 +63,6 @@
 static void
 sbc8641_show_cpuinfo(struct seq_file *m)
 {
-<<<<<<< HEAD
-	uint memsize = total_memory;
-=======
->>>>>>> 57f8f7b6
 	uint svid = mfspr(SPRN_SVR);
 
 	seq_printf(m, "Vendor\t\t: Wind River Systems\n");
