/*
 * Copyright 2006-2008, IBM Corporation.
 *
 * This program is free software; you can redistribute it and/or
 * modify it under the terms of the GNU General Public License
 * as published by the Free Software Foundation; either version
 * 2 of the License, or (at your option) any later version.
 */

#undef DEBUG

#include <linux/types.h>
#include <linux/kernel.h>
#include <linux/smp.h>
#include <linux/reboot.h>
#include <linux/kexec.h>
#include <linux/crash_dump.h>

#include <asm/kexec.h>
#include <asm/reg.h>
#include <asm/io.h>
#include <asm/prom.h>
#include <asm/machdep.h>
#include <asm/rtas.h>
#include <asm/cell-regs.h>

#include "ras.h"


static void dump_fir(int cpu)
{
	struct cbe_pmd_regs __iomem *pregs = cbe_get_cpu_pmd_regs(cpu);
	struct cbe_iic_regs __iomem *iregs = cbe_get_cpu_iic_regs(cpu);

	if (pregs == NULL)
		return;

	/* Todo: do some nicer parsing of bits and based on them go down
	 * to other sub-units FIRs and not only IIC
	 */
	printk(KERN_ERR "Global Checkstop FIR    : 0x%016llx\n",
	       in_be64(&pregs->checkstop_fir));
	printk(KERN_ERR "Global Recoverable FIR  : 0x%016llx\n",
	       in_be64(&pregs->checkstop_fir));
	printk(KERN_ERR "Global MachineCheck FIR : 0x%016llx\n",
	       in_be64(&pregs->spec_att_mchk_fir));

	if (iregs == NULL)
		return;
	printk(KERN_ERR "IOC FIR                 : 0x%016llx\n",
	       in_be64(&iregs->ioc_fir));

}

void cbe_system_error_exception(struct pt_regs *regs)
{
	int cpu = smp_processor_id();

	printk(KERN_ERR "System Error Interrupt on CPU %d !\n", cpu);
	dump_fir(cpu);
	dump_stack();
}

void cbe_maintenance_exception(struct pt_regs *regs)
{
	int cpu = smp_processor_id();

	/*
	 * Nothing implemented for the maintenance interrupt at this point
	 */

	printk(KERN_ERR "Unhandled Maintenance interrupt on CPU %d !\n", cpu);
	dump_stack();
}

void cbe_thermal_exception(struct pt_regs *regs)
{
	int cpu = smp_processor_id();

	/*
	 * Nothing implemented for the thermal interrupt at this point
	 */

	printk(KERN_ERR "Unhandled Thermal interrupt on CPU %d !\n", cpu);
	dump_stack();
}

static int cbe_machine_check_handler(struct pt_regs *regs)
{
	int cpu = smp_processor_id();

	printk(KERN_ERR "Machine Check Interrupt on CPU %d !\n", cpu);
	dump_fir(cpu);

	/* No recovery from this code now, lets continue */
	return 0;
}

struct ptcal_area {
	struct list_head list;
	int nid;
	int order;
	struct page *pages;
};

static LIST_HEAD(ptcal_list);

static int ptcal_start_tok, ptcal_stop_tok;

static int __init cbe_ptcal_enable_on_node(int nid, int order)
{
	struct ptcal_area *area;
	int ret = -ENOMEM;
	unsigned long addr;

	if (is_kdump_kernel())
		rtas_call(ptcal_stop_tok, 1, 1, NULL, nid);

	area = kmalloc(sizeof(*area), GFP_KERNEL);
	if (!area)
		goto out_err;

	area->nid = nid;
	area->order = order;
<<<<<<< HEAD
	area->pages = alloc_pages_node(area->nid, GFP_KERNEL | GFP_THISNODE,
					area->order);
=======
	area->pages = alloc_pages_exact_node(area->nid, GFP_KERNEL|GFP_THISNODE,
						area->order);
>>>>>>> 533ac12e

	if (!area->pages) {
		printk(KERN_WARNING "%s: no page on node %d\n",
			__func__, area->nid);
		goto out_free_area;
	}

	/*
	 * We move the ptcal area to the middle of the allocated
	 * page, in order to avoid prefetches in memcpy and similar
	 * functions stepping on it.
	 */
	addr = __pa(page_address(area->pages)) + (PAGE_SIZE >> 1);
	printk(KERN_DEBUG "%s: enabling PTCAL on node %d address=0x%016lx\n",
			__func__, area->nid, addr);

	ret = -EIO;
	if (rtas_call(ptcal_start_tok, 3, 1, NULL, area->nid,
				(unsigned int)(addr >> 32),
				(unsigned int)(addr & 0xffffffff))) {
		printk(KERN_ERR "%s: error enabling PTCAL on node %d!\n",
				__func__, nid);
		goto out_free_pages;
	}

	list_add(&area->list, &ptcal_list);

	return 0;

out_free_pages:
	__free_pages(area->pages, area->order);
out_free_area:
	kfree(area);
out_err:
	return ret;
}

static int __init cbe_ptcal_enable(void)
{
	const u32 *size;
	struct device_node *np;
	int order, found_mic = 0;

	np = of_find_node_by_path("/rtas");
	if (!np)
		return -ENODEV;

	size = of_get_property(np, "ibm,cbe-ptcal-size", NULL);
	if (!size)
		return -ENODEV;

	pr_debug("%s: enabling PTCAL, size = 0x%x\n", __func__, *size);
	order = get_order(*size);
	of_node_put(np);

	/* support for malta device trees, with be@/mic@ nodes */
	for_each_node_by_type(np, "mic-tm") {
		cbe_ptcal_enable_on_node(of_node_to_nid(np), order);
		found_mic = 1;
	}

	if (found_mic)
		return 0;

	/* support for older device tree - use cpu nodes */
	for_each_node_by_type(np, "cpu") {
		const u32 *nid = of_get_property(np, "node-id", NULL);
		if (!nid) {
			printk(KERN_ERR "%s: node %s is missing node-id?\n",
					__func__, np->full_name);
			continue;
		}
		cbe_ptcal_enable_on_node(*nid, order);
		found_mic = 1;
	}

	return found_mic ? 0 : -ENODEV;
}

static int cbe_ptcal_disable(void)
{
	struct ptcal_area *area, *tmp;
	int ret = 0;

	pr_debug("%s: disabling PTCAL\n", __func__);

	list_for_each_entry_safe(area, tmp, &ptcal_list, list) {
		/* disable ptcal on this node */
		if (rtas_call(ptcal_stop_tok, 1, 1, NULL, area->nid)) {
			printk(KERN_ERR "%s: error disabling PTCAL "
					"on node %d!\n", __func__,
					area->nid);
			ret = -EIO;
			continue;
		}

		/* ensure we can access the PTCAL area */
		memset(page_address(area->pages), 0,
				1 << (area->order + PAGE_SHIFT));

		/* clean up */
		list_del(&area->list);
		__free_pages(area->pages, area->order);
		kfree(area);
	}

	return ret;
}

static int cbe_ptcal_notify_reboot(struct notifier_block *nb,
		unsigned long code, void *data)
{
	return cbe_ptcal_disable();
}

static void cbe_ptcal_crash_shutdown(void)
{
	cbe_ptcal_disable();
}

static struct notifier_block cbe_ptcal_reboot_notifier = {
	.notifier_call = cbe_ptcal_notify_reboot
};

#ifdef CONFIG_PPC_IBM_CELL_RESETBUTTON
static int sysreset_hack;

static int __init cbe_sysreset_init(void)
{
	struct cbe_pmd_regs __iomem *regs;

	sysreset_hack = machine_is_compatible("IBM,CBPLUS-1.0");
	if (!sysreset_hack)
		return 0;

	regs = cbe_get_cpu_pmd_regs(0);
	if (!regs)
		return 0;

	/* Enable JTAG system-reset hack */
	out_be32(&regs->fir_mode_reg,
		in_be32(&regs->fir_mode_reg) |
		CBE_PMD_FIR_MODE_M8);

	return 0;
}
device_initcall(cbe_sysreset_init);

int cbe_sysreset_hack(void)
{
	struct cbe_pmd_regs __iomem *regs;

	/*
	 * The BMC can inject user triggered system reset exceptions,
	 * but cannot set the system reset reason in srr1,
	 * so check an extra register here.
	 */
	if (sysreset_hack && (smp_processor_id() == 0)) {
		regs = cbe_get_cpu_pmd_regs(0);
		if (!regs)
			return 0;
		if (in_be64(&regs->ras_esc_0) & 0x0000ffff) {
			out_be64(&regs->ras_esc_0, 0);
			return 0;
		}
	}
	return 1;
}
#endif /* CONFIG_PPC_IBM_CELL_RESETBUTTON */

int __init cbe_ptcal_init(void)
{
	int ret;
	ptcal_start_tok = rtas_token("ibm,cbe-start-ptcal");
	ptcal_stop_tok = rtas_token("ibm,cbe-stop-ptcal");

	if (ptcal_start_tok == RTAS_UNKNOWN_SERVICE
			|| ptcal_stop_tok == RTAS_UNKNOWN_SERVICE)
		return -ENODEV;

	ret = register_reboot_notifier(&cbe_ptcal_reboot_notifier);
	if (ret)
		goto out1;

	ret = crash_shutdown_register(&cbe_ptcal_crash_shutdown);
	if (ret)
		goto out2;

	return cbe_ptcal_enable();

out2:
	unregister_reboot_notifier(&cbe_ptcal_reboot_notifier);
out1:
	printk(KERN_ERR "Can't disable PTCAL, so not enabling\n");
	return ret;
}

arch_initcall(cbe_ptcal_init);

void __init cbe_ras_init(void)
{
	unsigned long hid0;

	/*
	 * Enable System Error & thermal interrupts and wakeup conditions
	 */

	hid0 = mfspr(SPRN_HID0);
	hid0 |= HID0_CBE_THERM_INT_EN | HID0_CBE_THERM_WAKEUP |
		HID0_CBE_SYSERR_INT_EN | HID0_CBE_SYSERR_WAKEUP;
	mtspr(SPRN_HID0, hid0);
	mb();

	/*
	 * Install machine check handler. Leave setting of precise mode to
	 * what the firmware did for now
	 */
	ppc_md.machine_check_exception = cbe_machine_check_handler;
	mb();

	/*
	 * For now, we assume that IOC_FIR is already set to forward some
	 * error conditions to the System Error handler. If that is not true
	 * then it will have to be fixed up here.
	 */
}<|MERGE_RESOLUTION|>--- conflicted
+++ resolved
@@ -122,13 +122,8 @@
 
 	area->nid = nid;
 	area->order = order;
-<<<<<<< HEAD
-	area->pages = alloc_pages_node(area->nid, GFP_KERNEL | GFP_THISNODE,
-					area->order);
-=======
 	area->pages = alloc_pages_exact_node(area->nid, GFP_KERNEL|GFP_THISNODE,
 						area->order);
->>>>>>> 533ac12e
 
 	if (!area->pages) {
 		printk(KERN_WARNING "%s: no page on node %d\n",
