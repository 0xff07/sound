--- conflicted
+++ resolved
@@ -167,8 +167,6 @@
 	help
 	  This option enables the simple PowerPC 44x platform support.
 
-<<<<<<< HEAD
-=======
 config PPC4xx_GPIO
 	bool "PPC4xx GPIO support"
 	depends on 44x
@@ -177,7 +175,6 @@
 	help
 	  Enable gpiolib support for ppc440 based boards
 
->>>>>>> 57f8f7b6
 # 44x specific CPU modules, selected based on the board above.
 config 440EP
 	bool
