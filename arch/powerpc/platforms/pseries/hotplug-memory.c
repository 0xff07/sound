/*
 * pseries Memory Hotplug infrastructure.
 *
 * Copyright (C) 2008 Badari Pulavarty, IBM Corporation
 *
 *      This program is free software; you can redistribute it and/or
 *      modify it under the terms of the GNU General Public License
 *      as published by the Free Software Foundation; either version
 *      2 of the License, or (at your option) any later version.
 */

#include <linux/of.h>
#include <linux/lmb.h>
#include <asm/firmware.h>
#include <asm/machdep.h>
#include <asm/pSeries_reconfig.h>

static int pseries_remove_lmb(unsigned long base, unsigned int lmb_size)
{
	unsigned long start, start_pfn;
	struct zone *zone;
	int ret;

	start_pfn = base >> PAGE_SHIFT;
<<<<<<< HEAD
=======

	if (!pfn_valid(start_pfn)) {
		lmb_remove(base, lmb_size);
		return 0;
	}

>>>>>>> 57f8f7b6
	zone = page_zone(pfn_to_page(start_pfn));

	/*
	 * Remove section mappings and sysfs entries for the
	 * section of the memory we are removing.
	 *
	 * NOTE: Ideally, this should be done in generic code like
	 * remove_memory(). But remove_memory() gets called by writing
	 * to sysfs "state" file and we can't remove sysfs entries
	 * while writing to it. So we have to defer it to here.
	 */
	ret = __remove_pages(zone, start_pfn, lmb_size >> PAGE_SHIFT);
	if (ret)
		return ret;

	/*
	 * Update memory regions for memory remove
	 */
	lmb_remove(base, lmb_size);

	/*
	 * Remove htab bolted mappings for this section of memory
	 */
	start = (unsigned long)__va(base);
	ret = remove_section_mapping(start, start + lmb_size);
	return ret;
}

static int pseries_remove_memory(struct device_node *np)
{
	const char *type;
	const unsigned int *regs;
	unsigned long base;
	unsigned int lmb_size;
	int ret = -EINVAL;

	/*
	 * Check to see if we are actually removing memory
	 */
	type = of_get_property(np, "device_type", NULL);
	if (type == NULL || strcmp(type, "memory") != 0)
		return 0;

	/*
	 * Find the bae address and size of the lmb
	 */
	regs = of_get_property(np, "reg", NULL);
	if (!regs)
		return ret;

	base = *(unsigned long *)regs;
	lmb_size = regs[3];

	ret = pseries_remove_lmb(base, lmb_size);
	return ret;
}

static int pseries_add_memory(struct device_node *np)
{
	const char *type;
	const unsigned int *regs;
	unsigned long base;
	unsigned int lmb_size;
	int ret = -EINVAL;

	/*
	 * Check to see if we are actually adding memory
	 */
	type = of_get_property(np, "device_type", NULL);
	if (type == NULL || strcmp(type, "memory") != 0)
		return 0;

	/*
	 * Find the base and size of the lmb
	 */
	regs = of_get_property(np, "reg", NULL);
	if (!regs)
		return ret;

	base = *(unsigned long *)regs;
	lmb_size = regs[3];

	/*
	 * Update memory region to represent the memory add
	 */
	ret = lmb_add(base, lmb_size);
	return (ret < 0) ? -EINVAL : 0;
}

static int pseries_drconf_memory(unsigned long *base, unsigned int action)
{
	struct device_node *np;
	const unsigned long *lmb_size;
	int rc;

	np = of_find_node_by_path("/ibm,dynamic-reconfiguration-memory");
	if (!np)
		return -EINVAL;

	lmb_size = of_get_property(np, "ibm,lmb-size", NULL);
	if (!lmb_size) {
		of_node_put(np);
		return -EINVAL;
	}

	if (action == PSERIES_DRCONF_MEM_ADD) {
		rc = lmb_add(*base, *lmb_size);
		rc = (rc < 0) ? -EINVAL : 0;
	} else if (action == PSERIES_DRCONF_MEM_REMOVE) {
		rc = pseries_remove_lmb(*base, *lmb_size);
	} else {
		rc = -EINVAL;
	}

	of_node_put(np);
	return rc;
}

static int pseries_memory_notifier(struct notifier_block *nb,
				unsigned long action, void *node)
{
	int err = NOTIFY_OK;

	switch (action) {
	case PSERIES_RECONFIG_ADD:
		if (pseries_add_memory(node))
			err = NOTIFY_BAD;
		break;
	case PSERIES_RECONFIG_REMOVE:
		if (pseries_remove_memory(node))
			err = NOTIFY_BAD;
		break;
	case PSERIES_DRCONF_MEM_ADD:
	case PSERIES_DRCONF_MEM_REMOVE:
		if (pseries_drconf_memory(node, action))
			err = NOTIFY_BAD;
		break;
	default:
		err = NOTIFY_DONE;
		break;
	}
	return err;
}

static struct notifier_block pseries_mem_nb = {
	.notifier_call = pseries_memory_notifier,
};

static int __init pseries_memory_hotplug_init(void)
{
	if (firmware_has_feature(FW_FEATURE_LPAR))
		pSeries_reconfig_notifier_register(&pseries_mem_nb);

	return 0;
}
machine_device_initcall(pseries, pseries_memory_hotplug_init);<|MERGE_RESOLUTION|>--- conflicted
+++ resolved
@@ -22,15 +22,12 @@
 	int ret;
 
 	start_pfn = base >> PAGE_SHIFT;
-<<<<<<< HEAD
-=======
 
 	if (!pfn_valid(start_pfn)) {
 		lmb_remove(base, lmb_size);
 		return 0;
 	}
 
->>>>>>> 57f8f7b6
 	zone = page_zone(pfn_to_page(start_pfn));
 
 	/*
