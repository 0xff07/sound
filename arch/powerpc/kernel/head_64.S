/*
 *  PowerPC version
 *    Copyright (C) 1995-1996 Gary Thomas (gdt@linuxppc.org)
 *
 *  Rewritten by Cort Dougan (cort@cs.nmt.edu) for PReP
 *    Copyright (C) 1996 Cort Dougan <cort@cs.nmt.edu>
 *  Adapted for Power Macintosh by Paul Mackerras.
 *  Low-level exception handlers and MMU support
 *  rewritten by Paul Mackerras.
 *    Copyright (C) 1996 Paul Mackerras.
 *
 *  Adapted for 64bit PowerPC by Dave Engebretsen, Peter Bergner, and
 *    Mike Corrigan {engebret|bergner|mikejc}@us.ibm.com
 *
 *  This file contains the low-level support and setup for the
 *  PowerPC-64 platform, including trap and interrupt dispatch.
 *
 *  This program is free software; you can redistribute it and/or
 *  modify it under the terms of the GNU General Public License
 *  as published by the Free Software Foundation; either version
 *  2 of the License, or (at your option) any later version.
 */

#include <linux/threads.h>
#include <asm/reg.h>
#include <asm/page.h>
#include <asm/mmu.h>
#include <asm/ppc_asm.h>
#include <asm/asm-offsets.h>
#include <asm/bug.h>
#include <asm/cputable.h>
#include <asm/setup.h>
#include <asm/hvcall.h>
#include <asm/iseries/lpar_map.h>
#include <asm/thread_info.h>
#include <asm/firmware.h>
#include <asm/page_64.h>
#include <asm/exception.h>
#include <asm/irqflags.h>

/*
 * We layout physical memory as follows:
 * 0x0000 - 0x00ff : Secondary processor spin code
 * 0x0100 - 0x2fff : pSeries Interrupt prologs
 * 0x3000 - 0x5fff : interrupt support, iSeries and common interrupt prologs
 * 0x6000 - 0x6fff : Initial (CPU0) segment table
 * 0x7000 - 0x7fff : FWNMI data area
 * 0x8000 -        : Early init and support code
 */

/*
 *   SPRG Usage
 *
 *   Register	Definition
 *
 *   SPRG0	reserved for hypervisor
 *   SPRG1	temp - used to save gpr
 *   SPRG2	temp - used to save gpr
 *   SPRG3	virt addr of paca
 */

/*
 * Entering into this code we make the following assumptions:
 *  For pSeries:
 *   1. The MMU is off & open firmware is running in real mode.
 *   2. The kernel is entered at __start
 *
 *  For iSeries:
 *   1. The MMU is on (as it always is for iSeries)
 *   2. The kernel is entered at system_reset_iSeries
 */

	.text
	.globl  _stext
_stext:
_GLOBAL(__start)
	/* NOP this out unconditionally */
BEGIN_FTR_SECTION
	b	.__start_initialization_multiplatform
END_FTR_SECTION(0, 1)

	/* Catch branch to 0 in real mode */
	trap

	/* Secondary processors spin on this value until it becomes nonzero.
	 * When it does it contains the real address of the descriptor
	 * of the function that the cpu should jump to to continue
	 * initialization.
	 */
	.globl  __secondary_hold_spinloop
__secondary_hold_spinloop:
	.llong	0x0

	/* Secondary processors write this value with their cpu # */
	/* after they enter the spin loop immediately below.	  */
	.globl	__secondary_hold_acknowledge
__secondary_hold_acknowledge:
	.llong	0x0

	/* This flag is set by purgatory if we should be a kdump kernel. */
	/* Do not move this variable as purgatory knows about it. */
	.globl	__kdump_flag
__kdump_flag:
	.llong	0x0

#ifdef CONFIG_PPC_ISERIES
	/*
	 * At offset 0x20, there is a pointer to iSeries LPAR data.
	 * This is required by the hypervisor
	 */
	. = 0x20
	.llong hvReleaseData-KERNELBASE
#endif /* CONFIG_PPC_ISERIES */

	. = 0x60
/*
 * The following code is used to hold secondary processors
 * in a spin loop after they have entered the kernel, but
 * before the bulk of the kernel has been relocated.  This code
 * is relocated to physical address 0x60 before prom_init is run.
 * All of it must fit below the first exception vector at 0x100.
 * Use .globl here not _GLOBAL because we want __secondary_hold
 * to be the actual text address, not a descriptor.
 */
	.globl	__secondary_hold
__secondary_hold:
	mfmsr	r24
	ori	r24,r24,MSR_RI
	mtmsrd	r24			/* RI on */

	/* Grab our physical cpu number */
	mr	r24,r3

	/* Tell the master cpu we're here */
	/* Relocation is off & we are located at an address less */
	/* than 0x100, so only need to grab low order offset.    */
	std	r24,__secondary_hold_acknowledge-_stext(0)
	sync

	/* All secondary cpus wait here until told to start. */
100:	ld	r4,__secondary_hold_spinloop-_stext(0)
	cmpdi	0,r4,0
	beq	100b

#if defined(CONFIG_SMP) || defined(CONFIG_KEXEC)
	ld	r4,0(r4)		/* deref function descriptor */
	mtctr	r4
	mr	r3,r24
	bctr
#else
	BUG_OPCODE
#endif

/* This value is used to mark exception frames on the stack. */
	.section ".toc","aw"
exception_marker:
	.tc	ID_72656773_68657265[TC],0x7265677368657265
	.text

/*
 * This is the start of the interrupt handlers for pSeries
 * This code runs with relocation off.
 * Code from here to __end_interrupts gets copied down to real
 * address 0x100 when we are running a relocatable kernel.
 * Therefore any relative branches in this section must only
 * branch to labels in this section.
 */
	. = 0x100
	.globl __start_interrupts
__start_interrupts:

	STD_EXCEPTION_PSERIES(0x100, system_reset)

	. = 0x200
_machine_check_pSeries:
	HMT_MEDIUM
	mtspr	SPRN_SPRG1,r13		/* save r13 */
	EXCEPTION_PROLOG_PSERIES(PACA_EXMC, machine_check_common)

	. = 0x300
	.globl data_access_pSeries
data_access_pSeries:
	HMT_MEDIUM
	mtspr	SPRN_SPRG1,r13
BEGIN_FTR_SECTION
	mtspr	SPRN_SPRG2,r12
	mfspr	r13,SPRN_DAR
	mfspr	r12,SPRN_DSISR
	srdi	r13,r13,60
	rlwimi	r13,r12,16,0x20
	mfcr	r12
	cmpwi	r13,0x2c
	beq	do_stab_bolted_pSeries
	mtcrf	0x80,r12
	mfspr	r12,SPRN_SPRG2
END_FTR_SECTION_IFCLR(CPU_FTR_SLB)
	EXCEPTION_PROLOG_PSERIES(PACA_EXGEN, data_access_common)

	. = 0x380
	.globl data_access_slb_pSeries
data_access_slb_pSeries:
	HMT_MEDIUM
	mtspr	SPRN_SPRG1,r13
	mfspr	r13,SPRN_SPRG3		/* get paca address into r13 */
	std	r3,PACA_EXSLB+EX_R3(r13)
	mfspr	r3,SPRN_DAR
	std	r9,PACA_EXSLB+EX_R9(r13)	/* save r9 - r12 */
	mfcr	r9
#ifdef __DISABLED__
	/* Keep that around for when we re-implement dynamic VSIDs */
	cmpdi	r3,0
	bge	slb_miss_user_pseries
#endif /* __DISABLED__ */
	std	r10,PACA_EXSLB+EX_R10(r13)
	std	r11,PACA_EXSLB+EX_R11(r13)
	std	r12,PACA_EXSLB+EX_R12(r13)
	mfspr	r10,SPRN_SPRG1
	std	r10,PACA_EXSLB+EX_R13(r13)
	mfspr	r12,SPRN_SRR1		/* and SRR1 */
#ifndef CONFIG_RELOCATABLE
	b	.slb_miss_realmode
#else
	/*
	 * We can't just use a direct branch to .slb_miss_realmode
	 * because the distance from here to there depends on where
	 * the kernel ends up being put.
	 */
	mfctr	r11
	ld	r10,PACAKBASE(r13)
	LOAD_HANDLER(r10, .slb_miss_realmode)
	mtctr	r10
	bctr
#endif

	STD_EXCEPTION_PSERIES(0x400, instruction_access)

	. = 0x480
	.globl instruction_access_slb_pSeries
instruction_access_slb_pSeries:
	HMT_MEDIUM
	mtspr	SPRN_SPRG1,r13
	mfspr	r13,SPRN_SPRG3		/* get paca address into r13 */
	std	r3,PACA_EXSLB+EX_R3(r13)
	mfspr	r3,SPRN_SRR0		/* SRR0 is faulting address */
	std	r9,PACA_EXSLB+EX_R9(r13)	/* save r9 - r12 */
	mfcr	r9
#ifdef __DISABLED__
	/* Keep that around for when we re-implement dynamic VSIDs */
	cmpdi	r3,0
	bge	slb_miss_user_pseries
#endif /* __DISABLED__ */
	std	r10,PACA_EXSLB+EX_R10(r13)
	std	r11,PACA_EXSLB+EX_R11(r13)
	std	r12,PACA_EXSLB+EX_R12(r13)
	mfspr	r10,SPRN_SPRG1
	std	r10,PACA_EXSLB+EX_R13(r13)
	mfspr	r12,SPRN_SRR1		/* and SRR1 */
#ifndef CONFIG_RELOCATABLE
	b	.slb_miss_realmode
#else
	mfctr	r11
	ld	r10,PACAKBASE(r13)
	LOAD_HANDLER(r10, .slb_miss_realmode)
	mtctr	r10
	bctr
#endif

	MASKABLE_EXCEPTION_PSERIES(0x500, hardware_interrupt)
	STD_EXCEPTION_PSERIES(0x600, alignment)
	STD_EXCEPTION_PSERIES(0x700, program_check)
	STD_EXCEPTION_PSERIES(0x800, fp_unavailable)
	MASKABLE_EXCEPTION_PSERIES(0x900, decrementer)
	STD_EXCEPTION_PSERIES(0xa00, trap_0a)
	STD_EXCEPTION_PSERIES(0xb00, trap_0b)

	. = 0xc00
	.globl	system_call_pSeries
system_call_pSeries:
	HMT_MEDIUM
BEGIN_FTR_SECTION
	cmpdi	r0,0x1ebe
	beq-	1f
END_FTR_SECTION_IFSET(CPU_FTR_REAL_LE)
	mr	r9,r13
	mfspr	r13,SPRN_SPRG3
	mfspr	r11,SPRN_SRR0
	ld	r12,PACAKBASE(r13)
	ld	r10,PACAKMSR(r13)
	LOAD_HANDLER(r12, system_call_entry)
	mtspr	SPRN_SRR0,r12
	mfspr	r12,SPRN_SRR1
	mtspr	SPRN_SRR1,r10
	rfid
	b	.	/* prevent speculative execution */

/* Fast LE/BE switch system call */
1:	mfspr	r12,SPRN_SRR1
	xori	r12,r12,MSR_LE
	mtspr	SPRN_SRR1,r12
	rfid		/* return to userspace */
	b	.

	STD_EXCEPTION_PSERIES(0xd00, single_step)
	STD_EXCEPTION_PSERIES(0xe00, trap_0e)

	/* We need to deal with the Altivec unavailable exception
	 * here which is at 0xf20, thus in the middle of the
	 * prolog code of the PerformanceMonitor one. A little
	 * trickery is thus necessary
	 */
	. = 0xf00
	b	performance_monitor_pSeries

	. = 0xf20
	b	altivec_unavailable_pSeries

	. = 0xf40
	b	vsx_unavailable_pSeries

#ifdef CONFIG_CBE_RAS
	HSTD_EXCEPTION_PSERIES(0x1200, cbe_system_error)
#endif /* CONFIG_CBE_RAS */
	STD_EXCEPTION_PSERIES(0x1300, instruction_breakpoint)
#ifdef CONFIG_CBE_RAS
	HSTD_EXCEPTION_PSERIES(0x1600, cbe_maintenance)
#endif /* CONFIG_CBE_RAS */
	STD_EXCEPTION_PSERIES(0x1700, altivec_assist)
#ifdef CONFIG_CBE_RAS
	HSTD_EXCEPTION_PSERIES(0x1800, cbe_thermal)
#endif /* CONFIG_CBE_RAS */

	. = 0x3000

/*** pSeries interrupt support ***/

	/* moved from 0xf00 */
	STD_EXCEPTION_PSERIES(., performance_monitor)
	STD_EXCEPTION_PSERIES(., altivec_unavailable)
	STD_EXCEPTION_PSERIES(., vsx_unavailable)

/*
 * An interrupt came in while soft-disabled; clear EE in SRR1,
 * clear paca->hard_enabled and return.
 */
masked_interrupt:
	stb	r10,PACAHARDIRQEN(r13)
	mtcrf	0x80,r9
	ld	r9,PACA_EXGEN+EX_R9(r13)
	mfspr	r10,SPRN_SRR1
	rldicl	r10,r10,48,1		/* clear MSR_EE */
	rotldi	r10,r10,16
	mtspr	SPRN_SRR1,r10
	ld	r10,PACA_EXGEN+EX_R10(r13)
	mfspr	r13,SPRN_SPRG1
	rfid
	b	.

	.align	7
do_stab_bolted_pSeries:
	mtcrf	0x80,r12
	mfspr	r12,SPRN_SPRG2
	EXCEPTION_PROLOG_PSERIES(PACA_EXSLB, .do_stab_bolted)

#ifdef CONFIG_PPC_PSERIES
/*
 * Vectors for the FWNMI option.  Share common code.
 */
	.globl system_reset_fwnmi
      .align 7
system_reset_fwnmi:
	HMT_MEDIUM
	mtspr	SPRN_SPRG1,r13		/* save r13 */
	EXCEPTION_PROLOG_PSERIES(PACA_EXGEN, system_reset_common)

	.globl machine_check_fwnmi
      .align 7
machine_check_fwnmi:
	HMT_MEDIUM
	mtspr	SPRN_SPRG1,r13		/* save r13 */
	EXCEPTION_PROLOG_PSERIES(PACA_EXMC, machine_check_common)

#endif /* CONFIG_PPC_PSERIES */

#ifdef __DISABLED__
/*
 * This is used for when the SLB miss handler has to go virtual,
 * which doesn't happen for now anymore but will once we re-implement
 * dynamic VSIDs for shared page tables
 */
slb_miss_user_pseries:
	std	r10,PACA_EXGEN+EX_R10(r13)
	std	r11,PACA_EXGEN+EX_R11(r13)
	std	r12,PACA_EXGEN+EX_R12(r13)
	mfspr	r10,SPRG1
	ld	r11,PACA_EXSLB+EX_R9(r13)
	ld	r12,PACA_EXSLB+EX_R3(r13)
	std	r10,PACA_EXGEN+EX_R13(r13)
	std	r11,PACA_EXGEN+EX_R9(r13)
	std	r12,PACA_EXGEN+EX_R3(r13)
	clrrdi	r12,r13,32
	mfmsr	r10
	mfspr	r11,SRR0			/* save SRR0 */
	ori	r12,r12,slb_miss_user_common@l	/* virt addr of handler */
	ori	r10,r10,MSR_IR|MSR_DR|MSR_RI
	mtspr	SRR0,r12
	mfspr	r12,SRR1			/* and SRR1 */
	mtspr	SRR1,r10
	rfid
	b	.				/* prevent spec. execution */
#endif /* __DISABLED__ */

	.align	7
	.globl	__end_interrupts
__end_interrupts:

/*
 * Code from here down to __end_handlers is invoked from the
 * exception prologs above.  Because the prologs assemble the
 * addresses of these handlers using the LOAD_HANDLER macro,
 * which uses an addi instruction, these handlers must be in
 * the first 32k of the kernel image.
 */

/*** Common interrupt handlers ***/

	STD_EXCEPTION_COMMON(0x100, system_reset, .system_reset_exception)

	/*
	 * Machine check is different because we use a different
	 * save area: PACA_EXMC instead of PACA_EXGEN.
	 */
	.align	7
	.globl machine_check_common
machine_check_common:
	EXCEPTION_PROLOG_COMMON(0x200, PACA_EXMC)
	FINISH_NAP
	DISABLE_INTS
	bl	.save_nvgprs
	addi	r3,r1,STACK_FRAME_OVERHEAD
	bl	.machine_check_exception
	b	.ret_from_except

	STD_EXCEPTION_COMMON_LITE(0x900, decrementer, .timer_interrupt)
	STD_EXCEPTION_COMMON(0xa00, trap_0a, .unknown_exception)
	STD_EXCEPTION_COMMON(0xb00, trap_0b, .unknown_exception)
	STD_EXCEPTION_COMMON(0xd00, single_step, .single_step_exception)
	STD_EXCEPTION_COMMON(0xe00, trap_0e, .unknown_exception)
	STD_EXCEPTION_COMMON_IDLE(0xf00, performance_monitor, .performance_monitor_exception)
	STD_EXCEPTION_COMMON(0x1300, instruction_breakpoint, .instruction_breakpoint_exception)
#ifdef CONFIG_ALTIVEC
	STD_EXCEPTION_COMMON(0x1700, altivec_assist, .altivec_assist_exception)
#else
	STD_EXCEPTION_COMMON(0x1700, altivec_assist, .unknown_exception)
#endif
#ifdef CONFIG_CBE_RAS
	STD_EXCEPTION_COMMON(0x1200, cbe_system_error, .cbe_system_error_exception)
	STD_EXCEPTION_COMMON(0x1600, cbe_maintenance, .cbe_maintenance_exception)
	STD_EXCEPTION_COMMON(0x1800, cbe_thermal, .cbe_thermal_exception)
#endif /* CONFIG_CBE_RAS */

	.align	7
system_call_entry:
	b	system_call_common

/*
 * Here we have detected that the kernel stack pointer is bad.
 * R9 contains the saved CR, r13 points to the paca,
 * r10 contains the (bad) kernel stack pointer,
 * r11 and r12 contain the saved SRR0 and SRR1.
 * We switch to using an emergency stack, save the registers there,
 * and call kernel_bad_stack(), which panics.
 */
bad_stack:
	ld	r1,PACAEMERGSP(r13)
	subi	r1,r1,64+INT_FRAME_SIZE
	std	r9,_CCR(r1)
	std	r10,GPR1(r1)
	std	r11,_NIP(r1)
	std	r12,_MSR(r1)
	mfspr	r11,SPRN_DAR
	mfspr	r12,SPRN_DSISR
	std	r11,_DAR(r1)
	std	r12,_DSISR(r1)
	mflr	r10
	mfctr	r11
	mfxer	r12
	std	r10,_LINK(r1)
	std	r11,_CTR(r1)
	std	r12,_XER(r1)
	SAVE_GPR(0,r1)
	SAVE_GPR(2,r1)
	SAVE_4GPRS(3,r1)
	SAVE_2GPRS(7,r1)
	SAVE_10GPRS(12,r1)
	SAVE_10GPRS(22,r1)
	lhz	r12,PACA_TRAP_SAVE(r13)
	std	r12,_TRAP(r1)
	addi	r11,r1,INT_FRAME_SIZE
	std	r11,0(r1)
	li	r12,0
	std	r12,0(r11)
	ld	r2,PACATOC(r13)
1:	addi	r3,r1,STACK_FRAME_OVERHEAD
	bl	.kernel_bad_stack
	b	1b

/*
 * Here r13 points to the paca, r9 contains the saved CR,
 * SRR0 and SRR1 are saved in r11 and r12,
 * r9 - r13 are saved in paca->exgen.
 */
	.align	7
	.globl data_access_common
data_access_common:
	mfspr	r10,SPRN_DAR
	std	r10,PACA_EXGEN+EX_DAR(r13)
	mfspr	r10,SPRN_DSISR
	stw	r10,PACA_EXGEN+EX_DSISR(r13)
	EXCEPTION_PROLOG_COMMON(0x300, PACA_EXGEN)
	ld	r3,PACA_EXGEN+EX_DAR(r13)
	lwz	r4,PACA_EXGEN+EX_DSISR(r13)
	li	r5,0x300
	b	.do_hash_page	 	/* Try to handle as hpte fault */

	.align	7
	.globl instruction_access_common
instruction_access_common:
	EXCEPTION_PROLOG_COMMON(0x400, PACA_EXGEN)
	ld	r3,_NIP(r1)
	andis.	r4,r12,0x5820
	li	r5,0x400
	b	.do_hash_page		/* Try to handle as hpte fault */

/*
 * Here is the common SLB miss user that is used when going to virtual
 * mode for SLB misses, that is currently not used
 */
#ifdef __DISABLED__
	.align	7
	.globl	slb_miss_user_common
slb_miss_user_common:
	mflr	r10
	std	r3,PACA_EXGEN+EX_DAR(r13)
	stw	r9,PACA_EXGEN+EX_CCR(r13)
	std	r10,PACA_EXGEN+EX_LR(r13)
	std	r11,PACA_EXGEN+EX_SRR0(r13)
	bl	.slb_allocate_user

	ld	r10,PACA_EXGEN+EX_LR(r13)
	ld	r3,PACA_EXGEN+EX_R3(r13)
	lwz	r9,PACA_EXGEN+EX_CCR(r13)
	ld	r11,PACA_EXGEN+EX_SRR0(r13)
	mtlr	r10
	beq-	slb_miss_fault

	andi.	r10,r12,MSR_RI		/* check for unrecoverable exception */
	beq-	unrecov_user_slb
	mfmsr	r10

.machine push
.machine "power4"
	mtcrf	0x80,r9
.machine pop

	clrrdi	r10,r10,2		/* clear RI before setting SRR0/1 */
	mtmsrd	r10,1

	mtspr	SRR0,r11
	mtspr	SRR1,r12

	ld	r9,PACA_EXGEN+EX_R9(r13)
	ld	r10,PACA_EXGEN+EX_R10(r13)
	ld	r11,PACA_EXGEN+EX_R11(r13)
	ld	r12,PACA_EXGEN+EX_R12(r13)
	ld	r13,PACA_EXGEN+EX_R13(r13)
	rfid
	b	.

slb_miss_fault:
	EXCEPTION_PROLOG_COMMON(0x380, PACA_EXGEN)
	ld	r4,PACA_EXGEN+EX_DAR(r13)
	li	r5,0
	std	r4,_DAR(r1)
	std	r5,_DSISR(r1)
	b	handle_page_fault

unrecov_user_slb:
	EXCEPTION_PROLOG_COMMON(0x4200, PACA_EXGEN)
	DISABLE_INTS
	bl	.save_nvgprs
1:	addi	r3,r1,STACK_FRAME_OVERHEAD
	bl	.unrecoverable_exception
	b	1b

#endif /* __DISABLED__ */


/*
 * r13 points to the PACA, r9 contains the saved CR,
 * r12 contain the saved SRR1, SRR0 is still ready for return
 * r3 has the faulting address
 * r9 - r13 are saved in paca->exslb.
 * r3 is saved in paca->slb_r3
 * We assume we aren't going to take any exceptions during this procedure.
 */
_GLOBAL(slb_miss_realmode)
	mflr	r10
#ifdef CONFIG_RELOCATABLE
	mtctr	r11
#endif

	stw	r9,PACA_EXSLB+EX_CCR(r13)	/* save CR in exc. frame */
	std	r10,PACA_EXSLB+EX_LR(r13)	/* save LR */

	bl	.slb_allocate_realmode

	/* All done -- return from exception. */

	ld	r10,PACA_EXSLB+EX_LR(r13)
	ld	r3,PACA_EXSLB+EX_R3(r13)
	lwz	r9,PACA_EXSLB+EX_CCR(r13)	/* get saved CR */
#ifdef CONFIG_PPC_ISERIES
BEGIN_FW_FTR_SECTION
	ld	r11,PACALPPACAPTR(r13)
	ld	r11,LPPACASRR0(r11)		/* get SRR0 value */
END_FW_FTR_SECTION_IFSET(FW_FEATURE_ISERIES)
#endif /* CONFIG_PPC_ISERIES */

	mtlr	r10

	andi.	r10,r12,MSR_RI	/* check for unrecoverable exception */
	beq-	2f

.machine	push
.machine	"power4"
	mtcrf	0x80,r9
	mtcrf	0x01,r9		/* slb_allocate uses cr0 and cr7 */
.machine	pop

#ifdef CONFIG_PPC_ISERIES
BEGIN_FW_FTR_SECTION
	mtspr	SPRN_SRR0,r11
	mtspr	SPRN_SRR1,r12
END_FW_FTR_SECTION_IFSET(FW_FEATURE_ISERIES)
#endif /* CONFIG_PPC_ISERIES */
	ld	r9,PACA_EXSLB+EX_R9(r13)
	ld	r10,PACA_EXSLB+EX_R10(r13)
	ld	r11,PACA_EXSLB+EX_R11(r13)
	ld	r12,PACA_EXSLB+EX_R12(r13)
	ld	r13,PACA_EXSLB+EX_R13(r13)
	rfid
	b	.	/* prevent speculative execution */

2:
#ifdef CONFIG_PPC_ISERIES
BEGIN_FW_FTR_SECTION
	b	unrecov_slb
END_FW_FTR_SECTION_IFSET(FW_FEATURE_ISERIES)
#endif /* CONFIG_PPC_ISERIES */
	mfspr	r11,SPRN_SRR0
	ld	r10,PACAKBASE(r13)
	LOAD_HANDLER(r10,unrecov_slb)
	mtspr	SPRN_SRR0,r10
	ld	r10,PACAKMSR(r13)
	mtspr	SPRN_SRR1,r10
	rfid
	b	.

unrecov_slb:
	EXCEPTION_PROLOG_COMMON(0x4100, PACA_EXSLB)
	DISABLE_INTS
	bl	.save_nvgprs
1:	addi	r3,r1,STACK_FRAME_OVERHEAD
	bl	.unrecoverable_exception
	b	1b

	.align	7
	.globl hardware_interrupt_common
	.globl hardware_interrupt_entry
hardware_interrupt_common:
	EXCEPTION_PROLOG_COMMON(0x500, PACA_EXGEN)
	FINISH_NAP
hardware_interrupt_entry:
	DISABLE_INTS
BEGIN_FTR_SECTION
	bl	.ppc64_runlatch_on
END_FTR_SECTION_IFSET(CPU_FTR_CTRL)
	addi	r3,r1,STACK_FRAME_OVERHEAD
	bl	.do_IRQ
	b	.ret_from_except_lite

#ifdef CONFIG_PPC_970_NAP
power4_fixup_nap:
	andc	r9,r9,r10
	std	r9,TI_LOCAL_FLAGS(r11)
	ld	r10,_LINK(r1)		/* make idle task do the */
	std	r10,_NIP(r1)		/* equivalent of a blr */
	blr
#endif

	.align	7
	.globl alignment_common
alignment_common:
	mfspr	r10,SPRN_DAR
	std	r10,PACA_EXGEN+EX_DAR(r13)
	mfspr	r10,SPRN_DSISR
	stw	r10,PACA_EXGEN+EX_DSISR(r13)
	EXCEPTION_PROLOG_COMMON(0x600, PACA_EXGEN)
	ld	r3,PACA_EXGEN+EX_DAR(r13)
	lwz	r4,PACA_EXGEN+EX_DSISR(r13)
	std	r3,_DAR(r1)
	std	r4,_DSISR(r1)
	bl	.save_nvgprs
	addi	r3,r1,STACK_FRAME_OVERHEAD
	ENABLE_INTS
	bl	.alignment_exception
	b	.ret_from_except

	.align	7
	.globl program_check_common
program_check_common:
	EXCEPTION_PROLOG_COMMON(0x700, PACA_EXGEN)
	bl	.save_nvgprs
	addi	r3,r1,STACK_FRAME_OVERHEAD
	ENABLE_INTS
	bl	.program_check_exception
	b	.ret_from_except

	.align	7
	.globl fp_unavailable_common
fp_unavailable_common:
	EXCEPTION_PROLOG_COMMON(0x800, PACA_EXGEN)
	bne	1f			/* if from user, just load it up */
	bl	.save_nvgprs
	addi	r3,r1,STACK_FRAME_OVERHEAD
	ENABLE_INTS
	bl	.kernel_fp_unavailable_exception
	BUG_OPCODE
1:	bl	.load_up_fpu
	b	fast_exception_return

	.align	7
	.globl altivec_unavailable_common
altivec_unavailable_common:
	EXCEPTION_PROLOG_COMMON(0xf20, PACA_EXGEN)
#ifdef CONFIG_ALTIVEC
BEGIN_FTR_SECTION
	beq	1f
	bl	.load_up_altivec
	b	fast_exception_return
1:
END_FTR_SECTION_IFSET(CPU_FTR_ALTIVEC)
#endif
	bl	.save_nvgprs
	addi	r3,r1,STACK_FRAME_OVERHEAD
	ENABLE_INTS
	bl	.altivec_unavailable_exception
	b	.ret_from_except

	.align	7
	.globl vsx_unavailable_common
vsx_unavailable_common:
	EXCEPTION_PROLOG_COMMON(0xf40, PACA_EXGEN)
#ifdef CONFIG_VSX
BEGIN_FTR_SECTION
	bne	.load_up_vsx
1:
END_FTR_SECTION_IFSET(CPU_FTR_VSX)
#endif
	bl	.save_nvgprs
	addi	r3,r1,STACK_FRAME_OVERHEAD
	ENABLE_INTS
	bl	.vsx_unavailable_exception
	b	.ret_from_except

	.align	7
	.globl	__end_handlers
__end_handlers:

/*
 * Return from an exception with minimal checks.
 * The caller is assumed to have done EXCEPTION_PROLOG_COMMON.
 * If interrupts have been enabled, or anything has been
 * done that might have changed the scheduling status of
 * any task or sent any task a signal, you should use
 * ret_from_except or ret_from_except_lite instead of this.
 */
fast_exc_return_irq:			/* restores irq state too */
	ld	r3,SOFTE(r1)
	TRACE_AND_RESTORE_IRQ(r3);
	ld	r12,_MSR(r1)
	rldicl	r4,r12,49,63		/* get MSR_EE to LSB */
	stb	r4,PACAHARDIRQEN(r13)	/* restore paca->hard_enabled */
	b	1f

	.globl	fast_exception_return
fast_exception_return:
	ld	r12,_MSR(r1)
1:	ld	r11,_NIP(r1)
	andi.	r3,r12,MSR_RI		/* check if RI is set */
	beq-	unrecov_fer

#ifdef CONFIG_VIRT_CPU_ACCOUNTING
	andi.	r3,r12,MSR_PR
	beq	2f
	ACCOUNT_CPU_USER_EXIT(r3, r4)
2:
#endif

	ld	r3,_CCR(r1)
	ld	r4,_LINK(r1)
	ld	r5,_CTR(r1)
	ld	r6,_XER(r1)
	mtcr	r3
	mtlr	r4
	mtctr	r5
	mtxer	r6
	REST_GPR(0, r1)
	REST_8GPRS(2, r1)

	mfmsr	r10
	rldicl	r10,r10,48,1		/* clear EE */
	rldicr	r10,r10,16,61		/* clear RI (LE is 0 already) */
	mtmsrd	r10,1

	mtspr	SPRN_SRR1,r12
	mtspr	SPRN_SRR0,r11
	REST_4GPRS(10, r1)
	ld	r1,GPR1(r1)
	rfid
	b	.	/* prevent speculative execution */

unrecov_fer:
	bl	.save_nvgprs
1:	addi	r3,r1,STACK_FRAME_OVERHEAD
	bl	.unrecoverable_exception
	b	1b

#ifdef CONFIG_ALTIVEC
/*
 * load_up_altivec(unused, unused, tsk)
 * Disable VMX for the task which had it previously,
 * and save its vector registers in its thread_struct.
 * Enables the VMX for use in the kernel on return.
 * On SMP we know the VMX is free, since we give it up every
 * switch (ie, no lazy save of the vector registers).
 * On entry: r13 == 'current' && last_task_used_altivec != 'current'
 */
_STATIC(load_up_altivec)
	mfmsr	r5			/* grab the current MSR */
	oris	r5,r5,MSR_VEC@h
	mtmsrd	r5			/* enable use of VMX now */
	isync

/*
 * For SMP, we don't do lazy VMX switching because it just gets too
 * horrendously complex, especially when a task switches from one CPU
 * to another.  Instead we call giveup_altvec in switch_to.
 * VRSAVE isn't dealt with here, that is done in the normal context
 * switch code. Note that we could rely on vrsave value to eventually
 * avoid saving all of the VREGs here...
 */
#ifndef CONFIG_SMP
	ld	r3,last_task_used_altivec@got(r2)
	ld	r4,0(r3)
	cmpdi	0,r4,0
	beq	1f
	/* Save VMX state to last_task_used_altivec's THREAD struct */
	addi	r4,r4,THREAD
	SAVE_32VRS(0,r5,r4)
	mfvscr	vr0
	li	r10,THREAD_VSCR
	stvx	vr0,r10,r4
	/* Disable VMX for last_task_used_altivec */
	ld	r5,PT_REGS(r4)
	ld	r4,_MSR-STACK_FRAME_OVERHEAD(r5)
	lis	r6,MSR_VEC@h
	andc	r4,r4,r6
	std	r4,_MSR-STACK_FRAME_OVERHEAD(r5)
1:
#endif /* CONFIG_SMP */
	/* Hack: if we get an altivec unavailable trap with VRSAVE
	 * set to all zeros, we assume this is a broken application
	 * that fails to set it properly, and thus we switch it to
	 * all 1's
	 */
	mfspr	r4,SPRN_VRSAVE
	cmpdi	0,r4,0
	bne+	1f
	li	r4,-1
	mtspr	SPRN_VRSAVE,r4
1:
	/* enable use of VMX after return */
	ld	r4,PACACURRENT(r13)
	addi	r5,r4,THREAD		/* Get THREAD */
	oris	r12,r12,MSR_VEC@h
	std	r12,_MSR(r1)
	li	r4,1
	li	r10,THREAD_VSCR
	stw	r4,THREAD_USED_VR(r5)
	lvx	vr0,r10,r5
	mtvscr	vr0
	REST_32VRS(0,r4,r5)
#ifndef CONFIG_SMP
	/* Update last_task_used_math to 'current' */
	subi	r4,r5,THREAD		/* Back to 'current' */
	std	r4,0(r3)
#endif /* CONFIG_SMP */
	/* restore registers and return */
	blr
#endif /* CONFIG_ALTIVEC */

#ifdef CONFIG_VSX
/*
 * load_up_vsx(unused, unused, tsk)
 * Disable VSX for the task which had it previously,
 * and save its vector registers in its thread_struct.
 * Reuse the fp and vsx saves, but first check to see if they have
 * been saved already.
 * On entry: r13 == 'current' && last_task_used_vsx != 'current'
 */
_STATIC(load_up_vsx)
/* Load FP and VSX registers if they haven't been done yet */
	andi.	r5,r12,MSR_FP
	beql+	load_up_fpu		/* skip if already loaded */
	andis.	r5,r12,MSR_VEC@h
	beql+	load_up_altivec		/* skip if already loaded */

#ifndef CONFIG_SMP
	ld	r3,last_task_used_vsx@got(r2)
	ld	r4,0(r3)
	cmpdi	0,r4,0
	beq	1f
	/* Disable VSX for last_task_used_vsx */
	addi	r4,r4,THREAD
	ld	r5,PT_REGS(r4)
	ld	r4,_MSR-STACK_FRAME_OVERHEAD(r5)
	lis	r6,MSR_VSX@h
	andc	r6,r4,r6
	std	r6,_MSR-STACK_FRAME_OVERHEAD(r5)
1:
#endif /* CONFIG_SMP */
	ld	r4,PACACURRENT(r13)
	addi	r4,r4,THREAD		/* Get THREAD */
	li	r6,1
	stw	r6,THREAD_USED_VSR(r4) /* ... also set thread used vsr */
	/* enable use of VSX after return */
	oris	r12,r12,MSR_VSX@h
	std	r12,_MSR(r1)
#ifndef CONFIG_SMP
	/* Update last_task_used_math to 'current' */
	ld	r4,PACACURRENT(r13)
	std	r4,0(r3)
#endif /* CONFIG_SMP */
	b	fast_exception_return
#endif /* CONFIG_VSX */

/*
 * Hash table stuff
 */
	.align	7
_STATIC(do_hash_page)
	std	r3,_DAR(r1)
	std	r4,_DSISR(r1)

	andis.	r0,r4,0xa450		/* weird error? */
	bne-	handle_page_fault	/* if not, try to insert a HPTE */
BEGIN_FTR_SECTION
	andis.	r0,r4,0x0020		/* Is it a segment table fault? */
	bne-	do_ste_alloc		/* If so handle it */
END_FTR_SECTION_IFCLR(CPU_FTR_SLB)

	/*
	 * On iSeries, we soft-disable interrupts here, then
	 * hard-enable interrupts so that the hash_page code can spin on
	 * the hash_table_lock without problems on a shared processor.
	 */
	DISABLE_INTS

	/*
	 * Currently, trace_hardirqs_off() will be called by DISABLE_INTS
	 * and will clobber volatile registers when irq tracing is enabled
	 * so we need to reload them. It may be possible to be smarter here
	 * and move the irq tracing elsewhere but let's keep it simple for
	 * now
	 */
#ifdef CONFIG_TRACE_IRQFLAGS
	ld	r3,_DAR(r1)
	ld	r4,_DSISR(r1)
	ld	r5,_TRAP(r1)
	ld	r12,_MSR(r1)
	clrrdi	r5,r5,4
#endif /* CONFIG_TRACE_IRQFLAGS */
	/*
	 * We need to set the _PAGE_USER bit if MSR_PR is set or if we are
	 * accessing a userspace segment (even from the kernel). We assume
	 * kernel addresses always have the high bit set.
	 */
	rlwinm	r4,r4,32-25+9,31-9,31-9	/* DSISR_STORE -> _PAGE_RW */
	rotldi	r0,r3,15		/* Move high bit into MSR_PR posn */
	orc	r0,r12,r0		/* MSR_PR | ~high_bit */
	rlwimi	r4,r0,32-13,30,30	/* becomes _PAGE_USER access bit */
	ori	r4,r4,1			/* add _PAGE_PRESENT */
	rlwimi	r4,r5,22+2,31-2,31-2	/* Set _PAGE_EXEC if trap is 0x400 */

	/*
	 * r3 contains the faulting address
	 * r4 contains the required access permissions
	 * r5 contains the trap number
	 *
	 * at return r3 = 0 for success
	 */
	bl	.hash_page		/* build HPTE if possible */
	cmpdi	r3,0			/* see if hash_page succeeded */

BEGIN_FW_FTR_SECTION
	/*
	 * If we had interrupts soft-enabled at the point where the
	 * DSI/ISI occurred, and an interrupt came in during hash_page,
	 * handle it now.
	 * We jump to ret_from_except_lite rather than fast_exception_return
	 * because ret_from_except_lite will check for and handle pending
	 * interrupts if necessary.
	 */
	beq	13f
END_FW_FTR_SECTION_IFSET(FW_FEATURE_ISERIES)

BEGIN_FW_FTR_SECTION
	/*
	 * Here we have interrupts hard-disabled, so it is sufficient
	 * to restore paca->{soft,hard}_enable and get out.
	 */
	beq	fast_exc_return_irq	/* Return from exception on success */
END_FW_FTR_SECTION_IFCLR(FW_FEATURE_ISERIES)

	/* For a hash failure, we don't bother re-enabling interrupts */
	ble-	12f

	/*
	 * hash_page couldn't handle it, set soft interrupt enable back
	 * to what it was before the trap.  Note that .raw_local_irq_restore
	 * handles any interrupts pending at this point.
	 */
	ld	r3,SOFTE(r1)
	TRACE_AND_RESTORE_IRQ_PARTIAL(r3, 11f)
	bl	.raw_local_irq_restore
	b	11f

/* Here we have a page fault that hash_page can't handle. */
handle_page_fault:
	ENABLE_INTS
11:	ld	r4,_DAR(r1)
	ld	r5,_DSISR(r1)
	addi	r3,r1,STACK_FRAME_OVERHEAD
	bl	.do_page_fault
	cmpdi	r3,0
	beq+	13f
	bl	.save_nvgprs
	mr	r5,r3
	addi	r3,r1,STACK_FRAME_OVERHEAD
	lwz	r4,_DAR(r1)
	bl	.bad_page_fault
	b	.ret_from_except

13:	b	.ret_from_except_lite

/* We have a page fault that hash_page could handle but HV refused
 * the PTE insertion
 */
12:	bl	.save_nvgprs
	mr	r5,r3
	addi	r3,r1,STACK_FRAME_OVERHEAD
	ld	r4,_DAR(r1)
	bl	.low_hash_fault
	b	.ret_from_except

	/* here we have a segment miss */
do_ste_alloc:
	bl	.ste_allocate		/* try to insert stab entry */
	cmpdi	r3,0
	bne-	handle_page_fault
	b	fast_exception_return

/*
 * r13 points to the PACA, r9 contains the saved CR,
 * r11 and r12 contain the saved SRR0 and SRR1.
 * r9 - r13 are saved in paca->exslb.
 * We assume we aren't going to take any exceptions during this procedure.
 * We assume (DAR >> 60) == 0xc.
 */
	.align	7
_GLOBAL(do_stab_bolted)
	stw	r9,PACA_EXSLB+EX_CCR(r13)	/* save CR in exc. frame */
	std	r11,PACA_EXSLB+EX_SRR0(r13)	/* save SRR0 in exc. frame */

	/* Hash to the primary group */
	ld	r10,PACASTABVIRT(r13)
	mfspr	r11,SPRN_DAR
	srdi	r11,r11,28
	rldimi	r10,r11,7,52	/* r10 = first ste of the group */

	/* Calculate VSID */
	/* This is a kernel address, so protovsid = ESID */
	ASM_VSID_SCRAMBLE(r11, r9, 256M)
	rldic	r9,r11,12,16	/* r9 = vsid << 12 */

	/* Search the primary group for a free entry */
1:	ld	r11,0(r10)	/* Test valid bit of the current ste	*/
	andi.	r11,r11,0x80
	beq	2f
	addi	r10,r10,16
	andi.	r11,r10,0x70
	bne	1b

	/* Stick for only searching the primary group for now.		*/
	/* At least for now, we use a very simple random castout scheme */
	/* Use the TB as a random number ;  OR in 1 to avoid entry 0	*/
	mftb	r11
	rldic	r11,r11,4,57	/* r11 = (r11 << 4) & 0x70 */
	ori	r11,r11,0x10

	/* r10 currently points to an ste one past the group of interest */
	/* make it point to the randomly selected entry			*/
	subi	r10,r10,128
	or 	r10,r10,r11	/* r10 is the entry to invalidate	*/

	isync			/* mark the entry invalid		*/
	ld	r11,0(r10)
	rldicl	r11,r11,56,1	/* clear the valid bit */
	rotldi	r11,r11,8
	std	r11,0(r10)
	sync

	clrrdi	r11,r11,28	/* Get the esid part of the ste		*/
	slbie	r11

2:	std	r9,8(r10)	/* Store the vsid part of the ste	*/
	eieio

	mfspr	r11,SPRN_DAR		/* Get the new esid			*/
	clrrdi	r11,r11,28	/* Permits a full 32b of ESID		*/
	ori	r11,r11,0x90	/* Turn on valid and kp			*/
	std	r11,0(r10)	/* Put new entry back into the stab	*/

	sync

	/* All done -- return from exception. */
	lwz	r9,PACA_EXSLB+EX_CCR(r13)	/* get saved CR */
	ld	r11,PACA_EXSLB+EX_SRR0(r13)	/* get saved SRR0 */

	andi.	r10,r12,MSR_RI
	beq-	unrecov_slb

	mtcrf	0x80,r9			/* restore CR */

	mfmsr	r10
	clrrdi	r10,r10,2
	mtmsrd	r10,1

	mtspr	SPRN_SRR0,r11
	mtspr	SPRN_SRR1,r12
	ld	r9,PACA_EXSLB+EX_R9(r13)
	ld	r10,PACA_EXSLB+EX_R10(r13)
	ld	r11,PACA_EXSLB+EX_R11(r13)
	ld	r12,PACA_EXSLB+EX_R12(r13)
	ld	r13,PACA_EXSLB+EX_R13(r13)
	rfid
	b	.	/* prevent speculative execution */

/*
 * Space for CPU0's segment table.
 *
 * On iSeries, the hypervisor must fill in at least one entry before
 * we get control (with relocate on).  The address is given to the hv
 * as a page number (see xLparMap below), so this must be at a
 * fixed address (the linker can't compute (u64)&initial_stab >>
 * PAGE_SHIFT).
 */
	. = STAB0_OFFSET	/* 0x6000 */
	.globl initial_stab
initial_stab:
	.space	4096

#ifdef CONFIG_PPC_PSERIES
/*
 * Data area reserved for FWNMI option.
 * This address (0x7000) is fixed by the RPA.
 */
	.= 0x7000
	.globl fwnmi_data_area
fwnmi_data_area:
#endif /* CONFIG_PPC_PSERIES */

	/* iSeries does not use the FWNMI stuff, so it is safe to put
	 * this here, even if we later allow kernels that will boot on
	 * both pSeries and iSeries */
#ifdef CONFIG_PPC_ISERIES
        . = LPARMAP_PHYS
	.globl xLparMap
xLparMap:
	.quad	HvEsidsToMap		/* xNumberEsids */
	.quad	HvRangesToMap		/* xNumberRanges */
	.quad	STAB0_PAGE		/* xSegmentTableOffs */
	.zero	40			/* xRsvd */
	/* xEsids (HvEsidsToMap entries of 2 quads) */
	.quad	PAGE_OFFSET_ESID	/* xKernelEsid */
	.quad	PAGE_OFFSET_VSID	/* xKernelVsid */
	.quad	VMALLOC_START_ESID	/* xKernelEsid */
	.quad	VMALLOC_START_VSID	/* xKernelVsid */
	/* xRanges (HvRangesToMap entries of 3 quads) */
	.quad	HvPagesToMap		/* xPages */
	.quad	0			/* xOffset */
	.quad	PAGE_OFFSET_VSID << (SID_SHIFT - HW_PAGE_SHIFT)	/* xVPN */

#endif /* CONFIG_PPC_ISERIES */

#ifdef CONFIG_PPC_PSERIES
        . = 0x8000
#endif /* CONFIG_PPC_PSERIES */

/*
 * On pSeries and most other platforms, secondary processors spin
 * in the following code.
 * At entry, r3 = this processor's number (physical cpu id)
 */
_GLOBAL(generic_secondary_smp_init)
	mr	r24,r3
	
	/* turn on 64-bit mode */
	bl	.enable_64b_mode

	/* get the TOC pointer (real address) */
	bl	.relative_toc

	/* Set up a paca value for this processor. Since we have the
	 * physical cpu id in r24, we need to search the pacas to find
	 * which logical id maps to our physical one.
	 */
	LOAD_REG_ADDR(r13, paca)	/* Get base vaddr of paca array	 */
	li	r5,0			/* logical cpu id                */
1:	lhz	r6,PACAHWCPUID(r13)	/* Load HW procid from paca      */
	cmpw	r6,r24			/* Compare to our id             */
	beq	2f
	addi	r13,r13,PACA_SIZE	/* Loop to next PACA on miss     */
	addi	r5,r5,1
	cmpwi	r5,NR_CPUS
	blt	1b

	mr	r3,r24			/* not found, copy phys to r3	 */
	b	.kexec_wait		/* next kernel might do better	 */

2:	mtspr	SPRN_SPRG3,r13		/* Save vaddr of paca in SPRG3	 */
	/* From now on, r24 is expected to be logical cpuid */
	mr	r24,r5
3:	HMT_LOW
	lbz	r23,PACAPROCSTART(r13)	/* Test if this processor should */
					/* start.			 */

#ifndef CONFIG_SMP
	b	3b			/* Never go on non-SMP		 */
#else
	cmpwi	0,r23,0
	beq	3b			/* Loop until told to go	 */

	sync				/* order paca.run and cur_cpu_spec */

	/* See if we need to call a cpu state restore handler */
	LOAD_REG_ADDR(r23, cur_cpu_spec)
	ld	r23,0(r23)
	ld	r23,CPU_SPEC_RESTORE(r23)
	cmpdi	0,r23,0
	beq	4f
	ld	r23,0(r23)
	mtctr	r23
	bctrl

4:	/* Create a temp kernel stack for use before relocation is on.	*/
	ld	r1,PACAEMERGSP(r13)
	subi	r1,r1,STACK_FRAME_OVERHEAD

	b	__secondary_start
#endif

/*
 * Turn the MMU off.
 * Assumes we're mapped EA == RA if the MMU is on.
 */
_STATIC(__mmu_off)
	mfmsr	r3
	andi.	r0,r3,MSR_IR|MSR_DR
	beqlr
	mflr	r4
	andc	r3,r3,r0
	mtspr	SPRN_SRR0,r4
	mtspr	SPRN_SRR1,r3
	sync
	rfid
	b	.	/* prevent speculative execution */


/*
 * Here is our main kernel entry point. We support currently 2 kind of entries
 * depending on the value of r5.
 *
 *   r5 != NULL -> OF entry, we go to prom_init, "legacy" parameter content
 *                 in r3...r7
 *   
 *   r5 == NULL -> kexec style entry. r3 is a physical pointer to the
 *                 DT block, r4 is a physical pointer to the kernel itself
 *
 */
_GLOBAL(__start_initialization_multiplatform)
	/* Make sure we are running in 64 bits mode */
	bl	.enable_64b_mode

	/* Get TOC pointer (current runtime address) */
	bl	.relative_toc

	/* find out where we are now */
	bcl	20,31,$+4
0:	mflr	r26			/* r26 = runtime addr here */
	addis	r26,r26,(_stext - 0b)@ha
	addi	r26,r26,(_stext - 0b)@l	/* current runtime base addr */

	/*
	 * Are we booted from a PROM Of-type client-interface ?
	 */
	cmpldi	cr0,r5,0
	beq	1f
	b	.__boot_from_prom		/* yes -> prom */
1:
	/* Save parameters */
	mr	r31,r3
	mr	r30,r4

	/* Setup some critical 970 SPRs before switching MMU off */
	mfspr	r0,SPRN_PVR
	srwi	r0,r0,16
	cmpwi	r0,0x39		/* 970 */
	beq	1f
	cmpwi	r0,0x3c		/* 970FX */
	beq	1f
	cmpwi	r0,0x44		/* 970MP */
	beq	1f
	cmpwi	r0,0x45		/* 970GX */
	bne	2f
1:	bl	.__cpu_preinit_ppc970
2:

	/* Switch off MMU if not already off */
	bl	.__mmu_off
	b	.__after_prom_start

_INIT_STATIC(__boot_from_prom)
	/* Save parameters */
	mr	r31,r3
	mr	r30,r4
	mr	r29,r5
	mr	r28,r6
	mr	r27,r7

	/*
	 * Align the stack to 16-byte boundary
	 * Depending on the size and layout of the ELF sections in the initial
	 * boot binary, the stack pointer may be unaligned on PowerMac
	 */
	rldicr	r1,r1,0,59

#ifdef CONFIG_RELOCATABLE
	/* Relocate code for where we are now */
	mr	r3,r26
	bl	.relocate
#endif

	/* Restore parameters */
	mr	r3,r31
	mr	r4,r30
	mr	r5,r29
	mr	r6,r28
	mr	r7,r27

	/* Do all of the interaction with OF client interface */
	mr	r8,r26
	bl	.prom_init
	/* We never return */
	trap

_STATIC(__after_prom_start)
#ifdef CONFIG_RELOCATABLE
	/* process relocations for the final address of the kernel */
	lis	r25,PAGE_OFFSET@highest	/* compute virtual base of kernel */
	sldi	r25,r25,32
<<<<<<< HEAD
	mr	r3,r25
=======
#ifdef CONFIG_CRASH_DUMP
	ld	r7,__kdump_flag-_stext(r26)
	cmpldi	cr0,r7,1	/* kdump kernel ? - stay where we are */
	bne	1f
	add	r25,r25,r26
#endif
1:	mr	r3,r25
>>>>>>> 57f8f7b6
	bl	.relocate
#endif

/*
 * We need to run with _stext at physical address PHYSICAL_START.
 * This will leave some code in the first 256B of
 * real memory, which are reserved for software use.
 *
 * Note: This process overwrites the OF exception vectors.
 */
	li	r3,0			/* target addr */
	mr.	r4,r26			/* In some cases the loader may  */
	beq	9f			/* have already put us at zero */
<<<<<<< HEAD
	lis	r5,(copy_to_here - _stext)@ha
	addi	r5,r5,(copy_to_here - _stext)@l /* # bytes of memory to copy */
=======
>>>>>>> 57f8f7b6
	li	r6,0x100		/* Start offset, the first 0x100 */
					/* bytes were copied earlier.	 */

#ifdef CONFIG_CRASH_DUMP
/*
 * Check if the kernel has to be running as relocatable kernel based on the
 * variable __kdump_flag, if it is set the kernel is treated as relocatable
 * kernel, otherwise it will be moved to PHYSICAL_START
 */
	ld	r7,__kdump_flag-_stext(r26)
	cmpldi	cr0,r7,1
	bne	3f

	li	r5,__end_interrupts - _stext	/* just copy interrupts */
	b	5f
3:
#endif
	lis	r5,(copy_to_here - _stext)@ha
	addi	r5,r5,(copy_to_here - _stext)@l /* # bytes of memory to copy */

	bl	.copy_and_flush		/* copy the first n bytes	 */
					/* this includes the code being	 */
					/* executed here.		 */
	addis	r8,r3,(4f - _stext)@ha	/* Jump to the copy of this code */
	addi	r8,r8,(4f - _stext)@l	/* that we just made */
	mtctr	r8
	bctr

<<<<<<< HEAD
4:	/* Now copy the rest of the kernel up to _end */
	addis	r5,r26,(p_end - _stext)@ha
	ld	r5,(p_end - _stext)@l(r5)	/* get _end */
	bl	.copy_and_flush		/* copy the rest */

9:	b	.start_here_multiplatform

p_end:	.llong	_end - _stext
=======
p_end:	.llong	_end - _stext

4:	/* Now copy the rest of the kernel up to _end */
	addis	r5,r26,(p_end - _stext)@ha
	ld	r5,(p_end - _stext)@l(r5)	/* get _end */
5:	bl	.copy_and_flush		/* copy the rest */

9:	b	.start_here_multiplatform
>>>>>>> 57f8f7b6

/*
 * Copy routine used to copy the kernel to start at physical address 0
 * and flush and invalidate the caches as needed.
 * r3 = dest addr, r4 = source addr, r5 = copy limit, r6 = start offset
 * on exit, r3, r4, r5 are unchanged, r6 is updated to be >= r5.
 *
 * Note: this routine *only* clobbers r0, r6 and lr
 */
_GLOBAL(copy_and_flush)
	addi	r5,r5,-8
	addi	r6,r6,-8
4:	li	r0,8			/* Use the smallest common	*/
					/* denominator cache line	*/
					/* size.  This results in	*/
					/* extra cache line flushes	*/
					/* but operation is correct.	*/
					/* Can't get cache line size	*/
					/* from NACA as it is being	*/
					/* moved too.			*/

	mtctr	r0			/* put # words/line in ctr	*/
3:	addi	r6,r6,8			/* copy a cache line		*/
	ldx	r0,r6,r4
	stdx	r0,r6,r3
	bdnz	3b
	dcbst	r6,r3			/* write it to memory		*/
	sync
	icbi	r6,r3			/* flush the icache line	*/
	cmpld	0,r6,r5
	blt	4b
	sync
	addi	r5,r5,8
	addi	r6,r6,8
	blr

.align 8
copy_to_here:

#ifdef CONFIG_SMP
#ifdef CONFIG_PPC_PMAC
/*
 * On PowerMac, secondary processors starts from the reset vector, which
 * is temporarily turned into a call to one of the functions below.
 */
	.section ".text";
	.align 2 ;

	.globl	__secondary_start_pmac_0
__secondary_start_pmac_0:
	/* NB the entries for cpus 0, 1, 2 must each occupy 8 bytes. */
	li	r24,0
	b	1f
	li	r24,1
	b	1f
	li	r24,2
	b	1f
	li	r24,3
1:
	
_GLOBAL(pmac_secondary_start)
	/* turn on 64-bit mode */
	bl	.enable_64b_mode

	/* get TOC pointer (real address) */
	bl	.relative_toc

	/* Copy some CPU settings from CPU 0 */
	bl	.__restore_cpu_ppc970

	/* pSeries do that early though I don't think we really need it */
	mfmsr	r3
	ori	r3,r3,MSR_RI
	mtmsrd	r3			/* RI on */

	/* Set up a paca value for this processor. */
	LOAD_REG_ADDR(r4,paca)		/* Get base vaddr of paca array	*/
	mulli	r13,r24,PACA_SIZE	/* Calculate vaddr of right paca */
	add	r13,r13,r4		/* for this processor.		*/
	mtspr	SPRN_SPRG3,r13		/* Save vaddr of paca in SPRG3	*/

	/* Create a temp kernel stack for use before relocation is on.	*/
	ld	r1,PACAEMERGSP(r13)
	subi	r1,r1,STACK_FRAME_OVERHEAD

	b	__secondary_start

#endif /* CONFIG_PPC_PMAC */

/*
 * This function is called after the master CPU has released the
 * secondary processors.  The execution environment is relocation off.
 * The paca for this processor has the following fields initialized at
 * this point:
 *   1. Processor number
 *   2. Segment table pointer (virtual address)
 * On entry the following are set:
 *   r1	= stack pointer.  vaddr for iSeries, raddr (temp stack) for pSeries
 *   r24   = cpu# (in Linux terms)
 *   r13   = paca virtual address
 *   SPRG3 = paca virtual address
 */
	.globl	__secondary_start
__secondary_start:
	/* Set thread priority to MEDIUM */
	HMT_MEDIUM

	/* Do early setup for that CPU (stab, slb, hash table pointer) */
	bl	.early_setup_secondary

	/* Initialize the kernel stack.  Just a repeat for iSeries.	 */
	LOAD_REG_ADDR(r3, current_set)
	sldi	r28,r24,3		/* get current_set[cpu#]	 */
	ldx	r1,r3,r28
	addi	r1,r1,THREAD_SIZE-STACK_FRAME_OVERHEAD
	std	r1,PACAKSAVE(r13)

	/* Clear backchain so we get nice backtraces */
	li	r7,0
	mtlr	r7

	/* enable MMU and jump to start_secondary */
	LOAD_REG_ADDR(r3, .start_secondary_prolog)
	LOAD_REG_IMMEDIATE(r4, MSR_KERNEL)
#ifdef CONFIG_PPC_ISERIES
BEGIN_FW_FTR_SECTION
	ori	r4,r4,MSR_EE
	li	r8,1
	stb	r8,PACAHARDIRQEN(r13)
END_FW_FTR_SECTION_IFSET(FW_FEATURE_ISERIES)
#endif
BEGIN_FW_FTR_SECTION
	stb	r7,PACAHARDIRQEN(r13)
END_FW_FTR_SECTION_IFCLR(FW_FEATURE_ISERIES)
	stb	r7,PACASOFTIRQEN(r13)

	mtspr	SPRN_SRR0,r3
	mtspr	SPRN_SRR1,r4
	rfid
	b	.	/* prevent speculative execution */

/* 
 * Running with relocation on at this point.  All we want to do is
 * zero the stack back-chain pointer and get the TOC virtual address
 * before going into C code.
 */
_GLOBAL(start_secondary_prolog)
	ld	r2,PACATOC(r13)
	li	r3,0
	std	r3,0(r1)		/* Zero the stack frame pointer	*/
	bl	.start_secondary
	b	.
#endif

/*
 * This subroutine clobbers r11 and r12
 */
_GLOBAL(enable_64b_mode)
	mfmsr	r11			/* grab the current MSR */
	li	r12,(MSR_SF | MSR_ISF)@highest
	sldi	r12,r12,48
	or	r11,r11,r12
	mtmsrd	r11
	isync
	blr

/*
 * This puts the TOC pointer into r2, offset by 0x8000 (as expected
 * by the toolchain).  It computes the correct value for wherever we
 * are running at the moment, using position-independent code.
 */
_GLOBAL(relative_toc)
	mflr	r0
	bcl	20,31,$+4
0:	mflr	r9
	ld	r2,(p_toc - 0b)(r9)
	add	r2,r2,r9
	mtlr	r0
	blr

p_toc:	.llong	__toc_start + 0x8000 - 0b

/*
 * This is where the main kernel code starts.
 */
_INIT_STATIC(start_here_multiplatform)
	/* set up the TOC (real address) */
	bl	.relative_toc

	/* Clear out the BSS. It may have been done in prom_init,
	 * already but that's irrelevant since prom_init will soon
	 * be detached from the kernel completely. Besides, we need
	 * to clear it now for kexec-style entry.
	 */
	LOAD_REG_ADDR(r11,__bss_stop)
	LOAD_REG_ADDR(r8,__bss_start)
	sub	r11,r11,r8		/* bss size			*/
	addi	r11,r11,7		/* round up to an even double word */
	srdi.	r11,r11,3		/* shift right by 3		*/
	beq	4f
	addi	r8,r8,-8
	li	r0,0
	mtctr	r11			/* zero this many doublewords	*/
3:	stdu	r0,8(r8)
	bdnz	3b
4:

	mfmsr	r6
	ori	r6,r6,MSR_RI
	mtmsrd	r6			/* RI on */

#ifdef CONFIG_RELOCATABLE
	/* Save the physical address we're running at in kernstart_addr */
	LOAD_REG_ADDR(r4, kernstart_addr)
	clrldi	r0,r25,2
	std	r0,0(r4)
#endif

	/* The following gets the stack set up with the regs */
	/* pointing to the real addr of the kernel stack.  This is   */
	/* all done to support the C function call below which sets  */
	/* up the htab.  This is done because we have relocated the  */
	/* kernel but are still running in real mode. */

	LOAD_REG_ADDR(r3,init_thread_union)

	/* set up a stack pointer */
	addi	r1,r3,THREAD_SIZE
	li	r0,0
	stdu	r0,-STACK_FRAME_OVERHEAD(r1)

	/* Do very early kernel initializations, including initial hash table,
	 * stab and slb setup before we turn on relocation.	*/

	/* Restore parameters passed from prom_init/kexec */
	mr	r3,r31
	bl	.early_setup		/* also sets r13 and SPRG3 */

	LOAD_REG_ADDR(r3, .start_here_common)
	ld	r4,PACAKMSR(r13)
	mtspr	SPRN_SRR0,r3
	mtspr	SPRN_SRR1,r4
	rfid
	b	.	/* prevent speculative execution */
	
	/* This is where all platforms converge execution */
_INIT_GLOBAL(start_here_common)
	/* relocation is on at this point */
	std	r1,PACAKSAVE(r13)

	/* Load the TOC (virtual address) */
	ld	r2,PACATOC(r13)

	bl	.setup_system

	/* Load up the kernel context */
5:
	li	r5,0
	stb	r5,PACASOFTIRQEN(r13)	/* Soft Disabled */
#ifdef CONFIG_PPC_ISERIES
BEGIN_FW_FTR_SECTION
	mfmsr	r5
	ori	r5,r5,MSR_EE		/* Hard Enabled on iSeries*/
	mtmsrd	r5
	li	r5,1
END_FW_FTR_SECTION_IFSET(FW_FEATURE_ISERIES)
#endif
	stb	r5,PACAHARDIRQEN(r13)	/* Hard Disabled on others */

	bl	.start_kernel

	/* Not reached */
	BUG_OPCODE

/*
 * We put a few things here that have to be page-aligned.
 * This stuff goes at the beginning of the bss, which is page-aligned.
 */
	.section ".bss"

	.align	PAGE_SHIFT

	.globl	empty_zero_page
empty_zero_page:
	.space	PAGE_SIZE

	.globl	swapper_pg_dir
swapper_pg_dir:
	.space	PGD_TABLE_SIZE<|MERGE_RESOLUTION|>--- conflicted
+++ resolved
@@ -1390,9 +1390,6 @@
 	/* process relocations for the final address of the kernel */
 	lis	r25,PAGE_OFFSET@highest	/* compute virtual base of kernel */
 	sldi	r25,r25,32
-<<<<<<< HEAD
-	mr	r3,r25
-=======
 #ifdef CONFIG_CRASH_DUMP
 	ld	r7,__kdump_flag-_stext(r26)
 	cmpldi	cr0,r7,1	/* kdump kernel ? - stay where we are */
@@ -1400,7 +1397,6 @@
 	add	r25,r25,r26
 #endif
 1:	mr	r3,r25
->>>>>>> 57f8f7b6
 	bl	.relocate
 #endif
 
@@ -1414,11 +1410,6 @@
 	li	r3,0			/* target addr */
 	mr.	r4,r26			/* In some cases the loader may  */
 	beq	9f			/* have already put us at zero */
-<<<<<<< HEAD
-	lis	r5,(copy_to_here - _stext)@ha
-	addi	r5,r5,(copy_to_here - _stext)@l /* # bytes of memory to copy */
-=======
->>>>>>> 57f8f7b6
 	li	r6,0x100		/* Start offset, the first 0x100 */
 					/* bytes were copied earlier.	 */
 
@@ -1447,16 +1438,6 @@
 	mtctr	r8
 	bctr
 
-<<<<<<< HEAD
-4:	/* Now copy the rest of the kernel up to _end */
-	addis	r5,r26,(p_end - _stext)@ha
-	ld	r5,(p_end - _stext)@l(r5)	/* get _end */
-	bl	.copy_and_flush		/* copy the rest */
-
-9:	b	.start_here_multiplatform
-
-p_end:	.llong	_end - _stext
-=======
 p_end:	.llong	_end - _stext
 
 4:	/* Now copy the rest of the kernel up to _end */
@@ -1465,7 +1446,6 @@
 5:	bl	.copy_and_flush		/* copy the rest */
 
 9:	b	.start_here_multiplatform
->>>>>>> 57f8f7b6
 
 /*
  * Copy routine used to copy the kernel to start at physical address 0
