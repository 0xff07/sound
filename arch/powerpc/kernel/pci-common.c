--- conflicted
+++ resolved
@@ -610,12 +610,8 @@
 	pr_debug(" -> mapping phys %llx\n", (unsigned long long)offset);
 
 	vma->vm_pgoff = offset >> PAGE_SHIFT;
-<<<<<<< HEAD
-	vma->vm_page_prot |= _PAGE_NO_CACHE | _PAGE_GUARDED;
-=======
 	vma->vm_page_prot = __pgprot(pgprot_val(vma->vm_page_prot)
 				     | _PAGE_NO_CACHE | _PAGE_GUARDED);
->>>>>>> 57f8f7b6
 	return remap_pfn_range(vma, vma->vm_start, vma->vm_pgoff,
 			       vma->vm_end - vma->vm_start,
 			       vma->vm_page_prot);
