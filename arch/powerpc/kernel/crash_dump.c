/*
 * Routines for doing kexec-based kdump.
 *
 * Copyright (C) 2005, IBM Corp.
 *
 * Created by: Michael Ellerman
 *
 * This source code is licensed under the GNU General Public License,
 * Version 2.  See the file COPYING for more details.
 */

#undef DEBUG

#include <linux/crash_dump.h>
#include <linux/bootmem.h>
#include <linux/lmb.h>
#include <asm/code-patching.h>
#include <asm/kdump.h>
#include <asm/prom.h>
#include <asm/firmware.h>
#include <asm/uaccess.h>

#ifdef DEBUG
#include <asm/udbg.h>
#define DBG(fmt...) udbg_printf(fmt)
#else
#define DBG(fmt...)
#endif

/* Stores the physical address of elf header of crash image. */
unsigned long long elfcorehdr_addr = ELFCORE_ADDR_MAX;

<<<<<<< HEAD
=======
#ifndef CONFIG_RELOCATABLE
>>>>>>> 57f8f7b6
void __init reserve_kdump_trampoline(void)
{
	lmb_reserve(0, KDUMP_RESERVE_LIMIT);
}

static void __init create_trampoline(unsigned long addr)
{
	unsigned int *p = (unsigned int *)addr;

	/* The maximum range of a single instruction branch, is the current
	 * instruction's address + (32 MB - 4) bytes. For the trampoline we
	 * need to branch to current address + 32 MB. So we insert a nop at
	 * the trampoline address, then the next instruction (+ 4 bytes)
	 * does a branch to (32 MB - 4). The net effect is that when we
	 * branch to "addr" we jump to ("addr" + 32 MB). Although it requires
	 * two instructions it doesn't require any registers.
	 */
	patch_instruction(p, PPC_NOP_INSTR);
	patch_branch(++p, addr + PHYSICAL_START, 0);
}

void __init setup_kdump_trampoline(void)
{
	unsigned long i;

	DBG(" -> setup_kdump_trampoline()\n");

	for (i = KDUMP_TRAMPOLINE_START; i < KDUMP_TRAMPOLINE_END; i += 8) {
		create_trampoline(i);
	}

#ifdef CONFIG_PPC_PSERIES
	create_trampoline(__pa(system_reset_fwnmi) - PHYSICAL_START);
	create_trampoline(__pa(machine_check_fwnmi) - PHYSICAL_START);
#endif /* CONFIG_PPC_PSERIES */

	DBG(" <- setup_kdump_trampoline()\n");
}
#endif /* CONFIG_RELOCATABLE */

/*
 * Note: elfcorehdr_addr is not just limited to vmcore. It is also used by
 * is_kdump_kernel() to determine if we are booting after a panic. Hence
 * ifdef it under CONFIG_CRASH_DUMP and not CONFIG_PROC_VMCORE.
 */
static int __init parse_elfcorehdr(char *p)
{
	if (p)
		elfcorehdr_addr = memparse(p, &p);

	return 1;
}
__setup("elfcorehdr=", parse_elfcorehdr);

static int __init parse_savemaxmem(char *p)
{
	if (p)
		saved_max_pfn = (memparse(p, &p) >> PAGE_SHIFT) - 1;

	return 1;
}
__setup("savemaxmem=", parse_savemaxmem);


static size_t copy_oldmem_vaddr(void *vaddr, char *buf, size_t csize,
                               unsigned long offset, int userbuf)
{
	if (userbuf) {
		if (copy_to_user((char __user *)buf, (vaddr + offset), csize))
			return -EFAULT;
	} else
		memcpy(buf, (vaddr + offset), csize);

	return csize;
}

/**
 * copy_oldmem_page - copy one page from "oldmem"
 * @pfn: page frame number to be copied
 * @buf: target memory address for the copy; this can be in kernel address
 *      space or user address space (see @userbuf)
 * @csize: number of bytes to copy
 * @offset: offset in bytes into the page (based on pfn) to begin the copy
 * @userbuf: if set, @buf is in user address space, use copy_to_user(),
 *      otherwise @buf is in kernel address space, use memcpy().
 *
 * Copy a page from "oldmem". For this page, there is no pte mapped
 * in the current kernel. We stitch up a pte, similar to kmap_atomic.
 */
ssize_t copy_oldmem_page(unsigned long pfn, char *buf,
			size_t csize, unsigned long offset, int userbuf)
{
	void  *vaddr;

	if (!csize)
		return 0;

	csize = min(csize, PAGE_SIZE);

	if (pfn < max_pfn) {
		vaddr = __va(pfn << PAGE_SHIFT);
		csize = copy_oldmem_vaddr(vaddr, buf, csize, offset, userbuf);
	} else {
		vaddr = __ioremap(pfn << PAGE_SHIFT, PAGE_SIZE, 0);
		csize = copy_oldmem_vaddr(vaddr, buf, csize, offset, userbuf);
		iounmap(vaddr);
	}

	return csize;
}<|MERGE_RESOLUTION|>--- conflicted
+++ resolved
@@ -30,10 +30,7 @@
 /* Stores the physical address of elf header of crash image. */
 unsigned long long elfcorehdr_addr = ELFCORE_ADDR_MAX;
 
-<<<<<<< HEAD
-=======
 #ifndef CONFIG_RELOCATABLE
->>>>>>> 57f8f7b6
 void __init reserve_kdump_trampoline(void)
 {
 	lmb_reserve(0, KDUMP_RESERVE_LIMIT);
