--- conflicted
+++ resolved
@@ -69,11 +69,7 @@
 		};
 
 		bcsr@1,0 {
-<<<<<<< HEAD
-			device_type = "board-control";
-=======
  			compatible = "fsl,mpc8360mds-bcsr";
->>>>>>> 57f8f7b6
 			reg = <1 0 0x8000>;
 		};
 	};
