/*
 *  arch/powerpc/kernel/mpic.c
 *
 *  Driver for interrupt controllers following the OpenPIC standard, the
 *  common implementation beeing IBM's MPIC. This driver also can deal
 *  with various broken implementations of this HW.
 *
 *  Copyright (C) 2004 Benjamin Herrenschmidt, IBM Corp.
 *
 *  This file is subject to the terms and conditions of the GNU General Public
 *  License.  See the file COPYING in the main directory of this archive
 *  for more details.
 */

#undef DEBUG
#undef DEBUG_IPI
#undef DEBUG_IRQ
#undef DEBUG_LOW

#include <linux/types.h>
#include <linux/kernel.h>
#include <linux/init.h>
#include <linux/irq.h>
#include <linux/smp.h>
#include <linux/interrupt.h>
#include <linux/bootmem.h>
#include <linux/spinlock.h>
#include <linux/pci.h>

#include <asm/ptrace.h>
#include <asm/signal.h>
#include <asm/io.h>
#include <asm/pgtable.h>
#include <asm/irq.h>
#include <asm/machdep.h>
#include <asm/mpic.h>
#include <asm/smp.h>

#include "mpic.h"

#ifdef DEBUG
#define DBG(fmt...) printk(fmt)
#else
#define DBG(fmt...)
#endif

static struct mpic *mpics;
static struct mpic *mpic_primary;
static DEFINE_SPINLOCK(mpic_lock);

#ifdef CONFIG_PPC32	/* XXX for now */
#ifdef CONFIG_IRQ_ALL_CPUS
#define distribute_irqs	(1)
#else
#define distribute_irqs	(0)
#endif
#endif

#ifdef CONFIG_MPIC_WEIRD
static u32 mpic_infos[][MPIC_IDX_END] = {
	[0] = {	/* Original OpenPIC compatible MPIC */
		MPIC_GREG_BASE,
		MPIC_GREG_FEATURE_0,
		MPIC_GREG_GLOBAL_CONF_0,
		MPIC_GREG_VENDOR_ID,
		MPIC_GREG_IPI_VECTOR_PRI_0,
		MPIC_GREG_IPI_STRIDE,
		MPIC_GREG_SPURIOUS,
		MPIC_GREG_TIMER_FREQ,

		MPIC_TIMER_BASE,
		MPIC_TIMER_STRIDE,
		MPIC_TIMER_CURRENT_CNT,
		MPIC_TIMER_BASE_CNT,
		MPIC_TIMER_VECTOR_PRI,
		MPIC_TIMER_DESTINATION,

		MPIC_CPU_BASE,
		MPIC_CPU_STRIDE,
		MPIC_CPU_IPI_DISPATCH_0,
		MPIC_CPU_IPI_DISPATCH_STRIDE,
		MPIC_CPU_CURRENT_TASK_PRI,
		MPIC_CPU_WHOAMI,
		MPIC_CPU_INTACK,
		MPIC_CPU_EOI,
		MPIC_CPU_MCACK,

		MPIC_IRQ_BASE,
		MPIC_IRQ_STRIDE,
		MPIC_IRQ_VECTOR_PRI,
		MPIC_VECPRI_VECTOR_MASK,
		MPIC_VECPRI_POLARITY_POSITIVE,
		MPIC_VECPRI_POLARITY_NEGATIVE,
		MPIC_VECPRI_SENSE_LEVEL,
		MPIC_VECPRI_SENSE_EDGE,
		MPIC_VECPRI_POLARITY_MASK,
		MPIC_VECPRI_SENSE_MASK,
		MPIC_IRQ_DESTINATION
	},
	[1] = {	/* Tsi108/109 PIC */
		TSI108_GREG_BASE,
		TSI108_GREG_FEATURE_0,
		TSI108_GREG_GLOBAL_CONF_0,
		TSI108_GREG_VENDOR_ID,
		TSI108_GREG_IPI_VECTOR_PRI_0,
		TSI108_GREG_IPI_STRIDE,
		TSI108_GREG_SPURIOUS,
		TSI108_GREG_TIMER_FREQ,

		TSI108_TIMER_BASE,
		TSI108_TIMER_STRIDE,
		TSI108_TIMER_CURRENT_CNT,
		TSI108_TIMER_BASE_CNT,
		TSI108_TIMER_VECTOR_PRI,
		TSI108_TIMER_DESTINATION,

		TSI108_CPU_BASE,
		TSI108_CPU_STRIDE,
		TSI108_CPU_IPI_DISPATCH_0,
		TSI108_CPU_IPI_DISPATCH_STRIDE,
		TSI108_CPU_CURRENT_TASK_PRI,
		TSI108_CPU_WHOAMI,
		TSI108_CPU_INTACK,
		TSI108_CPU_EOI,
		TSI108_CPU_MCACK,

		TSI108_IRQ_BASE,
		TSI108_IRQ_STRIDE,
		TSI108_IRQ_VECTOR_PRI,
		TSI108_VECPRI_VECTOR_MASK,
		TSI108_VECPRI_POLARITY_POSITIVE,
		TSI108_VECPRI_POLARITY_NEGATIVE,
		TSI108_VECPRI_SENSE_LEVEL,
		TSI108_VECPRI_SENSE_EDGE,
		TSI108_VECPRI_POLARITY_MASK,
		TSI108_VECPRI_SENSE_MASK,
		TSI108_IRQ_DESTINATION
	},
};

#define MPIC_INFO(name) mpic->hw_set[MPIC_IDX_##name]

#else /* CONFIG_MPIC_WEIRD */

#define MPIC_INFO(name) MPIC_##name

#endif /* CONFIG_MPIC_WEIRD */

/*
 * Register accessor functions
 */


static inline u32 _mpic_read(enum mpic_reg_type type,
			     struct mpic_reg_bank *rb,
			     unsigned int reg)
{
	switch(type) {
#ifdef CONFIG_PPC_DCR
	case mpic_access_dcr:
		return dcr_read(rb->dhost, reg);
#endif
	case mpic_access_mmio_be:
		return in_be32(rb->base + (reg >> 2));
	case mpic_access_mmio_le:
	default:
		return in_le32(rb->base + (reg >> 2));
	}
}

static inline void _mpic_write(enum mpic_reg_type type,
			       struct mpic_reg_bank *rb,
 			       unsigned int reg, u32 value)
{
	switch(type) {
#ifdef CONFIG_PPC_DCR
	case mpic_access_dcr:
		dcr_write(rb->dhost, reg, value);
		break;
#endif
	case mpic_access_mmio_be:
		out_be32(rb->base + (reg >> 2), value);
		break;
	case mpic_access_mmio_le:
	default:
		out_le32(rb->base + (reg >> 2), value);
		break;
	}
}

static inline u32 _mpic_ipi_read(struct mpic *mpic, unsigned int ipi)
{
	enum mpic_reg_type type = mpic->reg_type;
	unsigned int offset = MPIC_INFO(GREG_IPI_VECTOR_PRI_0) +
			      (ipi * MPIC_INFO(GREG_IPI_STRIDE));

	if ((mpic->flags & MPIC_BROKEN_IPI) && type == mpic_access_mmio_le)
		type = mpic_access_mmio_be;
	return _mpic_read(type, &mpic->gregs, offset);
}

static inline void _mpic_ipi_write(struct mpic *mpic, unsigned int ipi, u32 value)
{
	unsigned int offset = MPIC_INFO(GREG_IPI_VECTOR_PRI_0) +
			      (ipi * MPIC_INFO(GREG_IPI_STRIDE));

	_mpic_write(mpic->reg_type, &mpic->gregs, offset, value);
}

static inline u32 _mpic_cpu_read(struct mpic *mpic, unsigned int reg)
{
	unsigned int cpu = 0;

	if (mpic->flags & MPIC_PRIMARY)
		cpu = hard_smp_processor_id();
	return _mpic_read(mpic->reg_type, &mpic->cpuregs[cpu], reg);
}

static inline void _mpic_cpu_write(struct mpic *mpic, unsigned int reg, u32 value)
{
	unsigned int cpu = 0;

	if (mpic->flags & MPIC_PRIMARY)
		cpu = hard_smp_processor_id();

	_mpic_write(mpic->reg_type, &mpic->cpuregs[cpu], reg, value);
}

static inline u32 _mpic_irq_read(struct mpic *mpic, unsigned int src_no, unsigned int reg)
{
	unsigned int	isu = src_no >> mpic->isu_shift;
	unsigned int	idx = src_no & mpic->isu_mask;

#ifdef CONFIG_MPIC_BROKEN_REGREAD
	if (reg == 0)
		return mpic->isu_reg0_shadow[idx];
	else
#endif
		return _mpic_read(mpic->reg_type, &mpic->isus[isu],
				  reg + (idx * MPIC_INFO(IRQ_STRIDE)));
}

static inline void _mpic_irq_write(struct mpic *mpic, unsigned int src_no,
				   unsigned int reg, u32 value)
{
	unsigned int	isu = src_no >> mpic->isu_shift;
	unsigned int	idx = src_no & mpic->isu_mask;

	_mpic_write(mpic->reg_type, &mpic->isus[isu],
		    reg + (idx * MPIC_INFO(IRQ_STRIDE)), value);

#ifdef CONFIG_MPIC_BROKEN_REGREAD
	if (reg == 0)
		mpic->isu_reg0_shadow[idx] = value;
#endif
}

#define mpic_read(b,r)		_mpic_read(mpic->reg_type,&(b),(r))
#define mpic_write(b,r,v)	_mpic_write(mpic->reg_type,&(b),(r),(v))
#define mpic_ipi_read(i)	_mpic_ipi_read(mpic,(i))
#define mpic_ipi_write(i,v)	_mpic_ipi_write(mpic,(i),(v))
#define mpic_cpu_read(i)	_mpic_cpu_read(mpic,(i))
#define mpic_cpu_write(i,v)	_mpic_cpu_write(mpic,(i),(v))
#define mpic_irq_read(s,r)	_mpic_irq_read(mpic,(s),(r))
#define mpic_irq_write(s,r,v)	_mpic_irq_write(mpic,(s),(r),(v))


/*
 * Low level utility functions
 */


static void _mpic_map_mmio(struct mpic *mpic, phys_addr_t phys_addr,
			   struct mpic_reg_bank *rb, unsigned int offset,
			   unsigned int size)
{
	rb->base = ioremap(phys_addr + offset, size);
	BUG_ON(rb->base == NULL);
}

#ifdef CONFIG_PPC_DCR
static void _mpic_map_dcr(struct mpic *mpic, struct mpic_reg_bank *rb,
			  unsigned int offset, unsigned int size)
{
	const u32 *dbasep;

	dbasep = of_get_property(mpic->irqhost->of_node, "dcr-reg", NULL);

	rb->dhost = dcr_map(mpic->irqhost->of_node, *dbasep + offset, size);
	BUG_ON(!DCR_MAP_OK(rb->dhost));
}

static inline void mpic_map(struct mpic *mpic, phys_addr_t phys_addr,
			    struct mpic_reg_bank *rb, unsigned int offset,
			    unsigned int size)
{
	if (mpic->flags & MPIC_USES_DCR)
		_mpic_map_dcr(mpic, rb, offset, size);
	else
		_mpic_map_mmio(mpic, phys_addr, rb, offset, size);
}
#else /* CONFIG_PPC_DCR */
#define mpic_map(m,p,b,o,s)	_mpic_map_mmio(m,p,b,o,s)
#endif /* !CONFIG_PPC_DCR */



/* Check if we have one of those nice broken MPICs with a flipped endian on
 * reads from IPI registers
 */
static void __init mpic_test_broken_ipi(struct mpic *mpic)
{
	u32 r;

	mpic_write(mpic->gregs, MPIC_INFO(GREG_IPI_VECTOR_PRI_0), MPIC_VECPRI_MASK);
	r = mpic_read(mpic->gregs, MPIC_INFO(GREG_IPI_VECTOR_PRI_0));

	if (r == le32_to_cpu(MPIC_VECPRI_MASK)) {
		printk(KERN_INFO "mpic: Detected reversed IPI registers\n");
		mpic->flags |= MPIC_BROKEN_IPI;
	}
}

#ifdef CONFIG_MPIC_U3_HT_IRQS

/* Test if an interrupt is sourced from HyperTransport (used on broken U3s)
 * to force the edge setting on the MPIC and do the ack workaround.
 */
static inline int mpic_is_ht_interrupt(struct mpic *mpic, unsigned int source)
{
	if (source >= 128 || !mpic->fixups)
		return 0;
	return mpic->fixups[source].base != NULL;
}


static inline void mpic_ht_end_irq(struct mpic *mpic, unsigned int source)
{
	struct mpic_irq_fixup *fixup = &mpic->fixups[source];

	if (fixup->applebase) {
		unsigned int soff = (fixup->index >> 3) & ~3;
		unsigned int mask = 1U << (fixup->index & 0x1f);
		writel(mask, fixup->applebase + soff);
	} else {
		spin_lock(&mpic->fixup_lock);
		writeb(0x11 + 2 * fixup->index, fixup->base + 2);
		writel(fixup->data, fixup->base + 4);
		spin_unlock(&mpic->fixup_lock);
	}
}

static void mpic_startup_ht_interrupt(struct mpic *mpic, unsigned int source,
				      unsigned int irqflags)
{
	struct mpic_irq_fixup *fixup = &mpic->fixups[source];
	unsigned long flags;
	u32 tmp;

	if (fixup->base == NULL)
		return;

	DBG("startup_ht_interrupt(0x%x, 0x%x) index: %d\n",
	    source, irqflags, fixup->index);
	spin_lock_irqsave(&mpic->fixup_lock, flags);
	/* Enable and configure */
	writeb(0x10 + 2 * fixup->index, fixup->base + 2);
	tmp = readl(fixup->base + 4);
	tmp &= ~(0x23U);
	if (irqflags & IRQ_LEVEL)
		tmp |= 0x22;
	writel(tmp, fixup->base + 4);
	spin_unlock_irqrestore(&mpic->fixup_lock, flags);

#ifdef CONFIG_PM
	/* use the lowest bit inverted to the actual HW,
	 * set if this fixup was enabled, clear otherwise */
	mpic->save_data[source].fixup_data = tmp | 1;
#endif
}

static void mpic_shutdown_ht_interrupt(struct mpic *mpic, unsigned int source,
				       unsigned int irqflags)
{
	struct mpic_irq_fixup *fixup = &mpic->fixups[source];
	unsigned long flags;
	u32 tmp;

	if (fixup->base == NULL)
		return;

	DBG("shutdown_ht_interrupt(0x%x, 0x%x)\n", source, irqflags);

	/* Disable */
	spin_lock_irqsave(&mpic->fixup_lock, flags);
	writeb(0x10 + 2 * fixup->index, fixup->base + 2);
	tmp = readl(fixup->base + 4);
	tmp |= 1;
	writel(tmp, fixup->base + 4);
	spin_unlock_irqrestore(&mpic->fixup_lock, flags);

#ifdef CONFIG_PM
	/* use the lowest bit inverted to the actual HW,
	 * set if this fixup was enabled, clear otherwise */
	mpic->save_data[source].fixup_data = tmp & ~1;
#endif
}

#ifdef CONFIG_PCI_MSI
static void __init mpic_scan_ht_msi(struct mpic *mpic, u8 __iomem *devbase,
				    unsigned int devfn)
{
	u8 __iomem *base;
	u8 pos, flags;
	u64 addr = 0;

	for (pos = readb(devbase + PCI_CAPABILITY_LIST); pos != 0;
	     pos = readb(devbase + pos + PCI_CAP_LIST_NEXT)) {
		u8 id = readb(devbase + pos + PCI_CAP_LIST_ID);
		if (id == PCI_CAP_ID_HT) {
			id = readb(devbase + pos + 3);
			if ((id & HT_5BIT_CAP_MASK) == HT_CAPTYPE_MSI_MAPPING)
				break;
		}
	}

	if (pos == 0)
		return;

	base = devbase + pos;

	flags = readb(base + HT_MSI_FLAGS);
	if (!(flags & HT_MSI_FLAGS_FIXED)) {
		addr = readl(base + HT_MSI_ADDR_LO) & HT_MSI_ADDR_LO_MASK;
		addr = addr | ((u64)readl(base + HT_MSI_ADDR_HI) << 32);
	}

	printk(KERN_DEBUG "mpic:   - HT:%02x.%x %s MSI mapping found @ 0x%lx\n",
		PCI_SLOT(devfn), PCI_FUNC(devfn),
		flags & HT_MSI_FLAGS_ENABLE ? "enabled" : "disabled", addr);

	if (!(flags & HT_MSI_FLAGS_ENABLE))
		writeb(flags | HT_MSI_FLAGS_ENABLE, base + HT_MSI_FLAGS);
}
#else
static void __init mpic_scan_ht_msi(struct mpic *mpic, u8 __iomem *devbase,
				    unsigned int devfn)
{
	return;
}
#endif

static void __init mpic_scan_ht_pic(struct mpic *mpic, u8 __iomem *devbase,
				    unsigned int devfn, u32 vdid)
{
	int i, irq, n;
	u8 __iomem *base;
	u32 tmp;
	u8 pos;

	for (pos = readb(devbase + PCI_CAPABILITY_LIST); pos != 0;
	     pos = readb(devbase + pos + PCI_CAP_LIST_NEXT)) {
		u8 id = readb(devbase + pos + PCI_CAP_LIST_ID);
		if (id == PCI_CAP_ID_HT) {
			id = readb(devbase + pos + 3);
			if ((id & HT_5BIT_CAP_MASK) == HT_CAPTYPE_IRQ)
				break;
		}
	}
	if (pos == 0)
		return;

	base = devbase + pos;
	writeb(0x01, base + 2);
	n = (readl(base + 4) >> 16) & 0xff;

	printk(KERN_INFO "mpic:   - HT:%02x.%x [0x%02x] vendor %04x device %04x"
	       " has %d irqs\n",
	       devfn >> 3, devfn & 0x7, pos, vdid & 0xffff, vdid >> 16, n + 1);

	for (i = 0; i <= n; i++) {
		writeb(0x10 + 2 * i, base + 2);
		tmp = readl(base + 4);
		irq = (tmp >> 16) & 0xff;
		DBG("HT PIC index 0x%x, irq 0x%x, tmp: %08x\n", i, irq, tmp);
		/* mask it , will be unmasked later */
		tmp |= 0x1;
		writel(tmp, base + 4);
		mpic->fixups[irq].index = i;
		mpic->fixups[irq].base = base;
		/* Apple HT PIC has a non-standard way of doing EOIs */
		if ((vdid & 0xffff) == 0x106b)
			mpic->fixups[irq].applebase = devbase + 0x60;
		else
			mpic->fixups[irq].applebase = NULL;
		writeb(0x11 + 2 * i, base + 2);
		mpic->fixups[irq].data = readl(base + 4) | 0x80000000;
	}
}
 

static void __init mpic_scan_ht_pics(struct mpic *mpic)
{
	unsigned int devfn;
	u8 __iomem *cfgspace;

	printk(KERN_INFO "mpic: Setting up HT PICs workarounds for U3/U4\n");

	/* Allocate fixups array */
	mpic->fixups = alloc_bootmem(128 * sizeof(struct mpic_irq_fixup));
	BUG_ON(mpic->fixups == NULL);
	memset(mpic->fixups, 0, 128 * sizeof(struct mpic_irq_fixup));

	/* Init spinlock */
	spin_lock_init(&mpic->fixup_lock);

	/* Map U3 config space. We assume all IO-APICs are on the primary bus
	 * so we only need to map 64kB.
	 */
	cfgspace = ioremap(0xf2000000, 0x10000);
	BUG_ON(cfgspace == NULL);

	/* Now we scan all slots. We do a very quick scan, we read the header
	 * type, vendor ID and device ID only, that's plenty enough
	 */
	for (devfn = 0; devfn < 0x100; devfn++) {
		u8 __iomem *devbase = cfgspace + (devfn << 8);
		u8 hdr_type = readb(devbase + PCI_HEADER_TYPE);
		u32 l = readl(devbase + PCI_VENDOR_ID);
		u16 s;

		DBG("devfn %x, l: %x\n", devfn, l);

		/* If no device, skip */
		if (l == 0xffffffff || l == 0x00000000 ||
		    l == 0x0000ffff || l == 0xffff0000)
			goto next;
		/* Check if is supports capability lists */
		s = readw(devbase + PCI_STATUS);
		if (!(s & PCI_STATUS_CAP_LIST))
			goto next;

		mpic_scan_ht_pic(mpic, devbase, devfn, l);
		mpic_scan_ht_msi(mpic, devbase, devfn);

	next:
		/* next device, if function 0 */
		if (PCI_FUNC(devfn) == 0 && (hdr_type & 0x80) == 0)
			devfn += 7;
	}
}

#else /* CONFIG_MPIC_U3_HT_IRQS */

static inline int mpic_is_ht_interrupt(struct mpic *mpic, unsigned int source)
{
	return 0;
}

static void __init mpic_scan_ht_pics(struct mpic *mpic)
{
}

#endif /* CONFIG_MPIC_U3_HT_IRQS */

#ifdef CONFIG_SMP
static int irq_choose_cpu(unsigned int virt_irq)
{
	cpumask_t mask = irq_desc[virt_irq].affinity;
	int cpuid;

	if (cpus_equal(mask, CPU_MASK_ALL)) {
		static int irq_rover;
		static DEFINE_SPINLOCK(irq_rover_lock);
		unsigned long flags;

		/* Round-robin distribution... */
	do_round_robin:
		spin_lock_irqsave(&irq_rover_lock, flags);

		while (!cpu_online(irq_rover)) {
			if (++irq_rover >= NR_CPUS)
				irq_rover = 0;
		}
		cpuid = irq_rover;
		do {
			if (++irq_rover >= NR_CPUS)
				irq_rover = 0;
		} while (!cpu_online(irq_rover));

		spin_unlock_irqrestore(&irq_rover_lock, flags);
	} else {
		cpumask_t tmp;

		cpus_and(tmp, cpu_online_map, mask);

		if (cpus_empty(tmp))
			goto do_round_robin;

		cpuid = first_cpu(tmp);
	}

	return cpuid;
}
#else
static int irq_choose_cpu(unsigned int virt_irq)
{
	return hard_smp_processor_id();
}
#endif

#define mpic_irq_to_hw(virq)	((unsigned int)irq_map[virq].hwirq)

/* Find an mpic associated with a given linux interrupt */
static struct mpic *mpic_find(unsigned int irq, unsigned int *is_ipi)
{
	unsigned int src = mpic_irq_to_hw(irq);
	struct mpic *mpic;

	if (irq < NUM_ISA_INTERRUPTS)
		return NULL;

	mpic = irq_desc[irq].chip_data;

	if (is_ipi)
		*is_ipi = (src >= mpic->ipi_vecs[0] &&
			   src <= mpic->ipi_vecs[3]);

	return mpic;
}

/* Convert a cpu mask from logical to physical cpu numbers. */
static inline u32 mpic_physmask(u32 cpumask)
{
	int i;
	u32 mask = 0;

	for (i = 0; i < NR_CPUS; ++i, cpumask >>= 1)
		mask |= (cpumask & 1) << get_hard_smp_processor_id(i);
	return mask;
}

#ifdef CONFIG_SMP
/* Get the mpic structure from the IPI number */
static inline struct mpic * mpic_from_ipi(unsigned int ipi)
{
	return irq_desc[ipi].chip_data;
}
#endif

/* Get the mpic structure from the irq number */
static inline struct mpic * mpic_from_irq(unsigned int irq)
{
	return irq_desc[irq].chip_data;
}

/* Send an EOI */
static inline void mpic_eoi(struct mpic *mpic)
{
	mpic_cpu_write(MPIC_INFO(CPU_EOI), 0);
	(void)mpic_cpu_read(MPIC_INFO(CPU_WHOAMI));
}

#ifdef CONFIG_SMP
static irqreturn_t mpic_ipi_action(int irq, void *data)
{
	long ipi = (long)data;

	smp_message_recv(ipi);

	return IRQ_HANDLED;
}
#endif /* CONFIG_SMP */

/*
 * Linux descriptor level callbacks
 */


void mpic_unmask_irq(unsigned int irq)
{
	unsigned int loops = 100000;
	struct mpic *mpic = mpic_from_irq(irq);
	unsigned int src = mpic_irq_to_hw(irq);

	DBG("%p: %s: enable_irq: %d (src %d)\n", mpic, mpic->name, irq, src);

	mpic_irq_write(src, MPIC_INFO(IRQ_VECTOR_PRI),
		       mpic_irq_read(src, MPIC_INFO(IRQ_VECTOR_PRI)) &
		       ~MPIC_VECPRI_MASK);
	/* make sure mask gets to controller before we return to user */
	do {
		if (!loops--) {
			printk(KERN_ERR "mpic_enable_irq timeout\n");
			break;
		}
	} while(mpic_irq_read(src, MPIC_INFO(IRQ_VECTOR_PRI)) & MPIC_VECPRI_MASK);
}

void mpic_mask_irq(unsigned int irq)
{
	unsigned int loops = 100000;
	struct mpic *mpic = mpic_from_irq(irq);
	unsigned int src = mpic_irq_to_hw(irq);

	DBG("%s: disable_irq: %d (src %d)\n", mpic->name, irq, src);

	mpic_irq_write(src, MPIC_INFO(IRQ_VECTOR_PRI),
		       mpic_irq_read(src, MPIC_INFO(IRQ_VECTOR_PRI)) |
		       MPIC_VECPRI_MASK);

	/* make sure mask gets to controller before we return to user */
	do {
		if (!loops--) {
			printk(KERN_ERR "mpic_enable_irq timeout\n");
			break;
		}
	} while(!(mpic_irq_read(src, MPIC_INFO(IRQ_VECTOR_PRI)) & MPIC_VECPRI_MASK));
}

void mpic_end_irq(unsigned int irq)
{
	struct mpic *mpic = mpic_from_irq(irq);

#ifdef DEBUG_IRQ
	DBG("%s: end_irq: %d\n", mpic->name, irq);
#endif
	/* We always EOI on end_irq() even for edge interrupts since that
	 * should only lower the priority, the MPIC should have properly
	 * latched another edge interrupt coming in anyway
	 */

	mpic_eoi(mpic);
}

#ifdef CONFIG_MPIC_U3_HT_IRQS

static void mpic_unmask_ht_irq(unsigned int irq)
{
	struct mpic *mpic = mpic_from_irq(irq);
	unsigned int src = mpic_irq_to_hw(irq);

	mpic_unmask_irq(irq);

	if (irq_desc[irq].status & IRQ_LEVEL)
		mpic_ht_end_irq(mpic, src);
}

static unsigned int mpic_startup_ht_irq(unsigned int irq)
{
	struct mpic *mpic = mpic_from_irq(irq);
	unsigned int src = mpic_irq_to_hw(irq);

	mpic_unmask_irq(irq);
	mpic_startup_ht_interrupt(mpic, src, irq_desc[irq].status);

	return 0;
}

static void mpic_shutdown_ht_irq(unsigned int irq)
{
	struct mpic *mpic = mpic_from_irq(irq);
	unsigned int src = mpic_irq_to_hw(irq);

	mpic_shutdown_ht_interrupt(mpic, src, irq_desc[irq].status);
	mpic_mask_irq(irq);
}

static void mpic_end_ht_irq(unsigned int irq)
{
	struct mpic *mpic = mpic_from_irq(irq);
	unsigned int src = mpic_irq_to_hw(irq);

#ifdef DEBUG_IRQ
	DBG("%s: end_irq: %d\n", mpic->name, irq);
#endif
	/* We always EOI on end_irq() even for edge interrupts since that
	 * should only lower the priority, the MPIC should have properly
	 * latched another edge interrupt coming in anyway
	 */

	if (irq_desc[irq].status & IRQ_LEVEL)
		mpic_ht_end_irq(mpic, src);
	mpic_eoi(mpic);
}
#endif /* !CONFIG_MPIC_U3_HT_IRQS */

#ifdef CONFIG_SMP

static void mpic_unmask_ipi(unsigned int irq)
{
	struct mpic *mpic = mpic_from_ipi(irq);
	unsigned int src = mpic_irq_to_hw(irq) - mpic->ipi_vecs[0];

	DBG("%s: enable_ipi: %d (ipi %d)\n", mpic->name, irq, src);
	mpic_ipi_write(src, mpic_ipi_read(src) & ~MPIC_VECPRI_MASK);
}

static void mpic_mask_ipi(unsigned int irq)
{
	/* NEVER disable an IPI... that's just plain wrong! */
}

static void mpic_end_ipi(unsigned int irq)
{
	struct mpic *mpic = mpic_from_ipi(irq);

	/*
	 * IPIs are marked IRQ_PER_CPU. This has the side effect of
	 * preventing the IRQ_PENDING/IRQ_INPROGRESS logic from
	 * applying to them. We EOI them late to avoid re-entering.
	 * We mark IPI's with IRQF_DISABLED as they must run with
	 * irqs disabled.
	 */
	mpic_eoi(mpic);
}

#endif /* CONFIG_SMP */

void mpic_set_affinity(unsigned int irq, cpumask_t cpumask)
{
	struct mpic *mpic = mpic_from_irq(irq);
	unsigned int src = mpic_irq_to_hw(irq);

	if (mpic->flags & MPIC_SINGLE_DEST_CPU) {
		int cpuid = irq_choose_cpu(irq);
<<<<<<< HEAD

		mpic_irq_write(src, MPIC_INFO(IRQ_DESTINATION), 1 << cpuid);
	} else {
		cpumask_t tmp;

		cpus_and(tmp, cpumask, cpu_online_map);

=======

		mpic_irq_write(src, MPIC_INFO(IRQ_DESTINATION), 1 << cpuid);
	} else {
		cpumask_t tmp;

		cpus_and(tmp, cpumask, cpu_online_map);

>>>>>>> 2caf6a1f
		mpic_irq_write(src, MPIC_INFO(IRQ_DESTINATION),
			       mpic_physmask(cpus_addr(tmp)[0]));
	}
}

static unsigned int mpic_type_to_vecpri(struct mpic *mpic, unsigned int type)
{
	/* Now convert sense value */
	switch(type & IRQ_TYPE_SENSE_MASK) {
	case IRQ_TYPE_EDGE_RISING:
		return MPIC_INFO(VECPRI_SENSE_EDGE) |
		       MPIC_INFO(VECPRI_POLARITY_POSITIVE);
	case IRQ_TYPE_EDGE_FALLING:
	case IRQ_TYPE_EDGE_BOTH:
		return MPIC_INFO(VECPRI_SENSE_EDGE) |
		       MPIC_INFO(VECPRI_POLARITY_NEGATIVE);
	case IRQ_TYPE_LEVEL_HIGH:
		return MPIC_INFO(VECPRI_SENSE_LEVEL) |
		       MPIC_INFO(VECPRI_POLARITY_POSITIVE);
	case IRQ_TYPE_LEVEL_LOW:
	default:
		return MPIC_INFO(VECPRI_SENSE_LEVEL) |
		       MPIC_INFO(VECPRI_POLARITY_NEGATIVE);
	}
}

int mpic_set_irq_type(unsigned int virq, unsigned int flow_type)
{
	struct mpic *mpic = mpic_from_irq(virq);
	unsigned int src = mpic_irq_to_hw(virq);
	struct irq_desc *desc = get_irq_desc(virq);
	unsigned int vecpri, vold, vnew;

	DBG("mpic: set_irq_type(mpic:@%p,virq:%d,src:0x%x,type:0x%x)\n",
	    mpic, virq, src, flow_type);

	if (src >= mpic->irq_count)
		return -EINVAL;

	if (flow_type == IRQ_TYPE_NONE)
		if (mpic->senses && src < mpic->senses_count)
			flow_type = mpic->senses[src];
	if (flow_type == IRQ_TYPE_NONE)
		flow_type = IRQ_TYPE_LEVEL_LOW;

	desc->status &= ~(IRQ_TYPE_SENSE_MASK | IRQ_LEVEL);
	desc->status |= flow_type & IRQ_TYPE_SENSE_MASK;
	if (flow_type & (IRQ_TYPE_LEVEL_HIGH | IRQ_TYPE_LEVEL_LOW))
		desc->status |= IRQ_LEVEL;

	if (mpic_is_ht_interrupt(mpic, src))
		vecpri = MPIC_VECPRI_POLARITY_POSITIVE |
			MPIC_VECPRI_SENSE_EDGE;
	else
		vecpri = mpic_type_to_vecpri(mpic, flow_type);

	vold = mpic_irq_read(src, MPIC_INFO(IRQ_VECTOR_PRI));
	vnew = vold & ~(MPIC_INFO(VECPRI_POLARITY_MASK) |
			MPIC_INFO(VECPRI_SENSE_MASK));
	vnew |= vecpri;
	if (vold != vnew)
		mpic_irq_write(src, MPIC_INFO(IRQ_VECTOR_PRI), vnew);

	return 0;
}

void mpic_set_vector(unsigned int virq, unsigned int vector)
{
	struct mpic *mpic = mpic_from_irq(virq);
	unsigned int src = mpic_irq_to_hw(virq);
	unsigned int vecpri;

	DBG("mpic: set_vector(mpic:@%p,virq:%d,src:%d,vector:0x%x)\n",
	    mpic, virq, src, vector);

	if (src >= mpic->irq_count)
		return;

	vecpri = mpic_irq_read(src, MPIC_INFO(IRQ_VECTOR_PRI));
	vecpri = vecpri & ~MPIC_INFO(VECPRI_VECTOR_MASK);
	vecpri |= vector;
	mpic_irq_write(src, MPIC_INFO(IRQ_VECTOR_PRI), vecpri);
}

static struct irq_chip mpic_irq_chip = {
	.mask		= mpic_mask_irq,
	.unmask		= mpic_unmask_irq,
	.eoi		= mpic_end_irq,
	.set_type	= mpic_set_irq_type,
};

#ifdef CONFIG_SMP
static struct irq_chip mpic_ipi_chip = {
	.mask		= mpic_mask_ipi,
	.unmask		= mpic_unmask_ipi,
	.eoi		= mpic_end_ipi,
};
#endif /* CONFIG_SMP */

#ifdef CONFIG_MPIC_U3_HT_IRQS
static struct irq_chip mpic_irq_ht_chip = {
	.startup	= mpic_startup_ht_irq,
	.shutdown	= mpic_shutdown_ht_irq,
	.mask		= mpic_mask_irq,
	.unmask		= mpic_unmask_ht_irq,
	.eoi		= mpic_end_ht_irq,
	.set_type	= mpic_set_irq_type,
};
#endif /* CONFIG_MPIC_U3_HT_IRQS */


static int mpic_host_match(struct irq_host *h, struct device_node *node)
{
	/* Exact match, unless mpic node is NULL */
	return h->of_node == NULL || h->of_node == node;
}

static int mpic_host_map(struct irq_host *h, unsigned int virq,
			 irq_hw_number_t hw)
{
	struct mpic *mpic = h->host_data;
	struct irq_chip *chip;

	DBG("mpic: map virq %d, hwirq 0x%lx\n", virq, hw);

	if (hw == mpic->spurious_vec)
		return -EINVAL;
	if (mpic->protected && test_bit(hw, mpic->protected))
		return -EINVAL;

#ifdef CONFIG_SMP
	else if (hw >= mpic->ipi_vecs[0]) {
		WARN_ON(!(mpic->flags & MPIC_PRIMARY));

		DBG("mpic: mapping as IPI\n");
		set_irq_chip_data(virq, mpic);
		set_irq_chip_and_handler(virq, &mpic->hc_ipi,
					 handle_percpu_irq);
		return 0;
	}
#endif /* CONFIG_SMP */

	if (hw >= mpic->irq_count)
		return -EINVAL;

	mpic_msi_reserve_hwirq(mpic, hw);

	/* Default chip */
	chip = &mpic->hc_irq;

#ifdef CONFIG_MPIC_U3_HT_IRQS
	/* Check for HT interrupts, override vecpri */
	if (mpic_is_ht_interrupt(mpic, hw))
		chip = &mpic->hc_ht_irq;
#endif /* CONFIG_MPIC_U3_HT_IRQS */

	DBG("mpic: mapping to irq chip @%p\n", chip);

	set_irq_chip_data(virq, mpic);
	set_irq_chip_and_handler(virq, chip, handle_fasteoi_irq);

	/* Set default irq type */
	set_irq_type(virq, IRQ_TYPE_NONE);

	return 0;
}

static int mpic_host_xlate(struct irq_host *h, struct device_node *ct,
			   u32 *intspec, unsigned int intsize,
			   irq_hw_number_t *out_hwirq, unsigned int *out_flags)

{
	static unsigned char map_mpic_senses[4] = {
		IRQ_TYPE_EDGE_RISING,
		IRQ_TYPE_LEVEL_LOW,
		IRQ_TYPE_LEVEL_HIGH,
		IRQ_TYPE_EDGE_FALLING,
	};

	*out_hwirq = intspec[0];
	if (intsize > 1) {
		u32 mask = 0x3;

		/* Apple invented a new race of encoding on machines with
		 * an HT APIC. They encode, among others, the index within
		 * the HT APIC. We don't care about it here since thankfully,
		 * it appears that they have the APIC already properly
		 * configured, and thus our current fixup code that reads the
		 * APIC config works fine. However, we still need to mask out
		 * bits in the specifier to make sure we only get bit 0 which
		 * is the level/edge bit (the only sense bit exposed by Apple),
		 * as their bit 1 means something else.
		 */
		if (machine_is(powermac))
			mask = 0x1;
		*out_flags = map_mpic_senses[intspec[1] & mask];
	} else
		*out_flags = IRQ_TYPE_NONE;

	DBG("mpic: xlate (%d cells: 0x%08x 0x%08x) to line 0x%lx sense 0x%x\n",
	    intsize, intspec[0], intspec[1], *out_hwirq, *out_flags);

	return 0;
}

static struct irq_host_ops mpic_host_ops = {
	.match = mpic_host_match,
	.map = mpic_host_map,
	.xlate = mpic_host_xlate,
};

/*
 * Exported functions
 */

struct mpic * __init mpic_alloc(struct device_node *node,
				phys_addr_t phys_addr,
				unsigned int flags,
				unsigned int isu_size,
				unsigned int irq_count,
				const char *name)
{
	struct mpic	*mpic;
	u32		greg_feature;
	const char	*vers;
	int		i;
	int		intvec_top;
	u64		paddr = phys_addr;

	mpic = alloc_bootmem(sizeof(struct mpic));
	if (mpic == NULL)
		return NULL;
	
	memset(mpic, 0, sizeof(struct mpic));
	mpic->name = name;

	mpic->irqhost = irq_alloc_host(node, IRQ_HOST_MAP_LINEAR,
				       isu_size, &mpic_host_ops,
				       flags & MPIC_LARGE_VECTORS ? 2048 : 256);
	if (mpic->irqhost == NULL)
		return NULL;

	mpic->irqhost->host_data = mpic;
	mpic->hc_irq = mpic_irq_chip;
	mpic->hc_irq.typename = name;
	if (flags & MPIC_PRIMARY)
		mpic->hc_irq.set_affinity = mpic_set_affinity;
#ifdef CONFIG_MPIC_U3_HT_IRQS
	mpic->hc_ht_irq = mpic_irq_ht_chip;
	mpic->hc_ht_irq.typename = name;
	if (flags & MPIC_PRIMARY)
		mpic->hc_ht_irq.set_affinity = mpic_set_affinity;
#endif /* CONFIG_MPIC_U3_HT_IRQS */

#ifdef CONFIG_SMP
	mpic->hc_ipi = mpic_ipi_chip;
	mpic->hc_ipi.typename = name;
#endif /* CONFIG_SMP */

	mpic->flags = flags;
	mpic->isu_size = isu_size;
	mpic->irq_count = irq_count;
	mpic->num_sources = 0; /* so far */

	if (flags & MPIC_LARGE_VECTORS)
		intvec_top = 2047;
	else
		intvec_top = 255;

	mpic->timer_vecs[0] = intvec_top - 8;
	mpic->timer_vecs[1] = intvec_top - 7;
	mpic->timer_vecs[2] = intvec_top - 6;
	mpic->timer_vecs[3] = intvec_top - 5;
	mpic->ipi_vecs[0]   = intvec_top - 4;
	mpic->ipi_vecs[1]   = intvec_top - 3;
	mpic->ipi_vecs[2]   = intvec_top - 2;
	mpic->ipi_vecs[3]   = intvec_top - 1;
	mpic->spurious_vec  = intvec_top;

	/* Check for "big-endian" in device-tree */
	if (node && of_get_property(node, "big-endian", NULL) != NULL)
		mpic->flags |= MPIC_BIG_ENDIAN;

	/* Look for protected sources */
	if (node) {
		int psize;
		unsigned int bits, mapsize;
		const u32 *psrc =
			of_get_property(node, "protected-sources", &psize);
		if (psrc) {
			psize /= 4;
			bits = intvec_top + 1;
			mapsize = BITS_TO_LONGS(bits) * sizeof(unsigned long);
			mpic->protected = alloc_bootmem(mapsize);
			BUG_ON(mpic->protected == NULL);
			memset(mpic->protected, 0, mapsize);
			for (i = 0; i < psize; i++) {
				if (psrc[i] > intvec_top)
					continue;
				__set_bit(psrc[i], mpic->protected);
			}
		}
	}

#ifdef CONFIG_MPIC_WEIRD
	mpic->hw_set = mpic_infos[MPIC_GET_REGSET(flags)];
#endif

	/* default register type */
	mpic->reg_type = (flags & MPIC_BIG_ENDIAN) ?
		mpic_access_mmio_be : mpic_access_mmio_le;

	/* If no physical address is passed in, a device-node is mandatory */
	BUG_ON(paddr == 0 && node == NULL);

	/* If no physical address passed in, check if it's dcr based */
	if (paddr == 0 && of_get_property(node, "dcr-reg", NULL) != NULL) {
#ifdef CONFIG_PPC_DCR
		mpic->flags |= MPIC_USES_DCR;
		mpic->reg_type = mpic_access_dcr;
#else
		BUG();
#endif /* CONFIG_PPC_DCR */
	}

	/* If the MPIC is not DCR based, and no physical address was passed
	 * in, try to obtain one
	 */
	if (paddr == 0 && !(mpic->flags & MPIC_USES_DCR)) {
		const u32 *reg = of_get_property(node, "reg", NULL);
		BUG_ON(reg == NULL);
		paddr = of_translate_address(node, reg);
		BUG_ON(paddr == OF_BAD_ADDR);
	}

	/* Map the global registers */
	mpic_map(mpic, paddr, &mpic->gregs, MPIC_INFO(GREG_BASE), 0x1000);
	mpic_map(mpic, paddr, &mpic->tmregs, MPIC_INFO(TIMER_BASE), 0x1000);

	/* Reset */
	if (flags & MPIC_WANTS_RESET) {
		mpic_write(mpic->gregs, MPIC_INFO(GREG_GLOBAL_CONF_0),
			   mpic_read(mpic->gregs, MPIC_INFO(GREG_GLOBAL_CONF_0))
			   | MPIC_GREG_GCONF_RESET);
		while( mpic_read(mpic->gregs, MPIC_INFO(GREG_GLOBAL_CONF_0))
		       & MPIC_GREG_GCONF_RESET)
			mb();
	}

	if (flags & MPIC_ENABLE_MCK)
		mpic_write(mpic->gregs, MPIC_INFO(GREG_GLOBAL_CONF_0),
			   mpic_read(mpic->gregs, MPIC_INFO(GREG_GLOBAL_CONF_0))
			   | MPIC_GREG_GCONF_MCK);

	/* Read feature register, calculate num CPUs and, for non-ISU
	 * MPICs, num sources as well. On ISU MPICs, sources are counted
	 * as ISUs are added
	 */
	greg_feature = mpic_read(mpic->gregs, MPIC_INFO(GREG_FEATURE_0));
	mpic->num_cpus = ((greg_feature & MPIC_GREG_FEATURE_LAST_CPU_MASK)
			  >> MPIC_GREG_FEATURE_LAST_CPU_SHIFT) + 1;
	if (isu_size == 0) {
		if (flags & MPIC_BROKEN_FRR_NIRQS)
			mpic->num_sources = mpic->irq_count;
		else
			mpic->num_sources =
				((greg_feature & MPIC_GREG_FEATURE_LAST_SRC_MASK)
				 >> MPIC_GREG_FEATURE_LAST_SRC_SHIFT) + 1;
	}

	/* Map the per-CPU registers */
	for (i = 0; i < mpic->num_cpus; i++) {
		mpic_map(mpic, paddr, &mpic->cpuregs[i],
			 MPIC_INFO(CPU_BASE) + i * MPIC_INFO(CPU_STRIDE),
			 0x1000);
	}

	/* Initialize main ISU if none provided */
	if (mpic->isu_size == 0) {
		mpic->isu_size = mpic->num_sources;
		mpic_map(mpic, paddr, &mpic->isus[0],
			 MPIC_INFO(IRQ_BASE), MPIC_INFO(IRQ_STRIDE) * mpic->isu_size);
	}
	mpic->isu_shift = 1 + __ilog2(mpic->isu_size - 1);
	mpic->isu_mask = (1 << mpic->isu_shift) - 1;

	/* Display version */
	switch (greg_feature & MPIC_GREG_FEATURE_VERSION_MASK) {
	case 1:
		vers = "1.0";
		break;
	case 2:
		vers = "1.2";
		break;
	case 3:
		vers = "1.3";
		break;
	default:
		vers = "<unknown>";
		break;
	}
	printk(KERN_INFO "mpic: Setting up MPIC \"%s\" version %s at %llx,"
	       " max %d CPUs\n",
	       name, vers, (unsigned long long)paddr, mpic->num_cpus);
	printk(KERN_INFO "mpic: ISU size: %d, shift: %d, mask: %x\n",
	       mpic->isu_size, mpic->isu_shift, mpic->isu_mask);

	mpic->next = mpics;
	mpics = mpic;

	if (flags & MPIC_PRIMARY) {
		mpic_primary = mpic;
		irq_set_default_host(mpic->irqhost);
	}

	return mpic;
}

void __init mpic_assign_isu(struct mpic *mpic, unsigned int isu_num,
			    phys_addr_t paddr)
{
	unsigned int isu_first = isu_num * mpic->isu_size;

	BUG_ON(isu_num >= MPIC_MAX_ISU);

	mpic_map(mpic, paddr, &mpic->isus[isu_num], 0,
		 MPIC_INFO(IRQ_STRIDE) * mpic->isu_size);
	if ((isu_first + mpic->isu_size) > mpic->num_sources)
		mpic->num_sources = isu_first + mpic->isu_size;
}

void __init mpic_set_default_senses(struct mpic *mpic, u8 *senses, int count)
{
	mpic->senses = senses;
	mpic->senses_count = count;
}

void __init mpic_init(struct mpic *mpic)
{
	int i;
	int cpu;

	BUG_ON(mpic->num_sources == 0);

	printk(KERN_INFO "mpic: Initializing for %d sources\n", mpic->num_sources);

	/* Set current processor priority to max */
	mpic_cpu_write(MPIC_INFO(CPU_CURRENT_TASK_PRI), 0xf);

	/* Initialize timers: just disable them all */
	for (i = 0; i < 4; i++) {
		mpic_write(mpic->tmregs,
			   i * MPIC_INFO(TIMER_STRIDE) +
			   MPIC_INFO(TIMER_DESTINATION), 0);
		mpic_write(mpic->tmregs,
			   i * MPIC_INFO(TIMER_STRIDE) +
			   MPIC_INFO(TIMER_VECTOR_PRI),
			   MPIC_VECPRI_MASK |
			   (mpic->timer_vecs[0] + i));
	}

	/* Initialize IPIs to our reserved vectors and mark them disabled for now */
	mpic_test_broken_ipi(mpic);
	for (i = 0; i < 4; i++) {
		mpic_ipi_write(i,
			       MPIC_VECPRI_MASK |
			       (10 << MPIC_VECPRI_PRIORITY_SHIFT) |
			       (mpic->ipi_vecs[0] + i));
	}

	/* Initialize interrupt sources */
	if (mpic->irq_count == 0)
		mpic->irq_count = mpic->num_sources;

	/* Do the HT PIC fixups on U3 broken mpic */
	DBG("MPIC flags: %x\n", mpic->flags);
	if ((mpic->flags & MPIC_U3_HT_IRQS) && (mpic->flags & MPIC_PRIMARY)) {
		mpic_scan_ht_pics(mpic);
		mpic_u3msi_init(mpic);
	}

	mpic_pasemi_msi_init(mpic);

	if (mpic->flags & MPIC_PRIMARY)
		cpu = hard_smp_processor_id();
	else
		cpu = 0;

	for (i = 0; i < mpic->num_sources; i++) {
		/* start with vector = source number, and masked */
		u32 vecpri = MPIC_VECPRI_MASK | i |
			(8 << MPIC_VECPRI_PRIORITY_SHIFT);
		
		/* check if protected */
		if (mpic->protected && test_bit(i, mpic->protected))
			continue;
		/* init hw */
		mpic_irq_write(i, MPIC_INFO(IRQ_VECTOR_PRI), vecpri);
		mpic_irq_write(i, MPIC_INFO(IRQ_DESTINATION), 1 << cpu);
	}
	
	/* Init spurious vector */
	mpic_write(mpic->gregs, MPIC_INFO(GREG_SPURIOUS), mpic->spurious_vec);

	/* Disable 8259 passthrough, if supported */
	if (!(mpic->flags & MPIC_NO_PTHROU_DIS))
		mpic_write(mpic->gregs, MPIC_INFO(GREG_GLOBAL_CONF_0),
			   mpic_read(mpic->gregs, MPIC_INFO(GREG_GLOBAL_CONF_0))
			   | MPIC_GREG_GCONF_8259_PTHROU_DIS);

	if (mpic->flags & MPIC_NO_BIAS)
		mpic_write(mpic->gregs, MPIC_INFO(GREG_GLOBAL_CONF_0),
			mpic_read(mpic->gregs, MPIC_INFO(GREG_GLOBAL_CONF_0))
			| MPIC_GREG_GCONF_NO_BIAS);

	/* Set current processor priority to 0 */
	mpic_cpu_write(MPIC_INFO(CPU_CURRENT_TASK_PRI), 0);

#ifdef CONFIG_PM
	/* allocate memory to save mpic state */
	mpic->save_data = alloc_bootmem(mpic->num_sources * sizeof(struct mpic_irq_save));
	BUG_ON(mpic->save_data == NULL);
#endif
}

void __init mpic_set_clk_ratio(struct mpic *mpic, u32 clock_ratio)
{
	u32 v;

	v = mpic_read(mpic->gregs, MPIC_GREG_GLOBAL_CONF_1);
	v &= ~MPIC_GREG_GLOBAL_CONF_1_CLK_RATIO_MASK;
	v |= MPIC_GREG_GLOBAL_CONF_1_CLK_RATIO(clock_ratio);
	mpic_write(mpic->gregs, MPIC_GREG_GLOBAL_CONF_1, v);
}

void __init mpic_set_serial_int(struct mpic *mpic, int enable)
{
	unsigned long flags;
	u32 v;

	spin_lock_irqsave(&mpic_lock, flags);
	v = mpic_read(mpic->gregs, MPIC_GREG_GLOBAL_CONF_1);
	if (enable)
		v |= MPIC_GREG_GLOBAL_CONF_1_SIE;
	else
		v &= ~MPIC_GREG_GLOBAL_CONF_1_SIE;
	mpic_write(mpic->gregs, MPIC_GREG_GLOBAL_CONF_1, v);
	spin_unlock_irqrestore(&mpic_lock, flags);
}

void mpic_irq_set_priority(unsigned int irq, unsigned int pri)
{
	unsigned int is_ipi;
	struct mpic *mpic = mpic_find(irq, &is_ipi);
	unsigned int src = mpic_irq_to_hw(irq);
	unsigned long flags;
	u32 reg;

	if (!mpic)
		return;

	spin_lock_irqsave(&mpic_lock, flags);
	if (is_ipi) {
		reg = mpic_ipi_read(src - mpic->ipi_vecs[0]) &
			~MPIC_VECPRI_PRIORITY_MASK;
		mpic_ipi_write(src - mpic->ipi_vecs[0],
			       reg | (pri << MPIC_VECPRI_PRIORITY_SHIFT));
	} else {
		reg = mpic_irq_read(src, MPIC_INFO(IRQ_VECTOR_PRI))
			& ~MPIC_VECPRI_PRIORITY_MASK;
		mpic_irq_write(src, MPIC_INFO(IRQ_VECTOR_PRI),
			       reg | (pri << MPIC_VECPRI_PRIORITY_SHIFT));
	}
	spin_unlock_irqrestore(&mpic_lock, flags);
}

void mpic_setup_this_cpu(void)
{
#ifdef CONFIG_SMP
	struct mpic *mpic = mpic_primary;
	unsigned long flags;
	u32 msk = 1 << hard_smp_processor_id();
	unsigned int i;

	BUG_ON(mpic == NULL);

	DBG("%s: setup_this_cpu(%d)\n", mpic->name, hard_smp_processor_id());

	spin_lock_irqsave(&mpic_lock, flags);

 	/* let the mpic know we want intrs. default affinity is 0xffffffff
	 * until changed via /proc. That's how it's done on x86. If we want
	 * it differently, then we should make sure we also change the default
	 * values of irq_desc[].affinity in irq.c.
 	 */
	if (distribute_irqs) {
	 	for (i = 0; i < mpic->num_sources ; i++)
			mpic_irq_write(i, MPIC_INFO(IRQ_DESTINATION),
				mpic_irq_read(i, MPIC_INFO(IRQ_DESTINATION)) | msk);
	}

	/* Set current processor priority to 0 */
	mpic_cpu_write(MPIC_INFO(CPU_CURRENT_TASK_PRI), 0);

	spin_unlock_irqrestore(&mpic_lock, flags);
#endif /* CONFIG_SMP */
}

int mpic_cpu_get_priority(void)
{
	struct mpic *mpic = mpic_primary;

	return mpic_cpu_read(MPIC_INFO(CPU_CURRENT_TASK_PRI));
}

void mpic_cpu_set_priority(int prio)
{
	struct mpic *mpic = mpic_primary;

	prio &= MPIC_CPU_TASKPRI_MASK;
	mpic_cpu_write(MPIC_INFO(CPU_CURRENT_TASK_PRI), prio);
}

void mpic_teardown_this_cpu(int secondary)
{
	struct mpic *mpic = mpic_primary;
	unsigned long flags;
	u32 msk = 1 << hard_smp_processor_id();
	unsigned int i;

	BUG_ON(mpic == NULL);

	DBG("%s: teardown_this_cpu(%d)\n", mpic->name, hard_smp_processor_id());
	spin_lock_irqsave(&mpic_lock, flags);

	/* let the mpic know we don't want intrs.  */
	for (i = 0; i < mpic->num_sources ; i++)
		mpic_irq_write(i, MPIC_INFO(IRQ_DESTINATION),
			mpic_irq_read(i, MPIC_INFO(IRQ_DESTINATION)) & ~msk);

	/* Set current processor priority to max */
	mpic_cpu_write(MPIC_INFO(CPU_CURRENT_TASK_PRI), 0xf);
	/* We need to EOI the IPI since not all platforms reset the MPIC
	 * on boot and new interrupts wouldn't get delivered otherwise.
	 */
	mpic_eoi(mpic);

	spin_unlock_irqrestore(&mpic_lock, flags);
}


void mpic_send_ipi(unsigned int ipi_no, unsigned int cpu_mask)
{
	struct mpic *mpic = mpic_primary;

	BUG_ON(mpic == NULL);

#ifdef DEBUG_IPI
	DBG("%s: send_ipi(ipi_no: %d)\n", mpic->name, ipi_no);
#endif

	mpic_cpu_write(MPIC_INFO(CPU_IPI_DISPATCH_0) +
		       ipi_no * MPIC_INFO(CPU_IPI_DISPATCH_STRIDE),
		       mpic_physmask(cpu_mask & cpus_addr(cpu_online_map)[0]));
}

static unsigned int _mpic_get_one_irq(struct mpic *mpic, int reg)
{
	u32 src;

	src = mpic_cpu_read(reg) & MPIC_INFO(VECPRI_VECTOR_MASK);
#ifdef DEBUG_LOW
	DBG("%s: get_one_irq(reg 0x%x): %d\n", mpic->name, reg, src);
#endif
	if (unlikely(src == mpic->spurious_vec)) {
		if (mpic->flags & MPIC_SPV_EOI)
			mpic_eoi(mpic);
		return NO_IRQ;
	}
	if (unlikely(mpic->protected && test_bit(src, mpic->protected))) {
		if (printk_ratelimit())
			printk(KERN_WARNING "%s: Got protected source %d !\n",
			       mpic->name, (int)src);
		mpic_eoi(mpic);
		return NO_IRQ;
	}

	return irq_linear_revmap(mpic->irqhost, src);
}

unsigned int mpic_get_one_irq(struct mpic *mpic)
{
	return _mpic_get_one_irq(mpic, MPIC_INFO(CPU_INTACK));
}

unsigned int mpic_get_irq(void)
{
	struct mpic *mpic = mpic_primary;

	BUG_ON(mpic == NULL);

	return mpic_get_one_irq(mpic);
}

unsigned int mpic_get_mcirq(void)
{
	struct mpic *mpic = mpic_primary;

	BUG_ON(mpic == NULL);

	return _mpic_get_one_irq(mpic, MPIC_INFO(CPU_MCACK));
}

#ifdef CONFIG_SMP
void mpic_request_ipis(void)
{
	struct mpic *mpic = mpic_primary;
	long i, err;
	static char *ipi_names[] = {
		"IPI0 (call function)",
		"IPI1 (reschedule)",
		"IPI2 (call function single)",
		"IPI3 (debugger break)",
	};
	BUG_ON(mpic == NULL);

	printk(KERN_INFO "mpic: requesting IPIs ... \n");

	for (i = 0; i < 4; i++) {
		unsigned int vipi = irq_create_mapping(mpic->irqhost,
						       mpic->ipi_vecs[0] + i);
		if (vipi == NO_IRQ) {
			printk(KERN_ERR "Failed to map IPI %ld\n", i);
			break;
		}
		err = request_irq(vipi, mpic_ipi_action,
				  IRQF_DISABLED|IRQF_PERCPU,
				  ipi_names[i], (void *)i);
		if (err) {
			printk(KERN_ERR "Request of irq %d for IPI %ld failed\n",
			       vipi, i);
			break;
		}
	}
}

void smp_mpic_message_pass(int target, int msg)
{
	/* make sure we're sending something that translates to an IPI */
	if ((unsigned int)msg > 3) {
		printk("SMP %d: smp_message_pass: unknown msg %d\n",
		       smp_processor_id(), msg);
		return;
	}
	switch (target) {
	case MSG_ALL:
		mpic_send_ipi(msg, 0xffffffff);
		break;
	case MSG_ALL_BUT_SELF:
		mpic_send_ipi(msg, 0xffffffff & ~(1 << smp_processor_id()));
		break;
	default:
		mpic_send_ipi(msg, 1 << target);
		break;
	}
}

int __init smp_mpic_probe(void)
{
	int nr_cpus;

	DBG("smp_mpic_probe()...\n");

	nr_cpus = cpus_weight(cpu_possible_map);

	DBG("nr_cpus: %d\n", nr_cpus);

	if (nr_cpus > 1)
		mpic_request_ipis();

	return nr_cpus;
}

void __devinit smp_mpic_setup_cpu(int cpu)
{
	mpic_setup_this_cpu();
}
#endif /* CONFIG_SMP */

#ifdef CONFIG_PM
static int mpic_suspend(struct sys_device *dev, pm_message_t state)
{
	struct mpic *mpic = container_of(dev, struct mpic, sysdev);
	int i;

	for (i = 0; i < mpic->num_sources; i++) {
		mpic->save_data[i].vecprio =
			mpic_irq_read(i, MPIC_INFO(IRQ_VECTOR_PRI));
		mpic->save_data[i].dest =
			mpic_irq_read(i, MPIC_INFO(IRQ_DESTINATION));
	}

	return 0;
}

static int mpic_resume(struct sys_device *dev)
{
	struct mpic *mpic = container_of(dev, struct mpic, sysdev);
	int i;

	for (i = 0; i < mpic->num_sources; i++) {
		mpic_irq_write(i, MPIC_INFO(IRQ_VECTOR_PRI),
			       mpic->save_data[i].vecprio);
		mpic_irq_write(i, MPIC_INFO(IRQ_DESTINATION),
			       mpic->save_data[i].dest);

#ifdef CONFIG_MPIC_U3_HT_IRQS
	{
		struct mpic_irq_fixup *fixup = &mpic->fixups[i];

		if (fixup->base) {
			/* we use the lowest bit in an inverted meaning */
			if ((mpic->save_data[i].fixup_data & 1) == 0)
				continue;

			/* Enable and configure */
			writeb(0x10 + 2 * fixup->index, fixup->base + 2);

			writel(mpic->save_data[i].fixup_data & ~1,
			       fixup->base + 4);
		}
	}
#endif
	} /* end for loop */

	return 0;
}
#endif

static struct sysdev_class mpic_sysclass = {
#ifdef CONFIG_PM
	.resume = mpic_resume,
	.suspend = mpic_suspend,
#endif
	.name = "mpic",
};

static int mpic_init_sys(void)
{
	struct mpic *mpic = mpics;
	int error, id = 0;

	error = sysdev_class_register(&mpic_sysclass);

	while (mpic && !error) {
		mpic->sysdev.cls = &mpic_sysclass;
		mpic->sysdev.id = id++;
		error = sysdev_register(&mpic->sysdev);
		mpic = mpic->next;
	}
	return error;
}

device_initcall(mpic_init_sys);<|MERGE_RESOLUTION|>--- conflicted
+++ resolved
@@ -824,7 +824,6 @@
 
 	if (mpic->flags & MPIC_SINGLE_DEST_CPU) {
 		int cpuid = irq_choose_cpu(irq);
-<<<<<<< HEAD
 
 		mpic_irq_write(src, MPIC_INFO(IRQ_DESTINATION), 1 << cpuid);
 	} else {
@@ -832,15 +831,6 @@
 
 		cpus_and(tmp, cpumask, cpu_online_map);
 
-=======
-
-		mpic_irq_write(src, MPIC_INFO(IRQ_DESTINATION), 1 << cpuid);
-	} else {
-		cpumask_t tmp;
-
-		cpus_and(tmp, cpumask, cpu_online_map);
-
->>>>>>> 2caf6a1f
 		mpic_irq_write(src, MPIC_INFO(IRQ_DESTINATION),
 			       mpic_physmask(cpus_addr(tmp)[0]));
 	}
