--- conflicted
+++ resolved
@@ -260,11 +260,7 @@
 #else 
 # define SET_PERSONALITY(ex) \
   set_personality(PER_LINUX | (current->personality & (~PER_MASK)))
-<<<<<<< HEAD
-# define elf_read_implies_exec(ex, exec_stk) (exec_stk != EXSTACK_DISABLE_X)
-=======
 # define elf_read_implies_exec(ex, exec_stk) (exec_stk == EXSTACK_DEFAULT)
->>>>>>> 533ac12e
 #endif /* __powerpc64__ */
 
 extern int dcache_bsize;
