#!/usr/bin/perl -w
# (c) 2001, Dave Jones. <davej@redhat.com> (the file handling bit)
# (c) 2005, Joel Schopp <jschopp@austin.ibm.com> (the ugly bit)
# (c) 2007,2008, Andy Whitcroft <apw@uk.ibm.com> (new conditions, test suite)
# (c) 2008, Andy Whitcroft <apw@canonical.com>
# Licensed under the terms of the GNU GPL License version 2

use strict;

my $P = $0;
$P =~ s@.*/@@g;

<<<<<<< HEAD
my $V = '0.27';
=======
my $V = '0.28';
>>>>>>> 85122ea4

use Getopt::Long qw(:config no_auto_abbrev);

my $quiet = 0;
my $tree = 1;
my $chk_signoff = 1;
my $chk_patch = 1;
my $tst_only;
my $emacs = 0;
my $terse = 0;
my $file = 0;
my $check = 0;
my $summary = 1;
my $mailback = 0;
my $summary_file = 0;
my $root;
my %debug;
GetOptions(
	'q|quiet+'	=> \$quiet,
	'tree!'		=> \$tree,
	'signoff!'	=> \$chk_signoff,
	'patch!'	=> \$chk_patch,
	'emacs!'	=> \$emacs,
	'terse!'	=> \$terse,
	'file!'		=> \$file,
	'subjective!'	=> \$check,
	'strict!'	=> \$check,
	'root=s'	=> \$root,
	'summary!'	=> \$summary,
	'mailback!'	=> \$mailback,
	'summary-file!'	=> \$summary_file,

	'debug=s'	=> \%debug,
	'test-only=s'	=> \$tst_only,
) or exit;

my $exit = 0;

if ($#ARGV < 0) {
	print "usage: $P [options] patchfile\n";
	print "version: $V\n";
	print "options: -q               => quiet\n";
	print "         --no-tree        => run without a kernel tree\n";
	print "         --terse          => one line per report\n";
	print "         --emacs          => emacs compile window format\n";
	print "         --file           => check a source file\n";
	print "         --strict         => enable more subjective tests\n";
	print "         --root           => path to the kernel tree root\n";
	print "         --no-summary     => suppress the per-file summary\n";
	print "         --summary-file   => include the filename in summary\n";
	exit(1);
}

my $dbg_values = 0;
my $dbg_possible = 0;
my $dbg_type = 0;
my $dbg_attr = 0;
for my $key (keys %debug) {
	## no critic
	eval "\${dbg_$key} = '$debug{$key}';";
	die "$@" if ($@);
}

if ($terse) {
	$emacs = 1;
	$quiet++;
}

if ($tree) {
	if (defined $root) {
		if (!top_of_kernel_tree($root)) {
			die "$P: $root: --root does not point at a valid tree\n";
		}
	} else {
		if (top_of_kernel_tree('.')) {
			$root = '.';
		} elsif ($0 =~ m@(.*)/scripts/[^/]*$@ &&
						top_of_kernel_tree($1)) {
			$root = $1;
		}
	}

	if (!defined $root) {
		print "Must be run from the top-level dir. of a kernel tree\n";
		exit(2);
	}
}

my $emitted_corrupt = 0;

our $Ident       = qr{[A-Za-z_][A-Za-z\d_]*};
our $Storage	= qr{extern|static|asmlinkage};
our $Sparse	= qr{
			__user|
			__kernel|
			__force|
			__iomem|
			__must_check|
			__init_refok|
			__kprobes|
			__ref
		}x;
our $Attribute	= qr{
			const|
			__read_mostly|
			__kprobes|
			__(?:mem|cpu|dev|)(?:initdata|init)|
			____cacheline_aligned|
			____cacheline_aligned_in_smp|
			____cacheline_internodealigned_in_smp|
			__weak
		  }x;
our $Modifier;
our $Inline	= qr{inline|__always_inline|noinline};
our $Member	= qr{->$Ident|\.$Ident|\[[^]]*\]};
our $Lval	= qr{$Ident(?:$Member)*};

our $Constant	= qr{(?:[0-9]+|0x[0-9a-fA-F]+)[UL]*};
our $Assignment	= qr{(?:\*\=|/=|%=|\+=|-=|<<=|>>=|&=|\^=|\|=|=)};
our $Compare    = qr{<=|>=|==|!=|<|>};
our $Operators	= qr{
			<=|>=|==|!=|
			=>|->|<<|>>|<|>|!|~|
			&&|\|\||,|\^|\+\+|--|&|\||\+|-|\*|\/|%
		  }x;

our $NonptrType;
our $Type;
our $Declare;

our $UTF8	= qr {
	[\x09\x0A\x0D\x20-\x7E]              # ASCII
	| [\xC2-\xDF][\x80-\xBF]             # non-overlong 2-byte
	|  \xE0[\xA0-\xBF][\x80-\xBF]        # excluding overlongs
	| [\xE1-\xEC\xEE\xEF][\x80-\xBF]{2}  # straight 3-byte
	|  \xED[\x80-\x9F][\x80-\xBF]        # excluding surrogates
	|  \xF0[\x90-\xBF][\x80-\xBF]{2}     # planes 1-3
	| [\xF1-\xF3][\x80-\xBF]{3}          # planes 4-15
	|  \xF4[\x80-\x8F][\x80-\xBF]{2}     # plane 16
}x;

our $typeTypedefs = qr{(?x:
	(?:__)?(?:u|s|be|le)(?:\d|\d\d)|
	atomic_t
)};

our @typeList = (
	qr{void},
	qr{(?:unsigned\s+)?char},
	qr{(?:unsigned\s+)?short},
	qr{(?:unsigned\s+)?int},
	qr{(?:unsigned\s+)?long},
	qr{(?:unsigned\s+)?long\s+int},
	qr{(?:unsigned\s+)?long\s+long},
	qr{(?:unsigned\s+)?long\s+long\s+int},
	qr{unsigned},
	qr{float},
	qr{double},
	qr{bool},
	qr{struct\s+$Ident},
	qr{union\s+$Ident},
	qr{enum\s+$Ident},
	qr{${Ident}_t},
	qr{${Ident}_handler},
	qr{${Ident}_handler_fn},
);
our @modifierList = (
	qr{fastcall},
);

sub build_types {
	my $mods = "(?x:  \n" . join("|\n  ", @modifierList) . "\n)";
	my $all = "(?x:  \n" . join("|\n  ", @typeList) . "\n)";
	$Modifier	= qr{(?:$Attribute|$Sparse|$mods)};
	$NonptrType	= qr{
			(?:$Modifier\s+|const\s+)*
			(?:
				(?:typeof|__typeof__)\s*\(\s*\**\s*$Ident\s*\)|
				(?:$typeTypedefs\b)|
				(?:${all}\b)
			)
			(?:\s+$Modifier|\s+const)*
		  }x;
	$Type	= qr{
			$NonptrType
			(?:[\s\*]+\s*const|[\s\*]+|(?:\s*\[\s*\])+)?
			(?:\s+$Inline|\s+$Modifier)*
		  }x;
	$Declare	= qr{(?:$Storage\s+)?$Type};
}
build_types();

$chk_signoff = 0 if ($file);

my @dep_includes = ();
my @dep_functions = ();
my $removal = "Documentation/feature-removal-schedule.txt";
if ($tree && -f "$root/$removal") {
	open(my $REMOVE, '<', "$root/$removal") ||
				die "$P: $removal: open failed - $!\n";
	while (<$REMOVE>) {
		if (/^Check:\s+(.*\S)/) {
			for my $entry (split(/[, ]+/, $1)) {
				if ($entry =~ m@include/(.*)@) {
					push(@dep_includes, $1);

				} elsif ($entry !~ m@/@) {
					push(@dep_functions, $entry);
				}
			}
		}
	}
	close($REMOVE);
}

my @rawlines = ();
my @lines = ();
my $vname;
for my $filename (@ARGV) {
	my $FILE;
	if ($file) {
		open($FILE, '-|', "diff -u /dev/null $filename") ||
			die "$P: $filename: diff failed - $!\n";
	} elsif ($filename eq '-') {
		open($FILE, '<&STDIN');
	} else {
		open($FILE, '<', "$filename") ||
			die "$P: $filename: open failed - $!\n";
	}
	if ($filename eq '-') {
		$vname = 'Your patch';
	} else {
		$vname = $filename;
	}
	while (<$FILE>) {
		chomp;
		push(@rawlines, $_);
	}
	close($FILE);
	if (!process($filename)) {
		$exit = 1;
	}
	@rawlines = ();
	@lines = ();
}

exit($exit);

sub top_of_kernel_tree {
	my ($root) = @_;

	my @tree_check = (
		"COPYING", "CREDITS", "Kbuild", "MAINTAINERS", "Makefile",
		"README", "Documentation", "arch", "include", "drivers",
		"fs", "init", "ipc", "kernel", "lib", "scripts",
	);

	foreach my $check (@tree_check) {
		if (! -e $root . '/' . $check) {
			return 0;
		}
	}
	return 1;
}

sub expand_tabs {
	my ($str) = @_;

	my $res = '';
	my $n = 0;
	for my $c (split(//, $str)) {
		if ($c eq "\t") {
			$res .= ' ';
			$n++;
			for (; ($n % 8) != 0; $n++) {
				$res .= ' ';
			}
			next;
		}
		$res .= $c;
		$n++;
	}

	return $res;
}
sub copy_spacing {
	(my $res = shift) =~ tr/\t/ /c;
	return $res;
}

sub line_stats {
	my ($line) = @_;

	# Drop the diff line leader and expand tabs
	$line =~ s/^.//;
	$line = expand_tabs($line);

	# Pick the indent from the front of the line.
	my ($white) = ($line =~ /^(\s*)/);

	return (length($line), length($white));
}

my $sanitise_quote = '';

sub sanitise_line_reset {
	my ($in_comment) = @_;

	if ($in_comment) {
		$sanitise_quote = '*/';
	} else {
		$sanitise_quote = '';
	}
}
sub sanitise_line {
	my ($line) = @_;

	my $res = '';
	my $l = '';

	my $qlen = 0;
	my $off = 0;
	my $c;

	# Always copy over the diff marker.
	$res = substr($line, 0, 1);

	for ($off = 1; $off < length($line); $off++) {
		$c = substr($line, $off, 1);

		# Comments we are wacking completly including the begin
		# and end, all to $;.
		if ($sanitise_quote eq '' && substr($line, $off, 2) eq '/*') {
			$sanitise_quote = '*/';

			substr($res, $off, 2, "$;$;");
			$off++;
			next;
		}
		if ($sanitise_quote eq '*/' && substr($line, $off, 2) eq '*/') {
			$sanitise_quote = '';
			substr($res, $off, 2, "$;$;");
			$off++;
			next;
		}

		# A \ in a string means ignore the next character.
		if (($sanitise_quote eq "'" || $sanitise_quote eq '"') &&
		    $c eq "\\") {
			substr($res, $off, 2, 'XX');
			$off++;
			next;
		}
		# Regular quotes.
		if ($c eq "'" || $c eq '"') {
			if ($sanitise_quote eq '') {
				$sanitise_quote = $c;

				substr($res, $off, 1, $c);
				next;
			} elsif ($sanitise_quote eq $c) {
				$sanitise_quote = '';
			}
		}

		#print "c<$c> SQ<$sanitise_quote>\n";
		if ($off != 0 && $sanitise_quote eq '*/' && $c ne "\t") {
			substr($res, $off, 1, $;);
		} elsif ($off != 0 && $sanitise_quote && $c ne "\t") {
			substr($res, $off, 1, 'X');
		} else {
			substr($res, $off, 1, $c);
		}
	}

	# The pathname on a #include may be surrounded by '<' and '>'.
	if ($res =~ /^.\s*\#\s*include\s+\<(.*)\>/) {
		my $clean = 'X' x length($1);
		$res =~ s@\<.*\>@<$clean>@;

	# The whole of a #error is a string.
	} elsif ($res =~ /^.\s*\#\s*(?:error|warning)\s+(.*)\b/) {
		my $clean = 'X' x length($1);
		$res =~ s@(\#\s*(?:error|warning)\s+).*@$1$clean@;
	}

	return $res;
}

sub ctx_statement_block {
	my ($linenr, $remain, $off) = @_;
	my $line = $linenr - 1;
	my $blk = '';
	my $soff = $off;
	my $coff = $off - 1;
	my $coff_set = 0;

	my $loff = 0;

	my $type = '';
	my $level = 0;
	my @stack = ();
	my $p;
	my $c;
	my $len = 0;

	my $remainder;
	while (1) {
		@stack = (['', 0]) if ($#stack == -1);

		#warn "CSB: blk<$blk> remain<$remain>\n";
		# If we are about to drop off the end, pull in more
		# context.
		if ($off >= $len) {
			for (; $remain > 0; $line++) {
				last if (!defined $lines[$line]);
				next if ($lines[$line] =~ /^-/);
				$remain--;
				$loff = $len;
				$blk .= $lines[$line] . "\n";
				$len = length($blk);
				$line++;
				last;
			}
			# Bail if there is no further context.
			#warn "CSB: blk<$blk> off<$off> len<$len>\n";
			if ($off >= $len) {
				last;
			}
		}
		$p = $c;
		$c = substr($blk, $off, 1);
		$remainder = substr($blk, $off);

		#warn "CSB: c<$c> type<$type> level<$level> remainder<$remainder> coff_set<$coff_set>\n";

		# Handle nested #if/#else.
		if ($remainder =~ /^#\s*(?:ifndef|ifdef|if)\s/) {
			push(@stack, [ $type, $level ]);
		} elsif ($remainder =~ /^#\s*(?:else|elif)\b/) {
			($type, $level) = @{$stack[$#stack - 1]};
		} elsif ($remainder =~ /^#\s*endif\b/) {
			($type, $level) = @{pop(@stack)};
		}

		# Statement ends at the ';' or a close '}' at the
		# outermost level.
		if ($level == 0 && $c eq ';') {
			last;
		}

		# An else is really a conditional as long as its not else if
		if ($level == 0 && $coff_set == 0 &&
				(!defined($p) || $p =~ /(?:\s|\}|\+)/) &&
				$remainder =~ /^(else)(?:\s|{)/ &&
				$remainder !~ /^else\s+if\b/) {
			$coff = $off + length($1) - 1;
			$coff_set = 1;
			#warn "CSB: mark coff<$coff> soff<$soff> 1<$1>\n";
			#warn "[" . substr($blk, $soff, $coff - $soff + 1) . "]\n";
		}

		if (($type eq '' || $type eq '(') && $c eq '(') {
			$level++;
			$type = '(';
		}
		if ($type eq '(' && $c eq ')') {
			$level--;
			$type = ($level != 0)? '(' : '';

			if ($level == 0 && $coff < $soff) {
				$coff = $off;
				$coff_set = 1;
				#warn "CSB: mark coff<$coff>\n";
			}
		}
		if (($type eq '' || $type eq '{') && $c eq '{') {
			$level++;
			$type = '{';
		}
		if ($type eq '{' && $c eq '}') {
			$level--;
			$type = ($level != 0)? '{' : '';

			if ($level == 0) {
				last;
			}
		}
		$off++;
	}
	# We are truly at the end, so shuffle to the next line.
	if ($off == $len) {
		$loff = $len + 1;
		$line++;
		$remain--;
	}

	my $statement = substr($blk, $soff, $off - $soff + 1);
	my $condition = substr($blk, $soff, $coff - $soff + 1);

	#warn "STATEMENT<$statement>\n";
	#warn "CONDITION<$condition>\n";

	#print "coff<$coff> soff<$off> loff<$loff>\n";

	return ($statement, $condition,
			$line, $remain + 1, $off - $loff + 1, $level);
}

sub statement_lines {
	my ($stmt) = @_;

	# Strip the diff line prefixes and rip blank lines at start and end.
	$stmt =~ s/(^|\n)./$1/g;
	$stmt =~ s/^\s*//;
	$stmt =~ s/\s*$//;

	my @stmt_lines = ($stmt =~ /\n/g);

	return $#stmt_lines + 2;
}

sub statement_rawlines {
	my ($stmt) = @_;

	my @stmt_lines = ($stmt =~ /\n/g);

	return $#stmt_lines + 2;
}

sub statement_block_size {
	my ($stmt) = @_;

	$stmt =~ s/(^|\n)./$1/g;
	$stmt =~ s/^\s*{//;
	$stmt =~ s/}\s*$//;
	$stmt =~ s/^\s*//;
	$stmt =~ s/\s*$//;

	my @stmt_lines = ($stmt =~ /\n/g);
	my @stmt_statements = ($stmt =~ /;/g);

	my $stmt_lines = $#stmt_lines + 2;
	my $stmt_statements = $#stmt_statements + 1;

	if ($stmt_lines > $stmt_statements) {
		return $stmt_lines;
	} else {
		return $stmt_statements;
	}
}

sub ctx_statement_full {
	my ($linenr, $remain, $off) = @_;
	my ($statement, $condition, $level);

	my (@chunks);

	# Grab the first conditional/block pair.
	($statement, $condition, $linenr, $remain, $off, $level) =
				ctx_statement_block($linenr, $remain, $off);
	#print "F: c<$condition> s<$statement> remain<$remain>\n";
	push(@chunks, [ $condition, $statement ]);
	if (!($remain > 0 && $condition =~ /^\s*(?:\n[+-])?\s*(?:if|else|do)\b/s)) {
		return ($level, $linenr, @chunks);
	}

	# Pull in the following conditional/block pairs and see if they
	# could continue the statement.
	for (;;) {
		($statement, $condition, $linenr, $remain, $off, $level) =
				ctx_statement_block($linenr, $remain, $off);
		#print "C: c<$condition> s<$statement> remain<$remain>\n";
		last if (!($remain > 0 && $condition =~ /^(?:\s*\n[+-])*\s*(?:else|do)\b/s));
		#print "C: push\n";
		push(@chunks, [ $condition, $statement ]);
	}

	return ($level, $linenr, @chunks);
}

sub ctx_block_get {
	my ($linenr, $remain, $outer, $open, $close, $off) = @_;
	my $line;
	my $start = $linenr - 1;
	my $blk = '';
	my @o;
	my @c;
	my @res = ();

	my $level = 0;
	my @stack = ($level);
	for ($line = $start; $remain > 0; $line++) {
		next if ($rawlines[$line] =~ /^-/);
		$remain--;

		$blk .= $rawlines[$line];

		# Handle nested #if/#else.
		if ($rawlines[$line] =~ /^.\s*#\s*(?:ifndef|ifdef|if)\s/) {
			push(@stack, $level);
		} elsif ($rawlines[$line] =~ /^.\s*#\s*(?:else|elif)\b/) {
			$level = $stack[$#stack - 1];
		} elsif ($rawlines[$line] =~ /^.\s*#\s*endif\b/) {
			$level = pop(@stack);
		}

		foreach my $c (split(//, $rawlines[$line])) {
			##print "C<$c>L<$level><$open$close>O<$off>\n";
			if ($off > 0) {
				$off--;
				next;
			}

			if ($c eq $close && $level > 0) {
				$level--;
				last if ($level == 0);
			} elsif ($c eq $open) {
				$level++;
			}
		}

		if (!$outer || $level <= 1) {
			push(@res, $rawlines[$line]);
		}

		last if ($level == 0);
	}

	return ($level, @res);
}
sub ctx_block_outer {
	my ($linenr, $remain) = @_;

	my ($level, @r) = ctx_block_get($linenr, $remain, 1, '{', '}', 0);
	return @r;
}
sub ctx_block {
	my ($linenr, $remain) = @_;

	my ($level, @r) = ctx_block_get($linenr, $remain, 0, '{', '}', 0);
	return @r;
}
sub ctx_statement {
	my ($linenr, $remain, $off) = @_;

	my ($level, @r) = ctx_block_get($linenr, $remain, 0, '(', ')', $off);
	return @r;
}
sub ctx_block_level {
	my ($linenr, $remain) = @_;

	return ctx_block_get($linenr, $remain, 0, '{', '}', 0);
}
sub ctx_statement_level {
	my ($linenr, $remain, $off) = @_;

	return ctx_block_get($linenr, $remain, 0, '(', ')', $off);
}

sub ctx_locate_comment {
	my ($first_line, $end_line) = @_;

	# Catch a comment on the end of the line itself.
	my ($current_comment) = ($rawlines[$end_line - 1] =~ m@.*(/\*.*\*/)\s*(?:\\\s*)?$@);
	return $current_comment if (defined $current_comment);

	# Look through the context and try and figure out if there is a
	# comment.
	my $in_comment = 0;
	$current_comment = '';
	for (my $linenr = $first_line; $linenr < $end_line; $linenr++) {
		my $line = $rawlines[$linenr - 1];
		#warn "           $line\n";
		if ($linenr == $first_line and $line =~ m@^.\s*\*@) {
			$in_comment = 1;
		}
		if ($line =~ m@/\*@) {
			$in_comment = 1;
		}
		if (!$in_comment && $current_comment ne '') {
			$current_comment = '';
		}
		$current_comment .= $line . "\n" if ($in_comment);
		if ($line =~ m@\*/@) {
			$in_comment = 0;
		}
	}

	chomp($current_comment);
	return($current_comment);
}
sub ctx_has_comment {
	my ($first_line, $end_line) = @_;
	my $cmt = ctx_locate_comment($first_line, $end_line);

	##print "LINE: $rawlines[$end_line - 1 ]\n";
	##print "CMMT: $cmt\n";

	return ($cmt ne '');
}

sub raw_line {
	my ($linenr, $cnt) = @_;

	my $offset = $linenr - 1;
	$cnt++;

	my $line;
	while ($cnt) {
		$line = $rawlines[$offset++];
		next if (defined($line) && $line =~ /^-/);
		$cnt--;
	}

	return $line;
}

sub cat_vet {
	my ($vet) = @_;
	my ($res, $coded);

	$res = '';
	while ($vet =~ /([^[:cntrl:]]*)([[:cntrl:]]|$)/g) {
		$res .= $1;
		if ($2 ne '') {
			$coded = sprintf("^%c", unpack('C', $2) + 64);
			$res .= $coded;
		}
	}
	$res =~ s/$/\$/;

	return $res;
}

my $av_preprocessor = 0;
my $av_pending;
my @av_paren_type;
my $av_pend_colon;

sub annotate_reset {
	$av_preprocessor = 0;
	$av_pending = '_';
	@av_paren_type = ('E');
	$av_pend_colon = 'O';
}

sub annotate_values {
	my ($stream, $type) = @_;

	my $res;
	my $var = '_' x length($stream);
	my $cur = $stream;

	print "$stream\n" if ($dbg_values > 1);

	while (length($cur)) {
		@av_paren_type = ('E') if ($#av_paren_type < 0);
		print " <" . join('', @av_paren_type) .
				"> <$type> <$av_pending>" if ($dbg_values > 1);
		if ($cur =~ /^(\s+)/o) {
			print "WS($1)\n" if ($dbg_values > 1);
			if ($1 =~ /\n/ && $av_preprocessor) {
				$type = pop(@av_paren_type);
				$av_preprocessor = 0;
			}

		} elsif ($cur =~ /^($Type)\s*(?:$Ident|,|\)|\()/) {
			print "DECLARE($1)\n" if ($dbg_values > 1);
			$type = 'T';

		} elsif ($cur =~ /^($Modifier)\s*/) {
			print "MODIFIER($1)\n" if ($dbg_values > 1);
			$type = 'T';

		} elsif ($cur =~ /^(\#\s*define\s*$Ident)(\(?)/o) {
			print "DEFINE($1,$2)\n" if ($dbg_values > 1);
			$av_preprocessor = 1;
			push(@av_paren_type, $type);
			if ($2 ne '') {
				$av_pending = 'N';
			}
			$type = 'E';

		} elsif ($cur =~ /^(\#\s*(?:undef\s*$Ident|include\b))/o) {
			print "UNDEF($1)\n" if ($dbg_values > 1);
			$av_preprocessor = 1;
			push(@av_paren_type, $type);

		} elsif ($cur =~ /^(\#\s*(?:ifdef|ifndef|if))/o) {
			print "PRE_START($1)\n" if ($dbg_values > 1);
			$av_preprocessor = 1;

			push(@av_paren_type, $type);
			push(@av_paren_type, $type);
			$type = 'E';

		} elsif ($cur =~ /^(\#\s*(?:else|elif))/o) {
			print "PRE_RESTART($1)\n" if ($dbg_values > 1);
			$av_preprocessor = 1;

			push(@av_paren_type, $av_paren_type[$#av_paren_type]);

			$type = 'E';

		} elsif ($cur =~ /^(\#\s*(?:endif))/o) {
			print "PRE_END($1)\n" if ($dbg_values > 1);

			$av_preprocessor = 1;

			# Assume all arms of the conditional end as this
			# one does, and continue as if the #endif was not here.
			pop(@av_paren_type);
			push(@av_paren_type, $type);
			$type = 'E';

		} elsif ($cur =~ /^(\\\n)/o) {
			print "PRECONT($1)\n" if ($dbg_values > 1);

		} elsif ($cur =~ /^(__attribute__)\s*\(?/o) {
			print "ATTR($1)\n" if ($dbg_values > 1);
			$av_pending = $type;
			$type = 'N';

		} elsif ($cur =~ /^(sizeof)\s*(\()?/o) {
			print "SIZEOF($1)\n" if ($dbg_values > 1);
			if (defined $2) {
				$av_pending = 'V';
			}
			$type = 'N';

		} elsif ($cur =~ /^(if|while|for)\b/o) {
			print "COND($1)\n" if ($dbg_values > 1);
			$av_pending = 'E';
			$type = 'N';

		} elsif ($cur =~/^(case)/o) {
			print "CASE($1)\n" if ($dbg_values > 1);
			$av_pend_colon = 'C';
			$type = 'N';

		} elsif ($cur =~/^(return|else|goto|typeof|__typeof__)\b/o) {
			print "KEYWORD($1)\n" if ($dbg_values > 1);
			$type = 'N';

		} elsif ($cur =~ /^(\()/o) {
			print "PAREN('$1')\n" if ($dbg_values > 1);
			push(@av_paren_type, $av_pending);
			$av_pending = '_';
			$type = 'N';

		} elsif ($cur =~ /^(\))/o) {
			my $new_type = pop(@av_paren_type);
			if ($new_type ne '_') {
				$type = $new_type;
				print "PAREN('$1') -> $type\n"
							if ($dbg_values > 1);
			} else {
				print "PAREN('$1')\n" if ($dbg_values > 1);
			}

		} elsif ($cur =~ /^($Ident)\s*\(/o) {
			print "FUNC($1)\n" if ($dbg_values > 1);
			$type = 'V';
			$av_pending = 'V';

		} elsif ($cur =~ /^($Ident\s*):(?:\s*\d+\s*(,|=|;))?/) {
			if (defined $2 && $type eq 'C' || $type eq 'T') {
				$av_pend_colon = 'B';
			} elsif ($type eq 'E') {
				$av_pend_colon = 'L';
			}
			print "IDENT_COLON($1,$type>$av_pend_colon)\n" if ($dbg_values > 1);
			$type = 'V';

		} elsif ($cur =~ /^($Ident|$Constant)/o) {
			print "IDENT($1)\n" if ($dbg_values > 1);
			$type = 'V';

		} elsif ($cur =~ /^($Assignment)/o) {
			print "ASSIGN($1)\n" if ($dbg_values > 1);
			$type = 'N';

		} elsif ($cur =~/^(;|{|})/) {
			print "END($1)\n" if ($dbg_values > 1);
			$type = 'E';
			$av_pend_colon = 'O';

		} elsif ($cur =~/^(,)/) {
			print "COMMA($1)\n" if ($dbg_values > 1);
			$type = 'C';

		} elsif ($cur =~ /^(\?)/o) {
			print "QUESTION($1)\n" if ($dbg_values > 1);
			$type = 'N';

		} elsif ($cur =~ /^(:)/o) {
			print "COLON($1,$av_pend_colon)\n" if ($dbg_values > 1);

			substr($var, length($res), 1, $av_pend_colon);
			if ($av_pend_colon eq 'C' || $av_pend_colon eq 'L') {
				$type = 'E';
			} else {
				$type = 'N';
			}
			$av_pend_colon = 'O';

		} elsif ($cur =~ /^(\[)/o) {
			print "CLOSE($1)\n" if ($dbg_values > 1);
			$type = 'N';

		} elsif ($cur =~ /^(-(?![->])|\+(?!\+)|\*|\&\&|\&)/o) {
			my $variant;

			print "OPV($1)\n" if ($dbg_values > 1);
			if ($type eq 'V') {
				$variant = 'B';
			} else {
				$variant = 'U';
			}

			substr($var, length($res), 1, $variant);
			$type = 'N';

		} elsif ($cur =~ /^($Operators)/o) {
			print "OP($1)\n" if ($dbg_values > 1);
			if ($1 ne '++' && $1 ne '--') {
				$type = 'N';
			}

		} elsif ($cur =~ /(^.)/o) {
			print "C($1)\n" if ($dbg_values > 1);
		}
		if (defined $1) {
			$cur = substr($cur, length($1));
			$res .= $type x length($1);
		}
	}

	return ($res, $var);
}

sub possible {
	my ($possible, $line) = @_;

	print "CHECK<$possible> ($line)\n" if ($dbg_possible > 2);
	if ($possible !~ /(?:
		^(?:
			$Modifier|
			$Storage|
			$Type|
			DEFINE_\S+|
			goto|
			return|
			case|
			else|
			asm|__asm__|
			do
		)$|
		^(?:typedef|struct|enum)\b
	    )/x) {
		# Check for modifiers.
		$possible =~ s/\s*$Storage\s*//g;
		$possible =~ s/\s*$Sparse\s*//g;
		if ($possible =~ /^\s*$/) {

		} elsif ($possible =~ /\s/) {
			$possible =~ s/\s*$Type\s*//g;
			for my $modifier (split(' ', $possible)) {
				warn "MODIFIER: $modifier ($possible) ($line)\n" if ($dbg_possible);
				push(@modifierList, $modifier);
			}

		} else {
			warn "POSSIBLE: $possible ($line)\n" if ($dbg_possible);
			push(@typeList, $possible);
		}
		build_types();
	} else {
		warn "NOTPOSS: $possible ($line)\n" if ($dbg_possible > 1);
	}
}

my $prefix = '';

sub report {
	if (defined $tst_only && $_[0] !~ /\Q$tst_only\E/) {
		return 0;
	}
	my $line = $prefix . $_[0];

	$line = (split('\n', $line))[0] . "\n" if ($terse);

	push(our @report, $line);

	return 1;
}
sub report_dump {
	our @report;
}
sub ERROR {
	if (report("ERROR: $_[0]\n")) {
		our $clean = 0;
		our $cnt_error++;
	}
}
sub WARN {
	if (report("WARNING: $_[0]\n")) {
		our $clean = 0;
		our $cnt_warn++;
	}
}
sub CHK {
	if ($check && report("CHECK: $_[0]\n")) {
		our $clean = 0;
		our $cnt_chk++;
	}
}

sub check_absolute_file {
	my ($absolute, $herecurr) = @_;
	my $file = $absolute;

	##print "absolute<$absolute>\n";

	# See if any suffix of this path is a path within the tree.
	while ($file =~ s@^[^/]*/@@) {
		if (-f "$root/$file") {
			##print "file<$file>\n";
			last;
		}
	}
	if (! -f _)  {
		return 0;
	}

	# It is, so see if the prefix is acceptable.
	my $prefix = $absolute;
	substr($prefix, -length($file)) = '';

	##print "prefix<$prefix>\n";
	if ($prefix ne ".../") {
		WARN("use relative pathname instead of absolute in changelog text\n" . $herecurr);
	}
}

sub process {
	my $filename = shift;

	my $linenr=0;
	my $prevline="";
	my $prevrawline="";
	my $stashline="";
	my $stashrawline="";

	my $length;
	my $indent;
	my $previndent=0;
	my $stashindent=0;

	our $clean = 1;
	my $signoff = 0;
	my $is_patch = 0;

	our @report = ();
	our $cnt_lines = 0;
	our $cnt_error = 0;
	our $cnt_warn = 0;
	our $cnt_chk = 0;

	# Trace the real file/line as we go.
	my $realfile = '';
	my $realline = 0;
	my $realcnt = 0;
	my $here = '';
	my $in_comment = 0;
	my $comment_edge = 0;
	my $first_line = 0;
	my $p1_prefix = '';

	my $prev_values = 'E';

	# suppression flags
	my %suppress_ifbraces;
	my %suppress_whiletrailers;

	# Pre-scan the patch sanitizing the lines.
	# Pre-scan the patch looking for any __setup documentation.
	#
	my @setup_docs = ();
	my $setup_docs = 0;

	sanitise_line_reset();
	my $line;
	foreach my $rawline (@rawlines) {
		$linenr++;
		$line = $rawline;

		if ($rawline=~/^\+\+\+\s+(\S+)/) {
			$setup_docs = 0;
			if ($1 =~ m@Documentation/kernel-parameters.txt$@) {
				$setup_docs = 1;
			}
			#next;
		}
		if ($rawline=~/^\@\@ -\d+(?:,\d+)? \+(\d+)(,(\d+))? \@\@/) {
			$realline=$1-1;
			if (defined $2) {
				$realcnt=$3+1;
			} else {
				$realcnt=1+1;
			}
			$in_comment = 0;

			# Guestimate if this is a continuing comment.  Run
			# the context looking for a comment "edge".  If this
			# edge is a close comment then we must be in a comment
			# at context start.
			my $edge;
			my $cnt = $realcnt;
			for (my $ln = $linenr + 1; $cnt > 0; $ln++) {
				next if (defined $rawlines[$ln - 1] &&
					 $rawlines[$ln - 1] =~ /^-/);
				$cnt--;
				#print "RAW<$rawlines[$ln - 1]>\n";
				last if (!defined $rawlines[$ln - 1]);
				if ($rawlines[$ln - 1] =~ m@(/\*|\*/)@ &&
				    $rawlines[$ln - 1] !~ m@"[^"]*(?:/\*|\*/)[^"]*"@) {
					($edge) = $1;
					last;
				}
			}
			if (defined $edge && $edge eq '*/') {
				$in_comment = 1;
			}

			# Guestimate if this is a continuing comment.  If this
			# is the start of a diff block and this line starts
			# ' *' then it is very likely a comment.
			if (!defined $edge &&
			    $rawlines[$linenr] =~ m@^.\s*(?:\*\*+| \*)(?:\s|$)@)
			{
				$in_comment = 1;
			}

			##print "COMMENT:$in_comment edge<$edge> $rawline\n";
			sanitise_line_reset($in_comment);

		} elsif ($realcnt && $rawline =~ /^(?:\+| |$)/) {
			# Standardise the strings and chars within the input to
			# simplify matching -- only bother with positive lines.
			$line = sanitise_line($rawline);
		}
		push(@lines, $line);

		if ($realcnt > 1) {
			$realcnt-- if ($line =~ /^(?:\+| |$)/);
		} else {
			$realcnt = 0;
		}

		#print "==>$rawline\n";
		#print "-->$line\n";

		if ($setup_docs && $line =~ /^\+/) {
			push(@setup_docs, $line);
		}
	}

	$prefix = '';

	$realcnt = 0;
	$linenr = 0;
	foreach my $line (@lines) {
		$linenr++;

		my $rawline = $rawlines[$linenr - 1];
		my $hunk_line = ($realcnt != 0);

#extract the line range in the file after the patch is applied
		if ($line=~/^\@\@ -\d+(?:,\d+)? \+(\d+)(,(\d+))? \@\@/) {
			$is_patch = 1;
			$first_line = $linenr + 1;
			$realline=$1-1;
			if (defined $2) {
				$realcnt=$3+1;
			} else {
				$realcnt=1+1;
			}
			annotate_reset();
			$prev_values = 'E';

			%suppress_ifbraces = ();
			%suppress_whiletrailers = ();
			next;

# track the line number as we move through the hunk, note that
# new versions of GNU diff omit the leading space on completely
# blank context lines so we need to count that too.
		} elsif ($line =~ /^( |\+|$)/) {
			$realline++;
			$realcnt-- if ($realcnt != 0);

			# Measure the line length and indent.
			($length, $indent) = line_stats($rawline);

			# Track the previous line.
			($prevline, $stashline) = ($stashline, $line);
			($previndent, $stashindent) = ($stashindent, $indent);
			($prevrawline, $stashrawline) = ($stashrawline, $rawline);

			#warn "line<$line>\n";

		} elsif ($realcnt == 1) {
			$realcnt--;
		}

#make up the handle for any error we report on this line
		$prefix = "$filename:$realline: " if ($emacs && $file);
		$prefix = "$filename:$linenr: " if ($emacs && !$file);

		$here = "#$linenr: " if (!$file);
		$here = "#$realline: " if ($file);

		# extract the filename as it passes
		if ($line=~/^\+\+\+\s+(\S+)/) {
			$realfile = $1;
			$realfile =~ s@^([^/]*)/@@;

			$p1_prefix = $1;
			if (!$file && $tree && $p1_prefix ne '' &&
			    -e "$root/$p1_prefix") {
				WARN("patch prefix '$p1_prefix' exists, appears to be a -p0 patch\n");
			}

			if ($realfile =~ m@^include/asm/@) {
				ERROR("do not modify files in include/asm, change architecture specific files in include/asm-<architecture>\n" . "$here$rawline\n");
			}
			next;
		}

		$here .= "FILE: $realfile:$realline:" if ($realcnt != 0);

		my $hereline = "$here\n$rawline\n";
		my $herecurr = "$here\n$rawline\n";
		my $hereprev = "$here\n$prevrawline\n$rawline\n";

		$cnt_lines++ if ($realcnt != 0);

#check the patch for a signoff:
		if ($line =~ /^\s*signed-off-by:/i) {
			# This is a signoff, if ugly, so do not double report.
			$signoff++;
			if (!($line =~ /^\s*Signed-off-by:/)) {
				WARN("Signed-off-by: is the preferred form\n" .
					$herecurr);
			}
			if ($line =~ /^\s*signed-off-by:\S/i) {
				WARN("space required after Signed-off-by:\n" .
					$herecurr);
			}
		}

# Check for wrappage within a valid hunk of the file
		if ($realcnt != 0 && $line !~ m{^(?:\+|-| |\\ No newline|$)}) {
			ERROR("patch seems to be corrupt (line wrapped?)\n" .
				$herecurr) if (!$emitted_corrupt++);
		}

# Check for absolute kernel paths.
		if ($tree) {
			while ($line =~ m{(?:^|\s)(/\S*)}g) {
				my $file = $1;

				if ($file =~ m{^(.*?)(?::\d+)+:?$} &&
				    check_absolute_file($1, $herecurr)) {
					#
				} else {
					check_absolute_file($file, $herecurr);
				}
			}
		}

# UTF-8 regex found at http://www.w3.org/International/questions/qa-forms-utf-8.en.php
		if (($realfile =~ /^$/ || $line =~ /^\+/) &&
		    $rawline !~ m/^$UTF8*$/) {
			my ($utf8_prefix) = ($rawline =~ /^($UTF8*)/);

			my $blank = copy_spacing($rawline);
			my $ptr = substr($blank, 0, length($utf8_prefix)) . "^";
			my $hereptr = "$hereline$ptr\n";

			ERROR("Invalid UTF-8, patch and commit message should be encoded in UTF-8\n" . $hereptr);
		}

# ignore non-hunk lines and lines being removed
		next if (!$hunk_line || $line =~ /^-/);

#trailing whitespace
		if ($line =~ /^\+.*\015/) {
			my $herevet = "$here\n" . cat_vet($rawline) . "\n";
			ERROR("DOS line endings\n" . $herevet);

		} elsif ($rawline =~ /^\+.*\S\s+$/ || $rawline =~ /^\+\s+$/) {
			my $herevet = "$here\n" . cat_vet($rawline) . "\n";
			ERROR("trailing whitespace\n" . $herevet);
		}

# check we are in a valid source file if not then ignore this hunk
		next if ($realfile !~ /\.(h|c|s|S|pl|sh)$/);

#80 column limit
		if ($line =~ /^\+/ && $prevrawline !~ /\/\*\*/ &&
		    $rawline !~ /^.\s*\*\s*\@$Ident\s/ &&
		    $line !~ /^\+\s*printk\s*\(\s*(?:KERN_\S+\s*)?"[X\t]*"\s*(?:,|\)\s*;)\s*$/ &&
		    $length > 80)
		{
			WARN("line over 80 characters\n" . $herecurr);
		}

# check for adding lines without a newline.
		if ($line =~ /^\+/ && defined $lines[$linenr] && $lines[$linenr] =~ /^\\ No newline at end of file/) {
			WARN("adding a line without newline at end of file\n" . $herecurr);
		}

# check we are in a valid source file C or perl if not then ignore this hunk
		next if ($realfile !~ /\.(h|c|pl)$/);

# at the beginning of a line any tabs must come first and anything
# more than 8 must use tabs.
		if ($rawline =~ /^\+\s* \t\s*\S/ ||
		    $rawline =~ /^\+\s*        \s*/) {
			my $herevet = "$here\n" . cat_vet($rawline) . "\n";
			ERROR("code indent should use tabs where possible\n" . $herevet);
		}

# check we are in a valid C source file if not then ignore this hunk
		next if ($realfile !~ /\.(h|c)$/);

# check for RCS/CVS revision markers
		if ($rawline =~ /^\+.*\$(Revision|Log|Id)(?:\$|)/) {
			WARN("CVS style keyword markers, these will _not_ be updated\n". $herecurr);
		}

# Check for potential 'bare' types
		my ($stat, $cond, $line_nr_next, $remain_next, $off_next);
		if ($realcnt && $line =~ /.\s*\S/) {
			($stat, $cond, $line_nr_next, $remain_next, $off_next) =
				ctx_statement_block($linenr, $realcnt, 0);
			$stat =~ s/\n./\n /g;
			$cond =~ s/\n./\n /g;

			my $s = $stat;
			$s =~ s/{.*$//s;

			# Ignore goto labels.
			if ($s =~ /$Ident:\*$/s) {

			# Ignore functions being called
			} elsif ($s =~ /^.\s*$Ident\s*\(/s) {

			# declarations always start with types
			} elsif ($prev_values eq 'E' && $s =~ /^.\s*(?:$Storage\s+)?(?:$Inline\s+)?(?:const\s+)?((?:\s*$Ident)+?)\b(?:\s+$Sparse)?\s*\**\s*(?:$Ident|\(\*[^\)]*\))(?:\s*$Modifier)?\s*(?:;|=|,|\()/s) {
				my $type = $1;
				$type =~ s/\s+/ /g;
				possible($type, "A:" . $s);

			# definitions in global scope can only start with types
			} elsif ($s =~ /^.(?:$Storage\s+)?(?:$Inline\s+)?(?:const\s+)?($Ident)\b\s*(?!:)/s) {
				possible($1, "B:" . $s);
			}

			# any (foo ... *) is a pointer cast, and foo is a type
			while ($s =~ /\(($Ident)(?:\s+$Sparse)*[\s\*]+\s*\)/sg) {
				possible($1, "C:" . $s);
			}

			# Check for any sort of function declaration.
			# int foo(something bar, other baz);
			# void (*store_gdt)(x86_descr_ptr *);
			if ($prev_values eq 'E' && $s =~ /^(.(?:typedef\s*)?(?:(?:$Storage|$Inline)\s*)*\s*$Type\s*(?:\b$Ident|\(\*\s*$Ident\))\s*)\(/s) {
				my ($name_len) = length($1);

				my $ctx = $s;
				substr($ctx, 0, $name_len + 1, '');
				$ctx =~ s/\)[^\)]*$//;

				for my $arg (split(/\s*,\s*/, $ctx)) {
					if ($arg =~ /^(?:const\s+)?($Ident)(?:\s+$Sparse)*\s*\**\s*(:?\b$Ident)?$/s || $arg =~ /^($Ident)$/s) {

						possible($1, "D:" . $s);
					}
				}
			}

		}

#
# Checks which may be anchored in the context.
#

# Check for switch () and associated case and default
# statements should be at the same indent.
		if ($line=~/\bswitch\s*\(.*\)/) {
			my $err = '';
			my $sep = '';
			my @ctx = ctx_block_outer($linenr, $realcnt);
			shift(@ctx);
			for my $ctx (@ctx) {
				my ($clen, $cindent) = line_stats($ctx);
				if ($ctx =~ /^\+\s*(case\s+|default:)/ &&
							$indent != $cindent) {
					$err .= "$sep$ctx\n";
					$sep = '';
				} else {
					$sep = "[...]\n";
				}
			}
			if ($err ne '') {
				ERROR("switch and case should be at the same indent\n$hereline$err");
			}
		}

# if/while/etc brace do not go on next line, unless defining a do while loop,
# or if that brace on the next line is for something else
		if ($line =~ /(.*)\b((?:if|while|for|switch)\s*\(|do\b|else\b)/ && $line !~ /^.\s*\#/) {
			my $pre_ctx = "$1$2";

			my ($level, @ctx) = ctx_statement_level($linenr, $realcnt, 0);
			my $ctx_cnt = $realcnt - $#ctx - 1;
			my $ctx = join("\n", @ctx);

			my $ctx_ln = $linenr;
			my $ctx_skip = $realcnt;

			while ($ctx_skip > $ctx_cnt || ($ctx_skip == $ctx_cnt &&
					defined $lines[$ctx_ln - 1] &&
					$lines[$ctx_ln - 1] =~ /^-/)) {
				##print "SKIP<$ctx_skip> CNT<$ctx_cnt>\n";
				$ctx_skip-- if (!defined $lines[$ctx_ln - 1] || $lines[$ctx_ln - 1] !~ /^-/);
				$ctx_ln++;
			}

			#print "realcnt<$realcnt> ctx_cnt<$ctx_cnt>\n";
			#print "pre<$pre_ctx>\nline<$line>\nctx<$ctx>\nnext<$lines[$ctx_ln - 1]>\n";

			if ($ctx !~ /{\s*/ && defined($lines[$ctx_ln -1]) && $lines[$ctx_ln - 1] =~ /^\+\s*{/) {
				ERROR("that open brace { should be on the previous line\n" .
					"$here\n$ctx\n$lines[$ctx_ln - 1]\n");
			}
			if ($level == 0 && $pre_ctx !~ /}\s*while\s*\($/ &&
			    $ctx =~ /\)\s*\;\s*$/ &&
			    defined $lines[$ctx_ln - 1])
			{
				my ($nlength, $nindent) = line_stats($lines[$ctx_ln - 1]);
				if ($nindent > $indent) {
					WARN("trailing semicolon indicates no statements, indent implies otherwise\n" .
						"$here\n$ctx\n$lines[$ctx_ln - 1]\n");
				}
			}
		}

# Check relative indent for conditionals and blocks.
		if ($line =~ /\b(?:(?:if|while|for)\s*\(|do\b)/ && $line !~ /^.\s*#/ && $line !~ /\}\s*while\s*/) {
			my ($s, $c) = ($stat, $cond);

			substr($s, 0, length($c), '');

			# Make sure we remove the line prefixes as we have
			# none on the first line, and are going to readd them
			# where necessary.
			$s =~ s/\n./\n/gs;

			# Find out how long the conditional actually is.
			my @newlines = ($c =~ /\n/gs);
			my $cond_lines = 1 + $#newlines;

			# We want to check the first line inside the block
			# starting at the end of the conditional, so remove:
			#  1) any blank line termination
			#  2) any opening brace { on end of the line
			#  3) any do (...) {
			my $continuation = 0;
			my $check = 0;
			$s =~ s/^.*\bdo\b//;
			$s =~ s/^\s*{//;
			if ($s =~ s/^\s*\\//) {
				$continuation = 1;
			}
			if ($s =~ s/^\s*?\n//) {
				$check = 1;
				$cond_lines++;
			}

			# Also ignore a loop construct at the end of a
			# preprocessor statement.
			if (($prevline =~ /^.\s*#\s*define\s/ ||
			    $prevline =~ /\\\s*$/) && $continuation == 0) {
				$check = 0;
			}

			my $cond_ptr = -1;
			$continuation = 0;
			while ($cond_ptr != $cond_lines) {
				$cond_ptr = $cond_lines;

				# If we see an #else/#elif then the code
				# is not linear.
				if ($s =~ /^\s*\#\s*(?:else|elif)/) {
					$check = 0;
				}

				# Ignore:
				#  1) blank lines, they should be at 0,
				#  2) preprocessor lines, and
				#  3) labels.
				if ($continuation ||
				    $s =~ /^\s*?\n/ ||
				    $s =~ /^\s*#\s*?/ ||
				    $s =~ /^\s*$Ident\s*:/) {
					$continuation = ($s =~ /^.*?\\\n/) ? 1 : 0;
					$s =~ s/^.*?\n//;
					$cond_lines++;
				}
			}

			my (undef, $sindent) = line_stats("+" . $s);
			my $stat_real = raw_line($linenr, $cond_lines);

			# Check if either of these lines are modified, else
			# this is not this patch's fault.
			if (!defined($stat_real) ||
			    $stat !~ /^\+/ && $stat_real !~ /^\+/) {
				$check = 0;
			}
			if (defined($stat_real) && $cond_lines > 1) {
				$stat_real = "[...]\n$stat_real";
			}

			#print "line<$line> prevline<$prevline> indent<$indent> sindent<$sindent> check<$check> continuation<$continuation> s<$s> cond_lines<$cond_lines> stat_real<$stat_real> stat<$stat>\n";

			if ($check && (($sindent % 8) != 0 ||
			    ($sindent <= $indent && $s ne ''))) {
				WARN("suspect code indent for conditional statements ($indent, $sindent)\n" . $herecurr . "$stat_real\n");
			}
		}

		# Track the 'values' across context and added lines.
		my $opline = $line; $opline =~ s/^./ /;
		my ($curr_values, $curr_vars) =
				annotate_values($opline . "\n", $prev_values);
		$curr_values = $prev_values . $curr_values;
		if ($dbg_values) {
			my $outline = $opline; $outline =~ s/\t/ /g;
			print "$linenr > .$outline\n";
			print "$linenr > $curr_values\n";
			print "$linenr >  $curr_vars\n";
		}
		$prev_values = substr($curr_values, -1);

#ignore lines not being added
		if ($line=~/^[^\+]/) {next;}

# TEST: allow direct testing of the type matcher.
		if ($dbg_type) {
			if ($line =~ /^.\s*$Declare\s*$/) {
				ERROR("TEST: is type\n" . $herecurr);
			} elsif ($dbg_type > 1 && $line =~ /^.+($Declare)/) {
				ERROR("TEST: is not type ($1 is)\n". $herecurr);
			}
			next;
		}
# TEST: allow direct testing of the attribute matcher.
		if ($dbg_attr) {
			if ($line =~ /^.\s*$Modifier\s*$/) {
				ERROR("TEST: is attr\n" . $herecurr);
			} elsif ($dbg_attr > 1 && $line =~ /^.+($Modifier)/) {
				ERROR("TEST: is not attr ($1 is)\n". $herecurr);
			}
			next;
		}

# check for initialisation to aggregates open brace on the next line
		if ($prevline =~ /$Declare\s*$Ident\s*=\s*$/ &&
		    $line =~ /^.\s*{/) {
			ERROR("that open brace { should be on the previous line\n" . $hereprev);
		}

#
# Checks which are anchored on the added line.
#

# check for malformed paths in #include statements (uses RAW line)
		if ($rawline =~ m{^.\s*\#\s*include\s+[<"](.*)[">]}) {
			my $path = $1;
			if ($path =~ m{//}) {
				ERROR("malformed #include filename\n" .
					$herecurr);
			}
		}

# no C99 // comments
		if ($line =~ m{//}) {
			ERROR("do not use C99 // comments\n" . $herecurr);
		}
		# Remove C99 comments.
		$line =~ s@//.*@@;
		$opline =~ s@//.*@@;

#EXPORT_SYMBOL should immediately follow its function closing }.
		if (($line =~ /EXPORT_SYMBOL.*\((.*)\)/) ||
		    ($line =~ /EXPORT_UNUSED_SYMBOL.*\((.*)\)/)) {
			my $name = $1;
			if ($prevline !~ /(?:
				^.}|
				^.DEFINE_$Ident\(\Q$name\E\)|
				^.DECLARE_$Ident\(\Q$name\E\)|
				^.LIST_HEAD\(\Q$name\E\)|
				^.$Type\s*\(\s*\*\s*\Q$name\E\s*\)\s*\(|
				\b\Q$name\E(?:\s+$Attribute)?\s*(?:;|=|\[)
			    )/x) {
				WARN("EXPORT_SYMBOL(foo); should immediately follow its function/variable\n" . $herecurr);
			}
		}

# check for external initialisers.
		if ($line =~ /^.$Type\s*$Ident\s*(?:\s+$Modifier)*\s*=\s*(0|NULL|false)\s*;/) {
			ERROR("do not initialise externals to 0 or NULL\n" .
				$herecurr);
		}
# check for static initialisers.
		if ($line =~ /\bstatic\s.*=\s*(0|NULL|false)\s*;/) {
			ERROR("do not initialise statics to 0 or NULL\n" .
				$herecurr);
		}

# check for new typedefs, only function parameters and sparse annotations
# make sense.
		if ($line =~ /\btypedef\s/ &&
		    $line !~ /\btypedef\s+$Type\s*\(\s*\*?$Ident\s*\)\s*\(/ &&
		    $line !~ /\btypedef\s+$Type\s+$Ident\s*\(/ &&
		    $line !~ /\b$typeTypedefs\b/ &&
		    $line !~ /\b__bitwise(?:__|)\b/) {
			WARN("do not add new typedefs\n" . $herecurr);
		}

# * goes on variable not on type
		# (char*[ const])
		if ($line =~ m{\($NonptrType(\s*(?:$Modifier\b\s*|\*\s*)+)\)}) {
			my ($from, $to) = ($1, $1);

			# Should start with a space.
			$to =~ s/^(\S)/ $1/;
			# Should not end with a space.
			$to =~ s/\s+$//;
			# '*'s should not have spaces between.
			while ($to =~ s/\*\s+\*/\*\*/) {
			}

			#print "from<$from> to<$to>\n";
			if ($from ne $to) {
				ERROR("\"(foo$from)\" should be \"(foo$to)\"\n" .  $herecurr);
			}
		} elsif ($line =~ m{\b$NonptrType(\s*(?:$Modifier\b\s*|\*\s*)+)($Ident)}) {
			my ($from, $to, $ident) = ($1, $1, $2);

			# Should start with a space.
			$to =~ s/^(\S)/ $1/;
			# Should not end with a space.
			$to =~ s/\s+$//;
			# '*'s should not have spaces between.
			while ($to =~ s/\*\s+\*/\*\*/) {
			}
			# Modifiers should have spaces.
			$to =~ s/(\b$Modifier$)/$1 /;

			#print "from<$from> to<$to> ident<$ident>\n";
			if ($from ne $to && $ident !~ /^$Modifier$/) {
				ERROR("\"foo${from}bar\" should be \"foo${to}bar\"\n" .  $herecurr);
			}
		}

# # no BUG() or BUG_ON()
# 		if ($line =~ /\b(BUG|BUG_ON)\b/) {
# 			print "Try to use WARN_ON & Recovery code rather than BUG() or BUG_ON()\n";
# 			print "$herecurr";
# 			$clean = 0;
# 		}

		if ($line =~ /\bLINUX_VERSION_CODE\b/) {
			WARN("LINUX_VERSION_CODE should be avoided, code should be for the version to which it is merged\n" . $herecurr);
		}

# printk should use KERN_* levels.  Note that follow on printk's on the
# same line do not need a level, so we use the current block context
# to try and find and validate the current printk.  In summary the current
# printk includes all preceeding printk's which have no newline on the end.
# we assume the first bad printk is the one to report.
		if ($line =~ /\bprintk\((?!KERN_)\s*"/) {
			my $ok = 0;
			for (my $ln = $linenr - 1; $ln >= $first_line; $ln--) {
				#print "CHECK<$lines[$ln - 1]\n";
				# we have a preceeding printk if it ends
				# with "\n" ignore it, else it is to blame
				if ($lines[$ln - 1] =~ m{\bprintk\(}) {
					if ($rawlines[$ln - 1] !~ m{\\n"}) {
						$ok = 1;
					}
					last;
				}
			}
			if ($ok == 0) {
				WARN("printk() should include KERN_ facility level\n" . $herecurr);
			}
		}

# function brace can't be on same line, except for #defines of do while,
# or if closed on same line
		if (($line=~/$Type\s*$Ident\(.*\).*\s{/) and
		    !($line=~/\#\s*define.*do\s{/) and !($line=~/}/)) {
			ERROR("open brace '{' following function declarations go on the next line\n" . $herecurr);
		}

# open braces for enum, union and struct go on the same line.
		if ($line =~ /^.\s*{/ &&
		    $prevline =~ /^.\s*(?:typedef\s+)?(enum|union|struct)(?:\s+$Ident)?\s*$/) {
			ERROR("open brace '{' following $1 go on the same line\n" . $hereprev);
		}

# check for spacing round square brackets; allowed:
#  1. with a type on the left -- int [] a;
#  2. at the beginning of a line for slice initialisers -- [0...10] = 5,
#  3. inside a curly brace -- = { [0...10] = 5 }
		while ($line =~ /(.*?\s)\[/g) {
			my ($where, $prefix) = ($-[1], $1);
			if ($prefix !~ /$Type\s+$/ &&
			    ($where != 0 || $prefix !~ /^.\s+$/) &&
			    $prefix !~ /{\s+$/) {
				ERROR("space prohibited before open square bracket '['\n" . $herecurr);
			}
		}

# check for spaces between functions and their parentheses.
		while ($line =~ /($Ident)\s+\(/g) {
			my $name = $1;
			my $ctx_before = substr($line, 0, $-[1]);
			my $ctx = "$ctx_before$name";

			# Ignore those directives where spaces _are_ permitted.
			if ($name =~ /^(?:
				if|for|while|switch|return|case|
				volatile|__volatile__|
				__attribute__|format|__extension__|
				asm|__asm__)$/x)
			{

			# cpp #define statements have non-optional spaces, ie
			# if there is a space between the name and the open
			# parenthesis it is simply not a parameter group.
			} elsif ($ctx_before =~ /^.\s*\#\s*define\s*$/) {

			# cpp #elif statement condition may start with a (
			} elsif ($ctx =~ /^.\s*\#\s*elif\s*$/) {

			# If this whole things ends with a type its most
			# likely a typedef for a function.
			} elsif ($ctx =~ /$Type$/) {

			} else {
				WARN("space prohibited between function name and open parenthesis '('\n" . $herecurr);
			}
		}
# Check operator spacing.
		if (!($line=~/\#\s*include/)) {
			my $ops = qr{
				<<=|>>=|<=|>=|==|!=|
				\+=|-=|\*=|\/=|%=|\^=|\|=|&=|
				=>|->|<<|>>|<|>|=|!|~|
				&&|\|\||,|\^|\+\+|--|&|\||\+|-|\*|\/|%|
				\?|:
			}x;
			my @elements = split(/($ops|;)/, $opline);
			my $off = 0;

			my $blank = copy_spacing($opline);

			for (my $n = 0; $n < $#elements; $n += 2) {
				$off += length($elements[$n]);

				# Pick up the preceeding and succeeding characters.
				my $ca = substr($opline, 0, $off);
				my $cc = '';
				if (length($opline) >= ($off + length($elements[$n + 1]))) {
					$cc = substr($opline, $off + length($elements[$n + 1]));
				}
				my $cb = "$ca$;$cc";

				my $a = '';
				$a = 'V' if ($elements[$n] ne '');
				$a = 'W' if ($elements[$n] =~ /\s$/);
				$a = 'C' if ($elements[$n] =~ /$;$/);
				$a = 'B' if ($elements[$n] =~ /(\[|\()$/);
				$a = 'O' if ($elements[$n] eq '');
				$a = 'E' if ($ca =~ /^\s*$/);

				my $op = $elements[$n + 1];

				my $c = '';
				if (defined $elements[$n + 2]) {
					$c = 'V' if ($elements[$n + 2] ne '');
					$c = 'W' if ($elements[$n + 2] =~ /^\s/);
					$c = 'C' if ($elements[$n + 2] =~ /^$;/);
					$c = 'B' if ($elements[$n + 2] =~ /^(\)|\]|;)/);
					$c = 'O' if ($elements[$n + 2] eq '');
					$c = 'E' if ($elements[$n + 2] =~ /^\s*\\$/);
				} else {
					$c = 'E';
				}

				my $ctx = "${a}x${c}";

				my $at = "(ctx:$ctx)";

				my $ptr = substr($blank, 0, $off) . "^";
				my $hereptr = "$hereline$ptr\n";

				# Pull out the value of this operator.
				my $op_type = substr($curr_values, $off + 1, 1);

				# Get the full operator variant.
				my $opv = $op . substr($curr_vars, $off, 1);

				# Ignore operators passed as parameters.
				if ($op_type ne 'V' &&
				    $ca =~ /\s$/ && $cc =~ /^\s*,/) {

#				# Ignore comments
#				} elsif ($op =~ /^$;+$/) {

				# ; should have either the end of line or a space or \ after it
				} elsif ($op eq ';') {
					if ($ctx !~ /.x[WEBC]/ &&
					    $cc !~ /^\\/ && $cc !~ /^;/) {
						ERROR("space required after that '$op' $at\n" . $hereptr);
					}

				# // is a comment
				} elsif ($op eq '//') {

				# No spaces for:
				#   ->
				#   :   when part of a bitfield
				} elsif ($op eq '->' || $opv eq ':B') {
					if ($ctx =~ /Wx.|.xW/) {
						ERROR("spaces prohibited around that '$op' $at\n" . $hereptr);
					}

				# , must have a space on the right.
				} elsif ($op eq ',') {
					if ($ctx !~ /.x[WEC]/ && $cc !~ /^}/) {
						ERROR("space required after that '$op' $at\n" . $hereptr);
					}

				# '*' as part of a type definition -- reported already.
				} elsif ($opv eq '*_') {
					#warn "'*' is part of type\n";

				# unary operators should have a space before and
				# none after.  May be left adjacent to another
				# unary operator, or a cast
				} elsif ($op eq '!' || $op eq '~' ||
					 $opv eq '*U' || $opv eq '-U' ||
					 $opv eq '&U' || $opv eq '&&U') {
					if ($ctx !~ /[WEBC]x./ && $ca !~ /(?:\)|!|~|\*|-|\&|\||\+\+|\-\-|\{)$/) {
						ERROR("space required before that '$op' $at\n" . $hereptr);
					}
					if ($op eq '*' && $cc =~/\s*$Modifier\b/) {
						# A unary '*' may be const

					} elsif ($ctx =~ /.xW/) {
						ERROR("Aspace prohibited after that '$op' $at\n" . $hereptr);
					}

				# unary ++ and unary -- are allowed no space on one side.
				} elsif ($op eq '++' or $op eq '--') {
					if ($ctx !~ /[WEOBC]x[^W]/ && $ctx !~ /[^W]x[WOBEC]/) {
						ERROR("space required one side of that '$op' $at\n" . $hereptr);
					}
					if ($ctx =~ /Wx[BE]/ ||
					    ($ctx =~ /Wx./ && $cc =~ /^;/)) {
						ERROR("space prohibited before that '$op' $at\n" . $hereptr);
					}
					if ($ctx =~ /ExW/) {
						ERROR("space prohibited after that '$op' $at\n" . $hereptr);
					}


				# << and >> may either have or not have spaces both sides
				} elsif ($op eq '<<' or $op eq '>>' or
					 $op eq '&' or $op eq '^' or $op eq '|' or
					 $op eq '+' or $op eq '-' or
					 $op eq '*' or $op eq '/' or
					 $op eq '%')
				{
					if ($ctx =~ /Wx[^WCE]|[^WCE]xW/) {
						ERROR("need consistent spacing around '$op' $at\n" .
							$hereptr);
					}

				# A colon needs no spaces before when it is
				# terminating a case value or a label.
				} elsif ($opv eq ':C' || $opv eq ':L') {
					if ($ctx =~ /Wx./) {
						ERROR("space prohibited before that '$op' $at\n" . $hereptr);
					}

				# All the others need spaces both sides.
				} elsif ($ctx !~ /[EWC]x[CWE]/) {
					my $ok = 0;

					# Ignore email addresses <foo@bar>
					if (($op eq '<' &&
					     $cc =~ /^\S+\@\S+>/) ||
					    ($op eq '>' &&
					     $ca =~ /<\S+\@\S+$/))
					{
					    	$ok = 1;
					}

					# Ignore ?:
					if (($opv eq ':O' && $ca =~ /\?$/) ||
					    ($op eq '?' && $cc =~ /^:/)) {
					    	$ok = 1;
					}

					if ($ok == 0) {
						ERROR("spaces required around that '$op' $at\n" . $hereptr);
					}
				}
				$off += length($elements[$n + 1]);
			}
		}

# check for multiple assignments
		if ($line =~ /^.\s*$Lval\s*=\s*$Lval\s*=(?!=)/) {
			CHK("multiple assignments should be avoided\n" . $herecurr);
		}

## # check for multiple declarations, allowing for a function declaration
## # continuation.
## 		if ($line =~ /^.\s*$Type\s+$Ident(?:\s*=[^,{]*)?\s*,\s*$Ident.*/ &&
## 		    $line !~ /^.\s*$Type\s+$Ident(?:\s*=[^,{]*)?\s*,\s*$Type\s*$Ident.*/) {
##
## 			# Remove any bracketed sections to ensure we do not
## 			# falsly report the parameters of functions.
## 			my $ln = $line;
## 			while ($ln =~ s/\([^\(\)]*\)//g) {
## 			}
## 			if ($ln =~ /,/) {
## 				WARN("declaring multiple variables together should be avoided\n" . $herecurr);
## 			}
## 		}

#need space before brace following if, while, etc
		if (($line =~ /\(.*\){/ && $line !~ /\($Type\){/) ||
		    $line =~ /do{/) {
			ERROR("space required before the open brace '{'\n" . $herecurr);
		}

# closing brace should have a space following it when it has anything
# on the line
		if ($line =~ /}(?!(?:,|;|\)))\S/) {
			ERROR("space required after that close brace '}'\n" . $herecurr);
		}

# check spacing on square brackets
		if ($line =~ /\[\s/ && $line !~ /\[\s*$/) {
			ERROR("space prohibited after that open square bracket '['\n" . $herecurr);
		}
		if ($line =~ /\s\]/) {
			ERROR("space prohibited before that close square bracket ']'\n" . $herecurr);
		}

# check spacing on parentheses
		if ($line =~ /\(\s/ && $line !~ /\(\s*(?:\\)?$/ &&
		    $line !~ /for\s*\(\s+;/) {
			ERROR("space prohibited after that open parenthesis '('\n" . $herecurr);
		}
		if ($line =~ /(\s+)\)/ && $line !~ /^.\s*\)/ &&
		    $line !~ /for\s*\(.*;\s+\)/ &&
		    $line !~ /:\s+\)/) {
			ERROR("space prohibited before that close parenthesis ')'\n" . $herecurr);
		}

#goto labels aren't indented, allow a single space however
		if ($line=~/^.\s+[A-Za-z\d_]+:(?![0-9]+)/ and
		   !($line=~/^. [A-Za-z\d_]+:/) and !($line=~/^.\s+default:/)) {
			WARN("labels should not be indented\n" . $herecurr);
		}

# Return is not a function.
		if (defined($stat) && $stat =~ /^.\s*return(\s*)(\(.*);/s) {
			my $spacing = $1;
			my $value = $2;

			# Flatten any parentheses
			$value =~ s/\)\(/\) \(/g;
			while ($value =~ s/\[[^\{\}]*\]/1/ ||
			       $value !~ /(?:$Ident|-?$Constant)\s*
					     $Compare\s*
					     (?:$Ident|-?$Constant)/x &&
			       $value =~ s/\([^\(\)]*\)/1/) {
			}

			if ($value =~ /^(?:$Ident|-?$Constant)$/) {
				ERROR("return is not a function, parentheses are not required\n" . $herecurr);

			} elsif ($spacing !~ /\s+/) {
				ERROR("space required before the open parenthesis '('\n" . $herecurr);
			}
		}

# Need a space before open parenthesis after if, while etc
		if ($line=~/\b(if|while|for|switch)\(/) {
			ERROR("space required before the open parenthesis '('\n" . $herecurr);
		}

# Check for illegal assignment in if conditional -- and check for trailing
# statements after the conditional.
		if ($line =~ /do\s*(?!{)/) {
			my ($stat_next) = ctx_statement_block($line_nr_next,
						$remain_next, $off_next);
			$stat_next =~ s/\n./\n /g;
			##print "stat<$stat> stat_next<$stat_next>\n";

			if ($stat_next =~ /^\s*while\b/) {
				# If the statement carries leading newlines,
				# then count those as offsets.
				my ($whitespace) =
					($stat_next =~ /^((?:\s*\n[+-])*\s*)/s);
				my $offset =
					statement_rawlines($whitespace) - 1;

				$suppress_whiletrailers{$line_nr_next +
								$offset} = 1;
			}
		}
		if (!defined $suppress_whiletrailers{$linenr} &&
		    $line =~ /\b(?:if|while|for)\s*\(/ && $line !~ /^.\s*#/) {
			my ($s, $c) = ($stat, $cond);

			if ($c =~ /\bif\s*\(.*[^<>!=]=[^=].*/s) {
				ERROR("do not use assignment in if condition\n" . $herecurr);
			}

			# Find out what is on the end of the line after the
			# conditional.
			substr($s, 0, length($c), '');
			$s =~ s/\n.*//g;
			$s =~ s/$;//g; 	# Remove any comments
			if (length($c) && $s !~ /^\s*{?\s*\\*\s*$/ &&
			    $c !~ /}\s*while\s*/)
			{
				# Find out how long the conditional actually is.
				my @newlines = ($c =~ /\n/gs);
				my $cond_lines = 1 + $#newlines;

				my $stat_real = raw_line($linenr, $cond_lines);
				if (defined($stat_real) && $cond_lines > 1) {
					$stat_real = "[...]\n$stat_real";
				}

				ERROR("trailing statements should be on next line\n" . $herecurr . $stat_real);
			}
		}

# Check for bitwise tests written as boolean
		if ($line =~ /
			(?:
				(?:\[|\(|\&\&|\|\|)
				\s*0[xX][0-9]+\s*
				(?:\&\&|\|\|)
			|
				(?:\&\&|\|\|)
				\s*0[xX][0-9]+\s*
				(?:\&\&|\|\||\)|\])
			)/x)
		{
			WARN("boolean test with hexadecimal, perhaps just 1 \& or \|?\n" . $herecurr);
		}

# if and else should not have general statements after it
		if ($line =~ /^.\s*(?:}\s*)?else\b(.*)/) {
			my $s = $1;
			$s =~ s/$;//g; 	# Remove any comments
			if ($s !~ /^\s*(?:\sif|(?:{|)\s*\\?\s*$)/) {
				ERROR("trailing statements should be on next line\n" . $herecurr);
			}
		}
# if should not continue a brace
		if ($line =~ /}\s*if\b/) {
			ERROR("trailing statements should be on next line\n" .
				$herecurr);
		}
# case and default should not have general statements after them
		if ($line =~ /^.\s*(?:case\s*.*|default\s*):/g &&
		    $line !~ /\G(?:
			(?:\s*$;*)(?:\s*{)?(?:\s*$;*)(?:\s*\\)?\s*$|
			\s*return\s+
		    )/xg)
		{
			ERROR("trailing statements should be on next line\n" . $herecurr);
		}

		# Check for }<nl>else {, these must be at the same
		# indent level to be relevant to each other.
		if ($prevline=~/}\s*$/ and $line=~/^.\s*else\s*/ and
						$previndent == $indent) {
			ERROR("else should follow close brace '}'\n" . $hereprev);
		}

		if ($prevline=~/}\s*$/ and $line=~/^.\s*while\s*/ and
						$previndent == $indent) {
			my ($s, $c) = ctx_statement_block($linenr, $realcnt, 0);

			# Find out what is on the end of the line after the
			# conditional.
			substr($s, 0, length($c), '');
			$s =~ s/\n.*//g;

			if ($s =~ /^\s*;/) {
				ERROR("while should follow close brace '}'\n" . $hereprev);
			}
		}

#studly caps, commented out until figure out how to distinguish between use of existing and adding new
#		if (($line=~/[\w_][a-z\d]+[A-Z]/) and !($line=~/print/)) {
#		    print "No studly caps, use _\n";
#		    print "$herecurr";
#		    $clean = 0;
#		}

#no spaces allowed after \ in define
		if ($line=~/\#\s*define.*\\\s$/) {
			WARN("Whitepspace after \\ makes next lines useless\n" . $herecurr);
		}

#warn if <asm/foo.h> is #included and <linux/foo.h> is available (uses RAW line)
		if ($tree && $rawline =~ m{^.\s*\#\s*include\s*\<asm\/(.*)\.h\>}) {
			my $file = "$1.h";
			my $checkfile = "include/linux/$file";
			if (-f "$root/$checkfile" &&
			    $realfile ne $checkfile &&
			    $1 ne 'irq')
			{
				if ($realfile =~ m{^arch/}) {
					CHK("Consider using #include <linux/$file> instead of <asm/$file>\n" . $herecurr);
				} else {
					WARN("Use #include <linux/$file> instead of <asm/$file>\n" . $herecurr);
				}
			}
		}

# multi-statement macros should be enclosed in a do while loop, grab the
# first statement and ensure its the whole macro if its not enclosed
# in a known good container
		if ($realfile !~ m@/vmlinux.lds.h$@ &&
		    $line =~ /^.\s*\#\s*define\s*$Ident(\()?/) {
			my $ln = $linenr;
			my $cnt = $realcnt;
			my ($off, $dstat, $dcond, $rest);
			my $ctx = '';

			my $args = defined($1);

			# Find the end of the macro and limit our statement
			# search to that.
			while ($cnt > 0 && defined $lines[$ln - 1] &&
				$lines[$ln - 1] =~ /^(?:-|..*\\$)/)
			{
				$ctx .= $rawlines[$ln - 1] . "\n";
				$cnt-- if ($lines[$ln - 1] !~ /^-/);
				$ln++;
			}
			$ctx .= $rawlines[$ln - 1];

			($dstat, $dcond, $ln, $cnt, $off) =
				ctx_statement_block($linenr, $ln - $linenr + 1, 0);
			#print "dstat<$dstat> dcond<$dcond> cnt<$cnt> off<$off>\n";
			#print "LINE<$lines[$ln-1]> len<" . length($lines[$ln-1]) . "\n";

			# Extract the remainder of the define (if any) and
			# rip off surrounding spaces, and trailing \'s.
			$rest = '';
			while ($off != 0 || ($cnt > 0 && $rest =~ /\\\s*$/)) {
				#print "ADDING cnt<$cnt> $off <" . substr($lines[$ln - 1], $off) . "> rest<$rest>\n";
				if ($off != 0 || $lines[$ln - 1] !~ /^-/) {
					$rest .= substr($lines[$ln - 1], $off) . "\n";
					$cnt--;
				}
				$ln++;
				$off = 0;
			}
			$rest =~ s/\\\n.//g;
			$rest =~ s/^\s*//s;
			$rest =~ s/\s*$//s;

			# Clean up the original statement.
			if ($args) {
				substr($dstat, 0, length($dcond), '');
			} else {
				$dstat =~ s/^.\s*\#\s*define\s+$Ident\s*//;
			}
			$dstat =~ s/$;//g;
			$dstat =~ s/\\\n.//g;
			$dstat =~ s/^\s*//s;
			$dstat =~ s/\s*$//s;

			# Flatten any parentheses and braces
			while ($dstat =~ s/\([^\(\)]*\)/1/ ||
			       $dstat =~ s/\{[^\{\}]*\}/1/ ||
			       $dstat =~ s/\[[^\{\}]*\]/1/)
			{
			}

			my $exceptions = qr{
				$Declare|
				module_param_named|
				MODULE_PARAM_DESC|
				DECLARE_PER_CPU|
				DEFINE_PER_CPU|
				__typeof__\(|
				\.$Ident\s*=\s*
			}x;
			#print "REST<$rest> dstat<$dstat>\n";
			if ($rest ne '') {
				if ($rest !~ /while\s*\(/ &&
				    $dstat !~ /$exceptions/)
				{
					ERROR("Macros with multiple statements should be enclosed in a do - while loop\n" . "$here\n$ctx\n");
				}

			} elsif ($ctx !~ /;/) {
				if ($dstat ne '' &&
				    $dstat !~ /^(?:$Ident|-?$Constant)$/ &&
				    $dstat !~ /$exceptions/ &&
				    $dstat !~ /^\.$Ident\s*=/ &&
				    $dstat =~ /$Operators/)
				{
					ERROR("Macros with complex values should be enclosed in parenthesis\n" . "$here\n$ctx\n");
				}
			}
		}

# make sure symbols are always wrapped with VMLINUX_SYMBOL() ...
# all assignments may have only one of the following with an assignment:
#	.
#	ALIGN(...)
#	VMLINUX_SYMBOL(...)
		if ($realfile eq 'vmlinux.lds.h' && $line =~ /(?:(?:^|\s)$Ident\s*=|=\s*$Ident(?:\s|$))/) {
			WARN("vmlinux.lds.h needs VMLINUX_SYMBOL() around C-visible symbols\n" . $herecurr);
		}

# check for redundant bracing round if etc
		if ($line =~ /(^.*)\bif\b/ && $1 !~ /else\s*$/) {
			my ($level, $endln, @chunks) =
				ctx_statement_full($linenr, $realcnt, 1);
			#print "chunks<$#chunks> linenr<$linenr> endln<$endln> level<$level>\n";
			#print "APW: <<$chunks[1][0]>><<$chunks[1][1]>>\n";
			if ($#chunks > 0 && $level == 0) {
				my $allowed = 0;
				my $seen = 0;
				my $herectx = $here . "\n";
				my $ln = $linenr - 1;
				for my $chunk (@chunks) {
					my ($cond, $block) = @{$chunk};

					# If the condition carries leading newlines, then count those as offsets.
					my ($whitespace) = ($cond =~ /^((?:\s*\n[+-])*\s*)/s);
					my $offset = statement_rawlines($whitespace) - 1;

					#print "COND<$cond> whitespace<$whitespace> offset<$offset>\n";

					# We have looked at and allowed this specific line.
					$suppress_ifbraces{$ln + $offset} = 1;

					$herectx .= "$rawlines[$ln + $offset]\n[...]\n";
					$ln += statement_rawlines($block) - 1;

					substr($block, 0, length($cond), '');

					$seen++ if ($block =~ /^\s*{/);

					#print "cond<$cond> block<$block> allowed<$allowed>\n";
					if (statement_lines($cond) > 1) {
						#print "APW: ALLOWED: cond<$cond>\n";
						$allowed = 1;
					}
					if ($block =~/\b(?:if|for|while)\b/) {
						#print "APW: ALLOWED: block<$block>\n";
						$allowed = 1;
					}
					if (statement_block_size($block) > 1) {
						#print "APW: ALLOWED: lines block<$block>\n";
						$allowed = 1;
					}
				}
				if ($seen && !$allowed) {
					WARN("braces {} are not necessary for any arm of this statement\n" . $herectx);
				}
			}
		}
		if (!defined $suppress_ifbraces{$linenr - 1} &&
					$line =~ /\b(if|while|for|else)\b/) {
			my $allowed = 0;

			# Check the pre-context.
			if (substr($line, 0, $-[0]) =~ /(\}\s*)$/) {
				#print "APW: ALLOWED: pre<$1>\n";
				$allowed = 1;
			}

			my ($level, $endln, @chunks) =
				ctx_statement_full($linenr, $realcnt, $-[0]);

			# Check the condition.
			my ($cond, $block) = @{$chunks[0]};
			#print "CHECKING<$linenr> cond<$cond> block<$block>\n";
			if (defined $cond) {
				substr($block, 0, length($cond), '');
			}
			if (statement_lines($cond) > 1) {
				#print "APW: ALLOWED: cond<$cond>\n";
				$allowed = 1;
			}
			if ($block =~/\b(?:if|for|while)\b/) {
				#print "APW: ALLOWED: block<$block>\n";
				$allowed = 1;
			}
			if (statement_block_size($block) > 1) {
				#print "APW: ALLOWED: lines block<$block>\n";
				$allowed = 1;
			}
			# Check the post-context.
			if (defined $chunks[1]) {
				my ($cond, $block) = @{$chunks[1]};
				if (defined $cond) {
					substr($block, 0, length($cond), '');
				}
				if ($block =~ /^\s*\{/) {
					#print "APW: ALLOWED: chunk-1 block<$block>\n";
					$allowed = 1;
				}
			}
			if ($level == 0 && $block =~ /^\s*\{/ && !$allowed) {
				my $herectx = $here . "\n";;
				my $cnt = statement_rawlines($block);

				for (my $n = 0; $n < $cnt; $n++) {
					$herectx .= raw_line($linenr, $n) . "\n";;
				}

				WARN("braces {} are not necessary for single statement blocks\n" . $herectx);
			}
		}

# don't include deprecated include files (uses RAW line)
		for my $inc (@dep_includes) {
			if ($rawline =~ m@^.\s*\#\s*include\s*\<$inc>@) {
				ERROR("Don't use <$inc>: see Documentation/feature-removal-schedule.txt\n" . $herecurr);
			}
		}

# don't use deprecated functions
		for my $func (@dep_functions) {
			if ($line =~ /\b$func\b/) {
				ERROR("Don't use $func(): see Documentation/feature-removal-schedule.txt\n" . $herecurr);
			}
		}

# no volatiles please
		my $asm_volatile = qr{\b(__asm__|asm)\s+(__volatile__|volatile)\b};
		if ($line =~ /\bvolatile\b/ && $line !~ /$asm_volatile/) {
			WARN("Use of volatile is usually wrong: see Documentation/volatile-considered-harmful.txt\n" . $herecurr);
		}

# SPIN_LOCK_UNLOCKED & RW_LOCK_UNLOCKED are deprecated
		if ($line =~ /\b(SPIN_LOCK_UNLOCKED|RW_LOCK_UNLOCKED)/) {
			ERROR("Use of $1 is deprecated: see Documentation/spinlocks.txt\n" . $herecurr);
		}

# warn about #if 0
		if ($line =~ /^.\s*\#\s*if\s+0\b/) {
			CHK("if this code is redundant consider removing it\n" .
				$herecurr);
		}

# check for needless kfree() checks
		if ($prevline =~ /\bif\s*\(([^\)]*)\)/) {
			my $expr = $1;
			if ($line =~ /\bkfree\(\Q$expr\E\);/) {
				WARN("kfree(NULL) is safe this check is probably not required\n" . $hereprev);
			}
		}
# check for needless usb_free_urb() checks
		if ($prevline =~ /\bif\s*\(([^\)]*)\)/) {
			my $expr = $1;
			if ($line =~ /\busb_free_urb\(\Q$expr\E\);/) {
				WARN("usb_free_urb(NULL) is safe this check is probably not required\n" . $hereprev);
			}
		}

# warn about #ifdefs in C files
#		if ($line =~ /^.\s*\#\s*if(|n)def/ && ($realfile =~ /\.c$/)) {
#			print "#ifdef in C files should be avoided\n";
#			print "$herecurr";
#			$clean = 0;
#		}

# warn about spacing in #ifdefs
		if ($line =~ /^.\s*\#\s*(ifdef|ifndef|elif)\s\s+/) {
			ERROR("exactly one space required after that #$1\n" . $herecurr);
		}

# check for spinlock_t definitions without a comment.
		if ($line =~ /^.\s*(struct\s+mutex|spinlock_t)\s+\S+;/ ||
		    $line =~ /^.\s*(DEFINE_MUTEX)\s*\(/) {
			my $which = $1;
			if (!ctx_has_comment($first_line, $linenr)) {
				CHK("$1 definition without comment\n" . $herecurr);
			}
		}
# check for memory barriers without a comment.
		if ($line =~ /\b(mb|rmb|wmb|read_barrier_depends|smp_mb|smp_rmb|smp_wmb|smp_read_barrier_depends)\(/) {
			if (!ctx_has_comment($first_line, $linenr)) {
				CHK("memory barrier without comment\n" . $herecurr);
			}
		}
# check of hardware specific defines
		if ($line =~ m@^.\s*\#\s*if.*\b(__i386__|__powerpc64__|__sun__|__s390x__)\b@ && $realfile !~ m@include/asm-@) {
			CHK("architecture specific defines should be avoided\n" .  $herecurr);
		}

# check the location of the inline attribute, that it is between
# storage class and type.
		if ($line =~ /\b$Type\s+$Inline\b/ ||
		    $line =~ /\b$Inline\s+$Storage\b/) {
			ERROR("inline keyword should sit between storage class and type\n" . $herecurr);
		}

# Check for __inline__ and __inline, prefer inline
		if ($line =~ /\b(__inline__|__inline)\b/) {
			WARN("plain inline is preferred over $1\n" . $herecurr);
		}

# check for new externs in .c files.
		if ($realfile =~ /\.c$/ && defined $stat &&
		    $stat =~ /^.\s*(?:extern\s+)?$Type\s+($Ident)(\s*)\(/s)
		{
			my $function_name = $1;
			my $paren_space = $2;

			my $s = $stat;
			if (defined $cond) {
				substr($s, 0, length($cond), '');
			}
			if ($s =~ /^\s*;/ &&
			    $function_name ne 'uninitialized_var')
			{
				WARN("externs should be avoided in .c files\n" .  $herecurr);
			}

			if ($paren_space =~ /\n/) {
				WARN("arguments for function declarations should follow identifier\n" . $herecurr);
			}

		} elsif ($realfile =~ /\.c$/ && defined $stat &&
		    $stat =~ /^.\s*extern\s+/)
		{
			WARN("externs should be avoided in .c files\n" .  $herecurr);
		}

# checks for new __setup's
		if ($rawline =~ /\b__setup\("([^"]*)"/) {
			my $name = $1;

			if (!grep(/$name/, @setup_docs)) {
				CHK("__setup appears un-documented -- check Documentation/kernel-parameters.txt\n" . $herecurr);
			}
		}

# check for pointless casting of kmalloc return
		if ($line =~ /\*\s*\)\s*k[czm]alloc\b/) {
			WARN("unnecessary cast may hide bugs, see http://c-faq.com/malloc/mallocnocast.html\n" . $herecurr);
		}

# check for gcc specific __FUNCTION__
		if ($line =~ /__FUNCTION__/) {
			WARN("__func__ should be used instead of gcc specific __FUNCTION__\n"  . $herecurr);
		}

# check for semaphores used as mutexes
		if ($line =~ /^.\s*(DECLARE_MUTEX|init_MUTEX)\s*\(/) {
			WARN("mutexes are preferred for single holder semaphores\n" . $herecurr);
		}
# check for semaphores used as mutexes
		if ($line =~ /^.\s*init_MUTEX_LOCKED\s*\(/) {
			WARN("consider using a completion\n" . $herecurr);
		}
# recommend strict_strto* over simple_strto*
		if ($line =~ /\bsimple_(strto.*?)\s*\(/) {
			WARN("consider using strict_$1 in preference to simple_$1\n" . $herecurr);
		}
# check for __initcall(), use device_initcall() explicitly please
		if ($line =~ /^.\s*__initcall\s*\(/) {
			WARN("please use device_initcall() instead of __initcall()\n" . $herecurr);
		}
# check for struct file_operations, ensure they are const.
		if ($line !~ /\bconst\b/ &&
		    $line =~ /\bstruct\s+(file_operations|seq_operations)\b/) {
			WARN("struct $1 should normally be const\n" .
				$herecurr);
		}

# use of NR_CPUS is usually wrong
# ignore definitions of NR_CPUS and usage to define arrays as likely right
		if ($line =~ /\bNR_CPUS\b/ &&
		    $line !~ /^.\s*\s*#\s*if\b.*\bNR_CPUS\b/ &&
		    $line !~ /^.\s*\s*#\s*define\b.*\bNR_CPUS\b/ &&
		    $line !~ /^.\s*$Declare\s.*\[[^\]]*NR_CPUS[^\]]*\]/ &&
		    $line !~ /\[[^\]]*\.\.\.[^\]]*NR_CPUS[^\]]*\]/ &&
		    $line !~ /\[[^\]]*NR_CPUS[^\]]*\.\.\.[^\]]*\]/)
		{
			WARN("usage of NR_CPUS is often wrong - consider using cpu_possible(), num_possible_cpus(), for_each_possible_cpu(), etc\n" . $herecurr);
		}

# check for %L{u,d,i} in strings
		my $string;
		while ($line =~ /(?:^|")([X\t]*)(?:"|$)/g) {
			$string = substr($rawline, $-[1], $+[1] - $-[1]);
			$string =~ s/%%/__/g;
			if ($string =~ /(?<!%)%L[udi]/) {
				WARN("\%Ld/%Lu are not-standard C, use %lld/%llu\n" . $herecurr);
				last;
			}
		}

# whine mightly about in_atomic
		if ($line =~ /\bin_atomic\s*\(/) {
			if ($realfile =~ m@^drivers/@) {
				ERROR("do not use in_atomic in drivers\n" . $herecurr);
			} elsif ($realfile !~ m@^kernel/@) {
				WARN("use of in_atomic() is incorrect outside core kernel code\n" . $herecurr);
			}
		}
	}

	# If we have no input at all, then there is nothing to report on
	# so just keep quiet.
	if ($#rawlines == -1) {
		exit(0);
	}

	# In mailback mode only produce a report in the negative, for
	# things that appear to be patches.
	if ($mailback && ($clean == 1 || !$is_patch)) {
		exit(0);
	}

	# This is not a patch, and we are are in 'no-patch' mode so
	# just keep quiet.
	if (!$chk_patch && !$is_patch) {
		exit(0);
	}

	if (!$is_patch) {
		ERROR("Does not appear to be a unified-diff format patch\n");
	}
	if ($is_patch && $chk_signoff && $signoff == 0) {
		ERROR("Missing Signed-off-by: line(s)\n");
	}

	print report_dump();
	if ($summary && !($clean == 1 && $quiet == 1)) {
		print "$filename " if ($summary_file);
		print "total: $cnt_error errors, $cnt_warn warnings, " .
			(($check)? "$cnt_chk checks, " : "") .
			"$cnt_lines lines checked\n";
		print "\n" if ($quiet == 0);
	}

	if ($clean == 1 && $quiet == 0) {
		print "$vname has no obvious style problems and is ready for submission.\n"
	}
	if ($clean == 0 && $quiet == 0) {
		print "$vname has style problems, please review.  If any of these errors\n";
		print "are false positives report them to the maintainer, see\n";
		print "CHECKPATCH in MAINTAINERS.\n";
	}

	return $clean;
}<|MERGE_RESOLUTION|>--- conflicted
+++ resolved
@@ -10,11 +10,7 @@
 my $P = $0;
 $P =~ s@.*/@@g;
 
-<<<<<<< HEAD
-my $V = '0.27';
-=======
 my $V = '0.28';
->>>>>>> 85122ea4
 
 use Getopt::Long qw(:config no_auto_abbrev);
 
