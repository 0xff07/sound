#!/usr/bin/perl -w
# (c) 2007, Joe Perches <joe@perches.com>
#           created from checkpatch.pl
#
# Print selected MAINTAINERS information for
# the files modified in a patch or for a file
#
# usage: perl scripts/get_maintainers.pl [OPTIONS] <patch>
#        perl scripts/get_maintainers.pl [OPTIONS] -f <file>
#
# Licensed under the terms of the GNU GPL License version 2

use strict;

my $P = $0;
<<<<<<< HEAD
my $V = '0.17';
=======
my $V = '0.20';
>>>>>>> 94a8d5ca

use Getopt::Long qw(:config no_auto_abbrev);

my $lk_path = "./";
my $email = 1;
my $email_usename = 1;
my $email_maintainer = 1;
my $email_list = 1;
my $email_subscriber_list = 0;
my $email_git = 1;
my $email_git_penguin_chiefs = 0;
my $email_git_min_signatures = 1;
my $email_git_max_maintainers = 5;
my $email_git_min_percent = 5;
my $email_git_since = "1-year-ago";
my $email_git_blame = 0;
my $email_remove_duplicates = 1;
my $output_multiline = 1;
my $output_separator = ", ";
my $scm = 0;
my $web = 0;
my $subsystem = 0;
my $status = 0;
my $from_filename = 0;
my $pattern_depth = 0;
my $version = 0;
my $help = 0;

my $exit = 0;

my @penguin_chief = ();
push(@penguin_chief,"Linus Torvalds:torvalds\@linux-foundation.org");
#Andrew wants in on most everything - 2009/01/14
#push(@penguin_chief,"Andrew Morton:akpm\@linux-foundation.org");

my @penguin_chief_names = ();
foreach my $chief (@penguin_chief) {
    if ($chief =~ m/^(.*):(.*)/) {
	my $chief_name = $1;
	my $chief_addr = $2;
	push(@penguin_chief_names, $chief_name);
    }
}
my $penguin_chiefs = "\(" . join("|",@penguin_chief_names) . "\)";

# rfc822 email address - preloaded methods go here.
my $rfc822_lwsp = "(?:(?:\\r\\n)?[ \\t])";
my $rfc822_char = '[\\000-\\377]';

if (!GetOptions(
		'email!' => \$email,
		'git!' => \$email_git,
		'git-chief-penguins!' => \$email_git_penguin_chiefs,
		'git-min-signatures=i' => \$email_git_min_signatures,
		'git-max-maintainers=i' => \$email_git_max_maintainers,
		'git-min-percent=i' => \$email_git_min_percent,
		'git-since=s' => \$email_git_since,
		'git-blame!' => \$email_git_blame,
		'remove-duplicates!' => \$email_remove_duplicates,
		'm!' => \$email_maintainer,
		'n!' => \$email_usename,
		'l!' => \$email_list,
		's!' => \$email_subscriber_list,
		'multiline!' => \$output_multiline,
		'separator=s' => \$output_separator,
		'subsystem!' => \$subsystem,
		'status!' => \$status,
		'scm!' => \$scm,
		'web!' => \$web,
		'pattern-depth=i' => \$pattern_depth,
		'f|file' => \$from_filename,
		'v|version' => \$version,
		'h|help' => \$help,
		)) {
    usage();
    die "$P: invalid argument\n";
}

if ($help != 0) {
    usage();
    exit 0;
}

if ($version != 0) {
    print("${P} ${V}\n");
    exit 0;
}

if ($#ARGV < 0) {
    usage();
    die "$P: argument missing: patchfile or -f file please\n";
}

if ($output_separator ne ", ") {
    $output_multiline = 0;
}

my $selections = $email + $scm + $status + $subsystem + $web;
if ($selections == 0) {
    usage();
    die "$P:  Missing required option: email, scm, status, subsystem or web\n";
}

if ($email &&
    ($email_maintainer + $email_list + $email_subscriber_list +
     $email_git + $email_git_penguin_chiefs + $email_git_blame) == 0) {
    usage();
    die "$P: Please select at least 1 email option\n";
}

if (!top_of_kernel_tree($lk_path)) {
    die "$P: The current directory does not appear to be "
	. "a linux kernel source tree.\n";
}

## Read MAINTAINERS for type/value pairs

my @typevalue = ();
open(MAINT, "<${lk_path}MAINTAINERS") || die "$P: Can't open MAINTAINERS\n";
while (<MAINT>) {
    my $line = $_;

    if ($line =~ m/^(\C):\s*(.*)/) {
	my $type = $1;
	my $value = $2;

	##Filename pattern matching
	if ($type eq "F" || $type eq "X") {
	    $value =~ s@\.@\\\.@g;       ##Convert . to \.
	    $value =~ s/\*/\.\*/g;       ##Convert * to .*
	    $value =~ s/\?/\./g;         ##Convert ? to .
	    ##if pattern is a directory and it lacks a trailing slash, add one
	    if ((-d $value)) {
		$value =~ s@([^/])$@$1/@;
	    }
	}
	push(@typevalue, "$type:$value");
    } elsif (!/^(\s)*$/) {
	$line =~ s/\n$//g;
	push(@typevalue, $line);
    }
}
close(MAINT);

my %mailmap;

if ($email_remove_duplicates) {
    open(MAILMAP, "<${lk_path}.mailmap") || warn "$P: Can't open .mailmap\n";
    while (<MAILMAP>) {
	my $line = $_;

	next if ($line =~ m/^\s*#/);
	next if ($line =~ m/^\s*$/);

	my ($name, $address) = parse_email($line);
	$line = format_email($name, $address);

	next if ($line =~ m/^\s*$/);

	if (exists($mailmap{$name})) {
	    my $obj = $mailmap{$name};
	    push(@$obj, $address);
	} else {
	    my @arr = ($address);
	    $mailmap{$name} = \@arr;
	}
    }
    close(MAILMAP);
}

## use the filenames on the command line or find the filenames in the patchfiles

my @files = ();
my @range = ();

foreach my $file (@ARGV) {
    ##if $file is a directory and it lacks a trailing slash, add one
    if ((-d $file)) {
	$file =~ s@([^/])$@$1/@;
    } elsif (!(-f $file)) {
	die "$P: file '${file}' not found\n";
    }
    if ($from_filename) {
	push(@files, $file);
    } else {
	my $file_cnt = @files;
	my $lastfile;
	open(PATCH, "<$file") or die "$P: Can't open ${file}\n";
	while (<PATCH>) {
	    if (m/^\+\+\+\s+(\S+)/) {
		my $filename = $1;
		$filename =~ s@^[^/]*/@@;
		$filename =~ s@\n@@;
		$lastfile = $filename;
		push(@files, $filename);
	    } elsif (m/^\@\@ -(\d+),(\d+)/) {
		if ($email_git_blame) {
		    push(@range, "$lastfile:$1:$2");
		}
	    }
	}
	close(PATCH);
	if ($file_cnt == @files) {
	    warn "$P: file '${file}' doesn't appear to be a patch.  "
		. "Add -f to options?\n";
	}
	@files = sort_and_uniq(@files);
    }
}

my @email_to = ();
my @list_to = ();
my @scm = ();
my @web = ();
my @subsystem = ();
my @status = ();

# Find responsible parties

foreach my $file (@files) {

#Do not match excluded file patterns

    my $exclude = 0;
    foreach my $line (@typevalue) {
	if ($line =~ m/^(\C):\s*(.*)/) {
	    my $type = $1;
	    my $value = $2;
	    if ($type eq 'X') {
		if (file_match_pattern($file, $value)) {
		    $exclude = 1;
		    last;
		}
	    }
	}
    }

    if (!$exclude) {
	my $tvi = 0;
	my %hash;
	foreach my $line (@typevalue) {
	    if ($line =~ m/^(\C):\s*(.*)/) {
		my $type = $1;
		my $value = $2;
		if ($type eq 'F') {
		    if (file_match_pattern($file, $value)) {
			my $value_pd = ($value =~ tr@/@@);
			my $file_pd = ($file  =~ tr@/@@);
			$value_pd++ if (substr($value,-1,1) ne "/");
			if ($pattern_depth == 0 ||
			    (($file_pd - $value_pd) < $pattern_depth)) {
			    $hash{$tvi} = $value_pd;
			}
		    }
		}
	    }
	    $tvi++;
	}
	foreach my $line (sort {$hash{$b} <=> $hash{$a}} keys %hash) {
	    add_categories($line);
	}
    }

    if ($email && $email_git) {
	recent_git_signoffs($file);
    }

    if ($email && $email_git_blame) {
	git_assign_blame($file);
    }
}

if ($email) {
    foreach my $chief (@penguin_chief) {
	if ($chief =~ m/^(.*):(.*)/) {
	    my $email_address;

	    $email_address = format_email($1, $2);
	    if ($email_git_penguin_chiefs) {
		push(@email_to, $email_address);
	    } else {
		@email_to = grep(!/${email_address}/, @email_to);
	    }
	}
    }
}

if ($email || $email_list) {
    my @to = ();
    if ($email) {
	@to = (@to, @email_to);
    }
    if ($email_list) {
	@to = (@to, @list_to);
    }
    output(uniq(@to));
}

if ($scm) {
    @scm = uniq(@scm);
    output(@scm);
}

if ($status) {
    @status = uniq(@status);
    output(@status);
}

if ($subsystem) {
    @subsystem = uniq(@subsystem);
    output(@subsystem);
}

if ($web) {
    @web = uniq(@web);
    output(@web);
}

exit($exit);

sub file_match_pattern {
    my ($file, $pattern) = @_;
    if (substr($pattern, -1) eq "/") {
	if ($file =~ m@^$pattern@) {
	    return 1;
	}
    } else {
	if ($file =~ m@^$pattern@) {
	    my $s1 = ($file =~ tr@/@@);
	    my $s2 = ($pattern =~ tr@/@@);
	    if ($s1 == $s2) {
		return 1;
	    }
	}
    }
    return 0;
}

sub usage {
    print <<EOT;
usage: $P [options] patchfile
       $P [options] -f file|directory
version: $V

MAINTAINER field selection options:
  --email => print email address(es) if any
    --git => include recent git \*-by: signers
    --git-chief-penguins => include ${penguin_chiefs}
    --git-min-signatures => number of signatures required (default: 1)
    --git-max-maintainers => maximum maintainers to add (default: 5)
    --git-min-percent => minimum percentage of commits required (default: 5)
    --git-since => git history to use (default: 1-year-ago)
    --git-blame => use git blame to find modified commits for patch or file
    --m => include maintainer(s) if any
    --n => include name 'Full Name <addr\@domain.tld>'
    --l => include list(s) if any
    --s => include subscriber only list(s) if any
    --remove-duplicates => minimize duplicate email names/addresses
  --scm => print SCM tree(s) if any
  --status => print status if any
  --subsystem => print subsystem name if any
  --web => print website(s) if any

Output type options:
  --separator [, ] => separator for multiple entries on 1 line
    using --separator also sets --nomultiline if --separator is not [, ]
  --multiline => print 1 entry per line

Other options:
  --pattern-depth => Number of pattern directory traversals (default: 0 (all))
  --version => show version
  --help => show this help information

<<<<<<< HEAD
Notes:
  Using "-f directory" may give unexpected results:

  Used with "--git", git signators for _all_ files in and below
     directory are examined as git recurses directories.
     Any specified X: (exclude) pattern matches are _not_ ignored.
  Used with "--nogit", directory is used as a pattern match,
     no individual file within the directory or subdirectory
     is matched.
=======
Default options:
  [--email --git --m --n --l --multiline --pattern-depth=0 --remove-duplicates]

Notes:
  Using "-f directory" may give unexpected results:
      Used with "--git", git signators for _all_ files in and below
          directory are examined as git recurses directories.
          Any specified X: (exclude) pattern matches are _not_ ignored.
      Used with "--nogit", directory is used as a pattern match,
         no individual file within the directory or subdirectory
         is matched.
      Used with "--git-blame", does not iterate all files in directory
  Using "--git-blame" is slow and may add old committers and authors
      that are no longer active maintainers to the output.
>>>>>>> 94a8d5ca
EOT
}

sub top_of_kernel_tree {
	my ($lk_path) = @_;

	if ($lk_path ne "" && substr($lk_path,length($lk_path)-1,1) ne "/") {
	    $lk_path .= "/";
	}
	if (   (-f "${lk_path}COPYING")
	    && (-f "${lk_path}CREDITS")
	    && (-f "${lk_path}Kbuild")
	    && (-f "${lk_path}MAINTAINERS")
	    && (-f "${lk_path}Makefile")
	    && (-f "${lk_path}README")
	    && (-d "${lk_path}Documentation")
	    && (-d "${lk_path}arch")
	    && (-d "${lk_path}include")
	    && (-d "${lk_path}drivers")
	    && (-d "${lk_path}fs")
	    && (-d "${lk_path}init")
	    && (-d "${lk_path}ipc")
	    && (-d "${lk_path}kernel")
	    && (-d "${lk_path}lib")
	    && (-d "${lk_path}scripts")) {
		return 1;
	}
	return 0;
}

sub parse_email {
    my ($formatted_email) = @_;

    my $name = "";
    my $address = "";

    if ($formatted_email =~ /^([^<]+)<(.+\@.*)>.*$/) {
	$name = $1;
	$address = $2;
    } elsif ($formatted_email =~ /^\s*<(.+\@\S*)>.*$/) {
	$address = $1;
    } elsif ($formatted_email =~ /^(.+\@\S*).*$/) {
	$address = $1;
    }

    $name =~ s/^\s+|\s+$//g;
    $name =~ s/^\"|\"$//g;
    $address =~ s/^\s+|\s+$//g;

    if ($name =~ /[^a-z0-9 \.\-]/i) {    ##has "must quote" chars
	$name =~ s/(?<!\\)"/\\"/g;       ##escape quotes
	$name = "\"$name\"";
    }

    return ($name, $address);
}

sub format_email {
    my ($name, $address) = @_;

    my $formatted_email;

    $name =~ s/^\s+|\s+$//g;
    $name =~ s/^\"|\"$//g;
    $address =~ s/^\s+|\s+$//g;

    if ($name =~ /[^a-z0-9 \.\-]/i) {    ##has "must quote" chars
	$name =~ s/(?<!\\)"/\\"/g;       ##escape quotes
	$name = "\"$name\"";
    }

    if ($email_usename) {
	if ("$name" eq "") {
	    $formatted_email = "$address";
	} else {
	    $formatted_email = "$name <${address}>";
	}
    } else {
	$formatted_email = $address;
    }

    return $formatted_email;
}

sub find_starting_index {

    my ($index) = @_;

    while ($index > 0) {
	my $tv = $typevalue[$index];
	if (!($tv =~ m/^(\C):\s*(.*)/)) {
	    last;
	}
	$index--;
    }

    return $index;
}

sub find_ending_index {
    my ($index) = @_;

    while ($index < @typevalue) {
	my $tv = $typevalue[$index];
	if (!($tv =~ m/^(\C):\s*(.*)/)) {
	    last;
	}
	$index++;
    }

    return $index;
}

sub add_categories {
    my ($index) = @_;

    my $i;
    my $start = find_starting_index($index);
    my $end = find_ending_index($index);

    push(@subsystem, $typevalue[$start]);

    for ($i = $start + 1; $i < $end; $i++) {
	my $tv = $typevalue[$i];
	if ($tv =~ m/^(\C):\s*(.*)/) {
	    my $ptype = $1;
	    my $pvalue = $2;
	    if ($ptype eq "L") {
		my $list_address = $pvalue;
		my $list_additional = "";
		if ($list_address =~ m/([^\s]+)\s+(.*)$/) {
		    $list_address = $1;
		    $list_additional = $2;
		}
		if ($list_additional =~ m/subscribers-only/) {
		    if ($email_subscriber_list) {
			push(@list_to, $list_address);
		    }
		} else {
		    if ($email_list) {
			push(@list_to, $list_address);
		    }
		}
	    } elsif ($ptype eq "M") {
		my ($name, $address) = parse_email($pvalue);
		if ($name eq "") {
		    if ($i > 0) {
			my $tv = $typevalue[$i - 1];
			if ($tv =~ m/^(\C):\s*(.*)/) {
			    if ($1 eq "P") {
				$name = $2;
				$pvalue = format_email($name, $address);
			    }
			}
		    }
		}
		if ($email_maintainer) {
		    push_email_addresses($pvalue);
		}
	    } elsif ($ptype eq "T") {
		push(@scm, $pvalue);
	    } elsif ($ptype eq "W") {
		push(@web, $pvalue);
	    } elsif ($ptype eq "S") {
		push(@status, $pvalue);
	    }
	}
    }
}

my %email_hash_name;
my %email_hash_address;

sub email_inuse {
    my ($name, $address) = @_;

    return 1 if (($name eq "") && ($address eq ""));
    return 1 if (($name ne "") && exists($email_hash_name{$name}));
    return 1 if (($address ne "") && exists($email_hash_address{$address}));

    return 0;
}

sub push_email_address {
    my ($line) = @_;

    my ($name, $address) = parse_email($line);

    if ($address eq "") {
	return 0;
    }

    if (!$email_remove_duplicates) {
	push(@email_to, format_email($name, $address));
    } elsif (!email_inuse($name, $address)) {
	push(@email_to, format_email($name, $address));
	$email_hash_name{$name}++;
	$email_hash_address{$address}++;
    }

    return 1;
}

sub push_email_addresses {
    my ($address) = @_;

    my @address_list = ();

    if (rfc822_valid($address)) {
	push_email_address($address);
    } elsif (@address_list = rfc822_validlist($address)) {
	my $array_count = shift(@address_list);
	while (my $entry = shift(@address_list)) {
	    push_email_address($entry);
	}
    } else {
	if (!push_email_address($address)) {
	    warn("Invalid MAINTAINERS address: '" . $address . "'\n");
	}
    }
}

sub which {
    my ($bin) = @_;

    foreach my $path (split(/:/, $ENV{PATH})) {
	if (-e "$path/$bin") {
	    return "$path/$bin";
	}
    }

    return "";
}

sub mailmap {
    my @lines = @_;
    my %hash;

    foreach my $line (@lines) {
	my ($name, $address) = parse_email($line);
	if (!exists($hash{$name})) {
	    $hash{$name} = $address;
	} elsif ($address ne $hash{$name}) {
	    $address = $hash{$name};
	    $line = format_email($name, $address);
	}
	if (exists($mailmap{$name})) {
	    my $obj = $mailmap{$name};
	    foreach my $map_address (@$obj) {
		if (($map_address eq $address) &&
		    ($map_address ne $hash{$name})) {
		    $line = format_email($name, $hash{$name});
		}
	    }
	}
    }

    return @lines;
}

sub recent_git_signoffs {
    my ($file) = @_;

    my $sign_offs = "";
    my $cmd = "";
    my $output = "";
    my $count = 0;
    my @lines = ();
<<<<<<< HEAD
=======
    my %hash;
>>>>>>> 94a8d5ca
    my $total_sign_offs;

    if (which("git") eq "") {
	warn("$P: git not found.  Add --nogit to options?\n");
	return;
    }
    if (!(-d ".git")) {
	warn("$P: .git directory not found.  Use a git repository for better results.\n");
	warn("$P: perhaps 'git clone git://git.kernel.org/pub/scm/linux/kernel/git/torvalds/linux-2.6.git'\n");
	return;
    }

    $cmd = "git log --since=${email_git_since} -- ${file}";

    $output = `${cmd}`;
    $output =~ s/^\s*//gm;

    @lines = split("\n", $output);

    @lines = grep(/^[-_ 	a-z]+by:.*\@.*$/i, @lines);
    if (!$email_git_penguin_chiefs) {
	@lines = grep(!/${penguin_chiefs}/i, @lines);
    }
    # cut -f2- -d":"
    s/.*:\s*(.+)\s*/$1/ for (@lines);

    $total_sign_offs = @lines;

    if ($email_remove_duplicates) {
	@lines = mailmap(@lines);
    }

    @lines = sort(@lines);

    # uniq -c
    $hash{$_}++ for @lines;

    # sort -rn
    foreach my $line (sort {$hash{$b} <=> $hash{$a}} keys %hash) {
	my $sign_offs = $hash{$line};
	$count++;
	last if ($sign_offs < $email_git_min_signatures ||
		 $count > $email_git_max_maintainers ||
		 $sign_offs * 100 / $total_sign_offs < $email_git_min_percent);
	push_email_address($line);
    }
}

sub save_commits {
    my ($cmd, @commits) = @_;
    my $output;
    my @lines = ();

    $output = `${cmd}`;

    @lines = split("\n", $output);

    $total_sign_offs = 0;
    foreach my $line (@lines) {
	if ($line =~ m/([0-9]+)\s+(.*)/) {
	    $total_sign_offs += $1;
	} else {
	    die("$P: Unexpected git output: ${line}\n");
	}
    }

    foreach my $line (@lines) {
<<<<<<< HEAD
	if ($line =~ m/([0-9]+)\s+(.*)/) {
	    my $sign_offs = $1;
	    $line = $2;
	    $count++;
	    if ($sign_offs < $email_git_min_signatures ||
	        $count > $email_git_max_maintainers ||
		$sign_offs * 100 / $total_sign_offs < $email_git_min_percent) {
		last;
	    }
=======
	if ($line =~ m/^(\w+) /) {
	    push (@commits, $1);
>>>>>>> 94a8d5ca
	}
    }
    return @commits;
}

sub git_assign_blame {
    my ($file) = @_;

    my @lines = ();
    my @commits = ();
    my $cmd;
    my $output;
    my %hash;
    my $total_sign_offs;
    my $count;

    if (@range) {
	foreach my $file_range_diff (@range) {
	    next if (!($file_range_diff =~ m/(.+):(.+):(.+)/));
	    my $diff_file = $1;
	    my $diff_start = $2;
	    my $diff_length = $3;
	    next if (!("$file" eq "$diff_file"));
	    $cmd = "git blame -l -L $diff_start,+$diff_length $file";
	    @commits = save_commits($cmd, @commits);
	}
    } else {
	if (-f $file) {
	    $cmd = "git blame -l $file";
	    @commits = save_commits($cmd, @commits);
	}
    }

    $total_sign_offs = 0;
    @commits = uniq(@commits);
    foreach my $commit (@commits) {
	$cmd = "git log -1 ${commit}";

	$output = `${cmd}`;
	$output =~ s/^\s*//gm;
	@lines = split("\n", $output);

	@lines = grep(/^[-_ 	a-z]+by:.*\@.*$/i, @lines);
	if (!$email_git_penguin_chiefs) {
	    @lines = grep(!/${penguin_chiefs}/i, @lines);
	}

	# cut -f2- -d":"
	s/.*:\s*(.+)\s*/$1/ for (@lines);

	$total_sign_offs += @lines;

	if ($email_remove_duplicates) {
	    @lines = mailmap(@lines);
	}

	$hash{$_}++ for @lines;
    }

    $count = 0;
    foreach my $line (sort {$hash{$b} <=> $hash{$a}} keys %hash) {
	my $sign_offs = $hash{$line};
	$count++;
	last if ($sign_offs < $email_git_min_signatures ||
		 $count > $email_git_max_maintainers ||
		 $sign_offs * 100 / $total_sign_offs < $email_git_min_percent);
	push_email_address($line);
    }
}

sub uniq {
    my @parms = @_;

    my %saw;
    @parms = grep(!$saw{$_}++, @parms);
    return @parms;
}

sub sort_and_uniq {
    my @parms = @_;

    my %saw;
    @parms = sort @parms;
    @parms = grep(!$saw{$_}++, @parms);
    return @parms;
}

sub output {
    my @parms = @_;

    if ($output_multiline) {
	foreach my $line (@parms) {
	    print("${line}\n");
	}
    } else {
	print(join($output_separator, @parms));
	print("\n");
    }
}

my $rfc822re;

sub make_rfc822re {
#   Basic lexical tokens are specials, domain_literal, quoted_string, atom, and
#   comment.  We must allow for rfc822_lwsp (or comments) after each of these.
#   This regexp will only work on addresses which have had comments stripped
#   and replaced with rfc822_lwsp.

    my $specials = '()<>@,;:\\\\".\\[\\]';
    my $controls = '\\000-\\037\\177';

    my $dtext = "[^\\[\\]\\r\\\\]";
    my $domain_literal = "\\[(?:$dtext|\\\\.)*\\]$rfc822_lwsp*";

    my $quoted_string = "\"(?:[^\\\"\\r\\\\]|\\\\.|$rfc822_lwsp)*\"$rfc822_lwsp*";

#   Use zero-width assertion to spot the limit of an atom.  A simple
#   $rfc822_lwsp* causes the regexp engine to hang occasionally.
    my $atom = "[^$specials $controls]+(?:$rfc822_lwsp+|\\Z|(?=[\\[\"$specials]))";
    my $word = "(?:$atom|$quoted_string)";
    my $localpart = "$word(?:\\.$rfc822_lwsp*$word)*";

    my $sub_domain = "(?:$atom|$domain_literal)";
    my $domain = "$sub_domain(?:\\.$rfc822_lwsp*$sub_domain)*";

    my $addr_spec = "$localpart\@$rfc822_lwsp*$domain";

    my $phrase = "$word*";
    my $route = "(?:\@$domain(?:,\@$rfc822_lwsp*$domain)*:$rfc822_lwsp*)";
    my $route_addr = "\\<$rfc822_lwsp*$route?$addr_spec\\>$rfc822_lwsp*";
    my $mailbox = "(?:$addr_spec|$phrase$route_addr)";

    my $group = "$phrase:$rfc822_lwsp*(?:$mailbox(?:,\\s*$mailbox)*)?;\\s*";
    my $address = "(?:$mailbox|$group)";

    return "$rfc822_lwsp*$address";
}

sub rfc822_strip_comments {
    my $s = shift;
#   Recursively remove comments, and replace with a single space.  The simpler
#   regexps in the Email Addressing FAQ are imperfect - they will miss escaped
#   chars in atoms, for example.

    while ($s =~ s/^((?:[^"\\]|\\.)*
                    (?:"(?:[^"\\]|\\.)*"(?:[^"\\]|\\.)*)*)
                    \((?:[^()\\]|\\.)*\)/$1 /osx) {}
    return $s;
}

#   valid: returns true if the parameter is an RFC822 valid address
#
sub rfc822_valid ($) {
    my $s = rfc822_strip_comments(shift);

    if (!$rfc822re) {
        $rfc822re = make_rfc822re();
    }

    return $s =~ m/^$rfc822re$/so && $s =~ m/^$rfc822_char*$/;
}

#   validlist: In scalar context, returns true if the parameter is an RFC822
#              valid list of addresses.
#
#              In list context, returns an empty list on failure (an invalid
#              address was found); otherwise a list whose first element is the
#              number of addresses found and whose remaining elements are the
#              addresses.  This is needed to disambiguate failure (invalid)
#              from success with no addresses found, because an empty string is
#              a valid list.

sub rfc822_validlist ($) {
    my $s = rfc822_strip_comments(shift);

    if (!$rfc822re) {
        $rfc822re = make_rfc822re();
    }
    # * null list items are valid according to the RFC
    # * the '1' business is to aid in distinguishing failure from no results

    my @r;
    if ($s =~ m/^(?:$rfc822re)?(?:,(?:$rfc822re)?)*$/so &&
	$s =~ m/^$rfc822_char*$/) {
        while ($s =~ m/(?:^|,$rfc822_lwsp*)($rfc822re)/gos) {
            push @r, $1;
        }
        return wantarray ? (scalar(@r), @r) : 1;
    }
    else {
        return wantarray ? () : 0;
    }
}<|MERGE_RESOLUTION|>--- conflicted
+++ resolved
@@ -13,11 +13,7 @@
 use strict;
 
 my $P = $0;
-<<<<<<< HEAD
-my $V = '0.17';
-=======
 my $V = '0.20';
->>>>>>> 94a8d5ca
 
 use Getopt::Long qw(:config no_auto_abbrev);
 
@@ -391,17 +387,6 @@
   --version => show version
   --help => show this help information
 
-<<<<<<< HEAD
-Notes:
-  Using "-f directory" may give unexpected results:
-
-  Used with "--git", git signators for _all_ files in and below
-     directory are examined as git recurses directories.
-     Any specified X: (exclude) pattern matches are _not_ ignored.
-  Used with "--nogit", directory is used as a pattern match,
-     no individual file within the directory or subdirectory
-     is matched.
-=======
 Default options:
   [--email --git --m --n --l --multiline --pattern-depth=0 --remove-duplicates]
 
@@ -416,7 +401,6 @@
       Used with "--git-blame", does not iterate all files in directory
   Using "--git-blame" is slow and may add old committers and authors
       that are no longer active maintainers to the output.
->>>>>>> 94a8d5ca
 EOT
 }
 
@@ -685,10 +669,7 @@
     my $output = "";
     my $count = 0;
     my @lines = ();
-<<<<<<< HEAD
-=======
     my %hash;
->>>>>>> 94a8d5ca
     my $total_sign_offs;
 
     if (which("git") eq "") {
@@ -745,31 +726,9 @@
     $output = `${cmd}`;
 
     @lines = split("\n", $output);
-
-    $total_sign_offs = 0;
     foreach my $line (@lines) {
-	if ($line =~ m/([0-9]+)\s+(.*)/) {
-	    $total_sign_offs += $1;
-	} else {
-	    die("$P: Unexpected git output: ${line}\n");
-	}
-    }
-
-    foreach my $line (@lines) {
-<<<<<<< HEAD
-	if ($line =~ m/([0-9]+)\s+(.*)/) {
-	    my $sign_offs = $1;
-	    $line = $2;
-	    $count++;
-	    if ($sign_offs < $email_git_min_signatures ||
-	        $count > $email_git_max_maintainers ||
-		$sign_offs * 100 / $total_sign_offs < $email_git_min_percent) {
-		last;
-	    }
-=======
 	if ($line =~ m/^(\w+) /) {
 	    push (@commits, $1);
->>>>>>> 94a8d5ca
 	}
     }
     return @commits;
