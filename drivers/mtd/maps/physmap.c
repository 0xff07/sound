--- conflicted
+++ resolved
@@ -46,25 +46,6 @@
 
 	physmap_data = dev->dev.platform_data;
 
-<<<<<<< HEAD
-#ifdef CONFIG_MTD_PARTITIONS
-	if (info->nr_parts) {
-		del_mtd_partitions(info->cmtd);
-		kfree(info->parts);
-	} else if (physmap_data->nr_parts)
-		del_mtd_partitions(info->cmtd);
-	else
-		del_mtd_device(info->cmtd);
-#else
-	del_mtd_device(info->cmtd);
-#endif
-
-#ifdef CONFIG_MTD_CONCAT
-	if (info->cmtd != info->mtd[0])
-		mtd_concat_destroy(info->cmtd);
-#endif
-
-=======
 	if (info->cmtd) {
 #ifdef CONFIG_MTD_PARTITIONS
 		if (info->nr_parts || physmap_data->nr_parts)
@@ -85,7 +66,6 @@
 		mtd_concat_destroy(info->cmtd);
 #endif
 
->>>>>>> 4c55bb01
 	for (i = 0; i < MAX_RESOURCES; i++) {
 		if (info->mtd[i] != NULL)
 			map_destroy(info->mtd[i]);
