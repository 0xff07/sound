--- conflicted
+++ resolved
@@ -59,9 +59,6 @@
 
 	/* remove /dev/mtdXro node if needed */
 	if (index)
-<<<<<<< HEAD
-		device_destroy(mtd_class, index + 1);
-=======
 		device_destroy(&mtd_class, index + 1);
 }
 
@@ -82,7 +79,6 @@
 	if (mtd->resume)
 		mtd->resume(mtd);
 	return 0;
->>>>>>> 4e8a2372
 }
 
 static ssize_t mtd_type_show(struct device *dev,
