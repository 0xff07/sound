--- conflicted
+++ resolved
@@ -514,7 +514,6 @@
 
 static void eeepc_rfkill_notify(acpi_handle handle, u32 event, void *data)
 {
-	enum rfkill_state state;
 	struct pci_dev *dev;
 	struct pci_bus *bus = pci_find_bus(0, 1);
 	bool blocked;
@@ -527,14 +526,8 @@
 		return;
 	}
 
-<<<<<<< HEAD
-	eeepc_wlan_rfkill_state(ehotk->eeepc_wlan_rfkill, &state);
-
-	if (state == RFKILL_STATE_UNBLOCKED) {
-=======
 	blocked = eeepc_wlan_rfkill_blocked();
 	if (!blocked) {
->>>>>>> 533ac12e
 		dev = pci_get_slot(bus, 0);
 		if (dev) {
 			/* Device already present */
@@ -555,11 +548,7 @@
 		}
 	}
 
-<<<<<<< HEAD
-	rfkill_force_state(ehotk->eeepc_wlan_rfkill, state);
-=======
 	rfkill_set_sw_state(ehotk->eeepc_wlan_rfkill, blocked);
->>>>>>> 533ac12e
 }
 
 static void eeepc_hotk_notify(acpi_handle handle, u32 event, void *data)
@@ -717,12 +706,7 @@
 	rfkill_destroy(ehotk->eeepc_bluetooth_rfkill);
 	rfkill_unregister(ehotk->eeepc_wlan_rfkill);
  wlan_fail:
-<<<<<<< HEAD
-	if (ehotk->eeepc_wlan_rfkill)
-		rfkill_free(ehotk->eeepc_wlan_rfkill);
-=======
 	rfkill_destroy(ehotk->eeepc_wlan_rfkill);
->>>>>>> 533ac12e
 	eeepc_unregister_rfkill_notifier("\\_SB.PCI0.P0P6");
 	eeepc_unregister_rfkill_notifier("\\_SB.PCI0.P0P7");
  ehotk_fail:
