--- conflicted
+++ resolved
@@ -519,12 +519,6 @@
 	struct pci_dev *dev;
 	struct pci_bus *bus = pci_find_bus(0, 1);
 	bool blocked;
-<<<<<<< HEAD
-
-	if (event != ACPI_NOTIFY_BUS_CHECK)
-		return;
-=======
->>>>>>> 4e8a2372
 
 	if (!bus) {
 		printk(EEEPC_WARNING "Unable to find PCI bus 1?\n");
@@ -554,8 +548,6 @@
 	}
 
 	rfkill_set_sw_state(ehotk->eeepc_wlan_rfkill, blocked);
-<<<<<<< HEAD
-=======
 }
 
 static void eeepc_rfkill_notify(acpi_handle handle, u32 event, void *data)
@@ -564,7 +556,6 @@
 		return;
 
 	eeepc_rfkill_hotplug();
->>>>>>> 4e8a2372
 }
 
 static void eeepc_hotk_notify(acpi_handle handle, u32 event, void *data)
@@ -691,13 +682,8 @@
 		if (!ehotk->eeepc_wlan_rfkill)
 			goto wlan_fail;
 
-<<<<<<< HEAD
-		rfkill_set_sw_state(ehotk->eeepc_wlan_rfkill,
-				    get_acpi(CM_ASL_WLAN) != 1);
-=======
 		rfkill_init_sw_state(ehotk->eeepc_wlan_rfkill,
 				     get_acpi(CM_ASL_WLAN) != 1);
->>>>>>> 4e8a2372
 		result = rfkill_register(ehotk->eeepc_wlan_rfkill);
 		if (result)
 			goto wlan_fail;
@@ -714,13 +700,8 @@
 		if (!ehotk->eeepc_bluetooth_rfkill)
 			goto bluetooth_fail;
 
-<<<<<<< HEAD
-		rfkill_set_sw_state(ehotk->eeepc_bluetooth_rfkill,
-				    get_acpi(CM_ASL_BLUETOOTH) != 1);
-=======
 		rfkill_init_sw_state(ehotk->eeepc_bluetooth_rfkill,
 				     get_acpi(CM_ASL_BLUETOOTH) != 1);
->>>>>>> 4e8a2372
 		result = rfkill_register(ehotk->eeepc_bluetooth_rfkill);
 		if (result)
 			goto bluetooth_fail;
