/*
 *  thinkpad_acpi.c - ThinkPad ACPI Extras
 *
 *
 *  Copyright (C) 2004-2005 Borislav Deianov <borislav@users.sf.net>
 *  Copyright (C) 2006-2009 Henrique de Moraes Holschuh <hmh@hmh.eng.br>
 *
 *  This program is free software; you can redistribute it and/or modify
 *  it under the terms of the GNU General Public License as published by
 *  the Free Software Foundation; either version 2 of the License, or
 *  (at your option) any later version.
 *
 *  This program is distributed in the hope that it will be useful,
 *  but WITHOUT ANY WARRANTY; without even the implied warranty of
 *  MERCHANTABILITY or FITNESS FOR A PARTICULAR PURPOSE.  See the
 *  GNU General Public License for more details.
 *
 *  You should have received a copy of the GNU General Public License
 *  along with this program; if not, write to the Free Software
 *  Foundation, Inc., 51 Franklin Street, Fifth Floor, Boston, MA
 *  02110-1301, USA.
 */

#define TPACPI_VERSION "0.23"
#define TPACPI_SYSFS_VERSION 0x020300

/*
 *  Changelog:
 *  2007-10-20		changelog trimmed down
 *
 *  2007-03-27  0.14	renamed to thinkpad_acpi and moved to
 *  			drivers/misc.
 *
 *  2006-11-22	0.13	new maintainer
 *  			changelog now lives in git commit history, and will
 *  			not be updated further in-file.
 *
 *  2005-03-17	0.11	support for 600e, 770x
 *			    thanks to Jamie Lentin <lentinj@dial.pipex.com>
 *
 *  2005-01-16	0.9	use MODULE_VERSION
 *			    thanks to Henrik Brix Andersen <brix@gentoo.org>
 *			fix parameter passing on module loading
 *			    thanks to Rusty Russell <rusty@rustcorp.com.au>
 *			    thanks to Jim Radford <radford@blackbean.org>
 *  2004-11-08	0.8	fix init error case, don't return from a macro
 *			    thanks to Chris Wright <chrisw@osdl.org>
 */

#include <linux/kernel.h>
#include <linux/module.h>
#include <linux/init.h>
#include <linux/types.h>
#include <linux/string.h>
#include <linux/list.h>
#include <linux/mutex.h>
#include <linux/sched.h>
#include <linux/kthread.h>
#include <linux/freezer.h>
#include <linux/delay.h>

#include <linux/nvram.h>
#include <linux/proc_fs.h>
#include <linux/sysfs.h>
#include <linux/backlight.h>
#include <linux/fb.h>
#include <linux/platform_device.h>
#include <linux/hwmon.h>
#include <linux/hwmon-sysfs.h>
#include <linux/input.h>
#include <linux/leds.h>
#include <linux/rfkill.h>
#include <asm/uaccess.h>

#include <linux/dmi.h>
#include <linux/jiffies.h>
#include <linux/workqueue.h>

#include <acpi/acpi_drivers.h>

#include <linux/pci_ids.h>


/* ThinkPad CMOS commands */
#define TP_CMOS_VOLUME_DOWN	0
#define TP_CMOS_VOLUME_UP	1
#define TP_CMOS_VOLUME_MUTE	2
#define TP_CMOS_BRIGHTNESS_UP	4
#define TP_CMOS_BRIGHTNESS_DOWN	5
#define TP_CMOS_THINKLIGHT_ON	12
#define TP_CMOS_THINKLIGHT_OFF	13

/* NVRAM Addresses */
enum tp_nvram_addr {
	TP_NVRAM_ADDR_HK2		= 0x57,
	TP_NVRAM_ADDR_THINKLIGHT	= 0x58,
	TP_NVRAM_ADDR_VIDEO		= 0x59,
	TP_NVRAM_ADDR_BRIGHTNESS	= 0x5e,
	TP_NVRAM_ADDR_MIXER		= 0x60,
};

/* NVRAM bit masks */
enum {
	TP_NVRAM_MASK_HKT_THINKPAD	= 0x08,
	TP_NVRAM_MASK_HKT_ZOOM		= 0x20,
	TP_NVRAM_MASK_HKT_DISPLAY	= 0x40,
	TP_NVRAM_MASK_HKT_HIBERNATE	= 0x80,
	TP_NVRAM_MASK_THINKLIGHT	= 0x10,
	TP_NVRAM_MASK_HKT_DISPEXPND	= 0x30,
	TP_NVRAM_MASK_HKT_BRIGHTNESS	= 0x20,
	TP_NVRAM_MASK_LEVEL_BRIGHTNESS	= 0x0f,
	TP_NVRAM_POS_LEVEL_BRIGHTNESS	= 0,
	TP_NVRAM_MASK_MUTE		= 0x40,
	TP_NVRAM_MASK_HKT_VOLUME	= 0x80,
	TP_NVRAM_MASK_LEVEL_VOLUME	= 0x0f,
	TP_NVRAM_POS_LEVEL_VOLUME	= 0,
};

/* ACPI HIDs */
#define TPACPI_ACPI_HKEY_HID		"IBM0068"

/* Input IDs */
#define TPACPI_HKEY_INPUT_PRODUCT	0x5054 /* "TP" */
#define TPACPI_HKEY_INPUT_VERSION	0x4101

/* ACPI \WGSV commands */
enum {
	TP_ACPI_WGSV_GET_STATE		= 0x01, /* Get state information */
	TP_ACPI_WGSV_PWR_ON_ON_RESUME	= 0x02, /* Resume WWAN powered on */
	TP_ACPI_WGSV_PWR_OFF_ON_RESUME	= 0x03,	/* Resume WWAN powered off */
	TP_ACPI_WGSV_SAVE_STATE		= 0x04, /* Save state for S4/S5 */
};

/* TP_ACPI_WGSV_GET_STATE bits */
enum {
	TP_ACPI_WGSV_STATE_WWANEXIST	= 0x0001, /* WWAN hw available */
	TP_ACPI_WGSV_STATE_WWANPWR	= 0x0002, /* WWAN radio enabled */
	TP_ACPI_WGSV_STATE_WWANPWRRES	= 0x0004, /* WWAN state at resume */
	TP_ACPI_WGSV_STATE_WWANBIOSOFF	= 0x0008, /* WWAN disabled in BIOS */
	TP_ACPI_WGSV_STATE_BLTHEXIST	= 0x0001, /* BLTH hw available */
	TP_ACPI_WGSV_STATE_BLTHPWR	= 0x0002, /* BLTH radio enabled */
	TP_ACPI_WGSV_STATE_BLTHPWRRES	= 0x0004, /* BLTH state at resume */
	TP_ACPI_WGSV_STATE_BLTHBIOSOFF	= 0x0008, /* BLTH disabled in BIOS */
	TP_ACPI_WGSV_STATE_UWBEXIST	= 0x0010, /* UWB hw available */
	TP_ACPI_WGSV_STATE_UWBPWR	= 0x0020, /* UWB radio enabled */
};

/****************************************************************************
 * Main driver
 */

#define TPACPI_NAME "thinkpad"
#define TPACPI_DESC "ThinkPad ACPI Extras"
#define TPACPI_FILE TPACPI_NAME "_acpi"
#define TPACPI_URL "http://ibm-acpi.sf.net/"
#define TPACPI_MAIL "ibm-acpi-devel@lists.sourceforge.net"

#define TPACPI_PROC_DIR "ibm"
#define TPACPI_ACPI_EVENT_PREFIX "ibm"
#define TPACPI_DRVR_NAME TPACPI_FILE
#define TPACPI_DRVR_SHORTNAME "tpacpi"
#define TPACPI_HWMON_DRVR_NAME TPACPI_NAME "_hwmon"

#define TPACPI_NVRAM_KTHREAD_NAME "ktpacpi_nvramd"
#define TPACPI_WORKQUEUE_NAME "ktpacpid"

#define TPACPI_MAX_ACPI_ARGS 3

/* printk headers */
#define TPACPI_LOG TPACPI_FILE ": "
#define TPACPI_EMERG	KERN_EMERG	TPACPI_LOG
#define TPACPI_ALERT	KERN_ALERT	TPACPI_LOG
#define TPACPI_CRIT	KERN_CRIT	TPACPI_LOG
#define TPACPI_ERR	KERN_ERR	TPACPI_LOG
#define TPACPI_WARN	KERN_WARNING	TPACPI_LOG
#define TPACPI_NOTICE	KERN_NOTICE	TPACPI_LOG
#define TPACPI_INFO	KERN_INFO	TPACPI_LOG
#define TPACPI_DEBUG	KERN_DEBUG	TPACPI_LOG

/* Debugging printk groups */
#define TPACPI_DBG_ALL		0xffff
#define TPACPI_DBG_DISCLOSETASK	0x8000
#define TPACPI_DBG_INIT		0x0001
#define TPACPI_DBG_EXIT		0x0002
#define TPACPI_DBG_RFKILL	0x0004
#define TPACPI_DBG_HKEY		0x0008
#define TPACPI_DBG_FAN		0x0010
#define TPACPI_DBG_BRGHT	0x0020

#define onoff(status, bit) ((status) & (1 << (bit)) ? "on" : "off")
#define enabled(status, bit) ((status) & (1 << (bit)) ? "enabled" : "disabled")
#define strlencmp(a, b) (strncmp((a), (b), strlen(b)))


/****************************************************************************
 * Driver-wide structs and misc. variables
 */

struct ibm_struct;

struct tp_acpi_drv_struct {
	const struct acpi_device_id *hid;
	struct acpi_driver *driver;

	void (*notify) (struct ibm_struct *, u32);
	acpi_handle *handle;
	u32 type;
	struct acpi_device *device;
};

struct ibm_struct {
	char *name;

	int (*read) (char *);
	int (*write) (char *);
	void (*exit) (void);
	void (*resume) (void);
	void (*suspend) (pm_message_t state);
	void (*shutdown) (void);

	struct list_head all_drivers;

	struct tp_acpi_drv_struct *acpi;

	struct {
		u8 acpi_driver_registered:1;
		u8 acpi_notify_installed:1;
		u8 proc_created:1;
		u8 init_called:1;
		u8 experimental:1;
	} flags;
};

struct ibm_init_struct {
	char param[32];

	int (*init) (struct ibm_init_struct *);
	struct ibm_struct *data;
};

static struct {
#ifdef CONFIG_THINKPAD_ACPI_BAY
	u32 bay_status:1;
	u32 bay_eject:1;
	u32 bay_status2:1;
	u32 bay_eject2:1;
#endif
	u32 bluetooth:1;
	u32 hotkey:1;
	u32 hotkey_mask:1;
	u32 hotkey_wlsw:1;
	u32 hotkey_tablet:1;
	u32 light:1;
	u32 light_status:1;
	u32 bright_16levels:1;
	u32 bright_acpimode:1;
	u32 wan:1;
	u32 uwb:1;
	u32 fan_ctrl_status_undef:1;
	u32 input_device_registered:1;
	u32 platform_drv_registered:1;
	u32 platform_drv_attrs_registered:1;
	u32 sensors_pdrv_registered:1;
	u32 sensors_pdrv_attrs_registered:1;
	u32 sensors_pdev_attrs_registered:1;
	u32 hotkey_poll_active:1;
} tp_features;

static struct {
	u16 hotkey_mask_ff:1;
} tp_warned;

struct thinkpad_id_data {
	unsigned int vendor;	/* ThinkPad vendor:
				 * PCI_VENDOR_ID_IBM/PCI_VENDOR_ID_LENOVO */

	char *bios_version_str;	/* Something like 1ZET51WW (1.03z) */
	char *ec_version_str;	/* Something like 1ZHT51WW-1.04a */

	u16 bios_model;		/* Big Endian, TP-1Y = 0x5931, 0 = unknown */
	u16 ec_model;

	char *model_str;	/* ThinkPad T43 */
	char *nummodel_str;	/* 9384A9C for a 9384-A9C model */
};
static struct thinkpad_id_data thinkpad_id;

static enum {
	TPACPI_LIFE_INIT = 0,
	TPACPI_LIFE_RUNNING,
	TPACPI_LIFE_EXITING,
} tpacpi_lifecycle;

static int experimental;
static u32 dbg_level;

static struct workqueue_struct *tpacpi_wq;

enum led_status_t {
	TPACPI_LED_OFF = 0,
	TPACPI_LED_ON,
	TPACPI_LED_BLINK,
};

/* Special LED class that can defer work */
struct tpacpi_led_classdev {
	struct led_classdev led_classdev;
	struct work_struct work;
	enum led_status_t new_state;
	unsigned int led;
};

#ifdef CONFIG_THINKPAD_ACPI_DEBUGFACILITIES
static int dbg_wlswemul;
static int tpacpi_wlsw_emulstate;
static int dbg_bluetoothemul;
static int tpacpi_bluetooth_emulstate;
static int dbg_wwanemul;
static int tpacpi_wwan_emulstate;
static int dbg_uwbemul;
static int tpacpi_uwb_emulstate;
#endif


/*************************************************************************
 *  Debugging helpers
 */

#define dbg_printk(a_dbg_level, format, arg...) \
	do { if (dbg_level & (a_dbg_level)) \
		printk(TPACPI_DEBUG "%s: " format, __func__ , ## arg); \
	} while (0)

#ifdef CONFIG_THINKPAD_ACPI_DEBUG
#define vdbg_printk dbg_printk
static const char *str_supported(int is_supported);
#else
#define vdbg_printk(a_dbg_level, format, arg...) \
	do { } while (0)
#endif

static void tpacpi_log_usertask(const char * const what)
{
	printk(TPACPI_DEBUG "%s: access by process with PID %d\n",
		what, task_tgid_vnr(current));
}

#define tpacpi_disclose_usertask(what, format, arg...) \
	do { \
		if (unlikely( \
		    (dbg_level & TPACPI_DBG_DISCLOSETASK) && \
		    (tpacpi_lifecycle == TPACPI_LIFE_RUNNING))) { \
			printk(TPACPI_DEBUG "%s: PID %d: " format, \
				what, task_tgid_vnr(current), ## arg); \
		} \
	} while (0)

/****************************************************************************
 ****************************************************************************
 *
 * ACPI Helpers and device model
 *
 ****************************************************************************
 ****************************************************************************/

/*************************************************************************
 * ACPI basic handles
 */

static acpi_handle root_handle;

#define TPACPI_HANDLE(object, parent, paths...)			\
	static acpi_handle  object##_handle;			\
	static acpi_handle *object##_parent = &parent##_handle;	\
	static char        *object##_path;			\
	static char        *object##_paths[] = { paths }

TPACPI_HANDLE(ec, root, "\\_SB.PCI0.ISA.EC0",	/* 240, 240x */
	   "\\_SB.PCI.ISA.EC",	/* 570 */
	   "\\_SB.PCI0.ISA0.EC0",	/* 600e/x, 770e, 770x */
	   "\\_SB.PCI0.ISA.EC",	/* A21e, A2xm/p, T20-22, X20-21 */
	   "\\_SB.PCI0.AD4S.EC0",	/* i1400, R30 */
	   "\\_SB.PCI0.ICH3.EC0",	/* R31 */
	   "\\_SB.PCI0.LPC.EC",	/* all others */
	   );

TPACPI_HANDLE(ecrd, ec, "ECRD");	/* 570 */
TPACPI_HANDLE(ecwr, ec, "ECWR");	/* 570 */

TPACPI_HANDLE(cmos, root, "\\UCMS",	/* R50, R50e, R50p, R51, */
					/* T4x, X31, X40 */
	   "\\CMOS",		/* A3x, G4x, R32, T23, T30, X22-24, X30 */
	   "\\CMS",		/* R40, R40e */
	   );			/* all others */

TPACPI_HANDLE(hkey, ec, "\\_SB.HKEY",	/* 600e/x, 770e, 770x */
	   "^HKEY",		/* R30, R31 */
	   "HKEY",		/* all others */
	   );			/* 570 */

TPACPI_HANDLE(vid, root, "\\_SB.PCI.AGP.VGA",	/* 570 */
	   "\\_SB.PCI0.AGP0.VID0",	/* 600e/x, 770x */
	   "\\_SB.PCI0.VID0",	/* 770e */
	   "\\_SB.PCI0.VID",	/* A21e, G4x, R50e, X30, X40 */
	   "\\_SB.PCI0.AGP.VID",	/* all others */
	   );				/* R30, R31 */


/*************************************************************************
 * ACPI helpers
 */

static int acpi_evalf(acpi_handle handle,
		      void *res, char *method, char *fmt, ...)
{
	char *fmt0 = fmt;
	struct acpi_object_list params;
	union acpi_object in_objs[TPACPI_MAX_ACPI_ARGS];
	struct acpi_buffer result, *resultp;
	union acpi_object out_obj;
	acpi_status status;
	va_list ap;
	char res_type;
	int success;
	int quiet;

	if (!*fmt) {
		printk(TPACPI_ERR "acpi_evalf() called with empty format\n");
		return 0;
	}

	if (*fmt == 'q') {
		quiet = 1;
		fmt++;
	} else
		quiet = 0;

	res_type = *(fmt++);

	params.count = 0;
	params.pointer = &in_objs[0];

	va_start(ap, fmt);
	while (*fmt) {
		char c = *(fmt++);
		switch (c) {
		case 'd':	/* int */
			in_objs[params.count].integer.value = va_arg(ap, int);
			in_objs[params.count++].type = ACPI_TYPE_INTEGER;
			break;
			/* add more types as needed */
		default:
			printk(TPACPI_ERR "acpi_evalf() called "
			       "with invalid format character '%c'\n", c);
			return 0;
		}
	}
	va_end(ap);

	if (res_type != 'v') {
		result.length = sizeof(out_obj);
		result.pointer = &out_obj;
		resultp = &result;
	} else
		resultp = NULL;

	status = acpi_evaluate_object(handle, method, &params, resultp);

	switch (res_type) {
	case 'd':		/* int */
		if (res)
			*(int *)res = out_obj.integer.value;
		success = status == AE_OK && out_obj.type == ACPI_TYPE_INTEGER;
		break;
	case 'v':		/* void */
		success = status == AE_OK;
		break;
		/* add more types as needed */
	default:
		printk(TPACPI_ERR "acpi_evalf() called "
		       "with invalid format character '%c'\n", res_type);
		return 0;
	}

	if (!success && !quiet)
		printk(TPACPI_ERR "acpi_evalf(%s, %s, ...) failed: %d\n",
		       method, fmt0, status);

	return success;
}

static int acpi_ec_read(int i, u8 *p)
{
	int v;

	if (ecrd_handle) {
		if (!acpi_evalf(ecrd_handle, &v, NULL, "dd", i))
			return 0;
		*p = v;
	} else {
		if (ec_read(i, p) < 0)
			return 0;
	}

	return 1;
}

static int acpi_ec_write(int i, u8 v)
{
	if (ecwr_handle) {
		if (!acpi_evalf(ecwr_handle, NULL, NULL, "vdd", i, v))
			return 0;
	} else {
		if (ec_write(i, v) < 0)
			return 0;
	}

	return 1;
}

#if defined(CONFIG_THINKPAD_ACPI_DOCK) || defined(CONFIG_THINKPAD_ACPI_BAY)
static int _sta(acpi_handle handle)
{
	int status;

	if (!handle || !acpi_evalf(handle, &status, "_STA", "d"))
		status = 0;

	return status;
}
#endif

static int issue_thinkpad_cmos_command(int cmos_cmd)
{
	if (!cmos_handle)
		return -ENXIO;

	if (!acpi_evalf(cmos_handle, NULL, NULL, "vd", cmos_cmd))
		return -EIO;

	return 0;
}

/*************************************************************************
 * ACPI device model
 */

#define TPACPI_ACPIHANDLE_INIT(object) \
	drv_acpi_handle_init(#object, &object##_handle, *object##_parent, \
		object##_paths, ARRAY_SIZE(object##_paths), &object##_path)

static void drv_acpi_handle_init(char *name,
			   acpi_handle *handle, acpi_handle parent,
			   char **paths, int num_paths, char **path)
{
	int i;
	acpi_status status;

	vdbg_printk(TPACPI_DBG_INIT, "trying to locate ACPI handle for %s\n",
		name);

	for (i = 0; i < num_paths; i++) {
		status = acpi_get_handle(parent, paths[i], handle);
		if (ACPI_SUCCESS(status)) {
			*path = paths[i];
			dbg_printk(TPACPI_DBG_INIT,
				   "Found ACPI handle %s for %s\n",
				   *path, name);
			return;
		}
	}

	vdbg_printk(TPACPI_DBG_INIT, "ACPI handle for %s not found\n",
		    name);
	*handle = NULL;
}

static void dispatch_acpi_notify(acpi_handle handle, u32 event, void *data)
{
	struct ibm_struct *ibm = data;

	if (tpacpi_lifecycle != TPACPI_LIFE_RUNNING)
		return;

	if (!ibm || !ibm->acpi || !ibm->acpi->notify)
		return;

	ibm->acpi->notify(ibm, event);
}

static int __init setup_acpi_notify(struct ibm_struct *ibm)
{
	acpi_status status;
	int rc;

	BUG_ON(!ibm->acpi);

	if (!*ibm->acpi->handle)
		return 0;

	vdbg_printk(TPACPI_DBG_INIT,
		"setting up ACPI notify for %s\n", ibm->name);

	rc = acpi_bus_get_device(*ibm->acpi->handle, &ibm->acpi->device);
	if (rc < 0) {
		printk(TPACPI_ERR "acpi_bus_get_device(%s) failed: %d\n",
			ibm->name, rc);
		return -ENODEV;
	}

	ibm->acpi->device->driver_data = ibm;
	sprintf(acpi_device_class(ibm->acpi->device), "%s/%s",
		TPACPI_ACPI_EVENT_PREFIX,
		ibm->name);

	status = acpi_install_notify_handler(*ibm->acpi->handle,
			ibm->acpi->type, dispatch_acpi_notify, ibm);
	if (ACPI_FAILURE(status)) {
		if (status == AE_ALREADY_EXISTS) {
			printk(TPACPI_NOTICE
			       "another device driver is already "
			       "handling %s events\n", ibm->name);
		} else {
			printk(TPACPI_ERR
			       "acpi_install_notify_handler(%s) failed: %d\n",
			       ibm->name, status);
		}
		return -ENODEV;
	}
	ibm->flags.acpi_notify_installed = 1;
	return 0;
}

static int __init tpacpi_device_add(struct acpi_device *device)
{
	return 0;
}

static int __init register_tpacpi_subdriver(struct ibm_struct *ibm)
{
	int rc;

	dbg_printk(TPACPI_DBG_INIT,
		"registering %s as an ACPI driver\n", ibm->name);

	BUG_ON(!ibm->acpi);

	ibm->acpi->driver = kzalloc(sizeof(struct acpi_driver), GFP_KERNEL);
	if (!ibm->acpi->driver) {
		printk(TPACPI_ERR
		       "failed to allocate memory for ibm->acpi->driver\n");
		return -ENOMEM;
	}

	sprintf(ibm->acpi->driver->name, "%s_%s", TPACPI_NAME, ibm->name);
	ibm->acpi->driver->ids = ibm->acpi->hid;

	ibm->acpi->driver->ops.add = &tpacpi_device_add;

	rc = acpi_bus_register_driver(ibm->acpi->driver);
	if (rc < 0) {
		printk(TPACPI_ERR "acpi_bus_register_driver(%s) failed: %d\n",
		       ibm->name, rc);
		kfree(ibm->acpi->driver);
		ibm->acpi->driver = NULL;
	} else if (!rc)
		ibm->flags.acpi_driver_registered = 1;

	return rc;
}


/****************************************************************************
 ****************************************************************************
 *
 * Procfs Helpers
 *
 ****************************************************************************
 ****************************************************************************/

static int dispatch_procfs_read(char *page, char **start, off_t off,
			int count, int *eof, void *data)
{
	struct ibm_struct *ibm = data;
	int len;

	if (!ibm || !ibm->read)
		return -EINVAL;

	len = ibm->read(page);
	if (len < 0)
		return len;

	if (len <= off + count)
		*eof = 1;
	*start = page + off;
	len -= off;
	if (len > count)
		len = count;
	if (len < 0)
		len = 0;

	return len;
}

static int dispatch_procfs_write(struct file *file,
			const char __user *userbuf,
			unsigned long count, void *data)
{
	struct ibm_struct *ibm = data;
	char *kernbuf;
	int ret;

	if (!ibm || !ibm->write)
		return -EINVAL;

	kernbuf = kmalloc(count + 2, GFP_KERNEL);
	if (!kernbuf)
		return -ENOMEM;

	if (copy_from_user(kernbuf, userbuf, count)) {
		kfree(kernbuf);
		return -EFAULT;
	}

	kernbuf[count] = 0;
	strcat(kernbuf, ",");
	ret = ibm->write(kernbuf);
	if (ret == 0)
		ret = count;

	kfree(kernbuf);

	return ret;
}

static char *next_cmd(char **cmds)
{
	char *start = *cmds;
	char *end;

	while ((end = strchr(start, ',')) && end == start)
		start = end + 1;

	if (!end)
		return NULL;

	*end = 0;
	*cmds = end + 1;
	return start;
}


/****************************************************************************
 ****************************************************************************
 *
 * Device model: input, hwmon and platform
 *
 ****************************************************************************
 ****************************************************************************/

static struct platform_device *tpacpi_pdev;
static struct platform_device *tpacpi_sensors_pdev;
static struct device *tpacpi_hwmon;
static struct input_dev *tpacpi_inputdev;
static struct mutex tpacpi_inputdev_send_mutex;
static LIST_HEAD(tpacpi_all_drivers);

static int tpacpi_suspend_handler(struct platform_device *pdev,
				  pm_message_t state)
{
	struct ibm_struct *ibm, *itmp;

	list_for_each_entry_safe(ibm, itmp,
				 &tpacpi_all_drivers,
				 all_drivers) {
		if (ibm->suspend)
			(ibm->suspend)(state);
	}

	return 0;
}

static int tpacpi_resume_handler(struct platform_device *pdev)
{
	struct ibm_struct *ibm, *itmp;

	list_for_each_entry_safe(ibm, itmp,
				 &tpacpi_all_drivers,
				 all_drivers) {
		if (ibm->resume)
			(ibm->resume)();
	}

	return 0;
}

static void tpacpi_shutdown_handler(struct platform_device *pdev)
{
	struct ibm_struct *ibm, *itmp;

	list_for_each_entry_safe(ibm, itmp,
				 &tpacpi_all_drivers,
				 all_drivers) {
		if (ibm->shutdown)
			(ibm->shutdown)();
	}
}

static struct platform_driver tpacpi_pdriver = {
	.driver = {
		.name = TPACPI_DRVR_NAME,
		.owner = THIS_MODULE,
	},
	.suspend = tpacpi_suspend_handler,
	.resume = tpacpi_resume_handler,
	.shutdown = tpacpi_shutdown_handler,
};

static struct platform_driver tpacpi_hwmon_pdriver = {
	.driver = {
		.name = TPACPI_HWMON_DRVR_NAME,
		.owner = THIS_MODULE,
	},
};

/*************************************************************************
 * sysfs support helpers
 */

struct attribute_set {
	unsigned int members, max_members;
	struct attribute_group group;
};

struct attribute_set_obj {
	struct attribute_set s;
	struct attribute *a;
} __attribute__((packed));

static struct attribute_set *create_attr_set(unsigned int max_members,
						const char *name)
{
	struct attribute_set_obj *sobj;

	if (max_members == 0)
		return NULL;

	/* Allocates space for implicit NULL at the end too */
	sobj = kzalloc(sizeof(struct attribute_set_obj) +
		    max_members * sizeof(struct attribute *),
		    GFP_KERNEL);
	if (!sobj)
		return NULL;
	sobj->s.max_members = max_members;
	sobj->s.group.attrs = &sobj->a;
	sobj->s.group.name = name;

	return &sobj->s;
}

#define destroy_attr_set(_set) \
	kfree(_set);

/* not multi-threaded safe, use it in a single thread per set */
static int add_to_attr_set(struct attribute_set *s, struct attribute *attr)
{
	if (!s || !attr)
		return -EINVAL;

	if (s->members >= s->max_members)
		return -ENOMEM;

	s->group.attrs[s->members] = attr;
	s->members++;

	return 0;
}

static int add_many_to_attr_set(struct attribute_set *s,
			struct attribute **attr,
			unsigned int count)
{
	int i, res;

	for (i = 0; i < count; i++) {
		res = add_to_attr_set(s, attr[i]);
		if (res)
			return res;
	}

	return 0;
}

static void delete_attr_set(struct attribute_set *s, struct kobject *kobj)
{
	sysfs_remove_group(kobj, &s->group);
	destroy_attr_set(s);
}

#define register_attr_set_with_sysfs(_attr_set, _kobj) \
	sysfs_create_group(_kobj, &_attr_set->group)

static int parse_strtoul(const char *buf,
		unsigned long max, unsigned long *value)
{
	char *endp;

	while (*buf && isspace(*buf))
		buf++;
	*value = simple_strtoul(buf, &endp, 0);
	while (*endp && isspace(*endp))
		endp++;
	if (*endp || *value > max)
		return -EINVAL;

	return 0;
}

static void tpacpi_disable_brightness_delay(void)
{
	if (acpi_evalf(hkey_handle, NULL, "PWMS", "qvd", 0))
		printk(TPACPI_NOTICE
			"ACPI backlight control delay disabled\n");
}

static int __init tpacpi_query_bcl_levels(acpi_handle handle)
{
	struct acpi_buffer buffer = { ACPI_ALLOCATE_BUFFER, NULL };
	union acpi_object *obj;
	int rc;

	if (ACPI_SUCCESS(acpi_evaluate_object(handle, NULL, NULL, &buffer))) {
		obj = (union acpi_object *)buffer.pointer;
		if (!obj || (obj->type != ACPI_TYPE_PACKAGE)) {
			printk(TPACPI_ERR "Unknown _BCL data, "
			       "please report this to %s\n", TPACPI_MAIL);
			rc = 0;
		} else {
			rc = obj->package.count;
		}
	} else {
		return 0;
	}

	kfree(buffer.pointer);
	return rc;
}

static acpi_status __init tpacpi_acpi_walk_find_bcl(acpi_handle handle,
					u32 lvl, void *context, void **rv)
{
	char name[ACPI_PATH_SEGMENT_LENGTH];
	struct acpi_buffer buffer = { sizeof(name), &name };

	if (ACPI_SUCCESS(acpi_get_name(handle, ACPI_SINGLE_NAME, &buffer)) &&
	    !strncmp("_BCL", name, sizeof(name) - 1)) {
		BUG_ON(!rv || !*rv);
		**(int **)rv = tpacpi_query_bcl_levels(handle);
		return AE_CTRL_TERMINATE;
	} else {
		return AE_OK;
	}
}

/*
 * Returns 0 (no ACPI _BCL or _BCL invalid), or size of brightness map
 */
static int __init tpacpi_check_std_acpi_brightness_support(void)
{
	int status;
	int bcl_levels = 0;
	void *bcl_ptr = &bcl_levels;

	if (!vid_handle) {
		TPACPI_ACPIHANDLE_INIT(vid);
	}
	if (!vid_handle)
		return 0;

	/*
	 * Search for a _BCL method, and execute it.  This is safe on all
	 * ThinkPads, and as a side-effect, _BCL will place a Lenovo Vista
	 * BIOS in ACPI backlight control mode.  We do NOT have to care
	 * about calling the _BCL method in an enabled video device, any
	 * will do for our purposes.
	 */

	status = acpi_walk_namespace(ACPI_TYPE_METHOD, vid_handle, 3,
				     tpacpi_acpi_walk_find_bcl, NULL,
				     &bcl_ptr);

	if (ACPI_SUCCESS(status) && bcl_levels > 2) {
		tp_features.bright_acpimode = 1;
		return (bcl_levels - 2);
	}

	return 0;
}

static void printk_deprecated_attribute(const char * const what,
					const char * const details)
{
	tpacpi_log_usertask("deprecated sysfs attribute");
	printk(TPACPI_WARN "WARNING: sysfs attribute %s is deprecated and "
		"will be removed. %s\n",
		what, details);
}

/*************************************************************************
 * rfkill and radio control support helpers
 */

/*
 * ThinkPad-ACPI firmware handling model:
 *
 * WLSW (master wireless switch) is event-driven, and is common to all
 * firmware-controlled radios.  It cannot be controlled, just monitored,
 * as expected.  It overrides all radio state in firmware
 *
 * The kernel, a masked-off hotkey, and WLSW can change the radio state
 * (TODO: verify how WLSW interacts with the returned radio state).
 *
 * The only time there are shadow radio state changes, is when
 * masked-off hotkeys are used.
 */

/*
 * Internal driver API for radio state:
 *
 * int: < 0 = error, otherwise enum tpacpi_rfkill_state
 * bool: true means radio blocked (off)
 */
enum tpacpi_rfkill_state {
	TPACPI_RFK_RADIO_OFF = 0,
	TPACPI_RFK_RADIO_ON
};

/* rfkill switches */
enum tpacpi_rfk_id {
	TPACPI_RFK_BLUETOOTH_SW_ID = 0,
	TPACPI_RFK_WWAN_SW_ID,
	TPACPI_RFK_UWB_SW_ID,
	TPACPI_RFK_SW_MAX
};

static const char *tpacpi_rfkill_names[] = {
	[TPACPI_RFK_BLUETOOTH_SW_ID] = "bluetooth",
	[TPACPI_RFK_WWAN_SW_ID] = "wwan",
	[TPACPI_RFK_UWB_SW_ID] = "uwb",
	[TPACPI_RFK_SW_MAX] = NULL
};

/* ThinkPad-ACPI rfkill subdriver */
struct tpacpi_rfk {
	struct rfkill *rfkill;
	enum tpacpi_rfk_id id;
	const struct tpacpi_rfk_ops *ops;
};

struct tpacpi_rfk_ops {
	/* firmware interface */
	int (*get_status)(void);
	int (*set_status)(const enum tpacpi_rfkill_state);
};

static struct tpacpi_rfk *tpacpi_rfkill_switches[TPACPI_RFK_SW_MAX];

/* Query FW and update rfkill sw state for a given rfkill switch */
static int tpacpi_rfk_update_swstate(const struct tpacpi_rfk *tp_rfk)
{
	int status;

	if (!tp_rfk)
		return -ENODEV;

	status = (tp_rfk->ops->get_status)();
	if (status < 0)
		return status;

	rfkill_set_sw_state(tp_rfk->rfkill,
			    (status == TPACPI_RFK_RADIO_OFF));

	return status;
}

/* Query FW and update rfkill sw state for all rfkill switches */
static void tpacpi_rfk_update_swstate_all(void)
{
	unsigned int i;

	for (i = 0; i < TPACPI_RFK_SW_MAX; i++)
		tpacpi_rfk_update_swstate(tpacpi_rfkill_switches[i]);
}

/*
 * Sync the HW-blocking state of all rfkill switches,
 * do notice it causes the rfkill core to schedule uevents
 */
static void tpacpi_rfk_update_hwblock_state(bool blocked)
{
	unsigned int i;
	struct tpacpi_rfk *tp_rfk;

	for (i = 0; i < TPACPI_RFK_SW_MAX; i++) {
		tp_rfk = tpacpi_rfkill_switches[i];
		if (tp_rfk) {
			if (rfkill_set_hw_state(tp_rfk->rfkill,
						blocked)) {
				/* ignore -- we track sw block */
			}
		}
	}
}

/* Call to get the WLSW state from the firmware */
static int hotkey_get_wlsw(void);

/* Call to query WLSW state and update all rfkill switches */
static bool tpacpi_rfk_check_hwblock_state(void)
{
	int res = hotkey_get_wlsw();
	int hw_blocked;

	/* When unknown or unsupported, we have to assume it is unblocked */
	if (res < 0)
		return false;

	hw_blocked = (res == TPACPI_RFK_RADIO_OFF);
	tpacpi_rfk_update_hwblock_state(hw_blocked);

	return hw_blocked;
}

static int tpacpi_rfk_hook_set_block(void *data, bool blocked)
{
	struct tpacpi_rfk *tp_rfk = data;
	int res;

	dbg_printk(TPACPI_DBG_RFKILL,
		   "request to change radio state to %s\n",
		   blocked ? "blocked" : "unblocked");

	/* try to set radio state */
	res = (tp_rfk->ops->set_status)(blocked ?
				TPACPI_RFK_RADIO_OFF : TPACPI_RFK_RADIO_ON);

	/* and update the rfkill core with whatever the FW really did */
	tpacpi_rfk_update_swstate(tp_rfk);

	return (res < 0) ? res : 0;
}

static const struct rfkill_ops tpacpi_rfk_rfkill_ops = {
	.set_block = tpacpi_rfk_hook_set_block,
};

static int __init tpacpi_new_rfkill(const enum tpacpi_rfk_id id,
			const struct tpacpi_rfk_ops *tp_rfkops,
			const enum rfkill_type rfktype,
			const char *name,
			const bool set_default)
{
	struct tpacpi_rfk *atp_rfk;
	int res;
<<<<<<< HEAD
	bool initial_sw_state = false;
	int initial_sw_status;
=======
	bool sw_state = false;
	int sw_status;
>>>>>>> 4e8a2372

	BUG_ON(id >= TPACPI_RFK_SW_MAX || tpacpi_rfkill_switches[id]);

	atp_rfk = kzalloc(sizeof(struct tpacpi_rfk), GFP_KERNEL);
	if (atp_rfk)
		atp_rfk->rfkill = rfkill_alloc(name,
						&tpacpi_pdev->dev,
						rfktype,
						&tpacpi_rfk_rfkill_ops,
						atp_rfk);
	if (!atp_rfk || !atp_rfk->rfkill) {
		printk(TPACPI_ERR
			"failed to allocate memory for rfkill class\n");
		kfree(atp_rfk);
		return -ENOMEM;
	}

	atp_rfk->id = id;
	atp_rfk->ops = tp_rfkops;

<<<<<<< HEAD
	initial_sw_status = (tp_rfkops->get_status)();
	if (initial_sw_status < 0) {
		printk(TPACPI_ERR
			"failed to read initial state for %s, error %d\n",
			name, initial_sw_status);
	} else {
		initial_sw_state = (initial_sw_status == TPACPI_RFK_RADIO_OFF);
		if (set_default) {
			/* try to keep the initial state, since we ask the
			 * firmware to preserve it across S5 in NVRAM */
			rfkill_set_sw_state(atp_rfk->rfkill, initial_sw_state);
=======
	sw_status = (tp_rfkops->get_status)();
	if (sw_status < 0) {
		printk(TPACPI_ERR
			"failed to read initial state for %s, error %d\n",
			name, sw_status);
	} else {
		sw_state = (sw_status == TPACPI_RFK_RADIO_OFF);
		if (set_default) {
			/* try to keep the initial state, since we ask the
			 * firmware to preserve it across S5 in NVRAM */
			rfkill_init_sw_state(atp_rfk->rfkill, sw_state);
>>>>>>> 4e8a2372
		}
	}
	rfkill_set_hw_state(atp_rfk->rfkill, tpacpi_rfk_check_hwblock_state());

	res = rfkill_register(atp_rfk->rfkill);
	if (res < 0) {
		printk(TPACPI_ERR
			"failed to register %s rfkill switch: %d\n",
			name, res);
		rfkill_destroy(atp_rfk->rfkill);
		kfree(atp_rfk);
		return res;
	}

	tpacpi_rfkill_switches[id] = atp_rfk;
	return 0;
}

static void tpacpi_destroy_rfkill(const enum tpacpi_rfk_id id)
{
	struct tpacpi_rfk *tp_rfk;

	BUG_ON(id >= TPACPI_RFK_SW_MAX);

	tp_rfk = tpacpi_rfkill_switches[id];
	if (tp_rfk) {
		rfkill_unregister(tp_rfk->rfkill);
		tpacpi_rfkill_switches[id] = NULL;
		kfree(tp_rfk);
	}
}

static void printk_deprecated_rfkill_attribute(const char * const what)
{
	printk_deprecated_attribute(what,
			"Please switch to generic rfkill before year 2010");
}

/* sysfs <radio> enable ------------------------------------------------ */
static ssize_t tpacpi_rfk_sysfs_enable_show(const enum tpacpi_rfk_id id,
					    struct device_attribute *attr,
					    char *buf)
{
	int status;

	printk_deprecated_rfkill_attribute(attr->attr.name);

	/* This is in the ABI... */
	if (tpacpi_rfk_check_hwblock_state()) {
		status = TPACPI_RFK_RADIO_OFF;
	} else {
		status = tpacpi_rfk_update_swstate(tpacpi_rfkill_switches[id]);
		if (status < 0)
			return status;
	}

	return snprintf(buf, PAGE_SIZE, "%d\n",
			(status == TPACPI_RFK_RADIO_ON) ? 1 : 0);
}

static ssize_t tpacpi_rfk_sysfs_enable_store(const enum tpacpi_rfk_id id,
			    struct device_attribute *attr,
			    const char *buf, size_t count)
{
	unsigned long t;
	int res;

	printk_deprecated_rfkill_attribute(attr->attr.name);

	if (parse_strtoul(buf, 1, &t))
		return -EINVAL;

	tpacpi_disclose_usertask(attr->attr.name, "set to %ld\n", t);

	/* This is in the ABI... */
	if (tpacpi_rfk_check_hwblock_state() && !!t)
		return -EPERM;

	res = tpacpi_rfkill_switches[id]->ops->set_status((!!t) ?
				TPACPI_RFK_RADIO_ON : TPACPI_RFK_RADIO_OFF);
	tpacpi_rfk_update_swstate(tpacpi_rfkill_switches[id]);

	return (res < 0) ? res : count;
}

/* procfs -------------------------------------------------------------- */
static int tpacpi_rfk_procfs_read(const enum tpacpi_rfk_id id, char *p)
{
	int len = 0;

	if (id >= TPACPI_RFK_SW_MAX)
		len += sprintf(p + len, "status:\t\tnot supported\n");
	else {
		int status;

		/* This is in the ABI... */
		if (tpacpi_rfk_check_hwblock_state()) {
			status = TPACPI_RFK_RADIO_OFF;
		} else {
			status = tpacpi_rfk_update_swstate(
						tpacpi_rfkill_switches[id]);
			if (status < 0)
				return status;
		}

		len += sprintf(p + len, "status:\t\t%s\n",
				(status == TPACPI_RFK_RADIO_ON) ?
					"enabled" : "disabled");
		len += sprintf(p + len, "commands:\tenable, disable\n");
	}

	return len;
}

static int tpacpi_rfk_procfs_write(const enum tpacpi_rfk_id id, char *buf)
{
	char *cmd;
	int status = -1;
	int res = 0;

	if (id >= TPACPI_RFK_SW_MAX)
		return -ENODEV;

	while ((cmd = next_cmd(&buf))) {
		if (strlencmp(cmd, "enable") == 0)
			status = TPACPI_RFK_RADIO_ON;
		else if (strlencmp(cmd, "disable") == 0)
			status = TPACPI_RFK_RADIO_OFF;
		else
			return -EINVAL;
	}

	if (status != -1) {
		tpacpi_disclose_usertask("procfs", "attempt to %s %s\n",
				(status == TPACPI_RFK_RADIO_ON) ?
						"enable" : "disable",
				tpacpi_rfkill_names[id]);
		res = (tpacpi_rfkill_switches[id]->ops->set_status)(status);
		tpacpi_rfk_update_swstate(tpacpi_rfkill_switches[id]);
	}

	return res;
}

/*************************************************************************
 * thinkpad-acpi driver attributes
 */

/* interface_version --------------------------------------------------- */
static ssize_t tpacpi_driver_interface_version_show(
				struct device_driver *drv,
				char *buf)
{
	return snprintf(buf, PAGE_SIZE, "0x%08x\n", TPACPI_SYSFS_VERSION);
}

static DRIVER_ATTR(interface_version, S_IRUGO,
		tpacpi_driver_interface_version_show, NULL);

/* debug_level --------------------------------------------------------- */
static ssize_t tpacpi_driver_debug_show(struct device_driver *drv,
						char *buf)
{
	return snprintf(buf, PAGE_SIZE, "0x%04x\n", dbg_level);
}

static ssize_t tpacpi_driver_debug_store(struct device_driver *drv,
						const char *buf, size_t count)
{
	unsigned long t;

	if (parse_strtoul(buf, 0xffff, &t))
		return -EINVAL;

	dbg_level = t;

	return count;
}

static DRIVER_ATTR(debug_level, S_IWUSR | S_IRUGO,
		tpacpi_driver_debug_show, tpacpi_driver_debug_store);

/* version ------------------------------------------------------------- */
static ssize_t tpacpi_driver_version_show(struct device_driver *drv,
						char *buf)
{
	return snprintf(buf, PAGE_SIZE, "%s v%s\n",
			TPACPI_DESC, TPACPI_VERSION);
}

static DRIVER_ATTR(version, S_IRUGO,
		tpacpi_driver_version_show, NULL);

/* --------------------------------------------------------------------- */

#ifdef CONFIG_THINKPAD_ACPI_DEBUGFACILITIES

/* wlsw_emulstate ------------------------------------------------------ */
static ssize_t tpacpi_driver_wlsw_emulstate_show(struct device_driver *drv,
						char *buf)
{
	return snprintf(buf, PAGE_SIZE, "%d\n", !!tpacpi_wlsw_emulstate);
}

static ssize_t tpacpi_driver_wlsw_emulstate_store(struct device_driver *drv,
						const char *buf, size_t count)
{
	unsigned long t;

	if (parse_strtoul(buf, 1, &t))
		return -EINVAL;

	if (tpacpi_wlsw_emulstate != !!t) {
		tpacpi_wlsw_emulstate = !!t;
		tpacpi_rfk_update_hwblock_state(!t);	/* negative logic */
	}

	return count;
}

static DRIVER_ATTR(wlsw_emulstate, S_IWUSR | S_IRUGO,
		tpacpi_driver_wlsw_emulstate_show,
		tpacpi_driver_wlsw_emulstate_store);

/* bluetooth_emulstate ------------------------------------------------- */
static ssize_t tpacpi_driver_bluetooth_emulstate_show(
					struct device_driver *drv,
					char *buf)
{
	return snprintf(buf, PAGE_SIZE, "%d\n", !!tpacpi_bluetooth_emulstate);
}

static ssize_t tpacpi_driver_bluetooth_emulstate_store(
					struct device_driver *drv,
					const char *buf, size_t count)
{
	unsigned long t;

	if (parse_strtoul(buf, 1, &t))
		return -EINVAL;

	tpacpi_bluetooth_emulstate = !!t;

	return count;
}

static DRIVER_ATTR(bluetooth_emulstate, S_IWUSR | S_IRUGO,
		tpacpi_driver_bluetooth_emulstate_show,
		tpacpi_driver_bluetooth_emulstate_store);

/* wwan_emulstate ------------------------------------------------- */
static ssize_t tpacpi_driver_wwan_emulstate_show(
					struct device_driver *drv,
					char *buf)
{
	return snprintf(buf, PAGE_SIZE, "%d\n", !!tpacpi_wwan_emulstate);
}

static ssize_t tpacpi_driver_wwan_emulstate_store(
					struct device_driver *drv,
					const char *buf, size_t count)
{
	unsigned long t;

	if (parse_strtoul(buf, 1, &t))
		return -EINVAL;

	tpacpi_wwan_emulstate = !!t;

	return count;
}

static DRIVER_ATTR(wwan_emulstate, S_IWUSR | S_IRUGO,
		tpacpi_driver_wwan_emulstate_show,
		tpacpi_driver_wwan_emulstate_store);

/* uwb_emulstate ------------------------------------------------- */
static ssize_t tpacpi_driver_uwb_emulstate_show(
					struct device_driver *drv,
					char *buf)
{
	return snprintf(buf, PAGE_SIZE, "%d\n", !!tpacpi_uwb_emulstate);
}

static ssize_t tpacpi_driver_uwb_emulstate_store(
					struct device_driver *drv,
					const char *buf, size_t count)
{
	unsigned long t;

	if (parse_strtoul(buf, 1, &t))
		return -EINVAL;

	tpacpi_uwb_emulstate = !!t;

	return count;
}

static DRIVER_ATTR(uwb_emulstate, S_IWUSR | S_IRUGO,
		tpacpi_driver_uwb_emulstate_show,
		tpacpi_driver_uwb_emulstate_store);
#endif

/* --------------------------------------------------------------------- */

static struct driver_attribute *tpacpi_driver_attributes[] = {
	&driver_attr_debug_level, &driver_attr_version,
	&driver_attr_interface_version,
};

static int __init tpacpi_create_driver_attributes(struct device_driver *drv)
{
	int i, res;

	i = 0;
	res = 0;
	while (!res && i < ARRAY_SIZE(tpacpi_driver_attributes)) {
		res = driver_create_file(drv, tpacpi_driver_attributes[i]);
		i++;
	}

#ifdef CONFIG_THINKPAD_ACPI_DEBUGFACILITIES
	if (!res && dbg_wlswemul)
		res = driver_create_file(drv, &driver_attr_wlsw_emulstate);
	if (!res && dbg_bluetoothemul)
		res = driver_create_file(drv, &driver_attr_bluetooth_emulstate);
	if (!res && dbg_wwanemul)
		res = driver_create_file(drv, &driver_attr_wwan_emulstate);
	if (!res && dbg_uwbemul)
		res = driver_create_file(drv, &driver_attr_uwb_emulstate);
#endif

	return res;
}

static void tpacpi_remove_driver_attributes(struct device_driver *drv)
{
	int i;

	for (i = 0; i < ARRAY_SIZE(tpacpi_driver_attributes); i++)
		driver_remove_file(drv, tpacpi_driver_attributes[i]);

#ifdef THINKPAD_ACPI_DEBUGFACILITIES
	driver_remove_file(drv, &driver_attr_wlsw_emulstate);
	driver_remove_file(drv, &driver_attr_bluetooth_emulstate);
	driver_remove_file(drv, &driver_attr_wwan_emulstate);
	driver_remove_file(drv, &driver_attr_uwb_emulstate);
#endif
}

/****************************************************************************
 ****************************************************************************
 *
 * Subdrivers
 *
 ****************************************************************************
 ****************************************************************************/

/*************************************************************************
 * thinkpad-acpi init subdriver
 */

static int __init thinkpad_acpi_driver_init(struct ibm_init_struct *iibm)
{
	printk(TPACPI_INFO "%s v%s\n", TPACPI_DESC, TPACPI_VERSION);
	printk(TPACPI_INFO "%s\n", TPACPI_URL);

	printk(TPACPI_INFO "ThinkPad BIOS %s, EC %s\n",
		(thinkpad_id.bios_version_str) ?
			thinkpad_id.bios_version_str : "unknown",
		(thinkpad_id.ec_version_str) ?
			thinkpad_id.ec_version_str : "unknown");

	if (thinkpad_id.vendor && thinkpad_id.model_str)
		printk(TPACPI_INFO "%s %s, model %s\n",
			(thinkpad_id.vendor == PCI_VENDOR_ID_IBM) ?
				"IBM" : ((thinkpad_id.vendor ==
						PCI_VENDOR_ID_LENOVO) ?
					"Lenovo" : "Unknown vendor"),
			thinkpad_id.model_str,
			(thinkpad_id.nummodel_str) ?
				thinkpad_id.nummodel_str : "unknown");

	return 0;
}

static int thinkpad_acpi_driver_read(char *p)
{
	int len = 0;

	len += sprintf(p + len, "driver:\t\t%s\n", TPACPI_DESC);
	len += sprintf(p + len, "version:\t%s\n", TPACPI_VERSION);

	return len;
}

static struct ibm_struct thinkpad_acpi_driver_data = {
	.name = "driver",
	.read = thinkpad_acpi_driver_read,
};

/*************************************************************************
 * Hotkey subdriver
 */

enum {	/* hot key scan codes (derived from ACPI DSDT) */
	TP_ACPI_HOTKEYSCAN_FNF1		= 0,
	TP_ACPI_HOTKEYSCAN_FNF2,
	TP_ACPI_HOTKEYSCAN_FNF3,
	TP_ACPI_HOTKEYSCAN_FNF4,
	TP_ACPI_HOTKEYSCAN_FNF5,
	TP_ACPI_HOTKEYSCAN_FNF6,
	TP_ACPI_HOTKEYSCAN_FNF7,
	TP_ACPI_HOTKEYSCAN_FNF8,
	TP_ACPI_HOTKEYSCAN_FNF9,
	TP_ACPI_HOTKEYSCAN_FNF10,
	TP_ACPI_HOTKEYSCAN_FNF11,
	TP_ACPI_HOTKEYSCAN_FNF12,
	TP_ACPI_HOTKEYSCAN_FNBACKSPACE,
	TP_ACPI_HOTKEYSCAN_FNINSERT,
	TP_ACPI_HOTKEYSCAN_FNDELETE,
	TP_ACPI_HOTKEYSCAN_FNHOME,
	TP_ACPI_HOTKEYSCAN_FNEND,
	TP_ACPI_HOTKEYSCAN_FNPAGEUP,
	TP_ACPI_HOTKEYSCAN_FNPAGEDOWN,
	TP_ACPI_HOTKEYSCAN_FNSPACE,
	TP_ACPI_HOTKEYSCAN_VOLUMEUP,
	TP_ACPI_HOTKEYSCAN_VOLUMEDOWN,
	TP_ACPI_HOTKEYSCAN_MUTE,
	TP_ACPI_HOTKEYSCAN_THINKPAD,
};

enum {	/* Keys available through NVRAM polling */
	TPACPI_HKEY_NVRAM_KNOWN_MASK = 0x00fb88c0U,
	TPACPI_HKEY_NVRAM_GOOD_MASK  = 0x00fb8000U,
};

enum {	/* Positions of some of the keys in hotkey masks */
	TP_ACPI_HKEY_DISPSWTCH_MASK	= 1 << TP_ACPI_HOTKEYSCAN_FNF7,
	TP_ACPI_HKEY_DISPXPAND_MASK	= 1 << TP_ACPI_HOTKEYSCAN_FNF8,
	TP_ACPI_HKEY_HIBERNATE_MASK	= 1 << TP_ACPI_HOTKEYSCAN_FNF12,
	TP_ACPI_HKEY_BRGHTUP_MASK	= 1 << TP_ACPI_HOTKEYSCAN_FNHOME,
	TP_ACPI_HKEY_BRGHTDWN_MASK	= 1 << TP_ACPI_HOTKEYSCAN_FNEND,
	TP_ACPI_HKEY_THNKLGHT_MASK	= 1 << TP_ACPI_HOTKEYSCAN_FNPAGEUP,
	TP_ACPI_HKEY_ZOOM_MASK		= 1 << TP_ACPI_HOTKEYSCAN_FNSPACE,
	TP_ACPI_HKEY_VOLUP_MASK		= 1 << TP_ACPI_HOTKEYSCAN_VOLUMEUP,
	TP_ACPI_HKEY_VOLDWN_MASK	= 1 << TP_ACPI_HOTKEYSCAN_VOLUMEDOWN,
	TP_ACPI_HKEY_MUTE_MASK		= 1 << TP_ACPI_HOTKEYSCAN_MUTE,
	TP_ACPI_HKEY_THINKPAD_MASK	= 1 << TP_ACPI_HOTKEYSCAN_THINKPAD,
};

enum {	/* NVRAM to ACPI HKEY group map */
	TP_NVRAM_HKEY_GROUP_HK2		= TP_ACPI_HKEY_THINKPAD_MASK |
					  TP_ACPI_HKEY_ZOOM_MASK |
					  TP_ACPI_HKEY_DISPSWTCH_MASK |
					  TP_ACPI_HKEY_HIBERNATE_MASK,
	TP_NVRAM_HKEY_GROUP_BRIGHTNESS	= TP_ACPI_HKEY_BRGHTUP_MASK |
					  TP_ACPI_HKEY_BRGHTDWN_MASK,
	TP_NVRAM_HKEY_GROUP_VOLUME	= TP_ACPI_HKEY_VOLUP_MASK |
					  TP_ACPI_HKEY_VOLDWN_MASK |
					  TP_ACPI_HKEY_MUTE_MASK,
};

#ifdef CONFIG_THINKPAD_ACPI_HOTKEY_POLL
struct tp_nvram_state {
       u16 thinkpad_toggle:1;
       u16 zoom_toggle:1;
       u16 display_toggle:1;
       u16 thinklight_toggle:1;
       u16 hibernate_toggle:1;
       u16 displayexp_toggle:1;
       u16 display_state:1;
       u16 brightness_toggle:1;
       u16 volume_toggle:1;
       u16 mute:1;

       u8 brightness_level;
       u8 volume_level;
};

static struct task_struct *tpacpi_hotkey_task;
static u32 hotkey_source_mask;		/* bit mask 0=ACPI,1=NVRAM */
static int hotkey_poll_freq = 10;	/* Hz */
static struct mutex hotkey_thread_mutex;
static struct mutex hotkey_thread_data_mutex;
static unsigned int hotkey_config_change;

#else /* CONFIG_THINKPAD_ACPI_HOTKEY_POLL */

#define hotkey_source_mask 0U

#endif /* CONFIG_THINKPAD_ACPI_HOTKEY_POLL */

static struct mutex hotkey_mutex;

static enum {	/* Reasons for waking up */
	TP_ACPI_WAKEUP_NONE = 0,	/* None or unknown */
	TP_ACPI_WAKEUP_BAYEJ,		/* Bay ejection request */
	TP_ACPI_WAKEUP_UNDOCK,		/* Undock request */
} hotkey_wakeup_reason;

static int hotkey_autosleep_ack;

static u32 hotkey_orig_mask;
static u32 hotkey_all_mask;
static u32 hotkey_reserved_mask;
static u32 hotkey_mask;

static unsigned int hotkey_report_mode;

static u16 *hotkey_keycode_map;

static struct attribute_set *hotkey_dev_attributes;

#ifdef CONFIG_THINKPAD_ACPI_HOTKEY_POLL
#define HOTKEY_CONFIG_CRITICAL_START \
	do { \
		mutex_lock(&hotkey_thread_data_mutex); \
		hotkey_config_change++; \
	} while (0);
#define HOTKEY_CONFIG_CRITICAL_END \
	mutex_unlock(&hotkey_thread_data_mutex);
#else
#define HOTKEY_CONFIG_CRITICAL_START
#define HOTKEY_CONFIG_CRITICAL_END
#endif /* CONFIG_THINKPAD_ACPI_HOTKEY_POLL */

/* HKEY.MHKG() return bits */
#define TP_HOTKEY_TABLET_MASK (1 << 3)

static int hotkey_get_wlsw(void)
{
	int status;

	if (!tp_features.hotkey_wlsw)
		return -ENODEV;

#ifdef CONFIG_THINKPAD_ACPI_DEBUGFACILITIES
	if (dbg_wlswemul)
		return (tpacpi_wlsw_emulstate) ?
				TPACPI_RFK_RADIO_ON : TPACPI_RFK_RADIO_OFF;
#endif

	if (!acpi_evalf(hkey_handle, &status, "WLSW", "d"))
		return -EIO;

	return (status) ? TPACPI_RFK_RADIO_ON : TPACPI_RFK_RADIO_OFF;
}

static int hotkey_get_tablet_mode(int *status)
{
	int s;

	if (!acpi_evalf(hkey_handle, &s, "MHKG", "d"))
		return -EIO;

	*status = ((s & TP_HOTKEY_TABLET_MASK) != 0);
	return 0;
}

/*
 * Call with hotkey_mutex held
 */
static int hotkey_mask_get(void)
{
	u32 m = 0;

	if (tp_features.hotkey_mask) {
		if (!acpi_evalf(hkey_handle, &m, "DHKN", "d"))
			return -EIO;
	}
	hotkey_mask = m | (hotkey_source_mask & hotkey_mask);

	return 0;
}

/*
 * Call with hotkey_mutex held
 */
static int hotkey_mask_set(u32 mask)
{
	int i;
	int rc = 0;

	if (tp_features.hotkey_mask) {
		if (!tp_warned.hotkey_mask_ff &&
		    (mask == 0xffff || mask == 0xffffff ||
		     mask == 0xffffffff)) {
			tp_warned.hotkey_mask_ff = 1;
			printk(TPACPI_NOTICE
			       "setting the hotkey mask to 0x%08x is likely "
			       "not the best way to go about it\n", mask);
			printk(TPACPI_NOTICE
			       "please consider using the driver defaults, "
			       "and refer to up-to-date thinkpad-acpi "
			       "documentation\n");
		}

		HOTKEY_CONFIG_CRITICAL_START
		for (i = 0; i < 32; i++) {
			u32 m = 1 << i;
			/* enable in firmware mask only keys not in NVRAM
			 * mode, but enable the key in the cached hotkey_mask
			 * regardless of mode, or the key will end up
			 * disabled by hotkey_mask_get() */
			if (!acpi_evalf(hkey_handle,
					NULL, "MHKM", "vdd", i + 1,
					!!((mask & ~hotkey_source_mask) & m))) {
				rc = -EIO;
				break;
			} else {
				hotkey_mask = (hotkey_mask & ~m) | (mask & m);
			}
		}
		HOTKEY_CONFIG_CRITICAL_END

		/* hotkey_mask_get must be called unconditionally below */
		if (!hotkey_mask_get() && !rc &&
		    (hotkey_mask & ~hotkey_source_mask) !=
		     (mask & ~hotkey_source_mask)) {
			printk(TPACPI_NOTICE
			       "requested hot key mask 0x%08x, but "
			       "firmware forced it to 0x%08x\n",
			       mask, hotkey_mask);
		}
	} else {
#ifdef CONFIG_THINKPAD_ACPI_HOTKEY_POLL
		HOTKEY_CONFIG_CRITICAL_START
		hotkey_mask = mask & hotkey_source_mask;
		HOTKEY_CONFIG_CRITICAL_END
		hotkey_mask_get();
		if (hotkey_mask != mask) {
			printk(TPACPI_NOTICE
			       "requested hot key mask 0x%08x, "
			       "forced to 0x%08x (NVRAM poll mask is "
			       "0x%08x): no firmware mask support\n",
			       mask, hotkey_mask, hotkey_source_mask);
		}
#else
		hotkey_mask_get();
		rc = -ENXIO;
#endif /* CONFIG_THINKPAD_ACPI_HOTKEY_POLL */
	}

	return rc;
}

static int hotkey_status_get(int *status)
{
	if (!acpi_evalf(hkey_handle, status, "DHKC", "d"))
		return -EIO;

	return 0;
}

static int hotkey_status_set(bool enable)
{
	if (!acpi_evalf(hkey_handle, NULL, "MHKC", "vd", enable ? 1 : 0))
		return -EIO;

	return 0;
}

static void tpacpi_input_send_tabletsw(void)
{
	int state;

	if (tp_features.hotkey_tablet &&
	    !hotkey_get_tablet_mode(&state)) {
		mutex_lock(&tpacpi_inputdev_send_mutex);

		input_report_switch(tpacpi_inputdev,
				    SW_TABLET_MODE, !!state);
		input_sync(tpacpi_inputdev);

		mutex_unlock(&tpacpi_inputdev_send_mutex);
	}
}

static void tpacpi_input_send_key(unsigned int scancode)
{
	unsigned int keycode;

	keycode = hotkey_keycode_map[scancode];

	if (keycode != KEY_RESERVED) {
		mutex_lock(&tpacpi_inputdev_send_mutex);

		input_report_key(tpacpi_inputdev, keycode, 1);
		if (keycode == KEY_UNKNOWN)
			input_event(tpacpi_inputdev, EV_MSC, MSC_SCAN,
				    scancode);
		input_sync(tpacpi_inputdev);

		input_report_key(tpacpi_inputdev, keycode, 0);
		if (keycode == KEY_UNKNOWN)
			input_event(tpacpi_inputdev, EV_MSC, MSC_SCAN,
				    scancode);
		input_sync(tpacpi_inputdev);

		mutex_unlock(&tpacpi_inputdev_send_mutex);
	}
}

#ifdef CONFIG_THINKPAD_ACPI_HOTKEY_POLL
static struct tp_acpi_drv_struct ibm_hotkey_acpidriver;

static void tpacpi_hotkey_send_key(unsigned int scancode)
{
	tpacpi_input_send_key(scancode);
	if (hotkey_report_mode < 2) {
		acpi_bus_generate_proc_event(ibm_hotkey_acpidriver.device,
						0x80, 0x1001 + scancode);
	}
}

static void hotkey_read_nvram(struct tp_nvram_state *n, u32 m)
{
	u8 d;

	if (m & TP_NVRAM_HKEY_GROUP_HK2) {
		d = nvram_read_byte(TP_NVRAM_ADDR_HK2);
		n->thinkpad_toggle = !!(d & TP_NVRAM_MASK_HKT_THINKPAD);
		n->zoom_toggle = !!(d & TP_NVRAM_MASK_HKT_ZOOM);
		n->display_toggle = !!(d & TP_NVRAM_MASK_HKT_DISPLAY);
		n->hibernate_toggle = !!(d & TP_NVRAM_MASK_HKT_HIBERNATE);
	}
	if (m & TP_ACPI_HKEY_THNKLGHT_MASK) {
		d = nvram_read_byte(TP_NVRAM_ADDR_THINKLIGHT);
		n->thinklight_toggle = !!(d & TP_NVRAM_MASK_THINKLIGHT);
	}
	if (m & TP_ACPI_HKEY_DISPXPAND_MASK) {
		d = nvram_read_byte(TP_NVRAM_ADDR_VIDEO);
		n->displayexp_toggle =
				!!(d & TP_NVRAM_MASK_HKT_DISPEXPND);
	}
	if (m & TP_NVRAM_HKEY_GROUP_BRIGHTNESS) {
		d = nvram_read_byte(TP_NVRAM_ADDR_BRIGHTNESS);
		n->brightness_level = (d & TP_NVRAM_MASK_LEVEL_BRIGHTNESS)
				>> TP_NVRAM_POS_LEVEL_BRIGHTNESS;
		n->brightness_toggle =
				!!(d & TP_NVRAM_MASK_HKT_BRIGHTNESS);
	}
	if (m & TP_NVRAM_HKEY_GROUP_VOLUME) {
		d = nvram_read_byte(TP_NVRAM_ADDR_MIXER);
		n->volume_level = (d & TP_NVRAM_MASK_LEVEL_VOLUME)
				>> TP_NVRAM_POS_LEVEL_VOLUME;
		n->mute = !!(d & TP_NVRAM_MASK_MUTE);
		n->volume_toggle = !!(d & TP_NVRAM_MASK_HKT_VOLUME);
	}
}

#define TPACPI_COMPARE_KEY(__scancode, __member) \
	do { \
		if ((mask & (1 << __scancode)) && \
		    oldn->__member != newn->__member) \
		tpacpi_hotkey_send_key(__scancode); \
	} while (0)

#define TPACPI_MAY_SEND_KEY(__scancode) \
	do { if (mask & (1 << __scancode)) \
		tpacpi_hotkey_send_key(__scancode); } while (0)

static void hotkey_compare_and_issue_event(struct tp_nvram_state *oldn,
					   struct tp_nvram_state *newn,
					   u32 mask)
{
	TPACPI_COMPARE_KEY(TP_ACPI_HOTKEYSCAN_THINKPAD, thinkpad_toggle);
	TPACPI_COMPARE_KEY(TP_ACPI_HOTKEYSCAN_FNSPACE, zoom_toggle);
	TPACPI_COMPARE_KEY(TP_ACPI_HOTKEYSCAN_FNF7, display_toggle);
	TPACPI_COMPARE_KEY(TP_ACPI_HOTKEYSCAN_FNF12, hibernate_toggle);

	TPACPI_COMPARE_KEY(TP_ACPI_HOTKEYSCAN_FNPAGEUP, thinklight_toggle);

	TPACPI_COMPARE_KEY(TP_ACPI_HOTKEYSCAN_FNF8, displayexp_toggle);

	/* handle volume */
	if (oldn->volume_toggle != newn->volume_toggle) {
		if (oldn->mute != newn->mute) {
			TPACPI_MAY_SEND_KEY(TP_ACPI_HOTKEYSCAN_MUTE);
		}
		if (oldn->volume_level > newn->volume_level) {
			TPACPI_MAY_SEND_KEY(TP_ACPI_HOTKEYSCAN_VOLUMEDOWN);
		} else if (oldn->volume_level < newn->volume_level) {
			TPACPI_MAY_SEND_KEY(TP_ACPI_HOTKEYSCAN_VOLUMEUP);
		} else if (oldn->mute == newn->mute) {
			/* repeated key presses that didn't change state */
			if (newn->mute) {
				TPACPI_MAY_SEND_KEY(TP_ACPI_HOTKEYSCAN_MUTE);
			} else if (newn->volume_level != 0) {
				TPACPI_MAY_SEND_KEY(TP_ACPI_HOTKEYSCAN_VOLUMEUP);
			} else {
				TPACPI_MAY_SEND_KEY(TP_ACPI_HOTKEYSCAN_VOLUMEDOWN);
			}
		}
	}

	/* handle brightness */
	if (oldn->brightness_toggle != newn->brightness_toggle) {
		if (oldn->brightness_level < newn->brightness_level) {
			TPACPI_MAY_SEND_KEY(TP_ACPI_HOTKEYSCAN_FNHOME);
		} else if (oldn->brightness_level > newn->brightness_level) {
			TPACPI_MAY_SEND_KEY(TP_ACPI_HOTKEYSCAN_FNEND);
		} else {
			/* repeated key presses that didn't change state */
			if (newn->brightness_level != 0) {
				TPACPI_MAY_SEND_KEY(TP_ACPI_HOTKEYSCAN_FNHOME);
			} else {
				TPACPI_MAY_SEND_KEY(TP_ACPI_HOTKEYSCAN_FNEND);
			}
		}
	}
}

#undef TPACPI_COMPARE_KEY
#undef TPACPI_MAY_SEND_KEY

static int hotkey_kthread(void *data)
{
	struct tp_nvram_state s[2];
	u32 mask;
	unsigned int si, so;
	unsigned long t;
	unsigned int change_detector, must_reset;

	mutex_lock(&hotkey_thread_mutex);

	if (tpacpi_lifecycle == TPACPI_LIFE_EXITING)
		goto exit;

	set_freezable();

	so = 0;
	si = 1;
	t = 0;

	/* Initial state for compares */
	mutex_lock(&hotkey_thread_data_mutex);
	change_detector = hotkey_config_change;
	mask = hotkey_source_mask & hotkey_mask;
	mutex_unlock(&hotkey_thread_data_mutex);
	hotkey_read_nvram(&s[so], mask);

	while (!kthread_should_stop() && hotkey_poll_freq) {
		if (t == 0)
			t = 1000/hotkey_poll_freq;
		t = msleep_interruptible(t);
		if (unlikely(kthread_should_stop()))
			break;
		must_reset = try_to_freeze();
		if (t > 0 && !must_reset)
			continue;

		mutex_lock(&hotkey_thread_data_mutex);
		if (must_reset || hotkey_config_change != change_detector) {
			/* forget old state on thaw or config change */
			si = so;
			t = 0;
			change_detector = hotkey_config_change;
		}
		mask = hotkey_source_mask & hotkey_mask;
		mutex_unlock(&hotkey_thread_data_mutex);

		if (likely(mask)) {
			hotkey_read_nvram(&s[si], mask);
			if (likely(si != so)) {
				hotkey_compare_and_issue_event(&s[so], &s[si],
								mask);
			}
		}

		so = si;
		si ^= 1;
	}

exit:
	mutex_unlock(&hotkey_thread_mutex);
	return 0;
}

static void hotkey_poll_stop_sync(void)
{
	if (tpacpi_hotkey_task) {
		if (frozen(tpacpi_hotkey_task) ||
		    freezing(tpacpi_hotkey_task))
			thaw_process(tpacpi_hotkey_task);

		kthread_stop(tpacpi_hotkey_task);
		tpacpi_hotkey_task = NULL;
		mutex_lock(&hotkey_thread_mutex);
		/* at this point, the thread did exit */
		mutex_unlock(&hotkey_thread_mutex);
	}
}

/* call with hotkey_mutex held */
static void hotkey_poll_setup(int may_warn)
{
	if ((hotkey_source_mask & hotkey_mask) != 0 &&
	    hotkey_poll_freq > 0 &&
	    (tpacpi_inputdev->users > 0 || hotkey_report_mode < 2)) {
		if (!tpacpi_hotkey_task) {
			tpacpi_hotkey_task = kthread_run(hotkey_kthread,
					NULL, TPACPI_NVRAM_KTHREAD_NAME);
			if (IS_ERR(tpacpi_hotkey_task)) {
				tpacpi_hotkey_task = NULL;
				printk(TPACPI_ERR
				       "could not create kernel thread "
				       "for hotkey polling\n");
			}
		}
	} else {
		hotkey_poll_stop_sync();
		if (may_warn &&
		    hotkey_source_mask != 0 && hotkey_poll_freq == 0) {
			printk(TPACPI_NOTICE
				"hot keys 0x%08x require polling, "
				"which is currently disabled\n",
				hotkey_source_mask);
		}
	}
}

static void hotkey_poll_setup_safe(int may_warn)
{
	mutex_lock(&hotkey_mutex);
	hotkey_poll_setup(may_warn);
	mutex_unlock(&hotkey_mutex);
}

#else /* CONFIG_THINKPAD_ACPI_HOTKEY_POLL */

static void hotkey_poll_setup_safe(int __unused)
{
}

#endif /* CONFIG_THINKPAD_ACPI_HOTKEY_POLL */

static int hotkey_inputdev_open(struct input_dev *dev)
{
	switch (tpacpi_lifecycle) {
	case TPACPI_LIFE_INIT:
		/*
		 * hotkey_init will call hotkey_poll_setup_safe
		 * at the appropriate moment
		 */
		return 0;
	case TPACPI_LIFE_EXITING:
		return -EBUSY;
	case TPACPI_LIFE_RUNNING:
		hotkey_poll_setup_safe(0);
		return 0;
	}

	/* Should only happen if tpacpi_lifecycle is corrupt */
	BUG();
	return -EBUSY;
}

static void hotkey_inputdev_close(struct input_dev *dev)
{
	/* disable hotkey polling when possible */
	if (tpacpi_lifecycle == TPACPI_LIFE_RUNNING)
		hotkey_poll_setup_safe(0);
}

/* sysfs hotkey enable ------------------------------------------------- */
static ssize_t hotkey_enable_show(struct device *dev,
			   struct device_attribute *attr,
			   char *buf)
{
	int res, status;

	printk_deprecated_attribute("hotkey_enable",
			"Hotkey reporting is always enabled");

	res = hotkey_status_get(&status);
	if (res)
		return res;

	return snprintf(buf, PAGE_SIZE, "%d\n", status);
}

static ssize_t hotkey_enable_store(struct device *dev,
			    struct device_attribute *attr,
			    const char *buf, size_t count)
{
	unsigned long t;

	printk_deprecated_attribute("hotkey_enable",
			"Hotkeys can be disabled through hotkey_mask");

	if (parse_strtoul(buf, 1, &t))
		return -EINVAL;

	if (t == 0)
		return -EPERM;

	return count;
}

static struct device_attribute dev_attr_hotkey_enable =
	__ATTR(hotkey_enable, S_IWUSR | S_IRUGO,
		hotkey_enable_show, hotkey_enable_store);

/* sysfs hotkey mask --------------------------------------------------- */
static ssize_t hotkey_mask_show(struct device *dev,
			   struct device_attribute *attr,
			   char *buf)
{
	int res;

	if (mutex_lock_killable(&hotkey_mutex))
		return -ERESTARTSYS;
	res = hotkey_mask_get();
	mutex_unlock(&hotkey_mutex);

	return (res)?
		res : snprintf(buf, PAGE_SIZE, "0x%08x\n", hotkey_mask);
}

static ssize_t hotkey_mask_store(struct device *dev,
			    struct device_attribute *attr,
			    const char *buf, size_t count)
{
	unsigned long t;
	int res;

	if (parse_strtoul(buf, 0xffffffffUL, &t))
		return -EINVAL;

	if (mutex_lock_killable(&hotkey_mutex))
		return -ERESTARTSYS;

	res = hotkey_mask_set(t);

#ifdef CONFIG_THINKPAD_ACPI_HOTKEY_POLL
	hotkey_poll_setup(1);
#endif

	mutex_unlock(&hotkey_mutex);

	tpacpi_disclose_usertask("hotkey_mask", "set to 0x%08lx\n", t);

	return (res) ? res : count;
}

static struct device_attribute dev_attr_hotkey_mask =
	__ATTR(hotkey_mask, S_IWUSR | S_IRUGO,
		hotkey_mask_show, hotkey_mask_store);

/* sysfs hotkey bios_enabled ------------------------------------------- */
static ssize_t hotkey_bios_enabled_show(struct device *dev,
			   struct device_attribute *attr,
			   char *buf)
{
	return sprintf(buf, "0\n");
}

static struct device_attribute dev_attr_hotkey_bios_enabled =
	__ATTR(hotkey_bios_enabled, S_IRUGO, hotkey_bios_enabled_show, NULL);

/* sysfs hotkey bios_mask ---------------------------------------------- */
static ssize_t hotkey_bios_mask_show(struct device *dev,
			   struct device_attribute *attr,
			   char *buf)
{
	return snprintf(buf, PAGE_SIZE, "0x%08x\n", hotkey_orig_mask);
}

static struct device_attribute dev_attr_hotkey_bios_mask =
	__ATTR(hotkey_bios_mask, S_IRUGO, hotkey_bios_mask_show, NULL);

/* sysfs hotkey all_mask ----------------------------------------------- */
static ssize_t hotkey_all_mask_show(struct device *dev,
			   struct device_attribute *attr,
			   char *buf)
{
	return snprintf(buf, PAGE_SIZE, "0x%08x\n",
				hotkey_all_mask | hotkey_source_mask);
}

static struct device_attribute dev_attr_hotkey_all_mask =
	__ATTR(hotkey_all_mask, S_IRUGO, hotkey_all_mask_show, NULL);

/* sysfs hotkey recommended_mask --------------------------------------- */
static ssize_t hotkey_recommended_mask_show(struct device *dev,
					    struct device_attribute *attr,
					    char *buf)
{
	return snprintf(buf, PAGE_SIZE, "0x%08x\n",
			(hotkey_all_mask | hotkey_source_mask)
			& ~hotkey_reserved_mask);
}

static struct device_attribute dev_attr_hotkey_recommended_mask =
	__ATTR(hotkey_recommended_mask, S_IRUGO,
		hotkey_recommended_mask_show, NULL);

#ifdef CONFIG_THINKPAD_ACPI_HOTKEY_POLL

/* sysfs hotkey hotkey_source_mask ------------------------------------- */
static ssize_t hotkey_source_mask_show(struct device *dev,
			   struct device_attribute *attr,
			   char *buf)
{
	return snprintf(buf, PAGE_SIZE, "0x%08x\n", hotkey_source_mask);
}

static ssize_t hotkey_source_mask_store(struct device *dev,
			    struct device_attribute *attr,
			    const char *buf, size_t count)
{
	unsigned long t;

	if (parse_strtoul(buf, 0xffffffffUL, &t) ||
		((t & ~TPACPI_HKEY_NVRAM_KNOWN_MASK) != 0))
		return -EINVAL;

	if (mutex_lock_killable(&hotkey_mutex))
		return -ERESTARTSYS;

	HOTKEY_CONFIG_CRITICAL_START
	hotkey_source_mask = t;
	HOTKEY_CONFIG_CRITICAL_END

	hotkey_poll_setup(1);

	mutex_unlock(&hotkey_mutex);

	tpacpi_disclose_usertask("hotkey_source_mask", "set to 0x%08lx\n", t);

	return count;
}

static struct device_attribute dev_attr_hotkey_source_mask =
	__ATTR(hotkey_source_mask, S_IWUSR | S_IRUGO,
		hotkey_source_mask_show, hotkey_source_mask_store);

/* sysfs hotkey hotkey_poll_freq --------------------------------------- */
static ssize_t hotkey_poll_freq_show(struct device *dev,
			   struct device_attribute *attr,
			   char *buf)
{
	return snprintf(buf, PAGE_SIZE, "%d\n", hotkey_poll_freq);
}

static ssize_t hotkey_poll_freq_store(struct device *dev,
			    struct device_attribute *attr,
			    const char *buf, size_t count)
{
	unsigned long t;

	if (parse_strtoul(buf, 25, &t))
		return -EINVAL;

	if (mutex_lock_killable(&hotkey_mutex))
		return -ERESTARTSYS;

	hotkey_poll_freq = t;

	hotkey_poll_setup(1);
	mutex_unlock(&hotkey_mutex);

	tpacpi_disclose_usertask("hotkey_poll_freq", "set to %lu\n", t);

	return count;
}

static struct device_attribute dev_attr_hotkey_poll_freq =
	__ATTR(hotkey_poll_freq, S_IWUSR | S_IRUGO,
		hotkey_poll_freq_show, hotkey_poll_freq_store);

#endif /* CONFIG_THINKPAD_ACPI_HOTKEY_POLL */

/* sysfs hotkey radio_sw (pollable) ------------------------------------ */
static ssize_t hotkey_radio_sw_show(struct device *dev,
			   struct device_attribute *attr,
			   char *buf)
{
	int res;
	res = hotkey_get_wlsw();
	if (res < 0)
		return res;

	/* Opportunistic update */
	tpacpi_rfk_update_hwblock_state((res == TPACPI_RFK_RADIO_OFF));

	return snprintf(buf, PAGE_SIZE, "%d\n",
			(res == TPACPI_RFK_RADIO_OFF) ? 0 : 1);
}

static struct device_attribute dev_attr_hotkey_radio_sw =
	__ATTR(hotkey_radio_sw, S_IRUGO, hotkey_radio_sw_show, NULL);

static void hotkey_radio_sw_notify_change(void)
{
	if (tp_features.hotkey_wlsw)
		sysfs_notify(&tpacpi_pdev->dev.kobj, NULL,
			     "hotkey_radio_sw");
}

/* sysfs hotkey tablet mode (pollable) --------------------------------- */
static ssize_t hotkey_tablet_mode_show(struct device *dev,
			   struct device_attribute *attr,
			   char *buf)
{
	int res, s;
	res = hotkey_get_tablet_mode(&s);
	if (res < 0)
		return res;

	return snprintf(buf, PAGE_SIZE, "%d\n", !!s);
}

static struct device_attribute dev_attr_hotkey_tablet_mode =
	__ATTR(hotkey_tablet_mode, S_IRUGO, hotkey_tablet_mode_show, NULL);

static void hotkey_tablet_mode_notify_change(void)
{
	if (tp_features.hotkey_tablet)
		sysfs_notify(&tpacpi_pdev->dev.kobj, NULL,
			     "hotkey_tablet_mode");
}

/* sysfs hotkey report_mode -------------------------------------------- */
static ssize_t hotkey_report_mode_show(struct device *dev,
			   struct device_attribute *attr,
			   char *buf)
{
	return snprintf(buf, PAGE_SIZE, "%d\n",
		(hotkey_report_mode != 0) ? hotkey_report_mode : 1);
}

static struct device_attribute dev_attr_hotkey_report_mode =
	__ATTR(hotkey_report_mode, S_IRUGO, hotkey_report_mode_show, NULL);

/* sysfs wakeup reason (pollable) -------------------------------------- */
static ssize_t hotkey_wakeup_reason_show(struct device *dev,
			   struct device_attribute *attr,
			   char *buf)
{
	return snprintf(buf, PAGE_SIZE, "%d\n", hotkey_wakeup_reason);
}

static struct device_attribute dev_attr_hotkey_wakeup_reason =
	__ATTR(wakeup_reason, S_IRUGO, hotkey_wakeup_reason_show, NULL);

static void hotkey_wakeup_reason_notify_change(void)
{
	if (tp_features.hotkey_mask)
		sysfs_notify(&tpacpi_pdev->dev.kobj, NULL,
			     "wakeup_reason");
}

/* sysfs wakeup hotunplug_complete (pollable) -------------------------- */
static ssize_t hotkey_wakeup_hotunplug_complete_show(struct device *dev,
			   struct device_attribute *attr,
			   char *buf)
{
	return snprintf(buf, PAGE_SIZE, "%d\n", hotkey_autosleep_ack);
}

static struct device_attribute dev_attr_hotkey_wakeup_hotunplug_complete =
	__ATTR(wakeup_hotunplug_complete, S_IRUGO,
	       hotkey_wakeup_hotunplug_complete_show, NULL);

static void hotkey_wakeup_hotunplug_complete_notify_change(void)
{
	if (tp_features.hotkey_mask)
		sysfs_notify(&tpacpi_pdev->dev.kobj, NULL,
			     "wakeup_hotunplug_complete");
}

/* --------------------------------------------------------------------- */

static struct attribute *hotkey_attributes[] __initdata = {
	&dev_attr_hotkey_enable.attr,
	&dev_attr_hotkey_bios_enabled.attr,
	&dev_attr_hotkey_report_mode.attr,
#ifdef CONFIG_THINKPAD_ACPI_HOTKEY_POLL
	&dev_attr_hotkey_mask.attr,
	&dev_attr_hotkey_all_mask.attr,
	&dev_attr_hotkey_recommended_mask.attr,
	&dev_attr_hotkey_source_mask.attr,
	&dev_attr_hotkey_poll_freq.attr,
#endif
};

static struct attribute *hotkey_mask_attributes[] __initdata = {
	&dev_attr_hotkey_bios_mask.attr,
#ifndef CONFIG_THINKPAD_ACPI_HOTKEY_POLL
	&dev_attr_hotkey_mask.attr,
	&dev_attr_hotkey_all_mask.attr,
	&dev_attr_hotkey_recommended_mask.attr,
#endif
	&dev_attr_hotkey_wakeup_reason.attr,
	&dev_attr_hotkey_wakeup_hotunplug_complete.attr,
};

/*
 * Sync both the hw and sw blocking state of all switches
 */
static void tpacpi_send_radiosw_update(void)
{
	int wlsw;

	/*
	 * We must sync all rfkill controllers *before* issuing any
	 * rfkill input events, or we will race the rfkill core input
	 * handler.
	 *
	 * tpacpi_inputdev_send_mutex works as a syncronization point
	 * for the above.
	 *
	 * We optimize to avoid numerous calls to hotkey_get_wlsw.
	 */

	wlsw = hotkey_get_wlsw();

	/* Sync hw blocking state first if it is hw-blocked */
	if (wlsw == TPACPI_RFK_RADIO_OFF)
		tpacpi_rfk_update_hwblock_state(true);

	/* Sync sw blocking state */
	tpacpi_rfk_update_swstate_all();

	/* Sync hw blocking state last if it is hw-unblocked */
	if (wlsw == TPACPI_RFK_RADIO_ON)
		tpacpi_rfk_update_hwblock_state(false);

	/* Issue rfkill input event for WLSW switch */
	if (!(wlsw < 0)) {
		mutex_lock(&tpacpi_inputdev_send_mutex);

		input_report_switch(tpacpi_inputdev,
				    SW_RFKILL_ALL, (wlsw > 0));
		input_sync(tpacpi_inputdev);

		mutex_unlock(&tpacpi_inputdev_send_mutex);
	}

	/*
	 * this can be unconditional, as we will poll state again
	 * if userspace uses the notify to read data
	 */
	hotkey_radio_sw_notify_change();
}

static void hotkey_exit(void)
{
#ifdef CONFIG_THINKPAD_ACPI_HOTKEY_POLL
	hotkey_poll_stop_sync();
#endif

	if (hotkey_dev_attributes)
		delete_attr_set(hotkey_dev_attributes, &tpacpi_pdev->dev.kobj);

	kfree(hotkey_keycode_map);

	if (tp_features.hotkey) {
		dbg_printk(TPACPI_DBG_EXIT | TPACPI_DBG_HKEY,
			   "restoring original hot key mask\n");
		/* no short-circuit boolean operator below! */
		if ((hotkey_mask_set(hotkey_orig_mask) |
		     hotkey_status_set(false)) != 0)
			printk(TPACPI_ERR
			       "failed to restore hot key mask "
			       "to BIOS defaults\n");
	}
}

static int __init hotkey_init(struct ibm_init_struct *iibm)
{
	/* Requirements for changing the default keymaps:
	 *
	 * 1. Many of the keys are mapped to KEY_RESERVED for very
	 *    good reasons.  Do not change them unless you have deep
	 *    knowledge on the IBM and Lenovo ThinkPad firmware for
	 *    the various ThinkPad models.  The driver behaves
	 *    differently for KEY_RESERVED: such keys have their
	 *    hot key mask *unset* in mask_recommended, and also
	 *    in the initial hot key mask programmed into the
	 *    firmware at driver load time, which means the firm-
	 *    ware may react very differently if you change them to
	 *    something else;
	 *
	 * 2. You must be subscribed to the linux-thinkpad and
	 *    ibm-acpi-devel mailing lists, and you should read the
	 *    list archives since 2007 if you want to change the
	 *    keymaps.  This requirement exists so that you will
	 *    know the past history of problems with the thinkpad-
	 *    acpi driver keymaps, and also that you will be
	 *    listening to any bug reports;
	 *
	 * 3. Do not send thinkpad-acpi specific patches directly to
	 *    for merging, *ever*.  Send them to the linux-acpi
	 *    mailinglist for comments.  Merging is to be done only
	 *    through acpi-test and the ACPI maintainer.
	 *
	 * If the above is too much to ask, don't change the keymap.
	 * Ask the thinkpad-acpi maintainer to do it, instead.
	 */
	static u16 ibm_keycode_map[] __initdata = {
		/* Scan Codes 0x00 to 0x0B: ACPI HKEY FN+F1..F12 */
		KEY_FN_F1,	KEY_FN_F2,	KEY_COFFEE,	KEY_SLEEP,
		KEY_WLAN,	KEY_FN_F6, KEY_SWITCHVIDEOMODE, KEY_FN_F8,
		KEY_FN_F9,	KEY_FN_F10,	KEY_FN_F11,	KEY_SUSPEND,

		/* Scan codes 0x0C to 0x1F: Other ACPI HKEY hot keys */
		KEY_UNKNOWN,	/* 0x0C: FN+BACKSPACE */
		KEY_UNKNOWN,	/* 0x0D: FN+INSERT */
		KEY_UNKNOWN,	/* 0x0E: FN+DELETE */

		/* brightness: firmware always reacts to them, unless
		 * X.org did some tricks in the radeon BIOS scratch
		 * registers of *some* models */
		KEY_RESERVED,	/* 0x0F: FN+HOME (brightness up) */
		KEY_RESERVED,	/* 0x10: FN+END (brightness down) */

		/* Thinklight: firmware always react to it */
		KEY_RESERVED,	/* 0x11: FN+PGUP (thinklight toggle) */

		KEY_UNKNOWN,	/* 0x12: FN+PGDOWN */
		KEY_ZOOM,	/* 0x13: FN+SPACE (zoom) */

		/* Volume: firmware always react to it and reprograms
		 * the built-in *extra* mixer.  Never map it to control
		 * another mixer by default. */
		KEY_RESERVED,	/* 0x14: VOLUME UP */
		KEY_RESERVED,	/* 0x15: VOLUME DOWN */
		KEY_RESERVED,	/* 0x16: MUTE */

		KEY_VENDOR,	/* 0x17: Thinkpad/AccessIBM/Lenovo */

		/* (assignments unknown, please report if found) */
		KEY_UNKNOWN, KEY_UNKNOWN, KEY_UNKNOWN, KEY_UNKNOWN,
		KEY_UNKNOWN, KEY_UNKNOWN, KEY_UNKNOWN, KEY_UNKNOWN,
	};
	static u16 lenovo_keycode_map[] __initdata = {
		/* Scan Codes 0x00 to 0x0B: ACPI HKEY FN+F1..F12 */
		KEY_FN_F1,	KEY_COFFEE,	KEY_BATTERY,	KEY_SLEEP,
		KEY_WLAN,	KEY_FN_F6, KEY_SWITCHVIDEOMODE, KEY_FN_F8,
		KEY_FN_F9,	KEY_FN_F10,	KEY_FN_F11,	KEY_SUSPEND,

		/* Scan codes 0x0C to 0x1F: Other ACPI HKEY hot keys */
		KEY_UNKNOWN,	/* 0x0C: FN+BACKSPACE */
		KEY_UNKNOWN,	/* 0x0D: FN+INSERT */
		KEY_UNKNOWN,	/* 0x0E: FN+DELETE */

		/* These either have to go through ACPI video, or
		 * act like in the IBM ThinkPads, so don't ever
		 * enable them by default */
		KEY_RESERVED,	/* 0x0F: FN+HOME (brightness up) */
		KEY_RESERVED,	/* 0x10: FN+END (brightness down) */

		KEY_RESERVED,	/* 0x11: FN+PGUP (thinklight toggle) */

		KEY_UNKNOWN,	/* 0x12: FN+PGDOWN */
		KEY_ZOOM,	/* 0x13: FN+SPACE (zoom) */

		/* Volume: z60/z61, T60 (BIOS version?): firmware always
		 * react to it and reprograms the built-in *extra* mixer.
		 * Never map it to control another mixer by default.
		 *
		 * T60?, T61, R60?, R61: firmware and EC tries to send
		 * these over the regular keyboard, so these are no-ops,
		 * but there are still weird bugs re. MUTE, so do not
		 * change unless you get test reports from all Lenovo
		 * models.  May cause the BIOS to interfere with the
		 * HDA mixer.
		 */
		KEY_RESERVED,	/* 0x14: VOLUME UP */
		KEY_RESERVED,	/* 0x15: VOLUME DOWN */
		KEY_RESERVED,	/* 0x16: MUTE */

		KEY_VENDOR,	/* 0x17: Thinkpad/AccessIBM/Lenovo */

		/* (assignments unknown, please report if found) */
		KEY_UNKNOWN, KEY_UNKNOWN, KEY_UNKNOWN, KEY_UNKNOWN,
		KEY_UNKNOWN, KEY_UNKNOWN, KEY_UNKNOWN, KEY_UNKNOWN,
	};

#define TPACPI_HOTKEY_MAP_LEN		ARRAY_SIZE(ibm_keycode_map)
#define TPACPI_HOTKEY_MAP_SIZE		sizeof(ibm_keycode_map)
#define TPACPI_HOTKEY_MAP_TYPESIZE	sizeof(ibm_keycode_map[0])

	int res, i;
	int status;
	int hkeyv;

	vdbg_printk(TPACPI_DBG_INIT | TPACPI_DBG_HKEY,
			"initializing hotkey subdriver\n");

	BUG_ON(!tpacpi_inputdev);
	BUG_ON(tpacpi_inputdev->open != NULL ||
	       tpacpi_inputdev->close != NULL);

	TPACPI_ACPIHANDLE_INIT(hkey);
	mutex_init(&hotkey_mutex);

#ifdef CONFIG_THINKPAD_ACPI_HOTKEY_POLL
	mutex_init(&hotkey_thread_mutex);
	mutex_init(&hotkey_thread_data_mutex);
#endif

	/* hotkey not supported on 570 */
	tp_features.hotkey = hkey_handle != NULL;

	vdbg_printk(TPACPI_DBG_INIT | TPACPI_DBG_HKEY,
		"hotkeys are %s\n",
		str_supported(tp_features.hotkey));

	if (!tp_features.hotkey)
		return 1;

	tpacpi_disable_brightness_delay();

	hotkey_dev_attributes = create_attr_set(13, NULL);
	if (!hotkey_dev_attributes)
		return -ENOMEM;
	res = add_many_to_attr_set(hotkey_dev_attributes,
			hotkey_attributes,
			ARRAY_SIZE(hotkey_attributes));
	if (res)
		goto err_exit;

	/* mask not supported on 570, 600e/x, 770e, 770x, A21e, A2xm/p,
	   A30, R30, R31, T20-22, X20-21, X22-24.  Detected by checking
	   for HKEY interface version 0x100 */
	if (acpi_evalf(hkey_handle, &hkeyv, "MHKV", "qd")) {
		if ((hkeyv >> 8) != 1) {
			printk(TPACPI_ERR "unknown version of the "
			       "HKEY interface: 0x%x\n", hkeyv);
			printk(TPACPI_ERR "please report this to %s\n",
			       TPACPI_MAIL);
		} else {
			/*
			 * MHKV 0x100 in A31, R40, R40e,
			 * T4x, X31, and later
			 */
			tp_features.hotkey_mask = 1;
			vdbg_printk(TPACPI_DBG_INIT | TPACPI_DBG_HKEY,
				"firmware HKEY interface version: 0x%x\n",
				hkeyv);
		}
	}

	vdbg_printk(TPACPI_DBG_INIT | TPACPI_DBG_HKEY,
		"hotkey masks are %s\n",
		str_supported(tp_features.hotkey_mask));

	if (tp_features.hotkey_mask) {
		if (!acpi_evalf(hkey_handle, &hotkey_all_mask,
				"MHKA", "qd")) {
			printk(TPACPI_ERR
			       "missing MHKA handler, "
			       "please report this to %s\n",
			       TPACPI_MAIL);
			/* FN+F12, FN+F4, FN+F3 */
			hotkey_all_mask = 0x080cU;
		}
	}

	/* hotkey_source_mask *must* be zero for
	 * the first hotkey_mask_get */
	if (tp_features.hotkey_mask) {
		res = hotkey_mask_get();
		if (res)
			goto err_exit;

		hotkey_orig_mask = hotkey_mask;
		res = add_many_to_attr_set(
				hotkey_dev_attributes,
				hotkey_mask_attributes,
				ARRAY_SIZE(hotkey_mask_attributes));
		if (res)
			goto err_exit;
	}

#ifdef CONFIG_THINKPAD_ACPI_HOTKEY_POLL
	if (tp_features.hotkey_mask) {
		hotkey_source_mask = TPACPI_HKEY_NVRAM_GOOD_MASK
					& ~hotkey_all_mask;
	} else {
		hotkey_source_mask = TPACPI_HKEY_NVRAM_GOOD_MASK;
	}

	vdbg_printk(TPACPI_DBG_INIT | TPACPI_DBG_HKEY,
		    "hotkey source mask 0x%08x, polling freq %d\n",
		    hotkey_source_mask, hotkey_poll_freq);
#endif

#ifdef CONFIG_THINKPAD_ACPI_DEBUGFACILITIES
	if (dbg_wlswemul) {
		tp_features.hotkey_wlsw = 1;
		printk(TPACPI_INFO
			"radio switch emulation enabled\n");
	} else
#endif
	/* Not all thinkpads have a hardware radio switch */
	if (acpi_evalf(hkey_handle, &status, "WLSW", "qd")) {
		tp_features.hotkey_wlsw = 1;
		printk(TPACPI_INFO
			"radio switch found; radios are %s\n",
			enabled(status, 0));
	}
	if (tp_features.hotkey_wlsw)
		res = add_to_attr_set(hotkey_dev_attributes,
				&dev_attr_hotkey_radio_sw.attr);

	/* For X41t, X60t, X61t Tablets... */
	if (!res && acpi_evalf(hkey_handle, &status, "MHKG", "qd")) {
		tp_features.hotkey_tablet = 1;
		printk(TPACPI_INFO
			"possible tablet mode switch found; "
			"ThinkPad in %s mode\n",
			(status & TP_HOTKEY_TABLET_MASK)?
				"tablet" : "laptop");
		res = add_to_attr_set(hotkey_dev_attributes,
				&dev_attr_hotkey_tablet_mode.attr);
	}

	if (!res)
		res = register_attr_set_with_sysfs(
				hotkey_dev_attributes,
				&tpacpi_pdev->dev.kobj);
	if (res)
		goto err_exit;

	/* Set up key map */

	hotkey_keycode_map = kmalloc(TPACPI_HOTKEY_MAP_SIZE,
					GFP_KERNEL);
	if (!hotkey_keycode_map) {
		printk(TPACPI_ERR
			"failed to allocate memory for key map\n");
		res = -ENOMEM;
		goto err_exit;
	}

	if (thinkpad_id.vendor == PCI_VENDOR_ID_LENOVO) {
		dbg_printk(TPACPI_DBG_INIT | TPACPI_DBG_HKEY,
			   "using Lenovo default hot key map\n");
		memcpy(hotkey_keycode_map, &lenovo_keycode_map,
			TPACPI_HOTKEY_MAP_SIZE);
	} else {
		dbg_printk(TPACPI_DBG_INIT | TPACPI_DBG_HKEY,
			   "using IBM default hot key map\n");
		memcpy(hotkey_keycode_map, &ibm_keycode_map,
			TPACPI_HOTKEY_MAP_SIZE);
	}

	set_bit(EV_KEY, tpacpi_inputdev->evbit);
	set_bit(EV_MSC, tpacpi_inputdev->evbit);
	set_bit(MSC_SCAN, tpacpi_inputdev->mscbit);
	tpacpi_inputdev->keycodesize = TPACPI_HOTKEY_MAP_TYPESIZE;
	tpacpi_inputdev->keycodemax = TPACPI_HOTKEY_MAP_LEN;
	tpacpi_inputdev->keycode = hotkey_keycode_map;
	for (i = 0; i < TPACPI_HOTKEY_MAP_LEN; i++) {
		if (hotkey_keycode_map[i] != KEY_RESERVED) {
			set_bit(hotkey_keycode_map[i],
				tpacpi_inputdev->keybit);
		} else {
			if (i < sizeof(hotkey_reserved_mask)*8)
				hotkey_reserved_mask |= 1 << i;
		}
	}

	if (tp_features.hotkey_wlsw) {
		set_bit(EV_SW, tpacpi_inputdev->evbit);
		set_bit(SW_RFKILL_ALL, tpacpi_inputdev->swbit);
	}
	if (tp_features.hotkey_tablet) {
		set_bit(EV_SW, tpacpi_inputdev->evbit);
		set_bit(SW_TABLET_MODE, tpacpi_inputdev->swbit);
	}

	/* Do not issue duplicate brightness change events to
	 * userspace */
	if (!tp_features.bright_acpimode)
		/* update bright_acpimode... */
		tpacpi_check_std_acpi_brightness_support();

	if (tp_features.bright_acpimode) {
		printk(TPACPI_INFO
		       "This ThinkPad has standard ACPI backlight "
		       "brightness control, supported by the ACPI "
		       "video driver\n");
		printk(TPACPI_NOTICE
		       "Disabling thinkpad-acpi brightness events "
		       "by default...\n");

		/* The hotkey_reserved_mask change below is not
		 * necessary while the keys are at KEY_RESERVED in the
		 * default map, but better safe than sorry, leave it
		 * here as a marker of what we have to do, especially
		 * when we finally become able to set this at runtime
		 * on response to X.org requests */
		hotkey_reserved_mask |=
			(1 << TP_ACPI_HOTKEYSCAN_FNHOME)
			| (1 << TP_ACPI_HOTKEYSCAN_FNEND);
	}

	dbg_printk(TPACPI_DBG_INIT | TPACPI_DBG_HKEY,
			"enabling firmware HKEY event interface...\n");
	res = hotkey_status_set(true);
	if (res) {
		hotkey_exit();
		return res;
	}
	res = hotkey_mask_set(((hotkey_all_mask | hotkey_source_mask)
				& ~hotkey_reserved_mask)
				| hotkey_orig_mask);
	if (res < 0 && res != -ENXIO) {
		hotkey_exit();
		return res;
	}

	dbg_printk(TPACPI_DBG_INIT | TPACPI_DBG_HKEY,
			"legacy ibm/hotkey event reporting over procfs %s\n",
			(hotkey_report_mode < 2) ?
				"enabled" : "disabled");

	tpacpi_inputdev->open = &hotkey_inputdev_open;
	tpacpi_inputdev->close = &hotkey_inputdev_close;

	hotkey_poll_setup_safe(1);
	tpacpi_send_radiosw_update();
	tpacpi_input_send_tabletsw();

	return 0;

err_exit:
	delete_attr_set(hotkey_dev_attributes, &tpacpi_pdev->dev.kobj);
	hotkey_dev_attributes = NULL;

	return (res < 0)? res : 1;
}

static bool hotkey_notify_hotkey(const u32 hkey,
				 bool *send_acpi_ev,
				 bool *ignore_acpi_ev)
{
	/* 0x1000-0x1FFF: key presses */
	unsigned int scancode = hkey & 0xfff;
	*send_acpi_ev = true;
	*ignore_acpi_ev = false;

	if (scancode > 0 && scancode < 0x21) {
		scancode--;
		if (!(hotkey_source_mask & (1 << scancode))) {
			tpacpi_input_send_key(scancode);
			*send_acpi_ev = false;
		} else {
			*ignore_acpi_ev = true;
		}
		return true;
	}
	return false;
}

static bool hotkey_notify_wakeup(const u32 hkey,
				 bool *send_acpi_ev,
				 bool *ignore_acpi_ev)
{
	/* 0x2000-0x2FFF: Wakeup reason */
	*send_acpi_ev = true;
	*ignore_acpi_ev = false;

	switch (hkey) {
	case 0x2304: /* suspend, undock */
	case 0x2404: /* hibernation, undock */
		hotkey_wakeup_reason = TP_ACPI_WAKEUP_UNDOCK;
		*ignore_acpi_ev = true;
		break;

	case 0x2305: /* suspend, bay eject */
	case 0x2405: /* hibernation, bay eject */
		hotkey_wakeup_reason = TP_ACPI_WAKEUP_BAYEJ;
		*ignore_acpi_ev = true;
		break;

	case 0x2313: /* Battery on critical low level (S3) */
	case 0x2413: /* Battery on critical low level (S4) */
		printk(TPACPI_ALERT
			"EMERGENCY WAKEUP: battery almost empty\n");
		/* how to auto-heal: */
		/* 2313: woke up from S3, go to S4/S5 */
		/* 2413: woke up from S4, go to S5 */
		break;

	default:
		return false;
	}

	if (hotkey_wakeup_reason != TP_ACPI_WAKEUP_NONE) {
		printk(TPACPI_INFO
		       "woke up due to a hot-unplug "
		       "request...\n");
		hotkey_wakeup_reason_notify_change();
	}
	return true;
}

static bool hotkey_notify_usrevent(const u32 hkey,
				 bool *send_acpi_ev,
				 bool *ignore_acpi_ev)
{
	/* 0x5000-0x5FFF: human interface helpers */
	*send_acpi_ev = true;
	*ignore_acpi_ev = false;

	switch (hkey) {
	case 0x5010: /* Lenovo new BIOS: brightness changed */
	case 0x500b: /* X61t: tablet pen inserted into bay */
	case 0x500c: /* X61t: tablet pen removed from bay */
		return true;

	case 0x5009: /* X41t-X61t: swivel up (tablet mode) */
	case 0x500a: /* X41t-X61t: swivel down (normal mode) */
		tpacpi_input_send_tabletsw();
		hotkey_tablet_mode_notify_change();
		*send_acpi_ev = false;
		return true;

	case 0x5001:
	case 0x5002:
		/* LID switch events.  Do not propagate */
		*ignore_acpi_ev = true;
		return true;

	default:
		return false;
	}
}

static bool hotkey_notify_thermal(const u32 hkey,
				 bool *send_acpi_ev,
				 bool *ignore_acpi_ev)
{
	/* 0x6000-0x6FFF: thermal alarms */
	*send_acpi_ev = true;
	*ignore_acpi_ev = false;

	switch (hkey) {
	case 0x6011:
		printk(TPACPI_CRIT
			"THERMAL ALARM: battery is too hot!\n");
		/* recommended action: warn user through gui */
		return true;
	case 0x6012:
		printk(TPACPI_ALERT
			"THERMAL EMERGENCY: battery is extremely hot!\n");
		/* recommended action: immediate sleep/hibernate */
		return true;
	case 0x6021:
		printk(TPACPI_CRIT
			"THERMAL ALARM: "
			"a sensor reports something is too hot!\n");
		/* recommended action: warn user through gui, that */
		/* some internal component is too hot */
		return true;
	case 0x6022:
		printk(TPACPI_ALERT
			"THERMAL EMERGENCY: "
			"a sensor reports something is extremely hot!\n");
		/* recommended action: immediate sleep/hibernate */
		return true;
	case 0x6030:
		printk(TPACPI_INFO
			"EC reports that Thermal Table has changed\n");
		/* recommended action: do nothing, we don't have
		 * Lenovo ATM information */
		return true;
	default:
		printk(TPACPI_ALERT
			 "THERMAL ALERT: unknown thermal alarm received\n");
		return false;
	}
}

static void hotkey_notify(struct ibm_struct *ibm, u32 event)
{
	u32 hkey;
	bool send_acpi_ev;
	bool ignore_acpi_ev;
	bool known_ev;

	if (event != 0x80) {
		printk(TPACPI_ERR
		       "unknown HKEY notification event %d\n", event);
		/* forward it to userspace, maybe it knows how to handle it */
		acpi_bus_generate_netlink_event(
					ibm->acpi->device->pnp.device_class,
					dev_name(&ibm->acpi->device->dev),
					event, 0);
		return;
	}

	while (1) {
		if (!acpi_evalf(hkey_handle, &hkey, "MHKP", "d")) {
			printk(TPACPI_ERR "failed to retrieve HKEY event\n");
			return;
		}

		if (hkey == 0) {
			/* queue empty */
			return;
		}

		send_acpi_ev = true;
		ignore_acpi_ev = false;

		switch (hkey >> 12) {
		case 1:
			/* 0x1000-0x1FFF: key presses */
			known_ev = hotkey_notify_hotkey(hkey, &send_acpi_ev,
						 &ignore_acpi_ev);
			break;
		case 2:
			/* 0x2000-0x2FFF: Wakeup reason */
			known_ev = hotkey_notify_wakeup(hkey, &send_acpi_ev,
						 &ignore_acpi_ev);
			break;
		case 3:
			/* 0x3000-0x3FFF: bay-related wakeups */
			if (hkey == 0x3003) {
				hotkey_autosleep_ack = 1;
				printk(TPACPI_INFO
				       "bay ejected\n");
				hotkey_wakeup_hotunplug_complete_notify_change();
				known_ev = true;
			} else {
				known_ev = false;
			}
			break;
		case 4:
			/* 0x4000-0x4FFF: dock-related wakeups */
			if (hkey == 0x4003) {
				hotkey_autosleep_ack = 1;
				printk(TPACPI_INFO
				       "undocked\n");
				hotkey_wakeup_hotunplug_complete_notify_change();
				known_ev = true;
			} else {
				known_ev = false;
			}
			break;
		case 5:
			/* 0x5000-0x5FFF: human interface helpers */
			known_ev = hotkey_notify_usrevent(hkey, &send_acpi_ev,
						 &ignore_acpi_ev);
			break;
		case 6:
			/* 0x6000-0x6FFF: thermal alarms */
			known_ev = hotkey_notify_thermal(hkey, &send_acpi_ev,
						 &ignore_acpi_ev);
			break;
		case 7:
			/* 0x7000-0x7FFF: misc */
			if (tp_features.hotkey_wlsw && hkey == 0x7000) {
				tpacpi_send_radiosw_update();
				send_acpi_ev = 0;
				known_ev = true;
				break;
			}
			/* fallthrough to default */
		default:
			known_ev = false;
		}
		if (!known_ev) {
			printk(TPACPI_NOTICE
			       "unhandled HKEY event 0x%04x\n", hkey);
			printk(TPACPI_NOTICE
			       "please report the conditions when this "
			       "event happened to %s\n", TPACPI_MAIL);
		}

		/* Legacy events */
		if (!ignore_acpi_ev &&
		    (send_acpi_ev || hotkey_report_mode < 2)) {
			acpi_bus_generate_proc_event(ibm->acpi->device,
						     event, hkey);
		}

		/* netlink events */
		if (!ignore_acpi_ev && send_acpi_ev) {
			acpi_bus_generate_netlink_event(
					ibm->acpi->device->pnp.device_class,
					dev_name(&ibm->acpi->device->dev),
					event, hkey);
		}
	}
}

static void hotkey_suspend(pm_message_t state)
{
	/* Do these on suspend, we get the events on early resume! */
	hotkey_wakeup_reason = TP_ACPI_WAKEUP_NONE;
	hotkey_autosleep_ack = 0;
}

static void hotkey_resume(void)
{
	tpacpi_disable_brightness_delay();

	if (hotkey_mask_get())
		printk(TPACPI_ERR
		       "error while trying to read hot key mask "
		       "from firmware\n");
	tpacpi_send_radiosw_update();
	hotkey_tablet_mode_notify_change();
	hotkey_wakeup_reason_notify_change();
	hotkey_wakeup_hotunplug_complete_notify_change();
	hotkey_poll_setup_safe(0);
}

/* procfs -------------------------------------------------------------- */
static int hotkey_read(char *p)
{
	int res, status;
	int len = 0;

	if (!tp_features.hotkey) {
		len += sprintf(p + len, "status:\t\tnot supported\n");
		return len;
	}

	if (mutex_lock_killable(&hotkey_mutex))
		return -ERESTARTSYS;
	res = hotkey_status_get(&status);
	if (!res)
		res = hotkey_mask_get();
	mutex_unlock(&hotkey_mutex);
	if (res)
		return res;

	len += sprintf(p + len, "status:\t\t%s\n", enabled(status, 0));
	if (tp_features.hotkey_mask) {
		len += sprintf(p + len, "mask:\t\t0x%08x\n", hotkey_mask);
		len += sprintf(p + len,
			       "commands:\tenable, disable, reset, <mask>\n");
	} else {
		len += sprintf(p + len, "mask:\t\tnot supported\n");
		len += sprintf(p + len, "commands:\tenable, disable, reset\n");
	}

	return len;
}

static void hotkey_enabledisable_warn(bool enable)
{
	tpacpi_log_usertask("procfs hotkey enable/disable");
	if (!WARN((tpacpi_lifecycle == TPACPI_LIFE_RUNNING || !enable),
			TPACPI_WARN
			"hotkey enable/disable functionality has been "
			"removed from the driver.  Hotkeys are always "
			"enabled\n"))
		printk(TPACPI_ERR
			"Please remove the hotkey=enable module "
			"parameter, it is deprecated.  Hotkeys are always "
			"enabled\n");
}

static int hotkey_write(char *buf)
{
	int res;
	u32 mask;
	char *cmd;

	if (!tp_features.hotkey)
		return -ENODEV;

	if (mutex_lock_killable(&hotkey_mutex))
		return -ERESTARTSYS;

	mask = hotkey_mask;

	res = 0;
	while ((cmd = next_cmd(&buf))) {
		if (strlencmp(cmd, "enable") == 0) {
			hotkey_enabledisable_warn(1);
		} else if (strlencmp(cmd, "disable") == 0) {
			hotkey_enabledisable_warn(0);
			res = -EPERM;
		} else if (strlencmp(cmd, "reset") == 0) {
			mask = hotkey_orig_mask;
		} else if (sscanf(cmd, "0x%x", &mask) == 1) {
			/* mask set */
		} else if (sscanf(cmd, "%x", &mask) == 1) {
			/* mask set */
		} else {
			res = -EINVAL;
			goto errexit;
		}
	}

	if (!res)
		tpacpi_disclose_usertask("procfs hotkey",
			"set mask to 0x%08x\n", mask);

	if (!res && mask != hotkey_mask)
		res = hotkey_mask_set(mask);

errexit:
	mutex_unlock(&hotkey_mutex);
	return res;
}

static const struct acpi_device_id ibm_htk_device_ids[] = {
	{TPACPI_ACPI_HKEY_HID, 0},
	{"", 0},
};

static struct tp_acpi_drv_struct ibm_hotkey_acpidriver = {
	.hid = ibm_htk_device_ids,
	.notify = hotkey_notify,
	.handle = &hkey_handle,
	.type = ACPI_DEVICE_NOTIFY,
};

static struct ibm_struct hotkey_driver_data = {
	.name = "hotkey",
	.read = hotkey_read,
	.write = hotkey_write,
	.exit = hotkey_exit,
	.resume = hotkey_resume,
	.suspend = hotkey_suspend,
	.acpi = &ibm_hotkey_acpidriver,
};

/*************************************************************************
 * Bluetooth subdriver
 */

enum {
	/* ACPI GBDC/SBDC bits */
	TP_ACPI_BLUETOOTH_HWPRESENT	= 0x01,	/* Bluetooth hw available */
	TP_ACPI_BLUETOOTH_RADIOSSW	= 0x02,	/* Bluetooth radio enabled */
	TP_ACPI_BLUETOOTH_RESUMECTRL	= 0x04,	/* Bluetooth state at resume:
						   off / last state */
};

enum {
	/* ACPI \BLTH commands */
	TP_ACPI_BLTH_GET_ULTRAPORT_ID	= 0x00, /* Get Ultraport BT ID */
	TP_ACPI_BLTH_GET_PWR_ON_RESUME	= 0x01, /* Get power-on-resume state */
	TP_ACPI_BLTH_PWR_ON_ON_RESUME	= 0x02, /* Resume powered on */
	TP_ACPI_BLTH_PWR_OFF_ON_RESUME	= 0x03,	/* Resume powered off */
	TP_ACPI_BLTH_SAVE_STATE		= 0x05, /* Save state for S4/S5 */
};

#define TPACPI_RFK_BLUETOOTH_SW_NAME	"tpacpi_bluetooth_sw"

static void bluetooth_suspend(pm_message_t state)
{
	/* Try to make sure radio will resume powered off */
	if (!acpi_evalf(NULL, NULL, "\\BLTH", "vd",
		   TP_ACPI_BLTH_PWR_OFF_ON_RESUME))
		vdbg_printk(TPACPI_DBG_RFKILL,
			"bluetooth power down on resume request failed\n");
}

static int bluetooth_get_status(void)
{
	int status;

#ifdef CONFIG_THINKPAD_ACPI_DEBUGFACILITIES
	if (dbg_bluetoothemul)
		return (tpacpi_bluetooth_emulstate) ?
		       TPACPI_RFK_RADIO_ON : TPACPI_RFK_RADIO_OFF;
#endif

	if (!acpi_evalf(hkey_handle, &status, "GBDC", "d"))
		return -EIO;

	return ((status & TP_ACPI_BLUETOOTH_RADIOSSW) != 0) ?
			TPACPI_RFK_RADIO_ON : TPACPI_RFK_RADIO_OFF;
}

static int bluetooth_set_status(enum tpacpi_rfkill_state state)
{
	int status;

	vdbg_printk(TPACPI_DBG_RFKILL,
		"will attempt to %s bluetooth\n",
		(state == TPACPI_RFK_RADIO_ON) ? "enable" : "disable");

#ifdef CONFIG_THINKPAD_ACPI_DEBUGFACILITIES
	if (dbg_bluetoothemul) {
		tpacpi_bluetooth_emulstate = (state == TPACPI_RFK_RADIO_ON);
		return 0;
	}
#endif

	/* We make sure to keep TP_ACPI_BLUETOOTH_RESUMECTRL off */
	if (state == TPACPI_RFK_RADIO_ON)
		status = TP_ACPI_BLUETOOTH_RADIOSSW;
	else
		status = 0;

	if (!acpi_evalf(hkey_handle, NULL, "SBDC", "vd", status))
		return -EIO;

	return 0;
}

/* sysfs bluetooth enable ---------------------------------------------- */
static ssize_t bluetooth_enable_show(struct device *dev,
			   struct device_attribute *attr,
			   char *buf)
{
	return tpacpi_rfk_sysfs_enable_show(TPACPI_RFK_BLUETOOTH_SW_ID,
			attr, buf);
}

static ssize_t bluetooth_enable_store(struct device *dev,
			    struct device_attribute *attr,
			    const char *buf, size_t count)
{
	return tpacpi_rfk_sysfs_enable_store(TPACPI_RFK_BLUETOOTH_SW_ID,
				attr, buf, count);
}

static struct device_attribute dev_attr_bluetooth_enable =
	__ATTR(bluetooth_enable, S_IWUSR | S_IRUGO,
		bluetooth_enable_show, bluetooth_enable_store);

/* --------------------------------------------------------------------- */

static struct attribute *bluetooth_attributes[] = {
	&dev_attr_bluetooth_enable.attr,
	NULL
};

static const struct attribute_group bluetooth_attr_group = {
	.attrs = bluetooth_attributes,
};

static const struct tpacpi_rfk_ops bluetooth_tprfk_ops = {
	.get_status = bluetooth_get_status,
	.set_status = bluetooth_set_status,
};

static void bluetooth_shutdown(void)
{
	/* Order firmware to save current state to NVRAM */
	if (!acpi_evalf(NULL, NULL, "\\BLTH", "vd",
			TP_ACPI_BLTH_SAVE_STATE))
		printk(TPACPI_NOTICE
			"failed to save bluetooth state to NVRAM\n");
	else
		vdbg_printk(TPACPI_DBG_RFKILL,
			"bluestooth state saved to NVRAM\n");
}

static void bluetooth_exit(void)
{
	sysfs_remove_group(&tpacpi_pdev->dev.kobj,
			&bluetooth_attr_group);

	tpacpi_destroy_rfkill(TPACPI_RFK_BLUETOOTH_SW_ID);

	bluetooth_shutdown();
}

static int __init bluetooth_init(struct ibm_init_struct *iibm)
{
	int res;
	int status = 0;

	vdbg_printk(TPACPI_DBG_INIT | TPACPI_DBG_RFKILL,
			"initializing bluetooth subdriver\n");

	TPACPI_ACPIHANDLE_INIT(hkey);

	/* bluetooth not supported on 570, 600e/x, 770e, 770x, A21e, A2xm/p,
	   G4x, R30, R31, R40e, R50e, T20-22, X20-21 */
	tp_features.bluetooth = hkey_handle &&
	    acpi_evalf(hkey_handle, &status, "GBDC", "qd");

	vdbg_printk(TPACPI_DBG_INIT | TPACPI_DBG_RFKILL,
		"bluetooth is %s, status 0x%02x\n",
		str_supported(tp_features.bluetooth),
		status);

#ifdef CONFIG_THINKPAD_ACPI_DEBUGFACILITIES
	if (dbg_bluetoothemul) {
		tp_features.bluetooth = 1;
		printk(TPACPI_INFO
			"bluetooth switch emulation enabled\n");
	} else
#endif
	if (tp_features.bluetooth &&
	    !(status & TP_ACPI_BLUETOOTH_HWPRESENT)) {
		/* no bluetooth hardware present in system */
		tp_features.bluetooth = 0;
		dbg_printk(TPACPI_DBG_INIT | TPACPI_DBG_RFKILL,
			   "bluetooth hardware not installed\n");
	}

	if (!tp_features.bluetooth)
		return 1;

	res = tpacpi_new_rfkill(TPACPI_RFK_BLUETOOTH_SW_ID,
				&bluetooth_tprfk_ops,
				RFKILL_TYPE_BLUETOOTH,
				TPACPI_RFK_BLUETOOTH_SW_NAME,
				true);
	if (res)
		return res;

	res = sysfs_create_group(&tpacpi_pdev->dev.kobj,
				&bluetooth_attr_group);
	if (res) {
		tpacpi_destroy_rfkill(TPACPI_RFK_BLUETOOTH_SW_ID);
		return res;
	}

	return 0;
}

/* procfs -------------------------------------------------------------- */
static int bluetooth_read(char *p)
{
	return tpacpi_rfk_procfs_read(TPACPI_RFK_BLUETOOTH_SW_ID, p);
}

static int bluetooth_write(char *buf)
{
	return tpacpi_rfk_procfs_write(TPACPI_RFK_BLUETOOTH_SW_ID, buf);
}

static struct ibm_struct bluetooth_driver_data = {
	.name = "bluetooth",
	.read = bluetooth_read,
	.write = bluetooth_write,
	.exit = bluetooth_exit,
	.suspend = bluetooth_suspend,
	.shutdown = bluetooth_shutdown,
};

/*************************************************************************
 * Wan subdriver
 */

enum {
	/* ACPI GWAN/SWAN bits */
	TP_ACPI_WANCARD_HWPRESENT	= 0x01,	/* Wan hw available */
	TP_ACPI_WANCARD_RADIOSSW	= 0x02,	/* Wan radio enabled */
	TP_ACPI_WANCARD_RESUMECTRL	= 0x04,	/* Wan state at resume:
						   off / last state */
};

#define TPACPI_RFK_WWAN_SW_NAME		"tpacpi_wwan_sw"

static void wan_suspend(pm_message_t state)
{
	/* Try to make sure radio will resume powered off */
	if (!acpi_evalf(NULL, NULL, "\\WGSV", "qvd",
		   TP_ACPI_WGSV_PWR_OFF_ON_RESUME))
		vdbg_printk(TPACPI_DBG_RFKILL,
			"WWAN power down on resume request failed\n");
}

static int wan_get_status(void)
{
	int status;

#ifdef CONFIG_THINKPAD_ACPI_DEBUGFACILITIES
	if (dbg_wwanemul)
		return (tpacpi_wwan_emulstate) ?
		       TPACPI_RFK_RADIO_ON : TPACPI_RFK_RADIO_OFF;
#endif

	if (!acpi_evalf(hkey_handle, &status, "GWAN", "d"))
		return -EIO;

	return ((status & TP_ACPI_WANCARD_RADIOSSW) != 0) ?
			TPACPI_RFK_RADIO_ON : TPACPI_RFK_RADIO_OFF;
}

static int wan_set_status(enum tpacpi_rfkill_state state)
{
	int status;

	vdbg_printk(TPACPI_DBG_RFKILL,
		"will attempt to %s wwan\n",
		(state == TPACPI_RFK_RADIO_ON) ? "enable" : "disable");

#ifdef CONFIG_THINKPAD_ACPI_DEBUGFACILITIES
	if (dbg_wwanemul) {
		tpacpi_wwan_emulstate = (state == TPACPI_RFK_RADIO_ON);
		return 0;
	}
#endif

	/* We make sure to keep TP_ACPI_WANCARD_RESUMECTRL off */
	if (state == TPACPI_RFK_RADIO_ON)
		status = TP_ACPI_WANCARD_RADIOSSW;
	else
		status = 0;

	if (!acpi_evalf(hkey_handle, NULL, "SWAN", "vd", status))
		return -EIO;

	return 0;
}

/* sysfs wan enable ---------------------------------------------------- */
static ssize_t wan_enable_show(struct device *dev,
			   struct device_attribute *attr,
			   char *buf)
{
	return tpacpi_rfk_sysfs_enable_show(TPACPI_RFK_WWAN_SW_ID,
			attr, buf);
}

static ssize_t wan_enable_store(struct device *dev,
			    struct device_attribute *attr,
			    const char *buf, size_t count)
{
	return tpacpi_rfk_sysfs_enable_store(TPACPI_RFK_WWAN_SW_ID,
			attr, buf, count);
}

static struct device_attribute dev_attr_wan_enable =
	__ATTR(wwan_enable, S_IWUSR | S_IRUGO,
		wan_enable_show, wan_enable_store);

/* --------------------------------------------------------------------- */

static struct attribute *wan_attributes[] = {
	&dev_attr_wan_enable.attr,
	NULL
};

static const struct attribute_group wan_attr_group = {
	.attrs = wan_attributes,
};

static const struct tpacpi_rfk_ops wan_tprfk_ops = {
	.get_status = wan_get_status,
	.set_status = wan_set_status,
};

static void wan_shutdown(void)
{
	/* Order firmware to save current state to NVRAM */
	if (!acpi_evalf(NULL, NULL, "\\WGSV", "vd",
			TP_ACPI_WGSV_SAVE_STATE))
		printk(TPACPI_NOTICE
			"failed to save WWAN state to NVRAM\n");
	else
		vdbg_printk(TPACPI_DBG_RFKILL,
			"WWAN state saved to NVRAM\n");
}

static void wan_exit(void)
{
	sysfs_remove_group(&tpacpi_pdev->dev.kobj,
		&wan_attr_group);

	tpacpi_destroy_rfkill(TPACPI_RFK_WWAN_SW_ID);

	wan_shutdown();
}

static int __init wan_init(struct ibm_init_struct *iibm)
{
	int res;
	int status = 0;

	vdbg_printk(TPACPI_DBG_INIT | TPACPI_DBG_RFKILL,
			"initializing wan subdriver\n");

	TPACPI_ACPIHANDLE_INIT(hkey);

	tp_features.wan = hkey_handle &&
	    acpi_evalf(hkey_handle, &status, "GWAN", "qd");

	vdbg_printk(TPACPI_DBG_INIT | TPACPI_DBG_RFKILL,
		"wan is %s, status 0x%02x\n",
		str_supported(tp_features.wan),
		status);

#ifdef CONFIG_THINKPAD_ACPI_DEBUGFACILITIES
	if (dbg_wwanemul) {
		tp_features.wan = 1;
		printk(TPACPI_INFO
			"wwan switch emulation enabled\n");
	} else
#endif
	if (tp_features.wan &&
	    !(status & TP_ACPI_WANCARD_HWPRESENT)) {
		/* no wan hardware present in system */
		tp_features.wan = 0;
		dbg_printk(TPACPI_DBG_INIT | TPACPI_DBG_RFKILL,
			   "wan hardware not installed\n");
	}

	if (!tp_features.wan)
		return 1;

	res = tpacpi_new_rfkill(TPACPI_RFK_WWAN_SW_ID,
				&wan_tprfk_ops,
				RFKILL_TYPE_WWAN,
				TPACPI_RFK_WWAN_SW_NAME,
				true);
	if (res)
		return res;

	res = sysfs_create_group(&tpacpi_pdev->dev.kobj,
				&wan_attr_group);

	if (res) {
		tpacpi_destroy_rfkill(TPACPI_RFK_WWAN_SW_ID);
		return res;
	}

	return 0;
}

/* procfs -------------------------------------------------------------- */
static int wan_read(char *p)
{
	return tpacpi_rfk_procfs_read(TPACPI_RFK_WWAN_SW_ID, p);
}

static int wan_write(char *buf)
{
	return tpacpi_rfk_procfs_write(TPACPI_RFK_WWAN_SW_ID, buf);
}

static struct ibm_struct wan_driver_data = {
	.name = "wan",
	.read = wan_read,
	.write = wan_write,
	.exit = wan_exit,
	.suspend = wan_suspend,
	.shutdown = wan_shutdown,
};

/*************************************************************************
 * UWB subdriver
 */

enum {
	/* ACPI GUWB/SUWB bits */
	TP_ACPI_UWB_HWPRESENT	= 0x01,	/* UWB hw available */
	TP_ACPI_UWB_RADIOSSW	= 0x02,	/* UWB radio enabled */
};

#define TPACPI_RFK_UWB_SW_NAME	"tpacpi_uwb_sw"

static int uwb_get_status(void)
{
	int status;

#ifdef CONFIG_THINKPAD_ACPI_DEBUGFACILITIES
	if (dbg_uwbemul)
		return (tpacpi_uwb_emulstate) ?
		       TPACPI_RFK_RADIO_ON : TPACPI_RFK_RADIO_OFF;
#endif

	if (!acpi_evalf(hkey_handle, &status, "GUWB", "d"))
		return -EIO;

	return ((status & TP_ACPI_UWB_RADIOSSW) != 0) ?
			TPACPI_RFK_RADIO_ON : TPACPI_RFK_RADIO_OFF;
}

static int uwb_set_status(enum tpacpi_rfkill_state state)
{
	int status;

	vdbg_printk(TPACPI_DBG_RFKILL,
		"will attempt to %s UWB\n",
		(state == TPACPI_RFK_RADIO_ON) ? "enable" : "disable");

#ifdef CONFIG_THINKPAD_ACPI_DEBUGFACILITIES
	if (dbg_uwbemul) {
		tpacpi_uwb_emulstate = (state == TPACPI_RFK_RADIO_ON);
		return 0;
	}
#endif

	if (state == TPACPI_RFK_RADIO_ON)
		status = TP_ACPI_UWB_RADIOSSW;
	else
		status = 0;

	if (!acpi_evalf(hkey_handle, NULL, "SUWB", "vd", status))
		return -EIO;

	return 0;
}

/* --------------------------------------------------------------------- */

static const struct tpacpi_rfk_ops uwb_tprfk_ops = {
	.get_status = uwb_get_status,
	.set_status = uwb_set_status,
};

static void uwb_exit(void)
{
	tpacpi_destroy_rfkill(TPACPI_RFK_UWB_SW_ID);
}

static int __init uwb_init(struct ibm_init_struct *iibm)
{
	int res;
	int status = 0;

	vdbg_printk(TPACPI_DBG_INIT | TPACPI_DBG_RFKILL,
			"initializing uwb subdriver\n");

	TPACPI_ACPIHANDLE_INIT(hkey);

	tp_features.uwb = hkey_handle &&
	    acpi_evalf(hkey_handle, &status, "GUWB", "qd");

	vdbg_printk(TPACPI_DBG_INIT | TPACPI_DBG_RFKILL,
		"uwb is %s, status 0x%02x\n",
		str_supported(tp_features.uwb),
		status);

#ifdef CONFIG_THINKPAD_ACPI_DEBUGFACILITIES
	if (dbg_uwbemul) {
		tp_features.uwb = 1;
		printk(TPACPI_INFO
			"uwb switch emulation enabled\n");
	} else
#endif
	if (tp_features.uwb &&
	    !(status & TP_ACPI_UWB_HWPRESENT)) {
		/* no uwb hardware present in system */
		tp_features.uwb = 0;
		dbg_printk(TPACPI_DBG_INIT,
			   "uwb hardware not installed\n");
	}

	if (!tp_features.uwb)
		return 1;

	res = tpacpi_new_rfkill(TPACPI_RFK_UWB_SW_ID,
				&uwb_tprfk_ops,
				RFKILL_TYPE_UWB,
				TPACPI_RFK_UWB_SW_NAME,
				false);
	return res;
}

static struct ibm_struct uwb_driver_data = {
	.name = "uwb",
	.exit = uwb_exit,
	.flags.experimental = 1,
};

/*************************************************************************
 * Video subdriver
 */

#ifdef CONFIG_THINKPAD_ACPI_VIDEO

enum video_access_mode {
	TPACPI_VIDEO_NONE = 0,
	TPACPI_VIDEO_570,	/* 570 */
	TPACPI_VIDEO_770,	/* 600e/x, 770e, 770x */
	TPACPI_VIDEO_NEW,	/* all others */
};

enum {	/* video status flags, based on VIDEO_570 */
	TP_ACPI_VIDEO_S_LCD = 0x01,	/* LCD output enabled */
	TP_ACPI_VIDEO_S_CRT = 0x02,	/* CRT output enabled */
	TP_ACPI_VIDEO_S_DVI = 0x08,	/* DVI output enabled */
};

enum {  /* TPACPI_VIDEO_570 constants */
	TP_ACPI_VIDEO_570_PHSCMD = 0x87,	/* unknown magic constant :( */
	TP_ACPI_VIDEO_570_PHSMASK = 0x03,	/* PHS bits that map to
						 * video_status_flags */
	TP_ACPI_VIDEO_570_PHS2CMD = 0x8b,	/* unknown magic constant :( */
	TP_ACPI_VIDEO_570_PHS2SET = 0x80,	/* unknown magic constant :( */
};

static enum video_access_mode video_supported;
static int video_orig_autosw;

static int video_autosw_get(void);
static int video_autosw_set(int enable);

TPACPI_HANDLE(vid2, root, "\\_SB.PCI0.AGPB.VID");	/* G41 */

static int __init video_init(struct ibm_init_struct *iibm)
{
	int ivga;

	vdbg_printk(TPACPI_DBG_INIT, "initializing video subdriver\n");

	TPACPI_ACPIHANDLE_INIT(vid);
	TPACPI_ACPIHANDLE_INIT(vid2);

	if (vid2_handle && acpi_evalf(NULL, &ivga, "\\IVGA", "d") && ivga)
		/* G41, assume IVGA doesn't change */
		vid_handle = vid2_handle;

	if (!vid_handle)
		/* video switching not supported on R30, R31 */
		video_supported = TPACPI_VIDEO_NONE;
	else if (acpi_evalf(vid_handle, &video_orig_autosw, "SWIT", "qd"))
		/* 570 */
		video_supported = TPACPI_VIDEO_570;
	else if (acpi_evalf(vid_handle, &video_orig_autosw, "^VADL", "qd"))
		/* 600e/x, 770e, 770x */
		video_supported = TPACPI_VIDEO_770;
	else
		/* all others */
		video_supported = TPACPI_VIDEO_NEW;

	vdbg_printk(TPACPI_DBG_INIT, "video is %s, mode %d\n",
		str_supported(video_supported != TPACPI_VIDEO_NONE),
		video_supported);

	return (video_supported != TPACPI_VIDEO_NONE)? 0 : 1;
}

static void video_exit(void)
{
	dbg_printk(TPACPI_DBG_EXIT,
		   "restoring original video autoswitch mode\n");
	if (video_autosw_set(video_orig_autosw))
		printk(TPACPI_ERR "error while trying to restore original "
			"video autoswitch mode\n");
}

static int video_outputsw_get(void)
{
	int status = 0;
	int i;

	switch (video_supported) {
	case TPACPI_VIDEO_570:
		if (!acpi_evalf(NULL, &i, "\\_SB.PHS", "dd",
				 TP_ACPI_VIDEO_570_PHSCMD))
			return -EIO;
		status = i & TP_ACPI_VIDEO_570_PHSMASK;
		break;
	case TPACPI_VIDEO_770:
		if (!acpi_evalf(NULL, &i, "\\VCDL", "d"))
			return -EIO;
		if (i)
			status |= TP_ACPI_VIDEO_S_LCD;
		if (!acpi_evalf(NULL, &i, "\\VCDC", "d"))
			return -EIO;
		if (i)
			status |= TP_ACPI_VIDEO_S_CRT;
		break;
	case TPACPI_VIDEO_NEW:
		if (!acpi_evalf(NULL, NULL, "\\VUPS", "vd", 1) ||
		    !acpi_evalf(NULL, &i, "\\VCDC", "d"))
			return -EIO;
		if (i)
			status |= TP_ACPI_VIDEO_S_CRT;

		if (!acpi_evalf(NULL, NULL, "\\VUPS", "vd", 0) ||
		    !acpi_evalf(NULL, &i, "\\VCDL", "d"))
			return -EIO;
		if (i)
			status |= TP_ACPI_VIDEO_S_LCD;
		if (!acpi_evalf(NULL, &i, "\\VCDD", "d"))
			return -EIO;
		if (i)
			status |= TP_ACPI_VIDEO_S_DVI;
		break;
	default:
		return -ENOSYS;
	}

	return status;
}

static int video_outputsw_set(int status)
{
	int autosw;
	int res = 0;

	switch (video_supported) {
	case TPACPI_VIDEO_570:
		res = acpi_evalf(NULL, NULL,
				 "\\_SB.PHS2", "vdd",
				 TP_ACPI_VIDEO_570_PHS2CMD,
				 status | TP_ACPI_VIDEO_570_PHS2SET);
		break;
	case TPACPI_VIDEO_770:
		autosw = video_autosw_get();
		if (autosw < 0)
			return autosw;

		res = video_autosw_set(1);
		if (res)
			return res;
		res = acpi_evalf(vid_handle, NULL,
				 "ASWT", "vdd", status * 0x100, 0);
		if (!autosw && video_autosw_set(autosw)) {
			printk(TPACPI_ERR
			       "video auto-switch left enabled due to error\n");
			return -EIO;
		}
		break;
	case TPACPI_VIDEO_NEW:
		res = acpi_evalf(NULL, NULL, "\\VUPS", "vd", 0x80) &&
		      acpi_evalf(NULL, NULL, "\\VSDS", "vdd", status, 1);
		break;
	default:
		return -ENOSYS;
	}

	return (res)? 0 : -EIO;
}

static int video_autosw_get(void)
{
	int autosw = 0;

	switch (video_supported) {
	case TPACPI_VIDEO_570:
		if (!acpi_evalf(vid_handle, &autosw, "SWIT", "d"))
			return -EIO;
		break;
	case TPACPI_VIDEO_770:
	case TPACPI_VIDEO_NEW:
		if (!acpi_evalf(vid_handle, &autosw, "^VDEE", "d"))
			return -EIO;
		break;
	default:
		return -ENOSYS;
	}

	return autosw & 1;
}

static int video_autosw_set(int enable)
{
	if (!acpi_evalf(vid_handle, NULL, "_DOS", "vd", (enable)? 1 : 0))
		return -EIO;
	return 0;
}

static int video_outputsw_cycle(void)
{
	int autosw = video_autosw_get();
	int res;

	if (autosw < 0)
		return autosw;

	switch (video_supported) {
	case TPACPI_VIDEO_570:
		res = video_autosw_set(1);
		if (res)
			return res;
		res = acpi_evalf(ec_handle, NULL, "_Q16", "v");
		break;
	case TPACPI_VIDEO_770:
	case TPACPI_VIDEO_NEW:
		res = video_autosw_set(1);
		if (res)
			return res;
		res = acpi_evalf(vid_handle, NULL, "VSWT", "v");
		break;
	default:
		return -ENOSYS;
	}
	if (!autosw && video_autosw_set(autosw)) {
		printk(TPACPI_ERR
		       "video auto-switch left enabled due to error\n");
		return -EIO;
	}

	return (res)? 0 : -EIO;
}

static int video_expand_toggle(void)
{
	switch (video_supported) {
	case TPACPI_VIDEO_570:
		return acpi_evalf(ec_handle, NULL, "_Q17", "v")?
			0 : -EIO;
	case TPACPI_VIDEO_770:
		return acpi_evalf(vid_handle, NULL, "VEXP", "v")?
			0 : -EIO;
	case TPACPI_VIDEO_NEW:
		return acpi_evalf(NULL, NULL, "\\VEXP", "v")?
			0 : -EIO;
	default:
		return -ENOSYS;
	}
	/* not reached */
}

static int video_read(char *p)
{
	int status, autosw;
	int len = 0;

	if (video_supported == TPACPI_VIDEO_NONE) {
		len += sprintf(p + len, "status:\t\tnot supported\n");
		return len;
	}

	status = video_outputsw_get();
	if (status < 0)
		return status;

	autosw = video_autosw_get();
	if (autosw < 0)
		return autosw;

	len += sprintf(p + len, "status:\t\tsupported\n");
	len += sprintf(p + len, "lcd:\t\t%s\n", enabled(status, 0));
	len += sprintf(p + len, "crt:\t\t%s\n", enabled(status, 1));
	if (video_supported == TPACPI_VIDEO_NEW)
		len += sprintf(p + len, "dvi:\t\t%s\n", enabled(status, 3));
	len += sprintf(p + len, "auto:\t\t%s\n", enabled(autosw, 0));
	len += sprintf(p + len, "commands:\tlcd_enable, lcd_disable\n");
	len += sprintf(p + len, "commands:\tcrt_enable, crt_disable\n");
	if (video_supported == TPACPI_VIDEO_NEW)
		len += sprintf(p + len, "commands:\tdvi_enable, dvi_disable\n");
	len += sprintf(p + len, "commands:\tauto_enable, auto_disable\n");
	len += sprintf(p + len, "commands:\tvideo_switch, expand_toggle\n");

	return len;
}

static int video_write(char *buf)
{
	char *cmd;
	int enable, disable, status;
	int res;

	if (video_supported == TPACPI_VIDEO_NONE)
		return -ENODEV;

	enable = 0;
	disable = 0;

	while ((cmd = next_cmd(&buf))) {
		if (strlencmp(cmd, "lcd_enable") == 0) {
			enable |= TP_ACPI_VIDEO_S_LCD;
		} else if (strlencmp(cmd, "lcd_disable") == 0) {
			disable |= TP_ACPI_VIDEO_S_LCD;
		} else if (strlencmp(cmd, "crt_enable") == 0) {
			enable |= TP_ACPI_VIDEO_S_CRT;
		} else if (strlencmp(cmd, "crt_disable") == 0) {
			disable |= TP_ACPI_VIDEO_S_CRT;
		} else if (video_supported == TPACPI_VIDEO_NEW &&
			   strlencmp(cmd, "dvi_enable") == 0) {
			enable |= TP_ACPI_VIDEO_S_DVI;
		} else if (video_supported == TPACPI_VIDEO_NEW &&
			   strlencmp(cmd, "dvi_disable") == 0) {
			disable |= TP_ACPI_VIDEO_S_DVI;
		} else if (strlencmp(cmd, "auto_enable") == 0) {
			res = video_autosw_set(1);
			if (res)
				return res;
		} else if (strlencmp(cmd, "auto_disable") == 0) {
			res = video_autosw_set(0);
			if (res)
				return res;
		} else if (strlencmp(cmd, "video_switch") == 0) {
			res = video_outputsw_cycle();
			if (res)
				return res;
		} else if (strlencmp(cmd, "expand_toggle") == 0) {
			res = video_expand_toggle();
			if (res)
				return res;
		} else
			return -EINVAL;
	}

	if (enable || disable) {
		status = video_outputsw_get();
		if (status < 0)
			return status;
		res = video_outputsw_set((status & ~disable) | enable);
		if (res)
			return res;
	}

	return 0;
}

static struct ibm_struct video_driver_data = {
	.name = "video",
	.read = video_read,
	.write = video_write,
	.exit = video_exit,
};

#endif /* CONFIG_THINKPAD_ACPI_VIDEO */

/*************************************************************************
 * Light (thinklight) subdriver
 */

TPACPI_HANDLE(lght, root, "\\LGHT");	/* A21e, A2xm/p, T20-22, X20-21 */
TPACPI_HANDLE(ledb, ec, "LEDB");		/* G4x */

static int light_get_status(void)
{
	int status = 0;

	if (tp_features.light_status) {
		if (!acpi_evalf(ec_handle, &status, "KBLT", "d"))
			return -EIO;
		return (!!status);
	}

	return -ENXIO;
}

static int light_set_status(int status)
{
	int rc;

	if (tp_features.light) {
		if (cmos_handle) {
			rc = acpi_evalf(cmos_handle, NULL, NULL, "vd",
					(status)?
						TP_CMOS_THINKLIGHT_ON :
						TP_CMOS_THINKLIGHT_OFF);
		} else {
			rc = acpi_evalf(lght_handle, NULL, NULL, "vd",
					(status)? 1 : 0);
		}
		return (rc)? 0 : -EIO;
	}

	return -ENXIO;
}

static void light_set_status_worker(struct work_struct *work)
{
	struct tpacpi_led_classdev *data =
			container_of(work, struct tpacpi_led_classdev, work);

	if (likely(tpacpi_lifecycle == TPACPI_LIFE_RUNNING))
		light_set_status((data->new_state != TPACPI_LED_OFF));
}

static void light_sysfs_set(struct led_classdev *led_cdev,
			enum led_brightness brightness)
{
	struct tpacpi_led_classdev *data =
		container_of(led_cdev,
			     struct tpacpi_led_classdev,
			     led_classdev);
	data->new_state = (brightness != LED_OFF) ?
				TPACPI_LED_ON : TPACPI_LED_OFF;
	queue_work(tpacpi_wq, &data->work);
}

static enum led_brightness light_sysfs_get(struct led_classdev *led_cdev)
{
	return (light_get_status() == 1)? LED_FULL : LED_OFF;
}

static struct tpacpi_led_classdev tpacpi_led_thinklight = {
	.led_classdev = {
		.name		= "tpacpi::thinklight",
		.brightness_set	= &light_sysfs_set,
		.brightness_get	= &light_sysfs_get,
	}
};

static int __init light_init(struct ibm_init_struct *iibm)
{
	int rc;

	vdbg_printk(TPACPI_DBG_INIT, "initializing light subdriver\n");

	TPACPI_ACPIHANDLE_INIT(ledb);
	TPACPI_ACPIHANDLE_INIT(lght);
	TPACPI_ACPIHANDLE_INIT(cmos);
	INIT_WORK(&tpacpi_led_thinklight.work, light_set_status_worker);

	/* light not supported on 570, 600e/x, 770e, 770x, G4x, R30, R31 */
	tp_features.light = (cmos_handle || lght_handle) && !ledb_handle;

	if (tp_features.light)
		/* light status not supported on
		   570, 600e/x, 770e, 770x, G4x, R30, R31, R32, X20 */
		tp_features.light_status =
			acpi_evalf(ec_handle, NULL, "KBLT", "qv");

	vdbg_printk(TPACPI_DBG_INIT, "light is %s, light status is %s\n",
		str_supported(tp_features.light),
		str_supported(tp_features.light_status));

	if (!tp_features.light)
		return 1;

	rc = led_classdev_register(&tpacpi_pdev->dev,
				   &tpacpi_led_thinklight.led_classdev);

	if (rc < 0) {
		tp_features.light = 0;
		tp_features.light_status = 0;
	} else  {
		rc = 0;
	}

	return rc;
}

static void light_exit(void)
{
	led_classdev_unregister(&tpacpi_led_thinklight.led_classdev);
	if (work_pending(&tpacpi_led_thinklight.work))
		flush_workqueue(tpacpi_wq);
}

static int light_read(char *p)
{
	int len = 0;
	int status;

	if (!tp_features.light) {
		len += sprintf(p + len, "status:\t\tnot supported\n");
	} else if (!tp_features.light_status) {
		len += sprintf(p + len, "status:\t\tunknown\n");
		len += sprintf(p + len, "commands:\ton, off\n");
	} else {
		status = light_get_status();
		if (status < 0)
			return status;
		len += sprintf(p + len, "status:\t\t%s\n", onoff(status, 0));
		len += sprintf(p + len, "commands:\ton, off\n");
	}

	return len;
}

static int light_write(char *buf)
{
	char *cmd;
	int newstatus = 0;

	if (!tp_features.light)
		return -ENODEV;

	while ((cmd = next_cmd(&buf))) {
		if (strlencmp(cmd, "on") == 0) {
			newstatus = 1;
		} else if (strlencmp(cmd, "off") == 0) {
			newstatus = 0;
		} else
			return -EINVAL;
	}

	return light_set_status(newstatus);
}

static struct ibm_struct light_driver_data = {
	.name = "light",
	.read = light_read,
	.write = light_write,
	.exit = light_exit,
};

/*************************************************************************
 * Dock subdriver
 */

#ifdef CONFIG_THINKPAD_ACPI_DOCK

static void dock_notify(struct ibm_struct *ibm, u32 event);
static int dock_read(char *p);
static int dock_write(char *buf);

TPACPI_HANDLE(dock, root, "\\_SB.GDCK",	/* X30, X31, X40 */
	   "\\_SB.PCI0.DOCK",	/* 600e/x,770e,770x,A2xm/p,T20-22,X20-21 */
	   "\\_SB.PCI0.PCI1.DOCK",	/* all others */
	   "\\_SB.PCI.ISA.SLCE",	/* 570 */
    );				/* A21e,G4x,R30,R31,R32,R40,R40e,R50e */

/* don't list other alternatives as we install a notify handler on the 570 */
TPACPI_HANDLE(pci, root, "\\_SB.PCI");	/* 570 */

static const struct acpi_device_id ibm_pci_device_ids[] = {
	{PCI_ROOT_HID_STRING, 0},
	{"", 0},
};

static struct tp_acpi_drv_struct ibm_dock_acpidriver[2] = {
	{
	 .notify = dock_notify,
	 .handle = &dock_handle,
	 .type = ACPI_SYSTEM_NOTIFY,
	},
	{
	/* THIS ONE MUST NEVER BE USED FOR DRIVER AUTOLOADING.
	 * We just use it to get notifications of dock hotplug
	 * in very old thinkpads */
	 .hid = ibm_pci_device_ids,
	 .notify = dock_notify,
	 .handle = &pci_handle,
	 .type = ACPI_SYSTEM_NOTIFY,
	},
};

static struct ibm_struct dock_driver_data[2] = {
	{
	 .name = "dock",
	 .read = dock_read,
	 .write = dock_write,
	 .acpi = &ibm_dock_acpidriver[0],
	},
	{
	 .name = "dock",
	 .acpi = &ibm_dock_acpidriver[1],
	},
};

#define dock_docked() (_sta(dock_handle) & 1)

static int __init dock_init(struct ibm_init_struct *iibm)
{
	vdbg_printk(TPACPI_DBG_INIT, "initializing dock subdriver\n");

	TPACPI_ACPIHANDLE_INIT(dock);

	vdbg_printk(TPACPI_DBG_INIT, "dock is %s\n",
		str_supported(dock_handle != NULL));

	return (dock_handle)? 0 : 1;
}

static int __init dock_init2(struct ibm_init_struct *iibm)
{
	int dock2_needed;

	vdbg_printk(TPACPI_DBG_INIT, "initializing dock subdriver part 2\n");

	if (dock_driver_data[0].flags.acpi_driver_registered &&
	    dock_driver_data[0].flags.acpi_notify_installed) {
		TPACPI_ACPIHANDLE_INIT(pci);
		dock2_needed = (pci_handle != NULL);
		vdbg_printk(TPACPI_DBG_INIT,
			    "dock PCI handler for the TP 570 is %s\n",
			    str_supported(dock2_needed));
	} else {
		vdbg_printk(TPACPI_DBG_INIT,
		"dock subdriver part 2 not required\n");
		dock2_needed = 0;
	}

	return (dock2_needed)? 0 : 1;
}

static void dock_notify(struct ibm_struct *ibm, u32 event)
{
	int docked = dock_docked();
	int pci = ibm->acpi->hid && ibm->acpi->device &&
		acpi_match_device_ids(ibm->acpi->device, ibm_pci_device_ids);
	int data;

	if (event == 1 && !pci)	/* 570 */
		data = 1;	/* button */
	else if (event == 1 && pci)	/* 570 */
		data = 3;	/* dock */
	else if (event == 3 && docked)
		data = 1;	/* button */
	else if (event == 3 && !docked)
		data = 2;	/* undock */
	else if (event == 0 && docked)
		data = 3;	/* dock */
	else {
		printk(TPACPI_ERR "unknown dock event %d, status %d\n",
		       event, _sta(dock_handle));
		data = 0;	/* unknown */
	}
	acpi_bus_generate_proc_event(ibm->acpi->device, event, data);
	acpi_bus_generate_netlink_event(ibm->acpi->device->pnp.device_class,
					  dev_name(&ibm->acpi->device->dev),
					  event, data);
}

static int dock_read(char *p)
{
	int len = 0;
	int docked = dock_docked();

	if (!dock_handle)
		len += sprintf(p + len, "status:\t\tnot supported\n");
	else if (!docked)
		len += sprintf(p + len, "status:\t\tundocked\n");
	else {
		len += sprintf(p + len, "status:\t\tdocked\n");
		len += sprintf(p + len, "commands:\tdock, undock\n");
	}

	return len;
}

static int dock_write(char *buf)
{
	char *cmd;

	if (!dock_docked())
		return -ENODEV;

	while ((cmd = next_cmd(&buf))) {
		if (strlencmp(cmd, "undock") == 0) {
			if (!acpi_evalf(dock_handle, NULL, "_DCK", "vd", 0) ||
			    !acpi_evalf(dock_handle, NULL, "_EJ0", "vd", 1))
				return -EIO;
		} else if (strlencmp(cmd, "dock") == 0) {
			if (!acpi_evalf(dock_handle, NULL, "_DCK", "vd", 1))
				return -EIO;
		} else
			return -EINVAL;
	}

	return 0;
}

#endif /* CONFIG_THINKPAD_ACPI_DOCK */

/*************************************************************************
 * Bay subdriver
 */

#ifdef CONFIG_THINKPAD_ACPI_BAY

TPACPI_HANDLE(bay, root, "\\_SB.PCI.IDE.SECN.MAST",	/* 570 */
	   "\\_SB.PCI0.IDE0.IDES.IDSM",	/* 600e/x, 770e, 770x */
	   "\\_SB.PCI0.SATA.SCND.MSTR",	/* T60, X60, Z60 */
	   "\\_SB.PCI0.IDE0.SCND.MSTR",	/* all others */
	   );				/* A21e, R30, R31 */
TPACPI_HANDLE(bay_ej, bay, "_EJ3",	/* 600e/x, A2xm/p, A3x */
	   "_EJ0",		/* all others */
	   );			/* 570,A21e,G4x,R30,R31,R32,R40e,R50e */
TPACPI_HANDLE(bay2, root, "\\_SB.PCI0.IDE0.PRIM.SLAV",	/* A3x, R32 */
	   "\\_SB.PCI0.IDE0.IDEP.IDPS",	/* 600e/x, 770e, 770x */
	   );				/* all others */
TPACPI_HANDLE(bay2_ej, bay2, "_EJ3",	/* 600e/x, 770e, A3x */
	   "_EJ0",			/* 770x */
	   );				/* all others */

static int __init bay_init(struct ibm_init_struct *iibm)
{
	vdbg_printk(TPACPI_DBG_INIT, "initializing bay subdriver\n");

	TPACPI_ACPIHANDLE_INIT(bay);
	if (bay_handle)
		TPACPI_ACPIHANDLE_INIT(bay_ej);
	TPACPI_ACPIHANDLE_INIT(bay2);
	if (bay2_handle)
		TPACPI_ACPIHANDLE_INIT(bay2_ej);

	tp_features.bay_status = bay_handle &&
		acpi_evalf(bay_handle, NULL, "_STA", "qv");
	tp_features.bay_status2 = bay2_handle &&
		acpi_evalf(bay2_handle, NULL, "_STA", "qv");

	tp_features.bay_eject = bay_handle && bay_ej_handle &&
		(strlencmp(bay_ej_path, "_EJ0") == 0 || experimental);
	tp_features.bay_eject2 = bay2_handle && bay2_ej_handle &&
		(strlencmp(bay2_ej_path, "_EJ0") == 0 || experimental);

	vdbg_printk(TPACPI_DBG_INIT,
		"bay 1: status %s, eject %s; bay 2: status %s, eject %s\n",
		str_supported(tp_features.bay_status),
		str_supported(tp_features.bay_eject),
		str_supported(tp_features.bay_status2),
		str_supported(tp_features.bay_eject2));

	return (tp_features.bay_status || tp_features.bay_eject ||
		tp_features.bay_status2 || tp_features.bay_eject2)? 0 : 1;
}

static void bay_notify(struct ibm_struct *ibm, u32 event)
{
	acpi_bus_generate_proc_event(ibm->acpi->device, event, 0);
	acpi_bus_generate_netlink_event(ibm->acpi->device->pnp.device_class,
					  dev_name(&ibm->acpi->device->dev),
					  event, 0);
}

#define bay_occupied(b) (_sta(b##_handle) & 1)

static int bay_read(char *p)
{
	int len = 0;
	int occupied = bay_occupied(bay);
	int occupied2 = bay_occupied(bay2);
	int eject, eject2;

	len += sprintf(p + len, "status:\t\t%s\n",
		tp_features.bay_status ?
			(occupied ? "occupied" : "unoccupied") :
				"not supported");
	if (tp_features.bay_status2)
		len += sprintf(p + len, "status2:\t%s\n", occupied2 ?
			       "occupied" : "unoccupied");

	eject = tp_features.bay_eject && occupied;
	eject2 = tp_features.bay_eject2 && occupied2;

	if (eject && eject2)
		len += sprintf(p + len, "commands:\teject, eject2\n");
	else if (eject)
		len += sprintf(p + len, "commands:\teject\n");
	else if (eject2)
		len += sprintf(p + len, "commands:\teject2\n");

	return len;
}

static int bay_write(char *buf)
{
	char *cmd;

	if (!tp_features.bay_eject && !tp_features.bay_eject2)
		return -ENODEV;

	while ((cmd = next_cmd(&buf))) {
		if (tp_features.bay_eject && strlencmp(cmd, "eject") == 0) {
			if (!acpi_evalf(bay_ej_handle, NULL, NULL, "vd", 1))
				return -EIO;
		} else if (tp_features.bay_eject2 &&
			   strlencmp(cmd, "eject2") == 0) {
			if (!acpi_evalf(bay2_ej_handle, NULL, NULL, "vd", 1))
				return -EIO;
		} else
			return -EINVAL;
	}

	return 0;
}

static struct tp_acpi_drv_struct ibm_bay_acpidriver = {
	.notify = bay_notify,
	.handle = &bay_handle,
	.type = ACPI_SYSTEM_NOTIFY,
};

static struct ibm_struct bay_driver_data = {
	.name = "bay",
	.read = bay_read,
	.write = bay_write,
	.acpi = &ibm_bay_acpidriver,
};

#endif /* CONFIG_THINKPAD_ACPI_BAY */

/*************************************************************************
 * CMOS subdriver
 */

/* sysfs cmos_command -------------------------------------------------- */
static ssize_t cmos_command_store(struct device *dev,
			    struct device_attribute *attr,
			    const char *buf, size_t count)
{
	unsigned long cmos_cmd;
	int res;

	if (parse_strtoul(buf, 21, &cmos_cmd))
		return -EINVAL;

	res = issue_thinkpad_cmos_command(cmos_cmd);
	return (res)? res : count;
}

static struct device_attribute dev_attr_cmos_command =
	__ATTR(cmos_command, S_IWUSR, NULL, cmos_command_store);

/* --------------------------------------------------------------------- */

static int __init cmos_init(struct ibm_init_struct *iibm)
{
	int res;

	vdbg_printk(TPACPI_DBG_INIT,
		"initializing cmos commands subdriver\n");

	TPACPI_ACPIHANDLE_INIT(cmos);

	vdbg_printk(TPACPI_DBG_INIT, "cmos commands are %s\n",
		str_supported(cmos_handle != NULL));

	res = device_create_file(&tpacpi_pdev->dev, &dev_attr_cmos_command);
	if (res)
		return res;

	return (cmos_handle)? 0 : 1;
}

static void cmos_exit(void)
{
	device_remove_file(&tpacpi_pdev->dev, &dev_attr_cmos_command);
}

static int cmos_read(char *p)
{
	int len = 0;

	/* cmos not supported on 570, 600e/x, 770e, 770x, A21e, A2xm/p,
	   R30, R31, T20-22, X20-21 */
	if (!cmos_handle)
		len += sprintf(p + len, "status:\t\tnot supported\n");
	else {
		len += sprintf(p + len, "status:\t\tsupported\n");
		len += sprintf(p + len, "commands:\t<cmd> (<cmd> is 0-21)\n");
	}

	return len;
}

static int cmos_write(char *buf)
{
	char *cmd;
	int cmos_cmd, res;

	while ((cmd = next_cmd(&buf))) {
		if (sscanf(cmd, "%u", &cmos_cmd) == 1 &&
		    cmos_cmd >= 0 && cmos_cmd <= 21) {
			/* cmos_cmd set */
		} else
			return -EINVAL;

		res = issue_thinkpad_cmos_command(cmos_cmd);
		if (res)
			return res;
	}

	return 0;
}

static struct ibm_struct cmos_driver_data = {
	.name = "cmos",
	.read = cmos_read,
	.write = cmos_write,
	.exit = cmos_exit,
};

/*************************************************************************
 * LED subdriver
 */

enum led_access_mode {
	TPACPI_LED_NONE = 0,
	TPACPI_LED_570,	/* 570 */
	TPACPI_LED_OLD,	/* 600e/x, 770e, 770x, A21e, A2xm/p, T20-22, X20-21 */
	TPACPI_LED_NEW,	/* all others */
};

enum {	/* For TPACPI_LED_OLD */
	TPACPI_LED_EC_HLCL = 0x0c,	/* EC reg to get led to power on */
	TPACPI_LED_EC_HLBL = 0x0d,	/* EC reg to blink a lit led */
	TPACPI_LED_EC_HLMS = 0x0e,	/* EC reg to select led to command */
};

static enum led_access_mode led_supported;

TPACPI_HANDLE(led, ec, "SLED",	/* 570 */
	   "SYSL",		/* 600e/x, 770e, 770x, A21e, A2xm/p, */
				/* T20-22, X20-21 */
	   "LED",		/* all others */
	   );			/* R30, R31 */

#define TPACPI_LED_NUMLEDS 8
static struct tpacpi_led_classdev *tpacpi_leds;
static enum led_status_t tpacpi_led_state_cache[TPACPI_LED_NUMLEDS];
static const char * const tpacpi_led_names[TPACPI_LED_NUMLEDS] = {
	/* there's a limit of 19 chars + NULL before 2.6.26 */
	"tpacpi::power",
	"tpacpi:orange:batt",
	"tpacpi:green:batt",
	"tpacpi::dock_active",
	"tpacpi::bay_active",
	"tpacpi::dock_batt",
	"tpacpi::unknown_led",
	"tpacpi::standby",
};
#define TPACPI_SAFE_LEDS	0x0081U

static inline bool tpacpi_is_led_restricted(const unsigned int led)
{
#ifdef CONFIG_THINKPAD_ACPI_UNSAFE_LEDS
	return false;
#else
	return (TPACPI_SAFE_LEDS & (1 << led)) == 0;
#endif
}

static int led_get_status(const unsigned int led)
{
	int status;
	enum led_status_t led_s;

	switch (led_supported) {
	case TPACPI_LED_570:
		if (!acpi_evalf(ec_handle,
				&status, "GLED", "dd", 1 << led))
			return -EIO;
		led_s = (status == 0)?
				TPACPI_LED_OFF :
				((status == 1)?
					TPACPI_LED_ON :
					TPACPI_LED_BLINK);
		tpacpi_led_state_cache[led] = led_s;
		return led_s;
	default:
		return -ENXIO;
	}

	/* not reached */
}

static int led_set_status(const unsigned int led,
			  const enum led_status_t ledstatus)
{
	/* off, on, blink. Index is led_status_t */
	static const unsigned int led_sled_arg1[] = { 0, 1, 3 };
	static const unsigned int led_led_arg1[] = { 0, 0x80, 0xc0 };

	int rc = 0;

	switch (led_supported) {
	case TPACPI_LED_570:
		/* 570 */
		if (unlikely(led > 7))
			return -EINVAL;
		if (unlikely(tpacpi_is_led_restricted(led)))
			return -EPERM;
		if (!acpi_evalf(led_handle, NULL, NULL, "vdd",
				(1 << led), led_sled_arg1[ledstatus]))
			rc = -EIO;
		break;
	case TPACPI_LED_OLD:
		/* 600e/x, 770e, 770x, A21e, A2xm/p, T20-22, X20 */
		if (unlikely(led > 7))
			return -EINVAL;
		if (unlikely(tpacpi_is_led_restricted(led)))
			return -EPERM;
		rc = ec_write(TPACPI_LED_EC_HLMS, (1 << led));
		if (rc >= 0)
			rc = ec_write(TPACPI_LED_EC_HLBL,
				      (ledstatus == TPACPI_LED_BLINK) << led);
		if (rc >= 0)
			rc = ec_write(TPACPI_LED_EC_HLCL,
				      (ledstatus != TPACPI_LED_OFF) << led);
		break;
	case TPACPI_LED_NEW:
		/* all others */
		if (unlikely(led >= TPACPI_LED_NUMLEDS))
			return -EINVAL;
		if (unlikely(tpacpi_is_led_restricted(led)))
			return -EPERM;
		if (!acpi_evalf(led_handle, NULL, NULL, "vdd",
				led, led_led_arg1[ledstatus]))
			rc = -EIO;
		break;
	default:
		rc = -ENXIO;
	}

	if (!rc)
		tpacpi_led_state_cache[led] = ledstatus;

	return rc;
}

static void led_set_status_worker(struct work_struct *work)
{
	struct tpacpi_led_classdev *data =
		container_of(work, struct tpacpi_led_classdev, work);

	if (likely(tpacpi_lifecycle == TPACPI_LIFE_RUNNING))
		led_set_status(data->led, data->new_state);
}

static void led_sysfs_set(struct led_classdev *led_cdev,
			enum led_brightness brightness)
{
	struct tpacpi_led_classdev *data = container_of(led_cdev,
			     struct tpacpi_led_classdev, led_classdev);

	if (brightness == LED_OFF)
		data->new_state = TPACPI_LED_OFF;
	else if (tpacpi_led_state_cache[data->led] != TPACPI_LED_BLINK)
		data->new_state = TPACPI_LED_ON;
	else
		data->new_state = TPACPI_LED_BLINK;

	queue_work(tpacpi_wq, &data->work);
}

static int led_sysfs_blink_set(struct led_classdev *led_cdev,
			unsigned long *delay_on, unsigned long *delay_off)
{
	struct tpacpi_led_classdev *data = container_of(led_cdev,
			     struct tpacpi_led_classdev, led_classdev);

	/* Can we choose the flash rate? */
	if (*delay_on == 0 && *delay_off == 0) {
		/* yes. set them to the hardware blink rate (1 Hz) */
		*delay_on = 500; /* ms */
		*delay_off = 500; /* ms */
	} else if ((*delay_on != 500) || (*delay_off != 500))
		return -EINVAL;

	data->new_state = TPACPI_LED_BLINK;
	queue_work(tpacpi_wq, &data->work);

	return 0;
}

static enum led_brightness led_sysfs_get(struct led_classdev *led_cdev)
{
	int rc;

	struct tpacpi_led_classdev *data = container_of(led_cdev,
			     struct tpacpi_led_classdev, led_classdev);

	rc = led_get_status(data->led);

	if (rc == TPACPI_LED_OFF || rc < 0)
		rc = LED_OFF;	/* no error handling in led class :( */
	else
		rc = LED_FULL;

	return rc;
}

static void led_exit(void)
{
	unsigned int i;

	for (i = 0; i < TPACPI_LED_NUMLEDS; i++) {
		if (tpacpi_leds[i].led_classdev.name)
			led_classdev_unregister(&tpacpi_leds[i].led_classdev);
	}

	kfree(tpacpi_leds);
}

static int __init tpacpi_init_led(unsigned int led)
{
	int rc;

	tpacpi_leds[led].led = led;

	tpacpi_leds[led].led_classdev.brightness_set = &led_sysfs_set;
	tpacpi_leds[led].led_classdev.blink_set = &led_sysfs_blink_set;
	if (led_supported == TPACPI_LED_570)
		tpacpi_leds[led].led_classdev.brightness_get =
						&led_sysfs_get;

	tpacpi_leds[led].led_classdev.name = tpacpi_led_names[led];

	INIT_WORK(&tpacpi_leds[led].work, led_set_status_worker);

	rc = led_classdev_register(&tpacpi_pdev->dev,
				&tpacpi_leds[led].led_classdev);
	if (rc < 0)
		tpacpi_leds[led].led_classdev.name = NULL;

	return rc;
}

static int __init led_init(struct ibm_init_struct *iibm)
{
	unsigned int i;
	int rc;

	vdbg_printk(TPACPI_DBG_INIT, "initializing LED subdriver\n");

	TPACPI_ACPIHANDLE_INIT(led);

	if (!led_handle)
		/* led not supported on R30, R31 */
		led_supported = TPACPI_LED_NONE;
	else if (strlencmp(led_path, "SLED") == 0)
		/* 570 */
		led_supported = TPACPI_LED_570;
	else if (strlencmp(led_path, "SYSL") == 0)
		/* 600e/x, 770e, 770x, A21e, A2xm/p, T20-22, X20-21 */
		led_supported = TPACPI_LED_OLD;
	else
		/* all others */
		led_supported = TPACPI_LED_NEW;

	vdbg_printk(TPACPI_DBG_INIT, "LED commands are %s, mode %d\n",
		str_supported(led_supported), led_supported);

	tpacpi_leds = kzalloc(sizeof(*tpacpi_leds) * TPACPI_LED_NUMLEDS,
			      GFP_KERNEL);
	if (!tpacpi_leds) {
		printk(TPACPI_ERR "Out of memory for LED data\n");
		return -ENOMEM;
	}

	for (i = 0; i < TPACPI_LED_NUMLEDS; i++) {
		if (!tpacpi_is_led_restricted(i)) {
			rc = tpacpi_init_led(i);
			if (rc < 0) {
				led_exit();
				return rc;
			}
		}
	}

#ifdef CONFIG_THINKPAD_ACPI_UNSAFE_LEDS
	if (led_supported != TPACPI_LED_NONE)
		printk(TPACPI_NOTICE
			"warning: userspace override of important "
			"firmware LEDs is enabled\n");
#endif
	return (led_supported != TPACPI_LED_NONE)? 0 : 1;
}

#define str_led_status(s) \
	((s) == TPACPI_LED_OFF ? "off" : \
		((s) == TPACPI_LED_ON ? "on" : "blinking"))

static int led_read(char *p)
{
	int len = 0;

	if (!led_supported) {
		len += sprintf(p + len, "status:\t\tnot supported\n");
		return len;
	}
	len += sprintf(p + len, "status:\t\tsupported\n");

	if (led_supported == TPACPI_LED_570) {
		/* 570 */
		int i, status;
		for (i = 0; i < 8; i++) {
			status = led_get_status(i);
			if (status < 0)
				return -EIO;
			len += sprintf(p + len, "%d:\t\t%s\n",
				       i, str_led_status(status));
		}
	}

	len += sprintf(p + len, "commands:\t"
		       "<led> on, <led> off, <led> blink (<led> is 0-7)\n");

	return len;
}

static int led_write(char *buf)
{
	char *cmd;
	int led, rc;
	enum led_status_t s;

	if (!led_supported)
		return -ENODEV;

	while ((cmd = next_cmd(&buf))) {
		if (sscanf(cmd, "%d", &led) != 1 || led < 0 || led > 7)
			return -EINVAL;

		if (strstr(cmd, "off")) {
			s = TPACPI_LED_OFF;
		} else if (strstr(cmd, "on")) {
			s = TPACPI_LED_ON;
		} else if (strstr(cmd, "blink")) {
			s = TPACPI_LED_BLINK;
		} else {
			return -EINVAL;
		}

		rc = led_set_status(led, s);
		if (rc < 0)
			return rc;
	}

	return 0;
}

static struct ibm_struct led_driver_data = {
	.name = "led",
	.read = led_read,
	.write = led_write,
	.exit = led_exit,
};

/*************************************************************************
 * Beep subdriver
 */

TPACPI_HANDLE(beep, ec, "BEEP");	/* all except R30, R31 */

static int __init beep_init(struct ibm_init_struct *iibm)
{
	vdbg_printk(TPACPI_DBG_INIT, "initializing beep subdriver\n");

	TPACPI_ACPIHANDLE_INIT(beep);

	vdbg_printk(TPACPI_DBG_INIT, "beep is %s\n",
		str_supported(beep_handle != NULL));

	return (beep_handle)? 0 : 1;
}

static int beep_read(char *p)
{
	int len = 0;

	if (!beep_handle)
		len += sprintf(p + len, "status:\t\tnot supported\n");
	else {
		len += sprintf(p + len, "status:\t\tsupported\n");
		len += sprintf(p + len, "commands:\t<cmd> (<cmd> is 0-17)\n");
	}

	return len;
}

static int beep_write(char *buf)
{
	char *cmd;
	int beep_cmd;

	if (!beep_handle)
		return -ENODEV;

	while ((cmd = next_cmd(&buf))) {
		if (sscanf(cmd, "%u", &beep_cmd) == 1 &&
		    beep_cmd >= 0 && beep_cmd <= 17) {
			/* beep_cmd set */
		} else
			return -EINVAL;
		if (!acpi_evalf(beep_handle, NULL, NULL, "vdd", beep_cmd, 0))
			return -EIO;
	}

	return 0;
}

static struct ibm_struct beep_driver_data = {
	.name = "beep",
	.read = beep_read,
	.write = beep_write,
};

/*************************************************************************
 * Thermal subdriver
 */

enum thermal_access_mode {
	TPACPI_THERMAL_NONE = 0,	/* No thermal support */
	TPACPI_THERMAL_ACPI_TMP07,	/* Use ACPI TMP0-7 */
	TPACPI_THERMAL_ACPI_UPDT,	/* Use ACPI TMP0-7 with UPDT */
	TPACPI_THERMAL_TPEC_8,		/* Use ACPI EC regs, 8 sensors */
	TPACPI_THERMAL_TPEC_16,		/* Use ACPI EC regs, 16 sensors */
};

enum { /* TPACPI_THERMAL_TPEC_* */
	TP_EC_THERMAL_TMP0 = 0x78,	/* ACPI EC regs TMP 0..7 */
	TP_EC_THERMAL_TMP8 = 0xC0,	/* ACPI EC regs TMP 8..15 */
	TP_EC_THERMAL_TMP_NA = -128,	/* ACPI EC sensor not available */
};

#define TPACPI_MAX_THERMAL_SENSORS 16	/* Max thermal sensors supported */
struct ibm_thermal_sensors_struct {
	s32 temp[TPACPI_MAX_THERMAL_SENSORS];
};

static enum thermal_access_mode thermal_read_mode;

/* idx is zero-based */
static int thermal_get_sensor(int idx, s32 *value)
{
	int t;
	s8 tmp;
	char tmpi[5];

	t = TP_EC_THERMAL_TMP0;

	switch (thermal_read_mode) {
#if TPACPI_MAX_THERMAL_SENSORS >= 16
	case TPACPI_THERMAL_TPEC_16:
		if (idx >= 8 && idx <= 15) {
			t = TP_EC_THERMAL_TMP8;
			idx -= 8;
		}
		/* fallthrough */
#endif
	case TPACPI_THERMAL_TPEC_8:
		if (idx <= 7) {
			if (!acpi_ec_read(t + idx, &tmp))
				return -EIO;
			*value = tmp * 1000;
			return 0;
		}
		break;

	case TPACPI_THERMAL_ACPI_UPDT:
		if (idx <= 7) {
			snprintf(tmpi, sizeof(tmpi), "TMP%c", '0' + idx);
			if (!acpi_evalf(ec_handle, NULL, "UPDT", "v"))
				return -EIO;
			if (!acpi_evalf(ec_handle, &t, tmpi, "d"))
				return -EIO;
			*value = (t - 2732) * 100;
			return 0;
		}
		break;

	case TPACPI_THERMAL_ACPI_TMP07:
		if (idx <= 7) {
			snprintf(tmpi, sizeof(tmpi), "TMP%c", '0' + idx);
			if (!acpi_evalf(ec_handle, &t, tmpi, "d"))
				return -EIO;
			if (t > 127 || t < -127)
				t = TP_EC_THERMAL_TMP_NA;
			*value = t * 1000;
			return 0;
		}
		break;

	case TPACPI_THERMAL_NONE:
	default:
		return -ENOSYS;
	}

	return -EINVAL;
}

static int thermal_get_sensors(struct ibm_thermal_sensors_struct *s)
{
	int res, i;
	int n;

	n = 8;
	i = 0;

	if (!s)
		return -EINVAL;

	if (thermal_read_mode == TPACPI_THERMAL_TPEC_16)
		n = 16;

	for (i = 0 ; i < n; i++) {
		res = thermal_get_sensor(i, &s->temp[i]);
		if (res)
			return res;
	}

	return n;
}

/* sysfs temp##_input -------------------------------------------------- */

static ssize_t thermal_temp_input_show(struct device *dev,
			   struct device_attribute *attr,
			   char *buf)
{
	struct sensor_device_attribute *sensor_attr =
					to_sensor_dev_attr(attr);
	int idx = sensor_attr->index;
	s32 value;
	int res;

	res = thermal_get_sensor(idx, &value);
	if (res)
		return res;
	if (value == TP_EC_THERMAL_TMP_NA * 1000)
		return -ENXIO;

	return snprintf(buf, PAGE_SIZE, "%d\n", value);
}

#define THERMAL_SENSOR_ATTR_TEMP(_idxA, _idxB) \
	 SENSOR_ATTR(temp##_idxA##_input, S_IRUGO, \
		     thermal_temp_input_show, NULL, _idxB)

static struct sensor_device_attribute sensor_dev_attr_thermal_temp_input[] = {
	THERMAL_SENSOR_ATTR_TEMP(1, 0),
	THERMAL_SENSOR_ATTR_TEMP(2, 1),
	THERMAL_SENSOR_ATTR_TEMP(3, 2),
	THERMAL_SENSOR_ATTR_TEMP(4, 3),
	THERMAL_SENSOR_ATTR_TEMP(5, 4),
	THERMAL_SENSOR_ATTR_TEMP(6, 5),
	THERMAL_SENSOR_ATTR_TEMP(7, 6),
	THERMAL_SENSOR_ATTR_TEMP(8, 7),
	THERMAL_SENSOR_ATTR_TEMP(9, 8),
	THERMAL_SENSOR_ATTR_TEMP(10, 9),
	THERMAL_SENSOR_ATTR_TEMP(11, 10),
	THERMAL_SENSOR_ATTR_TEMP(12, 11),
	THERMAL_SENSOR_ATTR_TEMP(13, 12),
	THERMAL_SENSOR_ATTR_TEMP(14, 13),
	THERMAL_SENSOR_ATTR_TEMP(15, 14),
	THERMAL_SENSOR_ATTR_TEMP(16, 15),
};

#define THERMAL_ATTRS(X) \
	&sensor_dev_attr_thermal_temp_input[X].dev_attr.attr

static struct attribute *thermal_temp_input_attr[] = {
	THERMAL_ATTRS(8),
	THERMAL_ATTRS(9),
	THERMAL_ATTRS(10),
	THERMAL_ATTRS(11),
	THERMAL_ATTRS(12),
	THERMAL_ATTRS(13),
	THERMAL_ATTRS(14),
	THERMAL_ATTRS(15),
	THERMAL_ATTRS(0),
	THERMAL_ATTRS(1),
	THERMAL_ATTRS(2),
	THERMAL_ATTRS(3),
	THERMAL_ATTRS(4),
	THERMAL_ATTRS(5),
	THERMAL_ATTRS(6),
	THERMAL_ATTRS(7),
	NULL
};

static const struct attribute_group thermal_temp_input16_group = {
	.attrs = thermal_temp_input_attr
};

static const struct attribute_group thermal_temp_input8_group = {
	.attrs = &thermal_temp_input_attr[8]
};

#undef THERMAL_SENSOR_ATTR_TEMP
#undef THERMAL_ATTRS

/* --------------------------------------------------------------------- */

static int __init thermal_init(struct ibm_init_struct *iibm)
{
	u8 t, ta1, ta2;
	int i;
	int acpi_tmp7;
	int res;

	vdbg_printk(TPACPI_DBG_INIT, "initializing thermal subdriver\n");

	acpi_tmp7 = acpi_evalf(ec_handle, NULL, "TMP7", "qv");

	if (thinkpad_id.ec_model) {
		/*
		 * Direct EC access mode: sensors at registers
		 * 0x78-0x7F, 0xC0-0xC7.  Registers return 0x00 for
		 * non-implemented, thermal sensors return 0x80 when
		 * not available
		 */

		ta1 = ta2 = 0;
		for (i = 0; i < 8; i++) {
			if (acpi_ec_read(TP_EC_THERMAL_TMP0 + i, &t)) {
				ta1 |= t;
			} else {
				ta1 = 0;
				break;
			}
			if (acpi_ec_read(TP_EC_THERMAL_TMP8 + i, &t)) {
				ta2 |= t;
			} else {
				ta1 = 0;
				break;
			}
		}
		if (ta1 == 0) {
			/* This is sheer paranoia, but we handle it anyway */
			if (acpi_tmp7) {
				printk(TPACPI_ERR
				       "ThinkPad ACPI EC access misbehaving, "
				       "falling back to ACPI TMPx access "
				       "mode\n");
				thermal_read_mode = TPACPI_THERMAL_ACPI_TMP07;
			} else {
				printk(TPACPI_ERR
				       "ThinkPad ACPI EC access misbehaving, "
				       "disabling thermal sensors access\n");
				thermal_read_mode = TPACPI_THERMAL_NONE;
			}
		} else {
			thermal_read_mode =
			    (ta2 != 0) ?
			    TPACPI_THERMAL_TPEC_16 : TPACPI_THERMAL_TPEC_8;
		}
	} else if (acpi_tmp7) {
		if (acpi_evalf(ec_handle, NULL, "UPDT", "qv")) {
			/* 600e/x, 770e, 770x */
			thermal_read_mode = TPACPI_THERMAL_ACPI_UPDT;
		} else {
			/* Standard ACPI TMPx access, max 8 sensors */
			thermal_read_mode = TPACPI_THERMAL_ACPI_TMP07;
		}
	} else {
		/* temperatures not supported on 570, G4x, R30, R31, R32 */
		thermal_read_mode = TPACPI_THERMAL_NONE;
	}

	vdbg_printk(TPACPI_DBG_INIT, "thermal is %s, mode %d\n",
		str_supported(thermal_read_mode != TPACPI_THERMAL_NONE),
		thermal_read_mode);

	switch (thermal_read_mode) {
	case TPACPI_THERMAL_TPEC_16:
		res = sysfs_create_group(&tpacpi_sensors_pdev->dev.kobj,
				&thermal_temp_input16_group);
		if (res)
			return res;
		break;
	case TPACPI_THERMAL_TPEC_8:
	case TPACPI_THERMAL_ACPI_TMP07:
	case TPACPI_THERMAL_ACPI_UPDT:
		res = sysfs_create_group(&tpacpi_sensors_pdev->dev.kobj,
				&thermal_temp_input8_group);
		if (res)
			return res;
		break;
	case TPACPI_THERMAL_NONE:
	default:
		return 1;
	}

	return 0;
}

static void thermal_exit(void)
{
	switch (thermal_read_mode) {
	case TPACPI_THERMAL_TPEC_16:
		sysfs_remove_group(&tpacpi_sensors_pdev->dev.kobj,
				   &thermal_temp_input16_group);
		break;
	case TPACPI_THERMAL_TPEC_8:
	case TPACPI_THERMAL_ACPI_TMP07:
	case TPACPI_THERMAL_ACPI_UPDT:
		sysfs_remove_group(&tpacpi_sensors_pdev->dev.kobj,
				   &thermal_temp_input16_group);
		break;
	case TPACPI_THERMAL_NONE:
	default:
		break;
	}
}

static int thermal_read(char *p)
{
	int len = 0;
	int n, i;
	struct ibm_thermal_sensors_struct t;

	n = thermal_get_sensors(&t);
	if (unlikely(n < 0))
		return n;

	len += sprintf(p + len, "temperatures:\t");

	if (n > 0) {
		for (i = 0; i < (n - 1); i++)
			len += sprintf(p + len, "%d ", t.temp[i] / 1000);
		len += sprintf(p + len, "%d\n", t.temp[i] / 1000);
	} else
		len += sprintf(p + len, "not supported\n");

	return len;
}

static struct ibm_struct thermal_driver_data = {
	.name = "thermal",
	.read = thermal_read,
	.exit = thermal_exit,
};

/*************************************************************************
 * EC Dump subdriver
 */

static u8 ecdump_regs[256];

static int ecdump_read(char *p)
{
	int len = 0;
	int i, j;
	u8 v;

	len += sprintf(p + len, "EC      "
		       " +00 +01 +02 +03 +04 +05 +06 +07"
		       " +08 +09 +0a +0b +0c +0d +0e +0f\n");
	for (i = 0; i < 256; i += 16) {
		len += sprintf(p + len, "EC 0x%02x:", i);
		for (j = 0; j < 16; j++) {
			if (!acpi_ec_read(i + j, &v))
				break;
			if (v != ecdump_regs[i + j])
				len += sprintf(p + len, " *%02x", v);
			else
				len += sprintf(p + len, "  %02x", v);
			ecdump_regs[i + j] = v;
		}
		len += sprintf(p + len, "\n");
		if (j != 16)
			break;
	}

	/* These are way too dangerous to advertise openly... */
#if 0
	len += sprintf(p + len, "commands:\t0x<offset> 0x<value>"
		       " (<offset> is 00-ff, <value> is 00-ff)\n");
	len += sprintf(p + len, "commands:\t0x<offset> <value>  "
		       " (<offset> is 00-ff, <value> is 0-255)\n");
#endif
	return len;
}

static int ecdump_write(char *buf)
{
	char *cmd;
	int i, v;

	while ((cmd = next_cmd(&buf))) {
		if (sscanf(cmd, "0x%x 0x%x", &i, &v) == 2) {
			/* i and v set */
		} else if (sscanf(cmd, "0x%x %u", &i, &v) == 2) {
			/* i and v set */
		} else
			return -EINVAL;
		if (i >= 0 && i < 256 && v >= 0 && v < 256) {
			if (!acpi_ec_write(i, v))
				return -EIO;
		} else
			return -EINVAL;
	}

	return 0;
}

static struct ibm_struct ecdump_driver_data = {
	.name = "ecdump",
	.read = ecdump_read,
	.write = ecdump_write,
	.flags.experimental = 1,
};

/*************************************************************************
 * Backlight/brightness subdriver
 */

#define TPACPI_BACKLIGHT_DEV_NAME "thinkpad_screen"

/*
 * ThinkPads can read brightness from two places: EC HBRV (0x31), or
 * CMOS NVRAM byte 0x5E, bits 0-3.
 *
 * EC HBRV (0x31) has the following layout
 *   Bit 7: unknown function
 *   Bit 6: unknown function
 *   Bit 5: Z: honour scale changes, NZ: ignore scale changes
 *   Bit 4: must be set to zero to avoid problems
 *   Bit 3-0: backlight brightness level
 *
 * brightness_get_raw returns status data in the HBRV layout
 */

enum {
	TP_EC_BACKLIGHT = 0x31,

	/* TP_EC_BACKLIGHT bitmasks */
	TP_EC_BACKLIGHT_LVLMSK = 0x1F,
	TP_EC_BACKLIGHT_CMDMSK = 0xE0,
	TP_EC_BACKLIGHT_MAPSW = 0x20,
};

enum tpacpi_brightness_access_mode {
	TPACPI_BRGHT_MODE_AUTO = 0,	/* Not implemented yet */
	TPACPI_BRGHT_MODE_EC,		/* EC control */
	TPACPI_BRGHT_MODE_UCMS_STEP,	/* UCMS step-based control */
	TPACPI_BRGHT_MODE_ECNVRAM,	/* EC control w/ NVRAM store */
	TPACPI_BRGHT_MODE_MAX
};

static struct backlight_device *ibm_backlight_device;

static enum tpacpi_brightness_access_mode brightness_mode =
		TPACPI_BRGHT_MODE_MAX;

static unsigned int brightness_enable = 2; /* 2 = auto, 0 = no, 1 = yes */

static struct mutex brightness_mutex;

/* NVRAM brightness access,
 * call with brightness_mutex held! */
static unsigned int tpacpi_brightness_nvram_get(void)
{
	u8 lnvram;

	lnvram = (nvram_read_byte(TP_NVRAM_ADDR_BRIGHTNESS)
		  & TP_NVRAM_MASK_LEVEL_BRIGHTNESS)
		  >> TP_NVRAM_POS_LEVEL_BRIGHTNESS;
	lnvram &= (tp_features.bright_16levels) ? 0x0f : 0x07;

	return lnvram;
}

static void tpacpi_brightness_checkpoint_nvram(void)
{
	u8 lec = 0;
	u8 b_nvram;

	if (brightness_mode != TPACPI_BRGHT_MODE_ECNVRAM)
		return;

	vdbg_printk(TPACPI_DBG_BRGHT,
		"trying to checkpoint backlight level to NVRAM...\n");

	if (mutex_lock_killable(&brightness_mutex) < 0)
		return;

	if (unlikely(!acpi_ec_read(TP_EC_BACKLIGHT, &lec)))
		goto unlock;
	lec &= TP_EC_BACKLIGHT_LVLMSK;
	b_nvram = nvram_read_byte(TP_NVRAM_ADDR_BRIGHTNESS);

	if (lec != ((b_nvram & TP_NVRAM_MASK_LEVEL_BRIGHTNESS)
			     >> TP_NVRAM_POS_LEVEL_BRIGHTNESS)) {
		/* NVRAM needs update */
		b_nvram &= ~(TP_NVRAM_MASK_LEVEL_BRIGHTNESS <<
				TP_NVRAM_POS_LEVEL_BRIGHTNESS);
		b_nvram |= lec;
		nvram_write_byte(b_nvram, TP_NVRAM_ADDR_BRIGHTNESS);
		dbg_printk(TPACPI_DBG_BRGHT,
			   "updated NVRAM backlight level to %u (0x%02x)\n",
			   (unsigned int) lec, (unsigned int) b_nvram);
	} else
		vdbg_printk(TPACPI_DBG_BRGHT,
			   "NVRAM backlight level already is %u (0x%02x)\n",
			   (unsigned int) lec, (unsigned int) b_nvram);

unlock:
	mutex_unlock(&brightness_mutex);
}


/* call with brightness_mutex held! */
static int tpacpi_brightness_get_raw(int *status)
{
	u8 lec = 0;

	switch (brightness_mode) {
	case TPACPI_BRGHT_MODE_UCMS_STEP:
		*status = tpacpi_brightness_nvram_get();
		return 0;
	case TPACPI_BRGHT_MODE_EC:
	case TPACPI_BRGHT_MODE_ECNVRAM:
		if (unlikely(!acpi_ec_read(TP_EC_BACKLIGHT, &lec)))
			return -EIO;
		*status = lec;
		return 0;
	default:
		return -ENXIO;
	}
}

/* call with brightness_mutex held! */
/* do NOT call with illegal backlight level value */
static int tpacpi_brightness_set_ec(unsigned int value)
{
	u8 lec = 0;

	if (unlikely(!acpi_ec_read(TP_EC_BACKLIGHT, &lec)))
		return -EIO;

	if (unlikely(!acpi_ec_write(TP_EC_BACKLIGHT,
				(lec & TP_EC_BACKLIGHT_CMDMSK) |
				(value & TP_EC_BACKLIGHT_LVLMSK))))
		return -EIO;

	return 0;
}

/* call with brightness_mutex held! */
static int tpacpi_brightness_set_ucmsstep(unsigned int value)
{
	int cmos_cmd, inc;
	unsigned int current_value, i;

	current_value = tpacpi_brightness_nvram_get();

	if (value == current_value)
		return 0;

	cmos_cmd = (value > current_value) ?
			TP_CMOS_BRIGHTNESS_UP :
			TP_CMOS_BRIGHTNESS_DOWN;
	inc = (value > current_value) ? 1 : -1;

	for (i = current_value; i != value; i += inc)
		if (issue_thinkpad_cmos_command(cmos_cmd))
			return -EIO;

	return 0;
}

/* May return EINTR which can always be mapped to ERESTARTSYS */
static int brightness_set(unsigned int value)
{
	int res;

	if (value > ((tp_features.bright_16levels)? 15 : 7) ||
	    value < 0)
		return -EINVAL;

	vdbg_printk(TPACPI_DBG_BRGHT,
			"set backlight level to %d\n", value);

	res = mutex_lock_killable(&brightness_mutex);
	if (res < 0)
		return res;

	switch (brightness_mode) {
	case TPACPI_BRGHT_MODE_EC:
	case TPACPI_BRGHT_MODE_ECNVRAM:
		res = tpacpi_brightness_set_ec(value);
		break;
	case TPACPI_BRGHT_MODE_UCMS_STEP:
		res = tpacpi_brightness_set_ucmsstep(value);
		break;
	default:
		res = -ENXIO;
	}

	mutex_unlock(&brightness_mutex);
	return res;
}

/* sysfs backlight class ----------------------------------------------- */

static int brightness_update_status(struct backlight_device *bd)
{
	unsigned int level =
		(bd->props.fb_blank == FB_BLANK_UNBLANK &&
		 bd->props.power == FB_BLANK_UNBLANK) ?
				bd->props.brightness : 0;

	dbg_printk(TPACPI_DBG_BRGHT,
			"backlight: attempt to set level to %d\n",
			level);

	/* it is the backlight class's job (caller) to handle
	 * EINTR and other errors properly */
	return brightness_set(level);
}

static int brightness_get(struct backlight_device *bd)
{
	int status, res;

	res = mutex_lock_killable(&brightness_mutex);
	if (res < 0)
		return 0;

	res = tpacpi_brightness_get_raw(&status);

	mutex_unlock(&brightness_mutex);

	if (res < 0)
		return 0;

	return status & TP_EC_BACKLIGHT_LVLMSK;
}

static struct backlight_ops ibm_backlight_data = {
	.get_brightness = brightness_get,
	.update_status  = brightness_update_status,
};

/* --------------------------------------------------------------------- */

static int __init brightness_init(struct ibm_init_struct *iibm)
{
	int b;

	vdbg_printk(TPACPI_DBG_INIT, "initializing brightness subdriver\n");

	mutex_init(&brightness_mutex);

	/*
	 * We always attempt to detect acpi support, so as to switch
	 * Lenovo Vista BIOS to ACPI brightness mode even if we are not
	 * going to publish a backlight interface
	 */
	b = tpacpi_check_std_acpi_brightness_support();
	if (b > 0) {

		if (acpi_video_backlight_support()) {
			if (brightness_enable > 1) {
				printk(TPACPI_NOTICE
				       "Standard ACPI backlight interface "
				       "available, not loading native one.\n");
				return 1;
			} else if (brightness_enable == 1) {
				printk(TPACPI_NOTICE
				       "Backlight control force enabled, even if standard "
				       "ACPI backlight interface is available\n");
			}
		} else {
			if (brightness_enable > 1) {
				printk(TPACPI_NOTICE
				       "Standard ACPI backlight interface not "
				       "available, thinkpad_acpi native "
				       "brightness control enabled\n");
			}
		}
	}

	if (!brightness_enable) {
		dbg_printk(TPACPI_DBG_INIT | TPACPI_DBG_BRGHT,
			   "brightness support disabled by "
			   "module parameter\n");
		return 1;
	}

	if (b > 16) {
		printk(TPACPI_ERR
		       "Unsupported brightness interface, "
		       "please contact %s\n", TPACPI_MAIL);
		return 1;
	}
	if (b == 16)
		tp_features.bright_16levels = 1;

	/*
	 * Check for module parameter bogosity, note that we
	 * init brightness_mode to TPACPI_BRGHT_MODE_MAX in order to be
	 * able to detect "unspecified"
	 */
	if (brightness_mode > TPACPI_BRGHT_MODE_MAX)
		return -EINVAL;

	/* TPACPI_BRGHT_MODE_AUTO not implemented yet, just use default */
	if (brightness_mode == TPACPI_BRGHT_MODE_AUTO ||
	    brightness_mode == TPACPI_BRGHT_MODE_MAX) {
		if (thinkpad_id.vendor == PCI_VENDOR_ID_IBM) {
			/*
			 * IBM models that define HBRV probably have
			 * EC-based backlight level control
			 */
			if (acpi_evalf(ec_handle, NULL, "HBRV", "qd"))
				/* T40-T43, R50-R52, R50e, R51e, X31-X41 */
				brightness_mode = TPACPI_BRGHT_MODE_ECNVRAM;
			else
				/* all other IBM ThinkPads */
				brightness_mode = TPACPI_BRGHT_MODE_UCMS_STEP;
		} else
			/* All Lenovo ThinkPads */
			brightness_mode = TPACPI_BRGHT_MODE_UCMS_STEP;

		dbg_printk(TPACPI_DBG_BRGHT,
			   "selected brightness_mode=%d\n",
			   brightness_mode);
	}

	if (tpacpi_brightness_get_raw(&b) < 0)
		return 1;

	if (tp_features.bright_16levels)
		printk(TPACPI_INFO
		       "detected a 16-level brightness capable ThinkPad\n");

	ibm_backlight_device = backlight_device_register(
					TPACPI_BACKLIGHT_DEV_NAME, NULL, NULL,
					&ibm_backlight_data);
	if (IS_ERR(ibm_backlight_device)) {
		printk(TPACPI_ERR "Could not register backlight device\n");
		return PTR_ERR(ibm_backlight_device);
	}
	vdbg_printk(TPACPI_DBG_INIT | TPACPI_DBG_BRGHT,
			"brightness is supported\n");

	ibm_backlight_device->props.max_brightness =
				(tp_features.bright_16levels)? 15 : 7;
	ibm_backlight_device->props.brightness = b & TP_EC_BACKLIGHT_LVLMSK;
	backlight_update_status(ibm_backlight_device);

	return 0;
}

static void brightness_suspend(pm_message_t state)
{
	tpacpi_brightness_checkpoint_nvram();
}

static void brightness_shutdown(void)
{
	tpacpi_brightness_checkpoint_nvram();
}

static void brightness_exit(void)
{
	if (ibm_backlight_device) {
		vdbg_printk(TPACPI_DBG_EXIT | TPACPI_DBG_BRGHT,
			    "calling backlight_device_unregister()\n");
		backlight_device_unregister(ibm_backlight_device);
	}

	tpacpi_brightness_checkpoint_nvram();
}

static int brightness_read(char *p)
{
	int len = 0;
	int level;

	level = brightness_get(NULL);
	if (level < 0) {
		len += sprintf(p + len, "level:\t\tunreadable\n");
	} else {
		len += sprintf(p + len, "level:\t\t%d\n", level);
		len += sprintf(p + len, "commands:\tup, down\n");
		len += sprintf(p + len, "commands:\tlevel <level>"
			       " (<level> is 0-%d)\n",
			       (tp_features.bright_16levels) ? 15 : 7);
	}

	return len;
}

static int brightness_write(char *buf)
{
	int level;
	int rc;
	char *cmd;
	int max_level = (tp_features.bright_16levels) ? 15 : 7;

	level = brightness_get(NULL);
	if (level < 0)
		return level;

	while ((cmd = next_cmd(&buf))) {
		if (strlencmp(cmd, "up") == 0) {
			if (level < max_level)
				level++;
		} else if (strlencmp(cmd, "down") == 0) {
			if (level > 0)
				level--;
		} else if (sscanf(cmd, "level %d", &level) == 1 &&
			   level >= 0 && level <= max_level) {
			/* new level set */
		} else
			return -EINVAL;
	}

	tpacpi_disclose_usertask("procfs brightness",
			"set level to %d\n", level);

	/*
	 * Now we know what the final level should be, so we try to set it.
	 * Doing it this way makes the syscall restartable in case of EINTR
	 */
	rc = brightness_set(level);
	return (rc == -EINTR)? ERESTARTSYS : rc;
}

static struct ibm_struct brightness_driver_data = {
	.name = "brightness",
	.read = brightness_read,
	.write = brightness_write,
	.exit = brightness_exit,
	.suspend = brightness_suspend,
	.shutdown = brightness_shutdown,
};

/*************************************************************************
 * Volume subdriver
 */

static int volume_offset = 0x30;

static int volume_read(char *p)
{
	int len = 0;
	u8 level;

	if (!acpi_ec_read(volume_offset, &level)) {
		len += sprintf(p + len, "level:\t\tunreadable\n");
	} else {
		len += sprintf(p + len, "level:\t\t%d\n", level & 0xf);
		len += sprintf(p + len, "mute:\t\t%s\n", onoff(level, 6));
		len += sprintf(p + len, "commands:\tup, down, mute\n");
		len += sprintf(p + len, "commands:\tlevel <level>"
			       " (<level> is 0-15)\n");
	}

	return len;
}

static int volume_write(char *buf)
{
	int cmos_cmd, inc, i;
	u8 level, mute;
	int new_level, new_mute;
	char *cmd;

	while ((cmd = next_cmd(&buf))) {
		if (!acpi_ec_read(volume_offset, &level))
			return -EIO;
		new_mute = mute = level & 0x40;
		new_level = level = level & 0xf;

		if (strlencmp(cmd, "up") == 0) {
			if (mute)
				new_mute = 0;
			else
				new_level = level == 15 ? 15 : level + 1;
		} else if (strlencmp(cmd, "down") == 0) {
			if (mute)
				new_mute = 0;
			else
				new_level = level == 0 ? 0 : level - 1;
		} else if (sscanf(cmd, "level %d", &new_level) == 1 &&
			   new_level >= 0 && new_level <= 15) {
			/* new_level set */
		} else if (strlencmp(cmd, "mute") == 0) {
			new_mute = 0x40;
		} else
			return -EINVAL;

		if (new_level != level) {
			/* mute doesn't change */

			cmos_cmd = (new_level > level) ?
					TP_CMOS_VOLUME_UP : TP_CMOS_VOLUME_DOWN;
			inc = new_level > level ? 1 : -1;

			if (mute && (issue_thinkpad_cmos_command(cmos_cmd) ||
				     !acpi_ec_write(volume_offset, level)))
				return -EIO;

			for (i = level; i != new_level; i += inc)
				if (issue_thinkpad_cmos_command(cmos_cmd) ||
				    !acpi_ec_write(volume_offset, i + inc))
					return -EIO;

			if (mute &&
			    (issue_thinkpad_cmos_command(TP_CMOS_VOLUME_MUTE) ||
			     !acpi_ec_write(volume_offset, new_level + mute))) {
				return -EIO;
			}
		}

		if (new_mute != mute) {
			/* level doesn't change */

			cmos_cmd = (new_mute) ?
				   TP_CMOS_VOLUME_MUTE : TP_CMOS_VOLUME_UP;

			if (issue_thinkpad_cmos_command(cmos_cmd) ||
			    !acpi_ec_write(volume_offset, level + new_mute))
				return -EIO;
		}
	}

	return 0;
}

static struct ibm_struct volume_driver_data = {
	.name = "volume",
	.read = volume_read,
	.write = volume_write,
};

/*************************************************************************
 * Fan subdriver
 */

/*
 * FAN ACCESS MODES
 *
 * TPACPI_FAN_RD_ACPI_GFAN:
 * 	ACPI GFAN method: returns fan level
 *
 * 	see TPACPI_FAN_WR_ACPI_SFAN
 * 	EC 0x2f (HFSP) not available if GFAN exists
 *
 * TPACPI_FAN_WR_ACPI_SFAN:
 * 	ACPI SFAN method: sets fan level, 0 (stop) to 7 (max)
 *
 * 	EC 0x2f (HFSP) might be available *for reading*, but do not use
 * 	it for writing.
 *
 * TPACPI_FAN_WR_TPEC:
 * 	ThinkPad EC register 0x2f (HFSP): fan control loop mode
 * 	Supported on almost all ThinkPads
 *
 * 	Fan speed changes of any sort (including those caused by the
 * 	disengaged mode) are usually done slowly by the firmware as the
 * 	maximum ammount of fan duty cycle change per second seems to be
 * 	limited.
 *
 * 	Reading is not available if GFAN exists.
 * 	Writing is not available if SFAN exists.
 *
 * 	Bits
 *	 7	automatic mode engaged;
 *  		(default operation mode of the ThinkPad)
 * 		fan level is ignored in this mode.
 *	 6	full speed mode (takes precedence over bit 7);
 *		not available on all thinkpads.  May disable
 *		the tachometer while the fan controller ramps up
 *		the speed (which can take up to a few *minutes*).
 *		Speeds up fan to 100% duty-cycle, which is far above
 *		the standard RPM levels.  It is not impossible that
 *		it could cause hardware damage.
 *	5-3	unused in some models.  Extra bits for fan level
 *		in others, but still useless as all values above
 *		7 map to the same speed as level 7 in these models.
 *	2-0	fan level (0..7 usually)
 *			0x00 = stop
 * 			0x07 = max (set when temperatures critical)
 * 		Some ThinkPads may have other levels, see
 * 		TPACPI_FAN_WR_ACPI_FANS (X31/X40/X41)
 *
 *	FIRMWARE BUG: on some models, EC 0x2f might not be initialized at
 *	boot. Apparently the EC does not intialize it, so unless ACPI DSDT
 *	does so, its initial value is meaningless (0x07).
 *
 *	For firmware bugs, refer to:
 *	http://thinkwiki.org/wiki/Embedded_Controller_Firmware#Firmware_Issues
 *
 * 	----
 *
 *	ThinkPad EC register 0x84 (LSB), 0x85 (MSB):
 *	Main fan tachometer reading (in RPM)
 *
 *	This register is present on all ThinkPads with a new-style EC, and
 *	it is known not to be present on the A21m/e, and T22, as there is
 *	something else in offset 0x84 according to the ACPI DSDT.  Other
 *	ThinkPads from this same time period (and earlier) probably lack the
 *	tachometer as well.
 *
 *	Unfortunately a lot of ThinkPads with new-style ECs but whose firmware
 *	was never fixed by IBM to report the EC firmware version string
 *	probably support the tachometer (like the early X models), so
 *	detecting it is quite hard.  We need more data to know for sure.
 *
 *	FIRMWARE BUG: always read 0x84 first, otherwise incorrect readings
 *	might result.
 *
 *	FIRMWARE BUG: may go stale while the EC is switching to full speed
 *	mode.
 *
 *	For firmware bugs, refer to:
 *	http://thinkwiki.org/wiki/Embedded_Controller_Firmware#Firmware_Issues
 *
 * TPACPI_FAN_WR_ACPI_FANS:
 *	ThinkPad X31, X40, X41.  Not available in the X60.
 *
 *	FANS ACPI handle: takes three arguments: low speed, medium speed,
 *	high speed.  ACPI DSDT seems to map these three speeds to levels
 *	as follows: STOP LOW LOW MED MED HIGH HIGH HIGH HIGH
 *	(this map is stored on FAN0..FAN8 as "0,1,1,2,2,3,3,3,3")
 *
 * 	The speeds are stored on handles
 * 	(FANA:FAN9), (FANC:FANB), (FANE:FAND).
 *
 * 	There are three default speed sets, acessible as handles:
 * 	FS1L,FS1M,FS1H; FS2L,FS2M,FS2H; FS3L,FS3M,FS3H
 *
 * 	ACPI DSDT switches which set is in use depending on various
 * 	factors.
 *
 * 	TPACPI_FAN_WR_TPEC is also available and should be used to
 * 	command the fan.  The X31/X40/X41 seems to have 8 fan levels,
 * 	but the ACPI tables just mention level 7.
 */

enum {					/* Fan control constants */
	fan_status_offset = 0x2f,	/* EC register 0x2f */
	fan_rpm_offset = 0x84,		/* EC register 0x84: LSB, 0x85 MSB (RPM)
					 * 0x84 must be read before 0x85 */

	TP_EC_FAN_FULLSPEED = 0x40,	/* EC fan mode: full speed */
	TP_EC_FAN_AUTO	    = 0x80,	/* EC fan mode: auto fan control */

	TPACPI_FAN_LAST_LEVEL = 0x100,	/* Use cached last-seen fan level */
};

enum fan_status_access_mode {
	TPACPI_FAN_NONE = 0,		/* No fan status or control */
	TPACPI_FAN_RD_ACPI_GFAN,	/* Use ACPI GFAN */
	TPACPI_FAN_RD_TPEC,		/* Use ACPI EC regs 0x2f, 0x84-0x85 */
};

enum fan_control_access_mode {
	TPACPI_FAN_WR_NONE = 0,		/* No fan control */
	TPACPI_FAN_WR_ACPI_SFAN,	/* Use ACPI SFAN */
	TPACPI_FAN_WR_TPEC,		/* Use ACPI EC reg 0x2f */
	TPACPI_FAN_WR_ACPI_FANS,	/* Use ACPI FANS and EC reg 0x2f */
};

enum fan_control_commands {
	TPACPI_FAN_CMD_SPEED 	= 0x0001,	/* speed command */
	TPACPI_FAN_CMD_LEVEL 	= 0x0002,	/* level command  */
	TPACPI_FAN_CMD_ENABLE	= 0x0004,	/* enable/disable cmd,
						 * and also watchdog cmd */
};

static int fan_control_allowed;

static enum fan_status_access_mode fan_status_access_mode;
static enum fan_control_access_mode fan_control_access_mode;
static enum fan_control_commands fan_control_commands;

static u8 fan_control_initial_status;
static u8 fan_control_desired_level;
static u8 fan_control_resume_level;
static int fan_watchdog_maxinterval;

static struct mutex fan_mutex;

static void fan_watchdog_fire(struct work_struct *ignored);
static DECLARE_DELAYED_WORK(fan_watchdog_task, fan_watchdog_fire);

TPACPI_HANDLE(fans, ec, "FANS");	/* X31, X40, X41 */
TPACPI_HANDLE(gfan, ec, "GFAN",	/* 570 */
	   "\\FSPD",		/* 600e/x, 770e, 770x */
	   );			/* all others */
TPACPI_HANDLE(sfan, ec, "SFAN",	/* 570 */
	   "JFNS",		/* 770x-JL */
	   );			/* all others */

/*
 * Unitialized HFSP quirk: ACPI DSDT and EC fail to initialize the
 * HFSP register at boot, so it contains 0x07 but the Thinkpad could
 * be in auto mode (0x80).
 *
 * This is corrected by any write to HFSP either by the driver, or
 * by the firmware.
 *
 * We assume 0x07 really means auto mode while this quirk is active,
 * as this is far more likely than the ThinkPad being in level 7,
 * which is only used by the firmware during thermal emergencies.
 */

static void fan_quirk1_detect(void)
{
	/* In some ThinkPads, neither the EC nor the ACPI
	 * DSDT initialize the HFSP register, and it ends up
	 * being initially set to 0x07 when it *could* be
	 * either 0x07 or 0x80.
	 *
	 * Enable for TP-1Y (T43), TP-78 (R51e),
	 * TP-76 (R52), TP-70 (T43, R52), which are known
	 * to be buggy. */
	if (fan_control_initial_status == 0x07) {
		switch (thinkpad_id.ec_model) {
		case 0x5931: /* TP-1Y */
		case 0x3837: /* TP-78 */
		case 0x3637: /* TP-76 */
		case 0x3037: /* TP-70 */
			printk(TPACPI_NOTICE
			       "fan_init: initial fan status is unknown, "
			       "assuming it is in auto mode\n");
			tp_features.fan_ctrl_status_undef = 1;
			;;
		}
	}
}

static void fan_quirk1_handle(u8 *fan_status)
{
	if (unlikely(tp_features.fan_ctrl_status_undef)) {
		if (*fan_status != fan_control_initial_status) {
			/* something changed the HFSP regisnter since
			 * driver init time, so it is not undefined
			 * anymore */
			tp_features.fan_ctrl_status_undef = 0;
		} else {
			/* Return most likely status. In fact, it
			 * might be the only possible status */
			*fan_status = TP_EC_FAN_AUTO;
		}
	}
}

/*
 * Call with fan_mutex held
 */
static void fan_update_desired_level(u8 status)
{
	if ((status &
	     (TP_EC_FAN_AUTO | TP_EC_FAN_FULLSPEED)) == 0) {
		if (status > 7)
			fan_control_desired_level = 7;
		else
			fan_control_desired_level = status;
	}
}

static int fan_get_status(u8 *status)
{
	u8 s;

	/* TODO:
	 * Add TPACPI_FAN_RD_ACPI_FANS ? */

	switch (fan_status_access_mode) {
	case TPACPI_FAN_RD_ACPI_GFAN:
		/* 570, 600e/x, 770e, 770x */

		if (unlikely(!acpi_evalf(gfan_handle, &s, NULL, "d")))
			return -EIO;

		if (likely(status))
			*status = s & 0x07;

		break;

	case TPACPI_FAN_RD_TPEC:
		/* all except 570, 600e/x, 770e, 770x */
		if (unlikely(!acpi_ec_read(fan_status_offset, &s)))
			return -EIO;

		if (likely(status)) {
			*status = s;
			fan_quirk1_handle(status);
		}

		break;

	default:
		return -ENXIO;
	}

	return 0;
}

static int fan_get_status_safe(u8 *status)
{
	int rc;
	u8 s;

	if (mutex_lock_killable(&fan_mutex))
		return -ERESTARTSYS;
	rc = fan_get_status(&s);
	if (!rc)
		fan_update_desired_level(s);
	mutex_unlock(&fan_mutex);

	if (status)
		*status = s;

	return rc;
}

static int fan_get_speed(unsigned int *speed)
{
	u8 hi, lo;

	switch (fan_status_access_mode) {
	case TPACPI_FAN_RD_TPEC:
		/* all except 570, 600e/x, 770e, 770x */
		if (unlikely(!acpi_ec_read(fan_rpm_offset, &lo) ||
			     !acpi_ec_read(fan_rpm_offset + 1, &hi)))
			return -EIO;

		if (likely(speed))
			*speed = (hi << 8) | lo;

		break;

	default:
		return -ENXIO;
	}

	return 0;
}

static int fan_set_level(int level)
{
	if (!fan_control_allowed)
		return -EPERM;

	switch (fan_control_access_mode) {
	case TPACPI_FAN_WR_ACPI_SFAN:
		if (level >= 0 && level <= 7) {
			if (!acpi_evalf(sfan_handle, NULL, NULL, "vd", level))
				return -EIO;
		} else
			return -EINVAL;
		break;

	case TPACPI_FAN_WR_ACPI_FANS:
	case TPACPI_FAN_WR_TPEC:
		if (!(level & TP_EC_FAN_AUTO) &&
		    !(level & TP_EC_FAN_FULLSPEED) &&
		    ((level < 0) || (level > 7)))
			return -EINVAL;

		/* safety net should the EC not support AUTO
		 * or FULLSPEED mode bits and just ignore them */
		if (level & TP_EC_FAN_FULLSPEED)
			level |= 7;	/* safety min speed 7 */
		else if (level & TP_EC_FAN_AUTO)
			level |= 4;	/* safety min speed 4 */

		if (!acpi_ec_write(fan_status_offset, level))
			return -EIO;
		else
			tp_features.fan_ctrl_status_undef = 0;
		break;

	default:
		return -ENXIO;
	}

	vdbg_printk(TPACPI_DBG_FAN,
		"fan control: set fan control register to 0x%02x\n", level);
	return 0;
}

static int fan_set_level_safe(int level)
{
	int rc;

	if (!fan_control_allowed)
		return -EPERM;

	if (mutex_lock_killable(&fan_mutex))
		return -ERESTARTSYS;

	if (level == TPACPI_FAN_LAST_LEVEL)
		level = fan_control_desired_level;

	rc = fan_set_level(level);
	if (!rc)
		fan_update_desired_level(level);

	mutex_unlock(&fan_mutex);
	return rc;
}

static int fan_set_enable(void)
{
	u8 s;
	int rc;

	if (!fan_control_allowed)
		return -EPERM;

	if (mutex_lock_killable(&fan_mutex))
		return -ERESTARTSYS;

	switch (fan_control_access_mode) {
	case TPACPI_FAN_WR_ACPI_FANS:
	case TPACPI_FAN_WR_TPEC:
		rc = fan_get_status(&s);
		if (rc < 0)
			break;

		/* Don't go out of emergency fan mode */
		if (s != 7) {
			s &= 0x07;
			s |= TP_EC_FAN_AUTO | 4; /* min fan speed 4 */
		}

		if (!acpi_ec_write(fan_status_offset, s))
			rc = -EIO;
		else {
			tp_features.fan_ctrl_status_undef = 0;
			rc = 0;
		}
		break;

	case TPACPI_FAN_WR_ACPI_SFAN:
		rc = fan_get_status(&s);
		if (rc < 0)
			break;

		s &= 0x07;

		/* Set fan to at least level 4 */
		s |= 4;

		if (!acpi_evalf(sfan_handle, NULL, NULL, "vd", s))
			rc = -EIO;
		else
			rc = 0;
		break;

	default:
		rc = -ENXIO;
	}

	mutex_unlock(&fan_mutex);

	if (!rc)
		vdbg_printk(TPACPI_DBG_FAN,
			"fan control: set fan control register to 0x%02x\n",
			s);
	return rc;
}

static int fan_set_disable(void)
{
	int rc;

	if (!fan_control_allowed)
		return -EPERM;

	if (mutex_lock_killable(&fan_mutex))
		return -ERESTARTSYS;

	rc = 0;
	switch (fan_control_access_mode) {
	case TPACPI_FAN_WR_ACPI_FANS:
	case TPACPI_FAN_WR_TPEC:
		if (!acpi_ec_write(fan_status_offset, 0x00))
			rc = -EIO;
		else {
			fan_control_desired_level = 0;
			tp_features.fan_ctrl_status_undef = 0;
		}
		break;

	case TPACPI_FAN_WR_ACPI_SFAN:
		if (!acpi_evalf(sfan_handle, NULL, NULL, "vd", 0x00))
			rc = -EIO;
		else
			fan_control_desired_level = 0;
		break;

	default:
		rc = -ENXIO;
	}

	if (!rc)
		vdbg_printk(TPACPI_DBG_FAN,
			"fan control: set fan control register to 0\n");

	mutex_unlock(&fan_mutex);
	return rc;
}

static int fan_set_speed(int speed)
{
	int rc;

	if (!fan_control_allowed)
		return -EPERM;

	if (mutex_lock_killable(&fan_mutex))
		return -ERESTARTSYS;

	rc = 0;
	switch (fan_control_access_mode) {
	case TPACPI_FAN_WR_ACPI_FANS:
		if (speed >= 0 && speed <= 65535) {
			if (!acpi_evalf(fans_handle, NULL, NULL, "vddd",
					speed, speed, speed))
				rc = -EIO;
		} else
			rc = -EINVAL;
		break;

	default:
		rc = -ENXIO;
	}

	mutex_unlock(&fan_mutex);
	return rc;
}

static void fan_watchdog_reset(void)
{
	static int fan_watchdog_active;

	if (fan_control_access_mode == TPACPI_FAN_WR_NONE)
		return;

	if (fan_watchdog_active)
		cancel_delayed_work(&fan_watchdog_task);

	if (fan_watchdog_maxinterval > 0 &&
	    tpacpi_lifecycle != TPACPI_LIFE_EXITING) {
		fan_watchdog_active = 1;
		if (!queue_delayed_work(tpacpi_wq, &fan_watchdog_task,
				msecs_to_jiffies(fan_watchdog_maxinterval
						 * 1000))) {
			printk(TPACPI_ERR
			       "failed to queue the fan watchdog, "
			       "watchdog will not trigger\n");
		}
	} else
		fan_watchdog_active = 0;
}

static void fan_watchdog_fire(struct work_struct *ignored)
{
	int rc;

	if (tpacpi_lifecycle != TPACPI_LIFE_RUNNING)
		return;

	printk(TPACPI_NOTICE "fan watchdog: enabling fan\n");
	rc = fan_set_enable();
	if (rc < 0) {
		printk(TPACPI_ERR "fan watchdog: error %d while enabling fan, "
			"will try again later...\n", -rc);
		/* reschedule for later */
		fan_watchdog_reset();
	}
}

/*
 * SYSFS fan layout: hwmon compatible (device)
 *
 * pwm*_enable:
 * 	0: "disengaged" mode
 * 	1: manual mode
 * 	2: native EC "auto" mode (recommended, hardware default)
 *
 * pwm*: set speed in manual mode, ignored otherwise.
 * 	0 is level 0; 255 is level 7. Intermediate points done with linear
 * 	interpolation.
 *
 * fan*_input: tachometer reading, RPM
 *
 *
 * SYSFS fan layout: extensions
 *
 * fan_watchdog (driver):
 * 	fan watchdog interval in seconds, 0 disables (default), max 120
 */

/* sysfs fan pwm1_enable ----------------------------------------------- */
static ssize_t fan_pwm1_enable_show(struct device *dev,
				    struct device_attribute *attr,
				    char *buf)
{
	int res, mode;
	u8 status;

	res = fan_get_status_safe(&status);
	if (res)
		return res;

	if (status & TP_EC_FAN_FULLSPEED) {
		mode = 0;
	} else if (status & TP_EC_FAN_AUTO) {
		mode = 2;
	} else
		mode = 1;

	return snprintf(buf, PAGE_SIZE, "%d\n", mode);
}

static ssize_t fan_pwm1_enable_store(struct device *dev,
				     struct device_attribute *attr,
				     const char *buf, size_t count)
{
	unsigned long t;
	int res, level;

	if (parse_strtoul(buf, 2, &t))
		return -EINVAL;

	tpacpi_disclose_usertask("hwmon pwm1_enable",
			"set fan mode to %lu\n", t);

	switch (t) {
	case 0:
		level = TP_EC_FAN_FULLSPEED;
		break;
	case 1:
		level = TPACPI_FAN_LAST_LEVEL;
		break;
	case 2:
		level = TP_EC_FAN_AUTO;
		break;
	case 3:
		/* reserved for software-controlled auto mode */
		return -ENOSYS;
	default:
		return -EINVAL;
	}

	res = fan_set_level_safe(level);
	if (res == -ENXIO)
		return -EINVAL;
	else if (res < 0)
		return res;

	fan_watchdog_reset();

	return count;
}

static struct device_attribute dev_attr_fan_pwm1_enable =
	__ATTR(pwm1_enable, S_IWUSR | S_IRUGO,
		fan_pwm1_enable_show, fan_pwm1_enable_store);

/* sysfs fan pwm1 ------------------------------------------------------ */
static ssize_t fan_pwm1_show(struct device *dev,
			     struct device_attribute *attr,
			     char *buf)
{
	int res;
	u8 status;

	res = fan_get_status_safe(&status);
	if (res)
		return res;

	if ((status &
	     (TP_EC_FAN_AUTO | TP_EC_FAN_FULLSPEED)) != 0)
		status = fan_control_desired_level;

	if (status > 7)
		status = 7;

	return snprintf(buf, PAGE_SIZE, "%u\n", (status * 255) / 7);
}

static ssize_t fan_pwm1_store(struct device *dev,
			      struct device_attribute *attr,
			      const char *buf, size_t count)
{
	unsigned long s;
	int rc;
	u8 status, newlevel;

	if (parse_strtoul(buf, 255, &s))
		return -EINVAL;

	tpacpi_disclose_usertask("hwmon pwm1",
			"set fan speed to %lu\n", s);

	/* scale down from 0-255 to 0-7 */
	newlevel = (s >> 5) & 0x07;

	if (mutex_lock_killable(&fan_mutex))
		return -ERESTARTSYS;

	rc = fan_get_status(&status);
	if (!rc && (status &
		    (TP_EC_FAN_AUTO | TP_EC_FAN_FULLSPEED)) == 0) {
		rc = fan_set_level(newlevel);
		if (rc == -ENXIO)
			rc = -EINVAL;
		else if (!rc) {
			fan_update_desired_level(newlevel);
			fan_watchdog_reset();
		}
	}

	mutex_unlock(&fan_mutex);
	return (rc)? rc : count;
}

static struct device_attribute dev_attr_fan_pwm1 =
	__ATTR(pwm1, S_IWUSR | S_IRUGO,
		fan_pwm1_show, fan_pwm1_store);

/* sysfs fan fan1_input ------------------------------------------------ */
static ssize_t fan_fan1_input_show(struct device *dev,
			   struct device_attribute *attr,
			   char *buf)
{
	int res;
	unsigned int speed;

	res = fan_get_speed(&speed);
	if (res < 0)
		return res;

	return snprintf(buf, PAGE_SIZE, "%u\n", speed);
}

static struct device_attribute dev_attr_fan_fan1_input =
	__ATTR(fan1_input, S_IRUGO,
		fan_fan1_input_show, NULL);

/* sysfs fan fan_watchdog (hwmon driver) ------------------------------- */
static ssize_t fan_fan_watchdog_show(struct device_driver *drv,
				     char *buf)
{
	return snprintf(buf, PAGE_SIZE, "%u\n", fan_watchdog_maxinterval);
}

static ssize_t fan_fan_watchdog_store(struct device_driver *drv,
				      const char *buf, size_t count)
{
	unsigned long t;

	if (parse_strtoul(buf, 120, &t))
		return -EINVAL;

	if (!fan_control_allowed)
		return -EPERM;

	fan_watchdog_maxinterval = t;
	fan_watchdog_reset();

	tpacpi_disclose_usertask("fan_watchdog", "set to %lu\n", t);

	return count;
}

static DRIVER_ATTR(fan_watchdog, S_IWUSR | S_IRUGO,
		fan_fan_watchdog_show, fan_fan_watchdog_store);

/* --------------------------------------------------------------------- */
static struct attribute *fan_attributes[] = {
	&dev_attr_fan_pwm1_enable.attr, &dev_attr_fan_pwm1.attr,
	&dev_attr_fan_fan1_input.attr,
	NULL
};

static const struct attribute_group fan_attr_group = {
	.attrs = fan_attributes,
};

static int __init fan_init(struct ibm_init_struct *iibm)
{
	int rc;

	vdbg_printk(TPACPI_DBG_INIT | TPACPI_DBG_FAN,
			"initializing fan subdriver\n");

	mutex_init(&fan_mutex);
	fan_status_access_mode = TPACPI_FAN_NONE;
	fan_control_access_mode = TPACPI_FAN_WR_NONE;
	fan_control_commands = 0;
	fan_watchdog_maxinterval = 0;
	tp_features.fan_ctrl_status_undef = 0;
	fan_control_desired_level = 7;

	TPACPI_ACPIHANDLE_INIT(fans);
	TPACPI_ACPIHANDLE_INIT(gfan);
	TPACPI_ACPIHANDLE_INIT(sfan);

	if (gfan_handle) {
		/* 570, 600e/x, 770e, 770x */
		fan_status_access_mode = TPACPI_FAN_RD_ACPI_GFAN;
	} else {
		/* all other ThinkPads: note that even old-style
		 * ThinkPad ECs supports the fan control register */
		if (likely(acpi_ec_read(fan_status_offset,
					&fan_control_initial_status))) {
			fan_status_access_mode = TPACPI_FAN_RD_TPEC;
			fan_quirk1_detect();
		} else {
			printk(TPACPI_ERR
			       "ThinkPad ACPI EC access misbehaving, "
			       "fan status and control unavailable\n");
			return 1;
		}
	}

	if (sfan_handle) {
		/* 570, 770x-JL */
		fan_control_access_mode = TPACPI_FAN_WR_ACPI_SFAN;
		fan_control_commands |=
		    TPACPI_FAN_CMD_LEVEL | TPACPI_FAN_CMD_ENABLE;
	} else {
		if (!gfan_handle) {
			/* gfan without sfan means no fan control */
			/* all other models implement TP EC 0x2f control */

			if (fans_handle) {
				/* X31, X40, X41 */
				fan_control_access_mode =
				    TPACPI_FAN_WR_ACPI_FANS;
				fan_control_commands |=
				    TPACPI_FAN_CMD_SPEED |
				    TPACPI_FAN_CMD_LEVEL |
				    TPACPI_FAN_CMD_ENABLE;
			} else {
				fan_control_access_mode = TPACPI_FAN_WR_TPEC;
				fan_control_commands |=
				    TPACPI_FAN_CMD_LEVEL |
				    TPACPI_FAN_CMD_ENABLE;
			}
		}
	}

	vdbg_printk(TPACPI_DBG_INIT | TPACPI_DBG_FAN,
		"fan is %s, modes %d, %d\n",
		str_supported(fan_status_access_mode != TPACPI_FAN_NONE ||
		  fan_control_access_mode != TPACPI_FAN_WR_NONE),
		fan_status_access_mode, fan_control_access_mode);

	/* fan control master switch */
	if (!fan_control_allowed) {
		fan_control_access_mode = TPACPI_FAN_WR_NONE;
		fan_control_commands = 0;
		dbg_printk(TPACPI_DBG_INIT | TPACPI_DBG_FAN,
			   "fan control features disabled by parameter\n");
	}

	/* update fan_control_desired_level */
	if (fan_status_access_mode != TPACPI_FAN_NONE)
		fan_get_status_safe(NULL);

	if (fan_status_access_mode != TPACPI_FAN_NONE ||
	    fan_control_access_mode != TPACPI_FAN_WR_NONE) {
		rc = sysfs_create_group(&tpacpi_sensors_pdev->dev.kobj,
					 &fan_attr_group);
		if (rc < 0)
			return rc;

		rc = driver_create_file(&tpacpi_hwmon_pdriver.driver,
					&driver_attr_fan_watchdog);
		if (rc < 0) {
			sysfs_remove_group(&tpacpi_sensors_pdev->dev.kobj,
					&fan_attr_group);
			return rc;
		}
		return 0;
	} else
		return 1;
}

static void fan_exit(void)
{
	vdbg_printk(TPACPI_DBG_EXIT | TPACPI_DBG_FAN,
		    "cancelling any pending fan watchdog tasks\n");

	/* FIXME: can we really do this unconditionally? */
	sysfs_remove_group(&tpacpi_sensors_pdev->dev.kobj, &fan_attr_group);
	driver_remove_file(&tpacpi_hwmon_pdriver.driver,
			   &driver_attr_fan_watchdog);

	cancel_delayed_work(&fan_watchdog_task);
	flush_workqueue(tpacpi_wq);
}

static void fan_suspend(pm_message_t state)
{
	int rc;

	if (!fan_control_allowed)
		return;

	/* Store fan status in cache */
	fan_control_resume_level = 0;
	rc = fan_get_status_safe(&fan_control_resume_level);
	if (rc < 0)
		printk(TPACPI_NOTICE
			"failed to read fan level for later "
			"restore during resume: %d\n", rc);

	/* if it is undefined, don't attempt to restore it.
	 * KEEP THIS LAST */
	if (tp_features.fan_ctrl_status_undef)
		fan_control_resume_level = 0;
}

static void fan_resume(void)
{
	u8 current_level = 7;
	bool do_set = false;
	int rc;

	/* DSDT *always* updates status on resume */
	tp_features.fan_ctrl_status_undef = 0;

	if (!fan_control_allowed ||
	    !fan_control_resume_level ||
	    (fan_get_status_safe(&current_level) < 0))
		return;

	switch (fan_control_access_mode) {
	case TPACPI_FAN_WR_ACPI_SFAN:
		/* never decrease fan level */
		do_set = (fan_control_resume_level > current_level);
		break;
	case TPACPI_FAN_WR_ACPI_FANS:
	case TPACPI_FAN_WR_TPEC:
		/* never decrease fan level, scale is:
		 * TP_EC_FAN_FULLSPEED > 7 >= TP_EC_FAN_AUTO
		 *
		 * We expect the firmware to set either 7 or AUTO, but we
		 * handle FULLSPEED out of paranoia.
		 *
		 * So, we can safely only restore FULLSPEED or 7, anything
		 * else could slow the fan.  Restoring AUTO is useless, at
		 * best that's exactly what the DSDT already set (it is the
		 * slower it uses).
		 *
		 * Always keep in mind that the DSDT *will* have set the
		 * fans to what the vendor supposes is the best level.  We
		 * muck with it only to speed the fan up.
		 */
		if (fan_control_resume_level != 7 &&
		    !(fan_control_resume_level & TP_EC_FAN_FULLSPEED))
			return;
		else
			do_set = !(current_level & TP_EC_FAN_FULLSPEED) &&
				 (current_level != fan_control_resume_level);
		break;
	default:
		return;
	}
	if (do_set) {
		printk(TPACPI_NOTICE
			"restoring fan level to 0x%02x\n",
			fan_control_resume_level);
		rc = fan_set_level_safe(fan_control_resume_level);
		if (rc < 0)
			printk(TPACPI_NOTICE
				"failed to restore fan level: %d\n", rc);
	}
}

static int fan_read(char *p)
{
	int len = 0;
	int rc;
	u8 status;
	unsigned int speed = 0;

	switch (fan_status_access_mode) {
	case TPACPI_FAN_RD_ACPI_GFAN:
		/* 570, 600e/x, 770e, 770x */
		rc = fan_get_status_safe(&status);
		if (rc < 0)
			return rc;

		len += sprintf(p + len, "status:\t\t%s\n"
			       "level:\t\t%d\n",
			       (status != 0) ? "enabled" : "disabled", status);
		break;

	case TPACPI_FAN_RD_TPEC:
		/* all except 570, 600e/x, 770e, 770x */
		rc = fan_get_status_safe(&status);
		if (rc < 0)
			return rc;

		len += sprintf(p + len, "status:\t\t%s\n",
			       (status != 0) ? "enabled" : "disabled");

		rc = fan_get_speed(&speed);
		if (rc < 0)
			return rc;

		len += sprintf(p + len, "speed:\t\t%d\n", speed);

		if (status & TP_EC_FAN_FULLSPEED)
			/* Disengaged mode takes precedence */
			len += sprintf(p + len, "level:\t\tdisengaged\n");
		else if (status & TP_EC_FAN_AUTO)
			len += sprintf(p + len, "level:\t\tauto\n");
		else
			len += sprintf(p + len, "level:\t\t%d\n", status);
		break;

	case TPACPI_FAN_NONE:
	default:
		len += sprintf(p + len, "status:\t\tnot supported\n");
	}

	if (fan_control_commands & TPACPI_FAN_CMD_LEVEL) {
		len += sprintf(p + len, "commands:\tlevel <level>");

		switch (fan_control_access_mode) {
		case TPACPI_FAN_WR_ACPI_SFAN:
			len += sprintf(p + len, " (<level> is 0-7)\n");
			break;

		default:
			len += sprintf(p + len, " (<level> is 0-7, "
				       "auto, disengaged, full-speed)\n");
			break;
		}
	}

	if (fan_control_commands & TPACPI_FAN_CMD_ENABLE)
		len += sprintf(p + len, "commands:\tenable, disable\n"
			       "commands:\twatchdog <timeout> (<timeout> "
			       "is 0 (off), 1-120 (seconds))\n");

	if (fan_control_commands & TPACPI_FAN_CMD_SPEED)
		len += sprintf(p + len, "commands:\tspeed <speed>"
			       " (<speed> is 0-65535)\n");

	return len;
}

static int fan_write_cmd_level(const char *cmd, int *rc)
{
	int level;

	if (strlencmp(cmd, "level auto") == 0)
		level = TP_EC_FAN_AUTO;
	else if ((strlencmp(cmd, "level disengaged") == 0) |
			(strlencmp(cmd, "level full-speed") == 0))
		level = TP_EC_FAN_FULLSPEED;
	else if (sscanf(cmd, "level %d", &level) != 1)
		return 0;

	*rc = fan_set_level_safe(level);
	if (*rc == -ENXIO)
		printk(TPACPI_ERR "level command accepted for unsupported "
		       "access mode %d", fan_control_access_mode);
	else if (!*rc)
		tpacpi_disclose_usertask("procfs fan",
			"set level to %d\n", level);

	return 1;
}

static int fan_write_cmd_enable(const char *cmd, int *rc)
{
	if (strlencmp(cmd, "enable") != 0)
		return 0;

	*rc = fan_set_enable();
	if (*rc == -ENXIO)
		printk(TPACPI_ERR "enable command accepted for unsupported "
		       "access mode %d", fan_control_access_mode);
	else if (!*rc)
		tpacpi_disclose_usertask("procfs fan", "enable\n");

	return 1;
}

static int fan_write_cmd_disable(const char *cmd, int *rc)
{
	if (strlencmp(cmd, "disable") != 0)
		return 0;

	*rc = fan_set_disable();
	if (*rc == -ENXIO)
		printk(TPACPI_ERR "disable command accepted for unsupported "
		       "access mode %d", fan_control_access_mode);
	else if (!*rc)
		tpacpi_disclose_usertask("procfs fan", "disable\n");

	return 1;
}

static int fan_write_cmd_speed(const char *cmd, int *rc)
{
	int speed;

	/* TODO:
	 * Support speed <low> <medium> <high> ? */

	if (sscanf(cmd, "speed %d", &speed) != 1)
		return 0;

	*rc = fan_set_speed(speed);
	if (*rc == -ENXIO)
		printk(TPACPI_ERR "speed command accepted for unsupported "
		       "access mode %d", fan_control_access_mode);
	else if (!*rc)
		tpacpi_disclose_usertask("procfs fan",
			"set speed to %d\n", speed);

	return 1;
}

static int fan_write_cmd_watchdog(const char *cmd, int *rc)
{
	int interval;

	if (sscanf(cmd, "watchdog %d", &interval) != 1)
		return 0;

	if (interval < 0 || interval > 120)
		*rc = -EINVAL;
	else {
		fan_watchdog_maxinterval = interval;
		tpacpi_disclose_usertask("procfs fan",
			"set watchdog timer to %d\n",
			interval);
	}

	return 1;
}

static int fan_write(char *buf)
{
	char *cmd;
	int rc = 0;

	while (!rc && (cmd = next_cmd(&buf))) {
		if (!((fan_control_commands & TPACPI_FAN_CMD_LEVEL) &&
		      fan_write_cmd_level(cmd, &rc)) &&
		    !((fan_control_commands & TPACPI_FAN_CMD_ENABLE) &&
		      (fan_write_cmd_enable(cmd, &rc) ||
		       fan_write_cmd_disable(cmd, &rc) ||
		       fan_write_cmd_watchdog(cmd, &rc))) &&
		    !((fan_control_commands & TPACPI_FAN_CMD_SPEED) &&
		      fan_write_cmd_speed(cmd, &rc))
		    )
			rc = -EINVAL;
		else if (!rc)
			fan_watchdog_reset();
	}

	return rc;
}

static struct ibm_struct fan_driver_data = {
	.name = "fan",
	.read = fan_read,
	.write = fan_write,
	.exit = fan_exit,
	.suspend = fan_suspend,
	.resume = fan_resume,
};

/****************************************************************************
 ****************************************************************************
 *
 * Infrastructure
 *
 ****************************************************************************
 ****************************************************************************/

/* sysfs name ---------------------------------------------------------- */
static ssize_t thinkpad_acpi_pdev_name_show(struct device *dev,
			   struct device_attribute *attr,
			   char *buf)
{
	return snprintf(buf, PAGE_SIZE, "%s\n", TPACPI_NAME);
}

static struct device_attribute dev_attr_thinkpad_acpi_pdev_name =
	__ATTR(name, S_IRUGO, thinkpad_acpi_pdev_name_show, NULL);

/* --------------------------------------------------------------------- */

/* /proc support */
static struct proc_dir_entry *proc_dir;

/*
 * Module and infrastructure proble, init and exit handling
 */

static int force_load;

#ifdef CONFIG_THINKPAD_ACPI_DEBUG
static const char * __init str_supported(int is_supported)
{
	static char text_unsupported[] __initdata = "not supported";

	return (is_supported)? &text_unsupported[4] : &text_unsupported[0];
}
#endif /* CONFIG_THINKPAD_ACPI_DEBUG */

static void ibm_exit(struct ibm_struct *ibm)
{
	dbg_printk(TPACPI_DBG_EXIT, "removing %s\n", ibm->name);

	list_del_init(&ibm->all_drivers);

	if (ibm->flags.acpi_notify_installed) {
		dbg_printk(TPACPI_DBG_EXIT,
			"%s: acpi_remove_notify_handler\n", ibm->name);
		BUG_ON(!ibm->acpi);
		acpi_remove_notify_handler(*ibm->acpi->handle,
					   ibm->acpi->type,
					   dispatch_acpi_notify);
		ibm->flags.acpi_notify_installed = 0;
		ibm->flags.acpi_notify_installed = 0;
	}

	if (ibm->flags.proc_created) {
		dbg_printk(TPACPI_DBG_EXIT,
			"%s: remove_proc_entry\n", ibm->name);
		remove_proc_entry(ibm->name, proc_dir);
		ibm->flags.proc_created = 0;
	}

	if (ibm->flags.acpi_driver_registered) {
		dbg_printk(TPACPI_DBG_EXIT,
			"%s: acpi_bus_unregister_driver\n", ibm->name);
		BUG_ON(!ibm->acpi);
		acpi_bus_unregister_driver(ibm->acpi->driver);
		kfree(ibm->acpi->driver);
		ibm->acpi->driver = NULL;
		ibm->flags.acpi_driver_registered = 0;
	}

	if (ibm->flags.init_called && ibm->exit) {
		ibm->exit();
		ibm->flags.init_called = 0;
	}

	dbg_printk(TPACPI_DBG_INIT, "finished removing %s\n", ibm->name);
}

static int __init ibm_init(struct ibm_init_struct *iibm)
{
	int ret;
	struct ibm_struct *ibm = iibm->data;
	struct proc_dir_entry *entry;

	BUG_ON(ibm == NULL);

	INIT_LIST_HEAD(&ibm->all_drivers);

	if (ibm->flags.experimental && !experimental)
		return 0;

	dbg_printk(TPACPI_DBG_INIT,
		"probing for %s\n", ibm->name);

	if (iibm->init) {
		ret = iibm->init(iibm);
		if (ret > 0)
			return 0;	/* probe failed */
		if (ret)
			return ret;

		ibm->flags.init_called = 1;
	}

	if (ibm->acpi) {
		if (ibm->acpi->hid) {
			ret = register_tpacpi_subdriver(ibm);
			if (ret)
				goto err_out;
		}

		if (ibm->acpi->notify) {
			ret = setup_acpi_notify(ibm);
			if (ret == -ENODEV) {
				printk(TPACPI_NOTICE "disabling subdriver %s\n",
					ibm->name);
				ret = 0;
				goto err_out;
			}
			if (ret < 0)
				goto err_out;
		}
	}

	dbg_printk(TPACPI_DBG_INIT,
		"%s installed\n", ibm->name);

	if (ibm->read) {
		entry = create_proc_entry(ibm->name,
					  S_IFREG | S_IRUGO | S_IWUSR,
					  proc_dir);
		if (!entry) {
			printk(TPACPI_ERR "unable to create proc entry %s\n",
			       ibm->name);
			ret = -ENODEV;
			goto err_out;
		}
		entry->data = ibm;
		entry->read_proc = &dispatch_procfs_read;
		if (ibm->write)
			entry->write_proc = &dispatch_procfs_write;
		ibm->flags.proc_created = 1;
	}

	list_add_tail(&ibm->all_drivers, &tpacpi_all_drivers);

	return 0;

err_out:
	dbg_printk(TPACPI_DBG_INIT,
		"%s: at error exit path with result %d\n",
		ibm->name, ret);

	ibm_exit(ibm);
	return (ret < 0)? ret : 0;
}

/* Probing */

/* returns 0 - probe ok, or < 0 - probe error.
 * Probe ok doesn't mean thinkpad found.
 * On error, kfree() cleanup on tp->* is not performed, caller must do it */
static int __must_check __init get_thinkpad_model_data(
						struct thinkpad_id_data *tp)
{
	const struct dmi_device *dev = NULL;
	char ec_fw_string[18];
	char const *s;

	if (!tp)
		return -EINVAL;

	memset(tp, 0, sizeof(*tp));

	if (dmi_name_in_vendors("IBM"))
		tp->vendor = PCI_VENDOR_ID_IBM;
	else if (dmi_name_in_vendors("LENOVO"))
		tp->vendor = PCI_VENDOR_ID_LENOVO;
	else
		return 0;

	s = dmi_get_system_info(DMI_BIOS_VERSION);
	tp->bios_version_str = kstrdup(s, GFP_KERNEL);
	if (s && !tp->bios_version_str)
		return -ENOMEM;
	if (!tp->bios_version_str)
		return 0;
	tp->bios_model = tp->bios_version_str[0]
			 | (tp->bios_version_str[1] << 8);

	/*
	 * ThinkPad T23 or newer, A31 or newer, R50e or newer,
	 * X32 or newer, all Z series;  Some models must have an
	 * up-to-date BIOS or they will not be detected.
	 *
	 * See http://thinkwiki.org/wiki/List_of_DMI_IDs
	 */
	while ((dev = dmi_find_device(DMI_DEV_TYPE_OEM_STRING, NULL, dev))) {
		if (sscanf(dev->name,
			   "IBM ThinkPad Embedded Controller -[%17c",
			   ec_fw_string) == 1) {
			ec_fw_string[sizeof(ec_fw_string) - 1] = 0;
			ec_fw_string[strcspn(ec_fw_string, " ]")] = 0;

			tp->ec_version_str = kstrdup(ec_fw_string, GFP_KERNEL);
			if (!tp->ec_version_str)
				return -ENOMEM;
			tp->ec_model = ec_fw_string[0]
					| (ec_fw_string[1] << 8);
			break;
		}
	}

	s = dmi_get_system_info(DMI_PRODUCT_VERSION);
	if (s && !strnicmp(s, "ThinkPad", 8)) {
		tp->model_str = kstrdup(s, GFP_KERNEL);
		if (!tp->model_str)
			return -ENOMEM;
	}

	s = dmi_get_system_info(DMI_PRODUCT_NAME);
	tp->nummodel_str = kstrdup(s, GFP_KERNEL);
	if (s && !tp->nummodel_str)
		return -ENOMEM;

	return 0;
}

static int __init probe_for_thinkpad(void)
{
	int is_thinkpad;

	if (acpi_disabled)
		return -ENODEV;

	/*
	 * Non-ancient models have better DMI tagging, but very old models
	 * don't.
	 */
	is_thinkpad = (thinkpad_id.model_str != NULL);

	/* ec is required because many other handles are relative to it */
	TPACPI_ACPIHANDLE_INIT(ec);
	if (!ec_handle) {
		if (is_thinkpad)
			printk(TPACPI_ERR
				"Not yet supported ThinkPad detected!\n");
		return -ENODEV;
	}

	/*
	 * Risks a regression on very old machines, but reduces potential
	 * false positives a damn great deal
	 */
	if (!is_thinkpad)
		is_thinkpad = (thinkpad_id.vendor == PCI_VENDOR_ID_IBM);

	if (!is_thinkpad && !force_load)
		return -ENODEV;

	return 0;
}


/* Module init, exit, parameters */

static struct ibm_init_struct ibms_init[] __initdata = {
	{
		.init = thinkpad_acpi_driver_init,
		.data = &thinkpad_acpi_driver_data,
	},
	{
		.init = hotkey_init,
		.data = &hotkey_driver_data,
	},
	{
		.init = bluetooth_init,
		.data = &bluetooth_driver_data,
	},
	{
		.init = wan_init,
		.data = &wan_driver_data,
	},
	{
		.init = uwb_init,
		.data = &uwb_driver_data,
	},
#ifdef CONFIG_THINKPAD_ACPI_VIDEO
	{
		.init = video_init,
		.data = &video_driver_data,
	},
#endif
	{
		.init = light_init,
		.data = &light_driver_data,
	},
#ifdef CONFIG_THINKPAD_ACPI_DOCK
	{
		.init = dock_init,
		.data = &dock_driver_data[0],
	},
	{
		.init = dock_init2,
		.data = &dock_driver_data[1],
	},
#endif
#ifdef CONFIG_THINKPAD_ACPI_BAY
	{
		.init = bay_init,
		.data = &bay_driver_data,
	},
#endif
	{
		.init = cmos_init,
		.data = &cmos_driver_data,
	},
	{
		.init = led_init,
		.data = &led_driver_data,
	},
	{
		.init = beep_init,
		.data = &beep_driver_data,
	},
	{
		.init = thermal_init,
		.data = &thermal_driver_data,
	},
	{
		.data = &ecdump_driver_data,
	},
	{
		.init = brightness_init,
		.data = &brightness_driver_data,
	},
	{
		.data = &volume_driver_data,
	},
	{
		.init = fan_init,
		.data = &fan_driver_data,
	},
};

static int __init set_ibm_param(const char *val, struct kernel_param *kp)
{
	unsigned int i;
	struct ibm_struct *ibm;

	if (!kp || !kp->name || !val)
		return -EINVAL;

	for (i = 0; i < ARRAY_SIZE(ibms_init); i++) {
		ibm = ibms_init[i].data;
		WARN_ON(ibm == NULL);

		if (!ibm || !ibm->name)
			continue;

		if (strcmp(ibm->name, kp->name) == 0 && ibm->write) {
			if (strlen(val) > sizeof(ibms_init[i].param) - 2)
				return -ENOSPC;
			strcpy(ibms_init[i].param, val);
			strcat(ibms_init[i].param, ",");
			return 0;
		}
	}

	return -EINVAL;
}

module_param(experimental, int, 0);
MODULE_PARM_DESC(experimental,
		 "Enables experimental features when non-zero");

module_param_named(debug, dbg_level, uint, 0);
MODULE_PARM_DESC(debug, "Sets debug level bit-mask");

module_param(force_load, bool, 0);
MODULE_PARM_DESC(force_load,
		 "Attempts to load the driver even on a "
		 "mis-identified ThinkPad when true");

module_param_named(fan_control, fan_control_allowed, bool, 0);
MODULE_PARM_DESC(fan_control,
		 "Enables setting fan parameters features when true");

module_param_named(brightness_mode, brightness_mode, uint, 0);
MODULE_PARM_DESC(brightness_mode,
		 "Selects brightness control strategy: "
		 "0=auto, 1=EC, 2=UCMS, 3=EC+NVRAM");

module_param(brightness_enable, uint, 0);
MODULE_PARM_DESC(brightness_enable,
		 "Enables backlight control when 1, disables when 0");

module_param(hotkey_report_mode, uint, 0);
MODULE_PARM_DESC(hotkey_report_mode,
		 "used for backwards compatibility with userspace, "
		 "see documentation");

#define TPACPI_PARAM(feature) \
	module_param_call(feature, set_ibm_param, NULL, NULL, 0); \
	MODULE_PARM_DESC(feature, "Simulates thinkpad-acpi procfs command " \
			 "at module load, see documentation")

TPACPI_PARAM(hotkey);
TPACPI_PARAM(bluetooth);
TPACPI_PARAM(video);
TPACPI_PARAM(light);
#ifdef CONFIG_THINKPAD_ACPI_DOCK
TPACPI_PARAM(dock);
#endif
#ifdef CONFIG_THINKPAD_ACPI_BAY
TPACPI_PARAM(bay);
#endif /* CONFIG_THINKPAD_ACPI_BAY */
TPACPI_PARAM(cmos);
TPACPI_PARAM(led);
TPACPI_PARAM(beep);
TPACPI_PARAM(ecdump);
TPACPI_PARAM(brightness);
TPACPI_PARAM(volume);
TPACPI_PARAM(fan);

#ifdef CONFIG_THINKPAD_ACPI_DEBUGFACILITIES
module_param(dbg_wlswemul, uint, 0);
MODULE_PARM_DESC(dbg_wlswemul, "Enables WLSW emulation");
module_param_named(wlsw_state, tpacpi_wlsw_emulstate, bool, 0);
MODULE_PARM_DESC(wlsw_state,
		 "Initial state of the emulated WLSW switch");

module_param(dbg_bluetoothemul, uint, 0);
MODULE_PARM_DESC(dbg_bluetoothemul, "Enables bluetooth switch emulation");
module_param_named(bluetooth_state, tpacpi_bluetooth_emulstate, bool, 0);
MODULE_PARM_DESC(bluetooth_state,
		 "Initial state of the emulated bluetooth switch");

module_param(dbg_wwanemul, uint, 0);
MODULE_PARM_DESC(dbg_wwanemul, "Enables WWAN switch emulation");
module_param_named(wwan_state, tpacpi_wwan_emulstate, bool, 0);
MODULE_PARM_DESC(wwan_state,
		 "Initial state of the emulated WWAN switch");

module_param(dbg_uwbemul, uint, 0);
MODULE_PARM_DESC(dbg_uwbemul, "Enables UWB switch emulation");
module_param_named(uwb_state, tpacpi_uwb_emulstate, bool, 0);
MODULE_PARM_DESC(uwb_state,
		 "Initial state of the emulated UWB switch");
#endif

static void thinkpad_acpi_module_exit(void)
{
	struct ibm_struct *ibm, *itmp;

	tpacpi_lifecycle = TPACPI_LIFE_EXITING;

	list_for_each_entry_safe_reverse(ibm, itmp,
					 &tpacpi_all_drivers,
					 all_drivers) {
		ibm_exit(ibm);
	}

	dbg_printk(TPACPI_DBG_INIT, "finished subdriver exit path...\n");

	if (tpacpi_inputdev) {
		if (tp_features.input_device_registered)
			input_unregister_device(tpacpi_inputdev);
		else
			input_free_device(tpacpi_inputdev);
	}

	if (tpacpi_hwmon)
		hwmon_device_unregister(tpacpi_hwmon);

	if (tp_features.sensors_pdev_attrs_registered)
		device_remove_file(&tpacpi_sensors_pdev->dev,
				   &dev_attr_thinkpad_acpi_pdev_name);
	if (tpacpi_sensors_pdev)
		platform_device_unregister(tpacpi_sensors_pdev);
	if (tpacpi_pdev)
		platform_device_unregister(tpacpi_pdev);

	if (tp_features.sensors_pdrv_attrs_registered)
		tpacpi_remove_driver_attributes(&tpacpi_hwmon_pdriver.driver);
	if (tp_features.platform_drv_attrs_registered)
		tpacpi_remove_driver_attributes(&tpacpi_pdriver.driver);

	if (tp_features.sensors_pdrv_registered)
		platform_driver_unregister(&tpacpi_hwmon_pdriver);

	if (tp_features.platform_drv_registered)
		platform_driver_unregister(&tpacpi_pdriver);

	if (proc_dir)
		remove_proc_entry(TPACPI_PROC_DIR, acpi_root_dir);

	if (tpacpi_wq)
		destroy_workqueue(tpacpi_wq);

	kfree(thinkpad_id.bios_version_str);
	kfree(thinkpad_id.ec_version_str);
	kfree(thinkpad_id.model_str);
}


static int __init thinkpad_acpi_module_init(void)
{
	int ret, i;

	tpacpi_lifecycle = TPACPI_LIFE_INIT;

	/* Parameter checking */
	if (hotkey_report_mode > 2)
		return -EINVAL;

	/* Driver-level probe */

	ret = get_thinkpad_model_data(&thinkpad_id);
	if (ret) {
		printk(TPACPI_ERR
			"unable to get DMI data: %d\n", ret);
		thinkpad_acpi_module_exit();
		return ret;
	}
	ret = probe_for_thinkpad();
	if (ret) {
		thinkpad_acpi_module_exit();
		return ret;
	}

	/* Driver initialization */

	TPACPI_ACPIHANDLE_INIT(ecrd);
	TPACPI_ACPIHANDLE_INIT(ecwr);

	tpacpi_wq = create_singlethread_workqueue(TPACPI_WORKQUEUE_NAME);
	if (!tpacpi_wq) {
		thinkpad_acpi_module_exit();
		return -ENOMEM;
	}

	proc_dir = proc_mkdir(TPACPI_PROC_DIR, acpi_root_dir);
	if (!proc_dir) {
		printk(TPACPI_ERR
		       "unable to create proc dir " TPACPI_PROC_DIR);
		thinkpad_acpi_module_exit();
		return -ENODEV;
	}

	ret = platform_driver_register(&tpacpi_pdriver);
	if (ret) {
		printk(TPACPI_ERR
		       "unable to register main platform driver\n");
		thinkpad_acpi_module_exit();
		return ret;
	}
	tp_features.platform_drv_registered = 1;

	ret = platform_driver_register(&tpacpi_hwmon_pdriver);
	if (ret) {
		printk(TPACPI_ERR
		       "unable to register hwmon platform driver\n");
		thinkpad_acpi_module_exit();
		return ret;
	}
	tp_features.sensors_pdrv_registered = 1;

	ret = tpacpi_create_driver_attributes(&tpacpi_pdriver.driver);
	if (!ret) {
		tp_features.platform_drv_attrs_registered = 1;
		ret = tpacpi_create_driver_attributes(
					&tpacpi_hwmon_pdriver.driver);
	}
	if (ret) {
		printk(TPACPI_ERR
		       "unable to create sysfs driver attributes\n");
		thinkpad_acpi_module_exit();
		return ret;
	}
	tp_features.sensors_pdrv_attrs_registered = 1;


	/* Device initialization */
	tpacpi_pdev = platform_device_register_simple(TPACPI_DRVR_NAME, -1,
							NULL, 0);
	if (IS_ERR(tpacpi_pdev)) {
		ret = PTR_ERR(tpacpi_pdev);
		tpacpi_pdev = NULL;
		printk(TPACPI_ERR "unable to register platform device\n");
		thinkpad_acpi_module_exit();
		return ret;
	}
	tpacpi_sensors_pdev = platform_device_register_simple(
						TPACPI_HWMON_DRVR_NAME,
						-1, NULL, 0);
	if (IS_ERR(tpacpi_sensors_pdev)) {
		ret = PTR_ERR(tpacpi_sensors_pdev);
		tpacpi_sensors_pdev = NULL;
		printk(TPACPI_ERR
		       "unable to register hwmon platform device\n");
		thinkpad_acpi_module_exit();
		return ret;
	}
	ret = device_create_file(&tpacpi_sensors_pdev->dev,
				 &dev_attr_thinkpad_acpi_pdev_name);
	if (ret) {
		printk(TPACPI_ERR
		       "unable to create sysfs hwmon device attributes\n");
		thinkpad_acpi_module_exit();
		return ret;
	}
	tp_features.sensors_pdev_attrs_registered = 1;
	tpacpi_hwmon = hwmon_device_register(&tpacpi_sensors_pdev->dev);
	if (IS_ERR(tpacpi_hwmon)) {
		ret = PTR_ERR(tpacpi_hwmon);
		tpacpi_hwmon = NULL;
		printk(TPACPI_ERR "unable to register hwmon device\n");
		thinkpad_acpi_module_exit();
		return ret;
	}
	mutex_init(&tpacpi_inputdev_send_mutex);
	tpacpi_inputdev = input_allocate_device();
	if (!tpacpi_inputdev) {
		printk(TPACPI_ERR "unable to allocate input device\n");
		thinkpad_acpi_module_exit();
		return -ENOMEM;
	} else {
		/* Prepare input device, but don't register */
		tpacpi_inputdev->name = "ThinkPad Extra Buttons";
		tpacpi_inputdev->phys = TPACPI_DRVR_NAME "/input0";
		tpacpi_inputdev->id.bustype = BUS_HOST;
		tpacpi_inputdev->id.vendor = (thinkpad_id.vendor) ?
						thinkpad_id.vendor :
						PCI_VENDOR_ID_IBM;
		tpacpi_inputdev->id.product = TPACPI_HKEY_INPUT_PRODUCT;
		tpacpi_inputdev->id.version = TPACPI_HKEY_INPUT_VERSION;
	}
	for (i = 0; i < ARRAY_SIZE(ibms_init); i++) {
		ret = ibm_init(&ibms_init[i]);
		if (ret >= 0 && *ibms_init[i].param)
			ret = ibms_init[i].data->write(ibms_init[i].param);
		if (ret < 0) {
			thinkpad_acpi_module_exit();
			return ret;
		}
	}
	ret = input_register_device(tpacpi_inputdev);
	if (ret < 0) {
		printk(TPACPI_ERR "unable to register input device\n");
		thinkpad_acpi_module_exit();
		return ret;
	} else {
		tp_features.input_device_registered = 1;
	}

	tpacpi_lifecycle = TPACPI_LIFE_RUNNING;
	return 0;
}

MODULE_ALIAS(TPACPI_DRVR_SHORTNAME);

/*
 * This will autoload the driver in almost every ThinkPad
 * in widespread use.
 *
 * Only _VERY_ old models, like the 240, 240x and 570 lack
 * the HKEY event interface.
 */
MODULE_DEVICE_TABLE(acpi, ibm_htk_device_ids);

/*
 * DMI matching for module autoloading
 *
 * See http://thinkwiki.org/wiki/List_of_DMI_IDs
 * See http://thinkwiki.org/wiki/BIOS_Upgrade_Downloads
 *
 * Only models listed in thinkwiki will be supported, so add yours
 * if it is not there yet.
 */
#define IBM_BIOS_MODULE_ALIAS(__type) \
	MODULE_ALIAS("dmi:bvnIBM:bvr" __type "ET??WW*")

/* Ancient thinkpad BIOSes have to be identified by
 * BIOS type or model number, and there are far less
 * BIOS types than model numbers... */
IBM_BIOS_MODULE_ALIAS("I[MU]");		/* 570, 570e */

MODULE_AUTHOR("Borislav Deianov <borislav@users.sf.net>");
MODULE_AUTHOR("Henrique de Moraes Holschuh <hmh@hmh.eng.br>");
MODULE_DESCRIPTION(TPACPI_DESC);
MODULE_VERSION(TPACPI_VERSION);
MODULE_LICENSE("GPL");

module_init(thinkpad_acpi_module_init);
module_exit(thinkpad_acpi_module_exit);<|MERGE_RESOLUTION|>--- conflicted
+++ resolved
@@ -1163,13 +1163,8 @@
 {
 	struct tpacpi_rfk *atp_rfk;
 	int res;
-<<<<<<< HEAD
-	bool initial_sw_state = false;
-	int initial_sw_status;
-=======
 	bool sw_state = false;
 	int sw_status;
->>>>>>> 4e8a2372
 
 	BUG_ON(id >= TPACPI_RFK_SW_MAX || tpacpi_rfkill_switches[id]);
 
@@ -1190,19 +1185,6 @@
 	atp_rfk->id = id;
 	atp_rfk->ops = tp_rfkops;
 
-<<<<<<< HEAD
-	initial_sw_status = (tp_rfkops->get_status)();
-	if (initial_sw_status < 0) {
-		printk(TPACPI_ERR
-			"failed to read initial state for %s, error %d\n",
-			name, initial_sw_status);
-	} else {
-		initial_sw_state = (initial_sw_status == TPACPI_RFK_RADIO_OFF);
-		if (set_default) {
-			/* try to keep the initial state, since we ask the
-			 * firmware to preserve it across S5 in NVRAM */
-			rfkill_set_sw_state(atp_rfk->rfkill, initial_sw_state);
-=======
 	sw_status = (tp_rfkops->get_status)();
 	if (sw_status < 0) {
 		printk(TPACPI_ERR
@@ -1214,7 +1196,6 @@
 			/* try to keep the initial state, since we ask the
 			 * firmware to preserve it across S5 in NVRAM */
 			rfkill_init_sw_state(atp_rfk->rfkill, sw_state);
->>>>>>> 4e8a2372
 		}
 	}
 	rfkill_set_hw_state(atp_rfk->rfkill, tpacpi_rfk_check_hwblock_state());
