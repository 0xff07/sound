--- conflicted
+++ resolved
@@ -5898,28 +5898,16 @@
 	/* Models with ATI GPUs known to require ECNVRAM mode */
 	TPACPI_Q_IBM('1', 'Y', TPACPI_BRGHT_Q_EC),	/* T43/p ATI */
 
-<<<<<<< HEAD
-	/* Models with ATI GPUs (waiting confirmation) */
-	TPACPI_Q_IBM('1', 'R', TPACPI_BRGHT_Q_ASK|TPACPI_BRGHT_Q_EC),
-=======
 	/* Models with ATI GPUs that can use ECNVRAM */
 	TPACPI_Q_IBM('1', 'R', TPACPI_BRGHT_Q_EC),
->>>>>>> 94a8d5ca
 	TPACPI_Q_IBM('1', 'Q', TPACPI_BRGHT_Q_ASK|TPACPI_BRGHT_Q_EC),
 	TPACPI_Q_IBM('7', '6', TPACPI_BRGHT_Q_ASK|TPACPI_BRGHT_Q_EC),
 	TPACPI_Q_IBM('7', '8', TPACPI_BRGHT_Q_ASK|TPACPI_BRGHT_Q_EC),
 
-<<<<<<< HEAD
-	/* Models with Intel Extreme Graphics 2 (waiting confirmation) */
-	TPACPI_Q_IBM('1', 'V', TPACPI_BRGHT_Q_ASK|TPACPI_BRGHT_Q_NOEC),
-	TPACPI_Q_IBM('1', 'W', TPACPI_BRGHT_Q_ASK|TPACPI_BRGHT_Q_NOEC),
-	TPACPI_Q_IBM('1', 'U', TPACPI_BRGHT_Q_ASK|TPACPI_BRGHT_Q_NOEC),
-=======
 	/* Models with Intel Extreme Graphics 2 */
 	TPACPI_Q_IBM('1', 'U', TPACPI_BRGHT_Q_NOEC),
 	TPACPI_Q_IBM('1', 'V', TPACPI_BRGHT_Q_ASK|TPACPI_BRGHT_Q_NOEC),
 	TPACPI_Q_IBM('1', 'W', TPACPI_BRGHT_Q_ASK|TPACPI_BRGHT_Q_NOEC),
->>>>>>> 94a8d5ca
 
 	/* Models with Intel GMA900 */
 	TPACPI_Q_IBM('7', '0', TPACPI_BRGHT_Q_NOEC),	/* T43, R52 */
