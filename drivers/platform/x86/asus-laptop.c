/*
 *  asus-laptop.c - Asus Laptop Support
 *
 *
 *  Copyright (C) 2002-2005 Julien Lerouge, 2003-2006 Karol Kozimor
 *  Copyright (C) 2006-2007 Corentin Chary
 *
 *  This program is free software; you can redistribute it and/or modify
 *  it under the terms of the GNU General Public License as published by
 *  the Free Software Foundation; either version 2 of the License, or
 *  (at your option) any later version.
 *
 *  This program is distributed in the hope that it will be useful,
 *  but WITHOUT ANY WARRANTY; without even the implied warranty of
 *  MERCHANTABILITY or FITNESS FOR A PARTICULAR PURPOSE.  See the
 *  GNU General Public License for more details.
 *
 *  You should have received a copy of the GNU General Public License
 *  along with this program; if not, write to the Free Software
 *  Foundation, Inc., 59 Temple Place, Suite 330, Boston, MA  02111-1307  USA
 *
 *
 *  The development page for this driver is located at
 *  http://sourceforge.net/projects/acpi4asus/
 *
 *  Credits:
 *  Pontus Fuchs   - Helper functions, cleanup
 *  Johann Wiesner - Small compile fixes
 *  John Belmonte  - ACPI code for Toshiba laptop was a good starting point.
 *  Eric Burghard  - LED display support for W1N
 *  Josh Green     - Light Sens support
 *  Thomas Tuttle  - His first patch for led support was very helpfull
 *  Sam Lin        - GPS support
 */

#include <linux/kernel.h>
#include <linux/module.h>
#include <linux/init.h>
#include <linux/types.h>
#include <linux/err.h>
#include <linux/proc_fs.h>
#include <linux/backlight.h>
#include <linux/fb.h>
#include <linux/leds.h>
#include <linux/platform_device.h>
#include <acpi/acpi_drivers.h>
#include <acpi/acpi_bus.h>
#include <asm/uaccess.h>
#include <linux/input.h>

#define ASUS_LAPTOP_VERSION "0.42"

#define ASUS_HOTK_NAME          "Asus Laptop Support"
#define ASUS_HOTK_CLASS         "hotkey"
#define ASUS_HOTK_DEVICE_NAME   "Hotkey"
#define ASUS_HOTK_FILE          "asus-laptop"
#define ASUS_HOTK_PREFIX        "\\_SB.ATKD."

/*
 * Some events we use, same for all Asus
 */
#define ATKD_BR_UP       0x10
#define ATKD_BR_DOWN     0x20
#define ATKD_LCD_ON      0x33
#define ATKD_LCD_OFF     0x34

/*
 * Known bits returned by \_SB.ATKD.HWRS
 */
#define WL_HWRS     0x80
#define BT_HWRS     0x100

/*
 * Flags for hotk status
 * WL_ON and BT_ON are also used for wireless_status()
 */
#define WL_ON       0x01	//internal Wifi
#define BT_ON       0x02	//internal Bluetooth
#define MLED_ON     0x04	//mail LED
#define TLED_ON     0x08	//touchpad LED
#define RLED_ON     0x10	//Record LED
#define PLED_ON     0x20	//Phone LED
#define GLED_ON     0x40	//Gaming LED
#define LCD_ON      0x80	//LCD backlight
#define GPS_ON      0x100	//GPS

#define ASUS_LOG    ASUS_HOTK_FILE ": "
#define ASUS_ERR    KERN_ERR    ASUS_LOG
#define ASUS_WARNING    KERN_WARNING    ASUS_LOG
#define ASUS_NOTICE KERN_NOTICE ASUS_LOG
#define ASUS_INFO   KERN_INFO   ASUS_LOG
#define ASUS_DEBUG  KERN_DEBUG  ASUS_LOG

MODULE_AUTHOR("Julien Lerouge, Karol Kozimor, Corentin Chary");
MODULE_DESCRIPTION(ASUS_HOTK_NAME);
MODULE_LICENSE("GPL");

/* WAPF defines the behavior of the Fn+Fx wlan key
 * The significance of values is yet to be found, but
 * most of the time:
 * 0x0 will do nothing
 * 0x1 will allow to control the device with Fn+Fx key.
 * 0x4 will send an ACPI event (0x88) while pressing the Fn+Fx key
 * 0x5 like 0x1 or 0x4
 * So, if something doesn't work as you want, just try other values =)
 */
static uint wapf = 1;
module_param(wapf, uint, 0644);
MODULE_PARM_DESC(wapf, "WAPF value");

#define ASUS_HANDLE(object, paths...)					\
	static acpi_handle  object##_handle = NULL;			\
	static char *object##_paths[] = { paths }

/* LED */
ASUS_HANDLE(mled_set, ASUS_HOTK_PREFIX "MLED");
ASUS_HANDLE(tled_set, ASUS_HOTK_PREFIX "TLED");
ASUS_HANDLE(rled_set, ASUS_HOTK_PREFIX "RLED");	/* W1JC */
ASUS_HANDLE(pled_set, ASUS_HOTK_PREFIX "PLED");	/* A7J */
ASUS_HANDLE(gled_set, ASUS_HOTK_PREFIX "GLED");	/* G1, G2 (probably) */

/* LEDD */
ASUS_HANDLE(ledd_set, ASUS_HOTK_PREFIX "SLCM");

/* Bluetooth and WLAN
 * WLED and BLED are not handled like other XLED, because in some dsdt
 * they also control the WLAN/Bluetooth device.
 */
ASUS_HANDLE(wl_switch, ASUS_HOTK_PREFIX "WLED");
ASUS_HANDLE(bt_switch, ASUS_HOTK_PREFIX "BLED");
ASUS_HANDLE(wireless_status, ASUS_HOTK_PREFIX "RSTS");	/* All new models */

/* Brightness */
ASUS_HANDLE(brightness_set, ASUS_HOTK_PREFIX "SPLV");
ASUS_HANDLE(brightness_get, ASUS_HOTK_PREFIX "GPLV");

/* Backlight */
ASUS_HANDLE(lcd_switch, "\\_SB.PCI0.SBRG.EC0._Q10",	/* All new models */
	    "\\_SB.PCI0.ISA.EC0._Q10",	/* A1x */
	    "\\_SB.PCI0.PX40.ECD0._Q10",	/* L3C */
	    "\\_SB.PCI0.PX40.EC0.Q10",	/* M1A */
	    "\\_SB.PCI0.LPCB.EC0._Q10",	/* P30 */
	    "\\_SB.PCI0.LPCB.EC0._Q0E", /* P30/P35 */
	    "\\_SB.PCI0.PX40.Q10",	/* S1x */
	    "\\Q10");		/* A2x, L2D, L3D, M2E */

/* Display */
ASUS_HANDLE(display_set, ASUS_HOTK_PREFIX "SDSP");
ASUS_HANDLE(display_get, "\\_SB.PCI0.P0P1.VGA.GETD",	/*  A6B, A6K A6R A7D F3JM L4R M6R A3G
							   M6A M6V VX-1 V6J V6V W3Z */
	    "\\_SB.PCI0.P0P2.VGA.GETD",	/* A3E A4K, A4D A4L A6J A7J A8J Z71V M9V
					   S5A M5A z33A W1Jc W2V G1 */
	    "\\_SB.PCI0.P0P3.VGA.GETD",	/* A6V A6Q */
	    "\\_SB.PCI0.P0PA.VGA.GETD",	/* A6T, A6M */
	    "\\_SB.PCI0.PCI1.VGAC.NMAP",	/* L3C */
	    "\\_SB.PCI0.VGA.GETD",	/* Z96F */
	    "\\ACTD",		/* A2D */
	    "\\ADVG",		/* A4G Z71A W1N W5A W5F M2N M3N M5N M6N S1N S5N */
	    "\\DNXT",		/* P30 */
	    "\\INFB",		/* A2H D1 L2D L3D L3H L2E L5D L5C M1A M2E L4L W3V */
	    "\\SSTE");		/* A3F A6F A3N A3L M6N W3N W6A */

ASUS_HANDLE(ls_switch, ASUS_HOTK_PREFIX "ALSC");	/* Z71A Z71V */
ASUS_HANDLE(ls_level, ASUS_HOTK_PREFIX "ALSL");	/* Z71A Z71V */

/* GPS */
/* R2H use different handle for GPS on/off */
ASUS_HANDLE(gps_on, ASUS_HOTK_PREFIX "SDON");	/* R2H */
ASUS_HANDLE(gps_off, ASUS_HOTK_PREFIX "SDOF");	/* R2H */
ASUS_HANDLE(gps_status, ASUS_HOTK_PREFIX "GPST");

/*
 * This is the main structure, we can use it to store anything interesting
 * about the hotk device
 */
struct asus_hotk {
	char *name;		//laptop name
	struct acpi_device *device;	//the device we are in
	acpi_handle handle;	//the handle of the hotk device
	char status;		//status of the hotk, for LEDs, ...
	u32 ledd_status;	//status of the LED display
	u8 light_level;		//light sensor level
	u8 light_switch;	//light sensor switch value
	u16 event_count[128];	//count for each event TODO make this better
	struct input_dev *inputdev;
	u16 *keycode_map;
};

/*
 * This header is made available to allow proper configuration given model,
 * revision number , ... this info cannot go in struct asus_hotk because it is
 * available before the hotk
 */
static struct acpi_table_header *asus_info;

/* The actual device the driver binds to */
static struct asus_hotk *hotk;

/*
 * The hotkey driver declaration
 */
static const struct acpi_device_id asus_device_ids[] = {
	{"ATK0100", 0},
	{"", 0},
};
MODULE_DEVICE_TABLE(acpi, asus_device_ids);

static int asus_hotk_add(struct acpi_device *device);
static int asus_hotk_remove(struct acpi_device *device, int type);
static struct acpi_driver asus_hotk_driver = {
	.name = ASUS_HOTK_NAME,
	.class = ASUS_HOTK_CLASS,
	.ids = asus_device_ids,
	.ops = {
		.add = asus_hotk_add,
		.remove = asus_hotk_remove,
		},
};

/* The backlight device /sys/class/backlight */
static struct backlight_device *asus_backlight_device;

/*
 * The backlight class declaration
 */
static int read_brightness(struct backlight_device *bd);
static int update_bl_status(struct backlight_device *bd);
static struct backlight_ops asusbl_ops = {
	.get_brightness = read_brightness,
	.update_status = update_bl_status,
};

/* These functions actually update the LED's, and are called from a
 * workqueue. By doing this as separate work rather than when the LED
 * subsystem asks, we avoid messing with the Asus ACPI stuff during a
 * potentially bad time, such as a timer interrupt. */
static struct workqueue_struct *led_workqueue;

#define ASUS_LED(object, ledname)					\
	static void object##_led_set(struct led_classdev *led_cdev,	\
				     enum led_brightness value);	\
	static void object##_led_update(struct work_struct *ignored);	\
	static int object##_led_wk;					\
	static DECLARE_WORK(object##_led_work, object##_led_update);	\
	static struct led_classdev object##_led = {			\
		.name           = "asus::" ledname,			\
		.brightness_set = object##_led_set,			\
	}

ASUS_LED(mled, "mail");
ASUS_LED(tled, "touchpad");
ASUS_LED(rled, "record");
ASUS_LED(pled, "phone");
ASUS_LED(gled, "gaming");

struct key_entry {
	char type;
	u8 code;
	u16 keycode;
};

enum { KE_KEY, KE_END };

static struct key_entry asus_keymap[] = {
	{KE_KEY, 0x30, KEY_VOLUMEUP},
	{KE_KEY, 0x31, KEY_VOLUMEDOWN},
	{KE_KEY, 0x32, KEY_MUTE},
	{KE_KEY, 0x33, KEY_SWITCHVIDEOMODE},
	{KE_KEY, 0x34, KEY_SWITCHVIDEOMODE},
	{KE_KEY, 0x40, KEY_PREVIOUSSONG},
	{KE_KEY, 0x41, KEY_NEXTSONG},
	{KE_KEY, 0x43, KEY_STOP},
	{KE_KEY, 0x45, KEY_PLAYPAUSE},
	{KE_KEY, 0x50, KEY_EMAIL},
	{KE_KEY, 0x51, KEY_WWW},
	{KE_KEY, 0x5C, BTN_EXTRA},  /* Performance */
	{KE_KEY, 0x5D, KEY_WLAN},
	{KE_KEY, 0x61, KEY_SWITCHVIDEOMODE},
	{KE_KEY, 0x6B, BTN_TOUCH}, /* Lock Mouse */
	{KE_KEY, 0x82, KEY_CAMERA},
	{KE_KEY, 0x8A, KEY_TV},
	{KE_KEY, 0x95, KEY_MEDIA},
	{KE_KEY, 0x99, KEY_PHONE},
	{KE_END, 0},
};

/*
 * This function evaluates an ACPI method, given an int as parameter, the
 * method is searched within the scope of the handle, can be NULL. The output
 * of the method is written is output, which can also be NULL
 *
 * returns 0 if write is successful, -1 else.
 */
static int write_acpi_int(acpi_handle handle, const char *method, int val,
			  struct acpi_buffer *output)
{
	struct acpi_object_list params;	//list of input parameters (an int here)
	union acpi_object in_obj;	//the only param we use
	acpi_status status;

	if (!handle)
		return 0;

	params.count = 1;
	params.pointer = &in_obj;
	in_obj.type = ACPI_TYPE_INTEGER;
	in_obj.integer.value = val;

	status = acpi_evaluate_object(handle, (char *)method, &params, output);
	if (status == AE_OK)
		return 0;
	else
		return -1;
}

static int read_wireless_status(int mask)
{
	unsigned long long status;
	acpi_status rv = AE_OK;

	if (!wireless_status_handle)
		return (hotk->status & mask) ? 1 : 0;

	rv = acpi_evaluate_integer(wireless_status_handle, NULL, NULL, &status);
	if (ACPI_FAILURE(rv))
		printk(ASUS_WARNING "Error reading Wireless status\n");
	else
		return (status & mask) ? 1 : 0;

	return (hotk->status & mask) ? 1 : 0;
}

static int read_gps_status(void)
{
	unsigned long long status;
	acpi_status rv = AE_OK;

	rv = acpi_evaluate_integer(gps_status_handle, NULL, NULL, &status);
	if (ACPI_FAILURE(rv))
		printk(ASUS_WARNING "Error reading GPS status\n");
	else
		return status ? 1 : 0;

	return (hotk->status & GPS_ON) ? 1 : 0;
}

/* Generic LED functions */
static int read_status(int mask)
{
	/* There is a special method for both wireless devices */
	if (mask == BT_ON || mask == WL_ON)
		return read_wireless_status(mask);
	else if (mask == GPS_ON)
		return read_gps_status();

	return (hotk->status & mask) ? 1 : 0;
}

static void write_status(acpi_handle handle, int out, int mask)
{
	hotk->status = (out) ? (hotk->status | mask) : (hotk->status & ~mask);

	switch (mask) {
	case MLED_ON:
		out = !(out & 0x1);
		break;
	case GLED_ON:
		out = (out & 0x1) + 1;
		break;
	case GPS_ON:
		handle = (out) ? gps_on_handle : gps_off_handle;
		out = 0x02;
		break;
	default:
		out &= 0x1;
		break;
	}

	if (write_acpi_int(handle, NULL, out, NULL))
		printk(ASUS_WARNING " write failed %x\n", mask);
}

/* /sys/class/led handlers */
#define ASUS_LED_HANDLER(object, mask)					\
	static void object##_led_set(struct led_classdev *led_cdev,	\
				     enum led_brightness value)		\
	{								\
		object##_led_wk = (value > 0) ? 1 : 0;			\
		queue_work(led_workqueue, &object##_led_work);		\
	}								\
	static void object##_led_update(struct work_struct *ignored)	\
	{								\
		int value = object##_led_wk;				\
		write_status(object##_set_handle, value, (mask));	\
	}

ASUS_LED_HANDLER(mled, MLED_ON);
ASUS_LED_HANDLER(pled, PLED_ON);
ASUS_LED_HANDLER(rled, RLED_ON);
ASUS_LED_HANDLER(tled, TLED_ON);
ASUS_LED_HANDLER(gled, GLED_ON);

static int get_lcd_state(void)
{
	return read_status(LCD_ON);
}

static int set_lcd_state(int value)
{
	int lcd = 0;
	acpi_status status = 0;

	lcd = value ? 1 : 0;

	if (lcd == get_lcd_state())
		return 0;

	if (lcd_switch_handle) {
		status = acpi_evaluate_object(lcd_switch_handle,
					      NULL, NULL, NULL);

		if (ACPI_FAILURE(status))
			printk(ASUS_WARNING "Error switching LCD\n");
	}

	write_status(NULL, lcd, LCD_ON);
	return 0;
}

static void lcd_blank(int blank)
{
	struct backlight_device *bd = asus_backlight_device;

	if (bd) {
		bd->props.power = blank;
		backlight_update_status(bd);
	}
}

static int read_brightness(struct backlight_device *bd)
{
	unsigned long long value;
	acpi_status rv = AE_OK;

	rv = acpi_evaluate_integer(brightness_get_handle, NULL, NULL, &value);
	if (ACPI_FAILURE(rv))
		printk(ASUS_WARNING "Error reading brightness\n");

	return value;
}

static int set_brightness(struct backlight_device *bd, int value)
{
	int ret = 0;

	value = (0 < value) ? ((15 < value) ? 15 : value) : 0;
	/* 0 <= value <= 15 */

	if (write_acpi_int(brightness_set_handle, NULL, value, NULL)) {
		printk(ASUS_WARNING "Error changing brightness\n");
		ret = -EIO;
	}

	return ret;
}

static int update_bl_status(struct backlight_device *bd)
{
	int rv;
	int value = bd->props.brightness;

	rv = set_brightness(bd, value);
	if (rv)
		return rv;

	value = (bd->props.power == FB_BLANK_UNBLANK) ? 1 : 0;
	return set_lcd_state(value);
}

/*
 * Platform device handlers
 */

/*
 * We write our info in page, we begin at offset off and cannot write more
 * than count bytes. We set eof to 1 if we handle those 2 values. We return the
 * number of bytes written in page
 */
static ssize_t show_infos(struct device *dev,
			  struct device_attribute *attr, char *page)
{
	int len = 0;
	unsigned long long temp;
	char buf[16];		//enough for all info
	acpi_status rv = AE_OK;

	/*
	 * We use the easy way, we don't care of off and count, so we don't set eof
	 * to 1
	 */

	len += sprintf(page, ASUS_HOTK_NAME " " ASUS_LAPTOP_VERSION "\n");
	len += sprintf(page + len, "Model reference    : %s\n", hotk->name);
	/*
	 * The SFUN method probably allows the original driver to get the list
	 * of features supported by a given model. For now, 0x0100 or 0x0800
	 * bit signifies that the laptop is equipped with a Wi-Fi MiniPCI card.
	 * The significance of others is yet to be found.
	 */
	rv = acpi_evaluate_integer(hotk->handle, "SFUN", NULL, &temp);
	if (!ACPI_FAILURE(rv))
		len += sprintf(page + len, "SFUN value         : 0x%04x\n",
			       (uint) temp);
	/*
	 * Another value for userspace: the ASYM method returns 0x02 for
	 * battery low and 0x04 for battery critical, its readings tend to be
	 * more accurate than those provided by _BST.
	 * Note: since not all the laptops provide this method, errors are
	 * silently ignored.
	 */
	rv = acpi_evaluate_integer(hotk->handle, "ASYM", NULL, &temp);
	if (!ACPI_FAILURE(rv))
		len += sprintf(page + len, "ASYM value         : 0x%04x\n",
			       (uint) temp);
	if (asus_info) {
		snprintf(buf, 16, "%d", asus_info->length);
		len += sprintf(page + len, "DSDT length        : %s\n", buf);
		snprintf(buf, 16, "%d", asus_info->checksum);
		len += sprintf(page + len, "DSDT checksum      : %s\n", buf);
		snprintf(buf, 16, "%d", asus_info->revision);
		len += sprintf(page + len, "DSDT revision      : %s\n", buf);
		snprintf(buf, 7, "%s", asus_info->oem_id);
		len += sprintf(page + len, "OEM id             : %s\n", buf);
		snprintf(buf, 9, "%s", asus_info->oem_table_id);
		len += sprintf(page + len, "OEM table id       : %s\n", buf);
		snprintf(buf, 16, "%x", asus_info->oem_revision);
		len += sprintf(page + len, "OEM revision       : 0x%s\n", buf);
		snprintf(buf, 5, "%s", asus_info->asl_compiler_id);
		len += sprintf(page + len, "ASL comp vendor id : %s\n", buf);
		snprintf(buf, 16, "%x", asus_info->asl_compiler_revision);
		len += sprintf(page + len, "ASL comp revision  : 0x%s\n", buf);
	}

	return len;
}

static int parse_arg(const char *buf, unsigned long count, int *val)
{
	if (!count)
		return 0;
	if (count > 31)
		return -EINVAL;
	if (sscanf(buf, "%i", val) != 1)
		return -EINVAL;
	return count;
}

static ssize_t store_status(const char *buf, size_t count,
			    acpi_handle handle, int mask)
{
	int rv, value;
	int out = 0;

	rv = parse_arg(buf, count, &value);
	if (rv > 0)
		out = value ? 1 : 0;

	write_status(handle, out, mask);

	return rv;
}

/*
 * LEDD display
 */
static ssize_t show_ledd(struct device *dev,
			 struct device_attribute *attr, char *buf)
{
	return sprintf(buf, "0x%08x\n", hotk->ledd_status);
}

static ssize_t store_ledd(struct device *dev, struct device_attribute *attr,
			  const char *buf, size_t count)
{
	int rv, value;

	rv = parse_arg(buf, count, &value);
	if (rv > 0) {
		if (write_acpi_int(ledd_set_handle, NULL, value, NULL))
			printk(ASUS_WARNING "LED display write failed\n");
		else
			hotk->ledd_status = (u32) value;
	}
	return rv;
}

/*
 * WLAN
 */
static ssize_t show_wlan(struct device *dev,
			 struct device_attribute *attr, char *buf)
{
	return sprintf(buf, "%d\n", read_status(WL_ON));
}

static ssize_t store_wlan(struct device *dev, struct device_attribute *attr,
			  const char *buf, size_t count)
{
	return store_status(buf, count, wl_switch_handle, WL_ON);
}

/*
 * Bluetooth
 */
static ssize_t show_bluetooth(struct device *dev,
			      struct device_attribute *attr, char *buf)
{
	return sprintf(buf, "%d\n", read_status(BT_ON));
}

static ssize_t store_bluetooth(struct device *dev,
			       struct device_attribute *attr, const char *buf,
			       size_t count)
{
	return store_status(buf, count, bt_switch_handle, BT_ON);
}

/*
 * Display
 */
static void set_display(int value)
{
	/* no sanity check needed for now */
	if (write_acpi_int(display_set_handle, NULL, value, NULL))
		printk(ASUS_WARNING "Error setting display\n");
	return;
}

static int read_display(void)
{
	unsigned long long value = 0;
	acpi_status rv = AE_OK;

	/* In most of the case, we know how to set the display, but sometime
	   we can't read it */
	if (display_get_handle) {
		rv = acpi_evaluate_integer(display_get_handle, NULL,
					   NULL, &value);
		if (ACPI_FAILURE(rv))
			printk(ASUS_WARNING "Error reading display status\n");
	}

	value &= 0x0F;		/* needed for some models, shouldn't hurt others */

	return value;
}

/*
 * Now, *this* one could be more user-friendly, but so far, no-one has
 * complained. The significance of bits is the same as in store_disp()
 */
static ssize_t show_disp(struct device *dev,
			 struct device_attribute *attr, char *buf)
{
	return sprintf(buf, "%d\n", read_display());
}

/*
 * Experimental support for display switching. As of now: 1 should activate
 * the LCD output, 2 should do for CRT, 4 for TV-Out and 8 for DVI.
 * Any combination (bitwise) of these will suffice. I never actually tested 4
 * displays hooked up simultaneously, so be warned. See the acpi4asus README
 * for more info.
 */
static ssize_t store_disp(struct device *dev, struct device_attribute *attr,
			  const char *buf, size_t count)
{
	int rv, value;

	rv = parse_arg(buf, count, &value);
	if (rv > 0)
		set_display(value);
	return rv;
}

/*
 * Light Sens
 */
static void set_light_sens_switch(int value)
{
	if (write_acpi_int(ls_switch_handle, NULL, value, NULL))
		printk(ASUS_WARNING "Error setting light sensor switch\n");
	hotk->light_switch = value;
}

static ssize_t show_lssw(struct device *dev,
			 struct device_attribute *attr, char *buf)
{
	return sprintf(buf, "%d\n", hotk->light_switch);
}

static ssize_t store_lssw(struct device *dev, struct device_attribute *attr,
			  const char *buf, size_t count)
{
	int rv, value;

	rv = parse_arg(buf, count, &value);
	if (rv > 0)
		set_light_sens_switch(value ? 1 : 0);

	return rv;
}

static void set_light_sens_level(int value)
{
	if (write_acpi_int(ls_level_handle, NULL, value, NULL))
		printk(ASUS_WARNING "Error setting light sensor level\n");
	hotk->light_level = value;
}

static ssize_t show_lslvl(struct device *dev,
			  struct device_attribute *attr, char *buf)
{
	return sprintf(buf, "%d\n", hotk->light_level);
}

static ssize_t store_lslvl(struct device *dev, struct device_attribute *attr,
			   const char *buf, size_t count)
{
	int rv, value;

	rv = parse_arg(buf, count, &value);
	if (rv > 0) {
		value = (0 < value) ? ((15 < value) ? 15 : value) : 0;
		/* 0 <= value <= 15 */
		set_light_sens_level(value);
	}

	return rv;
}

/*
 * GPS
 */
static ssize_t show_gps(struct device *dev,
			struct device_attribute *attr, char *buf)
{
	return sprintf(buf, "%d\n", read_status(GPS_ON));
}

static ssize_t store_gps(struct device *dev, struct device_attribute *attr,
			 const char *buf, size_t count)
{
	return store_status(buf, count, NULL, GPS_ON);
}

/*
 * Hotkey functions
 */
static struct key_entry *asus_get_entry_by_scancode(int code)
{
	struct key_entry *key;

	for (key = asus_keymap; key->type != KE_END; key++)
		if (code == key->code)
			return key;

	return NULL;
}

static struct key_entry *asus_get_entry_by_keycode(int code)
{
	struct key_entry *key;

	for (key = asus_keymap; key->type != KE_END; key++)
		if (code == key->keycode && key->type == KE_KEY)
			return key;

	return NULL;
}

static int asus_getkeycode(struct input_dev *dev, int scancode, int *keycode)
{
	struct key_entry *key = asus_get_entry_by_scancode(scancode);

	if (key && key->type == KE_KEY) {
		*keycode = key->keycode;
		return 0;
	}

	return -EINVAL;
}

static int asus_setkeycode(struct input_dev *dev, int scancode, int keycode)
{
	struct key_entry *key;
	int old_keycode;

	if (keycode < 0 || keycode > KEY_MAX)
		return -EINVAL;

	key = asus_get_entry_by_scancode(scancode);
	if (key && key->type == KE_KEY) {
		old_keycode = key->keycode;
		key->keycode = keycode;
		set_bit(keycode, dev->keybit);
		if (!asus_get_entry_by_keycode(old_keycode))
			clear_bit(old_keycode, dev->keybit);
		return 0;
	}

	return -EINVAL;
}

static void asus_hotk_notify(acpi_handle handle, u32 event, void *data)
{
	static struct key_entry *key;
<<<<<<< HEAD
=======
	u16 count;
>>>>>>> c441c297

	/* TODO Find a better way to handle events count. */
	if (!hotk)
		return;

	/*
	 * We need to tell the backlight device when the backlight power is
	 * switched
	 */
	if (event == ATKD_LCD_ON) {
		write_status(NULL, 1, LCD_ON);
		lcd_blank(FB_BLANK_UNBLANK);
	} else if (event == ATKD_LCD_OFF) {
		write_status(NULL, 0, LCD_ON);
		lcd_blank(FB_BLANK_POWERDOWN);
	}

<<<<<<< HEAD
	acpi_bus_generate_netlink_event(hotk->device->pnp.device_class,
					dev_name(&hotk->device->dev), event,
					hotk->event_count[event % 128]++);
=======
	count = hotk->event_count[event % 128]++;
	acpi_bus_generate_proc_event(hotk->device, event, count);
	acpi_bus_generate_netlink_event(hotk->device->pnp.device_class,
					dev_name(&hotk->device->dev), event,
					count);
>>>>>>> c441c297

	if (hotk->inputdev) {
		key = asus_get_entry_by_scancode(event);
		if (!key)
			return ;

		switch (key->type) {
		case KE_KEY:
			input_report_key(hotk->inputdev, key->keycode, 1);
			input_sync(hotk->inputdev);
			input_report_key(hotk->inputdev, key->keycode, 0);
			input_sync(hotk->inputdev);
			break;
		}
	}
}

#define ASUS_CREATE_DEVICE_ATTR(_name)					\
	struct device_attribute dev_attr_##_name = {			\
		.attr = {						\
			.name = __stringify(_name),			\
			.mode = 0 },					\
		.show   = NULL,						\
		.store  = NULL,						\
	}

#define ASUS_SET_DEVICE_ATTR(_name, _mode, _show, _store)		\
	do {								\
		dev_attr_##_name.attr.mode = _mode;			\
		dev_attr_##_name.show = _show;				\
		dev_attr_##_name.store = _store;			\
	} while(0)

static ASUS_CREATE_DEVICE_ATTR(infos);
static ASUS_CREATE_DEVICE_ATTR(wlan);
static ASUS_CREATE_DEVICE_ATTR(bluetooth);
static ASUS_CREATE_DEVICE_ATTR(display);
static ASUS_CREATE_DEVICE_ATTR(ledd);
static ASUS_CREATE_DEVICE_ATTR(ls_switch);
static ASUS_CREATE_DEVICE_ATTR(ls_level);
static ASUS_CREATE_DEVICE_ATTR(gps);

static struct attribute *asuspf_attributes[] = {
	&dev_attr_infos.attr,
	&dev_attr_wlan.attr,
	&dev_attr_bluetooth.attr,
	&dev_attr_display.attr,
	&dev_attr_ledd.attr,
	&dev_attr_ls_switch.attr,
	&dev_attr_ls_level.attr,
	&dev_attr_gps.attr,
	NULL
};

static struct attribute_group asuspf_attribute_group = {
	.attrs = asuspf_attributes
};

static struct platform_driver asuspf_driver = {
	.driver = {
		   .name = ASUS_HOTK_FILE,
		   .owner = THIS_MODULE,
		   }
};

static struct platform_device *asuspf_device;

static void asus_hotk_add_fs(void)
{
	ASUS_SET_DEVICE_ATTR(infos, 0444, show_infos, NULL);

	if (wl_switch_handle)
		ASUS_SET_DEVICE_ATTR(wlan, 0644, show_wlan, store_wlan);

	if (bt_switch_handle)
		ASUS_SET_DEVICE_ATTR(bluetooth, 0644,
				     show_bluetooth, store_bluetooth);

	if (display_set_handle && display_get_handle)
		ASUS_SET_DEVICE_ATTR(display, 0644, show_disp, store_disp);
	else if (display_set_handle)
		ASUS_SET_DEVICE_ATTR(display, 0200, NULL, store_disp);

	if (ledd_set_handle)
		ASUS_SET_DEVICE_ATTR(ledd, 0644, show_ledd, store_ledd);

	if (ls_switch_handle && ls_level_handle) {
		ASUS_SET_DEVICE_ATTR(ls_level, 0644, show_lslvl, store_lslvl);
		ASUS_SET_DEVICE_ATTR(ls_switch, 0644, show_lssw, store_lssw);
	}

	if (gps_status_handle && gps_on_handle && gps_off_handle)
		ASUS_SET_DEVICE_ATTR(gps, 0644, show_gps, store_gps);
}

static int asus_handle_init(char *name, acpi_handle * handle,
			    char **paths, int num_paths)
{
	int i;
	acpi_status status;

	for (i = 0; i < num_paths; i++) {
		status = acpi_get_handle(NULL, paths[i], handle);
		if (ACPI_SUCCESS(status))
			return 0;
	}

	*handle = NULL;
	return -ENODEV;
}

#define ASUS_HANDLE_INIT(object)					\
	asus_handle_init(#object, &object##_handle, object##_paths,	\
			 ARRAY_SIZE(object##_paths))

/*
 * This function is used to initialize the hotk with right values. In this
 * method, we can make all the detection we want, and modify the hotk struct
 */
static int asus_hotk_get_info(void)
{
	struct acpi_buffer buffer = { ACPI_ALLOCATE_BUFFER, NULL };
	union acpi_object *model = NULL;
	unsigned long long bsts_result, hwrs_result;
	char *string = NULL;
	acpi_status status;

	/*
	 * Get DSDT headers early enough to allow for differentiating between
	 * models, but late enough to allow acpi_bus_register_driver() to fail
	 * before doing anything ACPI-specific. Should we encounter a machine,
	 * which needs special handling (i.e. its hotkey device has a different
	 * HID), this bit will be moved. A global variable asus_info contains
	 * the DSDT header.
	 */
	status = acpi_get_table(ACPI_SIG_DSDT, 1, &asus_info);
	if (ACPI_FAILURE(status))
		printk(ASUS_WARNING "Couldn't get the DSDT table header\n");

	/* We have to write 0 on init this far for all ASUS models */
	if (write_acpi_int(hotk->handle, "INIT", 0, &buffer)) {
		printk(ASUS_ERR "Hotkey initialization failed\n");
		return -ENODEV;
	}

	/* This needs to be called for some laptops to init properly */
	status =
	    acpi_evaluate_integer(hotk->handle, "BSTS", NULL, &bsts_result);
	if (ACPI_FAILURE(status))
		printk(ASUS_WARNING "Error calling BSTS\n");
	else if (bsts_result)
		printk(ASUS_NOTICE "BSTS called, 0x%02x returned\n",
		       (uint) bsts_result);

	/* This too ... */
	write_acpi_int(hotk->handle, "CWAP", wapf, NULL);

	/*
	 * Try to match the object returned by INIT to the specific model.
	 * Handle every possible object (or the lack of thereof) the DSDT
	 * writers might throw at us. When in trouble, we pass NULL to
	 * asus_model_match() and try something completely different.
	 */
	if (buffer.pointer) {
		model = buffer.pointer;
		switch (model->type) {
		case ACPI_TYPE_STRING:
			string = model->string.pointer;
			break;
		case ACPI_TYPE_BUFFER:
			string = model->buffer.pointer;
			break;
		default:
			string = "";
			break;
		}
	}
	hotk->name = kstrdup(string, GFP_KERNEL);
	if (!hotk->name)
		return -ENOMEM;

	if (*string)
		printk(ASUS_NOTICE "  %s model detected\n", string);

	ASUS_HANDLE_INIT(mled_set);
	ASUS_HANDLE_INIT(tled_set);
	ASUS_HANDLE_INIT(rled_set);
	ASUS_HANDLE_INIT(pled_set);
	ASUS_HANDLE_INIT(gled_set);

	ASUS_HANDLE_INIT(ledd_set);

	/*
	 * The HWRS method return informations about the hardware.
	 * 0x80 bit is for WLAN, 0x100 for Bluetooth.
	 * The significance of others is yet to be found.
	 * If we don't find the method, we assume the device are present.
	 */
	status =
	    acpi_evaluate_integer(hotk->handle, "HRWS", NULL, &hwrs_result);
	if (ACPI_FAILURE(status))
		hwrs_result = WL_HWRS | BT_HWRS;

	if (hwrs_result & WL_HWRS)
		ASUS_HANDLE_INIT(wl_switch);
	if (hwrs_result & BT_HWRS)
		ASUS_HANDLE_INIT(bt_switch);

	ASUS_HANDLE_INIT(wireless_status);

	ASUS_HANDLE_INIT(brightness_set);
	ASUS_HANDLE_INIT(brightness_get);

	ASUS_HANDLE_INIT(lcd_switch);

	ASUS_HANDLE_INIT(display_set);
	ASUS_HANDLE_INIT(display_get);

	/* There is a lot of models with "ALSL", but a few get
	   a real light sens, so we need to check it. */
	if (!ASUS_HANDLE_INIT(ls_switch))
		ASUS_HANDLE_INIT(ls_level);

	ASUS_HANDLE_INIT(gps_on);
	ASUS_HANDLE_INIT(gps_off);
	ASUS_HANDLE_INIT(gps_status);

	kfree(model);

	return AE_OK;
}

static int asus_input_init(void)
{
	const struct key_entry *key;
	int result;

	hotk->inputdev = input_allocate_device();
	if (!hotk->inputdev) {
		printk(ASUS_INFO "Unable to allocate input device\n");
		return 0;
	}
	hotk->inputdev->name = "Asus Laptop extra buttons";
	hotk->inputdev->phys = ASUS_HOTK_FILE "/input0";
	hotk->inputdev->id.bustype = BUS_HOST;
	hotk->inputdev->getkeycode = asus_getkeycode;
	hotk->inputdev->setkeycode = asus_setkeycode;

	for (key = asus_keymap; key->type != KE_END; key++) {
		switch (key->type) {
		case KE_KEY:
			set_bit(EV_KEY, hotk->inputdev->evbit);
			set_bit(key->keycode, hotk->inputdev->keybit);
			break;
		}
	}
	result = input_register_device(hotk->inputdev);
	if (result) {
		printk(ASUS_INFO "Unable to register input device\n");
		input_free_device(hotk->inputdev);
	}
	return result;
}

static int asus_hotk_check(void)
{
	int result = 0;

	result = acpi_bus_get_status(hotk->device);
	if (result)
		return result;

	if (hotk->device->status.present) {
		result = asus_hotk_get_info();
	} else {
		printk(ASUS_ERR "Hotkey device not present, aborting\n");
		return -EINVAL;
	}

	return result;
}

static int asus_hotk_found;

static int asus_hotk_add(struct acpi_device *device)
{
	acpi_status status = AE_OK;
	int result;

	if (!device)
		return -EINVAL;

	printk(ASUS_NOTICE "Asus Laptop Support version %s\n",
	       ASUS_LAPTOP_VERSION);

	hotk = kzalloc(sizeof(struct asus_hotk), GFP_KERNEL);
	if (!hotk)
		return -ENOMEM;

	hotk->handle = device->handle;
	strcpy(acpi_device_name(device), ASUS_HOTK_DEVICE_NAME);
	strcpy(acpi_device_class(device), ASUS_HOTK_CLASS);
	device->driver_data = hotk;
	hotk->device = device;

	result = asus_hotk_check();
	if (result)
		goto end;

	asus_hotk_add_fs();

	/*
	 * We install the handler, it will receive the hotk in parameter, so, we
	 * could add other data to the hotk struct
	 */
	status = acpi_install_notify_handler(hotk->handle, ACPI_ALL_NOTIFY,
					     asus_hotk_notify, hotk);
	if (ACPI_FAILURE(status))
		printk(ASUS_ERR "Error installing notify handler\n");

	asus_hotk_found = 1;

	/* WLED and BLED are on by default */
	write_status(bt_switch_handle, 1, BT_ON);
	write_status(wl_switch_handle, 1, WL_ON);

	/* If the h/w switch is off, we need to check the real status */
	write_status(NULL, read_status(BT_ON), BT_ON);
	write_status(NULL, read_status(WL_ON), WL_ON);

	/* LCD Backlight is on by default */
	write_status(NULL, 1, LCD_ON);

	/* LED display is off by default */
	hotk->ledd_status = 0xFFF;

	/* Set initial values of light sensor and level */
	hotk->light_switch = 1;	/* Default to light sensor disabled */
	hotk->light_level = 0;	/* level 5 for sensor sensitivity */

	if (ls_switch_handle)
		set_light_sens_switch(hotk->light_switch);

	if (ls_level_handle)
		set_light_sens_level(hotk->light_level);

	/* GPS is on by default */
	write_status(NULL, 1, GPS_ON);

end:
	if (result) {
		kfree(hotk->name);
		kfree(hotk);
	}

	return result;
}

static int asus_hotk_remove(struct acpi_device *device, int type)
{
	acpi_status status = 0;

	if (!device || !acpi_driver_data(device))
		return -EINVAL;

	status = acpi_remove_notify_handler(hotk->handle, ACPI_ALL_NOTIFY,
					    asus_hotk_notify);
	if (ACPI_FAILURE(status))
		printk(ASUS_ERR "Error removing notify handler\n");

	kfree(hotk->name);
	kfree(hotk);

	return 0;
}

static void asus_backlight_exit(void)
{
	if (asus_backlight_device)
		backlight_device_unregister(asus_backlight_device);
}

#define  ASUS_LED_UNREGISTER(object)				\
	if (object##_led.dev)					\
		led_classdev_unregister(&object##_led)

static void asus_led_exit(void)
{
	destroy_workqueue(led_workqueue);
	ASUS_LED_UNREGISTER(mled);
	ASUS_LED_UNREGISTER(tled);
	ASUS_LED_UNREGISTER(pled);
	ASUS_LED_UNREGISTER(rled);
	ASUS_LED_UNREGISTER(gled);
}

static void asus_input_exit(void)
{
	if (hotk->inputdev)
		input_unregister_device(hotk->inputdev);
}

static void __exit asus_laptop_exit(void)
{
	asus_backlight_exit();
	asus_led_exit();
	asus_input_exit();

	acpi_bus_unregister_driver(&asus_hotk_driver);
	sysfs_remove_group(&asuspf_device->dev.kobj, &asuspf_attribute_group);
	platform_device_unregister(asuspf_device);
	platform_driver_unregister(&asuspf_driver);
}

static int asus_backlight_init(struct device *dev)
{
	struct backlight_device *bd;

	if (brightness_set_handle && lcd_switch_handle) {
		bd = backlight_device_register(ASUS_HOTK_FILE, dev,
					       NULL, &asusbl_ops);
		if (IS_ERR(bd)) {
			printk(ASUS_ERR
			       "Could not register asus backlight device\n");
			asus_backlight_device = NULL;
			return PTR_ERR(bd);
		}

		asus_backlight_device = bd;

		bd->props.max_brightness = 15;
		bd->props.brightness = read_brightness(NULL);
		bd->props.power = FB_BLANK_UNBLANK;
		backlight_update_status(bd);
	}
	return 0;
}

static int asus_led_register(acpi_handle handle,
			     struct led_classdev *ldev, struct device *dev)
{
	if (!handle)
		return 0;

	return led_classdev_register(dev, ldev);
}

#define ASUS_LED_REGISTER(object, device)				\
	asus_led_register(object##_set_handle, &object##_led, device)

static int asus_led_init(struct device *dev)
{
	int rv;

	rv = ASUS_LED_REGISTER(mled, dev);
	if (rv)
		goto out;

	rv = ASUS_LED_REGISTER(tled, dev);
	if (rv)
		goto out1;

	rv = ASUS_LED_REGISTER(rled, dev);
	if (rv)
		goto out2;

	rv = ASUS_LED_REGISTER(pled, dev);
	if (rv)
		goto out3;

	rv = ASUS_LED_REGISTER(gled, dev);
	if (rv)
		goto out4;

	led_workqueue = create_singlethread_workqueue("led_workqueue");
	if (!led_workqueue)
		goto out5;

	return 0;
out5:
	rv = -ENOMEM;
	ASUS_LED_UNREGISTER(gled);
out4:
	ASUS_LED_UNREGISTER(pled);
out3:
	ASUS_LED_UNREGISTER(rled);
out2:
	ASUS_LED_UNREGISTER(tled);
out1:
	ASUS_LED_UNREGISTER(mled);
out:
	return rv;
}

static int __init asus_laptop_init(void)
{
	struct device *dev;
	int result;

	if (acpi_disabled)
		return -ENODEV;

	result = acpi_bus_register_driver(&asus_hotk_driver);
	if (result < 0)
		return result;

	/*
	 * This is a bit of a kludge.  We only want this module loaded
	 * for ASUS systems, but there's currently no way to probe the
	 * ACPI namespace for ASUS HIDs.  So we just return failure if
	 * we didn't find one, which will cause the module to be
	 * unloaded.
	 */
	if (!asus_hotk_found) {
		acpi_bus_unregister_driver(&asus_hotk_driver);
		return -ENODEV;
	}

	dev = acpi_get_physical_device(hotk->device->handle);

	if (!acpi_video_backlight_support()) {
		result = asus_backlight_init(dev);
		if (result)
			goto fail_backlight;
	} else
		printk(ASUS_INFO "Brightness ignored, must be controlled by "
		       "ACPI video driver\n");

	result = asus_input_init();
	if (result)
		goto fail_input;

	result = asus_led_init(dev);
	if (result)
		goto fail_led;

	/* Register platform stuff */
	result = platform_driver_register(&asuspf_driver);
	if (result)
		goto fail_platform_driver;

	asuspf_device = platform_device_alloc(ASUS_HOTK_FILE, -1);
	if (!asuspf_device) {
		result = -ENOMEM;
		goto fail_platform_device1;
	}

	result = platform_device_add(asuspf_device);
	if (result)
		goto fail_platform_device2;

	result = sysfs_create_group(&asuspf_device->dev.kobj,
				    &asuspf_attribute_group);
	if (result)
		goto fail_sysfs;

	return 0;

fail_sysfs:
	platform_device_del(asuspf_device);

fail_platform_device2:
	platform_device_put(asuspf_device);

fail_platform_device1:
	platform_driver_unregister(&asuspf_driver);

fail_platform_driver:
	asus_led_exit();

fail_led:
	asus_input_exit();

fail_input:
	asus_backlight_exit();

fail_backlight:

	return result;
}

module_init(asus_laptop_init);
module_exit(asus_laptop_exit);<|MERGE_RESOLUTION|>--- conflicted
+++ resolved
@@ -815,10 +815,7 @@
 static void asus_hotk_notify(acpi_handle handle, u32 event, void *data)
 {
 	static struct key_entry *key;
-<<<<<<< HEAD
-=======
 	u16 count;
->>>>>>> c441c297
 
 	/* TODO Find a better way to handle events count. */
 	if (!hotk)
@@ -836,17 +833,11 @@
 		lcd_blank(FB_BLANK_POWERDOWN);
 	}
 
-<<<<<<< HEAD
-	acpi_bus_generate_netlink_event(hotk->device->pnp.device_class,
-					dev_name(&hotk->device->dev), event,
-					hotk->event_count[event % 128]++);
-=======
 	count = hotk->event_count[event % 128]++;
 	acpi_bus_generate_proc_event(hotk->device, event, count);
 	acpi_bus_generate_netlink_event(hotk->device->pnp.device_class,
 					dev_name(&hotk->device->dev), event,
 					count);
->>>>>>> c441c297
 
 	if (hotk->inputdev) {
 		key = asus_get_entry_by_scancode(event);
