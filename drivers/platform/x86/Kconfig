--- conflicted
+++ resolved
@@ -38,15 +38,9 @@
 	tristate "Asus Laptop Extras (EXPERIMENTAL)"
 	depends on ACPI
 	depends on EXPERIMENTAL && !ACPI_ASUS
-<<<<<<< HEAD
-	depends on LEDS_CLASS
-	depends on NEW_LEDS
-	depends on BACKLIGHT_CLASS_DEVICE
-=======
 	select LEDS_CLASS
 	select NEW_LEDS
 	select BACKLIGHT_CLASS_DEVICE
->>>>>>> c441c297
 	depends on INPUT
 	---help---
 	  This is the new Linux driver for Asus laptops. It may also support some
