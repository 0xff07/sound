--- conflicted
+++ resolved
@@ -359,11 +359,7 @@
 		return;
 
 	bd_release_from_disk(d->dm_dev.bdev, dm_disk(md));
-<<<<<<< HEAD
-	blkdev_put(d->dm_dev.bdev);
-=======
 	blkdev_put(d->dm_dev.bdev, d->dm_dev.mode);
->>>>>>> 57f8f7b6
 	d->dm_dev.bdev = NULL;
 }
 
@@ -386,11 +382,7 @@
  * careful to leave things as they were if we fail to reopen the
  * device.
  */
-<<<<<<< HEAD
-static int upgrade_mode(struct dm_dev_internal *dd, int new_mode,
-=======
 static int upgrade_mode(struct dm_dev_internal *dd, fmode_t new_mode,
->>>>>>> 57f8f7b6
 			struct mapped_device *md)
 {
 	int r;
