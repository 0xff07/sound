--- conflicted
+++ resolved
@@ -169,11 +169,7 @@
 int dm_exception_store_type_unregister(struct dm_exception_store_type *type);
 
 int dm_exception_store_set_chunk_size(struct dm_exception_store *store,
-<<<<<<< HEAD
-				      unsigned long chunk_size_ulong,
-=======
 				      unsigned chunk_size,
->>>>>>> 25d27ede
 				      char **error);
 
 int dm_exception_store_create(struct dm_target *ti, int argc, char **argv,
