/*
   linear.c : Multiple Devices driver for Linux
	      Copyright (C) 1994-96 Marc ZYNGIER
	      <zyngier@ufr-info-p7.ibp.fr> or
	      <maz@gloups.fdn.fr>

   Linear mode management functions.

   This program is free software; you can redistribute it and/or modify
   it under the terms of the GNU General Public License as published by
   the Free Software Foundation; either version 2, or (at your option)
   any later version.
   
   You should have received a copy of the GNU General Public License
   (for example /usr/src/linux/COPYING); if not, write to the Free
   Software Foundation, Inc., 675 Mass Ave, Cambridge, MA 02139, USA.  
*/

#include <linux/raid/linear.h>

/*
 * find which device holds a particular offset 
 */
static inline dev_info_t *which_dev(mddev_t *mddev, sector_t sector)
{
	dev_info_t *hash;
	linear_conf_t *conf = mddev_to_conf(mddev);

	/*
	 * sector_div(a,b) returns the remainer and sets a to a/b
	 */
	sector >>= conf->sector_shift;
	(void)sector_div(sector, conf->spacing);
	hash = conf->hash_table[sector];

	while (sector >= hash->num_sectors + hash->start_sector)
		hash++;
	return hash;
}

/**
 *	linear_mergeable_bvec -- tell bio layer if two requests can be merged
 *	@q: request queue
 *	@bvm: properties of new bio
 *	@biovec: the request that could be merged to it.
 *
 *	Return amount of bytes we can take at this offset
 */
static int linear_mergeable_bvec(struct request_queue *q,
				 struct bvec_merge_data *bvm,
				 struct bio_vec *biovec)
{
	mddev_t *mddev = q->queuedata;
	dev_info_t *dev0;
	unsigned long maxsectors, bio_sectors = bvm->bi_size >> 9;
	sector_t sector = bvm->bi_sector + get_start_sect(bvm->bi_bdev);

	dev0 = which_dev(mddev, sector);
	maxsectors = dev0->num_sectors - (sector - dev0->start_sector);

	if (maxsectors < bio_sectors)
		maxsectors = 0;
	else
		maxsectors -= bio_sectors;

	if (maxsectors <= (PAGE_SIZE >> 9 ) && bio_sectors == 0)
		return biovec->bv_len;
	/* The bytes available at this offset could be really big,
	 * so we cap at 2^31 to avoid overflow */
	if (maxsectors > (1 << (31-9)))
		return 1<<31;
	return maxsectors << 9;
}

static void linear_unplug(struct request_queue *q)
{
	mddev_t *mddev = q->queuedata;
	linear_conf_t *conf = mddev_to_conf(mddev);
	int i;

	for (i=0; i < mddev->raid_disks; i++) {
		struct request_queue *r_queue = bdev_get_queue(conf->disks[i].rdev->bdev);
		blk_unplug(r_queue);
	}
}

static int linear_congested(void *data, int bits)
{
	mddev_t *mddev = data;
	linear_conf_t *conf = mddev_to_conf(mddev);
	int i, ret = 0;

	for (i = 0; i < mddev->raid_disks && !ret ; i++) {
		struct request_queue *q = bdev_get_queue(conf->disks[i].rdev->bdev);
		ret |= bdi_congested(&q->backing_dev_info, bits);
	}
	return ret;
}

static linear_conf_t *linear_conf(mddev_t *mddev, int raid_disks)
{
	linear_conf_t *conf;
	dev_info_t **table;
	mdk_rdev_t *rdev;
	int i, nb_zone, cnt;
	sector_t min_sectors;
	sector_t curr_sector;
	struct list_head *tmp;

	conf = kzalloc (sizeof (*conf) + raid_disks*sizeof(dev_info_t),
			GFP_KERNEL);
	if (!conf)
		return NULL;

	cnt = 0;
	conf->array_sectors = 0;

	rdev_for_each(rdev, tmp, mddev) {
		int j = rdev->raid_disk;
		dev_info_t *disk = conf->disks + j;

		if (j < 0 || j >= raid_disks || disk->rdev) {
			printk("linear: disk numbering problem. Aborting!\n");
			goto out;
		}

		disk->rdev = rdev;

		blk_queue_stack_limits(mddev->queue,
				       rdev->bdev->bd_disk->queue);
		/* as we don't honour merge_bvec_fn, we must never risk
		 * violating it, so limit ->max_sector to one PAGE, as
		 * a one page request is never in violation.
		 */
		if (rdev->bdev->bd_disk->queue->merge_bvec_fn &&
		    mddev->queue->max_sectors > (PAGE_SIZE>>9))
			blk_queue_max_sectors(mddev->queue, PAGE_SIZE>>9);

		disk->num_sectors = rdev->size * 2;
		conf->array_sectors += rdev->size * 2;

		cnt++;
	}
	if (cnt != raid_disks) {
		printk("linear: not enough drives present. Aborting!\n");
		goto out;
	}

	min_sectors = conf->array_sectors;
	sector_div(min_sectors, PAGE_SIZE/sizeof(struct dev_info *));

	/* min_sectors is the minimum spacing that will fit the hash
	 * table in one PAGE.  This may be much smaller than needed.
	 * We find the smallest non-terminal set of consecutive devices
	 * that is larger than min_sectors and use the size of that as
	 * the actual spacing
	 */
	conf->spacing = conf->array_sectors;
	for (i=0; i < cnt-1 ; i++) {
		sector_t tmp = 0;
		int j;
		for (j = i; j < cnt - 1 && tmp < min_sectors; j++)
			tmp += conf->disks[j].num_sectors;
		if (tmp >= min_sectors && tmp < conf->spacing)
			conf->spacing = tmp;
	}

	/* spacing may be too large for sector_div to work with,
	 * so we might need to pre-shift
	 */
	conf->sector_shift = 0;
	if (sizeof(sector_t) > sizeof(u32)) {
		sector_t space = conf->spacing;
		while (space > (sector_t)(~(u32)0)) {
			space >>= 1;
			conf->sector_shift++;
		}
	}
	/*
	 * This code was restructured to work around a gcc-2.95.3 internal
	 * compiler error.  Alter it with care.
	 */
	{
		sector_t sz;
		unsigned round;
		unsigned long base;

		sz = conf->array_sectors >> conf->sector_shift;
		sz += 1; /* force round-up */
		base = conf->spacing >> conf->sector_shift;
		round = sector_div(sz, base);
		nb_zone = sz + (round ? 1 : 0);
	}
	BUG_ON(nb_zone > PAGE_SIZE / sizeof(struct dev_info *));

	conf->hash_table = kmalloc (sizeof (struct dev_info *) * nb_zone,
					GFP_KERNEL);
	if (!conf->hash_table)
		goto out;

	/*
	 * Here we generate the linear hash table
	 * First calculate the device offsets.
	 */
	conf->disks[0].start_sector = 0;
	for (i = 1; i < raid_disks; i++)
		conf->disks[i].start_sector =
			conf->disks[i-1].start_sector +
			conf->disks[i-1].num_sectors;

	table = conf->hash_table;
	i = 0;
	for (curr_sector = 0;
	     curr_sector < conf->array_sectors;
	     curr_sector += conf->spacing) {

		while (i < raid_disks-1 &&
		       curr_sector >= conf->disks[i+1].start_sector)
			i++;

		*table ++ = conf->disks + i;
	}

	if (conf->sector_shift) {
		conf->spacing >>= conf->sector_shift;
		/* round spacing up so that when we divide by it,
		 * we err on the side of "too-low", which is safest.
		 */
		conf->spacing++;
	}

	BUG_ON(table - conf->hash_table > nb_zone);

	return conf;

out:
	kfree(conf);
	return NULL;
}

static int linear_run (mddev_t *mddev)
{
	linear_conf_t *conf;

	mddev->queue->queue_lock = &mddev->queue->__queue_lock;
	conf = linear_conf(mddev, mddev->raid_disks);

	if (!conf)
		return 1;
	mddev->private = conf;
	mddev->array_sectors = conf->array_sectors;

	blk_queue_merge_bvec(mddev->queue, linear_mergeable_bvec);
	mddev->queue->unplug_fn = linear_unplug;
	mddev->queue->backing_dev_info.congested_fn = linear_congested;
	mddev->queue->backing_dev_info.congested_data = mddev;
	return 0;
}

static int linear_add(mddev_t *mddev, mdk_rdev_t *rdev)
{
	/* Adding a drive to a linear array allows the array to grow.
	 * It is permitted if the new drive has a matching superblock
	 * already on it, with raid_disk equal to raid_disks.
	 * It is achieved by creating a new linear_private_data structure
	 * and swapping it in in-place of the current one.
	 * The current one is never freed until the array is stopped.
	 * This avoids races.
	 */
	linear_conf_t *newconf;

	if (rdev->saved_raid_disk != mddev->raid_disks)
		return -EINVAL;

	rdev->raid_disk = rdev->saved_raid_disk;

	newconf = linear_conf(mddev,mddev->raid_disks+1);

	if (!newconf)
		return -ENOMEM;

	newconf->prev = mddev_to_conf(mddev);
	mddev->private = newconf;
	mddev->raid_disks++;
	mddev->array_sectors = newconf->array_sectors;
	set_capacity(mddev->gendisk, mddev->array_sectors);
	return 0;
}

static int linear_stop (mddev_t *mddev)
{
	linear_conf_t *conf = mddev_to_conf(mddev);
  
	blk_sync_queue(mddev->queue); /* the unplug fn references 'conf'*/
	do {
		linear_conf_t *t = conf->prev;
		kfree(conf->hash_table);
		kfree(conf);
		conf = t;
	} while (conf);

	return 0;
}

static int linear_make_request (struct request_queue *q, struct bio *bio)
{
	const int rw = bio_data_dir(bio);
	mddev_t *mddev = q->queuedata;
	dev_info_t *tmp_dev;
<<<<<<< HEAD
	sector_t block;
=======
>>>>>>> 2e532d68
	int cpu;

	if (unlikely(bio_barrier(bio))) {
		bio_endio(bio, -EOPNOTSUPP);
		return 0;
	}

	cpu = part_stat_lock();
	part_stat_inc(cpu, &mddev->gendisk->part0, ios[rw]);
	part_stat_add(cpu, &mddev->gendisk->part0, sectors[rw],
		      bio_sectors(bio));
	part_stat_unlock();

	tmp_dev = which_dev(mddev, bio->bi_sector);
    
	if (unlikely(bio->bi_sector >= (tmp_dev->num_sectors +
					tmp_dev->start_sector)
		     || (bio->bi_sector <
			 tmp_dev->start_sector))) {
		char b[BDEVNAME_SIZE];

		printk("linear_make_request: Sector %llu out of bounds on "
			"dev %s: %llu sectors, offset %llu\n",
			(unsigned long long)bio->bi_sector,
			bdevname(tmp_dev->rdev->bdev, b),
			(unsigned long long)tmp_dev->num_sectors,
			(unsigned long long)tmp_dev->start_sector);
		bio_io_error(bio);
		return 0;
	}
	if (unlikely(bio->bi_sector + (bio->bi_size >> 9) >
		     tmp_dev->start_sector + tmp_dev->num_sectors)) {
		/* This bio crosses a device boundary, so we have to
		 * split it.
		 */
		struct bio_pair *bp;
<<<<<<< HEAD
		bp = bio_split(bio,
			       ((tmp_dev->offset + tmp_dev->size)<<1) - bio->bi_sector);
=======

		bp = bio_split(bio,
			       tmp_dev->start_sector + tmp_dev->num_sectors
			       - bio->bi_sector);

>>>>>>> 2e532d68
		if (linear_make_request(q, &bp->bio1))
			generic_make_request(&bp->bio1);
		if (linear_make_request(q, &bp->bio2))
			generic_make_request(&bp->bio2);
		bio_pair_release(bp);
		return 0;
	}
		    
	bio->bi_bdev = tmp_dev->rdev->bdev;
	bio->bi_sector = bio->bi_sector - tmp_dev->start_sector
		+ tmp_dev->rdev->data_offset;

	return 1;
}

static void linear_status (struct seq_file *seq, mddev_t *mddev)
{

	seq_printf(seq, " %dk rounding", mddev->chunk_size/1024);
}


static struct mdk_personality linear_personality =
{
	.name		= "linear",
	.level		= LEVEL_LINEAR,
	.owner		= THIS_MODULE,
	.make_request	= linear_make_request,
	.run		= linear_run,
	.stop		= linear_stop,
	.status		= linear_status,
	.hot_add_disk	= linear_add,
};

static int __init linear_init (void)
{
	return register_md_personality (&linear_personality);
}

static void linear_exit (void)
{
	unregister_md_personality (&linear_personality);
}


module_init(linear_init);
module_exit(linear_exit);
MODULE_LICENSE("GPL");
MODULE_ALIAS("md-personality-1"); /* LINEAR - deprecated*/
MODULE_ALIAS("md-linear");
MODULE_ALIAS("md-level--1");<|MERGE_RESOLUTION|>--- conflicted
+++ resolved
@@ -307,10 +307,6 @@
 	const int rw = bio_data_dir(bio);
 	mddev_t *mddev = q->queuedata;
 	dev_info_t *tmp_dev;
-<<<<<<< HEAD
-	sector_t block;
-=======
->>>>>>> 2e532d68
 	int cpu;
 
 	if (unlikely(bio_barrier(bio))) {
@@ -347,16 +343,11 @@
 		 * split it.
 		 */
 		struct bio_pair *bp;
-<<<<<<< HEAD
-		bp = bio_split(bio,
-			       ((tmp_dev->offset + tmp_dev->size)<<1) - bio->bi_sector);
-=======
 
 		bp = bio_split(bio,
 			       tmp_dev->start_sector + tmp_dev->num_sectors
 			       - bio->bi_sector);
 
->>>>>>> 2e532d68
 		if (linear_make_request(q, &bp->bio1))
 			generic_make_request(&bp->bio1);
 		if (linear_make_request(q, &bp->bio2))
