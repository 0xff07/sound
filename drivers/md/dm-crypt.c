--- conflicted
+++ resolved
@@ -534,10 +534,7 @@
 	io->base_bio = bio;
 	io->sector = sector;
 	io->error = 0;
-<<<<<<< HEAD
-=======
 	io->base_io = NULL;
->>>>>>> 57f8f7b6
 	atomic_set(&io->pending, 0);
 
 	return io;
@@ -708,10 +705,7 @@
 {
 	struct crypt_config *cc = io->target->private;
 	struct bio *clone;
-<<<<<<< HEAD
-=======
 	struct dm_crypt_io *new_io;
->>>>>>> 57f8f7b6
 	int crypt_finished;
 	unsigned out_of_pages = 0;
 	unsigned remaining = io->base_bio->bi_size;
@@ -722,11 +716,7 @@
 	 * Prevent io from disappearing until this function completes.
 	 */
 	crypt_inc_pending(io);
-<<<<<<< HEAD
-	crypt_convert_init(cc, &io->ctx, NULL, io->base_bio, io->sector);
-=======
 	crypt_convert_init(cc, &io->ctx, NULL, io->base_bio, sector);
->>>>>>> 57f8f7b6
 
 	/*
 	 * The allocated buffers can be smaller than the whole bio,
@@ -759,15 +749,10 @@
 			 */
 			if (unlikely(r < 0))
 				break;
-<<<<<<< HEAD
-		}
-
-=======
 
 			io->sector = sector;
 		}
 
->>>>>>> 57f8f7b6
 		/*
 		 * Out of memory -> run queues
 		 * But don't wait if split was due to the io size restriction
@@ -775,10 +760,6 @@
 		if (unlikely(out_of_pages))
 			congestion_wait(WRITE, HZ/100);
 
-<<<<<<< HEAD
-		if (unlikely(remaining))
-			wait_event(cc->writeq, !atomic_read(&io->ctx.pending));
-=======
 		/*
 		 * With async crypto it is unsafe to share the crypto context
 		 * between fragments, so switch to a new dm_crypt_io structure.
@@ -806,7 +787,6 @@
 
 			io = new_io;
 		}
->>>>>>> 57f8f7b6
 	}
 
 	crypt_dec_pending(io);
