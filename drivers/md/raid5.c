--- conflicted
+++ resolved
@@ -3811,22 +3811,13 @@
 	safepos = conf->reshape_safe;
 	sector_div(safepos, data_disks);
 	if (mddev->delta_disks < 0) {
-<<<<<<< HEAD
-		writepos -= min(reshape_sectors, writepos);
-=======
 		writepos -= min_t(sector_t, reshape_sectors, writepos);
->>>>>>> 93bfd012
 		readpos += reshape_sectors;
 		safepos += reshape_sectors;
 	} else {
 		writepos += reshape_sectors;
-<<<<<<< HEAD
-		readpos -= min(reshape_sectors, readpos);
-		safepos -= min(reshape_sectors, safepos);
-=======
 		readpos -= min_t(sector_t, reshape_sectors, readpos);
 		safepos -= min_t(sector_t, reshape_sectors, safepos);
->>>>>>> 93bfd012
 	}
 
 	/* 'writepos' is the most advanced device address we might write.
