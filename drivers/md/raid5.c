/*
 * raid5.c : Multiple Devices driver for Linux
 *	   Copyright (C) 1996, 1997 Ingo Molnar, Miguel de Icaza, Gadi Oxman
 *	   Copyright (C) 1999, 2000 Ingo Molnar
 *	   Copyright (C) 2002, 2003 H. Peter Anvin
 *
 * RAID-4/5/6 management functions.
 * Thanks to Penguin Computing for making the RAID-6 development possible
 * by donating a test server!
 *
 * This program is free software; you can redistribute it and/or modify
 * it under the terms of the GNU General Public License as published by
 * the Free Software Foundation; either version 2, or (at your option)
 * any later version.
 *
 * You should have received a copy of the GNU General Public License
 * (for example /usr/src/linux/COPYING); if not, write to the Free
 * Software Foundation, Inc., 675 Mass Ave, Cambridge, MA 02139, USA.
 */

/*
 * BITMAP UNPLUGGING:
 *
 * The sequencing for updating the bitmap reliably is a little
 * subtle (and I got it wrong the first time) so it deserves some
 * explanation.
 *
 * We group bitmap updates into batches.  Each batch has a number.
 * We may write out several batches at once, but that isn't very important.
 * conf->bm_write is the number of the last batch successfully written.
 * conf->bm_flush is the number of the last batch that was closed to
 *    new additions.
 * When we discover that we will need to write to any block in a stripe
 * (in add_stripe_bio) we update the in-memory bitmap and record in sh->bm_seq
 * the number of the batch it will be in. This is bm_flush+1.
 * When we are ready to do a write, if that batch hasn't been written yet,
 *   we plug the array and queue the stripe for later.
 * When an unplug happens, we increment bm_flush, thus closing the current
 *   batch.
 * When we notice that bm_flush > bm_write, we write out all pending updates
 * to the bitmap, and advance bm_write to where bm_flush was.
 * This may occasionally write a bit out twice, but is sure never to
 * miss any bits.
 */

#include <linux/blkdev.h>
#include <linux/kthread.h>
#include <linux/raid/pq.h>
#include <linux/async_tx.h>
#include <linux/seq_file.h>
#include "md.h"
#include "raid5.h"
#include "bitmap.h"

/*
 * Stripe cache
 */

#define NR_STRIPES		256
#define STRIPE_SIZE		PAGE_SIZE
#define STRIPE_SHIFT		(PAGE_SHIFT - 9)
#define STRIPE_SECTORS		(STRIPE_SIZE>>9)
#define	IO_THRESHOLD		1
#define BYPASS_THRESHOLD	1
#define NR_HASH			(PAGE_SIZE / sizeof(struct hlist_head))
#define HASH_MASK		(NR_HASH - 1)

#define stripe_hash(conf, sect)	(&((conf)->stripe_hashtbl[((sect) >> STRIPE_SHIFT) & HASH_MASK]))

/* bio's attached to a stripe+device for I/O are linked together in bi_sector
 * order without overlap.  There may be several bio's per stripe+device, and
 * a bio could span several devices.
 * When walking this list for a particular stripe+device, we must never proceed
 * beyond a bio that extends past this device, as the next bio might no longer
 * be valid.
 * This macro is used to determine the 'next' bio in the list, given the sector
 * of the current stripe+device
 */
#define r5_next_bio(bio, sect) ( ( (bio)->bi_sector + ((bio)->bi_size>>9) < sect + STRIPE_SECTORS) ? (bio)->bi_next : NULL)
/*
 * The following can be used to debug the driver
 */
#define RAID5_PARANOIA	1
#if RAID5_PARANOIA && defined(CONFIG_SMP)
# define CHECK_DEVLOCK() assert_spin_locked(&conf->device_lock)
#else
# define CHECK_DEVLOCK()
#endif

#ifdef DEBUG
#define inline
#define __inline__
#endif

#define printk_rl(args...) ((void) (printk_ratelimit() && printk(args)))

/*
 * We maintain a biased count of active stripes in the bottom 16 bits of
 * bi_phys_segments, and a count of processed stripes in the upper 16 bits
 */
static inline int raid5_bi_phys_segments(struct bio *bio)
{
	return bio->bi_phys_segments & 0xffff;
}

static inline int raid5_bi_hw_segments(struct bio *bio)
{
	return (bio->bi_phys_segments >> 16) & 0xffff;
}

static inline int raid5_dec_bi_phys_segments(struct bio *bio)
{
	--bio->bi_phys_segments;
	return raid5_bi_phys_segments(bio);
}

static inline int raid5_dec_bi_hw_segments(struct bio *bio)
{
	unsigned short val = raid5_bi_hw_segments(bio);

	--val;
	bio->bi_phys_segments = (val << 16) | raid5_bi_phys_segments(bio);
	return val;
}

static inline void raid5_set_bi_hw_segments(struct bio *bio, unsigned int cnt)
{
	bio->bi_phys_segments = raid5_bi_phys_segments(bio) || (cnt << 16);
}

/* Find first data disk in a raid6 stripe */
static inline int raid6_d0(struct stripe_head *sh)
{
	if (sh->ddf_layout)
		/* ddf always start from first device */
		return 0;
	/* md starts just after Q block */
	if (sh->qd_idx == sh->disks - 1)
		return 0;
	else
		return sh->qd_idx + 1;
}
static inline int raid6_next_disk(int disk, int raid_disks)
{
	disk++;
	return (disk < raid_disks) ? disk : 0;
}

/* When walking through the disks in a raid5, starting at raid6_d0,
 * We need to map each disk to a 'slot', where the data disks are slot
 * 0 .. raid_disks-3, the parity disk is raid_disks-2 and the Q disk
 * is raid_disks-1.  This help does that mapping.
 */
static int raid6_idx_to_slot(int idx, struct stripe_head *sh,
			     int *count, int syndrome_disks)
{
	int slot;

	if (idx == sh->pd_idx)
		return syndrome_disks;
	if (idx == sh->qd_idx)
		return syndrome_disks + 1;
	slot = (*count)++;
	return slot;
}

static void return_io(struct bio *return_bi)
{
	struct bio *bi = return_bi;
	while (bi) {

		return_bi = bi->bi_next;
		bi->bi_next = NULL;
		bi->bi_size = 0;
		bio_endio(bi, 0);
		bi = return_bi;
	}
}

static void print_raid5_conf (raid5_conf_t *conf);

static int stripe_operations_active(struct stripe_head *sh)
{
	return sh->check_state || sh->reconstruct_state ||
	       test_bit(STRIPE_BIOFILL_RUN, &sh->state) ||
	       test_bit(STRIPE_COMPUTE_RUN, &sh->state);
}

static void __release_stripe(raid5_conf_t *conf, struct stripe_head *sh)
{
	if (atomic_dec_and_test(&sh->count)) {
		BUG_ON(!list_empty(&sh->lru));
		BUG_ON(atomic_read(&conf->active_stripes)==0);
		if (test_bit(STRIPE_HANDLE, &sh->state)) {
			if (test_bit(STRIPE_DELAYED, &sh->state)) {
				list_add_tail(&sh->lru, &conf->delayed_list);
				blk_plug_device(conf->mddev->queue);
			} else if (test_bit(STRIPE_BIT_DELAY, &sh->state) &&
				   sh->bm_seq - conf->seq_write > 0) {
				list_add_tail(&sh->lru, &conf->bitmap_list);
				blk_plug_device(conf->mddev->queue);
			} else {
				clear_bit(STRIPE_BIT_DELAY, &sh->state);
				list_add_tail(&sh->lru, &conf->handle_list);
			}
			md_wakeup_thread(conf->mddev->thread);
		} else {
			BUG_ON(stripe_operations_active(sh));
			if (test_and_clear_bit(STRIPE_PREREAD_ACTIVE, &sh->state)) {
				atomic_dec(&conf->preread_active_stripes);
				if (atomic_read(&conf->preread_active_stripes) < IO_THRESHOLD)
					md_wakeup_thread(conf->mddev->thread);
			}
			atomic_dec(&conf->active_stripes);
			if (!test_bit(STRIPE_EXPANDING, &sh->state)) {
				list_add_tail(&sh->lru, &conf->inactive_list);
				wake_up(&conf->wait_for_stripe);
				if (conf->retry_read_aligned)
					md_wakeup_thread(conf->mddev->thread);
			}
		}
	}
}

static void release_stripe(struct stripe_head *sh)
{
	raid5_conf_t *conf = sh->raid_conf;
	unsigned long flags;

	spin_lock_irqsave(&conf->device_lock, flags);
	__release_stripe(conf, sh);
	spin_unlock_irqrestore(&conf->device_lock, flags);
}

static inline void remove_hash(struct stripe_head *sh)
{
	pr_debug("remove_hash(), stripe %llu\n",
		(unsigned long long)sh->sector);

	hlist_del_init(&sh->hash);
}

static inline void insert_hash(raid5_conf_t *conf, struct stripe_head *sh)
{
	struct hlist_head *hp = stripe_hash(conf, sh->sector);

	pr_debug("insert_hash(), stripe %llu\n",
		(unsigned long long)sh->sector);

	CHECK_DEVLOCK();
	hlist_add_head(&sh->hash, hp);
}


/* find an idle stripe, make sure it is unhashed, and return it. */
static struct stripe_head *get_free_stripe(raid5_conf_t *conf)
{
	struct stripe_head *sh = NULL;
	struct list_head *first;

	CHECK_DEVLOCK();
	if (list_empty(&conf->inactive_list))
		goto out;
	first = conf->inactive_list.next;
	sh = list_entry(first, struct stripe_head, lru);
	list_del_init(first);
	remove_hash(sh);
	atomic_inc(&conf->active_stripes);
out:
	return sh;
}

static void shrink_buffers(struct stripe_head *sh, int num)
{
	struct page *p;
	int i;

	for (i=0; i<num ; i++) {
		p = sh->dev[i].page;
		if (!p)
			continue;
		sh->dev[i].page = NULL;
		put_page(p);
	}
}

static int grow_buffers(struct stripe_head *sh, int num)
{
	int i;

	for (i=0; i<num; i++) {
		struct page *page;

		if (!(page = alloc_page(GFP_KERNEL))) {
			return 1;
		}
		sh->dev[i].page = page;
	}
	return 0;
}

static void raid5_build_block(struct stripe_head *sh, int i, int previous);
static void stripe_set_idx(sector_t stripe, raid5_conf_t *conf, int previous,
			    struct stripe_head *sh);

static void init_stripe(struct stripe_head *sh, sector_t sector, int previous)
{
	raid5_conf_t *conf = sh->raid_conf;
	int i;

	BUG_ON(atomic_read(&sh->count) != 0);
	BUG_ON(test_bit(STRIPE_HANDLE, &sh->state));
	BUG_ON(stripe_operations_active(sh));

	CHECK_DEVLOCK();
	pr_debug("init_stripe called, stripe %llu\n",
		(unsigned long long)sh->sector);

	remove_hash(sh);

	sh->generation = conf->generation - previous;
	sh->disks = previous ? conf->previous_raid_disks : conf->raid_disks;
	sh->sector = sector;
	stripe_set_idx(sector, conf, previous, sh);
	sh->state = 0;


	for (i = sh->disks; i--; ) {
		struct r5dev *dev = &sh->dev[i];

		if (dev->toread || dev->read || dev->towrite || dev->written ||
		    test_bit(R5_LOCKED, &dev->flags)) {
			printk(KERN_ERR "sector=%llx i=%d %p %p %p %p %d\n",
			       (unsigned long long)sh->sector, i, dev->toread,
			       dev->read, dev->towrite, dev->written,
			       test_bit(R5_LOCKED, &dev->flags));
			BUG();
		}
		dev->flags = 0;
		raid5_build_block(sh, i, previous);
	}
	insert_hash(conf, sh);
}

static struct stripe_head *__find_stripe(raid5_conf_t *conf, sector_t sector,
					 short generation)
{
	struct stripe_head *sh;
	struct hlist_node *hn;

	CHECK_DEVLOCK();
	pr_debug("__find_stripe, sector %llu\n", (unsigned long long)sector);
	hlist_for_each_entry(sh, hn, stripe_hash(conf, sector), hash)
		if (sh->sector == sector && sh->generation == generation)
			return sh;
	pr_debug("__stripe %llu not in cache\n", (unsigned long long)sector);
	return NULL;
}

static void unplug_slaves(mddev_t *mddev);
static void raid5_unplug_device(struct request_queue *q);

static struct stripe_head *
get_active_stripe(raid5_conf_t *conf, sector_t sector,
		  int previous, int noblock, int noquiesce)
{
	struct stripe_head *sh;

	pr_debug("get_stripe, sector %llu\n", (unsigned long long)sector);

	spin_lock_irq(&conf->device_lock);

	do {
		wait_event_lock_irq(conf->wait_for_stripe,
				    conf->quiesce == 0 || noquiesce,
				    conf->device_lock, /* nothing */);
		sh = __find_stripe(conf, sector, conf->generation - previous);
		if (!sh) {
			if (!conf->inactive_blocked)
				sh = get_free_stripe(conf);
			if (noblock && sh == NULL)
				break;
			if (!sh) {
				conf->inactive_blocked = 1;
				wait_event_lock_irq(conf->wait_for_stripe,
						    !list_empty(&conf->inactive_list) &&
						    (atomic_read(&conf->active_stripes)
						     < (conf->max_nr_stripes *3/4)
						     || !conf->inactive_blocked),
						    conf->device_lock,
						    raid5_unplug_device(conf->mddev->queue)
					);
				conf->inactive_blocked = 0;
			} else
				init_stripe(sh, sector, previous);
		} else {
			if (atomic_read(&sh->count)) {
				BUG_ON(!list_empty(&sh->lru)
				    && !test_bit(STRIPE_EXPANDING, &sh->state));
			} else {
				if (!test_bit(STRIPE_HANDLE, &sh->state))
					atomic_inc(&conf->active_stripes);
				if (list_empty(&sh->lru) &&
				    !test_bit(STRIPE_EXPANDING, &sh->state))
					BUG();
				list_del_init(&sh->lru);
			}
		}
	} while (sh == NULL);

	if (sh)
		atomic_inc(&sh->count);

	spin_unlock_irq(&conf->device_lock);
	return sh;
}

static void
raid5_end_read_request(struct bio *bi, int error);
static void
raid5_end_write_request(struct bio *bi, int error);

static void ops_run_io(struct stripe_head *sh, struct stripe_head_state *s)
{
	raid5_conf_t *conf = sh->raid_conf;
	int i, disks = sh->disks;

	might_sleep();

	for (i = disks; i--; ) {
		int rw;
		struct bio *bi;
		mdk_rdev_t *rdev;
		if (test_and_clear_bit(R5_Wantwrite, &sh->dev[i].flags))
			rw = WRITE;
		else if (test_and_clear_bit(R5_Wantread, &sh->dev[i].flags))
			rw = READ;
		else
			continue;

		bi = &sh->dev[i].req;

		bi->bi_rw = rw;
		if (rw == WRITE)
			bi->bi_end_io = raid5_end_write_request;
		else
			bi->bi_end_io = raid5_end_read_request;

		rcu_read_lock();
		rdev = rcu_dereference(conf->disks[i].rdev);
		if (rdev && test_bit(Faulty, &rdev->flags))
			rdev = NULL;
		if (rdev)
			atomic_inc(&rdev->nr_pending);
		rcu_read_unlock();

		if (rdev) {
			if (s->syncing || s->expanding || s->expanded)
				md_sync_acct(rdev->bdev, STRIPE_SECTORS);

			set_bit(STRIPE_IO_STARTED, &sh->state);

			bi->bi_bdev = rdev->bdev;
			pr_debug("%s: for %llu schedule op %ld on disc %d\n",
				__func__, (unsigned long long)sh->sector,
				bi->bi_rw, i);
			atomic_inc(&sh->count);
			bi->bi_sector = sh->sector + rdev->data_offset;
			bi->bi_flags = 1 << BIO_UPTODATE;
			bi->bi_vcnt = 1;
			bi->bi_max_vecs = 1;
			bi->bi_idx = 0;
			bi->bi_io_vec = &sh->dev[i].vec;
			bi->bi_io_vec[0].bv_len = STRIPE_SIZE;
			bi->bi_io_vec[0].bv_offset = 0;
			bi->bi_size = STRIPE_SIZE;
			bi->bi_next = NULL;
			if (rw == WRITE &&
			    test_bit(R5_ReWrite, &sh->dev[i].flags))
				atomic_add(STRIPE_SECTORS,
					&rdev->corrected_errors);
			generic_make_request(bi);
		} else {
			if (rw == WRITE)
				set_bit(STRIPE_DEGRADED, &sh->state);
			pr_debug("skip op %ld on disc %d for sector %llu\n",
				bi->bi_rw, i, (unsigned long long)sh->sector);
			clear_bit(R5_LOCKED, &sh->dev[i].flags);
			set_bit(STRIPE_HANDLE, &sh->state);
		}
	}
}

static struct dma_async_tx_descriptor *
async_copy_data(int frombio, struct bio *bio, struct page *page,
	sector_t sector, struct dma_async_tx_descriptor *tx)
{
	struct bio_vec *bvl;
	struct page *bio_page;
	int i;
	int page_offset;

	if (bio->bi_sector >= sector)
		page_offset = (signed)(bio->bi_sector - sector) * 512;
	else
		page_offset = (signed)(sector - bio->bi_sector) * -512;
	bio_for_each_segment(bvl, bio, i) {
		int len = bio_iovec_idx(bio, i)->bv_len;
		int clen;
		int b_offset = 0;

		if (page_offset < 0) {
			b_offset = -page_offset;
			page_offset += b_offset;
			len -= b_offset;
		}

		if (len > 0 && page_offset + len > STRIPE_SIZE)
			clen = STRIPE_SIZE - page_offset;
		else
			clen = len;

		if (clen > 0) {
			b_offset += bio_iovec_idx(bio, i)->bv_offset;
			bio_page = bio_iovec_idx(bio, i)->bv_page;
			if (frombio)
				tx = async_memcpy(page, bio_page, page_offset,
					b_offset, clen,
					ASYNC_TX_DEP_ACK,
					tx, NULL, NULL);
			else
				tx = async_memcpy(bio_page, page, b_offset,
					page_offset, clen,
					ASYNC_TX_DEP_ACK,
					tx, NULL, NULL);
		}
		if (clen < len) /* hit end of page */
			break;
		page_offset +=  len;
	}

	return tx;
}

static void ops_complete_biofill(void *stripe_head_ref)
{
	struct stripe_head *sh = stripe_head_ref;
	struct bio *return_bi = NULL;
	raid5_conf_t *conf = sh->raid_conf;
	int i;

	pr_debug("%s: stripe %llu\n", __func__,
		(unsigned long long)sh->sector);

	/* clear completed biofills */
	spin_lock_irq(&conf->device_lock);
	for (i = sh->disks; i--; ) {
		struct r5dev *dev = &sh->dev[i];

		/* acknowledge completion of a biofill operation */
		/* and check if we need to reply to a read request,
		 * new R5_Wantfill requests are held off until
		 * !STRIPE_BIOFILL_RUN
		 */
		if (test_and_clear_bit(R5_Wantfill, &dev->flags)) {
			struct bio *rbi, *rbi2;

			BUG_ON(!dev->read);
			rbi = dev->read;
			dev->read = NULL;
			while (rbi && rbi->bi_sector <
				dev->sector + STRIPE_SECTORS) {
				rbi2 = r5_next_bio(rbi, dev->sector);
				if (!raid5_dec_bi_phys_segments(rbi)) {
					rbi->bi_next = return_bi;
					return_bi = rbi;
				}
				rbi = rbi2;
			}
		}
	}
	spin_unlock_irq(&conf->device_lock);
	clear_bit(STRIPE_BIOFILL_RUN, &sh->state);

	return_io(return_bi);

	set_bit(STRIPE_HANDLE, &sh->state);
	release_stripe(sh);
}

static void ops_run_biofill(struct stripe_head *sh)
{
	struct dma_async_tx_descriptor *tx = NULL;
	raid5_conf_t *conf = sh->raid_conf;
	int i;

	pr_debug("%s: stripe %llu\n", __func__,
		(unsigned long long)sh->sector);

	for (i = sh->disks; i--; ) {
		struct r5dev *dev = &sh->dev[i];
		if (test_bit(R5_Wantfill, &dev->flags)) {
			struct bio *rbi;
			spin_lock_irq(&conf->device_lock);
			dev->read = rbi = dev->toread;
			dev->toread = NULL;
			spin_unlock_irq(&conf->device_lock);
			while (rbi && rbi->bi_sector <
				dev->sector + STRIPE_SECTORS) {
				tx = async_copy_data(0, rbi, dev->page,
					dev->sector, tx);
				rbi = r5_next_bio(rbi, dev->sector);
			}
		}
	}

	atomic_inc(&sh->count);
	async_trigger_callback(ASYNC_TX_DEP_ACK | ASYNC_TX_ACK, tx,
		ops_complete_biofill, sh);
}

static void ops_complete_compute5(void *stripe_head_ref)
{
	struct stripe_head *sh = stripe_head_ref;
	int target = sh->ops.target;
	struct r5dev *tgt = &sh->dev[target];

	pr_debug("%s: stripe %llu\n", __func__,
		(unsigned long long)sh->sector);

	set_bit(R5_UPTODATE, &tgt->flags);
	BUG_ON(!test_bit(R5_Wantcompute, &tgt->flags));
	clear_bit(R5_Wantcompute, &tgt->flags);
	clear_bit(STRIPE_COMPUTE_RUN, &sh->state);
	if (sh->check_state == check_state_compute_run)
		sh->check_state = check_state_compute_result;
	set_bit(STRIPE_HANDLE, &sh->state);
	release_stripe(sh);
}

static struct dma_async_tx_descriptor *ops_run_compute5(struct stripe_head *sh)
{
	/* kernel stack size limits the total number of disks */
	int disks = sh->disks;
	struct page *xor_srcs[disks];
	int target = sh->ops.target;
	struct r5dev *tgt = &sh->dev[target];
	struct page *xor_dest = tgt->page;
	int count = 0;
	struct dma_async_tx_descriptor *tx;
	int i;

	pr_debug("%s: stripe %llu block: %d\n",
		__func__, (unsigned long long)sh->sector, target);
	BUG_ON(!test_bit(R5_Wantcompute, &tgt->flags));

	for (i = disks; i--; )
		if (i != target)
			xor_srcs[count++] = sh->dev[i].page;

	atomic_inc(&sh->count);

	if (unlikely(count == 1))
		tx = async_memcpy(xor_dest, xor_srcs[0], 0, 0, STRIPE_SIZE,
			0, NULL, ops_complete_compute5, sh);
	else
		tx = async_xor(xor_dest, xor_srcs, 0, count, STRIPE_SIZE,
			ASYNC_TX_XOR_ZERO_DST, NULL,
			ops_complete_compute5, sh);

	return tx;
}

static void ops_complete_prexor(void *stripe_head_ref)
{
	struct stripe_head *sh = stripe_head_ref;

	pr_debug("%s: stripe %llu\n", __func__,
		(unsigned long long)sh->sector);
}

static struct dma_async_tx_descriptor *
ops_run_prexor(struct stripe_head *sh, struct dma_async_tx_descriptor *tx)
{
	/* kernel stack size limits the total number of disks */
	int disks = sh->disks;
	struct page *xor_srcs[disks];
	int count = 0, pd_idx = sh->pd_idx, i;

	/* existing parity data subtracted */
	struct page *xor_dest = xor_srcs[count++] = sh->dev[pd_idx].page;

	pr_debug("%s: stripe %llu\n", __func__,
		(unsigned long long)sh->sector);

	for (i = disks; i--; ) {
		struct r5dev *dev = &sh->dev[i];
		/* Only process blocks that are known to be uptodate */
		if (test_bit(R5_Wantdrain, &dev->flags))
			xor_srcs[count++] = dev->page;
	}

	tx = async_xor(xor_dest, xor_srcs, 0, count, STRIPE_SIZE,
		ASYNC_TX_DEP_ACK | ASYNC_TX_XOR_DROP_DST, tx,
		ops_complete_prexor, sh);

	return tx;
}

static struct dma_async_tx_descriptor *
ops_run_biodrain(struct stripe_head *sh, struct dma_async_tx_descriptor *tx)
{
	int disks = sh->disks;
	int i;

	pr_debug("%s: stripe %llu\n", __func__,
		(unsigned long long)sh->sector);

	for (i = disks; i--; ) {
		struct r5dev *dev = &sh->dev[i];
		struct bio *chosen;

		if (test_and_clear_bit(R5_Wantdrain, &dev->flags)) {
			struct bio *wbi;

			spin_lock(&sh->lock);
			chosen = dev->towrite;
			dev->towrite = NULL;
			BUG_ON(dev->written);
			wbi = dev->written = chosen;
			spin_unlock(&sh->lock);

			while (wbi && wbi->bi_sector <
				dev->sector + STRIPE_SECTORS) {
				tx = async_copy_data(1, wbi, dev->page,
					dev->sector, tx);
				wbi = r5_next_bio(wbi, dev->sector);
			}
		}
	}

	return tx;
}

static void ops_complete_postxor(void *stripe_head_ref)
{
	struct stripe_head *sh = stripe_head_ref;
	int disks = sh->disks, i, pd_idx = sh->pd_idx;

	pr_debug("%s: stripe %llu\n", __func__,
		(unsigned long long)sh->sector);

	for (i = disks; i--; ) {
		struct r5dev *dev = &sh->dev[i];
		if (dev->written || i == pd_idx)
			set_bit(R5_UPTODATE, &dev->flags);
	}

	if (sh->reconstruct_state == reconstruct_state_drain_run)
		sh->reconstruct_state = reconstruct_state_drain_result;
	else if (sh->reconstruct_state == reconstruct_state_prexor_drain_run)
		sh->reconstruct_state = reconstruct_state_prexor_drain_result;
	else {
		BUG_ON(sh->reconstruct_state != reconstruct_state_run);
		sh->reconstruct_state = reconstruct_state_result;
	}

	set_bit(STRIPE_HANDLE, &sh->state);
	release_stripe(sh);
}

static void
ops_run_postxor(struct stripe_head *sh, struct dma_async_tx_descriptor *tx)
{
	/* kernel stack size limits the total number of disks */
	int disks = sh->disks;
	struct page *xor_srcs[disks];

	int count = 0, pd_idx = sh->pd_idx, i;
	struct page *xor_dest;
	int prexor = 0;
	unsigned long flags;

	pr_debug("%s: stripe %llu\n", __func__,
		(unsigned long long)sh->sector);

	/* check if prexor is active which means only process blocks
	 * that are part of a read-modify-write (written)
	 */
	if (sh->reconstruct_state == reconstruct_state_prexor_drain_run) {
		prexor = 1;
		xor_dest = xor_srcs[count++] = sh->dev[pd_idx].page;
		for (i = disks; i--; ) {
			struct r5dev *dev = &sh->dev[i];
			if (dev->written)
				xor_srcs[count++] = dev->page;
		}
	} else {
		xor_dest = sh->dev[pd_idx].page;
		for (i = disks; i--; ) {
			struct r5dev *dev = &sh->dev[i];
			if (i != pd_idx)
				xor_srcs[count++] = dev->page;
		}
	}

	/* 1/ if we prexor'd then the dest is reused as a source
	 * 2/ if we did not prexor then we are redoing the parity
	 * set ASYNC_TX_XOR_DROP_DST and ASYNC_TX_XOR_ZERO_DST
	 * for the synchronous xor case
	 */
	flags = ASYNC_TX_DEP_ACK | ASYNC_TX_ACK |
		(prexor ? ASYNC_TX_XOR_DROP_DST : ASYNC_TX_XOR_ZERO_DST);

	atomic_inc(&sh->count);

	if (unlikely(count == 1)) {
		flags &= ~(ASYNC_TX_XOR_DROP_DST | ASYNC_TX_XOR_ZERO_DST);
		tx = async_memcpy(xor_dest, xor_srcs[0], 0, 0, STRIPE_SIZE,
			flags, tx, ops_complete_postxor, sh);
	} else
		tx = async_xor(xor_dest, xor_srcs, 0, count, STRIPE_SIZE,
			flags, tx, ops_complete_postxor, sh);
}

static void ops_complete_check(void *stripe_head_ref)
{
	struct stripe_head *sh = stripe_head_ref;

	pr_debug("%s: stripe %llu\n", __func__,
		(unsigned long long)sh->sector);

	sh->check_state = check_state_check_result;
	set_bit(STRIPE_HANDLE, &sh->state);
	release_stripe(sh);
}

static void ops_run_check(struct stripe_head *sh)
{
	/* kernel stack size limits the total number of disks */
	int disks = sh->disks;
	struct page *xor_srcs[disks];
	struct dma_async_tx_descriptor *tx;

	int count = 0, pd_idx = sh->pd_idx, i;
	struct page *xor_dest = xor_srcs[count++] = sh->dev[pd_idx].page;

	pr_debug("%s: stripe %llu\n", __func__,
		(unsigned long long)sh->sector);

	for (i = disks; i--; ) {
		struct r5dev *dev = &sh->dev[i];
		if (i != pd_idx)
			xor_srcs[count++] = dev->page;
	}

	tx = async_xor_zero_sum(xor_dest, xor_srcs, 0, count, STRIPE_SIZE,
		&sh->ops.zero_sum_result, 0, NULL, NULL, NULL);

	atomic_inc(&sh->count);
	tx = async_trigger_callback(ASYNC_TX_DEP_ACK | ASYNC_TX_ACK, tx,
		ops_complete_check, sh);
}

static void raid5_run_ops(struct stripe_head *sh, unsigned long ops_request)
{
	int overlap_clear = 0, i, disks = sh->disks;
	struct dma_async_tx_descriptor *tx = NULL;

	if (test_bit(STRIPE_OP_BIOFILL, &ops_request)) {
		ops_run_biofill(sh);
		overlap_clear++;
	}

	if (test_bit(STRIPE_OP_COMPUTE_BLK, &ops_request)) {
		tx = ops_run_compute5(sh);
		/* terminate the chain if postxor is not set to be run */
		if (tx && !test_bit(STRIPE_OP_POSTXOR, &ops_request))
			async_tx_ack(tx);
	}

	if (test_bit(STRIPE_OP_PREXOR, &ops_request))
		tx = ops_run_prexor(sh, tx);

	if (test_bit(STRIPE_OP_BIODRAIN, &ops_request)) {
		tx = ops_run_biodrain(sh, tx);
		overlap_clear++;
	}

	if (test_bit(STRIPE_OP_POSTXOR, &ops_request))
		ops_run_postxor(sh, tx);

	if (test_bit(STRIPE_OP_CHECK, &ops_request))
		ops_run_check(sh);

	if (overlap_clear)
		for (i = disks; i--; ) {
			struct r5dev *dev = &sh->dev[i];
			if (test_and_clear_bit(R5_Overlap, &dev->flags))
				wake_up(&sh->raid_conf->wait_for_overlap);
		}
}

static int grow_one_stripe(raid5_conf_t *conf)
{
	struct stripe_head *sh;
	sh = kmem_cache_alloc(conf->slab_cache, GFP_KERNEL);
	if (!sh)
		return 0;
	memset(sh, 0, sizeof(*sh) + (conf->raid_disks-1)*sizeof(struct r5dev));
	sh->raid_conf = conf;
	spin_lock_init(&sh->lock);

	if (grow_buffers(sh, conf->raid_disks)) {
		shrink_buffers(sh, conf->raid_disks);
		kmem_cache_free(conf->slab_cache, sh);
		return 0;
	}
	sh->disks = conf->raid_disks;
	/* we just created an active stripe so... */
	atomic_set(&sh->count, 1);
	atomic_inc(&conf->active_stripes);
	INIT_LIST_HEAD(&sh->lru);
	release_stripe(sh);
	return 1;
}

static int grow_stripes(raid5_conf_t *conf, int num)
{
	struct kmem_cache *sc;
	int devs = conf->raid_disks;

	sprintf(conf->cache_name[0],
		"raid%d-%s", conf->level, mdname(conf->mddev));
	sprintf(conf->cache_name[1],
		"raid%d-%s-alt", conf->level, mdname(conf->mddev));
	conf->active_name = 0;
	sc = kmem_cache_create(conf->cache_name[conf->active_name],
			       sizeof(struct stripe_head)+(devs-1)*sizeof(struct r5dev),
			       0, 0, NULL);
	if (!sc)
		return 1;
	conf->slab_cache = sc;
	conf->pool_size = devs;
	while (num--)
		if (!grow_one_stripe(conf))
			return 1;
	return 0;
}

static int resize_stripes(raid5_conf_t *conf, int newsize)
{
	/* Make all the stripes able to hold 'newsize' devices.
	 * New slots in each stripe get 'page' set to a new page.
	 *
	 * This happens in stages:
	 * 1/ create a new kmem_cache and allocate the required number of
	 *    stripe_heads.
	 * 2/ gather all the old stripe_heads and tranfer the pages across
	 *    to the new stripe_heads.  This will have the side effect of
	 *    freezing the array as once all stripe_heads have been collected,
	 *    no IO will be possible.  Old stripe heads are freed once their
	 *    pages have been transferred over, and the old kmem_cache is
	 *    freed when all stripes are done.
	 * 3/ reallocate conf->disks to be suitable bigger.  If this fails,
	 *    we simple return a failre status - no need to clean anything up.
	 * 4/ allocate new pages for the new slots in the new stripe_heads.
	 *    If this fails, we don't bother trying the shrink the
	 *    stripe_heads down again, we just leave them as they are.
	 *    As each stripe_head is processed the new one is released into
	 *    active service.
	 *
	 * Once step2 is started, we cannot afford to wait for a write,
	 * so we use GFP_NOIO allocations.
	 */
	struct stripe_head *osh, *nsh;
	LIST_HEAD(newstripes);
	struct disk_info *ndisks;
	int err;
	struct kmem_cache *sc;
	int i;

	if (newsize <= conf->pool_size)
		return 0; /* never bother to shrink */

	err = md_allow_write(conf->mddev);
	if (err)
		return err;

	/* Step 1 */
	sc = kmem_cache_create(conf->cache_name[1-conf->active_name],
			       sizeof(struct stripe_head)+(newsize-1)*sizeof(struct r5dev),
			       0, 0, NULL);
	if (!sc)
		return -ENOMEM;

	for (i = conf->max_nr_stripes; i; i--) {
		nsh = kmem_cache_alloc(sc, GFP_KERNEL);
		if (!nsh)
			break;

		memset(nsh, 0, sizeof(*nsh) + (newsize-1)*sizeof(struct r5dev));

		nsh->raid_conf = conf;
		spin_lock_init(&nsh->lock);

		list_add(&nsh->lru, &newstripes);
	}
	if (i) {
		/* didn't get enough, give up */
		while (!list_empty(&newstripes)) {
			nsh = list_entry(newstripes.next, struct stripe_head, lru);
			list_del(&nsh->lru);
			kmem_cache_free(sc, nsh);
		}
		kmem_cache_destroy(sc);
		return -ENOMEM;
	}
	/* Step 2 - Must use GFP_NOIO now.
	 * OK, we have enough stripes, start collecting inactive
	 * stripes and copying them over
	 */
	list_for_each_entry(nsh, &newstripes, lru) {
		spin_lock_irq(&conf->device_lock);
		wait_event_lock_irq(conf->wait_for_stripe,
				    !list_empty(&conf->inactive_list),
				    conf->device_lock,
				    unplug_slaves(conf->mddev)
			);
		osh = get_free_stripe(conf);
		spin_unlock_irq(&conf->device_lock);
		atomic_set(&nsh->count, 1);
		for(i=0; i<conf->pool_size; i++)
			nsh->dev[i].page = osh->dev[i].page;
		for( ; i<newsize; i++)
			nsh->dev[i].page = NULL;
		kmem_cache_free(conf->slab_cache, osh);
	}
	kmem_cache_destroy(conf->slab_cache);

	/* Step 3.
	 * At this point, we are holding all the stripes so the array
	 * is completely stalled, so now is a good time to resize
	 * conf->disks.
	 */
	ndisks = kzalloc(newsize * sizeof(struct disk_info), GFP_NOIO);
	if (ndisks) {
		for (i=0; i<conf->raid_disks; i++)
			ndisks[i] = conf->disks[i];
		kfree(conf->disks);
		conf->disks = ndisks;
	} else
		err = -ENOMEM;

	/* Step 4, return new stripes to service */
	while(!list_empty(&newstripes)) {
		nsh = list_entry(newstripes.next, struct stripe_head, lru);
		list_del_init(&nsh->lru);
		for (i=conf->raid_disks; i < newsize; i++)
			if (nsh->dev[i].page == NULL) {
				struct page *p = alloc_page(GFP_NOIO);
				nsh->dev[i].page = p;
				if (!p)
					err = -ENOMEM;
			}
		release_stripe(nsh);
	}
	/* critical section pass, GFP_NOIO no longer needed */

	conf->slab_cache = sc;
	conf->active_name = 1-conf->active_name;
	conf->pool_size = newsize;
	return err;
}

static int drop_one_stripe(raid5_conf_t *conf)
{
	struct stripe_head *sh;

	spin_lock_irq(&conf->device_lock);
	sh = get_free_stripe(conf);
	spin_unlock_irq(&conf->device_lock);
	if (!sh)
		return 0;
	BUG_ON(atomic_read(&sh->count));
	shrink_buffers(sh, conf->pool_size);
	kmem_cache_free(conf->slab_cache, sh);
	atomic_dec(&conf->active_stripes);
	return 1;
}

static void shrink_stripes(raid5_conf_t *conf)
{
	while (drop_one_stripe(conf))
		;

	if (conf->slab_cache)
		kmem_cache_destroy(conf->slab_cache);
	conf->slab_cache = NULL;
}

static void raid5_end_read_request(struct bio * bi, int error)
{
	struct stripe_head *sh = bi->bi_private;
	raid5_conf_t *conf = sh->raid_conf;
	int disks = sh->disks, i;
	int uptodate = test_bit(BIO_UPTODATE, &bi->bi_flags);
	char b[BDEVNAME_SIZE];
	mdk_rdev_t *rdev;


	for (i=0 ; i<disks; i++)
		if (bi == &sh->dev[i].req)
			break;

	pr_debug("end_read_request %llu/%d, count: %d, uptodate %d.\n",
		(unsigned long long)sh->sector, i, atomic_read(&sh->count),
		uptodate);
	if (i == disks) {
		BUG();
		return;
	}

	if (uptodate) {
		set_bit(R5_UPTODATE, &sh->dev[i].flags);
		if (test_bit(R5_ReadError, &sh->dev[i].flags)) {
			rdev = conf->disks[i].rdev;
			printk_rl(KERN_INFO "raid5:%s: read error corrected"
				  " (%lu sectors at %llu on %s)\n",
				  mdname(conf->mddev), STRIPE_SECTORS,
				  (unsigned long long)(sh->sector
						       + rdev->data_offset),
				  bdevname(rdev->bdev, b));
			clear_bit(R5_ReadError, &sh->dev[i].flags);
			clear_bit(R5_ReWrite, &sh->dev[i].flags);
		}
		if (atomic_read(&conf->disks[i].rdev->read_errors))
			atomic_set(&conf->disks[i].rdev->read_errors, 0);
	} else {
		const char *bdn = bdevname(conf->disks[i].rdev->bdev, b);
		int retry = 0;
		rdev = conf->disks[i].rdev;

		clear_bit(R5_UPTODATE, &sh->dev[i].flags);
		atomic_inc(&rdev->read_errors);
		if (conf->mddev->degraded)
			printk_rl(KERN_WARNING
				  "raid5:%s: read error not correctable "
				  "(sector %llu on %s).\n",
				  mdname(conf->mddev),
				  (unsigned long long)(sh->sector
						       + rdev->data_offset),
				  bdn);
		else if (test_bit(R5_ReWrite, &sh->dev[i].flags))
			/* Oh, no!!! */
			printk_rl(KERN_WARNING
				  "raid5:%s: read error NOT corrected!! "
				  "(sector %llu on %s).\n",
				  mdname(conf->mddev),
				  (unsigned long long)(sh->sector
						       + rdev->data_offset),
				  bdn);
		else if (atomic_read(&rdev->read_errors)
			 > conf->max_nr_stripes)
			printk(KERN_WARNING
			       "raid5:%s: Too many read errors, failing device %s.\n",
			       mdname(conf->mddev), bdn);
		else
			retry = 1;
		if (retry)
			set_bit(R5_ReadError, &sh->dev[i].flags);
		else {
			clear_bit(R5_ReadError, &sh->dev[i].flags);
			clear_bit(R5_ReWrite, &sh->dev[i].flags);
			md_error(conf->mddev, rdev);
		}
	}
	rdev_dec_pending(conf->disks[i].rdev, conf->mddev);
	clear_bit(R5_LOCKED, &sh->dev[i].flags);
	set_bit(STRIPE_HANDLE, &sh->state);
	release_stripe(sh);
}

static void raid5_end_write_request(struct bio *bi, int error)
{
	struct stripe_head *sh = bi->bi_private;
	raid5_conf_t *conf = sh->raid_conf;
	int disks = sh->disks, i;
	int uptodate = test_bit(BIO_UPTODATE, &bi->bi_flags);

	for (i=0 ; i<disks; i++)
		if (bi == &sh->dev[i].req)
			break;

	pr_debug("end_write_request %llu/%d, count %d, uptodate: %d.\n",
		(unsigned long long)sh->sector, i, atomic_read(&sh->count),
		uptodate);
	if (i == disks) {
		BUG();
		return;
	}

	if (!uptodate)
		md_error(conf->mddev, conf->disks[i].rdev);

	rdev_dec_pending(conf->disks[i].rdev, conf->mddev);
	
	clear_bit(R5_LOCKED, &sh->dev[i].flags);
	set_bit(STRIPE_HANDLE, &sh->state);
	release_stripe(sh);
}


static sector_t compute_blocknr(struct stripe_head *sh, int i, int previous);
	
static void raid5_build_block(struct stripe_head *sh, int i, int previous)
{
	struct r5dev *dev = &sh->dev[i];

	bio_init(&dev->req);
	dev->req.bi_io_vec = &dev->vec;
	dev->req.bi_vcnt++;
	dev->req.bi_max_vecs++;
	dev->vec.bv_page = dev->page;
	dev->vec.bv_len = STRIPE_SIZE;
	dev->vec.bv_offset = 0;

	dev->req.bi_sector = sh->sector;
	dev->req.bi_private = sh;

	dev->flags = 0;
	dev->sector = compute_blocknr(sh, i, previous);
}

static void error(mddev_t *mddev, mdk_rdev_t *rdev)
{
	char b[BDEVNAME_SIZE];
	raid5_conf_t *conf = (raid5_conf_t *) mddev->private;
	pr_debug("raid5: error called\n");

	if (!test_bit(Faulty, &rdev->flags)) {
		set_bit(MD_CHANGE_DEVS, &mddev->flags);
		if (test_and_clear_bit(In_sync, &rdev->flags)) {
			unsigned long flags;
			spin_lock_irqsave(&conf->device_lock, flags);
			mddev->degraded++;
			spin_unlock_irqrestore(&conf->device_lock, flags);
			/*
			 * if recovery was running, make sure it aborts.
			 */
			set_bit(MD_RECOVERY_INTR, &mddev->recovery);
		}
		set_bit(Faulty, &rdev->flags);
		printk(KERN_ALERT
		       "raid5: Disk failure on %s, disabling device.\n"
		       "raid5: Operation continuing on %d devices.\n",
		       bdevname(rdev->bdev,b), conf->raid_disks - mddev->degraded);
	}
}

/*
 * Input: a 'big' sector number,
 * Output: index of the data and parity disk, and the sector # in them.
 */
static sector_t raid5_compute_sector(raid5_conf_t *conf, sector_t r_sector,
				     int previous, int *dd_idx,
				     struct stripe_head *sh)
{
	long stripe;
	unsigned long chunk_number;
	unsigned int chunk_offset;
	int pd_idx, qd_idx;
	int ddf_layout = 0;
	sector_t new_sector;
	int algorithm = previous ? conf->prev_algo
				 : conf->algorithm;
	int sectors_per_chunk = previous ? conf->prev_chunk_sectors
					 : conf->chunk_sectors;
	int raid_disks = previous ? conf->previous_raid_disks
				  : conf->raid_disks;
	int data_disks = raid_disks - conf->max_degraded;

	/* First compute the information on this sector */

	/*
	 * Compute the chunk number and the sector offset inside the chunk
	 */
	chunk_offset = sector_div(r_sector, sectors_per_chunk);
	chunk_number = r_sector;
	BUG_ON(r_sector != chunk_number);

	/*
	 * Compute the stripe number
	 */
	stripe = chunk_number / data_disks;

	/*
	 * Compute the data disk and parity disk indexes inside the stripe
	 */
	*dd_idx = chunk_number % data_disks;

	/*
	 * Select the parity disk based on the user selected algorithm.
	 */
	pd_idx = qd_idx = ~0;
	switch(conf->level) {
	case 4:
		pd_idx = data_disks;
		break;
	case 5:
		switch (algorithm) {
		case ALGORITHM_LEFT_ASYMMETRIC:
			pd_idx = data_disks - stripe % raid_disks;
			if (*dd_idx >= pd_idx)
				(*dd_idx)++;
			break;
		case ALGORITHM_RIGHT_ASYMMETRIC:
			pd_idx = stripe % raid_disks;
			if (*dd_idx >= pd_idx)
				(*dd_idx)++;
			break;
		case ALGORITHM_LEFT_SYMMETRIC:
			pd_idx = data_disks - stripe % raid_disks;
			*dd_idx = (pd_idx + 1 + *dd_idx) % raid_disks;
			break;
		case ALGORITHM_RIGHT_SYMMETRIC:
			pd_idx = stripe % raid_disks;
			*dd_idx = (pd_idx + 1 + *dd_idx) % raid_disks;
			break;
		case ALGORITHM_PARITY_0:
			pd_idx = 0;
			(*dd_idx)++;
			break;
		case ALGORITHM_PARITY_N:
			pd_idx = data_disks;
			break;
		default:
			printk(KERN_ERR "raid5: unsupported algorithm %d\n",
				algorithm);
			BUG();
		}
		break;
	case 6:

		switch (algorithm) {
		case ALGORITHM_LEFT_ASYMMETRIC:
			pd_idx = raid_disks - 1 - (stripe % raid_disks);
			qd_idx = pd_idx + 1;
			if (pd_idx == raid_disks-1) {
				(*dd_idx)++;	/* Q D D D P */
				qd_idx = 0;
			} else if (*dd_idx >= pd_idx)
				(*dd_idx) += 2; /* D D P Q D */
			break;
		case ALGORITHM_RIGHT_ASYMMETRIC:
			pd_idx = stripe % raid_disks;
			qd_idx = pd_idx + 1;
			if (pd_idx == raid_disks-1) {
				(*dd_idx)++;	/* Q D D D P */
				qd_idx = 0;
			} else if (*dd_idx >= pd_idx)
				(*dd_idx) += 2; /* D D P Q D */
			break;
		case ALGORITHM_LEFT_SYMMETRIC:
			pd_idx = raid_disks - 1 - (stripe % raid_disks);
			qd_idx = (pd_idx + 1) % raid_disks;
			*dd_idx = (pd_idx + 2 + *dd_idx) % raid_disks;
			break;
		case ALGORITHM_RIGHT_SYMMETRIC:
			pd_idx = stripe % raid_disks;
			qd_idx = (pd_idx + 1) % raid_disks;
			*dd_idx = (pd_idx + 2 + *dd_idx) % raid_disks;
			break;

		case ALGORITHM_PARITY_0:
			pd_idx = 0;
			qd_idx = 1;
			(*dd_idx) += 2;
			break;
		case ALGORITHM_PARITY_N:
			pd_idx = data_disks;
			qd_idx = data_disks + 1;
			break;

		case ALGORITHM_ROTATING_ZERO_RESTART:
			/* Exactly the same as RIGHT_ASYMMETRIC, but or
			 * of blocks for computing Q is different.
			 */
			pd_idx = stripe % raid_disks;
			qd_idx = pd_idx + 1;
			if (pd_idx == raid_disks-1) {
				(*dd_idx)++;	/* Q D D D P */
				qd_idx = 0;
			} else if (*dd_idx >= pd_idx)
				(*dd_idx) += 2; /* D D P Q D */
			ddf_layout = 1;
			break;

		case ALGORITHM_ROTATING_N_RESTART:
			/* Same a left_asymmetric, by first stripe is
			 * D D D P Q  rather than
			 * Q D D D P
			 */
			pd_idx = raid_disks - 1 - ((stripe + 1) % raid_disks);
			qd_idx = pd_idx + 1;
			if (pd_idx == raid_disks-1) {
				(*dd_idx)++;	/* Q D D D P */
				qd_idx = 0;
			} else if (*dd_idx >= pd_idx)
				(*dd_idx) += 2; /* D D P Q D */
			ddf_layout = 1;
			break;

		case ALGORITHM_ROTATING_N_CONTINUE:
			/* Same as left_symmetric but Q is before P */
			pd_idx = raid_disks - 1 - (stripe % raid_disks);
			qd_idx = (pd_idx + raid_disks - 1) % raid_disks;
			*dd_idx = (pd_idx + 1 + *dd_idx) % raid_disks;
			ddf_layout = 1;
			break;

		case ALGORITHM_LEFT_ASYMMETRIC_6:
			/* RAID5 left_asymmetric, with Q on last device */
			pd_idx = data_disks - stripe % (raid_disks-1);
			if (*dd_idx >= pd_idx)
				(*dd_idx)++;
			qd_idx = raid_disks - 1;
			break;

		case ALGORITHM_RIGHT_ASYMMETRIC_6:
			pd_idx = stripe % (raid_disks-1);
			if (*dd_idx >= pd_idx)
				(*dd_idx)++;
			qd_idx = raid_disks - 1;
			break;

		case ALGORITHM_LEFT_SYMMETRIC_6:
			pd_idx = data_disks - stripe % (raid_disks-1);
			*dd_idx = (pd_idx + 1 + *dd_idx) % (raid_disks-1);
			qd_idx = raid_disks - 1;
			break;

		case ALGORITHM_RIGHT_SYMMETRIC_6:
			pd_idx = stripe % (raid_disks-1);
			*dd_idx = (pd_idx + 1 + *dd_idx) % (raid_disks-1);
			qd_idx = raid_disks - 1;
			break;

		case ALGORITHM_PARITY_0_6:
			pd_idx = 0;
			(*dd_idx)++;
			qd_idx = raid_disks - 1;
			break;


		default:
			printk(KERN_CRIT "raid6: unsupported algorithm %d\n",
			       algorithm);
			BUG();
		}
		break;
	}

	if (sh) {
		sh->pd_idx = pd_idx;
		sh->qd_idx = qd_idx;
		sh->ddf_layout = ddf_layout;
	}
	/*
	 * Finally, compute the new sector number
	 */
	new_sector = (sector_t)stripe * sectors_per_chunk + chunk_offset;
	return new_sector;
}


static sector_t compute_blocknr(struct stripe_head *sh, int i, int previous)
{
	raid5_conf_t *conf = sh->raid_conf;
	int raid_disks = sh->disks;
	int data_disks = raid_disks - conf->max_degraded;
	sector_t new_sector = sh->sector, check;
	int sectors_per_chunk = previous ? conf->prev_chunk_sectors
					 : conf->chunk_sectors;
	int algorithm = previous ? conf->prev_algo
				 : conf->algorithm;
	sector_t stripe;
	int chunk_offset;
	int chunk_number, dummy1, dd_idx = i;
	sector_t r_sector;
	struct stripe_head sh2;


	chunk_offset = sector_div(new_sector, sectors_per_chunk);
	stripe = new_sector;
	BUG_ON(new_sector != stripe);

	if (i == sh->pd_idx)
		return 0;
	switch(conf->level) {
	case 4: break;
	case 5:
		switch (algorithm) {
		case ALGORITHM_LEFT_ASYMMETRIC:
		case ALGORITHM_RIGHT_ASYMMETRIC:
			if (i > sh->pd_idx)
				i--;
			break;
		case ALGORITHM_LEFT_SYMMETRIC:
		case ALGORITHM_RIGHT_SYMMETRIC:
			if (i < sh->pd_idx)
				i += raid_disks;
			i -= (sh->pd_idx + 1);
			break;
		case ALGORITHM_PARITY_0:
			i -= 1;
			break;
		case ALGORITHM_PARITY_N:
			break;
		default:
			printk(KERN_ERR "raid5: unsupported algorithm %d\n",
			       algorithm);
			BUG();
		}
		break;
	case 6:
		if (i == sh->qd_idx)
			return 0; /* It is the Q disk */
		switch (algorithm) {
		case ALGORITHM_LEFT_ASYMMETRIC:
		case ALGORITHM_RIGHT_ASYMMETRIC:
		case ALGORITHM_ROTATING_ZERO_RESTART:
		case ALGORITHM_ROTATING_N_RESTART:
			if (sh->pd_idx == raid_disks-1)
				i--;	/* Q D D D P */
			else if (i > sh->pd_idx)
				i -= 2; /* D D P Q D */
			break;
		case ALGORITHM_LEFT_SYMMETRIC:
		case ALGORITHM_RIGHT_SYMMETRIC:
			if (sh->pd_idx == raid_disks-1)
				i--; /* Q D D D P */
			else {
				/* D D P Q D */
				if (i < sh->pd_idx)
					i += raid_disks;
				i -= (sh->pd_idx + 2);
			}
			break;
		case ALGORITHM_PARITY_0:
			i -= 2;
			break;
		case ALGORITHM_PARITY_N:
			break;
		case ALGORITHM_ROTATING_N_CONTINUE:
			if (sh->pd_idx == 0)
				i--;	/* P D D D Q */
			else if (i > sh->pd_idx)
				i -= 2; /* D D Q P D */
			break;
		case ALGORITHM_LEFT_ASYMMETRIC_6:
		case ALGORITHM_RIGHT_ASYMMETRIC_6:
			if (i > sh->pd_idx)
				i--;
			break;
		case ALGORITHM_LEFT_SYMMETRIC_6:
		case ALGORITHM_RIGHT_SYMMETRIC_6:
			if (i < sh->pd_idx)
				i += data_disks + 1;
			i -= (sh->pd_idx + 1);
			break;
		case ALGORITHM_PARITY_0_6:
			i -= 1;
			break;
		default:
			printk(KERN_CRIT "raid6: unsupported algorithm %d\n",
			       algorithm);
			BUG();
		}
		break;
	}

	chunk_number = stripe * data_disks + i;
	r_sector = (sector_t)chunk_number * sectors_per_chunk + chunk_offset;

	check = raid5_compute_sector(conf, r_sector,
				     previous, &dummy1, &sh2);
	if (check != sh->sector || dummy1 != dd_idx || sh2.pd_idx != sh->pd_idx
		|| sh2.qd_idx != sh->qd_idx) {
		printk(KERN_ERR "compute_blocknr: map not correct\n");
		return 0;
	}
	return r_sector;
}



/*
 * Copy data between a page in the stripe cache, and one or more bion
 * The page could align with the middle of the bio, or there could be
 * several bion, each with several bio_vecs, which cover part of the page
 * Multiple bion are linked together on bi_next.  There may be extras
 * at the end of this list.  We ignore them.
 */
static void copy_data(int frombio, struct bio *bio,
		     struct page *page,
		     sector_t sector)
{
	char *pa = page_address(page);
	struct bio_vec *bvl;
	int i;
	int page_offset;

	if (bio->bi_sector >= sector)
		page_offset = (signed)(bio->bi_sector - sector) * 512;
	else
		page_offset = (signed)(sector - bio->bi_sector) * -512;
	bio_for_each_segment(bvl, bio, i) {
		int len = bio_iovec_idx(bio,i)->bv_len;
		int clen;
		int b_offset = 0;

		if (page_offset < 0) {
			b_offset = -page_offset;
			page_offset += b_offset;
			len -= b_offset;
		}

		if (len > 0 && page_offset + len > STRIPE_SIZE)
			clen = STRIPE_SIZE - page_offset;
		else clen = len;

		if (clen > 0) {
			char *ba = __bio_kmap_atomic(bio, i, KM_USER0);
			if (frombio)
				memcpy(pa+page_offset, ba+b_offset, clen);
			else
				memcpy(ba+b_offset, pa+page_offset, clen);
			__bio_kunmap_atomic(ba, KM_USER0);
		}
		if (clen < len) /* hit end of page */
			break;
		page_offset +=  len;
	}
}

#define check_xor()	do {						  \
				if (count == MAX_XOR_BLOCKS) {		  \
				xor_blocks(count, STRIPE_SIZE, dest, ptr);\
				count = 0;				  \
			   }						  \
			} while(0)

static void compute_parity6(struct stripe_head *sh, int method)
{
	raid5_conf_t *conf = sh->raid_conf;
	int i, pd_idx, qd_idx, d0_idx, disks = sh->disks, count;
	int syndrome_disks = sh->ddf_layout ? disks : (disks - 2);
	struct bio *chosen;
	/**** FIX THIS: This could be very bad if disks is close to 256 ****/
	void *ptrs[syndrome_disks+2];

	pd_idx = sh->pd_idx;
	qd_idx = sh->qd_idx;
	d0_idx = raid6_d0(sh);

	pr_debug("compute_parity, stripe %llu, method %d\n",
		(unsigned long long)sh->sector, method);

	switch(method) {
	case READ_MODIFY_WRITE:
		BUG();		/* READ_MODIFY_WRITE N/A for RAID-6 */
	case RECONSTRUCT_WRITE:
		for (i= disks; i-- ;)
			if ( i != pd_idx && i != qd_idx && sh->dev[i].towrite ) {
				chosen = sh->dev[i].towrite;
				sh->dev[i].towrite = NULL;

				if (test_and_clear_bit(R5_Overlap, &sh->dev[i].flags))
					wake_up(&conf->wait_for_overlap);

				BUG_ON(sh->dev[i].written);
				sh->dev[i].written = chosen;
			}
		break;
	case CHECK_PARITY:
		BUG();		/* Not implemented yet */
	}

	for (i = disks; i--;)
		if (sh->dev[i].written) {
			sector_t sector = sh->dev[i].sector;
			struct bio *wbi = sh->dev[i].written;
			while (wbi && wbi->bi_sector < sector + STRIPE_SECTORS) {
				copy_data(1, wbi, sh->dev[i].page, sector);
				wbi = r5_next_bio(wbi, sector);
			}

			set_bit(R5_LOCKED, &sh->dev[i].flags);
			set_bit(R5_UPTODATE, &sh->dev[i].flags);
		}

	/* Note that unlike RAID-5, the ordering of the disks matters greatly.*/

	for (i = 0; i < disks; i++)
		ptrs[i] = (void *)raid6_empty_zero_page;

	count = 0;
	i = d0_idx;
	do {
		int slot = raid6_idx_to_slot(i, sh, &count, syndrome_disks);

		ptrs[slot] = page_address(sh->dev[i].page);
		if (slot < syndrome_disks &&
		    !test_bit(R5_UPTODATE, &sh->dev[i].flags)) {
			printk(KERN_ERR "block %d/%d not uptodate "
			       "on parity calc\n", i, count);
			BUG();
		}

		i = raid6_next_disk(i, disks);
	} while (i != d0_idx);
	BUG_ON(count != syndrome_disks);

	raid6_call.gen_syndrome(syndrome_disks+2, STRIPE_SIZE, ptrs);

	switch(method) {
	case RECONSTRUCT_WRITE:
		set_bit(R5_UPTODATE, &sh->dev[pd_idx].flags);
		set_bit(R5_UPTODATE, &sh->dev[qd_idx].flags);
		set_bit(R5_LOCKED,   &sh->dev[pd_idx].flags);
		set_bit(R5_LOCKED,   &sh->dev[qd_idx].flags);
		break;
	case UPDATE_PARITY:
		set_bit(R5_UPTODATE, &sh->dev[pd_idx].flags);
		set_bit(R5_UPTODATE, &sh->dev[qd_idx].flags);
		break;
	}
}


/* Compute one missing block */
static void compute_block_1(struct stripe_head *sh, int dd_idx, int nozero)
{
	int i, count, disks = sh->disks;
	void *ptr[MAX_XOR_BLOCKS], *dest, *p;
	int qd_idx = sh->qd_idx;

	pr_debug("compute_block_1, stripe %llu, idx %d\n",
		(unsigned long long)sh->sector, dd_idx);

	if ( dd_idx == qd_idx ) {
		/* We're actually computing the Q drive */
		compute_parity6(sh, UPDATE_PARITY);
	} else {
		dest = page_address(sh->dev[dd_idx].page);
		if (!nozero) memset(dest, 0, STRIPE_SIZE);
		count = 0;
		for (i = disks ; i--; ) {
			if (i == dd_idx || i == qd_idx)
				continue;
			p = page_address(sh->dev[i].page);
			if (test_bit(R5_UPTODATE, &sh->dev[i].flags))
				ptr[count++] = p;
			else
				printk("compute_block() %d, stripe %llu, %d"
				       " not present\n", dd_idx,
				       (unsigned long long)sh->sector, i);

			check_xor();
		}
		if (count)
			xor_blocks(count, STRIPE_SIZE, dest, ptr);
		if (!nozero) set_bit(R5_UPTODATE, &sh->dev[dd_idx].flags);
		else clear_bit(R5_UPTODATE, &sh->dev[dd_idx].flags);
	}
}

/* Compute two missing blocks */
static void compute_block_2(struct stripe_head *sh, int dd_idx1, int dd_idx2)
{
	int i, count, disks = sh->disks;
	int syndrome_disks = sh->ddf_layout ? disks : disks-2;
	int d0_idx = raid6_d0(sh);
	int faila = -1, failb = -1;
	/**** FIX THIS: This could be very bad if disks is close to 256 ****/
	void *ptrs[syndrome_disks+2];

	for (i = 0; i < disks ; i++)
		ptrs[i] = (void *)raid6_empty_zero_page;
	count = 0;
	i = d0_idx;
	do {
		int slot = raid6_idx_to_slot(i, sh, &count, syndrome_disks);

		ptrs[slot] = page_address(sh->dev[i].page);

		if (i == dd_idx1)
			faila = slot;
		if (i == dd_idx2)
			failb = slot;
		i = raid6_next_disk(i, disks);
	} while (i != d0_idx);
	BUG_ON(count != syndrome_disks);

	BUG_ON(faila == failb);
	if ( failb < faila ) { int tmp = faila; faila = failb; failb = tmp; }

	pr_debug("compute_block_2, stripe %llu, idx %d,%d (%d,%d)\n",
		 (unsigned long long)sh->sector, dd_idx1, dd_idx2,
		 faila, failb);

	if (failb == syndrome_disks+1) {
		/* Q disk is one of the missing disks */
		if (faila == syndrome_disks) {
			/* Missing P+Q, just recompute */
			compute_parity6(sh, UPDATE_PARITY);
			return;
		} else {
			/* We're missing D+Q; recompute D from P */
			compute_block_1(sh, ((dd_idx1 == sh->qd_idx) ?
					     dd_idx2 : dd_idx1),
					0);
			compute_parity6(sh, UPDATE_PARITY); /* Is this necessary? */
			return;
		}
	}

	/* We're missing D+P or D+D; */
	if (failb == syndrome_disks) {
		/* We're missing D+P. */
		raid6_datap_recov(syndrome_disks+2, STRIPE_SIZE, faila, ptrs);
	} else {
		/* We're missing D+D. */
		raid6_2data_recov(syndrome_disks+2, STRIPE_SIZE, faila, failb,
				  ptrs);
	}

	/* Both the above update both missing blocks */
	set_bit(R5_UPTODATE, &sh->dev[dd_idx1].flags);
	set_bit(R5_UPTODATE, &sh->dev[dd_idx2].flags);
}

static void
schedule_reconstruction5(struct stripe_head *sh, struct stripe_head_state *s,
			 int rcw, int expand)
{
	int i, pd_idx = sh->pd_idx, disks = sh->disks;

	if (rcw) {
		/* if we are not expanding this is a proper write request, and
		 * there will be bios with new data to be drained into the
		 * stripe cache
		 */
		if (!expand) {
			sh->reconstruct_state = reconstruct_state_drain_run;
			set_bit(STRIPE_OP_BIODRAIN, &s->ops_request);
		} else
			sh->reconstruct_state = reconstruct_state_run;

		set_bit(STRIPE_OP_POSTXOR, &s->ops_request);

		for (i = disks; i--; ) {
			struct r5dev *dev = &sh->dev[i];

			if (dev->towrite) {
				set_bit(R5_LOCKED, &dev->flags);
				set_bit(R5_Wantdrain, &dev->flags);
				if (!expand)
					clear_bit(R5_UPTODATE, &dev->flags);
				s->locked++;
			}
		}
		if (s->locked + 1 == disks)
			if (!test_and_set_bit(STRIPE_FULL_WRITE, &sh->state))
				atomic_inc(&sh->raid_conf->pending_full_writes);
	} else {
		BUG_ON(!(test_bit(R5_UPTODATE, &sh->dev[pd_idx].flags) ||
			test_bit(R5_Wantcompute, &sh->dev[pd_idx].flags)));

		sh->reconstruct_state = reconstruct_state_prexor_drain_run;
		set_bit(STRIPE_OP_PREXOR, &s->ops_request);
		set_bit(STRIPE_OP_BIODRAIN, &s->ops_request);
		set_bit(STRIPE_OP_POSTXOR, &s->ops_request);

		for (i = disks; i--; ) {
			struct r5dev *dev = &sh->dev[i];
			if (i == pd_idx)
				continue;

			if (dev->towrite &&
			    (test_bit(R5_UPTODATE, &dev->flags) ||
			     test_bit(R5_Wantcompute, &dev->flags))) {
				set_bit(R5_Wantdrain, &dev->flags);
				set_bit(R5_LOCKED, &dev->flags);
				clear_bit(R5_UPTODATE, &dev->flags);
				s->locked++;
			}
		}
	}

	/* keep the parity disk locked while asynchronous operations
	 * are in flight
	 */
	set_bit(R5_LOCKED, &sh->dev[pd_idx].flags);
	clear_bit(R5_UPTODATE, &sh->dev[pd_idx].flags);
	s->locked++;

	pr_debug("%s: stripe %llu locked: %d ops_request: %lx\n",
		__func__, (unsigned long long)sh->sector,
		s->locked, s->ops_request);
}

/*
 * Each stripe/dev can have one or more bion attached.
 * toread/towrite point to the first in a chain.
 * The bi_next chain must be in order.
 */
static int add_stripe_bio(struct stripe_head *sh, struct bio *bi, int dd_idx, int forwrite)
{
	struct bio **bip;
	raid5_conf_t *conf = sh->raid_conf;
	int firstwrite=0;

	pr_debug("adding bh b#%llu to stripe s#%llu\n",
		(unsigned long long)bi->bi_sector,
		(unsigned long long)sh->sector);


	spin_lock(&sh->lock);
	spin_lock_irq(&conf->device_lock);
	if (forwrite) {
		bip = &sh->dev[dd_idx].towrite;
		if (*bip == NULL && sh->dev[dd_idx].written == NULL)
			firstwrite = 1;
	} else
		bip = &sh->dev[dd_idx].toread;
	while (*bip && (*bip)->bi_sector < bi->bi_sector) {
		if ((*bip)->bi_sector + ((*bip)->bi_size >> 9) > bi->bi_sector)
			goto overlap;
		bip = & (*bip)->bi_next;
	}
	if (*bip && (*bip)->bi_sector < bi->bi_sector + ((bi->bi_size)>>9))
		goto overlap;

	BUG_ON(*bip && bi->bi_next && (*bip) != bi->bi_next);
	if (*bip)
		bi->bi_next = *bip;
	*bip = bi;
	bi->bi_phys_segments++;
	spin_unlock_irq(&conf->device_lock);
	spin_unlock(&sh->lock);

	pr_debug("added bi b#%llu to stripe s#%llu, disk %d.\n",
		(unsigned long long)bi->bi_sector,
		(unsigned long long)sh->sector, dd_idx);

	if (conf->mddev->bitmap && firstwrite) {
		bitmap_startwrite(conf->mddev->bitmap, sh->sector,
				  STRIPE_SECTORS, 0);
		sh->bm_seq = conf->seq_flush+1;
		set_bit(STRIPE_BIT_DELAY, &sh->state);
	}

	if (forwrite) {
		/* check if page is covered */
		sector_t sector = sh->dev[dd_idx].sector;
		for (bi=sh->dev[dd_idx].towrite;
		     sector < sh->dev[dd_idx].sector + STRIPE_SECTORS &&
			     bi && bi->bi_sector <= sector;
		     bi = r5_next_bio(bi, sh->dev[dd_idx].sector)) {
			if (bi->bi_sector + (bi->bi_size>>9) >= sector)
				sector = bi->bi_sector + (bi->bi_size>>9);
		}
		if (sector >= sh->dev[dd_idx].sector + STRIPE_SECTORS)
			set_bit(R5_OVERWRITE, &sh->dev[dd_idx].flags);
	}
	return 1;

 overlap:
	set_bit(R5_Overlap, &sh->dev[dd_idx].flags);
	spin_unlock_irq(&conf->device_lock);
	spin_unlock(&sh->lock);
	return 0;
}

static void end_reshape(raid5_conf_t *conf);

static int page_is_zero(struct page *p)
{
	char *a = page_address(p);
	return ((*(u32*)a) == 0 &&
		memcmp(a, a+4, STRIPE_SIZE-4)==0);
}

static void stripe_set_idx(sector_t stripe, raid5_conf_t *conf, int previous,
			    struct stripe_head *sh)
{
	int sectors_per_chunk =
		previous ? conf->prev_chunk_sectors : conf->chunk_sectors;
	int dd_idx;
	int chunk_offset = sector_div(stripe, sectors_per_chunk);
	int disks = previous ? conf->previous_raid_disks : conf->raid_disks;

	raid5_compute_sector(conf,
			     stripe * (disks - conf->max_degraded)
			     *sectors_per_chunk + chunk_offset,
			     previous,
			     &dd_idx, sh);
}

static void
handle_failed_stripe(raid5_conf_t *conf, struct stripe_head *sh,
				struct stripe_head_state *s, int disks,
				struct bio **return_bi)
{
	int i;
	for (i = disks; i--; ) {
		struct bio *bi;
		int bitmap_end = 0;

		if (test_bit(R5_ReadError, &sh->dev[i].flags)) {
			mdk_rdev_t *rdev;
			rcu_read_lock();
			rdev = rcu_dereference(conf->disks[i].rdev);
			if (rdev && test_bit(In_sync, &rdev->flags))
				/* multiple read failures in one stripe */
				md_error(conf->mddev, rdev);
			rcu_read_unlock();
		}
		spin_lock_irq(&conf->device_lock);
		/* fail all writes first */
		bi = sh->dev[i].towrite;
		sh->dev[i].towrite = NULL;
		if (bi) {
			s->to_write--;
			bitmap_end = 1;
		}

		if (test_and_clear_bit(R5_Overlap, &sh->dev[i].flags))
			wake_up(&conf->wait_for_overlap);

		while (bi && bi->bi_sector <
			sh->dev[i].sector + STRIPE_SECTORS) {
			struct bio *nextbi = r5_next_bio(bi, sh->dev[i].sector);
			clear_bit(BIO_UPTODATE, &bi->bi_flags);
			if (!raid5_dec_bi_phys_segments(bi)) {
				md_write_end(conf->mddev);
				bi->bi_next = *return_bi;
				*return_bi = bi;
			}
			bi = nextbi;
		}
		/* and fail all 'written' */
		bi = sh->dev[i].written;
		sh->dev[i].written = NULL;
		if (bi) bitmap_end = 1;
		while (bi && bi->bi_sector <
		       sh->dev[i].sector + STRIPE_SECTORS) {
			struct bio *bi2 = r5_next_bio(bi, sh->dev[i].sector);
			clear_bit(BIO_UPTODATE, &bi->bi_flags);
			if (!raid5_dec_bi_phys_segments(bi)) {
				md_write_end(conf->mddev);
				bi->bi_next = *return_bi;
				*return_bi = bi;
			}
			bi = bi2;
		}

		/* fail any reads if this device is non-operational and
		 * the data has not reached the cache yet.
		 */
		if (!test_bit(R5_Wantfill, &sh->dev[i].flags) &&
		    (!test_bit(R5_Insync, &sh->dev[i].flags) ||
		      test_bit(R5_ReadError, &sh->dev[i].flags))) {
			bi = sh->dev[i].toread;
			sh->dev[i].toread = NULL;
			if (test_and_clear_bit(R5_Overlap, &sh->dev[i].flags))
				wake_up(&conf->wait_for_overlap);
			if (bi) s->to_read--;
			while (bi && bi->bi_sector <
			       sh->dev[i].sector + STRIPE_SECTORS) {
				struct bio *nextbi =
					r5_next_bio(bi, sh->dev[i].sector);
				clear_bit(BIO_UPTODATE, &bi->bi_flags);
				if (!raid5_dec_bi_phys_segments(bi)) {
					bi->bi_next = *return_bi;
					*return_bi = bi;
				}
				bi = nextbi;
			}
		}
		spin_unlock_irq(&conf->device_lock);
		if (bitmap_end)
			bitmap_endwrite(conf->mddev->bitmap, sh->sector,
					STRIPE_SECTORS, 0, 0);
	}

	if (test_and_clear_bit(STRIPE_FULL_WRITE, &sh->state))
		if (atomic_dec_and_test(&conf->pending_full_writes))
			md_wakeup_thread(conf->mddev->thread);
}

/* fetch_block5 - checks the given member device to see if its data needs
 * to be read or computed to satisfy a request.
 *
 * Returns 1 when no more member devices need to be checked, otherwise returns
 * 0 to tell the loop in handle_stripe_fill5 to continue
 */
static int fetch_block5(struct stripe_head *sh, struct stripe_head_state *s,
			int disk_idx, int disks)
{
	struct r5dev *dev = &sh->dev[disk_idx];
	struct r5dev *failed_dev = &sh->dev[s->failed_num];

	/* is the data in this block needed, and can we get it? */
	if (!test_bit(R5_LOCKED, &dev->flags) &&
	    !test_bit(R5_UPTODATE, &dev->flags) &&
	    (dev->toread ||
	     (dev->towrite && !test_bit(R5_OVERWRITE, &dev->flags)) ||
	     s->syncing || s->expanding ||
	     (s->failed &&
	      (failed_dev->toread ||
	       (failed_dev->towrite &&
		!test_bit(R5_OVERWRITE, &failed_dev->flags)))))) {
		/* We would like to get this block, possibly by computing it,
		 * otherwise read it if the backing disk is insync
		 */
		if ((s->uptodate == disks - 1) &&
		    (s->failed && disk_idx == s->failed_num)) {
			set_bit(STRIPE_COMPUTE_RUN, &sh->state);
			set_bit(STRIPE_OP_COMPUTE_BLK, &s->ops_request);
			set_bit(R5_Wantcompute, &dev->flags);
			sh->ops.target = disk_idx;
			s->req_compute = 1;
			/* Careful: from this point on 'uptodate' is in the eye
			 * of raid5_run_ops which services 'compute' operations
			 * before writes. R5_Wantcompute flags a block that will
			 * be R5_UPTODATE by the time it is needed for a
			 * subsequent operation.
			 */
			s->uptodate++;
			return 1; /* uptodate + compute == disks */
		} else if (test_bit(R5_Insync, &dev->flags)) {
			set_bit(R5_LOCKED, &dev->flags);
			set_bit(R5_Wantread, &dev->flags);
			s->locked++;
			pr_debug("Reading block %d (sync=%d)\n", disk_idx,
				s->syncing);
		}
	}

	return 0;
}

/**
 * handle_stripe_fill5 - read or compute data to satisfy pending requests.
 */
static void handle_stripe_fill5(struct stripe_head *sh,
			struct stripe_head_state *s, int disks)
{
	int i;

	/* look for blocks to read/compute, skip this if a compute
	 * is already in flight, or if the stripe contents are in the
	 * midst of changing due to a write
	 */
	if (!test_bit(STRIPE_COMPUTE_RUN, &sh->state) && !sh->check_state &&
	    !sh->reconstruct_state)
		for (i = disks; i--; )
			if (fetch_block5(sh, s, i, disks))
				break;
	set_bit(STRIPE_HANDLE, &sh->state);
}

static void handle_stripe_fill6(struct stripe_head *sh,
			struct stripe_head_state *s, struct r6_state *r6s,
			int disks)
{
	int i;
	for (i = disks; i--; ) {
		struct r5dev *dev = &sh->dev[i];
		if (!test_bit(R5_LOCKED, &dev->flags) &&
		    !test_bit(R5_UPTODATE, &dev->flags) &&
		    (dev->toread || (dev->towrite &&
		     !test_bit(R5_OVERWRITE, &dev->flags)) ||
		     s->syncing || s->expanding ||
		     (s->failed >= 1 &&
		      (sh->dev[r6s->failed_num[0]].toread ||
		       s->to_write)) ||
		     (s->failed >= 2 &&
		      (sh->dev[r6s->failed_num[1]].toread ||
		       s->to_write)))) {
			/* we would like to get this block, possibly
			 * by computing it, but we might not be able to
			 */
			if ((s->uptodate == disks - 1) &&
			    (s->failed && (i == r6s->failed_num[0] ||
					   i == r6s->failed_num[1]))) {
				pr_debug("Computing stripe %llu block %d\n",
				       (unsigned long long)sh->sector, i);
				compute_block_1(sh, i, 0);
				s->uptodate++;
			} else if ( s->uptodate == disks-2 && s->failed >= 2 ) {
				/* Computing 2-failure is *very* expensive; only
				 * do it if failed >= 2
				 */
				int other;
				for (other = disks; other--; ) {
					if (other == i)
						continue;
					if (!test_bit(R5_UPTODATE,
					      &sh->dev[other].flags))
						break;
				}
				BUG_ON(other < 0);
				pr_debug("Computing stripe %llu blocks %d,%d\n",
				       (unsigned long long)sh->sector,
				       i, other);
				compute_block_2(sh, i, other);
				s->uptodate += 2;
			} else if (test_bit(R5_Insync, &dev->flags)) {
				set_bit(R5_LOCKED, &dev->flags);
				set_bit(R5_Wantread, &dev->flags);
				s->locked++;
				pr_debug("Reading block %d (sync=%d)\n",
					i, s->syncing);
			}
		}
	}
	set_bit(STRIPE_HANDLE, &sh->state);
}


/* handle_stripe_clean_event
 * any written block on an uptodate or failed drive can be returned.
 * Note that if we 'wrote' to a failed drive, it will be UPTODATE, but
 * never LOCKED, so we don't need to test 'failed' directly.
 */
static void handle_stripe_clean_event(raid5_conf_t *conf,
	struct stripe_head *sh, int disks, struct bio **return_bi)
{
	int i;
	struct r5dev *dev;

	for (i = disks; i--; )
		if (sh->dev[i].written) {
			dev = &sh->dev[i];
			if (!test_bit(R5_LOCKED, &dev->flags) &&
				test_bit(R5_UPTODATE, &dev->flags)) {
				/* We can return any write requests */
				struct bio *wbi, *wbi2;
				int bitmap_end = 0;
				pr_debug("Return write for disc %d\n", i);
				spin_lock_irq(&conf->device_lock);
				wbi = dev->written;
				dev->written = NULL;
				while (wbi && wbi->bi_sector <
					dev->sector + STRIPE_SECTORS) {
					wbi2 = r5_next_bio(wbi, dev->sector);
					if (!raid5_dec_bi_phys_segments(wbi)) {
						md_write_end(conf->mddev);
						wbi->bi_next = *return_bi;
						*return_bi = wbi;
					}
					wbi = wbi2;
				}
				if (dev->towrite == NULL)
					bitmap_end = 1;
				spin_unlock_irq(&conf->device_lock);
				if (bitmap_end)
					bitmap_endwrite(conf->mddev->bitmap,
							sh->sector,
							STRIPE_SECTORS,
					 !test_bit(STRIPE_DEGRADED, &sh->state),
							0);
			}
		}

	if (test_and_clear_bit(STRIPE_FULL_WRITE, &sh->state))
		if (atomic_dec_and_test(&conf->pending_full_writes))
			md_wakeup_thread(conf->mddev->thread);
}

static void handle_stripe_dirtying5(raid5_conf_t *conf,
		struct stripe_head *sh,	struct stripe_head_state *s, int disks)
{
	int rmw = 0, rcw = 0, i;
	for (i = disks; i--; ) {
		/* would I have to read this buffer for read_modify_write */
		struct r5dev *dev = &sh->dev[i];
		if ((dev->towrite || i == sh->pd_idx) &&
		    !test_bit(R5_LOCKED, &dev->flags) &&
		    !(test_bit(R5_UPTODATE, &dev->flags) ||
		      test_bit(R5_Wantcompute, &dev->flags))) {
			if (test_bit(R5_Insync, &dev->flags))
				rmw++;
			else
				rmw += 2*disks;  /* cannot read it */
		}
		/* Would I have to read this buffer for reconstruct_write */
		if (!test_bit(R5_OVERWRITE, &dev->flags) && i != sh->pd_idx &&
		    !test_bit(R5_LOCKED, &dev->flags) &&
		    !(test_bit(R5_UPTODATE, &dev->flags) ||
		    test_bit(R5_Wantcompute, &dev->flags))) {
			if (test_bit(R5_Insync, &dev->flags)) rcw++;
			else
				rcw += 2*disks;
		}
	}
	pr_debug("for sector %llu, rmw=%d rcw=%d\n",
		(unsigned long long)sh->sector, rmw, rcw);
	set_bit(STRIPE_HANDLE, &sh->state);
	if (rmw < rcw && rmw > 0)
		/* prefer read-modify-write, but need to get some data */
		for (i = disks; i--; ) {
			struct r5dev *dev = &sh->dev[i];
			if ((dev->towrite || i == sh->pd_idx) &&
			    !test_bit(R5_LOCKED, &dev->flags) &&
			    !(test_bit(R5_UPTODATE, &dev->flags) ||
			    test_bit(R5_Wantcompute, &dev->flags)) &&
			    test_bit(R5_Insync, &dev->flags)) {
				if (
				  test_bit(STRIPE_PREREAD_ACTIVE, &sh->state)) {
					pr_debug("Read_old block "
						"%d for r-m-w\n", i);
					set_bit(R5_LOCKED, &dev->flags);
					set_bit(R5_Wantread, &dev->flags);
					s->locked++;
				} else {
					set_bit(STRIPE_DELAYED, &sh->state);
					set_bit(STRIPE_HANDLE, &sh->state);
				}
			}
		}
	if (rcw <= rmw && rcw > 0)
		/* want reconstruct write, but need to get some data */
		for (i = disks; i--; ) {
			struct r5dev *dev = &sh->dev[i];
			if (!test_bit(R5_OVERWRITE, &dev->flags) &&
			    i != sh->pd_idx &&
			    !test_bit(R5_LOCKED, &dev->flags) &&
			    !(test_bit(R5_UPTODATE, &dev->flags) ||
			    test_bit(R5_Wantcompute, &dev->flags)) &&
			    test_bit(R5_Insync, &dev->flags)) {
				if (
				  test_bit(STRIPE_PREREAD_ACTIVE, &sh->state)) {
					pr_debug("Read_old block "
						"%d for Reconstruct\n", i);
					set_bit(R5_LOCKED, &dev->flags);
					set_bit(R5_Wantread, &dev->flags);
					s->locked++;
				} else {
					set_bit(STRIPE_DELAYED, &sh->state);
					set_bit(STRIPE_HANDLE, &sh->state);
				}
			}
		}
	/* now if nothing is locked, and if we have enough data,
	 * we can start a write request
	 */
	/* since handle_stripe can be called at any time we need to handle the
	 * case where a compute block operation has been submitted and then a
	 * subsequent call wants to start a write request.  raid5_run_ops only
	 * handles the case where compute block and postxor are requested
	 * simultaneously.  If this is not the case then new writes need to be
	 * held off until the compute completes.
	 */
	if ((s->req_compute || !test_bit(STRIPE_COMPUTE_RUN, &sh->state)) &&
	    (s->locked == 0 && (rcw == 0 || rmw == 0) &&
	    !test_bit(STRIPE_BIT_DELAY, &sh->state)))
		schedule_reconstruction5(sh, s, rcw == 0, 0);
}

static void handle_stripe_dirtying6(raid5_conf_t *conf,
		struct stripe_head *sh,	struct stripe_head_state *s,
		struct r6_state *r6s, int disks)
{
	int rcw = 0, must_compute = 0, pd_idx = sh->pd_idx, i;
	int qd_idx = sh->qd_idx;
	for (i = disks; i--; ) {
		struct r5dev *dev = &sh->dev[i];
		/* Would I have to read this buffer for reconstruct_write */
		if (!test_bit(R5_OVERWRITE, &dev->flags)
		    && i != pd_idx && i != qd_idx
		    && (!test_bit(R5_LOCKED, &dev->flags)
			    ) &&
		    !test_bit(R5_UPTODATE, &dev->flags)) {
			if (test_bit(R5_Insync, &dev->flags)) rcw++;
			else {
				pr_debug("raid6: must_compute: "
					"disk %d flags=%#lx\n", i, dev->flags);
				must_compute++;
			}
		}
	}
	pr_debug("for sector %llu, rcw=%d, must_compute=%d\n",
	       (unsigned long long)sh->sector, rcw, must_compute);
	set_bit(STRIPE_HANDLE, &sh->state);

	if (rcw > 0)
		/* want reconstruct write, but need to get some data */
		for (i = disks; i--; ) {
			struct r5dev *dev = &sh->dev[i];
			if (!test_bit(R5_OVERWRITE, &dev->flags)
			    && !(s->failed == 0 && (i == pd_idx || i == qd_idx))
			    && !test_bit(R5_LOCKED, &dev->flags) &&
			    !test_bit(R5_UPTODATE, &dev->flags) &&
			    test_bit(R5_Insync, &dev->flags)) {
				if (
				  test_bit(STRIPE_PREREAD_ACTIVE, &sh->state)) {
					pr_debug("Read_old stripe %llu "
						"block %d for Reconstruct\n",
					     (unsigned long long)sh->sector, i);
					set_bit(R5_LOCKED, &dev->flags);
					set_bit(R5_Wantread, &dev->flags);
					s->locked++;
				} else {
					pr_debug("Request delayed stripe %llu "
						"block %d for Reconstruct\n",
					     (unsigned long long)sh->sector, i);
					set_bit(STRIPE_DELAYED, &sh->state);
					set_bit(STRIPE_HANDLE, &sh->state);
				}
			}
		}
	/* now if nothing is locked, and if we have enough data, we can start a
	 * write request
	 */
	if (s->locked == 0 && rcw == 0 &&
	    !test_bit(STRIPE_BIT_DELAY, &sh->state)) {
		if (must_compute > 0) {
			/* We have failed blocks and need to compute them */
			switch (s->failed) {
			case 0:
				BUG();
			case 1:
				compute_block_1(sh, r6s->failed_num[0], 0);
				break;
			case 2:
				compute_block_2(sh, r6s->failed_num[0],
						r6s->failed_num[1]);
				break;
			default: /* This request should have been failed? */
				BUG();
			}
		}

		pr_debug("Computing parity for stripe %llu\n",
			(unsigned long long)sh->sector);
		compute_parity6(sh, RECONSTRUCT_WRITE);
		/* now every locked buffer is ready to be written */
		for (i = disks; i--; )
			if (test_bit(R5_LOCKED, &sh->dev[i].flags)) {
				pr_debug("Writing stripe %llu block %d\n",
				       (unsigned long long)sh->sector, i);
				s->locked++;
				set_bit(R5_Wantwrite, &sh->dev[i].flags);
			}
		if (s->locked == disks)
			if (!test_and_set_bit(STRIPE_FULL_WRITE, &sh->state))
				atomic_inc(&conf->pending_full_writes);
		/* after a RECONSTRUCT_WRITE, the stripe MUST be in-sync */
		set_bit(STRIPE_INSYNC, &sh->state);

		if (test_and_clear_bit(STRIPE_PREREAD_ACTIVE, &sh->state)) {
			atomic_dec(&conf->preread_active_stripes);
			if (atomic_read(&conf->preread_active_stripes) <
			    IO_THRESHOLD)
				md_wakeup_thread(conf->mddev->thread);
		}
	}
}

static void handle_parity_checks5(raid5_conf_t *conf, struct stripe_head *sh,
				struct stripe_head_state *s, int disks)
{
	struct r5dev *dev = NULL;

	set_bit(STRIPE_HANDLE, &sh->state);

	switch (sh->check_state) {
	case check_state_idle:
		/* start a new check operation if there are no failures */
		if (s->failed == 0) {
			BUG_ON(s->uptodate != disks);
			sh->check_state = check_state_run;
			set_bit(STRIPE_OP_CHECK, &s->ops_request);
			clear_bit(R5_UPTODATE, &sh->dev[sh->pd_idx].flags);
			s->uptodate--;
			break;
		}
		dev = &sh->dev[s->failed_num];
		/* fall through */
	case check_state_compute_result:
		sh->check_state = check_state_idle;
		if (!dev)
			dev = &sh->dev[sh->pd_idx];

		/* check that a write has not made the stripe insync */
		if (test_bit(STRIPE_INSYNC, &sh->state))
			break;

		/* either failed parity check, or recovery is happening */
		BUG_ON(!test_bit(R5_UPTODATE, &dev->flags));
		BUG_ON(s->uptodate != disks);

		set_bit(R5_LOCKED, &dev->flags);
		s->locked++;
		set_bit(R5_Wantwrite, &dev->flags);

		clear_bit(STRIPE_DEGRADED, &sh->state);
		set_bit(STRIPE_INSYNC, &sh->state);
		break;
	case check_state_run:
		break; /* we will be called again upon completion */
	case check_state_check_result:
		sh->check_state = check_state_idle;

		/* if a failure occurred during the check operation, leave
		 * STRIPE_INSYNC not set and let the stripe be handled again
		 */
		if (s->failed)
			break;

		/* handle a successful check operation, if parity is correct
		 * we are done.  Otherwise update the mismatch count and repair
		 * parity if !MD_RECOVERY_CHECK
		 */
		if (sh->ops.zero_sum_result == 0)
			/* parity is correct (on disc,
			 * not in buffer any more)
			 */
			set_bit(STRIPE_INSYNC, &sh->state);
		else {
			conf->mddev->resync_mismatches += STRIPE_SECTORS;
			if (test_bit(MD_RECOVERY_CHECK, &conf->mddev->recovery))
				/* don't try to repair!! */
				set_bit(STRIPE_INSYNC, &sh->state);
			else {
				sh->check_state = check_state_compute_run;
				set_bit(STRIPE_COMPUTE_RUN, &sh->state);
				set_bit(STRIPE_OP_COMPUTE_BLK, &s->ops_request);
				set_bit(R5_Wantcompute,
					&sh->dev[sh->pd_idx].flags);
				sh->ops.target = sh->pd_idx;
				s->uptodate++;
			}
		}
		break;
	case check_state_compute_run:
		break;
	default:
		printk(KERN_ERR "%s: unknown check_state: %d sector: %llu\n",
		       __func__, sh->check_state,
		       (unsigned long long) sh->sector);
		BUG();
	}
}


static void handle_parity_checks6(raid5_conf_t *conf, struct stripe_head *sh,
				struct stripe_head_state *s,
				struct r6_state *r6s, struct page *tmp_page,
				int disks)
{
	int update_p = 0, update_q = 0;
	struct r5dev *dev;
	int pd_idx = sh->pd_idx;
	int qd_idx = sh->qd_idx;

	set_bit(STRIPE_HANDLE, &sh->state);

	BUG_ON(s->failed > 2);
	BUG_ON(s->uptodate < disks);
	/* Want to check and possibly repair P and Q.
	 * However there could be one 'failed' device, in which
	 * case we can only check one of them, possibly using the
	 * other to generate missing data
	 */

	/* If !tmp_page, we cannot do the calculations,
	 * but as we have set STRIPE_HANDLE, we will soon be called
	 * by stripe_handle with a tmp_page - just wait until then.
	 */
	if (tmp_page) {
		if (s->failed == r6s->q_failed) {
			/* The only possible failed device holds 'Q', so it
			 * makes sense to check P (If anything else were failed,
			 * we would have used P to recreate it).
			 */
			compute_block_1(sh, pd_idx, 1);
			if (!page_is_zero(sh->dev[pd_idx].page)) {
				compute_block_1(sh, pd_idx, 0);
				update_p = 1;
			}
		}
		if (!r6s->q_failed && s->failed < 2) {
			/* q is not failed, and we didn't use it to generate
			 * anything, so it makes sense to check it
			 */
			memcpy(page_address(tmp_page),
			       page_address(sh->dev[qd_idx].page),
			       STRIPE_SIZE);
			compute_parity6(sh, UPDATE_PARITY);
			if (memcmp(page_address(tmp_page),
				   page_address(sh->dev[qd_idx].page),
				   STRIPE_SIZE) != 0) {
				clear_bit(STRIPE_INSYNC, &sh->state);
				update_q = 1;
			}
		}
		if (update_p || update_q) {
			conf->mddev->resync_mismatches += STRIPE_SECTORS;
			if (test_bit(MD_RECOVERY_CHECK, &conf->mddev->recovery))
				/* don't try to repair!! */
				update_p = update_q = 0;
		}

		/* now write out any block on a failed drive,
		 * or P or Q if they need it
		 */

		if (s->failed == 2) {
			dev = &sh->dev[r6s->failed_num[1]];
			s->locked++;
			set_bit(R5_LOCKED, &dev->flags);
			set_bit(R5_Wantwrite, &dev->flags);
		}
		if (s->failed >= 1) {
			dev = &sh->dev[r6s->failed_num[0]];
			s->locked++;
			set_bit(R5_LOCKED, &dev->flags);
			set_bit(R5_Wantwrite, &dev->flags);
		}

		if (update_p) {
			dev = &sh->dev[pd_idx];
			s->locked++;
			set_bit(R5_LOCKED, &dev->flags);
			set_bit(R5_Wantwrite, &dev->flags);
		}
		if (update_q) {
			dev = &sh->dev[qd_idx];
			s->locked++;
			set_bit(R5_LOCKED, &dev->flags);
			set_bit(R5_Wantwrite, &dev->flags);
		}
		clear_bit(STRIPE_DEGRADED, &sh->state);

		set_bit(STRIPE_INSYNC, &sh->state);
	}
}

static void handle_stripe_expansion(raid5_conf_t *conf, struct stripe_head *sh,
				struct r6_state *r6s)
{
	int i;

	/* We have read all the blocks in this stripe and now we need to
	 * copy some of them into a target stripe for expand.
	 */
	struct dma_async_tx_descriptor *tx = NULL;
	clear_bit(STRIPE_EXPAND_SOURCE, &sh->state);
	for (i = 0; i < sh->disks; i++)
		if (i != sh->pd_idx && i != sh->qd_idx) {
			int dd_idx, j;
			struct stripe_head *sh2;

			sector_t bn = compute_blocknr(sh, i, 1);
			sector_t s = raid5_compute_sector(conf, bn, 0,
							  &dd_idx, NULL);
			sh2 = get_active_stripe(conf, s, 0, 1, 1);
			if (sh2 == NULL)
				/* so far only the early blocks of this stripe
				 * have been requested.  When later blocks
				 * get requested, we will try again
				 */
				continue;
			if (!test_bit(STRIPE_EXPANDING, &sh2->state) ||
			   test_bit(R5_Expanded, &sh2->dev[dd_idx].flags)) {
				/* must have already done this block */
				release_stripe(sh2);
				continue;
			}

			/* place all the copies on one channel */
			tx = async_memcpy(sh2->dev[dd_idx].page,
				sh->dev[i].page, 0, 0, STRIPE_SIZE,
				ASYNC_TX_DEP_ACK, tx, NULL, NULL);

			set_bit(R5_Expanded, &sh2->dev[dd_idx].flags);
			set_bit(R5_UPTODATE, &sh2->dev[dd_idx].flags);
			for (j = 0; j < conf->raid_disks; j++)
				if (j != sh2->pd_idx &&
				    (!r6s || j != sh2->qd_idx) &&
				    !test_bit(R5_Expanded, &sh2->dev[j].flags))
					break;
			if (j == conf->raid_disks) {
				set_bit(STRIPE_EXPAND_READY, &sh2->state);
				set_bit(STRIPE_HANDLE, &sh2->state);
			}
			release_stripe(sh2);

		}
	/* done submitting copies, wait for them to complete */
	if (tx) {
		async_tx_ack(tx);
		dma_wait_for_async_tx(tx);
	}
}


/*
 * handle_stripe - do things to a stripe.
 *
 * We lock the stripe and then examine the state of various bits
 * to see what needs to be done.
 * Possible results:
 *    return some read request which now have data
 *    return some write requests which are safely on disc
 *    schedule a read on some buffers
 *    schedule a write of some buffers
 *    return confirmation of parity correctness
 *
 * buffers are taken off read_list or write_list, and bh_cache buffers
 * get BH_Lock set before the stripe lock is released.
 *
 */

static bool handle_stripe5(struct stripe_head *sh)
{
	raid5_conf_t *conf = sh->raid_conf;
	int disks = sh->disks, i;
	struct bio *return_bi = NULL;
	struct stripe_head_state s;
	struct r5dev *dev;
	mdk_rdev_t *blocked_rdev = NULL;
	int prexor;

	memset(&s, 0, sizeof(s));
	pr_debug("handling stripe %llu, state=%#lx cnt=%d, pd_idx=%d check:%d "
		 "reconstruct:%d\n", (unsigned long long)sh->sector, sh->state,
		 atomic_read(&sh->count), sh->pd_idx, sh->check_state,
		 sh->reconstruct_state);

	spin_lock(&sh->lock);
	clear_bit(STRIPE_HANDLE, &sh->state);
	clear_bit(STRIPE_DELAYED, &sh->state);

	s.syncing = test_bit(STRIPE_SYNCING, &sh->state);
	s.expanding = test_bit(STRIPE_EXPAND_SOURCE, &sh->state);
	s.expanded = test_bit(STRIPE_EXPAND_READY, &sh->state);

	/* Now to look around and see what can be done */
	rcu_read_lock();
	for (i=disks; i--; ) {
		mdk_rdev_t *rdev;
		struct r5dev *dev = &sh->dev[i];
		clear_bit(R5_Insync, &dev->flags);

		pr_debug("check %d: state 0x%lx toread %p read %p write %p "
			"written %p\n",	i, dev->flags, dev->toread, dev->read,
			dev->towrite, dev->written);

		/* maybe we can request a biofill operation
		 *
		 * new wantfill requests are only permitted while
		 * ops_complete_biofill is guaranteed to be inactive
		 */
		if (test_bit(R5_UPTODATE, &dev->flags) && dev->toread &&
		    !test_bit(STRIPE_BIOFILL_RUN, &sh->state))
			set_bit(R5_Wantfill, &dev->flags);

		/* now count some things */
		if (test_bit(R5_LOCKED, &dev->flags)) s.locked++;
		if (test_bit(R5_UPTODATE, &dev->flags)) s.uptodate++;
		if (test_bit(R5_Wantcompute, &dev->flags)) s.compute++;

		if (test_bit(R5_Wantfill, &dev->flags))
			s.to_fill++;
		else if (dev->toread)
			s.to_read++;
		if (dev->towrite) {
			s.to_write++;
			if (!test_bit(R5_OVERWRITE, &dev->flags))
				s.non_overwrite++;
		}
		if (dev->written)
			s.written++;
		rdev = rcu_dereference(conf->disks[i].rdev);
		if (blocked_rdev == NULL &&
		    rdev && unlikely(test_bit(Blocked, &rdev->flags))) {
			blocked_rdev = rdev;
			atomic_inc(&rdev->nr_pending);
		}
		if (!rdev || !test_bit(In_sync, &rdev->flags)) {
			/* The ReadError flag will just be confusing now */
			clear_bit(R5_ReadError, &dev->flags);
			clear_bit(R5_ReWrite, &dev->flags);
		}
		if (!rdev || !test_bit(In_sync, &rdev->flags)
		    || test_bit(R5_ReadError, &dev->flags)) {
			s.failed++;
			s.failed_num = i;
		} else
			set_bit(R5_Insync, &dev->flags);
	}
	rcu_read_unlock();

	if (unlikely(blocked_rdev)) {
		if (s.syncing || s.expanding || s.expanded ||
		    s.to_write || s.written) {
			set_bit(STRIPE_HANDLE, &sh->state);
			goto unlock;
		}
		/* There is nothing for the blocked_rdev to block */
		rdev_dec_pending(blocked_rdev, conf->mddev);
		blocked_rdev = NULL;
	}

	if (s.to_fill && !test_bit(STRIPE_BIOFILL_RUN, &sh->state)) {
		set_bit(STRIPE_OP_BIOFILL, &s.ops_request);
		set_bit(STRIPE_BIOFILL_RUN, &sh->state);
	}

	pr_debug("locked=%d uptodate=%d to_read=%d"
		" to_write=%d failed=%d failed_num=%d\n",
		s.locked, s.uptodate, s.to_read, s.to_write,
		s.failed, s.failed_num);
	/* check if the array has lost two devices and, if so, some requests might
	 * need to be failed
	 */
	if (s.failed > 1 && s.to_read+s.to_write+s.written)
		handle_failed_stripe(conf, sh, &s, disks, &return_bi);
	if (s.failed > 1 && s.syncing) {
		md_done_sync(conf->mddev, STRIPE_SECTORS,0);
		clear_bit(STRIPE_SYNCING, &sh->state);
		s.syncing = 0;
	}

	/* might be able to return some write requests if the parity block
	 * is safe, or on a failed drive
	 */
	dev = &sh->dev[sh->pd_idx];
	if ( s.written &&
	     ((test_bit(R5_Insync, &dev->flags) &&
	       !test_bit(R5_LOCKED, &dev->flags) &&
	       test_bit(R5_UPTODATE, &dev->flags)) ||
	       (s.failed == 1 && s.failed_num == sh->pd_idx)))
		handle_stripe_clean_event(conf, sh, disks, &return_bi);

	/* Now we might consider reading some blocks, either to check/generate
	 * parity, or to satisfy requests
	 * or to load a block that is being partially written.
	 */
	if (s.to_read || s.non_overwrite ||
	    (s.syncing && (s.uptodate + s.compute < disks)) || s.expanding)
		handle_stripe_fill5(sh, &s, disks);

	/* Now we check to see if any write operations have recently
	 * completed
	 */
	prexor = 0;
	if (sh->reconstruct_state == reconstruct_state_prexor_drain_result)
		prexor = 1;
	if (sh->reconstruct_state == reconstruct_state_drain_result ||
	    sh->reconstruct_state == reconstruct_state_prexor_drain_result) {
		sh->reconstruct_state = reconstruct_state_idle;

		/* All the 'written' buffers and the parity block are ready to
		 * be written back to disk
		 */
		BUG_ON(!test_bit(R5_UPTODATE, &sh->dev[sh->pd_idx].flags));
		for (i = disks; i--; ) {
			dev = &sh->dev[i];
			if (test_bit(R5_LOCKED, &dev->flags) &&
				(i == sh->pd_idx || dev->written)) {
				pr_debug("Writing block %d\n", i);
				set_bit(R5_Wantwrite, &dev->flags);
				if (prexor)
					continue;
				if (!test_bit(R5_Insync, &dev->flags) ||
				    (i == sh->pd_idx && s.failed == 0))
					set_bit(STRIPE_INSYNC, &sh->state);
			}
		}
		if (test_and_clear_bit(STRIPE_PREREAD_ACTIVE, &sh->state)) {
			atomic_dec(&conf->preread_active_stripes);
			if (atomic_read(&conf->preread_active_stripes) <
				IO_THRESHOLD)
				md_wakeup_thread(conf->mddev->thread);
		}
	}

	/* Now to consider new write requests and what else, if anything
	 * should be read.  We do not handle new writes when:
	 * 1/ A 'write' operation (copy+xor) is already in flight.
	 * 2/ A 'check' operation is in flight, as it may clobber the parity
	 *    block.
	 */
	if (s.to_write && !sh->reconstruct_state && !sh->check_state)
		handle_stripe_dirtying5(conf, sh, &s, disks);

	/* maybe we need to check and possibly fix the parity for this stripe
	 * Any reads will already have been scheduled, so we just see if enough
	 * data is available.  The parity check is held off while parity
	 * dependent operations are in flight.
	 */
	if (sh->check_state ||
	    (s.syncing && s.locked == 0 &&
	     !test_bit(STRIPE_COMPUTE_RUN, &sh->state) &&
	     !test_bit(STRIPE_INSYNC, &sh->state)))
		handle_parity_checks5(conf, sh, &s, disks);

	if (s.syncing && s.locked == 0 && test_bit(STRIPE_INSYNC, &sh->state)) {
		md_done_sync(conf->mddev, STRIPE_SECTORS,1);
		clear_bit(STRIPE_SYNCING, &sh->state);
	}

	/* If the failed drive is just a ReadError, then we might need to progress
	 * the repair/check process
	 */
	if (s.failed == 1 && !conf->mddev->ro &&
	    test_bit(R5_ReadError, &sh->dev[s.failed_num].flags)
	    && !test_bit(R5_LOCKED, &sh->dev[s.failed_num].flags)
	    && test_bit(R5_UPTODATE, &sh->dev[s.failed_num].flags)
		) {
		dev = &sh->dev[s.failed_num];
		if (!test_bit(R5_ReWrite, &dev->flags)) {
			set_bit(R5_Wantwrite, &dev->flags);
			set_bit(R5_ReWrite, &dev->flags);
			set_bit(R5_LOCKED, &dev->flags);
			s.locked++;
		} else {
			/* let's read it back */
			set_bit(R5_Wantread, &dev->flags);
			set_bit(R5_LOCKED, &dev->flags);
			s.locked++;
		}
	}

	/* Finish reconstruct operations initiated by the expansion process */
	if (sh->reconstruct_state == reconstruct_state_result) {
		struct stripe_head *sh2
			= get_active_stripe(conf, sh->sector, 1, 1, 1);
		if (sh2 && test_bit(STRIPE_EXPAND_SOURCE, &sh2->state)) {
			/* sh cannot be written until sh2 has been read.
			 * so arrange for sh to be delayed a little
			 */
			set_bit(STRIPE_DELAYED, &sh->state);
			set_bit(STRIPE_HANDLE, &sh->state);
			if (!test_and_set_bit(STRIPE_PREREAD_ACTIVE,
					      &sh2->state))
				atomic_inc(&conf->preread_active_stripes);
			release_stripe(sh2);
			goto unlock;
		}
		if (sh2)
			release_stripe(sh2);

		sh->reconstruct_state = reconstruct_state_idle;
		clear_bit(STRIPE_EXPANDING, &sh->state);
		for (i = conf->raid_disks; i--; ) {
			set_bit(R5_Wantwrite, &sh->dev[i].flags);
			set_bit(R5_LOCKED, &sh->dev[i].flags);
			s.locked++;
		}
	}

	if (s.expanded && test_bit(STRIPE_EXPANDING, &sh->state) &&
	    !sh->reconstruct_state) {
		/* Need to write out all blocks after computing parity */
		sh->disks = conf->raid_disks;
		stripe_set_idx(sh->sector, conf, 0, sh);
		schedule_reconstruction5(sh, &s, 1, 1);
	} else if (s.expanded && !sh->reconstruct_state && s.locked == 0) {
		clear_bit(STRIPE_EXPAND_READY, &sh->state);
		atomic_dec(&conf->reshape_stripes);
		wake_up(&conf->wait_for_overlap);
		md_done_sync(conf->mddev, STRIPE_SECTORS, 1);
	}

	if (s.expanding && s.locked == 0 &&
	    !test_bit(STRIPE_COMPUTE_RUN, &sh->state))
		handle_stripe_expansion(conf, sh, NULL);

 unlock:
	spin_unlock(&sh->lock);

	/* wait for this device to become unblocked */
	if (unlikely(blocked_rdev))
		md_wait_for_blocked_rdev(blocked_rdev, conf->mddev);

	if (s.ops_request)
		raid5_run_ops(sh, s.ops_request);

	ops_run_io(sh, &s);

	return_io(return_bi);

	return blocked_rdev == NULL;
}

static bool handle_stripe6(struct stripe_head *sh, struct page *tmp_page)
{
	raid5_conf_t *conf = sh->raid_conf;
	int disks = sh->disks;
	struct bio *return_bi = NULL;
	int i, pd_idx = sh->pd_idx, qd_idx = sh->qd_idx;
	struct stripe_head_state s;
	struct r6_state r6s;
	struct r5dev *dev, *pdev, *qdev;
	mdk_rdev_t *blocked_rdev = NULL;

	pr_debug("handling stripe %llu, state=%#lx cnt=%d, "
		"pd_idx=%d, qd_idx=%d\n",
	       (unsigned long long)sh->sector, sh->state,
	       atomic_read(&sh->count), pd_idx, qd_idx);
	memset(&s, 0, sizeof(s));

	spin_lock(&sh->lock);
	clear_bit(STRIPE_HANDLE, &sh->state);
	clear_bit(STRIPE_DELAYED, &sh->state);

	s.syncing = test_bit(STRIPE_SYNCING, &sh->state);
	s.expanding = test_bit(STRIPE_EXPAND_SOURCE, &sh->state);
	s.expanded = test_bit(STRIPE_EXPAND_READY, &sh->state);
	/* Now to look around and see what can be done */

	rcu_read_lock();
	for (i=disks; i--; ) {
		mdk_rdev_t *rdev;
		dev = &sh->dev[i];
		clear_bit(R5_Insync, &dev->flags);

		pr_debug("check %d: state 0x%lx read %p write %p written %p\n",
			i, dev->flags, dev->toread, dev->towrite, dev->written);
		/* maybe we can reply to a read */
		if (test_bit(R5_UPTODATE, &dev->flags) && dev->toread) {
			struct bio *rbi, *rbi2;
			pr_debug("Return read for disc %d\n", i);
			spin_lock_irq(&conf->device_lock);
			rbi = dev->toread;
			dev->toread = NULL;
			if (test_and_clear_bit(R5_Overlap, &dev->flags))
				wake_up(&conf->wait_for_overlap);
			spin_unlock_irq(&conf->device_lock);
			while (rbi && rbi->bi_sector < dev->sector + STRIPE_SECTORS) {
				copy_data(0, rbi, dev->page, dev->sector);
				rbi2 = r5_next_bio(rbi, dev->sector);
				spin_lock_irq(&conf->device_lock);
				if (!raid5_dec_bi_phys_segments(rbi)) {
					rbi->bi_next = return_bi;
					return_bi = rbi;
				}
				spin_unlock_irq(&conf->device_lock);
				rbi = rbi2;
			}
		}

		/* now count some things */
		if (test_bit(R5_LOCKED, &dev->flags)) s.locked++;
		if (test_bit(R5_UPTODATE, &dev->flags)) s.uptodate++;


		if (dev->toread)
			s.to_read++;
		if (dev->towrite) {
			s.to_write++;
			if (!test_bit(R5_OVERWRITE, &dev->flags))
				s.non_overwrite++;
		}
		if (dev->written)
			s.written++;
		rdev = rcu_dereference(conf->disks[i].rdev);
		if (blocked_rdev == NULL &&
		    rdev && unlikely(test_bit(Blocked, &rdev->flags))) {
			blocked_rdev = rdev;
			atomic_inc(&rdev->nr_pending);
		}
		if (!rdev || !test_bit(In_sync, &rdev->flags)) {
			/* The ReadError flag will just be confusing now */
			clear_bit(R5_ReadError, &dev->flags);
			clear_bit(R5_ReWrite, &dev->flags);
		}
		if (!rdev || !test_bit(In_sync, &rdev->flags)
		    || test_bit(R5_ReadError, &dev->flags)) {
			if (s.failed < 2)
				r6s.failed_num[s.failed] = i;
			s.failed++;
		} else
			set_bit(R5_Insync, &dev->flags);
	}
	rcu_read_unlock();

	if (unlikely(blocked_rdev)) {
		if (s.syncing || s.expanding || s.expanded ||
		    s.to_write || s.written) {
			set_bit(STRIPE_HANDLE, &sh->state);
			goto unlock;
		}
		/* There is nothing for the blocked_rdev to block */
		rdev_dec_pending(blocked_rdev, conf->mddev);
		blocked_rdev = NULL;
	}

	pr_debug("locked=%d uptodate=%d to_read=%d"
	       " to_write=%d failed=%d failed_num=%d,%d\n",
	       s.locked, s.uptodate, s.to_read, s.to_write, s.failed,
	       r6s.failed_num[0], r6s.failed_num[1]);
	/* check if the array has lost >2 devices and, if so, some requests
	 * might need to be failed
	 */
	if (s.failed > 2 && s.to_read+s.to_write+s.written)
		handle_failed_stripe(conf, sh, &s, disks, &return_bi);
	if (s.failed > 2 && s.syncing) {
		md_done_sync(conf->mddev, STRIPE_SECTORS,0);
		clear_bit(STRIPE_SYNCING, &sh->state);
		s.syncing = 0;
	}

	/*
	 * might be able to return some write requests if the parity blocks
	 * are safe, or on a failed drive
	 */
	pdev = &sh->dev[pd_idx];
	r6s.p_failed = (s.failed >= 1 && r6s.failed_num[0] == pd_idx)
		|| (s.failed >= 2 && r6s.failed_num[1] == pd_idx);
	qdev = &sh->dev[qd_idx];
	r6s.q_failed = (s.failed >= 1 && r6s.failed_num[0] == qd_idx)
		|| (s.failed >= 2 && r6s.failed_num[1] == qd_idx);

	if ( s.written &&
	     ( r6s.p_failed || ((test_bit(R5_Insync, &pdev->flags)
			     && !test_bit(R5_LOCKED, &pdev->flags)
			     && test_bit(R5_UPTODATE, &pdev->flags)))) &&
	     ( r6s.q_failed || ((test_bit(R5_Insync, &qdev->flags)
			     && !test_bit(R5_LOCKED, &qdev->flags)
			     && test_bit(R5_UPTODATE, &qdev->flags)))))
		handle_stripe_clean_event(conf, sh, disks, &return_bi);

	/* Now we might consider reading some blocks, either to check/generate
	 * parity, or to satisfy requests
	 * or to load a block that is being partially written.
	 */
	if (s.to_read || s.non_overwrite || (s.to_write && s.failed) ||
	    (s.syncing && (s.uptodate < disks)) || s.expanding)
		handle_stripe_fill6(sh, &s, &r6s, disks);

	/* now to consider writing and what else, if anything should be read */
	if (s.to_write)
		handle_stripe_dirtying6(conf, sh, &s, &r6s, disks);

	/* maybe we need to check and possibly fix the parity for this stripe
	 * Any reads will already have been scheduled, so we just see if enough
	 * data is available
	 */
	if (s.syncing && s.locked == 0 && !test_bit(STRIPE_INSYNC, &sh->state))
		handle_parity_checks6(conf, sh, &s, &r6s, tmp_page, disks);

	if (s.syncing && s.locked == 0 && test_bit(STRIPE_INSYNC, &sh->state)) {
		md_done_sync(conf->mddev, STRIPE_SECTORS,1);
		clear_bit(STRIPE_SYNCING, &sh->state);
	}

	/* If the failed drives are just a ReadError, then we might need
	 * to progress the repair/check process
	 */
	if (s.failed <= 2 && !conf->mddev->ro)
		for (i = 0; i < s.failed; i++) {
			dev = &sh->dev[r6s.failed_num[i]];
			if (test_bit(R5_ReadError, &dev->flags)
			    && !test_bit(R5_LOCKED, &dev->flags)
			    && test_bit(R5_UPTODATE, &dev->flags)
				) {
				if (!test_bit(R5_ReWrite, &dev->flags)) {
					set_bit(R5_Wantwrite, &dev->flags);
					set_bit(R5_ReWrite, &dev->flags);
					set_bit(R5_LOCKED, &dev->flags);
				} else {
					/* let's read it back */
					set_bit(R5_Wantread, &dev->flags);
					set_bit(R5_LOCKED, &dev->flags);
				}
			}
		}

	if (s.expanded && test_bit(STRIPE_EXPANDING, &sh->state)) {
		struct stripe_head *sh2
			= get_active_stripe(conf, sh->sector, 1, 1, 1);
		if (sh2 && test_bit(STRIPE_EXPAND_SOURCE, &sh2->state)) {
			/* sh cannot be written until sh2 has been read.
			 * so arrange for sh to be delayed a little
			 */
			set_bit(STRIPE_DELAYED, &sh->state);
			set_bit(STRIPE_HANDLE, &sh->state);
			if (!test_and_set_bit(STRIPE_PREREAD_ACTIVE,
					      &sh2->state))
				atomic_inc(&conf->preread_active_stripes);
			release_stripe(sh2);
			goto unlock;
		}
		if (sh2)
			release_stripe(sh2);

		/* Need to write out all blocks after computing P&Q */
		sh->disks = conf->raid_disks;
		stripe_set_idx(sh->sector, conf, 0, sh);
		compute_parity6(sh, RECONSTRUCT_WRITE);
		for (i = conf->raid_disks ; i-- ;  ) {
			set_bit(R5_LOCKED, &sh->dev[i].flags);
			s.locked++;
			set_bit(R5_Wantwrite, &sh->dev[i].flags);
		}
		clear_bit(STRIPE_EXPANDING, &sh->state);
	} else if (s.expanded) {
		clear_bit(STRIPE_EXPAND_READY, &sh->state);
		atomic_dec(&conf->reshape_stripes);
		wake_up(&conf->wait_for_overlap);
		md_done_sync(conf->mddev, STRIPE_SECTORS, 1);
	}

	if (s.expanding && s.locked == 0 &&
	    !test_bit(STRIPE_COMPUTE_RUN, &sh->state))
		handle_stripe_expansion(conf, sh, &r6s);

 unlock:
	spin_unlock(&sh->lock);

	/* wait for this device to become unblocked */
	if (unlikely(blocked_rdev))
		md_wait_for_blocked_rdev(blocked_rdev, conf->mddev);

	ops_run_io(sh, &s);

	return_io(return_bi);

	return blocked_rdev == NULL;
}

/* returns true if the stripe was handled */
static bool handle_stripe(struct stripe_head *sh, struct page *tmp_page)
{
	if (sh->raid_conf->level == 6)
		return handle_stripe6(sh, tmp_page);
	else
		return handle_stripe5(sh);
}



static void raid5_activate_delayed(raid5_conf_t *conf)
{
	if (atomic_read(&conf->preread_active_stripes) < IO_THRESHOLD) {
		while (!list_empty(&conf->delayed_list)) {
			struct list_head *l = conf->delayed_list.next;
			struct stripe_head *sh;
			sh = list_entry(l, struct stripe_head, lru);
			list_del_init(l);
			clear_bit(STRIPE_DELAYED, &sh->state);
			if (!test_and_set_bit(STRIPE_PREREAD_ACTIVE, &sh->state))
				atomic_inc(&conf->preread_active_stripes);
			list_add_tail(&sh->lru, &conf->hold_list);
		}
	} else
		blk_plug_device(conf->mddev->queue);
}

static void activate_bit_delay(raid5_conf_t *conf)
{
	/* device_lock is held */
	struct list_head head;
	list_add(&head, &conf->bitmap_list);
	list_del_init(&conf->bitmap_list);
	while (!list_empty(&head)) {
		struct stripe_head *sh = list_entry(head.next, struct stripe_head, lru);
		list_del_init(&sh->lru);
		atomic_inc(&sh->count);
		__release_stripe(conf, sh);
	}
}

static void unplug_slaves(mddev_t *mddev)
{
	raid5_conf_t *conf = mddev->private;
	int i;

	rcu_read_lock();
	for (i = 0; i < conf->raid_disks; i++) {
		mdk_rdev_t *rdev = rcu_dereference(conf->disks[i].rdev);
		if (rdev && !test_bit(Faulty, &rdev->flags) && atomic_read(&rdev->nr_pending)) {
			struct request_queue *r_queue = bdev_get_queue(rdev->bdev);

			atomic_inc(&rdev->nr_pending);
			rcu_read_unlock();

			blk_unplug(r_queue);

			rdev_dec_pending(rdev, mddev);
			rcu_read_lock();
		}
	}
	rcu_read_unlock();
}

static void raid5_unplug_device(struct request_queue *q)
{
	mddev_t *mddev = q->queuedata;
	raid5_conf_t *conf = mddev->private;
	unsigned long flags;

	spin_lock_irqsave(&conf->device_lock, flags);

	if (blk_remove_plug(q)) {
		conf->seq_flush++;
		raid5_activate_delayed(conf);
	}
	md_wakeup_thread(mddev->thread);

	spin_unlock_irqrestore(&conf->device_lock, flags);

	unplug_slaves(mddev);
}

static int raid5_congested(void *data, int bits)
{
	mddev_t *mddev = data;
	raid5_conf_t *conf = mddev->private;

	/* No difference between reads and writes.  Just check
	 * how busy the stripe_cache is
	 */
	if (conf->inactive_blocked)
		return 1;
	if (conf->quiesce)
		return 1;
	if (list_empty_careful(&conf->inactive_list))
		return 1;

	return 0;
}

/* We want read requests to align with chunks where possible,
 * but write requests don't need to.
 */
static int raid5_mergeable_bvec(struct request_queue *q,
				struct bvec_merge_data *bvm,
				struct bio_vec *biovec)
{
	mddev_t *mddev = q->queuedata;
	sector_t sector = bvm->bi_sector + get_start_sect(bvm->bi_bdev);
	int max;
	unsigned int chunk_sectors = mddev->chunk_sectors;
	unsigned int bio_sectors = bvm->bi_size >> 9;

	if ((bvm->bi_rw & 1) == WRITE)
		return biovec->bv_len; /* always allow writes to be mergeable */

	if (mddev->new_chunk_sectors < mddev->chunk_sectors)
		chunk_sectors = mddev->new_chunk_sectors;
	max =  (chunk_sectors - ((sector & (chunk_sectors - 1)) + bio_sectors)) << 9;
	if (max < 0) max = 0;
	if (max <= biovec->bv_len && bio_sectors == 0)
		return biovec->bv_len;
	else
		return max;
}


static int in_chunk_boundary(mddev_t *mddev, struct bio *bio)
{
	sector_t sector = bio->bi_sector + get_start_sect(bio->bi_bdev);
	unsigned int chunk_sectors = mddev->chunk_sectors;
	unsigned int bio_sectors = bio->bi_size >> 9;

	if (mddev->new_chunk_sectors < mddev->chunk_sectors)
		chunk_sectors = mddev->new_chunk_sectors;
	return  chunk_sectors >=
		((sector & (chunk_sectors - 1)) + bio_sectors);
}

/*
 *  add bio to the retry LIFO  ( in O(1) ... we are in interrupt )
 *  later sampled by raid5d.
 */
static void add_bio_to_retry(struct bio *bi,raid5_conf_t *conf)
{
	unsigned long flags;

	spin_lock_irqsave(&conf->device_lock, flags);

	bi->bi_next = conf->retry_read_aligned_list;
	conf->retry_read_aligned_list = bi;

	spin_unlock_irqrestore(&conf->device_lock, flags);
	md_wakeup_thread(conf->mddev->thread);
}


static struct bio *remove_bio_from_retry(raid5_conf_t *conf)
{
	struct bio *bi;

	bi = conf->retry_read_aligned;
	if (bi) {
		conf->retry_read_aligned = NULL;
		return bi;
	}
	bi = conf->retry_read_aligned_list;
	if(bi) {
		conf->retry_read_aligned_list = bi->bi_next;
		bi->bi_next = NULL;
		/*
		 * this sets the active strip count to 1 and the processed
		 * strip count to zero (upper 8 bits)
		 */
		bi->bi_phys_segments = 1; /* biased count of active stripes */
	}

	return bi;
}


/*
 *  The "raid5_align_endio" should check if the read succeeded and if it
 *  did, call bio_endio on the original bio (having bio_put the new bio
 *  first).
 *  If the read failed..
 */
static void raid5_align_endio(struct bio *bi, int error)
{
	struct bio* raid_bi  = bi->bi_private;
	mddev_t *mddev;
	raid5_conf_t *conf;
	int uptodate = test_bit(BIO_UPTODATE, &bi->bi_flags);
	mdk_rdev_t *rdev;

	bio_put(bi);

	mddev = raid_bi->bi_bdev->bd_disk->queue->queuedata;
	conf = mddev->private;
	rdev = (void*)raid_bi->bi_next;
	raid_bi->bi_next = NULL;

	rdev_dec_pending(rdev, conf->mddev);

	if (!error && uptodate) {
		bio_endio(raid_bi, 0);
		if (atomic_dec_and_test(&conf->active_aligned_reads))
			wake_up(&conf->wait_for_stripe);
		return;
	}


	pr_debug("raid5_align_endio : io error...handing IO for a retry\n");

	add_bio_to_retry(raid_bi, conf);
}

static int bio_fits_rdev(struct bio *bi)
{
	struct request_queue *q = bdev_get_queue(bi->bi_bdev);

	if ((bi->bi_size>>9) > queue_max_sectors(q))
		return 0;
	blk_recount_segments(q, bi);
	if (bi->bi_phys_segments > queue_max_phys_segments(q))
		return 0;

	if (q->merge_bvec_fn)
		/* it's too hard to apply the merge_bvec_fn at this stage,
		 * just just give up
		 */
		return 0;

	return 1;
}


static int chunk_aligned_read(struct request_queue *q, struct bio * raid_bio)
{
	mddev_t *mddev = q->queuedata;
	raid5_conf_t *conf = mddev->private;
	unsigned int dd_idx;
	struct bio* align_bi;
	mdk_rdev_t *rdev;

	if (!in_chunk_boundary(mddev, raid_bio)) {
		pr_debug("chunk_aligned_read : non aligned\n");
		return 0;
	}
	/*
	 * use bio_clone to make a copy of the bio
	 */
	align_bi = bio_clone(raid_bio, GFP_NOIO);
	if (!align_bi)
		return 0;
	/*
	 *   set bi_end_io to a new function, and set bi_private to the
	 *     original bio.
	 */
	align_bi->bi_end_io  = raid5_align_endio;
	align_bi->bi_private = raid_bio;
	/*
	 *	compute position
	 */
	align_bi->bi_sector =  raid5_compute_sector(conf, raid_bio->bi_sector,
						    0,
						    &dd_idx, NULL);

	rcu_read_lock();
	rdev = rcu_dereference(conf->disks[dd_idx].rdev);
	if (rdev && test_bit(In_sync, &rdev->flags)) {
		atomic_inc(&rdev->nr_pending);
		rcu_read_unlock();
		raid_bio->bi_next = (void*)rdev;
		align_bi->bi_bdev =  rdev->bdev;
		align_bi->bi_flags &= ~(1 << BIO_SEG_VALID);
		align_bi->bi_sector += rdev->data_offset;

		if (!bio_fits_rdev(align_bi)) {
			/* too big in some way */
			bio_put(align_bi);
			rdev_dec_pending(rdev, mddev);
			return 0;
		}

		spin_lock_irq(&conf->device_lock);
		wait_event_lock_irq(conf->wait_for_stripe,
				    conf->quiesce == 0,
				    conf->device_lock, /* nothing */);
		atomic_inc(&conf->active_aligned_reads);
		spin_unlock_irq(&conf->device_lock);

		generic_make_request(align_bi);
		return 1;
	} else {
		rcu_read_unlock();
		bio_put(align_bi);
		return 0;
	}
}

/* __get_priority_stripe - get the next stripe to process
 *
 * Full stripe writes are allowed to pass preread active stripes up until
 * the bypass_threshold is exceeded.  In general the bypass_count
 * increments when the handle_list is handled before the hold_list; however, it
 * will not be incremented when STRIPE_IO_STARTED is sampled set signifying a
 * stripe with in flight i/o.  The bypass_count will be reset when the
 * head of the hold_list has changed, i.e. the head was promoted to the
 * handle_list.
 */
static struct stripe_head *__get_priority_stripe(raid5_conf_t *conf)
{
	struct stripe_head *sh;

	pr_debug("%s: handle: %s hold: %s full_writes: %d bypass_count: %d\n",
		  __func__,
		  list_empty(&conf->handle_list) ? "empty" : "busy",
		  list_empty(&conf->hold_list) ? "empty" : "busy",
		  atomic_read(&conf->pending_full_writes), conf->bypass_count);

	if (!list_empty(&conf->handle_list)) {
		sh = list_entry(conf->handle_list.next, typeof(*sh), lru);

		if (list_empty(&conf->hold_list))
			conf->bypass_count = 0;
		else if (!test_bit(STRIPE_IO_STARTED, &sh->state)) {
			if (conf->hold_list.next == conf->last_hold)
				conf->bypass_count++;
			else {
				conf->last_hold = conf->hold_list.next;
				conf->bypass_count -= conf->bypass_threshold;
				if (conf->bypass_count < 0)
					conf->bypass_count = 0;
			}
		}
	} else if (!list_empty(&conf->hold_list) &&
		   ((conf->bypass_threshold &&
		     conf->bypass_count > conf->bypass_threshold) ||
		    atomic_read(&conf->pending_full_writes) == 0)) {
		sh = list_entry(conf->hold_list.next,
				typeof(*sh), lru);
		conf->bypass_count -= conf->bypass_threshold;
		if (conf->bypass_count < 0)
			conf->bypass_count = 0;
	} else
		return NULL;

	list_del_init(&sh->lru);
	atomic_inc(&sh->count);
	BUG_ON(atomic_read(&sh->count) != 1);
	return sh;
}

static int make_request(struct request_queue *q, struct bio * bi)
{
	mddev_t *mddev = q->queuedata;
	raid5_conf_t *conf = mddev->private;
	int dd_idx;
	sector_t new_sector;
	sector_t logical_sector, last_sector;
	struct stripe_head *sh;
	const int rw = bio_data_dir(bi);
	int cpu, remaining;

	if (unlikely(bio_barrier(bi))) {
		bio_endio(bi, -EOPNOTSUPP);
		return 0;
	}

	md_write_start(mddev, bi);

	cpu = part_stat_lock();
	part_stat_inc(cpu, &mddev->gendisk->part0, ios[rw]);
	part_stat_add(cpu, &mddev->gendisk->part0, sectors[rw],
		      bio_sectors(bi));
	part_stat_unlock();

	if (rw == READ &&
	     mddev->reshape_position == MaxSector &&
	     chunk_aligned_read(q,bi))
		return 0;

	logical_sector = bi->bi_sector & ~((sector_t)STRIPE_SECTORS-1);
	last_sector = bi->bi_sector + (bi->bi_size>>9);
	bi->bi_next = NULL;
	bi->bi_phys_segments = 1;	/* over-loaded to count active stripes */

	for (;logical_sector < last_sector; logical_sector += STRIPE_SECTORS) {
		DEFINE_WAIT(w);
		int disks, data_disks;
		int previous;

	retry:
		previous = 0;
		disks = conf->raid_disks;
		prepare_to_wait(&conf->wait_for_overlap, &w, TASK_UNINTERRUPTIBLE);
		if (unlikely(conf->reshape_progress != MaxSector)) {
			/* spinlock is needed as reshape_progress may be
			 * 64bit on a 32bit platform, and so it might be
			 * possible to see a half-updated value
			 * Ofcourse reshape_progress could change after
			 * the lock is dropped, so once we get a reference
			 * to the stripe that we think it is, we will have
			 * to check again.
			 */
			spin_lock_irq(&conf->device_lock);
			if (mddev->delta_disks < 0
			    ? logical_sector < conf->reshape_progress
			    : logical_sector >= conf->reshape_progress) {
				disks = conf->previous_raid_disks;
				previous = 1;
			} else {
				if (mddev->delta_disks < 0
				    ? logical_sector < conf->reshape_safe
				    : logical_sector >= conf->reshape_safe) {
					spin_unlock_irq(&conf->device_lock);
					schedule();
					goto retry;
				}
			}
			spin_unlock_irq(&conf->device_lock);
		}
		data_disks = disks - conf->max_degraded;

		new_sector = raid5_compute_sector(conf, logical_sector,
						  previous,
						  &dd_idx, NULL);
		pr_debug("raid5: make_request, sector %llu logical %llu\n",
			(unsigned long long)new_sector, 
			(unsigned long long)logical_sector);

		sh = get_active_stripe(conf, new_sector, previous,
				       (bi->bi_rw&RWA_MASK), 0);
		if (sh) {
			if (unlikely(previous)) {
				/* expansion might have moved on while waiting for a
				 * stripe, so we must do the range check again.
				 * Expansion could still move past after this
				 * test, but as we are holding a reference to
				 * 'sh', we know that if that happens,
				 *  STRIPE_EXPANDING will get set and the expansion
				 * won't proceed until we finish with the stripe.
				 */
				int must_retry = 0;
				spin_lock_irq(&conf->device_lock);
				if (mddev->delta_disks < 0
				    ? logical_sector >= conf->reshape_progress
				    : logical_sector < conf->reshape_progress)
					/* mismatch, need to try again */
					must_retry = 1;
				spin_unlock_irq(&conf->device_lock);
				if (must_retry) {
					release_stripe(sh);
					schedule();
					goto retry;
				}
			}
			/* FIXME what if we get a false positive because these
			 * are being updated.
			 */
			if (logical_sector >= mddev->suspend_lo &&
			    logical_sector < mddev->suspend_hi) {
				release_stripe(sh);
				schedule();
				goto retry;
			}

			if (test_bit(STRIPE_EXPANDING, &sh->state) ||
			    !add_stripe_bio(sh, bi, dd_idx, (bi->bi_rw&RW_MASK))) {
				/* Stripe is busy expanding or
				 * add failed due to overlap.  Flush everything
				 * and wait a while
				 */
				raid5_unplug_device(mddev->queue);
				release_stripe(sh);
				schedule();
				goto retry;
			}
			finish_wait(&conf->wait_for_overlap, &w);
			set_bit(STRIPE_HANDLE, &sh->state);
			clear_bit(STRIPE_DELAYED, &sh->state);
			release_stripe(sh);
		} else {
			/* cannot get stripe for read-ahead, just give-up */
			clear_bit(BIO_UPTODATE, &bi->bi_flags);
			finish_wait(&conf->wait_for_overlap, &w);
			break;
		}
			
	}
	spin_lock_irq(&conf->device_lock);
	remaining = raid5_dec_bi_phys_segments(bi);
	spin_unlock_irq(&conf->device_lock);
	if (remaining == 0) {

		if ( rw == WRITE )
			md_write_end(mddev);

		bio_endio(bi, 0);
	}
	return 0;
}

static sector_t raid5_size(mddev_t *mddev, sector_t sectors, int raid_disks);

static sector_t reshape_request(mddev_t *mddev, sector_t sector_nr, int *skipped)
{
	/* reshaping is quite different to recovery/resync so it is
	 * handled quite separately ... here.
	 *
	 * On each call to sync_request, we gather one chunk worth of
	 * destination stripes and flag them as expanding.
	 * Then we find all the source stripes and request reads.
	 * As the reads complete, handle_stripe will copy the data
	 * into the destination stripe and release that stripe.
	 */
	raid5_conf_t *conf = (raid5_conf_t *) mddev->private;
	struct stripe_head *sh;
	sector_t first_sector, last_sector;
	int raid_disks = conf->previous_raid_disks;
	int data_disks = raid_disks - conf->max_degraded;
	int new_data_disks = conf->raid_disks - conf->max_degraded;
	int i;
	int dd_idx;
	sector_t writepos, readpos, safepos;
	sector_t stripe_addr;
	int reshape_sectors;
	struct list_head stripes;

	if (sector_nr == 0) {
		/* If restarting in the middle, skip the initial sectors */
		if (mddev->delta_disks < 0 &&
		    conf->reshape_progress < raid5_size(mddev, 0, 0)) {
			sector_nr = raid5_size(mddev, 0, 0)
				- conf->reshape_progress;
		} else if (mddev->delta_disks > 0 &&
			   conf->reshape_progress > 0)
			sector_nr = conf->reshape_progress;
		sector_div(sector_nr, new_data_disks);
		if (sector_nr) {
			*skipped = 1;
			return sector_nr;
		}
	}

	/* We need to process a full chunk at a time.
	 * If old and new chunk sizes differ, we need to process the
	 * largest of these
	 */
	if (mddev->new_chunk_sectors > mddev->chunk_sectors)
		reshape_sectors = mddev->new_chunk_sectors;
	else
		reshape_sectors = mddev->chunk_sectors;

	/* we update the metadata when there is more than 3Meg
	 * in the block range (that is rather arbitrary, should
	 * probably be time based) or when the data about to be
	 * copied would over-write the source of the data at
	 * the front of the range.
	 * i.e. one new_stripe along from reshape_progress new_maps
	 * to after where reshape_safe old_maps to
	 */
	writepos = conf->reshape_progress;
	sector_div(writepos, new_data_disks);
	readpos = conf->reshape_progress;
	sector_div(readpos, data_disks);
	safepos = conf->reshape_safe;
	sector_div(safepos, data_disks);
	if (mddev->delta_disks < 0) {
		writepos -= min_t(sector_t, reshape_sectors, writepos);
		readpos += reshape_sectors;
		safepos += reshape_sectors;
	} else {
		writepos += reshape_sectors;
		readpos -= min_t(sector_t, reshape_sectors, readpos);
		safepos -= min_t(sector_t, reshape_sectors, safepos);
	}

	/* 'writepos' is the most advanced device address we might write.
	 * 'readpos' is the least advanced device address we might read.
	 * 'safepos' is the least address recorded in the metadata as having
	 *     been reshaped.
	 * If 'readpos' is behind 'writepos', then there is no way that we can
	 * ensure safety in the face of a crash - that must be done by userspace
	 * making a backup of the data.  So in that case there is no particular
	 * rush to update metadata.
	 * Otherwise if 'safepos' is behind 'writepos', then we really need to
	 * update the metadata to advance 'safepos' to match 'readpos' so that
	 * we can be safe in the event of a crash.
	 * So we insist on updating metadata if safepos is behind writepos and
	 * readpos is beyond writepos.
	 * In any case, update the metadata every 10 seconds.
	 * Maybe that number should be configurable, but I'm not sure it is
	 * worth it.... maybe it could be a multiple of safemode_delay???
	 */
	if ((mddev->delta_disks < 0
	     ? (safepos > writepos && readpos < writepos)
	     : (safepos < writepos && readpos > writepos)) ||
	    time_after(jiffies, conf->reshape_checkpoint + 10*HZ)) {
		/* Cannot proceed until we've updated the superblock... */
		wait_event(conf->wait_for_overlap,
			   atomic_read(&conf->reshape_stripes)==0);
		mddev->reshape_position = conf->reshape_progress;
		mddev->curr_resync_completed = mddev->curr_resync;
		conf->reshape_checkpoint = jiffies;
		set_bit(MD_CHANGE_DEVS, &mddev->flags);
		md_wakeup_thread(mddev->thread);
		wait_event(mddev->sb_wait, mddev->flags == 0 ||
			   kthread_should_stop());
		spin_lock_irq(&conf->device_lock);
		conf->reshape_safe = mddev->reshape_position;
		spin_unlock_irq(&conf->device_lock);
		wake_up(&conf->wait_for_overlap);
		sysfs_notify(&mddev->kobj, NULL, "sync_completed");
	}

	if (mddev->delta_disks < 0) {
		BUG_ON(conf->reshape_progress == 0);
		stripe_addr = writepos;
		BUG_ON((mddev->dev_sectors &
			~((sector_t)reshape_sectors - 1))
		       - reshape_sectors - stripe_addr
		       != sector_nr);
	} else {
		BUG_ON(writepos != sector_nr + reshape_sectors);
		stripe_addr = sector_nr;
	}
	INIT_LIST_HEAD(&stripes);
	for (i = 0; i < reshape_sectors; i += STRIPE_SECTORS) {
		int j;
		int skipped = 0;
		sh = get_active_stripe(conf, stripe_addr+i, 0, 0, 1);
		set_bit(STRIPE_EXPANDING, &sh->state);
		atomic_inc(&conf->reshape_stripes);
		/* If any of this stripe is beyond the end of the old
		 * array, then we need to zero those blocks
		 */
		for (j=sh->disks; j--;) {
			sector_t s;
			if (j == sh->pd_idx)
				continue;
			if (conf->level == 6 &&
			    j == sh->qd_idx)
				continue;
			s = compute_blocknr(sh, j, 0);
			if (s < raid5_size(mddev, 0, 0)) {
				skipped = 1;
				continue;
			}
			memset(page_address(sh->dev[j].page), 0, STRIPE_SIZE);
			set_bit(R5_Expanded, &sh->dev[j].flags);
			set_bit(R5_UPTODATE, &sh->dev[j].flags);
		}
		if (!skipped) {
			set_bit(STRIPE_EXPAND_READY, &sh->state);
			set_bit(STRIPE_HANDLE, &sh->state);
		}
		list_add(&sh->lru, &stripes);
	}
	spin_lock_irq(&conf->device_lock);
	if (mddev->delta_disks < 0)
		conf->reshape_progress -= reshape_sectors * new_data_disks;
	else
		conf->reshape_progress += reshape_sectors * new_data_disks;
	spin_unlock_irq(&conf->device_lock);
	/* Ok, those stripe are ready. We can start scheduling
	 * reads on the source stripes.
	 * The source stripes are determined by mapping the first and last
	 * block on the destination stripes.
	 */
	first_sector =
		raid5_compute_sector(conf, stripe_addr*(new_data_disks),
				     1, &dd_idx, NULL);
	last_sector =
		raid5_compute_sector(conf, ((stripe_addr+reshape_sectors)
<<<<<<< HEAD
					    *(new_data_disks) - 1),
=======
					    * new_data_disks - 1),
>>>>>>> 533ac12e
				     1, &dd_idx, NULL);
	if (last_sector >= mddev->dev_sectors)
		last_sector = mddev->dev_sectors - 1;
	while (first_sector <= last_sector) {
		sh = get_active_stripe(conf, first_sector, 1, 0, 1);
		set_bit(STRIPE_EXPAND_SOURCE, &sh->state);
		set_bit(STRIPE_HANDLE, &sh->state);
		release_stripe(sh);
		first_sector += STRIPE_SECTORS;
	}
	/* Now that the sources are clearly marked, we can release
	 * the destination stripes
	 */
	while (!list_empty(&stripes)) {
		sh = list_entry(stripes.next, struct stripe_head, lru);
		list_del_init(&sh->lru);
		release_stripe(sh);
	}
	/* If this takes us to the resync_max point where we have to pause,
	 * then we need to write out the superblock.
	 */
	sector_nr += reshape_sectors;
	if ((sector_nr - mddev->curr_resync_completed) * 2
	    >= mddev->resync_max - mddev->curr_resync_completed) {
		/* Cannot proceed until we've updated the superblock... */
		wait_event(conf->wait_for_overlap,
			   atomic_read(&conf->reshape_stripes) == 0);
		mddev->reshape_position = conf->reshape_progress;
<<<<<<< HEAD
		mddev->curr_resync_completed = mddev->curr_resync;
=======
		mddev->curr_resync_completed = mddev->curr_resync + reshape_sectors;
>>>>>>> 533ac12e
		conf->reshape_checkpoint = jiffies;
		set_bit(MD_CHANGE_DEVS, &mddev->flags);
		md_wakeup_thread(mddev->thread);
		wait_event(mddev->sb_wait,
			   !test_bit(MD_CHANGE_DEVS, &mddev->flags)
			   || kthread_should_stop());
		spin_lock_irq(&conf->device_lock);
		conf->reshape_safe = mddev->reshape_position;
		spin_unlock_irq(&conf->device_lock);
		wake_up(&conf->wait_for_overlap);
		sysfs_notify(&mddev->kobj, NULL, "sync_completed");
	}
	return reshape_sectors;
}

/* FIXME go_faster isn't used */
static inline sector_t sync_request(mddev_t *mddev, sector_t sector_nr, int *skipped, int go_faster)
{
	raid5_conf_t *conf = (raid5_conf_t *) mddev->private;
	struct stripe_head *sh;
	sector_t max_sector = mddev->dev_sectors;
	int sync_blocks;
	int still_degraded = 0;
	int i;

	if (sector_nr >= max_sector) {
		/* just being told to finish up .. nothing much to do */
		unplug_slaves(mddev);

		if (test_bit(MD_RECOVERY_RESHAPE, &mddev->recovery)) {
			end_reshape(conf);
			return 0;
		}

		if (mddev->curr_resync < max_sector) /* aborted */
			bitmap_end_sync(mddev->bitmap, mddev->curr_resync,
					&sync_blocks, 1);
		else /* completed sync */
			conf->fullsync = 0;
		bitmap_close_sync(mddev->bitmap);

		return 0;
	}

	if (test_bit(MD_RECOVERY_RESHAPE, &mddev->recovery))
		return reshape_request(mddev, sector_nr, skipped);

	/* No need to check resync_max as we never do more than one
	 * stripe, and as resync_max will always be on a chunk boundary,
	 * if the check in md_do_sync didn't fire, there is no chance
	 * of overstepping resync_max here
	 */

	/* if there is too many failed drives and we are trying
	 * to resync, then assert that we are finished, because there is
	 * nothing we can do.
	 */
	if (mddev->degraded >= conf->max_degraded &&
	    test_bit(MD_RECOVERY_SYNC, &mddev->recovery)) {
		sector_t rv = mddev->dev_sectors - sector_nr;
		*skipped = 1;
		return rv;
	}
	if (!bitmap_start_sync(mddev->bitmap, sector_nr, &sync_blocks, 1) &&
	    !test_bit(MD_RECOVERY_REQUESTED, &mddev->recovery) &&
	    !conf->fullsync && sync_blocks >= STRIPE_SECTORS) {
		/* we can skip this block, and probably more */
		sync_blocks /= STRIPE_SECTORS;
		*skipped = 1;
		return sync_blocks * STRIPE_SECTORS; /* keep things rounded to whole stripes */
	}


	bitmap_cond_end_sync(mddev->bitmap, sector_nr);

	sh = get_active_stripe(conf, sector_nr, 0, 1, 0);
	if (sh == NULL) {
		sh = get_active_stripe(conf, sector_nr, 0, 0, 0);
		/* make sure we don't swamp the stripe cache if someone else
		 * is trying to get access
		 */
		schedule_timeout_uninterruptible(1);
	}
	/* Need to check if array will still be degraded after recovery/resync
	 * We don't need to check the 'failed' flag as when that gets set,
	 * recovery aborts.
	 */
	for (i = 0; i < conf->raid_disks; i++)
		if (conf->disks[i].rdev == NULL)
			still_degraded = 1;

	bitmap_start_sync(mddev->bitmap, sector_nr, &sync_blocks, still_degraded);

	spin_lock(&sh->lock);
	set_bit(STRIPE_SYNCING, &sh->state);
	clear_bit(STRIPE_INSYNC, &sh->state);
	spin_unlock(&sh->lock);

	/* wait for any blocked device to be handled */
	while(unlikely(!handle_stripe(sh, NULL)))
		;
	release_stripe(sh);

	return STRIPE_SECTORS;
}

static int  retry_aligned_read(raid5_conf_t *conf, struct bio *raid_bio)
{
	/* We may not be able to submit a whole bio at once as there
	 * may not be enough stripe_heads available.
	 * We cannot pre-allocate enough stripe_heads as we may need
	 * more than exist in the cache (if we allow ever large chunks).
	 * So we do one stripe head at a time and record in
	 * ->bi_hw_segments how many have been done.
	 *
	 * We *know* that this entire raid_bio is in one chunk, so
	 * it will be only one 'dd_idx' and only need one call to raid5_compute_sector.
	 */
	struct stripe_head *sh;
	int dd_idx;
	sector_t sector, logical_sector, last_sector;
	int scnt = 0;
	int remaining;
	int handled = 0;

	logical_sector = raid_bio->bi_sector & ~((sector_t)STRIPE_SECTORS-1);
	sector = raid5_compute_sector(conf, logical_sector,
				      0, &dd_idx, NULL);
	last_sector = raid_bio->bi_sector + (raid_bio->bi_size>>9);

	for (; logical_sector < last_sector;
	     logical_sector += STRIPE_SECTORS,
		     sector += STRIPE_SECTORS,
		     scnt++) {

		if (scnt < raid5_bi_hw_segments(raid_bio))
			/* already done this stripe */
			continue;

		sh = get_active_stripe(conf, sector, 0, 1, 0);

		if (!sh) {
			/* failed to get a stripe - must wait */
			raid5_set_bi_hw_segments(raid_bio, scnt);
			conf->retry_read_aligned = raid_bio;
			return handled;
		}

		set_bit(R5_ReadError, &sh->dev[dd_idx].flags);
		if (!add_stripe_bio(sh, raid_bio, dd_idx, 0)) {
			release_stripe(sh);
			raid5_set_bi_hw_segments(raid_bio, scnt);
			conf->retry_read_aligned = raid_bio;
			return handled;
		}

		handle_stripe(sh, NULL);
		release_stripe(sh);
		handled++;
	}
	spin_lock_irq(&conf->device_lock);
	remaining = raid5_dec_bi_phys_segments(raid_bio);
	spin_unlock_irq(&conf->device_lock);
	if (remaining == 0)
		bio_endio(raid_bio, 0);
	if (atomic_dec_and_test(&conf->active_aligned_reads))
		wake_up(&conf->wait_for_stripe);
	return handled;
}



/*
 * This is our raid5 kernel thread.
 *
 * We scan the hash table for stripes which can be handled now.
 * During the scan, completed stripes are saved for us by the interrupt
 * handler, so that they will not have to wait for our next wakeup.
 */
static void raid5d(mddev_t *mddev)
{
	struct stripe_head *sh;
	raid5_conf_t *conf = mddev->private;
	int handled;

	pr_debug("+++ raid5d active\n");

	md_check_recovery(mddev);

	handled = 0;
	spin_lock_irq(&conf->device_lock);
	while (1) {
		struct bio *bio;

		if (conf->seq_flush != conf->seq_write) {
			int seq = conf->seq_flush;
			spin_unlock_irq(&conf->device_lock);
			bitmap_unplug(mddev->bitmap);
			spin_lock_irq(&conf->device_lock);
			conf->seq_write = seq;
			activate_bit_delay(conf);
		}

		while ((bio = remove_bio_from_retry(conf))) {
			int ok;
			spin_unlock_irq(&conf->device_lock);
			ok = retry_aligned_read(conf, bio);
			spin_lock_irq(&conf->device_lock);
			if (!ok)
				break;
			handled++;
		}

		sh = __get_priority_stripe(conf);

		if (!sh)
			break;
		spin_unlock_irq(&conf->device_lock);
		
		handled++;
		handle_stripe(sh, conf->spare_page);
		release_stripe(sh);

		spin_lock_irq(&conf->device_lock);
	}
	pr_debug("%d stripes handled\n", handled);

	spin_unlock_irq(&conf->device_lock);

	async_tx_issue_pending_all();
	unplug_slaves(mddev);

	pr_debug("--- raid5d inactive\n");
}

static ssize_t
raid5_show_stripe_cache_size(mddev_t *mddev, char *page)
{
	raid5_conf_t *conf = mddev->private;
	if (conf)
		return sprintf(page, "%d\n", conf->max_nr_stripes);
	else
		return 0;
}

static ssize_t
raid5_store_stripe_cache_size(mddev_t *mddev, const char *page, size_t len)
{
	raid5_conf_t *conf = mddev->private;
	unsigned long new;
	int err;

	if (len >= PAGE_SIZE)
		return -EINVAL;
	if (!conf)
		return -ENODEV;

	if (strict_strtoul(page, 10, &new))
		return -EINVAL;
	if (new <= 16 || new > 32768)
		return -EINVAL;
	while (new < conf->max_nr_stripes) {
		if (drop_one_stripe(conf))
			conf->max_nr_stripes--;
		else
			break;
	}
	err = md_allow_write(mddev);
	if (err)
		return err;
	while (new > conf->max_nr_stripes) {
		if (grow_one_stripe(conf))
			conf->max_nr_stripes++;
		else break;
	}
	return len;
}

static struct md_sysfs_entry
raid5_stripecache_size = __ATTR(stripe_cache_size, S_IRUGO | S_IWUSR,
				raid5_show_stripe_cache_size,
				raid5_store_stripe_cache_size);

static ssize_t
raid5_show_preread_threshold(mddev_t *mddev, char *page)
{
	raid5_conf_t *conf = mddev->private;
	if (conf)
		return sprintf(page, "%d\n", conf->bypass_threshold);
	else
		return 0;
}

static ssize_t
raid5_store_preread_threshold(mddev_t *mddev, const char *page, size_t len)
{
	raid5_conf_t *conf = mddev->private;
	unsigned long new;
	if (len >= PAGE_SIZE)
		return -EINVAL;
	if (!conf)
		return -ENODEV;

	if (strict_strtoul(page, 10, &new))
		return -EINVAL;
	if (new > conf->max_nr_stripes)
		return -EINVAL;
	conf->bypass_threshold = new;
	return len;
}

static struct md_sysfs_entry
raid5_preread_bypass_threshold = __ATTR(preread_bypass_threshold,
					S_IRUGO | S_IWUSR,
					raid5_show_preread_threshold,
					raid5_store_preread_threshold);

static ssize_t
stripe_cache_active_show(mddev_t *mddev, char *page)
{
	raid5_conf_t *conf = mddev->private;
	if (conf)
		return sprintf(page, "%d\n", atomic_read(&conf->active_stripes));
	else
		return 0;
}

static struct md_sysfs_entry
raid5_stripecache_active = __ATTR_RO(stripe_cache_active);

static struct attribute *raid5_attrs[] =  {
	&raid5_stripecache_size.attr,
	&raid5_stripecache_active.attr,
	&raid5_preread_bypass_threshold.attr,
	NULL,
};
static struct attribute_group raid5_attrs_group = {
	.name = NULL,
	.attrs = raid5_attrs,
};

static sector_t
raid5_size(mddev_t *mddev, sector_t sectors, int raid_disks)
{
	raid5_conf_t *conf = mddev->private;

	if (!sectors)
		sectors = mddev->dev_sectors;
	if (!raid_disks) {
		/* size is defined by the smallest of previous and new size */
		if (conf->raid_disks < conf->previous_raid_disks)
			raid_disks = conf->raid_disks;
		else
			raid_disks = conf->previous_raid_disks;
	}

	sectors &= ~((sector_t)mddev->chunk_sectors - 1);
	sectors &= ~((sector_t)mddev->new_chunk_sectors - 1);
	return sectors * (raid_disks - conf->max_degraded);
}

static raid5_conf_t *setup_conf(mddev_t *mddev)
{
	raid5_conf_t *conf;
	int raid_disk, memory;
	mdk_rdev_t *rdev;
	struct disk_info *disk;

	if (mddev->new_level != 5
	    && mddev->new_level != 4
	    && mddev->new_level != 6) {
		printk(KERN_ERR "raid5: %s: raid level not set to 4/5/6 (%d)\n",
		       mdname(mddev), mddev->new_level);
		return ERR_PTR(-EIO);
	}
	if ((mddev->new_level == 5
	     && !algorithm_valid_raid5(mddev->new_layout)) ||
	    (mddev->new_level == 6
	     && !algorithm_valid_raid6(mddev->new_layout))) {
		printk(KERN_ERR "raid5: %s: layout %d not supported\n",
		       mdname(mddev), mddev->new_layout);
		return ERR_PTR(-EIO);
	}
	if (mddev->new_level == 6 && mddev->raid_disks < 4) {
		printk(KERN_ERR "raid6: not enough configured devices for %s (%d, minimum 4)\n",
		       mdname(mddev), mddev->raid_disks);
		return ERR_PTR(-EINVAL);
	}

	if (!mddev->new_chunk_sectors ||
	    (mddev->new_chunk_sectors << 9) % PAGE_SIZE ||
	    !is_power_of_2(mddev->new_chunk_sectors)) {
		printk(KERN_ERR "raid5: invalid chunk size %d for %s\n",
		       mddev->new_chunk_sectors << 9, mdname(mddev));
		return ERR_PTR(-EINVAL);
	}

	conf = kzalloc(sizeof(raid5_conf_t), GFP_KERNEL);
	if (conf == NULL)
		goto abort;

	conf->raid_disks = mddev->raid_disks;
	if (mddev->reshape_position == MaxSector)
		conf->previous_raid_disks = mddev->raid_disks;
	else
		conf->previous_raid_disks = mddev->raid_disks - mddev->delta_disks;

	conf->disks = kzalloc(conf->raid_disks * sizeof(struct disk_info),
			      GFP_KERNEL);
	if (!conf->disks)
		goto abort;

	conf->mddev = mddev;

	if ((conf->stripe_hashtbl = kzalloc(PAGE_SIZE, GFP_KERNEL)) == NULL)
		goto abort;

	if (mddev->new_level == 6) {
		conf->spare_page = alloc_page(GFP_KERNEL);
		if (!conf->spare_page)
			goto abort;
	}
	spin_lock_init(&conf->device_lock);
	init_waitqueue_head(&conf->wait_for_stripe);
	init_waitqueue_head(&conf->wait_for_overlap);
	INIT_LIST_HEAD(&conf->handle_list);
	INIT_LIST_HEAD(&conf->hold_list);
	INIT_LIST_HEAD(&conf->delayed_list);
	INIT_LIST_HEAD(&conf->bitmap_list);
	INIT_LIST_HEAD(&conf->inactive_list);
	atomic_set(&conf->active_stripes, 0);
	atomic_set(&conf->preread_active_stripes, 0);
	atomic_set(&conf->active_aligned_reads, 0);
	conf->bypass_threshold = BYPASS_THRESHOLD;

	pr_debug("raid5: run(%s) called.\n", mdname(mddev));

	list_for_each_entry(rdev, &mddev->disks, same_set) {
		raid_disk = rdev->raid_disk;
		if (raid_disk >= conf->raid_disks
		    || raid_disk < 0)
			continue;
		disk = conf->disks + raid_disk;

		disk->rdev = rdev;

		if (test_bit(In_sync, &rdev->flags)) {
			char b[BDEVNAME_SIZE];
			printk(KERN_INFO "raid5: device %s operational as raid"
				" disk %d\n", bdevname(rdev->bdev,b),
				raid_disk);
		} else
			/* Cannot rely on bitmap to complete recovery */
			conf->fullsync = 1;
	}

	conf->chunk_sectors = mddev->new_chunk_sectors;
	conf->level = mddev->new_level;
	if (conf->level == 6)
		conf->max_degraded = 2;
	else
		conf->max_degraded = 1;
	conf->algorithm = mddev->new_layout;
	conf->max_nr_stripes = NR_STRIPES;
	conf->reshape_progress = mddev->reshape_position;
	if (conf->reshape_progress != MaxSector) {
		conf->prev_chunk_sectors = mddev->chunk_sectors;
		conf->prev_algo = mddev->layout;
	}

	memory = conf->max_nr_stripes * (sizeof(struct stripe_head) +
		 conf->raid_disks * ((sizeof(struct bio) + PAGE_SIZE))) / 1024;
	if (grow_stripes(conf, conf->max_nr_stripes)) {
		printk(KERN_ERR
			"raid5: couldn't allocate %dkB for buffers\n", memory);
		goto abort;
	} else
		printk(KERN_INFO "raid5: allocated %dkB for %s\n",
			memory, mdname(mddev));

	conf->thread = md_register_thread(raid5d, mddev, "%s_raid5");
	if (!conf->thread) {
		printk(KERN_ERR
		       "raid5: couldn't allocate thread for %s\n",
		       mdname(mddev));
		goto abort;
	}

	return conf;

 abort:
	if (conf) {
		shrink_stripes(conf);
		safe_put_page(conf->spare_page);
		kfree(conf->disks);
		kfree(conf->stripe_hashtbl);
		kfree(conf);
		return ERR_PTR(-EIO);
	} else
		return ERR_PTR(-ENOMEM);
}

static int run(mddev_t *mddev)
{
	raid5_conf_t *conf;
	int working_disks = 0;
	mdk_rdev_t *rdev;

	if (mddev->recovery_cp != MaxSector)
		printk(KERN_NOTICE "raid5: %s is not clean"
		       " -- starting background reconstruction\n",
		       mdname(mddev));
	if (mddev->reshape_position != MaxSector) {
		/* Check that we can continue the reshape.
		 * Currently only disks can change, it must
		 * increase, and we must be past the point where
		 * a stripe over-writes itself
		 */
		sector_t here_new, here_old;
		int old_disks;
		int max_degraded = (mddev->level == 6 ? 2 : 1);

		if (mddev->new_level != mddev->level) {
			printk(KERN_ERR "raid5: %s: unsupported reshape "
			       "required - aborting.\n",
			       mdname(mddev));
			return -EINVAL;
		}
		old_disks = mddev->raid_disks - mddev->delta_disks;
		/* reshape_position must be on a new-stripe boundary, and one
		 * further up in new geometry must map after here in old
		 * geometry.
		 */
		here_new = mddev->reshape_position;
		if (sector_div(here_new, mddev->new_chunk_sectors *
			       (mddev->raid_disks - max_degraded))) {
			printk(KERN_ERR "raid5: reshape_position not "
			       "on a stripe boundary\n");
			return -EINVAL;
		}
		/* here_new is the stripe we will write to */
		here_old = mddev->reshape_position;
		sector_div(here_old, mddev->chunk_sectors *
			   (old_disks-max_degraded));
		/* here_old is the first stripe that we might need to read
		 * from */
		if (here_new >= here_old) {
			/* Reading from the same stripe as writing to - bad */
			printk(KERN_ERR "raid5: reshape_position too early for "
			       "auto-recovery - aborting.\n");
			return -EINVAL;
		}
		printk(KERN_INFO "raid5: reshape will continue\n");
		/* OK, we should be able to continue; */
	} else {
		BUG_ON(mddev->level != mddev->new_level);
		BUG_ON(mddev->layout != mddev->new_layout);
		BUG_ON(mddev->chunk_sectors != mddev->new_chunk_sectors);
		BUG_ON(mddev->delta_disks != 0);
	}

	if (mddev->private == NULL)
		conf = setup_conf(mddev);
	else
		conf = mddev->private;

	if (IS_ERR(conf))
		return PTR_ERR(conf);

	mddev->thread = conf->thread;
	conf->thread = NULL;
	mddev->private = conf;

	/*
	 * 0 for a fully functional array, 1 or 2 for a degraded array.
	 */
	list_for_each_entry(rdev, &mddev->disks, same_set)
		if (rdev->raid_disk >= 0 &&
		    test_bit(In_sync, &rdev->flags))
			working_disks++;

	mddev->degraded = conf->raid_disks - working_disks;

	if (mddev->degraded > conf->max_degraded) {
		printk(KERN_ERR "raid5: not enough operational devices for %s"
			" (%d/%d failed)\n",
			mdname(mddev), mddev->degraded, conf->raid_disks);
		goto abort;
	}

	/* device size must be a multiple of chunk size */
	mddev->dev_sectors &= ~(mddev->chunk_sectors - 1);
	mddev->resync_max_sectors = mddev->dev_sectors;

	if (mddev->degraded > 0 &&
	    mddev->recovery_cp != MaxSector) {
		if (mddev->ok_start_degraded)
			printk(KERN_WARNING
			       "raid5: starting dirty degraded array: %s"
			       "- data corruption possible.\n",
			       mdname(mddev));
		else {
			printk(KERN_ERR
			       "raid5: cannot start dirty degraded array for %s\n",
			       mdname(mddev));
			goto abort;
		}
	}

	if (mddev->degraded == 0)
		printk("raid5: raid level %d set %s active with %d out of %d"
		       " devices, algorithm %d\n", conf->level, mdname(mddev),
		       mddev->raid_disks-mddev->degraded, mddev->raid_disks,
		       mddev->new_layout);
	else
		printk(KERN_ALERT "raid5: raid level %d set %s active with %d"
			" out of %d devices, algorithm %d\n", conf->level,
			mdname(mddev), mddev->raid_disks - mddev->degraded,
			mddev->raid_disks, mddev->new_layout);

	print_raid5_conf(conf);

	if (conf->reshape_progress != MaxSector) {
		printk("...ok start reshape thread\n");
		conf->reshape_safe = conf->reshape_progress;
		atomic_set(&conf->reshape_stripes, 0);
		clear_bit(MD_RECOVERY_SYNC, &mddev->recovery);
		clear_bit(MD_RECOVERY_CHECK, &mddev->recovery);
		set_bit(MD_RECOVERY_RESHAPE, &mddev->recovery);
		set_bit(MD_RECOVERY_RUNNING, &mddev->recovery);
		mddev->sync_thread = md_register_thread(md_do_sync, mddev,
							"%s_reshape");
	}

	/* read-ahead size must cover two whole stripes, which is
	 * 2 * (datadisks) * chunksize where 'n' is the number of raid devices
	 */
	{
		int data_disks = conf->previous_raid_disks - conf->max_degraded;
		int stripe = data_disks *
			((mddev->chunk_sectors << 9) / PAGE_SIZE);
		if (mddev->queue->backing_dev_info.ra_pages < 2 * stripe)
			mddev->queue->backing_dev_info.ra_pages = 2 * stripe;
	}

	/* Ok, everything is just fine now */
	if (sysfs_create_group(&mddev->kobj, &raid5_attrs_group))
		printk(KERN_WARNING
		       "raid5: failed to create sysfs attributes for %s\n",
		       mdname(mddev));

	mddev->queue->queue_lock = &conf->device_lock;

	mddev->queue->unplug_fn = raid5_unplug_device;
	mddev->queue->backing_dev_info.congested_data = mddev;
	mddev->queue->backing_dev_info.congested_fn = raid5_congested;

	md_set_array_sectors(mddev, raid5_size(mddev, 0, 0));

	blk_queue_merge_bvec(mddev->queue, raid5_mergeable_bvec);

	return 0;
abort:
	md_unregister_thread(mddev->thread);
	mddev->thread = NULL;
	if (conf) {
		shrink_stripes(conf);
		print_raid5_conf(conf);
		safe_put_page(conf->spare_page);
		kfree(conf->disks);
		kfree(conf->stripe_hashtbl);
		kfree(conf);
	}
	mddev->private = NULL;
	printk(KERN_ALERT "raid5: failed to run raid set %s\n", mdname(mddev));
	return -EIO;
}



static int stop(mddev_t *mddev)
{
	raid5_conf_t *conf = (raid5_conf_t *) mddev->private;

	md_unregister_thread(mddev->thread);
	mddev->thread = NULL;
	shrink_stripes(conf);
	kfree(conf->stripe_hashtbl);
	mddev->queue->backing_dev_info.congested_fn = NULL;
	blk_sync_queue(mddev->queue); /* the unplug fn references 'conf'*/
	sysfs_remove_group(&mddev->kobj, &raid5_attrs_group);
	kfree(conf->disks);
	kfree(conf);
	mddev->private = NULL;
	return 0;
}

#ifdef DEBUG
static void print_sh(struct seq_file *seq, struct stripe_head *sh)
{
	int i;

	seq_printf(seq, "sh %llu, pd_idx %d, state %ld.\n",
		   (unsigned long long)sh->sector, sh->pd_idx, sh->state);
	seq_printf(seq, "sh %llu,  count %d.\n",
		   (unsigned long long)sh->sector, atomic_read(&sh->count));
	seq_printf(seq, "sh %llu, ", (unsigned long long)sh->sector);
	for (i = 0; i < sh->disks; i++) {
		seq_printf(seq, "(cache%d: %p %ld) ",
			   i, sh->dev[i].page, sh->dev[i].flags);
	}
	seq_printf(seq, "\n");
}

static void printall(struct seq_file *seq, raid5_conf_t *conf)
{
	struct stripe_head *sh;
	struct hlist_node *hn;
	int i;

	spin_lock_irq(&conf->device_lock);
	for (i = 0; i < NR_HASH; i++) {
		hlist_for_each_entry(sh, hn, &conf->stripe_hashtbl[i], hash) {
			if (sh->raid_conf != conf)
				continue;
			print_sh(seq, sh);
		}
	}
	spin_unlock_irq(&conf->device_lock);
}
#endif

static void status(struct seq_file *seq, mddev_t *mddev)
{
	raid5_conf_t *conf = (raid5_conf_t *) mddev->private;
	int i;

	seq_printf(seq, " level %d, %dk chunk, algorithm %d", mddev->level,
		mddev->chunk_sectors / 2, mddev->layout);
	seq_printf (seq, " [%d/%d] [", conf->raid_disks, conf->raid_disks - mddev->degraded);
	for (i = 0; i < conf->raid_disks; i++)
		seq_printf (seq, "%s",
			       conf->disks[i].rdev &&
			       test_bit(In_sync, &conf->disks[i].rdev->flags) ? "U" : "_");
	seq_printf (seq, "]");
#ifdef DEBUG
	seq_printf (seq, "\n");
	printall(seq, conf);
#endif
}

static void print_raid5_conf (raid5_conf_t *conf)
{
	int i;
	struct disk_info *tmp;

	printk("RAID5 conf printout:\n");
	if (!conf) {
		printk("(conf==NULL)\n");
		return;
	}
	printk(" --- rd:%d wd:%d\n", conf->raid_disks,
		 conf->raid_disks - conf->mddev->degraded);

	for (i = 0; i < conf->raid_disks; i++) {
		char b[BDEVNAME_SIZE];
		tmp = conf->disks + i;
		if (tmp->rdev)
		printk(" disk %d, o:%d, dev:%s\n",
			i, !test_bit(Faulty, &tmp->rdev->flags),
			bdevname(tmp->rdev->bdev,b));
	}
}

static int raid5_spare_active(mddev_t *mddev)
{
	int i;
	raid5_conf_t *conf = mddev->private;
	struct disk_info *tmp;

	for (i = 0; i < conf->raid_disks; i++) {
		tmp = conf->disks + i;
		if (tmp->rdev
		    && !test_bit(Faulty, &tmp->rdev->flags)
		    && !test_and_set_bit(In_sync, &tmp->rdev->flags)) {
			unsigned long flags;
			spin_lock_irqsave(&conf->device_lock, flags);
			mddev->degraded--;
			spin_unlock_irqrestore(&conf->device_lock, flags);
		}
	}
	print_raid5_conf(conf);
	return 0;
}

static int raid5_remove_disk(mddev_t *mddev, int number)
{
	raid5_conf_t *conf = mddev->private;
	int err = 0;
	mdk_rdev_t *rdev;
	struct disk_info *p = conf->disks + number;

	print_raid5_conf(conf);
	rdev = p->rdev;
	if (rdev) {
		if (number >= conf->raid_disks &&
		    conf->reshape_progress == MaxSector)
			clear_bit(In_sync, &rdev->flags);

		if (test_bit(In_sync, &rdev->flags) ||
		    atomic_read(&rdev->nr_pending)) {
			err = -EBUSY;
			goto abort;
		}
		/* Only remove non-faulty devices if recovery
		 * isn't possible.
		 */
		if (!test_bit(Faulty, &rdev->flags) &&
		    mddev->degraded <= conf->max_degraded &&
		    number < conf->raid_disks) {
			err = -EBUSY;
			goto abort;
		}
		p->rdev = NULL;
		synchronize_rcu();
		if (atomic_read(&rdev->nr_pending)) {
			/* lost the race, try later */
			err = -EBUSY;
			p->rdev = rdev;
		}
	}
abort:

	print_raid5_conf(conf);
	return err;
}

static int raid5_add_disk(mddev_t *mddev, mdk_rdev_t *rdev)
{
	raid5_conf_t *conf = mddev->private;
	int err = -EEXIST;
	int disk;
	struct disk_info *p;
	int first = 0;
	int last = conf->raid_disks - 1;

	if (mddev->degraded > conf->max_degraded)
		/* no point adding a device */
		return -EINVAL;

	if (rdev->raid_disk >= 0)
		first = last = rdev->raid_disk;

	/*
	 * find the disk ... but prefer rdev->saved_raid_disk
	 * if possible.
	 */
	if (rdev->saved_raid_disk >= 0 &&
	    rdev->saved_raid_disk >= first &&
	    conf->disks[rdev->saved_raid_disk].rdev == NULL)
		disk = rdev->saved_raid_disk;
	else
		disk = first;
	for ( ; disk <= last ; disk++)
		if ((p=conf->disks + disk)->rdev == NULL) {
			clear_bit(In_sync, &rdev->flags);
			rdev->raid_disk = disk;
			err = 0;
			if (rdev->saved_raid_disk != disk)
				conf->fullsync = 1;
			rcu_assign_pointer(p->rdev, rdev);
			break;
		}
	print_raid5_conf(conf);
	return err;
}

static int raid5_resize(mddev_t *mddev, sector_t sectors)
{
	/* no resync is happening, and there is enough space
	 * on all devices, so we can resize.
	 * We need to make sure resync covers any new space.
	 * If the array is shrinking we should possibly wait until
	 * any io in the removed space completes, but it hardly seems
	 * worth it.
	 */
	sectors &= ~((sector_t)mddev->chunk_sectors - 1);
	md_set_array_sectors(mddev, raid5_size(mddev, sectors,
					       mddev->raid_disks));
	if (mddev->array_sectors >
	    raid5_size(mddev, sectors, mddev->raid_disks))
		return -EINVAL;
	set_capacity(mddev->gendisk, mddev->array_sectors);
	mddev->changed = 1;
	if (sectors > mddev->dev_sectors && mddev->recovery_cp == MaxSector) {
		mddev->recovery_cp = mddev->dev_sectors;
		set_bit(MD_RECOVERY_NEEDED, &mddev->recovery);
	}
	mddev->dev_sectors = sectors;
	mddev->resync_max_sectors = sectors;
	return 0;
}

static int check_stripe_cache(mddev_t *mddev)
{
	/* Can only proceed if there are plenty of stripe_heads.
	 * We need a minimum of one full stripe,, and for sensible progress
	 * it is best to have about 4 times that.
	 * If we require 4 times, then the default 256 4K stripe_heads will
	 * allow for chunk sizes up to 256K, which is probably OK.
	 * If the chunk size is greater, user-space should request more
	 * stripe_heads first.
	 */
	raid5_conf_t *conf = mddev->private;
	if (((mddev->chunk_sectors << 9) / STRIPE_SIZE) * 4
	    > conf->max_nr_stripes ||
	    ((mddev->new_chunk_sectors << 9) / STRIPE_SIZE) * 4
	    > conf->max_nr_stripes) {
		printk(KERN_WARNING "raid5: reshape: not enough stripes.  Needed %lu\n",
		       ((max(mddev->chunk_sectors, mddev->new_chunk_sectors) << 9)
			/ STRIPE_SIZE)*4);
		return 0;
	}
	return 1;
}

static int check_reshape(mddev_t *mddev)
{
	raid5_conf_t *conf = mddev->private;

	if (mddev->delta_disks == 0 &&
	    mddev->new_layout == mddev->layout &&
	    mddev->new_chunk_sectors == mddev->chunk_sectors)
		return 0; /* nothing to do */
	if (mddev->bitmap)
		/* Cannot grow a bitmap yet */
		return -EBUSY;
	if (mddev->degraded > conf->max_degraded)
		return -EINVAL;
	if (mddev->delta_disks < 0) {
		/* We might be able to shrink, but the devices must
		 * be made bigger first.
		 * For raid6, 4 is the minimum size.
		 * Otherwise 2 is the minimum
		 */
		int min = 2;
		if (mddev->level == 6)
			min = 4;
		if (mddev->raid_disks + mddev->delta_disks < min)
			return -EINVAL;
	}

	if (!check_stripe_cache(mddev))
		return -ENOSPC;

	return resize_stripes(conf, conf->raid_disks + mddev->delta_disks);
}

static int raid5_start_reshape(mddev_t *mddev)
{
	raid5_conf_t *conf = mddev->private;
	mdk_rdev_t *rdev;
	int spares = 0;
	int added_devices = 0;
	unsigned long flags;

	if (test_bit(MD_RECOVERY_RUNNING, &mddev->recovery))
		return -EBUSY;

	if (!check_stripe_cache(mddev))
		return -ENOSPC;

	list_for_each_entry(rdev, &mddev->disks, same_set)
		if (rdev->raid_disk < 0 &&
		    !test_bit(Faulty, &rdev->flags))
			spares++;

	if (spares - mddev->degraded < mddev->delta_disks - conf->max_degraded)
		/* Not enough devices even to make a degraded array
		 * of that size
		 */
		return -EINVAL;

	/* Refuse to reduce size of the array.  Any reductions in
	 * array size must be through explicit setting of array_size
	 * attribute.
	 */
	if (raid5_size(mddev, 0, conf->raid_disks + mddev->delta_disks)
	    < mddev->array_sectors) {
		printk(KERN_ERR "md: %s: array size must be reduced "
		       "before number of disks\n", mdname(mddev));
		return -EINVAL;
	}

	atomic_set(&conf->reshape_stripes, 0);
	spin_lock_irq(&conf->device_lock);
	conf->previous_raid_disks = conf->raid_disks;
	conf->raid_disks += mddev->delta_disks;
	conf->prev_chunk_sectors = conf->chunk_sectors;
	conf->chunk_sectors = mddev->new_chunk_sectors;
	conf->prev_algo = conf->algorithm;
	conf->algorithm = mddev->new_layout;
	if (mddev->delta_disks < 0)
		conf->reshape_progress = raid5_size(mddev, 0, 0);
	else
		conf->reshape_progress = 0;
	conf->reshape_safe = conf->reshape_progress;
	conf->generation++;
	spin_unlock_irq(&conf->device_lock);

	/* Add some new drives, as many as will fit.
	 * We know there are enough to make the newly sized array work.
	 */
	list_for_each_entry(rdev, &mddev->disks, same_set)
		if (rdev->raid_disk < 0 &&
		    !test_bit(Faulty, &rdev->flags)) {
			if (raid5_add_disk(mddev, rdev) == 0) {
				char nm[20];
				set_bit(In_sync, &rdev->flags);
				added_devices++;
				rdev->recovery_offset = 0;
				sprintf(nm, "rd%d", rdev->raid_disk);
				if (sysfs_create_link(&mddev->kobj,
						      &rdev->kobj, nm))
					printk(KERN_WARNING
					       "raid5: failed to create "
					       " link %s for %s\n",
					       nm, mdname(mddev));
			} else
				break;
		}

	if (mddev->delta_disks > 0) {
		spin_lock_irqsave(&conf->device_lock, flags);
		mddev->degraded = (conf->raid_disks - conf->previous_raid_disks)
			- added_devices;
		spin_unlock_irqrestore(&conf->device_lock, flags);
	}
	mddev->raid_disks = conf->raid_disks;
	mddev->reshape_position = 0;
	set_bit(MD_CHANGE_DEVS, &mddev->flags);

	clear_bit(MD_RECOVERY_SYNC, &mddev->recovery);
	clear_bit(MD_RECOVERY_CHECK, &mddev->recovery);
	set_bit(MD_RECOVERY_RESHAPE, &mddev->recovery);
	set_bit(MD_RECOVERY_RUNNING, &mddev->recovery);
	mddev->sync_thread = md_register_thread(md_do_sync, mddev,
						"%s_reshape");
	if (!mddev->sync_thread) {
		mddev->recovery = 0;
		spin_lock_irq(&conf->device_lock);
		mddev->raid_disks = conf->raid_disks = conf->previous_raid_disks;
		conf->reshape_progress = MaxSector;
		spin_unlock_irq(&conf->device_lock);
		return -EAGAIN;
	}
	conf->reshape_checkpoint = jiffies;
	md_wakeup_thread(mddev->sync_thread);
	md_new_event(mddev);
	return 0;
}

/* This is called from the reshape thread and should make any
 * changes needed in 'conf'
 */
static void end_reshape(raid5_conf_t *conf)
{

	if (!test_bit(MD_RECOVERY_INTR, &conf->mddev->recovery)) {

		spin_lock_irq(&conf->device_lock);
		conf->previous_raid_disks = conf->raid_disks;
		conf->reshape_progress = MaxSector;
		spin_unlock_irq(&conf->device_lock);
		wake_up(&conf->wait_for_overlap);

		/* read-ahead size must cover two whole stripes, which is
		 * 2 * (datadisks) * chunksize where 'n' is the number of raid devices
		 */
		{
			int data_disks = conf->raid_disks - conf->max_degraded;
			int stripe = data_disks * ((conf->chunk_sectors << 9)
						   / PAGE_SIZE);
			if (conf->mddev->queue->backing_dev_info.ra_pages < 2 * stripe)
				conf->mddev->queue->backing_dev_info.ra_pages = 2 * stripe;
		}
	}
}

/* This is called from the raid5d thread with mddev_lock held.
 * It makes config changes to the device.
 */
static void raid5_finish_reshape(mddev_t *mddev)
{
	struct block_device *bdev;
	raid5_conf_t *conf = mddev->private;

	if (!test_bit(MD_RECOVERY_INTR, &mddev->recovery)) {

		if (mddev->delta_disks > 0) {
			md_set_array_sectors(mddev, raid5_size(mddev, 0, 0));
			set_capacity(mddev->gendisk, mddev->array_sectors);
			mddev->changed = 1;

			bdev = bdget_disk(mddev->gendisk, 0);
			if (bdev) {
				mutex_lock(&bdev->bd_inode->i_mutex);
				i_size_write(bdev->bd_inode,
					     (loff_t)mddev->array_sectors << 9);
				mutex_unlock(&bdev->bd_inode->i_mutex);
				bdput(bdev);
			}
		} else {
			int d;
			mddev->degraded = conf->raid_disks;
			for (d = 0; d < conf->raid_disks ; d++)
				if (conf->disks[d].rdev &&
				    test_bit(In_sync,
					     &conf->disks[d].rdev->flags))
					mddev->degraded--;
			for (d = conf->raid_disks ;
			     d < conf->raid_disks - mddev->delta_disks;
			     d++)
				raid5_remove_disk(mddev, d);
		}
		mddev->layout = conf->algorithm;
		mddev->chunk_sectors = conf->chunk_sectors;
		mddev->reshape_position = MaxSector;
		mddev->delta_disks = 0;
	}
}

static void raid5_quiesce(mddev_t *mddev, int state)
{
	raid5_conf_t *conf = mddev->private;

	switch(state) {
	case 2: /* resume for a suspend */
		wake_up(&conf->wait_for_overlap);
		break;

	case 1: /* stop all writes */
		spin_lock_irq(&conf->device_lock);
		conf->quiesce = 1;
		wait_event_lock_irq(conf->wait_for_stripe,
				    atomic_read(&conf->active_stripes) == 0 &&
				    atomic_read(&conf->active_aligned_reads) == 0,
				    conf->device_lock, /* nothing */);
		spin_unlock_irq(&conf->device_lock);
		break;

	case 0: /* re-enable writes */
		spin_lock_irq(&conf->device_lock);
		conf->quiesce = 0;
		wake_up(&conf->wait_for_stripe);
		wake_up(&conf->wait_for_overlap);
		spin_unlock_irq(&conf->device_lock);
		break;
	}
}


static void *raid5_takeover_raid1(mddev_t *mddev)
{
	int chunksect;

	if (mddev->raid_disks != 2 ||
	    mddev->degraded > 1)
		return ERR_PTR(-EINVAL);

	/* Should check if there are write-behind devices? */

	chunksect = 64*2; /* 64K by default */

	/* The array must be an exact multiple of chunksize */
	while (chunksect && (mddev->array_sectors & (chunksect-1)))
		chunksect >>= 1;

	if ((chunksect<<9) < STRIPE_SIZE)
		/* array size does not allow a suitable chunk size */
		return ERR_PTR(-EINVAL);

	mddev->new_level = 5;
	mddev->new_layout = ALGORITHM_LEFT_SYMMETRIC;
	mddev->new_chunk_sectors = chunksect;

	return setup_conf(mddev);
}

static void *raid5_takeover_raid6(mddev_t *mddev)
{
	int new_layout;

	switch (mddev->layout) {
	case ALGORITHM_LEFT_ASYMMETRIC_6:
		new_layout = ALGORITHM_LEFT_ASYMMETRIC;
		break;
	case ALGORITHM_RIGHT_ASYMMETRIC_6:
		new_layout = ALGORITHM_RIGHT_ASYMMETRIC;
		break;
	case ALGORITHM_LEFT_SYMMETRIC_6:
		new_layout = ALGORITHM_LEFT_SYMMETRIC;
		break;
	case ALGORITHM_RIGHT_SYMMETRIC_6:
		new_layout = ALGORITHM_RIGHT_SYMMETRIC;
		break;
	case ALGORITHM_PARITY_0_6:
		new_layout = ALGORITHM_PARITY_0;
		break;
	case ALGORITHM_PARITY_N:
		new_layout = ALGORITHM_PARITY_N;
		break;
	default:
		return ERR_PTR(-EINVAL);
	}
	mddev->new_level = 5;
	mddev->new_layout = new_layout;
	mddev->delta_disks = -1;
	mddev->raid_disks -= 1;
	return setup_conf(mddev);
}


static int raid5_check_reshape(mddev_t *mddev)
{
	/* For a 2-drive array, the layout and chunk size can be changed
	 * immediately as not restriping is needed.
	 * For larger arrays we record the new value - after validation
	 * to be used by a reshape pass.
	 */
	raid5_conf_t *conf = mddev->private;
	int new_chunk = mddev->new_chunk_sectors;

	if (mddev->new_layout >= 0 && !algorithm_valid_raid5(mddev->new_layout))
		return -EINVAL;
	if (new_chunk > 0) {
		if (!is_power_of_2(new_chunk))
			return -EINVAL;
		if (new_chunk < (PAGE_SIZE>>9))
			return -EINVAL;
		if (mddev->array_sectors & (new_chunk-1))
			/* not factor of array size */
			return -EINVAL;
	}

	/* They look valid */

	if (mddev->raid_disks == 2) {
		/* can make the change immediately */
		if (mddev->new_layout >= 0) {
			conf->algorithm = mddev->new_layout;
			mddev->layout = mddev->new_layout;
		}
		if (new_chunk > 0) {
			conf->chunk_sectors = new_chunk ;
			mddev->chunk_sectors = new_chunk;
		}
		set_bit(MD_CHANGE_DEVS, &mddev->flags);
		md_wakeup_thread(mddev->thread);
	}
	return check_reshape(mddev);
}

static int raid6_check_reshape(mddev_t *mddev)
{
	int new_chunk = mddev->new_chunk_sectors;

	if (mddev->new_layout >= 0 && !algorithm_valid_raid6(mddev->new_layout))
		return -EINVAL;
	if (new_chunk > 0) {
		if (!is_power_of_2(new_chunk))
			return -EINVAL;
		if (new_chunk < (PAGE_SIZE >> 9))
			return -EINVAL;
		if (mddev->array_sectors & (new_chunk-1))
			/* not factor of array size */
			return -EINVAL;
	}

	/* They look valid */
	return check_reshape(mddev);
}

static void *raid5_takeover(mddev_t *mddev)
{
	/* raid5 can take over:
	 *  raid0 - if all devices are the same - make it a raid4 layout
	 *  raid1 - if there are two drives.  We need to know the chunk size
	 *  raid4 - trivial - just use a raid4 layout.
	 *  raid6 - Providing it is a *_6 layout
	 */

	if (mddev->level == 1)
		return raid5_takeover_raid1(mddev);
	if (mddev->level == 4) {
		mddev->new_layout = ALGORITHM_PARITY_N;
		mddev->new_level = 5;
		return setup_conf(mddev);
	}
	if (mddev->level == 6)
		return raid5_takeover_raid6(mddev);

	return ERR_PTR(-EINVAL);
}


static struct mdk_personality raid5_personality;

static void *raid6_takeover(mddev_t *mddev)
{
	/* Currently can only take over a raid5.  We map the
	 * personality to an equivalent raid6 personality
	 * with the Q block at the end.
	 */
	int new_layout;

	if (mddev->pers != &raid5_personality)
		return ERR_PTR(-EINVAL);
	if (mddev->degraded > 1)
		return ERR_PTR(-EINVAL);
	if (mddev->raid_disks > 253)
		return ERR_PTR(-EINVAL);
	if (mddev->raid_disks < 3)
		return ERR_PTR(-EINVAL);

	switch (mddev->layout) {
	case ALGORITHM_LEFT_ASYMMETRIC:
		new_layout = ALGORITHM_LEFT_ASYMMETRIC_6;
		break;
	case ALGORITHM_RIGHT_ASYMMETRIC:
		new_layout = ALGORITHM_RIGHT_ASYMMETRIC_6;
		break;
	case ALGORITHM_LEFT_SYMMETRIC:
		new_layout = ALGORITHM_LEFT_SYMMETRIC_6;
		break;
	case ALGORITHM_RIGHT_SYMMETRIC:
		new_layout = ALGORITHM_RIGHT_SYMMETRIC_6;
		break;
	case ALGORITHM_PARITY_0:
		new_layout = ALGORITHM_PARITY_0_6;
		break;
	case ALGORITHM_PARITY_N:
		new_layout = ALGORITHM_PARITY_N;
		break;
	default:
		return ERR_PTR(-EINVAL);
	}
	mddev->new_level = 6;
	mddev->new_layout = new_layout;
	mddev->delta_disks = 1;
	mddev->raid_disks += 1;
	return setup_conf(mddev);
}


static struct mdk_personality raid6_personality =
{
	.name		= "raid6",
	.level		= 6,
	.owner		= THIS_MODULE,
	.make_request	= make_request,
	.run		= run,
	.stop		= stop,
	.status		= status,
	.error_handler	= error,
	.hot_add_disk	= raid5_add_disk,
	.hot_remove_disk= raid5_remove_disk,
	.spare_active	= raid5_spare_active,
	.sync_request	= sync_request,
	.resize		= raid5_resize,
	.size		= raid5_size,
	.check_reshape	= raid6_check_reshape,
	.start_reshape  = raid5_start_reshape,
	.finish_reshape = raid5_finish_reshape,
	.quiesce	= raid5_quiesce,
	.takeover	= raid6_takeover,
};
static struct mdk_personality raid5_personality =
{
	.name		= "raid5",
	.level		= 5,
	.owner		= THIS_MODULE,
	.make_request	= make_request,
	.run		= run,
	.stop		= stop,
	.status		= status,
	.error_handler	= error,
	.hot_add_disk	= raid5_add_disk,
	.hot_remove_disk= raid5_remove_disk,
	.spare_active	= raid5_spare_active,
	.sync_request	= sync_request,
	.resize		= raid5_resize,
	.size		= raid5_size,
	.check_reshape	= raid5_check_reshape,
	.start_reshape  = raid5_start_reshape,
	.finish_reshape = raid5_finish_reshape,
	.quiesce	= raid5_quiesce,
	.takeover	= raid5_takeover,
};

static struct mdk_personality raid4_personality =
{
	.name		= "raid4",
	.level		= 4,
	.owner		= THIS_MODULE,
	.make_request	= make_request,
	.run		= run,
	.stop		= stop,
	.status		= status,
	.error_handler	= error,
	.hot_add_disk	= raid5_add_disk,
	.hot_remove_disk= raid5_remove_disk,
	.spare_active	= raid5_spare_active,
	.sync_request	= sync_request,
	.resize		= raid5_resize,
	.size		= raid5_size,
	.check_reshape	= raid5_check_reshape,
	.start_reshape  = raid5_start_reshape,
	.finish_reshape = raid5_finish_reshape,
	.quiesce	= raid5_quiesce,
};

static int __init raid5_init(void)
{
	register_md_personality(&raid6_personality);
	register_md_personality(&raid5_personality);
	register_md_personality(&raid4_personality);
	return 0;
}

static void raid5_exit(void)
{
	unregister_md_personality(&raid6_personality);
	unregister_md_personality(&raid5_personality);
	unregister_md_personality(&raid4_personality);
}

module_init(raid5_init);
module_exit(raid5_exit);
MODULE_LICENSE("GPL");
MODULE_ALIAS("md-personality-4"); /* RAID5 */
MODULE_ALIAS("md-raid5");
MODULE_ALIAS("md-raid4");
MODULE_ALIAS("md-level-5");
MODULE_ALIAS("md-level-4");
MODULE_ALIAS("md-personality-8"); /* RAID6 */
MODULE_ALIAS("md-raid6");
MODULE_ALIAS("md-level-6");

/* This used to be two separate modules, they were: */
MODULE_ALIAS("raid5");
MODULE_ALIAS("raid6");<|MERGE_RESOLUTION|>--- conflicted
+++ resolved
@@ -3917,11 +3917,7 @@
 				     1, &dd_idx, NULL);
 	last_sector =
 		raid5_compute_sector(conf, ((stripe_addr+reshape_sectors)
-<<<<<<< HEAD
-					    *(new_data_disks) - 1),
-=======
 					    * new_data_disks - 1),
->>>>>>> 533ac12e
 				     1, &dd_idx, NULL);
 	if (last_sector >= mddev->dev_sectors)
 		last_sector = mddev->dev_sectors - 1;
@@ -3950,11 +3946,7 @@
 		wait_event(conf->wait_for_overlap,
 			   atomic_read(&conf->reshape_stripes) == 0);
 		mddev->reshape_position = conf->reshape_progress;
-<<<<<<< HEAD
-		mddev->curr_resync_completed = mddev->curr_resync;
-=======
 		mddev->curr_resync_completed = mddev->curr_resync + reshape_sectors;
->>>>>>> 533ac12e
 		conf->reshape_checkpoint = jiffies;
 		set_bit(MD_CHANGE_DEVS, &mddev->flags);
 		md_wakeup_thread(mddev->thread);
