--- conflicted
+++ resolved
@@ -36,51 +36,8 @@
 #include <asm/io.h>
 #include <asm/div64.h>
 
-<<<<<<< HEAD
-#if !defined(CONFIG_DEBUG_BLOCK_EXT_DEVT)
-#define IDE_DISK_MINORS		(1 << PARTN_BITS)
-#else
-#define IDE_DISK_MINORS		0
-#endif
-
 #include "ide-disk.h"
 
-static DEFINE_MUTEX(idedisk_ref_mutex);
-
-#define to_ide_disk(obj) container_of(obj, struct ide_disk_obj, kref)
-
-static void ide_disk_release(struct kref *);
-
-static struct ide_disk_obj *ide_disk_get(struct gendisk *disk)
-{
-	struct ide_disk_obj *idkp = NULL;
-
-	mutex_lock(&idedisk_ref_mutex);
-	idkp = ide_disk_g(disk);
-	if (idkp) {
-		if (ide_device_get(idkp->drive))
-			idkp = NULL;
-		else
-			kref_get(&idkp->kref);
-	}
-	mutex_unlock(&idedisk_ref_mutex);
-	return idkp;
-}
-
-static void ide_disk_put(struct ide_disk_obj *idkp)
-{
-	ide_drive_t *drive = idkp->drive;
-
-	mutex_lock(&idedisk_ref_mutex);
-	kref_put(&idkp->kref, ide_disk_release);
-	ide_device_put(drive);
-	mutex_unlock(&idedisk_ref_mutex);
-}
-
-=======
-#include "ide-disk.h"
-
->>>>>>> 2f5ad54e
 static const u8 ide_rw_cmds[] = {
 	ATA_CMD_READ_MULTI,
 	ATA_CMD_WRITE_MULTI,
@@ -405,13 +362,6 @@
 		if (ata_id_hpa_enabled(id))
 			idedisk_check_hpa(drive);
 	}
-<<<<<<< HEAD
-}
-
-sector_t ide_disk_capacity(ide_drive_t *drive)
-{
-	return drive->capacity64;
-=======
 
 	/* limit drive capacity to 137GB if LBA48 cannot be used */
 	if ((drive->dev_flags & IDE_DFLAG_LBA48) == 0 &&
@@ -434,7 +384,6 @@
 	}
 
 	return 0;
->>>>>>> 2f5ad54e
 }
 
 static void idedisk_prepare_flush(struct request_queue *q, struct request *rq)
@@ -535,11 +484,7 @@
 		 * time we have trimmed the drive capacity if LBA48 is
 		 * not available so we don't need to recheck that.
 		 */
-<<<<<<< HEAD
-		capacity = ide_disk_capacity(drive);
-=======
 		capacity = ide_gd_capacity(drive);
->>>>>>> 2f5ad54e
 		barrier = ata_id_flush_enabled(id) &&
 			(drive->dev_flags & IDE_DFLAG_NOFLUSH) == 0 &&
 			((drive->dev_flags & IDE_DFLAG_LBA48) == 0 ||
@@ -646,14 +591,11 @@
 ide_ext_devset_rw(wcache, wcache);
 
 ide_ext_devset_rw_sync(nowerr, nowerr);
-<<<<<<< HEAD
-=======
 
 static int ide_disk_check(ide_drive_t *drive, const char *s)
 {
 	return 1;
 }
->>>>>>> 2f5ad54e
 
 static void ide_disk_setup(ide_drive_t *drive)
 {
@@ -691,41 +633,13 @@
 			 drive->queue->max_sectors / 2);
 
 	/* calculate drive capacity, and select LBA if possible */
-<<<<<<< HEAD
-	init_idedisk_capacity(drive);
-
-	/* limit drive capacity to 137GB if LBA48 cannot be used */
-	if ((drive->dev_flags & IDE_DFLAG_LBA48) == 0 &&
-	    drive->capacity64 > 1ULL << 28) {
-		printk(KERN_WARNING "%s: cannot use LBA48 - full capacity "
-		       "%llu sectors (%llu MB)\n",
-		       drive->name, (unsigned long long)drive->capacity64,
-		       sectors_to_MB(drive->capacity64));
-		drive->capacity64 = 1ULL << 28;
-	}
-
-	if ((hwif->host_flags & IDE_HFLAG_NO_LBA48_DMA) &&
-	    (drive->dev_flags & IDE_DFLAG_LBA48)) {
-		if (drive->capacity64 > 1ULL << 28) {
-			printk(KERN_INFO "%s: cannot use LBA48 DMA - PIO mode"
-					 " will be used for accessing sectors "
-					 "> %u\n", drive->name, 1 << 28);
-		} else
-			drive->dev_flags &= ~IDE_DFLAG_LBA48;
-	}
-=======
 	ide_disk_get_capacity(drive);
->>>>>>> 2f5ad54e
 
 	/*
 	 * if possible, give fdisk access to more of the drive,
 	 * by correcting bios_cyls:
 	 */
-<<<<<<< HEAD
-	capacity = ide_disk_capacity(drive);
-=======
 	capacity = ide_gd_capacity(drive);
->>>>>>> 2f5ad54e
 
 	if ((drive->dev_flags & IDE_DFLAG_FORCED_GEOM) == 0) {
 		if (ata_id_lba48_enabled(drive->id)) {
@@ -765,8 +679,6 @@
 		drive->dev_flags |= IDE_DFLAG_WCACHE;
 
 	set_wcache(drive, 1);
-<<<<<<< HEAD
-=======
 
 	if ((drive->dev_flags & IDE_DFLAG_LBA) == 0 &&
 	    (drive->head == 0 || drive->head > 16)) {
@@ -775,7 +687,6 @@
 		drive->dev_flags &= ~IDE_DFLAG_ATTACH;
 	} else
 		drive->dev_flags |= IDE_DFLAG_ATTACH;
->>>>>>> 2f5ad54e
 }
 
 static void ide_disk_flush(ide_drive_t *drive)
@@ -788,268 +699,24 @@
 		printk(KERN_INFO "%s: wcache flush failed!\n", drive->name);
 }
 
-<<<<<<< HEAD
-static void ide_disk_remove(ide_drive_t *drive)
-{
-	struct ide_disk_obj *idkp = drive->driver_data;
-	struct gendisk *g = idkp->disk;
-
-	ide_proc_unregister_driver(drive, idkp->driver);
-
-	del_gendisk(g);
-
-	ide_cacheflush_p(drive);
-
-	ide_disk_put(idkp);
-}
-
-static void ide_disk_release(struct kref *kref)
-{
-	struct ide_disk_obj *idkp = to_ide_disk(kref);
-	ide_drive_t *drive = idkp->drive;
-	struct gendisk *g = idkp->disk;
-
-	drive->driver_data = NULL;
-	g->private_data = NULL;
-	put_disk(g);
-	kfree(idkp);
-}
-
-static int ide_disk_probe(ide_drive_t *drive);
-
-/*
- * On HPA drives the capacity needs to be
- * reinitilized on resume otherwise the disk
- * can not be used and a hard reset is required
- */
-static void ide_disk_resume(ide_drive_t *drive)
-{
-	if (ata_id_hpa_enabled(drive->id))
-		init_idedisk_capacity(drive);
-}
-
-static void ide_device_shutdown(ide_drive_t *drive)
-{
-#ifdef	CONFIG_ALPHA
-	/* On Alpha, halt(8) doesn't actually turn the machine off,
-	   it puts you into the sort of firmware monitor. Typically,
-	   it's used to boot another kernel image, so it's not much
-	   different from reboot(8). Therefore, we don't need to
-	   spin down the disk in this case, especially since Alpha
-	   firmware doesn't handle disks in standby mode properly.
-	   On the other hand, it's reasonably safe to turn the power
-	   off when the shutdown process reaches the firmware prompt,
-	   as the firmware initialization takes rather long time -
-	   at least 10 seconds, which should be sufficient for
-	   the disk to expire its write cache. */
-	if (system_state != SYSTEM_POWER_OFF) {
-#else
-	if (system_state == SYSTEM_RESTART) {
-#endif
-		ide_cacheflush_p(drive);
-		return;
-	}
-
-	printk(KERN_INFO "Shutdown: %s\n", drive->name);
-
-	drive->gendev.bus->suspend(&drive->gendev, PMSG_SUSPEND);
-}
-
-static ide_driver_t idedisk_driver = {
-	.gen_driver = {
-		.owner		= THIS_MODULE,
-		.name		= "ide-disk",
-		.bus		= &ide_bus_type,
-	},
-	.probe			= ide_disk_probe,
-	.remove			= ide_disk_remove,
-	.resume			= ide_disk_resume,
-	.shutdown		= ide_device_shutdown,
-	.version		= IDEDISK_VERSION,
-	.do_request		= ide_do_rw_disk,
-	.end_request		= ide_end_request,
-	.error			= __ide_error,
-#ifdef CONFIG_IDE_PROC_FS
-	.proc			= ide_disk_proc,
-	.settings		= ide_disk_settings,
-#endif
-};
-
-static int idedisk_set_doorlock(ide_drive_t *drive, int on)
+static int ide_disk_init_media(ide_drive_t *drive, struct gendisk *disk)
+{
+	return 0;
+}
+
+static int ide_disk_set_doorlock(ide_drive_t *drive, struct gendisk *disk,
+				 int on)
 {
 	ide_task_t task;
+	int ret;
+
+	if ((drive->dev_flags & IDE_DFLAG_DOORLOCKING) == 0)
+		return 0;
 
 	memset(&task, 0, sizeof(task));
 	task.tf.command = on ? ATA_CMD_MEDIA_LOCK : ATA_CMD_MEDIA_UNLOCK;
 	task.tf_flags = IDE_TFLAG_TF | IDE_TFLAG_DEVICE;
 
-	return ide_no_data_taskfile(drive, &task);
-}
-
-static int idedisk_open(struct inode *inode, struct file *filp)
-{
-	struct gendisk *disk = inode->i_bdev->bd_disk;
-	struct ide_disk_obj *idkp;
-	ide_drive_t *drive;
-
-	idkp = ide_disk_get(disk);
-	if (idkp == NULL)
-		return -ENXIO;
-
-	drive = idkp->drive;
-
-	idkp->openers++;
-
-	if ((drive->dev_flags & IDE_DFLAG_REMOVABLE) && idkp->openers == 1) {
-		check_disk_change(inode->i_bdev);
-		/*
-		 * Ignore the return code from door_lock,
-		 * since the open() has already succeeded,
-		 * and the door_lock is irrelevant at this point.
-		 */
-		if ((drive->dev_flags & IDE_DFLAG_DOORLOCKING) &&
-		    idedisk_set_doorlock(drive, 1))
-			drive->dev_flags &= ~IDE_DFLAG_DOORLOCKING;
-	}
-	return 0;
-}
-
-static int idedisk_release(struct inode *inode, struct file *filp)
-{
-	struct gendisk *disk = inode->i_bdev->bd_disk;
-	struct ide_disk_obj *idkp = ide_disk_g(disk);
-	ide_drive_t *drive = idkp->drive;
-
-	if (idkp->openers == 1)
-		ide_cacheflush_p(drive);
-
-	if ((drive->dev_flags & IDE_DFLAG_REMOVABLE) && idkp->openers == 1) {
-		if ((drive->dev_flags & IDE_DFLAG_DOORLOCKING) &&
-		    idedisk_set_doorlock(drive, 0))
-			drive->dev_flags &= ~IDE_DFLAG_DOORLOCKING;
-	}
-
-	idkp->openers--;
-
-	ide_disk_put(idkp);
-
-	return 0;
-}
-
-static int idedisk_getgeo(struct block_device *bdev, struct hd_geometry *geo)
-{
-	struct ide_disk_obj *idkp = ide_disk_g(bdev->bd_disk);
-	ide_drive_t *drive = idkp->drive;
-
-	geo->heads = drive->bios_head;
-	geo->sectors = drive->bios_sect;
-	geo->cylinders = (u16)drive->bios_cyl; /* truncate */
-	return 0;
-}
-
-static int idedisk_media_changed(struct gendisk *disk)
-=======
-static int ide_disk_init_media(ide_drive_t *drive, struct gendisk *disk)
-{
-	return 0;
-}
-
-static int ide_disk_set_doorlock(ide_drive_t *drive, struct gendisk *disk,
-				 int on)
->>>>>>> 2f5ad54e
-{
-	ide_task_t task;
-	int ret;
-
-<<<<<<< HEAD
-	/* do not scan partitions twice if this is a removable device */
-	if (drive->dev_flags & IDE_DFLAG_ATTACH) {
-		drive->dev_flags &= ~IDE_DFLAG_ATTACH;
-		return 0;
-	}
-
-	/* if removable, always assume it was changed */
-	return !!(drive->dev_flags & IDE_DFLAG_REMOVABLE);
-}
-
-static int idedisk_revalidate_disk(struct gendisk *disk)
-{
-	struct ide_disk_obj *idkp = ide_disk_g(disk);
-	set_capacity(disk, ide_disk_capacity(idkp->drive));
-	return 0;
-}
-
-static struct block_device_operations idedisk_ops = {
-	.owner			= THIS_MODULE,
-	.open			= idedisk_open,
-	.release		= idedisk_release,
-	.ioctl			= ide_disk_ioctl,
-	.getgeo			= idedisk_getgeo,
-	.media_changed		= idedisk_media_changed,
-	.revalidate_disk	= idedisk_revalidate_disk
-};
-
-MODULE_DESCRIPTION("ATA DISK Driver");
-
-static int ide_disk_probe(ide_drive_t *drive)
-{
-	struct ide_disk_obj *idkp;
-	struct gendisk *g;
-
-	/* strstr("foo", "") is non-NULL */
-	if (!strstr("ide-disk", drive->driver_req))
-		goto failed;
-
-	if (drive->media != ide_disk)
-		goto failed;
-
-	idkp = kzalloc(sizeof(*idkp), GFP_KERNEL);
-	if (!idkp)
-		goto failed;
-
-	g = alloc_disk_node(IDE_DISK_MINORS, hwif_to_node(drive->hwif));
-	if (!g)
-		goto out_free_idkp;
-
-	ide_init_disk(g, drive);
-
-	kref_init(&idkp->kref);
-
-	idkp->drive = drive;
-	idkp->driver = &idedisk_driver;
-	idkp->disk = g;
-
-	g->private_data = &idkp->driver;
-
-	drive->driver_data = idkp;
-
-	idedisk_setup(drive);
-	if ((drive->dev_flags & IDE_DFLAG_LBA) == 0 &&
-	    (drive->head == 0 || drive->head > 16)) {
-		printk(KERN_ERR "%s: INVALID GEOMETRY: %d PHYSICAL HEADS?\n",
-			drive->name, drive->head);
-		drive->dev_flags &= ~IDE_DFLAG_ATTACH;
-	} else
-		drive->dev_flags |= IDE_DFLAG_ATTACH;
-
-	g->minors = IDE_DISK_MINORS;
-	g->driverfs_dev = &drive->gendev;
-	g->flags |= GENHD_FL_EXT_DEVT;
-	if (drive->dev_flags & IDE_DFLAG_REMOVABLE)
-		g->flags = GENHD_FL_REMOVABLE;
-	set_capacity(g, ide_disk_capacity(drive));
-	g->fops = &idedisk_ops;
-	add_disk(g);
-	return 0;
-=======
-	if ((drive->dev_flags & IDE_DFLAG_DOORLOCKING) == 0)
-		return 0;
-
-	memset(&task, 0, sizeof(task));
-	task.tf.command = on ? ATA_CMD_MEDIA_LOCK : ATA_CMD_MEDIA_UNLOCK;
-	task.tf_flags = IDE_TFLAG_TF | IDE_TFLAG_DEVICE;
->>>>>>> 2f5ad54e
-
 	ret = ide_no_data_taskfile(drive, &task);
 
 	if (ret)
@@ -1058,13 +725,6 @@
 	return ret;
 }
 
-<<<<<<< HEAD
-MODULE_ALIAS("ide:*m-disk*");
-MODULE_ALIAS("ide-disk");
-module_init(idedisk_init);
-module_exit(idedisk_exit);
-MODULE_LICENSE("GPL");
-=======
 const struct ide_disk_ops ide_ata_disk_ops = {
 	.check		= ide_disk_check,
 	.get_capacity	= ide_disk_get_capacity,
@@ -1075,5 +735,4 @@
 	.do_request	= ide_do_rw_disk,
 	.end_request	= ide_end_request,
 	.ioctl		= ide_disk_ioctl,
-};
->>>>>>> 2f5ad54e
+};