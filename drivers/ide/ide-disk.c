/*
 *  Copyright (C) 1994-1998	   Linus Torvalds & authors (see below)
 *  Copyright (C) 1998-2002	   Linux ATA Development
 *				      Andre Hedrick <andre@linux-ide.org>
 *  Copyright (C) 2003		   Red Hat <alan@redhat.com>
 *  Copyright (C) 2003-2005, 2007  Bartlomiej Zolnierkiewicz
 */

/*
 *  Mostly written by Mark Lord <mlord@pobox.com>
 *                and Gadi Oxman <gadio@netvision.net.il>
 *                and Andre Hedrick <andre@linux-ide.org>
 *
 * This is the IDE/ATA disk driver, as evolved from hd.c and ide.c.
 */

#include <linux/types.h>
#include <linux/string.h>
#include <linux/kernel.h>
#include <linux/timer.h>
#include <linux/mm.h>
#include <linux/interrupt.h>
#include <linux/major.h>
#include <linux/errno.h>
#include <linux/genhd.h>
#include <linux/slab.h>
#include <linux/delay.h>
#include <linux/mutex.h>
#include <linux/leds.h>
#include <linux/ide.h>
#include <linux/hdreg.h>

#include <asm/byteorder.h>
#include <asm/irq.h>
#include <asm/uaccess.h>
#include <asm/io.h>
#include <asm/div64.h>

#include "ide-disk.h"

static const u8 ide_rw_cmds[] = {
	ATA_CMD_READ_MULTI,
	ATA_CMD_WRITE_MULTI,
	ATA_CMD_READ_MULTI_EXT,
	ATA_CMD_WRITE_MULTI_EXT,
	ATA_CMD_PIO_READ,
	ATA_CMD_PIO_WRITE,
	ATA_CMD_PIO_READ_EXT,
	ATA_CMD_PIO_WRITE_EXT,
	ATA_CMD_READ,
	ATA_CMD_WRITE,
	ATA_CMD_READ_EXT,
	ATA_CMD_WRITE_EXT,
};

static const u8 ide_data_phases[] = {
	TASKFILE_MULTI_IN,
	TASKFILE_MULTI_OUT,
	TASKFILE_IN,
	TASKFILE_OUT,
	TASKFILE_IN_DMA,
	TASKFILE_OUT_DMA,
};

static void ide_tf_set_cmd(ide_drive_t *drive, ide_task_t *task, u8 dma)
{
	u8 index, lba48, write;

	lba48 = (task->tf_flags & IDE_TFLAG_LBA48) ? 2 : 0;
	write = (task->tf_flags & IDE_TFLAG_WRITE) ? 1 : 0;

	if (dma)
		index = 8;
	else
		index = drive->mult_count ? 0 : 4;

	task->tf.command = ide_rw_cmds[index + lba48 + write];

	if (dma)
		index = 8; /* fixup index */

	task->data_phase = ide_data_phases[index / 2 + write];
}

/*
 * __ide_do_rw_disk() issues READ and WRITE commands to a disk,
 * using LBA if supported, or CHS otherwise, to address sectors.
 */
static ide_startstop_t __ide_do_rw_disk(ide_drive_t *drive, struct request *rq,
					sector_t block)
{
	ide_hwif_t *hwif	= HWIF(drive);
	u16 nsectors		= (u16)rq->nr_sectors;
	u8 lba48		= !!(drive->dev_flags & IDE_DFLAG_LBA48);
	u8 dma			= !!(drive->dev_flags & IDE_DFLAG_USING_DMA);
	ide_task_t		task;
	struct ide_taskfile	*tf = &task.tf;
	ide_startstop_t		rc;

	if ((hwif->host_flags & IDE_HFLAG_NO_LBA48_DMA) && lba48 && dma) {
		if (block + rq->nr_sectors > 1ULL << 28)
			dma = 0;
		else
			lba48 = 0;
	}

	if (!dma) {
		ide_init_sg_cmd(drive, rq);
		ide_map_sg(drive, rq);
	}

	memset(&task, 0, sizeof(task));
	task.tf_flags = IDE_TFLAG_TF | IDE_TFLAG_DEVICE;

	if (drive->dev_flags & IDE_DFLAG_LBA) {
		if (lba48) {
			pr_debug("%s: LBA=0x%012llx\n", drive->name,
					(unsigned long long)block);

			tf->hob_nsect = (nsectors >> 8) & 0xff;
			tf->hob_lbal  = (u8)(block >> 24);
			if (sizeof(block) != 4) {
				tf->hob_lbam = (u8)((u64)block >> 32);
				tf->hob_lbah = (u8)((u64)block >> 40);
			}

			tf->nsect  = nsectors & 0xff;
			tf->lbal   = (u8) block;
			tf->lbam   = (u8)(block >>  8);
			tf->lbah   = (u8)(block >> 16);

			task.tf_flags |= (IDE_TFLAG_LBA48 | IDE_TFLAG_HOB);
		} else {
			tf->nsect  = nsectors & 0xff;
			tf->lbal   = block;
			tf->lbam   = block >>= 8;
			tf->lbah   = block >>= 8;
			tf->device = (block >> 8) & 0xf;
		}

		tf->device |= ATA_LBA;
	} else {
		unsigned int sect, head, cyl, track;

		track = (int)block / drive->sect;
		sect  = (int)block % drive->sect + 1;
		head  = track % drive->head;
		cyl   = track / drive->head;

		pr_debug("%s: CHS=%u/%u/%u\n", drive->name, cyl, head, sect);

		tf->nsect  = nsectors & 0xff;
		tf->lbal   = sect;
		tf->lbam   = cyl;
		tf->lbah   = cyl >> 8;
		tf->device = head;
	}

	if (rq_data_dir(rq))
		task.tf_flags |= IDE_TFLAG_WRITE;

	ide_tf_set_cmd(drive, &task, dma);
	if (!dma)
		hwif->data_phase = task.data_phase;
	task.rq = rq;

	rc = do_rw_taskfile(drive, &task);

	if (rc == ide_stopped && dma) {
		/* fallback to PIO */
		task.tf_flags |= IDE_TFLAG_DMA_PIO_FALLBACK;
		ide_tf_set_cmd(drive, &task, 0);
		hwif->data_phase = task.data_phase;
		ide_init_sg_cmd(drive, rq);
		rc = do_rw_taskfile(drive, &task);
	}

	return rc;
}

/*
 * 268435455  == 137439 MB or 28bit limit
 * 320173056  == 163929 MB or 48bit addressing
 * 1073741822 == 549756 MB or 48bit addressing fake drive
 */

static ide_startstop_t ide_do_rw_disk(ide_drive_t *drive, struct request *rq,
				      sector_t block)
{
	ide_hwif_t *hwif = HWIF(drive);

	BUG_ON(drive->dev_flags & IDE_DFLAG_BLOCKED);

	if (!blk_fs_request(rq)) {
		blk_dump_rq_flags(rq, "ide_do_rw_disk - bad command");
		ide_end_request(drive, 0, 0);
		return ide_stopped;
	}

	ledtrig_ide_activity();

	pr_debug("%s: %sing: block=%llu, sectors=%lu, buffer=0x%08lx\n",
		 drive->name, rq_data_dir(rq) == READ ? "read" : "writ",
		 (unsigned long long)block, rq->nr_sectors,
		 (unsigned long)rq->buffer);

	if (hwif->rw_disk)
		hwif->rw_disk(drive, rq);

	return __ide_do_rw_disk(drive, rq, block);
}

/*
 * Queries for true maximum capacity of the drive.
 * Returns maximum LBA address (> 0) of the drive, 0 if failed.
 */
static u64 idedisk_read_native_max_address(ide_drive_t *drive, int lba48)
{
	ide_task_t args;
	struct ide_taskfile *tf = &args.tf;
	u64 addr = 0;

	/* Create IDE/ATA command request structure */
	memset(&args, 0, sizeof(ide_task_t));
	if (lba48)
		tf->command = ATA_CMD_READ_NATIVE_MAX_EXT;
	else
		tf->command = ATA_CMD_READ_NATIVE_MAX;
	tf->device  = ATA_LBA;
	args.tf_flags = IDE_TFLAG_TF | IDE_TFLAG_DEVICE;
	if (lba48)
		args.tf_flags |= (IDE_TFLAG_LBA48 | IDE_TFLAG_HOB);
	/* submit command request */
	ide_no_data_taskfile(drive, &args);

	/* if OK, compute maximum address value */
	if ((tf->status & 0x01) == 0)
		addr = ide_get_lba_addr(tf, lba48) + 1;

	return addr;
}

/*
 * Sets maximum virtual LBA address of the drive.
 * Returns new maximum virtual LBA address (> 0) or 0 on failure.
 */
static u64 idedisk_set_max_address(ide_drive_t *drive, u64 addr_req, int lba48)
{
	ide_task_t args;
	struct ide_taskfile *tf = &args.tf;
	u64 addr_set = 0;

	addr_req--;
	/* Create IDE/ATA command request structure */
	memset(&args, 0, sizeof(ide_task_t));
	tf->lbal     = (addr_req >>  0) & 0xff;
	tf->lbam     = (addr_req >>= 8) & 0xff;
	tf->lbah     = (addr_req >>= 8) & 0xff;
	if (lba48) {
		tf->hob_lbal = (addr_req >>= 8) & 0xff;
		tf->hob_lbam = (addr_req >>= 8) & 0xff;
		tf->hob_lbah = (addr_req >>= 8) & 0xff;
		tf->command  = ATA_CMD_SET_MAX_EXT;
	} else {
		tf->device   = (addr_req >>= 8) & 0x0f;
		tf->command  = ATA_CMD_SET_MAX;
	}
	tf->device |= ATA_LBA;
	args.tf_flags = IDE_TFLAG_TF | IDE_TFLAG_DEVICE;
	if (lba48)
		args.tf_flags |= (IDE_TFLAG_LBA48 | IDE_TFLAG_HOB);
	/* submit command request */
	ide_no_data_taskfile(drive, &args);
	/* if OK, compute maximum address value */
	if ((tf->status & 0x01) == 0)
		addr_set = ide_get_lba_addr(tf, lba48) + 1;

	return addr_set;
}

static unsigned long long sectors_to_MB(unsigned long long n)
{
	n <<= 9;		/* make it bytes */
	do_div(n, 1000000);	/* make it MB */
	return n;
}

/*
 * Some disks report total number of sectors instead of
 * maximum sector address.  We list them here.
 */
static const struct drive_list_entry hpa_list[] = {
	{ "ST340823A",	NULL },
	{ "ST320413A",	NULL },
	{ "ST310211A",	NULL },
	{ NULL,		NULL }
};

static void idedisk_check_hpa(ide_drive_t *drive)
{
	unsigned long long capacity, set_max;
	int lba48 = ata_id_lba48_enabled(drive->id);

	capacity = drive->capacity64;

	set_max = idedisk_read_native_max_address(drive, lba48);

	if (ide_in_drive_list(drive->id, hpa_list)) {
		/*
		 * Since we are inclusive wrt to firmware revisions do this
		 * extra check and apply the workaround only when needed.
		 */
		if (set_max == capacity + 1)
			set_max--;
	}

	if (set_max <= capacity)
		return;

	printk(KERN_INFO "%s: Host Protected Area detected.\n"
			 "\tcurrent capacity is %llu sectors (%llu MB)\n"
			 "\tnative  capacity is %llu sectors (%llu MB)\n",
			 drive->name,
			 capacity, sectors_to_MB(capacity),
			 set_max, sectors_to_MB(set_max));

	set_max = idedisk_set_max_address(drive, set_max, lba48);

	if (set_max) {
		drive->capacity64 = set_max;
		printk(KERN_INFO "%s: Host Protected Area disabled.\n",
				 drive->name);
	}
}

static int ide_disk_get_capacity(ide_drive_t *drive)
{
	u16 *id = drive->id;
	int lba;

	if (ata_id_lba48_enabled(id)) {
		/* drive speaks 48-bit LBA */
		lba = 1;
		drive->capacity64 = ata_id_u64(id, ATA_ID_LBA_CAPACITY_2);
	} else if (ata_id_has_lba(id) && ata_id_is_lba_capacity_ok(id)) {
		/* drive speaks 28-bit LBA */
		lba = 1;
		drive->capacity64 = ata_id_u32(id, ATA_ID_LBA_CAPACITY);
	} else {
		/* drive speaks boring old 28-bit CHS */
		lba = 0;
		drive->capacity64 = drive->cyl * drive->head * drive->sect;
	}

	if (lba) {
		drive->dev_flags |= IDE_DFLAG_LBA;

		/*
		* If this device supports the Host Protected Area feature set,
		* then we may need to change our opinion about its capacity.
		*/
		if (ata_id_hpa_enabled(id))
			idedisk_check_hpa(drive);
	}

	/* limit drive capacity to 137GB if LBA48 cannot be used */
	if ((drive->dev_flags & IDE_DFLAG_LBA48) == 0 &&
	    drive->capacity64 > 1ULL << 28) {
		printk(KERN_WARNING "%s: cannot use LBA48 - full capacity "
		       "%llu sectors (%llu MB)\n",
		       drive->name, (unsigned long long)drive->capacity64,
		       sectors_to_MB(drive->capacity64));
		drive->capacity64 = 1ULL << 28;
	}

	if ((drive->hwif->host_flags & IDE_HFLAG_NO_LBA48_DMA) &&
	    (drive->dev_flags & IDE_DFLAG_LBA48)) {
		if (drive->capacity64 > 1ULL << 28) {
			printk(KERN_INFO "%s: cannot use LBA48 DMA - PIO mode"
					 " will be used for accessing sectors "
					 "> %u\n", drive->name, 1 << 28);
		} else
			drive->dev_flags &= ~IDE_DFLAG_LBA48;
	}

	return 0;
}

static void idedisk_prepare_flush(struct request_queue *q, struct request *rq)
{
	ide_drive_t *drive = q->queuedata;
	ide_task_t *task = kmalloc(sizeof(*task), GFP_ATOMIC);

	/* FIXME: map struct ide_taskfile on rq->cmd[] */
	BUG_ON(task == NULL);

	memset(task, 0, sizeof(*task));
	if (ata_id_flush_ext_enabled(drive->id) &&
	    (drive->capacity64 >= (1UL << 28)))
		task->tf.command = ATA_CMD_FLUSH_EXT;
	else
		task->tf.command = ATA_CMD_FLUSH;
	task->tf_flags	 = IDE_TFLAG_OUT_TF | IDE_TFLAG_OUT_DEVICE |
			   IDE_TFLAG_DYN;
	task->data_phase = TASKFILE_NO_DATA;

	rq->cmd_type = REQ_TYPE_ATA_TASKFILE;
	rq->cmd_flags |= REQ_SOFTBARRIER;
	rq->special = task;
}

ide_devset_get(multcount, mult_count);

/*
 * This is tightly woven into the driver->do_special can not touch.
 * DON'T do it again until a total personality rewrite is committed.
 */
static int set_multcount(ide_drive_t *drive, int arg)
{
	struct request *rq;
	int error;

	if (arg < 0 || arg > (drive->id[ATA_ID_MAX_MULTSECT] & 0xff))
		return -EINVAL;

	if (drive->special.b.set_multmode)
		return -EBUSY;

	rq = blk_get_request(drive->queue, READ, __GFP_WAIT);
	rq->cmd_type = REQ_TYPE_ATA_TASKFILE;

	drive->mult_req = arg;
	drive->special.b.set_multmode = 1;
	error = blk_execute_rq(drive->queue, NULL, rq, 0);
	blk_put_request(rq);

	return (drive->mult_count == arg) ? 0 : -EIO;
}

ide_devset_get_flag(nowerr, IDE_DFLAG_NOWERR);

static int set_nowerr(ide_drive_t *drive, int arg)
{
	if (arg < 0 || arg > 1)
		return -EINVAL;

	if (arg)
		drive->dev_flags |= IDE_DFLAG_NOWERR;
	else
		drive->dev_flags &= ~IDE_DFLAG_NOWERR;

	drive->bad_wstat = arg ? BAD_R_STAT : BAD_W_STAT;

	return 0;
}

static int ide_do_setfeature(ide_drive_t *drive, u8 feature, u8 nsect)
{
	ide_task_t task;

	memset(&task, 0, sizeof(task));
	task.tf.feature = feature;
	task.tf.nsect   = nsect;
	task.tf.command = ATA_CMD_SET_FEATURES;
	task.tf_flags = IDE_TFLAG_TF | IDE_TFLAG_DEVICE;

	return ide_no_data_taskfile(drive, &task);
}

static void update_ordered(ide_drive_t *drive)
{
	u16 *id = drive->id;
	unsigned ordered = QUEUE_ORDERED_NONE;
	prepare_flush_fn *prep_fn = NULL;

	if (drive->dev_flags & IDE_DFLAG_WCACHE) {
		unsigned long long capacity;
		int barrier;
		/*
		 * We must avoid issuing commands a drive does not
		 * understand or we may crash it. We check flush cache
		 * is supported. We also check we have the LBA48 flush
		 * cache if the drive capacity is too large. By this
		 * time we have trimmed the drive capacity if LBA48 is
		 * not available so we don't need to recheck that.
		 */
		capacity = ide_gd_capacity(drive);
		barrier = ata_id_flush_enabled(id) &&
			(drive->dev_flags & IDE_DFLAG_NOFLUSH) == 0 &&
			((drive->dev_flags & IDE_DFLAG_LBA48) == 0 ||
			 capacity <= (1ULL << 28) ||
			 ata_id_flush_ext_enabled(id));

		printk(KERN_INFO "%s: cache flushes %ssupported\n",
		       drive->name, barrier ? "" : "not ");

		if (barrier) {
			ordered = QUEUE_ORDERED_DRAIN_FLUSH;
			prep_fn = idedisk_prepare_flush;
		}
	} else
		ordered = QUEUE_ORDERED_DRAIN;

	blk_queue_ordered(drive->queue, ordered, prep_fn);
}

ide_devset_get_flag(wcache, IDE_DFLAG_WCACHE);

static int set_wcache(ide_drive_t *drive, int arg)
{
	int err = 1;

	if (arg < 0 || arg > 1)
		return -EINVAL;

	if (ata_id_flush_enabled(drive->id)) {
		err = ide_do_setfeature(drive,
			arg ? SETFEATURES_WC_ON : SETFEATURES_WC_OFF, 0);
		if (err == 0) {
			if (arg)
				drive->dev_flags |= IDE_DFLAG_WCACHE;
			else
				drive->dev_flags &= ~IDE_DFLAG_WCACHE;
		}
	}

	update_ordered(drive);

	return err;
}

static int do_idedisk_flushcache(ide_drive_t *drive)
{
	ide_task_t args;

	memset(&args, 0, sizeof(ide_task_t));
	if (ata_id_flush_ext_enabled(drive->id))
		args.tf.command = ATA_CMD_FLUSH_EXT;
	else
		args.tf.command = ATA_CMD_FLUSH;
	args.tf_flags = IDE_TFLAG_TF | IDE_TFLAG_DEVICE;
	return ide_no_data_taskfile(drive, &args);
}

ide_devset_get(acoustic, acoustic);

static int set_acoustic(ide_drive_t *drive, int arg)
{
	if (arg < 0 || arg > 254)
		return -EINVAL;

	ide_do_setfeature(drive,
		arg ? SETFEATURES_AAM_ON : SETFEATURES_AAM_OFF, arg);

	drive->acoustic = arg;

	return 0;
}

ide_devset_get_flag(addressing, IDE_DFLAG_LBA48);

/*
 * drive->addressing:
 *	0: 28-bit
 *	1: 48-bit
 *	2: 48-bit capable doing 28-bit
 */
static int set_addressing(ide_drive_t *drive, int arg)
{
	if (arg < 0 || arg > 2)
		return -EINVAL;

	if (arg && ((drive->hwif->host_flags & IDE_HFLAG_NO_LBA48) ||
	    ata_id_lba48_enabled(drive->id) == 0))
		return -EIO;

	if (arg == 2)
		arg = 0;

	if (arg)
		drive->dev_flags |= IDE_DFLAG_LBA48;
	else
		drive->dev_flags &= ~IDE_DFLAG_LBA48;

	return 0;
}

ide_ext_devset_rw(acoustic, acoustic);
ide_ext_devset_rw(address, addressing);
ide_ext_devset_rw(multcount, multcount);
ide_ext_devset_rw(wcache, wcache);

ide_ext_devset_rw_sync(nowerr, nowerr);

static int ide_disk_check(ide_drive_t *drive, const char *s)
{
	return 1;
}

static void ide_disk_setup(ide_drive_t *drive)
{
	struct ide_disk_obj *idkp = drive->driver_data;
<<<<<<< HEAD
=======
	struct request_queue *q = drive->queue;
>>>>>>> 57f8f7b6
	ide_hwif_t *hwif = drive->hwif;
	u16 *id = drive->id;
	char *m = (char *)&id[ATA_ID_PROD];
	unsigned long long capacity;

	ide_proc_register_driver(drive, idkp->driver);

	if ((drive->dev_flags & IDE_DFLAG_ID_READ) == 0)
		return;

	if (drive->dev_flags & IDE_DFLAG_REMOVABLE) {
		/*
		 * Removable disks (eg. SYQUEST); ignore 'WD' drives
		 */
		if (m[0] != 'W' || m[1] != 'D')
			drive->dev_flags |= IDE_DFLAG_DOORLOCKING;
	}

	(void)set_addressing(drive, 1);

	if (drive->dev_flags & IDE_DFLAG_LBA48) {
		int max_s = 2048;

		if (max_s > hwif->rqsize)
			max_s = hwif->rqsize;

		blk_queue_max_sectors(q, max_s);
	}

	printk(KERN_INFO "%s: max request size: %dKiB\n", drive->name,
		q->max_sectors / 2);

<<<<<<< HEAD
=======
	if (ata_id_is_ssd(id) || ata_id_is_cfa(id))
		queue_flag_set_unlocked(QUEUE_FLAG_NONROT, q);

>>>>>>> 57f8f7b6
	/* calculate drive capacity, and select LBA if possible */
	ide_disk_get_capacity(drive);

	/*
	 * if possible, give fdisk access to more of the drive,
	 * by correcting bios_cyls:
	 */
	capacity = ide_gd_capacity(drive);

	if ((drive->dev_flags & IDE_DFLAG_FORCED_GEOM) == 0) {
		if (ata_id_lba48_enabled(drive->id)) {
			/* compatibility */
			drive->bios_sect = 63;
			drive->bios_head = 255;
		}

		if (drive->bios_sect && drive->bios_head) {
			unsigned int cap0 = capacity; /* truncate to 32 bits */
			unsigned int cylsz, cyl;

			if (cap0 != capacity)
				drive->bios_cyl = 65535;
			else {
				cylsz = drive->bios_sect * drive->bios_head;
				cyl = cap0 / cylsz;
				if (cyl > 65535)
					cyl = 65535;
				if (cyl > drive->bios_cyl)
					drive->bios_cyl = cyl;
			}
		}
	}
	printk(KERN_INFO "%s: %llu sectors (%llu MB)",
			 drive->name, capacity, sectors_to_MB(capacity));

	/* Only print cache size when it was specified */
	if (id[ATA_ID_BUF_SIZE])
		printk(KERN_CONT " w/%dKiB Cache", id[ATA_ID_BUF_SIZE] / 2);

	printk(KERN_CONT ", CHS=%d/%d/%d\n",
			 drive->bios_cyl, drive->bios_head, drive->bios_sect);

	/* write cache enabled? */
	if ((id[ATA_ID_CSFO] & 1) || ata_id_wcache_enabled(id))
		drive->dev_flags |= IDE_DFLAG_WCACHE;

	set_wcache(drive, 1);

	if ((drive->dev_flags & IDE_DFLAG_LBA) == 0 &&
	    (drive->head == 0 || drive->head > 16)) {
		printk(KERN_ERR "%s: invalid geometry: %d physical heads?\n",
			drive->name, drive->head);
		drive->dev_flags &= ~IDE_DFLAG_ATTACH;
	} else
		drive->dev_flags |= IDE_DFLAG_ATTACH;
}

static void ide_disk_flush(ide_drive_t *drive)
{
	if (ata_id_flush_enabled(drive->id) == 0 ||
	    (drive->dev_flags & IDE_DFLAG_WCACHE) == 0)
		return;

	if (do_idedisk_flushcache(drive))
		printk(KERN_INFO "%s: wcache flush failed!\n", drive->name);
}

static int ide_disk_init_media(ide_drive_t *drive, struct gendisk *disk)
{
	return 0;
}

static int ide_disk_set_doorlock(ide_drive_t *drive, struct gendisk *disk,
				 int on)
{
	ide_task_t task;
	int ret;

	if ((drive->dev_flags & IDE_DFLAG_DOORLOCKING) == 0)
		return 0;

	memset(&task, 0, sizeof(task));
	task.tf.command = on ? ATA_CMD_MEDIA_LOCK : ATA_CMD_MEDIA_UNLOCK;
	task.tf_flags = IDE_TFLAG_TF | IDE_TFLAG_DEVICE;

	ret = ide_no_data_taskfile(drive, &task);

	if (ret)
		drive->dev_flags &= ~IDE_DFLAG_DOORLOCKING;

	return ret;
}

const struct ide_disk_ops ide_ata_disk_ops = {
	.check		= ide_disk_check,
	.get_capacity	= ide_disk_get_capacity,
	.setup		= ide_disk_setup,
	.flush		= ide_disk_flush,
	.init_media	= ide_disk_init_media,
	.set_doorlock	= ide_disk_set_doorlock,
	.do_request	= ide_do_rw_disk,
	.end_request	= ide_end_request,
	.ioctl		= ide_disk_ioctl,
};<|MERGE_RESOLUTION|>--- conflicted
+++ resolved
@@ -600,10 +600,7 @@
 static void ide_disk_setup(ide_drive_t *drive)
 {
 	struct ide_disk_obj *idkp = drive->driver_data;
-<<<<<<< HEAD
-=======
 	struct request_queue *q = drive->queue;
->>>>>>> 57f8f7b6
 	ide_hwif_t *hwif = drive->hwif;
 	u16 *id = drive->id;
 	char *m = (char *)&id[ATA_ID_PROD];
@@ -636,12 +633,9 @@
 	printk(KERN_INFO "%s: max request size: %dKiB\n", drive->name,
 		q->max_sectors / 2);
 
-<<<<<<< HEAD
-=======
 	if (ata_id_is_ssd(id) || ata_id_is_cfa(id))
 		queue_flag_set_unlocked(QUEUE_FLAG_NONROT, q);
 
->>>>>>> 57f8f7b6
 	/* calculate drive capacity, and select LBA if possible */
 	ide_disk_get_capacity(drive);
 
