/*
 *  Copyright (C) 2003 ATI Inc. <hyu@ati.com>
 *  Copyright (C) 2004,2007 Bartlomiej Zolnierkiewicz
 */

#include <linux/types.h>
#include <linux/module.h>
#include <linux/kernel.h>
#include <linux/pci.h>
#include <linux/ide.h>
#include <linux/init.h>

#define DRV_NAME "atiixp"

#define ATIIXP_IDE_PIO_TIMING		0x40
#define ATIIXP_IDE_MDMA_TIMING		0x44
#define ATIIXP_IDE_PIO_CONTROL		0x48
#define ATIIXP_IDE_PIO_MODE		0x4a
#define ATIIXP_IDE_UDMA_CONTROL		0x54
#define ATIIXP_IDE_UDMA_MODE		0x56

typedef struct {
	u8 command_width;
	u8 recover_width;
} atiixp_ide_timing;

static atiixp_ide_timing pio_timing[] = {
	{ 0x05, 0x0d },
	{ 0x04, 0x07 },
	{ 0x03, 0x04 },
	{ 0x02, 0x02 },
	{ 0x02, 0x00 },
};

static atiixp_ide_timing mdma_timing[] = {
	{ 0x07, 0x07 },
	{ 0x02, 0x01 },
	{ 0x02, 0x00 },
};

static DEFINE_SPINLOCK(atiixp_lock);

/**
 *	atiixp_set_pio_mode	-	set host controller for PIO mode
 *	@drive: drive
 *	@pio: PIO mode number
 *
 *	Set the interface PIO mode.
 */

static void atiixp_set_pio_mode(ide_drive_t *drive, const u8 pio)
{
	struct pci_dev *dev = to_pci_dev(drive->hwif->dev);
	unsigned long flags;
	int timing_shift = (drive->dn ^ 1) * 8;
	u32 pio_timing_data;
	u16 pio_mode_data;

	spin_lock_irqsave(&atiixp_lock, flags);

	pci_read_config_word(dev, ATIIXP_IDE_PIO_MODE, &pio_mode_data);
	pio_mode_data &= ~(0x07 << (drive->dn * 4));
	pio_mode_data |= (pio << (drive->dn * 4));
	pci_write_config_word(dev, ATIIXP_IDE_PIO_MODE, pio_mode_data);

	pci_read_config_dword(dev, ATIIXP_IDE_PIO_TIMING, &pio_timing_data);
	pio_timing_data &= ~(0xff << timing_shift);
	pio_timing_data |= (pio_timing[pio].recover_width << timing_shift) |
		 (pio_timing[pio].command_width << (timing_shift + 4));
	pci_write_config_dword(dev, ATIIXP_IDE_PIO_TIMING, pio_timing_data);

	spin_unlock_irqrestore(&atiixp_lock, flags);
}

/**
 *	atiixp_set_dma_mode	-	set host controller for DMA mode
 *	@drive: drive
 *	@speed: DMA mode
 *
 *	Set a ATIIXP host controller to the desired DMA mode.  This involves
 *	programming the right timing data into the PCI configuration space.
 */

static void atiixp_set_dma_mode(ide_drive_t *drive, const u8 speed)
{
	struct pci_dev *dev = to_pci_dev(drive->hwif->dev);
	unsigned long flags;
	int timing_shift = (drive->dn ^ 1) * 8;
	u32 tmp32;
	u16 tmp16;
	u16 udma_ctl = 0;

	spin_lock_irqsave(&atiixp_lock, flags);

	pci_read_config_word(dev, ATIIXP_IDE_UDMA_CONTROL, &udma_ctl);

	if (speed >= XFER_UDMA_0) {
		pci_read_config_word(dev, ATIIXP_IDE_UDMA_MODE, &tmp16);
		tmp16 &= ~(0x07 << (drive->dn * 4));
		tmp16 |= ((speed & 0x07) << (drive->dn * 4));
		pci_write_config_word(dev, ATIIXP_IDE_UDMA_MODE, tmp16);

		udma_ctl |= (1 << drive->dn);
	} else if (speed >= XFER_MW_DMA_0) {
		u8 i = speed & 0x03;

		pci_read_config_dword(dev, ATIIXP_IDE_MDMA_TIMING, &tmp32);
		tmp32 &= ~(0xff << timing_shift);
		tmp32 |= (mdma_timing[i].recover_width << timing_shift) |
			 (mdma_timing[i].command_width << (timing_shift + 4));
		pci_write_config_dword(dev, ATIIXP_IDE_MDMA_TIMING, tmp32);

		udma_ctl &= ~(1 << drive->dn);
	}

	pci_write_config_word(dev, ATIIXP_IDE_UDMA_CONTROL, udma_ctl);

	spin_unlock_irqrestore(&atiixp_lock, flags);
}

static u8 atiixp_cable_detect(ide_hwif_t *hwif)
{
	struct pci_dev *pdev = to_pci_dev(hwif->dev);
	u8 udma_mode = 0, ch = hwif->channel;

	pci_read_config_byte(pdev, ATIIXP_IDE_UDMA_MODE + ch, &udma_mode);

	if ((udma_mode & 0x07) >= 0x04 || (udma_mode & 0x70) >= 0x40)
		return ATA_CBL_PATA80;
	else
		return ATA_CBL_PATA40;
}

static const struct ide_port_ops atiixp_port_ops = {
	.set_pio_mode		= atiixp_set_pio_mode,
	.set_dma_mode		= atiixp_set_dma_mode,
	.cable_detect		= atiixp_cable_detect,
};

static const struct ide_port_info atiixp_pci_info[] __devinitdata = {
	{	/* 0: IXP200/300/400/700 */
		.name		= DRV_NAME,
		.enablebits	= {{0x48,0x01,0x00}, {0x48,0x08,0x00}},
		.port_ops	= &atiixp_port_ops,
		.pio_mask	= ATA_PIO4,
		.mwdma_mask	= ATA_MWDMA2,
		.udma_mask	= ATA_UDMA5,
	},
	{	/* 1: IXP600 */
		.name		= DRV_NAME,
		.enablebits	= {{0x48,0x01,0x00}, {0x00,0x00,0x00}},
		.port_ops	= &atiixp_port_ops,
		.host_flags	= IDE_HFLAG_SINGLE,
		.pio_mask	= ATA_PIO4,
		.mwdma_mask	= ATA_MWDMA2,
		.udma_mask	= ATA_UDMA5,
 	},
};

/**
 *	atiixp_init_one	-	called when a ATIIXP is found
 *	@dev: the atiixp device
 *	@id: the matching pci id
 *
 *	Called when the PCI registration layer (or the IDE initialization)
 *	finds a device matching our IDE device tables.
 */

static int __devinit atiixp_init_one(struct pci_dev *dev, const struct pci_device_id *id)
{
	return ide_pci_init_one(dev, &atiixp_pci_info[id->driver_data], NULL);
}

static const struct pci_device_id atiixp_pci_tbl[] = {
	{ PCI_VDEVICE(ATI, PCI_DEVICE_ID_ATI_IXP200_IDE), 0 },
	{ PCI_VDEVICE(ATI, PCI_DEVICE_ID_ATI_IXP300_IDE), 0 },
	{ PCI_VDEVICE(ATI, PCI_DEVICE_ID_ATI_IXP400_IDE), 0 },
	{ PCI_VDEVICE(ATI, PCI_DEVICE_ID_ATI_IXP600_IDE), 1 },
	{ PCI_VDEVICE(ATI, PCI_DEVICE_ID_ATI_IXP700_IDE), 0 },
<<<<<<< HEAD
	{ PCI_VDEVICE(AMD, PCI_DEVICE_ID_AMD_SB900_IDE), 0 },
=======
	{ PCI_VDEVICE(AMD, PCI_DEVICE_ID_AMD_HUDSON2_IDE), 0 },
>>>>>>> 25d27ede
	{ 0, },
};
MODULE_DEVICE_TABLE(pci, atiixp_pci_tbl);

static struct pci_driver atiixp_pci_driver = {
	.name		= "ATIIXP_IDE",
	.id_table	= atiixp_pci_tbl,
	.probe		= atiixp_init_one,
	.remove		= ide_pci_remove,
	.suspend	= ide_pci_suspend,
	.resume		= ide_pci_resume,
};

static int __init atiixp_ide_init(void)
{
	return ide_pci_register_driver(&atiixp_pci_driver);
}

static void __exit atiixp_ide_exit(void)
{
	pci_unregister_driver(&atiixp_pci_driver);
}

module_init(atiixp_ide_init);
module_exit(atiixp_ide_exit);

MODULE_AUTHOR("HUI YU");
MODULE_DESCRIPTION("PCI driver module for ATI IXP IDE");
MODULE_LICENSE("GPL");<|MERGE_RESOLUTION|>--- conflicted
+++ resolved
@@ -177,11 +177,7 @@
 	{ PCI_VDEVICE(ATI, PCI_DEVICE_ID_ATI_IXP400_IDE), 0 },
 	{ PCI_VDEVICE(ATI, PCI_DEVICE_ID_ATI_IXP600_IDE), 1 },
 	{ PCI_VDEVICE(ATI, PCI_DEVICE_ID_ATI_IXP700_IDE), 0 },
-<<<<<<< HEAD
-	{ PCI_VDEVICE(AMD, PCI_DEVICE_ID_AMD_SB900_IDE), 0 },
-=======
 	{ PCI_VDEVICE(AMD, PCI_DEVICE_ID_AMD_HUDSON2_IDE), 0 },
->>>>>>> 25d27ede
 	{ 0, },
 };
 MODULE_DEVICE_TABLE(pci, atiixp_pci_tbl);
