--- conflicted
+++ resolved
@@ -369,11 +369,7 @@
 							     ATA_UDMA5;
 
 	/* Register the IDE interface with Linux */
-<<<<<<< HEAD
-	rc = ide_host_add(&palm_bk3710_port_info, hws, NULL);
-=======
 	rc = ide_host_add(&palm_bk3710_port_info, hws, 1, NULL);
->>>>>>> 533ac12e
 	if (rc)
 		goto out;
 
