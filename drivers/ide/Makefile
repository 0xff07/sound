--- conflicted
+++ resolved
@@ -37,22 +37,9 @@
 obj-$(CONFIG_IDE_GENERIC)		+= ide-generic.o
 obj-$(CONFIG_BLK_DEV_IDEPNP)		+= ide-pnp.o
 
-<<<<<<< HEAD
-ide-disk_mod-y += ide-disk.o ide-disk_ioctl.o
-=======
 ide-gd_mod-y += ide-gd.o
->>>>>>> 2f5ad54e
 ide-cd_mod-y += ide-cd.o ide-cd_ioctl.o ide-cd_verbose.o
-ide-floppy_mod-y += ide-floppy.o ide-floppy_ioctl.o
 
-<<<<<<< HEAD
-ifeq ($(CONFIG_IDE_PROC_FS), y)
-	ide-disk_mod-y += ide-disk_proc.o
-	ide-floppy_mod-y += ide-floppy_proc.o
-endif
-
-obj-$(CONFIG_BLK_DEV_IDEDISK)		+= ide-disk_mod.o
-=======
 ifeq ($(CONFIG_IDE_GD_ATA), y)
 	ide-gd_mod-y += ide-disk.o ide-disk_ioctl.o
 ifeq ($(CONFIG_IDE_PROC_FS), y)
@@ -68,9 +55,7 @@
 endif
 
 obj-$(CONFIG_IDE_GD)			+= ide-gd_mod.o
->>>>>>> 2f5ad54e
 obj-$(CONFIG_BLK_DEV_IDECD)		+= ide-cd_mod.o
-obj-$(CONFIG_BLK_DEV_IDEFLOPPY)		+= ide-floppy_mod.o
 obj-$(CONFIG_BLK_DEV_IDETAPE)		+= ide-tape.o
 
 ifeq ($(CONFIG_BLK_DEV_IDECS), y)
