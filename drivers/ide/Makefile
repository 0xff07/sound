--- conflicted
+++ resolved
@@ -33,9 +33,6 @@
 obj-$(CONFIG_BLK_DEV_Q40IDE)		+= q40ide.o
 obj-$(CONFIG_BLK_DEV_BUDDHA)		+= buddha.o
 
-<<<<<<< HEAD
-obj-$(CONFIG_IDE)			+= legacy/ pci/
-=======
 obj-$(CONFIG_BLK_DEV_AEC62XX)		+= aec62xx.o
 obj-$(CONFIG_BLK_DEV_ALI15X3)		+= alim15x3.o
 obj-$(CONFIG_BLK_DEV_AMD74XX)		+= amd74xx.o
@@ -71,7 +68,6 @@
 
 # Must appear at the end of the block
 obj-$(CONFIG_BLK_DEV_GENERIC)		+= ide-pci-generic.o
->>>>>>> 57f8f7b6
 
 obj-$(CONFIG_IDEPCI_PCIBUS_ORDER)	+= ide-scan-pci.o
 
@@ -81,11 +77,6 @@
 
 obj-$(CONFIG_IDE_H8300)			+= ide-h8300.o
 
-<<<<<<< HEAD
-obj-$(CONFIG_IDE)			+= ppc/
-obj-$(CONFIG_IDE_H8300)			+= h8300/
-=======
->>>>>>> 57f8f7b6
 obj-$(CONFIG_IDE_GENERIC)		+= ide-generic.o
 obj-$(CONFIG_BLK_DEV_IDEPNP)		+= ide-pnp.o
 
@@ -120,9 +111,5 @@
 
 obj-$(CONFIG_BLK_DEV_IDE_AU1XXX)	+= au1xxx-ide.o
 
-<<<<<<< HEAD
-obj-$(CONFIG_IDE)			+= arm/ mips/
-=======
 obj-$(CONFIG_BLK_DEV_IDE_TX4938)	+= tx4938ide.o
-obj-$(CONFIG_BLK_DEV_IDE_TX4939)	+= tx4939ide.o
->>>>>>> 57f8f7b6
+obj-$(CONFIG_BLK_DEV_IDE_TX4939)	+= tx4939ide.o