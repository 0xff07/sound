--- conflicted
+++ resolved
@@ -191,11 +191,7 @@
 {
 	struct ide_atapi_pc pc;
 
-<<<<<<< HEAD
-	if (drive->atapi_flags & IDE_AFLAG_NO_DOORLOCK)
-=======
 	if ((drive->dev_flags & IDE_DFLAG_DOORLOCKING) == 0)
->>>>>>> 2f5ad54e
 		return 0;
 
 	ide_init_pc(&pc);
