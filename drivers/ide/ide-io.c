--- conflicted
+++ resolved
@@ -699,11 +699,8 @@
 		spin_lock_irq(&hwif->lock);
 		enable_irq(hwif->irq);
 		if (startstop == ide_stopped && hwif->polling == 0) {
-<<<<<<< HEAD
-=======
 			rq_in_flight = hwif->rq;
 			hwif->rq = NULL;
->>>>>>> 533ac12e
 			ide_unlock_port(hwif);
 			plug_device = 1;
 		}
