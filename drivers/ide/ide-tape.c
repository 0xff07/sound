--- conflicted
+++ resolved
@@ -452,10 +452,7 @@
 					 struct ide_atapi_pc *pc)
 {
 	idetape_tape_t *tape = drive->driver_data;
-<<<<<<< HEAD
-=======
 	struct request *rq = drive->hwif->rq;
->>>>>>> 533ac12e
 
 	if (drive->failed_pc == NULL && pc->c[0] != REQUEST_SENSE)
 		drive->failed_pc = pc;
