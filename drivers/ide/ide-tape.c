/*
 * IDE ATAPI streaming tape driver.
 *
 * Copyright (C) 1995-1999  Gadi Oxman <gadio@netvision.net.il>
 * Copyright (C) 2003-2005  Bartlomiej Zolnierkiewicz
 *
 * This driver was constructed as a student project in the software laboratory
 * of the faculty of electrical engineering in the Technion - Israel's
 * Institute Of Technology, with the guide of Avner Lottem and Dr. Ilana David.
 *
 * It is hereby placed under the terms of the GNU general public license.
 * (See linux/COPYING).
 *
 * For a historical changelog see
 * Documentation/ide/ChangeLog.ide-tape.1995-2002
 */

#define DRV_NAME "ide-tape"

#define IDETAPE_VERSION "1.20"

#include <linux/module.h>
#include <linux/types.h>
#include <linux/string.h>
#include <linux/kernel.h>
#include <linux/delay.h>
#include <linux/timer.h>
#include <linux/mm.h>
#include <linux/interrupt.h>
#include <linux/jiffies.h>
#include <linux/major.h>
#include <linux/errno.h>
#include <linux/genhd.h>
#include <linux/slab.h>
#include <linux/pci.h>
#include <linux/ide.h>
#include <linux/smp_lock.h>
#include <linux/completion.h>
#include <linux/bitops.h>
#include <linux/mutex.h>
#include <scsi/scsi.h>

#include <asm/byteorder.h>
#include <linux/irq.h>
#include <linux/uaccess.h>
#include <linux/io.h>
#include <asm/unaligned.h>
#include <linux/mtio.h>

enum {
	/* output errors only */
	DBG_ERR =		(1 << 0),
	/* output all sense key/asc */
	DBG_SENSE =		(1 << 1),
	/* info regarding all chrdev-related procedures */
	DBG_CHRDEV =		(1 << 2),
	/* all remaining procedures */
	DBG_PROCS =		(1 << 3),
};

/* define to see debug info */
#define IDETAPE_DEBUG_LOG		0

#if IDETAPE_DEBUG_LOG
#define debug_log(lvl, fmt, args...)			\
{							\
	if (tape->debug_mask & lvl)			\
	printk(KERN_INFO "ide-tape: " fmt, ## args);	\
}
#else
#define debug_log(lvl, fmt, args...) do {} while (0)
#endif

/**************************** Tunable parameters *****************************/
/*
 * After each failed packet command we issue a request sense command and retry
 * the packet command IDETAPE_MAX_PC_RETRIES times.
 *
 * Setting IDETAPE_MAX_PC_RETRIES to 0 will disable retries.
 */
#define IDETAPE_MAX_PC_RETRIES		3

/*
 * The following parameter is used to select the point in the internal tape fifo
 * in which we will start to refill the buffer. Decreasing the following
 * parameter will improve the system's latency and interactive response, while
 * using a high value might improve system throughput.
 */
#define IDETAPE_FIFO_THRESHOLD		2

/*
 * DSC polling parameters.
 *
 * Polling for DSC (a single bit in the status register) is a very important
 * function in ide-tape. There are two cases in which we poll for DSC:
 *
 * 1. Before a read/write packet command, to ensure that we can transfer data
 * from/to the tape's data buffers, without causing an actual media access.
 * In case the tape is not ready yet, we take out our request from the device
 * request queue, so that ide.c could service requests from the other device
 * on the same interface in the meantime.
 *
 * 2. After the successful initialization of a "media access packet command",
 * which is a command that can take a long time to complete (the interval can
 * range from several seconds to even an hour). Again, we postpone our request
 * in the middle to free the bus for the other device. The polling frequency
 * here should be lower than the read/write frequency since those media access
 * commands are slow. We start from a "fast" frequency - IDETAPE_DSC_MA_FAST
 * (1 second), and if we don't receive DSC after IDETAPE_DSC_MA_THRESHOLD
 * (5 min), we switch it to a lower frequency - IDETAPE_DSC_MA_SLOW (1 min).
 *
 * We also set a timeout for the timer, in case something goes wrong. The
 * timeout should be longer then the maximum execution time of a tape operation.
 */

/* DSC timings. */
#define IDETAPE_DSC_RW_MIN		5*HZ/100	/* 50 msec */
#define IDETAPE_DSC_RW_MAX		40*HZ/100	/* 400 msec */
#define IDETAPE_DSC_RW_TIMEOUT		2*60*HZ		/* 2 minutes */
#define IDETAPE_DSC_MA_FAST		2*HZ		/* 2 seconds */
#define IDETAPE_DSC_MA_THRESHOLD	5*60*HZ		/* 5 minutes */
#define IDETAPE_DSC_MA_SLOW		30*HZ		/* 30 seconds */
#define IDETAPE_DSC_MA_TIMEOUT		2*60*60*HZ	/* 2 hours */

/*************************** End of tunable parameters ***********************/

/* tape directions */
enum {
	IDETAPE_DIR_NONE  = (1 << 0),
	IDETAPE_DIR_READ  = (1 << 1),
	IDETAPE_DIR_WRITE = (1 << 2),
};

struct idetape_bh {
	u32 b_size;
	atomic_t b_count;
	struct idetape_bh *b_reqnext;
	char *b_data;
};

/* Tape door status */
#define DOOR_UNLOCKED			0
#define DOOR_LOCKED			1
#define DOOR_EXPLICITLY_LOCKED		2

/* Some defines for the SPACE command */
#define IDETAPE_SPACE_OVER_FILEMARK	1
#define IDETAPE_SPACE_TO_EOD		3

/* Some defines for the LOAD UNLOAD command */
#define IDETAPE_LU_LOAD_MASK		1
#define IDETAPE_LU_RETENSION_MASK	2
#define IDETAPE_LU_EOT_MASK		4

/* Error codes returned in rq->errors to the higher part of the driver. */
#define IDETAPE_ERROR_GENERAL		101
#define IDETAPE_ERROR_FILEMARK		102
#define IDETAPE_ERROR_EOD		103

/* Structures related to the SELECT SENSE / MODE SENSE packet commands. */
#define IDETAPE_BLOCK_DESCRIPTOR	0
#define IDETAPE_CAPABILITIES_PAGE	0x2a

/*
 * Most of our global data which we need to save even as we leave the driver due
 * to an interrupt or a timer event is stored in the struct defined below.
 */
typedef struct ide_tape_obj {
	ide_drive_t	*drive;
	ide_driver_t	*driver;
	struct gendisk	*disk;
	struct kref	kref;

	/*
	 *	failed_pc points to the last failed packet command, or contains
	 *	NULL if we do not need to retry any packet command. This is
	 *	required since an additional packet command is needed before the
	 *	retry, to get detailed information on what went wrong.
	 */
	/* Last failed packet command */
	struct ide_atapi_pc *failed_pc;
	/* used by REQ_IDETAPE_{READ,WRITE} requests */
	struct ide_atapi_pc queued_pc;

	/*
	 * DSC polling variables.
	 *
	 * While polling for DSC we use postponed_rq to postpone the current
	 * request so that ide.c will be able to service pending requests on the
	 * other device. Note that at most we will have only one DSC (usually
	 * data transfer) request in the device request queue.
	 */
	struct request *postponed_rq;
	/* The time in which we started polling for DSC */
	unsigned long dsc_polling_start;
	/* Timer used to poll for dsc */
	struct timer_list dsc_timer;
	/* Read/Write dsc polling frequency */
	unsigned long best_dsc_rw_freq;
	unsigned long dsc_poll_freq;
	unsigned long dsc_timeout;

	/* Read position information */
	u8 partition;
	/* Current block */
	unsigned int first_frame;

	/* Last error information */
	u8 sense_key, asc, ascq;

	/* Character device operation */
	unsigned int minor;
	/* device name */
	char name[4];
	/* Current character device data transfer direction */
	u8 chrdev_dir;

	/* tape block size, usually 512 or 1024 bytes */
	unsigned short blk_size;
	int user_bs_factor;

	/* Copy of the tape's Capabilities and Mechanical Page */
	u8 caps[20];

	/*
	 * Active data transfer request parameters.
	 *
	 * At most, there is only one ide-tape originated data transfer request
	 * in the device request queue. This allows ide.c to easily service
	 * requests from the other device when we postpone our active request.
	 */

	/* Data buffer size chosen based on the tape's recommendation */
	int buffer_size;
	/* merge buffer */
	struct idetape_bh *merge_bh;
	/* size of the merge buffer */
	int merge_bh_size;
	/* pointer to current buffer head within the merge buffer */
	struct idetape_bh *bh;
	char *b_data;
	int b_count;

	int pages_per_buffer;
	/* Wasted space in each stage */
	int excess_bh_size;

	/* protects the ide-tape queue */
	spinlock_t lock;

	/* Measures average tape speed */
	unsigned long avg_time;
	int avg_size;
	int avg_speed;

	/* the door is currently locked */
	int door_locked;
	/* the tape hardware is write protected */
	char drv_write_prot;
	/* the tape is write protected (hardware or opened as read-only) */
	char write_prot;

	u32 debug_mask;
} idetape_tape_t;

static DEFINE_MUTEX(idetape_ref_mutex);

static struct class *idetape_sysfs_class;

static void ide_tape_release(struct kref *);

static struct ide_tape_obj *ide_tape_get(struct gendisk *disk)
{
	struct ide_tape_obj *tape = NULL;

	mutex_lock(&idetape_ref_mutex);
	tape = ide_drv_g(disk, ide_tape_obj);
	if (tape) {
		if (ide_device_get(tape->drive))
			tape = NULL;
		else
			kref_get(&tape->kref);
	}
	mutex_unlock(&idetape_ref_mutex);
	return tape;
}

static void ide_tape_put(struct ide_tape_obj *tape)
{
	ide_drive_t *drive = tape->drive;

	mutex_lock(&idetape_ref_mutex);
	kref_put(&tape->kref, ide_tape_release);
	ide_device_put(drive);
	mutex_unlock(&idetape_ref_mutex);
}

/*
 * The variables below are used for the character device interface. Additional
 * state variables are defined in our ide_drive_t structure.
 */
static struct ide_tape_obj *idetape_devs[MAX_HWIFS * MAX_DRIVES];

static struct ide_tape_obj *ide_tape_chrdev_get(unsigned int i)
{
	struct ide_tape_obj *tape = NULL;

	mutex_lock(&idetape_ref_mutex);
	tape = idetape_devs[i];
	if (tape)
		kref_get(&tape->kref);
	mutex_unlock(&idetape_ref_mutex);
	return tape;
}

static void idetape_input_buffers(ide_drive_t *drive, struct ide_atapi_pc *pc,
				  unsigned int bcount)
{
	struct idetape_bh *bh = pc->bh;
	int count;

	while (bcount) {
		if (bh == NULL) {
			printk(KERN_ERR "ide-tape: bh == NULL in "
				"idetape_input_buffers\n");
			ide_pad_transfer(drive, 0, bcount);
			return;
		}
		count = min(
			(unsigned int)(bh->b_size - atomic_read(&bh->b_count)),
			bcount);
		drive->hwif->tp_ops->input_data(drive, NULL, bh->b_data +
					atomic_read(&bh->b_count), count);
		bcount -= count;
		atomic_add(count, &bh->b_count);
		if (atomic_read(&bh->b_count) == bh->b_size) {
			bh = bh->b_reqnext;
			if (bh)
				atomic_set(&bh->b_count, 0);
		}
	}
	pc->bh = bh;
}

static void idetape_output_buffers(ide_drive_t *drive, struct ide_atapi_pc *pc,
				   unsigned int bcount)
{
	struct idetape_bh *bh = pc->bh;
	int count;

	while (bcount) {
		if (bh == NULL) {
			printk(KERN_ERR "ide-tape: bh == NULL in %s\n",
					__func__);
			return;
		}
		count = min((unsigned int)pc->b_count, (unsigned int)bcount);
		drive->hwif->tp_ops->output_data(drive, NULL, pc->b_data, count);
		bcount -= count;
		pc->b_data += count;
		pc->b_count -= count;
		if (!pc->b_count) {
			bh = bh->b_reqnext;
			pc->bh = bh;
			if (bh) {
				pc->b_data = bh->b_data;
				pc->b_count = atomic_read(&bh->b_count);
			}
		}
	}
}

static void idetape_update_buffers(ide_drive_t *drive, struct ide_atapi_pc *pc)
{
	struct idetape_bh *bh = pc->bh;
	int count;
	unsigned int bcount = pc->xferred;

	if (pc->flags & PC_FLAG_WRITING)
		return;
	while (bcount) {
		if (bh == NULL) {
			printk(KERN_ERR "ide-tape: bh == NULL in %s\n",
					__func__);
			return;
		}
		count = min((unsigned int)bh->b_size, (unsigned int)bcount);
		atomic_set(&bh->b_count, count);
		if (atomic_read(&bh->b_count) == bh->b_size)
			bh = bh->b_reqnext;
		bcount -= count;
	}
	pc->bh = bh;
}

/*
 * called on each failed packet command retry to analyze the request sense. We
 * currently do not utilize this information.
 */
static void idetape_analyze_error(ide_drive_t *drive, u8 *sense)
{
	idetape_tape_t *tape = drive->driver_data;
	struct ide_atapi_pc *pc = tape->failed_pc;

	tape->sense_key = sense[2] & 0xF;
	tape->asc       = sense[12];
	tape->ascq      = sense[13];

	debug_log(DBG_ERR, "pc = %x, sense key = %x, asc = %x, ascq = %x\n",
		 pc->c[0], tape->sense_key, tape->asc, tape->ascq);

	/* Correct pc->xferred by asking the tape.	 */
	if (pc->flags & PC_FLAG_DMA_ERROR) {
		pc->xferred = pc->req_xfer -
			tape->blk_size *
			get_unaligned_be32(&sense[3]);
		idetape_update_buffers(drive, pc);
	}

	/*
	 * If error was the result of a zero-length read or write command,
	 * with sense key=5, asc=0x22, ascq=0, let it slide.  Some drives
	 * (i.e. Seagate STT3401A Travan) don't support 0-length read/writes.
	 */
	if ((pc->c[0] == READ_6 || pc->c[0] == WRITE_6)
	    /* length == 0 */
	    && pc->c[4] == 0 && pc->c[3] == 0 && pc->c[2] == 0) {
		if (tape->sense_key == 5) {
			/* don't report an error, everything's ok */
			pc->error = 0;
			/* don't retry read/write */
			pc->flags |= PC_FLAG_ABORT;
		}
	}
	if (pc->c[0] == READ_6 && (sense[2] & 0x80)) {
		pc->error = IDETAPE_ERROR_FILEMARK;
		pc->flags |= PC_FLAG_ABORT;
	}
	if (pc->c[0] == WRITE_6) {
		if ((sense[2] & 0x40) || (tape->sense_key == 0xd
		     && tape->asc == 0x0 && tape->ascq == 0x2)) {
			pc->error = IDETAPE_ERROR_EOD;
			pc->flags |= PC_FLAG_ABORT;
		}
	}
	if (pc->c[0] == READ_6 || pc->c[0] == WRITE_6) {
		if (tape->sense_key == 8) {
			pc->error = IDETAPE_ERROR_EOD;
			pc->flags |= PC_FLAG_ABORT;
		}
		if (!(pc->flags & PC_FLAG_ABORT) &&
		    pc->xferred)
			pc->retries = IDETAPE_MAX_PC_RETRIES + 1;
	}
}

/* Free data buffers completely. */
static void ide_tape_kfree_buffer(idetape_tape_t *tape)
{
	struct idetape_bh *prev_bh, *bh = tape->merge_bh;

	while (bh) {
		u32 size = bh->b_size;

		while (size) {
			unsigned int order = fls(size >> PAGE_SHIFT)-1;

			if (bh->b_data)
				free_pages((unsigned long)bh->b_data, order);

			size &= (order-1);
			bh->b_data += (1 << order) * PAGE_SIZE;
		}
		prev_bh = bh;
		bh = bh->b_reqnext;
		kfree(prev_bh);
	}
}

static int idetape_end_request(ide_drive_t *drive, int uptodate, int nr_sects)
{
	struct request *rq = HWGROUP(drive)->rq;
	idetape_tape_t *tape = drive->driver_data;
	unsigned long flags;
	int error;

	debug_log(DBG_PROCS, "Enter %s\n", __func__);

	switch (uptodate) {
	case 0:	error = IDETAPE_ERROR_GENERAL; break;
	case 1: error = 0; break;
	default: error = uptodate;
	}
	rq->errors = error;
	if (error)
		tape->failed_pc = NULL;

	if (!blk_special_request(rq)) {
		ide_end_request(drive, uptodate, nr_sects);
		return 0;
	}

	spin_lock_irqsave(&tape->lock, flags);

	ide_end_drive_cmd(drive, 0, 0);

	spin_unlock_irqrestore(&tape->lock, flags);
	return 0;
}

static void ide_tape_handle_dsc(ide_drive_t *);

static void ide_tape_callback(ide_drive_t *drive, int dsc)
{
	idetape_tape_t *tape = drive->driver_data;
	struct ide_atapi_pc *pc = drive->pc;
	int uptodate = pc->error ? 0 : 1;

	debug_log(DBG_PROCS, "Enter %s\n", __func__);

	if (dsc)
		ide_tape_handle_dsc(drive);

	if (tape->failed_pc == pc)
		tape->failed_pc = NULL;

	if (pc->c[0] == REQUEST_SENSE) {
		if (uptodate)
			idetape_analyze_error(drive, pc->buf);
		else
			printk(KERN_ERR "ide-tape: Error in REQUEST SENSE "
					"itself - Aborting request!\n");
	} else if (pc->c[0] == READ_6 || pc->c[0] == WRITE_6) {
		struct request *rq = drive->hwif->hwgroup->rq;
		int blocks = pc->xferred / tape->blk_size;

		tape->avg_size += blocks * tape->blk_size;

		if (time_after_eq(jiffies, tape->avg_time + HZ)) {
			tape->avg_speed = tape->avg_size * HZ /
				(jiffies - tape->avg_time) / 1024;
			tape->avg_size = 0;
			tape->avg_time = jiffies;
		}

		tape->first_frame += blocks;
		rq->current_nr_sectors -= blocks;

		if (pc->error)
			uptodate = pc->error;
	} else if (pc->c[0] == READ_POSITION && uptodate) {
		u8 *readpos = pc->buf;

		debug_log(DBG_SENSE, "BOP - %s\n",
				(readpos[0] & 0x80) ? "Yes" : "No");
		debug_log(DBG_SENSE, "EOP - %s\n",
				(readpos[0] & 0x40) ? "Yes" : "No");

		if (readpos[0] & 0x4) {
			printk(KERN_INFO "ide-tape: Block location is unknown"
					 "to the tape\n");
			clear_bit(IDE_AFLAG_ADDRESS_VALID, &drive->atapi_flags);
			uptodate = 0;
		} else {
			debug_log(DBG_SENSE, "Block Location - %u\n",
					be32_to_cpup((__be32 *)&readpos[4]));

			tape->partition = readpos[1];
			tape->first_frame = be32_to_cpup((__be32 *)&readpos[4]);
			set_bit(IDE_AFLAG_ADDRESS_VALID, &drive->atapi_flags);
		}
	}

	idetape_end_request(drive, uptodate, 0);
}

/*
 * Postpone the current request so that ide.c will be able to service requests
 * from another device on the same hwgroup while we are polling for DSC.
 */
static void idetape_postpone_request(ide_drive_t *drive)
{
	idetape_tape_t *tape = drive->driver_data;

	debug_log(DBG_PROCS, "Enter %s\n", __func__);

	tape->postponed_rq = HWGROUP(drive)->rq;
	ide_stall_queue(drive, tape->dsc_poll_freq);
}

static void ide_tape_handle_dsc(ide_drive_t *drive)
{
	idetape_tape_t *tape = drive->driver_data;

	/* Media access command */
	tape->dsc_polling_start = jiffies;
	tape->dsc_poll_freq = IDETAPE_DSC_MA_FAST;
	tape->dsc_timeout = jiffies + IDETAPE_DSC_MA_TIMEOUT;
	/* Allow ide.c to handle other requests */
	idetape_postpone_request(drive);
}

static int ide_tape_io_buffers(ide_drive_t *drive, struct ide_atapi_pc *pc,
				unsigned int bcount, int write)
{
	if (write)
		idetape_output_buffers(drive, pc, bcount);
	else
		idetape_input_buffers(drive, pc, bcount);

	return bcount;
}

/*
 * Packet Command Interface
 *
 * The current Packet Command is available in drive->pc, and will not change
 * until we finish handling it. Each packet command is associated with a
 * callback function that will be called when the command is finished.
 *
 * The handling will be done in three stages:
 *
 * 1. idetape_issue_pc will send the packet command to the drive, and will set
 * the interrupt handler to ide_pc_intr.
 *
 * 2. On each interrupt, ide_pc_intr will be called. This step will be
 * repeated until the device signals us that no more interrupts will be issued.
 *
 * 3. ATAPI Tape media access commands have immediate status with a delayed
 * process. In case of a successful initiation of a media access packet command,
 * the DSC bit will be set when the actual execution of the command is finished.
 * Since the tape drive will not issue an interrupt, we have to poll for this
 * event. In this case, we define the request as "low priority request" by
 * setting rq_status to IDETAPE_RQ_POSTPONED, set a timer to poll for DSC and
 * exit the driver.
 *
 * ide.c will then give higher priority to requests which originate from the
 * other device, until will change rq_status to RQ_ACTIVE.
 *
 * 4. When the packet command is finished, it will be checked for errors.
 *
 * 5. In case an error was found, we queue a request sense packet command in
 * front of the request queue and retry the operation up to
 * IDETAPE_MAX_PC_RETRIES times.
 *
 * 6. In case no error was found, or we decided to give up and not to retry
 * again, the callback function will be called and then we will handle the next
 * request.
 */

static ide_startstop_t idetape_issue_pc(ide_drive_t *drive,
		struct ide_atapi_pc *pc)
{
	idetape_tape_t *tape = drive->driver_data;

	if (drive->pc->c[0] == REQUEST_SENSE &&
	    pc->c[0] == REQUEST_SENSE) {
		printk(KERN_ERR "ide-tape: possible ide-tape.c bug - "
			"Two request sense in serial were issued\n");
	}

	if (tape->failed_pc == NULL && pc->c[0] != REQUEST_SENSE)
		tape->failed_pc = pc;

	/* Set the current packet command */
	drive->pc = pc;

	if (pc->retries > IDETAPE_MAX_PC_RETRIES ||
		(pc->flags & PC_FLAG_ABORT)) {
		/*
		 * We will "abort" retrying a packet command in case legitimate
		 * error code was received (crossing a filemark, or end of the
		 * media, for example).
		 */
		if (!(pc->flags & PC_FLAG_ABORT)) {
			if (!(pc->c[0] == TEST_UNIT_READY &&
			      tape->sense_key == 2 && tape->asc == 4 &&
			     (tape->ascq == 1 || tape->ascq == 8))) {
				printk(KERN_ERR "ide-tape: %s: I/O error, "
						"pc = %2x, key = %2x, "
						"asc = %2x, ascq = %2x\n",
						tape->name, pc->c[0],
						tape->sense_key, tape->asc,
						tape->ascq);
			}
			/* Giving up */
			pc->error = IDETAPE_ERROR_GENERAL;
		}
		tape->failed_pc = NULL;
		drive->pc_callback(drive, 0);
		return ide_stopped;
	}
	debug_log(DBG_SENSE, "Retry #%d, cmd = %02X\n", pc->retries, pc->c[0]);

	pc->retries++;

	return ide_issue_pc(drive, WAIT_TAPE_CMD, NULL);
}

/* A mode sense command is used to "sense" tape parameters. */
static void idetape_create_mode_sense_cmd(struct ide_atapi_pc *pc, u8 page_code)
{
	ide_init_pc(pc);
	pc->c[0] = MODE_SENSE;
	if (page_code != IDETAPE_BLOCK_DESCRIPTOR)
		/* DBD = 1 - Don't return block descriptors */
		pc->c[1] = 8;
	pc->c[2] = page_code;
	/*
	 * Changed pc->c[3] to 0 (255 will at best return unused info).
	 *
	 * For SCSI this byte is defined as subpage instead of high byte
	 * of length and some IDE drives seem to interpret it this way
	 * and return an error when 255 is used.
	 */
	pc->c[3] = 0;
	/* We will just discard data in that case */
	pc->c[4] = 255;
	if (page_code == IDETAPE_BLOCK_DESCRIPTOR)
		pc->req_xfer = 12;
	else if (page_code == IDETAPE_CAPABILITIES_PAGE)
		pc->req_xfer = 24;
	else
		pc->req_xfer = 50;
}

static ide_startstop_t idetape_media_access_finished(ide_drive_t *drive)
{
	ide_hwif_t *hwif = drive->hwif;
	idetape_tape_t *tape = drive->driver_data;
	struct ide_atapi_pc *pc = drive->pc;
	u8 stat;

	stat = hwif->tp_ops->read_status(hwif);

	if (stat & ATA_DSC) {
		if (stat & ATA_ERR) {
			/* Error detected */
			if (pc->c[0] != TEST_UNIT_READY)
				printk(KERN_ERR "ide-tape: %s: I/O error, ",
						tape->name);
			/* Retry operation */
			ide_retry_pc(drive, tape->disk);
			return ide_stopped;
		}
		pc->error = 0;
	} else {
		pc->error = IDETAPE_ERROR_GENERAL;
		tape->failed_pc = NULL;
	}
	drive->pc_callback(drive, 0);
	return ide_stopped;
}

static void ide_tape_create_rw_cmd(idetape_tape_t *tape,
				   struct ide_atapi_pc *pc, struct request *rq,
				   u8 opcode)
{
	struct idetape_bh *bh = (struct idetape_bh *)rq->special;
	unsigned int length = rq->current_nr_sectors;

	ide_init_pc(pc);
	put_unaligned(cpu_to_be32(length), (unsigned int *) &pc->c[1]);
	pc->c[1] = 1;
	pc->bh = bh;
	pc->buf = NULL;
	pc->buf_size = length * tape->blk_size;
	pc->req_xfer = pc->buf_size;
	if (pc->req_xfer == tape->buffer_size)
		pc->flags |= PC_FLAG_DMA_OK;

	if (opcode == READ_6) {
		pc->c[0] = READ_6;
		atomic_set(&bh->b_count, 0);
	} else if (opcode == WRITE_6) {
		pc->c[0] = WRITE_6;
		pc->flags |= PC_FLAG_WRITING;
		pc->b_data = bh->b_data;
		pc->b_count = atomic_read(&bh->b_count);
	}

	memcpy(rq->cmd, pc->c, 12);
}

static ide_startstop_t idetape_do_request(ide_drive_t *drive,
					  struct request *rq, sector_t block)
{
	ide_hwif_t *hwif = drive->hwif;
	idetape_tape_t *tape = drive->driver_data;
	struct ide_atapi_pc *pc = NULL;
	struct request *postponed_rq = tape->postponed_rq;
	u8 stat;

	debug_log(DBG_SENSE, "sector: %llu, nr_sectors: %lu,"
			" current_nr_sectors: %u\n",
			(unsigned long long)rq->sector, rq->nr_sectors,
			rq->current_nr_sectors);

	if (!blk_special_request(rq)) {
		/* We do not support buffer cache originated requests. */
		printk(KERN_NOTICE "ide-tape: %s: Unsupported request in "
			"request queue (%d)\n", drive->name, rq->cmd_type);
		ide_end_request(drive, 0, 0);
		return ide_stopped;
	}

	/* Retry a failed packet command */
	if (tape->failed_pc && drive->pc->c[0] == REQUEST_SENSE) {
		pc = tape->failed_pc;
		goto out;
	}

	if (postponed_rq != NULL)
		if (rq != postponed_rq) {
			printk(KERN_ERR "ide-tape: ide-tape.c bug - "
					"Two DSC requests were queued\n");
			idetape_end_request(drive, 0, 0);
			return ide_stopped;
		}

	tape->postponed_rq = NULL;

	/*
	 * If the tape is still busy, postpone our request and service
	 * the other device meanwhile.
	 */
	stat = hwif->tp_ops->read_status(hwif);

	if ((drive->dev_flags & IDE_DFLAG_DSC_OVERLAP) == 0 &&
	    (rq->cmd[13] & REQ_IDETAPE_PC2) == 0)
		set_bit(IDE_AFLAG_IGNORE_DSC, &drive->atapi_flags);

	if (drive->dev_flags & IDE_DFLAG_POST_RESET) {
		set_bit(IDE_AFLAG_IGNORE_DSC, &drive->atapi_flags);
		drive->dev_flags &= ~IDE_DFLAG_POST_RESET;
	}

	if (!test_and_clear_bit(IDE_AFLAG_IGNORE_DSC, &drive->atapi_flags) &&
	    (stat & ATA_DSC) == 0) {
		if (postponed_rq == NULL) {
			tape->dsc_polling_start = jiffies;
			tape->dsc_poll_freq = tape->best_dsc_rw_freq;
			tape->dsc_timeout = jiffies + IDETAPE_DSC_RW_TIMEOUT;
		} else if (time_after(jiffies, tape->dsc_timeout)) {
			printk(KERN_ERR "ide-tape: %s: DSC timeout\n",
				tape->name);
			if (rq->cmd[13] & REQ_IDETAPE_PC2) {
				idetape_media_access_finished(drive);
				return ide_stopped;
			} else {
				return ide_do_reset(drive);
			}
		} else if (time_after(jiffies,
					tape->dsc_polling_start +
					IDETAPE_DSC_MA_THRESHOLD))
			tape->dsc_poll_freq = IDETAPE_DSC_MA_SLOW;
		idetape_postpone_request(drive);
		return ide_stopped;
	}
	if (rq->cmd[13] & REQ_IDETAPE_READ) {
		pc = &tape->queued_pc;
		ide_tape_create_rw_cmd(tape, pc, rq, READ_6);
		goto out;
	}
	if (rq->cmd[13] & REQ_IDETAPE_WRITE) {
		pc = &tape->queued_pc;
		ide_tape_create_rw_cmd(tape, pc, rq, WRITE_6);
		goto out;
	}
	if (rq->cmd[13] & REQ_IDETAPE_PC1) {
		pc = (struct ide_atapi_pc *) rq->buffer;
		rq->cmd[13] &= ~(REQ_IDETAPE_PC1);
		rq->cmd[13] |= REQ_IDETAPE_PC2;
		goto out;
	}
	if (rq->cmd[13] & REQ_IDETAPE_PC2) {
		idetape_media_access_finished(drive);
		return ide_stopped;
	}
	BUG();

out:
	return idetape_issue_pc(drive, pc);
}

/*
 * The function below uses __get_free_pages to allocate a data buffer of size
 * tape->buffer_size (or a bit more). We attempt to combine sequential pages as
 * much as possible.
 *
 * It returns a pointer to the newly allocated buffer, or NULL in case of
 * failure.
 */
static struct idetape_bh *ide_tape_kmalloc_buffer(idetape_tape_t *tape,
						  int full, int clear)
{
	struct idetape_bh *prev_bh, *bh, *merge_bh;
	int pages = tape->pages_per_buffer;
	unsigned int order, b_allocd;
	char *b_data = NULL;

	merge_bh = kmalloc(sizeof(struct idetape_bh), GFP_KERNEL);
	bh = merge_bh;
	if (bh == NULL)
		goto abort;

	order = fls(pages) - 1;
	bh->b_data = (char *) __get_free_pages(GFP_KERNEL, order);
	if (!bh->b_data)
		goto abort;
	b_allocd = (1 << order) * PAGE_SIZE;
	pages &= (order-1);

	if (clear)
		memset(bh->b_data, 0, b_allocd);
	bh->b_reqnext = NULL;
	bh->b_size = b_allocd;
	atomic_set(&bh->b_count, full ? bh->b_size : 0);

	while (pages) {
		order = fls(pages) - 1;
		b_data = (char *) __get_free_pages(GFP_KERNEL, order);
		if (!b_data)
			goto abort;
		b_allocd = (1 << order) * PAGE_SIZE;

		if (clear)
			memset(b_data, 0, b_allocd);

		/* newly allocated page frames below buffer header or ...*/
		if (bh->b_data == b_data + b_allocd) {
			bh->b_size += b_allocd;
			bh->b_data -= b_allocd;
			if (full)
				atomic_add(b_allocd, &bh->b_count);
			continue;
		}
		/* they are above the header */
		if (b_data == bh->b_data + bh->b_size) {
			bh->b_size += b_allocd;
			if (full)
				atomic_add(b_allocd, &bh->b_count);
			continue;
		}
		prev_bh = bh;
		bh = kmalloc(sizeof(struct idetape_bh), GFP_KERNEL);
		if (!bh) {
			free_pages((unsigned long) b_data, order);
			goto abort;
		}
		bh->b_reqnext = NULL;
		bh->b_data = b_data;
		bh->b_size = b_allocd;
		atomic_set(&bh->b_count, full ? bh->b_size : 0);
		prev_bh->b_reqnext = bh;

		pages &= (order-1);
	}

	bh->b_size -= tape->excess_bh_size;
	if (full)
		atomic_sub(tape->excess_bh_size, &bh->b_count);
	return merge_bh;
abort:
	ide_tape_kfree_buffer(tape);
	return NULL;
}

static int idetape_copy_stage_from_user(idetape_tape_t *tape,
					const char __user *buf, int n)
{
	struct idetape_bh *bh = tape->bh;
	int count;
	int ret = 0;

	while (n) {
		if (bh == NULL) {
			printk(KERN_ERR "ide-tape: bh == NULL in %s\n",
					__func__);
			return 1;
		}
		count = min((unsigned int)
				(bh->b_size - atomic_read(&bh->b_count)),
				(unsigned int)n);
		if (copy_from_user(bh->b_data + atomic_read(&bh->b_count), buf,
				count))
			ret = 1;
		n -= count;
		atomic_add(count, &bh->b_count);
		buf += count;
		if (atomic_read(&bh->b_count) == bh->b_size) {
			bh = bh->b_reqnext;
			if (bh)
				atomic_set(&bh->b_count, 0);
		}
	}
	tape->bh = bh;
	return ret;
}

static int idetape_copy_stage_to_user(idetape_tape_t *tape, char __user *buf,
				      int n)
{
	struct idetape_bh *bh = tape->bh;
	int count;
	int ret = 0;

	while (n) {
		if (bh == NULL) {
			printk(KERN_ERR "ide-tape: bh == NULL in %s\n",
					__func__);
			return 1;
		}
		count = min(tape->b_count, n);
		if  (copy_to_user(buf, tape->b_data, count))
			ret = 1;
		n -= count;
		tape->b_data += count;
		tape->b_count -= count;
		buf += count;
		if (!tape->b_count) {
			bh = bh->b_reqnext;
			tape->bh = bh;
			if (bh) {
				tape->b_data = bh->b_data;
				tape->b_count = atomic_read(&bh->b_count);
			}
		}
	}
	return ret;
}

static void idetape_init_merge_buffer(idetape_tape_t *tape)
{
	struct idetape_bh *bh = tape->merge_bh;
	tape->bh = tape->merge_bh;

	if (tape->chrdev_dir == IDETAPE_DIR_WRITE)
		atomic_set(&bh->b_count, 0);
	else {
		tape->b_data = bh->b_data;
		tape->b_count = atomic_read(&bh->b_count);
	}
}

/*
 * Write a filemark if write_filemark=1. Flush the device buffers without
 * writing a filemark otherwise.
 */
static void idetape_create_write_filemark_cmd(ide_drive_t *drive,
		struct ide_atapi_pc *pc, int write_filemark)
{
	ide_init_pc(pc);
	pc->c[0] = WRITE_FILEMARKS;
	pc->c[4] = write_filemark;
	pc->flags |= PC_FLAG_WAIT_FOR_DSC;
}

static int idetape_wait_ready(ide_drive_t *drive, unsigned long timeout)
{
	idetape_tape_t *tape = drive->driver_data;
	struct gendisk *disk = tape->disk;
	int load_attempted = 0;

	/* Wait for the tape to become ready */
	set_bit(IDE_AFLAG_MEDIUM_PRESENT, &drive->atapi_flags);
	timeout += jiffies;
	while (time_before(jiffies, timeout)) {
		if (ide_do_test_unit_ready(drive, disk) == 0)
			return 0;
		if ((tape->sense_key == 2 && tape->asc == 4 && tape->ascq == 2)
		    || (tape->asc == 0x3A)) {
			/* no media */
			if (load_attempted)
				return -ENOMEDIUM;
			ide_do_start_stop(drive, disk, IDETAPE_LU_LOAD_MASK);
			load_attempted = 1;
		/* not about to be ready */
		} else if (!(tape->sense_key == 2 && tape->asc == 4 &&
			     (tape->ascq == 1 || tape->ascq == 8)))
			return -EIO;
		msleep(100);
	}
	return -EIO;
}

static int idetape_flush_tape_buffers(ide_drive_t *drive)
{
	struct ide_tape_obj *tape = drive->driver_data;
	struct ide_atapi_pc pc;
	int rc;

	idetape_create_write_filemark_cmd(drive, &pc, 0);
	rc = ide_queue_pc_tail(drive, tape->disk, &pc);
	if (rc)
		return rc;
	idetape_wait_ready(drive, 60 * 5 * HZ);
	return 0;
}

static void idetape_create_read_position_cmd(struct ide_atapi_pc *pc)
{
	ide_init_pc(pc);
	pc->c[0] = READ_POSITION;
	pc->req_xfer = 20;
}

static int idetape_read_position(ide_drive_t *drive)
{
	idetape_tape_t *tape = drive->driver_data;
	struct ide_atapi_pc pc;
	int position;

	debug_log(DBG_PROCS, "Enter %s\n", __func__);

	idetape_create_read_position_cmd(&pc);
	if (ide_queue_pc_tail(drive, tape->disk, &pc))
		return -1;
	position = tape->first_frame;
	return position;
}

static void idetape_create_locate_cmd(ide_drive_t *drive,
		struct ide_atapi_pc *pc,
		unsigned int block, u8 partition, int skip)
{
	ide_init_pc(pc);
	pc->c[0] = POSITION_TO_ELEMENT;
	pc->c[1] = 2;
	put_unaligned(cpu_to_be32(block), (unsigned int *) &pc->c[3]);
	pc->c[8] = partition;
	pc->flags |= PC_FLAG_WAIT_FOR_DSC;
}

static void __ide_tape_discard_merge_buffer(ide_drive_t *drive)
{
	idetape_tape_t *tape = drive->driver_data;

	if (tape->chrdev_dir != IDETAPE_DIR_READ)
		return;

	clear_bit(IDE_AFLAG_FILEMARK, &drive->atapi_flags);
	tape->merge_bh_size = 0;
	if (tape->merge_bh != NULL) {
		ide_tape_kfree_buffer(tape);
		tape->merge_bh = NULL;
	}

	tape->chrdev_dir = IDETAPE_DIR_NONE;
}

/*
 * Position the tape to the requested block using the LOCATE packet command.
 * A READ POSITION command is then issued to check where we are positioned. Like
 * all higher level operations, we queue the commands at the tail of the request
 * queue and wait for their completion.
 */
static int idetape_position_tape(ide_drive_t *drive, unsigned int block,
		u8 partition, int skip)
{
	idetape_tape_t *tape = drive->driver_data;
	struct gendisk *disk = tape->disk;
	int retval;
	struct ide_atapi_pc pc;

	if (tape->chrdev_dir == IDETAPE_DIR_READ)
		__ide_tape_discard_merge_buffer(drive);
	idetape_wait_ready(drive, 60 * 5 * HZ);
	idetape_create_locate_cmd(drive, &pc, block, partition, skip);
	retval = ide_queue_pc_tail(drive, disk, &pc);
	if (retval)
		return (retval);

	idetape_create_read_position_cmd(&pc);
	return ide_queue_pc_tail(drive, disk, &pc);
}

static void ide_tape_discard_merge_buffer(ide_drive_t *drive,
					  int restore_position)
{
	idetape_tape_t *tape = drive->driver_data;
	int seek, position;

	__ide_tape_discard_merge_buffer(drive);
	if (restore_position) {
		position = idetape_read_position(drive);
		seek = position > 0 ? position : 0;
		if (idetape_position_tape(drive, seek, 0, 0)) {
			printk(KERN_INFO "ide-tape: %s: position_tape failed in"
					 " %s\n", tape->name, __func__);
			return;
		}
	}
}

/*
 * Generate a read/write request for the block device interface and wait for it
 * to be serviced.
 */
static int idetape_queue_rw_tail(ide_drive_t *drive, int cmd, int blocks,
				 struct idetape_bh *bh)
{
	idetape_tape_t *tape = drive->driver_data;
	struct request *rq;
	int ret, errors;

	debug_log(DBG_SENSE, "%s: cmd=%d\n", __func__, cmd);

	rq = blk_get_request(drive->queue, READ, __GFP_WAIT);
	rq->cmd_type = REQ_TYPE_SPECIAL;
	rq->cmd[13] = cmd;
	rq->rq_disk = tape->disk;
	rq->special = (void *)bh;
	rq->sector = tape->first_frame;
	rq->nr_sectors = blocks;
	rq->current_nr_sectors = blocks;
	blk_execute_rq(drive->queue, tape->disk, rq, 0);

	errors = rq->errors;
	ret = tape->blk_size * (blocks - rq->current_nr_sectors);
	blk_put_request(rq);

	if ((cmd & (REQ_IDETAPE_READ | REQ_IDETAPE_WRITE)) == 0)
		return 0;

	if (tape->merge_bh)
		idetape_init_merge_buffer(tape);
	if (errors == IDETAPE_ERROR_GENERAL)
		return -EIO;
	return ret;
}

static void idetape_create_inquiry_cmd(struct ide_atapi_pc *pc)
{
	ide_init_pc(pc);
	pc->c[0] = INQUIRY;
	pc->c[4] = 254;
	pc->req_xfer = 254;
}

static void idetape_create_rewind_cmd(ide_drive_t *drive,
		struct ide_atapi_pc *pc)
{
	ide_init_pc(pc);
	pc->c[0] = REZERO_UNIT;
	pc->flags |= PC_FLAG_WAIT_FOR_DSC;
}

static void idetape_create_erase_cmd(struct ide_atapi_pc *pc)
{
	ide_init_pc(pc);
	pc->c[0] = ERASE;
	pc->c[1] = 1;
	pc->flags |= PC_FLAG_WAIT_FOR_DSC;
}

static void idetape_create_space_cmd(struct ide_atapi_pc *pc, int count, u8 cmd)
{
	ide_init_pc(pc);
	pc->c[0] = SPACE;
	put_unaligned(cpu_to_be32(count), (unsigned int *) &pc->c[1]);
	pc->c[1] = cmd;
	pc->flags |= PC_FLAG_WAIT_FOR_DSC;
}

/* Queue up a character device originated write request. */
static int idetape_add_chrdev_write_request(ide_drive_t *drive, int blocks)
{
	idetape_tape_t *tape = drive->driver_data;

	debug_log(DBG_CHRDEV, "Enter %s\n", __func__);

	return idetape_queue_rw_tail(drive, REQ_IDETAPE_WRITE,
				     blocks, tape->merge_bh);
}

static void ide_tape_flush_merge_buffer(ide_drive_t *drive)
{
	idetape_tape_t *tape = drive->driver_data;
	int blocks, min;
	struct idetape_bh *bh;

	if (tape->chrdev_dir != IDETAPE_DIR_WRITE) {
		printk(KERN_ERR "ide-tape: bug: Trying to empty merge buffer"
				" but we are not writing.\n");
		return;
	}
	if (tape->merge_bh_size > tape->buffer_size) {
		printk(KERN_ERR "ide-tape: bug: merge_buffer too big\n");
		tape->merge_bh_size = tape->buffer_size;
	}
	if (tape->merge_bh_size) {
		blocks = tape->merge_bh_size / tape->blk_size;
		if (tape->merge_bh_size % tape->blk_size) {
			unsigned int i;

			blocks++;
			i = tape->blk_size - tape->merge_bh_size %
				tape->blk_size;
			bh = tape->bh->b_reqnext;
			while (bh) {
				atomic_set(&bh->b_count, 0);
				bh = bh->b_reqnext;
			}
			bh = tape->bh;
			while (i) {
				if (bh == NULL) {
					printk(KERN_INFO "ide-tape: bug,"
							 " bh NULL\n");
					break;
				}
				min = min(i, (unsigned int)(bh->b_size -
						atomic_read(&bh->b_count)));
				memset(bh->b_data + atomic_read(&bh->b_count),
						0, min);
				atomic_add(min, &bh->b_count);
				i -= min;
				bh = bh->b_reqnext;
			}
		}
		(void) idetape_add_chrdev_write_request(drive, blocks);
		tape->merge_bh_size = 0;
	}
	if (tape->merge_bh != NULL) {
		ide_tape_kfree_buffer(tape);
		tape->merge_bh = NULL;
	}
	tape->chrdev_dir = IDETAPE_DIR_NONE;
}

static int idetape_init_read(ide_drive_t *drive)
{
	idetape_tape_t *tape = drive->driver_data;
	int bytes_read;

	/* Initialize read operation */
	if (tape->chrdev_dir != IDETAPE_DIR_READ) {
		if (tape->chrdev_dir == IDETAPE_DIR_WRITE) {
			ide_tape_flush_merge_buffer(drive);
			idetape_flush_tape_buffers(drive);
		}
		if (tape->merge_bh || tape->merge_bh_size) {
			printk(KERN_ERR "ide-tape: merge_bh_size should be"
					 " 0 now\n");
			tape->merge_bh_size = 0;
		}
		tape->merge_bh = ide_tape_kmalloc_buffer(tape, 0, 0);
		if (!tape->merge_bh)
			return -ENOMEM;
		tape->chrdev_dir = IDETAPE_DIR_READ;

		/*
		 * Issue a read 0 command to ensure that DSC handshake is
		 * switched from completion mode to buffer available mode.
		 * No point in issuing this if DSC overlap isn't supported, some
		 * drives (Seagate STT3401A) will return an error.
		 */
		if (drive->dev_flags & IDE_DFLAG_DSC_OVERLAP) {
			bytes_read = idetape_queue_rw_tail(drive,
							REQ_IDETAPE_READ, 0,
							tape->merge_bh);
			if (bytes_read < 0) {
				ide_tape_kfree_buffer(tape);
				tape->merge_bh = NULL;
				tape->chrdev_dir = IDETAPE_DIR_NONE;
				return bytes_read;
			}
		}
	}

	return 0;
}

/* called from idetape_chrdev_read() to service a chrdev read request. */
static int idetape_add_chrdev_read_request(ide_drive_t *drive, int blocks)
{
	idetape_tape_t *tape = drive->driver_data;

	debug_log(DBG_PROCS, "Enter %s, %d blocks\n", __func__, blocks);

	/* If we are at a filemark, return a read length of 0 */
	if (test_bit(IDE_AFLAG_FILEMARK, &drive->atapi_flags))
		return 0;

	idetape_init_read(drive);

	return idetape_queue_rw_tail(drive, REQ_IDETAPE_READ, blocks,
				     tape->merge_bh);
}

static void idetape_pad_zeros(ide_drive_t *drive, int bcount)
{
	idetape_tape_t *tape = drive->driver_data;
	struct idetape_bh *bh;
	int blocks;

	while (bcount) {
		unsigned int count;

		bh = tape->merge_bh;
		count = min(tape->buffer_size, bcount);
		bcount -= count;
		blocks = count / tape->blk_size;
		while (count) {
			atomic_set(&bh->b_count,
				   min(count, (unsigned int)bh->b_size));
			memset(bh->b_data, 0, atomic_read(&bh->b_count));
			count -= atomic_read(&bh->b_count);
			bh = bh->b_reqnext;
		}
		idetape_queue_rw_tail(drive, REQ_IDETAPE_WRITE, blocks,
				      tape->merge_bh);
	}
}

/*
 * Rewinds the tape to the Beginning Of the current Partition (BOP). We
 * currently support only one partition.
 */
static int idetape_rewind_tape(ide_drive_t *drive)
{
	struct ide_tape_obj *tape = drive->driver_data;
	struct gendisk *disk = tape->disk;
	int retval;
	struct ide_atapi_pc pc;

	debug_log(DBG_SENSE, "Enter %s\n", __func__);

	idetape_create_rewind_cmd(drive, &pc);
	retval = ide_queue_pc_tail(drive, disk, &pc);
	if (retval)
		return retval;

	idetape_create_read_position_cmd(&pc);
	retval = ide_queue_pc_tail(drive, disk, &pc);
	if (retval)
		return retval;
	return 0;
}

/* mtio.h compatible commands should be issued to the chrdev interface. */
static int idetape_blkdev_ioctl(ide_drive_t *drive, unsigned int cmd,
				unsigned long arg)
{
	idetape_tape_t *tape = drive->driver_data;
	void __user *argp = (void __user *)arg;

	struct idetape_config {
		int dsc_rw_frequency;
		int dsc_media_access_frequency;
		int nr_stages;
	} config;

	debug_log(DBG_PROCS, "Enter %s\n", __func__);

	switch (cmd) {
	case 0x0340:
		if (copy_from_user(&config, argp, sizeof(config)))
			return -EFAULT;
		tape->best_dsc_rw_freq = config.dsc_rw_frequency;
		break;
	case 0x0350:
		config.dsc_rw_frequency = (int) tape->best_dsc_rw_freq;
		config.nr_stages = 1;
		if (copy_to_user(argp, &config, sizeof(config)))
			return -EFAULT;
		break;
	default:
		return -EIO;
	}
	return 0;
}

static int idetape_space_over_filemarks(ide_drive_t *drive, short mt_op,
					int mt_count)
{
	idetape_tape_t *tape = drive->driver_data;
	struct gendisk *disk = tape->disk;
	struct ide_atapi_pc pc;
	int retval, count = 0;
	int sprev = !!(tape->caps[4] & 0x20);

	if (mt_count == 0)
		return 0;
	if (MTBSF == mt_op || MTBSFM == mt_op) {
		if (!sprev)
			return -EIO;
		mt_count = -mt_count;
	}

	if (tape->chrdev_dir == IDETAPE_DIR_READ) {
		tape->merge_bh_size = 0;
		if (test_and_clear_bit(IDE_AFLAG_FILEMARK, &drive->atapi_flags))
			++count;
		ide_tape_discard_merge_buffer(drive, 0);
	}

	switch (mt_op) {
	case MTFSF:
	case MTBSF:
		idetape_create_space_cmd(&pc, mt_count - count,
					 IDETAPE_SPACE_OVER_FILEMARK);
		return ide_queue_pc_tail(drive, disk, &pc);
	case MTFSFM:
	case MTBSFM:
		if (!sprev)
			return -EIO;
		retval = idetape_space_over_filemarks(drive, MTFSF,
						      mt_count - count);
		if (retval)
			return retval;
		count = (MTBSFM == mt_op ? 1 : -1);
		return idetape_space_over_filemarks(drive, MTFSF, count);
	default:
		printk(KERN_ERR "ide-tape: MTIO operation %d not supported\n",
				mt_op);
		return -EIO;
	}
}

/*
 * Our character device read / write functions.
 *
 * The tape is optimized to maximize throughput when it is transferring an
 * integral number of the "continuous transfer limit", which is a parameter of
 * the specific tape (26kB on my particular tape, 32kB for Onstream).
 *
 * As of version 1.3 of the driver, the character device provides an abstract
 * continuous view of the media - any mix of block sizes (even 1 byte) on the
 * same backup/restore procedure is supported. The driver will internally
 * convert the requests to the recommended transfer unit, so that an unmatch
 * between the user's block size to the recommended size will only result in a
 * (slightly) increased driver overhead, but will no longer hit performance.
 * This is not applicable to Onstream.
 */
static ssize_t idetape_chrdev_read(struct file *file, char __user *buf,
				   size_t count, loff_t *ppos)
{
	struct ide_tape_obj *tape = file->private_data;
	ide_drive_t *drive = tape->drive;
	ssize_t bytes_read, temp, actually_read = 0, rc;
	ssize_t ret = 0;
	u16 ctl = *(u16 *)&tape->caps[12];

	debug_log(DBG_CHRDEV, "Enter %s, count %Zd\n", __func__, count);

	if (tape->chrdev_dir != IDETAPE_DIR_READ) {
		if (test_bit(IDE_AFLAG_DETECT_BS, &drive->atapi_flags))
			if (count > tape->blk_size &&
			    (count % tape->blk_size) == 0)
				tape->user_bs_factor = count / tape->blk_size;
	}
	rc = idetape_init_read(drive);
	if (rc < 0)
		return rc;
	if (count == 0)
		return (0);
	if (tape->merge_bh_size) {
		actually_read = min((unsigned int)(tape->merge_bh_size),
				    (unsigned int)count);
		if (idetape_copy_stage_to_user(tape, buf, actually_read))
			ret = -EFAULT;
		buf += actually_read;
		tape->merge_bh_size -= actually_read;
		count -= actually_read;
	}
	while (count >= tape->buffer_size) {
		bytes_read = idetape_add_chrdev_read_request(drive, ctl);
		if (bytes_read <= 0)
			goto finish;
		if (idetape_copy_stage_to_user(tape, buf, bytes_read))
			ret = -EFAULT;
		buf += bytes_read;
		count -= bytes_read;
		actually_read += bytes_read;
	}
	if (count) {
		bytes_read = idetape_add_chrdev_read_request(drive, ctl);
		if (bytes_read <= 0)
			goto finish;
		temp = min((unsigned long)count, (unsigned long)bytes_read);
		if (idetape_copy_stage_to_user(tape, buf, temp))
			ret = -EFAULT;
		actually_read += temp;
		tape->merge_bh_size = bytes_read-temp;
	}
finish:
	if (!actually_read && test_bit(IDE_AFLAG_FILEMARK, &drive->atapi_flags)) {
		debug_log(DBG_SENSE, "%s: spacing over filemark\n", tape->name);

		idetape_space_over_filemarks(drive, MTFSF, 1);
		return 0;
	}

	return ret ? ret : actually_read;
}

static ssize_t idetape_chrdev_write(struct file *file, const char __user *buf,
				     size_t count, loff_t *ppos)
{
	struct ide_tape_obj *tape = file->private_data;
	ide_drive_t *drive = tape->drive;
	ssize_t actually_written = 0;
	ssize_t ret = 0;
	u16 ctl = *(u16 *)&tape->caps[12];

	/* The drive is write protected. */
	if (tape->write_prot)
		return -EACCES;

	debug_log(DBG_CHRDEV, "Enter %s, count %Zd\n", __func__, count);

	/* Initialize write operation */
	if (tape->chrdev_dir != IDETAPE_DIR_WRITE) {
		if (tape->chrdev_dir == IDETAPE_DIR_READ)
			ide_tape_discard_merge_buffer(drive, 1);
		if (tape->merge_bh || tape->merge_bh_size) {
			printk(KERN_ERR "ide-tape: merge_bh_size "
				"should be 0 now\n");
			tape->merge_bh_size = 0;
		}
		tape->merge_bh = ide_tape_kmalloc_buffer(tape, 0, 0);
		if (!tape->merge_bh)
			return -ENOMEM;
		tape->chrdev_dir = IDETAPE_DIR_WRITE;
		idetape_init_merge_buffer(tape);

		/*
		 * Issue a write 0 command to ensure that DSC handshake is
		 * switched from completion mode to buffer available mode. No
		 * point in issuing this if DSC overlap isn't supported, some
		 * drives (Seagate STT3401A) will return an error.
		 */
		if (drive->dev_flags & IDE_DFLAG_DSC_OVERLAP) {
			ssize_t retval = idetape_queue_rw_tail(drive,
							REQ_IDETAPE_WRITE, 0,
							tape->merge_bh);
			if (retval < 0) {
				ide_tape_kfree_buffer(tape);
				tape->merge_bh = NULL;
				tape->chrdev_dir = IDETAPE_DIR_NONE;
				return retval;
			}
		}
	}
	if (count == 0)
		return (0);
	if (tape->merge_bh_size) {
		if (tape->merge_bh_size >= tape->buffer_size) {
			printk(KERN_ERR "ide-tape: bug: merge buf too big\n");
			tape->merge_bh_size = 0;
		}
		actually_written = min((unsigned int)
				(tape->buffer_size - tape->merge_bh_size),
				(unsigned int)count);
		if (idetape_copy_stage_from_user(tape, buf, actually_written))
				ret = -EFAULT;
		buf += actually_written;
		tape->merge_bh_size += actually_written;
		count -= actually_written;

		if (tape->merge_bh_size == tape->buffer_size) {
			ssize_t retval;
			tape->merge_bh_size = 0;
			retval = idetape_add_chrdev_write_request(drive, ctl);
			if (retval <= 0)
				return (retval);
		}
	}
	while (count >= tape->buffer_size) {
		ssize_t retval;
		if (idetape_copy_stage_from_user(tape, buf, tape->buffer_size))
			ret = -EFAULT;
		buf += tape->buffer_size;
		count -= tape->buffer_size;
		retval = idetape_add_chrdev_write_request(drive, ctl);
		actually_written += tape->buffer_size;
		if (retval <= 0)
			return (retval);
	}
	if (count) {
		actually_written += count;
		if (idetape_copy_stage_from_user(tape, buf, count))
			ret = -EFAULT;
		tape->merge_bh_size += count;
	}
	return ret ? ret : actually_written;
}

static int idetape_write_filemark(ide_drive_t *drive)
{
	struct ide_tape_obj *tape = drive->driver_data;
	struct ide_atapi_pc pc;

	/* Write a filemark */
	idetape_create_write_filemark_cmd(drive, &pc, 1);
	if (ide_queue_pc_tail(drive, tape->disk, &pc)) {
		printk(KERN_ERR "ide-tape: Couldn't write a filemark\n");
		return -EIO;
	}
	return 0;
}

/*
 * Called from idetape_chrdev_ioctl when the general mtio MTIOCTOP ioctl is
 * requested.
 *
 * Note: MTBSF and MTBSFM are not supported when the tape doesn't support
 * spacing over filemarks in the reverse direction. In this case, MTFSFM is also
 * usually not supported.
 *
 * The following commands are currently not supported:
 *
 * MTFSS, MTBSS, MTWSM, MTSETDENSITY, MTSETDRVBUFFER, MT_ST_BOOLEANS,
 * MT_ST_WRITE_THRESHOLD.
 */
static int idetape_mtioctop(ide_drive_t *drive, short mt_op, int mt_count)
{
	idetape_tape_t *tape = drive->driver_data;
	struct gendisk *disk = tape->disk;
	struct ide_atapi_pc pc;
	int i, retval;

	debug_log(DBG_ERR, "Handling MTIOCTOP ioctl: mt_op=%d, mt_count=%d\n",
			mt_op, mt_count);

	switch (mt_op) {
	case MTFSF:
	case MTFSFM:
	case MTBSF:
	case MTBSFM:
		if (!mt_count)
			return 0;
		return idetape_space_over_filemarks(drive, mt_op, mt_count);
	default:
		break;
	}

	switch (mt_op) {
	case MTWEOF:
		if (tape->write_prot)
			return -EACCES;
		ide_tape_discard_merge_buffer(drive, 1);
		for (i = 0; i < mt_count; i++) {
			retval = idetape_write_filemark(drive);
			if (retval)
				return retval;
		}
		return 0;
	case MTREW:
		ide_tape_discard_merge_buffer(drive, 0);
		if (idetape_rewind_tape(drive))
			return -EIO;
		return 0;
	case MTLOAD:
		ide_tape_discard_merge_buffer(drive, 0);
		return ide_do_start_stop(drive, disk, IDETAPE_LU_LOAD_MASK);
	case MTUNLOAD:
	case MTOFFL:
		/*
		 * If door is locked, attempt to unlock before
		 * attempting to eject.
		 */
		if (tape->door_locked) {
			if (!ide_set_media_lock(drive, disk, 0))
				tape->door_locked = DOOR_UNLOCKED;
		}
		ide_tape_discard_merge_buffer(drive, 0);
		retval = ide_do_start_stop(drive, disk, !IDETAPE_LU_LOAD_MASK);
		if (!retval)
			clear_bit(IDE_AFLAG_MEDIUM_PRESENT, &drive->atapi_flags);
		return retval;
	case MTNOP:
		ide_tape_discard_merge_buffer(drive, 0);
		return idetape_flush_tape_buffers(drive);
	case MTRETEN:
		ide_tape_discard_merge_buffer(drive, 0);
		return ide_do_start_stop(drive, disk,
			IDETAPE_LU_RETENSION_MASK | IDETAPE_LU_LOAD_MASK);
	case MTEOM:
		idetape_create_space_cmd(&pc, 0, IDETAPE_SPACE_TO_EOD);
		return ide_queue_pc_tail(drive, disk, &pc);
	case MTERASE:
		(void)idetape_rewind_tape(drive);
		idetape_create_erase_cmd(&pc);
		return ide_queue_pc_tail(drive, disk, &pc);
	case MTSETBLK:
		if (mt_count) {
			if (mt_count < tape->blk_size ||
			    mt_count % tape->blk_size)
				return -EIO;
			tape->user_bs_factor = mt_count / tape->blk_size;
			clear_bit(IDE_AFLAG_DETECT_BS, &drive->atapi_flags);
		} else
			set_bit(IDE_AFLAG_DETECT_BS, &drive->atapi_flags);
		return 0;
	case MTSEEK:
		ide_tape_discard_merge_buffer(drive, 0);
		return idetape_position_tape(drive,
			mt_count * tape->user_bs_factor, tape->partition, 0);
	case MTSETPART:
		ide_tape_discard_merge_buffer(drive, 0);
		return idetape_position_tape(drive, 0, mt_count, 0);
	case MTFSR:
	case MTBSR:
	case MTLOCK:
		retval = ide_set_media_lock(drive, disk, 1);
		if (retval)
			return retval;
		tape->door_locked = DOOR_EXPLICITLY_LOCKED;
		return 0;
	case MTUNLOCK:
		retval = ide_set_media_lock(drive, disk, 0);
		if (retval)
			return retval;
		tape->door_locked = DOOR_UNLOCKED;
		return 0;
	default:
		printk(KERN_ERR "ide-tape: MTIO operation %d not supported\n",
				mt_op);
		return -EIO;
	}
}

/*
 * Our character device ioctls. General mtio.h magnetic io commands are
 * supported here, and not in the corresponding block interface. Our own
 * ide-tape ioctls are supported on both interfaces.
 */
static int idetape_chrdev_ioctl(struct inode *inode, struct file *file,
				unsigned int cmd, unsigned long arg)
{
	struct ide_tape_obj *tape = file->private_data;
	ide_drive_t *drive = tape->drive;
	struct mtop mtop;
	struct mtget mtget;
	struct mtpos mtpos;
	int block_offset = 0, position = tape->first_frame;
	void __user *argp = (void __user *)arg;

	debug_log(DBG_CHRDEV, "Enter %s, cmd=%u\n", __func__, cmd);

	if (tape->chrdev_dir == IDETAPE_DIR_WRITE) {
		ide_tape_flush_merge_buffer(drive);
		idetape_flush_tape_buffers(drive);
	}
	if (cmd == MTIOCGET || cmd == MTIOCPOS) {
		block_offset = tape->merge_bh_size /
			(tape->blk_size * tape->user_bs_factor);
		position = idetape_read_position(drive);
		if (position < 0)
			return -EIO;
	}
	switch (cmd) {
	case MTIOCTOP:
		if (copy_from_user(&mtop, argp, sizeof(struct mtop)))
			return -EFAULT;
		return idetape_mtioctop(drive, mtop.mt_op, mtop.mt_count);
	case MTIOCGET:
		memset(&mtget, 0, sizeof(struct mtget));
		mtget.mt_type = MT_ISSCSI2;
		mtget.mt_blkno = position / tape->user_bs_factor - block_offset;
		mtget.mt_dsreg =
			((tape->blk_size * tape->user_bs_factor)
			 << MT_ST_BLKSIZE_SHIFT) & MT_ST_BLKSIZE_MASK;

		if (tape->drv_write_prot)
			mtget.mt_gstat |= GMT_WR_PROT(0xffffffff);

		if (copy_to_user(argp, &mtget, sizeof(struct mtget)))
			return -EFAULT;
		return 0;
	case MTIOCPOS:
		mtpos.mt_blkno = position / tape->user_bs_factor - block_offset;
		if (copy_to_user(argp, &mtpos, sizeof(struct mtpos)))
			return -EFAULT;
		return 0;
	default:
		if (tape->chrdev_dir == IDETAPE_DIR_READ)
			ide_tape_discard_merge_buffer(drive, 1);
		return idetape_blkdev_ioctl(drive, cmd, arg);
	}
}

/*
 * Do a mode sense page 0 with block descriptor and if it succeeds set the tape
 * block size with the reported value.
 */
static void ide_tape_get_bsize_from_bdesc(ide_drive_t *drive)
{
	idetape_tape_t *tape = drive->driver_data;
	struct ide_atapi_pc pc;

	idetape_create_mode_sense_cmd(&pc, IDETAPE_BLOCK_DESCRIPTOR);
	if (ide_queue_pc_tail(drive, tape->disk, &pc)) {
		printk(KERN_ERR "ide-tape: Can't get block descriptor\n");
		if (tape->blk_size == 0) {
			printk(KERN_WARNING "ide-tape: Cannot deal with zero "
					    "block size, assuming 32k\n");
			tape->blk_size = 32768;
		}
		return;
	}
	tape->blk_size = (pc.buf[4 + 5] << 16) +
				(pc.buf[4 + 6] << 8)  +
				 pc.buf[4 + 7];
	tape->drv_write_prot = (pc.buf[2] & 0x80) >> 7;
}

static int idetape_chrdev_open(struct inode *inode, struct file *filp)
{
	unsigned int minor = iminor(inode), i = minor & ~0xc0;
	ide_drive_t *drive;
	idetape_tape_t *tape;
	int retval;

	if (i >= MAX_HWIFS * MAX_DRIVES)
		return -ENXIO;

	lock_kernel();
	tape = ide_tape_chrdev_get(i);
	if (!tape) {
		unlock_kernel();
		return -ENXIO;
	}

	debug_log(DBG_CHRDEV, "Enter %s\n", __func__);

	/*
	 * We really want to do nonseekable_open(inode, filp); here, but some
	 * versions of tar incorrectly call lseek on tapes and bail out if that
	 * fails.  So we disallow pread() and pwrite(), but permit lseeks.
	 */
	filp->f_mode &= ~(FMODE_PREAD | FMODE_PWRITE);

	drive = tape->drive;

	filp->private_data = tape;

	if (test_and_set_bit(IDE_AFLAG_BUSY, &drive->atapi_flags)) {
		retval = -EBUSY;
		goto out_put_tape;
	}

	retval = idetape_wait_ready(drive, 60 * HZ);
	if (retval) {
		clear_bit(IDE_AFLAG_BUSY, &drive->atapi_flags);
		printk(KERN_ERR "ide-tape: %s: drive not ready\n", tape->name);
		goto out_put_tape;
	}

	idetape_read_position(drive);
	if (!test_bit(IDE_AFLAG_ADDRESS_VALID, &drive->atapi_flags))
		(void)idetape_rewind_tape(drive);

	/* Read block size and write protect status from drive. */
	ide_tape_get_bsize_from_bdesc(drive);

	/* Set write protect flag if device is opened as read-only. */
	if ((filp->f_flags & O_ACCMODE) == O_RDONLY)
		tape->write_prot = 1;
	else
		tape->write_prot = tape->drv_write_prot;

	/* Make sure drive isn't write protected if user wants to write. */
	if (tape->write_prot) {
		if ((filp->f_flags & O_ACCMODE) == O_WRONLY ||
		    (filp->f_flags & O_ACCMODE) == O_RDWR) {
			clear_bit(IDE_AFLAG_BUSY, &drive->atapi_flags);
			retval = -EROFS;
			goto out_put_tape;
		}
	}

	/* Lock the tape drive door so user can't eject. */
	if (tape->chrdev_dir == IDETAPE_DIR_NONE) {
		if (!ide_set_media_lock(drive, tape->disk, 1)) {
			if (tape->door_locked != DOOR_EXPLICITLY_LOCKED)
				tape->door_locked = DOOR_LOCKED;
		}
	}
	unlock_kernel();
	return 0;

out_put_tape:
	ide_tape_put(tape);
	unlock_kernel();
	return retval;
}

static void idetape_write_release(ide_drive_t *drive, unsigned int minor)
{
	idetape_tape_t *tape = drive->driver_data;

	ide_tape_flush_merge_buffer(drive);
	tape->merge_bh = ide_tape_kmalloc_buffer(tape, 1, 0);
	if (tape->merge_bh != NULL) {
		idetape_pad_zeros(drive, tape->blk_size *
				(tape->user_bs_factor - 1));
		ide_tape_kfree_buffer(tape);
		tape->merge_bh = NULL;
	}
	idetape_write_filemark(drive);
	idetape_flush_tape_buffers(drive);
	idetape_flush_tape_buffers(drive);
}

static int idetape_chrdev_release(struct inode *inode, struct file *filp)
{
	struct ide_tape_obj *tape = filp->private_data;
	ide_drive_t *drive = tape->drive;
	unsigned int minor = iminor(inode);

	lock_kernel();
	tape = drive->driver_data;

	debug_log(DBG_CHRDEV, "Enter %s\n", __func__);

	if (tape->chrdev_dir == IDETAPE_DIR_WRITE)
		idetape_write_release(drive, minor);
	if (tape->chrdev_dir == IDETAPE_DIR_READ) {
		if (minor < 128)
			ide_tape_discard_merge_buffer(drive, 1);
	}

	if (minor < 128 && test_bit(IDE_AFLAG_MEDIUM_PRESENT, &drive->atapi_flags))
		(void) idetape_rewind_tape(drive);
	if (tape->chrdev_dir == IDETAPE_DIR_NONE) {
		if (tape->door_locked == DOOR_LOCKED) {
			if (!ide_set_media_lock(drive, tape->disk, 0))
				tape->door_locked = DOOR_UNLOCKED;
		}
	}
	clear_bit(IDE_AFLAG_BUSY, &drive->atapi_flags);
	ide_tape_put(tape);
	unlock_kernel();
	return 0;
}

static void idetape_get_inquiry_results(ide_drive_t *drive)
{
	idetape_tape_t *tape = drive->driver_data;
	struct ide_atapi_pc pc;
	char fw_rev[4], vendor_id[8], product_id[16];

	idetape_create_inquiry_cmd(&pc);
	if (ide_queue_pc_tail(drive, tape->disk, &pc)) {
		printk(KERN_ERR "ide-tape: %s: can't get INQUIRY results\n",
				tape->name);
		return;
	}
	memcpy(vendor_id, &pc.buf[8], 8);
	memcpy(product_id, &pc.buf[16], 16);
	memcpy(fw_rev, &pc.buf[32], 4);

	ide_fixstring(vendor_id, 8, 0);
	ide_fixstring(product_id, 16, 0);
	ide_fixstring(fw_rev, 4, 0);

	printk(KERN_INFO "ide-tape: %s <-> %s: %.8s %.16s rev %.4s\n",
			drive->name, tape->name, vendor_id, product_id, fw_rev);
}

/*
 * Ask the tape about its various parameters. In particular, we will adjust our
 * data transfer buffer	size to the recommended value as returned by the tape.
 */
static void idetape_get_mode_sense_results(ide_drive_t *drive)
{
	idetape_tape_t *tape = drive->driver_data;
	struct ide_atapi_pc pc;
	u8 *caps;
	u8 speed, max_speed;

	idetape_create_mode_sense_cmd(&pc, IDETAPE_CAPABILITIES_PAGE);
	if (ide_queue_pc_tail(drive, tape->disk, &pc)) {
		printk(KERN_ERR "ide-tape: Can't get tape parameters - assuming"
				" some default values\n");
		tape->blk_size = 512;
		put_unaligned(52,   (u16 *)&tape->caps[12]);
		put_unaligned(540,  (u16 *)&tape->caps[14]);
		put_unaligned(6*52, (u16 *)&tape->caps[16]);
		return;
	}
	caps = pc.buf + 4 + pc.buf[3];

	/* convert to host order and save for later use */
	speed = be16_to_cpup((__be16 *)&caps[14]);
	max_speed = be16_to_cpup((__be16 *)&caps[8]);

	*(u16 *)&caps[8] = max_speed;
	*(u16 *)&caps[12] = be16_to_cpup((__be16 *)&caps[12]);
	*(u16 *)&caps[14] = speed;
	*(u16 *)&caps[16] = be16_to_cpup((__be16 *)&caps[16]);

	if (!speed) {
		printk(KERN_INFO "ide-tape: %s: invalid tape speed "
				"(assuming 650KB/sec)\n", drive->name);
		*(u16 *)&caps[14] = 650;
	}
	if (!max_speed) {
		printk(KERN_INFO "ide-tape: %s: invalid max_speed "
				"(assuming 650KB/sec)\n", drive->name);
		*(u16 *)&caps[8] = 650;
	}

	memcpy(&tape->caps, caps, 20);

	/* device lacks locking support according to capabilities page */
	if ((caps[6] & 1) == 0)
		drive->dev_flags &= ~IDE_DFLAG_DOORLOCKING;

	if (caps[7] & 0x02)
		tape->blk_size = 512;
	else if (caps[7] & 0x04)
		tape->blk_size = 1024;
}

#ifdef CONFIG_IDE_PROC_FS
#define ide_tape_devset_get(name, field) \
static int get_##name(ide_drive_t *drive) \
{ \
	idetape_tape_t *tape = drive->driver_data; \
	return tape->field; \
}

#define ide_tape_devset_set(name, field) \
static int set_##name(ide_drive_t *drive, int arg) \
{ \
	idetape_tape_t *tape = drive->driver_data; \
	tape->field = arg; \
	return 0; \
}

#define ide_tape_devset_rw_field(_name, _field) \
ide_tape_devset_get(_name, _field) \
ide_tape_devset_set(_name, _field) \
IDE_DEVSET(_name, DS_SYNC, get_##_name, set_##_name)

#define ide_tape_devset_r_field(_name, _field) \
ide_tape_devset_get(_name, _field) \
IDE_DEVSET(_name, 0, get_##_name, NULL)

static int mulf_tdsc(ide_drive_t *drive)	{ return 1000; }
static int divf_tdsc(ide_drive_t *drive)	{ return   HZ; }
static int divf_buffer(ide_drive_t *drive)	{ return    2; }
static int divf_buffer_size(ide_drive_t *drive)	{ return 1024; }

ide_devset_rw_flag(dsc_overlap, IDE_DFLAG_DSC_OVERLAP);

ide_tape_devset_rw_field(debug_mask, debug_mask);
ide_tape_devset_rw_field(tdsc, best_dsc_rw_freq);

ide_tape_devset_r_field(avg_speed, avg_speed);
ide_tape_devset_r_field(speed, caps[14]);
ide_tape_devset_r_field(buffer, caps[16]);
ide_tape_devset_r_field(buffer_size, buffer_size);

static const struct ide_proc_devset idetape_settings[] = {
	__IDE_PROC_DEVSET(avg_speed,	0, 0xffff, NULL, NULL),
	__IDE_PROC_DEVSET(buffer,	0, 0xffff, NULL, divf_buffer),
	__IDE_PROC_DEVSET(buffer_size,	0, 0xffff, NULL, divf_buffer_size),
	__IDE_PROC_DEVSET(debug_mask,	0, 0xffff, NULL, NULL),
	__IDE_PROC_DEVSET(dsc_overlap,	0,      1, NULL, NULL),
	__IDE_PROC_DEVSET(speed,	0, 0xffff, NULL, NULL),
	__IDE_PROC_DEVSET(tdsc,		IDETAPE_DSC_RW_MIN, IDETAPE_DSC_RW_MAX,
					mulf_tdsc, divf_tdsc),
	{ 0 },
};
#endif

/*
 * The function below is called to:
 *
 * 1. Initialize our various state variables.
 * 2. Ask the tape for its capabilities.
 * 3. Allocate a buffer which will be used for data transfer. The buffer size
 * is chosen based on the recommendation which we received in step 2.
 *
 * Note that at this point ide.c already assigned us an irq, so that we can
 * queue requests here and wait for their completion.
 */
static void idetape_setup(ide_drive_t *drive, idetape_tape_t *tape, int minor)
{
	unsigned long t;
	int speed;
	int buffer_size;
	u16 *ctl = (u16 *)&tape->caps[12];

	drive->pc_callback	 = ide_tape_callback;
	drive->pc_update_buffers = idetape_update_buffers;
	drive->pc_io_buffers	 = ide_tape_io_buffers;

	spin_lock_init(&tape->lock);

	drive->dev_flags |= IDE_DFLAG_DSC_OVERLAP;

	if (drive->hwif->host_flags & IDE_HFLAG_NO_DSC) {
		printk(KERN_INFO "ide-tape: %s: disabling DSC overlap\n",
				 tape->name);
		drive->dev_flags &= ~IDE_DFLAG_DSC_OVERLAP;
	}

	/* Seagate Travan drives do not support DSC overlap. */
	if (strstr((char *)&drive->id[ATA_ID_PROD], "Seagate STT3401"))
		drive->dev_flags &= ~IDE_DFLAG_DSC_OVERLAP;

	tape->minor = minor;
	tape->name[0] = 'h';
	tape->name[1] = 't';
	tape->name[2] = '0' + minor;
	tape->chrdev_dir = IDETAPE_DIR_NONE;

	idetape_get_inquiry_results(drive);
	idetape_get_mode_sense_results(drive);
	ide_tape_get_bsize_from_bdesc(drive);
	tape->user_bs_factor = 1;
	tape->buffer_size = *ctl * tape->blk_size;
	while (tape->buffer_size > 0xffff) {
		printk(KERN_NOTICE "ide-tape: decreasing stage size\n");
		*ctl /= 2;
		tape->buffer_size = *ctl * tape->blk_size;
	}
	buffer_size = tape->buffer_size;
	tape->pages_per_buffer = buffer_size / PAGE_SIZE;
	if (buffer_size % PAGE_SIZE) {
		tape->pages_per_buffer++;
		tape->excess_bh_size = PAGE_SIZE - buffer_size % PAGE_SIZE;
	}

	/* select the "best" DSC read/write polling freq */
	speed = max(*(u16 *)&tape->caps[14], *(u16 *)&tape->caps[8]);

	t = (IDETAPE_FIFO_THRESHOLD * tape->buffer_size * HZ) / (speed * 1000);

	/*
	 * Ensure that the number we got makes sense; limit it within
	 * IDETAPE_DSC_RW_MIN and IDETAPE_DSC_RW_MAX.
	 */
	tape->best_dsc_rw_freq = clamp_t(unsigned long, t, IDETAPE_DSC_RW_MIN,
					 IDETAPE_DSC_RW_MAX);
	printk(KERN_INFO "ide-tape: %s <-> %s: %dKBps, %d*%dkB buffer, "
		"%lums tDSC%s\n",
		drive->name, tape->name, *(u16 *)&tape->caps[14],
		(*(u16 *)&tape->caps[16] * 512) / tape->buffer_size,
		tape->buffer_size / 1024,
		tape->best_dsc_rw_freq * 1000 / HZ,
		(drive->dev_flags & IDE_DFLAG_USING_DMA) ? ", DMA" : "");

	ide_proc_register_driver(drive, tape->driver);
}

static void ide_tape_remove(ide_drive_t *drive)
{
	idetape_tape_t *tape = drive->driver_data;

	ide_proc_unregister_driver(drive, tape->driver);

	ide_unregister_region(tape->disk);

	ide_tape_put(tape);
}

static void ide_tape_release(struct kref *kref)
{
	struct ide_tape_obj *tape = to_ide_drv(kref, ide_tape_obj);
	ide_drive_t *drive = tape->drive;
	struct gendisk *g = tape->disk;

	BUG_ON(tape->merge_bh_size);

	drive->dev_flags &= ~IDE_DFLAG_DSC_OVERLAP;
	drive->driver_data = NULL;
	device_destroy(idetape_sysfs_class, MKDEV(IDETAPE_MAJOR, tape->minor));
	device_destroy(idetape_sysfs_class,
			MKDEV(IDETAPE_MAJOR, tape->minor + 128));
	idetape_devs[tape->minor] = NULL;
	g->private_data = NULL;
	put_disk(g);
	kfree(tape);
}

#ifdef CONFIG_IDE_PROC_FS
static int proc_idetape_read_name
	(char *page, char **start, off_t off, int count, int *eof, void *data)
{
	ide_drive_t	*drive = (ide_drive_t *) data;
	idetape_tape_t	*tape = drive->driver_data;
	char		*out = page;
	int		len;

	len = sprintf(out, "%s\n", tape->name);
	PROC_IDE_READ_RETURN(page, start, off, count, eof, len);
}

static ide_proc_entry_t idetape_proc[] = {
	{ "capacity",	S_IFREG|S_IRUGO,	proc_ide_read_capacity, NULL },
	{ "name",	S_IFREG|S_IRUGO,	proc_idetape_read_name,	NULL },
	{ NULL, 0, NULL, NULL }
};

static ide_proc_entry_t *ide_tape_proc_entries(ide_drive_t *drive)
{
	return idetape_proc;
}

static const struct ide_proc_devset *ide_tape_proc_devsets(ide_drive_t *drive)
{
	return idetape_settings;
}
#endif

static int ide_tape_probe(ide_drive_t *);

static ide_driver_t idetape_driver = {
	.gen_driver = {
		.owner		= THIS_MODULE,
		.name		= "ide-tape",
		.bus		= &ide_bus_type,
	},
	.probe			= ide_tape_probe,
	.remove			= ide_tape_remove,
	.version		= IDETAPE_VERSION,
	.do_request		= idetape_do_request,
	.end_request		= idetape_end_request,
	.error			= __ide_error,
#ifdef CONFIG_IDE_PROC_FS
	.proc_entries		= ide_tape_proc_entries,
	.proc_devsets		= ide_tape_proc_devsets,
#endif
};

/* Our character device supporting functions, passed to register_chrdev. */
static const struct file_operations idetape_fops = {
	.owner		= THIS_MODULE,
	.read		= idetape_chrdev_read,
	.write		= idetape_chrdev_write,
	.ioctl		= idetape_chrdev_ioctl,
	.open		= idetape_chrdev_open,
	.release	= idetape_chrdev_release,
};

static int idetape_open(struct block_device *bdev, fmode_t mode)
{
	struct ide_tape_obj *tape = ide_tape_get(bdev->bd_disk);

	if (!tape)
		return -ENXIO;

	return 0;
}

static int idetape_release(struct gendisk *disk, fmode_t mode)
{
<<<<<<< HEAD
	struct gendisk *disk = inode->i_bdev->bd_disk;
=======
>>>>>>> 57f8f7b6
	struct ide_tape_obj *tape = ide_drv_g(disk, ide_tape_obj);

	ide_tape_put(tape);
	return 0;
}

static int idetape_ioctl(struct block_device *bdev, fmode_t mode,
			unsigned int cmd, unsigned long arg)
{
<<<<<<< HEAD
	struct block_device *bdev = inode->i_bdev;
=======
>>>>>>> 57f8f7b6
	struct ide_tape_obj *tape = ide_drv_g(bdev->bd_disk, ide_tape_obj);
	ide_drive_t *drive = tape->drive;
	int err = generic_ide_ioctl(drive, bdev, cmd, arg);
	if (err == -EINVAL)
		err = idetape_blkdev_ioctl(drive, cmd, arg);
	return err;
}

static struct block_device_operations idetape_block_ops = {
	.owner		= THIS_MODULE,
	.open		= idetape_open,
	.release	= idetape_release,
	.locked_ioctl	= idetape_ioctl,
};

static int ide_tape_probe(ide_drive_t *drive)
{
	idetape_tape_t *tape;
	struct gendisk *g;
	int minor;

	if (!strstr("ide-tape", drive->driver_req))
		goto failed;

	if (drive->media != ide_tape)
		goto failed;

	if ((drive->dev_flags & IDE_DFLAG_ID_READ) &&
	    ide_check_atapi_device(drive, DRV_NAME) == 0) {
		printk(KERN_ERR "ide-tape: %s: not supported by this version of"
				" the driver\n", drive->name);
		goto failed;
	}
	tape = kzalloc(sizeof(idetape_tape_t), GFP_KERNEL);
	if (tape == NULL) {
		printk(KERN_ERR "ide-tape: %s: Can't allocate a tape struct\n",
				drive->name);
		goto failed;
	}

	g = alloc_disk(1 << PARTN_BITS);
	if (!g)
		goto out_free_tape;

	ide_init_disk(g, drive);

	kref_init(&tape->kref);

	tape->drive = drive;
	tape->driver = &idetape_driver;
	tape->disk = g;

	g->private_data = &tape->driver;

	drive->driver_data = tape;

	mutex_lock(&idetape_ref_mutex);
	for (minor = 0; idetape_devs[minor]; minor++)
		;
	idetape_devs[minor] = tape;
	mutex_unlock(&idetape_ref_mutex);

	idetape_setup(drive, tape, minor);

	device_create(idetape_sysfs_class, &drive->gendev,
		      MKDEV(IDETAPE_MAJOR, minor), NULL, "%s", tape->name);
	device_create(idetape_sysfs_class, &drive->gendev,
		      MKDEV(IDETAPE_MAJOR, minor + 128), NULL,
		      "n%s", tape->name);

	g->fops = &idetape_block_ops;
	ide_register_region(g);

	return 0;

out_free_tape:
	kfree(tape);
failed:
	return -ENODEV;
}

static void __exit idetape_exit(void)
{
	driver_unregister(&idetape_driver.gen_driver);
	class_destroy(idetape_sysfs_class);
	unregister_chrdev(IDETAPE_MAJOR, "ht");
}

static int __init idetape_init(void)
{
	int error = 1;
	idetape_sysfs_class = class_create(THIS_MODULE, "ide_tape");
	if (IS_ERR(idetape_sysfs_class)) {
		idetape_sysfs_class = NULL;
		printk(KERN_ERR "Unable to create sysfs class for ide tapes\n");
		error = -EBUSY;
		goto out;
	}

	if (register_chrdev(IDETAPE_MAJOR, "ht", &idetape_fops)) {
		printk(KERN_ERR "ide-tape: Failed to register chrdev"
				" interface\n");
		error = -EBUSY;
		goto out_free_class;
	}

	error = driver_register(&idetape_driver.gen_driver);
	if (error)
		goto out_free_driver;

	return 0;

out_free_driver:
	driver_unregister(&idetape_driver.gen_driver);
out_free_class:
	class_destroy(idetape_sysfs_class);
out:
	return error;
}

MODULE_ALIAS("ide:*m-tape*");
module_init(idetape_init);
module_exit(idetape_exit);
MODULE_ALIAS_CHARDEV_MAJOR(IDETAPE_MAJOR);
MODULE_DESCRIPTION("ATAPI Streaming TAPE Driver");
MODULE_LICENSE("GPL");<|MERGE_RESOLUTION|>--- conflicted
+++ resolved
@@ -2352,10 +2352,6 @@
 
 static int idetape_release(struct gendisk *disk, fmode_t mode)
 {
-<<<<<<< HEAD
-	struct gendisk *disk = inode->i_bdev->bd_disk;
-=======
->>>>>>> 57f8f7b6
 	struct ide_tape_obj *tape = ide_drv_g(disk, ide_tape_obj);
 
 	ide_tape_put(tape);
@@ -2365,10 +2361,6 @@
 static int idetape_ioctl(struct block_device *bdev, fmode_t mode,
 			unsigned int cmd, unsigned long arg)
 {
-<<<<<<< HEAD
-	struct block_device *bdev = inode->i_bdev;
-=======
->>>>>>> 57f8f7b6
 	struct ide_tape_obj *tape = ide_drv_g(bdev->bd_disk, ide_tape_obj);
 	ide_drive_t *drive = tape->drive;
 	int err = generic_ide_ioctl(drive, bdev, cmd, arg);
