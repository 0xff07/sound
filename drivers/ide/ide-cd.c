/*
 * ATAPI CD-ROM driver.
 *
 * Copyright (C) 1994-1996   Scott Snyder <snyder@fnald0.fnal.gov>
 * Copyright (C) 1996-1998   Erik Andersen <andersee@debian.org>
 * Copyright (C) 1998-2000   Jens Axboe <axboe@suse.de>
 * Copyright (C) 2005, 2007-2009  Bartlomiej Zolnierkiewicz
 *
 * May be copied or modified under the terms of the GNU General Public
 * License.  See linux/COPYING for more information.
 *
 * See Documentation/cdrom/ide-cd for usage information.
 *
 * Suggestions are welcome. Patches that work are more welcome though. ;-)
 *
 * Documentation:
 *	Mt. Fuji (SFF8090 version 4) and ATAPI (SFF-8020i rev 2.6) standards.
 *
 * For historical changelog please see:
 *	Documentation/ide/ChangeLog.ide-cd.1994-2004
 */

#define DRV_NAME "ide-cd"
#define PFX DRV_NAME ": "

#define IDECD_VERSION "5.00"

#include <linux/module.h>
#include <linux/types.h>
#include <linux/kernel.h>
#include <linux/delay.h>
#include <linux/timer.h>
#include <linux/slab.h>
#include <linux/interrupt.h>
#include <linux/errno.h>
#include <linux/cdrom.h>
#include <linux/ide.h>
#include <linux/completion.h>
#include <linux/mutex.h>
#include <linux/bcd.h>

/* For SCSI -> ATAPI command conversion */
#include <scsi/scsi.h>

#include <linux/irq.h>
#include <linux/io.h>
#include <asm/byteorder.h>
#include <linux/uaccess.h>
#include <asm/unaligned.h>

#include "ide-cd.h"

static DEFINE_MUTEX(idecd_ref_mutex);

static void ide_cd_release(struct device *);

static struct cdrom_info *ide_cd_get(struct gendisk *disk)
{
	struct cdrom_info *cd = NULL;

	mutex_lock(&idecd_ref_mutex);
	cd = ide_drv_g(disk, cdrom_info);
	if (cd) {
		if (ide_device_get(cd->drive))
			cd = NULL;
		else
			get_device(&cd->dev);

	}
	mutex_unlock(&idecd_ref_mutex);
	return cd;
}

static void ide_cd_put(struct cdrom_info *cd)
{
	ide_drive_t *drive = cd->drive;

	mutex_lock(&idecd_ref_mutex);
	put_device(&cd->dev);
	ide_device_put(drive);
	mutex_unlock(&idecd_ref_mutex);
}

/*
 * Generic packet command support and error handling routines.
 */

/* Mark that we've seen a media change and invalidate our internal buffers. */
static void cdrom_saw_media_change(ide_drive_t *drive)
{
	drive->dev_flags |= IDE_DFLAG_MEDIA_CHANGED;
	drive->atapi_flags &= ~IDE_AFLAG_TOC_VALID;
}

static int cdrom_log_sense(ide_drive_t *drive, struct request *rq)
{
	struct request_sense *sense = &drive->sense_data;
	int log = 0;

	if (!sense || !rq || (rq->cmd_flags & REQ_QUIET))
		return 0;

	ide_debug_log(IDE_DBG_SENSE, "sense_key: 0x%x", sense->sense_key);

	switch (sense->sense_key) {
	case NO_SENSE:
	case RECOVERED_ERROR:
		break;
	case NOT_READY:
		/*
		 * don't care about tray state messages for e.g. capacity
		 * commands or in-progress or becoming ready
		 */
		if (sense->asc == 0x3a || sense->asc == 0x04)
			break;
		log = 1;
		break;
	case ILLEGAL_REQUEST:
		/*
		 * don't log START_STOP unit with LoEj set, since we cannot
		 * reliably check if drive can auto-close
		 */
		if (rq->cmd[0] == GPCMD_START_STOP_UNIT && sense->asc == 0x24)
			break;
		log = 1;
		break;
	case UNIT_ATTENTION:
		/*
		 * Make good and sure we've seen this potential media change.
		 * Some drives (i.e. Creative) fail to present the correct sense
		 * key in the error register.
		 */
		cdrom_saw_media_change(drive);
		break;
	default:
		log = 1;
		break;
	}
	return log;
}

static void cdrom_analyze_sense_data(ide_drive_t *drive,
				     struct request *failed_command)
{
	struct request_sense *sense = &drive->sense_data;
	struct cdrom_info *info = drive->driver_data;
	unsigned long sector;
	unsigned long bio_sectors;

	ide_debug_log(IDE_DBG_SENSE, "error_code: 0x%x, sense_key: 0x%x",
				     sense->error_code, sense->sense_key);

	if (failed_command)
		ide_debug_log(IDE_DBG_SENSE, "failed cmd: 0x%x",
					     failed_command->cmd[0]);

	if (!cdrom_log_sense(drive, failed_command))
		return;

	/*
	 * If a read toc is executed for a CD-R or CD-RW medium where the first
	 * toc has not been recorded yet, it will fail with 05/24/00 (which is a
	 * confusing error)
	 */
	if (failed_command && failed_command->cmd[0] == GPCMD_READ_TOC_PMA_ATIP)
		if (sense->sense_key == 0x05 && sense->asc == 0x24)
			return;

	/* current error */
	if (sense->error_code == 0x70) {
		switch (sense->sense_key) {
		case MEDIUM_ERROR:
		case VOLUME_OVERFLOW:
		case ILLEGAL_REQUEST:
			if (!sense->valid)
				break;
			if (failed_command == NULL ||
					!blk_fs_request(failed_command))
				break;
			sector = (sense->information[0] << 24) |
				 (sense->information[1] << 16) |
				 (sense->information[2] <<  8) |
				 (sense->information[3]);

			if (queue_logical_block_size(drive->queue) == 2048)
				/* device sector size is 2K */
				sector <<= 2;

			bio_sectors = max(bio_sectors(failed_command->bio), 4U);
			sector &= ~(bio_sectors - 1);

			/*
			 * The SCSI specification allows for the value
			 * returned by READ CAPACITY to be up to 75 2K
			 * sectors past the last readable block.
			 * Therefore, if we hit a medium error within the
			 * last 75 2K sectors, we decrease the saved size
			 * value.
			 */
			if (sector < get_capacity(info->disk) &&
			    drive->probed_capacity - sector < 4 * 75)
				set_capacity(info->disk, sector);
		}
	}

	ide_cd_log_error(drive->name, failed_command, sense);
}

static void ide_cd_complete_failed_rq(ide_drive_t *drive, struct request *rq)
{
	/*
	 * For REQ_TYPE_SENSE, "rq->special" points to the original
	 * failed request.  Also, the sense data should be read
	 * directly from rq which might be different from the original
	 * sense buffer if it got copied during mapping.
	 */
	struct request *failed = (struct request *)rq->special;
	void *sense = bio_data(rq->bio);

	if (failed) {
		if (failed->sense) {
			/*
			 * Sense is always read into drive->sense_data.
			 * Copy back if the failed request has its
			 * sense pointer set.
			 */
			memcpy(failed->sense, sense, 18);
			failed->sense_len = rq->sense_len;
		}
		cdrom_analyze_sense_data(drive, failed);

		if (ide_end_rq(drive, failed, -EIO, blk_rq_bytes(failed)))
			BUG();
	} else
		cdrom_analyze_sense_data(drive, NULL);
}


/*
 * Allow the drive 5 seconds to recover; some devices will return NOT_READY
 * while flushing data from cache.
 *
 * returns: 0 failed (write timeout expired)
 *	    1 success
 */
static int ide_cd_breathe(ide_drive_t *drive, struct request *rq)
{

	struct cdrom_info *info = drive->driver_data;

	if (!rq->errors)
		info->write_timeout = jiffies +	ATAPI_WAIT_WRITE_BUSY;

	rq->errors = 1;

	if (time_after(jiffies, info->write_timeout))
		return 0;
	else {
		struct request_queue *q = drive->queue;
		unsigned long flags;

		/*
		 * take a breather relying on the unplug timer to kick us again
		 */

		spin_lock_irqsave(q->queue_lock, flags);
		blk_plug_device(q);
		spin_unlock_irqrestore(q->queue_lock, flags);

		return 1;
	}
}

/**
 * Returns:
 * 0: if the request should be continued.
 * 1: if the request will be going through error recovery.
 * 2: if the request should be ended.
 */
static int cdrom_decode_status(ide_drive_t *drive, u8 stat)
{
	ide_hwif_t *hwif = drive->hwif;
	struct request *rq = hwif->rq;
	int err, sense_key, do_end_request = 0;

	/* get the IDE error register */
	err = ide_read_error(drive);
	sense_key = err >> 4;

	ide_debug_log(IDE_DBG_RQ, "cmd: 0x%x, rq->cmd_type: 0x%x, err: 0x%x, "
				  "stat 0x%x",
				  rq->cmd[0], rq->cmd_type, err, stat);

	if (blk_sense_request(rq)) {
		/*
		 * We got an error trying to get sense info from the drive
		 * (probably while trying to recover from a former error).
		 * Just give up.
		 */
		rq->cmd_flags |= REQ_FAILED;
		return 2;
	}

	/* if we have an error, pass CHECK_CONDITION as the SCSI status byte */
	if (blk_pc_request(rq) && !rq->errors)
		rq->errors = SAM_STAT_CHECK_CONDITION;

	if (blk_noretry_request(rq))
		do_end_request = 1;

	switch (sense_key) {
	case NOT_READY:
		if (blk_fs_request(rq) && rq_data_dir(rq) == WRITE) {
			if (ide_cd_breathe(drive, rq))
				return 1;
		} else {
			cdrom_saw_media_change(drive);

			if (blk_fs_request(rq) && !blk_rq_quiet(rq))
				printk(KERN_ERR PFX "%s: tray open\n",
					drive->name);
		}
		do_end_request = 1;
		break;
	case UNIT_ATTENTION:
		cdrom_saw_media_change(drive);

		if (blk_fs_request(rq) == 0)
			return 0;

		/*
		 * Arrange to retry the request but be sure to give up if we've
		 * retried too many times.
		 */
		if (++rq->errors > ERROR_MAX)
			do_end_request = 1;
		break;
	case ILLEGAL_REQUEST:
		/*
		 * Don't print error message for this condition -- SFF8090i
		 * indicates that 5/24/00 is the correct response to a request
		 * to close the tray if the drive doesn't have that capability.
		 *
		 * cdrom_log_sense() knows this!
		 */
		if (rq->cmd[0] == GPCMD_START_STOP_UNIT)
			break;
		/* fall-through */
	case DATA_PROTECT:
		/*
		 * No point in retrying after an illegal request or data
		 * protect error.
		 */
		if (!blk_rq_quiet(rq))
			ide_dump_status(drive, "command error", stat);
		do_end_request = 1;
		break;
	case MEDIUM_ERROR:
		/*
		 * No point in re-trying a zillion times on a bad sector.
		 * If we got here the error is not correctable.
		 */
		if (!blk_rq_quiet(rq))
			ide_dump_status(drive, "media error "
					"(bad sector)", stat);
		do_end_request = 1;
		break;
	case BLANK_CHECK:
		/* disk appears blank? */
		if (!blk_rq_quiet(rq))
			ide_dump_status(drive, "media error (blank)",
					stat);
		do_end_request = 1;
		break;
	default:
		if (blk_fs_request(rq) == 0)
			break;
		if (err & ~ATA_ABORTED) {
			/* go to the default handler for other errors */
			ide_error(drive, "cdrom_decode_status", stat);
			return 1;
		} else if (++rq->errors > ERROR_MAX)
			/* we've racked up too many retries, abort */
			do_end_request = 1;
	}

	if (blk_fs_request(rq) == 0) {
		rq->cmd_flags |= REQ_FAILED;
		do_end_request = 1;
	}

	/*
	 * End a request through request sense analysis when we have sense data.
	 * We need this in order to perform end of media processing.
	 */
	if (do_end_request)
		goto end_request;

	/* if we got a CHECK_CONDITION status, queue a request sense command */
	if (stat & ATA_ERR)
		return ide_queue_sense_rq(drive, NULL) ? 2 : 1;
	return 1;

end_request:
	if (stat & ATA_ERR) {
		hwif->rq = NULL;
		return ide_queue_sense_rq(drive, rq) ? 2 : 1;
	} else
		return 2;
}

static void ide_cd_request_sense_fixup(ide_drive_t *drive, struct ide_cmd *cmd)
{
	struct request *rq = cmd->rq;

	ide_debug_log(IDE_DBG_FUNC, "rq->cmd[0]: 0x%x", rq->cmd[0]);

	/*
	 * Some of the trailing request sense fields are optional,
	 * and some drives don't send them.  Sigh.
	 */
	if (rq->cmd[0] == GPCMD_REQUEST_SENSE &&
	    cmd->nleft > 0 && cmd->nleft <= 5)
		cmd->nleft = 0;
}

int ide_cd_queue_pc(ide_drive_t *drive, const unsigned char *cmd,
		    int write, void *buffer, unsigned *bufflen,
		    struct request_sense *sense, int timeout,
		    unsigned int cmd_flags)
{
	struct cdrom_info *info = drive->driver_data;
	struct request_sense local_sense;
	int retries = 10;
	unsigned int flags = 0;

	if (!sense)
		sense = &local_sense;

	ide_debug_log(IDE_DBG_PC, "cmd[0]: 0x%x, write: 0x%x, timeout: %d, "
				  "cmd_flags: 0x%x",
				  cmd[0], write, timeout, cmd_flags);

	/* start of retry loop */
	do {
		struct request *rq;
		int error;

		rq = blk_get_request(drive->queue, write, __GFP_WAIT);

		memcpy(rq->cmd, cmd, BLK_MAX_CDB);
		rq->cmd_type = REQ_TYPE_ATA_PC;
		rq->sense = sense;
		rq->cmd_flags |= cmd_flags;
		rq->timeout = timeout;
		if (buffer) {
			error = blk_rq_map_kern(drive->queue, rq, buffer,
						*bufflen, GFP_NOIO);
			if (error) {
				blk_put_request(rq);
				return error;
			}
		}

		error = blk_execute_rq(drive->queue, info->disk, rq, 0);

		if (buffer)
			*bufflen = rq->resid_len;

		flags = rq->cmd_flags;
		blk_put_request(rq);

		/*
		 * FIXME: we should probably abort/retry or something in case of
		 * failure.
		 */
		if (flags & REQ_FAILED) {
			/*
			 * The request failed.  Retry if it was due to a unit
			 * attention status (usually means media was changed).
			 */
			struct request_sense *reqbuf = sense;

			if (reqbuf->sense_key == UNIT_ATTENTION)
				cdrom_saw_media_change(drive);
			else if (reqbuf->sense_key == NOT_READY &&
				 reqbuf->asc == 4 && reqbuf->ascq != 4) {
				/*
				 * The drive is in the process of loading
				 * a disk.  Retry, but wait a little to give
				 * the drive time to complete the load.
				 */
				ssleep(2);
			} else {
				/* otherwise, don't retry */
				retries = 0;
			}
			--retries;
		}

		/* end of retry loop */
	} while ((flags & REQ_FAILED) && retries >= 0);

	/* return an error if the command failed */
	return (flags & REQ_FAILED) ? -EIO : 0;
}

static void ide_cd_error_cmd(ide_drive_t *drive, struct ide_cmd *cmd)
{
	unsigned int nr_bytes = cmd->nbytes - cmd->nleft;

	if (cmd->tf_flags & IDE_TFLAG_WRITE)
		nr_bytes -= cmd->last_xfer_len;

	if (nr_bytes > 0)
		ide_complete_rq(drive, 0, nr_bytes);
}

static ide_startstop_t cdrom_newpc_intr(ide_drive_t *drive)
{
	ide_hwif_t *hwif = drive->hwif;
	struct ide_cmd *cmd = &hwif->cmd;
	struct request *rq = hwif->rq;
	ide_expiry_t *expiry = NULL;
	int dma_error = 0, dma, thislen, uptodate = 0;
<<<<<<< HEAD
	int write = (rq_data_dir(rq) == WRITE) ? 1 : 0, rc = 0, nsectors;
=======
	int write = (rq_data_dir(rq) == WRITE) ? 1 : 0, rc = 0;
>>>>>>> 533ac12e
	int sense = blk_sense_request(rq);
	unsigned int timeout;
	u16 len;
	u8 ireason, stat;

	ide_debug_log(IDE_DBG_PC, "cmd: 0x%x, write: 0x%x", rq->cmd[0], write);

	/* check for errors */
	dma = drive->dma;
	if (dma) {
		drive->dma = 0;
		drive->waiting_for_dma = 0;
		dma_error = hwif->dma_ops->dma_end(drive);
		ide_dma_unmap_sg(drive, cmd);
		if (dma_error) {
			printk(KERN_ERR PFX "%s: DMA %s error\n", drive->name,
					write ? "write" : "read");
			ide_dma_off(drive);
		}
	}

	/* check status */
	stat = hwif->tp_ops->read_status(hwif);

	if (!OK_STAT(stat, 0, BAD_R_STAT)) {
		rc = cdrom_decode_status(drive, stat);
		if (rc) {
			if (rc == 2)
				goto out_end;
			return ide_stopped;
		}
	}

	/* using dma, transfer is complete now */
	if (dma) {
		if (dma_error)
			return ide_error(drive, "dma error", stat);
		uptodate = 1;
		goto out_end;
	}

	ide_read_bcount_and_ireason(drive, &len, &ireason);

	thislen = blk_fs_request(rq) ? len : cmd->nleft;
	if (thislen > len)
		thislen = len;

	ide_debug_log(IDE_DBG_PC, "DRQ: stat: 0x%x, thislen: %d",
				  stat, thislen);

	/* If DRQ is clear, the command has completed. */
	if ((stat & ATA_DRQ) == 0) {
		if (blk_fs_request(rq)) {
			/*
			 * If we're not done reading/writing, complain.
			 * Otherwise, complete the command normally.
			 */
			uptodate = 1;
			if (cmd->nleft > 0) {
				printk(KERN_ERR PFX "%s: %s: data underrun "
					"(%u bytes)\n", drive->name, __func__,
					cmd->nleft);
				if (!write)
					rq->cmd_flags |= REQ_FAILED;
				uptodate = 0;
			}
		} else if (!blk_pc_request(rq)) {
			ide_cd_request_sense_fixup(drive, cmd);
			/* complain if we still have data left to transfer */
			uptodate = cmd->nleft ? 0 : 1;
			if (uptodate == 0)
				rq->cmd_flags |= REQ_FAILED;
		}
		goto out_end;
	}

	rc = ide_check_ireason(drive, rq, len, ireason, write);
	if (rc)
		goto out_end;

	cmd->last_xfer_len = 0;

	ide_debug_log(IDE_DBG_PC, "data transfer, rq->cmd_type: 0x%x, "
				  "ireason: 0x%x",
				  rq->cmd_type, ireason);

	/* transfer data */
	while (thislen > 0) {
		int blen = min_t(int, thislen, cmd->nleft);

		if (cmd->nleft == 0)
			break;

		ide_pio_bytes(drive, cmd, write, blen);
		cmd->last_xfer_len += blen;

		thislen -= blen;
		len -= blen;

		if (sense && write == 0)
			rq->sense_len += blen;
	}

	/* pad, if necessary */
	if (len > 0) {
		if (blk_fs_request(rq) == 0 || write == 0)
			ide_pad_transfer(drive, write, len);
		else {
			printk(KERN_ERR PFX "%s: confused, missing data\n",
				drive->name);
			blk_dump_rq_flags(rq, "cdrom_newpc_intr");
		}
	}

	if (blk_pc_request(rq)) {
		timeout = rq->timeout;
	} else {
		timeout = ATAPI_WAIT_PC;
		if (!blk_fs_request(rq))
			expiry = ide_cd_expiry;
	}

	hwif->expiry = expiry;
	ide_set_handler(drive, cdrom_newpc_intr, timeout);
	return ide_started;

out_end:
	if (blk_pc_request(rq) && rc == 0) {
		rq->resid_len = 0;
		blk_end_request_all(rq, 0);
		hwif->rq = NULL;
	} else {
		if (sense && uptodate)
			ide_cd_complete_failed_rq(drive, rq);

		if (blk_fs_request(rq)) {
			if (cmd->nleft == 0)
				uptodate = 1;
		} else {
			if (uptodate <= 0 && rq->errors == 0)
				rq->errors = -EIO;
		}

		if (uptodate == 0 && rq->bio)
			ide_cd_error_cmd(drive, cmd);

		/* make sure it's fully ended */
		if (blk_fs_request(rq) == 0) {
			rq->resid_len -= cmd->nbytes - cmd->nleft;
			if (uptodate == 0 && (cmd->tf_flags & IDE_TFLAG_WRITE))
				rq->resid_len += cmd->last_xfer_len;
		}

		ide_complete_rq(drive, uptodate ? 0 : -EIO, blk_rq_bytes(rq));

		if (sense && rc == 2)
			ide_error(drive, "request sense failure", stat);
	}
	return ide_stopped;
}

static ide_startstop_t cdrom_start_rw(ide_drive_t *drive, struct request *rq)
{
	struct cdrom_info *cd = drive->driver_data;
	struct request_queue *q = drive->queue;
	int write = rq_data_dir(rq) == WRITE;
	unsigned short sectors_per_frame =
		queue_logical_block_size(q) >> SECTOR_BITS;

	ide_debug_log(IDE_DBG_RQ, "rq->cmd[0]: 0x%x, rq->cmd_flags: 0x%x, "
				  "secs_per_frame: %u",
				  rq->cmd[0], rq->cmd_flags, sectors_per_frame);

	if (write) {
		/* disk has become write protected */
		if (get_disk_ro(cd->disk))
			return ide_stopped;
	} else {
		/*
		 * We may be retrying this request after an error.  Fix up any
		 * weirdness which might be present in the request packet.
		 */
		q->prep_rq_fn(q, rq);
	}

	/* fs requests *must* be hardware frame aligned */
	if ((blk_rq_sectors(rq) & (sectors_per_frame - 1)) ||
	    (blk_rq_pos(rq) & (sectors_per_frame - 1)))
		return ide_stopped;

	/* use DMA, if possible */
	drive->dma = !!(drive->dev_flags & IDE_DFLAG_USING_DMA);

	if (write)
		cd->devinfo.media_written = 1;

	rq->timeout = ATAPI_WAIT_PC;

	return ide_started;
}

static void cdrom_do_block_pc(ide_drive_t *drive, struct request *rq)
{

	ide_debug_log(IDE_DBG_PC, "rq->cmd[0]: 0x%x, rq->cmd_type: 0x%x",
				  rq->cmd[0], rq->cmd_type);

	if (blk_pc_request(rq))
		rq->cmd_flags |= REQ_QUIET;
	else
		rq->cmd_flags &= ~REQ_FAILED;

	drive->dma = 0;

	/* sg request */
	if (rq->bio) {
		struct request_queue *q = drive->queue;
		char *buf = bio_data(rq->bio);
		unsigned int alignment;

		drive->dma = !!(drive->dev_flags & IDE_DFLAG_USING_DMA);

		/*
		 * check if dma is safe
		 *
		 * NOTE! The "len" and "addr" checks should possibly have
		 * separate masks.
		 */
		alignment = queue_dma_alignment(q) | q->dma_pad_mask;
		if ((unsigned long)buf & alignment
		    || blk_rq_bytes(rq) & q->dma_pad_mask
		    || object_is_on_stack(buf))
			drive->dma = 0;
	}
}

static ide_startstop_t ide_cd_do_request(ide_drive_t *drive, struct request *rq,
					sector_t block)
{
	struct ide_cmd cmd;
	int uptodate = 0, nsectors;

	ide_debug_log(IDE_DBG_RQ, "cmd: 0x%x, block: %llu",
				  rq->cmd[0], (unsigned long long)block);

	if (drive->debug_mask & IDE_DBG_RQ)
		blk_dump_rq_flags(rq, "ide_cd_do_request");

	if (blk_fs_request(rq)) {
		if (cdrom_start_rw(drive, rq) == ide_stopped)
			goto out_end;
	} else if (blk_sense_request(rq) || blk_pc_request(rq) ||
		   rq->cmd_type == REQ_TYPE_ATA_PC) {
		if (!rq->timeout)
			rq->timeout = ATAPI_WAIT_PC;

		cdrom_do_block_pc(drive, rq);
	} else if (blk_special_request(rq)) {
		/* right now this can only be a reset... */
		uptodate = 1;
		goto out_end;
	} else
		BUG();

	/* prepare sense request for this command */
	ide_prep_sense(drive, rq);

	memset(&cmd, 0, sizeof(cmd));

	if (rq_data_dir(rq))
		cmd.tf_flags |= IDE_TFLAG_WRITE;

	cmd.rq = rq;

	if (blk_fs_request(rq) || blk_rq_bytes(rq)) {
		ide_init_sg_cmd(&cmd, blk_rq_bytes(rq));
		ide_map_sg(drive, &cmd);
	}

	return ide_issue_pc(drive, &cmd);
out_end:
	nsectors = blk_rq_sectors(rq);

	if (nsectors == 0)
		nsectors = 1;

	ide_complete_rq(drive, uptodate ? 0 : -EIO, nsectors << 9);

	return ide_stopped;
}

/*
 * Ioctl handling.
 *
 * Routines which queue packet commands take as a final argument a pointer to a
 * request_sense struct. If execution of the command results in an error with a
 * CHECK CONDITION status, this structure will be filled with the results of the
 * subsequent request sense command. The pointer can also be NULL, in which case
 * no sense information is returned.
 */
static void msf_from_bcd(struct atapi_msf *msf)
{
	msf->minute = bcd2bin(msf->minute);
	msf->second = bcd2bin(msf->second);
	msf->frame  = bcd2bin(msf->frame);
}

int cdrom_check_status(ide_drive_t *drive, struct request_sense *sense)
{
	struct cdrom_info *info = drive->driver_data;
	struct cdrom_device_info *cdi = &info->devinfo;
	unsigned char cmd[BLK_MAX_CDB];

	ide_debug_log(IDE_DBG_FUNC, "enter");

	memset(cmd, 0, BLK_MAX_CDB);
	cmd[0] = GPCMD_TEST_UNIT_READY;

	/*
	 * Sanyo 3 CD changer uses byte 7 of TEST_UNIT_READY to switch CDs
	 * instead of supporting the LOAD_UNLOAD opcode.
	 */
	cmd[7] = cdi->sanyo_slot % 3;

	return ide_cd_queue_pc(drive, cmd, 0, NULL, NULL, sense, 0, REQ_QUIET);
}

static int cdrom_read_capacity(ide_drive_t *drive, unsigned long *capacity,
			       unsigned long *sectors_per_frame,
			       struct request_sense *sense)
{
	struct {
		__be32 lba;
		__be32 blocklen;
	} capbuf;

	int stat;
	unsigned char cmd[BLK_MAX_CDB];
	unsigned len = sizeof(capbuf);
	u32 blocklen;

	ide_debug_log(IDE_DBG_FUNC, "enter");

	memset(cmd, 0, BLK_MAX_CDB);
	cmd[0] = GPCMD_READ_CDVD_CAPACITY;

	stat = ide_cd_queue_pc(drive, cmd, 0, &capbuf, &len, sense, 0,
			       REQ_QUIET);
	if (stat)
		return stat;

	/*
	 * Sanity check the given block size
	 */
	blocklen = be32_to_cpu(capbuf.blocklen);
	switch (blocklen) {
	case 512:
	case 1024:
	case 2048:
	case 4096:
		break;
	default:
		printk(KERN_ERR PFX "%s: weird block size %u\n",
				drive->name, blocklen);
		printk(KERN_ERR PFX "%s: default to 2kb block size\n",
				drive->name);
		blocklen = 2048;
		break;
	}

	*capacity = 1 + be32_to_cpu(capbuf.lba);
	*sectors_per_frame = blocklen >> SECTOR_BITS;

	ide_debug_log(IDE_DBG_PROBE, "cap: %lu, sectors_per_frame: %lu",
				     *capacity, *sectors_per_frame);

	return 0;
}

static int cdrom_read_tocentry(ide_drive_t *drive, int trackno, int msf_flag,
				int format, char *buf, int buflen,
				struct request_sense *sense)
{
	unsigned char cmd[BLK_MAX_CDB];

	ide_debug_log(IDE_DBG_FUNC, "enter");

	memset(cmd, 0, BLK_MAX_CDB);

	cmd[0] = GPCMD_READ_TOC_PMA_ATIP;
	cmd[6] = trackno;
	cmd[7] = (buflen >> 8);
	cmd[8] = (buflen & 0xff);
	cmd[9] = (format << 6);

	if (msf_flag)
		cmd[1] = 2;

	return ide_cd_queue_pc(drive, cmd, 0, buf, &buflen, sense, 0, REQ_QUIET);
}

/* Try to read the entire TOC for the disk into our internal buffer. */
int ide_cd_read_toc(ide_drive_t *drive, struct request_sense *sense)
{
	int stat, ntracks, i;
	struct cdrom_info *info = drive->driver_data;
	struct cdrom_device_info *cdi = &info->devinfo;
	struct atapi_toc *toc = info->toc;
	struct {
		struct atapi_toc_header hdr;
		struct atapi_toc_entry  ent;
	} ms_tmp;
	long last_written;
	unsigned long sectors_per_frame = SECTORS_PER_FRAME;

	ide_debug_log(IDE_DBG_FUNC, "enter");

	if (toc == NULL) {
		/* try to allocate space */
		toc = kmalloc(sizeof(struct atapi_toc), GFP_KERNEL);
		if (toc == NULL) {
			printk(KERN_ERR PFX "%s: No cdrom TOC buffer!\n",
					drive->name);
			return -ENOMEM;
		}
		info->toc = toc;
	}

	/*
	 * Check to see if the existing data is still valid. If it is,
	 * just return.
	 */
	(void) cdrom_check_status(drive, sense);

	if (drive->atapi_flags & IDE_AFLAG_TOC_VALID)
		return 0;

	/* try to get the total cdrom capacity and sector size */
	stat = cdrom_read_capacity(drive, &toc->capacity, &sectors_per_frame,
				   sense);
	if (stat)
		toc->capacity = 0x1fffff;

	set_capacity(info->disk, toc->capacity * sectors_per_frame);
	/* save a private copy of the TOC capacity for error handling */
	drive->probed_capacity = toc->capacity * sectors_per_frame;

	blk_queue_logical_block_size(drive->queue,
				     sectors_per_frame << SECTOR_BITS);

	/* first read just the header, so we know how long the TOC is */
	stat = cdrom_read_tocentry(drive, 0, 1, 0, (char *) &toc->hdr,
				    sizeof(struct atapi_toc_header), sense);
	if (stat)
		return stat;

	if (drive->atapi_flags & IDE_AFLAG_TOCTRACKS_AS_BCD) {
		toc->hdr.first_track = bcd2bin(toc->hdr.first_track);
		toc->hdr.last_track  = bcd2bin(toc->hdr.last_track);
	}

	ntracks = toc->hdr.last_track - toc->hdr.first_track + 1;
	if (ntracks <= 0)
		return -EIO;
	if (ntracks > MAX_TRACKS)
		ntracks = MAX_TRACKS;

	/* now read the whole schmeer */
	stat = cdrom_read_tocentry(drive, toc->hdr.first_track, 1, 0,
				  (char *)&toc->hdr,
				   sizeof(struct atapi_toc_header) +
				   (ntracks + 1) *
				   sizeof(struct atapi_toc_entry), sense);

	if (stat && toc->hdr.first_track > 1) {
		/*
		 * Cds with CDI tracks only don't have any TOC entries, despite
		 * of this the returned values are
		 * first_track == last_track = number of CDI tracks + 1,
		 * so that this case is indistinguishable from the same layout
		 * plus an additional audio track. If we get an error for the
		 * regular case, we assume a CDI without additional audio
		 * tracks. In this case the readable TOC is empty (CDI tracks
		 * are not included) and only holds the Leadout entry.
		 *
		 * Heiko Eißfeldt.
		 */
		ntracks = 0;
		stat = cdrom_read_tocentry(drive, CDROM_LEADOUT, 1, 0,
					   (char *)&toc->hdr,
					   sizeof(struct atapi_toc_header) +
					   (ntracks + 1) *
					   sizeof(struct atapi_toc_entry),
					   sense);
		if (stat)
			return stat;

		if (drive->atapi_flags & IDE_AFLAG_TOCTRACKS_AS_BCD) {
			toc->hdr.first_track = (u8)bin2bcd(CDROM_LEADOUT);
			toc->hdr.last_track = (u8)bin2bcd(CDROM_LEADOUT);
		} else {
			toc->hdr.first_track = CDROM_LEADOUT;
			toc->hdr.last_track = CDROM_LEADOUT;
		}
	}

	if (stat)
		return stat;

	toc->hdr.toc_length = be16_to_cpu(toc->hdr.toc_length);

	if (drive->atapi_flags & IDE_AFLAG_TOCTRACKS_AS_BCD) {
		toc->hdr.first_track = bcd2bin(toc->hdr.first_track);
		toc->hdr.last_track  = bcd2bin(toc->hdr.last_track);
	}

	for (i = 0; i <= ntracks; i++) {
		if (drive->atapi_flags & IDE_AFLAG_TOCADDR_AS_BCD) {
			if (drive->atapi_flags & IDE_AFLAG_TOCTRACKS_AS_BCD)
				toc->ent[i].track = bcd2bin(toc->ent[i].track);
			msf_from_bcd(&toc->ent[i].addr.msf);
		}
		toc->ent[i].addr.lba = msf_to_lba(toc->ent[i].addr.msf.minute,
						  toc->ent[i].addr.msf.second,
						  toc->ent[i].addr.msf.frame);
	}

	if (toc->hdr.first_track != CDROM_LEADOUT) {
		/* read the multisession information */
		stat = cdrom_read_tocentry(drive, 0, 0, 1, (char *)&ms_tmp,
					   sizeof(ms_tmp), sense);
		if (stat)
			return stat;

		toc->last_session_lba = be32_to_cpu(ms_tmp.ent.addr.lba);
	} else {
		ms_tmp.hdr.last_track = CDROM_LEADOUT;
		ms_tmp.hdr.first_track = ms_tmp.hdr.last_track;
		toc->last_session_lba = msf_to_lba(0, 2, 0); /* 0m 2s 0f */
	}

	if (drive->atapi_flags & IDE_AFLAG_TOCADDR_AS_BCD) {
		/* re-read multisession information using MSF format */
		stat = cdrom_read_tocentry(drive, 0, 1, 1, (char *)&ms_tmp,
					   sizeof(ms_tmp), sense);
		if (stat)
			return stat;

		msf_from_bcd(&ms_tmp.ent.addr.msf);
		toc->last_session_lba = msf_to_lba(ms_tmp.ent.addr.msf.minute,
						   ms_tmp.ent.addr.msf.second,
						   ms_tmp.ent.addr.msf.frame);
	}

	toc->xa_flag = (ms_tmp.hdr.first_track != ms_tmp.hdr.last_track);

	/* now try to get the total cdrom capacity */
	stat = cdrom_get_last_written(cdi, &last_written);
	if (!stat && (last_written > toc->capacity)) {
		toc->capacity = last_written;
		set_capacity(info->disk, toc->capacity * sectors_per_frame);
		drive->probed_capacity = toc->capacity * sectors_per_frame;
	}

	/* Remember that we've read this stuff. */
	drive->atapi_flags |= IDE_AFLAG_TOC_VALID;

	return 0;
}

int ide_cdrom_get_capabilities(ide_drive_t *drive, u8 *buf)
{
	struct cdrom_info *info = drive->driver_data;
	struct cdrom_device_info *cdi = &info->devinfo;
	struct packet_command cgc;
	int stat, attempts = 3, size = ATAPI_CAPABILITIES_PAGE_SIZE;

	ide_debug_log(IDE_DBG_FUNC, "enter");

	if ((drive->atapi_flags & IDE_AFLAG_FULL_CAPS_PAGE) == 0)
		size -= ATAPI_CAPABILITIES_PAGE_PAD_SIZE;

	init_cdrom_command(&cgc, buf, size, CGC_DATA_UNKNOWN);
	do {
		/* we seem to get stat=0x01,err=0x00 the first time (??) */
		stat = cdrom_mode_sense(cdi, &cgc, GPMODE_CAPABILITIES_PAGE, 0);
		if (!stat)
			break;
	} while (--attempts);
	return stat;
}

void ide_cdrom_update_speed(ide_drive_t *drive, u8 *buf)
{
	struct cdrom_info *cd = drive->driver_data;
	u16 curspeed, maxspeed;

	ide_debug_log(IDE_DBG_FUNC, "enter");

	if (drive->atapi_flags & IDE_AFLAG_LE_SPEED_FIELDS) {
		curspeed = le16_to_cpup((__le16 *)&buf[8 + 14]);
		maxspeed = le16_to_cpup((__le16 *)&buf[8 + 8]);
	} else {
		curspeed = be16_to_cpup((__be16 *)&buf[8 + 14]);
		maxspeed = be16_to_cpup((__be16 *)&buf[8 + 8]);
	}

	ide_debug_log(IDE_DBG_PROBE, "curspeed: %u, maxspeed: %u",
				     curspeed, maxspeed);

	cd->current_speed = (curspeed + (176/2)) / 176;
	cd->max_speed = (maxspeed + (176/2)) / 176;
}

#define IDE_CD_CAPABILITIES \
	(CDC_CLOSE_TRAY | CDC_OPEN_TRAY | CDC_LOCK | CDC_SELECT_SPEED | \
	 CDC_SELECT_DISC | CDC_MULTI_SESSION | CDC_MCN | CDC_MEDIA_CHANGED | \
	 CDC_PLAY_AUDIO | CDC_RESET | CDC_DRIVE_STATUS | CDC_CD_R | \
	 CDC_CD_RW | CDC_DVD | CDC_DVD_R | CDC_DVD_RAM | CDC_GENERIC_PACKET | \
	 CDC_MO_DRIVE | CDC_MRW | CDC_MRW_W | CDC_RAM)

static struct cdrom_device_ops ide_cdrom_dops = {
	.open			= ide_cdrom_open_real,
	.release		= ide_cdrom_release_real,
	.drive_status		= ide_cdrom_drive_status,
	.media_changed		= ide_cdrom_check_media_change_real,
	.tray_move		= ide_cdrom_tray_move,
	.lock_door		= ide_cdrom_lock_door,
	.select_speed		= ide_cdrom_select_speed,
	.get_last_session	= ide_cdrom_get_last_session,
	.get_mcn		= ide_cdrom_get_mcn,
	.reset			= ide_cdrom_reset,
	.audio_ioctl		= ide_cdrom_audio_ioctl,
	.capability		= IDE_CD_CAPABILITIES,
	.generic_packet		= ide_cdrom_packet,
};

static int ide_cdrom_register(ide_drive_t *drive, int nslots)
{
	struct cdrom_info *info = drive->driver_data;
	struct cdrom_device_info *devinfo = &info->devinfo;

	ide_debug_log(IDE_DBG_PROBE, "nslots: %d", nslots);

	devinfo->ops = &ide_cdrom_dops;
	devinfo->speed = info->current_speed;
	devinfo->capacity = nslots;
	devinfo->handle = drive;
	strcpy(devinfo->name, drive->name);

	if (drive->atapi_flags & IDE_AFLAG_NO_SPEED_SELECT)
		devinfo->mask |= CDC_SELECT_SPEED;

	devinfo->disk = info->disk;
	return register_cdrom(devinfo);
}

static int ide_cdrom_probe_capabilities(ide_drive_t *drive)
{
	struct cdrom_info *cd = drive->driver_data;
	struct cdrom_device_info *cdi = &cd->devinfo;
	u8 buf[ATAPI_CAPABILITIES_PAGE_SIZE];
	mechtype_t mechtype;
	int nslots = 1;

	ide_debug_log(IDE_DBG_PROBE, "media: 0x%x, atapi_flags: 0x%lx",
				     drive->media, drive->atapi_flags);

	cdi->mask = (CDC_CD_R | CDC_CD_RW | CDC_DVD | CDC_DVD_R |
		     CDC_DVD_RAM | CDC_SELECT_DISC | CDC_PLAY_AUDIO |
		     CDC_MO_DRIVE | CDC_RAM);

	if (drive->media == ide_optical) {
		cdi->mask &= ~(CDC_MO_DRIVE | CDC_RAM);
		printk(KERN_ERR PFX "%s: ATAPI magneto-optical drive\n",
				drive->name);
		return nslots;
	}

	if (drive->atapi_flags & IDE_AFLAG_PRE_ATAPI12) {
		drive->atapi_flags &= ~IDE_AFLAG_NO_EJECT;
		cdi->mask &= ~CDC_PLAY_AUDIO;
		return nslots;
	}

	/*
	 * We have to cheat a little here. the packet will eventually be queued
	 * with ide_cdrom_packet(), which extracts the drive from cdi->handle.
	 * Since this device hasn't been registered with the Uniform layer yet,
	 * it can't do this. Same goes for cdi->ops.
	 */
	cdi->handle = drive;
	cdi->ops = &ide_cdrom_dops;

	if (ide_cdrom_get_capabilities(drive, buf))
		return 0;

	if ((buf[8 + 6] & 0x01) == 0)
		drive->dev_flags &= ~IDE_DFLAG_DOORLOCKING;
	if (buf[8 + 6] & 0x08)
		drive->atapi_flags &= ~IDE_AFLAG_NO_EJECT;
	if (buf[8 + 3] & 0x01)
		cdi->mask &= ~CDC_CD_R;
	if (buf[8 + 3] & 0x02)
		cdi->mask &= ~(CDC_CD_RW | CDC_RAM);
	if (buf[8 + 2] & 0x38)
		cdi->mask &= ~CDC_DVD;
	if (buf[8 + 3] & 0x20)
		cdi->mask &= ~(CDC_DVD_RAM | CDC_RAM);
	if (buf[8 + 3] & 0x10)
		cdi->mask &= ~CDC_DVD_R;
	if ((buf[8 + 4] & 0x01) || (drive->atapi_flags & IDE_AFLAG_PLAY_AUDIO_OK))
		cdi->mask &= ~CDC_PLAY_AUDIO;

	mechtype = buf[8 + 6] >> 5;
	if (mechtype == mechtype_caddy ||
	    mechtype == mechtype_popup ||
	    (drive->atapi_flags & IDE_AFLAG_NO_AUTOCLOSE))
		cdi->mask |= CDC_CLOSE_TRAY;

	if (cdi->sanyo_slot > 0) {
		cdi->mask &= ~CDC_SELECT_DISC;
		nslots = 3;
	} else if (mechtype == mechtype_individual_changer ||
		   mechtype == mechtype_cartridge_changer) {
		nslots = cdrom_number_of_slots(cdi);
		if (nslots > 1)
			cdi->mask &= ~CDC_SELECT_DISC;
	}

	ide_cdrom_update_speed(drive, buf);

	printk(KERN_INFO PFX "%s: ATAPI", drive->name);

	/* don't print speed if the drive reported 0 */
	if (cd->max_speed)
		printk(KERN_CONT " %dX", cd->max_speed);

	printk(KERN_CONT " %s", (cdi->mask & CDC_DVD) ? "CD-ROM" : "DVD-ROM");

	if ((cdi->mask & CDC_DVD_R) == 0 || (cdi->mask & CDC_DVD_RAM) == 0)
		printk(KERN_CONT " DVD%s%s",
				 (cdi->mask & CDC_DVD_R) ? "" : "-R",
				 (cdi->mask & CDC_DVD_RAM) ? "" : "/RAM");

	if ((cdi->mask & CDC_CD_R) == 0 || (cdi->mask & CDC_CD_RW) == 0)
		printk(KERN_CONT " CD%s%s",
				 (cdi->mask & CDC_CD_R) ? "" : "-R",
				 (cdi->mask & CDC_CD_RW) ? "" : "/RW");

	if ((cdi->mask & CDC_SELECT_DISC) == 0)
		printk(KERN_CONT " changer w/%d slots", nslots);
	else
		printk(KERN_CONT " drive");

	printk(KERN_CONT ", %dkB Cache\n",
			 be16_to_cpup((__be16 *)&buf[8 + 12]));

	return nslots;
}

/* standard prep_rq_fn that builds 10 byte cmds */
static int ide_cdrom_prep_fs(struct request_queue *q, struct request *rq)
{
	int hard_sect = queue_logical_block_size(q);
	long block = (long)blk_rq_pos(rq) / (hard_sect >> 9);
	unsigned long blocks = blk_rq_sectors(rq) / (hard_sect >> 9);

	memset(rq->cmd, 0, BLK_MAX_CDB);

	if (rq_data_dir(rq) == READ)
		rq->cmd[0] = GPCMD_READ_10;
	else
		rq->cmd[0] = GPCMD_WRITE_10;

	/*
	 * fill in lba
	 */
	rq->cmd[2] = (block >> 24) & 0xff;
	rq->cmd[3] = (block >> 16) & 0xff;
	rq->cmd[4] = (block >>  8) & 0xff;
	rq->cmd[5] = block & 0xff;

	/*
	 * and transfer length
	 */
	rq->cmd[7] = (blocks >> 8) & 0xff;
	rq->cmd[8] = blocks & 0xff;
	rq->cmd_len = 10;
	return BLKPREP_OK;
}

/*
 * Most of the SCSI commands are supported directly by ATAPI devices.
 * This transform handles the few exceptions.
 */
static int ide_cdrom_prep_pc(struct request *rq)
{
	u8 *c = rq->cmd;

	/* transform 6-byte read/write commands to the 10-byte version */
	if (c[0] == READ_6 || c[0] == WRITE_6) {
		c[8] = c[4];
		c[5] = c[3];
		c[4] = c[2];
		c[3] = c[1] & 0x1f;
		c[2] = 0;
		c[1] &= 0xe0;
		c[0] += (READ_10 - READ_6);
		rq->cmd_len = 10;
		return BLKPREP_OK;
	}

	/*
	 * it's silly to pretend we understand 6-byte sense commands, just
	 * reject with ILLEGAL_REQUEST and the caller should take the
	 * appropriate action
	 */
	if (c[0] == MODE_SENSE || c[0] == MODE_SELECT) {
		rq->errors = ILLEGAL_REQUEST;
		return BLKPREP_KILL;
	}

	return BLKPREP_OK;
}

static int ide_cdrom_prep_fn(struct request_queue *q, struct request *rq)
{
	if (blk_fs_request(rq))
		return ide_cdrom_prep_fs(q, rq);
	else if (blk_pc_request(rq))
		return ide_cdrom_prep_pc(rq);

	return 0;
}

struct cd_list_entry {
	const char	*id_model;
	const char	*id_firmware;
	unsigned int	cd_flags;
};

#ifdef CONFIG_IDE_PROC_FS
static sector_t ide_cdrom_capacity(ide_drive_t *drive)
{
	unsigned long capacity, sectors_per_frame;

	if (cdrom_read_capacity(drive, &capacity, &sectors_per_frame, NULL))
		return 0;

	return capacity * sectors_per_frame;
}

static int proc_idecd_read_capacity(char *page, char **start, off_t off,
					int count, int *eof, void *data)
{
	ide_drive_t *drive = data;
	int len;

	len = sprintf(page, "%llu\n", (long long)ide_cdrom_capacity(drive));
	PROC_IDE_READ_RETURN(page, start, off, count, eof, len);
}

static ide_proc_entry_t idecd_proc[] = {
	{ "capacity", S_IFREG|S_IRUGO, proc_idecd_read_capacity, NULL },
	{ NULL, 0, NULL, NULL }
};

static ide_proc_entry_t *ide_cd_proc_entries(ide_drive_t *drive)
{
	return idecd_proc;
}

static const struct ide_proc_devset *ide_cd_proc_devsets(ide_drive_t *drive)
{
	return NULL;
}
#endif

static const struct cd_list_entry ide_cd_quirks_list[] = {
	/* SCR-3231 doesn't support the SET_CD_SPEED command. */
	{ "SAMSUNG CD-ROM SCR-3231", NULL,   IDE_AFLAG_NO_SPEED_SELECT	     },
	/* Old NEC260 (not R) was released before ATAPI 1.2 spec. */
	{ "NEC CD-ROM DRIVE:260",    "1.01", IDE_AFLAG_TOCADDR_AS_BCD |
					     IDE_AFLAG_PRE_ATAPI12,	     },
	/* Vertos 300, some versions of this drive like to talk BCD. */
	{ "V003S0DS",		     NULL,   IDE_AFLAG_VERTOS_300_SSD,	     },
	/* Vertos 600 ESD. */
	{ "V006E0DS",		     NULL,   IDE_AFLAG_VERTOS_600_ESD,	     },
	/*
	 * Sanyo 3 CD changer uses a non-standard command for CD changing
	 * (by default standard ATAPI support for CD changers is used).
	 */
	{ "CD-ROM CDR-C3 G",	     NULL,   IDE_AFLAG_SANYO_3CD	     },
	{ "CD-ROM CDR-C3G",	     NULL,   IDE_AFLAG_SANYO_3CD	     },
	{ "CD-ROM CDR_C36",	     NULL,   IDE_AFLAG_SANYO_3CD	     },
	/* Stingray 8X CD-ROM. */
	{ "STINGRAY 8422 IDE 8X CD-ROM 7-27-95", NULL, IDE_AFLAG_PRE_ATAPI12 },
	/*
	 * ACER 50X CD-ROM and WPI 32X CD-ROM require the full spec length
	 * mode sense page capabilities size, but older drives break.
	 */
	{ "ATAPI CD ROM DRIVE 50X MAX",	NULL,	IDE_AFLAG_FULL_CAPS_PAGE     },
	{ "WPI CDS-32X",		NULL,	IDE_AFLAG_FULL_CAPS_PAGE     },
	/* ACER/AOpen 24X CD-ROM has the speed fields byte-swapped. */
	{ "",			     "241N", IDE_AFLAG_LE_SPEED_FIELDS       },
	/*
	 * Some drives used by Apple don't advertise audio play
	 * but they do support reading TOC & audio datas.
	 */
	{ "MATSHITADVD-ROM SR-8187", NULL,   IDE_AFLAG_PLAY_AUDIO_OK	     },
	{ "MATSHITADVD-ROM SR-8186", NULL,   IDE_AFLAG_PLAY_AUDIO_OK	     },
	{ "MATSHITADVD-ROM SR-8176", NULL,   IDE_AFLAG_PLAY_AUDIO_OK	     },
	{ "MATSHITADVD-ROM SR-8174", NULL,   IDE_AFLAG_PLAY_AUDIO_OK	     },
	{ "Optiarc DVD RW AD-5200A", NULL,   IDE_AFLAG_PLAY_AUDIO_OK	     },
	{ "Optiarc DVD RW AD-7200A", NULL,   IDE_AFLAG_PLAY_AUDIO_OK	     },
	{ "Optiarc DVD RW AD-7543A", NULL,   IDE_AFLAG_NO_AUTOCLOSE	     },
	{ "TEAC CD-ROM CD-224E",     NULL,   IDE_AFLAG_NO_AUTOCLOSE	     },
	{ NULL, NULL, 0 }
};

static unsigned int ide_cd_flags(u16 *id)
{
	const struct cd_list_entry *cle = ide_cd_quirks_list;

	while (cle->id_model) {
		if (strcmp(cle->id_model, (char *)&id[ATA_ID_PROD]) == 0 &&
		    (cle->id_firmware == NULL ||
		     strstr((char *)&id[ATA_ID_FW_REV], cle->id_firmware)))
			return cle->cd_flags;
		cle++;
	}

	return 0;
}

static int ide_cdrom_setup(ide_drive_t *drive)
{
	struct cdrom_info *cd = drive->driver_data;
	struct cdrom_device_info *cdi = &cd->devinfo;
	struct request_queue *q = drive->queue;
	u16 *id = drive->id;
	char *fw_rev = (char *)&id[ATA_ID_FW_REV];
	int nslots;

	ide_debug_log(IDE_DBG_PROBE, "enter");

	blk_queue_prep_rq(q, ide_cdrom_prep_fn);
	blk_queue_dma_alignment(q, 31);
	blk_queue_update_dma_pad(q, 15);

	q->unplug_delay = max((1 * HZ) / 1000, 1);

	drive->dev_flags |= IDE_DFLAG_MEDIA_CHANGED;
	drive->atapi_flags = IDE_AFLAG_NO_EJECT | ide_cd_flags(id);

	if ((drive->atapi_flags & IDE_AFLAG_VERTOS_300_SSD) &&
	    fw_rev[4] == '1' && fw_rev[6] <= '2')
		drive->atapi_flags |= (IDE_AFLAG_TOCTRACKS_AS_BCD |
				     IDE_AFLAG_TOCADDR_AS_BCD);
	else if ((drive->atapi_flags & IDE_AFLAG_VERTOS_600_ESD) &&
		 fw_rev[4] == '1' && fw_rev[6] <= '2')
		drive->atapi_flags |= IDE_AFLAG_TOCTRACKS_AS_BCD;
	else if (drive->atapi_flags & IDE_AFLAG_SANYO_3CD)
		/* 3 => use CD in slot 0 */
		cdi->sanyo_slot = 3;

	nslots = ide_cdrom_probe_capabilities(drive);

	blk_queue_logical_block_size(q, CD_FRAMESIZE);

	if (ide_cdrom_register(drive, nslots)) {
		printk(KERN_ERR PFX "%s: %s failed to register device with the"
				" cdrom driver.\n", drive->name, __func__);
		cd->devinfo.handle = NULL;
		return 1;
	}

	ide_proc_register_driver(drive, cd->driver);
	return 0;
}

static void ide_cd_remove(ide_drive_t *drive)
{
	struct cdrom_info *info = drive->driver_data;

	ide_debug_log(IDE_DBG_FUNC, "enter");

	ide_proc_unregister_driver(drive, info->driver);
	device_del(&info->dev);
	del_gendisk(info->disk);

	mutex_lock(&idecd_ref_mutex);
	put_device(&info->dev);
	mutex_unlock(&idecd_ref_mutex);
}

static void ide_cd_release(struct device *dev)
{
	struct cdrom_info *info = to_ide_drv(dev, cdrom_info);
	struct cdrom_device_info *devinfo = &info->devinfo;
	ide_drive_t *drive = info->drive;
	struct gendisk *g = info->disk;

	ide_debug_log(IDE_DBG_FUNC, "enter");

	kfree(info->toc);
	if (devinfo->handle == drive)
		unregister_cdrom(devinfo);
	drive->driver_data = NULL;
	blk_queue_prep_rq(drive->queue, NULL);
	g->private_data = NULL;
	put_disk(g);
	kfree(info);
}

static int ide_cd_probe(ide_drive_t *);

static struct ide_driver ide_cdrom_driver = {
	.gen_driver = {
		.owner		= THIS_MODULE,
		.name		= "ide-cdrom",
		.bus		= &ide_bus_type,
	},
	.probe			= ide_cd_probe,
	.remove			= ide_cd_remove,
	.version		= IDECD_VERSION,
	.do_request		= ide_cd_do_request,
#ifdef CONFIG_IDE_PROC_FS
	.proc_entries		= ide_cd_proc_entries,
	.proc_devsets		= ide_cd_proc_devsets,
#endif
};

static int idecd_open(struct block_device *bdev, fmode_t mode)
{
	struct cdrom_info *info = ide_cd_get(bdev->bd_disk);
	int rc = -ENOMEM;

	if (!info)
		return -ENXIO;

	rc = cdrom_open(&info->devinfo, bdev, mode);

	if (rc < 0)
		ide_cd_put(info);

	return rc;
}

static int idecd_release(struct gendisk *disk, fmode_t mode)
{
	struct cdrom_info *info = ide_drv_g(disk, cdrom_info);

	cdrom_release(&info->devinfo, mode);

	ide_cd_put(info);

	return 0;
}

static int idecd_set_spindown(struct cdrom_device_info *cdi, unsigned long arg)
{
	struct packet_command cgc;
	char buffer[16];
	int stat;
	char spindown;

	if (copy_from_user(&spindown, (void __user *)arg, sizeof(char)))
		return -EFAULT;

	init_cdrom_command(&cgc, buffer, sizeof(buffer), CGC_DATA_UNKNOWN);

	stat = cdrom_mode_sense(cdi, &cgc, GPMODE_CDROM_PAGE, 0);
	if (stat)
		return stat;

	buffer[11] = (buffer[11] & 0xf0) | (spindown & 0x0f);
	return cdrom_mode_select(cdi, &cgc);
}

static int idecd_get_spindown(struct cdrom_device_info *cdi, unsigned long arg)
{
	struct packet_command cgc;
	char buffer[16];
	int stat;
	char spindown;

	init_cdrom_command(&cgc, buffer, sizeof(buffer), CGC_DATA_UNKNOWN);

	stat = cdrom_mode_sense(cdi, &cgc, GPMODE_CDROM_PAGE, 0);
	if (stat)
		return stat;

	spindown = buffer[11] & 0x0f;
	if (copy_to_user((void __user *)arg, &spindown, sizeof(char)))
		return -EFAULT;
	return 0;
}

static int idecd_ioctl(struct block_device *bdev, fmode_t mode,
			unsigned int cmd, unsigned long arg)
{
	struct cdrom_info *info = ide_drv_g(bdev->bd_disk, cdrom_info);
	int err;

	switch (cmd) {
	case CDROMSETSPINDOWN:
		return idecd_set_spindown(&info->devinfo, arg);
	case CDROMGETSPINDOWN:
		return idecd_get_spindown(&info->devinfo, arg);
	default:
		break;
	}

	err = generic_ide_ioctl(info->drive, bdev, cmd, arg);
	if (err == -EINVAL)
		err = cdrom_ioctl(&info->devinfo, bdev, mode, cmd, arg);

	return err;
}

static int idecd_media_changed(struct gendisk *disk)
{
	struct cdrom_info *info = ide_drv_g(disk, cdrom_info);
	return cdrom_media_changed(&info->devinfo);
}

static int idecd_revalidate_disk(struct gendisk *disk)
{
	struct cdrom_info *info = ide_drv_g(disk, cdrom_info);
	struct request_sense sense;

	ide_cd_read_toc(info->drive, &sense);

	return  0;
}

static struct block_device_operations idecd_ops = {
	.owner			= THIS_MODULE,
	.open			= idecd_open,
	.release		= idecd_release,
	.locked_ioctl		= idecd_ioctl,
	.media_changed		= idecd_media_changed,
	.revalidate_disk	= idecd_revalidate_disk
};

/* module options */
static unsigned long debug_mask;
module_param(debug_mask, ulong, 0644);

MODULE_DESCRIPTION("ATAPI CD-ROM Driver");

static int ide_cd_probe(ide_drive_t *drive)
{
	struct cdrom_info *info;
	struct gendisk *g;
	struct request_sense sense;

	ide_debug_log(IDE_DBG_PROBE, "driver_req: %s, media: 0x%x",
				     drive->driver_req, drive->media);

	if (!strstr("ide-cdrom", drive->driver_req))
		goto failed;

	if (drive->media != ide_cdrom && drive->media != ide_optical)
		goto failed;

	drive->debug_mask = debug_mask;
	drive->irq_handler = cdrom_newpc_intr;

	info = kzalloc(sizeof(struct cdrom_info), GFP_KERNEL);
	if (info == NULL) {
		printk(KERN_ERR PFX "%s: Can't allocate a cdrom structure\n",
				drive->name);
		goto failed;
	}

	g = alloc_disk(1 << PARTN_BITS);
	if (!g)
		goto out_free_cd;

	ide_init_disk(g, drive);

	info->dev.parent = &drive->gendev;
	info->dev.release = ide_cd_release;
	dev_set_name(&info->dev, dev_name(&drive->gendev));

	if (device_register(&info->dev))
		goto out_free_disk;

	info->drive = drive;
	info->driver = &ide_cdrom_driver;
	info->disk = g;

	g->private_data = &info->driver;

	drive->driver_data = info;

	g->minors = 1;
	g->driverfs_dev = &drive->gendev;
	g->flags = GENHD_FL_CD | GENHD_FL_REMOVABLE;
	if (ide_cdrom_setup(drive)) {
		put_device(&info->dev);
		goto failed;
	}

	ide_cd_read_toc(drive, &sense);
	g->fops = &idecd_ops;
	g->flags |= GENHD_FL_REMOVABLE;
	add_disk(g);
	return 0;

out_free_disk:
	put_disk(g);
out_free_cd:
	kfree(info);
failed:
	return -ENODEV;
}

static void __exit ide_cdrom_exit(void)
{
	driver_unregister(&ide_cdrom_driver.gen_driver);
}

static int __init ide_cdrom_init(void)
{
	printk(KERN_INFO DRV_NAME " driver " IDECD_VERSION "\n");
	return driver_register(&ide_cdrom_driver.gen_driver);
}

MODULE_ALIAS("ide:*m-cdrom*");
MODULE_ALIAS("ide-cd");
module_init(ide_cdrom_init);
module_exit(ide_cdrom_exit);
MODULE_LICENSE("GPL");<|MERGE_RESOLUTION|>--- conflicted
+++ resolved
@@ -523,11 +523,7 @@
 	struct request *rq = hwif->rq;
 	ide_expiry_t *expiry = NULL;
 	int dma_error = 0, dma, thislen, uptodate = 0;
-<<<<<<< HEAD
-	int write = (rq_data_dir(rq) == WRITE) ? 1 : 0, rc = 0, nsectors;
-=======
 	int write = (rq_data_dir(rq) == WRITE) ? 1 : 0, rc = 0;
->>>>>>> 533ac12e
 	int sense = blk_sense_request(rq);
 	unsigned int timeout;
 	u16 len;
