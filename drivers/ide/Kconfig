--- conflicted
+++ resolved
@@ -95,8 +95,6 @@
 
 	  If unsure, say Y.
 
-<<<<<<< HEAD
-=======
 config IDE_GD_ATA
 	bool "ATA disk support"
 	depends on IDE_GD
@@ -120,7 +118,6 @@
 
 	  If unsure, say N.
 
->>>>>>> 2f5ad54e
 config BLK_DEV_IDECS
 	tristate "PCMCIA IDE support"
 	depends on PCMCIA
