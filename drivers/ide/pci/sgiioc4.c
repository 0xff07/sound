/*
 * Copyright (c) 2003-2006 Silicon Graphics, Inc.  All Rights Reserved.
 * Copyright (C) 2008 MontaVista Software, Inc.
 *
 * This program is free software; you can redistribute it and/or modify it
 * under the terms of version 2 of the GNU General Public License
 * as published by the Free Software Foundation.
 *
 * This program is distributed in the hope that it would be useful, but
 * WITHOUT ANY WARRANTY; without even the implied warranty of
 * MERCHANTABILITY or FITNESS FOR A PARTICULAR PURPOSE.
 *
 * You should have received a copy of the GNU General Public
 * License along with this program; if not, write the Free Software
 * Foundation, Inc., 59 Temple Place - Suite 330, Boston MA 02111-1307, USA.
 *
 * For further information regarding this notice, see:
 *
 * http://oss.sgi.com/projects/GenInfo/NoticeExplan
 */

#include <linux/module.h>
#include <linux/types.h>
#include <linux/pci.h>
#include <linux/delay.h>
#include <linux/init.h>
#include <linux/kernel.h>
#include <linux/ioport.h>
#include <linux/blkdev.h>
#include <linux/scatterlist.h>
#include <linux/ioc4.h>
#include <asm/io.h>

#include <linux/ide.h>

#define DRV_NAME "SGIIOC4"

/* IOC4 Specific Definitions */
#define IOC4_CMD_OFFSET		0x100
#define IOC4_CTRL_OFFSET	0x120
#define IOC4_DMA_OFFSET		0x140
#define IOC4_INTR_OFFSET	0x0

#define IOC4_TIMING		0x00
#define IOC4_DMA_PTR_L		0x01
#define IOC4_DMA_PTR_H		0x02
#define IOC4_DMA_ADDR_L		0x03
#define IOC4_DMA_ADDR_H		0x04
#define IOC4_BC_DEV		0x05
#define IOC4_BC_MEM		0x06
#define	IOC4_DMA_CTRL		0x07
#define	IOC4_DMA_END_ADDR	0x08

/* Bits in the IOC4 Control/Status Register */
#define	IOC4_S_DMA_START	0x01
#define	IOC4_S_DMA_STOP		0x02
#define	IOC4_S_DMA_DIR		0x04
#define	IOC4_S_DMA_ACTIVE	0x08
#define	IOC4_S_DMA_ERROR	0x10
#define	IOC4_ATA_MEMERR		0x02

/* Read/Write Directions */
#define	IOC4_DMA_WRITE		0x04
#define	IOC4_DMA_READ		0x00

/* Interrupt Register Offsets */
#define IOC4_INTR_REG		0x03
#define	IOC4_INTR_SET		0x05
#define	IOC4_INTR_CLEAR		0x07

#define IOC4_IDE_CACHELINE_SIZE	128
#define IOC4_CMD_CTL_BLK_SIZE	0x20
#define IOC4_SUPPORTED_FIRMWARE_REV 46

typedef struct {
	u32 timing_reg0;
	u32 timing_reg1;
	u32 low_mem_ptr;
	u32 high_mem_ptr;
	u32 low_mem_addr;
	u32 high_mem_addr;
	u32 dev_byte_count;
	u32 mem_byte_count;
	u32 status;
} ioc4_dma_regs_t;

/* Each Physical Region Descriptor Entry size is 16 bytes (2 * 64 bits) */
/* IOC4 has only 1 IDE channel */
#define IOC4_PRD_BYTES       16
#define IOC4_PRD_ENTRIES     (PAGE_SIZE /(4*IOC4_PRD_BYTES))


static void
sgiioc4_init_hwif_ports(hw_regs_t * hw, unsigned long data_port,
			unsigned long ctrl_port, unsigned long irq_port)
{
	unsigned long reg = data_port;
	int i;

	/* Registers are word (32 bit) aligned */
	for (i = 0; i <= 7; i++)
		hw->io_ports_array[i] = reg + i * 4;

	hw->io_ports.ctl_addr = ctrl_port;
	hw->io_ports.irq_addr = irq_port;
}

static int
sgiioc4_checkirq(ide_hwif_t * hwif)
{
	unsigned long intr_addr =
		hwif->io_ports.irq_addr + IOC4_INTR_REG * 4;

	if ((u8)readl((void __iomem *)intr_addr) & 0x03)
		return 1;

	return 0;
}

static u8 sgiioc4_read_status(ide_hwif_t *);

static int
sgiioc4_clearirq(ide_drive_t * drive)
{
	u32 intr_reg;
	ide_hwif_t *hwif = HWIF(drive);
	struct ide_io_ports *io_ports = &hwif->io_ports;
	unsigned long other_ir = io_ports->irq_addr + (IOC4_INTR_REG << 2);

	/* Code to check for PCI error conditions */
	intr_reg = readl((void __iomem *)other_ir);
	if (intr_reg & 0x03) { /* Valid IOC4-IDE interrupt */
		/*
		 * Using sgiioc4_read_status to read the Status register has a
		 * side effect of clearing the interrupt.  The first read should
		 * clear it if it is set.  The second read should return
		 * a "clear" status if it got cleared.  If not, then spin
		 * for a bit trying to clear it.
		 */
		u8 stat = sgiioc4_read_status(hwif);
		int count = 0;

		stat = sgiioc4_read_status(hwif);
		while ((stat & ATA_BUSY) && (count++ < 100)) {
			udelay(1);
			stat = sgiioc4_read_status(hwif);
		}

		if (intr_reg & 0x02) {
			struct pci_dev *dev = to_pci_dev(hwif->dev);
			/* Error when transferring DMA data on PCI bus */
			u32 pci_err_addr_low, pci_err_addr_high,
			    pci_stat_cmd_reg;

			pci_err_addr_low =
				readl((void __iomem *)io_ports->irq_addr);
			pci_err_addr_high =
				readl((void __iomem *)(io_ports->irq_addr + 4));
			pci_read_config_dword(dev, PCI_COMMAND,
					      &pci_stat_cmd_reg);
			printk(KERN_ERR
			       "%s(%s) : PCI Bus Error when doing DMA:"
				   " status-cmd reg is 0x%x\n",
			       __func__, drive->name, pci_stat_cmd_reg);
			printk(KERN_ERR
			       "%s(%s) : PCI Error Address is 0x%x%x\n",
			       __func__, drive->name,
			       pci_err_addr_high, pci_err_addr_low);
			/* Clear the PCI Error indicator */
			pci_write_config_dword(dev, PCI_COMMAND, 0x00000146);
		}

		/* Clear the Interrupt, Error bits on the IOC4 */
		writel(0x03, (void __iomem *)other_ir);

		intr_reg = readl((void __iomem *)other_ir);
	}

	return intr_reg & 3;
}

static void sgiioc4_dma_start(ide_drive_t *drive)
{
	ide_hwif_t *hwif = HWIF(drive);
	unsigned long ioc4_dma_addr = hwif->dma_base + IOC4_DMA_CTRL * 4;
	unsigned int reg = readl((void __iomem *)ioc4_dma_addr);
	unsigned int temp_reg = reg | IOC4_S_DMA_START;

	writel(temp_reg, (void __iomem *)ioc4_dma_addr);
}

static u32
sgiioc4_ide_dma_stop(ide_hwif_t *hwif, u64 dma_base)
{
	unsigned long ioc4_dma_addr = dma_base + IOC4_DMA_CTRL * 4;
	u32	ioc4_dma;
	int	count;

	count = 0;
	ioc4_dma = readl((void __iomem *)ioc4_dma_addr);
	while ((ioc4_dma & IOC4_S_DMA_STOP) && (count++ < 200)) {
		udelay(1);
		ioc4_dma = readl((void __iomem *)ioc4_dma_addr);
	}
	return ioc4_dma;
}

/* Stops the IOC4 DMA Engine */
static int sgiioc4_dma_end(ide_drive_t *drive)
{
	u32 ioc4_dma, bc_dev, bc_mem, num, valid = 0, cnt = 0;
	ide_hwif_t *hwif = HWIF(drive);
	unsigned long dma_base = hwif->dma_base;
	int dma_stat = 0;
	unsigned long *ending_dma = ide_get_hwifdata(hwif);

	writel(IOC4_S_DMA_STOP, (void __iomem *)(dma_base + IOC4_DMA_CTRL * 4));

	ioc4_dma = sgiioc4_ide_dma_stop(hwif, dma_base);

	if (ioc4_dma & IOC4_S_DMA_STOP) {
		printk(KERN_ERR
		       "%s(%s): IOC4 DMA STOP bit is still 1 :"
		       "ioc4_dma_reg 0x%x\n",
		       __func__, drive->name, ioc4_dma);
		dma_stat = 1;
	}

	/*
	 * The IOC4 will DMA 1's to the ending dma area to indicate that
	 * previous data DMA is complete.  This is necessary because of relaxed
	 * ordering between register reads and DMA writes on the Altix.
	 */
	while ((cnt++ < 200) && (!valid)) {
		for (num = 0; num < 16; num++) {
			if (ending_dma[num]) {
				valid = 1;
				break;
			}
		}
		udelay(1);
	}
	if (!valid) {
		printk(KERN_ERR "%s(%s) : DMA incomplete\n", __func__,
		       drive->name);
		dma_stat = 1;
	}

	bc_dev = readl((void __iomem *)(dma_base + IOC4_BC_DEV * 4));
	bc_mem = readl((void __iomem *)(dma_base + IOC4_BC_MEM * 4));

	if ((bc_dev & 0x01FF) || (bc_mem & 0x1FF)) {
		if (bc_dev > bc_mem + 8) {
			printk(KERN_ERR
			       "%s(%s): WARNING!! byte_count_dev %d "
			       "!= byte_count_mem %d\n",
			       __func__, drive->name, bc_dev, bc_mem);
		}
	}

	drive->waiting_for_dma = 0;
	ide_destroy_dmatable(drive);

	return dma_stat;
}

static void sgiioc4_set_dma_mode(ide_drive_t *drive, const u8 speed)
{
}

/* returns 1 if dma irq issued, 0 otherwise */
static int sgiioc4_dma_test_irq(ide_drive_t *drive)
{
	return sgiioc4_checkirq(HWIF(drive));
}

static void sgiioc4_dma_host_set(ide_drive_t *drive, int on)
{
	if (!on)
		sgiioc4_clearirq(drive);
}

static void
sgiioc4_resetproc(ide_drive_t * drive)
{
	sgiioc4_dma_end(drive);
	sgiioc4_clearirq(drive);
}

static void
sgiioc4_dma_lost_irq(ide_drive_t * drive)
{
	sgiioc4_resetproc(drive);

	ide_dma_lost_irq(drive);
}

static u8 sgiioc4_read_status(ide_hwif_t *hwif)
{
	unsigned long port = hwif->io_ports.status_addr;
	u8 reg = (u8) readb((void __iomem *) port);

<<<<<<< HEAD
	if ((port & 0xFFF) == 0x11C) {	/* Status register of IOC4 */
		if (!(reg & ATA_BUSY)) { /* Not busy... check for interrupt */
			unsigned long other_ir = port - 0x110;
			unsigned int intr_reg = (u32) readl((void __iomem *) other_ir);
=======
	if (!(reg & ATA_BUSY)) {	/* Not busy... check for interrupt */
		unsigned long other_ir = port - 0x110;
		unsigned int intr_reg = (u32) readl((void __iomem *) other_ir);
>>>>>>> 2f5ad54e

		/* Clear the Interrupt, Error bits on the IOC4 */
		if (intr_reg & 0x03) {
			writel(0x03, (void __iomem *) other_ir);
			intr_reg = (u32) readl((void __iomem *) other_ir);
		}
	}

	return reg;
}

/* Creates a dma map for the scatter-gather list entries */
static int __devinit
ide_dma_sgiioc4(ide_hwif_t *hwif, const struct ide_port_info *d)
{
	struct pci_dev *dev = to_pci_dev(hwif->dev);
	unsigned long dma_base = pci_resource_start(dev, 0) + IOC4_DMA_OFFSET;
	int num_ports = sizeof (ioc4_dma_regs_t);
	void *pad;

	printk(KERN_INFO "    %s: MMIO-DMA\n", hwif->name);

<<<<<<< HEAD
	printk(KERN_INFO "    %s: MMIO-DMA\n", hwif->name);

=======
>>>>>>> 2f5ad54e
	if (request_mem_region(dma_base, num_ports, hwif->name) == NULL) {
		printk(KERN_ERR "%s(%s) -- ERROR: addresses 0x%08lx to 0x%08lx "
		       "already in use\n", __func__, hwif->name,
		       dma_base, dma_base + num_ports - 1);
		return -1;
	}

<<<<<<< HEAD
	virt_dma_base = ioremap(dma_base, num_ports);
	if (virt_dma_base == NULL) {
		printk(KERN_ERR "%s(%s) -- ERROR: unable to map addresses "
		       "0x%lx to 0x%lx\n", __func__, hwif->name,
		       dma_base, dma_base + num_ports - 1);
		goto dma_remap_failure;
	}
	hwif->dma_base = (unsigned long) virt_dma_base;
=======
	hwif->dma_base = (unsigned long)hwif->io_ports.irq_addr +
			 IOC4_DMA_OFFSET;
>>>>>>> 2f5ad54e

	hwif->sg_max_nents = IOC4_PRD_ENTRIES;

	hwif->prd_max_nents = IOC4_PRD_ENTRIES;
	hwif->prd_ent_size = IOC4_PRD_BYTES;

	if (ide_allocate_dma_engine(hwif))
		goto dma_pci_alloc_failure;

	pad = pci_alloc_consistent(dev, IOC4_IDE_CACHELINE_SIZE,
				   (dma_addr_t *)&hwif->extra_base);
	if (pad) {
		ide_set_hwifdata(hwif, pad);
		return 0;
	}

	ide_release_dma_engine(hwif);

	printk(KERN_ERR "%s(%s) -- ERROR: Unable to allocate DMA maps\n",
	       __func__, hwif->name);
	printk(KERN_INFO "%s: changing from DMA to PIO mode", hwif->name);

dma_pci_alloc_failure:
	release_mem_region(dma_base, num_ports);

	return -1;
}

/* Initializes the IOC4 DMA Engine */
static void
sgiioc4_configure_for_dma(int dma_direction, ide_drive_t * drive)
{
	u32 ioc4_dma;
	ide_hwif_t *hwif = HWIF(drive);
	unsigned long dma_base = hwif->dma_base;
	unsigned long ioc4_dma_addr = dma_base + IOC4_DMA_CTRL * 4;
	u32 dma_addr, ending_dma_addr;

	ioc4_dma = readl((void __iomem *)ioc4_dma_addr);

	if (ioc4_dma & IOC4_S_DMA_ACTIVE) {
		printk(KERN_WARNING
			"%s(%s):Warning!! DMA from previous transfer was still active\n",
		       __func__, drive->name);
		writel(IOC4_S_DMA_STOP, (void __iomem *)ioc4_dma_addr);
		ioc4_dma = sgiioc4_ide_dma_stop(hwif, dma_base);

		if (ioc4_dma & IOC4_S_DMA_STOP)
			printk(KERN_ERR
			       "%s(%s) : IOC4 Dma STOP bit is still 1\n",
			       __func__, drive->name);
	}

	ioc4_dma = readl((void __iomem *)ioc4_dma_addr);
	if (ioc4_dma & IOC4_S_DMA_ERROR) {
		printk(KERN_WARNING
		       "%s(%s) : Warning!! - DMA Error during Previous"
		       " transfer | status 0x%x\n",
		       __func__, drive->name, ioc4_dma);
		writel(IOC4_S_DMA_STOP, (void __iomem *)ioc4_dma_addr);
		ioc4_dma = sgiioc4_ide_dma_stop(hwif, dma_base);

		if (ioc4_dma & IOC4_S_DMA_STOP)
			printk(KERN_ERR
			       "%s(%s) : IOC4 DMA STOP bit is still 1\n",
			       __func__, drive->name);
	}

	/* Address of the Scatter Gather List */
	dma_addr = cpu_to_le32(hwif->dmatable_dma);
	writel(dma_addr, (void __iomem *)(dma_base + IOC4_DMA_PTR_L * 4));

	/* Address of the Ending DMA */
	memset(ide_get_hwifdata(hwif), 0, IOC4_IDE_CACHELINE_SIZE);
	ending_dma_addr = cpu_to_le32(hwif->extra_base);
	writel(ending_dma_addr, (void __iomem *)(dma_base + IOC4_DMA_END_ADDR * 4));

	writel(dma_direction, (void __iomem *)ioc4_dma_addr);
	drive->waiting_for_dma = 1;
}

/* IOC4 Scatter Gather list Format 					 */
/* 128 Bit entries to support 64 bit addresses in the future		 */
/* The Scatter Gather list Entry should be in the BIG-ENDIAN Format	 */
/* --------------------------------------------------------------------- */
/* | Upper 32 bits - Zero           |	 	Lower 32 bits- address | */
/* --------------------------------------------------------------------- */
/* | Upper 32 bits - Zero	    |EOL| 15 unused     | 16 Bit Length| */
/* --------------------------------------------------------------------- */
/* Creates the scatter gather list, DMA Table */
static unsigned int
sgiioc4_build_dma_table(ide_drive_t * drive, struct request *rq, int ddir)
{
	ide_hwif_t *hwif = HWIF(drive);
	unsigned int *table = hwif->dmatable_cpu;
	unsigned int count = 0, i = 1;
	struct scatterlist *sg;

	hwif->sg_nents = i = ide_build_sglist(drive, rq);

	if (!i)
		return 0;	/* sglist of length Zero */

	sg = hwif->sg_table;
	while (i && sg_dma_len(sg)) {
		dma_addr_t cur_addr;
		int cur_len;
		cur_addr = sg_dma_address(sg);
		cur_len = sg_dma_len(sg);

		while (cur_len) {
			if (count++ >= IOC4_PRD_ENTRIES) {
				printk(KERN_WARNING
				       "%s: DMA table too small\n",
				       drive->name);
				goto use_pio_instead;
			} else {
				u32 bcount =
				    0x10000 - (cur_addr & 0xffff);

				if (bcount > cur_len)
					bcount = cur_len;

				/* put the addr, length in
				 * the IOC4 dma-table format */
				*table = 0x0;
				table++;
				*table = cpu_to_be32(cur_addr);
				table++;
				*table = 0x0;
				table++;

				*table = cpu_to_be32(bcount);
				table++;

				cur_addr += bcount;
				cur_len -= bcount;
			}
		}

		sg = sg_next(sg);
		i--;
	}

	if (count) {
		table--;
		*table |= cpu_to_be32(0x80000000);
		return count;
	}

use_pio_instead:
	ide_destroy_dmatable(drive);

	return 0;		/* revert to PIO for this request */
}

static int sgiioc4_dma_setup(ide_drive_t *drive)
{
	struct request *rq = HWGROUP(drive)->rq;
	unsigned int count = 0;
	int ddir;

	if (rq_data_dir(rq))
		ddir = PCI_DMA_TODEVICE;
	else
		ddir = PCI_DMA_FROMDEVICE;

	if (!(count = sgiioc4_build_dma_table(drive, rq, ddir))) {
		/* try PIO instead of DMA */
		ide_map_sg(drive, rq);
		return 1;
	}

	if (rq_data_dir(rq))
		/* Writes TO the IOC4 FROM Main Memory */
		ddir = IOC4_DMA_READ;
	else
		/* Writes FROM the IOC4 TO Main Memory */
		ddir = IOC4_DMA_WRITE;

	sgiioc4_configure_for_dma(ddir, drive);

	return 0;
}

static const struct ide_tp_ops sgiioc4_tp_ops = {
	.exec_command		= ide_exec_command,
	.read_status		= sgiioc4_read_status,
	.read_altstatus		= ide_read_altstatus,
	.read_sff_dma_status	= ide_read_sff_dma_status,

	.set_irq		= ide_set_irq,

	.tf_load		= ide_tf_load,
	.tf_read		= ide_tf_read,

	.input_data		= ide_input_data,
	.output_data		= ide_output_data,
};

static const struct ide_port_ops sgiioc4_port_ops = {
	.set_dma_mode		= sgiioc4_set_dma_mode,
	/* reset DMA engine, clear IRQs */
	.resetproc		= sgiioc4_resetproc,
};

static const struct ide_dma_ops sgiioc4_dma_ops = {
	.dma_host_set		= sgiioc4_dma_host_set,
	.dma_setup		= sgiioc4_dma_setup,
	.dma_start		= sgiioc4_dma_start,
	.dma_end		= sgiioc4_dma_end,
	.dma_test_irq		= sgiioc4_dma_test_irq,
	.dma_lost_irq		= sgiioc4_dma_lost_irq,
	.dma_timeout		= ide_dma_timeout,
};

static const struct ide_port_info sgiioc4_port_info __devinitdata = {
	.name			= DRV_NAME,
	.chipset		= ide_pci,
	.init_dma		= ide_dma_sgiioc4,
	.tp_ops			= &sgiioc4_tp_ops,
	.port_ops		= &sgiioc4_port_ops,
	.dma_ops		= &sgiioc4_dma_ops,
	.host_flags		= IDE_HFLAG_MMIO,
	.mwdma_mask		= ATA_MWDMA2_ONLY,
};

static int __devinit
sgiioc4_ide_setup_pci_device(struct pci_dev *dev)
{
	unsigned long cmd_base, irqport;
	unsigned long bar0, cmd_phys_base, ctl;
	void __iomem *virt_base;
	struct ide_host *host;
	hw_regs_t hw, *hws[] = { &hw, NULL, NULL, NULL };
	struct ide_port_info d = sgiioc4_port_info;
	int rc;

	/*  Get the CmdBlk and CtrlBlk Base Registers */
	bar0 = pci_resource_start(dev, 0);
	virt_base = ioremap(bar0, pci_resource_len(dev, 0));
	if (virt_base == NULL) {
		printk(KERN_ERR "%s: Unable to remap BAR 0 address: 0x%lx\n",
				DRV_NAME, bar0);
		return -ENOMEM;
	}
	cmd_base = (unsigned long) virt_base + IOC4_CMD_OFFSET;
	ctl = (unsigned long) virt_base + IOC4_CTRL_OFFSET;
	irqport = (unsigned long) virt_base + IOC4_INTR_OFFSET;

	cmd_phys_base = bar0 + IOC4_CMD_OFFSET;
	if (request_mem_region(cmd_phys_base, IOC4_CMD_CTL_BLK_SIZE,
			       DRV_NAME) == NULL) {
		printk(KERN_ERR "%s %s -- ERROR: addresses 0x%08lx to 0x%08lx "
		       "already in use\n", DRV_NAME, pci_name(dev),
		       cmd_phys_base, cmd_phys_base + IOC4_CMD_CTL_BLK_SIZE);
		return -EBUSY;
	}

	/* Initialize the IO registers */
	memset(&hw, 0, sizeof(hw));
	sgiioc4_init_hwif_ports(&hw, cmd_base, ctl, irqport);
	hw.irq = dev->irq;
	hw.chipset = ide_pci;
	hw.dev = &dev->dev;

	/* Initializing chipset IRQ Registers */
	writel(0x03, (void __iomem *)(irqport + IOC4_INTR_SET * 4));

	host = ide_host_alloc(&d, hws);
	if (host == NULL) {
		rc = -ENOMEM;
		goto err;
	}

	rc = ide_host_register(host, &d, hws);
	if (rc)
		goto err_free;

	return 0;
err_free:
	ide_host_free(host);
err:
	release_mem_region(cmd_phys_base, IOC4_CMD_CTL_BLK_SIZE);
	iounmap(virt_base);
	return rc;
}

static unsigned int __devinit
pci_init_sgiioc4(struct pci_dev *dev)
{
	int ret;

	printk(KERN_INFO "%s: IDE controller at PCI slot %s, revision %d\n",
			 DRV_NAME, pci_name(dev), dev->revision);

	if (dev->revision < IOC4_SUPPORTED_FIRMWARE_REV) {
		printk(KERN_ERR "Skipping %s IDE controller in slot %s: "
				"firmware is obsolete - please upgrade to "
				"revision46 or higher\n",
				DRV_NAME, pci_name(dev));
		ret = -EAGAIN;
		goto out;
	}
	ret = sgiioc4_ide_setup_pci_device(dev);
out:
	return ret;
}

int
ioc4_ide_attach_one(struct ioc4_driver_data *idd)
{
	/* PCI-RT does not bring out IDE connection.
	 * Do not attach to this particular IOC4.
	 */
	if (idd->idd_variant == IOC4_VARIANT_PCI_RT)
		return 0;

	return pci_init_sgiioc4(idd->idd_pdev);
}

static struct ioc4_submodule ioc4_ide_submodule = {
	.is_name = "IOC4_ide",
	.is_owner = THIS_MODULE,
	.is_probe = ioc4_ide_attach_one,
/*	.is_remove = ioc4_ide_remove_one,	*/
};

static int __init ioc4_ide_init(void)
{
	return ioc4_register_submodule(&ioc4_ide_submodule);
}

late_initcall(ioc4_ide_init); /* Call only after IDE init is done */

MODULE_AUTHOR("Aniket Malatpure/Jeremy Higdon");
MODULE_DESCRIPTION("IDE PCI driver module for SGI IOC4 Base-IO Card");
MODULE_LICENSE("GPL");<|MERGE_RESOLUTION|>--- conflicted
+++ resolved
@@ -300,16 +300,9 @@
 	unsigned long port = hwif->io_ports.status_addr;
 	u8 reg = (u8) readb((void __iomem *) port);
 
-<<<<<<< HEAD
-	if ((port & 0xFFF) == 0x11C) {	/* Status register of IOC4 */
-		if (!(reg & ATA_BUSY)) { /* Not busy... check for interrupt */
-			unsigned long other_ir = port - 0x110;
-			unsigned int intr_reg = (u32) readl((void __iomem *) other_ir);
-=======
 	if (!(reg & ATA_BUSY)) {	/* Not busy... check for interrupt */
 		unsigned long other_ir = port - 0x110;
 		unsigned int intr_reg = (u32) readl((void __iomem *) other_ir);
->>>>>>> 2f5ad54e
 
 		/* Clear the Interrupt, Error bits on the IOC4 */
 		if (intr_reg & 0x03) {
@@ -332,11 +325,6 @@
 
 	printk(KERN_INFO "    %s: MMIO-DMA\n", hwif->name);
 
-<<<<<<< HEAD
-	printk(KERN_INFO "    %s: MMIO-DMA\n", hwif->name);
-
-=======
->>>>>>> 2f5ad54e
 	if (request_mem_region(dma_base, num_ports, hwif->name) == NULL) {
 		printk(KERN_ERR "%s(%s) -- ERROR: addresses 0x%08lx to 0x%08lx "
 		       "already in use\n", __func__, hwif->name,
@@ -344,19 +332,8 @@
 		return -1;
 	}
 
-<<<<<<< HEAD
-	virt_dma_base = ioremap(dma_base, num_ports);
-	if (virt_dma_base == NULL) {
-		printk(KERN_ERR "%s(%s) -- ERROR: unable to map addresses "
-		       "0x%lx to 0x%lx\n", __func__, hwif->name,
-		       dma_base, dma_base + num_ports - 1);
-		goto dma_remap_failure;
-	}
-	hwif->dma_base = (unsigned long) virt_dma_base;
-=======
 	hwif->dma_base = (unsigned long)hwif->io_ports.irq_addr +
 			 IOC4_DMA_OFFSET;
->>>>>>> 2f5ad54e
 
 	hwif->sg_max_nents = IOC4_PRD_ENTRIES;
 
