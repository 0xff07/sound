/*
 *  USB HID support for Linux
 *
 *  Copyright (c) 1999 Andreas Gal
 *  Copyright (c) 2000-2005 Vojtech Pavlik <vojtech@suse.cz>
 *  Copyright (c) 2005 Michael Haboustak <mike-@cinci.rr.com> for Concept2, Inc
 *  Copyright (c) 2006-2007 Jiri Kosina
 */

/*
 * This program is free software; you can redistribute it and/or modify it
 * under the terms of the GNU General Public License as published by the Free
 * Software Foundation; either version 2 of the License, or (at your option)
 * any later version.
 */

#include <linux/module.h>
#include <linux/slab.h>
#include <linux/init.h>
#include <linux/kernel.h>
#include <linux/list.h>
#include <linux/mm.h>
#include <linux/smp_lock.h>
#include <linux/spinlock.h>
#include <asm/unaligned.h>
#include <asm/byteorder.h>
#include <linux/input.h>
#include <linux/wait.h>

#include <linux/usb.h>

#include <linux/hid.h>
#include <linux/hiddev.h>
#include <linux/hid-debug.h>
#include <linux/hidraw.h>
#include "usbhid.h"

/*
 * Version Information
 */

#define DRIVER_VERSION "v2.6"
#define DRIVER_AUTHOR "Andreas Gal, Vojtech Pavlik, Jiri Kosina"
#define DRIVER_DESC "USB HID core driver"
#define DRIVER_LICENSE "GPL"

/*
 * Module parameters.
 */

static unsigned int hid_mousepoll_interval;
module_param_named(mousepoll, hid_mousepoll_interval, uint, 0644);
MODULE_PARM_DESC(mousepoll, "Polling interval of mice");

/* Quirks specified at module load time */
static char *quirks_param[MAX_USBHID_BOOT_QUIRKS] = { [ 0 ... (MAX_USBHID_BOOT_QUIRKS - 1) ] = NULL };
module_param_array_named(quirks, quirks_param, charp, NULL, 0444);
MODULE_PARM_DESC(quirks, "Add/modify USB HID quirks by specifying "
		" quirks=vendorID:productID:quirks"
		" where vendorID, productID, and quirks are all in"
		" 0x-prefixed hex");
/*
 * Input submission and I/O error handler.
 */

static void hid_io_error(struct hid_device *hid);

/* Start up the input URB */
static int hid_start_in(struct hid_device *hid)
{
	unsigned long flags;
	int rc = 0;
	struct usbhid_device *usbhid = hid->driver_data;

	spin_lock_irqsave(&usbhid->inlock, flags);
	if (hid->open > 0 && !test_bit(HID_SUSPENDED, &usbhid->iofl) &&
			!test_bit(HID_DISCONNECTED, &usbhid->iofl) &&
			!test_and_set_bit(HID_IN_RUNNING, &usbhid->iofl)) {
		rc = usb_submit_urb(usbhid->urbin, GFP_ATOMIC);
		if (rc != 0)
			clear_bit(HID_IN_RUNNING, &usbhid->iofl);
	}
	spin_unlock_irqrestore(&usbhid->inlock, flags);
	return rc;
}

/* I/O retry timer routine */
static void hid_retry_timeout(unsigned long _hid)
{
	struct hid_device *hid = (struct hid_device *) _hid;
	struct usbhid_device *usbhid = hid->driver_data;

	dev_dbg(&usbhid->intf->dev, "retrying intr urb\n");
	if (hid_start_in(hid))
		hid_io_error(hid);
}

/* Workqueue routine to reset the device or clear a halt */
static void hid_reset(struct work_struct *work)
{
	struct usbhid_device *usbhid =
		container_of(work, struct usbhid_device, reset_work);
	struct hid_device *hid = usbhid->hid;
	int rc_lock, rc = 0;

	if (test_bit(HID_CLEAR_HALT, &usbhid->iofl)) {
		dev_dbg(&usbhid->intf->dev, "clear halt\n");
		rc = usb_clear_halt(hid_to_usb_dev(hid), usbhid->urbin->pipe);
		clear_bit(HID_CLEAR_HALT, &usbhid->iofl);
		hid_start_in(hid);
	}

	else if (test_bit(HID_RESET_PENDING, &usbhid->iofl)) {
		dev_dbg(&usbhid->intf->dev, "resetting device\n");
		rc = rc_lock = usb_lock_device_for_reset(hid_to_usb_dev(hid), usbhid->intf);
		if (rc_lock >= 0) {
			rc = usb_reset_device(hid_to_usb_dev(hid));
			if (rc_lock)
				usb_unlock_device(hid_to_usb_dev(hid));
		}
		clear_bit(HID_RESET_PENDING, &usbhid->iofl);
	}

	switch (rc) {
	case 0:
		if (!test_bit(HID_IN_RUNNING, &usbhid->iofl))
			hid_io_error(hid);
		break;
	default:
		err_hid("can't reset device, %s-%s/input%d, status %d",
				hid_to_usb_dev(hid)->bus->bus_name,
				hid_to_usb_dev(hid)->devpath,
				usbhid->ifnum, rc);
		/* FALLTHROUGH */
	case -EHOSTUNREACH:
	case -ENODEV:
	case -EINTR:
		break;
	}
}

/* Main I/O error handler */
static void hid_io_error(struct hid_device *hid)
{
	unsigned long flags;
	struct usbhid_device *usbhid = hid->driver_data;

	spin_lock_irqsave(&usbhid->inlock, flags);

	/* Stop when disconnected */
	if (test_bit(HID_DISCONNECTED, &usbhid->iofl))
		goto done;

	/* If it has been a while since the last error, we'll assume
	 * this a brand new error and reset the retry timeout. */
	if (time_after(jiffies, usbhid->stop_retry + HZ/2))
		usbhid->retry_delay = 0;

	/* When an error occurs, retry at increasing intervals */
	if (usbhid->retry_delay == 0) {
		usbhid->retry_delay = 13;	/* Then 26, 52, 104, 104, ... */
		usbhid->stop_retry = jiffies + msecs_to_jiffies(1000);
	} else if (usbhid->retry_delay < 100)
		usbhid->retry_delay *= 2;

	if (time_after(jiffies, usbhid->stop_retry)) {

		/* Retries failed, so do a port reset */
		if (!test_and_set_bit(HID_RESET_PENDING, &usbhid->iofl)) {
			schedule_work(&usbhid->reset_work);
			goto done;
		}
	}

	mod_timer(&usbhid->io_retry,
			jiffies + msecs_to_jiffies(usbhid->retry_delay));
done:
	spin_unlock_irqrestore(&usbhid->inlock, flags);
}

/*
 * Input interrupt completion handler.
 */

static void hid_irq_in(struct urb *urb)
{
	struct hid_device	*hid = urb->context;
	struct usbhid_device 	*usbhid = hid->driver_data;
	int			status;

	switch (urb->status) {
	case 0:			/* success */
		usbhid->retry_delay = 0;
		hid_input_report(urb->context, HID_INPUT_REPORT,
				 urb->transfer_buffer,
				 urb->actual_length, 1);
		break;
	case -EPIPE:		/* stall */
		clear_bit(HID_IN_RUNNING, &usbhid->iofl);
		set_bit(HID_CLEAR_HALT, &usbhid->iofl);
		schedule_work(&usbhid->reset_work);
		return;
	case -ECONNRESET:	/* unlink */
	case -ENOENT:
	case -ESHUTDOWN:	/* unplug */
		clear_bit(HID_IN_RUNNING, &usbhid->iofl);
		return;
	case -EILSEQ:		/* protocol error or unplug */
	case -EPROTO:		/* protocol error or unplug */
	case -ETIME:		/* protocol error or unplug */
	case -ETIMEDOUT:	/* Should never happen, but... */
		clear_bit(HID_IN_RUNNING, &usbhid->iofl);
		hid_io_error(hid);
		return;
	default:		/* error */
		dev_warn(&urb->dev->dev, "input irq status %d  "
				"received\n", urb->status);
	}

	status = usb_submit_urb(urb, GFP_ATOMIC);
	if (status) {
		clear_bit(HID_IN_RUNNING, &usbhid->iofl);
		if (status != -EPERM) {
			err_hid("can't resubmit intr, %s-%s/input%d, status %d",
					hid_to_usb_dev(hid)->bus->bus_name,
					hid_to_usb_dev(hid)->devpath,
					usbhid->ifnum, status);
			hid_io_error(hid);
		}
	}
}

static int hid_submit_out(struct hid_device *hid)
{
	struct hid_report *report;
	char *raw_report;
	struct usbhid_device *usbhid = hid->driver_data;

	report = usbhid->out[usbhid->outtail].report;
	raw_report = usbhid->out[usbhid->outtail].raw_report;

	usbhid->urbout->transfer_buffer_length = ((report->size - 1) >> 3) + 1 + (report->id > 0);
	usbhid->urbout->dev = hid_to_usb_dev(hid);
	memcpy(usbhid->outbuf, raw_report, usbhid->urbout->transfer_buffer_length);
	kfree(raw_report);

	dbg_hid("submitting out urb\n");

	if (usb_submit_urb(usbhid->urbout, GFP_ATOMIC)) {
		err_hid("usb_submit_urb(out) failed");
		return -1;
	}

	return 0;
}

static int hid_submit_ctrl(struct hid_device *hid)
{
	struct hid_report *report;
	unsigned char dir;
	char *raw_report;
	int len;
	struct usbhid_device *usbhid = hid->driver_data;

	report = usbhid->ctrl[usbhid->ctrltail].report;
	raw_report = usbhid->ctrl[usbhid->ctrltail].raw_report;
	dir = usbhid->ctrl[usbhid->ctrltail].dir;

	len = ((report->size - 1) >> 3) + 1 + (report->id > 0);
	if (dir == USB_DIR_OUT) {
		usbhid->urbctrl->pipe = usb_sndctrlpipe(hid_to_usb_dev(hid), 0);
		usbhid->urbctrl->transfer_buffer_length = len;
		memcpy(usbhid->ctrlbuf, raw_report, len);
		kfree(raw_report);
	} else {
		int maxpacket, padlen;

		usbhid->urbctrl->pipe = usb_rcvctrlpipe(hid_to_usb_dev(hid), 0);
		maxpacket = usb_maxpacket(hid_to_usb_dev(hid), usbhid->urbctrl->pipe, 0);
		if (maxpacket > 0) {
			padlen = DIV_ROUND_UP(len, maxpacket);
			padlen *= maxpacket;
			if (padlen > usbhid->bufsize)
				padlen = usbhid->bufsize;
		} else
			padlen = 0;
		usbhid->urbctrl->transfer_buffer_length = padlen;
	}
	usbhid->urbctrl->dev = hid_to_usb_dev(hid);

	usbhid->cr->bRequestType = USB_TYPE_CLASS | USB_RECIP_INTERFACE | dir;
	usbhid->cr->bRequest = (dir == USB_DIR_OUT) ? HID_REQ_SET_REPORT : HID_REQ_GET_REPORT;
	usbhid->cr->wValue = cpu_to_le16(((report->type + 1) << 8) | report->id);
	usbhid->cr->wIndex = cpu_to_le16(usbhid->ifnum);
	usbhid->cr->wLength = cpu_to_le16(len);

	dbg_hid("submitting ctrl urb: %s wValue=0x%04x wIndex=0x%04x wLength=%u\n",
		usbhid->cr->bRequest == HID_REQ_SET_REPORT ? "Set_Report" : "Get_Report",
		usbhid->cr->wValue, usbhid->cr->wIndex, usbhid->cr->wLength);

	if (usb_submit_urb(usbhid->urbctrl, GFP_ATOMIC)) {
		err_hid("usb_submit_urb(ctrl) failed");
		return -1;
	}

	return 0;
}

/*
 * Output interrupt completion handler.
 */

static void hid_irq_out(struct urb *urb)
{
	struct hid_device *hid = urb->context;
	struct usbhid_device *usbhid = hid->driver_data;
	unsigned long flags;
	int unplug = 0;

	switch (urb->status) {
	case 0:			/* success */
		break;
	case -ESHUTDOWN:	/* unplug */
		unplug = 1;
	case -EILSEQ:		/* protocol error or unplug */
	case -EPROTO:		/* protocol error or unplug */
	case -ECONNRESET:	/* unlink */
	case -ENOENT:
		break;
	default:		/* error */
		dev_warn(&urb->dev->dev, "output irq status %d "
				"received\n", urb->status);
	}

	spin_lock_irqsave(&usbhid->outlock, flags);

	if (unplug)
		usbhid->outtail = usbhid->outhead;
	else
		usbhid->outtail = (usbhid->outtail + 1) & (HID_OUTPUT_FIFO_SIZE - 1);

	if (usbhid->outhead != usbhid->outtail) {
		if (hid_submit_out(hid)) {
			clear_bit(HID_OUT_RUNNING, &usbhid->iofl);
			wake_up(&usbhid->wait);
		}
		spin_unlock_irqrestore(&usbhid->outlock, flags);
		return;
	}

	clear_bit(HID_OUT_RUNNING, &usbhid->iofl);
	spin_unlock_irqrestore(&usbhid->outlock, flags);
	wake_up(&usbhid->wait);
}

/*
 * Control pipe completion handler.
 */

static void hid_ctrl(struct urb *urb)
{
	struct hid_device *hid = urb->context;
	struct usbhid_device *usbhid = hid->driver_data;
	unsigned long flags;
	int unplug = 0;

	spin_lock_irqsave(&usbhid->ctrllock, flags);

	switch (urb->status) {
	case 0:			/* success */
		if (usbhid->ctrl[usbhid->ctrltail].dir == USB_DIR_IN)
			hid_input_report(urb->context,
				usbhid->ctrl[usbhid->ctrltail].report->type,
				urb->transfer_buffer, urb->actual_length, 0);
		break;
	case -ESHUTDOWN:	/* unplug */
		unplug = 1;
	case -EILSEQ:		/* protocol error or unplug */
	case -EPROTO:		/* protocol error or unplug */
	case -ECONNRESET:	/* unlink */
	case -ENOENT:
	case -EPIPE:		/* report not available */
		break;
	default:		/* error */
		dev_warn(&urb->dev->dev, "ctrl urb status %d "
				"received\n", urb->status);
	}

	if (unplug)
		usbhid->ctrltail = usbhid->ctrlhead;
	else
		usbhid->ctrltail = (usbhid->ctrltail + 1) & (HID_CONTROL_FIFO_SIZE - 1);

	if (usbhid->ctrlhead != usbhid->ctrltail) {
		if (hid_submit_ctrl(hid)) {
			clear_bit(HID_CTRL_RUNNING, &usbhid->iofl);
			wake_up(&usbhid->wait);
		}
		spin_unlock_irqrestore(&usbhid->ctrllock, flags);
		return;
	}

	clear_bit(HID_CTRL_RUNNING, &usbhid->iofl);
	spin_unlock_irqrestore(&usbhid->ctrllock, flags);
	wake_up(&usbhid->wait);
}

void usbhid_submit_report(struct hid_device *hid, struct hid_report *report, unsigned char dir)
{
	int head;
	unsigned long flags;
	struct usbhid_device *usbhid = hid->driver_data;
	int len = ((report->size - 1) >> 3) + 1 + (report->id > 0);

	if ((hid->quirks & HID_QUIRK_NOGET) && dir == USB_DIR_IN)
		return;

	if (usbhid->urbout && dir == USB_DIR_OUT && report->type == HID_OUTPUT_REPORT) {

		spin_lock_irqsave(&usbhid->outlock, flags);

		if ((head = (usbhid->outhead + 1) & (HID_OUTPUT_FIFO_SIZE - 1)) == usbhid->outtail) {
			spin_unlock_irqrestore(&usbhid->outlock, flags);
			dev_warn(&hid->dev, "output queue full\n");
			return;
		}

		usbhid->out[usbhid->outhead].raw_report = kmalloc(len, GFP_ATOMIC);
		if (!usbhid->out[usbhid->outhead].raw_report) {
			spin_unlock_irqrestore(&usbhid->outlock, flags);
<<<<<<< HEAD
			warn("output queueing failed");
=======
			dev_warn(&hid->dev, "output queueing failed\n");
>>>>>>> 2f5ad54e
			return;
		}
		hid_output_report(report, usbhid->out[usbhid->outhead].raw_report);
		usbhid->out[usbhid->outhead].report = report;
		usbhid->outhead = head;

		if (!test_and_set_bit(HID_OUT_RUNNING, &usbhid->iofl))
			if (hid_submit_out(hid))
				clear_bit(HID_OUT_RUNNING, &usbhid->iofl);

		spin_unlock_irqrestore(&usbhid->outlock, flags);
		return;
	}

	spin_lock_irqsave(&usbhid->ctrllock, flags);

	if ((head = (usbhid->ctrlhead + 1) & (HID_CONTROL_FIFO_SIZE - 1)) == usbhid->ctrltail) {
		spin_unlock_irqrestore(&usbhid->ctrllock, flags);
		dev_warn(&hid->dev, "control queue full\n");
		return;
	}

	if (dir == USB_DIR_OUT) {
		usbhid->ctrl[usbhid->ctrlhead].raw_report = kmalloc(len, GFP_ATOMIC);
		if (!usbhid->ctrl[usbhid->ctrlhead].raw_report) {
			spin_unlock_irqrestore(&usbhid->ctrllock, flags);
<<<<<<< HEAD
			warn("control queueing failed");
=======
			dev_warn(&hid->dev, "control queueing failed\n");
>>>>>>> 2f5ad54e
			return;
		}
		hid_output_report(report, usbhid->ctrl[usbhid->ctrlhead].raw_report);
	}
	usbhid->ctrl[usbhid->ctrlhead].report = report;
	usbhid->ctrl[usbhid->ctrlhead].dir = dir;
	usbhid->ctrlhead = head;

	if (!test_and_set_bit(HID_CTRL_RUNNING, &usbhid->iofl))
		if (hid_submit_ctrl(hid))
			clear_bit(HID_CTRL_RUNNING, &usbhid->iofl);

	spin_unlock_irqrestore(&usbhid->ctrllock, flags);
}
EXPORT_SYMBOL_GPL(usbhid_submit_report);

static int usb_hidinput_input_event(struct input_dev *dev, unsigned int type, unsigned int code, int value)
{
	struct hid_device *hid = input_get_drvdata(dev);
	struct hid_field *field;
	int offset;

	if (type == EV_FF)
		return input_ff_event(dev, type, code, value);

	if (type != EV_LED)
		return -1;

	if ((offset = hidinput_find_field(hid, type, code, &field)) == -1) {
		dev_warn(&dev->dev, "event field not found\n");
		return -1;
	}

	hid_set_field(field, offset, value);
	usbhid_submit_report(hid, field->report, USB_DIR_OUT);

	return 0;
}

int usbhid_wait_io(struct hid_device *hid)
{
	struct usbhid_device *usbhid = hid->driver_data;

	if (!wait_event_timeout(usbhid->wait,
				(!test_bit(HID_CTRL_RUNNING, &usbhid->iofl) &&
				!test_bit(HID_OUT_RUNNING, &usbhid->iofl)),
					10*HZ)) {
		dbg_hid("timeout waiting for ctrl or out queue to clear\n");
		return -1;
	}

	return 0;
}

static int hid_set_idle(struct usb_device *dev, int ifnum, int report, int idle)
{
	return usb_control_msg(dev, usb_sndctrlpipe(dev, 0),
		HID_REQ_SET_IDLE, USB_TYPE_CLASS | USB_RECIP_INTERFACE, (idle << 8) | report,
		ifnum, NULL, 0, USB_CTRL_SET_TIMEOUT);
}

static int hid_get_class_descriptor(struct usb_device *dev, int ifnum,
		unsigned char type, void *buf, int size)
{
	int result, retries = 4;

	memset(buf, 0, size);

	do {
		result = usb_control_msg(dev, usb_rcvctrlpipe(dev, 0),
				USB_REQ_GET_DESCRIPTOR, USB_RECIP_INTERFACE | USB_DIR_IN,
				(type << 8), ifnum, buf, size, USB_CTRL_GET_TIMEOUT);
		retries--;
	} while (result < size && retries);
	return result;
}

int usbhid_open(struct hid_device *hid)
{
	struct usbhid_device *usbhid = hid->driver_data;
	int res;

	if (!hid->open++) {
		res = usb_autopm_get_interface(usbhid->intf);
		if (res < 0) {
			hid->open--;
			return -EIO;
		}
	}
	if (hid_start_in(hid))
		hid_io_error(hid);
	return 0;
}

void usbhid_close(struct hid_device *hid)
{
	struct usbhid_device *usbhid = hid->driver_data;

	if (!--hid->open) {
		usb_kill_urb(usbhid->urbin);
		usb_autopm_put_interface(usbhid->intf);
	}
}

/*
 * Initialize all reports
 */

void usbhid_init_reports(struct hid_device *hid)
{
	struct hid_report *report;
	struct usbhid_device *usbhid = hid->driver_data;
	int err, ret;

	list_for_each_entry(report, &hid->report_enum[HID_INPUT_REPORT].report_list, list)
		usbhid_submit_report(hid, report, USB_DIR_IN);

	list_for_each_entry(report, &hid->report_enum[HID_FEATURE_REPORT].report_list, list)
		usbhid_submit_report(hid, report, USB_DIR_IN);

	err = 0;
	ret = usbhid_wait_io(hid);
	while (ret) {
		err |= ret;
		if (test_bit(HID_CTRL_RUNNING, &usbhid->iofl))
			usb_kill_urb(usbhid->urbctrl);
		if (test_bit(HID_OUT_RUNNING, &usbhid->iofl))
			usb_kill_urb(usbhid->urbout);
		ret = usbhid_wait_io(hid);
	}

	if (err)
		dev_warn(&hid->dev, "timeout initializing reports\n");
}

/*
 * Reset LEDs which BIOS might have left on. For now, just NumLock (0x01).
 */
static int hid_find_field_early(struct hid_device *hid, unsigned int page,
    unsigned int hid_code, struct hid_field **pfield)
{
	struct hid_report *report;
	struct hid_field *field;
	struct hid_usage *usage;
	int i, j;

	list_for_each_entry(report, &hid->report_enum[HID_OUTPUT_REPORT].report_list, list) {
		for (i = 0; i < report->maxfield; i++) {
			field = report->field[i];
			for (j = 0; j < field->maxusage; j++) {
				usage = &field->usage[j];
				if ((usage->hid & HID_USAGE_PAGE) == page &&
				    (usage->hid & 0xFFFF) == hid_code) {
					*pfield = field;
					return j;
				}
			}
		}
	}
	return -1;
}

void usbhid_set_leds(struct hid_device *hid)
{
	struct hid_field *field;
	int offset;

	if ((offset = hid_find_field_early(hid, HID_UP_LED, 0x01, &field)) != -1) {
		hid_set_field(field, offset, 0);
		usbhid_submit_report(hid, field->report, USB_DIR_OUT);
	}
}
EXPORT_SYMBOL_GPL(usbhid_set_leds);

/*
 * Traverse the supplied list of reports and find the longest
 */
static void hid_find_max_report(struct hid_device *hid, unsigned int type,
		unsigned int *max)
{
	struct hid_report *report;
	unsigned int size;

	list_for_each_entry(report, &hid->report_enum[type].report_list, list) {
		size = ((report->size - 1) >> 3) + 1;
		if (type == HID_INPUT_REPORT && hid->report_enum[type].numbered)
			size++;
		if (*max < size)
			*max = size;
	}
}

static int hid_alloc_buffers(struct usb_device *dev, struct hid_device *hid)
{
	struct usbhid_device *usbhid = hid->driver_data;

	if (!(usbhid->inbuf = usb_buffer_alloc(dev, usbhid->bufsize, GFP_ATOMIC, &usbhid->inbuf_dma)))
		return -1;
	if (!(usbhid->outbuf = usb_buffer_alloc(dev, usbhid->bufsize, GFP_ATOMIC, &usbhid->outbuf_dma)))
		return -1;
	if (!(usbhid->cr = usb_buffer_alloc(dev, sizeof(*(usbhid->cr)), GFP_ATOMIC, &usbhid->cr_dma)))
		return -1;
	if (!(usbhid->ctrlbuf = usb_buffer_alloc(dev, usbhid->bufsize, GFP_ATOMIC, &usbhid->ctrlbuf_dma)))
		return -1;

	return 0;
}

static int usbhid_output_raw_report(struct hid_device *hid, __u8 *buf, size_t count)
{
	struct usbhid_device *usbhid = hid->driver_data;
	struct usb_device *dev = hid_to_usb_dev(hid);
	struct usb_interface *intf = usbhid->intf;
	struct usb_host_interface *interface = intf->cur_altsetting;
	int ret;

	ret = usb_control_msg(dev, usb_sndctrlpipe(dev, 0),
		HID_REQ_SET_REPORT,
		USB_DIR_OUT | USB_TYPE_CLASS | USB_RECIP_INTERFACE,
		((HID_OUTPUT_REPORT + 1) << 8) | *buf,
		interface->desc.bInterfaceNumber, buf + 1, count - 1,
		USB_CTRL_SET_TIMEOUT);

	/* count also the report id */
	if (ret > 0)
		ret++;

	return ret;
}

static void hid_free_buffers(struct usb_device *dev, struct hid_device *hid)
{
	struct usbhid_device *usbhid = hid->driver_data;

	usb_buffer_free(dev, usbhid->bufsize, usbhid->inbuf, usbhid->inbuf_dma);
	usb_buffer_free(dev, usbhid->bufsize, usbhid->outbuf, usbhid->outbuf_dma);
	usb_buffer_free(dev, sizeof(*(usbhid->cr)), usbhid->cr, usbhid->cr_dma);
	usb_buffer_free(dev, usbhid->bufsize, usbhid->ctrlbuf, usbhid->ctrlbuf_dma);
}

static int usbhid_parse(struct hid_device *hid)
{
	struct usb_interface *intf = to_usb_interface(hid->dev.parent);
	struct usb_host_interface *interface = intf->cur_altsetting;
	struct usb_device *dev = interface_to_usbdev (intf);
	struct hid_descriptor *hdesc;
	u32 quirks = 0;
	unsigned int rsize = 0;
	char *rdesc;
	int ret, n;

	quirks = usbhid_lookup_quirk(le16_to_cpu(dev->descriptor.idVendor),
			le16_to_cpu(dev->descriptor.idProduct));

	/* Many keyboards and mice don't like to be polled for reports,
	 * so we will always set the HID_QUIRK_NOGET flag for them. */
	if (interface->desc.bInterfaceSubClass == USB_INTERFACE_SUBCLASS_BOOT) {
		if (interface->desc.bInterfaceProtocol == USB_INTERFACE_PROTOCOL_KEYBOARD ||
			interface->desc.bInterfaceProtocol == USB_INTERFACE_PROTOCOL_MOUSE)
				quirks |= HID_QUIRK_NOGET;
	}

	if (usb_get_extra_descriptor(interface, HID_DT_HID, &hdesc) &&
	    (!interface->desc.bNumEndpoints ||
	     usb_get_extra_descriptor(&interface->endpoint[0], HID_DT_HID, &hdesc))) {
		dbg_hid("class descriptor not present\n");
		return -ENODEV;
	}

	hid->version = le16_to_cpu(hdesc->bcdHID);
	hid->country = hdesc->bCountryCode;

	for (n = 0; n < hdesc->bNumDescriptors; n++)
		if (hdesc->desc[n].bDescriptorType == HID_DT_REPORT)
			rsize = le16_to_cpu(hdesc->desc[n].wDescriptorLength);

	if (!rsize || rsize > HID_MAX_DESCRIPTOR_SIZE) {
		dbg_hid("weird size of report descriptor (%u)\n", rsize);
		return -EINVAL;
	}

	if (!(rdesc = kmalloc(rsize, GFP_KERNEL))) {
		dbg_hid("couldn't allocate rdesc memory\n");
		return -ENOMEM;
	}

	hid_set_idle(dev, interface->desc.bInterfaceNumber, 0, 0);

	ret = hid_get_class_descriptor(dev, interface->desc.bInterfaceNumber,
			HID_DT_REPORT, rdesc, rsize);
	if (ret < 0) {
		dbg_hid("reading report descriptor failed\n");
		kfree(rdesc);
		goto err;
	}

	dbg_hid("report descriptor (size %u, read %d) = ", rsize, n);
	for (n = 0; n < rsize; n++)
		dbg_hid_line(" %02x", (unsigned char) rdesc[n]);
	dbg_hid_line("\n");

	ret = hid_parse_report(hid, rdesc, rsize);
	kfree(rdesc);
	if (ret) {
		dbg_hid("parsing report descriptor failed\n");
		goto err;
	}

	hid->quirks = quirks;

	return 0;
err:
	return ret;
}

static int usbhid_start(struct hid_device *hid)
{
	struct usb_interface *intf = to_usb_interface(hid->dev.parent);
	struct usb_host_interface *interface = intf->cur_altsetting;
	struct usb_device *dev = interface_to_usbdev(intf);
	struct usbhid_device *usbhid;
	unsigned int n, insize = 0;
	int ret;

	WARN_ON(hid->driver_data);

	usbhid = kzalloc(sizeof(struct usbhid_device), GFP_KERNEL);
	if (usbhid == NULL) {
		ret = -ENOMEM;
		goto err;
	}

	hid->driver_data = usbhid;
	usbhid->hid = hid;

	usbhid->bufsize = HID_MIN_BUFFER_SIZE;
	hid_find_max_report(hid, HID_INPUT_REPORT, &usbhid->bufsize);
	hid_find_max_report(hid, HID_OUTPUT_REPORT, &usbhid->bufsize);
	hid_find_max_report(hid, HID_FEATURE_REPORT, &usbhid->bufsize);

	if (usbhid->bufsize > HID_MAX_BUFFER_SIZE)
		usbhid->bufsize = HID_MAX_BUFFER_SIZE;

	hid_find_max_report(hid, HID_INPUT_REPORT, &insize);

	if (insize > HID_MAX_BUFFER_SIZE)
		insize = HID_MAX_BUFFER_SIZE;

	if (hid_alloc_buffers(dev, hid)) {
		ret = -ENOMEM;
		goto fail;
	}

	for (n = 0; n < interface->desc.bNumEndpoints; n++) {
		struct usb_endpoint_descriptor *endpoint;
		int pipe;
		int interval;

		endpoint = &interface->endpoint[n].desc;
		if ((endpoint->bmAttributes & 3) != 3)		/* Not an interrupt endpoint */
			continue;

		interval = endpoint->bInterval;

		/* Some vendors give fullspeed interval on highspeed devides */
		if (hid->quirks & HID_QUIRK_FULLSPEED_INTERVAL &&
		    dev->speed == USB_SPEED_HIGH) {
			interval = fls(endpoint->bInterval*8);
			printk(KERN_INFO "%s: Fixing fullspeed to highspeed interval: %d -> %d\n",
			       hid->name, endpoint->bInterval, interval);
		}

		/* Change the polling interval of mice. */
		if (hid->collection->usage == HID_GD_MOUSE && hid_mousepoll_interval > 0)
			interval = hid_mousepoll_interval;

		ret = -ENOMEM;
		if (usb_endpoint_dir_in(endpoint)) {
			if (usbhid->urbin)
				continue;
			if (!(usbhid->urbin = usb_alloc_urb(0, GFP_KERNEL)))
				goto fail;
			pipe = usb_rcvintpipe(dev, endpoint->bEndpointAddress);
			usb_fill_int_urb(usbhid->urbin, dev, pipe, usbhid->inbuf, insize,
					 hid_irq_in, hid, interval);
			usbhid->urbin->transfer_dma = usbhid->inbuf_dma;
			usbhid->urbin->transfer_flags |= URB_NO_TRANSFER_DMA_MAP;
		} else {
			if (usbhid->urbout)
				continue;
			if (!(usbhid->urbout = usb_alloc_urb(0, GFP_KERNEL)))
				goto fail;
			pipe = usb_sndintpipe(dev, endpoint->bEndpointAddress);
			usb_fill_int_urb(usbhid->urbout, dev, pipe, usbhid->outbuf, 0,
					 hid_irq_out, hid, interval);
			usbhid->urbout->transfer_dma = usbhid->outbuf_dma;
			usbhid->urbout->transfer_flags |= URB_NO_TRANSFER_DMA_MAP;
		}
	}

	if (!usbhid->urbin) {
		err_hid("couldn't find an input interrupt endpoint");
		ret = -ENODEV;
		goto fail;
	}

	init_waitqueue_head(&usbhid->wait);
	INIT_WORK(&usbhid->reset_work, hid_reset);
	setup_timer(&usbhid->io_retry, hid_retry_timeout, (unsigned long) hid);

	spin_lock_init(&usbhid->inlock);
	spin_lock_init(&usbhid->outlock);
	spin_lock_init(&usbhid->ctrllock);

	usbhid->intf = intf;
	usbhid->ifnum = interface->desc.bInterfaceNumber;

	usbhid->urbctrl = usb_alloc_urb(0, GFP_KERNEL);
	if (!usbhid->urbctrl) {
		ret = -ENOMEM;
		goto fail;
	}

	usb_fill_control_urb(usbhid->urbctrl, dev, 0, (void *) usbhid->cr,
			     usbhid->ctrlbuf, 1, hid_ctrl, hid);
	usbhid->urbctrl->setup_dma = usbhid->cr_dma;
	usbhid->urbctrl->transfer_dma = usbhid->ctrlbuf_dma;
	usbhid->urbctrl->transfer_flags |= (URB_NO_TRANSFER_DMA_MAP | URB_NO_SETUP_DMA_MAP);

	usbhid_init_reports(hid);
	hid_dump_device(hid);

	return 0;

fail:
	usb_free_urb(usbhid->urbin);
	usb_free_urb(usbhid->urbout);
	usb_free_urb(usbhid->urbctrl);
	hid_free_buffers(dev, hid);
	kfree(usbhid);
err:
	return ret;
}

static void usbhid_stop(struct hid_device *hid)
{
	struct usbhid_device *usbhid = hid->driver_data;

	if (WARN_ON(!usbhid))
		return;

	spin_lock_irq(&usbhid->inlock);	/* Sync with error handler */
	set_bit(HID_DISCONNECTED, &usbhid->iofl);
	spin_unlock_irq(&usbhid->inlock);
	usb_kill_urb(usbhid->urbin);
	usb_kill_urb(usbhid->urbout);
	usb_kill_urb(usbhid->urbctrl);

	del_timer_sync(&usbhid->io_retry);
	cancel_work_sync(&usbhid->reset_work);

	if (hid->claimed & HID_CLAIMED_INPUT)
		hidinput_disconnect(hid);
	if (hid->claimed & HID_CLAIMED_HIDDEV)
		hiddev_disconnect(hid);
	if (hid->claimed & HID_CLAIMED_HIDRAW)
		hidraw_disconnect(hid);

	hid->claimed = 0;

	usb_free_urb(usbhid->urbin);
	usb_free_urb(usbhid->urbctrl);
	usb_free_urb(usbhid->urbout);

	hid_free_buffers(hid_to_usb_dev(hid), hid);
	kfree(usbhid);
	hid->driver_data = NULL;
}

static struct hid_ll_driver usb_hid_driver = {
	.parse = usbhid_parse,
	.start = usbhid_start,
	.stop = usbhid_stop,
	.open = usbhid_open,
	.close = usbhid_close,
	.hidinput_input_event = usb_hidinput_input_event,
};

static int hid_probe(struct usb_interface *intf, const struct usb_device_id *id)
{
	struct usb_device *dev = interface_to_usbdev(intf);
	struct hid_device *hid;
	size_t len;
	int ret;

	dbg_hid("HID probe called for ifnum %d\n",
			intf->altsetting->desc.bInterfaceNumber);

	hid = hid_allocate_device();
	if (IS_ERR(hid))
		return PTR_ERR(hid);

	usb_set_intfdata(intf, hid);
	hid->ll_driver = &usb_hid_driver;
	hid->hid_output_raw_report = usbhid_output_raw_report;
	hid->ff_init = hid_pidff_init;
#ifdef CONFIG_USB_HIDDEV
	hid->hiddev_connect = hiddev_connect;
	hid->hiddev_hid_event = hiddev_hid_event;
	hid->hiddev_report_event = hiddev_report_event;
#endif
	hid->dev.parent = &intf->dev;
	hid->bus = BUS_USB;
	hid->vendor = le16_to_cpu(dev->descriptor.idVendor);
	hid->product = le16_to_cpu(dev->descriptor.idProduct);
	hid->name[0] = 0;

	if (dev->manufacturer)
		strlcpy(hid->name, dev->manufacturer, sizeof(hid->name));

	if (dev->product) {
		if (dev->manufacturer)
			strlcat(hid->name, " ", sizeof(hid->name));
		strlcat(hid->name, dev->product, sizeof(hid->name));
	}

	if (!strlen(hid->name))
		snprintf(hid->name, sizeof(hid->name), "HID %04x:%04x",
			 le16_to_cpu(dev->descriptor.idVendor),
			 le16_to_cpu(dev->descriptor.idProduct));

	usb_make_path(dev, hid->phys, sizeof(hid->phys));
	strlcat(hid->phys, "/input", sizeof(hid->phys));
	len = strlen(hid->phys);
	if (len < sizeof(hid->phys) - 1)
		snprintf(hid->phys + len, sizeof(hid->phys) - len,
			 "%d", intf->altsetting[0].desc.bInterfaceNumber);

	if (usb_string(dev, dev->descriptor.iSerialNumber, hid->uniq, 64) <= 0)
		hid->uniq[0] = 0;

	ret = hid_add_device(hid);
	if (ret) {
		if (ret != -ENODEV)
			dev_err(&intf->dev, "can't add hid device: %d\n", ret);
		goto err;
	}

	return 0;
err:
	hid_destroy_device(hid);
	return ret;
}

static void hid_disconnect(struct usb_interface *intf)
{
	struct hid_device *hid = usb_get_intfdata(intf);

	if (WARN_ON(!hid))
		return;

	hid_destroy_device(hid);
}

static int hid_suspend(struct usb_interface *intf, pm_message_t message)
{
	struct hid_device *hid = usb_get_intfdata (intf);
	struct usbhid_device *usbhid = hid->driver_data;

	spin_lock_irq(&usbhid->inlock);	/* Sync with error handler */
	set_bit(HID_SUSPENDED, &usbhid->iofl);
	spin_unlock_irq(&usbhid->inlock);
	del_timer(&usbhid->io_retry);
	usb_kill_urb(usbhid->urbin);
	dev_dbg(&intf->dev, "suspend\n");
	return 0;
}

static int hid_resume(struct usb_interface *intf)
{
	struct hid_device *hid = usb_get_intfdata (intf);
	struct usbhid_device *usbhid = hid->driver_data;
	int status;

	clear_bit(HID_SUSPENDED, &usbhid->iofl);
	usbhid->retry_delay = 0;
	status = hid_start_in(hid);
	dev_dbg(&intf->dev, "resume status %d\n", status);
	return status;
}

/* Treat USB reset pretty much the same as suspend/resume */
static int hid_pre_reset(struct usb_interface *intf)
{
	/* FIXME: What if the interface is already suspended? */
	hid_suspend(intf, PMSG_ON);
	return 0;
}

/* Same routine used for post_reset and reset_resume */
static int hid_post_reset(struct usb_interface *intf)
{
	struct usb_device *dev = interface_to_usbdev (intf);

	hid_set_idle(dev, intf->cur_altsetting->desc.bInterfaceNumber, 0, 0);
	/* FIXME: Any more reinitialization needed? */

	return hid_resume(intf);
}

static struct usb_device_id hid_usb_ids [] = {
	{ .match_flags = USB_DEVICE_ID_MATCH_INT_CLASS,
		.bInterfaceClass = USB_INTERFACE_CLASS_HID },
	{ }						/* Terminating entry */
};

MODULE_DEVICE_TABLE (usb, hid_usb_ids);

static struct usb_driver hid_driver = {
	.name =		"usbhid",
	.probe =	hid_probe,
	.disconnect =	hid_disconnect,
	.suspend =	hid_suspend,
	.resume =	hid_resume,
	.reset_resume =	hid_post_reset,
	.pre_reset =	hid_pre_reset,
	.post_reset =	hid_post_reset,
	.id_table =	hid_usb_ids,
	.supports_autosuspend = 1,
};

static const struct hid_device_id hid_usb_table[] = {
	{ HID_USB_DEVICE(HID_ANY_ID, HID_ANY_ID) },
	{ }
};

static struct hid_driver hid_usb_driver = {
	.name = "generic-usb",
	.id_table = hid_usb_table,
};

static int __init hid_init(void)
{
	int retval;
	retval = hid_register_driver(&hid_usb_driver);
	if (retval)
		goto hid_register_fail;
	retval = usbhid_quirks_init(quirks_param);
	if (retval)
		goto usbhid_quirks_init_fail;
	retval = hiddev_init();
	if (retval)
		goto hiddev_init_fail;
	retval = usb_register(&hid_driver);
	if (retval)
		goto usb_register_fail;
	printk(KERN_INFO KBUILD_MODNAME ": " DRIVER_VERSION ":"
			DRIVER_DESC "\n");

	return 0;
usb_register_fail:
	hiddev_exit();
hiddev_init_fail:
	usbhid_quirks_exit();
usbhid_quirks_init_fail:
	hid_unregister_driver(&hid_usb_driver);
hid_register_fail:
	return retval;
}

static void __exit hid_exit(void)
{
	usb_deregister(&hid_driver);
	hiddev_exit();
	usbhid_quirks_exit();
	hid_unregister_driver(&hid_usb_driver);
}

module_init(hid_init);
module_exit(hid_exit);

MODULE_AUTHOR(DRIVER_AUTHOR);
MODULE_DESCRIPTION(DRIVER_DESC);
MODULE_LICENSE(DRIVER_LICENSE);<|MERGE_RESOLUTION|>--- conflicted
+++ resolved
@@ -428,11 +428,7 @@
 		usbhid->out[usbhid->outhead].raw_report = kmalloc(len, GFP_ATOMIC);
 		if (!usbhid->out[usbhid->outhead].raw_report) {
 			spin_unlock_irqrestore(&usbhid->outlock, flags);
-<<<<<<< HEAD
-			warn("output queueing failed");
-=======
 			dev_warn(&hid->dev, "output queueing failed\n");
->>>>>>> 2f5ad54e
 			return;
 		}
 		hid_output_report(report, usbhid->out[usbhid->outhead].raw_report);
@@ -459,11 +455,7 @@
 		usbhid->ctrl[usbhid->ctrlhead].raw_report = kmalloc(len, GFP_ATOMIC);
 		if (!usbhid->ctrl[usbhid->ctrlhead].raw_report) {
 			spin_unlock_irqrestore(&usbhid->ctrllock, flags);
-<<<<<<< HEAD
-			warn("control queueing failed");
-=======
 			dev_warn(&hid->dev, "control queueing failed\n");
->>>>>>> 2f5ad54e
 			return;
 		}
 		hid_output_report(report, usbhid->ctrl[usbhid->ctrlhead].raw_report);
