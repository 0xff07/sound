/*
 *  libata-scsi.c - helper library for ATA
 *
 *  Maintained by:  Jeff Garzik <jgarzik@pobox.com>
 *    		    Please ALWAYS copy linux-ide@vger.kernel.org
 *		    on emails.
 *
 *  Copyright 2003-2004 Red Hat, Inc.  All rights reserved.
 *  Copyright 2003-2004 Jeff Garzik
 *
 *
 *  This program is free software; you can redistribute it and/or modify
 *  it under the terms of the GNU General Public License as published by
 *  the Free Software Foundation; either version 2, or (at your option)
 *  any later version.
 *
 *  This program is distributed in the hope that it will be useful,
 *  but WITHOUT ANY WARRANTY; without even the implied warranty of
 *  MERCHANTABILITY or FITNESS FOR A PARTICULAR PURPOSE.  See the
 *  GNU General Public License for more details.
 *
 *  You should have received a copy of the GNU General Public License
 *  along with this program; see the file COPYING.  If not, write to
 *  the Free Software Foundation, 675 Mass Ave, Cambridge, MA 02139, USA.
 *
 *
 *  libata documentation is available via 'make {ps|pdf}docs',
 *  as Documentation/DocBook/libata.*
 *
 *  Hardware documentation available from
 *  - http://www.t10.org/
 *  - http://www.t13.org/
 *
 */

#include <linux/kernel.h>
#include <linux/blkdev.h>
#include <linux/spinlock.h>
#include <scsi/scsi.h>
#include <scsi/scsi_host.h>
#include <scsi/scsi_cmnd.h>
#include <scsi/scsi_eh.h>
#include <scsi/scsi_device.h>
#include <scsi/scsi_tcq.h>
#include <scsi/scsi_transport.h>
#include <linux/libata.h>
#include <linux/hdreg.h>
#include <linux/uaccess.h>

#include "libata.h"

#define SECTOR_SIZE		512
#define ATA_SCSI_RBUF_SIZE	4096

static DEFINE_SPINLOCK(ata_scsi_rbuf_lock);
static u8 ata_scsi_rbuf[ATA_SCSI_RBUF_SIZE];

typedef unsigned int (*ata_xlat_func_t)(struct ata_queued_cmd *qc);

static struct ata_device *__ata_scsi_find_dev(struct ata_port *ap,
					const struct scsi_device *scsidev);
static struct ata_device *ata_scsi_find_dev(struct ata_port *ap,
					    const struct scsi_device *scsidev);
static int ata_scsi_user_scan(struct Scsi_Host *shost, unsigned int channel,
			      unsigned int id, unsigned int lun);


#define RW_RECOVERY_MPAGE 0x1
#define RW_RECOVERY_MPAGE_LEN 12
#define CACHE_MPAGE 0x8
#define CACHE_MPAGE_LEN 20
#define CONTROL_MPAGE 0xa
#define CONTROL_MPAGE_LEN 12
#define ALL_MPAGES 0x3f
#define ALL_SUB_MPAGES 0xff


static const u8 def_rw_recovery_mpage[RW_RECOVERY_MPAGE_LEN] = {
	RW_RECOVERY_MPAGE,
	RW_RECOVERY_MPAGE_LEN - 2,
	(1 << 7),	/* AWRE */
	0,		/* read retry count */
	0, 0, 0, 0,
	0,		/* write retry count */
	0, 0, 0
};

static const u8 def_cache_mpage[CACHE_MPAGE_LEN] = {
	CACHE_MPAGE,
	CACHE_MPAGE_LEN - 2,
	0,		/* contains WCE, needs to be 0 for logic */
	0, 0, 0, 0, 0, 0, 0, 0, 0,
	0,		/* contains DRA, needs to be 0 for logic */
	0, 0, 0, 0, 0, 0, 0
};

static const u8 def_control_mpage[CONTROL_MPAGE_LEN] = {
	CONTROL_MPAGE,
	CONTROL_MPAGE_LEN - 2,
	2,	/* DSENSE=0, GLTSD=1 */
	0,	/* [QAM+QERR may be 1, see 05-359r1] */
	0, 0, 0, 0, 0xff, 0xff,
	0, 30	/* extended self test time, see 05-359r1 */
};

/*
 * libata transport template.  libata doesn't do real transport stuff.
 * It just needs the eh_timed_out hook.
 */
static struct scsi_transport_template ata_scsi_transport_template = {
	.eh_strategy_handler	= ata_scsi_error,
	.eh_timed_out		= ata_scsi_timed_out,
	.user_scan		= ata_scsi_user_scan,
};


static const struct {
	enum link_pm	value;
	const char	*name;
} link_pm_policy[] = {
	{ NOT_AVAILABLE, "max_performance" },
	{ MIN_POWER, "min_power" },
	{ MAX_PERFORMANCE, "max_performance" },
	{ MEDIUM_POWER, "medium_power" },
};

static const char *ata_scsi_lpm_get(enum link_pm policy)
{
	int i;

	for (i = 0; i < ARRAY_SIZE(link_pm_policy); i++)
		if (link_pm_policy[i].value == policy)
			return link_pm_policy[i].name;

	return NULL;
}

static ssize_t ata_scsi_lpm_put(struct device *dev,
				struct device_attribute *attr,
				const char *buf, size_t count)
{
	struct Scsi_Host *shost = class_to_shost(dev);
	struct ata_port *ap = ata_shost_to_port(shost);
	enum link_pm policy = 0;
	int i;

	/*
	 * we are skipping array location 0 on purpose - this
	 * is because a value of NOT_AVAILABLE is displayed
	 * to the user as max_performance, but when the user
	 * writes "max_performance", they actually want the
	 * value to match MAX_PERFORMANCE.
	 */
	for (i = 1; i < ARRAY_SIZE(link_pm_policy); i++) {
		const int len = strlen(link_pm_policy[i].name);
		if (strncmp(link_pm_policy[i].name, buf, len) == 0 &&
		   buf[len] == '\n') {
			policy = link_pm_policy[i].value;
			break;
		}
	}
	if (!policy)
		return -EINVAL;

	ata_lpm_schedule(ap, policy);
	return count;
}

static ssize_t
ata_scsi_lpm_show(struct device *dev, struct device_attribute *attr, char *buf)
{
	struct Scsi_Host *shost = class_to_shost(dev);
	struct ata_port *ap = ata_shost_to_port(shost);
	const char *policy =
		ata_scsi_lpm_get(ap->pm_policy);

	if (!policy)
		return -EINVAL;

	return snprintf(buf, 23, "%s\n", policy);
}
DEVICE_ATTR(link_power_management_policy, S_IRUGO | S_IWUSR,
		ata_scsi_lpm_show, ata_scsi_lpm_put);
EXPORT_SYMBOL_GPL(dev_attr_link_power_management_policy);

static ssize_t ata_scsi_park_show(struct device *device,
				  struct device_attribute *attr, char *buf)
{
	struct scsi_device *sdev = to_scsi_device(device);
	struct ata_port *ap;
	struct ata_link *link;
	struct ata_device *dev;
	unsigned long flags;
	unsigned int uninitialized_var(msecs);
	int rc = 0;

	ap = ata_shost_to_port(sdev->host);

	spin_lock_irqsave(ap->lock, flags);
	dev = ata_scsi_find_dev(ap, sdev);
	if (!dev) {
		rc = -ENODEV;
		goto unlock;
	}
	if (dev->flags & ATA_DFLAG_NO_UNLOAD) {
		rc = -EOPNOTSUPP;
		goto unlock;
	}

	link = dev->link;
	if (ap->pflags & ATA_PFLAG_EH_IN_PROGRESS &&
	    link->eh_context.unloaded_mask & (1 << dev->devno) &&
	    time_after(dev->unpark_deadline, jiffies))
		msecs = jiffies_to_msecs(dev->unpark_deadline - jiffies);
	else
		msecs = 0;

unlock:
	spin_unlock_irq(ap->lock);

	return rc ? rc : snprintf(buf, 20, "%u\n", msecs);
}

static ssize_t ata_scsi_park_store(struct device *device,
				   struct device_attribute *attr,
				   const char *buf, size_t len)
{
	struct scsi_device *sdev = to_scsi_device(device);
	struct ata_port *ap;
	struct ata_device *dev;
	long int input;
	unsigned long flags;
	int rc;

	rc = strict_strtol(buf, 10, &input);
	if (rc || input < -2)
		return -EINVAL;
	if (input > ATA_TMOUT_MAX_PARK) {
		rc = -EOVERFLOW;
		input = ATA_TMOUT_MAX_PARK;
	}

	ap = ata_shost_to_port(sdev->host);

	spin_lock_irqsave(ap->lock, flags);
	dev = ata_scsi_find_dev(ap, sdev);
	if (unlikely(!dev)) {
		rc = -ENODEV;
		goto unlock;
	}
	if (dev->class != ATA_DEV_ATA) {
		rc = -EOPNOTSUPP;
		goto unlock;
	}

	if (input >= 0) {
		if (dev->flags & ATA_DFLAG_NO_UNLOAD) {
			rc = -EOPNOTSUPP;
			goto unlock;
		}

		dev->unpark_deadline = ata_deadline(jiffies, input);
		dev->link->eh_info.dev_action[dev->devno] |= ATA_EH_PARK;
		ata_port_schedule_eh(ap);
		complete(&ap->park_req_pending);
	} else {
		switch (input) {
		case -1:
			dev->flags &= ~ATA_DFLAG_NO_UNLOAD;
			break;
		case -2:
			dev->flags |= ATA_DFLAG_NO_UNLOAD;
			break;
		}
	}
unlock:
	spin_unlock_irqrestore(ap->lock, flags);

	return rc ? rc : len;
}
DEVICE_ATTR(unload_heads, S_IRUGO | S_IWUSR,
	    ata_scsi_park_show, ata_scsi_park_store);
EXPORT_SYMBOL_GPL(dev_attr_unload_heads);

static void ata_scsi_set_sense(struct scsi_cmnd *cmd, u8 sk, u8 asc, u8 ascq)
{
	cmd->result = (DRIVER_SENSE << 24) | SAM_STAT_CHECK_CONDITION;

	scsi_build_sense_buffer(0, cmd->sense_buffer, sk, asc, ascq);
}

static ssize_t
ata_scsi_em_message_store(struct device *dev, struct device_attribute *attr,
			  const char *buf, size_t count)
{
	struct Scsi_Host *shost = class_to_shost(dev);
	struct ata_port *ap = ata_shost_to_port(shost);
	if (ap->ops->em_store && (ap->flags & ATA_FLAG_EM))
		return ap->ops->em_store(ap, buf, count);
	return -EINVAL;
}

static ssize_t
ata_scsi_em_message_show(struct device *dev, struct device_attribute *attr,
			 char *buf)
{
	struct Scsi_Host *shost = class_to_shost(dev);
	struct ata_port *ap = ata_shost_to_port(shost);

	if (ap->ops->em_show && (ap->flags & ATA_FLAG_EM))
		return ap->ops->em_show(ap, buf);
	return -EINVAL;
}
DEVICE_ATTR(em_message, S_IRUGO | S_IWUGO,
		ata_scsi_em_message_show, ata_scsi_em_message_store);
EXPORT_SYMBOL_GPL(dev_attr_em_message);

static ssize_t
ata_scsi_em_message_type_show(struct device *dev, struct device_attribute *attr,
			      char *buf)
{
	struct Scsi_Host *shost = class_to_shost(dev);
	struct ata_port *ap = ata_shost_to_port(shost);

	return snprintf(buf, 23, "%d\n", ap->em_message_type);
}
DEVICE_ATTR(em_message_type, S_IRUGO,
		  ata_scsi_em_message_type_show, NULL);
EXPORT_SYMBOL_GPL(dev_attr_em_message_type);

static ssize_t
ata_scsi_activity_show(struct device *dev, struct device_attribute *attr,
		char *buf)
{
	struct scsi_device *sdev = to_scsi_device(dev);
	struct ata_port *ap = ata_shost_to_port(sdev->host);
	struct ata_device *atadev = ata_scsi_find_dev(ap, sdev);

	if (ap->ops->sw_activity_show && (ap->flags & ATA_FLAG_SW_ACTIVITY))
		return ap->ops->sw_activity_show(atadev, buf);
	return -EINVAL;
}

static ssize_t
ata_scsi_activity_store(struct device *dev, struct device_attribute *attr,
	const char *buf, size_t count)
{
	struct scsi_device *sdev = to_scsi_device(dev);
	struct ata_port *ap = ata_shost_to_port(sdev->host);
	struct ata_device *atadev = ata_scsi_find_dev(ap, sdev);
	enum sw_activity val;
	int rc;

	if (ap->ops->sw_activity_store && (ap->flags & ATA_FLAG_SW_ACTIVITY)) {
		val = simple_strtoul(buf, NULL, 0);
		switch (val) {
		case OFF: case BLINK_ON: case BLINK_OFF:
			rc = ap->ops->sw_activity_store(atadev, val);
			if (!rc)
				return count;
			else
				return rc;
		}
	}
	return -EINVAL;
}
DEVICE_ATTR(sw_activity, S_IWUGO | S_IRUGO, ata_scsi_activity_show,
			ata_scsi_activity_store);
EXPORT_SYMBOL_GPL(dev_attr_sw_activity);

struct device_attribute *ata_common_sdev_attrs[] = {
	&dev_attr_unload_heads,
	NULL
};
EXPORT_SYMBOL_GPL(ata_common_sdev_attrs);

static void ata_scsi_invalid_field(struct scsi_cmnd *cmd,
				   void (*done)(struct scsi_cmnd *))
{
	ata_scsi_set_sense(cmd, ILLEGAL_REQUEST, 0x24, 0x0);
	/* "Invalid field in cbd" */
	done(cmd);
}

/**
 *	ata_std_bios_param - generic bios head/sector/cylinder calculator used by sd.
 *	@sdev: SCSI device for which BIOS geometry is to be determined
 *	@bdev: block device associated with @sdev
 *	@capacity: capacity of SCSI device
 *	@geom: location to which geometry will be output
 *
 *	Generic bios head/sector/cylinder calculator
 *	used by sd. Most BIOSes nowadays expect a XXX/255/16  (CHS)
 *	mapping. Some situations may arise where the disk is not
 *	bootable if this is not used.
 *
 *	LOCKING:
 *	Defined by the SCSI layer.  We don't really care.
 *
 *	RETURNS:
 *	Zero.
 */
int ata_std_bios_param(struct scsi_device *sdev, struct block_device *bdev,
		       sector_t capacity, int geom[])
{
	geom[0] = 255;
	geom[1] = 63;
	sector_div(capacity, 255*63);
	geom[2] = capacity;

	return 0;
}

/**
 *	ata_get_identity - Handler for HDIO_GET_IDENTITY ioctl
 *	@sdev: SCSI device to get identify data for
 *	@arg: User buffer area for identify data
 *
 *	LOCKING:
 *	Defined by the SCSI layer.  We don't really care.
 *
 *	RETURNS:
 *	Zero on success, negative errno on error.
 */
static int ata_get_identity(struct scsi_device *sdev, void __user *arg)
{
	struct ata_port *ap = ata_shost_to_port(sdev->host);
	struct ata_device *dev = ata_scsi_find_dev(ap, sdev);
	u16 __user *dst = arg;
	char buf[40];

	if (!dev)
		return -ENOMSG;

	if (copy_to_user(dst, dev->id, ATA_ID_WORDS * sizeof(u16)))
		return -EFAULT;

	ata_id_string(dev->id, buf, ATA_ID_PROD, ATA_ID_PROD_LEN);
	if (copy_to_user(dst + ATA_ID_PROD, buf, ATA_ID_PROD_LEN))
		return -EFAULT;

	ata_id_string(dev->id, buf, ATA_ID_FW_REV, ATA_ID_FW_REV_LEN);
	if (copy_to_user(dst + ATA_ID_FW_REV, buf, ATA_ID_FW_REV_LEN))
		return -EFAULT;

	ata_id_string(dev->id, buf, ATA_ID_SERNO, ATA_ID_SERNO_LEN);
	if (copy_to_user(dst + ATA_ID_SERNO, buf, ATA_ID_SERNO_LEN))
		return -EFAULT;

	return 0;
}

/**
 *	ata_cmd_ioctl - Handler for HDIO_DRIVE_CMD ioctl
 *	@scsidev: Device to which we are issuing command
 *	@arg: User provided data for issuing command
 *
 *	LOCKING:
 *	Defined by the SCSI layer.  We don't really care.
 *
 *	RETURNS:
 *	Zero on success, negative errno on error.
 */
int ata_cmd_ioctl(struct scsi_device *scsidev, void __user *arg)
{
	int rc = 0;
	u8 scsi_cmd[MAX_COMMAND_SIZE];
	u8 args[4], *argbuf = NULL, *sensebuf = NULL;
	int argsize = 0;
	enum dma_data_direction data_dir;
	int cmd_result;

	if (arg == NULL)
		return -EINVAL;

	if (copy_from_user(args, arg, sizeof(args)))
		return -EFAULT;

	sensebuf = kzalloc(SCSI_SENSE_BUFFERSIZE, GFP_NOIO);
	if (!sensebuf)
		return -ENOMEM;

	memset(scsi_cmd, 0, sizeof(scsi_cmd));

	if (args[3]) {
		argsize = SECTOR_SIZE * args[3];
		argbuf = kmalloc(argsize, GFP_KERNEL);
		if (argbuf == NULL) {
			rc = -ENOMEM;
			goto error;
		}

		scsi_cmd[1]  = (4 << 1); /* PIO Data-in */
		scsi_cmd[2]  = 0x0e;     /* no off.line or cc, read from dev,
					    block count in sector count field */
		data_dir = DMA_FROM_DEVICE;
	} else {
		scsi_cmd[1]  = (3 << 1); /* Non-data */
		scsi_cmd[2]  = 0x20;     /* cc but no off.line or data xfer */
		data_dir = DMA_NONE;
	}

	scsi_cmd[0] = ATA_16;

	scsi_cmd[4] = args[2];
	if (args[0] == ATA_CMD_SMART) { /* hack -- ide driver does this too */
		scsi_cmd[6]  = args[3];
		scsi_cmd[8]  = args[1];
		scsi_cmd[10] = 0x4f;
		scsi_cmd[12] = 0xc2;
	} else {
		scsi_cmd[6]  = args[1];
	}
	scsi_cmd[14] = args[0];

	/* Good values for timeout and retries?  Values below
	   from scsi_ioctl_send_command() for default case... */
	cmd_result = scsi_execute(scsidev, scsi_cmd, data_dir, argbuf, argsize,
				  sensebuf, (10*HZ), 5, 0);

	if (driver_byte(cmd_result) == DRIVER_SENSE) {/* sense data available */
		u8 *desc = sensebuf + 8;
		cmd_result &= ~(0xFF<<24); /* DRIVER_SENSE is not an error */

		/* If we set cc then ATA pass-through will cause a
		 * check condition even if no error. Filter that. */
		if (cmd_result & SAM_STAT_CHECK_CONDITION) {
			struct scsi_sense_hdr sshdr;
			scsi_normalize_sense(sensebuf, SCSI_SENSE_BUFFERSIZE,
					     &sshdr);
			if (sshdr.sense_key == 0 &&
			    sshdr.asc == 0 && sshdr.ascq == 0)
				cmd_result &= ~SAM_STAT_CHECK_CONDITION;
		}

		/* Send userspace a few ATA registers (same as drivers/ide) */
		if (sensebuf[0] == 0x72 &&	/* format is "descriptor" */
		    desc[0] == 0x09) {		/* code is "ATA Descriptor" */
			args[0] = desc[13];	/* status */
			args[1] = desc[3];	/* error */
			args[2] = desc[5];	/* sector count (0:7) */
			if (copy_to_user(arg, args, sizeof(args)))
				rc = -EFAULT;
		}
	}


	if (cmd_result) {
		rc = -EIO;
		goto error;
	}

	if ((argbuf)
	 && copy_to_user(arg + sizeof(args), argbuf, argsize))
		rc = -EFAULT;
error:
	kfree(sensebuf);
	kfree(argbuf);
	return rc;
}

/**
 *	ata_task_ioctl - Handler for HDIO_DRIVE_TASK ioctl
 *	@scsidev: Device to which we are issuing command
 *	@arg: User provided data for issuing command
 *
 *	LOCKING:
 *	Defined by the SCSI layer.  We don't really care.
 *
 *	RETURNS:
 *	Zero on success, negative errno on error.
 */
int ata_task_ioctl(struct scsi_device *scsidev, void __user *arg)
{
	int rc = 0;
	u8 scsi_cmd[MAX_COMMAND_SIZE];
	u8 args[7], *sensebuf = NULL;
	int cmd_result;

	if (arg == NULL)
		return -EINVAL;

	if (copy_from_user(args, arg, sizeof(args)))
		return -EFAULT;

	sensebuf = kzalloc(SCSI_SENSE_BUFFERSIZE, GFP_NOIO);
	if (!sensebuf)
		return -ENOMEM;

	memset(scsi_cmd, 0, sizeof(scsi_cmd));
	scsi_cmd[0]  = ATA_16;
	scsi_cmd[1]  = (3 << 1); /* Non-data */
	scsi_cmd[2]  = 0x20;     /* cc but no off.line or data xfer */
	scsi_cmd[4]  = args[1];
	scsi_cmd[6]  = args[2];
	scsi_cmd[8]  = args[3];
	scsi_cmd[10] = args[4];
	scsi_cmd[12] = args[5];
	scsi_cmd[13] = args[6] & 0x4f;
	scsi_cmd[14] = args[0];

	/* Good values for timeout and retries?  Values below
	   from scsi_ioctl_send_command() for default case... */
	cmd_result = scsi_execute(scsidev, scsi_cmd, DMA_NONE, NULL, 0,
				sensebuf, (10*HZ), 5, 0);

	if (driver_byte(cmd_result) == DRIVER_SENSE) {/* sense data available */
		u8 *desc = sensebuf + 8;
		cmd_result &= ~(0xFF<<24); /* DRIVER_SENSE is not an error */

		/* If we set cc then ATA pass-through will cause a
		 * check condition even if no error. Filter that. */
		if (cmd_result & SAM_STAT_CHECK_CONDITION) {
			struct scsi_sense_hdr sshdr;
			scsi_normalize_sense(sensebuf, SCSI_SENSE_BUFFERSIZE,
						&sshdr);
			if (sshdr.sense_key == 0 &&
				sshdr.asc == 0 && sshdr.ascq == 0)
				cmd_result &= ~SAM_STAT_CHECK_CONDITION;
		}

		/* Send userspace ATA registers */
		if (sensebuf[0] == 0x72 &&	/* format is "descriptor" */
				desc[0] == 0x09) {/* code is "ATA Descriptor" */
			args[0] = desc[13];	/* status */
			args[1] = desc[3];	/* error */
			args[2] = desc[5];	/* sector count (0:7) */
			args[3] = desc[7];	/* lbal */
			args[4] = desc[9];	/* lbam */
			args[5] = desc[11];	/* lbah */
			args[6] = desc[12];	/* select */
			if (copy_to_user(arg, args, sizeof(args)))
				rc = -EFAULT;
		}
	}

	if (cmd_result) {
		rc = -EIO;
		goto error;
	}

 error:
	kfree(sensebuf);
	return rc;
}

int ata_scsi_ioctl(struct scsi_device *scsidev, int cmd, void __user *arg)
{
	int val = -EINVAL, rc = -EINVAL;

	switch (cmd) {
	case ATA_IOC_GET_IO32:
		val = 0;
		if (copy_to_user(arg, &val, 1))
			return -EFAULT;
		return 0;

	case ATA_IOC_SET_IO32:
		val = (unsigned long) arg;
		if (val != 0)
			return -EINVAL;
		return 0;

	case HDIO_GET_IDENTITY:
		return ata_get_identity(scsidev, arg);

	case HDIO_DRIVE_CMD:
		if (!capable(CAP_SYS_ADMIN) || !capable(CAP_SYS_RAWIO))
			return -EACCES;
		return ata_cmd_ioctl(scsidev, arg);

	case HDIO_DRIVE_TASK:
		if (!capable(CAP_SYS_ADMIN) || !capable(CAP_SYS_RAWIO))
			return -EACCES;
		return ata_task_ioctl(scsidev, arg);

	default:
		rc = -ENOTTY;
		break;
	}

	return rc;
}

/**
 *	ata_scsi_qc_new - acquire new ata_queued_cmd reference
 *	@dev: ATA device to which the new command is attached
 *	@cmd: SCSI command that originated this ATA command
 *	@done: SCSI command completion function
 *
 *	Obtain a reference to an unused ata_queued_cmd structure,
 *	which is the basic libata structure representing a single
 *	ATA command sent to the hardware.
 *
 *	If a command was available, fill in the SCSI-specific
 *	portions of the structure with information on the
 *	current command.
 *
 *	LOCKING:
 *	spin_lock_irqsave(host lock)
 *
 *	RETURNS:
 *	Command allocated, or %NULL if none available.
 */
static struct ata_queued_cmd *ata_scsi_qc_new(struct ata_device *dev,
					      struct scsi_cmnd *cmd,
					      void (*done)(struct scsi_cmnd *))
{
	struct ata_queued_cmd *qc;

<<<<<<< HEAD
	qc = ata_qc_new_init(dev, cmd->request->tag);
=======
	if (cmd->request->tag != -1)
		qc = ata_qc_new_init(dev, cmd->request->tag);
	else
		qc = ata_qc_new_init(dev, 0);

>>>>>>> 7b3b6e42
	if (qc) {
		qc->scsicmd = cmd;
		qc->scsidone = done;

		qc->sg = scsi_sglist(cmd);
		qc->n_elem = scsi_sg_count(cmd);
	} else {
		cmd->result = (DID_OK << 16) | (QUEUE_FULL << 1);
		done(cmd);
	}

	return qc;
}

static void ata_qc_set_pc_nbytes(struct ata_queued_cmd *qc)
{
	struct scsi_cmnd *scmd = qc->scsicmd;

	qc->extrabytes = scmd->request->extra_len;
	qc->nbytes = scsi_bufflen(scmd) + qc->extrabytes;
}

/**
 *	ata_dump_status - user friendly display of error info
 *	@id: id of the port in question
 *	@tf: ptr to filled out taskfile
 *
 *	Decode and dump the ATA error/status registers for the user so
 *	that they have some idea what really happened at the non
 *	make-believe layer.
 *
 *	LOCKING:
 *	inherited from caller
 */
static void ata_dump_status(unsigned id, struct ata_taskfile *tf)
{
	u8 stat = tf->command, err = tf->feature;

	printk(KERN_WARNING "ata%u: status=0x%02x { ", id, stat);
	if (stat & ATA_BUSY) {
		printk("Busy }\n");	/* Data is not valid in this case */
	} else {
		if (stat & 0x40)	printk("DriveReady ");
		if (stat & 0x20)	printk("DeviceFault ");
		if (stat & 0x10)	printk("SeekComplete ");
		if (stat & 0x08)	printk("DataRequest ");
		if (stat & 0x04)	printk("CorrectedError ");
		if (stat & 0x02)	printk("Index ");
		if (stat & 0x01)	printk("Error ");
		printk("}\n");

		if (err) {
			printk(KERN_WARNING "ata%u: error=0x%02x { ", id, err);
			if (err & 0x04)		printk("DriveStatusError ");
			if (err & 0x80) {
				if (err & 0x04)	printk("BadCRC ");
				else		printk("Sector ");
			}
			if (err & 0x40)		printk("UncorrectableError ");
			if (err & 0x10)		printk("SectorIdNotFound ");
			if (err & 0x02)		printk("TrackZeroNotFound ");
			if (err & 0x01)		printk("AddrMarkNotFound ");
			printk("}\n");
		}
	}
}

/**
 *	ata_to_sense_error - convert ATA error to SCSI error
 *	@id: ATA device number
 *	@drv_stat: value contained in ATA status register
 *	@drv_err: value contained in ATA error register
 *	@sk: the sense key we'll fill out
 *	@asc: the additional sense code we'll fill out
 *	@ascq: the additional sense code qualifier we'll fill out
 *	@verbose: be verbose
 *
 *	Converts an ATA error into a SCSI error.  Fill out pointers to
 *	SK, ASC, and ASCQ bytes for later use in fixed or descriptor
 *	format sense blocks.
 *
 *	LOCKING:
 *	spin_lock_irqsave(host lock)
 */
static void ata_to_sense_error(unsigned id, u8 drv_stat, u8 drv_err, u8 *sk,
			       u8 *asc, u8 *ascq, int verbose)
{
	int i;

	/* Based on the 3ware driver translation table */
	static const unsigned char sense_table[][4] = {
		/* BBD|ECC|ID|MAR */
		{0xd1, 		ABORTED_COMMAND, 0x00, 0x00}, 	// Device busy                  Aborted command
		/* BBD|ECC|ID */
		{0xd0,  	ABORTED_COMMAND, 0x00, 0x00}, 	// Device busy                  Aborted command
		/* ECC|MC|MARK */
		{0x61, 		HARDWARE_ERROR, 0x00, 0x00}, 	// Device fault                 Hardware error
		/* ICRC|ABRT */		/* NB: ICRC & !ABRT is BBD */
		{0x84, 		ABORTED_COMMAND, 0x47, 0x00}, 	// Data CRC error               SCSI parity error
		/* MC|ID|ABRT|TRK0|MARK */
		{0x37, 		NOT_READY, 0x04, 0x00}, 	// Unit offline                 Not ready
		/* MCR|MARK */
		{0x09, 		NOT_READY, 0x04, 0x00}, 	// Unrecovered disk error       Not ready
		/*  Bad address mark */
		{0x01, 		MEDIUM_ERROR, 0x13, 0x00}, 	// Address mark not found       Address mark not found for data field
		/* TRK0 */
		{0x02, 		HARDWARE_ERROR, 0x00, 0x00}, 	// Track 0 not found		  Hardware error
		/* Abort & !ICRC */
		{0x04, 		ABORTED_COMMAND, 0x00, 0x00}, 	// Aborted command              Aborted command
		/* Media change request */
		{0x08, 		NOT_READY, 0x04, 0x00}, 	// Media change request	  FIXME: faking offline
		/* SRV */
		{0x10, 		ABORTED_COMMAND, 0x14, 0x00}, 	// ID not found                 Recorded entity not found
		/* Media change */
		{0x08,  	NOT_READY, 0x04, 0x00}, 	// Media change		  FIXME: faking offline
		/* ECC */
		{0x40, 		MEDIUM_ERROR, 0x11, 0x04}, 	// Uncorrectable ECC error      Unrecovered read error
		/* BBD - block marked bad */
		{0x80, 		MEDIUM_ERROR, 0x11, 0x04}, 	// Block marked bad		  Medium error, unrecovered read error
		{0xFF, 0xFF, 0xFF, 0xFF}, // END mark
	};
	static const unsigned char stat_table[][4] = {
		/* Must be first because BUSY means no other bits valid */
		{0x80, 		ABORTED_COMMAND, 0x47, 0x00},	// Busy, fake parity for now
		{0x20, 		HARDWARE_ERROR,  0x00, 0x00}, 	// Device fault
		{0x08, 		ABORTED_COMMAND, 0x47, 0x00},	// Timed out in xfer, fake parity for now
		{0x04, 		RECOVERED_ERROR, 0x11, 0x00},	// Recovered ECC error	  Medium error, recovered
		{0xFF, 0xFF, 0xFF, 0xFF}, // END mark
	};

	/*
	 *	Is this an error we can process/parse
	 */
	if (drv_stat & ATA_BUSY) {
		drv_err = 0;	/* Ignore the err bits, they're invalid */
	}

	if (drv_err) {
		/* Look for drv_err */
		for (i = 0; sense_table[i][0] != 0xFF; i++) {
			/* Look for best matches first */
			if ((sense_table[i][0] & drv_err) ==
			    sense_table[i][0]) {
				*sk = sense_table[i][1];
				*asc = sense_table[i][2];
				*ascq = sense_table[i][3];
				goto translate_done;
			}
		}
		/* No immediate match */
		if (verbose)
			printk(KERN_WARNING "ata%u: no sense translation for "
			       "error 0x%02x\n", id, drv_err);
	}

	/* Fall back to interpreting status bits */
	for (i = 0; stat_table[i][0] != 0xFF; i++) {
		if (stat_table[i][0] & drv_stat) {
			*sk = stat_table[i][1];
			*asc = stat_table[i][2];
			*ascq = stat_table[i][3];
			goto translate_done;
		}
	}
	/* No error?  Undecoded? */
	if (verbose)
		printk(KERN_WARNING "ata%u: no sense translation for "
		       "status: 0x%02x\n", id, drv_stat);

	/* We need a sensible error return here, which is tricky, and one
	   that won't cause people to do things like return a disk wrongly */
	*sk = ABORTED_COMMAND;
	*asc = 0x00;
	*ascq = 0x00;

 translate_done:
	if (verbose)
		printk(KERN_ERR "ata%u: translated ATA stat/err 0x%02x/%02x "
		       "to SCSI SK/ASC/ASCQ 0x%x/%02x/%02x\n",
		       id, drv_stat, drv_err, *sk, *asc, *ascq);
	return;
}

/*
 *	ata_gen_passthru_sense - Generate check condition sense block.
 *	@qc: Command that completed.
 *
 *	This function is specific to the ATA descriptor format sense
 *	block specified for the ATA pass through commands.  Regardless
 *	of whether the command errored or not, return a sense
 *	block. Copy all controller registers into the sense
 *	block. Clear sense key, ASC & ASCQ if there is no error.
 *
 *	LOCKING:
 *	None.
 */
static void ata_gen_passthru_sense(struct ata_queued_cmd *qc)
{
	struct scsi_cmnd *cmd = qc->scsicmd;
	struct ata_taskfile *tf = &qc->result_tf;
	unsigned char *sb = cmd->sense_buffer;
	unsigned char *desc = sb + 8;
	int verbose = qc->ap->ops->error_handler == NULL;

	memset(sb, 0, SCSI_SENSE_BUFFERSIZE);

	cmd->result = (DRIVER_SENSE << 24) | SAM_STAT_CHECK_CONDITION;

	/*
	 * Use ata_to_sense_error() to map status register bits
	 * onto sense key, asc & ascq.
	 */
	if (qc->err_mask ||
	    tf->command & (ATA_BUSY | ATA_DF | ATA_ERR | ATA_DRQ)) {
		ata_to_sense_error(qc->ap->print_id, tf->command, tf->feature,
				   &sb[1], &sb[2], &sb[3], verbose);
		sb[1] &= 0x0f;
	}

	/*
	 * Sense data is current and format is descriptor.
	 */
	sb[0] = 0x72;

	desc[0] = 0x09;

	/* set length of additional sense data */
	sb[7] = 14;
	desc[1] = 12;

	/*
	 * Copy registers into sense buffer.
	 */
	desc[2] = 0x00;
	desc[3] = tf->feature;	/* == error reg */
	desc[5] = tf->nsect;
	desc[7] = tf->lbal;
	desc[9] = tf->lbam;
	desc[11] = tf->lbah;
	desc[12] = tf->device;
	desc[13] = tf->command; /* == status reg */

	/*
	 * Fill in Extend bit, and the high order bytes
	 * if applicable.
	 */
	if (tf->flags & ATA_TFLAG_LBA48) {
		desc[2] |= 0x01;
		desc[4] = tf->hob_nsect;
		desc[6] = tf->hob_lbal;
		desc[8] = tf->hob_lbam;
		desc[10] = tf->hob_lbah;
	}
}

/**
 *	ata_gen_ata_sense - generate a SCSI fixed sense block
 *	@qc: Command that we are erroring out
 *
 *	Generate sense block for a failed ATA command @qc.  Descriptor
 *	format is used to accomodate LBA48 block address.
 *
 *	LOCKING:
 *	None.
 */
static void ata_gen_ata_sense(struct ata_queued_cmd *qc)
{
	struct ata_device *dev = qc->dev;
	struct scsi_cmnd *cmd = qc->scsicmd;
	struct ata_taskfile *tf = &qc->result_tf;
	unsigned char *sb = cmd->sense_buffer;
	unsigned char *desc = sb + 8;
	int verbose = qc->ap->ops->error_handler == NULL;
	u64 block;

	memset(sb, 0, SCSI_SENSE_BUFFERSIZE);

	cmd->result = (DRIVER_SENSE << 24) | SAM_STAT_CHECK_CONDITION;

	/* sense data is current and format is descriptor */
	sb[0] = 0x72;

	/* Use ata_to_sense_error() to map status register bits
	 * onto sense key, asc & ascq.
	 */
	if (qc->err_mask ||
	    tf->command & (ATA_BUSY | ATA_DF | ATA_ERR | ATA_DRQ)) {
		ata_to_sense_error(qc->ap->print_id, tf->command, tf->feature,
				   &sb[1], &sb[2], &sb[3], verbose);
		sb[1] &= 0x0f;
	}

	block = ata_tf_read_block(&qc->result_tf, dev);

	/* information sense data descriptor */
	sb[7] = 12;
	desc[0] = 0x00;
	desc[1] = 10;

	desc[2] |= 0x80;	/* valid */
	desc[6] = block >> 40;
	desc[7] = block >> 32;
	desc[8] = block >> 24;
	desc[9] = block >> 16;
	desc[10] = block >> 8;
	desc[11] = block;
}

static void ata_scsi_sdev_config(struct scsi_device *sdev)
{
	sdev->use_10_for_rw = 1;
	sdev->use_10_for_ms = 1;

	/* Schedule policy is determined by ->qc_defer() callback and
	 * it needs to see every deferred qc.  Set dev_blocked to 1 to
	 * prevent SCSI midlayer from automatically deferring
	 * requests.
	 */
	sdev->max_device_blocked = 1;
}

/**
 *	atapi_drain_needed - Check whether data transfer may overflow
 *	@rq: request to be checked
 *
 *	ATAPI commands which transfer variable length data to host
 *	might overflow due to application error or hardare bug.  This
 *	function checks whether overflow should be drained and ignored
 *	for @request.
 *
 *	LOCKING:
 *	None.
 *
 *	RETURNS:
 *	1 if ; otherwise, 0.
 */
static int atapi_drain_needed(struct request *rq)
{
	if (likely(!blk_pc_request(rq)))
		return 0;

	if (!rq->data_len || (rq->cmd_flags & REQ_RW))
		return 0;

	return atapi_cmd_type(rq->cmd[0]) == ATAPI_MISC;
}

static int ata_scsi_dev_config(struct scsi_device *sdev,
			       struct ata_device *dev)
{
	if (!ata_id_has_unload(dev->id))
		dev->flags |= ATA_DFLAG_NO_UNLOAD;

	/* configure max sectors */
	blk_queue_max_sectors(sdev->request_queue, dev->max_sectors);

	if (dev->class == ATA_DEV_ATAPI) {
		struct request_queue *q = sdev->request_queue;
		void *buf;

		/* set the min alignment and padding */
		blk_queue_update_dma_alignment(sdev->request_queue,
					       ATA_DMA_PAD_SZ - 1);
		blk_queue_update_dma_pad(sdev->request_queue,
					 ATA_DMA_PAD_SZ - 1);

		/* configure draining */
		buf = kmalloc(ATAPI_MAX_DRAIN, q->bounce_gfp | GFP_KERNEL);
		if (!buf) {
			ata_dev_printk(dev, KERN_ERR,
				       "drain buffer allocation failed\n");
			return -ENOMEM;
		}

		blk_queue_dma_drain(q, atapi_drain_needed, buf, ATAPI_MAX_DRAIN);
	} else {
		if (ata_id_is_ssd(dev->id))
			queue_flag_set_unlocked(QUEUE_FLAG_NONROT,
						sdev->request_queue);

		/* ATA devices must be sector aligned */
		blk_queue_update_dma_alignment(sdev->request_queue,
					       ATA_SECT_SIZE - 1);
		sdev->manage_start_stop = 1;
	}

	if (dev->flags & ATA_DFLAG_AN)
		set_bit(SDEV_EVT_MEDIA_CHANGE, sdev->supported_events);

	if (dev->flags & ATA_DFLAG_NCQ) {
		int depth;

		depth = min(sdev->host->can_queue, ata_id_queue_depth(dev->id));
		depth = min(ATA_MAX_QUEUE - 1, depth);
		scsi_set_tag_type(sdev, MSG_SIMPLE_TAG);
		scsi_activate_tcq(sdev, depth);
	}

	return 0;
}

/**
 *	ata_scsi_slave_config - Set SCSI device attributes
 *	@sdev: SCSI device to examine
 *
 *	This is called before we actually start reading
 *	and writing to the device, to configure certain
 *	SCSI mid-layer behaviors.
 *
 *	LOCKING:
 *	Defined by SCSI layer.  We don't really care.
 */

int ata_scsi_slave_config(struct scsi_device *sdev)
{
	struct ata_port *ap = ata_shost_to_port(sdev->host);
	struct ata_device *dev = __ata_scsi_find_dev(ap, sdev);
	int rc = 0;

	ata_scsi_sdev_config(sdev);

	if (dev)
		rc = ata_scsi_dev_config(sdev, dev);

	return rc;
}

/**
 *	ata_scsi_slave_destroy - SCSI device is about to be destroyed
 *	@sdev: SCSI device to be destroyed
 *
 *	@sdev is about to be destroyed for hot/warm unplugging.  If
 *	this unplugging was initiated by libata as indicated by NULL
 *	dev->sdev, this function doesn't have to do anything.
 *	Otherwise, SCSI layer initiated warm-unplug is in progress.
 *	Clear dev->sdev, schedule the device for ATA detach and invoke
 *	EH.
 *
 *	LOCKING:
 *	Defined by SCSI layer.  We don't really care.
 */
void ata_scsi_slave_destroy(struct scsi_device *sdev)
{
	struct ata_port *ap = ata_shost_to_port(sdev->host);
	struct request_queue *q = sdev->request_queue;
	unsigned long flags;
	struct ata_device *dev;

	if (!ap->ops->error_handler)
		return;

	spin_lock_irqsave(ap->lock, flags);
	dev = __ata_scsi_find_dev(ap, sdev);
	if (dev && dev->sdev) {
		/* SCSI device already in CANCEL state, no need to offline it */
		dev->sdev = NULL;
		dev->flags |= ATA_DFLAG_DETACH;
		ata_port_schedule_eh(ap);
	}
	spin_unlock_irqrestore(ap->lock, flags);

	kfree(q->dma_drain_buffer);
	q->dma_drain_buffer = NULL;
	q->dma_drain_size = 0;
}

/**
 *	ata_scsi_change_queue_depth - SCSI callback for queue depth config
 *	@sdev: SCSI device to configure queue depth for
 *	@queue_depth: new queue depth
 *
 *	This is libata standard hostt->change_queue_depth callback.
 *	SCSI will call into this callback when user tries to set queue
 *	depth via sysfs.
 *
 *	LOCKING:
 *	SCSI layer (we don't care)
 *
 *	RETURNS:
 *	Newly configured queue depth.
 */
int ata_scsi_change_queue_depth(struct scsi_device *sdev, int queue_depth)
{
	struct ata_port *ap = ata_shost_to_port(sdev->host);
	struct ata_device *dev;
	unsigned long flags;

	if (queue_depth < 1 || queue_depth == sdev->queue_depth)
		return sdev->queue_depth;

	dev = ata_scsi_find_dev(ap, sdev);
	if (!dev || !ata_dev_enabled(dev))
		return sdev->queue_depth;

	/* NCQ enabled? */
	spin_lock_irqsave(ap->lock, flags);
	dev->flags &= ~ATA_DFLAG_NCQ_OFF;
	if (queue_depth == 1 || !ata_ncq_enabled(dev)) {
		dev->flags |= ATA_DFLAG_NCQ_OFF;
		queue_depth = 1;
	}
	spin_unlock_irqrestore(ap->lock, flags);

	/* limit and apply queue depth */
	queue_depth = min(queue_depth, sdev->host->can_queue);
	queue_depth = min(queue_depth, ata_id_queue_depth(dev->id));
	queue_depth = min(queue_depth, ATA_MAX_QUEUE - 1);

	if (sdev->queue_depth == queue_depth)
		return -EINVAL;

	scsi_adjust_queue_depth(sdev, MSG_SIMPLE_TAG, queue_depth);
	return queue_depth;
}

/* XXX: for spindown warning */
static void ata_delayed_done_timerfn(unsigned long arg)
{
	struct scsi_cmnd *scmd = (void *)arg;

	scmd->scsi_done(scmd);
}

/* XXX: for spindown warning */
static void ata_delayed_done(struct scsi_cmnd *scmd)
{
	static struct timer_list timer;

	setup_timer(&timer, ata_delayed_done_timerfn, (unsigned long)scmd);
	mod_timer(&timer, jiffies + 5 * HZ);
}

/**
 *	ata_scsi_start_stop_xlat - Translate SCSI START STOP UNIT command
 *	@qc: Storage for translated ATA taskfile
 *
 *	Sets up an ATA taskfile to issue STANDBY (to stop) or READ VERIFY
 *	(to start). Perhaps these commands should be preceded by
 *	CHECK POWER MODE to see what power mode the device is already in.
 *	[See SAT revision 5 at www.t10.org]
 *
 *	LOCKING:
 *	spin_lock_irqsave(host lock)
 *
 *	RETURNS:
 *	Zero on success, non-zero on error.
 */
static unsigned int ata_scsi_start_stop_xlat(struct ata_queued_cmd *qc)
{
	struct scsi_cmnd *scmd = qc->scsicmd;
	struct ata_taskfile *tf = &qc->tf;
	const u8 *cdb = scmd->cmnd;

	if (scmd->cmd_len < 5)
		goto invalid_fld;

	tf->flags |= ATA_TFLAG_DEVICE | ATA_TFLAG_ISADDR;
	tf->protocol = ATA_PROT_NODATA;
	if (cdb[1] & 0x1) {
		;	/* ignore IMMED bit, violates sat-r05 */
	}
	if (cdb[4] & 0x2)
		goto invalid_fld;       /* LOEJ bit set not supported */
	if (((cdb[4] >> 4) & 0xf) != 0)
		goto invalid_fld;       /* power conditions not supported */

	if (cdb[4] & 0x1) {
		tf->nsect = 1;	/* 1 sector, lba=0 */

		if (qc->dev->flags & ATA_DFLAG_LBA) {
			tf->flags |= ATA_TFLAG_LBA;

			tf->lbah = 0x0;
			tf->lbam = 0x0;
			tf->lbal = 0x0;
			tf->device |= ATA_LBA;
		} else {
			/* CHS */
			tf->lbal = 0x1; /* sect */
			tf->lbam = 0x0; /* cyl low */
			tf->lbah = 0x0; /* cyl high */
		}

		tf->command = ATA_CMD_VERIFY;	/* READ VERIFY */
	} else {
		/* XXX: This is for backward compatibility, will be
		 * removed.  Read Documentation/feature-removal-schedule.txt
		 * for more info.
		 */
		if ((qc->dev->flags & ATA_DFLAG_SPUNDOWN) &&
		    (system_state == SYSTEM_HALT ||
		     system_state == SYSTEM_POWER_OFF)) {
			static unsigned long warned;

			if (!test_and_set_bit(0, &warned)) {
				ata_dev_printk(qc->dev, KERN_WARNING,
					"DISK MIGHT NOT BE SPUN DOWN PROPERLY. "
					"UPDATE SHUTDOWN UTILITY\n");
				ata_dev_printk(qc->dev, KERN_WARNING,
					"For more info, visit "
					"http://linux-ata.org/shutdown.html\n");

				/* ->scsi_done is not used, use it for
				 * delayed completion.
				 */
				scmd->scsi_done = qc->scsidone;
				qc->scsidone = ata_delayed_done;
			}
			scmd->result = SAM_STAT_GOOD;
			return 1;
		}

		/* Issue ATA STANDBY IMMEDIATE command */
		tf->command = ATA_CMD_STANDBYNOW1;
	}

	/*
	 * Standby and Idle condition timers could be implemented but that
	 * would require libata to implement the Power condition mode page
	 * and allow the user to change it. Changing mode pages requires
	 * MODE SELECT to be implemented.
	 */

	return 0;

invalid_fld:
	ata_scsi_set_sense(scmd, ILLEGAL_REQUEST, 0x24, 0x0);
	/* "Invalid field in cbd" */
	return 1;
}


/**
 *	ata_scsi_flush_xlat - Translate SCSI SYNCHRONIZE CACHE command
 *	@qc: Storage for translated ATA taskfile
 *
 *	Sets up an ATA taskfile to issue FLUSH CACHE or
 *	FLUSH CACHE EXT.
 *
 *	LOCKING:
 *	spin_lock_irqsave(host lock)
 *
 *	RETURNS:
 *	Zero on success, non-zero on error.
 */
static unsigned int ata_scsi_flush_xlat(struct ata_queued_cmd *qc)
{
	struct ata_taskfile *tf = &qc->tf;

	tf->flags |= ATA_TFLAG_DEVICE;
	tf->protocol = ATA_PROT_NODATA;

	if (qc->dev->flags & ATA_DFLAG_FLUSH_EXT)
		tf->command = ATA_CMD_FLUSH_EXT;
	else
		tf->command = ATA_CMD_FLUSH;

	/* flush is critical for IO integrity, consider it an IO command */
	qc->flags |= ATA_QCFLAG_IO;

	return 0;
}

/**
 *	scsi_6_lba_len - Get LBA and transfer length
 *	@cdb: SCSI command to translate
 *
 *	Calculate LBA and transfer length for 6-byte commands.
 *
 *	RETURNS:
 *	@plba: the LBA
 *	@plen: the transfer length
 */
static void scsi_6_lba_len(const u8 *cdb, u64 *plba, u32 *plen)
{
	u64 lba = 0;
	u32 len;

	VPRINTK("six-byte command\n");

	lba |= ((u64)(cdb[1] & 0x1f)) << 16;
	lba |= ((u64)cdb[2]) << 8;
	lba |= ((u64)cdb[3]);

	len = cdb[4];

	*plba = lba;
	*plen = len;
}

/**
 *	scsi_10_lba_len - Get LBA and transfer length
 *	@cdb: SCSI command to translate
 *
 *	Calculate LBA and transfer length for 10-byte commands.
 *
 *	RETURNS:
 *	@plba: the LBA
 *	@plen: the transfer length
 */
static void scsi_10_lba_len(const u8 *cdb, u64 *plba, u32 *plen)
{
	u64 lba = 0;
	u32 len = 0;

	VPRINTK("ten-byte command\n");

	lba |= ((u64)cdb[2]) << 24;
	lba |= ((u64)cdb[3]) << 16;
	lba |= ((u64)cdb[4]) << 8;
	lba |= ((u64)cdb[5]);

	len |= ((u32)cdb[7]) << 8;
	len |= ((u32)cdb[8]);

	*plba = lba;
	*plen = len;
}

/**
 *	scsi_16_lba_len - Get LBA and transfer length
 *	@cdb: SCSI command to translate
 *
 *	Calculate LBA and transfer length for 16-byte commands.
 *
 *	RETURNS:
 *	@plba: the LBA
 *	@plen: the transfer length
 */
static void scsi_16_lba_len(const u8 *cdb, u64 *plba, u32 *plen)
{
	u64 lba = 0;
	u32 len = 0;

	VPRINTK("sixteen-byte command\n");

	lba |= ((u64)cdb[2]) << 56;
	lba |= ((u64)cdb[3]) << 48;
	lba |= ((u64)cdb[4]) << 40;
	lba |= ((u64)cdb[5]) << 32;
	lba |= ((u64)cdb[6]) << 24;
	lba |= ((u64)cdb[7]) << 16;
	lba |= ((u64)cdb[8]) << 8;
	lba |= ((u64)cdb[9]);

	len |= ((u32)cdb[10]) << 24;
	len |= ((u32)cdb[11]) << 16;
	len |= ((u32)cdb[12]) << 8;
	len |= ((u32)cdb[13]);

	*plba = lba;
	*plen = len;
}

/**
 *	ata_scsi_verify_xlat - Translate SCSI VERIFY command into an ATA one
 *	@qc: Storage for translated ATA taskfile
 *
 *	Converts SCSI VERIFY command to an ATA READ VERIFY command.
 *
 *	LOCKING:
 *	spin_lock_irqsave(host lock)
 *
 *	RETURNS:
 *	Zero on success, non-zero on error.
 */
static unsigned int ata_scsi_verify_xlat(struct ata_queued_cmd *qc)
{
	struct scsi_cmnd *scmd = qc->scsicmd;
	struct ata_taskfile *tf = &qc->tf;
	struct ata_device *dev = qc->dev;
	u64 dev_sectors = qc->dev->n_sectors;
	const u8 *cdb = scmd->cmnd;
	u64 block;
	u32 n_block;

	tf->flags |= ATA_TFLAG_ISADDR | ATA_TFLAG_DEVICE;
	tf->protocol = ATA_PROT_NODATA;

	if (cdb[0] == VERIFY) {
		if (scmd->cmd_len < 10)
			goto invalid_fld;
		scsi_10_lba_len(cdb, &block, &n_block);
	} else if (cdb[0] == VERIFY_16) {
		if (scmd->cmd_len < 16)
			goto invalid_fld;
		scsi_16_lba_len(cdb, &block, &n_block);
	} else
		goto invalid_fld;

	if (!n_block)
		goto nothing_to_do;
	if (block >= dev_sectors)
		goto out_of_range;
	if ((block + n_block) > dev_sectors)
		goto out_of_range;

	if (dev->flags & ATA_DFLAG_LBA) {
		tf->flags |= ATA_TFLAG_LBA;

		if (lba_28_ok(block, n_block)) {
			/* use LBA28 */
			tf->command = ATA_CMD_VERIFY;
			tf->device |= (block >> 24) & 0xf;
		} else if (lba_48_ok(block, n_block)) {
			if (!(dev->flags & ATA_DFLAG_LBA48))
				goto out_of_range;

			/* use LBA48 */
			tf->flags |= ATA_TFLAG_LBA48;
			tf->command = ATA_CMD_VERIFY_EXT;

			tf->hob_nsect = (n_block >> 8) & 0xff;

			tf->hob_lbah = (block >> 40) & 0xff;
			tf->hob_lbam = (block >> 32) & 0xff;
			tf->hob_lbal = (block >> 24) & 0xff;
		} else
			/* request too large even for LBA48 */
			goto out_of_range;

		tf->nsect = n_block & 0xff;

		tf->lbah = (block >> 16) & 0xff;
		tf->lbam = (block >> 8) & 0xff;
		tf->lbal = block & 0xff;

		tf->device |= ATA_LBA;
	} else {
		/* CHS */
		u32 sect, head, cyl, track;

		if (!lba_28_ok(block, n_block))
			goto out_of_range;

		/* Convert LBA to CHS */
		track = (u32)block / dev->sectors;
		cyl   = track / dev->heads;
		head  = track % dev->heads;
		sect  = (u32)block % dev->sectors + 1;

		DPRINTK("block %u track %u cyl %u head %u sect %u\n",
			(u32)block, track, cyl, head, sect);

		/* Check whether the converted CHS can fit.
		   Cylinder: 0-65535
		   Head: 0-15
		   Sector: 1-255*/
		if ((cyl >> 16) || (head >> 4) || (sect >> 8) || (!sect))
			goto out_of_range;

		tf->command = ATA_CMD_VERIFY;
		tf->nsect = n_block & 0xff; /* Sector count 0 means 256 sectors */
		tf->lbal = sect;
		tf->lbam = cyl;
		tf->lbah = cyl >> 8;
		tf->device |= head;
	}

	return 0;

invalid_fld:
	ata_scsi_set_sense(scmd, ILLEGAL_REQUEST, 0x24, 0x0);
	/* "Invalid field in cbd" */
	return 1;

out_of_range:
	ata_scsi_set_sense(scmd, ILLEGAL_REQUEST, 0x21, 0x0);
	/* "Logical Block Address out of range" */
	return 1;

nothing_to_do:
	scmd->result = SAM_STAT_GOOD;
	return 1;
}

/**
 *	ata_scsi_rw_xlat - Translate SCSI r/w command into an ATA one
 *	@qc: Storage for translated ATA taskfile
 *
 *	Converts any of six SCSI read/write commands into the
 *	ATA counterpart, including starting sector (LBA),
 *	sector count, and taking into account the device's LBA48
 *	support.
 *
 *	Commands %READ_6, %READ_10, %READ_16, %WRITE_6, %WRITE_10, and
 *	%WRITE_16 are currently supported.
 *
 *	LOCKING:
 *	spin_lock_irqsave(host lock)
 *
 *	RETURNS:
 *	Zero on success, non-zero on error.
 */
static unsigned int ata_scsi_rw_xlat(struct ata_queued_cmd *qc)
{
	struct scsi_cmnd *scmd = qc->scsicmd;
	const u8 *cdb = scmd->cmnd;
	unsigned int tf_flags = 0;
	u64 block;
	u32 n_block;
	int rc;

	if (cdb[0] == WRITE_10 || cdb[0] == WRITE_6 || cdb[0] == WRITE_16)
		tf_flags |= ATA_TFLAG_WRITE;

	/* Calculate the SCSI LBA, transfer length and FUA. */
	switch (cdb[0]) {
	case READ_10:
	case WRITE_10:
		if (unlikely(scmd->cmd_len < 10))
			goto invalid_fld;
		scsi_10_lba_len(cdb, &block, &n_block);
		if (unlikely(cdb[1] & (1 << 3)))
			tf_flags |= ATA_TFLAG_FUA;
		break;
	case READ_6:
	case WRITE_6:
		if (unlikely(scmd->cmd_len < 6))
			goto invalid_fld;
		scsi_6_lba_len(cdb, &block, &n_block);

		/* for 6-byte r/w commands, transfer length 0
		 * means 256 blocks of data, not 0 block.
		 */
		if (!n_block)
			n_block = 256;
		break;
	case READ_16:
	case WRITE_16:
		if (unlikely(scmd->cmd_len < 16))
			goto invalid_fld;
		scsi_16_lba_len(cdb, &block, &n_block);
		if (unlikely(cdb[1] & (1 << 3)))
			tf_flags |= ATA_TFLAG_FUA;
		break;
	default:
		DPRINTK("no-byte command\n");
		goto invalid_fld;
	}

	/* Check and compose ATA command */
	if (!n_block)
		/* For 10-byte and 16-byte SCSI R/W commands, transfer
		 * length 0 means transfer 0 block of data.
		 * However, for ATA R/W commands, sector count 0 means
		 * 256 or 65536 sectors, not 0 sectors as in SCSI.
		 *
		 * WARNING: one or two older ATA drives treat 0 as 0...
		 */
		goto nothing_to_do;

	qc->flags |= ATA_QCFLAG_IO;
	qc->nbytes = n_block * ATA_SECT_SIZE;

	rc = ata_build_rw_tf(&qc->tf, qc->dev, block, n_block, tf_flags,
			     qc->tag);
	if (likely(rc == 0))
		return 0;

	if (rc == -ERANGE)
		goto out_of_range;
	/* treat all other errors as -EINVAL, fall through */
invalid_fld:
	ata_scsi_set_sense(scmd, ILLEGAL_REQUEST, 0x24, 0x0);
	/* "Invalid field in cbd" */
	return 1;

out_of_range:
	ata_scsi_set_sense(scmd, ILLEGAL_REQUEST, 0x21, 0x0);
	/* "Logical Block Address out of range" */
	return 1;

nothing_to_do:
	scmd->result = SAM_STAT_GOOD;
	return 1;
}

static void ata_scsi_qc_complete(struct ata_queued_cmd *qc)
{
	struct ata_port *ap = qc->ap;
	struct scsi_cmnd *cmd = qc->scsicmd;
	u8 *cdb = cmd->cmnd;
	int need_sense = (qc->err_mask != 0);

	/* For ATA pass thru (SAT) commands, generate a sense block if
	 * user mandated it or if there's an error.  Note that if we
	 * generate because the user forced us to, a check condition
	 * is generated and the ATA register values are returned
	 * whether the command completed successfully or not. If there
	 * was no error, SK, ASC and ASCQ will all be zero.
	 */
	if (((cdb[0] == ATA_16) || (cdb[0] == ATA_12)) &&
	    ((cdb[2] & 0x20) || need_sense)) {
		ata_gen_passthru_sense(qc);
	} else {
		if (!need_sense) {
			cmd->result = SAM_STAT_GOOD;
		} else {
			/* TODO: decide which descriptor format to use
			 * for 48b LBA devices and call that here
			 * instead of the fixed desc, which is only
			 * good for smaller LBA (and maybe CHS?)
			 * devices.
			 */
			ata_gen_ata_sense(qc);
		}
	}

	/* XXX: track spindown state for spindown skipping and warning */
	if (unlikely(qc->tf.command == ATA_CMD_STANDBY ||
		     qc->tf.command == ATA_CMD_STANDBYNOW1))
		qc->dev->flags |= ATA_DFLAG_SPUNDOWN;
	else if (likely(system_state != SYSTEM_HALT &&
			system_state != SYSTEM_POWER_OFF))
		qc->dev->flags &= ~ATA_DFLAG_SPUNDOWN;

	if (need_sense && !ap->ops->error_handler)
		ata_dump_status(ap->print_id, &qc->result_tf);

	qc->scsidone(cmd);

	ata_qc_free(qc);
}

/**
 *	ata_scsi_translate - Translate then issue SCSI command to ATA device
 *	@dev: ATA device to which the command is addressed
 *	@cmd: SCSI command to execute
 *	@done: SCSI command completion function
 *	@xlat_func: Actor which translates @cmd to an ATA taskfile
 *
 *	Our ->queuecommand() function has decided that the SCSI
 *	command issued can be directly translated into an ATA
 *	command, rather than handled internally.
 *
 *	This function sets up an ata_queued_cmd structure for the
 *	SCSI command, and sends that ata_queued_cmd to the hardware.
 *
 *	The xlat_func argument (actor) returns 0 if ready to execute
 *	ATA command, else 1 to finish translation. If 1 is returned
 *	then cmd->result (and possibly cmd->sense_buffer) are assumed
 *	to be set reflecting an error condition or clean (early)
 *	termination.
 *
 *	LOCKING:
 *	spin_lock_irqsave(host lock)
 *
 *	RETURNS:
 *	0 on success, SCSI_ML_QUEUE_DEVICE_BUSY if the command
 *	needs to be deferred.
 */
static int ata_scsi_translate(struct ata_device *dev, struct scsi_cmnd *cmd,
			      void (*done)(struct scsi_cmnd *),
			      ata_xlat_func_t xlat_func)
{
	struct ata_port *ap = dev->link->ap;
	struct ata_queued_cmd *qc;
	int rc;

	VPRINTK("ENTER\n");

	qc = ata_scsi_qc_new(dev, cmd, done);
	if (!qc)
		goto err_mem;

	/* data is present; dma-map it */
	if (cmd->sc_data_direction == DMA_FROM_DEVICE ||
	    cmd->sc_data_direction == DMA_TO_DEVICE) {
		if (unlikely(scsi_bufflen(cmd) < 1)) {
			ata_dev_printk(dev, KERN_WARNING,
				       "WARNING: zero len r/w req\n");
			goto err_did;
		}

		ata_sg_init(qc, scsi_sglist(cmd), scsi_sg_count(cmd));

		qc->dma_dir = cmd->sc_data_direction;
	}

	qc->complete_fn = ata_scsi_qc_complete;

	if (xlat_func(qc))
		goto early_finish;

	if (ap->ops->qc_defer) {
		if ((rc = ap->ops->qc_defer(qc)))
			goto defer;
	}

	/* select device, send command to hardware */
	ata_qc_issue(qc);

	VPRINTK("EXIT\n");
	return 0;

early_finish:
	ata_qc_free(qc);
	qc->scsidone(cmd);
	DPRINTK("EXIT - early finish (good or error)\n");
	return 0;

err_did:
	ata_qc_free(qc);
	cmd->result = (DID_ERROR << 16);
	qc->scsidone(cmd);
err_mem:
	DPRINTK("EXIT - internal\n");
	return 0;

defer:
	ata_qc_free(qc);
	DPRINTK("EXIT - defer\n");
	if (rc == ATA_DEFER_LINK)
		return SCSI_MLQUEUE_DEVICE_BUSY;
	else
		return SCSI_MLQUEUE_HOST_BUSY;
}

/**
 *	ata_scsi_rbuf_get - Map response buffer.
 *	@cmd: SCSI command containing buffer to be mapped.
 *	@flags: unsigned long variable to store irq enable status
 *	@copy_in: copy in from user buffer
 *
 *	Prepare buffer for simulated SCSI commands.
 *
 *	LOCKING:
 *	spin_lock_irqsave(ata_scsi_rbuf_lock) on success
 *
 *	RETURNS:
 *	Pointer to response buffer.
 */
static void *ata_scsi_rbuf_get(struct scsi_cmnd *cmd, bool copy_in,
			       unsigned long *flags)
{
	spin_lock_irqsave(&ata_scsi_rbuf_lock, *flags);

	memset(ata_scsi_rbuf, 0, ATA_SCSI_RBUF_SIZE);
	if (copy_in)
		sg_copy_to_buffer(scsi_sglist(cmd), scsi_sg_count(cmd),
				  ata_scsi_rbuf, ATA_SCSI_RBUF_SIZE);
	return ata_scsi_rbuf;
}

/**
 *	ata_scsi_rbuf_put - Unmap response buffer.
 *	@cmd: SCSI command containing buffer to be unmapped.
 *	@copy_out: copy out result
 *	@flags: @flags passed to ata_scsi_rbuf_get()
 *
 *	Returns rbuf buffer.  The result is copied to @cmd's buffer if
 *	@copy_back is true.
 *
 *	LOCKING:
 *	Unlocks ata_scsi_rbuf_lock.
 */
static inline void ata_scsi_rbuf_put(struct scsi_cmnd *cmd, bool copy_out,
				     unsigned long *flags)
{
	if (copy_out)
		sg_copy_from_buffer(scsi_sglist(cmd), scsi_sg_count(cmd),
				    ata_scsi_rbuf, ATA_SCSI_RBUF_SIZE);
	spin_unlock_irqrestore(&ata_scsi_rbuf_lock, *flags);
}

/**
 *	ata_scsi_rbuf_fill - wrapper for SCSI command simulators
 *	@args: device IDENTIFY data / SCSI command of interest.
 *	@actor: Callback hook for desired SCSI command simulator
 *
 *	Takes care of the hard work of simulating a SCSI command...
 *	Mapping the response buffer, calling the command's handler,
 *	and handling the handler's return value.  This return value
 *	indicates whether the handler wishes the SCSI command to be
 *	completed successfully (0), or not (in which case cmd->result
 *	and sense buffer are assumed to be set).
 *
 *	LOCKING:
 *	spin_lock_irqsave(host lock)
 */
static void ata_scsi_rbuf_fill(struct ata_scsi_args *args,
		unsigned int (*actor)(struct ata_scsi_args *args, u8 *rbuf))
{
	u8 *rbuf;
	unsigned int rc;
	struct scsi_cmnd *cmd = args->cmd;
	unsigned long flags;

	rbuf = ata_scsi_rbuf_get(cmd, false, &flags);
	rc = actor(args, rbuf);
	ata_scsi_rbuf_put(cmd, rc == 0, &flags);

	if (rc == 0)
		cmd->result = SAM_STAT_GOOD;
	args->done(cmd);
}

/**
 *	ata_scsiop_inq_std - Simulate INQUIRY command
 *	@args: device IDENTIFY data / SCSI command of interest.
 *	@rbuf: Response buffer, to which simulated SCSI cmd output is sent.
 *
 *	Returns standard device identification data associated
 *	with non-VPD INQUIRY command output.
 *
 *	LOCKING:
 *	spin_lock_irqsave(host lock)
 */
static unsigned int ata_scsiop_inq_std(struct ata_scsi_args *args, u8 *rbuf)
{
	const u8 versions[] = {
		0x60,	/* SAM-3 (no version claimed) */

		0x03,
		0x20,	/* SBC-2 (no version claimed) */

		0x02,
		0x60	/* SPC-3 (no version claimed) */
	};
	u8 hdr[] = {
		TYPE_DISK,
		0,
		0x5,	/* claim SPC-3 version compatibility */
		2,
		95 - 4
	};

	VPRINTK("ENTER\n");

	/* set scsi removeable (RMB) bit per ata bit */
	if (ata_id_removeable(args->id))
		hdr[1] |= (1 << 7);

	memcpy(rbuf, hdr, sizeof(hdr));

	/* if ncq, set tags supported */
	if (ata_id_has_ncq(args->id))
		rbuf[7] |= (1 << 1);

	memcpy(&rbuf[8], "ATA     ", 8);
	ata_id_string(args->id, &rbuf[16], ATA_ID_PROD, 16);
	ata_id_string(args->id, &rbuf[32], ATA_ID_FW_REV, 4);

	if (rbuf[32] == 0 || rbuf[32] == ' ')
		memcpy(&rbuf[32], "n/a ", 4);

	memcpy(rbuf + 59, versions, sizeof(versions));

	return 0;
}

/**
 *	ata_scsiop_inq_00 - Simulate INQUIRY VPD page 0, list of pages
 *	@args: device IDENTIFY data / SCSI command of interest.
 *	@rbuf: Response buffer, to which simulated SCSI cmd output is sent.
 *
 *	Returns list of inquiry VPD pages available.
 *
 *	LOCKING:
 *	spin_lock_irqsave(host lock)
 */
static unsigned int ata_scsiop_inq_00(struct ata_scsi_args *args, u8 *rbuf)
{
	const u8 pages[] = {
		0x00,	/* page 0x00, this page */
		0x80,	/* page 0x80, unit serial no page */
		0x83,	/* page 0x83, device ident page */
		0x89,	/* page 0x89, ata info page */
		0xb1,	/* page 0xb1, block device characteristics page */
	};

	rbuf[3] = sizeof(pages);	/* number of supported VPD pages */
	memcpy(rbuf + 4, pages, sizeof(pages));
	return 0;
}

/**
 *	ata_scsiop_inq_80 - Simulate INQUIRY VPD page 80, device serial number
 *	@args: device IDENTIFY data / SCSI command of interest.
 *	@rbuf: Response buffer, to which simulated SCSI cmd output is sent.
 *
 *	Returns ATA device serial number.
 *
 *	LOCKING:
 *	spin_lock_irqsave(host lock)
 */
static unsigned int ata_scsiop_inq_80(struct ata_scsi_args *args, u8 *rbuf)
{
	const u8 hdr[] = {
		0,
		0x80,			/* this page code */
		0,
		ATA_ID_SERNO_LEN,	/* page len */
	};

	memcpy(rbuf, hdr, sizeof(hdr));
	ata_id_string(args->id, (unsigned char *) &rbuf[4],
		      ATA_ID_SERNO, ATA_ID_SERNO_LEN);
	return 0;
}

/**
 *	ata_scsiop_inq_83 - Simulate INQUIRY VPD page 83, device identity
 *	@args: device IDENTIFY data / SCSI command of interest.
 *	@rbuf: Response buffer, to which simulated SCSI cmd output is sent.
 *
 *	Yields two logical unit device identification designators:
 *	 - vendor specific ASCII containing the ATA serial number
 *	 - SAT defined "t10 vendor id based" containing ASCII vendor
 *	   name ("ATA     "), model and serial numbers.
 *
 *	LOCKING:
 *	spin_lock_irqsave(host lock)
 */
static unsigned int ata_scsiop_inq_83(struct ata_scsi_args *args, u8 *rbuf)
{
	const int sat_model_serial_desc_len = 68;
	int num;

	rbuf[1] = 0x83;			/* this page code */
	num = 4;

	/* piv=0, assoc=lu, code_set=ACSII, designator=vendor */
	rbuf[num + 0] = 2;
	rbuf[num + 3] = ATA_ID_SERNO_LEN;
	num += 4;
	ata_id_string(args->id, (unsigned char *) rbuf + num,
		      ATA_ID_SERNO, ATA_ID_SERNO_LEN);
	num += ATA_ID_SERNO_LEN;

	/* SAT defined lu model and serial numbers descriptor */
	/* piv=0, assoc=lu, code_set=ACSII, designator=t10 vendor id */
	rbuf[num + 0] = 2;
	rbuf[num + 1] = 1;
	rbuf[num + 3] = sat_model_serial_desc_len;
	num += 4;
	memcpy(rbuf + num, "ATA     ", 8);
	num += 8;
	ata_id_string(args->id, (unsigned char *) rbuf + num, ATA_ID_PROD,
		      ATA_ID_PROD_LEN);
	num += ATA_ID_PROD_LEN;
	ata_id_string(args->id, (unsigned char *) rbuf + num, ATA_ID_SERNO,
		      ATA_ID_SERNO_LEN);
	num += ATA_ID_SERNO_LEN;

	rbuf[3] = num - 4;    /* page len (assume less than 256 bytes) */
	return 0;
}

/**
 *	ata_scsiop_inq_89 - Simulate INQUIRY VPD page 89, ATA info
 *	@args: device IDENTIFY data / SCSI command of interest.
 *	@rbuf: Response buffer, to which simulated SCSI cmd output is sent.
 *
 *	Yields SAT-specified ATA VPD page.
 *
 *	LOCKING:
 *	spin_lock_irqsave(host lock)
 */
static unsigned int ata_scsiop_inq_89(struct ata_scsi_args *args, u8 *rbuf)
{
	struct ata_taskfile tf;

	memset(&tf, 0, sizeof(tf));

	rbuf[1] = 0x89;			/* our page code */
	rbuf[2] = (0x238 >> 8);		/* page size fixed at 238h */
	rbuf[3] = (0x238 & 0xff);

	memcpy(&rbuf[8], "linux   ", 8);
	memcpy(&rbuf[16], "libata          ", 16);
	memcpy(&rbuf[32], DRV_VERSION, 4);
	ata_id_string(args->id, &rbuf[32], ATA_ID_FW_REV, 4);

	/* we don't store the ATA device signature, so we fake it */

	tf.command = ATA_DRDY;		/* really, this is Status reg */
	tf.lbal = 0x1;
	tf.nsect = 0x1;

	ata_tf_to_fis(&tf, 0, 1, &rbuf[36]);	/* TODO: PMP? */
	rbuf[36] = 0x34;		/* force D2H Reg FIS (34h) */

	rbuf[56] = ATA_CMD_ID_ATA;

	memcpy(&rbuf[60], &args->id[0], 512);
	return 0;
}

static unsigned int ata_scsiop_inq_b1(struct ata_scsi_args *args, u8 *rbuf)
{
	rbuf[1] = 0xb1;
	rbuf[3] = 0x3c;
	if (ata_id_major_version(args->id) > 7) {
		rbuf[4] = args->id[217] >> 8;
		rbuf[5] = args->id[217];
		rbuf[7] = args->id[168] & 0xf;
	}

	return 0;
}

/**
 *	ata_scsiop_noop - Command handler that simply returns success.
 *	@args: device IDENTIFY data / SCSI command of interest.
 *	@rbuf: Response buffer, to which simulated SCSI cmd output is sent.
 *
 *	No operation.  Simply returns success to caller, to indicate
 *	that the caller should successfully complete this SCSI command.
 *
 *	LOCKING:
 *	spin_lock_irqsave(host lock)
 */
static unsigned int ata_scsiop_noop(struct ata_scsi_args *args, u8 *rbuf)
{
	VPRINTK("ENTER\n");
	return 0;
}

/**
 *	ata_msense_caching - Simulate MODE SENSE caching info page
 *	@id: device IDENTIFY data
 *	@buf: output buffer
 *
 *	Generate a caching info page, which conditionally indicates
 *	write caching to the SCSI layer, depending on device
 *	capabilities.
 *
 *	LOCKING:
 *	None.
 */
static unsigned int ata_msense_caching(u16 *id, u8 *buf)
{
	memcpy(buf, def_cache_mpage, sizeof(def_cache_mpage));
	if (ata_id_wcache_enabled(id))
		buf[2] |= (1 << 2);	/* write cache enable */
	if (!ata_id_rahead_enabled(id))
		buf[12] |= (1 << 5);	/* disable read ahead */
	return sizeof(def_cache_mpage);
}

/**
 *	ata_msense_ctl_mode - Simulate MODE SENSE control mode page
 *	@buf: output buffer
 *
 *	Generate a generic MODE SENSE control mode page.
 *
 *	LOCKING:
 *	None.
 */
static unsigned int ata_msense_ctl_mode(u8 *buf)
{
	memcpy(buf, def_control_mpage, sizeof(def_control_mpage));
	return sizeof(def_control_mpage);
}

/**
 *	ata_msense_rw_recovery - Simulate MODE SENSE r/w error recovery page
 *	@buf: output buffer
 *
 *	Generate a generic MODE SENSE r/w error recovery page.
 *
 *	LOCKING:
 *	None.
 */
static unsigned int ata_msense_rw_recovery(u8 *buf)
{
	memcpy(buf, def_rw_recovery_mpage, sizeof(def_rw_recovery_mpage));
	return sizeof(def_rw_recovery_mpage);
}

/*
 * We can turn this into a real blacklist if it's needed, for now just
 * blacklist any Maxtor BANC1G10 revision firmware
 */
static int ata_dev_supports_fua(u16 *id)
{
	unsigned char model[ATA_ID_PROD_LEN + 1], fw[ATA_ID_FW_REV_LEN + 1];

	if (!libata_fua)
		return 0;
	if (!ata_id_has_fua(id))
		return 0;

	ata_id_c_string(id, model, ATA_ID_PROD, sizeof(model));
	ata_id_c_string(id, fw, ATA_ID_FW_REV, sizeof(fw));

	if (strcmp(model, "Maxtor"))
		return 1;
	if (strcmp(fw, "BANC1G10"))
		return 1;

	return 0; /* blacklisted */
}

/**
 *	ata_scsiop_mode_sense - Simulate MODE SENSE 6, 10 commands
 *	@args: device IDENTIFY data / SCSI command of interest.
 *	@rbuf: Response buffer, to which simulated SCSI cmd output is sent.
 *
 *	Simulate MODE SENSE commands. Assume this is invoked for direct
 *	access devices (e.g. disks) only. There should be no block
 *	descriptor for other device types.
 *
 *	LOCKING:
 *	spin_lock_irqsave(host lock)
 */
static unsigned int ata_scsiop_mode_sense(struct ata_scsi_args *args, u8 *rbuf)
{
	struct ata_device *dev = args->dev;
	u8 *scsicmd = args->cmd->cmnd, *p = rbuf;
	const u8 sat_blk_desc[] = {
		0, 0, 0, 0,	/* number of blocks: sat unspecified */
		0,
		0, 0x2, 0x0	/* block length: 512 bytes */
	};
	u8 pg, spg;
	unsigned int ebd, page_control, six_byte;
	u8 dpofua;

	VPRINTK("ENTER\n");

	six_byte = (scsicmd[0] == MODE_SENSE);
	ebd = !(scsicmd[1] & 0x8);      /* dbd bit inverted == edb */
	/*
	 * LLBA bit in msense(10) ignored (compliant)
	 */

	page_control = scsicmd[2] >> 6;
	switch (page_control) {
	case 0: /* current */
		break;  /* supported */
	case 3: /* saved */
		goto saving_not_supp;
	case 1: /* changeable */
	case 2: /* defaults */
	default:
		goto invalid_fld;
	}

	if (six_byte)
		p += 4 + (ebd ? 8 : 0);
	else
		p += 8 + (ebd ? 8 : 0);

	pg = scsicmd[2] & 0x3f;
	spg = scsicmd[3];
	/*
	 * No mode subpages supported (yet) but asking for _all_
	 * subpages may be valid
	 */
	if (spg && (spg != ALL_SUB_MPAGES))
		goto invalid_fld;

	switch(pg) {
	case RW_RECOVERY_MPAGE:
		p += ata_msense_rw_recovery(p);
		break;

	case CACHE_MPAGE:
		p += ata_msense_caching(args->id, p);
		break;

	case CONTROL_MPAGE:
		p += ata_msense_ctl_mode(p);
		break;

	case ALL_MPAGES:
		p += ata_msense_rw_recovery(p);
		p += ata_msense_caching(args->id, p);
		p += ata_msense_ctl_mode(p);
		break;

	default:		/* invalid page code */
		goto invalid_fld;
	}

	dpofua = 0;
	if (ata_dev_supports_fua(args->id) && (dev->flags & ATA_DFLAG_LBA48) &&
	    (!(dev->flags & ATA_DFLAG_PIO) || dev->multi_count))
		dpofua = 1 << 4;

	if (six_byte) {
		rbuf[0] = p - rbuf - 1;
		rbuf[2] |= dpofua;
		if (ebd) {
			rbuf[3] = sizeof(sat_blk_desc);
			memcpy(rbuf + 4, sat_blk_desc, sizeof(sat_blk_desc));
		}
	} else {
		unsigned int output_len = p - rbuf - 2;

		rbuf[0] = output_len >> 8;
		rbuf[1] = output_len;
		rbuf[3] |= dpofua;
		if (ebd) {
			rbuf[7] = sizeof(sat_blk_desc);
			memcpy(rbuf + 8, sat_blk_desc, sizeof(sat_blk_desc));
		}
	}
	return 0;

invalid_fld:
	ata_scsi_set_sense(args->cmd, ILLEGAL_REQUEST, 0x24, 0x0);
	/* "Invalid field in cbd" */
	return 1;

saving_not_supp:
	ata_scsi_set_sense(args->cmd, ILLEGAL_REQUEST, 0x39, 0x0);
	 /* "Saving parameters not supported" */
	return 1;
}

/**
 *	ata_scsiop_read_cap - Simulate READ CAPACITY[ 16] commands
 *	@args: device IDENTIFY data / SCSI command of interest.
 *	@rbuf: Response buffer, to which simulated SCSI cmd output is sent.
 *
 *	Simulate READ CAPACITY commands.
 *
 *	LOCKING:
 *	None.
 */
static unsigned int ata_scsiop_read_cap(struct ata_scsi_args *args, u8 *rbuf)
{
	u64 last_lba = args->dev->n_sectors - 1; /* LBA of the last block */

	VPRINTK("ENTER\n");

	if (args->cmd->cmnd[0] == READ_CAPACITY) {
		if (last_lba >= 0xffffffffULL)
			last_lba = 0xffffffff;

		/* sector count, 32-bit */
		rbuf[0] = last_lba >> (8 * 3);
		rbuf[1] = last_lba >> (8 * 2);
		rbuf[2] = last_lba >> (8 * 1);
		rbuf[3] = last_lba;

		/* sector size */
		rbuf[6] = ATA_SECT_SIZE >> 8;
		rbuf[7] = ATA_SECT_SIZE & 0xff;
	} else {
		/* sector count, 64-bit */
		rbuf[0] = last_lba >> (8 * 7);
		rbuf[1] = last_lba >> (8 * 6);
		rbuf[2] = last_lba >> (8 * 5);
		rbuf[3] = last_lba >> (8 * 4);
		rbuf[4] = last_lba >> (8 * 3);
		rbuf[5] = last_lba >> (8 * 2);
		rbuf[6] = last_lba >> (8 * 1);
		rbuf[7] = last_lba;

		/* sector size */
		rbuf[10] = ATA_SECT_SIZE >> 8;
		rbuf[11] = ATA_SECT_SIZE & 0xff;
	}

	return 0;
}

/**
 *	ata_scsiop_report_luns - Simulate REPORT LUNS command
 *	@args: device IDENTIFY data / SCSI command of interest.
 *	@rbuf: Response buffer, to which simulated SCSI cmd output is sent.
 *
 *	Simulate REPORT LUNS command.
 *
 *	LOCKING:
 *	spin_lock_irqsave(host lock)
 */
static unsigned int ata_scsiop_report_luns(struct ata_scsi_args *args, u8 *rbuf)
{
	VPRINTK("ENTER\n");
	rbuf[3] = 8;	/* just one lun, LUN 0, size 8 bytes */

	return 0;
}

static void atapi_sense_complete(struct ata_queued_cmd *qc)
{
	if (qc->err_mask && ((qc->err_mask & AC_ERR_DEV) == 0)) {
		/* FIXME: not quite right; we don't want the
		 * translation of taskfile registers into
		 * a sense descriptors, since that's only
		 * correct for ATA, not ATAPI
		 */
		ata_gen_passthru_sense(qc);
	}

	qc->scsidone(qc->scsicmd);
	ata_qc_free(qc);
}

/* is it pointless to prefer PIO for "safety reasons"? */
static inline int ata_pio_use_silly(struct ata_port *ap)
{
	return (ap->flags & ATA_FLAG_PIO_DMA);
}

static void atapi_request_sense(struct ata_queued_cmd *qc)
{
	struct ata_port *ap = qc->ap;
	struct scsi_cmnd *cmd = qc->scsicmd;

	DPRINTK("ATAPI request sense\n");

	/* FIXME: is this needed? */
	memset(cmd->sense_buffer, 0, SCSI_SENSE_BUFFERSIZE);

#ifdef CONFIG_ATA_SFF
	if (ap->ops->sff_tf_read)
		ap->ops->sff_tf_read(ap, &qc->tf);
#endif

	/* fill these in, for the case where they are -not- overwritten */
	cmd->sense_buffer[0] = 0x70;
	cmd->sense_buffer[2] = qc->tf.feature >> 4;

	ata_qc_reinit(qc);

	/* setup sg table and init transfer direction */
	sg_init_one(&qc->sgent, cmd->sense_buffer, SCSI_SENSE_BUFFERSIZE);
	ata_sg_init(qc, &qc->sgent, 1);
	qc->dma_dir = DMA_FROM_DEVICE;

	memset(&qc->cdb, 0, qc->dev->cdb_len);
	qc->cdb[0] = REQUEST_SENSE;
	qc->cdb[4] = SCSI_SENSE_BUFFERSIZE;

	qc->tf.flags |= ATA_TFLAG_ISADDR | ATA_TFLAG_DEVICE;
	qc->tf.command = ATA_CMD_PACKET;

	if (ata_pio_use_silly(ap)) {
		qc->tf.protocol = ATAPI_PROT_DMA;
		qc->tf.feature |= ATAPI_PKT_DMA;
	} else {
		qc->tf.protocol = ATAPI_PROT_PIO;
		qc->tf.lbam = SCSI_SENSE_BUFFERSIZE;
		qc->tf.lbah = 0;
	}
	qc->nbytes = SCSI_SENSE_BUFFERSIZE;

	qc->complete_fn = atapi_sense_complete;

	ata_qc_issue(qc);

	DPRINTK("EXIT\n");
}

static void atapi_qc_complete(struct ata_queued_cmd *qc)
{
	struct scsi_cmnd *cmd = qc->scsicmd;
	unsigned int err_mask = qc->err_mask;

	VPRINTK("ENTER, err_mask 0x%X\n", err_mask);

	/* handle completion from new EH */
	if (unlikely(qc->ap->ops->error_handler &&
		     (err_mask || qc->flags & ATA_QCFLAG_SENSE_VALID))) {

		if (!(qc->flags & ATA_QCFLAG_SENSE_VALID)) {
			/* FIXME: not quite right; we don't want the
			 * translation of taskfile registers into a
			 * sense descriptors, since that's only
			 * correct for ATA, not ATAPI
			 */
			ata_gen_passthru_sense(qc);
		}

		/* SCSI EH automatically locks door if sdev->locked is
		 * set.  Sometimes door lock request continues to
		 * fail, for example, when no media is present.  This
		 * creates a loop - SCSI EH issues door lock which
		 * fails and gets invoked again to acquire sense data
		 * for the failed command.
		 *
		 * If door lock fails, always clear sdev->locked to
		 * avoid this infinite loop.
		 */
		if (qc->cdb[0] == ALLOW_MEDIUM_REMOVAL)
			qc->dev->sdev->locked = 0;

		qc->scsicmd->result = SAM_STAT_CHECK_CONDITION;
		qc->scsidone(cmd);
		ata_qc_free(qc);
		return;
	}

	/* successful completion or old EH failure path */
	if (unlikely(err_mask & AC_ERR_DEV)) {
		cmd->result = SAM_STAT_CHECK_CONDITION;
		atapi_request_sense(qc);
		return;
	} else if (unlikely(err_mask)) {
		/* FIXME: not quite right; we don't want the
		 * translation of taskfile registers into
		 * a sense descriptors, since that's only
		 * correct for ATA, not ATAPI
		 */
		ata_gen_passthru_sense(qc);
	} else {
		u8 *scsicmd = cmd->cmnd;

		if ((scsicmd[0] == INQUIRY) && ((scsicmd[1] & 0x03) == 0)) {
			unsigned long flags;
			u8 *buf;

			buf = ata_scsi_rbuf_get(cmd, true, &flags);

	/* ATAPI devices typically report zero for their SCSI version,
	 * and sometimes deviate from the spec WRT response data
	 * format.  If SCSI version is reported as zero like normal,
	 * then we make the following fixups:  1) Fake MMC-5 version,
	 * to indicate to the Linux scsi midlayer this is a modern
	 * device.  2) Ensure response data format / ATAPI information
	 * are always correct.
	 */
			if (buf[2] == 0) {
				buf[2] = 0x5;
				buf[3] = 0x32;
			}

			ata_scsi_rbuf_put(cmd, true, &flags);
		}

		cmd->result = SAM_STAT_GOOD;
	}

	qc->scsidone(cmd);
	ata_qc_free(qc);
}
/**
 *	atapi_xlat - Initialize PACKET taskfile
 *	@qc: command structure to be initialized
 *
 *	LOCKING:
 *	spin_lock_irqsave(host lock)
 *
 *	RETURNS:
 *	Zero on success, non-zero on failure.
 */
static unsigned int atapi_xlat(struct ata_queued_cmd *qc)
{
	struct scsi_cmnd *scmd = qc->scsicmd;
	struct ata_device *dev = qc->dev;
	int nodata = (scmd->sc_data_direction == DMA_NONE);
	int using_pio = !nodata && (dev->flags & ATA_DFLAG_PIO);
	unsigned int nbytes;

	memset(qc->cdb, 0, dev->cdb_len);
	memcpy(qc->cdb, scmd->cmnd, scmd->cmd_len);

	qc->complete_fn = atapi_qc_complete;

	qc->tf.flags |= ATA_TFLAG_ISADDR | ATA_TFLAG_DEVICE;
	if (scmd->sc_data_direction == DMA_TO_DEVICE) {
		qc->tf.flags |= ATA_TFLAG_WRITE;
		DPRINTK("direction: write\n");
	}

	qc->tf.command = ATA_CMD_PACKET;
	ata_qc_set_pc_nbytes(qc);

	/* check whether ATAPI DMA is safe */
	if (!nodata && !using_pio && atapi_check_dma(qc))
		using_pio = 1;

	/* Some controller variants snoop this value for Packet
	 * transfers to do state machine and FIFO management.  Thus we
	 * want to set it properly, and for DMA where it is
	 * effectively meaningless.
	 */
	nbytes = min(ata_qc_raw_nbytes(qc), (unsigned int)63 * 1024);

	/* Most ATAPI devices which honor transfer chunk size don't
	 * behave according to the spec when odd chunk size which
	 * matches the transfer length is specified.  If the number of
	 * bytes to transfer is 2n+1.  According to the spec, what
	 * should happen is to indicate that 2n+1 is going to be
	 * transferred and transfer 2n+2 bytes where the last byte is
	 * padding.
	 *
	 * In practice, this doesn't happen.  ATAPI devices first
	 * indicate and transfer 2n bytes and then indicate and
	 * transfer 2 bytes where the last byte is padding.
	 *
	 * This inconsistency confuses several controllers which
	 * perform PIO using DMA such as Intel AHCIs and sil3124/32.
	 * These controllers use actual number of transferred bytes to
	 * update DMA poitner and transfer of 4n+2 bytes make those
	 * controller push DMA pointer by 4n+4 bytes because SATA data
	 * FISes are aligned to 4 bytes.  This causes data corruption
	 * and buffer overrun.
	 *
	 * Always setting nbytes to even number solves this problem
	 * because then ATAPI devices don't have to split data at 2n
	 * boundaries.
	 */
	if (nbytes & 0x1)
		nbytes++;

	qc->tf.lbam = (nbytes & 0xFF);
	qc->tf.lbah = (nbytes >> 8);

	if (nodata)
		qc->tf.protocol = ATAPI_PROT_NODATA;
	else if (using_pio)
		qc->tf.protocol = ATAPI_PROT_PIO;
	else {
		/* DMA data xfer */
		qc->tf.protocol = ATAPI_PROT_DMA;
		qc->tf.feature |= ATAPI_PKT_DMA;

		if ((dev->flags & ATA_DFLAG_DMADIR) &&
		    (scmd->sc_data_direction != DMA_TO_DEVICE))
			/* some SATA bridges need us to indicate data xfer direction */
			qc->tf.feature |= ATAPI_DMADIR;
	}


	/* FIXME: We need to translate 0x05 READ_BLOCK_LIMITS to a MODE_SENSE
	   as ATAPI tape drives don't get this right otherwise */
	return 0;
}

static struct ata_device *ata_find_dev(struct ata_port *ap, int devno)
{
	if (!sata_pmp_attached(ap)) {
		if (likely(devno < ata_link_max_devices(&ap->link)))
			return &ap->link.device[devno];
	} else {
		if (likely(devno < ap->nr_pmp_links))
			return &ap->pmp_link[devno].device[0];
	}

	return NULL;
}

static struct ata_device *__ata_scsi_find_dev(struct ata_port *ap,
					      const struct scsi_device *scsidev)
{
	int devno;

	/* skip commands not addressed to targets we simulate */
	if (!sata_pmp_attached(ap)) {
		if (unlikely(scsidev->channel || scsidev->lun))
			return NULL;
		devno = scsidev->id;
	} else {
		if (unlikely(scsidev->id || scsidev->lun))
			return NULL;
		devno = scsidev->channel;
	}

	return ata_find_dev(ap, devno);
}

/**
 *	ata_scsi_find_dev - lookup ata_device from scsi_cmnd
 *	@ap: ATA port to which the device is attached
 *	@scsidev: SCSI device from which we derive the ATA device
 *
 *	Given various information provided in struct scsi_cmnd,
 *	map that onto an ATA bus, and using that mapping
 *	determine which ata_device is associated with the
 *	SCSI command to be sent.
 *
 *	LOCKING:
 *	spin_lock_irqsave(host lock)
 *
 *	RETURNS:
 *	Associated ATA device, or %NULL if not found.
 */
static struct ata_device *
ata_scsi_find_dev(struct ata_port *ap, const struct scsi_device *scsidev)
{
	struct ata_device *dev = __ata_scsi_find_dev(ap, scsidev);

	if (unlikely(!dev || !ata_dev_enabled(dev)))
		return NULL;

	return dev;
}

/*
 *	ata_scsi_map_proto - Map pass-thru protocol value to taskfile value.
 *	@byte1: Byte 1 from pass-thru CDB.
 *
 *	RETURNS:
 *	ATA_PROT_UNKNOWN if mapping failed/unimplemented, protocol otherwise.
 */
static u8
ata_scsi_map_proto(u8 byte1)
{
	switch((byte1 & 0x1e) >> 1) {
	case 3:		/* Non-data */
		return ATA_PROT_NODATA;

	case 6:		/* DMA */
	case 10:	/* UDMA Data-in */
	case 11:	/* UDMA Data-Out */
		return ATA_PROT_DMA;

	case 4:		/* PIO Data-in */
	case 5:		/* PIO Data-out */
		return ATA_PROT_PIO;

	case 0:		/* Hard Reset */
	case 1:		/* SRST */
	case 8:		/* Device Diagnostic */
	case 9:		/* Device Reset */
	case 7:		/* DMA Queued */
	case 12:	/* FPDMA */
	case 15:	/* Return Response Info */
	default:	/* Reserved */
		break;
	}

	return ATA_PROT_UNKNOWN;
}

/**
 *	ata_scsi_pass_thru - convert ATA pass-thru CDB to taskfile
 *	@qc: command structure to be initialized
 *
 *	Handles either 12 or 16-byte versions of the CDB.
 *
 *	RETURNS:
 *	Zero on success, non-zero on failure.
 */
static unsigned int ata_scsi_pass_thru(struct ata_queued_cmd *qc)
{
	struct ata_taskfile *tf = &(qc->tf);
	struct scsi_cmnd *scmd = qc->scsicmd;
	struct ata_device *dev = qc->dev;
	const u8 *cdb = scmd->cmnd;

	if ((tf->protocol = ata_scsi_map_proto(cdb[1])) == ATA_PROT_UNKNOWN)
		goto invalid_fld;

	/*
	 * Filter TPM commands by default. These provide an
	 * essentially uncontrolled encrypted "back door" between
	 * applications and the disk. Set libata.allow_tpm=1 if you
	 * have a real reason for wanting to use them. This ensures
	 * that installed software cannot easily mess stuff up without
	 * user intent. DVR type users will probably ship with this enabled
	 * for movie content management.
	 *
	 * Note that for ATA8 we can issue a DCS change and DCS freeze lock
	 * for this and should do in future but that it is not sufficient as
	 * DCS is an optional feature set. Thus we also do the software filter
	 * so that we comply with the TC consortium stated goal that the user
	 * can turn off TC features of their system.
	 */
	if (tf->command >= 0x5C && tf->command <= 0x5F && !libata_allow_tpm)
		goto invalid_fld;

	/* We may not issue DMA commands if no DMA mode is set */
	if (tf->protocol == ATA_PROT_DMA && dev->dma_mode == 0)
		goto invalid_fld;

	/*
	 * 12 and 16 byte CDBs use different offsets to
	 * provide the various register values.
	 */
	if (cdb[0] == ATA_16) {
		/*
		 * 16-byte CDB - may contain extended commands.
		 *
		 * If that is the case, copy the upper byte register values.
		 */
		if (cdb[1] & 0x01) {
			tf->hob_feature = cdb[3];
			tf->hob_nsect = cdb[5];
			tf->hob_lbal = cdb[7];
			tf->hob_lbam = cdb[9];
			tf->hob_lbah = cdb[11];
			tf->flags |= ATA_TFLAG_LBA48;
		} else
			tf->flags &= ~ATA_TFLAG_LBA48;

		/*
		 * Always copy low byte, device and command registers.
		 */
		tf->feature = cdb[4];
		tf->nsect = cdb[6];
		tf->lbal = cdb[8];
		tf->lbam = cdb[10];
		tf->lbah = cdb[12];
		tf->device = cdb[13];
		tf->command = cdb[14];
	} else {
		/*
		 * 12-byte CDB - incapable of extended commands.
		 */
		tf->flags &= ~ATA_TFLAG_LBA48;

		tf->feature = cdb[3];
		tf->nsect = cdb[4];
		tf->lbal = cdb[5];
		tf->lbam = cdb[6];
		tf->lbah = cdb[7];
		tf->device = cdb[8];
		tf->command = cdb[9];
	}

	/* enforce correct master/slave bit */
	tf->device = dev->devno ?
		tf->device | ATA_DEV1 : tf->device & ~ATA_DEV1;

	/* sanity check for pio multi commands */
	if ((cdb[1] & 0xe0) && !is_multi_taskfile(tf))
		goto invalid_fld;

	if (is_multi_taskfile(tf)) {
		unsigned int multi_count = 1 << (cdb[1] >> 5);

		/* compare the passed through multi_count
		 * with the cached multi_count of libata
		 */
		if (multi_count != dev->multi_count)
			ata_dev_printk(dev, KERN_WARNING,
				       "invalid multi_count %u ignored\n",
				       multi_count);
	}

	/* READ/WRITE LONG use a non-standard sect_size */
	qc->sect_size = ATA_SECT_SIZE;
	switch (tf->command) {
	case ATA_CMD_READ_LONG:
	case ATA_CMD_READ_LONG_ONCE:
	case ATA_CMD_WRITE_LONG:
	case ATA_CMD_WRITE_LONG_ONCE:
		if (tf->protocol != ATA_PROT_PIO || tf->nsect != 1)
			goto invalid_fld;
		qc->sect_size = scsi_bufflen(scmd);
	}

	/*
	 * Filter SET_FEATURES - XFER MODE command -- otherwise,
	 * SET_FEATURES - XFER MODE must be preceded/succeeded
	 * by an update to hardware-specific registers for each
	 * controller (i.e. the reason for ->set_piomode(),
	 * ->set_dmamode(), and ->post_set_mode() hooks).
	 */
	if ((tf->command == ATA_CMD_SET_FEATURES)
	 && (tf->feature == SETFEATURES_XFER))
		goto invalid_fld;

	/*
	 * Set flags so that all registers will be written,
	 * and pass on write indication (used for PIO/DMA
	 * setup.)
	 */
	tf->flags |= (ATA_TFLAG_ISADDR | ATA_TFLAG_DEVICE);

	if (scmd->sc_data_direction == DMA_TO_DEVICE)
		tf->flags |= ATA_TFLAG_WRITE;

	/*
	 * Set transfer length.
	 *
	 * TODO: find out if we need to do more here to
	 *       cover scatter/gather case.
	 */
	ata_qc_set_pc_nbytes(qc);

	/* request result TF and be quiet about device error */
	qc->flags |= ATA_QCFLAG_RESULT_TF | ATA_QCFLAG_QUIET;

	return 0;

 invalid_fld:
	ata_scsi_set_sense(scmd, ILLEGAL_REQUEST, 0x24, 0x00);
	/* "Invalid field in cdb" */
	return 1;
}

/**
 *	ata_get_xlat_func - check if SCSI to ATA translation is possible
 *	@dev: ATA device
 *	@cmd: SCSI command opcode to consider
 *
 *	Look up the SCSI command given, and determine whether the
 *	SCSI command is to be translated or simulated.
 *
 *	RETURNS:
 *	Pointer to translation function if possible, %NULL if not.
 */

static inline ata_xlat_func_t ata_get_xlat_func(struct ata_device *dev, u8 cmd)
{
	switch (cmd) {
	case READ_6:
	case READ_10:
	case READ_16:

	case WRITE_6:
	case WRITE_10:
	case WRITE_16:
		return ata_scsi_rw_xlat;

	case SYNCHRONIZE_CACHE:
		if (ata_try_flush_cache(dev))
			return ata_scsi_flush_xlat;
		break;

	case VERIFY:
	case VERIFY_16:
		return ata_scsi_verify_xlat;

	case ATA_12:
	case ATA_16:
		return ata_scsi_pass_thru;

	case START_STOP:
		return ata_scsi_start_stop_xlat;
	}

	return NULL;
}

/**
 *	ata_scsi_dump_cdb - dump SCSI command contents to dmesg
 *	@ap: ATA port to which the command was being sent
 *	@cmd: SCSI command to dump
 *
 *	Prints the contents of a SCSI command via printk().
 */

static inline void ata_scsi_dump_cdb(struct ata_port *ap,
				     struct scsi_cmnd *cmd)
{
#ifdef ATA_DEBUG
	struct scsi_device *scsidev = cmd->device;
	u8 *scsicmd = cmd->cmnd;

	DPRINTK("CDB (%u:%d,%d,%d) %02x %02x %02x %02x %02x %02x %02x %02x %02x\n",
		ap->print_id,
		scsidev->channel, scsidev->id, scsidev->lun,
		scsicmd[0], scsicmd[1], scsicmd[2], scsicmd[3],
		scsicmd[4], scsicmd[5], scsicmd[6], scsicmd[7],
		scsicmd[8]);
#endif
}

static inline int __ata_scsi_queuecmd(struct scsi_cmnd *scmd,
				      void (*done)(struct scsi_cmnd *),
				      struct ata_device *dev)
{
	u8 scsi_op = scmd->cmnd[0];
	ata_xlat_func_t xlat_func;
	int rc = 0;

	if (dev->class == ATA_DEV_ATA) {
		if (unlikely(!scmd->cmd_len || scmd->cmd_len > dev->cdb_len))
			goto bad_cdb_len;

		xlat_func = ata_get_xlat_func(dev, scsi_op);
	} else {
		if (unlikely(!scmd->cmd_len))
			goto bad_cdb_len;

		xlat_func = NULL;
		if (likely((scsi_op != ATA_16) || !atapi_passthru16)) {
			/* relay SCSI command to ATAPI device */
			int len = COMMAND_SIZE(scsi_op);
			if (unlikely(len > scmd->cmd_len || len > dev->cdb_len))
				goto bad_cdb_len;

			xlat_func = atapi_xlat;
		} else {
			/* ATA_16 passthru, treat as an ATA command */
			if (unlikely(scmd->cmd_len > 16))
				goto bad_cdb_len;

			xlat_func = ata_get_xlat_func(dev, scsi_op);
		}
	}

	if (xlat_func)
		rc = ata_scsi_translate(dev, scmd, done, xlat_func);
	else
		ata_scsi_simulate(dev, scmd, done);

	return rc;

 bad_cdb_len:
	DPRINTK("bad CDB len=%u, scsi_op=0x%02x, max=%u\n",
		scmd->cmd_len, scsi_op, dev->cdb_len);
	scmd->result = DID_ERROR << 16;
	done(scmd);
	return 0;
}

/**
 *	ata_scsi_queuecmd - Issue SCSI cdb to libata-managed device
 *	@cmd: SCSI command to be sent
 *	@done: Completion function, called when command is complete
 *
 *	In some cases, this function translates SCSI commands into
 *	ATA taskfiles, and queues the taskfiles to be sent to
 *	hardware.  In other cases, this function simulates a
 *	SCSI device by evaluating and responding to certain
 *	SCSI commands.  This creates the overall effect of
 *	ATA and ATAPI devices appearing as SCSI devices.
 *
 *	LOCKING:
 *	Releases scsi-layer-held lock, and obtains host lock.
 *
 *	RETURNS:
 *	Return value from __ata_scsi_queuecmd() if @cmd can be queued,
 *	0 otherwise.
 */
int ata_scsi_queuecmd(struct scsi_cmnd *cmd, void (*done)(struct scsi_cmnd *))
{
	struct ata_port *ap;
	struct ata_device *dev;
	struct scsi_device *scsidev = cmd->device;
	struct Scsi_Host *shost = scsidev->host;
	int rc = 0;

	ap = ata_shost_to_port(shost);

	spin_unlock(shost->host_lock);
	spin_lock(ap->lock);

	ata_scsi_dump_cdb(ap, cmd);

	dev = ata_scsi_find_dev(ap, scsidev);
	if (likely(dev))
		rc = __ata_scsi_queuecmd(cmd, done, dev);
	else {
		cmd->result = (DID_BAD_TARGET << 16);
		done(cmd);
	}

	spin_unlock(ap->lock);
	spin_lock(shost->host_lock);
	return rc;
}

/**
 *	ata_scsi_simulate - simulate SCSI command on ATA device
 *	@dev: the target device
 *	@cmd: SCSI command being sent to device.
 *	@done: SCSI command completion function.
 *
 *	Interprets and directly executes a select list of SCSI commands
 *	that can be handled internally.
 *
 *	LOCKING:
 *	spin_lock_irqsave(host lock)
 */

void ata_scsi_simulate(struct ata_device *dev, struct scsi_cmnd *cmd,
		      void (*done)(struct scsi_cmnd *))
{
	struct ata_scsi_args args;
	const u8 *scsicmd = cmd->cmnd;
	u8 tmp8;

	args.dev = dev;
	args.id = dev->id;
	args.cmd = cmd;
	args.done = done;

	switch(scsicmd[0]) {
	/* TODO: worth improving? */
	case FORMAT_UNIT:
		ata_scsi_invalid_field(cmd, done);
		break;

	case INQUIRY:
		if (scsicmd[1] & 2)	           /* is CmdDt set?  */
			ata_scsi_invalid_field(cmd, done);
		else if ((scsicmd[1] & 1) == 0)    /* is EVPD clear? */
			ata_scsi_rbuf_fill(&args, ata_scsiop_inq_std);
		else switch (scsicmd[2]) {
		case 0x00:
			ata_scsi_rbuf_fill(&args, ata_scsiop_inq_00);
			break;
		case 0x80:
			ata_scsi_rbuf_fill(&args, ata_scsiop_inq_80);
			break;
		case 0x83:
			ata_scsi_rbuf_fill(&args, ata_scsiop_inq_83);
			break;
		case 0x89:
			ata_scsi_rbuf_fill(&args, ata_scsiop_inq_89);
			break;
		case 0xb1:
			ata_scsi_rbuf_fill(&args, ata_scsiop_inq_b1);
			break;
		default:
			ata_scsi_invalid_field(cmd, done);
			break;
		}
		break;

	case MODE_SENSE:
	case MODE_SENSE_10:
		ata_scsi_rbuf_fill(&args, ata_scsiop_mode_sense);
		break;

	case MODE_SELECT:	/* unconditionally return */
	case MODE_SELECT_10:	/* bad-field-in-cdb */
		ata_scsi_invalid_field(cmd, done);
		break;

	case READ_CAPACITY:
		ata_scsi_rbuf_fill(&args, ata_scsiop_read_cap);
		break;

	case SERVICE_ACTION_IN:
		if ((scsicmd[1] & 0x1f) == SAI_READ_CAPACITY_16)
			ata_scsi_rbuf_fill(&args, ata_scsiop_read_cap);
		else
			ata_scsi_invalid_field(cmd, done);
		break;

	case REPORT_LUNS:
		ata_scsi_rbuf_fill(&args, ata_scsiop_report_luns);
		break;

	case REQUEST_SENSE:
		ata_scsi_set_sense(cmd, 0, 0, 0);
		cmd->result = (DRIVER_SENSE << 24);
		done(cmd);
		break;

	/* if we reach this, then writeback caching is disabled,
	 * turning this into a no-op.
	 */
	case SYNCHRONIZE_CACHE:
		/* fall through */

	/* no-op's, complete with success */
	case REZERO_UNIT:
	case SEEK_6:
	case SEEK_10:
	case TEST_UNIT_READY:
		ata_scsi_rbuf_fill(&args, ata_scsiop_noop);
		break;

	case SEND_DIAGNOSTIC:
		tmp8 = scsicmd[1] & ~(1 << 3);
		if ((tmp8 == 0x4) && (!scsicmd[3]) && (!scsicmd[4]))
			ata_scsi_rbuf_fill(&args, ata_scsiop_noop);
		else
			ata_scsi_invalid_field(cmd, done);
		break;

	/* all other commands */
	default:
		ata_scsi_set_sense(cmd, ILLEGAL_REQUEST, 0x20, 0x0);
		/* "Invalid command operation code" */
		done(cmd);
		break;
	}
}

int ata_scsi_add_hosts(struct ata_host *host, struct scsi_host_template *sht)
{
	int i, rc;

	for (i = 0; i < host->n_ports; i++) {
		struct ata_port *ap = host->ports[i];
		struct Scsi_Host *shost;

		rc = -ENOMEM;
		shost = scsi_host_alloc(sht, sizeof(struct ata_port *));
		if (!shost)
			goto err_alloc;

		*(struct ata_port **)&shost->hostdata[0] = ap;
		ap->scsi_host = shost;

		shost->transportt = &ata_scsi_transport_template;
		shost->unique_id = ap->print_id;
		shost->max_id = 16;
		shost->max_lun = 1;
		shost->max_channel = 1;
		shost->max_cmd_len = 16;

		/* Schedule policy is determined by ->qc_defer()
		 * callback and it needs to see every deferred qc.
		 * Set host_blocked to 1 to prevent SCSI midlayer from
		 * automatically deferring requests.
		 */
		shost->max_host_blocked = 1;

		rc = scsi_add_host(ap->scsi_host, ap->host->dev);
		if (rc)
			goto err_add;
	}

	return 0;

 err_add:
	scsi_host_put(host->ports[i]->scsi_host);
 err_alloc:
	while (--i >= 0) {
		struct Scsi_Host *shost = host->ports[i]->scsi_host;

		scsi_remove_host(shost);
		scsi_host_put(shost);
	}
	return rc;
}

void ata_scsi_scan_host(struct ata_port *ap, int sync)
{
	int tries = 5;
	struct ata_device *last_failed_dev = NULL;
	struct ata_link *link;
	struct ata_device *dev;

	if (ap->flags & ATA_FLAG_DISABLED)
		return;

 repeat:
	ata_port_for_each_link(link, ap) {
		ata_link_for_each_dev(dev, link) {
			struct scsi_device *sdev;
			int channel = 0, id = 0;

			if (!ata_dev_enabled(dev) || dev->sdev)
				continue;

			if (ata_is_host_link(link))
				id = dev->devno;
			else
				channel = link->pmp;

			sdev = __scsi_add_device(ap->scsi_host, channel, id, 0,
						 NULL);
			if (!IS_ERR(sdev)) {
				dev->sdev = sdev;
				scsi_device_put(sdev);
			}
		}
	}

	/* If we scanned while EH was in progress or allocation
	 * failure occurred, scan would have failed silently.  Check
	 * whether all devices are attached.
	 */
	ata_port_for_each_link(link, ap) {
		ata_link_for_each_dev(dev, link) {
			if (ata_dev_enabled(dev) && !dev->sdev)
				goto exit_loop;
		}
	}
 exit_loop:
	if (!link)
		return;

	/* we're missing some SCSI devices */
	if (sync) {
		/* If caller requested synchrnous scan && we've made
		 * any progress, sleep briefly and repeat.
		 */
		if (dev != last_failed_dev) {
			msleep(100);
			last_failed_dev = dev;
			goto repeat;
		}

		/* We might be failing to detect boot device, give it
		 * a few more chances.
		 */
		if (--tries) {
			msleep(100);
			goto repeat;
		}

		ata_port_printk(ap, KERN_ERR, "WARNING: synchronous SCSI scan "
				"failed without making any progress,\n"
				"                  switching to async\n");
	}

	queue_delayed_work(ata_aux_wq, &ap->hotplug_task,
			   round_jiffies_relative(HZ));
}

/**
 *	ata_scsi_offline_dev - offline attached SCSI device
 *	@dev: ATA device to offline attached SCSI device for
 *
 *	This function is called from ata_eh_hotplug() and responsible
 *	for taking the SCSI device attached to @dev offline.  This
 *	function is called with host lock which protects dev->sdev
 *	against clearing.
 *
 *	LOCKING:
 *	spin_lock_irqsave(host lock)
 *
 *	RETURNS:
 *	1 if attached SCSI device exists, 0 otherwise.
 */
int ata_scsi_offline_dev(struct ata_device *dev)
{
	if (dev->sdev) {
		scsi_device_set_state(dev->sdev, SDEV_OFFLINE);
		return 1;
	}
	return 0;
}

/**
 *	ata_scsi_remove_dev - remove attached SCSI device
 *	@dev: ATA device to remove attached SCSI device for
 *
 *	This function is called from ata_eh_scsi_hotplug() and
 *	responsible for removing the SCSI device attached to @dev.
 *
 *	LOCKING:
 *	Kernel thread context (may sleep).
 */
static void ata_scsi_remove_dev(struct ata_device *dev)
{
	struct ata_port *ap = dev->link->ap;
	struct scsi_device *sdev;
	unsigned long flags;

	/* Alas, we need to grab scan_mutex to ensure SCSI device
	 * state doesn't change underneath us and thus
	 * scsi_device_get() always succeeds.  The mutex locking can
	 * be removed if there is __scsi_device_get() interface which
	 * increments reference counts regardless of device state.
	 */
	mutex_lock(&ap->scsi_host->scan_mutex);
	spin_lock_irqsave(ap->lock, flags);

	/* clearing dev->sdev is protected by host lock */
	sdev = dev->sdev;
	dev->sdev = NULL;

	if (sdev) {
		/* If user initiated unplug races with us, sdev can go
		 * away underneath us after the host lock and
		 * scan_mutex are released.  Hold onto it.
		 */
		if (scsi_device_get(sdev) == 0) {
			/* The following ensures the attached sdev is
			 * offline on return from ata_scsi_offline_dev()
			 * regardless it wins or loses the race
			 * against this function.
			 */
			scsi_device_set_state(sdev, SDEV_OFFLINE);
		} else {
			WARN_ON(1);
			sdev = NULL;
		}
	}

	spin_unlock_irqrestore(ap->lock, flags);
	mutex_unlock(&ap->scsi_host->scan_mutex);

	if (sdev) {
		ata_dev_printk(dev, KERN_INFO, "detaching (SCSI %s)\n",
			       sdev->sdev_gendev.bus_id);

		scsi_remove_device(sdev);
		scsi_device_put(sdev);
	}
}

static void ata_scsi_handle_link_detach(struct ata_link *link)
{
	struct ata_port *ap = link->ap;
	struct ata_device *dev;

	ata_link_for_each_dev(dev, link) {
		unsigned long flags;

		if (!(dev->flags & ATA_DFLAG_DETACHED))
			continue;

		spin_lock_irqsave(ap->lock, flags);
		dev->flags &= ~ATA_DFLAG_DETACHED;
		spin_unlock_irqrestore(ap->lock, flags);

		ata_scsi_remove_dev(dev);
	}
}

/**
 *	ata_scsi_media_change_notify - send media change event
 *	@dev: Pointer to the disk device with media change event
 *
 *	Tell the block layer to send a media change notification
 *	event.
 *
 * 	LOCKING:
 * 	spin_lock_irqsave(host lock)
 */
void ata_scsi_media_change_notify(struct ata_device *dev)
{
	if (dev->sdev)
		sdev_evt_send_simple(dev->sdev, SDEV_EVT_MEDIA_CHANGE,
				     GFP_ATOMIC);
}

/**
 *	ata_scsi_hotplug - SCSI part of hotplug
 *	@work: Pointer to ATA port to perform SCSI hotplug on
 *
 *	Perform SCSI part of hotplug.  It's executed from a separate
 *	workqueue after EH completes.  This is necessary because SCSI
 *	hot plugging requires working EH and hot unplugging is
 *	synchronized with hot plugging with a mutex.
 *
 *	LOCKING:
 *	Kernel thread context (may sleep).
 */
void ata_scsi_hotplug(struct work_struct *work)
{
	struct ata_port *ap =
		container_of(work, struct ata_port, hotplug_task.work);
	int i;

	if (ap->pflags & ATA_PFLAG_UNLOADING) {
		DPRINTK("ENTER/EXIT - unloading\n");
		return;
	}

	DPRINTK("ENTER\n");

	/* Unplug detached devices.  We cannot use link iterator here
	 * because PMP links have to be scanned even if PMP is
	 * currently not attached.  Iterate manually.
	 */
	ata_scsi_handle_link_detach(&ap->link);
	if (ap->pmp_link)
		for (i = 0; i < SATA_PMP_MAX_PORTS; i++)
			ata_scsi_handle_link_detach(&ap->pmp_link[i]);

	/* scan for new ones */
	ata_scsi_scan_host(ap, 0);

	DPRINTK("EXIT\n");
}

/**
 *	ata_scsi_user_scan - indication for user-initiated bus scan
 *	@shost: SCSI host to scan
 *	@channel: Channel to scan
 *	@id: ID to scan
 *	@lun: LUN to scan
 *
 *	This function is called when user explicitly requests bus
 *	scan.  Set probe pending flag and invoke EH.
 *
 *	LOCKING:
 *	SCSI layer (we don't care)
 *
 *	RETURNS:
 *	Zero.
 */
static int ata_scsi_user_scan(struct Scsi_Host *shost, unsigned int channel,
			      unsigned int id, unsigned int lun)
{
	struct ata_port *ap = ata_shost_to_port(shost);
	unsigned long flags;
	int devno, rc = 0;

	if (!ap->ops->error_handler)
		return -EOPNOTSUPP;

	if (lun != SCAN_WILD_CARD && lun)
		return -EINVAL;

	if (!sata_pmp_attached(ap)) {
		if (channel != SCAN_WILD_CARD && channel)
			return -EINVAL;
		devno = id;
	} else {
		if (id != SCAN_WILD_CARD && id)
			return -EINVAL;
		devno = channel;
	}

	spin_lock_irqsave(ap->lock, flags);

	if (devno == SCAN_WILD_CARD) {
		struct ata_link *link;

		ata_port_for_each_link(link, ap) {
			struct ata_eh_info *ehi = &link->eh_info;
			ehi->probe_mask |= ATA_ALL_DEVICES;
			ehi->action |= ATA_EH_RESET;
		}
	} else {
		struct ata_device *dev = ata_find_dev(ap, devno);

		if (dev) {
			struct ata_eh_info *ehi = &dev->link->eh_info;
			ehi->probe_mask |= 1 << dev->devno;
			ehi->action |= ATA_EH_RESET;
		} else
			rc = -EINVAL;
	}

	if (rc == 0) {
		ata_port_schedule_eh(ap);
		spin_unlock_irqrestore(ap->lock, flags);
		ata_port_wait_eh(ap);
	} else
		spin_unlock_irqrestore(ap->lock, flags);

	return rc;
}

/**
 *	ata_scsi_dev_rescan - initiate scsi_rescan_device()
 *	@work: Pointer to ATA port to perform scsi_rescan_device()
 *
 *	After ATA pass thru (SAT) commands are executed successfully,
 *	libata need to propagate the changes to SCSI layer.  This
 *	function must be executed from ata_aux_wq such that sdev
 *	attach/detach don't race with rescan.
 *
 *	LOCKING:
 *	Kernel thread context (may sleep).
 */
void ata_scsi_dev_rescan(struct work_struct *work)
{
	struct ata_port *ap =
		container_of(work, struct ata_port, scsi_rescan_task);
	struct ata_link *link;
	struct ata_device *dev;
	unsigned long flags;

	spin_lock_irqsave(ap->lock, flags);

	ata_port_for_each_link(link, ap) {
		ata_link_for_each_dev(dev, link) {
			struct scsi_device *sdev = dev->sdev;

			if (!ata_dev_enabled(dev) || !sdev)
				continue;
			if (scsi_device_get(sdev))
				continue;

			spin_unlock_irqrestore(ap->lock, flags);
			scsi_rescan_device(&(sdev->sdev_gendev));
			scsi_device_put(sdev);
			spin_lock_irqsave(ap->lock, flags);
		}
	}

	spin_unlock_irqrestore(ap->lock, flags);
}

/**
 *	ata_sas_port_alloc - Allocate port for a SAS attached SATA device
 *	@host: ATA host container for all SAS ports
 *	@port_info: Information from low-level host driver
 *	@shost: SCSI host that the scsi device is attached to
 *
 *	LOCKING:
 *	PCI/etc. bus probe sem.
 *
 *	RETURNS:
 *	ata_port pointer on success / NULL on failure.
 */

struct ata_port *ata_sas_port_alloc(struct ata_host *host,
				    struct ata_port_info *port_info,
				    struct Scsi_Host *shost)
{
	struct ata_port *ap;

	ap = ata_port_alloc(host);
	if (!ap)
		return NULL;

	ap->port_no = 0;
	ap->lock = shost->host_lock;
	ap->pio_mask = port_info->pio_mask;
	ap->mwdma_mask = port_info->mwdma_mask;
	ap->udma_mask = port_info->udma_mask;
	ap->flags |= port_info->flags;
	ap->ops = port_info->port_ops;
	ap->cbl = ATA_CBL_SATA;

	return ap;
}
EXPORT_SYMBOL_GPL(ata_sas_port_alloc);

/**
 *	ata_sas_port_start - Set port up for dma.
 *	@ap: Port to initialize
 *
 *	Called just after data structures for each port are
 *	initialized.
 *
 *	May be used as the port_start() entry in ata_port_operations.
 *
 *	LOCKING:
 *	Inherited from caller.
 */
int ata_sas_port_start(struct ata_port *ap)
{
	return 0;
}
EXPORT_SYMBOL_GPL(ata_sas_port_start);

/**
 *	ata_port_stop - Undo ata_sas_port_start()
 *	@ap: Port to shut down
 *
 *	May be used as the port_stop() entry in ata_port_operations.
 *
 *	LOCKING:
 *	Inherited from caller.
 */

void ata_sas_port_stop(struct ata_port *ap)
{
}
EXPORT_SYMBOL_GPL(ata_sas_port_stop);

/**
 *	ata_sas_port_init - Initialize a SATA device
 *	@ap: SATA port to initialize
 *
 *	LOCKING:
 *	PCI/etc. bus probe sem.
 *
 *	RETURNS:
 *	Zero on success, non-zero on error.
 */

int ata_sas_port_init(struct ata_port *ap)
{
	int rc = ap->ops->port_start(ap);

	if (!rc) {
		ap->print_id = ata_print_id++;
		rc = ata_bus_probe(ap);
	}

	return rc;
}
EXPORT_SYMBOL_GPL(ata_sas_port_init);

/**
 *	ata_sas_port_destroy - Destroy a SATA port allocated by ata_sas_port_alloc
 *	@ap: SATA port to destroy
 *
 */

void ata_sas_port_destroy(struct ata_port *ap)
{
	if (ap->ops->port_stop)
		ap->ops->port_stop(ap);
	kfree(ap);
}
EXPORT_SYMBOL_GPL(ata_sas_port_destroy);

/**
 *	ata_sas_slave_configure - Default slave_config routine for libata devices
 *	@sdev: SCSI device to configure
 *	@ap: ATA port to which SCSI device is attached
 *
 *	RETURNS:
 *	Zero.
 */

int ata_sas_slave_configure(struct scsi_device *sdev, struct ata_port *ap)
{
	ata_scsi_sdev_config(sdev);
	ata_scsi_dev_config(sdev, ap->link.device);
	return 0;
}
EXPORT_SYMBOL_GPL(ata_sas_slave_configure);

/**
 *	ata_sas_queuecmd - Issue SCSI cdb to libata-managed device
 *	@cmd: SCSI command to be sent
 *	@done: Completion function, called when command is complete
 *	@ap:	ATA port to which the command is being sent
 *
 *	RETURNS:
 *	Return value from __ata_scsi_queuecmd() if @cmd can be queued,
 *	0 otherwise.
 */

int ata_sas_queuecmd(struct scsi_cmnd *cmd, void (*done)(struct scsi_cmnd *),
		     struct ata_port *ap)
{
	int rc = 0;

	ata_scsi_dump_cdb(ap, cmd);

	if (likely(ata_dev_enabled(ap->link.device)))
		rc = __ata_scsi_queuecmd(cmd, done, ap->link.device);
	else {
		cmd->result = (DID_BAD_TARGET << 16);
		done(cmd);
	}
	return rc;
}
EXPORT_SYMBOL_GPL(ata_sas_queuecmd);<|MERGE_RESOLUTION|>--- conflicted
+++ resolved
@@ -708,15 +708,11 @@
 {
 	struct ata_queued_cmd *qc;
 
-<<<<<<< HEAD
-	qc = ata_qc_new_init(dev, cmd->request->tag);
-=======
 	if (cmd->request->tag != -1)
 		qc = ata_qc_new_init(dev, cmd->request->tag);
 	else
 		qc = ata_qc_new_init(dev, 0);
 
->>>>>>> 7b3b6e42
 	if (qc) {
 		qc->scsicmd = cmd;
 		qc->scsidone = done;
