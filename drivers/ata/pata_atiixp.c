/*
 * pata_atiixp.c 	- ATI PATA for new ATA layer
 *			  (C) 2005 Red Hat Inc
 *			  (C) 2009 Bartlomiej Zolnierkiewicz
 *
 * Based on
 *
 *  linux/drivers/ide/pci/atiixp.c	Version 0.01-bart2	Feb. 26, 2004
 *
 *  Copyright (C) 2003 ATI Inc. <hyu@ati.com>
 *  Copyright (C) 2004 Bartlomiej Zolnierkiewicz
 *
 */

#include <linux/kernel.h>
#include <linux/module.h>
#include <linux/pci.h>
#include <linux/init.h>
#include <linux/blkdev.h>
#include <linux/delay.h>
#include <scsi/scsi_host.h>
#include <linux/libata.h>

#define DRV_NAME "pata_atiixp"
#define DRV_VERSION "0.4.6"

enum {
	ATIIXP_IDE_PIO_TIMING	= 0x40,
	ATIIXP_IDE_MWDMA_TIMING	= 0x44,
	ATIIXP_IDE_PIO_CONTROL	= 0x48,
	ATIIXP_IDE_PIO_MODE	= 0x4a,
	ATIIXP_IDE_UDMA_CONTROL	= 0x54,
	ATIIXP_IDE_UDMA_MODE 	= 0x56
};

static int atiixp_cable_detect(struct ata_port *ap)
{
	struct pci_dev *pdev = to_pci_dev(ap->host->dev);
	u8 udma;

	/* Hack from drivers/ide/pci. Really we want to know how to do the
	   raw detection not play follow the bios mode guess */
	pci_read_config_byte(pdev, ATIIXP_IDE_UDMA_MODE + ap->port_no, &udma);
	if ((udma & 0x07) >= 0x04 || (udma & 0x70) >= 0x40)
		return  ATA_CBL_PATA80;
	return ATA_CBL_PATA40;
}

/**
 *	atiixp_set_pio_timing	-	set initial PIO mode data
 *	@ap: ATA interface
 *	@adev: ATA device
 *
 *	Called by both the pio and dma setup functions to set the controller
 *	timings for PIO transfers. We must load both the mode number and
 *	timing values into the controller.
 */

static void atiixp_set_pio_timing(struct ata_port *ap, struct ata_device *adev, int pio)
{
	static u8 pio_timings[5] = { 0x5D, 0x47, 0x34, 0x22, 0x20 };

	struct pci_dev *pdev = to_pci_dev(ap->host->dev);
	int dn = 2 * ap->port_no + adev->devno;
	int timing_shift = (16 * ap->port_no) + 8 * (adev->devno ^ 1);
	u32 pio_timing_data;
	u16 pio_mode_data;

	pci_read_config_word(pdev, ATIIXP_IDE_PIO_MODE, &pio_mode_data);
	pio_mode_data &= ~(0x7 << (4 * dn));
	pio_mode_data |= pio << (4 * dn);
	pci_write_config_word(pdev, ATIIXP_IDE_PIO_MODE, pio_mode_data);

	pci_read_config_dword(pdev, ATIIXP_IDE_PIO_TIMING, &pio_timing_data);
	pio_timing_data &= ~(0xFF << timing_shift);
	pio_timing_data |= (pio_timings[pio] << timing_shift);
	pci_write_config_dword(pdev, ATIIXP_IDE_PIO_TIMING, pio_timing_data);
}

/**
 *	atiixp_set_piomode	-	set initial PIO mode data
 *	@ap: ATA interface
 *	@adev: ATA device
 *
 *	Called to do the PIO mode setup. We use a shared helper for this
 *	as the DMA setup must also adjust the PIO timing information.
 */

static void atiixp_set_piomode(struct ata_port *ap, struct ata_device *adev)
{
	atiixp_set_pio_timing(ap, adev, adev->pio_mode - XFER_PIO_0);
}

/**
 *	atiixp_set_dmamode	-	set initial DMA mode data
 *	@ap: ATA interface
 *	@adev: ATA device
 *
 *	Called to do the DMA mode setup. We use timing tables for most
 *	modes but must tune an appropriate PIO mode to match.
 */

static void atiixp_set_dmamode(struct ata_port *ap, struct ata_device *adev)
{
	static u8 mwdma_timings[5] = { 0x77, 0x21, 0x20 };

	struct pci_dev *pdev = to_pci_dev(ap->host->dev);
	int dma = adev->dma_mode;
	int dn = 2 * ap->port_no + adev->devno;
	int wanted_pio;

	if (adev->dma_mode >= XFER_UDMA_0) {
		u16 udma_mode_data;

		dma -= XFER_UDMA_0;

		pci_read_config_word(pdev, ATIIXP_IDE_UDMA_MODE, &udma_mode_data);
		udma_mode_data &= ~(0x7 << (4 * dn));
		udma_mode_data |= dma << (4 * dn);
		pci_write_config_word(pdev, ATIIXP_IDE_UDMA_MODE, udma_mode_data);
	} else {
		int timing_shift = (16 * ap->port_no) + 8 * (adev->devno ^ 1);
		u32 mwdma_timing_data;

		dma -= XFER_MW_DMA_0;

		pci_read_config_dword(pdev, ATIIXP_IDE_MWDMA_TIMING,
				      &mwdma_timing_data);
		mwdma_timing_data &= ~(0xFF << timing_shift);
		mwdma_timing_data |= (mwdma_timings[dma] << timing_shift);
		pci_write_config_dword(pdev, ATIIXP_IDE_MWDMA_TIMING,
				       mwdma_timing_data);
	}
	/*
	 *	We must now look at the PIO mode situation. We may need to
	 *	adjust the PIO mode to keep the timings acceptable
	 */
	 if (adev->dma_mode >= XFER_MW_DMA_2)
	 	wanted_pio = 4;
	else if (adev->dma_mode == XFER_MW_DMA_1)
		wanted_pio = 3;
	else if (adev->dma_mode == XFER_MW_DMA_0)
		wanted_pio = 0;
	else BUG();

	if (adev->pio_mode != wanted_pio)
		atiixp_set_pio_timing(ap, adev, wanted_pio);
}

/**
 *	atiixp_bmdma_start	-	DMA start callback
 *	@qc: Command in progress
 *
 *	When DMA begins we need to ensure that the UDMA control
 *	register for the channel is correctly set.
 *
 *	Note: The host lock held by the libata layer protects
 *	us from two channels both trying to set DMA bits at once
 */

static void atiixp_bmdma_start(struct ata_queued_cmd *qc)
{
	struct ata_port *ap = qc->ap;
	struct ata_device *adev = qc->dev;

	struct pci_dev *pdev = to_pci_dev(ap->host->dev);
	int dn = (2 * ap->port_no) + adev->devno;
	u16 tmp16;

	pci_read_config_word(pdev, ATIIXP_IDE_UDMA_CONTROL, &tmp16);
	if (ata_using_udma(adev))
		tmp16 |= (1 << dn);
	else
		tmp16 &= ~(1 << dn);
	pci_write_config_word(pdev, ATIIXP_IDE_UDMA_CONTROL, tmp16);
	ata_bmdma_start(qc);
}

/**
 *	atiixp_dma_stop	-	DMA stop callback
 *	@qc: Command in progress
 *
 *	DMA has completed. Clear the UDMA flag as the next operations will
 *	be PIO ones not UDMA data transfer.
 *
 *	Note: The host lock held by the libata layer protects
 *	us from two channels both trying to set DMA bits at once
 */

static void atiixp_bmdma_stop(struct ata_queued_cmd *qc)
{
	struct ata_port *ap = qc->ap;
	struct pci_dev *pdev = to_pci_dev(ap->host->dev);
	int dn = (2 * ap->port_no) + qc->dev->devno;
	u16 tmp16;

	pci_read_config_word(pdev, ATIIXP_IDE_UDMA_CONTROL, &tmp16);
	tmp16 &= ~(1 << dn);
	pci_write_config_word(pdev, ATIIXP_IDE_UDMA_CONTROL, tmp16);
	ata_bmdma_stop(qc);
}

static struct scsi_host_template atiixp_sht = {
	ATA_BMDMA_SHT(DRV_NAME),
	.sg_tablesize		= LIBATA_DUMB_MAX_PRD,
};

static struct ata_port_operations atiixp_port_ops = {
	.inherits	= &ata_bmdma_port_ops,

	.qc_prep 	= ata_sff_dumb_qc_prep,
	.bmdma_start 	= atiixp_bmdma_start,
	.bmdma_stop	= atiixp_bmdma_stop,

	.cable_detect	= atiixp_cable_detect,
	.set_piomode	= atiixp_set_piomode,
	.set_dmamode	= atiixp_set_dmamode,
};

static int atiixp_init_one(struct pci_dev *pdev, const struct pci_device_id *id)
{
	static const struct ata_port_info info = {
		.flags = ATA_FLAG_SLAVE_POSS,
		.pio_mask = ATA_PIO4,
		.mwdma_mask = ATA_MWDMA12_ONLY,
		.udma_mask = ATA_UDMA5,
		.port_ops = &atiixp_port_ops
	};
	static const struct pci_bits atiixp_enable_bits[] = {
		{ 0x48, 1, 0x01, 0x00 },
		{ 0x48, 1, 0x08, 0x00 }
	};
	const struct ata_port_info *ppi[] = { &info, &info };
	int i;

	for (i = 0; i < 2; i++)
		if (!pci_test_config_bits(pdev, &atiixp_enable_bits[i]))
			ppi[i] = &ata_dummy_port_info;

	return ata_pci_sff_init_one(pdev, ppi, &atiixp_sht, NULL);
}

static const struct pci_device_id atiixp[] = {
	{ PCI_VDEVICE(ATI, PCI_DEVICE_ID_ATI_IXP200_IDE), },
	{ PCI_VDEVICE(ATI, PCI_DEVICE_ID_ATI_IXP300_IDE), },
	{ PCI_VDEVICE(ATI, PCI_DEVICE_ID_ATI_IXP400_IDE), },
	{ PCI_VDEVICE(ATI, PCI_DEVICE_ID_ATI_IXP600_IDE), },
	{ PCI_VDEVICE(ATI, PCI_DEVICE_ID_ATI_IXP700_IDE), },
<<<<<<< HEAD
	{ PCI_VDEVICE(AMD, PCI_DEVICE_ID_AMD_SB900_IDE), },
=======
	{ PCI_VDEVICE(AMD, PCI_DEVICE_ID_AMD_HUDSON2_IDE), },
>>>>>>> 25d27ede

	{ },
};

static struct pci_driver atiixp_pci_driver = {
	.name 		= DRV_NAME,
	.id_table	= atiixp,
	.probe 		= atiixp_init_one,
	.remove		= ata_pci_remove_one,
#ifdef CONFIG_PM
	.resume		= ata_pci_device_resume,
	.suspend	= ata_pci_device_suspend,
#endif
};

static int __init atiixp_init(void)
{
	return pci_register_driver(&atiixp_pci_driver);
}


static void __exit atiixp_exit(void)
{
	pci_unregister_driver(&atiixp_pci_driver);
}

MODULE_AUTHOR("Alan Cox");
MODULE_DESCRIPTION("low-level driver for ATI IXP200/300/400");
MODULE_LICENSE("GPL");
MODULE_DEVICE_TABLE(pci, atiixp);
MODULE_VERSION(DRV_VERSION);

module_init(atiixp_init);
module_exit(atiixp_exit);<|MERGE_RESOLUTION|>--- conflicted
+++ resolved
@@ -246,11 +246,7 @@
 	{ PCI_VDEVICE(ATI, PCI_DEVICE_ID_ATI_IXP400_IDE), },
 	{ PCI_VDEVICE(ATI, PCI_DEVICE_ID_ATI_IXP600_IDE), },
 	{ PCI_VDEVICE(ATI, PCI_DEVICE_ID_ATI_IXP700_IDE), },
-<<<<<<< HEAD
-	{ PCI_VDEVICE(AMD, PCI_DEVICE_ID_AMD_SB900_IDE), },
-=======
 	{ PCI_VDEVICE(AMD, PCI_DEVICE_ID_AMD_HUDSON2_IDE), },
->>>>>>> 25d27ede
 
 	{ },
 };
