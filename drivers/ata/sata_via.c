--- conflicted
+++ resolved
@@ -70,10 +70,7 @@
 static int svia_init_one(struct pci_dev *pdev, const struct pci_device_id *ent);
 static int svia_scr_read(struct ata_link *link, unsigned int sc_reg, u32 *val);
 static int svia_scr_write(struct ata_link *link, unsigned int sc_reg, u32 val);
-<<<<<<< HEAD
-=======
 static void svia_tf_load(struct ata_port *ap, const struct ata_taskfile *tf);
->>>>>>> 57f8f7b6
 static void svia_noop_freeze(struct ata_port *ap);
 static int vt6420_prereset(struct ata_link *link, unsigned long deadline);
 static int vt6421_pata_cable_detect(struct ata_port *ap);
