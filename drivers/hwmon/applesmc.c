/*
 * drivers/hwmon/applesmc.c - driver for Apple's SMC (accelerometer, temperature
 * sensors, fan control, keyboard backlight control) used in Intel-based Apple
 * computers.
 *
 * Copyright (C) 2007 Nicolas Boichat <nicolas@boichat.ch>
 *
 * Based on hdaps.c driver:
 * Copyright (C) 2005 Robert Love <rml@novell.com>
 * Copyright (C) 2005 Jesper Juhl <jesper.juhl@gmail.com>
 *
 * Fan control based on smcFanControl:
 * Copyright (C) 2006 Hendrik Holtmann <holtmann@mac.com>
 *
 * This program is free software; you can redistribute it and/or modify it
 * under the terms of the GNU General Public License v2 as published by the
 * Free Software Foundation.
 *
 * This program is distributed in the hope that it will be useful, but WITHOUT
 * ANY WARRANTY; without even the implied warranty of MERCHANTABILITY or
 * FITNESS FOR A PARTICULAR PURPOSE.  See the GNU General Public License for
 * more details.
 *
 * You should have received a copy of the GNU General Public License along with
 * this program; if not, write to the Free Software Foundation, Inc.,
 * 51 Franklin Street, Fifth Floor, Boston, MA  02110-1301, USA
 */

#include <linux/delay.h>
#include <linux/platform_device.h>
#include <linux/input-polldev.h>
#include <linux/kernel.h>
#include <linux/module.h>
#include <linux/timer.h>
#include <linux/dmi.h>
#include <linux/mutex.h>
#include <linux/hwmon-sysfs.h>
#include <asm/io.h>
#include <linux/leds.h>
#include <linux/hwmon.h>
#include <linux/workqueue.h>

/* data port used by Apple SMC */
#define APPLESMC_DATA_PORT	0x300
/* command/status port used by Apple SMC */
#define APPLESMC_CMD_PORT	0x304

#define APPLESMC_NR_PORTS	32 /* 0x300-0x31f */

#define APPLESMC_MAX_DATA_LENGTH 32

#define APPLESMC_MIN_WAIT	0x0040
#define APPLESMC_MAX_WAIT	0x8000

#define APPLESMC_STATUS_MASK	0x0f
#define APPLESMC_READ_CMD	0x10
#define APPLESMC_WRITE_CMD	0x11
#define APPLESMC_GET_KEY_BY_INDEX_CMD	0x12
#define APPLESMC_GET_KEY_TYPE_CMD	0x13

#define KEY_COUNT_KEY		"#KEY" /* r-o ui32 */

#define LIGHT_SENSOR_LEFT_KEY	"ALV0" /* r-o {alv (6-10 bytes) */
#define LIGHT_SENSOR_RIGHT_KEY	"ALV1" /* r-o {alv (6-10 bytes) */
#define BACKLIGHT_KEY		"LKSB" /* w-o {lkb (2 bytes) */

#define CLAMSHELL_KEY		"MSLD" /* r-o ui8 (unused) */

#define MOTION_SENSOR_X_KEY	"MO_X" /* r-o sp78 (2 bytes) */
#define MOTION_SENSOR_Y_KEY	"MO_Y" /* r-o sp78 (2 bytes) */
#define MOTION_SENSOR_Z_KEY	"MO_Z" /* r-o sp78 (2 bytes) */
#define MOTION_SENSOR_KEY	"MOCN" /* r/w ui16 */

#define FANS_COUNT		"FNum" /* r-o ui8 */
#define FANS_MANUAL		"FS! " /* r-w ui16 */
#define FAN_ACTUAL_SPEED	"F0Ac" /* r-o fpe2 (2 bytes) */
#define FAN_MIN_SPEED		"F0Mn" /* r-o fpe2 (2 bytes) */
#define FAN_MAX_SPEED		"F0Mx" /* r-o fpe2 (2 bytes) */
#define FAN_SAFE_SPEED		"F0Sf" /* r-o fpe2 (2 bytes) */
#define FAN_TARGET_SPEED	"F0Tg" /* r-w fpe2 (2 bytes) */
#define FAN_POSITION		"F0ID" /* r-o char[16] */

/*
 * Temperature sensors keys (sp78 - 2 bytes).
 */
static const char* temperature_sensors_sets[][36] = {
/* Set 0: Macbook Pro */
	{ "TA0P", "TB0T", "TC0D", "TC0P", "TG0H", "TG0P", "TG0T", "Th0H",
	  "Th1H", "Tm0P", "Ts0P", "Ts1P", NULL },
/* Set 1: Macbook2 set */
	{ "TB0T", "TC0D", "TC0P", "TM0P", "TN0P", "TN1P", "TTF0", "Th0H",
	  "Th0S", "Th1H", NULL },
/* Set 2: Macbook set */
	{ "TB0T", "TC0D", "TC0P", "TM0P", "TN0P", "TN1P", "Th0H", "Th0S",
	  "Th1H", "Ts0P", NULL },
/* Set 3: Macmini set */
	{ "TC0D", "TC0P", NULL },
/* Set 4: Mac Pro (2 x Quad-Core) */
	{ "TA0P", "TCAG", "TCAH", "TCBG", "TCBH", "TC0C", "TC0D", "TC0P",
	  "TC1C", "TC1D", "TC2C", "TC2D", "TC3C", "TC3D", "THTG", "TH0P",
	  "TH1P", "TH2P", "TH3P", "TMAP", "TMAS", "TMBS", "TM0P", "TM0S",
	  "TM1P", "TM1S", "TM2P", "TM2S", "TM3S", "TM8P", "TM8S", "TM9P",
	  "TM9S", "TN0H", "TS0C", NULL },
/* Set 5: iMac */
	{ "TC0D", "TA0P", "TG0P", "TG0D", "TG0H", "TH0P", "Tm0P", "TO0P",
	  "Tp0C", NULL },
/* Set 6: Macbook3 set */
	{ "TB0T", "TC0D", "TC0P", "TM0P", "TN0P", "TTF0", "TW0P", "Th0H",
	  "Th0S", "Th1H", NULL },
/* Set 7: Macbook Air */
	{ "TB0T", "TB1S", "TB1T", "TB2S", "TB2T", "TC0D", "TC0P", "TCFP",
	  "TTF0", "TW0P", "Th0H", "Tp0P", "TpFP", "Ts0P", "Ts0S", NULL },
/* Set 8: Macbook Pro 4,1 (Penryn) */
	{ "TB0T", "TC0D", "TC0P", "TG0D", "TG0H", "TTF0", "TW0P", "Th0H",
	  "Th1H", "Th2H", "Tm0P", "Ts0P", NULL },
/* Set 9: Macbook Pro 3,1 (Santa Rosa) */
	{ "TALP", "TB0T", "TC0D", "TC0P", "TG0D", "TG0H", "TTF0", "TW0P",
	  "Th0H", "Th1H", "Th2H", "Tm0P", "Ts0P", NULL },
<<<<<<< HEAD
=======
/* Set 10: iMac 5,1 */
	{ "TA0P", "TC0D", "TC0P", "TG0D", "TH0P", "TO0P", "Tm0P", NULL },
/* Set 11: Macbook 5,1 */
	{ "TB0T", "TB1T", "TB2T", "TB3T", "TC0D", "TC0P", "TN0D", "TN0P",
	  "TTF0", "Th0H", "Th1H", "ThFH", "Ts0P", "Ts0S", NULL },
/* Set 12: Macbook Pro 5,1 */
	{ "TB0T", "TB1T", "TB2T", "TB3T", "TC0D", "TC0F", "TC0P", "TG0D",
	  "TG0F", "TG0H", "TG0P", "TG0T", "TG1H", "TN0D", "TN0P", "TTF0",
	  "Th2H", "Tm0P", "Ts0P", "Ts0S", NULL },
/* Set 13: iMac 8,1 */
	{ "TA0P", "TC0D", "TC0H", "TC0P", "TG0D", "TG0H", "TG0P", "TH0P",
	  "TL0P", "TO0P", "TW0P", "Tm0P", "Tp0P", NULL },
>>>>>>> 4bab0ea1
};

/* List of keys used to read/write fan speeds */
static const char* fan_speed_keys[] = {
	FAN_ACTUAL_SPEED,
	FAN_MIN_SPEED,
	FAN_MAX_SPEED,
	FAN_SAFE_SPEED,
	FAN_TARGET_SPEED
};

#define INIT_TIMEOUT_MSECS	5000	/* wait up to 5s for device init ... */
#define INIT_WAIT_MSECS		50	/* ... in 50ms increments */

#define APPLESMC_POLL_INTERVAL	50	/* msecs */
#define APPLESMC_INPUT_FUZZ	4	/* input event threshold */
#define APPLESMC_INPUT_FLAT	4

#define SENSOR_X 0
#define SENSOR_Y 1
#define SENSOR_Z 2

/* Structure to be passed to DMI_MATCH function */
struct dmi_match_data {
/* Indicates whether this computer has an accelerometer. */
	int accelerometer;
/* Indicates whether this computer has light sensors and keyboard backlight. */
	int light;
/* Indicates which temperature sensors set to use. */
	int temperature_set;
};

static const int debug;
static struct platform_device *pdev;
static s16 rest_x;
static s16 rest_y;
static struct device *hwmon_dev;
static struct input_polled_dev *applesmc_idev;

/* Indicates whether this computer has an accelerometer. */
static unsigned int applesmc_accelerometer;

/* Indicates whether this computer has light sensors and keyboard backlight. */
static unsigned int applesmc_light;

/* Indicates which temperature sensors set to use. */
static unsigned int applesmc_temperature_set;

static DEFINE_MUTEX(applesmc_lock);

/*
 * Last index written to key_at_index sysfs file, and value to use for all other
 * key_at_index_* sysfs files.
 */
static unsigned int key_at_index;

static struct workqueue_struct *applesmc_led_wq;

/*
 * __wait_status - Wait up to 32ms for the status port to get a certain value
 * (masked with 0x0f), returning zero if the value is obtained.  Callers must
 * hold applesmc_lock.
 */
static int __wait_status(u8 val)
{
	int us;

	val = val & APPLESMC_STATUS_MASK;

	for (us = APPLESMC_MIN_WAIT; us < APPLESMC_MAX_WAIT; us <<= 1) {
		udelay(us);
		if ((inb(APPLESMC_CMD_PORT) & APPLESMC_STATUS_MASK) == val) {
			if (debug)
				printk(KERN_DEBUG
					"Waited %d us for status %x\n",
					2 * us - APPLESMC_MIN_WAIT, val);
			return 0;
		}
	}

	printk(KERN_WARNING "applesmc: wait status failed: %x != %x\n",
						val, inb(APPLESMC_CMD_PORT));

	return -EIO;
}

/*
 * special treatment of command port - on newer macbooks, it seems necessary
 * to resend the command byte before polling the status again. Callers must
 * hold applesmc_lock.
 */
static int send_command(u8 cmd)
{
	int us;
	for (us = APPLESMC_MIN_WAIT; us < APPLESMC_MAX_WAIT; us <<= 1) {
		outb(cmd, APPLESMC_CMD_PORT);
		udelay(us);
		if ((inb(APPLESMC_CMD_PORT) & APPLESMC_STATUS_MASK) == 0x0c)
			return 0;
	}
	printk(KERN_WARNING "applesmc: command failed: %x -> %x\n",
		cmd, inb(APPLESMC_CMD_PORT));
	return -EIO;
}

/*
 * applesmc_read_key - reads len bytes from a given key, and put them in buffer.
 * Returns zero on success or a negative error on failure. Callers must
 * hold applesmc_lock.
 */
static int applesmc_read_key(const char* key, u8* buffer, u8 len)
{
	int i;

	if (len > APPLESMC_MAX_DATA_LENGTH) {
		printk(KERN_ERR	"applesmc_read_key: cannot read more than "
					"%d bytes\n", APPLESMC_MAX_DATA_LENGTH);
		return -EINVAL;
	}

	if (send_command(APPLESMC_READ_CMD))
		return -EIO;

	for (i = 0; i < 4; i++) {
		outb(key[i], APPLESMC_DATA_PORT);
		if (__wait_status(0x04))
			return -EIO;
	}
	if (debug)
		printk(KERN_DEBUG "<%s", key);

	outb(len, APPLESMC_DATA_PORT);
	if (debug)
		printk(KERN_DEBUG ">%x", len);

	for (i = 0; i < len; i++) {
		if (__wait_status(0x05))
			return -EIO;
		buffer[i] = inb(APPLESMC_DATA_PORT);
		if (debug)
			printk(KERN_DEBUG "<%x", buffer[i]);
	}
	if (debug)
		printk(KERN_DEBUG "\n");

	return 0;
}

/*
 * applesmc_write_key - writes len bytes from buffer to a given key.
 * Returns zero on success or a negative error on failure. Callers must
 * hold applesmc_lock.
 */
static int applesmc_write_key(const char* key, u8* buffer, u8 len)
{
	int i;

	if (len > APPLESMC_MAX_DATA_LENGTH) {
		printk(KERN_ERR	"applesmc_write_key: cannot write more than "
					"%d bytes\n", APPLESMC_MAX_DATA_LENGTH);
		return -EINVAL;
	}

	if (send_command(APPLESMC_WRITE_CMD))
		return -EIO;

	for (i = 0; i < 4; i++) {
		outb(key[i], APPLESMC_DATA_PORT);
		if (__wait_status(0x04))
			return -EIO;
	}

	outb(len, APPLESMC_DATA_PORT);

	for (i = 0; i < len; i++) {
		if (__wait_status(0x04))
			return -EIO;
		outb(buffer[i], APPLESMC_DATA_PORT);
	}

	return 0;
}

/*
 * applesmc_get_key_at_index - get key at index, and put the result in key
 * (char[6]). Returns zero on success or a negative error on failure. Callers
 * must hold applesmc_lock.
 */
static int applesmc_get_key_at_index(int index, char* key)
{
	int i;
	u8 readkey[4];
	readkey[0] = index >> 24;
	readkey[1] = index >> 16;
	readkey[2] = index >> 8;
	readkey[3] = index;

	if (send_command(APPLESMC_GET_KEY_BY_INDEX_CMD))
		return -EIO;

	for (i = 0; i < 4; i++) {
		outb(readkey[i], APPLESMC_DATA_PORT);
		if (__wait_status(0x04))
			return -EIO;
	}

	outb(4, APPLESMC_DATA_PORT);

	for (i = 0; i < 4; i++) {
		if (__wait_status(0x05))
			return -EIO;
		key[i] = inb(APPLESMC_DATA_PORT);
	}
	key[4] = 0;

	return 0;
}

/*
 * applesmc_get_key_type - get key type, and put the result in type (char[6]).
 * Returns zero on success or a negative error on failure. Callers must
 * hold applesmc_lock.
 */
static int applesmc_get_key_type(char* key, char* type)
{
	int i;

	if (send_command(APPLESMC_GET_KEY_TYPE_CMD))
		return -EIO;

	for (i = 0; i < 4; i++) {
		outb(key[i], APPLESMC_DATA_PORT);
		if (__wait_status(0x04))
			return -EIO;
	}

	outb(6, APPLESMC_DATA_PORT);

	for (i = 0; i < 6; i++) {
		if (__wait_status(0x05))
			return -EIO;
		type[i] = inb(APPLESMC_DATA_PORT);
	}
	type[5] = 0;

	return 0;
}

/*
 * applesmc_read_motion_sensor - Read motion sensor (X, Y or Z). Callers must
 * hold applesmc_lock.
 */
static int applesmc_read_motion_sensor(int index, s16* value)
{
	u8 buffer[2];
	int ret;

	switch (index) {
	case SENSOR_X:
		ret = applesmc_read_key(MOTION_SENSOR_X_KEY, buffer, 2);
		break;
	case SENSOR_Y:
		ret = applesmc_read_key(MOTION_SENSOR_Y_KEY, buffer, 2);
		break;
	case SENSOR_Z:
		ret = applesmc_read_key(MOTION_SENSOR_Z_KEY, buffer, 2);
		break;
	default:
		ret = -EINVAL;
	}

	*value = ((s16)buffer[0] << 8) | buffer[1];

	return ret;
}

/*
 * applesmc_device_init - initialize the accelerometer.  Returns zero on success
 * and negative error code on failure.  Can sleep.
 */
static int applesmc_device_init(void)
{
	int total, ret = -ENXIO;
	u8 buffer[2];

	if (!applesmc_accelerometer)
		return 0;

	mutex_lock(&applesmc_lock);

	for (total = INIT_TIMEOUT_MSECS; total > 0; total -= INIT_WAIT_MSECS) {
		if (debug)
			printk(KERN_DEBUG "applesmc try %d\n", total);
		if (!applesmc_read_key(MOTION_SENSOR_KEY, buffer, 2) &&
				(buffer[0] != 0x00 || buffer[1] != 0x00)) {
			if (total == INIT_TIMEOUT_MSECS) {
				printk(KERN_DEBUG "applesmc: device has"
						" already been initialized"
						" (0x%02x, 0x%02x).\n",
						buffer[0], buffer[1]);
			} else {
				printk(KERN_DEBUG "applesmc: device"
						" successfully initialized"
						" (0x%02x, 0x%02x).\n",
						buffer[0], buffer[1]);
			}
			ret = 0;
			goto out;
		}
		buffer[0] = 0xe0;
		buffer[1] = 0x00;
		applesmc_write_key(MOTION_SENSOR_KEY, buffer, 2);
		msleep(INIT_WAIT_MSECS);
	}

	printk(KERN_WARNING "applesmc: failed to init the device\n");

out:
	mutex_unlock(&applesmc_lock);
	return ret;
}

/*
 * applesmc_get_fan_count - get the number of fans. Callers must NOT hold
 * applesmc_lock.
 */
static int applesmc_get_fan_count(void)
{
	int ret;
	u8 buffer[1];

	mutex_lock(&applesmc_lock);

	ret = applesmc_read_key(FANS_COUNT, buffer, 1);

	mutex_unlock(&applesmc_lock);
	if (ret)
		return ret;
	else
		return buffer[0];
}

/* Device model stuff */
static int applesmc_probe(struct platform_device *dev)
{
	int ret;

	ret = applesmc_device_init();
	if (ret)
		return ret;

	printk(KERN_INFO "applesmc: device successfully initialized.\n");
	return 0;
}

static int applesmc_resume(struct platform_device *dev)
{
	return applesmc_device_init();
}

static struct platform_driver applesmc_driver = {
	.probe = applesmc_probe,
	.resume = applesmc_resume,
	.driver	= {
		.name = "applesmc",
		.owner = THIS_MODULE,
	},
};

/*
 * applesmc_calibrate - Set our "resting" values.  Callers must
 * hold applesmc_lock.
 */
static void applesmc_calibrate(void)
{
	applesmc_read_motion_sensor(SENSOR_X, &rest_x);
	applesmc_read_motion_sensor(SENSOR_Y, &rest_y);
	rest_x = -rest_x;
}

static void applesmc_idev_poll(struct input_polled_dev *dev)
{
	struct input_dev *idev = dev->input;
	s16 x, y;

	mutex_lock(&applesmc_lock);

	if (applesmc_read_motion_sensor(SENSOR_X, &x))
		goto out;
	if (applesmc_read_motion_sensor(SENSOR_Y, &y))
		goto out;

	x = -x;
	input_report_abs(idev, ABS_X, x - rest_x);
	input_report_abs(idev, ABS_Y, y - rest_y);
	input_sync(idev);

out:
	mutex_unlock(&applesmc_lock);
}

/* Sysfs Files */

static ssize_t applesmc_name_show(struct device *dev,
				   struct device_attribute *attr, char *buf)
{
	return snprintf(buf, PAGE_SIZE, "applesmc\n");
}

static ssize_t applesmc_position_show(struct device *dev,
				   struct device_attribute *attr, char *buf)
{
	int ret;
	s16 x, y, z;

	mutex_lock(&applesmc_lock);

	ret = applesmc_read_motion_sensor(SENSOR_X, &x);
	if (ret)
		goto out;
	ret = applesmc_read_motion_sensor(SENSOR_Y, &y);
	if (ret)
		goto out;
	ret = applesmc_read_motion_sensor(SENSOR_Z, &z);
	if (ret)
		goto out;

out:
	mutex_unlock(&applesmc_lock);
	if (ret)
		return ret;
	else
		return snprintf(buf, PAGE_SIZE, "(%d,%d,%d)\n", x, y, z);
}

static ssize_t applesmc_light_show(struct device *dev,
				struct device_attribute *attr, char *sysfsbuf)
{
	static int data_length;
	int ret;
	u8 left = 0, right = 0;
	u8 buffer[10], query[6];

	mutex_lock(&applesmc_lock);

	if (!data_length) {
		ret = applesmc_get_key_type(LIGHT_SENSOR_LEFT_KEY, query);
		if (ret)
			goto out;
		data_length = clamp_val(query[0], 0, 10);
		printk(KERN_INFO "applesmc: light sensor data length set to "
			"%d\n", data_length);
	}

	ret = applesmc_read_key(LIGHT_SENSOR_LEFT_KEY, buffer, data_length);
	left = buffer[2];
	if (ret)
		goto out;
	ret = applesmc_read_key(LIGHT_SENSOR_RIGHT_KEY, buffer, data_length);
	right = buffer[2];

out:
	mutex_unlock(&applesmc_lock);
	if (ret)
		return ret;
	else
		return snprintf(sysfsbuf, PAGE_SIZE, "(%d,%d)\n", left, right);
}

/* Displays degree Celsius * 1000 */
static ssize_t applesmc_show_temperature(struct device *dev,
			struct device_attribute *devattr, char *sysfsbuf)
{
	int ret;
	u8 buffer[2];
	unsigned int temp;
	struct sensor_device_attribute *attr = to_sensor_dev_attr(devattr);
	const char* key =
		temperature_sensors_sets[applesmc_temperature_set][attr->index];

	mutex_lock(&applesmc_lock);

	ret = applesmc_read_key(key, buffer, 2);
	temp = buffer[0]*1000;
	temp += (buffer[1] >> 6) * 250;

	mutex_unlock(&applesmc_lock);

	if (ret)
		return ret;
	else
		return snprintf(sysfsbuf, PAGE_SIZE, "%u\n", temp);
}

static ssize_t applesmc_show_fan_speed(struct device *dev,
				struct device_attribute *attr, char *sysfsbuf)
{
	int ret;
	unsigned int speed = 0;
	char newkey[5];
	u8 buffer[2];
	struct sensor_device_attribute_2 *sensor_attr =
						to_sensor_dev_attr_2(attr);

	newkey[0] = fan_speed_keys[sensor_attr->nr][0];
	newkey[1] = '0' + sensor_attr->index;
	newkey[2] = fan_speed_keys[sensor_attr->nr][2];
	newkey[3] = fan_speed_keys[sensor_attr->nr][3];
	newkey[4] = 0;

	mutex_lock(&applesmc_lock);

	ret = applesmc_read_key(newkey, buffer, 2);
	speed = ((buffer[0] << 8 | buffer[1]) >> 2);

	mutex_unlock(&applesmc_lock);
	if (ret)
		return ret;
	else
		return snprintf(sysfsbuf, PAGE_SIZE, "%u\n", speed);
}

static ssize_t applesmc_store_fan_speed(struct device *dev,
					struct device_attribute *attr,
					const char *sysfsbuf, size_t count)
{
	int ret;
	u32 speed;
	char newkey[5];
	u8 buffer[2];
	struct sensor_device_attribute_2 *sensor_attr =
						to_sensor_dev_attr_2(attr);

	speed = simple_strtoul(sysfsbuf, NULL, 10);

	if (speed > 0x4000) /* Bigger than a 14-bit value */
		return -EINVAL;

	newkey[0] = fan_speed_keys[sensor_attr->nr][0];
	newkey[1] = '0' + sensor_attr->index;
	newkey[2] = fan_speed_keys[sensor_attr->nr][2];
	newkey[3] = fan_speed_keys[sensor_attr->nr][3];
	newkey[4] = 0;

	mutex_lock(&applesmc_lock);

	buffer[0] = (speed >> 6) & 0xff;
	buffer[1] = (speed << 2) & 0xff;
	ret = applesmc_write_key(newkey, buffer, 2);

	mutex_unlock(&applesmc_lock);
	if (ret)
		return ret;
	else
		return count;
}

static ssize_t applesmc_show_fan_manual(struct device *dev,
			struct device_attribute *devattr, char *sysfsbuf)
{
	int ret;
	u16 manual = 0;
	u8 buffer[2];
	struct sensor_device_attribute *attr = to_sensor_dev_attr(devattr);

	mutex_lock(&applesmc_lock);

	ret = applesmc_read_key(FANS_MANUAL, buffer, 2);
	manual = ((buffer[0] << 8 | buffer[1]) >> attr->index) & 0x01;

	mutex_unlock(&applesmc_lock);
	if (ret)
		return ret;
	else
		return snprintf(sysfsbuf, PAGE_SIZE, "%d\n", manual);
}

static ssize_t applesmc_store_fan_manual(struct device *dev,
					 struct device_attribute *devattr,
					 const char *sysfsbuf, size_t count)
{
	int ret;
	u8 buffer[2];
	u32 input;
	u16 val;
	struct sensor_device_attribute *attr = to_sensor_dev_attr(devattr);

	input = simple_strtoul(sysfsbuf, NULL, 10);

	mutex_lock(&applesmc_lock);

	ret = applesmc_read_key(FANS_MANUAL, buffer, 2);
	val = (buffer[0] << 8 | buffer[1]);
	if (ret)
		goto out;

	if (input)
		val = val | (0x01 << attr->index);
	else
		val = val & ~(0x01 << attr->index);

	buffer[0] = (val >> 8) & 0xFF;
	buffer[1] = val & 0xFF;

	ret = applesmc_write_key(FANS_MANUAL, buffer, 2);

out:
	mutex_unlock(&applesmc_lock);
	if (ret)
		return ret;
	else
		return count;
}

static ssize_t applesmc_show_fan_position(struct device *dev,
				struct device_attribute *attr, char *sysfsbuf)
{
	int ret;
	char newkey[5];
	u8 buffer[17];
	struct sensor_device_attribute_2 *sensor_attr =
						to_sensor_dev_attr_2(attr);

	newkey[0] = FAN_POSITION[0];
	newkey[1] = '0' + sensor_attr->index;
	newkey[2] = FAN_POSITION[2];
	newkey[3] = FAN_POSITION[3];
	newkey[4] = 0;

	mutex_lock(&applesmc_lock);

	ret = applesmc_read_key(newkey, buffer, 16);
	buffer[16] = 0;

	mutex_unlock(&applesmc_lock);
	if (ret)
		return ret;
	else
		return snprintf(sysfsbuf, PAGE_SIZE, "%s\n", buffer+4);
}

static ssize_t applesmc_calibrate_show(struct device *dev,
				struct device_attribute *attr, char *sysfsbuf)
{
	return snprintf(sysfsbuf, PAGE_SIZE, "(%d,%d)\n", rest_x, rest_y);
}

static ssize_t applesmc_calibrate_store(struct device *dev,
	struct device_attribute *attr, const char *sysfsbuf, size_t count)
{
	mutex_lock(&applesmc_lock);
	applesmc_calibrate();
	mutex_unlock(&applesmc_lock);

	return count;
}

/* Store the next backlight value to be written by the work */
static unsigned int backlight_value;

static void applesmc_backlight_set(struct work_struct *work)
{
	u8 buffer[2];

	mutex_lock(&applesmc_lock);
	buffer[0] = backlight_value;
	buffer[1] = 0x00;
	applesmc_write_key(BACKLIGHT_KEY, buffer, 2);
	mutex_unlock(&applesmc_lock);
}
static DECLARE_WORK(backlight_work, &applesmc_backlight_set);

static void applesmc_brightness_set(struct led_classdev *led_cdev,
						enum led_brightness value)
{
	int ret;

	backlight_value = value;
	ret = queue_work(applesmc_led_wq, &backlight_work);

	if (debug && (!ret))
		printk(KERN_DEBUG "applesmc: work was already on the queue.\n");
}

static ssize_t applesmc_key_count_show(struct device *dev,
				struct device_attribute *attr, char *sysfsbuf)
{
	int ret;
	u8 buffer[4];
	u32 count;

	mutex_lock(&applesmc_lock);

	ret = applesmc_read_key(KEY_COUNT_KEY, buffer, 4);
	count = ((u32)buffer[0]<<24) + ((u32)buffer[1]<<16) +
						((u32)buffer[2]<<8) + buffer[3];

	mutex_unlock(&applesmc_lock);
	if (ret)
		return ret;
	else
		return snprintf(sysfsbuf, PAGE_SIZE, "%d\n", count);
}

static ssize_t applesmc_key_at_index_read_show(struct device *dev,
				struct device_attribute *attr, char *sysfsbuf)
{
	char key[5];
	char info[6];
	int ret;

	mutex_lock(&applesmc_lock);

	ret = applesmc_get_key_at_index(key_at_index, key);

	if (ret || !key[0]) {
		mutex_unlock(&applesmc_lock);

		return -EINVAL;
	}

	ret = applesmc_get_key_type(key, info);

	if (ret) {
		mutex_unlock(&applesmc_lock);

		return ret;
	}

	/*
	 * info[0] maximum value (APPLESMC_MAX_DATA_LENGTH) is much lower than
	 * PAGE_SIZE, so we don't need any checks before writing to sysfsbuf.
	 */
	ret = applesmc_read_key(key, sysfsbuf, info[0]);

	mutex_unlock(&applesmc_lock);

	if (!ret) {
		return info[0];
	} else {
		return ret;
	}
}

static ssize_t applesmc_key_at_index_data_length_show(struct device *dev,
				struct device_attribute *attr, char *sysfsbuf)
{
	char key[5];
	char info[6];
	int ret;

	mutex_lock(&applesmc_lock);

	ret = applesmc_get_key_at_index(key_at_index, key);

	if (ret || !key[0]) {
		mutex_unlock(&applesmc_lock);

		return -EINVAL;
	}

	ret = applesmc_get_key_type(key, info);

	mutex_unlock(&applesmc_lock);

	if (!ret)
		return snprintf(sysfsbuf, PAGE_SIZE, "%d\n", info[0]);
	else
		return ret;
}

static ssize_t applesmc_key_at_index_type_show(struct device *dev,
				struct device_attribute *attr, char *sysfsbuf)
{
	char key[5];
	char info[6];
	int ret;

	mutex_lock(&applesmc_lock);

	ret = applesmc_get_key_at_index(key_at_index, key);

	if (ret || !key[0]) {
		mutex_unlock(&applesmc_lock);

		return -EINVAL;
	}

	ret = applesmc_get_key_type(key, info);

	mutex_unlock(&applesmc_lock);

	if (!ret)
		return snprintf(sysfsbuf, PAGE_SIZE, "%s\n", info+1);
	else
		return ret;
}

static ssize_t applesmc_key_at_index_name_show(struct device *dev,
				struct device_attribute *attr, char *sysfsbuf)
{
	char key[5];
	int ret;

	mutex_lock(&applesmc_lock);

	ret = applesmc_get_key_at_index(key_at_index, key);

	mutex_unlock(&applesmc_lock);

	if (!ret && key[0])
		return snprintf(sysfsbuf, PAGE_SIZE, "%s\n", key);
	else
		return -EINVAL;
}

static ssize_t applesmc_key_at_index_show(struct device *dev,
				struct device_attribute *attr, char *sysfsbuf)
{
	return snprintf(sysfsbuf, PAGE_SIZE, "%d\n", key_at_index);
}

static ssize_t applesmc_key_at_index_store(struct device *dev,
	struct device_attribute *attr, const char *sysfsbuf, size_t count)
{
	mutex_lock(&applesmc_lock);

	key_at_index = simple_strtoul(sysfsbuf, NULL, 10);

	mutex_unlock(&applesmc_lock);

	return count;
}

static struct led_classdev applesmc_backlight = {
	.name			= "smc::kbd_backlight",
	.default_trigger	= "nand-disk",
	.brightness_set		= applesmc_brightness_set,
};

static DEVICE_ATTR(name, 0444, applesmc_name_show, NULL);

static DEVICE_ATTR(position, 0444, applesmc_position_show, NULL);
static DEVICE_ATTR(calibrate, 0644,
			applesmc_calibrate_show, applesmc_calibrate_store);

static struct attribute *accelerometer_attributes[] = {
	&dev_attr_position.attr,
	&dev_attr_calibrate.attr,
	NULL
};

static const struct attribute_group accelerometer_attributes_group =
	{ .attrs = accelerometer_attributes };

static DEVICE_ATTR(light, 0444, applesmc_light_show, NULL);

static DEVICE_ATTR(key_count, 0444, applesmc_key_count_show, NULL);
static DEVICE_ATTR(key_at_index, 0644,
		applesmc_key_at_index_show, applesmc_key_at_index_store);
static DEVICE_ATTR(key_at_index_name, 0444,
					applesmc_key_at_index_name_show, NULL);
static DEVICE_ATTR(key_at_index_type, 0444,
					applesmc_key_at_index_type_show, NULL);
static DEVICE_ATTR(key_at_index_data_length, 0444,
				applesmc_key_at_index_data_length_show, NULL);
static DEVICE_ATTR(key_at_index_data, 0444,
				applesmc_key_at_index_read_show, NULL);

static struct attribute *key_enumeration_attributes[] = {
	&dev_attr_key_count.attr,
	&dev_attr_key_at_index.attr,
	&dev_attr_key_at_index_name.attr,
	&dev_attr_key_at_index_type.attr,
	&dev_attr_key_at_index_data_length.attr,
	&dev_attr_key_at_index_data.attr,
	NULL
};

static const struct attribute_group key_enumeration_group =
	{ .attrs = key_enumeration_attributes };

/*
 * Macro defining SENSOR_DEVICE_ATTR for a fan sysfs entries.
 *  - show actual speed
 *  - show/store minimum speed
 *  - show maximum speed
 *  - show safe speed
 *  - show/store target speed
 *  - show/store manual mode
 */
#define sysfs_fan_speeds_offset(offset) \
static SENSOR_DEVICE_ATTR_2(fan##offset##_input, S_IRUGO, \
			applesmc_show_fan_speed, NULL, 0, offset-1); \
\
static SENSOR_DEVICE_ATTR_2(fan##offset##_min, S_IRUGO | S_IWUSR, \
	applesmc_show_fan_speed, applesmc_store_fan_speed, 1, offset-1); \
\
static SENSOR_DEVICE_ATTR_2(fan##offset##_max, S_IRUGO, \
			applesmc_show_fan_speed, NULL, 2, offset-1); \
\
static SENSOR_DEVICE_ATTR_2(fan##offset##_safe, S_IRUGO, \
			applesmc_show_fan_speed, NULL, 3, offset-1); \
\
static SENSOR_DEVICE_ATTR_2(fan##offset##_output, S_IRUGO | S_IWUSR, \
	applesmc_show_fan_speed, applesmc_store_fan_speed, 4, offset-1); \
\
static SENSOR_DEVICE_ATTR(fan##offset##_manual, S_IRUGO | S_IWUSR, \
	applesmc_show_fan_manual, applesmc_store_fan_manual, offset-1); \
\
static SENSOR_DEVICE_ATTR(fan##offset##_label, S_IRUGO, \
	applesmc_show_fan_position, NULL, offset-1); \
\
static struct attribute *fan##offset##_attributes[] = { \
	&sensor_dev_attr_fan##offset##_input.dev_attr.attr, \
	&sensor_dev_attr_fan##offset##_min.dev_attr.attr, \
	&sensor_dev_attr_fan##offset##_max.dev_attr.attr, \
	&sensor_dev_attr_fan##offset##_safe.dev_attr.attr, \
	&sensor_dev_attr_fan##offset##_output.dev_attr.attr, \
	&sensor_dev_attr_fan##offset##_manual.dev_attr.attr, \
	&sensor_dev_attr_fan##offset##_label.dev_attr.attr, \
	NULL \
};

/*
 * Create the needed functions for each fan using the macro defined above
 * (4 fans are supported)
 */
sysfs_fan_speeds_offset(1);
sysfs_fan_speeds_offset(2);
sysfs_fan_speeds_offset(3);
sysfs_fan_speeds_offset(4);

static const struct attribute_group fan_attribute_groups[] = {
	{ .attrs = fan1_attributes },
	{ .attrs = fan2_attributes },
	{ .attrs = fan3_attributes },
	{ .attrs = fan4_attributes },
};

/*
 * Temperature sensors sysfs entries.
 */
static SENSOR_DEVICE_ATTR(temp1_input, S_IRUGO,
					applesmc_show_temperature, NULL, 0);
static SENSOR_DEVICE_ATTR(temp2_input, S_IRUGO,
					applesmc_show_temperature, NULL, 1);
static SENSOR_DEVICE_ATTR(temp3_input, S_IRUGO,
					applesmc_show_temperature, NULL, 2);
static SENSOR_DEVICE_ATTR(temp4_input, S_IRUGO,
					applesmc_show_temperature, NULL, 3);
static SENSOR_DEVICE_ATTR(temp5_input, S_IRUGO,
					applesmc_show_temperature, NULL, 4);
static SENSOR_DEVICE_ATTR(temp6_input, S_IRUGO,
					applesmc_show_temperature, NULL, 5);
static SENSOR_DEVICE_ATTR(temp7_input, S_IRUGO,
					applesmc_show_temperature, NULL, 6);
static SENSOR_DEVICE_ATTR(temp8_input, S_IRUGO,
					applesmc_show_temperature, NULL, 7);
static SENSOR_DEVICE_ATTR(temp9_input, S_IRUGO,
					applesmc_show_temperature, NULL, 8);
static SENSOR_DEVICE_ATTR(temp10_input, S_IRUGO,
					applesmc_show_temperature, NULL, 9);
static SENSOR_DEVICE_ATTR(temp11_input, S_IRUGO,
					applesmc_show_temperature, NULL, 10);
static SENSOR_DEVICE_ATTR(temp12_input, S_IRUGO,
					applesmc_show_temperature, NULL, 11);
static SENSOR_DEVICE_ATTR(temp13_input, S_IRUGO,
					applesmc_show_temperature, NULL, 12);
static SENSOR_DEVICE_ATTR(temp14_input, S_IRUGO,
					applesmc_show_temperature, NULL, 13);
static SENSOR_DEVICE_ATTR(temp15_input, S_IRUGO,
					applesmc_show_temperature, NULL, 14);
static SENSOR_DEVICE_ATTR(temp16_input, S_IRUGO,
					applesmc_show_temperature, NULL, 15);
static SENSOR_DEVICE_ATTR(temp17_input, S_IRUGO,
					applesmc_show_temperature, NULL, 16);
static SENSOR_DEVICE_ATTR(temp18_input, S_IRUGO,
					applesmc_show_temperature, NULL, 17);
static SENSOR_DEVICE_ATTR(temp19_input, S_IRUGO,
					applesmc_show_temperature, NULL, 18);
static SENSOR_DEVICE_ATTR(temp20_input, S_IRUGO,
					applesmc_show_temperature, NULL, 19);
static SENSOR_DEVICE_ATTR(temp21_input, S_IRUGO,
					applesmc_show_temperature, NULL, 20);
static SENSOR_DEVICE_ATTR(temp22_input, S_IRUGO,
					applesmc_show_temperature, NULL, 21);
static SENSOR_DEVICE_ATTR(temp23_input, S_IRUGO,
					applesmc_show_temperature, NULL, 22);
static SENSOR_DEVICE_ATTR(temp24_input, S_IRUGO,
					applesmc_show_temperature, NULL, 23);
static SENSOR_DEVICE_ATTR(temp25_input, S_IRUGO,
					applesmc_show_temperature, NULL, 24);
static SENSOR_DEVICE_ATTR(temp26_input, S_IRUGO,
					applesmc_show_temperature, NULL, 25);
static SENSOR_DEVICE_ATTR(temp27_input, S_IRUGO,
					applesmc_show_temperature, NULL, 26);
static SENSOR_DEVICE_ATTR(temp28_input, S_IRUGO,
					applesmc_show_temperature, NULL, 27);
static SENSOR_DEVICE_ATTR(temp29_input, S_IRUGO,
					applesmc_show_temperature, NULL, 28);
static SENSOR_DEVICE_ATTR(temp30_input, S_IRUGO,
					applesmc_show_temperature, NULL, 29);
static SENSOR_DEVICE_ATTR(temp31_input, S_IRUGO,
					applesmc_show_temperature, NULL, 30);
static SENSOR_DEVICE_ATTR(temp32_input, S_IRUGO,
					applesmc_show_temperature, NULL, 31);
static SENSOR_DEVICE_ATTR(temp33_input, S_IRUGO,
					applesmc_show_temperature, NULL, 32);
static SENSOR_DEVICE_ATTR(temp34_input, S_IRUGO,
					applesmc_show_temperature, NULL, 33);
static SENSOR_DEVICE_ATTR(temp35_input, S_IRUGO,
					applesmc_show_temperature, NULL, 34);

static struct attribute *temperature_attributes[] = {
	&sensor_dev_attr_temp1_input.dev_attr.attr,
	&sensor_dev_attr_temp2_input.dev_attr.attr,
	&sensor_dev_attr_temp3_input.dev_attr.attr,
	&sensor_dev_attr_temp4_input.dev_attr.attr,
	&sensor_dev_attr_temp5_input.dev_attr.attr,
	&sensor_dev_attr_temp6_input.dev_attr.attr,
	&sensor_dev_attr_temp7_input.dev_attr.attr,
	&sensor_dev_attr_temp8_input.dev_attr.attr,
	&sensor_dev_attr_temp9_input.dev_attr.attr,
	&sensor_dev_attr_temp10_input.dev_attr.attr,
	&sensor_dev_attr_temp11_input.dev_attr.attr,
	&sensor_dev_attr_temp12_input.dev_attr.attr,
	&sensor_dev_attr_temp13_input.dev_attr.attr,
	&sensor_dev_attr_temp14_input.dev_attr.attr,
	&sensor_dev_attr_temp15_input.dev_attr.attr,
	&sensor_dev_attr_temp16_input.dev_attr.attr,
	&sensor_dev_attr_temp17_input.dev_attr.attr,
	&sensor_dev_attr_temp18_input.dev_attr.attr,
	&sensor_dev_attr_temp19_input.dev_attr.attr,
	&sensor_dev_attr_temp20_input.dev_attr.attr,
	&sensor_dev_attr_temp21_input.dev_attr.attr,
	&sensor_dev_attr_temp22_input.dev_attr.attr,
	&sensor_dev_attr_temp23_input.dev_attr.attr,
	&sensor_dev_attr_temp24_input.dev_attr.attr,
	&sensor_dev_attr_temp25_input.dev_attr.attr,
	&sensor_dev_attr_temp26_input.dev_attr.attr,
	&sensor_dev_attr_temp27_input.dev_attr.attr,
	&sensor_dev_attr_temp28_input.dev_attr.attr,
	&sensor_dev_attr_temp29_input.dev_attr.attr,
	&sensor_dev_attr_temp30_input.dev_attr.attr,
	&sensor_dev_attr_temp31_input.dev_attr.attr,
	&sensor_dev_attr_temp32_input.dev_attr.attr,
	&sensor_dev_attr_temp33_input.dev_attr.attr,
	&sensor_dev_attr_temp34_input.dev_attr.attr,
	&sensor_dev_attr_temp35_input.dev_attr.attr,
	NULL
};

static const struct attribute_group temperature_attributes_group =
	{ .attrs = temperature_attributes };

/* Module stuff */

/*
 * applesmc_dmi_match - found a match.  return one, short-circuiting the hunt.
 */
static int applesmc_dmi_match(const struct dmi_system_id *id)
{
	int i = 0;
	struct dmi_match_data* dmi_data = id->driver_data;
	printk(KERN_INFO "applesmc: %s detected:\n", id->ident);
	applesmc_accelerometer = dmi_data->accelerometer;
	printk(KERN_INFO "applesmc:  - Model %s accelerometer\n",
				applesmc_accelerometer ? "with" : "without");
	applesmc_light = dmi_data->light;
	printk(KERN_INFO "applesmc:  - Model %s light sensors and backlight\n",
					applesmc_light ? "with" : "without");

	applesmc_temperature_set =  dmi_data->temperature_set;
	while (temperature_sensors_sets[applesmc_temperature_set][i] != NULL)
		i++;
	printk(KERN_INFO "applesmc:  - Model with %d temperature sensors\n", i);
	return 1;
}

/* Create accelerometer ressources */
static int applesmc_create_accelerometer(void)
{
	struct input_dev *idev;
	int ret;

	ret = sysfs_create_group(&pdev->dev.kobj,
					&accelerometer_attributes_group);
	if (ret)
		goto out;

	applesmc_idev = input_allocate_polled_device();
	if (!applesmc_idev) {
		ret = -ENOMEM;
		goto out_sysfs;
	}

	applesmc_idev->poll = applesmc_idev_poll;
	applesmc_idev->poll_interval = APPLESMC_POLL_INTERVAL;

	/* initial calibrate for the input device */
	applesmc_calibrate();

	/* initialize the input device */
	idev = applesmc_idev->input;
	idev->name = "applesmc";
	idev->id.bustype = BUS_HOST;
	idev->dev.parent = &pdev->dev;
	idev->evbit[0] = BIT_MASK(EV_ABS);
	input_set_abs_params(idev, ABS_X,
			-256, 256, APPLESMC_INPUT_FUZZ, APPLESMC_INPUT_FLAT);
	input_set_abs_params(idev, ABS_Y,
			-256, 256, APPLESMC_INPUT_FUZZ, APPLESMC_INPUT_FLAT);

	ret = input_register_polled_device(applesmc_idev);
	if (ret)
		goto out_idev;

	return 0;

out_idev:
	input_free_polled_device(applesmc_idev);

out_sysfs:
	sysfs_remove_group(&pdev->dev.kobj, &accelerometer_attributes_group);

out:
	printk(KERN_WARNING "applesmc: driver init failed (ret=%d)!\n", ret);
	return ret;
}

/* Release all ressources used by the accelerometer */
static void applesmc_release_accelerometer(void)
{
	input_unregister_polled_device(applesmc_idev);
	input_free_polled_device(applesmc_idev);
	sysfs_remove_group(&pdev->dev.kobj, &accelerometer_attributes_group);
}

static __initdata struct dmi_match_data applesmc_dmi_data[] = {
/* MacBook Pro: accelerometer, backlight and temperature set 0 */
	{ .accelerometer = 1, .light = 1, .temperature_set = 0 },
/* MacBook2: accelerometer and temperature set 1 */
	{ .accelerometer = 1, .light = 0, .temperature_set = 1 },
/* MacBook: accelerometer and temperature set 2 */
	{ .accelerometer = 1, .light = 0, .temperature_set = 2 },
/* MacMini: temperature set 3 */
	{ .accelerometer = 0, .light = 0, .temperature_set = 3 },
/* MacPro: temperature set 4 */
	{ .accelerometer = 0, .light = 0, .temperature_set = 4 },
/* iMac: temperature set 5 */
	{ .accelerometer = 0, .light = 0, .temperature_set = 5 },
/* MacBook3: accelerometer and temperature set 6 */
	{ .accelerometer = 1, .light = 0, .temperature_set = 6 },
/* MacBook Air: accelerometer, backlight and temperature set 7 */
	{ .accelerometer = 1, .light = 1, .temperature_set = 7 },
/* MacBook Pro 4: accelerometer, backlight and temperature set 8 */
	{ .accelerometer = 1, .light = 1, .temperature_set = 8 },
/* MacBook Pro 3: accelerometer, backlight and temperature set 9 */
	{ .accelerometer = 1, .light = 1, .temperature_set = 9 },
<<<<<<< HEAD
=======
/* iMac 5: light sensor only, temperature set 10 */
	{ .accelerometer = 0, .light = 0, .temperature_set = 10 },
/* MacBook 5: accelerometer, backlight and temperature set 11 */
	{ .accelerometer = 1, .light = 1, .temperature_set = 11 },
/* MacBook Pro 5: accelerometer, backlight and temperature set 12 */
	{ .accelerometer = 1, .light = 1, .temperature_set = 12 },
/* iMac 8: light sensor only, temperature set 13 */
	{ .accelerometer = 0, .light = 0, .temperature_set = 13 },
>>>>>>> 4bab0ea1
};

/* Note that DMI_MATCH(...,"MacBook") will match "MacBookPro1,1".
 * So we need to put "Apple MacBook Pro" before "Apple MacBook". */
static __initdata struct dmi_system_id applesmc_whitelist[] = {
	{ applesmc_dmi_match, "Apple MacBook Air", {
	  DMI_MATCH(DMI_BOARD_VENDOR, "Apple"),
	  DMI_MATCH(DMI_PRODUCT_NAME, "MacBookAir") },
		&applesmc_dmi_data[7]},
<<<<<<< HEAD
=======
	{ applesmc_dmi_match, "Apple MacBook Pro 5", {
	  DMI_MATCH(DMI_BOARD_VENDOR, "Apple"),
	  DMI_MATCH(DMI_PRODUCT_NAME, "MacBookPro5") },
		&applesmc_dmi_data[12]},
>>>>>>> 4bab0ea1
	{ applesmc_dmi_match, "Apple MacBook Pro 4", {
	  DMI_MATCH(DMI_BOARD_VENDOR, "Apple"),
	  DMI_MATCH(DMI_PRODUCT_NAME, "MacBookPro4") },
		&applesmc_dmi_data[8]},
	{ applesmc_dmi_match, "Apple MacBook Pro 3", {
	  DMI_MATCH(DMI_BOARD_VENDOR, "Apple"),
	  DMI_MATCH(DMI_PRODUCT_NAME, "MacBookPro3") },
		&applesmc_dmi_data[9]},
	{ applesmc_dmi_match, "Apple MacBook Pro", {
	  DMI_MATCH(DMI_BOARD_VENDOR,"Apple"),
	  DMI_MATCH(DMI_PRODUCT_NAME,"MacBookPro") },
		&applesmc_dmi_data[0]},
	{ applesmc_dmi_match, "Apple MacBook (v2)", {
	  DMI_MATCH(DMI_BOARD_VENDOR,"Apple"),
	  DMI_MATCH(DMI_PRODUCT_NAME,"MacBook2") },
		&applesmc_dmi_data[1]},
	{ applesmc_dmi_match, "Apple MacBook (v3)", {
	  DMI_MATCH(DMI_BOARD_VENDOR,"Apple"),
	  DMI_MATCH(DMI_PRODUCT_NAME,"MacBook3") },
		&applesmc_dmi_data[6]},
<<<<<<< HEAD
=======
	{ applesmc_dmi_match, "Apple MacBook 5", {
	  DMI_MATCH(DMI_BOARD_VENDOR, "Apple"),
	  DMI_MATCH(DMI_PRODUCT_NAME, "MacBook5") },
		&applesmc_dmi_data[11]},
>>>>>>> 4bab0ea1
	{ applesmc_dmi_match, "Apple MacBook", {
	  DMI_MATCH(DMI_BOARD_VENDOR,"Apple"),
	  DMI_MATCH(DMI_PRODUCT_NAME,"MacBook") },
		&applesmc_dmi_data[2]},
	{ applesmc_dmi_match, "Apple Macmini", {
	  DMI_MATCH(DMI_BOARD_VENDOR,"Apple"),
	  DMI_MATCH(DMI_PRODUCT_NAME,"Macmini") },
		&applesmc_dmi_data[3]},
	{ applesmc_dmi_match, "Apple MacPro2", {
	  DMI_MATCH(DMI_BOARD_VENDOR,"Apple"),
	  DMI_MATCH(DMI_PRODUCT_NAME,"MacPro2") },
		&applesmc_dmi_data[4]},
<<<<<<< HEAD
=======
	{ applesmc_dmi_match, "Apple iMac 8", {
	  DMI_MATCH(DMI_BOARD_VENDOR, "Apple"),
	  DMI_MATCH(DMI_PRODUCT_NAME, "iMac8") },
		&applesmc_dmi_data[13]},
	{ applesmc_dmi_match, "Apple iMac 5", {
	  DMI_MATCH(DMI_BOARD_VENDOR, "Apple"),
	  DMI_MATCH(DMI_PRODUCT_NAME, "iMac5") },
		&applesmc_dmi_data[10]},
>>>>>>> 4bab0ea1
	{ applesmc_dmi_match, "Apple iMac", {
	  DMI_MATCH(DMI_BOARD_VENDOR,"Apple"),
	  DMI_MATCH(DMI_PRODUCT_NAME,"iMac") },
		&applesmc_dmi_data[5]},
	{ .ident = NULL }
};

static int __init applesmc_init(void)
{
	int ret;
	int count;
	int i;

	if (!dmi_check_system(applesmc_whitelist)) {
		printk(KERN_WARNING "applesmc: supported laptop not found!\n");
		ret = -ENODEV;
		goto out;
	}

	if (!request_region(APPLESMC_DATA_PORT, APPLESMC_NR_PORTS,
								"applesmc")) {
		ret = -ENXIO;
		goto out;
	}

	ret = platform_driver_register(&applesmc_driver);
	if (ret)
		goto out_region;

	pdev = platform_device_register_simple("applesmc", APPLESMC_DATA_PORT,
					       NULL, 0);
	if (IS_ERR(pdev)) {
		ret = PTR_ERR(pdev);
		goto out_driver;
	}

	ret = sysfs_create_file(&pdev->dev.kobj, &dev_attr_name.attr);
	if (ret)
		goto out_device;

	/* Create key enumeration sysfs files */
	ret = sysfs_create_group(&pdev->dev.kobj, &key_enumeration_group);
	if (ret)
		goto out_name;

	/* create fan files */
	count = applesmc_get_fan_count();
	if (count < 0) {
		printk(KERN_ERR "applesmc: Cannot get the number of fans.\n");
	} else {
		printk(KERN_INFO "applesmc: %d fans found.\n", count);

		switch (count) {
		default:
			printk(KERN_WARNING "applesmc: More than 4 fans found,"
					" but at most 4 fans are supported"
						" by the driver.\n");
		case 4:
			ret = sysfs_create_group(&pdev->dev.kobj,
						 &fan_attribute_groups[3]);
			if (ret)
				goto out_key_enumeration;
		case 3:
			ret = sysfs_create_group(&pdev->dev.kobj,
						 &fan_attribute_groups[2]);
			if (ret)
				goto out_key_enumeration;
		case 2:
			ret = sysfs_create_group(&pdev->dev.kobj,
						 &fan_attribute_groups[1]);
			if (ret)
				goto out_key_enumeration;
		case 1:
			ret = sysfs_create_group(&pdev->dev.kobj,
						 &fan_attribute_groups[0]);
			if (ret)
				goto out_fan_1;
		case 0:
			;
		}
	}

	for (i = 0;
	     temperature_sensors_sets[applesmc_temperature_set][i] != NULL;
	     i++) {
		if (temperature_attributes[i] == NULL) {
			printk(KERN_ERR "applesmc: More temperature sensors "
				"in temperature_sensors_sets (at least %i)"
				"than available sysfs files in "
				"temperature_attributes (%i), please report "
				"this bug.\n", i, i-1);
			goto out_temperature;
		}
		ret = sysfs_create_file(&pdev->dev.kobj,
						temperature_attributes[i]);
		if (ret)
			goto out_temperature;
	}

	if (applesmc_accelerometer) {
		ret = applesmc_create_accelerometer();
		if (ret)
			goto out_temperature;
	}

	if (applesmc_light) {
		/* Add light sensor file */
		ret = sysfs_create_file(&pdev->dev.kobj, &dev_attr_light.attr);
		if (ret)
			goto out_accelerometer;

		/* Create the workqueue */
		applesmc_led_wq = create_singlethread_workqueue("applesmc-led");
		if (!applesmc_led_wq) {
			ret = -ENOMEM;
			goto out_light_sysfs;
		}

		/* register as a led device */
		ret = led_classdev_register(&pdev->dev, &applesmc_backlight);
		if (ret < 0)
			goto out_light_wq;
	}

	hwmon_dev = hwmon_device_register(&pdev->dev);
	if (IS_ERR(hwmon_dev)) {
		ret = PTR_ERR(hwmon_dev);
		goto out_light_ledclass;
	}

	printk(KERN_INFO "applesmc: driver successfully loaded.\n");

	return 0;

out_light_ledclass:
	if (applesmc_light)
		led_classdev_unregister(&applesmc_backlight);
out_light_wq:
	if (applesmc_light)
		destroy_workqueue(applesmc_led_wq);
out_light_sysfs:
	if (applesmc_light)
		sysfs_remove_file(&pdev->dev.kobj, &dev_attr_light.attr);
out_accelerometer:
	if (applesmc_accelerometer)
		applesmc_release_accelerometer();
out_temperature:
	sysfs_remove_group(&pdev->dev.kobj, &temperature_attributes_group);
	sysfs_remove_group(&pdev->dev.kobj, &fan_attribute_groups[0]);
out_fan_1:
	sysfs_remove_group(&pdev->dev.kobj, &fan_attribute_groups[1]);
out_key_enumeration:
	sysfs_remove_group(&pdev->dev.kobj, &key_enumeration_group);
out_name:
	sysfs_remove_file(&pdev->dev.kobj, &dev_attr_name.attr);
out_device:
	platform_device_unregister(pdev);
out_driver:
	platform_driver_unregister(&applesmc_driver);
out_region:
	release_region(APPLESMC_DATA_PORT, APPLESMC_NR_PORTS);
out:
	printk(KERN_WARNING "applesmc: driver init failed (ret=%d)!\n", ret);
	return ret;
}

static void __exit applesmc_exit(void)
{
	hwmon_device_unregister(hwmon_dev);
	if (applesmc_light) {
		led_classdev_unregister(&applesmc_backlight);
		destroy_workqueue(applesmc_led_wq);
		sysfs_remove_file(&pdev->dev.kobj, &dev_attr_light.attr);
	}
	if (applesmc_accelerometer)
		applesmc_release_accelerometer();
	sysfs_remove_group(&pdev->dev.kobj, &temperature_attributes_group);
	sysfs_remove_group(&pdev->dev.kobj, &fan_attribute_groups[0]);
	sysfs_remove_group(&pdev->dev.kobj, &fan_attribute_groups[1]);
	sysfs_remove_group(&pdev->dev.kobj, &key_enumeration_group);
	sysfs_remove_file(&pdev->dev.kobj, &dev_attr_name.attr);
	platform_device_unregister(pdev);
	platform_driver_unregister(&applesmc_driver);
	release_region(APPLESMC_DATA_PORT, APPLESMC_NR_PORTS);

	printk(KERN_INFO "applesmc: driver unloaded.\n");
}

module_init(applesmc_init);
module_exit(applesmc_exit);

MODULE_AUTHOR("Nicolas Boichat");
MODULE_DESCRIPTION("Apple SMC");
MODULE_LICENSE("GPL v2");<|MERGE_RESOLUTION|>--- conflicted
+++ resolved
@@ -116,8 +116,6 @@
 /* Set 9: Macbook Pro 3,1 (Santa Rosa) */
 	{ "TALP", "TB0T", "TC0D", "TC0P", "TG0D", "TG0H", "TTF0", "TW0P",
 	  "Th0H", "Th1H", "Th2H", "Tm0P", "Ts0P", NULL },
-<<<<<<< HEAD
-=======
 /* Set 10: iMac 5,1 */
 	{ "TA0P", "TC0D", "TC0P", "TG0D", "TH0P", "TO0P", "Tm0P", NULL },
 /* Set 11: Macbook 5,1 */
@@ -130,7 +128,6 @@
 /* Set 13: iMac 8,1 */
 	{ "TA0P", "TC0D", "TC0H", "TC0P", "TG0D", "TG0H", "TG0P", "TH0P",
 	  "TL0P", "TO0P", "TW0P", "Tm0P", "Tp0P", NULL },
->>>>>>> 4bab0ea1
 };
 
 /* List of keys used to read/write fan speeds */
@@ -1291,8 +1288,6 @@
 	{ .accelerometer = 1, .light = 1, .temperature_set = 8 },
 /* MacBook Pro 3: accelerometer, backlight and temperature set 9 */
 	{ .accelerometer = 1, .light = 1, .temperature_set = 9 },
-<<<<<<< HEAD
-=======
 /* iMac 5: light sensor only, temperature set 10 */
 	{ .accelerometer = 0, .light = 0, .temperature_set = 10 },
 /* MacBook 5: accelerometer, backlight and temperature set 11 */
@@ -1301,7 +1296,6 @@
 	{ .accelerometer = 1, .light = 1, .temperature_set = 12 },
 /* iMac 8: light sensor only, temperature set 13 */
 	{ .accelerometer = 0, .light = 0, .temperature_set = 13 },
->>>>>>> 4bab0ea1
 };
 
 /* Note that DMI_MATCH(...,"MacBook") will match "MacBookPro1,1".
@@ -1311,13 +1305,10 @@
 	  DMI_MATCH(DMI_BOARD_VENDOR, "Apple"),
 	  DMI_MATCH(DMI_PRODUCT_NAME, "MacBookAir") },
 		&applesmc_dmi_data[7]},
-<<<<<<< HEAD
-=======
 	{ applesmc_dmi_match, "Apple MacBook Pro 5", {
 	  DMI_MATCH(DMI_BOARD_VENDOR, "Apple"),
 	  DMI_MATCH(DMI_PRODUCT_NAME, "MacBookPro5") },
 		&applesmc_dmi_data[12]},
->>>>>>> 4bab0ea1
 	{ applesmc_dmi_match, "Apple MacBook Pro 4", {
 	  DMI_MATCH(DMI_BOARD_VENDOR, "Apple"),
 	  DMI_MATCH(DMI_PRODUCT_NAME, "MacBookPro4") },
@@ -1338,13 +1329,10 @@
 	  DMI_MATCH(DMI_BOARD_VENDOR,"Apple"),
 	  DMI_MATCH(DMI_PRODUCT_NAME,"MacBook3") },
 		&applesmc_dmi_data[6]},
-<<<<<<< HEAD
-=======
 	{ applesmc_dmi_match, "Apple MacBook 5", {
 	  DMI_MATCH(DMI_BOARD_VENDOR, "Apple"),
 	  DMI_MATCH(DMI_PRODUCT_NAME, "MacBook5") },
 		&applesmc_dmi_data[11]},
->>>>>>> 4bab0ea1
 	{ applesmc_dmi_match, "Apple MacBook", {
 	  DMI_MATCH(DMI_BOARD_VENDOR,"Apple"),
 	  DMI_MATCH(DMI_PRODUCT_NAME,"MacBook") },
@@ -1357,8 +1345,6 @@
 	  DMI_MATCH(DMI_BOARD_VENDOR,"Apple"),
 	  DMI_MATCH(DMI_PRODUCT_NAME,"MacPro2") },
 		&applesmc_dmi_data[4]},
-<<<<<<< HEAD
-=======
 	{ applesmc_dmi_match, "Apple iMac 8", {
 	  DMI_MATCH(DMI_BOARD_VENDOR, "Apple"),
 	  DMI_MATCH(DMI_PRODUCT_NAME, "iMac8") },
@@ -1367,7 +1353,6 @@
 	  DMI_MATCH(DMI_BOARD_VENDOR, "Apple"),
 	  DMI_MATCH(DMI_PRODUCT_NAME, "iMac5") },
 		&applesmc_dmi_data[10]},
->>>>>>> 4bab0ea1
 	{ applesmc_dmi_match, "Apple iMac", {
 	  DMI_MATCH(DMI_BOARD_VENDOR,"Apple"),
 	  DMI_MATCH(DMI_PRODUCT_NAME,"iMac") },
