/*
 *	drivers/video/aty/radeon_pm.c
 *
 *	Copyright 2003,2004 Ben. Herrenschmidt <benh@kernel.crashing.org>
 *	Copyright 2004 Paul Mackerras <paulus@samba.org>
 *
 *	This is the power management code for ATI radeon chipsets. It contains
 *	some dynamic clock PM enable/disable code similar to what X.org does,
 *	some D2-state (APM-style) sleep/wakeup code for use on some PowerMacs,
 *	and the necessary bits to re-initialize from scratch a few chips found
 *	on PowerMacs as well. The later could be extended to more platforms
 *	provided the memory controller configuration code be made more generic,
 *	and you can get the proper mode register commands for your RAMs.
 *	Those things may be found in the BIOS image...
 */

#include "radeonfb.h"

#include <linux/console.h>
#include <linux/agp_backend.h>

#ifdef CONFIG_PPC_PMAC
#include <asm/machdep.h>
#include <asm/prom.h>
#include <asm/pmac_feature.h>
#endif

#include "ati_ids.h"

/*
 * Workarounds for bugs in PC laptops:
 * - enable D2 sleep in some IBM Thinkpads
 * - special case for Samsung P35
 *
 * Whitelist by subsystem vendor/device because
 * its the subsystem vendor's fault!
 */

#if defined(CONFIG_PM) && defined(CONFIG_X86)
static void radeon_reinitialize_M10(struct radeonfb_info *rinfo);

struct radeon_device_id {
        const char *ident;                     /* (arbitrary) Name */
        const unsigned short subsystem_vendor; /* Subsystem Vendor ID */
        const unsigned short subsystem_device; /* Subsystem Device ID */
	const enum radeon_pm_mode pm_mode_modifier; /* modify pm_mode */
	const reinit_function_ptr new_reinit_func;   /* changed reinit_func */
};

#define BUGFIX(model, sv, sd, pm, fn) { \
	.ident = model, \
	.subsystem_vendor = sv, \
	.subsystem_device = sd, \
	.pm_mode_modifier = pm, \
	.new_reinit_func  = fn  \
}

static struct radeon_device_id radeon_workaround_list[] = {
	BUGFIX("IBM Thinkpad R32",
	       PCI_VENDOR_ID_IBM, 0x1905,
	       radeon_pm_d2, NULL),
	BUGFIX("IBM Thinkpad R40",
	       PCI_VENDOR_ID_IBM, 0x0526,
	       radeon_pm_d2, NULL),
	BUGFIX("IBM Thinkpad R40",
	       PCI_VENDOR_ID_IBM, 0x0527,
	       radeon_pm_d2, NULL),
	BUGFIX("IBM Thinkpad R50/R51/T40/T41",
	       PCI_VENDOR_ID_IBM, 0x0531,
	       radeon_pm_d2, NULL),
	BUGFIX("IBM Thinkpad R51/T40/T41/T42",
	       PCI_VENDOR_ID_IBM, 0x0530,
	       radeon_pm_d2, NULL),
	BUGFIX("IBM Thinkpad T30",
	       PCI_VENDOR_ID_IBM, 0x0517,
	       radeon_pm_d2, NULL),
	BUGFIX("IBM Thinkpad T40p",
	       PCI_VENDOR_ID_IBM, 0x054d,
	       radeon_pm_d2, NULL),
	BUGFIX("IBM Thinkpad T42",
	       PCI_VENDOR_ID_IBM, 0x0550,
	       radeon_pm_d2, NULL),
	BUGFIX("IBM Thinkpad X31/X32",
	       PCI_VENDOR_ID_IBM, 0x052f,
	       radeon_pm_d2, NULL),
	BUGFIX("Samsung P35",
	       PCI_VENDOR_ID_SAMSUNG, 0xc00c,
	       radeon_pm_off, radeon_reinitialize_M10),
	BUGFIX("Acer Aspire 2010",
	       PCI_VENDOR_ID_AI, 0x0061,
	       radeon_pm_off, radeon_reinitialize_M10),
	{ .ident = NULL }
};

static int radeon_apply_workarounds(struct radeonfb_info *rinfo)
{
	struct radeon_device_id *id;

	for (id = radeon_workaround_list; id->ident != NULL; id++ )
		if ((id->subsystem_vendor == rinfo->pdev->subsystem_vendor ) &&
		    (id->subsystem_device == rinfo->pdev->subsystem_device )) {

			/* we found a device that requires workaround */
			printk(KERN_DEBUG "radeonfb: %s detected"
			       ", enabling workaround\n", id->ident);

			rinfo->pm_mode |= id->pm_mode_modifier;

			if (id->new_reinit_func != NULL)
				rinfo->reinit_func = id->new_reinit_func;

			return 1;
		}
	return 0;  /* not found */
}

#else  /* defined(CONFIG_PM) && defined(CONFIG_X86) */
static inline int radeon_apply_workarounds(struct radeonfb_info *rinfo)
{
        return 0;
}
#endif /* defined(CONFIG_PM) && defined(CONFIG_X86) */



static void radeon_pm_disable_dynamic_mode(struct radeonfb_info *rinfo)
{
	u32 tmp;

	/* RV100 */
	if ((rinfo->family == CHIP_FAMILY_RV100) && (!rinfo->is_mobility)) {
		if (rinfo->has_CRTC2) {
			tmp = INPLL(pllSCLK_CNTL);
			tmp &= ~SCLK_CNTL__DYN_STOP_LAT_MASK;
			tmp |= SCLK_CNTL__CP_MAX_DYN_STOP_LAT | SCLK_CNTL__FORCEON_MASK;
			OUTPLL(pllSCLK_CNTL, tmp);
		}
		tmp = INPLL(pllMCLK_CNTL);
		tmp |= (MCLK_CNTL__FORCE_MCLKA |
		        MCLK_CNTL__FORCE_MCLKB |
		        MCLK_CNTL__FORCE_YCLKA |
		        MCLK_CNTL__FORCE_YCLKB |
			MCLK_CNTL__FORCE_AIC |
			MCLK_CNTL__FORCE_MC);
                OUTPLL(pllMCLK_CNTL, tmp);
		return;
	}
	/* R100 */
	if (!rinfo->has_CRTC2) {
                tmp = INPLL(pllSCLK_CNTL);
                tmp |= (SCLK_CNTL__FORCE_CP	| SCLK_CNTL__FORCE_HDP	|
			SCLK_CNTL__FORCE_DISP1	| SCLK_CNTL__FORCE_TOP	|
                        SCLK_CNTL__FORCE_E2	| SCLK_CNTL__FORCE_SE 	|
			SCLK_CNTL__FORCE_IDCT	| SCLK_CNTL__FORCE_VIP	|
			SCLK_CNTL__FORCE_RE	| SCLK_CNTL__FORCE_PB 	|
			SCLK_CNTL__FORCE_TAM	| SCLK_CNTL__FORCE_TDM	|
                        SCLK_CNTL__FORCE_RB);
                OUTPLL(pllSCLK_CNTL, tmp);
		return;
	}
	/* RV350 (M10/M11) */
	if (rinfo->family == CHIP_FAMILY_RV350) {
                /* for RV350/M10/M11, no delays are required. */
                tmp = INPLL(pllSCLK_CNTL2);
                tmp |= (SCLK_CNTL2__R300_FORCE_TCL |
                        SCLK_CNTL2__R300_FORCE_GA  |
			SCLK_CNTL2__R300_FORCE_CBA);
                OUTPLL(pllSCLK_CNTL2, tmp);

                tmp = INPLL(pllSCLK_CNTL);
                tmp |= (SCLK_CNTL__FORCE_DISP2		| SCLK_CNTL__FORCE_CP		|
                        SCLK_CNTL__FORCE_HDP		| SCLK_CNTL__FORCE_DISP1	|
                        SCLK_CNTL__FORCE_TOP		| SCLK_CNTL__FORCE_E2		|
                        SCLK_CNTL__R300_FORCE_VAP	| SCLK_CNTL__FORCE_IDCT    	|
			SCLK_CNTL__FORCE_VIP		| SCLK_CNTL__R300_FORCE_SR	|
			SCLK_CNTL__R300_FORCE_PX	| SCLK_CNTL__R300_FORCE_TX	|
			SCLK_CNTL__R300_FORCE_US	| SCLK_CNTL__FORCE_TV_SCLK	|
                        SCLK_CNTL__R300_FORCE_SU	| SCLK_CNTL__FORCE_OV0);
                OUTPLL(pllSCLK_CNTL, tmp);

                tmp = INPLL(pllSCLK_MORE_CNTL);
		tmp |= (SCLK_MORE_CNTL__FORCE_DISPREGS	| SCLK_MORE_CNTL__FORCE_MC_GUI	|
			SCLK_MORE_CNTL__FORCE_MC_HOST);
                OUTPLL(pllSCLK_MORE_CNTL, tmp);

		tmp = INPLL(pllMCLK_CNTL);
		tmp |= (MCLK_CNTL__FORCE_MCLKA |
		        MCLK_CNTL__FORCE_MCLKB |
		        MCLK_CNTL__FORCE_YCLKA |
		        MCLK_CNTL__FORCE_YCLKB |
			MCLK_CNTL__FORCE_MC);
                OUTPLL(pllMCLK_CNTL, tmp);

                tmp = INPLL(pllVCLK_ECP_CNTL);
                tmp &= ~(VCLK_ECP_CNTL__PIXCLK_ALWAYS_ONb  |
                         VCLK_ECP_CNTL__PIXCLK_DAC_ALWAYS_ONb |
			 VCLK_ECP_CNTL__R300_DISP_DAC_PIXCLK_DAC_BLANK_OFF);
                OUTPLL(pllVCLK_ECP_CNTL, tmp);

                tmp = INPLL(pllPIXCLKS_CNTL);
                tmp &= ~(PIXCLKS_CNTL__PIX2CLK_ALWAYS_ONb		|
			 PIXCLKS_CNTL__PIX2CLK_DAC_ALWAYS_ONb		|
			 PIXCLKS_CNTL__DISP_TVOUT_PIXCLK_TV_ALWAYS_ONb	|
			 PIXCLKS_CNTL__R300_DVOCLK_ALWAYS_ONb		|
			 PIXCLKS_CNTL__PIXCLK_BLEND_ALWAYS_ONb		|
			 PIXCLKS_CNTL__PIXCLK_GV_ALWAYS_ONb		|
			 PIXCLKS_CNTL__R300_PIXCLK_DVO_ALWAYS_ONb	|
			 PIXCLKS_CNTL__PIXCLK_LVDS_ALWAYS_ONb		|
			 PIXCLKS_CNTL__PIXCLK_TMDS_ALWAYS_ONb		|
			 PIXCLKS_CNTL__R300_PIXCLK_TRANS_ALWAYS_ONb	|
			 PIXCLKS_CNTL__R300_PIXCLK_TVO_ALWAYS_ONb	|
			 PIXCLKS_CNTL__R300_P2G2CLK_ALWAYS_ONb		|
			 PIXCLKS_CNTL__R300_P2G2CLK_ALWAYS_ONb		|
			 PIXCLKS_CNTL__R300_DISP_DAC_PIXCLK_DAC2_BLANK_OFF);
                OUTPLL(pllPIXCLKS_CNTL, tmp);

		return;
	}
	
	/* Default */

	/* Force Core Clocks */
	tmp = INPLL(pllSCLK_CNTL);
	tmp |= (SCLK_CNTL__FORCE_CP | SCLK_CNTL__FORCE_E2);

	/* XFree doesn't do that case, but we had this code from Apple and it
	 * seem necessary for proper suspend/resume operations
	 */
	if (rinfo->is_mobility) {
		tmp |= 	SCLK_CNTL__FORCE_HDP|
			SCLK_CNTL__FORCE_DISP1|
			SCLK_CNTL__FORCE_DISP2|
			SCLK_CNTL__FORCE_TOP|
			SCLK_CNTL__FORCE_SE|
			SCLK_CNTL__FORCE_IDCT|
			SCLK_CNTL__FORCE_VIP|
			SCLK_CNTL__FORCE_PB|
			SCLK_CNTL__FORCE_RE|
			SCLK_CNTL__FORCE_TAM|
			SCLK_CNTL__FORCE_TDM|
			SCLK_CNTL__FORCE_RB|
			SCLK_CNTL__FORCE_TV_SCLK|
			SCLK_CNTL__FORCE_SUBPIC|
			SCLK_CNTL__FORCE_OV0;
	}
	else if (rinfo->family == CHIP_FAMILY_R300 ||
		   rinfo->family == CHIP_FAMILY_R350) {
		tmp |=  SCLK_CNTL__FORCE_HDP   |
			SCLK_CNTL__FORCE_DISP1 |
			SCLK_CNTL__FORCE_DISP2 |
			SCLK_CNTL__FORCE_TOP   |
			SCLK_CNTL__FORCE_IDCT  |
			SCLK_CNTL__FORCE_VIP;
	}
    	OUTPLL(pllSCLK_CNTL, tmp);
	radeon_msleep(16);

	if (rinfo->family == CHIP_FAMILY_R300 || rinfo->family == CHIP_FAMILY_R350) {
		tmp = INPLL(pllSCLK_CNTL2);
		tmp |=  SCLK_CNTL2__R300_FORCE_TCL |
			SCLK_CNTL2__R300_FORCE_GA  |
			SCLK_CNTL2__R300_FORCE_CBA;
		OUTPLL(pllSCLK_CNTL2, tmp);
		radeon_msleep(16);
	}

	tmp = INPLL(pllCLK_PIN_CNTL);
	tmp &= ~CLK_PIN_CNTL__SCLK_DYN_START_CNTL;
	OUTPLL(pllCLK_PIN_CNTL, tmp);
	radeon_msleep(15);

	if (rinfo->is_IGP) {
		/* Weird  ... X is _un_ forcing clocks here, I think it's
		 * doing backward. Imitate it for now...
		 */
		tmp = INPLL(pllMCLK_CNTL);
		tmp &= ~(MCLK_CNTL__FORCE_MCLKA |
			 MCLK_CNTL__FORCE_YCLKA);
		OUTPLL(pllMCLK_CNTL, tmp);
		radeon_msleep(16);
	}
	/* Hrm... same shit, X doesn't do that but I have to */
	else if (rinfo->is_mobility) {
		tmp = INPLL(pllMCLK_CNTL);
		tmp |= (MCLK_CNTL__FORCE_MCLKA |
			MCLK_CNTL__FORCE_MCLKB |
			MCLK_CNTL__FORCE_YCLKA |
			MCLK_CNTL__FORCE_YCLKB);
		OUTPLL(pllMCLK_CNTL, tmp);
		radeon_msleep(16);

		tmp = INPLL(pllMCLK_MISC);
		tmp &= 	~(MCLK_MISC__MC_MCLK_MAX_DYN_STOP_LAT|
			  MCLK_MISC__IO_MCLK_MAX_DYN_STOP_LAT|
			  MCLK_MISC__MC_MCLK_DYN_ENABLE|
			  MCLK_MISC__IO_MCLK_DYN_ENABLE);
		OUTPLL(pllMCLK_MISC, tmp);
		radeon_msleep(15);
	}

	if (rinfo->is_mobility) {
		tmp = INPLL(pllSCLK_MORE_CNTL);
		tmp |= 	SCLK_MORE_CNTL__FORCE_DISPREGS|
			SCLK_MORE_CNTL__FORCE_MC_GUI|
			SCLK_MORE_CNTL__FORCE_MC_HOST;
		OUTPLL(pllSCLK_MORE_CNTL, tmp);
		radeon_msleep(16);
	}

	tmp = INPLL(pllPIXCLKS_CNTL);
	tmp &= ~(PIXCLKS_CNTL__PIXCLK_GV_ALWAYS_ONb |
		 PIXCLKS_CNTL__PIXCLK_BLEND_ALWAYS_ONb|
		 PIXCLKS_CNTL__PIXCLK_DIG_TMDS_ALWAYS_ONb |
		 PIXCLKS_CNTL__PIXCLK_LVDS_ALWAYS_ONb|
		 PIXCLKS_CNTL__PIXCLK_TMDS_ALWAYS_ONb|
		 PIXCLKS_CNTL__PIX2CLK_ALWAYS_ONb|
		 PIXCLKS_CNTL__PIX2CLK_DAC_ALWAYS_ONb);
 	OUTPLL(pllPIXCLKS_CNTL, tmp);
	radeon_msleep(16);

	tmp = INPLL( pllVCLK_ECP_CNTL);
	tmp &= ~(VCLK_ECP_CNTL__PIXCLK_ALWAYS_ONb |
		 VCLK_ECP_CNTL__PIXCLK_DAC_ALWAYS_ONb);
	OUTPLL( pllVCLK_ECP_CNTL, tmp);
	radeon_msleep(16);
}

static void radeon_pm_enable_dynamic_mode(struct radeonfb_info *rinfo)
{
	u32 tmp;

	/* R100 */
	if (!rinfo->has_CRTC2) {
                tmp = INPLL(pllSCLK_CNTL);

		if ((INREG(CNFG_CNTL) & CFG_ATI_REV_ID_MASK) > CFG_ATI_REV_A13)
                    tmp &= ~(SCLK_CNTL__FORCE_CP	| SCLK_CNTL__FORCE_RB);
                tmp &= ~(SCLK_CNTL__FORCE_HDP		| SCLK_CNTL__FORCE_DISP1 |
			 SCLK_CNTL__FORCE_TOP		| SCLK_CNTL__FORCE_SE   |
			 SCLK_CNTL__FORCE_IDCT		| SCLK_CNTL__FORCE_RE   |
			 SCLK_CNTL__FORCE_PB		| SCLK_CNTL__FORCE_TAM  |
			 SCLK_CNTL__FORCE_TDM);
                OUTPLL(pllSCLK_CNTL, tmp);
		return;
	}

	/* M10/M11 */
	if (rinfo->family == CHIP_FAMILY_RV350) {
		tmp = INPLL(pllSCLK_CNTL2);
		tmp &= ~(SCLK_CNTL2__R300_FORCE_TCL |
			 SCLK_CNTL2__R300_FORCE_GA  |
			 SCLK_CNTL2__R300_FORCE_CBA);
		tmp |=  (SCLK_CNTL2__R300_TCL_MAX_DYN_STOP_LAT |
			 SCLK_CNTL2__R300_GA_MAX_DYN_STOP_LAT  |
			 SCLK_CNTL2__R300_CBA_MAX_DYN_STOP_LAT);
		OUTPLL(pllSCLK_CNTL2, tmp);

		tmp = INPLL(pllSCLK_CNTL);
		tmp &= ~(SCLK_CNTL__FORCE_DISP2 | SCLK_CNTL__FORCE_CP      |
			 SCLK_CNTL__FORCE_HDP   | SCLK_CNTL__FORCE_DISP1   |
			 SCLK_CNTL__FORCE_TOP   | SCLK_CNTL__FORCE_E2      |
			 SCLK_CNTL__R300_FORCE_VAP | SCLK_CNTL__FORCE_IDCT |
			 SCLK_CNTL__FORCE_VIP   | SCLK_CNTL__R300_FORCE_SR |
			 SCLK_CNTL__R300_FORCE_PX | SCLK_CNTL__R300_FORCE_TX |
			 SCLK_CNTL__R300_FORCE_US | SCLK_CNTL__FORCE_TV_SCLK |
			 SCLK_CNTL__R300_FORCE_SU | SCLK_CNTL__FORCE_OV0);
		tmp |= SCLK_CNTL__DYN_STOP_LAT_MASK;
		OUTPLL(pllSCLK_CNTL, tmp);

		tmp = INPLL(pllSCLK_MORE_CNTL);
		tmp &= ~SCLK_MORE_CNTL__FORCEON;
		tmp |=  SCLK_MORE_CNTL__DISPREGS_MAX_DYN_STOP_LAT |
			SCLK_MORE_CNTL__MC_GUI_MAX_DYN_STOP_LAT |
			SCLK_MORE_CNTL__MC_HOST_MAX_DYN_STOP_LAT;
		OUTPLL(pllSCLK_MORE_CNTL, tmp);

		tmp = INPLL(pllVCLK_ECP_CNTL);
		tmp |= (VCLK_ECP_CNTL__PIXCLK_ALWAYS_ONb |
			VCLK_ECP_CNTL__PIXCLK_DAC_ALWAYS_ONb);
		OUTPLL(pllVCLK_ECP_CNTL, tmp);

		tmp = INPLL(pllPIXCLKS_CNTL);
		tmp |= (PIXCLKS_CNTL__PIX2CLK_ALWAYS_ONb         |
			PIXCLKS_CNTL__PIX2CLK_DAC_ALWAYS_ONb     |
			PIXCLKS_CNTL__DISP_TVOUT_PIXCLK_TV_ALWAYS_ONb |
			PIXCLKS_CNTL__R300_DVOCLK_ALWAYS_ONb            |
			PIXCLKS_CNTL__PIXCLK_BLEND_ALWAYS_ONb    |
			PIXCLKS_CNTL__PIXCLK_GV_ALWAYS_ONb       |
			PIXCLKS_CNTL__R300_PIXCLK_DVO_ALWAYS_ONb        |
			PIXCLKS_CNTL__PIXCLK_LVDS_ALWAYS_ONb     |
			PIXCLKS_CNTL__PIXCLK_TMDS_ALWAYS_ONb     |
			PIXCLKS_CNTL__R300_PIXCLK_TRANS_ALWAYS_ONb      |
			PIXCLKS_CNTL__R300_PIXCLK_TVO_ALWAYS_ONb        |
			PIXCLKS_CNTL__R300_P2G2CLK_ALWAYS_ONb           |
			PIXCLKS_CNTL__R300_P2G2CLK_ALWAYS_ONb);
		OUTPLL(pllPIXCLKS_CNTL, tmp);

		tmp = INPLL(pllMCLK_MISC);
		tmp |= (MCLK_MISC__MC_MCLK_DYN_ENABLE |
			MCLK_MISC__IO_MCLK_DYN_ENABLE);
		OUTPLL(pllMCLK_MISC, tmp);

		tmp = INPLL(pllMCLK_CNTL);
		tmp |= (MCLK_CNTL__FORCE_MCLKA | MCLK_CNTL__FORCE_MCLKB);
		tmp &= ~(MCLK_CNTL__FORCE_YCLKA  |
			 MCLK_CNTL__FORCE_YCLKB  |
			 MCLK_CNTL__FORCE_MC);

		/* Some releases of vbios have set DISABLE_MC_MCLKA
		 * and DISABLE_MC_MCLKB bits in the vbios table.  Setting these
		 * bits will cause H/W hang when reading video memory with dynamic
		 * clocking enabled.
		 */
		if ((tmp & MCLK_CNTL__R300_DISABLE_MC_MCLKA) &&
		    (tmp & MCLK_CNTL__R300_DISABLE_MC_MCLKB)) {
			/* If both bits are set, then check the active channels */
			tmp = INPLL(pllMCLK_CNTL);
			if (rinfo->vram_width == 64) {
			    if (INREG(MEM_CNTL) & R300_MEM_USE_CD_CH_ONLY)
				tmp &= ~MCLK_CNTL__R300_DISABLE_MC_MCLKB;
			    else
				tmp &= ~MCLK_CNTL__R300_DISABLE_MC_MCLKA;
			} else {
			    tmp &= ~(MCLK_CNTL__R300_DISABLE_MC_MCLKA |
				     MCLK_CNTL__R300_DISABLE_MC_MCLKB);
			}
		}
		OUTPLL(pllMCLK_CNTL, tmp);
		return;
	}

	/* R300 */
	if (rinfo->family == CHIP_FAMILY_R300 || rinfo->family == CHIP_FAMILY_R350) {
		tmp = INPLL(pllSCLK_CNTL);
		tmp &= ~(SCLK_CNTL__R300_FORCE_VAP);
		tmp |= SCLK_CNTL__FORCE_CP;
		OUTPLL(pllSCLK_CNTL, tmp);
		radeon_msleep(15);

		tmp = INPLL(pllSCLK_CNTL2);
		tmp &= ~(SCLK_CNTL2__R300_FORCE_TCL |
			 SCLK_CNTL2__R300_FORCE_GA  |
			 SCLK_CNTL2__R300_FORCE_CBA);
		OUTPLL(pllSCLK_CNTL2, tmp);
	}

	/* Others */

	tmp = INPLL( pllCLK_PWRMGT_CNTL);
	tmp &= ~(CLK_PWRMGT_CNTL__ACTIVE_HILO_LAT_MASK|
		 CLK_PWRMGT_CNTL__DISP_DYN_STOP_LAT_MASK|
		 CLK_PWRMGT_CNTL__DYN_STOP_MODE_MASK);
	tmp |= CLK_PWRMGT_CNTL__ENGINE_DYNCLK_MODE_MASK |
	       (0x01 << CLK_PWRMGT_CNTL__ACTIVE_HILO_LAT__SHIFT);
	OUTPLL( pllCLK_PWRMGT_CNTL, tmp);
	radeon_msleep(15);

	tmp = INPLL(pllCLK_PIN_CNTL);
	tmp |= CLK_PIN_CNTL__SCLK_DYN_START_CNTL;
	OUTPLL(pllCLK_PIN_CNTL, tmp);
	radeon_msleep(15);

	/* When DRI is enabled, setting DYN_STOP_LAT to zero can cause some R200
	 * to lockup randomly, leave them as set by BIOS.
	 */
	tmp = INPLL(pllSCLK_CNTL);
	tmp &= ~SCLK_CNTL__FORCEON_MASK;

	/*RAGE_6::A11 A12 A12N1 A13, RV250::A11 A12, R300*/
	if ((rinfo->family == CHIP_FAMILY_RV250 &&
	     ((INREG(CNFG_CNTL) & CFG_ATI_REV_ID_MASK) < CFG_ATI_REV_A13)) ||
	    ((rinfo->family == CHIP_FAMILY_RV100) &&
	     ((INREG(CNFG_CNTL) & CFG_ATI_REV_ID_MASK) <= CFG_ATI_REV_A13))) {
		tmp |= SCLK_CNTL__FORCE_CP;
		tmp |= SCLK_CNTL__FORCE_VIP;
	}
	OUTPLL(pllSCLK_CNTL, tmp);
	radeon_msleep(15);

	if ((rinfo->family == CHIP_FAMILY_RV200) ||
	    (rinfo->family == CHIP_FAMILY_RV250) ||
	    (rinfo->family == CHIP_FAMILY_RV280)) {
		tmp = INPLL(pllSCLK_MORE_CNTL);
		tmp &= ~SCLK_MORE_CNTL__FORCEON;

		/* RV200::A11 A12 RV250::A11 A12 */
		if (((rinfo->family == CHIP_FAMILY_RV200) ||
		     (rinfo->family == CHIP_FAMILY_RV250)) &&
		    ((INREG(CNFG_CNTL) & CFG_ATI_REV_ID_MASK) < CFG_ATI_REV_A13))
			tmp |= SCLK_MORE_CNTL__FORCEON;

		OUTPLL(pllSCLK_MORE_CNTL, tmp);
		radeon_msleep(15);
	}
	

	/* RV200::A11 A12, RV250::A11 A12 */
	if (((rinfo->family == CHIP_FAMILY_RV200) ||
	     (rinfo->family == CHIP_FAMILY_RV250)) &&
	    ((INREG(CNFG_CNTL) & CFG_ATI_REV_ID_MASK) < CFG_ATI_REV_A13)) {
		tmp = INPLL(pllPLL_PWRMGT_CNTL);
		tmp |= PLL_PWRMGT_CNTL__TCL_BYPASS_DISABLE;
		OUTPLL(pllPLL_PWRMGT_CNTL, tmp);
		radeon_msleep(15);
	}

	tmp = INPLL(pllPIXCLKS_CNTL);
	tmp |=  PIXCLKS_CNTL__PIX2CLK_ALWAYS_ONb |
		PIXCLKS_CNTL__PIX2CLK_DAC_ALWAYS_ONb|
		PIXCLKS_CNTL__PIXCLK_BLEND_ALWAYS_ONb|
		PIXCLKS_CNTL__PIXCLK_GV_ALWAYS_ONb|
		PIXCLKS_CNTL__PIXCLK_DIG_TMDS_ALWAYS_ONb|
		PIXCLKS_CNTL__PIXCLK_LVDS_ALWAYS_ONb|
		PIXCLKS_CNTL__PIXCLK_TMDS_ALWAYS_ONb;
	OUTPLL(pllPIXCLKS_CNTL, tmp);
	radeon_msleep(15);
		
	tmp = INPLL(pllVCLK_ECP_CNTL);
	tmp |=  VCLK_ECP_CNTL__PIXCLK_ALWAYS_ONb |
		VCLK_ECP_CNTL__PIXCLK_DAC_ALWAYS_ONb;
	OUTPLL(pllVCLK_ECP_CNTL, tmp);

	/* X doesn't do that ... hrm, we do on mobility && Macs */
#ifdef CONFIG_PPC_OF
	if (rinfo->is_mobility) {
		tmp  = INPLL(pllMCLK_CNTL);
		tmp &= ~(MCLK_CNTL__FORCE_MCLKA |
			 MCLK_CNTL__FORCE_MCLKB |
			 MCLK_CNTL__FORCE_YCLKA |
			 MCLK_CNTL__FORCE_YCLKB);
		OUTPLL(pllMCLK_CNTL, tmp);
		radeon_msleep(15);

		tmp = INPLL(pllMCLK_MISC);
		tmp |= 	MCLK_MISC__MC_MCLK_MAX_DYN_STOP_LAT|
			MCLK_MISC__IO_MCLK_MAX_DYN_STOP_LAT|
			MCLK_MISC__MC_MCLK_DYN_ENABLE|
			MCLK_MISC__IO_MCLK_DYN_ENABLE;
		OUTPLL(pllMCLK_MISC, tmp);
		radeon_msleep(15);
	}
#endif /* CONFIG_PPC_OF */
}

#ifdef CONFIG_PM

static void OUTMC( struct radeonfb_info *rinfo, u8 indx, u32 value)
{
	OUTREG( MC_IND_INDEX, indx | MC_IND_INDEX__MC_IND_WR_EN);	
	OUTREG( MC_IND_DATA, value);		
}

static u32 INMC(struct radeonfb_info *rinfo, u8 indx)
{
	OUTREG( MC_IND_INDEX, indx);					
	return INREG( MC_IND_DATA);
}

static void radeon_pm_save_regs(struct radeonfb_info *rinfo, int saving_for_d3)
{
	rinfo->save_regs[0] = INPLL(PLL_PWRMGT_CNTL);
	rinfo->save_regs[1] = INPLL(CLK_PWRMGT_CNTL);
	rinfo->save_regs[2] = INPLL(MCLK_CNTL);
	rinfo->save_regs[3] = INPLL(SCLK_CNTL);
	rinfo->save_regs[4] = INPLL(CLK_PIN_CNTL);
	rinfo->save_regs[5] = INPLL(VCLK_ECP_CNTL);
	rinfo->save_regs[6] = INPLL(PIXCLKS_CNTL);
	rinfo->save_regs[7] = INPLL(MCLK_MISC);
	rinfo->save_regs[8] = INPLL(P2PLL_CNTL);
	
	rinfo->save_regs[9] = INREG(DISP_MISC_CNTL);
	rinfo->save_regs[10] = INREG(DISP_PWR_MAN);
	rinfo->save_regs[11] = INREG(LVDS_GEN_CNTL);
	rinfo->save_regs[13] = INREG(TV_DAC_CNTL);
	rinfo->save_regs[14] = INREG(BUS_CNTL1);
	rinfo->save_regs[15] = INREG(CRTC_OFFSET_CNTL);
	rinfo->save_regs[16] = INREG(AGP_CNTL);
	rinfo->save_regs[17] = (INREG(CRTC_GEN_CNTL) & 0xfdffffff) | 0x04000000;
	rinfo->save_regs[18] = (INREG(CRTC2_GEN_CNTL) & 0xfdffffff) | 0x04000000;
	rinfo->save_regs[19] = INREG(GPIOPAD_A);
	rinfo->save_regs[20] = INREG(GPIOPAD_EN);
	rinfo->save_regs[21] = INREG(GPIOPAD_MASK);
	rinfo->save_regs[22] = INREG(ZV_LCDPAD_A);
	rinfo->save_regs[23] = INREG(ZV_LCDPAD_EN);
	rinfo->save_regs[24] = INREG(ZV_LCDPAD_MASK);
	rinfo->save_regs[25] = INREG(GPIO_VGA_DDC);
	rinfo->save_regs[26] = INREG(GPIO_DVI_DDC);
	rinfo->save_regs[27] = INREG(GPIO_MONID);
	rinfo->save_regs[28] = INREG(GPIO_CRT2_DDC);

	rinfo->save_regs[29] = INREG(SURFACE_CNTL);
	rinfo->save_regs[30] = INREG(MC_FB_LOCATION);
	rinfo->save_regs[31] = INREG(DISPLAY_BASE_ADDR);
	rinfo->save_regs[32] = INREG(MC_AGP_LOCATION);
	rinfo->save_regs[33] = INREG(CRTC2_DISPLAY_BASE_ADDR);

	rinfo->save_regs[34] = INPLL(SCLK_MORE_CNTL);
	rinfo->save_regs[35] = INREG(MEM_SDRAM_MODE_REG);
	rinfo->save_regs[36] = INREG(BUS_CNTL);
	rinfo->save_regs[39] = INREG(RBBM_CNTL);
	rinfo->save_regs[40] = INREG(DAC_CNTL);
	rinfo->save_regs[41] = INREG(HOST_PATH_CNTL);
	rinfo->save_regs[37] = INREG(MPP_TB_CONFIG);
	rinfo->save_regs[38] = INREG(FCP_CNTL);

	if (rinfo->is_mobility) {
		rinfo->save_regs[12] = INREG(LVDS_PLL_CNTL);
		rinfo->save_regs[43] = INPLL(pllSSPLL_CNTL);
		rinfo->save_regs[44] = INPLL(pllSSPLL_REF_DIV);
		rinfo->save_regs[45] = INPLL(pllSSPLL_DIV_0);
		rinfo->save_regs[90] = INPLL(pllSS_INT_CNTL);
		rinfo->save_regs[91] = INPLL(pllSS_TST_CNTL);
		rinfo->save_regs[81] = INREG(LVDS_GEN_CNTL);
	}

	if (rinfo->family >= CHIP_FAMILY_RV200) {
		rinfo->save_regs[42] = INREG(MEM_REFRESH_CNTL);
		rinfo->save_regs[46] = INREG(MC_CNTL);
		rinfo->save_regs[47] = INREG(MC_INIT_GFX_LAT_TIMER);
		rinfo->save_regs[48] = INREG(MC_INIT_MISC_LAT_TIMER);
		rinfo->save_regs[49] = INREG(MC_TIMING_CNTL);
		rinfo->save_regs[50] = INREG(MC_READ_CNTL_AB);
		rinfo->save_regs[51] = INREG(MC_IOPAD_CNTL);
		rinfo->save_regs[52] = INREG(MC_CHIP_IO_OE_CNTL_AB);
		rinfo->save_regs[53] = INREG(MC_DEBUG);
	}
	rinfo->save_regs[54] = INREG(PAMAC0_DLY_CNTL);
	rinfo->save_regs[55] = INREG(PAMAC1_DLY_CNTL);
	rinfo->save_regs[56] = INREG(PAD_CTLR_MISC);
	rinfo->save_regs[57] = INREG(FW_CNTL);

	if (rinfo->family >= CHIP_FAMILY_R300) {
		rinfo->save_regs[58] = INMC(rinfo, ixR300_MC_MC_INIT_WR_LAT_TIMER);
		rinfo->save_regs[59] = INMC(rinfo, ixR300_MC_IMP_CNTL);
		rinfo->save_regs[60] = INMC(rinfo, ixR300_MC_CHP_IO_CNTL_C0);
		rinfo->save_regs[61] = INMC(rinfo, ixR300_MC_CHP_IO_CNTL_C1);
		rinfo->save_regs[62] = INMC(rinfo, ixR300_MC_CHP_IO_CNTL_D0);
		rinfo->save_regs[63] = INMC(rinfo, ixR300_MC_CHP_IO_CNTL_D1);
		rinfo->save_regs[64] = INMC(rinfo, ixR300_MC_BIST_CNTL_3);
		rinfo->save_regs[65] = INMC(rinfo, ixR300_MC_CHP_IO_CNTL_A0);
		rinfo->save_regs[66] = INMC(rinfo, ixR300_MC_CHP_IO_CNTL_A1);
		rinfo->save_regs[67] = INMC(rinfo, ixR300_MC_CHP_IO_CNTL_B0);
		rinfo->save_regs[68] = INMC(rinfo, ixR300_MC_CHP_IO_CNTL_B1);
		rinfo->save_regs[69] = INMC(rinfo, ixR300_MC_DEBUG_CNTL);
		rinfo->save_regs[70] = INMC(rinfo, ixR300_MC_DLL_CNTL);
		rinfo->save_regs[71] = INMC(rinfo, ixR300_MC_IMP_CNTL_0);
		rinfo->save_regs[72] = INMC(rinfo, ixR300_MC_ELPIDA_CNTL);
		rinfo->save_regs[96] = INMC(rinfo, ixR300_MC_READ_CNTL_CD);
	} else {
		rinfo->save_regs[59] = INMC(rinfo, ixMC_IMP_CNTL);
		rinfo->save_regs[65] = INMC(rinfo, ixMC_CHP_IO_CNTL_A0);
		rinfo->save_regs[66] = INMC(rinfo, ixMC_CHP_IO_CNTL_A1);
		rinfo->save_regs[67] = INMC(rinfo, ixMC_CHP_IO_CNTL_B0);
		rinfo->save_regs[68] = INMC(rinfo, ixMC_CHP_IO_CNTL_B1);
		rinfo->save_regs[71] = INMC(rinfo, ixMC_IMP_CNTL_0);
	}

	rinfo->save_regs[73] = INPLL(pllMPLL_CNTL);
	rinfo->save_regs[74] = INPLL(pllSPLL_CNTL);
	rinfo->save_regs[75] = INPLL(pllMPLL_AUX_CNTL);
	rinfo->save_regs[76] = INPLL(pllSPLL_AUX_CNTL);
	rinfo->save_regs[77] = INPLL(pllM_SPLL_REF_FB_DIV);
	rinfo->save_regs[78] = INPLL(pllAGP_PLL_CNTL);
	rinfo->save_regs[79] = INREG(PAMAC2_DLY_CNTL);

	rinfo->save_regs[80] = INREG(OV0_BASE_ADDR);
	rinfo->save_regs[82] = INREG(FP_GEN_CNTL);
	rinfo->save_regs[83] = INREG(FP2_GEN_CNTL);
	rinfo->save_regs[84] = INREG(TMDS_CNTL);
	rinfo->save_regs[85] = INREG(TMDS_TRANSMITTER_CNTL);
	rinfo->save_regs[86] = INREG(DISP_OUTPUT_CNTL);
	rinfo->save_regs[87] = INREG(DISP_HW_DEBUG);
	rinfo->save_regs[88] = INREG(TV_MASTER_CNTL);
	rinfo->save_regs[89] = INPLL(pllP2PLL_REF_DIV);
	rinfo->save_regs[92] = INPLL(pllPPLL_DIV_0);
	rinfo->save_regs[93] = INPLL(pllPPLL_CNTL);
	rinfo->save_regs[94] = INREG(GRPH_BUFFER_CNTL);
	rinfo->save_regs[95] = INREG(GRPH2_BUFFER_CNTL);
	rinfo->save_regs[96] = INREG(HDP_DEBUG);
	rinfo->save_regs[97] = INPLL(pllMDLL_CKO);
	rinfo->save_regs[98] = INPLL(pllMDLL_RDCKA);
	rinfo->save_regs[99] = INPLL(pllMDLL_RDCKB);
}

static void radeon_pm_restore_regs(struct radeonfb_info *rinfo)
{
	OUTPLL(P2PLL_CNTL, rinfo->save_regs[8] & 0xFFFFFFFE); /* First */
	
	OUTPLL(PLL_PWRMGT_CNTL, rinfo->save_regs[0]);
	OUTPLL(CLK_PWRMGT_CNTL, rinfo->save_regs[1]);
	OUTPLL(MCLK_CNTL, rinfo->save_regs[2]);
	OUTPLL(SCLK_CNTL, rinfo->save_regs[3]);
	OUTPLL(CLK_PIN_CNTL, rinfo->save_regs[4]);
	OUTPLL(VCLK_ECP_CNTL, rinfo->save_regs[5]);
	OUTPLL(PIXCLKS_CNTL, rinfo->save_regs[6]);
	OUTPLL(MCLK_MISC, rinfo->save_regs[7]);
	if (rinfo->family == CHIP_FAMILY_RV350)
		OUTPLL(SCLK_MORE_CNTL, rinfo->save_regs[34]);

	OUTREG(SURFACE_CNTL, rinfo->save_regs[29]);
	OUTREG(MC_FB_LOCATION, rinfo->save_regs[30]);
	OUTREG(DISPLAY_BASE_ADDR, rinfo->save_regs[31]);
	OUTREG(MC_AGP_LOCATION, rinfo->save_regs[32]);
	OUTREG(CRTC2_DISPLAY_BASE_ADDR, rinfo->save_regs[33]);
	OUTREG(CNFG_MEMSIZE, rinfo->video_ram);

	OUTREG(DISP_MISC_CNTL, rinfo->save_regs[9]);
	OUTREG(DISP_PWR_MAN, rinfo->save_regs[10]);
	OUTREG(LVDS_GEN_CNTL, rinfo->save_regs[11]);
	OUTREG(LVDS_PLL_CNTL,rinfo->save_regs[12]);
	OUTREG(TV_DAC_CNTL, rinfo->save_regs[13]);
	OUTREG(BUS_CNTL1, rinfo->save_regs[14]);
	OUTREG(CRTC_OFFSET_CNTL, rinfo->save_regs[15]);
	OUTREG(AGP_CNTL, rinfo->save_regs[16]);
	OUTREG(CRTC_GEN_CNTL, rinfo->save_regs[17]);
	OUTREG(CRTC2_GEN_CNTL, rinfo->save_regs[18]);
	OUTPLL(P2PLL_CNTL, rinfo->save_regs[8]);

	OUTREG(GPIOPAD_A, rinfo->save_regs[19]);
	OUTREG(GPIOPAD_EN, rinfo->save_regs[20]);
	OUTREG(GPIOPAD_MASK, rinfo->save_regs[21]);
	OUTREG(ZV_LCDPAD_A, rinfo->save_regs[22]);
	OUTREG(ZV_LCDPAD_EN, rinfo->save_regs[23]);
	OUTREG(ZV_LCDPAD_MASK, rinfo->save_regs[24]);
	OUTREG(GPIO_VGA_DDC, rinfo->save_regs[25]);
	OUTREG(GPIO_DVI_DDC, rinfo->save_regs[26]);
	OUTREG(GPIO_MONID, rinfo->save_regs[27]);
	OUTREG(GPIO_CRT2_DDC, rinfo->save_regs[28]);
}

static void radeon_pm_disable_iopad(struct radeonfb_info *rinfo)
{		
	OUTREG(GPIOPAD_MASK, 0x0001ffff);
	OUTREG(GPIOPAD_EN, 0x00000400);
	OUTREG(GPIOPAD_A, 0x00000000);		
        OUTREG(ZV_LCDPAD_MASK, 0x00000000);
        OUTREG(ZV_LCDPAD_EN, 0x00000000);
      	OUTREG(ZV_LCDPAD_A, 0x00000000); 	
	OUTREG(GPIO_VGA_DDC, 0x00030000);
	OUTREG(GPIO_DVI_DDC, 0x00000000);
	OUTREG(GPIO_MONID, 0x00030000);
	OUTREG(GPIO_CRT2_DDC, 0x00000000);
}

static void radeon_pm_program_v2clk(struct radeonfb_info *rinfo)
{
	/* Set v2clk to 65MHz */
	if (rinfo->family <= CHIP_FAMILY_RV280) {
		OUTPLL(pllPIXCLKS_CNTL,
			 __INPLL(rinfo, pllPIXCLKS_CNTL)
			 & ~PIXCLKS_CNTL__PIX2CLK_SRC_SEL_MASK);
	 
		OUTPLL(pllP2PLL_REF_DIV, 0x0000000c);
		OUTPLL(pllP2PLL_CNTL, 0x0000bf00);
	} else {
		OUTPLL(pllP2PLL_REF_DIV, 0x0000000c);
		INPLL(pllP2PLL_REF_DIV);
		OUTPLL(pllP2PLL_CNTL, 0x0000a700);
	}

	OUTPLL(pllP2PLL_DIV_0, 0x00020074 | P2PLL_DIV_0__P2PLL_ATOMIC_UPDATE_W);
	
	OUTPLL(pllP2PLL_CNTL, INPLL(pllP2PLL_CNTL) & ~P2PLL_CNTL__P2PLL_SLEEP);
	mdelay(1);

	OUTPLL(pllP2PLL_CNTL, INPLL(pllP2PLL_CNTL) & ~P2PLL_CNTL__P2PLL_RESET);
	mdelay( 1);

  	OUTPLL(pllPIXCLKS_CNTL,
  		(INPLL(pllPIXCLKS_CNTL) & ~PIXCLKS_CNTL__PIX2CLK_SRC_SEL_MASK)
  		| (0x03 << PIXCLKS_CNTL__PIX2CLK_SRC_SEL__SHIFT));
	mdelay( 1);	
}

static void radeon_pm_low_current(struct radeonfb_info *rinfo)
{
	u32 reg;

	reg  = INREG(BUS_CNTL1);
	if (rinfo->family <= CHIP_FAMILY_RV280) {
		reg &= ~BUS_CNTL1_MOBILE_PLATFORM_SEL_MASK;
		reg |= BUS_CNTL1_AGPCLK_VALID | (1<<BUS_CNTL1_MOBILE_PLATFORM_SEL_SHIFT);
	} else {
		reg |= 0x4080;
	}
	OUTREG(BUS_CNTL1, reg);
	
	reg  = INPLL(PLL_PWRMGT_CNTL);
	reg |= PLL_PWRMGT_CNTL_SPLL_TURNOFF | PLL_PWRMGT_CNTL_PPLL_TURNOFF |
		PLL_PWRMGT_CNTL_P2PLL_TURNOFF | PLL_PWRMGT_CNTL_TVPLL_TURNOFF;
	reg &= ~PLL_PWRMGT_CNTL_SU_MCLK_USE_BCLK;
	reg &= ~PLL_PWRMGT_CNTL_MOBILE_SU;
	OUTPLL(PLL_PWRMGT_CNTL, reg);
	
	reg  = INREG(TV_DAC_CNTL);
	reg &= ~(TV_DAC_CNTL_BGADJ_MASK |TV_DAC_CNTL_DACADJ_MASK);
	reg |=TV_DAC_CNTL_BGSLEEP | TV_DAC_CNTL_RDACPD | TV_DAC_CNTL_GDACPD |
		TV_DAC_CNTL_BDACPD |
		(8<<TV_DAC_CNTL_BGADJ__SHIFT) | (8<<TV_DAC_CNTL_DACADJ__SHIFT);
	OUTREG(TV_DAC_CNTL, reg);
	
	reg  = INREG(TMDS_TRANSMITTER_CNTL);
	reg &= ~(TMDS_PLL_EN | TMDS_PLLRST);
	OUTREG(TMDS_TRANSMITTER_CNTL, reg);

	reg = INREG(DAC_CNTL);
	reg &= ~DAC_CMP_EN;
	OUTREG(DAC_CNTL, reg);

	reg = INREG(DAC_CNTL2);
	reg &= ~DAC2_CMP_EN;
	OUTREG(DAC_CNTL2, reg);
	
	reg  = INREG(TV_DAC_CNTL);
	reg &= ~TV_DAC_CNTL_DETECT;
	OUTREG(TV_DAC_CNTL, reg);
}

static void radeon_pm_setup_for_suspend(struct radeonfb_info *rinfo)
{

	u32 sclk_cntl, mclk_cntl, sclk_more_cntl;

	u32 pll_pwrmgt_cntl;
	u32 clk_pwrmgt_cntl;
	u32 clk_pin_cntl;
	u32 vclk_ecp_cntl; 
	u32 pixclks_cntl;
	u32 disp_mis_cntl;
	u32 disp_pwr_man;
	u32 tmp;
	
	/* Force Core Clocks */
	sclk_cntl = INPLL( pllSCLK_CNTL);
	sclk_cntl |= 	SCLK_CNTL__IDCT_MAX_DYN_STOP_LAT|
			SCLK_CNTL__VIP_MAX_DYN_STOP_LAT|
			SCLK_CNTL__RE_MAX_DYN_STOP_LAT|
			SCLK_CNTL__PB_MAX_DYN_STOP_LAT|
			SCLK_CNTL__TAM_MAX_DYN_STOP_LAT|
			SCLK_CNTL__TDM_MAX_DYN_STOP_LAT|
			SCLK_CNTL__RB_MAX_DYN_STOP_LAT|
			
			SCLK_CNTL__FORCE_DISP2|
			SCLK_CNTL__FORCE_CP|
			SCLK_CNTL__FORCE_HDP|
			SCLK_CNTL__FORCE_DISP1|
			SCLK_CNTL__FORCE_TOP|
			SCLK_CNTL__FORCE_E2|
			SCLK_CNTL__FORCE_SE|
			SCLK_CNTL__FORCE_IDCT|
			SCLK_CNTL__FORCE_VIP|
			
			SCLK_CNTL__FORCE_PB|
			SCLK_CNTL__FORCE_TAM|
			SCLK_CNTL__FORCE_TDM|
			SCLK_CNTL__FORCE_RB|
			SCLK_CNTL__FORCE_TV_SCLK|
			SCLK_CNTL__FORCE_SUBPIC|
			SCLK_CNTL__FORCE_OV0;
	if (rinfo->family <= CHIP_FAMILY_RV280)
		sclk_cntl |= SCLK_CNTL__FORCE_RE;
	else
		sclk_cntl |= SCLK_CNTL__SE_MAX_DYN_STOP_LAT |
			SCLK_CNTL__E2_MAX_DYN_STOP_LAT |
			SCLK_CNTL__TV_MAX_DYN_STOP_LAT |
			SCLK_CNTL__HDP_MAX_DYN_STOP_LAT |
			SCLK_CNTL__CP_MAX_DYN_STOP_LAT;

	OUTPLL( pllSCLK_CNTL, sclk_cntl);

	sclk_more_cntl = INPLL(pllSCLK_MORE_CNTL);
	sclk_more_cntl |= 	SCLK_MORE_CNTL__FORCE_DISPREGS |
				SCLK_MORE_CNTL__FORCE_MC_GUI |
				SCLK_MORE_CNTL__FORCE_MC_HOST;

	OUTPLL(pllSCLK_MORE_CNTL, sclk_more_cntl);		

	
	mclk_cntl = INPLL( pllMCLK_CNTL);
	mclk_cntl &= ~(	MCLK_CNTL__FORCE_MCLKA |
			MCLK_CNTL__FORCE_MCLKB |
			MCLK_CNTL__FORCE_YCLKA |
			MCLK_CNTL__FORCE_YCLKB |
			MCLK_CNTL__FORCE_MC
		      );	
    	OUTPLL( pllMCLK_CNTL, mclk_cntl);
	
	/* Force Display clocks	*/
	vclk_ecp_cntl = INPLL( pllVCLK_ECP_CNTL);
	vclk_ecp_cntl &= ~(VCLK_ECP_CNTL__PIXCLK_ALWAYS_ONb
			   | VCLK_ECP_CNTL__PIXCLK_DAC_ALWAYS_ONb);
	vclk_ecp_cntl |= VCLK_ECP_CNTL__ECP_FORCE_ON;
	OUTPLL( pllVCLK_ECP_CNTL, vclk_ecp_cntl);
	
	
	pixclks_cntl = INPLL( pllPIXCLKS_CNTL);
	pixclks_cntl &= ~(	PIXCLKS_CNTL__PIXCLK_GV_ALWAYS_ONb | 
				PIXCLKS_CNTL__PIXCLK_BLEND_ALWAYS_ONb|
				PIXCLKS_CNTL__PIXCLK_DIG_TMDS_ALWAYS_ONb |
				PIXCLKS_CNTL__PIXCLK_LVDS_ALWAYS_ONb|
				PIXCLKS_CNTL__PIXCLK_TMDS_ALWAYS_ONb|
				PIXCLKS_CNTL__PIX2CLK_ALWAYS_ONb|
				PIXCLKS_CNTL__PIX2CLK_DAC_ALWAYS_ONb);
						
 	OUTPLL( pllPIXCLKS_CNTL, pixclks_cntl);

	/* Switch off LVDS interface */
	OUTREG(LVDS_GEN_CNTL, INREG(LVDS_GEN_CNTL) &
	       ~(LVDS_BLON | LVDS_EN | LVDS_ON | LVDS_DIGON));

	/* Enable System power management */
	pll_pwrmgt_cntl = INPLL( pllPLL_PWRMGT_CNTL);
	
	pll_pwrmgt_cntl |= 	PLL_PWRMGT_CNTL__SPLL_TURNOFF |
				PLL_PWRMGT_CNTL__MPLL_TURNOFF|
				PLL_PWRMGT_CNTL__PPLL_TURNOFF|
				PLL_PWRMGT_CNTL__P2PLL_TURNOFF|
				PLL_PWRMGT_CNTL__TVPLL_TURNOFF;
						
	OUTPLL( pllPLL_PWRMGT_CNTL, pll_pwrmgt_cntl);
	
	clk_pwrmgt_cntl	 = INPLL( pllCLK_PWRMGT_CNTL);
	
	clk_pwrmgt_cntl &= ~(	CLK_PWRMGT_CNTL__MPLL_PWRMGT_OFF|
				CLK_PWRMGT_CNTL__SPLL_PWRMGT_OFF|
				CLK_PWRMGT_CNTL__PPLL_PWRMGT_OFF|
				CLK_PWRMGT_CNTL__P2PLL_PWRMGT_OFF|
				CLK_PWRMGT_CNTL__MCLK_TURNOFF|
				CLK_PWRMGT_CNTL__SCLK_TURNOFF|
				CLK_PWRMGT_CNTL__PCLK_TURNOFF|
				CLK_PWRMGT_CNTL__P2CLK_TURNOFF|
				CLK_PWRMGT_CNTL__TVPLL_PWRMGT_OFF|
				CLK_PWRMGT_CNTL__GLOBAL_PMAN_EN|
				CLK_PWRMGT_CNTL__ENGINE_DYNCLK_MODE|
				CLK_PWRMGT_CNTL__ACTIVE_HILO_LAT_MASK|
				CLK_PWRMGT_CNTL__CG_NO1_DEBUG_MASK
			);
						
	clk_pwrmgt_cntl |= CLK_PWRMGT_CNTL__GLOBAL_PMAN_EN
		| CLK_PWRMGT_CNTL__DISP_PM;
	
	OUTPLL( pllCLK_PWRMGT_CNTL, clk_pwrmgt_cntl);
	
	clk_pin_cntl = INPLL( pllCLK_PIN_CNTL);
	
	clk_pin_cntl &= ~CLK_PIN_CNTL__ACCESS_REGS_IN_SUSPEND;

	/* because both INPLL and OUTPLL take the same lock, that's why. */
	tmp = INPLL( pllMCLK_MISC) | MCLK_MISC__EN_MCLK_TRISTATE_IN_SUSPEND;
	OUTPLL( pllMCLK_MISC, tmp);

	/* BUS_CNTL1__MOBILE_PLATORM_SEL setting is northbridge chipset
	 * and radeon chip dependent. Thus we only enable it on Mac for
	 * now (until we get more info on how to compute the correct
	 * value for various X86 bridges).
	 */
#ifdef CONFIG_PPC_PMAC
	if (machine_is(powermac)) {
		/* AGP PLL control */
		if (rinfo->family <= CHIP_FAMILY_RV280) {
			OUTREG(BUS_CNTL1, INREG(BUS_CNTL1) |  BUS_CNTL1__AGPCLK_VALID);
			OUTREG(BUS_CNTL1,
			       (INREG(BUS_CNTL1) & ~BUS_CNTL1__MOBILE_PLATFORM_SEL_MASK)
			       | (2<<BUS_CNTL1__MOBILE_PLATFORM_SEL__SHIFT));	// 440BX
		} else {
			OUTREG(BUS_CNTL1, INREG(BUS_CNTL1));
			OUTREG(BUS_CNTL1, (INREG(BUS_CNTL1) & ~0x4000) | 0x8000);
		}
	}
#endif

	OUTREG(CRTC_OFFSET_CNTL, (INREG(CRTC_OFFSET_CNTL)
				  & ~CRTC_OFFSET_CNTL__CRTC_STEREO_SYNC_OUT_EN));
	
	clk_pin_cntl &= ~CLK_PIN_CNTL__CG_CLK_TO_OUTPIN;
	clk_pin_cntl |= CLK_PIN_CNTL__XTALIN_ALWAYS_ONb;	
	OUTPLL( pllCLK_PIN_CNTL, clk_pin_cntl);

	/* Solano2M */
	OUTREG(AGP_CNTL,
		(INREG(AGP_CNTL) & ~(AGP_CNTL__MAX_IDLE_CLK_MASK))
		| (0x20<<AGP_CNTL__MAX_IDLE_CLK__SHIFT));

	/* ACPI mode */
	/* because both INPLL and OUTPLL take the same lock, that's why. */
	tmp = INPLL( pllPLL_PWRMGT_CNTL) & ~PLL_PWRMGT_CNTL__PM_MODE_SEL;
	OUTPLL( pllPLL_PWRMGT_CNTL, tmp);


	disp_mis_cntl = INREG(DISP_MISC_CNTL);
	
	disp_mis_cntl &= ~(	DISP_MISC_CNTL__SOFT_RESET_GRPH_PP | 
				DISP_MISC_CNTL__SOFT_RESET_SUBPIC_PP | 
				DISP_MISC_CNTL__SOFT_RESET_OV0_PP |
				DISP_MISC_CNTL__SOFT_RESET_GRPH_SCLK|
				DISP_MISC_CNTL__SOFT_RESET_SUBPIC_SCLK|
				DISP_MISC_CNTL__SOFT_RESET_OV0_SCLK|
				DISP_MISC_CNTL__SOFT_RESET_GRPH2_PP|
				DISP_MISC_CNTL__SOFT_RESET_GRPH2_SCLK|
				DISP_MISC_CNTL__SOFT_RESET_LVDS|
				DISP_MISC_CNTL__SOFT_RESET_TMDS|
				DISP_MISC_CNTL__SOFT_RESET_DIG_TMDS|
				DISP_MISC_CNTL__SOFT_RESET_TV);
	
	OUTREG(DISP_MISC_CNTL, disp_mis_cntl);
						
	disp_pwr_man = INREG(DISP_PWR_MAN);
	
	disp_pwr_man &= ~(	DISP_PWR_MAN__DISP_PWR_MAN_D3_CRTC_EN	| 
				DISP_PWR_MAN__DISP2_PWR_MAN_D3_CRTC2_EN |
				DISP_PWR_MAN__DISP_PWR_MAN_DPMS_MASK|
				DISP_PWR_MAN__DISP_D3_RST|
				DISP_PWR_MAN__DISP_D3_REG_RST
				);
	
	disp_pwr_man |= DISP_PWR_MAN__DISP_D3_GRPH_RST|
					DISP_PWR_MAN__DISP_D3_SUBPIC_RST|
					DISP_PWR_MAN__DISP_D3_OV0_RST|
					DISP_PWR_MAN__DISP_D1D2_GRPH_RST|
					DISP_PWR_MAN__DISP_D1D2_SUBPIC_RST|
					DISP_PWR_MAN__DISP_D1D2_OV0_RST|
					DISP_PWR_MAN__DIG_TMDS_ENABLE_RST|
					DISP_PWR_MAN__TV_ENABLE_RST| 
//					DISP_PWR_MAN__AUTO_PWRUP_EN|
					0;
	
	OUTREG(DISP_PWR_MAN, disp_pwr_man);					
							
	clk_pwrmgt_cntl = INPLL( pllCLK_PWRMGT_CNTL);
	pll_pwrmgt_cntl = INPLL( pllPLL_PWRMGT_CNTL) ;
	clk_pin_cntl 	= INPLL( pllCLK_PIN_CNTL);
	disp_pwr_man	= INREG(DISP_PWR_MAN);
		
	
	/* D2 */
	clk_pwrmgt_cntl |= CLK_PWRMGT_CNTL__DISP_PM;
	pll_pwrmgt_cntl |= PLL_PWRMGT_CNTL__MOBILE_SU | PLL_PWRMGT_CNTL__SU_SCLK_USE_BCLK;
	clk_pin_cntl	|= CLK_PIN_CNTL__XTALIN_ALWAYS_ONb;
	disp_pwr_man 	&= ~(DISP_PWR_MAN__DISP_PWR_MAN_D3_CRTC_EN_MASK
			     | DISP_PWR_MAN__DISP2_PWR_MAN_D3_CRTC2_EN_MASK);

	OUTPLL( pllCLK_PWRMGT_CNTL, clk_pwrmgt_cntl);
	OUTPLL( pllPLL_PWRMGT_CNTL, pll_pwrmgt_cntl);
	OUTPLL( pllCLK_PIN_CNTL, clk_pin_cntl);
	OUTREG(DISP_PWR_MAN, disp_pwr_man);

	/* disable display request & disable display */
	OUTREG( CRTC_GEN_CNTL, (INREG( CRTC_GEN_CNTL) & ~CRTC_GEN_CNTL__CRTC_EN)
		| CRTC_GEN_CNTL__CRTC_DISP_REQ_EN_B);
	OUTREG( CRTC2_GEN_CNTL, (INREG( CRTC2_GEN_CNTL) & ~CRTC2_GEN_CNTL__CRTC2_EN)
		| CRTC2_GEN_CNTL__CRTC2_DISP_REQ_EN_B);

	mdelay(17);				   

}

static void radeon_pm_yclk_mclk_sync(struct radeonfb_info *rinfo)
{
	u32 mc_chp_io_cntl_a1, mc_chp_io_cntl_b1;

	mc_chp_io_cntl_a1 = INMC( rinfo, ixMC_CHP_IO_CNTL_A1)
		& ~MC_CHP_IO_CNTL_A1__MEM_SYNC_ENA_MASK;
	mc_chp_io_cntl_b1 = INMC( rinfo, ixMC_CHP_IO_CNTL_B1)
		& ~MC_CHP_IO_CNTL_B1__MEM_SYNC_ENB_MASK;

	OUTMC( rinfo, ixMC_CHP_IO_CNTL_A1, mc_chp_io_cntl_a1
	       | (1<<MC_CHP_IO_CNTL_A1__MEM_SYNC_ENA__SHIFT));
	OUTMC( rinfo, ixMC_CHP_IO_CNTL_B1, mc_chp_io_cntl_b1
	       | (1<<MC_CHP_IO_CNTL_B1__MEM_SYNC_ENB__SHIFT));

	OUTMC( rinfo, ixMC_CHP_IO_CNTL_A1, mc_chp_io_cntl_a1);
	OUTMC( rinfo, ixMC_CHP_IO_CNTL_B1, mc_chp_io_cntl_b1);

	mdelay( 1);
}

static void radeon_pm_yclk_mclk_sync_m10(struct radeonfb_info *rinfo)
{
	u32 mc_chp_io_cntl_a1, mc_chp_io_cntl_b1;

	mc_chp_io_cntl_a1 = INMC(rinfo, ixR300_MC_CHP_IO_CNTL_A1)
		& ~MC_CHP_IO_CNTL_A1__MEM_SYNC_ENA_MASK;
	mc_chp_io_cntl_b1 = INMC(rinfo, ixR300_MC_CHP_IO_CNTL_B1)
		& ~MC_CHP_IO_CNTL_B1__MEM_SYNC_ENB_MASK;

	OUTMC( rinfo, ixR300_MC_CHP_IO_CNTL_A1,
	       mc_chp_io_cntl_a1 | (1<<MC_CHP_IO_CNTL_A1__MEM_SYNC_ENA__SHIFT));
	OUTMC( rinfo, ixR300_MC_CHP_IO_CNTL_B1,
	       mc_chp_io_cntl_b1 | (1<<MC_CHP_IO_CNTL_B1__MEM_SYNC_ENB__SHIFT));

	OUTMC( rinfo, ixR300_MC_CHP_IO_CNTL_A1, mc_chp_io_cntl_a1);
	OUTMC( rinfo, ixR300_MC_CHP_IO_CNTL_B1, mc_chp_io_cntl_b1);

	mdelay( 1);
}

static void radeon_pm_program_mode_reg(struct radeonfb_info *rinfo, u16 value,
				       u8 delay_required)
{  
	u32 mem_sdram_mode;

	mem_sdram_mode  = INREG( MEM_SDRAM_MODE_REG);

	mem_sdram_mode &= ~MEM_SDRAM_MODE_REG__MEM_MODE_REG_MASK;
	mem_sdram_mode |= (value<<MEM_SDRAM_MODE_REG__MEM_MODE_REG__SHIFT)
		| MEM_SDRAM_MODE_REG__MEM_CFG_TYPE;
	OUTREG( MEM_SDRAM_MODE_REG, mem_sdram_mode);
	if (delay_required >= 2)
		mdelay(1);

	mem_sdram_mode |=  MEM_SDRAM_MODE_REG__MEM_SDRAM_RESET;
	OUTREG( MEM_SDRAM_MODE_REG, mem_sdram_mode);
	if (delay_required >= 2)
		mdelay(1);

	mem_sdram_mode &= ~MEM_SDRAM_MODE_REG__MEM_SDRAM_RESET;
	OUTREG( MEM_SDRAM_MODE_REG, mem_sdram_mode);
	if (delay_required >= 2)
		mdelay(1);

	if (delay_required) {
		do {
			if (delay_required >= 2)
				mdelay(1);
		} while ((INREG(MC_STATUS)
			  & (MC_STATUS__MEM_PWRUP_COMPL_A |
			     MC_STATUS__MEM_PWRUP_COMPL_B)) == 0);
	}
}

static void radeon_pm_m10_program_mode_wait(struct radeonfb_info *rinfo)
{
	int cnt;

	for (cnt = 0; cnt < 100; ++cnt) {
		mdelay(1);
		if (INREG(MC_STATUS) & (MC_STATUS__MEM_PWRUP_COMPL_A
					| MC_STATUS__MEM_PWRUP_COMPL_B))
			break;
	}
}


static void radeon_pm_enable_dll(struct radeonfb_info *rinfo)
{  
#define DLL_RESET_DELAY 	5
#define DLL_SLEEP_DELAY		1

	u32 cko = INPLL(pllMDLL_CKO)   | MDLL_CKO__MCKOA_SLEEP
		| MDLL_CKO__MCKOA_RESET;
	u32 cka = INPLL(pllMDLL_RDCKA) | MDLL_RDCKA__MRDCKA0_SLEEP
		| MDLL_RDCKA__MRDCKA1_SLEEP | MDLL_RDCKA__MRDCKA0_RESET
		| MDLL_RDCKA__MRDCKA1_RESET;
	u32 ckb = INPLL(pllMDLL_RDCKB) | MDLL_RDCKB__MRDCKB0_SLEEP
		| MDLL_RDCKB__MRDCKB1_SLEEP | MDLL_RDCKB__MRDCKB0_RESET
		| MDLL_RDCKB__MRDCKB1_RESET;

	/* Setting up the DLL range for write */
	OUTPLL(pllMDLL_CKO,   	cko);
	OUTPLL(pllMDLL_RDCKA,  	cka);
	OUTPLL(pllMDLL_RDCKB,	ckb);

	mdelay(DLL_RESET_DELAY*2);

	cko &= ~(MDLL_CKO__MCKOA_SLEEP | MDLL_CKO__MCKOB_SLEEP);
	OUTPLL(pllMDLL_CKO, cko);
	mdelay(DLL_SLEEP_DELAY);
	cko &= ~(MDLL_CKO__MCKOA_RESET | MDLL_CKO__MCKOB_RESET);
	OUTPLL(pllMDLL_CKO, cko);
	mdelay(DLL_RESET_DELAY);

	cka &= ~(MDLL_RDCKA__MRDCKA0_SLEEP | MDLL_RDCKA__MRDCKA1_SLEEP);
	OUTPLL(pllMDLL_RDCKA, cka);
	mdelay(DLL_SLEEP_DELAY);
	cka &= ~(MDLL_RDCKA__MRDCKA0_RESET | MDLL_RDCKA__MRDCKA1_RESET);
	OUTPLL(pllMDLL_RDCKA, cka);
	mdelay(DLL_RESET_DELAY);

	ckb &= ~(MDLL_RDCKB__MRDCKB0_SLEEP | MDLL_RDCKB__MRDCKB1_SLEEP);
	OUTPLL(pllMDLL_RDCKB, ckb);
	mdelay(DLL_SLEEP_DELAY);
	ckb &= ~(MDLL_RDCKB__MRDCKB0_RESET | MDLL_RDCKB__MRDCKB1_RESET);
	OUTPLL(pllMDLL_RDCKB, ckb);
	mdelay(DLL_RESET_DELAY);


#undef DLL_RESET_DELAY
#undef DLL_SLEEP_DELAY
}

static void radeon_pm_enable_dll_m10(struct radeonfb_info *rinfo)
{
	u32 dll_value;
	u32 dll_sleep_mask = 0;
	u32 dll_reset_mask = 0;
	u32 mc;

#define DLL_RESET_DELAY 	5
#define DLL_SLEEP_DELAY		1

	OUTMC(rinfo, ixR300_MC_DLL_CNTL, rinfo->save_regs[70]);
	mc = INREG(MC_CNTL);
	/* Check which channels are enabled */
	switch (mc & 0x3) {
	case 1:
		if (mc & 0x4)
			break;
	case 2:
		dll_sleep_mask |= MDLL_R300_RDCK__MRDCKB_SLEEP;
		dll_reset_mask |= MDLL_R300_RDCK__MRDCKB_RESET;
	case 0:
		dll_sleep_mask |= MDLL_R300_RDCK__MRDCKA_SLEEP;
		dll_reset_mask |= MDLL_R300_RDCK__MRDCKA_RESET;
	}
	switch (mc & 0x3) {
	case 1:
		if (!(mc & 0x4))
			break;
	case 2:
		dll_sleep_mask |= MDLL_R300_RDCK__MRDCKD_SLEEP;
		dll_reset_mask |= MDLL_R300_RDCK__MRDCKD_RESET;
		dll_sleep_mask |= MDLL_R300_RDCK__MRDCKC_SLEEP;
		dll_reset_mask |= MDLL_R300_RDCK__MRDCKC_RESET;
	}

	dll_value = INPLL(pllMDLL_RDCKA);

	/* Power Up */
	dll_value &= ~(dll_sleep_mask);
	OUTPLL(pllMDLL_RDCKA, dll_value);
	mdelay( DLL_SLEEP_DELAY);  		

	dll_value &= ~(dll_reset_mask);
	OUTPLL(pllMDLL_RDCKA, dll_value);
	mdelay( DLL_RESET_DELAY);  		

#undef DLL_RESET_DELAY 
#undef DLL_SLEEP_DELAY
}


static void radeon_pm_full_reset_sdram(struct radeonfb_info *rinfo)
{
	u32 crtcGenCntl, crtcGenCntl2, memRefreshCntl, crtc_more_cntl,
		fp_gen_cntl, fp2_gen_cntl;
 
	crtcGenCntl  = INREG( CRTC_GEN_CNTL);
	crtcGenCntl2 = INREG( CRTC2_GEN_CNTL);

	crtc_more_cntl 	= INREG( CRTC_MORE_CNTL);
	fp_gen_cntl 	= INREG( FP_GEN_CNTL);
	fp2_gen_cntl 	= INREG( FP2_GEN_CNTL);
 

	OUTREG( CRTC_MORE_CNTL, 0);
	OUTREG( FP_GEN_CNTL, 0);
	OUTREG( FP2_GEN_CNTL,0);
 
	OUTREG( CRTC_GEN_CNTL,  (crtcGenCntl | CRTC_GEN_CNTL__CRTC_DISP_REQ_EN_B) );
	OUTREG( CRTC2_GEN_CNTL, (crtcGenCntl2 | CRTC2_GEN_CNTL__CRTC2_DISP_REQ_EN_B) );
  
	/* This is the code for the Aluminium PowerBooks M10 / iBooks M11 */
	if (rinfo->family == CHIP_FAMILY_RV350) {
		u32 sdram_mode_reg = rinfo->save_regs[35];
		static const u32 default_mrtable[] =
			{ 0x21320032,
			  0x21321000, 0xa1321000, 0x21321000, 0xffffffff,
			  0x21320032, 0xa1320032, 0x21320032, 0xffffffff,
			  0x21321002, 0xa1321002, 0x21321002, 0xffffffff,
			  0x21320132, 0xa1320132, 0x21320132, 0xffffffff,
			  0x21320032, 0xa1320032, 0x21320032, 0xffffffff,
			  0x31320032 };

		const u32 *mrtable = default_mrtable;
		int i, mrtable_size = ARRAY_SIZE(default_mrtable);

		mdelay(30);

		/* Disable refresh */
		memRefreshCntl 	= INREG( MEM_REFRESH_CNTL)
			& ~MEM_REFRESH_CNTL__MEM_REFRESH_DIS;
		OUTREG( MEM_REFRESH_CNTL, memRefreshCntl
			| MEM_REFRESH_CNTL__MEM_REFRESH_DIS);

		/* Configure and enable M & SPLLs */
       		radeon_pm_enable_dll_m10(rinfo);
		radeon_pm_yclk_mclk_sync_m10(rinfo);

#ifdef CONFIG_PPC_OF
		if (rinfo->of_node != NULL) {
			int size;

			mrtable = of_get_property(rinfo->of_node, "ATY,MRT", &size);
			if (mrtable)
				mrtable_size = size >> 2;
			else
				mrtable = default_mrtable;
		}
#endif /* CONFIG_PPC_OF */

		/* Program the SDRAM */
		sdram_mode_reg = mrtable[0];
		OUTREG(MEM_SDRAM_MODE_REG, sdram_mode_reg);
		for (i = 0; i < mrtable_size; i++) {
			if (mrtable[i] == 0xffffffffu)
				radeon_pm_m10_program_mode_wait(rinfo);
			else {
				sdram_mode_reg &= ~(MEM_SDRAM_MODE_REG__MEM_MODE_REG_MASK
						    | MEM_SDRAM_MODE_REG__MC_INIT_COMPLETE
						    | MEM_SDRAM_MODE_REG__MEM_SDRAM_RESET);
				sdram_mode_reg |= mrtable[i];

				OUTREG(MEM_SDRAM_MODE_REG, sdram_mode_reg);
				mdelay(1);
			}
		}

		/* Restore memory refresh */
		OUTREG(MEM_REFRESH_CNTL, memRefreshCntl);
		mdelay(30);

	}
	/* Here come the desktop RV200 "QW" card */
	else if (!rinfo->is_mobility && rinfo->family == CHIP_FAMILY_RV200) {
		/* Disable refresh */
		memRefreshCntl 	= INREG( MEM_REFRESH_CNTL)
			& ~MEM_REFRESH_CNTL__MEM_REFRESH_DIS;
		OUTREG(MEM_REFRESH_CNTL, memRefreshCntl
		       | MEM_REFRESH_CNTL__MEM_REFRESH_DIS);
		mdelay(30);

		/* Reset memory */
		OUTREG(MEM_SDRAM_MODE_REG,
		       INREG( MEM_SDRAM_MODE_REG) & ~MEM_SDRAM_MODE_REG__MC_INIT_COMPLETE);

		radeon_pm_program_mode_reg(rinfo, 0x2002, 2);
		radeon_pm_program_mode_reg(rinfo, 0x0132, 2);
		radeon_pm_program_mode_reg(rinfo, 0x0032, 2);

		OUTREG(MEM_SDRAM_MODE_REG,
		       INREG(MEM_SDRAM_MODE_REG) | MEM_SDRAM_MODE_REG__MC_INIT_COMPLETE);

		OUTREG( MEM_REFRESH_CNTL, 	memRefreshCntl);

	}
	/* The M6 */
	else if (rinfo->is_mobility && rinfo->family == CHIP_FAMILY_RV100) {
		/* Disable refresh */
		memRefreshCntl = INREG(EXT_MEM_CNTL) & ~(1 << 20);
		OUTREG( EXT_MEM_CNTL, memRefreshCntl | (1 << 20));
 
		/* Reset memory */
		OUTREG( MEM_SDRAM_MODE_REG,
			INREG( MEM_SDRAM_MODE_REG)
			& ~MEM_SDRAM_MODE_REG__MC_INIT_COMPLETE);

		/* DLL */
		radeon_pm_enable_dll(rinfo);

		/* MLCK / YCLK sync */
		radeon_pm_yclk_mclk_sync(rinfo);

		/* Program Mode Register */
		radeon_pm_program_mode_reg(rinfo, 0x2000, 1);   
		radeon_pm_program_mode_reg(rinfo, 0x2001, 1);   
		radeon_pm_program_mode_reg(rinfo, 0x2002, 1);   
		radeon_pm_program_mode_reg(rinfo, 0x0132, 1);   
		radeon_pm_program_mode_reg(rinfo, 0x0032, 1); 

		/* Complete & re-enable refresh */
		OUTREG( MEM_SDRAM_MODE_REG,
			INREG( MEM_SDRAM_MODE_REG) | MEM_SDRAM_MODE_REG__MC_INIT_COMPLETE);

		OUTREG(EXT_MEM_CNTL, memRefreshCntl);
	}
	/* And finally, the M7..M9 models, including M9+ (RV280) */
	else if (rinfo->is_mobility) {

		/* Disable refresh */
		memRefreshCntl 	= INREG( MEM_REFRESH_CNTL)
			& ~MEM_REFRESH_CNTL__MEM_REFRESH_DIS;
		OUTREG( MEM_REFRESH_CNTL, memRefreshCntl
			| MEM_REFRESH_CNTL__MEM_REFRESH_DIS);

		/* Reset memory */
		OUTREG( MEM_SDRAM_MODE_REG,
			INREG( MEM_SDRAM_MODE_REG)
			& ~MEM_SDRAM_MODE_REG__MC_INIT_COMPLETE);

		/* DLL */
		radeon_pm_enable_dll(rinfo);

		/* MLCK / YCLK sync */
		radeon_pm_yclk_mclk_sync(rinfo);

		/* M6, M7 and M9 so far ... */
		if (rinfo->family <= CHIP_FAMILY_RV250) {
			radeon_pm_program_mode_reg(rinfo, 0x2000, 1);
			radeon_pm_program_mode_reg(rinfo, 0x2001, 1);
			radeon_pm_program_mode_reg(rinfo, 0x2002, 1);
			radeon_pm_program_mode_reg(rinfo, 0x0132, 1);
			radeon_pm_program_mode_reg(rinfo, 0x0032, 1);
		}
		/* M9+ (iBook G4) */
		else if (rinfo->family == CHIP_FAMILY_RV280) {
			radeon_pm_program_mode_reg(rinfo, 0x2000, 1);
			radeon_pm_program_mode_reg(rinfo, 0x0132, 1);
			radeon_pm_program_mode_reg(rinfo, 0x0032, 1);
		}

		/* Complete & re-enable refresh */
		OUTREG( MEM_SDRAM_MODE_REG,
			INREG( MEM_SDRAM_MODE_REG) | MEM_SDRAM_MODE_REG__MC_INIT_COMPLETE);

		OUTREG( MEM_REFRESH_CNTL, 	memRefreshCntl);
	}

	OUTREG( CRTC_GEN_CNTL, 		crtcGenCntl);
	OUTREG( CRTC2_GEN_CNTL, 	crtcGenCntl2);
	OUTREG( FP_GEN_CNTL, 		fp_gen_cntl);
	OUTREG( FP2_GEN_CNTL, 		fp2_gen_cntl);

	OUTREG( CRTC_MORE_CNTL, 	crtc_more_cntl);

	mdelay( 15);
}

static void radeon_pm_reset_pad_ctlr_strength(struct radeonfb_info *rinfo)
{
	u32 tmp, tmp2;
	int i,j;

	/* Reset the PAD_CTLR_STRENGTH & wait for it to be stable */
	INREG(PAD_CTLR_STRENGTH);
	OUTREG(PAD_CTLR_STRENGTH, INREG(PAD_CTLR_STRENGTH) & ~PAD_MANUAL_OVERRIDE);
	tmp = INREG(PAD_CTLR_STRENGTH);
	for (i = j = 0; i < 65; ++i) {
		mdelay(1);
		tmp2 = INREG(PAD_CTLR_STRENGTH);
		if (tmp != tmp2) {
			tmp = tmp2;
			i = 0;
			j++;
			if (j > 10) {
				printk(KERN_WARNING "radeon: PAD_CTLR_STRENGTH doesn't "
				       "stabilize !\n");
				break;
			}
		}
	}
}

static void radeon_pm_all_ppls_off(struct radeonfb_info *rinfo)
{
	u32 tmp;

	tmp = INPLL(pllPPLL_CNTL);
	OUTPLL(pllPPLL_CNTL, tmp | 0x3);
	tmp = INPLL(pllP2PLL_CNTL);
	OUTPLL(pllP2PLL_CNTL, tmp | 0x3);
	tmp = INPLL(pllSPLL_CNTL);
	OUTPLL(pllSPLL_CNTL, tmp | 0x3);
	tmp = INPLL(pllMPLL_CNTL);
	OUTPLL(pllMPLL_CNTL, tmp | 0x3);
}

static void radeon_pm_start_mclk_sclk(struct radeonfb_info *rinfo)
{
	u32 tmp;

	/* Switch SPLL to PCI source */
	tmp = INPLL(pllSCLK_CNTL);
	OUTPLL(pllSCLK_CNTL, tmp & ~SCLK_CNTL__SCLK_SRC_SEL_MASK);

	/* Reconfigure SPLL charge pump, VCO gain, duty cycle */
	tmp = INPLL(pllSPLL_CNTL);
	OUTREG8(CLOCK_CNTL_INDEX, pllSPLL_CNTL + PLL_WR_EN);
	radeon_pll_errata_after_index(rinfo);
	OUTREG8(CLOCK_CNTL_DATA + 1, (tmp >> 8) & 0xff);
	radeon_pll_errata_after_data(rinfo);

	/* Set SPLL feedback divider */
	tmp = INPLL(pllM_SPLL_REF_FB_DIV);
	tmp = (tmp & 0xff00fffful) | (rinfo->save_regs[77] & 0x00ff0000ul);
	OUTPLL(pllM_SPLL_REF_FB_DIV, tmp);

	/* Power up SPLL */
	tmp = INPLL(pllSPLL_CNTL);
	OUTPLL(pllSPLL_CNTL, tmp & ~1);
	(void)INPLL(pllSPLL_CNTL);

	mdelay(10);

	/* Release SPLL reset */
	tmp = INPLL(pllSPLL_CNTL);
	OUTPLL(pllSPLL_CNTL, tmp & ~0x2);
	(void)INPLL(pllSPLL_CNTL);

	mdelay(10);

	/* Select SCLK source  */
	tmp = INPLL(pllSCLK_CNTL);
	tmp &= ~SCLK_CNTL__SCLK_SRC_SEL_MASK;
	tmp |= rinfo->save_regs[3] & SCLK_CNTL__SCLK_SRC_SEL_MASK;
	OUTPLL(pllSCLK_CNTL, tmp);
	(void)INPLL(pllSCLK_CNTL);

	mdelay(10);

	/* Reconfigure MPLL charge pump, VCO gain, duty cycle */
	tmp = INPLL(pllMPLL_CNTL);
	OUTREG8(CLOCK_CNTL_INDEX, pllMPLL_CNTL + PLL_WR_EN);
	radeon_pll_errata_after_index(rinfo);
	OUTREG8(CLOCK_CNTL_DATA + 1, (tmp >> 8) & 0xff);
	radeon_pll_errata_after_data(rinfo);

	/* Set MPLL feedback divider */
	tmp = INPLL(pllM_SPLL_REF_FB_DIV);
	tmp = (tmp & 0xffff00fful) | (rinfo->save_regs[77] & 0x0000ff00ul);

	OUTPLL(pllM_SPLL_REF_FB_DIV, tmp);
	/* Power up MPLL */
	tmp = INPLL(pllMPLL_CNTL);
	OUTPLL(pllMPLL_CNTL, tmp & ~0x2);
	(void)INPLL(pllMPLL_CNTL);

	mdelay(10);

	/* Un-reset MPLL */
	tmp = INPLL(pllMPLL_CNTL);
	OUTPLL(pllMPLL_CNTL, tmp & ~0x1);
	(void)INPLL(pllMPLL_CNTL);

	mdelay(10);

	/* Select source for MCLK */
	tmp = INPLL(pllMCLK_CNTL);
	tmp |= rinfo->save_regs[2] & 0xffff;
	OUTPLL(pllMCLK_CNTL, tmp);
	(void)INPLL(pllMCLK_CNTL);

	mdelay(10);
}

static void radeon_pm_m10_disable_spread_spectrum(struct radeonfb_info *rinfo)
{
	u32 r2ec;

	/* GACK ! I though we didn't have a DDA on Radeon's anymore
	 * here we rewrite with the same value, ... I suppose we clear
	 * some bits that are already clear ? Or maybe this 0x2ec
	 * register is something new ?
	 */
	mdelay(20);
	r2ec = INREG(VGA_DDA_ON_OFF);
	OUTREG(VGA_DDA_ON_OFF, r2ec);
	mdelay(1);

	/* Spread spectrum PLLL off */
	OUTPLL(pllSSPLL_CNTL, 0xbf03);

	/* Spread spectrum disabled */
	OUTPLL(pllSS_INT_CNTL, rinfo->save_regs[90] & ~3);

	/* The trace shows read & rewrite of LVDS_PLL_CNTL here with same
	 * value, not sure what for...
	 */

	r2ec |= 0x3f0;
	OUTREG(VGA_DDA_ON_OFF, r2ec);
	mdelay(1);
}

static void radeon_pm_m10_enable_lvds_spread_spectrum(struct radeonfb_info *rinfo)
{
	u32 r2ec, tmp;

	/* GACK (bis) ! I though we didn't have a DDA on Radeon's anymore
	 * here we rewrite with the same value, ... I suppose we clear/set
	 * some bits that are already clear/set ?
	 */
	r2ec = INREG(VGA_DDA_ON_OFF);
	OUTREG(VGA_DDA_ON_OFF, r2ec);
	mdelay(1);

	/* Enable spread spectrum */
	OUTPLL(pllSSPLL_CNTL, rinfo->save_regs[43] | 3);
	mdelay(3);

	OUTPLL(pllSSPLL_REF_DIV, rinfo->save_regs[44]);
	OUTPLL(pllSSPLL_DIV_0, rinfo->save_regs[45]);
	tmp = INPLL(pllSSPLL_CNTL);
	OUTPLL(pllSSPLL_CNTL, tmp & ~0x2);
	mdelay(6);
	tmp = INPLL(pllSSPLL_CNTL);
	OUTPLL(pllSSPLL_CNTL, tmp & ~0x1);
	mdelay(5);

       	OUTPLL(pllSS_INT_CNTL, rinfo->save_regs[90]);

	r2ec |= 8;
	OUTREG(VGA_DDA_ON_OFF, r2ec);
	mdelay(20);

	/* Enable LVDS interface */
	tmp = INREG(LVDS_GEN_CNTL);
	OUTREG(LVDS_GEN_CNTL, tmp | LVDS_EN);

	/* Enable LVDS_PLL */
	tmp = INREG(LVDS_PLL_CNTL);
	tmp &= ~0x30000;
	tmp |= 0x10000;
	OUTREG(LVDS_PLL_CNTL, tmp);

	OUTPLL(pllSCLK_MORE_CNTL, rinfo->save_regs[34]);
	OUTPLL(pllSS_TST_CNTL, rinfo->save_regs[91]);

	/* The trace reads that one here, waiting for something to settle down ? */
	INREG(RBBM_STATUS);

	/* Ugh ? SS_TST_DEC is supposed to be a read register in the
	 * R300 register spec at least...
	 */
	tmp = INPLL(pllSS_TST_CNTL);
	tmp |= 0x00400000;
	OUTPLL(pllSS_TST_CNTL, tmp);
}

static void radeon_pm_restore_pixel_pll(struct radeonfb_info *rinfo)
{
	u32 tmp;

	OUTREG8(CLOCK_CNTL_INDEX, pllHTOTAL_CNTL + PLL_WR_EN);
	radeon_pll_errata_after_index(rinfo);
	OUTREG8(CLOCK_CNTL_DATA, 0);
	radeon_pll_errata_after_data(rinfo);

	tmp = INPLL(pllVCLK_ECP_CNTL);
	OUTPLL(pllVCLK_ECP_CNTL, tmp | 0x80);
	mdelay(5);

	tmp = INPLL(pllPPLL_REF_DIV);
	tmp = (tmp & ~PPLL_REF_DIV_MASK) | rinfo->pll.ref_div;
	OUTPLL(pllPPLL_REF_DIV, tmp);
	INPLL(pllPPLL_REF_DIV);

	/* Reconfigure SPLL charge pump, VCO gain, duty cycle,
	 * probably useless since we already did it ...
	 */
	tmp = INPLL(pllPPLL_CNTL);
	OUTREG8(CLOCK_CNTL_INDEX, pllSPLL_CNTL + PLL_WR_EN);
	radeon_pll_errata_after_index(rinfo);
	OUTREG8(CLOCK_CNTL_DATA + 1, (tmp >> 8) & 0xff);
	radeon_pll_errata_after_data(rinfo);

	/* Restore our "reference" PPLL divider set by firmware
	 * according to proper spread spectrum calculations
	 */
	OUTPLL(pllPPLL_DIV_0, rinfo->save_regs[92]);

	tmp = INPLL(pllPPLL_CNTL);
	OUTPLL(pllPPLL_CNTL, tmp & ~0x2);
	mdelay(5);

	tmp = INPLL(pllPPLL_CNTL);
	OUTPLL(pllPPLL_CNTL, tmp & ~0x1);
	mdelay(5);

	tmp = INPLL(pllVCLK_ECP_CNTL);
	OUTPLL(pllVCLK_ECP_CNTL, tmp | 3);
	mdelay(5);

	tmp = INPLL(pllVCLK_ECP_CNTL);
	OUTPLL(pllVCLK_ECP_CNTL, tmp | 3);
	mdelay(5);

	/* Switch pixel clock to firmware default div 0 */
	OUTREG8(CLOCK_CNTL_INDEX+1, 0);
	radeon_pll_errata_after_index(rinfo);
	radeon_pll_errata_after_data(rinfo);
}

static void radeon_pm_m10_reconfigure_mc(struct radeonfb_info *rinfo)
{
	OUTREG(MC_CNTL, rinfo->save_regs[46]);
	OUTREG(MC_INIT_GFX_LAT_TIMER, rinfo->save_regs[47]);
	OUTREG(MC_INIT_MISC_LAT_TIMER, rinfo->save_regs[48]);
	OUTREG(MEM_SDRAM_MODE_REG,
	       rinfo->save_regs[35] & ~MEM_SDRAM_MODE_REG__MC_INIT_COMPLETE);
	OUTREG(MC_TIMING_CNTL, rinfo->save_regs[49]);
	OUTREG(MEM_REFRESH_CNTL, rinfo->save_regs[42]);
	OUTREG(MC_READ_CNTL_AB, rinfo->save_regs[50]);
	OUTREG(MC_CHIP_IO_OE_CNTL_AB, rinfo->save_regs[52]);
	OUTREG(MC_IOPAD_CNTL, rinfo->save_regs[51]);
	OUTREG(MC_DEBUG, rinfo->save_regs[53]);

	OUTMC(rinfo, ixR300_MC_MC_INIT_WR_LAT_TIMER, rinfo->save_regs[58]);
	OUTMC(rinfo, ixR300_MC_IMP_CNTL, rinfo->save_regs[59]);
	OUTMC(rinfo, ixR300_MC_CHP_IO_CNTL_C0, rinfo->save_regs[60]);
	OUTMC(rinfo, ixR300_MC_CHP_IO_CNTL_C1, rinfo->save_regs[61]);
	OUTMC(rinfo, ixR300_MC_CHP_IO_CNTL_D0, rinfo->save_regs[62]);
	OUTMC(rinfo, ixR300_MC_CHP_IO_CNTL_D1, rinfo->save_regs[63]);
	OUTMC(rinfo, ixR300_MC_BIST_CNTL_3, rinfo->save_regs[64]);
	OUTMC(rinfo, ixR300_MC_CHP_IO_CNTL_A0, rinfo->save_regs[65]);
	OUTMC(rinfo, ixR300_MC_CHP_IO_CNTL_A1, rinfo->save_regs[66]);
	OUTMC(rinfo, ixR300_MC_CHP_IO_CNTL_B0, rinfo->save_regs[67]);
	OUTMC(rinfo, ixR300_MC_CHP_IO_CNTL_B1, rinfo->save_regs[68]);
	OUTMC(rinfo, ixR300_MC_DEBUG_CNTL, rinfo->save_regs[69]);
	OUTMC(rinfo, ixR300_MC_DLL_CNTL, rinfo->save_regs[70]);
	OUTMC(rinfo, ixR300_MC_IMP_CNTL_0, rinfo->save_regs[71]);
	OUTMC(rinfo, ixR300_MC_ELPIDA_CNTL, rinfo->save_regs[72]);
	OUTMC(rinfo, ixR300_MC_READ_CNTL_CD, rinfo->save_regs[96]);
	OUTREG(MC_IND_INDEX, 0);
}

static void radeon_reinitialize_M10(struct radeonfb_info *rinfo)
{
	u32 tmp, i;

	/* Restore a bunch of registers first */
	OUTREG(MC_AGP_LOCATION, rinfo->save_regs[32]);
	OUTREG(DISPLAY_BASE_ADDR, rinfo->save_regs[31]);
	OUTREG(CRTC2_DISPLAY_BASE_ADDR, rinfo->save_regs[33]);
	OUTREG(MC_FB_LOCATION, rinfo->save_regs[30]);
	OUTREG(OV0_BASE_ADDR, rinfo->save_regs[80]);
	OUTREG(CNFG_MEMSIZE, rinfo->video_ram);
	OUTREG(BUS_CNTL, rinfo->save_regs[36]);
	OUTREG(BUS_CNTL1, rinfo->save_regs[14]);
	OUTREG(MPP_TB_CONFIG, rinfo->save_regs[37]);
	OUTREG(FCP_CNTL, rinfo->save_regs[38]);
	OUTREG(RBBM_CNTL, rinfo->save_regs[39]);
	OUTREG(DAC_CNTL, rinfo->save_regs[40]);
	OUTREG(DAC_MACRO_CNTL, (INREG(DAC_MACRO_CNTL) & ~0x6) | 8);
	OUTREG(DAC_MACRO_CNTL, (INREG(DAC_MACRO_CNTL) & ~0x6) | 8);

	/* Hrm... */
	OUTREG(DAC_CNTL2, INREG(DAC_CNTL2) | DAC2_EXPAND_MODE);

	/* Reset the PAD CTLR */
	radeon_pm_reset_pad_ctlr_strength(rinfo);

	/* Some PLLs are Read & written identically in the trace here...
	 * I suppose it's actually to switch them all off & reset,
	 * let's assume off is what we want. I'm just doing that for all major PLLs now.
	 */
	radeon_pm_all_ppls_off(rinfo);

	/* Clear tiling, reset swappers */
	INREG(SURFACE_CNTL);
	OUTREG(SURFACE_CNTL, 0);

	/* Some black magic with TV_DAC_CNTL, we should restore those from backups
	 * rather than hard coding...
	 */
	tmp = INREG(TV_DAC_CNTL) & ~TV_DAC_CNTL_BGADJ_MASK;
	tmp |= 8 << TV_DAC_CNTL_BGADJ__SHIFT;
	OUTREG(TV_DAC_CNTL, tmp);

	tmp = INREG(TV_DAC_CNTL) & ~TV_DAC_CNTL_DACADJ_MASK;
	tmp |= 7 << TV_DAC_CNTL_DACADJ__SHIFT;
	OUTREG(TV_DAC_CNTL, tmp);

	/* More registers restored */
	OUTREG(AGP_CNTL, rinfo->save_regs[16]);
	OUTREG(HOST_PATH_CNTL, rinfo->save_regs[41]);
	OUTREG(DISP_MISC_CNTL, rinfo->save_regs[9]);

	/* Hrmmm ... What is that ? */
	tmp = rinfo->save_regs[1]
		& ~(CLK_PWRMGT_CNTL__ACTIVE_HILO_LAT_MASK |
		    CLK_PWRMGT_CNTL__MC_BUSY);
	OUTPLL(pllCLK_PWRMGT_CNTL, tmp);

	OUTREG(PAD_CTLR_MISC, rinfo->save_regs[56]);
	OUTREG(FW_CNTL, rinfo->save_regs[57]);
	OUTREG(HDP_DEBUG, rinfo->save_regs[96]);
	OUTREG(PAMAC0_DLY_CNTL, rinfo->save_regs[54]);
	OUTREG(PAMAC1_DLY_CNTL, rinfo->save_regs[55]);
	OUTREG(PAMAC2_DLY_CNTL, rinfo->save_regs[79]);

	/* Restore Memory Controller configuration */
	radeon_pm_m10_reconfigure_mc(rinfo);

	/* Make sure CRTC's dont touch memory */
	OUTREG(CRTC_GEN_CNTL, INREG(CRTC_GEN_CNTL)
	       | CRTC_GEN_CNTL__CRTC_DISP_REQ_EN_B);
	OUTREG(CRTC2_GEN_CNTL, INREG(CRTC2_GEN_CNTL)
	       | CRTC2_GEN_CNTL__CRTC2_DISP_REQ_EN_B);
	mdelay(30);

	/* Disable SDRAM refresh */
	OUTREG(MEM_REFRESH_CNTL, INREG(MEM_REFRESH_CNTL)
	       | MEM_REFRESH_CNTL__MEM_REFRESH_DIS);

	/* Restore XTALIN routing (CLK_PIN_CNTL) */
	OUTPLL(pllCLK_PIN_CNTL, rinfo->save_regs[4]);

	/* Switch MCLK, YCLK and SCLK PLLs to PCI source & force them ON */
	tmp = rinfo->save_regs[2] & 0xff000000;
	tmp |=	MCLK_CNTL__FORCE_MCLKA |
		MCLK_CNTL__FORCE_MCLKB |
		MCLK_CNTL__FORCE_YCLKA |
		MCLK_CNTL__FORCE_YCLKB |
		MCLK_CNTL__FORCE_MC;
	OUTPLL(pllMCLK_CNTL, tmp);

	/* Force all clocks on in SCLK */
	tmp = INPLL(pllSCLK_CNTL);
	tmp |=	SCLK_CNTL__FORCE_DISP2|
		SCLK_CNTL__FORCE_CP|
		SCLK_CNTL__FORCE_HDP|
		SCLK_CNTL__FORCE_DISP1|
		SCLK_CNTL__FORCE_TOP|
		SCLK_CNTL__FORCE_E2|
		SCLK_CNTL__FORCE_SE|
		SCLK_CNTL__FORCE_IDCT|
		SCLK_CNTL__FORCE_VIP|
		SCLK_CNTL__FORCE_PB|
		SCLK_CNTL__FORCE_TAM|
		SCLK_CNTL__FORCE_TDM|
		SCLK_CNTL__FORCE_RB|
		SCLK_CNTL__FORCE_TV_SCLK|
		SCLK_CNTL__FORCE_SUBPIC|
		SCLK_CNTL__FORCE_OV0;
	tmp |=	SCLK_CNTL__CP_MAX_DYN_STOP_LAT  |
		SCLK_CNTL__HDP_MAX_DYN_STOP_LAT |
		SCLK_CNTL__TV_MAX_DYN_STOP_LAT  |
		SCLK_CNTL__E2_MAX_DYN_STOP_LAT  |
		SCLK_CNTL__SE_MAX_DYN_STOP_LAT  |
		SCLK_CNTL__IDCT_MAX_DYN_STOP_LAT|
		SCLK_CNTL__VIP_MAX_DYN_STOP_LAT |
		SCLK_CNTL__RE_MAX_DYN_STOP_LAT  |
		SCLK_CNTL__PB_MAX_DYN_STOP_LAT  |
		SCLK_CNTL__TAM_MAX_DYN_STOP_LAT |
		SCLK_CNTL__TDM_MAX_DYN_STOP_LAT |
		SCLK_CNTL__RB_MAX_DYN_STOP_LAT;
	OUTPLL(pllSCLK_CNTL, tmp);

	OUTPLL(pllVCLK_ECP_CNTL, 0);
	OUTPLL(pllPIXCLKS_CNTL, 0);
	OUTPLL(pllMCLK_MISC,
	       MCLK_MISC__MC_MCLK_MAX_DYN_STOP_LAT |
	       MCLK_MISC__IO_MCLK_MAX_DYN_STOP_LAT);

	mdelay(5);

	/* Restore the M_SPLL_REF_FB_DIV, MPLL_AUX_CNTL and SPLL_AUX_CNTL values */
	OUTPLL(pllM_SPLL_REF_FB_DIV, rinfo->save_regs[77]);
	OUTPLL(pllMPLL_AUX_CNTL, rinfo->save_regs[75]);
	OUTPLL(pllSPLL_AUX_CNTL, rinfo->save_regs[76]);

	/* Now restore the major PLLs settings, keeping them off & reset though */
	OUTPLL(pllPPLL_CNTL, rinfo->save_regs[93] | 0x3);
	OUTPLL(pllP2PLL_CNTL, rinfo->save_regs[8] | 0x3);
	OUTPLL(pllMPLL_CNTL, rinfo->save_regs[73] | 0x03);
	OUTPLL(pllSPLL_CNTL, rinfo->save_regs[74] | 0x03);

	/* Restore MC DLL state and switch it off/reset too  */
	OUTMC(rinfo, ixR300_MC_DLL_CNTL, rinfo->save_regs[70]);

	/* Switch MDLL off & reset */
	OUTPLL(pllMDLL_RDCKA, rinfo->save_regs[98] | 0xff);
	mdelay(5);

	/* Setup some black magic bits in PLL_PWRMGT_CNTL. Hrm... we saved
	 * 0xa1100007... and MacOS writes 0xa1000007 ..
	 */
	OUTPLL(pllPLL_PWRMGT_CNTL, rinfo->save_regs[0]);

	/* Restore more stuffs */
	OUTPLL(pllHTOTAL_CNTL, 0);
	OUTPLL(pllHTOTAL2_CNTL, 0);

	/* More PLL initial configuration */
	tmp = INPLL(pllSCLK_CNTL2); /* What for ? */
	OUTPLL(pllSCLK_CNTL2, tmp);

	tmp = INPLL(pllSCLK_MORE_CNTL);
	tmp |= 	SCLK_MORE_CNTL__FORCE_DISPREGS |	/* a guess */
		SCLK_MORE_CNTL__FORCE_MC_GUI |
		SCLK_MORE_CNTL__FORCE_MC_HOST;
	OUTPLL(pllSCLK_MORE_CNTL, tmp);

	/* Now we actually start MCLK and SCLK */
	radeon_pm_start_mclk_sclk(rinfo);

	/* Full reset sdrams, this also re-inits the MDLL */
	radeon_pm_full_reset_sdram(rinfo);

	/* Fill palettes */
	OUTREG(DAC_CNTL2, INREG(DAC_CNTL2) | 0x20);
	for (i=0; i<256; i++)
		OUTREG(PALETTE_30_DATA, 0x15555555);
	OUTREG(DAC_CNTL2, INREG(DAC_CNTL2) & ~20);
	udelay(20);
	for (i=0; i<256; i++)
		OUTREG(PALETTE_30_DATA, 0x15555555);

	OUTREG(DAC_CNTL2, INREG(DAC_CNTL2) & ~0x20);
	mdelay(3);

	/* Restore TMDS */
	OUTREG(FP_GEN_CNTL, rinfo->save_regs[82]);
	OUTREG(FP2_GEN_CNTL, rinfo->save_regs[83]);

	/* Set LVDS registers but keep interface & pll down */
	OUTREG(LVDS_GEN_CNTL, rinfo->save_regs[11] &
	       ~(LVDS_EN | LVDS_ON | LVDS_DIGON | LVDS_BLON | LVDS_BL_MOD_EN));
	OUTREG(LVDS_PLL_CNTL, (rinfo->save_regs[12] & ~0xf0000) | 0x20000);

	OUTREG(DISP_OUTPUT_CNTL, rinfo->save_regs[86]);

	/* Restore GPIOPAD state */
	OUTREG(GPIOPAD_A, rinfo->save_regs[19]);
	OUTREG(GPIOPAD_EN, rinfo->save_regs[20]);
	OUTREG(GPIOPAD_MASK, rinfo->save_regs[21]);

	/* write some stuff to the framebuffer... */
	for (i = 0; i < 0x8000; ++i)
		writeb(0, rinfo->fb_base + i);

	mdelay(40);
	OUTREG(LVDS_GEN_CNTL, INREG(LVDS_GEN_CNTL) | LVDS_DIGON | LVDS_ON);
	mdelay(40);

	/* Restore a few more things */
	OUTREG(GRPH_BUFFER_CNTL, rinfo->save_regs[94]);
	OUTREG(GRPH2_BUFFER_CNTL, rinfo->save_regs[95]);

	/* Take care of spread spectrum & PPLLs now */
	radeon_pm_m10_disable_spread_spectrum(rinfo);
	radeon_pm_restore_pixel_pll(rinfo);

	/* GRRRR... I can't figure out the proper LVDS power sequence, and the
	 * code I have for blank/unblank doesn't quite work on some laptop models
	 * it seems ... Hrm. What I have here works most of the time ...
	 */
	radeon_pm_m10_enable_lvds_spread_spectrum(rinfo);
}

#ifdef CONFIG_PPC_OF

static void radeon_pm_m9p_reconfigure_mc(struct radeonfb_info *rinfo)
{
	OUTREG(MC_CNTL, rinfo->save_regs[46]);
	OUTREG(MC_INIT_GFX_LAT_TIMER, rinfo->save_regs[47]);
	OUTREG(MC_INIT_MISC_LAT_TIMER, rinfo->save_regs[48]);
	OUTREG(MEM_SDRAM_MODE_REG,
	       rinfo->save_regs[35] & ~MEM_SDRAM_MODE_REG__MC_INIT_COMPLETE);
	OUTREG(MC_TIMING_CNTL, rinfo->save_regs[49]);
	OUTREG(MC_READ_CNTL_AB, rinfo->save_regs[50]);
	OUTREG(MEM_REFRESH_CNTL, rinfo->save_regs[42]);
	OUTREG(MC_IOPAD_CNTL, rinfo->save_regs[51]);
	OUTREG(MC_DEBUG, rinfo->save_regs[53]);
	OUTREG(MC_CHIP_IO_OE_CNTL_AB, rinfo->save_regs[52]);

	OUTMC(rinfo, ixMC_IMP_CNTL, rinfo->save_regs[59] /*0x00f460d6*/);
	OUTMC(rinfo, ixMC_CHP_IO_CNTL_A0, rinfo->save_regs[65] /*0xfecfa666*/);
	OUTMC(rinfo, ixMC_CHP_IO_CNTL_A1, rinfo->save_regs[66] /*0x141555ff*/);
	OUTMC(rinfo, ixMC_CHP_IO_CNTL_B0, rinfo->save_regs[67] /*0xfecfa666*/);
	OUTMC(rinfo, ixMC_CHP_IO_CNTL_B1, rinfo->save_regs[68] /*0x141555ff*/);
	OUTMC(rinfo, ixMC_IMP_CNTL_0, rinfo->save_regs[71] /*0x00009249*/);
	OUTREG(MC_IND_INDEX, 0);
	OUTREG(CNFG_MEMSIZE, rinfo->video_ram);

	mdelay(20);
}

static void radeon_reinitialize_M9P(struct radeonfb_info *rinfo)
{
	u32 tmp, i;

	/* Restore a bunch of registers first */
	OUTREG(SURFACE_CNTL, rinfo->save_regs[29]);
	OUTREG(MC_AGP_LOCATION, rinfo->save_regs[32]);
	OUTREG(DISPLAY_BASE_ADDR, rinfo->save_regs[31]);
	OUTREG(CRTC2_DISPLAY_BASE_ADDR, rinfo->save_regs[33]);
	OUTREG(MC_FB_LOCATION, rinfo->save_regs[30]);
	OUTREG(OV0_BASE_ADDR, rinfo->save_regs[80]);
	OUTREG(BUS_CNTL, rinfo->save_regs[36]);
	OUTREG(BUS_CNTL1, rinfo->save_regs[14]);
	OUTREG(MPP_TB_CONFIG, rinfo->save_regs[37]);
	OUTREG(FCP_CNTL, rinfo->save_regs[38]);
	OUTREG(RBBM_CNTL, rinfo->save_regs[39]);

	OUTREG(DAC_CNTL, rinfo->save_regs[40]);
	OUTREG(DAC_CNTL2, INREG(DAC_CNTL2) | DAC2_EXPAND_MODE);

	/* Reset the PAD CTLR */
	radeon_pm_reset_pad_ctlr_strength(rinfo);

	/* Some PLLs are Read & written identically in the trace here...
	 * I suppose it's actually to switch them all off & reset,
	 * let's assume off is what we want. I'm just doing that for all major PLLs now.
	 */
	radeon_pm_all_ppls_off(rinfo);

	/* Clear tiling, reset swappers */
	INREG(SURFACE_CNTL);
	OUTREG(SURFACE_CNTL, 0);

	/* Some black magic with TV_DAC_CNTL, we should restore those from backups
	 * rather than hard coding...
	 */
	tmp = INREG(TV_DAC_CNTL) & ~TV_DAC_CNTL_BGADJ_MASK;
	tmp |= 6 << TV_DAC_CNTL_BGADJ__SHIFT;
	OUTREG(TV_DAC_CNTL, tmp);

	tmp = INREG(TV_DAC_CNTL) & ~TV_DAC_CNTL_DACADJ_MASK;
	tmp |= 6 << TV_DAC_CNTL_DACADJ__SHIFT;
	OUTREG(TV_DAC_CNTL, tmp);

	OUTPLL(pllAGP_PLL_CNTL, rinfo->save_regs[78]);

	OUTREG(PAMAC0_DLY_CNTL, rinfo->save_regs[54]);
	OUTREG(PAMAC1_DLY_CNTL, rinfo->save_regs[55]);
	OUTREG(PAMAC2_DLY_CNTL, rinfo->save_regs[79]);

	OUTREG(AGP_CNTL, rinfo->save_regs[16]);
	OUTREG(HOST_PATH_CNTL, rinfo->save_regs[41]); /* MacOS sets that to 0 !!! */
	OUTREG(DISP_MISC_CNTL, rinfo->save_regs[9]);

	tmp  = rinfo->save_regs[1]
		& ~(CLK_PWRMGT_CNTL__ACTIVE_HILO_LAT_MASK |
		    CLK_PWRMGT_CNTL__MC_BUSY);
	OUTPLL(pllCLK_PWRMGT_CNTL, tmp);

	OUTREG(FW_CNTL, rinfo->save_regs[57]);

	/* Disable SDRAM refresh */
	OUTREG(MEM_REFRESH_CNTL, INREG(MEM_REFRESH_CNTL)
	       | MEM_REFRESH_CNTL__MEM_REFRESH_DIS);

	/* Restore XTALIN routing (CLK_PIN_CNTL) */
       	OUTPLL(pllCLK_PIN_CNTL, rinfo->save_regs[4]);

	/* Force MCLK to be PCI sourced and forced ON */
	tmp = rinfo->save_regs[2] & 0xff000000;
	tmp |=	MCLK_CNTL__FORCE_MCLKA |
		MCLK_CNTL__FORCE_MCLKB |
		MCLK_CNTL__FORCE_YCLKA |
		MCLK_CNTL__FORCE_YCLKB |
		MCLK_CNTL__FORCE_MC    |
		MCLK_CNTL__FORCE_AIC;
	OUTPLL(pllMCLK_CNTL, tmp);

	/* Force SCLK to be PCI sourced with a bunch forced */
	tmp =	0 |
		SCLK_CNTL__FORCE_DISP2|
		SCLK_CNTL__FORCE_CP|
		SCLK_CNTL__FORCE_HDP|
		SCLK_CNTL__FORCE_DISP1|
		SCLK_CNTL__FORCE_TOP|
		SCLK_CNTL__FORCE_E2|
		SCLK_CNTL__FORCE_SE|
		SCLK_CNTL__FORCE_IDCT|
		SCLK_CNTL__FORCE_VIP|
		SCLK_CNTL__FORCE_RE|
		SCLK_CNTL__FORCE_PB|
		SCLK_CNTL__FORCE_TAM|
		SCLK_CNTL__FORCE_TDM|
		SCLK_CNTL__FORCE_RB;
	OUTPLL(pllSCLK_CNTL, tmp);

	/* Clear VCLK_ECP_CNTL & PIXCLKS_CNTL  */
	OUTPLL(pllVCLK_ECP_CNTL, 0);
	OUTPLL(pllPIXCLKS_CNTL, 0);

	/* Setup MCLK_MISC, non dynamic mode */
	OUTPLL(pllMCLK_MISC,
	       MCLK_MISC__MC_MCLK_MAX_DYN_STOP_LAT |
	       MCLK_MISC__IO_MCLK_MAX_DYN_STOP_LAT);

	mdelay(5);

	/* Set back the default clock dividers */
	OUTPLL(pllM_SPLL_REF_FB_DIV, rinfo->save_regs[77]);
	OUTPLL(pllMPLL_AUX_CNTL, rinfo->save_regs[75]);
	OUTPLL(pllSPLL_AUX_CNTL, rinfo->save_regs[76]);

	/* PPLL and P2PLL default values & off */
	OUTPLL(pllPPLL_CNTL, rinfo->save_regs[93] | 0x3);
	OUTPLL(pllP2PLL_CNTL, rinfo->save_regs[8] | 0x3);

	/* S and M PLLs are reset & off, configure them */
	OUTPLL(pllMPLL_CNTL, rinfo->save_regs[73] | 0x03);
	OUTPLL(pllSPLL_CNTL, rinfo->save_regs[74] | 0x03);

	/* Default values for MDLL ... fixme */
	OUTPLL(pllMDLL_CKO, 0x9c009c);
	OUTPLL(pllMDLL_RDCKA, 0x08830883);
	OUTPLL(pllMDLL_RDCKB, 0x08830883);
	mdelay(5);

	/* Restore PLL_PWRMGT_CNTL */ // XXXX
	tmp = rinfo->save_regs[0];
	tmp &= ~PLL_PWRMGT_CNTL_SU_SCLK_USE_BCLK;
	tmp |= PLL_PWRMGT_CNTL_SU_MCLK_USE_BCLK;
	OUTPLL(PLL_PWRMGT_CNTL,  tmp);

	/* Clear HTOTAL_CNTL & HTOTAL2_CNTL */
	OUTPLL(pllHTOTAL_CNTL, 0);
	OUTPLL(pllHTOTAL2_CNTL, 0);

	/* All outputs off */
	OUTREG(CRTC_GEN_CNTL, 0x04000000);
	OUTREG(CRTC2_GEN_CNTL, 0x04000000);
	OUTREG(FP_GEN_CNTL, 0x00004008);
	OUTREG(FP2_GEN_CNTL, 0x00000008);
	OUTREG(LVDS_GEN_CNTL, 0x08000008);

	/* Restore Memory Controller configuration */
	radeon_pm_m9p_reconfigure_mc(rinfo);

	/* Now we actually start MCLK and SCLK */
	radeon_pm_start_mclk_sclk(rinfo);

	/* Full reset sdrams, this also re-inits the MDLL */
	radeon_pm_full_reset_sdram(rinfo);

	/* Fill palettes */
	OUTREG(DAC_CNTL2, INREG(DAC_CNTL2) | 0x20);
	for (i=0; i<256; i++)
		OUTREG(PALETTE_30_DATA, 0x15555555);
	OUTREG(DAC_CNTL2, INREG(DAC_CNTL2) & ~20);
	udelay(20);
	for (i=0; i<256; i++)
		OUTREG(PALETTE_30_DATA, 0x15555555);

	OUTREG(DAC_CNTL2, INREG(DAC_CNTL2) & ~0x20);
	mdelay(3);

	/* Restore TV stuff, make sure TV DAC is down */
	OUTREG(TV_MASTER_CNTL, rinfo->save_regs[88]);
	OUTREG(TV_DAC_CNTL, rinfo->save_regs[13] | 0x07000000);

	/* Restore GPIOS. MacOS does some magic here with one of the GPIO bits,
	 * possibly related to the weird PLL related workarounds and to the
	 * fact that CLK_PIN_CNTL is tweaked in ways I don't fully understand,
	 * but we keep things the simple way here
	 */
	OUTREG(GPIOPAD_A, rinfo->save_regs[19]);
	OUTREG(GPIOPAD_EN, rinfo->save_regs[20]);
	OUTREG(GPIOPAD_MASK, rinfo->save_regs[21]);

	/* Now do things with SCLK_MORE_CNTL. Force bits are already set, copy
	 * high bits from backup
	 */
	tmp = INPLL(pllSCLK_MORE_CNTL) & 0x0000ffff;
	tmp |= rinfo->save_regs[34] & 0xffff0000;
	tmp |= SCLK_MORE_CNTL__FORCE_DISPREGS;
	OUTPLL(pllSCLK_MORE_CNTL, tmp);

	tmp = INPLL(pllSCLK_MORE_CNTL) & 0x0000ffff;
	tmp |= rinfo->save_regs[34] & 0xffff0000;
	tmp |= SCLK_MORE_CNTL__FORCE_DISPREGS;
	OUTPLL(pllSCLK_MORE_CNTL, tmp);

	OUTREG(LVDS_GEN_CNTL, rinfo->save_regs[11] &
	       ~(LVDS_EN | LVDS_ON | LVDS_DIGON | LVDS_BLON | LVDS_BL_MOD_EN));
	OUTREG(LVDS_GEN_CNTL, INREG(LVDS_GEN_CNTL) | LVDS_BLON);
	OUTREG(LVDS_PLL_CNTL, (rinfo->save_regs[12] & ~0xf0000) | 0x20000);
	mdelay(20);

	/* write some stuff to the framebuffer... */
	for (i = 0; i < 0x8000; ++i)
		writeb(0, rinfo->fb_base + i);

	OUTREG(0x2ec, 0x6332a020);
	OUTPLL(pllSSPLL_REF_DIV, rinfo->save_regs[44] /*0x3f */);
	OUTPLL(pllSSPLL_DIV_0, rinfo->save_regs[45] /*0x000081bb */);
	tmp = INPLL(pllSSPLL_CNTL);
	tmp &= ~2;
	OUTPLL(pllSSPLL_CNTL, tmp);
	mdelay(6);
	tmp &= ~1;
	OUTPLL(pllSSPLL_CNTL, tmp);
	mdelay(5);
	tmp |= 3;
	OUTPLL(pllSSPLL_CNTL, tmp);
	mdelay(5);

	OUTPLL(pllSS_INT_CNTL, rinfo->save_regs[90] & ~3);/*0x0020300c*/
	OUTREG(0x2ec, 0x6332a3f0);
	mdelay(17);

	OUTPLL(pllPPLL_REF_DIV, rinfo->pll.ref_div);
	OUTPLL(pllPPLL_DIV_0, rinfo->save_regs[92]);

	mdelay(40);
	OUTREG(LVDS_GEN_CNTL, INREG(LVDS_GEN_CNTL) | LVDS_DIGON | LVDS_ON);
	mdelay(40);

	/* Restore a few more things */
	OUTREG(GRPH_BUFFER_CNTL, rinfo->save_regs[94]);
	OUTREG(GRPH2_BUFFER_CNTL, rinfo->save_regs[95]);

	/* Restore PPLL, spread spectrum & LVDS */
	radeon_pm_m10_disable_spread_spectrum(rinfo);
	radeon_pm_restore_pixel_pll(rinfo);
	radeon_pm_m10_enable_lvds_spread_spectrum(rinfo);
}

#if 0 /* Not ready yet */
static void radeon_reinitialize_QW(struct radeonfb_info *rinfo)
{
	int i;
	u32 tmp, tmp2;
	u32 cko, cka, ckb;
	u32 cgc, cec, c2gc;

	OUTREG(MC_AGP_LOCATION, rinfo->save_regs[32]);
	OUTREG(DISPLAY_BASE_ADDR, rinfo->save_regs[31]);
	OUTREG(CRTC2_DISPLAY_BASE_ADDR, rinfo->save_regs[33]);
	OUTREG(MC_FB_LOCATION, rinfo->save_regs[30]);
	OUTREG(BUS_CNTL, rinfo->save_regs[36]);
	OUTREG(RBBM_CNTL, rinfo->save_regs[39]);

	INREG(PAD_CTLR_STRENGTH);
	OUTREG(PAD_CTLR_STRENGTH, INREG(PAD_CTLR_STRENGTH) & ~0x10000);
	for (i = 0; i < 65; ++i) {
		mdelay(1);
		INREG(PAD_CTLR_STRENGTH);
	}

	OUTREG(DISP_TEST_DEBUG_CNTL, INREG(DISP_TEST_DEBUG_CNTL) | 0x10000000);
	OUTREG(OV0_FLAG_CNTRL, INREG(OV0_FLAG_CNTRL) | 0x100);
	OUTREG(CRTC_GEN_CNTL, INREG(CRTC_GEN_CNTL));
	OUTREG(DAC_CNTL, 0xff00410a);
	OUTREG(CRTC2_GEN_CNTL, INREG(CRTC2_GEN_CNTL));
	OUTREG(DAC_CNTL2, INREG(DAC_CNTL2) | 0x4000);

	OUTREG(SURFACE_CNTL, rinfo->save_regs[29]);
	OUTREG(AGP_CNTL, rinfo->save_regs[16]);
	OUTREG(HOST_PATH_CNTL, rinfo->save_regs[41]);
	OUTREG(DISP_MISC_CNTL, rinfo->save_regs[9]);

	OUTMC(rinfo, ixMC_CHP_IO_CNTL_A0, 0xf7bb4433);
	OUTREG(MC_IND_INDEX, 0);
	OUTMC(rinfo, ixMC_CHP_IO_CNTL_B0, 0xf7bb4433);
	OUTREG(MC_IND_INDEX, 0);

	OUTREG(CRTC_MORE_CNTL, INREG(CRTC_MORE_CNTL));

	tmp = INPLL(pllVCLK_ECP_CNTL);
	OUTPLL(pllVCLK_ECP_CNTL, tmp);
	tmp = INPLL(pllPIXCLKS_CNTL);
	OUTPLL(pllPIXCLKS_CNTL, tmp);

	OUTPLL(MCLK_CNTL, 0xaa3f0000);
	OUTPLL(SCLK_CNTL, 0xffff0000);
	OUTPLL(pllMPLL_AUX_CNTL, 6);
	OUTPLL(pllSPLL_AUX_CNTL, 1);
	OUTPLL(MDLL_CKO, 0x9f009f);
	OUTPLL(MDLL_RDCKA, 0x830083);
	OUTPLL(pllMDLL_RDCKB, 0x830083);
	OUTPLL(PPLL_CNTL, 0xa433);
	OUTPLL(P2PLL_CNTL, 0xa433);
	OUTPLL(MPLL_CNTL, 0x0400a403);
	OUTPLL(SPLL_CNTL, 0x0400a433);

	tmp = INPLL(M_SPLL_REF_FB_DIV);
	OUTPLL(M_SPLL_REF_FB_DIV, tmp);
	tmp = INPLL(M_SPLL_REF_FB_DIV);
	OUTPLL(M_SPLL_REF_FB_DIV, tmp | 0xc);
	INPLL(M_SPLL_REF_FB_DIV);

	tmp = INPLL(MPLL_CNTL);
	OUTREG8(CLOCK_CNTL_INDEX, MPLL_CNTL + PLL_WR_EN);
	radeon_pll_errata_after_index(rinfo);
	OUTREG8(CLOCK_CNTL_DATA + 1, (tmp >> 8) & 0xff);
	radeon_pll_errata_after_data(rinfo);

	tmp = INPLL(M_SPLL_REF_FB_DIV);
	OUTPLL(M_SPLL_REF_FB_DIV, tmp | 0x5900);

	tmp = INPLL(MPLL_CNTL);
	OUTPLL(MPLL_CNTL, tmp & ~0x2);
	mdelay(1);
	tmp = INPLL(MPLL_CNTL);
	OUTPLL(MPLL_CNTL, tmp & ~0x1);
	mdelay(10);

	OUTPLL(MCLK_CNTL, 0xaa3f1212);
	mdelay(1);

	INPLL(M_SPLL_REF_FB_DIV);
	INPLL(MCLK_CNTL);
	INPLL(M_SPLL_REF_FB_DIV);

	tmp = INPLL(SPLL_CNTL);
	OUTREG8(CLOCK_CNTL_INDEX, SPLL_CNTL + PLL_WR_EN);
	radeon_pll_errata_after_index(rinfo);
	OUTREG8(CLOCK_CNTL_DATA + 1, (tmp >> 8) & 0xff);
	radeon_pll_errata_after_data(rinfo);

	tmp = INPLL(M_SPLL_REF_FB_DIV);
	OUTPLL(M_SPLL_REF_FB_DIV, tmp | 0x780000);

	tmp = INPLL(SPLL_CNTL);
	OUTPLL(SPLL_CNTL, tmp & ~0x1);
	mdelay(1);
	tmp = INPLL(SPLL_CNTL);
	OUTPLL(SPLL_CNTL, tmp & ~0x2);
	mdelay(10);

	tmp = INPLL(SCLK_CNTL);
	OUTPLL(SCLK_CNTL, tmp | 2);
	mdelay(1);

	cko = INPLL(pllMDLL_CKO);
	cka = INPLL(pllMDLL_RDCKA);
	ckb = INPLL(pllMDLL_RDCKB);

	cko &= ~(MDLL_CKO__MCKOA_SLEEP | MDLL_CKO__MCKOB_SLEEP);
	OUTPLL(pllMDLL_CKO, cko);
	mdelay(1);
	cko &= ~(MDLL_CKO__MCKOA_RESET | MDLL_CKO__MCKOB_RESET);
	OUTPLL(pllMDLL_CKO, cko);
	mdelay(5);

	cka &= ~(MDLL_RDCKA__MRDCKA0_SLEEP | MDLL_RDCKA__MRDCKA1_SLEEP);
	OUTPLL(pllMDLL_RDCKA, cka);
	mdelay(1);
	cka &= ~(MDLL_RDCKA__MRDCKA0_RESET | MDLL_RDCKA__MRDCKA1_RESET);
	OUTPLL(pllMDLL_RDCKA, cka);
	mdelay(5);

	ckb &= ~(MDLL_RDCKB__MRDCKB0_SLEEP | MDLL_RDCKB__MRDCKB1_SLEEP);
	OUTPLL(pllMDLL_RDCKB, ckb);
	mdelay(1);
	ckb &= ~(MDLL_RDCKB__MRDCKB0_RESET | MDLL_RDCKB__MRDCKB1_RESET);
	OUTPLL(pllMDLL_RDCKB, ckb);
	mdelay(5);

	OUTMC(rinfo, ixMC_CHP_IO_CNTL_A1, 0x151550ff);
	OUTREG(MC_IND_INDEX, 0);
	OUTMC(rinfo, ixMC_CHP_IO_CNTL_B1, 0x151550ff);
	OUTREG(MC_IND_INDEX, 0);
	mdelay(1);
	OUTMC(rinfo, ixMC_CHP_IO_CNTL_A1, 0x141550ff);
	OUTREG(MC_IND_INDEX, 0);
	OUTMC(rinfo, ixMC_CHP_IO_CNTL_B1, 0x141550ff);
	OUTREG(MC_IND_INDEX, 0);
	mdelay(1);

	OUTPLL(pllHTOTAL_CNTL, 0);
	OUTPLL(pllHTOTAL2_CNTL, 0);

	OUTREG(MEM_CNTL, 0x29002901);
	OUTREG(MEM_SDRAM_MODE_REG, 0x45320032);	/* XXX use save_regs[35]? */
	OUTREG(EXT_MEM_CNTL, 0x1a394333);
	OUTREG(MEM_IO_CNTL_A1, 0x0aac0aac);
	OUTREG(MEM_INIT_LATENCY_TIMER, 0x34444444);
	OUTREG(MEM_REFRESH_CNTL, 0x1f1f7218);	/* XXX or save_regs[42]? */
	OUTREG(MC_DEBUG, 0);
	OUTREG(MEM_IO_OE_CNTL, 0x04300430);

	OUTMC(rinfo, ixMC_IMP_CNTL, 0x00f460d6);
	OUTREG(MC_IND_INDEX, 0);
	OUTMC(rinfo, ixMC_IMP_CNTL_0, 0x00009249);
	OUTREG(MC_IND_INDEX, 0);

	OUTREG(CNFG_MEMSIZE, rinfo->video_ram);

	radeon_pm_full_reset_sdram(rinfo);

	INREG(FP_GEN_CNTL);
	OUTREG(TMDS_CNTL, 0x01000000);	/* XXX ? */
	tmp = INREG(FP_GEN_CNTL);
	tmp |= FP_CRTC_DONT_SHADOW_HEND | FP_CRTC_DONT_SHADOW_VPAR | 0x200;
	OUTREG(FP_GEN_CNTL, tmp);

	tmp = INREG(DISP_OUTPUT_CNTL);
	tmp &= ~0x400;
	OUTREG(DISP_OUTPUT_CNTL, tmp);

	OUTPLL(CLK_PIN_CNTL, rinfo->save_regs[4]);
	OUTPLL(CLK_PWRMGT_CNTL, rinfo->save_regs[1]);
	OUTPLL(PLL_PWRMGT_CNTL, rinfo->save_regs[0]);

	tmp = INPLL(MCLK_MISC);
	tmp |= MCLK_MISC__MC_MCLK_DYN_ENABLE | MCLK_MISC__IO_MCLK_DYN_ENABLE;
	OUTPLL(MCLK_MISC, tmp);

	tmp = INPLL(SCLK_CNTL);
	OUTPLL(SCLK_CNTL, tmp);

	OUTREG(CRTC_MORE_CNTL, 0);
	OUTREG8(CRTC_GEN_CNTL+1, 6);
	OUTREG8(CRTC_GEN_CNTL+3, 1);
	OUTREG(CRTC_PITCH, 32);

	tmp = INPLL(VCLK_ECP_CNTL);
	OUTPLL(VCLK_ECP_CNTL, tmp);

	tmp = INPLL(PPLL_CNTL);
	OUTPLL(PPLL_CNTL, tmp);

	/* palette stuff and BIOS_1_SCRATCH... */

	tmp = INREG(FP_GEN_CNTL);
	tmp2 = INREG(TMDS_TRANSMITTER_CNTL);
	tmp |= 2;
	OUTREG(FP_GEN_CNTL, tmp);
	mdelay(5);
	OUTREG(FP_GEN_CNTL, tmp);
	mdelay(5);
	OUTREG(TMDS_TRANSMITTER_CNTL, tmp2);
	OUTREG(CRTC_MORE_CNTL, 0);
	mdelay(20);

	tmp = INREG(CRTC_MORE_CNTL);
	OUTREG(CRTC_MORE_CNTL, tmp);

	cgc = INREG(CRTC_GEN_CNTL);
	cec = INREG(CRTC_EXT_CNTL);
	c2gc = INREG(CRTC2_GEN_CNTL);

	OUTREG(CRTC_H_SYNC_STRT_WID, 0x008e0580);
	OUTREG(CRTC_H_TOTAL_DISP, 0x009f00d2);
	OUTREG8(CLOCK_CNTL_INDEX, HTOTAL_CNTL + PLL_WR_EN);
	radeon_pll_errata_after_index(rinfo);
	OUTREG8(CLOCK_CNTL_DATA, 0);
	radeon_pll_errata_after_data(rinfo);
	OUTREG(CRTC_V_SYNC_STRT_WID, 0x00830403);
	OUTREG(CRTC_V_TOTAL_DISP, 0x03ff0429);
	OUTREG(FP_CRTC_H_TOTAL_DISP, 0x009f0033);
	OUTREG(FP_H_SYNC_STRT_WID, 0x008e0080);
	OUTREG(CRT_CRTC_H_SYNC_STRT_WID, 0x008e0080);
	OUTREG(FP_CRTC_V_TOTAL_DISP, 0x03ff002a);
	OUTREG(FP_V_SYNC_STRT_WID, 0x00830004);
	OUTREG(CRT_CRTC_V_SYNC_STRT_WID, 0x00830004);
	OUTREG(FP_HORZ_VERT_ACTIVE, 0x009f03ff);
	OUTREG(FP_HORZ_STRETCH, 0);
	OUTREG(FP_VERT_STRETCH, 0);
	OUTREG(OVR_CLR, 0);
	OUTREG(OVR_WID_LEFT_RIGHT, 0);
	OUTREG(OVR_WID_TOP_BOTTOM, 0);

	tmp = INPLL(PPLL_REF_DIV);
	tmp = (tmp & ~PPLL_REF_DIV_MASK) | rinfo->pll.ref_div;
	OUTPLL(PPLL_REF_DIV, tmp);
	INPLL(PPLL_REF_DIV);

	OUTREG8(CLOCK_CNTL_INDEX, PPLL_CNTL + PLL_WR_EN);
	radeon_pll_errata_after_index(rinfo);
	OUTREG8(CLOCK_CNTL_DATA + 1, 0xbc);
	radeon_pll_errata_after_data(rinfo);

	tmp = INREG(CLOCK_CNTL_INDEX);
	radeon_pll_errata_after_index(rinfo);
	OUTREG(CLOCK_CNTL_INDEX, tmp & 0xff);
	radeon_pll_errata_after_index(rinfo);
	radeon_pll_errata_after_data(rinfo);

	OUTPLL(PPLL_DIV_0, 0x48090);

	tmp = INPLL(PPLL_CNTL);
	OUTPLL(PPLL_CNTL, tmp & ~0x2);
	mdelay(1);
	tmp = INPLL(PPLL_CNTL);
	OUTPLL(PPLL_CNTL, tmp & ~0x1);
	mdelay(10);

	tmp = INPLL(VCLK_ECP_CNTL);
	OUTPLL(VCLK_ECP_CNTL, tmp | 3);
	mdelay(1);

	tmp = INPLL(VCLK_ECP_CNTL);
	OUTPLL(VCLK_ECP_CNTL, tmp);

	c2gc |= CRTC2_DISP_REQ_EN_B;
	OUTREG(CRTC2_GEN_CNTL, c2gc);
	cgc |= CRTC_EN;
	OUTREG(CRTC_GEN_CNTL, cgc);
	OUTREG(CRTC_EXT_CNTL, cec);
	OUTREG(CRTC_PITCH, 0xa0);
	OUTREG(CRTC_OFFSET, 0);
	OUTREG(CRTC_OFFSET_CNTL, 0);

	OUTREG(GRPH_BUFFER_CNTL, 0x20117c7c);
	OUTREG(GRPH2_BUFFER_CNTL, 0x00205c5c);

	tmp2 = INREG(FP_GEN_CNTL);
	tmp = INREG(TMDS_TRANSMITTER_CNTL);
	OUTREG(0x2a8, 0x0000061b);
	tmp |= TMDS_PLL_EN;
	OUTREG(TMDS_TRANSMITTER_CNTL, tmp);
	mdelay(1);
	tmp &= ~TMDS_PLLRST;
	OUTREG(TMDS_TRANSMITTER_CNTL, tmp);
	tmp2 &= ~2;
	tmp2 |= FP_TMDS_EN;
	OUTREG(FP_GEN_CNTL, tmp2);
	mdelay(5);
	tmp2 |= FP_FPON;
	OUTREG(FP_GEN_CNTL, tmp2);

	OUTREG(CUR_HORZ_VERT_OFF, CUR_LOCK | 1);
	cgc = INREG(CRTC_GEN_CNTL);
	OUTREG(CUR_HORZ_VERT_POSN, 0xbfff0fff);
	cgc |= 0x10000;
	OUTREG(CUR_OFFSET, 0);
}
#endif /* 0 */

#endif /* CONFIG_PPC_OF */

static void radeonfb_whack_power_state(struct radeonfb_info *rinfo, pci_power_t state)
{
<<<<<<< HEAD
=======
	u16 pwr_cmd;

	for (;;) {
		pci_read_config_word(rinfo->pdev,
				     rinfo->pm_reg+PCI_PM_CTRL,
				     &pwr_cmd);
		if (pwr_cmd & 2)
			break;
		pwr_cmd = (pwr_cmd & ~PCI_PM_CTRL_STATE_MASK) | 2;
		pci_write_config_word(rinfo->pdev,
				      rinfo->pm_reg+PCI_PM_CTRL,
				      pwr_cmd);
		msleep(500);
	}
	rinfo->pdev->current_state = state;
}

static void radeon_set_suspend(struct radeonfb_info *rinfo, int suspend)
{
>>>>>>> c441c297
	u32 tmp;

	if (!rinfo->pm_reg)
		return;

	/* Set the chip into appropriate suspend mode (we use D2,
	 * D3 would require a compete re-initialization of the chip,
	 * including PCI config registers, clocks, AGP conf, ...)
	 */
	if (suspend) {
		printk(KERN_DEBUG "radeonfb (%s): switching to D2 state...\n",
		       pci_name(rinfo->pdev));

		/* Disable dynamic power management of clocks for the
		 * duration of the suspend/resume process
		 */
		radeon_pm_disable_dynamic_mode(rinfo);

		/* Save some registers */
		radeon_pm_save_regs(rinfo, 0);

		/* Prepare mobility chips for suspend.
		 */
		if (rinfo->is_mobility) {
			/* Program V2CLK */
			radeon_pm_program_v2clk(rinfo);
		
			/* Disable IO PADs */
			radeon_pm_disable_iopad(rinfo);

			/* Set low current */
			radeon_pm_low_current(rinfo);

			/* Prepare chip for power management */
			radeon_pm_setup_for_suspend(rinfo);

			if (rinfo->family <= CHIP_FAMILY_RV280) {
				/* Reset the MDLL */
				/* because both INPLL and OUTPLL take the same
				 * lock, that's why. */
				tmp = INPLL( pllMDLL_CKO) | MDLL_CKO__MCKOA_RESET
					| MDLL_CKO__MCKOB_RESET;
				OUTPLL( pllMDLL_CKO, tmp );
			}
		}

		/* Switch PCI power management to D2. */
		pci_disable_device(rinfo->pdev);
		pci_save_state(rinfo->pdev);
<<<<<<< HEAD
=======
		/* The chip seems to need us to whack the PM register
		 * repeatedly until it sticks. We do that -prior- to
		 * calling pci_set_power_state()
		 */
		radeonfb_whack_power_state(rinfo, PCI_D2);
>>>>>>> c441c297
		pci_set_power_state(rinfo->pdev, PCI_D2);
	} else {
		printk(KERN_DEBUG "radeonfb (%s): switching to D0 state...\n",
		       pci_name(rinfo->pdev));

		if (rinfo->family <= CHIP_FAMILY_RV250) {
			/* Reset the SDRAM controller  */
			radeon_pm_full_reset_sdram(rinfo);

			/* Restore some registers */
			radeon_pm_restore_regs(rinfo);
		} else {
			/* Restore registers first */
			radeon_pm_restore_regs(rinfo);
			/* init sdram controller */
			radeon_pm_full_reset_sdram(rinfo);
		}
	}
}

int radeonfb_pci_suspend(struct pci_dev *pdev, pm_message_t mesg)
{
        struct fb_info *info = pci_get_drvdata(pdev);
        struct radeonfb_info *rinfo = info->par;

	if (mesg.event == pdev->dev.power.power_state.event)
		return 0;

	printk(KERN_DEBUG "radeonfb (%s): suspending for event: %d...\n",
	       pci_name(pdev), mesg.event);

	/* For suspend-to-disk, we cheat here. We don't suspend anything and
	 * let fbcon continue drawing until we are all set. That shouldn't
	 * really cause any problem at this point, provided that the wakeup
	 * code knows that any state in memory may not match the HW
	 */
	switch (mesg.event) {
	case PM_EVENT_FREEZE:		/* about to take snapshot */
	case PM_EVENT_PRETHAW:		/* before restoring snapshot */
		goto done;
	}

	acquire_console_sem();

	fb_set_suspend(info, 1);

	if (!(info->flags & FBINFO_HWACCEL_DISABLED)) {
		/* Make sure engine is reset */
		radeon_engine_idle();
		radeonfb_engine_reset(rinfo);
		radeon_engine_idle();
	}

	/* Blank display and LCD */
	radeon_screen_blank(rinfo, FB_BLANK_POWERDOWN, 1);

	/* Sleep */
	rinfo->asleep = 1;
	rinfo->lock_blank = 1;
	del_timer_sync(&rinfo->lvds_timer);

#ifdef CONFIG_PPC_PMAC
	/* On powermac, we have hooks to properly suspend/resume AGP now,
	 * use them here. We'll ultimately need some generic support here,
	 * but the generic code isn't quite ready for that yet
	 */
	pmac_suspend_agp_for_card(pdev);
#endif /* CONFIG_PPC_PMAC */

	/* It's unclear whether or when the generic code will do that, so let's
	 * do it ourselves. We save state before we do any power management
	 */
	pci_save_state(pdev);

	/* If we support wakeup from poweroff, we save all regs we can including cfg
	 * space
	 */
	if (rinfo->pm_mode & radeon_pm_off) {
		/* Always disable dynamic clocks or weird things are happening when
		 * the chip goes off (basically the panel doesn't shut down properly
		 * and we crash on wakeup),
		 * also, we want the saved regs context to have no dynamic clocks in
		 * it, we'll restore the dynamic clocks state on wakeup
		 */
		radeon_pm_disable_dynamic_mode(rinfo);
		mdelay(50);
		radeon_pm_save_regs(rinfo, 1);

		if (rinfo->is_mobility && !(rinfo->pm_mode & radeon_pm_d2)) {
			/* Switch off LVDS interface */
			mdelay(1);
			OUTREG(LVDS_GEN_CNTL, INREG(LVDS_GEN_CNTL) & ~(LVDS_BL_MOD_EN));
			mdelay(1);
			OUTREG(LVDS_GEN_CNTL, INREG(LVDS_GEN_CNTL) & ~(LVDS_EN | LVDS_ON));
			OUTREG(LVDS_PLL_CNTL, (INREG(LVDS_PLL_CNTL) & ~30000) | 0x20000);
			mdelay(20);
			OUTREG(LVDS_GEN_CNTL, INREG(LVDS_GEN_CNTL) & ~(LVDS_DIGON));
		}
		pci_disable_device(pdev);
	}
	/* If we support D2, we go to it (should be fixed later with a flag forcing
	 * D3 only for some laptops)
	 */
	if (rinfo->pm_mode & radeon_pm_d2)
		radeon_set_suspend(rinfo, 1);

	release_console_sem();

 done:
	pdev->dev.power.power_state = mesg;

	return 0;
}

static int radeon_check_power_loss(struct radeonfb_info *rinfo)
{
	return rinfo->save_regs[4] != INPLL(CLK_PIN_CNTL) ||
	       rinfo->save_regs[2] != INPLL(MCLK_CNTL) ||
	       rinfo->save_regs[3] != INPLL(SCLK_CNTL);
}

int radeonfb_pci_resume(struct pci_dev *pdev)
{
        struct fb_info *info = pci_get_drvdata(pdev);
        struct radeonfb_info *rinfo = info->par;
	int rc = 0;

	if (pdev->dev.power.power_state.event == PM_EVENT_ON)
		return 0;

	if (rinfo->no_schedule) {
		if (try_acquire_console_sem())
			return 0;
	} else
		acquire_console_sem();

	printk(KERN_DEBUG "radeonfb (%s): resuming from state: %d...\n",
	       pci_name(pdev), pdev->dev.power.power_state.event);

	/* PCI state will have been restored by the core, so
	 * we should be in D0 now with our config space fully
	 * restored
	 */
	if (pdev->dev.power.power_state.event == PM_EVENT_SUSPEND) {
		/* Wakeup chip */
		if ((rinfo->pm_mode & radeon_pm_off) && radeon_check_power_loss(rinfo)) {
			if (rinfo->reinit_func != NULL)
				rinfo->reinit_func(rinfo);
			else {
				printk(KERN_ERR "radeonfb (%s): can't resume radeon from"
				       " D3 cold, need softboot !", pci_name(pdev));
				rc = -EIO;
				goto bail;
			}
		}
		/* If we support D2, try to resume... we should check what was our
		 * state though... (were we really in D2 state ?). Right now, this code
		 * is only enable on Macs so it's fine.
		 */
		else if (rinfo->pm_mode & radeon_pm_d2)
			radeon_set_suspend(rinfo, 0);

		rinfo->asleep = 0;
	} else
		radeon_engine_idle();

	/* Restore display & engine */
	radeon_write_mode (rinfo, &rinfo->state, 1);
	if (!(info->flags & FBINFO_HWACCEL_DISABLED))
		radeonfb_engine_init (rinfo);

	fb_pan_display(info, &info->var);
	fb_set_cmap(&info->cmap, info);

	/* Refresh */
	fb_set_suspend(info, 0);

	/* Unblank */
	rinfo->lock_blank = 0;
	radeon_screen_blank(rinfo, FB_BLANK_UNBLANK, 1);

#ifdef CONFIG_PPC_PMAC
	/* On powermac, we have hooks to properly suspend/resume AGP now,
	 * use them here. We'll ultimately need some generic support here,
	 * but the generic code isn't quite ready for that yet
	 */
	pmac_resume_agp_for_card(pdev);
#endif /* CONFIG_PPC_PMAC */


	/* Check status of dynclk */
	if (rinfo->dynclk == 1)
		radeon_pm_enable_dynamic_mode(rinfo);
	else if (rinfo->dynclk == 0)
		radeon_pm_disable_dynamic_mode(rinfo);

	pdev->dev.power.power_state = PMSG_ON;

 bail:
	release_console_sem();

	return rc;
}

#ifdef CONFIG_PPC_OF__disabled
static void radeonfb_early_resume(void *data)
{
        struct radeonfb_info *rinfo = data;

	rinfo->no_schedule = 1;
	pci_restore_state(rinfo->pdev);
	radeonfb_pci_resume(rinfo->pdev);
	rinfo->no_schedule = 0;
}
#endif /* CONFIG_PPC_OF */

#endif /* CONFIG_PM */

void radeonfb_pm_init(struct radeonfb_info *rinfo, int dynclk, int ignore_devlist, int force_sleep)
{
	/* Find PM registers in config space if any*/
	rinfo->pm_reg = pci_find_capability(rinfo->pdev, PCI_CAP_ID_PM);

	/* Enable/Disable dynamic clocks: TODO add sysfs access */
	if (rinfo->family == CHIP_FAMILY_RS480)
		rinfo->dynclk = -1;
	else
		rinfo->dynclk = dynclk;

	if (rinfo->dynclk == 1) {
		radeon_pm_enable_dynamic_mode(rinfo);
		printk("radeonfb: Dynamic Clock Power Management enabled\n");
	} else if (rinfo->dynclk == 0) {
		radeon_pm_disable_dynamic_mode(rinfo);
		printk("radeonfb: Dynamic Clock Power Management disabled\n");
	}

#if defined(CONFIG_PM)
#if defined(CONFIG_PPC_PMAC)
	/* Check if we can power manage on suspend/resume. We can do
	 * D2 on M6, M7 and M9, and we can resume from D3 cold a few other
	 * "Mac" cards, but that's all. We need more infos about what the
	 * BIOS does tho. Right now, all this PM stuff is pmac-only for that
	 * reason. --BenH
	 */
	if (machine_is(powermac) && rinfo->of_node) {
		if (rinfo->is_mobility && rinfo->pm_reg &&
		    rinfo->family <= CHIP_FAMILY_RV250)
			rinfo->pm_mode |= radeon_pm_d2;

		/* We can restart Jasper (M10 chip in albooks), BlueStone (7500 chip
		 * in some desktop G4s), Via (M9+ chip on iBook G4) and
		 * Snowy (M11 chip on iBook G4 manufactured after July 2005)
		 */
		if (!strcmp(rinfo->of_node->name, "ATY,JasperParent") ||
		    !strcmp(rinfo->of_node->name, "ATY,SnowyParent")) {
			rinfo->reinit_func = radeon_reinitialize_M10;
			rinfo->pm_mode |= radeon_pm_off;
		}
#if 0 /* Not ready yet */
		if (!strcmp(rinfo->of_node->name, "ATY,BlueStoneParent")) {
			rinfo->reinit_func = radeon_reinitialize_QW;
			rinfo->pm_mode |= radeon_pm_off;
		}
#endif
		if (!strcmp(rinfo->of_node->name, "ATY,ViaParent")) {
			rinfo->reinit_func = radeon_reinitialize_M9P;
			rinfo->pm_mode |= radeon_pm_off;
		}

		/* If any of the above is set, we assume the machine can sleep/resume.
		 * It's a bit of a "shortcut" but will work fine. Ideally, we need infos
		 * from the platform about what happens to the chip...
		 * Now we tell the platform about our capability
		 */
		if (rinfo->pm_mode != radeon_pm_none) {
			pmac_call_feature(PMAC_FTR_DEVICE_CAN_WAKE, rinfo->of_node, 0, 1);
#if 0 /* Disable the early video resume hack for now as it's causing problems, among
       * others we now rely on the PCI core restoring the config space for us, which
       * isn't the case with that hack, and that code path causes various things to
       * be called with interrupts off while they shouldn't. I'm leaving the code in
       * as it can be useful for debugging purposes
       */
			pmac_set_early_video_resume(radeonfb_early_resume, rinfo);
#endif
		}

#if 0
		/* Power down TV DAC, taht saves a significant amount of power,
		 * we'll have something better once we actually have some TVOut
		 * support
		 */
		OUTREG(TV_DAC_CNTL, INREG(TV_DAC_CNTL) | 0x07000000);
#endif
	}
#endif /* defined(CONFIG_PPC_PMAC) */
#endif /* defined(CONFIG_PM) */

	if (ignore_devlist)
		printk(KERN_DEBUG
		       "radeonfb: skipping test for device workarounds\n");
	else
		radeon_apply_workarounds(rinfo);

	if (force_sleep) {
		printk(KERN_DEBUG
		       "radeonfb: forcefully enabling D2 sleep mode\n");
		rinfo->pm_mode |= radeon_pm_d2;
	}
}

void radeonfb_pm_exit(struct radeonfb_info *rinfo)
{
#if defined(CONFIG_PM) && defined(CONFIG_PPC_PMAC)
	if (rinfo->pm_mode != radeon_pm_none)
		pmac_set_early_video_resume(NULL, NULL);
#endif
}<|MERGE_RESOLUTION|>--- conflicted
+++ resolved
@@ -2509,8 +2509,6 @@
 
 static void radeonfb_whack_power_state(struct radeonfb_info *rinfo, pci_power_t state)
 {
-<<<<<<< HEAD
-=======
 	u16 pwr_cmd;
 
 	for (;;) {
@@ -2530,7 +2528,6 @@
 
 static void radeon_set_suspend(struct radeonfb_info *rinfo, int suspend)
 {
->>>>>>> c441c297
 	u32 tmp;
 
 	if (!rinfo->pm_reg)
@@ -2580,14 +2577,11 @@
 		/* Switch PCI power management to D2. */
 		pci_disable_device(rinfo->pdev);
 		pci_save_state(rinfo->pdev);
-<<<<<<< HEAD
-=======
 		/* The chip seems to need us to whack the PM register
 		 * repeatedly until it sticks. We do that -prior- to
 		 * calling pci_set_power_state()
 		 */
 		radeonfb_whack_power_state(rinfo, PCI_D2);
->>>>>>> c441c297
 		pci_set_power_state(rinfo->pdev, PCI_D2);
 	} else {
 		printk(KERN_DEBUG "radeonfb (%s): switching to D0 state...\n",
