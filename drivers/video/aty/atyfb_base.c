/*
 *  ATI Frame Buffer Device Driver Core
 *
 *	Copyright (C) 2004  Alex Kern <alex.kern@gmx.de>
 *	Copyright (C) 1997-2001  Geert Uytterhoeven
 *	Copyright (C) 1998  Bernd Harries
 *	Copyright (C) 1998  Eddie C. Dost  (ecd@skynet.be)
 *
 *  This driver supports the following ATI graphics chips:
 *    - ATI Mach64
 *
 *  To do: add support for
 *    - ATI Rage128 (from aty128fb.c)
 *    - ATI Radeon (from radeonfb.c)
 *
 *  This driver is partly based on the PowerMac console driver:
 *
 *	Copyright (C) 1996 Paul Mackerras
 *
 *  and on the PowerMac ATI/mach64 display driver:
 *
 *	Copyright (C) 1997 Michael AK Tesch
 *
 *	      with work by Jon Howell
 *			   Harry AC Eaton
 *			   Anthony Tong <atong@uiuc.edu>
 *
 *  Generic LCD support written by Daniel Mantione, ported from 2.4.20 by Alex Kern
 *  Many Thanks to Ville Syrjälä for patches and fixing nasting 16 bit color bug.
 *
 *  This file is subject to the terms and conditions of the GNU General Public
 *  License. See the file COPYING in the main directory of this archive for
 *  more details.
 *
 *  Many thanks to Nitya from ATI devrel for support and patience !
 */

/******************************************************************************

  TODO:

    - cursor support on all cards and all ramdacs.
    - cursor parameters controlable via ioctl()s.
    - guess PLL and MCLK based on the original PLL register values initialized
      by Open Firmware (if they are initialized). BIOS is done

    (Anyone with Mac to help with this?)

******************************************************************************/


#include <linux/module.h>
#include <linux/moduleparam.h>
#include <linux/kernel.h>
#include <linux/errno.h>
#include <linux/string.h>
#include <linux/mm.h>
#include <linux/slab.h>
#include <linux/vmalloc.h>
#include <linux/delay.h>
#include <linux/console.h>
#include <linux/fb.h>
#include <linux/init.h>
#include <linux/pci.h>
#include <linux/interrupt.h>
#include <linux/spinlock.h>
#include <linux/wait.h>
#include <linux/backlight.h>
#include <linux/reboot.h>
#include <linux/dmi.h>

#include <asm/io.h>
#include <linux/uaccess.h>

#include <video/mach64.h>
#include "atyfb.h"
#include "ati_ids.h"

#ifdef __powerpc__
#include <asm/machdep.h>
#include <asm/prom.h>
#include "../macmodes.h"
#endif
#ifdef __sparc__
#include <asm/fbio.h>
#include <asm/oplib.h>
#include <asm/prom.h>
#endif

#ifdef CONFIG_ADB_PMU
#include <linux/adb.h>
#include <linux/pmu.h>
#endif
#ifdef CONFIG_BOOTX_TEXT
#include <asm/btext.h>
#endif
#ifdef CONFIG_PMAC_BACKLIGHT
#include <asm/backlight.h>
#endif
#ifdef CONFIG_MTRR
#include <asm/mtrr.h>
#endif

/*
 * Debug flags.
 */
#undef DEBUG
/*#define DEBUG*/

/* Make sure n * PAGE_SIZE is protected at end of Aperture for GUI-regs */
/*  - must be large enough to catch all GUI-Regs   */
/*  - must be aligned to a PAGE boundary           */
#define GUI_RESERVE	(1 * PAGE_SIZE)

/* FIXME: remove the FAIL definition */
#define FAIL(msg) do { \
	if (!(var->activate & FB_ACTIVATE_TEST)) \
		printk(KERN_CRIT "atyfb: " msg "\n"); \
	return -EINVAL; \
} while (0)
#define FAIL_MAX(msg, x, _max_) do { \
	if (x > _max_) { \
		if (!(var->activate & FB_ACTIVATE_TEST)) \
			printk(KERN_CRIT "atyfb: " msg " %x(%x)\n", x, _max_); \
		return -EINVAL; \
	} \
} while (0)
#ifdef DEBUG
#define DPRINTK(fmt, args...)	printk(KERN_DEBUG "atyfb: " fmt, ## args)
#else
#define DPRINTK(fmt, args...)
#endif

#define PRINTKI(fmt, args...)	printk(KERN_INFO "atyfb: " fmt, ## args)
#define PRINTKE(fmt, args...)	printk(KERN_ERR "atyfb: " fmt, ## args)

#if defined(CONFIG_PM) || defined(CONFIG_PMAC_BACKLIGHT) || \
defined (CONFIG_FB_ATY_GENERIC_LCD) || defined(CONFIG_FB_ATY_BACKLIGHT)
static const u32 lt_lcd_regs[] = {
	CNFG_PANEL_LG,
	LCD_GEN_CNTL_LG,
	DSTN_CONTROL_LG,
	HFB_PITCH_ADDR_LG,
	HORZ_STRETCHING_LG,
	VERT_STRETCHING_LG,
	0, /* EXT_VERT_STRETCH */
	LT_GIO_LG,
	POWER_MANAGEMENT_LG
};

void aty_st_lcd(int index, u32 val, const struct atyfb_par *par)
{
	if (M64_HAS(LT_LCD_REGS)) {
		aty_st_le32(lt_lcd_regs[index], val, par);
	} else {
		unsigned long temp;

		/* write addr byte */
		temp = aty_ld_le32(LCD_INDEX, par);
		aty_st_le32(LCD_INDEX, (temp & ~LCD_INDEX_MASK) | index, par);
		/* write the register value */
		aty_st_le32(LCD_DATA, val, par);
	}
}

u32 aty_ld_lcd(int index, const struct atyfb_par *par)
{
	if (M64_HAS(LT_LCD_REGS)) {
		return aty_ld_le32(lt_lcd_regs[index], par);
	} else {
		unsigned long temp;

		/* write addr byte */
		temp = aty_ld_le32(LCD_INDEX, par);
		aty_st_le32(LCD_INDEX, (temp & ~LCD_INDEX_MASK) | index, par);
		/* read the register value */
		return aty_ld_le32(LCD_DATA, par);
	}
}
#endif /* defined(CONFIG_PM) || defined(CONFIG_PMAC_BACKLIGHT) || defined (CONFIG_FB_ATY_GENERIC_LCD) */

#ifdef CONFIG_FB_ATY_GENERIC_LCD
/*
 * ATIReduceRatio --
 *
 * Reduce a fraction by factoring out the largest common divider of the
 * fraction's numerator and denominator.
 */
static void ATIReduceRatio(int *Numerator, int *Denominator)
{
	int Multiplier, Divider, Remainder;

	Multiplier = *Numerator;
	Divider = *Denominator;

	while ((Remainder = Multiplier % Divider)) {
		Multiplier = Divider;
		Divider = Remainder;
	}

	*Numerator /= Divider;
	*Denominator /= Divider;
}
#endif
/*
 * The Hardware parameters for each card
 */

struct pci_mmap_map {
	unsigned long voff;
	unsigned long poff;
	unsigned long size;
	unsigned long prot_flag;
	unsigned long prot_mask;
};

static struct fb_fix_screeninfo atyfb_fix __devinitdata = {
	.id		= "ATY Mach64",
	.type		= FB_TYPE_PACKED_PIXELS,
	.visual		= FB_VISUAL_PSEUDOCOLOR,
	.xpanstep	= 8,
	.ypanstep	= 1,
};

/*
 * Frame buffer device API
 */

static int atyfb_open(struct fb_info *info, int user);
static int atyfb_release(struct fb_info *info, int user);
static int atyfb_check_var(struct fb_var_screeninfo *var,
			   struct fb_info *info);
static int atyfb_set_par(struct fb_info *info);
static int atyfb_setcolreg(u_int regno, u_int red, u_int green, u_int blue,
			   u_int transp, struct fb_info *info);
static int atyfb_pan_display(struct fb_var_screeninfo *var,
			     struct fb_info *info);
static int atyfb_blank(int blank, struct fb_info *info);
static int atyfb_ioctl(struct fb_info *info, u_int cmd, u_long arg);
#ifdef __sparc__
static int atyfb_mmap(struct fb_info *info, struct vm_area_struct *vma);
#endif
static int atyfb_sync(struct fb_info *info);

/*
 * Internal routines
 */

static int aty_init(struct fb_info *info);

#ifdef CONFIG_ATARI
static int store_video_par(char *videopar, unsigned char m64_num);
#endif

static void aty_get_crtc(const struct atyfb_par *par, struct crtc *crtc);

static void aty_set_crtc(const struct atyfb_par *par, const struct crtc *crtc);
static int aty_var_to_crtc(const struct fb_info *info,
			   const struct fb_var_screeninfo *var,
			   struct crtc *crtc);
static int aty_crtc_to_var(const struct crtc *crtc,
			   struct fb_var_screeninfo *var);
static void set_off_pitch(struct atyfb_par *par, const struct fb_info *info);
#ifdef CONFIG_PPC
static int read_aty_sense(const struct atyfb_par *par);
#endif

static DEFINE_MUTEX(reboot_lock);
static struct fb_info *reboot_info;

/*
 * Interface used by the world
 */

static struct fb_var_screeninfo default_var = {
	/* 640x480, 60 Hz, Non-Interlaced (25.175 MHz dotclock) */
	640, 480, 640, 480, 0, 0, 8, 0,
	{0, 8, 0}, {0, 8, 0}, {0, 8, 0}, {0, 0, 0},
	0, 0, -1, -1, 0, 39722, 48, 16, 33, 10, 96, 2,
	0, FB_VMODE_NONINTERLACED
};

static struct fb_videomode defmode = {
	/* 640x480 @ 60 Hz, 31.5 kHz hsync */
	NULL, 60, 640, 480, 39721, 40, 24, 32, 11, 96, 2,
	0, FB_VMODE_NONINTERLACED
};

static struct fb_ops atyfb_ops = {
	.owner		= THIS_MODULE,
	.fb_open	= atyfb_open,
	.fb_release	= atyfb_release,
	.fb_check_var	= atyfb_check_var,
	.fb_set_par	= atyfb_set_par,
	.fb_setcolreg	= atyfb_setcolreg,
	.fb_pan_display	= atyfb_pan_display,
	.fb_blank	= atyfb_blank,
	.fb_ioctl	= atyfb_ioctl,
	.fb_fillrect	= atyfb_fillrect,
	.fb_copyarea	= atyfb_copyarea,
	.fb_imageblit	= atyfb_imageblit,
#ifdef __sparc__
	.fb_mmap	= atyfb_mmap,
#endif
	.fb_sync	= atyfb_sync,
};

static int noaccel;
#ifdef CONFIG_MTRR
static int nomtrr;
#endif
static int vram;
static int pll;
static int mclk;
static int xclk;
static int comp_sync __devinitdata = -1;
static char *mode;

#ifdef CONFIG_PMAC_BACKLIGHT
static int backlight __devinitdata = 1;
#else
static int backlight __devinitdata = 0;
#endif

#ifdef CONFIG_PPC
static int default_vmode __devinitdata = VMODE_CHOOSE;
static int default_cmode __devinitdata = CMODE_CHOOSE;

module_param_named(vmode, default_vmode, int, 0);
MODULE_PARM_DESC(vmode, "int: video mode for mac");
module_param_named(cmode, default_cmode, int, 0);
MODULE_PARM_DESC(cmode, "int: color mode for mac");
#endif

#ifdef CONFIG_ATARI
static unsigned int mach64_count __devinitdata = 0;
static unsigned long phys_vmembase[FB_MAX] __devinitdata = { 0, };
static unsigned long phys_size[FB_MAX] __devinitdata = { 0, };
static unsigned long phys_guiregbase[FB_MAX] __devinitdata = { 0, };
#endif

/* top -> down is an evolution of mach64 chipset, any corrections? */
#define ATI_CHIP_88800GX   (M64F_GX)
#define ATI_CHIP_88800CX   (M64F_GX)

#define ATI_CHIP_264CT     (M64F_CT | M64F_INTEGRATED | M64F_CT_BUS | M64F_MAGIC_FIFO)
#define ATI_CHIP_264ET     (M64F_CT | M64F_INTEGRATED | M64F_CT_BUS | M64F_MAGIC_FIFO)

#define ATI_CHIP_264VT     (M64F_VT | M64F_INTEGRATED | M64F_VT_BUS | M64F_MAGIC_FIFO)
#define ATI_CHIP_264GT     (M64F_GT | M64F_INTEGRATED               | M64F_MAGIC_FIFO | M64F_EXTRA_BRIGHT)

#define ATI_CHIP_264VTB    (M64F_VT | M64F_INTEGRATED | M64F_VT_BUS | M64F_GTB_DSP)
#define ATI_CHIP_264VT3    (M64F_VT | M64F_INTEGRATED | M64F_VT_BUS | M64F_GTB_DSP | M64F_SDRAM_MAGIC_PLL)
#define ATI_CHIP_264VT4    (M64F_VT | M64F_INTEGRATED               | M64F_GTB_DSP)

/* FIXME what is this chip? */
#define ATI_CHIP_264LT     (M64F_GT | M64F_INTEGRATED               | M64F_GTB_DSP)

/* make sets shorter */
#define ATI_MODERN_SET     (M64F_GT | M64F_INTEGRATED               | M64F_GTB_DSP | M64F_EXTRA_BRIGHT)

#define ATI_CHIP_264GTB    (ATI_MODERN_SET | M64F_SDRAM_MAGIC_PLL)
/*#define ATI_CHIP_264GTDVD  ?*/
#define ATI_CHIP_264LTG    (ATI_MODERN_SET | M64F_SDRAM_MAGIC_PLL)

#define ATI_CHIP_264GT2C   (ATI_MODERN_SET | M64F_SDRAM_MAGIC_PLL | M64F_HW_TRIPLE)
#define ATI_CHIP_264GTPRO  (ATI_MODERN_SET | M64F_SDRAM_MAGIC_PLL | M64F_HW_TRIPLE | M64F_FIFO_32 | M64F_RESET_3D)
#define ATI_CHIP_264LTPRO  (ATI_MODERN_SET | M64F_HW_TRIPLE | M64F_FIFO_32 | M64F_RESET_3D)

#define ATI_CHIP_264XL     (ATI_MODERN_SET | M64F_HW_TRIPLE | M64F_FIFO_32 | M64F_RESET_3D | M64F_XL_DLL | M64F_MFB_FORCE_4 | M64F_XL_MEM)
#define ATI_CHIP_MOBILITY  (ATI_MODERN_SET | M64F_HW_TRIPLE | M64F_FIFO_32 | M64F_RESET_3D | M64F_XL_DLL | M64F_MFB_FORCE_4 | M64F_XL_MEM | M64F_MOBIL_BUS)

static struct {
	u16 pci_id;
	const char *name;
	int pll, mclk, xclk, ecp_max;
	u32 features;
} aty_chips[] __devinitdata = {
#ifdef CONFIG_FB_ATY_GX
	/* Mach64 GX */
	{ PCI_CHIP_MACH64GX, "ATI888GX00 (Mach64 GX)", 135, 50, 50, 0, ATI_CHIP_88800GX },
	{ PCI_CHIP_MACH64CX, "ATI888CX00 (Mach64 CX)", 135, 50, 50, 0, ATI_CHIP_88800CX },
#endif /* CONFIG_FB_ATY_GX */

#ifdef CONFIG_FB_ATY_CT
	{ PCI_CHIP_MACH64CT, "ATI264CT (Mach64 CT)", 135, 60, 60, 0, ATI_CHIP_264CT },
	{ PCI_CHIP_MACH64ET, "ATI264ET (Mach64 ET)", 135, 60, 60, 0, ATI_CHIP_264ET },

	/* FIXME what is this chip? */
	{ PCI_CHIP_MACH64LT, "ATI264LT (Mach64 LT)", 135, 63, 63, 0, ATI_CHIP_264LT },

	{ PCI_CHIP_MACH64VT, "ATI264VT (Mach64 VT)", 170, 67, 67, 80, ATI_CHIP_264VT },
	{ PCI_CHIP_MACH64GT, "3D RAGE (Mach64 GT)", 135, 63, 63, 80, ATI_CHIP_264GT },

	{ PCI_CHIP_MACH64VU, "ATI264VT3 (Mach64 VU)", 200, 67, 67, 80, ATI_CHIP_264VT3 },
	{ PCI_CHIP_MACH64GU, "3D RAGE II+ (Mach64 GU)", 200, 67, 67, 100, ATI_CHIP_264GTB },

	{ PCI_CHIP_MACH64LG, "3D RAGE LT (Mach64 LG)", 230, 63, 63, 100, ATI_CHIP_264LTG | M64F_LT_LCD_REGS | M64F_G3_PB_1024x768 },

	{ PCI_CHIP_MACH64VV, "ATI264VT4 (Mach64 VV)", 230, 83, 83, 100, ATI_CHIP_264VT4 },

	{ PCI_CHIP_MACH64GV, "3D RAGE IIC (Mach64 GV, PCI)", 230, 83, 83, 100, ATI_CHIP_264GT2C },
	{ PCI_CHIP_MACH64GW, "3D RAGE IIC (Mach64 GW, AGP)", 230, 83, 83, 100, ATI_CHIP_264GT2C },
	{ PCI_CHIP_MACH64GY, "3D RAGE IIC (Mach64 GY, PCI)", 230, 83, 83, 100, ATI_CHIP_264GT2C },
	{ PCI_CHIP_MACH64GZ, "3D RAGE IIC (Mach64 GZ, AGP)", 230, 83, 83, 100, ATI_CHIP_264GT2C },

	{ PCI_CHIP_MACH64GB, "3D RAGE PRO (Mach64 GB, BGA, AGP)", 230, 100, 100, 125, ATI_CHIP_264GTPRO },
	{ PCI_CHIP_MACH64GD, "3D RAGE PRO (Mach64 GD, BGA, AGP 1x)", 230, 100, 100, 125, ATI_CHIP_264GTPRO },
	{ PCI_CHIP_MACH64GI, "3D RAGE PRO (Mach64 GI, BGA, PCI)", 230, 100, 100, 125, ATI_CHIP_264GTPRO | M64F_MAGIC_VRAM_SIZE },
	{ PCI_CHIP_MACH64GP, "3D RAGE PRO (Mach64 GP, PQFP, PCI)", 230, 100, 100, 125, ATI_CHIP_264GTPRO },
	{ PCI_CHIP_MACH64GQ, "3D RAGE PRO (Mach64 GQ, PQFP, PCI, limited 3D)", 230, 100, 100, 125, ATI_CHIP_264GTPRO },

	{ PCI_CHIP_MACH64LB, "3D RAGE LT PRO (Mach64 LB, AGP)", 236, 75, 100, 135, ATI_CHIP_264LTPRO },
	{ PCI_CHIP_MACH64LD, "3D RAGE LT PRO (Mach64 LD, AGP)", 230, 100, 100, 135, ATI_CHIP_264LTPRO },
	{ PCI_CHIP_MACH64LI, "3D RAGE LT PRO (Mach64 LI, PCI)", 230, 100, 100, 135, ATI_CHIP_264LTPRO | M64F_G3_PB_1_1 | M64F_G3_PB_1024x768 },
	{ PCI_CHIP_MACH64LP, "3D RAGE LT PRO (Mach64 LP, PCI)", 230, 100, 100, 135, ATI_CHIP_264LTPRO | M64F_G3_PB_1024x768 },
	{ PCI_CHIP_MACH64LQ, "3D RAGE LT PRO (Mach64 LQ, PCI)", 230, 100, 100, 135, ATI_CHIP_264LTPRO },

	{ PCI_CHIP_MACH64GM, "3D RAGE XL (Mach64 GM, AGP 2x)", 230, 83, 63, 135, ATI_CHIP_264XL },
	{ PCI_CHIP_MACH64GN, "3D RAGE XC (Mach64 GN, AGP 2x)", 230, 83, 63, 135, ATI_CHIP_264XL },
	{ PCI_CHIP_MACH64GO, "3D RAGE XL (Mach64 GO, PCI-66)", 230, 83, 63, 135, ATI_CHIP_264XL },
	{ PCI_CHIP_MACH64GL, "3D RAGE XC (Mach64 GL, PCI-66)", 230, 83, 63, 135, ATI_CHIP_264XL },
	{ PCI_CHIP_MACH64GR, "3D RAGE XL (Mach64 GR, PCI-33)", 230, 83, 63, 135, ATI_CHIP_264XL | M64F_SDRAM_MAGIC_PLL },
	{ PCI_CHIP_MACH64GS, "3D RAGE XC (Mach64 GS, PCI-33)", 230, 83, 63, 135, ATI_CHIP_264XL },

	{ PCI_CHIP_MACH64LM, "3D RAGE Mobility P/M (Mach64 LM, AGP 2x)", 230, 83, 125, 135, ATI_CHIP_MOBILITY },
	{ PCI_CHIP_MACH64LN, "3D RAGE Mobility L (Mach64 LN, AGP 2x)", 230, 83, 125, 135, ATI_CHIP_MOBILITY },
	{ PCI_CHIP_MACH64LR, "3D RAGE Mobility P/M (Mach64 LR, PCI)", 230, 83, 125, 135, ATI_CHIP_MOBILITY },
	{ PCI_CHIP_MACH64LS, "3D RAGE Mobility L (Mach64 LS, PCI)", 230, 83, 125, 135, ATI_CHIP_MOBILITY },
#endif /* CONFIG_FB_ATY_CT */
};

static int __devinit correct_chipset(struct atyfb_par *par)
{
	u8 rev;
	u16 type;
	u32 chip_id;
	const char *name;
	int i;

	for (i = ARRAY_SIZE(aty_chips) - 1; i >= 0; i--)
		if (par->pci_id == aty_chips[i].pci_id)
			break;

	if (i < 0)
		return -ENODEV;

	name = aty_chips[i].name;
	par->pll_limits.pll_max = aty_chips[i].pll;
	par->pll_limits.mclk = aty_chips[i].mclk;
	par->pll_limits.xclk = aty_chips[i].xclk;
	par->pll_limits.ecp_max = aty_chips[i].ecp_max;
	par->features = aty_chips[i].features;

	chip_id = aty_ld_le32(CNFG_CHIP_ID, par);
	type = chip_id & CFG_CHIP_TYPE;
	rev = (chip_id & CFG_CHIP_REV) >> 24;

	switch (par->pci_id) {
#ifdef CONFIG_FB_ATY_GX
	case PCI_CHIP_MACH64GX:
		if (type != 0x00d7)
			return -ENODEV;
		break;
	case PCI_CHIP_MACH64CX:
		if (type != 0x0057)
			return -ENODEV;
		break;
#endif
#ifdef CONFIG_FB_ATY_CT
	case PCI_CHIP_MACH64VT:
		switch (rev & 0x07) {
		case 0x00:
			switch (rev & 0xc0) {
			case 0x00:
				name = "ATI264VT (A3) (Mach64 VT)";
				par->pll_limits.pll_max = 170;
				par->pll_limits.mclk = 67;
				par->pll_limits.xclk = 67;
				par->pll_limits.ecp_max = 80;
				par->features = ATI_CHIP_264VT;
				break;
			case 0x40:
				name = "ATI264VT2 (A4) (Mach64 VT)";
				par->pll_limits.pll_max = 200;
				par->pll_limits.mclk = 67;
				par->pll_limits.xclk = 67;
				par->pll_limits.ecp_max = 80;
				par->features = ATI_CHIP_264VT | M64F_MAGIC_POSTDIV;
				break;
			}
			break;
		case 0x01:
			name = "ATI264VT3 (B1) (Mach64 VT)";
			par->pll_limits.pll_max = 200;
			par->pll_limits.mclk = 67;
			par->pll_limits.xclk = 67;
			par->pll_limits.ecp_max = 80;
			par->features = ATI_CHIP_264VTB;
			break;
		case 0x02:
			name = "ATI264VT3 (B2) (Mach64 VT)";
			par->pll_limits.pll_max = 200;
			par->pll_limits.mclk = 67;
			par->pll_limits.xclk = 67;
			par->pll_limits.ecp_max = 80;
			par->features = ATI_CHIP_264VT3;
			break;
		}
		break;
	case PCI_CHIP_MACH64GT:
		switch (rev & 0x07) {
		case 0x01:
			name = "3D RAGE II (Mach64 GT)";
			par->pll_limits.pll_max = 170;
			par->pll_limits.mclk = 67;
			par->pll_limits.xclk = 67;
			par->pll_limits.ecp_max = 80;
			par->features = ATI_CHIP_264GTB;
			break;
		case 0x02:
			name = "3D RAGE II+ (Mach64 GT)";
			par->pll_limits.pll_max = 200;
			par->pll_limits.mclk = 67;
			par->pll_limits.xclk = 67;
			par->pll_limits.ecp_max = 100;
			par->features = ATI_CHIP_264GTB;
			break;
		}
		break;
#endif
	}

	PRINTKI("%s [0x%04x rev 0x%02x]\n", name, type, rev);
	return 0;
}

static char ram_dram[] __devinitdata = "DRAM";
static char ram_resv[] __devinitdata = "RESV";
#ifdef CONFIG_FB_ATY_GX
static char ram_vram[] __devinitdata = "VRAM";
#endif /* CONFIG_FB_ATY_GX */
#ifdef CONFIG_FB_ATY_CT
static char ram_edo[] __devinitdata = "EDO";
static char ram_sdram[] __devinitdata = "SDRAM (1:1)";
static char ram_sgram[] __devinitdata = "SGRAM (1:1)";
static char ram_sdram32[] __devinitdata = "SDRAM (2:1) (32-bit)";
static char ram_wram[] __devinitdata = "WRAM";
static char ram_off[] __devinitdata = "OFF";
#endif /* CONFIG_FB_ATY_CT */


#ifdef CONFIG_FB_ATY_GX
static char *aty_gx_ram[8] __devinitdata = {
	ram_dram, ram_vram, ram_vram, ram_dram,
	ram_dram, ram_vram, ram_vram, ram_resv
};
#endif /* CONFIG_FB_ATY_GX */

#ifdef CONFIG_FB_ATY_CT
static char *aty_ct_ram[8] __devinitdata = {
	ram_off, ram_dram, ram_edo, ram_edo,
	ram_sdram, ram_sgram, ram_wram, ram_resv
};
static char *aty_xl_ram[8] __devinitdata = {
	ram_off, ram_dram, ram_edo, ram_edo,
	ram_sdram, ram_sgram, ram_sdram32, ram_resv
};
#endif /* CONFIG_FB_ATY_CT */

static u32 atyfb_get_pixclock(struct fb_var_screeninfo *var,
			      struct atyfb_par *par)
{
	u32 pixclock = var->pixclock;
#ifdef CONFIG_FB_ATY_GENERIC_LCD
	u32 lcd_on_off;
	par->pll.ct.xres = 0;
	if (par->lcd_table != 0) {
		lcd_on_off = aty_ld_lcd(LCD_GEN_CNTL, par);
		if (lcd_on_off & LCD_ON) {
			par->pll.ct.xres = var->xres;
			pixclock = par->lcd_pixclock;
		}
	}
#endif
	return pixclock;
}

#if defined(CONFIG_PPC)

/*
 * Apple monitor sense
 */

static int __devinit read_aty_sense(const struct atyfb_par *par)
{
	int sense, i;

	aty_st_le32(GP_IO, 0x31003100, par); /* drive outputs high */
	__delay(200);
	aty_st_le32(GP_IO, 0, par); /* turn off outputs */
	__delay(2000);
	i = aty_ld_le32(GP_IO, par); /* get primary sense value */
	sense = ((i & 0x3000) >> 3) | (i & 0x100);

	/* drive each sense line low in turn and collect the other 2 */
	aty_st_le32(GP_IO, 0x20000000, par); /* drive A low */
	__delay(2000);
	i = aty_ld_le32(GP_IO, par);
	sense |= ((i & 0x1000) >> 7) | ((i & 0x100) >> 4);
	aty_st_le32(GP_IO, 0x20002000, par); /* drive A high again */
	__delay(200);

	aty_st_le32(GP_IO, 0x10000000, par); /* drive B low */
	__delay(2000);
	i = aty_ld_le32(GP_IO, par);
	sense |= ((i & 0x2000) >> 10) | ((i & 0x100) >> 6);
	aty_st_le32(GP_IO, 0x10001000, par); /* drive B high again */
	__delay(200);

	aty_st_le32(GP_IO, 0x01000000, par); /* drive C low */
	__delay(2000);
	sense |= (aty_ld_le32(GP_IO, par) & 0x3000) >> 12;
	aty_st_le32(GP_IO, 0, par); /* turn off outputs */
	return sense;
}

#endif /* defined(CONFIG_PPC) */

/* ------------------------------------------------------------------------- */

/*
 * CRTC programming
 */

static void aty_get_crtc(const struct atyfb_par *par, struct crtc *crtc)
{
#ifdef CONFIG_FB_ATY_GENERIC_LCD
	if (par->lcd_table != 0) {
		if (!M64_HAS(LT_LCD_REGS)) {
			crtc->lcd_index = aty_ld_le32(LCD_INDEX, par);
			aty_st_le32(LCD_INDEX, crtc->lcd_index, par);
		}
		crtc->lcd_config_panel = aty_ld_lcd(CNFG_PANEL, par);
		crtc->lcd_gen_cntl = aty_ld_lcd(LCD_GEN_CNTL, par);


		/* switch to non shadow registers */
		aty_st_lcd(LCD_GEN_CNTL, crtc->lcd_gen_cntl &
			   ~(CRTC_RW_SELECT | SHADOW_EN | SHADOW_RW_EN), par);

		/* save stretching */
		crtc->horz_stretching = aty_ld_lcd(HORZ_STRETCHING, par);
		crtc->vert_stretching = aty_ld_lcd(VERT_STRETCHING, par);
		if (!M64_HAS(LT_LCD_REGS))
			crtc->ext_vert_stretch = aty_ld_lcd(EXT_VERT_STRETCH, par);
	}
#endif
	crtc->h_tot_disp = aty_ld_le32(CRTC_H_TOTAL_DISP, par);
	crtc->h_sync_strt_wid = aty_ld_le32(CRTC_H_SYNC_STRT_WID, par);
	crtc->v_tot_disp = aty_ld_le32(CRTC_V_TOTAL_DISP, par);
	crtc->v_sync_strt_wid = aty_ld_le32(CRTC_V_SYNC_STRT_WID, par);
	crtc->vline_crnt_vline = aty_ld_le32(CRTC_VLINE_CRNT_VLINE, par);
	crtc->off_pitch = aty_ld_le32(CRTC_OFF_PITCH, par);
	crtc->gen_cntl = aty_ld_le32(CRTC_GEN_CNTL, par);

#ifdef CONFIG_FB_ATY_GENERIC_LCD
	if (par->lcd_table != 0) {
		/* switch to shadow registers */
		aty_st_lcd(LCD_GEN_CNTL, (crtc->lcd_gen_cntl & ~CRTC_RW_SELECT) |
			   SHADOW_EN | SHADOW_RW_EN, par);

		crtc->shadow_h_tot_disp = aty_ld_le32(CRTC_H_TOTAL_DISP, par);
		crtc->shadow_h_sync_strt_wid = aty_ld_le32(CRTC_H_SYNC_STRT_WID, par);
		crtc->shadow_v_tot_disp = aty_ld_le32(CRTC_V_TOTAL_DISP, par);
		crtc->shadow_v_sync_strt_wid = aty_ld_le32(CRTC_V_SYNC_STRT_WID, par);

		aty_st_le32(LCD_GEN_CNTL, crtc->lcd_gen_cntl, par);
	}
#endif /* CONFIG_FB_ATY_GENERIC_LCD */
}

static void aty_set_crtc(const struct atyfb_par *par, const struct crtc *crtc)
{
#ifdef CONFIG_FB_ATY_GENERIC_LCD
	if (par->lcd_table != 0) {
		/* stop CRTC */
		aty_st_le32(CRTC_GEN_CNTL, crtc->gen_cntl &
			    ~(CRTC_EXT_DISP_EN | CRTC_EN), par);

		/* update non-shadow registers first */
		aty_st_lcd(CNFG_PANEL, crtc->lcd_config_panel, par);
		aty_st_lcd(LCD_GEN_CNTL, crtc->lcd_gen_cntl &
			   ~(CRTC_RW_SELECT | SHADOW_EN | SHADOW_RW_EN), par);

		/* temporarily disable stretching */
		aty_st_lcd(HORZ_STRETCHING, crtc->horz_stretching &
			   ~(HORZ_STRETCH_MODE | HORZ_STRETCH_EN), par);
		aty_st_lcd(VERT_STRETCHING, crtc->vert_stretching &
			   ~(VERT_STRETCH_RATIO1 | VERT_STRETCH_RATIO2 |
			     VERT_STRETCH_USE0 | VERT_STRETCH_EN), par);
	}
#endif
	/* turn off CRT */
	aty_st_le32(CRTC_GEN_CNTL, crtc->gen_cntl & ~CRTC_EN, par);

	DPRINTK("setting up CRTC\n");
	DPRINTK("set primary CRT to %ix%i %c%c composite %c\n",
		((((crtc->h_tot_disp >> 16) & 0xff) + 1) << 3),
		(((crtc->v_tot_disp >> 16) & 0x7ff) + 1),
		(crtc->h_sync_strt_wid & 0x200000) ? 'N' : 'P',
		(crtc->v_sync_strt_wid & 0x200000) ? 'N' : 'P',
		(crtc->gen_cntl & CRTC_CSYNC_EN) ? 'P' : 'N');

	DPRINTK("CRTC_H_TOTAL_DISP: %x\n", crtc->h_tot_disp);
	DPRINTK("CRTC_H_SYNC_STRT_WID: %x\n", crtc->h_sync_strt_wid);
	DPRINTK("CRTC_V_TOTAL_DISP: %x\n", crtc->v_tot_disp);
	DPRINTK("CRTC_V_SYNC_STRT_WID: %x\n", crtc->v_sync_strt_wid);
	DPRINTK("CRTC_OFF_PITCH: %x\n", crtc->off_pitch);
	DPRINTK("CRTC_VLINE_CRNT_VLINE: %x\n", crtc->vline_crnt_vline);
	DPRINTK("CRTC_GEN_CNTL: %x\n", crtc->gen_cntl);

	aty_st_le32(CRTC_H_TOTAL_DISP, crtc->h_tot_disp, par);
	aty_st_le32(CRTC_H_SYNC_STRT_WID, crtc->h_sync_strt_wid, par);
	aty_st_le32(CRTC_V_TOTAL_DISP, crtc->v_tot_disp, par);
	aty_st_le32(CRTC_V_SYNC_STRT_WID, crtc->v_sync_strt_wid, par);
	aty_st_le32(CRTC_OFF_PITCH, crtc->off_pitch, par);
	aty_st_le32(CRTC_VLINE_CRNT_VLINE, crtc->vline_crnt_vline, par);

	aty_st_le32(CRTC_GEN_CNTL, crtc->gen_cntl, par);
#if 0
	FIXME
	if (par->accel_flags & FB_ACCELF_TEXT)
		aty_init_engine(par, info);
#endif
#ifdef CONFIG_FB_ATY_GENERIC_LCD
	/* after setting the CRTC registers we should set the LCD registers. */
	if (par->lcd_table != 0) {
		/* switch to shadow registers */
		aty_st_lcd(LCD_GEN_CNTL, (crtc->lcd_gen_cntl & ~CRTC_RW_SELECT) |
			   SHADOW_EN | SHADOW_RW_EN, par);

		DPRINTK("set shadow CRT to %ix%i %c%c\n",
			((((crtc->shadow_h_tot_disp >> 16) & 0xff) + 1) << 3),
			(((crtc->shadow_v_tot_disp >> 16) & 0x7ff) + 1),
			(crtc->shadow_h_sync_strt_wid & 0x200000) ? 'N' : 'P',
			(crtc->shadow_v_sync_strt_wid & 0x200000) ? 'N' : 'P');

		DPRINTK("SHADOW CRTC_H_TOTAL_DISP: %x\n",
			crtc->shadow_h_tot_disp);
		DPRINTK("SHADOW CRTC_H_SYNC_STRT_WID: %x\n",
			crtc->shadow_h_sync_strt_wid);
		DPRINTK("SHADOW CRTC_V_TOTAL_DISP: %x\n",
			crtc->shadow_v_tot_disp);
		DPRINTK("SHADOW CRTC_V_SYNC_STRT_WID: %x\n",
			crtc->shadow_v_sync_strt_wid);

		aty_st_le32(CRTC_H_TOTAL_DISP, crtc->shadow_h_tot_disp, par);
		aty_st_le32(CRTC_H_SYNC_STRT_WID, crtc->shadow_h_sync_strt_wid, par);
		aty_st_le32(CRTC_V_TOTAL_DISP, crtc->shadow_v_tot_disp, par);
		aty_st_le32(CRTC_V_SYNC_STRT_WID, crtc->shadow_v_sync_strt_wid, par);

		/* restore CRTC selection & shadow state and enable stretching */
		DPRINTK("LCD_GEN_CNTL: %x\n", crtc->lcd_gen_cntl);
		DPRINTK("HORZ_STRETCHING: %x\n", crtc->horz_stretching);
		DPRINTK("VERT_STRETCHING: %x\n", crtc->vert_stretching);
		if (!M64_HAS(LT_LCD_REGS))
			DPRINTK("EXT_VERT_STRETCH: %x\n", crtc->ext_vert_stretch);

		aty_st_lcd(LCD_GEN_CNTL, crtc->lcd_gen_cntl, par);
		aty_st_lcd(HORZ_STRETCHING, crtc->horz_stretching, par);
		aty_st_lcd(VERT_STRETCHING, crtc->vert_stretching, par);
		if (!M64_HAS(LT_LCD_REGS)) {
			aty_st_lcd(EXT_VERT_STRETCH, crtc->ext_vert_stretch, par);
			aty_ld_le32(LCD_INDEX, par);
			aty_st_le32(LCD_INDEX, crtc->lcd_index, par);
		}
	}
#endif /* CONFIG_FB_ATY_GENERIC_LCD */
}

static u32 calc_line_length(struct atyfb_par *par, u32 vxres, u32 bpp)
{
	u32 line_length = vxres * bpp / 8;

	if (par->ram_type == SGRAM ||
	    (!M64_HAS(XL_MEM) && par->ram_type == WRAM))
		line_length = (line_length + 63) & ~63;

	return line_length;
}

static int aty_var_to_crtc(const struct fb_info *info,
			   const struct fb_var_screeninfo *var,
			   struct crtc *crtc)
{
	struct atyfb_par *par = (struct atyfb_par *) info->par;
	u32 xres, yres, vxres, vyres, xoffset, yoffset, bpp;
	u32 sync, vmode, vdisplay;
	u32 h_total, h_disp, h_sync_strt, h_sync_end, h_sync_dly, h_sync_wid, h_sync_pol;
	u32 v_total, v_disp, v_sync_strt, v_sync_end, v_sync_wid, v_sync_pol, c_sync;
	u32 pix_width, dp_pix_width, dp_chain_mask;
	u32 line_length;

	/* input */
	xres = (var->xres + 7) & ~7;
	yres = var->yres;
	vxres = (var->xres_virtual + 7) & ~7;
	vyres = var->yres_virtual;
	xoffset = (var->xoffset + 7) & ~7;
	yoffset = var->yoffset;
	bpp = var->bits_per_pixel;
	if (bpp == 16)
		bpp = (var->green.length == 5) ? 15 : 16;
	sync = var->sync;
	vmode = var->vmode;

	/* convert (and round up) and validate */
	if (vxres < xres + xoffset)
		vxres = xres + xoffset;
	h_disp = xres;

	if (vyres < yres + yoffset)
		vyres = yres + yoffset;
	v_disp = yres;

	if (bpp <= 8) {
		bpp = 8;
		pix_width = CRTC_PIX_WIDTH_8BPP;
		dp_pix_width = HOST_8BPP | SRC_8BPP | DST_8BPP |
			BYTE_ORDER_LSB_TO_MSB;
		dp_chain_mask = DP_CHAIN_8BPP;
	} else if (bpp <= 15) {
		bpp = 16;
		pix_width = CRTC_PIX_WIDTH_15BPP;
		dp_pix_width = HOST_15BPP | SRC_15BPP | DST_15BPP |
			BYTE_ORDER_LSB_TO_MSB;
		dp_chain_mask = DP_CHAIN_15BPP;
	} else if (bpp <= 16) {
		bpp = 16;
		pix_width = CRTC_PIX_WIDTH_16BPP;
		dp_pix_width = HOST_16BPP | SRC_16BPP | DST_16BPP |
			BYTE_ORDER_LSB_TO_MSB;
		dp_chain_mask = DP_CHAIN_16BPP;
	} else if (bpp <= 24 && M64_HAS(INTEGRATED)) {
		bpp = 24;
		pix_width = CRTC_PIX_WIDTH_24BPP;
		dp_pix_width = HOST_8BPP | SRC_8BPP | DST_8BPP |
			BYTE_ORDER_LSB_TO_MSB;
		dp_chain_mask = DP_CHAIN_24BPP;
	} else if (bpp <= 32) {
		bpp = 32;
		pix_width = CRTC_PIX_WIDTH_32BPP;
		dp_pix_width = HOST_32BPP | SRC_32BPP | DST_32BPP |
			BYTE_ORDER_LSB_TO_MSB;
		dp_chain_mask = DP_CHAIN_32BPP;
	} else
		FAIL("invalid bpp");

	line_length = calc_line_length(par, vxres, bpp);

	if (vyres * line_length > info->fix.smem_len)
		FAIL("not enough video RAM");

	h_sync_pol = sync & FB_SYNC_HOR_HIGH_ACT ? 0 : 1;
	v_sync_pol = sync & FB_SYNC_VERT_HIGH_ACT ? 0 : 1;

	if ((xres > 1600) || (yres > 1200)) {
		FAIL("MACH64 chips are designed for max 1600x1200\n"
		     "select anoter resolution.");
	}
	h_sync_strt = h_disp + var->right_margin;
	h_sync_end = h_sync_strt + var->hsync_len;
	h_sync_dly  = var->right_margin & 7;
	h_total = h_sync_end + h_sync_dly + var->left_margin;

	v_sync_strt = v_disp + var->lower_margin;
	v_sync_end = v_sync_strt + var->vsync_len;
	v_total = v_sync_end + var->upper_margin;

#ifdef CONFIG_FB_ATY_GENERIC_LCD
	if (par->lcd_table != 0) {
		if (!M64_HAS(LT_LCD_REGS)) {
			u32 lcd_index = aty_ld_le32(LCD_INDEX, par);
			crtc->lcd_index = lcd_index &
				~(LCD_INDEX_MASK | LCD_DISPLAY_DIS |
				  LCD_SRC_SEL | CRTC2_DISPLAY_DIS);
			aty_st_le32(LCD_INDEX, lcd_index, par);
		}

		if (!M64_HAS(MOBIL_BUS))
			crtc->lcd_index |= CRTC2_DISPLAY_DIS;

		crtc->lcd_config_panel = aty_ld_lcd(CNFG_PANEL, par) | 0x4000;
		crtc->lcd_gen_cntl = aty_ld_lcd(LCD_GEN_CNTL, par) & ~CRTC_RW_SELECT;

		crtc->lcd_gen_cntl &=
			~(HORZ_DIVBY2_EN | DIS_HOR_CRT_DIVBY2 | TVCLK_PM_EN |
			/*VCLK_DAC_PM_EN | USE_SHADOWED_VEND |*/
			USE_SHADOWED_ROWCUR | SHADOW_EN | SHADOW_RW_EN);
		crtc->lcd_gen_cntl |= DONT_SHADOW_VPAR | LOCK_8DOT;

		if ((crtc->lcd_gen_cntl & LCD_ON) &&
		    ((xres > par->lcd_width) || (yres > par->lcd_height))) {
			/*
			 * We cannot display the mode on the LCD. If the CRT is
			 * enabled we can turn off the LCD.
			 * If the CRT is off, it isn't a good idea to switch it
			 * on; we don't know if one is connected. So it's better
			 * to fail then.
			 */
			if (crtc->lcd_gen_cntl & CRT_ON) {
				if (!(var->activate & FB_ACTIVATE_TEST))
					PRINTKI("Disable LCD panel, because video mode does not fit.\n");
				crtc->lcd_gen_cntl &= ~LCD_ON;
				/*aty_st_lcd(LCD_GEN_CNTL, crtc->lcd_gen_cntl, par);*/
			} else {
				if (!(var->activate & FB_ACTIVATE_TEST))
					PRINTKE("Video mode exceeds size of LCD panel.\nConnect this computer to a conventional monitor if you really need this mode.\n");
				return -EINVAL;
			}
		}
	}

	if ((par->lcd_table != 0) && (crtc->lcd_gen_cntl & LCD_ON)) {
		int VScan = 1;
		/* bpp -> bytespp, 1,4 -> 0; 8 -> 2; 15,16 -> 1; 24 -> 6; 32 -> 5
		const u8 DFP_h_sync_dly_LT[] = { 0, 2, 1, 6, 5 };
		const u8 ADD_to_strt_wid_and_dly_LT_DAC[] = { 0, 5, 6, 9, 9, 12, 12 };  */

		vmode &= ~(FB_VMODE_DOUBLE | FB_VMODE_INTERLACED);

		/*
		 * This is horror! When we simulate, say 640x480 on an 800x600
		 * LCD monitor, the CRTC should be programmed 800x600 values for
		 * the non visible part, but 640x480 for the visible part.
		 * This code has been tested on a laptop with it's 1400x1050 LCD
		 * monitor and a conventional monitor both switched on.
		 * Tested modes: 1280x1024, 1152x864, 1024x768, 800x600,
		 * works with little glitches also with DOUBLESCAN modes
		 */
		if (yres < par->lcd_height) {
			VScan = par->lcd_height / yres;
			if (VScan > 1) {
				VScan = 2;
				vmode |= FB_VMODE_DOUBLE;
			}
		}

		h_sync_strt = h_disp + par->lcd_right_margin;
		h_sync_end = h_sync_strt + par->lcd_hsync_len;
		h_sync_dly = /*DFP_h_sync_dly[ ( bpp + 1 ) / 3 ]; */par->lcd_hsync_dly;
		h_total = h_disp + par->lcd_hblank_len;

		v_sync_strt = v_disp + par->lcd_lower_margin / VScan;
		v_sync_end = v_sync_strt + par->lcd_vsync_len / VScan;
		v_total = v_disp + par->lcd_vblank_len / VScan;
	}
#endif /* CONFIG_FB_ATY_GENERIC_LCD */

	h_disp = (h_disp >> 3) - 1;
	h_sync_strt = (h_sync_strt >> 3) - 1;
	h_sync_end = (h_sync_end >> 3) - 1;
	h_total = (h_total >> 3) - 1;
	h_sync_wid = h_sync_end - h_sync_strt;

	FAIL_MAX("h_disp too large", h_disp, 0xff);
	FAIL_MAX("h_sync_strt too large", h_sync_strt, 0x1ff);
	/*FAIL_MAX("h_sync_wid too large", h_sync_wid, 0x1f);*/
	if (h_sync_wid > 0x1f)
		h_sync_wid = 0x1f;
	FAIL_MAX("h_total too large", h_total, 0x1ff);

	if (vmode & FB_VMODE_DOUBLE) {
		v_disp <<= 1;
		v_sync_strt <<= 1;
		v_sync_end <<= 1;
		v_total <<= 1;
	}

	vdisplay = yres;
#ifdef CONFIG_FB_ATY_GENERIC_LCD
	if ((par->lcd_table != 0) && (crtc->lcd_gen_cntl & LCD_ON))
		vdisplay  = par->lcd_height;
#endif

	v_disp--;
	v_sync_strt--;
	v_sync_end--;
	v_total--;
	v_sync_wid = v_sync_end - v_sync_strt;

	FAIL_MAX("v_disp too large", v_disp, 0x7ff);
	FAIL_MAX("v_sync_stsrt too large", v_sync_strt, 0x7ff);
	/*FAIL_MAX("v_sync_wid too large", v_sync_wid, 0x1f);*/
	if (v_sync_wid > 0x1f)
		v_sync_wid = 0x1f;
	FAIL_MAX("v_total too large", v_total, 0x7ff);

	c_sync = sync & FB_SYNC_COMP_HIGH_ACT ? CRTC_CSYNC_EN : 0;

	/* output */
	crtc->vxres = vxres;
	crtc->vyres = vyres;
	crtc->xoffset = xoffset;
	crtc->yoffset = yoffset;
	crtc->bpp = bpp;
	crtc->off_pitch =
		((yoffset * line_length + xoffset * bpp / 8) / 8) |
		((line_length / bpp) << 22);
	crtc->vline_crnt_vline = 0;

	crtc->h_tot_disp = h_total | (h_disp << 16);
	crtc->h_sync_strt_wid = (h_sync_strt & 0xff) | (h_sync_dly << 8) |
		((h_sync_strt & 0x100) << 4) | (h_sync_wid << 16) |
		(h_sync_pol << 21);
	crtc->v_tot_disp = v_total | (v_disp << 16);
	crtc->v_sync_strt_wid = v_sync_strt | (v_sync_wid << 16) |
		(v_sync_pol << 21);

	/* crtc->gen_cntl = aty_ld_le32(CRTC_GEN_CNTL, par) & CRTC_PRESERVED_MASK; */
	crtc->gen_cntl = CRTC_EXT_DISP_EN | CRTC_EN | pix_width | c_sync;
	crtc->gen_cntl |= CRTC_VGA_LINEAR;

	/* Enable doublescan mode if requested */
	if (vmode & FB_VMODE_DOUBLE)
		crtc->gen_cntl |= CRTC_DBL_SCAN_EN;
	/* Enable interlaced mode if requested */
	if (vmode & FB_VMODE_INTERLACED)
		crtc->gen_cntl |= CRTC_INTERLACE_EN;
#ifdef CONFIG_FB_ATY_GENERIC_LCD
	if (par->lcd_table != 0) {
		vdisplay = yres;
		if (vmode & FB_VMODE_DOUBLE)
			vdisplay <<= 1;
		crtc->gen_cntl &= ~(CRTC2_EN | CRTC2_PIX_WIDTH);
		crtc->lcd_gen_cntl &= ~(HORZ_DIVBY2_EN | DIS_HOR_CRT_DIVBY2 |
					/*TVCLK_PM_EN | VCLK_DAC_PM_EN |*/
					USE_SHADOWED_VEND |
					USE_SHADOWED_ROWCUR |
					SHADOW_EN | SHADOW_RW_EN);
		crtc->lcd_gen_cntl |= DONT_SHADOW_VPAR/* | LOCK_8DOT*/;

		/* MOBILITY M1 tested, FIXME: LT */
		crtc->horz_stretching = aty_ld_lcd(HORZ_STRETCHING, par);
		if (!M64_HAS(LT_LCD_REGS))
			crtc->ext_vert_stretch = aty_ld_lcd(EXT_VERT_STRETCH, par) &
				~(AUTO_VERT_RATIO | VERT_STRETCH_MODE | VERT_STRETCH_RATIO3);

		crtc->horz_stretching &= ~(HORZ_STRETCH_RATIO |
					   HORZ_STRETCH_LOOP | AUTO_HORZ_RATIO |
					   HORZ_STRETCH_MODE | HORZ_STRETCH_EN);
		if (xres < par->lcd_width && crtc->lcd_gen_cntl & LCD_ON) {
			do {
				/*
				 * The horizontal blender misbehaves when
				 * HDisplay is less than a certain threshold
				 * (440 for a 1024-wide panel).  It doesn't
				 * stretch such modes enough.  Use pixel
				 * replication instead of blending to stretch
				 * modes that can be made to exactly fit the
				 * panel width.  The undocumented "NoLCDBlend"
				 * option allows the pixel-replicated mode to
				 * be slightly wider or narrower than the
				 * panel width.  It also causes a mode that is
				 * exactly half as wide as the panel to be
				 * pixel-replicated, rather than blended.
				 */
				int HDisplay  = xres & ~7;
				int nStretch  = par->lcd_width / HDisplay;
				int Remainder = par->lcd_width % HDisplay;

				if ((!Remainder && ((nStretch > 2))) ||
				    (((HDisplay * 16) / par->lcd_width) < 7)) {
					static const char StretchLoops[] = { 10, 12, 13, 15, 16 };
					int horz_stretch_loop = -1, BestRemainder;
					int Numerator = HDisplay, Denominator = par->lcd_width;
					int Index = 5;
					ATIReduceRatio(&Numerator, &Denominator);

					BestRemainder = (Numerator * 16) / Denominator;
					while (--Index >= 0) {
						Remainder = ((Denominator - Numerator) * StretchLoops[Index]) %
							Denominator;
						if (Remainder < BestRemainder) {
							horz_stretch_loop = Index;
							if (!(BestRemainder = Remainder))
								break;
						}
					}

					if ((horz_stretch_loop >= 0) && !BestRemainder) {
						int horz_stretch_ratio = 0, Accumulator = 0;
						int reuse_previous = 1;

						Index = StretchLoops[horz_stretch_loop];

						while (--Index >= 0) {
							if (Accumulator > 0)
								horz_stretch_ratio |= reuse_previous;
							else
								Accumulator += Denominator;
							Accumulator -= Numerator;
							reuse_previous <<= 1;
						}

						crtc->horz_stretching |= (HORZ_STRETCH_EN |
							((horz_stretch_loop & HORZ_STRETCH_LOOP) << 16) |
							(horz_stretch_ratio & HORZ_STRETCH_RATIO));
						break;      /* Out of the do { ... } while (0) */
					}
				}

				crtc->horz_stretching |= (HORZ_STRETCH_MODE | HORZ_STRETCH_EN |
					(((HDisplay * (HORZ_STRETCH_BLEND + 1)) / par->lcd_width) & HORZ_STRETCH_BLEND));
			} while (0);
		}

		if (vdisplay < par->lcd_height && crtc->lcd_gen_cntl & LCD_ON) {
			crtc->vert_stretching = (VERT_STRETCH_USE0 | VERT_STRETCH_EN |
				(((vdisplay * (VERT_STRETCH_RATIO0 + 1)) / par->lcd_height) & VERT_STRETCH_RATIO0));

			if (!M64_HAS(LT_LCD_REGS) &&
			    xres <= (M64_HAS(MOBIL_BUS) ? 1024 : 800))
				crtc->ext_vert_stretch |= VERT_STRETCH_MODE;
		} else {
			/*
			 * Don't use vertical blending if the mode is too wide
			 * or not vertically stretched.
			 */
			crtc->vert_stretching = 0;
		}
		/* copy to shadow crtc */
		crtc->shadow_h_tot_disp = crtc->h_tot_disp;
		crtc->shadow_h_sync_strt_wid = crtc->h_sync_strt_wid;
		crtc->shadow_v_tot_disp = crtc->v_tot_disp;
		crtc->shadow_v_sync_strt_wid = crtc->v_sync_strt_wid;
	}
#endif /* CONFIG_FB_ATY_GENERIC_LCD */

	if (M64_HAS(MAGIC_FIFO)) {
		/* FIXME: display FIFO low watermark values */
		crtc->gen_cntl |= (aty_ld_le32(CRTC_GEN_CNTL, par) & CRTC_FIFO_LWM);
	}
	crtc->dp_pix_width = dp_pix_width;
	crtc->dp_chain_mask = dp_chain_mask;

	return 0;
}

static int aty_crtc_to_var(const struct crtc *crtc,
			   struct fb_var_screeninfo *var)
{
	u32 xres, yres, bpp, left, right, upper, lower, hslen, vslen, sync;
	u32 h_total, h_disp, h_sync_strt, h_sync_dly, h_sync_wid, h_sync_pol;
	u32 v_total, v_disp, v_sync_strt, v_sync_wid, v_sync_pol, c_sync;
	u32 pix_width;
	u32 double_scan, interlace;

	/* input */
	h_total = crtc->h_tot_disp & 0x1ff;
	h_disp = (crtc->h_tot_disp >> 16) & 0xff;
	h_sync_strt = (crtc->h_sync_strt_wid & 0xff) | ((crtc->h_sync_strt_wid >> 4) & 0x100);
	h_sync_dly = (crtc->h_sync_strt_wid >> 8) & 0x7;
	h_sync_wid = (crtc->h_sync_strt_wid >> 16) & 0x1f;
	h_sync_pol = (crtc->h_sync_strt_wid >> 21) & 0x1;
	v_total = crtc->v_tot_disp & 0x7ff;
	v_disp = (crtc->v_tot_disp >> 16) & 0x7ff;
	v_sync_strt = crtc->v_sync_strt_wid & 0x7ff;
	v_sync_wid = (crtc->v_sync_strt_wid >> 16) & 0x1f;
	v_sync_pol = (crtc->v_sync_strt_wid >> 21) & 0x1;
	c_sync = crtc->gen_cntl & CRTC_CSYNC_EN ? 1 : 0;
	pix_width = crtc->gen_cntl & CRTC_PIX_WIDTH_MASK;
	double_scan = crtc->gen_cntl & CRTC_DBL_SCAN_EN;
	interlace = crtc->gen_cntl & CRTC_INTERLACE_EN;

	/* convert */
	xres = (h_disp + 1) * 8;
	yres = v_disp + 1;
	left = (h_total - h_sync_strt - h_sync_wid) * 8 - h_sync_dly;
	right = (h_sync_strt - h_disp) * 8 + h_sync_dly;
	hslen = h_sync_wid * 8;
	upper = v_total - v_sync_strt - v_sync_wid;
	lower = v_sync_strt - v_disp;
	vslen = v_sync_wid;
	sync = (h_sync_pol ? 0 : FB_SYNC_HOR_HIGH_ACT) |
		(v_sync_pol ? 0 : FB_SYNC_VERT_HIGH_ACT) |
		(c_sync ? FB_SYNC_COMP_HIGH_ACT : 0);

	switch (pix_width) {
#if 0
	case CRTC_PIX_WIDTH_4BPP:
		bpp = 4;
		var->red.offset = 0;
		var->red.length = 8;
		var->green.offset = 0;
		var->green.length = 8;
		var->blue.offset = 0;
		var->blue.length = 8;
		var->transp.offset = 0;
		var->transp.length = 0;
		break;
#endif
	case CRTC_PIX_WIDTH_8BPP:
		bpp = 8;
		var->red.offset = 0;
		var->red.length = 8;
		var->green.offset = 0;
		var->green.length = 8;
		var->blue.offset = 0;
		var->blue.length = 8;
		var->transp.offset = 0;
		var->transp.length = 0;
		break;
	case CRTC_PIX_WIDTH_15BPP:	/* RGB 555 */
		bpp = 16;
		var->red.offset = 10;
		var->red.length = 5;
		var->green.offset = 5;
		var->green.length = 5;
		var->blue.offset = 0;
		var->blue.length = 5;
		var->transp.offset = 0;
		var->transp.length = 0;
		break;
	case CRTC_PIX_WIDTH_16BPP:	/* RGB 565 */
		bpp = 16;
		var->red.offset = 11;
		var->red.length = 5;
		var->green.offset = 5;
		var->green.length = 6;
		var->blue.offset = 0;
		var->blue.length = 5;
		var->transp.offset = 0;
		var->transp.length = 0;
		break;
	case CRTC_PIX_WIDTH_24BPP:	/* RGB 888 */
		bpp = 24;
		var->red.offset = 16;
		var->red.length = 8;
		var->green.offset = 8;
		var->green.length = 8;
		var->blue.offset = 0;
		var->blue.length = 8;
		var->transp.offset = 0;
		var->transp.length = 0;
		break;
	case CRTC_PIX_WIDTH_32BPP:	/* ARGB 8888 */
		bpp = 32;
		var->red.offset = 16;
		var->red.length = 8;
		var->green.offset = 8;
		var->green.length = 8;
		var->blue.offset = 0;
		var->blue.length = 8;
		var->transp.offset = 24;
		var->transp.length = 8;
		break;
	default:
		PRINTKE("Invalid pixel width\n");
		return -EINVAL;
	}

	/* output */
	var->xres = xres;
	var->yres = yres;
	var->xres_virtual = crtc->vxres;
	var->yres_virtual = crtc->vyres;
	var->bits_per_pixel = bpp;
	var->left_margin = left;
	var->right_margin = right;
	var->upper_margin = upper;
	var->lower_margin = lower;
	var->hsync_len = hslen;
	var->vsync_len = vslen;
	var->sync = sync;
	var->vmode = FB_VMODE_NONINTERLACED;
	/*
	 * In double scan mode, the vertical parameters are doubled,
	 * so we need to halve them to get the right values.
	 * In interlaced mode the values are already correct,
	 * so no correction is necessary.
	 */
	if (interlace)
		var->vmode = FB_VMODE_INTERLACED;

	if (double_scan) {
		var->vmode = FB_VMODE_DOUBLE;
		var->yres >>= 1;
		var->upper_margin >>= 1;
		var->lower_margin >>= 1;
		var->vsync_len >>= 1;
	}

	return 0;
}

/* ------------------------------------------------------------------------- */

static int atyfb_set_par(struct fb_info *info)
{
	struct atyfb_par *par = (struct atyfb_par *) info->par;
	struct fb_var_screeninfo *var = &info->var;
	u32 tmp, pixclock;
	int err;
#ifdef DEBUG
	struct fb_var_screeninfo debug;
	u32 pixclock_in_ps;
#endif
	if (par->asleep)
		return 0;

	err = aty_var_to_crtc(info, var, &par->crtc);
	if (err)
		return err;

	pixclock = atyfb_get_pixclock(var, par);

	if (pixclock == 0) {
		PRINTKE("Invalid pixclock\n");
		return -EINVAL;
	} else {
		err = par->pll_ops->var_to_pll(info, pixclock,
					       var->bits_per_pixel, &par->pll);
		if (err)
			return err;
	}

	par->accel_flags = var->accel_flags; /* hack */

	if (var->accel_flags) {
		info->fbops->fb_sync = atyfb_sync;
		info->flags &= ~FBINFO_HWACCEL_DISABLED;
	} else {
		info->fbops->fb_sync = NULL;
		info->flags |= FBINFO_HWACCEL_DISABLED;
	}

	if (par->blitter_may_be_busy)
		wait_for_idle(par);

	aty_set_crtc(par, &par->crtc);
	par->dac_ops->set_dac(info, &par->pll,
			      var->bits_per_pixel, par->accel_flags);
	par->pll_ops->set_pll(info, &par->pll);

#ifdef DEBUG
	if (par->pll_ops && par->pll_ops->pll_to_var)
		pixclock_in_ps = par->pll_ops->pll_to_var(info, &par->pll);
	else
		pixclock_in_ps = 0;

	if (0 == pixclock_in_ps) {
		PRINTKE("ALERT ops->pll_to_var get 0\n");
		pixclock_in_ps = pixclock;
	}

	memset(&debug, 0, sizeof(debug));
	if (!aty_crtc_to_var(&par->crtc, &debug)) {
		u32 hSync, vRefresh;
		u32 h_disp, h_sync_strt, h_sync_end, h_total;
		u32 v_disp, v_sync_strt, v_sync_end, v_total;

		h_disp = debug.xres;
		h_sync_strt = h_disp + debug.right_margin;
		h_sync_end = h_sync_strt + debug.hsync_len;
		h_total = h_sync_end + debug.left_margin;
		v_disp = debug.yres;
		v_sync_strt = v_disp + debug.lower_margin;
		v_sync_end = v_sync_strt + debug.vsync_len;
		v_total = v_sync_end + debug.upper_margin;

		hSync = 1000000000 / (pixclock_in_ps * h_total);
		vRefresh = (hSync * 1000) / v_total;
		if (par->crtc.gen_cntl & CRTC_INTERLACE_EN)
			vRefresh *= 2;
		if (par->crtc.gen_cntl & CRTC_DBL_SCAN_EN)
			vRefresh /= 2;

		DPRINTK("atyfb_set_par\n");
		DPRINTK(" Set Visible Mode to %ix%i-%i\n",
			var->xres, var->yres, var->bits_per_pixel);
		DPRINTK(" Virtual resolution %ix%i, "
			"pixclock_in_ps %i (calculated %i)\n",
			var->xres_virtual, var->yres_virtual,
			pixclock, pixclock_in_ps);
		DPRINTK(" Dot clock:           %i MHz\n",
			1000000 / pixclock_in_ps);
		DPRINTK(" Horizontal sync:     %i kHz\n", hSync);
		DPRINTK(" Vertical refresh:    %i Hz\n", vRefresh);
		DPRINTK(" x  style: %i.%03i %i %i %i %i   %i %i %i %i\n",
			1000000 / pixclock_in_ps, 1000000 % pixclock_in_ps,
			h_disp, h_sync_strt, h_sync_end, h_total,
			v_disp, v_sync_strt, v_sync_end, v_total);
		DPRINTK(" fb style: %i  %i %i %i %i %i %i %i %i\n",
			pixclock_in_ps,
			debug.left_margin, h_disp, debug.right_margin, debug.hsync_len,
			debug.upper_margin, v_disp, debug.lower_margin, debug.vsync_len);
	}
#endif /* DEBUG */

	if (!M64_HAS(INTEGRATED)) {
		/* Don't forget MEM_CNTL */
		tmp = aty_ld_le32(MEM_CNTL, par) & 0xf0ffffff;
		switch (var->bits_per_pixel) {
		case 8:
			tmp |= 0x02000000;
			break;
		case 16:
			tmp |= 0x03000000;
			break;
		case 32:
			tmp |= 0x06000000;
			break;
		}
		aty_st_le32(MEM_CNTL, tmp, par);
	} else {
		tmp = aty_ld_le32(MEM_CNTL, par) & 0xf00fffff;
		if (!M64_HAS(MAGIC_POSTDIV))
			tmp |= par->mem_refresh_rate << 20;
		switch (var->bits_per_pixel) {
		case 8:
		case 24:
			tmp |= 0x00000000;
			break;
		case 16:
			tmp |= 0x04000000;
			break;
		case 32:
			tmp |= 0x08000000;
			break;
		}
		if (M64_HAS(CT_BUS)) {
			aty_st_le32(DAC_CNTL, 0x87010184, par);
			aty_st_le32(BUS_CNTL, 0x680000f9, par);
		} else if (M64_HAS(VT_BUS)) {
			aty_st_le32(DAC_CNTL, 0x87010184, par);
			aty_st_le32(BUS_CNTL, 0x680000f9, par);
		} else if (M64_HAS(MOBIL_BUS)) {
			aty_st_le32(DAC_CNTL, 0x80010102, par);
			aty_st_le32(BUS_CNTL, 0x7b33a040 | (par->aux_start ? BUS_APER_REG_DIS : 0), par);
		} else {
			/* GT */
			aty_st_le32(DAC_CNTL, 0x86010102, par);
			aty_st_le32(BUS_CNTL, 0x7b23a040 | (par->aux_start ? BUS_APER_REG_DIS : 0), par);
			aty_st_le32(EXT_MEM_CNTL, aty_ld_le32(EXT_MEM_CNTL, par) | 0x5000001, par);
		}
		aty_st_le32(MEM_CNTL, tmp, par);
	}
	aty_st_8(DAC_MASK, 0xff, par);

	info->fix.line_length = calc_line_length(par, var->xres_virtual,
						 var->bits_per_pixel);

	info->fix.visual = var->bits_per_pixel <= 8 ?
		FB_VISUAL_PSEUDOCOLOR : FB_VISUAL_DIRECTCOLOR;

	/* Initialize the graphics engine */
	if (par->accel_flags & FB_ACCELF_TEXT)
		aty_init_engine(par, info);

#ifdef CONFIG_BOOTX_TEXT
	btext_update_display(info->fix.smem_start,
		(((par->crtc.h_tot_disp >> 16) & 0xff) + 1) * 8,
		((par->crtc.v_tot_disp >> 16) & 0x7ff) + 1,
		var->bits_per_pixel,
		par->crtc.vxres * var->bits_per_pixel / 8);
#endif /* CONFIG_BOOTX_TEXT */
#if 0
	/* switch to accelerator mode */
	if (!(par->crtc.gen_cntl & CRTC_EXT_DISP_EN))
		aty_st_le32(CRTC_GEN_CNTL, par->crtc.gen_cntl | CRTC_EXT_DISP_EN, par);
#endif
#ifdef DEBUG
{
	/* dump non shadow CRTC, pll, LCD registers */
	int i; u32 base;

	/* CRTC registers */
	base = 0x2000;
	printk("debug atyfb: Mach64 non-shadow register values:");
	for (i = 0; i < 256; i = i+4) {
		if (i % 16 == 0)
			printk("\ndebug atyfb: 0x%04X: ", base + i);
		printk(" %08X", aty_ld_le32(i, par));
	}
	printk("\n\n");

#ifdef CONFIG_FB_ATY_CT
	/* PLL registers */
	base = 0x00;
	printk("debug atyfb: Mach64 PLL register values:");
	for (i = 0; i < 64; i++) {
		if (i % 16 == 0)
			printk("\ndebug atyfb: 0x%02X: ", base + i);
		if (i % 4 == 0)
			printk(" ");
		printk("%02X", aty_ld_pll_ct(i, par));
	}
	printk("\n\n");
#endif	/* CONFIG_FB_ATY_CT */

#ifdef CONFIG_FB_ATY_GENERIC_LCD
	if (par->lcd_table != 0) {
		/* LCD registers */
		base = 0x00;
		printk("debug atyfb: LCD register values:");
		if (M64_HAS(LT_LCD_REGS)) {
			for (i = 0; i <= POWER_MANAGEMENT; i++) {
				if (i == EXT_VERT_STRETCH)
					continue;
				printk("\ndebug atyfb: 0x%04X: ",
				       lt_lcd_regs[i]);
				printk(" %08X", aty_ld_lcd(i, par));
			}
		} else {
			for (i = 0; i < 64; i++) {
				if (i % 4 == 0)
					printk("\ndebug atyfb: 0x%02X: ",
					       base + i);
				printk(" %08X", aty_ld_lcd(i, par));
			}
		}
		printk("\n\n");
	}
#endif /* CONFIG_FB_ATY_GENERIC_LCD */
}
#endif /* DEBUG */
	return 0;
}

static int atyfb_check_var(struct fb_var_screeninfo *var, struct fb_info *info)
{
	struct atyfb_par *par = (struct atyfb_par *) info->par;
	int err;
	struct crtc crtc;
	union aty_pll pll;
	u32 pixclock;

	memcpy(&pll, &par->pll, sizeof(pll));

	err = aty_var_to_crtc(info, var, &crtc);
	if (err)
		return err;

	pixclock = atyfb_get_pixclock(var, par);

	if (pixclock == 0) {
		if (!(var->activate & FB_ACTIVATE_TEST))
			PRINTKE("Invalid pixclock\n");
		return -EINVAL;
	} else {
		err = par->pll_ops->var_to_pll(info, pixclock,
					       var->bits_per_pixel, &pll);
		if (err)
			return err;
	}

	if (var->accel_flags & FB_ACCELF_TEXT)
		info->var.accel_flags = FB_ACCELF_TEXT;
	else
		info->var.accel_flags = 0;

	aty_crtc_to_var(&crtc, var);
	var->pixclock = par->pll_ops->pll_to_var(info, &pll);
	return 0;
}

static void set_off_pitch(struct atyfb_par *par, const struct fb_info *info)
{
	u32 xoffset = info->var.xoffset;
	u32 yoffset = info->var.yoffset;
	u32 line_length = info->fix.line_length;
	u32 bpp = info->var.bits_per_pixel;

	par->crtc.off_pitch =
		((yoffset * line_length + xoffset * bpp / 8) / 8) |
		((line_length / bpp) << 22);
}


/*
 * Open/Release the frame buffer device
 */

static int atyfb_open(struct fb_info *info, int user)
{
	struct atyfb_par *par = (struct atyfb_par *) info->par;

	if (user) {
		par->open++;
#ifdef __sparc__
		par->mmaped = 0;
#endif
	}
	return 0;
}

static irqreturn_t aty_irq(int irq, void *dev_id)
{
	struct atyfb_par *par = dev_id;
	int handled = 0;
	u32 int_cntl;

	spin_lock(&par->int_lock);

	int_cntl = aty_ld_le32(CRTC_INT_CNTL, par);

	if (int_cntl & CRTC_VBLANK_INT) {
		/* clear interrupt */
		aty_st_le32(CRTC_INT_CNTL, (int_cntl & CRTC_INT_EN_MASK) |
			    CRTC_VBLANK_INT_AK, par);
		par->vblank.count++;
		if (par->vblank.pan_display) {
			par->vblank.pan_display = 0;
			aty_st_le32(CRTC_OFF_PITCH, par->crtc.off_pitch, par);
		}
		wake_up_interruptible(&par->vblank.wait);
		handled = 1;
	}

	spin_unlock(&par->int_lock);

	return IRQ_RETVAL(handled);
}

static int aty_enable_irq(struct atyfb_par *par, int reenable)
{
	u32 int_cntl;

	if (!test_and_set_bit(0, &par->irq_flags)) {
		if (request_irq(par->irq, aty_irq, IRQF_SHARED, "atyfb", par)) {
			clear_bit(0, &par->irq_flags);
			return -EINVAL;
		}
		spin_lock_irq(&par->int_lock);
		int_cntl = aty_ld_le32(CRTC_INT_CNTL, par) & CRTC_INT_EN_MASK;
		/* clear interrupt */
		aty_st_le32(CRTC_INT_CNTL, int_cntl | CRTC_VBLANK_INT_AK, par);
		/* enable interrupt */
		aty_st_le32(CRTC_INT_CNTL, int_cntl | CRTC_VBLANK_INT_EN, par);
		spin_unlock_irq(&par->int_lock);
	} else if (reenable) {
		spin_lock_irq(&par->int_lock);
		int_cntl = aty_ld_le32(CRTC_INT_CNTL, par) & CRTC_INT_EN_MASK;
		if (!(int_cntl & CRTC_VBLANK_INT_EN)) {
			printk("atyfb: someone disabled IRQ [%08x]\n",
			       int_cntl);
			/* re-enable interrupt */
			aty_st_le32(CRTC_INT_CNTL, int_cntl |
				    CRTC_VBLANK_INT_EN, par);
		}
		spin_unlock_irq(&par->int_lock);
	}

	return 0;
}

static int aty_disable_irq(struct atyfb_par *par)
{
	u32 int_cntl;

	if (test_and_clear_bit(0, &par->irq_flags)) {
		if (par->vblank.pan_display) {
			par->vblank.pan_display = 0;
			aty_st_le32(CRTC_OFF_PITCH, par->crtc.off_pitch, par);
		}
		spin_lock_irq(&par->int_lock);
		int_cntl = aty_ld_le32(CRTC_INT_CNTL, par) & CRTC_INT_EN_MASK;
		/* disable interrupt */
		aty_st_le32(CRTC_INT_CNTL, int_cntl & ~CRTC_VBLANK_INT_EN, par);
		spin_unlock_irq(&par->int_lock);
		free_irq(par->irq, par);
	}

	return 0;
}

static int atyfb_release(struct fb_info *info, int user)
{
	struct atyfb_par *par = (struct atyfb_par *) info->par;
#ifdef __sparc__
	int was_mmaped;
#endif

	if (!user)
		return 0;

	par->open--;
	mdelay(1);
	wait_for_idle(par);

	if (par->open)
		return 0;

#ifdef __sparc__
	was_mmaped = par->mmaped;

	par->mmaped = 0;

	if (was_mmaped) {
		struct fb_var_screeninfo var;

		/*
		 * Now reset the default display config, we have
		 * no idea what the program(s) which mmap'd the
		 * chip did to the configuration, nor whether it
		 * restored it correctly.
		 */
		var = default_var;
		if (noaccel)
			var.accel_flags &= ~FB_ACCELF_TEXT;
		else
			var.accel_flags |= FB_ACCELF_TEXT;
		if (var.yres == var.yres_virtual) {
			u32 videoram = (info->fix.smem_len - (PAGE_SIZE << 2));
			var.yres_virtual =
				((videoram * 8) / var.bits_per_pixel) /
				var.xres_virtual;
			if (var.yres_virtual < var.yres)
				var.yres_virtual = var.yres;
		}
	}
#endif
	aty_disable_irq(par);

	return 0;
}

/*
 * Pan or Wrap the Display
 *
 * This call looks only at xoffset, yoffset and the FB_VMODE_YWRAP flag
 */

static int atyfb_pan_display(struct fb_var_screeninfo *var,
			     struct fb_info *info)
{
	struct atyfb_par *par = (struct atyfb_par *) info->par;
	u32 xres, yres, xoffset, yoffset;

	xres = (((par->crtc.h_tot_disp >> 16) & 0xff) + 1) * 8;
	yres = ((par->crtc.v_tot_disp >> 16) & 0x7ff) + 1;
	if (par->crtc.gen_cntl & CRTC_DBL_SCAN_EN)
		yres >>= 1;
	xoffset = (var->xoffset + 7) & ~7;
	yoffset = var->yoffset;
	if (xoffset + xres > par->crtc.vxres ||
	    yoffset + yres > par->crtc.vyres)
		return -EINVAL;
	info->var.xoffset = xoffset;
	info->var.yoffset = yoffset;
	if (par->asleep)
		return 0;

	set_off_pitch(par, info);
	if ((var->activate & FB_ACTIVATE_VBL) && !aty_enable_irq(par, 0)) {
		par->vblank.pan_display = 1;
	} else {
		par->vblank.pan_display = 0;
		aty_st_le32(CRTC_OFF_PITCH, par->crtc.off_pitch, par);
	}

	return 0;
}

static int aty_waitforvblank(struct atyfb_par *par, u32 crtc)
{
	struct aty_interrupt *vbl;
	unsigned int count;
	int ret;

	switch (crtc) {
	case 0:
		vbl = &par->vblank;
		break;
	default:
		return -ENODEV;
	}

	ret = aty_enable_irq(par, 0);
	if (ret)
		return ret;

	count = vbl->count;
	ret = wait_event_interruptible_timeout(vbl->wait,
					       count != vbl->count, HZ/10);
	if (ret < 0)
		return ret;
	if (ret == 0) {
		aty_enable_irq(par, 1);
		return -ETIMEDOUT;
	}

	return 0;
}


#ifdef DEBUG
#define ATYIO_CLKR		0x41545900	/* ATY\00 */
#define ATYIO_CLKW		0x41545901	/* ATY\01 */

struct atyclk {
	u32 ref_clk_per;
	u8 pll_ref_div;
	u8 mclk_fb_div;
	u8 mclk_post_div;	/* 1,2,3,4,8 */
	u8 mclk_fb_mult;	/* 2 or 4 */
	u8 xclk_post_div;	/* 1,2,3,4,8 */
	u8 vclk_fb_div;
	u8 vclk_post_div;	/* 1,2,3,4,6,8,12 */
	u32 dsp_xclks_per_row;	/* 0-16383 */
	u32 dsp_loop_latency;	/* 0-15 */
	u32 dsp_precision;	/* 0-7 */
	u32 dsp_on;		/* 0-2047 */
	u32 dsp_off;		/* 0-2047 */
};

#define ATYIO_FEATR		0x41545902	/* ATY\02 */
#define ATYIO_FEATW		0x41545903	/* ATY\03 */
#endif

#ifndef FBIO_WAITFORVSYNC
#define FBIO_WAITFORVSYNC _IOW('F', 0x20, __u32)
#endif

static int atyfb_ioctl(struct fb_info *info, u_int cmd, u_long arg)
{
	struct atyfb_par *par = (struct atyfb_par *) info->par;
#ifdef __sparc__
	struct fbtype fbtyp;
#endif

	switch (cmd) {
#ifdef __sparc__
	case FBIOGTYPE:
		fbtyp.fb_type = FBTYPE_PCI_GENERIC;
		fbtyp.fb_width = par->crtc.vxres;
		fbtyp.fb_height = par->crtc.vyres;
		fbtyp.fb_depth = info->var.bits_per_pixel;
		fbtyp.fb_cmsize = info->cmap.len;
		fbtyp.fb_size = info->fix.smem_len;
		if (copy_to_user((struct fbtype __user *) arg, &fbtyp,
				 sizeof(fbtyp)))
			return -EFAULT;
		break;
#endif /* __sparc__ */

	case FBIO_WAITFORVSYNC:
		{
			u32 crtc;

			if (get_user(crtc, (__u32 __user *) arg))
				return -EFAULT;

			return aty_waitforvblank(par, crtc);
		}
		break;

#if defined(DEBUG) && defined(CONFIG_FB_ATY_CT)
	case ATYIO_CLKR:
		if (M64_HAS(INTEGRATED)) {
			struct atyclk clk;
			union aty_pll *pll = &par->pll;
			u32 dsp_config = pll->ct.dsp_config;
			u32 dsp_on_off = pll->ct.dsp_on_off;
			clk.ref_clk_per = par->ref_clk_per;
			clk.pll_ref_div = pll->ct.pll_ref_div;
			clk.mclk_fb_div = pll->ct.mclk_fb_div;
			clk.mclk_post_div = pll->ct.mclk_post_div_real;
			clk.mclk_fb_mult = pll->ct.mclk_fb_mult;
			clk.xclk_post_div = pll->ct.xclk_post_div_real;
			clk.vclk_fb_div = pll->ct.vclk_fb_div;
			clk.vclk_post_div = pll->ct.vclk_post_div_real;
			clk.dsp_xclks_per_row = dsp_config & 0x3fff;
			clk.dsp_loop_latency = (dsp_config >> 16) & 0xf;
			clk.dsp_precision = (dsp_config >> 20) & 7;
			clk.dsp_off = dsp_on_off & 0x7ff;
			clk.dsp_on = (dsp_on_off >> 16) & 0x7ff;
			if (copy_to_user((struct atyclk __user *) arg, &clk,
					 sizeof(clk)))
				return -EFAULT;
		} else
			return -EINVAL;
		break;
	case ATYIO_CLKW:
		if (M64_HAS(INTEGRATED)) {
			struct atyclk clk;
			union aty_pll *pll = &par->pll;
			if (copy_from_user(&clk, (struct atyclk __user *) arg,
					   sizeof(clk)))
				return -EFAULT;
			par->ref_clk_per = clk.ref_clk_per;
			pll->ct.pll_ref_div = clk.pll_ref_div;
			pll->ct.mclk_fb_div = clk.mclk_fb_div;
			pll->ct.mclk_post_div_real = clk.mclk_post_div;
			pll->ct.mclk_fb_mult = clk.mclk_fb_mult;
			pll->ct.xclk_post_div_real = clk.xclk_post_div;
			pll->ct.vclk_fb_div = clk.vclk_fb_div;
			pll->ct.vclk_post_div_real = clk.vclk_post_div;
			pll->ct.dsp_config = (clk.dsp_xclks_per_row & 0x3fff) |
				((clk.dsp_loop_latency & 0xf) << 16) |
				((clk.dsp_precision & 7) << 20);
			pll->ct.dsp_on_off = (clk.dsp_off & 0x7ff) |
				((clk.dsp_on & 0x7ff) << 16);
			/*aty_calc_pll_ct(info, &pll->ct);*/
			aty_set_pll_ct(info, pll);
		} else
			return -EINVAL;
		break;
	case ATYIO_FEATR:
		if (get_user(par->features, (u32 __user *) arg))
			return -EFAULT;
		break;
	case ATYIO_FEATW:
		if (put_user(par->features, (u32 __user *) arg))
			return -EFAULT;
		break;
#endif /* DEBUG && CONFIG_FB_ATY_CT */
	default:
		return -EINVAL;
	}
	return 0;
}

static int atyfb_sync(struct fb_info *info)
{
	struct atyfb_par *par = (struct atyfb_par *) info->par;

	if (par->blitter_may_be_busy)
		wait_for_idle(par);
	return 0;
}

#ifdef __sparc__
static int atyfb_mmap(struct fb_info *info, struct vm_area_struct *vma)
{
	struct atyfb_par *par = (struct atyfb_par *) info->par;
	unsigned int size, page, map_size = 0;
	unsigned long map_offset = 0;
	unsigned long off;
	int i;

	if (!par->mmap_map)
		return -ENXIO;

	if (vma->vm_pgoff > (~0UL >> PAGE_SHIFT))
		return -EINVAL;

	off = vma->vm_pgoff << PAGE_SHIFT;
	size = vma->vm_end - vma->vm_start;

	/* To stop the swapper from even considering these pages. */
	vma->vm_flags |= (VM_IO | VM_RESERVED);

	if (((vma->vm_pgoff == 0) && (size == info->fix.smem_len)) ||
	    ((off == info->fix.smem_len) && (size == PAGE_SIZE)))
		off += 0x8000000000000000UL;

	vma->vm_pgoff = off >> PAGE_SHIFT;	/* propagate off changes */

	/* Each page, see which map applies */
	for (page = 0; page < size;) {
		map_size = 0;
		for (i = 0; par->mmap_map[i].size; i++) {
			unsigned long start = par->mmap_map[i].voff;
			unsigned long end = start + par->mmap_map[i].size;
			unsigned long offset = off + page;

			if (start > offset)
				continue;
			if (offset >= end)
				continue;

			map_size = par->mmap_map[i].size - (offset - start);
			map_offset = par->mmap_map[i].poff + (offset - start);
			break;
		}
		if (!map_size) {
			page += PAGE_SIZE;
			continue;
		}
		if (page + map_size > size)
			map_size = size - page;

		pgprot_val(vma->vm_page_prot) &= ~(par->mmap_map[i].prot_mask);
		pgprot_val(vma->vm_page_prot) |= par->mmap_map[i].prot_flag;

		if (remap_pfn_range(vma, vma->vm_start + page,
			map_offset >> PAGE_SHIFT, map_size, vma->vm_page_prot))
			return -EAGAIN;

		page += map_size;
	}

	if (!map_size)
		return -EINVAL;

	if (!par->mmaped)
		par->mmaped = 1;
	return 0;
}
#endif /* __sparc__ */



#if defined(CONFIG_PM) && defined(CONFIG_PCI)

#ifdef CONFIG_PPC_PMAC
/* Power management routines. Those are used for PowerBook sleep.
 */
static int aty_power_mgmt(int sleep, struct atyfb_par *par)
{
	u32 pm;
	int timeout;

	pm = aty_ld_lcd(POWER_MANAGEMENT, par);
	pm = (pm & ~PWR_MGT_MODE_MASK) | PWR_MGT_MODE_REG;
	aty_st_lcd(POWER_MANAGEMENT, pm, par);
	pm = aty_ld_lcd(POWER_MANAGEMENT, par);

	timeout = 2000;
	if (sleep) {
		/* Sleep */
		pm &= ~PWR_MGT_ON;
		aty_st_lcd(POWER_MANAGEMENT, pm, par);
		pm = aty_ld_lcd(POWER_MANAGEMENT, par);
		udelay(10);
		pm &= ~(PWR_BLON | AUTO_PWR_UP);
		pm |= SUSPEND_NOW;
		aty_st_lcd(POWER_MANAGEMENT, pm, par);
		pm = aty_ld_lcd(POWER_MANAGEMENT, par);
		udelay(10);
		pm |= PWR_MGT_ON;
		aty_st_lcd(POWER_MANAGEMENT, pm, par);
		do {
			pm = aty_ld_lcd(POWER_MANAGEMENT, par);
			mdelay(1);
			if ((--timeout) == 0)
				break;
		} while ((pm & PWR_MGT_STATUS_MASK) != PWR_MGT_STATUS_SUSPEND);
	} else {
		/* Wakeup */
		pm &= ~PWR_MGT_ON;
		aty_st_lcd(POWER_MANAGEMENT, pm, par);
		pm = aty_ld_lcd(POWER_MANAGEMENT, par);
		udelay(10);
		pm &= ~SUSPEND_NOW;
		pm |= (PWR_BLON | AUTO_PWR_UP);
		aty_st_lcd(POWER_MANAGEMENT, pm, par);
		pm = aty_ld_lcd(POWER_MANAGEMENT, par);
		udelay(10);
		pm |= PWR_MGT_ON;
		aty_st_lcd(POWER_MANAGEMENT, pm, par);
		do {
			pm = aty_ld_lcd(POWER_MANAGEMENT, par);
			mdelay(1);
			if ((--timeout) == 0)
				break;
		} while ((pm & PWR_MGT_STATUS_MASK) != 0);
	}
	mdelay(500);

	return timeout ? 0 : -EIO;
}
#endif /* CONFIG_PPC_PMAC */

static int atyfb_pci_suspend(struct pci_dev *pdev, pm_message_t state)
{
	struct fb_info *info = pci_get_drvdata(pdev);
	struct atyfb_par *par = (struct atyfb_par *) info->par;

	if (state.event == pdev->dev.power.power_state.event)
		return 0;

	acquire_console_sem();

	fb_set_suspend(info, 1);

	/* Idle & reset engine */
	wait_for_idle(par);
	aty_reset_engine(par);

	/* Blank display and LCD */
	atyfb_blank(FB_BLANK_POWERDOWN, info);

	par->asleep = 1;
	par->lock_blank = 1;

	/*
	 * Because we may change PCI D state ourselves, we need to
	 * first save the config space content so the core can
	 * restore it properly on resume.
	 */
	pci_save_state(pdev);

#ifdef CONFIG_PPC_PMAC
	/* Set chip to "suspend" mode */
	if (machine_is(powermac) && aty_power_mgmt(1, par)) {
		par->asleep = 0;
		par->lock_blank = 0;
		atyfb_blank(FB_BLANK_UNBLANK, info);
		fb_set_suspend(info, 0);
		release_console_sem();
		return -EIO;
	}
#else
	pci_set_power_state(pdev, pci_choose_state(pdev, state));
#endif

	release_console_sem();

	pdev->dev.power.power_state = state;

	return 0;
}

static void aty_resume_chip(struct fb_info *info)
{
	struct atyfb_par *par = info->par;

	aty_st_le32(MEM_CNTL, par->mem_cntl, par);

	if (par->pll_ops->resume_pll)
		par->pll_ops->resume_pll(info, &par->pll);

	if (par->aux_start)
		aty_st_le32(BUS_CNTL,
			aty_ld_le32(BUS_CNTL, par) | BUS_APER_REG_DIS, par);
}

static int atyfb_pci_resume(struct pci_dev *pdev)
{
	struct fb_info *info = pci_get_drvdata(pdev);
	struct atyfb_par *par = (struct atyfb_par *) info->par;

	if (pdev->dev.power.power_state.event == PM_EVENT_ON)
		return 0;

	acquire_console_sem();

	/*
	 * PCI state will have been restored by the core, so
	 * we should be in D0 now with our config space fully
	 * restored
	 */

#ifdef CONFIG_PPC_PMAC
	if (machine_is(powermac) &&
	    pdev->dev.power.power_state.event == PM_EVENT_SUSPEND)
		aty_power_mgmt(0, par);
#endif

	aty_resume_chip(info);

	par->asleep = 0;

	/* Restore display */
	atyfb_set_par(info);

	/* Refresh */
	fb_set_suspend(info, 0);

	/* Unblank */
	par->lock_blank = 0;
	atyfb_blank(FB_BLANK_UNBLANK, info);

	release_console_sem();

	pdev->dev.power.power_state = PMSG_ON;

	return 0;
}

#endif /*  defined(CONFIG_PM) && defined(CONFIG_PCI) */

/* Backlight */
#ifdef CONFIG_FB_ATY_BACKLIGHT
#define MAX_LEVEL 0xFF

static int aty_bl_get_level_brightness(struct atyfb_par *par, int level)
{
	struct fb_info *info = pci_get_drvdata(par->pdev);
	int atylevel;

	/* Get and convert the value */
	/* No locking of bl_curve since we read a single value */
	atylevel = info->bl_curve[level] * FB_BACKLIGHT_MAX / MAX_LEVEL;

	if (atylevel < 0)
		atylevel = 0;
	else if (atylevel > MAX_LEVEL)
		atylevel = MAX_LEVEL;

	return atylevel;
}

static int aty_bl_update_status(struct backlight_device *bd)
{
	struct atyfb_par *par = bl_get_data(bd);
	unsigned int reg = aty_ld_lcd(LCD_MISC_CNTL, par);
	int level;

	if (bd->props.power != FB_BLANK_UNBLANK ||
	    bd->props.fb_blank != FB_BLANK_UNBLANK)
		level = 0;
	else
		level = bd->props.brightness;

	reg |= (BLMOD_EN | BIASMOD_EN);
	if (level > 0) {
		reg &= ~BIAS_MOD_LEVEL_MASK;
		reg |= (aty_bl_get_level_brightness(par, level) << BIAS_MOD_LEVEL_SHIFT);
	} else {
		reg &= ~BIAS_MOD_LEVEL_MASK;
		reg |= (aty_bl_get_level_brightness(par, 0) << BIAS_MOD_LEVEL_SHIFT);
	}
	aty_st_lcd(LCD_MISC_CNTL, reg, par);

	return 0;
}

static int aty_bl_get_brightness(struct backlight_device *bd)
{
	return bd->props.brightness;
}

static struct backlight_ops aty_bl_data = {
	.get_brightness = aty_bl_get_brightness,
	.update_status	= aty_bl_update_status,
};

static void aty_bl_init(struct atyfb_par *par)
{
	struct fb_info *info = pci_get_drvdata(par->pdev);
	struct backlight_device *bd;
	char name[12];

#ifdef CONFIG_PMAC_BACKLIGHT
	if (!pmac_has_backlight_type("ati"))
		return;
#endif

	snprintf(name, sizeof(name), "atybl%d", info->node);

	bd = backlight_device_register(name, info->dev, par, &aty_bl_data);
	if (IS_ERR(bd)) {
		info->bl_dev = NULL;
		printk(KERN_WARNING "aty: Backlight registration failed\n");
		goto error;
	}

	info->bl_dev = bd;
	fb_bl_default_curve(info, 0,
			    0x3F * FB_BACKLIGHT_MAX / MAX_LEVEL,
			    0xFF * FB_BACKLIGHT_MAX / MAX_LEVEL);

	bd->props.max_brightness = FB_BACKLIGHT_LEVELS - 1;
	bd->props.brightness = bd->props.max_brightness;
	bd->props.power = FB_BLANK_UNBLANK;
	backlight_update_status(bd);

	printk("aty: Backlight initialized (%s)\n", name);

	return;

error:
	return;
}

static void aty_bl_exit(struct backlight_device *bd)
{
	backlight_device_unregister(bd);
	printk("aty: Backlight unloaded\n");
}

#endif /* CONFIG_FB_ATY_BACKLIGHT */

static void __devinit aty_calc_mem_refresh(struct atyfb_par *par, int xclk)
{
	const int ragepro_tbl[] = {
		44, 50, 55, 66, 75, 80, 100
	};
	const int ragexl_tbl[] = {
		50, 66, 75, 83, 90, 95, 100, 105,
		110, 115, 120, 125, 133, 143, 166
	};
	const int *refresh_tbl;
	int i, size;

	if (M64_HAS(XL_MEM)) {
		refresh_tbl = ragexl_tbl;
		size = ARRAY_SIZE(ragexl_tbl);
	} else {
		refresh_tbl = ragepro_tbl;
		size = ARRAY_SIZE(ragepro_tbl);
	}

	for (i = 0; i < size; i++) {
		if (xclk < refresh_tbl[i])
			break;
	}
	par->mem_refresh_rate = i;
}

/*
 * Initialisation
 */

static struct fb_info *fb_list = NULL;

#if defined(__i386__) && defined(CONFIG_FB_ATY_GENERIC_LCD)
static int __devinit atyfb_get_timings_from_lcd(struct atyfb_par *par,
						struct fb_var_screeninfo *var)
{
	int ret = -EINVAL;

	if (par->lcd_table != 0 && (aty_ld_lcd(LCD_GEN_CNTL, par) & LCD_ON)) {
		*var = default_var;
		var->xres = var->xres_virtual = par->lcd_hdisp;
		var->right_margin = par->lcd_right_margin;
		var->left_margin = par->lcd_hblank_len -
			(par->lcd_right_margin + par->lcd_hsync_dly +
			 par->lcd_hsync_len);
		var->hsync_len = par->lcd_hsync_len + par->lcd_hsync_dly;
		var->yres = var->yres_virtual = par->lcd_vdisp;
		var->lower_margin = par->lcd_lower_margin;
		var->upper_margin = par->lcd_vblank_len -
			(par->lcd_lower_margin + par->lcd_vsync_len);
		var->vsync_len = par->lcd_vsync_len;
		var->pixclock = par->lcd_pixclock;
		ret = 0;
	}

	return ret;
}
#endif /* defined(__i386__) && defined(CONFIG_FB_ATY_GENERIC_LCD) */

static int __devinit aty_init(struct fb_info *info)
{
	struct atyfb_par *par = (struct atyfb_par *) info->par;
	const char *ramname = NULL, *xtal;
	int gtb_memsize, has_var = 0;
	struct fb_var_screeninfo var;
	int ret;

	init_waitqueue_head(&par->vblank.wait);
	spin_lock_init(&par->int_lock);

#ifdef CONFIG_FB_ATY_GX
	if (!M64_HAS(INTEGRATED)) {
		u32 stat0;
		u8 dac_type, dac_subtype, clk_type;
		stat0 = aty_ld_le32(CNFG_STAT0, par);
		par->bus_type = (stat0 >> 0) & 0x07;
		par->ram_type = (stat0 >> 3) & 0x07;
		ramname = aty_gx_ram[par->ram_type];
		/* FIXME: clockchip/RAMDAC probing? */
		dac_type = (aty_ld_le32(DAC_CNTL, par) >> 16) & 0x07;
#ifdef CONFIG_ATARI
		clk_type = CLK_ATI18818_1;
		dac_type = (stat0 >> 9) & 0x07;
		if (dac_type == 0x07)
			dac_subtype = DAC_ATT20C408;
		else
			dac_subtype = (aty_ld_8(SCRATCH_REG1 + 1, par) & 0xF0) | dac_type;
#else
		dac_type = DAC_IBMRGB514;
		dac_subtype = DAC_IBMRGB514;
		clk_type = CLK_IBMRGB514;
#endif
		switch (dac_subtype) {
		case DAC_IBMRGB514:
			par->dac_ops = &aty_dac_ibm514;
			break;
#ifdef CONFIG_ATARI
		case DAC_ATI68860_B:
		case DAC_ATI68860_C:
			par->dac_ops = &aty_dac_ati68860b;
			break;
		case DAC_ATT20C408:
		case DAC_ATT21C498:
			par->dac_ops = &aty_dac_att21c498;
			break;
#endif
		default:
			PRINTKI("aty_init: DAC type not implemented yet!\n");
			par->dac_ops = &aty_dac_unsupported;
			break;
		}
		switch (clk_type) {
#ifdef CONFIG_ATARI
		case CLK_ATI18818_1:
			par->pll_ops = &aty_pll_ati18818_1;
			break;
#else
		case CLK_IBMRGB514:
			par->pll_ops = &aty_pll_ibm514;
			break;
#endif
#if 0 /* dead code */
		case CLK_STG1703:
			par->pll_ops = &aty_pll_stg1703;
			break;
		case CLK_CH8398:
			par->pll_ops = &aty_pll_ch8398;
			break;
		case CLK_ATT20C408:
			par->pll_ops = &aty_pll_att20c408;
			break;
#endif
		default:
			PRINTKI("aty_init: CLK type not implemented yet!");
			par->pll_ops = &aty_pll_unsupported;
			break;
		}
	}
#endif /* CONFIG_FB_ATY_GX */
#ifdef CONFIG_FB_ATY_CT
	if (M64_HAS(INTEGRATED)) {
		par->dac_ops = &aty_dac_ct;
		par->pll_ops = &aty_pll_ct;
		par->bus_type = PCI;
		par->ram_type = (aty_ld_le32(CNFG_STAT0, par) & 0x07);
		if (M64_HAS(XL_MEM))
			ramname = aty_xl_ram[par->ram_type];
		else
			ramname = aty_ct_ram[par->ram_type];
		/* for many chips, the mclk is 67 MHz for SDRAM, 63 MHz otherwise */
		if (par->pll_limits.mclk == 67 && par->ram_type < SDRAM)
			par->pll_limits.mclk = 63;
		/* Mobility + 32bit memory interface need halved XCLK. */
		if (M64_HAS(MOBIL_BUS) && par->ram_type == SDRAM32)
			par->pll_limits.xclk = (par->pll_limits.xclk + 1) >> 1;
	}
#endif
#ifdef CONFIG_PPC_PMAC
	/*
	 * The Apple iBook1 uses non-standard memory frequencies.
	 * We detect it and set the frequency manually.
	 */
	if (machine_is_compatible("PowerBook2,1")) {
		par->pll_limits.mclk = 70;
		par->pll_limits.xclk = 53;
	}
#endif

	/* Allow command line to override clocks. */
	if (pll)
		par->pll_limits.pll_max = pll;
	if (mclk)
		par->pll_limits.mclk = mclk;
	if (xclk)
		par->pll_limits.xclk = xclk;

	aty_calc_mem_refresh(par, par->pll_limits.xclk);
	par->pll_per = 1000000/par->pll_limits.pll_max;
	par->mclk_per = 1000000/par->pll_limits.mclk;
	par->xclk_per = 1000000/par->pll_limits.xclk;

	par->ref_clk_per = 1000000000000ULL / 14318180;
	xtal = "14.31818";

#ifdef CONFIG_FB_ATY_CT
	if (M64_HAS(GTB_DSP)) {
		u8 pll_ref_div = aty_ld_pll_ct(PLL_REF_DIV, par);

		if (pll_ref_div) {
			int diff1, diff2;
			diff1 = 510 * 14 / pll_ref_div - par->pll_limits.pll_max;
			diff2 = 510 * 29 / pll_ref_div - par->pll_limits.pll_max;
			if (diff1 < 0)
				diff1 = -diff1;
			if (diff2 < 0)
				diff2 = -diff2;
			if (diff2 < diff1) {
				par->ref_clk_per = 1000000000000ULL / 29498928;
				xtal = "29.498928";
			}
		}
	}
#endif /* CONFIG_FB_ATY_CT */

	/* save previous video mode */
	aty_get_crtc(par, &par->saved_crtc);
<<<<<<< HEAD
	if(par->pll_ops->get_pll)
=======
	if (par->pll_ops->get_pll)
>>>>>>> 94a8d5ca
		par->pll_ops->get_pll(info, &par->saved_pll);

	par->mem_cntl = aty_ld_le32(MEM_CNTL, par);
	gtb_memsize = M64_HAS(GTB_DSP);
	if (gtb_memsize)
		/* 0xF used instead of MEM_SIZE_ALIAS */
		switch (par->mem_cntl & 0xF) {
		case MEM_SIZE_512K:
			info->fix.smem_len = 0x80000;
			break;
		case MEM_SIZE_1M:
			info->fix.smem_len = 0x100000;
			break;
		case MEM_SIZE_2M_GTB:
			info->fix.smem_len = 0x200000;
			break;
		case MEM_SIZE_4M_GTB:
			info->fix.smem_len = 0x400000;
			break;
		case MEM_SIZE_6M_GTB:
			info->fix.smem_len = 0x600000;
			break;
		case MEM_SIZE_8M_GTB:
			info->fix.smem_len = 0x800000;
			break;
		default:
			info->fix.smem_len = 0x80000;
	} else
		switch (par->mem_cntl & MEM_SIZE_ALIAS) {
		case MEM_SIZE_512K:
			info->fix.smem_len = 0x80000;
			break;
		case MEM_SIZE_1M:
			info->fix.smem_len = 0x100000;
			break;
		case MEM_SIZE_2M:
			info->fix.smem_len = 0x200000;
			break;
		case MEM_SIZE_4M:
			info->fix.smem_len = 0x400000;
			break;
		case MEM_SIZE_6M:
			info->fix.smem_len = 0x600000;
			break;
		case MEM_SIZE_8M:
			info->fix.smem_len = 0x800000;
			break;
		default:
			info->fix.smem_len = 0x80000;
		}

	if (M64_HAS(MAGIC_VRAM_SIZE)) {
		if (aty_ld_le32(CNFG_STAT1, par) & 0x40000000)
			info->fix.smem_len += 0x400000;
	}

	if (vram) {
		info->fix.smem_len = vram * 1024;
		par->mem_cntl &= ~(gtb_memsize ? 0xF : MEM_SIZE_ALIAS);
		if (info->fix.smem_len <= 0x80000)
			par->mem_cntl |= MEM_SIZE_512K;
		else if (info->fix.smem_len <= 0x100000)
			par->mem_cntl |= MEM_SIZE_1M;
		else if (info->fix.smem_len <= 0x200000)
			par->mem_cntl |= gtb_memsize ? MEM_SIZE_2M_GTB : MEM_SIZE_2M;
		else if (info->fix.smem_len <= 0x400000)
			par->mem_cntl |= gtb_memsize ? MEM_SIZE_4M_GTB : MEM_SIZE_4M;
		else if (info->fix.smem_len <= 0x600000)
			par->mem_cntl |= gtb_memsize ? MEM_SIZE_6M_GTB : MEM_SIZE_6M;
		else
			par->mem_cntl |= gtb_memsize ? MEM_SIZE_8M_GTB : MEM_SIZE_8M;
		aty_st_le32(MEM_CNTL, par->mem_cntl, par);
	}

	/*
	 * Reg Block 0 (CT-compatible block) is at mmio_start
	 * Reg Block 1 (multimedia extensions) is at mmio_start - 0x400
	 */
	if (M64_HAS(GX)) {
		info->fix.mmio_len = 0x400;
		info->fix.accel = FB_ACCEL_ATI_MACH64GX;
	} else if (M64_HAS(CT)) {
		info->fix.mmio_len = 0x400;
		info->fix.accel = FB_ACCEL_ATI_MACH64CT;
	} else if (M64_HAS(VT)) {
		info->fix.mmio_start -= 0x400;
		info->fix.mmio_len = 0x800;
		info->fix.accel = FB_ACCEL_ATI_MACH64VT;
	} else {/* GT */
		info->fix.mmio_start -= 0x400;
		info->fix.mmio_len = 0x800;
		info->fix.accel = FB_ACCEL_ATI_MACH64GT;
	}

	PRINTKI("%d%c %s, %s MHz XTAL, %d MHz PLL, %d Mhz MCLK, %d MHz XCLK\n",
		info->fix.smem_len == 0x80000 ? 512 : (info->fix.smem_len>>20),
		info->fix.smem_len == 0x80000 ? 'K' : 'M', ramname, xtal,
		par->pll_limits.pll_max, par->pll_limits.mclk,
		par->pll_limits.xclk);

#if defined(DEBUG) && defined(CONFIG_FB_ATY_CT)
	if (M64_HAS(INTEGRATED)) {
		int i;
		printk("debug atyfb: BUS_CNTL DAC_CNTL MEM_CNTL "
		       "EXT_MEM_CNTL CRTC_GEN_CNTL DSP_CONFIG "
		       "DSP_ON_OFF CLOCK_CNTL\n"
		       "debug atyfb: %08x %08x %08x "
		       "%08x     %08x      %08x   "
		       "%08x   %08x\n"
		       "debug atyfb: PLL",
		       aty_ld_le32(BUS_CNTL, par),
		       aty_ld_le32(DAC_CNTL, par),
		       aty_ld_le32(MEM_CNTL, par),
		       aty_ld_le32(EXT_MEM_CNTL, par),
		       aty_ld_le32(CRTC_GEN_CNTL, par),
		       aty_ld_le32(DSP_CONFIG, par),
		       aty_ld_le32(DSP_ON_OFF, par),
		       aty_ld_le32(CLOCK_CNTL, par));
		for (i = 0; i < 40; i++)
			printk(" %02x", aty_ld_pll_ct(i, par));
		printk("\n");
	}
#endif
	if (par->pll_ops->init_pll)
		par->pll_ops->init_pll(info, &par->pll);
	if (par->pll_ops->resume_pll)
		par->pll_ops->resume_pll(info, &par->pll);

	/*
	 * Last page of 8 MB (4 MB on ISA) aperture is MMIO,
	 * unless the auxiliary register aperture is used.
	 */
	if (!par->aux_start &&
	    (info->fix.smem_len == 0x800000 ||
	     (par->bus_type == ISA && info->fix.smem_len == 0x400000)))
		info->fix.smem_len -= GUI_RESERVE;

	/*
	 * Disable register access through the linear aperture
	 * if the auxiliary aperture is used so we can access
	 * the full 8 MB of video RAM on 8 MB boards.
	 */
	if (par->aux_start)
		aty_st_le32(BUS_CNTL, aty_ld_le32(BUS_CNTL, par) |
			    BUS_APER_REG_DIS, par);

#ifdef CONFIG_MTRR
	par->mtrr_aper = -1;
	par->mtrr_reg = -1;
	if (!nomtrr) {
		/* Cover the whole resource. */
		par->mtrr_aper = mtrr_add(par->res_start, par->res_size,
					  MTRR_TYPE_WRCOMB, 1);
		if (par->mtrr_aper >= 0 && !par->aux_start) {
			/* Make a hole for mmio. */
			par->mtrr_reg = mtrr_add(par->res_start + 0x800000 -
						 GUI_RESERVE, GUI_RESERVE,
						 MTRR_TYPE_UNCACHABLE, 1);
			if (par->mtrr_reg < 0) {
				mtrr_del(par->mtrr_aper, 0, 0);
				par->mtrr_aper = -1;
			}
		}
	}
#endif

	info->fbops = &atyfb_ops;
	info->pseudo_palette = par->pseudo_palette;
	info->flags = FBINFO_DEFAULT           |
		      FBINFO_HWACCEL_IMAGEBLIT |
		      FBINFO_HWACCEL_FILLRECT  |
		      FBINFO_HWACCEL_COPYAREA  |
		      FBINFO_HWACCEL_YPAN;

#ifdef CONFIG_PMAC_BACKLIGHT
	if (M64_HAS(G3_PB_1_1) && machine_is_compatible("PowerBook1,1")) {
		/*
		 * these bits let the 101 powerbook
		 * wake up from sleep -- paulus
		 */
		aty_st_lcd(POWER_MANAGEMENT, aty_ld_lcd(POWER_MANAGEMENT, par) |
			   USE_F32KHZ | TRISTATE_MEM_EN, par);
	} else
#endif
	if (M64_HAS(MOBIL_BUS) && backlight) {
#ifdef CONFIG_FB_ATY_BACKLIGHT
		aty_bl_init(par);
#endif
	}

	memset(&var, 0, sizeof(var));
#ifdef CONFIG_PPC
	if (machine_is(powermac)) {
		/*
		 * FIXME: The NVRAM stuff should be put in a Mac-specific file,
		 *        as it applies to all Mac video cards
		 */
		if (mode) {
			if (mac_find_mode(&var, info, mode, 8))
				has_var = 1;
		} else {
			if (default_vmode == VMODE_CHOOSE) {
				int sense;
				if (M64_HAS(G3_PB_1024x768))
					/* G3 PowerBook with 1024x768 LCD */
					default_vmode = VMODE_1024_768_60;
				else if (machine_is_compatible("iMac"))
					default_vmode = VMODE_1024_768_75;
				else if (machine_is_compatible("PowerBook2,1"))
					/* iBook with 800x600 LCD */
					default_vmode = VMODE_800_600_60;
				else
					default_vmode = VMODE_640_480_67;
				sense = read_aty_sense(par);
				PRINTKI("monitor sense=%x, mode %d\n",
					sense,  mac_map_monitor_sense(sense));
			}
			if (default_vmode <= 0 || default_vmode > VMODE_MAX)
				default_vmode = VMODE_640_480_60;
			if (default_cmode < CMODE_8 || default_cmode > CMODE_32)
				default_cmode = CMODE_8;
			if (!mac_vmode_to_var(default_vmode, default_cmode,
					      &var))
				has_var = 1;
		}
	}

#endif /* !CONFIG_PPC */

#if defined(__i386__) && defined(CONFIG_FB_ATY_GENERIC_LCD)
	if (!atyfb_get_timings_from_lcd(par, &var))
		has_var = 1;
#endif

	if (mode && fb_find_mode(&var, info, mode, NULL, 0, &defmode, 8))
		has_var = 1;

	if (!has_var)
		var = default_var;

	if (noaccel)
		var.accel_flags &= ~FB_ACCELF_TEXT;
	else
		var.accel_flags |= FB_ACCELF_TEXT;

	if (comp_sync != -1) {
		if (!comp_sync)
			var.sync &= ~FB_SYNC_COMP_HIGH_ACT;
		else
			var.sync |= FB_SYNC_COMP_HIGH_ACT;
	}

	if (var.yres == var.yres_virtual) {
		u32 videoram = (info->fix.smem_len - (PAGE_SIZE << 2));
		var.yres_virtual = ((videoram * 8) / var.bits_per_pixel) / var.xres_virtual;
		if (var.yres_virtual < var.yres)
			var.yres_virtual = var.yres;
	}

	ret = atyfb_check_var(&var, info);
	if (ret) {
		PRINTKE("can't set default video mode\n");
		goto aty_init_exit;
	}

#ifdef CONFIG_FB_ATY_CT
	if (!noaccel && M64_HAS(INTEGRATED))
		aty_init_cursor(info);
#endif /* CONFIG_FB_ATY_CT */
	info->var = var;

	ret = fb_alloc_cmap(&info->cmap, 256, 0);
	if (ret < 0)
		goto aty_init_exit;

	ret = register_framebuffer(info);
	if (ret < 0) {
		fb_dealloc_cmap(&info->cmap);
		goto aty_init_exit;
	}

	fb_list = info;

	PRINTKI("fb%d: %s frame buffer device on %s\n",
		info->node, info->fix.id, par->bus_type == ISA ? "ISA" : "PCI");
	return 0;

aty_init_exit:
	/* restore video mode */
	aty_set_crtc(par, &par->saved_crtc);
	par->pll_ops->set_pll(info, &par->saved_pll);

#ifdef CONFIG_MTRR
	if (par->mtrr_reg >= 0) {
		mtrr_del(par->mtrr_reg, 0, 0);
		par->mtrr_reg = -1;
	}
	if (par->mtrr_aper >= 0) {
		mtrr_del(par->mtrr_aper, 0, 0);
		par->mtrr_aper = -1;
	}
#endif
	return ret;
}

#ifdef CONFIG_ATARI
static int __devinit store_video_par(char *video_str, unsigned char m64_num)
{
	char *p;
	unsigned long vmembase, size, guiregbase;

	PRINTKI("store_video_par() '%s' \n", video_str);

	if (!(p = strsep(&video_str, ";")) || !*p)
		goto mach64_invalid;
	vmembase = simple_strtoul(p, NULL, 0);
	if (!(p = strsep(&video_str, ";")) || !*p)
		goto mach64_invalid;
	size = simple_strtoul(p, NULL, 0);
	if (!(p = strsep(&video_str, ";")) || !*p)
		goto mach64_invalid;
	guiregbase = simple_strtoul(p, NULL, 0);

	phys_vmembase[m64_num] = vmembase;
	phys_size[m64_num] = size;
	phys_guiregbase[m64_num] = guiregbase;
	PRINTKI("stored them all: $%08lX $%08lX $%08lX \n", vmembase, size,
		guiregbase);
	return 0;

 mach64_invalid:
	phys_vmembase[m64_num] = 0;
	return -1;
}
#endif /* CONFIG_ATARI */

/*
 * Blank the display.
 */

static int atyfb_blank(int blank, struct fb_info *info)
{
	struct atyfb_par *par = (struct atyfb_par *) info->par;
	u32 gen_cntl;

	if (par->lock_blank || par->asleep)
		return 0;

#ifdef CONFIG_FB_ATY_GENERIC_LCD
	if (par->lcd_table && blank > FB_BLANK_NORMAL &&
	    (aty_ld_lcd(LCD_GEN_CNTL, par) & LCD_ON)) {
		u32 pm = aty_ld_lcd(POWER_MANAGEMENT, par);
		pm &= ~PWR_BLON;
		aty_st_lcd(POWER_MANAGEMENT, pm, par);
	}
#endif

	gen_cntl = aty_ld_le32(CRTC_GEN_CNTL, par);
	gen_cntl &= ~0x400004c;
	switch (blank) {
	case FB_BLANK_UNBLANK:
		break;
	case FB_BLANK_NORMAL:
		gen_cntl |= 0x4000040;
		break;
	case FB_BLANK_VSYNC_SUSPEND:
		gen_cntl |= 0x4000048;
		break;
	case FB_BLANK_HSYNC_SUSPEND:
		gen_cntl |= 0x4000044;
		break;
	case FB_BLANK_POWERDOWN:
		gen_cntl |= 0x400004c;
		break;
	}
	aty_st_le32(CRTC_GEN_CNTL, gen_cntl, par);

#ifdef CONFIG_FB_ATY_GENERIC_LCD
	if (par->lcd_table && blank <= FB_BLANK_NORMAL &&
	    (aty_ld_lcd(LCD_GEN_CNTL, par) & LCD_ON)) {
		u32 pm = aty_ld_lcd(POWER_MANAGEMENT, par);
		pm |= PWR_BLON;
		aty_st_lcd(POWER_MANAGEMENT, pm, par);
	}
#endif

	return 0;
}

static void aty_st_pal(u_int regno, u_int red, u_int green, u_int blue,
		       const struct atyfb_par *par)
{
	aty_st_8(DAC_W_INDEX, regno, par);
	aty_st_8(DAC_DATA, red, par);
	aty_st_8(DAC_DATA, green, par);
	aty_st_8(DAC_DATA, blue, par);
}

/*
 * Set a single color register. The values supplied are already
 * rounded down to the hardware's capabilities (according to the
 * entries in the var structure). Return != 0 for invalid regno.
 * !! 4 & 8 =  PSEUDO, > 8 = DIRECTCOLOR
 */

static int atyfb_setcolreg(u_int regno, u_int red, u_int green, u_int blue,
			   u_int transp, struct fb_info *info)
{
	struct atyfb_par *par = (struct atyfb_par *) info->par;
	int i, depth;
	u32 *pal = info->pseudo_palette;

	depth = info->var.bits_per_pixel;
	if (depth == 16)
		depth = (info->var.green.length == 5) ? 15 : 16;

	if (par->asleep)
		return 0;

	if (regno > 255 ||
	    (depth == 16 && regno > 63) ||
	    (depth == 15 && regno > 31))
		return 1;

	red >>= 8;
	green >>= 8;
	blue >>= 8;

	par->palette[regno].red = red;
	par->palette[regno].green = green;
	par->palette[regno].blue = blue;

	if (regno < 16) {
		switch (depth) {
		case 15:
			pal[regno] = (regno << 10) | (regno << 5) | regno;
			break;
		case 16:
			pal[regno] = (regno << 11) | (regno << 5) | regno;
			break;
		case 24:
			pal[regno] = (regno << 16) | (regno << 8) | regno;
			break;
		case 32:
			i = (regno << 8) | regno;
			pal[regno] = (i << 16) | i;
			break;
		}
	}

	i = aty_ld_8(DAC_CNTL, par) & 0xfc;
	if (M64_HAS(EXTRA_BRIGHT))
		i |= 0x2; /* DAC_CNTL | 0x2 turns off the extra brightness for gt */
	aty_st_8(DAC_CNTL, i, par);
	aty_st_8(DAC_MASK, 0xff, par);

	if (M64_HAS(INTEGRATED)) {
		if (depth == 16) {
			if (regno < 32)
				aty_st_pal(regno << 3, red,
					   par->palette[regno << 1].green,
					   blue, par);
			red = par->palette[regno >> 1].red;
			blue = par->palette[regno >> 1].blue;
			regno <<= 2;
		} else if (depth == 15) {
			regno <<= 3;
			for (i = 0; i < 8; i++)
				aty_st_pal(regno + i, red, green, blue, par);
		}
	}
	aty_st_pal(regno, red, green, blue, par);

	return 0;
}

#ifdef CONFIG_PCI

#ifdef __sparc__

static int __devinit atyfb_setup_sparc(struct pci_dev *pdev,
				       struct fb_info *info,
				       unsigned long addr)
{
	struct atyfb_par *par = info->par;
	struct device_node *dp;
	char prop[128];
	int node, len, i, j, ret;
	u32 mem, chip_id;

	/*
	 * Map memory-mapped registers.
	 */
	par->ati_regbase = (void *)addr + 0x7ffc00UL;
	info->fix.mmio_start = addr + 0x7ffc00UL;

	/*
	 * Map in big-endian aperture.
	 */
	info->screen_base = (char *) (addr + 0x800000UL);
	info->fix.smem_start = addr + 0x800000UL;

	/*
	 * Figure mmap addresses from PCI config space.
	 * Split Framebuffer in big- and little-endian halfs.
	 */
	for (i = 0; i < 6 && pdev->resource[i].start; i++)
		/* nothing */ ;
	j = i + 4;

	par->mmap_map = kcalloc(j, sizeof(*par->mmap_map), GFP_ATOMIC);
	if (!par->mmap_map) {
		PRINTKE("atyfb_setup_sparc() can't alloc mmap_map\n");
		return -ENOMEM;
	}

	for (i = 0, j = 2; i < 6 && pdev->resource[i].start; i++) {
		struct resource *rp = &pdev->resource[i];
		int io, breg = PCI_BASE_ADDRESS_0 + (i << 2);
		unsigned long base;
		u32 size, pbase;

		base = rp->start;

		io = (rp->flags & IORESOURCE_IO);

		size = rp->end - base + 1;

		pci_read_config_dword(pdev, breg, &pbase);

		if (io)
			size &= ~1;

		/*
		 * Map the framebuffer a second time, this time without
		 * the braindead _PAGE_IE setting. This is used by the
		 * fixed Xserver, but we need to maintain the old mapping
		 * to stay compatible with older ones...
		 */
		if (base == addr) {
			par->mmap_map[j].voff = (pbase + 0x10000000) & PAGE_MASK;
			par->mmap_map[j].poff = base & PAGE_MASK;
			par->mmap_map[j].size = (size + ~PAGE_MASK) & PAGE_MASK;
			par->mmap_map[j].prot_mask = _PAGE_CACHE;
			par->mmap_map[j].prot_flag = _PAGE_E;
			j++;
		}

		/*
		 * Here comes the old framebuffer mapping with _PAGE_IE
		 * set for the big endian half of the framebuffer...
		 */
		if (base == addr) {
			par->mmap_map[j].voff = (pbase + 0x800000) & PAGE_MASK;
			par->mmap_map[j].poff = (base + 0x800000) & PAGE_MASK;
			par->mmap_map[j].size = 0x800000;
			par->mmap_map[j].prot_mask = _PAGE_CACHE;
			par->mmap_map[j].prot_flag = _PAGE_E | _PAGE_IE;
			size -= 0x800000;
			j++;
		}

		par->mmap_map[j].voff = pbase & PAGE_MASK;
		par->mmap_map[j].poff = base & PAGE_MASK;
		par->mmap_map[j].size = (size + ~PAGE_MASK) & PAGE_MASK;
		par->mmap_map[j].prot_mask = _PAGE_CACHE;
		par->mmap_map[j].prot_flag = _PAGE_E;
		j++;
	}

	ret = correct_chipset(par);
	if (ret)
		return ret;

	if (IS_XL(pdev->device)) {
		/*
		 * Fix PROMs idea of MEM_CNTL settings...
		 */
		mem = aty_ld_le32(MEM_CNTL, par);
		chip_id = aty_ld_le32(CNFG_CHIP_ID, par);
		if (((chip_id & CFG_CHIP_TYPE) == VT_CHIP_ID) && !((chip_id >> 24) & 1)) {
			switch (mem & 0x0f) {
			case 3:
				mem = (mem & ~(0x0f)) | 2;
				break;
			case 7:
				mem = (mem & ~(0x0f)) | 3;
				break;
			case 9:
				mem = (mem & ~(0x0f)) | 4;
				break;
			case 11:
				mem = (mem & ~(0x0f)) | 5;
				break;
			default:
				break;
			}
			if ((aty_ld_le32(CNFG_STAT0, par) & 7) >= SDRAM)
				mem &= ~(0x00700000);
		}
		mem &= ~(0xcf80e000);	/* Turn off all undocumented bits. */
		aty_st_le32(MEM_CNTL, mem, par);
	}

	/*
	 * If this is the console device, we will set default video
	 * settings to what the PROM left us with.
	 */
	node = prom_getchild(prom_root_node);
	node = prom_searchsiblings(node, "aliases");
	if (node) {
		len = prom_getproperty(node, "screen", prop, sizeof(prop));
		if (len > 0) {
			prop[len] = '\0';
			node = prom_finddevice(prop);
		} else
			node = 0;
	}

	dp = pci_device_to_OF_node(pdev);
	if (node == dp->node) {
		struct fb_var_screeninfo *var = &default_var;
		unsigned int N, P, Q, M, T, R;
		u32 v_total, h_total;
		struct crtc crtc;
		u8 pll_regs[16];
		u8 clock_cntl;

		crtc.vxres = prom_getintdefault(node, "width", 1024);
		crtc.vyres = prom_getintdefault(node, "height", 768);
		var->bits_per_pixel = prom_getintdefault(node, "depth", 8);
		var->xoffset = var->yoffset = 0;
		crtc.h_tot_disp = aty_ld_le32(CRTC_H_TOTAL_DISP, par);
		crtc.h_sync_strt_wid = aty_ld_le32(CRTC_H_SYNC_STRT_WID, par);
		crtc.v_tot_disp = aty_ld_le32(CRTC_V_TOTAL_DISP, par);
		crtc.v_sync_strt_wid = aty_ld_le32(CRTC_V_SYNC_STRT_WID, par);
		crtc.gen_cntl = aty_ld_le32(CRTC_GEN_CNTL, par);
		aty_crtc_to_var(&crtc, var);

		h_total = var->xres + var->right_margin + var->hsync_len + var->left_margin;
		v_total = var->yres + var->lower_margin + var->vsync_len + var->upper_margin;

		/*
		 * Read the PLL to figure actual Refresh Rate.
		 */
		clock_cntl = aty_ld_8(CLOCK_CNTL, par);
		/* DPRINTK("CLOCK_CNTL %02x\n", clock_cntl); */
		for (i = 0; i < 16; i++)
			pll_regs[i] = aty_ld_pll_ct(i, par);

		/*
		 * PLL Reference Divider M:
		 */
		M = pll_regs[2];

		/*
		 * PLL Feedback Divider N (Dependant on CLOCK_CNTL):
		 */
		N = pll_regs[7 + (clock_cntl & 3)];

		/*
		 * PLL Post Divider P (Dependant on CLOCK_CNTL):
		 */
		P = 1 << (pll_regs[6] >> ((clock_cntl & 3) << 1));

		/*
		 * PLL Divider Q:
		 */
		Q = N / P;

		/*
		 * Target Frequency:
		 *
		 *      T * M
		 * Q = -------
		 *      2 * R
		 *
		 * where R is XTALIN (= 14318 or 29498 kHz).
		 */
		if (IS_XL(pdev->device))
			R = 29498;
		else
			R = 14318;

		T = 2 * Q * R / M;

		default_var.pixclock = 1000000000 / T;
	}

	return 0;
}

#else /* __sparc__ */

#ifdef __i386__
#ifdef CONFIG_FB_ATY_GENERIC_LCD
static void __devinit aty_init_lcd(struct atyfb_par *par, u32 bios_base)
{
	u32 driv_inf_tab, sig;
	u16 lcd_ofs;

	/*
	 * To support an LCD panel, we should know it's dimensions and
	 *  it's desired pixel clock.
	 * There are two ways to do it:
	 *  - Check the startup video mode and calculate the panel
	 *    size from it. This is unreliable.
	 *  - Read it from the driver information table in the video BIOS.
	 */
	/* Address of driver information table is at offset 0x78. */
	driv_inf_tab = bios_base + *((u16 *)(bios_base+0x78));

	/* Check for the driver information table signature. */
	sig = *(u32 *)driv_inf_tab;
	if ((sig == 0x54504c24) || /* Rage LT pro */
	    (sig == 0x544d5224) || /* Rage mobility */
	    (sig == 0x54435824) || /* Rage XC */
	    (sig == 0x544c5824)) { /* Rage XL */
		PRINTKI("BIOS contains driver information table.\n");
		lcd_ofs = *(u16 *)(driv_inf_tab + 10);
		par->lcd_table = 0;
		if (lcd_ofs != 0)
			par->lcd_table = bios_base + lcd_ofs;
	}

	if (par->lcd_table != 0) {
		char model[24];
		char strbuf[16];
		char refresh_rates_buf[100];
		int id, tech, f, i, m, default_refresh_rate;
		char *txtcolour;
		char *txtmonitor;
		char *txtdual;
		char *txtformat;
		u16 width, height, panel_type, refresh_rates;
		u16 *lcdmodeptr;
		u32 format;
		u8 lcd_refresh_rates[16] = { 50, 56, 60, 67, 70, 72, 75, 76, 85,
					     90, 100, 120, 140, 150, 160, 200 };
		/*
		 * The most important information is the panel size at
		 * offset 25 and 27, but there's some other nice information
		 * which we print to the screen.
		 */
		id = *(u8 *)par->lcd_table;
		strncpy(model, (char *)par->lcd_table+1, 24);
		model[23] = 0;

		width = par->lcd_width = *(u16 *)(par->lcd_table+25);
		height = par->lcd_height = *(u16 *)(par->lcd_table+27);
		panel_type = *(u16 *)(par->lcd_table+29);
		if (panel_type & 1)
			txtcolour = "colour";
		else
			txtcolour = "monochrome";
		if (panel_type & 2)
			txtdual = "dual (split) ";
		else
			txtdual = "";
		tech = (panel_type >> 2) & 63;
		switch (tech) {
		case 0:
			txtmonitor = "passive matrix";
			break;
		case 1:
			txtmonitor = "active matrix";
			break;
		case 2:
			txtmonitor = "active addressed STN";
			break;
		case 3:
			txtmonitor = "EL";
			break;
		case 4:
			txtmonitor = "plasma";
			break;
		default:
			txtmonitor = "unknown";
		}
		format = *(u32 *)(par->lcd_table+57);
		if (tech == 0 || tech == 2) {
			switch (format & 7) {
			case 0:
				txtformat = "12 bit interface";
				break;
			case 1:
				txtformat = "16 bit interface";
				break;
			case 2:
				txtformat = "24 bit interface";
				break;
			default:
				txtformat = "unkown format";
			}
		} else {
			switch (format & 7) {
			case 0:
				txtformat = "8 colours";
				break;
			case 1:
				txtformat = "512 colours";
				break;
			case 2:
				txtformat = "4096 colours";
				break;
			case 4:
				txtformat = "262144 colours (LT mode)";
				break;
			case 5:
				txtformat = "16777216 colours";
				break;
			case 6:
				txtformat = "262144 colours (FDPI-2 mode)";
				break;
			default:
				txtformat = "unkown format";
			}
		}
		PRINTKI("%s%s %s monitor detected: %s\n",
			txtdual, txtcolour, txtmonitor, model);
		PRINTKI("       id=%d, %dx%d pixels, %s\n",
			id, width, height, txtformat);
		refresh_rates_buf[0] = 0;
		refresh_rates = *(u16 *)(par->lcd_table+62);
		m = 1;
		f = 0;
		for (i = 0; i < 16; i++) {
			if (refresh_rates & m) {
				if (f == 0) {
					sprintf(strbuf, "%d",
						lcd_refresh_rates[i]);
					f++;
				} else {
					sprintf(strbuf, ",%d",
						lcd_refresh_rates[i]);
				}
				strcat(refresh_rates_buf, strbuf);
			}
			m = m << 1;
		}
		default_refresh_rate = (*(u8 *)(par->lcd_table+61) & 0xf0) >> 4;
		PRINTKI("       supports refresh rates [%s], default %d Hz\n",
			refresh_rates_buf, lcd_refresh_rates[default_refresh_rate]);
		par->lcd_refreshrate = lcd_refresh_rates[default_refresh_rate];
		/*
		 * We now need to determine the crtc parameters for the
		 * LCD monitor. This is tricky, because they are not stored
		 * individually in the BIOS. Instead, the BIOS contains a
		 * table of display modes that work for this monitor.
		 *
		 * The idea is that we search for a mode of the same dimensions
		 * as the dimensions of the LCD monitor. Say our LCD monitor
		 * is 800x600 pixels, we search for a 800x600 monitor.
		 * The CRTC parameters we find here are the ones that we need
		 * to use to simulate other resolutions on the LCD screen.
		 */
		lcdmodeptr = (u16 *)(par->lcd_table + 64);
		while (*lcdmodeptr != 0) {
			u32 modeptr;
			u16 mwidth, mheight, lcd_hsync_start, lcd_vsync_start;
			modeptr = bios_base + *lcdmodeptr;

			mwidth = *((u16 *)(modeptr+0));
			mheight = *((u16 *)(modeptr+2));

			if (mwidth == width && mheight == height) {
				par->lcd_pixclock = 100000000 / *((u16 *)(modeptr+9));
				par->lcd_htotal = *((u16 *)(modeptr+17)) & 511;
				par->lcd_hdisp = *((u16 *)(modeptr+19)) & 511;
				lcd_hsync_start = *((u16 *)(modeptr+21)) & 511;
				par->lcd_hsync_dly = (*((u16 *)(modeptr+21)) >> 9) & 7;
				par->lcd_hsync_len = *((u8 *)(modeptr+23)) & 63;

				par->lcd_vtotal = *((u16 *)(modeptr+24)) & 2047;
				par->lcd_vdisp = *((u16 *)(modeptr+26)) & 2047;
				lcd_vsync_start = *((u16 *)(modeptr+28)) & 2047;
				par->lcd_vsync_len = (*((u16 *)(modeptr+28)) >> 11) & 31;

				par->lcd_htotal = (par->lcd_htotal + 1) * 8;
				par->lcd_hdisp = (par->lcd_hdisp + 1) * 8;
				lcd_hsync_start = (lcd_hsync_start + 1) * 8;
				par->lcd_hsync_len = par->lcd_hsync_len * 8;

				par->lcd_vtotal++;
				par->lcd_vdisp++;
				lcd_vsync_start++;

				par->lcd_right_margin = lcd_hsync_start - par->lcd_hdisp;
				par->lcd_lower_margin = lcd_vsync_start - par->lcd_vdisp;
				par->lcd_hblank_len = par->lcd_htotal - par->lcd_hdisp;
				par->lcd_vblank_len = par->lcd_vtotal - par->lcd_vdisp;
				break;
			}

			lcdmodeptr++;
		}
		if (*lcdmodeptr == 0) {
			PRINTKE("LCD monitor CRTC parameters not found!!!\n");
			/* To do: Switch to CRT if possible. */
		} else {
			PRINTKI("       LCD CRTC parameters: %d.%d  %d %d %d %d  %d %d %d %d\n",
				1000000 / par->lcd_pixclock, 1000000 % par->lcd_pixclock,
				par->lcd_hdisp,
				par->lcd_hdisp + par->lcd_right_margin,
				par->lcd_hdisp + par->lcd_right_margin
					+ par->lcd_hsync_dly + par->lcd_hsync_len,
				par->lcd_htotal,
				par->lcd_vdisp,
				par->lcd_vdisp + par->lcd_lower_margin,
				par->lcd_vdisp + par->lcd_lower_margin + par->lcd_vsync_len,
				par->lcd_vtotal);
			PRINTKI("                          : %d %d %d %d %d %d %d %d %d\n",
				par->lcd_pixclock,
				par->lcd_hblank_len - (par->lcd_right_margin +
					par->lcd_hsync_dly + par->lcd_hsync_len),
				par->lcd_hdisp,
				par->lcd_right_margin,
				par->lcd_hsync_len,
				par->lcd_vblank_len - (par->lcd_lower_margin + par->lcd_vsync_len),
				par->lcd_vdisp,
				par->lcd_lower_margin,
				par->lcd_vsync_len);
		}
	}
}
#endif /* CONFIG_FB_ATY_GENERIC_LCD */

static int __devinit init_from_bios(struct atyfb_par *par)
{
	u32 bios_base, rom_addr;
	int ret;

	rom_addr = 0xc0000 + ((aty_ld_le32(SCRATCH_REG1, par) & 0x7f) << 11);
	bios_base = (unsigned long)ioremap(rom_addr, 0x10000);

	/* The BIOS starts with 0xaa55. */
	if (*((u16 *)bios_base) == 0xaa55) {

		u8 *bios_ptr;
		u16 rom_table_offset, freq_table_offset;
		PLL_BLOCK_MACH64 pll_block;

		PRINTKI("Mach64 BIOS is located at %x, mapped at %x.\n", rom_addr, bios_base);

		/* check for frequncy table */
		bios_ptr = (u8*)bios_base;
		rom_table_offset = (u16)(bios_ptr[0x48] | (bios_ptr[0x49] << 8));
		freq_table_offset = bios_ptr[rom_table_offset + 16] | (bios_ptr[rom_table_offset + 17] << 8);
		memcpy(&pll_block, bios_ptr + freq_table_offset, sizeof(PLL_BLOCK_MACH64));

		PRINTKI("BIOS frequency table:\n");
		PRINTKI("PCLK_min_freq %d, PCLK_max_freq %d, ref_freq %d, ref_divider %d\n",
			pll_block.PCLK_min_freq, pll_block.PCLK_max_freq,
			pll_block.ref_freq, pll_block.ref_divider);
		PRINTKI("MCLK_pwd %d, MCLK_max_freq %d, XCLK_max_freq %d, SCLK_freq %d\n",
			pll_block.MCLK_pwd, pll_block.MCLK_max_freq,
			pll_block.XCLK_max_freq, pll_block.SCLK_freq);

		par->pll_limits.pll_min = pll_block.PCLK_min_freq/100;
		par->pll_limits.pll_max = pll_block.PCLK_max_freq/100;
		par->pll_limits.ref_clk = pll_block.ref_freq/100;
		par->pll_limits.ref_div = pll_block.ref_divider;
		par->pll_limits.sclk = pll_block.SCLK_freq/100;
		par->pll_limits.mclk = pll_block.MCLK_max_freq/100;
		par->pll_limits.mclk_pm = pll_block.MCLK_pwd/100;
		par->pll_limits.xclk = pll_block.XCLK_max_freq/100;
#ifdef CONFIG_FB_ATY_GENERIC_LCD
		aty_init_lcd(par, bios_base);
#endif
		ret = 0;
	} else {
		PRINTKE("no BIOS frequency table found, use parameters\n");
		ret = -ENXIO;
	}
	iounmap((void __iomem *)bios_base);

	return ret;
}
#endif /* __i386__ */

static int __devinit atyfb_setup_generic(struct pci_dev *pdev,
					 struct fb_info *info,
					 unsigned long addr)
{
	struct atyfb_par *par = info->par;
	u16 tmp;
	unsigned long raddr;
	struct resource *rrp;
	int ret = 0;

	raddr = addr + 0x7ff000UL;
	rrp = &pdev->resource[2];
	if ((rrp->flags & IORESOURCE_MEM) && request_mem_region(rrp->start, rrp->end - rrp->start + 1, "atyfb")) {
		par->aux_start = rrp->start;
		par->aux_size = rrp->end - rrp->start + 1;
		raddr = rrp->start;
		PRINTKI("using auxiliary register aperture\n");
	}

	info->fix.mmio_start = raddr;
	par->ati_regbase = ioremap(info->fix.mmio_start, 0x1000);
	if (par->ati_regbase == NULL)
		return -ENOMEM;

	info->fix.mmio_start += par->aux_start ? 0x400 : 0xc00;
	par->ati_regbase += par->aux_start ? 0x400 : 0xc00;

	/*
	 * Enable memory-space accesses using config-space
	 * command register.
	 */
	pci_read_config_word(pdev, PCI_COMMAND, &tmp);
	if (!(tmp & PCI_COMMAND_MEMORY)) {
		tmp |= PCI_COMMAND_MEMORY;
		pci_write_config_word(pdev, PCI_COMMAND, tmp);
	}
#ifdef __BIG_ENDIAN
	/* Use the big-endian aperture */
	addr += 0x800000;
#endif

	/* Map in frame buffer */
	info->fix.smem_start = addr;
	info->screen_base = ioremap(addr, 0x800000);
	if (info->screen_base == NULL) {
		ret = -ENOMEM;
		goto atyfb_setup_generic_fail;
	}

	ret = correct_chipset(par);
	if (ret)
		goto atyfb_setup_generic_fail;
#ifdef __i386__
	ret = init_from_bios(par);
	if (ret)
		goto atyfb_setup_generic_fail;
#endif
	if (!(aty_ld_le32(CRTC_GEN_CNTL, par) & CRTC_EXT_DISP_EN))
		par->clk_wr_offset = (inb(R_GENMO) & 0x0CU) >> 2;
	else
		par->clk_wr_offset = aty_ld_8(CLOCK_CNTL, par) & 0x03U;

	/* according to ATI, we should use clock 3 for acelerated mode */
	par->clk_wr_offset = 3;

	return 0;

atyfb_setup_generic_fail:
	iounmap(par->ati_regbase);
	par->ati_regbase = NULL;
	if (info->screen_base) {
		iounmap(info->screen_base);
		info->screen_base = NULL;
	}
	return ret;
}

#endif /* !__sparc__ */

static int __devinit atyfb_pci_probe(struct pci_dev *pdev,
				     const struct pci_device_id *ent)
{
	unsigned long addr, res_start, res_size;
	struct fb_info *info;
	struct resource *rp;
	struct atyfb_par *par;
	int rc = -ENOMEM;

	/* Enable device in PCI config */
	if (pci_enable_device(pdev)) {
		PRINTKE("Cannot enable PCI device\n");
		return -ENXIO;
	}

	/* Find which resource to use */
	rp = &pdev->resource[0];
	if (rp->flags & IORESOURCE_IO)
		rp = &pdev->resource[1];
	addr = rp->start;
	if (!addr)
		return -ENXIO;

	/* Reserve space */
	res_start = rp->start;
	res_size = rp->end - rp->start + 1;
	if (!request_mem_region(res_start, res_size, "atyfb"))
		return -EBUSY;

	/* Allocate framebuffer */
	info = framebuffer_alloc(sizeof(struct atyfb_par), &pdev->dev);
	if (!info) {
		PRINTKE("atyfb_pci_probe() can't alloc fb_info\n");
		return -ENOMEM;
	}
	par = info->par;
	info->fix = atyfb_fix;
	info->device = &pdev->dev;
	par->pci_id = pdev->device;
	par->res_start = res_start;
	par->res_size = res_size;
	par->irq = pdev->irq;
	par->pdev = pdev;

	/* Setup "info" structure */
#ifdef __sparc__
	rc = atyfb_setup_sparc(pdev, info, addr);
#else
	rc = atyfb_setup_generic(pdev, info, addr);
#endif
	if (rc)
		goto err_release_mem;

	pci_set_drvdata(pdev, info);

	/* Init chip & register framebuffer */
	rc = aty_init(info);
	if (rc)
		goto err_release_io;

#ifdef __sparc__
	/*
	 * Add /dev/fb mmap values.
	 */
	par->mmap_map[0].voff = 0x8000000000000000UL;
	par->mmap_map[0].poff = (unsigned long) info->screen_base & PAGE_MASK;
	par->mmap_map[0].size = info->fix.smem_len;
	par->mmap_map[0].prot_mask = _PAGE_CACHE;
	par->mmap_map[0].prot_flag = _PAGE_E;
	par->mmap_map[1].voff = par->mmap_map[0].voff + info->fix.smem_len;
	par->mmap_map[1].poff = (long)par->ati_regbase & PAGE_MASK;
	par->mmap_map[1].size = PAGE_SIZE;
	par->mmap_map[1].prot_mask = _PAGE_CACHE;
	par->mmap_map[1].prot_flag = _PAGE_E;
#endif /* __sparc__ */

	mutex_lock(&reboot_lock);
	if (!reboot_info)
		reboot_info = info;
	mutex_unlock(&reboot_lock);

	return 0;

err_release_io:
#ifdef __sparc__
	kfree(par->mmap_map);
#else
	if (par->ati_regbase)
		iounmap(par->ati_regbase);
	if (info->screen_base)
		iounmap(info->screen_base);
#endif
err_release_mem:
	if (par->aux_start)
		release_mem_region(par->aux_start, par->aux_size);

	release_mem_region(par->res_start, par->res_size);
	framebuffer_release(info);

	return rc;
}

#endif /* CONFIG_PCI */

#ifdef CONFIG_ATARI

static int __init atyfb_atari_probe(void)
{
	struct atyfb_par *par;
	struct fb_info *info;
	int m64_num;
	u32 clock_r;
	int num_found = 0;

	for (m64_num = 0; m64_num < mach64_count; m64_num++) {
		if (!phys_vmembase[m64_num] || !phys_size[m64_num] ||
		    !phys_guiregbase[m64_num]) {
			PRINTKI("phys_*[%d] parameters not set => "
				"returning early. \n", m64_num);
			continue;
		}

		info = framebuffer_alloc(sizeof(struct atyfb_par), NULL);
		if (!info) {
			PRINTKE("atyfb_atari_probe() can't alloc fb_info\n");
			return -ENOMEM;
		}
		par = info->par;

		info->fix = atyfb_fix;

		par->irq = (unsigned int) -1; /* something invalid */

		/*
		 * Map the video memory (physical address given)
		 * to somewhere in the kernel address space.
		 */
		info->screen_base = ioremap(phys_vmembase[m64_num], phys_size[m64_num]);
		info->fix.smem_start = (unsigned long)info->screen_base; /* Fake! */
		par->ati_regbase = ioremap(phys_guiregbase[m64_num], 0x10000) +
						0xFC00ul;
		info->fix.mmio_start = (unsigned long)par->ati_regbase; /* Fake! */

		aty_st_le32(CLOCK_CNTL, 0x12345678, par);
		clock_r = aty_ld_le32(CLOCK_CNTL, par);

		switch (clock_r & 0x003F) {
		case 0x12:
			par->clk_wr_offset = 3; /*  */
			break;
		case 0x34:
			par->clk_wr_offset = 2; /* Medusa ST-IO ISA Adapter etc. */
			break;
		case 0x16:
			par->clk_wr_offset = 1; /*  */
			break;
		case 0x38:
			par->clk_wr_offset = 0; /* Panther 1 ISA Adapter (Gerald) */
			break;
		}

		/* Fake pci_id for correct_chipset() */
		switch (aty_ld_le32(CNFG_CHIP_ID, par) & CFG_CHIP_TYPE) {
		case 0x00d7:
			par->pci_id = PCI_CHIP_MACH64GX;
			break;
		case 0x0057:
			par->pci_id = PCI_CHIP_MACH64CX;
			break;
		default:
			break;
		}

		if (correct_chipset(par) || aty_init(info)) {
			iounmap(info->screen_base);
			iounmap(par->ati_regbase);
			framebuffer_release(info);
		} else {
			num_found++;
		}
	}

	return num_found ? 0 : -ENXIO;
}

#endif /* CONFIG_ATARI */

#ifdef CONFIG_PCI

static void __devexit atyfb_remove(struct fb_info *info)
{
	struct atyfb_par *par = (struct atyfb_par *) info->par;

	/* restore video mode */
	aty_set_crtc(par, &par->saved_crtc);
	par->pll_ops->set_pll(info, &par->saved_pll);

	unregister_framebuffer(info);

#ifdef CONFIG_FB_ATY_BACKLIGHT
	if (M64_HAS(MOBIL_BUS))
		aty_bl_exit(info->bl_dev);
#endif

#ifdef CONFIG_MTRR
	if (par->mtrr_reg >= 0) {
		mtrr_del(par->mtrr_reg, 0, 0);
		par->mtrr_reg = -1;
	}
	if (par->mtrr_aper >= 0) {
		mtrr_del(par->mtrr_aper, 0, 0);
		par->mtrr_aper = -1;
	}
#endif
#ifndef __sparc__
	if (par->ati_regbase)
		iounmap(par->ati_regbase);
	if (info->screen_base)
		iounmap(info->screen_base);
#ifdef __BIG_ENDIAN
	if (info->sprite.addr)
		iounmap(info->sprite.addr);
#endif
#endif
#ifdef __sparc__
	kfree(par->mmap_map);
#endif
	if (par->aux_start)
		release_mem_region(par->aux_start, par->aux_size);

	if (par->res_start)
		release_mem_region(par->res_start, par->res_size);

	framebuffer_release(info);
}


static void __devexit atyfb_pci_remove(struct pci_dev *pdev)
{
	struct fb_info *info = pci_get_drvdata(pdev);

	mutex_lock(&reboot_lock);
	if (reboot_info == info)
		reboot_info = NULL;
	mutex_unlock(&reboot_lock);

	atyfb_remove(info);
}

static struct pci_device_id atyfb_pci_tbl[] = {
#ifdef CONFIG_FB_ATY_GX
	{ PCI_DEVICE(PCI_VENDOR_ID_ATI, PCI_CHIP_MACH64GX) },
	{ PCI_DEVICE(PCI_VENDOR_ID_ATI, PCI_CHIP_MACH64CX) },
#endif /* CONFIG_FB_ATY_GX */

#ifdef CONFIG_FB_ATY_CT
	{ PCI_DEVICE(PCI_VENDOR_ID_ATI, PCI_CHIP_MACH64CT) },
	{ PCI_DEVICE(PCI_VENDOR_ID_ATI, PCI_CHIP_MACH64ET) },

	{ PCI_DEVICE(PCI_VENDOR_ID_ATI, PCI_CHIP_MACH64LT) },

	{ PCI_DEVICE(PCI_VENDOR_ID_ATI, PCI_CHIP_MACH64VT) },
	{ PCI_DEVICE(PCI_VENDOR_ID_ATI, PCI_CHIP_MACH64GT) },

	{ PCI_DEVICE(PCI_VENDOR_ID_ATI, PCI_CHIP_MACH64VU) },
	{ PCI_DEVICE(PCI_VENDOR_ID_ATI, PCI_CHIP_MACH64GU) },

	{ PCI_DEVICE(PCI_VENDOR_ID_ATI, PCI_CHIP_MACH64LG) },

	{ PCI_DEVICE(PCI_VENDOR_ID_ATI, PCI_CHIP_MACH64VV) },

	{ PCI_DEVICE(PCI_VENDOR_ID_ATI, PCI_CHIP_MACH64GV) },
	{ PCI_DEVICE(PCI_VENDOR_ID_ATI, PCI_CHIP_MACH64GW) },
	{ PCI_DEVICE(PCI_VENDOR_ID_ATI, PCI_CHIP_MACH64GY) },
	{ PCI_DEVICE(PCI_VENDOR_ID_ATI, PCI_CHIP_MACH64GZ) },

	{ PCI_DEVICE(PCI_VENDOR_ID_ATI, PCI_CHIP_MACH64GB) },
	{ PCI_DEVICE(PCI_VENDOR_ID_ATI, PCI_CHIP_MACH64GD) },
	{ PCI_DEVICE(PCI_VENDOR_ID_ATI, PCI_CHIP_MACH64GI) },
	{ PCI_DEVICE(PCI_VENDOR_ID_ATI, PCI_CHIP_MACH64GP) },
	{ PCI_DEVICE(PCI_VENDOR_ID_ATI, PCI_CHIP_MACH64GQ) },

	{ PCI_DEVICE(PCI_VENDOR_ID_ATI, PCI_CHIP_MACH64LB) },
	{ PCI_DEVICE(PCI_VENDOR_ID_ATI, PCI_CHIP_MACH64LD) },
	{ PCI_DEVICE(PCI_VENDOR_ID_ATI, PCI_CHIP_MACH64LI) },
	{ PCI_DEVICE(PCI_VENDOR_ID_ATI, PCI_CHIP_MACH64LP) },
	{ PCI_DEVICE(PCI_VENDOR_ID_ATI, PCI_CHIP_MACH64LQ) },

	{ PCI_DEVICE(PCI_VENDOR_ID_ATI, PCI_CHIP_MACH64GM) },
	{ PCI_DEVICE(PCI_VENDOR_ID_ATI, PCI_CHIP_MACH64GN) },
	{ PCI_DEVICE(PCI_VENDOR_ID_ATI, PCI_CHIP_MACH64GO) },
	{ PCI_DEVICE(PCI_VENDOR_ID_ATI, PCI_CHIP_MACH64GL) },
	{ PCI_DEVICE(PCI_VENDOR_ID_ATI, PCI_CHIP_MACH64GR) },
	{ PCI_DEVICE(PCI_VENDOR_ID_ATI, PCI_CHIP_MACH64GS) },

	{ PCI_DEVICE(PCI_VENDOR_ID_ATI, PCI_CHIP_MACH64LM) },
	{ PCI_DEVICE(PCI_VENDOR_ID_ATI, PCI_CHIP_MACH64LN) },
	{ PCI_DEVICE(PCI_VENDOR_ID_ATI, PCI_CHIP_MACH64LR) },
	{ PCI_DEVICE(PCI_VENDOR_ID_ATI, PCI_CHIP_MACH64LS) },
#endif /* CONFIG_FB_ATY_CT */
	{ }
};

MODULE_DEVICE_TABLE(pci, atyfb_pci_tbl);

static struct pci_driver atyfb_driver = {
	.name		= "atyfb",
	.id_table	= atyfb_pci_tbl,
	.probe		= atyfb_pci_probe,
	.remove		= __devexit_p(atyfb_pci_remove),
#ifdef CONFIG_PM
	.suspend	= atyfb_pci_suspend,
	.resume		= atyfb_pci_resume,
#endif /* CONFIG_PM */
};

#endif /* CONFIG_PCI */

#ifndef MODULE
static int __init atyfb_setup(char *options)
{
	char *this_opt;

	if (!options || !*options)
		return 0;

	while ((this_opt = strsep(&options, ",")) != NULL) {
		if (!strncmp(this_opt, "noaccel", 7)) {
			noaccel = 1;
#ifdef CONFIG_MTRR
		} else if (!strncmp(this_opt, "nomtrr", 6)) {
			nomtrr = 1;
#endif
		} else if (!strncmp(this_opt, "vram:", 5))
			vram = simple_strtoul(this_opt + 5, NULL, 0);
		else if (!strncmp(this_opt, "pll:", 4))
			pll = simple_strtoul(this_opt + 4, NULL, 0);
		else if (!strncmp(this_opt, "mclk:", 5))
			mclk = simple_strtoul(this_opt + 5, NULL, 0);
		else if (!strncmp(this_opt, "xclk:", 5))
			xclk = simple_strtoul(this_opt+5, NULL, 0);
		else if (!strncmp(this_opt, "comp_sync:", 10))
			comp_sync = simple_strtoul(this_opt+10, NULL, 0);
		else if (!strncmp(this_opt, "backlight:", 10))
			backlight = simple_strtoul(this_opt+10, NULL, 0);
#ifdef CONFIG_PPC
		else if (!strncmp(this_opt, "vmode:", 6)) {
			unsigned int vmode =
			    simple_strtoul(this_opt + 6, NULL, 0);
			if (vmode > 0 && vmode <= VMODE_MAX)
				default_vmode = vmode;
		} else if (!strncmp(this_opt, "cmode:", 6)) {
			unsigned int cmode =
			    simple_strtoul(this_opt + 6, NULL, 0);
			switch (cmode) {
			case 0:
			case 8:
				default_cmode = CMODE_8;
				break;
			case 15:
			case 16:
				default_cmode = CMODE_16;
				break;
			case 24:
			case 32:
				default_cmode = CMODE_32;
				break;
			}
		}
#endif
#ifdef CONFIG_ATARI
		/*
		 * Why do we need this silly Mach64 argument?
		 * We are already here because of mach64= so its redundant.
		 */
		else if (MACH_IS_ATARI
			 && (!strncmp(this_opt, "Mach64:", 7))) {
			static unsigned char m64_num;
			static char mach64_str[80];
			strlcpy(mach64_str, this_opt + 7, sizeof(mach64_str));
			if (!store_video_par(mach64_str, m64_num)) {
				m64_num++;
				mach64_count = m64_num;
			}
		}
#endif
		else
			mode = this_opt;
	}
	return 0;
}
#endif  /*  MODULE  */

static int atyfb_reboot_notify(struct notifier_block *nb,
			       unsigned long code, void *unused)
{
	struct atyfb_par *par;

	if (code != SYS_RESTART)
		return NOTIFY_DONE;

	mutex_lock(&reboot_lock);

	if (!reboot_info)
		goto out;

	if (!lock_fb_info(reboot_info))
		goto out;

	par = reboot_info->par;

	/*
	 * HP OmniBook 500's BIOS doesn't like the state of the
	 * hardware after atyfb has been used. Restore the hardware
	 * to the original state to allow successful reboots.
	 */
	aty_set_crtc(par, &par->saved_crtc);
	par->pll_ops->set_pll(reboot_info, &par->saved_pll);

	unlock_fb_info(reboot_info);
 out:
	mutex_unlock(&reboot_lock);

	return NOTIFY_DONE;
}

static struct notifier_block atyfb_reboot_notifier = {
	.notifier_call = atyfb_reboot_notify,
};

static const struct dmi_system_id atyfb_reboot_ids[] = {
	{
		.ident = "HP OmniBook 500",
		.matches = {
			DMI_MATCH(DMI_SYS_VENDOR, "Hewlett-Packard"),
			DMI_MATCH(DMI_PRODUCT_NAME, "HP OmniBook PC"),
			DMI_MATCH(DMI_PRODUCT_VERSION, "HP OmniBook 500 FA"),
		},
	},

	{ }
};

static int __init atyfb_init(void)
{
	int err1 = 1, err2 = 1;
#ifndef MODULE
	char *option = NULL;

	if (fb_get_options("atyfb", &option))
		return -ENODEV;
	atyfb_setup(option);
#endif

#ifdef CONFIG_PCI
	err1 = pci_register_driver(&atyfb_driver);
#endif
#ifdef CONFIG_ATARI
	err2 = atyfb_atari_probe();
#endif

<<<<<<< HEAD
    if (err1 && err2)
	return -ENODEV;

    if (dmi_check_system(atyfb_reboot_ids))
	register_reboot_notifier(&atyfb_reboot_notifier);

    return 0;
=======
	if (err1 && err2)
		return -ENODEV;

	if (dmi_check_system(atyfb_reboot_ids))
		register_reboot_notifier(&atyfb_reboot_notifier);

	return 0;
>>>>>>> 94a8d5ca
}

static void __exit atyfb_exit(void)
{
	if (dmi_check_system(atyfb_reboot_ids))
		unregister_reboot_notifier(&atyfb_reboot_notifier);

#ifdef CONFIG_PCI
	pci_unregister_driver(&atyfb_driver);
#endif
}

module_init(atyfb_init);
module_exit(atyfb_exit);

MODULE_DESCRIPTION("FBDev driver for ATI Mach64 cards");
MODULE_LICENSE("GPL");
module_param(noaccel, bool, 0);
MODULE_PARM_DESC(noaccel, "bool: disable acceleration");
module_param(vram, int, 0);
MODULE_PARM_DESC(vram, "int: override size of video ram");
module_param(pll, int, 0);
MODULE_PARM_DESC(pll, "int: override video clock");
module_param(mclk, int, 0);
MODULE_PARM_DESC(mclk, "int: override memory clock");
module_param(xclk, int, 0);
MODULE_PARM_DESC(xclk, "int: override accelerated engine clock");
module_param(comp_sync, int, 0);
MODULE_PARM_DESC(comp_sync, "Set composite sync signal to low (0) or high (1)");
module_param(mode, charp, 0);
MODULE_PARM_DESC(mode, "Specify resolution as \"<xres>x<yres>[-<bpp>][@<refresh>]\" ");
#ifdef CONFIG_MTRR
module_param(nomtrr, bool, 0);
MODULE_PARM_DESC(nomtrr, "bool: disable use of MTRR registers");
#endif<|MERGE_RESOLUTION|>--- conflicted
+++ resolved
@@ -2483,11 +2483,7 @@
 
 	/* save previous video mode */
 	aty_get_crtc(par, &par->saved_crtc);
-<<<<<<< HEAD
-	if(par->pll_ops->get_pll)
-=======
 	if (par->pll_ops->get_pll)
->>>>>>> 94a8d5ca
 		par->pll_ops->get_pll(info, &par->saved_pll);
 
 	par->mem_cntl = aty_ld_le32(MEM_CNTL, par);
@@ -4008,15 +4004,6 @@
 	err2 = atyfb_atari_probe();
 #endif
 
-<<<<<<< HEAD
-    if (err1 && err2)
-	return -ENODEV;
-
-    if (dmi_check_system(atyfb_reboot_ids))
-	register_reboot_notifier(&atyfb_reboot_notifier);
-
-    return 0;
-=======
 	if (err1 && err2)
 		return -ENODEV;
 
@@ -4024,7 +4011,6 @@
 		register_reboot_notifier(&atyfb_reboot_notifier);
 
 	return 0;
->>>>>>> 94a8d5ca
 }
 
 static void __exit atyfb_exit(void)
