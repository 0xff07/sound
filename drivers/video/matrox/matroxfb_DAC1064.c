/*
 *
 * Hardware accelerated Matrox Millennium I, II, Mystique, G100, G200, G400 and G450.
 *
 * (c) 1998-2002 Petr Vandrovec <vandrove@vc.cvut.cz>
 *
 * Portions Copyright (c) 2001 Matrox Graphics Inc.
 *
 * Version: 1.65 2002/08/14
 *
 * See matroxfb_base.c for contributors.
 *
 */


#include "matroxfb_DAC1064.h"
#include "matroxfb_misc.h"
#include "matroxfb_accel.h"
#include "g450_pll.h"
#include <linux/matroxfb.h>

#ifdef NEED_DAC1064
#define outDAC1064 matroxfb_DAC_out
#define inDAC1064 matroxfb_DAC_in

#define DAC1064_OPT_SCLK_PCI	0x00
#define DAC1064_OPT_SCLK_PLL	0x01
#define DAC1064_OPT_SCLK_EXT	0x02
#define DAC1064_OPT_SCLK_MASK	0x03
#define DAC1064_OPT_GDIV1	0x04	/* maybe it is GDIV2 on G100 ?! */
#define DAC1064_OPT_GDIV3	0x00
#define DAC1064_OPT_MDIV1	0x08
#define DAC1064_OPT_MDIV2	0x00
#define DAC1064_OPT_RESERVED	0x10

static void DAC1064_calcclock(const struct matrox_fb_info *minfo,
			      unsigned int freq, unsigned int fmax,
			      unsigned int *in, unsigned int *feed,
			      unsigned int *post)
{
	unsigned int fvco;
	unsigned int p;

	DBG(__func__)
	
	/* only for devices older than G450 */

	fvco = PLL_calcclock(minfo, freq, fmax, in, feed, &p);
	
	p = (1 << p) - 1;
	if (fvco <= 100000)
		;
	else if (fvco <= 140000)
		p |= 0x08;
	else if (fvco <= 180000)
		p |= 0x10;
	else
		p |= 0x18;
	*post = p;
}

/* they must be in POS order */
static const unsigned char MGA1064_DAC_regs[] = {
		M1064_XCURADDL, M1064_XCURADDH, M1064_XCURCTRL,
		M1064_XCURCOL0RED, M1064_XCURCOL0GREEN, M1064_XCURCOL0BLUE,
		M1064_XCURCOL1RED, M1064_XCURCOL1GREEN, M1064_XCURCOL1BLUE,
		M1064_XCURCOL2RED, M1064_XCURCOL2GREEN, M1064_XCURCOL2BLUE,
		DAC1064_XVREFCTRL, M1064_XMULCTRL, M1064_XPIXCLKCTRL, M1064_XGENCTRL,
		M1064_XMISCCTRL,
		M1064_XGENIOCTRL, M1064_XGENIODATA, M1064_XZOOMCTRL, M1064_XSENSETEST,
		M1064_XCRCBITSEL,
		M1064_XCOLKEYMASKL, M1064_XCOLKEYMASKH, M1064_XCOLKEYL, M1064_XCOLKEYH };

static const unsigned char MGA1064_DAC[] = {
		0x00, 0x00, M1064_XCURCTRL_DIS,
		0x00, 0x00, 0x00, 	/* black */
		0xFF, 0xFF, 0xFF,	/* white */
		0xFF, 0x00, 0x00,	/* red */
		0x00, 0,
		M1064_XPIXCLKCTRL_PLL_UP | M1064_XPIXCLKCTRL_EN | M1064_XPIXCLKCTRL_SRC_PLL,
		M1064_XGENCTRL_VS_0 | M1064_XGENCTRL_ALPHA_DIS | M1064_XGENCTRL_BLACK_0IRE | M1064_XGENCTRL_NO_SYNC_ON_GREEN,
		M1064_XMISCCTRL_DAC_8BIT,
		0x00, 0x00, M1064_XZOOMCTRL_1, M1064_XSENSETEST_BCOMP | M1064_XSENSETEST_GCOMP | M1064_XSENSETEST_RCOMP | M1064_XSENSETEST_PDOWN,
		0x00,
		0x00, 0x00, 0xFF, 0xFF};

static void DAC1064_setpclk(struct matrox_fb_info *minfo, unsigned long fout)
{
	unsigned int m, n, p;

	DBG(__func__)

	DAC1064_calcclock(minfo, fout, minfo->max_pixel_clock, &m, &n, &p);
	minfo->hw.DACclk[0] = m;
	minfo->hw.DACclk[1] = n;
	minfo->hw.DACclk[2] = p;
}

static void DAC1064_setmclk(struct matrox_fb_info *minfo, int oscinfo,
			    unsigned long fmem)
{
	u_int32_t mx;
	struct matrox_hw_state *hw = &minfo->hw;

	DBG(__func__)

	if (minfo->devflags.noinit) {
		/* read MCLK and give up... */
		hw->DACclk[3] = inDAC1064(minfo, DAC1064_XSYSPLLM);
		hw->DACclk[4] = inDAC1064(minfo, DAC1064_XSYSPLLN);
		hw->DACclk[5] = inDAC1064(minfo, DAC1064_XSYSPLLP);
		return;
	}
	mx = hw->MXoptionReg | 0x00000004;
	pci_write_config_dword(minfo->pcidev, PCI_OPTION_REG, mx);
	mx &= ~0x000000BB;
	if (oscinfo & DAC1064_OPT_GDIV1)
		mx |= 0x00000008;
	if (oscinfo & DAC1064_OPT_MDIV1)
		mx |= 0x00000010;
	if (oscinfo & DAC1064_OPT_RESERVED)
		mx |= 0x00000080;
	if ((oscinfo & DAC1064_OPT_SCLK_MASK) == DAC1064_OPT_SCLK_PLL) {
		/* select PCI clock until we have setup oscilator... */
		int clk;
		unsigned int m, n, p;

		/* powerup system PLL, select PCI clock */
		mx |= 0x00000020;
		pci_write_config_dword(minfo->pcidev, PCI_OPTION_REG, mx);
		mx &= ~0x00000004;
		pci_write_config_dword(minfo->pcidev, PCI_OPTION_REG, mx);

		/* !!! you must not access device if MCLK is not running !!!
		   Doing so cause immediate PCI lockup :-( Maybe they should
		   generate ABORT or I/O (parity...) error and Linux should
		   recover from this... (kill driver/process). But world is not
		   perfect... */
		/* (bit 2 of PCI_OPTION_REG must be 0... and bits 0,1 must not
		   select PLL... because of PLL can be stopped at this time) */
		DAC1064_calcclock(minfo, fmem, minfo->max_pixel_clock, &m, &n, &p);
		outDAC1064(minfo, DAC1064_XSYSPLLM, hw->DACclk[3] = m);
		outDAC1064(minfo, DAC1064_XSYSPLLN, hw->DACclk[4] = n);
		outDAC1064(minfo, DAC1064_XSYSPLLP, hw->DACclk[5] = p);
		for (clk = 65536; clk; --clk) {
			if (inDAC1064(minfo, DAC1064_XSYSPLLSTAT) & 0x40)
				break;
		}
		if (!clk)
			printk(KERN_ERR "matroxfb: aiee, SYSPLL not locked\n");
		/* select PLL */
		mx |= 0x00000005;
	} else {
		/* select specified system clock source */
		mx |= oscinfo & DAC1064_OPT_SCLK_MASK;
	}
	pci_write_config_dword(minfo->pcidev, PCI_OPTION_REG, mx);
	mx &= ~0x00000004;
	pci_write_config_dword(minfo->pcidev, PCI_OPTION_REG, mx);
	hw->MXoptionReg = mx;
}

#ifdef CONFIG_FB_MATROX_G
static void g450_set_plls(struct matrox_fb_info *minfo)
{
	u_int32_t c2_ctl;
	unsigned int pxc;
	struct matrox_hw_state *hw = &minfo->hw;
	int pixelmnp;
	int videomnp;
	
	c2_ctl = hw->crtc2.ctl & ~0x4007;	/* Clear PLL + enable for CRTC2 */
	c2_ctl |= 0x0001;			/* Enable CRTC2 */
	hw->DACreg[POS1064_XPWRCTRL] &= ~0x02;	/* Stop VIDEO PLL */
	pixelmnp = minfo->crtc1.mnp;
	videomnp = minfo->crtc2.mnp;
	if (videomnp < 0) {
		c2_ctl &= ~0x0001;			/* Disable CRTC2 */
		hw->DACreg[POS1064_XPWRCTRL] &= ~0x10;	/* Powerdown CRTC2 */
	} else if (minfo->crtc2.pixclock == minfo->features.pll.ref_freq) {
		c2_ctl |=  0x4002;	/* Use reference directly */
	} else if (videomnp == pixelmnp) {
		c2_ctl |=  0x0004;	/* Use pixel PLL */
	} else {
		if (0 == ((videomnp ^ pixelmnp) & 0xFFFFFF00)) {
			/* PIXEL and VIDEO PLL must not use same frequency. We modify N
			   of PIXEL PLL in such case because of VIDEO PLL may be source
			   of TVO clocks, and chroma subcarrier is derived from its
			   pixel clocks */
			pixelmnp += 0x000100;
		}
		c2_ctl |=  0x0006;	/* Use video PLL */
		hw->DACreg[POS1064_XPWRCTRL] |= 0x02;
		
		outDAC1064(minfo, M1064_XPWRCTRL, hw->DACreg[POS1064_XPWRCTRL]);
		matroxfb_g450_setpll_cond(minfo, videomnp, M_VIDEO_PLL);
	}

	hw->DACreg[POS1064_XPIXCLKCTRL] &= ~M1064_XPIXCLKCTRL_PLL_UP;
	if (pixelmnp >= 0) {
		hw->DACreg[POS1064_XPIXCLKCTRL] |= M1064_XPIXCLKCTRL_PLL_UP;
		
		outDAC1064(minfo, M1064_XPIXCLKCTRL, hw->DACreg[POS1064_XPIXCLKCTRL]);
		matroxfb_g450_setpll_cond(minfo, pixelmnp, M_PIXEL_PLL_C);
	}
	if (c2_ctl != hw->crtc2.ctl) {
		hw->crtc2.ctl = c2_ctl;
		mga_outl(0x3C10, c2_ctl);
	}

	pxc = minfo->crtc1.pixclock;
	if (pxc == 0 || minfo->outputs[2].src == MATROXFB_SRC_CRTC2) {
		pxc = minfo->crtc2.pixclock;
	}
	if (minfo->chip == MGA_G550) {
		if (pxc < 45000) {
			hw->DACreg[POS1064_XPANMODE] = 0x00;	/* 0-50 */
		} else if (pxc < 55000) {
			hw->DACreg[POS1064_XPANMODE] = 0x08;	/* 34-62 */
		} else if (pxc < 70000) {
			hw->DACreg[POS1064_XPANMODE] = 0x10;	/* 42-78 */
		} else if (pxc < 85000) {
			hw->DACreg[POS1064_XPANMODE] = 0x18;	/* 62-92 */
		} else if (pxc < 100000) {
			hw->DACreg[POS1064_XPANMODE] = 0x20;	/* 74-108 */
		} else if (pxc < 115000) {
			hw->DACreg[POS1064_XPANMODE] = 0x28;	/* 94-122 */
		} else if (pxc < 125000) {
			hw->DACreg[POS1064_XPANMODE] = 0x30;	/* 108-132 */
		} else {
			hw->DACreg[POS1064_XPANMODE] = 0x38;	/* 120-168 */
		}
	} else {
		/* G450 */
		if (pxc < 45000) {
			hw->DACreg[POS1064_XPANMODE] = 0x00;	/* 0-54 */
		} else if (pxc < 65000) {
			hw->DACreg[POS1064_XPANMODE] = 0x08;	/* 38-70 */
		} else if (pxc < 85000) {
			hw->DACreg[POS1064_XPANMODE] = 0x10;	/* 56-96 */
		} else if (pxc < 105000) {
			hw->DACreg[POS1064_XPANMODE] = 0x18;	/* 80-114 */
		} else if (pxc < 135000) {
			hw->DACreg[POS1064_XPANMODE] = 0x20;	/* 102-144 */
		} else if (pxc < 160000) {
			hw->DACreg[POS1064_XPANMODE] = 0x28;	/* 132-166 */
		} else if (pxc < 175000) {
			hw->DACreg[POS1064_XPANMODE] = 0x30;	/* 154-182 */
		} else {
			hw->DACreg[POS1064_XPANMODE] = 0x38;	/* 170-204 */
		}
	}
}
#endif

void DAC1064_global_init(struct matrox_fb_info *minfo)
{
	struct matrox_hw_state *hw = &minfo->hw;

	hw->DACreg[POS1064_XMISCCTRL] &= M1064_XMISCCTRL_DAC_WIDTHMASK;
	hw->DACreg[POS1064_XMISCCTRL] |= M1064_XMISCCTRL_LUT_EN;
	hw->DACreg[POS1064_XPIXCLKCTRL] = M1064_XPIXCLKCTRL_PLL_UP | M1064_XPIXCLKCTRL_EN | M1064_XPIXCLKCTRL_SRC_PLL;
#ifdef CONFIG_FB_MATROX_G
	if (minfo->devflags.g450dac) {
		hw->DACreg[POS1064_XPWRCTRL] = 0x1F;	/* powerup everything */
		hw->DACreg[POS1064_XOUTPUTCONN] = 0x00;	/* disable outputs */
		hw->DACreg[POS1064_XMISCCTRL] |= M1064_XMISCCTRL_DAC_EN;
		switch (minfo->outputs[0].src) {
			case MATROXFB_SRC_CRTC1:
			case MATROXFB_SRC_CRTC2:
				hw->DACreg[POS1064_XOUTPUTCONN] |= 0x01;	/* enable output; CRTC1/2 selection is in CRTC2 ctl */
				break;
			case MATROXFB_SRC_NONE:
				hw->DACreg[POS1064_XMISCCTRL] &= ~M1064_XMISCCTRL_DAC_EN;
				break;
		}
		switch (minfo->outputs[1].src) {
			case MATROXFB_SRC_CRTC1:
				hw->DACreg[POS1064_XOUTPUTCONN] |= 0x04;
				break;
			case MATROXFB_SRC_CRTC2:
				if (minfo->outputs[1].mode == MATROXFB_OUTPUT_MODE_MONITOR) {
					hw->DACreg[POS1064_XOUTPUTCONN] |= 0x08;
				} else {
					hw->DACreg[POS1064_XOUTPUTCONN] |= 0x0C;
				}
				break;
			case MATROXFB_SRC_NONE:
				hw->DACreg[POS1064_XPWRCTRL] &= ~0x01;		/* Poweroff DAC2 */
				break;
		}
		switch (minfo->outputs[2].src) {
			case MATROXFB_SRC_CRTC1:
				hw->DACreg[POS1064_XOUTPUTCONN] |= 0x20;
				break;
			case MATROXFB_SRC_CRTC2:
				hw->DACreg[POS1064_XOUTPUTCONN] |= 0x40;
				break;
			case MATROXFB_SRC_NONE:
#if 0
				/* HELP! If we boot without DFP connected to DVI, we can
				   poweroff TMDS. But if we boot with DFP connected,
				   TMDS generated clocks are used instead of ALL pixclocks
				   available... If someone knows which register
				   handles it, please reveal this secret to me... */			
				hw->DACreg[POS1064_XPWRCTRL] &= ~0x04;		/* Poweroff TMDS */
#endif				
				break;
		}
		/* Now set timming related variables... */
		g450_set_plls(minfo);
	} else
#endif
	{
		if (minfo->outputs[1].src == MATROXFB_SRC_CRTC1) {
			hw->DACreg[POS1064_XPIXCLKCTRL] = M1064_XPIXCLKCTRL_PLL_UP | M1064_XPIXCLKCTRL_EN | M1064_XPIXCLKCTRL_SRC_EXT;
			hw->DACreg[POS1064_XMISCCTRL] |= GX00_XMISCCTRL_MFC_MAFC | G400_XMISCCTRL_VDO_MAFC12;
		} else if (minfo->outputs[1].src == MATROXFB_SRC_CRTC2) {
			hw->DACreg[POS1064_XMISCCTRL] |= GX00_XMISCCTRL_MFC_MAFC | G400_XMISCCTRL_VDO_C2_MAFC12;
		} else if (minfo->outputs[2].src == MATROXFB_SRC_CRTC1)
			hw->DACreg[POS1064_XMISCCTRL] |= GX00_XMISCCTRL_MFC_PANELLINK | G400_XMISCCTRL_VDO_MAFC12;
		else
			hw->DACreg[POS1064_XMISCCTRL] |= GX00_XMISCCTRL_MFC_DIS;

		if (minfo->outputs[0].src != MATROXFB_SRC_NONE)
			hw->DACreg[POS1064_XMISCCTRL] |= M1064_XMISCCTRL_DAC_EN;
	}
}

void DAC1064_global_restore(struct matrox_fb_info *minfo)
{
	struct matrox_hw_state *hw = &minfo->hw;

	outDAC1064(minfo, M1064_XPIXCLKCTRL, hw->DACreg[POS1064_XPIXCLKCTRL]);
	outDAC1064(minfo, M1064_XMISCCTRL, hw->DACreg[POS1064_XMISCCTRL]);
	if (minfo->devflags.accelerator == FB_ACCEL_MATROX_MGAG400) {
		outDAC1064(minfo, 0x20, 0x04);
		outDAC1064(minfo, 0x1F, minfo->devflags.dfp_type);
		if (minfo->devflags.g450dac) {
			outDAC1064(minfo, M1064_XSYNCCTRL, 0xCC);
			outDAC1064(minfo, M1064_XPWRCTRL, hw->DACreg[POS1064_XPWRCTRL]);
			outDAC1064(minfo, M1064_XPANMODE, hw->DACreg[POS1064_XPANMODE]);
			outDAC1064(minfo, M1064_XOUTPUTCONN, hw->DACreg[POS1064_XOUTPUTCONN]);
		}
	}
}

static int DAC1064_init_1(struct matrox_fb_info *minfo, struct my_timming *m)
{
	struct matrox_hw_state *hw = &minfo->hw;

	DBG(__func__)

	memcpy(hw->DACreg, MGA1064_DAC, sizeof(MGA1064_DAC_regs));
	switch (minfo->fbcon.var.bits_per_pixel) {
		/* case 4: not supported by MGA1064 DAC */
		case 8:
			hw->DACreg[POS1064_XMULCTRL] = M1064_XMULCTRL_DEPTH_8BPP | M1064_XMULCTRL_GRAPHICS_PALETIZED;
			break;
		case 16:
			if (minfo->fbcon.var.green.length == 5)
				hw->DACreg[POS1064_XMULCTRL] = M1064_XMULCTRL_DEPTH_15BPP_1BPP | M1064_XMULCTRL_GRAPHICS_PALETIZED;
			else
				hw->DACreg[POS1064_XMULCTRL] = M1064_XMULCTRL_DEPTH_16BPP | M1064_XMULCTRL_GRAPHICS_PALETIZED;
			break;
		case 24:
			hw->DACreg[POS1064_XMULCTRL] = M1064_XMULCTRL_DEPTH_24BPP | M1064_XMULCTRL_GRAPHICS_PALETIZED;
			break;
		case 32:
			hw->DACreg[POS1064_XMULCTRL] = M1064_XMULCTRL_DEPTH_32BPP | M1064_XMULCTRL_GRAPHICS_PALETIZED;
			break;
		default:
			return 1;	/* unsupported depth */
	}
	hw->DACreg[POS1064_XVREFCTRL] = minfo->features.DAC1064.xvrefctrl;
	hw->DACreg[POS1064_XGENCTRL] &= ~M1064_XGENCTRL_SYNC_ON_GREEN_MASK;
	hw->DACreg[POS1064_XGENCTRL] |= (m->sync & FB_SYNC_ON_GREEN)?M1064_XGENCTRL_SYNC_ON_GREEN:M1064_XGENCTRL_NO_SYNC_ON_GREEN;
	hw->DACreg[POS1064_XCURADDL] = 0;
	hw->DACreg[POS1064_XCURADDH] = 0;

	DAC1064_global_init(minfo);
	return 0;
}

static int DAC1064_init_2(struct matrox_fb_info *minfo, struct my_timming *m)
{
	struct matrox_hw_state *hw = &minfo->hw;

	DBG(__func__)

	if (minfo->fbcon.var.bits_per_pixel > 16) {	/* 256 entries */
		int i;

		for (i = 0; i < 256; i++) {
			hw->DACpal[i * 3 + 0] = i;
			hw->DACpal[i * 3 + 1] = i;
			hw->DACpal[i * 3 + 2] = i;
		}
	} else if (minfo->fbcon.var.bits_per_pixel > 8) {
		if (minfo->fbcon.var.green.length == 5) {	/* 0..31, 128..159 */
			int i;

			for (i = 0; i < 32; i++) {
				/* with p15 == 0 */
				hw->DACpal[i * 3 + 0] = i << 3;
				hw->DACpal[i * 3 + 1] = i << 3;
				hw->DACpal[i * 3 + 2] = i << 3;
				/* with p15 == 1 */
				hw->DACpal[(i + 128) * 3 + 0] = i << 3;
				hw->DACpal[(i + 128) * 3 + 1] = i << 3;
				hw->DACpal[(i + 128) * 3 + 2] = i << 3;
			}
		} else {
			int i;

			for (i = 0; i < 64; i++) {		/* 0..63 */
				hw->DACpal[i * 3 + 0] = i << 3;
				hw->DACpal[i * 3 + 1] = i << 2;
				hw->DACpal[i * 3 + 2] = i << 3;
			}
		}
	} else {
		memset(hw->DACpal, 0, 768);
	}
	return 0;
}

static void DAC1064_restore_1(struct matrox_fb_info *minfo)
{
	struct matrox_hw_state *hw = &minfo->hw;

	CRITFLAGS

	DBG(__func__)

	CRITBEGIN

	if ((inDAC1064(minfo, DAC1064_XSYSPLLM) != hw->DACclk[3]) ||
	    (inDAC1064(minfo, DAC1064_XSYSPLLN) != hw->DACclk[4]) ||
	    (inDAC1064(minfo, DAC1064_XSYSPLLP) != hw->DACclk[5])) {
		outDAC1064(minfo, DAC1064_XSYSPLLM, hw->DACclk[3]);
		outDAC1064(minfo, DAC1064_XSYSPLLN, hw->DACclk[4]);
		outDAC1064(minfo, DAC1064_XSYSPLLP, hw->DACclk[5]);
	}
	{
		unsigned int i;

		for (i = 0; i < sizeof(MGA1064_DAC_regs); i++) {
			if ((i != POS1064_XPIXCLKCTRL) && (i != POS1064_XMISCCTRL))
				outDAC1064(minfo, MGA1064_DAC_regs[i], hw->DACreg[i]);
		}
	}

	DAC1064_global_restore(minfo);

	CRITEND
};

static void DAC1064_restore_2(struct matrox_fb_info *minfo)
{
#ifdef DEBUG
	unsigned int i;
#endif

	DBG(__func__)

#ifdef DEBUG
	dprintk(KERN_DEBUG "DAC1064regs ");
	for (i = 0; i < sizeof(MGA1064_DAC_regs); i++) {
<<<<<<< HEAD
		dprintk("R%02X=%02X ", MGA1064_DAC_regs[i], ACCESS_FBINFO(hw).DACreg[i]);
=======
		dprintk("R%02X=%02X ", MGA1064_DAC_regs[i], minfo->hw.DACreg[i]);
>>>>>>> 94a8d5ca
		if ((i & 0x7) == 0x7) dprintk(KERN_DEBUG "continuing... ");
	}
	dprintk(KERN_DEBUG "DAC1064clk ");
	for (i = 0; i < 6; i++)
		dprintk("C%02X=%02X ", i, minfo->hw.DACclk[i]);
	dprintk("\n");
#endif
}

static int m1064_compute(void* out, struct my_timming* m) {
#define minfo ((struct matrox_fb_info*)out)
	{
		int i;
		int tmout;
		CRITFLAGS

		DAC1064_setpclk(minfo, m->pixclock);

		CRITBEGIN

		for (i = 0; i < 3; i++)
			outDAC1064(minfo, M1064_XPIXPLLCM + i, minfo->hw.DACclk[i]);
		for (tmout = 500000; tmout; tmout--) {
			if (inDAC1064(minfo, M1064_XPIXPLLSTAT) & 0x40)
				break;
			udelay(10);
		};

		CRITEND

		if (!tmout)
			printk(KERN_ERR "matroxfb: Pixel PLL not locked after 5 secs\n");
	}
#undef minfo
	return 0;
}

static struct matrox_altout m1064 = {
	.name	 = "Primary output",
	.compute = m1064_compute,
};

#ifdef CONFIG_FB_MATROX_G
static int g450_compute(void* out, struct my_timming* m) {
#define minfo ((struct matrox_fb_info*)out)
	if (m->mnp < 0) {
		m->mnp = matroxfb_g450_setclk(minfo, m->pixclock, (m->crtc == MATROXFB_SRC_CRTC1) ? M_PIXEL_PLL_C : M_VIDEO_PLL);
		if (m->mnp >= 0) {
			m->pixclock = g450_mnp2f(minfo, m->mnp);
		}
	}
#undef minfo
	return 0;
}

static struct matrox_altout g450out = {
	.name	 = "Primary output",
	.compute = g450_compute,
};
#endif

#endif /* NEED_DAC1064 */

#ifdef CONFIG_FB_MATROX_MYSTIQUE
static int MGA1064_init(struct matrox_fb_info *minfo, struct my_timming *m)
{
	struct matrox_hw_state *hw = &minfo->hw;

	DBG(__func__)

	if (DAC1064_init_1(minfo, m)) return 1;
	if (matroxfb_vgaHWinit(minfo, m)) return 1;

	hw->MiscOutReg = 0xCB;
	if (m->sync & FB_SYNC_HOR_HIGH_ACT)
		hw->MiscOutReg &= ~0x40;
	if (m->sync & FB_SYNC_VERT_HIGH_ACT)
		hw->MiscOutReg &= ~0x80;
	if (m->sync & FB_SYNC_COMP_HIGH_ACT) /* should be only FB_SYNC_COMP */
		hw->CRTCEXT[3] |= 0x40;

	if (DAC1064_init_2(minfo, m)) return 1;
	return 0;
}
#endif

#ifdef CONFIG_FB_MATROX_G
static int MGAG100_init(struct matrox_fb_info *minfo, struct my_timming *m)
{
	struct matrox_hw_state *hw = &minfo->hw;

	DBG(__func__)

	if (DAC1064_init_1(minfo, m)) return 1;
	hw->MXoptionReg &= ~0x2000;
	if (matroxfb_vgaHWinit(minfo, m)) return 1;

	hw->MiscOutReg = 0xEF;
	if (m->sync & FB_SYNC_HOR_HIGH_ACT)
		hw->MiscOutReg &= ~0x40;
	if (m->sync & FB_SYNC_VERT_HIGH_ACT)
		hw->MiscOutReg &= ~0x80;
	if (m->sync & FB_SYNC_COMP_HIGH_ACT) /* should be only FB_SYNC_COMP */
		hw->CRTCEXT[3] |= 0x40;

	if (DAC1064_init_2(minfo, m)) return 1;
	return 0;
}
#endif	/* G */

#ifdef CONFIG_FB_MATROX_MYSTIQUE
static void MGA1064_ramdac_init(struct matrox_fb_info *minfo)
{

	DBG(__func__)

	/* minfo->features.DAC1064.vco_freq_min = 120000; */
	minfo->features.pll.vco_freq_min = 62000;
	minfo->features.pll.ref_freq	 = 14318;
	minfo->features.pll.feed_div_min = 100;
	minfo->features.pll.feed_div_max = 127;
	minfo->features.pll.in_div_min	 = 1;
	minfo->features.pll.in_div_max	 = 31;
	minfo->features.pll.post_shift_max = 3;
	minfo->features.DAC1064.xvrefctrl = DAC1064_XVREFCTRL_EXTERNAL;
	/* maybe cmdline MCLK= ?, doc says gclk=44MHz, mclk=66MHz... it was 55/83 with old values */
	DAC1064_setmclk(minfo, DAC1064_OPT_MDIV2 | DAC1064_OPT_GDIV3 | DAC1064_OPT_SCLK_PLL, 133333);
}
#endif

#ifdef CONFIG_FB_MATROX_G
/* BIOS environ */
static int x7AF4 = 0x10;	/* flags, maybe 0x10 = SDRAM, 0x00 = SGRAM??? */
				/* G100 wants 0x10, G200 SGRAM does not care... */
#if 0
static int def50 = 0;	/* reg50, & 0x0F, & 0x3000 (only 0x0000, 0x1000, 0x2000 (0x3000 disallowed and treated as 0) */
#endif

static void MGAG100_progPixClock(const struct matrox_fb_info *minfo, int flags,
				 int m, int n, int p)
{
	int reg;
	int selClk;
	int clk;

	DBG(__func__)

	outDAC1064(minfo, M1064_XPIXCLKCTRL, inDAC1064(minfo, M1064_XPIXCLKCTRL) | M1064_XPIXCLKCTRL_DIS |
		   M1064_XPIXCLKCTRL_PLL_UP);
	switch (flags & 3) {
		case 0:		reg = M1064_XPIXPLLAM; break;
		case 1:		reg = M1064_XPIXPLLBM; break;
		default:	reg = M1064_XPIXPLLCM; break;
	}
	outDAC1064(minfo, reg++, m);
	outDAC1064(minfo, reg++, n);
	outDAC1064(minfo, reg, p);
	selClk = mga_inb(M_MISC_REG_READ) & ~0xC;
	/* there should be flags & 0x03 & case 0/1/else */
	/* and we should first select source and after that we should wait for PLL */
	/* and we are waiting for PLL with oscilator disabled... Is it right? */
	switch (flags & 0x03) {
		case 0x00:	break;
		case 0x01:	selClk |= 4; break;
		default:	selClk |= 0x0C; break;
	}
	mga_outb(M_MISC_REG, selClk);
	for (clk = 500000; clk; clk--) {
		if (inDAC1064(minfo, M1064_XPIXPLLSTAT) & 0x40)
			break;
		udelay(10);
	};
	if (!clk)
		printk(KERN_ERR "matroxfb: Pixel PLL%c not locked after usual time\n", (reg-M1064_XPIXPLLAM-2)/4 + 'A');
	selClk = inDAC1064(minfo, M1064_XPIXCLKCTRL) & ~M1064_XPIXCLKCTRL_SRC_MASK;
	switch (flags & 0x0C) {
		case 0x00:	selClk |= M1064_XPIXCLKCTRL_SRC_PCI; break;
		case 0x04:	selClk |= M1064_XPIXCLKCTRL_SRC_PLL; break;
		default:	selClk |= M1064_XPIXCLKCTRL_SRC_EXT; break;
	}
	outDAC1064(minfo, M1064_XPIXCLKCTRL, selClk);
	outDAC1064(minfo, M1064_XPIXCLKCTRL, inDAC1064(minfo, M1064_XPIXCLKCTRL) & ~M1064_XPIXCLKCTRL_DIS);
}

static void MGAG100_setPixClock(const struct matrox_fb_info *minfo, int flags,
				int freq)
{
	unsigned int m, n, p;

	DBG(__func__)

	DAC1064_calcclock(minfo, freq, minfo->max_pixel_clock, &m, &n, &p);
	MGAG100_progPixClock(minfo, flags, m, n, p);
}
#endif

#ifdef CONFIG_FB_MATROX_MYSTIQUE
static int MGA1064_preinit(struct matrox_fb_info *minfo)
{
	static const int vxres_mystique[] = { 512,        640, 768,  800,  832,  960,
					     1024, 1152, 1280,      1600, 1664, 1920,
					     2048,    0};
	struct matrox_hw_state *hw = &minfo->hw;

	DBG(__func__)

	/* minfo->capable.cfb4 = 0; ... preinitialized by 0 */
	minfo->capable.text = 1;
	minfo->capable.vxres = vxres_mystique;

	minfo->outputs[0].output = &m1064;
	minfo->outputs[0].src = minfo->outputs[0].default_src;
	minfo->outputs[0].data = minfo;
	minfo->outputs[0].mode = MATROXFB_OUTPUT_MODE_MONITOR;

	if (minfo->devflags.noinit)
		return 0;	/* do not modify settings */
	hw->MXoptionReg &= 0xC0000100;
	hw->MXoptionReg |= 0x00094E20;
	if (minfo->devflags.novga)
		hw->MXoptionReg &= ~0x00000100;
	if (minfo->devflags.nobios)
		hw->MXoptionReg &= ~0x40000000;
	if (minfo->devflags.nopciretry)
		hw->MXoptionReg |=  0x20000000;
	pci_write_config_dword(minfo->pcidev, PCI_OPTION_REG, hw->MXoptionReg);
	mga_setr(M_SEQ_INDEX, 0x01, 0x20);
	mga_outl(M_CTLWTST, 0x00000000);
	udelay(200);
	mga_outl(M_MACCESS, 0x00008000);
	udelay(100);
	mga_outl(M_MACCESS, 0x0000C000);
	return 0;
}

static void MGA1064_reset(struct matrox_fb_info *minfo)
{

	DBG(__func__);

	MGA1064_ramdac_init(minfo);
}
#endif

#ifdef CONFIG_FB_MATROX_G
static void g450_mclk_init(struct matrox_fb_info *minfo)
{
	/* switch all clocks to PCI source */
	pci_write_config_dword(minfo->pcidev, PCI_OPTION_REG, minfo->hw.MXoptionReg | 4);
	pci_write_config_dword(minfo->pcidev, PCI_OPTION3_REG, minfo->values.reg.opt3 & ~0x00300C03);
	pci_write_config_dword(minfo->pcidev, PCI_OPTION_REG, minfo->hw.MXoptionReg);

	if (((minfo->values.reg.opt3 & 0x000003) == 0x000003) ||
	    ((minfo->values.reg.opt3 & 0x000C00) == 0x000C00) ||
	    ((minfo->values.reg.opt3 & 0x300000) == 0x300000)) {
		matroxfb_g450_setclk(minfo, minfo->values.pll.video, M_VIDEO_PLL);
	} else {
		unsigned long flags;
		unsigned int pwr;
		
		matroxfb_DAC_lock_irqsave(flags);
		pwr = inDAC1064(minfo, M1064_XPWRCTRL) & ~0x02;
		outDAC1064(minfo, M1064_XPWRCTRL, pwr);
		matroxfb_DAC_unlock_irqrestore(flags);
	}
	matroxfb_g450_setclk(minfo, minfo->values.pll.system, M_SYSTEM_PLL);
	
	/* switch clocks to their real PLL source(s) */
	pci_write_config_dword(minfo->pcidev, PCI_OPTION_REG, minfo->hw.MXoptionReg | 4);
	pci_write_config_dword(minfo->pcidev, PCI_OPTION3_REG, minfo->values.reg.opt3);
	pci_write_config_dword(minfo->pcidev, PCI_OPTION_REG, minfo->hw.MXoptionReg);

}

static void g450_memory_init(struct matrox_fb_info *minfo)
{
	/* disable memory refresh */
	minfo->hw.MXoptionReg &= ~0x001F8000;
	pci_write_config_dword(minfo->pcidev, PCI_OPTION_REG, minfo->hw.MXoptionReg);
	
	/* set memory interface parameters */
	minfo->hw.MXoptionReg &= ~0x00207E00;
	minfo->hw.MXoptionReg |= 0x00207E00 & minfo->values.reg.opt;
	pci_write_config_dword(minfo->pcidev, PCI_OPTION_REG, minfo->hw.MXoptionReg);
	pci_write_config_dword(minfo->pcidev, PCI_OPTION2_REG, minfo->values.reg.opt2);
	
	mga_outl(M_CTLWTST, minfo->values.reg.mctlwtst);
	
	/* first set up memory interface with disabled memory interface clocks */
	pci_write_config_dword(minfo->pcidev, PCI_MEMMISC_REG, minfo->values.reg.memmisc & ~0x80000000U);
	mga_outl(M_MEMRDBK, minfo->values.reg.memrdbk);
	mga_outl(M_MACCESS, minfo->values.reg.maccess);
	/* start memory clocks */
	pci_write_config_dword(minfo->pcidev, PCI_MEMMISC_REG, minfo->values.reg.memmisc | 0x80000000U);

	udelay(200);
	
	if (minfo->values.memory.ddr && (!minfo->values.memory.emrswen || !minfo->values.memory.dll)) {
		mga_outl(M_MEMRDBK, minfo->values.reg.memrdbk & ~0x1000);
	}
	mga_outl(M_MACCESS, minfo->values.reg.maccess | 0x8000);
	
	udelay(200);
	
	minfo->hw.MXoptionReg |= 0x001F8000 & minfo->values.reg.opt;
	pci_write_config_dword(minfo->pcidev, PCI_OPTION_REG, minfo->hw.MXoptionReg);
	
	/* value is written to memory chips only if old != new */
	mga_outl(M_PLNWT, 0);
	mga_outl(M_PLNWT, ~0);
	
	if (minfo->values.reg.mctlwtst != minfo->values.reg.mctlwtst_core) {
		mga_outl(M_CTLWTST, minfo->values.reg.mctlwtst_core);
	}
	
}

static void g450_preinit(struct matrox_fb_info *minfo)
{
	u_int32_t c2ctl;
	u_int8_t curctl;
	u_int8_t c1ctl;
	
	/* minfo->hw.MXoptionReg = minfo->values.reg.opt; */
	minfo->hw.MXoptionReg &= 0xC0000100;
	minfo->hw.MXoptionReg |= 0x00000020;
	if (minfo->devflags.novga)
		minfo->hw.MXoptionReg &= ~0x00000100;
	if (minfo->devflags.nobios)
		minfo->hw.MXoptionReg &= ~0x40000000;
	if (minfo->devflags.nopciretry)
		minfo->hw.MXoptionReg |=  0x20000000;
	minfo->hw.MXoptionReg |= minfo->values.reg.opt & 0x03400040;
	pci_write_config_dword(minfo->pcidev, PCI_OPTION_REG, minfo->hw.MXoptionReg);

	/* Init system clocks */
		
	/* stop crtc2 */
	c2ctl = mga_inl(M_C2CTL);
	mga_outl(M_C2CTL, c2ctl & ~1);
	/* stop cursor */
	curctl = inDAC1064(minfo, M1064_XCURCTRL);
	outDAC1064(minfo, M1064_XCURCTRL, 0);
	/* stop crtc1 */
	c1ctl = mga_readr(M_SEQ_INDEX, 1);
	mga_setr(M_SEQ_INDEX, 1, c1ctl | 0x20);

	g450_mclk_init(minfo);
	g450_memory_init(minfo);
	
	/* set legacy VGA clock sources for DOSEmu or VMware... */
	matroxfb_g450_setclk(minfo, 25175, M_PIXEL_PLL_A);
	matroxfb_g450_setclk(minfo, 28322, M_PIXEL_PLL_B);

	/* restore crtc1 */
	mga_setr(M_SEQ_INDEX, 1, c1ctl);
	
	/* restore cursor */
	outDAC1064(minfo, M1064_XCURCTRL, curctl);

	/* restore crtc2 */
	mga_outl(M_C2CTL, c2ctl);
	
	return;
}

static int MGAG100_preinit(struct matrox_fb_info *minfo)
{
	static const int vxres_g100[] = {  512,        640, 768,  800,  832,  960,
                                          1024, 1152, 1280,      1600, 1664, 1920,
                                          2048, 0};
	struct matrox_hw_state *hw = &minfo->hw;

        u_int32_t reg50;
#if 0
	u_int32_t q;
#endif

	DBG(__func__)

	/* there are some instabilities if in_div > 19 && vco < 61000 */
	if (minfo->devflags.g450dac) {
		minfo->features.pll.vco_freq_min = 130000;	/* my sample: >118 */
	} else {
		minfo->features.pll.vco_freq_min = 62000;
	}
	if (!minfo->features.pll.ref_freq) {
		minfo->features.pll.ref_freq	 = 27000;
	}
	minfo->features.pll.feed_div_min = 7;
	minfo->features.pll.feed_div_max = 127;
	minfo->features.pll.in_div_min	 = 1;
	minfo->features.pll.in_div_max	 = 31;
	minfo->features.pll.post_shift_max = 3;
	minfo->features.DAC1064.xvrefctrl = DAC1064_XVREFCTRL_G100_DEFAULT;
	/* minfo->capable.cfb4 = 0; ... preinitialized by 0 */
	minfo->capable.text = 1;
	minfo->capable.vxres = vxres_g100;
	minfo->capable.plnwt = minfo->devflags.accelerator == FB_ACCEL_MATROX_MGAG100
			? minfo->devflags.sgram : 1;

#ifdef CONFIG_FB_MATROX_G
	if (minfo->devflags.g450dac) {
		minfo->outputs[0].output = &g450out;
	} else
#endif
	{
		minfo->outputs[0].output = &m1064;
	}
	minfo->outputs[0].src = minfo->outputs[0].default_src;
	minfo->outputs[0].data = minfo;
	minfo->outputs[0].mode = MATROXFB_OUTPUT_MODE_MONITOR;

	if (minfo->devflags.g450dac) {
		/* we must do this always, BIOS does not do it for us
		   and accelerator dies without it */
		mga_outl(0x1C0C, 0);
	}
	if (minfo->devflags.noinit)
		return 0;
	if (minfo->devflags.g450dac) {
		g450_preinit(minfo);
		return 0;
	}
	hw->MXoptionReg &= 0xC0000100;
	hw->MXoptionReg |= 0x00000020;
	if (minfo->devflags.novga)
		hw->MXoptionReg &= ~0x00000100;
	if (minfo->devflags.nobios)
		hw->MXoptionReg &= ~0x40000000;
	if (minfo->devflags.nopciretry)
		hw->MXoptionReg |=  0x20000000;
	pci_write_config_dword(minfo->pcidev, PCI_OPTION_REG, hw->MXoptionReg);
	DAC1064_setmclk(minfo, DAC1064_OPT_MDIV2 | DAC1064_OPT_GDIV3 | DAC1064_OPT_SCLK_PCI, 133333);

	if (minfo->devflags.accelerator == FB_ACCEL_MATROX_MGAG100) {
		pci_read_config_dword(minfo->pcidev, PCI_OPTION2_REG, &reg50);
		reg50 &= ~0x3000;
		pci_write_config_dword(minfo->pcidev, PCI_OPTION2_REG, reg50);

		hw->MXoptionReg |= 0x1080;
		pci_write_config_dword(minfo->pcidev, PCI_OPTION_REG, hw->MXoptionReg);
		mga_outl(M_CTLWTST, minfo->values.reg.mctlwtst);
		udelay(100);
		mga_outb(0x1C05, 0x00);
		mga_outb(0x1C05, 0x80);
		udelay(100);
		mga_outb(0x1C05, 0x40);
		mga_outb(0x1C05, 0xC0);
		udelay(100);
		reg50 &= ~0xFF;
		reg50 |=  0x07;
		pci_write_config_dword(minfo->pcidev, PCI_OPTION2_REG, reg50);
		/* it should help with G100 */
		mga_outb(M_GRAPHICS_INDEX, 6);
		mga_outb(M_GRAPHICS_DATA, (mga_inb(M_GRAPHICS_DATA) & 3) | 4);
		mga_setr(M_EXTVGA_INDEX, 0x03, 0x81);
		mga_setr(M_EXTVGA_INDEX, 0x04, 0x00);
		mga_writeb(minfo->video.vbase, 0x0000, 0xAA);
		mga_writeb(minfo->video.vbase, 0x0800, 0x55);
		mga_writeb(minfo->video.vbase, 0x4000, 0x55);
#if 0
		if (mga_readb(minfo->video.vbase, 0x0000) != 0xAA) {
			hw->MXoptionReg &= ~0x1000;
		}
#endif
		hw->MXoptionReg |= 0x00078020;
	} else if (minfo->devflags.accelerator == FB_ACCEL_MATROX_MGAG200) {
		pci_read_config_dword(minfo->pcidev, PCI_OPTION2_REG, &reg50);
		reg50 &= ~0x3000;
		pci_write_config_dword(minfo->pcidev, PCI_OPTION2_REG, reg50);

		if (minfo->devflags.memtype == -1)
			hw->MXoptionReg |= minfo->values.reg.opt & 0x1C00;
		else
			hw->MXoptionReg |= (minfo->devflags.memtype & 7) << 10;
		if (minfo->devflags.sgram)
			hw->MXoptionReg |= 0x4000;
		mga_outl(M_CTLWTST, minfo->values.reg.mctlwtst);
		mga_outl(M_MEMRDBK, minfo->values.reg.memrdbk);
		udelay(200);
		mga_outl(M_MACCESS, 0x00000000);
		mga_outl(M_MACCESS, 0x00008000);
		udelay(100);
		mga_outw(M_MEMRDBK, minfo->values.reg.memrdbk);
		hw->MXoptionReg |= 0x00078020;
	} else {
		pci_read_config_dword(minfo->pcidev, PCI_OPTION2_REG, &reg50);
		reg50 &= ~0x00000100;
		reg50 |=  0x00000000;
		pci_write_config_dword(minfo->pcidev, PCI_OPTION2_REG, reg50);

		if (minfo->devflags.memtype == -1)
			hw->MXoptionReg |= minfo->values.reg.opt & 0x1C00;
		else
			hw->MXoptionReg |= (minfo->devflags.memtype & 7) << 10;
		if (minfo->devflags.sgram)
			hw->MXoptionReg |= 0x4000;
		mga_outl(M_CTLWTST, minfo->values.reg.mctlwtst);
		mga_outl(M_MEMRDBK, minfo->values.reg.memrdbk);
		udelay(200);
		mga_outl(M_MACCESS, 0x00000000);
		mga_outl(M_MACCESS, 0x00008000);
		udelay(100);
		mga_outl(M_MEMRDBK, minfo->values.reg.memrdbk);
		hw->MXoptionReg |= 0x00040020;
	}
	pci_write_config_dword(minfo->pcidev, PCI_OPTION_REG, hw->MXoptionReg);
	return 0;
}

static void MGAG100_reset(struct matrox_fb_info *minfo)
{
	u_int8_t b;
	struct matrox_hw_state *hw = &minfo->hw;

	DBG(__func__)

	{
#ifdef G100_BROKEN_IBM_82351
		u_int32_t d;

		find 1014/22 (IBM/82351); /* if found and bridging Matrox, do some strange stuff */
		pci_read_config_byte(ibm, PCI_SECONDARY_BUS, &b);
		if (b == minfo->pcidev->bus->number) {
			pci_write_config_byte(ibm, PCI_COMMAND+1, 0);	/* disable back-to-back & SERR */
			pci_write_config_byte(ibm, 0x41, 0xF4);		/* ??? */
			pci_write_config_byte(ibm, PCI_IO_BASE, 0xF0);	/* ??? */
			pci_write_config_byte(ibm, PCI_IO_LIMIT, 0x00);	/* ??? */
		}
#endif
		if (!minfo->devflags.noinit) {
			if (x7AF4 & 8) {
				hw->MXoptionReg |= 0x40;	/* FIXME... */
				pci_write_config_dword(minfo->pcidev, PCI_OPTION_REG, hw->MXoptionReg);
			}
			mga_setr(M_EXTVGA_INDEX, 0x06, 0x00);
		}
	}
	if (minfo->devflags.g450dac) {
		/* either leave MCLK as is... or they were set in preinit */
		hw->DACclk[3] = inDAC1064(minfo, DAC1064_XSYSPLLM);
		hw->DACclk[4] = inDAC1064(minfo, DAC1064_XSYSPLLN);
		hw->DACclk[5] = inDAC1064(minfo, DAC1064_XSYSPLLP);
	} else {
		DAC1064_setmclk(minfo, DAC1064_OPT_RESERVED | DAC1064_OPT_MDIV2 | DAC1064_OPT_GDIV1 | DAC1064_OPT_SCLK_PLL, 133333);
	}
	if (minfo->devflags.accelerator == FB_ACCEL_MATROX_MGAG400) {
		if (minfo->devflags.dfp_type == -1) {
			minfo->devflags.dfp_type = inDAC1064(minfo, 0x1F);
		}
	}
	if (minfo->devflags.noinit)
		return;
	if (minfo->devflags.g450dac) {
	} else {
		MGAG100_setPixClock(minfo, 4, 25175);
		MGAG100_setPixClock(minfo, 5, 28322);
		if (x7AF4 & 0x10) {
			b = inDAC1064(minfo, M1064_XGENIODATA) & ~1;
			outDAC1064(minfo, M1064_XGENIODATA, b);
			b = inDAC1064(minfo, M1064_XGENIOCTRL) | 1;
			outDAC1064(minfo, M1064_XGENIOCTRL, b);
		}
	}
}
#endif

#ifdef CONFIG_FB_MATROX_MYSTIQUE
static void MGA1064_restore(struct matrox_fb_info *minfo)
{
	int i;
	struct matrox_hw_state *hw = &minfo->hw;

	CRITFLAGS

	DBG(__func__)

	CRITBEGIN

	pci_write_config_dword(minfo->pcidev, PCI_OPTION_REG, hw->MXoptionReg);
	mga_outb(M_IEN, 0x00);
	mga_outb(M_CACHEFLUSH, 0x00);

	CRITEND

	DAC1064_restore_1(minfo);
	matroxfb_vgaHWrestore(minfo);
	minfo->crtc1.panpos = -1;
	for (i = 0; i < 6; i++)
		mga_setr(M_EXTVGA_INDEX, i, hw->CRTCEXT[i]);
	DAC1064_restore_2(minfo);
}
#endif

#ifdef CONFIG_FB_MATROX_G
static void MGAG100_restore(struct matrox_fb_info *minfo)
{
	int i;
	struct matrox_hw_state *hw = &minfo->hw;

	CRITFLAGS

	DBG(__func__)

	CRITBEGIN

	pci_write_config_dword(minfo->pcidev, PCI_OPTION_REG, hw->MXoptionReg);
	CRITEND

	DAC1064_restore_1(minfo);
	matroxfb_vgaHWrestore(minfo);
	if (minfo->devflags.support32MB)
		mga_setr(M_EXTVGA_INDEX, 8, hw->CRTCEXT[8]);
	minfo->crtc1.panpos = -1;
	for (i = 0; i < 6; i++)
		mga_setr(M_EXTVGA_INDEX, i, hw->CRTCEXT[i]);
	DAC1064_restore_2(minfo);
}
#endif

#ifdef CONFIG_FB_MATROX_MYSTIQUE
struct matrox_switch matrox_mystique = {
	MGA1064_preinit, MGA1064_reset, MGA1064_init, MGA1064_restore,
};
EXPORT_SYMBOL(matrox_mystique);
#endif

#ifdef CONFIG_FB_MATROX_G
struct matrox_switch matrox_G100 = {
	MGAG100_preinit, MGAG100_reset, MGAG100_init, MGAG100_restore,
};
EXPORT_SYMBOL(matrox_G100);
#endif

#ifdef NEED_DAC1064
EXPORT_SYMBOL(DAC1064_global_init);
EXPORT_SYMBOL(DAC1064_global_restore);
#endif
MODULE_LICENSE("GPL");<|MERGE_RESOLUTION|>--- conflicted
+++ resolved
@@ -467,11 +467,7 @@
 #ifdef DEBUG
 	dprintk(KERN_DEBUG "DAC1064regs ");
 	for (i = 0; i < sizeof(MGA1064_DAC_regs); i++) {
-<<<<<<< HEAD
-		dprintk("R%02X=%02X ", MGA1064_DAC_regs[i], ACCESS_FBINFO(hw).DACreg[i]);
-=======
 		dprintk("R%02X=%02X ", MGA1064_DAC_regs[i], minfo->hw.DACreg[i]);
->>>>>>> 94a8d5ca
 		if ((i & 0x7) == 0x7) dprintk(KERN_DEBUG "continuing... ");
 	}
 	dprintk(KERN_DEBUG "DAC1064clk ");
