#
# Video configuration
#

menu "Graphics support"
	depends on HAS_IOMEM

source "drivers/char/agp/Kconfig"

source "drivers/gpu/drm/Kconfig"

config VGASTATE
       tristate
       default n

config VIDEO_OUTPUT_CONTROL
	tristate "Lowlevel video output switch controls"
	help
	  This framework adds support for low-level control of the video 
	  output switch.

menuconfig FB
	tristate "Support for frame buffer devices"
	---help---
	  The frame buffer device provides an abstraction for the graphics
	  hardware. It represents the frame buffer of some video hardware and
	  allows application software to access the graphics hardware through
	  a well-defined interface, so the software doesn't need to know
	  anything about the low-level (hardware register) stuff.

	  Frame buffer devices work identically across the different
	  architectures supported by Linux and make the implementation of
	  application programs easier and more portable; at this point, an X
	  server exists which uses the frame buffer device exclusively.
	  On several non-X86 architectures, the frame buffer device is the
	  only way to use the graphics hardware.

	  The device is accessed through special device nodes, usually located
	  in the /dev directory, i.e. /dev/fb*.

	  You need an utility program called fbset to make full use of frame
	  buffer devices. Please read <file:Documentation/fb/framebuffer.txt>
	  and the Framebuffer-HOWTO at
	  <http://www.munted.org.uk/programming/Framebuffer-HOWTO-1.2.html> for more
	  information.

	  Say Y here and to the driver for your graphics board below if you
	  are compiling a kernel for a non-x86 architecture.

	  If you are compiling for the x86 architecture, you can say Y if you
	  want to play with it, but it is not essential. Please note that
	  running graphical applications that directly touch the hardware
	  (e.g. an accelerated X server) and that are not frame buffer
	  device-aware may cause unexpected results. If unsure, say N.

config FIRMWARE_EDID
       bool "Enable firmware EDID"
       depends on FB
       default n
       ---help---
         This enables access to the EDID transferred from the firmware.
	 On the i386, this is from the Video BIOS. Enable this if DDC/I2C
	 transfers do not work for your driver and if you are using
	 nvidiafb, i810fb or savagefb.

	 In general, choosing Y for this option is safe.  If you
	 experience extremely long delays while booting before you get
	 something on your display, try setting this to N.  Matrox cards in
	 combination with certain motherboards and monitors are known to
	 suffer from this problem.

config FB_DDC
       tristate
       depends on FB
       select I2C_ALGOBIT
       select I2C
       default n

config FB_BOOT_VESA_SUPPORT
	bool
	depends on FB
	default n
	---help---
	  If true, at least one selected framebuffer driver can take advantage
	  of VESA video modes set at an early boot stage via the vga= parameter.

config FB_CFB_FILLRECT
	tristate
	depends on FB
	default n
	---help---
	  Include the cfb_fillrect function for generic software rectangle
	  filling. This is used by drivers that don't provide their own
	  (accelerated) version.

config FB_CFB_COPYAREA
	tristate
	depends on FB
	default n
	---help---
	  Include the cfb_copyarea function for generic software area copying.
	  This is used by drivers that don't provide their own (accelerated)
	  version.

config FB_CFB_IMAGEBLIT
	tristate
	depends on FB
	default n
	---help---
	  Include the cfb_imageblit function for generic software image
	  blitting. This is used by drivers that don't provide their own
	  (accelerated) version.

config FB_CFB_REV_PIXELS_IN_BYTE
	bool
	depends on FB
	default n
	---help---
	  Allow generic frame-buffer functions to work on displays with 1, 2
	  and 4 bits per pixel depths which has opposite order of pixels in
	  byte order to bytes in long order.

config FB_SYS_FILLRECT
	tristate
	depends on FB
	default n
	---help---
	  Include the sys_fillrect function for generic software rectangle
	  filling. This is used by drivers that don't provide their own
	  (accelerated) version and the framebuffer is in system RAM.

config FB_SYS_COPYAREA
	tristate
	depends on FB
	default n
	---help---
	  Include the sys_copyarea function for generic software area copying.
	  This is used by drivers that don't provide their own (accelerated)
	  version and the framebuffer is in system RAM.

config FB_SYS_IMAGEBLIT
	tristate
	depends on FB
	default n
	---help---
	  Include the sys_imageblit function for generic software image
	  blitting. This is used by drivers that don't provide their own
	  (accelerated) version and the framebuffer is in system RAM.

menuconfig FB_FOREIGN_ENDIAN
	bool "Framebuffer foreign endianness support"
	depends on FB
	---help---
	  This menu will let you enable support for the framebuffers with
	  non-native endianness (e.g. Little-Endian framebuffer on a
	  Big-Endian machine). Most probably you don't have such hardware,
	  so it's safe to say "n" here.

choice
	prompt "Choice endianness support"
	depends on FB_FOREIGN_ENDIAN

config FB_BOTH_ENDIAN
	bool "Support for Big- and Little-Endian framebuffers"

config FB_BIG_ENDIAN
	bool "Support for Big-Endian framebuffers only"

config FB_LITTLE_ENDIAN
	bool "Support for Little-Endian framebuffers only"

endchoice

config FB_SYS_FOPS
       tristate
       depends on FB
       default n

config FB_DEFERRED_IO
	bool
	depends on FB

config FB_HECUBA
	tristate
	depends on FB
	depends on FB_DEFERRED_IO

config FB_SVGALIB
	tristate
	depends on FB
	default n
	---help---
	  Common utility functions useful to fbdev drivers of VGA-based
	  cards.

config FB_MACMODES
       tristate
       depends on FB
       default n

config FB_BACKLIGHT
	bool
	depends on FB
	select BACKLIGHT_LCD_SUPPORT
	select BACKLIGHT_CLASS_DEVICE
	default n

config FB_MODE_HELPERS
        bool "Enable Video Mode Handling Helpers"
        depends on FB
	default n
	---help---
	  This enables functions for handling video modes using the
	  Generalized Timing Formula and the EDID parser. A few drivers rely
          on this feature such as the radeonfb, rivafb, and the i810fb. If
	  your driver does not take advantage of this feature, choosing Y will
	  just increase the kernel size by about 5K.

config FB_TILEBLITTING
       bool "Enable Tile Blitting Support"
       depends on FB
       default n
       ---help---
         This enables tile blitting.  Tile blitting is a drawing technique
	 where the screen is divided into rectangular sections (tiles), whereas
	 the standard blitting divides the screen into pixels. Because the
	 default drawing element is a tile, drawing functions will be passed
	 parameters in terms of number of tiles instead of number of pixels.
	 For example, to draw a single character, instead of using bitmaps,
	 an index to an array of bitmaps will be used.  To clear or move a
	 rectangular section of a screen, the rectangle will be described in
	 terms of number of tiles in the x- and y-axis.

	 This is particularly important to one driver, matroxfb.  If
	 unsure, say N.

comment "Frame buffer hardware drivers"
	depends on FB

config FB_CIRRUS
	tristate "Cirrus Logic support"
	depends on FB && (ZORRO || PCI)
	select FB_CFB_FILLRECT
	select FB_CFB_COPYAREA
	select FB_CFB_IMAGEBLIT
	---help---
	  This enables support for Cirrus Logic GD542x/543x based boards on
	  Amiga: SD64, Piccolo, Picasso II/II+, Picasso IV, or EGS Spectrum.

	  If you have a PCI-based system, this enables support for these
	  chips: GD-543x, GD-544x, GD-5480.

	  Please read the file <file:Documentation/fb/cirrusfb.txt>.

	  Say N unless you have such a graphics board or plan to get one
	  before you next recompile the kernel.

config FB_PM2
	tristate "Permedia2 support"
	depends on FB && ((AMIGA && BROKEN) || PCI)
	select FB_CFB_FILLRECT
	select FB_CFB_COPYAREA
	select FB_CFB_IMAGEBLIT
	help
	  This is the frame buffer device driver for cards based on
	  the 3D Labs Permedia, Permedia 2 and Permedia 2V chips.
	  The driver was tested on the following cards:
		Diamond FireGL 1000 PRO AGP
		ELSA Gloria Synergy PCI
		Appian Jeronimo PRO (both heads) PCI
		3DLabs Oxygen ACX aka EONtronics Picasso P2 PCI
		Techsource Raptor GFX-8P (aka Sun PGX-32) on SPARC
		ASK Graphic Blaster Exxtreme AGP

	  To compile this driver as a module, choose M here: the
	  module will be called pm2fb.

config FB_PM2_FIFO_DISCONNECT
	bool "enable FIFO disconnect feature"
	depends on FB_PM2 && PCI
	help
	  Support the Permedia2 FIFO disconnect feature.

config FB_ARMCLCD
	tristate "ARM PrimeCell PL110 support"
	depends on FB && ARM && ARM_AMBA
	select FB_CFB_FILLRECT
	select FB_CFB_COPYAREA
	select FB_CFB_IMAGEBLIT
	help
	  This framebuffer device driver is for the ARM PrimeCell PL110
	  Colour LCD controller.  ARM PrimeCells provide the building
	  blocks for System on a Chip devices.

	  If you want to compile this as a module (=code which can be
	  inserted into and removed from the running kernel), say M
	  here and read <file:Documentation/kbuild/modules.txt>.  The module
	  will be called amba-clcd.

choice

	depends on FB_ARMCLCD && (ARCH_LH7A40X || ARCH_LH7952X)
	prompt "LCD Panel"
	default FB_ARMCLCD_SHARP_LQ035Q7DB02

config FB_ARMCLCD_SHARP_LQ035Q7DB02_HRTFT
	bool "LogicPD LCD 3.5\" QVGA w/HRTFT IC"
	help
	  This is an implementation of the Sharp LQ035Q7DB02, a 3.5"
	  color QVGA, HRTFT panel.  The LogicPD device includes
	  an integrated HRTFT controller IC.
	  The native resolution is 240x320.

config FB_ARMCLCD_SHARP_LQ057Q3DC02
	bool "LogicPD LCD 5.7\" QVGA"
	help
	  This is an implementation of the Sharp LQ057Q3DC02, a 5.7"
	  color QVGA, TFT panel.  The LogicPD device includes an
	  The native resolution is 320x240.

config FB_ARMCLCD_SHARP_LQ64D343
	bool "LogicPD LCD 6.4\" VGA"
	help
	  This is an implementation of the Sharp LQ64D343, a 6.4"
	  color VGA, TFT panel.  The LogicPD device includes an
	  The native resolution is 640x480.

config FB_ARMCLCD_SHARP_LQ10D368
	bool "LogicPD LCD 10.4\" VGA"
	help
	  This is an implementation of the Sharp LQ10D368, a 10.4"
	  color VGA, TFT panel.  The LogicPD device includes an
	  The native resolution is 640x480.


config FB_ARMCLCD_SHARP_LQ121S1DG41
	bool "LogicPD LCD 12.1\" SVGA"
	help
	  This is an implementation of the Sharp LQ121S1DG41, a 12.1"
	  color SVGA, TFT panel.  The LogicPD device includes an
	  The native resolution is 800x600.

	  This panel requires a clock rate may be an integer fraction
	  of the base LCDCLK frequency.  The driver will select the
	  highest frequency available that is lower than the maximum
	  allowed.  The panel may flicker if the clock rate is
	  slower than the recommended minimum.

config FB_ARMCLCD_AUO_A070VW01_WIDE
	bool "AU Optronics A070VW01 LCD 7.0\" WIDE"
	help
	  This is an implementation of the AU Optronics, a 7.0"
	  WIDE Color.  The native resolution is 234x480.

config FB_ARMCLCD_HITACHI
	bool "Hitachi Wide Screen 800x480"
	help
	  This is an implementation of the Hitachi 800x480.

endchoice


config FB_ACORN
	bool "Acorn VIDC support"
	depends on (FB = y) && ARM && ARCH_ACORN
	select FB_CFB_FILLRECT
	select FB_CFB_COPYAREA
	select FB_CFB_IMAGEBLIT
	help
	  This is the frame buffer device driver for the Acorn VIDC graphics
	  hardware found in Acorn RISC PCs and other ARM-based machines.  If
	  unsure, say N.

config FB_CLPS711X
	bool "CLPS711X LCD support"
	depends on (FB = y) && ARM && ARCH_CLPS711X
	select FB_CFB_FILLRECT
	select FB_CFB_COPYAREA
	select FB_CFB_IMAGEBLIT
	help
	  Say Y to enable the Framebuffer driver for the CLPS7111 and
	  EP7212 processors.

config FB_SA1100
	bool "SA-1100 LCD support"
	depends on (FB = y) && ARM && ARCH_SA1100
	select FB_CFB_FILLRECT
	select FB_CFB_COPYAREA
	select FB_CFB_IMAGEBLIT
	help
	  This is a framebuffer device for the SA-1100 LCD Controller.
	  See <http://www.linux-fbdev.org/> for information on framebuffer
	  devices.

	  If you plan to use the LCD display with your SA-1100 system, say
	  Y here.

config FB_IMX
	tristate "Motorola i.MX LCD support"
	depends on FB && (ARCH_MX1 || ARCH_MX2)
	select FB_CFB_FILLRECT
	select FB_CFB_COPYAREA
	select FB_CFB_IMAGEBLIT

config FB_CYBER2000
	tristate "CyberPro 2000/2010/5000 support"
	depends on FB && PCI && (BROKEN || !SPARC64)
	select FB_CFB_FILLRECT
	select FB_CFB_COPYAREA
	select FB_CFB_IMAGEBLIT
	help
	  This enables support for the Integraphics CyberPro 20x0 and 5000
	  VGA chips used in the Rebel.com Netwinder and other machines.
	  Say Y if you have a NetWinder or a graphics card containing this
	  device, otherwise say N.

config FB_APOLLO
	bool
	depends on (FB = y) && APOLLO
	default y
	select FB_CFB_FILLRECT
	select FB_CFB_IMAGEBLIT

config FB_Q40
	bool
	depends on (FB = y) && Q40
	default y
	select FB_CFB_FILLRECT
	select FB_CFB_COPYAREA
	select FB_CFB_IMAGEBLIT

config FB_AMIGA
	tristate "Amiga native chipset support"
	depends on FB && AMIGA
	help
	  This is the frame buffer device driver for the builtin graphics
	  chipset found in Amigas.

	  To compile this driver as a module, choose M here: the
	  module will be called amifb.

config FB_AMIGA_OCS
	bool "Amiga OCS chipset support"
	depends on FB_AMIGA
	help
	  This enables support for the original Agnus and Denise video chips,
	  found in the Amiga 1000 and most A500's and A2000's. If you intend
	  to run Linux on any of these systems, say Y; otherwise say N.

config FB_AMIGA_ECS
	bool "Amiga ECS chipset support"
	depends on FB_AMIGA
	help
	  This enables support for the Enhanced Chip Set, found in later
	  A500's, later A2000's, the A600, the A3000, the A3000T and CDTV. If
	  you intend to run Linux on any of these systems, say Y; otherwise
	  say N.

config FB_AMIGA_AGA
	bool "Amiga AGA chipset support"
	depends on FB_AMIGA
	help
	  This enables support for the Advanced Graphics Architecture (also
	  known as the AGA or AA) Chip Set, found in the A1200, A4000, A4000T
	  and CD32. If you intend to run Linux on any of these systems, say Y;
	  otherwise say N.

config FB_FM2
	bool "Amiga FrameMaster II/Rainbow II support"
	depends on (FB = y) && ZORRO
	select FB_CFB_FILLRECT
	select FB_CFB_COPYAREA
	select FB_CFB_IMAGEBLIT
	help
	  This is the frame buffer device driver for the Amiga FrameMaster
	  card from BSC (exhibited 1992 but not shipped as a CBM product).

config FB_ARC
	tristate "Arc Monochrome LCD board support"
	depends on FB && X86
	select FB_SYS_FILLRECT
	select FB_SYS_COPYAREA
	select FB_SYS_IMAGEBLIT
	select FB_SYS_FOPS
	help
	  This enables support for the Arc Monochrome LCD board. The board
	  is based on the KS-108 lcd controller and is typically a matrix
	  of 2*n chips. This driver was tested with a 128x64 panel. This
	  driver supports it for use with x86 SBCs through a 16 bit GPIO
	  interface (8 bit data, 8 bit control). If you anticipate using
	  this driver, say Y or M; otherwise say N. You must specify the
	  GPIO IO address to be used for setting control and data.

config FB_ATARI
	bool "Atari native chipset support"
	depends on (FB = y) && ATARI
	select FB_CFB_FILLRECT
	select FB_CFB_COPYAREA
	select FB_CFB_IMAGEBLIT
	help
	  This is the frame buffer device driver for the builtin graphics
	  chipset found in Ataris.

config FB_OF
	bool "Open Firmware frame buffer device support"
	depends on (FB = y) && (PPC64 || PPC_OF) && (!PPC_PSERIES || PCI)
	select FB_CFB_FILLRECT
	select FB_CFB_COPYAREA
	select FB_CFB_IMAGEBLIT
	select FB_MACMODES
	help
	  Say Y if you want support with Open Firmware for your graphics
	  board.

config FB_CONTROL
	bool "Apple \"control\" display support"
	depends on (FB = y) && PPC_PMAC && PPC32
	select FB_CFB_FILLRECT
	select FB_CFB_COPYAREA
	select FB_CFB_IMAGEBLIT
	select FB_MACMODES
	help
	  This driver supports a frame buffer for the graphics adapter in the
	  Power Macintosh 7300 and others.

config FB_PLATINUM
	bool "Apple \"platinum\" display support"
	depends on (FB = y) && PPC_PMAC && PPC32
	select FB_CFB_FILLRECT
	select FB_CFB_COPYAREA
	select FB_CFB_IMAGEBLIT
	select FB_MACMODES
	help
	  This driver supports a frame buffer for the "platinum" graphics
	  adapter in some Power Macintoshes.

config FB_VALKYRIE
	bool "Apple \"valkyrie\" display support"
	depends on (FB = y) && (MAC || (PPC_PMAC && PPC32))
	select FB_CFB_FILLRECT
	select FB_CFB_COPYAREA
	select FB_CFB_IMAGEBLIT
	select FB_MACMODES
	help
	  This driver supports a frame buffer for the "valkyrie" graphics
	  adapter in some Power Macintoshes.

config FB_CT65550
	bool "Chips 65550 display support"
	depends on (FB = y) && PPC32 && PCI
	select FB_CFB_FILLRECT
	select FB_CFB_COPYAREA
	select FB_CFB_IMAGEBLIT
	help
	  This is the frame buffer device driver for the Chips & Technologies
	  65550 graphics chip in PowerBooks.

config FB_ASILIANT
	bool "Asiliant (Chips) 69000 display support"
	depends on (FB = y) && PCI
	select FB_CFB_FILLRECT
	select FB_CFB_COPYAREA
	select FB_CFB_IMAGEBLIT
	help
	  This is the frame buffer device driver for the Asiliant 69030 chipset

config FB_IMSTT
	bool "IMS Twin Turbo display support"
	depends on (FB = y) && PCI
	select FB_CFB_IMAGEBLIT
	select FB_MACMODES if PPC
	help
	  The IMS Twin Turbo is a PCI-based frame buffer card bundled with
	  many Macintosh and compatible computers.

config FB_VGA16
	tristate "VGA 16-color graphics support"
	depends on FB && (X86 || PPC)
	select FB_CFB_FILLRECT
	select FB_CFB_COPYAREA
	select FB_CFB_IMAGEBLIT
	select VGASTATE
	select FONT_8x16 if FRAMEBUFFER_CONSOLE
	help
	  This is the frame buffer device driver for VGA 16 color graphic
	  cards. Say Y if you have such a card.

	  To compile this driver as a module, choose M here: the
	  module will be called vga16fb.

config FB_BF54X_LQ043
	tristate "SHARP LQ043 TFT LCD (BF548 EZKIT)"
	depends on FB && (BF54x) && !BF542
	select FB_CFB_FILLRECT
	select FB_CFB_COPYAREA
	select FB_CFB_IMAGEBLIT
	help
	 This is the framebuffer device driver for a SHARP LQ043T1DG01 TFT LCD

config FB_BFIN_T350MCQB
	tristate "Varitronix COG-T350MCQB TFT LCD display (BF527 EZKIT)"
	depends on FB && BLACKFIN
	select BFIN_GPTIMERS
	select FB_CFB_FILLRECT
	select FB_CFB_COPYAREA
	select FB_CFB_IMAGEBLIT
	help
	 This is the framebuffer device driver for a Varitronix VL-PS-COG-T350MCQB-01 display TFT LCD
	 This display is a QVGA 320x240 24-bit RGB display interfaced by an 8-bit wide PPI
	 It uses PPI[0..7] PPI_FS1, PPI_FS2 and PPI_CLK.


config FB_STI
	tristate "HP STI frame buffer device support"
	depends on FB && PARISC
	select FB_CFB_FILLRECT
	select FB_CFB_COPYAREA
	select FB_CFB_IMAGEBLIT
	default y
	---help---
	  STI refers to the HP "Standard Text Interface" which is a set of
	  BIOS routines contained in a ROM chip in HP PA-RISC based machines.
	  Enabling this option will implement the linux framebuffer device
	  using calls to the STI BIOS routines for initialisation.
	
	  If you enable this option, you will get a planar framebuffer device
	  /dev/fb which will work on the most common HP graphic cards of the
	  NGLE family, including the artist chips (in the 7xx and Bxxx series),
	  HCRX, HCRX24, CRX, CRX24 and VisEG series.

	  It is safe to enable this option, so you should probably say "Y".

config FB_MAC
	bool "Generic Macintosh display support"
	depends on (FB = y) && MAC
	select FB_CFB_FILLRECT
	select FB_CFB_COPYAREA
	select FB_CFB_IMAGEBLIT
	select FB_MACMODES

config FB_HP300
	bool
	depends on (FB = y) && DIO
	select FB_CFB_IMAGEBLIT
	default y

config FB_TGA
	tristate "TGA/SFB+ framebuffer support"
	depends on FB && (ALPHA || TC)
	select FB_CFB_FILLRECT
	select FB_CFB_COPYAREA
	select FB_CFB_IMAGEBLIT
	select BITREVERSE
	---help---
	  This is the frame buffer device driver for generic TGA and SFB+
	  graphic cards.  These include DEC ZLXp-E1, -E2 and -E3 PCI cards,
	  also known as PBXGA-A, -B and -C, and DEC ZLX-E1, -E2 and -E3
	  TURBOchannel cards, also known as PMAGD-A, -B and -C.

	  Due to hardware limitations ZLX-E2 and E3 cards are not supported
	  for DECstation 5000/200 systems.  Additionally due to firmware
	  limitations these cards may cause troubles with booting DECstation
	  5000/240 and /260 systems, but are fully supported under Linux if
	  you manage to get it going. ;-)

	  Say Y if you have one of those.

config FB_UVESA
	tristate "Userspace VESA VGA graphics support"
	depends on FB && CONNECTOR
	select FB_CFB_FILLRECT
	select FB_CFB_COPYAREA
	select FB_CFB_IMAGEBLIT
	select FB_MODE_HELPERS
	help
	  This is the frame buffer driver for generic VBE 2.0 compliant
	  graphic cards. It can also take advantage of VBE 3.0 features,
	  such as refresh rate adjustment.

	  This driver generally provides more features than vesafb but
	  requires a userspace helper application called 'v86d'. See
	  <file:Documentation/fb/uvesafb.txt> for more information.

	  If unsure, say N.

config FB_VESA
	bool "VESA VGA graphics support"
	depends on (FB = y) && X86
	select FB_CFB_FILLRECT
	select FB_CFB_COPYAREA
	select FB_CFB_IMAGEBLIT
	select FB_BOOT_VESA_SUPPORT
	help
	  This is the frame buffer device driver for generic VESA 2.0
	  compliant graphic cards. The older VESA 1.2 cards are not supported.
	  You will get a boot time penguin logo at no additional cost. Please
	  read <file:Documentation/fb/vesafb.txt>. If unsure, say Y.

config FB_EFI
	bool "EFI-based Framebuffer Support"
	depends on (FB = y) && X86 && EFI
	select FB_CFB_FILLRECT
	select FB_CFB_COPYAREA
	select FB_CFB_IMAGEBLIT
	help
	  This is the EFI frame buffer device driver. If the firmware on
	  your platform is EFI 1.10 or UEFI 2.0, select Y to add support for
	  using the EFI framebuffer as your console.

config FB_N411
       tristate "N411 Apollo/Hecuba devkit support"
       depends on FB && X86 && MMU
       select FB_SYS_FILLRECT
       select FB_SYS_COPYAREA
       select FB_SYS_IMAGEBLIT
       select FB_SYS_FOPS
       select FB_DEFERRED_IO
       select FB_HECUBA
       help
         This enables support for the Apollo display controller in its
         Hecuba form using the n411 devkit.

config FB_HGA
	tristate "Hercules mono graphics support"
	depends on FB && X86
	select FB_CFB_FILLRECT
	select FB_CFB_COPYAREA
	select FB_CFB_IMAGEBLIT
	help
	  Say Y here if you have a Hercules mono graphics card.

	  To compile this driver as a module, choose M here: the
	  module will be called hgafb.

	  As this card technology is 15 years old, most people will answer N
	  here.

config FB_HGA_ACCEL
	bool "Hercules mono Acceleration functions (EXPERIMENTAL)"
	depends on FB_HGA && EXPERIMENTAL
	---help---
	This will compile the Hercules mono graphics with
	acceleration functions.

config FB_SGIVW
	tristate "SGI Visual Workstation framebuffer support"
	depends on FB && X86_VISWS
	select FB_CFB_FILLRECT
	select FB_CFB_COPYAREA
	select FB_CFB_IMAGEBLIT
	help
	  SGI Visual Workstation support for framebuffer graphics.

config FB_GBE
	bool "SGI Graphics Backend frame buffer support"
	depends on (FB = y) && (SGI_IP32 || X86_VISWS)
	select FB_CFB_FILLRECT
	select FB_CFB_COPYAREA
	select FB_CFB_IMAGEBLIT
 	help
	  This is the frame buffer device driver for SGI Graphics Backend.
	  This chip is used in SGI O2 and Visual Workstation 320/540.

config FB_GBE_MEM
	int "Video memory size in MB"
	depends on FB_GBE
	default 4
	help
	  This is the amount of memory reserved for the framebuffer,
	  which can be any value between 1MB and 8MB.

config FB_SBUS
	bool "SBUS and UPA framebuffers"
	depends on (FB = y) && SPARC
	help
	  Say Y if you want support for SBUS or UPA based frame buffer device.

config FB_BW2
	bool "BWtwo support"
	depends on (FB = y) && (SPARC && FB_SBUS)
	select FB_CFB_FILLRECT
	select FB_CFB_COPYAREA
	select FB_CFB_IMAGEBLIT
	help
	  This is the frame buffer device driver for the BWtwo frame buffer.

config FB_CG3
	bool "CGthree support"
	depends on (FB = y) && (SPARC && FB_SBUS)
	select FB_CFB_FILLRECT
	select FB_CFB_COPYAREA
	select FB_CFB_IMAGEBLIT
	help
	  This is the frame buffer device driver for the CGthree frame buffer.

config FB_CG6
	bool "CGsix (GX,TurboGX) support"
	depends on (FB = y) && (SPARC && FB_SBUS)
	select FB_CFB_COPYAREA
	select FB_CFB_IMAGEBLIT
	help
	  This is the frame buffer device driver for the CGsix (GX, TurboGX)
	  frame buffer.

config FB_FFB
	bool "Creator/Creator3D/Elite3D support"
	depends on FB_SBUS && SPARC64
	select FB_CFB_COPYAREA
	select FB_CFB_IMAGEBLIT
	help
	  This is the frame buffer device driver for the Creator, Creator3D,
	  and Elite3D graphics boards.

config FB_TCX
	bool "TCX (SS4/SS5 only) support"
	depends on FB_SBUS
	select FB_CFB_FILLRECT
	select FB_CFB_COPYAREA
	select FB_CFB_IMAGEBLIT
	help
	  This is the frame buffer device driver for the TCX 24/8bit frame
	  buffer.

config FB_CG14
	bool "CGfourteen (SX) support"
	depends on FB_SBUS
	select FB_CFB_FILLRECT
	select FB_CFB_COPYAREA
	select FB_CFB_IMAGEBLIT
	help
	  This is the frame buffer device driver for the CGfourteen frame
	  buffer on Desktop SPARCsystems with the SX graphics option.

config FB_P9100
	bool "P9100 (Sparcbook 3 only) support"
	depends on FB_SBUS
	select FB_CFB_FILLRECT
	select FB_CFB_COPYAREA
	select FB_CFB_IMAGEBLIT
	help
	  This is the frame buffer device driver for the P9100 card
	  supported on Sparcbook 3 machines.

config FB_LEO
	bool "Leo (ZX) support"
	depends on FB_SBUS
	select FB_CFB_FILLRECT
	select FB_CFB_COPYAREA
	select FB_CFB_IMAGEBLIT
	help
	  This is the frame buffer device driver for the SBUS-based Sun ZX
	  (leo) frame buffer cards.

config FB_IGA
	bool "IGA 168x display support"
	depends on (FB = y) && SPARC32
	select FB_CFB_FILLRECT
	select FB_CFB_COPYAREA
	select FB_CFB_IMAGEBLIT
	help
	  This is the framebuffer device for the INTERGRAPHICS 1680 and
	  successor frame buffer cards.

config FB_XVR500
	bool "Sun XVR-500 3DLABS Wildcat support"
	depends on (FB = y) && PCI && SPARC64
	select FB_CFB_FILLRECT
	select FB_CFB_COPYAREA
	select FB_CFB_IMAGEBLIT
	help
	  This is the framebuffer device for the Sun XVR-500 and similar
	  graphics cards based upon the 3DLABS Wildcat chipset.  The driver
	  only works on sparc64 systems where the system firmware has
	  mostly initialized the card already.  It is treated as a
	  completely dumb framebuffer device.

config FB_XVR2500
	bool "Sun XVR-2500 3DLABS Wildcat support"
	depends on (FB = y) && PCI && SPARC64
	select FB_CFB_FILLRECT
	select FB_CFB_COPYAREA
	select FB_CFB_IMAGEBLIT
	help
	  This is the framebuffer device for the Sun XVR-2500 and similar
	  graphics cards based upon the 3DLABS Wildcat chipset.  The driver
	  only works on sparc64 systems where the system firmware has
	  mostly initialized the card already.  It is treated as a
	  completely dumb framebuffer device.

config FB_PVR2
	tristate "NEC PowerVR 2 display support"
	depends on FB && SH_DREAMCAST
	select FB_CFB_FILLRECT
	select FB_CFB_COPYAREA
	select FB_CFB_IMAGEBLIT
	---help---
	  Say Y here if you have a PowerVR 2 card in your box.  If you plan to
	  run linux on your Dreamcast, you will have to say Y here.
	  This driver may or may not work on other PowerVR 2 cards, but is
	  totally untested.  Use at your own risk.  If unsure, say N.

	  To compile this driver as a module, choose M here: the
	  module will be called pvr2fb.

	  You can pass several parameters to the driver at boot time or at
	  module load time.  The parameters look like "video=pvr2:XXX", where
	  the meaning of XXX can be found at the end of the main source file
	  (<file:drivers/video/pvr2fb.c>). Please see the file
	  <file:Documentation/fb/pvr2fb.txt>.

config FB_EPSON1355
	bool "Epson 1355 framebuffer support"
	depends on (FB = y) && ARCH_CEIVA
	select FB_CFB_FILLRECT
	select FB_CFB_COPYAREA
	select FB_CFB_IMAGEBLIT
	help
	  Build in support for the SED1355 Epson Research Embedded RAMDAC
	  LCD/CRT Controller (since redesignated as the S1D13505) as a
	  framebuffer.  Product specs at
	  <http://www.erd.epson.com/vdc/html/products.htm>.

config FB_S1D13XXX
	tristate "Epson S1D13XXX framebuffer support"
	depends on FB
	select FB_CFB_FILLRECT
	select FB_CFB_COPYAREA
	select FB_CFB_IMAGEBLIT
	help
	  Support for S1D13XXX framebuffer device family (currently only
	  working with S1D13806). Product specs at
	  <http://www.erd.epson.com/vdc/html/legacy_13xxx.htm>

config FB_ATMEL
	tristate "AT91/AT32 LCD Controller support"
	depends on FB && (ARCH_AT91SAM9261 || ARCH_AT91SAM9263 || ARCH_AT91SAM9RL || ARCH_AT91CAP9 || AVR32)
	select FB_CFB_FILLRECT
	select FB_CFB_COPYAREA
	select FB_CFB_IMAGEBLIT
	help
	  This enables support for the AT91/AT32 LCD Controller.

config FB_INTSRAM
	bool "Frame Buffer in internal SRAM"
	depends on FB_ATMEL && ARCH_AT91SAM9261
	help
	  Say Y if you want to map Frame Buffer in internal SRAM. Say N if you want
	  to let frame buffer in external SDRAM.

config FB_ATMEL_STN
	bool "Use a STN display with AT91/AT32 LCD Controller"
	depends on FB_ATMEL && MACH_AT91SAM9261EK
	default n
	help
	  Say Y if you want to connect a STN LCD display to the AT91/AT32 LCD
	  Controller. Say N if you want to connect a TFT.

	  If unsure, say N.

config FB_NVIDIA
	tristate "nVidia Framebuffer Support"
	depends on FB && PCI
	select FB_BACKLIGHT if FB_NVIDIA_BACKLIGHT
	select FB_MODE_HELPERS
	select FB_CFB_FILLRECT
	select FB_CFB_COPYAREA
	select FB_CFB_IMAGEBLIT
	select BITREVERSE
	select VGASTATE
	help
	  This driver supports graphics boards with the nVidia chips, TNT
	  and newer. For very old chipsets, such as the RIVA128, then use
	  the rivafb.
	  Say Y if you have such a graphics board.

	  To compile this driver as a module, choose M here: the
	  module will be called nvidiafb.

config FB_NVIDIA_I2C
       bool "Enable DDC Support"
       depends on FB_NVIDIA
       select FB_DDC
       help
	  This enables I2C support for nVidia Chipsets.  This is used
	  only for getting EDID information from the attached display
	  allowing for robust video mode handling and switching.

	  Because fbdev-2.6 requires that drivers must be able to
	  independently validate video mode parameters, you should say Y
	  here.

config FB_NVIDIA_DEBUG
	bool "Lots of debug output"
	depends on FB_NVIDIA
	default n
	help
	  Say Y here if you want the nVidia driver to output all sorts
	  of debugging information to provide to the maintainer when
	  something goes wrong.

config FB_NVIDIA_BACKLIGHT
	bool "Support for backlight control"
	depends on FB_NVIDIA
	default y
	help
	  Say Y here if you want to control the backlight of your display.

config FB_RIVA
	tristate "nVidia Riva support"
	depends on FB && PCI
	select FB_BACKLIGHT if FB_RIVA_BACKLIGHT
	select FB_MODE_HELPERS
	select FB_CFB_FILLRECT
	select FB_CFB_COPYAREA
	select FB_CFB_IMAGEBLIT
	select BITREVERSE
	select VGASTATE
	help
	  This driver supports graphics boards with the nVidia Riva/Geforce
	  chips.
	  Say Y if you have such a graphics board.

	  To compile this driver as a module, choose M here: the
	  module will be called rivafb.

config FB_RIVA_I2C
       bool "Enable DDC Support"
       depends on FB_RIVA
       select FB_DDC
       help
	  This enables I2C support for nVidia Chipsets.  This is used
	  only for getting EDID information from the attached display
	  allowing for robust video mode handling and switching.

	  Because fbdev-2.6 requires that drivers must be able to
	  independently validate video mode parameters, you should say Y
	  here.

config FB_RIVA_DEBUG
	bool "Lots of debug output"
	depends on FB_RIVA
	default n
	help
	  Say Y here if you want the Riva driver to output all sorts
	  of debugging information to provide to the maintainer when
	  something goes wrong.

config FB_RIVA_BACKLIGHT
	bool "Support for backlight control"
	depends on FB_RIVA
	default y
	help
	  Say Y here if you want to control the backlight of your display.

config FB_I810
	tristate "Intel 810/815 support (EXPERIMENTAL)"
	depends on EXPERIMENTAL && FB && PCI && X86_32 && AGP_INTEL
	select FB_MODE_HELPERS
	select FB_CFB_FILLRECT
	select FB_CFB_COPYAREA
	select FB_CFB_IMAGEBLIT
	select VGASTATE
	help
	  This driver supports the on-board graphics built in to the Intel 810 
          and 815 chipsets.  Say Y if you have and plan to use such a board.

          To compile this driver as a module, choose M here: the
	  module will be called i810fb.

          For more information, please read 
	  <file:Documentation/fb/intel810.txt>

config FB_I810_GTF
	bool "use VESA Generalized Timing Formula"
	depends on FB_I810
	help
	  If you say Y, then the VESA standard, Generalized Timing Formula 
          or GTF, will be used to calculate the required video timing values
	  per video mode.  Since the GTF allows nondiscrete timings 
          (nondiscrete being a range of values as opposed to discrete being a
          set of values), you'll be able to use any combination of horizontal 
	  and vertical resolutions, and vertical refresh rates without having
	  to specify your own timing parameters.  This is especially useful
	  to maximize the performance of an aging display, or if you just 
          have a display with nonstandard dimensions. A VESA compliant 
	  monitor is recommended, but can still work with non-compliant ones.
	  If you need or want this, then select this option. The timings may 
	  not be compliant with Intel's recommended values. Use at your own 
	  risk.

          If you say N, the driver will revert to discrete video timings 
	  using a set recommended by Intel in their documentation.
  
          If unsure, say N.

config FB_I810_I2C
	bool "Enable DDC Support"
	depends on FB_I810 && FB_I810_GTF
	select FB_DDC
	help

config FB_LE80578
	tristate "Intel LE80578 (Vermilion) support"
	depends on FB && PCI && X86
	select FB_MODE_HELPERS
	select FB_CFB_FILLRECT
	select FB_CFB_COPYAREA
	select FB_CFB_IMAGEBLIT
	help
	  This driver supports the LE80578 (Vermilion Range) chipset

config FB_CARILLO_RANCH
	tristate "Intel Carillo Ranch support"
	depends on FB_LE80578 && FB && PCI && X86
	help
	  This driver supports the LE80578 (Carillo Ranch) board

config FB_INTEL
	tristate "Intel 830M/845G/852GM/855GM/865G/915G/945G/945GM/965G/965GM support (EXPERIMENTAL)"
	depends on EXPERIMENTAL && FB && PCI && X86 && AGP_INTEL
	select FB_MODE_HELPERS
	select FB_CFB_FILLRECT
	select FB_CFB_COPYAREA
	select FB_CFB_IMAGEBLIT
	select FB_BOOT_VESA_SUPPORT if FB_INTEL = y
	help
	  This driver supports the on-board graphics built in to the Intel
          830M/845G/852GM/855GM/865G/915G/915GM/945G/945GM/965G/965GM chipsets.
          Say Y if you have and plan to use such a board.

<<<<<<< HEAD
=======
	  To make FB_INTELFB=Y work you need to say AGP_INTEL=y too.

>>>>>>> 533ac12e
	  To compile this driver as a module, choose M here: the
	  module will be called intelfb.

	  For more information, please read <file:Documentation/fb/intelfb.txt>

config FB_INTEL_DEBUG
	bool "Intel driver Debug Messages"
	depends on FB_INTEL
	---help---
	  Say Y here if you want the Intel driver to output all sorts
	  of debugging information to provide to the maintainer when
	  something goes wrong.

config FB_INTEL_I2C
	bool "DDC/I2C for Intel framebuffer support"
	depends on FB_INTEL
	select FB_DDC
	default y
	help
	  Say Y here if you want DDC/I2C support for your on-board Intel graphics.

config FB_MATROX
	tristate "Matrox acceleration"
	depends on FB && PCI
	select FB_CFB_FILLRECT
	select FB_CFB_COPYAREA
	select FB_CFB_IMAGEBLIT
	select FB_TILEBLITTING
	select FB_MACMODES if PPC_PMAC
	---help---
	  Say Y here if you have a Matrox Millennium, Matrox Millennium II,
	  Matrox Mystique, Matrox Mystique 220, Matrox Productiva G100, Matrox
	  Mystique G200, Matrox Millennium G200, Matrox Marvel G200 video,
	  Matrox G400, G450 or G550 card in your box.

	  To compile this driver as a module, choose M here: the
	  module will be called matroxfb.

	  You can pass several parameters to the driver at boot time or at
	  module load time. The parameters look like "video=matrox:XXX", and
	  are described in <file:Documentation/fb/matroxfb.txt>.

config FB_MATROX_MILLENIUM
	bool "Millennium I/II support"
	depends on FB_MATROX
	help
	  Say Y here if you have a Matrox Millennium or Matrox Millennium II
	  video card. If you select "Advanced lowlevel driver options" below,
	  you should check 4 bpp packed pixel, 8 bpp packed pixel, 16 bpp
	  packed pixel, 24 bpp packed pixel and 32 bpp packed pixel. You can
	  also use font widths different from 8.

config FB_MATROX_MYSTIQUE
	bool "Mystique support"
	depends on FB_MATROX
	help
	  Say Y here if you have a Matrox Mystique or Matrox Mystique 220
	  video card. If you select "Advanced lowlevel driver options" below,
	  you should check 8 bpp packed pixel, 16 bpp packed pixel, 24 bpp
	  packed pixel and 32 bpp packed pixel. You can also use font widths
	  different from 8.

config FB_MATROX_G
	bool "G100/G200/G400/G450/G550 support"
	depends on FB_MATROX
	---help---
	  Say Y here if you have a Matrox G100, G200, G400, G450 or G550 based
	  video card. If you select "Advanced lowlevel driver options", you
	  should check 8 bpp packed pixel, 16 bpp packed pixel, 24 bpp packed
	  pixel and 32 bpp packed pixel. You can also use font widths
	  different from 8.

	  If you need support for G400 secondary head, you must say Y to
	  "Matrox I2C support" and "G400 second head support" right below.
	  G450/G550 secondary head and digital output are supported without
	  additional modules.

	  The driver starts in monitor mode. You must use the matroxset tool 
	  (available at <ftp://platan.vc.cvut.cz/pub/linux/matrox-latest/>) to 
	  swap primary and secondary head outputs, or to change output mode.  
	  Secondary head driver always start in 640x480 resolution and you 
	  must use fbset to change it.

	  Do not forget that second head supports only 16 and 32 bpp
	  packed pixels, so it is a good idea to compile them into the kernel
	  too. You can use only some font widths, as the driver uses generic
	  painting procedures (the secondary head does not use acceleration
	  engine).

	  G450/G550 hardware can display TV picture only from secondary CRTC,
	  and it performs no scaling, so picture must have 525 or 625 lines.

config FB_MATROX_I2C
	tristate "Matrox I2C support"
	depends on FB_MATROX
	select FB_DDC
	---help---
	  This drivers creates I2C buses which are needed for accessing the
	  DDC (I2C) bus present on all Matroxes, an I2C bus which
	  interconnects Matrox optional devices, like MGA-TVO on G200 and
	  G400, and the secondary head DDC bus, present on G400 only.

	  You can say Y or M here if you want to experiment with monitor
	  detection code. You must say Y or M here if you want to use either
	  second head of G400 or MGA-TVO on G200 or G400.

	  If you compile it as module, it will create a module named
	  i2c-matroxfb.

config FB_MATROX_MAVEN
	tristate "G400 second head support"
	depends on FB_MATROX_G && FB_MATROX_I2C
	---help---
	  WARNING !!! This support does not work with G450 !!!

	  Say Y or M here if you want to use a secondary head (meaning two
	  monitors in parallel) on G400 or MGA-TVO add-on on G200. Secondary
	  head is not compatible with accelerated XFree 3.3.x SVGA servers -
	  secondary head output is blanked while you are in X. With XFree
	  3.9.17 preview you can use both heads if you use SVGA over fbdev or
	  the fbdev driver on first head and the fbdev driver on second head.

	  If you compile it as module, two modules are created,
	  matroxfb_crtc2 and matroxfb_maven. Matroxfb_maven is needed for
	  both G200 and G400, matroxfb_crtc2 is needed only by G400. You must
	  also load i2c-matroxfb to get it to run.

	  The driver starts in monitor mode and you must use the matroxset
	  tool (available at
	  <ftp://platan.vc.cvut.cz/pub/linux/matrox-latest/>) to switch it to
	  PAL or NTSC or to swap primary and secondary head outputs.
	  Secondary head driver also always start in 640x480 resolution, you
	  must use fbset to change it.

	  Also do not forget that second head supports only 16 and 32 bpp
	  packed pixels, so it is a good idea to compile them into the kernel
	  too.  You can use only some font widths, as the driver uses generic
	  painting procedures (the secondary head does not use acceleration
	  engine).

config FB_MATROX_MULTIHEAD
	bool "Multihead support"
	depends on FB_MATROX
	---help---
	  Say Y here if you have more than one (supported) Matrox device in
	  your computer and you want to use all of them for different monitors
	  ("multihead"). If you have only one device, you should say N because
	  the driver compiled with Y is larger and a bit slower, especially on
	  ia32 (ix86).

	  If you said M to "Matrox unified accelerated driver" and N here, you
	  will still be able to use several Matrox devices simultaneously:
	  insert several instances of the module matroxfb into the kernel
	  with insmod, supplying the parameter "dev=N" where N is 0, 1, etc.
	  for the different Matrox devices. This method is slightly faster but
	  uses 40 KB of kernel memory per Matrox card.

	  There is no need for enabling 'Matrox multihead support' if you have
	  only one Matrox card in the box.

config FB_RADEON
	tristate "ATI Radeon display support"
	depends on FB && PCI
	select FB_BACKLIGHT if FB_RADEON_BACKLIGHT
	select FB_MODE_HELPERS
	select FB_CFB_FILLRECT
	select FB_CFB_COPYAREA
	select FB_CFB_IMAGEBLIT
	select FB_MACMODES if PPC_OF
	help
	  Choose this option if you want to use an ATI Radeon graphics card as
	  a framebuffer device.  There are both PCI and AGP versions.  You
	  don't need to choose this to run the Radeon in plain VGA mode.

	  There is a product page at
	  http://apps.ati.com/ATIcompare/

config FB_RADEON_I2C
	bool "DDC/I2C for ATI Radeon support"
	depends on FB_RADEON
	select FB_DDC
	default y
	help
	  Say Y here if you want DDC/I2C support for your Radeon board. 

config FB_RADEON_BACKLIGHT
	bool "Support for backlight control"
	depends on FB_RADEON
	default y
	help
	  Say Y here if you want to control the backlight of your display.

config FB_RADEON_DEBUG
	bool "Lots of debug output from Radeon driver"
	depends on FB_RADEON
	default n
	help
	  Say Y here if you want the Radeon driver to output all sorts
	  of debugging information to provide to the maintainer when
	  something goes wrong.

config FB_ATY128
	tristate "ATI Rage128 display support"
	depends on FB && PCI
	select FB_CFB_FILLRECT
	select FB_CFB_COPYAREA
	select FB_CFB_IMAGEBLIT
	select FB_BACKLIGHT if FB_ATY128_BACKLIGHT
	select FB_MACMODES if PPC_PMAC
	help
	  This driver supports graphics boards with the ATI Rage128 chips.
	  Say Y if you have such a graphics board and read
	  <file:Documentation/fb/aty128fb.txt>.

	  To compile this driver as a module, choose M here: the
	  module will be called aty128fb.

config FB_ATY128_BACKLIGHT
	bool "Support for backlight control"
	depends on FB_ATY128
	default y
	help
	  Say Y here if you want to control the backlight of your display.

config FB_ATY
	tristate "ATI Mach64 display support" if PCI || ATARI
	depends on FB && !SPARC32
	select FB_CFB_FILLRECT
	select FB_CFB_COPYAREA
	select FB_CFB_IMAGEBLIT
	select FB_BACKLIGHT if FB_ATY_BACKLIGHT
	select FB_MACMODES if PPC
	help
	  This driver supports graphics boards with the ATI Mach64 chips.
	  Say Y if you have such a graphics board.

	  To compile this driver as a module, choose M here: the
	  module will be called atyfb.

config FB_ATY_CT
	bool "Mach64 CT/VT/GT/LT (incl. 3D RAGE) support"
	depends on PCI && FB_ATY
	default y if SPARC64 && PCI
	help
	  Say Y here to support use of ATI's 64-bit Rage boards (or other
	  boards based on the Mach64 CT, VT, GT, and LT chipsets) as a
	  framebuffer device.  The ATI product support page for these boards
	  is at <http://support.ati.com/products/pc/mach64/>.

config FB_ATY_GENERIC_LCD
	bool "Mach64 generic LCD support (EXPERIMENTAL)"
	depends on FB_ATY_CT
	help
	  Say Y if you have a laptop with an ATI Rage LT PRO, Rage Mobility,
	  Rage XC, or Rage XL chipset.

config FB_ATY_GX
	bool "Mach64 GX support" if PCI
	depends on FB_ATY
	default y if ATARI
	help
	  Say Y here to support use of the ATI Mach64 Graphics Expression
	  board (or other boards based on the Mach64 GX chipset) as a
	  framebuffer device.  The ATI product support page for these boards
	  is at
	  <http://support.ati.com/products/pc/mach64/graphics_xpression.html>.

config FB_ATY_BACKLIGHT
	bool "Support for backlight control"
	depends on FB_ATY
	default y
	help
	  Say Y here if you want to control the backlight of your display.

config FB_S3
	tristate "S3 Trio/Virge support"
	depends on FB && PCI
	select FB_CFB_FILLRECT
	select FB_CFB_COPYAREA
	select FB_CFB_IMAGEBLIT
	select FB_TILEBLITTING
	select FB_SVGALIB
	select VGASTATE
	select FONT_8x16 if FRAMEBUFFER_CONSOLE
	---help---
	  Driver for graphics boards with S3 Trio / S3 Virge chip.

config FB_SAVAGE
	tristate "S3 Savage support"
	depends on FB && PCI && EXPERIMENTAL
	select FB_MODE_HELPERS
	select FB_CFB_FILLRECT
	select FB_CFB_COPYAREA
	select FB_CFB_IMAGEBLIT
	select VGASTATE
	help
	  This driver supports notebooks and computers with S3 Savage PCI/AGP
	  chips.

	  Say Y if you have such a graphics card.

	  To compile this driver as a module, choose M here; the module
	  will be called savagefb.

config FB_SAVAGE_I2C
       bool "Enable DDC2 Support"
       depends on FB_SAVAGE
       select FB_DDC
       help
	  This enables I2C support for S3 Savage Chipsets.  This is used
	  only for getting EDID information from the attached display
	  allowing for robust video mode handling and switching.

	  Because fbdev-2.6 requires that drivers must be able to
	  independently validate video mode parameters, you should say Y
	  here.

config FB_SAVAGE_ACCEL
       bool "Enable Console Acceleration"
       depends on FB_SAVAGE
       default n
       help
          This option will compile in console acceleration support. If
          the resulting framebuffer console has bothersome glitches, then
          choose N here.

config FB_SIS
	tristate "SiS/XGI display support"
	depends on FB && PCI
	select FB_CFB_FILLRECT
	select FB_CFB_COPYAREA
	select FB_CFB_IMAGEBLIT
	select FB_BOOT_VESA_SUPPORT if FB_SIS = y
	help
	  This is the frame buffer device driver for the SiS 300, 315, 330
	  and 340 series as well as XGI V3XT, V5, V8, Z7 graphics chipsets.
	  Specs available at <http://www.sis.com> and <http://www.xgitech.com>.

	  To compile this driver as a module, choose M here; the module
	  will be called sisfb.

config FB_SIS_300
	bool "SiS 300 series support"
	depends on FB_SIS
	help
	  Say Y here to support use of the SiS 300/305, 540, 630 and 730.

config FB_SIS_315
	bool "SiS 315/330/340 series and XGI support"
	depends on FB_SIS
	help
	  Say Y here to support use of the SiS 315, 330 and 340 series
	  (315/H/PRO, 55x, 650, 651, 740, 330, 661, 741, 760, 761) as well
	  as XGI V3XT, V5, V8 and Z7.

config FB_VIA
       tristate "VIA UniChrome (Pro) and Chrome9 display support"
       depends on FB && PCI
       select FB_CFB_FILLRECT
       select FB_CFB_COPYAREA
       select FB_CFB_IMAGEBLIT
       select FB_SOFT_CURSOR
       select I2C_ALGOBIT
       select I2C
       help
	  This is the frame buffer device driver for Graphics chips of VIA
	  UniChrome (Pro) Family (CLE266,PM800/CN400,P4M800CE/P4M800Pro/
	  CN700/VN800,CX700/VX700,P4M890) and Chrome9 Family (K8M890,CN896
 	  /P4M900,VX800)
	  Say Y if you have a VIA UniChrome graphics board.

	  To compile this driver as a module, choose M here: the
	  module will be called viafb.
config FB_NEOMAGIC
	tristate "NeoMagic display support"
	depends on FB && PCI
	select FB_MODE_HELPERS
	select FB_CFB_FILLRECT
	select FB_CFB_COPYAREA
	select FB_CFB_IMAGEBLIT
	select VGASTATE
	help
	  This driver supports notebooks with NeoMagic PCI chips.
	  Say Y if you have such a graphics card. 

	  To compile this driver as a module, choose M here: the
	  module will be called neofb.

config FB_KYRO
	tristate "IMG Kyro support"
	depends on FB && PCI
	select FB_CFB_FILLRECT
	select FB_CFB_COPYAREA
	select FB_CFB_IMAGEBLIT
	help
	  Say Y here if you have a STG4000 / Kyro / PowerVR 3 based
	  graphics board.

	  To compile this driver as a module, choose M here: the
	  module will be called kyrofb.

config FB_3DFX
	tristate "3Dfx Banshee/Voodoo3/Voodoo5 display support"
	depends on FB && PCI
	select FB_CFB_IMAGEBLIT
	select FB_CFB_FILLRECT
	select FB_CFB_COPYAREA
	select FB_MODE_HELPERS
	help
	  This driver supports graphics boards with the 3Dfx Banshee,
	  Voodoo3 or VSA-100 (aka Voodoo4/5) chips. Say Y if you have
	  such a graphics board.

	  To compile this driver as a module, choose M here: the
	  module will be called tdfxfb.

config FB_3DFX_ACCEL
	bool "3Dfx Acceleration functions (EXPERIMENTAL)"
	depends on FB_3DFX && EXPERIMENTAL
	---help---
	This will compile the 3Dfx Banshee/Voodoo3/VSA-100 frame buffer
	device driver with acceleration functions.

config FB_3DFX_I2C
	bool "Enable DDC/I2C support"
	depends on FB_3DFX && EXPERIMENTAL
	select FB_DDC
	default y
	help
	  Say Y here if you want DDC/I2C support for your 3dfx Voodoo3.

config FB_VOODOO1
	tristate "3Dfx Voodoo Graphics (sst1) support"
	depends on FB && PCI
	select FB_CFB_FILLRECT
	select FB_CFB_COPYAREA
	select FB_CFB_IMAGEBLIT
	---help---
	  Say Y here if you have a 3Dfx Voodoo Graphics (Voodoo1/sst1) or 
	  Voodoo2 (cvg) based graphics card.

	  To compile this driver as a module, choose M here: the
	  module will be called sstfb.

	  WARNING: Do not use any application that uses the 3D engine
	  (namely glide) while using this driver.
	  Please read the <file:Documentation/fb/sstfb.txt> for supported
	  options and other important info  support.

config FB_VT8623
	tristate "VIA VT8623 support"
	depends on FB && PCI
	select FB_CFB_FILLRECT
	select FB_CFB_COPYAREA
	select FB_CFB_IMAGEBLIT
	select FB_TILEBLITTING
	select FB_SVGALIB
	select VGASTATE
	select FONT_8x16 if FRAMEBUFFER_CONSOLE
	---help---
	  Driver for CastleRock integrated graphics core in the
	  VIA VT8623 [Apollo CLE266] chipset.

config FB_TRIDENT
	tristate "Trident/CyberXXX/CyberBlade support"
	depends on FB && PCI
	select FB_CFB_FILLRECT
	select FB_CFB_COPYAREA
	select FB_CFB_IMAGEBLIT
	---help---
	  This is the frame buffer device driver for Trident PCI/AGP chipsets.
	  Supported chipset families are TGUI 9440/96XX, 3DImage, Blade3D
	  and Blade XP.
	  There are also integrated versions of these chips called CyberXXXX,
	  CyberImage or CyberBlade. These chips are mostly found in laptops
	  but also on some motherboards including early VIA EPIA motherboards.
	  For more information, read <file:Documentation/fb/tridentfb.txt>

	  Say Y if you have such a graphics board.

	  To compile this driver as a module, choose M here: the
	  module will be called tridentfb.

config FB_ARK
	tristate "ARK 2000PV support"
	depends on FB && PCI
	select FB_CFB_FILLRECT
	select FB_CFB_COPYAREA
	select FB_CFB_IMAGEBLIT
	select FB_TILEBLITTING
	select FB_SVGALIB
	select VGASTATE
	select FONT_8x16 if FRAMEBUFFER_CONSOLE
	---help---
	  Driver for PCI graphics boards with ARK 2000PV chip
	  and ICS 5342 RAMDAC.

config FB_PM3
	tristate "Permedia3 support (EXPERIMENTAL)"
	depends on FB && PCI && EXPERIMENTAL
	select FB_CFB_FILLRECT
	select FB_CFB_COPYAREA
	select FB_CFB_IMAGEBLIT
	help
	  This is the frame buffer device driver for the 3DLabs Permedia3
	  chipset, used in Formac ProFormance III, 3DLabs Oxygen VX1 &
	  similar boards, 3DLabs Permedia3 Create!, Appian Jeronimo 2000
	  and maybe other boards.

config FB_CARMINE
	tristate "Fujitsu carmine frame buffer support"
	depends on FB && PCI
	select FB_CFB_FILLRECT
	select FB_CFB_COPYAREA
	select FB_CFB_IMAGEBLIT
	help
	  This is the frame buffer device driver for the Fujitsu Carmine chip.
	  The driver provides two independent frame buffer devices.

choice
	depends on FB_CARMINE
	prompt "DRAM timing"
	default FB_CARMINE_DRAM_EVAL

config FB_CARMINE_DRAM_EVAL
	bool "Eval board timings"
	help
	  Use timings which work on the eval card.

config CARMINE_DRAM_CUSTOM
	bool "Custom board timings"
	help
	  Use custom board timings.
endchoice

config FB_AU1100
	bool "Au1100 LCD Driver"
	depends on (FB = y) && MIPS && SOC_AU1100
	select FB_CFB_FILLRECT
	select FB_CFB_COPYAREA
	select FB_CFB_IMAGEBLIT
	help
	  This is the framebuffer driver for the AMD Au1100 SOC.  It can drive
	  various panels and CRTs by passing in kernel cmd line option
	  au1100fb:panel=<name>.

config FB_AU1200
	bool "Au1200 LCD Driver"
	depends on (FB = y) && MIPS && SOC_AU1200
	select FB_CFB_FILLRECT
	select FB_CFB_COPYAREA
	select FB_CFB_IMAGEBLIT
	help
	  This is the framebuffer driver for the AMD Au1200 SOC.  It can drive
	  various panels and CRTs by passing in kernel cmd line option
	  au1200fb:panel=<name>.

source "drivers/video/geode/Kconfig"

config FB_HIT
	tristate "HD64461 Frame Buffer support"
	depends on FB && HD64461
	select FB_CFB_FILLRECT
	select FB_CFB_COPYAREA
	select FB_CFB_IMAGEBLIT
	help
	  This is the frame buffer device driver for the Hitachi HD64461 LCD
	  frame buffer card.

config FB_PMAG_AA
	bool "PMAG-AA TURBOchannel framebuffer support"
	depends on (FB = y) && TC
 	select FB_CFB_FILLRECT
 	select FB_CFB_COPYAREA
 	select FB_CFB_IMAGEBLIT
	help
	  Support for the PMAG-AA TURBOchannel framebuffer card (1280x1024x1)
	  used mainly in the MIPS-based DECstation series.

config FB_PMAG_BA
	tristate "PMAG-BA TURBOchannel framebuffer support"
	depends on FB && TC
 	select FB_CFB_FILLRECT
 	select FB_CFB_COPYAREA
 	select FB_CFB_IMAGEBLIT
	help
	  Support for the PMAG-BA TURBOchannel framebuffer card (1024x864x8)
	  used mainly in the MIPS-based DECstation series.

config FB_PMAGB_B
	tristate "PMAGB-B TURBOchannel framebuffer support"
	depends on FB && TC
 	select FB_CFB_FILLRECT
 	select FB_CFB_COPYAREA
 	select FB_CFB_IMAGEBLIT
	help
	  Support for the PMAGB-B TURBOchannel framebuffer card used mainly
	  in the MIPS-based DECstation series. The card is currently only
	  supported in 1280x1024x8 mode.

config FB_MAXINE
	bool "Maxine (Personal DECstation) onboard framebuffer support"
	depends on (FB = y) && MACH_DECSTATION
 	select FB_CFB_FILLRECT
 	select FB_CFB_COPYAREA
 	select FB_CFB_IMAGEBLIT
	help
	  Support for the onboard framebuffer (1024x768x8) in the Personal
	  DECstation series (Personal DECstation 5000/20, /25, /33, /50,
	  Codename "Maxine").

config FB_G364
	bool "G364 frame buffer support"
	depends on (FB = y) && (MIPS_MAGNUM_4000 || OLIVETTI_M700)
 	select FB_CFB_FILLRECT
 	select FB_CFB_COPYAREA
 	select FB_CFB_IMAGEBLIT
	help
	  The G364 driver is the framebuffer used in MIPS Magnum 4000 and
	  Olivetti M700-10 systems.

config FB_68328
	bool "Motorola 68328 native frame buffer support"
	depends on (FB = y) && (M68328 || M68EZ328 || M68VZ328)
 	select FB_CFB_FILLRECT
 	select FB_CFB_COPYAREA
 	select FB_CFB_IMAGEBLIT
	help
	  Say Y here if you want to support the built-in frame buffer of
	  the Motorola 68328 CPU family.

config FB_PXA168
	tristate "PXA168/910 LCD framebuffer support"
	depends on FB && (CPU_PXA168 || CPU_PXA910)
	select FB_CFB_FILLRECT
	select FB_CFB_COPYAREA
	select FB_CFB_IMAGEBLIT
	---help---
	  Frame buffer driver for the built-in LCD controller in the Marvell
	  MMP processor.

config FB_PXA
	tristate "PXA LCD framebuffer support"
	depends on FB && ARCH_PXA
	select FB_CFB_FILLRECT
	select FB_CFB_COPYAREA
	select FB_CFB_IMAGEBLIT
	---help---
	  Frame buffer driver for the built-in LCD controller in the Intel
	  PXA2x0 processor.

	  This driver is also available as a module ( = code which can be
	  inserted and removed from the running kernel whenever you want). The
	  module will be called pxafb. If you want to compile it as a module,
	  say M here and read <file:Documentation/kbuild/modules.txt>.

	  If unsure, say N.

config FB_PXA_OVERLAY
	bool "Support PXA27x/PXA3xx Overlay(s) as framebuffer"
	default n
	depends on FB_PXA && (PXA27x || PXA3xx)

config FB_PXA_SMARTPANEL
	bool "PXA Smartpanel LCD support"
	default n
	depends on FB_PXA

config FB_PXA_PARAMETERS
	bool "PXA LCD command line parameters"
	default n
	depends on FB_PXA
	---help---
	  Enable the use of kernel command line or module parameters
	  to configure the physical properties of the LCD panel when
	  using the PXA LCD driver.

	  This option allows you to override the panel parameters
	  supplied by the platform in order to support multiple
	  different models of flatpanel. If you will only be using a
	  single model of flatpanel then you can safely leave this
	  option disabled.

	  <file:Documentation/fb/pxafb.txt> describes the available parameters.

config FB_MBX
	tristate "2700G LCD framebuffer support"
	depends on FB && ARCH_PXA
	select FB_CFB_FILLRECT
	select FB_CFB_COPYAREA
	select FB_CFB_IMAGEBLIT
	---help---
	  Framebuffer driver for the Intel 2700G (Marathon) Graphics
	  Accelerator

config FB_MBX_DEBUG
       bool "Enable debugging info via debugfs"
       depends on FB_MBX && DEBUG_FS
       default n
       ---help---
         Enable this if you want debugging information using the debug
         filesystem (debugfs)

         If unsure, say N.

config FB_FSL_DIU
	tristate "Freescale DIU framebuffer support"
	depends on FB && FSL_SOC
	select FB_CFB_FILLRECT
	select FB_CFB_COPYAREA
	select FB_CFB_IMAGEBLIT
	select PPC_LIB_RHEAP
	---help---
	  Framebuffer driver for the Freescale SoC DIU

config FB_W100
	tristate "W100 frame buffer support"
	depends on FB && ARCH_PXA
 	select FB_CFB_FILLRECT
 	select FB_CFB_COPYAREA
 	select FB_CFB_IMAGEBLIT
	---help---
	  Frame buffer driver for the w100 as found on the Sharp SL-Cxx series.
	  It can also drive the w3220 chip found on iPAQ hx4700.

	  This driver is also available as a module ( = code which can be
	  inserted and removed from the running kernel whenever you want). The
	  module will be called w100fb. If you want to compile it as a module,
	  say M here and read <file:Documentation/kbuild/modules.txt>.

	  If unsure, say N.

config FB_SH_MOBILE_LCDC
	tristate "SuperH Mobile LCDC framebuffer support"
	depends on FB && SUPERH
	select FB_SYS_FILLRECT
	select FB_SYS_COPYAREA
	select FB_SYS_IMAGEBLIT
	select FB_SYS_FOPS
	select FB_DEFERRED_IO
	---help---
	  Frame buffer driver for the on-chip SH-Mobile LCD controller.

config FB_TMIO
	tristate "Toshiba Mobile IO FrameBuffer support"
	depends on FB && MFD_CORE
	select FB_CFB_FILLRECT
	select FB_CFB_COPYAREA
	select FB_CFB_IMAGEBLIT
	---help---
	  Frame buffer driver for the Toshiba Mobile IO integrated as found
	  on the Sharp SL-6000 series

	  This driver is also available as a module ( = code which can be
	  inserted and removed from the running kernel whenever you want). The
	  module will be called tmiofb. If you want to compile it as a module,
	  say M here and read <file:Documentation/kbuild/modules.txt>.

	  If unsure, say N.

config FB_TMIO_ACCELL
	bool "tmiofb acceleration"
	depends on FB_TMIO
	default y

config FB_S3C
	tristate "Samsung S3C framebuffer support"
	depends on FB && ARCH_S3C64XX
	select FB_CFB_FILLRECT
	select FB_CFB_COPYAREA
	select FB_CFB_IMAGEBLIT
	---help---
	  Frame buffer driver for the built-in FB controller in the Samsung
	  SoC line from the S3C2443 onwards, including the S3C2416, S3C2450,
	  and the S3C64XX series such as the S3C6400 and S3C6410.

	  These chips all have the same basic framebuffer design with the
	  actual capabilities depending on the chip. For instance the S3C6400
	  and S3C6410 support 4 hardware windows whereas the S3C24XX series
	  currently only have two.

	  Currently the support is only for the S3C6400 and S3C6410 SoCs.

config FB_S3C_DEBUG_REGWRITE
       bool "Debug register writes"
       depends on FB_S3C
       ---help---
         Show all register writes via printk(KERN_DEBUG)

config FB_S3C2410
	tristate "S3C2410 LCD framebuffer support"
	depends on FB && ARCH_S3C2410
	select FB_CFB_FILLRECT
	select FB_CFB_COPYAREA
	select FB_CFB_IMAGEBLIT
	---help---
	  Frame buffer driver for the built-in LCD controller in the Samsung
	  S3C2410 processor.

	  This driver is also available as a module ( = code which can be
	  inserted and removed from the running kernel whenever you want). The
	  module will be called s3c2410fb. If you want to compile it as a module,
	  say M here and read <file:Documentation/kbuild/modules.txt>.

	  If unsure, say N.
config FB_S3C2410_DEBUG
	bool "S3C2410 lcd debug messages"
	depends on FB_S3C2410
	help
	  Turn on debugging messages. Note that you can set/unset at run time
	  through sysfs

config FB_SM501
	tristate "Silicon Motion SM501 framebuffer support"
	depends on FB && MFD_SM501
	select FB_CFB_FILLRECT
	select FB_CFB_COPYAREA
	select FB_CFB_IMAGEBLIT
	---help---
	  Frame buffer driver for the CRT and LCD controllers in the Silicon
	  Motion SM501.

	  This driver is also available as a module ( = code which can be
	  inserted and removed from the running kernel whenever you want). The
	  module will be called sm501fb. If you want to compile it as a module,
	  say M here and read <file:Documentation/kbuild/modules.txt>.

	  If unsure, say N.


config FB_PNX4008_DUM
	tristate "Display Update Module support on Philips PNX4008 board"
	depends on FB && ARCH_PNX4008
	---help---
	  Say Y here to enable support for PNX4008 Display Update Module (DUM)

config FB_PNX4008_DUM_RGB
	tristate "RGB Framebuffer support on Philips PNX4008 board"
	depends on FB_PNX4008_DUM
	select FB_CFB_FILLRECT
	select FB_CFB_COPYAREA
	select FB_CFB_IMAGEBLIT
	---help---
	  Say Y here to enable support for PNX4008 RGB Framebuffer

config FB_IBM_GXT4500
	tristate "Framebuffer support for IBM GXT4500P adaptor"
	depends on FB && PPC
	select FB_CFB_FILLRECT
	select FB_CFB_COPYAREA
	select FB_CFB_IMAGEBLIT
	---help---
	  Say Y here to enable support for the IBM GXT4500P display
	  adaptor, found on some IBM System P (pSeries) machines.

config FB_PS3
	tristate "PS3 GPU framebuffer driver"
	depends on FB && PS3_PS3AV
	select FB_SYS_FILLRECT
	select FB_SYS_COPYAREA
	select FB_SYS_IMAGEBLIT
	select FB_SYS_FOPS
	select VT_HW_CONSOLE_BINDING if FRAMEBUFFER_CONSOLE
	---help---
	  Include support for the virtual frame buffer in the PS3 platform.

config FB_PS3_DEFAULT_SIZE_M
	int "PS3 default frame buffer size (in MiB)"
	depends on FB_PS3
	default 9
	---help---
	  This is the default size (in MiB) of the virtual frame buffer in
	  the PS3.
	  The default value can be overridden on the kernel command line
	  using the "ps3fb" option (e.g. "ps3fb=9M");

config FB_XILINX
	tristate "Xilinx frame buffer support"
	depends on FB && (XILINX_VIRTEX || MICROBLAZE)
	select FB_CFB_FILLRECT
	select FB_CFB_COPYAREA
	select FB_CFB_IMAGEBLIT
	---help---
	  Include support for the Xilinx ML300/ML403 reference design
	  framebuffer. ML300 carries a 640*480 LCD display on the board,
	  ML403 uses a standard DB15 VGA connector.

config FB_COBALT
	tristate "Cobalt server LCD frame buffer support"
	depends on FB && MIPS_COBALT

config FB_SH7760
	bool "SH7760/SH7763/SH7720/SH7721 LCDC support"
	depends on FB && (CPU_SUBTYPE_SH7760 || CPU_SUBTYPE_SH7763 \
		|| CPU_SUBTYPE_SH7720 || CPU_SUBTYPE_SH7721)
	select FB_CFB_FILLRECT
	select FB_CFB_COPYAREA
	select FB_CFB_IMAGEBLIT
	---help---
	  Support for the SH7760/SH7763/SH7720/SH7721 integrated
	  (D)STN/TFT LCD Controller.
	  Supports display resolutions up to 1024x1024 pixel, grayscale and
	  color operation, with depths ranging from 1 bpp to 8 bpp monochrome
	  and 8, 15 or 16 bpp color; 90 degrees clockwise display rotation for
	  panels <= 320 pixel horizontal resolution.

config FB_VIRTUAL
	tristate "Virtual Frame Buffer support (ONLY FOR TESTING!)"
	depends on FB
	select FB_SYS_FILLRECT
	select FB_SYS_COPYAREA
	select FB_SYS_IMAGEBLIT
	select FB_SYS_FOPS
	---help---
	  This is a `virtual' frame buffer device. It operates on a chunk of
	  unswappable kernel memory instead of on the memory of a graphics
	  board. This means you cannot see any output sent to this frame
	  buffer device, while it does consume precious memory. The main use
	  of this frame buffer device is testing and debugging the frame
	  buffer subsystem. Do NOT enable it for normal systems! To protect
	  the innocent, it has to be enabled explicitly at boot time using the
	  kernel option `video=vfb:'.

	  To compile this driver as a module, choose M here: the
	  module will be called vfb. In order to load it, you must use
	  the vfb_enable=1 option.

	  If unsure, say N.

config XEN_FBDEV_FRONTEND
	tristate "Xen virtual frame buffer support"
	depends on FB && XEN
	select FB_SYS_FILLRECT
	select FB_SYS_COPYAREA
	select FB_SYS_IMAGEBLIT
	select FB_SYS_FOPS
	select FB_DEFERRED_IO
	default y
	help
	  This driver implements the front-end of the Xen virtual
	  frame buffer driver.  It communicates with a back-end
	  in another domain.

config FB_METRONOME
	tristate "E-Ink Metronome/8track controller support"
	depends on FB
	select FB_SYS_FILLRECT
	select FB_SYS_COPYAREA
	select FB_SYS_IMAGEBLIT
	select FB_SYS_FOPS
	select FB_DEFERRED_IO
	help
	  This driver implements support for the E-Ink Metronome
	  controller. The pre-release name for this device was 8track
	  and could also have been called by some vendors as PVI-nnnn.

config FB_MB862XX
	tristate "Fujitsu MB862xx GDC support"
	depends on FB
	select FB_CFB_FILLRECT
	select FB_CFB_COPYAREA
	select FB_CFB_IMAGEBLIT
	---help---
	  Frame buffer driver for Fujitsu Carmine/Coral-P(A)/Lime controllers.

config FB_MB862XX_PCI_GDC
	bool "Carmine/Coral-P(A) GDC"
	depends on PCI && FB_MB862XX
	---help---
	  This enables framebuffer support for Fujitsu Carmine/Coral-P(A)
	  PCI graphics controller devices.

config FB_MB862XX_LIME
	bool "Lime GDC"
	depends on FB_MB862XX
	depends on OF && !FB_MB862XX_PCI_GDC
	depends on PPC
	select FB_FOREIGN_ENDIAN
	select FB_LITTLE_ENDIAN
	---help---
	  Framebuffer support for Fujitsu Lime GDC on host CPU bus.

config FB_PRE_INIT_FB
	bool "Don't reinitialize, use bootloader's GDC/Display configuration"
	depends on FB_MB862XX_LIME
	---help---
	  Select this option if display contents should be inherited as set by
	  the bootloader.

config FB_MX3
	tristate "MX3 Framebuffer support"
	depends on FB && MX3_IPU
	select FB_CFB_FILLRECT
	select FB_CFB_COPYAREA
	select FB_CFB_IMAGEBLIT
	default y
	help
	  This is a framebuffer device for the i.MX31 LCD Controller. So
	  far only synchronous displays are supported. If you plan to use
	  an LCD display with your i.MX31 system, say Y here.

config FB_BROADSHEET
	tristate "E-Ink Broadsheet/Epson S1D13521 controller support"
	depends on FB
	select FB_SYS_FILLRECT
	select FB_SYS_COPYAREA
	select FB_SYS_IMAGEBLIT
	select FB_SYS_FOPS
	select FB_DEFERRED_IO
	help
	  This driver implements support for the E-Ink Broadsheet
	  controller. The release name for this device was Epson S1D13521
	  and could also have been called by other names when coupled with
	  a bridge adapter.

source "drivers/video/omap/Kconfig"

source "drivers/video/backlight/Kconfig"
source "drivers/video/display/Kconfig"

if VT
	source "drivers/video/console/Kconfig"
endif

if FB || SGI_NEWPORT_CONSOLE
	source "drivers/video/logo/Kconfig"
endif

endmenu<|MERGE_RESOLUTION|>--- conflicted
+++ resolved
@@ -1128,11 +1128,8 @@
           830M/845G/852GM/855GM/865G/915G/915GM/945G/945GM/965G/965GM chipsets.
           Say Y if you have and plan to use such a board.
 
-<<<<<<< HEAD
-=======
 	  To make FB_INTELFB=Y work you need to say AGP_INTEL=y too.
 
->>>>>>> 533ac12e
 	  To compile this driver as a module, choose M here: the
 	  module will be called intelfb.
 
