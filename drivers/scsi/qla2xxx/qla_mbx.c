/*
 * QLogic Fibre Channel HBA Driver
 * Copyright (c)  2003-2008 QLogic Corporation
 *
 * See LICENSE.qla2xxx for copyright and licensing details.
 */
#include "qla_def.h"

#include <linux/delay.h>


/*
 * qla2x00_mailbox_command
 *	Issue mailbox command and waits for completion.
 *
 * Input:
 *	ha = adapter block pointer.
 *	mcp = driver internal mbx struct pointer.
 *
 * Output:
 *	mb[MAX_MAILBOX_REGISTER_COUNT] = returned mailbox data.
 *
 * Returns:
 *	0 : QLA_SUCCESS = cmd performed success
 *	1 : QLA_FUNCTION_FAILED   (error encountered)
 *	6 : QLA_FUNCTION_TIMEOUT (timeout condition encountered)
 *
 * Context:
 *	Kernel context.
 */
static int
qla2x00_mailbox_command(scsi_qla_host_t *vha, mbx_cmd_t *mcp)
{
	int		rval;
	unsigned long    flags = 0;
	device_reg_t __iomem *reg;
	uint8_t		abort_active;
	uint8_t		io_lock_on;
	uint16_t	command;
	uint16_t	*iptr;
	uint16_t __iomem *optr;
	uint32_t	cnt;
	uint32_t	mboxes;
	unsigned long	wait_time;
	struct qla_hw_data *ha = vha->hw;
	scsi_qla_host_t *base_vha = pci_get_drvdata(ha->pdev);

	if (ha->pdev->error_state > pci_channel_io_frozen)
		return QLA_FUNCTION_TIMEOUT;

	reg = ha->iobase;
	io_lock_on = base_vha->flags.init_done;

	rval = QLA_SUCCESS;
	abort_active = test_bit(ABORT_ISP_ACTIVE, &base_vha->dpc_flags);

	DEBUG11(printk("%s(%ld): entered.\n", __func__, base_vha->host_no));

	/*
	 * Wait for active mailbox commands to finish by waiting at most tov
	 * seconds. This is to serialize actual issuing of mailbox cmds during
	 * non ISP abort time.
	 */
	if (!wait_for_completion_timeout(&ha->mbx_cmd_comp, mcp->tov * HZ)) {
		/* Timeout occurred. Return error. */
		DEBUG2_3_11(printk("%s(%ld): cmd access timeout. "
		    "Exiting.\n", __func__, base_vha->host_no));
		return QLA_FUNCTION_TIMEOUT;
	}

	ha->flags.mbox_busy = 1;
	/* Save mailbox command for debug */
	ha->mcp = mcp;

	DEBUG11(printk("scsi(%ld): prepare to issue mbox cmd=0x%x.\n",
	    base_vha->host_no, mcp->mb[0]));

	spin_lock_irqsave(&ha->hardware_lock, flags);

	/* Load mailbox registers. */
	if (IS_FWI2_CAPABLE(ha))
		optr = (uint16_t __iomem *)&reg->isp24.mailbox0;
	else
		optr = (uint16_t __iomem *)MAILBOX_REG(ha, &reg->isp, 0);

	iptr = mcp->mb;
	command = mcp->mb[0];
	mboxes = mcp->out_mb;

	for (cnt = 0; cnt < ha->mbx_count; cnt++) {
		if (IS_QLA2200(ha) && cnt == 8)
			optr =
			    (uint16_t __iomem *)MAILBOX_REG(ha, &reg->isp, 8);
		if (mboxes & BIT_0)
			WRT_REG_WORD(optr, *iptr);

		mboxes >>= 1;
		optr++;
		iptr++;
	}

#if defined(QL_DEBUG_LEVEL_1)
	printk("%s(%ld): Loaded MBX registers (displayed in bytes) = \n",
	    __func__, base_vha->host_no);
	qla2x00_dump_buffer((uint8_t *)mcp->mb, 16);
	printk("\n");
	qla2x00_dump_buffer(((uint8_t *)mcp->mb + 0x10), 16);
	printk("\n");
	qla2x00_dump_buffer(((uint8_t *)mcp->mb + 0x20), 8);
	printk("\n");
	printk("%s(%ld): I/O address = %p.\n", __func__, base_vha->host_no,
		optr);
	qla2x00_dump_regs(base_vha);
#endif

	/* Issue set host interrupt command to send cmd out. */
	ha->flags.mbox_int = 0;
	clear_bit(MBX_INTERRUPT, &ha->mbx_cmd_flags);

	/* Unlock mbx registers and wait for interrupt */
	DEBUG11(printk("%s(%ld): going to unlock irq & waiting for interrupt. "
	    "jiffies=%lx.\n", __func__, base_vha->host_no, jiffies));

	/* Wait for mbx cmd completion until timeout */

	if ((!abort_active && io_lock_on) || IS_NOPOLLING_TYPE(ha)) {
		set_bit(MBX_INTR_WAIT, &ha->mbx_cmd_flags);

		if (IS_FWI2_CAPABLE(ha))
			WRT_REG_DWORD(&reg->isp24.hccr, HCCRX_SET_HOST_INT);
		else
			WRT_REG_WORD(&reg->isp.hccr, HCCR_SET_HOST_INT);
		spin_unlock_irqrestore(&ha->hardware_lock, flags);

		wait_for_completion_timeout(&ha->mbx_intr_comp, mcp->tov * HZ);

		clear_bit(MBX_INTR_WAIT, &ha->mbx_cmd_flags);

	} else {
		DEBUG3_11(printk("%s(%ld): cmd=%x POLLING MODE.\n", __func__,
		    base_vha->host_no, command));

		if (IS_FWI2_CAPABLE(ha))
			WRT_REG_DWORD(&reg->isp24.hccr, HCCRX_SET_HOST_INT);
		else
			WRT_REG_WORD(&reg->isp.hccr, HCCR_SET_HOST_INT);
		spin_unlock_irqrestore(&ha->hardware_lock, flags);

		wait_time = jiffies + mcp->tov * HZ; /* wait at most tov secs */
		while (!ha->flags.mbox_int) {
			if (time_after(jiffies, wait_time))
				break;

			/* Check for pending interrupts. */
			qla2x00_poll(ha->rsp_q_map[0]);

			if (command != MBC_LOAD_RISC_RAM_EXTENDED &&
			    !ha->flags.mbox_int)
				msleep(10);
		} /* while */
	}

	/* Check whether we timed out */
	if (ha->flags.mbox_int) {
		uint16_t *iptr2;

		DEBUG3_11(printk("%s(%ld): cmd %x completed.\n", __func__,
		    base_vha->host_no, command));

		/* Got interrupt. Clear the flag. */
		ha->flags.mbox_int = 0;
		clear_bit(MBX_INTERRUPT, &ha->mbx_cmd_flags);

		if (ha->mailbox_out[0] != MBS_COMMAND_COMPLETE)
			rval = QLA_FUNCTION_FAILED;

		/* Load return mailbox registers. */
		iptr2 = mcp->mb;
		iptr = (uint16_t *)&ha->mailbox_out[0];
		mboxes = mcp->in_mb;
		for (cnt = 0; cnt < ha->mbx_count; cnt++) {
			if (mboxes & BIT_0)
				*iptr2 = *iptr;

			mboxes >>= 1;
			iptr2++;
			iptr++;
		}
	} else {

#if defined(QL_DEBUG_LEVEL_2) || defined(QL_DEBUG_LEVEL_3) || \
		defined(QL_DEBUG_LEVEL_11)
		uint16_t mb0;
		uint32_t ictrl;

		if (IS_FWI2_CAPABLE(ha)) {
			mb0 = RD_REG_WORD(&reg->isp24.mailbox0);
			ictrl = RD_REG_DWORD(&reg->isp24.ictrl);
		} else {
			mb0 = RD_MAILBOX_REG(ha, &reg->isp, 0);
			ictrl = RD_REG_WORD(&reg->isp.ictrl);
		}
		printk("%s(%ld): **** MB Command Timeout for cmd %x ****\n",
		    __func__, base_vha->host_no, command);
		printk("%s(%ld): icontrol=%x jiffies=%lx\n", __func__,
		    base_vha->host_no, ictrl, jiffies);
		printk("%s(%ld): *** mailbox[0] = 0x%x ***\n", __func__,
		    base_vha->host_no, mb0);
		qla2x00_dump_regs(base_vha);
#endif

		rval = QLA_FUNCTION_TIMEOUT;
	}

	ha->flags.mbox_busy = 0;

	/* Clean up */
	ha->mcp = NULL;

	if ((abort_active || !io_lock_on) && !IS_NOPOLLING_TYPE(ha)) {
		DEBUG11(printk("%s(%ld): checking for additional resp "
		    "interrupt.\n", __func__, base_vha->host_no));

		/* polling mode for non isp_abort commands. */
		qla2x00_poll(ha->rsp_q_map[0]);
	}

	if (rval == QLA_FUNCTION_TIMEOUT &&
	    mcp->mb[0] != MBC_GEN_SYSTEM_ERROR) {
		if (!io_lock_on || (mcp->flags & IOCTL_CMD)) {
			/* not in dpc. schedule it for dpc to take over. */
			DEBUG(printk("%s(%ld): timeout schedule "
			"isp_abort_needed.\n", __func__,
			base_vha->host_no));
			DEBUG2_3_11(printk("%s(%ld): timeout schedule "
			"isp_abort_needed.\n", __func__,
			base_vha->host_no));
			qla_printk(KERN_WARNING, ha,
			    "Mailbox command timeout occurred. Scheduling ISP "
			    "abort.\n");
			set_bit(ISP_ABORT_NEEDED, &base_vha->dpc_flags);
			qla2xxx_wake_dpc(vha);
		} else if (!abort_active) {
			/* call abort directly since we are in the DPC thread */
			DEBUG(printk("%s(%ld): timeout calling abort_isp\n",
			    __func__, base_vha->host_no));
			DEBUG2_3_11(printk("%s(%ld): timeout calling "
			    "abort_isp\n", __func__, base_vha->host_no));
			qla_printk(KERN_WARNING, ha,
			    "Mailbox command timeout occurred. Issuing ISP "
			    "abort.\n");

			set_bit(ABORT_ISP_ACTIVE, &base_vha->dpc_flags);
			clear_bit(ISP_ABORT_NEEDED, &base_vha->dpc_flags);
			if (qla2x00_abort_isp(base_vha)) {
				/* Failed. retry later. */
				set_bit(ISP_ABORT_NEEDED, &base_vha->dpc_flags);
			}
			clear_bit(ABORT_ISP_ACTIVE, &base_vha->dpc_flags);
			DEBUG(printk("%s(%ld): finished abort_isp\n", __func__,
			    base_vha->host_no));
			DEBUG2_3_11(printk("%s(%ld): finished abort_isp\n",
			    __func__, base_vha->host_no));
		}
	}

	/* Allow next mbx cmd to come in. */
	complete(&ha->mbx_cmd_comp);

	if (rval) {
		DEBUG2_3_11(printk("%s(%ld): **** FAILED. mbx0=%x, mbx1=%x, "
		    "mbx2=%x, cmd=%x ****\n", __func__, base_vha->host_no,
		    mcp->mb[0], mcp->mb[1], mcp->mb[2], command));
	} else {
		DEBUG11(printk("%s(%ld): done.\n", __func__,
		base_vha->host_no));
	}

	return rval;
}

int
qla2x00_load_ram(scsi_qla_host_t *vha, dma_addr_t req_dma, uint32_t risc_addr,
    uint32_t risc_code_size)
{
	int rval;
	struct qla_hw_data *ha = vha->hw;
	mbx_cmd_t mc;
	mbx_cmd_t *mcp = &mc;

	DEBUG11(printk("%s(%ld): entered.\n", __func__, vha->host_no));

	if (MSW(risc_addr) || IS_FWI2_CAPABLE(ha)) {
		mcp->mb[0] = MBC_LOAD_RISC_RAM_EXTENDED;
		mcp->mb[8] = MSW(risc_addr);
		mcp->out_mb = MBX_8|MBX_0;
	} else {
		mcp->mb[0] = MBC_LOAD_RISC_RAM;
		mcp->out_mb = MBX_0;
	}
	mcp->mb[1] = LSW(risc_addr);
	mcp->mb[2] = MSW(req_dma);
	mcp->mb[3] = LSW(req_dma);
	mcp->mb[6] = MSW(MSD(req_dma));
	mcp->mb[7] = LSW(MSD(req_dma));
	mcp->out_mb |= MBX_7|MBX_6|MBX_3|MBX_2|MBX_1;
	if (IS_FWI2_CAPABLE(ha)) {
		mcp->mb[4] = MSW(risc_code_size);
		mcp->mb[5] = LSW(risc_code_size);
		mcp->out_mb |= MBX_5|MBX_4;
	} else {
		mcp->mb[4] = LSW(risc_code_size);
		mcp->out_mb |= MBX_4;
	}

	mcp->in_mb = MBX_0;
	mcp->tov = MBX_TOV_SECONDS;
	mcp->flags = 0;
	rval = qla2x00_mailbox_command(vha, mcp);

	if (rval != QLA_SUCCESS) {
		DEBUG2_3_11(printk("%s(%ld): failed=%x mb[0]=%x.\n", __func__,
		    vha->host_no, rval, mcp->mb[0]));
	} else {
		DEBUG11(printk("%s(%ld): done.\n", __func__, vha->host_no));
	}

	return rval;
}

/*
 * qla2x00_execute_fw
 *     Start adapter firmware.
 *
 * Input:
 *     ha = adapter block pointer.
 *     TARGET_QUEUE_LOCK must be released.
 *     ADAPTER_STATE_LOCK must be released.
 *
 * Returns:
 *     qla2x00 local function return status code.
 *
 * Context:
 *     Kernel context.
 */
int
qla2x00_execute_fw(scsi_qla_host_t *vha, uint32_t risc_addr)
{
	int rval;
	struct qla_hw_data *ha = vha->hw;
	mbx_cmd_t mc;
	mbx_cmd_t *mcp = &mc;

	DEBUG11(printk("%s(%ld): entered.\n", __func__, vha->host_no));

	mcp->mb[0] = MBC_EXECUTE_FIRMWARE;
	mcp->out_mb = MBX_0;
	mcp->in_mb = MBX_0;
	if (IS_FWI2_CAPABLE(ha)) {
		mcp->mb[1] = MSW(risc_addr);
		mcp->mb[2] = LSW(risc_addr);
		mcp->mb[3] = 0;
		mcp->mb[4] = 0;
		mcp->out_mb |= MBX_4|MBX_3|MBX_2|MBX_1;
		mcp->in_mb |= MBX_1;
	} else {
		mcp->mb[1] = LSW(risc_addr);
		mcp->out_mb |= MBX_1;
		if (IS_QLA2322(ha) || IS_QLA6322(ha)) {
			mcp->mb[2] = 0;
			mcp->out_mb |= MBX_2;
		}
	}

	mcp->tov = MBX_TOV_SECONDS;
	mcp->flags = 0;
	rval = qla2x00_mailbox_command(vha, mcp);

	if (rval != QLA_SUCCESS) {
		DEBUG2_3_11(printk("%s(%ld): failed=%x mb[0]=%x.\n", __func__,
		    vha->host_no, rval, mcp->mb[0]));
	} else {
		if (IS_FWI2_CAPABLE(ha)) {
			DEBUG11(printk("%s(%ld): done exchanges=%x.\n",
			    __func__, vha->host_no, mcp->mb[1]));
		} else {
			DEBUG11(printk("%s(%ld): done.\n", __func__,
			    vha->host_no));
		}
	}

	return rval;
}

/*
 * qla2x00_get_fw_version
 *	Get firmware version.
 *
 * Input:
 *	ha:		adapter state pointer.
 *	major:		pointer for major number.
 *	minor:		pointer for minor number.
 *	subminor:	pointer for subminor number.
 *
 * Returns:
 *	qla2x00 local function return status code.
 *
 * Context:
 *	Kernel context.
 */
int
qla2x00_get_fw_version(scsi_qla_host_t *vha, uint16_t *major, uint16_t *minor,
    uint16_t *subminor, uint16_t *attributes, uint32_t *memory, uint8_t *mpi,
    uint32_t *mpi_caps, uint8_t *phy)
{
	int		rval;
	mbx_cmd_t	mc;
	mbx_cmd_t	*mcp = &mc;

	DEBUG11(printk("%s(%ld): entered.\n", __func__, vha->host_no));

	mcp->mb[0] = MBC_GET_FIRMWARE_VERSION;
	mcp->out_mb = MBX_0;
	mcp->in_mb = MBX_6|MBX_5|MBX_4|MBX_3|MBX_2|MBX_1|MBX_0;
	if (IS_QLA81XX(vha->hw))
		mcp->in_mb |= MBX_13|MBX_12|MBX_11|MBX_10|MBX_9|MBX_8;
	mcp->flags = 0;
	mcp->tov = MBX_TOV_SECONDS;
	rval = qla2x00_mailbox_command(vha, mcp);
	if (rval != QLA_SUCCESS)
		goto failed;

	/* Return mailbox data. */
	*major = mcp->mb[1];
	*minor = mcp->mb[2];
	*subminor = mcp->mb[3];
	*attributes = mcp->mb[6];
	if (IS_QLA2100(vha->hw) || IS_QLA2200(vha->hw))
		*memory = 0x1FFFF;			/* Defaults to 128KB. */
	else
		*memory = (mcp->mb[5] << 16) | mcp->mb[4];
	if (IS_QLA81XX(vha->hw)) {
		mpi[0] = mcp->mb[10] & 0xff;
		mpi[1] = mcp->mb[11] >> 8;
		mpi[2] = mcp->mb[11] & 0xff;
		*mpi_caps = (mcp->mb[12] << 16) | mcp->mb[13];
		phy[0] = mcp->mb[8] & 0xff;
		phy[1] = mcp->mb[9] >> 8;
		phy[2] = mcp->mb[9] & 0xff;
	}
failed:
	if (rval != QLA_SUCCESS) {
		/*EMPTY*/
		DEBUG2_3_11(printk("%s(%ld): failed=%x.\n", __func__,
		    vha->host_no, rval));
	} else {
		/*EMPTY*/
		DEBUG11(printk("%s(%ld): done.\n", __func__, vha->host_no));
	}
	return rval;
}

/*
 * qla2x00_get_fw_options
 *	Set firmware options.
 *
 * Input:
 *	ha = adapter block pointer.
 *	fwopt = pointer for firmware options.
 *
 * Returns:
 *	qla2x00 local function return status code.
 *
 * Context:
 *	Kernel context.
 */
int
qla2x00_get_fw_options(scsi_qla_host_t *vha, uint16_t *fwopts)
{
	int rval;
	mbx_cmd_t mc;
	mbx_cmd_t *mcp = &mc;

	DEBUG11(printk("%s(%ld): entered.\n", __func__, vha->host_no));

	mcp->mb[0] = MBC_GET_FIRMWARE_OPTION;
	mcp->out_mb = MBX_0;
	mcp->in_mb = MBX_3|MBX_2|MBX_1|MBX_0;
	mcp->tov = MBX_TOV_SECONDS;
	mcp->flags = 0;
	rval = qla2x00_mailbox_command(vha, mcp);

	if (rval != QLA_SUCCESS) {
		/*EMPTY*/
		DEBUG2_3_11(printk("%s(%ld): failed=%x.\n", __func__,
		    vha->host_no, rval));
	} else {
		fwopts[0] = mcp->mb[0];
		fwopts[1] = mcp->mb[1];
		fwopts[2] = mcp->mb[2];
		fwopts[3] = mcp->mb[3];

		DEBUG11(printk("%s(%ld): done.\n", __func__, vha->host_no));
	}

	return rval;
}


/*
 * qla2x00_set_fw_options
 *	Set firmware options.
 *
 * Input:
 *	ha = adapter block pointer.
 *	fwopt = pointer for firmware options.
 *
 * Returns:
 *	qla2x00 local function return status code.
 *
 * Context:
 *	Kernel context.
 */
int
qla2x00_set_fw_options(scsi_qla_host_t *vha, uint16_t *fwopts)
{
	int rval;
	mbx_cmd_t mc;
	mbx_cmd_t *mcp = &mc;

	DEBUG11(printk("%s(%ld): entered.\n", __func__, vha->host_no));

	mcp->mb[0] = MBC_SET_FIRMWARE_OPTION;
	mcp->mb[1] = fwopts[1];
	mcp->mb[2] = fwopts[2];
	mcp->mb[3] = fwopts[3];
	mcp->out_mb = MBX_3|MBX_2|MBX_1|MBX_0;
	mcp->in_mb = MBX_0;
	if (IS_FWI2_CAPABLE(vha->hw)) {
		mcp->in_mb |= MBX_1;
	} else {
		mcp->mb[10] = fwopts[10];
		mcp->mb[11] = fwopts[11];
		mcp->mb[12] = 0;	/* Undocumented, but used */
		mcp->out_mb |= MBX_12|MBX_11|MBX_10;
	}
	mcp->tov = MBX_TOV_SECONDS;
	mcp->flags = 0;
	rval = qla2x00_mailbox_command(vha, mcp);

	fwopts[0] = mcp->mb[0];

	if (rval != QLA_SUCCESS) {
		/*EMPTY*/
		DEBUG2_3_11(printk("%s(%ld): failed=%x (%x/%x).\n", __func__,
		    vha->host_no, rval, mcp->mb[0], mcp->mb[1]));
	} else {
		/*EMPTY*/
		DEBUG11(printk("%s(%ld): done.\n", __func__, vha->host_no));
	}

	return rval;
}

/*
 * qla2x00_mbx_reg_test
 *	Mailbox register wrap test.
 *
 * Input:
 *	ha = adapter block pointer.
 *	TARGET_QUEUE_LOCK must be released.
 *	ADAPTER_STATE_LOCK must be released.
 *
 * Returns:
 *	qla2x00 local function return status code.
 *
 * Context:
 *	Kernel context.
 */
int
qla2x00_mbx_reg_test(scsi_qla_host_t *vha)
{
	int rval;
	mbx_cmd_t mc;
	mbx_cmd_t *mcp = &mc;

	DEBUG11(printk("qla2x00_mbx_reg_test(%ld): entered.\n", vha->host_no));

	mcp->mb[0] = MBC_MAILBOX_REGISTER_TEST;
	mcp->mb[1] = 0xAAAA;
	mcp->mb[2] = 0x5555;
	mcp->mb[3] = 0xAA55;
	mcp->mb[4] = 0x55AA;
	mcp->mb[5] = 0xA5A5;
	mcp->mb[6] = 0x5A5A;
	mcp->mb[7] = 0x2525;
	mcp->out_mb = MBX_7|MBX_6|MBX_5|MBX_4|MBX_3|MBX_2|MBX_1|MBX_0;
	mcp->in_mb = MBX_7|MBX_6|MBX_5|MBX_4|MBX_3|MBX_2|MBX_1|MBX_0;
	mcp->tov = MBX_TOV_SECONDS;
	mcp->flags = 0;
	rval = qla2x00_mailbox_command(vha, mcp);

	if (rval == QLA_SUCCESS) {
		if (mcp->mb[1] != 0xAAAA || mcp->mb[2] != 0x5555 ||
		    mcp->mb[3] != 0xAA55 || mcp->mb[4] != 0x55AA)
			rval = QLA_FUNCTION_FAILED;
		if (mcp->mb[5] != 0xA5A5 || mcp->mb[6] != 0x5A5A ||
		    mcp->mb[7] != 0x2525)
			rval = QLA_FUNCTION_FAILED;
	}

	if (rval != QLA_SUCCESS) {
		/*EMPTY*/
		DEBUG2_3_11(printk("qla2x00_mbx_reg_test(%ld): failed=%x.\n",
		    vha->host_no, rval));
	} else {
		/*EMPTY*/
		DEBUG11(printk("qla2x00_mbx_reg_test(%ld): done.\n",
		    vha->host_no));
	}

	return rval;
}

/*
 * qla2x00_verify_checksum
 *	Verify firmware checksum.
 *
 * Input:
 *	ha = adapter block pointer.
 *	TARGET_QUEUE_LOCK must be released.
 *	ADAPTER_STATE_LOCK must be released.
 *
 * Returns:
 *	qla2x00 local function return status code.
 *
 * Context:
 *	Kernel context.
 */
int
qla2x00_verify_checksum(scsi_qla_host_t *vha, uint32_t risc_addr)
{
	int rval;
	mbx_cmd_t mc;
	mbx_cmd_t *mcp = &mc;

	DEBUG11(printk("%s(%ld): entered.\n", __func__, vha->host_no));

	mcp->mb[0] = MBC_VERIFY_CHECKSUM;
	mcp->out_mb = MBX_0;
	mcp->in_mb = MBX_0;
	if (IS_FWI2_CAPABLE(vha->hw)) {
		mcp->mb[1] = MSW(risc_addr);
		mcp->mb[2] = LSW(risc_addr);
		mcp->out_mb |= MBX_2|MBX_1;
		mcp->in_mb |= MBX_2|MBX_1;
	} else {
		mcp->mb[1] = LSW(risc_addr);
		mcp->out_mb |= MBX_1;
		mcp->in_mb |= MBX_1;
	}

	mcp->tov = MBX_TOV_SECONDS;
	mcp->flags = 0;
	rval = qla2x00_mailbox_command(vha, mcp);

	if (rval != QLA_SUCCESS) {
		DEBUG2_3_11(printk("%s(%ld): failed=%x chk sum=%x.\n", __func__,
		    vha->host_no, rval, IS_FWI2_CAPABLE(vha->hw) ?
		    (mcp->mb[2] << 16) | mcp->mb[1]: mcp->mb[1]));
	} else {
		DEBUG11(printk("%s(%ld): done.\n", __func__, vha->host_no));
	}

	return rval;
}

/*
 * qla2x00_issue_iocb
 *	Issue IOCB using mailbox command
 *
 * Input:
 *	ha = adapter state pointer.
 *	buffer = buffer pointer.
 *	phys_addr = physical address of buffer.
 *	size = size of buffer.
 *	TARGET_QUEUE_LOCK must be released.
 *	ADAPTER_STATE_LOCK must be released.
 *
 * Returns:
 *	qla2x00 local function return status code.
 *
 * Context:
 *	Kernel context.
 */
static int
qla2x00_issue_iocb_timeout(scsi_qla_host_t *vha, void *buffer,
    dma_addr_t phys_addr, size_t size, uint32_t tov)
{
	int		rval;
	mbx_cmd_t	mc;
	mbx_cmd_t	*mcp = &mc;

	mcp->mb[0] = MBC_IOCB_COMMAND_A64;
	mcp->mb[1] = 0;
	mcp->mb[2] = MSW(phys_addr);
	mcp->mb[3] = LSW(phys_addr);
	mcp->mb[6] = MSW(MSD(phys_addr));
	mcp->mb[7] = LSW(MSD(phys_addr));
	mcp->out_mb = MBX_7|MBX_6|MBX_3|MBX_2|MBX_1|MBX_0;
	mcp->in_mb = MBX_2|MBX_0;
	mcp->tov = tov;
	mcp->flags = 0;
	rval = qla2x00_mailbox_command(vha, mcp);

	if (rval != QLA_SUCCESS) {
		/*EMPTY*/
		DEBUG(printk("qla2x00_issue_iocb(%ld): failed rval 0x%x\n",
		    vha->host_no, rval));
	} else {
		sts_entry_t *sts_entry = (sts_entry_t *) buffer;

		/* Mask reserved bits. */
		sts_entry->entry_status &=
		    IS_FWI2_CAPABLE(vha->hw) ? RF_MASK_24XX : RF_MASK;
	}

	return rval;
}

int
qla2x00_issue_iocb(scsi_qla_host_t *vha, void *buffer, dma_addr_t phys_addr,
    size_t size)
{
	return qla2x00_issue_iocb_timeout(vha, buffer, phys_addr, size,
	    MBX_TOV_SECONDS);
}

/*
 * qla2x00_abort_command
 *	Abort command aborts a specified IOCB.
 *
 * Input:
 *	ha = adapter block pointer.
 *	sp = SB structure pointer.
 *
 * Returns:
 *	qla2x00 local function return status code.
 *
 * Context:
 *	Kernel context.
 */
int
qla2x00_abort_command(srb_t *sp)
{
	unsigned long   flags = 0;
	int		rval;
	uint32_t	handle = 0;
	mbx_cmd_t	mc;
	mbx_cmd_t	*mcp = &mc;
	fc_port_t	*fcport = sp->fcport;
	scsi_qla_host_t *vha = fcport->vha;
	struct qla_hw_data *ha = vha->hw;
	struct req_que *req = vha->req;

	DEBUG11(printk("qla2x00_abort_command(%ld): entered.\n", vha->host_no));

	spin_lock_irqsave(&ha->hardware_lock, flags);
	for (handle = 1; handle < MAX_OUTSTANDING_COMMANDS; handle++) {
		if (req->outstanding_cmds[handle] == sp)
			break;
	}
	spin_unlock_irqrestore(&ha->hardware_lock, flags);

	if (handle == MAX_OUTSTANDING_COMMANDS) {
		/* command not found */
		return QLA_FUNCTION_FAILED;
	}

	mcp->mb[0] = MBC_ABORT_COMMAND;
	if (HAS_EXTENDED_IDS(ha))
		mcp->mb[1] = fcport->loop_id;
	else
		mcp->mb[1] = fcport->loop_id << 8;
	mcp->mb[2] = (uint16_t)handle;
	mcp->mb[3] = (uint16_t)(handle >> 16);
	mcp->mb[6] = (uint16_t)sp->cmd->device->lun;
	mcp->out_mb = MBX_6|MBX_3|MBX_2|MBX_1|MBX_0;
	mcp->in_mb = MBX_0;
	mcp->tov = MBX_TOV_SECONDS;
	mcp->flags = 0;
	rval = qla2x00_mailbox_command(vha, mcp);

	if (rval != QLA_SUCCESS) {
		DEBUG2_3_11(printk("qla2x00_abort_command(%ld): failed=%x.\n",
		    vha->host_no, rval));
	} else {
		DEBUG11(printk("qla2x00_abort_command(%ld): done.\n",
		    vha->host_no));
	}

	return rval;
}

int
qla2x00_abort_target(struct fc_port *fcport, unsigned int l, int tag)
{
	int rval, rval2;
	mbx_cmd_t  mc;
	mbx_cmd_t  *mcp = &mc;
	scsi_qla_host_t *vha;
	struct req_que *req;
	struct rsp_que *rsp;

	DEBUG11(printk("%s(%ld): entered.\n", __func__, fcport->vha->host_no));

	l = l;
	vha = fcport->vha;
	req = vha->hw->req_q_map[tag];
	rsp = vha->hw->rsp_q_map[tag];
	mcp->mb[0] = MBC_ABORT_TARGET;
	mcp->out_mb = MBX_9|MBX_2|MBX_1|MBX_0;
	if (HAS_EXTENDED_IDS(vha->hw)) {
		mcp->mb[1] = fcport->loop_id;
		mcp->mb[10] = 0;
		mcp->out_mb |= MBX_10;
	} else {
		mcp->mb[1] = fcport->loop_id << 8;
	}
	mcp->mb[2] = vha->hw->loop_reset_delay;
	mcp->mb[9] = vha->vp_idx;

	mcp->in_mb = MBX_0;
	mcp->tov = MBX_TOV_SECONDS;
	mcp->flags = 0;
	rval = qla2x00_mailbox_command(vha, mcp);
	if (rval != QLA_SUCCESS) {
		DEBUG2_3_11(printk("%s(%ld): failed=%x.\n", __func__,
		    vha->host_no, rval));
	}

	/* Issue marker IOCB. */
	rval2 = qla2x00_marker(vha, req, rsp, fcport->loop_id, 0,
							MK_SYNC_ID);
	if (rval2 != QLA_SUCCESS) {
		DEBUG2_3_11(printk("%s(%ld): failed to issue Marker IOCB "
		    "(%x).\n", __func__, vha->host_no, rval2));
	} else {
		DEBUG11(printk("%s(%ld): done.\n", __func__, vha->host_no));
	}

	return rval;
}

int
qla2x00_lun_reset(struct fc_port *fcport, unsigned int l, int tag)
{
	int rval, rval2;
	mbx_cmd_t  mc;
	mbx_cmd_t  *mcp = &mc;
	scsi_qla_host_t *vha;
	struct req_que *req;
	struct rsp_que *rsp;

	DEBUG11(printk("%s(%ld): entered.\n", __func__, fcport->vha->host_no));

	vha = fcport->vha;
	req = vha->hw->req_q_map[tag];
	rsp = vha->hw->rsp_q_map[tag];
	mcp->mb[0] = MBC_LUN_RESET;
	mcp->out_mb = MBX_9|MBX_3|MBX_2|MBX_1|MBX_0;
	if (HAS_EXTENDED_IDS(vha->hw))
		mcp->mb[1] = fcport->loop_id;
	else
		mcp->mb[1] = fcport->loop_id << 8;
	mcp->mb[2] = l;
	mcp->mb[3] = 0;
	mcp->mb[9] = vha->vp_idx;

	mcp->in_mb = MBX_0;
	mcp->tov = MBX_TOV_SECONDS;
	mcp->flags = 0;
	rval = qla2x00_mailbox_command(vha, mcp);
	if (rval != QLA_SUCCESS) {
		DEBUG2_3_11(printk("%s(%ld): failed=%x.\n", __func__,
		    vha->host_no, rval));
	}

	/* Issue marker IOCB. */
	rval2 = qla2x00_marker(vha, req, rsp, fcport->loop_id, l,
								MK_SYNC_ID_LUN);
	if (rval2 != QLA_SUCCESS) {
		DEBUG2_3_11(printk("%s(%ld): failed to issue Marker IOCB "
		    "(%x).\n", __func__, vha->host_no, rval2));
	} else {
		DEBUG11(printk("%s(%ld): done.\n", __func__, vha->host_no));
	}

	return rval;
}

/*
 * qla2x00_get_adapter_id
 *	Get adapter ID and topology.
 *
 * Input:
 *	ha = adapter block pointer.
 *	id = pointer for loop ID.
 *	al_pa = pointer for AL_PA.
 *	area = pointer for area.
 *	domain = pointer for domain.
 *	top = pointer for topology.
 *	TARGET_QUEUE_LOCK must be released.
 *	ADAPTER_STATE_LOCK must be released.
 *
 * Returns:
 *	qla2x00 local function return status code.
 *
 * Context:
 *	Kernel context.
 */
int
qla2x00_get_adapter_id(scsi_qla_host_t *vha, uint16_t *id, uint8_t *al_pa,
    uint8_t *area, uint8_t *domain, uint16_t *top, uint16_t *sw_cap)
{
	int rval;
	mbx_cmd_t mc;
	mbx_cmd_t *mcp = &mc;

	DEBUG11(printk("qla2x00_get_adapter_id(%ld): entered.\n",
	    vha->host_no));

	mcp->mb[0] = MBC_GET_ADAPTER_LOOP_ID;
	mcp->mb[9] = vha->vp_idx;
	mcp->out_mb = MBX_9|MBX_0;
	mcp->in_mb = MBX_9|MBX_7|MBX_6|MBX_3|MBX_2|MBX_1|MBX_0;
	if (IS_QLA81XX(vha->hw))
		mcp->in_mb |= MBX_13|MBX_12|MBX_11|MBX_10;
	mcp->tov = MBX_TOV_SECONDS;
	mcp->flags = 0;
	rval = qla2x00_mailbox_command(vha, mcp);
	if (mcp->mb[0] == MBS_COMMAND_ERROR)
		rval = QLA_COMMAND_ERROR;
	else if (mcp->mb[0] == MBS_INVALID_COMMAND)
		rval = QLA_INVALID_COMMAND;

	/* Return data. */
	*id = mcp->mb[1];
	*al_pa = LSB(mcp->mb[2]);
	*area = MSB(mcp->mb[2]);
	*domain	= LSB(mcp->mb[3]);
	*top = mcp->mb[6];
	*sw_cap = mcp->mb[7];

	if (rval != QLA_SUCCESS) {
		/*EMPTY*/
		DEBUG2_3_11(printk("qla2x00_get_adapter_id(%ld): failed=%x.\n",
		    vha->host_no, rval));
	} else {
		DEBUG11(printk("qla2x00_get_adapter_id(%ld): done.\n",
		    vha->host_no));

		if (IS_QLA81XX(vha->hw)) {
			vha->fcoe_vlan_id = mcp->mb[9] & 0xfff;
			vha->fcoe_fcf_idx = mcp->mb[10];
			vha->fcoe_vn_port_mac[5] = mcp->mb[11] >> 8;
			vha->fcoe_vn_port_mac[4] = mcp->mb[11] & 0xff;
			vha->fcoe_vn_port_mac[3] = mcp->mb[12] >> 8;
			vha->fcoe_vn_port_mac[2] = mcp->mb[12] & 0xff;
			vha->fcoe_vn_port_mac[1] = mcp->mb[13] >> 8;
			vha->fcoe_vn_port_mac[0] = mcp->mb[13] & 0xff;
		}
	}

	return rval;
}

/*
 * qla2x00_get_retry_cnt
 *	Get current firmware login retry count and delay.
 *
 * Input:
 *	ha = adapter block pointer.
 *	retry_cnt = pointer to login retry count.
 *	tov = pointer to login timeout value.
 *
 * Returns:
 *	qla2x00 local function return status code.
 *
 * Context:
 *	Kernel context.
 */
int
qla2x00_get_retry_cnt(scsi_qla_host_t *vha, uint8_t *retry_cnt, uint8_t *tov,
    uint16_t *r_a_tov)
{
	int rval;
	uint16_t ratov;
	mbx_cmd_t mc;
	mbx_cmd_t *mcp = &mc;

	DEBUG11(printk("qla2x00_get_retry_cnt(%ld): entered.\n",
			vha->host_no));

	mcp->mb[0] = MBC_GET_RETRY_COUNT;
	mcp->out_mb = MBX_0;
	mcp->in_mb = MBX_3|MBX_2|MBX_1|MBX_0;
	mcp->tov = MBX_TOV_SECONDS;
	mcp->flags = 0;
	rval = qla2x00_mailbox_command(vha, mcp);

	if (rval != QLA_SUCCESS) {
		/*EMPTY*/
		DEBUG2_3_11(printk("qla2x00_get_retry_cnt(%ld): failed = %x.\n",
		    vha->host_no, mcp->mb[0]));
	} else {
		/* Convert returned data and check our values. */
		*r_a_tov = mcp->mb[3] / 2;
		ratov = (mcp->mb[3]/2) / 10;  /* mb[3] value is in 100ms */
		if (mcp->mb[1] * ratov > (*retry_cnt) * (*tov)) {
			/* Update to the larger values */
			*retry_cnt = (uint8_t)mcp->mb[1];
			*tov = ratov;
		}

		DEBUG11(printk("qla2x00_get_retry_cnt(%ld): done. mb3=%d "
		    "ratov=%d.\n", vha->host_no, mcp->mb[3], ratov));
	}

	return rval;
}

/*
 * qla2x00_init_firmware
 *	Initialize adapter firmware.
 *
 * Input:
 *	ha = adapter block pointer.
 *	dptr = Initialization control block pointer.
 *	size = size of initialization control block.
 *	TARGET_QUEUE_LOCK must be released.
 *	ADAPTER_STATE_LOCK must be released.
 *
 * Returns:
 *	qla2x00 local function return status code.
 *
 * Context:
 *	Kernel context.
 */
int
qla2x00_init_firmware(scsi_qla_host_t *vha, uint16_t size)
{
	int rval;
	mbx_cmd_t mc;
	mbx_cmd_t *mcp = &mc;
	struct qla_hw_data *ha = vha->hw;

	DEBUG11(printk("qla2x00_init_firmware(%ld): entered.\n",
	    vha->host_no));

	if (ha->flags.npiv_supported)
		mcp->mb[0] = MBC_MID_INITIALIZE_FIRMWARE;
	else
		mcp->mb[0] = MBC_INITIALIZE_FIRMWARE;

	mcp->mb[1] = 0;
	mcp->mb[2] = MSW(ha->init_cb_dma);
	mcp->mb[3] = LSW(ha->init_cb_dma);
	mcp->mb[6] = MSW(MSD(ha->init_cb_dma));
	mcp->mb[7] = LSW(MSD(ha->init_cb_dma));
	mcp->out_mb = MBX_7|MBX_6|MBX_3|MBX_2|MBX_1|MBX_0;
	if (IS_QLA81XX(ha) && ha->ex_init_cb->ex_version) {
		mcp->mb[1] = BIT_0;
		mcp->mb[10] = MSW(ha->ex_init_cb_dma);
		mcp->mb[11] = LSW(ha->ex_init_cb_dma);
		mcp->mb[12] = MSW(MSD(ha->ex_init_cb_dma));
		mcp->mb[13] = LSW(MSD(ha->ex_init_cb_dma));
		mcp->mb[14] = sizeof(*ha->ex_init_cb);
		mcp->out_mb |= MBX_14|MBX_13|MBX_12|MBX_11|MBX_10;
	}
	mcp->in_mb = MBX_0;
	mcp->buf_size = size;
	mcp->flags = MBX_DMA_OUT;
	mcp->tov = MBX_TOV_SECONDS;
	rval = qla2x00_mailbox_command(vha, mcp);

	if (rval != QLA_SUCCESS) {
		/*EMPTY*/
		DEBUG2_3_11(printk("qla2x00_init_firmware(%ld): failed=%x "
		    "mb0=%x.\n",
		    vha->host_no, rval, mcp->mb[0]));
	} else {
		/*EMPTY*/
		DEBUG11(printk("qla2x00_init_firmware(%ld): done.\n",
		    vha->host_no));
	}

	return rval;
}

/*
 * qla2x00_get_port_database
 *	Issue normal/enhanced get port database mailbox command
 *	and copy device name as necessary.
 *
 * Input:
 *	ha = adapter state pointer.
 *	dev = structure pointer.
 *	opt = enhanced cmd option byte.
 *
 * Returns:
 *	qla2x00 local function return status code.
 *
 * Context:
 *	Kernel context.
 */
int
qla2x00_get_port_database(scsi_qla_host_t *vha, fc_port_t *fcport, uint8_t opt)
{
	int rval;
	mbx_cmd_t mc;
	mbx_cmd_t *mcp = &mc;
	port_database_t *pd;
	struct port_database_24xx *pd24;
	dma_addr_t pd_dma;
	struct qla_hw_data *ha = vha->hw;

	DEBUG11(printk("%s(%ld): entered.\n", __func__, vha->host_no));

	pd24 = NULL;
	pd = dma_pool_alloc(ha->s_dma_pool, GFP_KERNEL, &pd_dma);
	if (pd  == NULL) {
		DEBUG2_3(printk("%s(%ld): failed to allocate Port Database "
		    "structure.\n", __func__, vha->host_no));
		return QLA_MEMORY_ALLOC_FAILED;
	}
	memset(pd, 0, max(PORT_DATABASE_SIZE, PORT_DATABASE_24XX_SIZE));

	mcp->mb[0] = MBC_GET_PORT_DATABASE;
	if (opt != 0 && !IS_FWI2_CAPABLE(ha))
		mcp->mb[0] = MBC_ENHANCED_GET_PORT_DATABASE;
	mcp->mb[2] = MSW(pd_dma);
	mcp->mb[3] = LSW(pd_dma);
	mcp->mb[6] = MSW(MSD(pd_dma));
	mcp->mb[7] = LSW(MSD(pd_dma));
	mcp->mb[9] = vha->vp_idx;
	mcp->out_mb = MBX_9|MBX_7|MBX_6|MBX_3|MBX_2|MBX_0;
	mcp->in_mb = MBX_0;
	if (IS_FWI2_CAPABLE(ha)) {
		mcp->mb[1] = fcport->loop_id;
		mcp->mb[10] = opt;
		mcp->out_mb |= MBX_10|MBX_1;
		mcp->in_mb |= MBX_1;
	} else if (HAS_EXTENDED_IDS(ha)) {
		mcp->mb[1] = fcport->loop_id;
		mcp->mb[10] = opt;
		mcp->out_mb |= MBX_10|MBX_1;
	} else {
		mcp->mb[1] = fcport->loop_id << 8 | opt;
		mcp->out_mb |= MBX_1;
	}
	mcp->buf_size = IS_FWI2_CAPABLE(ha) ?
	    PORT_DATABASE_24XX_SIZE : PORT_DATABASE_SIZE;
	mcp->flags = MBX_DMA_IN;
	mcp->tov = (ha->login_timeout * 2) + (ha->login_timeout / 2);
	rval = qla2x00_mailbox_command(vha, mcp);
	if (rval != QLA_SUCCESS)
		goto gpd_error_out;

	if (IS_FWI2_CAPABLE(ha)) {
		pd24 = (struct port_database_24xx *) pd;

		/* Check for logged in state. */
		if (pd24->current_login_state != PDS_PRLI_COMPLETE &&
		    pd24->last_login_state != PDS_PRLI_COMPLETE) {
			DEBUG2(printk("%s(%ld): Unable to verify "
			    "login-state (%x/%x) for loop_id %x\n",
			    __func__, vha->host_no,
			    pd24->current_login_state,
			    pd24->last_login_state, fcport->loop_id));
			rval = QLA_FUNCTION_FAILED;
			goto gpd_error_out;
		}

		/* Names are little-endian. */
		memcpy(fcport->node_name, pd24->node_name, WWN_SIZE);
		memcpy(fcport->port_name, pd24->port_name, WWN_SIZE);

		/* Get port_id of device. */
		fcport->d_id.b.domain = pd24->port_id[0];
		fcport->d_id.b.area = pd24->port_id[1];
		fcport->d_id.b.al_pa = pd24->port_id[2];
		fcport->d_id.b.rsvd_1 = 0;

		/* If not target must be initiator or unknown type. */
		if ((pd24->prli_svc_param_word_3[0] & BIT_4) == 0)
			fcport->port_type = FCT_INITIATOR;
		else
			fcport->port_type = FCT_TARGET;
	} else {
		/* Check for logged in state. */
		if (pd->master_state != PD_STATE_PORT_LOGGED_IN &&
		    pd->slave_state != PD_STATE_PORT_LOGGED_IN) {
			rval = QLA_FUNCTION_FAILED;
			goto gpd_error_out;
		}

		/* Names are little-endian. */
		memcpy(fcport->node_name, pd->node_name, WWN_SIZE);
		memcpy(fcport->port_name, pd->port_name, WWN_SIZE);

		/* Get port_id of device. */
		fcport->d_id.b.domain = pd->port_id[0];
		fcport->d_id.b.area = pd->port_id[3];
		fcport->d_id.b.al_pa = pd->port_id[2];
		fcport->d_id.b.rsvd_1 = 0;

		/* If not target must be initiator or unknown type. */
		if ((pd->prli_svc_param_word_3[0] & BIT_4) == 0)
			fcport->port_type = FCT_INITIATOR;
		else
			fcport->port_type = FCT_TARGET;

		/* Passback COS information. */
		fcport->supported_classes = (pd->options & BIT_4) ?
		    FC_COS_CLASS2: FC_COS_CLASS3;
	}

gpd_error_out:
	dma_pool_free(ha->s_dma_pool, pd, pd_dma);

	if (rval != QLA_SUCCESS) {
		DEBUG2_3_11(printk("%s(%ld): failed=%x mb[0]=%x mb[1]=%x.\n",
		    __func__, vha->host_no, rval, mcp->mb[0], mcp->mb[1]));
	} else {
		DEBUG11(printk("%s(%ld): done.\n", __func__, vha->host_no));
	}

	return rval;
}

/*
 * qla2x00_get_firmware_state
 *	Get adapter firmware state.
 *
 * Input:
 *	ha = adapter block pointer.
 *	dptr = pointer for firmware state.
 *	TARGET_QUEUE_LOCK must be released.
 *	ADAPTER_STATE_LOCK must be released.
 *
 * Returns:
 *	qla2x00 local function return status code.
 *
 * Context:
 *	Kernel context.
 */
int
qla2x00_get_firmware_state(scsi_qla_host_t *vha, uint16_t *states)
{
	int rval;
	mbx_cmd_t mc;
	mbx_cmd_t *mcp = &mc;

	DEBUG11(printk("qla2x00_get_firmware_state(%ld): entered.\n",
	    vha->host_no));

	mcp->mb[0] = MBC_GET_FIRMWARE_STATE;
	mcp->out_mb = MBX_0;
<<<<<<< HEAD
	mcp->in_mb = MBX_5|MBX_4|MBX_3|MBX_2|MBX_1|MBX_0;
=======
	if (IS_FWI2_CAPABLE(vha->hw))
		mcp->in_mb = MBX_5|MBX_4|MBX_3|MBX_2|MBX_1|MBX_0;
	else
		mcp->in_mb = MBX_1|MBX_0;
>>>>>>> 4e8a2372
	mcp->tov = MBX_TOV_SECONDS;
	mcp->flags = 0;
	rval = qla2x00_mailbox_command(vha, mcp);

	/* Return firmware states. */
	states[0] = mcp->mb[1];
<<<<<<< HEAD
	states[1] = mcp->mb[2];
	states[2] = mcp->mb[3];
	states[3] = mcp->mb[4];
	states[4] = mcp->mb[5];
=======
	if (IS_FWI2_CAPABLE(vha->hw)) {
		states[1] = mcp->mb[2];
		states[2] = mcp->mb[3];
		states[3] = mcp->mb[4];
		states[4] = mcp->mb[5];
	}
>>>>>>> 4e8a2372

	if (rval != QLA_SUCCESS) {
		/*EMPTY*/
		DEBUG2_3_11(printk("qla2x00_get_firmware_state(%ld): "
		    "failed=%x.\n", vha->host_no, rval));
	} else {
		/*EMPTY*/
		DEBUG11(printk("qla2x00_get_firmware_state(%ld): done.\n",
		    vha->host_no));
	}

	return rval;
}

/*
 * qla2x00_get_port_name
 *	Issue get port name mailbox command.
 *	Returned name is in big endian format.
 *
 * Input:
 *	ha = adapter block pointer.
 *	loop_id = loop ID of device.
 *	name = pointer for name.
 *	TARGET_QUEUE_LOCK must be released.
 *	ADAPTER_STATE_LOCK must be released.
 *
 * Returns:
 *	qla2x00 local function return status code.
 *
 * Context:
 *	Kernel context.
 */
int
qla2x00_get_port_name(scsi_qla_host_t *vha, uint16_t loop_id, uint8_t *name,
    uint8_t opt)
{
	int rval;
	mbx_cmd_t mc;
	mbx_cmd_t *mcp = &mc;

	DEBUG11(printk("qla2x00_get_port_name(%ld): entered.\n",
	    vha->host_no));

	mcp->mb[0] = MBC_GET_PORT_NAME;
	mcp->mb[9] = vha->vp_idx;
	mcp->out_mb = MBX_9|MBX_1|MBX_0;
	if (HAS_EXTENDED_IDS(vha->hw)) {
		mcp->mb[1] = loop_id;
		mcp->mb[10] = opt;
		mcp->out_mb |= MBX_10;
	} else {
		mcp->mb[1] = loop_id << 8 | opt;
	}

	mcp->in_mb = MBX_7|MBX_6|MBX_3|MBX_2|MBX_1|MBX_0;
	mcp->tov = MBX_TOV_SECONDS;
	mcp->flags = 0;
	rval = qla2x00_mailbox_command(vha, mcp);

	if (rval != QLA_SUCCESS) {
		/*EMPTY*/
		DEBUG2_3_11(printk("qla2x00_get_port_name(%ld): failed=%x.\n",
		    vha->host_no, rval));
	} else {
		if (name != NULL) {
			/* This function returns name in big endian. */
			name[0] = MSB(mcp->mb[2]);
			name[1] = LSB(mcp->mb[2]);
			name[2] = MSB(mcp->mb[3]);
			name[3] = LSB(mcp->mb[3]);
			name[4] = MSB(mcp->mb[6]);
			name[5] = LSB(mcp->mb[6]);
			name[6] = MSB(mcp->mb[7]);
			name[7] = LSB(mcp->mb[7]);
		}

		DEBUG11(printk("qla2x00_get_port_name(%ld): done.\n",
		    vha->host_no));
	}

	return rval;
}

/*
 * qla2x00_lip_reset
 *	Issue LIP reset mailbox command.
 *
 * Input:
 *	ha = adapter block pointer.
 *	TARGET_QUEUE_LOCK must be released.
 *	ADAPTER_STATE_LOCK must be released.
 *
 * Returns:
 *	qla2x00 local function return status code.
 *
 * Context:
 *	Kernel context.
 */
int
qla2x00_lip_reset(scsi_qla_host_t *vha)
{
	int rval;
	mbx_cmd_t mc;
	mbx_cmd_t *mcp = &mc;

	DEBUG11(printk("%s(%ld): entered.\n", __func__, vha->host_no));

	if (IS_QLA81XX(vha->hw)) {
		/* Logout across all FCFs. */
		mcp->mb[0] = MBC_LIP_FULL_LOGIN;
		mcp->mb[1] = BIT_1;
		mcp->mb[2] = 0;
		mcp->out_mb = MBX_2|MBX_1|MBX_0;
	} else if (IS_FWI2_CAPABLE(vha->hw)) {
		mcp->mb[0] = MBC_LIP_FULL_LOGIN;
		mcp->mb[1] = BIT_6;
		mcp->mb[2] = 0;
		mcp->mb[3] = vha->hw->loop_reset_delay;
		mcp->out_mb = MBX_3|MBX_2|MBX_1|MBX_0;
	} else {
		mcp->mb[0] = MBC_LIP_RESET;
		mcp->out_mb = MBX_3|MBX_2|MBX_1|MBX_0;
		if (HAS_EXTENDED_IDS(vha->hw)) {
			mcp->mb[1] = 0x00ff;
			mcp->mb[10] = 0;
			mcp->out_mb |= MBX_10;
		} else {
			mcp->mb[1] = 0xff00;
		}
		mcp->mb[2] = vha->hw->loop_reset_delay;
		mcp->mb[3] = 0;
	}
	mcp->in_mb = MBX_0;
	mcp->tov = MBX_TOV_SECONDS;
	mcp->flags = 0;
	rval = qla2x00_mailbox_command(vha, mcp);

	if (rval != QLA_SUCCESS) {
		/*EMPTY*/
		DEBUG2_3_11(printk("%s(%ld): failed=%x.\n",
		    __func__, vha->host_no, rval));
	} else {
		/*EMPTY*/
		DEBUG11(printk("%s(%ld): done.\n", __func__, vha->host_no));
	}

	return rval;
}

/*
 * qla2x00_send_sns
 *	Send SNS command.
 *
 * Input:
 *	ha = adapter block pointer.
 *	sns = pointer for command.
 *	cmd_size = command size.
 *	buf_size = response/command size.
 *	TARGET_QUEUE_LOCK must be released.
 *	ADAPTER_STATE_LOCK must be released.
 *
 * Returns:
 *	qla2x00 local function return status code.
 *
 * Context:
 *	Kernel context.
 */
int
qla2x00_send_sns(scsi_qla_host_t *vha, dma_addr_t sns_phys_address,
    uint16_t cmd_size, size_t buf_size)
{
	int rval;
	mbx_cmd_t mc;
	mbx_cmd_t *mcp = &mc;

	DEBUG11(printk("qla2x00_send_sns(%ld): entered.\n",
	    vha->host_no));

	DEBUG11(printk("qla2x00_send_sns: retry cnt=%d ratov=%d total "
		"tov=%d.\n", vha->hw->retry_count, vha->hw->login_timeout,
		mcp->tov));

	mcp->mb[0] = MBC_SEND_SNS_COMMAND;
	mcp->mb[1] = cmd_size;
	mcp->mb[2] = MSW(sns_phys_address);
	mcp->mb[3] = LSW(sns_phys_address);
	mcp->mb[6] = MSW(MSD(sns_phys_address));
	mcp->mb[7] = LSW(MSD(sns_phys_address));
	mcp->out_mb = MBX_7|MBX_6|MBX_3|MBX_2|MBX_1|MBX_0;
	mcp->in_mb = MBX_0|MBX_1;
	mcp->buf_size = buf_size;
	mcp->flags = MBX_DMA_OUT|MBX_DMA_IN;
	mcp->tov = (vha->hw->login_timeout * 2) + (vha->hw->login_timeout / 2);
	rval = qla2x00_mailbox_command(vha, mcp);

	if (rval != QLA_SUCCESS) {
		/*EMPTY*/
		DEBUG(printk("qla2x00_send_sns(%ld): failed=%x mb[0]=%x "
		    "mb[1]=%x.\n", vha->host_no, rval, mcp->mb[0], mcp->mb[1]));
		DEBUG2_3_11(printk("qla2x00_send_sns(%ld): failed=%x mb[0]=%x "
		    "mb[1]=%x.\n", vha->host_no, rval, mcp->mb[0], mcp->mb[1]));
	} else {
		/*EMPTY*/
		DEBUG11(printk("qla2x00_send_sns(%ld): done.\n", vha->host_no));
	}

	return rval;
}

int
qla24xx_login_fabric(scsi_qla_host_t *vha, uint16_t loop_id, uint8_t domain,
    uint8_t area, uint8_t al_pa, uint16_t *mb, uint8_t opt)
{
	int		rval;

	struct logio_entry_24xx *lg;
	dma_addr_t	lg_dma;
	uint32_t	iop[2];
	struct qla_hw_data *ha = vha->hw;
	struct req_que *req;
	struct rsp_que *rsp;

	DEBUG11(printk("%s(%ld): entered.\n", __func__, vha->host_no));

	if (ql2xmultique_tag)
		req = ha->req_q_map[0];
	else
		req = vha->req;
	rsp = req->rsp;

	lg = dma_pool_alloc(ha->s_dma_pool, GFP_KERNEL, &lg_dma);
	if (lg == NULL) {
		DEBUG2_3(printk("%s(%ld): failed to allocate Login IOCB.\n",
		    __func__, vha->host_no));
		return QLA_MEMORY_ALLOC_FAILED;
	}
	memset(lg, 0, sizeof(struct logio_entry_24xx));

	lg->entry_type = LOGINOUT_PORT_IOCB_TYPE;
	lg->entry_count = 1;
	lg->handle = MAKE_HANDLE(req->id, lg->handle);
	lg->nport_handle = cpu_to_le16(loop_id);
	lg->control_flags = __constant_cpu_to_le16(LCF_COMMAND_PLOGI);
	if (opt & BIT_0)
		lg->control_flags |= __constant_cpu_to_le16(LCF_COND_PLOGI);
	if (opt & BIT_1)
		lg->control_flags |= __constant_cpu_to_le16(LCF_SKIP_PRLI);
	lg->port_id[0] = al_pa;
	lg->port_id[1] = area;
	lg->port_id[2] = domain;
	lg->vp_index = vha->vp_idx;
	rval = qla2x00_issue_iocb(vha, lg, lg_dma, 0);
	if (rval != QLA_SUCCESS) {
		DEBUG2_3_11(printk("%s(%ld): failed to issue Login IOCB "
		    "(%x).\n", __func__, vha->host_no, rval));
	} else if (lg->entry_status != 0) {
		DEBUG2_3_11(printk("%s(%ld): failed to complete IOCB "
		    "-- error status (%x).\n", __func__, vha->host_no,
		    lg->entry_status));
		rval = QLA_FUNCTION_FAILED;
	} else if (lg->comp_status != __constant_cpu_to_le16(CS_COMPLETE)) {
		iop[0] = le32_to_cpu(lg->io_parameter[0]);
		iop[1] = le32_to_cpu(lg->io_parameter[1]);

		DEBUG2_3_11(printk("%s(%ld): failed to complete IOCB "
		    "-- completion status (%x)  ioparam=%x/%x.\n", __func__,
		    vha->host_no, le16_to_cpu(lg->comp_status), iop[0],
		    iop[1]));

		switch (iop[0]) {
		case LSC_SCODE_PORTID_USED:
			mb[0] = MBS_PORT_ID_USED;
			mb[1] = LSW(iop[1]);
			break;
		case LSC_SCODE_NPORT_USED:
			mb[0] = MBS_LOOP_ID_USED;
			break;
		case LSC_SCODE_NOLINK:
		case LSC_SCODE_NOIOCB:
		case LSC_SCODE_NOXCB:
		case LSC_SCODE_CMD_FAILED:
		case LSC_SCODE_NOFABRIC:
		case LSC_SCODE_FW_NOT_READY:
		case LSC_SCODE_NOT_LOGGED_IN:
		case LSC_SCODE_NOPCB:
		case LSC_SCODE_ELS_REJECT:
		case LSC_SCODE_CMD_PARAM_ERR:
		case LSC_SCODE_NONPORT:
		case LSC_SCODE_LOGGED_IN:
		case LSC_SCODE_NOFLOGI_ACC:
		default:
			mb[0] = MBS_COMMAND_ERROR;
			break;
		}
	} else {
		DEBUG11(printk("%s(%ld): done.\n", __func__, vha->host_no));

		iop[0] = le32_to_cpu(lg->io_parameter[0]);

		mb[0] = MBS_COMMAND_COMPLETE;
		mb[1] = 0;
		if (iop[0] & BIT_4) {
			if (iop[0] & BIT_8)
				mb[1] |= BIT_1;
		} else
			mb[1] = BIT_0;

		/* Passback COS information. */
		mb[10] = 0;
		if (lg->io_parameter[7] || lg->io_parameter[8])
			mb[10] |= BIT_0;	/* Class 2. */
		if (lg->io_parameter[9] || lg->io_parameter[10])
			mb[10] |= BIT_1;	/* Class 3. */
	}

	dma_pool_free(ha->s_dma_pool, lg, lg_dma);

	return rval;
}

/*
 * qla2x00_login_fabric
 *	Issue login fabric port mailbox command.
 *
 * Input:
 *	ha = adapter block pointer.
 *	loop_id = device loop ID.
 *	domain = device domain.
 *	area = device area.
 *	al_pa = device AL_PA.
 *	status = pointer for return status.
 *	opt = command options.
 *	TARGET_QUEUE_LOCK must be released.
 *	ADAPTER_STATE_LOCK must be released.
 *
 * Returns:
 *	qla2x00 local function return status code.
 *
 * Context:
 *	Kernel context.
 */
int
qla2x00_login_fabric(scsi_qla_host_t *vha, uint16_t loop_id, uint8_t domain,
    uint8_t area, uint8_t al_pa, uint16_t *mb, uint8_t opt)
{
	int rval;
	mbx_cmd_t mc;
	mbx_cmd_t *mcp = &mc;
	struct qla_hw_data *ha = vha->hw;

	DEBUG11(printk("qla2x00_login_fabric(%ld): entered.\n", vha->host_no));

	mcp->mb[0] = MBC_LOGIN_FABRIC_PORT;
	mcp->out_mb = MBX_3|MBX_2|MBX_1|MBX_0;
	if (HAS_EXTENDED_IDS(ha)) {
		mcp->mb[1] = loop_id;
		mcp->mb[10] = opt;
		mcp->out_mb |= MBX_10;
	} else {
		mcp->mb[1] = (loop_id << 8) | opt;
	}
	mcp->mb[2] = domain;
	mcp->mb[3] = area << 8 | al_pa;

	mcp->in_mb = MBX_7|MBX_6|MBX_2|MBX_1|MBX_0;
	mcp->tov = (ha->login_timeout * 2) + (ha->login_timeout / 2);
	mcp->flags = 0;
	rval = qla2x00_mailbox_command(vha, mcp);

	/* Return mailbox statuses. */
	if (mb != NULL) {
		mb[0] = mcp->mb[0];
		mb[1] = mcp->mb[1];
		mb[2] = mcp->mb[2];
		mb[6] = mcp->mb[6];
		mb[7] = mcp->mb[7];
		/* COS retrieved from Get-Port-Database mailbox command. */
		mb[10] = 0;
	}

	if (rval != QLA_SUCCESS) {
		/* RLU tmp code: need to change main mailbox_command function to
		 * return ok even when the mailbox completion value is not
		 * SUCCESS. The caller needs to be responsible to interpret
		 * the return values of this mailbox command if we're not
		 * to change too much of the existing code.
		 */
		if (mcp->mb[0] == 0x4001 || mcp->mb[0] == 0x4002 ||
		    mcp->mb[0] == 0x4003 || mcp->mb[0] == 0x4005 ||
		    mcp->mb[0] == 0x4006)
			rval = QLA_SUCCESS;

		/*EMPTY*/
		DEBUG2_3_11(printk("qla2x00_login_fabric(%ld): failed=%x "
		    "mb[0]=%x mb[1]=%x mb[2]=%x.\n", vha->host_no, rval,
		    mcp->mb[0], mcp->mb[1], mcp->mb[2]));
	} else {
		/*EMPTY*/
		DEBUG11(printk("qla2x00_login_fabric(%ld): done.\n",
		    vha->host_no));
	}

	return rval;
}

/*
 * qla2x00_login_local_device
 *           Issue login loop port mailbox command.
 *
 * Input:
 *           ha = adapter block pointer.
 *           loop_id = device loop ID.
 *           opt = command options.
 *
 * Returns:
 *            Return status code.
 *
 * Context:
 *            Kernel context.
 *
 */
int
qla2x00_login_local_device(scsi_qla_host_t *vha, fc_port_t *fcport,
    uint16_t *mb_ret, uint8_t opt)
{
	int rval;
	mbx_cmd_t mc;
	mbx_cmd_t *mcp = &mc;
	struct qla_hw_data *ha = vha->hw;

	if (IS_FWI2_CAPABLE(ha))
		return qla24xx_login_fabric(vha, fcport->loop_id,
		    fcport->d_id.b.domain, fcport->d_id.b.area,
		    fcport->d_id.b.al_pa, mb_ret, opt);

	DEBUG3(printk("%s(%ld): entered.\n", __func__, vha->host_no));

	mcp->mb[0] = MBC_LOGIN_LOOP_PORT;
	if (HAS_EXTENDED_IDS(ha))
		mcp->mb[1] = fcport->loop_id;
	else
		mcp->mb[1] = fcport->loop_id << 8;
	mcp->mb[2] = opt;
	mcp->out_mb = MBX_2|MBX_1|MBX_0;
 	mcp->in_mb = MBX_7|MBX_6|MBX_1|MBX_0;
	mcp->tov = (ha->login_timeout * 2) + (ha->login_timeout / 2);
	mcp->flags = 0;
	rval = qla2x00_mailbox_command(vha, mcp);

 	/* Return mailbox statuses. */
 	if (mb_ret != NULL) {
 		mb_ret[0] = mcp->mb[0];
 		mb_ret[1] = mcp->mb[1];
 		mb_ret[6] = mcp->mb[6];
 		mb_ret[7] = mcp->mb[7];
 	}

	if (rval != QLA_SUCCESS) {
 		/* AV tmp code: need to change main mailbox_command function to
 		 * return ok even when the mailbox completion value is not
 		 * SUCCESS. The caller needs to be responsible to interpret
 		 * the return values of this mailbox command if we're not
 		 * to change too much of the existing code.
 		 */
 		if (mcp->mb[0] == 0x4005 || mcp->mb[0] == 0x4006)
 			rval = QLA_SUCCESS;

		DEBUG(printk("%s(%ld): failed=%x mb[0]=%x mb[1]=%x "
		    "mb[6]=%x mb[7]=%x.\n", __func__, vha->host_no, rval,
		    mcp->mb[0], mcp->mb[1], mcp->mb[6], mcp->mb[7]));
		DEBUG2_3(printk("%s(%ld): failed=%x mb[0]=%x mb[1]=%x "
		    "mb[6]=%x mb[7]=%x.\n", __func__, vha->host_no, rval,
		    mcp->mb[0], mcp->mb[1], mcp->mb[6], mcp->mb[7]));
	} else {
		/*EMPTY*/
		DEBUG3(printk("%s(%ld): done.\n", __func__, vha->host_no));
	}

	return (rval);
}

int
qla24xx_fabric_logout(scsi_qla_host_t *vha, uint16_t loop_id, uint8_t domain,
    uint8_t area, uint8_t al_pa)
{
	int		rval;
	struct logio_entry_24xx *lg;
	dma_addr_t	lg_dma;
	struct qla_hw_data *ha = vha->hw;
	struct req_que *req;
	struct rsp_que *rsp;

	DEBUG11(printk("%s(%ld): entered.\n", __func__, vha->host_no));

	lg = dma_pool_alloc(ha->s_dma_pool, GFP_KERNEL, &lg_dma);
	if (lg == NULL) {
		DEBUG2_3(printk("%s(%ld): failed to allocate Logout IOCB.\n",
		    __func__, vha->host_no));
		return QLA_MEMORY_ALLOC_FAILED;
	}
	memset(lg, 0, sizeof(struct logio_entry_24xx));

	if (ql2xmaxqueues > 1)
		req = ha->req_q_map[0];
	else
		req = vha->req;
	rsp = req->rsp;
	lg->entry_type = LOGINOUT_PORT_IOCB_TYPE;
	lg->entry_count = 1;
	lg->handle = MAKE_HANDLE(req->id, lg->handle);
	lg->nport_handle = cpu_to_le16(loop_id);
	lg->control_flags =
	    __constant_cpu_to_le16(LCF_COMMAND_LOGO|LCF_IMPL_LOGO);
	lg->port_id[0] = al_pa;
	lg->port_id[1] = area;
	lg->port_id[2] = domain;
	lg->vp_index = vha->vp_idx;

	rval = qla2x00_issue_iocb(vha, lg, lg_dma, 0);
	if (rval != QLA_SUCCESS) {
		DEBUG2_3_11(printk("%s(%ld): failed to issue Logout IOCB "
		    "(%x).\n", __func__, vha->host_no, rval));
	} else if (lg->entry_status != 0) {
		DEBUG2_3_11(printk("%s(%ld): failed to complete IOCB "
		    "-- error status (%x).\n", __func__, vha->host_no,
		    lg->entry_status));
		rval = QLA_FUNCTION_FAILED;
	} else if (lg->comp_status != __constant_cpu_to_le16(CS_COMPLETE)) {
		DEBUG2_3_11(printk("%s(%ld %d): failed to complete IOCB "
		    "-- completion status (%x)  ioparam=%x/%x.\n", __func__,
		    vha->host_no, vha->vp_idx, le16_to_cpu(lg->comp_status),
		    le32_to_cpu(lg->io_parameter[0]),
		    le32_to_cpu(lg->io_parameter[1])));
	} else {
		/*EMPTY*/
		DEBUG11(printk("%s(%ld): done.\n", __func__, vha->host_no));
	}

	dma_pool_free(ha->s_dma_pool, lg, lg_dma);

	return rval;
}

/*
 * qla2x00_fabric_logout
 *	Issue logout fabric port mailbox command.
 *
 * Input:
 *	ha = adapter block pointer.
 *	loop_id = device loop ID.
 *	TARGET_QUEUE_LOCK must be released.
 *	ADAPTER_STATE_LOCK must be released.
 *
 * Returns:
 *	qla2x00 local function return status code.
 *
 * Context:
 *	Kernel context.
 */
int
qla2x00_fabric_logout(scsi_qla_host_t *vha, uint16_t loop_id, uint8_t domain,
    uint8_t area, uint8_t al_pa)
{
	int rval;
	mbx_cmd_t mc;
	mbx_cmd_t *mcp = &mc;

	DEBUG11(printk("qla2x00_fabric_logout(%ld): entered.\n",
	    vha->host_no));

	mcp->mb[0] = MBC_LOGOUT_FABRIC_PORT;
	mcp->out_mb = MBX_1|MBX_0;
	if (HAS_EXTENDED_IDS(vha->hw)) {
		mcp->mb[1] = loop_id;
		mcp->mb[10] = 0;
		mcp->out_mb |= MBX_10;
	} else {
		mcp->mb[1] = loop_id << 8;
	}

	mcp->in_mb = MBX_1|MBX_0;
	mcp->tov = MBX_TOV_SECONDS;
	mcp->flags = 0;
	rval = qla2x00_mailbox_command(vha, mcp);

	if (rval != QLA_SUCCESS) {
		/*EMPTY*/
		DEBUG2_3_11(printk("qla2x00_fabric_logout(%ld): failed=%x "
		    "mbx1=%x.\n", vha->host_no, rval, mcp->mb[1]));
	} else {
		/*EMPTY*/
		DEBUG11(printk("qla2x00_fabric_logout(%ld): done.\n",
		    vha->host_no));
	}

	return rval;
}

/*
 * qla2x00_full_login_lip
 *	Issue full login LIP mailbox command.
 *
 * Input:
 *	ha = adapter block pointer.
 *	TARGET_QUEUE_LOCK must be released.
 *	ADAPTER_STATE_LOCK must be released.
 *
 * Returns:
 *	qla2x00 local function return status code.
 *
 * Context:
 *	Kernel context.
 */
int
qla2x00_full_login_lip(scsi_qla_host_t *vha)
{
	int rval;
	mbx_cmd_t mc;
	mbx_cmd_t *mcp = &mc;

	DEBUG11(printk("qla2x00_full_login_lip(%ld): entered.\n",
	    vha->host_no));

	mcp->mb[0] = MBC_LIP_FULL_LOGIN;
	mcp->mb[1] = IS_FWI2_CAPABLE(vha->hw) ? BIT_3 : 0;
	mcp->mb[2] = 0;
	mcp->mb[3] = 0;
	mcp->out_mb = MBX_3|MBX_2|MBX_1|MBX_0;
	mcp->in_mb = MBX_0;
	mcp->tov = MBX_TOV_SECONDS;
	mcp->flags = 0;
	rval = qla2x00_mailbox_command(vha, mcp);

	if (rval != QLA_SUCCESS) {
		/*EMPTY*/
		DEBUG2_3_11(printk("qla2x00_full_login_lip(%ld): failed=%x.\n",
		    vha->host_no, rval));
	} else {
		/*EMPTY*/
		DEBUG11(printk("qla2x00_full_login_lip(%ld): done.\n",
		    vha->host_no));
	}

	return rval;
}

/*
 * qla2x00_get_id_list
 *
 * Input:
 *	ha = adapter block pointer.
 *
 * Returns:
 *	qla2x00 local function return status code.
 *
 * Context:
 *	Kernel context.
 */
int
qla2x00_get_id_list(scsi_qla_host_t *vha, void *id_list, dma_addr_t id_list_dma,
    uint16_t *entries)
{
	int rval;
	mbx_cmd_t mc;
	mbx_cmd_t *mcp = &mc;

	DEBUG11(printk("qla2x00_get_id_list(%ld): entered.\n",
	    vha->host_no));

	if (id_list == NULL)
		return QLA_FUNCTION_FAILED;

	mcp->mb[0] = MBC_GET_ID_LIST;
	mcp->out_mb = MBX_0;
	if (IS_FWI2_CAPABLE(vha->hw)) {
		mcp->mb[2] = MSW(id_list_dma);
		mcp->mb[3] = LSW(id_list_dma);
		mcp->mb[6] = MSW(MSD(id_list_dma));
		mcp->mb[7] = LSW(MSD(id_list_dma));
		mcp->mb[8] = 0;
		mcp->mb[9] = vha->vp_idx;
		mcp->out_mb |= MBX_9|MBX_8|MBX_7|MBX_6|MBX_3|MBX_2;
	} else {
		mcp->mb[1] = MSW(id_list_dma);
		mcp->mb[2] = LSW(id_list_dma);
		mcp->mb[3] = MSW(MSD(id_list_dma));
		mcp->mb[6] = LSW(MSD(id_list_dma));
		mcp->out_mb |= MBX_6|MBX_3|MBX_2|MBX_1;
	}
	mcp->in_mb = MBX_1|MBX_0;
	mcp->tov = MBX_TOV_SECONDS;
	mcp->flags = 0;
	rval = qla2x00_mailbox_command(vha, mcp);

	if (rval != QLA_SUCCESS) {
		/*EMPTY*/
		DEBUG2_3_11(printk("qla2x00_get_id_list(%ld): failed=%x.\n",
		    vha->host_no, rval));
	} else {
		*entries = mcp->mb[1];
		DEBUG11(printk("qla2x00_get_id_list(%ld): done.\n",
		    vha->host_no));
	}

	return rval;
}

/*
 * qla2x00_get_resource_cnts
 *	Get current firmware resource counts.
 *
 * Input:
 *	ha = adapter block pointer.
 *
 * Returns:
 *	qla2x00 local function return status code.
 *
 * Context:
 *	Kernel context.
 */
int
qla2x00_get_resource_cnts(scsi_qla_host_t *vha, uint16_t *cur_xchg_cnt,
    uint16_t *orig_xchg_cnt, uint16_t *cur_iocb_cnt,
    uint16_t *orig_iocb_cnt, uint16_t *max_npiv_vports)
{
	int rval;
	mbx_cmd_t mc;
	mbx_cmd_t *mcp = &mc;

	DEBUG11(printk("%s(%ld): entered.\n", __func__, vha->host_no));

	mcp->mb[0] = MBC_GET_RESOURCE_COUNTS;
	mcp->out_mb = MBX_0;
	mcp->in_mb = MBX_11|MBX_10|MBX_7|MBX_6|MBX_3|MBX_2|MBX_1|MBX_0;
	mcp->tov = MBX_TOV_SECONDS;
	mcp->flags = 0;
	rval = qla2x00_mailbox_command(vha, mcp);

	if (rval != QLA_SUCCESS) {
		/*EMPTY*/
		DEBUG2_3_11(printk("%s(%ld): failed = %x.\n", __func__,
		    vha->host_no, mcp->mb[0]));
	} else {
		DEBUG11(printk("%s(%ld): done. mb1=%x mb2=%x mb3=%x mb6=%x "
		    "mb7=%x mb10=%x mb11=%x.\n", __func__, vha->host_no,
		    mcp->mb[1], mcp->mb[2], mcp->mb[3], mcp->mb[6], mcp->mb[7],
		    mcp->mb[10], mcp->mb[11]));

		if (cur_xchg_cnt)
			*cur_xchg_cnt = mcp->mb[3];
		if (orig_xchg_cnt)
			*orig_xchg_cnt = mcp->mb[6];
		if (cur_iocb_cnt)
			*cur_iocb_cnt = mcp->mb[7];
		if (orig_iocb_cnt)
			*orig_iocb_cnt = mcp->mb[10];
		if (vha->hw->flags.npiv_supported && max_npiv_vports)
			*max_npiv_vports = mcp->mb[11];
	}

	return (rval);
}

#if defined(QL_DEBUG_LEVEL_3)
/*
 * qla2x00_get_fcal_position_map
 *	Get FCAL (LILP) position map using mailbox command
 *
 * Input:
 *	ha = adapter state pointer.
 *	pos_map = buffer pointer (can be NULL).
 *
 * Returns:
 *	qla2x00 local function return status code.
 *
 * Context:
 *	Kernel context.
 */
int
qla2x00_get_fcal_position_map(scsi_qla_host_t *vha, char *pos_map)
{
	int rval;
	mbx_cmd_t mc;
	mbx_cmd_t *mcp = &mc;
	char *pmap;
	dma_addr_t pmap_dma;
	struct qla_hw_data *ha = vha->hw;

	pmap = dma_pool_alloc(ha->s_dma_pool, GFP_KERNEL, &pmap_dma);
	if (pmap  == NULL) {
		DEBUG2_3_11(printk("%s(%ld): **** Mem Alloc Failed ****",
		    __func__, vha->host_no));
		return QLA_MEMORY_ALLOC_FAILED;
	}
	memset(pmap, 0, FCAL_MAP_SIZE);

	mcp->mb[0] = MBC_GET_FC_AL_POSITION_MAP;
	mcp->mb[2] = MSW(pmap_dma);
	mcp->mb[3] = LSW(pmap_dma);
	mcp->mb[6] = MSW(MSD(pmap_dma));
	mcp->mb[7] = LSW(MSD(pmap_dma));
	mcp->out_mb = MBX_7|MBX_6|MBX_3|MBX_2|MBX_0;
	mcp->in_mb = MBX_1|MBX_0;
	mcp->buf_size = FCAL_MAP_SIZE;
	mcp->flags = MBX_DMA_IN;
	mcp->tov = (ha->login_timeout * 2) + (ha->login_timeout / 2);
	rval = qla2x00_mailbox_command(vha, mcp);

	if (rval == QLA_SUCCESS) {
		DEBUG11(printk("%s(%ld): (mb0=%x/mb1=%x) FC/AL Position Map "
		    "size (%x)\n", __func__, vha->host_no, mcp->mb[0],
		    mcp->mb[1], (unsigned)pmap[0]));
		DEBUG11(qla2x00_dump_buffer(pmap, pmap[0] + 1));

		if (pos_map)
			memcpy(pos_map, pmap, FCAL_MAP_SIZE);
	}
	dma_pool_free(ha->s_dma_pool, pmap, pmap_dma);

	if (rval != QLA_SUCCESS) {
		DEBUG2_3_11(printk("%s(%ld): failed=%x.\n", __func__,
		    vha->host_no, rval));
	} else {
		DEBUG11(printk("%s(%ld): done.\n", __func__, vha->host_no));
	}

	return rval;
}
#endif

/*
 * qla2x00_get_link_status
 *
 * Input:
 *	ha = adapter block pointer.
 *	loop_id = device loop ID.
 *	ret_buf = pointer to link status return buffer.
 *
 * Returns:
 *	0 = success.
 *	BIT_0 = mem alloc error.
 *	BIT_1 = mailbox error.
 */
int
qla2x00_get_link_status(scsi_qla_host_t *vha, uint16_t loop_id,
    struct link_statistics *stats, dma_addr_t stats_dma)
{
	int rval;
	mbx_cmd_t mc;
	mbx_cmd_t *mcp = &mc;
	uint32_t *siter, *diter, dwords;
	struct qla_hw_data *ha = vha->hw;

	DEBUG11(printk("%s(%ld): entered.\n", __func__, vha->host_no));

	mcp->mb[0] = MBC_GET_LINK_STATUS;
	mcp->mb[2] = MSW(stats_dma);
	mcp->mb[3] = LSW(stats_dma);
	mcp->mb[6] = MSW(MSD(stats_dma));
	mcp->mb[7] = LSW(MSD(stats_dma));
	mcp->out_mb = MBX_7|MBX_6|MBX_3|MBX_2|MBX_0;
	mcp->in_mb = MBX_0;
	if (IS_FWI2_CAPABLE(ha)) {
		mcp->mb[1] = loop_id;
		mcp->mb[4] = 0;
		mcp->mb[10] = 0;
		mcp->out_mb |= MBX_10|MBX_4|MBX_1;
		mcp->in_mb |= MBX_1;
	} else if (HAS_EXTENDED_IDS(ha)) {
		mcp->mb[1] = loop_id;
		mcp->mb[10] = 0;
		mcp->out_mb |= MBX_10|MBX_1;
	} else {
		mcp->mb[1] = loop_id << 8;
		mcp->out_mb |= MBX_1;
	}
	mcp->tov = MBX_TOV_SECONDS;
	mcp->flags = IOCTL_CMD;
	rval = qla2x00_mailbox_command(vha, mcp);

	if (rval == QLA_SUCCESS) {
		if (mcp->mb[0] != MBS_COMMAND_COMPLETE) {
			DEBUG2_3_11(printk("%s(%ld): cmd failed. mbx0=%x.\n",
			    __func__, vha->host_no, mcp->mb[0]));
			rval = QLA_FUNCTION_FAILED;
		} else {
			/* Copy over data -- firmware data is LE. */
			dwords = offsetof(struct link_statistics, unused1) / 4;
			siter = diter = &stats->link_fail_cnt;
			while (dwords--)
				*diter++ = le32_to_cpu(*siter++);
		}
	} else {
		/* Failed. */
		DEBUG2_3_11(printk("%s(%ld): failed=%x.\n", __func__,
		    vha->host_no, rval));
	}

	return rval;
}

int
qla24xx_get_isp_stats(scsi_qla_host_t *vha, struct link_statistics *stats,
    dma_addr_t stats_dma)
{
	int rval;
	mbx_cmd_t mc;
	mbx_cmd_t *mcp = &mc;
	uint32_t *siter, *diter, dwords;

	DEBUG11(printk("%s(%ld): entered.\n", __func__, vha->host_no));

	mcp->mb[0] = MBC_GET_LINK_PRIV_STATS;
	mcp->mb[2] = MSW(stats_dma);
	mcp->mb[3] = LSW(stats_dma);
	mcp->mb[6] = MSW(MSD(stats_dma));
	mcp->mb[7] = LSW(MSD(stats_dma));
	mcp->mb[8] = sizeof(struct link_statistics) / 4;
	mcp->mb[9] = vha->vp_idx;
	mcp->mb[10] = 0;
	mcp->out_mb = MBX_10|MBX_9|MBX_8|MBX_7|MBX_6|MBX_3|MBX_2|MBX_0;
	mcp->in_mb = MBX_2|MBX_1|MBX_0;
	mcp->tov = MBX_TOV_SECONDS;
	mcp->flags = IOCTL_CMD;
	rval = qla2x00_mailbox_command(vha, mcp);

	if (rval == QLA_SUCCESS) {
		if (mcp->mb[0] != MBS_COMMAND_COMPLETE) {
			DEBUG2_3_11(printk("%s(%ld): cmd failed. mbx0=%x.\n",
			    __func__, vha->host_no, mcp->mb[0]));
			rval = QLA_FUNCTION_FAILED;
		} else {
			/* Copy over data -- firmware data is LE. */
			dwords = sizeof(struct link_statistics) / 4;
			siter = diter = &stats->link_fail_cnt;
			while (dwords--)
				*diter++ = le32_to_cpu(*siter++);
		}
	} else {
		/* Failed. */
		DEBUG2_3_11(printk("%s(%ld): failed=%x.\n", __func__,
		    vha->host_no, rval));
	}

	return rval;
}

int
qla24xx_abort_command(srb_t *sp)
{
	int		rval;
	unsigned long   flags = 0;

	struct abort_entry_24xx *abt;
	dma_addr_t	abt_dma;
	uint32_t	handle;
	fc_port_t	*fcport = sp->fcport;
	struct scsi_qla_host *vha = fcport->vha;
	struct qla_hw_data *ha = vha->hw;
	struct req_que *req = vha->req;

	DEBUG11(printk("%s(%ld): entered.\n", __func__, vha->host_no));

	spin_lock_irqsave(&ha->hardware_lock, flags);
	for (handle = 1; handle < MAX_OUTSTANDING_COMMANDS; handle++) {
		if (req->outstanding_cmds[handle] == sp)
			break;
	}
	spin_unlock_irqrestore(&ha->hardware_lock, flags);
	if (handle == MAX_OUTSTANDING_COMMANDS) {
		/* Command not found. */
		return QLA_FUNCTION_FAILED;
	}

	abt = dma_pool_alloc(ha->s_dma_pool, GFP_KERNEL, &abt_dma);
	if (abt == NULL) {
		DEBUG2_3(printk("%s(%ld): failed to allocate Abort IOCB.\n",
		    __func__, vha->host_no));
		return QLA_MEMORY_ALLOC_FAILED;
	}
	memset(abt, 0, sizeof(struct abort_entry_24xx));

	abt->entry_type = ABORT_IOCB_TYPE;
	abt->entry_count = 1;
	abt->handle = MAKE_HANDLE(req->id, abt->handle);
	abt->nport_handle = cpu_to_le16(fcport->loop_id);
	abt->handle_to_abort = handle;
	abt->port_id[0] = fcport->d_id.b.al_pa;
	abt->port_id[1] = fcport->d_id.b.area;
	abt->port_id[2] = fcport->d_id.b.domain;
	abt->vp_index = fcport->vp_idx;

	abt->req_que_no = cpu_to_le16(req->id);

	rval = qla2x00_issue_iocb(vha, abt, abt_dma, 0);
	if (rval != QLA_SUCCESS) {
		DEBUG2_3_11(printk("%s(%ld): failed to issue IOCB (%x).\n",
		    __func__, vha->host_no, rval));
	} else if (abt->entry_status != 0) {
		DEBUG2_3_11(printk("%s(%ld): failed to complete IOCB "
		    "-- error status (%x).\n", __func__, vha->host_no,
		    abt->entry_status));
		rval = QLA_FUNCTION_FAILED;
	} else if (abt->nport_handle != __constant_cpu_to_le16(0)) {
		DEBUG2_3_11(printk("%s(%ld): failed to complete IOCB "
		    "-- completion status (%x).\n", __func__, vha->host_no,
		    le16_to_cpu(abt->nport_handle)));
		rval = QLA_FUNCTION_FAILED;
	} else {
		DEBUG11(printk("%s(%ld): done.\n", __func__, vha->host_no));
	}

	dma_pool_free(ha->s_dma_pool, abt, abt_dma);

	return rval;
}

struct tsk_mgmt_cmd {
	union {
		struct tsk_mgmt_entry tsk;
		struct sts_entry_24xx sts;
	} p;
};

static int
__qla24xx_issue_tmf(char *name, uint32_t type, struct fc_port *fcport,
    unsigned int l, int tag)
{
	int		rval, rval2;
	struct tsk_mgmt_cmd *tsk;
	dma_addr_t	tsk_dma;
	scsi_qla_host_t *vha;
	struct qla_hw_data *ha;
	struct req_que *req;
	struct rsp_que *rsp;

	DEBUG11(printk("%s(%ld): entered.\n", __func__, fcport->vha->host_no));

	vha = fcport->vha;
	ha = vha->hw;
	req = vha->req;
	if (ql2xmultique_tag)
		rsp = ha->rsp_q_map[tag + 1];
	else
		rsp = req->rsp;
	tsk = dma_pool_alloc(ha->s_dma_pool, GFP_KERNEL, &tsk_dma);
	if (tsk == NULL) {
		DEBUG2_3(printk("%s(%ld): failed to allocate Task Management "
		    "IOCB.\n", __func__, vha->host_no));
		return QLA_MEMORY_ALLOC_FAILED;
	}
	memset(tsk, 0, sizeof(struct tsk_mgmt_cmd));

	tsk->p.tsk.entry_type = TSK_MGMT_IOCB_TYPE;
	tsk->p.tsk.entry_count = 1;
	tsk->p.tsk.handle = MAKE_HANDLE(req->id, tsk->p.tsk.handle);
	tsk->p.tsk.nport_handle = cpu_to_le16(fcport->loop_id);
	tsk->p.tsk.timeout = cpu_to_le16(ha->r_a_tov / 10 * 2);
	tsk->p.tsk.control_flags = cpu_to_le32(type);
	tsk->p.tsk.port_id[0] = fcport->d_id.b.al_pa;
	tsk->p.tsk.port_id[1] = fcport->d_id.b.area;
	tsk->p.tsk.port_id[2] = fcport->d_id.b.domain;
	tsk->p.tsk.vp_index = fcport->vp_idx;
	if (type == TCF_LUN_RESET) {
		int_to_scsilun(l, &tsk->p.tsk.lun);
		host_to_fcp_swap((uint8_t *)&tsk->p.tsk.lun,
		    sizeof(tsk->p.tsk.lun));
	}

	rval = qla2x00_issue_iocb(vha, tsk, tsk_dma, 0);
	if (rval != QLA_SUCCESS) {
		DEBUG2_3_11(printk("%s(%ld): failed to issue %s Reset IOCB "
		    "(%x).\n", __func__, vha->host_no, name, rval));
	} else if (tsk->p.sts.entry_status != 0) {
		DEBUG2_3_11(printk("%s(%ld): failed to complete IOCB "
		    "-- error status (%x).\n", __func__, vha->host_no,
		    tsk->p.sts.entry_status));
		rval = QLA_FUNCTION_FAILED;
	} else if (tsk->p.sts.comp_status !=
	    __constant_cpu_to_le16(CS_COMPLETE)) {
		DEBUG2_3_11(printk("%s(%ld): failed to complete IOCB "
		    "-- completion status (%x).\n", __func__,
		    vha->host_no, le16_to_cpu(tsk->p.sts.comp_status)));
		rval = QLA_FUNCTION_FAILED;
	}

	/* Issue marker IOCB. */
	rval2 = qla2x00_marker(vha, req, rsp, fcport->loop_id, l,
	    type == TCF_LUN_RESET ? MK_SYNC_ID_LUN: MK_SYNC_ID);
	if (rval2 != QLA_SUCCESS) {
		DEBUG2_3_11(printk("%s(%ld): failed to issue Marker IOCB "
		    "(%x).\n", __func__, vha->host_no, rval2));
	} else {
		DEBUG11(printk("%s(%ld): done.\n", __func__, vha->host_no));
	}

	dma_pool_free(ha->s_dma_pool, tsk, tsk_dma);

	return rval;
}

int
qla24xx_abort_target(struct fc_port *fcport, unsigned int l, int tag)
{
	return __qla24xx_issue_tmf("Target", TCF_TARGET_RESET, fcport, l, tag);
}

int
qla24xx_lun_reset(struct fc_port *fcport, unsigned int l, int tag)
{
	return __qla24xx_issue_tmf("Lun", TCF_LUN_RESET, fcport, l, tag);
}

int
qla2x00_system_error(scsi_qla_host_t *vha)
{
	int rval;
	mbx_cmd_t mc;
	mbx_cmd_t *mcp = &mc;
	struct qla_hw_data *ha = vha->hw;

	if (!IS_QLA23XX(ha) && !IS_FWI2_CAPABLE(ha))
		return QLA_FUNCTION_FAILED;

	DEBUG11(printk("%s(%ld): entered.\n", __func__, vha->host_no));

	mcp->mb[0] = MBC_GEN_SYSTEM_ERROR;
	mcp->out_mb = MBX_0;
	mcp->in_mb = MBX_0;
	mcp->tov = 5;
	mcp->flags = 0;
	rval = qla2x00_mailbox_command(vha, mcp);

	if (rval != QLA_SUCCESS) {
		DEBUG2_3_11(printk("%s(%ld): failed=%x.\n", __func__,
		    vha->host_no, rval));
	} else {
		DEBUG11(printk("%s(%ld): done.\n", __func__, vha->host_no));
	}

	return rval;
}

/**
 * qla2x00_set_serdes_params() -
 * @ha: HA context
 *
 * Returns
 */
int
qla2x00_set_serdes_params(scsi_qla_host_t *vha, uint16_t sw_em_1g,
    uint16_t sw_em_2g, uint16_t sw_em_4g)
{
	int rval;
	mbx_cmd_t mc;
	mbx_cmd_t *mcp = &mc;

	DEBUG11(printk("%s(%ld): entered.\n", __func__, vha->host_no));

	mcp->mb[0] = MBC_SERDES_PARAMS;
	mcp->mb[1] = BIT_0;
	mcp->mb[2] = sw_em_1g | BIT_15;
	mcp->mb[3] = sw_em_2g | BIT_15;
	mcp->mb[4] = sw_em_4g | BIT_15;
	mcp->out_mb = MBX_4|MBX_3|MBX_2|MBX_1|MBX_0;
	mcp->in_mb = MBX_0;
	mcp->tov = MBX_TOV_SECONDS;
	mcp->flags = 0;
	rval = qla2x00_mailbox_command(vha, mcp);

	if (rval != QLA_SUCCESS) {
		/*EMPTY*/
		DEBUG2_3_11(printk("%s(%ld): failed=%x (%x).\n", __func__,
		    vha->host_no, rval, mcp->mb[0]));
	} else {
		/*EMPTY*/
		DEBUG11(printk("%s(%ld): done.\n", __func__, vha->host_no));
	}

	return rval;
}

int
qla2x00_stop_firmware(scsi_qla_host_t *vha)
{
	int rval;
	mbx_cmd_t mc;
	mbx_cmd_t *mcp = &mc;

	if (!IS_FWI2_CAPABLE(vha->hw))
		return QLA_FUNCTION_FAILED;

	DEBUG11(printk("%s(%ld): entered.\n", __func__, vha->host_no));

	mcp->mb[0] = MBC_STOP_FIRMWARE;
	mcp->out_mb = MBX_0;
	mcp->in_mb = MBX_0;
	mcp->tov = 5;
	mcp->flags = 0;
	rval = qla2x00_mailbox_command(vha, mcp);

	if (rval != QLA_SUCCESS) {
		DEBUG2_3_11(printk("%s(%ld): failed=%x.\n", __func__,
		    vha->host_no, rval));
		if (mcp->mb[0] == MBS_INVALID_COMMAND)
			rval = QLA_INVALID_COMMAND;
	} else {
		DEBUG11(printk("%s(%ld): done.\n", __func__, vha->host_no));
	}

	return rval;
}

int
qla2x00_enable_eft_trace(scsi_qla_host_t *vha, dma_addr_t eft_dma,
    uint16_t buffers)
{
	int rval;
	mbx_cmd_t mc;
	mbx_cmd_t *mcp = &mc;

	if (!IS_FWI2_CAPABLE(vha->hw))
		return QLA_FUNCTION_FAILED;

	DEBUG11(printk("%s(%ld): entered.\n", __func__, vha->host_no));

	mcp->mb[0] = MBC_TRACE_CONTROL;
	mcp->mb[1] = TC_EFT_ENABLE;
	mcp->mb[2] = LSW(eft_dma);
	mcp->mb[3] = MSW(eft_dma);
	mcp->mb[4] = LSW(MSD(eft_dma));
	mcp->mb[5] = MSW(MSD(eft_dma));
	mcp->mb[6] = buffers;
	mcp->mb[7] = TC_AEN_DISABLE;
	mcp->out_mb = MBX_7|MBX_6|MBX_5|MBX_4|MBX_3|MBX_2|MBX_1|MBX_0;
	mcp->in_mb = MBX_1|MBX_0;
	mcp->tov = MBX_TOV_SECONDS;
	mcp->flags = 0;
	rval = qla2x00_mailbox_command(vha, mcp);
	if (rval != QLA_SUCCESS) {
		DEBUG2_3_11(printk("%s(%ld): failed=%x mb[0]=%x mb[1]=%x.\n",
		    __func__, vha->host_no, rval, mcp->mb[0], mcp->mb[1]));
	} else {
		DEBUG11(printk("%s(%ld): done.\n", __func__, vha->host_no));
	}

	return rval;
}

int
qla2x00_disable_eft_trace(scsi_qla_host_t *vha)
{
	int rval;
	mbx_cmd_t mc;
	mbx_cmd_t *mcp = &mc;

	if (!IS_FWI2_CAPABLE(vha->hw))
		return QLA_FUNCTION_FAILED;

	DEBUG11(printk("%s(%ld): entered.\n", __func__, vha->host_no));

	mcp->mb[0] = MBC_TRACE_CONTROL;
	mcp->mb[1] = TC_EFT_DISABLE;
	mcp->out_mb = MBX_1|MBX_0;
	mcp->in_mb = MBX_1|MBX_0;
	mcp->tov = MBX_TOV_SECONDS;
	mcp->flags = 0;
	rval = qla2x00_mailbox_command(vha, mcp);
	if (rval != QLA_SUCCESS) {
		DEBUG2_3_11(printk("%s(%ld): failed=%x mb[0]=%x mb[1]=%x.\n",
		    __func__, vha->host_no, rval, mcp->mb[0], mcp->mb[1]));
	} else {
		DEBUG11(printk("%s(%ld): done.\n", __func__, vha->host_no));
	}

	return rval;
}

int
qla2x00_enable_fce_trace(scsi_qla_host_t *vha, dma_addr_t fce_dma,
    uint16_t buffers, uint16_t *mb, uint32_t *dwords)
{
	int rval;
	mbx_cmd_t mc;
	mbx_cmd_t *mcp = &mc;

	if (!IS_QLA25XX(vha->hw) && !IS_QLA81XX(vha->hw))
		return QLA_FUNCTION_FAILED;

	DEBUG11(printk("%s(%ld): entered.\n", __func__, vha->host_no));

	mcp->mb[0] = MBC_TRACE_CONTROL;
	mcp->mb[1] = TC_FCE_ENABLE;
	mcp->mb[2] = LSW(fce_dma);
	mcp->mb[3] = MSW(fce_dma);
	mcp->mb[4] = LSW(MSD(fce_dma));
	mcp->mb[5] = MSW(MSD(fce_dma));
	mcp->mb[6] = buffers;
	mcp->mb[7] = TC_AEN_DISABLE;
	mcp->mb[8] = 0;
	mcp->mb[9] = TC_FCE_DEFAULT_RX_SIZE;
	mcp->mb[10] = TC_FCE_DEFAULT_TX_SIZE;
	mcp->out_mb = MBX_10|MBX_9|MBX_8|MBX_7|MBX_6|MBX_5|MBX_4|MBX_3|MBX_2|
	    MBX_1|MBX_0;
	mcp->in_mb = MBX_6|MBX_5|MBX_4|MBX_3|MBX_2|MBX_1|MBX_0;
	mcp->tov = MBX_TOV_SECONDS;
	mcp->flags = 0;
	rval = qla2x00_mailbox_command(vha, mcp);
	if (rval != QLA_SUCCESS) {
		DEBUG2_3_11(printk("%s(%ld): failed=%x mb[0]=%x mb[1]=%x.\n",
		    __func__, vha->host_no, rval, mcp->mb[0], mcp->mb[1]));
	} else {
		DEBUG11(printk("%s(%ld): done.\n", __func__, vha->host_no));

		if (mb)
			memcpy(mb, mcp->mb, 8 * sizeof(*mb));
		if (dwords)
			*dwords = buffers;
	}

	return rval;
}

int
qla2x00_disable_fce_trace(scsi_qla_host_t *vha, uint64_t *wr, uint64_t *rd)
{
	int rval;
	mbx_cmd_t mc;
	mbx_cmd_t *mcp = &mc;

	if (!IS_FWI2_CAPABLE(vha->hw))
		return QLA_FUNCTION_FAILED;

	DEBUG11(printk("%s(%ld): entered.\n", __func__, vha->host_no));

	mcp->mb[0] = MBC_TRACE_CONTROL;
	mcp->mb[1] = TC_FCE_DISABLE;
	mcp->mb[2] = TC_FCE_DISABLE_TRACE;
	mcp->out_mb = MBX_2|MBX_1|MBX_0;
	mcp->in_mb = MBX_9|MBX_8|MBX_7|MBX_6|MBX_5|MBX_4|MBX_3|MBX_2|
	    MBX_1|MBX_0;
	mcp->tov = MBX_TOV_SECONDS;
	mcp->flags = 0;
	rval = qla2x00_mailbox_command(vha, mcp);
	if (rval != QLA_SUCCESS) {
		DEBUG2_3_11(printk("%s(%ld): failed=%x mb[0]=%x mb[1]=%x.\n",
		    __func__, vha->host_no, rval, mcp->mb[0], mcp->mb[1]));
	} else {
		DEBUG11(printk("%s(%ld): done.\n", __func__, vha->host_no));

		if (wr)
			*wr = (uint64_t) mcp->mb[5] << 48 |
			    (uint64_t) mcp->mb[4] << 32 |
			    (uint64_t) mcp->mb[3] << 16 |
			    (uint64_t) mcp->mb[2];
		if (rd)
			*rd = (uint64_t) mcp->mb[9] << 48 |
			    (uint64_t) mcp->mb[8] << 32 |
			    (uint64_t) mcp->mb[7] << 16 |
			    (uint64_t) mcp->mb[6];
	}

	return rval;
}

int
qla2x00_read_sfp(scsi_qla_host_t *vha, dma_addr_t sfp_dma, uint16_t addr,
    uint16_t off, uint16_t count)
{
	int rval;
	mbx_cmd_t mc;
	mbx_cmd_t *mcp = &mc;

	if (!IS_FWI2_CAPABLE(vha->hw))
		return QLA_FUNCTION_FAILED;

	DEBUG11(printk("%s(%ld): entered.\n", __func__, vha->host_no));

	mcp->mb[0] = MBC_READ_SFP;
	mcp->mb[1] = addr;
	mcp->mb[2] = MSW(sfp_dma);
	mcp->mb[3] = LSW(sfp_dma);
	mcp->mb[6] = MSW(MSD(sfp_dma));
	mcp->mb[7] = LSW(MSD(sfp_dma));
	mcp->mb[8] = count;
	mcp->mb[9] = off;
	mcp->mb[10] = 0;
	mcp->out_mb = MBX_10|MBX_9|MBX_8|MBX_7|MBX_6|MBX_3|MBX_2|MBX_1|MBX_0;
	mcp->in_mb = MBX_0;
	mcp->tov = MBX_TOV_SECONDS;
	mcp->flags = 0;
	rval = qla2x00_mailbox_command(vha, mcp);

	if (rval != QLA_SUCCESS) {
		DEBUG2_3_11(printk("%s(%ld): failed=%x (%x).\n", __func__,
		    vha->host_no, rval, mcp->mb[0]));
	} else {
		DEBUG11(printk("%s(%ld): done.\n", __func__, vha->host_no));
	}

	return rval;
}

int
qla2x00_set_idma_speed(scsi_qla_host_t *vha, uint16_t loop_id,
    uint16_t port_speed, uint16_t *mb)
{
	int rval;
	mbx_cmd_t mc;
	mbx_cmd_t *mcp = &mc;

	if (!IS_IIDMA_CAPABLE(vha->hw))
		return QLA_FUNCTION_FAILED;

	DEBUG11(printk("%s(%ld): entered.\n", __func__, vha->host_no));

	mcp->mb[0] = MBC_PORT_PARAMS;
	mcp->mb[1] = loop_id;
	mcp->mb[2] = BIT_0;
	if (IS_QLA81XX(vha->hw))
		mcp->mb[3] = port_speed & (BIT_5|BIT_4|BIT_3|BIT_2|BIT_1|BIT_0);
	else
		mcp->mb[3] = port_speed & (BIT_2|BIT_1|BIT_0);
	mcp->mb[9] = vha->vp_idx;
	mcp->out_mb = MBX_9|MBX_3|MBX_2|MBX_1|MBX_0;
	mcp->in_mb = MBX_3|MBX_1|MBX_0;
	mcp->tov = MBX_TOV_SECONDS;
	mcp->flags = 0;
	rval = qla2x00_mailbox_command(vha, mcp);

	/* Return mailbox statuses. */
	if (mb != NULL) {
		mb[0] = mcp->mb[0];
		mb[1] = mcp->mb[1];
		mb[3] = mcp->mb[3];
	}

	if (rval != QLA_SUCCESS) {
		DEBUG2_3_11(printk("%s(%ld): failed=%x.\n", __func__,
		    vha->host_no, rval));
	} else {
		DEBUG11(printk("%s(%ld): done.\n", __func__, vha->host_no));
	}

	return rval;
}

void
qla24xx_report_id_acquisition(scsi_qla_host_t *vha,
	struct vp_rpt_id_entry_24xx *rptid_entry)
{
	uint8_t vp_idx;
	uint16_t stat = le16_to_cpu(rptid_entry->vp_idx);
	struct qla_hw_data *ha = vha->hw;
	scsi_qla_host_t *vp;
	scsi_qla_host_t *tvp;

	if (rptid_entry->entry_status != 0)
		return;

	if (rptid_entry->format == 0) {
		DEBUG15(printk("%s:format 0 : scsi(%ld) number of VPs setup %d,"
			" number of VPs acquired %d\n", __func__, vha->host_no,
			MSB(rptid_entry->vp_count), LSB(rptid_entry->vp_count)));
		DEBUG15(printk("%s primary port id %02x%02x%02x\n", __func__,
			rptid_entry->port_id[2], rptid_entry->port_id[1],
			rptid_entry->port_id[0]));
	} else if (rptid_entry->format == 1) {
		vp_idx = LSB(stat);
		DEBUG15(printk("%s:format 1: scsi(%ld): VP[%d] enabled "
		    "- status %d - "
		    "with port id %02x%02x%02x\n", __func__, vha->host_no,
		    vp_idx, MSB(stat),
		    rptid_entry->port_id[2], rptid_entry->port_id[1],
		    rptid_entry->port_id[0]));
		if (vp_idx == 0)
			return;

		if (MSB(stat) == 1) {
			DEBUG2(printk("scsi(%ld): Could not acquire ID for "
			    "VP[%d].\n", vha->host_no, vp_idx));
			return;
		}

		list_for_each_entry_safe(vp, tvp, &ha->vp_list, list)
			if (vp_idx == vp->vp_idx)
				break;
		if (!vp)
			return;

		vp->d_id.b.domain = rptid_entry->port_id[2];
		vp->d_id.b.area =  rptid_entry->port_id[1];
		vp->d_id.b.al_pa = rptid_entry->port_id[0];

		/*
		 * Cannot configure here as we are still sitting on the
		 * response queue. Handle it in dpc context.
		 */
		set_bit(VP_IDX_ACQUIRED, &vp->vp_flags);
		set_bit(VP_DPC_NEEDED, &vha->dpc_flags);

		qla2xxx_wake_dpc(vha);
	}
}

/*
 * qla24xx_modify_vp_config
 *	Change VP configuration for vha
 *
 * Input:
 *	vha = adapter block pointer.
 *
 * Returns:
 *	qla2xxx local function return status code.
 *
 * Context:
 *	Kernel context.
 */
int
qla24xx_modify_vp_config(scsi_qla_host_t *vha)
{
	int		rval;
	struct vp_config_entry_24xx *vpmod;
	dma_addr_t	vpmod_dma;
	struct qla_hw_data *ha = vha->hw;
	struct scsi_qla_host *base_vha = pci_get_drvdata(ha->pdev);

	/* This can be called by the parent */

	vpmod = dma_pool_alloc(ha->s_dma_pool, GFP_KERNEL, &vpmod_dma);
	if (!vpmod) {
		DEBUG2_3(printk("%s(%ld): failed to allocate Modify VP "
		    "IOCB.\n", __func__, vha->host_no));
		return QLA_MEMORY_ALLOC_FAILED;
	}

	memset(vpmod, 0, sizeof(struct vp_config_entry_24xx));
	vpmod->entry_type = VP_CONFIG_IOCB_TYPE;
	vpmod->entry_count = 1;
	vpmod->command = VCT_COMMAND_MOD_ENABLE_VPS;
	vpmod->vp_count = 1;
	vpmod->vp_index1 = vha->vp_idx;
	vpmod->options_idx1 = BIT_3|BIT_4|BIT_5;
	memcpy(vpmod->node_name_idx1, vha->node_name, WWN_SIZE);
	memcpy(vpmod->port_name_idx1, vha->port_name, WWN_SIZE);
	vpmod->entry_count = 1;

	rval = qla2x00_issue_iocb(base_vha, vpmod, vpmod_dma, 0);
	if (rval != QLA_SUCCESS) {
		DEBUG2_3_11(printk("%s(%ld): failed to issue VP config IOCB"
			"(%x).\n", __func__, base_vha->host_no, rval));
	} else if (vpmod->comp_status != 0) {
		DEBUG2_3_11(printk("%s(%ld): failed to complete IOCB "
			"-- error status (%x).\n", __func__, base_vha->host_no,
			vpmod->comp_status));
		rval = QLA_FUNCTION_FAILED;
	} else if (vpmod->comp_status != __constant_cpu_to_le16(CS_COMPLETE)) {
		DEBUG2_3_11(printk("%s(%ld): failed to complete IOCB "
		    "-- completion status (%x).\n", __func__, base_vha->host_no,
		    le16_to_cpu(vpmod->comp_status)));
		rval = QLA_FUNCTION_FAILED;
	} else {
		/* EMPTY */
		DEBUG11(printk("%s(%ld): done.\n", __func__,
							base_vha->host_no));
		fc_vport_set_state(vha->fc_vport, FC_VPORT_INITIALIZING);
	}
	dma_pool_free(ha->s_dma_pool, vpmod, vpmod_dma);

	return rval;
}

/*
 * qla24xx_control_vp
 *	Enable a virtual port for given host
 *
 * Input:
 *	ha = adapter block pointer.
 *	vhba = virtual adapter (unused)
 *	index = index number for enabled VP
 *
 * Returns:
 *	qla2xxx local function return status code.
 *
 * Context:
 *	Kernel context.
 */
int
qla24xx_control_vp(scsi_qla_host_t *vha, int cmd)
{
	int		rval;
	int		map, pos;
	struct vp_ctrl_entry_24xx   *vce;
	dma_addr_t	vce_dma;
	struct qla_hw_data *ha = vha->hw;
	int	vp_index = vha->vp_idx;
	struct scsi_qla_host *base_vha = pci_get_drvdata(ha->pdev);

	DEBUG11(printk("%s(%ld): entered. Enabling index %d\n", __func__,
	    vha->host_no, vp_index));

	if (vp_index == 0 || vp_index >= ha->max_npiv_vports)
		return QLA_PARAMETER_ERROR;

	vce = dma_pool_alloc(ha->s_dma_pool, GFP_KERNEL, &vce_dma);
	if (!vce) {
		DEBUG2_3(printk("%s(%ld): "
		    "failed to allocate VP Control IOCB.\n", __func__,
		    base_vha->host_no));
		return QLA_MEMORY_ALLOC_FAILED;
	}
	memset(vce, 0, sizeof(struct vp_ctrl_entry_24xx));

	vce->entry_type = VP_CTRL_IOCB_TYPE;
	vce->entry_count = 1;
	vce->command = cpu_to_le16(cmd);
	vce->vp_count = __constant_cpu_to_le16(1);

	/* index map in firmware starts with 1; decrement index
	 * this is ok as we never use index 0
	 */
	map = (vp_index - 1) / 8;
	pos = (vp_index - 1) & 7;
	mutex_lock(&ha->vport_lock);
	vce->vp_idx_map[map] |= 1 << pos;
	mutex_unlock(&ha->vport_lock);

	rval = qla2x00_issue_iocb(base_vha, vce, vce_dma, 0);
	if (rval != QLA_SUCCESS) {
		DEBUG2_3_11(printk("%s(%ld): failed to issue VP control IOCB"
		    "(%x).\n", __func__, base_vha->host_no, rval));
		printk("%s(%ld): failed to issue VP control IOCB"
		    "(%x).\n", __func__, base_vha->host_no, rval);
	} else if (vce->entry_status != 0) {
		DEBUG2_3_11(printk("%s(%ld): failed to complete IOCB "
		    "-- error status (%x).\n", __func__, base_vha->host_no,
		    vce->entry_status));
		printk("%s(%ld): failed to complete IOCB "
		    "-- error status (%x).\n", __func__, base_vha->host_no,
		    vce->entry_status);
		rval = QLA_FUNCTION_FAILED;
	} else if (vce->comp_status != __constant_cpu_to_le16(CS_COMPLETE)) {
		DEBUG2_3_11(printk("%s(%ld): failed to complete IOCB "
		    "-- completion status (%x).\n", __func__, base_vha->host_no,
		    le16_to_cpu(vce->comp_status)));
		printk("%s(%ld): failed to complete IOCB "
		    "-- completion status (%x).\n", __func__, base_vha->host_no,
		    le16_to_cpu(vce->comp_status));
		rval = QLA_FUNCTION_FAILED;
	} else {
		DEBUG2(printk("%s(%ld): done.\n", __func__, base_vha->host_no));
	}

	dma_pool_free(ha->s_dma_pool, vce, vce_dma);

	return rval;
}

/*
 * qla2x00_send_change_request
 *	Receive or disable RSCN request from fabric controller
 *
 * Input:
 *	ha = adapter block pointer
 *	format = registration format:
 *		0 - Reserved
 *		1 - Fabric detected registration
 *		2 - N_port detected registration
 *		3 - Full registration
 *		FF - clear registration
 *	vp_idx = Virtual port index
 *
 * Returns:
 *	qla2x00 local function return status code.
 *
 * Context:
 *	Kernel Context
 */

int
qla2x00_send_change_request(scsi_qla_host_t *vha, uint16_t format,
			    uint16_t vp_idx)
{
	int rval;
	mbx_cmd_t mc;
	mbx_cmd_t *mcp = &mc;

	/*
	 * This command is implicitly executed by firmware during login for the
	 * physical hosts
	 */
	if (vp_idx == 0)
		return QLA_FUNCTION_FAILED;

	mcp->mb[0] = MBC_SEND_CHANGE_REQUEST;
	mcp->mb[1] = format;
	mcp->mb[9] = vp_idx;
	mcp->out_mb = MBX_9|MBX_1|MBX_0;
	mcp->in_mb = MBX_0|MBX_1;
	mcp->tov = MBX_TOV_SECONDS;
	mcp->flags = 0;
	rval = qla2x00_mailbox_command(vha, mcp);

	if (rval == QLA_SUCCESS) {
		if (mcp->mb[0] != MBS_COMMAND_COMPLETE) {
			rval = BIT_1;
		}
	} else
		rval = BIT_1;

	return rval;
}

int
qla2x00_dump_ram(scsi_qla_host_t *vha, dma_addr_t req_dma, uint32_t addr,
    uint32_t size)
{
	int rval;
	mbx_cmd_t mc;
	mbx_cmd_t *mcp = &mc;

	DEBUG11(printk("%s(%ld): entered.\n", __func__, vha->host_no));

	if (MSW(addr) || IS_FWI2_CAPABLE(vha->hw)) {
		mcp->mb[0] = MBC_DUMP_RISC_RAM_EXTENDED;
		mcp->mb[8] = MSW(addr);
		mcp->out_mb = MBX_8|MBX_0;
	} else {
		mcp->mb[0] = MBC_DUMP_RISC_RAM;
		mcp->out_mb = MBX_0;
	}
	mcp->mb[1] = LSW(addr);
	mcp->mb[2] = MSW(req_dma);
	mcp->mb[3] = LSW(req_dma);
	mcp->mb[6] = MSW(MSD(req_dma));
	mcp->mb[7] = LSW(MSD(req_dma));
	mcp->out_mb |= MBX_7|MBX_6|MBX_3|MBX_2|MBX_1;
	if (IS_FWI2_CAPABLE(vha->hw)) {
		mcp->mb[4] = MSW(size);
		mcp->mb[5] = LSW(size);
		mcp->out_mb |= MBX_5|MBX_4;
	} else {
		mcp->mb[4] = LSW(size);
		mcp->out_mb |= MBX_4;
	}

	mcp->in_mb = MBX_0;
	mcp->tov = MBX_TOV_SECONDS;
	mcp->flags = 0;
	rval = qla2x00_mailbox_command(vha, mcp);

	if (rval != QLA_SUCCESS) {
		DEBUG2_3_11(printk("%s(%ld): failed=%x mb[0]=%x.\n", __func__,
		    vha->host_no, rval, mcp->mb[0]));
	} else {
		DEBUG11(printk("%s(%ld): done.\n", __func__, vha->host_no));
	}

	return rval;
}

/* 84XX Support **************************************************************/

struct cs84xx_mgmt_cmd {
	union {
		struct verify_chip_entry_84xx req;
		struct verify_chip_rsp_84xx rsp;
	} p;
};

int
qla84xx_verify_chip(struct scsi_qla_host *vha, uint16_t *status)
{
	int rval, retry;
	struct cs84xx_mgmt_cmd *mn;
	dma_addr_t mn_dma;
	uint16_t options;
	unsigned long flags;
	struct qla_hw_data *ha = vha->hw;

	DEBUG16(printk("%s(%ld): entered.\n", __func__, vha->host_no));

	mn = dma_pool_alloc(ha->s_dma_pool, GFP_KERNEL, &mn_dma);
	if (mn == NULL) {
		DEBUG2_3(printk("%s(%ld): failed to allocate Verify ISP84XX "
		    "IOCB.\n", __func__, vha->host_no));
		return QLA_MEMORY_ALLOC_FAILED;
	}

	/* Force Update? */
	options = ha->cs84xx->fw_update ? VCO_FORCE_UPDATE : 0;
	/* Diagnostic firmware? */
	/* options |= MENLO_DIAG_FW; */
	/* We update the firmware with only one data sequence. */
	options |= VCO_END_OF_DATA;

	do {
		retry = 0;
		memset(mn, 0, sizeof(*mn));
		mn->p.req.entry_type = VERIFY_CHIP_IOCB_TYPE;
		mn->p.req.entry_count = 1;
		mn->p.req.options = cpu_to_le16(options);

		DEBUG16(printk("%s(%ld): Dump of Verify Request.\n", __func__,
		    vha->host_no));
		DEBUG16(qla2x00_dump_buffer((uint8_t *)mn,
		    sizeof(*mn)));

		rval = qla2x00_issue_iocb_timeout(vha, mn, mn_dma, 0, 120);
		if (rval != QLA_SUCCESS) {
			DEBUG2_16(printk("%s(%ld): failed to issue Verify "
			    "IOCB (%x).\n", __func__, vha->host_no, rval));
			goto verify_done;
		}

		DEBUG16(printk("%s(%ld): Dump of Verify Response.\n", __func__,
		    vha->host_no));
		DEBUG16(qla2x00_dump_buffer((uint8_t *)mn,
		    sizeof(*mn)));

		status[0] = le16_to_cpu(mn->p.rsp.comp_status);
		status[1] = status[0] == CS_VCS_CHIP_FAILURE ?
		    le16_to_cpu(mn->p.rsp.failure_code) : 0;
		DEBUG2_16(printk("%s(%ld): cs=%x fc=%x\n", __func__,
		    vha->host_no, status[0], status[1]));

		if (status[0] != CS_COMPLETE) {
			rval = QLA_FUNCTION_FAILED;
			if (!(options & VCO_DONT_UPDATE_FW)) {
				DEBUG2_16(printk("%s(%ld): Firmware update "
				    "failed. Retrying without update "
				    "firmware.\n", __func__, vha->host_no));
				options |= VCO_DONT_UPDATE_FW;
				options &= ~VCO_FORCE_UPDATE;
				retry = 1;
			}
		} else {
			DEBUG2_16(printk("%s(%ld): firmware updated to %x.\n",
			    __func__, vha->host_no,
			    le32_to_cpu(mn->p.rsp.fw_ver)));

			/* NOTE: we only update OP firmware. */
			spin_lock_irqsave(&ha->cs84xx->access_lock, flags);
			ha->cs84xx->op_fw_version =
			    le32_to_cpu(mn->p.rsp.fw_ver);
			spin_unlock_irqrestore(&ha->cs84xx->access_lock,
			    flags);
		}
	} while (retry);

verify_done:
	dma_pool_free(ha->s_dma_pool, mn, mn_dma);

	if (rval != QLA_SUCCESS) {
		DEBUG2_16(printk("%s(%ld): failed=%x.\n", __func__,
		    vha->host_no, rval));
	} else {
		DEBUG16(printk("%s(%ld): done.\n", __func__, vha->host_no));
	}

	return rval;
}

int
qla25xx_init_req_que(struct scsi_qla_host *vha, struct req_que *req)
{
	int rval;
	unsigned long flags;
	mbx_cmd_t mc;
	mbx_cmd_t *mcp = &mc;
	struct device_reg_25xxmq __iomem *reg;
	struct qla_hw_data *ha = vha->hw;

	mcp->mb[0] = MBC_INITIALIZE_MULTIQ;
	mcp->mb[1] = req->options;
	mcp->mb[2] = MSW(LSD(req->dma));
	mcp->mb[3] = LSW(LSD(req->dma));
	mcp->mb[6] = MSW(MSD(req->dma));
	mcp->mb[7] = LSW(MSD(req->dma));
	mcp->mb[5] = req->length;
	if (req->rsp)
		mcp->mb[10] = req->rsp->id;
	mcp->mb[12] = req->qos;
	mcp->mb[11] = req->vp_idx;
	mcp->mb[13] = req->rid;

	reg = (struct device_reg_25xxmq *)((void *)(ha->mqiobase) +
		QLA_QUE_PAGE * req->id);

	mcp->mb[4] = req->id;
	/* que in ptr index */
	mcp->mb[8] = 0;
	/* que out ptr index */
	mcp->mb[9] = 0;
	mcp->out_mb = MBX_14|MBX_13|MBX_12|MBX_11|MBX_10|MBX_9|MBX_8|MBX_7|
			MBX_6|MBX_5|MBX_4|MBX_3|MBX_2|MBX_1|MBX_0;
	mcp->in_mb = MBX_0;
	mcp->flags = MBX_DMA_OUT;
	mcp->tov = 60;

	spin_lock_irqsave(&ha->hardware_lock, flags);
	if (!(req->options & BIT_0)) {
		WRT_REG_DWORD(&reg->req_q_in, 0);
		WRT_REG_DWORD(&reg->req_q_out, 0);
	}
	req->req_q_in = &reg->req_q_in;
	req->req_q_out = &reg->req_q_out;
	spin_unlock_irqrestore(&ha->hardware_lock, flags);

	rval = qla2x00_mailbox_command(vha, mcp);
	if (rval != QLA_SUCCESS)
		DEBUG2_3_11(printk(KERN_WARNING "%s(%ld): failed=%x mb0=%x.\n",
			__func__, vha->host_no, rval, mcp->mb[0]));
	return rval;
}

int
qla25xx_init_rsp_que(struct scsi_qla_host *vha, struct rsp_que *rsp)
{
	int rval;
	unsigned long flags;
	mbx_cmd_t mc;
	mbx_cmd_t *mcp = &mc;
	struct device_reg_25xxmq __iomem *reg;
	struct qla_hw_data *ha = vha->hw;

	mcp->mb[0] = MBC_INITIALIZE_MULTIQ;
	mcp->mb[1] = rsp->options;
	mcp->mb[2] = MSW(LSD(rsp->dma));
	mcp->mb[3] = LSW(LSD(rsp->dma));
	mcp->mb[6] = MSW(MSD(rsp->dma));
	mcp->mb[7] = LSW(MSD(rsp->dma));
	mcp->mb[5] = rsp->length;
	mcp->mb[14] = rsp->msix->entry;
	mcp->mb[13] = rsp->rid;

	reg = (struct device_reg_25xxmq *)((void *)(ha->mqiobase) +
		QLA_QUE_PAGE * rsp->id);

	mcp->mb[4] = rsp->id;
	/* que in ptr index */
	mcp->mb[8] = 0;
	/* que out ptr index */
	mcp->mb[9] = 0;
	mcp->out_mb = MBX_14|MBX_13|MBX_9|MBX_8|MBX_7
			|MBX_6|MBX_5|MBX_4|MBX_3|MBX_2|MBX_1|MBX_0;
	mcp->in_mb = MBX_0;
	mcp->flags = MBX_DMA_OUT;
	mcp->tov = 60;

	spin_lock_irqsave(&ha->hardware_lock, flags);
	if (!(rsp->options & BIT_0)) {
		WRT_REG_DWORD(&reg->rsp_q_out, 0);
		WRT_REG_DWORD(&reg->rsp_q_in, 0);
	}

	spin_unlock_irqrestore(&ha->hardware_lock, flags);

	rval = qla2x00_mailbox_command(vha, mcp);
	if (rval != QLA_SUCCESS)
		DEBUG2_3_11(printk(KERN_WARNING "%s(%ld): failed=%x "
			"mb0=%x.\n", __func__,
			vha->host_no, rval, mcp->mb[0]));
	return rval;
}

int
qla81xx_idc_ack(scsi_qla_host_t *vha, uint16_t *mb)
{
	int rval;
	mbx_cmd_t mc;
	mbx_cmd_t *mcp = &mc;

	DEBUG11(printk("%s(%ld): entered.\n", __func__, vha->host_no));

	mcp->mb[0] = MBC_IDC_ACK;
	memcpy(&mcp->mb[1], mb, QLA_IDC_ACK_REGS * sizeof(uint16_t));
	mcp->out_mb = MBX_7|MBX_6|MBX_5|MBX_4|MBX_3|MBX_2|MBX_1|MBX_0;
	mcp->in_mb = MBX_0;
	mcp->tov = MBX_TOV_SECONDS;
	mcp->flags = 0;
	rval = qla2x00_mailbox_command(vha, mcp);

	if (rval != QLA_SUCCESS) {
		DEBUG2_3_11(printk("%s(%ld): failed=%x (%x).\n", __func__,
		    vha->host_no, rval, mcp->mb[0]));
	} else {
		DEBUG11(printk("%s(%ld): done.\n", __func__, vha->host_no));
	}

	return rval;
}

int
qla81xx_fac_get_sector_size(scsi_qla_host_t *vha, uint32_t *sector_size)
{
	int rval;
	mbx_cmd_t mc;
	mbx_cmd_t *mcp = &mc;

	if (!IS_QLA81XX(vha->hw))
		return QLA_FUNCTION_FAILED;

	DEBUG11(printk("%s(%ld): entered.\n", __func__, vha->host_no));

	mcp->mb[0] = MBC_FLASH_ACCESS_CTRL;
	mcp->mb[1] = FAC_OPT_CMD_GET_SECTOR_SIZE;
	mcp->out_mb = MBX_1|MBX_0;
	mcp->in_mb = MBX_1|MBX_0;
	mcp->tov = MBX_TOV_SECONDS;
	mcp->flags = 0;
	rval = qla2x00_mailbox_command(vha, mcp);

	if (rval != QLA_SUCCESS) {
		DEBUG2_3_11(printk("%s(%ld): failed=%x mb[0]=%x mb[1]=%x.\n",
		    __func__, vha->host_no, rval, mcp->mb[0], mcp->mb[1]));
	} else {
		DEBUG11(printk("%s(%ld): done.\n", __func__, vha->host_no));
		*sector_size = mcp->mb[1];
	}

	return rval;
}

int
qla81xx_fac_do_write_enable(scsi_qla_host_t *vha, int enable)
{
	int rval;
	mbx_cmd_t mc;
	mbx_cmd_t *mcp = &mc;

	if (!IS_QLA81XX(vha->hw))
		return QLA_FUNCTION_FAILED;

	DEBUG11(printk("%s(%ld): entered.\n", __func__, vha->host_no));

	mcp->mb[0] = MBC_FLASH_ACCESS_CTRL;
	mcp->mb[1] = enable ? FAC_OPT_CMD_WRITE_ENABLE :
	    FAC_OPT_CMD_WRITE_PROTECT;
	mcp->out_mb = MBX_1|MBX_0;
	mcp->in_mb = MBX_1|MBX_0;
	mcp->tov = MBX_TOV_SECONDS;
	mcp->flags = 0;
	rval = qla2x00_mailbox_command(vha, mcp);

	if (rval != QLA_SUCCESS) {
		DEBUG2_3_11(printk("%s(%ld): failed=%x mb[0]=%x mb[1]=%x.\n",
		    __func__, vha->host_no, rval, mcp->mb[0], mcp->mb[1]));
	} else {
		DEBUG11(printk("%s(%ld): done.\n", __func__, vha->host_no));
	}

	return rval;
}

int
qla81xx_fac_erase_sector(scsi_qla_host_t *vha, uint32_t start, uint32_t finish)
{
	int rval;
	mbx_cmd_t mc;
	mbx_cmd_t *mcp = &mc;

	if (!IS_QLA81XX(vha->hw))
		return QLA_FUNCTION_FAILED;

	DEBUG11(printk("%s(%ld): entered.\n", __func__, vha->host_no));

	mcp->mb[0] = MBC_FLASH_ACCESS_CTRL;
	mcp->mb[1] = FAC_OPT_CMD_ERASE_SECTOR;
	mcp->mb[2] = LSW(start);
	mcp->mb[3] = MSW(start);
	mcp->mb[4] = LSW(finish);
	mcp->mb[5] = MSW(finish);
	mcp->out_mb = MBX_5|MBX_4|MBX_3|MBX_2|MBX_1|MBX_0;
	mcp->in_mb = MBX_2|MBX_1|MBX_0;
	mcp->tov = MBX_TOV_SECONDS;
	mcp->flags = 0;
	rval = qla2x00_mailbox_command(vha, mcp);

	if (rval != QLA_SUCCESS) {
		DEBUG2_3_11(printk("%s(%ld): failed=%x mb[0]=%x mb[1]=%x "
		    "mb[2]=%x.\n", __func__, vha->host_no, rval, mcp->mb[0],
		    mcp->mb[1], mcp->mb[2]));
	} else {
		DEBUG11(printk("%s(%ld): done.\n", __func__, vha->host_no));
	}

	return rval;
}

int
qla81xx_restart_mpi_firmware(scsi_qla_host_t *vha)
{
	int rval = 0;
	mbx_cmd_t mc;
	mbx_cmd_t *mcp = &mc;

	DEBUG11(printk("%s(%ld): entered.\n", __func__, vha->host_no));

	mcp->mb[0] = MBC_RESTART_MPI_FW;
	mcp->out_mb = MBX_0;
	mcp->in_mb = MBX_0|MBX_1;
	mcp->tov = MBX_TOV_SECONDS;
	mcp->flags = 0;
	rval = qla2x00_mailbox_command(vha, mcp);

	if (rval != QLA_SUCCESS) {
		DEBUG2_3_11(printk("%s(%ld): failed=%x mb[0]=0x%x mb[1]=0x%x.\n",
		    __func__, vha->host_no, rval, mcp->mb[0], mcp->mb[1]));
	} else {
		DEBUG11(printk("%s(%ld): done.\n", __func__, vha->host_no));
	}

	return rval;
}

int
qla2x00_read_edc(scsi_qla_host_t *vha, uint16_t dev, uint16_t adr,
    dma_addr_t sfp_dma, uint8_t *sfp, uint16_t len, uint16_t opt)
{
	int rval;
	mbx_cmd_t mc;
	mbx_cmd_t *mcp = &mc;

	DEBUG11(printk("%s(%ld): entered.\n", __func__, vha->host_no));

	mcp->mb[0] = MBC_READ_SFP;
	mcp->mb[1] = dev;
	mcp->mb[2] = MSW(sfp_dma);
	mcp->mb[3] = LSW(sfp_dma);
	mcp->mb[6] = MSW(MSD(sfp_dma));
	mcp->mb[7] = LSW(MSD(sfp_dma));
	mcp->mb[8] = len;
	mcp->mb[9] = adr;
	mcp->mb[10] = opt;
	mcp->out_mb = MBX_10|MBX_9|MBX_8|MBX_7|MBX_6|MBX_3|MBX_2|MBX_1|MBX_0;
	mcp->in_mb = MBX_0;
	mcp->tov = MBX_TOV_SECONDS;
	mcp->flags = 0;
	rval = qla2x00_mailbox_command(vha, mcp);

	if (opt & BIT_0)
		if (sfp)
			*sfp = mcp->mb[8];

	if (rval != QLA_SUCCESS) {
		DEBUG2_3_11(printk("%s(%ld): failed=%x (%x).\n", __func__,
		    vha->host_no, rval, mcp->mb[0]));
	} else {
		DEBUG11(printk("%s(%ld): done.\n", __func__, vha->host_no));
	}

	return rval;
}

int
qla2x00_write_edc(scsi_qla_host_t *vha, uint16_t dev, uint16_t adr,
    dma_addr_t sfp_dma, uint8_t *sfp, uint16_t len, uint16_t opt)
{
	int rval;
	mbx_cmd_t mc;
	mbx_cmd_t *mcp = &mc;

	DEBUG11(printk("%s(%ld): entered.\n", __func__, vha->host_no));

	if (opt & BIT_0)
		if (sfp)
			len = *sfp;

	mcp->mb[0] = MBC_WRITE_SFP;
	mcp->mb[1] = dev;
	mcp->mb[2] = MSW(sfp_dma);
	mcp->mb[3] = LSW(sfp_dma);
	mcp->mb[6] = MSW(MSD(sfp_dma));
	mcp->mb[7] = LSW(MSD(sfp_dma));
	mcp->mb[8] = len;
	mcp->mb[9] = adr;
	mcp->mb[10] = opt;
	mcp->out_mb = MBX_10|MBX_9|MBX_8|MBX_7|MBX_6|MBX_3|MBX_2|MBX_1|MBX_0;
	mcp->in_mb = MBX_0;
	mcp->tov = MBX_TOV_SECONDS;
	mcp->flags = 0;
	rval = qla2x00_mailbox_command(vha, mcp);

	if (rval != QLA_SUCCESS) {
		DEBUG2_3_11(printk("%s(%ld): failed=%x (%x).\n", __func__,
		    vha->host_no, rval, mcp->mb[0]));
	} else {
		DEBUG11(printk("%s(%ld): done.\n", __func__, vha->host_no));
	}

	return rval;
}

int
qla2x00_get_xgmac_stats(scsi_qla_host_t *vha, dma_addr_t stats_dma,
    uint16_t size_in_bytes, uint16_t *actual_size)
{
	int rval;
	mbx_cmd_t mc;
	mbx_cmd_t *mcp = &mc;

	if (!IS_QLA81XX(vha->hw))
		return QLA_FUNCTION_FAILED;

	DEBUG11(printk("%s(%ld): entered.\n", __func__, vha->host_no));

	mcp->mb[0] = MBC_GET_XGMAC_STATS;
	mcp->mb[2] = MSW(stats_dma);
	mcp->mb[3] = LSW(stats_dma);
	mcp->mb[6] = MSW(MSD(stats_dma));
	mcp->mb[7] = LSW(MSD(stats_dma));
	mcp->mb[8] = size_in_bytes >> 2;
	mcp->out_mb = MBX_8|MBX_7|MBX_6|MBX_3|MBX_2|MBX_0;
	mcp->in_mb = MBX_2|MBX_1|MBX_0;
	mcp->tov = MBX_TOV_SECONDS;
	mcp->flags = 0;
	rval = qla2x00_mailbox_command(vha, mcp);

	if (rval != QLA_SUCCESS) {
		DEBUG2_3_11(printk("%s(%ld): failed=%x mb[0]=0x%x "
		    "mb[1]=0x%x mb[2]=0x%x.\n", __func__, vha->host_no, rval,
		    mcp->mb[0], mcp->mb[1], mcp->mb[2]));
	} else {
		DEBUG11(printk("%s(%ld): done.\n", __func__, vha->host_no));

		*actual_size = mcp->mb[2] << 2;
	}

	return rval;
}

int
qla2x00_get_dcbx_params(scsi_qla_host_t *vha, dma_addr_t tlv_dma,
    uint16_t size)
{
	int rval;
	mbx_cmd_t mc;
	mbx_cmd_t *mcp = &mc;

	if (!IS_QLA81XX(vha->hw))
		return QLA_FUNCTION_FAILED;

	DEBUG11(printk("%s(%ld): entered.\n", __func__, vha->host_no));

	mcp->mb[0] = MBC_GET_DCBX_PARAMS;
	mcp->mb[1] = 0;
	mcp->mb[2] = MSW(tlv_dma);
	mcp->mb[3] = LSW(tlv_dma);
	mcp->mb[6] = MSW(MSD(tlv_dma));
	mcp->mb[7] = LSW(MSD(tlv_dma));
	mcp->mb[8] = size;
	mcp->out_mb = MBX_8|MBX_7|MBX_6|MBX_3|MBX_2|MBX_1|MBX_0;
	mcp->in_mb = MBX_2|MBX_1|MBX_0;
	mcp->tov = MBX_TOV_SECONDS;
	mcp->flags = 0;
	rval = qla2x00_mailbox_command(vha, mcp);

	if (rval != QLA_SUCCESS) {
		DEBUG2_3_11(printk("%s(%ld): failed=%x mb[0]=0x%x "
		    "mb[1]=0x%x mb[2]=0x%x.\n", __func__, vha->host_no, rval,
		    mcp->mb[0], mcp->mb[1], mcp->mb[2]));
	} else {
		DEBUG11(printk("%s(%ld): done.\n", __func__, vha->host_no));
	}

	return rval;
}

int
qla2x00_read_ram_word(scsi_qla_host_t *vha, uint32_t risc_addr, uint32_t *data)
{
	int rval;
	mbx_cmd_t mc;
	mbx_cmd_t *mcp = &mc;

	if (!IS_FWI2_CAPABLE(vha->hw))
		return QLA_FUNCTION_FAILED;

	DEBUG11(printk("%s(%ld): entered.\n", __func__, vha->host_no));

	mcp->mb[0] = MBC_READ_RAM_EXTENDED;
	mcp->mb[1] = LSW(risc_addr);
	mcp->mb[8] = MSW(risc_addr);
	mcp->out_mb = MBX_8|MBX_1|MBX_0;
	mcp->in_mb = MBX_3|MBX_2|MBX_0;
	mcp->tov = 30;
	mcp->flags = 0;
	rval = qla2x00_mailbox_command(vha, mcp);
	if (rval != QLA_SUCCESS) {
		DEBUG2_3_11(printk("%s(%ld): failed=%x mb[0]=%x.\n", __func__,
		    vha->host_no, rval, mcp->mb[0]));
	} else {
		DEBUG11(printk("%s(%ld): done.\n", __func__, vha->host_no));
		*data = mcp->mb[3] << 16 | mcp->mb[2];
	}

	return rval;
}

int
qla2x00_write_ram_word(scsi_qla_host_t *vha, uint32_t risc_addr, uint32_t data)
{
	int rval;
	mbx_cmd_t mc;
	mbx_cmd_t *mcp = &mc;

	if (!IS_FWI2_CAPABLE(vha->hw))
                return QLA_FUNCTION_FAILED;

	DEBUG11(printk("%s(%ld): entered.\n", __func__, vha->host_no));

	mcp->mb[0] = MBC_WRITE_RAM_WORD_EXTENDED;
	mcp->mb[1] = LSW(risc_addr);
	mcp->mb[2] = LSW(data);
	mcp->mb[3] = MSW(data);
	mcp->mb[8] = MSW(risc_addr);
	mcp->out_mb = MBX_8|MBX_3|MBX_2|MBX_1|MBX_0;
	mcp->in_mb = MBX_0;
	mcp->tov = 30;
	mcp->flags = 0;
	rval = qla2x00_mailbox_command(vha, mcp);
	if (rval != QLA_SUCCESS) {
		DEBUG2_3_11(printk("%s(%ld): failed=%x mb[0]=%x.\n", __func__,
		    vha->host_no, rval, mcp->mb[0]));
	} else {
		DEBUG11(printk("%s(%ld): done.\n", __func__, vha->host_no));
	}

	return rval;
}<|MERGE_RESOLUTION|>--- conflicted
+++ resolved
@@ -1267,33 +1267,22 @@
 
 	mcp->mb[0] = MBC_GET_FIRMWARE_STATE;
 	mcp->out_mb = MBX_0;
-<<<<<<< HEAD
-	mcp->in_mb = MBX_5|MBX_4|MBX_3|MBX_2|MBX_1|MBX_0;
-=======
 	if (IS_FWI2_CAPABLE(vha->hw))
 		mcp->in_mb = MBX_5|MBX_4|MBX_3|MBX_2|MBX_1|MBX_0;
 	else
 		mcp->in_mb = MBX_1|MBX_0;
->>>>>>> 4e8a2372
 	mcp->tov = MBX_TOV_SECONDS;
 	mcp->flags = 0;
 	rval = qla2x00_mailbox_command(vha, mcp);
 
 	/* Return firmware states. */
 	states[0] = mcp->mb[1];
-<<<<<<< HEAD
-	states[1] = mcp->mb[2];
-	states[2] = mcp->mb[3];
-	states[3] = mcp->mb[4];
-	states[4] = mcp->mb[5];
-=======
 	if (IS_FWI2_CAPABLE(vha->hw)) {
 		states[1] = mcp->mb[2];
 		states[2] = mcp->mb[3];
 		states[3] = mcp->mb[4];
 		states[4] = mcp->mb[5];
 	}
->>>>>>> 4e8a2372
 
 	if (rval != QLA_SUCCESS) {
 		/*EMPTY*/
