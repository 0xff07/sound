--- conflicted
+++ resolved
@@ -2254,12 +2254,6 @@
 				continue;
 			if (crq->node_name && tgt->ids.node_name != crq->node_name)
 				continue;
-<<<<<<< HEAD
-			ibmvfc_set_tgt_action(tgt, IBMVFC_TGT_ACTION_DEL_RPORT);
-		}
-
-		ibmvfc_reinit_host(vhost);
-=======
 			if (tgt->need_login && crq->event == IBMVFC_AE_ELS_LOGO)
 				tgt->logo_rcvd = 1;
 			if (!tgt->need_login || crq->event == IBMVFC_AE_ELS_PLOGI) {
@@ -2267,7 +2261,6 @@
 				ibmvfc_reinit_host(vhost);
 			}
 		}
->>>>>>> 4e8a2372
 		break;
 	case IBMVFC_AE_LINK_DOWN:
 	case IBMVFC_AE_ADAPTER_FAILED:
@@ -2937,15 +2930,11 @@
 		break;
 	case IBMVFC_MAD_FAILED:
 	default:
-<<<<<<< HEAD
-		if (ibmvfc_retry_cmd(rsp->status, rsp->error))
-=======
 		if ((rsp->status & IBMVFC_VIOS_FAILURE) && rsp->error == IBMVFC_PLOGI_REQUIRED)
 			level += ibmvfc_retry_tgt_init(tgt, ibmvfc_tgt_send_plogi);
 		else if (tgt->logo_rcvd)
 			level += ibmvfc_retry_tgt_init(tgt, ibmvfc_tgt_send_plogi);
 		else if (ibmvfc_retry_cmd(rsp->status, rsp->error))
->>>>>>> 4e8a2372
 			level += ibmvfc_retry_tgt_init(tgt, ibmvfc_tgt_send_prli);
 		else
 			ibmvfc_set_tgt_action(tgt, IBMVFC_TGT_ACTION_DEL_RPORT);
