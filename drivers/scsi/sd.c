/*
 *      sd.c Copyright (C) 1992 Drew Eckhardt
 *           Copyright (C) 1993, 1994, 1995, 1999 Eric Youngdale
 *
 *      Linux scsi disk driver
 *              Initial versions: Drew Eckhardt
 *              Subsequent revisions: Eric Youngdale
 *	Modification history:
 *       - Drew Eckhardt <drew@colorado.edu> original
 *       - Eric Youngdale <eric@andante.org> add scatter-gather, multiple 
 *         outstanding request, and other enhancements.
 *         Support loadable low-level scsi drivers.
 *       - Jirka Hanika <geo@ff.cuni.cz> support more scsi disks using 
 *         eight major numbers.
 *       - Richard Gooch <rgooch@atnf.csiro.au> support devfs.
 *	 - Torben Mathiasen <tmm@image.dk> Resource allocation fixes in 
 *	   sd_init and cleanups.
 *	 - Alex Davis <letmein@erols.com> Fix problem where partition info
 *	   not being read in sd_open. Fix problem where removable media 
 *	   could be ejected after sd_open.
 *	 - Douglas Gilbert <dgilbert@interlog.com> cleanup for lk 2.5.x
 *	 - Badari Pulavarty <pbadari@us.ibm.com>, Matthew Wilcox 
 *	   <willy@debian.org>, Kurt Garloff <garloff@suse.de>: 
 *	   Support 32k/1M disks.
 *
 *	Logging policy (needs CONFIG_SCSI_LOGGING defined):
 *	 - setting up transfer: SCSI_LOG_HLQUEUE levels 1 and 2
 *	 - end of transfer (bh + scsi_lib): SCSI_LOG_HLCOMPLETE level 1
 *	 - entering sd_ioctl: SCSI_LOG_IOCTL level 1
 *	 - entering other commands: SCSI_LOG_HLQUEUE level 3
 *	Note: when the logging level is set by the user, it must be greater
 *	than the level indicated above to trigger output.	
 */

#include <linux/module.h>
#include <linux/fs.h>
#include <linux/kernel.h>
#include <linux/mm.h>
#include <linux/bio.h>
#include <linux/genhd.h>
#include <linux/hdreg.h>
#include <linux/errno.h>
#include <linux/idr.h>
#include <linux/interrupt.h>
#include <linux/init.h>
#include <linux/blkdev.h>
#include <linux/blkpg.h>
#include <linux/delay.h>
#include <linux/mutex.h>
#include <linux/string_helpers.h>
#include <asm/uaccess.h>

#include <scsi/scsi.h>
#include <scsi/scsi_cmnd.h>
#include <scsi/scsi_dbg.h>
#include <scsi/scsi_device.h>
#include <scsi/scsi_driver.h>
#include <scsi/scsi_eh.h>
#include <scsi/scsi_host.h>
#include <scsi/scsi_ioctl.h>
#include <scsi/scsicam.h>

#include "sd.h"
#include "scsi_logging.h"

MODULE_AUTHOR("Eric Youngdale");
MODULE_DESCRIPTION("SCSI disk (sd) driver");
MODULE_LICENSE("GPL");

MODULE_ALIAS_BLOCKDEV_MAJOR(SCSI_DISK0_MAJOR);
MODULE_ALIAS_BLOCKDEV_MAJOR(SCSI_DISK1_MAJOR);
MODULE_ALIAS_BLOCKDEV_MAJOR(SCSI_DISK2_MAJOR);
MODULE_ALIAS_BLOCKDEV_MAJOR(SCSI_DISK3_MAJOR);
MODULE_ALIAS_BLOCKDEV_MAJOR(SCSI_DISK4_MAJOR);
MODULE_ALIAS_BLOCKDEV_MAJOR(SCSI_DISK5_MAJOR);
MODULE_ALIAS_BLOCKDEV_MAJOR(SCSI_DISK6_MAJOR);
MODULE_ALIAS_BLOCKDEV_MAJOR(SCSI_DISK7_MAJOR);
MODULE_ALIAS_BLOCKDEV_MAJOR(SCSI_DISK8_MAJOR);
MODULE_ALIAS_BLOCKDEV_MAJOR(SCSI_DISK9_MAJOR);
MODULE_ALIAS_BLOCKDEV_MAJOR(SCSI_DISK10_MAJOR);
MODULE_ALIAS_BLOCKDEV_MAJOR(SCSI_DISK11_MAJOR);
MODULE_ALIAS_BLOCKDEV_MAJOR(SCSI_DISK12_MAJOR);
MODULE_ALIAS_BLOCKDEV_MAJOR(SCSI_DISK13_MAJOR);
MODULE_ALIAS_BLOCKDEV_MAJOR(SCSI_DISK14_MAJOR);
MODULE_ALIAS_BLOCKDEV_MAJOR(SCSI_DISK15_MAJOR);
MODULE_ALIAS_SCSI_DEVICE(TYPE_DISK);
MODULE_ALIAS_SCSI_DEVICE(TYPE_MOD);
MODULE_ALIAS_SCSI_DEVICE(TYPE_RBC);

#if !defined(CONFIG_DEBUG_BLOCK_EXT_DEVT)
#define SD_MINORS	16
#else
#define SD_MINORS	0
#endif

static int  sd_revalidate_disk(struct gendisk *);
static int  sd_probe(struct device *);
static int  sd_remove(struct device *);
static void sd_shutdown(struct device *);
static int sd_suspend(struct device *, pm_message_t state);
static int sd_resume(struct device *);
static void sd_rescan(struct device *);
static int sd_done(struct scsi_cmnd *);
static void sd_read_capacity(struct scsi_disk *sdkp, unsigned char *buffer);
static void scsi_disk_release(struct device *cdev);
static void sd_print_sense_hdr(struct scsi_disk *, struct scsi_sense_hdr *);
static void sd_print_result(struct scsi_disk *, int);

static DEFINE_IDA(sd_index_ida);

/* This semaphore is used to mediate the 0->1 reference get in the
 * face of object destruction (i.e. we can't allow a get on an
 * object after last put) */
static DEFINE_MUTEX(sd_ref_mutex);

static const char *sd_cache_types[] = {
	"write through", "none", "write back",
	"write back, no read (daft)"
};

static ssize_t
sd_store_cache_type(struct device *dev, struct device_attribute *attr,
		    const char *buf, size_t count)
{
	int i, ct = -1, rcd, wce, sp;
	struct scsi_disk *sdkp = to_scsi_disk(dev);
	struct scsi_device *sdp = sdkp->device;
	char buffer[64];
	char *buffer_data;
	struct scsi_mode_data data;
	struct scsi_sense_hdr sshdr;
	int len;

	if (sdp->type != TYPE_DISK)
		/* no cache control on RBC devices; theoretically they
		 * can do it, but there's probably so many exceptions
		 * it's not worth the risk */
		return -EINVAL;

	for (i = 0; i < ARRAY_SIZE(sd_cache_types); i++) {
		const int len = strlen(sd_cache_types[i]);
		if (strncmp(sd_cache_types[i], buf, len) == 0 &&
		    buf[len] == '\n') {
			ct = i;
			break;
		}
	}
	if (ct < 0)
		return -EINVAL;
	rcd = ct & 0x01 ? 1 : 0;
	wce = ct & 0x02 ? 1 : 0;
	if (scsi_mode_sense(sdp, 0x08, 8, buffer, sizeof(buffer), SD_TIMEOUT,
			    SD_MAX_RETRIES, &data, NULL))
		return -EINVAL;
	len = min_t(size_t, sizeof(buffer), data.length - data.header_length -
		  data.block_descriptor_length);
	buffer_data = buffer + data.header_length +
		data.block_descriptor_length;
	buffer_data[2] &= ~0x05;
	buffer_data[2] |= wce << 2 | rcd;
	sp = buffer_data[0] & 0x80 ? 1 : 0;

	if (scsi_mode_select(sdp, 1, sp, 8, buffer_data, len, SD_TIMEOUT,
			     SD_MAX_RETRIES, &data, &sshdr)) {
		if (scsi_sense_valid(&sshdr))
			sd_print_sense_hdr(sdkp, &sshdr);
		return -EINVAL;
	}
	revalidate_disk(sdkp->disk);
	return count;
}

static ssize_t
sd_store_manage_start_stop(struct device *dev, struct device_attribute *attr,
			   const char *buf, size_t count)
{
	struct scsi_disk *sdkp = to_scsi_disk(dev);
	struct scsi_device *sdp = sdkp->device;

	if (!capable(CAP_SYS_ADMIN))
		return -EACCES;

	sdp->manage_start_stop = simple_strtoul(buf, NULL, 10);

	return count;
}

static ssize_t
sd_store_allow_restart(struct device *dev, struct device_attribute *attr,
		       const char *buf, size_t count)
{
	struct scsi_disk *sdkp = to_scsi_disk(dev);
	struct scsi_device *sdp = sdkp->device;

	if (!capable(CAP_SYS_ADMIN))
		return -EACCES;

	if (sdp->type != TYPE_DISK)
		return -EINVAL;

	sdp->allow_restart = simple_strtoul(buf, NULL, 10);

	return count;
}

static ssize_t
sd_show_cache_type(struct device *dev, struct device_attribute *attr,
		   char *buf)
{
	struct scsi_disk *sdkp = to_scsi_disk(dev);
	int ct = sdkp->RCD + 2*sdkp->WCE;

	return snprintf(buf, 40, "%s\n", sd_cache_types[ct]);
}

static ssize_t
sd_show_fua(struct device *dev, struct device_attribute *attr, char *buf)
{
	struct scsi_disk *sdkp = to_scsi_disk(dev);

	return snprintf(buf, 20, "%u\n", sdkp->DPOFUA);
}

static ssize_t
sd_show_manage_start_stop(struct device *dev, struct device_attribute *attr,
			  char *buf)
{
	struct scsi_disk *sdkp = to_scsi_disk(dev);
	struct scsi_device *sdp = sdkp->device;

	return snprintf(buf, 20, "%u\n", sdp->manage_start_stop);
}

static ssize_t
sd_show_allow_restart(struct device *dev, struct device_attribute *attr,
		      char *buf)
{
	struct scsi_disk *sdkp = to_scsi_disk(dev);

	return snprintf(buf, 40, "%d\n", sdkp->device->allow_restart);
}

static ssize_t
sd_show_protection_type(struct device *dev, struct device_attribute *attr,
			char *buf)
{
	struct scsi_disk *sdkp = to_scsi_disk(dev);

	return snprintf(buf, 20, "%u\n", sdkp->protection_type);
}

static ssize_t
sd_show_app_tag_own(struct device *dev, struct device_attribute *attr,
		    char *buf)
{
	struct scsi_disk *sdkp = to_scsi_disk(dev);

	return snprintf(buf, 20, "%u\n", sdkp->ATO);
}

static struct device_attribute sd_disk_attrs[] = {
	__ATTR(cache_type, S_IRUGO|S_IWUSR, sd_show_cache_type,
	       sd_store_cache_type),
	__ATTR(FUA, S_IRUGO, sd_show_fua, NULL),
	__ATTR(allow_restart, S_IRUGO|S_IWUSR, sd_show_allow_restart,
	       sd_store_allow_restart),
	__ATTR(manage_start_stop, S_IRUGO|S_IWUSR, sd_show_manage_start_stop,
	       sd_store_manage_start_stop),
	__ATTR(protection_type, S_IRUGO, sd_show_protection_type, NULL),
	__ATTR(app_tag_own, S_IRUGO, sd_show_app_tag_own, NULL),
	__ATTR_NULL,
};

static struct class sd_disk_class = {
	.name		= "scsi_disk",
	.owner		= THIS_MODULE,
	.dev_release	= scsi_disk_release,
	.dev_attrs	= sd_disk_attrs,
};

static struct scsi_driver sd_template = {
	.owner			= THIS_MODULE,
	.gendrv = {
		.name		= "sd",
		.probe		= sd_probe,
		.remove		= sd_remove,
		.suspend	= sd_suspend,
		.resume		= sd_resume,
		.shutdown	= sd_shutdown,
	},
	.rescan			= sd_rescan,
	.done			= sd_done,
};

/*
 * Device no to disk mapping:
 * 
 *       major         disc2     disc  p1
 *   |............|.............|....|....| <- dev_t
 *    31        20 19          8 7  4 3  0
 * 
 * Inside a major, we have 16k disks, however mapped non-
 * contiguously. The first 16 disks are for major0, the next
 * ones with major1, ... Disk 256 is for major0 again, disk 272 
 * for major1, ... 
 * As we stay compatible with our numbering scheme, we can reuse 
 * the well-know SCSI majors 8, 65--71, 136--143.
 */
static int sd_major(int major_idx)
{
	switch (major_idx) {
	case 0:
		return SCSI_DISK0_MAJOR;
	case 1 ... 7:
		return SCSI_DISK1_MAJOR + major_idx - 1;
	case 8 ... 15:
		return SCSI_DISK8_MAJOR + major_idx - 8;
	default:
		BUG();
		return 0;	/* shut up gcc */
	}
}

static struct scsi_disk *__scsi_disk_get(struct gendisk *disk)
{
	struct scsi_disk *sdkp = NULL;

	if (disk->private_data) {
		sdkp = scsi_disk(disk);
		if (scsi_device_get(sdkp->device) == 0)
			get_device(&sdkp->dev);
		else
			sdkp = NULL;
	}
	return sdkp;
}

static struct scsi_disk *scsi_disk_get(struct gendisk *disk)
{
	struct scsi_disk *sdkp;

	mutex_lock(&sd_ref_mutex);
	sdkp = __scsi_disk_get(disk);
	mutex_unlock(&sd_ref_mutex);
	return sdkp;
}

static struct scsi_disk *scsi_disk_get_from_dev(struct device *dev)
{
	struct scsi_disk *sdkp;

	mutex_lock(&sd_ref_mutex);
	sdkp = dev_get_drvdata(dev);
	if (sdkp)
		sdkp = __scsi_disk_get(sdkp->disk);
	mutex_unlock(&sd_ref_mutex);
	return sdkp;
}

static void scsi_disk_put(struct scsi_disk *sdkp)
{
	struct scsi_device *sdev = sdkp->device;

	mutex_lock(&sd_ref_mutex);
	put_device(&sdkp->dev);
	scsi_device_put(sdev);
	mutex_unlock(&sd_ref_mutex);
}

/**
 *	sd_init_command - build a scsi (read or write) command from
 *	information in the request structure.
 *	@SCpnt: pointer to mid-level's per scsi command structure that
 *	contains request and into which the scsi command is written
 *
 *	Returns 1 if successful and 0 if error (or cannot be done now).
 **/
static int sd_prep_fn(struct request_queue *q, struct request *rq)
{
	struct scsi_cmnd *SCpnt;
	struct scsi_device *sdp = q->queuedata;
	struct gendisk *disk = rq->rq_disk;
	struct scsi_disk *sdkp;
	sector_t block = rq->sector;
	sector_t threshold;
	unsigned int this_count = rq->nr_sectors;
<<<<<<< HEAD
	int ret;
=======
	int ret, host_dif;
>>>>>>> 2f5ad54e

	if (rq->cmd_type == REQ_TYPE_BLOCK_PC) {
		ret = scsi_setup_blk_pc_cmnd(sdp, rq);
		goto out;
	} else if (rq->cmd_type != REQ_TYPE_FS) {
		ret = BLKPREP_KILL;
		goto out;
	}
	ret = scsi_setup_fs_cmnd(sdp, rq);
	if (ret != BLKPREP_OK)
		goto out;
	SCpnt = rq->special;
	sdkp = scsi_disk(disk);

	/* from here on until we're complete, any goto out
	 * is used for a killable error condition */
	ret = BLKPREP_KILL;

	SCSI_LOG_HLQUEUE(1, scmd_printk(KERN_INFO, SCpnt,
					"sd_init_command: block=%llu, "
					"count=%d\n",
					(unsigned long long)block,
					this_count));

	if (!sdp || !scsi_device_online(sdp) ||
 	    block + rq->nr_sectors > get_capacity(disk)) {
		SCSI_LOG_HLQUEUE(2, scmd_printk(KERN_INFO, SCpnt,
						"Finishing %ld sectors\n",
						rq->nr_sectors));
		SCSI_LOG_HLQUEUE(2, scmd_printk(KERN_INFO, SCpnt,
						"Retry with 0x%p\n", SCpnt));
		goto out;
	}

	if (sdp->changed) {
		/*
		 * quietly refuse to do anything to a changed disc until 
		 * the changed bit has been reset
		 */
		/* printk("SCSI disk has been changed. Prohibiting further I/O.\n"); */
		goto out;
	}

	/*
	 * Some SD card readers can't handle multi-sector accesses which touch
	 * the last one or two hardware sectors.  Split accesses as needed.
	 */
	threshold = get_capacity(disk) - SD_LAST_BUGGY_SECTORS *
		(sdp->sector_size / 512);

	if (unlikely(sdp->last_sector_bug && block + this_count > threshold)) {
		if (block < threshold) {
			/* Access up to the threshold but not beyond */
			this_count = threshold - block;
		} else {
			/* Access only a single hardware sector */
			this_count = sdp->sector_size / 512;
		}
	}

	SCSI_LOG_HLQUEUE(2, scmd_printk(KERN_INFO, SCpnt, "block=%llu\n",
					(unsigned long long)block));

	/*
	 * If we have a 1K hardware sectorsize, prevent access to single
	 * 512 byte sectors.  In theory we could handle this - in fact
	 * the scsi cdrom driver must be able to handle this because
	 * we typically use 1K blocksizes, and cdroms typically have
	 * 2K hardware sectorsizes.  Of course, things are simpler
	 * with the cdrom, since it is read-only.  For performance
	 * reasons, the filesystems should be able to handle this
	 * and not force the scsi disk driver to use bounce buffers
	 * for this.
	 */
	if (sdp->sector_size == 1024) {
		if ((block & 1) || (rq->nr_sectors & 1)) {
			scmd_printk(KERN_ERR, SCpnt,
				    "Bad block number requested\n");
			goto out;
		} else {
			block = block >> 1;
			this_count = this_count >> 1;
		}
	}
	if (sdp->sector_size == 2048) {
		if ((block & 3) || (rq->nr_sectors & 3)) {
			scmd_printk(KERN_ERR, SCpnt,
				    "Bad block number requested\n");
			goto out;
		} else {
			block = block >> 2;
			this_count = this_count >> 2;
		}
	}
	if (sdp->sector_size == 4096) {
		if ((block & 7) || (rq->nr_sectors & 7)) {
			scmd_printk(KERN_ERR, SCpnt,
				    "Bad block number requested\n");
			goto out;
		} else {
			block = block >> 3;
			this_count = this_count >> 3;
		}
	}
	if (rq_data_dir(rq) == WRITE) {
		if (!sdp->writeable) {
			goto out;
		}
		SCpnt->cmnd[0] = WRITE_6;
		SCpnt->sc_data_direction = DMA_TO_DEVICE;

		if (blk_integrity_rq(rq) &&
		    sd_dif_prepare(rq, block, sdp->sector_size) == -EIO)
			goto out;

	} else if (rq_data_dir(rq) == READ) {
		SCpnt->cmnd[0] = READ_6;
		SCpnt->sc_data_direction = DMA_FROM_DEVICE;
	} else {
		scmd_printk(KERN_ERR, SCpnt, "Unknown command %x\n", rq->cmd_flags);
		goto out;
	}

	SCSI_LOG_HLQUEUE(2, scmd_printk(KERN_INFO, SCpnt,
					"%s %d/%ld 512 byte blocks.\n",
					(rq_data_dir(rq) == WRITE) ?
					"writing" : "reading", this_count,
					rq->nr_sectors));

	/* Set RDPROTECT/WRPROTECT if disk is formatted with DIF */
	host_dif = scsi_host_dif_capable(sdp->host, sdkp->protection_type);
	if (host_dif)
		SCpnt->cmnd[1] = 1 << 5;
	else
		SCpnt->cmnd[1] = 0;

	if (block > 0xffffffff) {
		SCpnt->cmnd[0] += READ_16 - READ_6;
		SCpnt->cmnd[1] |= blk_fua_rq(rq) ? 0x8 : 0;
		SCpnt->cmnd[2] = sizeof(block) > 4 ? (unsigned char) (block >> 56) & 0xff : 0;
		SCpnt->cmnd[3] = sizeof(block) > 4 ? (unsigned char) (block >> 48) & 0xff : 0;
		SCpnt->cmnd[4] = sizeof(block) > 4 ? (unsigned char) (block >> 40) & 0xff : 0;
		SCpnt->cmnd[5] = sizeof(block) > 4 ? (unsigned char) (block >> 32) & 0xff : 0;
		SCpnt->cmnd[6] = (unsigned char) (block >> 24) & 0xff;
		SCpnt->cmnd[7] = (unsigned char) (block >> 16) & 0xff;
		SCpnt->cmnd[8] = (unsigned char) (block >> 8) & 0xff;
		SCpnt->cmnd[9] = (unsigned char) block & 0xff;
		SCpnt->cmnd[10] = (unsigned char) (this_count >> 24) & 0xff;
		SCpnt->cmnd[11] = (unsigned char) (this_count >> 16) & 0xff;
		SCpnt->cmnd[12] = (unsigned char) (this_count >> 8) & 0xff;
		SCpnt->cmnd[13] = (unsigned char) this_count & 0xff;
		SCpnt->cmnd[14] = SCpnt->cmnd[15] = 0;
	} else if ((this_count > 0xff) || (block > 0x1fffff) ||
		   scsi_device_protection(SCpnt->device) ||
		   SCpnt->device->use_10_for_rw) {
		if (this_count > 0xffff)
			this_count = 0xffff;

		SCpnt->cmnd[0] += READ_10 - READ_6;
		SCpnt->cmnd[1] |= blk_fua_rq(rq) ? 0x8 : 0;
		SCpnt->cmnd[2] = (unsigned char) (block >> 24) & 0xff;
		SCpnt->cmnd[3] = (unsigned char) (block >> 16) & 0xff;
		SCpnt->cmnd[4] = (unsigned char) (block >> 8) & 0xff;
		SCpnt->cmnd[5] = (unsigned char) block & 0xff;
		SCpnt->cmnd[6] = SCpnt->cmnd[9] = 0;
		SCpnt->cmnd[7] = (unsigned char) (this_count >> 8) & 0xff;
		SCpnt->cmnd[8] = (unsigned char) this_count & 0xff;
	} else {
		if (unlikely(blk_fua_rq(rq))) {
			/*
			 * This happens only if this drive failed
			 * 10byte rw command with ILLEGAL_REQUEST
			 * during operation and thus turned off
			 * use_10_for_rw.
			 */
			scmd_printk(KERN_ERR, SCpnt,
				    "FUA write on READ/WRITE(6) drive\n");
			goto out;
		}

		SCpnt->cmnd[1] |= (unsigned char) ((block >> 16) & 0x1f);
		SCpnt->cmnd[2] = (unsigned char) ((block >> 8) & 0xff);
		SCpnt->cmnd[3] = (unsigned char) block & 0xff;
		SCpnt->cmnd[4] = (unsigned char) this_count;
		SCpnt->cmnd[5] = 0;
	}
	SCpnt->sdb.length = this_count * sdp->sector_size;

	/* If DIF or DIX is enabled, tell HBA how to handle request */
	if (host_dif || scsi_prot_sg_count(SCpnt))
		sd_dif_op(SCpnt, host_dif, scsi_prot_sg_count(SCpnt),
			  sdkp->protection_type);

	/*
	 * We shouldn't disconnect in the middle of a sector, so with a dumb
	 * host adapter, it's safe to assume that we can at least transfer
	 * this many bytes between each connect / disconnect.
	 */
	SCpnt->transfersize = sdp->sector_size;
	SCpnt->underflow = this_count << 9;
	SCpnt->allowed = SD_MAX_RETRIES;

	/*
	 * This indicates that the command is ready from our end to be
	 * queued.
	 */
	ret = BLKPREP_OK;
 out:
	return scsi_prep_return(q, rq, ret);
}

/**
 *	sd_open - open a scsi disk device
 *	@inode: only i_rdev member may be used
 *	@filp: only f_mode and f_flags may be used
 *
 *	Returns 0 if successful. Returns a negated errno value in case 
 *	of error.
 *
 *	Note: This can be called from a user context (e.g. fsck(1) )
 *	or from within the kernel (e.g. as a result of a mount(1) ).
 *	In the latter case @inode and @filp carry an abridged amount
 *	of information as noted above.
 **/
static int sd_open(struct inode *inode, struct file *filp)
{
	struct gendisk *disk = inode->i_bdev->bd_disk;
	struct scsi_disk *sdkp;
	struct scsi_device *sdev;
	int retval;

	if (!(sdkp = scsi_disk_get(disk)))
		return -ENXIO;


	SCSI_LOG_HLQUEUE(3, sd_printk(KERN_INFO, sdkp, "sd_open\n"));

	sdev = sdkp->device;

	/*
	 * If the device is in error recovery, wait until it is done.
	 * If the device is offline, then disallow any access to it.
	 */
	retval = -ENXIO;
	if (!scsi_block_when_processing_errors(sdev))
		goto error_out;

	if (sdev->removable || sdkp->write_prot)
		check_disk_change(inode->i_bdev);

	/*
	 * If the drive is empty, just let the open fail.
	 */
	retval = -ENOMEDIUM;
	if (sdev->removable && !sdkp->media_present &&
	    !(filp->f_flags & O_NDELAY))
		goto error_out;

	/*
	 * If the device has the write protect tab set, have the open fail
	 * if the user expects to be able to write to the thing.
	 */
	retval = -EROFS;
	if (sdkp->write_prot && (filp->f_mode & FMODE_WRITE))
		goto error_out;

	/*
	 * It is possible that the disk changing stuff resulted in
	 * the device being taken offline.  If this is the case,
	 * report this to the user, and don't pretend that the
	 * open actually succeeded.
	 */
	retval = -ENXIO;
	if (!scsi_device_online(sdev))
		goto error_out;

	if (!sdkp->openers++ && sdev->removable) {
		if (scsi_block_when_processing_errors(sdev))
			scsi_set_medium_removal(sdev, SCSI_REMOVAL_PREVENT);
	}

	return 0;

error_out:
	scsi_disk_put(sdkp);
	return retval;	
}

/**
 *	sd_release - invoked when the (last) close(2) is called on this
 *	scsi disk.
 *	@inode: only i_rdev member may be used
 *	@filp: only f_mode and f_flags may be used
 *
 *	Returns 0. 
 *
 *	Note: may block (uninterruptible) if error recovery is underway
 *	on this disk.
 **/
static int sd_release(struct inode *inode, struct file *filp)
{
	struct gendisk *disk = inode->i_bdev->bd_disk;
	struct scsi_disk *sdkp = scsi_disk(disk);
	struct scsi_device *sdev = sdkp->device;

	SCSI_LOG_HLQUEUE(3, sd_printk(KERN_INFO, sdkp, "sd_release\n"));

	if (!--sdkp->openers && sdev->removable) {
		if (scsi_block_when_processing_errors(sdev))
			scsi_set_medium_removal(sdev, SCSI_REMOVAL_ALLOW);
	}

	/*
	 * XXX and what if there are packets in flight and this close()
	 * XXX is followed by a "rmmod sd_mod"?
	 */
	scsi_disk_put(sdkp);
	return 0;
}

static int sd_getgeo(struct block_device *bdev, struct hd_geometry *geo)
{
	struct scsi_disk *sdkp = scsi_disk(bdev->bd_disk);
	struct scsi_device *sdp = sdkp->device;
	struct Scsi_Host *host = sdp->host;
	int diskinfo[4];

	/* default to most commonly used values */
        diskinfo[0] = 0x40;	/* 1 << 6 */
       	diskinfo[1] = 0x20;	/* 1 << 5 */
       	diskinfo[2] = sdkp->capacity >> 11;
	
	/* override with calculated, extended default, or driver values */
	if (host->hostt->bios_param)
		host->hostt->bios_param(sdp, bdev, sdkp->capacity, diskinfo);
	else
		scsicam_bios_param(bdev, sdkp->capacity, diskinfo);

	geo->heads = diskinfo[0];
	geo->sectors = diskinfo[1];
	geo->cylinders = diskinfo[2];
	return 0;
}

/**
 *	sd_ioctl - process an ioctl
 *	@inode: only i_rdev/i_bdev members may be used
 *	@filp: only f_mode and f_flags may be used
 *	@cmd: ioctl command number
 *	@arg: this is third argument given to ioctl(2) system call.
 *	Often contains a pointer.
 *
 *	Returns 0 if successful (some ioctls return postive numbers on
 *	success as well). Returns a negated errno value in case of error.
 *
 *	Note: most ioctls are forward onto the block subsystem or further
 *	down in the scsi subsystem.
 **/
static int sd_ioctl(struct inode * inode, struct file * filp, 
		    unsigned int cmd, unsigned long arg)
{
	struct block_device *bdev = inode->i_bdev;
	struct gendisk *disk = bdev->bd_disk;
	struct scsi_device *sdp = scsi_disk(disk)->device;
	void __user *p = (void __user *)arg;
	int error;
    
	SCSI_LOG_IOCTL(1, printk("sd_ioctl: disk=%s, cmd=0x%x\n",
						disk->disk_name, cmd));

	/*
	 * If we are in the middle of error recovery, don't let anyone
	 * else try and use this device.  Also, if error recovery fails, it
	 * may try and take the device offline, in which case all further
	 * access to the device is prohibited.
	 */
	error = scsi_nonblockable_ioctl(sdp, cmd, p, filp);
	if (!scsi_block_when_processing_errors(sdp) || !error)
		return error;

	/*
	 * Send SCSI addressing ioctls directly to mid level, send other
	 * ioctls to block level and then onto mid level if they can't be
	 * resolved.
	 */
	switch (cmd) {
		case SCSI_IOCTL_GET_IDLUN:
		case SCSI_IOCTL_GET_BUS_NUMBER:
			return scsi_ioctl(sdp, cmd, p);
		default:
			error = scsi_cmd_ioctl(filp, disk->queue, disk, cmd, p);
			if (error != -ENOTTY)
				return error;
	}
	return scsi_ioctl(sdp, cmd, p);
}

static void set_media_not_present(struct scsi_disk *sdkp)
{
	sdkp->media_present = 0;
	sdkp->capacity = 0;
	sdkp->device->changed = 1;
}

/**
 *	sd_media_changed - check if our medium changed
 *	@disk: kernel device descriptor 
 *
 *	Returns 0 if not applicable or no change; 1 if change
 *
 *	Note: this function is invoked from the block subsystem.
 **/
static int sd_media_changed(struct gendisk *disk)
{
	struct scsi_disk *sdkp = scsi_disk(disk);
	struct scsi_device *sdp = sdkp->device;
	struct scsi_sense_hdr *sshdr = NULL;
	int retval;

	SCSI_LOG_HLQUEUE(3, sd_printk(KERN_INFO, sdkp, "sd_media_changed\n"));

	if (!sdp->removable)
		return 0;

	/*
	 * If the device is offline, don't send any commands - just pretend as
	 * if the command failed.  If the device ever comes back online, we
	 * can deal with it then.  It is only because of unrecoverable errors
	 * that we would ever take a device offline in the first place.
	 */
	if (!scsi_device_online(sdp)) {
		set_media_not_present(sdkp);
		retval = 1;
		goto out;
	}

	/*
	 * Using TEST_UNIT_READY enables differentiation between drive with
	 * no cartridge loaded - NOT READY, drive with changed cartridge -
	 * UNIT ATTENTION, or with same cartridge - GOOD STATUS.
	 *
	 * Drives that auto spin down. eg iomega jaz 1G, will be started
	 * by sd_spinup_disk() from sd_revalidate_disk(), which happens whenever
	 * sd_revalidate() is called.
	 */
	retval = -ENODEV;

	if (scsi_block_when_processing_errors(sdp)) {
		sshdr  = kzalloc(sizeof(*sshdr), GFP_KERNEL);
		retval = scsi_test_unit_ready(sdp, SD_TIMEOUT, SD_MAX_RETRIES,
					      sshdr);
	}

	/*
	 * Unable to test, unit probably not ready.   This usually
	 * means there is no disc in the drive.  Mark as changed,
	 * and we will figure it out later once the drive is
	 * available again.
	 */
	if (retval || (scsi_sense_valid(sshdr) &&
		       /* 0x3a is medium not present */
		       sshdr->asc == 0x3a)) {
		set_media_not_present(sdkp);
		retval = 1;
		goto out;
	}

	/*
	 * For removable scsi disk we have to recognise the presence
	 * of a disk in the drive. This is kept in the struct scsi_disk
	 * struct and tested at open !  Daniel Roche (dan@lectra.fr)
	 */
	sdkp->media_present = 1;

	retval = sdp->changed;
	sdp->changed = 0;
out:
	if (retval != sdkp->previous_state)
		sdev_evt_send_simple(sdp, SDEV_EVT_MEDIA_CHANGE, GFP_KERNEL);
	sdkp->previous_state = retval;
	kfree(sshdr);
	return retval;
}

static int sd_sync_cache(struct scsi_disk *sdkp)
{
	int retries, res;
	struct scsi_device *sdp = sdkp->device;
	struct scsi_sense_hdr sshdr;

	if (!scsi_device_online(sdp))
		return -ENODEV;


	for (retries = 3; retries > 0; --retries) {
		unsigned char cmd[10] = { 0 };

		cmd[0] = SYNCHRONIZE_CACHE;
		/*
		 * Leave the rest of the command zero to indicate
		 * flush everything.
		 */
		res = scsi_execute_req(sdp, cmd, DMA_NONE, NULL, 0, &sshdr,
				       SD_TIMEOUT, SD_MAX_RETRIES);
		if (res == 0)
			break;
	}

	if (res) {
		sd_print_result(sdkp, res);
		if (driver_byte(res) & DRIVER_SENSE)
			sd_print_sense_hdr(sdkp, &sshdr);
	}

	if (res)
		return -EIO;
	return 0;
}

static void sd_prepare_flush(struct request_queue *q, struct request *rq)
{
	rq->cmd_type = REQ_TYPE_BLOCK_PC;
	rq->timeout = SD_TIMEOUT;
	rq->cmd[0] = SYNCHRONIZE_CACHE;
	rq->cmd_len = 10;
}

static void sd_rescan(struct device *dev)
{
	struct scsi_disk *sdkp = scsi_disk_get_from_dev(dev);

	if (sdkp) {
		revalidate_disk(sdkp->disk);
		scsi_disk_put(sdkp);
	}
}


#ifdef CONFIG_COMPAT
/* 
 * This gets directly called from VFS. When the ioctl 
 * is not recognized we go back to the other translation paths. 
 */
static long sd_compat_ioctl(struct file *file, unsigned int cmd, unsigned long arg)
{
	struct block_device *bdev = file->f_path.dentry->d_inode->i_bdev;
	struct gendisk *disk = bdev->bd_disk;
	struct scsi_device *sdev = scsi_disk(disk)->device;

	/*
	 * If we are in the middle of error recovery, don't let anyone
	 * else try and use this device.  Also, if error recovery fails, it
	 * may try and take the device offline, in which case all further
	 * access to the device is prohibited.
	 */
	if (!scsi_block_when_processing_errors(sdev))
		return -ENODEV;
	       
	if (sdev->host->hostt->compat_ioctl) {
		int ret;

		ret = sdev->host->hostt->compat_ioctl(sdev, cmd, (void __user *)arg);

		return ret;
	}

	/* 
	 * Let the static ioctl translation table take care of it.
	 */
	return -ENOIOCTLCMD; 
}
#endif

static struct block_device_operations sd_fops = {
	.owner			= THIS_MODULE,
	.open			= sd_open,
	.release		= sd_release,
	.ioctl			= sd_ioctl,
	.getgeo			= sd_getgeo,
#ifdef CONFIG_COMPAT
	.compat_ioctl		= sd_compat_ioctl,
#endif
	.media_changed		= sd_media_changed,
	.revalidate_disk	= sd_revalidate_disk,
};

static unsigned int sd_completed_bytes(struct scsi_cmnd *scmd)
{
	u64 start_lba = scmd->request->sector;
	u64 end_lba = scmd->request->sector + (scsi_bufflen(scmd) / 512);
	u64 bad_lba;
	int info_valid;

	if (!blk_fs_request(scmd->request))
		return 0;

	info_valid = scsi_get_sense_info_fld(scmd->sense_buffer,
					     SCSI_SENSE_BUFFERSIZE,
					     &bad_lba);
	if (!info_valid)
		return 0;

	if (scsi_bufflen(scmd) <= scmd->device->sector_size)
		return 0;

	if (scmd->device->sector_size < 512) {
		/* only legitimate sector_size here is 256 */
		start_lba <<= 1;
		end_lba <<= 1;
	} else {
		/* be careful ... don't want any overflows */
		u64 factor = scmd->device->sector_size / 512;
		do_div(start_lba, factor);
		do_div(end_lba, factor);
	}

	/* The bad lba was reported incorrectly, we have no idea where
	 * the error is.
	 */
	if (bad_lba < start_lba  || bad_lba >= end_lba)
		return 0;

	/* This computation should always be done in terms of
	 * the resolution of the device's medium.
	 */
	return (bad_lba - start_lba) * scmd->device->sector_size;
}

/**
 *	sd_done - bottom half handler: called when the lower level
 *	driver has completed (successfully or otherwise) a scsi command.
 *	@SCpnt: mid-level's per command structure.
 *
 *	Note: potentially run from within an ISR. Must not block.
 **/
static int sd_done(struct scsi_cmnd *SCpnt)
{
	int result = SCpnt->result;
	unsigned int good_bytes = result ? 0 : scsi_bufflen(SCpnt);
	struct scsi_sense_hdr sshdr;
	int sense_valid = 0;
	int sense_deferred = 0;

	if (result) {
		sense_valid = scsi_command_normalize_sense(SCpnt, &sshdr);
		if (sense_valid)
			sense_deferred = scsi_sense_is_deferred(&sshdr);
	}
#ifdef CONFIG_SCSI_LOGGING
	SCSI_LOG_HLCOMPLETE(1, scsi_print_result(SCpnt));
	if (sense_valid) {
		SCSI_LOG_HLCOMPLETE(1, scmd_printk(KERN_INFO, SCpnt,
						   "sd_done: sb[respc,sk,asc,"
						   "ascq]=%x,%x,%x,%x\n",
						   sshdr.response_code,
						   sshdr.sense_key, sshdr.asc,
						   sshdr.ascq));
	}
#endif
	if (driver_byte(result) != DRIVER_SENSE &&
	    (!sense_valid || sense_deferred))
		goto out;

	switch (sshdr.sense_key) {
	case HARDWARE_ERROR:
	case MEDIUM_ERROR:
		good_bytes = sd_completed_bytes(SCpnt);
		break;
	case RECOVERED_ERROR:
	case NO_SENSE:
		/* Inform the user, but make sure that it's not treated
		 * as a hard error.
		 */
		scsi_print_sense("sd", SCpnt);
		SCpnt->result = 0;
		memset(SCpnt->sense_buffer, 0, SCSI_SENSE_BUFFERSIZE);
		good_bytes = scsi_bufflen(SCpnt);
		break;
	case ABORTED_COMMAND:
		if (sshdr.asc == 0x10) { /* DIF: Disk detected corruption */
			scsi_print_result(SCpnt);
			scsi_print_sense("sd", SCpnt);
			good_bytes = sd_completed_bytes(SCpnt);
		}
		break;
	case ILLEGAL_REQUEST:
		if (sshdr.asc == 0x10) { /* DIX: HBA detected corruption */
			scsi_print_result(SCpnt);
			scsi_print_sense("sd", SCpnt);
			good_bytes = sd_completed_bytes(SCpnt);
		}
		if (!scsi_device_protection(SCpnt->device) &&
		    SCpnt->device->use_10_for_rw &&
		    (SCpnt->cmnd[0] == READ_10 ||
		     SCpnt->cmnd[0] == WRITE_10))
			SCpnt->device->use_10_for_rw = 0;
		if (SCpnt->device->use_10_for_ms &&
		    (SCpnt->cmnd[0] == MODE_SENSE_10 ||
		     SCpnt->cmnd[0] == MODE_SELECT_10))
			SCpnt->device->use_10_for_ms = 0;
		break;
	default:
		break;
	}
 out:
	if (rq_data_dir(SCpnt->request) == READ && scsi_prot_sg_count(SCpnt))
		sd_dif_complete(SCpnt, good_bytes);

	return good_bytes;
}

static int media_not_present(struct scsi_disk *sdkp,
			     struct scsi_sense_hdr *sshdr)
{

	if (!scsi_sense_valid(sshdr))
		return 0;
	/* not invoked for commands that could return deferred errors */
	if (sshdr->sense_key != NOT_READY &&
	    sshdr->sense_key != UNIT_ATTENTION)
		return 0;
	if (sshdr->asc != 0x3A) /* medium not present */
		return 0;

	set_media_not_present(sdkp);
	return 1;
}

/*
 * spinup disk - called only in sd_revalidate_disk()
 */
static void
sd_spinup_disk(struct scsi_disk *sdkp)
{
	unsigned char cmd[10];
	unsigned long spintime_expire = 0;
	int retries, spintime;
	unsigned int the_result;
	struct scsi_sense_hdr sshdr;
	int sense_valid = 0;

	spintime = 0;

	/* Spin up drives, as required.  Only do this at boot time */
	/* Spinup needs to be done for module loads too. */
	do {
		retries = 0;

		do {
			cmd[0] = TEST_UNIT_READY;
			memset((void *) &cmd[1], 0, 9);

			the_result = scsi_execute_req(sdkp->device, cmd,
						      DMA_NONE, NULL, 0,
						      &sshdr, SD_TIMEOUT,
						      SD_MAX_RETRIES);

			/*
			 * If the drive has indicated to us that it
			 * doesn't have any media in it, don't bother
			 * with any more polling.
			 */
			if (media_not_present(sdkp, &sshdr))
				return;

			if (the_result)
				sense_valid = scsi_sense_valid(&sshdr);
			retries++;
		} while (retries < 3 && 
			 (!scsi_status_is_good(the_result) ||
			  ((driver_byte(the_result) & DRIVER_SENSE) &&
			  sense_valid && sshdr.sense_key == UNIT_ATTENTION)));

		if ((driver_byte(the_result) & DRIVER_SENSE) == 0) {
			/* no sense, TUR either succeeded or failed
			 * with a status error */
			if(!spintime && !scsi_status_is_good(the_result)) {
				sd_printk(KERN_NOTICE, sdkp, "Unit Not Ready\n");
				sd_print_result(sdkp, the_result);
			}
			break;
		}
					
		/*
		 * The device does not want the automatic start to be issued.
		 */
		if (sdkp->device->no_start_on_add) {
			break;
		}

		/*
		 * If manual intervention is required, or this is an
		 * absent USB storage device, a spinup is meaningless.
		 */
		if (sense_valid &&
		    sshdr.sense_key == NOT_READY &&
		    sshdr.asc == 4 && sshdr.ascq == 3) {
			break;		/* manual intervention required */

		/*
		 * Issue command to spin up drive when not ready
		 */
		} else if (sense_valid && sshdr.sense_key == NOT_READY) {
			if (!spintime) {
				sd_printk(KERN_NOTICE, sdkp, "Spinning up disk...");
				cmd[0] = START_STOP;
				cmd[1] = 1;	/* Return immediately */
				memset((void *) &cmd[2], 0, 8);
				cmd[4] = 1;	/* Start spin cycle */
				if (sdkp->device->start_stop_pwr_cond)
					cmd[4] |= 1 << 4;
				scsi_execute_req(sdkp->device, cmd, DMA_NONE,
						 NULL, 0, &sshdr,
						 SD_TIMEOUT, SD_MAX_RETRIES);
				spintime_expire = jiffies + 100 * HZ;
				spintime = 1;
			}
			/* Wait 1 second for next try */
			msleep(1000);
			printk(".");

		/*
		 * Wait for USB flash devices with slow firmware.
		 * Yes, this sense key/ASC combination shouldn't
		 * occur here.  It's characteristic of these devices.
		 */
		} else if (sense_valid &&
				sshdr.sense_key == UNIT_ATTENTION &&
				sshdr.asc == 0x28) {
			if (!spintime) {
				spintime_expire = jiffies + 5 * HZ;
				spintime = 1;
			}
			/* Wait 1 second for next try */
			msleep(1000);
		} else {
			/* we don't understand the sense code, so it's
			 * probably pointless to loop */
			if(!spintime) {
				sd_printk(KERN_NOTICE, sdkp, "Unit Not Ready\n");
				sd_print_sense_hdr(sdkp, &sshdr);
			}
			break;
		}
				
	} while (spintime && time_before_eq(jiffies, spintime_expire));

	if (spintime) {
		if (scsi_status_is_good(the_result))
			printk("ready\n");
		else
			printk("not responding...\n");
	}
}


/*
 * Determine whether disk supports Data Integrity Field.
 */
void sd_read_protection_type(struct scsi_disk *sdkp, unsigned char *buffer)
{
	struct scsi_device *sdp = sdkp->device;
	u8 type;

	if (scsi_device_protection(sdp) == 0 || (buffer[12] & 1) == 0)
		type = 0;
	else
		type = ((buffer[12] >> 1) & 7) + 1; /* P_TYPE 0 = Type 1 */

	sdkp->protection_type = type;

	switch (type) {
	case SD_DIF_TYPE0_PROTECTION:
	case SD_DIF_TYPE1_PROTECTION:
	case SD_DIF_TYPE3_PROTECTION:
		break;

	case SD_DIF_TYPE2_PROTECTION:
		sd_printk(KERN_ERR, sdkp, "formatted with DIF Type 2 "	\
			  "protection which is currently unsupported. "	\
			  "Disabling disk!\n");
		goto disable;

	default:
		sd_printk(KERN_ERR, sdkp, "formatted with unknown "	\
			  "protection type %d. Disabling disk!\n", type);
		goto disable;
	}

	return;

disable:
	sdkp->capacity = 0;
}

/*
 * read disk capacity
 */
static void
sd_read_capacity(struct scsi_disk *sdkp, unsigned char *buffer)
{
	unsigned char cmd[16];
	int the_result, retries;
	int sector_size = 0;
	/* Force READ CAPACITY(16) when PROTECT=1 */
	int longrc = scsi_device_protection(sdkp->device) ? 1 : 0;
	struct scsi_sense_hdr sshdr;
	int sense_valid = 0;
	struct scsi_device *sdp = sdkp->device;

repeat:
	retries = 3;
	do {
		if (longrc) {
			memset((void *) cmd, 0, 16);
			cmd[0] = SERVICE_ACTION_IN;
			cmd[1] = SAI_READ_CAPACITY_16;
			cmd[13] = 13;
			memset((void *) buffer, 0, 13);
		} else {
			cmd[0] = READ_CAPACITY;
			memset((void *) &cmd[1], 0, 9);
			memset((void *) buffer, 0, 8);
		}
		
		the_result = scsi_execute_req(sdp, cmd, DMA_FROM_DEVICE,
					      buffer, longrc ? 13 : 8, &sshdr,
					      SD_TIMEOUT, SD_MAX_RETRIES);

		if (media_not_present(sdkp, &sshdr))
			return;

		if (the_result)
			sense_valid = scsi_sense_valid(&sshdr);
		retries--;

	} while (the_result && retries);

	if (the_result && !longrc) {
		sd_printk(KERN_NOTICE, sdkp, "READ CAPACITY failed\n");
		sd_print_result(sdkp, the_result);
		if (driver_byte(the_result) & DRIVER_SENSE)
			sd_print_sense_hdr(sdkp, &sshdr);
		else
			sd_printk(KERN_NOTICE, sdkp, "Sense not available.\n");

		/* Set dirty bit for removable devices if not ready -
		 * sometimes drives will not report this properly. */
		if (sdp->removable &&
		    sense_valid && sshdr.sense_key == NOT_READY)
			sdp->changed = 1;

		/* Either no media are present but the drive didn't tell us,
		   or they are present but the read capacity command fails */
		/* sdkp->media_present = 0; -- not always correct */
		sdkp->capacity = 0; /* unknown mapped to zero - as usual */

		return;
	} else if (the_result && longrc) {
		/* READ CAPACITY(16) has been failed */
		sd_printk(KERN_NOTICE, sdkp, "READ CAPACITY(16) failed\n");
		sd_print_result(sdkp, the_result);
		sd_printk(KERN_NOTICE, sdkp, "Use 0xffffffff as device size\n");

		sdkp->capacity = 1 + (sector_t) 0xffffffff;		
		goto got_data;
	}	
	
	if (!longrc) {
		sector_size = (buffer[4] << 24) |
			(buffer[5] << 16) | (buffer[6] << 8) | buffer[7];
		if (buffer[0] == 0xff && buffer[1] == 0xff &&
		    buffer[2] == 0xff && buffer[3] == 0xff) {
			if(sizeof(sdkp->capacity) > 4) {
				sd_printk(KERN_NOTICE, sdkp, "Very big device. "
					  "Trying to use READ CAPACITY(16).\n");
				longrc = 1;
				goto repeat;
			}
			sd_printk(KERN_ERR, sdkp, "Too big for this kernel. Use "
				  "a kernel compiled with support for large "
				  "block devices.\n");
			sdkp->capacity = 0;
			goto got_data;
		}
		sdkp->capacity = 1 + (((sector_t)buffer[0] << 24) |
			(buffer[1] << 16) |
			(buffer[2] << 8) |
			buffer[3]);			
	} else {
		sdkp->capacity = 1 + (((u64)buffer[0] << 56) |
			((u64)buffer[1] << 48) |
			((u64)buffer[2] << 40) |
			((u64)buffer[3] << 32) |
			((sector_t)buffer[4] << 24) |
			((sector_t)buffer[5] << 16) |
			((sector_t)buffer[6] << 8)  |
			(sector_t)buffer[7]);
			
		sector_size = (buffer[8] << 24) |
			(buffer[9] << 16) | (buffer[10] << 8) | buffer[11];

		sd_read_protection_type(sdkp, buffer);
	}	

	/* Some devices return the total number of sectors, not the
	 * highest sector number.  Make the necessary adjustment. */
	if (sdp->fix_capacity) {
		--sdkp->capacity;

	/* Some devices have version which report the correct sizes
	 * and others which do not. We guess size according to a heuristic
	 * and err on the side of lowering the capacity. */
	} else {
		if (sdp->guess_capacity)
			if (sdkp->capacity & 0x01) /* odd sizes are odd */
				--sdkp->capacity;
	}

got_data:
	if (sector_size == 0) {
		sector_size = 512;
		sd_printk(KERN_NOTICE, sdkp, "Sector size 0 reported, "
			  "assuming 512.\n");
	}

	if (sector_size != 512 &&
	    sector_size != 1024 &&
	    sector_size != 2048 &&
	    sector_size != 4096 &&
	    sector_size != 256) {
		sd_printk(KERN_NOTICE, sdkp, "Unsupported sector size %d.\n",
			  sector_size);
		/*
		 * The user might want to re-format the drive with
		 * a supported sectorsize.  Once this happens, it
		 * would be relatively trivial to set the thing up.
		 * For this reason, we leave the thing in the table.
		 */
		sdkp->capacity = 0;
		/*
		 * set a bogus sector size so the normal read/write
		 * logic in the block layer will eventually refuse any
		 * request on this device without tripping over power
		 * of two sector size assumptions
		 */
		sector_size = 512;
	}
	blk_queue_hardsect_size(sdp->request_queue, sector_size);

	{
		char cap_str_2[10], cap_str_10[10];
		u64 sz = sdkp->capacity << ffz(~sector_size);

		string_get_size(sz, STRING_UNITS_2, cap_str_2,
				sizeof(cap_str_2));
		string_get_size(sz, STRING_UNITS_10, cap_str_10,
				sizeof(cap_str_10));

		sd_printk(KERN_NOTICE, sdkp,
			  "%llu %d-byte hardware sectors: (%s/%s)\n",
			  (unsigned long long)sdkp->capacity,
			  sector_size, cap_str_10, cap_str_2);
	}

	/* Rescale capacity to 512-byte units */
	if (sector_size == 4096)
		sdkp->capacity <<= 3;
	else if (sector_size == 2048)
		sdkp->capacity <<= 2;
	else if (sector_size == 1024)
		sdkp->capacity <<= 1;
	else if (sector_size == 256)
		sdkp->capacity >>= 1;

	sdkp->device->sector_size = sector_size;
}

/* called with buffer of length 512 */
static inline int
sd_do_mode_sense(struct scsi_device *sdp, int dbd, int modepage,
		 unsigned char *buffer, int len, struct scsi_mode_data *data,
		 struct scsi_sense_hdr *sshdr)
{
	return scsi_mode_sense(sdp, dbd, modepage, buffer, len,
			       SD_TIMEOUT, SD_MAX_RETRIES, data,
			       sshdr);
}

/*
 * read write protect setting, if possible - called only in sd_revalidate_disk()
 * called with buffer of length SD_BUF_SIZE
 */
static void
sd_read_write_protect_flag(struct scsi_disk *sdkp, unsigned char *buffer)
{
	int res;
	struct scsi_device *sdp = sdkp->device;
	struct scsi_mode_data data;

	set_disk_ro(sdkp->disk, 0);
	if (sdp->skip_ms_page_3f) {
		sd_printk(KERN_NOTICE, sdkp, "Assuming Write Enabled\n");
		return;
	}

	if (sdp->use_192_bytes_for_3f) {
		res = sd_do_mode_sense(sdp, 0, 0x3F, buffer, 192, &data, NULL);
	} else {
		/*
		 * First attempt: ask for all pages (0x3F), but only 4 bytes.
		 * We have to start carefully: some devices hang if we ask
		 * for more than is available.
		 */
		res = sd_do_mode_sense(sdp, 0, 0x3F, buffer, 4, &data, NULL);

		/*
		 * Second attempt: ask for page 0 When only page 0 is
		 * implemented, a request for page 3F may return Sense Key
		 * 5: Illegal Request, Sense Code 24: Invalid field in
		 * CDB.
		 */
		if (!scsi_status_is_good(res))
			res = sd_do_mode_sense(sdp, 0, 0, buffer, 4, &data, NULL);

		/*
		 * Third attempt: ask 255 bytes, as we did earlier.
		 */
		if (!scsi_status_is_good(res))
			res = sd_do_mode_sense(sdp, 0, 0x3F, buffer, 255,
					       &data, NULL);
	}

	if (!scsi_status_is_good(res)) {
		sd_printk(KERN_WARNING, sdkp,
			  "Test WP failed, assume Write Enabled\n");
	} else {
		sdkp->write_prot = ((data.device_specific & 0x80) != 0);
		set_disk_ro(sdkp->disk, sdkp->write_prot);
		sd_printk(KERN_NOTICE, sdkp, "Write Protect is %s\n",
			  sdkp->write_prot ? "on" : "off");
		sd_printk(KERN_DEBUG, sdkp,
			  "Mode Sense: %02x %02x %02x %02x\n",
			  buffer[0], buffer[1], buffer[2], buffer[3]);
	}
}

/*
 * sd_read_cache_type - called only from sd_revalidate_disk()
 * called with buffer of length SD_BUF_SIZE
 */
static void
sd_read_cache_type(struct scsi_disk *sdkp, unsigned char *buffer)
{
	int len = 0, res;
	struct scsi_device *sdp = sdkp->device;

	int dbd;
	int modepage;
	struct scsi_mode_data data;
	struct scsi_sense_hdr sshdr;

	if (sdp->skip_ms_page_8)
		goto defaults;

	if (sdp->type == TYPE_RBC) {
		modepage = 6;
		dbd = 8;
	} else {
		modepage = 8;
		dbd = 0;
	}

	/* cautiously ask */
	res = sd_do_mode_sense(sdp, dbd, modepage, buffer, 4, &data, &sshdr);

	if (!scsi_status_is_good(res))
		goto bad_sense;

	if (!data.header_length) {
		modepage = 6;
		sd_printk(KERN_ERR, sdkp, "Missing header in MODE_SENSE response\n");
	}

	/* that went OK, now ask for the proper length */
	len = data.length;

	/*
	 * We're only interested in the first three bytes, actually.
	 * But the data cache page is defined for the first 20.
	 */
	if (len < 3)
		goto bad_sense;
	if (len > 20)
		len = 20;

	/* Take headers and block descriptors into account */
	len += data.header_length + data.block_descriptor_length;
	if (len > SD_BUF_SIZE)
		goto bad_sense;

	/* Get the data */
	res = sd_do_mode_sense(sdp, dbd, modepage, buffer, len, &data, &sshdr);

	if (scsi_status_is_good(res)) {
		int offset = data.header_length + data.block_descriptor_length;

		if (offset >= SD_BUF_SIZE - 2) {
			sd_printk(KERN_ERR, sdkp, "Malformed MODE SENSE response\n");
			goto defaults;
		}

		if ((buffer[offset] & 0x3f) != modepage) {
			sd_printk(KERN_ERR, sdkp, "Got wrong page\n");
			goto defaults;
		}

		if (modepage == 8) {
			sdkp->WCE = ((buffer[offset + 2] & 0x04) != 0);
			sdkp->RCD = ((buffer[offset + 2] & 0x01) != 0);
		} else {
			sdkp->WCE = ((buffer[offset + 2] & 0x01) == 0);
			sdkp->RCD = 0;
		}

		sdkp->DPOFUA = (data.device_specific & 0x10) != 0;
		if (sdkp->DPOFUA && !sdkp->device->use_10_for_rw) {
			sd_printk(KERN_NOTICE, sdkp,
				  "Uses READ/WRITE(6), disabling FUA\n");
			sdkp->DPOFUA = 0;
		}

		sd_printk(KERN_NOTICE, sdkp,
		       "Write cache: %s, read cache: %s, %s\n",
		       sdkp->WCE ? "enabled" : "disabled",
		       sdkp->RCD ? "disabled" : "enabled",
		       sdkp->DPOFUA ? "supports DPO and FUA"
		       : "doesn't support DPO or FUA");

		return;
	}

bad_sense:
	if (scsi_sense_valid(&sshdr) &&
	    sshdr.sense_key == ILLEGAL_REQUEST &&
	    sshdr.asc == 0x24 && sshdr.ascq == 0x0)
		/* Invalid field in CDB */
		sd_printk(KERN_NOTICE, sdkp, "Cache data unavailable\n");
	else
		sd_printk(KERN_ERR, sdkp, "Asking for cache data failed\n");

defaults:
	sd_printk(KERN_ERR, sdkp, "Assuming drive cache: write through\n");
	sdkp->WCE = 0;
	sdkp->RCD = 0;
	sdkp->DPOFUA = 0;
}

/*
 * The ATO bit indicates whether the DIF application tag is available
 * for use by the operating system.
 */
void sd_read_app_tag_own(struct scsi_disk *sdkp, unsigned char *buffer)
{
	int res, offset;
	struct scsi_device *sdp = sdkp->device;
	struct scsi_mode_data data;
	struct scsi_sense_hdr sshdr;

	if (sdp->type != TYPE_DISK)
		return;

	if (sdkp->protection_type == 0)
		return;

	res = scsi_mode_sense(sdp, 1, 0x0a, buffer, 36, SD_TIMEOUT,
			      SD_MAX_RETRIES, &data, &sshdr);

	if (!scsi_status_is_good(res) || !data.header_length ||
	    data.length < 6) {
		sd_printk(KERN_WARNING, sdkp,
			  "getting Control mode page failed, assume no ATO\n");

		if (scsi_sense_valid(&sshdr))
			sd_print_sense_hdr(sdkp, &sshdr);

		return;
	}

	offset = data.header_length + data.block_descriptor_length;

	if ((buffer[offset] & 0x3f) != 0x0a) {
		sd_printk(KERN_ERR, sdkp, "ATO Got wrong page\n");
		return;
	}

	if ((buffer[offset + 5] & 0x80) == 0)
		return;

	sdkp->ATO = 1;

	return;
}

/**
 *	sd_revalidate_disk - called the first time a new disk is seen,
 *	performs disk spin up, read_capacity, etc.
 *	@disk: struct gendisk we care about
 **/
static int sd_revalidate_disk(struct gendisk *disk)
{
	struct scsi_disk *sdkp = scsi_disk(disk);
	struct scsi_device *sdp = sdkp->device;
	unsigned char *buffer;
	unsigned ordered;

	SCSI_LOG_HLQUEUE(3, sd_printk(KERN_INFO, sdkp,
				      "sd_revalidate_disk\n"));

	/*
	 * If the device is offline, don't try and read capacity or any
	 * of the other niceties.
	 */
	if (!scsi_device_online(sdp))
		goto out;

	buffer = kmalloc(SD_BUF_SIZE, GFP_KERNEL);
	if (!buffer) {
		sd_printk(KERN_WARNING, sdkp, "sd_revalidate_disk: Memory "
			  "allocation failure.\n");
		goto out;
	}

	/* defaults, until the device tells us otherwise */
	sdp->sector_size = 512;
	sdkp->capacity = 0;
	sdkp->media_present = 1;
	sdkp->write_prot = 0;
	sdkp->WCE = 0;
	sdkp->RCD = 0;
	sdkp->ATO = 0;

	sd_spinup_disk(sdkp);

	/*
	 * Without media there is no reason to ask; moreover, some devices
	 * react badly if we do.
	 */
	if (sdkp->media_present) {
		sd_read_capacity(sdkp, buffer);
		sd_read_write_protect_flag(sdkp, buffer);
		sd_read_cache_type(sdkp, buffer);
		sd_read_app_tag_own(sdkp, buffer);
	}

	/*
	 * We now have all cache related info, determine how we deal
	 * with ordered requests.  Note that as the current SCSI
	 * dispatch function can alter request order, we cannot use
	 * QUEUE_ORDERED_TAG_* even when ordered tag is supported.
	 */
	if (sdkp->WCE)
		ordered = sdkp->DPOFUA
			? QUEUE_ORDERED_DRAIN_FUA : QUEUE_ORDERED_DRAIN_FLUSH;
	else
		ordered = QUEUE_ORDERED_DRAIN;

	blk_queue_ordered(sdkp->disk->queue, ordered, sd_prepare_flush);

	set_capacity(disk, sdkp->capacity);
	kfree(buffer);

 out:
	return 0;
}

/**
 *	sd_format_disk_name - format disk name
 *	@prefix: name prefix - ie. "sd" for SCSI disks
 *	@index: index of the disk to format name for
 *	@buf: output buffer
 *	@buflen: length of the output buffer
 *
 *	SCSI disk names starts at sda.  The 26th device is sdz and the
 *	27th is sdaa.  The last one for two lettered suffix is sdzz
 *	which is followed by sdaaa.
 *
 *	This is basically 26 base counting with one extra 'nil' entry
 *	at the beggining from the second digit on and can be
 *	determined using similar method as 26 base conversion with the
 *	index shifted -1 after each digit is computed.
 *
 *	CONTEXT:
 *	Don't care.
 *
 *	RETURNS:
 *	0 on success, -errno on failure.
 */
static int sd_format_disk_name(char *prefix, int index, char *buf, int buflen)
{
	const int base = 'z' - 'a' + 1;
	char *begin = buf + strlen(prefix);
	char *end = buf + buflen;
	char *p;
	int unit;

	p = end - 1;
	*p = '\0';
	unit = base;
	do {
		if (p == begin)
			return -EINVAL;
		*--p = 'a' + (index % unit);
		index = (index / unit) - 1;
	} while (index >= 0);

	memmove(begin, p, end - p);
	memcpy(buf, prefix, strlen(prefix));

	return 0;
}

/**
 *	sd_probe - called during driver initialization and whenever a
 *	new scsi device is attached to the system. It is called once
 *	for each scsi device (not just disks) present.
 *	@dev: pointer to device object
 *
 *	Returns 0 if successful (or not interested in this scsi device 
 *	(e.g. scanner)); 1 when there is an error.
 *
 *	Note: this function is invoked from the scsi mid-level.
 *	This function sets up the mapping between a given 
 *	<host,channel,id,lun> (found in sdp) and new device name 
 *	(e.g. /dev/sda). More precisely it is the block device major 
 *	and minor number that is chosen here.
 *
 *	Assume sd_attach is not re-entrant (for time being)
 *	Also think about sd_attach() and sd_remove() running coincidentally.
 **/
static int sd_probe(struct device *dev)
{
	struct scsi_device *sdp = to_scsi_device(dev);
	struct scsi_disk *sdkp;
	struct gendisk *gd;
	u32 index;
	int error;

	error = -ENODEV;
	if (sdp->type != TYPE_DISK && sdp->type != TYPE_MOD && sdp->type != TYPE_RBC)
		goto out;

	SCSI_LOG_HLQUEUE(3, sdev_printk(KERN_INFO, sdp,
					"sd_attach\n"));

	error = -ENOMEM;
	sdkp = kzalloc(sizeof(*sdkp), GFP_KERNEL);
	if (!sdkp)
		goto out;

	gd = alloc_disk(SD_MINORS);
	if (!gd)
		goto out_free;

	do {
		if (!ida_pre_get(&sd_index_ida, GFP_KERNEL))
			goto out_put;

		error = ida_get_new(&sd_index_ida, &index);
	} while (error == -EAGAIN);

	if (error)
		goto out_put;

	error = sd_format_disk_name("sd", index, gd->disk_name, DISK_NAME_LEN);
	if (error)
		goto out_free_index;

	sdkp->device = sdp;
	sdkp->driver = &sd_template;
	sdkp->disk = gd;
	sdkp->index = index;
	sdkp->openers = 0;
	sdkp->previous_state = 1;

	if (!sdp->request_queue->rq_timeout) {
		if (sdp->type != TYPE_MOD)
			blk_queue_rq_timeout(sdp->request_queue, SD_TIMEOUT);
		else
			blk_queue_rq_timeout(sdp->request_queue,
					     SD_MOD_TIMEOUT);
	}

	device_initialize(&sdkp->dev);
	sdkp->dev.parent = &sdp->sdev_gendev;
	sdkp->dev.class = &sd_disk_class;
	strncpy(sdkp->dev.bus_id, sdp->sdev_gendev.bus_id, BUS_ID_SIZE);

	if (device_add(&sdkp->dev))
		goto out_free_index;

	get_device(&sdp->sdev_gendev);

	if (index < SD_MAX_DISKS) {
		gd->major = sd_major((index & 0xf0) >> 4);
		gd->first_minor = ((index & 0xf) << 4) | (index & 0xfff00);
		gd->minors = SD_MINORS;
	}
	gd->fops = &sd_fops;
	gd->private_data = &sdkp->driver;
	gd->queue = sdkp->device->request_queue;

	sd_revalidate_disk(gd);

	blk_queue_prep_rq(sdp->request_queue, sd_prep_fn);

	gd->driverfs_dev = &sdp->sdev_gendev;
	gd->flags = GENHD_FL_EXT_DEVT | GENHD_FL_DRIVERFS;
	if (sdp->removable)
		gd->flags |= GENHD_FL_REMOVABLE;

	dev_set_drvdata(dev, sdkp);
	add_disk(gd);
	sd_dif_config_host(sdkp);

	sd_printk(KERN_NOTICE, sdkp, "Attached SCSI %sdisk\n",
		  sdp->removable ? "removable " : "");

	return 0;

 out_free_index:
	ida_remove(&sd_index_ida, index);
 out_put:
	put_disk(gd);
 out_free:
	kfree(sdkp);
 out:
	return error;
}

/**
 *	sd_remove - called whenever a scsi disk (previously recognized by
 *	sd_probe) is detached from the system. It is called (potentially
 *	multiple times) during sd module unload.
 *	@sdp: pointer to mid level scsi device object
 *
 *	Note: this function is invoked from the scsi mid-level.
 *	This function potentially frees up a device name (e.g. /dev/sdc)
 *	that could be re-used by a subsequent sd_probe().
 *	This function is not called when the built-in sd driver is "exit-ed".
 **/
static int sd_remove(struct device *dev)
{
	struct scsi_disk *sdkp = dev_get_drvdata(dev);

	device_del(&sdkp->dev);
	del_gendisk(sdkp->disk);
	sd_shutdown(dev);

	mutex_lock(&sd_ref_mutex);
	dev_set_drvdata(dev, NULL);
	put_device(&sdkp->dev);
	mutex_unlock(&sd_ref_mutex);

	return 0;
}

/**
 *	scsi_disk_release - Called to free the scsi_disk structure
 *	@dev: pointer to embedded class device
 *
 *	sd_ref_mutex must be held entering this routine.  Because it is
 *	called on last put, you should always use the scsi_disk_get()
 *	scsi_disk_put() helpers which manipulate the semaphore directly
 *	and never do a direct put_device.
 **/
static void scsi_disk_release(struct device *dev)
{
	struct scsi_disk *sdkp = to_scsi_disk(dev);
	struct gendisk *disk = sdkp->disk;
	
	ida_remove(&sd_index_ida, sdkp->index);

	disk->private_data = NULL;
	put_disk(disk);
	put_device(&sdkp->device->sdev_gendev);

	kfree(sdkp);
}

static int sd_start_stop_device(struct scsi_disk *sdkp, int start)
{
	unsigned char cmd[6] = { START_STOP };	/* START_VALID */
	struct scsi_sense_hdr sshdr;
	struct scsi_device *sdp = sdkp->device;
	int res;

	if (start)
		cmd[4] |= 1;	/* START */

	if (sdp->start_stop_pwr_cond)
		cmd[4] |= start ? 1 << 4 : 3 << 4;	/* Active or Standby */

	if (!scsi_device_online(sdp))
		return -ENODEV;

	res = scsi_execute_req(sdp, cmd, DMA_NONE, NULL, 0, &sshdr,
			       SD_TIMEOUT, SD_MAX_RETRIES);
	if (res) {
		sd_printk(KERN_WARNING, sdkp, "START_STOP FAILED\n");
		sd_print_result(sdkp, res);
		if (driver_byte(res) & DRIVER_SENSE)
			sd_print_sense_hdr(sdkp, &sshdr);
	}

	return res;
}

/*
 * Send a SYNCHRONIZE CACHE instruction down to the device through
 * the normal SCSI command structure.  Wait for the command to
 * complete.
 */
static void sd_shutdown(struct device *dev)
{
	struct scsi_disk *sdkp = scsi_disk_get_from_dev(dev);

	if (!sdkp)
		return;         /* this can happen */

	if (sdkp->WCE) {
		sd_printk(KERN_NOTICE, sdkp, "Synchronizing SCSI cache\n");
		sd_sync_cache(sdkp);
	}

	if (system_state != SYSTEM_RESTART && sdkp->device->manage_start_stop) {
		sd_printk(KERN_NOTICE, sdkp, "Stopping disk\n");
		sd_start_stop_device(sdkp, 0);
	}

	scsi_disk_put(sdkp);
}

static int sd_suspend(struct device *dev, pm_message_t mesg)
{
	struct scsi_disk *sdkp = scsi_disk_get_from_dev(dev);
	int ret = 0;

	if (!sdkp)
		return 0;	/* this can happen */

	if (sdkp->WCE) {
		sd_printk(KERN_NOTICE, sdkp, "Synchronizing SCSI cache\n");
		ret = sd_sync_cache(sdkp);
		if (ret)
			goto done;
	}

	if ((mesg.event & PM_EVENT_SLEEP) && sdkp->device->manage_start_stop) {
		sd_printk(KERN_NOTICE, sdkp, "Stopping disk\n");
		ret = sd_start_stop_device(sdkp, 0);
	}

done:
	scsi_disk_put(sdkp);
	return ret;
}

static int sd_resume(struct device *dev)
{
	struct scsi_disk *sdkp = scsi_disk_get_from_dev(dev);
	int ret = 0;

	if (!sdkp->device->manage_start_stop)
		goto done;

	sd_printk(KERN_NOTICE, sdkp, "Starting disk\n");
	ret = sd_start_stop_device(sdkp, 1);

done:
	scsi_disk_put(sdkp);
	return ret;
}

/**
 *	init_sd - entry point for this driver (both when built in or when
 *	a module).
 *
 *	Note: this function registers this driver with the scsi mid-level.
 **/
static int __init init_sd(void)
{
	int majors = 0, i, err;

	SCSI_LOG_HLQUEUE(3, printk("init_sd: sd driver entry point\n"));

	for (i = 0; i < SD_MAJORS; i++)
		if (register_blkdev(sd_major(i), "sd") == 0)
			majors++;

	if (!majors)
		return -ENODEV;

	err = class_register(&sd_disk_class);
	if (err)
		goto err_out;

	err = scsi_register_driver(&sd_template.gendrv);
	if (err)
		goto err_out_class;

	return 0;

err_out_class:
	class_unregister(&sd_disk_class);
err_out:
	for (i = 0; i < SD_MAJORS; i++)
		unregister_blkdev(sd_major(i), "sd");
	return err;
}

/**
 *	exit_sd - exit point for this driver (when it is a module).
 *
 *	Note: this function unregisters this driver from the scsi mid-level.
 **/
static void __exit exit_sd(void)
{
	int i;

	SCSI_LOG_HLQUEUE(3, printk("exit_sd: exiting sd driver\n"));

	scsi_unregister_driver(&sd_template.gendrv);
	class_unregister(&sd_disk_class);

	for (i = 0; i < SD_MAJORS; i++)
		unregister_blkdev(sd_major(i), "sd");
}

module_init(init_sd);
module_exit(exit_sd);

static void sd_print_sense_hdr(struct scsi_disk *sdkp,
			       struct scsi_sense_hdr *sshdr)
{
	sd_printk(KERN_INFO, sdkp, "");
	scsi_show_sense_hdr(sshdr);
	sd_printk(KERN_INFO, sdkp, "");
	scsi_show_extd_sense(sshdr->asc, sshdr->ascq);
}

static void sd_print_result(struct scsi_disk *sdkp, int result)
{
	sd_printk(KERN_INFO, sdkp, "");
	scsi_show_result(result);
}
<|MERGE_RESOLUTION|>--- conflicted
+++ resolved
@@ -384,11 +384,7 @@
 	sector_t block = rq->sector;
 	sector_t threshold;
 	unsigned int this_count = rq->nr_sectors;
-<<<<<<< HEAD
-	int ret;
-=======
 	int ret, host_dif;
->>>>>>> 2f5ad54e
 
 	if (rq->cmd_type == REQ_TYPE_BLOCK_PC) {
 		ret = scsi_setup_blk_pc_cmnd(sdp, rq);
