/*******************************************************************
 * This file is part of the Emulex Linux Device Driver for         *
 * Fibre Channel Host Bus Adapters.                                *
 * Copyright (C) 2004-2009 Emulex.  All rights reserved.           *
 * EMULEX and SLI are trademarks of Emulex.                        *
 * www.emulex.com                                                  *
 * Portions Copyright (C) 2004-2005 Christoph Hellwig              *
 *                                                                 *
 * This program is free software; you can redistribute it and/or   *
 * modify it under the terms of version 2 of the GNU General       *
 * Public License as published by the Free Software Foundation.    *
 * This program is distributed in the hope that it will be useful. *
 * ALL EXPRESS OR IMPLIED CONDITIONS, REPRESENTATIONS AND          *
 * WARRANTIES, INCLUDING ANY IMPLIED WARRANTY OF MERCHANTABILITY,  *
 * FITNESS FOR A PARTICULAR PURPOSE, OR NON-INFRINGEMENT, ARE      *
 * DISCLAIMED, EXCEPT TO THE EXTENT THAT SUCH DISCLAIMERS ARE HELD *
 * TO BE LEGALLY INVALID.  See the GNU General Public License for  *
 * more details, a copy of which can be found in the file COPYING  *
 * included with this package.                                     *
 *******************************************************************/

#include <scsi/scsi_host.h>

struct lpfc_sli2_slim;

#define LPFC_PCI_DEV_LP		0x1
#define LPFC_PCI_DEV_OC		0x2

#define LPFC_SLI_REV2		2
#define LPFC_SLI_REV3		3
#define LPFC_SLI_REV4		4

#define LPFC_MAX_TARGET		4096	/* max number of targets supported */
#define LPFC_MAX_DISC_THREADS	64	/* max outstanding discovery els
					   requests */
#define LPFC_MAX_NS_RETRY	3	/* Number of retry attempts to contact
					   the NameServer  before giving up. */
#define LPFC_CMD_PER_LUN	3	/* max outstanding cmds per lun */
#define LPFC_DEFAULT_SG_SEG_CNT 64	/* sg element count per scsi cmnd */
#define LPFC_DEFAULT_PROT_SG_SEG_CNT 4096 /* sg protection elements count */
#define LPFC_MAX_SG_SEG_CNT	4096	/* sg element count per scsi cmnd */
#define LPFC_MAX_PROT_SG_SEG_CNT 4096	/* prot sg element count per scsi cmd*/
#define LPFC_IOCB_LIST_CNT	2250	/* list of IOCBs for fast-path usage. */
#define LPFC_Q_RAMP_UP_INTERVAL 120     /* lun q_depth ramp up interval */
#define LPFC_VNAME_LEN		100	/* vport symbolic name length */
#define LPFC_TGTQ_INTERVAL	40000	/* Min amount of time between tgt
					   queue depth change in millisecs */
#define LPFC_TGTQ_RAMPUP_PCENT	5	/* Target queue rampup in percentage */
#define LPFC_MIN_TGT_QDEPTH	100
#define LPFC_MAX_TGT_QDEPTH	0xFFFF

#define  LPFC_MAX_BUCKET_COUNT 20	/* Maximum no. of buckets for stat data
					   collection. */
/*
 * Following time intervals are used of adjusting SCSI device
 * queue depths when there are driver resource error or Firmware
 * resource error.
 */
#define QUEUE_RAMP_DOWN_INTERVAL	(1 * HZ)   /* 1 Second */
#define QUEUE_RAMP_UP_INTERVAL		(300 * HZ) /* 5 minutes */

/* Number of exchanges reserved for discovery to complete */
#define LPFC_DISC_IOCB_BUFF_COUNT 20

#define LPFC_HB_MBOX_INTERVAL   5	/* Heart beat interval in seconds. */
#define LPFC_HB_MBOX_TIMEOUT    30	/* Heart beat timeout  in seconds. */

/* Error Attention event polling interval */
#define LPFC_ERATT_POLL_INTERVAL	5 /* EATT poll interval in seconds */

/* Define macros for 64 bit support */
#define putPaddrLow(addr)    ((uint32_t) (0xffffffff & (u64)(addr)))
#define putPaddrHigh(addr)   ((uint32_t) (0xffffffff & (((u64)(addr))>>32)))
#define getPaddr(high, low)  ((dma_addr_t)( \
			     (( (u64)(high)<<16 ) << 16)|( (u64)(low))))
/* Provide maximum configuration definitions. */
#define LPFC_DRVR_TIMEOUT	16	/* driver iocb timeout value in sec */
#define FC_MAX_ADPTMSG		64

#define MAX_HBAEVT	32

/* Number of MSI-X vectors the driver uses */
#define LPFC_MSIX_VECTORS	2

/* lpfc wait event data ready flag */
#define LPFC_DATA_READY		(1<<0)

enum lpfc_polling_flags {
	ENABLE_FCP_RING_POLLING = 0x1,
	DISABLE_FCP_RING_INT    = 0x2
};

/* Provide DMA memory definitions the driver uses per port instance. */
struct lpfc_dmabuf {
	struct list_head list;
	void *virt;		/* virtual address ptr */
	dma_addr_t phys;	/* mapped address */
	uint32_t   buffer_tag;	/* used for tagged queue ring */
};

struct lpfc_dma_pool {
	struct lpfc_dmabuf   *elements;
	uint32_t    max_count;
	uint32_t    current_count;
};

struct hbq_dmabuf {
	struct lpfc_dmabuf hbuf;
	struct lpfc_dmabuf dbuf;
	uint32_t size;
	uint32_t tag;
	struct lpfc_rcqe rcqe;
};

/* Priority bit.  Set value to exceed low water mark in lpfc_mem. */
#define MEM_PRI		0x100


/****************************************************************************/
/*      Device VPD save area                                                */
/****************************************************************************/
typedef struct lpfc_vpd {
	uint32_t status;	/* vpd status value */
	uint32_t length;	/* number of bytes actually returned */
	struct {
		uint32_t rsvd1;	/* Revision numbers */
		uint32_t biuRev;
		uint32_t smRev;
		uint32_t smFwRev;
		uint32_t endecRev;
		uint16_t rBit;
		uint8_t fcphHigh;
		uint8_t fcphLow;
		uint8_t feaLevelHigh;
		uint8_t feaLevelLow;
		uint32_t postKernRev;
		uint32_t opFwRev;
		uint8_t opFwName[16];
		uint32_t sli1FwRev;
		uint8_t sli1FwName[16];
		uint32_t sli2FwRev;
		uint8_t sli2FwName[16];
	} rev;
	struct {
#ifdef __BIG_ENDIAN_BITFIELD
		uint32_t rsvd3  :19;  /* Reserved                             */
		uint32_t cdss	: 1;  /* Configure Data Security SLI          */
		uint32_t rsvd2	: 3;  /* Reserved                             */
		uint32_t cbg	: 1;  /* Configure BlockGuard                 */
		uint32_t cmv	: 1;  /* Configure Max VPIs                   */
		uint32_t ccrp   : 1;  /* Config Command Ring Polling          */
		uint32_t csah   : 1;  /* Configure Synchronous Abort Handling */
		uint32_t chbs   : 1;  /* Cofigure Host Backing store          */
		uint32_t cinb   : 1;  /* Enable Interrupt Notification Block  */
		uint32_t cerbm	: 1;  /* Configure Enhanced Receive Buf Mgmt  */
		uint32_t cmx	: 1;  /* Configure Max XRIs                   */
		uint32_t cmr	: 1;  /* Configure Max RPIs                   */
#else	/*  __LITTLE_ENDIAN */
		uint32_t cmr	: 1;  /* Configure Max RPIs                   */
		uint32_t cmx	: 1;  /* Configure Max XRIs                   */
		uint32_t cerbm	: 1;  /* Configure Enhanced Receive Buf Mgmt  */
		uint32_t cinb   : 1;  /* Enable Interrupt Notification Block  */
		uint32_t chbs   : 1;  /* Cofigure Host Backing store          */
		uint32_t csah   : 1;  /* Configure Synchronous Abort Handling */
		uint32_t ccrp   : 1;  /* Config Command Ring Polling          */
		uint32_t cmv	: 1;  /* Configure Max VPIs                   */
		uint32_t cbg	: 1;  /* Configure BlockGuard                 */
		uint32_t rsvd2	: 3;  /* Reserved                             */
		uint32_t cdss	: 1;  /* Configure Data Security SLI          */
		uint32_t rsvd3  :19;  /* Reserved                             */
#endif
	} sli3Feat;
} lpfc_vpd_t;

struct lpfc_scsi_buf;


/*
 * lpfc stat counters
 */
struct lpfc_stats {
	/* Statistics for ELS commands */
	uint32_t elsLogiCol;
	uint32_t elsRetryExceeded;
	uint32_t elsXmitRetry;
	uint32_t elsDelayRetry;
	uint32_t elsRcvDrop;
	uint32_t elsRcvFrame;
	uint32_t elsRcvRSCN;
	uint32_t elsRcvRNID;
	uint32_t elsRcvFARP;
	uint32_t elsRcvFARPR;
	uint32_t elsRcvFLOGI;
	uint32_t elsRcvPLOGI;
	uint32_t elsRcvADISC;
	uint32_t elsRcvPDISC;
	uint32_t elsRcvFAN;
	uint32_t elsRcvLOGO;
	uint32_t elsRcvPRLO;
	uint32_t elsRcvPRLI;
	uint32_t elsRcvLIRR;
	uint32_t elsRcvRPS;
	uint32_t elsRcvRPL;
	uint32_t elsXmitFLOGI;
	uint32_t elsXmitFDISC;
	uint32_t elsXmitPLOGI;
	uint32_t elsXmitPRLI;
	uint32_t elsXmitADISC;
	uint32_t elsXmitLOGO;
	uint32_t elsXmitSCR;
	uint32_t elsXmitRNID;
	uint32_t elsXmitFARP;
	uint32_t elsXmitFARPR;
	uint32_t elsXmitACC;
	uint32_t elsXmitLSRJT;

	uint32_t frameRcvBcast;
	uint32_t frameRcvMulti;
	uint32_t strayXmitCmpl;
	uint32_t frameXmitDelay;
	uint32_t xriCmdCmpl;
	uint32_t xriStatErr;
	uint32_t LinkUp;
	uint32_t LinkDown;
	uint32_t LinkMultiEvent;
	uint32_t NoRcvBuf;
	uint32_t fcpCmd;
	uint32_t fcpCmpl;
	uint32_t fcpRspErr;
	uint32_t fcpRemoteStop;
	uint32_t fcpPortRjt;
	uint32_t fcpPortBusy;
	uint32_t fcpError;
	uint32_t fcpLocalErr;
};

enum sysfs_mbox_state {
	SMBOX_IDLE,
	SMBOX_WRITING,
	SMBOX_READING
};

struct lpfc_sysfs_mbox {
	enum sysfs_mbox_state state;
	size_t                offset;
	struct lpfcMboxq *    mbox;
};

struct lpfc_hba;


enum discovery_state {
	LPFC_VPORT_UNKNOWN     =  0,    /* vport state is unknown */
	LPFC_VPORT_FAILED      =  1,    /* vport has failed */
	LPFC_LOCAL_CFG_LINK    =  6,    /* local NPORT Id configured */
	LPFC_FLOGI             =  7,    /* FLOGI sent to Fabric */
	LPFC_FDISC             =  8,    /* FDISC sent for vport */
	LPFC_FABRIC_CFG_LINK   =  9,    /* Fabric assigned NPORT Id
				         * configured */
	LPFC_NS_REG            =  10,   /* Register with NameServer */
	LPFC_NS_QRY            =  11,   /* Query NameServer for NPort ID list */
	LPFC_BUILD_DISC_LIST   =  12,   /* Build ADISC and PLOGI lists for
				         * device authentication / discovery */
	LPFC_DISC_AUTH         =  13,   /* Processing ADISC list */
	LPFC_VPORT_READY       =  32,
};

enum hba_state {
	LPFC_LINK_UNKNOWN    =   0,   /* HBA state is unknown */
	LPFC_WARM_START      =   1,   /* HBA state after selective reset */
	LPFC_INIT_START      =   2,   /* Initial state after board reset */
	LPFC_INIT_MBX_CMDS   =   3,   /* Initialize HBA with mbox commands */
	LPFC_LINK_DOWN       =   4,   /* HBA initialized, link is down */
	LPFC_LINK_UP         =   5,   /* Link is up  - issue READ_LA */
	LPFC_CLEAR_LA        =   6,   /* authentication cmplt - issue
				       * CLEAR_LA */
	LPFC_HBA_READY       =  32,
	LPFC_HBA_ERROR       =  -1
};

struct lpfc_vport {
	struct lpfc_hba *phba;
	struct list_head listentry;
	uint8_t port_type;
#define LPFC_PHYSICAL_PORT 1
#define LPFC_NPIV_PORT  2
#define LPFC_FABRIC_PORT 3
	enum discovery_state port_state;

	uint16_t vpi;
	uint16_t vfi;
	uint8_t vfi_state;
#define LPFC_VFI_REGISTERED	0x1

	uint32_t fc_flag;	/* FC flags */
/* Several of these flags are HBA centric and should be moved to
 * phba->link_flag (e.g. FC_PTP, FC_PUBLIC_LOOP)
 */
#define FC_PT2PT                0x1	 /* pt2pt with no fabric */
#define FC_PT2PT_PLOGI          0x2	 /* pt2pt initiate PLOGI */
#define FC_DISC_TMO             0x4	 /* Discovery timer running */
#define FC_PUBLIC_LOOP          0x8	 /* Public loop */
#define FC_LBIT                 0x10	 /* LOGIN bit in loopinit set */
#define FC_RSCN_MODE            0x20	 /* RSCN cmd rcv'ed */
#define FC_NLP_MORE             0x40	 /* More node to process in node tbl */
#define FC_OFFLINE_MODE         0x80	 /* Interface is offline for diag */
#define FC_FABRIC               0x100	 /* We are fabric attached */
#define FC_RSCN_DISCOVERY       0x400	 /* Auth all devices after RSCN */
#define FC_SCSI_SCAN_TMO        0x4000	 /* scsi scan timer running */
#define FC_ABORT_DISCOVERY      0x8000	 /* we want to abort discovery */
#define FC_NDISC_ACTIVE         0x10000	 /* NPort discovery active */
#define FC_BYPASSED_MODE        0x20000	 /* NPort is in bypassed mode */
#define FC_VPORT_NEEDS_REG_VPI	0x80000  /* Needs to have its vpi registered */
#define FC_RSCN_DEFERRED	0x100000 /* A deferred RSCN being processed */

	uint32_t ct_flags;
#define FC_CT_RFF_ID		0x1	 /* RFF_ID accepted by switch */
#define FC_CT_RNN_ID		0x2	 /* RNN_ID accepted by switch */
#define FC_CT_RSNN_NN		0x4	 /* RSNN_NN accepted by switch */
#define FC_CT_RSPN_ID		0x8	 /* RSPN_ID accepted by switch */
#define FC_CT_RFT_ID		0x10	 /* RFT_ID accepted by switch */

	struct list_head fc_nodes;

	/* Keep counters for the number of entries in each list. */
	uint16_t fc_plogi_cnt;
	uint16_t fc_adisc_cnt;
	uint16_t fc_reglogin_cnt;
	uint16_t fc_prli_cnt;
	uint16_t fc_unmap_cnt;
	uint16_t fc_map_cnt;
	uint16_t fc_npr_cnt;
	uint16_t fc_unused_cnt;
	struct serv_parm fc_sparam;	/* buffer for our service parameters */

	uint32_t fc_myDID;	/* fibre channel S_ID */
	uint32_t fc_prevDID;	/* previous fibre channel S_ID */

	int32_t stopped;   /* HBA has not been restarted since last ERATT */
	uint8_t fc_linkspeed;	/* Link speed after last READ_LA */

	uint32_t num_disc_nodes;	/*in addition to hba_state */

	uint32_t fc_nlp_cnt;	/* outstanding NODELIST requests */
	uint32_t fc_rscn_id_cnt;	/* count of RSCNs payloads in list */
	uint32_t fc_rscn_flush;		/* flag use of fc_rscn_id_list */
	struct lpfc_dmabuf *fc_rscn_id_list[FC_MAX_HOLD_RSCN];
	struct lpfc_name fc_nodename;	/* fc nodename */
	struct lpfc_name fc_portname;	/* fc portname */

	struct lpfc_work_evt disc_timeout_evt;

	struct timer_list fc_disctmo;	/* Discovery rescue timer */
	uint8_t fc_ns_retry;	/* retries for fabric nameserver */
	uint32_t fc_prli_sent;	/* cntr for outstanding PRLIs */

	spinlock_t work_port_lock;
	uint32_t work_port_events; /* Timeout to be handled  */
#define WORKER_DISC_TMO                0x1	/* vport: Discovery timeout */
#define WORKER_ELS_TMO                 0x2	/* vport: ELS timeout */
#define WORKER_FDMI_TMO                0x4	/* vport: FDMI timeout */

#define WORKER_MBOX_TMO                0x100	/* hba: MBOX timeout */
#define WORKER_HB_TMO                  0x200	/* hba: Heart beat timeout */
#define WORKER_FABRIC_BLOCK_TMO        0x400	/* hba: fabric block timeout */
#define WORKER_RAMP_DOWN_QUEUE         0x800	/* hba: Decrease Q depth */
#define WORKER_RAMP_UP_QUEUE           0x1000	/* hba: Increase Q depth */

	struct timer_list fc_fdmitmo;
	struct timer_list els_tmofunc;

	int unreg_vpi_cmpl;

	uint8_t load_flag;
#define FC_LOADING		0x1	/* HBA in process of loading drvr */
#define FC_UNLOADING		0x2	/* HBA in process of unloading drvr */
	/* Vport Config Parameters */
	uint32_t cfg_scan_down;
	uint32_t cfg_lun_queue_depth;
	uint32_t cfg_nodev_tmo;
	uint32_t cfg_devloss_tmo;
	uint32_t cfg_restrict_login;
	uint32_t cfg_peer_port_login;
	uint32_t cfg_fcp_class;
	uint32_t cfg_use_adisc;
	uint32_t cfg_fdmi_on;
	uint32_t cfg_discovery_threads;
	uint32_t cfg_log_verbose;
	uint32_t cfg_max_luns;
	uint32_t cfg_enable_da_id;
	uint32_t cfg_max_scsicmpl_time;

	uint32_t dev_loss_tmo_changed;

	struct fc_vport *fc_vport;

#ifdef CONFIG_SCSI_LPFC_DEBUG_FS
	struct dentry *debug_disc_trc;
	struct dentry *debug_nodelist;
	struct dentry *vport_debugfs_root;
	struct lpfc_debugfs_trc *disc_trc;
	atomic_t disc_trc_cnt;
#endif
	uint8_t stat_data_enabled;
	uint8_t stat_data_blocked;
	struct list_head rcv_buffer_list;
	uint32_t vport_flag;
#define STATIC_VPORT	1
};

struct hbq_s {
	uint16_t entry_count;	  /* Current number of HBQ slots */
	uint16_t buffer_count;	  /* Current number of buffers posted */
	uint32_t next_hbqPutIdx;  /* Index to next HBQ slot to use */
	uint32_t hbqPutIdx;	  /* HBQ slot to use */
	uint32_t local_hbqGetIdx; /* Local copy of Get index from Port */
	void    *hbq_virt;	  /* Virtual ptr to this hbq */
	struct list_head hbq_buffer_list;  /* buffers assigned to this HBQ */
				  /* Callback for HBQ buffer allocation */
	struct hbq_dmabuf *(*hbq_alloc_buffer) (struct lpfc_hba *);
				  /* Callback for HBQ buffer free */
	void               (*hbq_free_buffer) (struct lpfc_hba *,
					       struct hbq_dmabuf *);
};

#define LPFC_MAX_HBQS  4
/* this matches the position in the lpfc_hbq_defs array */
#define LPFC_ELS_HBQ	0
#define LPFC_EXTRA_HBQ	1

enum hba_temp_state {
	HBA_NORMAL_TEMP,
	HBA_OVER_TEMP
};

enum intr_type_t {
	NONE = 0,
	INTx,
	MSI,
	MSIX,
};

struct lpfc_hba {
	/* SCSI interface function jump table entries */
	int (*lpfc_new_scsi_buf)
		(struct lpfc_vport *, int);
	struct lpfc_scsi_buf * (*lpfc_get_scsi_buf)
		(struct lpfc_hba *);
	int (*lpfc_scsi_prep_dma_buf)
		(struct lpfc_hba *, struct lpfc_scsi_buf *);
	void (*lpfc_scsi_unprep_dma_buf)
		(struct lpfc_hba *, struct lpfc_scsi_buf *);
	void (*lpfc_release_scsi_buf)
		(struct lpfc_hba *, struct lpfc_scsi_buf *);
	void (*lpfc_rampdown_queue_depth)
		(struct lpfc_hba *);
	void (*lpfc_scsi_prep_cmnd)
		(struct lpfc_vport *, struct lpfc_scsi_buf *,
		 struct lpfc_nodelist *);
	/* IOCB interface function jump table entries */
	int (*__lpfc_sli_issue_iocb)
		(struct lpfc_hba *, uint32_t,
		 struct lpfc_iocbq *, uint32_t);
	void (*__lpfc_sli_release_iocbq)(struct lpfc_hba *,
			 struct lpfc_iocbq *);
	int (*lpfc_hba_down_post)(struct lpfc_hba *phba);


	IOCB_t * (*lpfc_get_iocb_from_iocbq)
		(struct lpfc_iocbq *);
	void (*lpfc_scsi_cmd_iocb_cmpl)
		(struct lpfc_hba *, struct lpfc_iocbq *, struct lpfc_iocbq *);

	/* MBOX interface function jump table entries */
	int (*lpfc_sli_issue_mbox)
		(struct lpfc_hba *, LPFC_MBOXQ_t *, uint32_t);
	/* Slow-path IOCB process function jump table entries */
	void (*lpfc_sli_handle_slow_ring_event)
		(struct lpfc_hba *phba, struct lpfc_sli_ring *pring,
		 uint32_t mask);
	/* INIT device interface function jump table entries */
	int (*lpfc_sli_hbq_to_firmware)
		(struct lpfc_hba *, uint32_t, struct hbq_dmabuf *);
	int (*lpfc_sli_brdrestart)
		(struct lpfc_hba *);
	int (*lpfc_sli_brdready)
		(struct lpfc_hba *, uint32_t);
	void (*lpfc_handle_eratt)
		(struct lpfc_hba *);
	void (*lpfc_stop_port)
		(struct lpfc_hba *);


	/* SLI4 specific HBA data structure */
	struct lpfc_sli4_hba sli4_hba;

	struct lpfc_sli sli;
	uint8_t pci_dev_grp;	/* lpfc PCI dev group: 0x0, 0x1, 0x2,... */
	uint32_t sli_rev;		/* SLI2, SLI3, or SLI4 */
	uint32_t sli3_options;		/* Mask of enabled SLI3 options */
#define LPFC_SLI3_HBQ_ENABLED		0x01
#define LPFC_SLI3_NPIV_ENABLED		0x02
#define LPFC_SLI3_VPORT_TEARDOWN	0x04
#define LPFC_SLI3_CRP_ENABLED		0x08
#define LPFC_SLI3_INB_ENABLED		0x10
#define LPFC_SLI3_BG_ENABLED		0x20
#define LPFC_SLI3_DSS_ENABLED		0x40
	uint32_t iocb_cmd_size;
	uint32_t iocb_rsp_size;

	enum hba_state link_state;
	uint32_t link_flag;	/* link state flags */
#define LS_LOOPBACK_MODE      0x1	/* NPort is in Loopback mode */
					/* This flag is set while issuing */
					/* INIT_LINK mailbox command */
#define LS_NPIV_FAB_SUPPORTED 0x2	/* Fabric supports NPIV */
#define LS_IGNORE_ERATT       0x4	/* intr handler should ignore ERATT */

	uint32_t hba_flag;	/* hba generic flags */
#define HBA_ERATT_HANDLED	0x1 /* This flag is set when eratt handled */
<<<<<<< HEAD

#define DEFER_ERATT		0x4 /* Deferred error attention in progress */
=======
#define DEFER_ERATT		0x2 /* Deferred error attention in progress */
#define HBA_FCOE_SUPPORT	0x4 /* HBA function supports FCOE */
#define HBA_RECEIVE_BUFFER	0x8 /* Rcv buffer posted to worker thread */
#define HBA_POST_RECEIVE_BUFFER 0x10 /* Rcv buffers need to be posted */
#define FCP_XRI_ABORT_EVENT	0x20
#define ELS_XRI_ABORT_EVENT	0x40
#define ASYNC_EVENT		0x80
>>>>>>> 533ac12e
	struct lpfc_dmabuf slim2p;

	MAILBOX_t *mbox;
	uint32_t *inb_ha_copy;
	uint32_t *inb_counter;
	uint32_t inb_last_counter;
	uint32_t ha_copy;
	struct _PCB *pcb;
	struct _IOCB *IOCBs;

	struct lpfc_dmabuf hbqslimp;

	uint16_t pci_cfg_value;

	uint8_t fc_linkspeed;	/* Link speed after last READ_LA */

	uint32_t fc_eventTag;	/* event tag for link attention */

	/* These fields used to be binfo */
	uint32_t fc_pref_DID;	/* preferred D_ID */
	uint8_t  fc_pref_ALPA;	/* preferred AL_PA */
	uint32_t fc_edtov;	/* E_D_TOV timer value */
	uint32_t fc_arbtov;	/* ARB_TOV timer value */
	uint32_t fc_ratov;	/* R_A_TOV timer value */
	uint32_t fc_rttov;	/* R_T_TOV timer value */
	uint32_t fc_altov;	/* AL_TOV timer value */
	uint32_t fc_crtov;	/* C_R_TOV timer value */
	uint32_t fc_citov;	/* C_I_TOV timer value */

	struct serv_parm fc_fabparam;	/* fabric service parameters buffer */
	uint8_t alpa_map[128];	/* AL_PA map from READ_LA */

	uint32_t lmt;

	uint32_t fc_topology;	/* link topology, from LINK INIT */

	struct lpfc_stats fc_stat;

	struct lpfc_nodelist fc_fcpnodev; /* nodelist entry for no device */
	uint32_t nport_event_cnt;	/* timestamp for nlplist entry */

	uint8_t  wwnn[8];
	uint8_t  wwpn[8];
	uint32_t RandomData[7];

	/* HBA Config Parameters */
	uint32_t cfg_ack0;
	uint32_t cfg_enable_npiv;
	uint32_t cfg_topology;
	uint32_t cfg_link_speed;
	uint32_t cfg_cr_delay;
	uint32_t cfg_cr_count;
	uint32_t cfg_multi_ring_support;
	uint32_t cfg_multi_ring_rctl;
	uint32_t cfg_multi_ring_type;
	uint32_t cfg_poll;
	uint32_t cfg_poll_tmo;
	uint32_t cfg_use_msi;
	uint32_t cfg_fcp_imax;
	uint32_t cfg_fcp_wq_count;
	uint32_t cfg_fcp_eq_count;
	uint32_t cfg_sg_seg_cnt;
	uint32_t cfg_prot_sg_seg_cnt;
	uint32_t cfg_sg_dma_buf_size;
	uint64_t cfg_soft_wwnn;
	uint64_t cfg_soft_wwpn;
	uint32_t cfg_hba_queue_depth;
	uint32_t cfg_enable_hba_reset;
	uint32_t cfg_enable_hba_heartbeat;
	uint32_t cfg_enable_bg;
	uint32_t cfg_enable_fip;
	uint32_t cfg_log_verbose;

	lpfc_vpd_t vpd;		/* vital product data */

	struct pci_dev *pcidev;
	struct list_head      work_list;
	uint32_t              work_ha;      /* Host Attention Bits for WT */
	uint32_t              work_ha_mask; /* HA Bits owned by WT        */
	uint32_t              work_hs;      /* HS stored in case of ERRAT */
	uint32_t              work_status[2]; /* Extra status from SLIM */

	wait_queue_head_t    work_waitq;
	struct task_struct   *worker_thread;
	unsigned long data_flags;

	uint32_t hbq_in_use;		/* HBQs in use flag */
	struct list_head rb_pend_list;  /* Received buffers to be processed */
	uint32_t hbq_count;	        /* Count of configured HBQs */
	struct hbq_s hbqs[LPFC_MAX_HBQS]; /* local copy of hbq indicies  */

	unsigned long pci_bar0_map;     /* Physical address for PCI BAR0 */
	unsigned long pci_bar1_map;     /* Physical address for PCI BAR1 */
	unsigned long pci_bar2_map;     /* Physical address for PCI BAR2 */
	void __iomem *slim_memmap_p;	/* Kernel memory mapped address for
					   PCI BAR0 */
	void __iomem *ctrl_regs_memmap_p;/* Kernel memory mapped address for
					    PCI BAR2 */

	void __iomem *MBslimaddr;	/* virtual address for mbox cmds */
	void __iomem *HAregaddr;	/* virtual address for host attn reg */
	void __iomem *CAregaddr;	/* virtual address for chip attn reg */
	void __iomem *HSregaddr;	/* virtual address for host status
					   reg */
	void __iomem *HCregaddr;	/* virtual address for host ctl reg */

	struct lpfc_hgp __iomem *host_gp; /* Host side get/put pointers */
	struct lpfc_pgp   *port_gp;
	uint32_t __iomem  *hbq_put;     /* Address in SLIM to HBQ put ptrs */
	uint32_t          *hbq_get;     /* Host mem address of HBQ get ptrs */

	int brd_no;			/* FC board number */

	char SerialNumber[32];		/* adapter Serial Number */
	char OptionROMVersion[32];	/* adapter BIOS / Fcode version */
	char ModelDesc[256];		/* Model Description */
	char ModelName[80];		/* Model Name */
	char ProgramType[256];		/* Program Type */
	char Port[20];			/* Port No */
	uint8_t vpd_flag;               /* VPD data flag */

#define VPD_MODEL_DESC      0x1         /* valid vpd model description */
#define VPD_MODEL_NAME      0x2         /* valid vpd model name */
#define VPD_PROGRAM_TYPE    0x4         /* valid vpd program type */
#define VPD_PORT            0x8         /* valid vpd port data */
#define VPD_MASK            0xf         /* mask for any vpd data */

	uint8_t soft_wwn_enable;

	struct timer_list fcp_poll_timer;
	struct timer_list eratt_poll;

	/*
	 * stat  counters
	 */
	uint64_t fc4InputRequests;
	uint64_t fc4OutputRequests;
	uint64_t fc4ControlRequests;
	uint64_t bg_guard_err_cnt;
	uint64_t bg_apptag_err_cnt;
	uint64_t bg_reftag_err_cnt;

	struct lpfc_sysfs_mbox sysfs_mbox;

	/* fastpath list. */
	spinlock_t scsi_buf_list_lock;
	struct list_head lpfc_scsi_buf_list;
	uint32_t total_scsi_bufs;
	struct list_head lpfc_iocb_list;
	uint32_t total_iocbq_bufs;
	spinlock_t hbalock;

	/* pci_mem_pools */
	struct pci_pool *lpfc_scsi_dma_buf_pool;
	struct pci_pool *lpfc_mbuf_pool;
	struct pci_pool *lpfc_hrb_pool;	/* header receive buffer pool */
	struct pci_pool *lpfc_drb_pool; /* data receive buffer pool */
	struct lpfc_dma_pool lpfc_mbuf_safety_pool;

	mempool_t *mbox_mem_pool;
	mempool_t *nlp_mem_pool;

	struct fc_host_statistics link_stats;
	enum intr_type_t intr_type;
	uint32_t intr_mode;
#define LPFC_INTR_ERROR	0xFFFFFFFF
	struct msix_entry msix_entries[LPFC_MSIX_VECTORS];

	struct list_head port_list;
	struct lpfc_vport *pport;	/* physical lpfc_vport pointer */
	uint16_t max_vpi;		/* Maximum virtual nports */
#define LPFC_MAX_VPI 0xFFFF		/* Max number of VPI supported */
	uint16_t max_vports;            /*
					 * For IOV HBAs max_vpi can change
					 * after a reset. max_vports is max
					 * number of vports present. This can
					 * be greater than max_vpi.
					 */
	uint16_t vpi_base;
	uint16_t vfi_base;
	unsigned long *vpi_bmask;	/* vpi allocation table */

	/* Data structure used by fabric iocb scheduler */
	struct list_head fabric_iocb_list;
	atomic_t fabric_iocb_count;
	struct timer_list fabric_block_timer;
	unsigned long bit_flags;
#define	FABRIC_COMANDS_BLOCKED	0
	atomic_t num_rsrc_err;
	atomic_t num_cmd_success;
	unsigned long last_rsrc_error_time;
	unsigned long last_ramp_down_time;
	unsigned long last_ramp_up_time;
#ifdef CONFIG_SCSI_LPFC_DEBUG_FS
	struct dentry *hba_debugfs_root;
	atomic_t debugfs_vport_count;
	struct dentry *debug_hbqinfo;
	struct dentry *debug_dumpHostSlim;
	struct dentry *debug_dumpHBASlim;
	struct dentry *debug_dumpData;   /* BlockGuard BPL*/
	struct dentry *debug_dumpDif;    /* BlockGuard BPL*/
	struct dentry *debug_slow_ring_trc;
	struct lpfc_debugfs_trc *slow_ring_trc;
	atomic_t slow_ring_trc_cnt;
#endif

	/* Used for deferred freeing of ELS data buffers */
	struct list_head elsbuf;
	int elsbuf_cnt;
	int elsbuf_prev_cnt;

	uint8_t temp_sensor_support;
	/* Fields used for heart beat. */
	unsigned long last_completion_time;
	struct timer_list hb_tmofunc;
	uint8_t hb_outstanding;
	enum hba_temp_state over_temp_state;
	/* ndlp reference management */
	spinlock_t ndlp_lock;
	/*
	 * Following bit will be set for all buffer tags which are not
	 * associated with any HBQ.
	 */
#define QUE_BUFTAG_BIT  (1<<31)
	uint32_t buffer_tag_count;
	int wait_4_mlo_maint_flg;
	wait_queue_head_t wait_4_mlo_m_q;
	/* data structure used for latency data collection */
#define LPFC_NO_BUCKET	   0
#define LPFC_LINEAR_BUCKET 1
#define LPFC_POWER2_BUCKET 2
	uint8_t  bucket_type;
	uint32_t bucket_base;
	uint32_t bucket_step;

/* Maximum number of events that can be outstanding at any time*/
#define LPFC_MAX_EVT_COUNT 512
	atomic_t fast_event_count;
	struct lpfc_fcf fcf;
	uint8_t fc_map[3];
	uint8_t valid_vlan;
	uint16_t vlan_id;
	struct list_head fcf_conn_rec_list;
};

static inline struct Scsi_Host *
lpfc_shost_from_vport(struct lpfc_vport *vport)
{
	return container_of((void *) vport, struct Scsi_Host, hostdata[0]);
}

static inline void
lpfc_set_loopback_flag(struct lpfc_hba *phba)
{
	if (phba->cfg_topology == FLAGS_LOCAL_LB)
		phba->link_flag |= LS_LOOPBACK_MODE;
	else
		phba->link_flag &= ~LS_LOOPBACK_MODE;
}

static inline int
lpfc_is_link_up(struct lpfc_hba *phba)
{
	return  phba->link_state == LPFC_LINK_UP ||
		phba->link_state == LPFC_CLEAR_LA ||
		phba->link_state == LPFC_HBA_READY;
}

static inline void
lpfc_worker_wake_up(struct lpfc_hba *phba)
{
	/* Set the lpfc data pending flag */
	set_bit(LPFC_DATA_READY, &phba->data_flags);

	/* Wake up worker thread */
	wake_up(&phba->work_waitq);
	return;
}

static inline void
lpfc_sli_read_hs(struct lpfc_hba *phba)
{
	/*
	 * There was a link/board error. Read the status register to retrieve
	 * the error event and process it.
	 */
	phba->sli.slistat.err_attn_event++;

	/* Save status info */
	phba->work_hs = readl(phba->HSregaddr);
	phba->work_status[0] = readl(phba->MBslimaddr + 0xa8);
	phba->work_status[1] = readl(phba->MBslimaddr + 0xac);

	/* Clear chip Host Attention error bit */
	writel(HA_ERATT, phba->HAregaddr);
	readl(phba->HAregaddr); /* flush */
	phba->pport->stopped = 1;

	return;
}<|MERGE_RESOLUTION|>--- conflicted
+++ resolved
@@ -518,10 +518,6 @@
 
 	uint32_t hba_flag;	/* hba generic flags */
 #define HBA_ERATT_HANDLED	0x1 /* This flag is set when eratt handled */
-<<<<<<< HEAD
-
-#define DEFER_ERATT		0x4 /* Deferred error attention in progress */
-=======
 #define DEFER_ERATT		0x2 /* Deferred error attention in progress */
 #define HBA_FCOE_SUPPORT	0x4 /* HBA function supports FCOE */
 #define HBA_RECEIVE_BUFFER	0x8 /* Rcv buffer posted to worker thread */
@@ -529,7 +525,6 @@
 #define FCP_XRI_ABORT_EVENT	0x20
 #define ELS_XRI_ABORT_EVENT	0x40
 #define ASYNC_EVENT		0x80
->>>>>>> 533ac12e
 	struct lpfc_dmabuf slim2p;
 
 	MAILBOX_t *mbox;
