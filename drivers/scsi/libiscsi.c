/*
 * iSCSI lib functions
 *
 * Copyright (C) 2006 Red Hat, Inc.  All rights reserved.
 * Copyright (C) 2004 - 2006 Mike Christie
 * Copyright (C) 2004 - 2005 Dmitry Yusupov
 * Copyright (C) 2004 - 2005 Alex Aizman
 * maintained by open-iscsi@googlegroups.com
 *
 * This program is free software; you can redistribute it and/or modify
 * it under the terms of the GNU General Public License as published by
 * the Free Software Foundation; either version 2 of the License, or
 * (at your option) any later version.
 *
 * This program is distributed in the hope that it will be useful,
 * but WITHOUT ANY WARRANTY; without even the implied warranty of
 * MERCHANTABILITY or FITNESS FOR A PARTICULAR PURPOSE.  See the
 * GNU General Public License for more details.
 *
 * You should have received a copy of the GNU General Public License
 * along with this program; if not, write to the Free Software
 * Foundation, Inc., 59 Temple Place - Suite 330, Boston, MA 02111-1307, USA.
 */
#include <linux/types.h>
#include <linux/kfifo.h>
#include <linux/delay.h>
#include <linux/log2.h>
#include <asm/unaligned.h>
#include <net/tcp.h>
#include <scsi/scsi_cmnd.h>
#include <scsi/scsi_device.h>
#include <scsi/scsi_eh.h>
#include <scsi/scsi_tcq.h>
#include <scsi/scsi_host.h>
#include <scsi/scsi.h>
#include <scsi/iscsi_proto.h>
#include <scsi/scsi_transport.h>
#include <scsi/scsi_transport_iscsi.h>
#include <scsi/libiscsi.h>

static int iscsi_dbg_lib_conn;
module_param_named(debug_libiscsi_conn, iscsi_dbg_lib_conn, int,
		   S_IRUGO | S_IWUSR);
MODULE_PARM_DESC(debug_libiscsi_conn,
		 "Turn on debugging for connections in libiscsi module. "
		 "Set to 1 to turn on, and zero to turn off. Default is off.");

static int iscsi_dbg_lib_session;
module_param_named(debug_libiscsi_session, iscsi_dbg_lib_session, int,
		   S_IRUGO | S_IWUSR);
MODULE_PARM_DESC(debug_libiscsi_session,
		 "Turn on debugging for sessions in libiscsi module. "
		 "Set to 1 to turn on, and zero to turn off. Default is off.");

static int iscsi_dbg_lib_eh;
module_param_named(debug_libiscsi_eh, iscsi_dbg_lib_eh, int,
		   S_IRUGO | S_IWUSR);
MODULE_PARM_DESC(debug_libiscsi_eh,
		 "Turn on debugging for error handling in libiscsi module. "
		 "Set to 1 to turn on, and zero to turn off. Default is off.");

#define ISCSI_DBG_CONN(_conn, dbg_fmt, arg...)			\
	do {							\
		if (iscsi_dbg_lib_conn)				\
			iscsi_conn_printk(KERN_INFO, _conn,	\
					     "%s " dbg_fmt,	\
					     __func__, ##arg);	\
	} while (0);

#define ISCSI_DBG_SESSION(_session, dbg_fmt, arg...)			\
	do {								\
		if (iscsi_dbg_lib_session)				\
			iscsi_session_printk(KERN_INFO, _session,	\
					     "%s " dbg_fmt,		\
					     __func__, ##arg);		\
	} while (0);

#define ISCSI_DBG_EH(_session, dbg_fmt, arg...)				\
	do {								\
		if (iscsi_dbg_lib_eh)					\
			iscsi_session_printk(KERN_INFO, _session,	\
					     "%s " dbg_fmt,		\
					     __func__, ##arg);		\
	} while (0);

/* Serial Number Arithmetic, 32 bits, less than, RFC1982 */
#define SNA32_CHECK 2147483648UL

static int iscsi_sna_lt(u32 n1, u32 n2)
{
	return n1 != n2 && ((n1 < n2 && (n2 - n1 < SNA32_CHECK)) ||
			    (n1 > n2 && (n2 - n1 < SNA32_CHECK)));
}

/* Serial Number Arithmetic, 32 bits, less than, RFC1982 */
static int iscsi_sna_lte(u32 n1, u32 n2)
{
	return n1 == n2 || ((n1 < n2 && (n2 - n1 < SNA32_CHECK)) ||
			    (n1 > n2 && (n2 - n1 < SNA32_CHECK)));
}

inline void iscsi_conn_queue_work(struct iscsi_conn *conn)
{
	struct Scsi_Host *shost = conn->session->host;
	struct iscsi_host *ihost = shost_priv(shost);

	if (ihost->workq)
		queue_work(ihost->workq, &conn->xmitwork);
}
EXPORT_SYMBOL_GPL(iscsi_conn_queue_work);

void
iscsi_update_cmdsn(struct iscsi_session *session, struct iscsi_nopin *hdr)
{
	uint32_t max_cmdsn = be32_to_cpu(hdr->max_cmdsn);
	uint32_t exp_cmdsn = be32_to_cpu(hdr->exp_cmdsn);

	/*
	 * standard specifies this check for when to update expected and
	 * max sequence numbers
	 */
	if (iscsi_sna_lt(max_cmdsn, exp_cmdsn - 1))
		return;

	if (exp_cmdsn != session->exp_cmdsn &&
	    !iscsi_sna_lt(exp_cmdsn, session->exp_cmdsn))
		session->exp_cmdsn = exp_cmdsn;

	if (max_cmdsn != session->max_cmdsn &&
	    !iscsi_sna_lt(max_cmdsn, session->max_cmdsn)) {
		session->max_cmdsn = max_cmdsn;
		/*
		 * if the window closed with IO queued, then kick the
		 * xmit thread
		 */
		if (!list_empty(&session->leadconn->cmdqueue) ||
		    !list_empty(&session->leadconn->mgmtqueue))
			iscsi_conn_queue_work(session->leadconn);
	}
}
EXPORT_SYMBOL_GPL(iscsi_update_cmdsn);

/**
 * iscsi_prep_data_out_pdu - initialize Data-Out
 * @task: scsi command task
 * @r2t: R2T info
 * @hdr: iscsi data in pdu
 *
 * Notes:
 *	Initialize Data-Out within this R2T sequence and finds
 *	proper data_offset within this SCSI command.
 *
 *	This function is called with connection lock taken.
 **/
void iscsi_prep_data_out_pdu(struct iscsi_task *task, struct iscsi_r2t_info *r2t,
			   struct iscsi_data *hdr)
{
	struct iscsi_conn *conn = task->conn;
	unsigned int left = r2t->data_length - r2t->sent;

	task->hdr_len = sizeof(struct iscsi_data);

	memset(hdr, 0, sizeof(struct iscsi_data));
	hdr->ttt = r2t->ttt;
	hdr->datasn = cpu_to_be32(r2t->datasn);
	r2t->datasn++;
	hdr->opcode = ISCSI_OP_SCSI_DATA_OUT;
	memcpy(hdr->lun, task->lun, sizeof(hdr->lun));
	hdr->itt = task->hdr_itt;
	hdr->exp_statsn = r2t->exp_statsn;
	hdr->offset = cpu_to_be32(r2t->data_offset + r2t->sent);
	if (left > conn->max_xmit_dlength) {
		hton24(hdr->dlength, conn->max_xmit_dlength);
		r2t->data_count = conn->max_xmit_dlength;
		hdr->flags = 0;
	} else {
		hton24(hdr->dlength, left);
		r2t->data_count = left;
		hdr->flags = ISCSI_FLAG_CMD_FINAL;
	}
	conn->dataout_pdus_cnt++;
}
EXPORT_SYMBOL_GPL(iscsi_prep_data_out_pdu);

static int iscsi_add_hdr(struct iscsi_task *task, unsigned len)
{
	unsigned exp_len = task->hdr_len + len;

	if (exp_len > task->hdr_max) {
		WARN_ON(1);
		return -EINVAL;
	}

	WARN_ON(len & (ISCSI_PAD_LEN - 1)); /* caller must pad the AHS */
	task->hdr_len = exp_len;
	return 0;
}

/*
 * make an extended cdb AHS
 */
static int iscsi_prep_ecdb_ahs(struct iscsi_task *task)
{
	struct scsi_cmnd *cmd = task->sc;
	unsigned rlen, pad_len;
	unsigned short ahslength;
	struct iscsi_ecdb_ahdr *ecdb_ahdr;
	int rc;

	ecdb_ahdr = iscsi_next_hdr(task);
	rlen = cmd->cmd_len - ISCSI_CDB_SIZE;

	BUG_ON(rlen > sizeof(ecdb_ahdr->ecdb));
	ahslength = rlen + sizeof(ecdb_ahdr->reserved);

	pad_len = iscsi_padding(rlen);

	rc = iscsi_add_hdr(task, sizeof(ecdb_ahdr->ahslength) +
	                   sizeof(ecdb_ahdr->ahstype) + ahslength + pad_len);
	if (rc)
		return rc;

	if (pad_len)
		memset(&ecdb_ahdr->ecdb[rlen], 0, pad_len);

	ecdb_ahdr->ahslength = cpu_to_be16(ahslength);
	ecdb_ahdr->ahstype = ISCSI_AHSTYPE_CDB;
	ecdb_ahdr->reserved = 0;
	memcpy(ecdb_ahdr->ecdb, cmd->cmnd + ISCSI_CDB_SIZE, rlen);

	ISCSI_DBG_SESSION(task->conn->session,
			  "iscsi_prep_ecdb_ahs: varlen_cdb_len %d "
		          "rlen %d pad_len %d ahs_length %d iscsi_headers_size "
		          "%u\n", cmd->cmd_len, rlen, pad_len, ahslength,
		          task->hdr_len);
	return 0;
}

static int iscsi_prep_bidi_ahs(struct iscsi_task *task)
{
	struct scsi_cmnd *sc = task->sc;
	struct iscsi_rlength_ahdr *rlen_ahdr;
	int rc;

	rlen_ahdr = iscsi_next_hdr(task);
	rc = iscsi_add_hdr(task, sizeof(*rlen_ahdr));
	if (rc)
		return rc;

	rlen_ahdr->ahslength =
		cpu_to_be16(sizeof(rlen_ahdr->read_length) +
						  sizeof(rlen_ahdr->reserved));
	rlen_ahdr->ahstype = ISCSI_AHSTYPE_RLENGTH;
	rlen_ahdr->reserved = 0;
	rlen_ahdr->read_length = cpu_to_be32(scsi_in(sc)->length);

	ISCSI_DBG_SESSION(task->conn->session,
			  "bidi-in rlen_ahdr->read_length(%d) "
		          "rlen_ahdr->ahslength(%d)\n",
		          be32_to_cpu(rlen_ahdr->read_length),
		          be16_to_cpu(rlen_ahdr->ahslength));
	return 0;
}

/**
 * iscsi_prep_scsi_cmd_pdu - prep iscsi scsi cmd pdu
 * @task: iscsi task
 *
 * Prep basic iSCSI PDU fields for a scsi cmd pdu. The LLD should set
 * fields like dlength or final based on how much data it sends
 */
static int iscsi_prep_scsi_cmd_pdu(struct iscsi_task *task)
{
	struct iscsi_conn *conn = task->conn;
	struct iscsi_session *session = conn->session;
	struct scsi_cmnd *sc = task->sc;
	struct iscsi_cmd *hdr;
	unsigned hdrlength, cmd_len;
	itt_t itt;
	int rc;

	if (conn->session->tt->alloc_pdu) {
		rc = conn->session->tt->alloc_pdu(task, ISCSI_OP_SCSI_CMD);
		if (rc)
			return rc;
	}
	hdr = (struct iscsi_cmd *) task->hdr;
	itt = hdr->itt;
	memset(hdr, 0, sizeof(*hdr));

	if (session->tt->parse_pdu_itt)
		hdr->itt = task->hdr_itt = itt;
	else
		hdr->itt = task->hdr_itt = build_itt(task->itt,
						     task->conn->session->age);
	task->hdr_len = 0;
	rc = iscsi_add_hdr(task, sizeof(*hdr));
	if (rc)
		return rc;
	hdr->opcode = ISCSI_OP_SCSI_CMD;
	hdr->flags = ISCSI_ATTR_SIMPLE;
	int_to_scsilun(sc->device->lun, (struct scsi_lun *)hdr->lun);
	memcpy(task->lun, hdr->lun, sizeof(task->lun));
	hdr->cmdsn = task->cmdsn = cpu_to_be32(session->cmdsn);
	session->cmdsn++;
	hdr->exp_statsn = cpu_to_be32(conn->exp_statsn);
	cmd_len = sc->cmd_len;
	if (cmd_len < ISCSI_CDB_SIZE)
		memset(&hdr->cdb[cmd_len], 0, ISCSI_CDB_SIZE - cmd_len);
	else if (cmd_len > ISCSI_CDB_SIZE) {
		rc = iscsi_prep_ecdb_ahs(task);
		if (rc)
			return rc;
		cmd_len = ISCSI_CDB_SIZE;
	}
	memcpy(hdr->cdb, sc->cmnd, cmd_len);

	task->imm_count = 0;
	if (scsi_bidi_cmnd(sc)) {
		hdr->flags |= ISCSI_FLAG_CMD_READ;
		rc = iscsi_prep_bidi_ahs(task);
		if (rc)
			return rc;
	}
	if (sc->sc_data_direction == DMA_TO_DEVICE) {
		unsigned out_len = scsi_out(sc)->length;
		struct iscsi_r2t_info *r2t = &task->unsol_r2t;

		hdr->data_length = cpu_to_be32(out_len);
		hdr->flags |= ISCSI_FLAG_CMD_WRITE;
		/*
		 * Write counters:
		 *
		 *	imm_count	bytes to be sent right after
		 *			SCSI PDU Header
		 *
		 *	unsol_count	bytes(as Data-Out) to be sent
		 *			without	R2T ack right after
		 *			immediate data
		 *
		 *	r2t data_length bytes to be sent via R2T ack's
		 *
		 *      pad_count       bytes to be sent as zero-padding
		 */
		memset(r2t, 0, sizeof(*r2t));

		if (session->imm_data_en) {
			if (out_len >= session->first_burst)
				task->imm_count = min(session->first_burst,
							conn->max_xmit_dlength);
			else
				task->imm_count = min(out_len,
							conn->max_xmit_dlength);
			hton24(hdr->dlength, task->imm_count);
		} else
			zero_data(hdr->dlength);

		if (!session->initial_r2t_en) {
			r2t->data_length = min(session->first_burst, out_len) -
					       task->imm_count;
			r2t->data_offset = task->imm_count;
			r2t->ttt = cpu_to_be32(ISCSI_RESERVED_TAG);
			r2t->exp_statsn = cpu_to_be32(conn->exp_statsn);
		}

		if (!task->unsol_r2t.data_length)
			/* No unsolicit Data-Out's */
			hdr->flags |= ISCSI_FLAG_CMD_FINAL;
	} else {
		hdr->flags |= ISCSI_FLAG_CMD_FINAL;
		zero_data(hdr->dlength);
		hdr->data_length = cpu_to_be32(scsi_in(sc)->length);

		if (sc->sc_data_direction == DMA_FROM_DEVICE)
			hdr->flags |= ISCSI_FLAG_CMD_READ;
	}

	/* calculate size of additional header segments (AHSs) */
	hdrlength = task->hdr_len - sizeof(*hdr);

	WARN_ON(hdrlength & (ISCSI_PAD_LEN-1));
	hdrlength /= ISCSI_PAD_LEN;

	WARN_ON(hdrlength >= 256);
	hdr->hlength = hdrlength & 0xFF;

	if (session->tt->init_task && session->tt->init_task(task))
		return -EIO;

	task->state = ISCSI_TASK_RUNNING;

	conn->scsicmd_pdus_cnt++;
	ISCSI_DBG_SESSION(session, "iscsi prep [%s cid %d sc %p cdb 0x%x "
			  "itt 0x%x len %d bidi_len %d cmdsn %d win %d]\n",
			  scsi_bidi_cmnd(sc) ? "bidirectional" :
			  sc->sc_data_direction == DMA_TO_DEVICE ?
			  "write" : "read", conn->id, sc, sc->cmnd[0],
			  task->itt, scsi_bufflen(sc),
			  scsi_bidi_cmnd(sc) ? scsi_in(sc)->length : 0,
			  session->cmdsn,
			  session->max_cmdsn - session->exp_cmdsn + 1);
	return 0;
}

/**
 * iscsi_free_task - free a task
 * @task: iscsi cmd task
 *
 * Must be called with session lock.
 * This function returns the scsi command to scsi-ml or cleans
 * up mgmt tasks then returns the task to the pool.
 */
static void iscsi_free_task(struct iscsi_task *task)
{
	struct iscsi_conn *conn = task->conn;
	struct iscsi_session *session = conn->session;
	struct scsi_cmnd *sc = task->sc;

	ISCSI_DBG_SESSION(session, "freeing task itt 0x%x state %d sc %p\n",
			  task->itt, task->state, task->sc);

	session->tt->cleanup_task(task);
	task->state = ISCSI_TASK_FREE;
	task->sc = NULL;
	/*
	 * login task is preallocated so do not free
	 */
	if (conn->login_task == task)
		return;

	__kfifo_put(session->cmdpool.queue, (void*)&task, sizeof(void*));

	if (sc) {
		task->sc = NULL;
		/* SCSI eh reuses commands to verify us */
		sc->SCp.ptr = NULL;
		/*
		 * queue command may call this to free the task, but
		 * not have setup the sc callback
		 */
		if (sc->scsi_done)
			sc->scsi_done(sc);
	}
}

void __iscsi_get_task(struct iscsi_task *task)
{
	atomic_inc(&task->refcount);
}
EXPORT_SYMBOL_GPL(__iscsi_get_task);

static void __iscsi_put_task(struct iscsi_task *task)
{
	if (atomic_dec_and_test(&task->refcount))
		iscsi_free_task(task);
}

void iscsi_put_task(struct iscsi_task *task)
{
	struct iscsi_session *session = task->conn->session;

	spin_lock_bh(&session->lock);
	__iscsi_put_task(task);
	spin_unlock_bh(&session->lock);
}
EXPORT_SYMBOL_GPL(iscsi_put_task);

/**
 * iscsi_complete_task - finish a task
 * @task: iscsi cmd task
 * @state: state to complete task with
 *
 * Must be called with session lock.
 */
static void iscsi_complete_task(struct iscsi_task *task, int state)
{
	struct iscsi_conn *conn = task->conn;

	ISCSI_DBG_SESSION(conn->session,
			  "complete task itt 0x%x state %d sc %p\n",
			  task->itt, task->state, task->sc);
	if (task->state == ISCSI_TASK_COMPLETED ||
	    task->state == ISCSI_TASK_ABRT_TMF ||
	    task->state == ISCSI_TASK_ABRT_SESS_RECOV)
		return;
	WARN_ON_ONCE(task->state == ISCSI_TASK_FREE);
	task->state = state;

	if (!list_empty(&task->running))
		list_del_init(&task->running);

	if (conn->task == task)
		conn->task = NULL;

	if (conn->ping_task == task)
		conn->ping_task = NULL;

	/* release get from queueing */
	__iscsi_put_task(task);
}

/*
 * session lock must be held and if not called for a task that is
 * still pending or from the xmit thread, then xmit thread must
 * be suspended.
 */
static void fail_scsi_task(struct iscsi_task *task, int err)
{
	struct iscsi_conn *conn = task->conn;
	struct scsi_cmnd *sc;
	int state;

	/*
	 * if a command completes and we get a successful tmf response
	 * we will hit this because the scsi eh abort code does not take
	 * a ref to the task.
	 */
	sc = task->sc;
	if (!sc)
		return;

	if (task->state == ISCSI_TASK_PENDING) {
		/*
		 * cmd never made it to the xmit thread, so we should not count
		 * the cmd in the sequencing
		 */
		conn->session->queued_cmdsn--;
		/* it was never sent so just complete like normal */
		state = ISCSI_TASK_COMPLETED;
	} else if (err == DID_TRANSPORT_DISRUPTED)
		state = ISCSI_TASK_ABRT_SESS_RECOV;
	else
		state = ISCSI_TASK_ABRT_TMF;

	sc->result = err << 16;
	if (!scsi_bidi_cmnd(sc))
		scsi_set_resid(sc, scsi_bufflen(sc));
	else {
		scsi_out(sc)->resid = scsi_out(sc)->length;
		scsi_in(sc)->resid = scsi_in(sc)->length;
	}

	iscsi_complete_task(task, state);
}

static int iscsi_prep_mgmt_task(struct iscsi_conn *conn,
				struct iscsi_task *task)
{
	struct iscsi_session *session = conn->session;
	struct iscsi_hdr *hdr = task->hdr;
	struct iscsi_nopout *nop = (struct iscsi_nopout *)hdr;

	if (conn->session->state == ISCSI_STATE_LOGGING_OUT)
		return -ENOTCONN;

	if (hdr->opcode != (ISCSI_OP_LOGIN | ISCSI_OP_IMMEDIATE) &&
	    hdr->opcode != (ISCSI_OP_TEXT | ISCSI_OP_IMMEDIATE))
		nop->exp_statsn = cpu_to_be32(conn->exp_statsn);
	/*
	 * pre-format CmdSN for outgoing PDU.
	 */
	nop->cmdsn = cpu_to_be32(session->cmdsn);
	if (hdr->itt != RESERVED_ITT) {
		/*
		 * TODO: We always use immediate, so we never hit this.
		 * If we start to send tmfs or nops as non-immediate then
		 * we should start checking the cmdsn numbers for mgmt tasks.
		 */
		if (conn->c_stage == ISCSI_CONN_STARTED &&
		    !(hdr->opcode & ISCSI_OP_IMMEDIATE)) {
			session->queued_cmdsn++;
			session->cmdsn++;
		}
	}

	if (session->tt->init_task && session->tt->init_task(task))
		return -EIO;

	if ((hdr->opcode & ISCSI_OPCODE_MASK) == ISCSI_OP_LOGOUT)
		session->state = ISCSI_STATE_LOGGING_OUT;

	task->state = ISCSI_TASK_RUNNING;
	ISCSI_DBG_SESSION(session, "mgmtpdu [op 0x%x hdr->itt 0x%x "
			  "datalen %d]\n", hdr->opcode & ISCSI_OPCODE_MASK,
			  hdr->itt, task->data_count);
	return 0;
}

static struct iscsi_task *
__iscsi_conn_send_pdu(struct iscsi_conn *conn, struct iscsi_hdr *hdr,
		      char *data, uint32_t data_size)
{
	struct iscsi_session *session = conn->session;
	struct iscsi_host *ihost = shost_priv(session->host);
	struct iscsi_task *task;
	itt_t itt;

	if (session->state == ISCSI_STATE_TERMINATE)
		return NULL;

	if (hdr->opcode == (ISCSI_OP_LOGIN | ISCSI_OP_IMMEDIATE) ||
	    hdr->opcode == (ISCSI_OP_TEXT | ISCSI_OP_IMMEDIATE))
		/*
		 * Login and Text are sent serially, in
		 * request-followed-by-response sequence.
		 * Same task can be used. Same ITT must be used.
		 * Note that login_task is preallocated at conn_create().
		 */
		task = conn->login_task;
	else {
		if (session->state != ISCSI_STATE_LOGGED_IN)
			return NULL;

		BUG_ON(conn->c_stage == ISCSI_CONN_INITIAL_STAGE);
		BUG_ON(conn->c_stage == ISCSI_CONN_STOPPED);

		if (!__kfifo_get(session->cmdpool.queue,
				 (void*)&task, sizeof(void*)))
			return NULL;
	}
	/*
	 * released in complete pdu for task we expect a response for, and
	 * released by the lld when it has transmitted the task for
	 * pdus we do not expect a response for.
	 */
	atomic_set(&task->refcount, 1);
	task->conn = conn;
	task->sc = NULL;
	INIT_LIST_HEAD(&task->running);
	task->state = ISCSI_TASK_PENDING;

	if (data_size) {
		memcpy(task->data, data, data_size);
		task->data_count = data_size;
	} else
		task->data_count = 0;

	if (conn->session->tt->alloc_pdu) {
		if (conn->session->tt->alloc_pdu(task, hdr->opcode)) {
			iscsi_conn_printk(KERN_ERR, conn, "Could not allocate "
					 "pdu for mgmt task.\n");
			goto free_task;
		}
	}

	itt = task->hdr->itt;
	task->hdr_len = sizeof(struct iscsi_hdr);
	memcpy(task->hdr, hdr, sizeof(struct iscsi_hdr));

	if (hdr->itt != RESERVED_ITT) {
		if (session->tt->parse_pdu_itt)
			task->hdr->itt = itt;
		else
			task->hdr->itt = build_itt(task->itt,
						   task->conn->session->age);
	}

	if (!ihost->workq) {
		if (iscsi_prep_mgmt_task(conn, task))
			goto free_task;

		if (session->tt->xmit_task(task))
			goto free_task;
	} else {
		list_add_tail(&task->running, &conn->mgmtqueue);
		iscsi_conn_queue_work(conn);
	}

	return task;

free_task:
	__iscsi_put_task(task);
	return NULL;
}

int iscsi_conn_send_pdu(struct iscsi_cls_conn *cls_conn, struct iscsi_hdr *hdr,
			char *data, uint32_t data_size)
{
	struct iscsi_conn *conn = cls_conn->dd_data;
	struct iscsi_session *session = conn->session;
	int err = 0;

	spin_lock_bh(&session->lock);
	if (!__iscsi_conn_send_pdu(conn, hdr, data, data_size))
		err = -EPERM;
	spin_unlock_bh(&session->lock);
	return err;
}
EXPORT_SYMBOL_GPL(iscsi_conn_send_pdu);

/**
 * iscsi_cmd_rsp - SCSI Command Response processing
 * @conn: iscsi connection
 * @hdr: iscsi header
 * @task: scsi command task
 * @data: cmd data buffer
 * @datalen: len of buffer
 *
 * iscsi_cmd_rsp sets up the scsi_cmnd fields based on the PDU and
 * then completes the command and task.
 **/
static void iscsi_scsi_cmd_rsp(struct iscsi_conn *conn, struct iscsi_hdr *hdr,
			       struct iscsi_task *task, char *data,
			       int datalen)
{
	struct iscsi_cmd_rsp *rhdr = (struct iscsi_cmd_rsp *)hdr;
	struct iscsi_session *session = conn->session;
	struct scsi_cmnd *sc = task->sc;

	iscsi_update_cmdsn(session, (struct iscsi_nopin*)rhdr);
	conn->exp_statsn = be32_to_cpu(rhdr->statsn) + 1;

	sc->result = (DID_OK << 16) | rhdr->cmd_status;

	if (rhdr->response != ISCSI_STATUS_CMD_COMPLETED) {
		sc->result = DID_ERROR << 16;
		goto out;
	}

	if (rhdr->cmd_status == SAM_STAT_CHECK_CONDITION) {
		uint16_t senselen;

		if (datalen < 2) {
invalid_datalen:
			iscsi_conn_printk(KERN_ERR,  conn,
					 "Got CHECK_CONDITION but invalid data "
					 "buffer size of %d\n", datalen);
			sc->result = DID_BAD_TARGET << 16;
			goto out;
		}

		senselen = get_unaligned_be16(data);
		if (datalen < senselen)
			goto invalid_datalen;

		memcpy(sc->sense_buffer, data + 2,
		       min_t(uint16_t, senselen, SCSI_SENSE_BUFFERSIZE));
		ISCSI_DBG_SESSION(session, "copied %d bytes of sense\n",
				  min_t(uint16_t, senselen,
				  SCSI_SENSE_BUFFERSIZE));
	}

	if (rhdr->flags & (ISCSI_FLAG_CMD_BIDI_UNDERFLOW |
			   ISCSI_FLAG_CMD_BIDI_OVERFLOW)) {
		int res_count = be32_to_cpu(rhdr->bi_residual_count);

		if (scsi_bidi_cmnd(sc) && res_count > 0 &&
				(rhdr->flags & ISCSI_FLAG_CMD_BIDI_OVERFLOW ||
				 res_count <= scsi_in(sc)->length))
			scsi_in(sc)->resid = res_count;
		else
			sc->result = (DID_BAD_TARGET << 16) | rhdr->cmd_status;
	}

	if (rhdr->flags & (ISCSI_FLAG_CMD_UNDERFLOW |
	                   ISCSI_FLAG_CMD_OVERFLOW)) {
		int res_count = be32_to_cpu(rhdr->residual_count);

		if (res_count > 0 &&
		    (rhdr->flags & ISCSI_FLAG_CMD_OVERFLOW ||
		     res_count <= scsi_bufflen(sc)))
			/* write side for bidi or uni-io set_resid */
			scsi_set_resid(sc, res_count);
		else
			sc->result = (DID_BAD_TARGET << 16) | rhdr->cmd_status;
	}
out:
	ISCSI_DBG_SESSION(session, "cmd rsp done [sc %p res %d itt 0x%x]\n",
			  sc, sc->result, task->itt);
	conn->scsirsp_pdus_cnt++;
	iscsi_complete_task(task, ISCSI_TASK_COMPLETED);
}

/**
 * iscsi_data_in_rsp - SCSI Data-In Response processing
 * @conn: iscsi connection
 * @hdr:  iscsi pdu
 * @task: scsi command task
 **/
static void
iscsi_data_in_rsp(struct iscsi_conn *conn, struct iscsi_hdr *hdr,
		  struct iscsi_task *task)
{
	struct iscsi_data_rsp *rhdr = (struct iscsi_data_rsp *)hdr;
	struct scsi_cmnd *sc = task->sc;

	if (!(rhdr->flags & ISCSI_FLAG_DATA_STATUS))
		return;

	iscsi_update_cmdsn(conn->session, (struct iscsi_nopin *)hdr);
	sc->result = (DID_OK << 16) | rhdr->cmd_status;
	conn->exp_statsn = be32_to_cpu(rhdr->statsn) + 1;
	if (rhdr->flags & (ISCSI_FLAG_DATA_UNDERFLOW |
	                   ISCSI_FLAG_DATA_OVERFLOW)) {
		int res_count = be32_to_cpu(rhdr->residual_count);

		if (res_count > 0 &&
		    (rhdr->flags & ISCSI_FLAG_CMD_OVERFLOW ||
		     res_count <= scsi_in(sc)->length))
			scsi_in(sc)->resid = res_count;
		else
			sc->result = (DID_BAD_TARGET << 16) | rhdr->cmd_status;
	}

	ISCSI_DBG_SESSION(conn->session, "data in with status done "
			  "[sc %p res %d itt 0x%x]\n",
			  sc, sc->result, task->itt);
	conn->scsirsp_pdus_cnt++;
	iscsi_complete_task(task, ISCSI_TASK_COMPLETED);
}

static void iscsi_tmf_rsp(struct iscsi_conn *conn, struct iscsi_hdr *hdr)
{
	struct iscsi_tm_rsp *tmf = (struct iscsi_tm_rsp *)hdr;

	conn->exp_statsn = be32_to_cpu(hdr->statsn) + 1;
	conn->tmfrsp_pdus_cnt++;

	if (conn->tmf_state != TMF_QUEUED)
		return;

	if (tmf->response == ISCSI_TMF_RSP_COMPLETE)
		conn->tmf_state = TMF_SUCCESS;
	else if (tmf->response == ISCSI_TMF_RSP_NO_TASK)
		conn->tmf_state = TMF_NOT_FOUND;
	else
		conn->tmf_state = TMF_FAILED;
	wake_up(&conn->ehwait);
}

static void iscsi_send_nopout(struct iscsi_conn *conn, struct iscsi_nopin *rhdr)
{
        struct iscsi_nopout hdr;
	struct iscsi_task *task;

	if (!rhdr && conn->ping_task)
		return;

	memset(&hdr, 0, sizeof(struct iscsi_nopout));
	hdr.opcode = ISCSI_OP_NOOP_OUT | ISCSI_OP_IMMEDIATE;
	hdr.flags = ISCSI_FLAG_CMD_FINAL;

	if (rhdr) {
		memcpy(hdr.lun, rhdr->lun, 8);
		hdr.ttt = rhdr->ttt;
		hdr.itt = RESERVED_ITT;
	} else
		hdr.ttt = RESERVED_ITT;

	task = __iscsi_conn_send_pdu(conn, (struct iscsi_hdr *)&hdr, NULL, 0);
	if (!task)
		iscsi_conn_printk(KERN_ERR, conn, "Could not send nopout\n");
	else if (!rhdr) {
		/* only track our nops */
		conn->ping_task = task;
		conn->last_ping = jiffies;
	}
}

static int iscsi_handle_reject(struct iscsi_conn *conn, struct iscsi_hdr *hdr,
			       char *data, int datalen)
{
	struct iscsi_reject *reject = (struct iscsi_reject *)hdr;
	struct iscsi_hdr rejected_pdu;

	conn->exp_statsn = be32_to_cpu(reject->statsn) + 1;

	if (reject->reason == ISCSI_REASON_DATA_DIGEST_ERROR) {
		if (ntoh24(reject->dlength) > datalen)
			return ISCSI_ERR_PROTO;

		if (ntoh24(reject->dlength) >= sizeof(struct iscsi_hdr)) {
			memcpy(&rejected_pdu, data, sizeof(struct iscsi_hdr));
			iscsi_conn_printk(KERN_ERR, conn,
					  "pdu (op 0x%x) rejected "
					  "due to DataDigest error.\n",
					  rejected_pdu.opcode);
		}
	}
	return 0;
}

/**
 * iscsi_itt_to_task - look up task by itt
 * @conn: iscsi connection
 * @itt: itt
 *
 * This should be used for mgmt tasks like login and nops, or if
 * the LDD's itt space does not include the session age.
 *
 * The session lock must be held.
 */
struct iscsi_task *iscsi_itt_to_task(struct iscsi_conn *conn, itt_t itt)
{
	struct iscsi_session *session = conn->session;
	int i;

	if (itt == RESERVED_ITT)
		return NULL;

	if (session->tt->parse_pdu_itt)
		session->tt->parse_pdu_itt(conn, itt, &i, NULL);
	else
		i = get_itt(itt);
	if (i >= session->cmds_max)
		return NULL;

	return session->cmds[i];
}
EXPORT_SYMBOL_GPL(iscsi_itt_to_task);

/**
 * __iscsi_complete_pdu - complete pdu
 * @conn: iscsi conn
 * @hdr: iscsi header
 * @data: data buffer
 * @datalen: len of data buffer
 *
 * Completes pdu processing by freeing any resources allocated at
 * queuecommand or send generic. session lock must be held and verify
 * itt must have been called.
 */
int __iscsi_complete_pdu(struct iscsi_conn *conn, struct iscsi_hdr *hdr,
			 char *data, int datalen)
{
	struct iscsi_session *session = conn->session;
	int opcode = hdr->opcode & ISCSI_OPCODE_MASK, rc = 0;
	struct iscsi_task *task;
	uint32_t itt;

	conn->last_recv = jiffies;
	rc = iscsi_verify_itt(conn, hdr->itt);
	if (rc)
		return rc;

	if (hdr->itt != RESERVED_ITT)
		itt = get_itt(hdr->itt);
	else
		itt = ~0U;

	ISCSI_DBG_SESSION(session, "[op 0x%x cid %d itt 0x%x len %d]\n",
			  opcode, conn->id, itt, datalen);

	if (itt == ~0U) {
		iscsi_update_cmdsn(session, (struct iscsi_nopin*)hdr);

		switch(opcode) {
		case ISCSI_OP_NOOP_IN:
			if (datalen) {
				rc = ISCSI_ERR_PROTO;
				break;
			}

			if (hdr->ttt == cpu_to_be32(ISCSI_RESERVED_TAG))
				break;

			iscsi_send_nopout(conn, (struct iscsi_nopin*)hdr);
			break;
		case ISCSI_OP_REJECT:
			rc = iscsi_handle_reject(conn, hdr, data, datalen);
			break;
		case ISCSI_OP_ASYNC_EVENT:
			conn->exp_statsn = be32_to_cpu(hdr->statsn) + 1;
			if (iscsi_recv_pdu(conn->cls_conn, hdr, data, datalen))
				rc = ISCSI_ERR_CONN_FAILED;
			break;
		default:
			rc = ISCSI_ERR_BAD_OPCODE;
			break;
		}
		goto out;
	}

	switch(opcode) {
	case ISCSI_OP_SCSI_CMD_RSP:
	case ISCSI_OP_SCSI_DATA_IN:
		task = iscsi_itt_to_ctask(conn, hdr->itt);
		if (!task)
			return ISCSI_ERR_BAD_ITT;
		task->last_xfer = jiffies;
		break;
	case ISCSI_OP_R2T:
		/*
		 * LLD handles R2Ts if they need to.
		 */
		return 0;
	case ISCSI_OP_LOGOUT_RSP:
	case ISCSI_OP_LOGIN_RSP:
	case ISCSI_OP_TEXT_RSP:
	case ISCSI_OP_SCSI_TMFUNC_RSP:
	case ISCSI_OP_NOOP_IN:
		task = iscsi_itt_to_task(conn, hdr->itt);
		if (!task)
			return ISCSI_ERR_BAD_ITT;
		break;
	default:
		return ISCSI_ERR_BAD_OPCODE;
	}

	switch(opcode) {
	case ISCSI_OP_SCSI_CMD_RSP:
		iscsi_scsi_cmd_rsp(conn, hdr, task, data, datalen);
		break;
	case ISCSI_OP_SCSI_DATA_IN:
		iscsi_data_in_rsp(conn, hdr, task);
		break;
	case ISCSI_OP_LOGOUT_RSP:
		iscsi_update_cmdsn(session, (struct iscsi_nopin*)hdr);
		if (datalen) {
			rc = ISCSI_ERR_PROTO;
			break;
		}
		conn->exp_statsn = be32_to_cpu(hdr->statsn) + 1;
		goto recv_pdu;
	case ISCSI_OP_LOGIN_RSP:
	case ISCSI_OP_TEXT_RSP:
		iscsi_update_cmdsn(session, (struct iscsi_nopin*)hdr);
		/*
		 * login related PDU's exp_statsn is handled in
		 * userspace
		 */
		goto recv_pdu;
	case ISCSI_OP_SCSI_TMFUNC_RSP:
		iscsi_update_cmdsn(session, (struct iscsi_nopin*)hdr);
		if (datalen) {
			rc = ISCSI_ERR_PROTO;
			break;
		}

		iscsi_tmf_rsp(conn, hdr);
		iscsi_complete_task(task, ISCSI_TASK_COMPLETED);
		break;
	case ISCSI_OP_NOOP_IN:
		iscsi_update_cmdsn(session, (struct iscsi_nopin*)hdr);
		if (hdr->ttt != cpu_to_be32(ISCSI_RESERVED_TAG) || datalen) {
			rc = ISCSI_ERR_PROTO;
			break;
		}
		conn->exp_statsn = be32_to_cpu(hdr->statsn) + 1;

		if (conn->ping_task != task)
			/*
			 * If this is not in response to one of our
			 * nops then it must be from userspace.
			 */
			goto recv_pdu;

		mod_timer(&conn->transport_timer, jiffies + conn->recv_timeout);
		iscsi_complete_task(task, ISCSI_TASK_COMPLETED);
		break;
	default:
		rc = ISCSI_ERR_BAD_OPCODE;
		break;
	}

out:
	return rc;
recv_pdu:
	if (iscsi_recv_pdu(conn->cls_conn, hdr, data, datalen))
		rc = ISCSI_ERR_CONN_FAILED;
	iscsi_complete_task(task, ISCSI_TASK_COMPLETED);
	return rc;
}
EXPORT_SYMBOL_GPL(__iscsi_complete_pdu);

int iscsi_complete_pdu(struct iscsi_conn *conn, struct iscsi_hdr *hdr,
		       char *data, int datalen)
{
	int rc;

	spin_lock(&conn->session->lock);
	rc = __iscsi_complete_pdu(conn, hdr, data, datalen);
	spin_unlock(&conn->session->lock);
	return rc;
}
EXPORT_SYMBOL_GPL(iscsi_complete_pdu);

int iscsi_verify_itt(struct iscsi_conn *conn, itt_t itt)
{
	struct iscsi_session *session = conn->session;
	int age = 0, i = 0;

	if (itt == RESERVED_ITT)
		return 0;

	if (session->tt->parse_pdu_itt)
		session->tt->parse_pdu_itt(conn, itt, &i, &age);
	else {
		i = get_itt(itt);
		age = ((__force u32)itt >> ISCSI_AGE_SHIFT) & ISCSI_AGE_MASK;
	}

	if (age != session->age) {
		iscsi_conn_printk(KERN_ERR, conn,
				  "received itt %x expected session age (%x)\n",
				  (__force u32)itt, session->age);
		return ISCSI_ERR_BAD_ITT;
	}

	if (i >= session->cmds_max) {
		iscsi_conn_printk(KERN_ERR, conn,
				  "received invalid itt index %u (max cmds "
				   "%u.\n", i, session->cmds_max);
		return ISCSI_ERR_BAD_ITT;
	}
	return 0;
}
EXPORT_SYMBOL_GPL(iscsi_verify_itt);

/**
 * iscsi_itt_to_ctask - look up ctask by itt
 * @conn: iscsi connection
 * @itt: itt
 *
 * This should be used for cmd tasks.
 *
 * The session lock must be held.
 */
struct iscsi_task *iscsi_itt_to_ctask(struct iscsi_conn *conn, itt_t itt)
{
	struct iscsi_task *task;

	if (iscsi_verify_itt(conn, itt))
		return NULL;

	task = iscsi_itt_to_task(conn, itt);
	if (!task || !task->sc)
		return NULL;

	if (task->sc->SCp.phase != conn->session->age) {
		iscsi_session_printk(KERN_ERR, conn->session,
				  "task's session age %d, expected %d\n",
				  task->sc->SCp.phase, conn->session->age);
		return NULL;
	}

	return task;
}
EXPORT_SYMBOL_GPL(iscsi_itt_to_ctask);

void iscsi_session_failure(struct iscsi_session *session,
			   enum iscsi_err err)
{
	struct iscsi_conn *conn;
	struct device *dev;
	unsigned long flags;

	spin_lock_irqsave(&session->lock, flags);
	conn = session->leadconn;
	if (session->state == ISCSI_STATE_TERMINATE || !conn) {
		spin_unlock_irqrestore(&session->lock, flags);
		return;
	}

	dev = get_device(&conn->cls_conn->dev);
	spin_unlock_irqrestore(&session->lock, flags);
	if (!dev)
	        return;
	/*
	 * if the host is being removed bypass the connection
	 * recovery initialization because we are going to kill
	 * the session.
	 */
	if (err == ISCSI_ERR_INVALID_HOST)
		iscsi_conn_error_event(conn->cls_conn, err);
	else
		iscsi_conn_failure(conn, err);
	put_device(dev);
}
EXPORT_SYMBOL_GPL(iscsi_session_failure);

void iscsi_conn_failure(struct iscsi_conn *conn, enum iscsi_err err)
{
	struct iscsi_session *session = conn->session;
	unsigned long flags;

	spin_lock_irqsave(&session->lock, flags);
	if (session->state == ISCSI_STATE_FAILED) {
		spin_unlock_irqrestore(&session->lock, flags);
		return;
	}

	if (conn->stop_stage == 0)
		session->state = ISCSI_STATE_FAILED;
	spin_unlock_irqrestore(&session->lock, flags);

	set_bit(ISCSI_SUSPEND_BIT, &conn->suspend_tx);
	set_bit(ISCSI_SUSPEND_BIT, &conn->suspend_rx);
	iscsi_conn_error_event(conn->cls_conn, err);
}
EXPORT_SYMBOL_GPL(iscsi_conn_failure);

static int iscsi_check_cmdsn_window_closed(struct iscsi_conn *conn)
{
	struct iscsi_session *session = conn->session;

	/*
	 * Check for iSCSI window and take care of CmdSN wrap-around
	 */
	if (!iscsi_sna_lte(session->queued_cmdsn, session->max_cmdsn)) {
		ISCSI_DBG_SESSION(session, "iSCSI CmdSN closed. ExpCmdSn "
				  "%u MaxCmdSN %u CmdSN %u/%u\n",
				  session->exp_cmdsn, session->max_cmdsn,
				  session->cmdsn, session->queued_cmdsn);
		return -ENOSPC;
	}
	return 0;
}

static int iscsi_xmit_task(struct iscsi_conn *conn)
{
	struct iscsi_task *task = conn->task;
	int rc;

	__iscsi_get_task(task);
	spin_unlock_bh(&conn->session->lock);
	rc = conn->session->tt->xmit_task(task);
	spin_lock_bh(&conn->session->lock);
	if (!rc) {
		/* done with this task */
		task->last_xfer = jiffies;
		conn->task = NULL;
	}
	__iscsi_put_task(task);
	return rc;
}

/**
 * iscsi_requeue_task - requeue task to run from session workqueue
 * @task: task to requeue
 *
 * LLDs that need to run a task from the session workqueue should call
 * this. The session lock must be held. This should only be called
 * by software drivers.
 */
void iscsi_requeue_task(struct iscsi_task *task)
{
	struct iscsi_conn *conn = task->conn;

	/*
	 * this may be on the requeue list already if the xmit_task callout
	 * is handling the r2ts while we are adding new ones
	 */
	if (list_empty(&task->running))
		list_add_tail(&task->running, &conn->requeue);
	iscsi_conn_queue_work(conn);
}
EXPORT_SYMBOL_GPL(iscsi_requeue_task);

/**
 * iscsi_data_xmit - xmit any command into the scheduled connection
 * @conn: iscsi connection
 *
 * Notes:
 *	The function can return -EAGAIN in which case the caller must
 *	re-schedule it again later or recover. '0' return code means
 *	successful xmit.
 **/
static int iscsi_data_xmit(struct iscsi_conn *conn)
{
	int rc = 0;

	spin_lock_bh(&conn->session->lock);
	if (unlikely(conn->suspend_tx)) {
		ISCSI_DBG_SESSION(conn->session, "Tx suspended!\n");
		spin_unlock_bh(&conn->session->lock);
		return -ENODATA;
	}

	if (conn->task) {
		rc = iscsi_xmit_task(conn);
	        if (rc)
		        goto again;
	}

	/*
	 * process mgmt pdus like nops before commands since we should
	 * only have one nop-out as a ping from us and targets should not
	 * overflow us with nop-ins
	 */
check_mgmt:
	while (!list_empty(&conn->mgmtqueue)) {
		conn->task = list_entry(conn->mgmtqueue.next,
					 struct iscsi_task, running);
		list_del_init(&conn->task->running);
		if (iscsi_prep_mgmt_task(conn, conn->task)) {
			__iscsi_put_task(conn->task);
			conn->task = NULL;
			continue;
		}
		rc = iscsi_xmit_task(conn);
		if (rc)
			goto again;
	}

	/* process pending command queue */
	while (!list_empty(&conn->cmdqueue)) {
		if (conn->tmf_state == TMF_QUEUED)
			break;

		conn->task = list_entry(conn->cmdqueue.next,
					 struct iscsi_task, running);
		list_del_init(&conn->task->running);
		if (conn->session->state == ISCSI_STATE_LOGGING_OUT) {
			fail_scsi_task(conn->task, DID_IMM_RETRY);
			continue;
		}
		rc = iscsi_prep_scsi_cmd_pdu(conn->task);
		if (rc) {
			if (rc == -ENOMEM) {
				list_add_tail(&conn->task->running,
					      &conn->cmdqueue);
				conn->task = NULL;
				goto again;
			} else
				fail_scsi_task(conn->task, DID_ABORT);
			continue;
		}
		rc = iscsi_xmit_task(conn);
		if (rc)
			goto again;
		/*
		 * we could continuously get new task requests so
		 * we need to check the mgmt queue for nops that need to
		 * be sent to aviod starvation
		 */
		if (!list_empty(&conn->mgmtqueue))
			goto check_mgmt;
	}

	while (!list_empty(&conn->requeue)) {
		if (conn->session->fast_abort && conn->tmf_state != TMF_INITIAL)
			break;

		/*
		 * we always do fastlogout - conn stop code will clean up.
		 */
		if (conn->session->state == ISCSI_STATE_LOGGING_OUT)
			break;

		conn->task = list_entry(conn->requeue.next,
					 struct iscsi_task, running);
		list_del_init(&conn->task->running);
		conn->task->state = ISCSI_TASK_RUNNING;
		rc = iscsi_xmit_task(conn);
		if (rc)
			goto again;
		if (!list_empty(&conn->mgmtqueue))
			goto check_mgmt;
	}
	spin_unlock_bh(&conn->session->lock);
	return -ENODATA;

again:
	if (unlikely(conn->suspend_tx))
		rc = -ENODATA;
	spin_unlock_bh(&conn->session->lock);
	return rc;
}

static void iscsi_xmitworker(struct work_struct *work)
{
	struct iscsi_conn *conn =
		container_of(work, struct iscsi_conn, xmitwork);
	int rc;
	/*
	 * serialize Xmit worker on a per-connection basis.
	 */
	do {
		rc = iscsi_data_xmit(conn);
	} while (rc >= 0 || rc == -EAGAIN);
}

static inline struct iscsi_task *iscsi_alloc_task(struct iscsi_conn *conn,
						  struct scsi_cmnd *sc)
{
	struct iscsi_task *task;

	if (!__kfifo_get(conn->session->cmdpool.queue,
			 (void *) &task, sizeof(void *)))
		return NULL;

	sc->SCp.phase = conn->session->age;
	sc->SCp.ptr = (char *) task;

	atomic_set(&task->refcount, 1);
	task->state = ISCSI_TASK_PENDING;
	task->conn = conn;
	task->sc = sc;
	task->have_checked_conn = false;
	task->last_timeout = jiffies;
	task->last_xfer = jiffies;
	INIT_LIST_HEAD(&task->running);
	return task;
}

enum {
	FAILURE_BAD_HOST = 1,
	FAILURE_SESSION_FAILED,
	FAILURE_SESSION_FREED,
	FAILURE_WINDOW_CLOSED,
	FAILURE_OOM,
	FAILURE_SESSION_TERMINATE,
	FAILURE_SESSION_IN_RECOVERY,
	FAILURE_SESSION_RECOVERY_TIMEOUT,
	FAILURE_SESSION_LOGGING_OUT,
	FAILURE_SESSION_NOT_READY,
};

int iscsi_queuecommand(struct scsi_cmnd *sc, void (*done)(struct scsi_cmnd *))
{
	struct iscsi_cls_session *cls_session;
	struct Scsi_Host *host;
	struct iscsi_host *ihost;
	int reason = 0;
	struct iscsi_session *session;
	struct iscsi_conn *conn;
	struct iscsi_task *task = NULL;

	sc->scsi_done = done;
	sc->result = 0;
	sc->SCp.ptr = NULL;

	host = sc->device->host;
	ihost = shost_priv(host);
	spin_unlock(host->host_lock);

	cls_session = starget_to_session(scsi_target(sc->device));
	session = cls_session->dd_data;
	spin_lock(&session->lock);

	reason = iscsi_session_chkready(cls_session);
	if (reason) {
		sc->result = reason;
		goto fault;
	}

	if (session->state != ISCSI_STATE_LOGGED_IN) {
		/*
		 * to handle the race between when we set the recovery state
		 * and block the session we requeue here (commands could
		 * be entering our queuecommand while a block is starting
		 * up because the block code is not locked)
		 */
		switch (session->state) {
		case ISCSI_STATE_FAILED:
		case ISCSI_STATE_IN_RECOVERY:
			reason = FAILURE_SESSION_IN_RECOVERY;
			sc->result = DID_IMM_RETRY << 16;
			break;
		case ISCSI_STATE_LOGGING_OUT:
			reason = FAILURE_SESSION_LOGGING_OUT;
			sc->result = DID_IMM_RETRY << 16;
			break;
		case ISCSI_STATE_RECOVERY_FAILED:
			reason = FAILURE_SESSION_RECOVERY_TIMEOUT;
			sc->result = DID_TRANSPORT_FAILFAST << 16;
			break;
		case ISCSI_STATE_TERMINATE:
			reason = FAILURE_SESSION_TERMINATE;
			sc->result = DID_NO_CONNECT << 16;
			break;
		default:
			reason = FAILURE_SESSION_FREED;
			sc->result = DID_NO_CONNECT << 16;
		}
		goto fault;
	}

	conn = session->leadconn;
	if (!conn) {
		reason = FAILURE_SESSION_FREED;
		sc->result = DID_NO_CONNECT << 16;
		goto fault;
	}

	if (iscsi_check_cmdsn_window_closed(conn)) {
		reason = FAILURE_WINDOW_CLOSED;
		goto reject;
	}

	task = iscsi_alloc_task(conn, sc);
	if (!task) {
		reason = FAILURE_OOM;
		goto reject;
	}

	if (!ihost->workq) {
		reason = iscsi_prep_scsi_cmd_pdu(task);
		if (reason) {
			if (reason == -ENOMEM) {
				reason = FAILURE_OOM;
				goto prepd_reject;
			} else {
				sc->result = DID_ABORT << 16;
				goto prepd_fault;
			}
		}
		if (session->tt->xmit_task(task)) {
			reason = FAILURE_SESSION_NOT_READY;
			goto prepd_reject;
		}
	} else {
		list_add_tail(&task->running, &conn->cmdqueue);
		iscsi_conn_queue_work(conn);
	}

	session->queued_cmdsn++;
	spin_unlock(&session->lock);
	spin_lock(host->host_lock);
	return 0;

prepd_reject:
	sc->scsi_done = NULL;
	iscsi_complete_task(task, ISCSI_TASK_COMPLETED);
reject:
	spin_unlock(&session->lock);
	ISCSI_DBG_SESSION(session, "cmd 0x%x rejected (%d)\n",
			  sc->cmnd[0], reason);
	spin_lock(host->host_lock);
	return SCSI_MLQUEUE_TARGET_BUSY;

prepd_fault:
	sc->scsi_done = NULL;
	iscsi_complete_task(task, ISCSI_TASK_COMPLETED);
fault:
	spin_unlock(&session->lock);
	ISCSI_DBG_SESSION(session, "iscsi: cmd 0x%x is not queued (%d)\n",
			  sc->cmnd[0], reason);
	if (!scsi_bidi_cmnd(sc))
		scsi_set_resid(sc, scsi_bufflen(sc));
	else {
		scsi_out(sc)->resid = scsi_out(sc)->length;
		scsi_in(sc)->resid = scsi_in(sc)->length;
	}
	done(sc);
	spin_lock(host->host_lock);
	return 0;
}
EXPORT_SYMBOL_GPL(iscsi_queuecommand);

int iscsi_change_queue_depth(struct scsi_device *sdev, int depth)
{
	scsi_adjust_queue_depth(sdev, scsi_get_tag_type(sdev), depth);
	return sdev->queue_depth;
}
EXPORT_SYMBOL_GPL(iscsi_change_queue_depth);

int iscsi_target_alloc(struct scsi_target *starget)
{
	struct iscsi_cls_session *cls_session = starget_to_session(starget);
	struct iscsi_session *session = cls_session->dd_data;

	starget->can_queue = session->scsi_cmds_max;
	return 0;
}
EXPORT_SYMBOL_GPL(iscsi_target_alloc);

void iscsi_session_recovery_timedout(struct iscsi_cls_session *cls_session)
{
	struct iscsi_session *session = cls_session->dd_data;

	spin_lock_bh(&session->lock);
	if (session->state != ISCSI_STATE_LOGGED_IN) {
		session->state = ISCSI_STATE_RECOVERY_FAILED;
		if (session->leadconn)
			wake_up(&session->leadconn->ehwait);
	}
	spin_unlock_bh(&session->lock);
}
EXPORT_SYMBOL_GPL(iscsi_session_recovery_timedout);

int iscsi_eh_target_reset(struct scsi_cmnd *sc)
{
	struct iscsi_cls_session *cls_session;
	struct iscsi_session *session;
	struct iscsi_conn *conn;

	cls_session = starget_to_session(scsi_target(sc->device));
	session = cls_session->dd_data;
	conn = session->leadconn;

	mutex_lock(&session->eh_mutex);
	spin_lock_bh(&session->lock);
	if (session->state == ISCSI_STATE_TERMINATE) {
failed:
		ISCSI_DBG_EH(session,
			     "failing target reset: Could not log back into "
			     "target [age %d]\n",
			     session->age);
		spin_unlock_bh(&session->lock);
		mutex_unlock(&session->eh_mutex);
		return FAILED;
	}

	spin_unlock_bh(&session->lock);
	mutex_unlock(&session->eh_mutex);
	/*
	 * we drop the lock here but the leadconn cannot be destoyed while
	 * we are in the scsi eh
	 */
	iscsi_conn_failure(conn, ISCSI_ERR_CONN_FAILED);

	ISCSI_DBG_EH(session, "wait for relogin\n");
	wait_event_interruptible(conn->ehwait,
				 session->state == ISCSI_STATE_TERMINATE ||
				 session->state == ISCSI_STATE_LOGGED_IN ||
				 session->state == ISCSI_STATE_RECOVERY_FAILED);
	if (signal_pending(current))
		flush_signals(current);

	mutex_lock(&session->eh_mutex);
	spin_lock_bh(&session->lock);
	if (session->state == ISCSI_STATE_LOGGED_IN) {
		ISCSI_DBG_EH(session,
			     "target reset succeeded\n");
	} else
		goto failed;
	spin_unlock_bh(&session->lock);
	mutex_unlock(&session->eh_mutex);
	return SUCCESS;
}
EXPORT_SYMBOL_GPL(iscsi_eh_target_reset);

static void iscsi_tmf_timedout(unsigned long data)
{
	struct iscsi_conn *conn = (struct iscsi_conn *)data;
	struct iscsi_session *session = conn->session;

	spin_lock(&session->lock);
	if (conn->tmf_state == TMF_QUEUED) {
		conn->tmf_state = TMF_TIMEDOUT;
		ISCSI_DBG_EH(session, "tmf timedout\n");
		/* unblock eh_abort() */
		wake_up(&conn->ehwait);
	}
	spin_unlock(&session->lock);
}

static int iscsi_exec_task_mgmt_fn(struct iscsi_conn *conn,
				   struct iscsi_tm *hdr, int age,
				   int timeout)
{
	struct iscsi_session *session = conn->session;
	struct iscsi_task *task;

	task = __iscsi_conn_send_pdu(conn, (struct iscsi_hdr *)hdr,
				      NULL, 0);
	if (!task) {
		spin_unlock_bh(&session->lock);
		iscsi_conn_failure(conn, ISCSI_ERR_CONN_FAILED);
		spin_lock_bh(&session->lock);
		ISCSI_DBG_EH(session, "tmf exec failure\n");
		return -EPERM;
	}
	conn->tmfcmd_pdus_cnt++;
	conn->tmf_timer.expires = timeout * HZ + jiffies;
	conn->tmf_timer.function = iscsi_tmf_timedout;
	conn->tmf_timer.data = (unsigned long)conn;
	add_timer(&conn->tmf_timer);
	ISCSI_DBG_EH(session, "tmf set timeout\n");

	spin_unlock_bh(&session->lock);
	mutex_unlock(&session->eh_mutex);

	/*
	 * block eh thread until:
	 *
	 * 1) tmf response
	 * 2) tmf timeout
	 * 3) session is terminated or restarted or userspace has
	 * given up on recovery
	 */
	wait_event_interruptible(conn->ehwait, age != session->age ||
				 session->state != ISCSI_STATE_LOGGED_IN ||
				 conn->tmf_state != TMF_QUEUED);
	if (signal_pending(current))
		flush_signals(current);
	del_timer_sync(&conn->tmf_timer);

	mutex_lock(&session->eh_mutex);
	spin_lock_bh(&session->lock);
	/* if the session drops it will clean up the task */
	if (age != session->age ||
	    session->state != ISCSI_STATE_LOGGED_IN)
		return -ENOTCONN;
	return 0;
}

/*
 * Fail commands. session lock held and recv side suspended and xmit
 * thread flushed
 */
static void fail_scsi_tasks(struct iscsi_conn *conn, unsigned lun,
			    int error)
{
	struct iscsi_task *task;
	int i;

	for (i = 0; i < conn->session->cmds_max; i++) {
		task = conn->session->cmds[i];
		if (!task->sc || task->state == ISCSI_TASK_FREE)
			continue;

		if (lun != -1 && lun != task->sc->device->lun)
			continue;

		ISCSI_DBG_SESSION(conn->session,
				  "failing sc %p itt 0x%x state %d\n",
				  task->sc, task->itt, task->state);
		fail_scsi_task(task, error);
	}
}

void iscsi_suspend_tx(struct iscsi_conn *conn)
{
	struct Scsi_Host *shost = conn->session->host;
	struct iscsi_host *ihost = shost_priv(shost);

	set_bit(ISCSI_SUSPEND_BIT, &conn->suspend_tx);
	if (ihost->workq)
		flush_workqueue(ihost->workq);
}
EXPORT_SYMBOL_GPL(iscsi_suspend_tx);

static void iscsi_start_tx(struct iscsi_conn *conn)
{
	clear_bit(ISCSI_SUSPEND_BIT, &conn->suspend_tx);
	iscsi_conn_queue_work(conn);
}

/*
 * We want to make sure a ping is in flight. It has timed out.
 * And we are not busy processing a pdu that is making
 * progress but got started before the ping and is taking a while
 * to complete so the ping is just stuck behind it in a queue.
 */
static int iscsi_has_ping_timed_out(struct iscsi_conn *conn)
{
	if (conn->ping_task &&
	    time_before_eq(conn->last_recv + (conn->recv_timeout * HZ) +
			   (conn->ping_timeout * HZ), jiffies))
		return 1;
	else
		return 0;
}

static enum blk_eh_timer_return iscsi_eh_cmd_timed_out(struct scsi_cmnd *sc)
{
	enum blk_eh_timer_return rc = BLK_EH_NOT_HANDLED;
	struct iscsi_task *task = NULL;
	struct iscsi_cls_session *cls_session;
	struct iscsi_session *session;
	struct iscsi_conn *conn;

	cls_session = starget_to_session(scsi_target(sc->device));
	session = cls_session->dd_data;

	ISCSI_DBG_EH(session, "scsi cmd %p timedout\n", sc);

	spin_lock(&session->lock);
	if (session->state != ISCSI_STATE_LOGGED_IN) {
		/*
		 * We are probably in the middle of iscsi recovery so let
		 * that complete and handle the error.
		 */
		rc = BLK_EH_RESET_TIMER;
		goto done;
	}

	conn = session->leadconn;
	if (!conn) {
		/* In the middle of shuting down */
		rc = BLK_EH_RESET_TIMER;
		goto done;
	}

	task = (struct iscsi_task *)sc->SCp.ptr;
	if (!task)
		goto done;
	/*
	 * If we have sent (at least queued to the network layer) a pdu or
	 * recvd one for the task since the last timeout ask for
	 * more time. If on the next timeout we have not made progress
	 * we can check if it is the task or connection when we send the
	 * nop as a ping.
	 */
	if (time_after_eq(task->last_xfer, task->last_timeout)) {
		ISCSI_DBG_EH(session, "Command making progress. Asking "
			     "scsi-ml for more time to complete. "
			     "Last data recv at %lu. Last timeout was at "
			     "%lu\n.", task->last_xfer, task->last_timeout);
		task->have_checked_conn = false;
		rc = BLK_EH_RESET_TIMER;
		goto done;
	}

	if (!conn->recv_timeout && !conn->ping_timeout)
		goto done;
	/*
	 * if the ping timedout then we are in the middle of cleaning up
	 * and can let the iscsi eh handle it
	 */
	if (iscsi_has_ping_timed_out(conn)) {
		rc = BLK_EH_RESET_TIMER;
		goto done;
	}
<<<<<<< HEAD
=======

	/* Assumes nop timeout is shorter than scsi cmd timeout */
	if (task->have_checked_conn)
		goto done;

>>>>>>> 4e8a2372
	/*
	 * Checking the transport already or nop from a cmd timeout still
	 * running
	 */
<<<<<<< HEAD
	if (time_before_eq(conn->last_recv + (conn->recv_timeout * HZ),
			   jiffies)) {
		rc = BLK_EH_RESET_TIMER;
		goto done;
	}

	/* if in the middle of checking the transport then give us more time */
	if (conn->ping_task)
=======
	if (conn->ping_task) {
		task->have_checked_conn = true;
>>>>>>> 4e8a2372
		rc = BLK_EH_RESET_TIMER;
		goto done;
	}

	/* Make sure there is a transport check done */
	iscsi_send_nopout(conn, NULL);
	task->have_checked_conn = true;
	rc = BLK_EH_RESET_TIMER;

done:
	if (task)
		task->last_timeout = jiffies;
	spin_unlock(&session->lock);
	ISCSI_DBG_EH(session, "return %s\n", rc == BLK_EH_RESET_TIMER ?
		     "timer reset" : "nh");
	return rc;
}

static void iscsi_check_transport_timeouts(unsigned long data)
{
	struct iscsi_conn *conn = (struct iscsi_conn *)data;
	struct iscsi_session *session = conn->session;
	unsigned long recv_timeout, next_timeout = 0, last_recv;

	spin_lock(&session->lock);
	if (session->state != ISCSI_STATE_LOGGED_IN)
		goto done;

	recv_timeout = conn->recv_timeout;
	if (!recv_timeout)
		goto done;

	recv_timeout *= HZ;
	last_recv = conn->last_recv;

	if (iscsi_has_ping_timed_out(conn)) {
		iscsi_conn_printk(KERN_ERR, conn, "ping timeout of %d secs "
				  "expired, recv timeout %d, last rx %lu, "
				  "last ping %lu, now %lu\n",
				  conn->ping_timeout, conn->recv_timeout,
				  last_recv, conn->last_ping, jiffies);
		spin_unlock(&session->lock);
		iscsi_conn_failure(conn, ISCSI_ERR_CONN_FAILED);
		return;
	}

	if (time_before_eq(last_recv + recv_timeout, jiffies)) {
		/* send a ping to try to provoke some traffic */
		ISCSI_DBG_CONN(conn, "Sending nopout as ping\n");
		iscsi_send_nopout(conn, NULL);
		next_timeout = conn->last_ping + (conn->ping_timeout * HZ);
	} else
		next_timeout = last_recv + recv_timeout;

	ISCSI_DBG_CONN(conn, "Setting next tmo %lu\n", next_timeout);
	mod_timer(&conn->transport_timer, next_timeout);
done:
	spin_unlock(&session->lock);
}

static void iscsi_prep_abort_task_pdu(struct iscsi_task *task,
				      struct iscsi_tm *hdr)
{
	memset(hdr, 0, sizeof(*hdr));
	hdr->opcode = ISCSI_OP_SCSI_TMFUNC | ISCSI_OP_IMMEDIATE;
	hdr->flags = ISCSI_TM_FUNC_ABORT_TASK & ISCSI_FLAG_TM_FUNC_MASK;
	hdr->flags |= ISCSI_FLAG_CMD_FINAL;
	memcpy(hdr->lun, task->lun, sizeof(hdr->lun));
	hdr->rtt = task->hdr_itt;
	hdr->refcmdsn = task->cmdsn;
}

int iscsi_eh_abort(struct scsi_cmnd *sc)
{
	struct iscsi_cls_session *cls_session;
	struct iscsi_session *session;
	struct iscsi_conn *conn;
	struct iscsi_task *task;
	struct iscsi_tm *hdr;
	int rc, age;

	cls_session = starget_to_session(scsi_target(sc->device));
	session = cls_session->dd_data;

<<<<<<< HEAD
	ISCSI_DBG_SESSION(session, "aborting sc %p\n", sc);
=======
	ISCSI_DBG_EH(session, "aborting sc %p\n", sc);
>>>>>>> 4e8a2372

	mutex_lock(&session->eh_mutex);
	spin_lock_bh(&session->lock);
	/*
	 * if session was ISCSI_STATE_IN_RECOVERY then we may not have
	 * got the command.
	 */
	if (!sc->SCp.ptr) {
		ISCSI_DBG_EH(session, "sc never reached iscsi layer or "
				      "it completed.\n");
		spin_unlock_bh(&session->lock);
		mutex_unlock(&session->eh_mutex);
		return SUCCESS;
	}

	/*
	 * If we are not logged in or we have started a new session
	 * then let the host reset code handle this
	 */
	if (!session->leadconn || session->state != ISCSI_STATE_LOGGED_IN ||
	    sc->SCp.phase != session->age) {
		spin_unlock_bh(&session->lock);
		mutex_unlock(&session->eh_mutex);
<<<<<<< HEAD
		ISCSI_DBG_SESSION(session, "failing abort due to dropped "
=======
		ISCSI_DBG_EH(session, "failing abort due to dropped "
>>>>>>> 4e8a2372
				  "session.\n");
		return FAILED;
	}

	conn = session->leadconn;
	conn->eh_abort_cnt++;
	age = session->age;

	task = (struct iscsi_task *)sc->SCp.ptr;
	ISCSI_DBG_EH(session, "aborting [sc %p itt 0x%x]\n",
		     sc, task->itt);

	/* task completed before time out */
	if (!task->sc) {
		ISCSI_DBG_EH(session, "sc completed while abort in progress\n");
		goto success;
	}

	if (task->state == ISCSI_TASK_PENDING) {
		fail_scsi_task(task, DID_ABORT);
		goto success;
	}

	/* only have one tmf outstanding at a time */
	if (conn->tmf_state != TMF_INITIAL)
		goto failed;
	conn->tmf_state = TMF_QUEUED;

	hdr = &conn->tmhdr;
	iscsi_prep_abort_task_pdu(task, hdr);

	if (iscsi_exec_task_mgmt_fn(conn, hdr, age, session->abort_timeout)) {
		rc = FAILED;
		goto failed;
	}

	switch (conn->tmf_state) {
	case TMF_SUCCESS:
		spin_unlock_bh(&session->lock);
		/*
		 * stop tx side incase the target had sent a abort rsp but
		 * the initiator was still writing out data.
		 */
		iscsi_suspend_tx(conn);
		/*
		 * we do not stop the recv side because targets have been
		 * good and have never sent us a successful tmf response
		 * then sent more data for the cmd.
		 */
		spin_lock(&session->lock);
		fail_scsi_task(task, DID_ABORT);
		conn->tmf_state = TMF_INITIAL;
		spin_unlock(&session->lock);
		iscsi_start_tx(conn);
		goto success_unlocked;
	case TMF_TIMEDOUT:
		spin_unlock_bh(&session->lock);
		iscsi_conn_failure(conn, ISCSI_ERR_CONN_FAILED);
		goto failed_unlocked;
	case TMF_NOT_FOUND:
		if (!sc->SCp.ptr) {
			conn->tmf_state = TMF_INITIAL;
			/* task completed before tmf abort response */
			ISCSI_DBG_EH(session, "sc completed while abort	in "
					      "progress\n");
			goto success;
		}
		/* fall through */
	default:
		conn->tmf_state = TMF_INITIAL;
		goto failed;
	}

success:
	spin_unlock_bh(&session->lock);
success_unlocked:
	ISCSI_DBG_EH(session, "abort success [sc %p itt 0x%x]\n",
		     sc, task->itt);
	mutex_unlock(&session->eh_mutex);
	return SUCCESS;

failed:
	spin_unlock_bh(&session->lock);
failed_unlocked:
	ISCSI_DBG_EH(session, "abort failed [sc %p itt 0x%x]\n", sc,
		     task ? task->itt : 0);
	mutex_unlock(&session->eh_mutex);
	return FAILED;
}
EXPORT_SYMBOL_GPL(iscsi_eh_abort);

static void iscsi_prep_lun_reset_pdu(struct scsi_cmnd *sc, struct iscsi_tm *hdr)
{
	memset(hdr, 0, sizeof(*hdr));
	hdr->opcode = ISCSI_OP_SCSI_TMFUNC | ISCSI_OP_IMMEDIATE;
	hdr->flags = ISCSI_TM_FUNC_LOGICAL_UNIT_RESET & ISCSI_FLAG_TM_FUNC_MASK;
	hdr->flags |= ISCSI_FLAG_CMD_FINAL;
	int_to_scsilun(sc->device->lun, (struct scsi_lun *)hdr->lun);
	hdr->rtt = RESERVED_ITT;
}

int iscsi_eh_device_reset(struct scsi_cmnd *sc)
{
	struct iscsi_cls_session *cls_session;
	struct iscsi_session *session;
	struct iscsi_conn *conn;
	struct iscsi_tm *hdr;
	int rc = FAILED;

	cls_session = starget_to_session(scsi_target(sc->device));
	session = cls_session->dd_data;

	ISCSI_DBG_EH(session, "LU Reset [sc %p lun %u]\n", sc, sc->device->lun);

	mutex_lock(&session->eh_mutex);
	spin_lock_bh(&session->lock);
	/*
	 * Just check if we are not logged in. We cannot check for
	 * the phase because the reset could come from a ioctl.
	 */
	if (!session->leadconn || session->state != ISCSI_STATE_LOGGED_IN)
		goto unlock;
	conn = session->leadconn;

	/* only have one tmf outstanding at a time */
	if (conn->tmf_state != TMF_INITIAL)
		goto unlock;
	conn->tmf_state = TMF_QUEUED;

	hdr = &conn->tmhdr;
	iscsi_prep_lun_reset_pdu(sc, hdr);

	if (iscsi_exec_task_mgmt_fn(conn, hdr, session->age,
				    session->lu_reset_timeout)) {
		rc = FAILED;
		goto unlock;
	}

	switch (conn->tmf_state) {
	case TMF_SUCCESS:
		break;
	case TMF_TIMEDOUT:
		spin_unlock_bh(&session->lock);
		iscsi_conn_failure(conn, ISCSI_ERR_CONN_FAILED);
		goto done;
	default:
		conn->tmf_state = TMF_INITIAL;
		goto unlock;
	}

	rc = SUCCESS;
	spin_unlock_bh(&session->lock);

	iscsi_suspend_tx(conn);

	spin_lock_bh(&session->lock);
	fail_scsi_tasks(conn, sc->device->lun, DID_ERROR);
	conn->tmf_state = TMF_INITIAL;
	spin_unlock_bh(&session->lock);

	iscsi_start_tx(conn);
	goto done;

unlock:
	spin_unlock_bh(&session->lock);
done:
	ISCSI_DBG_EH(session, "dev reset result = %s\n",
		     rc == SUCCESS ? "SUCCESS" : "FAILED");
	mutex_unlock(&session->eh_mutex);
	return rc;
}
EXPORT_SYMBOL_GPL(iscsi_eh_device_reset);

/*
 * Pre-allocate a pool of @max items of @item_size. By default, the pool
 * should be accessed via kfifo_{get,put} on q->queue.
 * Optionally, the caller can obtain the array of object pointers
 * by passing in a non-NULL @items pointer
 */
int
iscsi_pool_init(struct iscsi_pool *q, int max, void ***items, int item_size)
{
	int i, num_arrays = 1;

	memset(q, 0, sizeof(*q));

	q->max = max;

	/* If the user passed an items pointer, he wants a copy of
	 * the array. */
	if (items)
		num_arrays++;
	q->pool = kzalloc(num_arrays * max * sizeof(void*), GFP_KERNEL);
	if (q->pool == NULL)
		return -ENOMEM;

	q->queue = kfifo_init((void*)q->pool, max * sizeof(void*),
			      GFP_KERNEL, NULL);
	if (IS_ERR(q->queue)) {
		q->queue = NULL;
		goto enomem;
	}

	for (i = 0; i < max; i++) {
		q->pool[i] = kzalloc(item_size, GFP_KERNEL);
		if (q->pool[i] == NULL) {
			q->max = i;
			goto enomem;
		}
		__kfifo_put(q->queue, (void*)&q->pool[i], sizeof(void*));
	}

	if (items) {
		*items = q->pool + max;
		memcpy(*items, q->pool, max * sizeof(void *));
	}

	return 0;

enomem:
	iscsi_pool_free(q);
	return -ENOMEM;
}
EXPORT_SYMBOL_GPL(iscsi_pool_init);

void iscsi_pool_free(struct iscsi_pool *q)
{
	int i;

	for (i = 0; i < q->max; i++)
		kfree(q->pool[i]);
	kfree(q->pool);
	kfree(q->queue);
}
EXPORT_SYMBOL_GPL(iscsi_pool_free);

/**
 * iscsi_host_add - add host to system
 * @shost: scsi host
 * @pdev: parent device
 *
 * This should be called by partial offload and software iscsi drivers
 * to add a host to the system.
 */
int iscsi_host_add(struct Scsi_Host *shost, struct device *pdev)
{
	if (!shost->can_queue)
		shost->can_queue = ISCSI_DEF_XMIT_CMDS_MAX;

	if (!shost->cmd_per_lun)
		shost->cmd_per_lun = ISCSI_DEF_CMD_PER_LUN;

	if (!shost->transportt->eh_timed_out)
		shost->transportt->eh_timed_out = iscsi_eh_cmd_timed_out;
	return scsi_add_host(shost, pdev);
}
EXPORT_SYMBOL_GPL(iscsi_host_add);

/**
 * iscsi_host_alloc - allocate a host and driver data
 * @sht: scsi host template
 * @dd_data_size: driver host data size
 * @xmit_can_sleep: bool indicating if LLD will queue IO from a work queue
 *
 * This should be called by partial offload and software iscsi drivers.
 * To access the driver specific memory use the iscsi_host_priv() macro.
 */
struct Scsi_Host *iscsi_host_alloc(struct scsi_host_template *sht,
				   int dd_data_size, bool xmit_can_sleep)
{
	struct Scsi_Host *shost;
	struct iscsi_host *ihost;

	shost = scsi_host_alloc(sht, sizeof(struct iscsi_host) + dd_data_size);
	if (!shost)
		return NULL;
	ihost = shost_priv(shost);

	if (xmit_can_sleep) {
		snprintf(ihost->workq_name, sizeof(ihost->workq_name),
			"iscsi_q_%d", shost->host_no);
		ihost->workq = create_singlethread_workqueue(ihost->workq_name);
		if (!ihost->workq)
			goto free_host;
	}

	spin_lock_init(&ihost->lock);
	ihost->state = ISCSI_HOST_SETUP;
	ihost->num_sessions = 0;
	init_waitqueue_head(&ihost->session_removal_wq);
	return shost;

free_host:
	scsi_host_put(shost);
	return NULL;
}
EXPORT_SYMBOL_GPL(iscsi_host_alloc);

static void iscsi_notify_host_removed(struct iscsi_cls_session *cls_session)
{
	iscsi_session_failure(cls_session->dd_data, ISCSI_ERR_INVALID_HOST);
}

/**
 * iscsi_host_remove - remove host and sessions
 * @shost: scsi host
 *
 * If there are any sessions left, this will initiate the removal and wait
 * for the completion.
 */
void iscsi_host_remove(struct Scsi_Host *shost)
{
	struct iscsi_host *ihost = shost_priv(shost);
	unsigned long flags;

	spin_lock_irqsave(&ihost->lock, flags);
	ihost->state = ISCSI_HOST_REMOVED;
	spin_unlock_irqrestore(&ihost->lock, flags);

	iscsi_host_for_each_session(shost, iscsi_notify_host_removed);
	wait_event_interruptible(ihost->session_removal_wq,
				 ihost->num_sessions == 0);
	if (signal_pending(current))
		flush_signals(current);

	scsi_remove_host(shost);
	if (ihost->workq)
		destroy_workqueue(ihost->workq);
}
EXPORT_SYMBOL_GPL(iscsi_host_remove);

void iscsi_host_free(struct Scsi_Host *shost)
{
	struct iscsi_host *ihost = shost_priv(shost);

	kfree(ihost->netdev);
	kfree(ihost->hwaddress);
	kfree(ihost->initiatorname);
	scsi_host_put(shost);
}
EXPORT_SYMBOL_GPL(iscsi_host_free);

static void iscsi_host_dec_session_cnt(struct Scsi_Host *shost)
{
	struct iscsi_host *ihost = shost_priv(shost);
	unsigned long flags;

	shost = scsi_host_get(shost);
	if (!shost) {
		printk(KERN_ERR "Invalid state. Cannot notify host removal "
		      "of session teardown event because host already "
		      "removed.\n");
		return;
	}

	spin_lock_irqsave(&ihost->lock, flags);
	ihost->num_sessions--;
	if (ihost->num_sessions == 0)
		wake_up(&ihost->session_removal_wq);
	spin_unlock_irqrestore(&ihost->lock, flags);
	scsi_host_put(shost);
}

/**
 * iscsi_session_setup - create iscsi cls session and host and session
 * @iscsit: iscsi transport template
 * @shost: scsi host
 * @cmds_max: session can queue
 * @cmd_task_size: LLD task private data size
 * @initial_cmdsn: initial CmdSN
 *
 * This can be used by software iscsi_transports that allocate
 * a session per scsi host.
 *
 * Callers should set cmds_max to the largest total numer (mgmt + scsi) of
 * tasks they support. The iscsi layer reserves ISCSI_MGMT_CMDS_MAX tasks
 * for nop handling and login/logout requests.
 */
struct iscsi_cls_session *
iscsi_session_setup(struct iscsi_transport *iscsit, struct Scsi_Host *shost,
		    uint16_t cmds_max, int cmd_task_size,
		    uint32_t initial_cmdsn, unsigned int id)
{
	struct iscsi_host *ihost = shost_priv(shost);
	struct iscsi_session *session;
	struct iscsi_cls_session *cls_session;
	int cmd_i, scsi_cmds, total_cmds = cmds_max;
	unsigned long flags;

	spin_lock_irqsave(&ihost->lock, flags);
	if (ihost->state == ISCSI_HOST_REMOVED) {
		spin_unlock_irqrestore(&ihost->lock, flags);
		return NULL;
	}
	ihost->num_sessions++;
	spin_unlock_irqrestore(&ihost->lock, flags);

	if (!total_cmds)
		total_cmds = ISCSI_DEF_XMIT_CMDS_MAX;
	/*
	 * The iscsi layer needs some tasks for nop handling and tmfs,
	 * so the cmds_max must at least be greater than ISCSI_MGMT_CMDS_MAX
	 * + 1 command for scsi IO.
	 */
	if (total_cmds < ISCSI_TOTAL_CMDS_MIN) {
		printk(KERN_ERR "iscsi: invalid can_queue of %d. can_queue "
		       "must be a power of two that is at least %d.\n",
		       total_cmds, ISCSI_TOTAL_CMDS_MIN);
		goto dec_session_count;
	}

	if (total_cmds > ISCSI_TOTAL_CMDS_MAX) {
		printk(KERN_ERR "iscsi: invalid can_queue of %d. can_queue "
		       "must be a power of 2 less than or equal to %d.\n",
		       cmds_max, ISCSI_TOTAL_CMDS_MAX);
		total_cmds = ISCSI_TOTAL_CMDS_MAX;
	}

	if (!is_power_of_2(total_cmds)) {
		printk(KERN_ERR "iscsi: invalid can_queue of %d. can_queue "
		       "must be a power of 2.\n", total_cmds);
		total_cmds = rounddown_pow_of_two(total_cmds);
		if (total_cmds < ISCSI_TOTAL_CMDS_MIN)
			return NULL;
		printk(KERN_INFO "iscsi: Rounding can_queue to %d.\n",
		       total_cmds);
	}
	scsi_cmds = total_cmds - ISCSI_MGMT_CMDS_MAX;

	cls_session = iscsi_alloc_session(shost, iscsit,
					  sizeof(struct iscsi_session));
	if (!cls_session)
		goto dec_session_count;
	session = cls_session->dd_data;
	session->cls_session = cls_session;
	session->host = shost;
	session->state = ISCSI_STATE_FREE;
	session->fast_abort = 1;
	session->lu_reset_timeout = 15;
	session->abort_timeout = 10;
	session->scsi_cmds_max = scsi_cmds;
	session->cmds_max = total_cmds;
	session->queued_cmdsn = session->cmdsn = initial_cmdsn;
	session->exp_cmdsn = initial_cmdsn + 1;
	session->max_cmdsn = initial_cmdsn + 1;
	session->max_r2t = 1;
	session->tt = iscsit;
	mutex_init(&session->eh_mutex);
	spin_lock_init(&session->lock);

	/* initialize SCSI PDU commands pool */
	if (iscsi_pool_init(&session->cmdpool, session->cmds_max,
			    (void***)&session->cmds,
			    cmd_task_size + sizeof(struct iscsi_task)))
		goto cmdpool_alloc_fail;

	/* pre-format cmds pool with ITT */
	for (cmd_i = 0; cmd_i < session->cmds_max; cmd_i++) {
		struct iscsi_task *task = session->cmds[cmd_i];

		if (cmd_task_size)
			task->dd_data = &task[1];
		task->itt = cmd_i;
		task->state = ISCSI_TASK_FREE;
		INIT_LIST_HEAD(&task->running);
	}

	if (!try_module_get(iscsit->owner))
		goto module_get_fail;

	if (iscsi_add_session(cls_session, id))
		goto cls_session_fail;

	return cls_session;

cls_session_fail:
	module_put(iscsit->owner);
module_get_fail:
	iscsi_pool_free(&session->cmdpool);
cmdpool_alloc_fail:
	iscsi_free_session(cls_session);
dec_session_count:
	iscsi_host_dec_session_cnt(shost);
	return NULL;
}
EXPORT_SYMBOL_GPL(iscsi_session_setup);

/**
 * iscsi_session_teardown - destroy session, host, and cls_session
 * @cls_session: iscsi session
 *
 * The driver must have called iscsi_remove_session before
 * calling this.
 */
void iscsi_session_teardown(struct iscsi_cls_session *cls_session)
{
	struct iscsi_session *session = cls_session->dd_data;
	struct module *owner = cls_session->transport->owner;
	struct Scsi_Host *shost = session->host;

	iscsi_pool_free(&session->cmdpool);

	kfree(session->password);
	kfree(session->password_in);
	kfree(session->username);
	kfree(session->username_in);
	kfree(session->targetname);
	kfree(session->initiatorname);
	kfree(session->ifacename);

	iscsi_destroy_session(cls_session);
	iscsi_host_dec_session_cnt(shost);
	module_put(owner);
}
EXPORT_SYMBOL_GPL(iscsi_session_teardown);

/**
 * iscsi_conn_setup - create iscsi_cls_conn and iscsi_conn
 * @cls_session: iscsi_cls_session
 * @dd_size: private driver data size
 * @conn_idx: cid
 */
struct iscsi_cls_conn *
iscsi_conn_setup(struct iscsi_cls_session *cls_session, int dd_size,
		 uint32_t conn_idx)
{
	struct iscsi_session *session = cls_session->dd_data;
	struct iscsi_conn *conn;
	struct iscsi_cls_conn *cls_conn;
	char *data;

	cls_conn = iscsi_create_conn(cls_session, sizeof(*conn) + dd_size,
				     conn_idx);
	if (!cls_conn)
		return NULL;
	conn = cls_conn->dd_data;
	memset(conn, 0, sizeof(*conn) + dd_size);

	conn->dd_data = cls_conn->dd_data + sizeof(*conn);
	conn->session = session;
	conn->cls_conn = cls_conn;
	conn->c_stage = ISCSI_CONN_INITIAL_STAGE;
	conn->id = conn_idx;
	conn->exp_statsn = 0;
	conn->tmf_state = TMF_INITIAL;

	init_timer(&conn->transport_timer);
	conn->transport_timer.data = (unsigned long)conn;
	conn->transport_timer.function = iscsi_check_transport_timeouts;

	INIT_LIST_HEAD(&conn->mgmtqueue);
	INIT_LIST_HEAD(&conn->cmdqueue);
	INIT_LIST_HEAD(&conn->requeue);
	INIT_WORK(&conn->xmitwork, iscsi_xmitworker);

	/* allocate login_task used for the login/text sequences */
	spin_lock_bh(&session->lock);
	if (!__kfifo_get(session->cmdpool.queue,
                         (void*)&conn->login_task,
			 sizeof(void*))) {
		spin_unlock_bh(&session->lock);
		goto login_task_alloc_fail;
	}
	spin_unlock_bh(&session->lock);

	data = (char *) __get_free_pages(GFP_KERNEL,
					 get_order(ISCSI_DEF_MAX_RECV_SEG_LEN));
	if (!data)
		goto login_task_data_alloc_fail;
	conn->login_task->data = conn->data = data;

	init_timer(&conn->tmf_timer);
	init_waitqueue_head(&conn->ehwait);

	return cls_conn;

login_task_data_alloc_fail:
	__kfifo_put(session->cmdpool.queue, (void*)&conn->login_task,
		    sizeof(void*));
login_task_alloc_fail:
	iscsi_destroy_conn(cls_conn);
	return NULL;
}
EXPORT_SYMBOL_GPL(iscsi_conn_setup);

/**
 * iscsi_conn_teardown - teardown iscsi connection
 * cls_conn: iscsi class connection
 *
 * TODO: we may need to make this into a two step process
 * like scsi-mls remove + put host
 */
void iscsi_conn_teardown(struct iscsi_cls_conn *cls_conn)
{
	struct iscsi_conn *conn = cls_conn->dd_data;
	struct iscsi_session *session = conn->session;
	unsigned long flags;

	del_timer_sync(&conn->transport_timer);

	spin_lock_bh(&session->lock);
	conn->c_stage = ISCSI_CONN_CLEANUP_WAIT;
	if (session->leadconn == conn) {
		/*
		 * leading connection? then give up on recovery.
		 */
		session->state = ISCSI_STATE_TERMINATE;
		wake_up(&conn->ehwait);
	}
	spin_unlock_bh(&session->lock);

	/*
	 * Block until all in-progress commands for this connection
	 * time out or fail.
	 */
	for (;;) {
		spin_lock_irqsave(session->host->host_lock, flags);
		if (!session->host->host_busy) { /* OK for ERL == 0 */
			spin_unlock_irqrestore(session->host->host_lock, flags);
			break;
		}
		spin_unlock_irqrestore(session->host->host_lock, flags);
		msleep_interruptible(500);
		iscsi_conn_printk(KERN_INFO, conn, "iscsi conn_destroy(): "
				  "host_busy %d host_failed %d\n",
				  session->host->host_busy,
				  session->host->host_failed);
		/*
		 * force eh_abort() to unblock
		 */
		wake_up(&conn->ehwait);
	}

	/* flush queued up work because we free the connection below */
	iscsi_suspend_tx(conn);

	spin_lock_bh(&session->lock);
	free_pages((unsigned long) conn->data,
		   get_order(ISCSI_DEF_MAX_RECV_SEG_LEN));
	kfree(conn->persistent_address);
	__kfifo_put(session->cmdpool.queue, (void*)&conn->login_task,
		    sizeof(void*));
	if (session->leadconn == conn)
		session->leadconn = NULL;
	spin_unlock_bh(&session->lock);

	iscsi_destroy_conn(cls_conn);
}
EXPORT_SYMBOL_GPL(iscsi_conn_teardown);

int iscsi_conn_start(struct iscsi_cls_conn *cls_conn)
{
	struct iscsi_conn *conn = cls_conn->dd_data;
	struct iscsi_session *session = conn->session;

	if (!session) {
		iscsi_conn_printk(KERN_ERR, conn,
				  "can't start unbound connection\n");
		return -EPERM;
	}

	if ((session->imm_data_en || !session->initial_r2t_en) &&
	     session->first_burst > session->max_burst) {
		iscsi_conn_printk(KERN_INFO, conn, "invalid burst lengths: "
				  "first_burst %d max_burst %d\n",
				  session->first_burst, session->max_burst);
		return -EINVAL;
	}

	if (conn->ping_timeout && !conn->recv_timeout) {
		iscsi_conn_printk(KERN_ERR, conn, "invalid recv timeout of "
				  "zero. Using 5 seconds\n.");
		conn->recv_timeout = 5;
	}

	if (conn->recv_timeout && !conn->ping_timeout) {
		iscsi_conn_printk(KERN_ERR, conn, "invalid ping timeout of "
				  "zero. Using 5 seconds.\n");
		conn->ping_timeout = 5;
	}

	spin_lock_bh(&session->lock);
	conn->c_stage = ISCSI_CONN_STARTED;
	session->state = ISCSI_STATE_LOGGED_IN;
	session->queued_cmdsn = session->cmdsn;

	conn->last_recv = jiffies;
	conn->last_ping = jiffies;
	if (conn->recv_timeout && conn->ping_timeout)
		mod_timer(&conn->transport_timer,
			  jiffies + (conn->recv_timeout * HZ));

	switch(conn->stop_stage) {
	case STOP_CONN_RECOVER:
		/*
		 * unblock eh_abort() if it is blocked. re-try all
		 * commands after successful recovery
		 */
		conn->stop_stage = 0;
		conn->tmf_state = TMF_INITIAL;
		session->age++;
		if (session->age == 16)
			session->age = 0;
		break;
	case STOP_CONN_TERM:
		conn->stop_stage = 0;
		break;
	default:
		break;
	}
	spin_unlock_bh(&session->lock);

	iscsi_unblock_session(session->cls_session);
	wake_up(&conn->ehwait);
	return 0;
}
EXPORT_SYMBOL_GPL(iscsi_conn_start);

static void
fail_mgmt_tasks(struct iscsi_session *session, struct iscsi_conn *conn)
{
	struct iscsi_task *task;
	int i, state;

	for (i = 0; i < conn->session->cmds_max; i++) {
		task = conn->session->cmds[i];
		if (task->sc)
			continue;

		if (task->state == ISCSI_TASK_FREE)
			continue;
<<<<<<< HEAD

		ISCSI_DBG_SESSION(conn->session,
				  "failing mgmt itt 0x%x state %d\n",
				  task->itt, task->state);
		state = ISCSI_TASK_ABRT_SESS_RECOV;
		if (task->state == ISCSI_TASK_PENDING)
			state = ISCSI_TASK_COMPLETED;
		iscsi_complete_task(task, state);

=======

		ISCSI_DBG_SESSION(conn->session,
				  "failing mgmt itt 0x%x state %d\n",
				  task->itt, task->state);
		state = ISCSI_TASK_ABRT_SESS_RECOV;
		if (task->state == ISCSI_TASK_PENDING)
			state = ISCSI_TASK_COMPLETED;
		iscsi_complete_task(task, state);

>>>>>>> 4e8a2372
	}
}

static void iscsi_start_session_recovery(struct iscsi_session *session,
					 struct iscsi_conn *conn, int flag)
{
	int old_stop_stage;

	mutex_lock(&session->eh_mutex);
	spin_lock_bh(&session->lock);
	if (conn->stop_stage == STOP_CONN_TERM) {
		spin_unlock_bh(&session->lock);
		mutex_unlock(&session->eh_mutex);
		return;
	}

	/*
	 * When this is called for the in_login state, we only want to clean
	 * up the login task and connection. We do not need to block and set
	 * the recovery state again
	 */
	if (flag == STOP_CONN_TERM)
		session->state = ISCSI_STATE_TERMINATE;
	else if (conn->stop_stage != STOP_CONN_RECOVER)
		session->state = ISCSI_STATE_IN_RECOVERY;
	spin_unlock_bh(&session->lock);
<<<<<<< HEAD

	del_timer_sync(&conn->transport_timer);
	iscsi_suspend_tx(conn);

=======

	del_timer_sync(&conn->transport_timer);
	iscsi_suspend_tx(conn);

>>>>>>> 4e8a2372
	spin_lock_bh(&session->lock);
	old_stop_stage = conn->stop_stage;
	conn->stop_stage = flag;
	conn->c_stage = ISCSI_CONN_STOPPED;
	spin_unlock_bh(&session->lock);

	/*
	 * for connection level recovery we should not calculate
	 * header digest. conn->hdr_size used for optimization
	 * in hdr_extract() and will be re-negotiated at
	 * set_param() time.
	 */
	if (flag == STOP_CONN_RECOVER) {
		conn->hdrdgst_en = 0;
		conn->datadgst_en = 0;
		if (session->state == ISCSI_STATE_IN_RECOVERY &&
		    old_stop_stage != STOP_CONN_RECOVER) {
			ISCSI_DBG_SESSION(session, "blocking session\n");
			iscsi_block_session(session->cls_session);
		}
	}

	/*
	 * flush queues.
	 */
	spin_lock_bh(&session->lock);
	fail_scsi_tasks(conn, -1, DID_TRANSPORT_DISRUPTED);
	fail_mgmt_tasks(session, conn);
	spin_unlock_bh(&session->lock);
	mutex_unlock(&session->eh_mutex);
}

void iscsi_conn_stop(struct iscsi_cls_conn *cls_conn, int flag)
{
	struct iscsi_conn *conn = cls_conn->dd_data;
	struct iscsi_session *session = conn->session;

	switch (flag) {
	case STOP_CONN_RECOVER:
	case STOP_CONN_TERM:
		iscsi_start_session_recovery(session, conn, flag);
		break;
	default:
		iscsi_conn_printk(KERN_ERR, conn,
				  "invalid stop flag %d\n", flag);
	}
}
EXPORT_SYMBOL_GPL(iscsi_conn_stop);

int iscsi_conn_bind(struct iscsi_cls_session *cls_session,
		    struct iscsi_cls_conn *cls_conn, int is_leading)
{
	struct iscsi_session *session = cls_session->dd_data;
	struct iscsi_conn *conn = cls_conn->dd_data;

	spin_lock_bh(&session->lock);
	if (is_leading)
		session->leadconn = conn;
	spin_unlock_bh(&session->lock);

	/*
	 * Unblock xmitworker(), Login Phase will pass through.
	 */
	clear_bit(ISCSI_SUSPEND_BIT, &conn->suspend_rx);
	clear_bit(ISCSI_SUSPEND_BIT, &conn->suspend_tx);
	return 0;
}
EXPORT_SYMBOL_GPL(iscsi_conn_bind);

static int iscsi_switch_str_param(char **param, char *new_val_buf)
{
	char *new_val;

	if (*param) {
		if (!strcmp(*param, new_val_buf))
			return 0;
	}

	new_val = kstrdup(new_val_buf, GFP_NOIO);
	if (!new_val)
		return -ENOMEM;

	kfree(*param);
	*param = new_val;
	return 0;
}

int iscsi_set_param(struct iscsi_cls_conn *cls_conn,
		    enum iscsi_param param, char *buf, int buflen)
{
	struct iscsi_conn *conn = cls_conn->dd_data;
	struct iscsi_session *session = conn->session;
	uint32_t value;

	switch(param) {
	case ISCSI_PARAM_FAST_ABORT:
		sscanf(buf, "%d", &session->fast_abort);
		break;
	case ISCSI_PARAM_ABORT_TMO:
		sscanf(buf, "%d", &session->abort_timeout);
		break;
	case ISCSI_PARAM_LU_RESET_TMO:
		sscanf(buf, "%d", &session->lu_reset_timeout);
		break;
	case ISCSI_PARAM_PING_TMO:
		sscanf(buf, "%d", &conn->ping_timeout);
		break;
	case ISCSI_PARAM_RECV_TMO:
		sscanf(buf, "%d", &conn->recv_timeout);
		break;
	case ISCSI_PARAM_MAX_RECV_DLENGTH:
		sscanf(buf, "%d", &conn->max_recv_dlength);
		break;
	case ISCSI_PARAM_MAX_XMIT_DLENGTH:
		sscanf(buf, "%d", &conn->max_xmit_dlength);
		break;
	case ISCSI_PARAM_HDRDGST_EN:
		sscanf(buf, "%d", &conn->hdrdgst_en);
		break;
	case ISCSI_PARAM_DATADGST_EN:
		sscanf(buf, "%d", &conn->datadgst_en);
		break;
	case ISCSI_PARAM_INITIAL_R2T_EN:
		sscanf(buf, "%d", &session->initial_r2t_en);
		break;
	case ISCSI_PARAM_MAX_R2T:
		sscanf(buf, "%d", &session->max_r2t);
		break;
	case ISCSI_PARAM_IMM_DATA_EN:
		sscanf(buf, "%d", &session->imm_data_en);
		break;
	case ISCSI_PARAM_FIRST_BURST:
		sscanf(buf, "%d", &session->first_burst);
		break;
	case ISCSI_PARAM_MAX_BURST:
		sscanf(buf, "%d", &session->max_burst);
		break;
	case ISCSI_PARAM_PDU_INORDER_EN:
		sscanf(buf, "%d", &session->pdu_inorder_en);
		break;
	case ISCSI_PARAM_DATASEQ_INORDER_EN:
		sscanf(buf, "%d", &session->dataseq_inorder_en);
		break;
	case ISCSI_PARAM_ERL:
		sscanf(buf, "%d", &session->erl);
		break;
	case ISCSI_PARAM_IFMARKER_EN:
		sscanf(buf, "%d", &value);
		BUG_ON(value);
		break;
	case ISCSI_PARAM_OFMARKER_EN:
		sscanf(buf, "%d", &value);
		BUG_ON(value);
		break;
	case ISCSI_PARAM_EXP_STATSN:
		sscanf(buf, "%u", &conn->exp_statsn);
		break;
	case ISCSI_PARAM_USERNAME:
		return iscsi_switch_str_param(&session->username, buf);
	case ISCSI_PARAM_USERNAME_IN:
		return iscsi_switch_str_param(&session->username_in, buf);
	case ISCSI_PARAM_PASSWORD:
		return iscsi_switch_str_param(&session->password, buf);
	case ISCSI_PARAM_PASSWORD_IN:
		return iscsi_switch_str_param(&session->password_in, buf);
	case ISCSI_PARAM_TARGET_NAME:
		return iscsi_switch_str_param(&session->targetname, buf);
	case ISCSI_PARAM_TPGT:
		sscanf(buf, "%d", &session->tpgt);
		break;
	case ISCSI_PARAM_PERSISTENT_PORT:
		sscanf(buf, "%d", &conn->persistent_port);
		break;
	case ISCSI_PARAM_PERSISTENT_ADDRESS:
		return iscsi_switch_str_param(&conn->persistent_address, buf);
	case ISCSI_PARAM_IFACE_NAME:
		return iscsi_switch_str_param(&session->ifacename, buf);
	case ISCSI_PARAM_INITIATOR_NAME:
		return iscsi_switch_str_param(&session->initiatorname, buf);
	default:
		return -ENOSYS;
	}

	return 0;
}
EXPORT_SYMBOL_GPL(iscsi_set_param);

int iscsi_session_get_param(struct iscsi_cls_session *cls_session,
			    enum iscsi_param param, char *buf)
{
	struct iscsi_session *session = cls_session->dd_data;
	int len;

	switch(param) {
	case ISCSI_PARAM_FAST_ABORT:
		len = sprintf(buf, "%d\n", session->fast_abort);
		break;
	case ISCSI_PARAM_ABORT_TMO:
		len = sprintf(buf, "%d\n", session->abort_timeout);
		break;
	case ISCSI_PARAM_LU_RESET_TMO:
		len = sprintf(buf, "%d\n", session->lu_reset_timeout);
		break;
	case ISCSI_PARAM_INITIAL_R2T_EN:
		len = sprintf(buf, "%d\n", session->initial_r2t_en);
		break;
	case ISCSI_PARAM_MAX_R2T:
		len = sprintf(buf, "%hu\n", session->max_r2t);
		break;
	case ISCSI_PARAM_IMM_DATA_EN:
		len = sprintf(buf, "%d\n", session->imm_data_en);
		break;
	case ISCSI_PARAM_FIRST_BURST:
		len = sprintf(buf, "%u\n", session->first_burst);
		break;
	case ISCSI_PARAM_MAX_BURST:
		len = sprintf(buf, "%u\n", session->max_burst);
		break;
	case ISCSI_PARAM_PDU_INORDER_EN:
		len = sprintf(buf, "%d\n", session->pdu_inorder_en);
		break;
	case ISCSI_PARAM_DATASEQ_INORDER_EN:
		len = sprintf(buf, "%d\n", session->dataseq_inorder_en);
		break;
	case ISCSI_PARAM_ERL:
		len = sprintf(buf, "%d\n", session->erl);
		break;
	case ISCSI_PARAM_TARGET_NAME:
		len = sprintf(buf, "%s\n", session->targetname);
		break;
	case ISCSI_PARAM_TPGT:
		len = sprintf(buf, "%d\n", session->tpgt);
		break;
	case ISCSI_PARAM_USERNAME:
		len = sprintf(buf, "%s\n", session->username);
		break;
	case ISCSI_PARAM_USERNAME_IN:
		len = sprintf(buf, "%s\n", session->username_in);
		break;
	case ISCSI_PARAM_PASSWORD:
		len = sprintf(buf, "%s\n", session->password);
		break;
	case ISCSI_PARAM_PASSWORD_IN:
		len = sprintf(buf, "%s\n", session->password_in);
		break;
	case ISCSI_PARAM_IFACE_NAME:
		len = sprintf(buf, "%s\n", session->ifacename);
		break;
	case ISCSI_PARAM_INITIATOR_NAME:
		len = sprintf(buf, "%s\n", session->initiatorname);
		break;
	default:
		return -ENOSYS;
	}

	return len;
}
EXPORT_SYMBOL_GPL(iscsi_session_get_param);

int iscsi_conn_get_param(struct iscsi_cls_conn *cls_conn,
			 enum iscsi_param param, char *buf)
{
	struct iscsi_conn *conn = cls_conn->dd_data;
	int len;

	switch(param) {
	case ISCSI_PARAM_PING_TMO:
		len = sprintf(buf, "%u\n", conn->ping_timeout);
		break;
	case ISCSI_PARAM_RECV_TMO:
		len = sprintf(buf, "%u\n", conn->recv_timeout);
		break;
	case ISCSI_PARAM_MAX_RECV_DLENGTH:
		len = sprintf(buf, "%u\n", conn->max_recv_dlength);
		break;
	case ISCSI_PARAM_MAX_XMIT_DLENGTH:
		len = sprintf(buf, "%u\n", conn->max_xmit_dlength);
		break;
	case ISCSI_PARAM_HDRDGST_EN:
		len = sprintf(buf, "%d\n", conn->hdrdgst_en);
		break;
	case ISCSI_PARAM_DATADGST_EN:
		len = sprintf(buf, "%d\n", conn->datadgst_en);
		break;
	case ISCSI_PARAM_IFMARKER_EN:
		len = sprintf(buf, "%d\n", conn->ifmarker_en);
		break;
	case ISCSI_PARAM_OFMARKER_EN:
		len = sprintf(buf, "%d\n", conn->ofmarker_en);
		break;
	case ISCSI_PARAM_EXP_STATSN:
		len = sprintf(buf, "%u\n", conn->exp_statsn);
		break;
	case ISCSI_PARAM_PERSISTENT_PORT:
		len = sprintf(buf, "%d\n", conn->persistent_port);
		break;
	case ISCSI_PARAM_PERSISTENT_ADDRESS:
		len = sprintf(buf, "%s\n", conn->persistent_address);
		break;
	default:
		return -ENOSYS;
	}

	return len;
}
EXPORT_SYMBOL_GPL(iscsi_conn_get_param);

int iscsi_host_get_param(struct Scsi_Host *shost, enum iscsi_host_param param,
			 char *buf)
{
	struct iscsi_host *ihost = shost_priv(shost);
	int len;

	switch (param) {
	case ISCSI_HOST_PARAM_NETDEV_NAME:
		len = sprintf(buf, "%s\n", ihost->netdev);
		break;
	case ISCSI_HOST_PARAM_HWADDRESS:
		len = sprintf(buf, "%s\n", ihost->hwaddress);
		break;
	case ISCSI_HOST_PARAM_INITIATOR_NAME:
		len = sprintf(buf, "%s\n", ihost->initiatorname);
		break;
	case ISCSI_HOST_PARAM_IPADDRESS:
		len = sprintf(buf, "%s\n", ihost->local_address);
		break;
	default:
		return -ENOSYS;
	}

	return len;
}
EXPORT_SYMBOL_GPL(iscsi_host_get_param);

int iscsi_host_set_param(struct Scsi_Host *shost, enum iscsi_host_param param,
			 char *buf, int buflen)
{
	struct iscsi_host *ihost = shost_priv(shost);

	switch (param) {
	case ISCSI_HOST_PARAM_NETDEV_NAME:
		return iscsi_switch_str_param(&ihost->netdev, buf);
	case ISCSI_HOST_PARAM_HWADDRESS:
		return iscsi_switch_str_param(&ihost->hwaddress, buf);
	case ISCSI_HOST_PARAM_INITIATOR_NAME:
		return iscsi_switch_str_param(&ihost->initiatorname, buf);
	default:
		return -ENOSYS;
	}

	return 0;
}
EXPORT_SYMBOL_GPL(iscsi_host_set_param);

MODULE_AUTHOR("Mike Christie");
MODULE_DESCRIPTION("iSCSI library functions");
MODULE_LICENSE("GPL");<|MERGE_RESOLUTION|>--- conflicted
+++ resolved
@@ -1805,31 +1805,17 @@
 		rc = BLK_EH_RESET_TIMER;
 		goto done;
 	}
-<<<<<<< HEAD
-=======
 
 	/* Assumes nop timeout is shorter than scsi cmd timeout */
 	if (task->have_checked_conn)
 		goto done;
 
->>>>>>> 4e8a2372
 	/*
 	 * Checking the transport already or nop from a cmd timeout still
 	 * running
 	 */
-<<<<<<< HEAD
-	if (time_before_eq(conn->last_recv + (conn->recv_timeout * HZ),
-			   jiffies)) {
-		rc = BLK_EH_RESET_TIMER;
-		goto done;
-	}
-
-	/* if in the middle of checking the transport then give us more time */
-	if (conn->ping_task)
-=======
 	if (conn->ping_task) {
 		task->have_checked_conn = true;
->>>>>>> 4e8a2372
 		rc = BLK_EH_RESET_TIMER;
 		goto done;
 	}
@@ -1914,11 +1900,7 @@
 	cls_session = starget_to_session(scsi_target(sc->device));
 	session = cls_session->dd_data;
 
-<<<<<<< HEAD
-	ISCSI_DBG_SESSION(session, "aborting sc %p\n", sc);
-=======
 	ISCSI_DBG_EH(session, "aborting sc %p\n", sc);
->>>>>>> 4e8a2372
 
 	mutex_lock(&session->eh_mutex);
 	spin_lock_bh(&session->lock);
@@ -1942,11 +1924,7 @@
 	    sc->SCp.phase != session->age) {
 		spin_unlock_bh(&session->lock);
 		mutex_unlock(&session->eh_mutex);
-<<<<<<< HEAD
-		ISCSI_DBG_SESSION(session, "failing abort due to dropped "
-=======
 		ISCSI_DBG_EH(session, "failing abort due to dropped "
->>>>>>> 4e8a2372
 				  "session.\n");
 		return FAILED;
 	}
@@ -2678,7 +2656,6 @@
 
 		if (task->state == ISCSI_TASK_FREE)
 			continue;
-<<<<<<< HEAD
 
 		ISCSI_DBG_SESSION(conn->session,
 				  "failing mgmt itt 0x%x state %d\n",
@@ -2688,17 +2665,6 @@
 			state = ISCSI_TASK_COMPLETED;
 		iscsi_complete_task(task, state);
 
-=======
-
-		ISCSI_DBG_SESSION(conn->session,
-				  "failing mgmt itt 0x%x state %d\n",
-				  task->itt, task->state);
-		state = ISCSI_TASK_ABRT_SESS_RECOV;
-		if (task->state == ISCSI_TASK_PENDING)
-			state = ISCSI_TASK_COMPLETED;
-		iscsi_complete_task(task, state);
-
->>>>>>> 4e8a2372
 	}
 }
 
@@ -2725,17 +2691,10 @@
 	else if (conn->stop_stage != STOP_CONN_RECOVER)
 		session->state = ISCSI_STATE_IN_RECOVERY;
 	spin_unlock_bh(&session->lock);
-<<<<<<< HEAD
 
 	del_timer_sync(&conn->transport_timer);
 	iscsi_suspend_tx(conn);
 
-=======
-
-	del_timer_sync(&conn->transport_timer);
-	iscsi_suspend_tx(conn);
-
->>>>>>> 4e8a2372
 	spin_lock_bh(&session->lock);
 	old_stop_stage = conn->stop_stage;
 	conn->stop_stage = flag;
