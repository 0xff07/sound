--- conflicted
+++ resolved
@@ -3670,21 +3670,14 @@
 fc_bsg_goose_queue(struct fc_rport *rport)
 {
 	int flagset;
-<<<<<<< HEAD
-=======
 	unsigned long flags;
->>>>>>> dfbf9511
 
 	if (!rport->rqst_q)
 		return;
 
 	get_device(&rport->dev);
 
-<<<<<<< HEAD
-	spin_lock(rport->rqst_q->queue_lock);
-=======
 	spin_lock_irqsave(rport->rqst_q->queue_lock, flags);
->>>>>>> dfbf9511
 	flagset = test_bit(QUEUE_FLAG_REENTER, &rport->rqst_q->queue_flags) &&
 		  !test_bit(QUEUE_FLAG_REENTER, &rport->rqst_q->queue_flags);
 	if (flagset)
@@ -3692,11 +3685,7 @@
 	__blk_run_queue(rport->rqst_q);
 	if (flagset)
 		queue_flag_clear(QUEUE_FLAG_REENTER, rport->rqst_q);
-<<<<<<< HEAD
-	spin_unlock(rport->rqst_q->queue_lock);
-=======
 	spin_unlock_irqrestore(rport->rqst_q->queue_lock, flags);
->>>>>>> dfbf9511
 
 	put_device(&rport->dev);
 }
