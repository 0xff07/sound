/**
 * Copyright (C) 2005 - 2010 ServerEngines
 * All rights reserved.
 *
 * This program is free software; you can redistribute it and/or
 * modify it under the terms of the GNU General Public License version 2
 * as published by the Free Software Foundation.  The full GNU General
 * Public License is included in this distribution in the file called COPYING.
 *
 * Written by: Jayamohan Kallickal (jayamohank@serverengines.com)
 *
 * Contact Information:
 * linux-drivers@serverengines.com
 *
 * ServerEngines
 * 209 N. Fair Oaks Ave
 * Sunnyvale, CA 94085
 *
 */

#include "be_mgmt.h"
#include "be_iscsi.h"

unsigned char mgmt_get_fw_config(struct be_ctrl_info *ctrl,
				struct beiscsi_hba *phba)
{
	struct be_mcc_wrb *wrb = wrb_from_mbox(&ctrl->mbox_mem);
	struct be_fw_cfg *req = embedded_payload(wrb);
	int status = 0;

	spin_lock(&ctrl->mbox_lock);
	memset(wrb, 0, sizeof(*wrb));

	be_wrb_hdr_prepare(wrb, sizeof(*req), true, 0);

	be_cmd_hdr_prepare(&req->hdr, CMD_SUBSYSTEM_COMMON,
			   OPCODE_COMMON_QUERY_FIRMWARE_CONFIG, sizeof(*req));
	status = be_mbox_notify(ctrl);
	if (!status) {
		struct be_fw_cfg *pfw_cfg;
		pfw_cfg = req;
		phba->fw_config.phys_port = pfw_cfg->phys_port;
		phba->fw_config.iscsi_icd_start =
					pfw_cfg->ulp[0].icd_base;
		phba->fw_config.iscsi_icd_count =
					pfw_cfg->ulp[0].icd_count;
		phba->fw_config.iscsi_cid_start =
					pfw_cfg->ulp[0].sq_base;
		phba->fw_config.iscsi_cid_count =
					pfw_cfg->ulp[0].sq_count;
		if (phba->fw_config.iscsi_cid_count > (BE2_MAX_SESSIONS / 2)) {
			SE_DEBUG(DBG_LVL_8,
				"FW reported MAX CXNS as %d \t"
				"Max Supported = %d.\n",
				phba->fw_config.iscsi_cid_count,
				BE2_MAX_SESSIONS);
			phba->fw_config.iscsi_cid_count = BE2_MAX_SESSIONS / 2;
		}
	} else {
		shost_printk(KERN_WARNING, phba->shost,
			     "Failed in mgmt_get_fw_config \n");
	}

	spin_unlock(&ctrl->mbox_lock);
	return status;
}

unsigned char mgmt_check_supported_fw(struct be_ctrl_info *ctrl,
				      struct beiscsi_hba *phba)
{
	struct be_dma_mem nonemb_cmd;
	struct be_mcc_wrb *wrb = wrb_from_mbox(&ctrl->mbox_mem);
	struct be_mgmt_controller_attributes *req;
	struct be_sge *sge = nonembedded_sgl(wrb);
	int status = 0;

	nonemb_cmd.va = pci_alloc_consistent(ctrl->pdev,
				sizeof(struct be_mgmt_controller_attributes),
				&nonemb_cmd.dma);
	if (nonemb_cmd.va == NULL) {
		SE_DEBUG(DBG_LVL_1,
			 "Failed to allocate memory for mgmt_check_supported_fw"
			 "\n");
		return -1;
	}
	nonemb_cmd.size = sizeof(struct be_mgmt_controller_attributes);
	req = nonemb_cmd.va;
	memset(req, 0, sizeof(*req));
	spin_lock(&ctrl->mbox_lock);
	memset(wrb, 0, sizeof(*wrb));
	be_wrb_hdr_prepare(wrb, sizeof(*req), false, 1);
	be_cmd_hdr_prepare(&req->hdr, CMD_SUBSYSTEM_COMMON,
			   OPCODE_COMMON_GET_CNTL_ATTRIBUTES, sizeof(*req));
	sge->pa_hi = cpu_to_le32(upper_32_bits(nonemb_cmd.dma));
	sge->pa_lo = cpu_to_le32(nonemb_cmd.dma & 0xFFFFFFFF);
	sge->len = cpu_to_le32(nonemb_cmd.size);
	status = be_mbox_notify(ctrl);
	if (!status) {
		struct be_mgmt_controller_attributes_resp *resp = nonemb_cmd.va;
		SE_DEBUG(DBG_LVL_8, "Firmware version of CMD: %s\n",
			resp->params.hba_attribs.flashrom_version_string);
		SE_DEBUG(DBG_LVL_8, "Firmware version is : %s\n",
			resp->params.hba_attribs.firmware_version_string);
		SE_DEBUG(DBG_LVL_8,
			"Developer Build, not performing version check...\n");
		phba->fw_config.iscsi_features =
				resp->params.hba_attribs.iscsi_features;
		SE_DEBUG(DBG_LVL_8, " phba->fw_config.iscsi_features = %d\n",
				      phba->fw_config.iscsi_features);
	} else
		SE_DEBUG(DBG_LVL_1, " Failed in mgmt_check_supported_fw\n");
	spin_unlock(&ctrl->mbox_lock);
	if (nonemb_cmd.va)
		pci_free_consistent(ctrl->pdev, nonemb_cmd.size,
				    nonemb_cmd.va, nonemb_cmd.dma);

	return status;
}


unsigned char mgmt_epfw_cleanup(struct beiscsi_hba *phba, unsigned short chute)
{
	struct be_ctrl_info *ctrl = &phba->ctrl;
	struct be_mcc_wrb *wrb = wrb_from_mccq(phba);
	struct iscsi_cleanup_req *req = embedded_payload(wrb);
	int status = 0;

	spin_lock(&ctrl->mbox_lock);
	memset(wrb, 0, sizeof(*wrb));

	be_wrb_hdr_prepare(wrb, sizeof(*req), true, 0);
	be_cmd_hdr_prepare(&req->hdr, CMD_SUBSYSTEM_ISCSI,
			   OPCODE_COMMON_ISCSI_CLEANUP, sizeof(*req));

	req->chute = chute;
	req->hdr_ring_id = 0;
	req->data_ring_id = 0;

	status =  be_mcc_notify_wait(phba);
	if (status)
		shost_printk(KERN_WARNING, phba->shost,
			     " mgmt_epfw_cleanup , FAILED\n");
	spin_unlock(&ctrl->mbox_lock);
	return status;
}

unsigned char mgmt_invalidate_icds(struct beiscsi_hba *phba,
				struct invalidate_command_table *inv_tbl,
				unsigned int num_invalidate, unsigned int cid)
{
	struct be_dma_mem nonemb_cmd;
	struct be_ctrl_info *ctrl = &phba->ctrl;
	struct be_mcc_wrb *wrb;
	struct be_sge *sge;
	struct invalidate_commands_params_in *req;
<<<<<<< HEAD
	unsigned int tag = 0;
=======
	unsigned int i, tag = 0;
>>>>>>> 93929ebc

	spin_lock(&ctrl->mbox_lock);
	tag = alloc_mcc_tag(phba);
	if (!tag) {
		spin_unlock(&ctrl->mbox_lock);
		return tag;
	}

	nonemb_cmd.va = pci_alloc_consistent(ctrl->pdev,
				sizeof(struct invalidate_commands_params_in),
				&nonemb_cmd.dma);
	if (nonemb_cmd.va == NULL) {
		SE_DEBUG(DBG_LVL_1,
			 "Failed to allocate memory for"
			 "mgmt_invalidate_icds \n");
		return -1;
	}
	nonemb_cmd.size = sizeof(struct invalidate_commands_params_in);
	req = nonemb_cmd.va;
	memset(req, 0, sizeof(*req));
	wrb = wrb_from_mccq(phba);
	sge = nonembedded_sgl(wrb);
	wrb->tag0 |= tag;

	be_wrb_hdr_prepare(wrb, sizeof(*req), false, 1);
	be_cmd_hdr_prepare(&req->hdr, CMD_SUBSYSTEM_ISCSI,
			OPCODE_COMMON_ISCSI_ERROR_RECOVERY_INVALIDATE_COMMANDS,
			sizeof(*req));
	req->ref_handle = 0;
	req->cleanup_type = CMD_ISCSI_COMMAND_INVALIDATE;
	for (i = 0; i < num_invalidate; i++) {
		req->table[i].icd = inv_tbl->icd;
		req->table[i].cid = inv_tbl->cid;
		req->icd_count++;
		inv_tbl++;
	}
	sge->pa_hi = cpu_to_le32(upper_32_bits(nonemb_cmd.dma));
	sge->pa_lo = cpu_to_le32(nonemb_cmd.dma & 0xFFFFFFFF);
	sge->len = cpu_to_le32(nonemb_cmd.size);

	be_mcc_notify(phba);
	spin_unlock(&ctrl->mbox_lock);
	if (nonemb_cmd.va)
		pci_free_consistent(ctrl->pdev, nonemb_cmd.size,
				    nonemb_cmd.va, nonemb_cmd.dma);
	return tag;
}

unsigned char mgmt_invalidate_connection(struct beiscsi_hba *phba,
					 struct beiscsi_endpoint *beiscsi_ep,
					 unsigned short cid,
					 unsigned short issue_reset,
					 unsigned short savecfg_flag)
{
	struct be_ctrl_info *ctrl = &phba->ctrl;
	struct be_mcc_wrb *wrb;
	struct iscsi_invalidate_connection_params_in *req;
	unsigned int tag = 0;

	spin_lock(&ctrl->mbox_lock);
	tag = alloc_mcc_tag(phba);
	if (!tag) {
		spin_unlock(&ctrl->mbox_lock);
		return tag;
	}
	wrb = wrb_from_mccq(phba);
	wrb->tag0 |= tag;
	req = embedded_payload(wrb);

	be_wrb_hdr_prepare(wrb, sizeof(*req), true, 0);
	be_cmd_hdr_prepare(&req->hdr, CMD_SUBSYSTEM_ISCSI_INI,
			   OPCODE_ISCSI_INI_DRIVER_INVALIDATE_CONNECTION,
			   sizeof(*req));
	req->session_handle = beiscsi_ep->fw_handle;
	req->cid = cid;
	if (issue_reset)
		req->cleanup_type = CMD_ISCSI_CONNECTION_ISSUE_TCP_RST;
	else
		req->cleanup_type = CMD_ISCSI_CONNECTION_INVALIDATE;
	req->save_cfg = savecfg_flag;
	be_mcc_notify(phba);
	spin_unlock(&ctrl->mbox_lock);
	return tag;
}

unsigned char mgmt_upload_connection(struct beiscsi_hba *phba,
				unsigned short cid, unsigned int upload_flag)
{
	struct be_ctrl_info *ctrl = &phba->ctrl;
	struct be_mcc_wrb *wrb;
	struct tcp_upload_params_in *req;
	unsigned int tag = 0;

	spin_lock(&ctrl->mbox_lock);
	tag = alloc_mcc_tag(phba);
	if (!tag) {
		spin_unlock(&ctrl->mbox_lock);
		return tag;
	}
	wrb = wrb_from_mccq(phba);
	req = embedded_payload(wrb);
	wrb->tag0 |= tag;

	be_wrb_hdr_prepare(wrb, sizeof(*req), true, 0);
	be_cmd_hdr_prepare(&req->hdr, CMD_COMMON_TCP_UPLOAD,
			   OPCODE_COMMON_TCP_UPLOAD, sizeof(*req));
	req->id = (unsigned short)cid;
	req->upload_type = (unsigned char)upload_flag;
	be_mcc_notify(phba);
	spin_unlock(&ctrl->mbox_lock);
	return tag;
}

int mgmt_open_connection(struct beiscsi_hba *phba,
			 struct sockaddr *dst_addr,
			 struct beiscsi_endpoint *beiscsi_ep)
{
	struct hwi_controller *phwi_ctrlr;
	struct hwi_context_memory *phwi_context;
	struct sockaddr_in *daddr_in = (struct sockaddr_in *)dst_addr;
	struct sockaddr_in6 *daddr_in6 = (struct sockaddr_in6 *)dst_addr;
	struct be_ctrl_info *ctrl = &phba->ctrl;
	struct be_mcc_wrb *wrb;
	struct tcp_connect_and_offload_in *req;
	unsigned short def_hdr_id;
	unsigned short def_data_id;
	struct phys_addr template_address = { 0, 0 };
	struct phys_addr *ptemplate_address;
	unsigned int tag = 0;
	unsigned int i;
	unsigned short cid = beiscsi_ep->ep_cid;

	phwi_ctrlr = phba->phwi_ctrlr;
	phwi_context = phwi_ctrlr->phwi_ctxt;
	def_hdr_id = (unsigned short)HWI_GET_DEF_HDRQ_ID(phba);
	def_data_id = (unsigned short)HWI_GET_DEF_BUFQ_ID(phba);

	ptemplate_address = &template_address;
	ISCSI_GET_PDU_TEMPLATE_ADDRESS(phba, ptemplate_address);
	spin_lock(&ctrl->mbox_lock);
	tag = alloc_mcc_tag(phba);
	if (!tag) {
		spin_unlock(&ctrl->mbox_lock);
		return tag;
	}
	wrb = wrb_from_mccq(phba);
	req = embedded_payload(wrb);
	wrb->tag0 |= tag;

	be_wrb_hdr_prepare(wrb, sizeof(*req), true, 0);
	be_cmd_hdr_prepare(&req->hdr, CMD_SUBSYSTEM_ISCSI,
			   OPCODE_COMMON_ISCSI_TCP_CONNECT_AND_OFFLOAD,
			   sizeof(*req));
	if (dst_addr->sa_family == PF_INET) {
		__be32 s_addr = daddr_in->sin_addr.s_addr;
		req->ip_address.ip_type = BE2_IPV4;
		req->ip_address.ip_address[0] = s_addr & 0x000000ff;
		req->ip_address.ip_address[1] = (s_addr & 0x0000ff00) >> 8;
		req->ip_address.ip_address[2] = (s_addr & 0x00ff0000) >> 16;
		req->ip_address.ip_address[3] = (s_addr & 0xff000000) >> 24;
		req->tcp_port = ntohs(daddr_in->sin_port);
		beiscsi_ep->dst_addr = daddr_in->sin_addr.s_addr;
		beiscsi_ep->dst_tcpport = ntohs(daddr_in->sin_port);
		beiscsi_ep->ip_type = BE2_IPV4;
	} else if (dst_addr->sa_family == PF_INET6) {
		req->ip_address.ip_type = BE2_IPV6;
		memcpy(&req->ip_address.ip_address,
		       &daddr_in6->sin6_addr.in6_u.u6_addr8, 16);
		req->tcp_port = ntohs(daddr_in6->sin6_port);
		beiscsi_ep->dst_tcpport = ntohs(daddr_in6->sin6_port);
		memcpy(&beiscsi_ep->dst6_addr,
		       &daddr_in6->sin6_addr.in6_u.u6_addr8, 16);
		beiscsi_ep->ip_type = BE2_IPV6;
	} else{
		shost_printk(KERN_ERR, phba->shost, "unknown addr family %d\n",
			     dst_addr->sa_family);
		spin_unlock(&ctrl->mbox_lock);
		return -EINVAL;

	}
	req->cid = cid;
	i = phba->nxt_cqid++;
	if (phba->nxt_cqid == phba->num_cpus)
		phba->nxt_cqid = 0;
	req->cq_id = phwi_context->be_cq[i].id;
	SE_DEBUG(DBG_LVL_8, "i=%d cq_id=%d \n", i, req->cq_id);
	req->defq_id = def_hdr_id;
	req->hdr_ring_id = def_hdr_id;
	req->data_ring_id = def_data_id;
	req->do_offload = 1;
	req->dataout_template_pa.lo = ptemplate_address->lo;
	req->dataout_template_pa.hi = ptemplate_address->hi;
	be_mcc_notify(phba);
	spin_unlock(&ctrl->mbox_lock);
	return tag;
}

unsigned int be_cmd_get_mac_addr(struct beiscsi_hba *phba)
{
	struct be_ctrl_info *ctrl = &phba->ctrl;
	struct be_mcc_wrb *wrb;
	struct be_cmd_req_get_mac_addr *req;
	unsigned int tag = 0;

	SE_DEBUG(DBG_LVL_8, "In be_cmd_get_mac_addr\n");
	spin_lock(&ctrl->mbox_lock);
	tag = alloc_mcc_tag(phba);
	if (!tag) {
		spin_unlock(&ctrl->mbox_lock);
		return tag;
	}

	wrb = wrb_from_mccq(phba);
	req = embedded_payload(wrb);
	wrb->tag0 |= tag;
	be_wrb_hdr_prepare(wrb, sizeof(*req), true, 0);
	be_cmd_hdr_prepare(&req->hdr, CMD_SUBSYSTEM_ISCSI,
			   OPCODE_COMMON_ISCSI_NTWK_GET_NIC_CONFIG,
			   sizeof(*req));

	be_mcc_notify(phba);
	spin_unlock(&ctrl->mbox_lock);
	return tag;
}
<|MERGE_RESOLUTION|>--- conflicted
+++ resolved
@@ -153,11 +153,7 @@
 	struct be_mcc_wrb *wrb;
 	struct be_sge *sge;
 	struct invalidate_commands_params_in *req;
-<<<<<<< HEAD
-	unsigned int tag = 0;
-=======
 	unsigned int i, tag = 0;
->>>>>>> 93929ebc
 
 	spin_lock(&ctrl->mbox_lock);
 	tag = alloc_mcc_tag(phba);
