#
# Multifunction miscellaneous devices
#

menu "Multifunction device drivers"
	depends on HAS_IOMEM

config MFD_CORE
	tristate
	default n

config MFD_SM501
	tristate "Support for Silicon Motion SM501"
	 ---help---
	  This is the core driver for the Silicon Motion SM501 multimedia
	  companion chip. This device is a multifunction device which may
	  provide numerous interfaces including USB host controller, USB gadget,
	  asynchronous serial ports, audio functions, and a dual display video
	  interface. The device may be connected by PCI or local bus with
	  varying functions enabled.

config MFD_SM501_GPIO
	bool "Export GPIO via GPIO layer"
	depends on MFD_SM501 && GPIOLIB
	 ---help---
	 This option uses the gpio library layer to export the 64 GPIO
	 lines on the SM501. The platform data is used to supply the
	 base number for the first GPIO line to register.

config MFD_ASIC3
	bool "Support for Compaq ASIC3"
	depends on GENERIC_HARDIRQS && GPIOLIB && ARM
	 ---help---
	  This driver supports the ASIC3 multifunction chip found on many
	  PDAs (mainly iPAQ and HTC based ones)

config HTC_EGPIO
	bool "HTC EGPIO support"
	depends on GENERIC_HARDIRQS && GPIOLIB && ARM
	help
	    This driver supports the CPLD egpio chip present on
	    several HTC phones.  It provides basic support for input
	    pins, output pins, and irqs.

config HTC_PASIC3
	tristate "HTC PASIC3 LED/DS1WM chip support"
	help
	  This core driver provides register access for the LED/DS1WM
	  chips labeled "AIC2" and "AIC3", found on HTC Blueangel and
	  HTC Magician devices, respectively. Actual functionality is
	  handled by the leds-pasic3 and ds1wm drivers.

config UCB1400_CORE
	tristate "Philips UCB1400 Core driver"
<<<<<<< HEAD
=======
	depends on AC97_BUS
	depends on GPIOLIB
>>>>>>> 2f5ad54e
	help
	  This enables support for the Philips UCB1400 core functions.
	  The UCB1400 is an AC97 audio codec.

	  To compile this driver as a module, choose M here: the
	  module will be called ucb1400_core.

<<<<<<< HEAD
=======
config TWL4030_CORE
	bool "Texas Instruments TWL4030/TPS659x0 Support"
	depends on I2C=y && GENERIC_HARDIRQS && (ARCH_OMAP2 || ARCH_OMAP3)
	help
	  Say yes here if you have TWL4030 family chip on your board.
	  This core driver provides register access and IRQ handling
	  facilities, and registers devices for the various functions
	  so that function-specific drivers can bind to them.

	  These multi-function chips are found on many OMAP2 and OMAP3
	  boards, providing power management, RTC, GPIO, keypad, a
	  high speed USB OTG transceiver, an audio codec (on most
	  versions) and many other features.

>>>>>>> 2f5ad54e
config MFD_TMIO
	bool
	default n

config MFD_T7L66XB
	bool "Support Toshiba T7L66XB"
	depends on ARM
	select MFD_CORE
	select MFD_TMIO
	help
	  Support for Toshiba Mobile IO Controller T7L66XB

config MFD_TC6387XB
	bool "Support Toshiba TC6387XB"
	depends on ARM
	select MFD_CORE
	select MFD_TMIO
	help
	  Support for Toshiba Mobile IO Controller TC6387XB

config MFD_TC6393XB
	bool "Support Toshiba TC6393XB"
	depends on GPIOLIB && ARM
	select MFD_CORE
	select MFD_TMIO
	help
	  Support for Toshiba Mobile IO Controller TC6393XB

config MFD_WM8400
	tristate "Support Wolfson Microelectronics WM8400"
	help
	  Support for the Wolfson Microelecronics WM8400 PMIC and audio
	  CODEC.  This driver adds provides common support for accessing
	  the device, additional drivers must be enabled in order to use
	  the functionality of the device.

config MFD_WM8350
	tristate

config MFD_WM8350_CONFIG_MODE_0
	bool
	depends on MFD_WM8350

config MFD_WM8350_CONFIG_MODE_1
	bool
	depends on MFD_WM8350

config MFD_WM8350_CONFIG_MODE_2
	bool
	depends on MFD_WM8350

config MFD_WM8350_CONFIG_MODE_3
	bool
	depends on MFD_WM8350

config MFD_WM8350_I2C
	tristate "Support Wolfson Microelectronics WM8350 with I2C"
	select MFD_WM8350
	depends on I2C
	help
	  The WM8350 is an integrated audio and power management
	  subsystem with watchdog and RTC functionality for embedded
	  systems.  This option enables core support for the WM8350 with
	  I2C as the control interface.  Additional options must be
	  selected to enable support for the functionality of the chip.

endmenu

menu "Multimedia Capabilities Port drivers"
	depends on ARCH_SA1100

config MCP
	tristate

# Interface drivers
config MCP_SA11X0
	tristate "Support SA11x0 MCP interface"
	depends on ARCH_SA1100
	select MCP

# Chip drivers
config MCP_UCB1200
	tristate "Support for UCB1200 / UCB1300"
	depends on MCP

config MCP_UCB1200_TS
	tristate "Touchscreen interface support"
	depends on MCP_UCB1200 && INPUT

endmenu<|MERGE_RESOLUTION|>--- conflicted
+++ resolved
@@ -52,11 +52,8 @@
 
 config UCB1400_CORE
 	tristate "Philips UCB1400 Core driver"
-<<<<<<< HEAD
-=======
 	depends on AC97_BUS
 	depends on GPIOLIB
->>>>>>> 2f5ad54e
 	help
 	  This enables support for the Philips UCB1400 core functions.
 	  The UCB1400 is an AC97 audio codec.
@@ -64,8 +61,6 @@
 	  To compile this driver as a module, choose M here: the
 	  module will be called ucb1400_core.
 
-<<<<<<< HEAD
-=======
 config TWL4030_CORE
 	bool "Texas Instruments TWL4030/TPS659x0 Support"
 	depends on I2C=y && GENERIC_HARDIRQS && (ARCH_OMAP2 || ARCH_OMAP3)
@@ -80,7 +75,6 @@
 	  high speed USB OTG transceiver, an audio codec (on most
 	  versions) and many other features.
 
->>>>>>> 2f5ad54e
 config MFD_TMIO
 	bool
 	default n
