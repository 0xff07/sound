--- conflicted
+++ resolved
@@ -508,13 +508,9 @@
 	if (hd_end_request(0, 512)) {
 		SET_HANDLER(&write_intr);
 		outsw(HD_DATA, req->buffer, 256);
-<<<<<<< HEAD
-	} else {
-=======
 		return;
 	}
 
->>>>>>> 533ac12e
 #if (HD_DELAY > 0)
 	last_req = read_timer();
 #endif
