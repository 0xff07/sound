/*
 *	HP WatchDog Driver
 *	based on
 *
 *	SoftDog	0.05:	A Software Watchdog Device
 *
 *	(c) Copyright 2007 Hewlett-Packard Development Company, L.P.
 *	Thomas Mingarelli <thomas.mingarelli@hp.com>
 *
 *	This program is free software; you can redistribute it and/or
 *	modify it under the terms of the GNU General Public License
 *	version 2 as published by the Free Software Foundation
 *
 */

#include <linux/device.h>
#include <linux/fs.h>
#include <linux/init.h>
#include <linux/interrupt.h>
#include <linux/io.h>
#include <linux/irq.h>
#include <linux/nmi.h>
#include <linux/kernel.h>
#include <linux/miscdevice.h>
#include <linux/mm.h>
#include <linux/module.h>
#include <linux/kdebug.h>
#include <linux/moduleparam.h>
#include <linux/notifier.h>
#include <linux/pci.h>
#include <linux/pci_ids.h>
#include <linux/reboot.h>
#include <linux/sched.h>
#include <linux/timer.h>
#include <linux/types.h>
#include <linux/uaccess.h>
#include <linux/watchdog.h>
#include <linux/dmi.h>
#include <linux/efi.h>
#include <linux/string.h>
#include <linux/bootmem.h>
#include <linux/slab.h>
#include <asm/desc.h>
#include <asm/cacheflush.h>

#define PCI_BIOS32_SD_VALUE		0x5F32335F	/* "_32_" */
#define CRU_BIOS_SIGNATURE_VALUE	0x55524324
#define PCI_BIOS32_PARAGRAPH_LEN	16
#define PCI_ROM_BASE1			0x000F0000
#define ROM_SIZE			0x10000
#define HPWDT_VERSION			"1.1.1"

struct bios32_service_dir {
	u32 signature;
	u32 entry_point;
	u8 revision;
	u8 length;
	u8 checksum;
	u8 reserved[5];
};

/* type 212 */
struct smbios_cru64_info {
	u8 type;
	u8 byte_length;
	u16 handle;
	u32 signature;
	u64 physical_address;
	u32 double_length;
	u32 double_offset;
};
#define SMBIOS_CRU64_INFORMATION	212

struct cmn_registers {
	union {
		struct {
			u8 ral;
			u8 rah;
			u16 rea2;
		};
		u32 reax;
	} u1;
	union {
		struct {
			u8 rbl;
			u8 rbh;
			u8 reb2l;
			u8 reb2h;
		};
		u32 rebx;
	} u2;
	union {
		struct {
			u8 rcl;
			u8 rch;
			u16 rec2;
		};
		u32 recx;
	} u3;
	union {
		struct {
			u8 rdl;
			u8 rdh;
			u16 red2;
		};
		u32 redx;
	} u4;

	u32 resi;
	u32 redi;
	u16 rds;
	u16 res;
	u32 reflags;
}  __attribute__((packed));

#define DEFAULT_MARGIN	30
static unsigned int soft_margin = DEFAULT_MARGIN;	/* in seconds */
static unsigned int reload;			/* the computed soft_margin */
static int nowayout = WATCHDOG_NOWAYOUT;
static char expect_release;
static unsigned long hpwdt_is_open;
static unsigned int allow_kdump;
<<<<<<< HEAD
static int hpwdt_nmi_sourcing;
=======
static unsigned int hpwdt_nmi_sourcing;
static unsigned int priority;		/* hpwdt at end of die_notify list */
>>>>>>> 4e8a2372

static void __iomem *pci_mem_addr;		/* the PCI-memory address */
static unsigned long __iomem *hpwdt_timer_reg;
static unsigned long __iomem *hpwdt_timer_con;

static DEFINE_SPINLOCK(rom_lock);

static void *cru_rom_addr;

static struct cmn_registers cmn_regs;

static struct pci_device_id hpwdt_devices[] = {
	{ PCI_DEVICE(PCI_VENDOR_ID_COMPAQ, 0xB203) },
	{ PCI_DEVICE(PCI_VENDOR_ID_HP, 0x3306) },
	{0},			/* terminate list */
};
MODULE_DEVICE_TABLE(pci, hpwdt_devices);

extern asmlinkage void asminline_call(struct cmn_registers *pi86Regs,
						unsigned long *pRomEntry);

#ifndef CONFIG_X86_64
/* --32 Bit Bios------------------------------------------------------------ */

#define HPWDT_ARCH	32

asm(".text                          \n\t"
    ".align 4                       \n"
    "asminline_call:                \n\t"
    "pushl       %ebp               \n\t"
    "movl        %esp, %ebp         \n\t"
    "pusha                          \n\t"
    "pushf                          \n\t"
    "push        %es                \n\t"
    "push        %ds                \n\t"
    "pop         %es                \n\t"
    "movl        8(%ebp),%eax       \n\t"
    "movl        4(%eax),%ebx       \n\t"
    "movl        8(%eax),%ecx       \n\t"
    "movl        12(%eax),%edx      \n\t"
    "movl        16(%eax),%esi      \n\t"
    "movl        20(%eax),%edi      \n\t"
    "movl        (%eax),%eax        \n\t"
    "push        %cs                \n\t"
    "call        *12(%ebp)          \n\t"
    "pushf                          \n\t"
    "pushl       %eax               \n\t"
    "movl        8(%ebp),%eax       \n\t"
    "movl        %ebx,4(%eax)       \n\t"
    "movl        %ecx,8(%eax)       \n\t"
    "movl        %edx,12(%eax)      \n\t"
    "movl        %esi,16(%eax)      \n\t"
    "movl        %edi,20(%eax)      \n\t"
    "movw        %ds,24(%eax)       \n\t"
    "movw        %es,26(%eax)       \n\t"
    "popl        %ebx               \n\t"
    "movl        %ebx,(%eax)        \n\t"
    "popl        %ebx               \n\t"
    "movl        %ebx,28(%eax)      \n\t"
    "pop         %es                \n\t"
    "popf                           \n\t"
    "popa                           \n\t"
    "leave                          \n\t"
    "ret                            \n\t"
    ".previous");


/*
 *	cru_detect
 *
 *	Routine Description:
 *	This function uses the 32-bit BIOS Service Directory record to
 *	search for a $CRU record.
 *
 *	Return Value:
 *	0        :  SUCCESS
 *	<0       :  FAILURE
 */
static int __devinit cru_detect(unsigned long map_entry,
	unsigned long map_offset)
{
	void *bios32_map;
	unsigned long *bios32_entrypoint;
	unsigned long cru_physical_address;
	unsigned long cru_length;
	unsigned long physical_bios_base = 0;
	unsigned long physical_bios_offset = 0;
	int retval = -ENODEV;

	bios32_map = ioremap(map_entry, (2 * PAGE_SIZE));

	if (bios32_map == NULL)
		return -ENODEV;

	bios32_entrypoint = bios32_map + map_offset;

	cmn_regs.u1.reax = CRU_BIOS_SIGNATURE_VALUE;

	asminline_call(&cmn_regs, bios32_entrypoint);

	if (cmn_regs.u1.ral != 0) {
		printk(KERN_WARNING
			"hpwdt: Call succeeded but with an error: 0x%x\n",
			cmn_regs.u1.ral);
	} else {
		physical_bios_base = cmn_regs.u2.rebx;
		physical_bios_offset = cmn_regs.u4.redx;
		cru_length = cmn_regs.u3.recx;
		cru_physical_address =
			physical_bios_base + physical_bios_offset;

		/* If the values look OK, then map it in. */
		if ((physical_bios_base + physical_bios_offset)) {
			cru_rom_addr =
				ioremap(cru_physical_address, cru_length);
			if (cru_rom_addr)
				retval = 0;
		}

		printk(KERN_DEBUG "hpwdt: CRU Base Address:   0x%lx\n",
			physical_bios_base);
		printk(KERN_DEBUG "hpwdt: CRU Offset Address: 0x%lx\n",
			physical_bios_offset);
		printk(KERN_DEBUG "hpwdt: CRU Length:         0x%lx\n",
			cru_length);
		printk(KERN_DEBUG "hpwdt: CRU Mapped Address: 0x%x\n",
			(unsigned int)&cru_rom_addr);
	}
	iounmap(bios32_map);
	return retval;
}

/*
 *	bios_checksum
 */
static int __devinit bios_checksum(const char __iomem *ptr, int len)
{
	char sum = 0;
	int i;

	/*
	 * calculate checksum of size bytes. This should add up
	 * to zero if we have a valid header.
	 */
	for (i = 0; i < len; i++)
		sum += ptr[i];

	return ((sum == 0) && (len > 0));
}

/*
 *	bios32_present
 *
 *	Routine Description:
 *	This function finds the 32-bit BIOS Service Directory
 *
 *	Return Value:
 *	0        :  SUCCESS
 *	<0       :  FAILURE
 */
static int __devinit bios32_present(const char __iomem *p)
{
	struct bios32_service_dir *bios_32_ptr;
	int length;
	unsigned long map_entry, map_offset;

	bios_32_ptr = (struct bios32_service_dir *) p;

	/*
	 * Search for signature by checking equal to the swizzled value
	 * instead of calling another routine to perform a strcmp.
	 */
	if (bios_32_ptr->signature == PCI_BIOS32_SD_VALUE) {
		length = bios_32_ptr->length * PCI_BIOS32_PARAGRAPH_LEN;
		if (bios_checksum(p, length)) {
			/*
			 * According to the spec, we're looking for the
			 * first 4KB-aligned address below the entrypoint
			 * listed in the header. The Service Directory code
			 * is guaranteed to occupy no more than 2 4KB pages.
			 */
			map_entry = bios_32_ptr->entry_point & ~(PAGE_SIZE - 1);
			map_offset = bios_32_ptr->entry_point - map_entry;

			return cru_detect(map_entry, map_offset);
		}
	}
	return -ENODEV;
}

static int __devinit detect_cru_service(void)
{
	char __iomem *p, *q;
	int rc = -1;

	/*
	 * Search from 0x0f0000 through 0x0fffff, inclusive.
	 */
	p = ioremap(PCI_ROM_BASE1, ROM_SIZE);
	if (p == NULL)
		return -ENOMEM;

	for (q = p; q < p + ROM_SIZE; q += 16) {
		rc = bios32_present(q);
		if (!rc)
			break;
	}
	iounmap(p);
	return rc;
}

#else
/* --64 Bit Bios------------------------------------------------------------ */

#define HPWDT_ARCH	64

asm(".text                      \n\t"
    ".align 4                   \n"
    "asminline_call:            \n\t"
    "pushq      %rbp            \n\t"
    "movq       %rsp, %rbp      \n\t"
    "pushq      %rax            \n\t"
    "pushq      %rbx            \n\t"
    "pushq      %rdx            \n\t"
    "pushq      %r12            \n\t"
    "pushq      %r9             \n\t"
    "movq       %rsi, %r12      \n\t"
    "movq       %rdi, %r9       \n\t"
    "movl       4(%r9),%ebx     \n\t"
    "movl       8(%r9),%ecx     \n\t"
    "movl       12(%r9),%edx    \n\t"
    "movl       16(%r9),%esi    \n\t"
    "movl       20(%r9),%edi    \n\t"
    "movl       (%r9),%eax      \n\t"
    "call       *%r12           \n\t"
    "pushfq                     \n\t"
    "popq        %r12           \n\t"
    "movl       %eax, (%r9)     \n\t"
    "movl       %ebx, 4(%r9)    \n\t"
    "movl       %ecx, 8(%r9)    \n\t"
    "movl       %edx, 12(%r9)   \n\t"
    "movl       %esi, 16(%r9)   \n\t"
    "movl       %edi, 20(%r9)   \n\t"
    "movq       %r12, %rax      \n\t"
    "movl       %eax, 28(%r9)   \n\t"
    "popq       %r9             \n\t"
    "popq       %r12            \n\t"
    "popq       %rdx            \n\t"
    "popq       %rbx            \n\t"
    "popq       %rax            \n\t"
    "leave                      \n\t"
    "ret                        \n\t"
    ".previous");

/*
 *	dmi_find_cru
 *
 *	Routine Description:
 *	This function checks whether or not a SMBIOS/DMI record is
 *	the 64bit CRU info or not
 */
static void __devinit dmi_find_cru(const struct dmi_header *dm, void *dummy)
{
	struct smbios_cru64_info *smbios_cru64_ptr;
	unsigned long cru_physical_address;

	if (dm->type == SMBIOS_CRU64_INFORMATION) {
		smbios_cru64_ptr = (struct smbios_cru64_info *) dm;
		if (smbios_cru64_ptr->signature == CRU_BIOS_SIGNATURE_VALUE) {
			cru_physical_address =
				smbios_cru64_ptr->physical_address +
				smbios_cru64_ptr->double_offset;
			cru_rom_addr = ioremap(cru_physical_address,
				smbios_cru64_ptr->double_length);
			set_memory_x((unsigned long)cru_rom_addr & PAGE_MASK,
				smbios_cru64_ptr->double_length >> PAGE_SHIFT);
		}
	}
}

static int __devinit detect_cru_service(void)
{
	cru_rom_addr = NULL;

	dmi_walk(dmi_find_cru, NULL);

	/* if cru_rom_addr has been set then we found a CRU service */
	return ((cru_rom_addr != NULL) ? 0 : -ENODEV);
}

/* ------------------------------------------------------------------------- */

#endif

/*
 *	Watchdog operations
 */
static void hpwdt_start(void)
{
	reload = (soft_margin * 1000) / 128;
	iowrite16(reload, hpwdt_timer_reg);
	iowrite16(0x85, hpwdt_timer_con);
}

static void hpwdt_stop(void)
{
	unsigned long data;

	data = ioread16(hpwdt_timer_con);
	data &= 0xFE;
	iowrite16(data, hpwdt_timer_con);
}

static void hpwdt_ping(void)
{
	iowrite16(reload, hpwdt_timer_reg);
}

static int hpwdt_change_timer(int new_margin)
{
	/* Arbitrary, can't find the card's limits */
	if (new_margin < 30 || new_margin > 600) {
		printk(KERN_WARNING
			"hpwdt: New value passed in is invalid: %d seconds.\n",
			new_margin);
		return -EINVAL;
	}

	soft_margin = new_margin;
	printk(KERN_DEBUG
		"hpwdt: New timer passed in is %d seconds.\n",
		new_margin);
	reload = (soft_margin * 1000) / 128;

	return 0;
}

/*
 *	NMI Handler
 */
static int hpwdt_pretimeout(struct notifier_block *nb, unsigned long ulReason,
				void *data)
{
	unsigned long rom_pl;
	static int die_nmi_called;

	if (ulReason != DIE_NMI && ulReason != DIE_NMI_IPI)
		return NOTIFY_OK;

	if (hpwdt_nmi_sourcing) {
		spin_lock_irqsave(&rom_lock, rom_pl);
		if (!die_nmi_called)
			asminline_call(&cmn_regs, cru_rom_addr);
		die_nmi_called = 1;
		spin_unlock_irqrestore(&rom_lock, rom_pl);
		if (cmn_regs.u1.ral == 0) {
			printk(KERN_WARNING "hpwdt: An NMI occurred, "
				"but unable to determine source.\n");
		} else {
			if (allow_kdump)
				hpwdt_stop();
			panic("An NMI occurred, please see the Integrated "
				"Management Log for details.\n");
		}
	}
	return NOTIFY_OK;
}

/*
 *	/dev/watchdog handling
 */
static int hpwdt_open(struct inode *inode, struct file *file)
{
	/* /dev/watchdog can only be opened once */
	if (test_and_set_bit(0, &hpwdt_is_open))
		return -EBUSY;

	/* Start the watchdog */
	hpwdt_start();
	hpwdt_ping();

	return nonseekable_open(inode, file);
}

static int hpwdt_release(struct inode *inode, struct file *file)
{
	/* Stop the watchdog */
	if (expect_release == 42) {
		hpwdt_stop();
	} else {
		printk(KERN_CRIT
			"hpwdt: Unexpected close, not stopping watchdog!\n");
		hpwdt_ping();
	}

	expect_release = 0;

	/* /dev/watchdog is being closed, make sure it can be re-opened */
	clear_bit(0, &hpwdt_is_open);

	return 0;
}

static ssize_t hpwdt_write(struct file *file, const char __user *data,
	size_t len, loff_t *ppos)
{
	/* See if we got the magic character 'V' and reload the timer */
	if (len) {
		if (!nowayout) {
			size_t i;

			/* note: just in case someone wrote the magic character
			 * five months ago... */
			expect_release = 0;

			/* scan to see whether or not we got the magic char. */
			for (i = 0; i != len; i++) {
				char c;
				if (get_user(c, data + i))
					return -EFAULT;
				if (c == 'V')
					expect_release = 42;
			}
		}

		/* someone wrote to us, we should reload the timer */
		hpwdt_ping();
	}

	return len;
}

static struct watchdog_info ident = {
	.options = WDIOF_SETTIMEOUT |
		   WDIOF_KEEPALIVEPING |
		   WDIOF_MAGICCLOSE,
	.identity = "HP iLO2 HW Watchdog Timer",
};

static long hpwdt_ioctl(struct file *file, unsigned int cmd,
	unsigned long arg)
{
	void __user *argp = (void __user *)arg;
	int __user *p = argp;
	int new_margin;
	int ret = -ENOTTY;

	switch (cmd) {
	case WDIOC_GETSUPPORT:
		ret = 0;
		if (copy_to_user(argp, &ident, sizeof(ident)))
			ret = -EFAULT;
		break;

	case WDIOC_GETSTATUS:
	case WDIOC_GETBOOTSTATUS:
		ret = put_user(0, p);
		break;

	case WDIOC_KEEPALIVE:
		hpwdt_ping();
		ret = 0;
		break;

	case WDIOC_SETTIMEOUT:
		ret = get_user(new_margin, p);
		if (ret)
			break;

		ret = hpwdt_change_timer(new_margin);
		if (ret)
			break;

		hpwdt_ping();
		/* Fall */
	case WDIOC_GETTIMEOUT:
		ret = put_user(soft_margin, p);
		break;
	}
	return ret;
}

/*
 *	Kernel interfaces
 */
static const struct file_operations hpwdt_fops = {
	.owner = THIS_MODULE,
	.llseek = no_llseek,
	.write = hpwdt_write,
	.unlocked_ioctl = hpwdt_ioctl,
	.open = hpwdt_open,
	.release = hpwdt_release,
};

static struct miscdevice hpwdt_miscdev = {
	.minor = WATCHDOG_MINOR,
	.name = "watchdog",
	.fops = &hpwdt_fops,
};

static struct notifier_block die_notifier = {
	.notifier_call = hpwdt_pretimeout,
	.priority = 0,
};

/*
 *	Init & Exit
 */

#ifdef ARCH_HAS_NMI_WATCHDOG
static void __devinit hpwdt_check_nmi_sourcing(struct pci_dev *dev)
{
	/*
	 * If nmi_watchdog is turned off then we can turn on
	 * our nmi sourcing capability.
	 */
	if (!nmi_watchdog_active())
		hpwdt_nmi_sourcing = 1;
	else
		dev_warn(&dev->dev, "NMI sourcing is disabled. To enable this "
<<<<<<< HEAD
			"functionality you must reboot with nmi_watchdog=0.\n");
=======
			"functionality you must reboot with nmi_watchdog=0 "
			"and load the hpwdt driver with priority=1.\n");
>>>>>>> 4e8a2372
}
#else
static void __devinit hpwdt_check_nmi_sourcing(struct pci_dev *dev)
{
	dev_warn(&dev->dev, "NMI sourcing is disabled. "
		"Your kernel does not support a NMI Watchdog.\n");
}
#endif

static int __devinit hpwdt_init_one(struct pci_dev *dev,
					const struct pci_device_id *ent)
{
	int retval;

	/*
	 * Check if we can do NMI sourcing or not
	 */
	hpwdt_check_nmi_sourcing(dev);

	/*
	 * First let's find out if we are on an iLO2 server. We will
	 * not run on a legacy ASM box.
	 * So we only support the G5 ProLiant servers and higher.
	 */
	if (dev->subsystem_vendor != PCI_VENDOR_ID_HP) {
		dev_warn(&dev->dev,
			"This server does not have an iLO2 ASIC.\n");
		return -ENODEV;
	}

	if (pci_enable_device(dev)) {
		dev_warn(&dev->dev,
			"Not possible to enable PCI Device: 0x%x:0x%x.\n",
			ent->vendor, ent->device);
		return -ENODEV;
	}

	pci_mem_addr = pci_iomap(dev, 1, 0x80);
	if (!pci_mem_addr) {
		dev_warn(&dev->dev,
			"Unable to detect the iLO2 server memory.\n");
		retval = -ENOMEM;
		goto error_pci_iomap;
	}
	hpwdt_timer_reg = pci_mem_addr + 0x70;
	hpwdt_timer_con = pci_mem_addr + 0x72;

	/* Make sure that we have a valid soft_margin */
	if (hpwdt_change_timer(soft_margin))
		hpwdt_change_timer(DEFAULT_MARGIN);

	/*
	 * We need to map the ROM to get the CRU service.
	 * For 32 bit Operating Systems we need to go through the 32 Bit
	 * BIOS Service Directory
	 * For 64 bit Operating Systems we get that service through SMBIOS.
	 */
	retval = detect_cru_service();
	if (retval < 0) {
		dev_warn(&dev->dev,
			"Unable to detect the %d Bit CRU Service.\n",
			HPWDT_ARCH);
		goto error_get_cru;
	}

	/*
	 * We know this is the only CRU call we need to make so lets keep as
	 * few instructions as possible once the NMI comes in.
	 */
	cmn_regs.u1.rah = 0x0D;
	cmn_regs.u1.ral = 0x02;

	/*
	 * If the priority is set to 1, then we will be put first on the
	 * die notify list to handle a critical NMI. The default is to
	 * be last so other users of the NMI signal can function.
	 */
	if (priority)
		die_notifier.priority = 0x7FFFFFFF;

	retval = register_die_notifier(&die_notifier);
	if (retval != 0) {
		dev_warn(&dev->dev,
			"Unable to register a die notifier (err=%d).\n",
			retval);
		goto error_die_notifier;
	}

	retval = misc_register(&hpwdt_miscdev);
	if (retval < 0) {
		dev_warn(&dev->dev,
			"Unable to register miscdev on minor=%d (err=%d).\n",
			WATCHDOG_MINOR, retval);
		goto error_misc_register;
	}

	printk(KERN_INFO
		"hp Watchdog Timer Driver: %s"
		", timer margin: %d seconds (nowayout=%d)"
		", allow kernel dump: %s (default = 0/OFF)"
		", priority: %s (default = 0/LAST).\n",
		HPWDT_VERSION, soft_margin, nowayout,
		(allow_kdump == 0) ? "OFF" : "ON",
		(priority == 0) ? "LAST" : "FIRST");

	return 0;

error_misc_register:
	unregister_die_notifier(&die_notifier);
error_die_notifier:
	if (cru_rom_addr)
		iounmap(cru_rom_addr);
error_get_cru:
	pci_iounmap(dev, pci_mem_addr);
error_pci_iomap:
	pci_disable_device(dev);
	return retval;
}

static void __devexit hpwdt_exit(struct pci_dev *dev)
{
	if (!nowayout)
		hpwdt_stop();

	misc_deregister(&hpwdt_miscdev);
	unregister_die_notifier(&die_notifier);

	if (cru_rom_addr)
		iounmap(cru_rom_addr);
	pci_iounmap(dev, pci_mem_addr);
	pci_disable_device(dev);
}

static struct pci_driver hpwdt_driver = {
	.name = "hpwdt",
	.id_table = hpwdt_devices,
	.probe = hpwdt_init_one,
	.remove = __devexit_p(hpwdt_exit),
};

static void __exit hpwdt_cleanup(void)
{
	pci_unregister_driver(&hpwdt_driver);
}

static int __init hpwdt_init(void)
{
	return pci_register_driver(&hpwdt_driver);
}

MODULE_AUTHOR("Tom Mingarelli");
MODULE_DESCRIPTION("hp watchdog driver");
MODULE_LICENSE("GPL");
MODULE_VERSION(HPWDT_VERSION);
MODULE_ALIAS_MISCDEV(WATCHDOG_MINOR);

module_param(soft_margin, int, 0);
MODULE_PARM_DESC(soft_margin, "Watchdog timeout in seconds");

module_param(allow_kdump, int, 0);
MODULE_PARM_DESC(allow_kdump, "Start a kernel dump after NMI occurs");

module_param(nowayout, int, 0);
MODULE_PARM_DESC(nowayout, "Watchdog cannot be stopped once started (default="
		__MODULE_STRING(WATCHDOG_NOWAYOUT) ")");

module_param(priority, int, 0);
MODULE_PARM_DESC(priority, "The hpwdt driver handles NMIs first or last"
		" (default = 0/Last)\n");

module_init(hpwdt_init);
module_exit(hpwdt_cleanup);<|MERGE_RESOLUTION|>--- conflicted
+++ resolved
@@ -120,12 +120,8 @@
 static char expect_release;
 static unsigned long hpwdt_is_open;
 static unsigned int allow_kdump;
-<<<<<<< HEAD
-static int hpwdt_nmi_sourcing;
-=======
 static unsigned int hpwdt_nmi_sourcing;
 static unsigned int priority;		/* hpwdt at end of die_notify list */
->>>>>>> 4e8a2372
 
 static void __iomem *pci_mem_addr;		/* the PCI-memory address */
 static unsigned long __iomem *hpwdt_timer_reg;
@@ -646,12 +642,8 @@
 		hpwdt_nmi_sourcing = 1;
 	else
 		dev_warn(&dev->dev, "NMI sourcing is disabled. To enable this "
-<<<<<<< HEAD
-			"functionality you must reboot with nmi_watchdog=0.\n");
-=======
 			"functionality you must reboot with nmi_watchdog=0 "
 			"and load the hpwdt driver with priority=1.\n");
->>>>>>> 4e8a2372
 }
 #else
 static void __devinit hpwdt_check_nmi_sourcing(struct pci_dev *dev)
