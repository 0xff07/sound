/*******************************************************************************
 *
 * Module Name: rscalc - Calculate stream and list lengths
 *
 ******************************************************************************/

/*
 * Copyright (C) 2000 - 2008, Intel Corp.
 * All rights reserved.
 *
 * Redistribution and use in source and binary forms, with or without
 * modification, are permitted provided that the following conditions
 * are met:
 * 1. Redistributions of source code must retain the above copyright
 *    notice, this list of conditions, and the following disclaimer,
 *    without modification.
 * 2. Redistributions in binary form must reproduce at minimum a disclaimer
 *    substantially similar to the "NO WARRANTY" disclaimer below
 *    ("Disclaimer") and any redistribution must be conditioned upon
 *    including a substantially similar Disclaimer requirement for further
 *    binary redistribution.
 * 3. Neither the names of the above-listed copyright holders nor the names
 *    of any contributors may be used to endorse or promote products derived
 *    from this software without specific prior written permission.
 *
 * Alternatively, this software may be distributed under the terms of the
 * GNU General Public License ("GPL") version 2 as published by the Free
 * Software Foundation.
 *
 * NO WARRANTY
 * THIS SOFTWARE IS PROVIDED BY THE COPYRIGHT HOLDERS AND CONTRIBUTORS
 * "AS IS" AND ANY EXPRESS OR IMPLIED WARRANTIES, INCLUDING, BUT NOT
 * LIMITED TO, THE IMPLIED WARRANTIES OF MERCHANTIBILITY AND FITNESS FOR
 * A PARTICULAR PURPOSE ARE DISCLAIMED. IN NO EVENT SHALL THE COPYRIGHT
 * HOLDERS OR CONTRIBUTORS BE LIABLE FOR SPECIAL, EXEMPLARY, OR CONSEQUENTIAL
 * DAMAGES (INCLUDING, BUT NOT LIMITED TO, PROCUREMENT OF SUBSTITUTE GOODS
 * OR SERVICES; LOSS OF USE, DATA, OR PROFITS; OR BUSINESS INTERRUPTION)
 * HOWEVER CAUSED AND ON ANY THEORY OF LIABILITY, WHETHER IN CONTRACT,
 * STRICT LIABILITY, OR TORT (INCLUDING NEGLIGENCE OR OTHERWISE) ARISING
 * IN ANY WAY OUT OF THE USE OF THIS SOFTWARE, EVEN IF ADVISED OF THE
 * POSSIBILITY OF SUCH DAMAGES.
 */

#include <acpi/acpi.h>
#include "accommon.h"
#include "acresrc.h"
#include "acnamesp.h"

#define _COMPONENT          ACPI_RESOURCES
ACPI_MODULE_NAME("rscalc")

/* Local prototypes */
static u8 acpi_rs_count_set_bits(u16 bit_field);

static acpi_rs_length
acpi_rs_struct_option_length(struct acpi_resource_source *resource_source);

static u32
acpi_rs_stream_option_length(u32 resource_length, u32 minimum_total_length);

/*******************************************************************************
 *
 * FUNCTION:    acpi_rs_count_set_bits
 *
 * PARAMETERS:  bit_field       - Field in which to count bits
 *
 * RETURN:      Number of bits set within the field
 *
 * DESCRIPTION: Count the number of bits set in a resource field. Used for
 *              (Short descriptor) interrupt and DMA lists.
 *
 ******************************************************************************/

static u8 acpi_rs_count_set_bits(u16 bit_field)
{
	u8 bits_set;

	ACPI_FUNCTION_ENTRY();

	for (bits_set = 0; bit_field; bits_set++) {

		/* Zero the least significant bit that is set */

		bit_field &= (u16) (bit_field - 1);
	}

	return bits_set;
}

/*******************************************************************************
 *
 * FUNCTION:    acpi_rs_struct_option_length
 *
 * PARAMETERS:  resource_source     - Pointer to optional descriptor field
 *
 * RETURN:      Status
 *
 * DESCRIPTION: Common code to handle optional resource_source_index and
 *              resource_source fields in some Large descriptors. Used during
 *              list-to-stream conversion
 *
 ******************************************************************************/

static acpi_rs_length
acpi_rs_struct_option_length(struct acpi_resource_source *resource_source)
{
	ACPI_FUNCTION_ENTRY();

	/*
	 * If the resource_source string is valid, return the size of the string
	 * (string_length includes the NULL terminator) plus the size of the
	 * resource_source_index (1).
	 */
	if (resource_source->string_ptr) {
		return ((acpi_rs_length) (resource_source->string_length + 1));
	}

	return (0);
}

/*******************************************************************************
 *
 * FUNCTION:    acpi_rs_stream_option_length
 *
 * PARAMETERS:  resource_length     - Length from the resource header
 *              minimum_total_length - Minimum length of this resource, before
 *                                    any optional fields. Includes header size
 *
 * RETURN:      Length of optional string (0 if no string present)
 *
 * DESCRIPTION: Common code to handle optional resource_source_index and
 *              resource_source fields in some Large descriptors. Used during
 *              stream-to-list conversion
 *
 ******************************************************************************/

static u32
acpi_rs_stream_option_length(u32 resource_length,
			     u32 minimum_aml_resource_length)
{
	u32 string_length = 0;

	ACPI_FUNCTION_ENTRY();

	/*
	 * The resource_source_index and resource_source are optional elements of some
	 * Large-type resource descriptors.
	 */

	/*
	 * If the length of the actual resource descriptor is greater than the ACPI
	 * spec-defined minimum length, it means that a resource_source_index exists
	 * and is followed by a (required) null terminated string. The string length
	 * (including the null terminator) is the resource length minus the minimum
	 * length, minus one byte for the resource_source_index itself.
	 */
	if (resource_length > minimum_aml_resource_length) {

		/* Compute the length of the optional string */

		string_length =
		    resource_length - minimum_aml_resource_length - 1;
	}

	/*
	 * Round the length up to a multiple of the native word in order to
	 * guarantee that the entire resource descriptor is native word aligned
	 */
	return ((u32) ACPI_ROUND_UP_TO_NATIVE_WORD(string_length));
}

/*******************************************************************************
 *
 * FUNCTION:    acpi_rs_get_aml_length
 *
 * PARAMETERS:  Resource            - Pointer to the resource linked list
 *              size_needed         - Where the required size is returned
 *
 * RETURN:      Status
 *
 * DESCRIPTION: Takes a linked list of internal resource descriptors and
 *              calculates the size buffer needed to hold the corresponding
 *              external resource byte stream.
 *
 ******************************************************************************/

acpi_status
acpi_rs_get_aml_length(struct acpi_resource * resource, acpi_size * size_needed)
{
	acpi_size aml_size_needed = 0;
	acpi_rs_length total_size;

	ACPI_FUNCTION_TRACE(rs_get_aml_length);

	/* Traverse entire list of internal resource descriptors */

	while (resource) {

		/* Validate the descriptor type */

		if (resource->type > ACPI_RESOURCE_TYPE_MAX) {
			return_ACPI_STATUS(AE_AML_INVALID_RESOURCE_TYPE);
		}

		/* Get the base size of the (external stream) resource descriptor */

		total_size = acpi_gbl_aml_resource_sizes[resource->type];

		/*
		 * Augment the base size for descriptors with optional and/or
		 * variable-length fields
		 */
		switch (resource->type) {
		case ACPI_RESOURCE_TYPE_IRQ:

			/* Length can be 3 or 2 */

			if (resource->data.irq.descriptor_length == 2) {
				total_size--;
			}
			break;

		case ACPI_RESOURCE_TYPE_START_DEPENDENT:

			/* Length can be 1 or 0 */

			if (resource->data.irq.descriptor_length == 0) {
				total_size--;
			}
			break;

		case ACPI_RESOURCE_TYPE_VENDOR:
			/*
			 * Vendor Defined Resource:
			 * For a Vendor Specific resource, if the Length is between 1 and 7
			 * it will be created as a Small Resource data type, otherwise it
			 * is a Large Resource data type.
			 */
			if (resource->data.vendor.byte_length > 7) {

				/* Base size of a Large resource descriptor */

				total_size =
				    sizeof(struct aml_resource_large_header);
			}

			/* Add the size of the vendor-specific data */

			total_size = (acpi_rs_length)
			    (total_size + resource->data.vendor.byte_length);
			break;

		case ACPI_RESOURCE_TYPE_END_TAG:
			/*
			 * End Tag:
			 * We are done -- return the accumulated total size.
			 */
			*size_needed = aml_size_needed + total_size;

			/* Normal exit */

			return_ACPI_STATUS(AE_OK);

		case ACPI_RESOURCE_TYPE_ADDRESS16:
			/*
			 * 16-Bit Address Resource:
			 * Add the size of the optional resource_source info
			 */
			total_size = (acpi_rs_length)
			    (total_size +
			     acpi_rs_struct_option_length(&resource->data.
							  address16.
							  resource_source));
			break;

		case ACPI_RESOURCE_TYPE_ADDRESS32:
			/*
			 * 32-Bit Address Resource:
			 * Add the size of the optional resource_source info
			 */
			total_size = (acpi_rs_length)
			    (total_size +
			     acpi_rs_struct_option_length(&resource->data.
							  address32.
							  resource_source));
			break;

		case ACPI_RESOURCE_TYPE_ADDRESS64:
			/*
			 * 64-Bit Address Resource:
			 * Add the size of the optional resource_source info
			 */
			total_size = (acpi_rs_length)
			    (total_size +
			     acpi_rs_struct_option_length(&resource->data.
							  address64.
							  resource_source));
			break;

		case ACPI_RESOURCE_TYPE_EXTENDED_IRQ:
			/*
			 * Extended IRQ Resource:
			 * Add the size of each additional optional interrupt beyond the
			 * required 1 (4 bytes for each u32 interrupt number)
			 */
			total_size = (acpi_rs_length)
			    (total_size +
			     ((resource->data.extended_irq.interrupt_count -
			       1) * 4) +
			     /* Add the size of the optional resource_source info */
			     acpi_rs_struct_option_length(&resource->data.
							  extended_irq.
							  resource_source));
			break;

		default:
			break;
		}

		/* Update the total */

		aml_size_needed += total_size;

		/* Point to the next object */

		resource =
		    ACPI_ADD_PTR(struct acpi_resource, resource,
				 resource->length);
	}

	/* Did not find an end_tag resource descriptor */

	return_ACPI_STATUS(AE_AML_NO_RESOURCE_END_TAG);
}

/*******************************************************************************
 *
 * FUNCTION:    acpi_rs_get_list_length
 *
 * PARAMETERS:  aml_buffer          - Pointer to the resource byte stream
 *              aml_buffer_length   - Size of aml_buffer
 *              size_needed         - Where the size needed is returned
 *
 * RETURN:      Status
 *
 * DESCRIPTION: Takes an external resource byte stream and calculates the size
 *              buffer needed to hold the corresponding internal resource
 *              descriptor linked list.
 *
 ******************************************************************************/

acpi_status
acpi_rs_get_list_length(u8 * aml_buffer,
			u32 aml_buffer_length, acpi_size * size_needed)
{
	acpi_status status;
	u8 *end_aml;
	u8 *buffer;
	u32 buffer_size;
	u16 temp16;
	u16 resource_length;
	u32 extra_struct_bytes;
	u8 resource_index;
	u8 minimum_aml_resource_length;

	ACPI_FUNCTION_TRACE(rs_get_list_length);

	*size_needed = 0;
	end_aml = aml_buffer + aml_buffer_length;

	/* Walk the list of AML resource descriptors */

	while (aml_buffer < end_aml) {

		/* Validate the Resource Type and Resource Length */

		status = acpi_ut_validate_resource(aml_buffer, &resource_index);
		if (ACPI_FAILURE(status)) {
			return_ACPI_STATUS(status);
		}

		/* Get the resource length and base (minimum) AML size */

		resource_length = acpi_ut_get_resource_length(aml_buffer);
		minimum_aml_resource_length =
		    acpi_gbl_resource_aml_sizes[resource_index];

		/*
		 * Augment the size for descriptors with optional
		 * and/or variable length fields
		 */
		extra_struct_bytes = 0;
		buffer =
		    aml_buffer + acpi_ut_get_resource_header_length(aml_buffer);

		switch (acpi_ut_get_resource_type(aml_buffer)) {
		case ACPI_RESOURCE_NAME_IRQ:
			/*
			 * IRQ Resource:
			 * Get the number of bits set in the 16-bit IRQ mask
			 */
			ACPI_MOVE_16_TO_16(&temp16, buffer);
			extra_struct_bytes = acpi_rs_count_set_bits(temp16);
			break;

		case ACPI_RESOURCE_NAME_DMA:
			/*
			 * DMA Resource:
			 * Get the number of bits set in the 8-bit DMA mask
			 */
			extra_struct_bytes = acpi_rs_count_set_bits(*buffer);
			break;

		case ACPI_RESOURCE_NAME_VENDOR_SMALL:
		case ACPI_RESOURCE_NAME_VENDOR_LARGE:
			/*
			 * Vendor Resource:
			 * Get the number of vendor data bytes
			 */
			extra_struct_bytes = resource_length;
			break;

		case ACPI_RESOURCE_NAME_END_TAG:
			/*
			 * End Tag:
			 * This is the normal exit, add size of end_tag
			 */
			*size_needed += ACPI_RS_SIZE_MIN;
			return_ACPI_STATUS(AE_OK);

		case ACPI_RESOURCE_NAME_ADDRESS32:
		case ACPI_RESOURCE_NAME_ADDRESS16:
		case ACPI_RESOURCE_NAME_ADDRESS64:
			/*
			 * Address Resource:
			 * Add the size of the optional resource_source
			 */
			extra_struct_bytes =
			    acpi_rs_stream_option_length(resource_length,
							 minimum_aml_resource_length);
			break;

		case ACPI_RESOURCE_NAME_EXTENDED_IRQ:
			/*
			 * Extended IRQ Resource:
			 * Using the interrupt_table_length, add 4 bytes for each additional
			 * interrupt. Note: at least one interrupt is required and is
			 * included in the minimum descriptor size (reason for the -1)
			 */
			extra_struct_bytes = (buffer[1] - 1) * sizeof(u32);

			/* Add the size of the optional resource_source */

			extra_struct_bytes +=
			    acpi_rs_stream_option_length(resource_length -
							 extra_struct_bytes,
							 minimum_aml_resource_length);
			break;

		default:
			break;
		}

		/*
		 * Update the required buffer size for the internal descriptor structs
		 *
		 * Important: Round the size up for the appropriate alignment. This
		 * is a requirement on IA64.
		 */
		buffer_size = acpi_gbl_resource_struct_sizes[resource_index] +
		    extra_struct_bytes;
		buffer_size = (u32) ACPI_ROUND_UP_TO_NATIVE_WORD(buffer_size);

		*size_needed += buffer_size;

		ACPI_DEBUG_PRINT((ACPI_DB_RESOURCES,
				  "Type %.2X, AmlLength %.2X InternalLength %.2X\n",
				  acpi_ut_get_resource_type(aml_buffer),
				  acpi_ut_get_descriptor_length(aml_buffer),
				  buffer_size));

		/*
		 * Point to the next resource within the AML stream using the length
		 * contained in the resource descriptor header
		 */
		aml_buffer += acpi_ut_get_descriptor_length(aml_buffer);
	}

	/* Did not find an end_tag resource descriptor */

	return_ACPI_STATUS(AE_AML_NO_RESOURCE_END_TAG);
}

/*******************************************************************************
 *
 * FUNCTION:    acpi_rs_get_pci_routing_table_length
 *
 * PARAMETERS:  package_object          - Pointer to the package object
 *              buffer_size_needed      - u32 pointer of the size buffer
 *                                        needed to properly return the
 *                                        parsed data
 *
 * RETURN:      Status
 *
 * DESCRIPTION: Given a package representing a PCI routing table, this
 *              calculates the size of the corresponding linked list of
 *              descriptions.
 *
 ******************************************************************************/

acpi_status
acpi_rs_get_pci_routing_table_length(union acpi_operand_object *package_object,
				     acpi_size * buffer_size_needed)
{
	u32 number_of_elements;
	acpi_size temp_size_needed = 0;
	union acpi_operand_object **top_object_list;
	u32 index;
	union acpi_operand_object *package_element;
	union acpi_operand_object **sub_object_list;
	u8 name_found;
	u32 table_index;

	ACPI_FUNCTION_TRACE(rs_get_pci_routing_table_length);

	number_of_elements = package_object->package.count;

	/*
	 * Calculate the size of the return buffer.
	 * The base size is the number of elements * the sizes of the
	 * structures.  Additional space for the strings is added below.
	 * The minus one is to subtract the size of the u8 Source[1]
	 * member because it is added below.
	 *
	 * But each PRT_ENTRY structure has a pointer to a string and
	 * the size of that string must be found.
	 */
	top_object_list = package_object->package.elements;

	for (index = 0; index < number_of_elements; index++) {

		/* Dereference the sub-package */

		package_element = *top_object_list;

		/* We must have a valid Package object */

		if (!package_element ||
		    (package_element->common.type != ACPI_TYPE_PACKAGE)) {
<<<<<<< HEAD
			return_ACPI_STATUS (AE_AML_OPERAND_TYPE);
=======
			return_ACPI_STATUS(AE_AML_OPERAND_TYPE);
>>>>>>> 533ac12e
		}

		/*
		 * The sub_object_list will now point to an array of the
		 * four IRQ elements: Address, Pin, Source and source_index
		 */
		sub_object_list = package_element->package.elements;

		/* Scan the irq_table_elements for the Source Name String */

		name_found = FALSE;

		for (table_index = 0; table_index < 4 && !name_found;
		     table_index++) {
			if (*sub_object_list &&	/* Null object allowed */
			    ((ACPI_TYPE_STRING ==
			      (*sub_object_list)->common.type) ||
			     ((ACPI_TYPE_LOCAL_REFERENCE ==
			       (*sub_object_list)->common.type) &&
			      ((*sub_object_list)->reference.class ==
			       ACPI_REFCLASS_NAME)))) {
				name_found = TRUE;
			} else {
				/* Look at the next element */

				sub_object_list++;
			}
		}

		temp_size_needed += (sizeof(struct acpi_pci_routing_table) - 4);

		/* Was a String type found? */

		if (name_found) {
			if ((*sub_object_list)->common.type == ACPI_TYPE_STRING) {
				/*
				 * The length String.Length field does not include the
				 * terminating NULL, add 1
				 */
				temp_size_needed += ((acpi_size)
						     (*sub_object_list)->string.
						     length + 1);
			} else {
				temp_size_needed +=
				    acpi_ns_get_pathname_length((*sub_object_list)->reference.node);
			}
		} else {
			/*
			 * If no name was found, then this is a NULL, which is
			 * translated as a u32 zero.
			 */
			temp_size_needed += sizeof(u32);
		}

		/* Round up the size since each element must be aligned */

		temp_size_needed = ACPI_ROUND_UP_TO_64BIT(temp_size_needed);

		/* Point to the next union acpi_operand_object */

		top_object_list++;
	}

	/*
	 * Add an extra element to the end of the list, essentially a
	 * NULL terminator
	 */
	*buffer_size_needed =
	    temp_size_needed + sizeof(struct acpi_pci_routing_table);
	return_ACPI_STATUS(AE_OK);
}<|MERGE_RESOLUTION|>--- conflicted
+++ resolved
@@ -547,11 +547,7 @@
 
 		if (!package_element ||
 		    (package_element->common.type != ACPI_TYPE_PACKAGE)) {
-<<<<<<< HEAD
-			return_ACPI_STATUS (AE_AML_OPERAND_TYPE);
-=======
 			return_ACPI_STATUS(AE_AML_OPERAND_TYPE);
->>>>>>> 533ac12e
 		}
 
 		/*
