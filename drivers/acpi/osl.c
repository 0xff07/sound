/*
 *  acpi_osl.c - OS-dependent functions ($Revision: 83 $)
 *
 *  Copyright (C) 2000       Andrew Henroid
 *  Copyright (C) 2001, 2002 Andy Grover <andrew.grover@intel.com>
 *  Copyright (C) 2001, 2002 Paul Diefenbaugh <paul.s.diefenbaugh@intel.com>
 *  Copyright (c) 2008 Intel Corporation
 *   Author: Matthew Wilcox <willy@linux.intel.com>
 *
 * ~~~~~~~~~~~~~~~~~~~~~~~~~~~~~~~~~~~~~~~~~~~~~~~~~~~~~~~~~~~~~~~~~~~~~~~~~~
 *
 *  This program is free software; you can redistribute it and/or modify
 *  it under the terms of the GNU General Public License as published by
 *  the Free Software Foundation; either version 2 of the License, or
 *  (at your option) any later version.
 *
 *  This program is distributed in the hope that it will be useful,
 *  but WITHOUT ANY WARRANTY; without even the implied warranty of
 *  MERCHANTABILITY or FITNESS FOR A PARTICULAR PURPOSE.  See the
 *  GNU General Public License for more details.
 *
 *  You should have received a copy of the GNU General Public License
 *  along with this program; if not, write to the Free Software
 *  Foundation, Inc., 59 Temple Place, Suite 330, Boston, MA  02111-1307  USA
 *
 * ~~~~~~~~~~~~~~~~~~~~~~~~~~~~~~~~~~~~~~~~~~~~~~~~~~~~~~~~~~~~~~~~~~~~~~~~~~
 *
 */

#include <linux/module.h>
#include <linux/kernel.h>
#include <linux/slab.h>
#include <linux/mm.h>
#include <linux/pci.h>
#include <linux/interrupt.h>
#include <linux/kmod.h>
#include <linux/delay.h>
#include <linux/workqueue.h>
#include <linux/nmi.h>
#include <linux/acpi.h>
#include <linux/efi.h>
#include <linux/ioport.h>
#include <linux/list.h>
#include <linux/jiffies.h>
#include <linux/semaphore.h>

#include <asm/io.h>
#include <asm/uaccess.h>

#include <acpi/acpi.h>
#include <acpi/acpi_bus.h>
#include <acpi/processor.h>

#define _COMPONENT		ACPI_OS_SERVICES
ACPI_MODULE_NAME("osl");
#define PREFIX		"ACPI: "
struct acpi_os_dpc {
	acpi_osd_exec_callback function;
	void *context;
	struct work_struct work;
	int wait;
};

#ifdef CONFIG_ACPI_CUSTOM_DSDT
#include CONFIG_ACPI_CUSTOM_DSDT_FILE
#endif

#ifdef ENABLE_DEBUGGER
#include <linux/kdb.h>

/* stuff for debugger support */
int acpi_in_debugger;
EXPORT_SYMBOL(acpi_in_debugger);

extern char line_buf[80];
#endif				/*ENABLE_DEBUGGER */

static unsigned int acpi_irq_irq;
static acpi_osd_handler acpi_irq_handler;
static void *acpi_irq_context;
static struct workqueue_struct *kacpid_wq;
static struct workqueue_struct *kacpi_notify_wq;
static struct workqueue_struct *kacpi_hotplug_wq;

struct acpi_res_list {
	resource_size_t start;
	resource_size_t end;
	acpi_adr_space_type resource_type; /* IO port, System memory, ...*/
	char name[5];   /* only can have a length of 4 chars, make use of this
			   one instead of res->name, no need to kalloc then */
	struct list_head resource_list;
	int count;
};

static LIST_HEAD(resource_list_head);
static DEFINE_SPINLOCK(acpi_res_lock);

#define	OSI_STRING_LENGTH_MAX 64	/* arbitrary */
static char osi_additional_string[OSI_STRING_LENGTH_MAX];

/*
 * The story of _OSI(Linux)
 *
 * From pre-history through Linux-2.6.22,
 * Linux responded TRUE upon a BIOS OSI(Linux) query.
 *
 * Unfortunately, reference BIOS writers got wind of this
 * and put OSI(Linux) in their example code, quickly exposing
 * this string as ill-conceived and opening the door to
 * an un-bounded number of BIOS incompatibilities.
 *
 * For example, OSI(Linux) was used on resume to re-POST a
 * video card on one system, because Linux at that time
 * could not do a speedy restore in its native driver.
 * But then upon gaining quick native restore capability,
 * Linux has no way to tell the BIOS to skip the time-consuming
 * POST -- putting Linux at a permanent performance disadvantage.
 * On another system, the BIOS writer used OSI(Linux)
 * to infer native OS support for IPMI!  On other systems,
 * OSI(Linux) simply got in the way of Linux claiming to
 * be compatible with other operating systems, exposing
 * BIOS issues such as skipped device initialization.
 *
 * So "Linux" turned out to be a really poor chose of
 * OSI string, and from Linux-2.6.23 onward we respond FALSE.
 *
 * BIOS writers should NOT query _OSI(Linux) on future systems.
 * Linux will complain on the console when it sees it, and return FALSE.
 * To get Linux to return TRUE for your system  will require
 * a kernel source update to add a DMI entry,
 * or boot with "acpi_osi=Linux"
 */

static struct osi_linux {
	unsigned int	enable:1;
	unsigned int	dmi:1;
	unsigned int	cmdline:1;
	unsigned int	known:1;
} osi_linux = { 0, 0, 0, 0};

static void __init acpi_request_region (struct acpi_generic_address *addr,
	unsigned int length, char *desc)
{
	struct resource *res;

	if (!addr->address || !length)
		return;

	if (addr->space_id == ACPI_ADR_SPACE_SYSTEM_IO)
		res = request_region(addr->address, length, desc);
	else if (addr->space_id == ACPI_ADR_SPACE_SYSTEM_MEMORY)
		res = request_mem_region(addr->address, length, desc);
}

static int __init acpi_reserve_resources(void)
{
	acpi_request_region(&acpi_gbl_FADT.xpm1a_event_block, acpi_gbl_FADT.pm1_event_length,
		"ACPI PM1a_EVT_BLK");

	acpi_request_region(&acpi_gbl_FADT.xpm1b_event_block, acpi_gbl_FADT.pm1_event_length,
		"ACPI PM1b_EVT_BLK");

	acpi_request_region(&acpi_gbl_FADT.xpm1a_control_block, acpi_gbl_FADT.pm1_control_length,
		"ACPI PM1a_CNT_BLK");

	acpi_request_region(&acpi_gbl_FADT.xpm1b_control_block, acpi_gbl_FADT.pm1_control_length,
		"ACPI PM1b_CNT_BLK");

	if (acpi_gbl_FADT.pm_timer_length == 4)
		acpi_request_region(&acpi_gbl_FADT.xpm_timer_block, 4, "ACPI PM_TMR");

	acpi_request_region(&acpi_gbl_FADT.xpm2_control_block, acpi_gbl_FADT.pm2_control_length,
		"ACPI PM2_CNT_BLK");

	/* Length of GPE blocks must be a non-negative multiple of 2 */

	if (!(acpi_gbl_FADT.gpe0_block_length & 0x1))
		acpi_request_region(&acpi_gbl_FADT.xgpe0_block,
			       acpi_gbl_FADT.gpe0_block_length, "ACPI GPE0_BLK");

	if (!(acpi_gbl_FADT.gpe1_block_length & 0x1))
		acpi_request_region(&acpi_gbl_FADT.xgpe1_block,
			       acpi_gbl_FADT.gpe1_block_length, "ACPI GPE1_BLK");

	return 0;
}
device_initcall(acpi_reserve_resources);

acpi_status __init acpi_os_initialize(void)
{
	return AE_OK;
}

static void bind_to_cpu0(struct work_struct *work)
{
<<<<<<< HEAD
	set_cpus_allowed(current, cpumask_of_cpu(0));
=======
	set_cpus_allowed_ptr(current, cpumask_of(0));
>>>>>>> 94a8d5ca
	kfree(work);
}

static void bind_workqueue(struct workqueue_struct *wq)
{
	struct work_struct *work;

	work = kzalloc(sizeof(struct work_struct), GFP_KERNEL);
	INIT_WORK(work, bind_to_cpu0);
	queue_work(wq, work);
}

acpi_status acpi_os_initialize1(void)
{
	/*
	 * On some machines, a software-initiated SMI causes corruption unless
	 * the SMI runs on CPU 0.  An SMI can be initiated by any AML, but
	 * typically it's done in GPE-related methods that are run via
	 * workqueues, so we can avoid the known corruption cases by binding
	 * the workqueues to CPU 0.
	 */
	kacpid_wq = create_singlethread_workqueue("kacpid");
	bind_workqueue(kacpid_wq);
	kacpi_notify_wq = create_singlethread_workqueue("kacpi_notify");
	bind_workqueue(kacpi_notify_wq);
	kacpi_hotplug_wq = create_singlethread_workqueue("kacpi_hotplug");
	bind_workqueue(kacpi_hotplug_wq);
	BUG_ON(!kacpid_wq);
	BUG_ON(!kacpi_notify_wq);
	BUG_ON(!kacpi_hotplug_wq);
	return AE_OK;
}

acpi_status acpi_os_terminate(void)
{
	if (acpi_irq_handler) {
		acpi_os_remove_interrupt_handler(acpi_irq_irq,
						 acpi_irq_handler);
	}

	destroy_workqueue(kacpid_wq);
	destroy_workqueue(kacpi_notify_wq);
	destroy_workqueue(kacpi_hotplug_wq);

	return AE_OK;
}

void acpi_os_printf(const char *fmt, ...)
{
	va_list args;
	va_start(args, fmt);
	acpi_os_vprintf(fmt, args);
	va_end(args);
}

void acpi_os_vprintf(const char *fmt, va_list args)
{
	static char buffer[512];

	vsprintf(buffer, fmt, args);

#ifdef ENABLE_DEBUGGER
	if (acpi_in_debugger) {
		kdb_printf("%s", buffer);
	} else {
		printk(KERN_CONT "%s", buffer);
	}
#else
	printk(KERN_CONT "%s", buffer);
#endif
}

acpi_physical_address __init acpi_os_get_root_pointer(void)
{
	if (efi_enabled) {
		if (efi.acpi20 != EFI_INVALID_TABLE_ADDR)
			return efi.acpi20;
		else if (efi.acpi != EFI_INVALID_TABLE_ADDR)
			return efi.acpi;
		else {
			printk(KERN_ERR PREFIX
			       "System description tables not found\n");
			return 0;
		}
	} else {
		acpi_physical_address pa = 0;

		acpi_find_root_pointer(&pa);
		return pa;
	}
}

void __iomem *__init_refok
acpi_os_map_memory(acpi_physical_address phys, acpi_size size)
{
	if (phys > ULONG_MAX) {
		printk(KERN_ERR PREFIX "Cannot map memory that high\n");
		return NULL;
	}
	if (acpi_gbl_permanent_mmap)
		/*
		* ioremap checks to ensure this is in reserved space
		*/
		return ioremap((unsigned long)phys, size);
	else
		return __acpi_map_table((unsigned long)phys, size);
}
EXPORT_SYMBOL_GPL(acpi_os_map_memory);

void __ref acpi_os_unmap_memory(void __iomem *virt, acpi_size size)
{
	if (acpi_gbl_permanent_mmap)
		iounmap(virt);
	else
		__acpi_unmap_table(virt, size);
}
EXPORT_SYMBOL_GPL(acpi_os_unmap_memory);

void __init early_acpi_os_unmap_memory(void __iomem *virt, acpi_size size)
{
	if (!acpi_gbl_permanent_mmap)
		__acpi_unmap_table(virt, size);
}

#ifdef ACPI_FUTURE_USAGE
acpi_status
acpi_os_get_physical_address(void *virt, acpi_physical_address * phys)
{
	if (!phys || !virt)
		return AE_BAD_PARAMETER;

	*phys = virt_to_phys(virt);

	return AE_OK;
}
#endif

#define ACPI_MAX_OVERRIDE_LEN 100

static char acpi_os_name[ACPI_MAX_OVERRIDE_LEN];

acpi_status
acpi_os_predefined_override(const struct acpi_predefined_names *init_val,
			    acpi_string * new_val)
{
	if (!init_val || !new_val)
		return AE_BAD_PARAMETER;

	*new_val = NULL;
	if (!memcmp(init_val->name, "_OS_", 4) && strlen(acpi_os_name)) {
		printk(KERN_INFO PREFIX "Overriding _OS definition to '%s'\n",
		       acpi_os_name);
		*new_val = acpi_os_name;
	}

	return AE_OK;
}

acpi_status
acpi_os_table_override(struct acpi_table_header * existing_table,
		       struct acpi_table_header ** new_table)
{
	if (!existing_table || !new_table)
		return AE_BAD_PARAMETER;

	*new_table = NULL;

#ifdef CONFIG_ACPI_CUSTOM_DSDT
	if (strncmp(existing_table->signature, "DSDT", 4) == 0)
		*new_table = (struct acpi_table_header *)AmlCode;
#endif
	if (*new_table != NULL) {
		printk(KERN_WARNING PREFIX "Override [%4.4s-%8.8s], "
			   "this is unsafe: tainting kernel\n",
		       existing_table->signature,
		       existing_table->oem_table_id);
		add_taint(TAINT_OVERRIDDEN_ACPI_TABLE);
	}
	return AE_OK;
}

static irqreturn_t acpi_irq(int irq, void *dev_id)
{
	u32 handled;

	handled = (*acpi_irq_handler) (acpi_irq_context);

	if (handled) {
		acpi_irq_handled++;
		return IRQ_HANDLED;
	} else {
		acpi_irq_not_handled++;
		return IRQ_NONE;
	}
}

acpi_status
acpi_os_install_interrupt_handler(u32 gsi, acpi_osd_handler handler,
				  void *context)
{
	unsigned int irq;

	acpi_irq_stats_init();

	/*
	 * Ignore the GSI from the core, and use the value in our copy of the
	 * FADT. It may not be the same if an interrupt source override exists
	 * for the SCI.
	 */
	gsi = acpi_gbl_FADT.sci_interrupt;
	if (acpi_gsi_to_irq(gsi, &irq) < 0) {
		printk(KERN_ERR PREFIX "SCI (ACPI GSI %d) not registered\n",
		       gsi);
		return AE_OK;
	}

	acpi_irq_handler = handler;
	acpi_irq_context = context;
	if (request_irq(irq, acpi_irq, IRQF_SHARED, "acpi", acpi_irq)) {
		printk(KERN_ERR PREFIX "SCI (IRQ%d) allocation failed\n", irq);
		return AE_NOT_ACQUIRED;
	}
	acpi_irq_irq = irq;

	return AE_OK;
}

acpi_status acpi_os_remove_interrupt_handler(u32 irq, acpi_osd_handler handler)
{
	if (irq) {
		free_irq(irq, acpi_irq);
		acpi_irq_handler = NULL;
		acpi_irq_irq = 0;
	}

	return AE_OK;
}

/*
 * Running in interpreter thread context, safe to sleep
 */

void acpi_os_sleep(acpi_integer ms)
{
	schedule_timeout_interruptible(msecs_to_jiffies(ms));
}

void acpi_os_stall(u32 us)
{
	while (us) {
		u32 delay = 1000;

		if (delay > us)
			delay = us;
		udelay(delay);
		touch_nmi_watchdog();
		us -= delay;
	}
}

/*
 * Support ACPI 3.0 AML Timer operand
 * Returns 64-bit free-running, monotonically increasing timer
 * with 100ns granularity
 */
u64 acpi_os_get_timer(void)
{
	static u64 t;

#ifdef	CONFIG_HPET
	/* TBD: use HPET if available */
#endif

#ifdef	CONFIG_X86_PM_TIMER
	/* TBD: default to PM timer if HPET was not available */
#endif
	if (!t)
		printk(KERN_ERR PREFIX "acpi_os_get_timer() TBD\n");

	return ++t;
}

acpi_status acpi_os_read_port(acpi_io_address port, u32 * value, u32 width)
{
	u32 dummy;

	if (!value)
		value = &dummy;

	*value = 0;
	if (width <= 8) {
		*(u8 *) value = inb(port);
	} else if (width <= 16) {
		*(u16 *) value = inw(port);
	} else if (width <= 32) {
		*(u32 *) value = inl(port);
	} else {
		BUG();
	}

	return AE_OK;
}

EXPORT_SYMBOL(acpi_os_read_port);

acpi_status acpi_os_write_port(acpi_io_address port, u32 value, u32 width)
{
	if (width <= 8) {
		outb(value, port);
	} else if (width <= 16) {
		outw(value, port);
	} else if (width <= 32) {
		outl(value, port);
	} else {
		BUG();
	}

	return AE_OK;
}

EXPORT_SYMBOL(acpi_os_write_port);

acpi_status
acpi_os_read_memory(acpi_physical_address phys_addr, u32 * value, u32 width)
{
	u32 dummy;
	void __iomem *virt_addr;

	virt_addr = ioremap(phys_addr, width);
	if (!value)
		value = &dummy;

	switch (width) {
	case 8:
		*(u8 *) value = readb(virt_addr);
		break;
	case 16:
		*(u16 *) value = readw(virt_addr);
		break;
	case 32:
		*(u32 *) value = readl(virt_addr);
		break;
	default:
		BUG();
	}

	iounmap(virt_addr);

	return AE_OK;
}

acpi_status
acpi_os_write_memory(acpi_physical_address phys_addr, u32 value, u32 width)
{
	void __iomem *virt_addr;

	virt_addr = ioremap(phys_addr, width);

	switch (width) {
	case 8:
		writeb(value, virt_addr);
		break;
	case 16:
		writew(value, virt_addr);
		break;
	case 32:
		writel(value, virt_addr);
		break;
	default:
		BUG();
	}

	iounmap(virt_addr);

	return AE_OK;
}

acpi_status
acpi_os_read_pci_configuration(struct acpi_pci_id * pci_id, u32 reg,
			       u32 *value, u32 width)
{
	int result, size;

	if (!value)
		return AE_BAD_PARAMETER;

	switch (width) {
	case 8:
		size = 1;
		break;
	case 16:
		size = 2;
		break;
	case 32:
		size = 4;
		break;
	default:
		return AE_ERROR;
	}

	result = raw_pci_read(pci_id->segment, pci_id->bus,
				PCI_DEVFN(pci_id->device, pci_id->function),
				reg, size, value);

	return (result ? AE_ERROR : AE_OK);
}

acpi_status
acpi_os_write_pci_configuration(struct acpi_pci_id * pci_id, u32 reg,
				acpi_integer value, u32 width)
{
	int result, size;

	switch (width) {
	case 8:
		size = 1;
		break;
	case 16:
		size = 2;
		break;
	case 32:
		size = 4;
		break;
	default:
		return AE_ERROR;
	}

	result = raw_pci_write(pci_id->segment, pci_id->bus,
				PCI_DEVFN(pci_id->device, pci_id->function),
				reg, size, value);

	return (result ? AE_ERROR : AE_OK);
}

/* TODO: Change code to take advantage of driver model more */
static void acpi_os_derive_pci_id_2(acpi_handle rhandle,	/* upper bound  */
				    acpi_handle chandle,	/* current node */
				    struct acpi_pci_id **id,
				    int *is_bridge, u8 * bus_number)
{
	acpi_handle handle;
	struct acpi_pci_id *pci_id = *id;
	acpi_status status;
	unsigned long long temp;
	acpi_object_type type;

	acpi_get_parent(chandle, &handle);
	if (handle != rhandle) {
		acpi_os_derive_pci_id_2(rhandle, handle, &pci_id, is_bridge,
					bus_number);

		status = acpi_get_type(handle, &type);
		if ((ACPI_FAILURE(status)) || (type != ACPI_TYPE_DEVICE))
			return;

		status = acpi_evaluate_integer(handle, METHOD_NAME__ADR, NULL,
					  &temp);
		if (ACPI_SUCCESS(status)) {
			u32 val;
			pci_id->device = ACPI_HIWORD(ACPI_LODWORD(temp));
			pci_id->function = ACPI_LOWORD(ACPI_LODWORD(temp));

			if (*is_bridge)
				pci_id->bus = *bus_number;

			/* any nicer way to get bus number of bridge ? */
			status =
			    acpi_os_read_pci_configuration(pci_id, 0x0e, &val,
							   8);
			if (ACPI_SUCCESS(status)
			    && ((val & 0x7f) == 1 || (val & 0x7f) == 2)) {
				status =
				    acpi_os_read_pci_configuration(pci_id, 0x18,
								   &val, 8);
				if (!ACPI_SUCCESS(status)) {
					/* Certainly broken...  FIX ME */
					return;
				}
				*is_bridge = 1;
				pci_id->bus = val;
				status =
				    acpi_os_read_pci_configuration(pci_id, 0x19,
								   &val, 8);
				if (ACPI_SUCCESS(status)) {
					*bus_number = val;
				}
			} else
				*is_bridge = 0;
		}
	}
}

void acpi_os_derive_pci_id(acpi_handle rhandle,	/* upper bound  */
			   acpi_handle chandle,	/* current node */
			   struct acpi_pci_id **id)
{
	int is_bridge = 1;
	u8 bus_number = (*id)->bus;

	acpi_os_derive_pci_id_2(rhandle, chandle, id, &is_bridge, &bus_number);
}

static void acpi_os_execute_deferred(struct work_struct *work)
{
	struct acpi_os_dpc *dpc = container_of(work, struct acpi_os_dpc, work);

	if (dpc->wait)
		acpi_os_wait_events_complete(NULL);

	dpc->function(dpc->context);
	kfree(dpc);
}

/*******************************************************************************
 *
 * FUNCTION:    acpi_os_execute
 *
 * PARAMETERS:  Type               - Type of the callback
 *              Function           - Function to be executed
 *              Context            - Function parameters
 *
 * RETURN:      Status
 *
 * DESCRIPTION: Depending on type, either queues function for deferred execution or
 *              immediately executes function on a separate thread.
 *
 ******************************************************************************/

static acpi_status __acpi_os_execute(acpi_execute_type type,
	acpi_osd_exec_callback function, void *context, int hp)
{
	acpi_status status = AE_OK;
	struct acpi_os_dpc *dpc;
	struct workqueue_struct *queue;
	int ret;
	ACPI_DEBUG_PRINT((ACPI_DB_EXEC,
			  "Scheduling function [%p(%p)] for deferred execution.\n",
			  function, context));

	/*
	 * Allocate/initialize DPC structure.  Note that this memory will be
	 * freed by the callee.  The kernel handles the work_struct list  in a
	 * way that allows us to also free its memory inside the callee.
	 * Because we may want to schedule several tasks with different
	 * parameters we can't use the approach some kernel code uses of
	 * having a static work_struct.
	 */

	dpc = kmalloc(sizeof(struct acpi_os_dpc), GFP_ATOMIC);
	if (!dpc)
		return AE_NO_MEMORY;

	dpc->function = function;
	dpc->context = context;

	/*
	 * We can't run hotplug code in keventd_wq/kacpid_wq/kacpid_notify_wq
	 * because the hotplug code may call driver .remove() functions,
	 * which invoke flush_scheduled_work/acpi_os_wait_events_complete
	 * to flush these workqueues.
	 */
	queue = hp ? kacpi_hotplug_wq :
		(type == OSL_NOTIFY_HANDLER ? kacpi_notify_wq : kacpid_wq);
	dpc->wait = hp ? 1 : 0;
	INIT_WORK(&dpc->work, acpi_os_execute_deferred);
	ret = queue_work(queue, &dpc->work);

	if (!ret) {
		printk(KERN_ERR PREFIX
			  "Call to queue_work() failed.\n");
		status = AE_ERROR;
		kfree(dpc);
	}
	return status;
}

acpi_status acpi_os_execute(acpi_execute_type type,
			    acpi_osd_exec_callback function, void *context)
{
	return __acpi_os_execute(type, function, context, 0);
}
EXPORT_SYMBOL(acpi_os_execute);

acpi_status acpi_os_hotplug_execute(acpi_osd_exec_callback function,
	void *context)
{
	return __acpi_os_execute(0, function, context, 1);
}

void acpi_os_wait_events_complete(void *context)
{
	flush_workqueue(kacpid_wq);
	flush_workqueue(kacpi_notify_wq);
}

EXPORT_SYMBOL(acpi_os_wait_events_complete);

/*
 * Allocate the memory for a spinlock and initialize it.
 */
acpi_status acpi_os_create_lock(acpi_spinlock * handle)
{
	spin_lock_init(*handle);

	return AE_OK;
}

/*
 * Deallocate the memory for a spinlock.
 */
void acpi_os_delete_lock(acpi_spinlock handle)
{
	return;
}

acpi_status
acpi_os_create_semaphore(u32 max_units, u32 initial_units, acpi_handle * handle)
{
	struct semaphore *sem = NULL;

	sem = acpi_os_allocate(sizeof(struct semaphore));
	if (!sem)
		return AE_NO_MEMORY;
	memset(sem, 0, sizeof(struct semaphore));

	sema_init(sem, initial_units);

	*handle = (acpi_handle *) sem;

	ACPI_DEBUG_PRINT((ACPI_DB_MUTEX, "Creating semaphore[%p|%d].\n",
			  *handle, initial_units));

	return AE_OK;
}

/*
 * TODO: A better way to delete semaphores?  Linux doesn't have a
 * 'delete_semaphore()' function -- may result in an invalid
 * pointer dereference for non-synchronized consumers.	Should
 * we at least check for blocked threads and signal/cancel them?
 */

acpi_status acpi_os_delete_semaphore(acpi_handle handle)
{
	struct semaphore *sem = (struct semaphore *)handle;

	if (!sem)
		return AE_BAD_PARAMETER;

	ACPI_DEBUG_PRINT((ACPI_DB_MUTEX, "Deleting semaphore[%p].\n", handle));

	BUG_ON(!list_empty(&sem->wait_list));
	kfree(sem);
	sem = NULL;

	return AE_OK;
}

/*
 * TODO: Support for units > 1?
 */
acpi_status acpi_os_wait_semaphore(acpi_handle handle, u32 units, u16 timeout)
{
	acpi_status status = AE_OK;
	struct semaphore *sem = (struct semaphore *)handle;
	long jiffies;
	int ret = 0;

	if (!sem || (units < 1))
		return AE_BAD_PARAMETER;

	if (units > 1)
		return AE_SUPPORT;

	ACPI_DEBUG_PRINT((ACPI_DB_MUTEX, "Waiting for semaphore[%p|%d|%d]\n",
			  handle, units, timeout));

	if (timeout == ACPI_WAIT_FOREVER)
		jiffies = MAX_SCHEDULE_TIMEOUT;
	else
		jiffies = msecs_to_jiffies(timeout);
	
	ret = down_timeout(sem, jiffies);
	if (ret)
		status = AE_TIME;

	if (ACPI_FAILURE(status)) {
		ACPI_DEBUG_PRINT((ACPI_DB_MUTEX,
				  "Failed to acquire semaphore[%p|%d|%d], %s",
				  handle, units, timeout,
				  acpi_format_exception(status)));
	} else {
		ACPI_DEBUG_PRINT((ACPI_DB_MUTEX,
				  "Acquired semaphore[%p|%d|%d]", handle,
				  units, timeout));
	}

	return status;
}

/*
 * TODO: Support for units > 1?
 */
acpi_status acpi_os_signal_semaphore(acpi_handle handle, u32 units)
{
	struct semaphore *sem = (struct semaphore *)handle;

	if (!sem || (units < 1))
		return AE_BAD_PARAMETER;

	if (units > 1)
		return AE_SUPPORT;

	ACPI_DEBUG_PRINT((ACPI_DB_MUTEX, "Signaling semaphore[%p|%d]\n", handle,
			  units));

	up(sem);

	return AE_OK;
}

#ifdef ACPI_FUTURE_USAGE
u32 acpi_os_get_line(char *buffer)
{

#ifdef ENABLE_DEBUGGER
	if (acpi_in_debugger) {
		u32 chars;

		kdb_read(buffer, sizeof(line_buf));

		/* remove the CR kdb includes */
		chars = strlen(buffer) - 1;
		buffer[chars] = '\0';
	}
#endif

	return 0;
}
#endif				/*  ACPI_FUTURE_USAGE  */

acpi_status acpi_os_signal(u32 function, void *info)
{
	switch (function) {
	case ACPI_SIGNAL_FATAL:
		printk(KERN_ERR PREFIX "Fatal opcode executed\n");
		break;
	case ACPI_SIGNAL_BREAKPOINT:
		/*
		 * AML Breakpoint
		 * ACPI spec. says to treat it as a NOP unless
		 * you are debugging.  So if/when we integrate
		 * AML debugger into the kernel debugger its
		 * hook will go here.  But until then it is
		 * not useful to print anything on breakpoints.
		 */
		break;
	default:
		break;
	}

	return AE_OK;
}

static int __init acpi_os_name_setup(char *str)
{
	char *p = acpi_os_name;
	int count = ACPI_MAX_OVERRIDE_LEN - 1;

	if (!str || !*str)
		return 0;

	for (; count-- && str && *str; str++) {
		if (isalnum(*str) || *str == ' ' || *str == ':')
			*p++ = *str;
		else if (*str == '\'' || *str == '"')
			continue;
		else
			break;
	}
	*p = 0;

	return 1;

}

__setup("acpi_os_name=", acpi_os_name_setup);

static void __init set_osi_linux(unsigned int enable)
{
	if (osi_linux.enable != enable) {
		osi_linux.enable = enable;
		printk(KERN_NOTICE PREFIX "%sed _OSI(Linux)\n",
			enable ? "Add": "Delet");
	}
	return;
}

static void __init acpi_cmdline_osi_linux(unsigned int enable)
{
	osi_linux.cmdline = 1;	/* cmdline set the default */
	set_osi_linux(enable);

	return;
}

void __init acpi_dmi_osi_linux(int enable, const struct dmi_system_id *d)
{
	osi_linux.dmi = 1;	/* DMI knows that this box asks OSI(Linux) */

	printk(KERN_NOTICE PREFIX "DMI detected: %s\n", d->ident);

	if (enable == -1)
		return;

	osi_linux.known = 1;	/* DMI knows which OSI(Linux) default needed */

	set_osi_linux(enable);

	return;
}

/*
 * Modify the list of "OS Interfaces" reported to BIOS via _OSI
 *
 * empty string disables _OSI
 * string starting with '!' disables that string
 * otherwise string is added to list, augmenting built-in strings
 */
int __init acpi_osi_setup(char *str)
{
	if (str == NULL || *str == '\0') {
		printk(KERN_INFO PREFIX "_OSI method disabled\n");
		acpi_gbl_create_osi_method = FALSE;
	} else if (!strcmp("!Linux", str)) {
		acpi_cmdline_osi_linux(0);	/* !enable */
	} else if (*str == '!') {
		if (acpi_osi_invalidate(++str) == AE_OK)
			printk(KERN_INFO PREFIX "Deleted _OSI(%s)\n", str);
	} else if (!strcmp("Linux", str)) {
		acpi_cmdline_osi_linux(1);	/* enable */
	} else if (*osi_additional_string == '\0') {
		strncpy(osi_additional_string, str, OSI_STRING_LENGTH_MAX);
		printk(KERN_INFO PREFIX "Added _OSI(%s)\n", str);
	}

	return 1;
}

__setup("acpi_osi=", acpi_osi_setup);

/* enable serialization to combat AE_ALREADY_EXISTS errors */
static int __init acpi_serialize_setup(char *str)
{
	printk(KERN_INFO PREFIX "serialize enabled\n");

	acpi_gbl_all_methods_serialized = TRUE;

	return 1;
}

__setup("acpi_serialize", acpi_serialize_setup);

/*
 * Wake and Run-Time GPES are expected to be separate.
 * We disable wake-GPEs at run-time to prevent spurious
 * interrupts.
 *
 * However, if a system exists that shares Wake and
 * Run-time events on the same GPE this flag is available
 * to tell Linux to keep the wake-time GPEs enabled at run-time.
 */
static int __init acpi_wake_gpes_always_on_setup(char *str)
{
	printk(KERN_INFO PREFIX "wake GPEs not disabled\n");

	acpi_gbl_leave_wake_gpes_disabled = FALSE;

	return 1;
}

__setup("acpi_wake_gpes_always_on", acpi_wake_gpes_always_on_setup);

/* Check of resource interference between native drivers and ACPI
 * OperationRegions (SystemIO and System Memory only).
 * IO ports and memory declared in ACPI might be used by the ACPI subsystem
 * in arbitrary AML code and can interfere with legacy drivers.
 * acpi_enforce_resources= can be set to:
 *
 *   - strict (default) (2)
 *     -> further driver trying to access the resources will not load
 *   - lax              (1)
 *     -> further driver trying to access the resources will load, but you
 *     get a system message that something might go wrong...
 *
 *   - no               (0)
 *     -> ACPI Operation Region resources will not be registered
 *
 */
#define ENFORCE_RESOURCES_STRICT 2
#define ENFORCE_RESOURCES_LAX    1
#define ENFORCE_RESOURCES_NO     0

static unsigned int acpi_enforce_resources = ENFORCE_RESOURCES_STRICT;

static int __init acpi_enforce_resources_setup(char *str)
{
	if (str == NULL || *str == '\0')
		return 0;

	if (!strcmp("strict", str))
		acpi_enforce_resources = ENFORCE_RESOURCES_STRICT;
	else if (!strcmp("lax", str))
		acpi_enforce_resources = ENFORCE_RESOURCES_LAX;
	else if (!strcmp("no", str))
		acpi_enforce_resources = ENFORCE_RESOURCES_NO;

	return 1;
}

__setup("acpi_enforce_resources=", acpi_enforce_resources_setup);

/* Check for resource conflicts between ACPI OperationRegions and native
 * drivers */
int acpi_check_resource_conflict(struct resource *res)
{
	struct acpi_res_list *res_list_elem;
	int ioport;
	int clash = 0;

	if (acpi_enforce_resources == ENFORCE_RESOURCES_NO)
		return 0;
	if (!(res->flags & IORESOURCE_IO) && !(res->flags & IORESOURCE_MEM))
		return 0;

	ioport = res->flags & IORESOURCE_IO;

	spin_lock(&acpi_res_lock);
	list_for_each_entry(res_list_elem, &resource_list_head,
			    resource_list) {
		if (ioport && (res_list_elem->resource_type
			       != ACPI_ADR_SPACE_SYSTEM_IO))
			continue;
		if (!ioport && (res_list_elem->resource_type
				!= ACPI_ADR_SPACE_SYSTEM_MEMORY))
			continue;

		if (res->end < res_list_elem->start
		    || res_list_elem->end < res->start)
			continue;
		clash = 1;
		break;
	}
	spin_unlock(&acpi_res_lock);

	if (clash) {
		if (acpi_enforce_resources != ENFORCE_RESOURCES_NO) {
			printk("%sACPI: %s resource %s [0x%llx-0x%llx]"
			       " conflicts with ACPI region %s"
			       " [0x%llx-0x%llx]\n",
			       acpi_enforce_resources == ENFORCE_RESOURCES_LAX
			       ? KERN_WARNING : KERN_ERR,
			       ioport ? "I/O" : "Memory", res->name,
			       (long long) res->start, (long long) res->end,
			       res_list_elem->name,
			       (long long) res_list_elem->start,
			       (long long) res_list_elem->end);
			printk(KERN_INFO "ACPI: Device needs an ACPI driver\n");
		}
		if (acpi_enforce_resources == ENFORCE_RESOURCES_STRICT)
			return -EBUSY;
	}
	return 0;
}
EXPORT_SYMBOL(acpi_check_resource_conflict);

int acpi_check_region(resource_size_t start, resource_size_t n,
		      const char *name)
{
	struct resource res = {
		.start = start,
		.end   = start + n - 1,
		.name  = name,
		.flags = IORESOURCE_IO,
	};

	return acpi_check_resource_conflict(&res);
}
EXPORT_SYMBOL(acpi_check_region);

int acpi_check_mem_region(resource_size_t start, resource_size_t n,
		      const char *name)
{
	struct resource res = {
		.start = start,
		.end   = start + n - 1,
		.name  = name,
		.flags = IORESOURCE_MEM,
	};

	return acpi_check_resource_conflict(&res);

}
EXPORT_SYMBOL(acpi_check_mem_region);

/*
 * Acquire a spinlock.
 *
 * handle is a pointer to the spinlock_t.
 */

acpi_cpu_flags acpi_os_acquire_lock(acpi_spinlock lockp)
{
	acpi_cpu_flags flags;
	spin_lock_irqsave(lockp, flags);
	return flags;
}

/*
 * Release a spinlock. See above.
 */

void acpi_os_release_lock(acpi_spinlock lockp, acpi_cpu_flags flags)
{
	spin_unlock_irqrestore(lockp, flags);
}

#ifndef ACPI_USE_LOCAL_CACHE

/*******************************************************************************
 *
 * FUNCTION:    acpi_os_create_cache
 *
 * PARAMETERS:  name      - Ascii name for the cache
 *              size      - Size of each cached object
 *              depth     - Maximum depth of the cache (in objects) <ignored>
 *              cache     - Where the new cache object is returned
 *
 * RETURN:      status
 *
 * DESCRIPTION: Create a cache object
 *
 ******************************************************************************/

acpi_status
acpi_os_create_cache(char *name, u16 size, u16 depth, acpi_cache_t ** cache)
{
	*cache = kmem_cache_create(name, size, 0, 0, NULL);
	if (*cache == NULL)
		return AE_ERROR;
	else
		return AE_OK;
}

/*******************************************************************************
 *
 * FUNCTION:    acpi_os_purge_cache
 *
 * PARAMETERS:  Cache           - Handle to cache object
 *
 * RETURN:      Status
 *
 * DESCRIPTION: Free all objects within the requested cache.
 *
 ******************************************************************************/

acpi_status acpi_os_purge_cache(acpi_cache_t * cache)
{
	kmem_cache_shrink(cache);
	return (AE_OK);
}

/*******************************************************************************
 *
 * FUNCTION:    acpi_os_delete_cache
 *
 * PARAMETERS:  Cache           - Handle to cache object
 *
 * RETURN:      Status
 *
 * DESCRIPTION: Free all objects within the requested cache and delete the
 *              cache object.
 *
 ******************************************************************************/

acpi_status acpi_os_delete_cache(acpi_cache_t * cache)
{
	kmem_cache_destroy(cache);
	return (AE_OK);
}

/*******************************************************************************
 *
 * FUNCTION:    acpi_os_release_object
 *
 * PARAMETERS:  Cache       - Handle to cache object
 *              Object      - The object to be released
 *
 * RETURN:      None
 *
 * DESCRIPTION: Release an object to the specified cache.  If cache is full,
 *              the object is deleted.
 *
 ******************************************************************************/

acpi_status acpi_os_release_object(acpi_cache_t * cache, void *object)
{
	kmem_cache_free(cache, object);
	return (AE_OK);
}

/******************************************************************************
 *
 * FUNCTION:    acpi_os_validate_interface
 *
 * PARAMETERS:  interface           - Requested interface to be validated
 *
 * RETURN:      AE_OK if interface is supported, AE_SUPPORT otherwise
 *
 * DESCRIPTION: Match an interface string to the interfaces supported by the
 *              host. Strings originate from an AML call to the _OSI method.
 *
 *****************************************************************************/

acpi_status
acpi_os_validate_interface (char *interface)
{
	if (!strncmp(osi_additional_string, interface, OSI_STRING_LENGTH_MAX))
		return AE_OK;
	if (!strcmp("Linux", interface)) {

		printk(KERN_NOTICE PREFIX
			"BIOS _OSI(Linux) query %s%s\n",
			osi_linux.enable ? "honored" : "ignored",
			osi_linux.cmdline ? " via cmdline" :
			osi_linux.dmi ? " via DMI" : "");

		if (osi_linux.enable)
			return AE_OK;
	}
	return AE_SUPPORT;
}

static inline int acpi_res_list_add(struct acpi_res_list *res)
{
	struct acpi_res_list *res_list_elem;

	list_for_each_entry(res_list_elem, &resource_list_head,
			    resource_list) {

		if (res->resource_type == res_list_elem->resource_type &&
		    res->start == res_list_elem->start &&
		    res->end == res_list_elem->end) {

			/*
			 * The Region(addr,len) already exist in the list,
			 * just increase the count
			 */

			res_list_elem->count++;
			return 0;
		}
	}

	res->count = 1;
	list_add(&res->resource_list, &resource_list_head);
	return 1;
}

static inline void acpi_res_list_del(struct acpi_res_list *res)
{
	struct acpi_res_list *res_list_elem;

	list_for_each_entry(res_list_elem, &resource_list_head,
			    resource_list) {

		if (res->resource_type == res_list_elem->resource_type &&
		    res->start == res_list_elem->start &&
		    res->end == res_list_elem->end) {

			/*
			 * If the res count is decreased to 0,
			 * remove and free it
			 */

			if (--res_list_elem->count == 0) {
				list_del(&res_list_elem->resource_list);
				kfree(res_list_elem);
			}
			return;
		}
	}
}

acpi_status
acpi_os_invalidate_address(
    u8                   space_id,
    acpi_physical_address   address,
    acpi_size               length)
{
	struct acpi_res_list res;

	switch (space_id) {
	case ACPI_ADR_SPACE_SYSTEM_IO:
	case ACPI_ADR_SPACE_SYSTEM_MEMORY:
		/* Only interference checks against SystemIO and SytemMemory
		   are needed */
		res.start = address;
		res.end = address + length - 1;
		res.resource_type = space_id;
		spin_lock(&acpi_res_lock);
		acpi_res_list_del(&res);
		spin_unlock(&acpi_res_lock);
		break;
	case ACPI_ADR_SPACE_PCI_CONFIG:
	case ACPI_ADR_SPACE_EC:
	case ACPI_ADR_SPACE_SMBUS:
	case ACPI_ADR_SPACE_CMOS:
	case ACPI_ADR_SPACE_PCI_BAR_TARGET:
	case ACPI_ADR_SPACE_DATA_TABLE:
	case ACPI_ADR_SPACE_FIXED_HARDWARE:
		break;
	}
	return AE_OK;
}

/******************************************************************************
 *
 * FUNCTION:    acpi_os_validate_address
 *
 * PARAMETERS:  space_id             - ACPI space ID
 *              address             - Physical address
 *              length              - Address length
 *
 * RETURN:      AE_OK if address/length is valid for the space_id. Otherwise,
 *              should return AE_AML_ILLEGAL_ADDRESS.
 *
 * DESCRIPTION: Validate a system address via the host OS. Used to validate
 *              the addresses accessed by AML operation regions.
 *
 *****************************************************************************/

acpi_status
acpi_os_validate_address (
    u8                   space_id,
    acpi_physical_address   address,
    acpi_size               length,
    char *name)
{
	struct acpi_res_list *res;
	int added;
	if (acpi_enforce_resources == ENFORCE_RESOURCES_NO)
		return AE_OK;

	switch (space_id) {
	case ACPI_ADR_SPACE_SYSTEM_IO:
	case ACPI_ADR_SPACE_SYSTEM_MEMORY:
		/* Only interference checks against SystemIO and SytemMemory
		   are needed */
		res = kzalloc(sizeof(struct acpi_res_list), GFP_KERNEL);
		if (!res)
			return AE_OK;
		/* ACPI names are fixed to 4 bytes, still better use strlcpy */
		strlcpy(res->name, name, 5);
		res->start = address;
		res->end = address + length - 1;
		res->resource_type = space_id;
		spin_lock(&acpi_res_lock);
		added = acpi_res_list_add(res);
		spin_unlock(&acpi_res_lock);
		pr_debug("%s %s resource: start: 0x%llx, end: 0x%llx, "
			 "name: %s\n", added ? "Added" : "Already exist",
			 (space_id == ACPI_ADR_SPACE_SYSTEM_IO)
			 ? "SystemIO" : "System Memory",
			 (unsigned long long)res->start,
			 (unsigned long long)res->end,
			 res->name);
		if (!added)
			kfree(res);
		break;
	case ACPI_ADR_SPACE_PCI_CONFIG:
	case ACPI_ADR_SPACE_EC:
	case ACPI_ADR_SPACE_SMBUS:
	case ACPI_ADR_SPACE_CMOS:
	case ACPI_ADR_SPACE_PCI_BAR_TARGET:
	case ACPI_ADR_SPACE_DATA_TABLE:
	case ACPI_ADR_SPACE_FIXED_HARDWARE:
		break;
	}
	return AE_OK;
}

#endif<|MERGE_RESOLUTION|>--- conflicted
+++ resolved
@@ -193,11 +193,7 @@
 
 static void bind_to_cpu0(struct work_struct *work)
 {
-<<<<<<< HEAD
-	set_cpus_allowed(current, cpumask_of_cpu(0));
-=======
 	set_cpus_allowed_ptr(current, cpumask_of(0));
->>>>>>> 94a8d5ca
 	kfree(work);
 }
 
