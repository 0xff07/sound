/*
 * processor_idle - idle state submodule to the ACPI processor driver
 *
 *  Copyright (C) 2001, 2002 Andy Grover <andrew.grover@intel.com>
 *  Copyright (C) 2001, 2002 Paul Diefenbaugh <paul.s.diefenbaugh@intel.com>
 *  Copyright (C) 2004, 2005 Dominik Brodowski <linux@brodo.de>
 *  Copyright (C) 2004  Anil S Keshavamurthy <anil.s.keshavamurthy@intel.com>
 *  			- Added processor hotplug support
 *  Copyright (C) 2005  Venkatesh Pallipadi <venkatesh.pallipadi@intel.com>
 *  			- Added support for C3 on SMP
 *
 * ~~~~~~~~~~~~~~~~~~~~~~~~~~~~~~~~~~~~~~~~~~~~~~~~~~~~~~~~~~~~~~~~~~~~~~~~~~
 *
 *  This program is free software; you can redistribute it and/or modify
 *  it under the terms of the GNU General Public License as published by
 *  the Free Software Foundation; either version 2 of the License, or (at
 *  your option) any later version.
 *
 *  This program is distributed in the hope that it will be useful, but
 *  WITHOUT ANY WARRANTY; without even the implied warranty of
 *  MERCHANTABILITY or FITNESS FOR A PARTICULAR PURPOSE.  See the GNU
 *  General Public License for more details.
 *
 *  You should have received a copy of the GNU General Public License along
 *  with this program; if not, write to the Free Software Foundation, Inc.,
 *  59 Temple Place, Suite 330, Boston, MA 02111-1307 USA.
 *
 * ~~~~~~~~~~~~~~~~~~~~~~~~~~~~~~~~~~~~~~~~~~~~~~~~~~~~~~~~~~~~~~~~~~~~~~~~~~
 */

#include <linux/kernel.h>
#include <linux/module.h>
#include <linux/init.h>
#include <linux/cpufreq.h>
#include <linux/proc_fs.h>
#include <linux/seq_file.h>
#include <linux/acpi.h>
#include <linux/dmi.h>
#include <linux/moduleparam.h>
#include <linux/sched.h>	/* need_resched() */
#include <linux/pm_qos_params.h>
#include <linux/clockchips.h>
#include <linux/cpuidle.h>
#include <linux/irqflags.h>

/*
 * Include the apic definitions for x86 to have the APIC timer related defines
 * available also for UP (on SMP it gets magically included via linux/smp.h).
 * asm/acpi.h is not an option, as it would require more include magic. Also
 * creating an empty asm-ia64/apic.h would just trade pest vs. cholera.
 */
#ifdef CONFIG_X86
#include <asm/apic.h>
#endif

#include <asm/io.h>
#include <asm/uaccess.h>

#include <acpi/acpi_bus.h>
#include <acpi/processor.h>
#include <asm/processor.h>

#define PREFIX "ACPI: "

#define ACPI_PROCESSOR_CLASS            "processor"
#define _COMPONENT              ACPI_PROCESSOR_COMPONENT
ACPI_MODULE_NAME("processor_idle");
#define ACPI_PROCESSOR_FILE_POWER	"power"
#define PM_TIMER_TICK_NS		(1000000000ULL/PM_TIMER_FREQUENCY)
#define C2_OVERHEAD			1	/* 1us */
#define C3_OVERHEAD			1	/* 1us */
#define PM_TIMER_TICKS_TO_US(p)		(((p) * 1000)/(PM_TIMER_FREQUENCY/1000))

static unsigned int max_cstate __read_mostly = ACPI_PROCESSOR_MAX_POWER;
module_param(max_cstate, uint, 0000);
static unsigned int nocst __read_mostly;
module_param(nocst, uint, 0000);

static unsigned int latency_factor __read_mostly = 2;
module_param(latency_factor, uint, 0644);

static s64 us_to_pm_timer_ticks(s64 t)
{
	return div64_u64(t * PM_TIMER_FREQUENCY, 1000000);
}
/*
 * IBM ThinkPad R40e crashes mysteriously when going into C2 or C3.
 * For now disable this. Probably a bug somewhere else.
 *
 * To skip this limit, boot/load with a large max_cstate limit.
 */
static int set_max_cstate(const struct dmi_system_id *id)
{
	if (max_cstate > ACPI_PROCESSOR_MAX_POWER)
		return 0;

	printk(KERN_NOTICE PREFIX "%s detected - limiting to C%ld max_cstate."
	       " Override with \"processor.max_cstate=%d\"\n", id->ident,
	       (long)id->driver_data, ACPI_PROCESSOR_MAX_POWER + 1);

	max_cstate = (long)id->driver_data;

	return 0;
}

/* Actually this shouldn't be __cpuinitdata, would be better to fix the
   callers to only run once -AK */
static struct dmi_system_id __cpuinitdata processor_power_dmi_table[] = {
	{ set_max_cstate, "Clevo 5600D", {
	  DMI_MATCH(DMI_BIOS_VENDOR,"Phoenix Technologies LTD"),
	  DMI_MATCH(DMI_BIOS_VERSION,"SHE845M0.86C.0013.D.0302131307")},
	 (void *)2},
	{},
};


/*
 * Callers should disable interrupts before the call and enable
 * interrupts after return.
 */
static void acpi_safe_halt(void)
{
	current_thread_info()->status &= ~TS_POLLING;
	/*
	 * TS_POLLING-cleared state must be visible before we
	 * test NEED_RESCHED:
	 */
	smp_mb();
	if (!need_resched()) {
		safe_halt();
		local_irq_disable();
	}
	current_thread_info()->status |= TS_POLLING;
}

#ifdef ARCH_APICTIMER_STOPS_ON_C3

/*
 * Some BIOS implementations switch to C3 in the published C2 state.
 * This seems to be a common problem on AMD boxen, but other vendors
 * are affected too. We pick the most conservative approach: we assume
 * that the local APIC stops in both C2 and C3.
 */
static void lapic_timer_check_state(int state, struct acpi_processor *pr,
				   struct acpi_processor_cx *cx)
{
	struct acpi_processor_power *pwr = &pr->power;
	u8 type = local_apic_timer_c2_ok ? ACPI_STATE_C3 : ACPI_STATE_C2;

	if (cpu_has(&cpu_data(pr->id), X86_FEATURE_ARAT))
		return;

	if (boot_cpu_has(X86_FEATURE_AMDC1E))
		type = ACPI_STATE_C1;

	/*
	 * Check, if one of the previous states already marked the lapic
	 * unstable
	 */
	if (pwr->timer_broadcast_on_state < state)
		return;

	if (cx->type >= type)
		pr->power.timer_broadcast_on_state = state;
}

static void lapic_timer_propagate_broadcast(void *arg)
{
	struct acpi_processor *pr = (struct acpi_processor *) arg;
	unsigned long reason;

	reason = pr->power.timer_broadcast_on_state < INT_MAX ?
		CLOCK_EVT_NOTIFY_BROADCAST_ON : CLOCK_EVT_NOTIFY_BROADCAST_OFF;

	clockevents_notify(reason, &pr->id);
}

/* Power(C) State timer broadcast control */
static void lapic_timer_state_broadcast(struct acpi_processor *pr,
				       struct acpi_processor_cx *cx,
				       int broadcast)
{
	int state = cx - pr->power.states;

	if (state >= pr->power.timer_broadcast_on_state) {
		unsigned long reason;

		reason = broadcast ?  CLOCK_EVT_NOTIFY_BROADCAST_ENTER :
			CLOCK_EVT_NOTIFY_BROADCAST_EXIT;
		clockevents_notify(reason, &pr->id);
	}
}

#else

static void lapic_timer_check_state(int state, struct acpi_processor *pr,
				   struct acpi_processor_cx *cstate) { }
static void lapic_timer_propagate_broadcast(struct acpi_processor *pr) { }
static void lapic_timer_state_broadcast(struct acpi_processor *pr,
				       struct acpi_processor_cx *cx,
				       int broadcast)
{
}

#endif

/*
 * Suspend / resume control
 */
static int acpi_idle_suspend;
static u32 saved_bm_rld;

static void acpi_idle_bm_rld_save(void)
{
	acpi_read_bit_register(ACPI_BITREG_BUS_MASTER_RLD, &saved_bm_rld);
}
static void acpi_idle_bm_rld_restore(void)
{
	u32 resumed_bm_rld;

	acpi_read_bit_register(ACPI_BITREG_BUS_MASTER_RLD, &resumed_bm_rld);

	if (resumed_bm_rld != saved_bm_rld)
		acpi_write_bit_register(ACPI_BITREG_BUS_MASTER_RLD, saved_bm_rld);
}

int acpi_processor_suspend(struct acpi_device * device, pm_message_t state)
{
	if (acpi_idle_suspend == 1)
		return 0;

	acpi_idle_bm_rld_save();
	acpi_idle_suspend = 1;
	return 0;
}

int acpi_processor_resume(struct acpi_device * device)
{
	if (acpi_idle_suspend == 0)
		return 0;

	acpi_idle_bm_rld_restore();
	acpi_idle_suspend = 0;
	return 0;
}

#if defined (CONFIG_GENERIC_TIME) && defined (CONFIG_X86)
static void tsc_check_state(int state)
{
	switch (boot_cpu_data.x86_vendor) {
	case X86_VENDOR_AMD:
	case X86_VENDOR_INTEL:
		/*
		 * AMD Fam10h TSC will tick in all
		 * C/P/S0/S1 states when this bit is set.
		 */
		if (boot_cpu_has(X86_FEATURE_NONSTOP_TSC))
			return;

		/*FALL THROUGH*/
	default:
		/* TSC could halt in idle, so notify users */
		if (state > ACPI_STATE_C1)
			mark_tsc_unstable("TSC halts in idle");
	}
}
#else
static void tsc_check_state(int state) { return; }
#endif

static int acpi_processor_get_power_info_fadt(struct acpi_processor *pr)
{

	if (!pr)
		return -EINVAL;

	if (!pr->pblk)
		return -ENODEV;

	/* if info is obtained from pblk/fadt, type equals state */
	pr->power.states[ACPI_STATE_C2].type = ACPI_STATE_C2;
	pr->power.states[ACPI_STATE_C3].type = ACPI_STATE_C3;

#ifndef CONFIG_HOTPLUG_CPU
	/*
	 * Check for P_LVL2_UP flag before entering C2 and above on
	 * an SMP system.
	 */
	if ((num_online_cpus() > 1) &&
	    !(acpi_gbl_FADT.flags & ACPI_FADT_C2_MP_SUPPORTED))
		return -ENODEV;
#endif

	/* determine C2 and C3 address from pblk */
	pr->power.states[ACPI_STATE_C2].address = pr->pblk + 4;
	pr->power.states[ACPI_STATE_C3].address = pr->pblk + 5;

	/* determine latencies from FADT */
	pr->power.states[ACPI_STATE_C2].latency = acpi_gbl_FADT.C2latency;
	pr->power.states[ACPI_STATE_C3].latency = acpi_gbl_FADT.C3latency;

	ACPI_DEBUG_PRINT((ACPI_DB_INFO,
			  "lvl2[0x%08x] lvl3[0x%08x]\n",
			  pr->power.states[ACPI_STATE_C2].address,
			  pr->power.states[ACPI_STATE_C3].address));

	return 0;
}

static int acpi_processor_get_power_info_default(struct acpi_processor *pr)
{
	if (!pr->power.states[ACPI_STATE_C1].valid) {
		/* set the first C-State to C1 */
		/* all processors need to support C1 */
		pr->power.states[ACPI_STATE_C1].type = ACPI_STATE_C1;
		pr->power.states[ACPI_STATE_C1].valid = 1;
		pr->power.states[ACPI_STATE_C1].entry_method = ACPI_CSTATE_HALT;
	}
	/* the C0 state only exists as a filler in our array */
	pr->power.states[ACPI_STATE_C0].valid = 1;
	return 0;
}

static int acpi_processor_get_power_info_cst(struct acpi_processor *pr)
{
	acpi_status status = 0;
	acpi_integer count;
	int current_count;
	int i;
	struct acpi_buffer buffer = { ACPI_ALLOCATE_BUFFER, NULL };
	union acpi_object *cst;


	if (nocst)
		return -ENODEV;

	current_count = 0;

	status = acpi_evaluate_object(pr->handle, "_CST", NULL, &buffer);
	if (ACPI_FAILURE(status)) {
		ACPI_DEBUG_PRINT((ACPI_DB_INFO, "No _CST, giving up\n"));
		return -ENODEV;
	}

	cst = buffer.pointer;

	/* There must be at least 2 elements */
	if (!cst || (cst->type != ACPI_TYPE_PACKAGE) || cst->package.count < 2) {
		printk(KERN_ERR PREFIX "not enough elements in _CST\n");
		status = -EFAULT;
		goto end;
	}

	count = cst->package.elements[0].integer.value;

	/* Validate number of power states. */
	if (count < 1 || count != cst->package.count - 1) {
		printk(KERN_ERR PREFIX "count given by _CST is not valid\n");
		status = -EFAULT;
		goto end;
	}

	/* Tell driver that at least _CST is supported. */
	pr->flags.has_cst = 1;

	for (i = 1; i <= count; i++) {
		union acpi_object *element;
		union acpi_object *obj;
		struct acpi_power_register *reg;
		struct acpi_processor_cx cx;

		memset(&cx, 0, sizeof(cx));

		element = &(cst->package.elements[i]);
		if (element->type != ACPI_TYPE_PACKAGE)
			continue;

		if (element->package.count != 4)
			continue;

		obj = &(element->package.elements[0]);

		if (obj->type != ACPI_TYPE_BUFFER)
			continue;

		reg = (struct acpi_power_register *)obj->buffer.pointer;

		if (reg->space_id != ACPI_ADR_SPACE_SYSTEM_IO &&
		    (reg->space_id != ACPI_ADR_SPACE_FIXED_HARDWARE))
			continue;

		/* There should be an easy way to extract an integer... */
		obj = &(element->package.elements[1]);
		if (obj->type != ACPI_TYPE_INTEGER)
			continue;

		cx.type = obj->integer.value;
		/*
		 * Some buggy BIOSes won't list C1 in _CST -
		 * Let acpi_processor_get_power_info_default() handle them later
		 */
		if (i == 1 && cx.type != ACPI_STATE_C1)
			current_count++;

		cx.address = reg->address;
		cx.index = current_count + 1;

		cx.entry_method = ACPI_CSTATE_SYSTEMIO;
		if (reg->space_id == ACPI_ADR_SPACE_FIXED_HARDWARE) {
			if (acpi_processor_ffh_cstate_probe
					(pr->id, &cx, reg) == 0) {
				cx.entry_method = ACPI_CSTATE_FFH;
			} else if (cx.type == ACPI_STATE_C1) {
				/*
				 * C1 is a special case where FIXED_HARDWARE
				 * can be handled in non-MWAIT way as well.
				 * In that case, save this _CST entry info.
				 * Otherwise, ignore this info and continue.
				 */
				cx.entry_method = ACPI_CSTATE_HALT;
				snprintf(cx.desc, ACPI_CX_DESC_LEN, "ACPI HLT");
			} else {
				continue;
			}
			if (cx.type == ACPI_STATE_C1 &&
					(idle_halt || idle_nomwait)) {
				/*
				 * In most cases the C1 space_id obtained from
				 * _CST object is FIXED_HARDWARE access mode.
				 * But when the option of idle=halt is added,
				 * the entry_method type should be changed from
				 * CSTATE_FFH to CSTATE_HALT.
				 * When the option of idle=nomwait is added,
				 * the C1 entry_method type should be
				 * CSTATE_HALT.
				 */
				cx.entry_method = ACPI_CSTATE_HALT;
				snprintf(cx.desc, ACPI_CX_DESC_LEN, "ACPI HLT");
			}
		} else {
			snprintf(cx.desc, ACPI_CX_DESC_LEN, "ACPI IOPORT 0x%x",
				 cx.address);
		}

		if (cx.type == ACPI_STATE_C1) {
			cx.valid = 1;
		}

		obj = &(element->package.elements[2]);
		if (obj->type != ACPI_TYPE_INTEGER)
			continue;

		cx.latency = obj->integer.value;

		obj = &(element->package.elements[3]);
		if (obj->type != ACPI_TYPE_INTEGER)
			continue;

		cx.power = obj->integer.value;

		current_count++;
		memcpy(&(pr->power.states[current_count]), &cx, sizeof(cx));

		/*
		 * We support total ACPI_PROCESSOR_MAX_POWER - 1
		 * (From 1 through ACPI_PROCESSOR_MAX_POWER - 1)
		 */
		if (current_count >= (ACPI_PROCESSOR_MAX_POWER - 1)) {
			printk(KERN_WARNING
			       "Limiting number of power states to max (%d)\n",
			       ACPI_PROCESSOR_MAX_POWER);
			printk(KERN_WARNING
			       "Please increase ACPI_PROCESSOR_MAX_POWER if needed.\n");
			break;
		}
	}

	ACPI_DEBUG_PRINT((ACPI_DB_INFO, "Found %d power states\n",
			  current_count));

	/* Validate number of power states discovered */
	if (current_count < 2)
		status = -EFAULT;

      end:
	kfree(buffer.pointer);

	return status;
}

static void acpi_processor_power_verify_c2(struct acpi_processor_cx *cx)
{

	if (!cx->address)
		return;

	/*
	 * C2 latency must be less than or equal to 100
	 * microseconds.
	 */
	else if (cx->latency > ACPI_PROCESSOR_MAX_C2_LATENCY) {
		ACPI_DEBUG_PRINT((ACPI_DB_INFO,
				  "latency too large [%d]\n", cx->latency));
		return;
	}

	/*
	 * Otherwise we've met all of our C2 requirements.
	 * Normalize the C2 latency to expidite policy
	 */
	cx->valid = 1;

	cx->latency_ticks = cx->latency;

	return;
}

static void acpi_processor_power_verify_c3(struct acpi_processor *pr,
					   struct acpi_processor_cx *cx)
{
	static int bm_check_flag = -1;
	static int bm_control_flag = -1;


	if (!cx->address)
		return;

	/*
	 * C3 latency must be less than or equal to 1000
	 * microseconds.
	 */
	else if (cx->latency > ACPI_PROCESSOR_MAX_C3_LATENCY) {
		ACPI_DEBUG_PRINT((ACPI_DB_INFO,
				  "latency too large [%d]\n", cx->latency));
		return;
	}

	/*
	 * PIIX4 Erratum #18: We don't support C3 when Type-F (fast)
	 * DMA transfers are used by any ISA device to avoid livelock.
	 * Note that we could disable Type-F DMA (as recommended by
	 * the erratum), but this is known to disrupt certain ISA
	 * devices thus we take the conservative approach.
	 */
	else if (errata.piix4.fdma) {
		ACPI_DEBUG_PRINT((ACPI_DB_INFO,
				  "C3 not supported on PIIX4 with Type-F DMA\n"));
		return;
	}

	/* All the logic here assumes flags.bm_check is same across all CPUs */
	if (bm_check_flag == -1) {
		/* Determine whether bm_check is needed based on CPU  */
		acpi_processor_power_init_bm_check(&(pr->flags), pr->id);
		bm_check_flag = pr->flags.bm_check;
		bm_control_flag = pr->flags.bm_control;
	} else {
		pr->flags.bm_check = bm_check_flag;
		pr->flags.bm_control = bm_control_flag;
	}

	if (pr->flags.bm_check) {
		if (!pr->flags.bm_control) {
			if (pr->flags.has_cst != 1) {
				/* bus mastering control is necessary */
				ACPI_DEBUG_PRINT((ACPI_DB_INFO,
					"C3 support requires BM control\n"));
				return;
			} else {
				/* Here we enter C3 without bus mastering */
				ACPI_DEBUG_PRINT((ACPI_DB_INFO,
					"C3 support without BM control\n"));
			}
		}
	} else {
		/*
		 * WBINVD should be set in fadt, for C3 state to be
		 * supported on when bm_check is not required.
		 */
		if (!(acpi_gbl_FADT.flags & ACPI_FADT_WBINVD)) {
			ACPI_DEBUG_PRINT((ACPI_DB_INFO,
					  "Cache invalidation should work properly"
					  " for C3 to be enabled on SMP systems\n"));
			return;
		}
	}

	/*
	 * Otherwise we've met all of our C3 requirements.
	 * Normalize the C3 latency to expidite policy.  Enable
	 * checking of bus mastering status (bm_check) so we can
	 * use this in our C3 policy
	 */
	cx->valid = 1;

	cx->latency_ticks = cx->latency;
	/*
	 * On older chipsets, BM_RLD needs to be set
	 * in order for Bus Master activity to wake the
	 * system from C3.  Newer chipsets handle DMA
	 * during C3 automatically and BM_RLD is a NOP.
	 * In either case, the proper way to
	 * handle BM_RLD is to set it and leave it set.
	 */
	acpi_write_bit_register(ACPI_BITREG_BUS_MASTER_RLD, 1);

	return;
}

static int acpi_processor_power_verify(struct acpi_processor *pr)
{
	unsigned int i;
	unsigned int working = 0;

	pr->power.timer_broadcast_on_state = INT_MAX;

	for (i = 1; i < ACPI_PROCESSOR_MAX_POWER && i <= max_cstate; i++) {
		struct acpi_processor_cx *cx = &pr->power.states[i];

		switch (cx->type) {
		case ACPI_STATE_C1:
			cx->valid = 1;
			break;

		case ACPI_STATE_C2:
			acpi_processor_power_verify_c2(cx);
			break;

		case ACPI_STATE_C3:
			acpi_processor_power_verify_c3(pr, cx);
			break;
		}
		if (!cx->valid)
			continue;

		lapic_timer_check_state(i, pr, cx);
		tsc_check_state(cx->type);
		working++;
	}

	smp_call_function_single(pr->id, lapic_timer_propagate_broadcast,
				 pr, 1);

	return (working);
}

static int acpi_processor_get_power_info(struct acpi_processor *pr)
{
	unsigned int i;
	int result;


	/* NOTE: the idle thread may not be running while calling
	 * this function */

	/* Zero initialize all the C-states info. */
	memset(pr->power.states, 0, sizeof(pr->power.states));

	result = acpi_processor_get_power_info_cst(pr);
	if (result == -ENODEV)
		result = acpi_processor_get_power_info_fadt(pr);

	if (result)
		return result;

	acpi_processor_get_power_info_default(pr);

	pr->power.count = acpi_processor_power_verify(pr);

	/*
	 * if one state of type C2 or C3 is available, mark this
	 * CPU as being "idle manageable"
	 */
	for (i = 1; i < ACPI_PROCESSOR_MAX_POWER; i++) {
		if (pr->power.states[i].valid) {
			pr->power.count = i;
			if (pr->power.states[i].type >= ACPI_STATE_C2)
				pr->flags.power = 1;
		}
	}

	return 0;
}

#ifdef CONFIG_ACPI_PROCFS
static int acpi_processor_power_seq_show(struct seq_file *seq, void *offset)
{
	struct acpi_processor *pr = seq->private;
	unsigned int i;


	if (!pr)
		goto end;

	seq_printf(seq, "active state:            C%zd\n"
		   "max_cstate:              C%d\n"
		   "maximum allowed latency: %d usec\n",
		   pr->power.state ? pr->power.state - pr->power.states : 0,
		   max_cstate, pm_qos_requirement(PM_QOS_CPU_DMA_LATENCY));

	seq_puts(seq, "states:\n");

	for (i = 1; i <= pr->power.count; i++) {
		seq_printf(seq, "   %cC%d:                  ",
			   (&pr->power.states[i] ==
			    pr->power.state ? '*' : ' '), i);

		if (!pr->power.states[i].valid) {
			seq_puts(seq, "<not supported>\n");
			continue;
		}

		switch (pr->power.states[i].type) {
		case ACPI_STATE_C1:
			seq_printf(seq, "type[C1] ");
			break;
		case ACPI_STATE_C2:
			seq_printf(seq, "type[C2] ");
			break;
		case ACPI_STATE_C3:
			seq_printf(seq, "type[C3] ");
			break;
		default:
			seq_printf(seq, "type[--] ");
			break;
		}

		if (pr->power.states[i].promotion.state)
			seq_printf(seq, "promotion[C%zd] ",
				   (pr->power.states[i].promotion.state -
				    pr->power.states));
		else
			seq_puts(seq, "promotion[--] ");

		if (pr->power.states[i].demotion.state)
			seq_printf(seq, "demotion[C%zd] ",
				   (pr->power.states[i].demotion.state -
				    pr->power.states));
		else
			seq_puts(seq, "demotion[--] ");

		seq_printf(seq, "latency[%03d] usage[%08d] duration[%020llu]\n",
			   pr->power.states[i].latency,
			   pr->power.states[i].usage,
			   (unsigned long long)pr->power.states[i].time);
	}

      end:
	return 0;
}

static int acpi_processor_power_open_fs(struct inode *inode, struct file *file)
{
	return single_open(file, acpi_processor_power_seq_show,
			   PDE(inode)->data);
}

static const struct file_operations acpi_processor_power_fops = {
	.owner = THIS_MODULE,
	.open = acpi_processor_power_open_fs,
	.read = seq_read,
	.llseek = seq_lseek,
	.release = single_release,
};
#endif

/**
 * acpi_idle_bm_check - checks if bus master activity was detected
 */
static int acpi_idle_bm_check(void)
{
	u32 bm_status = 0;

	acpi_read_bit_register(ACPI_BITREG_BUS_MASTER_STATUS, &bm_status);
	if (bm_status)
		acpi_write_bit_register(ACPI_BITREG_BUS_MASTER_STATUS, 1);
	/*
	 * PIIX4 Erratum #18: Note that BM_STS doesn't always reflect
	 * the true state of bus mastering activity; forcing us to
	 * manually check the BMIDEA bit of each IDE channel.
	 */
	else if (errata.piix4.bmisx) {
		if ((inb_p(errata.piix4.bmisx + 0x02) & 0x01)
		    || (inb_p(errata.piix4.bmisx + 0x0A) & 0x01))
			bm_status = 1;
	}
	return bm_status;
}

/**
 * acpi_idle_do_entry - a helper function that does C2 and C3 type entry
 * @cx: cstate data
 *
 * Caller disables interrupt before call and enables interrupt after return.
 */
static inline void acpi_idle_do_entry(struct acpi_processor_cx *cx)
{
	/* Don't trace irqs off for idle */
	stop_critical_timings();
	if (cx->entry_method == ACPI_CSTATE_FFH) {
		/* Call into architectural FFH based C-state */
		acpi_processor_ffh_cstate_enter(cx);
	} else if (cx->entry_method == ACPI_CSTATE_HALT) {
		acpi_safe_halt();
	} else {
		int unused;
		/* IO port based C-state */
		inb(cx->address);
		/* Dummy wait op - must do something useless after P_LVL2 read
		   because chipsets cannot guarantee that STPCLK# signal
		   gets asserted in time to freeze execution properly. */
		unused = inl(acpi_gbl_FADT.xpm_timer_block.address);
	}
	start_critical_timings();
}

/**
 * acpi_idle_enter_c1 - enters an ACPI C1 state-type
 * @dev: the target CPU
 * @state: the state data
 *
 * This is equivalent to the HALT instruction.
 */
static int acpi_idle_enter_c1(struct cpuidle_device *dev,
			      struct cpuidle_state *state)
{
	ktime_t  kt1, kt2;
	s64 idle_time;
	struct acpi_processor *pr;
	struct acpi_processor_cx *cx = cpuidle_get_statedata(state);

	pr = __get_cpu_var(processors);

	if (unlikely(!pr))
		return 0;

	local_irq_disable();

	/* Do not access any ACPI IO ports in suspend path */
	if (acpi_idle_suspend) {
		local_irq_enable();
		cpu_relax();
		return 0;
	}

	lapic_timer_state_broadcast(pr, cx, 1);
	kt1 = ktime_get_real();
	acpi_idle_do_entry(cx);
	kt2 = ktime_get_real();
	idle_time =  ktime_to_us(ktime_sub(kt2, kt1));

	local_irq_enable();
	cx->usage++;
	lapic_timer_state_broadcast(pr, cx, 0);

	return idle_time;
}

/**
 * acpi_idle_enter_simple - enters an ACPI state without BM handling
 * @dev: the target CPU
 * @state: the state data
 */
static int acpi_idle_enter_simple(struct cpuidle_device *dev,
				  struct cpuidle_state *state)
{
	struct acpi_processor *pr;
	struct acpi_processor_cx *cx = cpuidle_get_statedata(state);
	ktime_t  kt1, kt2;
	s64 idle_time;
	s64 sleep_ticks = 0;

	pr = __get_cpu_var(processors);

	if (unlikely(!pr))
		return 0;

	if (acpi_idle_suspend)
		return(acpi_idle_enter_c1(dev, state));

	local_irq_disable();
	current_thread_info()->status &= ~TS_POLLING;
	/*
	 * TS_POLLING-cleared state must be visible before we test
	 * NEED_RESCHED:
	 */
	smp_mb();

	if (unlikely(need_resched())) {
		current_thread_info()->status |= TS_POLLING;
		local_irq_enable();
		return 0;
	}

	/*
	 * Must be done before busmaster disable as we might need to
	 * access HPET !
	 */
	lapic_timer_state_broadcast(pr, cx, 1);

	if (cx->type == ACPI_STATE_C3)
		ACPI_FLUSH_CPU_CACHE();

	kt1 = ktime_get_real();
	/* Tell the scheduler that we are going deep-idle: */
	sched_clock_idle_sleep_event();
	acpi_idle_do_entry(cx);
	kt2 = ktime_get_real();
	idle_time =  ktime_to_us(ktime_sub(kt2, kt1));

	sleep_ticks = us_to_pm_timer_ticks(idle_time);

	/* Tell the scheduler how much we idled: */
	sched_clock_idle_wakeup_event(sleep_ticks*PM_TIMER_TICK_NS);

	local_irq_enable();
	current_thread_info()->status |= TS_POLLING;

	cx->usage++;

	lapic_timer_state_broadcast(pr, cx, 0);
	cx->time += sleep_ticks;
	return idle_time;
}

static int c3_cpu_count;
static DEFINE_SPINLOCK(c3_lock);

/**
 * acpi_idle_enter_bm - enters C3 with proper BM handling
 * @dev: the target CPU
 * @state: the state data
 *
 * If BM is detected, the deepest non-C3 idle state is entered instead.
 */
static int acpi_idle_enter_bm(struct cpuidle_device *dev,
			      struct cpuidle_state *state)
{
	struct acpi_processor *pr;
	struct acpi_processor_cx *cx = cpuidle_get_statedata(state);
	ktime_t  kt1, kt2;
	s64 idle_time;
	s64 sleep_ticks = 0;


	pr = __get_cpu_var(processors);

	if (unlikely(!pr))
		return 0;

	if (acpi_idle_suspend)
		return(acpi_idle_enter_c1(dev, state));

	if (acpi_idle_bm_check()) {
		if (dev->safe_state) {
			dev->last_state = dev->safe_state;
			return dev->safe_state->enter(dev, dev->safe_state);
		} else {
			local_irq_disable();
			acpi_safe_halt();
			local_irq_enable();
			return 0;
		}
	}

	local_irq_disable();
	current_thread_info()->status &= ~TS_POLLING;
	/*
	 * TS_POLLING-cleared state must be visible before we test
	 * NEED_RESCHED:
	 */
	smp_mb();

	if (unlikely(need_resched())) {
		current_thread_info()->status |= TS_POLLING;
		local_irq_enable();
		return 0;
	}

	acpi_unlazy_tlb(smp_processor_id());

	/* Tell the scheduler that we are going deep-idle: */
	sched_clock_idle_sleep_event();
	/*
	 * Must be done before busmaster disable as we might need to
	 * access HPET !
	 */
	lapic_timer_state_broadcast(pr, cx, 1);

	kt1 = ktime_get_real();
	/*
	 * disable bus master
	 * bm_check implies we need ARB_DIS
	 * !bm_check implies we need cache flush
	 * bm_control implies whether we can do ARB_DIS
	 *
	 * That leaves a case where bm_check is set and bm_control is
	 * not set. In that case we cannot do much, we enter C3
	 * without doing anything.
	 */
	if (pr->flags.bm_check && pr->flags.bm_control) {
		spin_lock(&c3_lock);
		c3_cpu_count++;
		/* Disable bus master arbitration when all CPUs are in C3 */
		if (c3_cpu_count == num_online_cpus())
			acpi_write_bit_register(ACPI_BITREG_ARB_DISABLE, 1);
		spin_unlock(&c3_lock);
	} else if (!pr->flags.bm_check) {
		ACPI_FLUSH_CPU_CACHE();
	}

	acpi_idle_do_entry(cx);

	/* Re-enable bus master arbitration */
	if (pr->flags.bm_check && pr->flags.bm_control) {
		spin_lock(&c3_lock);
		acpi_write_bit_register(ACPI_BITREG_ARB_DISABLE, 0);
		c3_cpu_count--;
		spin_unlock(&c3_lock);
	}
	kt2 = ktime_get_real();
	idle_time =  ktime_to_us(ktime_sub(kt2, kt1));

	sleep_ticks = us_to_pm_timer_ticks(idle_time);
	/* Tell the scheduler how much we idled: */
	sched_clock_idle_wakeup_event(sleep_ticks*PM_TIMER_TICK_NS);

	local_irq_enable();
	current_thread_info()->status |= TS_POLLING;

	cx->usage++;

	lapic_timer_state_broadcast(pr, cx, 0);
	cx->time += sleep_ticks;
	return idle_time;
}

struct cpuidle_driver acpi_idle_driver = {
	.name =		"acpi_idle",
	.owner =	THIS_MODULE,
};

/**
 * acpi_processor_setup_cpuidle - prepares and configures CPUIDLE
 * @pr: the ACPI processor
 */
static int acpi_processor_setup_cpuidle(struct acpi_processor *pr)
{
	int i, count = CPUIDLE_DRIVER_STATE_START;
	struct acpi_processor_cx *cx;
	struct cpuidle_state *state;
	struct cpuidle_device *dev = &pr->power.dev;

	if (!pr->flags.power_setup_done)
		return -EINVAL;

	if (pr->flags.power == 0) {
		return -EINVAL;
	}

	dev->cpu = pr->id;
	for (i = 0; i < CPUIDLE_STATE_MAX; i++) {
		dev->states[i].name[0] = '\0';
		dev->states[i].desc[0] = '\0';
	}

	if (max_cstate == 0)
		max_cstate = 1;

	for (i = 1; i < ACPI_PROCESSOR_MAX_POWER && i <= max_cstate; i++) {
		cx = &pr->power.states[i];
		state = &dev->states[count];

		if (!cx->valid)
			continue;

#ifdef CONFIG_HOTPLUG_CPU
		if ((cx->type != ACPI_STATE_C1) && (num_online_cpus() > 1) &&
		    !pr->flags.has_cst &&
		    !(acpi_gbl_FADT.flags & ACPI_FADT_C2_MP_SUPPORTED))
			continue;
#endif
		cpuidle_set_statedata(state, cx);

		snprintf(state->name, CPUIDLE_NAME_LEN, "C%d", i);
		strncpy(state->desc, cx->desc, CPUIDLE_DESC_LEN);
		state->exit_latency = cx->latency;
		state->target_residency = cx->latency * latency_factor;
		state->power_usage = cx->power;

		state->flags = 0;
		switch (cx->type) {
			case ACPI_STATE_C1:
			state->flags |= CPUIDLE_FLAG_SHALLOW;
			if (cx->entry_method == ACPI_CSTATE_FFH)
				state->flags |= CPUIDLE_FLAG_TIME_VALID;

			state->enter = acpi_idle_enter_c1;
			dev->safe_state = state;
			break;

			case ACPI_STATE_C2:
			state->flags |= CPUIDLE_FLAG_BALANCED;
			state->flags |= CPUIDLE_FLAG_TIME_VALID;
			state->enter = acpi_idle_enter_simple;
			dev->safe_state = state;
			break;

			case ACPI_STATE_C3:
			state->flags |= CPUIDLE_FLAG_DEEP;
			state->flags |= CPUIDLE_FLAG_TIME_VALID;
			state->flags |= CPUIDLE_FLAG_CHECK_BM;
			state->enter = pr->flags.bm_check ?
					acpi_idle_enter_bm :
					acpi_idle_enter_simple;
			break;
		}

		count++;
		if (count == CPUIDLE_STATE_MAX)
			break;
	}

	dev->state_count = count;

	if (!count)
		return -EINVAL;

	return 0;
}

int acpi_processor_cst_has_changed(struct acpi_processor *pr)
{
	int ret = 0;

	if (boot_option_idle_override)
		return 0;

	if (!pr)
		return -EINVAL;

	if (nocst) {
		return -ENODEV;
	}

	if (!pr->flags.power_setup_done)
		return -ENODEV;

	cpuidle_pause_and_lock();
	cpuidle_disable_device(&pr->power.dev);
	acpi_processor_get_power_info(pr);
	if (pr->flags.power) {
		acpi_processor_setup_cpuidle(pr);
		ret = cpuidle_enable_device(&pr->power.dev);
	}
	cpuidle_resume_and_unlock();

	return ret;
}

int __cpuinit acpi_processor_power_init(struct acpi_processor *pr,
			      struct acpi_device *device)
{
	acpi_status status = 0;
	static int first_run;
#ifdef CONFIG_ACPI_PROCFS
	struct proc_dir_entry *entry = NULL;
#endif
<<<<<<< HEAD
	unsigned int i;
=======
>>>>>>> 71623855

	if (boot_option_idle_override)
		return 0;

	if (!first_run) {
		if (idle_halt) {
			/*
			 * When the boot option of "idle=halt" is added, halt
			 * is used for CPU IDLE.
			 * In such case C2/C3 is meaningless. So the max_cstate
			 * is set to one.
			 */
			max_cstate = 1;
		}
		dmi_check_system(processor_power_dmi_table);
		max_cstate = acpi_processor_cstate_check(max_cstate);
		if (max_cstate < ACPI_C_STATES_MAX)
			printk(KERN_NOTICE
			       "ACPI: processor limited to max C-state %d\n",
			       max_cstate);
		first_run++;
	}

	if (!pr)
		return -EINVAL;

	if (acpi_gbl_FADT.cst_control && !nocst) {
		status =
		    acpi_os_write_port(acpi_gbl_FADT.smi_command, acpi_gbl_FADT.cst_control, 8);
		if (ACPI_FAILURE(status)) {
			ACPI_EXCEPTION((AE_INFO, status,
					"Notifying BIOS of _CST ability failed"));
		}
	}

	acpi_processor_get_power_info(pr);
	pr->flags.power_setup_done = 1;

	/*
	 * Install the idle handler if processor power management is supported.
	 * Note that we use previously set idle handler will be used on
	 * platforms that only support C1.
	 */
	if (pr->flags.power) {
		acpi_processor_setup_cpuidle(pr);
		if (cpuidle_register_device(&pr->power.dev))
			return -EIO;
	}
#ifdef CONFIG_ACPI_PROCFS
	/* 'power' [R] */
	entry = proc_create_data(ACPI_PROCESSOR_FILE_POWER,
				 S_IRUGO, acpi_device_dir(device),
				 &acpi_processor_power_fops,
				 acpi_driver_data(device));
	if (!entry)
		return -EIO;
#endif
	return 0;
}

int acpi_processor_power_exit(struct acpi_processor *pr,
			      struct acpi_device *device)
{
	if (boot_option_idle_override)
		return 0;

	cpuidle_unregister_device(&pr->power.dev);
	pr->flags.power_setup_done = 0;

#ifdef CONFIG_ACPI_PROCFS
	if (acpi_device_dir(device))
		remove_proc_entry(ACPI_PROCESSOR_FILE_POWER,
				  acpi_device_dir(device));
#endif

	return 0;
}<|MERGE_RESOLUTION|>--- conflicted
+++ resolved
@@ -1166,10 +1166,6 @@
 #ifdef CONFIG_ACPI_PROCFS
 	struct proc_dir_entry *entry = NULL;
 #endif
-<<<<<<< HEAD
-	unsigned int i;
-=======
->>>>>>> 71623855
 
 	if (boot_option_idle_override)
 		return 0;
