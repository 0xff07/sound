/*
 *  video.c - ACPI Video Driver ($Revision:$)
 *
 *  Copyright (C) 2004 Luming Yu <luming.yu@intel.com>
 *  Copyright (C) 2004 Bruno Ducrot <ducrot@poupinou.org>
 *  Copyright (C) 2006 Thomas Tuttle <linux-kernel@ttuttle.net>
 *
 * ~~~~~~~~~~~~~~~~~~~~~~~~~~~~~~~~~~~~~~~~~~~~~~~~~~~~~~~~~~~~~~~~~~~~~~~~~~
 *
 *  This program is free software; you can redistribute it and/or modify
 *  it under the terms of the GNU General Public License as published by
 *  the Free Software Foundation; either version 2 of the License, or (at
 *  your option) any later version.
 *
 *  This program is distributed in the hope that it will be useful, but
 *  WITHOUT ANY WARRANTY; without even the implied warranty of
 *  MERCHANTABILITY or FITNESS FOR A PARTICULAR PURPOSE.  See the GNU
 *  General Public License for more details.
 *
 *  You should have received a copy of the GNU General Public License along
 *  with this program; if not, write to the Free Software Foundation, Inc.,
 *  59 Temple Place, Suite 330, Boston, MA 02111-1307 USA.
 *
 * ~~~~~~~~~~~~~~~~~~~~~~~~~~~~~~~~~~~~~~~~~~~~~~~~~~~~~~~~~~~~~~~~~~~~~~~~~~
 */

#include <linux/kernel.h>
#include <linux/module.h>
#include <linux/init.h>
#include <linux/types.h>
#include <linux/list.h>
#include <linux/mutex.h>
#include <linux/proc_fs.h>
#include <linux/seq_file.h>
#include <linux/input.h>
#include <linux/backlight.h>
#include <linux/thermal.h>
#include <linux/video_output.h>
#include <linux/sort.h>
#include <linux/pci.h>
#include <linux/pci_ids.h>
#include <asm/uaccess.h>
#include <linux/dmi.h>
#include <acpi/acpi_bus.h>
#include <acpi/acpi_drivers.h>

#define PREFIX "ACPI: "

#define ACPI_VIDEO_CLASS		"video"
#define ACPI_VIDEO_BUS_NAME		"Video Bus"
#define ACPI_VIDEO_DEVICE_NAME		"Video Device"
#define ACPI_VIDEO_NOTIFY_SWITCH	0x80
#define ACPI_VIDEO_NOTIFY_PROBE		0x81
#define ACPI_VIDEO_NOTIFY_CYCLE		0x82
#define ACPI_VIDEO_NOTIFY_NEXT_OUTPUT	0x83
#define ACPI_VIDEO_NOTIFY_PREV_OUTPUT	0x84

#define ACPI_VIDEO_NOTIFY_CYCLE_BRIGHTNESS	0x85
#define	ACPI_VIDEO_NOTIFY_INC_BRIGHTNESS	0x86
#define ACPI_VIDEO_NOTIFY_DEC_BRIGHTNESS	0x87
#define ACPI_VIDEO_NOTIFY_ZERO_BRIGHTNESS	0x88
#define ACPI_VIDEO_NOTIFY_DISPLAY_OFF		0x89

#define MAX_NAME_LEN	20

#define ACPI_VIDEO_DISPLAY_CRT	1
#define ACPI_VIDEO_DISPLAY_TV	2
#define ACPI_VIDEO_DISPLAY_DVI	3
#define ACPI_VIDEO_DISPLAY_LCD	4

#define _COMPONENT		ACPI_VIDEO_COMPONENT
ACPI_MODULE_NAME("video");

MODULE_AUTHOR("Bruno Ducrot");
MODULE_DESCRIPTION("ACPI Video Driver");
MODULE_LICENSE("GPL");

static int brightness_switch_enabled = 1;
module_param(brightness_switch_enabled, bool, 0644);

static int register_count = 0;
static int acpi_video_bus_add(struct acpi_device *device);
static int acpi_video_bus_remove(struct acpi_device *device, int type);
static int acpi_video_resume(struct acpi_device *device);
static void acpi_video_bus_notify(struct acpi_device *device, u32 event);

static const struct acpi_device_id video_device_ids[] = {
	{ACPI_VIDEO_HID, 0},
	{"", 0},
};
MODULE_DEVICE_TABLE(acpi, video_device_ids);

static struct acpi_driver acpi_video_bus = {
	.name = "video",
	.class = ACPI_VIDEO_CLASS,
	.ids = video_device_ids,
	.ops = {
		.add = acpi_video_bus_add,
		.remove = acpi_video_bus_remove,
		.resume = acpi_video_resume,
		.notify = acpi_video_bus_notify,
		},
};

struct acpi_video_bus_flags {
	u8 multihead:1;		/* can switch video heads */
	u8 rom:1;		/* can retrieve a video rom */
	u8 post:1;		/* can configure the head to */
	u8 reserved:5;
};

struct acpi_video_bus_cap {
	u8 _DOS:1;		/*Enable/Disable output switching */
	u8 _DOD:1;		/*Enumerate all devices attached to display adapter */
	u8 _ROM:1;		/*Get ROM Data */
	u8 _GPD:1;		/*Get POST Device */
	u8 _SPD:1;		/*Set POST Device */
	u8 _VPO:1;		/*Video POST Options */
	u8 reserved:2;
};

struct acpi_video_device_attrib {
	u32 display_index:4;	/* A zero-based instance of the Display */
	u32 display_port_attachment:4;	/*This field differentiates the display type */
	u32 display_type:4;	/*Describe the specific type in use */
	u32 vendor_specific:4;	/*Chipset Vendor Specific */
	u32 bios_can_detect:1;	/*BIOS can detect the device */
	u32 depend_on_vga:1;	/*Non-VGA output device whose power is related to 
				   the VGA device. */
	u32 pipe_id:3;		/*For VGA multiple-head devices. */
	u32 reserved:10;	/*Must be 0 */
	u32 device_id_scheme:1;	/*Device ID Scheme */
};

struct acpi_video_enumerated_device {
	union {
		u32 int_val;
		struct acpi_video_device_attrib attrib;
	} value;
	struct acpi_video_device *bind_info;
};

struct acpi_video_bus {
	struct acpi_device *device;
	u8 dos_setting;
	struct acpi_video_enumerated_device *attached_array;
	u8 attached_count;
	struct acpi_video_bus_cap cap;
	struct acpi_video_bus_flags flags;
	struct list_head video_device_list;
	struct mutex device_list_lock;	/* protects video_device_list */
	struct proc_dir_entry *dir;
	struct input_dev *input;
	char phys[32];	/* for input device */
};

struct acpi_video_device_flags {
	u8 crt:1;
	u8 lcd:1;
	u8 tvout:1;
	u8 dvi:1;
	u8 bios:1;
	u8 unknown:1;
	u8 reserved:2;
};

struct acpi_video_device_cap {
	u8 _ADR:1;		/*Return the unique ID */
	u8 _BCL:1;		/*Query list of brightness control levels supported */
	u8 _BCM:1;		/*Set the brightness level */
	u8 _BQC:1;		/* Get current brightness level */
	u8 _BCQ:1;		/* Some buggy BIOS uses _BCQ instead of _BQC */
	u8 _DDC:1;		/*Return the EDID for this device */
	u8 _DCS:1;		/*Return status of output device */
	u8 _DGS:1;		/*Query graphics state */
	u8 _DSS:1;		/*Device state set */
};

struct acpi_video_brightness_flags {
	u8 _BCL_no_ac_battery_levels:1;	/* no AC/Battery levels in _BCL */
	u8 _BCL_reversed:1;		/* _BCL package is in a reversed order*/
	u8 _BCL_use_index:1;		/* levels in _BCL are index values */
	u8 _BCM_use_index:1;		/* input of _BCM is an index value */
	u8 _BQC_use_index:1;		/* _BQC returns an index value */
};

struct acpi_video_device_brightness {
	int curr;
	int count;
	int *levels;
	struct acpi_video_brightness_flags flags;
};

struct acpi_video_device {
	unsigned long device_id;
	struct acpi_video_device_flags flags;
	struct acpi_video_device_cap cap;
	struct list_head entry;
	struct acpi_video_bus *video;
	struct acpi_device *dev;
	struct acpi_video_device_brightness *brightness;
	struct backlight_device *backlight;
	struct thermal_cooling_device *cooling_dev;
	struct output_device *output_dev;
};

/* bus */
static int acpi_video_bus_info_open_fs(struct inode *inode, struct file *file);
static const struct file_operations acpi_video_bus_info_fops = {
	.owner = THIS_MODULE,
	.open = acpi_video_bus_info_open_fs,
	.read = seq_read,
	.llseek = seq_lseek,
	.release = single_release,
};

static int acpi_video_bus_ROM_open_fs(struct inode *inode, struct file *file);
static const struct file_operations acpi_video_bus_ROM_fops = {
	.owner = THIS_MODULE,
	.open = acpi_video_bus_ROM_open_fs,
	.read = seq_read,
	.llseek = seq_lseek,
	.release = single_release,
};

static int acpi_video_bus_POST_info_open_fs(struct inode *inode,
					    struct file *file);
static const struct file_operations acpi_video_bus_POST_info_fops = {
	.owner = THIS_MODULE,
	.open = acpi_video_bus_POST_info_open_fs,
	.read = seq_read,
	.llseek = seq_lseek,
	.release = single_release,
};

static int acpi_video_bus_POST_open_fs(struct inode *inode, struct file *file);
static ssize_t acpi_video_bus_write_POST(struct file *file,
	const char __user *buffer, size_t count, loff_t *data);
static const struct file_operations acpi_video_bus_POST_fops = {
	.owner = THIS_MODULE,
	.open = acpi_video_bus_POST_open_fs,
	.read = seq_read,
	.write = acpi_video_bus_write_POST,
	.llseek = seq_lseek,
	.release = single_release,
};

static int acpi_video_bus_DOS_open_fs(struct inode *inode, struct file *file);
static ssize_t acpi_video_bus_write_DOS(struct file *file,
	const char __user *buffer, size_t count, loff_t *data);
static const struct file_operations acpi_video_bus_DOS_fops = {
	.owner = THIS_MODULE,
	.open = acpi_video_bus_DOS_open_fs,
	.read = seq_read,
	.write = acpi_video_bus_write_DOS,
	.llseek = seq_lseek,
	.release = single_release,
};

/* device */
static int acpi_video_device_info_open_fs(struct inode *inode,
					  struct file *file);
static const struct file_operations acpi_video_device_info_fops = {
	.owner = THIS_MODULE,
	.open = acpi_video_device_info_open_fs,
	.read = seq_read,
	.llseek = seq_lseek,
	.release = single_release,
};

static int acpi_video_device_state_open_fs(struct inode *inode,
					   struct file *file);
static ssize_t acpi_video_device_write_state(struct file *file,
	const char __user *buffer, size_t count, loff_t *data);
static const struct file_operations acpi_video_device_state_fops = {
	.owner = THIS_MODULE,
	.open = acpi_video_device_state_open_fs,
	.read = seq_read,
	.write = acpi_video_device_write_state,
	.llseek = seq_lseek,
	.release = single_release,
};

static int acpi_video_device_brightness_open_fs(struct inode *inode,
						struct file *file);
static ssize_t acpi_video_device_write_brightness(struct file *file,
	const char __user *buffer, size_t count, loff_t *data);
static struct file_operations acpi_video_device_brightness_fops = {
	.owner = THIS_MODULE,
	.open = acpi_video_device_brightness_open_fs,
	.read = seq_read,
	.write = acpi_video_device_write_brightness,
	.llseek = seq_lseek,
	.release = single_release,
};

static int acpi_video_device_EDID_open_fs(struct inode *inode,
					  struct file *file);
static const struct file_operations acpi_video_device_EDID_fops = {
	.owner = THIS_MODULE,
	.open = acpi_video_device_EDID_open_fs,
	.read = seq_read,
	.llseek = seq_lseek,
	.release = single_release,
};

static const char device_decode[][30] = {
	"motherboard VGA device",
	"PCI VGA device",
	"AGP VGA device",
	"UNKNOWN",
};

static void acpi_video_device_notify(acpi_handle handle, u32 event, void *data);
static void acpi_video_device_rebind(struct acpi_video_bus *video);
static void acpi_video_device_bind(struct acpi_video_bus *video,
				   struct acpi_video_device *device);
static int acpi_video_device_enumerate(struct acpi_video_bus *video);
static int acpi_video_device_lcd_set_level(struct acpi_video_device *device,
			int level);
static int acpi_video_device_lcd_get_level_current(
			struct acpi_video_device *device,
			unsigned long long *level);
static int acpi_video_get_next_level(struct acpi_video_device *device,
				     u32 level_current, u32 event);
static int acpi_video_switch_brightness(struct acpi_video_device *device,
					 int event);
static int acpi_video_device_get_state(struct acpi_video_device *device,
			    unsigned long long *state);
static int acpi_video_output_get(struct output_device *od);
static int acpi_video_device_set_state(struct acpi_video_device *device, int state);

/*backlight device sysfs support*/
static int acpi_video_get_brightness(struct backlight_device *bd)
{
	unsigned long long cur_level;
	int i;
	struct acpi_video_device *vd =
		(struct acpi_video_device *)bl_get_data(bd);

	if (acpi_video_device_lcd_get_level_current(vd, &cur_level))
		return -EINVAL;
	for (i = 2; i < vd->brightness->count; i++) {
		if (vd->brightness->levels[i] == cur_level)
			/* The first two entries are special - see page 575
			   of the ACPI spec 3.0 */
			return i-2;
	}
	return 0;
}

static int acpi_video_set_brightness(struct backlight_device *bd)
{
	int request_level = bd->props.brightness + 2;
	struct acpi_video_device *vd =
		(struct acpi_video_device *)bl_get_data(bd);

	return acpi_video_device_lcd_set_level(vd,
				vd->brightness->levels[request_level]);
}

static struct backlight_ops acpi_backlight_ops = {
	.get_brightness = acpi_video_get_brightness,
	.update_status  = acpi_video_set_brightness,
};

/*video output device sysfs support*/
static int acpi_video_output_get(struct output_device *od)
{
	unsigned long long state;
	struct acpi_video_device *vd =
		(struct acpi_video_device *)dev_get_drvdata(&od->dev);
	acpi_video_device_get_state(vd, &state);
	return (int)state;
}

static int acpi_video_output_set(struct output_device *od)
{
	unsigned long state = od->request_state;
	struct acpi_video_device *vd=
		(struct acpi_video_device *)dev_get_drvdata(&od->dev);
	return acpi_video_device_set_state(vd, state);
}

static struct output_properties acpi_output_properties = {
	.set_state = acpi_video_output_set,
	.get_status = acpi_video_output_get,
};


/* thermal cooling device callbacks */
static int video_get_max_state(struct thermal_cooling_device *cooling_dev, unsigned
			       long *state)
{
	struct acpi_device *device = cooling_dev->devdata;
	struct acpi_video_device *video = acpi_driver_data(device);

	*state = video->brightness->count - 3;
	return 0;
}

static int video_get_cur_state(struct thermal_cooling_device *cooling_dev, unsigned
			       long *state)
{
	struct acpi_device *device = cooling_dev->devdata;
	struct acpi_video_device *video = acpi_driver_data(device);
	unsigned long long level;
	int offset;

	if (acpi_video_device_lcd_get_level_current(video, &level))
		return -EINVAL;
	for (offset = 2; offset < video->brightness->count; offset++)
		if (level == video->brightness->levels[offset]) {
			*state = video->brightness->count - offset - 1;
			return 0;
		}

	return -EINVAL;
}

static int
video_set_cur_state(struct thermal_cooling_device *cooling_dev, unsigned long state)
{
	struct acpi_device *device = cooling_dev->devdata;
	struct acpi_video_device *video = acpi_driver_data(device);
	int level;

	if ( state >= video->brightness->count - 2)
		return -EINVAL;

	state = video->brightness->count - state;
	level = video->brightness->levels[state -1];
	return acpi_video_device_lcd_set_level(video, level);
}

static struct thermal_cooling_device_ops video_cooling_ops = {
	.get_max_state = video_get_max_state,
	.get_cur_state = video_get_cur_state,
	.set_cur_state = video_set_cur_state,
};

/* --------------------------------------------------------------------------
                               Video Management
   -------------------------------------------------------------------------- */

/* device */

static int
acpi_video_device_query(struct acpi_video_device *device, unsigned long long *state)
{
	int status;

	status = acpi_evaluate_integer(device->dev->handle, "_DGS", NULL, state);

	return status;
}

static int
acpi_video_device_get_state(struct acpi_video_device *device,
			    unsigned long long *state)
{
	int status;

	status = acpi_evaluate_integer(device->dev->handle, "_DCS", NULL, state);

	return status;
}

static int
acpi_video_device_set_state(struct acpi_video_device *device, int state)
{
	int status;
	union acpi_object arg0 = { ACPI_TYPE_INTEGER };
	struct acpi_object_list args = { 1, &arg0 };
	unsigned long long ret;


	arg0.integer.value = state;
	status = acpi_evaluate_integer(device->dev->handle, "_DSS", &args, &ret);

	return status;
}

static int
acpi_video_device_lcd_query_levels(struct acpi_video_device *device,
				   union acpi_object **levels)
{
	int status;
	struct acpi_buffer buffer = { ACPI_ALLOCATE_BUFFER, NULL };
	union acpi_object *obj;


	*levels = NULL;

	status = acpi_evaluate_object(device->dev->handle, "_BCL", NULL, &buffer);
	if (!ACPI_SUCCESS(status))
		return status;
	obj = (union acpi_object *)buffer.pointer;
	if (!obj || (obj->type != ACPI_TYPE_PACKAGE)) {
		printk(KERN_ERR PREFIX "Invalid _BCL data\n");
		status = -EFAULT;
		goto err;
	}

	*levels = obj;

	return 0;

      err:
	kfree(buffer.pointer);

	return status;
}

static int
acpi_video_device_lcd_set_level(struct acpi_video_device *device, int level)
{
	int status;
	union acpi_object arg0 = { ACPI_TYPE_INTEGER };
	struct acpi_object_list args = { 1, &arg0 };
	int state;

	arg0.integer.value = level;

	status = acpi_evaluate_object(device->dev->handle, "_BCM",
				      &args, NULL);
	if (ACPI_FAILURE(status)) {
		ACPI_ERROR((AE_INFO, "Evaluating _BCM failed"));
		return -EIO;
	}

	device->brightness->curr = level;
	for (state = 2; state < device->brightness->count; state++)
		if (level == device->brightness->levels[state]) {
			if (device->backlight)
				device->backlight->props.brightness = state - 2;
			return 0;
		}

	ACPI_ERROR((AE_INFO, "Current brightness invalid"));
	return -EINVAL;
}

/*
 * For some buggy _BQC methods, we need to add a constant value to
 * the _BQC return value to get the actual current brightness level
 */

static int bqc_offset_aml_bug_workaround;
static int __init video_set_bqc_offset(const struct dmi_system_id *d)
{
	bqc_offset_aml_bug_workaround = 9;
	return 0;
}

static struct dmi_system_id video_dmi_table[] __initdata = {
	/*
	 * Broken _BQC workaround http://bugzilla.kernel.org/show_bug.cgi?id=13121
	 */
	{
	 .callback = video_set_bqc_offset,
	 .ident = "Acer Aspire 5720",
	 .matches = {
		DMI_MATCH(DMI_BOARD_VENDOR, "Acer"),
		DMI_MATCH(DMI_PRODUCT_NAME, "Aspire 5720"),
		},
	},
	{
	 .callback = video_set_bqc_offset,
	 .ident = "Acer Aspire 5710Z",
	 .matches = {
		DMI_MATCH(DMI_BOARD_VENDOR, "Acer"),
		DMI_MATCH(DMI_PRODUCT_NAME, "Aspire 5710Z"),
		},
	},
	{
	 .callback = video_set_bqc_offset,
	 .ident = "eMachines E510",
	 .matches = {
		DMI_MATCH(DMI_BOARD_VENDOR, "EMACHINES"),
		DMI_MATCH(DMI_PRODUCT_NAME, "eMachines E510"),
		},
	},
	{
	 .callback = video_set_bqc_offset,
	 .ident = "Acer Aspire 5315",
	 .matches = {
		DMI_MATCH(DMI_BOARD_VENDOR, "Acer"),
		DMI_MATCH(DMI_PRODUCT_NAME, "Aspire 5315"),
		},
	},
	{
	 .callback = video_set_bqc_offset,
	 .ident = "Acer Aspire 7720",
	 .matches = {
		DMI_MATCH(DMI_BOARD_VENDOR, "Acer"),
		DMI_MATCH(DMI_PRODUCT_NAME, "Aspire 7720"),
		},
	},
	{}
};

static int
acpi_video_device_lcd_get_level_current(struct acpi_video_device *device,
					unsigned long long *level)
{
	acpi_status status = AE_OK;
	int i;

	if (device->cap._BQC || device->cap._BCQ) {
		char *buf = device->cap._BQC ? "_BQC" : "_BCQ";

		status = acpi_evaluate_integer(device->dev->handle, buf,
						NULL, level);
		if (ACPI_SUCCESS(status)) {
			if (device->brightness->flags._BQC_use_index) {
				if (device->brightness->flags._BCL_reversed)
					*level = device->brightness->count
								 - 3 - (*level);
				*level = device->brightness->levels[*level + 2];

			}
			*level += bqc_offset_aml_bug_workaround;
			for (i = 2; i < device->brightness->count; i++)
				if (device->brightness->levels[i] == *level) {
					device->brightness->curr = *level;
					return 0;
			}
			/* BQC returned an invalid level. Stop using it.  */
			ACPI_WARNING((AE_INFO, "%s returned an invalid level",
						buf));
			device->cap._BQC = device->cap._BCQ = 0;
		} else {
			/* Fixme:
			 * should we return an error or ignore this failure?
			 * dev->brightness->curr is a cached value which stores
			 * the correct current backlight level in most cases.
			 * ACPI video backlight still works w/ buggy _BQC.
			 * http://bugzilla.kernel.org/show_bug.cgi?id=12233
			 */
			ACPI_WARNING((AE_INFO, "Evaluating %s failed", buf));
			device->cap._BQC = device->cap._BCQ = 0;
		}
	}

	*level = device->brightness->curr;
	return 0;
}

static int
acpi_video_device_EDID(struct acpi_video_device *device,
		       union acpi_object **edid, ssize_t length)
{
	int status;
	struct acpi_buffer buffer = { ACPI_ALLOCATE_BUFFER, NULL };
	union acpi_object *obj;
	union acpi_object arg0 = { ACPI_TYPE_INTEGER };
	struct acpi_object_list args = { 1, &arg0 };


	*edid = NULL;

	if (!device)
		return -ENODEV;
	if (length == 128)
		arg0.integer.value = 1;
	else if (length == 256)
		arg0.integer.value = 2;
	else
		return -EINVAL;

	status = acpi_evaluate_object(device->dev->handle, "_DDC", &args, &buffer);
	if (ACPI_FAILURE(status))
		return -ENODEV;

	obj = buffer.pointer;

	if (obj && obj->type == ACPI_TYPE_BUFFER)
		*edid = obj;
	else {
		printk(KERN_ERR PREFIX "Invalid _DDC data\n");
		status = -EFAULT;
		kfree(obj);
	}

	return status;
}

/* bus */

static int
acpi_video_bus_set_POST(struct acpi_video_bus *video, unsigned long option)
{
	int status;
	unsigned long long tmp;
	union acpi_object arg0 = { ACPI_TYPE_INTEGER };
	struct acpi_object_list args = { 1, &arg0 };


	arg0.integer.value = option;

	status = acpi_evaluate_integer(video->device->handle, "_SPD", &args, &tmp);
	if (ACPI_SUCCESS(status))
		status = tmp ? (-EINVAL) : (AE_OK);

	return status;
}

static int
acpi_video_bus_get_POST(struct acpi_video_bus *video, unsigned long long *id)
{
	int status;

	status = acpi_evaluate_integer(video->device->handle, "_GPD", NULL, id);

	return status;
}

static int
acpi_video_bus_POST_options(struct acpi_video_bus *video,
			    unsigned long long *options)
{
	int status;

	status = acpi_evaluate_integer(video->device->handle, "_VPO", NULL, options);
	*options &= 3;

	return status;
}

/*
 *  Arg:
 *  	video		: video bus device pointer
 *	bios_flag	: 
 *		0.	The system BIOS should NOT automatically switch(toggle)
 *			the active display output.
 *		1.	The system BIOS should automatically switch (toggle) the
 *			active display output. No switch event.
 *		2.	The _DGS value should be locked.
 *		3.	The system BIOS should not automatically switch (toggle) the
 *			active display output, but instead generate the display switch
 *			event notify code.
 *	lcd_flag	:
 *		0.	The system BIOS should automatically control the brightness level
 *			of the LCD when the power changes from AC to DC
 *		1. 	The system BIOS should NOT automatically control the brightness 
 *			level of the LCD when the power changes from AC to DC.
 * Return Value:
 * 		-1	wrong arg.
 */

static int
acpi_video_bus_DOS(struct acpi_video_bus *video, int bios_flag, int lcd_flag)
{
	acpi_integer status = 0;
	union acpi_object arg0 = { ACPI_TYPE_INTEGER };
	struct acpi_object_list args = { 1, &arg0 };


	if (bios_flag < 0 || bios_flag > 3 || lcd_flag < 0 || lcd_flag > 1) {
		status = -1;
		goto Failed;
	}
	arg0.integer.value = (lcd_flag << 2) | bios_flag;
	video->dos_setting = arg0.integer.value;
	acpi_evaluate_object(video->device->handle, "_DOS", &args, NULL);

      Failed:
	return status;
}

/*
 * Simple comparison function used to sort backlight levels.
 */

static int
acpi_video_cmp_level(const void *a, const void *b)
{
	return *(int *)a - *(int *)b;
}

/*
 *  Arg:	
 *  	device	: video output device (LCD, CRT, ..)
 *
 *  Return Value:
 *	Maximum brightness level
 *
 *  Allocate and initialize device->brightness.
 */

static int
acpi_video_init_brightness(struct acpi_video_device *device)
{
	union acpi_object *obj = NULL;
	int i, max_level = 0, count = 0, level_ac_battery = 0;
	unsigned long long level, level_old;
	union acpi_object *o;
	struct acpi_video_device_brightness *br = NULL;
	int result = -EINVAL;

	if (!ACPI_SUCCESS(acpi_video_device_lcd_query_levels(device, &obj))) {
		ACPI_DEBUG_PRINT((ACPI_DB_INFO, "Could not query available "
						"LCD brightness level\n"));
		goto out;
	}

	if (obj->package.count < 2)
		goto out;

	br = kzalloc(sizeof(*br), GFP_KERNEL);
	if (!br) {
		printk(KERN_ERR "can't allocate memory\n");
		result = -ENOMEM;
		goto out;
	}

	br->levels = kmalloc((obj->package.count + 2) * sizeof *(br->levels),
				GFP_KERNEL);
	if (!br->levels) {
		result = -ENOMEM;
		goto out_free;
	}

	for (i = 0; i < obj->package.count; i++) {
		o = (union acpi_object *)&obj->package.elements[i];
		if (o->type != ACPI_TYPE_INTEGER) {
			printk(KERN_ERR PREFIX "Invalid data\n");
			continue;
		}
		br->levels[count] = (u32) o->integer.value;

		if (br->levels[count] > max_level)
			max_level = br->levels[count];
		count++;
	}

	/*
	 * some buggy BIOS don't export the levels
	 * when machine is on AC/Battery in _BCL package.
	 * In this case, the first two elements in _BCL packages
	 * are also supported brightness levels that OS should take care of.
	 */
	for (i = 2; i < count; i++) {
		if (br->levels[i] == br->levels[0])
			level_ac_battery++;
		if (br->levels[i] == br->levels[1])
			level_ac_battery++;
	}

	if (level_ac_battery < 2) {
		level_ac_battery = 2 - level_ac_battery;
		br->flags._BCL_no_ac_battery_levels = 1;
		for (i = (count - 1 + level_ac_battery); i >= 2; i--)
			br->levels[i] = br->levels[i - level_ac_battery];
		count += level_ac_battery;
	} else if (level_ac_battery > 2)
		ACPI_ERROR((AE_INFO, "Too many duplicates in _BCL package\n"));

	/* Check if the _BCL package is in a reversed order */
	if (max_level == br->levels[2]) {
		br->flags._BCL_reversed = 1;
		sort(&br->levels[2], count - 2, sizeof(br->levels[2]),
			acpi_video_cmp_level, NULL);
	} else if (max_level != br->levels[count - 1])
		ACPI_ERROR((AE_INFO,
			    "Found unordered _BCL package\n"));

	br->count = count;
	device->brightness = br;

	/* Check the input/output of _BQC/_BCL/_BCM */
	if ((max_level < 100) && (max_level <= (count - 2)))
		br->flags._BCL_use_index = 1;

	/*
	 * _BCM is always consistent with _BCL,
	 * at least for all the laptops we have ever seen.
	 */
	br->flags._BCM_use_index = br->flags._BCL_use_index;

	/* _BQC uses INDEX while _BCL uses VALUE in some laptops */
	br->curr = level = max_level;

	if (!device->cap._BQC)
		goto set_level;

	result = acpi_video_device_lcd_get_level_current(device, &level_old);
	if (result)
		goto out_free_levels;

	/*
	 * Set the level to maximum and check if _BQC uses indexed value
	 */
	result = acpi_video_device_lcd_set_level(device, max_level);
	if (result)
		goto out_free_levels;

	result = acpi_video_device_lcd_get_level_current(device, &level);
	if (result)
		goto out_free_levels;

	br->flags._BQC_use_index = (level == max_level ? 0 : 1);

	if (!br->flags._BQC_use_index) {
		/*
		 * Set the backlight to the initial state.
		 * On some buggy laptops, _BQC returns an uninitialized value
		 * when invoked for the first time, i.e. level_old is invalid.
		 * set the backlight to max_level in this case
		 */
		for (i = 2; i < br->count; i++)
			if (level_old == br->levels[i])
				level = level_old;
		goto set_level;
	}

	if (br->flags._BCL_reversed)
		level_old = (br->count - 1) - level_old;
	level = br->levels[level_old];

set_level:
	result = acpi_video_device_lcd_set_level(device, level);
	if (result)
		goto out_free_levels;

	ACPI_DEBUG_PRINT((ACPI_DB_INFO,
			  "found %d brightness levels\n", count - 2));
	kfree(obj);
	return result;

out_free_levels:
	kfree(br->levels);
out_free:
	kfree(br);
out:
	device->brightness = NULL;
	kfree(obj);
	return result;
}

/*
 *  Arg:
 *	device	: video output device (LCD, CRT, ..)
 *
 *  Return Value:
 *  	None
 *
 *  Find out all required AML methods defined under the output
 *  device.
 */

static void acpi_video_device_find_cap(struct acpi_video_device *device)
{
	acpi_handle h_dummy1;

	if (ACPI_SUCCESS(acpi_get_handle(device->dev->handle, "_ADR", &h_dummy1))) {
		device->cap._ADR = 1;
	}
	if (ACPI_SUCCESS(acpi_get_handle(device->dev->handle, "_BCL", &h_dummy1))) {
		device->cap._BCL = 1;
	}
	if (ACPI_SUCCESS(acpi_get_handle(device->dev->handle, "_BCM", &h_dummy1))) {
		device->cap._BCM = 1;
	}
	if (ACPI_SUCCESS(acpi_get_handle(device->dev->handle,"_BQC",&h_dummy1)))
		device->cap._BQC = 1;
	else if (ACPI_SUCCESS(acpi_get_handle(device->dev->handle, "_BCQ",
				&h_dummy1))) {
		printk(KERN_WARNING FW_BUG "_BCQ is used instead of _BQC\n");
		device->cap._BCQ = 1;
	}

	if (ACPI_SUCCESS(acpi_get_handle(device->dev->handle, "_DDC", &h_dummy1))) {
		device->cap._DDC = 1;
	}
	if (ACPI_SUCCESS(acpi_get_handle(device->dev->handle, "_DCS", &h_dummy1))) {
		device->cap._DCS = 1;
	}
	if (ACPI_SUCCESS(acpi_get_handle(device->dev->handle, "_DGS", &h_dummy1))) {
		device->cap._DGS = 1;
	}
	if (ACPI_SUCCESS(acpi_get_handle(device->dev->handle, "_DSS", &h_dummy1))) {
		device->cap._DSS = 1;
	}

	if (acpi_video_backlight_support()) {
		int result;
		static int count = 0;
		char *name;

		result = acpi_video_init_brightness(device);
		if (result)
			return;
		name = kzalloc(MAX_NAME_LEN, GFP_KERNEL);
		if (!name)
			return;

		sprintf(name, "acpi_video%d", count++);
		device->backlight = backlight_device_register(name,
			NULL, device, &acpi_backlight_ops);
		device->backlight->props.max_brightness = device->brightness->count-3;
		kfree(name);

		result = sysfs_create_link(&device->backlight->dev.kobj,
					   &device->dev->dev.kobj, "device");
		if (result)
			printk(KERN_ERR PREFIX "Create sysfs link\n");

		device->cooling_dev = thermal_cooling_device_register("LCD",
					device->dev, &video_cooling_ops);
		if (IS_ERR(device->cooling_dev)) {
			/*
			 * Set cooling_dev to NULL so we don't crash trying to
			 * free it.
			 * Also, why the hell we are returning early and
			 * not attempt to register video output if cooling
			 * device registration failed?
			 * -- dtor
			 */
			device->cooling_dev = NULL;
			return;
		}

		dev_info(&device->dev->dev, "registered as cooling_device%d\n",
			 device->cooling_dev->id);
		result = sysfs_create_link(&device->dev->dev.kobj,
				&device->cooling_dev->device.kobj,
				"thermal_cooling");
		if (result)
			printk(KERN_ERR PREFIX "Create sysfs link\n");
		result = sysfs_create_link(&device->cooling_dev->device.kobj,
				&device->dev->dev.kobj, "device");
		if (result)
			printk(KERN_ERR PREFIX "Create sysfs link\n");

	}

	if (acpi_video_display_switch_support()) {

		if (device->cap._DCS && device->cap._DSS) {
			static int count;
			char *name;
			name = kzalloc(MAX_NAME_LEN, GFP_KERNEL);
			if (!name)
				return;
			sprintf(name, "acpi_video%d", count++);
			device->output_dev = video_output_register(name,
					NULL, device, &acpi_output_properties);
			kfree(name);
		}
	}
}

/*
 *  Arg:	
 *  	device	: video output device (VGA)
 *
 *  Return Value:
 *  	None
 *
 *  Find out all required AML methods defined under the video bus device.
 */

static void acpi_video_bus_find_cap(struct acpi_video_bus *video)
{
	acpi_handle h_dummy1;

	if (ACPI_SUCCESS(acpi_get_handle(video->device->handle, "_DOS", &h_dummy1))) {
		video->cap._DOS = 1;
	}
	if (ACPI_SUCCESS(acpi_get_handle(video->device->handle, "_DOD", &h_dummy1))) {
		video->cap._DOD = 1;
	}
	if (ACPI_SUCCESS(acpi_get_handle(video->device->handle, "_ROM", &h_dummy1))) {
		video->cap._ROM = 1;
	}
	if (ACPI_SUCCESS(acpi_get_handle(video->device->handle, "_GPD", &h_dummy1))) {
		video->cap._GPD = 1;
	}
	if (ACPI_SUCCESS(acpi_get_handle(video->device->handle, "_SPD", &h_dummy1))) {
		video->cap._SPD = 1;
	}
	if (ACPI_SUCCESS(acpi_get_handle(video->device->handle, "_VPO", &h_dummy1))) {
		video->cap._VPO = 1;
	}
}

/*
 * Check whether the video bus device has required AML method to
 * support the desired features
 */

static int acpi_video_bus_check(struct acpi_video_bus *video)
{
	acpi_status status = -ENOENT;
	struct pci_dev *dev;

	if (!video)
		return -EINVAL;

	dev = acpi_get_pci_dev(video->device->handle);
	if (!dev)
		return -ENODEV;
	pci_dev_put(dev);

	/* Since there is no HID, CID and so on for VGA driver, we have
	 * to check well known required nodes.
	 */

	/* Does this device support video switching? */
	if (video->cap._DOS) {
		video->flags.multihead = 1;
		status = 0;
	}

	/* Does this device support retrieving a video ROM? */
	if (video->cap._ROM) {
		video->flags.rom = 1;
		status = 0;
	}

	/* Does this device support configuring which video device to POST? */
	if (video->cap._GPD && video->cap._SPD && video->cap._VPO) {
		video->flags.post = 1;
		status = 0;
	}

	return status;
}

/* --------------------------------------------------------------------------
                              FS Interface (/proc)
   -------------------------------------------------------------------------- */

static struct proc_dir_entry *acpi_video_dir;

/* video devices */

static int acpi_video_device_info_seq_show(struct seq_file *seq, void *offset)
{
	struct acpi_video_device *dev = seq->private;


	if (!dev)
		goto end;

	seq_printf(seq, "device_id:    0x%04x\n", (u32) dev->device_id);
	seq_printf(seq, "type:         ");
	if (dev->flags.crt)
		seq_printf(seq, "CRT\n");
	else if (dev->flags.lcd)
		seq_printf(seq, "LCD\n");
	else if (dev->flags.tvout)
		seq_printf(seq, "TVOUT\n");
	else if (dev->flags.dvi)
		seq_printf(seq, "DVI\n");
	else
		seq_printf(seq, "UNKNOWN\n");

	seq_printf(seq, "known by bios: %s\n", dev->flags.bios ? "yes" : "no");

      end:
	return 0;
}

static int
acpi_video_device_info_open_fs(struct inode *inode, struct file *file)
{
	return single_open(file, acpi_video_device_info_seq_show,
			   PDE(inode)->data);
}

static int acpi_video_device_state_seq_show(struct seq_file *seq, void *offset)
{
	int status;
	struct acpi_video_device *dev = seq->private;
	unsigned long long state;


	if (!dev)
		goto end;

	status = acpi_video_device_get_state(dev, &state);
	seq_printf(seq, "state:     ");
	if (ACPI_SUCCESS(status))
		seq_printf(seq, "0x%02llx\n", state);
	else
		seq_printf(seq, "<not supported>\n");

	status = acpi_video_device_query(dev, &state);
	seq_printf(seq, "query:     ");
	if (ACPI_SUCCESS(status))
		seq_printf(seq, "0x%02llx\n", state);
	else
		seq_printf(seq, "<not supported>\n");

      end:
	return 0;
}

static int
acpi_video_device_state_open_fs(struct inode *inode, struct file *file)
{
	return single_open(file, acpi_video_device_state_seq_show,
			   PDE(inode)->data);
}

static ssize_t
acpi_video_device_write_state(struct file *file,
			      const char __user * buffer,
			      size_t count, loff_t * data)
{
	int status;
	struct seq_file *m = file->private_data;
	struct acpi_video_device *dev = m->private;
	char str[12] = { 0 };
	u32 state = 0;


	if (!dev || count + 1 > sizeof str)
		return -EINVAL;

	if (copy_from_user(str, buffer, count))
		return -EFAULT;

	str[count] = 0;
	state = simple_strtoul(str, NULL, 0);
	state &= ((1ul << 31) | (1ul << 30) | (1ul << 0));

	status = acpi_video_device_set_state(dev, state);

	if (status)
		return -EFAULT;

	return count;
}

static int
acpi_video_device_brightness_seq_show(struct seq_file *seq, void *offset)
{
	struct acpi_video_device *dev = seq->private;
	int i;


	if (!dev || !dev->brightness) {
		seq_printf(seq, "<not supported>\n");
		return 0;
	}

	seq_printf(seq, "levels: ");
	for (i = 2; i < dev->brightness->count; i++)
		seq_printf(seq, " %d", dev->brightness->levels[i]);
	seq_printf(seq, "\ncurrent: %d\n", dev->brightness->curr);

	return 0;
}

static int
acpi_video_device_brightness_open_fs(struct inode *inode, struct file *file)
{
	return single_open(file, acpi_video_device_brightness_seq_show,
			   PDE(inode)->data);
}

static ssize_t
acpi_video_device_write_brightness(struct file *file,
				   const char __user * buffer,
				   size_t count, loff_t * data)
{
	struct seq_file *m = file->private_data;
	struct acpi_video_device *dev = m->private;
	char str[5] = { 0 };
	unsigned int level = 0;
	int i;


	if (!dev || !dev->brightness || count + 1 > sizeof str)
		return -EINVAL;

	if (copy_from_user(str, buffer, count))
		return -EFAULT;

	str[count] = 0;
	level = simple_strtoul(str, NULL, 0);

	if (level > 100)
		return -EFAULT;

	/* validate through the list of available levels */
	for (i = 2; i < dev->brightness->count; i++)
		if (level == dev->brightness->levels[i]) {
			if (!acpi_video_device_lcd_set_level(dev, level))
				return count;
			break;
		}

	return -EINVAL;
}

static int acpi_video_device_EDID_seq_show(struct seq_file *seq, void *offset)
{
	struct acpi_video_device *dev = seq->private;
	int status;
	int i;
	union acpi_object *edid = NULL;


	if (!dev)
		goto out;

	status = acpi_video_device_EDID(dev, &edid, 128);
	if (ACPI_FAILURE(status)) {
		status = acpi_video_device_EDID(dev, &edid, 256);
	}

	if (ACPI_FAILURE(status)) {
		goto out;
	}

	if (edid && edid->type == ACPI_TYPE_BUFFER) {
		for (i = 0; i < edid->buffer.length; i++)
			seq_putc(seq, edid->buffer.pointer[i]);
	}

      out:
	if (!edid)
		seq_printf(seq, "<not supported>\n");
	else
		kfree(edid);

	return 0;
}

static int
acpi_video_device_EDID_open_fs(struct inode *inode, struct file *file)
{
	return single_open(file, acpi_video_device_EDID_seq_show,
			   PDE(inode)->data);
}

static int acpi_video_device_add_fs(struct acpi_device *device)
{
	struct proc_dir_entry *entry, *device_dir;
	struct acpi_video_device *vid_dev;

	vid_dev = acpi_driver_data(device);
	if (!vid_dev)
		return -ENODEV;

	device_dir = proc_mkdir(acpi_device_bid(device),
				vid_dev->video->dir);
	if (!device_dir)
		return -ENOMEM;

	/* 'info' [R] */
	entry = proc_create_data("info", S_IRUGO, device_dir,
			&acpi_video_device_info_fops, acpi_driver_data(device));
	if (!entry)
		goto err_remove_dir;

	/* 'state' [R/W] */
	entry = proc_create_data("state", S_IFREG | S_IRUGO | S_IWUSR,
				 device_dir,
				 &acpi_video_device_state_fops,
				 acpi_driver_data(device));
	if (!entry)
		goto err_remove_info;

	/* 'brightness' [R/W] */
	entry = proc_create_data("brightness", S_IFREG | S_IRUGO | S_IWUSR,
				 device_dir,
				 &acpi_video_device_brightness_fops,
				 acpi_driver_data(device));
	if (!entry)
		goto err_remove_state;

	/* 'EDID' [R] */
	entry = proc_create_data("EDID", S_IRUGO, device_dir,
				 &acpi_video_device_EDID_fops,
				 acpi_driver_data(device));
	if (!entry)
		goto err_remove_brightness;

	acpi_device_dir(device) = device_dir;

	return 0;

 err_remove_brightness:
	remove_proc_entry("brightness", device_dir);
 err_remove_state:
	remove_proc_entry("state", device_dir);
 err_remove_info:
	remove_proc_entry("info", device_dir);
 err_remove_dir:
	remove_proc_entry(acpi_device_bid(device), vid_dev->video->dir);
	return -ENOMEM;
}

static int acpi_video_device_remove_fs(struct acpi_device *device)
{
	struct acpi_video_device *vid_dev;
	struct proc_dir_entry *device_dir;

	vid_dev = acpi_driver_data(device);
	if (!vid_dev || !vid_dev->video || !vid_dev->video->dir)
		return -ENODEV;

	device_dir = acpi_device_dir(device);
	if (device_dir) {
		remove_proc_entry("info", device_dir);
		remove_proc_entry("state", device_dir);
		remove_proc_entry("brightness", device_dir);
		remove_proc_entry("EDID", device_dir);
		remove_proc_entry(acpi_device_bid(device), vid_dev->video->dir);
		acpi_device_dir(device) = NULL;
	}

	return 0;
}

/* video bus */
static int acpi_video_bus_info_seq_show(struct seq_file *seq, void *offset)
{
	struct acpi_video_bus *video = seq->private;


	if (!video)
		goto end;

	seq_printf(seq, "Switching heads:              %s\n",
		   video->flags.multihead ? "yes" : "no");
	seq_printf(seq, "Video ROM:                    %s\n",
		   video->flags.rom ? "yes" : "no");
	seq_printf(seq, "Device to be POSTed on boot:  %s\n",
		   video->flags.post ? "yes" : "no");

      end:
	return 0;
}

static int acpi_video_bus_info_open_fs(struct inode *inode, struct file *file)
{
	return single_open(file, acpi_video_bus_info_seq_show,
			   PDE(inode)->data);
}

static int acpi_video_bus_ROM_seq_show(struct seq_file *seq, void *offset)
{
	struct acpi_video_bus *video = seq->private;


	if (!video)
		goto end;

	printk(KERN_INFO PREFIX "Please implement %s\n", __func__);
	seq_printf(seq, "<TODO>\n");

      end:
	return 0;
}

static int acpi_video_bus_ROM_open_fs(struct inode *inode, struct file *file)
{
	return single_open(file, acpi_video_bus_ROM_seq_show, PDE(inode)->data);
}

static int acpi_video_bus_POST_info_seq_show(struct seq_file *seq, void *offset)
{
	struct acpi_video_bus *video = seq->private;
	unsigned long long options;
	int status;


	if (!video)
		goto end;

	status = acpi_video_bus_POST_options(video, &options);
	if (ACPI_SUCCESS(status)) {
		if (!(options & 1)) {
			printk(KERN_WARNING PREFIX
			       "The motherboard VGA device is not listed as a possible POST device.\n");
			printk(KERN_WARNING PREFIX
			       "This indicates a BIOS bug. Please contact the manufacturer.\n");
		}
		printk(KERN_WARNING "%llx\n", options);
		seq_printf(seq, "can POST: <integrated video>");
		if (options & 2)
			seq_printf(seq, " <PCI video>");
		if (options & 4)
			seq_printf(seq, " <AGP video>");
		seq_putc(seq, '\n');
	} else
		seq_printf(seq, "<not supported>\n");
      end:
	return 0;
}

static int
acpi_video_bus_POST_info_open_fs(struct inode *inode, struct file *file)
{
	return single_open(file, acpi_video_bus_POST_info_seq_show,
			   PDE(inode)->data);
}

static int acpi_video_bus_POST_seq_show(struct seq_file *seq, void *offset)
{
	struct acpi_video_bus *video = seq->private;
	int status;
	unsigned long long id;


	if (!video)
		goto end;

	status = acpi_video_bus_get_POST(video, &id);
	if (!ACPI_SUCCESS(status)) {
		seq_printf(seq, "<not supported>\n");
		goto end;
	}
	seq_printf(seq, "device POSTed is <%s>\n", device_decode[id & 3]);

      end:
	return 0;
}

static int acpi_video_bus_DOS_seq_show(struct seq_file *seq, void *offset)
{
	struct acpi_video_bus *video = seq->private;


	seq_printf(seq, "DOS setting: <%d>\n", video->dos_setting);

	return 0;
}

static int acpi_video_bus_POST_open_fs(struct inode *inode, struct file *file)
{
	return single_open(file, acpi_video_bus_POST_seq_show,
			   PDE(inode)->data);
}

static int acpi_video_bus_DOS_open_fs(struct inode *inode, struct file *file)
{
	return single_open(file, acpi_video_bus_DOS_seq_show, PDE(inode)->data);
}

static ssize_t
acpi_video_bus_write_POST(struct file *file,
			  const char __user * buffer,
			  size_t count, loff_t * data)
{
	int status;
	struct seq_file *m = file->private_data;
	struct acpi_video_bus *video = m->private;
	char str[12] = { 0 };
	unsigned long long opt, options;


	if (!video || count + 1 > sizeof str)
		return -EINVAL;

	status = acpi_video_bus_POST_options(video, &options);
	if (!ACPI_SUCCESS(status))
		return -EINVAL;

	if (copy_from_user(str, buffer, count))
		return -EFAULT;

	str[count] = 0;
	opt = strtoul(str, NULL, 0);
	if (opt > 3)
		return -EFAULT;

	/* just in case an OEM 'forgot' the motherboard... */
	options |= 1;

	if (options & (1ul << opt)) {
		status = acpi_video_bus_set_POST(video, opt);
		if (!ACPI_SUCCESS(status))
			return -EFAULT;

	}

	return count;
}

static ssize_t
acpi_video_bus_write_DOS(struct file *file,
			 const char __user * buffer,
			 size_t count, loff_t * data)
{
	int status;
	struct seq_file *m = file->private_data;
	struct acpi_video_bus *video = m->private;
	char str[12] = { 0 };
	unsigned long opt;


	if (!video || count + 1 > sizeof str)
		return -EINVAL;

	if (copy_from_user(str, buffer, count))
		return -EFAULT;

	str[count] = 0;
	opt = strtoul(str, NULL, 0);
	if (opt > 7)
		return -EFAULT;

	status = acpi_video_bus_DOS(video, opt & 0x3, (opt & 0x4) >> 2);

	if (!ACPI_SUCCESS(status))
		return -EFAULT;

	return count;
}

static int acpi_video_bus_add_fs(struct acpi_device *device)
{
	struct acpi_video_bus *video = acpi_driver_data(device);
	struct proc_dir_entry *device_dir;
	struct proc_dir_entry *entry;

	device_dir = proc_mkdir(acpi_device_bid(device), acpi_video_dir);
	if (!device_dir)
		return -ENOMEM;

	/* 'info' [R] */
	entry = proc_create_data("info", S_IRUGO, device_dir,
				 &acpi_video_bus_info_fops,
				 acpi_driver_data(device));
	if (!entry)
		goto err_remove_dir;

	/* 'ROM' [R] */
	entry = proc_create_data("ROM", S_IRUGO, device_dir,
				 &acpi_video_bus_ROM_fops,
				 acpi_driver_data(device));
	if (!entry)
		goto err_remove_info;

	/* 'POST_info' [R] */
	entry = proc_create_data("POST_info", S_IRUGO, device_dir,
				 &acpi_video_bus_POST_info_fops,
				 acpi_driver_data(device));
	if (!entry)
		goto err_remove_rom;

	/* 'POST' [R/W] */
	entry = proc_create_data("POST", S_IFREG | S_IRUGO | S_IWUSR,
				 device_dir,
				 &acpi_video_bus_POST_fops,
				 acpi_driver_data(device));
	if (!entry)
		goto err_remove_post_info;

	/* 'DOS' [R/W] */
	entry = proc_create_data("DOS", S_IFREG | S_IRUGO | S_IWUSR,
				 device_dir,
				 &acpi_video_bus_DOS_fops,
				 acpi_driver_data(device));
	if (!entry)
		goto err_remove_post;

	video->dir = acpi_device_dir(device) = device_dir;
	return 0;

 err_remove_post:
	remove_proc_entry("POST", device_dir);
 err_remove_post_info:
	remove_proc_entry("POST_info", device_dir);
 err_remove_rom:
	remove_proc_entry("ROM", device_dir);
 err_remove_info:
	remove_proc_entry("info", device_dir);
 err_remove_dir:
	remove_proc_entry(acpi_device_bid(device), acpi_video_dir);
	return -ENOMEM;
}

static int acpi_video_bus_remove_fs(struct acpi_device *device)
{
	struct proc_dir_entry *device_dir = acpi_device_dir(device);

	if (device_dir) {
		remove_proc_entry("info", device_dir);
		remove_proc_entry("ROM", device_dir);
		remove_proc_entry("POST_info", device_dir);
		remove_proc_entry("POST", device_dir);
		remove_proc_entry("DOS", device_dir);
		remove_proc_entry(acpi_device_bid(device), acpi_video_dir);
		acpi_device_dir(device) = NULL;
	}

	return 0;
}

/* --------------------------------------------------------------------------
                                 Driver Interface
   -------------------------------------------------------------------------- */

/* device interface */
static struct acpi_video_device_attrib*
acpi_video_get_device_attr(struct acpi_video_bus *video, unsigned long device_id)
{
	struct acpi_video_enumerated_device *ids;
	int i;

	for (i = 0; i < video->attached_count; i++) {
		ids = &video->attached_array[i];
		if ((ids->value.int_val & 0xffff) == device_id)
			return &ids->value.attrib;
	}

	return NULL;
}

static int
acpi_video_bus_get_one_device(struct acpi_device *device,
			      struct acpi_video_bus *video)
{
	unsigned long long device_id;
	int status;
	struct acpi_video_device *data;
	struct acpi_video_device_attrib* attribute;

	if (!device || !video)
		return -EINVAL;

	status =
	    acpi_evaluate_integer(device->handle, "_ADR", NULL, &device_id);
	if (ACPI_SUCCESS(status)) {

		data = kzalloc(sizeof(struct acpi_video_device), GFP_KERNEL);
		if (!data)
			return -ENOMEM;

		strcpy(acpi_device_name(device), ACPI_VIDEO_DEVICE_NAME);
		strcpy(acpi_device_class(device), ACPI_VIDEO_CLASS);
		device->driver_data = data;

		data->device_id = device_id;
		data->video = video;
		data->dev = device;

		attribute = acpi_video_get_device_attr(video, device_id);

		if((attribute != NULL) && attribute->device_id_scheme) {
			switch (attribute->display_type) {
			case ACPI_VIDEO_DISPLAY_CRT:
				data->flags.crt = 1;
				break;
			case ACPI_VIDEO_DISPLAY_TV:
				data->flags.tvout = 1;
				break;
			case ACPI_VIDEO_DISPLAY_DVI:
				data->flags.dvi = 1;
				break;
			case ACPI_VIDEO_DISPLAY_LCD:
				data->flags.lcd = 1;
				break;
			default:
				data->flags.unknown = 1;
				break;
			}
			if(attribute->bios_can_detect)
				data->flags.bios = 1;
		} else
			data->flags.unknown = 1;

		acpi_video_device_bind(video, data);
		acpi_video_device_find_cap(data);

		status = acpi_install_notify_handler(device->handle,
						     ACPI_DEVICE_NOTIFY,
						     acpi_video_device_notify,
						     data);
		if (ACPI_FAILURE(status)) {
			printk(KERN_ERR PREFIX
					  "Error installing notify handler\n");
			if(data->brightness)
				kfree(data->brightness->levels);
			kfree(data->brightness);
			kfree(data);
			return -ENODEV;
		}

		mutex_lock(&video->device_list_lock);
		list_add_tail(&data->entry, &video->video_device_list);
		mutex_unlock(&video->device_list_lock);

		acpi_video_device_add_fs(device);

		return 0;
	}

	return -ENOENT;
}

/*
 *  Arg:
 *  	video	: video bus device 
 *
 *  Return:
 *  	none
 *  
 *  Enumerate the video device list of the video bus, 
 *  bind the ids with the corresponding video devices
 *  under the video bus.
 */

static void acpi_video_device_rebind(struct acpi_video_bus *video)
{
	struct acpi_video_device *dev;

	mutex_lock(&video->device_list_lock);

	list_for_each_entry(dev, &video->video_device_list, entry)
		acpi_video_device_bind(video, dev);

	mutex_unlock(&video->device_list_lock);
}

/*
 *  Arg:
 *  	video	: video bus device 
 *  	device	: video output device under the video 
 *  		bus
 *
 *  Return:
 *  	none
 *  
 *  Bind the ids with the corresponding video devices
 *  under the video bus.
 */

static void
acpi_video_device_bind(struct acpi_video_bus *video,
		       struct acpi_video_device *device)
{
	struct acpi_video_enumerated_device *ids;
	int i;

	for (i = 0; i < video->attached_count; i++) {
		ids = &video->attached_array[i];
		if (device->device_id == (ids->value.int_val & 0xffff)) {
			ids->bind_info = device;
			ACPI_DEBUG_PRINT((ACPI_DB_INFO, "device_bind %d\n", i));
		}
	}
}

/*
 *  Arg:
 *  	video	: video bus device 
 *
 *  Return:
 *  	< 0	: error
 *  
 *  Call _DOD to enumerate all devices attached to display adapter
 *
 */

static int acpi_video_device_enumerate(struct acpi_video_bus *video)
{
	int status;
	int count;
	int i;
	struct acpi_video_enumerated_device *active_list;
	struct acpi_buffer buffer = { ACPI_ALLOCATE_BUFFER, NULL };
	union acpi_object *dod = NULL;
	union acpi_object *obj;

	status = acpi_evaluate_object(video->device->handle, "_DOD", NULL, &buffer);
	if (!ACPI_SUCCESS(status)) {
		ACPI_EXCEPTION((AE_INFO, status, "Evaluating _DOD"));
		return status;
	}

	dod = buffer.pointer;
	if (!dod || (dod->type != ACPI_TYPE_PACKAGE)) {
		ACPI_EXCEPTION((AE_INFO, status, "Invalid _DOD data"));
		status = -EFAULT;
		goto out;
	}

	ACPI_DEBUG_PRINT((ACPI_DB_INFO, "Found %d video heads in _DOD\n",
			  dod->package.count));

	active_list = kcalloc(1 + dod->package.count,
			      sizeof(struct acpi_video_enumerated_device),
			      GFP_KERNEL);
	if (!active_list) {
		status = -ENOMEM;
		goto out;
	}

	count = 0;
	for (i = 0; i < dod->package.count; i++) {
		obj = &dod->package.elements[i];

		if (obj->type != ACPI_TYPE_INTEGER) {
			printk(KERN_ERR PREFIX
				"Invalid _DOD data in element %d\n", i);
			continue;
		}

		active_list[count].value.int_val = obj->integer.value;
		active_list[count].bind_info = NULL;
		ACPI_DEBUG_PRINT((ACPI_DB_INFO, "dod element[%d] = %d\n", i,
				  (int)obj->integer.value));
		count++;
	}

	kfree(video->attached_array);

	video->attached_array = active_list;
	video->attached_count = count;

 out:
	kfree(buffer.pointer);
	return status;
}

static int
acpi_video_get_next_level(struct acpi_video_device *device,
			  u32 level_current, u32 event)
{
	int min, max, min_above, max_below, i, l, delta = 255;
	max = max_below = 0;
	min = min_above = 255;
	/* Find closest level to level_current */
	for (i = 2; i < device->brightness->count; i++) {
		l = device->brightness->levels[i];
		if (abs(l - level_current) < abs(delta)) {
			delta = l - level_current;
			if (!delta)
				break;
		}
	}
	/* Ajust level_current to closest available level */
	level_current += delta;
	for (i = 2; i < device->brightness->count; i++) {
		l = device->brightness->levels[i];
		if (l < min)
			min = l;
		if (l > max)
			max = l;
		if (l < min_above && l > level_current)
			min_above = l;
		if (l > max_below && l < level_current)
			max_below = l;
	}

	switch (event) {
	case ACPI_VIDEO_NOTIFY_CYCLE_BRIGHTNESS:
		return (level_current < max) ? min_above : min;
	case ACPI_VIDEO_NOTIFY_INC_BRIGHTNESS:
		return (level_current < max) ? min_above : max;
	case ACPI_VIDEO_NOTIFY_DEC_BRIGHTNESS:
		return (level_current > min) ? max_below : min;
	case ACPI_VIDEO_NOTIFY_ZERO_BRIGHTNESS:
	case ACPI_VIDEO_NOTIFY_DISPLAY_OFF:
		return 0;
	default:
		return level_current;
	}
}

static int
acpi_video_switch_brightness(struct acpi_video_device *device, int event)
{
	unsigned long long level_current, level_next;
	int result = -EINVAL;

	if (!device->brightness)
		goto out;

	result = acpi_video_device_lcd_get_level_current(device,
							 &level_current);
	if (result)
		goto out;

	level_next = acpi_video_get_next_level(device, level_current, event);

	result = acpi_video_device_lcd_set_level(device, level_next);

out:
	if (result)
		printk(KERN_ERR PREFIX "Failed to switch the brightness\n");

	return result;
}

static int
acpi_video_bus_get_devices(struct acpi_video_bus *video,
			   struct acpi_device *device)
{
	int status = 0;
	struct acpi_device *dev;

	acpi_video_device_enumerate(video);

	list_for_each_entry(dev, &device->children, node) {

		status = acpi_video_bus_get_one_device(dev, video);
		if (ACPI_FAILURE(status)) {
			printk(KERN_WARNING PREFIX
					"Cant attach device");
			continue;
		}
	}
	return status;
}

static int acpi_video_bus_put_one_device(struct acpi_video_device *device)
{
	acpi_status status;
	struct acpi_video_bus *video;


	if (!device || !device->video)
		return -ENOENT;

	video = device->video;

	acpi_video_device_remove_fs(device->dev);

	status = acpi_remove_notify_handler(device->dev->handle,
					    ACPI_DEVICE_NOTIFY,
					    acpi_video_device_notify);
	if (device->backlight) {
		sysfs_remove_link(&device->backlight->dev.kobj, "device");
		backlight_device_unregister(device->backlight);
		device->backlight = NULL;
	}
<<<<<<< HEAD
	if (device->cdev) {
=======
	if (device->cooling_dev) {
>>>>>>> 94a8d5ca
		sysfs_remove_link(&device->dev->dev.kobj,
				  "thermal_cooling");
		sysfs_remove_link(&device->cooling_dev->device.kobj,
				  "device");
		thermal_cooling_device_unregister(device->cooling_dev);
		device->cooling_dev = NULL;
	}
	video_output_unregister(device->output_dev);

	return 0;
}

static int acpi_video_bus_put_devices(struct acpi_video_bus *video)
{
	int status;
	struct acpi_video_device *dev, *next;

	mutex_lock(&video->device_list_lock);

	list_for_each_entry_safe(dev, next, &video->video_device_list, entry) {

		status = acpi_video_bus_put_one_device(dev);
		if (ACPI_FAILURE(status))
			printk(KERN_WARNING PREFIX
			       "hhuuhhuu bug in acpi video driver.\n");

		if (dev->brightness) {
			kfree(dev->brightness->levels);
			kfree(dev->brightness);
		}
		list_del(&dev->entry);
		kfree(dev);
	}

	mutex_unlock(&video->device_list_lock);

	return 0;
}

/* acpi_video interface */

static int acpi_video_bus_start_devices(struct acpi_video_bus *video)
{
	return acpi_video_bus_DOS(video, 0, 0);
}

static int acpi_video_bus_stop_devices(struct acpi_video_bus *video)
{
	return acpi_video_bus_DOS(video, 0, 1);
}

static void acpi_video_bus_notify(struct acpi_device *device, u32 event)
{
	struct acpi_video_bus *video = acpi_driver_data(device);
	struct input_dev *input;
	int keycode;

	if (!video)
		return;

	input = video->input;

	switch (event) {
	case ACPI_VIDEO_NOTIFY_SWITCH:	/* User requested a switch,
					 * most likely via hotkey. */
		acpi_bus_generate_proc_event(device, event, 0);
		keycode = KEY_SWITCHVIDEOMODE;
		break;

	case ACPI_VIDEO_NOTIFY_PROBE:	/* User plugged in or removed a video
					 * connector. */
		acpi_video_device_enumerate(video);
		acpi_video_device_rebind(video);
		acpi_bus_generate_proc_event(device, event, 0);
		keycode = KEY_SWITCHVIDEOMODE;
		break;

	case ACPI_VIDEO_NOTIFY_CYCLE:	/* Cycle Display output hotkey pressed. */
		acpi_bus_generate_proc_event(device, event, 0);
		keycode = KEY_SWITCHVIDEOMODE;
		break;
	case ACPI_VIDEO_NOTIFY_NEXT_OUTPUT:	/* Next Display output hotkey pressed. */
		acpi_bus_generate_proc_event(device, event, 0);
		keycode = KEY_VIDEO_NEXT;
		break;
	case ACPI_VIDEO_NOTIFY_PREV_OUTPUT:	/* previous Display output hotkey pressed. */
		acpi_bus_generate_proc_event(device, event, 0);
		keycode = KEY_VIDEO_PREV;
		break;

	default:
		keycode = KEY_UNKNOWN;
		ACPI_DEBUG_PRINT((ACPI_DB_INFO,
				  "Unsupported event [0x%x]\n", event));
		break;
	}

	acpi_notifier_call_chain(device, event, 0);
	input_report_key(input, keycode, 1);
	input_sync(input);
	input_report_key(input, keycode, 0);
	input_sync(input);

	return;
}

static void acpi_video_device_notify(acpi_handle handle, u32 event, void *data)
{
	struct acpi_video_device *video_device = data;
	struct acpi_device *device = NULL;
	struct acpi_video_bus *bus;
	struct input_dev *input;
	int keycode;

	if (!video_device)
		return;

	device = video_device->dev;
	bus = video_device->video;
	input = bus->input;

	switch (event) {
	case ACPI_VIDEO_NOTIFY_CYCLE_BRIGHTNESS:	/* Cycle brightness */
		if (brightness_switch_enabled)
			acpi_video_switch_brightness(video_device, event);
		acpi_bus_generate_proc_event(device, event, 0);
		keycode = KEY_BRIGHTNESS_CYCLE;
		break;
	case ACPI_VIDEO_NOTIFY_INC_BRIGHTNESS:	/* Increase brightness */
		if (brightness_switch_enabled)
			acpi_video_switch_brightness(video_device, event);
		acpi_bus_generate_proc_event(device, event, 0);
		keycode = KEY_BRIGHTNESSUP;
		break;
	case ACPI_VIDEO_NOTIFY_DEC_BRIGHTNESS:	/* Decrease brightness */
		if (brightness_switch_enabled)
			acpi_video_switch_brightness(video_device, event);
		acpi_bus_generate_proc_event(device, event, 0);
		keycode = KEY_BRIGHTNESSDOWN;
		break;
	case ACPI_VIDEO_NOTIFY_ZERO_BRIGHTNESS:	/* zero brightnesss */
		if (brightness_switch_enabled)
			acpi_video_switch_brightness(video_device, event);
		acpi_bus_generate_proc_event(device, event, 0);
		keycode = KEY_BRIGHTNESS_ZERO;
		break;
	case ACPI_VIDEO_NOTIFY_DISPLAY_OFF:	/* display device off */
		if (brightness_switch_enabled)
			acpi_video_switch_brightness(video_device, event);
		acpi_bus_generate_proc_event(device, event, 0);
		keycode = KEY_DISPLAY_OFF;
		break;
	default:
		keycode = KEY_UNKNOWN;
		ACPI_DEBUG_PRINT((ACPI_DB_INFO,
				  "Unsupported event [0x%x]\n", event));
		break;
	}

	acpi_notifier_call_chain(device, event, 0);
	input_report_key(input, keycode, 1);
	input_sync(input);
	input_report_key(input, keycode, 0);
	input_sync(input);

	return;
}

static int instance;
static int acpi_video_resume(struct acpi_device *device)
{
	struct acpi_video_bus *video;
	struct acpi_video_device *video_device;
	int i;

	if (!device || !acpi_driver_data(device))
		return -EINVAL;

	video = acpi_driver_data(device);

	for (i = 0; i < video->attached_count; i++) {
		video_device = video->attached_array[i].bind_info;
		if (video_device && video_device->backlight)
			acpi_video_set_brightness(video_device->backlight);
	}
	return AE_OK;
}

static int acpi_video_bus_add(struct acpi_device *device)
{
	struct acpi_video_bus *video;
	struct input_dev *input;
	int error;

	video = kzalloc(sizeof(struct acpi_video_bus), GFP_KERNEL);
	if (!video)
		return -ENOMEM;

	/* a hack to fix the duplicate name "VID" problem on T61 */
	if (!strcmp(device->pnp.bus_id, "VID")) {
		if (instance)
			device->pnp.bus_id[3] = '0' + instance;
		instance ++;
	}
	/* a hack to fix the duplicate name "VGA" problem on Pa 3553 */
	if (!strcmp(device->pnp.bus_id, "VGA")) {
		if (instance)
			device->pnp.bus_id[3] = '0' + instance;
		instance++;
	}

	video->device = device;
	strcpy(acpi_device_name(device), ACPI_VIDEO_BUS_NAME);
	strcpy(acpi_device_class(device), ACPI_VIDEO_CLASS);
	device->driver_data = video;

	acpi_video_bus_find_cap(video);
	error = acpi_video_bus_check(video);
	if (error)
		goto err_free_video;

	error = acpi_video_bus_add_fs(device);
	if (error)
		goto err_free_video;

	mutex_init(&video->device_list_lock);
	INIT_LIST_HEAD(&video->video_device_list);

	acpi_video_bus_get_devices(video, device);
	acpi_video_bus_start_devices(video);

	video->input = input = input_allocate_device();
	if (!input) {
		error = -ENOMEM;
		goto err_stop_video;
	}

	snprintf(video->phys, sizeof(video->phys),
		"%s/video/input0", acpi_device_hid(video->device));

	input->name = acpi_device_name(video->device);
	input->phys = video->phys;
	input->id.bustype = BUS_HOST;
	input->id.product = 0x06;
	input->dev.parent = &device->dev;
	input->evbit[0] = BIT(EV_KEY);
	set_bit(KEY_SWITCHVIDEOMODE, input->keybit);
	set_bit(KEY_VIDEO_NEXT, input->keybit);
	set_bit(KEY_VIDEO_PREV, input->keybit);
	set_bit(KEY_BRIGHTNESS_CYCLE, input->keybit);
	set_bit(KEY_BRIGHTNESSUP, input->keybit);
	set_bit(KEY_BRIGHTNESSDOWN, input->keybit);
	set_bit(KEY_BRIGHTNESS_ZERO, input->keybit);
	set_bit(KEY_DISPLAY_OFF, input->keybit);
	set_bit(KEY_UNKNOWN, input->keybit);

	error = input_register_device(input);
	if (error)
		goto err_free_input_dev;

	printk(KERN_INFO PREFIX "%s [%s] (multi-head: %s  rom: %s  post: %s)\n",
	       ACPI_VIDEO_DEVICE_NAME, acpi_device_bid(device),
	       video->flags.multihead ? "yes" : "no",
	       video->flags.rom ? "yes" : "no",
	       video->flags.post ? "yes" : "no");

	return 0;

 err_free_input_dev:
	input_free_device(input);
 err_stop_video:
	acpi_video_bus_stop_devices(video);
	acpi_video_bus_put_devices(video);
	kfree(video->attached_array);
	acpi_video_bus_remove_fs(device);
 err_free_video:
	kfree(video);
	device->driver_data = NULL;

	return error;
}

static int acpi_video_bus_remove(struct acpi_device *device, int type)
{
	struct acpi_video_bus *video = NULL;


	if (!device || !acpi_driver_data(device))
		return -EINVAL;

	video = acpi_driver_data(device);

	acpi_video_bus_stop_devices(video);
	acpi_video_bus_put_devices(video);
	acpi_video_bus_remove_fs(device);

	input_unregister_device(video->input);
	kfree(video->attached_array);
	kfree(video);

	return 0;
}

static int __init intel_opregion_present(void)
{
#if defined(CONFIG_DRM_I915) || defined(CONFIG_DRM_I915_MODULE)
	struct pci_dev *dev = NULL;
	u32 address;

	for_each_pci_dev(dev) {
		if ((dev->class >> 8) != PCI_CLASS_DISPLAY_VGA)
			continue;
		if (dev->vendor != PCI_VENDOR_ID_INTEL)
			continue;
		pci_read_config_dword(dev, 0xfc, &address);
		if (!address)
			continue;
		return 1;
	}
#endif
	return 0;
}

int acpi_video_register(void)
{
	int result = 0;
	if (register_count) {
		/*
		 * if the function of acpi_video_register is already called,
		 * don't register the acpi_vide_bus again and return no error.
		 */
		return 0;
	}

	acpi_video_dir = proc_mkdir(ACPI_VIDEO_CLASS, acpi_root_dir);
	if (!acpi_video_dir)
		return -ENODEV;

	result = acpi_bus_register_driver(&acpi_video_bus);
	if (result < 0) {
		remove_proc_entry(ACPI_VIDEO_CLASS, acpi_root_dir);
		return -ENODEV;
	}

	/*
	 * When the acpi_video_bus is loaded successfully, increase
	 * the counter reference.
	 */
	register_count = 1;

	return 0;
}
EXPORT_SYMBOL(acpi_video_register);

void acpi_video_unregister(void)
{
	if (!register_count) {
		/*
		 * If the acpi video bus is already unloaded, don't
		 * unload it again and return directly.
		 */
		return;
	}
	acpi_bus_unregister_driver(&acpi_video_bus);

	remove_proc_entry(ACPI_VIDEO_CLASS, acpi_root_dir);

	register_count = 0;

	return;
}
EXPORT_SYMBOL(acpi_video_unregister);

/*
 * This is kind of nasty. Hardware using Intel chipsets may require
 * the video opregion code to be run first in order to initialise
 * state before any ACPI video calls are made. To handle this we defer
 * registration of the video class until the opregion code has run.
 */

static int __init acpi_video_init(void)
{
	dmi_check_system(video_dmi_table);

	if (intel_opregion_present())
		return 0;

	return acpi_video_register();
}

static void __exit acpi_video_exit(void)
{
	acpi_video_unregister();

	return;
}

module_init(acpi_video_init);
module_exit(acpi_video_exit);<|MERGE_RESOLUTION|>--- conflicted
+++ resolved
@@ -2035,11 +2035,7 @@
 		backlight_device_unregister(device->backlight);
 		device->backlight = NULL;
 	}
-<<<<<<< HEAD
-	if (device->cdev) {
-=======
 	if (device->cooling_dev) {
->>>>>>> 94a8d5ca
 		sysfs_remove_link(&device->dev->dev.kobj,
 				  "thermal_cooling");
 		sysfs_remove_link(&device->cooling_dev->device.kobj,
