--- conflicted
+++ resolved
@@ -2505,24 +2505,16 @@
 	if (IS_ERR(device))
 		return PTR_ERR(device);
 
-<<<<<<< HEAD
-=======
 	/* allow new IO again */
 	device->stopped &= ~DASD_STOPPED_PM;
 	device->stopped &= ~DASD_UNRESUMED_PM;
 
->>>>>>> 4e8a2372
 	dasd_schedule_device_bh(device);
 	if (device->block)
 		dasd_schedule_block_bh(device->block);
 
 	if (device->discipline->restore)
 		rc = device->discipline->restore(device);
-<<<<<<< HEAD
-
-	dasd_put_device(device);
-	return rc;
-=======
 	if (rc)
 		/*
 		 * if the resume failed for the DASD we put it in
@@ -2532,7 +2524,6 @@
 
 	dasd_put_device(device);
 	return 0;
->>>>>>> 4e8a2372
 }
 EXPORT_SYMBOL_GPL(dasd_generic_restore_device);
 
