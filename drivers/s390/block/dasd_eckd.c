/*
 * File...........: linux/drivers/s390/block/dasd_eckd.c
 * Author(s)......: Holger Smolinski <Holger.Smolinski@de.ibm.com>
 *		    Horst Hummel <Horst.Hummel@de.ibm.com>
 *		    Carsten Otte <Cotte@de.ibm.com>
 *		    Martin Schwidefsky <schwidefsky@de.ibm.com>
 * Bugreports.to..: <Linux390@de.ibm.com>
 * Copyright IBM Corp. 1999, 2009
 * EMC Symmetrix ioctl Copyright EMC Corporation, 2008
 * Author.........: Nigel Hislop <hislop_nigel@emc.com>
 */

#define KMSG_COMPONENT "dasd"

#include <linux/stddef.h>
#include <linux/kernel.h>
#include <linux/slab.h>
#include <linux/hdreg.h>	/* HDIO_GETGEO			    */
#include <linux/bio.h>
#include <linux/module.h>
#include <linux/init.h>

#include <asm/debug.h>
#include <asm/idals.h>
#include <asm/ebcdic.h>
#include <asm/io.h>
#include <asm/todclk.h>
#include <asm/uaccess.h>
#include <asm/cio.h>
#include <asm/ccwdev.h>
#include <asm/itcw.h>

#include "dasd_int.h"
#include "dasd_eckd.h"
#include "../cio/chsc.h"


#ifdef PRINTK_HEADER
#undef PRINTK_HEADER
#endif				/* PRINTK_HEADER */
#define PRINTK_HEADER "dasd(eckd):"

#define ECKD_C0(i) (i->home_bytes)
#define ECKD_F(i) (i->formula)
#define ECKD_F1(i) (ECKD_F(i)==0x01?(i->factors.f_0x01.f1):\
		    (i->factors.f_0x02.f1))
#define ECKD_F2(i) (ECKD_F(i)==0x01?(i->factors.f_0x01.f2):\
		    (i->factors.f_0x02.f2))
#define ECKD_F3(i) (ECKD_F(i)==0x01?(i->factors.f_0x01.f3):\
		    (i->factors.f_0x02.f3))
#define ECKD_F4(i) (ECKD_F(i)==0x02?(i->factors.f_0x02.f4):0)
#define ECKD_F5(i) (ECKD_F(i)==0x02?(i->factors.f_0x02.f5):0)
#define ECKD_F6(i) (i->factor6)
#define ECKD_F7(i) (i->factor7)
#define ECKD_F8(i) (i->factor8)

MODULE_LICENSE("GPL");

static struct dasd_discipline dasd_eckd_discipline;

/* The ccw bus type uses this table to find devices that it sends to
 * dasd_eckd_probe */
static struct ccw_device_id dasd_eckd_ids[] = {
	{ CCW_DEVICE_DEVTYPE (0x3990, 0, 0x3390, 0), .driver_info = 0x1},
	{ CCW_DEVICE_DEVTYPE (0x2105, 0, 0x3390, 0), .driver_info = 0x2},
	{ CCW_DEVICE_DEVTYPE (0x3880, 0, 0x3390, 0), .driver_info = 0x3},
	{ CCW_DEVICE_DEVTYPE (0x3990, 0, 0x3380, 0), .driver_info = 0x4},
	{ CCW_DEVICE_DEVTYPE (0x2105, 0, 0x3380, 0), .driver_info = 0x5},
	{ CCW_DEVICE_DEVTYPE (0x9343, 0, 0x9345, 0), .driver_info = 0x6},
	{ CCW_DEVICE_DEVTYPE (0x2107, 0, 0x3390, 0), .driver_info = 0x7},
	{ CCW_DEVICE_DEVTYPE (0x2107, 0, 0x3380, 0), .driver_info = 0x8},
	{ CCW_DEVICE_DEVTYPE (0x1750, 0, 0x3390, 0), .driver_info = 0x9},
	{ CCW_DEVICE_DEVTYPE (0x1750, 0, 0x3380, 0), .driver_info = 0xa},
	{ /* end of list */ },
};

MODULE_DEVICE_TABLE(ccw, dasd_eckd_ids);

static struct ccw_driver dasd_eckd_driver; /* see below */

/* initial attempt at a probe function. this can be simplified once
 * the other detection code is gone */
static int
dasd_eckd_probe (struct ccw_device *cdev)
{
	int ret;

	/* set ECKD specific ccw-device options */
	ret = ccw_device_set_options(cdev, CCWDEV_ALLOW_FORCE);
	if (ret) {
		DBF_EVENT(DBF_WARNING,
		       "dasd_eckd_probe: could not set ccw-device options "
		       "for %s\n", dev_name(&cdev->dev));
		return ret;
	}
	ret = dasd_generic_probe(cdev, &dasd_eckd_discipline);
	return ret;
}

static int
dasd_eckd_set_online(struct ccw_device *cdev)
{
	return dasd_generic_set_online(cdev, &dasd_eckd_discipline);
}

static const int sizes_trk0[] = { 28, 148, 84 };
#define LABEL_SIZE 140

static inline unsigned int
round_up_multiple(unsigned int no, unsigned int mult)
{
	int rem = no % mult;
	return (rem ? no - rem + mult : no);
}

static inline unsigned int
ceil_quot(unsigned int d1, unsigned int d2)
{
	return (d1 + (d2 - 1)) / d2;
}

static unsigned int
recs_per_track(struct dasd_eckd_characteristics * rdc,
	       unsigned int kl, unsigned int dl)
{
	int dn, kn;

	switch (rdc->dev_type) {
	case 0x3380:
		if (kl)
			return 1499 / (15 + 7 + ceil_quot(kl + 12, 32) +
				       ceil_quot(dl + 12, 32));
		else
			return 1499 / (15 + ceil_quot(dl + 12, 32));
	case 0x3390:
		dn = ceil_quot(dl + 6, 232) + 1;
		if (kl) {
			kn = ceil_quot(kl + 6, 232) + 1;
			return 1729 / (10 + 9 + ceil_quot(kl + 6 * kn, 34) +
				       9 + ceil_quot(dl + 6 * dn, 34));
		} else
			return 1729 / (10 + 9 + ceil_quot(dl + 6 * dn, 34));
	case 0x9345:
		dn = ceil_quot(dl + 6, 232) + 1;
		if (kl) {
			kn = ceil_quot(kl + 6, 232) + 1;
			return 1420 / (18 + 7 + ceil_quot(kl + 6 * kn, 34) +
				       ceil_quot(dl + 6 * dn, 34));
		} else
			return 1420 / (18 + 7 + ceil_quot(dl + 6 * dn, 34));
	}
	return 0;
}

static void set_ch_t(struct ch_t *geo, __u32 cyl, __u8 head)
{
	geo->cyl = (__u16) cyl;
	geo->head = cyl >> 16;
	geo->head <<= 4;
	geo->head |= head;
}

static int
check_XRC (struct ccw1         *de_ccw,
           struct DE_eckd_data *data,
           struct dasd_device  *device)
{
        struct dasd_eckd_private *private;
	int rc;

        private = (struct dasd_eckd_private *) device->private;
	if (!private->rdc_data.facilities.XRC_supported)
		return 0;

        /* switch on System Time Stamp - needed for XRC Support */
	data->ga_extended |= 0x08; /* switch on 'Time Stamp Valid'   */
	data->ga_extended |= 0x02; /* switch on 'Extended Parameter' */

	rc = get_sync_clock(&data->ep_sys_time);
	/* Ignore return code if sync clock is switched off. */
	if (rc == -ENOSYS || rc == -EACCES)
		rc = 0;

	de_ccw->count = sizeof(struct DE_eckd_data);
	de_ccw->flags |= CCW_FLAG_SLI;
	return rc;
}

static int
define_extent(struct ccw1 *ccw, struct DE_eckd_data *data, unsigned int trk,
	      unsigned int totrk, int cmd, struct dasd_device *device)
{
	struct dasd_eckd_private *private;
	u32 begcyl, endcyl;
	u16 heads, beghead, endhead;
	int rc = 0;

	private = (struct dasd_eckd_private *) device->private;

	ccw->cmd_code = DASD_ECKD_CCW_DEFINE_EXTENT;
	ccw->flags = 0;
	ccw->count = 16;
	ccw->cda = (__u32) __pa(data);

	memset(data, 0, sizeof(struct DE_eckd_data));
	switch (cmd) {
	case DASD_ECKD_CCW_READ_HOME_ADDRESS:
	case DASD_ECKD_CCW_READ_RECORD_ZERO:
	case DASD_ECKD_CCW_READ:
	case DASD_ECKD_CCW_READ_MT:
	case DASD_ECKD_CCW_READ_CKD:
	case DASD_ECKD_CCW_READ_CKD_MT:
	case DASD_ECKD_CCW_READ_KD:
	case DASD_ECKD_CCW_READ_KD_MT:
	case DASD_ECKD_CCW_READ_COUNT:
		data->mask.perm = 0x1;
		data->attributes.operation = private->attrib.operation;
		break;
	case DASD_ECKD_CCW_WRITE:
	case DASD_ECKD_CCW_WRITE_MT:
	case DASD_ECKD_CCW_WRITE_KD:
	case DASD_ECKD_CCW_WRITE_KD_MT:
		data->mask.perm = 0x02;
		data->attributes.operation = private->attrib.operation;
		rc = check_XRC (ccw, data, device);
		break;
	case DASD_ECKD_CCW_WRITE_CKD:
	case DASD_ECKD_CCW_WRITE_CKD_MT:
		data->attributes.operation = DASD_BYPASS_CACHE;
		rc = check_XRC (ccw, data, device);
		break;
	case DASD_ECKD_CCW_ERASE:
	case DASD_ECKD_CCW_WRITE_HOME_ADDRESS:
	case DASD_ECKD_CCW_WRITE_RECORD_ZERO:
		data->mask.perm = 0x3;
		data->mask.auth = 0x1;
		data->attributes.operation = DASD_BYPASS_CACHE;
		rc = check_XRC (ccw, data, device);
		break;
	default:
		dev_err(&device->cdev->dev,
			"0x%x is not a known command\n", cmd);
		break;
	}

	data->attributes.mode = 0x3;	/* ECKD */

	if ((private->rdc_data.cu_type == 0x2105 ||
	     private->rdc_data.cu_type == 0x2107 ||
	     private->rdc_data.cu_type == 0x1750)
	    && !(private->uses_cdl && trk < 2))
		data->ga_extended |= 0x40; /* Regular Data Format Mode */

	heads = private->rdc_data.trk_per_cyl;
	begcyl = trk / heads;
	beghead = trk % heads;
	endcyl = totrk / heads;
	endhead = totrk % heads;

	/* check for sequential prestage - enhance cylinder range */
	if (data->attributes.operation == DASD_SEQ_PRESTAGE ||
	    data->attributes.operation == DASD_SEQ_ACCESS) {

		if (endcyl + private->attrib.nr_cyl < private->real_cyl)
			endcyl += private->attrib.nr_cyl;
		else
			endcyl = (private->real_cyl - 1);
	}

	set_ch_t(&data->beg_ext, begcyl, beghead);
	set_ch_t(&data->end_ext, endcyl, endhead);
	return rc;
}

static int check_XRC_on_prefix(struct PFX_eckd_data *pfxdata,
			       struct dasd_device  *device)
{
	struct dasd_eckd_private *private;
	int rc;

	private = (struct dasd_eckd_private *) device->private;
	if (!private->rdc_data.facilities.XRC_supported)
		return 0;

	/* switch on System Time Stamp - needed for XRC Support */
	pfxdata->define_extent.ga_extended |= 0x08; /* 'Time Stamp Valid'   */
	pfxdata->define_extent.ga_extended |= 0x02; /* 'Extended Parameter' */
	pfxdata->validity.time_stamp = 1;	    /* 'Time Stamp Valid'   */

	rc = get_sync_clock(&pfxdata->define_extent.ep_sys_time);
	/* Ignore return code if sync clock is switched off. */
	if (rc == -ENOSYS || rc == -EACCES)
		rc = 0;
	return rc;
}

static void fill_LRE_data(struct LRE_eckd_data *data, unsigned int trk,
			  unsigned int rec_on_trk, int count, int cmd,
			  struct dasd_device *device, unsigned int reclen,
			  unsigned int tlf)
{
	struct dasd_eckd_private *private;
	int sector;
	int dn, d;

	private = (struct dasd_eckd_private *) device->private;

	memset(data, 0, sizeof(*data));
	sector = 0;
	if (rec_on_trk) {
		switch (private->rdc_data.dev_type) {
		case 0x3390:
			dn = ceil_quot(reclen + 6, 232);
			d = 9 + ceil_quot(reclen + 6 * (dn + 1), 34);
			sector = (49 + (rec_on_trk - 1) * (10 + d)) / 8;
			break;
		case 0x3380:
			d = 7 + ceil_quot(reclen + 12, 32);
			sector = (39 + (rec_on_trk - 1) * (8 + d)) / 7;
			break;
		}
	}
	data->sector = sector;
	/* note: meaning of count depends on the operation
	 *	 for record based I/O it's the number of records, but for
	 *	 track based I/O it's the number of tracks
	 */
	data->count = count;
	switch (cmd) {
	case DASD_ECKD_CCW_WRITE_HOME_ADDRESS:
		data->operation.orientation = 0x3;
		data->operation.operation = 0x03;
		break;
	case DASD_ECKD_CCW_READ_HOME_ADDRESS:
		data->operation.orientation = 0x3;
		data->operation.operation = 0x16;
		break;
	case DASD_ECKD_CCW_WRITE_RECORD_ZERO:
		data->operation.orientation = 0x1;
		data->operation.operation = 0x03;
		data->count++;
		break;
	case DASD_ECKD_CCW_READ_RECORD_ZERO:
		data->operation.orientation = 0x3;
		data->operation.operation = 0x16;
		data->count++;
		break;
	case DASD_ECKD_CCW_WRITE:
	case DASD_ECKD_CCW_WRITE_MT:
	case DASD_ECKD_CCW_WRITE_KD:
	case DASD_ECKD_CCW_WRITE_KD_MT:
		data->auxiliary.length_valid = 0x1;
		data->length = reclen;
		data->operation.operation = 0x01;
		break;
	case DASD_ECKD_CCW_WRITE_CKD:
	case DASD_ECKD_CCW_WRITE_CKD_MT:
		data->auxiliary.length_valid = 0x1;
		data->length = reclen;
		data->operation.operation = 0x03;
		break;
	case DASD_ECKD_CCW_WRITE_TRACK_DATA:
		data->auxiliary.length_valid = 0x1;
		data->length = reclen;	/* not tlf, as one might think */
		data->operation.operation = 0x3F;
		data->extended_operation = 0x23;
		break;
	case DASD_ECKD_CCW_READ:
	case DASD_ECKD_CCW_READ_MT:
	case DASD_ECKD_CCW_READ_KD:
	case DASD_ECKD_CCW_READ_KD_MT:
		data->auxiliary.length_valid = 0x1;
		data->length = reclen;
		data->operation.operation = 0x06;
		break;
	case DASD_ECKD_CCW_READ_CKD:
	case DASD_ECKD_CCW_READ_CKD_MT:
		data->auxiliary.length_valid = 0x1;
		data->length = reclen;
		data->operation.operation = 0x16;
		break;
	case DASD_ECKD_CCW_READ_COUNT:
		data->operation.operation = 0x06;
		break;
	case DASD_ECKD_CCW_READ_TRACK_DATA:
		data->auxiliary.length_valid = 0x1;
		data->length = tlf;
		data->operation.operation = 0x0C;
		break;
	case DASD_ECKD_CCW_ERASE:
		data->length = reclen;
		data->auxiliary.length_valid = 0x1;
		data->operation.operation = 0x0b;
		break;
	default:
		DBF_DEV_EVENT(DBF_ERR, device,
			    "fill LRE unknown opcode 0x%x", cmd);
		BUG();
	}
	set_ch_t(&data->seek_addr,
		 trk / private->rdc_data.trk_per_cyl,
		 trk % private->rdc_data.trk_per_cyl);
	data->search_arg.cyl = data->seek_addr.cyl;
	data->search_arg.head = data->seek_addr.head;
	data->search_arg.record = rec_on_trk;
}

static int prefix_LRE(struct ccw1 *ccw, struct PFX_eckd_data *pfxdata,
		      unsigned int trk, unsigned int totrk, int cmd,
		      struct dasd_device *basedev, struct dasd_device *startdev,
		      unsigned char format, unsigned int rec_on_trk, int count,
		      unsigned int blksize, unsigned int tlf)
{
	struct dasd_eckd_private *basepriv, *startpriv;
	struct DE_eckd_data *dedata;
	struct LRE_eckd_data *lredata;
	u32 begcyl, endcyl;
	u16 heads, beghead, endhead;
	int rc = 0;

	basepriv = (struct dasd_eckd_private *) basedev->private;
	startpriv = (struct dasd_eckd_private *) startdev->private;
	dedata = &pfxdata->define_extent;
	lredata = &pfxdata->locate_record;

	ccw->cmd_code = DASD_ECKD_CCW_PFX;
	ccw->flags = 0;
	ccw->count = sizeof(*pfxdata);
	ccw->cda = (__u32) __pa(pfxdata);

	memset(pfxdata, 0, sizeof(*pfxdata));
	/* prefix data */
	if (format > 1) {
		DBF_DEV_EVENT(DBF_ERR, basedev,
			      "PFX LRE unknown format 0x%x", format);
		BUG();
		return -EINVAL;
	}
	pfxdata->format = format;
	pfxdata->base_address = basepriv->ned->unit_addr;
	pfxdata->base_lss = basepriv->ned->ID;
	pfxdata->validity.define_extent = 1;

	/* private uid is kept up to date, conf_data may be outdated */
	if (startpriv->uid.type != UA_BASE_DEVICE) {
		pfxdata->validity.verify_base = 1;
		if (startpriv->uid.type == UA_HYPER_PAV_ALIAS)
			pfxdata->validity.hyper_pav = 1;
	}

	/* define extend data (mostly)*/
	switch (cmd) {
	case DASD_ECKD_CCW_READ_HOME_ADDRESS:
	case DASD_ECKD_CCW_READ_RECORD_ZERO:
	case DASD_ECKD_CCW_READ:
	case DASD_ECKD_CCW_READ_MT:
	case DASD_ECKD_CCW_READ_CKD:
	case DASD_ECKD_CCW_READ_CKD_MT:
	case DASD_ECKD_CCW_READ_KD:
	case DASD_ECKD_CCW_READ_KD_MT:
	case DASD_ECKD_CCW_READ_COUNT:
		dedata->mask.perm = 0x1;
		dedata->attributes.operation = basepriv->attrib.operation;
		break;
	case DASD_ECKD_CCW_READ_TRACK_DATA:
		dedata->mask.perm = 0x1;
		dedata->attributes.operation = basepriv->attrib.operation;
		dedata->blk_size = 0;
		break;
	case DASD_ECKD_CCW_WRITE:
	case DASD_ECKD_CCW_WRITE_MT:
	case DASD_ECKD_CCW_WRITE_KD:
	case DASD_ECKD_CCW_WRITE_KD_MT:
		dedata->mask.perm = 0x02;
		dedata->attributes.operation = basepriv->attrib.operation;
		rc = check_XRC_on_prefix(pfxdata, basedev);
		break;
	case DASD_ECKD_CCW_WRITE_CKD:
	case DASD_ECKD_CCW_WRITE_CKD_MT:
		dedata->attributes.operation = DASD_BYPASS_CACHE;
		rc = check_XRC_on_prefix(pfxdata, basedev);
		break;
	case DASD_ECKD_CCW_ERASE:
	case DASD_ECKD_CCW_WRITE_HOME_ADDRESS:
	case DASD_ECKD_CCW_WRITE_RECORD_ZERO:
		dedata->mask.perm = 0x3;
		dedata->mask.auth = 0x1;
		dedata->attributes.operation = DASD_BYPASS_CACHE;
		rc = check_XRC_on_prefix(pfxdata, basedev);
		break;
	case DASD_ECKD_CCW_WRITE_TRACK_DATA:
		dedata->mask.perm = 0x02;
		dedata->attributes.operation = basepriv->attrib.operation;
		dedata->blk_size = blksize;
		rc = check_XRC_on_prefix(pfxdata, basedev);
		break;
	default:
		DBF_DEV_EVENT(DBF_ERR, basedev,
			    "PFX LRE unknown opcode 0x%x", cmd);
		BUG();
		return -EINVAL;
	}

	dedata->attributes.mode = 0x3;	/* ECKD */

	if ((basepriv->rdc_data.cu_type == 0x2105 ||
	     basepriv->rdc_data.cu_type == 0x2107 ||
	     basepriv->rdc_data.cu_type == 0x1750)
	    && !(basepriv->uses_cdl && trk < 2))
		dedata->ga_extended |= 0x40; /* Regular Data Format Mode */

	heads = basepriv->rdc_data.trk_per_cyl;
	begcyl = trk / heads;
	beghead = trk % heads;
	endcyl = totrk / heads;
	endhead = totrk % heads;

	/* check for sequential prestage - enhance cylinder range */
	if (dedata->attributes.operation == DASD_SEQ_PRESTAGE ||
	    dedata->attributes.operation == DASD_SEQ_ACCESS) {

		if (endcyl + basepriv->attrib.nr_cyl < basepriv->real_cyl)
			endcyl += basepriv->attrib.nr_cyl;
		else
			endcyl = (basepriv->real_cyl - 1);
	}

	set_ch_t(&dedata->beg_ext, begcyl, beghead);
	set_ch_t(&dedata->end_ext, endcyl, endhead);

	if (format == 1) {
		fill_LRE_data(lredata, trk, rec_on_trk, count, cmd,
			      basedev, blksize, tlf);
	}

	return rc;
}

static int prefix(struct ccw1 *ccw, struct PFX_eckd_data *pfxdata,
		  unsigned int trk, unsigned int totrk, int cmd,
		  struct dasd_device *basedev, struct dasd_device *startdev)
{
	return prefix_LRE(ccw, pfxdata, trk, totrk, cmd, basedev, startdev,
			  0, 0, 0, 0, 0);
}

static void
locate_record(struct ccw1 *ccw, struct LO_eckd_data *data, unsigned int trk,
	      unsigned int rec_on_trk, int no_rec, int cmd,
	      struct dasd_device * device, int reclen)
{
	struct dasd_eckd_private *private;
	int sector;
	int dn, d;

	private = (struct dasd_eckd_private *) device->private;

	DBF_DEV_EVENT(DBF_INFO, device,
		  "Locate: trk %d, rec %d, no_rec %d, cmd %d, reclen %d",
		  trk, rec_on_trk, no_rec, cmd, reclen);

	ccw->cmd_code = DASD_ECKD_CCW_LOCATE_RECORD;
	ccw->flags = 0;
	ccw->count = 16;
	ccw->cda = (__u32) __pa(data);

	memset(data, 0, sizeof(struct LO_eckd_data));
	sector = 0;
	if (rec_on_trk) {
		switch (private->rdc_data.dev_type) {
		case 0x3390:
			dn = ceil_quot(reclen + 6, 232);
			d = 9 + ceil_quot(reclen + 6 * (dn + 1), 34);
			sector = (49 + (rec_on_trk - 1) * (10 + d)) / 8;
			break;
		case 0x3380:
			d = 7 + ceil_quot(reclen + 12, 32);
			sector = (39 + (rec_on_trk - 1) * (8 + d)) / 7;
			break;
		}
	}
	data->sector = sector;
	data->count = no_rec;
	switch (cmd) {
	case DASD_ECKD_CCW_WRITE_HOME_ADDRESS:
		data->operation.orientation = 0x3;
		data->operation.operation = 0x03;
		break;
	case DASD_ECKD_CCW_READ_HOME_ADDRESS:
		data->operation.orientation = 0x3;
		data->operation.operation = 0x16;
		break;
	case DASD_ECKD_CCW_WRITE_RECORD_ZERO:
		data->operation.orientation = 0x1;
		data->operation.operation = 0x03;
		data->count++;
		break;
	case DASD_ECKD_CCW_READ_RECORD_ZERO:
		data->operation.orientation = 0x3;
		data->operation.operation = 0x16;
		data->count++;
		break;
	case DASD_ECKD_CCW_WRITE:
	case DASD_ECKD_CCW_WRITE_MT:
	case DASD_ECKD_CCW_WRITE_KD:
	case DASD_ECKD_CCW_WRITE_KD_MT:
		data->auxiliary.last_bytes_used = 0x1;
		data->length = reclen;
		data->operation.operation = 0x01;
		break;
	case DASD_ECKD_CCW_WRITE_CKD:
	case DASD_ECKD_CCW_WRITE_CKD_MT:
		data->auxiliary.last_bytes_used = 0x1;
		data->length = reclen;
		data->operation.operation = 0x03;
		break;
	case DASD_ECKD_CCW_READ:
	case DASD_ECKD_CCW_READ_MT:
	case DASD_ECKD_CCW_READ_KD:
	case DASD_ECKD_CCW_READ_KD_MT:
		data->auxiliary.last_bytes_used = 0x1;
		data->length = reclen;
		data->operation.operation = 0x06;
		break;
	case DASD_ECKD_CCW_READ_CKD:
	case DASD_ECKD_CCW_READ_CKD_MT:
		data->auxiliary.last_bytes_used = 0x1;
		data->length = reclen;
		data->operation.operation = 0x16;
		break;
	case DASD_ECKD_CCW_READ_COUNT:
		data->operation.operation = 0x06;
		break;
	case DASD_ECKD_CCW_ERASE:
		data->length = reclen;
		data->auxiliary.last_bytes_used = 0x1;
		data->operation.operation = 0x0b;
		break;
	default:
		DBF_DEV_EVENT(DBF_ERR, device, "unknown locate record "
			      "opcode 0x%x", cmd);
	}
	set_ch_t(&data->seek_addr,
		 trk / private->rdc_data.trk_per_cyl,
		 trk % private->rdc_data.trk_per_cyl);
	data->search_arg.cyl = data->seek_addr.cyl;
	data->search_arg.head = data->seek_addr.head;
	data->search_arg.record = rec_on_trk;
}

/*
 * Returns 1 if the block is one of the special blocks that needs
 * to get read/written with the KD variant of the command.
 * That is DASD_ECKD_READ_KD_MT instead of DASD_ECKD_READ_MT and
 * DASD_ECKD_WRITE_KD_MT instead of DASD_ECKD_WRITE_MT.
 * Luckily the KD variants differ only by one bit (0x08) from the
 * normal variant. So don't wonder about code like:
 * if (dasd_eckd_cdl_special(blk_per_trk, recid))
 *         ccw->cmd_code |= 0x8;
 */
static inline int
dasd_eckd_cdl_special(int blk_per_trk, int recid)
{
	if (recid < 3)
		return 1;
	if (recid < blk_per_trk)
		return 0;
	if (recid < 2 * blk_per_trk)
		return 1;
	return 0;
}

/*
 * Returns the record size for the special blocks of the cdl format.
 * Only returns something useful if dasd_eckd_cdl_special is true
 * for the recid.
 */
static inline int
dasd_eckd_cdl_reclen(int recid)
{
	if (recid < 3)
		return sizes_trk0[recid];
	return LABEL_SIZE;
}

/*
 * Generate device unique id that specifies the physical device.
 */
static int dasd_eckd_generate_uid(struct dasd_device *device,
				  struct dasd_uid *uid)
{
	struct dasd_eckd_private *private;
	int count;

	private = (struct dasd_eckd_private *) device->private;
	if (!private)
		return -ENODEV;
	if (!private->ned || !private->gneq)
		return -ENODEV;

	memset(uid, 0, sizeof(struct dasd_uid));
	memcpy(uid->vendor, private->ned->HDA_manufacturer,
	       sizeof(uid->vendor) - 1);
	EBCASC(uid->vendor, sizeof(uid->vendor) - 1);
	memcpy(uid->serial, private->ned->HDA_location,
	       sizeof(uid->serial) - 1);
	EBCASC(uid->serial, sizeof(uid->serial) - 1);
	uid->ssid = private->gneq->subsystemID;
	uid->real_unit_addr = private->ned->unit_addr;;
	if (private->sneq) {
		uid->type = private->sneq->sua_flags;
		if (uid->type == UA_BASE_PAV_ALIAS)
			uid->base_unit_addr = private->sneq->base_unit_addr;
	} else {
		uid->type = UA_BASE_DEVICE;
	}
	if (private->vdsneq) {
		for (count = 0; count < 16; count++) {
			sprintf(uid->vduit+2*count, "%02x",
				private->vdsneq->uit[count]);
		}
	}
	return 0;
}

static struct dasd_ccw_req *dasd_eckd_build_rcd_lpm(struct dasd_device *device,
						    void *rcd_buffer,
						    struct ciw *ciw, __u8 lpm)
{
	struct dasd_ccw_req *cqr;
	struct ccw1 *ccw;

	cqr = dasd_smalloc_request("ECKD", 1 /* RCD */, ciw->count, device);

	if (IS_ERR(cqr)) {
		DBF_DEV_EVENT(DBF_WARNING, device, "%s",
			      "Could not allocate RCD request");
		return cqr;
	}

	ccw = cqr->cpaddr;
	ccw->cmd_code = ciw->cmd;
	ccw->cda = (__u32)(addr_t)rcd_buffer;
	ccw->count = ciw->count;

	cqr->startdev = device;
	cqr->memdev = device;
	cqr->block = NULL;
	cqr->expires = 10*HZ;
	cqr->lpm = lpm;
	clear_bit(DASD_CQR_FLAGS_USE_ERP, &cqr->flags);
	cqr->retries = 2;
	cqr->buildclk = get_clock();
	cqr->status = DASD_CQR_FILLED;
	return cqr;
}

static int dasd_eckd_read_conf_lpm(struct dasd_device *device,
				   void **rcd_buffer,
				   int *rcd_buffer_size, __u8 lpm)
{
	struct ciw *ciw;
	char *rcd_buf = NULL;
	int ret;
	struct dasd_ccw_req *cqr;

	/*
	 * scan for RCD command in extended SenseID data
	 */
	ciw = ccw_device_get_ciw(device->cdev, CIW_TYPE_RCD);
	if (!ciw || ciw->cmd == 0) {
		ret = -EOPNOTSUPP;
		goto out_error;
	}
	rcd_buf = kzalloc(ciw->count, GFP_KERNEL | GFP_DMA);
	if (!rcd_buf) {
		ret = -ENOMEM;
		goto out_error;
	}

	/*
	 * buffer has to start with EBCDIC "V1.0" to show
	 * support for virtual device SNEQ
	 */
	rcd_buf[0] = 0xE5;
	rcd_buf[1] = 0xF1;
	rcd_buf[2] = 0x4B;
	rcd_buf[3] = 0xF0;
	cqr = dasd_eckd_build_rcd_lpm(device, rcd_buf, ciw, lpm);
	if (IS_ERR(cqr)) {
		ret =  PTR_ERR(cqr);
		goto out_error;
	}
	ret = dasd_sleep_on(cqr);
	/*
	 * on success we update the user input parms
	 */
	dasd_sfree_request(cqr, cqr->memdev);
	if (ret)
		goto out_error;

	*rcd_buffer_size = ciw->count;
	*rcd_buffer = rcd_buf;
	return 0;
out_error:
	kfree(rcd_buf);
	*rcd_buffer = NULL;
	*rcd_buffer_size = 0;
	return ret;
}

static int dasd_eckd_identify_conf_parts(struct dasd_eckd_private *private)
{

	struct dasd_sneq *sneq;
	int i, count;

	private->ned = NULL;
	private->sneq = NULL;
	private->vdsneq = NULL;
	private->gneq = NULL;
	count = private->conf_len / sizeof(struct dasd_sneq);
	sneq = (struct dasd_sneq *)private->conf_data;
	for (i = 0; i < count; ++i) {
		if (sneq->flags.identifier == 1 && sneq->format == 1)
			private->sneq = sneq;
		else if (sneq->flags.identifier == 1 && sneq->format == 4)
			private->vdsneq = (struct vd_sneq *)sneq;
		else if (sneq->flags.identifier == 2)
			private->gneq = (struct dasd_gneq *)sneq;
		else if (sneq->flags.identifier == 3 && sneq->res1 == 1)
			private->ned = (struct dasd_ned *)sneq;
		sneq++;
	}
	if (!private->ned || !private->gneq) {
		private->ned = NULL;
		private->sneq = NULL;
		private->vdsneq = NULL;
		private->gneq = NULL;
		return -EINVAL;
	}
	return 0;

};

static unsigned char dasd_eckd_path_access(void *conf_data, int conf_len)
{
	struct dasd_gneq *gneq;
	int i, count, found;

	count = conf_len / sizeof(*gneq);
	gneq = (struct dasd_gneq *)conf_data;
	found = 0;
	for (i = 0; i < count; ++i) {
		if (gneq->flags.identifier == 2) {
			found = 1;
			break;
		}
		gneq++;
	}
	if (found)
		return ((char *)gneq)[18] & 0x07;
	else
		return 0;
}

static int dasd_eckd_read_conf(struct dasd_device *device)
{
	void *conf_data;
	int conf_len, conf_data_saved;
	int rc;
	__u8 lpm;
	struct dasd_eckd_private *private;
	struct dasd_eckd_path *path_data;

	private = (struct dasd_eckd_private *) device->private;
	path_data = (struct dasd_eckd_path *) &private->path_data;
	path_data->opm = ccw_device_get_path_mask(device->cdev);
	lpm = 0x80;
	conf_data_saved = 0;
	/* get configuration data per operational path */
	for (lpm = 0x80; lpm; lpm>>= 1) {
		if (lpm & path_data->opm){
			rc = dasd_eckd_read_conf_lpm(device, &conf_data,
						     &conf_len, lpm);
			if (rc && rc != -EOPNOTSUPP) {	/* -EOPNOTSUPP is ok */
				DBF_EVENT(DBF_WARNING,
					  "Read configuration data returned "
					  "error %d for device: %s", rc,
					  dev_name(&device->cdev->dev));
				return rc;
			}
			if (conf_data == NULL) {
				DBF_EVENT(DBF_WARNING, "No configuration "
					  "data retrieved for device: %s",
					  dev_name(&device->cdev->dev));
				continue;	/* no error */
			}
			/* save first valid configuration data */
			if (!conf_data_saved) {
				kfree(private->conf_data);
				private->conf_data = conf_data;
				private->conf_len = conf_len;
				if (dasd_eckd_identify_conf_parts(private)) {
					private->conf_data = NULL;
					private->conf_len = 0;
					kfree(conf_data);
					continue;
				}
				conf_data_saved++;
			}
			switch (dasd_eckd_path_access(conf_data, conf_len)) {
			case 0x02:
				path_data->npm |= lpm;
				break;
			case 0x03:
				path_data->ppm |= lpm;
				break;
			}
			if (conf_data != private->conf_data)
				kfree(conf_data);
		}
	}
	return 0;
}

static int dasd_eckd_read_features(struct dasd_device *device)
{
	struct dasd_psf_prssd_data *prssdp;
	struct dasd_rssd_features *features;
	struct dasd_ccw_req *cqr;
	struct ccw1 *ccw;
	int rc;
	struct dasd_eckd_private *private;

	private = (struct dasd_eckd_private *) device->private;
	cqr = dasd_smalloc_request(dasd_eckd_discipline.name,
				   1 /* PSF */	+ 1 /* RSSD */ ,
				   (sizeof(struct dasd_psf_prssd_data) +
				    sizeof(struct dasd_rssd_features)),
				   device);
	if (IS_ERR(cqr)) {
		DBF_EVENT(DBF_WARNING, "Could not allocate initialization "
			  "request for device: %s",
			  dev_name(&device->cdev->dev));
		return PTR_ERR(cqr);
	}
	cqr->startdev = device;
	cqr->memdev = device;
	cqr->block = NULL;
	clear_bit(DASD_CQR_FLAGS_USE_ERP, &cqr->flags);
	cqr->retries = 5;
	cqr->expires = 10 * HZ;

	/* Prepare for Read Subsystem Data */
	prssdp = (struct dasd_psf_prssd_data *) cqr->data;
	memset(prssdp, 0, sizeof(struct dasd_psf_prssd_data));
	prssdp->order = PSF_ORDER_PRSSD;
	prssdp->suborder = 0x41;	/* Read Feature Codes */
	/* all other bytes of prssdp must be zero */

	ccw = cqr->cpaddr;
	ccw->cmd_code = DASD_ECKD_CCW_PSF;
	ccw->count = sizeof(struct dasd_psf_prssd_data);
	ccw->flags |= CCW_FLAG_CC;
	ccw->cda = (__u32)(addr_t) prssdp;

	/* Read Subsystem Data - feature codes */
	features = (struct dasd_rssd_features *) (prssdp + 1);
	memset(features, 0, sizeof(struct dasd_rssd_features));

	ccw++;
	ccw->cmd_code = DASD_ECKD_CCW_RSSD;
	ccw->count = sizeof(struct dasd_rssd_features);
	ccw->cda = (__u32)(addr_t) features;

	cqr->buildclk = get_clock();
	cqr->status = DASD_CQR_FILLED;
	rc = dasd_sleep_on(cqr);
	if (rc == 0) {
		prssdp = (struct dasd_psf_prssd_data *) cqr->data;
		features = (struct dasd_rssd_features *) (prssdp + 1);
		memcpy(&private->features, features,
		       sizeof(struct dasd_rssd_features));
	}
	dasd_sfree_request(cqr, cqr->memdev);
	return rc;
}


/*
 * Build CP for Perform Subsystem Function - SSC.
 */
static struct dasd_ccw_req *dasd_eckd_build_psf_ssc(struct dasd_device *device,
						    int enable_pav)
{
	struct dasd_ccw_req *cqr;
	struct dasd_psf_ssc_data *psf_ssc_data;
	struct ccw1 *ccw;

	cqr = dasd_smalloc_request("ECKD", 1 /* PSF */ ,
				  sizeof(struct dasd_psf_ssc_data),
				  device);

	if (IS_ERR(cqr)) {
		DBF_DEV_EVENT(DBF_WARNING, device, "%s",
			   "Could not allocate PSF-SSC request");
		return cqr;
	}
	psf_ssc_data = (struct dasd_psf_ssc_data *)cqr->data;
	psf_ssc_data->order = PSF_ORDER_SSC;
	psf_ssc_data->suborder = 0x40;
	if (enable_pav) {
		psf_ssc_data->suborder |= 0x88;
		psf_ssc_data->reserved[0] = 0x88;
	}
	ccw = cqr->cpaddr;
	ccw->cmd_code = DASD_ECKD_CCW_PSF;
	ccw->cda = (__u32)(addr_t)psf_ssc_data;
	ccw->count = 66;

	cqr->startdev = device;
	cqr->memdev = device;
	cqr->block = NULL;
	cqr->expires = 10*HZ;
	cqr->buildclk = get_clock();
	cqr->status = DASD_CQR_FILLED;
	return cqr;
}

/*
 * Perform Subsystem Function.
 * It is necessary to trigger CIO for channel revalidation since this
 * call might change behaviour of DASD devices.
 */
static int
dasd_eckd_psf_ssc(struct dasd_device *device, int enable_pav)
{
	struct dasd_ccw_req *cqr;
	int rc;

	cqr = dasd_eckd_build_psf_ssc(device, enable_pav);
	if (IS_ERR(cqr))
		return PTR_ERR(cqr);

	rc = dasd_sleep_on(cqr);
	if (!rc)
		/* trigger CIO to reprobe devices */
		css_schedule_reprobe();
	dasd_sfree_request(cqr, cqr->memdev);
	return rc;
}

/*
 * Valide storage server of current device.
 */
static int dasd_eckd_validate_server(struct dasd_device *device)
{
	int rc;
	struct dasd_eckd_private *private;
	int enable_pav;

	if (dasd_nopav || MACHINE_IS_VM)
		enable_pav = 0;
	else
		enable_pav = 1;
	rc = dasd_eckd_psf_ssc(device, enable_pav);
	/* may be requested feature is not available on server,
	 * therefore just report error and go ahead */
	private = (struct dasd_eckd_private *) device->private;
	DBF_EVENT(DBF_WARNING, "PSF-SSC on storage subsystem %s.%s.%04x "
		  "returned rc=%d for device: %s",
		  private->uid.vendor, private->uid.serial,
		  private->uid.ssid, rc, dev_name(&device->cdev->dev));
	/* RE-Read Configuration Data */
	return dasd_eckd_read_conf(device);
}

/*
 * Check device characteristics.
 * If the device is accessible using ECKD discipline, the device is enabled.
 */
static int
dasd_eckd_check_characteristics(struct dasd_device *device)
{
	struct dasd_eckd_private *private;
	struct dasd_block *block;
	int is_known, rc;

	private = (struct dasd_eckd_private *) device->private;
	if (!private) {
		private = kzalloc(sizeof(*private), GFP_KERNEL | GFP_DMA);
		if (!private) {
			dev_warn(&device->cdev->dev,
				 "Allocating memory for private DASD data "
				 "failed\n");
			return -ENOMEM;
		}
		device->private = (void *) private;
	} else {
		memset(private, 0, sizeof(*private));
	}
	/* Invalidate status of initial analysis. */
	private->init_cqr_status = -1;
	/* Set default cache operations. */
	private->attrib.operation = DASD_NORMAL_CACHE;
	private->attrib.nr_cyl = 0;

	/* Read Configuration Data */
	rc = dasd_eckd_read_conf(device);
	if (rc)
		goto out_err1;

	/* Generate device unique id and register in devmap */
	rc = dasd_eckd_generate_uid(device, &private->uid);
	if (rc)
		goto out_err1;
	dasd_set_uid(device->cdev, &private->uid);

	if (private->uid.type == UA_BASE_DEVICE) {
		block = dasd_alloc_block();
		if (IS_ERR(block)) {
			DBF_EVENT(DBF_WARNING, "could not allocate dasd "
				  "block structure for device: %s",
				  dev_name(&device->cdev->dev));
			rc = PTR_ERR(block);
			goto out_err1;
		}
		device->block = block;
		block->base = device;
	}

	/* register lcu with alias handling, enable PAV if this is a new lcu */
	is_known = dasd_alias_make_device_known_to_lcu(device);
	if (is_known < 0) {
		rc = is_known;
		goto out_err2;
	}
	if (!is_known) {
		/* new lcu found */
		rc = dasd_eckd_validate_server(device); /* will switch pav on */
		if (rc)
			goto out_err3;
	}

	/* Read Feature Codes */
	rc = dasd_eckd_read_features(device);
	if (rc)
		goto out_err3;

	/* Read Device Characteristics */
	rc = dasd_generic_read_dev_chars(device, "ECKD", &private->rdc_data,
					 64);
	if (rc) {
		DBF_EVENT(DBF_WARNING,
			  "Read device characteristics failed, rc=%d for "
			  "device: %s", rc, dev_name(&device->cdev->dev));
		goto out_err3;
	}
	/* find the vaild cylinder size */
	if (private->rdc_data.no_cyl == LV_COMPAT_CYL &&
	    private->rdc_data.long_no_cyl)
		private->real_cyl = private->rdc_data.long_no_cyl;
	else
		private->real_cyl = private->rdc_data.no_cyl;

	dev_info(&device->cdev->dev, "New DASD %04X/%02X (CU %04X/%02X) "
		 "with %d cylinders, %d heads, %d sectors\n",
		 private->rdc_data.dev_type,
		 private->rdc_data.dev_model,
		 private->rdc_data.cu_type,
		 private->rdc_data.cu_model.model,
		 private->real_cyl,
		 private->rdc_data.trk_per_cyl,
		 private->rdc_data.sec_per_trk);
	return 0;

out_err3:
	dasd_alias_disconnect_device_from_lcu(device);
out_err2:
	dasd_free_block(device->block);
	device->block = NULL;
out_err1:
	kfree(private->conf_data);
	kfree(device->private);
	device->private = NULL;
	return rc;
}

static void dasd_eckd_uncheck_device(struct dasd_device *device)
{
	struct dasd_eckd_private *private;

	private = (struct dasd_eckd_private *) device->private;
	dasd_alias_disconnect_device_from_lcu(device);
	private->ned = NULL;
	private->sneq = NULL;
	private->vdsneq = NULL;
	private->gneq = NULL;
	private->conf_len = 0;
	kfree(private->conf_data);
	private->conf_data = NULL;
}

static struct dasd_ccw_req *
dasd_eckd_analysis_ccw(struct dasd_device *device)
{
	struct dasd_eckd_private *private;
	struct eckd_count *count_data;
	struct LO_eckd_data *LO_data;
	struct dasd_ccw_req *cqr;
	struct ccw1 *ccw;
	int cplength, datasize;
	int i;

	private = (struct dasd_eckd_private *) device->private;

	cplength = 8;
	datasize = sizeof(struct DE_eckd_data) + 2*sizeof(struct LO_eckd_data);
	cqr = dasd_smalloc_request(dasd_eckd_discipline.name,
				   cplength, datasize, device);
	if (IS_ERR(cqr))
		return cqr;
	ccw = cqr->cpaddr;
	/* Define extent for the first 3 tracks. */
	define_extent(ccw++, cqr->data, 0, 2,
		      DASD_ECKD_CCW_READ_COUNT, device);
	LO_data = cqr->data + sizeof(struct DE_eckd_data);
	/* Locate record for the first 4 records on track 0. */
	ccw[-1].flags |= CCW_FLAG_CC;
	locate_record(ccw++, LO_data++, 0, 0, 4,
		      DASD_ECKD_CCW_READ_COUNT, device, 0);

	count_data = private->count_area;
	for (i = 0; i < 4; i++) {
		ccw[-1].flags |= CCW_FLAG_CC;
		ccw->cmd_code = DASD_ECKD_CCW_READ_COUNT;
		ccw->flags = 0;
		ccw->count = 8;
		ccw->cda = (__u32)(addr_t) count_data;
		ccw++;
		count_data++;
	}

	/* Locate record for the first record on track 2. */
	ccw[-1].flags |= CCW_FLAG_CC;
	locate_record(ccw++, LO_data++, 2, 0, 1,
		      DASD_ECKD_CCW_READ_COUNT, device, 0);
	/* Read count ccw. */
	ccw[-1].flags |= CCW_FLAG_CC;
	ccw->cmd_code = DASD_ECKD_CCW_READ_COUNT;
	ccw->flags = 0;
	ccw->count = 8;
	ccw->cda = (__u32)(addr_t) count_data;

	cqr->block = NULL;
	cqr->startdev = device;
	cqr->memdev = device;
	cqr->retries = 0;
	cqr->buildclk = get_clock();
	cqr->status = DASD_CQR_FILLED;
	return cqr;
}

/*
 * This is the callback function for the init_analysis cqr. It saves
 * the status of the initial analysis ccw before it frees it and kicks
 * the device to continue the startup sequence. This will call
 * dasd_eckd_do_analysis again (if the devices has not been marked
 * for deletion in the meantime).
 */
static void
dasd_eckd_analysis_callback(struct dasd_ccw_req *init_cqr, void *data)
{
	struct dasd_eckd_private *private;
	struct dasd_device *device;

	device = init_cqr->startdev;
	private = (struct dasd_eckd_private *) device->private;
	private->init_cqr_status = init_cqr->status;
	dasd_sfree_request(init_cqr, device);
	dasd_kick_device(device);
}

static int
dasd_eckd_start_analysis(struct dasd_block *block)
{
	struct dasd_eckd_private *private;
	struct dasd_ccw_req *init_cqr;

	private = (struct dasd_eckd_private *) block->base->private;
	init_cqr = dasd_eckd_analysis_ccw(block->base);
	if (IS_ERR(init_cqr))
		return PTR_ERR(init_cqr);
	init_cqr->callback = dasd_eckd_analysis_callback;
	init_cqr->callback_data = NULL;
	init_cqr->expires = 5*HZ;
	dasd_add_request_head(init_cqr);
	return -EAGAIN;
}

static int
dasd_eckd_end_analysis(struct dasd_block *block)
{
	struct dasd_device *device;
	struct dasd_eckd_private *private;
	struct eckd_count *count_area;
	unsigned int sb, blk_per_trk;
	int status, i;

	device = block->base;
	private = (struct dasd_eckd_private *) device->private;
	status = private->init_cqr_status;
	private->init_cqr_status = -1;
	if (status != DASD_CQR_DONE) {
		dev_warn(&device->cdev->dev,
			    "The DASD is not formatted\n");
		return -EMEDIUMTYPE;
	}

	private->uses_cdl = 1;
	/* Check Track 0 for Compatible Disk Layout */
	count_area = NULL;
	for (i = 0; i < 3; i++) {
		if (private->count_area[i].kl != 4 ||
		    private->count_area[i].dl != dasd_eckd_cdl_reclen(i) - 4) {
			private->uses_cdl = 0;
			break;
		}
	}
	if (i == 3)
		count_area = &private->count_area[4];

	if (private->uses_cdl == 0) {
		for (i = 0; i < 5; i++) {
			if ((private->count_area[i].kl != 0) ||
			    (private->count_area[i].dl !=
			     private->count_area[0].dl))
				break;
		}
		if (i == 5)
			count_area = &private->count_area[0];
	} else {
		if (private->count_area[3].record == 1)
			dev_warn(&device->cdev->dev,
				 "Track 0 has no records following the VTOC\n");
	}
	if (count_area != NULL && count_area->kl == 0) {
		/* we found notthing violating our disk layout */
		if (dasd_check_blocksize(count_area->dl) == 0)
			block->bp_block = count_area->dl;
	}
	if (block->bp_block == 0) {
		dev_warn(&device->cdev->dev,
			 "The disk layout of the DASD is not supported\n");
		return -EMEDIUMTYPE;
	}
	block->s2b_shift = 0;	/* bits to shift 512 to get a block */
	for (sb = 512; sb < block->bp_block; sb = sb << 1)
		block->s2b_shift++;

	blk_per_trk = recs_per_track(&private->rdc_data, 0, block->bp_block);
	block->blocks = (private->real_cyl *
			  private->rdc_data.trk_per_cyl *
			  blk_per_trk);

	dev_info(&device->cdev->dev,
		 "DASD with %d KB/block, %d KB total size, %d KB/track, "
		 "%s\n", (block->bp_block >> 10),
		 ((private->real_cyl *
		   private->rdc_data.trk_per_cyl *
		   blk_per_trk * (block->bp_block >> 9)) >> 1),
		 ((blk_per_trk * block->bp_block) >> 10),
		 private->uses_cdl ?
		 "compatible disk layout" : "linux disk layout");

	return 0;
}

static int dasd_eckd_do_analysis(struct dasd_block *block)
{
	struct dasd_eckd_private *private;

	private = (struct dasd_eckd_private *) block->base->private;
	if (private->init_cqr_status < 0)
		return dasd_eckd_start_analysis(block);
	else
		return dasd_eckd_end_analysis(block);
}

static int dasd_eckd_ready_to_online(struct dasd_device *device)
{
	return dasd_alias_add_device(device);
};

static int dasd_eckd_online_to_ready(struct dasd_device *device)
{
	return dasd_alias_remove_device(device);
};

static int
dasd_eckd_fill_geometry(struct dasd_block *block, struct hd_geometry *geo)
{
	struct dasd_eckd_private *private;

	private = (struct dasd_eckd_private *) block->base->private;
	if (dasd_check_blocksize(block->bp_block) == 0) {
		geo->sectors = recs_per_track(&private->rdc_data,
					      0, block->bp_block);
	}
	geo->cylinders = private->rdc_data.no_cyl;
	geo->heads = private->rdc_data.trk_per_cyl;
	return 0;
}

static struct dasd_ccw_req *
dasd_eckd_format_device(struct dasd_device * device,
			struct format_data_t * fdata)
{
	struct dasd_eckd_private *private;
	struct dasd_ccw_req *fcp;
	struct eckd_count *ect;
	struct ccw1 *ccw;
	void *data;
	int rpt;
	struct ch_t address;
	int cplength, datasize;
	int i;
	int intensity = 0;
	int r0_perm;

	private = (struct dasd_eckd_private *) device->private;
	rpt = recs_per_track(&private->rdc_data, 0, fdata->blksize);
	set_ch_t(&address,
		 fdata->start_unit / private->rdc_data.trk_per_cyl,
		 fdata->start_unit % private->rdc_data.trk_per_cyl);

	/* Sanity checks. */
	if (fdata->start_unit >=
	    (private->real_cyl * private->rdc_data.trk_per_cyl)) {
		dev_warn(&device->cdev->dev, "Start track number %d used in "
			 "formatting is too big\n", fdata->start_unit);
		return ERR_PTR(-EINVAL);
	}
	if (fdata->start_unit > fdata->stop_unit) {
		dev_warn(&device->cdev->dev, "Start track %d used in "
			 "formatting exceeds end track\n", fdata->start_unit);
		return ERR_PTR(-EINVAL);
	}
	if (dasd_check_blocksize(fdata->blksize) != 0) {
		dev_warn(&device->cdev->dev,
			 "The DASD cannot be formatted with block size %d\n",
			 fdata->blksize);
		return ERR_PTR(-EINVAL);
	}

	/*
	 * fdata->intensity is a bit string that tells us what to do:
	 *   Bit 0: write record zero
	 *   Bit 1: write home address, currently not supported
	 *   Bit 2: invalidate tracks
	 *   Bit 3: use OS/390 compatible disk layout (cdl)
	 *   Bit 4: do not allow storage subsystem to modify record zero
	 * Only some bit combinations do make sense.
	 */
	if (fdata->intensity & 0x10) {
		r0_perm = 0;
		intensity = fdata->intensity & ~0x10;
	} else {
		r0_perm = 1;
		intensity = fdata->intensity;
	}
	switch (intensity) {
	case 0x00:	/* Normal format */
	case 0x08:	/* Normal format, use cdl. */
		cplength = 2 + rpt;
		datasize = sizeof(struct DE_eckd_data) +
			sizeof(struct LO_eckd_data) +
			rpt * sizeof(struct eckd_count);
		break;
	case 0x01:	/* Write record zero and format track. */
	case 0x09:	/* Write record zero and format track, use cdl. */
		cplength = 3 + rpt;
		datasize = sizeof(struct DE_eckd_data) +
			sizeof(struct LO_eckd_data) +
			sizeof(struct eckd_count) +
			rpt * sizeof(struct eckd_count);
		break;
	case 0x04:	/* Invalidate track. */
	case 0x0c:	/* Invalidate track, use cdl. */
		cplength = 3;
		datasize = sizeof(struct DE_eckd_data) +
			sizeof(struct LO_eckd_data) +
			sizeof(struct eckd_count);
		break;
	default:
		dev_warn(&device->cdev->dev, "An I/O control call used "
			 "incorrect flags 0x%x\n", fdata->intensity);
		return ERR_PTR(-EINVAL);
	}
	/* Allocate the format ccw request. */
	fcp = dasd_smalloc_request(dasd_eckd_discipline.name,
				   cplength, datasize, device);
	if (IS_ERR(fcp))
		return fcp;

	data = fcp->data;
	ccw = fcp->cpaddr;

	switch (intensity & ~0x08) {
	case 0x00: /* Normal format. */
		define_extent(ccw++, (struct DE_eckd_data *) data,
			      fdata->start_unit, fdata->start_unit,
			      DASD_ECKD_CCW_WRITE_CKD, device);
		/* grant subsystem permission to format R0 */
		if (r0_perm)
			((struct DE_eckd_data *)data)->ga_extended |= 0x04;
		data += sizeof(struct DE_eckd_data);
		ccw[-1].flags |= CCW_FLAG_CC;
		locate_record(ccw++, (struct LO_eckd_data *) data,
			      fdata->start_unit, 0, rpt,
			      DASD_ECKD_CCW_WRITE_CKD, device,
			      fdata->blksize);
		data += sizeof(struct LO_eckd_data);
		break;
	case 0x01: /* Write record zero + format track. */
		define_extent(ccw++, (struct DE_eckd_data *) data,
			      fdata->start_unit, fdata->start_unit,
			      DASD_ECKD_CCW_WRITE_RECORD_ZERO,
			      device);
		data += sizeof(struct DE_eckd_data);
		ccw[-1].flags |= CCW_FLAG_CC;
		locate_record(ccw++, (struct LO_eckd_data *) data,
			      fdata->start_unit, 0, rpt + 1,
			      DASD_ECKD_CCW_WRITE_RECORD_ZERO, device,
			      device->block->bp_block);
		data += sizeof(struct LO_eckd_data);
		break;
	case 0x04: /* Invalidate track. */
		define_extent(ccw++, (struct DE_eckd_data *) data,
			      fdata->start_unit, fdata->start_unit,
			      DASD_ECKD_CCW_WRITE_CKD, device);
		data += sizeof(struct DE_eckd_data);
		ccw[-1].flags |= CCW_FLAG_CC;
		locate_record(ccw++, (struct LO_eckd_data *) data,
			      fdata->start_unit, 0, 1,
			      DASD_ECKD_CCW_WRITE_CKD, device, 8);
		data += sizeof(struct LO_eckd_data);
		break;
	}
	if (intensity & 0x01) {	/* write record zero */
		ect = (struct eckd_count *) data;
		data += sizeof(struct eckd_count);
		ect->cyl = address.cyl;
		ect->head = address.head;
		ect->record = 0;
		ect->kl = 0;
		ect->dl = 8;
		ccw[-1].flags |= CCW_FLAG_CC;
		ccw->cmd_code = DASD_ECKD_CCW_WRITE_RECORD_ZERO;
		ccw->flags = CCW_FLAG_SLI;
		ccw->count = 8;
		ccw->cda = (__u32)(addr_t) ect;
		ccw++;
	}
	if ((intensity & ~0x08) & 0x04) {	/* erase track */
		ect = (struct eckd_count *) data;
		data += sizeof(struct eckd_count);
		ect->cyl = address.cyl;
		ect->head = address.head;
		ect->record = 1;
		ect->kl = 0;
		ect->dl = 0;
		ccw[-1].flags |= CCW_FLAG_CC;
		ccw->cmd_code = DASD_ECKD_CCW_WRITE_CKD;
		ccw->flags = CCW_FLAG_SLI;
		ccw->count = 8;
		ccw->cda = (__u32)(addr_t) ect;
	} else {		/* write remaining records */
		for (i = 0; i < rpt; i++) {
			ect = (struct eckd_count *) data;
			data += sizeof(struct eckd_count);
			ect->cyl = address.cyl;
			ect->head = address.head;
			ect->record = i + 1;
			ect->kl = 0;
			ect->dl = fdata->blksize;
			/* Check for special tracks 0-1 when formatting CDL */
			if ((intensity & 0x08) &&
			    fdata->start_unit == 0) {
				if (i < 3) {
					ect->kl = 4;
					ect->dl = sizes_trk0[i] - 4;
				}
			}
			if ((intensity & 0x08) &&
			    fdata->start_unit == 1) {
				ect->kl = 44;
				ect->dl = LABEL_SIZE - 44;
			}
			ccw[-1].flags |= CCW_FLAG_CC;
			ccw->cmd_code = DASD_ECKD_CCW_WRITE_CKD;
			ccw->flags = CCW_FLAG_SLI;
			ccw->count = 8;
			ccw->cda = (__u32)(addr_t) ect;
			ccw++;
		}
	}
	fcp->startdev = device;
	fcp->memdev = device;
	clear_bit(DASD_CQR_FLAGS_USE_ERP, &fcp->flags);
	fcp->retries = 5;	/* set retry counter to enable default ERP */
	fcp->buildclk = get_clock();
	fcp->status = DASD_CQR_FILLED;
	return fcp;
}

static void dasd_eckd_handle_terminated_request(struct dasd_ccw_req *cqr)
{
	cqr->status = DASD_CQR_FILLED;
	if (cqr->block && (cqr->startdev != cqr->block->base)) {
		dasd_eckd_reset_ccw_to_base_io(cqr);
		cqr->startdev = cqr->block->base;
	}
};

static dasd_erp_fn_t
dasd_eckd_erp_action(struct dasd_ccw_req * cqr)
{
	struct dasd_device *device = (struct dasd_device *) cqr->startdev;
	struct ccw_device *cdev = device->cdev;

	switch (cdev->id.cu_type) {
	case 0x3990:
	case 0x2105:
	case 0x2107:
	case 0x1750:
		return dasd_3990_erp_action;
	case 0x9343:
	case 0x3880:
	default:
		return dasd_default_erp_action;
	}
}

static dasd_erp_fn_t
dasd_eckd_erp_postaction(struct dasd_ccw_req * cqr)
{
	return dasd_default_erp_postaction;
}


static void dasd_eckd_handle_unsolicited_interrupt(struct dasd_device *device,
						   struct irb *irb)
{
	char mask;
	char *sense = NULL;

	/* first of all check for state change pending interrupt */
	mask = DEV_STAT_ATTENTION | DEV_STAT_DEV_END | DEV_STAT_UNIT_EXCEP;
	if ((scsw_dstat(&irb->scsw) & mask) == mask) {
		dasd_generic_handle_state_change(device);
		return;
	}

	/* summary unit check */
	if ((scsw_dstat(&irb->scsw) & DEV_STAT_UNIT_CHECK) &&
	    (irb->ecw[7] == 0x0D)) {
		dasd_alias_handle_summary_unit_check(device, irb);
		return;
	}

	sense = dasd_get_sense(irb);
	/* service information message SIM */
	if (sense && !(sense[27] & DASD_SENSE_BIT_0) &&
	    ((sense[6] & DASD_SIM_SENSE) == DASD_SIM_SENSE)) {
		dasd_3990_erp_handle_sim(device, sense);
		dasd_schedule_device_bh(device);
		return;
	}

	if ((scsw_cc(&irb->scsw) == 1) &&
	    (scsw_fctl(&irb->scsw) & SCSW_FCTL_START_FUNC) &&
	    (scsw_actl(&irb->scsw) & SCSW_ACTL_START_PEND) &&
	    (scsw_stctl(&irb->scsw) & SCSW_STCTL_STATUS_PEND)) {
		/* fake irb do nothing, they are handled elsewhere */
		dasd_schedule_device_bh(device);
		return;
	}

	if (!sense) {
		/* just report other unsolicited interrupts */
		DBF_DEV_EVENT(DBF_ERR, device, "%s",
			    "unsolicited interrupt received");
	} else {
		DBF_DEV_EVENT(DBF_ERR, device, "%s",
			    "unsolicited interrupt received "
			    "(sense available)");
		device->discipline->dump_sense_dbf(device, NULL, irb,
						   "unsolicited");
	}

	dasd_schedule_device_bh(device);
	return;
};


static struct dasd_ccw_req *dasd_eckd_build_cp_cmd_single(
					       struct dasd_device *startdev,
					       struct dasd_block *block,
					       struct request *req,
					       sector_t first_rec,
					       sector_t last_rec,
					       sector_t first_trk,
					       sector_t last_trk,
					       unsigned int first_offs,
					       unsigned int last_offs,
					       unsigned int blk_per_trk,
					       unsigned int blksize)
{
	struct dasd_eckd_private *private;
	unsigned long *idaws;
	struct LO_eckd_data *LO_data;
	struct dasd_ccw_req *cqr;
	struct ccw1 *ccw;
	struct req_iterator iter;
	struct bio_vec *bv;
	char *dst;
	unsigned int off;
	int count, cidaw, cplength, datasize;
	sector_t recid;
	unsigned char cmd, rcmd;
	int use_prefix;
	struct dasd_device *basedev;

	basedev = block->base;
	private = (struct dasd_eckd_private *) basedev->private;
	if (rq_data_dir(req) == READ)
		cmd = DASD_ECKD_CCW_READ_MT;
	else if (rq_data_dir(req) == WRITE)
		cmd = DASD_ECKD_CCW_WRITE_MT;
	else
		return ERR_PTR(-EINVAL);

	/* Check struct bio and count the number of blocks for the request. */
	count = 0;
	cidaw = 0;
	rq_for_each_segment(bv, req, iter) {
		if (bv->bv_len & (blksize - 1))
			/* Eckd can only do full blocks. */
			return ERR_PTR(-EINVAL);
		count += bv->bv_len >> (block->s2b_shift + 9);
#if defined(CONFIG_64BIT)
		if (idal_is_needed (page_address(bv->bv_page), bv->bv_len))
			cidaw += bv->bv_len >> (block->s2b_shift + 9);
#endif
	}
	/* Paranoia. */
	if (count != last_rec - first_rec + 1)
		return ERR_PTR(-EINVAL);

	/* use the prefix command if available */
	use_prefix = private->features.feature[8] & 0x01;
	if (use_prefix) {
		/* 1x prefix + number of blocks */
		cplength = 2 + count;
		/* 1x prefix + cidaws*sizeof(long) */
		datasize = sizeof(struct PFX_eckd_data) +
			sizeof(struct LO_eckd_data) +
			cidaw * sizeof(unsigned long);
	} else {
		/* 1x define extent + 1x locate record + number of blocks */
		cplength = 2 + count;
		/* 1x define extent + 1x locate record + cidaws*sizeof(long) */
		datasize = sizeof(struct DE_eckd_data) +
			sizeof(struct LO_eckd_data) +
			cidaw * sizeof(unsigned long);
	}
	/* Find out the number of additional locate record ccws for cdl. */
	if (private->uses_cdl && first_rec < 2*blk_per_trk) {
		if (last_rec >= 2*blk_per_trk)
			count = 2*blk_per_trk - first_rec;
		cplength += count;
		datasize += count*sizeof(struct LO_eckd_data);
	}
	/* Allocate the ccw request. */
	cqr = dasd_smalloc_request(dasd_eckd_discipline.name,
				   cplength, datasize, startdev);
	if (IS_ERR(cqr))
		return cqr;
	ccw = cqr->cpaddr;
	/* First ccw is define extent or prefix. */
	if (use_prefix) {
		if (prefix(ccw++, cqr->data, first_trk,
			   last_trk, cmd, basedev, startdev) == -EAGAIN) {
			/* Clock not in sync and XRC is enabled.
			 * Try again later.
			 */
			dasd_sfree_request(cqr, startdev);
			return ERR_PTR(-EAGAIN);
		}
		idaws = (unsigned long *) (cqr->data +
					   sizeof(struct PFX_eckd_data));
	} else {
		if (define_extent(ccw++, cqr->data, first_trk,
				  last_trk, cmd, startdev) == -EAGAIN) {
			/* Clock not in sync and XRC is enabled.
			 * Try again later.
			 */
			dasd_sfree_request(cqr, startdev);
			return ERR_PTR(-EAGAIN);
		}
		idaws = (unsigned long *) (cqr->data +
					   sizeof(struct DE_eckd_data));
	}
	/* Build locate_record+read/write/ccws. */
	LO_data = (struct LO_eckd_data *) (idaws + cidaw);
	recid = first_rec;
	if (private->uses_cdl == 0 || recid > 2*blk_per_trk) {
		/* Only standard blocks so there is just one locate record. */
		ccw[-1].flags |= CCW_FLAG_CC;
		locate_record(ccw++, LO_data++, first_trk, first_offs + 1,
			      last_rec - recid + 1, cmd, basedev, blksize);
	}
	rq_for_each_segment(bv, req, iter) {
		dst = page_address(bv->bv_page) + bv->bv_offset;
		if (dasd_page_cache) {
			char *copy = kmem_cache_alloc(dasd_page_cache,
						      GFP_DMA | __GFP_NOWARN);
			if (copy && rq_data_dir(req) == WRITE)
				memcpy(copy + bv->bv_offset, dst, bv->bv_len);
			if (copy)
				dst = copy + bv->bv_offset;
		}
		for (off = 0; off < bv->bv_len; off += blksize) {
			sector_t trkid = recid;
			unsigned int recoffs = sector_div(trkid, blk_per_trk);
			rcmd = cmd;
			count = blksize;
			/* Locate record for cdl special block ? */
			if (private->uses_cdl && recid < 2*blk_per_trk) {
				if (dasd_eckd_cdl_special(blk_per_trk, recid)){
					rcmd |= 0x8;
					count = dasd_eckd_cdl_reclen(recid);
					if (count < blksize &&
					    rq_data_dir(req) == READ)
						memset(dst + count, 0xe5,
						       blksize - count);
				}
				ccw[-1].flags |= CCW_FLAG_CC;
				locate_record(ccw++, LO_data++,
					      trkid, recoffs + 1,
					      1, rcmd, basedev, count);
			}
			/* Locate record for standard blocks ? */
			if (private->uses_cdl && recid == 2*blk_per_trk) {
				ccw[-1].flags |= CCW_FLAG_CC;
				locate_record(ccw++, LO_data++,
					      trkid, recoffs + 1,
					      last_rec - recid + 1,
					      cmd, basedev, count);
			}
			/* Read/write ccw. */
			ccw[-1].flags |= CCW_FLAG_CC;
			ccw->cmd_code = rcmd;
			ccw->count = count;
			if (idal_is_needed(dst, blksize)) {
				ccw->cda = (__u32)(addr_t) idaws;
				ccw->flags = CCW_FLAG_IDA;
				idaws = idal_create_words(idaws, dst, blksize);
			} else {
				ccw->cda = (__u32)(addr_t) dst;
				ccw->flags = 0;
			}
			ccw++;
			dst += blksize;
			recid++;
		}
	}
	if (blk_noretry_request(req) ||
	    block->base->features & DASD_FEATURE_FAILFAST)
		set_bit(DASD_CQR_FLAGS_FAILFAST, &cqr->flags);
	cqr->startdev = startdev;
	cqr->memdev = startdev;
	cqr->block = block;
	cqr->expires = 5 * 60 * HZ;	/* 5 minutes */
	cqr->lpm = private->path_data.ppm;
	cqr->retries = 256;
	cqr->buildclk = get_clock();
	cqr->status = DASD_CQR_FILLED;
	return cqr;
}

static struct dasd_ccw_req *dasd_eckd_build_cp_cmd_track(
					       struct dasd_device *startdev,
					       struct dasd_block *block,
					       struct request *req,
					       sector_t first_rec,
					       sector_t last_rec,
					       sector_t first_trk,
					       sector_t last_trk,
					       unsigned int first_offs,
					       unsigned int last_offs,
					       unsigned int blk_per_trk,
					       unsigned int blksize)
{
	struct dasd_eckd_private *private;
	unsigned long *idaws;
	struct dasd_ccw_req *cqr;
	struct ccw1 *ccw;
	struct req_iterator iter;
	struct bio_vec *bv;
	char *dst, *idaw_dst;
	unsigned int cidaw, cplength, datasize;
	unsigned int tlf;
	sector_t recid;
	unsigned char cmd;
	struct dasd_device *basedev;
	unsigned int trkcount, count, count_to_trk_end;
	unsigned int idaw_len, seg_len, part_len, len_to_track_end;
	unsigned char new_track, end_idaw;
	sector_t trkid;
	unsigned int recoffs;

	basedev = block->base;
	private = (struct dasd_eckd_private *) basedev->private;
	if (rq_data_dir(req) == READ)
		cmd = DASD_ECKD_CCW_READ_TRACK_DATA;
	else if (rq_data_dir(req) == WRITE)
		cmd = DASD_ECKD_CCW_WRITE_TRACK_DATA;
	else
		return ERR_PTR(-EINVAL);

	/* Track based I/O needs IDAWs for each page, and not just for
	 * 64 bit addresses. We need additional idals for pages
	 * that get filled from two tracks, so we use the number
	 * of records as upper limit.
	 */
	cidaw = last_rec - first_rec + 1;
	trkcount = last_trk - first_trk + 1;

	/* 1x prefix + one read/write ccw per track */
	cplength = 1 + trkcount;

	/* on 31-bit we need space for two 32 bit addresses per page
	 * on 64-bit one 64 bit address
	 */
	datasize = sizeof(struct PFX_eckd_data) +
		cidaw * sizeof(unsigned long long);

	/* Allocate the ccw request. */
	cqr = dasd_smalloc_request(dasd_eckd_discipline.name,
				   cplength, datasize, startdev);
	if (IS_ERR(cqr))
		return cqr;
	ccw = cqr->cpaddr;
	/* transfer length factor: how many bytes to read from the last track */
	if (first_trk == last_trk)
		tlf = last_offs - first_offs + 1;
	else
		tlf = last_offs + 1;
	tlf *= blksize;

	if (prefix_LRE(ccw++, cqr->data, first_trk,
		       last_trk, cmd, basedev, startdev,
		       1 /* format */, first_offs + 1,
		       trkcount, blksize,
		       tlf) == -EAGAIN) {
		/* Clock not in sync and XRC is enabled.
		 * Try again later.
		 */
		dasd_sfree_request(cqr, startdev);
		return ERR_PTR(-EAGAIN);
	}

	/*
	 * The translation of request into ccw programs must meet the
	 * following conditions:
	 * - all idaws but the first and the last must address full pages
	 *   (or 2K blocks on 31-bit)
	 * - the scope of a ccw and it's idal ends with the track boundaries
	 */
	idaws = (unsigned long *) (cqr->data + sizeof(struct PFX_eckd_data));
	recid = first_rec;
	new_track = 1;
	end_idaw = 0;
	len_to_track_end = 0;
	idaw_dst = 0;
	idaw_len = 0;
	rq_for_each_segment(bv, req, iter) {
		dst = page_address(bv->bv_page) + bv->bv_offset;
		seg_len = bv->bv_len;
		while (seg_len) {
			if (new_track) {
				trkid = recid;
				recoffs = sector_div(trkid, blk_per_trk);
				count_to_trk_end = blk_per_trk - recoffs;
				count = min((last_rec - recid + 1),
					    (sector_t)count_to_trk_end);
				len_to_track_end = count * blksize;
				ccw[-1].flags |= CCW_FLAG_CC;
				ccw->cmd_code = cmd;
				ccw->count = len_to_track_end;
				ccw->cda = (__u32)(addr_t)idaws;
				ccw->flags = CCW_FLAG_IDA;
				ccw++;
				recid += count;
				new_track = 0;
				/* first idaw for a ccw may start anywhere */
				if (!idaw_dst)
					idaw_dst = dst;
			}
			/* If we start a new idaw, we must make sure that it
			 * starts on an IDA_BLOCK_SIZE boundary.
			 * If we continue an idaw, we must make sure that the
			 * current segment begins where the so far accumulated
			 * idaw ends
			 */
			if (!idaw_dst) {
				if (__pa(dst) & (IDA_BLOCK_SIZE-1)) {
					dasd_sfree_request(cqr, startdev);
					return ERR_PTR(-ERANGE);
				} else
					idaw_dst = dst;
			}
			if ((idaw_dst + idaw_len) != dst) {
				dasd_sfree_request(cqr, startdev);
				return ERR_PTR(-ERANGE);
			}
			part_len = min(seg_len, len_to_track_end);
			seg_len -= part_len;
			dst += part_len;
			idaw_len += part_len;
			len_to_track_end -= part_len;
			/* collected memory area ends on an IDA_BLOCK border,
			 * -> create an idaw
			 * idal_create_words will handle cases where idaw_len
			 * is larger then IDA_BLOCK_SIZE
			 */
			if (!(__pa(idaw_dst + idaw_len) & (IDA_BLOCK_SIZE-1)))
				end_idaw = 1;
			/* We also need to end the idaw at track end */
			if (!len_to_track_end) {
				new_track = 1;
				end_idaw = 1;
			}
			if (end_idaw) {
				idaws = idal_create_words(idaws, idaw_dst,
							  idaw_len);
				idaw_dst = 0;
				idaw_len = 0;
				end_idaw = 0;
			}
		}
	}

	if (blk_noretry_request(req) ||
	    block->base->features & DASD_FEATURE_FAILFAST)
		set_bit(DASD_CQR_FLAGS_FAILFAST, &cqr->flags);
	cqr->startdev = startdev;
	cqr->memdev = startdev;
	cqr->block = block;
	cqr->expires = 5 * 60 * HZ;	/* 5 minutes */
	cqr->lpm = private->path_data.ppm;
	cqr->retries = 256;
	cqr->buildclk = get_clock();
	cqr->status = DASD_CQR_FILLED;
	return cqr;
}

static int prepare_itcw(struct itcw *itcw,
			unsigned int trk, unsigned int totrk, int cmd,
			struct dasd_device *basedev,
			struct dasd_device *startdev,
			unsigned int rec_on_trk, int count,
			unsigned int blksize,
			unsigned int total_data_size,
			unsigned int tlf,
			unsigned int blk_per_trk)
{
	struct PFX_eckd_data pfxdata;
	struct dasd_eckd_private *basepriv, *startpriv;
	struct DE_eckd_data *dedata;
	struct LRE_eckd_data *lredata;
	struct dcw *dcw;

	u32 begcyl, endcyl;
	u16 heads, beghead, endhead;
	u8 pfx_cmd;

	int rc = 0;
	int sector = 0;
	int dn, d;


	/* setup prefix data */
	basepriv = (struct dasd_eckd_private *) basedev->private;
	startpriv = (struct dasd_eckd_private *) startdev->private;
	dedata = &pfxdata.define_extent;
	lredata = &pfxdata.locate_record;

	memset(&pfxdata, 0, sizeof(pfxdata));
	pfxdata.format = 1; /* PFX with LRE */
	pfxdata.base_address = basepriv->ned->unit_addr;
	pfxdata.base_lss = basepriv->ned->ID;
	pfxdata.validity.define_extent = 1;

	/* private uid is kept up to date, conf_data may be outdated */
	if (startpriv->uid.type != UA_BASE_DEVICE) {
		pfxdata.validity.verify_base = 1;
		if (startpriv->uid.type == UA_HYPER_PAV_ALIAS)
			pfxdata.validity.hyper_pav = 1;
	}

	switch (cmd) {
	case DASD_ECKD_CCW_READ_TRACK_DATA:
		dedata->mask.perm = 0x1;
		dedata->attributes.operation = basepriv->attrib.operation;
		dedata->blk_size = blksize;
		dedata->ga_extended |= 0x42;
		lredata->operation.orientation = 0x0;
		lredata->operation.operation = 0x0C;
		lredata->auxiliary.check_bytes = 0x01;
		pfx_cmd = DASD_ECKD_CCW_PFX_READ;
		break;
	case DASD_ECKD_CCW_WRITE_TRACK_DATA:
		dedata->mask.perm = 0x02;
		dedata->attributes.operation = basepriv->attrib.operation;
		dedata->blk_size = blksize;
		rc = check_XRC_on_prefix(&pfxdata, basedev);
		dedata->ga_extended |= 0x42;
		lredata->operation.orientation = 0x0;
		lredata->operation.operation = 0x3F;
		lredata->extended_operation = 0x23;
		lredata->auxiliary.check_bytes = 0x2;
		pfx_cmd = DASD_ECKD_CCW_PFX;
		break;
	default:
		DBF_DEV_EVENT(DBF_ERR, basedev,
			      "prepare itcw, unknown opcode 0x%x", cmd);
		BUG();
		break;
	}
	if (rc)
		return rc;

	dedata->attributes.mode = 0x3;	/* ECKD */

	heads = basepriv->rdc_data.trk_per_cyl;
	begcyl = trk / heads;
	beghead = trk % heads;
	endcyl = totrk / heads;
	endhead = totrk % heads;

	/* check for sequential prestage - enhance cylinder range */
	if (dedata->attributes.operation == DASD_SEQ_PRESTAGE ||
	    dedata->attributes.operation == DASD_SEQ_ACCESS) {

		if (endcyl + basepriv->attrib.nr_cyl < basepriv->real_cyl)
			endcyl += basepriv->attrib.nr_cyl;
		else
			endcyl = (basepriv->real_cyl - 1);
	}

	set_ch_t(&dedata->beg_ext, begcyl, beghead);
	set_ch_t(&dedata->end_ext, endcyl, endhead);

	dedata->ep_format = 0x20; /* records per track is valid */
	dedata->ep_rec_per_track = blk_per_trk;

	if (rec_on_trk) {
		switch (basepriv->rdc_data.dev_type) {
		case 0x3390:
			dn = ceil_quot(blksize + 6, 232);
			d = 9 + ceil_quot(blksize + 6 * (dn + 1), 34);
			sector = (49 + (rec_on_trk - 1) * (10 + d)) / 8;
			break;
		case 0x3380:
			d = 7 + ceil_quot(blksize + 12, 32);
			sector = (39 + (rec_on_trk - 1) * (8 + d)) / 7;
			break;
		}
	}

	lredata->auxiliary.length_valid = 1;
	lredata->auxiliary.length_scope = 1;
	lredata->auxiliary.imbedded_ccw_valid = 1;
	lredata->length = tlf;
	lredata->imbedded_ccw = cmd;
	lredata->count = count;
	lredata->sector = sector;
	set_ch_t(&lredata->seek_addr, begcyl, beghead);
	lredata->search_arg.cyl = lredata->seek_addr.cyl;
	lredata->search_arg.head = lredata->seek_addr.head;
	lredata->search_arg.record = rec_on_trk;

	dcw = itcw_add_dcw(itcw, pfx_cmd, 0,
		     &pfxdata, sizeof(pfxdata), total_data_size);

	return rc;
}

static struct dasd_ccw_req *dasd_eckd_build_cp_tpm_track(
					       struct dasd_device *startdev,
					       struct dasd_block *block,
					       struct request *req,
					       sector_t first_rec,
					       sector_t last_rec,
					       sector_t first_trk,
					       sector_t last_trk,
					       unsigned int first_offs,
					       unsigned int last_offs,
					       unsigned int blk_per_trk,
					       unsigned int blksize)
{
	struct dasd_eckd_private *private;
	struct dasd_ccw_req *cqr;
	struct req_iterator iter;
	struct bio_vec *bv;
	char *dst;
	unsigned int trkcount, ctidaw;
	unsigned char cmd;
	struct dasd_device *basedev;
	unsigned int tlf;
	struct itcw *itcw;
	struct tidaw *last_tidaw = NULL;
	int itcw_op;
	size_t itcw_size;

	basedev = block->base;
	private = (struct dasd_eckd_private *) basedev->private;
	if (rq_data_dir(req) == READ) {
		cmd = DASD_ECKD_CCW_READ_TRACK_DATA;
		itcw_op = ITCW_OP_READ;
	} else if (rq_data_dir(req) == WRITE) {
		cmd = DASD_ECKD_CCW_WRITE_TRACK_DATA;
		itcw_op = ITCW_OP_WRITE;
	} else
		return ERR_PTR(-EINVAL);

	/* trackbased I/O needs address all memory via TIDAWs,
	 * not just for 64 bit addresses. This allows us to map
	 * each segment directly to one tidaw.
	 */
	trkcount = last_trk - first_trk + 1;
	ctidaw = 0;
	rq_for_each_segment(bv, req, iter) {
		++ctidaw;
	}

	/* Allocate the ccw request. */
	itcw_size = itcw_calc_size(0, ctidaw, 0);
	cqr = dasd_smalloc_request(dasd_eckd_discipline.name,
				   0, itcw_size, startdev);
	if (IS_ERR(cqr))
		return cqr;

	cqr->cpmode = 1;
	cqr->startdev = startdev;
	cqr->memdev = startdev;
	cqr->block = block;
	cqr->expires = 100*HZ;
	cqr->buildclk = get_clock();
	cqr->status = DASD_CQR_FILLED;
	cqr->retries = 10;

	/* transfer length factor: how many bytes to read from the last track */
	if (first_trk == last_trk)
		tlf = last_offs - first_offs + 1;
	else
		tlf = last_offs + 1;
	tlf *= blksize;

	itcw = itcw_init(cqr->data, itcw_size, itcw_op, 0, ctidaw, 0);
	cqr->cpaddr = itcw_get_tcw(itcw);

	if (prepare_itcw(itcw, first_trk, last_trk,
			 cmd, basedev, startdev,
			 first_offs + 1,
			 trkcount, blksize,
			 (last_rec - first_rec + 1) * blksize,
			 tlf, blk_per_trk) == -EAGAIN) {
		/* Clock not in sync and XRC is enabled.
		 * Try again later.
		 */
		dasd_sfree_request(cqr, startdev);
		return ERR_PTR(-EAGAIN);
	}

	/*
	 * A tidaw can address 4k of memory, but must not cross page boundaries
	 * We can let the block layer handle this by setting
	 * blk_queue_segment_boundary to page boundaries and
	 * blk_max_segment_size to page size when setting up the request queue.
	 */
	rq_for_each_segment(bv, req, iter) {
		dst = page_address(bv->bv_page) + bv->bv_offset;
		last_tidaw = itcw_add_tidaw(itcw, 0x00, dst, bv->bv_len);
		if (IS_ERR(last_tidaw))
			return (struct dasd_ccw_req *)last_tidaw;
	}

	last_tidaw->flags |= 0x80;
	itcw_finalize(itcw);

	if (blk_noretry_request(req) ||
	    block->base->features & DASD_FEATURE_FAILFAST)
		set_bit(DASD_CQR_FLAGS_FAILFAST, &cqr->flags);
	cqr->startdev = startdev;
	cqr->memdev = startdev;
	cqr->block = block;
	cqr->expires = 5 * 60 * HZ;	/* 5 minutes */
	cqr->lpm = private->path_data.ppm;
	cqr->retries = 256;
	cqr->buildclk = get_clock();
	cqr->status = DASD_CQR_FILLED;
	return cqr;
}

static struct dasd_ccw_req *dasd_eckd_build_cp(struct dasd_device *startdev,
					       struct dasd_block *block,
					       struct request *req)
{
	int tpm, cmdrtd, cmdwtd;
	int use_prefix;
#if defined(CONFIG_64BIT)
	int fcx_in_css, fcx_in_gneq, fcx_in_features;
#endif
	struct dasd_eckd_private *private;
	struct dasd_device *basedev;
	sector_t first_rec, last_rec;
	sector_t first_trk, last_trk;
	unsigned int first_offs, last_offs;
	unsigned int blk_per_trk, blksize;
	int cdlspecial;
	struct dasd_ccw_req *cqr;

	basedev = block->base;
	private = (struct dasd_eckd_private *) basedev->private;

	/* Calculate number of blocks/records per track. */
	blksize = block->bp_block;
	blk_per_trk = recs_per_track(&private->rdc_data, 0, blksize);
	/* Calculate record id of first and last block. */
	first_rec = first_trk = blk_rq_pos(req) >> block->s2b_shift;
	first_offs = sector_div(first_trk, blk_per_trk);
	last_rec = last_trk =
		(blk_rq_pos(req) + blk_rq_sectors(req) - 1) >> block->s2b_shift;
	last_offs = sector_div(last_trk, blk_per_trk);
	cdlspecial = (private->uses_cdl && first_rec < 2*blk_per_trk);

	/* is transport mode supported? */
#if defined(CONFIG_64BIT)
	fcx_in_css = css_general_characteristics.fcx;
	fcx_in_gneq = private->gneq->reserved2[7] & 0x04;
	fcx_in_features = private->features.feature[40] & 0x80;
	tpm = fcx_in_css && fcx_in_gneq && fcx_in_features;
#else
	tpm = 0;
#endif

	/* is read track data and write track data in command mode supported? */
	cmdrtd = private->features.feature[9] & 0x20;
	cmdwtd = private->features.feature[12] & 0x40;
	use_prefix = private->features.feature[8] & 0x01;

	cqr = NULL;
	if (cdlspecial || dasd_page_cache) {
		/* do nothing, just fall through to the cmd mode single case */
	} else if (!dasd_nofcx && tpm && (first_trk == last_trk)) {
		cqr = dasd_eckd_build_cp_tpm_track(startdev, block, req,
						    first_rec, last_rec,
						    first_trk, last_trk,
						    first_offs, last_offs,
						    blk_per_trk, blksize);
		if (IS_ERR(cqr) && PTR_ERR(cqr) != -EAGAIN)
			cqr = NULL;
	} else if (use_prefix &&
		   (((rq_data_dir(req) == READ) && cmdrtd) ||
		    ((rq_data_dir(req) == WRITE) && cmdwtd))) {
		cqr = dasd_eckd_build_cp_cmd_track(startdev, block, req,
						   first_rec, last_rec,
						   first_trk, last_trk,
						   first_offs, last_offs,
						   blk_per_trk, blksize);
		if (IS_ERR(cqr) && PTR_ERR(cqr) != -EAGAIN)
			cqr = NULL;
	}
	if (!cqr)
		cqr = dasd_eckd_build_cp_cmd_single(startdev, block, req,
						    first_rec, last_rec,
						    first_trk, last_trk,
						    first_offs, last_offs,
						    blk_per_trk, blksize);
	return cqr;
}

static int
dasd_eckd_free_cp(struct dasd_ccw_req *cqr, struct request *req)
{
	struct dasd_eckd_private *private;
	struct ccw1 *ccw;
	struct req_iterator iter;
	struct bio_vec *bv;
	char *dst, *cda;
	unsigned int blksize, blk_per_trk, off;
	sector_t recid;
	int status;

	if (!dasd_page_cache)
		goto out;
	private = (struct dasd_eckd_private *) cqr->block->base->private;
	blksize = cqr->block->bp_block;
	blk_per_trk = recs_per_track(&private->rdc_data, 0, blksize);
	recid = blk_rq_pos(req) >> cqr->block->s2b_shift;
	ccw = cqr->cpaddr;
	/* Skip over define extent & locate record. */
	ccw++;
	if (private->uses_cdl == 0 || recid > 2*blk_per_trk)
		ccw++;
	rq_for_each_segment(bv, req, iter) {
		dst = page_address(bv->bv_page) + bv->bv_offset;
		for (off = 0; off < bv->bv_len; off += blksize) {
			/* Skip locate record. */
			if (private->uses_cdl && recid <= 2*blk_per_trk)
				ccw++;
			if (dst) {
				if (ccw->flags & CCW_FLAG_IDA)
					cda = *((char **)((addr_t) ccw->cda));
				else
					cda = (char *)((addr_t) ccw->cda);
				if (dst != cda) {
					if (rq_data_dir(req) == READ)
						memcpy(dst, cda, bv->bv_len);
					kmem_cache_free(dasd_page_cache,
					    (void *)((addr_t)cda & PAGE_MASK));
				}
				dst = NULL;
			}
			ccw++;
			recid++;
		}
	}
out:
	status = cqr->status == DASD_CQR_DONE;
	dasd_sfree_request(cqr, cqr->memdev);
	return status;
}

/*
 * Modify ccw/tcw in cqr so it can be started on a base device.
 *
 * Note that this is not enough to restart the cqr!
 * Either reset cqr->startdev as well (summary unit check handling)
 * or restart via separate cqr (as in ERP handling).
 */
void dasd_eckd_reset_ccw_to_base_io(struct dasd_ccw_req *cqr)
{
	struct ccw1 *ccw;
	struct PFX_eckd_data *pfxdata;
	struct tcw *tcw;
	struct tccb *tccb;
	struct dcw *dcw;

	if (cqr->cpmode == 1) {
		tcw = cqr->cpaddr;
		tccb = tcw_get_tccb(tcw);
		dcw = (struct dcw *)&tccb->tca[0];
		pfxdata = (struct PFX_eckd_data *)&dcw->cd[0];
		pfxdata->validity.verify_base = 0;
		pfxdata->validity.hyper_pav = 0;
	} else {
		ccw = cqr->cpaddr;
		pfxdata = cqr->data;
		if (ccw->cmd_code == DASD_ECKD_CCW_PFX) {
			pfxdata->validity.verify_base = 0;
			pfxdata->validity.hyper_pav = 0;
		}
	}
}

#define DASD_ECKD_CHANQ_MAX_SIZE 4

static struct dasd_ccw_req *dasd_eckd_build_alias_cp(struct dasd_device *base,
						     struct dasd_block *block,
						     struct request *req)
{
	struct dasd_eckd_private *private;
	struct dasd_device *startdev;
	unsigned long flags;
	struct dasd_ccw_req *cqr;

	startdev = dasd_alias_get_start_dev(base);
	if (!startdev)
		startdev = base;
	private = (struct dasd_eckd_private *) startdev->private;
	if (private->count >= DASD_ECKD_CHANQ_MAX_SIZE)
		return ERR_PTR(-EBUSY);

	spin_lock_irqsave(get_ccwdev_lock(startdev->cdev), flags);
	private->count++;
	cqr = dasd_eckd_build_cp(startdev, block, req);
	if (IS_ERR(cqr))
		private->count--;
	spin_unlock_irqrestore(get_ccwdev_lock(startdev->cdev), flags);
	return cqr;
}

static int dasd_eckd_free_alias_cp(struct dasd_ccw_req *cqr,
				   struct request *req)
{
	struct dasd_eckd_private *private;
	unsigned long flags;

	spin_lock_irqsave(get_ccwdev_lock(cqr->memdev->cdev), flags);
	private = (struct dasd_eckd_private *) cqr->memdev->private;
	private->count--;
	spin_unlock_irqrestore(get_ccwdev_lock(cqr->memdev->cdev), flags);
	return dasd_eckd_free_cp(cqr, req);
}

static int
dasd_eckd_fill_info(struct dasd_device * device,
		    struct dasd_information2_t * info)
{
	struct dasd_eckd_private *private;

	private = (struct dasd_eckd_private *) device->private;
	info->label_block = 2;
	info->FBA_layout = private->uses_cdl ? 0 : 1;
	info->format = private->uses_cdl ? DASD_FORMAT_CDL : DASD_FORMAT_LDL;
	info->characteristics_size = sizeof(struct dasd_eckd_characteristics);
	memcpy(info->characteristics, &private->rdc_data,
	       sizeof(struct dasd_eckd_characteristics));
	info->confdata_size = min((unsigned long)private->conf_len,
				  sizeof(info->configuration_data));
	memcpy(info->configuration_data, private->conf_data,
	       info->confdata_size);
	return 0;
}

/*
 * SECTION: ioctl functions for eckd devices.
 */

/*
 * Release device ioctl.
 * Buils a channel programm to releases a prior reserved
 * (see dasd_eckd_reserve) device.
 */
static int
dasd_eckd_release(struct dasd_device *device)
{
	struct dasd_ccw_req *cqr;
	int rc;
	struct ccw1 *ccw;

	if (!capable(CAP_SYS_ADMIN))
		return -EACCES;

	cqr = dasd_smalloc_request(dasd_eckd_discipline.name,
				   1, 32, device);
	if (IS_ERR(cqr)) {
		DBF_DEV_EVENT(DBF_WARNING, device, "%s",
			    "Could not allocate initialization request");
		return PTR_ERR(cqr);
	}
	ccw = cqr->cpaddr;
	ccw->cmd_code = DASD_ECKD_CCW_RELEASE;
	ccw->flags |= CCW_FLAG_SLI;
	ccw->count = 32;
	ccw->cda = (__u32)(addr_t) cqr->data;
	cqr->startdev = device;
	cqr->memdev = device;
	clear_bit(DASD_CQR_FLAGS_USE_ERP, &cqr->flags);
	set_bit(DASD_CQR_FLAGS_FAILFAST, &cqr->flags);
	cqr->retries = 2;	/* set retry counter to enable basic ERP */
	cqr->expires = 2 * HZ;
	cqr->buildclk = get_clock();
	cqr->status = DASD_CQR_FILLED;

	rc = dasd_sleep_on_immediatly(cqr);

	dasd_sfree_request(cqr, cqr->memdev);
	return rc;
}

/*
 * Reserve device ioctl.
 * Options are set to 'synchronous wait for interrupt' and
 * 'timeout the request'. This leads to a terminate IO if
 * the interrupt is outstanding for a certain time.
 */
static int
dasd_eckd_reserve(struct dasd_device *device)
{
	struct dasd_ccw_req *cqr;
	int rc;
	struct ccw1 *ccw;

	if (!capable(CAP_SYS_ADMIN))
		return -EACCES;

	cqr = dasd_smalloc_request(dasd_eckd_discipline.name,
				   1, 32, device);
	if (IS_ERR(cqr)) {
		DBF_DEV_EVENT(DBF_WARNING, device, "%s",
			    "Could not allocate initialization request");
		return PTR_ERR(cqr);
	}
	ccw = cqr->cpaddr;
	ccw->cmd_code = DASD_ECKD_CCW_RESERVE;
	ccw->flags |= CCW_FLAG_SLI;
	ccw->count = 32;
	ccw->cda = (__u32)(addr_t) cqr->data;
	cqr->startdev = device;
	cqr->memdev = device;
	clear_bit(DASD_CQR_FLAGS_USE_ERP, &cqr->flags);
	set_bit(DASD_CQR_FLAGS_FAILFAST, &cqr->flags);
	cqr->retries = 2;	/* set retry counter to enable basic ERP */
	cqr->expires = 2 * HZ;
	cqr->buildclk = get_clock();
	cqr->status = DASD_CQR_FILLED;

	rc = dasd_sleep_on_immediatly(cqr);

	dasd_sfree_request(cqr, cqr->memdev);
	return rc;
}

/*
 * Steal lock ioctl - unconditional reserve device.
 * Buils a channel programm to break a device's reservation.
 * (unconditional reserve)
 */
static int
dasd_eckd_steal_lock(struct dasd_device *device)
{
	struct dasd_ccw_req *cqr;
	int rc;
	struct ccw1 *ccw;

	if (!capable(CAP_SYS_ADMIN))
		return -EACCES;

	cqr = dasd_smalloc_request(dasd_eckd_discipline.name,
				   1, 32, device);
	if (IS_ERR(cqr)) {
		DBF_DEV_EVENT(DBF_WARNING, device, "%s",
			    "Could not allocate initialization request");
		return PTR_ERR(cqr);
	}
	ccw = cqr->cpaddr;
	ccw->cmd_code = DASD_ECKD_CCW_SLCK;
	ccw->flags |= CCW_FLAG_SLI;
	ccw->count = 32;
	ccw->cda = (__u32)(addr_t) cqr->data;
	cqr->startdev = device;
	cqr->memdev = device;
	clear_bit(DASD_CQR_FLAGS_USE_ERP, &cqr->flags);
	set_bit(DASD_CQR_FLAGS_FAILFAST, &cqr->flags);
	cqr->retries = 2;	/* set retry counter to enable basic ERP */
	cqr->expires = 2 * HZ;
	cqr->buildclk = get_clock();
	cqr->status = DASD_CQR_FILLED;

	rc = dasd_sleep_on_immediatly(cqr);

	dasd_sfree_request(cqr, cqr->memdev);
	return rc;
}

/*
 * Read performance statistics
 */
static int
dasd_eckd_performance(struct dasd_device *device, void __user *argp)
{
	struct dasd_psf_prssd_data *prssdp;
	struct dasd_rssd_perf_stats_t *stats;
	struct dasd_ccw_req *cqr;
	struct ccw1 *ccw;
	int rc;

	cqr = dasd_smalloc_request(dasd_eckd_discipline.name,
				   1 /* PSF */  + 1 /* RSSD */ ,
				   (sizeof(struct dasd_psf_prssd_data) +
				    sizeof(struct dasd_rssd_perf_stats_t)),
				   device);
	if (IS_ERR(cqr)) {
		DBF_DEV_EVENT(DBF_WARNING, device, "%s",
			    "Could not allocate initialization request");
		return PTR_ERR(cqr);
	}
	cqr->startdev = device;
	cqr->memdev = device;
	cqr->retries = 0;
	cqr->expires = 10 * HZ;

	/* Prepare for Read Subsystem Data */
	prssdp = (struct dasd_psf_prssd_data *) cqr->data;
	memset(prssdp, 0, sizeof(struct dasd_psf_prssd_data));
	prssdp->order = PSF_ORDER_PRSSD;
	prssdp->suborder = 0x01;	/* Performance Statistics */
	prssdp->varies[1] = 0x01;	/* Perf Statistics for the Subsystem */

	ccw = cqr->cpaddr;
	ccw->cmd_code = DASD_ECKD_CCW_PSF;
	ccw->count = sizeof(struct dasd_psf_prssd_data);
	ccw->flags |= CCW_FLAG_CC;
	ccw->cda = (__u32)(addr_t) prssdp;

	/* Read Subsystem Data - Performance Statistics */
	stats = (struct dasd_rssd_perf_stats_t *) (prssdp + 1);
	memset(stats, 0, sizeof(struct dasd_rssd_perf_stats_t));

	ccw++;
	ccw->cmd_code = DASD_ECKD_CCW_RSSD;
	ccw->count = sizeof(struct dasd_rssd_perf_stats_t);
	ccw->cda = (__u32)(addr_t) stats;

	cqr->buildclk = get_clock();
	cqr->status = DASD_CQR_FILLED;
	rc = dasd_sleep_on(cqr);
	if (rc == 0) {
		prssdp = (struct dasd_psf_prssd_data *) cqr->data;
		stats = (struct dasd_rssd_perf_stats_t *) (prssdp + 1);
		if (copy_to_user(argp, stats,
				 sizeof(struct dasd_rssd_perf_stats_t)))
			rc = -EFAULT;
	}
	dasd_sfree_request(cqr, cqr->memdev);
	return rc;
}

/*
 * Get attributes (cache operations)
 * Returnes the cache attributes used in Define Extend (DE).
 */
static int
dasd_eckd_get_attrib(struct dasd_device *device, void __user *argp)
{
	struct dasd_eckd_private *private =
		(struct dasd_eckd_private *)device->private;
	struct attrib_data_t attrib = private->attrib;
	int rc;

        if (!capable(CAP_SYS_ADMIN))
                return -EACCES;
	if (!argp)
                return -EINVAL;

	rc = 0;
	if (copy_to_user(argp, (long *) &attrib,
			 sizeof(struct attrib_data_t)))
		rc = -EFAULT;

	return rc;
}

/*
 * Set attributes (cache operations)
 * Stores the attributes for cache operation to be used in Define Extend (DE).
 */
static int
dasd_eckd_set_attrib(struct dasd_device *device, void __user *argp)
{
	struct dasd_eckd_private *private =
		(struct dasd_eckd_private *)device->private;
	struct attrib_data_t attrib;

	if (!capable(CAP_SYS_ADMIN))
		return -EACCES;
	if (!argp)
		return -EINVAL;

	if (copy_from_user(&attrib, argp, sizeof(struct attrib_data_t)))
		return -EFAULT;
	private->attrib = attrib;

	dev_info(&device->cdev->dev,
		 "The DASD cache mode was set to %x (%i cylinder prestage)\n",
		 private->attrib.operation, private->attrib.nr_cyl);
	return 0;
}

/*
 * Issue syscall I/O to EMC Symmetrix array.
 * CCWs are PSF and RSSD
 */
static int dasd_symm_io(struct dasd_device *device, void __user *argp)
{
	struct dasd_symmio_parms usrparm;
	char *psf_data, *rssd_result;
	struct dasd_ccw_req *cqr;
	struct ccw1 *ccw;
	int rc;

	/* Copy parms from caller */
	rc = -EFAULT;
	if (copy_from_user(&usrparm, argp, sizeof(usrparm)))
		goto out;
#ifndef CONFIG_64BIT
	/* Make sure pointers are sane even on 31 bit. */
	if ((usrparm.psf_data >> 32) != 0 || (usrparm.rssd_result >> 32) != 0) {
		rc = -EINVAL;
		goto out;
	}
#endif
	/* alloc I/O data area */
	psf_data = kzalloc(usrparm.psf_data_len, GFP_KERNEL | GFP_DMA);
	rssd_result = kzalloc(usrparm.rssd_result_len, GFP_KERNEL | GFP_DMA);
	if (!psf_data || !rssd_result) {
		rc = -ENOMEM;
		goto out_free;
	}

	/* get syscall header from user space */
	rc = -EFAULT;
	if (copy_from_user(psf_data,
			   (void __user *)(unsigned long) usrparm.psf_data,
			   usrparm.psf_data_len))
		goto out_free;

	/* sanity check on syscall header */
	if (psf_data[0] != 0x17 && psf_data[1] != 0xce) {
		rc = -EINVAL;
		goto out_free;
	}

	/* setup CCWs for PSF + RSSD */
	cqr = dasd_smalloc_request("ECKD", 2 , 0, device);
	if (IS_ERR(cqr)) {
		DBF_DEV_EVENT(DBF_WARNING, device, "%s",
			"Could not allocate initialization request");
		rc = PTR_ERR(cqr);
		goto out_free;
	}

	cqr->startdev = device;
	cqr->memdev = device;
	cqr->retries = 3;
	cqr->expires = 10 * HZ;
	cqr->buildclk = get_clock();
	cqr->status = DASD_CQR_FILLED;

	/* Build the ccws */
	ccw = cqr->cpaddr;

	/* PSF ccw */
	ccw->cmd_code = DASD_ECKD_CCW_PSF;
	ccw->count = usrparm.psf_data_len;
	ccw->flags |= CCW_FLAG_CC;
	ccw->cda = (__u32)(addr_t) psf_data;

	ccw++;

	/* RSSD ccw  */
	ccw->cmd_code = DASD_ECKD_CCW_RSSD;
	ccw->count = usrparm.rssd_result_len;
	ccw->flags = CCW_FLAG_SLI ;
	ccw->cda = (__u32)(addr_t) rssd_result;

	rc = dasd_sleep_on(cqr);
	if (rc)
		goto out_sfree;

	rc = -EFAULT;
	if (copy_to_user((void __user *)(unsigned long) usrparm.rssd_result,
			   rssd_result, usrparm.rssd_result_len))
		goto out_sfree;
	rc = 0;

out_sfree:
	dasd_sfree_request(cqr, cqr->memdev);
out_free:
	kfree(rssd_result);
	kfree(psf_data);
out:
	DBF_DEV_EVENT(DBF_WARNING, device, "Symmetrix ioctl: rc=%d", rc);
	return rc;
}

static int
dasd_eckd_ioctl(struct dasd_block *block, unsigned int cmd, void __user *argp)
{
	struct dasd_device *device = block->base;

	switch (cmd) {
	case BIODASDGATTR:
		return dasd_eckd_get_attrib(device, argp);
	case BIODASDSATTR:
		return dasd_eckd_set_attrib(device, argp);
	case BIODASDPSRD:
		return dasd_eckd_performance(device, argp);
	case BIODASDRLSE:
		return dasd_eckd_release(device);
	case BIODASDRSRV:
		return dasd_eckd_reserve(device);
	case BIODASDSLCK:
		return dasd_eckd_steal_lock(device);
	case BIODASDSYMMIO:
		return dasd_symm_io(device, argp);
	default:
		return -ENOIOCTLCMD;
	}
}

/*
 * Dump the range of CCWs into 'page' buffer
 * and return number of printed chars.
 */
static int
dasd_eckd_dump_ccw_range(struct ccw1 *from, struct ccw1 *to, char *page)
{
	int len, count;
	char *datap;

	len = 0;
	while (from <= to) {
		len += sprintf(page + len, KERN_ERR PRINTK_HEADER
			       " CCW %p: %08X %08X DAT:",
			       from, ((int *) from)[0], ((int *) from)[1]);

		/* get pointer to data (consider IDALs) */
		if (from->flags & CCW_FLAG_IDA)
			datap = (char *) *((addr_t *) (addr_t) from->cda);
		else
			datap = (char *) ((addr_t) from->cda);

		/* dump data (max 32 bytes) */
		for (count = 0; count < from->count && count < 32; count++) {
			if (count % 8 == 0) len += sprintf(page + len, " ");
			if (count % 4 == 0) len += sprintf(page + len, " ");
			len += sprintf(page + len, "%02x", datap[count]);
		}
		len += sprintf(page + len, "\n");
		from++;
	}
	return len;
}

static void
dasd_eckd_dump_sense_dbf(struct dasd_device *device, struct dasd_ccw_req *req,
			 struct irb *irb, char *reason)
{
	u64 *sense;
	int sl;
	struct tsb *tsb;

	sense = NULL;
	tsb = NULL;
	if (req && scsw_is_tm(&req->irb.scsw)) {
		if (irb->scsw.tm.tcw)
			tsb = tcw_get_tsb(
				(struct tcw *)(unsigned long)irb->scsw.tm.tcw);
		if (tsb && (irb->scsw.tm.fcxs == 0x01)) {
			switch (tsb->flags & 0x07) {
			case 1:	/* tsa_iostat */
				sense = (u64 *)tsb->tsa.iostat.sense;
			break;
			case 2: /* ts_ddpc */
				sense = (u64 *)tsb->tsa.ddpc.sense;
			break;
			case 3: /* tsa_intrg */
			break;
			}
		}
	} else {
		if (irb->esw.esw0.erw.cons)
			sense = (u64 *)irb->ecw;
	}
	if (sense) {
		for (sl = 0; sl < 4; sl++) {
			DBF_DEV_EVENT(DBF_EMERG, device,
				      "%s: %016llx %016llx %016llx %016llx",
				      reason, sense[0], sense[1], sense[2],
				      sense[3]);
		}
	} else {
		DBF_DEV_EVENT(DBF_EMERG, device, "%s",
			      "SORRY - NO VALID SENSE AVAILABLE\n");
	}
}

/*
 * Print sense data and related channel program.
 * Parts are printed because printk buffer is only 1024 bytes.
 */
static void dasd_eckd_dump_sense_ccw(struct dasd_device *device,
				 struct dasd_ccw_req *req, struct irb *irb)
{
	char *page;
	struct ccw1 *first, *last, *fail, *from, *to;
	int len, sl, sct;

	page = (char *) get_zeroed_page(GFP_ATOMIC);
	if (page == NULL) {
		DBF_DEV_EVENT(DBF_WARNING, device, "%s",
			      "No memory to dump sense data\n");
		return;
	}
	/* dump the sense data */
	len = sprintf(page,  KERN_ERR PRINTK_HEADER
		      " I/O status report for device %s:\n",
		      dev_name(&device->cdev->dev));
	len += sprintf(page + len, KERN_ERR PRINTK_HEADER
		       " in req: %p CS: 0x%02X DS: 0x%02X CC: 0x%02X RC: %d\n",
		       req, scsw_cstat(&irb->scsw), scsw_dstat(&irb->scsw),
		       scsw_cc(&irb->scsw), req->intrc);
	len += sprintf(page + len, KERN_ERR PRINTK_HEADER
		       " device %s: Failing CCW: %p\n",
		       dev_name(&device->cdev->dev),
		       (void *) (addr_t) irb->scsw.cmd.cpa);
	if (irb->esw.esw0.erw.cons) {
		for (sl = 0; sl < 4; sl++) {
			len += sprintf(page + len, KERN_ERR PRINTK_HEADER
				       " Sense(hex) %2d-%2d:",
				       (8 * sl), ((8 * sl) + 7));

			for (sct = 0; sct < 8; sct++) {
				len += sprintf(page + len, " %02x",
					       irb->ecw[8 * sl + sct]);
			}
			len += sprintf(page + len, "\n");
		}

		if (irb->ecw[27] & DASD_SENSE_BIT_0) {
			/* 24 Byte Sense Data */
			sprintf(page + len, KERN_ERR PRINTK_HEADER
				" 24 Byte: %x MSG %x, "
				"%s MSGb to SYSOP\n",
				irb->ecw[7] >> 4, irb->ecw[7] & 0x0f,
				irb->ecw[1] & 0x10 ? "" : "no");
		} else {
			/* 32 Byte Sense Data */
			sprintf(page + len, KERN_ERR PRINTK_HEADER
				" 32 Byte: Format: %x "
				"Exception class %x\n",
				irb->ecw[6] & 0x0f, irb->ecw[22] >> 4);
		}
	} else {
		sprintf(page + len, KERN_ERR PRINTK_HEADER
			" SORRY - NO VALID SENSE AVAILABLE\n");
	}
	printk("%s", page);

	if (req) {
		/* req == NULL for unsolicited interrupts */
		/* dump the Channel Program (max 140 Bytes per line) */
		/* Count CCW and print first CCWs (maximum 1024 % 140 = 7) */
		first = req->cpaddr;
		for (last = first; last->flags & (CCW_FLAG_CC | CCW_FLAG_DC); last++);
		to = min(first + 6, last);
		len = sprintf(page,  KERN_ERR PRINTK_HEADER
			      " Related CP in req: %p\n", req);
		dasd_eckd_dump_ccw_range(first, to, page + len);
		printk("%s", page);

		/* print failing CCW area (maximum 4) */
		/* scsw->cda is either valid or zero  */
		len = 0;
		from = ++to;
		fail = (struct ccw1 *)(addr_t)
				irb->scsw.cmd.cpa; /* failing CCW */
		if (from <  fail - 2) {
			from = fail - 2;     /* there is a gap - print header */
			len += sprintf(page, KERN_ERR PRINTK_HEADER "......\n");
		}
		to = min(fail + 1, last);
		len += dasd_eckd_dump_ccw_range(from, to, page + len);

		/* print last CCWs (maximum 2) */
		from = max(from, ++to);
		if (from < last - 1) {
			from = last - 1;     /* there is a gap - print header */
			len += sprintf(page + len, KERN_ERR PRINTK_HEADER "......\n");
		}
		len += dasd_eckd_dump_ccw_range(from, last, page + len);
		if (len > 0)
			printk("%s", page);
	}
	free_page((unsigned long) page);
}


/*
 * Print sense data from a tcw.
 */
static void dasd_eckd_dump_sense_tcw(struct dasd_device *device,
				 struct dasd_ccw_req *req, struct irb *irb)
{
	char *page;
	int len, sl, sct, residual;

	struct tsb *tsb;
	u8 *sense;


	page = (char *) get_zeroed_page(GFP_ATOMIC);
	if (page == NULL) {
		DBF_DEV_EVENT(DBF_WARNING, device, " %s",
			    "No memory to dump sense data");
		return;
	}
	/* dump the sense data */
	len = sprintf(page,  KERN_ERR PRINTK_HEADER
		      " I/O status report for device %s:\n",
		      dev_name(&device->cdev->dev));
	len += sprintf(page + len, KERN_ERR PRINTK_HEADER
		       " in req: %p CS: 0x%02X DS: 0x%02X CC: 0x%02X RC: %d "
		       "fcxs: 0x%02X schxs: 0x%02X\n", req,
		       scsw_cstat(&irb->scsw), scsw_dstat(&irb->scsw),
		       scsw_cc(&irb->scsw), req->intrc,
		       irb->scsw.tm.fcxs, irb->scsw.tm.schxs);
	len += sprintf(page + len, KERN_ERR PRINTK_HEADER
		       " device %s: Failing TCW: %p\n",
		       dev_name(&device->cdev->dev),
		       (void *) (addr_t) irb->scsw.tm.tcw);

	tsb = NULL;
	sense = NULL;
	if (irb->scsw.tm.tcw)
		tsb = tcw_get_tsb(
			(struct tcw *)(unsigned long)irb->scsw.tm.tcw);

	if (tsb && (irb->scsw.tm.fcxs == 0x01)) {
		len += sprintf(page + len, KERN_ERR PRINTK_HEADER
			       " tsb->length %d\n", tsb->length);
		len += sprintf(page + len, KERN_ERR PRINTK_HEADER
			       " tsb->flags %x\n", tsb->flags);
		len += sprintf(page + len, KERN_ERR PRINTK_HEADER
			       " tsb->dcw_offset %d\n", tsb->dcw_offset);
		len += sprintf(page + len, KERN_ERR PRINTK_HEADER
			       " tsb->count %d\n", tsb->count);
		residual = tsb->count - 28;
		len += sprintf(page + len, KERN_ERR PRINTK_HEADER
			       " residual %d\n", residual);

		switch (tsb->flags & 0x07) {
		case 1:	/* tsa_iostat */
			len += sprintf(page + len, KERN_ERR PRINTK_HEADER
			       " tsb->tsa.iostat.dev_time %d\n",
				       tsb->tsa.iostat.dev_time);
			len += sprintf(page + len, KERN_ERR PRINTK_HEADER
			       " tsb->tsa.iostat.def_time %d\n",
				       tsb->tsa.iostat.def_time);
			len += sprintf(page + len, KERN_ERR PRINTK_HEADER
			       " tsb->tsa.iostat.queue_time %d\n",
				       tsb->tsa.iostat.queue_time);
			len += sprintf(page + len, KERN_ERR PRINTK_HEADER
			       " tsb->tsa.iostat.dev_busy_time %d\n",
				       tsb->tsa.iostat.dev_busy_time);
			len += sprintf(page + len, KERN_ERR PRINTK_HEADER
			       " tsb->tsa.iostat.dev_act_time %d\n",
				       tsb->tsa.iostat.dev_act_time);
			sense = tsb->tsa.iostat.sense;
			break;
		case 2: /* ts_ddpc */
			len += sprintf(page + len, KERN_ERR PRINTK_HEADER
			       " tsb->tsa.ddpc.rc %d\n", tsb->tsa.ddpc.rc);
			len += sprintf(page + len, KERN_ERR PRINTK_HEADER
			       " tsb->tsa.ddpc.rcq:  ");
			for (sl = 0; sl < 16; sl++) {
				for (sct = 0; sct < 8; sct++) {
					len += sprintf(page + len, " %02x",
						       tsb->tsa.ddpc.rcq[sl]);
				}
				len += sprintf(page + len, "\n");
			}
			sense = tsb->tsa.ddpc.sense;
			break;
		case 3: /* tsa_intrg */
			len += sprintf(page + len, KERN_ERR PRINTK_HEADER
				      " tsb->tsa.intrg.: not supportet yet \n");
			break;
		}

		if (sense) {
			for (sl = 0; sl < 4; sl++) {
				len += sprintf(page + len,
					       KERN_ERR PRINTK_HEADER
					       " Sense(hex) %2d-%2d:",
					       (8 * sl), ((8 * sl) + 7));
				for (sct = 0; sct < 8; sct++) {
					len += sprintf(page + len, " %02x",
						       sense[8 * sl + sct]);
				}
				len += sprintf(page + len, "\n");
			}

			if (sense[27] & DASD_SENSE_BIT_0) {
				/* 24 Byte Sense Data */
				sprintf(page + len, KERN_ERR PRINTK_HEADER
					" 24 Byte: %x MSG %x, "
					"%s MSGb to SYSOP\n",
					sense[7] >> 4, sense[7] & 0x0f,
					sense[1] & 0x10 ? "" : "no");
			} else {
				/* 32 Byte Sense Data */
				sprintf(page + len, KERN_ERR PRINTK_HEADER
					" 32 Byte: Format: %x "
					"Exception class %x\n",
					sense[6] & 0x0f, sense[22] >> 4);
			}
		} else {
			sprintf(page + len, KERN_ERR PRINTK_HEADER
				" SORRY - NO VALID SENSE AVAILABLE\n");
		}
	} else {
		sprintf(page + len, KERN_ERR PRINTK_HEADER
			" SORRY - NO TSB DATA AVAILABLE\n");
	}
	printk("%s", page);
	free_page((unsigned long) page);
}

static void dasd_eckd_dump_sense(struct dasd_device *device,
				 struct dasd_ccw_req *req, struct irb *irb)
{
	if (req && scsw_is_tm(&req->irb.scsw))
		dasd_eckd_dump_sense_tcw(device, req, irb);
	else
		dasd_eckd_dump_sense_ccw(device, req, irb);
}

int dasd_eckd_pm_freeze(struct dasd_device *device)
{
	/*
	 * the device should be disconnected from our LCU structure
	 * on restore we will reconnect it and reread LCU specific
	 * information like PAV support that might have changed
	 */
	dasd_alias_remove_device(device);
	dasd_alias_disconnect_device_from_lcu(device);

	return 0;
}

int dasd_eckd_restore_device(struct dasd_device *device)
{
	struct dasd_eckd_private *private;
	int is_known, rc;
	struct dasd_uid temp_uid;

<<<<<<< HEAD
	/* allow new IO again */
	device->stopped &= ~DASD_STOPPED_PM;

=======
>>>>>>> 4e8a2372
	private = (struct dasd_eckd_private *) device->private;

	/* Read Configuration Data */
	rc = dasd_eckd_read_conf(device);
	if (rc)
		goto out_err;

	/* Generate device unique id and register in devmap */
	rc = dasd_eckd_generate_uid(device, &private->uid);
	dasd_get_uid(device->cdev, &temp_uid);
	if (memcmp(&private->uid, &temp_uid, sizeof(struct dasd_uid)) != 0)
		dev_err(&device->cdev->dev, "The UID of the DASD has changed\n");
	if (rc)
		goto out_err;
	dasd_set_uid(device->cdev, &private->uid);

	/* register lcu with alias handling, enable PAV if this is a new lcu */
	is_known = dasd_alias_make_device_known_to_lcu(device);
	if (is_known < 0)
		return is_known;
	if (!is_known) {
		/* new lcu found */
		rc = dasd_eckd_validate_server(device); /* will switch pav on */
		if (rc)
			goto out_err;
	}

	/* Read Feature Codes */
	rc = dasd_eckd_read_features(device);
	if (rc)
		goto out_err;

	/* Read Device Characteristics */
	memset(&private->rdc_data, 0, sizeof(private->rdc_data));
	rc = dasd_generic_read_dev_chars(device, "ECKD",
					 &private->rdc_data, 64);
	if (rc) {
		DBF_EVENT(DBF_WARNING,
			  "Read device characteristics failed, rc=%d for "
			  "device: %s", rc, dev_name(&device->cdev->dev));
		goto out_err;
	}

	/* add device to alias management */
	dasd_alias_add_device(device);

	return 0;

out_err:
<<<<<<< HEAD
	/*
	 * if the resume failed for the DASD we put it in
	 * an UNRESUMED stop state
	 */
	device->stopped |= DASD_UNRESUMED_PM;
	return 0;
=======
	return -1;
>>>>>>> 4e8a2372
}

static struct ccw_driver dasd_eckd_driver = {
	.name	     = "dasd-eckd",
	.owner	     = THIS_MODULE,
	.ids	     = dasd_eckd_ids,
	.probe	     = dasd_eckd_probe,
	.remove      = dasd_generic_remove,
	.set_offline = dasd_generic_set_offline,
	.set_online  = dasd_eckd_set_online,
	.notify      = dasd_generic_notify,
	.freeze      = dasd_generic_pm_freeze,
	.thaw	     = dasd_generic_restore_device,
	.restore     = dasd_generic_restore_device,
};

/*
 * max_blocks is dependent on the amount of storage that is available
 * in the static io buffer for each device. Currently each device has
 * 8192 bytes (=2 pages). For 64 bit one dasd_mchunkt_t structure has
 * 24 bytes, the struct dasd_ccw_req has 136 bytes and each block can use
 * up to 16 bytes (8 for the ccw and 8 for the idal pointer). In
 * addition we have one define extent ccw + 16 bytes of data and one
 * locate record ccw + 16 bytes of data. That makes:
 * (8192 - 24 - 136 - 8 - 16 - 8 - 16) / 16 = 499 blocks at maximum.
 * We want to fit two into the available memory so that we can immediately
 * start the next request if one finishes off. That makes 249.5 blocks
 * for one request. Give a little safety and the result is 240.
 */
static struct dasd_discipline dasd_eckd_discipline = {
	.owner = THIS_MODULE,
	.name = "ECKD",
	.ebcname = "ECKD",
	.max_blocks = 240,
	.check_device = dasd_eckd_check_characteristics,
	.uncheck_device = dasd_eckd_uncheck_device,
	.do_analysis = dasd_eckd_do_analysis,
	.ready_to_online = dasd_eckd_ready_to_online,
	.online_to_ready = dasd_eckd_online_to_ready,
	.fill_geometry = dasd_eckd_fill_geometry,
	.start_IO = dasd_start_IO,
	.term_IO = dasd_term_IO,
	.handle_terminated_request = dasd_eckd_handle_terminated_request,
	.format_device = dasd_eckd_format_device,
	.erp_action = dasd_eckd_erp_action,
	.erp_postaction = dasd_eckd_erp_postaction,
	.handle_unsolicited_interrupt = dasd_eckd_handle_unsolicited_interrupt,
	.build_cp = dasd_eckd_build_alias_cp,
	.free_cp = dasd_eckd_free_alias_cp,
	.dump_sense = dasd_eckd_dump_sense,
	.dump_sense_dbf = dasd_eckd_dump_sense_dbf,
	.fill_info = dasd_eckd_fill_info,
	.ioctl = dasd_eckd_ioctl,
	.freeze = dasd_eckd_pm_freeze,
	.restore = dasd_eckd_restore_device,
};

static int __init
dasd_eckd_init(void)
{
	int ret;

	ASCEBC(dasd_eckd_discipline.ebcname, 4);
	ret = ccw_driver_register(&dasd_eckd_driver);
	if (!ret)
		wait_for_device_probe();

	return ret;
}

static void __exit
dasd_eckd_cleanup(void)
{
	ccw_driver_unregister(&dasd_eckd_driver);
}

module_init(dasd_eckd_init);
module_exit(dasd_eckd_cleanup);<|MERGE_RESOLUTION|>--- conflicted
+++ resolved
@@ -3243,12 +3243,6 @@
 	int is_known, rc;
 	struct dasd_uid temp_uid;
 
-<<<<<<< HEAD
-	/* allow new IO again */
-	device->stopped &= ~DASD_STOPPED_PM;
-
-=======
->>>>>>> 4e8a2372
 	private = (struct dasd_eckd_private *) device->private;
 
 	/* Read Configuration Data */
@@ -3298,16 +3292,7 @@
 	return 0;
 
 out_err:
-<<<<<<< HEAD
-	/*
-	 * if the resume failed for the DASD we put it in
-	 * an UNRESUMED stop state
-	 */
-	device->stopped |= DASD_UNRESUMED_PM;
-	return 0;
-=======
 	return -1;
->>>>>>> 4e8a2372
 }
 
 static struct ccw_driver dasd_eckd_driver = {
