--- conflicted
+++ resolved
@@ -2894,11 +2894,7 @@
 	return 0;
 }
 
-<<<<<<< HEAD
-static struct net_device_ops qeth_l3_netdev_ops = {
-=======
 static const struct net_device_ops qeth_l3_netdev_ops = {
->>>>>>> 37a76bd4
 	.ndo_open		= qeth_l3_open,
 	.ndo_stop		= qeth_l3_stop,
 	.ndo_get_stats		= qeth_get_stats,
@@ -2913,8 +2909,6 @@
 	.ndo_tx_timeout	   	= qeth_tx_timeout,
 };
 
-<<<<<<< HEAD
-=======
 static const struct net_device_ops qeth_l3_osa_netdev_ops = {
 	.ndo_open		= qeth_l3_open,
 	.ndo_stop		= qeth_l3_stop,
@@ -2931,7 +2925,6 @@
 	.ndo_neigh_setup	= qeth_l3_neigh_setup,
 };
 
->>>>>>> 37a76bd4
 static int qeth_l3_setup_netdev(struct qeth_card *card)
 {
 	if (card->info.type == QETH_CARD_TYPE_OSAE) {
@@ -2947,12 +2940,7 @@
 			card->dev = alloc_etherdev(0);
 			if (!card->dev)
 				return -ENODEV;
-<<<<<<< HEAD
-			qeth_l3_netdev_ops.ndo_neigh_setup =
-				qeth_l3_neigh_setup;
-=======
 			card->dev->netdev_ops = &qeth_l3_osa_netdev_ops;
->>>>>>> 37a76bd4
 
 			/*IPv6 address autoconfiguration stuff*/
 			qeth_l3_get_unique_id(card);
@@ -2973,10 +2961,6 @@
 	card->dev->ml_priv = card;
 	card->dev->watchdog_timeo = QETH_TX_TIMEOUT;
 	card->dev->mtu = card->info.initial_mtu;
-<<<<<<< HEAD
-	card->dev->netdev_ops = &qeth_l3_netdev_ops;
-=======
->>>>>>> 37a76bd4
 	SET_ETHTOOL_OPS(card->dev, &qeth_l3_ethtool_ops);
 	card->dev->features |=	NETIF_F_HW_VLAN_TX |
 				NETIF_F_HW_VLAN_RX |
