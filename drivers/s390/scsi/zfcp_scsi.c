--- conflicted
+++ resolved
@@ -516,7 +516,6 @@
 static void zfcp_scsi_terminate_rport_io(struct fc_rport *rport)
 {
 	struct zfcp_port *port;
-<<<<<<< HEAD
 
 	write_lock_irq(&zfcp_data.config_lock);
 	port = rport->dd_data;
@@ -524,15 +523,6 @@
 		zfcp_port_get(port);
 	write_unlock_irq(&zfcp_data.config_lock);
 
-=======
-
-	write_lock_irq(&zfcp_data.config_lock);
-	port = rport->dd_data;
-	if (port)
-		zfcp_port_get(port);
-	write_unlock_irq(&zfcp_data.config_lock);
-
->>>>>>> 533ac12e
 	if (port) {
 		zfcp_erp_port_reopen(port, 0, "sctrpi1", NULL);
 		zfcp_port_put(port);
@@ -633,8 +623,6 @@
 	zfcp_unit_put(unit);
 }
 
-<<<<<<< HEAD
-=======
 static int zfcp_execute_fc_job(struct fc_bsg_job *job)
 {
 	switch (job->request->msgcode) {
@@ -649,7 +637,6 @@
 	}
 }
 
->>>>>>> 533ac12e
 struct fc_function_template zfcp_transport_functions = {
 	.show_starget_port_id = 1,
 	.show_starget_port_name = 1,
