--- conflicted
+++ resolved
@@ -719,11 +719,7 @@
 	zfcp_qdio_close(adapter);
 	zfcp_fsf_req_dismiss_all(adapter);
 	adapter->fsf_req_seq_no = 0;
-<<<<<<< HEAD
-	zfcp_fc_wka_port_force_offline(&adapter->nsp);
-=======
 	zfcp_fc_wka_port_force_offline(&adapter->gs->ds);
->>>>>>> 533ac12e
 	/* all ports and units are closed */
 	zfcp_erp_modify_adapter_status(adapter, "erascl1", NULL,
 				       ZFCP_STATUS_COMMON_OPEN, ZFCP_CLEAR);
