/*
 *  drivers/s390/char/tape.h
 *    tape device driver for 3480/3490E/3590 tapes.
 *
 *  S390 and zSeries version
 *    Copyright IBM Corp. 2001, 2009
 *    Author(s): Carsten Otte <cotte@de.ibm.com>
 *		 Tuan Ngo-Anh <ngoanh@de.ibm.com>
 *		 Martin Schwidefsky <schwidefsky@de.ibm.com>
 *		 Stefan Bader <shbader@de.ibm.com>
 */

#ifndef _TAPE_H
#define _TAPE_H

#include <asm/ccwdev.h>
#include <asm/debug.h>
#include <asm/idals.h>
#include <linux/blkdev.h>
#include <linux/kernel.h>
#include <linux/module.h>
#include <linux/mtio.h>
#include <linux/interrupt.h>
#include <linux/workqueue.h>

struct gendisk;

/*
 * Define DBF_LIKE_HELL for lots of messages in the debug feature.
 */
#define DBF_LIKE_HELL
#ifdef  DBF_LIKE_HELL
#define DBF_LH(level, str, ...) \
do { \
	debug_sprintf_event(TAPE_DBF_AREA, level, str, ## __VA_ARGS__); \
} while (0)
#else
#define DBF_LH(level, str, ...) do {} while(0)
#endif

/*
 * macros s390 debug feature (dbf)
 */
#define DBF_EVENT(d_level, d_str...) \
do { \
	debug_sprintf_event(TAPE_DBF_AREA, d_level, d_str); \
} while (0)

#define DBF_EXCEPTION(d_level, d_str...) \
do { \
	debug_sprintf_exception(TAPE_DBF_AREA, d_level, d_str); \
} while (0)

#define TAPE_VERSION_MAJOR 2
#define TAPE_VERSION_MINOR 0
#define TAPE_MAGIC "tape"

#define TAPE_MINORS_PER_DEV 2	    /* two minors per device */
#define TAPEBLOCK_HSEC_SIZE	2048
#define TAPEBLOCK_HSEC_S2B	2
#define TAPEBLOCK_RETRIES	5

enum tape_medium_state {
	MS_UNKNOWN,
	MS_LOADED,
	MS_UNLOADED,
	MS_SIZE
};

enum tape_state {
	TS_UNUSED=0,
	TS_IN_USE,
	TS_BLKUSE,
	TS_INIT,
	TS_NOT_OPER,
	TS_SIZE
};

enum tape_op {
	TO_BLOCK,	/* Block read */
	TO_BSB,		/* Backward space block */
	TO_BSF,		/* Backward space filemark */
	TO_DSE,		/* Data security erase */
	TO_FSB,		/* Forward space block */
	TO_FSF,		/* Forward space filemark */
	TO_LBL,		/* Locate block label */
	TO_NOP,		/* No operation */
	TO_RBA,		/* Read backward */
	TO_RBI,		/* Read block information */
	TO_RFO,		/* Read forward */
	TO_REW,		/* Rewind tape */
	TO_RUN,		/* Rewind and unload tape */
	TO_WRI,		/* Write block */
	TO_WTM,		/* Write tape mark */
	TO_MSEN,	/* Medium sense */
	TO_LOAD,	/* Load tape */
	TO_READ_CONFIG, /* Read configuration data */
	TO_READ_ATTMSG, /* Read attention message */
	TO_DIS,		/* Tape display */
	TO_ASSIGN,	/* Assign tape to channel path */
	TO_UNASSIGN,	/* Unassign tape from channel path */
	TO_CRYPT_ON,	/* Enable encrpytion */
	TO_CRYPT_OFF,	/* Disable encrpytion */
	TO_KEKL_SET,	/* Set KEK label */
	TO_KEKL_QUERY,	/* Query KEK label */
	TO_RDC,		/* Read device characteristics */
	TO_SIZE,	/* #entries in tape_op_t */
};

/* Forward declaration */
struct tape_device;

/* tape_request->status can be: */
enum tape_request_status {
	TAPE_REQUEST_INIT,	/* request is ready to be processed */
	TAPE_REQUEST_QUEUED,	/* request is queued to be processed */
	TAPE_REQUEST_IN_IO,	/* request is currently in IO */
	TAPE_REQUEST_DONE,	/* request is completed. */
	TAPE_REQUEST_CANCEL,	/* request should be canceled. */
	TAPE_REQUEST_LONG_BUSY, /* request has to be restarted after long busy */
};

/* Tape CCW request */
struct tape_request {
	struct list_head list;		/* list head for request queueing. */
	struct tape_device *device;	/* tape device of this request */
	struct ccw1 *cpaddr;		/* address of the channel program. */
	void *cpdata;			/* pointer to ccw data. */
	enum tape_request_status status;/* status of this request */
	int options;			/* options for execution. */
	int retries;			/* retry counter for error recovery. */
	int rescnt;			/* residual count from devstat. */

	/* Callback for delivering final status. */
	void (*callback)(struct tape_request *, void *);
	void *callback_data;

	enum tape_op op;
	int rc;
};

/* Function type for magnetic tape commands */
typedef int (*tape_mtop_fn)(struct tape_device *, int);

/* Size of the array containing the mtops for a discipline */
#define TAPE_NR_MTOPS (MTMKPART+1)

/* Tape Discipline */
struct tape_discipline {
	struct module *owner;
	int  (*setup_device)(struct tape_device *);
	void (*cleanup_device)(struct tape_device *);
	int (*irq)(struct tape_device *, struct tape_request *, struct irb *);
	struct tape_request *(*read_block)(struct tape_device *, size_t);
	struct tape_request *(*write_block)(struct tape_device *, size_t);
	void (*process_eov)(struct tape_device*);
#ifdef CONFIG_S390_TAPE_BLOCK
	/* Block device stuff. */
	struct tape_request *(*bread)(struct tape_device *, struct request *);
	void (*check_locate)(struct tape_device *, struct tape_request *);
	void (*free_bread)(struct tape_request *);
#endif
	/* ioctl function for additional ioctls. */
	int (*ioctl_fn)(struct tape_device *, unsigned int, unsigned long);
	/* Array of tape commands with TAPE_NR_MTOPS entries */
	tape_mtop_fn *mtop_array;
};

/*
 * The discipline irq function either returns an error code (<0) which
 * means that the request has failed with an error or one of the following:
 */
#define TAPE_IO_SUCCESS		0	/* request successful */
#define TAPE_IO_PENDING		1	/* request still running */
#define TAPE_IO_RETRY		2	/* retry to current request */
#define TAPE_IO_STOP		3	/* stop the running request */
#define TAPE_IO_LONG_BUSY	4	/* delay the running request */

/* Char Frontend Data */
struct tape_char_data {
	struct idal_buffer *idal_buf;	/* idal buffer for user char data */
	int block_size;			/*   of size block_size. */
};

#ifdef CONFIG_S390_TAPE_BLOCK
/* Block Frontend Data */
struct tape_blk_data
{
	struct tape_device *	device;
	/* Block device request queue. */
	struct request_queue *	request_queue;
	spinlock_t		request_queue_lock;

	/* Task to move entries from block request to CCS request queue. */
	struct work_struct	requeue_task;
	atomic_t		requeue_scheduled;

	/* Current position on the tape. */
	long			block_position;
	int			medium_changed;
	struct gendisk *	disk;
};
#endif

/* Tape Info */
struct tape_device {
	/* entry in tape_device_list */
	struct list_head		node;

	int				cdev_id;
	struct ccw_device *		cdev;
	struct tape_class_device *	nt;
	struct tape_class_device *	rt;

	/* Device discipline information. */
	struct tape_discipline *	discipline;
	void *				discdata;

	/* Generic status flags */
	long				tape_generic_status;

	/* Device state information. */
	wait_queue_head_t		state_change_wq;
	enum tape_state			tape_state;
	enum tape_medium_state		medium_state;
	unsigned char *			modeset_byte;

	/* Reference count. */
	atomic_t			ref_count;

	/* Request queue. */
	struct list_head		req_queue;

	/* Request wait queue. */
	wait_queue_head_t		wait_queue;

	/* Each tape device has (currently) two minor numbers. */
	int				first_minor;

	/* Number of tapemarks required for correct termination. */
	int				required_tapemarks;

	/* Block ID of the BOF */
	unsigned int			bof;

	/* Character device frontend data */
	struct tape_char_data		char_data;
#ifdef CONFIG_S390_TAPE_BLOCK
	/* Block dev frontend data */
	struct tape_blk_data		blk_data;
#endif

	/* Function to start or stop the next request later. */
	struct delayed_work		tape_dnr;

	/* Timer for long busy */
	struct timer_list		lb_timeout;

};

/* Externals from tape_core.c */
extern struct tape_request *tape_alloc_request(int cplength, int datasize);
extern void tape_free_request(struct tape_request *);
extern int tape_do_io(struct tape_device *, struct tape_request *);
extern int tape_do_io_async(struct tape_device *, struct tape_request *);
extern int tape_do_io_interruptible(struct tape_device *, struct tape_request *);
extern int tape_cancel_io(struct tape_device *, struct tape_request *);
void tape_hotplug_event(struct tape_device *, int major, int action);

static inline int
tape_do_io_free(struct tape_device *device, struct tape_request *request)
{
	int rc;

	rc = tape_do_io(device, request);
	tape_free_request(request);
	return rc;
}

extern int tape_oper_handler(int irq, int status);
extern void tape_noper_handler(int irq, int status);
extern int tape_open(struct tape_device *);
extern int tape_release(struct tape_device *);
extern int tape_mtop(struct tape_device *, int, int);
extern void tape_state_set(struct tape_device *, enum tape_state);

extern int tape_generic_online(struct tape_device *, struct tape_discipline *);
extern int tape_generic_offline(struct ccw_device *);
<<<<<<< HEAD
=======
extern int tape_generic_pm_suspend(struct ccw_device *);
>>>>>>> 533ac12e

/* Externals from tape_devmap.c */
extern int tape_generic_probe(struct ccw_device *);
extern void tape_generic_remove(struct ccw_device *);

extern struct tape_device *tape_get_device(int devindex);
extern struct tape_device *tape_get_device_reference(struct tape_device *);
extern struct tape_device *tape_put_device(struct tape_device *);

/* Externals from tape_char.c */
extern int tapechar_init(void);
extern void tapechar_exit(void);
extern int  tapechar_setup_device(struct tape_device *);
extern void tapechar_cleanup_device(struct tape_device *);

/* Externals from tape_block.c */
#ifdef CONFIG_S390_TAPE_BLOCK
extern int tapeblock_init (void);
extern void tapeblock_exit(void);
extern int tapeblock_setup_device(struct tape_device *);
extern void tapeblock_cleanup_device(struct tape_device *);
#else
static inline int tapeblock_init (void) {return 0;}
static inline void tapeblock_exit (void) {;}
static inline int tapeblock_setup_device(struct tape_device *t) {return 0;}
static inline void tapeblock_cleanup_device (struct tape_device *t) {;}
#endif

/* tape initialisation functions */
#ifdef CONFIG_PROC_FS
extern void tape_proc_init (void);
extern void tape_proc_cleanup (void);
#else
static inline void tape_proc_init (void) {;}
static inline void tape_proc_cleanup (void) {;}
#endif

/* a function for dumping device sense info */
extern void tape_dump_sense_dbf(struct tape_device *, struct tape_request *,
				struct irb *);

/* functions for handling the status of a device */
extern void tape_med_state_set(struct tape_device *, enum tape_medium_state);

/* The debug area */
extern debug_info_t *TAPE_DBF_AREA;

/* functions for building ccws */
static inline struct ccw1 *
tape_ccw_cc(struct ccw1 *ccw, __u8 cmd_code, __u16 memsize, void *cda)
{
	ccw->cmd_code = cmd_code;
	ccw->flags = CCW_FLAG_CC;
	ccw->count = memsize;
	ccw->cda = (__u32)(addr_t) cda;
	return ccw + 1;
}

static inline struct ccw1 *
tape_ccw_end(struct ccw1 *ccw, __u8 cmd_code, __u16 memsize, void *cda)
{
	ccw->cmd_code = cmd_code;
	ccw->flags = 0;
	ccw->count = memsize;
	ccw->cda = (__u32)(addr_t) cda;
	return ccw + 1;
}

static inline struct ccw1 *
tape_ccw_cmd(struct ccw1 *ccw, __u8 cmd_code)
{
	ccw->cmd_code = cmd_code;
	ccw->flags = 0;
	ccw->count = 0;
	ccw->cda = (__u32)(addr_t) &ccw->cmd_code;
	return ccw + 1;
}

static inline struct ccw1 *
tape_ccw_repeat(struct ccw1 *ccw, __u8 cmd_code, int count)
{
	while (count-- > 0) {
		ccw->cmd_code = cmd_code;
		ccw->flags = CCW_FLAG_CC;
		ccw->count = 0;
		ccw->cda = (__u32)(addr_t) &ccw->cmd_code;
		ccw++;
	}
	return ccw;
}

static inline struct ccw1 *
tape_ccw_cc_idal(struct ccw1 *ccw, __u8 cmd_code, struct idal_buffer *idal)
{
	ccw->cmd_code = cmd_code;
	ccw->flags    = CCW_FLAG_CC;
	idal_buffer_set_cda(idal, ccw);
	return ccw++;
}

static inline struct ccw1 *
tape_ccw_end_idal(struct ccw1 *ccw, __u8 cmd_code, struct idal_buffer *idal)
{
	ccw->cmd_code = cmd_code;
	ccw->flags    = 0;
	idal_buffer_set_cda(idal, ccw);
	return ccw++;
}

/* Global vars */
extern const char *tape_state_verbose[];
extern const char *tape_op_verbose[];

#endif /* for ifdef tape.h */<|MERGE_RESOLUTION|>--- conflicted
+++ resolved
@@ -286,10 +286,7 @@
 
 extern int tape_generic_online(struct tape_device *, struct tape_discipline *);
 extern int tape_generic_offline(struct ccw_device *);
-<<<<<<< HEAD
-=======
 extern int tape_generic_pm_suspend(struct ccw_device *);
->>>>>>> 533ac12e
 
 /* Externals from tape_devmap.c */
 extern int tape_generic_probe(struct ccw_device *);
