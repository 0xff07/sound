--- conflicted
+++ resolved
@@ -396,11 +396,7 @@
 {
 	struct tape_device *device;
 
-<<<<<<< HEAD
-	device = cdev->dev.driver_data;
-=======
 	device = dev_get_drvdata(&cdev->dev);
->>>>>>> 4e8a2372
 	if (!device) {
 		return -ENODEV;
 	}
