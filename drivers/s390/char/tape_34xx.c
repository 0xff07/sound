/*
 *  drivers/s390/char/tape_34xx.c
 *    tape device discipline for 3480/3490 tapes.
 *
 *    Copyright IBM Corp. 2001, 2009
 *    Author(s): Carsten Otte <cotte@de.ibm.com>
 *		 Tuan Ngo-Anh <ngoanh@de.ibm.com>
 *		 Martin Schwidefsky <schwidefsky@de.ibm.com>
 */

#define KMSG_COMPONENT "tape"

#include <linux/module.h>
#include <linux/init.h>
#include <linux/bio.h>
#include <linux/workqueue.h>

#define TAPE_DBF_AREA	tape_34xx_dbf

#include "tape.h"
#include "tape_std.h"

/*
 * Pointer to debug area.
 */
debug_info_t *TAPE_DBF_AREA = NULL;
EXPORT_SYMBOL(TAPE_DBF_AREA);

#define TAPE34XX_FMT_3480	0
#define TAPE34XX_FMT_3480_2_XF	1
#define TAPE34XX_FMT_3480_XF	2

struct tape_34xx_block_id {
	unsigned int	wrap		: 1;
	unsigned int	segment		: 7;
	unsigned int	format		: 2;
	unsigned int	block		: 22;
};

/*
 * A list of block ID's is used to faster seek blocks.
 */
struct tape_34xx_sbid {
	struct list_head		list;
	struct tape_34xx_block_id	bid;
};

static void tape_34xx_delete_sbid_from(struct tape_device *, int);

/*
 * Medium sense for 34xx tapes. There is no 'real' medium sense call.
 * So we just do a normal sense.
 */
static int
tape_34xx_medium_sense(struct tape_device *device)
{
	struct tape_request *request;
	unsigned char       *sense;
	int                  rc;

	request = tape_alloc_request(1, 32);
	if (IS_ERR(request)) {
		DBF_EXCEPTION(6, "MSEN fail\n");
		return PTR_ERR(request);
	}

	request->op = TO_MSEN;
	tape_ccw_end(request->cpaddr, SENSE, 32, request->cpdata);

	rc = tape_do_io_interruptible(device, request);
	if (request->rc == 0) {
		sense = request->cpdata;

		/*
		 * This isn't quite correct. But since INTERVENTION_REQUIRED
		 * means that the drive is 'neither ready nor on-line' it is
		 * only slightly inaccurate to say there is no tape loaded if
		 * the drive isn't online...
		 */
		if (sense[0] & SENSE_INTERVENTION_REQUIRED)
			tape_med_state_set(device, MS_UNLOADED);
		else
			tape_med_state_set(device, MS_LOADED);

		if (sense[1] & SENSE_WRITE_PROTECT)
			device->tape_generic_status |= GMT_WR_PROT(~0);
		else
			device->tape_generic_status &= ~GMT_WR_PROT(~0);
	} else {
		DBF_EVENT(4, "tape_34xx: medium sense failed with rc=%d\n",
			request->rc);
	}
	tape_free_request(request);

	return rc;
}

struct tape_34xx_work {
	struct tape_device	*device;
	enum tape_op		 op;
	struct work_struct	 work;
};

/*
 * These functions are currently used only to schedule a medium_sense for
 * later execution. This is because we get an interrupt whenever a medium
 * is inserted but cannot call tape_do_io* from an interrupt context.
 * Maybe that's useful for other actions we want to start from the
 * interrupt handler.
 */
static void
tape_34xx_work_handler(struct work_struct *work)
{
	struct tape_34xx_work *p =
		container_of(work, struct tape_34xx_work, work);

	switch(p->op) {
		case TO_MSEN:
			tape_34xx_medium_sense(p->device);
			break;
		default:
			DBF_EVENT(3, "T34XX: internal error: unknown work\n");
	}

	p->device = tape_put_device(p->device);
	kfree(p);
}

static int
tape_34xx_schedule_work(struct tape_device *device, enum tape_op op)
{
	struct tape_34xx_work *p;

	if ((p = kzalloc(sizeof(*p), GFP_ATOMIC)) == NULL)
		return -ENOMEM;

	INIT_WORK(&p->work, tape_34xx_work_handler);

	p->device = tape_get_device_reference(device);
	p->op     = op;

	schedule_work(&p->work);
	return 0;
}

/*
 * Done Handler is called when dev stat = DEVICE-END (successful operation)
 */
static inline int
tape_34xx_done(struct tape_request *request)
{
	DBF_EVENT(6, "%s done\n", tape_op_verbose[request->op]);

	switch (request->op) {
		case TO_DSE:
		case TO_RUN:
		case TO_WRI:
		case TO_WTM:
		case TO_ASSIGN:
		case TO_UNASSIGN:
			tape_34xx_delete_sbid_from(request->device, 0);
			break;
		default:
			;
	}
	return TAPE_IO_SUCCESS;
}

static inline int
tape_34xx_erp_failed(struct tape_request *request, int rc)
{
	DBF_EVENT(3, "Error recovery failed for %s (RC=%d)\n",
		  tape_op_verbose[request->op], rc);
	return rc;
}

static inline int
tape_34xx_erp_succeeded(struct tape_request *request)
{
	DBF_EVENT(3, "Error Recovery successful for %s\n",
		  tape_op_verbose[request->op]);
	return tape_34xx_done(request);
}

static inline int
tape_34xx_erp_retry(struct tape_request *request)
{
	DBF_EVENT(3, "xerp retr %s\n", tape_op_verbose[request->op]);
	return TAPE_IO_RETRY;
}

/*
 * This function is called, when no request is outstanding and we get an
 * interrupt
 */
static int
tape_34xx_unsolicited_irq(struct tape_device *device, struct irb *irb)
{
	if (irb->scsw.cmd.dstat == 0x85) { /* READY */
		/* A medium was inserted in the drive. */
		DBF_EVENT(6, "xuud med\n");
		tape_34xx_delete_sbid_from(device, 0);
		tape_34xx_schedule_work(device, TO_MSEN);
	} else {
		DBF_EVENT(3, "unsol.irq! dev end: %08x\n", device->cdev_id);
		tape_dump_sense_dbf(device, NULL, irb);
	}
	return TAPE_IO_SUCCESS;
}

/*
 * Read Opposite Error Recovery Function:
 * Used, when Read Forward does not work
 */
static int
tape_34xx_erp_read_opposite(struct tape_device *device,
			    struct tape_request *request)
{
	if (request->op == TO_RFO) {
		/*
		 * We did read forward, but the data could not be read
		 * *correctly*. We transform the request to a read backward
		 * and try again.
		 */
		tape_std_read_backward(device, request);
		return tape_34xx_erp_retry(request);
	}

	/*
	 * We tried to read forward and backward, but hat no
	 * success -> failed.
	 */
	return tape_34xx_erp_failed(request, -EIO);
}

static int
tape_34xx_erp_bug(struct tape_device *device, struct tape_request *request,
		  struct irb *irb, int no)
{
	if (request->op != TO_ASSIGN) {
		dev_err(&device->cdev->dev, "An unexpected condition %d "
			"occurred in tape error recovery\n", no);
		tape_dump_sense_dbf(device, request, irb);
	}
	return tape_34xx_erp_failed(request, -EIO);
}

/*
 * Handle data overrun between cu and drive. The channel speed might
 * be too slow.
 */
static int
tape_34xx_erp_overrun(struct tape_device *device, struct tape_request *request,
		      struct irb *irb)
{
	if (irb->ecw[3] == 0x40) {
		dev_warn (&device->cdev->dev, "A data overrun occurred between"
			" the control unit and tape unit\n");
		return tape_34xx_erp_failed(request, -EIO);
	}
	return tape_34xx_erp_bug(device, request, irb, -1);
}

/*
 * Handle record sequence error.
 */
static int
tape_34xx_erp_sequence(struct tape_device *device,
		       struct tape_request *request, struct irb *irb)
{
	if (irb->ecw[3] == 0x41) {
		/*
		 * cu detected incorrect block-id sequence on tape.
		 */
		dev_warn (&device->cdev->dev, "The block ID sequence on the "
			"tape is incorrect\n");
		return tape_34xx_erp_failed(request, -EIO);
	}
	/*
	 * Record sequence error bit is set, but erpa does not
	 * show record sequence error.
	 */
	return tape_34xx_erp_bug(device, request, irb, -2);
}

/*
 * This function analyses the tape's sense-data in case of a unit-check.
 * If possible, it tries to recover from the error. Else the user is
 * informed about the problem.
 */
static int
tape_34xx_unit_check(struct tape_device *device, struct tape_request *request,
		     struct irb *irb)
{
	int inhibit_cu_recovery;
	__u8* sense;

	inhibit_cu_recovery = (*device->modeset_byte & 0x80) ? 1 : 0;
	sense = irb->ecw;

#ifdef CONFIG_S390_TAPE_BLOCK
	if (request->op == TO_BLOCK) {
		/*
		 * Recovery for block device requests. Set the block_position
		 * to something invalid and retry.
		 */
		device->blk_data.block_position = -1;
		if (request->retries-- <= 0)
			return tape_34xx_erp_failed(request, -EIO);
		else
			return tape_34xx_erp_retry(request);
	}
#endif

	if (
		sense[0] & SENSE_COMMAND_REJECT &&
		sense[1] & SENSE_WRITE_PROTECT
	) {
		if (
			request->op == TO_DSE ||
			request->op == TO_WRI ||
			request->op == TO_WTM
		) {
			/* medium is write protected */
			return tape_34xx_erp_failed(request, -EACCES);
		} else {
			return tape_34xx_erp_bug(device, request, irb, -3);
		}
	}

	/*
	 * Special cases for various tape-states when reaching
	 * end of recorded area
	 *
	 * FIXME: Maybe a special case of the special case:
	 *        sense[0] == SENSE_EQUIPMENT_CHECK &&
	 *        sense[1] == SENSE_DRIVE_ONLINE    &&
	 *        sense[3] == 0x47 (Volume Fenced)
	 *
	 *        This was caused by continued FSF or FSR after an
	 *        'End Of Data'.
	 */
	if ((
		sense[0] == SENSE_DATA_CHECK      ||
		sense[0] == SENSE_EQUIPMENT_CHECK ||
		sense[0] == SENSE_EQUIPMENT_CHECK + SENSE_DEFERRED_UNIT_CHECK
	) && (
		sense[1] == SENSE_DRIVE_ONLINE ||
		sense[1] == SENSE_BEGINNING_OF_TAPE + SENSE_WRITE_MODE
	)) {
		switch (request->op) {
		/*
		 * sense[0] == SENSE_DATA_CHECK   &&
		 * sense[1] == SENSE_DRIVE_ONLINE
		 * sense[3] == 0x36 (End Of Data)
		 *
		 * Further seeks might return a 'Volume Fenced'.
		 */
		case TO_FSF:
		case TO_FSB:
			/* Trying to seek beyond end of recorded area */
			return tape_34xx_erp_failed(request, -ENOSPC);
		case TO_BSB:
			return tape_34xx_erp_retry(request);

		/*
		 * sense[0] == SENSE_DATA_CHECK   &&
		 * sense[1] == SENSE_DRIVE_ONLINE &&
		 * sense[3] == 0x36 (End Of Data)
		 */
		case TO_LBL:
			/* Block could not be located. */
			tape_34xx_delete_sbid_from(device, 0);
			return tape_34xx_erp_failed(request, -EIO);

		case TO_RFO:
			/* Read beyond end of recorded area -> 0 bytes read */
			return tape_34xx_erp_failed(request, 0);

		/*
		 * sense[0] == SENSE_EQUIPMENT_CHECK &&
		 * sense[1] == SENSE_DRIVE_ONLINE    &&
		 * sense[3] == 0x38 (Physical End Of Volume)
		 */
		case TO_WRI:
			/* Writing at physical end of volume */
			return tape_34xx_erp_failed(request, -ENOSPC);
		default:
			return tape_34xx_erp_failed(request, 0);
		}
	}

	/* Sensing special bits */
	if (sense[0] & SENSE_BUS_OUT_CHECK)
		return tape_34xx_erp_retry(request);

	if (sense[0] & SENSE_DATA_CHECK) {
		/*
		 * hardware failure, damaged tape or improper
		 * operating conditions
		 */
		switch (sense[3]) {
		case 0x23:
			/* a read data check occurred */
			if ((sense[2] & SENSE_TAPE_SYNC_MODE) ||
			    inhibit_cu_recovery)
				// data check is not permanent, may be
				// recovered. We always use async-mode with
				// cu-recovery, so this should *never* happen.
				return tape_34xx_erp_bug(device, request,
							 irb, -4);

			/* data check is permanent, CU recovery has failed */
			dev_warn (&device->cdev->dev, "A read error occurred "
				"that cannot be recovered\n");
			return tape_34xx_erp_failed(request, -EIO);
		case 0x25:
			// a write data check occurred
			if ((sense[2] & SENSE_TAPE_SYNC_MODE) ||
			    inhibit_cu_recovery)
				// data check is not permanent, may be
				// recovered. We always use async-mode with
				// cu-recovery, so this should *never* happen.
				return tape_34xx_erp_bug(device, request,
							 irb, -5);

			// data check is permanent, cu-recovery has failed
			dev_warn (&device->cdev->dev, "A write error on the "
				"tape cannot be recovered\n");
			return tape_34xx_erp_failed(request, -EIO);
		case 0x26:
			/* Data Check (read opposite) occurred. */
			return tape_34xx_erp_read_opposite(device, request);
		case 0x28:
			/* ID-Mark at tape start couldn't be written */
			dev_warn (&device->cdev->dev, "Writing the ID-mark "
				"failed\n");
			return tape_34xx_erp_failed(request, -EIO);
		case 0x31:
			/* Tape void. Tried to read beyond end of device. */
			dev_warn (&device->cdev->dev, "Reading the tape beyond"
				" the end of the recorded area failed\n");
			return tape_34xx_erp_failed(request, -ENOSPC);
		case 0x41:
			/* Record sequence error. */
			dev_warn (&device->cdev->dev, "The tape contains an "
				"incorrect block ID sequence\n");
			return tape_34xx_erp_failed(request, -EIO);
		default:
			/* all data checks for 3480 should result in one of
			 * the above erpa-codes. For 3490, other data-check
			 * conditions do exist. */
			if (device->cdev->id.driver_info == tape_3480)
				return tape_34xx_erp_bug(device, request,
							 irb, -6);
		}
	}

	if (sense[0] & SENSE_OVERRUN)
		return tape_34xx_erp_overrun(device, request, irb);

	if (sense[1] & SENSE_RECORD_SEQUENCE_ERR)
		return tape_34xx_erp_sequence(device, request, irb);

	/* Sensing erpa codes */
	switch (sense[3]) {
	case 0x00:
		/* Unit check with erpa code 0. Report and ignore. */
		return TAPE_IO_SUCCESS;
	case 0x21:
		/*
		 * Data streaming not operational. CU will switch to
		 * interlock mode. Reissue the command.
		 */
		return tape_34xx_erp_retry(request);
	case 0x22:
		/*
		 * Path equipment check. Might be drive adapter error, buffer
		 * error on the lower interface, internal path not usable,
		 * or error during cartridge load.
		 */
		dev_warn (&device->cdev->dev, "A path equipment check occurred"
			" for the tape device\n");
		return tape_34xx_erp_failed(request, -EIO);
	case 0x24:
		/*
		 * Load display check. Load display was command was issued,
		 * but the drive is displaying a drive check message. Can
		 * be threated as "device end".
		 */
		return tape_34xx_erp_succeeded(request);
	case 0x27:
		/*
		 * Command reject. May indicate illegal channel program or
		 * buffer over/underrun. Since all channel programs are
		 * issued by this driver and ought be correct, we assume a
		 * over/underrun situation and retry the channel program.
		 */
		return tape_34xx_erp_retry(request);
	case 0x29:
		/*
		 * Function incompatible. Either the tape is idrc compressed
		 * but the hardware isn't capable to do idrc, or a perform
		 * subsystem func is issued and the CU is not on-line.
		 */
		return tape_34xx_erp_failed(request, -EIO);
	case 0x2a:
		/*
		 * Unsolicited environmental data. An internal counter
		 * overflows, we can ignore this and reissue the cmd.
		 */
		return tape_34xx_erp_retry(request);
	case 0x2b:
		/*
		 * Environmental data present. Indicates either unload
		 * completed ok or read buffered log command completed ok.
		 */
		if (request->op == TO_RUN) {
			/* Rewind unload completed ok. */
			tape_med_state_set(device, MS_UNLOADED);
			return tape_34xx_erp_succeeded(request);
		}
		/* tape_34xx doesn't use read buffered log commands. */
		return tape_34xx_erp_bug(device, request, irb, sense[3]);
	case 0x2c:
		/*
		 * Permanent equipment check. CU has tried recovery, but
		 * did not succeed.
		 */
		return tape_34xx_erp_failed(request, -EIO);
	case 0x2d:
		/* Data security erase failure. */
		if (request->op == TO_DSE)
			return tape_34xx_erp_failed(request, -EIO);
		/* Data security erase failure, but no such command issued. */
		return tape_34xx_erp_bug(device, request, irb, sense[3]);
	case 0x2e:
		/*
		 * Not capable. This indicates either that the drive fails
		 * reading the format id mark or that that format specified
		 * is not supported by the drive.
		 */
		dev_warn (&device->cdev->dev, "The tape unit cannot process "
			"the tape format\n");
		return tape_34xx_erp_failed(request, -EMEDIUMTYPE);
	case 0x30:
		/* The medium is write protected. */
		dev_warn (&device->cdev->dev, "The tape medium is write-"
			"protected\n");
		return tape_34xx_erp_failed(request, -EACCES);
	case 0x32:
		// Tension loss. We cannot recover this, it's an I/O error.
		dev_warn (&device->cdev->dev, "The tape does not have the "
			"required tape tension\n");
		return tape_34xx_erp_failed(request, -EIO);
	case 0x33:
		/*
		 * Load Failure. The cartridge was not inserted correctly or
		 * the tape is not threaded correctly.
		 */
		dev_warn (&device->cdev->dev, "The tape unit failed to load"
			" the cartridge\n");
		tape_34xx_delete_sbid_from(device, 0);
		return tape_34xx_erp_failed(request, -EIO);
	case 0x34:
		/*
		 * Unload failure. The drive cannot maintain tape tension
		 * and control tape movement during an unload operation.
		 */
		dev_warn (&device->cdev->dev, "Automatic unloading of the tape"
			" cartridge failed\n");
		if (request->op == TO_RUN)
			return tape_34xx_erp_failed(request, -EIO);
		return tape_34xx_erp_bug(device, request, irb, sense[3]);
	case 0x35:
		/*
		 * Drive equipment check. One of the following:
		 * - cu cannot recover from a drive detected error
		 * - a check code message is shown on drive display
		 * - the cartridge loader does not respond correctly
		 * - a failure occurs during an index, load, or unload cycle
		 */
		dev_warn (&device->cdev->dev, "An equipment check has occurred"
			" on the tape unit\n");
		return tape_34xx_erp_failed(request, -EIO);
	case 0x36:
		if (device->cdev->id.driver_info == tape_3490)
			/* End of data. */
			return tape_34xx_erp_failed(request, -EIO);
		/* This erpa is reserved for 3480 */
		return tape_34xx_erp_bug(device, request, irb, sense[3]);
	case 0x37:
		/*
		 * Tape length error. The tape is shorter than reported in
		 * the beginning-of-tape data.
		 */
		dev_warn (&device->cdev->dev, "The tape information states an"
			" incorrect length\n");
		return tape_34xx_erp_failed(request, -EIO);
	case 0x38:
		/*
		 * Physical end of tape. A read/write operation reached
		 * the physical end of tape.
		 */
		if (request->op==TO_WRI ||
		    request->op==TO_DSE ||
		    request->op==TO_WTM)
			return tape_34xx_erp_failed(request, -ENOSPC);
		return tape_34xx_erp_failed(request, -EIO);
	case 0x39:
		/* Backward at Beginning of tape. */
		return tape_34xx_erp_failed(request, -EIO);
	case 0x3a:
		/* Drive switched to not ready. */
		dev_warn (&device->cdev->dev, "The tape unit is not ready\n");
		return tape_34xx_erp_failed(request, -EIO);
	case 0x3b:
		/* Manual rewind or unload. This causes an I/O error. */
		dev_warn (&device->cdev->dev, "The tape medium has been "
			"rewound or unloaded manually\n");
		tape_34xx_delete_sbid_from(device, 0);
		return tape_34xx_erp_failed(request, -EIO);
	case 0x42:
		/*
		 * Degraded mode. A condition that can cause degraded
		 * performance is detected.
		 */
		dev_warn (&device->cdev->dev, "The tape subsystem is running "
			"in degraded mode\n");
		return tape_34xx_erp_retry(request);
	case 0x43:
		/* Drive not ready. */
		tape_34xx_delete_sbid_from(device, 0);
		tape_med_state_set(device, MS_UNLOADED);
		/* Some commands commands are successful even in this case */
		if (sense[1] & SENSE_DRIVE_ONLINE) {
			switch(request->op) {
				case TO_ASSIGN:
				case TO_UNASSIGN:
				case TO_DIS:
				case TO_NOP:
					return tape_34xx_done(request);
					break;
				default:
					break;
			}
		}
		return tape_34xx_erp_failed(request, -ENOMEDIUM);
	case 0x44:
		/* Locate Block unsuccessful. */
		if (request->op != TO_BLOCK && request->op != TO_LBL)
			/* No locate block was issued. */
			return tape_34xx_erp_bug(device, request,
						 irb, sense[3]);
		return tape_34xx_erp_failed(request, -EIO);
	case 0x45:
		/* The drive is assigned to a different channel path. */
		dev_warn (&device->cdev->dev, "The tape unit is already "
			"assigned\n");
		return tape_34xx_erp_failed(request, -EIO);
	case 0x46:
		/*
		 * Drive not on-line. Drive may be switched offline,
		 * the power supply may be switched off or
		 * the drive address may not be set correctly.
		 */
		dev_warn (&device->cdev->dev, "The tape unit is not online\n");
		return tape_34xx_erp_failed(request, -EIO);
	case 0x47:
		/* Volume fenced. CU reports volume integrity is lost. */
		dev_warn (&device->cdev->dev, "The control unit has fenced "
			"access to the tape volume\n");
		tape_34xx_delete_sbid_from(device, 0);
		return tape_34xx_erp_failed(request, -EIO);
	case 0x48:
		/* Log sense data and retry request. */
		return tape_34xx_erp_retry(request);
	case 0x49:
		/* Bus out check. A parity check error on the bus was found. */
		dev_warn (&device->cdev->dev, "A parity error occurred on the "
			"tape bus\n");
		return tape_34xx_erp_failed(request, -EIO);
	case 0x4a:
		/* Control unit erp failed. */
		dev_warn (&device->cdev->dev, "I/O error recovery failed on "
			"the tape control unit\n");
		return tape_34xx_erp_failed(request, -EIO);
	case 0x4b:
		/*
		 * CU and drive incompatible. The drive requests micro-program
		 * patches, which are not available on the CU.
		 */
		dev_warn (&device->cdev->dev, "The tape unit requires a "
			"firmware update\n");
		return tape_34xx_erp_failed(request, -EIO);
	case 0x4c:
		/*
		 * Recovered Check-One failure. Cu develops a hardware error,
		 * but is able to recover.
		 */
		return tape_34xx_erp_retry(request);
	case 0x4d:
		if (device->cdev->id.driver_info == tape_3490)
			/*
			 * Resetting event received. Since the driver does
			 * not support resetting event recovery (which has to
			 * be handled by the I/O Layer), retry our command.
			 */
			return tape_34xx_erp_retry(request);
		/* This erpa is reserved for 3480. */
		return tape_34xx_erp_bug(device, request, irb, sense[3]);
	case 0x4e:
		if (device->cdev->id.driver_info == tape_3490) {
			/*
			 * Maximum block size exceeded. This indicates, that
			 * the block to be written is larger than allowed for
			 * buffered mode.
			 */
			dev_warn (&device->cdev->dev, "The maximum block size"
				" for buffered mode is exceeded\n");
			return tape_34xx_erp_failed(request, -ENOBUFS);
		}
		/* This erpa is reserved for 3480. */
		return tape_34xx_erp_bug(device, request, irb, sense[3]);
	case 0x50:
		/*
		 * Read buffered log (Overflow). CU is running in extended
		 * buffered log mode, and a counter overflows. This should
		 * never happen, since we're never running in extended
		 * buffered log mode.
		 */
		return tape_34xx_erp_retry(request);
	case 0x51:
		/*
		 * Read buffered log (EOV). EOF processing occurs while the
		 * CU is in extended buffered log mode. This should never
		 * happen, since we're never running in extended buffered
		 * log mode.
		 */
		return tape_34xx_erp_retry(request);
	case 0x52:
		/* End of Volume complete. Rewind unload completed ok. */
		if (request->op == TO_RUN) {
			tape_med_state_set(device, MS_UNLOADED);
			tape_34xx_delete_sbid_from(device, 0);
			return tape_34xx_erp_succeeded(request);
		}
		return tape_34xx_erp_bug(device, request, irb, sense[3]);
	case 0x53:
		/* Global command intercept. */
		return tape_34xx_erp_retry(request);
	case 0x54:
		/* Channel interface recovery (temporary). */
		return tape_34xx_erp_retry(request);
	case 0x55:
		/* Channel interface recovery (permanent). */
		dev_warn (&device->cdev->dev, "A channel interface error cannot be"
			" recovered\n");
		return tape_34xx_erp_failed(request, -EIO);
	case 0x56:
		/* Channel protocol error. */
		dev_warn (&device->cdev->dev, "A channel protocol error "
			"occurred\n");
		return tape_34xx_erp_failed(request, -EIO);
	case 0x57:
		if (device->cdev->id.driver_info == tape_3480) {
			/* Attention intercept. */
			return tape_34xx_erp_retry(request);
		} else {
			/* Global status intercept. */
			return tape_34xx_erp_retry(request);
		}
	case 0x5a:
		/*
		 * Tape length incompatible. The tape inserted is too long,
		 * which could cause damage to the tape or the drive.
		 */
		dev_warn (&device->cdev->dev, "The tape unit does not support "
			"the tape length\n");
		return tape_34xx_erp_failed(request, -EIO);
	case 0x5b:
		/* Format 3480 XF incompatible */
		if (sense[1] & SENSE_BEGINNING_OF_TAPE)
			/* The tape will get overwritten. */
			return tape_34xx_erp_retry(request);
		dev_warn (&device->cdev->dev, "The tape unit does not support"
			" format 3480 XF\n");
		return tape_34xx_erp_failed(request, -EIO);
	case 0x5c:
		/* Format 3480-2 XF incompatible */
		dev_warn (&device->cdev->dev, "The tape unit does not support tape "
			"format 3480-2 XF\n");
		return tape_34xx_erp_failed(request, -EIO);
	case 0x5d:
		/* Tape length violation. */
		dev_warn (&device->cdev->dev, "The tape unit does not support"
			" the current tape length\n");
		return tape_34xx_erp_failed(request, -EMEDIUMTYPE);
	case 0x5e:
		/* Compaction algorithm incompatible. */
		dev_warn (&device->cdev->dev, "The tape unit does not support"
			" the compaction algorithm\n");
		return tape_34xx_erp_failed(request, -EMEDIUMTYPE);

		/* The following erpas should have been covered earlier. */
	case 0x23: /* Read data check. */
	case 0x25: /* Write data check. */
	case 0x26: /* Data check (read opposite). */
	case 0x28: /* Write id mark check. */
	case 0x31: /* Tape void. */
	case 0x40: /* Overrun error. */
	case 0x41: /* Record sequence error. */
		/* All other erpas are reserved for future use. */
	default:
		return tape_34xx_erp_bug(device, request, irb, sense[3]);
	}
}

/*
 * 3480/3490 interrupt handler
 */
static int
tape_34xx_irq(struct tape_device *device, struct tape_request *request,
	      struct irb *irb)
{
	if (request == NULL)
		return tape_34xx_unsolicited_irq(device, irb);

	if ((irb->scsw.cmd.dstat & DEV_STAT_UNIT_EXCEP) &&
	    (irb->scsw.cmd.dstat & DEV_STAT_DEV_END) &&
	    (request->op == TO_WRI)) {
		/* Write at end of volume */
		return tape_34xx_erp_failed(request, -ENOSPC);
	}

	if (irb->scsw.cmd.dstat & DEV_STAT_UNIT_CHECK)
		return tape_34xx_unit_check(device, request, irb);

	if (irb->scsw.cmd.dstat & DEV_STAT_DEV_END) {
		/*
		 * A unit exception occurs on skipping over a tapemark block.
		 */
		if (irb->scsw.cmd.dstat & DEV_STAT_UNIT_EXCEP) {
			if (request->op == TO_BSB || request->op == TO_FSB)
				request->rescnt++;
			else
				DBF_EVENT(5, "Unit Exception!\n");
		}
		return tape_34xx_done(request);
	}

	DBF_EVENT(6, "xunknownirq\n");
	tape_dump_sense_dbf(device, request, irb);
	return TAPE_IO_STOP;
}

/*
 * ioctl_overload
 */
static int
tape_34xx_ioctl(struct tape_device *device, unsigned int cmd, unsigned long arg)
{
	if (cmd == TAPE390_DISPLAY) {
		struct display_struct disp;

		if (copy_from_user(&disp, (char __user *) arg, sizeof(disp)) != 0)
			return -EFAULT;

		return tape_std_display(device, &disp);
	} else
		return -EINVAL;
}

static inline void
tape_34xx_append_new_sbid(struct tape_34xx_block_id bid, struct list_head *l)
{
	struct tape_34xx_sbid *	new_sbid;

	new_sbid = kmalloc(sizeof(*new_sbid), GFP_ATOMIC);
	if (!new_sbid)
		return;

	new_sbid->bid = bid;
	list_add(&new_sbid->list, l);
}

/*
 * Build up the search block ID list. The block ID consists of a logical
 * block number and a hardware specific part. The hardware specific part
 * helps the tape drive to speed up searching for a specific block.
 */
static void
tape_34xx_add_sbid(struct tape_device *device, struct tape_34xx_block_id bid)
{
	struct list_head *	sbid_list;
	struct tape_34xx_sbid *	sbid;
	struct list_head *	l;

	/*
	 * immediately return if there is no list at all or the block to add
	 * is located in segment 1 of wrap 0 because this position is used
	 * if no hardware position data is supplied.
	 */
	sbid_list = (struct list_head *) device->discdata;
	if (!sbid_list || (bid.segment < 2 && bid.wrap == 0))
		return;

	/*
	 * Search the position where to insert the new entry. Hardware
	 * acceleration uses only the segment and wrap number. So we
	 * need only one entry for a specific wrap/segment combination.
	 * If there is a block with a lower number but the same hard-
	 * ware position data we just update the block number in the
	 * existing entry.
	 */
	list_for_each(l, sbid_list) {
		sbid = list_entry(l, struct tape_34xx_sbid, list);

		if (
			(sbid->bid.segment == bid.segment) &&
			(sbid->bid.wrap    == bid.wrap)
		) {
			if (bid.block < sbid->bid.block)
				sbid->bid = bid;
			else return;
			break;
		}

		/* Sort in according to logical block number. */
		if (bid.block < sbid->bid.block) {
			tape_34xx_append_new_sbid(bid, l->prev);
			break;
		}
	}
	/* List empty or new block bigger than last entry. */
	if (l == sbid_list)
		tape_34xx_append_new_sbid(bid, l->prev);

	DBF_LH(4, "Current list is:\n");
	list_for_each(l, sbid_list) {
		sbid = list_entry(l, struct tape_34xx_sbid, list);
		DBF_LH(4, "%d:%03d@%05d\n",
			sbid->bid.wrap,
			sbid->bid.segment,
			sbid->bid.block
		);
	}
}

/*
 * Delete all entries from the search block ID list that belong to tape blocks
 * equal or higher than the given number.
 */
static void
tape_34xx_delete_sbid_from(struct tape_device *device, int from)
{
	struct list_head *	sbid_list;
	struct tape_34xx_sbid *	sbid;
	struct list_head *	l;
	struct list_head *	n;

	sbid_list = (struct list_head *) device->discdata;
	if (!sbid_list)
		return;

	list_for_each_safe(l, n, sbid_list) {
		sbid = list_entry(l, struct tape_34xx_sbid, list);
		if (sbid->bid.block >= from) {
			DBF_LH(4, "Delete sbid %d:%03d@%05d\n",
				sbid->bid.wrap,
				sbid->bid.segment,
				sbid->bid.block
			);
			list_del(l);
			kfree(sbid);
		}
	}
}

/*
 * Merge hardware position data into a block id.
 */
static void
tape_34xx_merge_sbid(
	struct tape_device *		device,
	struct tape_34xx_block_id *	bid
) {
	struct tape_34xx_sbid *	sbid;
	struct tape_34xx_sbid *	sbid_to_use;
	struct list_head *	sbid_list;
	struct list_head *	l;

	sbid_list = (struct list_head *) device->discdata;
	bid->wrap    = 0;
	bid->segment = 1;

	if (!sbid_list || list_empty(sbid_list))
		return;

	sbid_to_use = NULL;
	list_for_each(l, sbid_list) {
		sbid = list_entry(l, struct tape_34xx_sbid, list);

		if (sbid->bid.block >= bid->block)
			break;
		sbid_to_use = sbid;
	}
	if (sbid_to_use) {
		bid->wrap    = sbid_to_use->bid.wrap;
		bid->segment = sbid_to_use->bid.segment;
		DBF_LH(4, "Use %d:%03d@%05d for %05d\n",
			sbid_to_use->bid.wrap,
			sbid_to_use->bid.segment,
			sbid_to_use->bid.block,
			bid->block
		);
	}
}

static int
tape_34xx_setup_device(struct tape_device * device)
{
	int			rc;
	struct list_head *	discdata;

	DBF_EVENT(6, "34xx device setup\n");
	if ((rc = tape_std_assign(device)) == 0) {
		if ((rc = tape_34xx_medium_sense(device)) != 0) {
			DBF_LH(3, "34xx medium sense returned %d\n", rc);
		}
	}
	discdata = kmalloc(sizeof(struct list_head), GFP_KERNEL);
	if (discdata) {
			INIT_LIST_HEAD(discdata);
			device->discdata = discdata;
	}

	return rc;
}

static void
tape_34xx_cleanup_device(struct tape_device *device)
{
	tape_std_unassign(device);
	
	if (device->discdata) {
		tape_34xx_delete_sbid_from(device, 0);
		kfree(device->discdata);
		device->discdata = NULL;
	}
}


/*
 * MTTELL: Tell block. Return the number of block relative to current file.
 */
static int
tape_34xx_mttell(struct tape_device *device, int mt_count)
{
	struct {
		struct tape_34xx_block_id	cbid;
		struct tape_34xx_block_id	dbid;
	} __attribute__ ((packed)) block_id;
	int rc;

	rc = tape_std_read_block_id(device, (__u64 *) &block_id);
	if (rc)
		return rc;

	tape_34xx_add_sbid(device, block_id.cbid);
	return block_id.cbid.block;
}

/*
 * MTSEEK: seek to the specified block.
 */
static int
tape_34xx_mtseek(struct tape_device *device, int mt_count)
{
	struct tape_request *request;
	struct tape_34xx_block_id *	bid;

	if (mt_count > 0x3fffff) {
		DBF_EXCEPTION(6, "xsee parm\n");
		return -EINVAL;
	}
	request = tape_alloc_request(3, 4);
	if (IS_ERR(request))
		return PTR_ERR(request);

	/* setup ccws */
	request->op = TO_LBL;
	bid         = (struct tape_34xx_block_id *) request->cpdata;
	bid->format = (*device->modeset_byte & 0x08) ?
			TAPE34XX_FMT_3480_XF : TAPE34XX_FMT_3480;
	bid->block  = mt_count;
	tape_34xx_merge_sbid(device, bid);

	tape_ccw_cc(request->cpaddr, MODE_SET_DB, 1, device->modeset_byte);
	tape_ccw_cc(request->cpaddr + 1, LOCATE, 4, request->cpdata);
	tape_ccw_end(request->cpaddr + 2, NOP, 0, NULL);

	/* execute it */
	return tape_do_io_free(device, request);
}

#ifdef CONFIG_S390_TAPE_BLOCK
/*
 * Tape block read for 34xx.
 */
static struct tape_request *
tape_34xx_bread(struct tape_device *device, struct request *req)
{
	struct tape_request *request;
	struct ccw1 *ccw;
	int count = 0;
	unsigned off;
	char *dst;
	struct bio_vec *bv;
	struct req_iterator iter;
	struct tape_34xx_block_id *	start_block;

	DBF_EVENT(6, "xBREDid:");

	/* Count the number of blocks for the request. */
	rq_for_each_segment(bv, req, iter)
		count += bv->bv_len >> (TAPEBLOCK_HSEC_S2B + 9);

	/* Allocate the ccw request. */
	request = tape_alloc_request(3+count+1, 8);
	if (IS_ERR(request))
		return request;

	/* Setup ccws. */
	request->op = TO_BLOCK;
	start_block = (struct tape_34xx_block_id *) request->cpdata;
	start_block->block = blk_rq_pos(req) >> TAPEBLOCK_HSEC_S2B;
	DBF_EVENT(6, "start_block = %i\n", start_block->block);

	ccw = request->cpaddr;
	ccw = tape_ccw_cc(ccw, MODE_SET_DB, 1, device->modeset_byte);

	/*
	 * We always setup a nop after the mode set ccw. This slot is
	 * used in tape_std_check_locate to insert a locate ccw if the
	 * current tape position doesn't match the start block to be read.
	 * The second nop will be filled with a read block id which is in
	 * turn used by tape_34xx_free_bread to populate the segment bid
	 * table.
	 */
	ccw = tape_ccw_cc(ccw, NOP, 0, NULL);
	ccw = tape_ccw_cc(ccw, NOP, 0, NULL);

	rq_for_each_segment(bv, req, iter) {
		dst = kmap(bv->bv_page) + bv->bv_offset;
		for (off = 0; off < bv->bv_len; off += TAPEBLOCK_HSEC_SIZE) {
			ccw->flags = CCW_FLAG_CC;
			ccw->cmd_code = READ_FORWARD;
			ccw->count = TAPEBLOCK_HSEC_SIZE;
			set_normalized_cda(ccw, (void*) __pa(dst));
			ccw++;
			dst += TAPEBLOCK_HSEC_SIZE;
		}
	}

	ccw = tape_ccw_end(ccw, NOP, 0, NULL);
	DBF_EVENT(6, "xBREDccwg\n");
	return request;
}

static void
tape_34xx_free_bread (struct tape_request *request)
{
	struct ccw1* ccw;

	ccw = request->cpaddr;
	if ((ccw + 2)->cmd_code == READ_BLOCK_ID) {
		struct {
			struct tape_34xx_block_id	cbid;
			struct tape_34xx_block_id	dbid;
		} __attribute__ ((packed)) *rbi_data;

		rbi_data = request->cpdata;

		if (request->device)
			tape_34xx_add_sbid(request->device, rbi_data->cbid);
	}

	/* Last ccw is a nop and doesn't need clear_normalized_cda */
	for (; ccw->flags & CCW_FLAG_CC; ccw++)
		if (ccw->cmd_code == READ_FORWARD)
			clear_normalized_cda(ccw);
	tape_free_request(request);
}

/*
 * check_locate is called just before the tape request is passed to
 * the common io layer for execution. It has to check the current
 * tape position and insert a locate ccw if it doesn't match the
 * start block for the request.
 */
static void
tape_34xx_check_locate(struct tape_device *device, struct tape_request *request)
{
	struct tape_34xx_block_id *	start_block;

	start_block = (struct tape_34xx_block_id *) request->cpdata;
	if (start_block->block == device->blk_data.block_position)
		return;

	DBF_LH(4, "Block seek(%06d+%06d)\n", start_block->block, device->bof);
	start_block->wrap    = 0;
	start_block->segment = 1;
	start_block->format  = (*device->modeset_byte & 0x08) ?
				TAPE34XX_FMT_3480_XF :
				TAPE34XX_FMT_3480;
	start_block->block   = start_block->block + device->bof;
	tape_34xx_merge_sbid(device, start_block);
	tape_ccw_cc(request->cpaddr + 1, LOCATE, 4, request->cpdata);
	tape_ccw_cc(request->cpaddr + 2, READ_BLOCK_ID, 8, request->cpdata);
}
#endif

/*
 * List of 3480/3490 magnetic tape commands.
 */
static tape_mtop_fn tape_34xx_mtop[TAPE_NR_MTOPS] = {
	[MTRESET]	 = tape_std_mtreset,
	[MTFSF]		 = tape_std_mtfsf,
	[MTBSF]		 = tape_std_mtbsf,
	[MTFSR]		 = tape_std_mtfsr,
	[MTBSR]		 = tape_std_mtbsr,
	[MTWEOF]	 = tape_std_mtweof,
	[MTREW]		 = tape_std_mtrew,
	[MTOFFL]	 = tape_std_mtoffl,
	[MTNOP]		 = tape_std_mtnop,
	[MTRETEN]	 = tape_std_mtreten,
	[MTBSFM]	 = tape_std_mtbsfm,
	[MTFSFM]	 = tape_std_mtfsfm,
	[MTEOM]		 = tape_std_mteom,
	[MTERASE]	 = tape_std_mterase,
	[MTRAS1]	 = NULL,
	[MTRAS2]	 = NULL,
	[MTRAS3]	 = NULL,
	[MTSETBLK]	 = tape_std_mtsetblk,
	[MTSETDENSITY]	 = NULL,
	[MTSEEK]	 = tape_34xx_mtseek,
	[MTTELL]	 = tape_34xx_mttell,
	[MTSETDRVBUFFER] = NULL,
	[MTFSS]		 = NULL,
	[MTBSS]		 = NULL,
	[MTWSM]		 = NULL,
	[MTLOCK]	 = NULL,
	[MTUNLOCK]	 = NULL,
	[MTLOAD]	 = tape_std_mtload,
	[MTUNLOAD]	 = tape_std_mtunload,
	[MTCOMPRESSION]	 = tape_std_mtcompression,
	[MTSETPART]	 = NULL,
	[MTMKPART]	 = NULL
};

/*
 * Tape discipline structure for 3480 and 3490.
 */
static struct tape_discipline tape_discipline_34xx = {
	.owner = THIS_MODULE,
	.setup_device = tape_34xx_setup_device,
	.cleanup_device = tape_34xx_cleanup_device,
	.process_eov = tape_std_process_eov,
	.irq = tape_34xx_irq,
	.read_block = tape_std_read_block,
	.write_block = tape_std_write_block,
#ifdef CONFIG_S390_TAPE_BLOCK
	.bread = tape_34xx_bread,
	.free_bread = tape_34xx_free_bread,
	.check_locate = tape_34xx_check_locate,
#endif
	.ioctl_fn = tape_34xx_ioctl,
	.mtop_array = tape_34xx_mtop
};

static struct ccw_device_id tape_34xx_ids[] = {
	{ CCW_DEVICE_DEVTYPE(0x3480, 0, 0x3480, 0), .driver_info = tape_3480},
	{ CCW_DEVICE_DEVTYPE(0x3490, 0, 0x3490, 0), .driver_info = tape_3490},
	{ /* end of list */ },
};

static int
tape_34xx_online(struct ccw_device *cdev)
{
	return tape_generic_online(
		dev_get_drvdata(&cdev->dev),
		&tape_discipline_34xx
	);
}

static struct ccw_driver tape_34xx_driver = {
	.name = "tape_34xx",
	.owner = THIS_MODULE,
	.ids = tape_34xx_ids,
	.probe = tape_generic_probe,
	.remove = tape_generic_remove,
	.set_online = tape_34xx_online,
	.set_offline = tape_generic_offline,
<<<<<<< HEAD
=======
	.freeze = tape_generic_pm_suspend,
>>>>>>> 533ac12e
};

static int
tape_34xx_init (void)
{
	int rc;

	TAPE_DBF_AREA = debug_register ( "tape_34xx", 2, 2, 4*sizeof(long));
	debug_register_view(TAPE_DBF_AREA, &debug_sprintf_view);
#ifdef DBF_LIKE_HELL
	debug_set_level(TAPE_DBF_AREA, 6);
#endif

	DBF_EVENT(3, "34xx init\n");
	/* Register driver for 3480/3490 tapes. */
	rc = ccw_driver_register(&tape_34xx_driver);
	if (rc)
		DBF_EVENT(3, "34xx init failed\n");
	else
		DBF_EVENT(3, "34xx registered\n");
	return rc;
}

static void
tape_34xx_exit(void)
{
	ccw_driver_unregister(&tape_34xx_driver);

	debug_unregister(TAPE_DBF_AREA);
}

MODULE_DEVICE_TABLE(ccw, tape_34xx_ids);
MODULE_AUTHOR("(C) 2001-2002 IBM Deutschland Entwicklung GmbH");
MODULE_DESCRIPTION("Linux on zSeries channel attached 3480 tape device driver");
MODULE_LICENSE("GPL");

module_init(tape_34xx_init);
module_exit(tape_34xx_exit);<|MERGE_RESOLUTION|>--- conflicted
+++ resolved
@@ -1302,10 +1302,7 @@
 	.remove = tape_generic_remove,
 	.set_online = tape_34xx_online,
 	.set_offline = tape_generic_offline,
-<<<<<<< HEAD
-=======
 	.freeze = tape_generic_pm_suspend,
->>>>>>> 533ac12e
 };
 
 static int
