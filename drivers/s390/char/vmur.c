--- conflicted
+++ resolved
@@ -170,11 +170,7 @@
  */
 static int ur_pm_suspend(struct ccw_device *cdev)
 {
-<<<<<<< HEAD
-	struct urdev *urd = cdev->dev.driver_data;
-=======
 	struct urdev *urd = dev_get_drvdata(&cdev->dev);
->>>>>>> 4e8a2372
 
 	TRACE("ur_pm_suspend: cdev=%p\n", cdev);
 	if (urd->open_flag) {
