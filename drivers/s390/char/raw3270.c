/*
 * IBM/3270 Driver - core functions.
 *
 * Author(s):
 *   Original 3270 Code for 2.4 written by Richard Hitt (UTS Global)
 *   Rewritten for 2.5 by Martin Schwidefsky <schwidefsky@de.ibm.com>
 *     Copyright IBM Corp. 2003, 2009
 */

#include <linux/module.h>
#include <linux/err.h>
#include <linux/init.h>
#include <linux/interrupt.h>
#include <linux/list.h>
#include <linux/slab.h>
#include <linux/types.h>
#include <linux/wait.h>

#include <asm/ccwdev.h>
#include <asm/cio.h>
#include <asm/ebcdic.h>
#include <asm/diag.h>

#include "raw3270.h"

#include <linux/major.h>
#include <linux/kdev_t.h>
#include <linux/device.h>
#include <linux/mutex.h>

static struct class *class3270;

/* The main 3270 data structure. */
struct raw3270 {
	struct list_head list;
	struct ccw_device *cdev;
	int minor;

	short model, rows, cols;
	unsigned long flags;

	struct list_head req_queue;	/* Request queue. */
	struct list_head view_list;	/* List of available views. */
	struct raw3270_view *view;	/* Active view. */

	struct timer_list timer;	/* Device timer. */

	unsigned char *ascebc;		/* ascii -> ebcdic table */
	struct device *clttydev;	/* 3270-class tty device ptr */
	struct device *cltubdev;	/* 3270-class tub device ptr */

	struct raw3270_request init_request;
	unsigned char init_data[256];
};

/* raw3270->flags */
#define RAW3270_FLAGS_14BITADDR	0	/* 14-bit buffer addresses */
#define RAW3270_FLAGS_BUSY	1	/* Device busy, leave it alone */
#define RAW3270_FLAGS_ATTN	2	/* Device sent an ATTN interrupt */
#define RAW3270_FLAGS_READY	4	/* Device is useable by views */
#define RAW3270_FLAGS_CONSOLE	8	/* Device is the console. */
#define RAW3270_FLAGS_FROZEN	16	/* set if 3270 is frozen for suspend */

/* Semaphore to protect global data of raw3270 (devices, views, etc). */
static DEFINE_MUTEX(raw3270_mutex);

/* List of 3270 devices. */
static LIST_HEAD(raw3270_devices);

/*
 * Flag to indicate if the driver has been registered. Some operations
 * like waiting for the end of i/o need to be done differently as long
 * as the kernel is still starting up (console support).
 */
static int raw3270_registered;

/* Module parameters */
static int tubxcorrect = 0;
module_param(tubxcorrect, bool, 0);

/*
 * Wait queue for device init/delete, view delete.
 */
DECLARE_WAIT_QUEUE_HEAD(raw3270_wait_queue);

/*
 * Encode array for 12 bit 3270 addresses.
 */
static unsigned char raw3270_ebcgraf[64] =	{
	0x40, 0xc1, 0xc2, 0xc3, 0xc4, 0xc5, 0xc6, 0xc7,
	0xc8, 0xc9, 0x4a, 0x4b, 0x4c, 0x4d, 0x4e, 0x4f,
	0x50, 0xd1, 0xd2, 0xd3, 0xd4, 0xd5, 0xd6, 0xd7,
	0xd8, 0xd9, 0x5a, 0x5b, 0x5c, 0x5d, 0x5e, 0x5f,
	0x60, 0x61, 0xe2, 0xe3, 0xe4, 0xe5, 0xe6, 0xe7,
	0xe8, 0xe9, 0x6a, 0x6b, 0x6c, 0x6d, 0x6e, 0x6f,
	0xf0, 0xf1, 0xf2, 0xf3, 0xf4, 0xf5, 0xf6, 0xf7,
	0xf8, 0xf9, 0x7a, 0x7b, 0x7c, 0x7d, 0x7e, 0x7f
};

void
raw3270_buffer_address(struct raw3270 *rp, char *cp, unsigned short addr)
{
	if (test_bit(RAW3270_FLAGS_14BITADDR, &rp->flags)) {
		cp[0] = (addr >> 8) & 0x3f;
		cp[1] = addr & 0xff;
	} else {
		cp[0] = raw3270_ebcgraf[(addr >> 6) & 0x3f];
		cp[1] = raw3270_ebcgraf[addr & 0x3f];
	}
}

/*
 * Allocate a new 3270 ccw request
 */
struct raw3270_request *
raw3270_request_alloc(size_t size)
{
	struct raw3270_request *rq;

	/* Allocate request structure */
	rq = kzalloc(sizeof(struct raw3270_request), GFP_KERNEL | GFP_DMA);
	if (!rq)
		return ERR_PTR(-ENOMEM);

	/* alloc output buffer. */
	if (size > 0) {
		rq->buffer = kmalloc(size, GFP_KERNEL | GFP_DMA);
		if (!rq->buffer) {
			kfree(rq);
			return ERR_PTR(-ENOMEM);
		}
	}
	rq->size = size;
	INIT_LIST_HEAD(&rq->list);

	/*
	 * Setup ccw.
	 */
	rq->ccw.cda = __pa(rq->buffer);
	rq->ccw.flags = CCW_FLAG_SLI;

	return rq;
}

/*
 * Free 3270 ccw request
 */
void
raw3270_request_free (struct raw3270_request *rq)
{
	kfree(rq->buffer);
	kfree(rq);
}

/*
 * Reset request to initial state.
 */
void
raw3270_request_reset(struct raw3270_request *rq)
{
	BUG_ON(!list_empty(&rq->list));
	rq->ccw.cmd_code = 0;
	rq->ccw.count = 0;
	rq->ccw.cda = __pa(rq->buffer);
	rq->ccw.flags = CCW_FLAG_SLI;
	rq->rescnt = 0;
	rq->rc = 0;
}

/*
 * Set command code to ccw of a request.
 */
void
raw3270_request_set_cmd(struct raw3270_request *rq, u8 cmd)
{
	rq->ccw.cmd_code = cmd;
}

/*
 * Add data fragment to output buffer.
 */
int
raw3270_request_add_data(struct raw3270_request *rq, void *data, size_t size)
{
	if (size + rq->ccw.count > rq->size)
		return -E2BIG;
	memcpy(rq->buffer + rq->ccw.count, data, size);
	rq->ccw.count += size;
	return 0;
}

/*
 * Set address/length pair to ccw of a request.
 */
void
raw3270_request_set_data(struct raw3270_request *rq, void *data, size_t size)
{
	rq->ccw.cda = __pa(data);
	rq->ccw.count = size;
}

/*
 * Set idal buffer to ccw of a request.
 */
void
raw3270_request_set_idal(struct raw3270_request *rq, struct idal_buffer *ib)
{
	rq->ccw.cda = __pa(ib->data);
	rq->ccw.count = ib->size;
	rq->ccw.flags |= CCW_FLAG_IDA;
}

/*
 * Stop running ccw.
 */
static int
raw3270_halt_io_nolock(struct raw3270 *rp, struct raw3270_request *rq)
{
	int retries;
	int rc;

	if (raw3270_request_final(rq))
		return 0;
	/* Check if interrupt has already been processed */
	for (retries = 0; retries < 5; retries++) {
		if (retries < 2)
			rc = ccw_device_halt(rp->cdev, (long) rq);
		else
			rc = ccw_device_clear(rp->cdev, (long) rq);
		if (rc == 0)
			break;		/* termination successful */
	}
	return rc;
}

static int
raw3270_halt_io(struct raw3270 *rp, struct raw3270_request *rq)
{
	unsigned long flags;
	int rc;

	spin_lock_irqsave(get_ccwdev_lock(rp->cdev), flags);
	rc = raw3270_halt_io_nolock(rp, rq);
	spin_unlock_irqrestore(get_ccwdev_lock(rp->cdev), flags);
	return rc;
}

/*
 * Add the request to the request queue, try to start it if the
 * 3270 device is idle. Return without waiting for end of i/o.
 */
static int
__raw3270_start(struct raw3270 *rp, struct raw3270_view *view,
		struct raw3270_request *rq)
{
	rq->view = view;
	raw3270_get_view(view);
	if (list_empty(&rp->req_queue) &&
	    !test_bit(RAW3270_FLAGS_BUSY, &rp->flags)) {
		/* No other requests are on the queue. Start this one. */
		rq->rc = ccw_device_start(rp->cdev, &rq->ccw,
					       (unsigned long) rq, 0, 0);
		if (rq->rc) {
			raw3270_put_view(view);
			return rq->rc;
		}
	}
	list_add_tail(&rq->list, &rp->req_queue);
	return 0;
}

int
raw3270_start(struct raw3270_view *view, struct raw3270_request *rq)
{
	unsigned long flags;
	struct raw3270 *rp;
	int rc;

	spin_lock_irqsave(get_ccwdev_lock(view->dev->cdev), flags);
	rp = view->dev;
	if (!rp || rp->view != view ||
	    test_bit(RAW3270_FLAGS_FROZEN, &rp->flags))
		rc = -EACCES;
	else if (!test_bit(RAW3270_FLAGS_READY, &rp->flags))
		rc = -ENODEV;
	else
		rc =  __raw3270_start(rp, view, rq);
	spin_unlock_irqrestore(get_ccwdev_lock(view->dev->cdev), flags);
	return rc;
}

int
raw3270_start_locked(struct raw3270_view *view, struct raw3270_request *rq)
{
	struct raw3270 *rp;
	int rc;

	rp = view->dev;
	if (!rp || rp->view != view ||
	    test_bit(RAW3270_FLAGS_FROZEN, &rp->flags))
		rc = -EACCES;
	else if (!test_bit(RAW3270_FLAGS_READY, &rp->flags))
		rc = -ENODEV;
	else
		rc =  __raw3270_start(rp, view, rq);
	return rc;
}

int
raw3270_start_irq(struct raw3270_view *view, struct raw3270_request *rq)
{
	struct raw3270 *rp;

	rp = view->dev;
	rq->view = view;
	raw3270_get_view(view);
	list_add_tail(&rq->list, &rp->req_queue);
	return 0;
}

/*
 * 3270 interrupt routine, called from the ccw_device layer
 */
static void
raw3270_irq (struct ccw_device *cdev, unsigned long intparm, struct irb *irb)
{
	struct raw3270 *rp;
	struct raw3270_view *view;
	struct raw3270_request *rq;
	int rc;

	rp = dev_get_drvdata(&cdev->dev);
	if (!rp)
		return;
	rq = (struct raw3270_request *) intparm;
	view = rq ? rq->view : rp->view;

	if (IS_ERR(irb))
		rc = RAW3270_IO_RETRY;
	else if (irb->scsw.cmd.fctl & SCSW_FCTL_HALT_FUNC) {
		rq->rc = -EIO;
		rc = RAW3270_IO_DONE;
	} else if (irb->scsw.cmd.dstat == (DEV_STAT_CHN_END | DEV_STAT_DEV_END |
					   DEV_STAT_UNIT_EXCEP)) {
		/* Handle CE-DE-UE and subsequent UDE */
		set_bit(RAW3270_FLAGS_BUSY, &rp->flags);
		rc = RAW3270_IO_BUSY;
	} else if (test_bit(RAW3270_FLAGS_BUSY, &rp->flags)) {
		/* Wait for UDE if busy flag is set. */
		if (irb->scsw.cmd.dstat & DEV_STAT_DEV_END) {
			clear_bit(RAW3270_FLAGS_BUSY, &rp->flags);
			/* Got it, now retry. */
			rc = RAW3270_IO_RETRY;
		} else
			rc = RAW3270_IO_BUSY;
	} else if (view)
		rc = view->fn->intv(view, rq, irb);
	else
		rc = RAW3270_IO_DONE;

	switch (rc) {
	case RAW3270_IO_DONE:
		break;
	case RAW3270_IO_BUSY:
		/* 
		 * Intervention required by the operator. We have to wait
		 * for unsolicited device end.
		 */
		return;
	case RAW3270_IO_RETRY:
		if (!rq)
			break;
		rq->rc = ccw_device_start(rp->cdev, &rq->ccw,
					  (unsigned long) rq, 0, 0);
		if (rq->rc == 0)
			return;	/* Sucessfully restarted. */
		break;
	case RAW3270_IO_STOP:
		if (!rq)
			break;
		raw3270_halt_io_nolock(rp, rq);
		rq->rc = -EIO;
		break;
	default:
		BUG();
	}
	if (rq) {
		BUG_ON(list_empty(&rq->list));
		/* The request completed, remove from queue and do callback. */
		list_del_init(&rq->list);
		if (rq->callback)
			rq->callback(rq, rq->callback_data);
		/* Do put_device for get_device in raw3270_start. */
		raw3270_put_view(view);
	}
	/*
	 * Try to start each request on request queue until one is
	 * started successful.
	 */
	while (!list_empty(&rp->req_queue)) {
		rq = list_entry(rp->req_queue.next,struct raw3270_request,list);
		rq->rc = ccw_device_start(rp->cdev, &rq->ccw,
					  (unsigned long) rq, 0, 0);
		if (rq->rc == 0)
			break;
		/* Start failed. Remove request and do callback. */
		list_del_init(&rq->list);
		if (rq->callback)
			rq->callback(rq, rq->callback_data);
		/* Do put_device for get_device in raw3270_start. */
		raw3270_put_view(view);
	}
}

/*
 * Size sensing.
 */

struct raw3270_ua {	/* Query Reply structure for Usable Area */
	struct {	/* Usable Area Query Reply Base */
		short l;	/* Length of this structured field */
		char  sfid;	/* 0x81 if Query Reply */
		char  qcode;	/* 0x81 if Usable Area */
		char  flags0;
		char  flags1;
		short w;	/* Width of usable area */
		short h;	/* Heigth of usavle area */
		char  units;	/* 0x00:in; 0x01:mm */
		int   xr;
		int   yr;
		char  aw;
		char  ah;
		short buffsz;	/* Character buffer size, bytes */
		char  xmin;
		char  ymin;
		char  xmax;
		char  ymax;
	} __attribute__ ((packed)) uab;
	struct {	/* Alternate Usable Area Self-Defining Parameter */
		char  l;	/* Length of this Self-Defining Parm */
		char  sdpid;	/* 0x02 if Alternate Usable Area */
		char  res;
		char  auaid;	/* 0x01 is Id for the A U A */
		short wauai;	/* Width of AUAi */
		short hauai;	/* Height of AUAi */
		char  auaunits;	/* 0x00:in, 0x01:mm */
		int   auaxr;
		int   auayr;
		char  awauai;
		char  ahauai;
	} __attribute__ ((packed)) aua;
} __attribute__ ((packed));

static struct diag210 raw3270_init_diag210;
static DEFINE_MUTEX(raw3270_init_mutex);

static int
raw3270_init_irq(struct raw3270_view *view, struct raw3270_request *rq,
		 struct irb *irb)
{
	/*
	 * Unit-Check Processing:
	 * Expect Command Reject or Intervention Required.
	 */
	if (irb->scsw.cmd.dstat & DEV_STAT_UNIT_CHECK) {
		/* Request finished abnormally. */
		if (irb->ecw[0] & SNS0_INTERVENTION_REQ) {
			set_bit(RAW3270_FLAGS_BUSY, &view->dev->flags);
			return RAW3270_IO_BUSY;
		}
	}
	if (rq) {
		if (irb->scsw.cmd.dstat & DEV_STAT_UNIT_CHECK) {
			if (irb->ecw[0] & SNS0_CMD_REJECT)
				rq->rc = -EOPNOTSUPP;
			else
				rq->rc = -EIO;
		} else
			/* Request finished normally. Copy residual count. */
			rq->rescnt = irb->scsw.cmd.count;
	}
	if (irb->scsw.cmd.dstat & DEV_STAT_ATTENTION) {
		set_bit(RAW3270_FLAGS_ATTN, &view->dev->flags);
		wake_up(&raw3270_wait_queue);
	}
	return RAW3270_IO_DONE;
}

static struct raw3270_fn raw3270_init_fn = {
	.intv = raw3270_init_irq
};

static struct raw3270_view raw3270_init_view = {
	.fn = &raw3270_init_fn
};

/*
 * raw3270_wait/raw3270_wait_interruptible/__raw3270_wakeup
 * Wait for end of request. The request must have been started
 * with raw3270_start, rc = 0. The device lock may NOT have been
 * released between calling raw3270_start and raw3270_wait.
 */
static void
raw3270_wake_init(struct raw3270_request *rq, void *data)
{
	wake_up((wait_queue_head_t *) data);
}

/*
 * Special wait function that can cope with console initialization.
 */
static int
raw3270_start_init(struct raw3270 *rp, struct raw3270_view *view,
		   struct raw3270_request *rq)
{
	unsigned long flags;
	int rc;

#ifdef CONFIG_TN3270_CONSOLE
	if (raw3270_registered == 0) {
		spin_lock_irqsave(get_ccwdev_lock(view->dev->cdev), flags);
		rq->callback = NULL;
		rc = __raw3270_start(rp, view, rq);
		if (rc == 0)
			while (!raw3270_request_final(rq)) {
				wait_cons_dev();
				barrier();
			}
		spin_unlock_irqrestore(get_ccwdev_lock(view->dev->cdev), flags);
		return rq->rc;
	}
#endif
	rq->callback = raw3270_wake_init;
	rq->callback_data = &raw3270_wait_queue;
	spin_lock_irqsave(get_ccwdev_lock(view->dev->cdev), flags);
	rc = __raw3270_start(rp, view, rq);
	spin_unlock_irqrestore(get_ccwdev_lock(view->dev->cdev), flags);
	if (rc)
		return rc;
	/* Now wait for the completion. */
	rc = wait_event_interruptible(raw3270_wait_queue,
				      raw3270_request_final(rq));
	if (rc == -ERESTARTSYS) {	/* Interrupted by a signal. */
		raw3270_halt_io(view->dev, rq);
		/* No wait for the halt to complete. */
		wait_event(raw3270_wait_queue, raw3270_request_final(rq));
		return -ERESTARTSYS;
	}
	return rq->rc;
}

static int
__raw3270_size_device_vm(struct raw3270 *rp)
{
	int rc, model;
	struct ccw_dev_id dev_id;

	ccw_device_get_id(rp->cdev, &dev_id);
	raw3270_init_diag210.vrdcdvno = dev_id.devno;
	raw3270_init_diag210.vrdclen = sizeof(struct diag210);
	rc = diag210(&raw3270_init_diag210);
	if (rc)
		return rc;
	model = raw3270_init_diag210.vrdccrmd;
	switch (model) {
	case 2:
		rp->model = model;
		rp->rows = 24;
		rp->cols = 80;
		break;
	case 3:
		rp->model = model;
		rp->rows = 32;
		rp->cols = 80;
		break;
	case 4:
		rp->model = model;
		rp->rows = 43;
		rp->cols = 80;
		break;
	case 5:
		rp->model = model;
		rp->rows = 27;
		rp->cols = 132;
		break;
	default:
		rc = -EOPNOTSUPP;
		break;
	}
	return rc;
}

static int
__raw3270_size_device(struct raw3270 *rp)
{
	static const unsigned char wbuf[] =
		{ 0x00, 0x07, 0x01, 0xff, 0x03, 0x00, 0x81 };
	struct raw3270_ua *uap;
	unsigned short count;
	int rc;

	/*
	 * To determine the size of the 3270 device we need to do:
	 * 1) send a 'read partition' data stream to the device
	 * 2) wait for the attn interrupt that preceeds the query reply
	 * 3) do a read modified to get the query reply
	 * To make things worse we have to cope with intervention
	 * required (3270 device switched to 'stand-by') and command
	 * rejects (old devices that can't do 'read partition').
	 */
	memset(&rp->init_request, 0, sizeof(rp->init_request));
	memset(&rp->init_data, 0, 256);
	/* Store 'read partition' data stream to init_data */
	memcpy(&rp->init_data, wbuf, sizeof(wbuf));
	INIT_LIST_HEAD(&rp->init_request.list);
	rp->init_request.ccw.cmd_code = TC_WRITESF;
	rp->init_request.ccw.flags = CCW_FLAG_SLI;
	rp->init_request.ccw.count = sizeof(wbuf);
	rp->init_request.ccw.cda = (__u32) __pa(&rp->init_data);

	rc = raw3270_start_init(rp, &raw3270_init_view, &rp->init_request);
	if (rc)
		/* Check error cases: -ERESTARTSYS, -EIO and -EOPNOTSUPP */
		return rc;

	/* Wait for attention interrupt. */
#ifdef CONFIG_TN3270_CONSOLE
	if (raw3270_registered == 0) {
		unsigned long flags;

		spin_lock_irqsave(get_ccwdev_lock(rp->cdev), flags);
		while (!test_and_clear_bit(RAW3270_FLAGS_ATTN, &rp->flags))
			wait_cons_dev();
		spin_unlock_irqrestore(get_ccwdev_lock(rp->cdev), flags);
	} else
#endif
		rc = wait_event_interruptible(raw3270_wait_queue,
			test_and_clear_bit(RAW3270_FLAGS_ATTN, &rp->flags));
	if (rc)
		return rc;

	/*
	 * The device accepted the 'read partition' command. Now
	 * set up a read ccw and issue it.
	 */
	rp->init_request.ccw.cmd_code = TC_READMOD;
	rp->init_request.ccw.flags = CCW_FLAG_SLI;
	rp->init_request.ccw.count = sizeof(rp->init_data);
	rp->init_request.ccw.cda = (__u32) __pa(rp->init_data);
	rc = raw3270_start_init(rp, &raw3270_init_view, &rp->init_request);
	if (rc)
		return rc;
	/* Got a Query Reply */
	count = sizeof(rp->init_data) - rp->init_request.rescnt;
	uap = (struct raw3270_ua *) (rp->init_data + 1);
	/* Paranoia check. */
	if (rp->init_data[0] != 0x88 || uap->uab.qcode != 0x81)
		return -EOPNOTSUPP;
	/* Copy rows/columns of default Usable Area */
	rp->rows = uap->uab.h;
	rp->cols = uap->uab.w;
	/* Check for 14 bit addressing */
	if ((uap->uab.flags0 & 0x0d) == 0x01)
		set_bit(RAW3270_FLAGS_14BITADDR, &rp->flags);
	/* Check for Alternate Usable Area */
	if (uap->uab.l == sizeof(struct raw3270_ua) &&
	    uap->aua.sdpid == 0x02) {
		rp->rows = uap->aua.hauai;
		rp->cols = uap->aua.wauai;
	}
	return 0;
}

static int
raw3270_size_device(struct raw3270 *rp)
{
	int rc;

	mutex_lock(&raw3270_init_mutex);
	rp->view = &raw3270_init_view;
	raw3270_init_view.dev = rp;
	if (MACHINE_IS_VM)
		rc = __raw3270_size_device_vm(rp);
	else
		rc = __raw3270_size_device(rp);
	raw3270_init_view.dev = NULL;
	rp->view = NULL;
	mutex_unlock(&raw3270_init_mutex);
	if (rc == 0) {	/* Found something. */
		/* Try to find a model. */
		rp->model = 0;
		if (rp->rows == 24 && rp->cols == 80)
			rp->model = 2;
		if (rp->rows == 32 && rp->cols == 80)
			rp->model = 3;
		if (rp->rows == 43 && rp->cols == 80)
			rp->model = 4;
		if (rp->rows == 27 && rp->cols == 132)
			rp->model = 5;
	} else {
		/* Couldn't detect size. Use default model 2. */
		rp->model = 2;
		rp->rows = 24;
		rp->cols = 80;
		return 0;
	}
	return rc;
}

static int
raw3270_reset_device(struct raw3270 *rp)
{
	int rc;

	mutex_lock(&raw3270_init_mutex);
	memset(&rp->init_request, 0, sizeof(rp->init_request));
	memset(&rp->init_data, 0, sizeof(rp->init_data));
	/* Store reset data stream to init_data/init_request */
	rp->init_data[0] = TW_KR;
	INIT_LIST_HEAD(&rp->init_request.list);
	rp->init_request.ccw.cmd_code = TC_EWRITEA;
	rp->init_request.ccw.flags = CCW_FLAG_SLI;
	rp->init_request.ccw.count = 1;
	rp->init_request.ccw.cda = (__u32) __pa(rp->init_data);
	rp->view = &raw3270_init_view;
	raw3270_init_view.dev = rp;
	rc = raw3270_start_init(rp, &raw3270_init_view, &rp->init_request);
	raw3270_init_view.dev = NULL;
	rp->view = NULL;
	mutex_unlock(&raw3270_init_mutex);
	return rc;
}

int
raw3270_reset(struct raw3270_view *view)
{
	struct raw3270 *rp;
	int rc;

	rp = view->dev;
	if (!rp || rp->view != view ||
	    test_bit(RAW3270_FLAGS_FROZEN, &rp->flags))
		rc = -EACCES;
	else if (!test_bit(RAW3270_FLAGS_READY, &rp->flags))
		rc = -ENODEV;
	else
		rc = raw3270_reset_device(view->dev);
	return rc;
}

/*
 * Setup new 3270 device.
 */
static int
raw3270_setup_device(struct ccw_device *cdev, struct raw3270 *rp, char *ascebc)
{
	struct list_head *l;
	struct raw3270 *tmp;
	int minor;

	memset(rp, 0, sizeof(struct raw3270));
	/* Copy ebcdic -> ascii translation table. */
	memcpy(ascebc, _ascebc, 256);
	if (tubxcorrect) {
		/* correct brackets and circumflex */
		ascebc['['] = 0xad;
		ascebc[']'] = 0xbd;
		ascebc['^'] = 0xb0;
	}
	rp->ascebc = ascebc;

	/* Set defaults. */
	rp->rows = 24;
	rp->cols = 80;

	INIT_LIST_HEAD(&rp->req_queue);
	INIT_LIST_HEAD(&rp->view_list);

	/*
	 * Add device to list and find the smallest unused minor
	 * number for it. Note: there is no device with minor 0,
	 * see special case for fs3270.c:fs3270_open().
	 */
	mutex_lock(&raw3270_mutex);
	/* Keep the list sorted. */
	minor = RAW3270_FIRSTMINOR;
	rp->minor = -1;
	list_for_each(l, &raw3270_devices) {
		tmp = list_entry(l, struct raw3270, list);
		if (tmp->minor > minor) {
			rp->minor = minor;
			__list_add(&rp->list, l->prev, l);
			break;
		}
		minor++;
	}
	if (rp->minor == -1 && minor < RAW3270_MAXDEVS + RAW3270_FIRSTMINOR) {
		rp->minor = minor;
		list_add_tail(&rp->list, &raw3270_devices);
	}
	mutex_unlock(&raw3270_mutex);
	/* No free minor number? Then give up. */
	if (rp->minor == -1)
		return -EUSERS;
	rp->cdev = cdev;
	dev_set_drvdata(&cdev->dev, rp);
	cdev->handler = raw3270_irq;
	return 0;
}

#ifdef CONFIG_TN3270_CONSOLE
/*
 * Setup 3270 device configured as console.
 */
struct raw3270 __init *raw3270_setup_console(struct ccw_device *cdev)
{
	struct raw3270 *rp;
	char *ascebc;
	int rc;

	rp = kzalloc(sizeof(struct raw3270), GFP_KERNEL | GFP_DMA);
	ascebc = kzalloc(256, GFP_KERNEL);
	rc = raw3270_setup_device(cdev, rp, ascebc);
	if (rc)
		return ERR_PTR(rc);
	set_bit(RAW3270_FLAGS_CONSOLE, &rp->flags);
	rc = raw3270_reset_device(rp);
	if (rc)
		return ERR_PTR(rc);
	rc = raw3270_size_device(rp);
	if (rc)
		return ERR_PTR(rc);
	rc = raw3270_reset_device(rp);
	if (rc)
		return ERR_PTR(rc);
	set_bit(RAW3270_FLAGS_READY, &rp->flags);
	return rp;
}

void
raw3270_wait_cons_dev(struct raw3270 *rp)
{
	unsigned long flags;

	spin_lock_irqsave(get_ccwdev_lock(rp->cdev), flags);
	wait_cons_dev();
	spin_unlock_irqrestore(get_ccwdev_lock(rp->cdev), flags);
}

#endif

/*
 * Create a 3270 device structure.
 */
static struct raw3270 *
raw3270_create_device(struct ccw_device *cdev)
{
	struct raw3270 *rp;
	char *ascebc;
	int rc;

	rp = kmalloc(sizeof(struct raw3270), GFP_KERNEL | GFP_DMA);
	if (!rp)
		return ERR_PTR(-ENOMEM);
	ascebc = kmalloc(256, GFP_KERNEL);
	if (!ascebc) {
		kfree(rp);
		return ERR_PTR(-ENOMEM);
	}
	rc = raw3270_setup_device(cdev, rp, ascebc);
	if (rc) {
		kfree(rp->ascebc);
		kfree(rp);
		rp = ERR_PTR(rc);
	}
	/* Get reference to ccw_device structure. */
	get_device(&cdev->dev);
	return rp;
}

/*
 * Activate a view.
 */
int
raw3270_activate_view(struct raw3270_view *view)
{
	struct raw3270 *rp;
	struct raw3270_view *oldview, *nv;
	unsigned long flags;
	int rc;

	rp = view->dev;
	if (!rp)
		return -ENODEV;
	spin_lock_irqsave(get_ccwdev_lock(rp->cdev), flags);
	if (rp->view == view)
		rc = 0;
	else if (!test_bit(RAW3270_FLAGS_READY, &rp->flags))
		rc = -ENODEV;
	else if (test_bit(RAW3270_FLAGS_FROZEN, &rp->flags))
		rc = -EACCES;
	else {
		oldview = NULL;
		if (rp->view) {
			oldview = rp->view;
			oldview->fn->deactivate(oldview);
		}
		rp->view = view;
		rc = view->fn->activate(view);
		if (rc) {
			/* Didn't work. Try to reactivate the old view. */
			rp->view = oldview;
			if (!oldview || oldview->fn->activate(oldview) != 0) {
				/* Didn't work as well. Try any other view. */
				list_for_each_entry(nv, &rp->view_list, list)
					if (nv != view && nv != oldview) {
						rp->view = nv;
						if (nv->fn->activate(nv) == 0)
							break;
						rp->view = NULL;
					}
			}
		}
	}
	spin_unlock_irqrestore(get_ccwdev_lock(rp->cdev), flags);
	return rc;
}

/*
 * Deactivate current view.
 */
void
raw3270_deactivate_view(struct raw3270_view *view)
{
	unsigned long flags;
	struct raw3270 *rp;

	rp = view->dev;
	if (!rp)
		return;
	spin_lock_irqsave(get_ccwdev_lock(rp->cdev), flags);
	if (rp->view == view) {
		view->fn->deactivate(view);
		rp->view = NULL;
		/* Move deactivated view to end of list. */
		list_del_init(&view->list);
		list_add_tail(&view->list, &rp->view_list);
		/* Try to activate another view. */
		if (test_bit(RAW3270_FLAGS_READY, &rp->flags) &&
		    !test_bit(RAW3270_FLAGS_FROZEN, &rp->flags)) {
			list_for_each_entry(view, &rp->view_list, list) {
				rp->view = view;
				if (view->fn->activate(view) == 0)
					break;
				rp->view = NULL;
			}
		}
	}
	spin_unlock_irqrestore(get_ccwdev_lock(rp->cdev), flags);
}

/*
 * Add view to device with minor "minor".
 */
int
raw3270_add_view(struct raw3270_view *view, struct raw3270_fn *fn, int minor)
{
	unsigned long flags;
	struct raw3270 *rp;
	int rc;

	if (minor <= 0)
		return -ENODEV;
	mutex_lock(&raw3270_mutex);
	rc = -ENODEV;
	list_for_each_entry(rp, &raw3270_devices, list) {
		if (rp->minor != minor)
			continue;
		spin_lock_irqsave(get_ccwdev_lock(rp->cdev), flags);
		if (test_bit(RAW3270_FLAGS_READY, &rp->flags)) {
			atomic_set(&view->ref_count, 2);
			view->dev = rp;
			view->fn = fn;
			view->model = rp->model;
			view->rows = rp->rows;
			view->cols = rp->cols;
			view->ascebc = rp->ascebc;
			spin_lock_init(&view->lock);
			list_add(&view->list, &rp->view_list);
			rc = 0;
		}
		spin_unlock_irqrestore(get_ccwdev_lock(rp->cdev), flags);
		break;
	}
	mutex_unlock(&raw3270_mutex);
	return rc;
}

/*
 * Find specific view of device with minor "minor".
 */
struct raw3270_view *
raw3270_find_view(struct raw3270_fn *fn, int minor)
{
	struct raw3270 *rp;
	struct raw3270_view *view, *tmp;
	unsigned long flags;

	mutex_lock(&raw3270_mutex);
	view = ERR_PTR(-ENODEV);
	list_for_each_entry(rp, &raw3270_devices, list) {
		if (rp->minor != minor)
			continue;
		spin_lock_irqsave(get_ccwdev_lock(rp->cdev), flags);
		if (test_bit(RAW3270_FLAGS_READY, &rp->flags)) {
			view = ERR_PTR(-ENOENT);
			list_for_each_entry(tmp, &rp->view_list, list) {
				if (tmp->fn == fn) {
					raw3270_get_view(tmp);
					view = tmp;
					break;
				}
			}
		}
		spin_unlock_irqrestore(get_ccwdev_lock(rp->cdev), flags);
		break;
	}
	mutex_unlock(&raw3270_mutex);
	return view;
}

/*
 * Remove view from device and free view structure via call to view->fn->free.
 */
void
raw3270_del_view(struct raw3270_view *view)
{
	unsigned long flags;
	struct raw3270 *rp;
	struct raw3270_view *nv;

	rp = view->dev;
	spin_lock_irqsave(get_ccwdev_lock(rp->cdev), flags);
	if (rp->view == view) {
		view->fn->deactivate(view);
		rp->view = NULL;
	}
	list_del_init(&view->list);
	if (!rp->view && test_bit(RAW3270_FLAGS_READY, &rp->flags) &&
	    !test_bit(RAW3270_FLAGS_FROZEN, &rp->flags)) {
		/* Try to activate another view. */
		list_for_each_entry(nv, &rp->view_list, list) {
			if (nv->fn->activate(nv) == 0) {
				rp->view = nv;
				break;
			}
		}
	}
	spin_unlock_irqrestore(get_ccwdev_lock(rp->cdev), flags);
	/* Wait for reference counter to drop to zero. */
	atomic_dec(&view->ref_count);
	wait_event(raw3270_wait_queue, atomic_read(&view->ref_count) == 0);
	if (view->fn->free)
		view->fn->free(view);
}

/*
 * Remove a 3270 device structure.
 */
static void
raw3270_delete_device(struct raw3270 *rp)
{
	struct ccw_device *cdev;

	/* Remove from device chain. */
	mutex_lock(&raw3270_mutex);
	if (rp->clttydev && !IS_ERR(rp->clttydev))
		device_destroy(class3270, MKDEV(IBM_TTY3270_MAJOR, rp->minor));
	if (rp->cltubdev && !IS_ERR(rp->cltubdev))
		device_destroy(class3270, MKDEV(IBM_FS3270_MAJOR, rp->minor));
	list_del_init(&rp->list);
	mutex_unlock(&raw3270_mutex);

	/* Disconnect from ccw_device. */
	cdev = rp->cdev;
	rp->cdev = NULL;
	dev_set_drvdata(&cdev->dev, NULL);
	cdev->handler = NULL;

	/* Put ccw_device structure. */
	put_device(&cdev->dev);

	/* Now free raw3270 structure. */
	kfree(rp->ascebc);
	kfree(rp);
}

static int
raw3270_probe (struct ccw_device *cdev)
{
	return 0;
}

/*
 * Additional attributes for a 3270 device
 */
static ssize_t
raw3270_model_show(struct device *dev, struct device_attribute *attr, char *buf)
{
	return snprintf(buf, PAGE_SIZE, "%i\n",
			((struct raw3270 *) dev_get_drvdata(dev))->model);
}
static DEVICE_ATTR(model, 0444, raw3270_model_show, NULL);

static ssize_t
raw3270_rows_show(struct device *dev, struct device_attribute *attr, char *buf)
{
	return snprintf(buf, PAGE_SIZE, "%i\n",
			((struct raw3270 *) dev_get_drvdata(dev))->rows);
}
static DEVICE_ATTR(rows, 0444, raw3270_rows_show, NULL);

static ssize_t
raw3270_columns_show(struct device *dev, struct device_attribute *attr, char *buf)
{
	return snprintf(buf, PAGE_SIZE, "%i\n",
			((struct raw3270 *) dev_get_drvdata(dev))->cols);
}
static DEVICE_ATTR(columns, 0444, raw3270_columns_show, NULL);

static struct attribute * raw3270_attrs[] = {
	&dev_attr_model.attr,
	&dev_attr_rows.attr,
	&dev_attr_columns.attr,
	NULL,
};

static struct attribute_group raw3270_attr_group = {
	.attrs = raw3270_attrs,
};

static int raw3270_create_attributes(struct raw3270 *rp)
{
	int rc;

	rc = sysfs_create_group(&rp->cdev->dev.kobj, &raw3270_attr_group);
	if (rc)
		goto out;

	rp->clttydev = device_create(class3270, &rp->cdev->dev,
				     MKDEV(IBM_TTY3270_MAJOR, rp->minor), NULL,
				     "tty%s", dev_name(&rp->cdev->dev));
	if (IS_ERR(rp->clttydev)) {
		rc = PTR_ERR(rp->clttydev);
		goto out_ttydev;
	}

	rp->cltubdev = device_create(class3270, &rp->cdev->dev,
				     MKDEV(IBM_FS3270_MAJOR, rp->minor), NULL,
				     "tub%s", dev_name(&rp->cdev->dev));
	if (!IS_ERR(rp->cltubdev))
		goto out;

	rc = PTR_ERR(rp->cltubdev);
	device_destroy(class3270, MKDEV(IBM_TTY3270_MAJOR, rp->minor));

out_ttydev:
	sysfs_remove_group(&rp->cdev->dev.kobj, &raw3270_attr_group);
out:
	return rc;
}

/*
 * Notifier for device addition/removal
 */
struct raw3270_notifier {
	struct list_head list;
	void (*notifier)(int, int);
};

static LIST_HEAD(raw3270_notifier);

int raw3270_register_notifier(void (*notifier)(int, int))
{
	struct raw3270_notifier *np;
	struct raw3270 *rp;

	np = kmalloc(sizeof(struct raw3270_notifier), GFP_KERNEL);
	if (!np)
		return -ENOMEM;
	np->notifier = notifier;
	mutex_lock(&raw3270_mutex);
	list_add_tail(&np->list, &raw3270_notifier);
	list_for_each_entry(rp, &raw3270_devices, list) {
		get_device(&rp->cdev->dev);
		notifier(rp->minor, 1);
	}
	mutex_unlock(&raw3270_mutex);
	return 0;
}

void raw3270_unregister_notifier(void (*notifier)(int, int))
{
	struct raw3270_notifier *np;

	mutex_lock(&raw3270_mutex);
	list_for_each_entry(np, &raw3270_notifier, list)
		if (np->notifier == notifier) {
			list_del(&np->list);
			kfree(np);
			break;
		}
	mutex_unlock(&raw3270_mutex);
}

/*
 * Set 3270 device online.
 */
static int
raw3270_set_online (struct ccw_device *cdev)
{
	struct raw3270 *rp;
	struct raw3270_notifier *np;
	int rc;

	rp = raw3270_create_device(cdev);
	if (IS_ERR(rp))
		return PTR_ERR(rp);
	rc = raw3270_reset_device(rp);
	if (rc)
		goto failure;
	rc = raw3270_size_device(rp);
	if (rc)
		goto failure;
	rc = raw3270_reset_device(rp);
	if (rc)
		goto failure;
	rc = raw3270_create_attributes(rp);
	if (rc)
		goto failure;
	set_bit(RAW3270_FLAGS_READY, &rp->flags);
	mutex_lock(&raw3270_mutex);
	list_for_each_entry(np, &raw3270_notifier, list)
		np->notifier(rp->minor, 1);
	mutex_unlock(&raw3270_mutex);
	return 0;

failure:
	raw3270_delete_device(rp);
	return rc;
}

/*
 * Remove 3270 device structure.
 */
static void
raw3270_remove (struct ccw_device *cdev)
{
	unsigned long flags;
	struct raw3270 *rp;
	struct raw3270_view *v;
	struct raw3270_notifier *np;

	rp = dev_get_drvdata(&cdev->dev);
	/*
	 * _remove is the opposite of _probe; it's probe that
	 * should set up rp.  raw3270_remove gets entered for
	 * devices even if they haven't been varied online.
	 * Thus, rp may validly be NULL here.
	 */
	if (rp == NULL)
		return;
	clear_bit(RAW3270_FLAGS_READY, &rp->flags);

	sysfs_remove_group(&cdev->dev.kobj, &raw3270_attr_group);

	/* Deactivate current view and remove all views. */
	spin_lock_irqsave(get_ccwdev_lock(cdev), flags);
	if (rp->view) {
		rp->view->fn->deactivate(rp->view);
		rp->view = NULL;
	}
	while (!list_empty(&rp->view_list)) {
		v = list_entry(rp->view_list.next, struct raw3270_view, list);
		if (v->fn->release)
			v->fn->release(v);
		spin_unlock_irqrestore(get_ccwdev_lock(cdev), flags);
		raw3270_del_view(v);
		spin_lock_irqsave(get_ccwdev_lock(cdev), flags);
	}
	spin_unlock_irqrestore(get_ccwdev_lock(cdev), flags);

	mutex_lock(&raw3270_mutex);
	list_for_each_entry(np, &raw3270_notifier, list)
		np->notifier(rp->minor, 0);
	mutex_unlock(&raw3270_mutex);

	/* Reset 3270 device. */
	raw3270_reset_device(rp);
	/* And finally remove it. */
	raw3270_delete_device(rp);
}

/*
 * Set 3270 device offline.
 */
static int
raw3270_set_offline (struct ccw_device *cdev)
{
	struct raw3270 *rp;

	rp = dev_get_drvdata(&cdev->dev);
	if (test_bit(RAW3270_FLAGS_CONSOLE, &rp->flags))
		return -EBUSY;
	raw3270_remove(cdev);
	return 0;
}

static int raw3270_pm_stop(struct ccw_device *cdev)
{
	struct raw3270 *rp;
	struct raw3270_view *view;
	unsigned long flags;

<<<<<<< HEAD
	rp = cdev->dev.driver_data;
=======
	rp = dev_get_drvdata(&cdev->dev);
>>>>>>> 4e8a2372
	if (!rp)
		return 0;
	spin_lock_irqsave(get_ccwdev_lock(rp->cdev), flags);
	if (rp->view)
		rp->view->fn->deactivate(rp->view);
	if (!test_bit(RAW3270_FLAGS_CONSOLE, &rp->flags)) {
		/*
		 * Release tty and fullscreen for all non-console
		 * devices.
		 */
		list_for_each_entry(view, &rp->view_list, list) {
			if (view->fn->release)
				view->fn->release(view);
		}
	}
	set_bit(RAW3270_FLAGS_FROZEN, &rp->flags);
	spin_unlock_irqrestore(get_ccwdev_lock(rp->cdev), flags);
	return 0;
}

static int raw3270_pm_start(struct ccw_device *cdev)
{
	struct raw3270 *rp;
	unsigned long flags;

<<<<<<< HEAD
	rp = cdev->dev.driver_data;
=======
	rp = dev_get_drvdata(&cdev->dev);
>>>>>>> 4e8a2372
	if (!rp)
		return 0;
	spin_lock_irqsave(get_ccwdev_lock(rp->cdev), flags);
	clear_bit(RAW3270_FLAGS_FROZEN, &rp->flags);
	if (rp->view)
		rp->view->fn->activate(rp->view);
	spin_unlock_irqrestore(get_ccwdev_lock(rp->cdev), flags);
	return 0;
}

void raw3270_pm_unfreeze(struct raw3270_view *view)
{
	struct raw3270 *rp;

	rp = view->dev;
	if (rp && test_bit(RAW3270_FLAGS_FROZEN, &rp->flags))
		ccw_device_force_console();
}

static struct ccw_device_id raw3270_id[] = {
	{ CCW_DEVICE(0x3270, 0) },
	{ CCW_DEVICE(0x3271, 0) },
	{ CCW_DEVICE(0x3272, 0) },
	{ CCW_DEVICE(0x3273, 0) },
	{ CCW_DEVICE(0x3274, 0) },
	{ CCW_DEVICE(0x3275, 0) },
	{ CCW_DEVICE(0x3276, 0) },
	{ CCW_DEVICE(0x3277, 0) },
	{ CCW_DEVICE(0x3278, 0) },
	{ CCW_DEVICE(0x3279, 0) },
	{ CCW_DEVICE(0x3174, 0) },
	{ /* end of list */ },
};

static struct ccw_driver raw3270_ccw_driver = {
	.name		= "3270",
	.owner		= THIS_MODULE,
	.ids		= raw3270_id,
	.probe		= &raw3270_probe,
	.remove		= &raw3270_remove,
	.set_online	= &raw3270_set_online,
	.set_offline	= &raw3270_set_offline,
	.freeze		= &raw3270_pm_stop,
	.thaw		= &raw3270_pm_start,
	.restore	= &raw3270_pm_start,
};

static int
raw3270_init(void)
{
	struct raw3270 *rp;
	int rc;

	if (raw3270_registered)
		return 0;
	raw3270_registered = 1;
	rc = ccw_driver_register(&raw3270_ccw_driver);
	if (rc == 0) {
		/* Create attributes for early (= console) device. */
		mutex_lock(&raw3270_mutex);
		class3270 = class_create(THIS_MODULE, "3270");
		list_for_each_entry(rp, &raw3270_devices, list) {
			get_device(&rp->cdev->dev);
			raw3270_create_attributes(rp);
		}
		mutex_unlock(&raw3270_mutex);
	}
	return rc;
}

static void
raw3270_exit(void)
{
	ccw_driver_unregister(&raw3270_ccw_driver);
	class_destroy(class3270);
}

MODULE_LICENSE("GPL");

module_init(raw3270_init);
module_exit(raw3270_exit);

EXPORT_SYMBOL(raw3270_request_alloc);
EXPORT_SYMBOL(raw3270_request_free);
EXPORT_SYMBOL(raw3270_request_reset);
EXPORT_SYMBOL(raw3270_request_set_cmd);
EXPORT_SYMBOL(raw3270_request_add_data);
EXPORT_SYMBOL(raw3270_request_set_data);
EXPORT_SYMBOL(raw3270_request_set_idal);
EXPORT_SYMBOL(raw3270_buffer_address);
EXPORT_SYMBOL(raw3270_add_view);
EXPORT_SYMBOL(raw3270_del_view);
EXPORT_SYMBOL(raw3270_find_view);
EXPORT_SYMBOL(raw3270_activate_view);
EXPORT_SYMBOL(raw3270_deactivate_view);
EXPORT_SYMBOL(raw3270_start);
EXPORT_SYMBOL(raw3270_start_locked);
EXPORT_SYMBOL(raw3270_start_irq);
EXPORT_SYMBOL(raw3270_reset);
EXPORT_SYMBOL(raw3270_register_notifier);
EXPORT_SYMBOL(raw3270_unregister_notifier);
EXPORT_SYMBOL(raw3270_wait_queue);<|MERGE_RESOLUTION|>--- conflicted
+++ resolved
@@ -1322,11 +1322,7 @@
 	struct raw3270_view *view;
 	unsigned long flags;
 
-<<<<<<< HEAD
-	rp = cdev->dev.driver_data;
-=======
 	rp = dev_get_drvdata(&cdev->dev);
->>>>>>> 4e8a2372
 	if (!rp)
 		return 0;
 	spin_lock_irqsave(get_ccwdev_lock(rp->cdev), flags);
@@ -1352,11 +1348,7 @@
 	struct raw3270 *rp;
 	unsigned long flags;
 
-<<<<<<< HEAD
-	rp = cdev->dev.driver_data;
-=======
 	rp = dev_get_drvdata(&cdev->dev);
->>>>>>> 4e8a2372
 	if (!rp)
 		return 0;
 	spin_lock_irqsave(get_ccwdev_lock(rp->cdev), flags);
