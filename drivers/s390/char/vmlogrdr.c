/*
 * drivers/s390/char/vmlogrdr.c
 *	character device driver for reading z/VM system service records
 *
 *
 *	Copyright IBM Corp. 2004, 2009
 *	character device driver for reading z/VM system service records,
 *	Version 1.0
 *	Author(s): Xenia Tkatschow <xenia@us.ibm.com>
 *		   Stefan Weinhuber <wein@de.ibm.com>
 *
 */

#define KMSG_COMPONENT "vmlogrdr"
#define pr_fmt(fmt) KMSG_COMPONENT ": " fmt

#include <linux/module.h>
#include <linux/init.h>
#include <linux/errno.h>
#include <linux/types.h>
#include <linux/interrupt.h>
#include <linux/spinlock.h>
#include <asm/atomic.h>
#include <asm/uaccess.h>
#include <asm/cpcmd.h>
#include <asm/debug.h>
#include <asm/ebcdic.h>
#include <net/iucv/iucv.h>
#include <linux/kmod.h>
#include <linux/cdev.h>
#include <linux/device.h>
#include <linux/smp_lock.h>
#include <linux/string.h>

MODULE_AUTHOR
	("(C) 2004 IBM Corporation by Xenia Tkatschow (xenia@us.ibm.com)\n"
	 "                            Stefan Weinhuber (wein@de.ibm.com)");
MODULE_DESCRIPTION ("Character device driver for reading z/VM "
		    "system service records.");
MODULE_LICENSE("GPL");


/*
 * The size of the buffer for iucv data transfer is one page,
 * but in addition to the data we read from iucv we also
 * place an integer and some characters into that buffer,
 * so the maximum size for record data is a little less then
 * one page.
 */
#define NET_BUFFER_SIZE	(PAGE_SIZE - sizeof(int) - sizeof(FENCE))

/*
 * The elements that are concurrently accessed by bottom halves are
 * connection_established, iucv_path_severed, local_interrupt_buffer
 * and receive_ready. The first three can be protected by
 * priv_lock.  receive_ready is atomic, so it can be incremented and
 * decremented without holding a lock.
 * The variable dev_in_use needs to be protected by the lock, since
 * it's a flag used by open to make sure that the device is opened only
 * by one user at the same time.
 */
struct vmlogrdr_priv_t {
	char system_service[8];
	char internal_name[8];
	char recording_name[8];
	struct iucv_path *path;
	int connection_established;
	int iucv_path_severed;
	struct iucv_message local_interrupt_buffer;
	atomic_t receive_ready;
	int minor_num;
	char * buffer;
	char * current_position;
	int remaining;
	ulong residual_length;
	int buffer_free;
	int dev_in_use; /* 1: already opened, 0: not opened*/
	spinlock_t priv_lock;
	struct device  *device;
	struct device  *class_device;
	int autorecording;
	int autopurge;
};


/*
 * File operation structure for vmlogrdr devices
 */
static int vmlogrdr_open(struct inode *, struct file *);
static int vmlogrdr_release(struct inode *, struct file *);
static ssize_t vmlogrdr_read (struct file *filp, char __user *data,
			      size_t count, loff_t * ppos);

static const struct file_operations vmlogrdr_fops = {
	.owner   = THIS_MODULE,
	.open    = vmlogrdr_open,
	.release = vmlogrdr_release,
	.read    = vmlogrdr_read,
};


static void vmlogrdr_iucv_path_complete(struct iucv_path *, u8 ipuser[16]);
static void vmlogrdr_iucv_path_severed(struct iucv_path *, u8 ipuser[16]);
static void vmlogrdr_iucv_message_pending(struct iucv_path *,
					  struct iucv_message *);


static struct iucv_handler vmlogrdr_iucv_handler = {
	.path_complete	 = vmlogrdr_iucv_path_complete,
	.path_severed	 = vmlogrdr_iucv_path_severed,
	.message_pending = vmlogrdr_iucv_message_pending,
};


static DECLARE_WAIT_QUEUE_HEAD(conn_wait_queue);
static DECLARE_WAIT_QUEUE_HEAD(read_wait_queue);

/*
 * pointer to system service private structure
 * minor number 0 --> logrec
 * minor number 1 --> account
 * minor number 2 --> symptom
 */

static struct vmlogrdr_priv_t sys_ser[] = {
	{ .system_service = "*LOGREC ",
	  .internal_name  = "logrec",
	  .recording_name = "EREP",
	  .minor_num      = 0,
	  .buffer_free    = 1,
	  .priv_lock	  = __SPIN_LOCK_UNLOCKED(sys_ser[0].priv_lock),
	  .autorecording  = 1,
	  .autopurge      = 1,
	},
	{ .system_service = "*ACCOUNT",
	  .internal_name  = "account",
	  .recording_name = "ACCOUNT",
	  .minor_num      = 1,
	  .buffer_free    = 1,
	  .priv_lock	  = __SPIN_LOCK_UNLOCKED(sys_ser[1].priv_lock),
	  .autorecording  = 1,
	  .autopurge      = 1,
	},
	{ .system_service = "*SYMPTOM",
	  .internal_name  = "symptom",
	  .recording_name = "SYMPTOM",
	  .minor_num      = 2,
	  .buffer_free    = 1,
	  .priv_lock	  = __SPIN_LOCK_UNLOCKED(sys_ser[2].priv_lock),
	  .autorecording  = 1,
	  .autopurge      = 1,
	}
};

#define MAXMINOR  (sizeof(sys_ser)/sizeof(struct vmlogrdr_priv_t))

static char FENCE[] = {"EOR"};
static int vmlogrdr_major = 0;
static struct cdev  *vmlogrdr_cdev = NULL;
static int recording_class_AB;


static void vmlogrdr_iucv_path_complete(struct iucv_path *path, u8 ipuser[16])
{
	struct vmlogrdr_priv_t * logptr = path->private;

	spin_lock(&logptr->priv_lock);
	logptr->connection_established = 1;
	spin_unlock(&logptr->priv_lock);
	wake_up(&conn_wait_queue);
}


static void vmlogrdr_iucv_path_severed(struct iucv_path *path, u8 ipuser[16])
{
	struct vmlogrdr_priv_t * logptr = path->private;
	u8 reason = (u8) ipuser[8];

	pr_err("vmlogrdr: connection severed with reason %i\n", reason);

	iucv_path_sever(path, NULL);
	kfree(path);
	logptr->path = NULL;

	spin_lock(&logptr->priv_lock);
	logptr->connection_established = 0;
	logptr->iucv_path_severed = 1;
	spin_unlock(&logptr->priv_lock);

	wake_up(&conn_wait_queue);
	/* just in case we're sleeping waiting for a record */
	wake_up_interruptible(&read_wait_queue);
}


static void vmlogrdr_iucv_message_pending(struct iucv_path *path,
					  struct iucv_message *msg)
{
	struct vmlogrdr_priv_t * logptr = path->private;

	/*
	 * This function is the bottom half so it should be quick.
	 * Copy the external interrupt data into our local eib and increment
	 * the usage count
	 */
	spin_lock(&logptr->priv_lock);
	memcpy(&logptr->local_interrupt_buffer, msg, sizeof(*msg));
	atomic_inc(&logptr->receive_ready);
	spin_unlock(&logptr->priv_lock);
	wake_up_interruptible(&read_wait_queue);
}


static int vmlogrdr_get_recording_class_AB(void)
{
	char cp_command[]="QUERY COMMAND RECORDING ";
	char cp_response[80];
	char *tail;
	int len,i;

	cpcmd(cp_command, cp_response, sizeof(cp_response), NULL);
	len = strnlen(cp_response,sizeof(cp_response));
	// now the parsing
	tail=strnchr(cp_response,len,'=');
	if (!tail)
		return 0;
	tail++;
	if (!strncmp("ANY",tail,3))
		return 1;
	if (!strncmp("NONE",tail,4))
		return 0;
	/*
	 * expect comma separated list of classes here, if one of them
	 * is A or B return 1 otherwise 0
	 */
        for (i=tail-cp_response; i<len; i++)
		if ( cp_response[i]=='A' || cp_response[i]=='B' )
			return 1;
	return 0;
}


static int vmlogrdr_recording(struct vmlogrdr_priv_t * logptr,
			      int action, int purge)
{

	char cp_command[80];
	char cp_response[160];
	char *onoff, *qid_string;

	memset(cp_command, 0x00, sizeof(cp_command));
	memset(cp_response, 0x00, sizeof(cp_response));

        onoff = ((action == 1) ? "ON" : "OFF");
	qid_string = ((recording_class_AB == 1) ? " QID * " : "");

        /*
	 * The recording commands needs to be called with option QID
	 * for guests that have previlege classes A or B.
	 * Purging has to be done as separate step, because recording
	 * can't be switched on as long as records are on the queue.
	 * Doing both at the same time doesn't work.
	 */

	if (purge) {
		snprintf(cp_command, sizeof(cp_command),
			 "RECORDING %s PURGE %s",
			 logptr->recording_name,
			 qid_string);

		cpcmd(cp_command, cp_response, sizeof(cp_response), NULL);
	}

	memset(cp_command, 0x00, sizeof(cp_command));
	memset(cp_response, 0x00, sizeof(cp_response));
	snprintf(cp_command, sizeof(cp_command), "RECORDING %s %s %s",
		logptr->recording_name,
		onoff,
		qid_string);

	cpcmd(cp_command, cp_response, sizeof(cp_response), NULL);
	/* The recording command will usually answer with 'Command complete'
	 * on success, but when the specific service was never connected
	 * before then there might be an additional informational message
	 * 'HCPCRC8072I Recording entry not found' before the
         * 'Command complete'. So I use strstr rather then the strncmp.
	 */
	if (strstr(cp_response,"Command complete"))
		return 0;
	else
		return -EIO;

}


static int vmlogrdr_open (struct inode *inode, struct file *filp)
{
	int dev_num = 0;
	struct vmlogrdr_priv_t * logptr = NULL;
	int connect_rc = 0;
	int ret;

	dev_num = iminor(inode);
	if (dev_num > MAXMINOR)
		return -ENODEV;
	logptr = &sys_ser[dev_num];

	/*
	 * only allow for blocking reads to be open
	 */
	if (filp->f_flags & O_NONBLOCK)
		return -ENOSYS;

	/* Besure this device hasn't already been opened */
	lock_kernel();
	spin_lock_bh(&logptr->priv_lock);
	if (logptr->dev_in_use)	{
		spin_unlock_bh(&logptr->priv_lock);
		unlock_kernel();
		return -EBUSY;
	}
	logptr->dev_in_use = 1;
	logptr->connection_established = 0;
	logptr->iucv_path_severed = 0;
	atomic_set(&logptr->receive_ready, 0);
	logptr->buffer_free = 1;
	spin_unlock_bh(&logptr->priv_lock);

	/* set the file options */
	filp->private_data = logptr;
	filp->f_op = &vmlogrdr_fops;

	/* start recording for this service*/
	if (logptr->autorecording) {
		ret = vmlogrdr_recording(logptr,1,logptr->autopurge);
		if (ret)
			pr_warning("vmlogrdr: failed to start "
				   "recording automatically\n");
	}

	/* create connection to the system service */
	logptr->path = iucv_path_alloc(10, 0, GFP_KERNEL);
	if (!logptr->path)
		goto out_dev;
	connect_rc = iucv_path_connect(logptr->path, &vmlogrdr_iucv_handler,
				       logptr->system_service, NULL, NULL,
				       logptr);
	if (connect_rc) {
		pr_err("vmlogrdr: iucv connection to %s "
		       "failed with rc %i \n",
		       logptr->system_service, connect_rc);
		goto out_path;
	}

	/* We've issued the connect and now we must wait for a
	 * ConnectionComplete or ConnectinSevered Interrupt
	 * before we can continue to process.
	 */
	wait_event(conn_wait_queue, (logptr->connection_established)
		   || (logptr->iucv_path_severed));
	if (logptr->iucv_path_severed)
		goto out_record;
 	ret = nonseekable_open(inode, filp);
	unlock_kernel();
	return ret;

out_record:
	if (logptr->autorecording)
		vmlogrdr_recording(logptr,0,logptr->autopurge);
out_path:
	kfree(logptr->path);	/* kfree(NULL) is ok. */
	logptr->path = NULL;
out_dev:
	logptr->dev_in_use = 0;
	unlock_kernel();
	return -EIO;
}


static int vmlogrdr_release (struct inode *inode, struct file *filp)
{
	int ret;

	struct vmlogrdr_priv_t * logptr = filp->private_data;

	iucv_path_sever(logptr->path, NULL);
	kfree(logptr->path);
	logptr->path = NULL;
	if (logptr->autorecording) {
		ret = vmlogrdr_recording(logptr,0,logptr->autopurge);
		if (ret)
			pr_warning("vmlogrdr: failed to stop "
				   "recording automatically\n");
	}
	logptr->dev_in_use = 0;

	return 0;
}


static int vmlogrdr_receive_data(struct vmlogrdr_priv_t *priv)
{
	int rc, *temp;
	/* we need to keep track of two data sizes here:
	 * The number of bytes we need to receive from iucv and
	 * the total number of bytes we actually write into the buffer.
	 */
	int user_data_count, iucv_data_count;
	char * buffer;

	if (atomic_read(&priv->receive_ready)) {
		spin_lock_bh(&priv->priv_lock);
		if (priv->residual_length){
			/* receive second half of a record */
			iucv_data_count = priv->residual_length;
			user_data_count = 0;
			buffer = priv->buffer;
		} else {
			/* receive a new record:
			 * We need to return the total length of the record
                         * + size of FENCE in the first 4 bytes of the buffer.
		         */
			iucv_data_count = priv->local_interrupt_buffer.length;
			user_data_count = sizeof(int);
			temp = (int*)priv->buffer;
			*temp= iucv_data_count + sizeof(FENCE);
			buffer = priv->buffer + sizeof(int);
		}
		/*
		 * If the record is bigger than our buffer, we receive only
		 * a part of it. We can get the rest later.
		 */
		if (iucv_data_count > NET_BUFFER_SIZE)
			iucv_data_count = NET_BUFFER_SIZE;
		rc = iucv_message_receive(priv->path,
					  &priv->local_interrupt_buffer,
					  0, buffer, iucv_data_count,
					  &priv->residual_length);
		spin_unlock_bh(&priv->priv_lock);
		/* An rc of 5 indicates that the record was bigger than
		 * the buffer, which is OK for us. A 9 indicates that the
		 * record was purged befor we could receive it.
		 */
		if (rc == 5)
			rc = 0;
		if (rc == 9)
			atomic_set(&priv->receive_ready, 0);
	} else {
		rc = 1;
	}
	if (!rc) {
		priv->buffer_free = 0;
 		user_data_count += iucv_data_count;
		priv->current_position = priv->buffer;
		if (priv->residual_length == 0){
			/* the whole record has been captured,
			 * now add the fence */
			atomic_dec(&priv->receive_ready);
			buffer = priv->buffer + user_data_count;
			memcpy(buffer, FENCE, sizeof(FENCE));
			user_data_count += sizeof(FENCE);
		}
		priv->remaining = user_data_count;
	}

	return rc;
}


static ssize_t vmlogrdr_read(struct file *filp, char __user *data,
			     size_t count, loff_t * ppos)
{
	int rc;
	struct vmlogrdr_priv_t * priv = filp->private_data;

	while (priv->buffer_free) {
		rc = vmlogrdr_receive_data(priv);
		if (rc) {
			rc = wait_event_interruptible(read_wait_queue,
					atomic_read(&priv->receive_ready));
			if (rc)
				return rc;
		}
	}
	/* copy only up to end of record */
	if (count > priv->remaining)
		count = priv->remaining;

	if (copy_to_user(data, priv->current_position, count))
		return -EFAULT;

	*ppos += count;
	priv->current_position += count;
	priv->remaining -= count;

	/* if all data has been transferred, set buffer free */
	if (priv->remaining == 0)
		priv->buffer_free = 1;

	return count;
}

static ssize_t vmlogrdr_autopurge_store(struct device * dev,
					struct device_attribute *attr,
					const char * buf, size_t count)
{
	struct vmlogrdr_priv_t *priv = dev_get_drvdata(dev);
	ssize_t ret = count;

	switch (buf[0]) {
	case '0':
		priv->autopurge=0;
		break;
	case '1':
		priv->autopurge=1;
		break;
	default:
		ret = -EINVAL;
	}
	return ret;
}


static ssize_t vmlogrdr_autopurge_show(struct device *dev,
				       struct device_attribute *attr,
				       char *buf)
{
	struct vmlogrdr_priv_t *priv = dev_get_drvdata(dev);
	return sprintf(buf, "%u\n", priv->autopurge);
}


static DEVICE_ATTR(autopurge, 0644, vmlogrdr_autopurge_show,
		   vmlogrdr_autopurge_store);


static ssize_t vmlogrdr_purge_store(struct device * dev,
				    struct device_attribute *attr,
				    const char * buf, size_t count)
{

	char cp_command[80];
	char cp_response[80];
	struct vmlogrdr_priv_t *priv = dev_get_drvdata(dev);

	if (buf[0] != '1')
		return -EINVAL;

	memset(cp_command, 0x00, sizeof(cp_command));
	memset(cp_response, 0x00, sizeof(cp_response));

        /*
	 * The recording command needs to be called with option QID
	 * for guests that have previlege classes A or B.
	 * Other guests will not recognize the command and we have to
	 * issue the same command without the QID parameter.
	 */

	if (recording_class_AB)
		snprintf(cp_command, sizeof(cp_command),
			 "RECORDING %s PURGE QID * ",
			 priv->recording_name);
	else
		snprintf(cp_command, sizeof(cp_command),
			 "RECORDING %s PURGE ",
			 priv->recording_name);

	cpcmd(cp_command, cp_response, sizeof(cp_response), NULL);

	return count;
}


static DEVICE_ATTR(purge, 0200, NULL, vmlogrdr_purge_store);


static ssize_t vmlogrdr_autorecording_store(struct device *dev,
					    struct device_attribute *attr,
					    const char *buf, size_t count)
{
	struct vmlogrdr_priv_t *priv = dev_get_drvdata(dev);
	ssize_t ret = count;

	switch (buf[0]) {
	case '0':
		priv->autorecording=0;
		break;
	case '1':
		priv->autorecording=1;
		break;
	default:
		ret = -EINVAL;
	}
	return ret;
}


static ssize_t vmlogrdr_autorecording_show(struct device *dev,
					   struct device_attribute *attr,
					   char *buf)
{
	struct vmlogrdr_priv_t *priv = dev_get_drvdata(dev);
	return sprintf(buf, "%u\n", priv->autorecording);
}


static DEVICE_ATTR(autorecording, 0644, vmlogrdr_autorecording_show,
		   vmlogrdr_autorecording_store);


static ssize_t vmlogrdr_recording_store(struct device * dev,
					struct device_attribute *attr,
					const char * buf, size_t count)
{
	struct vmlogrdr_priv_t *priv = dev_get_drvdata(dev);
	ssize_t ret;

	switch (buf[0]) {
	case '0':
		ret = vmlogrdr_recording(priv,0,0);
		break;
	case '1':
		ret = vmlogrdr_recording(priv,1,0);
		break;
	default:
		ret = -EINVAL;
	}
	if (ret)
		return ret;
	else
		return count;

}


static DEVICE_ATTR(recording, 0200, NULL, vmlogrdr_recording_store);


static ssize_t vmlogrdr_recording_status_show(struct device_driver *driver,
					      char *buf)
{

	char cp_command[] = "QUERY RECORDING ";
	int len;

	cpcmd(cp_command, buf, 4096, NULL);
	len = strlen(buf);
	return len;
}


static DRIVER_ATTR(recording_status, 0444, vmlogrdr_recording_status_show,
		   NULL);

static struct attribute *vmlogrdr_attrs[] = {
	&dev_attr_autopurge.attr,
	&dev_attr_purge.attr,
	&dev_attr_autorecording.attr,
	&dev_attr_recording.attr,
	NULL,
};

static int vmlogrdr_pm_prepare(struct device *dev)
{
	int rc;
<<<<<<< HEAD
	struct vmlogrdr_priv_t *priv = dev->driver_data;
=======
	struct vmlogrdr_priv_t *priv = dev_get_drvdata(dev);
>>>>>>> 4e8a2372

	rc = 0;
	if (priv) {
		spin_lock_bh(&priv->priv_lock);
		if (priv->dev_in_use)
			rc = -EBUSY;
		spin_unlock_bh(&priv->priv_lock);
	}
	if (rc)
		pr_err("vmlogrdr: device %s is busy. Refuse to suspend.\n",
		       dev_name(dev));
	return rc;
}


static struct dev_pm_ops vmlogrdr_pm_ops = {
	.prepare = vmlogrdr_pm_prepare,
};

static struct attribute_group vmlogrdr_attr_group = {
	.attrs = vmlogrdr_attrs,
};

static struct class *vmlogrdr_class;
static struct device_driver vmlogrdr_driver = {
	.name = "vmlogrdr",
	.bus  = &iucv_bus,
	.pm = &vmlogrdr_pm_ops,
};


static int vmlogrdr_register_driver(void)
{
	int ret;

	/* Register with iucv driver */
	ret = iucv_register(&vmlogrdr_iucv_handler, 1);
	if (ret)
		goto out;

	ret = driver_register(&vmlogrdr_driver);
	if (ret)
		goto out_iucv;

	ret = driver_create_file(&vmlogrdr_driver,
				 &driver_attr_recording_status);
	if (ret)
		goto out_driver;

	vmlogrdr_class = class_create(THIS_MODULE, "vmlogrdr");
	if (IS_ERR(vmlogrdr_class)) {
		ret = PTR_ERR(vmlogrdr_class);
		vmlogrdr_class = NULL;
		goto out_attr;
	}
	return 0;

out_attr:
	driver_remove_file(&vmlogrdr_driver, &driver_attr_recording_status);
out_driver:
	driver_unregister(&vmlogrdr_driver);
out_iucv:
	iucv_unregister(&vmlogrdr_iucv_handler, 1);
out:
	return ret;
}


static void vmlogrdr_unregister_driver(void)
{
	class_destroy(vmlogrdr_class);
	vmlogrdr_class = NULL;
	driver_remove_file(&vmlogrdr_driver, &driver_attr_recording_status);
	driver_unregister(&vmlogrdr_driver);
	iucv_unregister(&vmlogrdr_iucv_handler, 1);
}


static int vmlogrdr_register_device(struct vmlogrdr_priv_t *priv)
{
	struct device *dev;
	int ret;

	dev = kzalloc(sizeof(struct device), GFP_KERNEL);
	if (dev) {
		dev_set_name(dev, priv->internal_name);
		dev->bus = &iucv_bus;
		dev->parent = iucv_root;
		dev->driver = &vmlogrdr_driver;
<<<<<<< HEAD
		dev->driver_data = priv;
=======
		dev_set_drvdata(dev, priv);
>>>>>>> 4e8a2372
		/*
		 * The release function could be called after the
		 * module has been unloaded. It's _only_ task is to
		 * free the struct. Therefore, we specify kfree()
		 * directly here. (Probably a little bit obfuscating
		 * but legitime ...).
		 */
		dev->release = (void (*)(struct device *))kfree;
	} else
		return -ENOMEM;
	ret = device_register(dev);
	if (ret)
		return ret;

	ret = sysfs_create_group(&dev->kobj, &vmlogrdr_attr_group);
	if (ret) {
		device_unregister(dev);
		return ret;
	}
	priv->class_device = device_create(vmlogrdr_class, dev,
					   MKDEV(vmlogrdr_major,
						 priv->minor_num),
					   priv, "%s", dev_name(dev));
	if (IS_ERR(priv->class_device)) {
		ret = PTR_ERR(priv->class_device);
		priv->class_device=NULL;
		sysfs_remove_group(&dev->kobj, &vmlogrdr_attr_group);
		device_unregister(dev);
		return ret;
	}
	priv->device = dev;
	return 0;
}


static int vmlogrdr_unregister_device(struct vmlogrdr_priv_t *priv)
{
	device_destroy(vmlogrdr_class, MKDEV(vmlogrdr_major, priv->minor_num));
	if (priv->device != NULL) {
		sysfs_remove_group(&priv->device->kobj, &vmlogrdr_attr_group);
		device_unregister(priv->device);
		priv->device=NULL;
	}
	return 0;
}


static int vmlogrdr_register_cdev(dev_t dev)
{
	int rc = 0;
	vmlogrdr_cdev = cdev_alloc();
	if (!vmlogrdr_cdev) {
		return -ENOMEM;
	}
	vmlogrdr_cdev->owner = THIS_MODULE;
	vmlogrdr_cdev->ops = &vmlogrdr_fops;
	vmlogrdr_cdev->dev = dev;
	rc = cdev_add(vmlogrdr_cdev, vmlogrdr_cdev->dev, MAXMINOR);
	if (!rc)
		return 0;

	// cleanup: cdev is not fully registered, no cdev_del here!
	kobject_put(&vmlogrdr_cdev->kobj);
	vmlogrdr_cdev=NULL;
	return rc;
}


static void vmlogrdr_cleanup(void)
{
        int i;

	if (vmlogrdr_cdev) {
		cdev_del(vmlogrdr_cdev);
		vmlogrdr_cdev=NULL;
	}
	for (i=0; i < MAXMINOR; ++i ) {
		vmlogrdr_unregister_device(&sys_ser[i]);
		free_page((unsigned long)sys_ser[i].buffer);
	}
	vmlogrdr_unregister_driver();
	if (vmlogrdr_major) {
		unregister_chrdev_region(MKDEV(vmlogrdr_major, 0), MAXMINOR);
		vmlogrdr_major=0;
	}
}


static int __init vmlogrdr_init(void)
{
	int rc;
	int i;
	dev_t dev;

	if (! MACHINE_IS_VM) {
		pr_err("not running under VM, driver not loaded.\n");
		return -ENODEV;
	}

        recording_class_AB = vmlogrdr_get_recording_class_AB();

	rc = alloc_chrdev_region(&dev, 0, MAXMINOR, "vmlogrdr");
	if (rc)
		return rc;
	vmlogrdr_major = MAJOR(dev);

	rc=vmlogrdr_register_driver();
	if (rc)
		goto cleanup;

	for (i=0; i < MAXMINOR; ++i ) {
		sys_ser[i].buffer = (char *) get_zeroed_page(GFP_KERNEL);
		if (!sys_ser[i].buffer) {
			rc = -ENOMEM;
			break;
		}
		sys_ser[i].current_position = sys_ser[i].buffer;
		rc=vmlogrdr_register_device(&sys_ser[i]);
		if (rc)
			break;
	}
	if (rc)
		goto cleanup;

	rc = vmlogrdr_register_cdev(dev);
	if (rc)
		goto cleanup;
	return 0;

cleanup:
	vmlogrdr_cleanup();
	return rc;
}


static void __exit vmlogrdr_exit(void)
{
	vmlogrdr_cleanup();
	return;
}


module_init(vmlogrdr_init);
module_exit(vmlogrdr_exit);<|MERGE_RESOLUTION|>--- conflicted
+++ resolved
@@ -663,11 +663,7 @@
 static int vmlogrdr_pm_prepare(struct device *dev)
 {
 	int rc;
-<<<<<<< HEAD
-	struct vmlogrdr_priv_t *priv = dev->driver_data;
-=======
 	struct vmlogrdr_priv_t *priv = dev_get_drvdata(dev);
->>>>>>> 4e8a2372
 
 	rc = 0;
 	if (priv) {
@@ -757,11 +753,7 @@
 		dev->bus = &iucv_bus;
 		dev->parent = iucv_root;
 		dev->driver = &vmlogrdr_driver;
-<<<<<<< HEAD
-		dev->driver_data = priv;
-=======
 		dev_set_drvdata(dev, priv);
->>>>>>> 4e8a2372
 		/*
 		 * The release function could be called after the
 		 * module has been unloaded. It's _only_ task is to
