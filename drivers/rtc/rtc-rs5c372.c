--- conflicted
+++ resolved
@@ -216,15 +216,6 @@
 		tm->tm_mday, tm->tm_mon, tm->tm_year, tm->tm_wday);
 
 	addr   = RS5C_ADDR(RS5C372_REG_SECS);
-<<<<<<< HEAD
-	buf[0] = BIN2BCD(tm->tm_sec);
-	buf[1] = BIN2BCD(tm->tm_min);
-	buf[2] = rs5c_hr2reg(rs5c, tm->tm_hour);
-	buf[3] = BIN2BCD(tm->tm_wday);
-	buf[4] = BIN2BCD(tm->tm_mday);
-	buf[5] = BIN2BCD(tm->tm_mon + 1);
-	buf[6] = BIN2BCD(tm->tm_year - 100);
-=======
 	buf[0] = bin2bcd(tm->tm_sec);
 	buf[1] = bin2bcd(tm->tm_min);
 	buf[2] = rs5c_hr2reg(rs5c, tm->tm_hour);
@@ -232,7 +223,6 @@
 	buf[4] = bin2bcd(tm->tm_mday);
 	buf[5] = bin2bcd(tm->tm_mon + 1);
 	buf[6] = bin2bcd(tm->tm_year - 100);
->>>>>>> 2f5ad54e
 
 	if (i2c_smbus_write_i2c_block_data(client, addr, sizeof(buf), buf) < 0) {
 		dev_err(&client->dev, "%s: write error\n", __func__);
@@ -423,11 +413,7 @@
 	}
 
 	/* set alarm */
-<<<<<<< HEAD
-	buf[0] = BIN2BCD(t->time.tm_min);
-=======
 	buf[0] = bin2bcd(t->time.tm_min);
->>>>>>> 2f5ad54e
 	buf[1] = rs5c_hr2reg(rs5c, t->time.tm_hour);
 	buf[2] = 0x7f;	/* any/all days */
 
