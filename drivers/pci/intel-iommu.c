/*
 * Copyright (c) 2006, Intel Corporation.
 *
 * This program is free software; you can redistribute it and/or modify it
 * under the terms and conditions of the GNU General Public License,
 * version 2, as published by the Free Software Foundation.
 *
 * This program is distributed in the hope it will be useful, but WITHOUT
 * ANY WARRANTY; without even the implied warranty of MERCHANTABILITY or
 * FITNESS FOR A PARTICULAR PURPOSE.  See the GNU General Public License for
 * more details.
 *
 * You should have received a copy of the GNU General Public License along with
 * this program; if not, write to the Free Software Foundation, Inc., 59 Temple
 * Place - Suite 330, Boston, MA 02111-1307 USA.
 *
 * Copyright (C) 2006-2008 Intel Corporation
 * Author: Ashok Raj <ashok.raj@intel.com>
 * Author: Shaohua Li <shaohua.li@intel.com>
 * Author: Anil S Keshavamurthy <anil.s.keshavamurthy@intel.com>
 * Author: Fenghua Yu <fenghua.yu@intel.com>
 */

#include <linux/init.h>
#include <linux/bitmap.h>
#include <linux/debugfs.h>
#include <linux/slab.h>
#include <linux/irq.h>
#include <linux/interrupt.h>
#include <linux/spinlock.h>
#include <linux/pci.h>
#include <linux/dmar.h>
#include <linux/dma-mapping.h>
#include <linux/mempool.h>
#include <linux/timer.h>
#include <linux/iova.h>
#include <linux/iommu.h>
#include <linux/intel-iommu.h>
#include <linux/sysdev.h>
#include <asm/cacheflush.h>
#include <asm/iommu.h>
#include "pci.h"

#define ROOT_SIZE		VTD_PAGE_SIZE
#define CONTEXT_SIZE		VTD_PAGE_SIZE

#define IS_GFX_DEVICE(pdev) ((pdev->class >> 16) == PCI_BASE_CLASS_DISPLAY)
#define IS_ISA_DEVICE(pdev) ((pdev->class >> 8) == PCI_CLASS_BRIDGE_ISA)

#define IOAPIC_RANGE_START	(0xfee00000)
#define IOAPIC_RANGE_END	(0xfeefffff)
#define IOVA_START_ADDR		(0x1000)

#define DEFAULT_DOMAIN_ADDRESS_WIDTH 48

#define MAX_AGAW_WIDTH 64

#define DOMAIN_MAX_ADDR(gaw) ((((u64)1) << gaw) - 1)

#define IOVA_PFN(addr)		((addr) >> PAGE_SHIFT)
#define DMA_32BIT_PFN		IOVA_PFN(DMA_BIT_MASK(32))
#define DMA_64BIT_PFN		IOVA_PFN(DMA_BIT_MASK(64))

#ifndef PHYSICAL_PAGE_MASK
#define PHYSICAL_PAGE_MASK PAGE_MASK
#endif

/* global iommu list, set NULL for ignored DMAR units */
static struct intel_iommu **g_iommus;

static int rwbf_quirk;

/*
 * 0: Present
 * 1-11: Reserved
 * 12-63: Context Ptr (12 - (haw-1))
 * 64-127: Reserved
 */
struct root_entry {
	u64	val;
	u64	rsvd1;
};
#define ROOT_ENTRY_NR (VTD_PAGE_SIZE/sizeof(struct root_entry))
static inline bool root_present(struct root_entry *root)
{
	return (root->val & 1);
}
static inline void set_root_present(struct root_entry *root)
{
	root->val |= 1;
}
static inline void set_root_value(struct root_entry *root, unsigned long value)
{
	root->val |= value & VTD_PAGE_MASK;
}

static inline struct context_entry *
get_context_addr_from_root(struct root_entry *root)
{
	return (struct context_entry *)
		(root_present(root)?phys_to_virt(
		root->val & VTD_PAGE_MASK) :
		NULL);
}

/*
 * low 64 bits:
 * 0: present
 * 1: fault processing disable
 * 2-3: translation type
 * 12-63: address space root
 * high 64 bits:
 * 0-2: address width
 * 3-6: aval
 * 8-23: domain id
 */
struct context_entry {
	u64 lo;
	u64 hi;
};

static inline bool context_present(struct context_entry *context)
{
	return (context->lo & 1);
}
static inline void context_set_present(struct context_entry *context)
{
	context->lo |= 1;
}

static inline void context_set_fault_enable(struct context_entry *context)
{
	context->lo &= (((u64)-1) << 2) | 1;
}

static inline void context_set_translation_type(struct context_entry *context,
						unsigned long value)
{
	context->lo &= (((u64)-1) << 4) | 3;
	context->lo |= (value & 3) << 2;
}

static inline void context_set_address_root(struct context_entry *context,
					    unsigned long value)
{
	context->lo |= value & VTD_PAGE_MASK;
}

static inline void context_set_address_width(struct context_entry *context,
					     unsigned long value)
{
	context->hi |= value & 7;
}

static inline void context_set_domain_id(struct context_entry *context,
					 unsigned long value)
{
	context->hi |= (value & ((1 << 16) - 1)) << 8;
}

static inline void context_clear_entry(struct context_entry *context)
{
	context->lo = 0;
	context->hi = 0;
}

/*
 * 0: readable
 * 1: writable
 * 2-6: reserved
 * 7: super page
 * 8-10: available
 * 11: snoop behavior
 * 12-63: Host physcial address
 */
struct dma_pte {
	u64 val;
};

static inline void dma_clear_pte(struct dma_pte *pte)
{
	pte->val = 0;
}

static inline void dma_set_pte_readable(struct dma_pte *pte)
{
	pte->val |= DMA_PTE_READ;
}

static inline void dma_set_pte_writable(struct dma_pte *pte)
{
	pte->val |= DMA_PTE_WRITE;
}

static inline void dma_set_pte_snp(struct dma_pte *pte)
{
	pte->val |= DMA_PTE_SNP;
}

static inline void dma_set_pte_prot(struct dma_pte *pte, unsigned long prot)
{
	pte->val = (pte->val & ~3) | (prot & 3);
}

static inline u64 dma_pte_addr(struct dma_pte *pte)
{
	return (pte->val & VTD_PAGE_MASK);
}

static inline void dma_set_pte_addr(struct dma_pte *pte, u64 addr)
{
	pte->val |= (addr & VTD_PAGE_MASK);
}

static inline bool dma_pte_present(struct dma_pte *pte)
{
	return (pte->val & 3) != 0;
}

/* devices under the same p2p bridge are owned in one domain */
#define DOMAIN_FLAG_P2P_MULTIPLE_DEVICES (1 << 0)

/* domain represents a virtual machine, more than one devices
 * across iommus may be owned in one domain, e.g. kvm guest.
 */
#define DOMAIN_FLAG_VIRTUAL_MACHINE	(1 << 1)

struct dmar_domain {
	int	id;			/* domain id */
	unsigned long iommu_bmp;	/* bitmap of iommus this domain uses*/

	struct list_head devices; 	/* all devices' list */
	struct iova_domain iovad;	/* iova's that belong to this domain */

	struct dma_pte	*pgd;		/* virtual address */
	spinlock_t	mapping_lock;	/* page table lock */
	int		gaw;		/* max guest address width */

	/* adjusted guest address width, 0 is level 2 30-bit */
	int		agaw;

	int		flags;		/* flags to find out type of domain */

	int		iommu_coherency;/* indicate coherency of iommu access */
	int		iommu_snooping; /* indicate snooping control feature*/
	int		iommu_count;	/* reference count of iommu */
	spinlock_t	iommu_lock;	/* protect iommu set in domain */
	u64		max_addr;	/* maximum mapped address */
};

/* PCI domain-device relationship */
struct device_domain_info {
	struct list_head link;	/* link to domain siblings */
	struct list_head global; /* link to global list */
	int segment;		/* PCI domain */
	u8 bus;			/* PCI bus number */
	u8 devfn;		/* PCI devfn number */
	struct pci_dev *dev; /* it's NULL for PCIE-to-PCI bridge */
	struct intel_iommu *iommu; /* IOMMU used by this device */
	struct dmar_domain *domain; /* pointer to domain */
};

static void flush_unmaps_timeout(unsigned long data);

DEFINE_TIMER(unmap_timer,  flush_unmaps_timeout, 0, 0);

#define HIGH_WATER_MARK 250
struct deferred_flush_tables {
	int next;
	struct iova *iova[HIGH_WATER_MARK];
	struct dmar_domain *domain[HIGH_WATER_MARK];
};

static struct deferred_flush_tables *deferred_flush;

/* bitmap for indexing intel_iommus */
static int g_num_of_iommus;

static DEFINE_SPINLOCK(async_umap_flush_lock);
static LIST_HEAD(unmaps_to_do);

static int timer_on;
static long list_size;

static void domain_remove_dev_info(struct dmar_domain *domain);

#ifdef CONFIG_DMAR_DEFAULT_ON
int dmar_disabled = 0;
#else
int dmar_disabled = 1;
#endif /*CONFIG_DMAR_DEFAULT_ON*/

static int __initdata dmar_map_gfx = 1;
static int dmar_forcedac;
static int intel_iommu_strict;

#define DUMMY_DEVICE_DOMAIN_INFO ((struct device_domain_info *)(-1))
static DEFINE_SPINLOCK(device_domain_lock);
static LIST_HEAD(device_domain_list);

static struct iommu_ops intel_iommu_ops;

static int __init intel_iommu_setup(char *str)
{
	if (!str)
		return -EINVAL;
	while (*str) {
		if (!strncmp(str, "on", 2)) {
			dmar_disabled = 0;
			printk(KERN_INFO "Intel-IOMMU: enabled\n");
		} else if (!strncmp(str, "off", 3)) {
			dmar_disabled = 1;
			printk(KERN_INFO "Intel-IOMMU: disabled\n");
		} else if (!strncmp(str, "igfx_off", 8)) {
			dmar_map_gfx = 0;
			printk(KERN_INFO
				"Intel-IOMMU: disable GFX device mapping\n");
		} else if (!strncmp(str, "forcedac", 8)) {
			printk(KERN_INFO
				"Intel-IOMMU: Forcing DAC for PCI devices\n");
			dmar_forcedac = 1;
		} else if (!strncmp(str, "strict", 6)) {
			printk(KERN_INFO
				"Intel-IOMMU: disable batched IOTLB flush\n");
			intel_iommu_strict = 1;
		}

		str += strcspn(str, ",");
		while (*str == ',')
			str++;
	}
	return 0;
}
__setup("intel_iommu=", intel_iommu_setup);

static struct kmem_cache *iommu_domain_cache;
static struct kmem_cache *iommu_devinfo_cache;
static struct kmem_cache *iommu_iova_cache;

static inline void *iommu_kmem_cache_alloc(struct kmem_cache *cachep)
{
	unsigned int flags;
	void *vaddr;

	/* trying to avoid low memory issues */
	flags = current->flags & PF_MEMALLOC;
	current->flags |= PF_MEMALLOC;
	vaddr = kmem_cache_alloc(cachep, GFP_ATOMIC);
	current->flags &= (~PF_MEMALLOC | flags);
	return vaddr;
}


static inline void *alloc_pgtable_page(void)
{
	unsigned int flags;
	void *vaddr;

	/* trying to avoid low memory issues */
	flags = current->flags & PF_MEMALLOC;
	current->flags |= PF_MEMALLOC;
	vaddr = (void *)get_zeroed_page(GFP_ATOMIC);
	current->flags &= (~PF_MEMALLOC | flags);
	return vaddr;
}

static inline void free_pgtable_page(void *vaddr)
{
	free_page((unsigned long)vaddr);
}

static inline void *alloc_domain_mem(void)
{
	return iommu_kmem_cache_alloc(iommu_domain_cache);
}

static void free_domain_mem(void *vaddr)
{
	kmem_cache_free(iommu_domain_cache, vaddr);
}

static inline void * alloc_devinfo_mem(void)
{
	return iommu_kmem_cache_alloc(iommu_devinfo_cache);
}

static inline void free_devinfo_mem(void *vaddr)
{
	kmem_cache_free(iommu_devinfo_cache, vaddr);
}

struct iova *alloc_iova_mem(void)
{
	return iommu_kmem_cache_alloc(iommu_iova_cache);
}

void free_iova_mem(struct iova *iova)
{
	kmem_cache_free(iommu_iova_cache, iova);
}


static inline int width_to_agaw(int width);

static int __iommu_calculate_agaw(struct intel_iommu *iommu, int max_gaw)
{
	unsigned long sagaw;
	int agaw = -1;

	sagaw = cap_sagaw(iommu->cap);
	for (agaw = width_to_agaw(max_gaw);
	     agaw >= 0; agaw--) {
		if (test_bit(agaw, &sagaw))
			break;
	}

	return agaw;
}

/*
 * Calculate max SAGAW for each iommu.
 */
int iommu_calculate_max_sagaw(struct intel_iommu *iommu)
{
	return __iommu_calculate_agaw(iommu, MAX_AGAW_WIDTH);
}

/*
 * calculate agaw for each iommu.
 * "SAGAW" may be different across iommus, use a default agaw, and
 * get a supported less agaw for iommus that don't support the default agaw.
 */
int iommu_calculate_agaw(struct intel_iommu *iommu)
{
	return __iommu_calculate_agaw(iommu, DEFAULT_DOMAIN_ADDRESS_WIDTH);
}

/* in native case, each domain is related to only one iommu */
static struct intel_iommu *domain_get_iommu(struct dmar_domain *domain)
{
	int iommu_id;

	BUG_ON(domain->flags & DOMAIN_FLAG_VIRTUAL_MACHINE);

	iommu_id = find_first_bit(&domain->iommu_bmp, g_num_of_iommus);
	if (iommu_id < 0 || iommu_id >= g_num_of_iommus)
		return NULL;

	return g_iommus[iommu_id];
}

static void domain_update_iommu_coherency(struct dmar_domain *domain)
{
	int i;

	domain->iommu_coherency = 1;

	i = find_first_bit(&domain->iommu_bmp, g_num_of_iommus);
	for (; i < g_num_of_iommus; ) {
		if (!ecap_coherent(g_iommus[i]->ecap)) {
			domain->iommu_coherency = 0;
			break;
		}
		i = find_next_bit(&domain->iommu_bmp, g_num_of_iommus, i+1);
	}
}

static void domain_update_iommu_snooping(struct dmar_domain *domain)
{
	int i;

	domain->iommu_snooping = 1;

	i = find_first_bit(&domain->iommu_bmp, g_num_of_iommus);
	for (; i < g_num_of_iommus; ) {
		if (!ecap_sc_support(g_iommus[i]->ecap)) {
			domain->iommu_snooping = 0;
			break;
		}
		i = find_next_bit(&domain->iommu_bmp, g_num_of_iommus, i+1);
	}
}

/* Some capabilities may be different across iommus */
static void domain_update_iommu_cap(struct dmar_domain *domain)
{
	domain_update_iommu_coherency(domain);
	domain_update_iommu_snooping(domain);
}

static struct intel_iommu *device_to_iommu(int segment, u8 bus, u8 devfn)
{
	struct dmar_drhd_unit *drhd = NULL;
	int i;

	for_each_drhd_unit(drhd) {
		if (drhd->ignored)
			continue;
		if (segment != drhd->segment)
			continue;

		for (i = 0; i < drhd->devices_cnt; i++) {
			if (drhd->devices[i] &&
			    drhd->devices[i]->bus->number == bus &&
			    drhd->devices[i]->devfn == devfn)
				return drhd->iommu;
			if (drhd->devices[i] &&
			    drhd->devices[i]->subordinate &&
			    drhd->devices[i]->subordinate->number <= bus &&
			    drhd->devices[i]->subordinate->subordinate >= bus)
				return drhd->iommu;
		}

		if (drhd->include_all)
			return drhd->iommu;
	}

	return NULL;
}

static void domain_flush_cache(struct dmar_domain *domain,
			       void *addr, int size)
{
	if (!domain->iommu_coherency)
		clflush_cache_range(addr, size);
}

/* Gets context entry for a given bus and devfn */
static struct context_entry * device_to_context_entry(struct intel_iommu *iommu,
		u8 bus, u8 devfn)
{
	struct root_entry *root;
	struct context_entry *context;
	unsigned long phy_addr;
	unsigned long flags;

	spin_lock_irqsave(&iommu->lock, flags);
	root = &iommu->root_entry[bus];
	context = get_context_addr_from_root(root);
	if (!context) {
		context = (struct context_entry *)alloc_pgtable_page();
		if (!context) {
			spin_unlock_irqrestore(&iommu->lock, flags);
			return NULL;
		}
		__iommu_flush_cache(iommu, (void *)context, CONTEXT_SIZE);
		phy_addr = virt_to_phys((void *)context);
		set_root_value(root, phy_addr);
		set_root_present(root);
		__iommu_flush_cache(iommu, root, sizeof(*root));
	}
	spin_unlock_irqrestore(&iommu->lock, flags);
	return &context[devfn];
}

static int device_context_mapped(struct intel_iommu *iommu, u8 bus, u8 devfn)
{
	struct root_entry *root;
	struct context_entry *context;
	int ret;
	unsigned long flags;

	spin_lock_irqsave(&iommu->lock, flags);
	root = &iommu->root_entry[bus];
	context = get_context_addr_from_root(root);
	if (!context) {
		ret = 0;
		goto out;
	}
	ret = context_present(&context[devfn]);
out:
	spin_unlock_irqrestore(&iommu->lock, flags);
	return ret;
}

static void clear_context_table(struct intel_iommu *iommu, u8 bus, u8 devfn)
{
	struct root_entry *root;
	struct context_entry *context;
	unsigned long flags;

	spin_lock_irqsave(&iommu->lock, flags);
	root = &iommu->root_entry[bus];
	context = get_context_addr_from_root(root);
	if (context) {
		context_clear_entry(&context[devfn]);
		__iommu_flush_cache(iommu, &context[devfn], \
			sizeof(*context));
	}
	spin_unlock_irqrestore(&iommu->lock, flags);
}

static void free_context_table(struct intel_iommu *iommu)
{
	struct root_entry *root;
	int i;
	unsigned long flags;
	struct context_entry *context;

	spin_lock_irqsave(&iommu->lock, flags);
	if (!iommu->root_entry) {
		goto out;
	}
	for (i = 0; i < ROOT_ENTRY_NR; i++) {
		root = &iommu->root_entry[i];
		context = get_context_addr_from_root(root);
		if (context)
			free_pgtable_page(context);
	}
	free_pgtable_page(iommu->root_entry);
	iommu->root_entry = NULL;
out:
	spin_unlock_irqrestore(&iommu->lock, flags);
}

/* page table handling */
#define LEVEL_STRIDE		(9)
#define LEVEL_MASK		(((u64)1 << LEVEL_STRIDE) - 1)

static inline int agaw_to_level(int agaw)
{
	return agaw + 2;
}

static inline int agaw_to_width(int agaw)
{
	return 30 + agaw * LEVEL_STRIDE;

}

static inline int width_to_agaw(int width)
{
	return (width - 30) / LEVEL_STRIDE;
}

static inline unsigned int level_to_offset_bits(int level)
{
	return (12 + (level - 1) * LEVEL_STRIDE);
}

static inline int address_level_offset(u64 addr, int level)
{
	return ((addr >> level_to_offset_bits(level)) & LEVEL_MASK);
}

static inline u64 level_mask(int level)
{
	return ((u64)-1 << level_to_offset_bits(level));
}

static inline u64 level_size(int level)
{
	return ((u64)1 << level_to_offset_bits(level));
}

static inline u64 align_to_level(u64 addr, int level)
{
	return ((addr + level_size(level) - 1) & level_mask(level));
}

static struct dma_pte * addr_to_dma_pte(struct dmar_domain *domain, u64 addr)
{
	int addr_width = agaw_to_width(domain->agaw);
	struct dma_pte *parent, *pte = NULL;
	int level = agaw_to_level(domain->agaw);
	int offset;
	unsigned long flags;

	BUG_ON(!domain->pgd);

	addr &= (((u64)1) << addr_width) - 1;
	parent = domain->pgd;

	spin_lock_irqsave(&domain->mapping_lock, flags);
	while (level > 0) {
		void *tmp_page;

		offset = address_level_offset(addr, level);
		pte = &parent[offset];
		if (level == 1)
			break;

		if (!dma_pte_present(pte)) {
			tmp_page = alloc_pgtable_page();

			if (!tmp_page) {
				spin_unlock_irqrestore(&domain->mapping_lock,
					flags);
				return NULL;
			}
			domain_flush_cache(domain, tmp_page, PAGE_SIZE);
			dma_set_pte_addr(pte, virt_to_phys(tmp_page));
			/*
			 * high level table always sets r/w, last level page
			 * table control read/write
			 */
			dma_set_pte_readable(pte);
			dma_set_pte_writable(pte);
			domain_flush_cache(domain, pte, sizeof(*pte));
		}
		parent = phys_to_virt(dma_pte_addr(pte));
		level--;
	}

	spin_unlock_irqrestore(&domain->mapping_lock, flags);
	return pte;
}

/* return address's pte at specific level */
static struct dma_pte *dma_addr_level_pte(struct dmar_domain *domain, u64 addr,
		int level)
{
	struct dma_pte *parent, *pte = NULL;
	int total = agaw_to_level(domain->agaw);
	int offset;

	parent = domain->pgd;
	while (level <= total) {
		offset = address_level_offset(addr, total);
		pte = &parent[offset];
		if (level == total)
			return pte;

		if (!dma_pte_present(pte))
			break;
		parent = phys_to_virt(dma_pte_addr(pte));
		total--;
	}
	return NULL;
}

/* clear one page's page table */
static void dma_pte_clear_one(struct dmar_domain *domain, u64 addr)
{
	struct dma_pte *pte = NULL;

	/* get last level pte */
	pte = dma_addr_level_pte(domain, addr, 1);

	if (pte) {
		dma_clear_pte(pte);
		domain_flush_cache(domain, pte, sizeof(*pte));
	}
}

/* clear last level pte, a tlb flush should be followed */
static void dma_pte_clear_range(struct dmar_domain *domain, u64 start, u64 end)
{
	int addr_width = agaw_to_width(domain->agaw);
	int npages;

	start &= (((u64)1) << addr_width) - 1;
	end &= (((u64)1) << addr_width) - 1;
	/* in case it's partial page */
	start &= PAGE_MASK;
	end = PAGE_ALIGN(end);
	npages = (end - start) / VTD_PAGE_SIZE;

	/* we don't need lock here, nobody else touches the iova range */
	while (npages--) {
		dma_pte_clear_one(domain, start);
		start += VTD_PAGE_SIZE;
	}
}

/* free page table pages. last level pte should already be cleared */
static void dma_pte_free_pagetable(struct dmar_domain *domain,
	u64 start, u64 end)
{
	int addr_width = agaw_to_width(domain->agaw);
	struct dma_pte *pte;
	int total = agaw_to_level(domain->agaw);
	int level;
	u64 tmp;

	start &= (((u64)1) << addr_width) - 1;
	end &= (((u64)1) << addr_width) - 1;

	/* we don't need lock here, nobody else touches the iova range */
	level = 2;
	while (level <= total) {
		tmp = align_to_level(start, level);
		if (tmp >= end || (tmp + level_size(level) > end))
			return;

		while (tmp < end) {
			pte = dma_addr_level_pte(domain, tmp, level);
			if (pte) {
				free_pgtable_page(
					phys_to_virt(dma_pte_addr(pte)));
				dma_clear_pte(pte);
				domain_flush_cache(domain, pte, sizeof(*pte));
			}
			tmp += level_size(level);
		}
		level++;
	}
	/* free pgd */
	if (start == 0 && end >= ((((u64)1) << addr_width) - 1)) {
		free_pgtable_page(domain->pgd);
		domain->pgd = NULL;
	}
}

/* iommu handling */
static int iommu_alloc_root_entry(struct intel_iommu *iommu)
{
	struct root_entry *root;
	unsigned long flags;

	root = (struct root_entry *)alloc_pgtable_page();
	if (!root)
		return -ENOMEM;

	__iommu_flush_cache(iommu, root, ROOT_SIZE);

	spin_lock_irqsave(&iommu->lock, flags);
	iommu->root_entry = root;
	spin_unlock_irqrestore(&iommu->lock, flags);

	return 0;
}

static void iommu_set_root_entry(struct intel_iommu *iommu)
{
	void *addr;
	u32 sts;
	unsigned long flag;

	addr = iommu->root_entry;

	spin_lock_irqsave(&iommu->register_lock, flag);
	dmar_writeq(iommu->reg + DMAR_RTADDR_REG, virt_to_phys(addr));

	writel(iommu->gcmd | DMA_GCMD_SRTP, iommu->reg + DMAR_GCMD_REG);

	/* Make sure hardware complete it */
	IOMMU_WAIT_OP(iommu, DMAR_GSTS_REG,
		      readl, (sts & DMA_GSTS_RTPS), sts);

	spin_unlock_irqrestore(&iommu->register_lock, flag);
}

static void iommu_flush_write_buffer(struct intel_iommu *iommu)
{
	u32 val;
	unsigned long flag;

	if (!rwbf_quirk && !cap_rwbf(iommu->cap))
		return;

	spin_lock_irqsave(&iommu->register_lock, flag);
	writel(iommu->gcmd | DMA_GCMD_WBF, iommu->reg + DMAR_GCMD_REG);

	/* Make sure hardware complete it */
	IOMMU_WAIT_OP(iommu, DMAR_GSTS_REG,
		      readl, (!(val & DMA_GSTS_WBFS)), val);

	spin_unlock_irqrestore(&iommu->register_lock, flag);
}

/* return value determine if we need a write buffer flush */
static void __iommu_flush_context(struct intel_iommu *iommu,
				  u16 did, u16 source_id, u8 function_mask,
				  u64 type)
{
	u64 val = 0;
	unsigned long flag;

	switch (type) {
	case DMA_CCMD_GLOBAL_INVL:
		val = DMA_CCMD_GLOBAL_INVL;
		break;
	case DMA_CCMD_DOMAIN_INVL:
		val = DMA_CCMD_DOMAIN_INVL|DMA_CCMD_DID(did);
		break;
	case DMA_CCMD_DEVICE_INVL:
		val = DMA_CCMD_DEVICE_INVL|DMA_CCMD_DID(did)
			| DMA_CCMD_SID(source_id) | DMA_CCMD_FM(function_mask);
		break;
	default:
		BUG();
	}
	val |= DMA_CCMD_ICC;

	spin_lock_irqsave(&iommu->register_lock, flag);
	dmar_writeq(iommu->reg + DMAR_CCMD_REG, val);

	/* Make sure hardware complete it */
	IOMMU_WAIT_OP(iommu, DMAR_CCMD_REG,
		dmar_readq, (!(val & DMA_CCMD_ICC)), val);

	spin_unlock_irqrestore(&iommu->register_lock, flag);
}

/* return value determine if we need a write buffer flush */
static void __iommu_flush_iotlb(struct intel_iommu *iommu, u16 did,
				u64 addr, unsigned int size_order, u64 type)
{
	int tlb_offset = ecap_iotlb_offset(iommu->ecap);
	u64 val = 0, val_iva = 0;
	unsigned long flag;

	switch (type) {
	case DMA_TLB_GLOBAL_FLUSH:
		/* global flush doesn't need set IVA_REG */
		val = DMA_TLB_GLOBAL_FLUSH|DMA_TLB_IVT;
		break;
	case DMA_TLB_DSI_FLUSH:
		val = DMA_TLB_DSI_FLUSH|DMA_TLB_IVT|DMA_TLB_DID(did);
		break;
	case DMA_TLB_PSI_FLUSH:
		val = DMA_TLB_PSI_FLUSH|DMA_TLB_IVT|DMA_TLB_DID(did);
		/* Note: always flush non-leaf currently */
		val_iva = size_order | addr;
		break;
	default:
		BUG();
	}
	/* Note: set drain read/write */
#if 0
	/*
	 * This is probably to be super secure.. Looks like we can
	 * ignore it without any impact.
	 */
	if (cap_read_drain(iommu->cap))
		val |= DMA_TLB_READ_DRAIN;
#endif
	if (cap_write_drain(iommu->cap))
		val |= DMA_TLB_WRITE_DRAIN;

	spin_lock_irqsave(&iommu->register_lock, flag);
	/* Note: Only uses first TLB reg currently */
	if (val_iva)
		dmar_writeq(iommu->reg + tlb_offset, val_iva);
	dmar_writeq(iommu->reg + tlb_offset + 8, val);

	/* Make sure hardware complete it */
	IOMMU_WAIT_OP(iommu, tlb_offset + 8,
		dmar_readq, (!(val & DMA_TLB_IVT)), val);

	spin_unlock_irqrestore(&iommu->register_lock, flag);

	/* check IOTLB invalidation granularity */
	if (DMA_TLB_IAIG(val) == 0)
		printk(KERN_ERR"IOMMU: flush IOTLB failed\n");
	if (DMA_TLB_IAIG(val) != DMA_TLB_IIRG(type))
		pr_debug("IOMMU: tlb flush request %Lx, actual %Lx\n",
			(unsigned long long)DMA_TLB_IIRG(type),
			(unsigned long long)DMA_TLB_IAIG(val));
}

static struct device_domain_info *iommu_support_dev_iotlb(
	struct dmar_domain *domain, int segment, u8 bus, u8 devfn)
{
	int found = 0;
	unsigned long flags;
	struct device_domain_info *info;
	struct intel_iommu *iommu = device_to_iommu(segment, bus, devfn);

	if (!ecap_dev_iotlb_support(iommu->ecap))
		return NULL;

	if (!iommu->qi)
		return NULL;

	spin_lock_irqsave(&device_domain_lock, flags);
	list_for_each_entry(info, &domain->devices, link)
		if (info->bus == bus && info->devfn == devfn) {
			found = 1;
			break;
		}
	spin_unlock_irqrestore(&device_domain_lock, flags);

	if (!found || !info->dev)
		return NULL;

	if (!pci_find_ext_capability(info->dev, PCI_EXT_CAP_ID_ATS))
		return NULL;

	if (!dmar_find_matched_atsr_unit(info->dev))
		return NULL;

	info->iommu = iommu;

	return info;
}

static void iommu_enable_dev_iotlb(struct device_domain_info *info)
{
	if (!info)
		return;

	pci_enable_ats(info->dev, VTD_PAGE_SHIFT);
}

static void iommu_disable_dev_iotlb(struct device_domain_info *info)
{
	if (!info->dev || !pci_ats_enabled(info->dev))
		return;

	pci_disable_ats(info->dev);
}

static void iommu_flush_dev_iotlb(struct dmar_domain *domain,
				  u64 addr, unsigned mask)
{
	u16 sid, qdep;
	unsigned long flags;
	struct device_domain_info *info;

	spin_lock_irqsave(&device_domain_lock, flags);
	list_for_each_entry(info, &domain->devices, link) {
		if (!info->dev || !pci_ats_enabled(info->dev))
			continue;

		sid = info->bus << 8 | info->devfn;
		qdep = pci_ats_queue_depth(info->dev);
		qi_flush_dev_iotlb(info->iommu, sid, qdep, addr, mask);
	}
	spin_unlock_irqrestore(&device_domain_lock, flags);
}

static void iommu_flush_iotlb_psi(struct intel_iommu *iommu, u16 did,
				  u64 addr, unsigned int pages)
{
	unsigned int mask = ilog2(__roundup_pow_of_two(pages));

	BUG_ON(addr & (~VTD_PAGE_MASK));
	BUG_ON(pages == 0);

	/*
	 * Fallback to domain selective flush if no PSI support or the size is
	 * too big.
	 * PSI requires page size to be 2 ^ x, and the base address is naturally
	 * aligned to the size
	 */
	if (!cap_pgsel_inv(iommu->cap) || mask > cap_max_amask_val(iommu->cap))
		iommu->flush.flush_iotlb(iommu, did, 0, 0,
						DMA_TLB_DSI_FLUSH);
	else
		iommu->flush.flush_iotlb(iommu, did, addr, mask,
						DMA_TLB_PSI_FLUSH);
	if (did)
		iommu_flush_dev_iotlb(iommu->domains[did], addr, mask);
}

static void iommu_disable_protect_mem_regions(struct intel_iommu *iommu)
{
	u32 pmen;
	unsigned long flags;

	spin_lock_irqsave(&iommu->register_lock, flags);
	pmen = readl(iommu->reg + DMAR_PMEN_REG);
	pmen &= ~DMA_PMEN_EPM;
	writel(pmen, iommu->reg + DMAR_PMEN_REG);

	/* wait for the protected region status bit to clear */
	IOMMU_WAIT_OP(iommu, DMAR_PMEN_REG,
		readl, !(pmen & DMA_PMEN_PRS), pmen);

	spin_unlock_irqrestore(&iommu->register_lock, flags);
}

static int iommu_enable_translation(struct intel_iommu *iommu)
{
	u32 sts;
	unsigned long flags;

	spin_lock_irqsave(&iommu->register_lock, flags);
	iommu->gcmd |= DMA_GCMD_TE;
	writel(iommu->gcmd, iommu->reg + DMAR_GCMD_REG);

	/* Make sure hardware complete it */
	IOMMU_WAIT_OP(iommu, DMAR_GSTS_REG,
		      readl, (sts & DMA_GSTS_TES), sts);

	spin_unlock_irqrestore(&iommu->register_lock, flags);
	return 0;
}

static int iommu_disable_translation(struct intel_iommu *iommu)
{
	u32 sts;
	unsigned long flag;

	spin_lock_irqsave(&iommu->register_lock, flag);
	iommu->gcmd &= ~DMA_GCMD_TE;
	writel(iommu->gcmd, iommu->reg + DMAR_GCMD_REG);

	/* Make sure hardware complete it */
	IOMMU_WAIT_OP(iommu, DMAR_GSTS_REG,
		      readl, (!(sts & DMA_GSTS_TES)), sts);

	spin_unlock_irqrestore(&iommu->register_lock, flag);
	return 0;
}


static int iommu_init_domains(struct intel_iommu *iommu)
{
	unsigned long ndomains;
	unsigned long nlongs;

	ndomains = cap_ndoms(iommu->cap);
	pr_debug("Number of Domains supportd <%ld>\n", ndomains);
	nlongs = BITS_TO_LONGS(ndomains);

	/* TBD: there might be 64K domains,
	 * consider other allocation for future chip
	 */
	iommu->domain_ids = kcalloc(nlongs, sizeof(unsigned long), GFP_KERNEL);
	if (!iommu->domain_ids) {
		printk(KERN_ERR "Allocating domain id array failed\n");
		return -ENOMEM;
	}
	iommu->domains = kcalloc(ndomains, sizeof(struct dmar_domain *),
			GFP_KERNEL);
	if (!iommu->domains) {
		printk(KERN_ERR "Allocating domain array failed\n");
		kfree(iommu->domain_ids);
		return -ENOMEM;
	}

	spin_lock_init(&iommu->lock);

	/*
	 * if Caching mode is set, then invalid translations are tagged
	 * with domainid 0. Hence we need to pre-allocate it.
	 */
	if (cap_caching_mode(iommu->cap))
		set_bit(0, iommu->domain_ids);
	return 0;
}


static void domain_exit(struct dmar_domain *domain);
static void vm_domain_exit(struct dmar_domain *domain);

void free_dmar_iommu(struct intel_iommu *iommu)
{
	struct dmar_domain *domain;
	int i;
	unsigned long flags;

	i = find_first_bit(iommu->domain_ids, cap_ndoms(iommu->cap));
	for (; i < cap_ndoms(iommu->cap); ) {
		domain = iommu->domains[i];
		clear_bit(i, iommu->domain_ids);

		spin_lock_irqsave(&domain->iommu_lock, flags);
		if (--domain->iommu_count == 0) {
			if (domain->flags & DOMAIN_FLAG_VIRTUAL_MACHINE)
				vm_domain_exit(domain);
			else
				domain_exit(domain);
		}
		spin_unlock_irqrestore(&domain->iommu_lock, flags);

		i = find_next_bit(iommu->domain_ids,
			cap_ndoms(iommu->cap), i+1);
	}

	if (iommu->gcmd & DMA_GCMD_TE)
		iommu_disable_translation(iommu);

	if (iommu->irq) {
		set_irq_data(iommu->irq, NULL);
		/* This will mask the irq */
		free_irq(iommu->irq, iommu);
		destroy_irq(iommu->irq);
	}

	kfree(iommu->domains);
	kfree(iommu->domain_ids);

	g_iommus[iommu->seq_id] = NULL;

	/* if all iommus are freed, free g_iommus */
	for (i = 0; i < g_num_of_iommus; i++) {
		if (g_iommus[i])
			break;
	}

	if (i == g_num_of_iommus)
		kfree(g_iommus);

	/* free context mapping */
	free_context_table(iommu);
}

static struct dmar_domain * iommu_alloc_domain(struct intel_iommu *iommu)
{
	unsigned long num;
	unsigned long ndomains;
	struct dmar_domain *domain;
	unsigned long flags;

	domain = alloc_domain_mem();
	if (!domain)
		return NULL;

	ndomains = cap_ndoms(iommu->cap);

	spin_lock_irqsave(&iommu->lock, flags);
	num = find_first_zero_bit(iommu->domain_ids, ndomains);
	if (num >= ndomains) {
		spin_unlock_irqrestore(&iommu->lock, flags);
		free_domain_mem(domain);
		printk(KERN_ERR "IOMMU: no free domain ids\n");
		return NULL;
	}

	set_bit(num, iommu->domain_ids);
	domain->id = num;
	memset(&domain->iommu_bmp, 0, sizeof(unsigned long));
	set_bit(iommu->seq_id, &domain->iommu_bmp);
	domain->flags = 0;
	iommu->domains[num] = domain;
	spin_unlock_irqrestore(&iommu->lock, flags);

	return domain;
}

static void iommu_free_domain(struct dmar_domain *domain)
{
	unsigned long flags;
	struct intel_iommu *iommu;

	iommu = domain_get_iommu(domain);

	spin_lock_irqsave(&iommu->lock, flags);
	clear_bit(domain->id, iommu->domain_ids);
	spin_unlock_irqrestore(&iommu->lock, flags);
}

static struct iova_domain reserved_iova_list;
static struct lock_class_key reserved_alloc_key;
static struct lock_class_key reserved_rbtree_key;

static void dmar_init_reserved_ranges(void)
{
	struct pci_dev *pdev = NULL;
	struct iova *iova;
	int i;
	u64 addr, size;

	init_iova_domain(&reserved_iova_list, DMA_32BIT_PFN);

	lockdep_set_class(&reserved_iova_list.iova_alloc_lock,
		&reserved_alloc_key);
	lockdep_set_class(&reserved_iova_list.iova_rbtree_lock,
		&reserved_rbtree_key);

	/* IOAPIC ranges shouldn't be accessed by DMA */
	iova = reserve_iova(&reserved_iova_list, IOVA_PFN(IOAPIC_RANGE_START),
		IOVA_PFN(IOAPIC_RANGE_END));
	if (!iova)
		printk(KERN_ERR "Reserve IOAPIC range failed\n");

	/* Reserve all PCI MMIO to avoid peer-to-peer access */
	for_each_pci_dev(pdev) {
		struct resource *r;

		for (i = 0; i < PCI_NUM_RESOURCES; i++) {
			r = &pdev->resource[i];
			if (!r->flags || !(r->flags & IORESOURCE_MEM))
				continue;
			addr = r->start;
			addr &= PHYSICAL_PAGE_MASK;
			size = r->end - addr;
			size = PAGE_ALIGN(size);
			iova = reserve_iova(&reserved_iova_list, IOVA_PFN(addr),
				IOVA_PFN(size + addr) - 1);
			if (!iova)
				printk(KERN_ERR "Reserve iova failed\n");
		}
	}

}

static void domain_reserve_special_ranges(struct dmar_domain *domain)
{
	copy_reserved_iova(&reserved_iova_list, &domain->iovad);
}

static inline int guestwidth_to_adjustwidth(int gaw)
{
	int agaw;
	int r = (gaw - 12) % 9;

	if (r == 0)
		agaw = gaw;
	else
		agaw = gaw + 9 - r;
	if (agaw > 64)
		agaw = 64;
	return agaw;
}

static int domain_init(struct dmar_domain *domain, int guest_width)
{
	struct intel_iommu *iommu;
	int adjust_width, agaw;
	unsigned long sagaw;

	init_iova_domain(&domain->iovad, DMA_32BIT_PFN);
	spin_lock_init(&domain->mapping_lock);
	spin_lock_init(&domain->iommu_lock);

	domain_reserve_special_ranges(domain);

	/* calculate AGAW */
	iommu = domain_get_iommu(domain);
	if (guest_width > cap_mgaw(iommu->cap))
		guest_width = cap_mgaw(iommu->cap);
	domain->gaw = guest_width;
	adjust_width = guestwidth_to_adjustwidth(guest_width);
	agaw = width_to_agaw(adjust_width);
	sagaw = cap_sagaw(iommu->cap);
	if (!test_bit(agaw, &sagaw)) {
		/* hardware doesn't support it, choose a bigger one */
		pr_debug("IOMMU: hardware doesn't support agaw %d\n", agaw);
		agaw = find_next_bit(&sagaw, 5, agaw);
		if (agaw >= 5)
			return -ENODEV;
	}
	domain->agaw = agaw;
	INIT_LIST_HEAD(&domain->devices);

	if (ecap_coherent(iommu->ecap))
		domain->iommu_coherency = 1;
	else
		domain->iommu_coherency = 0;

	if (ecap_sc_support(iommu->ecap))
		domain->iommu_snooping = 1;
	else
		domain->iommu_snooping = 0;

	domain->iommu_count = 1;

	/* always allocate the top pgd */
	domain->pgd = (struct dma_pte *)alloc_pgtable_page();
	if (!domain->pgd)
		return -ENOMEM;
	__iommu_flush_cache(iommu, domain->pgd, PAGE_SIZE);
	return 0;
}

static void domain_exit(struct dmar_domain *domain)
{
	u64 end;

	/* Domain 0 is reserved, so dont process it */
	if (!domain)
		return;

	domain_remove_dev_info(domain);
	/* destroy iovas */
	put_iova_domain(&domain->iovad);
	end = DOMAIN_MAX_ADDR(domain->gaw);
	end = end & (~PAGE_MASK);

	/* clear ptes */
	dma_pte_clear_range(domain, 0, end);

	/* free page tables */
	dma_pte_free_pagetable(domain, 0, end);

	iommu_free_domain(domain);
	free_domain_mem(domain);
}

static int domain_context_mapping_one(struct dmar_domain *domain, int segment,
				 u8 bus, u8 devfn, int translation)
{
	struct context_entry *context;
	unsigned long flags;
	struct intel_iommu *iommu;
	struct dma_pte *pgd;
	unsigned long num;
	unsigned long ndomains;
	int id;
	int agaw;
	struct device_domain_info *info = NULL;

	pr_debug("Set context mapping for %02x:%02x.%d\n",
		bus, PCI_SLOT(devfn), PCI_FUNC(devfn));

	BUG_ON(!domain->pgd);
	BUG_ON(translation != CONTEXT_TT_PASS_THROUGH &&
	       translation != CONTEXT_TT_MULTI_LEVEL);

	iommu = device_to_iommu(segment, bus, devfn);
	if (!iommu)
		return -ENODEV;

	context = device_to_context_entry(iommu, bus, devfn);
	if (!context)
		return -ENOMEM;
	spin_lock_irqsave(&iommu->lock, flags);
	if (context_present(context)) {
		spin_unlock_irqrestore(&iommu->lock, flags);
		return 0;
	}

	id = domain->id;
	pgd = domain->pgd;

	if (domain->flags & DOMAIN_FLAG_VIRTUAL_MACHINE) {
		int found = 0;

		/* find an available domain id for this device in iommu */
		ndomains = cap_ndoms(iommu->cap);
		num = find_first_bit(iommu->domain_ids, ndomains);
		for (; num < ndomains; ) {
			if (iommu->domains[num] == domain) {
				id = num;
				found = 1;
				break;
			}
			num = find_next_bit(iommu->domain_ids,
					    cap_ndoms(iommu->cap), num+1);
		}

		if (found == 0) {
			num = find_first_zero_bit(iommu->domain_ids, ndomains);
			if (num >= ndomains) {
				spin_unlock_irqrestore(&iommu->lock, flags);
				printk(KERN_ERR "IOMMU: no free domain ids\n");
				return -EFAULT;
			}

			set_bit(num, iommu->domain_ids);
			iommu->domains[num] = domain;
			id = num;
		}

		/* Skip top levels of page tables for
		 * iommu which has less agaw than default.
		 */
		for (agaw = domain->agaw; agaw != iommu->agaw; agaw--) {
			pgd = phys_to_virt(dma_pte_addr(pgd));
			if (!dma_pte_present(pgd)) {
				spin_unlock_irqrestore(&iommu->lock, flags);
				return -ENOMEM;
			}
		}
	}

	context_set_domain_id(context, id);

	if (translation != CONTEXT_TT_PASS_THROUGH) {
		info = iommu_support_dev_iotlb(domain, segment, bus, devfn);
		translation = info ? CONTEXT_TT_DEV_IOTLB :
				     CONTEXT_TT_MULTI_LEVEL;
	}
	/*
	 * In pass through mode, AW must be programmed to indicate the largest
	 * AGAW value supported by hardware. And ASR is ignored by hardware.
	 */
	if (unlikely(translation == CONTEXT_TT_PASS_THROUGH))
		context_set_address_width(context, iommu->msagaw);
	else {
		context_set_address_root(context, virt_to_phys(pgd));
		context_set_address_width(context, iommu->agaw);
	}

	context_set_translation_type(context, translation);
	context_set_fault_enable(context);
	context_set_present(context);
	domain_flush_cache(domain, context, sizeof(*context));

	/*
	 * It's a non-present to present mapping. If hardware doesn't cache
	 * non-present entry we only need to flush the write-buffer. If the
	 * _does_ cache non-present entries, then it does so in the special
	 * domain #0, which we have to flush:
	 */
	if (cap_caching_mode(iommu->cap)) {
		iommu->flush.flush_context(iommu, 0,
					   (((u16)bus) << 8) | devfn,
					   DMA_CCMD_MASK_NOBIT,
					   DMA_CCMD_DEVICE_INVL);
		iommu->flush.flush_iotlb(iommu, 0, 0, 0, DMA_TLB_DSI_FLUSH);
	} else {
		iommu_flush_write_buffer(iommu);
	}
	iommu_enable_dev_iotlb(info);
	spin_unlock_irqrestore(&iommu->lock, flags);

	spin_lock_irqsave(&domain->iommu_lock, flags);
	if (!test_and_set_bit(iommu->seq_id, &domain->iommu_bmp)) {
		domain->iommu_count++;
		domain_update_iommu_cap(domain);
	}
	spin_unlock_irqrestore(&domain->iommu_lock, flags);
	return 0;
}

static int
domain_context_mapping(struct dmar_domain *domain, struct pci_dev *pdev,
			int translation)
{
	int ret;
	struct pci_dev *tmp, *parent;

	ret = domain_context_mapping_one(domain, pci_domain_nr(pdev->bus),
					 pdev->bus->number, pdev->devfn,
					 translation);
	if (ret)
		return ret;

	/* dependent device mapping */
	tmp = pci_find_upstream_pcie_bridge(pdev);
	if (!tmp)
		return 0;
	/* Secondary interface's bus number and devfn 0 */
	parent = pdev->bus->self;
	while (parent != tmp) {
		ret = domain_context_mapping_one(domain,
						 pci_domain_nr(parent->bus),
						 parent->bus->number,
						 parent->devfn, translation);
		if (ret)
			return ret;
		parent = parent->bus->self;
	}
	if (tmp->is_pcie) /* this is a PCIE-to-PCI bridge */
		return domain_context_mapping_one(domain,
					pci_domain_nr(tmp->subordinate),
					tmp->subordinate->number, 0,
					translation);
	else /* this is a legacy PCI bridge */
		return domain_context_mapping_one(domain,
						  pci_domain_nr(tmp->bus),
						  tmp->bus->number,
						  tmp->devfn,
						  translation);
}

static int domain_context_mapped(struct pci_dev *pdev)
{
	int ret;
	struct pci_dev *tmp, *parent;
	struct intel_iommu *iommu;

	iommu = device_to_iommu(pci_domain_nr(pdev->bus), pdev->bus->number,
				pdev->devfn);
	if (!iommu)
		return -ENODEV;

	ret = device_context_mapped(iommu, pdev->bus->number, pdev->devfn);
	if (!ret)
		return ret;
	/* dependent device mapping */
	tmp = pci_find_upstream_pcie_bridge(pdev);
	if (!tmp)
		return ret;
	/* Secondary interface's bus number and devfn 0 */
	parent = pdev->bus->self;
	while (parent != tmp) {
		ret = device_context_mapped(iommu, parent->bus->number,
					    parent->devfn);
		if (!ret)
			return ret;
		parent = parent->bus->self;
	}
	if (tmp->is_pcie)
		return device_context_mapped(iommu, tmp->subordinate->number,
					     0);
	else
		return device_context_mapped(iommu, tmp->bus->number,
					     tmp->devfn);
}

static int
domain_page_mapping(struct dmar_domain *domain, dma_addr_t iova,
			u64 hpa, size_t size, int prot)
{
	u64 start_pfn, end_pfn;
	struct dma_pte *pte;
	int index;
	int addr_width = agaw_to_width(domain->agaw);

	hpa &= (((u64)1) << addr_width) - 1;

	if ((prot & (DMA_PTE_READ|DMA_PTE_WRITE)) == 0)
		return -EINVAL;
	iova &= PAGE_MASK;
	start_pfn = ((u64)hpa) >> VTD_PAGE_SHIFT;
	end_pfn = (VTD_PAGE_ALIGN(((u64)hpa) + size)) >> VTD_PAGE_SHIFT;
	index = 0;
	while (start_pfn < end_pfn) {
		pte = addr_to_dma_pte(domain, iova + VTD_PAGE_SIZE * index);
		if (!pte)
			return -ENOMEM;
		/* We don't need lock here, nobody else
		 * touches the iova range
		 */
		BUG_ON(dma_pte_addr(pte));
		dma_set_pte_addr(pte, start_pfn << VTD_PAGE_SHIFT);
		dma_set_pte_prot(pte, prot);
		if (prot & DMA_PTE_SNP)
			dma_set_pte_snp(pte);
		domain_flush_cache(domain, pte, sizeof(*pte));
		start_pfn++;
		index++;
	}
	return 0;
}

static void iommu_detach_dev(struct intel_iommu *iommu, u8 bus, u8 devfn)
{
	if (!iommu)
		return;

	clear_context_table(iommu, bus, devfn);
	iommu->flush.flush_context(iommu, 0, 0, 0,
					   DMA_CCMD_GLOBAL_INVL);
	iommu->flush.flush_iotlb(iommu, 0, 0, 0, DMA_TLB_GLOBAL_FLUSH);
}

static void domain_remove_dev_info(struct dmar_domain *domain)
{
	struct device_domain_info *info;
	unsigned long flags;
	struct intel_iommu *iommu;

	spin_lock_irqsave(&device_domain_lock, flags);
	while (!list_empty(&domain->devices)) {
		info = list_entry(domain->devices.next,
			struct device_domain_info, link);
		list_del(&info->link);
		list_del(&info->global);
		if (info->dev)
			info->dev->dev.archdata.iommu = NULL;
		spin_unlock_irqrestore(&device_domain_lock, flags);

		iommu_disable_dev_iotlb(info);
		iommu = device_to_iommu(info->segment, info->bus, info->devfn);
		iommu_detach_dev(iommu, info->bus, info->devfn);
		free_devinfo_mem(info);

		spin_lock_irqsave(&device_domain_lock, flags);
	}
	spin_unlock_irqrestore(&device_domain_lock, flags);
}

/*
 * find_domain
 * Note: we use struct pci_dev->dev.archdata.iommu stores the info
 */
static struct dmar_domain *
find_domain(struct pci_dev *pdev)
{
	struct device_domain_info *info;

	/* No lock here, assumes no domain exit in normal case */
	info = pdev->dev.archdata.iommu;
	if (info)
		return info->domain;
	return NULL;
}

/* domain is initialized */
static struct dmar_domain *get_domain_for_dev(struct pci_dev *pdev, int gaw)
{
	struct dmar_domain *domain, *found = NULL;
	struct intel_iommu *iommu;
	struct dmar_drhd_unit *drhd;
	struct device_domain_info *info, *tmp;
	struct pci_dev *dev_tmp;
	unsigned long flags;
	int bus = 0, devfn = 0;
	int segment;

	domain = find_domain(pdev);
	if (domain)
		return domain;

	segment = pci_domain_nr(pdev->bus);

	dev_tmp = pci_find_upstream_pcie_bridge(pdev);
	if (dev_tmp) {
		if (dev_tmp->is_pcie) {
			bus = dev_tmp->subordinate->number;
			devfn = 0;
		} else {
			bus = dev_tmp->bus->number;
			devfn = dev_tmp->devfn;
		}
		spin_lock_irqsave(&device_domain_lock, flags);
		list_for_each_entry(info, &device_domain_list, global) {
			if (info->segment == segment &&
			    info->bus == bus && info->devfn == devfn) {
				found = info->domain;
				break;
			}
		}
		spin_unlock_irqrestore(&device_domain_lock, flags);
		/* pcie-pci bridge already has a domain, uses it */
		if (found) {
			domain = found;
			goto found_domain;
		}
	}

	/* Allocate new domain for the device */
	drhd = dmar_find_matched_drhd_unit(pdev);
	if (!drhd) {
		printk(KERN_ERR "IOMMU: can't find DMAR for device %s\n",
			pci_name(pdev));
		return NULL;
	}
	iommu = drhd->iommu;

	domain = iommu_alloc_domain(iommu);
	if (!domain)
		goto error;

	if (domain_init(domain, gaw)) {
		domain_exit(domain);
		goto error;
	}

	/* register pcie-to-pci device */
	if (dev_tmp) {
		info = alloc_devinfo_mem();
		if (!info) {
			domain_exit(domain);
			goto error;
		}
		info->segment = segment;
		info->bus = bus;
		info->devfn = devfn;
		info->dev = NULL;
		info->domain = domain;
		/* This domain is shared by devices under p2p bridge */
		domain->flags |= DOMAIN_FLAG_P2P_MULTIPLE_DEVICES;

		/* pcie-to-pci bridge already has a domain, uses it */
		found = NULL;
		spin_lock_irqsave(&device_domain_lock, flags);
		list_for_each_entry(tmp, &device_domain_list, global) {
			if (tmp->segment == segment &&
			    tmp->bus == bus && tmp->devfn == devfn) {
				found = tmp->domain;
				break;
			}
		}
		if (found) {
			free_devinfo_mem(info);
			domain_exit(domain);
			domain = found;
		} else {
			list_add(&info->link, &domain->devices);
			list_add(&info->global, &device_domain_list);
		}
		spin_unlock_irqrestore(&device_domain_lock, flags);
	}

found_domain:
	info = alloc_devinfo_mem();
	if (!info)
		goto error;
	info->segment = segment;
	info->bus = pdev->bus->number;
	info->devfn = pdev->devfn;
	info->dev = pdev;
	info->domain = domain;
	spin_lock_irqsave(&device_domain_lock, flags);
	/* somebody is fast */
	found = find_domain(pdev);
	if (found != NULL) {
		spin_unlock_irqrestore(&device_domain_lock, flags);
		if (found != domain) {
			domain_exit(domain);
			domain = found;
		}
		free_devinfo_mem(info);
		return domain;
	}
	list_add(&info->link, &domain->devices);
	list_add(&info->global, &device_domain_list);
	pdev->dev.archdata.iommu = info;
	spin_unlock_irqrestore(&device_domain_lock, flags);
	return domain;
error:
	/* recheck it here, maybe others set it */
	return find_domain(pdev);
}

static int iommu_prepare_identity_map(struct pci_dev *pdev,
				      unsigned long long start,
				      unsigned long long end)
{
	struct dmar_domain *domain;
	unsigned long size;
	unsigned long long base;
	int ret;

	printk(KERN_INFO
		"IOMMU: Setting identity map for device %s [0x%Lx - 0x%Lx]\n",
		pci_name(pdev), start, end);
	/* page table init */
	domain = get_domain_for_dev(pdev, DEFAULT_DOMAIN_ADDRESS_WIDTH);
	if (!domain)
		return -ENOMEM;

	/* The address might not be aligned */
	base = start & PAGE_MASK;
	size = end - base;
	size = PAGE_ALIGN(size);
	if (!reserve_iova(&domain->iovad, IOVA_PFN(base),
			IOVA_PFN(base + size) - 1)) {
		printk(KERN_ERR "IOMMU: reserve iova failed\n");
		ret = -ENOMEM;
		goto error;
	}

	pr_debug("Mapping reserved region %lx@%llx for %s\n",
		size, base, pci_name(pdev));
	/*
	 * RMRR range might have overlap with physical memory range,
	 * clear it first
	 */
	dma_pte_clear_range(domain, base, base + size);

	ret = domain_page_mapping(domain, base, base, size,
		DMA_PTE_READ|DMA_PTE_WRITE);
	if (ret)
		goto error;

	/* context entry init */
	ret = domain_context_mapping(domain, pdev, CONTEXT_TT_MULTI_LEVEL);
	if (!ret)
		return 0;
error:
	domain_exit(domain);
	return ret;

}

static inline int iommu_prepare_rmrr_dev(struct dmar_rmrr_unit *rmrr,
	struct pci_dev *pdev)
{
	if (pdev->dev.archdata.iommu == DUMMY_DEVICE_DOMAIN_INFO)
		return 0;
	return iommu_prepare_identity_map(pdev, rmrr->base_address,
		rmrr->end_address + 1);
}

#ifdef CONFIG_DMAR_GFX_WA
struct iommu_prepare_data {
	struct pci_dev *pdev;
	int ret;
};

static int __init iommu_prepare_work_fn(unsigned long start_pfn,
					 unsigned long end_pfn, void *datax)
{
	struct iommu_prepare_data *data;

	data = (struct iommu_prepare_data *)datax;

	data->ret = iommu_prepare_identity_map(data->pdev,
				start_pfn<<PAGE_SHIFT, end_pfn<<PAGE_SHIFT);
	return data->ret;

}

static int __init iommu_prepare_with_active_regions(struct pci_dev *pdev)
{
	int nid;
	struct iommu_prepare_data data;

	data.pdev = pdev;
	data.ret = 0;

	for_each_online_node(nid) {
		work_with_active_regions(nid, iommu_prepare_work_fn, &data);
		if (data.ret)
			return data.ret;
	}
	return data.ret;
}

static void __init iommu_prepare_gfx_mapping(void)
{
	struct pci_dev *pdev = NULL;
	int ret;

	for_each_pci_dev(pdev) {
		if (pdev->dev.archdata.iommu == DUMMY_DEVICE_DOMAIN_INFO ||
				!IS_GFX_DEVICE(pdev))
			continue;
		printk(KERN_INFO "IOMMU: gfx device %s 1-1 mapping\n",
			pci_name(pdev));
		ret = iommu_prepare_with_active_regions(pdev);
		if (ret)
			printk(KERN_ERR "IOMMU: mapping reserved region failed\n");
	}
}
#else /* !CONFIG_DMAR_GFX_WA */
static inline void iommu_prepare_gfx_mapping(void)
{
	return;
}
#endif

#ifdef CONFIG_DMAR_FLOPPY_WA
static inline void iommu_prepare_isa(void)
{
	struct pci_dev *pdev;
	int ret;

	pdev = pci_get_class(PCI_CLASS_BRIDGE_ISA << 8, NULL);
	if (!pdev)
		return;

	printk(KERN_INFO "IOMMU: Prepare 0-16M unity mapping for LPC\n");
	ret = iommu_prepare_identity_map(pdev, 0, 16*1024*1024);

	if (ret)
		printk(KERN_ERR "IOMMU: Failed to create 0-64M identity map, "
			"floppy might not work\n");

}
#else
static inline void iommu_prepare_isa(void)
{
	return;
}
#endif /* !CONFIG_DMAR_FLPY_WA */

/* Initialize each context entry as pass through.*/
static int __init init_context_pass_through(void)
{
	struct pci_dev *pdev = NULL;
	struct dmar_domain *domain;
	int ret;

	for_each_pci_dev(pdev) {
		domain = get_domain_for_dev(pdev, DEFAULT_DOMAIN_ADDRESS_WIDTH);
		ret = domain_context_mapping(domain, pdev,
					     CONTEXT_TT_PASS_THROUGH);
		if (ret)
			return ret;
	}
	return 0;
}

static int __init init_dmars(void)
{
	struct dmar_drhd_unit *drhd;
	struct dmar_rmrr_unit *rmrr;
	struct pci_dev *pdev;
	struct intel_iommu *iommu;
	int i, ret;
	int pass_through = 1;

	/*
	 * for each drhd
	 *    allocate root
	 *    initialize and program root entry to not present
	 * endfor
	 */
	for_each_drhd_unit(drhd) {
		g_num_of_iommus++;
		/*
		 * lock not needed as this is only incremented in the single
		 * threaded kernel __init code path all other access are read
		 * only
		 */
	}

	g_iommus = kcalloc(g_num_of_iommus, sizeof(struct intel_iommu *),
			GFP_KERNEL);
	if (!g_iommus) {
		printk(KERN_ERR "Allocating global iommu array failed\n");
		ret = -ENOMEM;
		goto error;
	}

	deferred_flush = kzalloc(g_num_of_iommus *
		sizeof(struct deferred_flush_tables), GFP_KERNEL);
	if (!deferred_flush) {
		kfree(g_iommus);
		ret = -ENOMEM;
		goto error;
	}

	for_each_drhd_unit(drhd) {
		if (drhd->ignored)
			continue;

		iommu = drhd->iommu;
		g_iommus[iommu->seq_id] = iommu;

		ret = iommu_init_domains(iommu);
		if (ret)
			goto error;

		/*
		 * TBD:
		 * we could share the same root & context tables
		 * amoung all IOMMU's. Need to Split it later.
		 */
		ret = iommu_alloc_root_entry(iommu);
		if (ret) {
			printk(KERN_ERR "IOMMU: allocate root entry failed\n");
			goto error;
		}
		if (!ecap_pass_through(iommu->ecap))
			pass_through = 0;
	}
	if (iommu_pass_through)
		if (!pass_through) {
			printk(KERN_INFO
			       "Pass Through is not supported by hardware.\n");
			iommu_pass_through = 0;
		}

	/*
	 * Start from the sane iommu hardware state.
	 */
	for_each_drhd_unit(drhd) {
		if (drhd->ignored)
			continue;

		iommu = drhd->iommu;

		/*
		 * If the queued invalidation is already initialized by us
		 * (for example, while enabling interrupt-remapping) then
		 * we got the things already rolling from a sane state.
		 */
		if (iommu->qi)
			continue;

		/*
		 * Clear any previous faults.
		 */
		dmar_fault(-1, iommu);
		/*
		 * Disable queued invalidation if supported and already enabled
		 * before OS handover.
		 */
		dmar_disable_qi(iommu);
	}

	for_each_drhd_unit(drhd) {
		if (drhd->ignored)
			continue;

		iommu = drhd->iommu;

		if (dmar_enable_qi(iommu)) {
			/*
			 * Queued Invalidate not enabled, use Register Based
			 * Invalidate
			 */
			iommu->flush.flush_context = __iommu_flush_context;
			iommu->flush.flush_iotlb = __iommu_flush_iotlb;
			printk(KERN_INFO "IOMMU 0x%Lx: using Register based "
			       "invalidation\n",
			       (unsigned long long)drhd->reg_base_addr);
		} else {
			iommu->flush.flush_context = qi_flush_context;
			iommu->flush.flush_iotlb = qi_flush_iotlb;
			printk(KERN_INFO "IOMMU 0x%Lx: using Queued "
			       "invalidation\n",
			       (unsigned long long)drhd->reg_base_addr);
		}
	}

<<<<<<< HEAD
=======
	/*
	 * If pass through is set and enabled, context entries of all pci
	 * devices are intialized by pass through translation type.
	 */
	if (iommu_pass_through) {
		ret = init_context_pass_through();
		if (ret) {
			printk(KERN_ERR "IOMMU: Pass through init failed.\n");
			iommu_pass_through = 0;
		}
	}

>>>>>>> 4e8a2372
	/*
	 * If pass through is not set or not enabled, setup context entries for
	 * identity mappings for rmrr, gfx, and isa.
	 */
	if (!iommu_pass_through) {
		/*
		 * For each rmrr
		 *   for each dev attached to rmrr
		 *   do
		 *     locate drhd for dev, alloc domain for dev
		 *     allocate free domain
		 *     allocate page table entries for rmrr
		 *     if context not allocated for bus
		 *           allocate and init context
		 *           set present in root table for this bus
		 *     init context with domain, translation etc
		 *    endfor
		 * endfor
		 */
		for_each_rmrr_units(rmrr) {
			for (i = 0; i < rmrr->devices_cnt; i++) {
				pdev = rmrr->devices[i];
				/*
				 * some BIOS lists non-exist devices in DMAR
				 * table.
				 */
				if (!pdev)
					continue;
				ret = iommu_prepare_rmrr_dev(rmrr, pdev);
				if (ret)
					printk(KERN_ERR
				 "IOMMU: mapping reserved region failed\n");
			}
		}

		iommu_prepare_gfx_mapping();

		iommu_prepare_isa();
	}

	/*
	 * for each drhd
	 *   enable fault log
	 *   global invalidate context cache
	 *   global invalidate iotlb
	 *   enable translation
	 */
	for_each_drhd_unit(drhd) {
		if (drhd->ignored)
			continue;
		iommu = drhd->iommu;

		iommu_flush_write_buffer(iommu);

		ret = dmar_set_interrupt(iommu);
		if (ret)
			goto error;

		iommu_set_root_entry(iommu);

		iommu->flush.flush_context(iommu, 0, 0, 0, DMA_CCMD_GLOBAL_INVL);
		iommu->flush.flush_iotlb(iommu, 0, 0, 0, DMA_TLB_GLOBAL_FLUSH);
		iommu_disable_protect_mem_regions(iommu);

		ret = iommu_enable_translation(iommu);
		if (ret)
			goto error;
	}

	return 0;
error:
	for_each_drhd_unit(drhd) {
		if (drhd->ignored)
			continue;
		iommu = drhd->iommu;
		free_iommu(iommu);
	}
	kfree(g_iommus);
	return ret;
}

static inline u64 aligned_size(u64 host_addr, size_t size)
{
	u64 addr;
	addr = (host_addr & (~PAGE_MASK)) + size;
	return PAGE_ALIGN(addr);
}

struct iova *
iommu_alloc_iova(struct dmar_domain *domain, size_t size, u64 end)
{
	struct iova *piova;

	/* Make sure it's in range */
	end = min_t(u64, DOMAIN_MAX_ADDR(domain->gaw), end);
	if (!size || (IOVA_START_ADDR + size > end))
		return NULL;

	piova = alloc_iova(&domain->iovad,
			size >> PAGE_SHIFT, IOVA_PFN(end), 1);
	return piova;
}

static struct iova *
__intel_alloc_iova(struct device *dev, struct dmar_domain *domain,
		   size_t size, u64 dma_mask)
{
	struct pci_dev *pdev = to_pci_dev(dev);
	struct iova *iova = NULL;

	if (dma_mask <= DMA_BIT_MASK(32) || dmar_forcedac)
		iova = iommu_alloc_iova(domain, size, dma_mask);
	else {
		/*
		 * First try to allocate an io virtual address in
		 * DMA_BIT_MASK(32) and if that fails then try allocating
		 * from higher range
		 */
		iova = iommu_alloc_iova(domain, size, DMA_BIT_MASK(32));
		if (!iova)
			iova = iommu_alloc_iova(domain, size, dma_mask);
	}

	if (!iova) {
		printk(KERN_ERR"Allocating iova for %s failed", pci_name(pdev));
		return NULL;
	}

	return iova;
}

static struct dmar_domain *
get_valid_domain_for_dev(struct pci_dev *pdev)
{
	struct dmar_domain *domain;
	int ret;

	domain = get_domain_for_dev(pdev,
			DEFAULT_DOMAIN_ADDRESS_WIDTH);
	if (!domain) {
		printk(KERN_ERR
			"Allocating domain for %s failed", pci_name(pdev));
		return NULL;
	}

	/* make sure context mapping is ok */
	if (unlikely(!domain_context_mapped(pdev))) {
		ret = domain_context_mapping(domain, pdev,
					     CONTEXT_TT_MULTI_LEVEL);
		if (ret) {
			printk(KERN_ERR
				"Domain context map for %s failed",
				pci_name(pdev));
			return NULL;
		}
	}

	return domain;
}

static dma_addr_t __intel_map_single(struct device *hwdev, phys_addr_t paddr,
				     size_t size, int dir, u64 dma_mask)
{
	struct pci_dev *pdev = to_pci_dev(hwdev);
	struct dmar_domain *domain;
	phys_addr_t start_paddr;
	struct iova *iova;
	int prot = 0;
	int ret;
	struct intel_iommu *iommu;

	BUG_ON(dir == DMA_NONE);
	if (pdev->dev.archdata.iommu == DUMMY_DEVICE_DOMAIN_INFO)
		return paddr;

	domain = get_valid_domain_for_dev(pdev);
	if (!domain)
		return 0;

	iommu = domain_get_iommu(domain);
	size = aligned_size((u64)paddr, size);

	iova = __intel_alloc_iova(hwdev, domain, size, pdev->dma_mask);
	if (!iova)
		goto error;

	start_paddr = (phys_addr_t)iova->pfn_lo << PAGE_SHIFT;

	/*
	 * Check if DMAR supports zero-length reads on write only
	 * mappings..
	 */
	if (dir == DMA_TO_DEVICE || dir == DMA_BIDIRECTIONAL || \
			!cap_zlr(iommu->cap))
		prot |= DMA_PTE_READ;
	if (dir == DMA_FROM_DEVICE || dir == DMA_BIDIRECTIONAL)
		prot |= DMA_PTE_WRITE;
	/*
	 * paddr - (paddr + size) might be partial page, we should map the whole
	 * page.  Note: if two part of one page are separately mapped, we
	 * might have two guest_addr mapping to the same host paddr, but this
	 * is not a big problem
	 */
	ret = domain_page_mapping(domain, start_paddr,
				  ((u64)paddr) & PHYSICAL_PAGE_MASK,
				  size, prot);
	if (ret)
		goto error;

	/* it's a non-present to present mapping. Only flush if caching mode */
	if (cap_caching_mode(iommu->cap))
		iommu_flush_iotlb_psi(iommu, 0, start_paddr,
				      size >> VTD_PAGE_SHIFT);
	else
		iommu_flush_write_buffer(iommu);

	return start_paddr + ((u64)paddr & (~PAGE_MASK));

error:
	if (iova)
		__free_iova(&domain->iovad, iova);
	printk(KERN_ERR"Device %s request: %zx@%llx dir %d --- failed\n",
		pci_name(pdev), size, (unsigned long long)paddr, dir);
	return 0;
}

static dma_addr_t intel_map_page(struct device *dev, struct page *page,
				 unsigned long offset, size_t size,
				 enum dma_data_direction dir,
				 struct dma_attrs *attrs)
{
	return __intel_map_single(dev, page_to_phys(page) + offset, size,
				  dir, to_pci_dev(dev)->dma_mask);
}

static void flush_unmaps(void)
{
	int i, j;

	timer_on = 0;

	/* just flush them all */
	for (i = 0; i < g_num_of_iommus; i++) {
		struct intel_iommu *iommu = g_iommus[i];
		if (!iommu)
			continue;

		if (!deferred_flush[i].next)
			continue;

		iommu->flush.flush_iotlb(iommu, 0, 0, 0,
					 DMA_TLB_GLOBAL_FLUSH);
		for (j = 0; j < deferred_flush[i].next; j++) {
			unsigned long mask;
			struct iova *iova = deferred_flush[i].iova[j];

			mask = (iova->pfn_hi - iova->pfn_lo + 1) << PAGE_SHIFT;
			mask = ilog2(mask >> VTD_PAGE_SHIFT);
			iommu_flush_dev_iotlb(deferred_flush[i].domain[j],
					iova->pfn_lo << PAGE_SHIFT, mask);
			__free_iova(&deferred_flush[i].domain[j]->iovad, iova);
		}
		deferred_flush[i].next = 0;
	}

	list_size = 0;
}

static void flush_unmaps_timeout(unsigned long data)
{
	unsigned long flags;

	spin_lock_irqsave(&async_umap_flush_lock, flags);
	flush_unmaps();
	spin_unlock_irqrestore(&async_umap_flush_lock, flags);
}

static void add_unmap(struct dmar_domain *dom, struct iova *iova)
{
	unsigned long flags;
	int next, iommu_id;
	struct intel_iommu *iommu;

	spin_lock_irqsave(&async_umap_flush_lock, flags);
	if (list_size == HIGH_WATER_MARK)
		flush_unmaps();

	iommu = domain_get_iommu(dom);
	iommu_id = iommu->seq_id;

	next = deferred_flush[iommu_id].next;
	deferred_flush[iommu_id].domain[next] = dom;
	deferred_flush[iommu_id].iova[next] = iova;
	deferred_flush[iommu_id].next++;

	if (!timer_on) {
		mod_timer(&unmap_timer, jiffies + msecs_to_jiffies(10));
		timer_on = 1;
	}
	list_size++;
	spin_unlock_irqrestore(&async_umap_flush_lock, flags);
}

static void intel_unmap_page(struct device *dev, dma_addr_t dev_addr,
			     size_t size, enum dma_data_direction dir,
			     struct dma_attrs *attrs)
{
	struct pci_dev *pdev = to_pci_dev(dev);
	struct dmar_domain *domain;
	unsigned long start_addr;
	struct iova *iova;
	struct intel_iommu *iommu;

	if (pdev->dev.archdata.iommu == DUMMY_DEVICE_DOMAIN_INFO)
		return;
	domain = find_domain(pdev);
	BUG_ON(!domain);

	iommu = domain_get_iommu(domain);

	iova = find_iova(&domain->iovad, IOVA_PFN(dev_addr));
	if (!iova)
		return;

	start_addr = iova->pfn_lo << PAGE_SHIFT;
	size = aligned_size((u64)dev_addr, size);

	pr_debug("Device %s unmapping: %zx@%llx\n",
		pci_name(pdev), size, (unsigned long long)start_addr);

	/*  clear the whole page */
	dma_pte_clear_range(domain, start_addr, start_addr + size);
	/* free page tables */
	dma_pte_free_pagetable(domain, start_addr, start_addr + size);
	if (intel_iommu_strict) {
		iommu_flush_iotlb_psi(iommu, domain->id, start_addr,
				      size >> VTD_PAGE_SHIFT);
		/* free iova */
		__free_iova(&domain->iovad, iova);
	} else {
		add_unmap(domain, iova);
		/*
		 * queue up the release of the unmap to save the 1/6th of the
		 * cpu used up by the iotlb flush operation...
		 */
	}
}

static void intel_unmap_single(struct device *dev, dma_addr_t dev_addr, size_t size,
			       int dir)
{
	intel_unmap_page(dev, dev_addr, size, dir, NULL);
}

static void *intel_alloc_coherent(struct device *hwdev, size_t size,
				  dma_addr_t *dma_handle, gfp_t flags)
{
	void *vaddr;
	int order;

	size = PAGE_ALIGN(size);
	order = get_order(size);
	flags &= ~(GFP_DMA | GFP_DMA32);

	vaddr = (void *)__get_free_pages(flags, order);
	if (!vaddr)
		return NULL;
	memset(vaddr, 0, size);

	*dma_handle = __intel_map_single(hwdev, virt_to_bus(vaddr), size,
					 DMA_BIDIRECTIONAL,
					 hwdev->coherent_dma_mask);
	if (*dma_handle)
		return vaddr;
	free_pages((unsigned long)vaddr, order);
	return NULL;
}

static void intel_free_coherent(struct device *hwdev, size_t size, void *vaddr,
				dma_addr_t dma_handle)
{
	int order;

	size = PAGE_ALIGN(size);
	order = get_order(size);

	intel_unmap_single(hwdev, dma_handle, size, DMA_BIDIRECTIONAL);
	free_pages((unsigned long)vaddr, order);
}

static void intel_unmap_sg(struct device *hwdev, struct scatterlist *sglist,
			   int nelems, enum dma_data_direction dir,
			   struct dma_attrs *attrs)
{
	int i;
	struct pci_dev *pdev = to_pci_dev(hwdev);
	struct dmar_domain *domain;
	unsigned long start_addr;
	struct iova *iova;
	size_t size = 0;
	phys_addr_t addr;
	struct scatterlist *sg;
	struct intel_iommu *iommu;

	if (pdev->dev.archdata.iommu == DUMMY_DEVICE_DOMAIN_INFO)
		return;

	domain = find_domain(pdev);
	BUG_ON(!domain);

	iommu = domain_get_iommu(domain);

	iova = find_iova(&domain->iovad, IOVA_PFN(sglist[0].dma_address));
	if (!iova)
		return;
	for_each_sg(sglist, sg, nelems, i) {
		addr = page_to_phys(sg_page(sg)) + sg->offset;
		size += aligned_size((u64)addr, sg->length);
	}

	start_addr = iova->pfn_lo << PAGE_SHIFT;

	/*  clear the whole page */
	dma_pte_clear_range(domain, start_addr, start_addr + size);
	/* free page tables */
	dma_pte_free_pagetable(domain, start_addr, start_addr + size);

	iommu_flush_iotlb_psi(iommu, domain->id, start_addr,
			      size >> VTD_PAGE_SHIFT);

	/* free iova */
	__free_iova(&domain->iovad, iova);
}

static int intel_nontranslate_map_sg(struct device *hddev,
	struct scatterlist *sglist, int nelems, int dir)
{
	int i;
	struct scatterlist *sg;

	for_each_sg(sglist, sg, nelems, i) {
		BUG_ON(!sg_page(sg));
		sg->dma_address = page_to_phys(sg_page(sg)) + sg->offset;
		sg->dma_length = sg->length;
	}
	return nelems;
}

static int intel_map_sg(struct device *hwdev, struct scatterlist *sglist, int nelems,
			enum dma_data_direction dir, struct dma_attrs *attrs)
{
	phys_addr_t addr;
	int i;
	struct pci_dev *pdev = to_pci_dev(hwdev);
	struct dmar_domain *domain;
	size_t size = 0;
	int prot = 0;
	size_t offset = 0;
	struct iova *iova = NULL;
	int ret;
	struct scatterlist *sg;
	unsigned long start_addr;
	struct intel_iommu *iommu;

	BUG_ON(dir == DMA_NONE);
	if (pdev->dev.archdata.iommu == DUMMY_DEVICE_DOMAIN_INFO)
		return intel_nontranslate_map_sg(hwdev, sglist, nelems, dir);

	domain = get_valid_domain_for_dev(pdev);
	if (!domain)
		return 0;

	iommu = domain_get_iommu(domain);

	for_each_sg(sglist, sg, nelems, i) {
		addr = page_to_phys(sg_page(sg)) + sg->offset;
		size += aligned_size((u64)addr, sg->length);
	}

	iova = __intel_alloc_iova(hwdev, domain, size, pdev->dma_mask);
	if (!iova) {
		sglist->dma_length = 0;
		return 0;
	}

	/*
	 * Check if DMAR supports zero-length reads on write only
	 * mappings..
	 */
	if (dir == DMA_TO_DEVICE || dir == DMA_BIDIRECTIONAL || \
			!cap_zlr(iommu->cap))
		prot |= DMA_PTE_READ;
	if (dir == DMA_FROM_DEVICE || dir == DMA_BIDIRECTIONAL)
		prot |= DMA_PTE_WRITE;

	start_addr = iova->pfn_lo << PAGE_SHIFT;
	offset = 0;
	for_each_sg(sglist, sg, nelems, i) {
		addr = page_to_phys(sg_page(sg)) + sg->offset;
		size = aligned_size((u64)addr, sg->length);
		ret = domain_page_mapping(domain, start_addr + offset,
					  ((u64)addr) & PHYSICAL_PAGE_MASK,
					  size, prot);
		if (ret) {
			/*  clear the page */
			dma_pte_clear_range(domain, start_addr,
				  start_addr + offset);
			/* free page tables */
			dma_pte_free_pagetable(domain, start_addr,
				  start_addr + offset);
			/* free iova */
			__free_iova(&domain->iovad, iova);
			return 0;
		}
		sg->dma_address = start_addr + offset +
				((u64)addr & (~PAGE_MASK));
		sg->dma_length = sg->length;
		offset += size;
	}

	/* it's a non-present to present mapping. Only flush if caching mode */
	if (cap_caching_mode(iommu->cap))
		iommu_flush_iotlb_psi(iommu, 0, start_addr,
				      offset >> VTD_PAGE_SHIFT);
	else
		iommu_flush_write_buffer(iommu);

	return nelems;
}

static int intel_mapping_error(struct device *dev, dma_addr_t dma_addr)
{
	return !dma_addr;
}

struct dma_map_ops intel_dma_ops = {
	.alloc_coherent = intel_alloc_coherent,
	.free_coherent = intel_free_coherent,
	.map_sg = intel_map_sg,
	.unmap_sg = intel_unmap_sg,
	.map_page = intel_map_page,
	.unmap_page = intel_unmap_page,
	.mapping_error = intel_mapping_error,
};

static inline int iommu_domain_cache_init(void)
{
	int ret = 0;

	iommu_domain_cache = kmem_cache_create("iommu_domain",
					 sizeof(struct dmar_domain),
					 0,
					 SLAB_HWCACHE_ALIGN,

					 NULL);
	if (!iommu_domain_cache) {
		printk(KERN_ERR "Couldn't create iommu_domain cache\n");
		ret = -ENOMEM;
	}

	return ret;
}

static inline int iommu_devinfo_cache_init(void)
{
	int ret = 0;

	iommu_devinfo_cache = kmem_cache_create("iommu_devinfo",
					 sizeof(struct device_domain_info),
					 0,
					 SLAB_HWCACHE_ALIGN,
					 NULL);
	if (!iommu_devinfo_cache) {
		printk(KERN_ERR "Couldn't create devinfo cache\n");
		ret = -ENOMEM;
	}

	return ret;
}

static inline int iommu_iova_cache_init(void)
{
	int ret = 0;

	iommu_iova_cache = kmem_cache_create("iommu_iova",
					 sizeof(struct iova),
					 0,
					 SLAB_HWCACHE_ALIGN,
					 NULL);
	if (!iommu_iova_cache) {
		printk(KERN_ERR "Couldn't create iova cache\n");
		ret = -ENOMEM;
	}

	return ret;
}

static int __init iommu_init_mempool(void)
{
	int ret;
	ret = iommu_iova_cache_init();
	if (ret)
		return ret;

	ret = iommu_domain_cache_init();
	if (ret)
		goto domain_error;

	ret = iommu_devinfo_cache_init();
	if (!ret)
		return ret;

	kmem_cache_destroy(iommu_domain_cache);
domain_error:
	kmem_cache_destroy(iommu_iova_cache);

	return -ENOMEM;
}

static void __init iommu_exit_mempool(void)
{
	kmem_cache_destroy(iommu_devinfo_cache);
	kmem_cache_destroy(iommu_domain_cache);
	kmem_cache_destroy(iommu_iova_cache);

}

static void __init init_no_remapping_devices(void)
{
	struct dmar_drhd_unit *drhd;

	for_each_drhd_unit(drhd) {
		if (!drhd->include_all) {
			int i;
			for (i = 0; i < drhd->devices_cnt; i++)
				if (drhd->devices[i] != NULL)
					break;
			/* ignore DMAR unit if no pci devices exist */
			if (i == drhd->devices_cnt)
				drhd->ignored = 1;
		}
	}

	if (dmar_map_gfx)
		return;

	for_each_drhd_unit(drhd) {
		int i;
		if (drhd->ignored || drhd->include_all)
			continue;

		for (i = 0; i < drhd->devices_cnt; i++)
			if (drhd->devices[i] &&
				!IS_GFX_DEVICE(drhd->devices[i]))
				break;

		if (i < drhd->devices_cnt)
			continue;

		/* bypass IOMMU if it is just for gfx devices */
		drhd->ignored = 1;
		for (i = 0; i < drhd->devices_cnt; i++) {
			if (!drhd->devices[i])
				continue;
			drhd->devices[i]->dev.archdata.iommu = DUMMY_DEVICE_DOMAIN_INFO;
		}
	}
}

#ifdef CONFIG_SUSPEND
static int init_iommu_hw(void)
{
	struct dmar_drhd_unit *drhd;
	struct intel_iommu *iommu = NULL;

	for_each_active_iommu(iommu, drhd)
		if (iommu->qi)
			dmar_reenable_qi(iommu);

	for_each_active_iommu(iommu, drhd) {
		iommu_flush_write_buffer(iommu);

		iommu_set_root_entry(iommu);

		iommu->flush.flush_context(iommu, 0, 0, 0,
					   DMA_CCMD_GLOBAL_INVL);
		iommu->flush.flush_iotlb(iommu, 0, 0, 0,
					 DMA_TLB_GLOBAL_FLUSH);
		iommu_disable_protect_mem_regions(iommu);
		iommu_enable_translation(iommu);
	}

	return 0;
}

static void iommu_flush_all(void)
{
	struct dmar_drhd_unit *drhd;
	struct intel_iommu *iommu;

	for_each_active_iommu(iommu, drhd) {
		iommu->flush.flush_context(iommu, 0, 0, 0,
					   DMA_CCMD_GLOBAL_INVL);
		iommu->flush.flush_iotlb(iommu, 0, 0, 0,
					 DMA_TLB_GLOBAL_FLUSH);
	}
}

static int iommu_suspend(struct sys_device *dev, pm_message_t state)
{
	struct dmar_drhd_unit *drhd;
	struct intel_iommu *iommu = NULL;
	unsigned long flag;

	for_each_active_iommu(iommu, drhd) {
		iommu->iommu_state = kzalloc(sizeof(u32) * MAX_SR_DMAR_REGS,
						 GFP_ATOMIC);
		if (!iommu->iommu_state)
			goto nomem;
	}

	iommu_flush_all();

	for_each_active_iommu(iommu, drhd) {
		iommu_disable_translation(iommu);

		spin_lock_irqsave(&iommu->register_lock, flag);

		iommu->iommu_state[SR_DMAR_FECTL_REG] =
			readl(iommu->reg + DMAR_FECTL_REG);
		iommu->iommu_state[SR_DMAR_FEDATA_REG] =
			readl(iommu->reg + DMAR_FEDATA_REG);
		iommu->iommu_state[SR_DMAR_FEADDR_REG] =
			readl(iommu->reg + DMAR_FEADDR_REG);
		iommu->iommu_state[SR_DMAR_FEUADDR_REG] =
			readl(iommu->reg + DMAR_FEUADDR_REG);

		spin_unlock_irqrestore(&iommu->register_lock, flag);
	}
	return 0;

nomem:
	for_each_active_iommu(iommu, drhd)
		kfree(iommu->iommu_state);

	return -ENOMEM;
}

static int iommu_resume(struct sys_device *dev)
{
	struct dmar_drhd_unit *drhd;
	struct intel_iommu *iommu = NULL;
	unsigned long flag;

	if (init_iommu_hw()) {
		WARN(1, "IOMMU setup failed, DMAR can not resume!\n");
		return -EIO;
	}

	for_each_active_iommu(iommu, drhd) {

		spin_lock_irqsave(&iommu->register_lock, flag);

		writel(iommu->iommu_state[SR_DMAR_FECTL_REG],
			iommu->reg + DMAR_FECTL_REG);
		writel(iommu->iommu_state[SR_DMAR_FEDATA_REG],
			iommu->reg + DMAR_FEDATA_REG);
		writel(iommu->iommu_state[SR_DMAR_FEADDR_REG],
			iommu->reg + DMAR_FEADDR_REG);
		writel(iommu->iommu_state[SR_DMAR_FEUADDR_REG],
			iommu->reg + DMAR_FEUADDR_REG);

		spin_unlock_irqrestore(&iommu->register_lock, flag);
	}

	for_each_active_iommu(iommu, drhd)
		kfree(iommu->iommu_state);

	return 0;
}

static struct sysdev_class iommu_sysclass = {
	.name		= "iommu",
	.resume		= iommu_resume,
	.suspend	= iommu_suspend,
};

static struct sys_device device_iommu = {
	.cls	= &iommu_sysclass,
};

static int __init init_iommu_sysfs(void)
{
	int error;

	error = sysdev_class_register(&iommu_sysclass);
	if (error)
		return error;

	error = sysdev_register(&device_iommu);
	if (error)
		sysdev_class_unregister(&iommu_sysclass);

	return error;
}

#else
static int __init init_iommu_sysfs(void)
{
	return 0;
}
#endif	/* CONFIG_PM */

int __init intel_iommu_init(void)
{
	int ret = 0;

	if (dmar_table_init())
		return 	-ENODEV;

	if (dmar_dev_scope_init())
		return 	-ENODEV;

	/*
	 * Check the need for DMA-remapping initialization now.
	 * Above initialization will also be used by Interrupt-remapping.
	 */
	if (no_iommu || (swiotlb && !iommu_pass_through) || dmar_disabled)
		return -ENODEV;

	iommu_init_mempool();
	dmar_init_reserved_ranges();

	init_no_remapping_devices();

	ret = init_dmars();
	if (ret) {
		printk(KERN_ERR "IOMMU: dmar init failed\n");
		put_iova_domain(&reserved_iova_list);
		iommu_exit_mempool();
		return ret;
	}
	printk(KERN_INFO
	"PCI-DMA: Intel(R) Virtualization Technology for Directed I/O\n");

	init_timer(&unmap_timer);
	force_iommu = 1;

	if (!iommu_pass_through) {
		printk(KERN_INFO
		       "Multi-level page-table translation for DMAR.\n");
		dma_ops = &intel_dma_ops;
	} else
		printk(KERN_INFO
		       "DMAR: Pass through translation for DMAR.\n");

	init_iommu_sysfs();

	register_iommu(&intel_iommu_ops);

	return 0;
}

static int vm_domain_add_dev_info(struct dmar_domain *domain,
				  struct pci_dev *pdev)
{
	struct device_domain_info *info;
	unsigned long flags;

	info = alloc_devinfo_mem();
	if (!info)
		return -ENOMEM;

	info->segment = pci_domain_nr(pdev->bus);
	info->bus = pdev->bus->number;
	info->devfn = pdev->devfn;
	info->dev = pdev;
	info->domain = domain;

	spin_lock_irqsave(&device_domain_lock, flags);
	list_add(&info->link, &domain->devices);
	list_add(&info->global, &device_domain_list);
	pdev->dev.archdata.iommu = info;
	spin_unlock_irqrestore(&device_domain_lock, flags);

	return 0;
}

static void iommu_detach_dependent_devices(struct intel_iommu *iommu,
					   struct pci_dev *pdev)
{
	struct pci_dev *tmp, *parent;

	if (!iommu || !pdev)
		return;

	/* dependent device detach */
	tmp = pci_find_upstream_pcie_bridge(pdev);
	/* Secondary interface's bus number and devfn 0 */
	if (tmp) {
		parent = pdev->bus->self;
		while (parent != tmp) {
			iommu_detach_dev(iommu, parent->bus->number,
					 parent->devfn);
			parent = parent->bus->self;
		}
		if (tmp->is_pcie) /* this is a PCIE-to-PCI bridge */
			iommu_detach_dev(iommu,
				tmp->subordinate->number, 0);
		else /* this is a legacy PCI bridge */
			iommu_detach_dev(iommu, tmp->bus->number,
					 tmp->devfn);
	}
}

static void vm_domain_remove_one_dev_info(struct dmar_domain *domain,
					  struct pci_dev *pdev)
{
	struct device_domain_info *info;
	struct intel_iommu *iommu;
	unsigned long flags;
	int found = 0;
	struct list_head *entry, *tmp;

	iommu = device_to_iommu(pci_domain_nr(pdev->bus), pdev->bus->number,
				pdev->devfn);
	if (!iommu)
		return;

	spin_lock_irqsave(&device_domain_lock, flags);
	list_for_each_safe(entry, tmp, &domain->devices) {
		info = list_entry(entry, struct device_domain_info, link);
		/* No need to compare PCI domain; it has to be the same */
		if (info->bus == pdev->bus->number &&
		    info->devfn == pdev->devfn) {
			list_del(&info->link);
			list_del(&info->global);
			if (info->dev)
				info->dev->dev.archdata.iommu = NULL;
			spin_unlock_irqrestore(&device_domain_lock, flags);

			iommu_disable_dev_iotlb(info);
			iommu_detach_dev(iommu, info->bus, info->devfn);
			iommu_detach_dependent_devices(iommu, pdev);
			free_devinfo_mem(info);

			spin_lock_irqsave(&device_domain_lock, flags);

			if (found)
				break;
			else
				continue;
		}

		/* if there is no other devices under the same iommu
		 * owned by this domain, clear this iommu in iommu_bmp
		 * update iommu count and coherency
		 */
		if (iommu == device_to_iommu(info->segment, info->bus,
					    info->devfn))
			found = 1;
	}

	if (found == 0) {
		unsigned long tmp_flags;
		spin_lock_irqsave(&domain->iommu_lock, tmp_flags);
		clear_bit(iommu->seq_id, &domain->iommu_bmp);
		domain->iommu_count--;
		domain_update_iommu_cap(domain);
		spin_unlock_irqrestore(&domain->iommu_lock, tmp_flags);
	}

	spin_unlock_irqrestore(&device_domain_lock, flags);
}

static void vm_domain_remove_all_dev_info(struct dmar_domain *domain)
{
	struct device_domain_info *info;
	struct intel_iommu *iommu;
	unsigned long flags1, flags2;

	spin_lock_irqsave(&device_domain_lock, flags1);
	while (!list_empty(&domain->devices)) {
		info = list_entry(domain->devices.next,
			struct device_domain_info, link);
		list_del(&info->link);
		list_del(&info->global);
		if (info->dev)
			info->dev->dev.archdata.iommu = NULL;

		spin_unlock_irqrestore(&device_domain_lock, flags1);

		iommu_disable_dev_iotlb(info);
		iommu = device_to_iommu(info->segment, info->bus, info->devfn);
		iommu_detach_dev(iommu, info->bus, info->devfn);
		iommu_detach_dependent_devices(iommu, info->dev);

		/* clear this iommu in iommu_bmp, update iommu count
		 * and capabilities
		 */
		spin_lock_irqsave(&domain->iommu_lock, flags2);
		if (test_and_clear_bit(iommu->seq_id,
				       &domain->iommu_bmp)) {
			domain->iommu_count--;
			domain_update_iommu_cap(domain);
		}
		spin_unlock_irqrestore(&domain->iommu_lock, flags2);

		free_devinfo_mem(info);
		spin_lock_irqsave(&device_domain_lock, flags1);
	}
	spin_unlock_irqrestore(&device_domain_lock, flags1);
}

/* domain id for virtual machine, it won't be set in context */
static unsigned long vm_domid;

static int vm_domain_min_agaw(struct dmar_domain *domain)
{
	int i;
	int min_agaw = domain->agaw;

	i = find_first_bit(&domain->iommu_bmp, g_num_of_iommus);
	for (; i < g_num_of_iommus; ) {
		if (min_agaw > g_iommus[i]->agaw)
			min_agaw = g_iommus[i]->agaw;

		i = find_next_bit(&domain->iommu_bmp, g_num_of_iommus, i+1);
	}

	return min_agaw;
}

static struct dmar_domain *iommu_alloc_vm_domain(void)
{
	struct dmar_domain *domain;

	domain = alloc_domain_mem();
	if (!domain)
		return NULL;

	domain->id = vm_domid++;
	memset(&domain->iommu_bmp, 0, sizeof(unsigned long));
	domain->flags = DOMAIN_FLAG_VIRTUAL_MACHINE;

	return domain;
}

static int vm_domain_init(struct dmar_domain *domain, int guest_width)
{
	int adjust_width;

	init_iova_domain(&domain->iovad, DMA_32BIT_PFN);
	spin_lock_init(&domain->mapping_lock);
	spin_lock_init(&domain->iommu_lock);

	domain_reserve_special_ranges(domain);

	/* calculate AGAW */
	domain->gaw = guest_width;
	adjust_width = guestwidth_to_adjustwidth(guest_width);
	domain->agaw = width_to_agaw(adjust_width);

	INIT_LIST_HEAD(&domain->devices);

	domain->iommu_count = 0;
	domain->iommu_coherency = 0;
	domain->max_addr = 0;

	/* always allocate the top pgd */
	domain->pgd = (struct dma_pte *)alloc_pgtable_page();
	if (!domain->pgd)
		return -ENOMEM;
	domain_flush_cache(domain, domain->pgd, PAGE_SIZE);
	return 0;
}

static void iommu_free_vm_domain(struct dmar_domain *domain)
{
	unsigned long flags;
	struct dmar_drhd_unit *drhd;
	struct intel_iommu *iommu;
	unsigned long i;
	unsigned long ndomains;

	for_each_drhd_unit(drhd) {
		if (drhd->ignored)
			continue;
		iommu = drhd->iommu;

		ndomains = cap_ndoms(iommu->cap);
		i = find_first_bit(iommu->domain_ids, ndomains);
		for (; i < ndomains; ) {
			if (iommu->domains[i] == domain) {
				spin_lock_irqsave(&iommu->lock, flags);
				clear_bit(i, iommu->domain_ids);
				iommu->domains[i] = NULL;
				spin_unlock_irqrestore(&iommu->lock, flags);
				break;
			}
			i = find_next_bit(iommu->domain_ids, ndomains, i+1);
		}
	}
}

static void vm_domain_exit(struct dmar_domain *domain)
{
	u64 end;

	/* Domain 0 is reserved, so dont process it */
	if (!domain)
		return;

	vm_domain_remove_all_dev_info(domain);
	/* destroy iovas */
	put_iova_domain(&domain->iovad);
	end = DOMAIN_MAX_ADDR(domain->gaw);
	end = end & (~VTD_PAGE_MASK);

	/* clear ptes */
	dma_pte_clear_range(domain, 0, end);

	/* free page tables */
	dma_pte_free_pagetable(domain, 0, end);

	iommu_free_vm_domain(domain);
	free_domain_mem(domain);
}

static int intel_iommu_domain_init(struct iommu_domain *domain)
{
	struct dmar_domain *dmar_domain;

	dmar_domain = iommu_alloc_vm_domain();
	if (!dmar_domain) {
		printk(KERN_ERR
			"intel_iommu_domain_init: dmar_domain == NULL\n");
		return -ENOMEM;
	}
	if (vm_domain_init(dmar_domain, DEFAULT_DOMAIN_ADDRESS_WIDTH)) {
		printk(KERN_ERR
			"intel_iommu_domain_init() failed\n");
		vm_domain_exit(dmar_domain);
		return -ENOMEM;
	}
	domain->priv = dmar_domain;

	return 0;
}

static void intel_iommu_domain_destroy(struct iommu_domain *domain)
{
	struct dmar_domain *dmar_domain = domain->priv;

	domain->priv = NULL;
	vm_domain_exit(dmar_domain);
}

static int intel_iommu_attach_device(struct iommu_domain *domain,
				     struct device *dev)
{
	struct dmar_domain *dmar_domain = domain->priv;
	struct pci_dev *pdev = to_pci_dev(dev);
	struct intel_iommu *iommu;
	int addr_width;
	u64 end;
	int ret;

	/* normally pdev is not mapped */
	if (unlikely(domain_context_mapped(pdev))) {
		struct dmar_domain *old_domain;

		old_domain = find_domain(pdev);
		if (old_domain) {
			if (dmar_domain->flags & DOMAIN_FLAG_VIRTUAL_MACHINE)
				vm_domain_remove_one_dev_info(old_domain, pdev);
			else
				domain_remove_dev_info(old_domain);
		}
	}

	iommu = device_to_iommu(pci_domain_nr(pdev->bus), pdev->bus->number,
				pdev->devfn);
	if (!iommu)
		return -ENODEV;

	/* check if this iommu agaw is sufficient for max mapped address */
	addr_width = agaw_to_width(iommu->agaw);
	end = DOMAIN_MAX_ADDR(addr_width);
	end = end & VTD_PAGE_MASK;
	if (end < dmar_domain->max_addr) {
		printk(KERN_ERR "%s: iommu agaw (%d) is not "
		       "sufficient for the mapped address (%llx)\n",
		       __func__, iommu->agaw, dmar_domain->max_addr);
		return -EFAULT;
	}

	ret = vm_domain_add_dev_info(dmar_domain, pdev);
	if (ret)
		return ret;

	ret = domain_context_mapping(dmar_domain, pdev, CONTEXT_TT_MULTI_LEVEL);
	return ret;
}

static void intel_iommu_detach_device(struct iommu_domain *domain,
				      struct device *dev)
{
	struct dmar_domain *dmar_domain = domain->priv;
	struct pci_dev *pdev = to_pci_dev(dev);

	vm_domain_remove_one_dev_info(dmar_domain, pdev);
}

static int intel_iommu_map_range(struct iommu_domain *domain,
				 unsigned long iova, phys_addr_t hpa,
				 size_t size, int iommu_prot)
{
	struct dmar_domain *dmar_domain = domain->priv;
	u64 max_addr;
	int addr_width;
	int prot = 0;
	int ret;

	if (iommu_prot & IOMMU_READ)
		prot |= DMA_PTE_READ;
	if (iommu_prot & IOMMU_WRITE)
		prot |= DMA_PTE_WRITE;
	if ((iommu_prot & IOMMU_CACHE) && dmar_domain->iommu_snooping)
		prot |= DMA_PTE_SNP;

	max_addr = (iova & VTD_PAGE_MASK) + VTD_PAGE_ALIGN(size);
	if (dmar_domain->max_addr < max_addr) {
		int min_agaw;
		u64 end;

		/* check if minimum agaw is sufficient for mapped address */
		min_agaw = vm_domain_min_agaw(dmar_domain);
		addr_width = agaw_to_width(min_agaw);
		end = DOMAIN_MAX_ADDR(addr_width);
		end = end & VTD_PAGE_MASK;
		if (end < max_addr) {
			printk(KERN_ERR "%s: iommu agaw (%d) is not "
			       "sufficient for the mapped address (%llx)\n",
			       __func__, min_agaw, max_addr);
			return -EFAULT;
		}
		dmar_domain->max_addr = max_addr;
	}

	ret = domain_page_mapping(dmar_domain, iova, hpa, size, prot);
	return ret;
}

static void intel_iommu_unmap_range(struct iommu_domain *domain,
				    unsigned long iova, size_t size)
{
	struct dmar_domain *dmar_domain = domain->priv;
	dma_addr_t base;

	/* The address might not be aligned */
	base = iova & VTD_PAGE_MASK;
	size = VTD_PAGE_ALIGN(size);
	dma_pte_clear_range(dmar_domain, base, base + size);

	if (dmar_domain->max_addr == base + size)
		dmar_domain->max_addr = base;
}

static phys_addr_t intel_iommu_iova_to_phys(struct iommu_domain *domain,
					    unsigned long iova)
{
	struct dmar_domain *dmar_domain = domain->priv;
	struct dma_pte *pte;
	u64 phys = 0;

	pte = addr_to_dma_pte(dmar_domain, iova);
	if (pte)
		phys = dma_pte_addr(pte);

	return phys;
}

static int intel_iommu_domain_has_cap(struct iommu_domain *domain,
				      unsigned long cap)
{
	struct dmar_domain *dmar_domain = domain->priv;

	if (cap == IOMMU_CAP_CACHE_COHERENCY)
		return dmar_domain->iommu_snooping;

	return 0;
}

static struct iommu_ops intel_iommu_ops = {
	.domain_init	= intel_iommu_domain_init,
	.domain_destroy = intel_iommu_domain_destroy,
	.attach_dev	= intel_iommu_attach_device,
	.detach_dev	= intel_iommu_detach_device,
	.map		= intel_iommu_map_range,
	.unmap		= intel_iommu_unmap_range,
	.iova_to_phys	= intel_iommu_iova_to_phys,
	.domain_has_cap = intel_iommu_domain_has_cap,
};

static void __devinit quirk_iommu_rwbf(struct pci_dev *dev)
{
	/*
	 * Mobile 4 Series Chipset neglects to set RWBF capability,
	 * but needs it:
	 */
	printk(KERN_INFO "DMAR: Forcing write-buffer flush capability\n");
	rwbf_quirk = 1;
}

DECLARE_PCI_FIXUP_HEADER(PCI_VENDOR_ID_INTEL, 0x2a40, quirk_iommu_rwbf);<|MERGE_RESOLUTION|>--- conflicted
+++ resolved
@@ -2076,8 +2076,6 @@
 		}
 	}
 
-<<<<<<< HEAD
-=======
 	/*
 	 * If pass through is set and enabled, context entries of all pci
 	 * devices are intialized by pass through translation type.
@@ -2090,7 +2088,6 @@
 		}
 	}
 
->>>>>>> 4e8a2372
 	/*
 	 * If pass through is not set or not enabled, setup context entries for
 	 * identity mappings for rmrr, gfx, and isa.
