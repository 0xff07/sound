--- conflicted
+++ resolved
@@ -36,10 +36,6 @@
 #include <linux/timer.h>
 #include <linux/iova.h>
 #include <linux/intel-iommu.h>
-<<<<<<< HEAD
-#include <asm/proto.h> /* force_iommu in this header in x86-64*/
-=======
->>>>>>> 57f8f7b6
 #include <asm/cacheflush.h>
 #include <asm/iommu.h>
 #include "pci.h"
@@ -641,12 +637,8 @@
 		printk(KERN_ERR"IOMMU: flush IOTLB failed\n");
 	if (DMA_TLB_IAIG(val) != DMA_TLB_IIRG(type))
 		pr_debug("IOMMU: tlb flush request %Lx, actual %Lx\n",
-<<<<<<< HEAD
-			DMA_TLB_IIRG(type), DMA_TLB_IAIG(val));
-=======
 			(unsigned long long)DMA_TLB_IIRG(type),
 			(unsigned long long)DMA_TLB_IAIG(val));
->>>>>>> 57f8f7b6
 	/* flush iotlb entry will implicitly flush write buffer */
 	return 0;
 }
@@ -1905,12 +1897,8 @@
 			struct intel_iommu *iommu =
 				deferred_flush[i].domain[0]->iommu;
 
-<<<<<<< HEAD
-			iommu_flush_iotlb_global(iommu, 0);
-=======
 			iommu->flush.flush_iotlb(iommu, 0, 0, 0,
 						 DMA_TLB_GLOBAL_FLUSH, 0);
->>>>>>> 57f8f7b6
 			for (j = 0; j < deferred_flush[i].next; j++) {
 				__free_iova(&deferred_flush[i].domain[j]->iovad,
 						deferred_flush[i].iova[j]);
@@ -2347,11 +2335,7 @@
 		return;
 
 	end = DOMAIN_MAX_ADDR(domain->gaw);
-<<<<<<< HEAD
-	end = end & (~PAGE_MASK_4K);
-=======
 	end = end & (~VTD_PAGE_MASK);
->>>>>>> 57f8f7b6
 
 	/* clear ptes */
 	dma_pte_clear_range(domain, 0, end);
@@ -2447,10 +2431,6 @@
 	if (pte)
 		pfn = dma_pte_addr(*pte);
 
-<<<<<<< HEAD
-	return pfn >> PAGE_SHIFT_4K;
-=======
 	return pfn >> VTD_PAGE_SHIFT;
->>>>>>> 57f8f7b6
 }
 EXPORT_SYMBOL_GPL(intel_iommu_iova_to_pfn);