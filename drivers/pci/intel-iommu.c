/*
 * Copyright (c) 2006, Intel Corporation.
 *
 * This program is free software; you can redistribute it and/or modify it
 * under the terms and conditions of the GNU General Public License,
 * version 2, as published by the Free Software Foundation.
 *
 * This program is distributed in the hope it will be useful, but WITHOUT
 * ANY WARRANTY; without even the implied warranty of MERCHANTABILITY or
 * FITNESS FOR A PARTICULAR PURPOSE.  See the GNU General Public License for
 * more details.
 *
 * You should have received a copy of the GNU General Public License along with
 * this program; if not, write to the Free Software Foundation, Inc., 59 Temple
 * Place - Suite 330, Boston, MA 02111-1307 USA.
 *
 * Copyright (C) 2006-2008 Intel Corporation
 * Author: Ashok Raj <ashok.raj@intel.com>
 * Author: Shaohua Li <shaohua.li@intel.com>
 * Author: Anil S Keshavamurthy <anil.s.keshavamurthy@intel.com>
 * Author: Fenghua Yu <fenghua.yu@intel.com>
 */

#include <linux/init.h>
#include <linux/bitmap.h>
#include <linux/debugfs.h>
#include <linux/slab.h>
#include <linux/irq.h>
#include <linux/interrupt.h>
#include <linux/spinlock.h>
#include <linux/pci.h>
#include <linux/dmar.h>
#include <linux/dma-mapping.h>
#include <linux/mempool.h>
#include <linux/timer.h>
#include <linux/iova.h>
#include <linux/iommu.h>
#include <linux/intel-iommu.h>
#include <linux/sysdev.h>
#include <asm/cacheflush.h>
#include <asm/iommu.h>
#include <asm/e820.h>
#include "pci.h"

#define ROOT_SIZE		VTD_PAGE_SIZE
#define CONTEXT_SIZE		VTD_PAGE_SIZE

#define IS_GFX_DEVICE(pdev) ((pdev->class >> 16) == PCI_BASE_CLASS_DISPLAY)
#define IS_ISA_DEVICE(pdev) ((pdev->class >> 8) == PCI_CLASS_BRIDGE_ISA)

#define IOAPIC_RANGE_START	(0xfee00000)
#define IOAPIC_RANGE_END	(0xfeefffff)
#define IOVA_START_ADDR		(0x1000)

#define DEFAULT_DOMAIN_ADDRESS_WIDTH 48

#define MAX_AGAW_WIDTH 64

#define DOMAIN_MAX_ADDR(gaw) ((((u64)1) << gaw) - 1)
#define DOMAIN_MAX_PFN(gaw)  ((((u64)1) << (gaw-VTD_PAGE_SHIFT)) - 1)

#define IOVA_PFN(addr)		((addr) >> PAGE_SHIFT)
#define DMA_32BIT_PFN		IOVA_PFN(DMA_BIT_MASK(32))
#define DMA_64BIT_PFN		IOVA_PFN(DMA_BIT_MASK(64))


/* VT-d pages must always be _smaller_ than MM pages. Otherwise things
   are never going to work. */
static inline unsigned long dma_to_mm_pfn(unsigned long dma_pfn)
{
	return dma_pfn >> (PAGE_SHIFT - VTD_PAGE_SHIFT);
}

static inline unsigned long mm_to_dma_pfn(unsigned long mm_pfn)
{
	return mm_pfn << (PAGE_SHIFT - VTD_PAGE_SHIFT);
}
static inline unsigned long page_to_dma_pfn(struct page *pg)
{
	return mm_to_dma_pfn(page_to_pfn(pg));
}
static inline unsigned long virt_to_dma_pfn(void *p)
{
	return page_to_dma_pfn(virt_to_page(p));
}

/* global iommu list, set NULL for ignored DMAR units */
static struct intel_iommu **g_iommus;

static int rwbf_quirk;

/*
 * 0: Present
 * 1-11: Reserved
 * 12-63: Context Ptr (12 - (haw-1))
 * 64-127: Reserved
 */
struct root_entry {
	u64	val;
	u64	rsvd1;
};
#define ROOT_ENTRY_NR (VTD_PAGE_SIZE/sizeof(struct root_entry))
static inline bool root_present(struct root_entry *root)
{
	return (root->val & 1);
}
static inline void set_root_present(struct root_entry *root)
{
	root->val |= 1;
}
static inline void set_root_value(struct root_entry *root, unsigned long value)
{
	root->val |= value & VTD_PAGE_MASK;
}

static inline struct context_entry *
get_context_addr_from_root(struct root_entry *root)
{
	return (struct context_entry *)
		(root_present(root)?phys_to_virt(
		root->val & VTD_PAGE_MASK) :
		NULL);
}

/*
 * low 64 bits:
 * 0: present
 * 1: fault processing disable
 * 2-3: translation type
 * 12-63: address space root
 * high 64 bits:
 * 0-2: address width
 * 3-6: aval
 * 8-23: domain id
 */
struct context_entry {
	u64 lo;
	u64 hi;
};

static inline bool context_present(struct context_entry *context)
{
	return (context->lo & 1);
}
static inline void context_set_present(struct context_entry *context)
{
	context->lo |= 1;
}

static inline void context_set_fault_enable(struct context_entry *context)
{
	context->lo &= (((u64)-1) << 2) | 1;
}

static inline void context_set_translation_type(struct context_entry *context,
						unsigned long value)
{
	context->lo &= (((u64)-1) << 4) | 3;
	context->lo |= (value & 3) << 2;
}

static inline void context_set_address_root(struct context_entry *context,
					    unsigned long value)
{
	context->lo |= value & VTD_PAGE_MASK;
}

static inline void context_set_address_width(struct context_entry *context,
					     unsigned long value)
{
	context->hi |= value & 7;
}

static inline void context_set_domain_id(struct context_entry *context,
					 unsigned long value)
{
	context->hi |= (value & ((1 << 16) - 1)) << 8;
}

static inline void context_clear_entry(struct context_entry *context)
{
	context->lo = 0;
	context->hi = 0;
}

/*
 * 0: readable
 * 1: writable
 * 2-6: reserved
 * 7: super page
 * 8-10: available
 * 11: snoop behavior
 * 12-63: Host physcial address
 */
struct dma_pte {
	u64 val;
};

static inline void dma_clear_pte(struct dma_pte *pte)
{
	pte->val = 0;
}

static inline void dma_set_pte_readable(struct dma_pte *pte)
{
	pte->val |= DMA_PTE_READ;
}

static inline void dma_set_pte_writable(struct dma_pte *pte)
{
	pte->val |= DMA_PTE_WRITE;
}

static inline void dma_set_pte_snp(struct dma_pte *pte)
{
	pte->val |= DMA_PTE_SNP;
}

static inline void dma_set_pte_prot(struct dma_pte *pte, unsigned long prot)
{
	pte->val = (pte->val & ~3) | (prot & 3);
}

static inline u64 dma_pte_addr(struct dma_pte *pte)
{
#ifdef CONFIG_64BIT
	return pte->val & VTD_PAGE_MASK;
#else
	/* Must have a full atomic 64-bit read */
	return  __cmpxchg64(pte, 0ULL, 0ULL) & VTD_PAGE_MASK;
#endif
}

static inline void dma_set_pte_pfn(struct dma_pte *pte, unsigned long pfn)
{
	pte->val |= (uint64_t)pfn << VTD_PAGE_SHIFT;
}

static inline bool dma_pte_present(struct dma_pte *pte)
{
	return (pte->val & 3) != 0;
}

<<<<<<< HEAD
=======
static inline int first_pte_in_page(struct dma_pte *pte)
{
	return !((unsigned long)pte & ~VTD_PAGE_MASK);
}

>>>>>>> dfbf9511
/*
 * This domain is a statically identity mapping domain.
 *	1. This domain creats a static 1:1 mapping to all usable memory.
 * 	2. It maps to each iommu if successful.
 *	3. Each iommu mapps to this domain if successful.
 */
struct dmar_domain *si_domain;

/* devices under the same p2p bridge are owned in one domain */
#define DOMAIN_FLAG_P2P_MULTIPLE_DEVICES (1 << 0)

/* domain represents a virtual machine, more than one devices
 * across iommus may be owned in one domain, e.g. kvm guest.
 */
#define DOMAIN_FLAG_VIRTUAL_MACHINE	(1 << 1)

/* si_domain contains mulitple devices */
#define DOMAIN_FLAG_STATIC_IDENTITY	(1 << 2)

struct dmar_domain {
	int	id;			/* domain id */
	unsigned long iommu_bmp;	/* bitmap of iommus this domain uses*/

	struct list_head devices; 	/* all devices' list */
	struct iova_domain iovad;	/* iova's that belong to this domain */

	struct dma_pte	*pgd;		/* virtual address */
	int		gaw;		/* max guest address width */

	/* adjusted guest address width, 0 is level 2 30-bit */
	int		agaw;

	int		flags;		/* flags to find out type of domain */

	int		iommu_coherency;/* indicate coherency of iommu access */
	int		iommu_snooping; /* indicate snooping control feature*/
	int		iommu_count;	/* reference count of iommu */
	spinlock_t	iommu_lock;	/* protect iommu set in domain */
	u64		max_addr;	/* maximum mapped address */
};

/* PCI domain-device relationship */
struct device_domain_info {
	struct list_head link;	/* link to domain siblings */
	struct list_head global; /* link to global list */
	int segment;		/* PCI domain */
	u8 bus;			/* PCI bus number */
	u8 devfn;		/* PCI devfn number */
	struct pci_dev *dev; /* it's NULL for PCIE-to-PCI bridge */
	struct intel_iommu *iommu; /* IOMMU used by this device */
	struct dmar_domain *domain; /* pointer to domain */
};

static void flush_unmaps_timeout(unsigned long data);

DEFINE_TIMER(unmap_timer,  flush_unmaps_timeout, 0, 0);

#define HIGH_WATER_MARK 250
struct deferred_flush_tables {
	int next;
	struct iova *iova[HIGH_WATER_MARK];
	struct dmar_domain *domain[HIGH_WATER_MARK];
};

static struct deferred_flush_tables *deferred_flush;

/* bitmap for indexing intel_iommus */
static int g_num_of_iommus;

static DEFINE_SPINLOCK(async_umap_flush_lock);
static LIST_HEAD(unmaps_to_do);

static int timer_on;
static long list_size;

static void domain_remove_dev_info(struct dmar_domain *domain);

#ifdef CONFIG_DMAR_DEFAULT_ON
int dmar_disabled = 0;
#else
int dmar_disabled = 1;
#endif /*CONFIG_DMAR_DEFAULT_ON*/

static int __initdata dmar_map_gfx = 1;
static int dmar_forcedac;
static int intel_iommu_strict;

#define DUMMY_DEVICE_DOMAIN_INFO ((struct device_domain_info *)(-1))
static DEFINE_SPINLOCK(device_domain_lock);
static LIST_HEAD(device_domain_list);

static struct iommu_ops intel_iommu_ops;

static int __init intel_iommu_setup(char *str)
{
	if (!str)
		return -EINVAL;
	while (*str) {
		if (!strncmp(str, "on", 2)) {
			dmar_disabled = 0;
			printk(KERN_INFO "Intel-IOMMU: enabled\n");
		} else if (!strncmp(str, "off", 3)) {
			dmar_disabled = 1;
			printk(KERN_INFO "Intel-IOMMU: disabled\n");
		} else if (!strncmp(str, "igfx_off", 8)) {
			dmar_map_gfx = 0;
			printk(KERN_INFO
				"Intel-IOMMU: disable GFX device mapping\n");
		} else if (!strncmp(str, "forcedac", 8)) {
			printk(KERN_INFO
				"Intel-IOMMU: Forcing DAC for PCI devices\n");
			dmar_forcedac = 1;
		} else if (!strncmp(str, "strict", 6)) {
			printk(KERN_INFO
				"Intel-IOMMU: disable batched IOTLB flush\n");
			intel_iommu_strict = 1;
		}

		str += strcspn(str, ",");
		while (*str == ',')
			str++;
	}
	return 0;
}
__setup("intel_iommu=", intel_iommu_setup);

static struct kmem_cache *iommu_domain_cache;
static struct kmem_cache *iommu_devinfo_cache;
static struct kmem_cache *iommu_iova_cache;

static inline void *iommu_kmem_cache_alloc(struct kmem_cache *cachep)
{
	unsigned int flags;
	void *vaddr;

	/* trying to avoid low memory issues */
	flags = current->flags & PF_MEMALLOC;
	current->flags |= PF_MEMALLOC;
	vaddr = kmem_cache_alloc(cachep, GFP_ATOMIC);
	current->flags &= (~PF_MEMALLOC | flags);
	return vaddr;
}


static inline void *alloc_pgtable_page(void)
{
	unsigned int flags;
	void *vaddr;

	/* trying to avoid low memory issues */
	flags = current->flags & PF_MEMALLOC;
	current->flags |= PF_MEMALLOC;
	vaddr = (void *)get_zeroed_page(GFP_ATOMIC);
	current->flags &= (~PF_MEMALLOC | flags);
	return vaddr;
}

static inline void free_pgtable_page(void *vaddr)
{
	free_page((unsigned long)vaddr);
}

static inline void *alloc_domain_mem(void)
{
	return iommu_kmem_cache_alloc(iommu_domain_cache);
}

static void free_domain_mem(void *vaddr)
{
	kmem_cache_free(iommu_domain_cache, vaddr);
}

static inline void * alloc_devinfo_mem(void)
{
	return iommu_kmem_cache_alloc(iommu_devinfo_cache);
}

static inline void free_devinfo_mem(void *vaddr)
{
	kmem_cache_free(iommu_devinfo_cache, vaddr);
}

struct iova *alloc_iova_mem(void)
{
	return iommu_kmem_cache_alloc(iommu_iova_cache);
}

void free_iova_mem(struct iova *iova)
{
	kmem_cache_free(iommu_iova_cache, iova);
}


static inline int width_to_agaw(int width);

static int __iommu_calculate_agaw(struct intel_iommu *iommu, int max_gaw)
{
	unsigned long sagaw;
	int agaw = -1;

	sagaw = cap_sagaw(iommu->cap);
	for (agaw = width_to_agaw(max_gaw);
	     agaw >= 0; agaw--) {
		if (test_bit(agaw, &sagaw))
			break;
	}

	return agaw;
}

/*
 * Calculate max SAGAW for each iommu.
 */
int iommu_calculate_max_sagaw(struct intel_iommu *iommu)
{
	return __iommu_calculate_agaw(iommu, MAX_AGAW_WIDTH);
}

/*
 * calculate agaw for each iommu.
 * "SAGAW" may be different across iommus, use a default agaw, and
 * get a supported less agaw for iommus that don't support the default agaw.
 */
int iommu_calculate_agaw(struct intel_iommu *iommu)
{
	return __iommu_calculate_agaw(iommu, DEFAULT_DOMAIN_ADDRESS_WIDTH);
}

/* This functionin only returns single iommu in a domain */
static struct intel_iommu *domain_get_iommu(struct dmar_domain *domain)
{
	int iommu_id;

	/* si_domain and vm domain should not get here. */
	BUG_ON(domain->flags & DOMAIN_FLAG_VIRTUAL_MACHINE);
	BUG_ON(domain->flags & DOMAIN_FLAG_STATIC_IDENTITY);

	iommu_id = find_first_bit(&domain->iommu_bmp, g_num_of_iommus);
	if (iommu_id < 0 || iommu_id >= g_num_of_iommus)
		return NULL;

	return g_iommus[iommu_id];
}

static void domain_update_iommu_coherency(struct dmar_domain *domain)
{
	int i;

	domain->iommu_coherency = 1;

	i = find_first_bit(&domain->iommu_bmp, g_num_of_iommus);
	for (; i < g_num_of_iommus; ) {
		if (!ecap_coherent(g_iommus[i]->ecap)) {
			domain->iommu_coherency = 0;
			break;
		}
		i = find_next_bit(&domain->iommu_bmp, g_num_of_iommus, i+1);
	}
}

static void domain_update_iommu_snooping(struct dmar_domain *domain)
{
	int i;

	domain->iommu_snooping = 1;

	i = find_first_bit(&domain->iommu_bmp, g_num_of_iommus);
	for (; i < g_num_of_iommus; ) {
		if (!ecap_sc_support(g_iommus[i]->ecap)) {
			domain->iommu_snooping = 0;
			break;
		}
		i = find_next_bit(&domain->iommu_bmp, g_num_of_iommus, i+1);
	}
}

/* Some capabilities may be different across iommus */
static void domain_update_iommu_cap(struct dmar_domain *domain)
{
	domain_update_iommu_coherency(domain);
	domain_update_iommu_snooping(domain);
}

static struct intel_iommu *device_to_iommu(int segment, u8 bus, u8 devfn)
{
	struct dmar_drhd_unit *drhd = NULL;
	int i;

	for_each_drhd_unit(drhd) {
		if (drhd->ignored)
			continue;
		if (segment != drhd->segment)
			continue;

		for (i = 0; i < drhd->devices_cnt; i++) {
			if (drhd->devices[i] &&
			    drhd->devices[i]->bus->number == bus &&
			    drhd->devices[i]->devfn == devfn)
				return drhd->iommu;
			if (drhd->devices[i] &&
			    drhd->devices[i]->subordinate &&
			    drhd->devices[i]->subordinate->number <= bus &&
			    drhd->devices[i]->subordinate->subordinate >= bus)
				return drhd->iommu;
		}

		if (drhd->include_all)
			return drhd->iommu;
	}

	return NULL;
}

static void domain_flush_cache(struct dmar_domain *domain,
			       void *addr, int size)
{
	if (!domain->iommu_coherency)
		clflush_cache_range(addr, size);
}

/* Gets context entry for a given bus and devfn */
static struct context_entry * device_to_context_entry(struct intel_iommu *iommu,
		u8 bus, u8 devfn)
{
	struct root_entry *root;
	struct context_entry *context;
	unsigned long phy_addr;
	unsigned long flags;

	spin_lock_irqsave(&iommu->lock, flags);
	root = &iommu->root_entry[bus];
	context = get_context_addr_from_root(root);
	if (!context) {
		context = (struct context_entry *)alloc_pgtable_page();
		if (!context) {
			spin_unlock_irqrestore(&iommu->lock, flags);
			return NULL;
		}
		__iommu_flush_cache(iommu, (void *)context, CONTEXT_SIZE);
		phy_addr = virt_to_phys((void *)context);
		set_root_value(root, phy_addr);
		set_root_present(root);
		__iommu_flush_cache(iommu, root, sizeof(*root));
	}
	spin_unlock_irqrestore(&iommu->lock, flags);
	return &context[devfn];
}

static int device_context_mapped(struct intel_iommu *iommu, u8 bus, u8 devfn)
{
	struct root_entry *root;
	struct context_entry *context;
	int ret;
	unsigned long flags;

	spin_lock_irqsave(&iommu->lock, flags);
	root = &iommu->root_entry[bus];
	context = get_context_addr_from_root(root);
	if (!context) {
		ret = 0;
		goto out;
	}
	ret = context_present(&context[devfn]);
out:
	spin_unlock_irqrestore(&iommu->lock, flags);
	return ret;
}

static void clear_context_table(struct intel_iommu *iommu, u8 bus, u8 devfn)
{
	struct root_entry *root;
	struct context_entry *context;
	unsigned long flags;

	spin_lock_irqsave(&iommu->lock, flags);
	root = &iommu->root_entry[bus];
	context = get_context_addr_from_root(root);
	if (context) {
		context_clear_entry(&context[devfn]);
		__iommu_flush_cache(iommu, &context[devfn], \
			sizeof(*context));
	}
	spin_unlock_irqrestore(&iommu->lock, flags);
}

static void free_context_table(struct intel_iommu *iommu)
{
	struct root_entry *root;
	int i;
	unsigned long flags;
	struct context_entry *context;

	spin_lock_irqsave(&iommu->lock, flags);
	if (!iommu->root_entry) {
		goto out;
	}
	for (i = 0; i < ROOT_ENTRY_NR; i++) {
		root = &iommu->root_entry[i];
		context = get_context_addr_from_root(root);
		if (context)
			free_pgtable_page(context);
	}
	free_pgtable_page(iommu->root_entry);
	iommu->root_entry = NULL;
out:
	spin_unlock_irqrestore(&iommu->lock, flags);
}

/* page table handling */
#define LEVEL_STRIDE		(9)
#define LEVEL_MASK		(((u64)1 << LEVEL_STRIDE) - 1)

static inline int agaw_to_level(int agaw)
{
	return agaw + 2;
}

static inline int agaw_to_width(int agaw)
{
	return 30 + agaw * LEVEL_STRIDE;

}

static inline int width_to_agaw(int width)
{
	return (width - 30) / LEVEL_STRIDE;
}

static inline unsigned int level_to_offset_bits(int level)
{
	return (level - 1) * LEVEL_STRIDE;
}

static inline int pfn_level_offset(unsigned long pfn, int level)
{
	return (pfn >> level_to_offset_bits(level)) & LEVEL_MASK;
}

static inline unsigned long level_mask(int level)
{
	return -1UL << level_to_offset_bits(level);
}

static inline unsigned long level_size(int level)
{
	return 1UL << level_to_offset_bits(level);
}

static inline unsigned long align_to_level(unsigned long pfn, int level)
{
	return (pfn + level_size(level) - 1) & level_mask(level);
}

static struct dma_pte *pfn_to_dma_pte(struct dmar_domain *domain,
				      unsigned long pfn)
{
	int addr_width = agaw_to_width(domain->agaw) - VTD_PAGE_SHIFT;
	struct dma_pte *parent, *pte = NULL;
	int level = agaw_to_level(domain->agaw);
	int offset;

	BUG_ON(!domain->pgd);
	BUG_ON(addr_width < BITS_PER_LONG && pfn >> addr_width);
	parent = domain->pgd;

	while (level > 0) {
		void *tmp_page;

		offset = pfn_level_offset(pfn, level);
		pte = &parent[offset];
		if (level == 1)
			break;

		if (!dma_pte_present(pte)) {
			uint64_t pteval;

			tmp_page = alloc_pgtable_page();

			if (!tmp_page)
				return NULL;

			domain_flush_cache(domain, tmp_page, VTD_PAGE_SIZE);
			pteval = (virt_to_dma_pfn(tmp_page) << VTD_PAGE_SHIFT) | DMA_PTE_READ | DMA_PTE_WRITE;
			if (cmpxchg64(&pte->val, 0ULL, pteval)) {
				/* Someone else set it while we were thinking; use theirs. */
				free_pgtable_page(tmp_page);
			} else {
				dma_pte_addr(pte);
				domain_flush_cache(domain, pte, sizeof(*pte));
			}
		}
		parent = phys_to_virt(dma_pte_addr(pte));
		level--;
	}

	return pte;
}

/* return address's pte at specific level */
static struct dma_pte *dma_pfn_level_pte(struct dmar_domain *domain,
					 unsigned long pfn,
					 int level)
{
	struct dma_pte *parent, *pte = NULL;
	int total = agaw_to_level(domain->agaw);
	int offset;

	parent = domain->pgd;
	while (level <= total) {
		offset = pfn_level_offset(pfn, total);
		pte = &parent[offset];
		if (level == total)
			return pte;

		if (!dma_pte_present(pte))
			break;
		parent = phys_to_virt(dma_pte_addr(pte));
		total--;
	}
	return NULL;
}

/* clear last level pte, a tlb flush should be followed */
static void dma_pte_clear_range(struct dmar_domain *domain,
				unsigned long start_pfn,
				unsigned long last_pfn)
{
	int addr_width = agaw_to_width(domain->agaw) - VTD_PAGE_SHIFT;
	struct dma_pte *first_pte, *pte;

	BUG_ON(addr_width < BITS_PER_LONG && start_pfn >> addr_width);
	BUG_ON(addr_width < BITS_PER_LONG && last_pfn >> addr_width);

	/* we don't need lock here; nobody else touches the iova range */
	while (start_pfn <= last_pfn) {
		first_pte = pte = dma_pfn_level_pte(domain, start_pfn, 1);
		if (!pte) {
			start_pfn = align_to_level(start_pfn + 1, 2);
			continue;
		}
		do { 
			dma_clear_pte(pte);
			start_pfn++;
			pte++;
		} while (start_pfn <= last_pfn && !first_pte_in_page(pte));

		domain_flush_cache(domain, first_pte,
				   (void *)pte - (void *)first_pte);
	}
}

/* free page table pages. last level pte should already be cleared */
static void dma_pte_free_pagetable(struct dmar_domain *domain,
				   unsigned long start_pfn,
				   unsigned long last_pfn)
{
	int addr_width = agaw_to_width(domain->agaw) - VTD_PAGE_SHIFT;
	struct dma_pte *first_pte, *pte;
	int total = agaw_to_level(domain->agaw);
	int level;
	unsigned long tmp;

	BUG_ON(addr_width < BITS_PER_LONG && start_pfn >> addr_width);
	BUG_ON(addr_width < BITS_PER_LONG && last_pfn >> addr_width);

	/* We don't need lock here; nobody else touches the iova range */
	level = 2;
	while (level <= total) {
		tmp = align_to_level(start_pfn, level);

		/* If we can't even clear one PTE at this level, we're done */
		if (tmp + level_size(level) - 1 > last_pfn)
			return;

		while (tmp + level_size(level) - 1 <= last_pfn) {
			first_pte = pte = dma_pfn_level_pte(domain, tmp, level);
			if (!pte) {
				tmp = align_to_level(tmp + 1, level + 1);
				continue;
			}
			do {
				if (dma_pte_present(pte)) {
					free_pgtable_page(phys_to_virt(dma_pte_addr(pte)));
					dma_clear_pte(pte);
				}
				pte++;
				tmp += level_size(level);
			} while (!first_pte_in_page(pte) &&
				 tmp + level_size(level) - 1 <= last_pfn);

			domain_flush_cache(domain, first_pte,
					   (void *)pte - (void *)first_pte);
			
		}
		level++;
	}
	/* free pgd */
	if (start_pfn == 0 && last_pfn == DOMAIN_MAX_PFN(domain->gaw)) {
		free_pgtable_page(domain->pgd);
		domain->pgd = NULL;
	}
}

/* iommu handling */
static int iommu_alloc_root_entry(struct intel_iommu *iommu)
{
	struct root_entry *root;
	unsigned long flags;

	root = (struct root_entry *)alloc_pgtable_page();
	if (!root)
		return -ENOMEM;

	__iommu_flush_cache(iommu, root, ROOT_SIZE);

	spin_lock_irqsave(&iommu->lock, flags);
	iommu->root_entry = root;
	spin_unlock_irqrestore(&iommu->lock, flags);

	return 0;
}

static void iommu_set_root_entry(struct intel_iommu *iommu)
{
	void *addr;
	u32 sts;
	unsigned long flag;

	addr = iommu->root_entry;

	spin_lock_irqsave(&iommu->register_lock, flag);
	dmar_writeq(iommu->reg + DMAR_RTADDR_REG, virt_to_phys(addr));

	writel(iommu->gcmd | DMA_GCMD_SRTP, iommu->reg + DMAR_GCMD_REG);

	/* Make sure hardware complete it */
	IOMMU_WAIT_OP(iommu, DMAR_GSTS_REG,
		      readl, (sts & DMA_GSTS_RTPS), sts);

	spin_unlock_irqrestore(&iommu->register_lock, flag);
}

static void iommu_flush_write_buffer(struct intel_iommu *iommu)
{
	u32 val;
	unsigned long flag;

	if (!rwbf_quirk && !cap_rwbf(iommu->cap))
		return;

	spin_lock_irqsave(&iommu->register_lock, flag);
	writel(iommu->gcmd | DMA_GCMD_WBF, iommu->reg + DMAR_GCMD_REG);

	/* Make sure hardware complete it */
	IOMMU_WAIT_OP(iommu, DMAR_GSTS_REG,
		      readl, (!(val & DMA_GSTS_WBFS)), val);

	spin_unlock_irqrestore(&iommu->register_lock, flag);
}

/* return value determine if we need a write buffer flush */
static void __iommu_flush_context(struct intel_iommu *iommu,
				  u16 did, u16 source_id, u8 function_mask,
				  u64 type)
{
	u64 val = 0;
	unsigned long flag;

	switch (type) {
	case DMA_CCMD_GLOBAL_INVL:
		val = DMA_CCMD_GLOBAL_INVL;
		break;
	case DMA_CCMD_DOMAIN_INVL:
		val = DMA_CCMD_DOMAIN_INVL|DMA_CCMD_DID(did);
		break;
	case DMA_CCMD_DEVICE_INVL:
		val = DMA_CCMD_DEVICE_INVL|DMA_CCMD_DID(did)
			| DMA_CCMD_SID(source_id) | DMA_CCMD_FM(function_mask);
		break;
	default:
		BUG();
	}
	val |= DMA_CCMD_ICC;

	spin_lock_irqsave(&iommu->register_lock, flag);
	dmar_writeq(iommu->reg + DMAR_CCMD_REG, val);

	/* Make sure hardware complete it */
	IOMMU_WAIT_OP(iommu, DMAR_CCMD_REG,
		dmar_readq, (!(val & DMA_CCMD_ICC)), val);

	spin_unlock_irqrestore(&iommu->register_lock, flag);
}

/* return value determine if we need a write buffer flush */
static void __iommu_flush_iotlb(struct intel_iommu *iommu, u16 did,
				u64 addr, unsigned int size_order, u64 type)
{
	int tlb_offset = ecap_iotlb_offset(iommu->ecap);
	u64 val = 0, val_iva = 0;
	unsigned long flag;

	switch (type) {
	case DMA_TLB_GLOBAL_FLUSH:
		/* global flush doesn't need set IVA_REG */
		val = DMA_TLB_GLOBAL_FLUSH|DMA_TLB_IVT;
		break;
	case DMA_TLB_DSI_FLUSH:
		val = DMA_TLB_DSI_FLUSH|DMA_TLB_IVT|DMA_TLB_DID(did);
		break;
	case DMA_TLB_PSI_FLUSH:
		val = DMA_TLB_PSI_FLUSH|DMA_TLB_IVT|DMA_TLB_DID(did);
		/* Note: always flush non-leaf currently */
		val_iva = size_order | addr;
		break;
	default:
		BUG();
	}
	/* Note: set drain read/write */
#if 0
	/*
	 * This is probably to be super secure.. Looks like we can
	 * ignore it without any impact.
	 */
	if (cap_read_drain(iommu->cap))
		val |= DMA_TLB_READ_DRAIN;
#endif
	if (cap_write_drain(iommu->cap))
		val |= DMA_TLB_WRITE_DRAIN;

	spin_lock_irqsave(&iommu->register_lock, flag);
	/* Note: Only uses first TLB reg currently */
	if (val_iva)
		dmar_writeq(iommu->reg + tlb_offset, val_iva);
	dmar_writeq(iommu->reg + tlb_offset + 8, val);

	/* Make sure hardware complete it */
	IOMMU_WAIT_OP(iommu, tlb_offset + 8,
		dmar_readq, (!(val & DMA_TLB_IVT)), val);

	spin_unlock_irqrestore(&iommu->register_lock, flag);

	/* check IOTLB invalidation granularity */
	if (DMA_TLB_IAIG(val) == 0)
		printk(KERN_ERR"IOMMU: flush IOTLB failed\n");
	if (DMA_TLB_IAIG(val) != DMA_TLB_IIRG(type))
		pr_debug("IOMMU: tlb flush request %Lx, actual %Lx\n",
			(unsigned long long)DMA_TLB_IIRG(type),
			(unsigned long long)DMA_TLB_IAIG(val));
}

static struct device_domain_info *iommu_support_dev_iotlb(
	struct dmar_domain *domain, int segment, u8 bus, u8 devfn)
<<<<<<< HEAD
{
	int found = 0;
	unsigned long flags;
	struct device_domain_info *info;
	struct intel_iommu *iommu = device_to_iommu(segment, bus, devfn);

	if (!ecap_dev_iotlb_support(iommu->ecap))
		return NULL;

	if (!iommu->qi)
		return NULL;

	spin_lock_irqsave(&device_domain_lock, flags);
	list_for_each_entry(info, &domain->devices, link)
		if (info->bus == bus && info->devfn == devfn) {
			found = 1;
			break;
		}
	spin_unlock_irqrestore(&device_domain_lock, flags);

	if (!found || !info->dev)
		return NULL;

	if (!pci_find_ext_capability(info->dev, PCI_EXT_CAP_ID_ATS))
		return NULL;

	if (!dmar_find_matched_atsr_unit(info->dev))
		return NULL;

	info->iommu = iommu;

	return info;
}

static void iommu_enable_dev_iotlb(struct device_domain_info *info)
{
	if (!info)
		return;

	pci_enable_ats(info->dev, VTD_PAGE_SHIFT);
}

static void iommu_disable_dev_iotlb(struct device_domain_info *info)
{
	if (!info->dev || !pci_ats_enabled(info->dev))
		return;

	pci_disable_ats(info->dev);
}

static void iommu_flush_dev_iotlb(struct dmar_domain *domain,
				  u64 addr, unsigned mask)
{
	u16 sid, qdep;
	unsigned long flags;
	struct device_domain_info *info;

	spin_lock_irqsave(&device_domain_lock, flags);
	list_for_each_entry(info, &domain->devices, link) {
		if (!info->dev || !pci_ats_enabled(info->dev))
			continue;

		sid = info->bus << 8 | info->devfn;
		qdep = pci_ats_queue_depth(info->dev);
		qi_flush_dev_iotlb(info->iommu, sid, qdep, addr, mask);
	}
	spin_unlock_irqrestore(&device_domain_lock, flags);
}

static void iommu_flush_iotlb_psi(struct intel_iommu *iommu, u16 did,
				  u64 addr, unsigned int pages)
{
	unsigned int mask = ilog2(__roundup_pow_of_two(pages));
=======
{
	int found = 0;
	unsigned long flags;
	struct device_domain_info *info;
	struct intel_iommu *iommu = device_to_iommu(segment, bus, devfn);
>>>>>>> dfbf9511

	if (!ecap_dev_iotlb_support(iommu->ecap))
		return NULL;

	if (!iommu->qi)
		return NULL;

	spin_lock_irqsave(&device_domain_lock, flags);
	list_for_each_entry(info, &domain->devices, link)
		if (info->bus == bus && info->devfn == devfn) {
			found = 1;
			break;
		}
	spin_unlock_irqrestore(&device_domain_lock, flags);

	if (!found || !info->dev)
		return NULL;

	if (!pci_find_ext_capability(info->dev, PCI_EXT_CAP_ID_ATS))
		return NULL;

	if (!dmar_find_matched_atsr_unit(info->dev))
		return NULL;

	info->iommu = iommu;

	return info;
}

static void iommu_enable_dev_iotlb(struct device_domain_info *info)
{
	if (!info)
		return;

	pci_enable_ats(info->dev, VTD_PAGE_SHIFT);
}

static void iommu_disable_dev_iotlb(struct device_domain_info *info)
{
	if (!info->dev || !pci_ats_enabled(info->dev))
		return;

	pci_disable_ats(info->dev);
}

static void iommu_flush_dev_iotlb(struct dmar_domain *domain,
				  u64 addr, unsigned mask)
{
	u16 sid, qdep;
	unsigned long flags;
	struct device_domain_info *info;

	spin_lock_irqsave(&device_domain_lock, flags);
	list_for_each_entry(info, &domain->devices, link) {
		if (!info->dev || !pci_ats_enabled(info->dev))
			continue;

		sid = info->bus << 8 | info->devfn;
		qdep = pci_ats_queue_depth(info->dev);
		qi_flush_dev_iotlb(info->iommu, sid, qdep, addr, mask);
	}
	spin_unlock_irqrestore(&device_domain_lock, flags);
}

<<<<<<< HEAD
=======
static void iommu_flush_iotlb_psi(struct intel_iommu *iommu, u16 did,
				  unsigned long pfn, unsigned int pages)
{
	unsigned int mask = ilog2(__roundup_pow_of_two(pages));
	uint64_t addr = (uint64_t)pfn << VTD_PAGE_SHIFT;

	BUG_ON(pages == 0);

>>>>>>> dfbf9511
	/*
	 * Fallback to domain selective flush if no PSI support or the size is
	 * too big.
	 * PSI requires page size to be 2 ^ x, and the base address is naturally
	 * aligned to the size
	 */
	if (!cap_pgsel_inv(iommu->cap) || mask > cap_max_amask_val(iommu->cap))
		iommu->flush.flush_iotlb(iommu, did, 0, 0,
						DMA_TLB_DSI_FLUSH);
	else
		iommu->flush.flush_iotlb(iommu, did, addr, mask,
						DMA_TLB_PSI_FLUSH);
<<<<<<< HEAD
	if (did)
=======

	/*
	 * In caching mode, domain ID 0 is reserved for non-present to present
	 * mapping flush. Device IOTLB doesn't need to be flushed in this case.
	 */
	if (!cap_caching_mode(iommu->cap) || did)
>>>>>>> dfbf9511
		iommu_flush_dev_iotlb(iommu->domains[did], addr, mask);
}

static void iommu_disable_protect_mem_regions(struct intel_iommu *iommu)
{
	u32 pmen;
	unsigned long flags;

	spin_lock_irqsave(&iommu->register_lock, flags);
	pmen = readl(iommu->reg + DMAR_PMEN_REG);
	pmen &= ~DMA_PMEN_EPM;
	writel(pmen, iommu->reg + DMAR_PMEN_REG);

	/* wait for the protected region status bit to clear */
	IOMMU_WAIT_OP(iommu, DMAR_PMEN_REG,
		readl, !(pmen & DMA_PMEN_PRS), pmen);

	spin_unlock_irqrestore(&iommu->register_lock, flags);
}

static int iommu_enable_translation(struct intel_iommu *iommu)
{
	u32 sts;
	unsigned long flags;

	spin_lock_irqsave(&iommu->register_lock, flags);
	iommu->gcmd |= DMA_GCMD_TE;
	writel(iommu->gcmd, iommu->reg + DMAR_GCMD_REG);

	/* Make sure hardware complete it */
	IOMMU_WAIT_OP(iommu, DMAR_GSTS_REG,
		      readl, (sts & DMA_GSTS_TES), sts);

	spin_unlock_irqrestore(&iommu->register_lock, flags);
	return 0;
}

static int iommu_disable_translation(struct intel_iommu *iommu)
{
	u32 sts;
	unsigned long flag;

	spin_lock_irqsave(&iommu->register_lock, flag);
	iommu->gcmd &= ~DMA_GCMD_TE;
	writel(iommu->gcmd, iommu->reg + DMAR_GCMD_REG);

	/* Make sure hardware complete it */
	IOMMU_WAIT_OP(iommu, DMAR_GSTS_REG,
		      readl, (!(sts & DMA_GSTS_TES)), sts);

	spin_unlock_irqrestore(&iommu->register_lock, flag);
	return 0;
}


static int iommu_init_domains(struct intel_iommu *iommu)
{
	unsigned long ndomains;
	unsigned long nlongs;

	ndomains = cap_ndoms(iommu->cap);
	pr_debug("Number of Domains supportd <%ld>\n", ndomains);
	nlongs = BITS_TO_LONGS(ndomains);

	/* TBD: there might be 64K domains,
	 * consider other allocation for future chip
	 */
	iommu->domain_ids = kcalloc(nlongs, sizeof(unsigned long), GFP_KERNEL);
	if (!iommu->domain_ids) {
		printk(KERN_ERR "Allocating domain id array failed\n");
		return -ENOMEM;
	}
	iommu->domains = kcalloc(ndomains, sizeof(struct dmar_domain *),
			GFP_KERNEL);
	if (!iommu->domains) {
		printk(KERN_ERR "Allocating domain array failed\n");
		kfree(iommu->domain_ids);
		return -ENOMEM;
	}

	spin_lock_init(&iommu->lock);

	/*
	 * if Caching mode is set, then invalid translations are tagged
	 * with domainid 0. Hence we need to pre-allocate it.
	 */
	if (cap_caching_mode(iommu->cap))
		set_bit(0, iommu->domain_ids);
	return 0;
}


static void domain_exit(struct dmar_domain *domain);
static void vm_domain_exit(struct dmar_domain *domain);

void free_dmar_iommu(struct intel_iommu *iommu)
{
	struct dmar_domain *domain;
	int i;
	unsigned long flags;

	i = find_first_bit(iommu->domain_ids, cap_ndoms(iommu->cap));
	for (; i < cap_ndoms(iommu->cap); ) {
		domain = iommu->domains[i];
		clear_bit(i, iommu->domain_ids);

		spin_lock_irqsave(&domain->iommu_lock, flags);
		if (--domain->iommu_count == 0) {
			if (domain->flags & DOMAIN_FLAG_VIRTUAL_MACHINE)
				vm_domain_exit(domain);
			else
				domain_exit(domain);
		}
		spin_unlock_irqrestore(&domain->iommu_lock, flags);

		i = find_next_bit(iommu->domain_ids,
			cap_ndoms(iommu->cap), i+1);
	}

	if (iommu->gcmd & DMA_GCMD_TE)
		iommu_disable_translation(iommu);

	if (iommu->irq) {
		set_irq_data(iommu->irq, NULL);
		/* This will mask the irq */
		free_irq(iommu->irq, iommu);
		destroy_irq(iommu->irq);
	}

	kfree(iommu->domains);
	kfree(iommu->domain_ids);

	g_iommus[iommu->seq_id] = NULL;

	/* if all iommus are freed, free g_iommus */
	for (i = 0; i < g_num_of_iommus; i++) {
		if (g_iommus[i])
			break;
	}

	if (i == g_num_of_iommus)
		kfree(g_iommus);

	/* free context mapping */
	free_context_table(iommu);
}

static struct dmar_domain *alloc_domain(void)
{
	struct dmar_domain *domain;

	domain = alloc_domain_mem();
	if (!domain)
		return NULL;

	memset(&domain->iommu_bmp, 0, sizeof(unsigned long));
	domain->flags = 0;

	return domain;
}

static int iommu_attach_domain(struct dmar_domain *domain,
			       struct intel_iommu *iommu)
{
	int num;
	unsigned long ndomains;
	unsigned long flags;

	ndomains = cap_ndoms(iommu->cap);

	spin_lock_irqsave(&iommu->lock, flags);

	num = find_first_zero_bit(iommu->domain_ids, ndomains);
	if (num >= ndomains) {
		spin_unlock_irqrestore(&iommu->lock, flags);
		printk(KERN_ERR "IOMMU: no free domain ids\n");
		return -ENOMEM;
	}

	domain->id = num;
	set_bit(num, iommu->domain_ids);
	set_bit(iommu->seq_id, &domain->iommu_bmp);
	iommu->domains[num] = domain;
	spin_unlock_irqrestore(&iommu->lock, flags);

	return 0;
}

static void iommu_detach_domain(struct dmar_domain *domain,
				struct intel_iommu *iommu)
{
	unsigned long flags;
	int num, ndomains;
	int found = 0;

	spin_lock_irqsave(&iommu->lock, flags);
	ndomains = cap_ndoms(iommu->cap);
	num = find_first_bit(iommu->domain_ids, ndomains);
	for (; num < ndomains; ) {
		if (iommu->domains[num] == domain) {
			found = 1;
			break;
		}
		num = find_next_bit(iommu->domain_ids,
				    cap_ndoms(iommu->cap), num+1);
	}

	if (found) {
		clear_bit(num, iommu->domain_ids);
		clear_bit(iommu->seq_id, &domain->iommu_bmp);
		iommu->domains[num] = NULL;
	}
	spin_unlock_irqrestore(&iommu->lock, flags);
}

static struct iova_domain reserved_iova_list;
static struct lock_class_key reserved_alloc_key;
static struct lock_class_key reserved_rbtree_key;

static void dmar_init_reserved_ranges(void)
{
	struct pci_dev *pdev = NULL;
	struct iova *iova;
	int i;

	init_iova_domain(&reserved_iova_list, DMA_32BIT_PFN);

	lockdep_set_class(&reserved_iova_list.iova_alloc_lock,
		&reserved_alloc_key);
	lockdep_set_class(&reserved_iova_list.iova_rbtree_lock,
		&reserved_rbtree_key);

	/* IOAPIC ranges shouldn't be accessed by DMA */
	iova = reserve_iova(&reserved_iova_list, IOVA_PFN(IOAPIC_RANGE_START),
		IOVA_PFN(IOAPIC_RANGE_END));
	if (!iova)
		printk(KERN_ERR "Reserve IOAPIC range failed\n");

	/* Reserve all PCI MMIO to avoid peer-to-peer access */
	for_each_pci_dev(pdev) {
		struct resource *r;

		for (i = 0; i < PCI_NUM_RESOURCES; i++) {
			r = &pdev->resource[i];
			if (!r->flags || !(r->flags & IORESOURCE_MEM))
				continue;
			iova = reserve_iova(&reserved_iova_list,
					    IOVA_PFN(r->start),
					    IOVA_PFN(r->end));
			if (!iova)
				printk(KERN_ERR "Reserve iova failed\n");
		}
	}

}

static void domain_reserve_special_ranges(struct dmar_domain *domain)
{
	copy_reserved_iova(&reserved_iova_list, &domain->iovad);
}

static inline int guestwidth_to_adjustwidth(int gaw)
{
	int agaw;
	int r = (gaw - 12) % 9;

	if (r == 0)
		agaw = gaw;
	else
		agaw = gaw + 9 - r;
	if (agaw > 64)
		agaw = 64;
	return agaw;
}

static int domain_init(struct dmar_domain *domain, int guest_width)
{
	struct intel_iommu *iommu;
	int adjust_width, agaw;
	unsigned long sagaw;

	init_iova_domain(&domain->iovad, DMA_32BIT_PFN);
	spin_lock_init(&domain->iommu_lock);

	domain_reserve_special_ranges(domain);

	/* calculate AGAW */
	iommu = domain_get_iommu(domain);
	if (guest_width > cap_mgaw(iommu->cap))
		guest_width = cap_mgaw(iommu->cap);
	domain->gaw = guest_width;
	adjust_width = guestwidth_to_adjustwidth(guest_width);
	agaw = width_to_agaw(adjust_width);
	sagaw = cap_sagaw(iommu->cap);
	if (!test_bit(agaw, &sagaw)) {
		/* hardware doesn't support it, choose a bigger one */
		pr_debug("IOMMU: hardware doesn't support agaw %d\n", agaw);
		agaw = find_next_bit(&sagaw, 5, agaw);
		if (agaw >= 5)
			return -ENODEV;
	}
	domain->agaw = agaw;
	INIT_LIST_HEAD(&domain->devices);

	if (ecap_coherent(iommu->ecap))
		domain->iommu_coherency = 1;
	else
		domain->iommu_coherency = 0;

	if (ecap_sc_support(iommu->ecap))
		domain->iommu_snooping = 1;
	else
		domain->iommu_snooping = 0;

	domain->iommu_count = 1;

	/* always allocate the top pgd */
	domain->pgd = (struct dma_pte *)alloc_pgtable_page();
	if (!domain->pgd)
		return -ENOMEM;
	__iommu_flush_cache(iommu, domain->pgd, PAGE_SIZE);
	return 0;
}

static void domain_exit(struct dmar_domain *domain)
{
	struct dmar_drhd_unit *drhd;
	struct intel_iommu *iommu;
<<<<<<< HEAD
	u64 end;
=======
>>>>>>> dfbf9511

	/* Domain 0 is reserved, so dont process it */
	if (!domain)
		return;

	domain_remove_dev_info(domain);
	/* destroy iovas */
	put_iova_domain(&domain->iovad);

	/* clear ptes */
	dma_pte_clear_range(domain, 0, DOMAIN_MAX_PFN(domain->gaw));

	/* free page tables */
	dma_pte_free_pagetable(domain, 0, DOMAIN_MAX_PFN(domain->gaw));

	for_each_active_iommu(iommu, drhd)
		if (test_bit(iommu->seq_id, &domain->iommu_bmp))
			iommu_detach_domain(domain, iommu);

<<<<<<< HEAD
	for_each_active_iommu(iommu, drhd)
		if (test_bit(iommu->seq_id, &domain->iommu_bmp))
			iommu_detach_domain(domain, iommu);

=======
>>>>>>> dfbf9511
	free_domain_mem(domain);
}

static int domain_context_mapping_one(struct dmar_domain *domain, int segment,
				 u8 bus, u8 devfn, int translation)
{
	struct context_entry *context;
	unsigned long flags;
	struct intel_iommu *iommu;
	struct dma_pte *pgd;
	unsigned long num;
	unsigned long ndomains;
	int id;
	int agaw;
	struct device_domain_info *info = NULL;

	pr_debug("Set context mapping for %02x:%02x.%d\n",
		bus, PCI_SLOT(devfn), PCI_FUNC(devfn));

	BUG_ON(!domain->pgd);
	BUG_ON(translation != CONTEXT_TT_PASS_THROUGH &&
	       translation != CONTEXT_TT_MULTI_LEVEL);

	iommu = device_to_iommu(segment, bus, devfn);
	if (!iommu)
		return -ENODEV;

	context = device_to_context_entry(iommu, bus, devfn);
	if (!context)
		return -ENOMEM;
	spin_lock_irqsave(&iommu->lock, flags);
	if (context_present(context)) {
		spin_unlock_irqrestore(&iommu->lock, flags);
		return 0;
	}

	id = domain->id;
	pgd = domain->pgd;

	if (domain->flags & DOMAIN_FLAG_VIRTUAL_MACHINE ||
	    domain->flags & DOMAIN_FLAG_STATIC_IDENTITY) {
		int found = 0;

		/* find an available domain id for this device in iommu */
		ndomains = cap_ndoms(iommu->cap);
		num = find_first_bit(iommu->domain_ids, ndomains);
		for (; num < ndomains; ) {
			if (iommu->domains[num] == domain) {
				id = num;
				found = 1;
				break;
			}
			num = find_next_bit(iommu->domain_ids,
					    cap_ndoms(iommu->cap), num+1);
		}

		if (found == 0) {
			num = find_first_zero_bit(iommu->domain_ids, ndomains);
			if (num >= ndomains) {
				spin_unlock_irqrestore(&iommu->lock, flags);
				printk(KERN_ERR "IOMMU: no free domain ids\n");
				return -EFAULT;
			}

			set_bit(num, iommu->domain_ids);
			set_bit(iommu->seq_id, &domain->iommu_bmp);
			iommu->domains[num] = domain;
			id = num;
		}

		/* Skip top levels of page tables for
		 * iommu which has less agaw than default.
		 */
		for (agaw = domain->agaw; agaw != iommu->agaw; agaw--) {
			pgd = phys_to_virt(dma_pte_addr(pgd));
			if (!dma_pte_present(pgd)) {
				spin_unlock_irqrestore(&iommu->lock, flags);
				return -ENOMEM;
			}
		}
	}

	context_set_domain_id(context, id);

	if (translation != CONTEXT_TT_PASS_THROUGH) {
		info = iommu_support_dev_iotlb(domain, segment, bus, devfn);
		translation = info ? CONTEXT_TT_DEV_IOTLB :
				     CONTEXT_TT_MULTI_LEVEL;
	}
	/*
	 * In pass through mode, AW must be programmed to indicate the largest
	 * AGAW value supported by hardware. And ASR is ignored by hardware.
	 */
	if (unlikely(translation == CONTEXT_TT_PASS_THROUGH))
		context_set_address_width(context, iommu->msagaw);
	else {
		context_set_address_root(context, virt_to_phys(pgd));
		context_set_address_width(context, iommu->agaw);
	}

	context_set_translation_type(context, translation);
	context_set_fault_enable(context);
	context_set_present(context);
	domain_flush_cache(domain, context, sizeof(*context));

	/*
	 * It's a non-present to present mapping. If hardware doesn't cache
	 * non-present entry we only need to flush the write-buffer. If the
	 * _does_ cache non-present entries, then it does so in the special
	 * domain #0, which we have to flush:
	 */
	if (cap_caching_mode(iommu->cap)) {
		iommu->flush.flush_context(iommu, 0,
					   (((u16)bus) << 8) | devfn,
					   DMA_CCMD_MASK_NOBIT,
					   DMA_CCMD_DEVICE_INVL);
		iommu->flush.flush_iotlb(iommu, 0, 0, 0, DMA_TLB_DSI_FLUSH);
	} else {
		iommu_flush_write_buffer(iommu);
	}
	iommu_enable_dev_iotlb(info);
	spin_unlock_irqrestore(&iommu->lock, flags);

	spin_lock_irqsave(&domain->iommu_lock, flags);
	if (!test_and_set_bit(iommu->seq_id, &domain->iommu_bmp)) {
		domain->iommu_count++;
		domain_update_iommu_cap(domain);
	}
	spin_unlock_irqrestore(&domain->iommu_lock, flags);
	return 0;
}

static int
domain_context_mapping(struct dmar_domain *domain, struct pci_dev *pdev,
			int translation)
{
	int ret;
	struct pci_dev *tmp, *parent;

	ret = domain_context_mapping_one(domain, pci_domain_nr(pdev->bus),
					 pdev->bus->number, pdev->devfn,
					 translation);
	if (ret)
		return ret;

	/* dependent device mapping */
	tmp = pci_find_upstream_pcie_bridge(pdev);
	if (!tmp)
		return 0;
	/* Secondary interface's bus number and devfn 0 */
	parent = pdev->bus->self;
	while (parent != tmp) {
		ret = domain_context_mapping_one(domain,
						 pci_domain_nr(parent->bus),
						 parent->bus->number,
						 parent->devfn, translation);
		if (ret)
			return ret;
		parent = parent->bus->self;
	}
	if (tmp->is_pcie) /* this is a PCIE-to-PCI bridge */
		return domain_context_mapping_one(domain,
					pci_domain_nr(tmp->subordinate),
					tmp->subordinate->number, 0,
					translation);
	else /* this is a legacy PCI bridge */
		return domain_context_mapping_one(domain,
						  pci_domain_nr(tmp->bus),
						  tmp->bus->number,
						  tmp->devfn,
						  translation);
}

static int domain_context_mapped(struct pci_dev *pdev)
{
	int ret;
	struct pci_dev *tmp, *parent;
	struct intel_iommu *iommu;

	iommu = device_to_iommu(pci_domain_nr(pdev->bus), pdev->bus->number,
				pdev->devfn);
	if (!iommu)
		return -ENODEV;

	ret = device_context_mapped(iommu, pdev->bus->number, pdev->devfn);
	if (!ret)
		return ret;
	/* dependent device mapping */
	tmp = pci_find_upstream_pcie_bridge(pdev);
	if (!tmp)
		return ret;
	/* Secondary interface's bus number and devfn 0 */
	parent = pdev->bus->self;
	while (parent != tmp) {
		ret = device_context_mapped(iommu, parent->bus->number,
					    parent->devfn);
		if (!ret)
			return ret;
		parent = parent->bus->self;
	}
	if (tmp->is_pcie)
		return device_context_mapped(iommu, tmp->subordinate->number,
					     0);
	else
		return device_context_mapped(iommu, tmp->bus->number,
					     tmp->devfn);
}

static int __domain_mapping(struct dmar_domain *domain, unsigned long iov_pfn,
			    struct scatterlist *sg, unsigned long phys_pfn,
			    unsigned long nr_pages, int prot)
{
	struct dma_pte *first_pte = NULL, *pte = NULL;
	phys_addr_t uninitialized_var(pteval);
	int addr_width = agaw_to_width(domain->agaw) - VTD_PAGE_SHIFT;
	unsigned long sg_res;

	BUG_ON(addr_width < BITS_PER_LONG && (iov_pfn + nr_pages - 1) >> addr_width);

	if ((prot & (DMA_PTE_READ|DMA_PTE_WRITE)) == 0)
		return -EINVAL;

	prot &= DMA_PTE_READ | DMA_PTE_WRITE | DMA_PTE_SNP;

	if (sg)
		sg_res = 0;
	else {
		sg_res = nr_pages + 1;
		pteval = ((phys_addr_t)phys_pfn << VTD_PAGE_SHIFT) | prot;
	}

	while (nr_pages--) {
		uint64_t tmp;

		if (!sg_res) {
			sg_res = (sg->offset + sg->length + VTD_PAGE_SIZE - 1) >> VTD_PAGE_SHIFT;
			sg->dma_address = ((dma_addr_t)iov_pfn << VTD_PAGE_SHIFT) + sg->offset;
			sg->dma_length = sg->length;
			pteval = page_to_phys(sg_page(sg)) | prot;
		}
		if (!pte) {
			first_pte = pte = pfn_to_dma_pte(domain, iov_pfn);
			if (!pte)
				return -ENOMEM;
		}
		/* We don't need lock here, nobody else
		 * touches the iova range
		 */
		tmp = cmpxchg64_local(&pte->val, 0ULL, pteval);
		if (tmp) {
			static int dumps = 5;
			printk(KERN_CRIT "ERROR: DMA PTE for vPFN 0x%lx already set (to %llx not %llx)\n",
			       iov_pfn, tmp, (unsigned long long)pteval);
			if (dumps) {
				dumps--;
				debug_dma_dump_mappings(NULL);
			}
			WARN_ON(1);
		}
		pte++;
		if (!nr_pages || first_pte_in_page(pte)) {
			domain_flush_cache(domain, first_pte,
					   (void *)pte - (void *)first_pte);
			pte = NULL;
		}
		iov_pfn++;
		pteval += VTD_PAGE_SIZE;
		sg_res--;
		if (!sg_res)
			sg = sg_next(sg);
	}
	return 0;
}

static inline int domain_sg_mapping(struct dmar_domain *domain, unsigned long iov_pfn,
				    struct scatterlist *sg, unsigned long nr_pages,
				    int prot)
{
	return __domain_mapping(domain, iov_pfn, sg, 0, nr_pages, prot);
}

static inline int domain_pfn_mapping(struct dmar_domain *domain, unsigned long iov_pfn,
				     unsigned long phys_pfn, unsigned long nr_pages,
				     int prot)
{
	return __domain_mapping(domain, iov_pfn, NULL, phys_pfn, nr_pages, prot);
}

static void iommu_detach_dev(struct intel_iommu *iommu, u8 bus, u8 devfn)
{
	if (!iommu)
		return;

	clear_context_table(iommu, bus, devfn);
	iommu->flush.flush_context(iommu, 0, 0, 0,
					   DMA_CCMD_GLOBAL_INVL);
	iommu->flush.flush_iotlb(iommu, 0, 0, 0, DMA_TLB_GLOBAL_FLUSH);
}

static void domain_remove_dev_info(struct dmar_domain *domain)
{
	struct device_domain_info *info;
	unsigned long flags;
	struct intel_iommu *iommu;

	spin_lock_irqsave(&device_domain_lock, flags);
	while (!list_empty(&domain->devices)) {
		info = list_entry(domain->devices.next,
			struct device_domain_info, link);
		list_del(&info->link);
		list_del(&info->global);
		if (info->dev)
			info->dev->dev.archdata.iommu = NULL;
		spin_unlock_irqrestore(&device_domain_lock, flags);

		iommu_disable_dev_iotlb(info);
		iommu = device_to_iommu(info->segment, info->bus, info->devfn);
		iommu_detach_dev(iommu, info->bus, info->devfn);
		free_devinfo_mem(info);

		spin_lock_irqsave(&device_domain_lock, flags);
	}
	spin_unlock_irqrestore(&device_domain_lock, flags);
}

/*
 * find_domain
 * Note: we use struct pci_dev->dev.archdata.iommu stores the info
 */
static struct dmar_domain *
find_domain(struct pci_dev *pdev)
{
	struct device_domain_info *info;

	/* No lock here, assumes no domain exit in normal case */
	info = pdev->dev.archdata.iommu;
	if (info)
		return info->domain;
	return NULL;
}

/* domain is initialized */
static struct dmar_domain *get_domain_for_dev(struct pci_dev *pdev, int gaw)
{
	struct dmar_domain *domain, *found = NULL;
	struct intel_iommu *iommu;
	struct dmar_drhd_unit *drhd;
	struct device_domain_info *info, *tmp;
	struct pci_dev *dev_tmp;
	unsigned long flags;
	int bus = 0, devfn = 0;
	int segment;
	int ret;

	domain = find_domain(pdev);
	if (domain)
		return domain;

	segment = pci_domain_nr(pdev->bus);

	dev_tmp = pci_find_upstream_pcie_bridge(pdev);
	if (dev_tmp) {
		if (dev_tmp->is_pcie) {
			bus = dev_tmp->subordinate->number;
			devfn = 0;
		} else {
			bus = dev_tmp->bus->number;
			devfn = dev_tmp->devfn;
		}
		spin_lock_irqsave(&device_domain_lock, flags);
		list_for_each_entry(info, &device_domain_list, global) {
			if (info->segment == segment &&
			    info->bus == bus && info->devfn == devfn) {
				found = info->domain;
				break;
			}
		}
		spin_unlock_irqrestore(&device_domain_lock, flags);
		/* pcie-pci bridge already has a domain, uses it */
		if (found) {
			domain = found;
			goto found_domain;
		}
	}

	domain = alloc_domain();
	if (!domain)
		goto error;

	/* Allocate new domain for the device */
	drhd = dmar_find_matched_drhd_unit(pdev);
	if (!drhd) {
		printk(KERN_ERR "IOMMU: can't find DMAR for device %s\n",
			pci_name(pdev));
		return NULL;
	}
	iommu = drhd->iommu;

	ret = iommu_attach_domain(domain, iommu);
	if (ret) {
		domain_exit(domain);
		goto error;
	}

	if (domain_init(domain, gaw)) {
		domain_exit(domain);
		goto error;
	}

	/* register pcie-to-pci device */
	if (dev_tmp) {
		info = alloc_devinfo_mem();
		if (!info) {
			domain_exit(domain);
			goto error;
		}
		info->segment = segment;
		info->bus = bus;
		info->devfn = devfn;
		info->dev = NULL;
		info->domain = domain;
		/* This domain is shared by devices under p2p bridge */
		domain->flags |= DOMAIN_FLAG_P2P_MULTIPLE_DEVICES;

		/* pcie-to-pci bridge already has a domain, uses it */
		found = NULL;
		spin_lock_irqsave(&device_domain_lock, flags);
		list_for_each_entry(tmp, &device_domain_list, global) {
			if (tmp->segment == segment &&
			    tmp->bus == bus && tmp->devfn == devfn) {
				found = tmp->domain;
				break;
			}
		}
		if (found) {
			free_devinfo_mem(info);
			domain_exit(domain);
			domain = found;
		} else {
			list_add(&info->link, &domain->devices);
			list_add(&info->global, &device_domain_list);
		}
		spin_unlock_irqrestore(&device_domain_lock, flags);
	}

found_domain:
	info = alloc_devinfo_mem();
	if (!info)
		goto error;
	info->segment = segment;
	info->bus = pdev->bus->number;
	info->devfn = pdev->devfn;
	info->dev = pdev;
	info->domain = domain;
	spin_lock_irqsave(&device_domain_lock, flags);
	/* somebody is fast */
	found = find_domain(pdev);
	if (found != NULL) {
		spin_unlock_irqrestore(&device_domain_lock, flags);
		if (found != domain) {
			domain_exit(domain);
			domain = found;
		}
		free_devinfo_mem(info);
		return domain;
	}
	list_add(&info->link, &domain->devices);
	list_add(&info->global, &device_domain_list);
	pdev->dev.archdata.iommu = info;
	spin_unlock_irqrestore(&device_domain_lock, flags);
	return domain;
error:
	/* recheck it here, maybe others set it */
	return find_domain(pdev);
}

static int iommu_identity_mapping;

<<<<<<< HEAD
=======
static int iommu_domain_identity_map(struct dmar_domain *domain,
				     unsigned long long start,
				     unsigned long long end)
{
	unsigned long first_vpfn = start >> VTD_PAGE_SHIFT;
	unsigned long last_vpfn = end >> VTD_PAGE_SHIFT;

	if (!reserve_iova(&domain->iovad, dma_to_mm_pfn(first_vpfn),
			  dma_to_mm_pfn(last_vpfn))) {
		printk(KERN_ERR "IOMMU: reserve iova failed\n");
		return -ENOMEM;
	}

	pr_debug("Mapping reserved region %llx-%llx for domain %d\n",
		 start, end, domain->id);
	/*
	 * RMRR range might have overlap with physical memory range,
	 * clear it first
	 */
	dma_pte_clear_range(domain, first_vpfn, last_vpfn);

	return domain_pfn_mapping(domain, first_vpfn, first_vpfn,
				  last_vpfn - first_vpfn + 1,
				  DMA_PTE_READ|DMA_PTE_WRITE);
}

>>>>>>> dfbf9511
static int iommu_prepare_identity_map(struct pci_dev *pdev,
				      unsigned long long start,
				      unsigned long long end)
{
	struct dmar_domain *domain;
	int ret;

	printk(KERN_INFO
<<<<<<< HEAD
		"IOMMU: Setting identity map for device %s [0x%Lx - 0x%Lx]\n",
		pci_name(pdev), start, end);
	if (iommu_identity_mapping)
		domain = si_domain;
	else
		/* page table init */
		domain = get_domain_for_dev(pdev, DEFAULT_DOMAIN_ADDRESS_WIDTH);
=======
	       "IOMMU: Setting identity map for device %s [0x%Lx - 0x%Lx]\n",
	       pci_name(pdev), start, end);

	domain = get_domain_for_dev(pdev, DEFAULT_DOMAIN_ADDRESS_WIDTH);
>>>>>>> dfbf9511
	if (!domain)
		return -ENOMEM;

	ret = iommu_domain_identity_map(domain, start, end);
	if (ret)
		goto error;

	/* context entry init */
	ret = domain_context_mapping(domain, pdev, CONTEXT_TT_MULTI_LEVEL);
	if (ret)
		goto error;

<<<<<<< HEAD
	/* context entry init */
	ret = domain_context_mapping(domain, pdev, CONTEXT_TT_MULTI_LEVEL);
	if (!ret)
		return 0;
error:
=======
	return 0;

 error:
>>>>>>> dfbf9511
	domain_exit(domain);
	return ret;
}

static inline int iommu_prepare_rmrr_dev(struct dmar_rmrr_unit *rmrr,
	struct pci_dev *pdev)
{
	if (pdev->dev.archdata.iommu == DUMMY_DEVICE_DOMAIN_INFO)
		return 0;
	return iommu_prepare_identity_map(pdev, rmrr->base_address,
		rmrr->end_address + 1);
}

#ifdef CONFIG_DMAR_FLOPPY_WA
static inline void iommu_prepare_isa(void)
{
	struct pci_dev *pdev;
	int ret;

	pdev = pci_get_class(PCI_CLASS_BRIDGE_ISA << 8, NULL);
	if (!pdev)
		return;

	printk(KERN_INFO "IOMMU: Prepare 0-16MiB unity mapping for LPC\n");
	ret = iommu_prepare_identity_map(pdev, 0, 16*1024*1024);

	if (ret)
		printk(KERN_ERR "IOMMU: Failed to create 0-16MiB identity map; "
		       "floppy might not work\n");

}
#else
static inline void iommu_prepare_isa(void)
{
	return;
}
#endif /* !CONFIG_DMAR_FLPY_WA */

/* Initialize each context entry as pass through.*/
static int __init init_context_pass_through(void)
{
	struct pci_dev *pdev = NULL;
	struct dmar_domain *domain;
	int ret;

	for_each_pci_dev(pdev) {
		domain = get_domain_for_dev(pdev, DEFAULT_DOMAIN_ADDRESS_WIDTH);
		ret = domain_context_mapping(domain, pdev,
					     CONTEXT_TT_PASS_THROUGH);
		if (ret)
			return ret;
	}
	return 0;
}

static int md_domain_init(struct dmar_domain *domain, int guest_width);

static int __init si_domain_work_fn(unsigned long start_pfn,
				    unsigned long end_pfn, void *datax)
{
	int *ret = datax;

	*ret = iommu_domain_identity_map(si_domain,
					 (uint64_t)start_pfn << PAGE_SHIFT,
					 (uint64_t)end_pfn << PAGE_SHIFT);
	return *ret;

}

static int si_domain_init(void)
{
	struct dmar_drhd_unit *drhd;
	struct intel_iommu *iommu;
	int nid, ret = 0;

	si_domain = alloc_domain();
	if (!si_domain)
		return -EFAULT;

	pr_debug("Identity mapping domain is domain %d\n", si_domain->id);

	for_each_active_iommu(iommu, drhd) {
		ret = iommu_attach_domain(si_domain, iommu);
		if (ret) {
			domain_exit(si_domain);
			return -EFAULT;
		}
	}

	if (md_domain_init(si_domain, DEFAULT_DOMAIN_ADDRESS_WIDTH)) {
		domain_exit(si_domain);
		return -EFAULT;
	}

	si_domain->flags = DOMAIN_FLAG_STATIC_IDENTITY;

	for_each_online_node(nid) {
		work_with_active_regions(nid, si_domain_work_fn, &ret);
		if (ret)
			return ret;
	}

	return 0;
}

static void domain_remove_one_dev_info(struct dmar_domain *domain,
					  struct pci_dev *pdev);
static int identity_mapping(struct pci_dev *pdev)
{
	struct device_domain_info *info;

	if (likely(!iommu_identity_mapping))
		return 0;


	list_for_each_entry(info, &si_domain->devices, link)
		if (info->dev == pdev)
			return 1;
	return 0;
}

static int domain_add_dev_info(struct dmar_domain *domain,
				  struct pci_dev *pdev)
{
	struct device_domain_info *info;
	unsigned long flags;

	info = alloc_devinfo_mem();
	if (!info)
		return -ENOMEM;

	info->segment = pci_domain_nr(pdev->bus);
	info->bus = pdev->bus->number;
	info->devfn = pdev->devfn;
	info->dev = pdev;
	info->domain = domain;

	spin_lock_irqsave(&device_domain_lock, flags);
	list_add(&info->link, &domain->devices);
	list_add(&info->global, &device_domain_list);
	pdev->dev.archdata.iommu = info;
	spin_unlock_irqrestore(&device_domain_lock, flags);

	return 0;
}

static int iommu_prepare_static_identity_mapping(void)
{
	struct pci_dev *pdev = NULL;
	int ret;

	ret = si_domain_init();
	if (ret)
		return -EFAULT;

	for_each_pci_dev(pdev) {
		printk(KERN_INFO "IOMMU: identity mapping for device %s\n",
		       pci_name(pdev));

		ret = domain_context_mapping(si_domain, pdev,
					     CONTEXT_TT_MULTI_LEVEL);
		if (ret)
			return ret;
		ret = domain_add_dev_info(si_domain, pdev);
		if (ret)
			return ret;
	}

	return 0;
}

<<<<<<< HEAD
/* Initialize each context entry as pass through.*/
static int __init init_context_pass_through(void)
{
	struct pci_dev *pdev = NULL;
	struct dmar_domain *domain;
	int ret;

	for_each_pci_dev(pdev) {
		domain = get_domain_for_dev(pdev, DEFAULT_DOMAIN_ADDRESS_WIDTH);
		ret = domain_context_mapping(domain, pdev,
					     CONTEXT_TT_PASS_THROUGH);
		if (ret)
			return ret;
	}
	return 0;
}

static int md_domain_init(struct dmar_domain *domain, int guest_width);
static int si_domain_init(void)
{
	struct dmar_drhd_unit *drhd;
	struct intel_iommu *iommu;
	int ret = 0;

	si_domain = alloc_domain();
	if (!si_domain)
		return -EFAULT;


	for_each_active_iommu(iommu, drhd) {
		ret = iommu_attach_domain(si_domain, iommu);
		if (ret) {
			domain_exit(si_domain);
			return -EFAULT;
		}
	}

	if (md_domain_init(si_domain, DEFAULT_DOMAIN_ADDRESS_WIDTH)) {
		domain_exit(si_domain);
		return -EFAULT;
	}

	si_domain->flags = DOMAIN_FLAG_STATIC_IDENTITY;

	return 0;
}

static void domain_remove_one_dev_info(struct dmar_domain *domain,
					  struct pci_dev *pdev);
static int identity_mapping(struct pci_dev *pdev)
{
	struct device_domain_info *info;

	if (likely(!iommu_identity_mapping))
		return 0;


	list_for_each_entry(info, &si_domain->devices, link)
		if (info->dev == pdev)
			return 1;
	return 0;
}

static int domain_add_dev_info(struct dmar_domain *domain,
				  struct pci_dev *pdev)
{
	struct device_domain_info *info;
	unsigned long flags;

	info = alloc_devinfo_mem();
	if (!info)
		return -ENOMEM;

	info->segment = pci_domain_nr(pdev->bus);
	info->bus = pdev->bus->number;
	info->devfn = pdev->devfn;
	info->dev = pdev;
	info->domain = domain;

	spin_lock_irqsave(&device_domain_lock, flags);
	list_add(&info->link, &domain->devices);
	list_add(&info->global, &device_domain_list);
	pdev->dev.archdata.iommu = info;
	spin_unlock_irqrestore(&device_domain_lock, flags);

	return 0;
}

static int iommu_prepare_static_identity_mapping(void)
{
	int i;
	struct pci_dev *pdev = NULL;
	int ret;

	ret = si_domain_init();
	if (ret)
		return -EFAULT;

	printk(KERN_INFO "IOMMU: Setting identity map:\n");
	for_each_pci_dev(pdev) {
		for (i = 0; i < e820.nr_map; i++) {
			struct e820entry *ei = &e820.map[i];

			if (ei->type == E820_RAM) {
				ret = iommu_prepare_identity_map(pdev,
					ei->addr, ei->addr + ei->size);
				if (ret)  {
					printk(KERN_INFO "1:1 mapping to one domain failed.\n");
					return -EFAULT;
				}
			}
		}
		ret = domain_add_dev_info(si_domain, pdev);
		if (ret)
			return ret;
	}

	return 0;
}

=======
>>>>>>> dfbf9511
int __init init_dmars(void)
{
	struct dmar_drhd_unit *drhd;
	struct dmar_rmrr_unit *rmrr;
	struct pci_dev *pdev;
	struct intel_iommu *iommu;
	int i, ret;
	int pass_through = 1;

	/*
	 * In case pass through can not be enabled, iommu tries to use identity
	 * mapping.
	 */
	if (iommu_pass_through)
		iommu_identity_mapping = 1;

	/*
	 * for each drhd
	 *    allocate root
	 *    initialize and program root entry to not present
	 * endfor
	 */
	for_each_drhd_unit(drhd) {
		g_num_of_iommus++;
		/*
		 * lock not needed as this is only incremented in the single
		 * threaded kernel __init code path all other access are read
		 * only
		 */
	}

	g_iommus = kcalloc(g_num_of_iommus, sizeof(struct intel_iommu *),
			GFP_KERNEL);
	if (!g_iommus) {
		printk(KERN_ERR "Allocating global iommu array failed\n");
		ret = -ENOMEM;
		goto error;
	}

	deferred_flush = kzalloc(g_num_of_iommus *
		sizeof(struct deferred_flush_tables), GFP_KERNEL);
	if (!deferred_flush) {
		kfree(g_iommus);
		ret = -ENOMEM;
		goto error;
	}

	for_each_drhd_unit(drhd) {
		if (drhd->ignored)
			continue;

		iommu = drhd->iommu;
		g_iommus[iommu->seq_id] = iommu;

		ret = iommu_init_domains(iommu);
		if (ret)
			goto error;

		/*
		 * TBD:
		 * we could share the same root & context tables
		 * amoung all IOMMU's. Need to Split it later.
		 */
		ret = iommu_alloc_root_entry(iommu);
		if (ret) {
			printk(KERN_ERR "IOMMU: allocate root entry failed\n");
			goto error;
		}
		if (!ecap_pass_through(iommu->ecap))
			pass_through = 0;
	}
	if (iommu_pass_through)
		if (!pass_through) {
			printk(KERN_INFO
			       "Pass Through is not supported by hardware.\n");
			iommu_pass_through = 0;
		}

	/*
	 * Start from the sane iommu hardware state.
	 */
	for_each_drhd_unit(drhd) {
		if (drhd->ignored)
			continue;

		iommu = drhd->iommu;

		/*
		 * If the queued invalidation is already initialized by us
		 * (for example, while enabling interrupt-remapping) then
		 * we got the things already rolling from a sane state.
		 */
		if (iommu->qi)
			continue;

		/*
		 * Clear any previous faults.
		 */
		dmar_fault(-1, iommu);
		/*
		 * Disable queued invalidation if supported and already enabled
		 * before OS handover.
		 */
		dmar_disable_qi(iommu);
	}

	for_each_drhd_unit(drhd) {
		if (drhd->ignored)
			continue;

		iommu = drhd->iommu;

		if (dmar_enable_qi(iommu)) {
			/*
			 * Queued Invalidate not enabled, use Register Based
			 * Invalidate
			 */
			iommu->flush.flush_context = __iommu_flush_context;
			iommu->flush.flush_iotlb = __iommu_flush_iotlb;
			printk(KERN_INFO "IOMMU 0x%Lx: using Register based "
			       "invalidation\n",
			       (unsigned long long)drhd->reg_base_addr);
		} else {
			iommu->flush.flush_context = qi_flush_context;
			iommu->flush.flush_iotlb = qi_flush_iotlb;
			printk(KERN_INFO "IOMMU 0x%Lx: using Queued "
			       "invalidation\n",
			       (unsigned long long)drhd->reg_base_addr);
		}
	}

	/*
	 * If pass through is set and enabled, context entries of all pci
	 * devices are intialized by pass through translation type.
	 */
	if (iommu_pass_through) {
		ret = init_context_pass_through();
		if (ret) {
			printk(KERN_ERR "IOMMU: Pass through init failed.\n");
			iommu_pass_through = 0;
		}
	}

	/*
	 * If pass through is not set or not enabled, setup context entries for
	 * identity mappings for rmrr, gfx, and isa and may fall back to static
	 * identity mapping if iommu_identity_mapping is set.
	 */
	if (!iommu_pass_through) {
		if (iommu_identity_mapping)
			iommu_prepare_static_identity_mapping();
		/*
		 * For each rmrr
		 *   for each dev attached to rmrr
		 *   do
		 *     locate drhd for dev, alloc domain for dev
		 *     allocate free domain
		 *     allocate page table entries for rmrr
		 *     if context not allocated for bus
		 *           allocate and init context
		 *           set present in root table for this bus
		 *     init context with domain, translation etc
		 *    endfor
		 * endfor
		 */
		printk(KERN_INFO "IOMMU: Setting RMRR:\n");
		for_each_rmrr_units(rmrr) {
			for (i = 0; i < rmrr->devices_cnt; i++) {
				pdev = rmrr->devices[i];
				/*
				 * some BIOS lists non-exist devices in DMAR
				 * table.
				 */
				if (!pdev)
					continue;
				ret = iommu_prepare_rmrr_dev(rmrr, pdev);
				if (ret)
					printk(KERN_ERR
				 "IOMMU: mapping reserved region failed\n");
			}
		}
<<<<<<< HEAD

		iommu_prepare_gfx_mapping();
=======
>>>>>>> dfbf9511

		iommu_prepare_isa();
	}

	/*
	 * for each drhd
	 *   enable fault log
	 *   global invalidate context cache
	 *   global invalidate iotlb
	 *   enable translation
	 */
	for_each_drhd_unit(drhd) {
		if (drhd->ignored)
			continue;
		iommu = drhd->iommu;

		iommu_flush_write_buffer(iommu);

		ret = dmar_set_interrupt(iommu);
		if (ret)
			goto error;

		iommu_set_root_entry(iommu);

		iommu->flush.flush_context(iommu, 0, 0, 0, DMA_CCMD_GLOBAL_INVL);
		iommu->flush.flush_iotlb(iommu, 0, 0, 0, DMA_TLB_GLOBAL_FLUSH);
		iommu_disable_protect_mem_regions(iommu);

		ret = iommu_enable_translation(iommu);
		if (ret)
			goto error;
	}

	return 0;
error:
	for_each_drhd_unit(drhd) {
		if (drhd->ignored)
			continue;
		iommu = drhd->iommu;
		free_iommu(iommu);
	}
	kfree(g_iommus);
	return ret;
}

static inline unsigned long aligned_nrpages(unsigned long host_addr,
					    size_t size)
{
	host_addr &= ~PAGE_MASK;
	host_addr += size + PAGE_SIZE - 1;

	return host_addr >> VTD_PAGE_SHIFT;
}

static struct iova *intel_alloc_iova(struct device *dev,
				     struct dmar_domain *domain,
				     unsigned long nrpages, uint64_t dma_mask)
{
	struct pci_dev *pdev = to_pci_dev(dev);
	struct iova *iova = NULL;

	/* Restrict dma_mask to the width that the iommu can handle */
	dma_mask = min_t(uint64_t, DOMAIN_MAX_ADDR(domain->gaw), dma_mask);

	if (!dmar_forcedac && dma_mask > DMA_BIT_MASK(32)) {
		/*
		 * First try to allocate an io virtual address in
		 * DMA_BIT_MASK(32) and if that fails then try allocating
		 * from higher range
		 */
		iova = alloc_iova(&domain->iovad, nrpages,
				  IOVA_PFN(DMA_BIT_MASK(32)), 1);
		if (iova)
			return iova;
	}
	iova = alloc_iova(&domain->iovad, nrpages, IOVA_PFN(dma_mask), 1);
	if (unlikely(!iova)) {
		printk(KERN_ERR "Allocating %ld-page iova for %s failed",
		       nrpages, pci_name(pdev));
		return NULL;
	}

	return iova;
}

static struct dmar_domain *
get_valid_domain_for_dev(struct pci_dev *pdev)
{
	struct dmar_domain *domain;
	int ret;

	domain = get_domain_for_dev(pdev,
			DEFAULT_DOMAIN_ADDRESS_WIDTH);
	if (!domain) {
		printk(KERN_ERR
			"Allocating domain for %s failed", pci_name(pdev));
		return NULL;
	}

	/* make sure context mapping is ok */
	if (unlikely(!domain_context_mapped(pdev))) {
		ret = domain_context_mapping(domain, pdev,
					     CONTEXT_TT_MULTI_LEVEL);
		if (ret) {
			printk(KERN_ERR
				"Domain context map for %s failed",
				pci_name(pdev));
			return NULL;
		}
	}

	return domain;
}

static int iommu_dummy(struct pci_dev *pdev)
{
	return pdev->dev.archdata.iommu == DUMMY_DEVICE_DOMAIN_INFO;
}

/* Check if the pdev needs to go through non-identity map and unmap process.*/
static int iommu_no_mapping(struct pci_dev *pdev)
{
	int found;

	if (!iommu_identity_mapping)
		return iommu_dummy(pdev);

	found = identity_mapping(pdev);
	if (found) {
		if (pdev->dma_mask > DMA_BIT_MASK(32))
			return 1;
		else {
			/*
			 * 32 bit DMA is removed from si_domain and fall back
			 * to non-identity mapping.
			 */
			domain_remove_one_dev_info(si_domain, pdev);
			printk(KERN_INFO "32bit %s uses non-identity mapping\n",
			       pci_name(pdev));
			return 0;
		}
	} else {
		/*
		 * In case of a detached 64 bit DMA device from vm, the device
		 * is put into si_domain for identity mapping.
		 */
		if (pdev->dma_mask > DMA_BIT_MASK(32)) {
			int ret;
			ret = domain_add_dev_info(si_domain, pdev);
			if (!ret) {
				printk(KERN_INFO "64bit %s uses identity mapping\n",
				       pci_name(pdev));
				return 1;
			}
		}
	}

	return iommu_dummy(pdev);
}

static dma_addr_t __intel_map_single(struct device *hwdev, phys_addr_t paddr,
				     size_t size, int dir, u64 dma_mask)
{
	struct pci_dev *pdev = to_pci_dev(hwdev);
	struct dmar_domain *domain;
	phys_addr_t start_paddr;
	struct iova *iova;
	int prot = 0;
	int ret;
	struct intel_iommu *iommu;

	BUG_ON(dir == DMA_NONE);

	if (iommu_no_mapping(pdev))
		return paddr;

	domain = get_valid_domain_for_dev(pdev);
	if (!domain)
		return 0;

	iommu = domain_get_iommu(domain);
	size = aligned_nrpages(paddr, size);

	iova = intel_alloc_iova(hwdev, domain, size, pdev->dma_mask);
	if (!iova)
		goto error;

	/*
	 * Check if DMAR supports zero-length reads on write only
	 * mappings..
	 */
	if (dir == DMA_TO_DEVICE || dir == DMA_BIDIRECTIONAL || \
			!cap_zlr(iommu->cap))
		prot |= DMA_PTE_READ;
	if (dir == DMA_FROM_DEVICE || dir == DMA_BIDIRECTIONAL)
		prot |= DMA_PTE_WRITE;
	/*
	 * paddr - (paddr + size) might be partial page, we should map the whole
	 * page.  Note: if two part of one page are separately mapped, we
	 * might have two guest_addr mapping to the same host paddr, but this
	 * is not a big problem
	 */
	ret = domain_pfn_mapping(domain, mm_to_dma_pfn(iova->pfn_lo),
				 paddr >> VTD_PAGE_SHIFT, size, prot);
	if (ret)
		goto error;

	/* it's a non-present to present mapping. Only flush if caching mode */
	if (cap_caching_mode(iommu->cap))
<<<<<<< HEAD
		iommu_flush_iotlb_psi(iommu, 0, start_paddr,
				      size >> VTD_PAGE_SHIFT);
=======
		iommu_flush_iotlb_psi(iommu, 0, mm_to_dma_pfn(iova->pfn_lo), size);
>>>>>>> dfbf9511
	else
		iommu_flush_write_buffer(iommu);

	start_paddr = (phys_addr_t)iova->pfn_lo << PAGE_SHIFT;
	start_paddr += paddr & ~PAGE_MASK;
	return start_paddr;

error:
	if (iova)
		__free_iova(&domain->iovad, iova);
	printk(KERN_ERR"Device %s request: %zx@%llx dir %d --- failed\n",
		pci_name(pdev), size, (unsigned long long)paddr, dir);
	return 0;
}

static dma_addr_t intel_map_page(struct device *dev, struct page *page,
				 unsigned long offset, size_t size,
				 enum dma_data_direction dir,
				 struct dma_attrs *attrs)
{
	return __intel_map_single(dev, page_to_phys(page) + offset, size,
				  dir, to_pci_dev(dev)->dma_mask);
}

static void flush_unmaps(void)
{
	int i, j;

	timer_on = 0;

	/* just flush them all */
	for (i = 0; i < g_num_of_iommus; i++) {
		struct intel_iommu *iommu = g_iommus[i];
		if (!iommu)
			continue;

		if (!deferred_flush[i].next)
			continue;

		iommu->flush.flush_iotlb(iommu, 0, 0, 0,
					 DMA_TLB_GLOBAL_FLUSH);
		for (j = 0; j < deferred_flush[i].next; j++) {
			unsigned long mask;
			struct iova *iova = deferred_flush[i].iova[j];

			mask = (iova->pfn_hi - iova->pfn_lo + 1) << PAGE_SHIFT;
			mask = ilog2(mask >> VTD_PAGE_SHIFT);
			iommu_flush_dev_iotlb(deferred_flush[i].domain[j],
					iova->pfn_lo << PAGE_SHIFT, mask);
			__free_iova(&deferred_flush[i].domain[j]->iovad, iova);
		}
		deferred_flush[i].next = 0;
	}

	list_size = 0;
}

static void flush_unmaps_timeout(unsigned long data)
{
	unsigned long flags;

	spin_lock_irqsave(&async_umap_flush_lock, flags);
	flush_unmaps();
	spin_unlock_irqrestore(&async_umap_flush_lock, flags);
}

static void add_unmap(struct dmar_domain *dom, struct iova *iova)
{
	unsigned long flags;
	int next, iommu_id;
	struct intel_iommu *iommu;

	spin_lock_irqsave(&async_umap_flush_lock, flags);
	if (list_size == HIGH_WATER_MARK)
		flush_unmaps();

	iommu = domain_get_iommu(dom);
	iommu_id = iommu->seq_id;

	next = deferred_flush[iommu_id].next;
	deferred_flush[iommu_id].domain[next] = dom;
	deferred_flush[iommu_id].iova[next] = iova;
	deferred_flush[iommu_id].next++;

	if (!timer_on) {
		mod_timer(&unmap_timer, jiffies + msecs_to_jiffies(10));
		timer_on = 1;
	}
	list_size++;
	spin_unlock_irqrestore(&async_umap_flush_lock, flags);
}

static void intel_unmap_page(struct device *dev, dma_addr_t dev_addr,
			     size_t size, enum dma_data_direction dir,
			     struct dma_attrs *attrs)
{
	struct pci_dev *pdev = to_pci_dev(dev);
	struct dmar_domain *domain;
	unsigned long start_pfn, last_pfn;
	struct iova *iova;
	struct intel_iommu *iommu;

	if (iommu_no_mapping(pdev))
		return;

	domain = find_domain(pdev);
	BUG_ON(!domain);

	iommu = domain_get_iommu(domain);

	iova = find_iova(&domain->iovad, IOVA_PFN(dev_addr));
	if (WARN_ONCE(!iova, "Driver unmaps unmatched page at PFN %llx\n",
		      (unsigned long long)dev_addr))
		return;

	start_pfn = mm_to_dma_pfn(iova->pfn_lo);
	last_pfn = mm_to_dma_pfn(iova->pfn_hi + 1) - 1;

	pr_debug("Device %s unmapping: pfn %lx-%lx\n",
		 pci_name(pdev), start_pfn, last_pfn);

	/*  clear the whole page */
	dma_pte_clear_range(domain, start_pfn, last_pfn);

	/* free page tables */
	dma_pte_free_pagetable(domain, start_pfn, last_pfn);

	if (intel_iommu_strict) {
<<<<<<< HEAD
		iommu_flush_iotlb_psi(iommu, domain->id, start_addr,
				      size >> VTD_PAGE_SHIFT);
=======
		iommu_flush_iotlb_psi(iommu, domain->id, start_pfn,
				      last_pfn - start_pfn + 1);
>>>>>>> dfbf9511
		/* free iova */
		__free_iova(&domain->iovad, iova);
	} else {
		add_unmap(domain, iova);
		/*
		 * queue up the release of the unmap to save the 1/6th of the
		 * cpu used up by the iotlb flush operation...
		 */
	}
}

static void intel_unmap_single(struct device *dev, dma_addr_t dev_addr, size_t size,
			       int dir)
{
	intel_unmap_page(dev, dev_addr, size, dir, NULL);
}

static void *intel_alloc_coherent(struct device *hwdev, size_t size,
				  dma_addr_t *dma_handle, gfp_t flags)
{
	void *vaddr;
	int order;

	size = PAGE_ALIGN(size);
	order = get_order(size);
	flags &= ~(GFP_DMA | GFP_DMA32);

	vaddr = (void *)__get_free_pages(flags, order);
	if (!vaddr)
		return NULL;
	memset(vaddr, 0, size);

	*dma_handle = __intel_map_single(hwdev, virt_to_bus(vaddr), size,
					 DMA_BIDIRECTIONAL,
					 hwdev->coherent_dma_mask);
	if (*dma_handle)
		return vaddr;
	free_pages((unsigned long)vaddr, order);
	return NULL;
}

static void intel_free_coherent(struct device *hwdev, size_t size, void *vaddr,
				dma_addr_t dma_handle)
{
	int order;

	size = PAGE_ALIGN(size);
	order = get_order(size);

	intel_unmap_single(hwdev, dma_handle, size, DMA_BIDIRECTIONAL);
	free_pages((unsigned long)vaddr, order);
}

static void intel_unmap_sg(struct device *hwdev, struct scatterlist *sglist,
			   int nelems, enum dma_data_direction dir,
			   struct dma_attrs *attrs)
{
	struct pci_dev *pdev = to_pci_dev(hwdev);
	struct dmar_domain *domain;
	unsigned long start_pfn, last_pfn;
	struct iova *iova;
	struct intel_iommu *iommu;

	if (iommu_no_mapping(pdev))
		return;

	domain = find_domain(pdev);
	BUG_ON(!domain);

	iommu = domain_get_iommu(domain);

	iova = find_iova(&domain->iovad, IOVA_PFN(sglist[0].dma_address));
	if (WARN_ONCE(!iova, "Driver unmaps unmatched sglist at PFN %llx\n",
		      (unsigned long long)sglist[0].dma_address))
		return;

	start_pfn = mm_to_dma_pfn(iova->pfn_lo);
	last_pfn = mm_to_dma_pfn(iova->pfn_hi + 1) - 1;

	/*  clear the whole page */
	dma_pte_clear_range(domain, start_pfn, last_pfn);

	/* free page tables */
	dma_pte_free_pagetable(domain, start_pfn, last_pfn);

<<<<<<< HEAD
	iommu_flush_iotlb_psi(iommu, domain->id, start_addr,
			      size >> VTD_PAGE_SHIFT);
=======
	iommu_flush_iotlb_psi(iommu, domain->id, start_pfn,
			      (last_pfn - start_pfn + 1));
>>>>>>> dfbf9511

	/* free iova */
	__free_iova(&domain->iovad, iova);
}

static int intel_nontranslate_map_sg(struct device *hddev,
	struct scatterlist *sglist, int nelems, int dir)
{
	int i;
	struct scatterlist *sg;

	for_each_sg(sglist, sg, nelems, i) {
		BUG_ON(!sg_page(sg));
		sg->dma_address = page_to_phys(sg_page(sg)) + sg->offset;
		sg->dma_length = sg->length;
	}
	return nelems;
}

static int intel_map_sg(struct device *hwdev, struct scatterlist *sglist, int nelems,
			enum dma_data_direction dir, struct dma_attrs *attrs)
{
	int i;
	struct pci_dev *pdev = to_pci_dev(hwdev);
	struct dmar_domain *domain;
	size_t size = 0;
	int prot = 0;
	size_t offset_pfn = 0;
	struct iova *iova = NULL;
	int ret;
	struct scatterlist *sg;
	unsigned long start_vpfn;
	struct intel_iommu *iommu;

	BUG_ON(dir == DMA_NONE);
	if (iommu_no_mapping(pdev))
		return intel_nontranslate_map_sg(hwdev, sglist, nelems, dir);

	domain = get_valid_domain_for_dev(pdev);
	if (!domain)
		return 0;

	iommu = domain_get_iommu(domain);

	for_each_sg(sglist, sg, nelems, i)
		size += aligned_nrpages(sg->offset, sg->length);

	iova = intel_alloc_iova(hwdev, domain, size, pdev->dma_mask);
	if (!iova) {
		sglist->dma_length = 0;
		return 0;
	}

	/*
	 * Check if DMAR supports zero-length reads on write only
	 * mappings..
	 */
	if (dir == DMA_TO_DEVICE || dir == DMA_BIDIRECTIONAL || \
			!cap_zlr(iommu->cap))
		prot |= DMA_PTE_READ;
	if (dir == DMA_FROM_DEVICE || dir == DMA_BIDIRECTIONAL)
		prot |= DMA_PTE_WRITE;

	start_vpfn = mm_to_dma_pfn(iova->pfn_lo);

	ret = domain_sg_mapping(domain, start_vpfn, sglist, mm_to_dma_pfn(size), prot);
	if (unlikely(ret)) {
		/*  clear the page */
		dma_pte_clear_range(domain, start_vpfn,
				    start_vpfn + size - 1);
		/* free page tables */
		dma_pte_free_pagetable(domain, start_vpfn,
				       start_vpfn + size - 1);
		/* free iova */
		__free_iova(&domain->iovad, iova);
		return 0;
	}

	/* it's a non-present to present mapping. Only flush if caching mode */
	if (cap_caching_mode(iommu->cap))
<<<<<<< HEAD
		iommu_flush_iotlb_psi(iommu, 0, start_addr,
				      offset >> VTD_PAGE_SHIFT);
=======
		iommu_flush_iotlb_psi(iommu, 0, start_vpfn, offset_pfn);
>>>>>>> dfbf9511
	else
		iommu_flush_write_buffer(iommu);

	return nelems;
}

static int intel_mapping_error(struct device *dev, dma_addr_t dma_addr)
{
	return !dma_addr;
}

struct dma_map_ops intel_dma_ops = {
	.alloc_coherent = intel_alloc_coherent,
	.free_coherent = intel_free_coherent,
	.map_sg = intel_map_sg,
	.unmap_sg = intel_unmap_sg,
	.map_page = intel_map_page,
	.unmap_page = intel_unmap_page,
	.mapping_error = intel_mapping_error,
};

static inline int iommu_domain_cache_init(void)
{
	int ret = 0;

	iommu_domain_cache = kmem_cache_create("iommu_domain",
					 sizeof(struct dmar_domain),
					 0,
					 SLAB_HWCACHE_ALIGN,

					 NULL);
	if (!iommu_domain_cache) {
		printk(KERN_ERR "Couldn't create iommu_domain cache\n");
		ret = -ENOMEM;
	}

	return ret;
}

static inline int iommu_devinfo_cache_init(void)
{
	int ret = 0;

	iommu_devinfo_cache = kmem_cache_create("iommu_devinfo",
					 sizeof(struct device_domain_info),
					 0,
					 SLAB_HWCACHE_ALIGN,
					 NULL);
	if (!iommu_devinfo_cache) {
		printk(KERN_ERR "Couldn't create devinfo cache\n");
		ret = -ENOMEM;
	}

	return ret;
}

static inline int iommu_iova_cache_init(void)
{
	int ret = 0;

	iommu_iova_cache = kmem_cache_create("iommu_iova",
					 sizeof(struct iova),
					 0,
					 SLAB_HWCACHE_ALIGN,
					 NULL);
	if (!iommu_iova_cache) {
		printk(KERN_ERR "Couldn't create iova cache\n");
		ret = -ENOMEM;
	}

	return ret;
}

static int __init iommu_init_mempool(void)
{
	int ret;
	ret = iommu_iova_cache_init();
	if (ret)
		return ret;

	ret = iommu_domain_cache_init();
	if (ret)
		goto domain_error;

	ret = iommu_devinfo_cache_init();
	if (!ret)
		return ret;

	kmem_cache_destroy(iommu_domain_cache);
domain_error:
	kmem_cache_destroy(iommu_iova_cache);

	return -ENOMEM;
}

static void __init iommu_exit_mempool(void)
{
	kmem_cache_destroy(iommu_devinfo_cache);
	kmem_cache_destroy(iommu_domain_cache);
	kmem_cache_destroy(iommu_iova_cache);

}

static void __init init_no_remapping_devices(void)
{
	struct dmar_drhd_unit *drhd;

	for_each_drhd_unit(drhd) {
		if (!drhd->include_all) {
			int i;
			for (i = 0; i < drhd->devices_cnt; i++)
				if (drhd->devices[i] != NULL)
					break;
			/* ignore DMAR unit if no pci devices exist */
			if (i == drhd->devices_cnt)
				drhd->ignored = 1;
		}
	}

	if (dmar_map_gfx)
		return;

	for_each_drhd_unit(drhd) {
		int i;
		if (drhd->ignored || drhd->include_all)
			continue;

		for (i = 0; i < drhd->devices_cnt; i++)
			if (drhd->devices[i] &&
				!IS_GFX_DEVICE(drhd->devices[i]))
				break;

		if (i < drhd->devices_cnt)
			continue;

		/* bypass IOMMU if it is just for gfx devices */
		drhd->ignored = 1;
		for (i = 0; i < drhd->devices_cnt; i++) {
			if (!drhd->devices[i])
				continue;
			drhd->devices[i]->dev.archdata.iommu = DUMMY_DEVICE_DOMAIN_INFO;
		}
	}
}

#ifdef CONFIG_SUSPEND
static int init_iommu_hw(void)
{
	struct dmar_drhd_unit *drhd;
	struct intel_iommu *iommu = NULL;

	for_each_active_iommu(iommu, drhd)
		if (iommu->qi)
			dmar_reenable_qi(iommu);

	for_each_active_iommu(iommu, drhd) {
		iommu_flush_write_buffer(iommu);

		iommu_set_root_entry(iommu);

		iommu->flush.flush_context(iommu, 0, 0, 0,
					   DMA_CCMD_GLOBAL_INVL);
		iommu->flush.flush_iotlb(iommu, 0, 0, 0,
					 DMA_TLB_GLOBAL_FLUSH);
		iommu_disable_protect_mem_regions(iommu);
		iommu_enable_translation(iommu);
	}

	return 0;
}

static void iommu_flush_all(void)
{
	struct dmar_drhd_unit *drhd;
	struct intel_iommu *iommu;

	for_each_active_iommu(iommu, drhd) {
		iommu->flush.flush_context(iommu, 0, 0, 0,
					   DMA_CCMD_GLOBAL_INVL);
		iommu->flush.flush_iotlb(iommu, 0, 0, 0,
					 DMA_TLB_GLOBAL_FLUSH);
	}
}

static int iommu_suspend(struct sys_device *dev, pm_message_t state)
{
	struct dmar_drhd_unit *drhd;
	struct intel_iommu *iommu = NULL;
	unsigned long flag;

	for_each_active_iommu(iommu, drhd) {
		iommu->iommu_state = kzalloc(sizeof(u32) * MAX_SR_DMAR_REGS,
						 GFP_ATOMIC);
		if (!iommu->iommu_state)
			goto nomem;
	}

	iommu_flush_all();

	for_each_active_iommu(iommu, drhd) {
		iommu_disable_translation(iommu);

		spin_lock_irqsave(&iommu->register_lock, flag);

		iommu->iommu_state[SR_DMAR_FECTL_REG] =
			readl(iommu->reg + DMAR_FECTL_REG);
		iommu->iommu_state[SR_DMAR_FEDATA_REG] =
			readl(iommu->reg + DMAR_FEDATA_REG);
		iommu->iommu_state[SR_DMAR_FEADDR_REG] =
			readl(iommu->reg + DMAR_FEADDR_REG);
		iommu->iommu_state[SR_DMAR_FEUADDR_REG] =
			readl(iommu->reg + DMAR_FEUADDR_REG);

		spin_unlock_irqrestore(&iommu->register_lock, flag);
	}
	return 0;

nomem:
	for_each_active_iommu(iommu, drhd)
		kfree(iommu->iommu_state);

	return -ENOMEM;
}

static int iommu_resume(struct sys_device *dev)
{
	struct dmar_drhd_unit *drhd;
	struct intel_iommu *iommu = NULL;
	unsigned long flag;

	if (init_iommu_hw()) {
		WARN(1, "IOMMU setup failed, DMAR can not resume!\n");
		return -EIO;
	}

	for_each_active_iommu(iommu, drhd) {

		spin_lock_irqsave(&iommu->register_lock, flag);

		writel(iommu->iommu_state[SR_DMAR_FECTL_REG],
			iommu->reg + DMAR_FECTL_REG);
		writel(iommu->iommu_state[SR_DMAR_FEDATA_REG],
			iommu->reg + DMAR_FEDATA_REG);
		writel(iommu->iommu_state[SR_DMAR_FEADDR_REG],
			iommu->reg + DMAR_FEADDR_REG);
		writel(iommu->iommu_state[SR_DMAR_FEUADDR_REG],
			iommu->reg + DMAR_FEUADDR_REG);

		spin_unlock_irqrestore(&iommu->register_lock, flag);
	}

	for_each_active_iommu(iommu, drhd)
		kfree(iommu->iommu_state);

	return 0;
}

static struct sysdev_class iommu_sysclass = {
	.name		= "iommu",
	.resume		= iommu_resume,
	.suspend	= iommu_suspend,
};

static struct sys_device device_iommu = {
	.cls	= &iommu_sysclass,
};

static int __init init_iommu_sysfs(void)
{
	int error;

	error = sysdev_class_register(&iommu_sysclass);
	if (error)
		return error;

	error = sysdev_register(&device_iommu);
	if (error)
		sysdev_class_unregister(&iommu_sysclass);

	return error;
}

#else
static int __init init_iommu_sysfs(void)
{
	return 0;
}
#endif	/* CONFIG_PM */

int __init intel_iommu_init(void)
{
	int ret = 0;

	if (dmar_table_init())
		return 	-ENODEV;

	if (dmar_dev_scope_init())
		return 	-ENODEV;

	/*
	 * Check the need for DMA-remapping initialization now.
	 * Above initialization will also be used by Interrupt-remapping.
	 */
	if (no_iommu || (swiotlb && !iommu_pass_through) || dmar_disabled)
		return -ENODEV;

	iommu_init_mempool();
	dmar_init_reserved_ranges();

	init_no_remapping_devices();

	ret = init_dmars();
	if (ret) {
		printk(KERN_ERR "IOMMU: dmar init failed\n");
		put_iova_domain(&reserved_iova_list);
		iommu_exit_mempool();
		return ret;
	}
	printk(KERN_INFO
	"PCI-DMA: Intel(R) Virtualization Technology for Directed I/O\n");

	init_timer(&unmap_timer);
	force_iommu = 1;

	if (!iommu_pass_through) {
		printk(KERN_INFO
		       "Multi-level page-table translation for DMAR.\n");
		dma_ops = &intel_dma_ops;
	} else
		printk(KERN_INFO
		       "DMAR: Pass through translation for DMAR.\n");

	init_iommu_sysfs();

	register_iommu(&intel_iommu_ops);

	return 0;
}

static void iommu_detach_dependent_devices(struct intel_iommu *iommu,
					   struct pci_dev *pdev)
{
	struct pci_dev *tmp, *parent;

	if (!iommu || !pdev)
		return;

	/* dependent device detach */
	tmp = pci_find_upstream_pcie_bridge(pdev);
	/* Secondary interface's bus number and devfn 0 */
	if (tmp) {
		parent = pdev->bus->self;
		while (parent != tmp) {
			iommu_detach_dev(iommu, parent->bus->number,
					 parent->devfn);
			parent = parent->bus->self;
		}
		if (tmp->is_pcie) /* this is a PCIE-to-PCI bridge */
			iommu_detach_dev(iommu,
				tmp->subordinate->number, 0);
		else /* this is a legacy PCI bridge */
			iommu_detach_dev(iommu, tmp->bus->number,
					 tmp->devfn);
	}
}

static void domain_remove_one_dev_info(struct dmar_domain *domain,
					  struct pci_dev *pdev)
{
	struct device_domain_info *info;
	struct intel_iommu *iommu;
	unsigned long flags;
	int found = 0;
	struct list_head *entry, *tmp;

	iommu = device_to_iommu(pci_domain_nr(pdev->bus), pdev->bus->number,
				pdev->devfn);
	if (!iommu)
		return;

	spin_lock_irqsave(&device_domain_lock, flags);
	list_for_each_safe(entry, tmp, &domain->devices) {
		info = list_entry(entry, struct device_domain_info, link);
		/* No need to compare PCI domain; it has to be the same */
		if (info->bus == pdev->bus->number &&
		    info->devfn == pdev->devfn) {
			list_del(&info->link);
			list_del(&info->global);
			if (info->dev)
				info->dev->dev.archdata.iommu = NULL;
			spin_unlock_irqrestore(&device_domain_lock, flags);

			iommu_disable_dev_iotlb(info);
			iommu_detach_dev(iommu, info->bus, info->devfn);
			iommu_detach_dependent_devices(iommu, pdev);
			free_devinfo_mem(info);

			spin_lock_irqsave(&device_domain_lock, flags);

			if (found)
				break;
			else
				continue;
		}

		/* if there is no other devices under the same iommu
		 * owned by this domain, clear this iommu in iommu_bmp
		 * update iommu count and coherency
		 */
		if (iommu == device_to_iommu(info->segment, info->bus,
					    info->devfn))
			found = 1;
	}

	if (found == 0) {
		unsigned long tmp_flags;
		spin_lock_irqsave(&domain->iommu_lock, tmp_flags);
		clear_bit(iommu->seq_id, &domain->iommu_bmp);
		domain->iommu_count--;
		domain_update_iommu_cap(domain);
		spin_unlock_irqrestore(&domain->iommu_lock, tmp_flags);
	}

	spin_unlock_irqrestore(&device_domain_lock, flags);
}

static void vm_domain_remove_all_dev_info(struct dmar_domain *domain)
{
	struct device_domain_info *info;
	struct intel_iommu *iommu;
	unsigned long flags1, flags2;

	spin_lock_irqsave(&device_domain_lock, flags1);
	while (!list_empty(&domain->devices)) {
		info = list_entry(domain->devices.next,
			struct device_domain_info, link);
		list_del(&info->link);
		list_del(&info->global);
		if (info->dev)
			info->dev->dev.archdata.iommu = NULL;

		spin_unlock_irqrestore(&device_domain_lock, flags1);

		iommu_disable_dev_iotlb(info);
		iommu = device_to_iommu(info->segment, info->bus, info->devfn);
		iommu_detach_dev(iommu, info->bus, info->devfn);
		iommu_detach_dependent_devices(iommu, info->dev);

		/* clear this iommu in iommu_bmp, update iommu count
		 * and capabilities
		 */
		spin_lock_irqsave(&domain->iommu_lock, flags2);
		if (test_and_clear_bit(iommu->seq_id,
				       &domain->iommu_bmp)) {
			domain->iommu_count--;
			domain_update_iommu_cap(domain);
		}
		spin_unlock_irqrestore(&domain->iommu_lock, flags2);

		free_devinfo_mem(info);
		spin_lock_irqsave(&device_domain_lock, flags1);
	}
	spin_unlock_irqrestore(&device_domain_lock, flags1);
}

/* domain id for virtual machine, it won't be set in context */
static unsigned long vm_domid;

static int vm_domain_min_agaw(struct dmar_domain *domain)
{
	int i;
	int min_agaw = domain->agaw;

	i = find_first_bit(&domain->iommu_bmp, g_num_of_iommus);
	for (; i < g_num_of_iommus; ) {
		if (min_agaw > g_iommus[i]->agaw)
			min_agaw = g_iommus[i]->agaw;

		i = find_next_bit(&domain->iommu_bmp, g_num_of_iommus, i+1);
	}

	return min_agaw;
}

static struct dmar_domain *iommu_alloc_vm_domain(void)
{
	struct dmar_domain *domain;

	domain = alloc_domain_mem();
	if (!domain)
		return NULL;

	domain->id = vm_domid++;
	memset(&domain->iommu_bmp, 0, sizeof(unsigned long));
	domain->flags = DOMAIN_FLAG_VIRTUAL_MACHINE;

	return domain;
}

static int md_domain_init(struct dmar_domain *domain, int guest_width)
{
	int adjust_width;

	init_iova_domain(&domain->iovad, DMA_32BIT_PFN);
	spin_lock_init(&domain->iommu_lock);

	domain_reserve_special_ranges(domain);

	/* calculate AGAW */
	domain->gaw = guest_width;
	adjust_width = guestwidth_to_adjustwidth(guest_width);
	domain->agaw = width_to_agaw(adjust_width);

	INIT_LIST_HEAD(&domain->devices);

	domain->iommu_count = 0;
	domain->iommu_coherency = 0;
	domain->max_addr = 0;

	/* always allocate the top pgd */
	domain->pgd = (struct dma_pte *)alloc_pgtable_page();
	if (!domain->pgd)
		return -ENOMEM;
	domain_flush_cache(domain, domain->pgd, PAGE_SIZE);
	return 0;
}

static void iommu_free_vm_domain(struct dmar_domain *domain)
{
	unsigned long flags;
	struct dmar_drhd_unit *drhd;
	struct intel_iommu *iommu;
	unsigned long i;
	unsigned long ndomains;

	for_each_drhd_unit(drhd) {
		if (drhd->ignored)
			continue;
		iommu = drhd->iommu;

		ndomains = cap_ndoms(iommu->cap);
		i = find_first_bit(iommu->domain_ids, ndomains);
		for (; i < ndomains; ) {
			if (iommu->domains[i] == domain) {
				spin_lock_irqsave(&iommu->lock, flags);
				clear_bit(i, iommu->domain_ids);
				iommu->domains[i] = NULL;
				spin_unlock_irqrestore(&iommu->lock, flags);
				break;
			}
			i = find_next_bit(iommu->domain_ids, ndomains, i+1);
		}
	}
}

static void vm_domain_exit(struct dmar_domain *domain)
{
	/* Domain 0 is reserved, so dont process it */
	if (!domain)
		return;

	vm_domain_remove_all_dev_info(domain);
	/* destroy iovas */
	put_iova_domain(&domain->iovad);

	/* clear ptes */
	dma_pte_clear_range(domain, 0, DOMAIN_MAX_PFN(domain->gaw));

	/* free page tables */
	dma_pte_free_pagetable(domain, 0, DOMAIN_MAX_PFN(domain->gaw));

	iommu_free_vm_domain(domain);
	free_domain_mem(domain);
}

static int intel_iommu_domain_init(struct iommu_domain *domain)
{
	struct dmar_domain *dmar_domain;

	dmar_domain = iommu_alloc_vm_domain();
	if (!dmar_domain) {
		printk(KERN_ERR
			"intel_iommu_domain_init: dmar_domain == NULL\n");
		return -ENOMEM;
	}
	if (md_domain_init(dmar_domain, DEFAULT_DOMAIN_ADDRESS_WIDTH)) {
		printk(KERN_ERR
			"intel_iommu_domain_init() failed\n");
		vm_domain_exit(dmar_domain);
		return -ENOMEM;
	}
	domain->priv = dmar_domain;

	return 0;
}

static void intel_iommu_domain_destroy(struct iommu_domain *domain)
{
	struct dmar_domain *dmar_domain = domain->priv;

	domain->priv = NULL;
	vm_domain_exit(dmar_domain);
}

static int intel_iommu_attach_device(struct iommu_domain *domain,
				     struct device *dev)
{
	struct dmar_domain *dmar_domain = domain->priv;
	struct pci_dev *pdev = to_pci_dev(dev);
	struct intel_iommu *iommu;
	int addr_width;
	u64 end;
	int ret;

	/* normally pdev is not mapped */
	if (unlikely(domain_context_mapped(pdev))) {
		struct dmar_domain *old_domain;

		old_domain = find_domain(pdev);
		if (old_domain) {
			if (dmar_domain->flags & DOMAIN_FLAG_VIRTUAL_MACHINE ||
			    dmar_domain->flags & DOMAIN_FLAG_STATIC_IDENTITY)
				domain_remove_one_dev_info(old_domain, pdev);
			else
				domain_remove_dev_info(old_domain);
		}
	}

	iommu = device_to_iommu(pci_domain_nr(pdev->bus), pdev->bus->number,
				pdev->devfn);
	if (!iommu)
		return -ENODEV;

	/* check if this iommu agaw is sufficient for max mapped address */
	addr_width = agaw_to_width(iommu->agaw);
	end = DOMAIN_MAX_ADDR(addr_width);
	end = end & VTD_PAGE_MASK;
	if (end < dmar_domain->max_addr) {
		printk(KERN_ERR "%s: iommu agaw (%d) is not "
		       "sufficient for the mapped address (%llx)\n",
		       __func__, iommu->agaw, dmar_domain->max_addr);
		return -EFAULT;
	}

	ret = domain_add_dev_info(dmar_domain, pdev);
	if (ret)
		return ret;

	ret = domain_context_mapping(dmar_domain, pdev, CONTEXT_TT_MULTI_LEVEL);
	return ret;
}

static void intel_iommu_detach_device(struct iommu_domain *domain,
				      struct device *dev)
{
	struct dmar_domain *dmar_domain = domain->priv;
	struct pci_dev *pdev = to_pci_dev(dev);

	domain_remove_one_dev_info(dmar_domain, pdev);
}

static int intel_iommu_map_range(struct iommu_domain *domain,
				 unsigned long iova, phys_addr_t hpa,
				 size_t size, int iommu_prot)
{
	struct dmar_domain *dmar_domain = domain->priv;
	u64 max_addr;
	int addr_width;
	int prot = 0;
	int ret;

	if (iommu_prot & IOMMU_READ)
		prot |= DMA_PTE_READ;
	if (iommu_prot & IOMMU_WRITE)
		prot |= DMA_PTE_WRITE;
	if ((iommu_prot & IOMMU_CACHE) && dmar_domain->iommu_snooping)
		prot |= DMA_PTE_SNP;

	max_addr = iova + size;
	if (dmar_domain->max_addr < max_addr) {
		int min_agaw;
		u64 end;

		/* check if minimum agaw is sufficient for mapped address */
		min_agaw = vm_domain_min_agaw(dmar_domain);
		addr_width = agaw_to_width(min_agaw);
		end = DOMAIN_MAX_ADDR(addr_width);
		end = end & VTD_PAGE_MASK;
		if (end < max_addr) {
			printk(KERN_ERR "%s: iommu agaw (%d) is not "
			       "sufficient for the mapped address (%llx)\n",
			       __func__, min_agaw, max_addr);
			return -EFAULT;
		}
		dmar_domain->max_addr = max_addr;
	}
	/* Round up size to next multiple of PAGE_SIZE, if it and
	   the low bits of hpa would take us onto the next page */
	size = aligned_nrpages(hpa, size);
	ret = domain_pfn_mapping(dmar_domain, iova >> VTD_PAGE_SHIFT,
				 hpa >> VTD_PAGE_SHIFT, size, prot);
	return ret;
}

static void intel_iommu_unmap_range(struct iommu_domain *domain,
				    unsigned long iova, size_t size)
{
	struct dmar_domain *dmar_domain = domain->priv;

	dma_pte_clear_range(dmar_domain, iova >> VTD_PAGE_SHIFT,
			    (iova + size - 1) >> VTD_PAGE_SHIFT);

	if (dmar_domain->max_addr == iova + size)
		dmar_domain->max_addr = iova;
}

static phys_addr_t intel_iommu_iova_to_phys(struct iommu_domain *domain,
					    unsigned long iova)
{
	struct dmar_domain *dmar_domain = domain->priv;
	struct dma_pte *pte;
	u64 phys = 0;

	pte = pfn_to_dma_pte(dmar_domain, iova >> VTD_PAGE_SHIFT);
	if (pte)
		phys = dma_pte_addr(pte);

	return phys;
}

static int intel_iommu_domain_has_cap(struct iommu_domain *domain,
				      unsigned long cap)
{
	struct dmar_domain *dmar_domain = domain->priv;

	if (cap == IOMMU_CAP_CACHE_COHERENCY)
		return dmar_domain->iommu_snooping;

	return 0;
}

static struct iommu_ops intel_iommu_ops = {
	.domain_init	= intel_iommu_domain_init,
	.domain_destroy = intel_iommu_domain_destroy,
	.attach_dev	= intel_iommu_attach_device,
	.detach_dev	= intel_iommu_detach_device,
	.map		= intel_iommu_map_range,
	.unmap		= intel_iommu_unmap_range,
	.iova_to_phys	= intel_iommu_iova_to_phys,
	.domain_has_cap = intel_iommu_domain_has_cap,
};

static void __devinit quirk_iommu_rwbf(struct pci_dev *dev)
{
	/*
	 * Mobile 4 Series Chipset neglects to set RWBF capability,
	 * but needs it:
	 */
	printk(KERN_INFO "DMAR: Forcing write-buffer flush capability\n");
	rwbf_quirk = 1;
}

DECLARE_PCI_FIXUP_HEADER(PCI_VENDOR_ID_INTEL, 0x2a40, quirk_iommu_rwbf);<|MERGE_RESOLUTION|>--- conflicted
+++ resolved
@@ -39,7 +39,6 @@
 #include <linux/sysdev.h>
 #include <asm/cacheflush.h>
 #include <asm/iommu.h>
-#include <asm/e820.h>
 #include "pci.h"
 
 #define ROOT_SIZE		VTD_PAGE_SIZE
@@ -241,14 +240,11 @@
 	return (pte->val & 3) != 0;
 }
 
-<<<<<<< HEAD
-=======
 static inline int first_pte_in_page(struct dma_pte *pte)
 {
 	return !((unsigned long)pte & ~VTD_PAGE_MASK);
 }
 
->>>>>>> dfbf9511
 /*
  * This domain is a statically identity mapping domain.
  *	1. This domain creats a static 1:1 mapping to all usable memory.
@@ -1002,7 +998,6 @@
 
 static struct device_domain_info *iommu_support_dev_iotlb(
 	struct dmar_domain *domain, int segment, u8 bus, u8 devfn)
-<<<<<<< HEAD
 {
 	int found = 0;
 	unsigned long flags;
@@ -1073,83 +1068,6 @@
 }
 
 static void iommu_flush_iotlb_psi(struct intel_iommu *iommu, u16 did,
-				  u64 addr, unsigned int pages)
-{
-	unsigned int mask = ilog2(__roundup_pow_of_two(pages));
-=======
-{
-	int found = 0;
-	unsigned long flags;
-	struct device_domain_info *info;
-	struct intel_iommu *iommu = device_to_iommu(segment, bus, devfn);
->>>>>>> dfbf9511
-
-	if (!ecap_dev_iotlb_support(iommu->ecap))
-		return NULL;
-
-	if (!iommu->qi)
-		return NULL;
-
-	spin_lock_irqsave(&device_domain_lock, flags);
-	list_for_each_entry(info, &domain->devices, link)
-		if (info->bus == bus && info->devfn == devfn) {
-			found = 1;
-			break;
-		}
-	spin_unlock_irqrestore(&device_domain_lock, flags);
-
-	if (!found || !info->dev)
-		return NULL;
-
-	if (!pci_find_ext_capability(info->dev, PCI_EXT_CAP_ID_ATS))
-		return NULL;
-
-	if (!dmar_find_matched_atsr_unit(info->dev))
-		return NULL;
-
-	info->iommu = iommu;
-
-	return info;
-}
-
-static void iommu_enable_dev_iotlb(struct device_domain_info *info)
-{
-	if (!info)
-		return;
-
-	pci_enable_ats(info->dev, VTD_PAGE_SHIFT);
-}
-
-static void iommu_disable_dev_iotlb(struct device_domain_info *info)
-{
-	if (!info->dev || !pci_ats_enabled(info->dev))
-		return;
-
-	pci_disable_ats(info->dev);
-}
-
-static void iommu_flush_dev_iotlb(struct dmar_domain *domain,
-				  u64 addr, unsigned mask)
-{
-	u16 sid, qdep;
-	unsigned long flags;
-	struct device_domain_info *info;
-
-	spin_lock_irqsave(&device_domain_lock, flags);
-	list_for_each_entry(info, &domain->devices, link) {
-		if (!info->dev || !pci_ats_enabled(info->dev))
-			continue;
-
-		sid = info->bus << 8 | info->devfn;
-		qdep = pci_ats_queue_depth(info->dev);
-		qi_flush_dev_iotlb(info->iommu, sid, qdep, addr, mask);
-	}
-	spin_unlock_irqrestore(&device_domain_lock, flags);
-}
-
-<<<<<<< HEAD
-=======
-static void iommu_flush_iotlb_psi(struct intel_iommu *iommu, u16 did,
 				  unsigned long pfn, unsigned int pages)
 {
 	unsigned int mask = ilog2(__roundup_pow_of_two(pages));
@@ -1157,7 +1075,6 @@
 
 	BUG_ON(pages == 0);
 
->>>>>>> dfbf9511
 	/*
 	 * Fallback to domain selective flush if no PSI support or the size is
 	 * too big.
@@ -1170,16 +1087,12 @@
 	else
 		iommu->flush.flush_iotlb(iommu, did, addr, mask,
 						DMA_TLB_PSI_FLUSH);
-<<<<<<< HEAD
-	if (did)
-=======
 
 	/*
 	 * In caching mode, domain ID 0 is reserved for non-present to present
 	 * mapping flush. Device IOTLB doesn't need to be flushed in this case.
 	 */
 	if (!cap_caching_mode(iommu->cap) || did)
->>>>>>> dfbf9511
 		iommu_flush_dev_iotlb(iommu->domains[did], addr, mask);
 }
 
@@ -1508,10 +1421,6 @@
 {
 	struct dmar_drhd_unit *drhd;
 	struct intel_iommu *iommu;
-<<<<<<< HEAD
-	u64 end;
-=======
->>>>>>> dfbf9511
 
 	/* Domain 0 is reserved, so dont process it */
 	if (!domain)
@@ -1531,13 +1440,6 @@
 		if (test_bit(iommu->seq_id, &domain->iommu_bmp))
 			iommu_detach_domain(domain, iommu);
 
-<<<<<<< HEAD
-	for_each_active_iommu(iommu, drhd)
-		if (test_bit(iommu->seq_id, &domain->iommu_bmp))
-			iommu_detach_domain(domain, iommu);
-
-=======
->>>>>>> dfbf9511
 	free_domain_mem(domain);
 }
 
@@ -2016,8 +1918,6 @@
 
 static int iommu_identity_mapping;
 
-<<<<<<< HEAD
-=======
 static int iommu_domain_identity_map(struct dmar_domain *domain,
 				     unsigned long long start,
 				     unsigned long long end)
@@ -2044,7 +1944,6 @@
 				  DMA_PTE_READ|DMA_PTE_WRITE);
 }
 
->>>>>>> dfbf9511
 static int iommu_prepare_identity_map(struct pci_dev *pdev,
 				      unsigned long long start,
 				      unsigned long long end)
@@ -2053,20 +1952,10 @@
 	int ret;
 
 	printk(KERN_INFO
-<<<<<<< HEAD
-		"IOMMU: Setting identity map for device %s [0x%Lx - 0x%Lx]\n",
-		pci_name(pdev), start, end);
-	if (iommu_identity_mapping)
-		domain = si_domain;
-	else
-		/* page table init */
-		domain = get_domain_for_dev(pdev, DEFAULT_DOMAIN_ADDRESS_WIDTH);
-=======
 	       "IOMMU: Setting identity map for device %s [0x%Lx - 0x%Lx]\n",
 	       pci_name(pdev), start, end);
 
 	domain = get_domain_for_dev(pdev, DEFAULT_DOMAIN_ADDRESS_WIDTH);
->>>>>>> dfbf9511
 	if (!domain)
 		return -ENOMEM;
 
@@ -2079,17 +1968,9 @@
 	if (ret)
 		goto error;
 
-<<<<<<< HEAD
-	/* context entry init */
-	ret = domain_context_mapping(domain, pdev, CONTEXT_TT_MULTI_LEVEL);
-	if (!ret)
-		return 0;
-error:
-=======
 	return 0;
 
  error:
->>>>>>> dfbf9511
 	domain_exit(domain);
 	return ret;
 }
@@ -2261,129 +2142,6 @@
 	return 0;
 }
 
-<<<<<<< HEAD
-/* Initialize each context entry as pass through.*/
-static int __init init_context_pass_through(void)
-{
-	struct pci_dev *pdev = NULL;
-	struct dmar_domain *domain;
-	int ret;
-
-	for_each_pci_dev(pdev) {
-		domain = get_domain_for_dev(pdev, DEFAULT_DOMAIN_ADDRESS_WIDTH);
-		ret = domain_context_mapping(domain, pdev,
-					     CONTEXT_TT_PASS_THROUGH);
-		if (ret)
-			return ret;
-	}
-	return 0;
-}
-
-static int md_domain_init(struct dmar_domain *domain, int guest_width);
-static int si_domain_init(void)
-{
-	struct dmar_drhd_unit *drhd;
-	struct intel_iommu *iommu;
-	int ret = 0;
-
-	si_domain = alloc_domain();
-	if (!si_domain)
-		return -EFAULT;
-
-
-	for_each_active_iommu(iommu, drhd) {
-		ret = iommu_attach_domain(si_domain, iommu);
-		if (ret) {
-			domain_exit(si_domain);
-			return -EFAULT;
-		}
-	}
-
-	if (md_domain_init(si_domain, DEFAULT_DOMAIN_ADDRESS_WIDTH)) {
-		domain_exit(si_domain);
-		return -EFAULT;
-	}
-
-	si_domain->flags = DOMAIN_FLAG_STATIC_IDENTITY;
-
-	return 0;
-}
-
-static void domain_remove_one_dev_info(struct dmar_domain *domain,
-					  struct pci_dev *pdev);
-static int identity_mapping(struct pci_dev *pdev)
-{
-	struct device_domain_info *info;
-
-	if (likely(!iommu_identity_mapping))
-		return 0;
-
-
-	list_for_each_entry(info, &si_domain->devices, link)
-		if (info->dev == pdev)
-			return 1;
-	return 0;
-}
-
-static int domain_add_dev_info(struct dmar_domain *domain,
-				  struct pci_dev *pdev)
-{
-	struct device_domain_info *info;
-	unsigned long flags;
-
-	info = alloc_devinfo_mem();
-	if (!info)
-		return -ENOMEM;
-
-	info->segment = pci_domain_nr(pdev->bus);
-	info->bus = pdev->bus->number;
-	info->devfn = pdev->devfn;
-	info->dev = pdev;
-	info->domain = domain;
-
-	spin_lock_irqsave(&device_domain_lock, flags);
-	list_add(&info->link, &domain->devices);
-	list_add(&info->global, &device_domain_list);
-	pdev->dev.archdata.iommu = info;
-	spin_unlock_irqrestore(&device_domain_lock, flags);
-
-	return 0;
-}
-
-static int iommu_prepare_static_identity_mapping(void)
-{
-	int i;
-	struct pci_dev *pdev = NULL;
-	int ret;
-
-	ret = si_domain_init();
-	if (ret)
-		return -EFAULT;
-
-	printk(KERN_INFO "IOMMU: Setting identity map:\n");
-	for_each_pci_dev(pdev) {
-		for (i = 0; i < e820.nr_map; i++) {
-			struct e820entry *ei = &e820.map[i];
-
-			if (ei->type == E820_RAM) {
-				ret = iommu_prepare_identity_map(pdev,
-					ei->addr, ei->addr + ei->size);
-				if (ret)  {
-					printk(KERN_INFO "1:1 mapping to one domain failed.\n");
-					return -EFAULT;
-				}
-			}
-		}
-		ret = domain_add_dev_info(si_domain, pdev);
-		if (ret)
-			return ret;
-	}
-
-	return 0;
-}
-
-=======
->>>>>>> dfbf9511
 int __init init_dmars(void)
 {
 	struct dmar_drhd_unit *drhd;
@@ -2565,11 +2323,6 @@
 				 "IOMMU: mapping reserved region failed\n");
 			}
 		}
-<<<<<<< HEAD
-
-		iommu_prepare_gfx_mapping();
-=======
->>>>>>> dfbf9511
 
 		iommu_prepare_isa();
 	}
@@ -2779,12 +2532,7 @@
 
 	/* it's a non-present to present mapping. Only flush if caching mode */
 	if (cap_caching_mode(iommu->cap))
-<<<<<<< HEAD
-		iommu_flush_iotlb_psi(iommu, 0, start_paddr,
-				      size >> VTD_PAGE_SHIFT);
-=======
 		iommu_flush_iotlb_psi(iommu, 0, mm_to_dma_pfn(iova->pfn_lo), size);
->>>>>>> dfbf9511
 	else
 		iommu_flush_write_buffer(iommu);
 
@@ -2913,13 +2661,8 @@
 	dma_pte_free_pagetable(domain, start_pfn, last_pfn);
 
 	if (intel_iommu_strict) {
-<<<<<<< HEAD
-		iommu_flush_iotlb_psi(iommu, domain->id, start_addr,
-				      size >> VTD_PAGE_SHIFT);
-=======
 		iommu_flush_iotlb_psi(iommu, domain->id, start_pfn,
 				      last_pfn - start_pfn + 1);
->>>>>>> dfbf9511
 		/* free iova */
 		__free_iova(&domain->iovad, iova);
 	} else {
@@ -3005,13 +2748,8 @@
 	/* free page tables */
 	dma_pte_free_pagetable(domain, start_pfn, last_pfn);
 
-<<<<<<< HEAD
-	iommu_flush_iotlb_psi(iommu, domain->id, start_addr,
-			      size >> VTD_PAGE_SHIFT);
-=======
 	iommu_flush_iotlb_psi(iommu, domain->id, start_pfn,
 			      (last_pfn - start_pfn + 1));
->>>>>>> dfbf9511
 
 	/* free iova */
 	__free_iova(&domain->iovad, iova);
@@ -3092,12 +2830,7 @@
 
 	/* it's a non-present to present mapping. Only flush if caching mode */
 	if (cap_caching_mode(iommu->cap))
-<<<<<<< HEAD
-		iommu_flush_iotlb_psi(iommu, 0, start_addr,
-				      offset >> VTD_PAGE_SHIFT);
-=======
 		iommu_flush_iotlb_psi(iommu, 0, start_vpfn, offset_pfn);
->>>>>>> dfbf9511
 	else
 		iommu_flush_write_buffer(iommu);
 
