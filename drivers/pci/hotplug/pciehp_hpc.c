--- conflicted
+++ resolved
@@ -316,35 +316,19 @@
 			 * proceed forward to issue the next command according
 			 * to spec. Just print out the error message.
 			 */
-<<<<<<< HEAD
-			ctrl_dbg(ctrl,
-				 "%s: CMD_COMPLETED not clear after 1 sec.\n",
-				 __func__);
-=======
 			ctrl_dbg(ctrl, "CMD_COMPLETED not clear after 1 sec\n");
->>>>>>> 57f8f7b6
 		} else if (!NO_CMD_CMPL(ctrl)) {
 			/*
 			 * This controller semms to notify of command completed
 			 * event even though it supports none of power
 			 * controller, attention led, power led and EMI.
 			 */
-<<<<<<< HEAD
-			ctrl_dbg(ctrl, "%s: Unexpected CMD_COMPLETED. Need to "
-				 "wait for command completed event.\n",
-				 __func__);
-			ctrl->no_cmd_complete = 0;
-		} else {
-			ctrl_dbg(ctrl, "%s: Unexpected CMD_COMPLETED. Maybe "
-				 "the controller is broken.\n", __func__);
-=======
 			ctrl_dbg(ctrl, "Unexpected CMD_COMPLETED. Need to "
 				 "wait for command completed event.\n");
 			ctrl->no_cmd_complete = 0;
 		} else {
 			ctrl_dbg(ctrl, "Unexpected CMD_COMPLETED. Maybe "
 				 "the controller is broken.\n");
->>>>>>> 57f8f7b6
 		}
 	}
 
@@ -360,12 +344,7 @@
 	smp_mb();
 	retval = pciehp_writew(ctrl, SLOTCTRL, slot_ctrl);
 	if (retval)
-<<<<<<< HEAD
-		ctrl_err(ctrl, "%s: Cannot write to SLOTCTRL register\n",
-			 __func__);
-=======
 		ctrl_err(ctrl, "Cannot write to SLOTCTRL register\n");
->>>>>>> 57f8f7b6
 
 	/*
 	 * Wait for command completion.
@@ -435,23 +414,14 @@
 
 	retval = pciehp_readw(ctrl, LNKSTATUS, &lnk_status);
 	if (retval) {
-<<<<<<< HEAD
-		ctrl_err(ctrl, "%s: Cannot read LNKSTATUS register\n",
-			 __func__);
-=======
 		ctrl_err(ctrl, "Cannot read LNKSTATUS register\n");
->>>>>>> 57f8f7b6
 		return retval;
 	}
 
 	ctrl_dbg(ctrl, "%s: lnk_status = %x\n", __func__, lnk_status);
 	if ( (lnk_status & LNK_TRN) || (lnk_status & LNK_TRN_ERR) ||
 		!(lnk_status & NEG_LINK_WD)) {
-<<<<<<< HEAD
-		ctrl_err(ctrl, "%s : Link Training Error occurs \n", __func__);
-=======
 		ctrl_err(ctrl, "Link Training Error occurs \n");
->>>>>>> 57f8f7b6
 		retval = -1;
 		return retval;
 	}
@@ -576,11 +546,7 @@
 
 	retval = pciehp_readw(ctrl, SLOTSTATUS, &slot_status);
 	if (retval) {
-<<<<<<< HEAD
-		ctrl_err(ctrl, "%s: Cannot check for power fault\n", __func__);
-=======
 		ctrl_err(ctrl, "Cannot check for power fault\n");
->>>>>>> 57f8f7b6
 		return retval;
 	}
 	pwr_fault = (u8)((slot_status & PWR_FAULT_DETECTED) >> 1);
@@ -596,11 +562,7 @@
 
 	retval = pciehp_readw(ctrl, SLOTSTATUS, &slot_status);
 	if (retval) {
-<<<<<<< HEAD
-		ctrl_err(ctrl, "%s : Cannot check EMI status\n", __func__);
-=======
 		ctrl_err(ctrl, "Cannot check EMI status\n");
->>>>>>> 57f8f7b6
 		return retval;
 	}
 	*status = (slot_status & EMI_STATE) >> EMI_STATUS_BIT;
@@ -730,12 +692,7 @@
 	retval = pcie_write_cmd(ctrl, slot_cmd, cmd_mask);
 
 	if (retval) {
-<<<<<<< HEAD
-		ctrl_err(ctrl, "%s: Write %x command failed!\n",
-			 __func__, slot_cmd);
-=======
 		ctrl_err(ctrl, "Write %x command failed!\n", slot_cmd);
->>>>>>> 57f8f7b6
 		return -1;
 	}
 	ctrl_dbg(ctrl, "%s: SLOTCTRL %x write cmd %x\n",
@@ -813,11 +770,7 @@
 
 	retval = pcie_write_cmd(ctrl, slot_cmd, cmd_mask);
 	if (retval) {
-<<<<<<< HEAD
-		ctrl_err(ctrl, "%s: Write command failed!\n", __func__);
-=======
 		ctrl_err(ctrl, "Write command failed!\n");
->>>>>>> 57f8f7b6
 		retval = -1;
 		goto out;
 	}
@@ -1097,12 +1050,7 @@
 	       PWR_FAULT_DETECT_ENABLE | HP_INTR_ENABLE | CMD_CMPL_INTR_ENABLE;
 
 	if (pcie_write_cmd(ctrl, cmd, mask)) {
-<<<<<<< HEAD
-		ctrl_err(ctrl, "%s: Cannot enable software notification\n",
-			 __func__);
-=======
 		ctrl_err(ctrl, "Cannot enable software notification\n");
->>>>>>> 57f8f7b6
 		return -1;
 	}
 	return 0;
@@ -1114,12 +1062,7 @@
 	mask = PRSN_DETECT_ENABLE | ATTN_BUTTN_ENABLE | MRL_DETECT_ENABLE |
 	       PWR_FAULT_DETECT_ENABLE | HP_INTR_ENABLE | CMD_CMPL_INTR_ENABLE;
 	if (pcie_write_cmd(ctrl, 0, mask))
-<<<<<<< HEAD
-		ctrl_warn(ctrl, "%s: Cannot disable software notification\n",
-			  __func__);
-=======
 		ctrl_warn(ctrl, "Cannot disable software notification\n");
->>>>>>> 57f8f7b6
 }
 
 static int pcie_init_notification(struct controller *ctrl)
@@ -1228,11 +1171,7 @@
 
 	ctrl = kzalloc(sizeof(*ctrl), GFP_KERNEL);
 	if (!ctrl) {
-<<<<<<< HEAD
-		dev_err(&dev->device, "%s : out of memory\n", __func__);
-=======
 		dev_err(&dev->device, "%s: Out of memory\n", __func__);
->>>>>>> 57f8f7b6
 		goto abort;
 	}
 	INIT_LIST_HEAD(&ctrl->slot_list);
@@ -1241,22 +1180,12 @@
 	ctrl->pci_dev = pdev;
 	ctrl->cap_base = pci_find_capability(pdev, PCI_CAP_ID_EXP);
 	if (!ctrl->cap_base) {
-<<<<<<< HEAD
-		ctrl_err(ctrl, "%s: Cannot find PCI Express capability\n",
-			 __func__);
-		goto abort;
-	}
-	if (pciehp_readl(ctrl, SLOTCAP, &slot_cap)) {
-		ctrl_err(ctrl, "%s: Cannot read SLOTCAP register\n", __func__);
-		goto abort;
-=======
 		ctrl_err(ctrl, "Cannot find PCI Express capability\n");
 		goto abort_ctrl;
 	}
 	if (pciehp_readl(ctrl, SLOTCAP, &slot_cap)) {
 		ctrl_err(ctrl, "Cannot read SLOTCAP register\n");
 		goto abort_ctrl;
->>>>>>> 57f8f7b6
 	}
 
 	ctrl->slot_cap = slot_cap;
