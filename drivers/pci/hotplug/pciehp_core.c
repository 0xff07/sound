--- conflicted
+++ resolved
@@ -184,13 +184,8 @@
 {
 	struct slot *slot = hotplug_slot->private;
 
-<<<<<<< HEAD
-	ctrl_dbg(slot->ctrl, "%s - physical_slot = %s\n",
-		 __func__, hotplug_slot->name);
-=======
 	ctrl_dbg(slot->ctrl, "%s: physical_slot = %s\n",
 		 __func__, hotplug_slot_name(hotplug_slot));
->>>>>>> 57f8f7b6
 
 	kfree(hotplug_slot->info);
 	kfree(hotplug_slot);
@@ -221,39 +216,16 @@
 		slot->hotplug_slot = hotplug_slot;
 		snprintf(name, SLOT_NAME_SIZE, "%u", slot->number);
 
-<<<<<<< HEAD
-		ctrl_dbg(ctrl, "Registering bus=%x dev=%x hp_slot=%x sun=%x "
-			 "slot_device_offset=%x\n", slot->bus, slot->device,
-			 slot->hp_slot, slot->number, ctrl->slot_device_offset);
-duplicate_name:
-=======
  		ctrl_dbg(ctrl, "Registering domain:bus:dev=%04x:%02x:%02x "
  			 "hp_slot=%x sun=%x slot_device_offset=%x\n",
  			 pci_domain_nr(ctrl->pci_dev->subordinate),
  			 slot->bus, slot->device, slot->hp_slot, slot->number,
  			 ctrl->slot_device_offset);
->>>>>>> 57f8f7b6
 		retval = pci_hp_register(hotplug_slot,
 					 ctrl->pci_dev->subordinate,
 					 slot->device,
 					 name);
 		if (retval) {
-<<<<<<< HEAD
-			/*
-			 * If slot N already exists, we'll try to create
-			 * slot N-1, N-2 ... N-M, until we overflow.
-			 */
-			if (retval == -EEXIST) {
-				len = snprintf(slot->name, SLOT_NAME_SIZE,
-					       "%d-%d", slot->number, dup++);
-				if (len < SLOT_NAME_SIZE)
-					goto duplicate_name;
-				else
-					ctrl_err(ctrl, "duplicate slot name "
-						 "overflow\n");
-			}
-=======
->>>>>>> 57f8f7b6
 			ctrl_err(ctrl, "pci_hp_register failed with error %d\n",
 				 retval);
 			goto error_info;
@@ -268,11 +240,7 @@
 				&hotplug_slot_attr_lock.attr);
 			if (retval) {
 				pci_hp_deregister(hotplug_slot);
-<<<<<<< HEAD
-				ctrl_err(ctrl, "cannot create additional sysfs "
-=======
 				ctrl_err(ctrl, "Cannot create additional sysfs "
->>>>>>> 57f8f7b6
 					 "entries\n");
 				goto error_info;
 			}
@@ -307,13 +275,8 @@
 {
 	struct slot *slot = hotplug_slot->private;
 
-<<<<<<< HEAD
-	ctrl_dbg(slot->ctrl, "%s - physical_slot = %s\n",
-		  __func__, hotplug_slot->name);
-=======
 	ctrl_dbg(slot->ctrl, "%s: physical_slot = %s\n",
 		  __func__, slot_name(slot));
->>>>>>> 57f8f7b6
 
 	hotplug_slot->info->attention_status = status;
 
@@ -328,13 +291,8 @@
 {
 	struct slot *slot = hotplug_slot->private;
 
-<<<<<<< HEAD
-	ctrl_dbg(slot->ctrl, "%s - physical_slot = %s\n",
-		 __func__, hotplug_slot->name);
-=======
 	ctrl_dbg(slot->ctrl, "%s: physical_slot = %s\n",
 		 __func__, slot_name(slot));
->>>>>>> 57f8f7b6
 
 	return pciehp_sysfs_enable_slot(slot);
 }
@@ -344,13 +302,8 @@
 {
 	struct slot *slot = hotplug_slot->private;
 
-<<<<<<< HEAD
-	ctrl_dbg(slot->ctrl, "%s - physical_slot = %s\n",
-		  __func__, hotplug_slot->name);
-=======
 	ctrl_dbg(slot->ctrl, "%s: physical_slot = %s\n",
 		  __func__, slot_name(slot));
->>>>>>> 57f8f7b6
 
 	return pciehp_sysfs_disable_slot(slot);
 }
@@ -360,13 +313,8 @@
 	struct slot *slot = hotplug_slot->private;
 	int retval;
 
-<<<<<<< HEAD
-	ctrl_dbg(slot->ctrl, "%s - physical_slot = %s\n",
-		  __func__, hotplug_slot->name);
-=======
 	ctrl_dbg(slot->ctrl, "%s: physical_slot = %s\n",
 		  __func__, slot_name(slot));
->>>>>>> 57f8f7b6
 
 	retval = slot->hpc_ops->get_power_status(slot, value);
 	if (retval < 0)
@@ -380,13 +328,8 @@
 	struct slot *slot = hotplug_slot->private;
 	int retval;
 
-<<<<<<< HEAD
-	ctrl_dbg(slot->ctrl, "%s - physical_slot = %s\n",
-		  __func__, hotplug_slot->name);
-=======
 	ctrl_dbg(slot->ctrl, "%s: physical_slot = %s\n",
 		  __func__, slot_name(slot));
->>>>>>> 57f8f7b6
 
 	retval = slot->hpc_ops->get_attention_status(slot, value);
 	if (retval < 0)
@@ -400,13 +343,8 @@
 	struct slot *slot = hotplug_slot->private;
 	int retval;
 
-<<<<<<< HEAD
-	ctrl_dbg(slot->ctrl, "%s - physical_slot = %s\n",
-		 __func__, hotplug_slot->name);
-=======
 	ctrl_dbg(slot->ctrl, "%s: physical_slot = %s\n",
 		 __func__, slot_name(slot));
->>>>>>> 57f8f7b6
 
 	retval = slot->hpc_ops->get_latch_status(slot, value);
 	if (retval < 0)
@@ -420,13 +358,8 @@
 	struct slot *slot = hotplug_slot->private;
 	int retval;
 
-<<<<<<< HEAD
-	ctrl_dbg(slot->ctrl, "%s - physical_slot = %s\n",
-		 __func__, hotplug_slot->name);
-=======
 	ctrl_dbg(slot->ctrl, "%s: physical_slot = %s\n",
 		 __func__, slot_name(slot));
->>>>>>> 57f8f7b6
 
 	retval = slot->hpc_ops->get_adapter_status(slot, value);
 	if (retval < 0)
@@ -441,13 +374,8 @@
 	struct slot *slot = hotplug_slot->private;
 	int retval;
 
-<<<<<<< HEAD
-	ctrl_dbg(slot->ctrl, "%s - physical_slot = %s\n",
-		 __func__, hotplug_slot->name);
-=======
 	ctrl_dbg(slot->ctrl, "%s: physical_slot = %s\n",
 		 __func__, slot_name(slot));
->>>>>>> 57f8f7b6
 
 	retval = slot->hpc_ops->get_max_bus_speed(slot, value);
 	if (retval < 0)
@@ -461,13 +389,8 @@
 	struct slot *slot = hotplug_slot->private;
 	int retval;
 
-<<<<<<< HEAD
-	ctrl_dbg(slot->ctrl, "%s - physical_slot = %s\n",
-		 __func__, hotplug_slot->name);
-=======
 	ctrl_dbg(slot->ctrl, "%s: physical_slot = %s\n",
 		 __func__, slot_name(slot));
->>>>>>> 57f8f7b6
 
 	retval = slot->hpc_ops->get_cur_bus_speed(slot, value);
 	if (retval < 0)
@@ -493,11 +416,7 @@
 
 	ctrl = pcie_init(dev);
 	if (!ctrl) {
-<<<<<<< HEAD
-		dev_err(&dev->device, "controller initialization failed\n");
-=======
 		dev_err(&dev->device, "Controller initialization failed\n");
->>>>>>> 57f8f7b6
 		goto err_out_none;
 	}
 	set_service_data(dev, ctrl);
@@ -506,17 +425,10 @@
 	rc = init_slots(ctrl);
 	if (rc) {
 		if (rc == -EBUSY)
-<<<<<<< HEAD
-			ctrl_warn(ctrl, "slot already registered by another "
-				  "hotplug driver\n");
-		else
-			ctrl_err(ctrl, "slot initialization failed\n");
-=======
 			ctrl_warn(ctrl, "Slot already registered by another "
 				  "hotplug driver\n");
 		else
 			ctrl_err(ctrl, "Slot initialization failed\n");
->>>>>>> 57f8f7b6
 		goto err_out_release_ctlr;
 	}
 
