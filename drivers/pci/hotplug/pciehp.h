/*
 * PCI Express Hot Plug Controller Driver
 *
 * Copyright (C) 1995,2001 Compaq Computer Corporation
 * Copyright (C) 2001 Greg Kroah-Hartman (greg@kroah.com)
 * Copyright (C) 2001 IBM Corp.
 * Copyright (C) 2003-2004 Intel Corporation
 *
 * All rights reserved.
 *
 * This program is free software; you can redistribute it and/or modify
 * it under the terms of the GNU General Public License as published by
 * the Free Software Foundation; either version 2 of the License, or (at
 * your option) any later version.
 *
 * This program is distributed in the hope that it will be useful, but
 * WITHOUT ANY WARRANTY; without even the implied warranty of
 * MERCHANTABILITY OR FITNESS FOR A PARTICULAR PURPOSE, GOOD TITLE or
 * NON INFRINGEMENT.  See the GNU General Public License for more
 * details.
 *
 * You should have received a copy of the GNU General Public License
 * along with this program; if not, write to the Free Software
 * Foundation, Inc., 675 Mass Ave, Cambridge, MA 02139, USA.
 *
 * Send feedback to <greg@kroah.com>, <kristen.c.accardi@intel.com>
 *
 */
#ifndef _PCIEHP_H
#define _PCIEHP_H

#include <linux/types.h>
#include <linux/pci.h>
#include <linux/pci_hotplug.h>
#include <linux/delay.h>
#include <linux/sched.h>		/* signal_pending() */
#include <linux/pcieport_if.h>
#include <linux/mutex.h>

#define MY_NAME	"pciehp"

extern int pciehp_poll_mode;
extern int pciehp_poll_time;
extern int pciehp_debug;
extern int pciehp_force;
extern struct workqueue_struct *pciehp_wq;

#define dbg(format, arg...)						\
	do {								\
		if (pciehp_debug)					\
			printk("%s: " format, MY_NAME , ## arg);	\
	} while (0)
#define err(format, arg...)						\
	printk(KERN_ERR "%s: " format, MY_NAME , ## arg)
#define info(format, arg...)						\
	printk(KERN_INFO "%s: " format, MY_NAME , ## arg)
#define warn(format, arg...)						\
	printk(KERN_WARNING "%s: " format, MY_NAME , ## arg)

#define ctrl_dbg(ctrl, format, arg...)					\
	do {								\
		if (pciehp_debug)					\
			dev_printk(, &ctrl->pcie->device,		\
					format, ## arg);		\
	} while (0)
#define ctrl_err(ctrl, format, arg...)					\
	dev_err(&ctrl->pcie->device, format, ## arg)
#define ctrl_info(ctrl, format, arg...)					\
	dev_info(&ctrl->pcie->device, format, ## arg)
#define ctrl_warn(ctrl, format, arg...)					\
	dev_warn(&ctrl->pcie->device, format, ## arg)

#define SLOT_NAME_SIZE 10
struct slot {
	u8 bus;
	u8 device;
	u8 state;
	u8 hp_slot;
	u32 number;
	struct controller *ctrl;
	struct hpc_ops *hpc_ops;
	struct hotplug_slot *hotplug_slot;
	struct list_head	slot_list;
	unsigned long last_emi_toggle;
	struct delayed_work work;	/* work for button event */
	struct mutex lock;
};

struct event_info {
	u32 event_type;
	struct slot *p_slot;
	struct work_struct work;
};

struct controller {
	struct mutex crit_sect;		/* critical section mutex */
	struct mutex ctrl_lock;		/* controller lock */
	int num_slots;			/* Number of slots on ctlr */
	int slot_num_inc;		/* 1 or -1 */
	struct pci_dev *pci_dev;
	struct pcie_device *pcie;	/* PCI Express port service */
	struct list_head slot_list;
	struct hpc_ops *hpc_ops;
	wait_queue_head_t queue;	/* sleep & wake process */
	u8 slot_device_offset;
	u32 first_slot;		/* First physical slot number */  /* PCIE only has 1 slot */
	u8 slot_bus;		/* Bus where the slots handled by this controller sit */
	u32 slot_cap;
	u8 cap_base;
	struct timer_list poll_timer;
	int cmd_busy;
	unsigned int no_cmd_complete:1;
	unsigned int link_active_reporting:1;
};

#define INT_BUTTON_IGNORE		0
#define INT_PRESENCE_ON			1
#define INT_PRESENCE_OFF		2
#define INT_SWITCH_CLOSE		3
#define INT_SWITCH_OPEN			4
#define INT_POWER_FAULT			5
#define INT_POWER_FAULT_CLEAR		6
#define INT_BUTTON_PRESS		7
#define INT_BUTTON_RELEASE		8
#define INT_BUTTON_CANCEL		9

#define STATIC_STATE			0
#define BLINKINGON_STATE		1
#define BLINKINGOFF_STATE		2
#define POWERON_STATE			3
#define POWEROFF_STATE			4

/* Error messages */
#define INTERLOCK_OPEN			0x00000002
#define ADD_NOT_SUPPORTED		0x00000003
#define CARD_FUNCTIONING		0x00000005
#define ADAPTER_NOT_SAME		0x00000006
#define NO_ADAPTER_PRESENT		0x00000009
#define NOT_ENOUGH_RESOURCES		0x0000000B
#define DEVICE_TYPE_NOT_SUPPORTED	0x0000000C
#define WRONG_BUS_FREQUENCY		0x0000000D
#define POWER_FAILURE			0x0000000E

/* Field definitions in Slot Capabilities Register */
#define ATTN_BUTTN_PRSN	0x00000001
#define	PWR_CTRL_PRSN	0x00000002
#define MRL_SENS_PRSN	0x00000004
#define ATTN_LED_PRSN	0x00000008
#define PWR_LED_PRSN	0x00000010
#define HP_SUPR_RM_SUP	0x00000020
#define EMI_PRSN	0x00020000
#define NO_CMD_CMPL_SUP	0x00040000

#define ATTN_BUTTN(ctrl)	((ctrl)->slot_cap & ATTN_BUTTN_PRSN)
#define POWER_CTRL(ctrl)	((ctrl)->slot_cap & PWR_CTRL_PRSN)
#define MRL_SENS(ctrl)		((ctrl)->slot_cap & MRL_SENS_PRSN)
#define ATTN_LED(ctrl)		((ctrl)->slot_cap & ATTN_LED_PRSN)
#define PWR_LED(ctrl)		((ctrl)->slot_cap & PWR_LED_PRSN)
#define HP_SUPR_RM(ctrl)	((ctrl)->slot_cap & HP_SUPR_RM_SUP)
#define EMI(ctrl)		((ctrl)->slot_cap & EMI_PRSN)
#define NO_CMD_CMPL(ctrl)	((ctrl)->slot_cap & NO_CMD_CMPL_SUP)

extern int pciehp_sysfs_enable_slot(struct slot *slot);
extern int pciehp_sysfs_disable_slot(struct slot *slot);
extern u8 pciehp_handle_attention_button(struct slot *p_slot);
  extern u8 pciehp_handle_switch_change(struct slot *p_slot);
extern u8 pciehp_handle_presence_change(struct slot *p_slot);
extern u8 pciehp_handle_power_fault(struct slot *p_slot);
extern int pciehp_configure_device(struct slot *p_slot);
extern int pciehp_unconfigure_device(struct slot *p_slot);
extern void pciehp_queue_pushbutton_work(struct work_struct *work);
struct controller *pcie_init(struct pcie_device *dev);
int pciehp_enable_slot(struct slot *p_slot);
int pciehp_disable_slot(struct slot *p_slot);
int pcie_enable_notification(struct controller *ctrl);

static inline const char *slot_name(struct slot *slot)
{
	return hotplug_slot_name(slot->hotplug_slot);
}

static inline struct slot *pciehp_find_slot(struct controller *ctrl, u8 device)
{
	struct slot *slot;

	list_for_each_entry(slot, &ctrl->slot_list, slot_list) {
		if (slot->device == device)
			return slot;
	}

<<<<<<< HEAD
	ctrl_err(ctrl, "%s: slot (device=0x%x) not found\n", __func__, device);
=======
	ctrl_err(ctrl, "Slot (device=0x%02x) not found\n", device);
>>>>>>> 57f8f7b6
	return NULL;
}

struct hpc_ops {
	int (*power_on_slot)(struct slot *slot);
	int (*power_off_slot)(struct slot *slot);
	int (*get_power_status)(struct slot *slot, u8 *status);
	int (*get_attention_status)(struct slot *slot, u8 *status);
	int (*set_attention_status)(struct slot *slot, u8 status);
	int (*get_latch_status)(struct slot *slot, u8 *status);
	int (*get_adapter_status)(struct slot *slot, u8 *status);
	int (*get_emi_status)(struct slot *slot, u8 *status);
	int (*toggle_emi)(struct slot *slot);
	int (*get_max_bus_speed)(struct slot *slot, enum pci_bus_speed *speed);
	int (*get_cur_bus_speed)(struct slot *slot, enum pci_bus_speed *speed);
	int (*get_max_lnk_width)(struct slot *slot, enum pcie_link_width *val);
	int (*get_cur_lnk_width)(struct slot *slot, enum pcie_link_width *val);
	int (*query_power_fault)(struct slot *slot);
	void (*green_led_on)(struct slot *slot);
	void (*green_led_off)(struct slot *slot);
	void (*green_led_blink)(struct slot *slot);
	void (*release_ctlr)(struct controller *ctrl);
	int (*check_lnk_status)(struct controller *ctrl);
};

#ifdef CONFIG_ACPI
#include <acpi/acpi.h>
#include <acpi/acpi_bus.h>
#include <acpi/actypes.h>
#include <linux/pci-acpi.h>

static inline int pciehp_get_hp_hw_control_from_firmware(struct pci_dev *dev)
{
	u32 flags = (OSC_PCI_EXPRESS_NATIVE_HP_CONTROL |
		     OSC_PCI_EXPRESS_CAP_STRUCTURE_CONTROL);
	return acpi_get_hp_hw_control_from_firmware(dev, flags);
}

static inline int pciehp_get_hp_params_from_firmware(struct pci_dev *dev,
			struct hotplug_params *hpp)
{
	if (ACPI_FAILURE(acpi_get_hp_params_from_firmware(dev->bus, hpp)))
		return -ENODEV;
	return 0;
}
#else
#define pciehp_get_hp_hw_control_from_firmware(dev) 	0
#define pciehp_get_hp_params_from_firmware(dev, hpp)    (-ENODEV)
#endif 				/* CONFIG_ACPI */
#endif				/* _PCIEHP_H */<|MERGE_RESOLUTION|>--- conflicted
+++ resolved
@@ -188,11 +188,7 @@
 			return slot;
 	}
 
-<<<<<<< HEAD
-	ctrl_err(ctrl, "%s: slot (device=0x%x) not found\n", __func__, device);
-=======
 	ctrl_err(ctrl, "Slot (device=0x%02x) not found\n", device);
->>>>>>> 57f8f7b6
 	return NULL;
 }
 
