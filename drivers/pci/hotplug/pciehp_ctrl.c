--- conflicted
+++ resolved
@@ -61,20 +61,12 @@
 	struct controller *ctrl = p_slot->ctrl;
 
 	/* Attention Button Change */
-<<<<<<< HEAD
-	ctrl_dbg(ctrl, "Attention button interrupt received.\n");
-=======
 	ctrl_dbg(ctrl, "Attention button interrupt received\n");
->>>>>>> 57f8f7b6
 
 	/*
 	 *  Button pressed - See if need to TAKE ACTION!!!
 	 */
-<<<<<<< HEAD
-	ctrl_info(ctrl, "Button pressed on Slot(%s)\n", p_slot->name);
-=======
 	ctrl_info(ctrl, "Button pressed on Slot(%s)\n", slot_name(p_slot));
->>>>>>> 57f8f7b6
 	event_type = INT_BUTTON_PRESS;
 
 	queue_interrupt_event(p_slot, event_type);
@@ -89,32 +81,20 @@
 	struct controller *ctrl = p_slot->ctrl;
 
 	/* Switch Change */
-<<<<<<< HEAD
-	ctrl_dbg(ctrl, "Switch interrupt received.\n");
-=======
 	ctrl_dbg(ctrl, "Switch interrupt received\n");
->>>>>>> 57f8f7b6
 
 	p_slot->hpc_ops->get_latch_status(p_slot, &getstatus);
 	if (getstatus) {
 		/*
 		 * Switch opened
 		 */
-<<<<<<< HEAD
-		ctrl_info(ctrl, "Latch open on Slot(%s)\n", p_slot->name);
-=======
 		ctrl_info(ctrl, "Latch open on Slot(%s)\n", slot_name(p_slot));
->>>>>>> 57f8f7b6
 		event_type = INT_SWITCH_OPEN;
 	} else {
 		/*
 		 *  Switch closed
 		 */
-<<<<<<< HEAD
-		ctrl_info(ctrl, "Latch close on Slot(%s)\n", p_slot->name);
-=======
 		ctrl_info(ctrl, "Latch close on Slot(%s)\n", slot_name(p_slot));
->>>>>>> 57f8f7b6
 		event_type = INT_SWITCH_CLOSE;
 	}
 
@@ -130,11 +110,7 @@
 	struct controller *ctrl = p_slot->ctrl;
 
 	/* Presence Change */
-<<<<<<< HEAD
-	ctrl_dbg(ctrl, "Presence/Notify input change.\n");
-=======
 	ctrl_dbg(ctrl, "Presence/Notify input change\n");
->>>>>>> 57f8f7b6
 
 	/* Switch is open, assume a presence change
 	 * Save the presence state
@@ -144,22 +120,14 @@
 		/*
 		 * Card Present
 		 */
-<<<<<<< HEAD
-		ctrl_info(ctrl, "Card present on Slot(%s)\n", p_slot->name);
-=======
 		ctrl_info(ctrl, "Card present on Slot(%s)\n", slot_name(p_slot));
->>>>>>> 57f8f7b6
 		event_type = INT_PRESENCE_ON;
 	} else {
 		/*
 		 * Not Present
 		 */
-<<<<<<< HEAD
-		ctrl_info(ctrl, "Card not present on Slot(%s)\n", p_slot->name);
-=======
 		ctrl_info(ctrl, "Card not present on Slot(%s)\n",
 			  slot_name(p_slot));
->>>>>>> 57f8f7b6
 		event_type = INT_PRESENCE_OFF;
 	}
 
@@ -174,36 +142,22 @@
 	struct controller *ctrl = p_slot->ctrl;
 
 	/* power fault */
-<<<<<<< HEAD
-	ctrl_dbg(ctrl, "Power fault interrupt received.\n");
-=======
 	ctrl_dbg(ctrl, "Power fault interrupt received\n");
->>>>>>> 57f8f7b6
 
 	if ( !(p_slot->hpc_ops->query_power_fault(p_slot))) {
 		/*
 		 * power fault Cleared
 		 */
 		ctrl_info(ctrl, "Power fault cleared on Slot(%s)\n",
-<<<<<<< HEAD
-			  p_slot->name);
-=======
 			  slot_name(p_slot));
->>>>>>> 57f8f7b6
 		event_type = INT_POWER_FAULT_CLEAR;
 	} else {
 		/*
 		 *   power fault
 		 */
-<<<<<<< HEAD
-		ctrl_info(ctrl, "Power fault on Slot(%s)\n", p_slot->name);
-		event_type = INT_POWER_FAULT;
-		ctrl_info(ctrl, "power fault bit %x set\n", 0);
-=======
 		ctrl_info(ctrl, "Power fault on Slot(%s)\n", slot_name(p_slot));
 		event_type = INT_POWER_FAULT;
 		ctrl_info(ctrl, "Power fault bit %x set\n", 0);
->>>>>>> 57f8f7b6
 	}
 
 	queue_interrupt_event(p_slot, event_type);
@@ -221,12 +175,7 @@
 	if (POWER_CTRL(ctrl)) {
 		if (pslot->hpc_ops->power_off_slot(pslot)) {
 			ctrl_err(ctrl,
-<<<<<<< HEAD
-				 "%s: Issue of Slot Power Off command failed\n",
-				 __func__);
-=======
 				 "Issue of Slot Power Off command failed\n");
->>>>>>> 57f8f7b6
 			return;
 		}
 	}
@@ -243,13 +192,8 @@
 
 	if (ATTN_LED(ctrl)) {
 		if (pslot->hpc_ops->set_attention_status(pslot, 1)) {
-<<<<<<< HEAD
-			ctrl_err(ctrl, "%s: Issue of Set Attention "
-				 "Led command failed\n", __func__);
-=======
 			ctrl_err(ctrl,
 				 "Issue of Set Attention Led command failed\n");
->>>>>>> 57f8f7b6
 			return;
 		}
 	}
@@ -268,11 +212,7 @@
 	struct controller *ctrl = p_slot->ctrl;
 	struct pci_bus *parent = ctrl->pci_dev->subordinate;
 
-<<<<<<< HEAD
-	ctrl_dbg(ctrl, "%s: slot device, slot offset, hp slot = %d, %d ,%d\n",
-=======
 	ctrl_dbg(ctrl, "%s: slot device, slot offset, hp slot = %d, %d, %d\n",
->>>>>>> 57f8f7b6
 		 __func__, p_slot->device, ctrl->slot_device_offset,
 		 p_slot->hp_slot);
 
@@ -289,35 +229,22 @@
 	/* Check link training status */
 	retval = p_slot->hpc_ops->check_lnk_status(ctrl);
 	if (retval) {
-<<<<<<< HEAD
-		ctrl_err(ctrl, "%s: Failed to check link status\n", __func__);
-=======
 		ctrl_err(ctrl, "Failed to check link status\n");
->>>>>>> 57f8f7b6
 		set_slot_off(ctrl, p_slot);
 		return retval;
 	}
 
 	/* Check for a power fault */
 	if (p_slot->hpc_ops->query_power_fault(p_slot)) {
-<<<<<<< HEAD
-		ctrl_dbg(ctrl, "%s: power fault detected\n", __func__);
-=======
 		ctrl_dbg(ctrl, "Power fault detected\n");
->>>>>>> 57f8f7b6
 		retval = POWER_FAILURE;
 		goto err_exit;
 	}
 
 	retval = pciehp_configure_device(p_slot);
 	if (retval) {
-<<<<<<< HEAD
-		ctrl_err(ctrl, "Cannot add device 0x%x:%x\n",
-			 p_slot->bus, p_slot->device);
-=======
 		ctrl_err(ctrl, "Cannot add device at %04x:%02x:%02x\n",
 			 pci_domain_nr(parent), p_slot->bus, p_slot->device);
->>>>>>> 57f8f7b6
 		goto err_exit;
 	}
 
@@ -349,23 +276,14 @@
 	if (retval)
 		return retval;
 
-<<<<<<< HEAD
-	ctrl_dbg(ctrl, "In %s, hp_slot = %d\n", __func__, p_slot->hp_slot);
-=======
 	ctrl_dbg(ctrl, "%s: hp_slot = %d\n", __func__, p_slot->hp_slot);
->>>>>>> 57f8f7b6
 
 	if (POWER_CTRL(ctrl)) {
 		/* power off slot */
 		retval = p_slot->hpc_ops->power_off_slot(p_slot);
 		if (retval) {
-<<<<<<< HEAD
-			ctrl_err(ctrl, "%s: Issue of Slot Disable command "
-				 "failed\n", __func__);
-=======
 			ctrl_err(ctrl,
 				 "Issue of Slot Disable command failed\n");
->>>>>>> 57f8f7b6
 			return retval;
 		}
 	}
@@ -406,15 +324,10 @@
 	switch (p_slot->state) {
 	case POWEROFF_STATE:
 		mutex_unlock(&p_slot->lock);
-<<<<<<< HEAD
-		ctrl_dbg(p_slot->ctrl, "%s: disabling bus:device(%x:%x)\n",
-			 __func__, p_slot->bus, p_slot->device);
-=======
 		ctrl_dbg(p_slot->ctrl,
 			 "Disabling domain:bus:device=%04x:%02x:%02x\n",
 			 pci_domain_nr(p_slot->ctrl->pci_dev->subordinate),
 			 p_slot->bus, p_slot->device);
->>>>>>> 57f8f7b6
 		pciehp_disable_slot(p_slot);
 		mutex_lock(&p_slot->lock);
 		p_slot->state = STATIC_STATE;
@@ -499,20 +412,12 @@
 			p_slot->state = BLINKINGOFF_STATE;
 			ctrl_info(ctrl,
 				  "PCI slot #%s - powering off due to button "
-<<<<<<< HEAD
-				  "press.\n", p_slot->name);
-=======
 				  "press.\n", slot_name(p_slot));
->>>>>>> 57f8f7b6
 		} else {
 			p_slot->state = BLINKINGON_STATE;
 			ctrl_info(ctrl,
 				  "PCI slot #%s - powering on due to button "
-<<<<<<< HEAD
-				  "press.\n", p_slot->name);
-=======
 				  "press.\n", slot_name(p_slot));
->>>>>>> 57f8f7b6
 		}
 		/* blink green LED and turn off amber */
 		if (PWR_LED(ctrl))
@@ -529,12 +434,7 @@
 		 * press the attention again before the 5 sec. limit
 		 * expires to cancel hot-add or hot-remove
 		 */
-<<<<<<< HEAD
-		ctrl_info(ctrl, "Button cancel on Slot(%s)\n", p_slot->name);
-		ctrl_dbg(ctrl, "%s: button cancel\n", __func__);
-=======
 		ctrl_info(ctrl, "Button cancel on Slot(%s)\n", slot_name(p_slot));
->>>>>>> 57f8f7b6
 		cancel_delayed_work(&p_slot->work);
 		if (p_slot->state == BLINKINGOFF_STATE) {
 			if (PWR_LED(ctrl))
@@ -546,11 +446,7 @@
 		if (ATTN_LED(ctrl))
 			p_slot->hpc_ops->set_attention_status(p_slot, 0);
 		ctrl_info(ctrl, "PCI slot #%s - action canceled "
-<<<<<<< HEAD
-			  "due to button press\n", p_slot->name);
-=======
 			  "due to button press\n", slot_name(p_slot));
->>>>>>> 57f8f7b6
 		p_slot->state = STATIC_STATE;
 		break;
 	case POWEROFF_STATE:
@@ -560,11 +456,7 @@
 		 * this means that the previous attention button action
 		 * to hot-add or hot-remove is undergoing
 		 */
-<<<<<<< HEAD
-		ctrl_info(ctrl, "Button ignore on Slot(%s)\n", p_slot->name);
-=======
 		ctrl_info(ctrl, "Button ignore on Slot(%s)\n", slot_name(p_slot));
->>>>>>> 57f8f7b6
 		update_slot_info(p_slot);
 		break;
 	default:
@@ -646,25 +538,15 @@
 
 	rc = p_slot->hpc_ops->get_adapter_status(p_slot, &getstatus);
 	if (rc || !getstatus) {
-<<<<<<< HEAD
-		ctrl_info(ctrl, "%s: no adapter on slot(%s)\n",
-			  __func__, p_slot->name);
-=======
 		ctrl_info(ctrl, "No adapter on slot(%s)\n", slot_name(p_slot));
->>>>>>> 57f8f7b6
 		mutex_unlock(&p_slot->ctrl->crit_sect);
 		return -ENODEV;
 	}
 	if (MRL_SENS(p_slot->ctrl)) {
 		rc = p_slot->hpc_ops->get_latch_status(p_slot, &getstatus);
 		if (rc || getstatus) {
-<<<<<<< HEAD
-			ctrl_info(ctrl, "%s: latch open on slot(%s)\n",
-				  __func__, p_slot->name);
-=======
 			ctrl_info(ctrl, "Latch open on slot(%s)\n",
 				  slot_name(p_slot));
->>>>>>> 57f8f7b6
 			mutex_unlock(&p_slot->ctrl->crit_sect);
 			return -ENODEV;
 		}
@@ -673,13 +555,8 @@
 	if (POWER_CTRL(p_slot->ctrl)) {
 		rc = p_slot->hpc_ops->get_power_status(p_slot, &getstatus);
 		if (rc || getstatus) {
-<<<<<<< HEAD
-			ctrl_info(ctrl, "%s: already enabled on slot(%s)\n",
-				  __func__, p_slot->name);
-=======
 			ctrl_info(ctrl, "Already enabled on slot(%s)\n",
 				  slot_name(p_slot));
->>>>>>> 57f8f7b6
 			mutex_unlock(&p_slot->ctrl->crit_sect);
 			return -EINVAL;
 		}
@@ -714,13 +591,8 @@
 	if (!HP_SUPR_RM(p_slot->ctrl)) {
 		ret = p_slot->hpc_ops->get_adapter_status(p_slot, &getstatus);
 		if (ret || !getstatus) {
-<<<<<<< HEAD
-			ctrl_info(ctrl, "%s: no adapter on slot(%s)\n",
-				  __func__, p_slot->name);
-=======
 			ctrl_info(ctrl, "No adapter on slot(%s)\n",
 				  slot_name(p_slot));
->>>>>>> 57f8f7b6
 			mutex_unlock(&p_slot->ctrl->crit_sect);
 			return -ENODEV;
 		}
@@ -729,13 +601,8 @@
 	if (MRL_SENS(p_slot->ctrl)) {
 		ret = p_slot->hpc_ops->get_latch_status(p_slot, &getstatus);
 		if (ret || getstatus) {
-<<<<<<< HEAD
-			ctrl_info(ctrl, "%s: latch open on slot(%s)\n",
-				  __func__, p_slot->name);
-=======
 			ctrl_info(ctrl, "Latch open on slot(%s)\n",
 				  slot_name(p_slot));
->>>>>>> 57f8f7b6
 			mutex_unlock(&p_slot->ctrl->crit_sect);
 			return -ENODEV;
 		}
@@ -744,13 +611,8 @@
 	if (POWER_CTRL(p_slot->ctrl)) {
 		ret = p_slot->hpc_ops->get_power_status(p_slot, &getstatus);
 		if (ret || !getstatus) {
-<<<<<<< HEAD
-			ctrl_info(ctrl, "%s: already disabled slot(%s)\n",
-				  __func__, p_slot->name);
-=======
 			ctrl_info(ctrl, "Already disabled on slot(%s)\n",
 				  slot_name(p_slot));
->>>>>>> 57f8f7b6
 			mutex_unlock(&p_slot->ctrl->crit_sect);
 			return -EINVAL;
 		}
@@ -781,16 +643,6 @@
 		break;
 	case POWERON_STATE:
 		ctrl_info(ctrl, "Slot %s is already in powering on state\n",
-<<<<<<< HEAD
-			  p_slot->name);
-		break;
-	case BLINKINGOFF_STATE:
-	case POWEROFF_STATE:
-		ctrl_info(ctrl, "Already enabled on slot %s\n", p_slot->name);
-		break;
-	default:
-		ctrl_err(ctrl, "Not a valid state on slot %s\n", p_slot->name);
-=======
 			  slot_name(p_slot));
 		break;
 	case BLINKINGOFF_STATE:
@@ -801,7 +653,6 @@
 	default:
 		ctrl_err(ctrl, "Not a valid state on slot %s\n",
 			 slot_name(p_slot));
->>>>>>> 57f8f7b6
 		break;
 	}
 	mutex_unlock(&p_slot->lock);
@@ -827,16 +678,6 @@
 		break;
 	case POWEROFF_STATE:
 		ctrl_info(ctrl, "Slot %s is already in powering off state\n",
-<<<<<<< HEAD
-			  p_slot->name);
-		break;
-	case BLINKINGON_STATE:
-	case POWERON_STATE:
-		ctrl_info(ctrl, "Already disabled on slot %s\n", p_slot->name);
-		break;
-	default:
-		ctrl_err(ctrl, "Not a valid state on slot %s\n", p_slot->name);
-=======
 			  slot_name(p_slot));
 		break;
 	case BLINKINGON_STATE:
@@ -847,7 +688,6 @@
 	default:
 		ctrl_err(ctrl, "Not a valid state on slot %s\n",
 			 slot_name(p_slot));
->>>>>>> 57f8f7b6
 		break;
 	}
 	mutex_unlock(&p_slot->lock);
