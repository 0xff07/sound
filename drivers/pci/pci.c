/*
 *	PCI Bus Services, see include/linux/pci.h for further explanation.
 *
 *	Copyright 1993 -- 1997 Drew Eckhardt, Frederic Potter,
 *	David Mosberger-Tang
 *
 *	Copyright 1997 -- 2000 Martin Mares <mj@ucw.cz>
 */

#include <linux/kernel.h>
#include <linux/delay.h>
#include <linux/init.h>
#include <linux/pci.h>
#include <linux/pm.h>
#include <linux/module.h>
#include <linux/spinlock.h>
#include <linux/string.h>
#include <linux/log2.h>
#include <linux/pci-aspm.h>
#include <linux/pm_wakeup.h>
#include <linux/interrupt.h>
#include <asm/dma.h>	/* isa_dma_bridge_buggy */
#include "pci.h"

unsigned int pci_pm_d3_delay = 10;

#ifdef CONFIG_PCI_DOMAINS
int pci_domains_supported = 1;
#endif

#define DEFAULT_CARDBUS_IO_SIZE		(256)
#define DEFAULT_CARDBUS_MEM_SIZE	(64*1024*1024)
/* pci=cbmemsize=nnM,cbiosize=nn can override this */
unsigned long pci_cardbus_io_size = DEFAULT_CARDBUS_IO_SIZE;
unsigned long pci_cardbus_mem_size = DEFAULT_CARDBUS_MEM_SIZE;

/**
 * pci_bus_max_busnr - returns maximum PCI bus number of given bus' children
 * @bus: pointer to PCI bus structure to search
 *
 * Given a PCI bus, returns the highest PCI bus number present in the set
 * including the given PCI bus and its list of child PCI buses.
 */
unsigned char pci_bus_max_busnr(struct pci_bus* bus)
{
	struct list_head *tmp;
	unsigned char max, n;

	max = bus->subordinate;
	list_for_each(tmp, &bus->children) {
		n = pci_bus_max_busnr(pci_bus_b(tmp));
		if(n > max)
			max = n;
	}
	return max;
}
EXPORT_SYMBOL_GPL(pci_bus_max_busnr);

#if 0
/**
 * pci_max_busnr - returns maximum PCI bus number
 *
 * Returns the highest PCI bus number present in the system global list of
 * PCI buses.
 */
unsigned char __devinit
pci_max_busnr(void)
{
	struct pci_bus *bus = NULL;
	unsigned char max, n;

	max = 0;
	while ((bus = pci_find_next_bus(bus)) != NULL) {
		n = pci_bus_max_busnr(bus);
		if(n > max)
			max = n;
	}
	return max;
}

#endif  /*  0  */

#define PCI_FIND_CAP_TTL	48

static int __pci_find_next_cap_ttl(struct pci_bus *bus, unsigned int devfn,
				   u8 pos, int cap, int *ttl)
{
	u8 id;

	while ((*ttl)--) {
		pci_bus_read_config_byte(bus, devfn, pos, &pos);
		if (pos < 0x40)
			break;
		pos &= ~3;
		pci_bus_read_config_byte(bus, devfn, pos + PCI_CAP_LIST_ID,
					 &id);
		if (id == 0xff)
			break;
		if (id == cap)
			return pos;
		pos += PCI_CAP_LIST_NEXT;
	}
	return 0;
}

static int __pci_find_next_cap(struct pci_bus *bus, unsigned int devfn,
			       u8 pos, int cap)
{
	int ttl = PCI_FIND_CAP_TTL;

	return __pci_find_next_cap_ttl(bus, devfn, pos, cap, &ttl);
}

int pci_find_next_capability(struct pci_dev *dev, u8 pos, int cap)
{
	return __pci_find_next_cap(dev->bus, dev->devfn,
				   pos + PCI_CAP_LIST_NEXT, cap);
}
EXPORT_SYMBOL_GPL(pci_find_next_capability);

static int __pci_bus_find_cap_start(struct pci_bus *bus,
				    unsigned int devfn, u8 hdr_type)
{
	u16 status;

	pci_bus_read_config_word(bus, devfn, PCI_STATUS, &status);
	if (!(status & PCI_STATUS_CAP_LIST))
		return 0;

	switch (hdr_type) {
	case PCI_HEADER_TYPE_NORMAL:
	case PCI_HEADER_TYPE_BRIDGE:
		return PCI_CAPABILITY_LIST;
	case PCI_HEADER_TYPE_CARDBUS:
		return PCI_CB_CAPABILITY_LIST;
	default:
		return 0;
	}

	return 0;
}

/**
 * pci_find_capability - query for devices' capabilities 
 * @dev: PCI device to query
 * @cap: capability code
 *
 * Tell if a device supports a given PCI capability.
 * Returns the address of the requested capability structure within the
 * device's PCI configuration space or 0 in case the device does not
 * support it.  Possible values for @cap:
 *
 *  %PCI_CAP_ID_PM           Power Management 
 *  %PCI_CAP_ID_AGP          Accelerated Graphics Port 
 *  %PCI_CAP_ID_VPD          Vital Product Data 
 *  %PCI_CAP_ID_SLOTID       Slot Identification 
 *  %PCI_CAP_ID_MSI          Message Signalled Interrupts
 *  %PCI_CAP_ID_CHSWP        CompactPCI HotSwap 
 *  %PCI_CAP_ID_PCIX         PCI-X
 *  %PCI_CAP_ID_EXP          PCI Express
 */
int pci_find_capability(struct pci_dev *dev, int cap)
{
	int pos;

	pos = __pci_bus_find_cap_start(dev->bus, dev->devfn, dev->hdr_type);
	if (pos)
		pos = __pci_find_next_cap(dev->bus, dev->devfn, pos, cap);

	return pos;
}

/**
 * pci_bus_find_capability - query for devices' capabilities 
 * @bus:   the PCI bus to query
 * @devfn: PCI device to query
 * @cap:   capability code
 *
 * Like pci_find_capability() but works for pci devices that do not have a
 * pci_dev structure set up yet. 
 *
 * Returns the address of the requested capability structure within the
 * device's PCI configuration space or 0 in case the device does not
 * support it.
 */
int pci_bus_find_capability(struct pci_bus *bus, unsigned int devfn, int cap)
{
	int pos;
	u8 hdr_type;

	pci_bus_read_config_byte(bus, devfn, PCI_HEADER_TYPE, &hdr_type);

	pos = __pci_bus_find_cap_start(bus, devfn, hdr_type & 0x7f);
	if (pos)
		pos = __pci_find_next_cap(bus, devfn, pos, cap);

	return pos;
}

/**
 * pci_find_ext_capability - Find an extended capability
 * @dev: PCI device to query
 * @cap: capability code
 *
 * Returns the address of the requested extended capability structure
 * within the device's PCI configuration space or 0 if the device does
 * not support it.  Possible values for @cap:
 *
 *  %PCI_EXT_CAP_ID_ERR		Advanced Error Reporting
 *  %PCI_EXT_CAP_ID_VC		Virtual Channel
 *  %PCI_EXT_CAP_ID_DSN		Device Serial Number
 *  %PCI_EXT_CAP_ID_PWR		Power Budgeting
 */
int pci_find_ext_capability(struct pci_dev *dev, int cap)
{
	u32 header;
	int ttl;
	int pos = PCI_CFG_SPACE_SIZE;

	/* minimum 8 bytes per capability */
	ttl = (PCI_CFG_SPACE_EXP_SIZE - PCI_CFG_SPACE_SIZE) / 8;

	if (dev->cfg_size <= PCI_CFG_SPACE_SIZE)
		return 0;

	if (pci_read_config_dword(dev, pos, &header) != PCIBIOS_SUCCESSFUL)
		return 0;

	/*
	 * If we have no capabilities, this is indicated by cap ID,
	 * cap version and next pointer all being 0.
	 */
	if (header == 0)
		return 0;

	while (ttl-- > 0) {
		if (PCI_EXT_CAP_ID(header) == cap)
			return pos;

		pos = PCI_EXT_CAP_NEXT(header);
		if (pos < PCI_CFG_SPACE_SIZE)
			break;

		if (pci_read_config_dword(dev, pos, &header) != PCIBIOS_SUCCESSFUL)
			break;
	}

	return 0;
}
EXPORT_SYMBOL_GPL(pci_find_ext_capability);

static int __pci_find_next_ht_cap(struct pci_dev *dev, int pos, int ht_cap)
{
	int rc, ttl = PCI_FIND_CAP_TTL;
	u8 cap, mask;

	if (ht_cap == HT_CAPTYPE_SLAVE || ht_cap == HT_CAPTYPE_HOST)
		mask = HT_3BIT_CAP_MASK;
	else
		mask = HT_5BIT_CAP_MASK;

	pos = __pci_find_next_cap_ttl(dev->bus, dev->devfn, pos,
				      PCI_CAP_ID_HT, &ttl);
	while (pos) {
		rc = pci_read_config_byte(dev, pos + 3, &cap);
		if (rc != PCIBIOS_SUCCESSFUL)
			return 0;

		if ((cap & mask) == ht_cap)
			return pos;

		pos = __pci_find_next_cap_ttl(dev->bus, dev->devfn,
					      pos + PCI_CAP_LIST_NEXT,
					      PCI_CAP_ID_HT, &ttl);
	}

	return 0;
}
/**
 * pci_find_next_ht_capability - query a device's Hypertransport capabilities
 * @dev: PCI device to query
 * @pos: Position from which to continue searching
 * @ht_cap: Hypertransport capability code
 *
 * To be used in conjunction with pci_find_ht_capability() to search for
 * all capabilities matching @ht_cap. @pos should always be a value returned
 * from pci_find_ht_capability().
 *
 * NB. To be 100% safe against broken PCI devices, the caller should take
 * steps to avoid an infinite loop.
 */
int pci_find_next_ht_capability(struct pci_dev *dev, int pos, int ht_cap)
{
	return __pci_find_next_ht_cap(dev, pos + PCI_CAP_LIST_NEXT, ht_cap);
}
EXPORT_SYMBOL_GPL(pci_find_next_ht_capability);

/**
 * pci_find_ht_capability - query a device's Hypertransport capabilities
 * @dev: PCI device to query
 * @ht_cap: Hypertransport capability code
 *
 * Tell if a device supports a given Hypertransport capability.
 * Returns an address within the device's PCI configuration space
 * or 0 in case the device does not support the request capability.
 * The address points to the PCI capability, of type PCI_CAP_ID_HT,
 * which has a Hypertransport capability matching @ht_cap.
 */
int pci_find_ht_capability(struct pci_dev *dev, int ht_cap)
{
	int pos;

	pos = __pci_bus_find_cap_start(dev->bus, dev->devfn, dev->hdr_type);
	if (pos)
		pos = __pci_find_next_ht_cap(dev, pos, ht_cap);

	return pos;
}
EXPORT_SYMBOL_GPL(pci_find_ht_capability);

/**
 * pci_find_parent_resource - return resource region of parent bus of given region
 * @dev: PCI device structure contains resources to be searched
 * @res: child resource record for which parent is sought
 *
 *  For given resource region of given device, return the resource
 *  region of parent bus the given region is contained in or where
 *  it should be allocated from.
 */
struct resource *
pci_find_parent_resource(const struct pci_dev *dev, struct resource *res)
{
	const struct pci_bus *bus = dev->bus;
	int i;
	struct resource *best = NULL;

	for(i = 0; i < PCI_BUS_NUM_RESOURCES; i++) {
		struct resource *r = bus->resource[i];
		if (!r)
			continue;
		if (res->start && !(res->start >= r->start && res->end <= r->end))
			continue;	/* Not contained */
		if ((res->flags ^ r->flags) & (IORESOURCE_IO | IORESOURCE_MEM))
			continue;	/* Wrong type */
		if (!((res->flags ^ r->flags) & IORESOURCE_PREFETCH))
			return r;	/* Exact match */
		if ((res->flags & IORESOURCE_PREFETCH) && !(r->flags & IORESOURCE_PREFETCH))
			best = r;	/* Approximating prefetchable by non-prefetchable */
	}
	return best;
}

/**
 * pci_restore_bars - restore a devices BAR values (e.g. after wake-up)
 * @dev: PCI device to have its BARs restored
 *
 * Restore the BAR values for a given device, so as to make it
 * accessible by its driver.
 */
static void
pci_restore_bars(struct pci_dev *dev)
{
	int i, numres;

	switch (dev->hdr_type) {
	case PCI_HEADER_TYPE_NORMAL:
		numres = 6;
		break;
	case PCI_HEADER_TYPE_BRIDGE:
		numres = 2;
		break;
	case PCI_HEADER_TYPE_CARDBUS:
		numres = 1;
		break;
	default:
		/* Should never get here, but just in case... */
		return;
	}

	for (i = 0; i < numres; i ++)
		pci_update_resource(dev, &dev->resource[i], i);
}

static struct pci_platform_pm_ops *pci_platform_pm;

int pci_set_platform_pm(struct pci_platform_pm_ops *ops)
{
	if (!ops->is_manageable || !ops->set_state || !ops->choose_state
	    || !ops->sleep_wake || !ops->can_wakeup)
		return -EINVAL;
	pci_platform_pm = ops;
	return 0;
}

static inline bool platform_pci_power_manageable(struct pci_dev *dev)
{
	return pci_platform_pm ? pci_platform_pm->is_manageable(dev) : false;
}

static inline int platform_pci_set_power_state(struct pci_dev *dev,
                                                pci_power_t t)
{
	return pci_platform_pm ? pci_platform_pm->set_state(dev, t) : -ENOSYS;
}

static inline pci_power_t platform_pci_choose_state(struct pci_dev *dev)
{
	return pci_platform_pm ?
			pci_platform_pm->choose_state(dev) : PCI_POWER_ERROR;
}

static inline bool platform_pci_can_wakeup(struct pci_dev *dev)
{
	return pci_platform_pm ? pci_platform_pm->can_wakeup(dev) : false;
}

static inline int platform_pci_sleep_wake(struct pci_dev *dev, bool enable)
{
	return pci_platform_pm ?
			pci_platform_pm->sleep_wake(dev, enable) : -ENODEV;
}

/**
 * pci_raw_set_power_state - Use PCI PM registers to set the power state of
 *                           given PCI device
 * @dev: PCI device to handle.
 * @state: PCI power state (D0, D1, D2, D3hot) to put the device into.
 *
 * RETURN VALUE:
 * -EINVAL if the requested state is invalid.
 * -EIO if device does not support PCI PM or its PM capabilities register has a
 * wrong version, or device doesn't support the requested state.
 * 0 if device already is in the requested state.
 * 0 if device's power state has been successfully changed.
 */
static int
pci_raw_set_power_state(struct pci_dev *dev, pci_power_t state)
{
	u16 pmcsr;
	bool need_restore = false;

	if (!dev->pm_cap)
		return -EIO;

	if (state < PCI_D0 || state > PCI_D3hot)
		return -EINVAL;

	/* Validate current state:
	 * Can enter D0 from any state, but if we can only go deeper 
	 * to sleep if we're already in a low power state
	 */
	if (dev->current_state == state) {
		/* we're already there */
		return 0;
	} else if (state != PCI_D0 && dev->current_state <= PCI_D3cold
	    && dev->current_state > state) {
		dev_err(&dev->dev, "invalid power transition "
			"(from state %d to %d)\n", dev->current_state, state);
		return -EINVAL;
	}

	/* check if this device supports the desired state */
	if ((state == PCI_D1 && !dev->d1_support)
	   || (state == PCI_D2 && !dev->d2_support))
		return -EIO;

	pci_read_config_word(dev, dev->pm_cap + PCI_PM_CTRL, &pmcsr);

	/* If we're (effectively) in D3, force entire word to 0.
	 * This doesn't affect PME_Status, disables PME_En, and
	 * sets PowerState to 0.
	 */
	switch (dev->current_state) {
	case PCI_D0:
	case PCI_D1:
	case PCI_D2:
		pmcsr &= ~PCI_PM_CTRL_STATE_MASK;
		pmcsr |= state;
		break;
	case PCI_UNKNOWN: /* Boot-up */
		if ((pmcsr & PCI_PM_CTRL_STATE_MASK) == PCI_D3hot
		 && !(pmcsr & PCI_PM_CTRL_NO_SOFT_RESET))
			need_restore = true;
		/* Fall-through: force to D0 */
	default:
		pmcsr = 0;
		break;
	}

	/* enter specified state */
	pci_write_config_word(dev, dev->pm_cap + PCI_PM_CTRL, pmcsr);

	/* Mandatory power management transition delays */
	/* see PCI PM 1.1 5.6.1 table 18 */
	if (state == PCI_D3hot || dev->current_state == PCI_D3hot)
		msleep(pci_pm_d3_delay);
	else if (state == PCI_D2 || dev->current_state == PCI_D2)
		udelay(200);

	dev->current_state = state;

	/* According to section 5.4.1 of the "PCI BUS POWER MANAGEMENT
	 * INTERFACE SPECIFICATION, REV. 1.2", a device transitioning
	 * from D3hot to D0 _may_ perform an internal reset, thereby
	 * going to "D0 Uninitialized" rather than "D0 Initialized".
	 * For example, at least some versions of the 3c905B and the
	 * 3c556B exhibit this behaviour.
	 *
	 * At least some laptop BIOSen (e.g. the Thinkpad T21) leave
	 * devices in a D3hot state at boot.  Consequently, we need to
	 * restore at least the BARs so that the device will be
	 * accessible to its driver.
	 */
	if (need_restore)
		pci_restore_bars(dev);

	if (dev->bus->self)
		pcie_aspm_pm_state_change(dev->bus->self);

	return 0;
}

/**
 * pci_update_current_state - Read PCI power state of given device from its
 *                            PCI PM registers and cache it
 * @dev: PCI device to handle.
 */
static void pci_update_current_state(struct pci_dev *dev)
{
	if (dev->pm_cap) {
		u16 pmcsr;

		pci_read_config_word(dev, dev->pm_cap + PCI_PM_CTRL, &pmcsr);
		dev->current_state = (pmcsr & PCI_PM_CTRL_STATE_MASK);
	}
}

/**
 * pci_set_power_state - Set the power state of a PCI device
 * @dev: PCI device to handle.
 * @state: PCI power state (D0, D1, D2, D3hot) to put the device into.
 *
 * Transition a device to a new power state, using the platform formware and/or
 * the device's PCI PM registers.
 *
 * RETURN VALUE:
 * -EINVAL if the requested state is invalid.
 * -EIO if device does not support PCI PM or its PM capabilities register has a
 * wrong version, or device doesn't support the requested state.
 * 0 if device already is in the requested state.
 * 0 if device's power state has been successfully changed.
 */
int pci_set_power_state(struct pci_dev *dev, pci_power_t state)
{
	int error;

	/* bound the state we're entering */
	if (state > PCI_D3hot)
		state = PCI_D3hot;
	else if (state < PCI_D0)
		state = PCI_D0;
	else if ((state == PCI_D1 || state == PCI_D2) && pci_no_d1d2(dev))
		/*
		 * If the device or the parent bridge do not support PCI PM,
		 * ignore the request if we're doing anything other than putting
		 * it into D0 (which would only happen on boot).
		 */
		return 0;

	if (state == PCI_D0 && platform_pci_power_manageable(dev)) {
		/*
		 * Allow the platform to change the state, for example via ACPI
		 * _PR0, _PS0 and some such, but do not trust it.
		 */
		int ret = platform_pci_set_power_state(dev, PCI_D0);
		if (!ret)
			pci_update_current_state(dev);
	}
	/* This device is quirked not to be put into D3, so
	   don't put it in D3 */
	if (state == PCI_D3hot && (dev->dev_flags & PCI_DEV_FLAGS_NO_D3))
		return 0;

	error = pci_raw_set_power_state(dev, state);

	if (state > PCI_D0 && platform_pci_power_manageable(dev)) {
		/* Allow the platform to finalize the transition */
		int ret = platform_pci_set_power_state(dev, state);
		if (!ret) {
			pci_update_current_state(dev);
			error = 0;
		}
	}

	return error;
}

/**
 * pci_choose_state - Choose the power state of a PCI device
 * @dev: PCI device to be suspended
 * @state: target sleep state for the whole system. This is the value
 *	that is passed to suspend() function.
 *
 * Returns PCI power state suitable for given device and given system
 * message.
 */

pci_power_t pci_choose_state(struct pci_dev *dev, pm_message_t state)
{
	pci_power_t ret;

	if (!pci_find_capability(dev, PCI_CAP_ID_PM))
		return PCI_D0;

	ret = platform_pci_choose_state(dev);
	if (ret != PCI_POWER_ERROR)
		return ret;

	switch (state.event) {
	case PM_EVENT_ON:
		return PCI_D0;
	case PM_EVENT_FREEZE:
	case PM_EVENT_PRETHAW:
		/* REVISIT both freeze and pre-thaw "should" use D0 */
	case PM_EVENT_SUSPEND:
	case PM_EVENT_HIBERNATE:
		return PCI_D3hot;
	default:
		dev_info(&dev->dev, "unrecognized suspend event %d\n",
			 state.event);
		BUG();
	}
	return PCI_D0;
}

EXPORT_SYMBOL(pci_choose_state);

static int pci_save_pcie_state(struct pci_dev *dev)
{
	int pos, i = 0;
	struct pci_cap_saved_state *save_state;
	u16 *cap;
	int found = 0;

	pos = pci_find_capability(dev, PCI_CAP_ID_EXP);
	if (pos <= 0)
		return 0;

	save_state = pci_find_saved_cap(dev, PCI_CAP_ID_EXP);
	if (!save_state)
		save_state = kzalloc(sizeof(*save_state) + sizeof(u16) * 4, GFP_KERNEL);
	else
		found = 1;
	if (!save_state) {
		dev_err(&dev->dev, "out of memory in pci_save_pcie_state\n");
		return -ENOMEM;
	}
	cap = (u16 *)&save_state->data[0];

	pci_read_config_word(dev, pos + PCI_EXP_DEVCTL, &cap[i++]);
	pci_read_config_word(dev, pos + PCI_EXP_LNKCTL, &cap[i++]);
	pci_read_config_word(dev, pos + PCI_EXP_SLTCTL, &cap[i++]);
	pci_read_config_word(dev, pos + PCI_EXP_RTCTL, &cap[i++]);
	save_state->cap_nr = PCI_CAP_ID_EXP;
	if (!found)
		pci_add_saved_cap(dev, save_state);
	return 0;
}

static void pci_restore_pcie_state(struct pci_dev *dev)
{
	int i = 0, pos;
	struct pci_cap_saved_state *save_state;
	u16 *cap;

	save_state = pci_find_saved_cap(dev, PCI_CAP_ID_EXP);
	pos = pci_find_capability(dev, PCI_CAP_ID_EXP);
	if (!save_state || pos <= 0)
		return;
	cap = (u16 *)&save_state->data[0];

	pci_write_config_word(dev, pos + PCI_EXP_DEVCTL, cap[i++]);
	pci_write_config_word(dev, pos + PCI_EXP_LNKCTL, cap[i++]);
	pci_write_config_word(dev, pos + PCI_EXP_SLTCTL, cap[i++]);
	pci_write_config_word(dev, pos + PCI_EXP_RTCTL, cap[i++]);
}


static int pci_save_pcix_state(struct pci_dev *dev)
{
	int pos, i = 0;
	struct pci_cap_saved_state *save_state;
	u16 *cap;
	int found = 0;

	pos = pci_find_capability(dev, PCI_CAP_ID_PCIX);
	if (pos <= 0)
		return 0;

	save_state = pci_find_saved_cap(dev, PCI_CAP_ID_PCIX);
	if (!save_state)
		save_state = kzalloc(sizeof(*save_state) + sizeof(u16), GFP_KERNEL);
	else
		found = 1;
	if (!save_state) {
		dev_err(&dev->dev, "out of memory in pci_save_pcie_state\n");
		return -ENOMEM;
	}
	cap = (u16 *)&save_state->data[0];

	pci_read_config_word(dev, pos + PCI_X_CMD, &cap[i++]);
	save_state->cap_nr = PCI_CAP_ID_PCIX;
	if (!found)
		pci_add_saved_cap(dev, save_state);
	return 0;
}

static void pci_restore_pcix_state(struct pci_dev *dev)
{
	int i = 0, pos;
	struct pci_cap_saved_state *save_state;
	u16 *cap;

	save_state = pci_find_saved_cap(dev, PCI_CAP_ID_PCIX);
	pos = pci_find_capability(dev, PCI_CAP_ID_PCIX);
	if (!save_state || pos <= 0)
		return;
	cap = (u16 *)&save_state->data[0];

	pci_write_config_word(dev, pos + PCI_X_CMD, cap[i++]);
}


/**
 * pci_save_state - save the PCI configuration space of a device before suspending
 * @dev: - PCI device that we're dealing with
 */
int
pci_save_state(struct pci_dev *dev)
{
	int i;
	/* XXX: 100% dword access ok here? */
	for (i = 0; i < 16; i++)
		pci_read_config_dword(dev, i * 4,&dev->saved_config_space[i]);
	if ((i = pci_save_pcie_state(dev)) != 0)
		return i;
	if ((i = pci_save_pcix_state(dev)) != 0)
		return i;
	return 0;
}

/** 
 * pci_restore_state - Restore the saved state of a PCI device
 * @dev: - PCI device that we're dealing with
 */
int 
pci_restore_state(struct pci_dev *dev)
{
	int i;
	u32 val;

	/* PCI Express register must be restored first */
	pci_restore_pcie_state(dev);

	/*
	 * The Base Address register should be programmed before the command
	 * register(s)
	 */
	for (i = 15; i >= 0; i--) {
		pci_read_config_dword(dev, i * 4, &val);
		if (val != dev->saved_config_space[i]) {
			dev_printk(KERN_DEBUG, &dev->dev, "restoring config "
				"space at offset %#x (was %#x, writing %#x)\n",
				i, val, (int)dev->saved_config_space[i]);
			pci_write_config_dword(dev,i * 4,
				dev->saved_config_space[i]);
		}
	}
	pci_restore_pcix_state(dev);
	pci_restore_msi_state(dev);

	return 0;
}

static int do_pci_enable_device(struct pci_dev *dev, int bars)
{
	int err;

	err = pci_set_power_state(dev, PCI_D0);
	if (err < 0 && err != -EIO)
		return err;
	err = pcibios_enable_device(dev, bars);
	if (err < 0)
		return err;
	pci_fixup_device(pci_fixup_enable, dev);

	return 0;
}

/**
 * pci_reenable_device - Resume abandoned device
 * @dev: PCI device to be resumed
 *
 *  Note this function is a backend of pci_default_resume and is not supposed
 *  to be called by normal code, write proper resume handler and use it instead.
 */
int pci_reenable_device(struct pci_dev *dev)
{
	if (atomic_read(&dev->enable_cnt))
		return do_pci_enable_device(dev, (1 << PCI_NUM_RESOURCES) - 1);
	return 0;
}

static int __pci_enable_device_flags(struct pci_dev *dev,
				     resource_size_t flags)
{
	int err;
	int i, bars = 0;

	if (atomic_add_return(1, &dev->enable_cnt) > 1)
		return 0;		/* already enabled */

	for (i = 0; i < DEVICE_COUNT_RESOURCE; i++)
		if (dev->resource[i].flags & flags)
			bars |= (1 << i);

	err = do_pci_enable_device(dev, bars);
	if (err < 0)
		atomic_dec(&dev->enable_cnt);
	return err;
}

/**
 * pci_enable_device_io - Initialize a device for use with IO space
 * @dev: PCI device to be initialized
 *
 *  Initialize device before it's used by a driver. Ask low-level code
 *  to enable I/O resources. Wake up the device if it was suspended.
 *  Beware, this function can fail.
 */
int pci_enable_device_io(struct pci_dev *dev)
{
	return __pci_enable_device_flags(dev, IORESOURCE_IO);
}

/**
 * pci_enable_device_mem - Initialize a device for use with Memory space
 * @dev: PCI device to be initialized
 *
 *  Initialize device before it's used by a driver. Ask low-level code
 *  to enable Memory resources. Wake up the device if it was suspended.
 *  Beware, this function can fail.
 */
int pci_enable_device_mem(struct pci_dev *dev)
{
	return __pci_enable_device_flags(dev, IORESOURCE_MEM);
}

/**
 * pci_enable_device - Initialize device before it's used by a driver.
 * @dev: PCI device to be initialized
 *
 *  Initialize device before it's used by a driver. Ask low-level code
 *  to enable I/O and memory. Wake up the device if it was suspended.
 *  Beware, this function can fail.
 *
 *  Note we don't actually enable the device many times if we call
 *  this function repeatedly (we just increment the count).
 */
int pci_enable_device(struct pci_dev *dev)
{
	return __pci_enable_device_flags(dev, IORESOURCE_MEM | IORESOURCE_IO);
}

/*
 * Managed PCI resources.  This manages device on/off, intx/msi/msix
 * on/off and BAR regions.  pci_dev itself records msi/msix status, so
 * there's no need to track it separately.  pci_devres is initialized
 * when a device is enabled using managed PCI device enable interface.
 */
struct pci_devres {
	unsigned int enabled:1;
	unsigned int pinned:1;
	unsigned int orig_intx:1;
	unsigned int restore_intx:1;
	u32 region_mask;
};

static void pcim_release(struct device *gendev, void *res)
{
	struct pci_dev *dev = container_of(gendev, struct pci_dev, dev);
	struct pci_devres *this = res;
	int i;

	if (dev->msi_enabled)
		pci_disable_msi(dev);
	if (dev->msix_enabled)
		pci_disable_msix(dev);

	for (i = 0; i < DEVICE_COUNT_RESOURCE; i++)
		if (this->region_mask & (1 << i))
			pci_release_region(dev, i);

	if (this->restore_intx)
		pci_intx(dev, this->orig_intx);

	if (this->enabled && !this->pinned)
		pci_disable_device(dev);
}

static struct pci_devres * get_pci_dr(struct pci_dev *pdev)
{
	struct pci_devres *dr, *new_dr;

	dr = devres_find(&pdev->dev, pcim_release, NULL, NULL);
	if (dr)
		return dr;

	new_dr = devres_alloc(pcim_release, sizeof(*new_dr), GFP_KERNEL);
	if (!new_dr)
		return NULL;
	return devres_get(&pdev->dev, new_dr, NULL, NULL);
}

static struct pci_devres * find_pci_dr(struct pci_dev *pdev)
{
	if (pci_is_managed(pdev))
		return devres_find(&pdev->dev, pcim_release, NULL, NULL);
	return NULL;
}

/**
 * pcim_enable_device - Managed pci_enable_device()
 * @pdev: PCI device to be initialized
 *
 * Managed pci_enable_device().
 */
int pcim_enable_device(struct pci_dev *pdev)
{
	struct pci_devres *dr;
	int rc;

	dr = get_pci_dr(pdev);
	if (unlikely(!dr))
		return -ENOMEM;
	if (dr->enabled)
		return 0;

	rc = pci_enable_device(pdev);
	if (!rc) {
		pdev->is_managed = 1;
		dr->enabled = 1;
	}
	return rc;
}

/**
 * pcim_pin_device - Pin managed PCI device
 * @pdev: PCI device to pin
 *
 * Pin managed PCI device @pdev.  Pinned device won't be disabled on
 * driver detach.  @pdev must have been enabled with
 * pcim_enable_device().
 */
void pcim_pin_device(struct pci_dev *pdev)
{
	struct pci_devres *dr;

	dr = find_pci_dr(pdev);
	WARN_ON(!dr || !dr->enabled);
	if (dr)
		dr->pinned = 1;
}

/**
 * pcibios_disable_device - disable arch specific PCI resources for device dev
 * @dev: the PCI device to disable
 *
 * Disables architecture specific PCI resources for the device. This
 * is the default implementation. Architecture implementations can
 * override this.
 */
void __attribute__ ((weak)) pcibios_disable_device (struct pci_dev *dev) {}

/**
 * pci_disable_device - Disable PCI device after use
 * @dev: PCI device to be disabled
 *
 * Signal to the system that the PCI device is not in use by the system
 * anymore.  This only involves disabling PCI bus-mastering, if active.
 *
 * Note we don't actually disable the device until all callers of
 * pci_device_enable() have called pci_device_disable().
 */
void
pci_disable_device(struct pci_dev *dev)
{
	struct pci_devres *dr;
	u16 pci_command;

	dr = find_pci_dr(dev);
	if (dr)
		dr->enabled = 0;

	if (atomic_sub_return(1, &dev->enable_cnt) != 0)
		return;

	pci_read_config_word(dev, PCI_COMMAND, &pci_command);
	if (pci_command & PCI_COMMAND_MASTER) {
		pci_command &= ~PCI_COMMAND_MASTER;
		pci_write_config_word(dev, PCI_COMMAND, pci_command);
	}
	dev->is_busmaster = 0;

	pcibios_disable_device(dev);
}

/**
 * pcibios_set_pcie_reset_state - set reset state for device dev
 * @dev: the PCI-E device reset
 * @state: Reset state to enter into
 *
 *
 * Sets the PCI-E reset state for the device. This is the default
 * implementation. Architecture implementations can override this.
 */
int __attribute__ ((weak)) pcibios_set_pcie_reset_state(struct pci_dev *dev,
							enum pcie_reset_state state)
{
	return -EINVAL;
}

/**
 * pci_set_pcie_reset_state - set reset state for device dev
 * @dev: the PCI-E device reset
 * @state: Reset state to enter into
 *
 *
 * Sets the PCI reset state for the device.
 */
int pci_set_pcie_reset_state(struct pci_dev *dev, enum pcie_reset_state state)
{
	return pcibios_set_pcie_reset_state(dev, state);
}

/**
 * pci_pme_capable - check the capability of PCI device to generate PME#
 * @dev: PCI device to handle.
 * @state: PCI state from which device will issue PME#.
 */
bool pci_pme_capable(struct pci_dev *dev, pci_power_t state)
{
	if (!dev->pm_cap)
		return false;

	return !!(dev->pme_support & (1 << state));
}

/**
 * pci_pme_active - enable or disable PCI device's PME# function
 * @dev: PCI device to handle.
 * @enable: 'true' to enable PME# generation; 'false' to disable it.
 *
 * The caller must verify that the device is capable of generating PME# before
 * calling this function with @enable equal to 'true'.
 */
void pci_pme_active(struct pci_dev *dev, bool enable)
{
	u16 pmcsr;

	if (!dev->pm_cap)
		return;

	pci_read_config_word(dev, dev->pm_cap + PCI_PM_CTRL, &pmcsr);
	/* Clear PME_Status by writing 1 to it and enable PME# */
	pmcsr |= PCI_PM_CTRL_PME_STATUS | PCI_PM_CTRL_PME_ENABLE;
	if (!enable)
		pmcsr &= ~PCI_PM_CTRL_PME_ENABLE;

	pci_write_config_word(dev, dev->pm_cap + PCI_PM_CTRL, pmcsr);

	dev_printk(KERN_INFO, &dev->dev, "PME# %s\n",
			enable ? "enabled" : "disabled");
}

/**
 * pci_enable_wake - enable PCI device as wakeup event source
 * @dev: PCI device affected
 * @state: PCI state from which device will issue wakeup events
 * @enable: True to enable event generation; false to disable
 *
 * This enables the device as a wakeup event source, or disables it.
 * When such events involves platform-specific hooks, those hooks are
 * called automatically by this routine.
 *
 * Devices with legacy power management (no standard PCI PM capabilities)
 * always require such platform hooks.
 *
 * RETURN VALUE:
 * 0 is returned on success
 * -EINVAL is returned if device is not supposed to wake up the system
 * Error code depending on the platform is returned if both the platform and
 * the native mechanism fail to enable the generation of wake-up events
 */
int pci_enable_wake(struct pci_dev *dev, pci_power_t state, int enable)
{
	int error = 0;
	bool pme_done = false;

	if (!device_may_wakeup(&dev->dev))
		return -EINVAL;

	/*
	 * According to "PCI System Architecture" 4th ed. by Tom Shanley & Don
	 * Anderson we should be doing PME# wake enable followed by ACPI wake
	 * enable.  To disable wake-up we call the platform first, for symmetry.
	 */

	if (!enable && platform_pci_can_wakeup(dev))
		error = platform_pci_sleep_wake(dev, false);

	if (!enable || pci_pme_capable(dev, state)) {
		pci_pme_active(dev, enable);
		pme_done = true;
	}

	if (enable && platform_pci_can_wakeup(dev))
		error = platform_pci_sleep_wake(dev, true);

	return pme_done ? 0 : error;
}

/**
 * pci_wake_from_d3 - enable/disable device to wake up from D3_hot or D3_cold
 * @dev: PCI device to prepare
 * @enable: True to enable wake-up event generation; false to disable
 *
 * Many drivers want the device to wake up the system from D3_hot or D3_cold
 * and this function allows them to set that up cleanly - pci_enable_wake()
 * should not be called twice in a row to enable wake-up due to PCI PM vs ACPI
 * ordering constraints.
 *
 * This function only returns error code if the device is not capable of
 * generating PME# from both D3_hot and D3_cold, and the platform is unable to
 * enable wake-up power for it.
 */
int pci_wake_from_d3(struct pci_dev *dev, bool enable)
{
	return pci_pme_capable(dev, PCI_D3cold) ?
			pci_enable_wake(dev, PCI_D3cold, enable) :
			pci_enable_wake(dev, PCI_D3hot, enable);
}

/**
 * pci_target_state - find an appropriate low power state for a given PCI dev
 * @dev: PCI device
 *
 * Use underlying platform code to find a supported low power state for @dev.
 * If the platform can't manage @dev, return the deepest state from which it
 * can generate wake events, based on any available PME info.
 */
pci_power_t pci_target_state(struct pci_dev *dev)
{
	pci_power_t target_state = PCI_D3hot;

	if (platform_pci_power_manageable(dev)) {
		/*
		 * Call the platform to choose the target state of the device
		 * and enable wake-up from this state if supported.
		 */
		pci_power_t state = platform_pci_choose_state(dev);

		switch (state) {
		case PCI_POWER_ERROR:
		case PCI_UNKNOWN:
			break;
		case PCI_D1:
		case PCI_D2:
			if (pci_no_d1d2(dev))
				break;
		default:
			target_state = state;
		}
	} else if (device_may_wakeup(&dev->dev)) {
		/*
		 * Find the deepest state from which the device can generate
		 * wake-up events, make it the target state and enable device
		 * to generate PME#.
		 */
		if (!dev->pm_cap)
			return PCI_POWER_ERROR;

		if (dev->pme_support) {
			while (target_state
			      && !(dev->pme_support & (1 << target_state)))
				target_state--;
		}
	}

	return target_state;
}

/**
 * pci_prepare_to_sleep - prepare PCI device for system-wide transition into a sleep state
 * @dev: Device to handle.
 *
 * Choose the power state appropriate for the device depending on whether
 * it can wake up the system and/or is power manageable by the platform
 * (PCI_D3hot is the default) and put the device into that state.
 */
int pci_prepare_to_sleep(struct pci_dev *dev)
{
	pci_power_t target_state = pci_target_state(dev);
	int error;

	if (target_state == PCI_POWER_ERROR)
		return -EIO;

	pci_enable_wake(dev, target_state, true);

	error = pci_set_power_state(dev, target_state);

	if (error)
		pci_enable_wake(dev, target_state, false);

	return error;
}

/**
 * pci_back_from_sleep - turn PCI device on during system-wide transition into working state
 * @dev: Device to handle.
 *
 * Disable device's sytem wake-up capability and put it into D0.
 */
int pci_back_from_sleep(struct pci_dev *dev)
{
	pci_enable_wake(dev, PCI_D0, false);
	return pci_set_power_state(dev, PCI_D0);
}

/**
 * pci_pm_init - Initialize PM functions of given PCI device
 * @dev: PCI device to handle.
 */
void pci_pm_init(struct pci_dev *dev)
{
	int pm;
	u16 pmc;

	dev->pm_cap = 0;

	/* find PCI PM capability in list */
	pm = pci_find_capability(dev, PCI_CAP_ID_PM);
	if (!pm)
		return;
	/* Check device's ability to generate PME# */
	pci_read_config_word(dev, pm + PCI_PM_PMC, &pmc);

	if ((pmc & PCI_PM_CAP_VER_MASK) > 3) {
		dev_err(&dev->dev, "unsupported PM cap regs version (%u)\n",
			pmc & PCI_PM_CAP_VER_MASK);
		return;
	}

	dev->pm_cap = pm;

	dev->d1_support = false;
	dev->d2_support = false;
	if (!pci_no_d1d2(dev)) {
		if (pmc & PCI_PM_CAP_D1)
			dev->d1_support = true;
		if (pmc & PCI_PM_CAP_D2)
			dev->d2_support = true;

		if (dev->d1_support || dev->d2_support)
			dev_printk(KERN_DEBUG, &dev->dev, "supports%s%s\n",
				   dev->d1_support ? " D1" : "",
				   dev->d2_support ? " D2" : "");
	}

	pmc &= PCI_PM_CAP_PME_MASK;
	if (pmc) {
		dev_info(&dev->dev, "PME# supported from%s%s%s%s%s\n",
			 (pmc & PCI_PM_CAP_PME_D0) ? " D0" : "",
			 (pmc & PCI_PM_CAP_PME_D1) ? " D1" : "",
			 (pmc & PCI_PM_CAP_PME_D2) ? " D2" : "",
			 (pmc & PCI_PM_CAP_PME_D3) ? " D3hot" : "",
			 (pmc & PCI_PM_CAP_PME_D3cold) ? " D3cold" : "");
		dev->pme_support = pmc >> PCI_PM_CAP_PME_SHIFT;
		/*
		 * Make device's PM flags reflect the wake-up capability, but
		 * let the user space enable it to wake up the system as needed.
		 */
		device_set_wakeup_capable(&dev->dev, true);
		device_set_wakeup_enable(&dev->dev, false);
		/* Disable the PME# generation functionality */
		pci_pme_active(dev, false);
	} else {
		dev->pme_support = 0;
	}
}

/**
 * pci_enable_ari - enable ARI forwarding if hardware support it
 * @dev: the PCI device
 */
void pci_enable_ari(struct pci_dev *dev)
{
	int pos;
	u32 cap;
	u16 ctrl;
<<<<<<< HEAD

	if (!dev->is_pcie)
		return;

	if (dev->pcie_type != PCI_EXP_TYPE_ROOT_PORT &&
	    dev->pcie_type != PCI_EXP_TYPE_DOWNSTREAM)
		return;

	pos = pci_find_capability(dev, PCI_CAP_ID_EXP);
	if (!pos)
		return;

	pci_read_config_dword(dev, pos + PCI_EXP_DEVCAP2, &cap);
	if (!(cap & PCI_EXP_DEVCAP2_ARI))
		return;

	pci_read_config_word(dev, pos + PCI_EXP_DEVCTL2, &ctrl);
	ctrl |= PCI_EXP_DEVCTL2_ARI;
	pci_write_config_word(dev, pos + PCI_EXP_DEVCTL2, ctrl);

	dev->ari_enabled = 1;
=======
	struct pci_dev *bridge;

	if (!dev->is_pcie || dev->devfn)
		return;

	pos = pci_find_ext_capability(dev, PCI_EXT_CAP_ID_ARI);
	if (!pos)
		return;

	bridge = dev->bus->self;
	if (!bridge || !bridge->is_pcie)
		return;

	pos = pci_find_capability(bridge, PCI_CAP_ID_EXP);
	if (!pos)
		return;

	pci_read_config_dword(bridge, pos + PCI_EXP_DEVCAP2, &cap);
	if (!(cap & PCI_EXP_DEVCAP2_ARI))
		return;

	pci_read_config_word(bridge, pos + PCI_EXP_DEVCTL2, &ctrl);
	ctrl |= PCI_EXP_DEVCTL2_ARI;
	pci_write_config_word(bridge, pos + PCI_EXP_DEVCTL2, ctrl);

	bridge->ari_enabled = 1;
>>>>>>> 57f8f7b6
}

int
pci_get_interrupt_pin(struct pci_dev *dev, struct pci_dev **bridge)
{
	u8 pin;

	pin = dev->pin;
	if (!pin)
		return -1;
	pin--;
	while (dev->bus->self) {
		pin = (pin + PCI_SLOT(dev->devfn)) % 4;
		dev = dev->bus->self;
	}
	*bridge = dev;
	return pin;
}

/**
 *	pci_release_region - Release a PCI bar
 *	@pdev: PCI device whose resources were previously reserved by pci_request_region
 *	@bar: BAR to release
 *
 *	Releases the PCI I/O and memory resources previously reserved by a
 *	successful call to pci_request_region.  Call this function only
 *	after all use of the PCI regions has ceased.
 */
void pci_release_region(struct pci_dev *pdev, int bar)
{
	struct pci_devres *dr;

	if (pci_resource_len(pdev, bar) == 0)
		return;
	if (pci_resource_flags(pdev, bar) & IORESOURCE_IO)
		release_region(pci_resource_start(pdev, bar),
				pci_resource_len(pdev, bar));
	else if (pci_resource_flags(pdev, bar) & IORESOURCE_MEM)
		release_mem_region(pci_resource_start(pdev, bar),
				pci_resource_len(pdev, bar));

	dr = find_pci_dr(pdev);
	if (dr)
		dr->region_mask &= ~(1 << bar);
}

/**
 *	pci_request_region - Reserved PCI I/O and memory resource
 *	@pdev: PCI device whose resources are to be reserved
 *	@bar: BAR to be reserved
 *	@res_name: Name to be associated with resource.
 *
 *	Mark the PCI region associated with PCI device @pdev BR @bar as
 *	being reserved by owner @res_name.  Do not access any
 *	address inside the PCI regions unless this call returns
 *	successfully.
 *
 *	Returns 0 on success, or %EBUSY on error.  A warning
 *	message is also printed on failure.
 */
int pci_request_region(struct pci_dev *pdev, int bar, const char *res_name)
{
	struct pci_devres *dr;

	if (pci_resource_len(pdev, bar) == 0)
		return 0;
		
	if (pci_resource_flags(pdev, bar) & IORESOURCE_IO) {
		if (!request_region(pci_resource_start(pdev, bar),
			    pci_resource_len(pdev, bar), res_name))
			goto err_out;
	}
	else if (pci_resource_flags(pdev, bar) & IORESOURCE_MEM) {
		if (!request_mem_region(pci_resource_start(pdev, bar),
				        pci_resource_len(pdev, bar), res_name))
			goto err_out;
	}

	dr = find_pci_dr(pdev);
	if (dr)
		dr->region_mask |= 1 << bar;

	return 0;

err_out:
	dev_warn(&pdev->dev, "BAR %d: can't reserve %s region %pR\n",
		 bar,
		 pci_resource_flags(pdev, bar) & IORESOURCE_IO ? "I/O" : "mem",
		 &pdev->resource[bar]);
	return -EBUSY;
}

/**
 * pci_release_selected_regions - Release selected PCI I/O and memory resources
 * @pdev: PCI device whose resources were previously reserved
 * @bars: Bitmask of BARs to be released
 *
 * Release selected PCI I/O and memory resources previously reserved.
 * Call this function only after all use of the PCI regions has ceased.
 */
void pci_release_selected_regions(struct pci_dev *pdev, int bars)
{
	int i;

	for (i = 0; i < 6; i++)
		if (bars & (1 << i))
			pci_release_region(pdev, i);
}

/**
 * pci_request_selected_regions - Reserve selected PCI I/O and memory resources
 * @pdev: PCI device whose resources are to be reserved
 * @bars: Bitmask of BARs to be requested
 * @res_name: Name to be associated with resource
 */
int pci_request_selected_regions(struct pci_dev *pdev, int bars,
				 const char *res_name)
{
	int i;

	for (i = 0; i < 6; i++)
		if (bars & (1 << i))
			if(pci_request_region(pdev, i, res_name))
				goto err_out;
	return 0;

err_out:
	while(--i >= 0)
		if (bars & (1 << i))
			pci_release_region(pdev, i);

	return -EBUSY;
}

/**
 *	pci_release_regions - Release reserved PCI I/O and memory resources
 *	@pdev: PCI device whose resources were previously reserved by pci_request_regions
 *
 *	Releases all PCI I/O and memory resources previously reserved by a
 *	successful call to pci_request_regions.  Call this function only
 *	after all use of the PCI regions has ceased.
 */

void pci_release_regions(struct pci_dev *pdev)
{
	pci_release_selected_regions(pdev, (1 << 6) - 1);
}

/**
 *	pci_request_regions - Reserved PCI I/O and memory resources
 *	@pdev: PCI device whose resources are to be reserved
 *	@res_name: Name to be associated with resource.
 *
 *	Mark all PCI regions associated with PCI device @pdev as
 *	being reserved by owner @res_name.  Do not access any
 *	address inside the PCI regions unless this call returns
 *	successfully.
 *
 *	Returns 0 on success, or %EBUSY on error.  A warning
 *	message is also printed on failure.
 */
int pci_request_regions(struct pci_dev *pdev, const char *res_name)
{
	return pci_request_selected_regions(pdev, ((1 << 6) - 1), res_name);
}

/**
 * pci_set_master - enables bus-mastering for device dev
 * @dev: the PCI device to enable
 *
 * Enables bus-mastering on the device and calls pcibios_set_master()
 * to do the needed arch specific settings.
 */
void
pci_set_master(struct pci_dev *dev)
{
	u16 cmd;

	pci_read_config_word(dev, PCI_COMMAND, &cmd);
	if (! (cmd & PCI_COMMAND_MASTER)) {
		dev_dbg(&dev->dev, "enabling bus mastering\n");
		cmd |= PCI_COMMAND_MASTER;
		pci_write_config_word(dev, PCI_COMMAND, cmd);
	}
	dev->is_busmaster = 1;
	pcibios_set_master(dev);
}

#ifdef PCI_DISABLE_MWI
int pci_set_mwi(struct pci_dev *dev)
{
	return 0;
}

int pci_try_set_mwi(struct pci_dev *dev)
{
	return 0;
}

void pci_clear_mwi(struct pci_dev *dev)
{
}

#else

#ifndef PCI_CACHE_LINE_BYTES
#define PCI_CACHE_LINE_BYTES L1_CACHE_BYTES
#endif

/* This can be overridden by arch code. */
/* Don't forget this is measured in 32-bit words, not bytes */
u8 pci_cache_line_size = PCI_CACHE_LINE_BYTES / 4;

/**
 * pci_set_cacheline_size - ensure the CACHE_LINE_SIZE register is programmed
 * @dev: the PCI device for which MWI is to be enabled
 *
 * Helper function for pci_set_mwi.
 * Originally copied from drivers/net/acenic.c.
 * Copyright 1998-2001 by Jes Sorensen, <jes@trained-monkey.org>.
 *
 * RETURNS: An appropriate -ERRNO error value on error, or zero for success.
 */
static int
pci_set_cacheline_size(struct pci_dev *dev)
{
	u8 cacheline_size;

	if (!pci_cache_line_size)
		return -EINVAL;		/* The system doesn't support MWI. */

	/* Validate current setting: the PCI_CACHE_LINE_SIZE must be
	   equal to or multiple of the right value. */
	pci_read_config_byte(dev, PCI_CACHE_LINE_SIZE, &cacheline_size);
	if (cacheline_size >= pci_cache_line_size &&
	    (cacheline_size % pci_cache_line_size) == 0)
		return 0;

	/* Write the correct value. */
	pci_write_config_byte(dev, PCI_CACHE_LINE_SIZE, pci_cache_line_size);
	/* Read it back. */
	pci_read_config_byte(dev, PCI_CACHE_LINE_SIZE, &cacheline_size);
	if (cacheline_size == pci_cache_line_size)
		return 0;

	dev_printk(KERN_DEBUG, &dev->dev, "cache line size of %d is not "
		   "supported\n", pci_cache_line_size << 2);

	return -EINVAL;
}

/**
 * pci_set_mwi - enables memory-write-invalidate PCI transaction
 * @dev: the PCI device for which MWI is enabled
 *
 * Enables the Memory-Write-Invalidate transaction in %PCI_COMMAND.
 *
 * RETURNS: An appropriate -ERRNO error value on error, or zero for success.
 */
int
pci_set_mwi(struct pci_dev *dev)
{
	int rc;
	u16 cmd;

	rc = pci_set_cacheline_size(dev);
	if (rc)
		return rc;

	pci_read_config_word(dev, PCI_COMMAND, &cmd);
	if (! (cmd & PCI_COMMAND_INVALIDATE)) {
		dev_dbg(&dev->dev, "enabling Mem-Wr-Inval\n");
		cmd |= PCI_COMMAND_INVALIDATE;
		pci_write_config_word(dev, PCI_COMMAND, cmd);
	}
	
	return 0;
}

/**
 * pci_try_set_mwi - enables memory-write-invalidate PCI transaction
 * @dev: the PCI device for which MWI is enabled
 *
 * Enables the Memory-Write-Invalidate transaction in %PCI_COMMAND.
 * Callers are not required to check the return value.
 *
 * RETURNS: An appropriate -ERRNO error value on error, or zero for success.
 */
int pci_try_set_mwi(struct pci_dev *dev)
{
	int rc = pci_set_mwi(dev);
	return rc;
}

/**
 * pci_clear_mwi - disables Memory-Write-Invalidate for device dev
 * @dev: the PCI device to disable
 *
 * Disables PCI Memory-Write-Invalidate transaction on the device
 */
void
pci_clear_mwi(struct pci_dev *dev)
{
	u16 cmd;

	pci_read_config_word(dev, PCI_COMMAND, &cmd);
	if (cmd & PCI_COMMAND_INVALIDATE) {
		cmd &= ~PCI_COMMAND_INVALIDATE;
		pci_write_config_word(dev, PCI_COMMAND, cmd);
	}
}
#endif /* ! PCI_DISABLE_MWI */

/**
 * pci_intx - enables/disables PCI INTx for device dev
 * @pdev: the PCI device to operate on
 * @enable: boolean: whether to enable or disable PCI INTx
 *
 * Enables/disables PCI INTx for device dev
 */
void
pci_intx(struct pci_dev *pdev, int enable)
{
	u16 pci_command, new;

	pci_read_config_word(pdev, PCI_COMMAND, &pci_command);

	if (enable) {
		new = pci_command & ~PCI_COMMAND_INTX_DISABLE;
	} else {
		new = pci_command | PCI_COMMAND_INTX_DISABLE;
	}

	if (new != pci_command) {
		struct pci_devres *dr;

		pci_write_config_word(pdev, PCI_COMMAND, new);

		dr = find_pci_dr(pdev);
		if (dr && !dr->restore_intx) {
			dr->restore_intx = 1;
			dr->orig_intx = !enable;
		}
	}
}

/**
 * pci_msi_off - disables any msi or msix capabilities
 * @dev: the PCI device to operate on
 *
 * If you want to use msi see pci_enable_msi and friends.
 * This is a lower level primitive that allows us to disable
 * msi operation at the device level.
 */
void pci_msi_off(struct pci_dev *dev)
{
	int pos;
	u16 control;

	pos = pci_find_capability(dev, PCI_CAP_ID_MSI);
	if (pos) {
		pci_read_config_word(dev, pos + PCI_MSI_FLAGS, &control);
		control &= ~PCI_MSI_FLAGS_ENABLE;
		pci_write_config_word(dev, pos + PCI_MSI_FLAGS, control);
	}
	pos = pci_find_capability(dev, PCI_CAP_ID_MSIX);
	if (pos) {
		pci_read_config_word(dev, pos + PCI_MSIX_FLAGS, &control);
		control &= ~PCI_MSIX_FLAGS_ENABLE;
		pci_write_config_word(dev, pos + PCI_MSIX_FLAGS, control);
	}
}

#ifndef HAVE_ARCH_PCI_SET_DMA_MASK
/*
 * These can be overridden by arch-specific implementations
 */
int
pci_set_dma_mask(struct pci_dev *dev, u64 mask)
{
	if (!pci_dma_supported(dev, mask))
		return -EIO;

	dev->dma_mask = mask;

	return 0;
}
    
int
pci_set_consistent_dma_mask(struct pci_dev *dev, u64 mask)
{
	if (!pci_dma_supported(dev, mask))
		return -EIO;

	dev->dev.coherent_dma_mask = mask;

	return 0;
}
#endif

#ifndef HAVE_ARCH_PCI_SET_DMA_MAX_SEGMENT_SIZE
int pci_set_dma_max_seg_size(struct pci_dev *dev, unsigned int size)
{
	return dma_set_max_seg_size(&dev->dev, size);
}
EXPORT_SYMBOL(pci_set_dma_max_seg_size);
#endif

#ifndef HAVE_ARCH_PCI_SET_DMA_SEGMENT_BOUNDARY
int pci_set_dma_seg_boundary(struct pci_dev *dev, unsigned long mask)
{
	return dma_set_seg_boundary(&dev->dev, mask);
}
EXPORT_SYMBOL(pci_set_dma_seg_boundary);
#endif

/**
 * pci_execute_reset_function() - Reset a PCI device function
 * @dev: Device function to reset
 *
 * Some devices allow an individual function to be reset without affecting
 * other functions in the same device.  The PCI device must be responsive
 * to PCI config space in order to use this function.
 *
 * The device function is presumed to be unused when this function is called.
 * Resetting the device will make the contents of PCI configuration space
 * random, so any caller of this must be prepared to reinitialise the
 * device including MSI, bus mastering, BARs, decoding IO and memory spaces,
 * etc.
 *
 * Returns 0 if the device function was successfully reset or -ENOTTY if the
 * device doesn't support resetting a single function.
 */
int pci_execute_reset_function(struct pci_dev *dev)
{
	u16 status;
	u32 cap;
	int exppos = pci_find_capability(dev, PCI_CAP_ID_EXP);

	if (!exppos)
		return -ENOTTY;
	pci_read_config_dword(dev, exppos + PCI_EXP_DEVCAP, &cap);
	if (!(cap & PCI_EXP_DEVCAP_FLR))
		return -ENOTTY;

	pci_block_user_cfg_access(dev);

	/* Wait for Transaction Pending bit clean */
	msleep(100);
	pci_read_config_word(dev, exppos + PCI_EXP_DEVSTA, &status);
	if (status & PCI_EXP_DEVSTA_TRPND) {
		dev_info(&dev->dev, "Busy after 100ms while trying to reset; "
			"sleeping for 1 second\n");
		ssleep(1);
		pci_read_config_word(dev, exppos + PCI_EXP_DEVSTA, &status);
		if (status & PCI_EXP_DEVSTA_TRPND)
			dev_info(&dev->dev, "Still busy after 1s; "
				"proceeding with reset anyway\n");
	}

	pci_write_config_word(dev, exppos + PCI_EXP_DEVCTL,
				PCI_EXP_DEVCTL_BCR_FLR);
	mdelay(100);

	pci_unblock_user_cfg_access(dev);
	return 0;
}
EXPORT_SYMBOL_GPL(pci_execute_reset_function);

/**
 * pci_reset_function() - quiesce and reset a PCI device function
 * @dev: Device function to reset
 *
 * Some devices allow an individual function to be reset without affecting
 * other functions in the same device.  The PCI device must be responsive
 * to PCI config space in order to use this function.
 *
 * This function does not just reset the PCI portion of a device, but
 * clears all the state associated with the device.  This function differs
 * from pci_execute_reset_function in that it saves and restores device state
 * over the reset.
 *
 * Returns 0 if the device function was successfully reset or -ENOTTY if the
 * device doesn't support resetting a single function.
 */
int pci_reset_function(struct pci_dev *dev)
{
	u32 cap;
	int exppos = pci_find_capability(dev, PCI_CAP_ID_EXP);
	int r;

	if (!exppos)
		return -ENOTTY;
	pci_read_config_dword(dev, exppos + PCI_EXP_DEVCAP, &cap);
	if (!(cap & PCI_EXP_DEVCAP_FLR))
		return -ENOTTY;

	if (!dev->msi_enabled && !dev->msix_enabled)
		disable_irq(dev->irq);
	pci_save_state(dev);

	pci_write_config_word(dev, PCI_COMMAND, PCI_COMMAND_INTX_DISABLE);

	r = pci_execute_reset_function(dev);

	pci_restore_state(dev);
	if (!dev->msi_enabled && !dev->msix_enabled)
		enable_irq(dev->irq);

	return r;
}
EXPORT_SYMBOL_GPL(pci_reset_function);

/**
 * pcix_get_max_mmrbc - get PCI-X maximum designed memory read byte count
 * @dev: PCI device to query
 *
 * Returns mmrbc: maximum designed memory read count in bytes
 *    or appropriate error value.
 */
int pcix_get_max_mmrbc(struct pci_dev *dev)
{
	int err, cap;
	u32 stat;

	cap = pci_find_capability(dev, PCI_CAP_ID_PCIX);
	if (!cap)
		return -EINVAL;

	err = pci_read_config_dword(dev, cap + PCI_X_STATUS, &stat);
	if (err)
		return -EINVAL;

	return (stat & PCI_X_STATUS_MAX_READ) >> 12;
}
EXPORT_SYMBOL(pcix_get_max_mmrbc);

/**
 * pcix_get_mmrbc - get PCI-X maximum memory read byte count
 * @dev: PCI device to query
 *
 * Returns mmrbc: maximum memory read count in bytes
 *    or appropriate error value.
 */
int pcix_get_mmrbc(struct pci_dev *dev)
{
	int ret, cap;
	u32 cmd;

	cap = pci_find_capability(dev, PCI_CAP_ID_PCIX);
	if (!cap)
		return -EINVAL;

	ret = pci_read_config_dword(dev, cap + PCI_X_CMD, &cmd);
	if (!ret)
		ret = 512 << ((cmd & PCI_X_CMD_MAX_READ) >> 2);

	return ret;
}
EXPORT_SYMBOL(pcix_get_mmrbc);

/**
 * pcix_set_mmrbc - set PCI-X maximum memory read byte count
 * @dev: PCI device to query
 * @mmrbc: maximum memory read count in bytes
 *    valid values are 512, 1024, 2048, 4096
 *
 * If possible sets maximum memory read byte count, some bridges have erratas
 * that prevent this.
 */
int pcix_set_mmrbc(struct pci_dev *dev, int mmrbc)
{
	int cap, err = -EINVAL;
	u32 stat, cmd, v, o;

	if (mmrbc < 512 || mmrbc > 4096 || !is_power_of_2(mmrbc))
		goto out;

	v = ffs(mmrbc) - 10;

	cap = pci_find_capability(dev, PCI_CAP_ID_PCIX);
	if (!cap)
		goto out;

	err = pci_read_config_dword(dev, cap + PCI_X_STATUS, &stat);
	if (err)
		goto out;

	if (v > (stat & PCI_X_STATUS_MAX_READ) >> 21)
		return -E2BIG;

	err = pci_read_config_dword(dev, cap + PCI_X_CMD, &cmd);
	if (err)
		goto out;

	o = (cmd & PCI_X_CMD_MAX_READ) >> 2;
	if (o != v) {
		if (v > o && dev->bus &&
		   (dev->bus->bus_flags & PCI_BUS_FLAGS_NO_MMRBC))
			return -EIO;

		cmd &= ~PCI_X_CMD_MAX_READ;
		cmd |= v << 2;
		err = pci_write_config_dword(dev, cap + PCI_X_CMD, cmd);
	}
out:
	return err;
}
EXPORT_SYMBOL(pcix_set_mmrbc);

/**
 * pcie_get_readrq - get PCI Express read request size
 * @dev: PCI device to query
 *
 * Returns maximum memory read request in bytes
 *    or appropriate error value.
 */
int pcie_get_readrq(struct pci_dev *dev)
{
	int ret, cap;
	u16 ctl;

	cap = pci_find_capability(dev, PCI_CAP_ID_EXP);
	if (!cap)
		return -EINVAL;

	ret = pci_read_config_word(dev, cap + PCI_EXP_DEVCTL, &ctl);
	if (!ret)
	ret = 128 << ((ctl & PCI_EXP_DEVCTL_READRQ) >> 12);

	return ret;
}
EXPORT_SYMBOL(pcie_get_readrq);

/**
 * pcie_set_readrq - set PCI Express maximum memory read request
 * @dev: PCI device to query
 * @rq: maximum memory read count in bytes
 *    valid values are 128, 256, 512, 1024, 2048, 4096
 *
 * If possible sets maximum read byte count
 */
int pcie_set_readrq(struct pci_dev *dev, int rq)
{
	int cap, err = -EINVAL;
	u16 ctl, v;

	if (rq < 128 || rq > 4096 || !is_power_of_2(rq))
		goto out;

	v = (ffs(rq) - 8) << 12;

	cap = pci_find_capability(dev, PCI_CAP_ID_EXP);
	if (!cap)
		goto out;

	err = pci_read_config_word(dev, cap + PCI_EXP_DEVCTL, &ctl);
	if (err)
		goto out;

	if ((ctl & PCI_EXP_DEVCTL_READRQ) != v) {
		ctl &= ~PCI_EXP_DEVCTL_READRQ;
		ctl |= v;
		err = pci_write_config_dword(dev, cap + PCI_EXP_DEVCTL, ctl);
	}

out:
	return err;
}
EXPORT_SYMBOL(pcie_set_readrq);

/**
 * pci_select_bars - Make BAR mask from the type of resource
 * @dev: the PCI device for which BAR mask is made
 * @flags: resource type mask to be selected
 *
 * This helper routine makes bar mask from the type of resource.
 */
int pci_select_bars(struct pci_dev *dev, unsigned long flags)
{
	int i, bars = 0;
	for (i = 0; i < PCI_NUM_RESOURCES; i++)
		if (pci_resource_flags(dev, i) & flags)
			bars |= (1 << i);
	return bars;
}

static void __devinit pci_no_domains(void)
{
#ifdef CONFIG_PCI_DOMAINS
	pci_domains_supported = 0;
#endif
}

static int __devinit pci_init(void)
{
	struct pci_dev *dev = NULL;

	while ((dev = pci_get_device(PCI_ANY_ID, PCI_ANY_ID, dev)) != NULL) {
		pci_fixup_device(pci_fixup_final, dev);
	}

	msi_init();

	return 0;
}

static int __devinit pci_setup(char *str)
{
	while (str) {
		char *k = strchr(str, ',');
		if (k)
			*k++ = 0;
		if (*str && (str = pcibios_setup(str)) && *str) {
			if (!strcmp(str, "nomsi")) {
				pci_no_msi();
			} else if (!strcmp(str, "noaer")) {
				pci_no_aer();
			} else if (!strcmp(str, "nodomains")) {
				pci_no_domains();
			} else if (!strncmp(str, "cbiosize=", 9)) {
				pci_cardbus_io_size = memparse(str + 9, &str);
			} else if (!strncmp(str, "cbmemsize=", 10)) {
				pci_cardbus_mem_size = memparse(str + 10, &str);
			} else {
				printk(KERN_ERR "PCI: Unknown option `%s'\n",
						str);
			}
		}
		str = k;
	}
	return 0;
}
early_param("pci", pci_setup);

device_initcall(pci_init);

EXPORT_SYMBOL(pci_reenable_device);
EXPORT_SYMBOL(pci_enable_device_io);
EXPORT_SYMBOL(pci_enable_device_mem);
EXPORT_SYMBOL(pci_enable_device);
EXPORT_SYMBOL(pcim_enable_device);
EXPORT_SYMBOL(pcim_pin_device);
EXPORT_SYMBOL(pci_disable_device);
EXPORT_SYMBOL(pci_find_capability);
EXPORT_SYMBOL(pci_bus_find_capability);
EXPORT_SYMBOL(pci_release_regions);
EXPORT_SYMBOL(pci_request_regions);
EXPORT_SYMBOL(pci_release_region);
EXPORT_SYMBOL(pci_request_region);
EXPORT_SYMBOL(pci_release_selected_regions);
EXPORT_SYMBOL(pci_request_selected_regions);
EXPORT_SYMBOL(pci_set_master);
EXPORT_SYMBOL(pci_set_mwi);
EXPORT_SYMBOL(pci_try_set_mwi);
EXPORT_SYMBOL(pci_clear_mwi);
EXPORT_SYMBOL_GPL(pci_intx);
EXPORT_SYMBOL(pci_set_dma_mask);
EXPORT_SYMBOL(pci_set_consistent_dma_mask);
EXPORT_SYMBOL(pci_assign_resource);
EXPORT_SYMBOL(pci_find_parent_resource);
EXPORT_SYMBOL(pci_select_bars);

EXPORT_SYMBOL(pci_set_power_state);
EXPORT_SYMBOL(pci_save_state);
EXPORT_SYMBOL(pci_restore_state);
EXPORT_SYMBOL(pci_pme_capable);
EXPORT_SYMBOL(pci_pme_active);
EXPORT_SYMBOL(pci_enable_wake);
EXPORT_SYMBOL(pci_wake_from_d3);
EXPORT_SYMBOL(pci_target_state);
EXPORT_SYMBOL(pci_prepare_to_sleep);
EXPORT_SYMBOL(pci_back_from_sleep);
EXPORT_SYMBOL_GPL(pci_set_pcie_reset_state);
<|MERGE_RESOLUTION|>--- conflicted
+++ resolved
@@ -1309,29 +1309,6 @@
 	int pos;
 	u32 cap;
 	u16 ctrl;
-<<<<<<< HEAD
-
-	if (!dev->is_pcie)
-		return;
-
-	if (dev->pcie_type != PCI_EXP_TYPE_ROOT_PORT &&
-	    dev->pcie_type != PCI_EXP_TYPE_DOWNSTREAM)
-		return;
-
-	pos = pci_find_capability(dev, PCI_CAP_ID_EXP);
-	if (!pos)
-		return;
-
-	pci_read_config_dword(dev, pos + PCI_EXP_DEVCAP2, &cap);
-	if (!(cap & PCI_EXP_DEVCAP2_ARI))
-		return;
-
-	pci_read_config_word(dev, pos + PCI_EXP_DEVCTL2, &ctrl);
-	ctrl |= PCI_EXP_DEVCTL2_ARI;
-	pci_write_config_word(dev, pos + PCI_EXP_DEVCTL2, ctrl);
-
-	dev->ari_enabled = 1;
-=======
 	struct pci_dev *bridge;
 
 	if (!dev->is_pcie || dev->devfn)
@@ -1358,7 +1335,6 @@
 	pci_write_config_word(bridge, pos + PCI_EXP_DEVCTL2, ctrl);
 
 	bridge->ari_enabled = 1;
->>>>>>> 57f8f7b6
 }
 
 int
