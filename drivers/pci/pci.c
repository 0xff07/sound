/*
 *	PCI Bus Services, see include/linux/pci.h for further explanation.
 *
 *	Copyright 1993 -- 1997 Drew Eckhardt, Frederic Potter,
 *	David Mosberger-Tang
 *
 *	Copyright 1997 -- 2000 Martin Mares <mj@ucw.cz>
 */

#include <linux/kernel.h>
#include <linux/delay.h>
#include <linux/init.h>
#include <linux/pci.h>
#include <linux/pm.h>
#include <linux/module.h>
#include <linux/spinlock.h>
#include <linux/string.h>
#include <linux/log2.h>
#include <linux/pci-aspm.h>
#include <linux/pm_wakeup.h>
#include <linux/interrupt.h>
#include <asm/dma.h>	/* isa_dma_bridge_buggy */
#include "pci.h"

unsigned int pci_pm_d3_delay = PCI_PM_D3_WAIT;

#ifdef CONFIG_PCI_DOMAINS
int pci_domains_supported = 1;
#endif

#define DEFAULT_CARDBUS_IO_SIZE		(256)
#define DEFAULT_CARDBUS_MEM_SIZE	(64*1024*1024)
/* pci=cbmemsize=nnM,cbiosize=nn can override this */
unsigned long pci_cardbus_io_size = DEFAULT_CARDBUS_IO_SIZE;
unsigned long pci_cardbus_mem_size = DEFAULT_CARDBUS_MEM_SIZE;

/**
 * pci_bus_max_busnr - returns maximum PCI bus number of given bus' children
 * @bus: pointer to PCI bus structure to search
 *
 * Given a PCI bus, returns the highest PCI bus number present in the set
 * including the given PCI bus and its list of child PCI buses.
 */
unsigned char pci_bus_max_busnr(struct pci_bus* bus)
{
	struct list_head *tmp;
	unsigned char max, n;

	max = bus->subordinate;
	list_for_each(tmp, &bus->children) {
		n = pci_bus_max_busnr(pci_bus_b(tmp));
		if(n > max)
			max = n;
	}
	return max;
}
EXPORT_SYMBOL_GPL(pci_bus_max_busnr);

#ifdef CONFIG_HAS_IOMEM
void __iomem *pci_ioremap_bar(struct pci_dev *pdev, int bar)
{
	/*
	 * Make sure the BAR is actually a memory resource, not an IO resource
	 */
	if (!(pci_resource_flags(pdev, bar) & IORESOURCE_MEM)) {
		WARN_ON(1);
		return NULL;
	}
	return ioremap_nocache(pci_resource_start(pdev, bar),
				     pci_resource_len(pdev, bar));
}
EXPORT_SYMBOL_GPL(pci_ioremap_bar);
#endif

#if 0
/**
 * pci_max_busnr - returns maximum PCI bus number
 *
 * Returns the highest PCI bus number present in the system global list of
 * PCI buses.
 */
unsigned char __devinit
pci_max_busnr(void)
{
	struct pci_bus *bus = NULL;
	unsigned char max, n;

	max = 0;
	while ((bus = pci_find_next_bus(bus)) != NULL) {
		n = pci_bus_max_busnr(bus);
		if(n > max)
			max = n;
	}
	return max;
}

#endif  /*  0  */

#define PCI_FIND_CAP_TTL	48

static int __pci_find_next_cap_ttl(struct pci_bus *bus, unsigned int devfn,
				   u8 pos, int cap, int *ttl)
{
	u8 id;

	while ((*ttl)--) {
		pci_bus_read_config_byte(bus, devfn, pos, &pos);
		if (pos < 0x40)
			break;
		pos &= ~3;
		pci_bus_read_config_byte(bus, devfn, pos + PCI_CAP_LIST_ID,
					 &id);
		if (id == 0xff)
			break;
		if (id == cap)
			return pos;
		pos += PCI_CAP_LIST_NEXT;
	}
	return 0;
}

static int __pci_find_next_cap(struct pci_bus *bus, unsigned int devfn,
			       u8 pos, int cap)
{
	int ttl = PCI_FIND_CAP_TTL;

	return __pci_find_next_cap_ttl(bus, devfn, pos, cap, &ttl);
}

int pci_find_next_capability(struct pci_dev *dev, u8 pos, int cap)
{
	return __pci_find_next_cap(dev->bus, dev->devfn,
				   pos + PCI_CAP_LIST_NEXT, cap);
}
EXPORT_SYMBOL_GPL(pci_find_next_capability);

static int __pci_bus_find_cap_start(struct pci_bus *bus,
				    unsigned int devfn, u8 hdr_type)
{
	u16 status;

	pci_bus_read_config_word(bus, devfn, PCI_STATUS, &status);
	if (!(status & PCI_STATUS_CAP_LIST))
		return 0;

	switch (hdr_type) {
	case PCI_HEADER_TYPE_NORMAL:
	case PCI_HEADER_TYPE_BRIDGE:
		return PCI_CAPABILITY_LIST;
	case PCI_HEADER_TYPE_CARDBUS:
		return PCI_CB_CAPABILITY_LIST;
	default:
		return 0;
	}

	return 0;
}

/**
 * pci_find_capability - query for devices' capabilities 
 * @dev: PCI device to query
 * @cap: capability code
 *
 * Tell if a device supports a given PCI capability.
 * Returns the address of the requested capability structure within the
 * device's PCI configuration space or 0 in case the device does not
 * support it.  Possible values for @cap:
 *
 *  %PCI_CAP_ID_PM           Power Management 
 *  %PCI_CAP_ID_AGP          Accelerated Graphics Port 
 *  %PCI_CAP_ID_VPD          Vital Product Data 
 *  %PCI_CAP_ID_SLOTID       Slot Identification 
 *  %PCI_CAP_ID_MSI          Message Signalled Interrupts
 *  %PCI_CAP_ID_CHSWP        CompactPCI HotSwap 
 *  %PCI_CAP_ID_PCIX         PCI-X
 *  %PCI_CAP_ID_EXP          PCI Express
 */
int pci_find_capability(struct pci_dev *dev, int cap)
{
	int pos;

	pos = __pci_bus_find_cap_start(dev->bus, dev->devfn, dev->hdr_type);
	if (pos)
		pos = __pci_find_next_cap(dev->bus, dev->devfn, pos, cap);

	return pos;
}

/**
 * pci_bus_find_capability - query for devices' capabilities 
 * @bus:   the PCI bus to query
 * @devfn: PCI device to query
 * @cap:   capability code
 *
 * Like pci_find_capability() but works for pci devices that do not have a
 * pci_dev structure set up yet. 
 *
 * Returns the address of the requested capability structure within the
 * device's PCI configuration space or 0 in case the device does not
 * support it.
 */
int pci_bus_find_capability(struct pci_bus *bus, unsigned int devfn, int cap)
{
	int pos;
	u8 hdr_type;

	pci_bus_read_config_byte(bus, devfn, PCI_HEADER_TYPE, &hdr_type);

	pos = __pci_bus_find_cap_start(bus, devfn, hdr_type & 0x7f);
	if (pos)
		pos = __pci_find_next_cap(bus, devfn, pos, cap);

	return pos;
}

/**
 * pci_find_ext_capability - Find an extended capability
 * @dev: PCI device to query
 * @cap: capability code
 *
 * Returns the address of the requested extended capability structure
 * within the device's PCI configuration space or 0 if the device does
 * not support it.  Possible values for @cap:
 *
 *  %PCI_EXT_CAP_ID_ERR		Advanced Error Reporting
 *  %PCI_EXT_CAP_ID_VC		Virtual Channel
 *  %PCI_EXT_CAP_ID_DSN		Device Serial Number
 *  %PCI_EXT_CAP_ID_PWR		Power Budgeting
 */
int pci_find_ext_capability(struct pci_dev *dev, int cap)
{
	u32 header;
	int ttl;
	int pos = PCI_CFG_SPACE_SIZE;

	/* minimum 8 bytes per capability */
	ttl = (PCI_CFG_SPACE_EXP_SIZE - PCI_CFG_SPACE_SIZE) / 8;

	if (dev->cfg_size <= PCI_CFG_SPACE_SIZE)
		return 0;

	if (pci_read_config_dword(dev, pos, &header) != PCIBIOS_SUCCESSFUL)
		return 0;

	/*
	 * If we have no capabilities, this is indicated by cap ID,
	 * cap version and next pointer all being 0.
	 */
	if (header == 0)
		return 0;

	while (ttl-- > 0) {
		if (PCI_EXT_CAP_ID(header) == cap)
			return pos;

		pos = PCI_EXT_CAP_NEXT(header);
		if (pos < PCI_CFG_SPACE_SIZE)
			break;

		if (pci_read_config_dword(dev, pos, &header) != PCIBIOS_SUCCESSFUL)
			break;
	}

	return 0;
}
EXPORT_SYMBOL_GPL(pci_find_ext_capability);

static int __pci_find_next_ht_cap(struct pci_dev *dev, int pos, int ht_cap)
{
	int rc, ttl = PCI_FIND_CAP_TTL;
	u8 cap, mask;

	if (ht_cap == HT_CAPTYPE_SLAVE || ht_cap == HT_CAPTYPE_HOST)
		mask = HT_3BIT_CAP_MASK;
	else
		mask = HT_5BIT_CAP_MASK;

	pos = __pci_find_next_cap_ttl(dev->bus, dev->devfn, pos,
				      PCI_CAP_ID_HT, &ttl);
	while (pos) {
		rc = pci_read_config_byte(dev, pos + 3, &cap);
		if (rc != PCIBIOS_SUCCESSFUL)
			return 0;

		if ((cap & mask) == ht_cap)
			return pos;

		pos = __pci_find_next_cap_ttl(dev->bus, dev->devfn,
					      pos + PCI_CAP_LIST_NEXT,
					      PCI_CAP_ID_HT, &ttl);
	}

	return 0;
}
/**
 * pci_find_next_ht_capability - query a device's Hypertransport capabilities
 * @dev: PCI device to query
 * @pos: Position from which to continue searching
 * @ht_cap: Hypertransport capability code
 *
 * To be used in conjunction with pci_find_ht_capability() to search for
 * all capabilities matching @ht_cap. @pos should always be a value returned
 * from pci_find_ht_capability().
 *
 * NB. To be 100% safe against broken PCI devices, the caller should take
 * steps to avoid an infinite loop.
 */
int pci_find_next_ht_capability(struct pci_dev *dev, int pos, int ht_cap)
{
	return __pci_find_next_ht_cap(dev, pos + PCI_CAP_LIST_NEXT, ht_cap);
}
EXPORT_SYMBOL_GPL(pci_find_next_ht_capability);

/**
 * pci_find_ht_capability - query a device's Hypertransport capabilities
 * @dev: PCI device to query
 * @ht_cap: Hypertransport capability code
 *
 * Tell if a device supports a given Hypertransport capability.
 * Returns an address within the device's PCI configuration space
 * or 0 in case the device does not support the request capability.
 * The address points to the PCI capability, of type PCI_CAP_ID_HT,
 * which has a Hypertransport capability matching @ht_cap.
 */
int pci_find_ht_capability(struct pci_dev *dev, int ht_cap)
{
	int pos;

	pos = __pci_bus_find_cap_start(dev->bus, dev->devfn, dev->hdr_type);
	if (pos)
		pos = __pci_find_next_ht_cap(dev, pos, ht_cap);

	return pos;
}
EXPORT_SYMBOL_GPL(pci_find_ht_capability);

/**
 * pci_find_parent_resource - return resource region of parent bus of given region
 * @dev: PCI device structure contains resources to be searched
 * @res: child resource record for which parent is sought
 *
 *  For given resource region of given device, return the resource
 *  region of parent bus the given region is contained in or where
 *  it should be allocated from.
 */
struct resource *
pci_find_parent_resource(const struct pci_dev *dev, struct resource *res)
{
	const struct pci_bus *bus = dev->bus;
	int i;
	struct resource *best = NULL;

	for(i = 0; i < PCI_BUS_NUM_RESOURCES; i++) {
		struct resource *r = bus->resource[i];
		if (!r)
			continue;
		if (res->start && !(res->start >= r->start && res->end <= r->end))
			continue;	/* Not contained */
		if ((res->flags ^ r->flags) & (IORESOURCE_IO | IORESOURCE_MEM))
			continue;	/* Wrong type */
		if (!((res->flags ^ r->flags) & IORESOURCE_PREFETCH))
			return r;	/* Exact match */
		if ((res->flags & IORESOURCE_PREFETCH) && !(r->flags & IORESOURCE_PREFETCH))
			best = r;	/* Approximating prefetchable by non-prefetchable */
	}
	return best;
}

/**
 * pci_restore_bars - restore a devices BAR values (e.g. after wake-up)
 * @dev: PCI device to have its BARs restored
 *
 * Restore the BAR values for a given device, so as to make it
 * accessible by its driver.
 */
static void
pci_restore_bars(struct pci_dev *dev)
{
	int i;

	for (i = 0; i < PCI_BRIDGE_RESOURCES; i++)
		pci_update_resource(dev, i);
}

static struct pci_platform_pm_ops *pci_platform_pm;

int pci_set_platform_pm(struct pci_platform_pm_ops *ops)
{
	if (!ops->is_manageable || !ops->set_state || !ops->choose_state
	    || !ops->sleep_wake || !ops->can_wakeup)
		return -EINVAL;
	pci_platform_pm = ops;
	return 0;
}

static inline bool platform_pci_power_manageable(struct pci_dev *dev)
{
	return pci_platform_pm ? pci_platform_pm->is_manageable(dev) : false;
}

static inline int platform_pci_set_power_state(struct pci_dev *dev,
                                                pci_power_t t)
{
	return pci_platform_pm ? pci_platform_pm->set_state(dev, t) : -ENOSYS;
}

static inline pci_power_t platform_pci_choose_state(struct pci_dev *dev)
{
	return pci_platform_pm ?
			pci_platform_pm->choose_state(dev) : PCI_POWER_ERROR;
}

static inline bool platform_pci_can_wakeup(struct pci_dev *dev)
{
	return pci_platform_pm ? pci_platform_pm->can_wakeup(dev) : false;
}

static inline int platform_pci_sleep_wake(struct pci_dev *dev, bool enable)
{
	return pci_platform_pm ?
			pci_platform_pm->sleep_wake(dev, enable) : -ENODEV;
}

/**
 * pci_raw_set_power_state - Use PCI PM registers to set the power state of
 *                           given PCI device
 * @dev: PCI device to handle.
 * @state: PCI power state (D0, D1, D2, D3hot) to put the device into.
 * @wait: If 'true', wait for the device to change its power state
 *
 * RETURN VALUE:
 * -EINVAL if the requested state is invalid.
 * -EIO if device does not support PCI PM or its PM capabilities register has a
 * wrong version, or device doesn't support the requested state.
 * 0 if device already is in the requested state.
 * 0 if device's power state has been successfully changed.
 */
static int
pci_raw_set_power_state(struct pci_dev *dev, pci_power_t state, bool wait)
{
	u16 pmcsr;
	bool need_restore = false;

	if (!dev->pm_cap)
		return -EIO;

	if (state < PCI_D0 || state > PCI_D3hot)
		return -EINVAL;

	/* Validate current state:
	 * Can enter D0 from any state, but if we can only go deeper 
	 * to sleep if we're already in a low power state
	 */
	if (dev->current_state == state) {
		/* we're already there */
		return 0;
	} else if (state != PCI_D0 && dev->current_state <= PCI_D3cold
	    && dev->current_state > state) {
		dev_err(&dev->dev, "invalid power transition "
			"(from state %d to %d)\n", dev->current_state, state);
		return -EINVAL;
	}

	/* check if this device supports the desired state */
	if ((state == PCI_D1 && !dev->d1_support)
	   || (state == PCI_D2 && !dev->d2_support))
		return -EIO;

	pci_read_config_word(dev, dev->pm_cap + PCI_PM_CTRL, &pmcsr);

	/* If we're (effectively) in D3, force entire word to 0.
	 * This doesn't affect PME_Status, disables PME_En, and
	 * sets PowerState to 0.
	 */
	switch (dev->current_state) {
	case PCI_D0:
	case PCI_D1:
	case PCI_D2:
		pmcsr &= ~PCI_PM_CTRL_STATE_MASK;
		pmcsr |= state;
		break;
	case PCI_UNKNOWN: /* Boot-up */
		if ((pmcsr & PCI_PM_CTRL_STATE_MASK) == PCI_D3hot
		 && !(pmcsr & PCI_PM_CTRL_NO_SOFT_RESET)) {
			need_restore = true;
			wait = true;
		}
		/* Fall-through: force to D0 */
	default:
		pmcsr = 0;
		break;
	}

	/* enter specified state */
	pci_write_config_word(dev, dev->pm_cap + PCI_PM_CTRL, pmcsr);

	if (!wait)
		return 0;

	/* Mandatory power management transition delays */
	/* see PCI PM 1.1 5.6.1 table 18 */
	if (state == PCI_D3hot || dev->current_state == PCI_D3hot)
		msleep(pci_pm_d3_delay);
	else if (state == PCI_D2 || dev->current_state == PCI_D2)
		udelay(PCI_PM_D2_DELAY);

	dev->current_state = state;

	/* According to section 5.4.1 of the "PCI BUS POWER MANAGEMENT
	 * INTERFACE SPECIFICATION, REV. 1.2", a device transitioning
	 * from D3hot to D0 _may_ perform an internal reset, thereby
	 * going to "D0 Uninitialized" rather than "D0 Initialized".
	 * For example, at least some versions of the 3c905B and the
	 * 3c556B exhibit this behaviour.
	 *
	 * At least some laptop BIOSen (e.g. the Thinkpad T21) leave
	 * devices in a D3hot state at boot.  Consequently, we need to
	 * restore at least the BARs so that the device will be
	 * accessible to its driver.
	 */
	if (need_restore)
		pci_restore_bars(dev);

	if (wait && dev->bus->self)
		pcie_aspm_pm_state_change(dev->bus->self);

	return 0;
}

/**
 * pci_update_current_state - Read PCI power state of given device from its
 *                            PCI PM registers and cache it
 * @dev: PCI device to handle.
 * @state: State to cache in case the device doesn't have the PM capability
 */
void pci_update_current_state(struct pci_dev *dev, pci_power_t state)
{
	if (dev->pm_cap) {
		u16 pmcsr;

		pci_read_config_word(dev, dev->pm_cap + PCI_PM_CTRL, &pmcsr);
		dev->current_state = (pmcsr & PCI_PM_CTRL_STATE_MASK);
	} else {
		dev->current_state = state;
	}
}

/**
 * pci_set_power_state - Set the power state of a PCI device
 * @dev: PCI device to handle.
 * @state: PCI power state (D0, D1, D2, D3hot) to put the device into.
 *
 * Transition a device to a new power state, using the platform formware and/or
 * the device's PCI PM registers.
 *
 * RETURN VALUE:
 * -EINVAL if the requested state is invalid.
 * -EIO if device does not support PCI PM or its PM capabilities register has a
 * wrong version, or device doesn't support the requested state.
 * 0 if device already is in the requested state.
 * 0 if device's power state has been successfully changed.
 */
int pci_set_power_state(struct pci_dev *dev, pci_power_t state)
{
	int error;

	/* bound the state we're entering */
	if (state > PCI_D3hot)
		state = PCI_D3hot;
	else if (state < PCI_D0)
		state = PCI_D0;
	else if ((state == PCI_D1 || state == PCI_D2) && pci_no_d1d2(dev))
		/*
		 * If the device or the parent bridge do not support PCI PM,
		 * ignore the request if we're doing anything other than putting
		 * it into D0 (which would only happen on boot).
		 */
		return 0;

	if (state == PCI_D0 && platform_pci_power_manageable(dev)) {
		/*
		 * Allow the platform to change the state, for example via ACPI
		 * _PR0, _PS0 and some such, but do not trust it.
		 */
		int ret = platform_pci_set_power_state(dev, PCI_D0);
		if (!ret)
			pci_update_current_state(dev, PCI_D0);
	}
	/* This device is quirked not to be put into D3, so
	   don't put it in D3 */
	if (state == PCI_D3hot && (dev->dev_flags & PCI_DEV_FLAGS_NO_D3))
		return 0;

	error = pci_raw_set_power_state(dev, state, true);

	if (state > PCI_D0 && platform_pci_power_manageable(dev)) {
		/* Allow the platform to finalize the transition */
		int ret = platform_pci_set_power_state(dev, state);
		if (!ret) {
			pci_update_current_state(dev, state);
			error = 0;
		}
	}

	return error;
}

/**
 * pci_choose_state - Choose the power state of a PCI device
 * @dev: PCI device to be suspended
 * @state: target sleep state for the whole system. This is the value
 *	that is passed to suspend() function.
 *
 * Returns PCI power state suitable for given device and given system
 * message.
 */

pci_power_t pci_choose_state(struct pci_dev *dev, pm_message_t state)
{
	pci_power_t ret;

	if (!pci_find_capability(dev, PCI_CAP_ID_PM))
		return PCI_D0;

	ret = platform_pci_choose_state(dev);
	if (ret != PCI_POWER_ERROR)
		return ret;

	switch (state.event) {
	case PM_EVENT_ON:
		return PCI_D0;
	case PM_EVENT_FREEZE:
	case PM_EVENT_PRETHAW:
		/* REVISIT both freeze and pre-thaw "should" use D0 */
	case PM_EVENT_SUSPEND:
	case PM_EVENT_HIBERNATE:
		return PCI_D3hot;
	default:
		dev_info(&dev->dev, "unrecognized suspend event %d\n",
			 state.event);
		BUG();
	}
	return PCI_D0;
}

EXPORT_SYMBOL(pci_choose_state);

static int pci_save_pcie_state(struct pci_dev *dev)
{
	int pos, i = 0;
	struct pci_cap_saved_state *save_state;
	u16 *cap;

	pos = pci_find_capability(dev, PCI_CAP_ID_EXP);
	if (pos <= 0)
		return 0;

	save_state = pci_find_saved_cap(dev, PCI_CAP_ID_EXP);
	if (!save_state) {
		dev_err(&dev->dev, "buffer not found in %s\n", __FUNCTION__);
		return -ENOMEM;
	}
	cap = (u16 *)&save_state->data[0];

	pci_read_config_word(dev, pos + PCI_EXP_DEVCTL, &cap[i++]);
	pci_read_config_word(dev, pos + PCI_EXP_LNKCTL, &cap[i++]);
	pci_read_config_word(dev, pos + PCI_EXP_SLTCTL, &cap[i++]);
	pci_read_config_word(dev, pos + PCI_EXP_RTCTL, &cap[i++]);

	return 0;
}

static void pci_restore_pcie_state(struct pci_dev *dev)
{
	int i = 0, pos;
	struct pci_cap_saved_state *save_state;
	u16 *cap;

	save_state = pci_find_saved_cap(dev, PCI_CAP_ID_EXP);
	pos = pci_find_capability(dev, PCI_CAP_ID_EXP);
	if (!save_state || pos <= 0)
		return;
	cap = (u16 *)&save_state->data[0];

	pci_write_config_word(dev, pos + PCI_EXP_DEVCTL, cap[i++]);
	pci_write_config_word(dev, pos + PCI_EXP_LNKCTL, cap[i++]);
	pci_write_config_word(dev, pos + PCI_EXP_SLTCTL, cap[i++]);
	pci_write_config_word(dev, pos + PCI_EXP_RTCTL, cap[i++]);
}


static int pci_save_pcix_state(struct pci_dev *dev)
{
	int pos;
	struct pci_cap_saved_state *save_state;

	pos = pci_find_capability(dev, PCI_CAP_ID_PCIX);
	if (pos <= 0)
		return 0;

	save_state = pci_find_saved_cap(dev, PCI_CAP_ID_PCIX);
	if (!save_state) {
		dev_err(&dev->dev, "buffer not found in %s\n", __FUNCTION__);
		return -ENOMEM;
	}

	pci_read_config_word(dev, pos + PCI_X_CMD, (u16 *)save_state->data);

	return 0;
}

static void pci_restore_pcix_state(struct pci_dev *dev)
{
	int i = 0, pos;
	struct pci_cap_saved_state *save_state;
	u16 *cap;

	save_state = pci_find_saved_cap(dev, PCI_CAP_ID_PCIX);
	pos = pci_find_capability(dev, PCI_CAP_ID_PCIX);
	if (!save_state || pos <= 0)
		return;
	cap = (u16 *)&save_state->data[0];

	pci_write_config_word(dev, pos + PCI_X_CMD, cap[i++]);
}


/**
 * pci_save_state - save the PCI configuration space of a device before suspending
 * @dev: - PCI device that we're dealing with
 */
int
pci_save_state(struct pci_dev *dev)
{
	int i;
	/* XXX: 100% dword access ok here? */
	for (i = 0; i < 16; i++)
		pci_read_config_dword(dev, i * 4,&dev->saved_config_space[i]);
	dev->state_saved = true;
	if ((i = pci_save_pcie_state(dev)) != 0)
		return i;
	if ((i = pci_save_pcix_state(dev)) != 0)
		return i;
	return 0;
}

/** 
 * pci_restore_state - Restore the saved state of a PCI device
 * @dev: - PCI device that we're dealing with
 */
int 
pci_restore_state(struct pci_dev *dev)
{
	int i;
	u32 val;

	/* PCI Express register must be restored first */
	pci_restore_pcie_state(dev);

	/*
	 * The Base Address register should be programmed before the command
	 * register(s)
	 */
	for (i = 15; i >= 0; i--) {
		pci_read_config_dword(dev, i * 4, &val);
		if (val != dev->saved_config_space[i]) {
			dev_printk(KERN_DEBUG, &dev->dev, "restoring config "
				"space at offset %#x (was %#x, writing %#x)\n",
				i, val, (int)dev->saved_config_space[i]);
			pci_write_config_dword(dev,i * 4,
				dev->saved_config_space[i]);
		}
	}
	pci_restore_pcix_state(dev);
	pci_restore_msi_state(dev);

	return 0;
}

static int do_pci_enable_device(struct pci_dev *dev, int bars)
{
	int err;

	err = pci_set_power_state(dev, PCI_D0);
	if (err < 0 && err != -EIO)
		return err;
	err = pcibios_enable_device(dev, bars);
	if (err < 0)
		return err;
	pci_fixup_device(pci_fixup_enable, dev);

	return 0;
}

/**
 * pci_reenable_device - Resume abandoned device
 * @dev: PCI device to be resumed
 *
 *  Note this function is a backend of pci_default_resume and is not supposed
 *  to be called by normal code, write proper resume handler and use it instead.
 */
int pci_reenable_device(struct pci_dev *dev)
{
	if (atomic_read(&dev->enable_cnt))
		return do_pci_enable_device(dev, (1 << PCI_NUM_RESOURCES) - 1);
	return 0;
}

static int __pci_enable_device_flags(struct pci_dev *dev,
				     resource_size_t flags)
{
	int err;
	int i, bars = 0;

	if (atomic_add_return(1, &dev->enable_cnt) > 1)
		return 0;		/* already enabled */

	for (i = 0; i < DEVICE_COUNT_RESOURCE; i++)
		if (dev->resource[i].flags & flags)
			bars |= (1 << i);

	err = do_pci_enable_device(dev, bars);
	if (err < 0)
		atomic_dec(&dev->enable_cnt);
	return err;
}

/**
 * pci_enable_device_io - Initialize a device for use with IO space
 * @dev: PCI device to be initialized
 *
 *  Initialize device before it's used by a driver. Ask low-level code
 *  to enable I/O resources. Wake up the device if it was suspended.
 *  Beware, this function can fail.
 */
int pci_enable_device_io(struct pci_dev *dev)
{
	return __pci_enable_device_flags(dev, IORESOURCE_IO);
}

/**
 * pci_enable_device_mem - Initialize a device for use with Memory space
 * @dev: PCI device to be initialized
 *
 *  Initialize device before it's used by a driver. Ask low-level code
 *  to enable Memory resources. Wake up the device if it was suspended.
 *  Beware, this function can fail.
 */
int pci_enable_device_mem(struct pci_dev *dev)
{
	return __pci_enable_device_flags(dev, IORESOURCE_MEM);
}

/**
 * pci_enable_device - Initialize device before it's used by a driver.
 * @dev: PCI device to be initialized
 *
 *  Initialize device before it's used by a driver. Ask low-level code
 *  to enable I/O and memory. Wake up the device if it was suspended.
 *  Beware, this function can fail.
 *
 *  Note we don't actually enable the device many times if we call
 *  this function repeatedly (we just increment the count).
 */
int pci_enable_device(struct pci_dev *dev)
{
	return __pci_enable_device_flags(dev, IORESOURCE_MEM | IORESOURCE_IO);
}

/*
 * Managed PCI resources.  This manages device on/off, intx/msi/msix
 * on/off and BAR regions.  pci_dev itself records msi/msix status, so
 * there's no need to track it separately.  pci_devres is initialized
 * when a device is enabled using managed PCI device enable interface.
 */
struct pci_devres {
	unsigned int enabled:1;
	unsigned int pinned:1;
	unsigned int orig_intx:1;
	unsigned int restore_intx:1;
	u32 region_mask;
};

static void pcim_release(struct device *gendev, void *res)
{
	struct pci_dev *dev = container_of(gendev, struct pci_dev, dev);
	struct pci_devres *this = res;
	int i;

	if (dev->msi_enabled)
		pci_disable_msi(dev);
	if (dev->msix_enabled)
		pci_disable_msix(dev);

	for (i = 0; i < DEVICE_COUNT_RESOURCE; i++)
		if (this->region_mask & (1 << i))
			pci_release_region(dev, i);

	if (this->restore_intx)
		pci_intx(dev, this->orig_intx);

	if (this->enabled && !this->pinned)
		pci_disable_device(dev);
}

static struct pci_devres * get_pci_dr(struct pci_dev *pdev)
{
	struct pci_devres *dr, *new_dr;

	dr = devres_find(&pdev->dev, pcim_release, NULL, NULL);
	if (dr)
		return dr;

	new_dr = devres_alloc(pcim_release, sizeof(*new_dr), GFP_KERNEL);
	if (!new_dr)
		return NULL;
	return devres_get(&pdev->dev, new_dr, NULL, NULL);
}

static struct pci_devres * find_pci_dr(struct pci_dev *pdev)
{
	if (pci_is_managed(pdev))
		return devres_find(&pdev->dev, pcim_release, NULL, NULL);
	return NULL;
}

/**
 * pcim_enable_device - Managed pci_enable_device()
 * @pdev: PCI device to be initialized
 *
 * Managed pci_enable_device().
 */
int pcim_enable_device(struct pci_dev *pdev)
{
	struct pci_devres *dr;
	int rc;

	dr = get_pci_dr(pdev);
	if (unlikely(!dr))
		return -ENOMEM;
	if (dr->enabled)
		return 0;

	rc = pci_enable_device(pdev);
	if (!rc) {
		pdev->is_managed = 1;
		dr->enabled = 1;
	}
	return rc;
}

/**
 * pcim_pin_device - Pin managed PCI device
 * @pdev: PCI device to pin
 *
 * Pin managed PCI device @pdev.  Pinned device won't be disabled on
 * driver detach.  @pdev must have been enabled with
 * pcim_enable_device().
 */
void pcim_pin_device(struct pci_dev *pdev)
{
	struct pci_devres *dr;

	dr = find_pci_dr(pdev);
	WARN_ON(!dr || !dr->enabled);
	if (dr)
		dr->pinned = 1;
}

/**
 * pcibios_disable_device - disable arch specific PCI resources for device dev
 * @dev: the PCI device to disable
 *
 * Disables architecture specific PCI resources for the device. This
 * is the default implementation. Architecture implementations can
 * override this.
 */
void __attribute__ ((weak)) pcibios_disable_device (struct pci_dev *dev) {}

static void do_pci_disable_device(struct pci_dev *dev)
{
	u16 pci_command;

	pci_read_config_word(dev, PCI_COMMAND, &pci_command);
	if (pci_command & PCI_COMMAND_MASTER) {
		pci_command &= ~PCI_COMMAND_MASTER;
		pci_write_config_word(dev, PCI_COMMAND, pci_command);
	}

	pcibios_disable_device(dev);
}

/**
 * pci_disable_enabled_device - Disable device without updating enable_cnt
 * @dev: PCI device to disable
 *
 * NOTE: This function is a backend of PCI power management routines and is
 * not supposed to be called drivers.
 */
void pci_disable_enabled_device(struct pci_dev *dev)
{
	if (atomic_read(&dev->enable_cnt))
		do_pci_disable_device(dev);
}

/**
 * pci_disable_device - Disable PCI device after use
 * @dev: PCI device to be disabled
 *
 * Signal to the system that the PCI device is not in use by the system
 * anymore.  This only involves disabling PCI bus-mastering, if active.
 *
 * Note we don't actually disable the device until all callers of
 * pci_device_enable() have called pci_device_disable().
 */
void
pci_disable_device(struct pci_dev *dev)
{
	struct pci_devres *dr;

	dr = find_pci_dr(dev);
	if (dr)
		dr->enabled = 0;

	if (atomic_sub_return(1, &dev->enable_cnt) != 0)
		return;

	do_pci_disable_device(dev);

	dev->is_busmaster = 0;
}

/**
 * pcibios_set_pcie_reset_state - set reset state for device dev
 * @dev: the PCI-E device reset
 * @state: Reset state to enter into
 *
 *
 * Sets the PCI-E reset state for the device. This is the default
 * implementation. Architecture implementations can override this.
 */
int __attribute__ ((weak)) pcibios_set_pcie_reset_state(struct pci_dev *dev,
							enum pcie_reset_state state)
{
	return -EINVAL;
}

/**
 * pci_set_pcie_reset_state - set reset state for device dev
 * @dev: the PCI-E device reset
 * @state: Reset state to enter into
 *
 *
 * Sets the PCI reset state for the device.
 */
int pci_set_pcie_reset_state(struct pci_dev *dev, enum pcie_reset_state state)
{
	return pcibios_set_pcie_reset_state(dev, state);
}

/**
 * pci_pme_capable - check the capability of PCI device to generate PME#
 * @dev: PCI device to handle.
 * @state: PCI state from which device will issue PME#.
 */
bool pci_pme_capable(struct pci_dev *dev, pci_power_t state)
{
	if (!dev->pm_cap)
		return false;

	return !!(dev->pme_support & (1 << state));
}

/**
 * pci_pme_active - enable or disable PCI device's PME# function
 * @dev: PCI device to handle.
 * @enable: 'true' to enable PME# generation; 'false' to disable it.
 *
 * The caller must verify that the device is capable of generating PME# before
 * calling this function with @enable equal to 'true'.
 */
void pci_pme_active(struct pci_dev *dev, bool enable)
{
	u16 pmcsr;

	if (!dev->pm_cap)
		return;

	pci_read_config_word(dev, dev->pm_cap + PCI_PM_CTRL, &pmcsr);
	/* Clear PME_Status by writing 1 to it and enable PME# */
	pmcsr |= PCI_PM_CTRL_PME_STATUS | PCI_PM_CTRL_PME_ENABLE;
	if (!enable)
		pmcsr &= ~PCI_PM_CTRL_PME_ENABLE;

	pci_write_config_word(dev, dev->pm_cap + PCI_PM_CTRL, pmcsr);

	dev_printk(KERN_INFO, &dev->dev, "PME# %s\n",
			enable ? "enabled" : "disabled");
}

/**
 * pci_enable_wake - enable PCI device as wakeup event source
 * @dev: PCI device affected
 * @state: PCI state from which device will issue wakeup events
 * @enable: True to enable event generation; false to disable
 *
 * This enables the device as a wakeup event source, or disables it.
 * When such events involves platform-specific hooks, those hooks are
 * called automatically by this routine.
 *
 * Devices with legacy power management (no standard PCI PM capabilities)
 * always require such platform hooks.
 *
 * RETURN VALUE:
 * 0 is returned on success
 * -EINVAL is returned if device is not supposed to wake up the system
 * Error code depending on the platform is returned if both the platform and
 * the native mechanism fail to enable the generation of wake-up events
 */
int pci_enable_wake(struct pci_dev *dev, pci_power_t state, int enable)
{
	int error = 0;
	bool pme_done = false;

	if (enable && !device_may_wakeup(&dev->dev))
		return -EINVAL;

	/*
	 * According to "PCI System Architecture" 4th ed. by Tom Shanley & Don
	 * Anderson we should be doing PME# wake enable followed by ACPI wake
	 * enable.  To disable wake-up we call the platform first, for symmetry.
	 */

	if (!enable && platform_pci_can_wakeup(dev))
		error = platform_pci_sleep_wake(dev, false);

	if (!enable || pci_pme_capable(dev, state)) {
		pci_pme_active(dev, enable);
		pme_done = true;
	}

	if (enable && platform_pci_can_wakeup(dev))
		error = platform_pci_sleep_wake(dev, true);

	return pme_done ? 0 : error;
}

/**
 * pci_wake_from_d3 - enable/disable device to wake up from D3_hot or D3_cold
 * @dev: PCI device to prepare
 * @enable: True to enable wake-up event generation; false to disable
 *
 * Many drivers want the device to wake up the system from D3_hot or D3_cold
 * and this function allows them to set that up cleanly - pci_enable_wake()
 * should not be called twice in a row to enable wake-up due to PCI PM vs ACPI
 * ordering constraints.
 *
 * This function only returns error code if the device is not capable of
 * generating PME# from both D3_hot and D3_cold, and the platform is unable to
 * enable wake-up power for it.
 */
int pci_wake_from_d3(struct pci_dev *dev, bool enable)
{
	return pci_pme_capable(dev, PCI_D3cold) ?
			pci_enable_wake(dev, PCI_D3cold, enable) :
			pci_enable_wake(dev, PCI_D3hot, enable);
}

/**
 * pci_target_state - find an appropriate low power state for a given PCI dev
 * @dev: PCI device
 *
 * Use underlying platform code to find a supported low power state for @dev.
 * If the platform can't manage @dev, return the deepest state from which it
 * can generate wake events, based on any available PME info.
 */
pci_power_t pci_target_state(struct pci_dev *dev)
{
	pci_power_t target_state = PCI_D3hot;

	if (platform_pci_power_manageable(dev)) {
		/*
		 * Call the platform to choose the target state of the device
		 * and enable wake-up from this state if supported.
		 */
		pci_power_t state = platform_pci_choose_state(dev);

		switch (state) {
		case PCI_POWER_ERROR:
		case PCI_UNKNOWN:
			break;
		case PCI_D1:
		case PCI_D2:
			if (pci_no_d1d2(dev))
				break;
		default:
			target_state = state;
		}
	} else if (device_may_wakeup(&dev->dev)) {
		/*
		 * Find the deepest state from which the device can generate
		 * wake-up events, make it the target state and enable device
		 * to generate PME#.
		 */
		if (!dev->pm_cap)
			return PCI_POWER_ERROR;

		if (dev->pme_support) {
			while (target_state
			      && !(dev->pme_support & (1 << target_state)))
				target_state--;
		}
	}

	return target_state;
}

/**
 * pci_prepare_to_sleep - prepare PCI device for system-wide transition into a sleep state
 * @dev: Device to handle.
 *
 * Choose the power state appropriate for the device depending on whether
 * it can wake up the system and/or is power manageable by the platform
 * (PCI_D3hot is the default) and put the device into that state.
 */
int pci_prepare_to_sleep(struct pci_dev *dev)
{
	pci_power_t target_state = pci_target_state(dev);
	int error;

	if (target_state == PCI_POWER_ERROR)
		return -EIO;

	pci_enable_wake(dev, target_state, true);

	error = pci_set_power_state(dev, target_state);

	if (error)
		pci_enable_wake(dev, target_state, false);

	return error;
}

/**
 * pci_back_from_sleep - turn PCI device on during system-wide transition into working state
 * @dev: Device to handle.
 *
 * Disable device's sytem wake-up capability and put it into D0.
 */
int pci_back_from_sleep(struct pci_dev *dev)
{
	pci_enable_wake(dev, PCI_D0, false);
	return pci_set_power_state(dev, PCI_D0);
}

/**
 * pci_pm_init - Initialize PM functions of given PCI device
 * @dev: PCI device to handle.
 */
void pci_pm_init(struct pci_dev *dev)
{
	int pm;
	u16 pmc;

	dev->pm_cap = 0;

	/* find PCI PM capability in list */
	pm = pci_find_capability(dev, PCI_CAP_ID_PM);
	if (!pm)
		return;
	/* Check device's ability to generate PME# */
	pci_read_config_word(dev, pm + PCI_PM_PMC, &pmc);

	if ((pmc & PCI_PM_CAP_VER_MASK) > 3) {
		dev_err(&dev->dev, "unsupported PM cap regs version (%u)\n",
			pmc & PCI_PM_CAP_VER_MASK);
		return;
	}

	dev->pm_cap = pm;

	dev->d1_support = false;
	dev->d2_support = false;
	if (!pci_no_d1d2(dev)) {
		if (pmc & PCI_PM_CAP_D1)
			dev->d1_support = true;
		if (pmc & PCI_PM_CAP_D2)
			dev->d2_support = true;

		if (dev->d1_support || dev->d2_support)
			dev_printk(KERN_DEBUG, &dev->dev, "supports%s%s\n",
				   dev->d1_support ? " D1" : "",
				   dev->d2_support ? " D2" : "");
	}

	pmc &= PCI_PM_CAP_PME_MASK;
	if (pmc) {
		dev_info(&dev->dev, "PME# supported from%s%s%s%s%s\n",
			 (pmc & PCI_PM_CAP_PME_D0) ? " D0" : "",
			 (pmc & PCI_PM_CAP_PME_D1) ? " D1" : "",
			 (pmc & PCI_PM_CAP_PME_D2) ? " D2" : "",
			 (pmc & PCI_PM_CAP_PME_D3) ? " D3hot" : "",
			 (pmc & PCI_PM_CAP_PME_D3cold) ? " D3cold" : "");
		dev->pme_support = pmc >> PCI_PM_CAP_PME_SHIFT;
		/*
		 * Make device's PM flags reflect the wake-up capability, but
		 * let the user space enable it to wake up the system as needed.
		 */
		device_set_wakeup_capable(&dev->dev, true);
		device_set_wakeup_enable(&dev->dev, false);
		/* Disable the PME# generation functionality */
		pci_pme_active(dev, false);
	} else {
		dev->pme_support = 0;
	}
}

/**
 * platform_pci_wakeup_init - init platform wakeup if present
 * @dev: PCI device
 *
 * Some devices don't have PCI PM caps but can still generate wakeup
 * events through platform methods (like ACPI events).  If @dev supports
 * platform wakeup events, set the device flag to indicate as much.  This
 * may be redundant if the device also supports PCI PM caps, but double
 * initialization should be safe in that case.
 */
void platform_pci_wakeup_init(struct pci_dev *dev)
{
	if (!platform_pci_can_wakeup(dev))
		return;

	device_set_wakeup_capable(&dev->dev, true);
	device_set_wakeup_enable(&dev->dev, false);
	platform_pci_sleep_wake(dev, false);
}

/**
 * pci_add_save_buffer - allocate buffer for saving given capability registers
 * @dev: the PCI device
 * @cap: the capability to allocate the buffer for
 * @size: requested size of the buffer
 */
static int pci_add_cap_save_buffer(
	struct pci_dev *dev, char cap, unsigned int size)
{
	int pos;
	struct pci_cap_saved_state *save_state;

	pos = pci_find_capability(dev, cap);
	if (pos <= 0)
		return 0;

	save_state = kzalloc(sizeof(*save_state) + size, GFP_KERNEL);
	if (!save_state)
		return -ENOMEM;

	save_state->cap_nr = cap;
	pci_add_saved_cap(dev, save_state);

	return 0;
}

/**
 * pci_allocate_cap_save_buffers - allocate buffers for saving capabilities
 * @dev: the PCI device
 */
void pci_allocate_cap_save_buffers(struct pci_dev *dev)
{
	int error;

	error = pci_add_cap_save_buffer(dev, PCI_CAP_ID_EXP, 4 * sizeof(u16));
	if (error)
		dev_err(&dev->dev,
			"unable to preallocate PCI Express save buffer\n");

	error = pci_add_cap_save_buffer(dev, PCI_CAP_ID_PCIX, sizeof(u16));
	if (error)
		dev_err(&dev->dev,
			"unable to preallocate PCI-X save buffer\n");
}

/**
 * pci_restore_standard_config - restore standard config registers of PCI device
 * @dev: PCI device to handle
 *
 * This function assumes that the device's configuration space is accessible.
 * If the device needs to be powered up, the function will wait for it to
 * change the state.
 */
int pci_restore_standard_config(struct pci_dev *dev)
{
	pci_power_t prev_state;
	int error;

<<<<<<< HEAD
	pci_restore_state(dev);
=======
>>>>>>> b0050cae
	pci_update_current_state(dev, PCI_D0);

	prev_state = dev->current_state;
	if (prev_state == PCI_D0)
<<<<<<< HEAD
		return 0;
=======
		goto Restore;
>>>>>>> b0050cae

	error = pci_raw_set_power_state(dev, PCI_D0, false);
	if (error)
		return error;

<<<<<<< HEAD
	if (pci_is_bridge(dev)) {
		if (prev_state > PCI_D1)
			mdelay(PCI_PM_BUS_WAIT);
	} else {
		switch(prev_state) {
		case PCI_D3cold:
		case PCI_D3hot:
			mdelay(pci_pm_d3_delay);
			break;
		case PCI_D2:
			udelay(PCI_PM_D2_DELAY);
			break;
		}
=======
	/*
	 * This assumes that we won't get a bus in B2 or B3 from the BIOS, but
	 * we've made this assumption forever and it appears to be universally
	 * satisfied.
	 */
	switch(prev_state) {
	case PCI_D3cold:
	case PCI_D3hot:
		mdelay(pci_pm_d3_delay);
		break;
	case PCI_D2:
		udelay(PCI_PM_D2_DELAY);
		break;
>>>>>>> b0050cae
	}

	dev->current_state = PCI_D0;

<<<<<<< HEAD
	return 0;
=======
 Restore:
	return pci_restore_state(dev);
>>>>>>> b0050cae
}

/**
 * pci_enable_ari - enable ARI forwarding if hardware support it
 * @dev: the PCI device
 */
void pci_enable_ari(struct pci_dev *dev)
{
	int pos;
	u32 cap;
	u16 ctrl;
	struct pci_dev *bridge;

	if (!dev->is_pcie || dev->devfn)
		return;

	pos = pci_find_ext_capability(dev, PCI_EXT_CAP_ID_ARI);
	if (!pos)
		return;

	bridge = dev->bus->self;
	if (!bridge || !bridge->is_pcie)
		return;

	pos = pci_find_capability(bridge, PCI_CAP_ID_EXP);
	if (!pos)
		return;

	pci_read_config_dword(bridge, pos + PCI_EXP_DEVCAP2, &cap);
	if (!(cap & PCI_EXP_DEVCAP2_ARI))
		return;

	pci_read_config_word(bridge, pos + PCI_EXP_DEVCTL2, &ctrl);
	ctrl |= PCI_EXP_DEVCTL2_ARI;
	pci_write_config_word(bridge, pos + PCI_EXP_DEVCTL2, ctrl);

	bridge->ari_enabled = 1;
}

/**
 * pci_swizzle_interrupt_pin - swizzle INTx for device behind bridge
 * @dev: the PCI device
 * @pin: the INTx pin (1=INTA, 2=INTB, 3=INTD, 4=INTD)
 *
 * Perform INTx swizzling for a device behind one level of bridge.  This is
 * required by section 9.1 of the PCI-to-PCI bridge specification for devices
 * behind bridges on add-in cards.
 */
u8 pci_swizzle_interrupt_pin(struct pci_dev *dev, u8 pin)
{
	return (((pin - 1) + PCI_SLOT(dev->devfn)) % 4) + 1;
}

int
pci_get_interrupt_pin(struct pci_dev *dev, struct pci_dev **bridge)
{
	u8 pin;

	pin = dev->pin;
	if (!pin)
		return -1;

	while (dev->bus->self) {
		pin = pci_swizzle_interrupt_pin(dev, pin);
		dev = dev->bus->self;
	}
	*bridge = dev;
	return pin;
}

/**
 * pci_common_swizzle - swizzle INTx all the way to root bridge
 * @dev: the PCI device
 * @pinp: pointer to the INTx pin value (1=INTA, 2=INTB, 3=INTD, 4=INTD)
 *
 * Perform INTx swizzling for a device.  This traverses through all PCI-to-PCI
 * bridges all the way up to a PCI root bus.
 */
u8 pci_common_swizzle(struct pci_dev *dev, u8 *pinp)
{
	u8 pin = *pinp;

	while (dev->bus->self) {
		pin = pci_swizzle_interrupt_pin(dev, pin);
		dev = dev->bus->self;
	}
	*pinp = pin;
	return PCI_SLOT(dev->devfn);
}

/**
 *	pci_release_region - Release a PCI bar
 *	@pdev: PCI device whose resources were previously reserved by pci_request_region
 *	@bar: BAR to release
 *
 *	Releases the PCI I/O and memory resources previously reserved by a
 *	successful call to pci_request_region.  Call this function only
 *	after all use of the PCI regions has ceased.
 */
void pci_release_region(struct pci_dev *pdev, int bar)
{
	struct pci_devres *dr;

	if (pci_resource_len(pdev, bar) == 0)
		return;
	if (pci_resource_flags(pdev, bar) & IORESOURCE_IO)
		release_region(pci_resource_start(pdev, bar),
				pci_resource_len(pdev, bar));
	else if (pci_resource_flags(pdev, bar) & IORESOURCE_MEM)
		release_mem_region(pci_resource_start(pdev, bar),
				pci_resource_len(pdev, bar));

	dr = find_pci_dr(pdev);
	if (dr)
		dr->region_mask &= ~(1 << bar);
}

/**
 *	pci_request_region - Reserved PCI I/O and memory resource
 *	@pdev: PCI device whose resources are to be reserved
 *	@bar: BAR to be reserved
 *	@res_name: Name to be associated with resource.
 *
 *	Mark the PCI region associated with PCI device @pdev BR @bar as
 *	being reserved by owner @res_name.  Do not access any
 *	address inside the PCI regions unless this call returns
 *	successfully.
 *
 *	Returns 0 on success, or %EBUSY on error.  A warning
 *	message is also printed on failure.
 */
static int __pci_request_region(struct pci_dev *pdev, int bar, const char *res_name,
									int exclusive)
{
	struct pci_devres *dr;

	if (pci_resource_len(pdev, bar) == 0)
		return 0;
		
	if (pci_resource_flags(pdev, bar) & IORESOURCE_IO) {
		if (!request_region(pci_resource_start(pdev, bar),
			    pci_resource_len(pdev, bar), res_name))
			goto err_out;
	}
	else if (pci_resource_flags(pdev, bar) & IORESOURCE_MEM) {
		if (!__request_mem_region(pci_resource_start(pdev, bar),
					pci_resource_len(pdev, bar), res_name,
					exclusive))
			goto err_out;
	}

	dr = find_pci_dr(pdev);
	if (dr)
		dr->region_mask |= 1 << bar;

	return 0;

err_out:
	dev_warn(&pdev->dev, "BAR %d: can't reserve %s region %pR\n",
		 bar,
		 pci_resource_flags(pdev, bar) & IORESOURCE_IO ? "I/O" : "mem",
		 &pdev->resource[bar]);
	return -EBUSY;
}

/**
 *	pci_request_region - Reserved PCI I/O and memory resource
 *	@pdev: PCI device whose resources are to be reserved
 *	@bar: BAR to be reserved
 *	@res_name: Name to be associated with resource.
 *
 *	Mark the PCI region associated with PCI device @pdev BR @bar as
 *	being reserved by owner @res_name.  Do not access any
 *	address inside the PCI regions unless this call returns
 *	successfully.
 *
 *	Returns 0 on success, or %EBUSY on error.  A warning
 *	message is also printed on failure.
 */
int pci_request_region(struct pci_dev *pdev, int bar, const char *res_name)
{
	return __pci_request_region(pdev, bar, res_name, 0);
}

/**
 *	pci_request_region_exclusive - Reserved PCI I/O and memory resource
 *	@pdev: PCI device whose resources are to be reserved
 *	@bar: BAR to be reserved
 *	@res_name: Name to be associated with resource.
 *
 *	Mark the PCI region associated with PCI device @pdev BR @bar as
 *	being reserved by owner @res_name.  Do not access any
 *	address inside the PCI regions unless this call returns
 *	successfully.
 *
 *	Returns 0 on success, or %EBUSY on error.  A warning
 *	message is also printed on failure.
 *
 *	The key difference that _exclusive makes it that userspace is
 *	explicitly not allowed to map the resource via /dev/mem or
 * 	sysfs.
 */
int pci_request_region_exclusive(struct pci_dev *pdev, int bar, const char *res_name)
{
	return __pci_request_region(pdev, bar, res_name, IORESOURCE_EXCLUSIVE);
}
/**
 * pci_release_selected_regions - Release selected PCI I/O and memory resources
 * @pdev: PCI device whose resources were previously reserved
 * @bars: Bitmask of BARs to be released
 *
 * Release selected PCI I/O and memory resources previously reserved.
 * Call this function only after all use of the PCI regions has ceased.
 */
void pci_release_selected_regions(struct pci_dev *pdev, int bars)
{
	int i;

	for (i = 0; i < 6; i++)
		if (bars & (1 << i))
			pci_release_region(pdev, i);
}

int __pci_request_selected_regions(struct pci_dev *pdev, int bars,
				 const char *res_name, int excl)
{
	int i;

	for (i = 0; i < 6; i++)
		if (bars & (1 << i))
			if (__pci_request_region(pdev, i, res_name, excl))
				goto err_out;
	return 0;

err_out:
	while(--i >= 0)
		if (bars & (1 << i))
			pci_release_region(pdev, i);

	return -EBUSY;
}


/**
 * pci_request_selected_regions - Reserve selected PCI I/O and memory resources
 * @pdev: PCI device whose resources are to be reserved
 * @bars: Bitmask of BARs to be requested
 * @res_name: Name to be associated with resource
 */
int pci_request_selected_regions(struct pci_dev *pdev, int bars,
				 const char *res_name)
{
	return __pci_request_selected_regions(pdev, bars, res_name, 0);
}

int pci_request_selected_regions_exclusive(struct pci_dev *pdev,
				 int bars, const char *res_name)
{
	return __pci_request_selected_regions(pdev, bars, res_name,
			IORESOURCE_EXCLUSIVE);
}

/**
 *	pci_release_regions - Release reserved PCI I/O and memory resources
 *	@pdev: PCI device whose resources were previously reserved by pci_request_regions
 *
 *	Releases all PCI I/O and memory resources previously reserved by a
 *	successful call to pci_request_regions.  Call this function only
 *	after all use of the PCI regions has ceased.
 */

void pci_release_regions(struct pci_dev *pdev)
{
	pci_release_selected_regions(pdev, (1 << 6) - 1);
}

/**
 *	pci_request_regions - Reserved PCI I/O and memory resources
 *	@pdev: PCI device whose resources are to be reserved
 *	@res_name: Name to be associated with resource.
 *
 *	Mark all PCI regions associated with PCI device @pdev as
 *	being reserved by owner @res_name.  Do not access any
 *	address inside the PCI regions unless this call returns
 *	successfully.
 *
 *	Returns 0 on success, or %EBUSY on error.  A warning
 *	message is also printed on failure.
 */
int pci_request_regions(struct pci_dev *pdev, const char *res_name)
{
	return pci_request_selected_regions(pdev, ((1 << 6) - 1), res_name);
}

/**
 *	pci_request_regions_exclusive - Reserved PCI I/O and memory resources
 *	@pdev: PCI device whose resources are to be reserved
 *	@res_name: Name to be associated with resource.
 *
 *	Mark all PCI regions associated with PCI device @pdev as
 *	being reserved by owner @res_name.  Do not access any
 *	address inside the PCI regions unless this call returns
 *	successfully.
 *
 *	pci_request_regions_exclusive() will mark the region so that
 * 	/dev/mem and the sysfs MMIO access will not be allowed.
 *
 *	Returns 0 on success, or %EBUSY on error.  A warning
 *	message is also printed on failure.
 */
int pci_request_regions_exclusive(struct pci_dev *pdev, const char *res_name)
{
	return pci_request_selected_regions_exclusive(pdev,
					((1 << 6) - 1), res_name);
}

static void __pci_set_master(struct pci_dev *dev, bool enable)
{
	u16 old_cmd, cmd;

	pci_read_config_word(dev, PCI_COMMAND, &old_cmd);
	if (enable)
		cmd = old_cmd | PCI_COMMAND_MASTER;
	else
		cmd = old_cmd & ~PCI_COMMAND_MASTER;
	if (cmd != old_cmd) {
		dev_dbg(&dev->dev, "%s bus mastering\n",
			enable ? "enabling" : "disabling");
		pci_write_config_word(dev, PCI_COMMAND, cmd);
	}
	dev->is_busmaster = enable;
}

/**
 * pci_set_master - enables bus-mastering for device dev
 * @dev: the PCI device to enable
 *
 * Enables bus-mastering on the device and calls pcibios_set_master()
 * to do the needed arch specific settings.
 */
void pci_set_master(struct pci_dev *dev)
{
	__pci_set_master(dev, true);
	pcibios_set_master(dev);
}

/**
 * pci_clear_master - disables bus-mastering for device dev
 * @dev: the PCI device to disable
 */
void pci_clear_master(struct pci_dev *dev)
{
	__pci_set_master(dev, false);
}

#ifdef PCI_DISABLE_MWI
int pci_set_mwi(struct pci_dev *dev)
{
	return 0;
}

int pci_try_set_mwi(struct pci_dev *dev)
{
	return 0;
}

void pci_clear_mwi(struct pci_dev *dev)
{
}

#else

#ifndef PCI_CACHE_LINE_BYTES
#define PCI_CACHE_LINE_BYTES L1_CACHE_BYTES
#endif

/* This can be overridden by arch code. */
/* Don't forget this is measured in 32-bit words, not bytes */
u8 pci_cache_line_size = PCI_CACHE_LINE_BYTES / 4;

/**
 * pci_set_cacheline_size - ensure the CACHE_LINE_SIZE register is programmed
 * @dev: the PCI device for which MWI is to be enabled
 *
 * Helper function for pci_set_mwi.
 * Originally copied from drivers/net/acenic.c.
 * Copyright 1998-2001 by Jes Sorensen, <jes@trained-monkey.org>.
 *
 * RETURNS: An appropriate -ERRNO error value on error, or zero for success.
 */
static int
pci_set_cacheline_size(struct pci_dev *dev)
{
	u8 cacheline_size;

	if (!pci_cache_line_size)
		return -EINVAL;		/* The system doesn't support MWI. */

	/* Validate current setting: the PCI_CACHE_LINE_SIZE must be
	   equal to or multiple of the right value. */
	pci_read_config_byte(dev, PCI_CACHE_LINE_SIZE, &cacheline_size);
	if (cacheline_size >= pci_cache_line_size &&
	    (cacheline_size % pci_cache_line_size) == 0)
		return 0;

	/* Write the correct value. */
	pci_write_config_byte(dev, PCI_CACHE_LINE_SIZE, pci_cache_line_size);
	/* Read it back. */
	pci_read_config_byte(dev, PCI_CACHE_LINE_SIZE, &cacheline_size);
	if (cacheline_size == pci_cache_line_size)
		return 0;

	dev_printk(KERN_DEBUG, &dev->dev, "cache line size of %d is not "
		   "supported\n", pci_cache_line_size << 2);

	return -EINVAL;
}

/**
 * pci_set_mwi - enables memory-write-invalidate PCI transaction
 * @dev: the PCI device for which MWI is enabled
 *
 * Enables the Memory-Write-Invalidate transaction in %PCI_COMMAND.
 *
 * RETURNS: An appropriate -ERRNO error value on error, or zero for success.
 */
int
pci_set_mwi(struct pci_dev *dev)
{
	int rc;
	u16 cmd;

	rc = pci_set_cacheline_size(dev);
	if (rc)
		return rc;

	pci_read_config_word(dev, PCI_COMMAND, &cmd);
	if (! (cmd & PCI_COMMAND_INVALIDATE)) {
		dev_dbg(&dev->dev, "enabling Mem-Wr-Inval\n");
		cmd |= PCI_COMMAND_INVALIDATE;
		pci_write_config_word(dev, PCI_COMMAND, cmd);
	}
	
	return 0;
}

/**
 * pci_try_set_mwi - enables memory-write-invalidate PCI transaction
 * @dev: the PCI device for which MWI is enabled
 *
 * Enables the Memory-Write-Invalidate transaction in %PCI_COMMAND.
 * Callers are not required to check the return value.
 *
 * RETURNS: An appropriate -ERRNO error value on error, or zero for success.
 */
int pci_try_set_mwi(struct pci_dev *dev)
{
	int rc = pci_set_mwi(dev);
	return rc;
}

/**
 * pci_clear_mwi - disables Memory-Write-Invalidate for device dev
 * @dev: the PCI device to disable
 *
 * Disables PCI Memory-Write-Invalidate transaction on the device
 */
void
pci_clear_mwi(struct pci_dev *dev)
{
	u16 cmd;

	pci_read_config_word(dev, PCI_COMMAND, &cmd);
	if (cmd & PCI_COMMAND_INVALIDATE) {
		cmd &= ~PCI_COMMAND_INVALIDATE;
		pci_write_config_word(dev, PCI_COMMAND, cmd);
	}
}
#endif /* ! PCI_DISABLE_MWI */

/**
 * pci_intx - enables/disables PCI INTx for device dev
 * @pdev: the PCI device to operate on
 * @enable: boolean: whether to enable or disable PCI INTx
 *
 * Enables/disables PCI INTx for device dev
 */
void
pci_intx(struct pci_dev *pdev, int enable)
{
	u16 pci_command, new;

	pci_read_config_word(pdev, PCI_COMMAND, &pci_command);

	if (enable) {
		new = pci_command & ~PCI_COMMAND_INTX_DISABLE;
	} else {
		new = pci_command | PCI_COMMAND_INTX_DISABLE;
	}

	if (new != pci_command) {
		struct pci_devres *dr;

		pci_write_config_word(pdev, PCI_COMMAND, new);

		dr = find_pci_dr(pdev);
		if (dr && !dr->restore_intx) {
			dr->restore_intx = 1;
			dr->orig_intx = !enable;
		}
	}
}

/**
 * pci_msi_off - disables any msi or msix capabilities
 * @dev: the PCI device to operate on
 *
 * If you want to use msi see pci_enable_msi and friends.
 * This is a lower level primitive that allows us to disable
 * msi operation at the device level.
 */
void pci_msi_off(struct pci_dev *dev)
{
	int pos;
	u16 control;

	pos = pci_find_capability(dev, PCI_CAP_ID_MSI);
	if (pos) {
		pci_read_config_word(dev, pos + PCI_MSI_FLAGS, &control);
		control &= ~PCI_MSI_FLAGS_ENABLE;
		pci_write_config_word(dev, pos + PCI_MSI_FLAGS, control);
	}
	pos = pci_find_capability(dev, PCI_CAP_ID_MSIX);
	if (pos) {
		pci_read_config_word(dev, pos + PCI_MSIX_FLAGS, &control);
		control &= ~PCI_MSIX_FLAGS_ENABLE;
		pci_write_config_word(dev, pos + PCI_MSIX_FLAGS, control);
	}
}

#ifndef HAVE_ARCH_PCI_SET_DMA_MASK
/*
 * These can be overridden by arch-specific implementations
 */
int
pci_set_dma_mask(struct pci_dev *dev, u64 mask)
{
	if (!pci_dma_supported(dev, mask))
		return -EIO;

	dev->dma_mask = mask;

	return 0;
}
    
int
pci_set_consistent_dma_mask(struct pci_dev *dev, u64 mask)
{
	if (!pci_dma_supported(dev, mask))
		return -EIO;

	dev->dev.coherent_dma_mask = mask;

	return 0;
}
#endif

#ifndef HAVE_ARCH_PCI_SET_DMA_MAX_SEGMENT_SIZE
int pci_set_dma_max_seg_size(struct pci_dev *dev, unsigned int size)
{
	return dma_set_max_seg_size(&dev->dev, size);
}
EXPORT_SYMBOL(pci_set_dma_max_seg_size);
#endif

#ifndef HAVE_ARCH_PCI_SET_DMA_SEGMENT_BOUNDARY
int pci_set_dma_seg_boundary(struct pci_dev *dev, unsigned long mask)
{
	return dma_set_seg_boundary(&dev->dev, mask);
}
EXPORT_SYMBOL(pci_set_dma_seg_boundary);
#endif

static int __pcie_flr(struct pci_dev *dev, int probe)
{
	u16 status;
	u32 cap;
	int exppos = pci_find_capability(dev, PCI_CAP_ID_EXP);

	if (!exppos)
		return -ENOTTY;
	pci_read_config_dword(dev, exppos + PCI_EXP_DEVCAP, &cap);
	if (!(cap & PCI_EXP_DEVCAP_FLR))
		return -ENOTTY;

	if (probe)
		return 0;

	pci_block_user_cfg_access(dev);

	/* Wait for Transaction Pending bit clean */
	msleep(100);
	pci_read_config_word(dev, exppos + PCI_EXP_DEVSTA, &status);
	if (status & PCI_EXP_DEVSTA_TRPND) {
		dev_info(&dev->dev, "Busy after 100ms while trying to reset; "
			"sleeping for 1 second\n");
		ssleep(1);
		pci_read_config_word(dev, exppos + PCI_EXP_DEVSTA, &status);
		if (status & PCI_EXP_DEVSTA_TRPND)
			dev_info(&dev->dev, "Still busy after 1s; "
				"proceeding with reset anyway\n");
	}

	pci_write_config_word(dev, exppos + PCI_EXP_DEVCTL,
				PCI_EXP_DEVCTL_BCR_FLR);
	mdelay(100);

	pci_unblock_user_cfg_access(dev);
	return 0;
}

static int __pci_af_flr(struct pci_dev *dev, int probe)
{
	int cappos = pci_find_capability(dev, PCI_CAP_ID_AF);
	u8 status;
	u8 cap;

	if (!cappos)
		return -ENOTTY;
	pci_read_config_byte(dev, cappos + PCI_AF_CAP, &cap);
	if (!(cap & PCI_AF_CAP_TP) || !(cap & PCI_AF_CAP_FLR))
		return -ENOTTY;

	if (probe)
		return 0;

	pci_block_user_cfg_access(dev);

	/* Wait for Transaction Pending bit clean */
	msleep(100);
	pci_read_config_byte(dev, cappos + PCI_AF_STATUS, &status);
	if (status & PCI_AF_STATUS_TP) {
		dev_info(&dev->dev, "Busy after 100ms while trying to"
				" reset; sleeping for 1 second\n");
		ssleep(1);
		pci_read_config_byte(dev,
				cappos + PCI_AF_STATUS, &status);
		if (status & PCI_AF_STATUS_TP)
			dev_info(&dev->dev, "Still busy after 1s; "
					"proceeding with reset anyway\n");
	}
	pci_write_config_byte(dev, cappos + PCI_AF_CTRL, PCI_AF_CTRL_FLR);
	mdelay(100);

	pci_unblock_user_cfg_access(dev);
	return 0;
}

static int __pci_reset_function(struct pci_dev *pdev, int probe)
{
	int res;

	res = __pcie_flr(pdev, probe);
	if (res != -ENOTTY)
		return res;

	res = __pci_af_flr(pdev, probe);
	if (res != -ENOTTY)
		return res;

	return res;
}

/**
 * pci_execute_reset_function() - Reset a PCI device function
 * @dev: Device function to reset
 *
 * Some devices allow an individual function to be reset without affecting
 * other functions in the same device.  The PCI device must be responsive
 * to PCI config space in order to use this function.
 *
 * The device function is presumed to be unused when this function is called.
 * Resetting the device will make the contents of PCI configuration space
 * random, so any caller of this must be prepared to reinitialise the
 * device including MSI, bus mastering, BARs, decoding IO and memory spaces,
 * etc.
 *
 * Returns 0 if the device function was successfully reset or -ENOTTY if the
 * device doesn't support resetting a single function.
 */
int pci_execute_reset_function(struct pci_dev *dev)
{
	return __pci_reset_function(dev, 0);
}
EXPORT_SYMBOL_GPL(pci_execute_reset_function);

/**
 * pci_reset_function() - quiesce and reset a PCI device function
 * @dev: Device function to reset
 *
 * Some devices allow an individual function to be reset without affecting
 * other functions in the same device.  The PCI device must be responsive
 * to PCI config space in order to use this function.
 *
 * This function does not just reset the PCI portion of a device, but
 * clears all the state associated with the device.  This function differs
 * from pci_execute_reset_function in that it saves and restores device state
 * over the reset.
 *
 * Returns 0 if the device function was successfully reset or -ENOTTY if the
 * device doesn't support resetting a single function.
 */
int pci_reset_function(struct pci_dev *dev)
{
	int r = __pci_reset_function(dev, 1);

	if (r < 0)
		return r;

	if (!dev->msi_enabled && !dev->msix_enabled && dev->irq != 0)
		disable_irq(dev->irq);
	pci_save_state(dev);

	pci_write_config_word(dev, PCI_COMMAND, PCI_COMMAND_INTX_DISABLE);

	r = pci_execute_reset_function(dev);

	pci_restore_state(dev);
	if (!dev->msi_enabled && !dev->msix_enabled && dev->irq != 0)
		enable_irq(dev->irq);

	return r;
}
EXPORT_SYMBOL_GPL(pci_reset_function);

/**
 * pcix_get_max_mmrbc - get PCI-X maximum designed memory read byte count
 * @dev: PCI device to query
 *
 * Returns mmrbc: maximum designed memory read count in bytes
 *    or appropriate error value.
 */
int pcix_get_max_mmrbc(struct pci_dev *dev)
{
	int err, cap;
	u32 stat;

	cap = pci_find_capability(dev, PCI_CAP_ID_PCIX);
	if (!cap)
		return -EINVAL;

	err = pci_read_config_dword(dev, cap + PCI_X_STATUS, &stat);
	if (err)
		return -EINVAL;

	return (stat & PCI_X_STATUS_MAX_READ) >> 12;
}
EXPORT_SYMBOL(pcix_get_max_mmrbc);

/**
 * pcix_get_mmrbc - get PCI-X maximum memory read byte count
 * @dev: PCI device to query
 *
 * Returns mmrbc: maximum memory read count in bytes
 *    or appropriate error value.
 */
int pcix_get_mmrbc(struct pci_dev *dev)
{
	int ret, cap;
	u32 cmd;

	cap = pci_find_capability(dev, PCI_CAP_ID_PCIX);
	if (!cap)
		return -EINVAL;

	ret = pci_read_config_dword(dev, cap + PCI_X_CMD, &cmd);
	if (!ret)
		ret = 512 << ((cmd & PCI_X_CMD_MAX_READ) >> 2);

	return ret;
}
EXPORT_SYMBOL(pcix_get_mmrbc);

/**
 * pcix_set_mmrbc - set PCI-X maximum memory read byte count
 * @dev: PCI device to query
 * @mmrbc: maximum memory read count in bytes
 *    valid values are 512, 1024, 2048, 4096
 *
 * If possible sets maximum memory read byte count, some bridges have erratas
 * that prevent this.
 */
int pcix_set_mmrbc(struct pci_dev *dev, int mmrbc)
{
	int cap, err = -EINVAL;
	u32 stat, cmd, v, o;

	if (mmrbc < 512 || mmrbc > 4096 || !is_power_of_2(mmrbc))
		goto out;

	v = ffs(mmrbc) - 10;

	cap = pci_find_capability(dev, PCI_CAP_ID_PCIX);
	if (!cap)
		goto out;

	err = pci_read_config_dword(dev, cap + PCI_X_STATUS, &stat);
	if (err)
		goto out;

	if (v > (stat & PCI_X_STATUS_MAX_READ) >> 21)
		return -E2BIG;

	err = pci_read_config_dword(dev, cap + PCI_X_CMD, &cmd);
	if (err)
		goto out;

	o = (cmd & PCI_X_CMD_MAX_READ) >> 2;
	if (o != v) {
		if (v > o && dev->bus &&
		   (dev->bus->bus_flags & PCI_BUS_FLAGS_NO_MMRBC))
			return -EIO;

		cmd &= ~PCI_X_CMD_MAX_READ;
		cmd |= v << 2;
		err = pci_write_config_dword(dev, cap + PCI_X_CMD, cmd);
	}
out:
	return err;
}
EXPORT_SYMBOL(pcix_set_mmrbc);

/**
 * pcie_get_readrq - get PCI Express read request size
 * @dev: PCI device to query
 *
 * Returns maximum memory read request in bytes
 *    or appropriate error value.
 */
int pcie_get_readrq(struct pci_dev *dev)
{
	int ret, cap;
	u16 ctl;

	cap = pci_find_capability(dev, PCI_CAP_ID_EXP);
	if (!cap)
		return -EINVAL;

	ret = pci_read_config_word(dev, cap + PCI_EXP_DEVCTL, &ctl);
	if (!ret)
	ret = 128 << ((ctl & PCI_EXP_DEVCTL_READRQ) >> 12);

	return ret;
}
EXPORT_SYMBOL(pcie_get_readrq);

/**
 * pcie_set_readrq - set PCI Express maximum memory read request
 * @dev: PCI device to query
 * @rq: maximum memory read count in bytes
 *    valid values are 128, 256, 512, 1024, 2048, 4096
 *
 * If possible sets maximum read byte count
 */
int pcie_set_readrq(struct pci_dev *dev, int rq)
{
	int cap, err = -EINVAL;
	u16 ctl, v;

	if (rq < 128 || rq > 4096 || !is_power_of_2(rq))
		goto out;

	v = (ffs(rq) - 8) << 12;

	cap = pci_find_capability(dev, PCI_CAP_ID_EXP);
	if (!cap)
		goto out;

	err = pci_read_config_word(dev, cap + PCI_EXP_DEVCTL, &ctl);
	if (err)
		goto out;

	if ((ctl & PCI_EXP_DEVCTL_READRQ) != v) {
		ctl &= ~PCI_EXP_DEVCTL_READRQ;
		ctl |= v;
		err = pci_write_config_dword(dev, cap + PCI_EXP_DEVCTL, ctl);
	}

out:
	return err;
}
EXPORT_SYMBOL(pcie_set_readrq);

/**
 * pci_select_bars - Make BAR mask from the type of resource
 * @dev: the PCI device for which BAR mask is made
 * @flags: resource type mask to be selected
 *
 * This helper routine makes bar mask from the type of resource.
 */
int pci_select_bars(struct pci_dev *dev, unsigned long flags)
{
	int i, bars = 0;
	for (i = 0; i < PCI_NUM_RESOURCES; i++)
		if (pci_resource_flags(dev, i) & flags)
			bars |= (1 << i);
	return bars;
}

/**
 * pci_resource_bar - get position of the BAR associated with a resource
 * @dev: the PCI device
 * @resno: the resource number
 * @type: the BAR type to be filled in
 *
 * Returns BAR position in config space, or 0 if the BAR is invalid.
 */
int pci_resource_bar(struct pci_dev *dev, int resno, enum pci_bar_type *type)
{
	if (resno < PCI_ROM_RESOURCE) {
		*type = pci_bar_unknown;
		return PCI_BASE_ADDRESS_0 + 4 * resno;
	} else if (resno == PCI_ROM_RESOURCE) {
		*type = pci_bar_mem32;
		return dev->rom_base_reg;
	}

	dev_err(&dev->dev, "BAR: invalid resource #%d\n", resno);
	return 0;
}

static void __devinit pci_no_domains(void)
{
#ifdef CONFIG_PCI_DOMAINS
	pci_domains_supported = 0;
#endif
}

/**
 * pci_ext_cfg_enabled - can we access extended PCI config space?
 * @dev: The PCI device of the root bridge.
 *
 * Returns 1 if we can access PCI extended config space (offsets
 * greater than 0xff). This is the default implementation. Architecture
 * implementations can override this.
 */
int __attribute__ ((weak)) pci_ext_cfg_avail(struct pci_dev *dev)
{
	return 1;
}

static int __devinit pci_init(void)
{
	struct pci_dev *dev = NULL;

	while ((dev = pci_get_device(PCI_ANY_ID, PCI_ANY_ID, dev)) != NULL) {
		pci_fixup_device(pci_fixup_final, dev);
	}

	return 0;
}

static int __init pci_setup(char *str)
{
	while (str) {
		char *k = strchr(str, ',');
		if (k)
			*k++ = 0;
		if (*str && (str = pcibios_setup(str)) && *str) {
			if (!strcmp(str, "nomsi")) {
				pci_no_msi();
			} else if (!strcmp(str, "noaer")) {
				pci_no_aer();
			} else if (!strcmp(str, "nodomains")) {
				pci_no_domains();
			} else if (!strncmp(str, "cbiosize=", 9)) {
				pci_cardbus_io_size = memparse(str + 9, &str);
			} else if (!strncmp(str, "cbmemsize=", 10)) {
				pci_cardbus_mem_size = memparse(str + 10, &str);
			} else {
				printk(KERN_ERR "PCI: Unknown option `%s'\n",
						str);
			}
		}
		str = k;
	}
	return 0;
}
early_param("pci", pci_setup);

device_initcall(pci_init);

EXPORT_SYMBOL(pci_reenable_device);
EXPORT_SYMBOL(pci_enable_device_io);
EXPORT_SYMBOL(pci_enable_device_mem);
EXPORT_SYMBOL(pci_enable_device);
EXPORT_SYMBOL(pcim_enable_device);
EXPORT_SYMBOL(pcim_pin_device);
EXPORT_SYMBOL(pci_disable_device);
EXPORT_SYMBOL(pci_find_capability);
EXPORT_SYMBOL(pci_bus_find_capability);
EXPORT_SYMBOL(pci_release_regions);
EXPORT_SYMBOL(pci_request_regions);
EXPORT_SYMBOL(pci_request_regions_exclusive);
EXPORT_SYMBOL(pci_release_region);
EXPORT_SYMBOL(pci_request_region);
EXPORT_SYMBOL(pci_request_region_exclusive);
EXPORT_SYMBOL(pci_release_selected_regions);
EXPORT_SYMBOL(pci_request_selected_regions);
EXPORT_SYMBOL(pci_request_selected_regions_exclusive);
EXPORT_SYMBOL(pci_set_master);
EXPORT_SYMBOL(pci_clear_master);
EXPORT_SYMBOL(pci_set_mwi);
EXPORT_SYMBOL(pci_try_set_mwi);
EXPORT_SYMBOL(pci_clear_mwi);
EXPORT_SYMBOL_GPL(pci_intx);
EXPORT_SYMBOL(pci_set_dma_mask);
EXPORT_SYMBOL(pci_set_consistent_dma_mask);
EXPORT_SYMBOL(pci_assign_resource);
EXPORT_SYMBOL(pci_find_parent_resource);
EXPORT_SYMBOL(pci_select_bars);

EXPORT_SYMBOL(pci_set_power_state);
EXPORT_SYMBOL(pci_save_state);
EXPORT_SYMBOL(pci_restore_state);
EXPORT_SYMBOL(pci_pme_capable);
EXPORT_SYMBOL(pci_pme_active);
EXPORT_SYMBOL(pci_enable_wake);
EXPORT_SYMBOL(pci_wake_from_d3);
EXPORT_SYMBOL(pci_target_state);
EXPORT_SYMBOL(pci_prepare_to_sleep);
EXPORT_SYMBOL(pci_back_from_sleep);
EXPORT_SYMBOL_GPL(pci_set_pcie_reset_state);
<|MERGE_RESOLUTION|>--- conflicted
+++ resolved
@@ -1393,39 +1393,16 @@
 	pci_power_t prev_state;
 	int error;
 
-<<<<<<< HEAD
-	pci_restore_state(dev);
-=======
->>>>>>> b0050cae
 	pci_update_current_state(dev, PCI_D0);
 
 	prev_state = dev->current_state;
 	if (prev_state == PCI_D0)
-<<<<<<< HEAD
-		return 0;
-=======
 		goto Restore;
->>>>>>> b0050cae
 
 	error = pci_raw_set_power_state(dev, PCI_D0, false);
 	if (error)
 		return error;
 
-<<<<<<< HEAD
-	if (pci_is_bridge(dev)) {
-		if (prev_state > PCI_D1)
-			mdelay(PCI_PM_BUS_WAIT);
-	} else {
-		switch(prev_state) {
-		case PCI_D3cold:
-		case PCI_D3hot:
-			mdelay(pci_pm_d3_delay);
-			break;
-		case PCI_D2:
-			udelay(PCI_PM_D2_DELAY);
-			break;
-		}
-=======
 	/*
 	 * This assumes that we won't get a bus in B2 or B3 from the BIOS, but
 	 * we've made this assumption forever and it appears to be universally
@@ -1439,17 +1416,12 @@
 	case PCI_D2:
 		udelay(PCI_PM_D2_DELAY);
 		break;
->>>>>>> b0050cae
 	}
 
 	dev->current_state = PCI_D0;
 
-<<<<<<< HEAD
-	return 0;
-=======
  Restore:
 	return pci_restore_state(dev);
->>>>>>> b0050cae
 }
 
 /**
