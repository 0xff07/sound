/*
 * drivers/pci/pcie/aer/aerdrv_core.c
 *
 * This file is subject to the terms and conditions of the GNU General Public
 * License.  See the file "COPYING" in the main directory of this archive
 * for more details.
 *
 * This file implements the core part of PCI-Express AER. When an pci-express
 * error is delivered, an error message will be collected and printed to
 * console, then, an error recovery procedure will be executed by following
 * the pci error recovery rules.
 *
 * Copyright (C) 2006 Intel Corp.
 *	Tom Long Nguyen (tom.l.nguyen@intel.com)
 *	Zhang Yanmin (yanmin.zhang@intel.com)
 *
 */

#include <linux/module.h>
#include <linux/pci.h>
#include <linux/kernel.h>
#include <linux/errno.h>
#include <linux/pm.h>
#include <linux/suspend.h>
#include <linux/delay.h>
#include "aerdrv.h"

static int forceload;
module_param(forceload, bool, 0);

int pci_enable_pcie_error_reporting(struct pci_dev *dev)
{
	u16 reg16 = 0;
	int pos;

	pos = pci_find_ext_capability(dev, PCI_EXT_CAP_ID_ERR);
	if (!pos)
		return -EIO;

	pos = pci_find_capability(dev, PCI_CAP_ID_EXP);
	if (!pos)
		return -EIO;

	pci_read_config_word(dev, pos+PCI_EXP_DEVCTL, &reg16);
	reg16 = reg16 |
		PCI_EXP_DEVCTL_CERE |
		PCI_EXP_DEVCTL_NFERE |
		PCI_EXP_DEVCTL_FERE |
		PCI_EXP_DEVCTL_URRE;
	pci_write_config_word(dev, pos+PCI_EXP_DEVCTL,
			reg16);
	return 0;
}

int pci_disable_pcie_error_reporting(struct pci_dev *dev)
{
	u16 reg16 = 0;
	int pos;

	pos = pci_find_capability(dev, PCI_CAP_ID_EXP);
	if (!pos)
		return -EIO;

	pci_read_config_word(dev, pos+PCI_EXP_DEVCTL, &reg16);
	reg16 = reg16 & ~(PCI_EXP_DEVCTL_CERE |
			PCI_EXP_DEVCTL_NFERE |
			PCI_EXP_DEVCTL_FERE |
			PCI_EXP_DEVCTL_URRE);
	pci_write_config_word(dev, pos+PCI_EXP_DEVCTL,
			reg16);
	return 0;
}

int pci_cleanup_aer_uncorrect_error_status(struct pci_dev *dev)
{
	int pos;
	u32 status, mask;

	pos = pci_find_ext_capability(dev, PCI_EXT_CAP_ID_ERR);
	if (!pos)
		return -EIO;

	pci_read_config_dword(dev, pos + PCI_ERR_UNCOR_STATUS, &status);
	pci_read_config_dword(dev, pos + PCI_ERR_UNCOR_SEVER, &mask);
	if (dev->error_state == pci_channel_io_normal)
		status &= ~mask; /* Clear corresponding nonfatal bits */
	else
		status &= mask; /* Clear corresponding fatal bits */
	pci_write_config_dword(dev, pos + PCI_ERR_UNCOR_STATUS, status);

	return 0;
}

#if 0
int pci_cleanup_aer_correct_error_status(struct pci_dev *dev)
{
	int pos;
	u32 status;

	pos = pci_find_ext_capability(dev, PCI_EXT_CAP_ID_ERR);
	if (!pos)
		return -EIO;

	pci_read_config_dword(dev, pos + PCI_ERR_COR_STATUS, &status);
	pci_write_config_dword(dev, pos + PCI_ERR_COR_STATUS, status);

	return 0;
}
#endif  /*  0  */


static void set_device_error_reporting(struct pci_dev *dev, void *data)
{
	bool enable = *((bool *)data);

	if (dev->pcie_type != PCIE_RC_PORT &&
	    dev->pcie_type != PCIE_SW_UPSTREAM_PORT &&
	    dev->pcie_type != PCIE_SW_DOWNSTREAM_PORT)
		return;

	if (enable)
		pci_enable_pcie_error_reporting(dev);
	else
		pci_disable_pcie_error_reporting(dev);
}

/**
 * set_downstream_devices_error_reporting - enable/disable the error reporting  bits on the root port and its downstream ports.
 * @dev: pointer to root port's pci_dev data structure
 * @enable: true = enable error reporting, false = disable error reporting.
 */
static void set_downstream_devices_error_reporting(struct pci_dev *dev,
						   bool enable)
{
	set_device_error_reporting(dev, &enable);
<<<<<<< HEAD
=======

	if (!dev->subordinate)
		return;
>>>>>>> 4c55bb01
	pci_walk_bus(dev->subordinate, set_device_error_reporting, &enable);
}

static int find_device_iter(struct device *device, void *data)
{
	struct pci_dev *dev;
	u16 id = *(unsigned long *)data;
	u8 secondary, subordinate, d_bus = id >> 8;

	if (device->bus == &pci_bus_type) {
		dev = to_pci_dev(device);
		if (id == ((dev->bus->number << 8) | dev->devfn)) {
			/*
			 * Device ID match
			 */
			*(unsigned long*)data = (unsigned long)device;
			return 1;
		}

		/*
		 * If device is P2P, check if it is an upstream?
		 */
		if (dev->hdr_type & PCI_HEADER_TYPE_BRIDGE) {
			pci_read_config_byte(dev, PCI_SECONDARY_BUS,
				&secondary);
			pci_read_config_byte(dev, PCI_SUBORDINATE_BUS,
				&subordinate);
			if (d_bus >= secondary && d_bus <= subordinate) {
				*(unsigned long*)data = (unsigned long)device;
				return 1;
			}
		}
	}

	return 0;
}

/**
 * find_source_device - search through device hierarchy for source device
 * @parent: pointer to Root Port pci_dev data structure
 * @id: device ID of agent who sends an error message to this Root Port
 *
 * Invoked when error is detected at the Root Port.
 */
static struct device* find_source_device(struct pci_dev *parent, u16 id)
{
	struct pci_dev *dev = parent;
	struct device *device;
	unsigned long device_addr;
	int status;

	/* Is Root Port an agent that sends error message? */
	if (id == ((dev->bus->number << 8) | dev->devfn))
		return &dev->dev;

	do {
		device_addr = id;
 		if ((status = device_for_each_child(&dev->dev,
			&device_addr, find_device_iter))) {
			device = (struct device*)device_addr;
			dev = to_pci_dev(device);
			if (id == ((dev->bus->number << 8) | dev->devfn))
				return device;
		}
 	}while (status);

	return NULL;
}

static void report_error_detected(struct pci_dev *dev, void *data)
{
	pci_ers_result_t vote;
	struct pci_error_handlers *err_handler;
	struct aer_broadcast_data *result_data;
	result_data = (struct aer_broadcast_data *) data;

	dev->error_state = result_data->state;

	if (!dev->driver ||
		!dev->driver->err_handler ||
		!dev->driver->err_handler->error_detected) {
		if (result_data->state == pci_channel_io_frozen &&
			!(dev->hdr_type & PCI_HEADER_TYPE_BRIDGE)) {
			/*
			 * In case of fatal recovery, if one of down-
			 * stream device has no driver. We might be
			 * unable to recover because a later insmod
			 * of a driver for this device is unaware of
			 * its hw state.
			 */
			dev_printk(KERN_DEBUG, &dev->dev, "device has %s\n",
				   dev->driver ?
				   "no AER-aware driver" : "no driver");
		}
		return;
	}

	err_handler = dev->driver->err_handler;
	vote = err_handler->error_detected(dev, result_data->state);
	result_data->result = merge_result(result_data->result, vote);
	return;
}

static void report_mmio_enabled(struct pci_dev *dev, void *data)
{
	pci_ers_result_t vote;
	struct pci_error_handlers *err_handler;
	struct aer_broadcast_data *result_data;
	result_data = (struct aer_broadcast_data *) data;

	if (!dev->driver ||
		!dev->driver->err_handler ||
		!dev->driver->err_handler->mmio_enabled)
		return;

	err_handler = dev->driver->err_handler;
	vote = err_handler->mmio_enabled(dev);
	result_data->result = merge_result(result_data->result, vote);
	return;
}

static void report_slot_reset(struct pci_dev *dev, void *data)
{
	pci_ers_result_t vote;
	struct pci_error_handlers *err_handler;
	struct aer_broadcast_data *result_data;
	result_data = (struct aer_broadcast_data *) data;

	if (!dev->driver ||
		!dev->driver->err_handler ||
		!dev->driver->err_handler->slot_reset)
		return;

	err_handler = dev->driver->err_handler;
	vote = err_handler->slot_reset(dev);
	result_data->result = merge_result(result_data->result, vote);
	return;
}

static void report_resume(struct pci_dev *dev, void *data)
{
	struct pci_error_handlers *err_handler;

	dev->error_state = pci_channel_io_normal;

	if (!dev->driver ||
		!dev->driver->err_handler ||
		!dev->driver->err_handler->resume)
		return;

	err_handler = dev->driver->err_handler;
	err_handler->resume(dev);
	return;
}

/**
 * broadcast_error_message - handle message broadcast to downstream drivers
 * @dev: pointer to from where in a hierarchy message is broadcasted down
 * @state: error state
 * @error_mesg: message to print
 * @cb: callback to be broadcasted
 *
 * Invoked during error recovery process. Once being invoked, the content
 * of error severity will be broadcasted to all downstream drivers in a
 * hierarchy in question.
 */
static pci_ers_result_t broadcast_error_message(struct pci_dev *dev,
	enum pci_channel_state state,
	char *error_mesg,
	void (*cb)(struct pci_dev *, void *))
{
	struct aer_broadcast_data result_data;

	dev_printk(KERN_DEBUG, &dev->dev, "broadcast %s message\n", error_mesg);
	result_data.state = state;
	if (cb == report_error_detected)
		result_data.result = PCI_ERS_RESULT_CAN_RECOVER;
	else
		result_data.result = PCI_ERS_RESULT_RECOVERED;

	if (dev->hdr_type & PCI_HEADER_TYPE_BRIDGE) {
		/*
		 * If the error is reported by a bridge, we think this error
		 * is related to the downstream link of the bridge, so we
		 * do error recovery on all subordinates of the bridge instead
		 * of the bridge and clear the error status of the bridge.
		 */
		if (cb == report_error_detected)
			dev->error_state = state;
		pci_walk_bus(dev->subordinate, cb, &result_data);
		if (cb == report_resume) {
			pci_cleanup_aer_uncorrect_error_status(dev);
			dev->error_state = pci_channel_io_normal;
		}
	}
	else {
		/*
		 * If the error is reported by an end point, we think this
		 * error is related to the upstream link of the end point.
		 */
		pci_walk_bus(dev->bus, cb, &result_data);
	}

	return result_data.result;
}

struct find_aer_service_data {
	struct pcie_port_service_driver *aer_driver;
	int is_downstream;
};

static int find_aer_service_iter(struct device *device, void *data)
{
	struct device_driver *driver;
	struct pcie_port_service_driver *service_driver;
	struct pcie_device *pcie_dev;
	struct find_aer_service_data *result;

	result = (struct find_aer_service_data *) data;

	if (device->bus == &pcie_port_bus_type) {
		pcie_dev = to_pcie_device(device);
		if (pcie_dev->id.port_type == PCIE_SW_DOWNSTREAM_PORT)
			result->is_downstream = 1;

		driver = device->driver;
		if (driver) {
			service_driver = to_service_driver(driver);
			if (service_driver->id_table->service_type ==
					PCIE_PORT_SERVICE_AER) {
				result->aer_driver = service_driver;
				return 1;
			}
		}
	}

	return 0;
}

static void find_aer_service(struct pci_dev *dev,
		struct find_aer_service_data *data)
{
	int retval;
	retval = device_for_each_child(&dev->dev, data, find_aer_service_iter);
}

static pci_ers_result_t reset_link(struct pcie_device *aerdev,
		struct pci_dev *dev)
{
	struct pci_dev *udev;
	pci_ers_result_t status;
	struct find_aer_service_data data;

	if (dev->hdr_type & PCI_HEADER_TYPE_BRIDGE)
		udev = dev;
	else
		udev= dev->bus->self;

	data.is_downstream = 0;
	data.aer_driver = NULL;
	find_aer_service(udev, &data);

	/*
	 * Use the aer driver of the error agent firstly.
	 * If it hasn't the aer driver, use the root port's
	 */
	if (!data.aer_driver || !data.aer_driver->reset_link) {
		if (data.is_downstream &&
			aerdev->device.driver &&
			to_service_driver(aerdev->device.driver)->reset_link) {
			data.aer_driver =
				to_service_driver(aerdev->device.driver);
		} else {
			dev_printk(KERN_DEBUG, &dev->dev, "no link-reset "
				   "support\n");
			return PCI_ERS_RESULT_DISCONNECT;
		}
	}

	status = data.aer_driver->reset_link(udev);
	if (status != PCI_ERS_RESULT_RECOVERED) {
		dev_printk(KERN_DEBUG, &dev->dev, "link reset at upstream "
			   "device %s failed\n", pci_name(udev));
		return PCI_ERS_RESULT_DISCONNECT;
	}

	return status;
}

/**
 * do_recovery - handle nonfatal/fatal error recovery process
 * @aerdev: pointer to a pcie_device data structure of root port
 * @dev: pointer to a pci_dev data structure of agent detecting an error
 * @severity: error severity type
 *
 * Invoked when an error is nonfatal/fatal. Once being invoked, broadcast
 * error detected message to all downstream drivers within a hierarchy in
 * question and return the returned code.
 */
static pci_ers_result_t do_recovery(struct pcie_device *aerdev,
		struct pci_dev *dev,
		int severity)
{
	pci_ers_result_t status, result = PCI_ERS_RESULT_RECOVERED;
	enum pci_channel_state state;

	if (severity == AER_FATAL)
		state = pci_channel_io_frozen;
	else
		state = pci_channel_io_normal;

	status = broadcast_error_message(dev,
			state,
			"error_detected",
			report_error_detected);

	if (severity == AER_FATAL) {
		result = reset_link(aerdev, dev);
		if (result != PCI_ERS_RESULT_RECOVERED) {
			/* TODO: Should panic here? */
			return result;
		}
	}

	if (status == PCI_ERS_RESULT_CAN_RECOVER)
		status = broadcast_error_message(dev,
				state,
				"mmio_enabled",
				report_mmio_enabled);

	if (status == PCI_ERS_RESULT_NEED_RESET) {
		/*
		 * TODO: Should call platform-specific
		 * functions to reset slot before calling
		 * drivers' slot_reset callbacks?
		 */
		status = broadcast_error_message(dev,
				state,
				"slot_reset",
				report_slot_reset);
	}

	if (status == PCI_ERS_RESULT_RECOVERED)
		broadcast_error_message(dev,
				state,
				"resume",
				report_resume);

	return status;
}

/**
 * handle_error_source - handle logging error into an event log
 * @aerdev: pointer to pcie_device data structure of the root port
 * @dev: pointer to pci_dev data structure of error source device
 * @info: comprehensive error information
 *
 * Invoked when an error being detected by Root Port.
 */
static void handle_error_source(struct pcie_device * aerdev,
	struct pci_dev *dev,
	struct aer_err_info info)
{
	pci_ers_result_t status = 0;
	int pos;

	if (info.severity == AER_CORRECTABLE) {
		/*
		 * Correctable error does not need software intevention.
		 * No need to go through error recovery process.
		 */
		pos = pci_find_ext_capability(dev, PCI_EXT_CAP_ID_ERR);
		if (pos)
			pci_write_config_dword(dev, pos + PCI_ERR_COR_STATUS,
					info.status);
	} else {
		status = do_recovery(aerdev, dev, info.severity);
		if (status == PCI_ERS_RESULT_RECOVERED) {
			dev_printk(KERN_DEBUG, &dev->dev, "AER driver "
				   "successfully recovered\n");
		} else {
			/* TODO: Should kernel panic here? */
			dev_printk(KERN_DEBUG, &dev->dev, "AER driver didn't "
				   "recover\n");
		}
	}
}

/**
 * aer_enable_rootport - enable Root Port's interrupts when receiving messages
 * @rpc: pointer to a Root Port data structure
 *
 * Invoked when PCIE bus loads AER service driver.
 */
void aer_enable_rootport(struct aer_rpc *rpc)
{
	struct pci_dev *pdev = rpc->rpd->port;
	int pos, aer_pos;
	u16 reg16;
	u32 reg32;

	pos = pci_find_capability(pdev, PCI_CAP_ID_EXP);
	/* Clear PCIE Capability's Device Status */
	pci_read_config_word(pdev, pos+PCI_EXP_DEVSTA, &reg16);
	pci_write_config_word(pdev, pos+PCI_EXP_DEVSTA, reg16);

	/* Disable system error generation in response to error messages */
	pci_read_config_word(pdev, pos + PCI_EXP_RTCTL, &reg16);
	reg16 &= ~(SYSTEM_ERROR_INTR_ON_MESG_MASK);
	pci_write_config_word(pdev, pos + PCI_EXP_RTCTL, reg16);

	aer_pos = pci_find_ext_capability(pdev, PCI_EXT_CAP_ID_ERR);
	/* Clear error status */
	pci_read_config_dword(pdev, aer_pos + PCI_ERR_ROOT_STATUS, &reg32);
	pci_write_config_dword(pdev, aer_pos + PCI_ERR_ROOT_STATUS, reg32);
	pci_read_config_dword(pdev, aer_pos + PCI_ERR_COR_STATUS, &reg32);
	pci_write_config_dword(pdev, aer_pos + PCI_ERR_COR_STATUS, reg32);
	pci_read_config_dword(pdev, aer_pos + PCI_ERR_UNCOR_STATUS, &reg32);
	pci_write_config_dword(pdev, aer_pos + PCI_ERR_UNCOR_STATUS, reg32);

	/*
	 * Enable error reporting for the root port device and downstream port
	 * devices.
	 */
	set_downstream_devices_error_reporting(pdev, true);

	/* Enable Root Port's interrupt in response to error messages */
	pci_write_config_dword(pdev,
		aer_pos + PCI_ERR_ROOT_COMMAND,
		ROOT_PORT_INTR_ON_MESG_MASK);
}

/**
 * disable_root_aer - disable Root Port's interrupts when receiving messages
 * @rpc: pointer to a Root Port data structure
 *
 * Invoked when PCIE bus unloads AER service driver.
 */
static void disable_root_aer(struct aer_rpc *rpc)
{
	struct pci_dev *pdev = rpc->rpd->port;
	u32 reg32;
	int pos;

	/*
	 * Disable error reporting for the root port device and downstream port
	 * devices.
	 */
	set_downstream_devices_error_reporting(pdev, false);

	pos = pci_find_ext_capability(pdev, PCI_EXT_CAP_ID_ERR);
	/* Disable Root's interrupt in response to error messages */
	pci_write_config_dword(pdev, pos + PCI_ERR_ROOT_COMMAND, 0);

	/* Clear Root's error status reg */
	pci_read_config_dword(pdev, pos + PCI_ERR_ROOT_STATUS, &reg32);
	pci_write_config_dword(pdev, pos + PCI_ERR_ROOT_STATUS, reg32);
}

/**
 * get_e_source - retrieve an error source
 * @rpc: pointer to the root port which holds an error
 *
 * Invoked by DPC handler to consume an error.
 */
static struct aer_err_source* get_e_source(struct aer_rpc *rpc)
{
	struct aer_err_source *e_source;
	unsigned long flags;

	/* Lock access to Root error producer/consumer index */
	spin_lock_irqsave(&rpc->e_lock, flags);
	if (rpc->prod_idx == rpc->cons_idx) {
		spin_unlock_irqrestore(&rpc->e_lock, flags);
		return NULL;
	}
	e_source = &rpc->e_sources[rpc->cons_idx];
	rpc->cons_idx++;
	if (rpc->cons_idx == AER_ERROR_SOURCES_MAX)
		rpc->cons_idx = 0;
	spin_unlock_irqrestore(&rpc->e_lock, flags);

	return e_source;
}

static int get_device_error_info(struct pci_dev *dev, struct aer_err_info *info)
{
	int pos;

	pos = pci_find_ext_capability(dev, PCI_EXT_CAP_ID_ERR);

	/* The device might not support AER */
	if (!pos)
		return AER_SUCCESS;

	if (info->severity == AER_CORRECTABLE) {
		pci_read_config_dword(dev, pos + PCI_ERR_COR_STATUS,
			&info->status);
		if (!(info->status & ERR_CORRECTABLE_ERROR_MASK))
			return AER_UNSUCCESS;
	} else if (dev->hdr_type & PCI_HEADER_TYPE_BRIDGE ||
		info->severity == AER_NONFATAL) {

		/* Link is still healthy for IO reads */
		pci_read_config_dword(dev, pos + PCI_ERR_UNCOR_STATUS,
			&info->status);
		if (!(info->status & ERR_UNCORRECTABLE_ERROR_MASK))
			return AER_UNSUCCESS;

		if (info->status & AER_LOG_TLP_MASKS) {
			info->flags |= AER_TLP_HEADER_VALID_FLAG;
			pci_read_config_dword(dev,
				pos + PCI_ERR_HEADER_LOG, &info->tlp.dw0);
			pci_read_config_dword(dev,
				pos + PCI_ERR_HEADER_LOG + 4, &info->tlp.dw1);
			pci_read_config_dword(dev,
				pos + PCI_ERR_HEADER_LOG + 8, &info->tlp.dw2);
			pci_read_config_dword(dev,
				pos + PCI_ERR_HEADER_LOG + 12, &info->tlp.dw3);
		}
	}

	return AER_SUCCESS;
}

/**
 * aer_isr_one_error - consume an error detected by root port
 * @p_device: pointer to error root port service device
 * @e_src: pointer to an error source
 */
static void aer_isr_one_error(struct pcie_device *p_device,
		struct aer_err_source *e_src)
{
	struct device *s_device;
	struct aer_err_info e_info = {0, 0, 0,};
	int i;
	u16 id;

	/*
	 * There is a possibility that both correctable error and
	 * uncorrectable error being logged. Report correctable error first.
	 */
	for (i = 1; i & ROOT_ERR_STATUS_MASKS ; i <<= 2) {
		if (i > 4)
			break;
		if (!(e_src->status & i))
			continue;

		/* Init comprehensive error information */
		if (i & PCI_ERR_ROOT_COR_RCV) {
			id = ERR_COR_ID(e_src->id);
			e_info.severity = AER_CORRECTABLE;
		} else {
			id = ERR_UNCOR_ID(e_src->id);
			e_info.severity = ((e_src->status >> 6) & 1);
		}
		if (e_src->status &
			(PCI_ERR_ROOT_MULTI_COR_RCV |
			 PCI_ERR_ROOT_MULTI_UNCOR_RCV))
			e_info.flags |= AER_MULTI_ERROR_VALID_FLAG;
		if (!(s_device = find_source_device(p_device->port, id))) {
			printk(KERN_DEBUG "%s->can't find device of ID%04x\n",
				__func__, id);
			continue;
		}
		if (get_device_error_info(to_pci_dev(s_device), &e_info) ==
				AER_SUCCESS) {
			aer_print_error(to_pci_dev(s_device), &e_info);
			handle_error_source(p_device,
				to_pci_dev(s_device),
				e_info);
		}
	}
}

/**
 * aer_isr - consume errors detected by root port
 * @work: definition of this work item
 *
 * Invoked, as DPC, when root port records new detected error
 */
void aer_isr(struct work_struct *work)
{
	struct aer_rpc *rpc = container_of(work, struct aer_rpc, dpc_handler);
	struct pcie_device *p_device = rpc->rpd;
	struct aer_err_source *e_src;

	mutex_lock(&rpc->rpc_mutex);
	e_src = get_e_source(rpc);
	while (e_src) {
		aer_isr_one_error(p_device, e_src);
		e_src = get_e_source(rpc);
	}
	mutex_unlock(&rpc->rpc_mutex);

	wake_up(&rpc->wait_release);
}

/**
 * aer_delete_rootport - disable root port aer and delete service data
 * @rpc: pointer to a root port device being deleted
 *
 * Invoked when AER service unloaded on a specific Root Port
 */
void aer_delete_rootport(struct aer_rpc *rpc)
{
	/* Disable root port AER itself */
	disable_root_aer(rpc);

	kfree(rpc);
}

/**
 * aer_init - provide AER initialization
 * @dev: pointer to AER pcie device
 *
 * Invoked when AER service driver is loaded.
 */
int aer_init(struct pcie_device *dev)
{
	if (aer_osc_setup(dev) && !forceload)
		return -ENXIO;

	return AER_SUCCESS;
}

EXPORT_SYMBOL_GPL(pci_enable_pcie_error_reporting);
EXPORT_SYMBOL_GPL(pci_disable_pcie_error_reporting);
EXPORT_SYMBOL_GPL(pci_cleanup_aer_uncorrect_error_status);
<|MERGE_RESOLUTION|>--- conflicted
+++ resolved
@@ -133,12 +133,9 @@
 						   bool enable)
 {
 	set_device_error_reporting(dev, &enable);
-<<<<<<< HEAD
-=======
 
 	if (!dev->subordinate)
 		return;
->>>>>>> 4c55bb01
 	pci_walk_bus(dev->subordinate, set_device_error_reporting, &enable);
 }
 
