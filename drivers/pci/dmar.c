/*
 * Copyright (c) 2006, Intel Corporation.
 *
 * This program is free software; you can redistribute it and/or modify it
 * under the terms and conditions of the GNU General Public License,
 * version 2, as published by the Free Software Foundation.
 *
 * This program is distributed in the hope it will be useful, but WITHOUT
 * ANY WARRANTY; without even the implied warranty of MERCHANTABILITY or
 * FITNESS FOR A PARTICULAR PURPOSE.  See the GNU General Public License for
 * more details.
 *
 * You should have received a copy of the GNU General Public License along with
 * this program; if not, write to the Free Software Foundation, Inc., 59 Temple
 * Place - Suite 330, Boston, MA 02111-1307 USA.
 *
 * Copyright (C) 2006-2008 Intel Corporation
 * Author: Ashok Raj <ashok.raj@intel.com>
 * Author: Shaohua Li <shaohua.li@intel.com>
 * Author: Anil S Keshavamurthy <anil.s.keshavamurthy@intel.com>
 *
 * This file implements early detection/parsing of Remapping Devices
 * reported to OS through BIOS via DMA remapping reporting (DMAR) ACPI
 * tables.
 *
 * These routines are used by both DMA-remapping and Interrupt-remapping
 */

#include <linux/pci.h>
#include <linux/dmar.h>
#include <linux/iova.h>
#include <linux/intel-iommu.h>
#include <linux/timer.h>
#include <linux/irq.h>
#include <linux/interrupt.h>
#include <linux/tboot.h>
<<<<<<< HEAD
=======
#include <linux/dmi.h>
>>>>>>> 94a8d5ca

#define PREFIX "DMAR: "

/* No locks are needed as DMA remapping hardware unit
 * list is constructed at boot time and hotplug of
 * these units are not supported by the architecture.
 */
LIST_HEAD(dmar_drhd_units);

static struct acpi_table_header * __initdata dmar_tbl;
static acpi_size dmar_tbl_size;

static void __init dmar_register_drhd_unit(struct dmar_drhd_unit *drhd)
{
	/*
	 * add INCLUDE_ALL at the tail, so scan the list will find it at
	 * the very end.
	 */
	if (drhd->include_all)
		list_add_tail(&drhd->list, &dmar_drhd_units);
	else
		list_add(&drhd->list, &dmar_drhd_units);
}

static int __init dmar_parse_one_dev_scope(struct acpi_dmar_device_scope *scope,
					   struct pci_dev **dev, u16 segment)
{
	struct pci_bus *bus;
	struct pci_dev *pdev = NULL;
	struct acpi_dmar_pci_path *path;
	int count;

	bus = pci_find_bus(segment, scope->bus);
	path = (struct acpi_dmar_pci_path *)(scope + 1);
	count = (scope->length - sizeof(struct acpi_dmar_device_scope))
		/ sizeof(struct acpi_dmar_pci_path);

	while (count) {
		if (pdev)
			pci_dev_put(pdev);
		/*
		 * Some BIOSes list non-exist devices in DMAR table, just
		 * ignore it
		 */
		if (!bus) {
			printk(KERN_WARNING
			PREFIX "Device scope bus [%d] not found\n",
			scope->bus);
			break;
		}
		pdev = pci_get_slot(bus, PCI_DEVFN(path->dev, path->fn));
		if (!pdev) {
			printk(KERN_WARNING PREFIX
			"Device scope device [%04x:%02x:%02x.%02x] not found\n",
				segment, bus->number, path->dev, path->fn);
			break;
		}
		path ++;
		count --;
		bus = pdev->subordinate;
	}
	if (!pdev) {
		printk(KERN_WARNING PREFIX
		"Device scope device [%04x:%02x:%02x.%02x] not found\n",
		segment, scope->bus, path->dev, path->fn);
		*dev = NULL;
		return 0;
	}
	if ((scope->entry_type == ACPI_DMAR_SCOPE_TYPE_ENDPOINT && \
			pdev->subordinate) || (scope->entry_type == \
			ACPI_DMAR_SCOPE_TYPE_BRIDGE && !pdev->subordinate)) {
		pci_dev_put(pdev);
		printk(KERN_WARNING PREFIX
			"Device scope type does not match for %s\n",
			 pci_name(pdev));
		return -EINVAL;
	}
	*dev = pdev;
	return 0;
}

static int __init dmar_parse_dev_scope(void *start, void *end, int *cnt,
				       struct pci_dev ***devices, u16 segment)
{
	struct acpi_dmar_device_scope *scope;
	void * tmp = start;
	int index;
	int ret;

	*cnt = 0;
	while (start < end) {
		scope = start;
		if (scope->entry_type == ACPI_DMAR_SCOPE_TYPE_ENDPOINT ||
		    scope->entry_type == ACPI_DMAR_SCOPE_TYPE_BRIDGE)
			(*cnt)++;
		else
			printk(KERN_WARNING PREFIX
				"Unsupported device scope\n");
		start += scope->length;
	}
	if (*cnt == 0)
		return 0;

	*devices = kcalloc(*cnt, sizeof(struct pci_dev *), GFP_KERNEL);
	if (!*devices)
		return -ENOMEM;

	start = tmp;
	index = 0;
	while (start < end) {
		scope = start;
		if (scope->entry_type == ACPI_DMAR_SCOPE_TYPE_ENDPOINT ||
		    scope->entry_type == ACPI_DMAR_SCOPE_TYPE_BRIDGE) {
			ret = dmar_parse_one_dev_scope(scope,
				&(*devices)[index], segment);
			if (ret) {
				kfree(*devices);
				return ret;
			}
			index ++;
		}
		start += scope->length;
	}

	return 0;
}

/**
 * dmar_parse_one_drhd - parses exactly one DMA remapping hardware definition
 * structure which uniquely represent one DMA remapping hardware unit
 * present in the platform
 */
static int __init
dmar_parse_one_drhd(struct acpi_dmar_header *header)
{
	struct acpi_dmar_hardware_unit *drhd;
	struct dmar_drhd_unit *dmaru;
	int ret = 0;

	drhd = (struct acpi_dmar_hardware_unit *)header;
	if (!drhd->address) {
		/* Promote an attitude of violence to a BIOS engineer today */
		WARN(1, "Your BIOS is broken; DMAR reported at address zero!\n"
		     "BIOS vendor: %s; Ver: %s; Product Version: %s\n",
		     dmi_get_system_info(DMI_BIOS_VENDOR),
		     dmi_get_system_info(DMI_BIOS_VERSION),
		     dmi_get_system_info(DMI_PRODUCT_VERSION));
		return -ENODEV;
	}
	dmaru = kzalloc(sizeof(*dmaru), GFP_KERNEL);
	if (!dmaru)
		return -ENOMEM;

	dmaru->hdr = header;
	dmaru->reg_base_addr = drhd->address;
	dmaru->segment = drhd->segment;
	dmaru->include_all = drhd->flags & 0x1; /* BIT0: INCLUDE_ALL */

	ret = alloc_iommu(dmaru);
	if (ret) {
		kfree(dmaru);
		return ret;
	}
	dmar_register_drhd_unit(dmaru);
	return 0;
}

static int __init dmar_parse_dev(struct dmar_drhd_unit *dmaru)
{
	struct acpi_dmar_hardware_unit *drhd;
	int ret = 0;

	drhd = (struct acpi_dmar_hardware_unit *) dmaru->hdr;

	if (dmaru->include_all)
		return 0;

	ret = dmar_parse_dev_scope((void *)(drhd + 1),
				((void *)drhd) + drhd->header.length,
				&dmaru->devices_cnt, &dmaru->devices,
				drhd->segment);
	if (ret) {
		list_del(&dmaru->list);
		kfree(dmaru);
	}
	return ret;
}

#ifdef CONFIG_DMAR
LIST_HEAD(dmar_rmrr_units);

static void __init dmar_register_rmrr_unit(struct dmar_rmrr_unit *rmrr)
{
	list_add(&rmrr->list, &dmar_rmrr_units);
}


static int __init
dmar_parse_one_rmrr(struct acpi_dmar_header *header)
{
	struct acpi_dmar_reserved_memory *rmrr;
	struct dmar_rmrr_unit *rmrru;

	rmrru = kzalloc(sizeof(*rmrru), GFP_KERNEL);
	if (!rmrru)
		return -ENOMEM;

	rmrru->hdr = header;
	rmrr = (struct acpi_dmar_reserved_memory *)header;
	rmrru->base_address = rmrr->base_address;
	rmrru->end_address = rmrr->end_address;

	dmar_register_rmrr_unit(rmrru);
	return 0;
}

static int __init
rmrr_parse_dev(struct dmar_rmrr_unit *rmrru)
{
	struct acpi_dmar_reserved_memory *rmrr;
	int ret;

	rmrr = (struct acpi_dmar_reserved_memory *) rmrru->hdr;
	ret = dmar_parse_dev_scope((void *)(rmrr + 1),
		((void *)rmrr) + rmrr->header.length,
		&rmrru->devices_cnt, &rmrru->devices, rmrr->segment);

	if (ret || (rmrru->devices_cnt == 0)) {
		list_del(&rmrru->list);
		kfree(rmrru);
	}
	return ret;
}

static LIST_HEAD(dmar_atsr_units);

static int __init dmar_parse_one_atsr(struct acpi_dmar_header *hdr)
{
	struct acpi_dmar_atsr *atsr;
	struct dmar_atsr_unit *atsru;

	atsr = container_of(hdr, struct acpi_dmar_atsr, header);
	atsru = kzalloc(sizeof(*atsru), GFP_KERNEL);
	if (!atsru)
		return -ENOMEM;

	atsru->hdr = hdr;
	atsru->include_all = atsr->flags & 0x1;

	list_add(&atsru->list, &dmar_atsr_units);

	return 0;
}

static int __init atsr_parse_dev(struct dmar_atsr_unit *atsru)
{
	int rc;
	struct acpi_dmar_atsr *atsr;

	if (atsru->include_all)
		return 0;

	atsr = container_of(atsru->hdr, struct acpi_dmar_atsr, header);
	rc = dmar_parse_dev_scope((void *)(atsr + 1),
				(void *)atsr + atsr->header.length,
				&atsru->devices_cnt, &atsru->devices,
				atsr->segment);
	if (rc || !atsru->devices_cnt) {
		list_del(&atsru->list);
		kfree(atsru);
	}

	return rc;
}

int dmar_find_matched_atsr_unit(struct pci_dev *dev)
{
	int i;
	struct pci_bus *bus;
	struct acpi_dmar_atsr *atsr;
	struct dmar_atsr_unit *atsru;

	list_for_each_entry(atsru, &dmar_atsr_units, list) {
		atsr = container_of(atsru->hdr, struct acpi_dmar_atsr, header);
		if (atsr->segment == pci_domain_nr(dev->bus))
			goto found;
	}

	return 0;

found:
	for (bus = dev->bus; bus; bus = bus->parent) {
		struct pci_dev *bridge = bus->self;

		if (!bridge || !bridge->is_pcie ||
		    bridge->pcie_type == PCI_EXP_TYPE_PCI_BRIDGE)
			return 0;

		if (bridge->pcie_type == PCI_EXP_TYPE_ROOT_PORT) {
			for (i = 0; i < atsru->devices_cnt; i++)
				if (atsru->devices[i] == bridge)
					return 1;
			break;
		}
	}

	if (atsru->include_all)
		return 1;

	return 0;
}
#endif

static void __init
dmar_table_print_dmar_entry(struct acpi_dmar_header *header)
{
	struct acpi_dmar_hardware_unit *drhd;
	struct acpi_dmar_reserved_memory *rmrr;
	struct acpi_dmar_atsr *atsr;

	switch (header->type) {
	case ACPI_DMAR_TYPE_HARDWARE_UNIT:
		drhd = container_of(header, struct acpi_dmar_hardware_unit,
				    header);
		printk (KERN_INFO PREFIX
			"DRHD base: %#016Lx flags: %#x\n",
			(unsigned long long)drhd->address, drhd->flags);
		break;
	case ACPI_DMAR_TYPE_RESERVED_MEMORY:
		rmrr = container_of(header, struct acpi_dmar_reserved_memory,
				    header);
		printk (KERN_INFO PREFIX
			"RMRR base: %#016Lx end: %#016Lx\n",
			(unsigned long long)rmrr->base_address,
			(unsigned long long)rmrr->end_address);
		break;
	case ACPI_DMAR_TYPE_ATSR:
		atsr = container_of(header, struct acpi_dmar_atsr, header);
		printk(KERN_INFO PREFIX "ATSR flags: %#x\n", atsr->flags);
		break;
	}
}

/**
 * dmar_table_detect - checks to see if the platform supports DMAR devices
 */
static int __init dmar_table_detect(void)
{
	acpi_status status = AE_OK;

	/* if we could find DMAR table, then there are DMAR devices */
	status = acpi_get_table_with_size(ACPI_SIG_DMAR, 0,
				(struct acpi_table_header **)&dmar_tbl,
				&dmar_tbl_size);

	if (ACPI_SUCCESS(status) && !dmar_tbl) {
		printk (KERN_WARNING PREFIX "Unable to map DMAR\n");
		status = AE_NOT_FOUND;
	}

	return (ACPI_SUCCESS(status) ? 1 : 0);
}

/**
 * parse_dmar_table - parses the DMA reporting table
 */
static int __init
parse_dmar_table(void)
{
	struct acpi_table_dmar *dmar;
	struct acpi_dmar_header *entry_header;
	int ret = 0;

	/*
	 * Do it again, earlier dmar_tbl mapping could be mapped with
	 * fixed map.
	 */
	dmar_table_detect();

	/*
	 * ACPI tables may not be DMA protected by tboot, so use DMAR copy
	 * SINIT saved in SinitMleData in TXT heap (which is DMA protected)
	 */
	dmar_tbl = tboot_get_dmar_table(dmar_tbl);

	dmar = (struct acpi_table_dmar *)dmar_tbl;
	if (!dmar)
		return -ENODEV;

	if (dmar->width < PAGE_SHIFT - 1) {
		printk(KERN_WARNING PREFIX "Invalid DMAR haw\n");
		return -EINVAL;
	}

	printk (KERN_INFO PREFIX "Host address width %d\n",
		dmar->width + 1);

	entry_header = (struct acpi_dmar_header *)(dmar + 1);
	while (((unsigned long)entry_header) <
			(((unsigned long)dmar) + dmar_tbl->length)) {
		/* Avoid looping forever on bad ACPI tables */
		if (entry_header->length == 0) {
			printk(KERN_WARNING PREFIX
				"Invalid 0-length structure\n");
			ret = -EINVAL;
			break;
		}

		dmar_table_print_dmar_entry(entry_header);

		switch (entry_header->type) {
		case ACPI_DMAR_TYPE_HARDWARE_UNIT:
			ret = dmar_parse_one_drhd(entry_header);
			break;
		case ACPI_DMAR_TYPE_RESERVED_MEMORY:
#ifdef CONFIG_DMAR
			ret = dmar_parse_one_rmrr(entry_header);
#endif
			break;
		case ACPI_DMAR_TYPE_ATSR:
#ifdef CONFIG_DMAR
			ret = dmar_parse_one_atsr(entry_header);
#endif
			break;
		default:
			printk(KERN_WARNING PREFIX
				"Unknown DMAR structure type\n");
			ret = 0; /* for forward compatibility */
			break;
		}
		if (ret)
			break;

		entry_header = ((void *)entry_header + entry_header->length);
	}
	return ret;
}

int dmar_pci_device_match(struct pci_dev *devices[], int cnt,
			  struct pci_dev *dev)
{
	int index;

	while (dev) {
		for (index = 0; index < cnt; index++)
			if (dev == devices[index])
				return 1;

		/* Check our parent */
		dev = dev->bus->self;
	}

	return 0;
}

struct dmar_drhd_unit *
dmar_find_matched_drhd_unit(struct pci_dev *dev)
{
	struct dmar_drhd_unit *dmaru = NULL;
	struct acpi_dmar_hardware_unit *drhd;

	list_for_each_entry(dmaru, &dmar_drhd_units, list) {
		drhd = container_of(dmaru->hdr,
				    struct acpi_dmar_hardware_unit,
				    header);

		if (dmaru->include_all &&
		    drhd->segment == pci_domain_nr(dev->bus))
			return dmaru;

		if (dmar_pci_device_match(dmaru->devices,
					  dmaru->devices_cnt, dev))
			return dmaru;
	}

	return NULL;
}

int __init dmar_dev_scope_init(void)
{
	struct dmar_drhd_unit *drhd, *drhd_n;
	int ret = -ENODEV;

	list_for_each_entry_safe(drhd, drhd_n, &dmar_drhd_units, list) {
		ret = dmar_parse_dev(drhd);
		if (ret)
			return ret;
	}

#ifdef CONFIG_DMAR
	{
		struct dmar_rmrr_unit *rmrr, *rmrr_n;
		struct dmar_atsr_unit *atsr, *atsr_n;

		list_for_each_entry_safe(rmrr, rmrr_n, &dmar_rmrr_units, list) {
			ret = rmrr_parse_dev(rmrr);
			if (ret)
				return ret;
		}

		list_for_each_entry_safe(atsr, atsr_n, &dmar_atsr_units, list) {
			ret = atsr_parse_dev(atsr);
			if (ret)
				return ret;
		}
	}
#endif

	return ret;
}


int __init dmar_table_init(void)
{
	static int dmar_table_initialized;
	int ret;

	if (dmar_table_initialized)
		return 0;

	dmar_table_initialized = 1;

	ret = parse_dmar_table();
	if (ret) {
		if (ret != -ENODEV)
			printk(KERN_INFO PREFIX "parse DMAR table failure.\n");
		return ret;
	}

	if (list_empty(&dmar_drhd_units)) {
		printk(KERN_INFO PREFIX "No DMAR devices found\n");
		return -ENODEV;
	}

#ifdef CONFIG_DMAR
	if (list_empty(&dmar_rmrr_units))
		printk(KERN_INFO PREFIX "No RMRR found\n");

	if (list_empty(&dmar_atsr_units))
		printk(KERN_INFO PREFIX "No ATSR found\n");
#endif

	return 0;
}

void __init detect_intel_iommu(void)
{
	int ret;

	ret = dmar_table_detect();

	{
#ifdef CONFIG_INTR_REMAP
		struct acpi_table_dmar *dmar;
		/*
		 * for now we will disable dma-remapping when interrupt
		 * remapping is enabled.
		 * When support for queued invalidation for IOTLB invalidation
		 * is added, we will not need this any more.
		 */
		dmar = (struct acpi_table_dmar *) dmar_tbl;
		if (ret && cpu_has_x2apic && dmar->flags & 0x1)
			printk(KERN_INFO
			       "Queued invalidation will be enabled to support "
			       "x2apic and Intr-remapping.\n");
#endif
#ifdef CONFIG_DMAR
		if (ret && !no_iommu && !iommu_detected && !swiotlb &&
		    !dmar_disabled)
			iommu_detected = 1;
#endif
	}
	early_acpi_os_unmap_memory(dmar_tbl, dmar_tbl_size);
	dmar_tbl = NULL;
}


int alloc_iommu(struct dmar_drhd_unit *drhd)
{
	struct intel_iommu *iommu;
	int map_size;
	u32 ver;
	static int iommu_allocated = 0;
	int agaw = 0;
	int msagaw = 0;

	iommu = kzalloc(sizeof(*iommu), GFP_KERNEL);
	if (!iommu)
		return -ENOMEM;

	iommu->seq_id = iommu_allocated++;
	sprintf (iommu->name, "dmar%d", iommu->seq_id);

	iommu->reg = ioremap(drhd->reg_base_addr, VTD_PAGE_SIZE);
	if (!iommu->reg) {
		printk(KERN_ERR "IOMMU: can't map the region\n");
		goto error;
	}
	iommu->cap = dmar_readq(iommu->reg + DMAR_CAP_REG);
	iommu->ecap = dmar_readq(iommu->reg + DMAR_ECAP_REG);

	if (iommu->cap == (uint64_t)-1 && iommu->ecap == (uint64_t)-1) {
		/* Promote an attitude of violence to a BIOS engineer today */
		WARN(1, "Your BIOS is broken; DMAR reported at address %llx returns all ones!\n"
		     "BIOS vendor: %s; Ver: %s; Product Version: %s\n",
		     drhd->reg_base_addr,
		     dmi_get_system_info(DMI_BIOS_VENDOR),
		     dmi_get_system_info(DMI_BIOS_VERSION),
		     dmi_get_system_info(DMI_PRODUCT_VERSION));
		goto err_unmap;
	}

#ifdef CONFIG_DMAR
	agaw = iommu_calculate_agaw(iommu);
	if (agaw < 0) {
		printk(KERN_ERR
		       "Cannot get a valid agaw for iommu (seq_id = %d)\n",
		       iommu->seq_id);
		goto err_unmap;
	}
	msagaw = iommu_calculate_max_sagaw(iommu);
	if (msagaw < 0) {
		printk(KERN_ERR
			"Cannot get a valid max agaw for iommu (seq_id = %d)\n",
			iommu->seq_id);
		goto err_unmap;
	}
#endif
	iommu->agaw = agaw;
	iommu->msagaw = msagaw;

	/* the registers might be more than one page */
	map_size = max_t(int, ecap_max_iotlb_offset(iommu->ecap),
		cap_max_fault_reg_offset(iommu->cap));
	map_size = VTD_PAGE_ALIGN(map_size);
	if (map_size > VTD_PAGE_SIZE) {
		iounmap(iommu->reg);
		iommu->reg = ioremap(drhd->reg_base_addr, map_size);
		if (!iommu->reg) {
			printk(KERN_ERR "IOMMU: can't map the region\n");
			goto error;
		}
	}

	ver = readl(iommu->reg + DMAR_VER_REG);
	pr_info("IOMMU %llx: ver %d:%d cap %llx ecap %llx\n",
		(unsigned long long)drhd->reg_base_addr,
		DMAR_VER_MAJOR(ver), DMAR_VER_MINOR(ver),
		(unsigned long long)iommu->cap,
		(unsigned long long)iommu->ecap);

	spin_lock_init(&iommu->register_lock);

	drhd->iommu = iommu;
	return 0;

 err_unmap:
	iounmap(iommu->reg);
 error:
	kfree(iommu);
	return -1;
}

void free_iommu(struct intel_iommu *iommu)
{
	if (!iommu)
		return;

#ifdef CONFIG_DMAR
	free_dmar_iommu(iommu);
#endif

	if (iommu->reg)
		iounmap(iommu->reg);
	kfree(iommu);
}

/*
 * Reclaim all the submitted descriptors which have completed its work.
 */
static inline void reclaim_free_desc(struct q_inval *qi)
{
	while (qi->desc_status[qi->free_tail] == QI_DONE ||
	       qi->desc_status[qi->free_tail] == QI_ABORT) {
		qi->desc_status[qi->free_tail] = QI_FREE;
		qi->free_tail = (qi->free_tail + 1) % QI_LENGTH;
		qi->free_cnt++;
	}
}

static int qi_check_fault(struct intel_iommu *iommu, int index)
{
	u32 fault;
	int head, tail;
	struct q_inval *qi = iommu->qi;
	int wait_index = (index + 1) % QI_LENGTH;

	if (qi->desc_status[wait_index] == QI_ABORT)
		return -EAGAIN;

	fault = readl(iommu->reg + DMAR_FSTS_REG);

	/*
	 * If IQE happens, the head points to the descriptor associated
	 * with the error. No new descriptors are fetched until the IQE
	 * is cleared.
	 */
	if (fault & DMA_FSTS_IQE) {
		head = readl(iommu->reg + DMAR_IQH_REG);
		if ((head >> DMAR_IQ_SHIFT) == index) {
			printk(KERN_ERR "VT-d detected invalid descriptor: "
				"low=%llx, high=%llx\n",
				(unsigned long long)qi->desc[index].low,
				(unsigned long long)qi->desc[index].high);
			memcpy(&qi->desc[index], &qi->desc[wait_index],
					sizeof(struct qi_desc));
			__iommu_flush_cache(iommu, &qi->desc[index],
					sizeof(struct qi_desc));
			writel(DMA_FSTS_IQE, iommu->reg + DMAR_FSTS_REG);
			return -EINVAL;
		}
	}

	/*
	 * If ITE happens, all pending wait_desc commands are aborted.
	 * No new descriptors are fetched until the ITE is cleared.
	 */
	if (fault & DMA_FSTS_ITE) {
		head = readl(iommu->reg + DMAR_IQH_REG);
		head = ((head >> DMAR_IQ_SHIFT) - 1 + QI_LENGTH) % QI_LENGTH;
		head |= 1;
		tail = readl(iommu->reg + DMAR_IQT_REG);
		tail = ((tail >> DMAR_IQ_SHIFT) - 1 + QI_LENGTH) % QI_LENGTH;

		writel(DMA_FSTS_ITE, iommu->reg + DMAR_FSTS_REG);

		do {
			if (qi->desc_status[head] == QI_IN_USE)
				qi->desc_status[head] = QI_ABORT;
			head = (head - 2 + QI_LENGTH) % QI_LENGTH;
		} while (head != tail);

		if (qi->desc_status[wait_index] == QI_ABORT)
			return -EAGAIN;
	}

	if (fault & DMA_FSTS_ICE)
		writel(DMA_FSTS_ICE, iommu->reg + DMAR_FSTS_REG);

	return 0;
}

/*
 * Submit the queued invalidation descriptor to the remapping
 * hardware unit and wait for its completion.
 */
int qi_submit_sync(struct qi_desc *desc, struct intel_iommu *iommu)
{
	int rc;
	struct q_inval *qi = iommu->qi;
	struct qi_desc *hw, wait_desc;
	int wait_index, index;
	unsigned long flags;

	if (!qi)
		return 0;

	hw = qi->desc;

restart:
	rc = 0;

	spin_lock_irqsave(&qi->q_lock, flags);
	while (qi->free_cnt < 3) {
		spin_unlock_irqrestore(&qi->q_lock, flags);
		cpu_relax();
		spin_lock_irqsave(&qi->q_lock, flags);
	}

	index = qi->free_head;
	wait_index = (index + 1) % QI_LENGTH;

	qi->desc_status[index] = qi->desc_status[wait_index] = QI_IN_USE;

	hw[index] = *desc;

	wait_desc.low = QI_IWD_STATUS_DATA(QI_DONE) |
			QI_IWD_STATUS_WRITE | QI_IWD_TYPE;
	wait_desc.high = virt_to_phys(&qi->desc_status[wait_index]);

	hw[wait_index] = wait_desc;

	__iommu_flush_cache(iommu, &hw[index], sizeof(struct qi_desc));
	__iommu_flush_cache(iommu, &hw[wait_index], sizeof(struct qi_desc));

	qi->free_head = (qi->free_head + 2) % QI_LENGTH;
	qi->free_cnt -= 2;

	/*
	 * update the HW tail register indicating the presence of
	 * new descriptors.
	 */
	writel(qi->free_head << DMAR_IQ_SHIFT, iommu->reg + DMAR_IQT_REG);

	while (qi->desc_status[wait_index] != QI_DONE) {
		/*
		 * We will leave the interrupts disabled, to prevent interrupt
		 * context to queue another cmd while a cmd is already submitted
		 * and waiting for completion on this cpu. This is to avoid
		 * a deadlock where the interrupt context can wait indefinitely
		 * for free slots in the queue.
		 */
		rc = qi_check_fault(iommu, index);
		if (rc)
			break;

		spin_unlock(&qi->q_lock);
		cpu_relax();
		spin_lock(&qi->q_lock);
	}

	qi->desc_status[index] = QI_DONE;

	reclaim_free_desc(qi);
	spin_unlock_irqrestore(&qi->q_lock, flags);

	if (rc == -EAGAIN)
		goto restart;

	return rc;
}

/*
 * Flush the global interrupt entry cache.
 */
void qi_global_iec(struct intel_iommu *iommu)
{
	struct qi_desc desc;

	desc.low = QI_IEC_TYPE;
	desc.high = 0;

	/* should never fail */
	qi_submit_sync(&desc, iommu);
}

void qi_flush_context(struct intel_iommu *iommu, u16 did, u16 sid, u8 fm,
		      u64 type)
{
	struct qi_desc desc;

	desc.low = QI_CC_FM(fm) | QI_CC_SID(sid) | QI_CC_DID(did)
			| QI_CC_GRAN(type) | QI_CC_TYPE;
	desc.high = 0;

	qi_submit_sync(&desc, iommu);
}

void qi_flush_iotlb(struct intel_iommu *iommu, u16 did, u64 addr,
		    unsigned int size_order, u64 type)
{
	u8 dw = 0, dr = 0;

	struct qi_desc desc;
	int ih = 0;

	if (cap_write_drain(iommu->cap))
		dw = 1;

	if (cap_read_drain(iommu->cap))
		dr = 1;

	desc.low = QI_IOTLB_DID(did) | QI_IOTLB_DR(dr) | QI_IOTLB_DW(dw)
		| QI_IOTLB_GRAN(type) | QI_IOTLB_TYPE;
	desc.high = QI_IOTLB_ADDR(addr) | QI_IOTLB_IH(ih)
		| QI_IOTLB_AM(size_order);

	qi_submit_sync(&desc, iommu);
}

void qi_flush_dev_iotlb(struct intel_iommu *iommu, u16 sid, u16 qdep,
			u64 addr, unsigned mask)
{
	struct qi_desc desc;

	if (mask) {
		BUG_ON(addr & ((1 << (VTD_PAGE_SHIFT + mask)) - 1));
		addr |= (1 << (VTD_PAGE_SHIFT + mask - 1)) - 1;
		desc.high = QI_DEV_IOTLB_ADDR(addr) | QI_DEV_IOTLB_SIZE;
	} else
		desc.high = QI_DEV_IOTLB_ADDR(addr);

	if (qdep >= QI_DEV_IOTLB_MAX_INVS)
		qdep = 0;

	desc.low = QI_DEV_IOTLB_SID(sid) | QI_DEV_IOTLB_QDEP(qdep) |
		   QI_DIOTLB_TYPE;

	qi_submit_sync(&desc, iommu);
}

/*
 * Disable Queued Invalidation interface.
 */
void dmar_disable_qi(struct intel_iommu *iommu)
{
	unsigned long flags;
	u32 sts;
	cycles_t start_time = get_cycles();

	if (!ecap_qis(iommu->ecap))
		return;

	spin_lock_irqsave(&iommu->register_lock, flags);

	sts =  dmar_readq(iommu->reg + DMAR_GSTS_REG);
	if (!(sts & DMA_GSTS_QIES))
		goto end;

	/*
	 * Give a chance to HW to complete the pending invalidation requests.
	 */
	while ((readl(iommu->reg + DMAR_IQT_REG) !=
		readl(iommu->reg + DMAR_IQH_REG)) &&
		(DMAR_OPERATION_TIMEOUT > (get_cycles() - start_time)))
		cpu_relax();

	iommu->gcmd &= ~DMA_GCMD_QIE;
	writel(iommu->gcmd, iommu->reg + DMAR_GCMD_REG);

	IOMMU_WAIT_OP(iommu, DMAR_GSTS_REG, readl,
		      !(sts & DMA_GSTS_QIES), sts);
end:
	spin_unlock_irqrestore(&iommu->register_lock, flags);
}

/*
 * Enable queued invalidation.
 */
static void __dmar_enable_qi(struct intel_iommu *iommu)
{
	u32 sts;
	unsigned long flags;
	struct q_inval *qi = iommu->qi;

	qi->free_head = qi->free_tail = 0;
	qi->free_cnt = QI_LENGTH;

	spin_lock_irqsave(&iommu->register_lock, flags);

	/* write zero to the tail reg */
	writel(0, iommu->reg + DMAR_IQT_REG);

	dmar_writeq(iommu->reg + DMAR_IQA_REG, virt_to_phys(qi->desc));

	iommu->gcmd |= DMA_GCMD_QIE;
	writel(iommu->gcmd, iommu->reg + DMAR_GCMD_REG);

	/* Make sure hardware complete it */
	IOMMU_WAIT_OP(iommu, DMAR_GSTS_REG, readl, (sts & DMA_GSTS_QIES), sts);

	spin_unlock_irqrestore(&iommu->register_lock, flags);
}

/*
 * Enable Queued Invalidation interface. This is a must to support
 * interrupt-remapping. Also used by DMA-remapping, which replaces
 * register based IOTLB invalidation.
 */
int dmar_enable_qi(struct intel_iommu *iommu)
{
	struct q_inval *qi;

	if (!ecap_qis(iommu->ecap))
		return -ENOENT;

	/*
	 * queued invalidation is already setup and enabled.
	 */
	if (iommu->qi)
		return 0;

	iommu->qi = kmalloc(sizeof(*qi), GFP_ATOMIC);
	if (!iommu->qi)
		return -ENOMEM;

	qi = iommu->qi;

	qi->desc = (void *)(get_zeroed_page(GFP_ATOMIC));
	if (!qi->desc) {
		kfree(qi);
		iommu->qi = 0;
		return -ENOMEM;
	}

	qi->desc_status = kmalloc(QI_LENGTH * sizeof(int), GFP_ATOMIC);
	if (!qi->desc_status) {
		free_page((unsigned long) qi->desc);
		kfree(qi);
		iommu->qi = 0;
		return -ENOMEM;
	}

	qi->free_head = qi->free_tail = 0;
	qi->free_cnt = QI_LENGTH;

	spin_lock_init(&qi->q_lock);

	__dmar_enable_qi(iommu);

	return 0;
}

/* iommu interrupt handling. Most stuff are MSI-like. */

enum faulttype {
	DMA_REMAP,
	INTR_REMAP,
	UNKNOWN,
};

static const char *dma_remap_fault_reasons[] =
{
	"Software",
	"Present bit in root entry is clear",
	"Present bit in context entry is clear",
	"Invalid context entry",
	"Access beyond MGAW",
	"PTE Write access is not set",
	"PTE Read access is not set",
	"Next page table ptr is invalid",
	"Root table address invalid",
	"Context table ptr is invalid",
	"non-zero reserved fields in RTP",
	"non-zero reserved fields in CTP",
	"non-zero reserved fields in PTE",
};

static const char *intr_remap_fault_reasons[] =
{
	"Detected reserved fields in the decoded interrupt-remapped request",
	"Interrupt index exceeded the interrupt-remapping table size",
	"Present field in the IRTE entry is clear",
	"Error accessing interrupt-remapping table pointed by IRTA_REG",
	"Detected reserved fields in the IRTE entry",
	"Blocked a compatibility format interrupt request",
	"Blocked an interrupt request due to source-id verification failure",
};

#define MAX_FAULT_REASON_IDX 	(ARRAY_SIZE(fault_reason_strings) - 1)

const char *dmar_get_fault_reason(u8 fault_reason, int *fault_type)
{
	if (fault_reason >= 0x20 && (fault_reason <= 0x20 +
				     ARRAY_SIZE(intr_remap_fault_reasons))) {
		*fault_type = INTR_REMAP;
		return intr_remap_fault_reasons[fault_reason - 0x20];
	} else if (fault_reason < ARRAY_SIZE(dma_remap_fault_reasons)) {
		*fault_type = DMA_REMAP;
		return dma_remap_fault_reasons[fault_reason];
	} else {
		*fault_type = UNKNOWN;
		return "Unknown";
	}
}

void dmar_msi_unmask(unsigned int irq)
{
	struct intel_iommu *iommu = get_irq_data(irq);
	unsigned long flag;

	/* unmask it */
	spin_lock_irqsave(&iommu->register_lock, flag);
	writel(0, iommu->reg + DMAR_FECTL_REG);
	/* Read a reg to force flush the post write */
	readl(iommu->reg + DMAR_FECTL_REG);
	spin_unlock_irqrestore(&iommu->register_lock, flag);
}

void dmar_msi_mask(unsigned int irq)
{
	unsigned long flag;
	struct intel_iommu *iommu = get_irq_data(irq);

	/* mask it */
	spin_lock_irqsave(&iommu->register_lock, flag);
	writel(DMA_FECTL_IM, iommu->reg + DMAR_FECTL_REG);
	/* Read a reg to force flush the post write */
	readl(iommu->reg + DMAR_FECTL_REG);
	spin_unlock_irqrestore(&iommu->register_lock, flag);
}

void dmar_msi_write(int irq, struct msi_msg *msg)
{
	struct intel_iommu *iommu = get_irq_data(irq);
	unsigned long flag;

	spin_lock_irqsave(&iommu->register_lock, flag);
	writel(msg->data, iommu->reg + DMAR_FEDATA_REG);
	writel(msg->address_lo, iommu->reg + DMAR_FEADDR_REG);
	writel(msg->address_hi, iommu->reg + DMAR_FEUADDR_REG);
	spin_unlock_irqrestore(&iommu->register_lock, flag);
}

void dmar_msi_read(int irq, struct msi_msg *msg)
{
	struct intel_iommu *iommu = get_irq_data(irq);
	unsigned long flag;

	spin_lock_irqsave(&iommu->register_lock, flag);
	msg->data = readl(iommu->reg + DMAR_FEDATA_REG);
	msg->address_lo = readl(iommu->reg + DMAR_FEADDR_REG);
	msg->address_hi = readl(iommu->reg + DMAR_FEUADDR_REG);
	spin_unlock_irqrestore(&iommu->register_lock, flag);
}

static int dmar_fault_do_one(struct intel_iommu *iommu, int type,
		u8 fault_reason, u16 source_id, unsigned long long addr)
{
	const char *reason;
	int fault_type;

	reason = dmar_get_fault_reason(fault_reason, &fault_type);

	if (fault_type == INTR_REMAP)
		printk(KERN_ERR "INTR-REMAP: Request device [[%02x:%02x.%d] "
		       "fault index %llx\n"
			"INTR-REMAP:[fault reason %02d] %s\n",
			(source_id >> 8), PCI_SLOT(source_id & 0xFF),
			PCI_FUNC(source_id & 0xFF), addr >> 48,
			fault_reason, reason);
	else
		printk(KERN_ERR
		       "DMAR:[%s] Request device [%02x:%02x.%d] "
		       "fault addr %llx \n"
		       "DMAR:[fault reason %02d] %s\n",
		       (type ? "DMA Read" : "DMA Write"),
		       (source_id >> 8), PCI_SLOT(source_id & 0xFF),
		       PCI_FUNC(source_id & 0xFF), addr, fault_reason, reason);
	return 0;
}

#define PRIMARY_FAULT_REG_LEN (16)
irqreturn_t dmar_fault(int irq, void *dev_id)
{
	struct intel_iommu *iommu = dev_id;
	int reg, fault_index;
	u32 fault_status;
	unsigned long flag;

	spin_lock_irqsave(&iommu->register_lock, flag);
	fault_status = readl(iommu->reg + DMAR_FSTS_REG);
	if (fault_status)
		printk(KERN_ERR "DRHD: handling fault status reg %x\n",
		       fault_status);

	/* TBD: ignore advanced fault log currently */
	if (!(fault_status & DMA_FSTS_PPF))
		goto clear_rest;

	fault_index = dma_fsts_fault_record_index(fault_status);
	reg = cap_fault_reg_offset(iommu->cap);
	while (1) {
		u8 fault_reason;
		u16 source_id;
		u64 guest_addr;
		int type;
		u32 data;

		/* highest 32 bits */
		data = readl(iommu->reg + reg +
				fault_index * PRIMARY_FAULT_REG_LEN + 12);
		if (!(data & DMA_FRCD_F))
			break;

		fault_reason = dma_frcd_fault_reason(data);
		type = dma_frcd_type(data);

		data = readl(iommu->reg + reg +
				fault_index * PRIMARY_FAULT_REG_LEN + 8);
		source_id = dma_frcd_source_id(data);

		guest_addr = dmar_readq(iommu->reg + reg +
				fault_index * PRIMARY_FAULT_REG_LEN);
		guest_addr = dma_frcd_page_addr(guest_addr);
		/* clear the fault */
		writel(DMA_FRCD_F, iommu->reg + reg +
			fault_index * PRIMARY_FAULT_REG_LEN + 12);

		spin_unlock_irqrestore(&iommu->register_lock, flag);

		dmar_fault_do_one(iommu, type, fault_reason,
				source_id, guest_addr);

		fault_index++;
		if (fault_index >= cap_num_fault_regs(iommu->cap))
			fault_index = 0;
		spin_lock_irqsave(&iommu->register_lock, flag);
	}
clear_rest:
	/* clear all the other faults */
	fault_status = readl(iommu->reg + DMAR_FSTS_REG);
	writel(fault_status, iommu->reg + DMAR_FSTS_REG);

	spin_unlock_irqrestore(&iommu->register_lock, flag);
	return IRQ_HANDLED;
}

int dmar_set_interrupt(struct intel_iommu *iommu)
{
	int irq, ret;

	/*
	 * Check if the fault interrupt is already initialized.
	 */
	if (iommu->irq)
		return 0;

	irq = create_irq();
	if (!irq) {
		printk(KERN_ERR "IOMMU: no free vectors\n");
		return -EINVAL;
	}

	set_irq_data(irq, iommu);
	iommu->irq = irq;

	ret = arch_setup_dmar_msi(irq);
	if (ret) {
		set_irq_data(irq, NULL);
		iommu->irq = 0;
		destroy_irq(irq);
		return ret;
	}

	ret = request_irq(irq, dmar_fault, 0, iommu->name, iommu);
	if (ret)
		printk(KERN_ERR "IOMMU: can't request irq\n");
	return ret;
}

int __init enable_drhd_fault_handling(void)
{
	struct dmar_drhd_unit *drhd;

	/*
	 * Enable fault control interrupt.
	 */
	for_each_drhd_unit(drhd) {
		int ret;
		struct intel_iommu *iommu = drhd->iommu;
		ret = dmar_set_interrupt(iommu);

		if (ret) {
			printk(KERN_ERR "DRHD %Lx: failed to enable fault, "
			       " interrupt, ret %d\n",
			       (unsigned long long)drhd->reg_base_addr, ret);
			return -1;
		}
	}

	return 0;
}

/*
 * Re-enable Queued Invalidation interface.
 */
int dmar_reenable_qi(struct intel_iommu *iommu)
{
	if (!ecap_qis(iommu->ecap))
		return -ENOENT;

	if (!iommu->qi)
		return -ENOENT;

	/*
	 * First disable queued invalidation.
	 */
	dmar_disable_qi(iommu);
	/*
	 * Then enable queued invalidation again. Since there is no pending
	 * invalidation requests now, it's safe to re-enable queued
	 * invalidation.
	 */
	__dmar_enable_qi(iommu);

	return 0;
}

/*
 * Check interrupt remapping support in DMAR table description.
 */
int dmar_ir_support(void)
{
	struct acpi_table_dmar *dmar;
	dmar = (struct acpi_table_dmar *)dmar_tbl;
	return dmar->flags & 0x1;
}<|MERGE_RESOLUTION|>--- conflicted
+++ resolved
@@ -34,10 +34,7 @@
 #include <linux/irq.h>
 #include <linux/interrupt.h>
 #include <linux/tboot.h>
-<<<<<<< HEAD
-=======
 #include <linux/dmi.h>
->>>>>>> 94a8d5ca
 
 #define PREFIX "DMAR: "
 
