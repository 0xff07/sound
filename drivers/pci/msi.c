--- conflicted
+++ resolved
@@ -449,10 +449,6 @@
 		entry->msi_attrib.default_irq = dev->irq;
 		entry->msi_attrib.pos = pos;
 		entry->mask_base = base;
-<<<<<<< HEAD
-		msix_mask_irq(entry, 1);
-=======
->>>>>>> 4e8a2372
 
 		list_add_tail(&entry->list, &dev->msi_list);
 	}
@@ -500,16 +496,8 @@
 	pci_intx_for_msi(dev, 0);
 	dev->msix_enabled = 1;
 
-<<<<<<< HEAD
-	list_for_each_entry(entry, &dev->msi_list, list) {
-		int vector = entry->msi_attrib.entry_nr;
-		entry->masked = readl(base + vector * PCI_MSIX_ENTRY_SIZE +
-					PCI_MSIX_ENTRY_VECTOR_CTRL_OFFSET);
-	}
-=======
 	control &= ~PCI_MSIX_FLAGS_MASKALL;
 	pci_write_config_word(dev, pos + PCI_MSIX_FLAGS, control);
->>>>>>> 4e8a2372
 
 	return 0;
 }
