--- conflicted
+++ resolved
@@ -377,22 +377,14 @@
 EXPORT_SYMBOL(capi_ctr_ready);
 
 /**
-<<<<<<< HEAD
- * capi_ctr_reseted() - signal CAPI controller reset
-=======
  * capi_ctr_down() - signal CAPI controller not ready
->>>>>>> 533ac12e
  * @card:	controller descriptor structure.
  *
  * Called by hardware driver to signal that the controller is down and
  * unavailable for use.
  */
 
-<<<<<<< HEAD
-void capi_ctr_reseted(struct capi_ctr * card)
-=======
 void capi_ctr_down(struct capi_ctr * card)
->>>>>>> 533ac12e
 {
 	u16 appl;
 
@@ -422,13 +414,6 @@
 }
 
 EXPORT_SYMBOL(capi_ctr_down);
-
-/**
- * capi_ctr_suspend_output() - suspend controller
- * @card:	controller descriptor structure.
- *
- * Called by hardware driver to stop data flow.
- */
 
 /**
  * capi_ctr_suspend_output() - suspend controller
