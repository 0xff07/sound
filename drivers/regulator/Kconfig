menuconfig REGULATOR
	bool "Voltage and Current Regulator Support"
	help
	  Generic Voltage and Current Regulator support.

	  This framework is designed to provide a generic interface to voltage
	  and current regulators within the Linux kernel. It's intended to
	  provide voltage and current control to client or consumer drivers and
	  also provide status information to user space applications through a
	  sysfs interface.

	  The intention is to allow systems to dynamically control regulator
	  output in order to save power and prolong battery life. This applies
	  to both voltage regulators (where voltage output is controllable) and
	  current sinks (where current output is controllable).

	  This framework safely compiles out if not selected so that client
	  drivers can still be used in systems with no software controllable
	  regulators.

	  If unsure, say no.

if REGULATOR

config REGULATOR_DEBUG
	bool "Regulator debug support"
	help
	  Say yes here to enable debugging support.

config REGULATOR_FIXED_VOLTAGE
	tristate "Fixed voltage regulator support"
	help
	  This driver provides support for fixed voltage regulators,
	  useful for systems which use a combination of software
	  managed regulators and simple non-configurable regulators.

config REGULATOR_VIRTUAL_CONSUMER
	tristate "Virtual regulator consumer support"
	help
	  This driver provides a virtual consumer for the voltage and
          current regulator API which provides sysfs controls for
          configuring the supplies requested.  This is mainly useful
          for test purposes.

          If unsure, say no.

config REGULATOR_USERSPACE_CONSUMER
	tristate "Userspace regulator consumer support"
	help
	  There are some classes of devices that are controlled entirely
	  from user space. Userspace consumer driver provides ability to
	  control power supplies for such devices.

          If unsure, say no.

config REGULATOR_BQ24022
	tristate "TI bq24022 Dual Input 1-Cell Li-Ion Charger IC"
	help
	  This driver controls a TI bq24022 Charger attached via
	  GPIOs. The provided current regulator can enable/disable
	  charging select between 100 mA and 500 mA charging current
	  limit.

config REGULATOR_MAX1586
	tristate "Maxim 1586/1587 voltage regulator"
	depends on I2C
	help
	  This driver controls a Maxim 1586 or 1587 voltage output
	  regulator via I2C bus. The provided regulator is suitable
	  for PXA27x chips to control VCC_CORE and VCC_USIM voltages.

config REGULATOR_TWL4030
	bool "TI TWL4030/TWL5030/TPS695x0 PMIC"
	depends on TWL4030_CORE
	help
	  This driver supports the voltage regulators provided by
	  this family of companion chips.

config REGULATOR_WM831X
	tristate "Wolfson Microelcronics WM831x PMIC regulators"
	depends on MFD_WM831X
	help
	  Support the voltage and current regulators of the WM831x series
	  of PMIC devices.

config REGULATOR_WM8350
	tristate "Wolfson Microelectroncis WM8350 AudioPlus PMIC"
	depends on MFD_WM8350
	help
	  This driver provides support for the voltage and current regulators
          of the WM8350 AudioPlus PMIC.

config REGULATOR_WM8400
	tristate "Wolfson Microelectroncis WM8400 AudioPlus PMIC"
	depends on MFD_WM8400
	help
	  This driver provides support for the voltage regulators of the
	  WM8400 AudioPlus PMIC.

config REGULATOR_DA903X
	tristate "Support regulators on Dialog Semiconductor DA9030/DA9034 PMIC"
	depends on PMIC_DA903X
	help
	  Say y here to support the BUCKs and LDOs regulators found on
	  Dialog Semiconductor DA9030/DA9034 PMIC.

config REGULATOR_PCF50633
	tristate "PCF50633 regulator driver"
        depends on MFD_PCF50633
	help
	 Say Y here to support the voltage regulators and convertors
	 on PCF50633

config REGULATOR_LP3971
	tristate "National Semiconductors LP3971 PMIC regulator driver"
	depends on I2C
	help
	 Say Y here to support the voltage regulators and convertors
	 on National Semiconductors LP3971 PMIC

config REGULATOR_PCAP
	tristate "PCAP2 regulator driver"
	depends on EZX_PCAP
	help
	 This driver provides support for the voltage regulators of the
	 PCAP2 PMIC.

config REGULATOR_MC13783
	tristate "Support regulators on Freescale MC13783 PMIC"
	depends on MFD_MC13783
	help
	  Say y here to support the regulators found on the Freescale MC13783
	  PMIC.

config REGULATOR_AB3100
	tristate "ST-Ericsson AB3100 Regulator functions"
	depends on AB3100_CORE
	default y if AB3100_CORE
	help
	 These regulators correspond to functionality in the
	 AB3100 analog baseband dealing with power regulators
	 for the system.

<<<<<<< HEAD
=======
config REGULATOR_TPS65023
	tristate "TI TPS65023 Power regulators"
	depends on I2C
	help
	  This driver supports TPS65023 voltage regulator chips. TPS65023 provides
	  three step-down converters and two general-purpose LDO voltage regulators.
	  It supports TI's software based Class-2 SmartReflex implementation.

config REGULATOR_TPS6507X
	tristate "TI TPS6507X Power regulators"
	depends on I2C
	help
	  This driver supports TPS6507X voltage regulator chips. TPS6507X provides
	  three step-down converters and two general-purpose LDO voltage regulators.
	  It supports TI's software based Class-2 SmartReflex implementation.

>>>>>>> 94a8d5ca
endif
<|MERGE_RESOLUTION|>--- conflicted
+++ resolved
@@ -141,8 +141,6 @@
 	 AB3100 analog baseband dealing with power regulators
 	 for the system.
 
-<<<<<<< HEAD
-=======
 config REGULATOR_TPS65023
 	tristate "TI TPS65023 Power regulators"
 	depends on I2C
@@ -159,5 +157,4 @@
 	  three step-down converters and two general-purpose LDO voltage regulators.
 	  It supports TI's software based Class-2 SmartReflex implementation.
 
->>>>>>> 94a8d5ca
 endif
