--- conflicted
+++ resolved
@@ -514,11 +514,8 @@
 	/* the spi->mode bits understood by this driver: */
 	master->mode_bits = SPI_CPOL | SPI_CPHA | SPI_CS_HIGH;
 
-<<<<<<< HEAD
-=======
 	master->flags = SPI_MASTER_HALF_DUPLEX;
 
->>>>>>> dfbf9511
 	master->bus_num = 2;	/* "official" */
 	master->num_chipselect = 4;
 	master->setup = uwire_setup;
