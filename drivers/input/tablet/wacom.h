/*
 * drivers/input/tablet/wacom.h
 *
 *  USB Wacom Graphire and Wacom Intuos tablet support
 *
 *  Copyright (c) 2000-2004 Vojtech Pavlik	<vojtech@ucw.cz>
 *  Copyright (c) 2000 Andreas Bach Aaen	<abach@stofanet.dk>
 *  Copyright (c) 2000 Clifford Wolf		<clifford@clifford.at>
 *  Copyright (c) 2000 Sam Mosel		<sam.mosel@computer.org>
 *  Copyright (c) 2000 James E. Blair		<corvus@gnu.org>
 *  Copyright (c) 2000 Daniel Egger		<egger@suse.de>
 *  Copyright (c) 2001 Frederic Lepied		<flepied@mandrakesoft.com>
 *  Copyright (c) 2004 Panagiotis Issaris	<panagiotis.issaris@mech.kuleuven.ac.be>
 *  Copyright (c) 2002-2009 Ping Cheng		<pingc@wacom.com>
 *
 *  ChangeLog:
 *      v0.1 (vp)  - Initial release
 *      v0.2 (aba) - Support for all buttons / combinations
 *      v0.3 (vp)  - Support for Intuos added
 *	v0.4 (sm)  - Support for more Intuos models, menustrip
 *			relative mode, proximity.
 *	v0.5 (vp)  - Big cleanup, nifty features removed,
 *			they belong in userspace
 *	v1.8 (vp)  - Submit URB only when operating, moved to CVS,
 *			use input_report_key instead of report_btn and
 *			other cleanups
 *	v1.11 (vp) - Add URB ->dev setting for new kernels
 *	v1.11 (jb) - Add support for the 4D Mouse & Lens
 *	v1.12 (de) - Add support for two more inking pen IDs
 *	v1.14 (vp) - Use new USB device id probing scheme.
 *		     Fix Wacom Graphire mouse wheel
 *	v1.18 (vp) - Fix mouse wheel direction
 *		     Make mouse relative
 *      v1.20 (fl) - Report tool id for Intuos devices
 *                 - Multi tools support
 *                 - Corrected Intuos protocol decoding (airbrush, 4D mouse, lens cursor...)
 *                 - Add PL models support
 *		   - Fix Wacom Graphire mouse wheel again
 *	v1.21 (vp) - Removed protocol descriptions
 *		   - Added MISC_SERIAL for tool serial numbers
 *	      (gb) - Identify version on module load.
 *    v1.21.1 (fl) - added Graphire2 support
 *    v1.21.2 (fl) - added Intuos2 support
 *                 - added all the PL ids
 *    v1.21.3 (fl) - added another eraser id from Neil Okamoto
 *                 - added smooth filter for Graphire from Peri Hankey
 *                 - added PenPartner support from Olaf van Es
 *                 - new tool ids from Ole Martin Bjoerndalen
 *	v1.29 (pc) - Add support for more tablets
 *		   - Fix pressure reporting
 *	v1.30 (vp) - Merge 2.4 and 2.5 drivers
 *		   - Since 2.5 now has input_sync(), remove MSC_SERIAL abuse
 *		   - Cleanups here and there
 *    v1.30.1 (pi) - Added Graphire3 support
 *	v1.40 (pc) - Add support for several new devices, fix eraser reporting, ...
 *	v1.43 (pc) - Added support for Cintiq 21UX
 *		   - Fixed a Graphire bug
 *		   - Merged wacom_intuos3_irq into wacom_intuos_irq
 *	v1.44 (pc) - Added support for Graphire4, Cintiq 710, Intuos3 6x11, etc.
 *		   - Report Device IDs
 *      v1.45 (pc) - Added support for DTF 521, Intuos3 12x12 and 12x19
 *                 - Minor data report fix
 *      v1.46 (pc) - Split wacom.c into wacom_sys.c and wacom_wac.c,
 *		   - where wacom_sys.c deals with system specific code,
 *		   - and wacom_wac.c deals with Wacom specific code
 *		   - Support Intuos3 4x6
 *      v1.47 (pc) - Added support for Bamboo
 *      v1.48 (pc) - Added support for Bamboo1, BambooFun, and Cintiq 12WX
 *      v1.49 (pc) - Added support for USB Tablet PC (0x90, 0x93, and 0x9A)
 *      v1.50 (pc) - Fixed a TabletPC touch bug in 2.6.28
<<<<<<< HEAD
=======
 *      v1.51 (pc) - Added support for Intuos4
>>>>>>> 533ac12e
 */

/*
 * This program is free software; you can redistribute it and/or modify
 * it under the terms of the GNU General Public License as published by
 * the Free Software Foundation; either version 2 of the License, or
 * (at your option) any later version.
 */
#ifndef WACOM_H
#define WACOM_H
#include <linux/kernel.h>
#include <linux/slab.h>
#include <linux/module.h>
#include <linux/init.h>
#include <linux/usb/input.h>
#include <asm/unaligned.h>

/*
 * Version Information
 */
<<<<<<< HEAD
#define DRIVER_VERSION "v1.50"
=======
#define DRIVER_VERSION "v1.51"
>>>>>>> 533ac12e
#define DRIVER_AUTHOR "Vojtech Pavlik <vojtech@ucw.cz>"
#define DRIVER_DESC "USB Wacom Graphire and Wacom Intuos tablet driver"
#define DRIVER_LICENSE "GPL"

MODULE_AUTHOR(DRIVER_AUTHOR);
MODULE_DESCRIPTION(DRIVER_DESC);
MODULE_LICENSE(DRIVER_LICENSE);

#define USB_VENDOR_ID_WACOM	0x056a

struct wacom {
	dma_addr_t data_dma;
	struct input_dev *dev;
	struct usb_device *usbdev;
	struct usb_interface *intf;
	struct urb *irq;
	struct wacom_wac *wacom_wac;
	struct mutex lock;
	unsigned int open:1;
	char phys[32];
};

struct wacom_combo {
	struct wacom *wacom;
	struct urb *urb;
};

extern int wacom_wac_irq(struct wacom_wac * wacom_wac, void * wcombo);
extern void wacom_report_abs(void *wcombo, unsigned int abs_type, int abs_data);
extern void wacom_report_rel(void *wcombo, unsigned int rel_type, int rel_data);
extern void wacom_report_key(void *wcombo, unsigned int key_type, int key_data);
extern void wacom_input_event(void *wcombo, unsigned int type, unsigned int code, int value);
extern void wacom_input_sync(void *wcombo);
extern void wacom_init_input_dev(struct input_dev *input_dev, struct wacom_wac *wacom_wac);
extern void input_dev_g4(struct input_dev *input_dev, struct wacom_wac *wacom_wac);
extern void input_dev_g(struct input_dev *input_dev, struct wacom_wac *wacom_wac);
extern void input_dev_i3s(struct input_dev *input_dev, struct wacom_wac *wacom_wac);
extern void input_dev_i3(struct input_dev *input_dev, struct wacom_wac *wacom_wac);
extern void input_dev_i(struct input_dev *input_dev, struct wacom_wac *wacom_wac);
extern void input_dev_i4s(struct input_dev *input_dev, struct wacom_wac *wacom_wac);
extern void input_dev_i4(struct input_dev *input_dev, struct wacom_wac *wacom_wac);
extern void input_dev_pl(struct input_dev *input_dev, struct wacom_wac *wacom_wac);
extern void input_dev_pt(struct input_dev *input_dev, struct wacom_wac *wacom_wac);
extern void input_dev_mo(struct input_dev *input_dev, struct wacom_wac *wacom_wac);
extern void input_dev_bee(struct input_dev *input_dev, struct wacom_wac *wacom_wac);
extern __u16 wacom_le16_to_cpu(unsigned char *data);
extern __u16 wacom_be16_to_cpu(unsigned char *data);
extern struct wacom_features *get_wacom_feature(const struct usb_device_id *id);
extern const struct usb_device_id *get_device_table(void);

#endif<|MERGE_RESOLUTION|>--- conflicted
+++ resolved
@@ -68,10 +68,7 @@
  *      v1.48 (pc) - Added support for Bamboo1, BambooFun, and Cintiq 12WX
  *      v1.49 (pc) - Added support for USB Tablet PC (0x90, 0x93, and 0x9A)
  *      v1.50 (pc) - Fixed a TabletPC touch bug in 2.6.28
-<<<<<<< HEAD
-=======
  *      v1.51 (pc) - Added support for Intuos4
->>>>>>> 533ac12e
  */
 
 /*
@@ -92,11 +89,7 @@
 /*
  * Version Information
  */
-<<<<<<< HEAD
-#define DRIVER_VERSION "v1.50"
-=======
 #define DRIVER_VERSION "v1.51"
->>>>>>> 533ac12e
 #define DRIVER_AUTHOR "Vojtech Pavlik <vojtech@ucw.cz>"
 #define DRIVER_DESC "USB Wacom Graphire and Wacom Intuos tablet driver"
 #define DRIVER_LICENSE "GPL"
