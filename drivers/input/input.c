--- conflicted
+++ resolved
@@ -42,10 +42,7 @@
 	ABS_MT_POSITION_Y,
 	ABS_MT_TOOL_TYPE,
 	ABS_MT_BLOB_ID,
-<<<<<<< HEAD
-=======
 	ABS_MT_TRACKING_ID,
->>>>>>> 93bfd012
 	0
 };
 static unsigned long input_abs_bypass[BITS_TO_LONGS(ABS_CNT)];
