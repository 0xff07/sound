--- conflicted
+++ resolved
@@ -279,7 +279,6 @@
 	if (tx_info->flags & IEEE80211_TX_CTL_ASSIGN_SEQ) {
 		if (likely(tx_info->control.vif)) {
 			struct rt2x00_intf *intf;
-<<<<<<< HEAD
 
 			intf = vif_to_intf(tx_info->control.vif);
 
@@ -290,18 +289,6 @@
 			hdr->seq_ctrl &= cpu_to_le16(IEEE80211_SCTL_FRAG);
 			hdr->seq_ctrl |= cpu_to_le16(intf->seqno);
 
-=======
-
-			intf = vif_to_intf(tx_info->control.vif);
-
-			spin_lock_irqsave(&intf->seqlock, irqflags);
-
-			if (test_bit(ENTRY_TXD_FIRST_FRAGMENT, &txdesc->flags))
-				intf->seqno += 0x10;
-			hdr->seq_ctrl &= cpu_to_le16(IEEE80211_SCTL_FRAG);
-			hdr->seq_ctrl |= cpu_to_le16(intf->seqno);
-
->>>>>>> 2e532d68
 			spin_unlock_irqrestore(&intf->seqlock, irqflags);
 
 			__set_bit(ENTRY_TXD_GENERATE_SEQ, &txdesc->flags);
@@ -387,11 +374,7 @@
 	struct queue_entry *entry = rt2x00queue_get_entry(queue, Q_INDEX);
 	struct txentry_desc txdesc;
 	struct skb_frame_desc *skbdesc;
-<<<<<<< HEAD
-	unsigned int iv_len;
-=======
 	unsigned int iv_len = 0;
->>>>>>> 2e532d68
 
 	if (unlikely(rt2x00queue_full(queue)))
 		return -EINVAL;
@@ -430,13 +413,7 @@
 	 * the frame so we can provide it to the driver seperately.
 	 */
 	if (test_bit(ENTRY_TXD_ENCRYPT, &txdesc.flags) &&
-<<<<<<< HEAD
-	    !test_bit(ENTRY_TXD_ENCRYPT_IV, &txdesc.flags) &&
-		(IEEE80211_SKB_CB(skb)->control.hw_key != NULL)) {
-		iv_len = IEEE80211_SKB_CB(skb)->control.hw_key->iv_len;
-=======
 	    !test_bit(ENTRY_TXD_ENCRYPT_IV, &txdesc.flags)) {
->>>>>>> 2e532d68
 		rt2x00crypto_tx_remove_iv(skb, iv_len);
 	}
 
