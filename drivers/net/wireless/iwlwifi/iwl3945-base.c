--- conflicted
+++ resolved
@@ -431,38 +431,6 @@
 		le16_to_cpu(priv->rxon_timing.atim_window));
 }
 
-<<<<<<< HEAD
-static int iwl3945_set_mode(struct iwl_priv *priv, int mode)
-{
-	if (mode == NL80211_IFTYPE_ADHOC) {
-		const struct iwl_channel_info *ch_info;
-
-		ch_info = iwl_get_channel_info(priv,
-			priv->band,
-			le16_to_cpu(priv->staging_rxon.channel));
-
-		if (!ch_info || !is_channel_ibss(ch_info)) {
-			IWL_ERR(priv, "channel %d not IBSS channel\n",
-				  le16_to_cpu(priv->staging_rxon.channel));
-			return -EINVAL;
-		}
-	}
-
-	iwl_connection_init_rx_config(priv, mode);
-
-	iwl3945_clear_stations_table(priv);
-
-	/* don't commit rxon if rf-kill is on*/
-	if (!iwl_is_ready_rf(priv))
-		return -EAGAIN;
-
-	iwl3945_commit_rxon(priv);
-
-	return 0;
-}
-
-=======
->>>>>>> 533ac12e
 static void iwl3945_build_tx_cmd_hwcrypto(struct iwl_priv *priv,
 				      struct ieee80211_tx_info *info,
 				      struct iwl_cmd *cmd,
@@ -705,11 +673,7 @@
 	if (!ieee80211_has_morefrags(hdr->frame_control)) {
 		txq->need_update = 1;
 		if (qc)
-<<<<<<< HEAD
-			priv->stations_39[sta_id].tid[tid].seq_number = seq_number;
-=======
 			priv->stations[sta_id].tid[tid].seq_number = seq_number;
->>>>>>> 533ac12e
 	} else {
 		wait_write_ptr = 1;
 		txq->need_update = 0;
@@ -1283,7 +1247,6 @@
 }
 
 void iwl3945_rx_queue_reset(struct iwl_priv *priv, struct iwl_rx_queue *rxq)
-<<<<<<< HEAD
 {
 	unsigned long flags;
 	int i;
@@ -1310,41 +1273,6 @@
 	 * not restocked the Rx queue with fresh buffers */
 	rxq->read = rxq->write = 0;
 	rxq->free_count = 0;
-	spin_unlock_irqrestore(&rxq->lock, flags);
-}
-
-/*
- * this should be called while priv->lock is locked
- */
-static void __iwl3945_rx_replenish(void *data)
-=======
->>>>>>> 533ac12e
-{
-	unsigned long flags;
-	int i;
-	spin_lock_irqsave(&rxq->lock, flags);
-	INIT_LIST_HEAD(&rxq->rx_free);
-	INIT_LIST_HEAD(&rxq->rx_used);
-	/* Fill the rx_used queue with _all_ of the Rx buffers */
-	for (i = 0; i < RX_FREE_BUFFERS + RX_QUEUE_SIZE; i++) {
-		/* In the reset function, these buffers may have been allocated
-		 * to an SKB, so we need to unmap and free potential storage */
-		if (rxq->pool[i].skb != NULL) {
-			pci_unmap_single(priv->pci_dev,
-					 rxq->pool[i].real_dma_addr,
-					 priv->hw_params.rx_buf_size,
-					 PCI_DMA_FROMDEVICE);
-			priv->alloc_rxb_skb--;
-			dev_kfree_skb(rxq->pool[i].skb);
-			rxq->pool[i].skb = NULL;
-		}
-		list_add_tail(&rxq->pool[i].list, &rxq->rx_used);
-	}
-
-	/* Set us so that we have processed and used all buffers, but have
-	 * not restocked the Rx queue with fresh buffers */
-	rxq->read = rxq->write = 0;
-	rxq->free_count = 0;
 	rxq->write_actual = 0;
 	spin_unlock_irqrestore(&rxq->lock, flags);
 }
@@ -1361,8 +1289,6 @@
 	spin_unlock_irqrestore(&priv->lock, flags);
 }
 
-<<<<<<< HEAD
-=======
 static void iwl3945_rx_replenish_now(struct iwl_priv *priv)
 {
 	iwl3945_rx_allocate(priv, GFP_ATOMIC);
@@ -1371,7 +1297,6 @@
 }
 
 
->>>>>>> 533ac12e
 /* Assumes that the skb field of the buffers in 'pool' is kept accurate.
  * If an SKB has been detached, the POOL needs to have its SKB set to NULL
  * This free routine walks the list of POOL entries and if SKB is set to
@@ -4045,13 +3970,9 @@
 
 	hw->wiphy->custom_regulatory = true;
 
-<<<<<<< HEAD
-	hw->wiphy->max_scan_ssids = 1; /* WILL FIX */
-=======
 	hw->wiphy->max_scan_ssids = PROBE_OPTION_MAX_3945;
 	/* we create the 802.11 header and a zero-length SSID element */
 	hw->wiphy->max_scan_ie_len = IWL_MAX_PROBE_REQUEST - 24 - 2;
->>>>>>> 533ac12e
 
 	/* Default value; 4 EDCA QOS priorities */
 	hw->queues = 4;
@@ -4324,10 +4245,6 @@
 
 	sysfs_remove_group(&pdev->dev.kobj, &iwl3945_attribute_group);
 
-<<<<<<< HEAD
-	iwl_rfkill_unregister(priv);
-=======
->>>>>>> 533ac12e
 	cancel_delayed_work_sync(&priv->rfkill_poll);
 
 	iwl3945_dealloc_ucode_pci(priv);
