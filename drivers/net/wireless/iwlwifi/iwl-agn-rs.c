--- conflicted
+++ resolved
@@ -2422,11 +2422,7 @@
 			void *priv_sta)
 {
 	struct iwl_lq_sta *lq_sta = priv_sta;
-<<<<<<< HEAD
-	struct iwl_priv *priv = priv_r;
-=======
 	struct iwl_priv *priv __maybe_unused = priv_r;
->>>>>>> 2e532d68
 
 	IWL_DEBUG_RATE("enter\n");
 	kfree(lq_sta);
