--- conflicted
+++ resolved
@@ -552,38 +552,19 @@
 	uint needed;		/* bytes needed (optional) */
 };
 
-struct brcmf_bus {
-	u8 type;		/* bus type */
-	void *bus_priv;		/* pointer to bus private structure */
-	enum brcmf_bus_state state;
-};
-
 /* Forward decls for struct brcmf_pub (see below) */
-<<<<<<< HEAD
-struct brcmf_sdio;		/* device bus info */
-=======
->>>>>>> dc0d633e
 struct brcmf_proto;	/* device communication protocol info */
 struct brcmf_cfg80211_dev; /* cfg80211 device info */
 
 /* Common structure for module and instance linkage */
 struct brcmf_pub {
 	/* Linkage ponters */
-<<<<<<< HEAD
-	struct brcmf_sdio *bus;
-=======
->>>>>>> dc0d633e
 	struct brcmf_bus *bus_if;
 	struct brcmf_proto *prot;
 	struct brcmf_cfg80211_dev *config;
 	struct device *dev;		/* fullmac dongle device pointer */
 
 	/* Internal brcmf items */
-<<<<<<< HEAD
-	bool up;		/* Driver up/down (to OS) */
-	bool txoff;		/* Transmit flow-controlled */
-=======
->>>>>>> dc0d633e
 	uint hdrlen;		/* Total BRCMF header length (proto + bus) */
 	uint rxsz;		/* Rx buffer size bus module should use */
 	u8 wme_dp;		/* wme discard priority */
@@ -623,8 +604,6 @@
 
 	u8 country_code[BRCM_CNTRY_BUF_SZ];
 	char eventmask[BRCMF_EVENTING_MASK_LEN];
-<<<<<<< HEAD
-=======
 
 	struct brcmf_if *iflist[BRCMF_MAX_IFS];
 
@@ -634,7 +613,6 @@
 	struct work_struct multicast_work;
 	u8 macvalue[ETH_ALEN];
 	atomic_t pend_8021x_cnt;
->>>>>>> dc0d633e
 };
 
 struct brcmf_if_event {
@@ -654,46 +632,11 @@
 extern uint brcmf_c_mkiovar(char *name, char *data, uint datalen,
 			  char *buf, uint len);
 
-<<<<<<< HEAD
-/* Indication from bus module regarding presence/insertion of dongle.
- * Return struct brcmf_pub pointer, used as handle to OS module in later calls.
- * Returned structure should have bus and prot pointers filled in.
- * bus_hdrlen specifies required headroom for bus module header.
- */
-extern struct brcmf_pub *brcmf_attach(struct brcmf_sdio *bus,
-				      uint bus_hdrlen, struct device *dev);
-=======
->>>>>>> dc0d633e
 extern int brcmf_net_attach(struct brcmf_pub *drvr, int idx);
 extern int brcmf_netdev_wait_pend8021x(struct net_device *ndev);
 
 extern s32 brcmf_exec_dcmd(struct net_device *dev, u32 cmd, void *arg, u32 len);
 
-<<<<<<< HEAD
-/* Indication from bus module regarding removal/absence of dongle */
-extern void brcmf_detach(struct brcmf_pub *drvr);
-
-/* Indication from bus module to change flow-control state */
-extern void brcmf_txflowcontrol(struct brcmf_pub *drvr, int ifidx, bool on);
-
-extern bool brcmf_c_prec_enq(struct brcmf_pub *drvr, struct pktq *q,
-			 struct sk_buff *pkt, int prec);
-
-/* Receive frame for delivery to OS.  Callee disposes of rxp. */
-extern void brcmf_rx_frame(struct brcmf_pub *drvr, int ifidx,
-			   struct sk_buff_head *rxlist);
-static inline void brcmf_rx_packet(struct brcmf_pub *drvr, int ifidx,
-				   struct sk_buff *pkt)
-{
-	struct sk_buff_head q;
-
-	skb_queue_head_init(&q);
-	skb_queue_tail(&q, pkt);
-	brcmf_rx_frame(drvr, ifidx, &q);
-}
-
-=======
->>>>>>> dc0d633e
 /* Return pointer to interface name */
 extern char *brcmf_ifname(struct brcmf_pub *drvr, int idx);
 
@@ -710,13 +653,7 @@
 			      void *pktdata, struct brcmf_event_msg *,
 			      void **data_ptr);
 
-<<<<<<< HEAD
-extern int brcmf_add_if(struct brcmf_info *drvr_priv, int ifidx,
-			char *name, u8 *mac_addr);
-extern void brcmf_del_if(struct brcmf_info *drvr_priv, int ifidx);
-=======
 extern void brcmf_del_if(struct brcmf_pub *drvr, int ifidx);
->>>>>>> dc0d633e
 
 /* Send packet to dongle via data channel */
 extern int brcmf_sendpkt(struct brcmf_pub *drvr, int ifidx,\
