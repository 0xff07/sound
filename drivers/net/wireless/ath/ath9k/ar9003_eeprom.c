--- conflicted
+++ resolved
@@ -3686,12 +3686,8 @@
 		regval &= (~AR_FAST_DIV_ENABLE);
 		regval |= ((value >> 7) & 0x1) << AR_FAST_DIV_ENABLE_S;
 
-<<<<<<< HEAD
-		if (AR_SREV_9485(ah) && common->bt_ant_diversity)
-=======
 		if ((AR_SREV_9485(ah) || AR_SREV_9565(ah))
 		    && common->bt_ant_diversity)
->>>>>>> d8ec26d7
 			regval |= AR_FAST_DIV_ENABLE;
 
 		REG_WRITE(ah, AR_PHY_CCK_DETECT, regval);
