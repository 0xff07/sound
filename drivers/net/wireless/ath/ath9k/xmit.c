--- conflicted
+++ resolved
@@ -1511,17 +1511,10 @@
 
 		if ((sc->config.ath_aggr_prot && bf_isaggr(bf)) ||
 		    (rates[i].flags & IEEE80211_TX_RC_USE_RTS_CTS)) {
-<<<<<<< HEAD
 			series[i].RateFlags |= ATH9K_RATESERIES_RTS_CTS;
 			flags |= ATH9K_TXDESC_RTSENA;
 		} else if (rates[i].flags & IEEE80211_TX_RC_USE_CTS_PROTECT) {
 			series[i].RateFlags |= ATH9K_RATESERIES_RTS_CTS;
-=======
-			series[i].RateFlags |= ATH9K_RATESERIES_RTS_CTS;
-			flags |= ATH9K_TXDESC_RTSENA;
-		} else if (rates[i].flags & IEEE80211_TX_RC_USE_CTS_PROTECT) {
-			series[i].RateFlags |= ATH9K_RATESERIES_RTS_CTS;
->>>>>>> 93929ebc
 			flags |= ATH9K_TXDESC_CTSENA;
 		}
 
