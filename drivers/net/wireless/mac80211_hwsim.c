--- conflicted
+++ resolved
@@ -533,13 +533,8 @@
 		data = hw->priv;
 		data->hw = hw;
 
-<<<<<<< HEAD
-		data->dev = device_create_drvdata(hwsim_class, NULL, 0, hw,
-						"hwsim%d", i);
-=======
 		data->dev = device_create(hwsim_class, NULL, 0, hw,
 					  "hwsim%d", i);
->>>>>>> 2e532d68
 		if (IS_ERR(data->dev)) {
 			printk(KERN_DEBUG
 			       "mac80211_hwsim: device_create "
