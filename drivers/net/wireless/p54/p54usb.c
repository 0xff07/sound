--- conflicted
+++ resolved
@@ -280,12 +280,8 @@
 
 	usb_fill_bulk_urb(data_urb, priv->udev,
 			  usb_sndbulkpipe(priv->udev, P54U_PIPE_DATA),
-<<<<<<< HEAD
-			  skb->data, skb->len, p54u_tx_cb, skb);
-=======
 			  hdr, skb->len + sizeof(*hdr),  FREE_AFTER_TX(skb) ?
 			  p54u_tx_cb : p54u_tx_dummy_cb, skb);
->>>>>>> 67d8a3c1
 	data_urb->transfer_flags |= URB_ZERO_PACKET;
 
 	usb_anchor_urb(data_urb, &priv->submitted);
