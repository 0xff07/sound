#ifndef P54_H
#define P54_H

/*
 * Shared defines for all mac80211 Prism54 code
 *
 * Copyright (c) 2006, Michael Wu <flamingice@sourmilk.net>
 *
 * Based on the islsm (softmac prism54) driver, which is:
 * Copyright 2004-2006 Jean-Baptiste Note <jbnote@gmail.com>, et al.
 *
 * This program is free software; you can redistribute it and/or modify
 * it under the terms of the GNU General Public License version 2 as
 * published by the Free Software Foundation.
 */

#ifdef CONFIG_P54_LEDS
#include <linux/leds.h>
#endif /* CONFIG_P54_LEDS */

enum p54_control_frame_types {
	P54_CONTROL_TYPE_SETUP = 0,
	P54_CONTROL_TYPE_SCAN,
	P54_CONTROL_TYPE_TRAP,
	P54_CONTROL_TYPE_DCFINIT,
	P54_CONTROL_TYPE_RX_KEYCACHE,
	P54_CONTROL_TYPE_TIM,
	P54_CONTROL_TYPE_PSM,
	P54_CONTROL_TYPE_TXCANCEL,
	P54_CONTROL_TYPE_TXDONE,
	P54_CONTROL_TYPE_BURST,
	P54_CONTROL_TYPE_STAT_READBACK,
	P54_CONTROL_TYPE_BBP,
	P54_CONTROL_TYPE_EEPROM_READBACK,
	P54_CONTROL_TYPE_LED,
	P54_CONTROL_TYPE_GPIO,
	P54_CONTROL_TYPE_TIMER,
	P54_CONTROL_TYPE_MODULATION,
	P54_CONTROL_TYPE_SYNTH_CONFIG,
	P54_CONTROL_TYPE_DETECTOR_VALUE,
	P54_CONTROL_TYPE_XBOW_SYNTH_CFG,
	P54_CONTROL_TYPE_CCE_QUIET,
	P54_CONTROL_TYPE_PSM_STA_UNLOCK,
	P54_CONTROL_TYPE_PCS,
	P54_CONTROL_TYPE_BT_BALANCER = 28,
	P54_CONTROL_TYPE_GROUP_ADDRESS_TABLE = 30,
	P54_CONTROL_TYPE_ARPTABLE = 31,
	P54_CONTROL_TYPE_BT_OPTIONS = 35
};

/* provide 16 bytes for the transport back-end */
#define P54_TX_INFO_DATA_SIZE		16

/* stored in ieee80211_tx_info's rate_driver_data */
struct p54_tx_info {
	u32 start_addr;
	u32 end_addr;
	void *data[P54_TX_INFO_DATA_SIZE / sizeof(void *)];
};

#define P54_MAX_CTRL_FRAME_LEN		0x1000

#define P54_HDR_FLAG_CONTROL		BIT(15)
#define P54_HDR_FLAG_CONTROL_OPSET	(BIT(15) + BIT(0))

struct p54_hdr {
	__le16 flags;
	__le16 len;
	__le32 req_id;
	__le16 type;	/* enum p54_control_frame_types */
	u8 rts_tries;
	u8 tries;
	u8 data[0];
} __attribute__ ((packed));

#define FREE_AFTER_TX(skb)						\
	((((struct p54_hdr *) ((struct sk_buff *) skb)->data)->		\
	flags) == cpu_to_le16(P54_HDR_FLAG_CONTROL_OPSET))

struct p54_edcf_queue_param {
	__le16 aifs;
	__le16 cwmin;
	__le16 cwmax;
	__le16 txop;
} __attribute__ ((packed));

struct p54_rssi_linear_approximation {
	s16 mul;
	s16 add;
	s16 longbow_unkn;
	s16 longbow_unk2;
};

struct p54_cal_database {
	size_t entries;
	size_t entry_size;
	size_t offset;
	size_t len;
	u8 data[0];
};

#define EEPROM_READBACK_LEN 0x3fc

#define ISL38XX_DEV_FIRMWARE_ADDR 0x20000

#define FW_FMAC 0x464d4143
#define FW_LM86 0x4c4d3836
#define FW_LM87 0x4c4d3837
#define FW_LM20 0x4c4d3230

enum fw_state {
	FW_STATE_OFF,
	FW_STATE_BOOTING,
	FW_STATE_READY,
	FW_STATE_RESET,
	FW_STATE_RESETTING,
};

#ifdef CONFIG_P54_LEDS

#define P54_LED_MAX_NAME_LEN 31

struct p54_led_dev {
	struct ieee80211_hw *hw_dev;
	struct led_classdev led_dev;
	char name[P54_LED_MAX_NAME_LEN + 1];

	unsigned int toggled;
	unsigned int index;
	unsigned int registered;
};

#endif /* CONFIG_P54_LEDS */

struct p54_common {
	struct ieee80211_hw *hw;
	struct ieee80211_vif *vif;
	void (*tx)(struct ieee80211_hw *dev, struct sk_buff *skb);
	int (*open)(struct ieee80211_hw *dev);
	void (*stop)(struct ieee80211_hw *dev);
	struct sk_buff_head tx_queue;
	struct mutex conf_mutex;

	/* memory management (as seen by the firmware) */
	u32 rx_start;
	u32 rx_end;
	u16 rx_mtu;
	u8 headroom;
	u8 tailroom;

	/* firmware/hardware info */
	unsigned int tx_hdr_len;
	unsigned int fw_var;
	unsigned int fw_interface;
	u8 version;

	/* (e)DCF / QOS state */
	bool use_short_slot;
	struct ieee80211_tx_queue_stats tx_stats[8];
	struct p54_edcf_queue_param qos_params[8];

	/* Radio data */
	u16 rxhw;
	u8 rx_diversity_mask;
	u8 tx_diversity_mask;
	unsigned int output_power;
	int noise;
	/* calibration, output power limit and rssi<->dBm conversation data */
	struct pda_iq_autocal_entry *iq_autocal;
	unsigned int iq_autocal_len;
	struct p54_cal_database *curve_data;
	struct p54_cal_database *output_limit;
	struct p54_rssi_linear_approximation rssical_db[IEEE80211_NUM_BANDS];

	/* BBP/MAC state */
	u8 mac_addr[ETH_ALEN];
	u8 bssid[ETH_ALEN];
	u16 wakeup_timer;
	unsigned int filter_flags;
	int mode;
	u32 tsf_low32, tsf_high32;
	u32 basic_rate_mask;
	u16 aid;
	struct sk_buff *cached_beacon;

	/* cryptographic engine information */
	u8 privacy_caps;
	u8 rx_keycache_size;
	unsigned long *used_rxkeys;

	/* LED management */
#ifdef CONFIG_P54_LEDS
<<<<<<< HEAD
	struct p54_led_dev assoc_led;
	struct p54_led_dev tx_led;
=======
	struct p54_led_dev leds[4];
	struct delayed_work led_work;
>>>>>>> 533ac12e
#endif /* CONFIG_P54_LEDS */
	u16 softled_state;		/* bit field of glowing LEDs */

	/* statistics */
	struct ieee80211_low_level_stats stats;
	struct delayed_work work;

	/* eeprom handling */
	void *eeprom;
	struct completion eeprom_comp;
};

int p54_rx(struct ieee80211_hw *dev, struct sk_buff *skb);
void p54_free_skb(struct ieee80211_hw *dev, struct sk_buff *skb);
int p54_parse_firmware(struct ieee80211_hw *dev, const struct firmware *fw);
int p54_parse_eeprom(struct ieee80211_hw *dev, void *eeprom, int len);
int p54_read_eeprom(struct ieee80211_hw *dev);
struct ieee80211_hw *p54_init_common(size_t priv_data_len);
int p54_register_common(struct ieee80211_hw *dev, struct device *pdev);
void p54_free_common(struct ieee80211_hw *dev);

#endif /* P54_H */<|MERGE_RESOLUTION|>--- conflicted
+++ resolved
@@ -190,13 +190,8 @@
 
 	/* LED management */
 #ifdef CONFIG_P54_LEDS
-<<<<<<< HEAD
-	struct p54_led_dev assoc_led;
-	struct p54_led_dev tx_led;
-=======
 	struct p54_led_dev leds[4];
 	struct delayed_work led_work;
->>>>>>> 533ac12e
 #endif /* CONFIG_P54_LEDS */
 	u16 softled_state;		/* bit field of glowing LEDs */
 
