--- conflicted
+++ resolved
@@ -76,7 +76,6 @@
 	{ .bitrate = 480, .hw_value = 10, },
 	{ .bitrate = 540, .hw_value = 11, },
 };
-<<<<<<< HEAD
 
 static struct ieee80211_channel p54_achannels[] = {
 	{ .center_freq = 4920 },
@@ -123,54 +122,6 @@
 	.n_bitrates = ARRAY_SIZE(p54_arates),
 };
 
-=======
-
-static struct ieee80211_channel p54_achannels[] = {
-	{ .center_freq = 4920 },
-	{ .center_freq = 4940 },
-	{ .center_freq = 4960 },
-	{ .center_freq = 4980 },
-	{ .center_freq = 5040 },
-	{ .center_freq = 5060 },
-	{ .center_freq = 5080 },
-	{ .center_freq = 5170 },
-	{ .center_freq = 5180 },
-	{ .center_freq = 5190 },
-	{ .center_freq = 5200 },
-	{ .center_freq = 5210 },
-	{ .center_freq = 5220 },
-	{ .center_freq = 5230 },
-	{ .center_freq = 5240 },
-	{ .center_freq = 5260 },
-	{ .center_freq = 5280 },
-	{ .center_freq = 5300 },
-	{ .center_freq = 5320 },
-	{ .center_freq = 5500 },
-	{ .center_freq = 5520 },
-	{ .center_freq = 5540 },
-	{ .center_freq = 5560 },
-	{ .center_freq = 5580 },
-	{ .center_freq = 5600 },
-	{ .center_freq = 5620 },
-	{ .center_freq = 5640 },
-	{ .center_freq = 5660 },
-	{ .center_freq = 5680 },
-	{ .center_freq = 5700 },
-	{ .center_freq = 5745 },
-	{ .center_freq = 5765 },
-	{ .center_freq = 5785 },
-	{ .center_freq = 5805 },
-	{ .center_freq = 5825 },
-};
-
-static struct ieee80211_supported_band band_5GHz = {
-	.channels = p54_achannels,
-	.n_channels = ARRAY_SIZE(p54_achannels),
-	.bitrates = p54_arates,
-	.n_bitrates = ARRAY_SIZE(p54_arates),
-};
-
->>>>>>> 57f8f7b6
 int p54_parse_firmware(struct ieee80211_hw *dev, const struct firmware *fw)
 {
 	struct p54_common *priv = dev->priv;
@@ -355,13 +306,8 @@
 	return 0;
 }
 
-<<<<<<< HEAD
-static const char *p54_rf_chips[] = { "NULL", "Indigo?", "Duette",
-                              "Frisbee", "Xbow", "Longbow" };
-=======
 static const char *p54_rf_chips[] = { "NULL", "Duette3", "Duette2",
                               "Frisbee", "Xbow", "Longbow", "NULL", "NULL" };
->>>>>>> 57f8f7b6
 static int p54_init_xbow_synth(struct ieee80211_hw *dev);
 
 static int p54_parse_eeprom(struct ieee80211_hw *dev, void *eeprom, int len)
@@ -373,10 +319,7 @@
 	void *tmp;
 	int err;
 	u8 *end = (u8 *)eeprom + len;
-<<<<<<< HEAD
-=======
 	u16 synth;
->>>>>>> 57f8f7b6
 	DECLARE_MAC_BUF(mac);
 
 	wrap = (struct eeprom_pda_wrap *) eeprom;
@@ -458,13 +401,8 @@
 			tmp = entry->data;
 			while ((u8 *)tmp < entry->data + data_len) {
 				struct bootrec_exp_if *exp_if = tmp;
-<<<<<<< HEAD
-				if (le16_to_cpu(exp_if->if_id) == 0xF)
-					priv->rxhw = le16_to_cpu(exp_if->variant) & 0x07;
-=======
 				if (le16_to_cpu(exp_if->if_id) == 0xf)
 					synth = le16_to_cpu(exp_if->variant);
->>>>>>> 57f8f7b6
 				tmp += sizeof(struct bootrec_exp_if);
 			}
 			break;
@@ -490,24 +428,6 @@
 		goto err;
 	}
 
-<<<<<<< HEAD
-	switch (priv->rxhw) {
-	case 4: /* XBow */
-		p54_init_xbow_synth(dev);
-	case 1: /* Indigo? */
-	case 2: /* Duette */
-		dev->wiphy->bands[IEEE80211_BAND_5GHZ] = &band_5GHz;
-	case 3: /* Frisbee */
-	case 5: /* Longbow */
-		dev->wiphy->bands[IEEE80211_BAND_2GHZ] = &band_2GHz;
-		break;
-	default:
-		printk(KERN_ERR "%s: unsupported RF-Chip\n",
-			wiphy_name(dev->wiphy));
-		err = -EINVAL;
-		goto err;
-	}
-=======
 	priv->rxhw = synth & 0x07;
 	if (priv->rxhw == 4)
 		p54_init_xbow_synth(dev);
@@ -515,7 +435,6 @@
 		dev->wiphy->bands[IEEE80211_BAND_2GHZ] = &band_2GHz;
 	if (!(synth & 0x80))
 		dev->wiphy->bands[IEEE80211_BAND_5GHZ] = &band_5GHz;
->>>>>>> 57f8f7b6
 
 	if (!is_valid_ether_addr(dev->wiphy->perm_addr)) {
 		u8 perm_addr[ETH_ALEN];
@@ -567,7 +486,6 @@
 	u16 freq = le16_to_cpu(hdr->freq);
 	size_t header_len = sizeof(*hdr);
 	u32 tsf32;
-<<<<<<< HEAD
 
 	if (!(hdr->magic & cpu_to_le16(0x0001))) {
 		if (priv->filter_flags & FIF_FCSFAIL)
@@ -576,16 +494,6 @@
 			return 0;
 	}
 
-=======
-
-	if (!(hdr->magic & cpu_to_le16(0x0001))) {
-		if (priv->filter_flags & FIF_FCSFAIL)
-			rx_status.flag |= RX_FLAG_FAILED_FCS_CRC;
-		else
-			return 0;
-	}
-
->>>>>>> 57f8f7b6
 	rx_status.signal = p54_rssi_to_dbm(dev, hdr->rssi);
 	rx_status.noise = priv->noise;
 	/* XX correct? */
@@ -827,69 +735,7 @@
 	spin_unlock_irqrestore(&priv->tx_queue.lock, flags);
 
 	data->req_id = cpu_to_le32(target_addr + priv->headroom);
-<<<<<<< HEAD
-}
-
-int p54_read_eeprom(struct ieee80211_hw *dev)
-{
-	struct p54_common *priv = dev->priv;
-	struct p54_control_hdr *hdr = NULL;
-	struct p54_eeprom_lm86 *eeprom_hdr;
-	size_t eeprom_size = 0x2020, offset = 0, blocksize;
-	int ret = -ENOMEM;
-	void *eeprom = NULL;
-
-	hdr = (struct p54_control_hdr *)kzalloc(sizeof(*hdr) +
-		sizeof(*eeprom_hdr) + EEPROM_READBACK_LEN, GFP_KERNEL);
-	if (!hdr)
-		goto free;
-
-	priv->eeprom = kzalloc(EEPROM_READBACK_LEN, GFP_KERNEL);
-	if (!priv->eeprom)
-		goto free;
-
-	eeprom = kzalloc(eeprom_size, GFP_KERNEL);
-	if (!eeprom)
-		goto free;
-
-	hdr->magic1 = cpu_to_le16(0x8000);
-	hdr->type = cpu_to_le16(P54_CONTROL_TYPE_EEPROM_READBACK);
-	hdr->retry1 = hdr->retry2 = 0;
-	eeprom_hdr = (struct p54_eeprom_lm86 *) hdr->data;
-
-	while (eeprom_size) {
-		blocksize = min(eeprom_size, (size_t)EEPROM_READBACK_LEN);
-		hdr->len = cpu_to_le16(blocksize + sizeof(*eeprom_hdr));
-		eeprom_hdr->offset = cpu_to_le16(offset);
-		eeprom_hdr->len = cpu_to_le16(blocksize);
-		p54_assign_address(dev, NULL, hdr, le16_to_cpu(hdr->len) +
-				   sizeof(*hdr));
-		priv->tx(dev, hdr, le16_to_cpu(hdr->len) + sizeof(*hdr), 0);
-
-		if (!wait_for_completion_interruptible_timeout(&priv->eeprom_comp, HZ)) {
-			printk(KERN_ERR "%s: device does not respond!\n",
-				wiphy_name(dev->wiphy));
-			ret = -EBUSY;
-			goto free;
-	        }
-
-		memcpy(eeprom + offset, priv->eeprom, blocksize);
-		offset += blocksize;
-		eeprom_size -= blocksize;
-	}
-
-	ret = p54_parse_eeprom(dev, eeprom, offset);
-free:
-	kfree(priv->eeprom);
-	priv->eeprom = NULL;
-	kfree(hdr);
-	kfree(eeprom);
-
-	return ret;
-=======
->>>>>>> 57f8f7b6
-}
-EXPORT_SYMBOL_GPL(p54_read_eeprom);
+}
 
 int p54_read_eeprom(struct ieee80211_hw *dev)
 {
@@ -1396,7 +1242,6 @@
 		if (*total_flags & FIF_BCN_PRBRESP_PROMISC)
 			p54_set_filter(dev, le16_to_cpu(priv->filter_type),
 				 NULL);
-<<<<<<< HEAD
 		else
 			p54_set_filter(dev, le16_to_cpu(priv->filter_type),
 				 priv->bssid);
@@ -1407,18 +1252,6 @@
 			p54_set_filter(dev, le16_to_cpu(priv->filter_type) |
 				0x8, NULL);
 		else
-=======
-		else
-			p54_set_filter(dev, le16_to_cpu(priv->filter_type),
-				 priv->bssid);
-	}
-
-	if (changed_flags & FIF_PROMISC_IN_BSS) {
-		if (*total_flags & FIF_PROMISC_IN_BSS)
-			p54_set_filter(dev, le16_to_cpu(priv->filter_type) |
-				0x8, NULL);
-		else
->>>>>>> 57f8f7b6
 			p54_set_filter(dev, le16_to_cpu(priv->filter_type) &
 				~0x8, priv->bssid);
 	}
