/*
 * USB CDC EEM network interface driver
 * Copyright (C) 2009 Oberthur Technologies
 * by Omar Laazimani, Olivier Condemine
 *
 * This program is free software; you can redistribute it and/or modify
 * it under the terms of the GNU General Public License as published by
 * the Free Software Foundation; either version 2 of the License, or
 * (at your option) any later version.
 *
 * This program is distributed in the hope that it will be useful,
 * but WITHOUT ANY WARRANTY; without even the implied warranty of
 * MERCHANTABILITY or FITNESS FOR A PARTICULAR PURPOSE.  See the
 * GNU General Public License for more details.
 *
 * You should have received a copy of the GNU General Public License
 * along with this program; if not, write to the Free Software
 * Foundation, Inc., 59 Temple Place, Suite 330, Boston, MA  02111-1307  USA
 */

#include <linux/module.h>
#include <linux/init.h>
#include <linux/netdevice.h>
#include <linux/etherdevice.h>
#include <linux/ctype.h>
#include <linux/ethtool.h>
#include <linux/workqueue.h>
#include <linux/mii.h>
#include <linux/usb.h>
#include <linux/crc32.h>
#include <linux/usb/cdc.h>
#include <linux/usb/usbnet.h>


/*
 * This driver is an implementation of the CDC "Ethernet Emulation
 * Model" (EEM) specification, which encapsulates Ethernet frames
 * for transport over USB using a simpler USB device model than the
 * previous CDC "Ethernet Control Model" (ECM, or "CDC Ethernet").
 *
 * For details, see www.usb.org/developers/devclass_docs/CDC_EEM10.pdf
 *
 * This version has been tested with GIGAntIC WuaoW SIM Smart Card on 2.6.24,
 * 2.6.27 and 2.6.30rc2 kernel.
 * It has also been validated on Openmoko Om 2008.12 (based on 2.6.24 kernel).
 * build on 23-April-2009
 */

#define EEM_HEAD	2		/* 2 byte header */

/*-------------------------------------------------------------------------*/

static void eem_linkcmd_complete(struct urb *urb)
{
	dev_kfree_skb(urb->context);
	usb_free_urb(urb);
}

static void eem_linkcmd(struct usbnet *dev, struct sk_buff *skb)
{
	struct urb		*urb;
	int			status;

	urb = usb_alloc_urb(0, GFP_ATOMIC);
	if (!urb)
		goto fail;

	usb_fill_bulk_urb(urb, dev->udev, dev->out,
			skb->data, skb->len, eem_linkcmd_complete, skb);

	status = usb_submit_urb(urb, GFP_ATOMIC);
	if (status) {
		usb_free_urb(urb);
fail:
		dev_kfree_skb(skb);
		devwarn(dev, "link cmd failure\n");
		return;
	}
}

static int eem_bind(struct usbnet *dev, struct usb_interface *intf)
{
	int status = 0;

	status = usbnet_get_endpoints(dev, intf);
	if (status < 0) {
		usb_set_intfdata(intf, NULL);
		usb_driver_release_interface(driver_of(intf), intf);
		return status;
	}

	/* no jumbogram (16K) support for now */

	dev->net->hard_header_len += EEM_HEAD + ETH_FCS_LEN;

	return 0;
}

/*
 * EEM permits packing multiple Ethernet frames into USB transfers
 * (a "bundle"), but for TX we don't try to do that.
 */
static struct sk_buff *eem_tx_fixup(struct usbnet *dev, struct sk_buff *skb,
				       gfp_t flags)
{
	struct sk_buff	*skb2 = NULL;
	u16		len = skb->len;
	u32		crc = 0;
	int		padlen = 0;

	/* When ((len + EEM_HEAD + ETH_FCS_LEN) % dev->maxpacket) is
	 * zero, stick two bytes of zero length EEM packet on the end.
	 * Else the framework would add invalid single byte padding,
	 * since it can't know whether ZLPs will be handled right by
	 * all the relevant hardware and software.
	 */
	if (!((len + EEM_HEAD + ETH_FCS_LEN) % dev->maxpacket))
		padlen += 2;

	if (!skb_cloned(skb)) {
		int	headroom = skb_headroom(skb);
		int	tailroom = skb_tailroom(skb);

		if ((tailroom >= ETH_FCS_LEN + padlen)
				&& (headroom >= EEM_HEAD))
			goto done;

		if ((headroom + tailroom)
				> (EEM_HEAD + ETH_FCS_LEN + padlen)) {
			skb->data = memmove(skb->head +
					EEM_HEAD,
					skb->data,
					skb->len);
			skb_set_tail_pointer(skb, len);
			goto done;
		}
	}

	skb2 = skb_copy_expand(skb, EEM_HEAD, ETH_FCS_LEN + padlen, flags);
	if (!skb2)
		return NULL;

	dev_kfree_skb_any(skb);
	skb = skb2;

done:
	/* we don't use the "no Ethernet CRC" option */
	crc = crc32_le(~0, skb->data, skb->len);
	crc = ~crc;

	put_unaligned_le32(crc, skb_put(skb, 4));

	/* EEM packet header format:
	 * b0..13:	length of ethernet frame
	 * b14:		bmCRC (1 == valid Ethernet CRC)
	 * b15:		bmType (0 == data)
	 */
	len = skb->len;
	put_unaligned_le16(BIT(14) | len, skb_push(skb, 2));

	/* Bundle a zero length EEM packet if needed */
	if (padlen)
		put_unaligned_le16(0, skb_put(skb, 2));

	return skb;
}

static int eem_rx_fixup(struct usbnet *dev, struct sk_buff *skb)
{
	/*
	 * Our task here is to strip off framing, leaving skb with one
	 * data frame for the usbnet framework code to process.  But we
	 * may have received multiple EEM payloads, or command payloads.
	 * So we must process _everything_ as if it's a header, except
	 * maybe the last data payload
	 *
	 * REVISIT the framework needs updating so that when we consume
	 * all payloads (the last or only message was a command, or a
	 * zero length EEM packet) that is not accounted as an rx_error.
	 */
	do {
		struct sk_buff	*skb2 = NULL;
		u16		header;
		u16		len = 0;

		/* incomplete EEM header? */
		if (skb->len < EEM_HEAD)
			return 0;

		/*
		 * EEM packet header format:
		 * b0..14:	EEM type dependant (Data or Command)
		 * b15:		bmType
		 */
		header = get_unaligned_le16(skb->data);
		skb_pull(skb, EEM_HEAD);

		/*
		 * The bmType bit helps to denote when EEM
		 * packet is data or command :
		 *	bmType = 0	: EEM data payload
		 *	bmType = 1	: EEM (link) command
		 */
		if (header & BIT(15)) {
			u16	bmEEMCmd;

			/*
			 * EEM (link) command packet:
			 * b0..10:	bmEEMCmdParam
			 * b11..13:	bmEEMCmd
			 * b14:		bmReserved (must be 0)
			 * b15:		1 (EEM command)
			 */
			if (header & BIT(14)) {
				devdbg(dev, "reserved command %04x\n", header);
				continue;
			}

			bmEEMCmd = (header >> 11) & 0x7;
			switch (bmEEMCmd) {

			/* Responding to echo requests is mandatory. */
			case 0:		/* Echo command */
				len = header & 0x7FF;

				/* bogus command? */
				if (skb->len < len)
					return 0;

				skb2 = skb_clone(skb, GFP_ATOMIC);
				if (unlikely(!skb2))
					goto next;
				skb_trim(skb2, len);
				put_unaligned_le16(BIT(15) | (1 << 11) | len,
						skb_push(skb2, 2));
				eem_linkcmd(dev, skb2);
				break;

			/*
			 * Host may choose to ignore hints.
			 *  - suspend: peripheral ready to suspend
			 *  - response: suggest N millisec polling
			 *  - response complete: suggest N sec polling
			 */
			case 2:		/* Suspend hint */
			case 3:		/* Response hint */
			case 4:		/* Response complete hint */
				continue;

			/*
			 * Hosts should never receive host-to-peripheral
			 * or reserved command codes; or responses to an
			 * echo command we didn't send.
			 */
			case 1:		/* Echo response */
			case 5:		/* Tickle */
			default:	/* reserved */
				devwarn(dev, "unexpected link command %d\n",
						bmEEMCmd);
				continue;
			}

		} else {
			u32	crc, crc2;
			int	is_last;

			/* zero length EEM packet? */
			if (header == 0)
				continue;

			/*
			 * EEM data packet header :
			 * b0..13:	length of ethernet frame
			 * b14:		bmCRC
			 * b15:		0 (EEM data)
			 */
			len = header & 0x3FFF;

			/* bogus EEM payload? */
			if (skb->len < len)
				return 0;

			/* bogus ethernet frame? */
			if (len < (ETH_HLEN + ETH_FCS_LEN))
				goto next;

			/*
			 * Treat the last payload differently: framework
			 * code expects our "fixup" to have stripped off
			 * headers, so "skb" is a data packet (or error).
			 * Else if it's not the last payload, keep "skb"
			 * for further processing.
			 */
			is_last = (len == skb->len);
			if (is_last)
				skb2 = skb;
			else {
				skb2 = skb_clone(skb, GFP_ATOMIC);
				if (unlikely(!skb2))
					return 0;
			}

			/*
			 * The bmCRC helps to denote when the CRC field in
			 * the Ethernet frame contains a calculated CRC:
			 *	bmCRC = 1	: CRC is calculated
			 *	bmCRC = 0	: CRC = 0xDEADBEEF
			 */
<<<<<<< HEAD
			if (header & BIT(14))
				crc2 = ~crc32_le(~0, skb2->data, skb2->len);
			else
=======
			if (header & BIT(14)) {
				crc = get_unaligned_le32(skb2->data
						+ len - ETH_FCS_LEN);
				crc2 = ~crc32_le(~0, skb2->data, skb2->len
						- ETH_FCS_LEN);
			} else {
				crc = get_unaligned_be32(skb2->data
						+ len - ETH_FCS_LEN);
>>>>>>> 94a8d5ca
				crc2 = 0xdeadbeef;
			}
			skb_trim(skb2, len - ETH_FCS_LEN);

			if (is_last)
				return crc == crc2;

			if (unlikely(crc != crc2)) {
				dev->net->stats.rx_errors++;
				dev_kfree_skb_any(skb2);
			} else
				usbnet_skb_return(dev, skb2);
		}

next:
		skb_pull(skb, len);
	} while (skb->len);

	return 1;
}

static const struct driver_info eem_info = {
	.description =	"CDC EEM Device",
	.flags =	FLAG_ETHER,
	.bind =		eem_bind,
	.rx_fixup =	eem_rx_fixup,
	.tx_fixup =	eem_tx_fixup,
};

/*-------------------------------------------------------------------------*/

static const struct usb_device_id products[] = {
{
	USB_INTERFACE_INFO(USB_CLASS_COMM, USB_CDC_SUBCLASS_EEM,
			USB_CDC_PROTO_EEM),
	.driver_info = (unsigned long) &eem_info,
},
{
	/* EMPTY == end of list */
},
};
MODULE_DEVICE_TABLE(usb, products);

static struct usb_driver eem_driver = {
	.name =		"cdc_eem",
	.id_table =	products,
	.probe =	usbnet_probe,
	.disconnect =	usbnet_disconnect,
	.suspend =	usbnet_suspend,
	.resume =	usbnet_resume,
};


static int __init eem_init(void)
{
	return usb_register(&eem_driver);
}
module_init(eem_init);

static void __exit eem_exit(void)
{
	usb_deregister(&eem_driver);
}
module_exit(eem_exit);

MODULE_AUTHOR("Omar Laazimani <omar.oberthur@gmail.com>");
MODULE_DESCRIPTION("USB CDC EEM");
MODULE_LICENSE("GPL");<|MERGE_RESOLUTION|>--- conflicted
+++ resolved
@@ -306,11 +306,6 @@
 			 *	bmCRC = 1	: CRC is calculated
 			 *	bmCRC = 0	: CRC = 0xDEADBEEF
 			 */
-<<<<<<< HEAD
-			if (header & BIT(14))
-				crc2 = ~crc32_le(~0, skb2->data, skb2->len);
-			else
-=======
 			if (header & BIT(14)) {
 				crc = get_unaligned_le32(skb2->data
 						+ len - ETH_FCS_LEN);
@@ -319,7 +314,6 @@
 			} else {
 				crc = get_unaligned_be32(skb2->data
 						+ len - ETH_FCS_LEN);
->>>>>>> 94a8d5ca
 				crc2 = 0xdeadbeef;
 			}
 			skb_trim(skb2, len - ETH_FCS_LEN);
