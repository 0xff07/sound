/*
 * r8169.c: RealTek 8169/8168/8101 ethernet driver.
 *
 * Copyright (c) 2002 ShuChen <shuchen@realtek.com.tw>
 * Copyright (c) 2003 - 2007 Francois Romieu <romieu@fr.zoreil.com>
 * Copyright (c) a lot of people too. Please respect their work.
 *
 * See MAINTAINERS file for support contact information.
 */

#include <linux/module.h>
#include <linux/moduleparam.h>
#include <linux/pci.h>
#include <linux/netdevice.h>
#include <linux/etherdevice.h>
#include <linux/delay.h>
#include <linux/ethtool.h>
#include <linux/mii.h>
#include <linux/if_vlan.h>
#include <linux/crc32.h>
#include <linux/in.h>
#include <linux/ip.h>
#include <linux/tcp.h>
#include <linux/init.h>
#include <linux/dma-mapping.h>

#include <asm/system.h>
#include <asm/io.h>
#include <asm/irq.h>

#define RTL8169_VERSION "2.3LK-NAPI"
#define MODULENAME "r8169"
#define PFX MODULENAME ": "

#ifdef RTL8169_DEBUG
#define assert(expr) \
	if (!(expr)) {					\
		printk( "Assertion failed! %s,%s,%s,line=%d\n",	\
		#expr,__FILE__,__func__,__LINE__);		\
	}
#define dprintk(fmt, args...) \
	do { printk(KERN_DEBUG PFX fmt, ## args); } while (0)
#else
#define assert(expr) do {} while (0)
#define dprintk(fmt, args...)	do {} while (0)
#endif /* RTL8169_DEBUG */

#define R8169_MSG_DEFAULT \
	(NETIF_MSG_DRV | NETIF_MSG_PROBE | NETIF_MSG_IFUP | NETIF_MSG_IFDOWN)

#define TX_BUFFS_AVAIL(tp) \
	(tp->dirty_tx + NUM_TX_DESC - tp->cur_tx - 1)

/* Maximum events (Rx packets, etc.) to handle at each interrupt. */
static const int max_interrupt_work = 20;

/* Maximum number of multicast addresses to filter (vs. Rx-all-multicast).
   The RTL chips use a 64 element hash table based on the Ethernet CRC. */
static const int multicast_filter_limit = 32;

/* MAC address length */
#define MAC_ADDR_LEN	6

#define MAX_READ_REQUEST_SHIFT	12
#define RX_FIFO_THRESH	7	/* 7 means NO threshold, Rx buffer level before first PCI xfer. */
#define RX_DMA_BURST	6	/* Maximum PCI burst, '6' is 1024 */
#define TX_DMA_BURST	6	/* Maximum PCI burst, '6' is 1024 */
#define EarlyTxThld	0x3F	/* 0x3F means NO early transmit */
#define RxPacketMaxSize	0x3FE8	/* 16K - 1 - ETH_HLEN - VLAN - CRC... */
#define SafeMtu		0x1c20	/* ... actually life sucks beyond ~7k */
#define InterFrameGap	0x03	/* 3 means InterFrameGap = the shortest one */

#define R8169_REGS_SIZE		256
#define R8169_NAPI_WEIGHT	64
#define NUM_TX_DESC	64	/* Number of Tx descriptor registers */
#define NUM_RX_DESC	256	/* Number of Rx descriptor registers */
#define RX_BUF_SIZE	1536	/* Rx Buffer size */
#define R8169_TX_RING_BYTES	(NUM_TX_DESC * sizeof(struct TxDesc))
#define R8169_RX_RING_BYTES	(NUM_RX_DESC * sizeof(struct RxDesc))

#define RTL8169_TX_TIMEOUT	(6*HZ)
#define RTL8169_PHY_TIMEOUT	(10*HZ)

#define RTL_EEPROM_SIG		cpu_to_le32(0x8129)
#define RTL_EEPROM_SIG_MASK	cpu_to_le32(0xffff)
#define RTL_EEPROM_SIG_ADDR	0x0000

/* write/read MMIO register */
#define RTL_W8(reg, val8)	writeb ((val8), ioaddr + (reg))
#define RTL_W16(reg, val16)	writew ((val16), ioaddr + (reg))
#define RTL_W32(reg, val32)	writel ((val32), ioaddr + (reg))
#define RTL_R8(reg)		readb (ioaddr + (reg))
#define RTL_R16(reg)		readw (ioaddr + (reg))
#define RTL_R32(reg)		((unsigned long) readl (ioaddr + (reg)))

enum mac_version {
	RTL_GIGA_MAC_VER_01 = 0x01, // 8169
	RTL_GIGA_MAC_VER_02 = 0x02, // 8169S
	RTL_GIGA_MAC_VER_03 = 0x03, // 8110S
	RTL_GIGA_MAC_VER_04 = 0x04, // 8169SB
	RTL_GIGA_MAC_VER_05 = 0x05, // 8110SCd
	RTL_GIGA_MAC_VER_06 = 0x06, // 8110SCe
	RTL_GIGA_MAC_VER_07 = 0x07, // 8102e
	RTL_GIGA_MAC_VER_08 = 0x08, // 8102e
	RTL_GIGA_MAC_VER_09 = 0x09, // 8102e
	RTL_GIGA_MAC_VER_10 = 0x0a, // 8101e
	RTL_GIGA_MAC_VER_11 = 0x0b, // 8168Bb
	RTL_GIGA_MAC_VER_12 = 0x0c, // 8168Be
	RTL_GIGA_MAC_VER_13 = 0x0d, // 8101Eb
	RTL_GIGA_MAC_VER_14 = 0x0e, // 8101 ?
	RTL_GIGA_MAC_VER_15 = 0x0f, // 8101 ?
	RTL_GIGA_MAC_VER_16 = 0x11, // 8101Ec
	RTL_GIGA_MAC_VER_17 = 0x10, // 8168Bf
	RTL_GIGA_MAC_VER_18 = 0x12, // 8168CP
	RTL_GIGA_MAC_VER_19 = 0x13, // 8168C
	RTL_GIGA_MAC_VER_20 = 0x14, // 8168C
	RTL_GIGA_MAC_VER_21 = 0x15, // 8168C
	RTL_GIGA_MAC_VER_22 = 0x16, // 8168C
	RTL_GIGA_MAC_VER_23 = 0x17, // 8168CP
	RTL_GIGA_MAC_VER_24 = 0x18, // 8168CP
	RTL_GIGA_MAC_VER_25 = 0x19  // 8168D
};

#define _R(NAME,MAC,MASK) \
	{ .name = NAME, .mac_version = MAC, .RxConfigMask = MASK }

static const struct {
	const char *name;
	u8 mac_version;
	u32 RxConfigMask;	/* Clears the bits supported by this chip */
} rtl_chip_info[] = {
	_R("RTL8169",		RTL_GIGA_MAC_VER_01, 0xff7e1880), // 8169
	_R("RTL8169s",		RTL_GIGA_MAC_VER_02, 0xff7e1880), // 8169S
	_R("RTL8110s",		RTL_GIGA_MAC_VER_03, 0xff7e1880), // 8110S
	_R("RTL8169sb/8110sb",	RTL_GIGA_MAC_VER_04, 0xff7e1880), // 8169SB
	_R("RTL8169sc/8110sc",	RTL_GIGA_MAC_VER_05, 0xff7e1880), // 8110SCd
	_R("RTL8169sc/8110sc",	RTL_GIGA_MAC_VER_06, 0xff7e1880), // 8110SCe
	_R("RTL8102e",		RTL_GIGA_MAC_VER_07, 0xff7e1880), // PCI-E
	_R("RTL8102e",		RTL_GIGA_MAC_VER_08, 0xff7e1880), // PCI-E
	_R("RTL8102e",		RTL_GIGA_MAC_VER_09, 0xff7e1880), // PCI-E
	_R("RTL8101e",		RTL_GIGA_MAC_VER_10, 0xff7e1880), // PCI-E
	_R("RTL8168b/8111b",	RTL_GIGA_MAC_VER_11, 0xff7e1880), // PCI-E
	_R("RTL8168b/8111b",	RTL_GIGA_MAC_VER_12, 0xff7e1880), // PCI-E
	_R("RTL8101e",		RTL_GIGA_MAC_VER_13, 0xff7e1880), // PCI-E 8139
	_R("RTL8100e",		RTL_GIGA_MAC_VER_14, 0xff7e1880), // PCI-E 8139
	_R("RTL8100e",		RTL_GIGA_MAC_VER_15, 0xff7e1880), // PCI-E 8139
	_R("RTL8168b/8111b",	RTL_GIGA_MAC_VER_17, 0xff7e1880), // PCI-E
	_R("RTL8101e",		RTL_GIGA_MAC_VER_16, 0xff7e1880), // PCI-E
	_R("RTL8168cp/8111cp",	RTL_GIGA_MAC_VER_18, 0xff7e1880), // PCI-E
	_R("RTL8168c/8111c",	RTL_GIGA_MAC_VER_19, 0xff7e1880), // PCI-E
	_R("RTL8168c/8111c",	RTL_GIGA_MAC_VER_20, 0xff7e1880), // PCI-E
	_R("RTL8168c/8111c",	RTL_GIGA_MAC_VER_21, 0xff7e1880), // PCI-E
	_R("RTL8168c/8111c",	RTL_GIGA_MAC_VER_22, 0xff7e1880), // PCI-E
	_R("RTL8168cp/8111cp",	RTL_GIGA_MAC_VER_23, 0xff7e1880), // PCI-E
	_R("RTL8168cp/8111cp",	RTL_GIGA_MAC_VER_24, 0xff7e1880), // PCI-E
	_R("RTL8168d/8111d",	RTL_GIGA_MAC_VER_25, 0xff7e1880)  // PCI-E
};
#undef _R

enum cfg_version {
	RTL_CFG_0 = 0x00,
	RTL_CFG_1,
	RTL_CFG_2
};

static void rtl_hw_start_8169(struct net_device *);
static void rtl_hw_start_8168(struct net_device *);
static void rtl_hw_start_8101(struct net_device *);

static struct pci_device_id rtl8169_pci_tbl[] = {
	{ PCI_DEVICE(PCI_VENDOR_ID_REALTEK,	0x8129), 0, 0, RTL_CFG_0 },
	{ PCI_DEVICE(PCI_VENDOR_ID_REALTEK,	0x8136), 0, 0, RTL_CFG_2 },
	{ PCI_DEVICE(PCI_VENDOR_ID_REALTEK,	0x8167), 0, 0, RTL_CFG_0 },
	{ PCI_DEVICE(PCI_VENDOR_ID_REALTEK,	0x8168), 0, 0, RTL_CFG_1 },
	{ PCI_DEVICE(PCI_VENDOR_ID_REALTEK,	0x8169), 0, 0, RTL_CFG_0 },
	{ PCI_DEVICE(PCI_VENDOR_ID_DLINK,	0x4300), 0, 0, RTL_CFG_0 },
	{ PCI_DEVICE(PCI_VENDOR_ID_AT,		0xc107), 0, 0, RTL_CFG_0 },
	{ PCI_DEVICE(0x16ec,			0x0116), 0, 0, RTL_CFG_0 },
	{ PCI_VENDOR_ID_LINKSYS,		0x1032,
		PCI_ANY_ID, 0x0024, 0, 0, RTL_CFG_0 },
	{ 0x0001,				0x8168,
		PCI_ANY_ID, 0x2410, 0, 0, RTL_CFG_2 },
	{0,},
};

MODULE_DEVICE_TABLE(pci, rtl8169_pci_tbl);

static int rx_copybreak = 200;
static int use_dac;
static struct {
	u32 msg_enable;
} debug = { -1 };

enum rtl_registers {
	MAC0		= 0,	/* Ethernet hardware address. */
	MAC4		= 4,
	MAR0		= 8,	/* Multicast filter. */
	CounterAddrLow		= 0x10,
	CounterAddrHigh		= 0x14,
	TxDescStartAddrLow	= 0x20,
	TxDescStartAddrHigh	= 0x24,
	TxHDescStartAddrLow	= 0x28,
	TxHDescStartAddrHigh	= 0x2c,
	FLASH		= 0x30,
	ERSR		= 0x36,
	ChipCmd		= 0x37,
	TxPoll		= 0x38,
	IntrMask	= 0x3c,
	IntrStatus	= 0x3e,
	TxConfig	= 0x40,
	RxConfig	= 0x44,
	RxMissed	= 0x4c,
	Cfg9346		= 0x50,
	Config0		= 0x51,
	Config1		= 0x52,
	Config2		= 0x53,
	Config3		= 0x54,
	Config4		= 0x55,
	Config5		= 0x56,
	MultiIntr	= 0x5c,
	PHYAR		= 0x60,
	PHYstatus	= 0x6c,
	RxMaxSize	= 0xda,
	CPlusCmd	= 0xe0,
	IntrMitigate	= 0xe2,
	RxDescAddrLow	= 0xe4,
	RxDescAddrHigh	= 0xe8,
	EarlyTxThres	= 0xec,
	FuncEvent	= 0xf0,
	FuncEventMask	= 0xf4,
	FuncPresetState	= 0xf8,
	FuncForceEvent	= 0xfc,
};

enum rtl8110_registers {
	TBICSR			= 0x64,
	TBI_ANAR		= 0x68,
	TBI_LPAR		= 0x6a,
};

enum rtl8168_8101_registers {
	CSIDR			= 0x64,
	CSIAR			= 0x68,
#define	CSIAR_FLAG			0x80000000
#define	CSIAR_WRITE_CMD			0x80000000
#define	CSIAR_BYTE_ENABLE		0x0f
#define	CSIAR_BYTE_ENABLE_SHIFT		12
#define	CSIAR_ADDR_MASK			0x0fff

	EPHYAR			= 0x80,
#define	EPHYAR_FLAG			0x80000000
#define	EPHYAR_WRITE_CMD		0x80000000
#define	EPHYAR_REG_MASK			0x1f
#define	EPHYAR_REG_SHIFT		16
#define	EPHYAR_DATA_MASK		0xffff
	DBG_REG			= 0xd1,
#define	FIX_NAK_1			(1 << 4)
#define	FIX_NAK_2			(1 << 3)
};

enum rtl_register_content {
	/* InterruptStatusBits */
	SYSErr		= 0x8000,
	PCSTimeout	= 0x4000,
	SWInt		= 0x0100,
	TxDescUnavail	= 0x0080,
	RxFIFOOver	= 0x0040,
	LinkChg		= 0x0020,
	RxOverflow	= 0x0010,
	TxErr		= 0x0008,
	TxOK		= 0x0004,
	RxErr		= 0x0002,
	RxOK		= 0x0001,

	/* RxStatusDesc */
	RxFOVF	= (1 << 23),
	RxRWT	= (1 << 22),
	RxRES	= (1 << 21),
	RxRUNT	= (1 << 20),
	RxCRC	= (1 << 19),

	/* ChipCmdBits */
	CmdReset	= 0x10,
	CmdRxEnb	= 0x08,
	CmdTxEnb	= 0x04,
	RxBufEmpty	= 0x01,

	/* TXPoll register p.5 */
	HPQ		= 0x80,		/* Poll cmd on the high prio queue */
	NPQ		= 0x40,		/* Poll cmd on the low prio queue */
	FSWInt		= 0x01,		/* Forced software interrupt */

	/* Cfg9346Bits */
	Cfg9346_Lock	= 0x00,
	Cfg9346_Unlock	= 0xc0,

	/* rx_mode_bits */
	AcceptErr	= 0x20,
	AcceptRunt	= 0x10,
	AcceptBroadcast	= 0x08,
	AcceptMulticast	= 0x04,
	AcceptMyPhys	= 0x02,
	AcceptAllPhys	= 0x01,

	/* RxConfigBits */
	RxCfgFIFOShift	= 13,
	RxCfgDMAShift	=  8,

	/* TxConfigBits */
	TxInterFrameGapShift = 24,
	TxDMAShift = 8,	/* DMA burst value (0-7) is shift this many bits */

	/* Config1 register p.24 */
	LEDS1		= (1 << 7),
	LEDS0		= (1 << 6),
	MSIEnable	= (1 << 5),	/* Enable Message Signaled Interrupt */
	Speed_down	= (1 << 4),
	MEMMAP		= (1 << 3),
	IOMAP		= (1 << 2),
	VPD		= (1 << 1),
	PMEnable	= (1 << 0),	/* Power Management Enable */

	/* Config2 register p. 25 */
	PCI_Clock_66MHz = 0x01,
	PCI_Clock_33MHz = 0x00,

	/* Config3 register p.25 */
	MagicPacket	= (1 << 5),	/* Wake up when receives a Magic Packet */
	LinkUp		= (1 << 4),	/* Wake up when the cable connection is re-established */
	Beacon_en	= (1 << 0),	/* 8168 only. Reserved in the 8168b */

	/* Config5 register p.27 */
	BWF		= (1 << 6),	/* Accept Broadcast wakeup frame */
	MWF		= (1 << 5),	/* Accept Multicast wakeup frame */
	UWF		= (1 << 4),	/* Accept Unicast wakeup frame */
	LanWake		= (1 << 1),	/* LanWake enable/disable */
	PMEStatus	= (1 << 0),	/* PME status can be reset by PCI RST# */

	/* TBICSR p.28 */
	TBIReset	= 0x80000000,
	TBILoopback	= 0x40000000,
	TBINwEnable	= 0x20000000,
	TBINwRestart	= 0x10000000,
	TBILinkOk	= 0x02000000,
	TBINwComplete	= 0x01000000,

	/* CPlusCmd p.31 */
	EnableBist	= (1 << 15),	// 8168 8101
	Mac_dbgo_oe	= (1 << 14),	// 8168 8101
	Normal_mode	= (1 << 13),	// unused
	Force_half_dup	= (1 << 12),	// 8168 8101
	Force_rxflow_en	= (1 << 11),	// 8168 8101
	Force_txflow_en	= (1 << 10),	// 8168 8101
	Cxpl_dbg_sel	= (1 << 9),	// 8168 8101
	ASF		= (1 << 8),	// 8168 8101
	PktCntrDisable	= (1 << 7),	// 8168 8101
	Mac_dbgo_sel	= 0x001c,	// 8168
	RxVlan		= (1 << 6),
	RxChkSum	= (1 << 5),
	PCIDAC		= (1 << 4),
	PCIMulRW	= (1 << 3),
	INTT_0		= 0x0000,	// 8168
	INTT_1		= 0x0001,	// 8168
	INTT_2		= 0x0002,	// 8168
	INTT_3		= 0x0003,	// 8168

	/* rtl8169_PHYstatus */
	TBI_Enable	= 0x80,
	TxFlowCtrl	= 0x40,
	RxFlowCtrl	= 0x20,
	_1000bpsF	= 0x10,
	_100bps		= 0x08,
	_10bps		= 0x04,
	LinkStatus	= 0x02,
	FullDup		= 0x01,

	/* _TBICSRBit */
	TBILinkOK	= 0x02000000,

	/* DumpCounterCommand */
	CounterDump	= 0x8,
};

enum desc_status_bit {
	DescOwn		= (1 << 31), /* Descriptor is owned by NIC */
	RingEnd		= (1 << 30), /* End of descriptor ring */
	FirstFrag	= (1 << 29), /* First segment of a packet */
	LastFrag	= (1 << 28), /* Final segment of a packet */

	/* Tx private */
	LargeSend	= (1 << 27), /* TCP Large Send Offload (TSO) */
	MSSShift	= 16,        /* MSS value position */
	MSSMask		= 0xfff,     /* MSS value + LargeSend bit: 12 bits */
	IPCS		= (1 << 18), /* Calculate IP checksum */
	UDPCS		= (1 << 17), /* Calculate UDP/IP checksum */
	TCPCS		= (1 << 16), /* Calculate TCP/IP checksum */
	TxVlanTag	= (1 << 17), /* Add VLAN tag */

	/* Rx private */
	PID1		= (1 << 18), /* Protocol ID bit 1/2 */
	PID0		= (1 << 17), /* Protocol ID bit 2/2 */

#define RxProtoUDP	(PID1)
#define RxProtoTCP	(PID0)
#define RxProtoIP	(PID1 | PID0)
#define RxProtoMask	RxProtoIP

	IPFail		= (1 << 16), /* IP checksum failed */
	UDPFail		= (1 << 15), /* UDP/IP checksum failed */
	TCPFail		= (1 << 14), /* TCP/IP checksum failed */
	RxVlanTag	= (1 << 16), /* VLAN tag available */
};

#define RsvdMask	0x3fffc000

struct TxDesc {
	__le32 opts1;
	__le32 opts2;
	__le64 addr;
};

struct RxDesc {
	__le32 opts1;
	__le32 opts2;
	__le64 addr;
};

struct ring_info {
	struct sk_buff	*skb;
	u32		len;
	u8		__pad[sizeof(void *) - sizeof(u32)];
};

enum features {
	RTL_FEATURE_WOL		= (1 << 0),
	RTL_FEATURE_MSI		= (1 << 1),
	RTL_FEATURE_GMII	= (1 << 2),
};

struct rtl8169_private {
	void __iomem *mmio_addr;	/* memory map physical address */
	struct pci_dev *pci_dev;	/* Index of PCI device */
	struct net_device *dev;
	struct napi_struct napi;
	spinlock_t lock;		/* spin lock flag */
	u32 msg_enable;
	int chipset;
	int mac_version;
	u32 cur_rx; /* Index into the Rx descriptor buffer of next Rx pkt. */
	u32 cur_tx; /* Index into the Tx descriptor buffer of next Rx pkt. */
	u32 dirty_rx;
	u32 dirty_tx;
	struct TxDesc *TxDescArray;	/* 256-aligned Tx descriptor ring */
	struct RxDesc *RxDescArray;	/* 256-aligned Rx descriptor ring */
	dma_addr_t TxPhyAddr;
	dma_addr_t RxPhyAddr;
	struct sk_buff *Rx_skbuff[NUM_RX_DESC];	/* Rx data buffers */
	struct ring_info tx_skb[NUM_TX_DESC];	/* Tx data buffers */
	unsigned align;
	unsigned rx_buf_sz;
	struct timer_list timer;
	u16 cp_cmd;
	u16 intr_event;
	u16 napi_event;
	u16 intr_mask;
	int phy_auto_nego_reg;
	int phy_1000_ctrl_reg;
#ifdef CONFIG_R8169_VLAN
	struct vlan_group *vlgrp;
#endif
	int (*set_speed)(struct net_device *, u8 autoneg, u16 speed, u8 duplex);
	int (*get_settings)(struct net_device *, struct ethtool_cmd *);
	void (*phy_reset_enable)(void __iomem *);
	void (*hw_start)(struct net_device *);
	unsigned int (*phy_reset_pending)(void __iomem *);
	unsigned int (*link_ok)(void __iomem *);
	int pcie_cap;
	struct delayed_work task;
	unsigned features;

	struct mii_if_info mii;
};

MODULE_AUTHOR("Realtek and the Linux r8169 crew <netdev@vger.kernel.org>");
MODULE_DESCRIPTION("RealTek RTL-8169 Gigabit Ethernet driver");
module_param(rx_copybreak, int, 0);
MODULE_PARM_DESC(rx_copybreak, "Copy breakpoint for copy-only-tiny-frames");
module_param(use_dac, int, 0);
MODULE_PARM_DESC(use_dac, "Enable PCI DAC. Unsafe on 32 bit PCI slot.");
module_param_named(debug, debug.msg_enable, int, 0);
MODULE_PARM_DESC(debug, "Debug verbosity level (0=none, ..., 16=all)");
MODULE_LICENSE("GPL");
MODULE_VERSION(RTL8169_VERSION);

static int rtl8169_open(struct net_device *dev);
static int rtl8169_start_xmit(struct sk_buff *skb, struct net_device *dev);
static irqreturn_t rtl8169_interrupt(int irq, void *dev_instance);
static int rtl8169_init_ring(struct net_device *dev);
static void rtl_hw_start(struct net_device *dev);
static int rtl8169_close(struct net_device *dev);
static void rtl_set_rx_mode(struct net_device *dev);
static void rtl8169_tx_timeout(struct net_device *dev);
static struct net_device_stats *rtl8169_get_stats(struct net_device *dev);
static int rtl8169_rx_interrupt(struct net_device *, struct rtl8169_private *,
				void __iomem *, u32 budget);
static int rtl8169_change_mtu(struct net_device *dev, int new_mtu);
static void rtl8169_down(struct net_device *dev);
static void rtl8169_rx_clear(struct rtl8169_private *tp);
static int rtl8169_poll(struct napi_struct *napi, int budget);

static const unsigned int rtl8169_rx_config =
	(RX_FIFO_THRESH << RxCfgFIFOShift) | (RX_DMA_BURST << RxCfgDMAShift);

static void mdio_write(void __iomem *ioaddr, int reg_addr, int value)
{
	int i;

	RTL_W32(PHYAR, 0x80000000 | (reg_addr & 0x1f) << 16 | (value & 0xffff));

	for (i = 20; i > 0; i--) {
		/*
		 * Check if the RTL8169 has completed writing to the specified
		 * MII register.
		 */
		if (!(RTL_R32(PHYAR) & 0x80000000))
			break;
		udelay(25);
	}
}

static int mdio_read(void __iomem *ioaddr, int reg_addr)
{
	int i, value = -1;

	RTL_W32(PHYAR, 0x0 | (reg_addr & 0x1f) << 16);

	for (i = 20; i > 0; i--) {
		/*
		 * Check if the RTL8169 has completed retrieving data from
		 * the specified MII register.
		 */
		if (RTL_R32(PHYAR) & 0x80000000) {
			value = RTL_R32(PHYAR) & 0xffff;
			break;
		}
		udelay(25);
	}
	return value;
}

static void mdio_patch(void __iomem *ioaddr, int reg_addr, int value)
{
	mdio_write(ioaddr, reg_addr, mdio_read(ioaddr, reg_addr) | value);
}

static void rtl_mdio_write(struct net_device *dev, int phy_id, int location,
			   int val)
{
	struct rtl8169_private *tp = netdev_priv(dev);
	void __iomem *ioaddr = tp->mmio_addr;

	mdio_write(ioaddr, location, val);
}

static int rtl_mdio_read(struct net_device *dev, int phy_id, int location)
{
	struct rtl8169_private *tp = netdev_priv(dev);
	void __iomem *ioaddr = tp->mmio_addr;

	return mdio_read(ioaddr, location);
}

static void rtl_ephy_write(void __iomem *ioaddr, int reg_addr, int value)
{
	unsigned int i;

	RTL_W32(EPHYAR, EPHYAR_WRITE_CMD | (value & EPHYAR_DATA_MASK) |
		(reg_addr & EPHYAR_REG_MASK) << EPHYAR_REG_SHIFT);

	for (i = 0; i < 100; i++) {
		if (!(RTL_R32(EPHYAR) & EPHYAR_FLAG))
			break;
		udelay(10);
	}
}

static u16 rtl_ephy_read(void __iomem *ioaddr, int reg_addr)
{
	u16 value = 0xffff;
	unsigned int i;

	RTL_W32(EPHYAR, (reg_addr & EPHYAR_REG_MASK) << EPHYAR_REG_SHIFT);

	for (i = 0; i < 100; i++) {
		if (RTL_R32(EPHYAR) & EPHYAR_FLAG) {
			value = RTL_R32(EPHYAR) & EPHYAR_DATA_MASK;
			break;
		}
		udelay(10);
	}

	return value;
}

static void rtl_csi_write(void __iomem *ioaddr, int addr, int value)
{
	unsigned int i;

	RTL_W32(CSIDR, value);
	RTL_W32(CSIAR, CSIAR_WRITE_CMD | (addr & CSIAR_ADDR_MASK) |
		CSIAR_BYTE_ENABLE << CSIAR_BYTE_ENABLE_SHIFT);

	for (i = 0; i < 100; i++) {
		if (!(RTL_R32(CSIAR) & CSIAR_FLAG))
			break;
		udelay(10);
	}
}

static u32 rtl_csi_read(void __iomem *ioaddr, int addr)
{
	u32 value = ~0x00;
	unsigned int i;

	RTL_W32(CSIAR, (addr & CSIAR_ADDR_MASK) |
		CSIAR_BYTE_ENABLE << CSIAR_BYTE_ENABLE_SHIFT);

	for (i = 0; i < 100; i++) {
		if (RTL_R32(CSIAR) & CSIAR_FLAG) {
			value = RTL_R32(CSIDR);
			break;
		}
		udelay(10);
	}

	return value;
}

static void rtl8169_irq_mask_and_ack(void __iomem *ioaddr)
{
	RTL_W16(IntrMask, 0x0000);

	RTL_W16(IntrStatus, 0xffff);
}

static void rtl8169_asic_down(void __iomem *ioaddr)
{
	RTL_W8(ChipCmd, 0x00);
	rtl8169_irq_mask_and_ack(ioaddr);
	RTL_R16(CPlusCmd);
}

static unsigned int rtl8169_tbi_reset_pending(void __iomem *ioaddr)
{
	return RTL_R32(TBICSR) & TBIReset;
}

static unsigned int rtl8169_xmii_reset_pending(void __iomem *ioaddr)
{
	return mdio_read(ioaddr, MII_BMCR) & BMCR_RESET;
}

static unsigned int rtl8169_tbi_link_ok(void __iomem *ioaddr)
{
	return RTL_R32(TBICSR) & TBILinkOk;
}

static unsigned int rtl8169_xmii_link_ok(void __iomem *ioaddr)
{
	return RTL_R8(PHYstatus) & LinkStatus;
}

static void rtl8169_tbi_reset_enable(void __iomem *ioaddr)
{
	RTL_W32(TBICSR, RTL_R32(TBICSR) | TBIReset);
}

static void rtl8169_xmii_reset_enable(void __iomem *ioaddr)
{
	unsigned int val;

	val = mdio_read(ioaddr, MII_BMCR) | BMCR_RESET;
	mdio_write(ioaddr, MII_BMCR, val & 0xffff);
}

static void rtl8169_check_link_status(struct net_device *dev,
				      struct rtl8169_private *tp,
				      void __iomem *ioaddr)
{
	unsigned long flags;

	spin_lock_irqsave(&tp->lock, flags);
	if (tp->link_ok(ioaddr)) {
		netif_carrier_on(dev);
		if (netif_msg_ifup(tp))
			printk(KERN_INFO PFX "%s: link up\n", dev->name);
	} else {
		if (netif_msg_ifdown(tp))
			printk(KERN_INFO PFX "%s: link down\n", dev->name);
		netif_carrier_off(dev);
	}
	spin_unlock_irqrestore(&tp->lock, flags);
}

static void rtl8169_get_wol(struct net_device *dev, struct ethtool_wolinfo *wol)
{
	struct rtl8169_private *tp = netdev_priv(dev);
	void __iomem *ioaddr = tp->mmio_addr;
	u8 options;

	wol->wolopts = 0;

#define WAKE_ANY (WAKE_PHY | WAKE_MAGIC | WAKE_UCAST | WAKE_BCAST | WAKE_MCAST)
	wol->supported = WAKE_ANY;

	spin_lock_irq(&tp->lock);

	options = RTL_R8(Config1);
	if (!(options & PMEnable))
		goto out_unlock;

	options = RTL_R8(Config3);
	if (options & LinkUp)
		wol->wolopts |= WAKE_PHY;
	if (options & MagicPacket)
		wol->wolopts |= WAKE_MAGIC;

	options = RTL_R8(Config5);
	if (options & UWF)
		wol->wolopts |= WAKE_UCAST;
	if (options & BWF)
		wol->wolopts |= WAKE_BCAST;
	if (options & MWF)
		wol->wolopts |= WAKE_MCAST;

out_unlock:
	spin_unlock_irq(&tp->lock);
}

static int rtl8169_set_wol(struct net_device *dev, struct ethtool_wolinfo *wol)
{
	struct rtl8169_private *tp = netdev_priv(dev);
	void __iomem *ioaddr = tp->mmio_addr;
	unsigned int i;
	static struct {
		u32 opt;
		u16 reg;
		u8  mask;
	} cfg[] = {
		{ WAKE_ANY,   Config1, PMEnable },
		{ WAKE_PHY,   Config3, LinkUp },
		{ WAKE_MAGIC, Config3, MagicPacket },
		{ WAKE_UCAST, Config5, UWF },
		{ WAKE_BCAST, Config5, BWF },
		{ WAKE_MCAST, Config5, MWF },
		{ WAKE_ANY,   Config5, LanWake }
	};

	spin_lock_irq(&tp->lock);

	RTL_W8(Cfg9346, Cfg9346_Unlock);

	for (i = 0; i < ARRAY_SIZE(cfg); i++) {
		u8 options = RTL_R8(cfg[i].reg) & ~cfg[i].mask;
		if (wol->wolopts & cfg[i].opt)
			options |= cfg[i].mask;
		RTL_W8(cfg[i].reg, options);
	}

	RTL_W8(Cfg9346, Cfg9346_Lock);

	if (wol->wolopts)
		tp->features |= RTL_FEATURE_WOL;
	else
		tp->features &= ~RTL_FEATURE_WOL;
	device_set_wakeup_enable(&tp->pci_dev->dev, wol->wolopts);

	spin_unlock_irq(&tp->lock);

	return 0;
}

static void rtl8169_get_drvinfo(struct net_device *dev,
				struct ethtool_drvinfo *info)
{
	struct rtl8169_private *tp = netdev_priv(dev);

	strcpy(info->driver, MODULENAME);
	strcpy(info->version, RTL8169_VERSION);
	strcpy(info->bus_info, pci_name(tp->pci_dev));
}

static int rtl8169_get_regs_len(struct net_device *dev)
{
	return R8169_REGS_SIZE;
}

static int rtl8169_set_speed_tbi(struct net_device *dev,
				 u8 autoneg, u16 speed, u8 duplex)
{
	struct rtl8169_private *tp = netdev_priv(dev);
	void __iomem *ioaddr = tp->mmio_addr;
	int ret = 0;
	u32 reg;

	reg = RTL_R32(TBICSR);
	if ((autoneg == AUTONEG_DISABLE) && (speed == SPEED_1000) &&
	    (duplex == DUPLEX_FULL)) {
		RTL_W32(TBICSR, reg & ~(TBINwEnable | TBINwRestart));
	} else if (autoneg == AUTONEG_ENABLE)
		RTL_W32(TBICSR, reg | TBINwEnable | TBINwRestart);
	else {
		if (netif_msg_link(tp)) {
			printk(KERN_WARNING "%s: "
			       "incorrect speed setting refused in TBI mode\n",
			       dev->name);
		}
		ret = -EOPNOTSUPP;
	}

	return ret;
}

static int rtl8169_set_speed_xmii(struct net_device *dev,
				  u8 autoneg, u16 speed, u8 duplex)
{
	struct rtl8169_private *tp = netdev_priv(dev);
	void __iomem *ioaddr = tp->mmio_addr;
	int auto_nego, giga_ctrl;

	auto_nego = mdio_read(ioaddr, MII_ADVERTISE);
	auto_nego &= ~(ADVERTISE_10HALF | ADVERTISE_10FULL |
		       ADVERTISE_100HALF | ADVERTISE_100FULL);
	giga_ctrl = mdio_read(ioaddr, MII_CTRL1000);
	giga_ctrl &= ~(ADVERTISE_1000FULL | ADVERTISE_1000HALF);

	if (autoneg == AUTONEG_ENABLE) {
		auto_nego |= (ADVERTISE_10HALF | ADVERTISE_10FULL |
			      ADVERTISE_100HALF | ADVERTISE_100FULL);
		giga_ctrl |= ADVERTISE_1000FULL | ADVERTISE_1000HALF;
	} else {
		if (speed == SPEED_10)
			auto_nego |= ADVERTISE_10HALF | ADVERTISE_10FULL;
		else if (speed == SPEED_100)
			auto_nego |= ADVERTISE_100HALF | ADVERTISE_100FULL;
		else if (speed == SPEED_1000)
			giga_ctrl |= ADVERTISE_1000FULL | ADVERTISE_1000HALF;

		if (duplex == DUPLEX_HALF)
			auto_nego &= ~(ADVERTISE_10FULL | ADVERTISE_100FULL);

		if (duplex == DUPLEX_FULL)
			auto_nego &= ~(ADVERTISE_10HALF | ADVERTISE_100HALF);

		/* This tweak comes straight from Realtek's driver. */
		if ((speed == SPEED_100) && (duplex == DUPLEX_HALF) &&
		    ((tp->mac_version == RTL_GIGA_MAC_VER_13) ||
		     (tp->mac_version == RTL_GIGA_MAC_VER_16))) {
			auto_nego = ADVERTISE_100HALF | ADVERTISE_CSMA;
		}
	}

	/* The 8100e/8101e/8102e do Fast Ethernet only. */
	if ((tp->mac_version == RTL_GIGA_MAC_VER_07) ||
	    (tp->mac_version == RTL_GIGA_MAC_VER_08) ||
	    (tp->mac_version == RTL_GIGA_MAC_VER_09) ||
	    (tp->mac_version == RTL_GIGA_MAC_VER_10) ||
	    (tp->mac_version == RTL_GIGA_MAC_VER_13) ||
	    (tp->mac_version == RTL_GIGA_MAC_VER_14) ||
	    (tp->mac_version == RTL_GIGA_MAC_VER_15) ||
	    (tp->mac_version == RTL_GIGA_MAC_VER_16)) {
		if ((giga_ctrl & (ADVERTISE_1000FULL | ADVERTISE_1000HALF)) &&
		    netif_msg_link(tp)) {
			printk(KERN_INFO "%s: PHY does not support 1000Mbps.\n",
			       dev->name);
		}
		giga_ctrl &= ~(ADVERTISE_1000FULL | ADVERTISE_1000HALF);
	}

	auto_nego |= ADVERTISE_PAUSE_CAP | ADVERTISE_PAUSE_ASYM;

	if ((tp->mac_version == RTL_GIGA_MAC_VER_11) ||
	    (tp->mac_version == RTL_GIGA_MAC_VER_12) ||
	    (tp->mac_version >= RTL_GIGA_MAC_VER_17)) {
		/*
		 * Wake up the PHY.
		 * Vendor specific (0x1f) and reserved (0x0e) MII registers.
		 */
		mdio_write(ioaddr, 0x1f, 0x0000);
		mdio_write(ioaddr, 0x0e, 0x0000);
	}

	tp->phy_auto_nego_reg = auto_nego;
	tp->phy_1000_ctrl_reg = giga_ctrl;

	mdio_write(ioaddr, MII_ADVERTISE, auto_nego);
	mdio_write(ioaddr, MII_CTRL1000, giga_ctrl);
	mdio_write(ioaddr, MII_BMCR, BMCR_ANENABLE | BMCR_ANRESTART);
	return 0;
}

static int rtl8169_set_speed(struct net_device *dev,
			     u8 autoneg, u16 speed, u8 duplex)
{
	struct rtl8169_private *tp = netdev_priv(dev);
	int ret;

	ret = tp->set_speed(dev, autoneg, speed, duplex);

	if (netif_running(dev) && (tp->phy_1000_ctrl_reg & ADVERTISE_1000FULL))
		mod_timer(&tp->timer, jiffies + RTL8169_PHY_TIMEOUT);

	return ret;
}

static int rtl8169_set_settings(struct net_device *dev, struct ethtool_cmd *cmd)
{
	struct rtl8169_private *tp = netdev_priv(dev);
	unsigned long flags;
	int ret;

	spin_lock_irqsave(&tp->lock, flags);
	ret = rtl8169_set_speed(dev, cmd->autoneg, cmd->speed, cmd->duplex);
	spin_unlock_irqrestore(&tp->lock, flags);

	return ret;
}

static u32 rtl8169_get_rx_csum(struct net_device *dev)
{
	struct rtl8169_private *tp = netdev_priv(dev);

	return tp->cp_cmd & RxChkSum;
}

static int rtl8169_set_rx_csum(struct net_device *dev, u32 data)
{
	struct rtl8169_private *tp = netdev_priv(dev);
	void __iomem *ioaddr = tp->mmio_addr;
	unsigned long flags;

	spin_lock_irqsave(&tp->lock, flags);

	if (data)
		tp->cp_cmd |= RxChkSum;
	else
		tp->cp_cmd &= ~RxChkSum;

	RTL_W16(CPlusCmd, tp->cp_cmd);
	RTL_R16(CPlusCmd);

	spin_unlock_irqrestore(&tp->lock, flags);

	return 0;
}

#ifdef CONFIG_R8169_VLAN

static inline u32 rtl8169_tx_vlan_tag(struct rtl8169_private *tp,
				      struct sk_buff *skb)
{
	return (tp->vlgrp && vlan_tx_tag_present(skb)) ?
		TxVlanTag | swab16(vlan_tx_tag_get(skb)) : 0x00;
}

static void rtl8169_vlan_rx_register(struct net_device *dev,
				     struct vlan_group *grp)
{
	struct rtl8169_private *tp = netdev_priv(dev);
	void __iomem *ioaddr = tp->mmio_addr;
	unsigned long flags;

	spin_lock_irqsave(&tp->lock, flags);
	tp->vlgrp = grp;
	if (tp->vlgrp)
		tp->cp_cmd |= RxVlan;
	else
		tp->cp_cmd &= ~RxVlan;
	RTL_W16(CPlusCmd, tp->cp_cmd);
	RTL_R16(CPlusCmd);
	spin_unlock_irqrestore(&tp->lock, flags);
}

static int rtl8169_rx_vlan_skb(struct rtl8169_private *tp, struct RxDesc *desc,
			       struct sk_buff *skb)
{
	u32 opts2 = le32_to_cpu(desc->opts2);
	struct vlan_group *vlgrp = tp->vlgrp;
	int ret;

	if (vlgrp && (opts2 & RxVlanTag)) {
		vlan_hwaccel_receive_skb(skb, vlgrp, swab16(opts2 & 0xffff));
		ret = 0;
	} else
		ret = -1;
	desc->opts2 = 0;
	return ret;
}

#else /* !CONFIG_R8169_VLAN */

static inline u32 rtl8169_tx_vlan_tag(struct rtl8169_private *tp,
				      struct sk_buff *skb)
{
	return 0;
}

static int rtl8169_rx_vlan_skb(struct rtl8169_private *tp, struct RxDesc *desc,
			       struct sk_buff *skb)
{
	return -1;
}

#endif

static int rtl8169_gset_tbi(struct net_device *dev, struct ethtool_cmd *cmd)
{
	struct rtl8169_private *tp = netdev_priv(dev);
	void __iomem *ioaddr = tp->mmio_addr;
	u32 status;

	cmd->supported =
		SUPPORTED_1000baseT_Full | SUPPORTED_Autoneg | SUPPORTED_FIBRE;
	cmd->port = PORT_FIBRE;
	cmd->transceiver = XCVR_INTERNAL;

	status = RTL_R32(TBICSR);
	cmd->advertising = (status & TBINwEnable) ?  ADVERTISED_Autoneg : 0;
	cmd->autoneg = !!(status & TBINwEnable);

	cmd->speed = SPEED_1000;
	cmd->duplex = DUPLEX_FULL; /* Always set */

	return 0;
}

static int rtl8169_gset_xmii(struct net_device *dev, struct ethtool_cmd *cmd)
{
	struct rtl8169_private *tp = netdev_priv(dev);

	return mii_ethtool_gset(&tp->mii, cmd);
}

static int rtl8169_get_settings(struct net_device *dev, struct ethtool_cmd *cmd)
{
	struct rtl8169_private *tp = netdev_priv(dev);
	unsigned long flags;
	int rc;

	spin_lock_irqsave(&tp->lock, flags);

	rc = tp->get_settings(dev, cmd);

	spin_unlock_irqrestore(&tp->lock, flags);
	return rc;
}

static void rtl8169_get_regs(struct net_device *dev, struct ethtool_regs *regs,
			     void *p)
{
	struct rtl8169_private *tp = netdev_priv(dev);
	unsigned long flags;

	if (regs->len > R8169_REGS_SIZE)
		regs->len = R8169_REGS_SIZE;

	spin_lock_irqsave(&tp->lock, flags);
	memcpy_fromio(p, tp->mmio_addr, regs->len);
	spin_unlock_irqrestore(&tp->lock, flags);
}

static u32 rtl8169_get_msglevel(struct net_device *dev)
{
	struct rtl8169_private *tp = netdev_priv(dev);

	return tp->msg_enable;
}

static void rtl8169_set_msglevel(struct net_device *dev, u32 value)
{
	struct rtl8169_private *tp = netdev_priv(dev);

	tp->msg_enable = value;
}

static const char rtl8169_gstrings[][ETH_GSTRING_LEN] = {
	"tx_packets",
	"rx_packets",
	"tx_errors",
	"rx_errors",
	"rx_missed",
	"align_errors",
	"tx_single_collisions",
	"tx_multi_collisions",
	"unicast",
	"broadcast",
	"multicast",
	"tx_aborted",
	"tx_underrun",
};

struct rtl8169_counters {
	__le64	tx_packets;
	__le64	rx_packets;
	__le64	tx_errors;
	__le32	rx_errors;
	__le16	rx_missed;
	__le16	align_errors;
	__le32	tx_one_collision;
	__le32	tx_multi_collision;
	__le64	rx_unicast;
	__le64	rx_broadcast;
	__le32	rx_multicast;
	__le16	tx_aborted;
	__le16	tx_underun;
};

static int rtl8169_get_sset_count(struct net_device *dev, int sset)
{
	switch (sset) {
	case ETH_SS_STATS:
		return ARRAY_SIZE(rtl8169_gstrings);
	default:
		return -EOPNOTSUPP;
	}
}

static void rtl8169_get_ethtool_stats(struct net_device *dev,
				      struct ethtool_stats *stats, u64 *data)
{
	struct rtl8169_private *tp = netdev_priv(dev);
	void __iomem *ioaddr = tp->mmio_addr;
	struct rtl8169_counters *counters;
	dma_addr_t paddr;
	u32 cmd;

	ASSERT_RTNL();

	counters = pci_alloc_consistent(tp->pci_dev, sizeof(*counters), &paddr);
	if (!counters)
		return;

	RTL_W32(CounterAddrHigh, (u64)paddr >> 32);
	cmd = (u64)paddr & DMA_32BIT_MASK;
	RTL_W32(CounterAddrLow, cmd);
	RTL_W32(CounterAddrLow, cmd | CounterDump);

	while (RTL_R32(CounterAddrLow) & CounterDump) {
		if (msleep_interruptible(1))
			break;
	}

	RTL_W32(CounterAddrLow, 0);
	RTL_W32(CounterAddrHigh, 0);

	data[0] = le64_to_cpu(counters->tx_packets);
	data[1] = le64_to_cpu(counters->rx_packets);
	data[2] = le64_to_cpu(counters->tx_errors);
	data[3] = le32_to_cpu(counters->rx_errors);
	data[4] = le16_to_cpu(counters->rx_missed);
	data[5] = le16_to_cpu(counters->align_errors);
	data[6] = le32_to_cpu(counters->tx_one_collision);
	data[7] = le32_to_cpu(counters->tx_multi_collision);
	data[8] = le64_to_cpu(counters->rx_unicast);
	data[9] = le64_to_cpu(counters->rx_broadcast);
	data[10] = le32_to_cpu(counters->rx_multicast);
	data[11] = le16_to_cpu(counters->tx_aborted);
	data[12] = le16_to_cpu(counters->tx_underun);

	pci_free_consistent(tp->pci_dev, sizeof(*counters), counters, paddr);
}

static void rtl8169_get_strings(struct net_device *dev, u32 stringset, u8 *data)
{
	switch(stringset) {
	case ETH_SS_STATS:
		memcpy(data, *rtl8169_gstrings, sizeof(rtl8169_gstrings));
		break;
	}
}

static const struct ethtool_ops rtl8169_ethtool_ops = {
	.get_drvinfo		= rtl8169_get_drvinfo,
	.get_regs_len		= rtl8169_get_regs_len,
	.get_link		= ethtool_op_get_link,
	.get_settings		= rtl8169_get_settings,
	.set_settings		= rtl8169_set_settings,
	.get_msglevel		= rtl8169_get_msglevel,
	.set_msglevel		= rtl8169_set_msglevel,
	.get_rx_csum		= rtl8169_get_rx_csum,
	.set_rx_csum		= rtl8169_set_rx_csum,
	.set_tx_csum		= ethtool_op_set_tx_csum,
	.set_sg			= ethtool_op_set_sg,
	.set_tso		= ethtool_op_set_tso,
	.get_regs		= rtl8169_get_regs,
	.get_wol		= rtl8169_get_wol,
	.set_wol		= rtl8169_set_wol,
	.get_strings		= rtl8169_get_strings,
	.get_sset_count		= rtl8169_get_sset_count,
	.get_ethtool_stats	= rtl8169_get_ethtool_stats,
};

static void rtl8169_write_gmii_reg_bit(void __iomem *ioaddr, int reg,
				       int bitnum, int bitval)
{
	int val;

	val = mdio_read(ioaddr, reg);
	val = (bitval == 1) ?
		val | (bitval << bitnum) :  val & ~(0x0001 << bitnum);
	mdio_write(ioaddr, reg, val & 0xffff);
}

static void rtl8169_get_mac_version(struct rtl8169_private *tp,
				    void __iomem *ioaddr)
{
	/*
	 * The driver currently handles the 8168Bf and the 8168Be identically
	 * but they can be identified more specifically through the test below
	 * if needed:
	 *
	 * (RTL_R32(TxConfig) & 0x700000) == 0x500000 ? 8168Bf : 8168Be
	 *
	 * Same thing for the 8101Eb and the 8101Ec:
	 *
	 * (RTL_R32(TxConfig) & 0x700000) == 0x200000 ? 8101Eb : 8101Ec
	 */
	const struct {
		u32 mask;
		u32 val;
		int mac_version;
	} mac_info[] = {
		/* 8168D family. */
		{ 0x7c800000, 0x28000000,	RTL_GIGA_MAC_VER_25 },

		/* 8168C family. */
		{ 0x7cf00000, 0x3ca00000,	RTL_GIGA_MAC_VER_24 },
		{ 0x7cf00000, 0x3c900000,	RTL_GIGA_MAC_VER_23 },
		{ 0x7cf00000, 0x3c800000,	RTL_GIGA_MAC_VER_18 },
		{ 0x7c800000, 0x3c800000,	RTL_GIGA_MAC_VER_24 },
		{ 0x7cf00000, 0x3c000000,	RTL_GIGA_MAC_VER_19 },
		{ 0x7cf00000, 0x3c200000,	RTL_GIGA_MAC_VER_20 },
		{ 0x7cf00000, 0x3c300000,	RTL_GIGA_MAC_VER_21 },
		{ 0x7cf00000, 0x3c400000,	RTL_GIGA_MAC_VER_22 },
		{ 0x7c800000, 0x3c000000,	RTL_GIGA_MAC_VER_22 },

		/* 8168B family. */
		{ 0x7cf00000, 0x38000000,	RTL_GIGA_MAC_VER_12 },
		{ 0x7cf00000, 0x38500000,	RTL_GIGA_MAC_VER_17 },
		{ 0x7c800000, 0x38000000,	RTL_GIGA_MAC_VER_17 },
		{ 0x7c800000, 0x30000000,	RTL_GIGA_MAC_VER_11 },

		/* 8101 family. */
		{ 0x7cf00000, 0x34a00000,	RTL_GIGA_MAC_VER_09 },
		{ 0x7cf00000, 0x24a00000,	RTL_GIGA_MAC_VER_09 },
		{ 0x7cf00000, 0x34900000,	RTL_GIGA_MAC_VER_08 },
		{ 0x7cf00000, 0x24900000,	RTL_GIGA_MAC_VER_08 },
		{ 0x7cf00000, 0x34800000,	RTL_GIGA_MAC_VER_07 },
		{ 0x7cf00000, 0x24800000,	RTL_GIGA_MAC_VER_07 },
		{ 0x7cf00000, 0x34000000,	RTL_GIGA_MAC_VER_13 },
		{ 0x7cf00000, 0x34300000,	RTL_GIGA_MAC_VER_10 },
		{ 0x7cf00000, 0x34200000,	RTL_GIGA_MAC_VER_16 },
		{ 0x7c800000, 0x34800000,	RTL_GIGA_MAC_VER_09 },
		{ 0x7c800000, 0x24800000,	RTL_GIGA_MAC_VER_09 },
		{ 0x7c800000, 0x34000000,	RTL_GIGA_MAC_VER_16 },
		/* FIXME: where did these entries come from ? -- FR */
		{ 0xfc800000, 0x38800000,	RTL_GIGA_MAC_VER_15 },
		{ 0xfc800000, 0x30800000,	RTL_GIGA_MAC_VER_14 },

		/* 8110 family. */
		{ 0xfc800000, 0x98000000,	RTL_GIGA_MAC_VER_06 },
		{ 0xfc800000, 0x18000000,	RTL_GIGA_MAC_VER_05 },
		{ 0xfc800000, 0x10000000,	RTL_GIGA_MAC_VER_04 },
		{ 0xfc800000, 0x04000000,	RTL_GIGA_MAC_VER_03 },
		{ 0xfc800000, 0x00800000,	RTL_GIGA_MAC_VER_02 },
		{ 0xfc800000, 0x00000000,	RTL_GIGA_MAC_VER_01 },

		{ 0x00000000, 0x00000000,	RTL_GIGA_MAC_VER_01 }	/* Catch-all */
	}, *p = mac_info;
	u32 reg;

	reg = RTL_R32(TxConfig);
	while ((reg & p->mask) != p->val)
		p++;
	tp->mac_version = p->mac_version;

	if (p->mask == 0x00000000) {
		struct pci_dev *pdev = tp->pci_dev;

		dev_info(&pdev->dev, "unknown MAC (%08x)\n", reg);
	}
}

static void rtl8169_print_mac_version(struct rtl8169_private *tp)
{
	dprintk("mac_version = 0x%02x\n", tp->mac_version);
}

struct phy_reg {
	u16 reg;
	u16 val;
};

static void rtl_phy_write(void __iomem *ioaddr, struct phy_reg *regs, int len)
{
	while (len-- > 0) {
		mdio_write(ioaddr, regs->reg, regs->val);
		regs++;
	}
}

static void rtl8169s_hw_phy_config(void __iomem *ioaddr)
{
	struct {
		u16 regs[5]; /* Beware of bit-sign propagation */
	} phy_magic[5] = { {
		{ 0x0000,	//w 4 15 12 0
		  0x00a1,	//w 3 15 0 00a1
		  0x0008,	//w 2 15 0 0008
		  0x1020,	//w 1 15 0 1020
		  0x1000 } },{	//w 0 15 0 1000
		{ 0x7000,	//w 4 15 12 7
		  0xff41,	//w 3 15 0 ff41
		  0xde60,	//w 2 15 0 de60
		  0x0140,	//w 1 15 0 0140
		  0x0077 } },{	//w 0 15 0 0077
		{ 0xa000,	//w 4 15 12 a
		  0xdf01,	//w 3 15 0 df01
		  0xdf20,	//w 2 15 0 df20
		  0xff95,	//w 1 15 0 ff95
		  0xfa00 } },{	//w 0 15 0 fa00
		{ 0xb000,	//w 4 15 12 b
		  0xff41,	//w 3 15 0 ff41
		  0xde20,	//w 2 15 0 de20
		  0x0140,	//w 1 15 0 0140
		  0x00bb } },{	//w 0 15 0 00bb
		{ 0xf000,	//w 4 15 12 f
		  0xdf01,	//w 3 15 0 df01
		  0xdf20,	//w 2 15 0 df20
		  0xff95,	//w 1 15 0 ff95
		  0xbf00 }	//w 0 15 0 bf00
		}
	}, *p = phy_magic;
	unsigned int i;

	mdio_write(ioaddr, 0x1f, 0x0001);		//w 31 2 0 1
	mdio_write(ioaddr, 0x15, 0x1000);		//w 21 15 0 1000
	mdio_write(ioaddr, 0x18, 0x65c7);		//w 24 15 0 65c7
	rtl8169_write_gmii_reg_bit(ioaddr, 4, 11, 0);	//w 4 11 11 0

	for (i = 0; i < ARRAY_SIZE(phy_magic); i++, p++) {
		int val, pos = 4;

		val = (mdio_read(ioaddr, pos) & 0x0fff) | (p->regs[0] & 0xffff);
		mdio_write(ioaddr, pos, val);
		while (--pos >= 0)
			mdio_write(ioaddr, pos, p->regs[4 - pos] & 0xffff);
		rtl8169_write_gmii_reg_bit(ioaddr, 4, 11, 1); //w 4 11 11 1
		rtl8169_write_gmii_reg_bit(ioaddr, 4, 11, 0); //w 4 11 11 0
	}
	mdio_write(ioaddr, 0x1f, 0x0000); //w 31 2 0 0
}

static void rtl8169sb_hw_phy_config(void __iomem *ioaddr)
{
	struct phy_reg phy_reg_init[] = {
		{ 0x1f, 0x0002 },
		{ 0x01, 0x90d0 },
		{ 0x1f, 0x0000 }
	};

	rtl_phy_write(ioaddr, phy_reg_init, ARRAY_SIZE(phy_reg_init));
}

static void rtl8168bb_hw_phy_config(void __iomem *ioaddr)
{
	struct phy_reg phy_reg_init[] = {
		{ 0x10, 0xf41b },
		{ 0x1f, 0x0000 }
	};

	mdio_write(ioaddr, 0x1f, 0x0001);
	mdio_patch(ioaddr, 0x16, 1 << 0);

	rtl_phy_write(ioaddr, phy_reg_init, ARRAY_SIZE(phy_reg_init));
}

static void rtl8168bef_hw_phy_config(void __iomem *ioaddr)
{
	struct phy_reg phy_reg_init[] = {
		{ 0x1f, 0x0001 },
		{ 0x10, 0xf41b },
		{ 0x1f, 0x0000 }
	};

	rtl_phy_write(ioaddr, phy_reg_init, ARRAY_SIZE(phy_reg_init));
}

static void rtl8168cp_1_hw_phy_config(void __iomem *ioaddr)
{
	struct phy_reg phy_reg_init[] = {
		{ 0x1f, 0x0000 },
		{ 0x1d, 0x0f00 },
		{ 0x1f, 0x0002 },
		{ 0x0c, 0x1ec8 },
		{ 0x1f, 0x0000 }
	};

	rtl_phy_write(ioaddr, phy_reg_init, ARRAY_SIZE(phy_reg_init));
}

static void rtl8168cp_2_hw_phy_config(void __iomem *ioaddr)
{
	struct phy_reg phy_reg_init[] = {
		{ 0x1f, 0x0001 },
		{ 0x1d, 0x3d98 },
		{ 0x1f, 0x0000 }
	};

	mdio_write(ioaddr, 0x1f, 0x0000);
	mdio_patch(ioaddr, 0x14, 1 << 5);
	mdio_patch(ioaddr, 0x0d, 1 << 5);

	rtl_phy_write(ioaddr, phy_reg_init, ARRAY_SIZE(phy_reg_init));
}

static void rtl8168c_1_hw_phy_config(void __iomem *ioaddr)
{
	struct phy_reg phy_reg_init[] = {
		{ 0x1f, 0x0001 },
		{ 0x12, 0x2300 },
		{ 0x1f, 0x0002 },
		{ 0x00, 0x88d4 },
		{ 0x01, 0x82b1 },
		{ 0x03, 0x7002 },
		{ 0x08, 0x9e30 },
		{ 0x09, 0x01f0 },
		{ 0x0a, 0x5500 },
		{ 0x0c, 0x00c8 },
		{ 0x1f, 0x0003 },
		{ 0x12, 0xc096 },
		{ 0x16, 0x000a },
		{ 0x1f, 0x0000 },
		{ 0x1f, 0x0000 },
		{ 0x09, 0x2000 },
		{ 0x09, 0x0000 }
	};

	rtl_phy_write(ioaddr, phy_reg_init, ARRAY_SIZE(phy_reg_init));

	mdio_patch(ioaddr, 0x14, 1 << 5);
	mdio_patch(ioaddr, 0x0d, 1 << 5);
	mdio_write(ioaddr, 0x1f, 0x0000);
}

static void rtl8168c_2_hw_phy_config(void __iomem *ioaddr)
{
	struct phy_reg phy_reg_init[] = {
		{ 0x1f, 0x0001 },
		{ 0x12, 0x2300 },
		{ 0x03, 0x802f },
		{ 0x02, 0x4f02 },
		{ 0x01, 0x0409 },
		{ 0x00, 0xf099 },
		{ 0x04, 0x9800 },
		{ 0x04, 0x9000 },
		{ 0x1d, 0x3d98 },
		{ 0x1f, 0x0002 },
		{ 0x0c, 0x7eb8 },
		{ 0x06, 0x0761 },
		{ 0x1f, 0x0003 },
		{ 0x16, 0x0f0a },
		{ 0x1f, 0x0000 }
	};

	rtl_phy_write(ioaddr, phy_reg_init, ARRAY_SIZE(phy_reg_init));

	mdio_patch(ioaddr, 0x16, 1 << 0);
	mdio_patch(ioaddr, 0x14, 1 << 5);
	mdio_patch(ioaddr, 0x0d, 1 << 5);
	mdio_write(ioaddr, 0x1f, 0x0000);
}

static void rtl8168c_3_hw_phy_config(void __iomem *ioaddr)
{
	struct phy_reg phy_reg_init[] = {
		{ 0x1f, 0x0001 },
		{ 0x12, 0x2300 },
		{ 0x1d, 0x3d98 },
		{ 0x1f, 0x0002 },
		{ 0x0c, 0x7eb8 },
		{ 0x06, 0x5461 },
		{ 0x1f, 0x0003 },
		{ 0x16, 0x0f0a },
<<<<<<< HEAD
		{ 0x1f, 0x0000 }
	};

	rtl_phy_write(ioaddr, phy_reg_init, ARRAY_SIZE(phy_reg_init));

	mdio_patch(ioaddr, 0x16, 1 << 0);
	mdio_patch(ioaddr, 0x14, 1 << 5);
	mdio_patch(ioaddr, 0x0d, 1 << 5);
	mdio_write(ioaddr, 0x1f, 0x0000);
}

static void rtl8168c_4_hw_phy_config(void __iomem *ioaddr)
{
	rtl8168c_3_hw_phy_config(ioaddr);
}

static void rtl8168d_hw_phy_config(void __iomem *ioaddr)
{
	struct phy_reg phy_reg_init_0[] = {
		{ 0x1f, 0x0001 },
		{ 0x09, 0x2770 },
		{ 0x08, 0x04d0 },
		{ 0x0b, 0xad15 },
		{ 0x0c, 0x5bf0 },
		{ 0x1c, 0xf101 },
		{ 0x1f, 0x0003 },
		{ 0x14, 0x94d7 },
		{ 0x12, 0xf4d6 },
		{ 0x09, 0xca0f },
		{ 0x1f, 0x0002 },
		{ 0x0b, 0x0b10 },
		{ 0x0c, 0xd1f7 },
		{ 0x1f, 0x0002 },
		{ 0x06, 0x5461 },
		{ 0x1f, 0x0002 },
		{ 0x05, 0x6662 },
		{ 0x1f, 0x0000 },
		{ 0x14, 0x0060 },
		{ 0x1f, 0x0000 },
		{ 0x0d, 0xf8a0 },
		{ 0x1f, 0x0005 },
		{ 0x05, 0xffc2 }
	};

	rtl_phy_write(ioaddr, phy_reg_init_0, ARRAY_SIZE(phy_reg_init_0));

	if (mdio_read(ioaddr, 0x06) == 0xc400) {
		struct phy_reg phy_reg_init_1[] = {
			{ 0x1f, 0x0005 },
			{ 0x01, 0x0300 },
			{ 0x1f, 0x0000 },
			{ 0x11, 0x401c },
			{ 0x16, 0x4100 },
			{ 0x1f, 0x0005 },
			{ 0x07, 0x0010 },
			{ 0x05, 0x83dc },
			{ 0x06, 0x087d },
			{ 0x05, 0x8300 },
			{ 0x06, 0x0101 },
			{ 0x06, 0x05f8 },
			{ 0x06, 0xf9fa },
			{ 0x06, 0xfbef },
			{ 0x06, 0x79e2 },
			{ 0x06, 0x835f },
			{ 0x06, 0xe0f8 },
			{ 0x06, 0x9ae1 },
			{ 0x06, 0xf89b },
			{ 0x06, 0xef31 },
			{ 0x06, 0x3b65 },
			{ 0x06, 0xaa07 },
			{ 0x06, 0x81e4 },
			{ 0x06, 0xf89a },
			{ 0x06, 0xe5f8 },
			{ 0x06, 0x9baf },
			{ 0x06, 0x06ae },
			{ 0x05, 0x83dc },
			{ 0x06, 0x8300 },
		};

		rtl_phy_write(ioaddr, phy_reg_init_1,
			      ARRAY_SIZE(phy_reg_init_1));
	}

	mdio_write(ioaddr, 0x1f, 0x0000);
}

static void rtl8102e_hw_phy_config(void __iomem *ioaddr)
{
	struct phy_reg phy_reg_init[] = {
		{ 0x1f, 0x0003 },
		{ 0x08, 0x441d },
		{ 0x01, 0x9100 },
=======
>>>>>>> 57f8f7b6
		{ 0x1f, 0x0000 }
	};

	mdio_write(ioaddr, 0x1f, 0x0000);
	mdio_patch(ioaddr, 0x11, 1 << 12);
	mdio_patch(ioaddr, 0x19, 1 << 13);

	rtl_phy_write(ioaddr, phy_reg_init, ARRAY_SIZE(phy_reg_init));

	mdio_patch(ioaddr, 0x16, 1 << 0);
	mdio_patch(ioaddr, 0x14, 1 << 5);
	mdio_patch(ioaddr, 0x0d, 1 << 5);
	mdio_write(ioaddr, 0x1f, 0x0000);
}

static void rtl8168c_4_hw_phy_config(void __iomem *ioaddr)
{
	rtl8168c_3_hw_phy_config(ioaddr);
}

static void rtl8168d_hw_phy_config(void __iomem *ioaddr)
{
	struct phy_reg phy_reg_init_0[] = {
		{ 0x1f, 0x0001 },
		{ 0x09, 0x2770 },
		{ 0x08, 0x04d0 },
		{ 0x0b, 0xad15 },
		{ 0x0c, 0x5bf0 },
		{ 0x1c, 0xf101 },
		{ 0x1f, 0x0003 },
		{ 0x14, 0x94d7 },
		{ 0x12, 0xf4d6 },
		{ 0x09, 0xca0f },
		{ 0x1f, 0x0002 },
		{ 0x0b, 0x0b10 },
		{ 0x0c, 0xd1f7 },
		{ 0x1f, 0x0002 },
		{ 0x06, 0x5461 },
		{ 0x1f, 0x0002 },
		{ 0x05, 0x6662 },
		{ 0x1f, 0x0000 },
		{ 0x14, 0x0060 },
		{ 0x1f, 0x0000 },
		{ 0x0d, 0xf8a0 },
		{ 0x1f, 0x0005 },
		{ 0x05, 0xffc2 }
	};

	rtl_phy_write(ioaddr, phy_reg_init_0, ARRAY_SIZE(phy_reg_init_0));

	if (mdio_read(ioaddr, 0x06) == 0xc400) {
		struct phy_reg phy_reg_init_1[] = {
			{ 0x1f, 0x0005 },
			{ 0x01, 0x0300 },
			{ 0x1f, 0x0000 },
			{ 0x11, 0x401c },
			{ 0x16, 0x4100 },
			{ 0x1f, 0x0005 },
			{ 0x07, 0x0010 },
			{ 0x05, 0x83dc },
			{ 0x06, 0x087d },
			{ 0x05, 0x8300 },
			{ 0x06, 0x0101 },
			{ 0x06, 0x05f8 },
			{ 0x06, 0xf9fa },
			{ 0x06, 0xfbef },
			{ 0x06, 0x79e2 },
			{ 0x06, 0x835f },
			{ 0x06, 0xe0f8 },
			{ 0x06, 0x9ae1 },
			{ 0x06, 0xf89b },
			{ 0x06, 0xef31 },
			{ 0x06, 0x3b65 },
			{ 0x06, 0xaa07 },
			{ 0x06, 0x81e4 },
			{ 0x06, 0xf89a },
			{ 0x06, 0xe5f8 },
			{ 0x06, 0x9baf },
			{ 0x06, 0x06ae },
			{ 0x05, 0x83dc },
			{ 0x06, 0x8300 },
		};

		rtl_phy_write(ioaddr, phy_reg_init_1,
			      ARRAY_SIZE(phy_reg_init_1));
	}

	mdio_write(ioaddr, 0x1f, 0x0000);
}

static void rtl8102e_hw_phy_config(void __iomem *ioaddr)
{
	struct phy_reg phy_reg_init[] = {
		{ 0x1f, 0x0003 },
		{ 0x08, 0x441d },
		{ 0x01, 0x9100 },
		{ 0x1f, 0x0000 }
	};

	mdio_write(ioaddr, 0x1f, 0x0000);
	mdio_patch(ioaddr, 0x11, 1 << 12);
	mdio_patch(ioaddr, 0x19, 1 << 13);

	rtl_phy_write(ioaddr, phy_reg_init, ARRAY_SIZE(phy_reg_init));
}

static void rtl_hw_phy_config(struct net_device *dev)
{
	struct rtl8169_private *tp = netdev_priv(dev);
	void __iomem *ioaddr = tp->mmio_addr;

	rtl8169_print_mac_version(tp);

	switch (tp->mac_version) {
	case RTL_GIGA_MAC_VER_01:
		break;
	case RTL_GIGA_MAC_VER_02:
	case RTL_GIGA_MAC_VER_03:
		rtl8169s_hw_phy_config(ioaddr);
		break;
	case RTL_GIGA_MAC_VER_04:
		rtl8169sb_hw_phy_config(ioaddr);
		break;
	case RTL_GIGA_MAC_VER_07:
	case RTL_GIGA_MAC_VER_08:
	case RTL_GIGA_MAC_VER_09:
		rtl8102e_hw_phy_config(ioaddr);
		break;
	case RTL_GIGA_MAC_VER_11:
		rtl8168bb_hw_phy_config(ioaddr);
		break;
	case RTL_GIGA_MAC_VER_12:
		rtl8168bef_hw_phy_config(ioaddr);
		break;
	case RTL_GIGA_MAC_VER_17:
		rtl8168bef_hw_phy_config(ioaddr);
		break;
	case RTL_GIGA_MAC_VER_18:
		rtl8168cp_1_hw_phy_config(ioaddr);
		break;
	case RTL_GIGA_MAC_VER_19:
		rtl8168c_1_hw_phy_config(ioaddr);
		break;
	case RTL_GIGA_MAC_VER_20:
		rtl8168c_2_hw_phy_config(ioaddr);
		break;
	case RTL_GIGA_MAC_VER_21:
		rtl8168c_3_hw_phy_config(ioaddr);
		break;
	case RTL_GIGA_MAC_VER_22:
		rtl8168c_4_hw_phy_config(ioaddr);
<<<<<<< HEAD
		break;
	case RTL_GIGA_MAC_VER_23:
	case RTL_GIGA_MAC_VER_24:
		rtl8168cp_2_hw_phy_config(ioaddr);
		break;
=======
		break;
	case RTL_GIGA_MAC_VER_23:
	case RTL_GIGA_MAC_VER_24:
		rtl8168cp_2_hw_phy_config(ioaddr);
		break;
>>>>>>> 57f8f7b6
	case RTL_GIGA_MAC_VER_25:
		rtl8168d_hw_phy_config(ioaddr);
		break;

	default:
		break;
	}
}

static void rtl8169_phy_timer(unsigned long __opaque)
{
	struct net_device *dev = (struct net_device *)__opaque;
	struct rtl8169_private *tp = netdev_priv(dev);
	struct timer_list *timer = &tp->timer;
	void __iomem *ioaddr = tp->mmio_addr;
	unsigned long timeout = RTL8169_PHY_TIMEOUT;

	assert(tp->mac_version > RTL_GIGA_MAC_VER_01);

	if (!(tp->phy_1000_ctrl_reg & ADVERTISE_1000FULL))
		return;

	spin_lock_irq(&tp->lock);

	if (tp->phy_reset_pending(ioaddr)) {
		/*
		 * A busy loop could burn quite a few cycles on nowadays CPU.
		 * Let's delay the execution of the timer for a few ticks.
		 */
		timeout = HZ/10;
		goto out_mod_timer;
	}

	if (tp->link_ok(ioaddr))
		goto out_unlock;

	if (netif_msg_link(tp))
		printk(KERN_WARNING "%s: PHY reset until link up\n", dev->name);

	tp->phy_reset_enable(ioaddr);

out_mod_timer:
	mod_timer(timer, jiffies + timeout);
out_unlock:
	spin_unlock_irq(&tp->lock);
}

static inline void rtl8169_delete_timer(struct net_device *dev)
{
	struct rtl8169_private *tp = netdev_priv(dev);
	struct timer_list *timer = &tp->timer;

	if (tp->mac_version <= RTL_GIGA_MAC_VER_01)
		return;

	del_timer_sync(timer);
}

static inline void rtl8169_request_timer(struct net_device *dev)
{
	struct rtl8169_private *tp = netdev_priv(dev);
	struct timer_list *timer = &tp->timer;

	if (tp->mac_version <= RTL_GIGA_MAC_VER_01)
		return;

	mod_timer(timer, jiffies + RTL8169_PHY_TIMEOUT);
}

#ifdef CONFIG_NET_POLL_CONTROLLER
/*
 * Polling 'interrupt' - used by things like netconsole to send skbs
 * without having to re-enable interrupts. It's not called while
 * the interrupt routine is executing.
 */
static void rtl8169_netpoll(struct net_device *dev)
{
	struct rtl8169_private *tp = netdev_priv(dev);
	struct pci_dev *pdev = tp->pci_dev;

	disable_irq(pdev->irq);
	rtl8169_interrupt(pdev->irq, dev);
	enable_irq(pdev->irq);
}
#endif

static void rtl8169_release_board(struct pci_dev *pdev, struct net_device *dev,
				  void __iomem *ioaddr)
{
	iounmap(ioaddr);
	pci_release_regions(pdev);
	pci_disable_device(pdev);
	free_netdev(dev);
}

static void rtl8169_phy_reset(struct net_device *dev,
			      struct rtl8169_private *tp)
{
	void __iomem *ioaddr = tp->mmio_addr;
	unsigned int i;

	tp->phy_reset_enable(ioaddr);
	for (i = 0; i < 100; i++) {
		if (!tp->phy_reset_pending(ioaddr))
			return;
		msleep(1);
	}
	if (netif_msg_link(tp))
		printk(KERN_ERR "%s: PHY reset failed.\n", dev->name);
}

static void rtl8169_init_phy(struct net_device *dev, struct rtl8169_private *tp)
{
	void __iomem *ioaddr = tp->mmio_addr;

	rtl_hw_phy_config(dev);

	if (tp->mac_version <= RTL_GIGA_MAC_VER_06) {
		dprintk("Set MAC Reg C+CR Offset 0x82h = 0x01h\n");
		RTL_W8(0x82, 0x01);
	}

	pci_write_config_byte(tp->pci_dev, PCI_LATENCY_TIMER, 0x40);

	if (tp->mac_version <= RTL_GIGA_MAC_VER_06)
		pci_write_config_byte(tp->pci_dev, PCI_CACHE_LINE_SIZE, 0x08);

	if (tp->mac_version == RTL_GIGA_MAC_VER_02) {
		dprintk("Set MAC Reg C+CR Offset 0x82h = 0x01h\n");
		RTL_W8(0x82, 0x01);
		dprintk("Set PHY Reg 0x0bh = 0x00h\n");
		mdio_write(ioaddr, 0x0b, 0x0000); //w 0x0b 15 0 0
	}

	rtl8169_phy_reset(dev, tp);

	/*
	 * rtl8169_set_speed_xmii takes good care of the Fast Ethernet
	 * only 8101. Don't panic.
	 */
	rtl8169_set_speed(dev, AUTONEG_ENABLE, SPEED_1000, DUPLEX_FULL);

	if ((RTL_R8(PHYstatus) & TBI_Enable) && netif_msg_link(tp))
		printk(KERN_INFO PFX "%s: TBI auto-negotiating\n", dev->name);
}

static void rtl_rar_set(struct rtl8169_private *tp, u8 *addr)
{
	void __iomem *ioaddr = tp->mmio_addr;
	u32 high;
	u32 low;

	low  = addr[0] | (addr[1] << 8) | (addr[2] << 16) | (addr[3] << 24);
	high = addr[4] | (addr[5] << 8);

	spin_lock_irq(&tp->lock);

	RTL_W8(Cfg9346, Cfg9346_Unlock);
	RTL_W32(MAC0, low);
	RTL_W32(MAC4, high);
	RTL_W8(Cfg9346, Cfg9346_Lock);

	spin_unlock_irq(&tp->lock);
}

static int rtl_set_mac_address(struct net_device *dev, void *p)
{
	struct rtl8169_private *tp = netdev_priv(dev);
	struct sockaddr *addr = p;

	if (!is_valid_ether_addr(addr->sa_data))
		return -EADDRNOTAVAIL;

	memcpy(dev->dev_addr, addr->sa_data, dev->addr_len);

	rtl_rar_set(tp, dev->dev_addr);

	return 0;
}

static int rtl8169_ioctl(struct net_device *dev, struct ifreq *ifr, int cmd)
{
	struct rtl8169_private *tp = netdev_priv(dev);
	struct mii_ioctl_data *data = if_mii(ifr);

	if (!netif_running(dev))
		return -ENODEV;

	switch (cmd) {
	case SIOCGMIIPHY:
		data->phy_id = 32; /* Internal PHY */
		return 0;

	case SIOCGMIIREG:
		data->val_out = mdio_read(tp->mmio_addr, data->reg_num & 0x1f);
		return 0;

	case SIOCSMIIREG:
		if (!capable(CAP_NET_ADMIN))
			return -EPERM;
		mdio_write(tp->mmio_addr, data->reg_num & 0x1f, data->val_in);
		return 0;
	}
	return -EOPNOTSUPP;
}

static const struct rtl_cfg_info {
	void (*hw_start)(struct net_device *);
	unsigned int region;
	unsigned int align;
	u16 intr_event;
	u16 napi_event;
	unsigned features;
} rtl_cfg_infos [] = {
	[RTL_CFG_0] = {
		.hw_start	= rtl_hw_start_8169,
		.region		= 1,
		.align		= 0,
		.intr_event	= SYSErr | LinkChg | RxOverflow |
				  RxFIFOOver | TxErr | TxOK | RxOK | RxErr,
		.napi_event	= RxFIFOOver | TxErr | TxOK | RxOK | RxOverflow,
		.features	= RTL_FEATURE_GMII
	},
	[RTL_CFG_1] = {
		.hw_start	= rtl_hw_start_8168,
		.region		= 2,
		.align		= 8,
		.intr_event	= SYSErr | LinkChg | RxOverflow |
				  TxErr | TxOK | RxOK | RxErr,
		.napi_event	= TxErr | TxOK | RxOK | RxOverflow,
		.features	= RTL_FEATURE_GMII | RTL_FEATURE_MSI
	},
	[RTL_CFG_2] = {
		.hw_start	= rtl_hw_start_8101,
		.region		= 2,
		.align		= 8,
		.intr_event	= SYSErr | LinkChg | RxOverflow | PCSTimeout |
				  RxFIFOOver | TxErr | TxOK | RxOK | RxErr,
		.napi_event	= RxFIFOOver | TxErr | TxOK | RxOK | RxOverflow,
		.features	= RTL_FEATURE_MSI
	}
};

/* Cfg9346_Unlock assumed. */
static unsigned rtl_try_msi(struct pci_dev *pdev, void __iomem *ioaddr,
			    const struct rtl_cfg_info *cfg)
{
	unsigned msi = 0;
	u8 cfg2;

	cfg2 = RTL_R8(Config2) & ~MSIEnable;
	if (cfg->features & RTL_FEATURE_MSI) {
		if (pci_enable_msi(pdev)) {
			dev_info(&pdev->dev, "no MSI. Back to INTx.\n");
		} else {
			cfg2 |= MSIEnable;
			msi = RTL_FEATURE_MSI;
		}
	}
	RTL_W8(Config2, cfg2);
	return msi;
}

static void rtl_disable_msi(struct pci_dev *pdev, struct rtl8169_private *tp)
{
	if (tp->features & RTL_FEATURE_MSI) {
		pci_disable_msi(pdev);
		tp->features &= ~RTL_FEATURE_MSI;
	}
}

static int rtl_eeprom_read(struct pci_dev *pdev, int cap, int addr, __le32 *val)
{
	int ret, count = 100;
	u16 status = 0;
	u32 value;

	ret = pci_write_config_word(pdev, cap + PCI_VPD_ADDR, addr);
	if (ret < 0)
		return ret;

	do {
		udelay(10);
		ret = pci_read_config_word(pdev, cap + PCI_VPD_ADDR, &status);
		if (ret < 0)
			return ret;
	} while (!(status & PCI_VPD_ADDR_F) && --count);

	if (!(status & PCI_VPD_ADDR_F))
		return -ETIMEDOUT;

	ret = pci_read_config_dword(pdev, cap + PCI_VPD_DATA, &value);
	if (ret < 0)
		return ret;

	*val = cpu_to_le32(value);

	return 0;
}

static void rtl_init_mac_address(struct rtl8169_private *tp,
				 void __iomem *ioaddr)
{
	struct pci_dev *pdev = tp->pci_dev;
<<<<<<< HEAD
	u8 cfg1;
	int vpd_cap;
	u8 mac[8];
	DECLARE_MAC_BUF(buf);

	cfg1 = RTL_R8(Config1);
	if (!(cfg1  & VPD)) {
		dprintk("VPD access not enabled, enabling\n");
=======
	int vpd_cap;
	__le32 sig;
	u8 mac[8];
	u8 cfg1;

	cfg1 = RTL_R8(Config1);
	if (!(cfg1  & VPD)) {
		if (netif_msg_probe(tp))
			dev_info(&pdev->dev, "VPD access disabled, enabling\n");
>>>>>>> 57f8f7b6
		RTL_W8(Cfg9346, Cfg9346_Unlock);
		RTL_W8(Config1, cfg1 | VPD);
		RTL_W8(Cfg9346, Cfg9346_Lock);
	}

	vpd_cap = pci_find_capability(pdev, PCI_CAP_ID_VPD);
	if (!vpd_cap)
		return;

<<<<<<< HEAD
	/* MAC address is stored in EEPROM at offset 0x0e
=======
	if (rtl_eeprom_read(pdev, vpd_cap, RTL_EEPROM_SIG_ADDR, &sig) < 0)
		return;

	if ((sig & RTL_EEPROM_SIG_MASK) != RTL_EEPROM_SIG) {
		dev_info(&pdev->dev, "Missing EEPROM signature: %08x\n", sig);
		return;
	}

	/*
	 * MAC address is stored in EEPROM at offset 0x0e
>>>>>>> 57f8f7b6
	 * Realtek says: "The VPD address does not have to be a DWORD-aligned
	 * address as defined in the PCI 2.2 Specifications, but the VPD data
	 * is always consecutive 4-byte data starting from the VPD address
	 * specified."
	 */
	if (rtl_eeprom_read(pdev, vpd_cap, 0x000e, (__le32*)&mac[0]) < 0 ||
	    rtl_eeprom_read(pdev, vpd_cap, 0x0012, (__le32*)&mac[4]) < 0) {
<<<<<<< HEAD
		dprintk("Reading MAC address from EEPROM failed\n");
		return;
	}

	dprintk("MAC address found in EEPROM: %s\n", print_mac(buf, mac));

	/* Write MAC address */
	rtl_rar_set(tp, mac);
=======
		if (netif_msg_probe(tp)) {
			dev_warn(&pdev->dev,
				 "reading MAC address from EEPROM failed\n");
		}
		return;
	}

	if (netif_msg_probe(tp)) {
		DECLARE_MAC_BUF(buf);

		dev_info(&pdev->dev, "MAC address found in EEPROM: %s\n",
			 print_mac(buf, mac));
	}

	if (is_valid_ether_addr(mac))
		rtl_rar_set(tp, mac);
>>>>>>> 57f8f7b6
}

static int __devinit
rtl8169_init_one(struct pci_dev *pdev, const struct pci_device_id *ent)
{
	const struct rtl_cfg_info *cfg = rtl_cfg_infos + ent->driver_data;
	const unsigned int region = cfg->region;
	struct rtl8169_private *tp;
	struct mii_if_info *mii;
	struct net_device *dev;
	void __iomem *ioaddr;
	unsigned int i;
	int rc;

	if (netif_msg_drv(&debug)) {
		printk(KERN_INFO "%s Gigabit Ethernet driver %s loaded\n",
		       MODULENAME, RTL8169_VERSION);
	}

	dev = alloc_etherdev(sizeof (*tp));
	if (!dev) {
		if (netif_msg_drv(&debug))
			dev_err(&pdev->dev, "unable to alloc new ethernet\n");
		rc = -ENOMEM;
		goto out;
	}

	SET_NETDEV_DEV(dev, &pdev->dev);
	tp = netdev_priv(dev);
	tp->dev = dev;
	tp->pci_dev = pdev;
	tp->msg_enable = netif_msg_init(debug.msg_enable, R8169_MSG_DEFAULT);

	mii = &tp->mii;
	mii->dev = dev;
	mii->mdio_read = rtl_mdio_read;
	mii->mdio_write = rtl_mdio_write;
	mii->phy_id_mask = 0x1f;
	mii->reg_num_mask = 0x1f;
	mii->supports_gmii = !!(cfg->features & RTL_FEATURE_GMII);

	/* enable device (incl. PCI PM wakeup and hotplug setup) */
	rc = pci_enable_device(pdev);
	if (rc < 0) {
		if (netif_msg_probe(tp))
			dev_err(&pdev->dev, "enable failure\n");
		goto err_out_free_dev_1;
	}

	rc = pci_set_mwi(pdev);
	if (rc < 0)
		goto err_out_disable_2;

	/* make sure PCI base addr 1 is MMIO */
	if (!(pci_resource_flags(pdev, region) & IORESOURCE_MEM)) {
		if (netif_msg_probe(tp)) {
			dev_err(&pdev->dev,
				"region #%d not an MMIO resource, aborting\n",
				region);
		}
		rc = -ENODEV;
		goto err_out_mwi_3;
	}

	/* check for weird/broken PCI region reporting */
	if (pci_resource_len(pdev, region) < R8169_REGS_SIZE) {
		if (netif_msg_probe(tp)) {
			dev_err(&pdev->dev,
				"Invalid PCI region size(s), aborting\n");
		}
		rc = -ENODEV;
		goto err_out_mwi_3;
	}

	rc = pci_request_regions(pdev, MODULENAME);
	if (rc < 0) {
		if (netif_msg_probe(tp))
			dev_err(&pdev->dev, "could not request regions.\n");
		goto err_out_mwi_3;
	}

	tp->cp_cmd = PCIMulRW | RxChkSum;

	if ((sizeof(dma_addr_t) > 4) &&
	    !pci_set_dma_mask(pdev, DMA_64BIT_MASK) && use_dac) {
		tp->cp_cmd |= PCIDAC;
		dev->features |= NETIF_F_HIGHDMA;
	} else {
		rc = pci_set_dma_mask(pdev, DMA_32BIT_MASK);
		if (rc < 0) {
			if (netif_msg_probe(tp)) {
				dev_err(&pdev->dev,
					"DMA configuration failed.\n");
			}
			goto err_out_free_res_4;
		}
	}

	pci_set_master(pdev);

	/* ioremap MMIO region */
	ioaddr = ioremap(pci_resource_start(pdev, region), R8169_REGS_SIZE);
	if (!ioaddr) {
		if (netif_msg_probe(tp))
			dev_err(&pdev->dev, "cannot remap MMIO, aborting\n");
		rc = -EIO;
		goto err_out_free_res_4;
	}

	tp->pcie_cap = pci_find_capability(pdev, PCI_CAP_ID_EXP);
	if (!tp->pcie_cap && netif_msg_probe(tp))
		dev_info(&pdev->dev, "no PCI Express capability\n");

	/* Unneeded ? Don't mess with Mrs. Murphy. */
	rtl8169_irq_mask_and_ack(ioaddr);

	/* Soft reset the chip. */
	RTL_W8(ChipCmd, CmdReset);

	/* Check that the chip has finished the reset. */
	for (i = 0; i < 100; i++) {
		if ((RTL_R8(ChipCmd) & CmdReset) == 0)
			break;
		msleep_interruptible(1);
	}

	/* Identify chip attached to board */
	rtl8169_get_mac_version(tp, ioaddr);

	rtl8169_print_mac_version(tp);

	for (i = 0; i < ARRAY_SIZE(rtl_chip_info); i++) {
		if (tp->mac_version == rtl_chip_info[i].mac_version)
			break;
	}
	if (i == ARRAY_SIZE(rtl_chip_info)) {
		/* Unknown chip: assume array element #0, original RTL-8169 */
		if (netif_msg_probe(tp)) {
			dev_printk(KERN_DEBUG, &pdev->dev,
				"unknown chip version, assuming %s\n",
				rtl_chip_info[0].name);
		}
		i = 0;
	}
	tp->chipset = i;

	RTL_W8(Cfg9346, Cfg9346_Unlock);
	RTL_W8(Config1, RTL_R8(Config1) | PMEnable);
	RTL_W8(Config5, RTL_R8(Config5) & PMEStatus);
	if ((RTL_R8(Config3) & (LinkUp | MagicPacket)) != 0)
		tp->features |= RTL_FEATURE_WOL;
	if ((RTL_R8(Config5) & (UWF | BWF | MWF)) != 0)
		tp->features |= RTL_FEATURE_WOL;
	tp->features |= rtl_try_msi(pdev, ioaddr, cfg);
	RTL_W8(Cfg9346, Cfg9346_Lock);

	if ((tp->mac_version <= RTL_GIGA_MAC_VER_06) &&
	    (RTL_R8(PHYstatus) & TBI_Enable)) {
		tp->set_speed = rtl8169_set_speed_tbi;
		tp->get_settings = rtl8169_gset_tbi;
		tp->phy_reset_enable = rtl8169_tbi_reset_enable;
		tp->phy_reset_pending = rtl8169_tbi_reset_pending;
		tp->link_ok = rtl8169_tbi_link_ok;

		tp->phy_1000_ctrl_reg = ADVERTISE_1000FULL; /* Implied by TBI */
	} else {
		tp->set_speed = rtl8169_set_speed_xmii;
		tp->get_settings = rtl8169_gset_xmii;
		tp->phy_reset_enable = rtl8169_xmii_reset_enable;
		tp->phy_reset_pending = rtl8169_xmii_reset_pending;
		tp->link_ok = rtl8169_xmii_link_ok;

		dev->do_ioctl = rtl8169_ioctl;
	}

	spin_lock_init(&tp->lock);

	tp->mmio_addr = ioaddr;

	rtl_init_mac_address(tp, ioaddr);

	/* Get MAC address */
	for (i = 0; i < MAC_ADDR_LEN; i++)
		dev->dev_addr[i] = RTL_R8(MAC0 + i);
	memcpy(dev->perm_addr, dev->dev_addr, dev->addr_len);

	dev->open = rtl8169_open;
	dev->hard_start_xmit = rtl8169_start_xmit;
	dev->get_stats = rtl8169_get_stats;
	SET_ETHTOOL_OPS(dev, &rtl8169_ethtool_ops);
	dev->stop = rtl8169_close;
	dev->tx_timeout = rtl8169_tx_timeout;
	dev->set_multicast_list = rtl_set_rx_mode;
	dev->watchdog_timeo = RTL8169_TX_TIMEOUT;
	dev->irq = pdev->irq;
	dev->base_addr = (unsigned long) ioaddr;
	dev->change_mtu = rtl8169_change_mtu;
	dev->set_mac_address = rtl_set_mac_address;

	netif_napi_add(dev, &tp->napi, rtl8169_poll, R8169_NAPI_WEIGHT);

#ifdef CONFIG_R8169_VLAN
	dev->features |= NETIF_F_HW_VLAN_TX | NETIF_F_HW_VLAN_RX;
	dev->vlan_rx_register = rtl8169_vlan_rx_register;
#endif

#ifdef CONFIG_NET_POLL_CONTROLLER
	dev->poll_controller = rtl8169_netpoll;
#endif

	tp->intr_mask = 0xffff;
	tp->align = cfg->align;
	tp->hw_start = cfg->hw_start;
	tp->intr_event = cfg->intr_event;
	tp->napi_event = cfg->napi_event;

	init_timer(&tp->timer);
	tp->timer.data = (unsigned long) dev;
	tp->timer.function = rtl8169_phy_timer;

	rc = register_netdev(dev);
	if (rc < 0)
		goto err_out_msi_5;

	pci_set_drvdata(pdev, dev);

	if (netif_msg_probe(tp)) {
		u32 xid = RTL_R32(TxConfig) & 0x7cf0f8ff;

		printk(KERN_INFO "%s: %s at 0x%lx, "
		       "%2.2x:%2.2x:%2.2x:%2.2x:%2.2x:%2.2x, "
		       "XID %08x IRQ %d\n",
		       dev->name,
		       rtl_chip_info[tp->chipset].name,
		       dev->base_addr,
		       dev->dev_addr[0], dev->dev_addr[1],
		       dev->dev_addr[2], dev->dev_addr[3],
		       dev->dev_addr[4], dev->dev_addr[5], xid, dev->irq);
	}

	rtl8169_init_phy(dev, tp);
	device_set_wakeup_enable(&pdev->dev, tp->features & RTL_FEATURE_WOL);

out:
	return rc;

err_out_msi_5:
	rtl_disable_msi(pdev, tp);
	iounmap(ioaddr);
err_out_free_res_4:
	pci_release_regions(pdev);
err_out_mwi_3:
	pci_clear_mwi(pdev);
err_out_disable_2:
	pci_disable_device(pdev);
err_out_free_dev_1:
	free_netdev(dev);
	goto out;
}

static void __devexit rtl8169_remove_one(struct pci_dev *pdev)
{
	struct net_device *dev = pci_get_drvdata(pdev);
	struct rtl8169_private *tp = netdev_priv(dev);

	flush_scheduled_work();

	unregister_netdev(dev);
	rtl_disable_msi(pdev, tp);
	rtl8169_release_board(pdev, dev, tp->mmio_addr);
	pci_set_drvdata(pdev, NULL);
}

static void rtl8169_set_rxbufsize(struct rtl8169_private *tp,
				  struct net_device *dev)
{
	unsigned int mtu = dev->mtu;

	tp->rx_buf_sz = (mtu > RX_BUF_SIZE) ? mtu + ETH_HLEN + 8 : RX_BUF_SIZE;
}

static int rtl8169_open(struct net_device *dev)
{
	struct rtl8169_private *tp = netdev_priv(dev);
	struct pci_dev *pdev = tp->pci_dev;
	int retval = -ENOMEM;


	rtl8169_set_rxbufsize(tp, dev);

	/*
	 * Rx and Tx desscriptors needs 256 bytes alignment.
	 * pci_alloc_consistent provides more.
	 */
	tp->TxDescArray = pci_alloc_consistent(pdev, R8169_TX_RING_BYTES,
					       &tp->TxPhyAddr);
	if (!tp->TxDescArray)
		goto out;

	tp->RxDescArray = pci_alloc_consistent(pdev, R8169_RX_RING_BYTES,
					       &tp->RxPhyAddr);
	if (!tp->RxDescArray)
		goto err_free_tx_0;

	retval = rtl8169_init_ring(dev);
	if (retval < 0)
		goto err_free_rx_1;

	INIT_DELAYED_WORK(&tp->task, NULL);

	smp_mb();

	retval = request_irq(dev->irq, rtl8169_interrupt,
			     (tp->features & RTL_FEATURE_MSI) ? 0 : IRQF_SHARED,
			     dev->name, dev);
	if (retval < 0)
		goto err_release_ring_2;

	napi_enable(&tp->napi);

	rtl_hw_start(dev);

	rtl8169_request_timer(dev);

	rtl8169_check_link_status(dev, tp, tp->mmio_addr);
out:
	return retval;

err_release_ring_2:
	rtl8169_rx_clear(tp);
err_free_rx_1:
	pci_free_consistent(pdev, R8169_RX_RING_BYTES, tp->RxDescArray,
			    tp->RxPhyAddr);
err_free_tx_0:
	pci_free_consistent(pdev, R8169_TX_RING_BYTES, tp->TxDescArray,
			    tp->TxPhyAddr);
	goto out;
}

static void rtl8169_hw_reset(void __iomem *ioaddr)
{
	/* Disable interrupts */
	rtl8169_irq_mask_and_ack(ioaddr);

	/* Reset the chipset */
	RTL_W8(ChipCmd, CmdReset);

	/* PCI commit */
	RTL_R8(ChipCmd);
}

static void rtl_set_rx_tx_config_registers(struct rtl8169_private *tp)
{
	void __iomem *ioaddr = tp->mmio_addr;
	u32 cfg = rtl8169_rx_config;

	cfg |= (RTL_R32(RxConfig) & rtl_chip_info[tp->chipset].RxConfigMask);
	RTL_W32(RxConfig, cfg);

	/* Set DMA burst size and Interframe Gap Time */
	RTL_W32(TxConfig, (TX_DMA_BURST << TxDMAShift) |
		(InterFrameGap << TxInterFrameGapShift));
}

static void rtl_hw_start(struct net_device *dev)
{
	struct rtl8169_private *tp = netdev_priv(dev);
	void __iomem *ioaddr = tp->mmio_addr;
	unsigned int i;

	/* Soft reset the chip. */
	RTL_W8(ChipCmd, CmdReset);

	/* Check that the chip has finished the reset. */
	for (i = 0; i < 100; i++) {
		if ((RTL_R8(ChipCmd) & CmdReset) == 0)
			break;
		msleep_interruptible(1);
	}

	tp->hw_start(dev);

	netif_start_queue(dev);
}


static void rtl_set_rx_tx_desc_registers(struct rtl8169_private *tp,
					 void __iomem *ioaddr)
{
	/*
	 * Magic spell: some iop3xx ARM board needs the TxDescAddrHigh
	 * register to be written before TxDescAddrLow to work.
	 * Switching from MMIO to I/O access fixes the issue as well.
	 */
	RTL_W32(TxDescStartAddrHigh, ((u64) tp->TxPhyAddr) >> 32);
	RTL_W32(TxDescStartAddrLow, ((u64) tp->TxPhyAddr) & DMA_32BIT_MASK);
	RTL_W32(RxDescAddrHigh, ((u64) tp->RxPhyAddr) >> 32);
	RTL_W32(RxDescAddrLow, ((u64) tp->RxPhyAddr) & DMA_32BIT_MASK);
}

static u16 rtl_rw_cpluscmd(void __iomem *ioaddr)
{
	u16 cmd;

	cmd = RTL_R16(CPlusCmd);
	RTL_W16(CPlusCmd, cmd);
	return cmd;
}

static void rtl_set_rx_max_size(void __iomem *ioaddr)
{
	/* Low hurts. Let's disable the filtering. */
	RTL_W16(RxMaxSize, 16383);
}

static void rtl8169_set_magic_reg(void __iomem *ioaddr, unsigned mac_version)
{
	struct {
		u32 mac_version;
		u32 clk;
		u32 val;
	} cfg2_info [] = {
		{ RTL_GIGA_MAC_VER_05, PCI_Clock_33MHz, 0x000fff00 }, // 8110SCd
		{ RTL_GIGA_MAC_VER_05, PCI_Clock_66MHz, 0x000fffff },
		{ RTL_GIGA_MAC_VER_06, PCI_Clock_33MHz, 0x00ffff00 }, // 8110SCe
		{ RTL_GIGA_MAC_VER_06, PCI_Clock_66MHz, 0x00ffffff }
	}, *p = cfg2_info;
	unsigned int i;
	u32 clk;

	clk = RTL_R8(Config2) & PCI_Clock_66MHz;
	for (i = 0; i < ARRAY_SIZE(cfg2_info); i++, p++) {
		if ((p->mac_version == mac_version) && (p->clk == clk)) {
			RTL_W32(0x7c, p->val);
			break;
		}
	}
}

static void rtl_hw_start_8169(struct net_device *dev)
{
	struct rtl8169_private *tp = netdev_priv(dev);
	void __iomem *ioaddr = tp->mmio_addr;
	struct pci_dev *pdev = tp->pci_dev;

	if (tp->mac_version == RTL_GIGA_MAC_VER_05) {
		RTL_W16(CPlusCmd, RTL_R16(CPlusCmd) | PCIMulRW);
		pci_write_config_byte(pdev, PCI_CACHE_LINE_SIZE, 0x08);
	}

	RTL_W8(Cfg9346, Cfg9346_Unlock);
	if ((tp->mac_version == RTL_GIGA_MAC_VER_01) ||
	    (tp->mac_version == RTL_GIGA_MAC_VER_02) ||
	    (tp->mac_version == RTL_GIGA_MAC_VER_03) ||
	    (tp->mac_version == RTL_GIGA_MAC_VER_04))
		RTL_W8(ChipCmd, CmdTxEnb | CmdRxEnb);

	RTL_W8(EarlyTxThres, EarlyTxThld);

	rtl_set_rx_max_size(ioaddr);

	if ((tp->mac_version == RTL_GIGA_MAC_VER_01) ||
	    (tp->mac_version == RTL_GIGA_MAC_VER_02) ||
	    (tp->mac_version == RTL_GIGA_MAC_VER_03) ||
	    (tp->mac_version == RTL_GIGA_MAC_VER_04))
		rtl_set_rx_tx_config_registers(tp);

	tp->cp_cmd |= rtl_rw_cpluscmd(ioaddr) | PCIMulRW;

	if ((tp->mac_version == RTL_GIGA_MAC_VER_02) ||
	    (tp->mac_version == RTL_GIGA_MAC_VER_03)) {
		dprintk("Set MAC Reg C+CR Offset 0xE0. "
			"Bit-3 and bit-14 MUST be 1\n");
		tp->cp_cmd |= (1 << 14);
	}

	RTL_W16(CPlusCmd, tp->cp_cmd);

	rtl8169_set_magic_reg(ioaddr, tp->mac_version);

	/*
	 * Undocumented corner. Supposedly:
	 * (TxTimer << 12) | (TxPackets << 8) | (RxTimer << 4) | RxPackets
	 */
	RTL_W16(IntrMitigate, 0x0000);

	rtl_set_rx_tx_desc_registers(tp, ioaddr);

	if ((tp->mac_version != RTL_GIGA_MAC_VER_01) &&
	    (tp->mac_version != RTL_GIGA_MAC_VER_02) &&
	    (tp->mac_version != RTL_GIGA_MAC_VER_03) &&
	    (tp->mac_version != RTL_GIGA_MAC_VER_04)) {
		RTL_W8(ChipCmd, CmdTxEnb | CmdRxEnb);
		rtl_set_rx_tx_config_registers(tp);
	}

	RTL_W8(Cfg9346, Cfg9346_Lock);

	/* Initially a 10 us delay. Turned it into a PCI commit. - FR */
	RTL_R8(IntrMask);

	RTL_W32(RxMissed, 0);

	rtl_set_rx_mode(dev);

	/* no early-rx interrupts */
	RTL_W16(MultiIntr, RTL_R16(MultiIntr) & 0xF000);

	/* Enable all known interrupts by setting the interrupt mask. */
	RTL_W16(IntrMask, tp->intr_event);
}

static void rtl_tx_performance_tweak(struct pci_dev *pdev, u16 force)
{
	struct net_device *dev = pci_get_drvdata(pdev);
	struct rtl8169_private *tp = netdev_priv(dev);
	int cap = tp->pcie_cap;

	if (cap) {
		u16 ctl;

		pci_read_config_word(pdev, cap + PCI_EXP_DEVCTL, &ctl);
		ctl = (ctl & ~PCI_EXP_DEVCTL_READRQ) | force;
		pci_write_config_word(pdev, cap + PCI_EXP_DEVCTL, ctl);
	}
}

static void rtl_csi_access_enable(void __iomem *ioaddr)
{
	u32 csi;

	csi = rtl_csi_read(ioaddr, 0x070c) & 0x00ffffff;
	rtl_csi_write(ioaddr, 0x070c, csi | 0x27000000);
}

struct ephy_info {
	unsigned int offset;
	u16 mask;
	u16 bits;
};

static void rtl_ephy_init(void __iomem *ioaddr, struct ephy_info *e, int len)
{
	u16 w;

	while (len-- > 0) {
		w = (rtl_ephy_read(ioaddr, e->offset) & ~e->mask) | e->bits;
		rtl_ephy_write(ioaddr, e->offset, w);
		e++;
	}
}

static void rtl_disable_clock_request(struct pci_dev *pdev)
{
	struct net_device *dev = pci_get_drvdata(pdev);
	struct rtl8169_private *tp = netdev_priv(dev);
	int cap = tp->pcie_cap;

	if (cap) {
		u16 ctl;

		pci_read_config_word(pdev, cap + PCI_EXP_LNKCTL, &ctl);
		ctl &= ~PCI_EXP_LNKCTL_CLKREQ_EN;
		pci_write_config_word(pdev, cap + PCI_EXP_LNKCTL, ctl);
	}
}

#define R8168_CPCMD_QUIRK_MASK (\
	EnableBist | \
	Mac_dbgo_oe | \
	Force_half_dup | \
	Force_rxflow_en | \
	Force_txflow_en | \
	Cxpl_dbg_sel | \
	ASF | \
	PktCntrDisable | \
	Mac_dbgo_sel)

static void rtl_hw_start_8168bb(void __iomem *ioaddr, struct pci_dev *pdev)
{
	RTL_W8(Config3, RTL_R8(Config3) & ~Beacon_en);

	RTL_W16(CPlusCmd, RTL_R16(CPlusCmd) & ~R8168_CPCMD_QUIRK_MASK);

	rtl_tx_performance_tweak(pdev,
		(0x5 << MAX_READ_REQUEST_SHIFT) | PCI_EXP_DEVCTL_NOSNOOP_EN);
}

static void rtl_hw_start_8168bef(void __iomem *ioaddr, struct pci_dev *pdev)
{
	rtl_hw_start_8168bb(ioaddr, pdev);

	RTL_W8(EarlyTxThres, EarlyTxThld);

	RTL_W8(Config4, RTL_R8(Config4) & ~(1 << 0));
}

static void __rtl_hw_start_8168cp(void __iomem *ioaddr, struct pci_dev *pdev)
{
	RTL_W8(Config1, RTL_R8(Config1) | Speed_down);

	RTL_W8(Config3, RTL_R8(Config3) & ~Beacon_en);

	rtl_tx_performance_tweak(pdev, 0x5 << MAX_READ_REQUEST_SHIFT);

	rtl_disable_clock_request(pdev);

	RTL_W16(CPlusCmd, RTL_R16(CPlusCmd) & ~R8168_CPCMD_QUIRK_MASK);
}

static void rtl_hw_start_8168cp_1(void __iomem *ioaddr, struct pci_dev *pdev)
{
	static struct ephy_info e_info_8168cp[] = {
		{ 0x01, 0,	0x0001 },
		{ 0x02, 0x0800,	0x1000 },
		{ 0x03, 0,	0x0042 },
		{ 0x06, 0x0080,	0x0000 },
		{ 0x07, 0,	0x2000 }
	};

	rtl_csi_access_enable(ioaddr);

	rtl_ephy_init(ioaddr, e_info_8168cp, ARRAY_SIZE(e_info_8168cp));

	__rtl_hw_start_8168cp(ioaddr, pdev);
}

static void rtl_hw_start_8168cp_2(void __iomem *ioaddr, struct pci_dev *pdev)
{
	rtl_csi_access_enable(ioaddr);

	RTL_W8(Config3, RTL_R8(Config3) & ~Beacon_en);

	rtl_tx_performance_tweak(pdev, 0x5 << MAX_READ_REQUEST_SHIFT);

	RTL_W16(CPlusCmd, RTL_R16(CPlusCmd) & ~R8168_CPCMD_QUIRK_MASK);
}

static void rtl_hw_start_8168cp_3(void __iomem *ioaddr, struct pci_dev *pdev)
{
	rtl_csi_access_enable(ioaddr);

	RTL_W8(Config3, RTL_R8(Config3) & ~Beacon_en);

	/* Magic. */
	RTL_W8(DBG_REG, 0x20);

	RTL_W8(EarlyTxThres, EarlyTxThld);

	rtl_tx_performance_tweak(pdev, 0x5 << MAX_READ_REQUEST_SHIFT);

	RTL_W16(CPlusCmd, RTL_R16(CPlusCmd) & ~R8168_CPCMD_QUIRK_MASK);
}

static void rtl_hw_start_8168c_1(void __iomem *ioaddr, struct pci_dev *pdev)
{
	static struct ephy_info e_info_8168c_1[] = {
		{ 0x02, 0x0800,	0x1000 },
		{ 0x03, 0,	0x0002 },
		{ 0x06, 0x0080,	0x0000 }
	};

	rtl_csi_access_enable(ioaddr);

	RTL_W8(DBG_REG, 0x06 | FIX_NAK_1 | FIX_NAK_2);

	rtl_ephy_init(ioaddr, e_info_8168c_1, ARRAY_SIZE(e_info_8168c_1));

	__rtl_hw_start_8168cp(ioaddr, pdev);
}

static void rtl_hw_start_8168c_2(void __iomem *ioaddr, struct pci_dev *pdev)
{
	static struct ephy_info e_info_8168c_2[] = {
		{ 0x01, 0,	0x0001 },
		{ 0x03, 0x0400,	0x0220 }
	};

	rtl_csi_access_enable(ioaddr);

	rtl_ephy_init(ioaddr, e_info_8168c_2, ARRAY_SIZE(e_info_8168c_2));

	__rtl_hw_start_8168cp(ioaddr, pdev);
}

static void rtl_hw_start_8168c_3(void __iomem *ioaddr, struct pci_dev *pdev)
{
	rtl_hw_start_8168c_2(ioaddr, pdev);
}

static void rtl_hw_start_8168c_4(void __iomem *ioaddr, struct pci_dev *pdev)
{
	rtl_csi_access_enable(ioaddr);

	__rtl_hw_start_8168cp(ioaddr, pdev);
}

static void rtl_hw_start_8168d(void __iomem *ioaddr, struct pci_dev *pdev)
{
	rtl_csi_access_enable(ioaddr);

	rtl_disable_clock_request(pdev);

	RTL_W8(EarlyTxThres, EarlyTxThld);

	rtl_tx_performance_tweak(pdev, 0x5 << MAX_READ_REQUEST_SHIFT);

	RTL_W16(CPlusCmd, RTL_R16(CPlusCmd) & ~R8168_CPCMD_QUIRK_MASK);
}

static void rtl_hw_start_8168(struct net_device *dev)
{
	struct rtl8169_private *tp = netdev_priv(dev);
	void __iomem *ioaddr = tp->mmio_addr;
	struct pci_dev *pdev = tp->pci_dev;

	RTL_W8(Cfg9346, Cfg9346_Unlock);

	RTL_W8(EarlyTxThres, EarlyTxThld);

	rtl_set_rx_max_size(ioaddr);

	tp->cp_cmd |= RTL_R16(CPlusCmd) | PktCntrDisable | INTT_1;

	RTL_W16(CPlusCmd, tp->cp_cmd);

	RTL_W16(IntrMitigate, 0x5151);

	/* Work around for RxFIFO overflow. */
	if (tp->mac_version == RTL_GIGA_MAC_VER_11) {
		tp->intr_event |= RxFIFOOver | PCSTimeout;
		tp->intr_event &= ~RxOverflow;
	}

	rtl_set_rx_tx_desc_registers(tp, ioaddr);

	rtl_set_rx_mode(dev);

	RTL_W32(TxConfig, (TX_DMA_BURST << TxDMAShift) |
		(InterFrameGap << TxInterFrameGapShift));

	RTL_R8(IntrMask);

	switch (tp->mac_version) {
	case RTL_GIGA_MAC_VER_11:
		rtl_hw_start_8168bb(ioaddr, pdev);
	break;

	case RTL_GIGA_MAC_VER_12:
	case RTL_GIGA_MAC_VER_17:
		rtl_hw_start_8168bef(ioaddr, pdev);
	break;

	case RTL_GIGA_MAC_VER_18:
		rtl_hw_start_8168cp_1(ioaddr, pdev);
	break;

	case RTL_GIGA_MAC_VER_19:
		rtl_hw_start_8168c_1(ioaddr, pdev);
	break;

	case RTL_GIGA_MAC_VER_20:
		rtl_hw_start_8168c_2(ioaddr, pdev);
	break;

	case RTL_GIGA_MAC_VER_21:
		rtl_hw_start_8168c_3(ioaddr, pdev);
	break;

	case RTL_GIGA_MAC_VER_22:
		rtl_hw_start_8168c_4(ioaddr, pdev);
	break;

	case RTL_GIGA_MAC_VER_23:
		rtl_hw_start_8168cp_2(ioaddr, pdev);
	break;

	case RTL_GIGA_MAC_VER_24:
		rtl_hw_start_8168cp_3(ioaddr, pdev);
	break;

	case RTL_GIGA_MAC_VER_25:
		rtl_hw_start_8168d(ioaddr, pdev);
	break;

	default:
		printk(KERN_ERR PFX "%s: unknown chipset (mac_version = %d).\n",
			dev->name, tp->mac_version);
	break;
	}

	RTL_W8(ChipCmd, CmdTxEnb | CmdRxEnb);

	RTL_W8(Cfg9346, Cfg9346_Lock);

	RTL_W16(MultiIntr, RTL_R16(MultiIntr) & 0xF000);

	RTL_W16(IntrMask, tp->intr_event);
}

#define R810X_CPCMD_QUIRK_MASK (\
	EnableBist | \
	Mac_dbgo_oe | \
	Force_half_dup | \
	Force_half_dup | \
	Force_txflow_en | \
	Cxpl_dbg_sel | \
	ASF | \
	PktCntrDisable | \
	PCIDAC | \
	PCIMulRW)

static void rtl_hw_start_8102e_1(void __iomem *ioaddr, struct pci_dev *pdev)
{
	static struct ephy_info e_info_8102e_1[] = {
		{ 0x01,	0, 0x6e65 },
		{ 0x02,	0, 0x091f },
		{ 0x03,	0, 0xc2f9 },
		{ 0x06,	0, 0xafb5 },
		{ 0x07,	0, 0x0e00 },
		{ 0x19,	0, 0xec80 },
		{ 0x01,	0, 0x2e65 },
		{ 0x01,	0, 0x6e65 }
	};
	u8 cfg1;

	rtl_csi_access_enable(ioaddr);

	RTL_W8(DBG_REG, FIX_NAK_1);

	rtl_tx_performance_tweak(pdev, 0x5 << MAX_READ_REQUEST_SHIFT);

	RTL_W8(Config1,
	       LEDS1 | LEDS0 | Speed_down | MEMMAP | IOMAP | VPD | PMEnable);
	RTL_W8(Config3, RTL_R8(Config3) & ~Beacon_en);

	cfg1 = RTL_R8(Config1);
	if ((cfg1 & LEDS0) && (cfg1 & LEDS1))
		RTL_W8(Config1, cfg1 & ~LEDS0);

	RTL_W16(CPlusCmd, RTL_R16(CPlusCmd) & ~R810X_CPCMD_QUIRK_MASK);

	rtl_ephy_init(ioaddr, e_info_8102e_1, ARRAY_SIZE(e_info_8102e_1));
}

static void rtl_hw_start_8102e_2(void __iomem *ioaddr, struct pci_dev *pdev)
{
	rtl_csi_access_enable(ioaddr);

	rtl_tx_performance_tweak(pdev, 0x5 << MAX_READ_REQUEST_SHIFT);

	RTL_W8(Config1, MEMMAP | IOMAP | VPD | PMEnable);
	RTL_W8(Config3, RTL_R8(Config3) & ~Beacon_en);

	RTL_W16(CPlusCmd, RTL_R16(CPlusCmd) & ~R810X_CPCMD_QUIRK_MASK);
}

static void rtl_hw_start_8102e_3(void __iomem *ioaddr, struct pci_dev *pdev)
{
	rtl_hw_start_8102e_2(ioaddr, pdev);

	rtl_ephy_write(ioaddr, 0x03, 0xc2f9);
}

static void rtl_hw_start_8101(struct net_device *dev)
{
	struct rtl8169_private *tp = netdev_priv(dev);
	void __iomem *ioaddr = tp->mmio_addr;
	struct pci_dev *pdev = tp->pci_dev;

	if ((tp->mac_version == RTL_GIGA_MAC_VER_13) ||
	    (tp->mac_version == RTL_GIGA_MAC_VER_16)) {
		int cap = tp->pcie_cap;

		if (cap) {
			pci_write_config_word(pdev, cap + PCI_EXP_DEVCTL,
					      PCI_EXP_DEVCTL_NOSNOOP_EN);
		}
	}

	switch (tp->mac_version) {
	case RTL_GIGA_MAC_VER_07:
		rtl_hw_start_8102e_1(ioaddr, pdev);
		break;

	case RTL_GIGA_MAC_VER_08:
		rtl_hw_start_8102e_3(ioaddr, pdev);
		break;

	case RTL_GIGA_MAC_VER_09:
		rtl_hw_start_8102e_2(ioaddr, pdev);
		break;
	}

	RTL_W8(Cfg9346, Cfg9346_Unlock);

	RTL_W8(EarlyTxThres, EarlyTxThld);

	rtl_set_rx_max_size(ioaddr);

	tp->cp_cmd |= rtl_rw_cpluscmd(ioaddr) | PCIMulRW;

	RTL_W16(CPlusCmd, tp->cp_cmd);

	RTL_W16(IntrMitigate, 0x0000);

	rtl_set_rx_tx_desc_registers(tp, ioaddr);

	RTL_W8(ChipCmd, CmdTxEnb | CmdRxEnb);
	rtl_set_rx_tx_config_registers(tp);

	RTL_W8(Cfg9346, Cfg9346_Lock);

	RTL_R8(IntrMask);

	rtl_set_rx_mode(dev);

	RTL_W8(ChipCmd, CmdTxEnb | CmdRxEnb);

	RTL_W16(MultiIntr, RTL_R16(MultiIntr) & 0xf000);

	RTL_W16(IntrMask, tp->intr_event);
}

static int rtl8169_change_mtu(struct net_device *dev, int new_mtu)
{
	struct rtl8169_private *tp = netdev_priv(dev);
	int ret = 0;

	if (new_mtu < ETH_ZLEN || new_mtu > SafeMtu)
		return -EINVAL;

	dev->mtu = new_mtu;

	if (!netif_running(dev))
		goto out;

	rtl8169_down(dev);

	rtl8169_set_rxbufsize(tp, dev);

	ret = rtl8169_init_ring(dev);
	if (ret < 0)
		goto out;

	napi_enable(&tp->napi);

	rtl_hw_start(dev);

	rtl8169_request_timer(dev);

out:
	return ret;
}

static inline void rtl8169_make_unusable_by_asic(struct RxDesc *desc)
{
	desc->addr = cpu_to_le64(0x0badbadbadbadbadull);
	desc->opts1 &= ~cpu_to_le32(DescOwn | RsvdMask);
}

static void rtl8169_free_rx_skb(struct rtl8169_private *tp,
				struct sk_buff **sk_buff, struct RxDesc *desc)
{
	struct pci_dev *pdev = tp->pci_dev;

	pci_unmap_single(pdev, le64_to_cpu(desc->addr), tp->rx_buf_sz,
			 PCI_DMA_FROMDEVICE);
	dev_kfree_skb(*sk_buff);
	*sk_buff = NULL;
	rtl8169_make_unusable_by_asic(desc);
}

static inline void rtl8169_mark_to_asic(struct RxDesc *desc, u32 rx_buf_sz)
{
	u32 eor = le32_to_cpu(desc->opts1) & RingEnd;

	desc->opts1 = cpu_to_le32(DescOwn | eor | rx_buf_sz);
}

static inline void rtl8169_map_to_asic(struct RxDesc *desc, dma_addr_t mapping,
				       u32 rx_buf_sz)
{
	desc->addr = cpu_to_le64(mapping);
	wmb();
	rtl8169_mark_to_asic(desc, rx_buf_sz);
}

static struct sk_buff *rtl8169_alloc_rx_skb(struct pci_dev *pdev,
					    struct net_device *dev,
					    struct RxDesc *desc, int rx_buf_sz,
					    unsigned int align)
{
	struct sk_buff *skb;
	dma_addr_t mapping;
	unsigned int pad;

	pad = align ? align : NET_IP_ALIGN;

	skb = netdev_alloc_skb(dev, rx_buf_sz + pad);
	if (!skb)
		goto err_out;

	skb_reserve(skb, align ? ((pad - 1) & (unsigned long)skb->data) : pad);

	mapping = pci_map_single(pdev, skb->data, rx_buf_sz,
				 PCI_DMA_FROMDEVICE);

	rtl8169_map_to_asic(desc, mapping, rx_buf_sz);
out:
	return skb;

err_out:
	rtl8169_make_unusable_by_asic(desc);
	goto out;
}

static void rtl8169_rx_clear(struct rtl8169_private *tp)
{
	unsigned int i;

	for (i = 0; i < NUM_RX_DESC; i++) {
		if (tp->Rx_skbuff[i]) {
			rtl8169_free_rx_skb(tp, tp->Rx_skbuff + i,
					    tp->RxDescArray + i);
		}
	}
}

static u32 rtl8169_rx_fill(struct rtl8169_private *tp, struct net_device *dev,
			   u32 start, u32 end)
{
	u32 cur;

	for (cur = start; end - cur != 0; cur++) {
		struct sk_buff *skb;
		unsigned int i = cur % NUM_RX_DESC;

		WARN_ON((s32)(end - cur) < 0);

		if (tp->Rx_skbuff[i])
			continue;

		skb = rtl8169_alloc_rx_skb(tp->pci_dev, dev,
					   tp->RxDescArray + i,
					   tp->rx_buf_sz, tp->align);
		if (!skb)
			break;

		tp->Rx_skbuff[i] = skb;
	}
	return cur - start;
}

static inline void rtl8169_mark_as_last_descriptor(struct RxDesc *desc)
{
	desc->opts1 |= cpu_to_le32(RingEnd);
}

static void rtl8169_init_ring_indexes(struct rtl8169_private *tp)
{
	tp->dirty_tx = tp->dirty_rx = tp->cur_tx = tp->cur_rx = 0;
}

static int rtl8169_init_ring(struct net_device *dev)
{
	struct rtl8169_private *tp = netdev_priv(dev);

	rtl8169_init_ring_indexes(tp);

	memset(tp->tx_skb, 0x0, NUM_TX_DESC * sizeof(struct ring_info));
	memset(tp->Rx_skbuff, 0x0, NUM_RX_DESC * sizeof(struct sk_buff *));

	if (rtl8169_rx_fill(tp, dev, 0, NUM_RX_DESC) != NUM_RX_DESC)
		goto err_out;

	rtl8169_mark_as_last_descriptor(tp->RxDescArray + NUM_RX_DESC - 1);

	return 0;

err_out:
	rtl8169_rx_clear(tp);
	return -ENOMEM;
}

static void rtl8169_unmap_tx_skb(struct pci_dev *pdev, struct ring_info *tx_skb,
				 struct TxDesc *desc)
{
	unsigned int len = tx_skb->len;

	pci_unmap_single(pdev, le64_to_cpu(desc->addr), len, PCI_DMA_TODEVICE);
	desc->opts1 = 0x00;
	desc->opts2 = 0x00;
	desc->addr = 0x00;
	tx_skb->len = 0;
}

static void rtl8169_tx_clear(struct rtl8169_private *tp)
{
	unsigned int i;

	for (i = tp->dirty_tx; i < tp->dirty_tx + NUM_TX_DESC; i++) {
		unsigned int entry = i % NUM_TX_DESC;
		struct ring_info *tx_skb = tp->tx_skb + entry;
		unsigned int len = tx_skb->len;

		if (len) {
			struct sk_buff *skb = tx_skb->skb;

			rtl8169_unmap_tx_skb(tp->pci_dev, tx_skb,
					     tp->TxDescArray + entry);
			if (skb) {
				dev_kfree_skb(skb);
				tx_skb->skb = NULL;
			}
			tp->dev->stats.tx_dropped++;
		}
	}
	tp->cur_tx = tp->dirty_tx = 0;
}

static void rtl8169_schedule_work(struct net_device *dev, work_func_t task)
{
	struct rtl8169_private *tp = netdev_priv(dev);

	PREPARE_DELAYED_WORK(&tp->task, task);
	schedule_delayed_work(&tp->task, 4);
}

static void rtl8169_wait_for_quiescence(struct net_device *dev)
{
	struct rtl8169_private *tp = netdev_priv(dev);
	void __iomem *ioaddr = tp->mmio_addr;

	synchronize_irq(dev->irq);

	/* Wait for any pending NAPI task to complete */
	napi_disable(&tp->napi);

	rtl8169_irq_mask_and_ack(ioaddr);

	tp->intr_mask = 0xffff;
	RTL_W16(IntrMask, tp->intr_event);
	napi_enable(&tp->napi);
}

static void rtl8169_reinit_task(struct work_struct *work)
{
	struct rtl8169_private *tp =
		container_of(work, struct rtl8169_private, task.work);
	struct net_device *dev = tp->dev;
	int ret;

	rtnl_lock();

	if (!netif_running(dev))
		goto out_unlock;

	rtl8169_wait_for_quiescence(dev);
	rtl8169_close(dev);

	ret = rtl8169_open(dev);
	if (unlikely(ret < 0)) {
		if (net_ratelimit() && netif_msg_drv(tp)) {
			printk(KERN_ERR PFX "%s: reinit failure (status = %d)."
			       " Rescheduling.\n", dev->name, ret);
		}
		rtl8169_schedule_work(dev, rtl8169_reinit_task);
	}

out_unlock:
	rtnl_unlock();
}

static void rtl8169_reset_task(struct work_struct *work)
{
	struct rtl8169_private *tp =
		container_of(work, struct rtl8169_private, task.work);
	struct net_device *dev = tp->dev;

	rtnl_lock();

	if (!netif_running(dev))
		goto out_unlock;

	rtl8169_wait_for_quiescence(dev);

	rtl8169_rx_interrupt(dev, tp, tp->mmio_addr, ~(u32)0);
	rtl8169_tx_clear(tp);

	if (tp->dirty_rx == tp->cur_rx) {
		rtl8169_init_ring_indexes(tp);
		rtl_hw_start(dev);
		netif_wake_queue(dev);
		rtl8169_check_link_status(dev, tp, tp->mmio_addr);
	} else {
		if (net_ratelimit() && netif_msg_intr(tp)) {
			printk(KERN_EMERG PFX "%s: Rx buffers shortage\n",
			       dev->name);
		}
		rtl8169_schedule_work(dev, rtl8169_reset_task);
	}

out_unlock:
	rtnl_unlock();
}

static void rtl8169_tx_timeout(struct net_device *dev)
{
	struct rtl8169_private *tp = netdev_priv(dev);

	rtl8169_hw_reset(tp->mmio_addr);

	/* Let's wait a bit while any (async) irq lands on */
	rtl8169_schedule_work(dev, rtl8169_reset_task);
}

static int rtl8169_xmit_frags(struct rtl8169_private *tp, struct sk_buff *skb,
			      u32 opts1)
{
	struct skb_shared_info *info = skb_shinfo(skb);
	unsigned int cur_frag, entry;
	struct TxDesc * uninitialized_var(txd);

	entry = tp->cur_tx;
	for (cur_frag = 0; cur_frag < info->nr_frags; cur_frag++) {
		skb_frag_t *frag = info->frags + cur_frag;
		dma_addr_t mapping;
		u32 status, len;
		void *addr;

		entry = (entry + 1) % NUM_TX_DESC;

		txd = tp->TxDescArray + entry;
		len = frag->size;
		addr = ((void *) page_address(frag->page)) + frag->page_offset;
		mapping = pci_map_single(tp->pci_dev, addr, len, PCI_DMA_TODEVICE);

		/* anti gcc 2.95.3 bugware (sic) */
		status = opts1 | len | (RingEnd * !((entry + 1) % NUM_TX_DESC));

		txd->opts1 = cpu_to_le32(status);
		txd->addr = cpu_to_le64(mapping);

		tp->tx_skb[entry].len = len;
	}

	if (cur_frag) {
		tp->tx_skb[entry].skb = skb;
		txd->opts1 |= cpu_to_le32(LastFrag);
	}

	return cur_frag;
}

static inline u32 rtl8169_tso_csum(struct sk_buff *skb, struct net_device *dev)
{
	if (dev->features & NETIF_F_TSO) {
		u32 mss = skb_shinfo(skb)->gso_size;

		if (mss)
			return LargeSend | ((mss & MSSMask) << MSSShift);
	}
	if (skb->ip_summed == CHECKSUM_PARTIAL) {
		const struct iphdr *ip = ip_hdr(skb);

		if (ip->protocol == IPPROTO_TCP)
			return IPCS | TCPCS;
		else if (ip->protocol == IPPROTO_UDP)
			return IPCS | UDPCS;
		WARN_ON(1);	/* we need a WARN() */
	}
	return 0;
}

static int rtl8169_start_xmit(struct sk_buff *skb, struct net_device *dev)
{
	struct rtl8169_private *tp = netdev_priv(dev);
	unsigned int frags, entry = tp->cur_tx % NUM_TX_DESC;
	struct TxDesc *txd = tp->TxDescArray + entry;
	void __iomem *ioaddr = tp->mmio_addr;
	dma_addr_t mapping;
	u32 status, len;
	u32 opts1;
	int ret = NETDEV_TX_OK;

	if (unlikely(TX_BUFFS_AVAIL(tp) < skb_shinfo(skb)->nr_frags)) {
		if (netif_msg_drv(tp)) {
			printk(KERN_ERR
			       "%s: BUG! Tx Ring full when queue awake!\n",
			       dev->name);
		}
		goto err_stop;
	}

	if (unlikely(le32_to_cpu(txd->opts1) & DescOwn))
		goto err_stop;

	opts1 = DescOwn | rtl8169_tso_csum(skb, dev);

	frags = rtl8169_xmit_frags(tp, skb, opts1);
	if (frags) {
		len = skb_headlen(skb);
		opts1 |= FirstFrag;
	} else {
		len = skb->len;

		if (unlikely(len < ETH_ZLEN)) {
			if (skb_padto(skb, ETH_ZLEN))
				goto err_update_stats;
			len = ETH_ZLEN;
		}

		opts1 |= FirstFrag | LastFrag;
		tp->tx_skb[entry].skb = skb;
	}

	mapping = pci_map_single(tp->pci_dev, skb->data, len, PCI_DMA_TODEVICE);

	tp->tx_skb[entry].len = len;
	txd->addr = cpu_to_le64(mapping);
	txd->opts2 = cpu_to_le32(rtl8169_tx_vlan_tag(tp, skb));

	wmb();

	/* anti gcc 2.95.3 bugware (sic) */
	status = opts1 | len | (RingEnd * !((entry + 1) % NUM_TX_DESC));
	txd->opts1 = cpu_to_le32(status);

	dev->trans_start = jiffies;

	tp->cur_tx += frags + 1;

	smp_wmb();

	RTL_W8(TxPoll, NPQ);	/* set polling bit */

	if (TX_BUFFS_AVAIL(tp) < MAX_SKB_FRAGS) {
		netif_stop_queue(dev);
		smp_rmb();
		if (TX_BUFFS_AVAIL(tp) >= MAX_SKB_FRAGS)
			netif_wake_queue(dev);
	}

out:
	return ret;

err_stop:
	netif_stop_queue(dev);
	ret = NETDEV_TX_BUSY;
err_update_stats:
	dev->stats.tx_dropped++;
	goto out;
}

static void rtl8169_pcierr_interrupt(struct net_device *dev)
{
	struct rtl8169_private *tp = netdev_priv(dev);
	struct pci_dev *pdev = tp->pci_dev;
	void __iomem *ioaddr = tp->mmio_addr;
	u16 pci_status, pci_cmd;

	pci_read_config_word(pdev, PCI_COMMAND, &pci_cmd);
	pci_read_config_word(pdev, PCI_STATUS, &pci_status);

	if (netif_msg_intr(tp)) {
		printk(KERN_ERR
		       "%s: PCI error (cmd = 0x%04x, status = 0x%04x).\n",
		       dev->name, pci_cmd, pci_status);
	}

	/*
	 * The recovery sequence below admits a very elaborated explanation:
	 * - it seems to work;
	 * - I did not see what else could be done;
	 * - it makes iop3xx happy.
	 *
	 * Feel free to adjust to your needs.
	 */
	if (pdev->broken_parity_status)
		pci_cmd &= ~PCI_COMMAND_PARITY;
	else
		pci_cmd |= PCI_COMMAND_SERR | PCI_COMMAND_PARITY;

	pci_write_config_word(pdev, PCI_COMMAND, pci_cmd);

	pci_write_config_word(pdev, PCI_STATUS,
		pci_status & (PCI_STATUS_DETECTED_PARITY |
		PCI_STATUS_SIG_SYSTEM_ERROR | PCI_STATUS_REC_MASTER_ABORT |
		PCI_STATUS_REC_TARGET_ABORT | PCI_STATUS_SIG_TARGET_ABORT));

	/* The infamous DAC f*ckup only happens at boot time */
	if ((tp->cp_cmd & PCIDAC) && !tp->dirty_rx && !tp->cur_rx) {
		if (netif_msg_intr(tp))
			printk(KERN_INFO "%s: disabling PCI DAC.\n", dev->name);
		tp->cp_cmd &= ~PCIDAC;
		RTL_W16(CPlusCmd, tp->cp_cmd);
		dev->features &= ~NETIF_F_HIGHDMA;
	}

	rtl8169_hw_reset(ioaddr);

	rtl8169_schedule_work(dev, rtl8169_reinit_task);
}

static void rtl8169_tx_interrupt(struct net_device *dev,
				 struct rtl8169_private *tp,
				 void __iomem *ioaddr)
{
	unsigned int dirty_tx, tx_left;

	dirty_tx = tp->dirty_tx;
	smp_rmb();
	tx_left = tp->cur_tx - dirty_tx;

	while (tx_left > 0) {
		unsigned int entry = dirty_tx % NUM_TX_DESC;
		struct ring_info *tx_skb = tp->tx_skb + entry;
		u32 len = tx_skb->len;
		u32 status;

		rmb();
		status = le32_to_cpu(tp->TxDescArray[entry].opts1);
		if (status & DescOwn)
			break;

		dev->stats.tx_bytes += len;
		dev->stats.tx_packets++;

		rtl8169_unmap_tx_skb(tp->pci_dev, tx_skb, tp->TxDescArray + entry);

		if (status & LastFrag) {
			dev_kfree_skb_irq(tx_skb->skb);
			tx_skb->skb = NULL;
		}
		dirty_tx++;
		tx_left--;
	}

	if (tp->dirty_tx != dirty_tx) {
		tp->dirty_tx = dirty_tx;
		smp_wmb();
		if (netif_queue_stopped(dev) &&
		    (TX_BUFFS_AVAIL(tp) >= MAX_SKB_FRAGS)) {
			netif_wake_queue(dev);
		}
		/*
		 * 8168 hack: TxPoll requests are lost when the Tx packets are
		 * too close. Let's kick an extra TxPoll request when a burst
		 * of start_xmit activity is detected (if it is not detected,
		 * it is slow enough). -- FR
		 */
		smp_rmb();
		if (tp->cur_tx != dirty_tx)
			RTL_W8(TxPoll, NPQ);
	}
}

static inline int rtl8169_fragmented_frame(u32 status)
{
	return (status & (FirstFrag | LastFrag)) != (FirstFrag | LastFrag);
}

static inline void rtl8169_rx_csum(struct sk_buff *skb, struct RxDesc *desc)
{
	u32 opts1 = le32_to_cpu(desc->opts1);
	u32 status = opts1 & RxProtoMask;

	if (((status == RxProtoTCP) && !(opts1 & TCPFail)) ||
	    ((status == RxProtoUDP) && !(opts1 & UDPFail)) ||
	    ((status == RxProtoIP) && !(opts1 & IPFail)))
		skb->ip_summed = CHECKSUM_UNNECESSARY;
	else
		skb->ip_summed = CHECKSUM_NONE;
}

static inline bool rtl8169_try_rx_copy(struct sk_buff **sk_buff,
				       struct rtl8169_private *tp, int pkt_size,
				       dma_addr_t addr)
{
	struct sk_buff *skb;
	bool done = false;

	if (pkt_size >= rx_copybreak)
		goto out;

	skb = netdev_alloc_skb(tp->dev, pkt_size + NET_IP_ALIGN);
	if (!skb)
		goto out;

	pci_dma_sync_single_for_cpu(tp->pci_dev, addr, pkt_size,
				    PCI_DMA_FROMDEVICE);
	skb_reserve(skb, NET_IP_ALIGN);
	skb_copy_from_linear_data(*sk_buff, skb->data, pkt_size);
	*sk_buff = skb;
	done = true;
out:
	return done;
}

static int rtl8169_rx_interrupt(struct net_device *dev,
				struct rtl8169_private *tp,
				void __iomem *ioaddr, u32 budget)
{
	unsigned int cur_rx, rx_left;
	unsigned int delta, count;

	cur_rx = tp->cur_rx;
	rx_left = NUM_RX_DESC + tp->dirty_rx - cur_rx;
	rx_left = min(rx_left, budget);

	for (; rx_left > 0; rx_left--, cur_rx++) {
		unsigned int entry = cur_rx % NUM_RX_DESC;
		struct RxDesc *desc = tp->RxDescArray + entry;
		u32 status;

		rmb();
		status = le32_to_cpu(desc->opts1);

		if (status & DescOwn)
			break;
		if (unlikely(status & RxRES)) {
			if (netif_msg_rx_err(tp)) {
				printk(KERN_INFO
				       "%s: Rx ERROR. status = %08x\n",
				       dev->name, status);
			}
			dev->stats.rx_errors++;
			if (status & (RxRWT | RxRUNT))
				dev->stats.rx_length_errors++;
			if (status & RxCRC)
				dev->stats.rx_crc_errors++;
			if (status & RxFOVF) {
				rtl8169_schedule_work(dev, rtl8169_reset_task);
				dev->stats.rx_fifo_errors++;
			}
			rtl8169_mark_to_asic(desc, tp->rx_buf_sz);
		} else {
			struct sk_buff *skb = tp->Rx_skbuff[entry];
			dma_addr_t addr = le64_to_cpu(desc->addr);
			int pkt_size = (status & 0x00001FFF) - 4;
			struct pci_dev *pdev = tp->pci_dev;

			/*
			 * The driver does not support incoming fragmented
			 * frames. They are seen as a symptom of over-mtu
			 * sized frames.
			 */
			if (unlikely(rtl8169_fragmented_frame(status))) {
				dev->stats.rx_dropped++;
				dev->stats.rx_length_errors++;
				rtl8169_mark_to_asic(desc, tp->rx_buf_sz);
				continue;
			}

			rtl8169_rx_csum(skb, desc);

			if (rtl8169_try_rx_copy(&skb, tp, pkt_size, addr)) {
				pci_dma_sync_single_for_device(pdev, addr,
					pkt_size, PCI_DMA_FROMDEVICE);
				rtl8169_mark_to_asic(desc, tp->rx_buf_sz);
			} else {
				pci_unmap_single(pdev, addr, tp->rx_buf_sz,
						 PCI_DMA_FROMDEVICE);
				tp->Rx_skbuff[entry] = NULL;
			}

			skb_put(skb, pkt_size);
			skb->protocol = eth_type_trans(skb, dev);

			if (rtl8169_rx_vlan_skb(tp, desc, skb) < 0)
				netif_receive_skb(skb);

			dev->last_rx = jiffies;
			dev->stats.rx_bytes += pkt_size;
			dev->stats.rx_packets++;
		}

		/* Work around for AMD plateform. */
		if ((desc->opts2 & cpu_to_le32(0xfffe000)) &&
		    (tp->mac_version == RTL_GIGA_MAC_VER_05)) {
			desc->opts2 = 0;
			cur_rx++;
		}
	}

	count = cur_rx - tp->cur_rx;
	tp->cur_rx = cur_rx;

	delta = rtl8169_rx_fill(tp, dev, tp->dirty_rx, tp->cur_rx);
	if (!delta && count && netif_msg_intr(tp))
		printk(KERN_INFO "%s: no Rx buffer allocated\n", dev->name);
	tp->dirty_rx += delta;

	/*
	 * FIXME: until there is periodic timer to try and refill the ring,
	 * a temporary shortage may definitely kill the Rx process.
	 * - disable the asic to try and avoid an overflow and kick it again
	 *   after refill ?
	 * - how do others driver handle this condition (Uh oh...).
	 */
	if ((tp->dirty_rx + NUM_RX_DESC == tp->cur_rx) && netif_msg_intr(tp))
		printk(KERN_EMERG "%s: Rx buffers exhausted\n", dev->name);

	return count;
}

static irqreturn_t rtl8169_interrupt(int irq, void *dev_instance)
{
	struct net_device *dev = dev_instance;
	struct rtl8169_private *tp = netdev_priv(dev);
	void __iomem *ioaddr = tp->mmio_addr;
	int handled = 0;
	int status;

	status = RTL_R16(IntrStatus);

	/* hotplug/major error/no more work/shared irq */
	if ((status == 0xffff) || !status)
		goto out;

	handled = 1;

	if (unlikely(!netif_running(dev))) {
		rtl8169_asic_down(ioaddr);
		goto out;
	}

	status &= tp->intr_mask;
	RTL_W16(IntrStatus,
		(status & RxFIFOOver) ? (status | RxOverflow) : status);

	if (!(status & tp->intr_event))
		goto out;

	/* Work around for rx fifo overflow */
	if (unlikely(status & RxFIFOOver) &&
	    (tp->mac_version == RTL_GIGA_MAC_VER_11)) {
		netif_stop_queue(dev);
		rtl8169_tx_timeout(dev);
		goto out;
	}

	if (unlikely(status & SYSErr)) {
		rtl8169_pcierr_interrupt(dev);
		goto out;
	}

	if (status & LinkChg)
		rtl8169_check_link_status(dev, tp, ioaddr);

	if (status & tp->napi_event) {
		RTL_W16(IntrMask, tp->intr_event & ~tp->napi_event);
		tp->intr_mask = ~tp->napi_event;

		if (likely(netif_rx_schedule_prep(dev, &tp->napi)))
			__netif_rx_schedule(dev, &tp->napi);
		else if (netif_msg_intr(tp)) {
			printk(KERN_INFO "%s: interrupt %04x in poll\n",
			       dev->name, status);
		}
	}
out:
	return IRQ_RETVAL(handled);
}

static int rtl8169_poll(struct napi_struct *napi, int budget)
{
	struct rtl8169_private *tp = container_of(napi, struct rtl8169_private, napi);
	struct net_device *dev = tp->dev;
	void __iomem *ioaddr = tp->mmio_addr;
	int work_done;

	work_done = rtl8169_rx_interrupt(dev, tp, ioaddr, (u32) budget);
	rtl8169_tx_interrupt(dev, tp, ioaddr);

	if (work_done < budget) {
		netif_rx_complete(dev, napi);
		tp->intr_mask = 0xffff;
		/*
		 * 20040426: the barrier is not strictly required but the
		 * behavior of the irq handler could be less predictable
		 * without it. Btw, the lack of flush for the posted pci
		 * write is safe - FR
		 */
		smp_wmb();
		RTL_W16(IntrMask, tp->intr_event);
	}

	return work_done;
}

static void rtl8169_rx_missed(struct net_device *dev, void __iomem *ioaddr)
{
	struct rtl8169_private *tp = netdev_priv(dev);

	if (tp->mac_version > RTL_GIGA_MAC_VER_06)
		return;

	dev->stats.rx_missed_errors += (RTL_R32(RxMissed) & 0xffffff);
	RTL_W32(RxMissed, 0);
}

static void rtl8169_down(struct net_device *dev)
{
	struct rtl8169_private *tp = netdev_priv(dev);
	void __iomem *ioaddr = tp->mmio_addr;
	unsigned int intrmask;

	rtl8169_delete_timer(dev);

	netif_stop_queue(dev);

	napi_disable(&tp->napi);

core_down:
	spin_lock_irq(&tp->lock);

	rtl8169_asic_down(ioaddr);

	rtl8169_rx_missed(dev, ioaddr);

	spin_unlock_irq(&tp->lock);

	synchronize_irq(dev->irq);

	/* Give a racing hard_start_xmit a few cycles to complete. */
	synchronize_sched();  /* FIXME: should this be synchronize_irq()? */

	/*
	 * And now for the 50k$ question: are IRQ disabled or not ?
	 *
	 * Two paths lead here:
	 * 1) dev->close
	 *    -> netif_running() is available to sync the current code and the
	 *       IRQ handler. See rtl8169_interrupt for details.
	 * 2) dev->change_mtu
	 *    -> rtl8169_poll can not be issued again and re-enable the
	 *       interruptions. Let's simply issue the IRQ down sequence again.
	 *
	 * No loop if hotpluged or major error (0xffff).
	 */
	intrmask = RTL_R16(IntrMask);
	if (intrmask && (intrmask != 0xffff))
		goto core_down;

	rtl8169_tx_clear(tp);

	rtl8169_rx_clear(tp);
}

static int rtl8169_close(struct net_device *dev)
{
	struct rtl8169_private *tp = netdev_priv(dev);
	struct pci_dev *pdev = tp->pci_dev;

	rtl8169_down(dev);

	free_irq(dev->irq, dev);

	pci_free_consistent(pdev, R8169_RX_RING_BYTES, tp->RxDescArray,
			    tp->RxPhyAddr);
	pci_free_consistent(pdev, R8169_TX_RING_BYTES, tp->TxDescArray,
			    tp->TxPhyAddr);
	tp->TxDescArray = NULL;
	tp->RxDescArray = NULL;

	return 0;
}

static void rtl_set_rx_mode(struct net_device *dev)
{
	struct rtl8169_private *tp = netdev_priv(dev);
	void __iomem *ioaddr = tp->mmio_addr;
	unsigned long flags;
	u32 mc_filter[2];	/* Multicast hash filter */
	int rx_mode;
	u32 tmp = 0;

	if (dev->flags & IFF_PROMISC) {
		/* Unconditionally log net taps. */
		if (netif_msg_link(tp)) {
			printk(KERN_NOTICE "%s: Promiscuous mode enabled.\n",
			       dev->name);
		}
		rx_mode =
		    AcceptBroadcast | AcceptMulticast | AcceptMyPhys |
		    AcceptAllPhys;
		mc_filter[1] = mc_filter[0] = 0xffffffff;
	} else if ((dev->mc_count > multicast_filter_limit)
		   || (dev->flags & IFF_ALLMULTI)) {
		/* Too many to filter perfectly -- accept all multicasts. */
		rx_mode = AcceptBroadcast | AcceptMulticast | AcceptMyPhys;
		mc_filter[1] = mc_filter[0] = 0xffffffff;
	} else {
		struct dev_mc_list *mclist;
		unsigned int i;

		rx_mode = AcceptBroadcast | AcceptMyPhys;
		mc_filter[1] = mc_filter[0] = 0;
		for (i = 0, mclist = dev->mc_list; mclist && i < dev->mc_count;
		     i++, mclist = mclist->next) {
			int bit_nr = ether_crc(ETH_ALEN, mclist->dmi_addr) >> 26;
			mc_filter[bit_nr >> 5] |= 1 << (bit_nr & 31);
			rx_mode |= AcceptMulticast;
		}
	}

	spin_lock_irqsave(&tp->lock, flags);

	tmp = rtl8169_rx_config | rx_mode |
	      (RTL_R32(RxConfig) & rtl_chip_info[tp->chipset].RxConfigMask);

	if (tp->mac_version > RTL_GIGA_MAC_VER_06) {
		u32 data = mc_filter[0];

		mc_filter[0] = swab32(mc_filter[1]);
		mc_filter[1] = swab32(data);
	}

	RTL_W32(MAR0 + 0, mc_filter[0]);
	RTL_W32(MAR0 + 4, mc_filter[1]);

	RTL_W32(RxConfig, tmp);

	spin_unlock_irqrestore(&tp->lock, flags);
}

/**
 *  rtl8169_get_stats - Get rtl8169 read/write statistics
 *  @dev: The Ethernet Device to get statistics for
 *
 *  Get TX/RX statistics for rtl8169
 */
static struct net_device_stats *rtl8169_get_stats(struct net_device *dev)
{
	struct rtl8169_private *tp = netdev_priv(dev);
	void __iomem *ioaddr = tp->mmio_addr;
	unsigned long flags;

	if (netif_running(dev)) {
		spin_lock_irqsave(&tp->lock, flags);
		rtl8169_rx_missed(dev, ioaddr);
		spin_unlock_irqrestore(&tp->lock, flags);
	}

	return &dev->stats;
}

#ifdef CONFIG_PM

static int rtl8169_suspend(struct pci_dev *pdev, pm_message_t state)
{
	struct net_device *dev = pci_get_drvdata(pdev);
	struct rtl8169_private *tp = netdev_priv(dev);
	void __iomem *ioaddr = tp->mmio_addr;

	if (!netif_running(dev))
		goto out_pci_suspend;

	netif_device_detach(dev);
	netif_stop_queue(dev);

	spin_lock_irq(&tp->lock);

	rtl8169_asic_down(ioaddr);

	rtl8169_rx_missed(dev, ioaddr);

	spin_unlock_irq(&tp->lock);

out_pci_suspend:
	pci_save_state(pdev);
	pci_enable_wake(pdev, pci_choose_state(pdev, state),
		(tp->features & RTL_FEATURE_WOL) ? 1 : 0);
	pci_set_power_state(pdev, pci_choose_state(pdev, state));

	return 0;
}

static int rtl8169_resume(struct pci_dev *pdev)
{
	struct net_device *dev = pci_get_drvdata(pdev);

	pci_set_power_state(pdev, PCI_D0);
	pci_restore_state(pdev);
	pci_enable_wake(pdev, PCI_D0, 0);

	if (!netif_running(dev))
		goto out;

	netif_device_attach(dev);

	rtl8169_schedule_work(dev, rtl8169_reset_task);
out:
	return 0;
}

static void rtl_shutdown(struct pci_dev *pdev)
{
	rtl8169_suspend(pdev, PMSG_SUSPEND);
}

#endif /* CONFIG_PM */

static struct pci_driver rtl8169_pci_driver = {
	.name		= MODULENAME,
	.id_table	= rtl8169_pci_tbl,
	.probe		= rtl8169_init_one,
	.remove		= __devexit_p(rtl8169_remove_one),
#ifdef CONFIG_PM
	.suspend	= rtl8169_suspend,
	.resume		= rtl8169_resume,
	.shutdown	= rtl_shutdown,
#endif
};

static int __init rtl8169_init_module(void)
{
	return pci_register_driver(&rtl8169_pci_driver);
}

static void __exit rtl8169_cleanup_module(void)
{
	pci_unregister_driver(&rtl8169_pci_driver);
}

module_init(rtl8169_init_module);
module_exit(rtl8169_cleanup_module);<|MERGE_RESOLUTION|>--- conflicted
+++ resolved
@@ -1492,107 +1492,8 @@
 		{ 0x06, 0x5461 },
 		{ 0x1f, 0x0003 },
 		{ 0x16, 0x0f0a },
-<<<<<<< HEAD
 		{ 0x1f, 0x0000 }
 	};
-
-	rtl_phy_write(ioaddr, phy_reg_init, ARRAY_SIZE(phy_reg_init));
-
-	mdio_patch(ioaddr, 0x16, 1 << 0);
-	mdio_patch(ioaddr, 0x14, 1 << 5);
-	mdio_patch(ioaddr, 0x0d, 1 << 5);
-	mdio_write(ioaddr, 0x1f, 0x0000);
-}
-
-static void rtl8168c_4_hw_phy_config(void __iomem *ioaddr)
-{
-	rtl8168c_3_hw_phy_config(ioaddr);
-}
-
-static void rtl8168d_hw_phy_config(void __iomem *ioaddr)
-{
-	struct phy_reg phy_reg_init_0[] = {
-		{ 0x1f, 0x0001 },
-		{ 0x09, 0x2770 },
-		{ 0x08, 0x04d0 },
-		{ 0x0b, 0xad15 },
-		{ 0x0c, 0x5bf0 },
-		{ 0x1c, 0xf101 },
-		{ 0x1f, 0x0003 },
-		{ 0x14, 0x94d7 },
-		{ 0x12, 0xf4d6 },
-		{ 0x09, 0xca0f },
-		{ 0x1f, 0x0002 },
-		{ 0x0b, 0x0b10 },
-		{ 0x0c, 0xd1f7 },
-		{ 0x1f, 0x0002 },
-		{ 0x06, 0x5461 },
-		{ 0x1f, 0x0002 },
-		{ 0x05, 0x6662 },
-		{ 0x1f, 0x0000 },
-		{ 0x14, 0x0060 },
-		{ 0x1f, 0x0000 },
-		{ 0x0d, 0xf8a0 },
-		{ 0x1f, 0x0005 },
-		{ 0x05, 0xffc2 }
-	};
-
-	rtl_phy_write(ioaddr, phy_reg_init_0, ARRAY_SIZE(phy_reg_init_0));
-
-	if (mdio_read(ioaddr, 0x06) == 0xc400) {
-		struct phy_reg phy_reg_init_1[] = {
-			{ 0x1f, 0x0005 },
-			{ 0x01, 0x0300 },
-			{ 0x1f, 0x0000 },
-			{ 0x11, 0x401c },
-			{ 0x16, 0x4100 },
-			{ 0x1f, 0x0005 },
-			{ 0x07, 0x0010 },
-			{ 0x05, 0x83dc },
-			{ 0x06, 0x087d },
-			{ 0x05, 0x8300 },
-			{ 0x06, 0x0101 },
-			{ 0x06, 0x05f8 },
-			{ 0x06, 0xf9fa },
-			{ 0x06, 0xfbef },
-			{ 0x06, 0x79e2 },
-			{ 0x06, 0x835f },
-			{ 0x06, 0xe0f8 },
-			{ 0x06, 0x9ae1 },
-			{ 0x06, 0xf89b },
-			{ 0x06, 0xef31 },
-			{ 0x06, 0x3b65 },
-			{ 0x06, 0xaa07 },
-			{ 0x06, 0x81e4 },
-			{ 0x06, 0xf89a },
-			{ 0x06, 0xe5f8 },
-			{ 0x06, 0x9baf },
-			{ 0x06, 0x06ae },
-			{ 0x05, 0x83dc },
-			{ 0x06, 0x8300 },
-		};
-
-		rtl_phy_write(ioaddr, phy_reg_init_1,
-			      ARRAY_SIZE(phy_reg_init_1));
-	}
-
-	mdio_write(ioaddr, 0x1f, 0x0000);
-}
-
-static void rtl8102e_hw_phy_config(void __iomem *ioaddr)
-{
-	struct phy_reg phy_reg_init[] = {
-		{ 0x1f, 0x0003 },
-		{ 0x08, 0x441d },
-		{ 0x01, 0x9100 },
-=======
->>>>>>> 57f8f7b6
-		{ 0x1f, 0x0000 }
-	};
-
-	mdio_write(ioaddr, 0x1f, 0x0000);
-	mdio_patch(ioaddr, 0x11, 1 << 12);
-	mdio_patch(ioaddr, 0x19, 1 << 13);
 
 	rtl_phy_write(ioaddr, phy_reg_init, ARRAY_SIZE(phy_reg_init));
 
@@ -1738,19 +1639,11 @@
 		break;
 	case RTL_GIGA_MAC_VER_22:
 		rtl8168c_4_hw_phy_config(ioaddr);
-<<<<<<< HEAD
 		break;
 	case RTL_GIGA_MAC_VER_23:
 	case RTL_GIGA_MAC_VER_24:
 		rtl8168cp_2_hw_phy_config(ioaddr);
 		break;
-=======
-		break;
-	case RTL_GIGA_MAC_VER_23:
-	case RTL_GIGA_MAC_VER_24:
-		rtl8168cp_2_hw_phy_config(ioaddr);
-		break;
->>>>>>> 57f8f7b6
 	case RTL_GIGA_MAC_VER_25:
 		rtl8168d_hw_phy_config(ioaddr);
 		break;
@@ -2055,16 +1948,6 @@
 				 void __iomem *ioaddr)
 {
 	struct pci_dev *pdev = tp->pci_dev;
-<<<<<<< HEAD
-	u8 cfg1;
-	int vpd_cap;
-	u8 mac[8];
-	DECLARE_MAC_BUF(buf);
-
-	cfg1 = RTL_R8(Config1);
-	if (!(cfg1  & VPD)) {
-		dprintk("VPD access not enabled, enabling\n");
-=======
 	int vpd_cap;
 	__le32 sig;
 	u8 mac[8];
@@ -2074,7 +1957,6 @@
 	if (!(cfg1  & VPD)) {
 		if (netif_msg_probe(tp))
 			dev_info(&pdev->dev, "VPD access disabled, enabling\n");
->>>>>>> 57f8f7b6
 		RTL_W8(Cfg9346, Cfg9346_Unlock);
 		RTL_W8(Config1, cfg1 | VPD);
 		RTL_W8(Cfg9346, Cfg9346_Lock);
@@ -2084,9 +1966,6 @@
 	if (!vpd_cap)
 		return;
 
-<<<<<<< HEAD
-	/* MAC address is stored in EEPROM at offset 0x0e
-=======
 	if (rtl_eeprom_read(pdev, vpd_cap, RTL_EEPROM_SIG_ADDR, &sig) < 0)
 		return;
 
@@ -2097,7 +1976,6 @@
 
 	/*
 	 * MAC address is stored in EEPROM at offset 0x0e
->>>>>>> 57f8f7b6
 	 * Realtek says: "The VPD address does not have to be a DWORD-aligned
 	 * address as defined in the PCI 2.2 Specifications, but the VPD data
 	 * is always consecutive 4-byte data starting from the VPD address
@@ -2105,16 +1983,6 @@
 	 */
 	if (rtl_eeprom_read(pdev, vpd_cap, 0x000e, (__le32*)&mac[0]) < 0 ||
 	    rtl_eeprom_read(pdev, vpd_cap, 0x0012, (__le32*)&mac[4]) < 0) {
-<<<<<<< HEAD
-		dprintk("Reading MAC address from EEPROM failed\n");
-		return;
-	}
-
-	dprintk("MAC address found in EEPROM: %s\n", print_mac(buf, mac));
-
-	/* Write MAC address */
-	rtl_rar_set(tp, mac);
-=======
 		if (netif_msg_probe(tp)) {
 			dev_warn(&pdev->dev,
 				 "reading MAC address from EEPROM failed\n");
@@ -2131,7 +1999,6 @@
 
 	if (is_valid_ether_addr(mac))
 		rtl_rar_set(tp, mac);
->>>>>>> 57f8f7b6
 }
 
 static int __devinit
