/*
 * r8169.c: RealTek 8169/8168/8101 ethernet driver.
 *
 * Copyright (c) 2002 ShuChen <shuchen@realtek.com.tw>
 * Copyright (c) 2003 - 2007 Francois Romieu <romieu@fr.zoreil.com>
 * Copyright (c) a lot of people too. Please respect their work.
 *
 * See MAINTAINERS file for support contact information.
 */

#include <linux/module.h>
#include <linux/moduleparam.h>
#include <linux/pci.h>
#include <linux/netdevice.h>
#include <linux/etherdevice.h>
#include <linux/delay.h>
#include <linux/ethtool.h>
#include <linux/mii.h>
#include <linux/if_vlan.h>
#include <linux/crc32.h>
#include <linux/in.h>
#include <linux/ip.h>
#include <linux/tcp.h>
#include <linux/init.h>
#include <linux/dma-mapping.h>

#include <asm/system.h>
#include <asm/io.h>
#include <asm/irq.h>

#define RTL8169_VERSION "2.3LK-NAPI"
#define MODULENAME "r8169"
#define PFX MODULENAME ": "

#ifdef RTL8169_DEBUG
#define assert(expr) \
	if (!(expr)) {					\
		printk( "Assertion failed! %s,%s,%s,line=%d\n",	\
		#expr,__FILE__,__func__,__LINE__);		\
	}
#define dprintk(fmt, args...) \
	do { printk(KERN_DEBUG PFX fmt, ## args); } while (0)
#else
#define assert(expr) do {} while (0)
#define dprintk(fmt, args...)	do {} while (0)
#endif /* RTL8169_DEBUG */

#define R8169_MSG_DEFAULT \
	(NETIF_MSG_DRV | NETIF_MSG_PROBE | NETIF_MSG_IFUP | NETIF_MSG_IFDOWN)

#define TX_BUFFS_AVAIL(tp) \
	(tp->dirty_tx + NUM_TX_DESC - tp->cur_tx - 1)

/* Maximum number of multicast addresses to filter (vs. Rx-all-multicast).
   The RTL chips use a 64 element hash table based on the Ethernet CRC. */
static const int multicast_filter_limit = 32;

/* MAC address length */
#define MAC_ADDR_LEN	6

#define MAX_READ_REQUEST_SHIFT	12
#define RX_FIFO_THRESH	7	/* 7 means NO threshold, Rx buffer level before first PCI xfer. */
#define RX_DMA_BURST	6	/* Maximum PCI burst, '6' is 1024 */
#define TX_DMA_BURST	6	/* Maximum PCI burst, '6' is 1024 */
#define EarlyTxThld	0x3F	/* 0x3F means NO early transmit */
#define SafeMtu		0x1c20	/* ... actually life sucks beyond ~7k */
#define InterFrameGap	0x03	/* 3 means InterFrameGap = the shortest one */

#define R8169_REGS_SIZE		256
#define R8169_NAPI_WEIGHT	64
#define NUM_TX_DESC	64	/* Number of Tx descriptor registers */
#define NUM_RX_DESC	256	/* Number of Rx descriptor registers */
#define RX_BUF_SIZE	1536	/* Rx Buffer size */
#define R8169_TX_RING_BYTES	(NUM_TX_DESC * sizeof(struct TxDesc))
#define R8169_RX_RING_BYTES	(NUM_RX_DESC * sizeof(struct RxDesc))

#define RTL8169_TX_TIMEOUT	(6*HZ)
#define RTL8169_PHY_TIMEOUT	(10*HZ)

#define RTL_EEPROM_SIG		cpu_to_le32(0x8129)
#define RTL_EEPROM_SIG_MASK	cpu_to_le32(0xffff)
#define RTL_EEPROM_SIG_ADDR	0x0000

/* write/read MMIO register */
#define RTL_W8(reg, val8)	writeb ((val8), ioaddr + (reg))
#define RTL_W16(reg, val16)	writew ((val16), ioaddr + (reg))
#define RTL_W32(reg, val32)	writel ((val32), ioaddr + (reg))
#define RTL_R8(reg)		readb (ioaddr + (reg))
#define RTL_R16(reg)		readw (ioaddr + (reg))
#define RTL_R32(reg)		((unsigned long) readl (ioaddr + (reg)))

enum mac_version {
	RTL_GIGA_MAC_NONE   = 0x00,
	RTL_GIGA_MAC_VER_01 = 0x01, // 8169
	RTL_GIGA_MAC_VER_02 = 0x02, // 8169S
	RTL_GIGA_MAC_VER_03 = 0x03, // 8110S
	RTL_GIGA_MAC_VER_04 = 0x04, // 8169SB
	RTL_GIGA_MAC_VER_05 = 0x05, // 8110SCd
	RTL_GIGA_MAC_VER_06 = 0x06, // 8110SCe
	RTL_GIGA_MAC_VER_07 = 0x07, // 8102e
	RTL_GIGA_MAC_VER_08 = 0x08, // 8102e
	RTL_GIGA_MAC_VER_09 = 0x09, // 8102e
	RTL_GIGA_MAC_VER_10 = 0x0a, // 8101e
	RTL_GIGA_MAC_VER_11 = 0x0b, // 8168Bb
	RTL_GIGA_MAC_VER_12 = 0x0c, // 8168Be
	RTL_GIGA_MAC_VER_13 = 0x0d, // 8101Eb
	RTL_GIGA_MAC_VER_14 = 0x0e, // 8101 ?
	RTL_GIGA_MAC_VER_15 = 0x0f, // 8101 ?
	RTL_GIGA_MAC_VER_16 = 0x11, // 8101Ec
	RTL_GIGA_MAC_VER_17 = 0x10, // 8168Bf
	RTL_GIGA_MAC_VER_18 = 0x12, // 8168CP
	RTL_GIGA_MAC_VER_19 = 0x13, // 8168C
	RTL_GIGA_MAC_VER_20 = 0x14, // 8168C
	RTL_GIGA_MAC_VER_21 = 0x15, // 8168C
	RTL_GIGA_MAC_VER_22 = 0x16, // 8168C
	RTL_GIGA_MAC_VER_23 = 0x17, // 8168CP
	RTL_GIGA_MAC_VER_24 = 0x18, // 8168CP
	RTL_GIGA_MAC_VER_25 = 0x19  // 8168D
};

#define _R(NAME,MAC,MASK) \
	{ .name = NAME, .mac_version = MAC, .RxConfigMask = MASK }

static const struct {
	const char *name;
	u8 mac_version;
	u32 RxConfigMask;	/* Clears the bits supported by this chip */
} rtl_chip_info[] = {
	_R("RTL8169",		RTL_GIGA_MAC_VER_01, 0xff7e1880), // 8169
	_R("RTL8169s",		RTL_GIGA_MAC_VER_02, 0xff7e1880), // 8169S
	_R("RTL8110s",		RTL_GIGA_MAC_VER_03, 0xff7e1880), // 8110S
	_R("RTL8169sb/8110sb",	RTL_GIGA_MAC_VER_04, 0xff7e1880), // 8169SB
	_R("RTL8169sc/8110sc",	RTL_GIGA_MAC_VER_05, 0xff7e1880), // 8110SCd
	_R("RTL8169sc/8110sc",	RTL_GIGA_MAC_VER_06, 0xff7e1880), // 8110SCe
	_R("RTL8102e",		RTL_GIGA_MAC_VER_07, 0xff7e1880), // PCI-E
	_R("RTL8102e",		RTL_GIGA_MAC_VER_08, 0xff7e1880), // PCI-E
	_R("RTL8102e",		RTL_GIGA_MAC_VER_09, 0xff7e1880), // PCI-E
	_R("RTL8101e",		RTL_GIGA_MAC_VER_10, 0xff7e1880), // PCI-E
	_R("RTL8168b/8111b",	RTL_GIGA_MAC_VER_11, 0xff7e1880), // PCI-E
	_R("RTL8168b/8111b",	RTL_GIGA_MAC_VER_12, 0xff7e1880), // PCI-E
	_R("RTL8101e",		RTL_GIGA_MAC_VER_13, 0xff7e1880), // PCI-E 8139
	_R("RTL8100e",		RTL_GIGA_MAC_VER_14, 0xff7e1880), // PCI-E 8139
	_R("RTL8100e",		RTL_GIGA_MAC_VER_15, 0xff7e1880), // PCI-E 8139
	_R("RTL8168b/8111b",	RTL_GIGA_MAC_VER_17, 0xff7e1880), // PCI-E
	_R("RTL8101e",		RTL_GIGA_MAC_VER_16, 0xff7e1880), // PCI-E
	_R("RTL8168cp/8111cp",	RTL_GIGA_MAC_VER_18, 0xff7e1880), // PCI-E
	_R("RTL8168c/8111c",	RTL_GIGA_MAC_VER_19, 0xff7e1880), // PCI-E
	_R("RTL8168c/8111c",	RTL_GIGA_MAC_VER_20, 0xff7e1880), // PCI-E
	_R("RTL8168c/8111c",	RTL_GIGA_MAC_VER_21, 0xff7e1880), // PCI-E
	_R("RTL8168c/8111c",	RTL_GIGA_MAC_VER_22, 0xff7e1880), // PCI-E
	_R("RTL8168cp/8111cp",	RTL_GIGA_MAC_VER_23, 0xff7e1880), // PCI-E
	_R("RTL8168cp/8111cp",	RTL_GIGA_MAC_VER_24, 0xff7e1880), // PCI-E
	_R("RTL8168d/8111d",	RTL_GIGA_MAC_VER_25, 0xff7e1880)  // PCI-E
};
#undef _R

enum cfg_version {
	RTL_CFG_0 = 0x00,
	RTL_CFG_1,
	RTL_CFG_2
};

static void rtl_hw_start_8169(struct net_device *);
static void rtl_hw_start_8168(struct net_device *);
static void rtl_hw_start_8101(struct net_device *);

static struct pci_device_id rtl8169_pci_tbl[] = {
	{ PCI_DEVICE(PCI_VENDOR_ID_REALTEK,	0x8129), 0, 0, RTL_CFG_0 },
	{ PCI_DEVICE(PCI_VENDOR_ID_REALTEK,	0x8136), 0, 0, RTL_CFG_2 },
	{ PCI_DEVICE(PCI_VENDOR_ID_REALTEK,	0x8167), 0, 0, RTL_CFG_0 },
	{ PCI_DEVICE(PCI_VENDOR_ID_REALTEK,	0x8168), 0, 0, RTL_CFG_1 },
	{ PCI_DEVICE(PCI_VENDOR_ID_REALTEK,	0x8169), 0, 0, RTL_CFG_0 },
	{ PCI_DEVICE(PCI_VENDOR_ID_DLINK,	0x4300), 0, 0, RTL_CFG_0 },
	{ PCI_DEVICE(PCI_VENDOR_ID_AT,		0xc107), 0, 0, RTL_CFG_0 },
	{ PCI_DEVICE(0x16ec,			0x0116), 0, 0, RTL_CFG_0 },
	{ PCI_VENDOR_ID_LINKSYS,		0x1032,
		PCI_ANY_ID, 0x0024, 0, 0, RTL_CFG_0 },
	{ 0x0001,				0x8168,
		PCI_ANY_ID, 0x2410, 0, 0, RTL_CFG_2 },
	{0,},
};

MODULE_DEVICE_TABLE(pci, rtl8169_pci_tbl);

static int rx_copybreak = 200;
static int use_dac;
static struct {
	u32 msg_enable;
} debug = { -1 };

enum rtl_registers {
	MAC0		= 0,	/* Ethernet hardware address. */
	MAC4		= 4,
	MAR0		= 8,	/* Multicast filter. */
	CounterAddrLow		= 0x10,
	CounterAddrHigh		= 0x14,
	TxDescStartAddrLow	= 0x20,
	TxDescStartAddrHigh	= 0x24,
	TxHDescStartAddrLow	= 0x28,
	TxHDescStartAddrHigh	= 0x2c,
	FLASH		= 0x30,
	ERSR		= 0x36,
	ChipCmd		= 0x37,
	TxPoll		= 0x38,
	IntrMask	= 0x3c,
	IntrStatus	= 0x3e,
	TxConfig	= 0x40,
	RxConfig	= 0x44,
	RxMissed	= 0x4c,
	Cfg9346		= 0x50,
	Config0		= 0x51,
	Config1		= 0x52,
	Config2		= 0x53,
	Config3		= 0x54,
	Config4		= 0x55,
	Config5		= 0x56,
	MultiIntr	= 0x5c,
	PHYAR		= 0x60,
	PHYstatus	= 0x6c,
	RxMaxSize	= 0xda,
	CPlusCmd	= 0xe0,
	IntrMitigate	= 0xe2,
	RxDescAddrLow	= 0xe4,
	RxDescAddrHigh	= 0xe8,
	EarlyTxThres	= 0xec,
	FuncEvent	= 0xf0,
	FuncEventMask	= 0xf4,
	FuncPresetState	= 0xf8,
	FuncForceEvent	= 0xfc,
};

enum rtl8110_registers {
	TBICSR			= 0x64,
	TBI_ANAR		= 0x68,
	TBI_LPAR		= 0x6a,
};

enum rtl8168_8101_registers {
	CSIDR			= 0x64,
	CSIAR			= 0x68,
#define	CSIAR_FLAG			0x80000000
#define	CSIAR_WRITE_CMD			0x80000000
#define	CSIAR_BYTE_ENABLE		0x0f
#define	CSIAR_BYTE_ENABLE_SHIFT		12
#define	CSIAR_ADDR_MASK			0x0fff

	EPHYAR			= 0x80,
#define	EPHYAR_FLAG			0x80000000
#define	EPHYAR_WRITE_CMD		0x80000000
#define	EPHYAR_REG_MASK			0x1f
#define	EPHYAR_REG_SHIFT		16
#define	EPHYAR_DATA_MASK		0xffff
	DBG_REG			= 0xd1,
#define	FIX_NAK_1			(1 << 4)
#define	FIX_NAK_2			(1 << 3)
};

enum rtl_register_content {
	/* InterruptStatusBits */
	SYSErr		= 0x8000,
	PCSTimeout	= 0x4000,
	SWInt		= 0x0100,
	TxDescUnavail	= 0x0080,
	RxFIFOOver	= 0x0040,
	LinkChg		= 0x0020,
	RxOverflow	= 0x0010,
	TxErr		= 0x0008,
	TxOK		= 0x0004,
	RxErr		= 0x0002,
	RxOK		= 0x0001,

	/* RxStatusDesc */
	RxFOVF	= (1 << 23),
	RxRWT	= (1 << 22),
	RxRES	= (1 << 21),
	RxRUNT	= (1 << 20),
	RxCRC	= (1 << 19),

	/* ChipCmdBits */
	CmdReset	= 0x10,
	CmdRxEnb	= 0x08,
	CmdTxEnb	= 0x04,
	RxBufEmpty	= 0x01,

	/* TXPoll register p.5 */
	HPQ		= 0x80,		/* Poll cmd on the high prio queue */
	NPQ		= 0x40,		/* Poll cmd on the low prio queue */
	FSWInt		= 0x01,		/* Forced software interrupt */

	/* Cfg9346Bits */
	Cfg9346_Lock	= 0x00,
	Cfg9346_Unlock	= 0xc0,

	/* rx_mode_bits */
	AcceptErr	= 0x20,
	AcceptRunt	= 0x10,
	AcceptBroadcast	= 0x08,
	AcceptMulticast	= 0x04,
	AcceptMyPhys	= 0x02,
	AcceptAllPhys	= 0x01,

	/* RxConfigBits */
	RxCfgFIFOShift	= 13,
	RxCfgDMAShift	=  8,

	/* TxConfigBits */
	TxInterFrameGapShift = 24,
	TxDMAShift = 8,	/* DMA burst value (0-7) is shift this many bits */

	/* Config1 register p.24 */
	LEDS1		= (1 << 7),
	LEDS0		= (1 << 6),
	MSIEnable	= (1 << 5),	/* Enable Message Signaled Interrupt */
	Speed_down	= (1 << 4),
	MEMMAP		= (1 << 3),
	IOMAP		= (1 << 2),
	VPD		= (1 << 1),
	PMEnable	= (1 << 0),	/* Power Management Enable */

	/* Config2 register p. 25 */
	PCI_Clock_66MHz = 0x01,
	PCI_Clock_33MHz = 0x00,

	/* Config3 register p.25 */
	MagicPacket	= (1 << 5),	/* Wake up when receives a Magic Packet */
	LinkUp		= (1 << 4),	/* Wake up when the cable connection is re-established */
	Beacon_en	= (1 << 0),	/* 8168 only. Reserved in the 8168b */

	/* Config5 register p.27 */
	BWF		= (1 << 6),	/* Accept Broadcast wakeup frame */
	MWF		= (1 << 5),	/* Accept Multicast wakeup frame */
	UWF		= (1 << 4),	/* Accept Unicast wakeup frame */
	LanWake		= (1 << 1),	/* LanWake enable/disable */
	PMEStatus	= (1 << 0),	/* PME status can be reset by PCI RST# */

	/* TBICSR p.28 */
	TBIReset	= 0x80000000,
	TBILoopback	= 0x40000000,
	TBINwEnable	= 0x20000000,
	TBINwRestart	= 0x10000000,
	TBILinkOk	= 0x02000000,
	TBINwComplete	= 0x01000000,

	/* CPlusCmd p.31 */
	EnableBist	= (1 << 15),	// 8168 8101
	Mac_dbgo_oe	= (1 << 14),	// 8168 8101
	Normal_mode	= (1 << 13),	// unused
	Force_half_dup	= (1 << 12),	// 8168 8101
	Force_rxflow_en	= (1 << 11),	// 8168 8101
	Force_txflow_en	= (1 << 10),	// 8168 8101
	Cxpl_dbg_sel	= (1 << 9),	// 8168 8101
	ASF		= (1 << 8),	// 8168 8101
	PktCntrDisable	= (1 << 7),	// 8168 8101
	Mac_dbgo_sel	= 0x001c,	// 8168
	RxVlan		= (1 << 6),
	RxChkSum	= (1 << 5),
	PCIDAC		= (1 << 4),
	PCIMulRW	= (1 << 3),
	INTT_0		= 0x0000,	// 8168
	INTT_1		= 0x0001,	// 8168
	INTT_2		= 0x0002,	// 8168
	INTT_3		= 0x0003,	// 8168

	/* rtl8169_PHYstatus */
	TBI_Enable	= 0x80,
	TxFlowCtrl	= 0x40,
	RxFlowCtrl	= 0x20,
	_1000bpsF	= 0x10,
	_100bps		= 0x08,
	_10bps		= 0x04,
	LinkStatus	= 0x02,
	FullDup		= 0x01,

	/* _TBICSRBit */
	TBILinkOK	= 0x02000000,

	/* DumpCounterCommand */
	CounterDump	= 0x8,
};

enum desc_status_bit {
	DescOwn		= (1 << 31), /* Descriptor is owned by NIC */
	RingEnd		= (1 << 30), /* End of descriptor ring */
	FirstFrag	= (1 << 29), /* First segment of a packet */
	LastFrag	= (1 << 28), /* Final segment of a packet */

	/* Tx private */
	LargeSend	= (1 << 27), /* TCP Large Send Offload (TSO) */
	MSSShift	= 16,        /* MSS value position */
	MSSMask		= 0xfff,     /* MSS value + LargeSend bit: 12 bits */
	IPCS		= (1 << 18), /* Calculate IP checksum */
	UDPCS		= (1 << 17), /* Calculate UDP/IP checksum */
	TCPCS		= (1 << 16), /* Calculate TCP/IP checksum */
	TxVlanTag	= (1 << 17), /* Add VLAN tag */

	/* Rx private */
	PID1		= (1 << 18), /* Protocol ID bit 1/2 */
	PID0		= (1 << 17), /* Protocol ID bit 2/2 */

#define RxProtoUDP	(PID1)
#define RxProtoTCP	(PID0)
#define RxProtoIP	(PID1 | PID0)
#define RxProtoMask	RxProtoIP

	IPFail		= (1 << 16), /* IP checksum failed */
	UDPFail		= (1 << 15), /* UDP/IP checksum failed */
	TCPFail		= (1 << 14), /* TCP/IP checksum failed */
	RxVlanTag	= (1 << 16), /* VLAN tag available */
};

#define RsvdMask	0x3fffc000

struct TxDesc {
	__le32 opts1;
	__le32 opts2;
	__le64 addr;
};

struct RxDesc {
	__le32 opts1;
	__le32 opts2;
	__le64 addr;
};

struct ring_info {
	struct sk_buff	*skb;
	u32		len;
	u8		__pad[sizeof(void *) - sizeof(u32)];
};

enum features {
	RTL_FEATURE_WOL		= (1 << 0),
	RTL_FEATURE_MSI		= (1 << 1),
	RTL_FEATURE_GMII	= (1 << 2),
};

struct rtl8169_counters {
	__le64	tx_packets;
	__le64	rx_packets;
	__le64	tx_errors;
	__le32	rx_errors;
	__le16	rx_missed;
	__le16	align_errors;
	__le32	tx_one_collision;
	__le32	tx_multi_collision;
	__le64	rx_unicast;
	__le64	rx_broadcast;
	__le32	rx_multicast;
	__le16	tx_aborted;
	__le16	tx_underun;
};

struct rtl8169_private {
	void __iomem *mmio_addr;	/* memory map physical address */
	struct pci_dev *pci_dev;	/* Index of PCI device */
	struct net_device *dev;
	struct napi_struct napi;
	spinlock_t lock;		/* spin lock flag */
	u32 msg_enable;
	int chipset;
	int mac_version;
	u32 cur_rx; /* Index into the Rx descriptor buffer of next Rx pkt. */
	u32 cur_tx; /* Index into the Tx descriptor buffer of next Rx pkt. */
	u32 dirty_rx;
	u32 dirty_tx;
	struct TxDesc *TxDescArray;	/* 256-aligned Tx descriptor ring */
	struct RxDesc *RxDescArray;	/* 256-aligned Rx descriptor ring */
	dma_addr_t TxPhyAddr;
	dma_addr_t RxPhyAddr;
	struct sk_buff *Rx_skbuff[NUM_RX_DESC];	/* Rx data buffers */
	struct ring_info tx_skb[NUM_TX_DESC];	/* Tx data buffers */
	unsigned align;
	unsigned rx_buf_sz;
	struct timer_list timer;
	u16 cp_cmd;
	u16 intr_event;
	u16 napi_event;
	u16 intr_mask;
	int phy_1000_ctrl_reg;
#ifdef CONFIG_R8169_VLAN
	struct vlan_group *vlgrp;
#endif
	int (*set_speed)(struct net_device *, u8 autoneg, u16 speed, u8 duplex);
	int (*get_settings)(struct net_device *, struct ethtool_cmd *);
	void (*phy_reset_enable)(void __iomem *);
	void (*hw_start)(struct net_device *);
	unsigned int (*phy_reset_pending)(void __iomem *);
	unsigned int (*link_ok)(void __iomem *);
	int (*do_ioctl)(struct rtl8169_private *tp, struct mii_ioctl_data *data, int cmd);
	int pcie_cap;
	struct delayed_work task;
	unsigned features;

	struct mii_if_info mii;
	struct rtl8169_counters counters;
};

MODULE_AUTHOR("Realtek and the Linux r8169 crew <netdev@vger.kernel.org>");
MODULE_DESCRIPTION("RealTek RTL-8169 Gigabit Ethernet driver");
module_param(rx_copybreak, int, 0);
MODULE_PARM_DESC(rx_copybreak, "Copy breakpoint for copy-only-tiny-frames");
module_param(use_dac, int, 0);
MODULE_PARM_DESC(use_dac, "Enable PCI DAC. Unsafe on 32 bit PCI slot.");
module_param_named(debug, debug.msg_enable, int, 0);
MODULE_PARM_DESC(debug, "Debug verbosity level (0=none, ..., 16=all)");
MODULE_LICENSE("GPL");
MODULE_VERSION(RTL8169_VERSION);

static int rtl8169_open(struct net_device *dev);
static int rtl8169_start_xmit(struct sk_buff *skb, struct net_device *dev);
static irqreturn_t rtl8169_interrupt(int irq, void *dev_instance);
static int rtl8169_init_ring(struct net_device *dev);
static void rtl_hw_start(struct net_device *dev);
static int rtl8169_close(struct net_device *dev);
static void rtl_set_rx_mode(struct net_device *dev);
static void rtl8169_tx_timeout(struct net_device *dev);
static struct net_device_stats *rtl8169_get_stats(struct net_device *dev);
static int rtl8169_rx_interrupt(struct net_device *, struct rtl8169_private *,
				void __iomem *, u32 budget);
static int rtl8169_change_mtu(struct net_device *dev, int new_mtu);
static void rtl8169_down(struct net_device *dev);
static void rtl8169_rx_clear(struct rtl8169_private *tp);
static int rtl8169_poll(struct napi_struct *napi, int budget);

static const unsigned int rtl8169_rx_config =
	(RX_FIFO_THRESH << RxCfgFIFOShift) | (RX_DMA_BURST << RxCfgDMAShift);

static void mdio_write(void __iomem *ioaddr, int reg_addr, int value)
{
	int i;

	RTL_W32(PHYAR, 0x80000000 | (reg_addr & 0x1f) << 16 | (value & 0xffff));

	for (i = 20; i > 0; i--) {
		/*
		 * Check if the RTL8169 has completed writing to the specified
		 * MII register.
		 */
		if (!(RTL_R32(PHYAR) & 0x80000000))
			break;
		udelay(25);
	}
}

static int mdio_read(void __iomem *ioaddr, int reg_addr)
{
	int i, value = -1;

	RTL_W32(PHYAR, 0x0 | (reg_addr & 0x1f) << 16);

	for (i = 20; i > 0; i--) {
		/*
		 * Check if the RTL8169 has completed retrieving data from
		 * the specified MII register.
		 */
		if (RTL_R32(PHYAR) & 0x80000000) {
			value = RTL_R32(PHYAR) & 0xffff;
			break;
		}
		udelay(25);
	}
	return value;
}

static void mdio_patch(void __iomem *ioaddr, int reg_addr, int value)
{
	mdio_write(ioaddr, reg_addr, mdio_read(ioaddr, reg_addr) | value);
}

static void rtl_mdio_write(struct net_device *dev, int phy_id, int location,
			   int val)
{
	struct rtl8169_private *tp = netdev_priv(dev);
	void __iomem *ioaddr = tp->mmio_addr;

	mdio_write(ioaddr, location, val);
}

static int rtl_mdio_read(struct net_device *dev, int phy_id, int location)
{
	struct rtl8169_private *tp = netdev_priv(dev);
	void __iomem *ioaddr = tp->mmio_addr;

	return mdio_read(ioaddr, location);
}

static void rtl_ephy_write(void __iomem *ioaddr, int reg_addr, int value)
{
	unsigned int i;

	RTL_W32(EPHYAR, EPHYAR_WRITE_CMD | (value & EPHYAR_DATA_MASK) |
		(reg_addr & EPHYAR_REG_MASK) << EPHYAR_REG_SHIFT);

	for (i = 0; i < 100; i++) {
		if (!(RTL_R32(EPHYAR) & EPHYAR_FLAG))
			break;
		udelay(10);
	}
}

static u16 rtl_ephy_read(void __iomem *ioaddr, int reg_addr)
{
	u16 value = 0xffff;
	unsigned int i;

	RTL_W32(EPHYAR, (reg_addr & EPHYAR_REG_MASK) << EPHYAR_REG_SHIFT);

	for (i = 0; i < 100; i++) {
		if (RTL_R32(EPHYAR) & EPHYAR_FLAG) {
			value = RTL_R32(EPHYAR) & EPHYAR_DATA_MASK;
			break;
		}
		udelay(10);
	}

	return value;
}

static void rtl_csi_write(void __iomem *ioaddr, int addr, int value)
{
	unsigned int i;

	RTL_W32(CSIDR, value);
	RTL_W32(CSIAR, CSIAR_WRITE_CMD | (addr & CSIAR_ADDR_MASK) |
		CSIAR_BYTE_ENABLE << CSIAR_BYTE_ENABLE_SHIFT);

	for (i = 0; i < 100; i++) {
		if (!(RTL_R32(CSIAR) & CSIAR_FLAG))
			break;
		udelay(10);
	}
}

static u32 rtl_csi_read(void __iomem *ioaddr, int addr)
{
	u32 value = ~0x00;
	unsigned int i;

	RTL_W32(CSIAR, (addr & CSIAR_ADDR_MASK) |
		CSIAR_BYTE_ENABLE << CSIAR_BYTE_ENABLE_SHIFT);

	for (i = 0; i < 100; i++) {
		if (RTL_R32(CSIAR) & CSIAR_FLAG) {
			value = RTL_R32(CSIDR);
			break;
		}
		udelay(10);
	}

	return value;
}

static void rtl8169_irq_mask_and_ack(void __iomem *ioaddr)
{
	RTL_W16(IntrMask, 0x0000);

	RTL_W16(IntrStatus, 0xffff);
}

static void rtl8169_asic_down(void __iomem *ioaddr)
{
	RTL_W8(ChipCmd, 0x00);
	rtl8169_irq_mask_and_ack(ioaddr);
	RTL_R16(CPlusCmd);
}

static unsigned int rtl8169_tbi_reset_pending(void __iomem *ioaddr)
{
	return RTL_R32(TBICSR) & TBIReset;
}

static unsigned int rtl8169_xmii_reset_pending(void __iomem *ioaddr)
{
	return mdio_read(ioaddr, MII_BMCR) & BMCR_RESET;
}

static unsigned int rtl8169_tbi_link_ok(void __iomem *ioaddr)
{
	return RTL_R32(TBICSR) & TBILinkOk;
}

static unsigned int rtl8169_xmii_link_ok(void __iomem *ioaddr)
{
	return RTL_R8(PHYstatus) & LinkStatus;
}

static void rtl8169_tbi_reset_enable(void __iomem *ioaddr)
{
	RTL_W32(TBICSR, RTL_R32(TBICSR) | TBIReset);
}

static void rtl8169_xmii_reset_enable(void __iomem *ioaddr)
{
	unsigned int val;

	val = mdio_read(ioaddr, MII_BMCR) | BMCR_RESET;
	mdio_write(ioaddr, MII_BMCR, val & 0xffff);
}

static void rtl8169_check_link_status(struct net_device *dev,
				      struct rtl8169_private *tp,
				      void __iomem *ioaddr)
{
	unsigned long flags;

	spin_lock_irqsave(&tp->lock, flags);
	if (tp->link_ok(ioaddr)) {
		netif_carrier_on(dev);
		if (netif_msg_ifup(tp))
			printk(KERN_INFO PFX "%s: link up\n", dev->name);
	} else {
		if (netif_msg_ifdown(tp))
			printk(KERN_INFO PFX "%s: link down\n", dev->name);
		netif_carrier_off(dev);
	}
	spin_unlock_irqrestore(&tp->lock, flags);
}

static void rtl8169_get_wol(struct net_device *dev, struct ethtool_wolinfo *wol)
{
	struct rtl8169_private *tp = netdev_priv(dev);
	void __iomem *ioaddr = tp->mmio_addr;
	u8 options;

	wol->wolopts = 0;

#define WAKE_ANY (WAKE_PHY | WAKE_MAGIC | WAKE_UCAST | WAKE_BCAST | WAKE_MCAST)
	wol->supported = WAKE_ANY;

	spin_lock_irq(&tp->lock);

	options = RTL_R8(Config1);
	if (!(options & PMEnable))
		goto out_unlock;

	options = RTL_R8(Config3);
	if (options & LinkUp)
		wol->wolopts |= WAKE_PHY;
	if (options & MagicPacket)
		wol->wolopts |= WAKE_MAGIC;

	options = RTL_R8(Config5);
	if (options & UWF)
		wol->wolopts |= WAKE_UCAST;
	if (options & BWF)
		wol->wolopts |= WAKE_BCAST;
	if (options & MWF)
		wol->wolopts |= WAKE_MCAST;

out_unlock:
	spin_unlock_irq(&tp->lock);
}

static int rtl8169_set_wol(struct net_device *dev, struct ethtool_wolinfo *wol)
{
	struct rtl8169_private *tp = netdev_priv(dev);
	void __iomem *ioaddr = tp->mmio_addr;
	unsigned int i;
	static struct {
		u32 opt;
		u16 reg;
		u8  mask;
	} cfg[] = {
		{ WAKE_ANY,   Config1, PMEnable },
		{ WAKE_PHY,   Config3, LinkUp },
		{ WAKE_MAGIC, Config3, MagicPacket },
		{ WAKE_UCAST, Config5, UWF },
		{ WAKE_BCAST, Config5, BWF },
		{ WAKE_MCAST, Config5, MWF },
		{ WAKE_ANY,   Config5, LanWake }
	};

	spin_lock_irq(&tp->lock);

	RTL_W8(Cfg9346, Cfg9346_Unlock);

	for (i = 0; i < ARRAY_SIZE(cfg); i++) {
		u8 options = RTL_R8(cfg[i].reg) & ~cfg[i].mask;
		if (wol->wolopts & cfg[i].opt)
			options |= cfg[i].mask;
		RTL_W8(cfg[i].reg, options);
	}

	RTL_W8(Cfg9346, Cfg9346_Lock);

	if (wol->wolopts)
		tp->features |= RTL_FEATURE_WOL;
	else
		tp->features &= ~RTL_FEATURE_WOL;
	device_set_wakeup_enable(&tp->pci_dev->dev, wol->wolopts);

	spin_unlock_irq(&tp->lock);

	return 0;
}

static void rtl8169_get_drvinfo(struct net_device *dev,
				struct ethtool_drvinfo *info)
{
	struct rtl8169_private *tp = netdev_priv(dev);

	strcpy(info->driver, MODULENAME);
	strcpy(info->version, RTL8169_VERSION);
	strcpy(info->bus_info, pci_name(tp->pci_dev));
}

static int rtl8169_get_regs_len(struct net_device *dev)
{
	return R8169_REGS_SIZE;
}

static int rtl8169_set_speed_tbi(struct net_device *dev,
				 u8 autoneg, u16 speed, u8 duplex)
{
	struct rtl8169_private *tp = netdev_priv(dev);
	void __iomem *ioaddr = tp->mmio_addr;
	int ret = 0;
	u32 reg;

	reg = RTL_R32(TBICSR);
	if ((autoneg == AUTONEG_DISABLE) && (speed == SPEED_1000) &&
	    (duplex == DUPLEX_FULL)) {
		RTL_W32(TBICSR, reg & ~(TBINwEnable | TBINwRestart));
	} else if (autoneg == AUTONEG_ENABLE)
		RTL_W32(TBICSR, reg | TBINwEnable | TBINwRestart);
	else {
		if (netif_msg_link(tp)) {
			printk(KERN_WARNING "%s: "
			       "incorrect speed setting refused in TBI mode\n",
			       dev->name);
		}
		ret = -EOPNOTSUPP;
	}

	return ret;
}

static int rtl8169_set_speed_xmii(struct net_device *dev,
				  u8 autoneg, u16 speed, u8 duplex)
{
	struct rtl8169_private *tp = netdev_priv(dev);
	void __iomem *ioaddr = tp->mmio_addr;
	int giga_ctrl, bmcr;

	if (autoneg == AUTONEG_ENABLE) {
		int auto_nego;

		auto_nego = mdio_read(ioaddr, MII_ADVERTISE);
		auto_nego |= (ADVERTISE_10HALF | ADVERTISE_10FULL |
			      ADVERTISE_100HALF | ADVERTISE_100FULL);
		auto_nego |= ADVERTISE_PAUSE_CAP | ADVERTISE_PAUSE_ASYM;

		giga_ctrl = mdio_read(ioaddr, MII_CTRL1000);
		giga_ctrl &= ~(ADVERTISE_1000FULL | ADVERTISE_1000HALF);

		/* The 8100e/8101e/8102e do Fast Ethernet only. */
		if ((tp->mac_version != RTL_GIGA_MAC_VER_07) &&
		    (tp->mac_version != RTL_GIGA_MAC_VER_08) &&
		    (tp->mac_version != RTL_GIGA_MAC_VER_09) &&
		    (tp->mac_version != RTL_GIGA_MAC_VER_10) &&
		    (tp->mac_version != RTL_GIGA_MAC_VER_13) &&
		    (tp->mac_version != RTL_GIGA_MAC_VER_14) &&
		    (tp->mac_version != RTL_GIGA_MAC_VER_15) &&
		    (tp->mac_version != RTL_GIGA_MAC_VER_16)) {
			giga_ctrl |= ADVERTISE_1000FULL | ADVERTISE_1000HALF;
		} else if (netif_msg_link(tp)) {
			printk(KERN_INFO "%s: PHY does not support 1000Mbps.\n",
			       dev->name);
		}

		bmcr = BMCR_ANENABLE | BMCR_ANRESTART;

		if ((tp->mac_version == RTL_GIGA_MAC_VER_11) ||
		    (tp->mac_version == RTL_GIGA_MAC_VER_12) ||
		    (tp->mac_version >= RTL_GIGA_MAC_VER_17)) {
			/*
			 * Wake up the PHY.
			 * Vendor specific (0x1f) and reserved (0x0e) MII
			 * registers.
			 */
			mdio_write(ioaddr, 0x1f, 0x0000);
			mdio_write(ioaddr, 0x0e, 0x0000);
		}

		mdio_write(ioaddr, MII_ADVERTISE, auto_nego);
		mdio_write(ioaddr, MII_CTRL1000, giga_ctrl);
	} else {
		giga_ctrl = 0;

		if (speed == SPEED_10)
			bmcr = 0;
		else if (speed == SPEED_100)
			bmcr = BMCR_SPEED100;
		else
			return -EINVAL;

		if (duplex == DUPLEX_FULL)
			bmcr |= BMCR_FULLDPLX;

		mdio_write(ioaddr, 0x1f, 0x0000);
	}

	tp->phy_1000_ctrl_reg = giga_ctrl;

	mdio_write(ioaddr, MII_BMCR, bmcr);

	if ((tp->mac_version == RTL_GIGA_MAC_VER_02) ||
	    (tp->mac_version == RTL_GIGA_MAC_VER_03)) {
		if ((speed == SPEED_100) && (autoneg != AUTONEG_ENABLE)) {
			mdio_write(ioaddr, 0x17, 0x2138);
			mdio_write(ioaddr, 0x0e, 0x0260);
		} else {
			mdio_write(ioaddr, 0x17, 0x2108);
			mdio_write(ioaddr, 0x0e, 0x0000);
		}
	}

	return 0;
}

static int rtl8169_set_speed(struct net_device *dev,
			     u8 autoneg, u16 speed, u8 duplex)
{
	struct rtl8169_private *tp = netdev_priv(dev);
	int ret;

	ret = tp->set_speed(dev, autoneg, speed, duplex);

	if (netif_running(dev) && (tp->phy_1000_ctrl_reg & ADVERTISE_1000FULL))
		mod_timer(&tp->timer, jiffies + RTL8169_PHY_TIMEOUT);

	return ret;
}

static int rtl8169_set_settings(struct net_device *dev, struct ethtool_cmd *cmd)
{
	struct rtl8169_private *tp = netdev_priv(dev);
	unsigned long flags;
	int ret;

	spin_lock_irqsave(&tp->lock, flags);
	ret = rtl8169_set_speed(dev, cmd->autoneg, cmd->speed, cmd->duplex);
	spin_unlock_irqrestore(&tp->lock, flags);

	return ret;
}

static u32 rtl8169_get_rx_csum(struct net_device *dev)
{
	struct rtl8169_private *tp = netdev_priv(dev);

	return tp->cp_cmd & RxChkSum;
}

static int rtl8169_set_rx_csum(struct net_device *dev, u32 data)
{
	struct rtl8169_private *tp = netdev_priv(dev);
	void __iomem *ioaddr = tp->mmio_addr;
	unsigned long flags;

	spin_lock_irqsave(&tp->lock, flags);

	if (data)
		tp->cp_cmd |= RxChkSum;
	else
		tp->cp_cmd &= ~RxChkSum;

	RTL_W16(CPlusCmd, tp->cp_cmd);
	RTL_R16(CPlusCmd);

	spin_unlock_irqrestore(&tp->lock, flags);

	return 0;
}

#ifdef CONFIG_R8169_VLAN

static inline u32 rtl8169_tx_vlan_tag(struct rtl8169_private *tp,
				      struct sk_buff *skb)
{
	return (tp->vlgrp && vlan_tx_tag_present(skb)) ?
		TxVlanTag | swab16(vlan_tx_tag_get(skb)) : 0x00;
}

static void rtl8169_vlan_rx_register(struct net_device *dev,
				     struct vlan_group *grp)
{
	struct rtl8169_private *tp = netdev_priv(dev);
	void __iomem *ioaddr = tp->mmio_addr;
	unsigned long flags;

	spin_lock_irqsave(&tp->lock, flags);
	tp->vlgrp = grp;
	if (tp->vlgrp)
		tp->cp_cmd |= RxVlan;
	else
		tp->cp_cmd &= ~RxVlan;
	RTL_W16(CPlusCmd, tp->cp_cmd);
	RTL_R16(CPlusCmd);
	spin_unlock_irqrestore(&tp->lock, flags);
}

static int rtl8169_rx_vlan_skb(struct rtl8169_private *tp, struct RxDesc *desc,
			       struct sk_buff *skb)
{
	u32 opts2 = le32_to_cpu(desc->opts2);
	struct vlan_group *vlgrp = tp->vlgrp;
	int ret;

	if (vlgrp && (opts2 & RxVlanTag)) {
		vlan_hwaccel_receive_skb(skb, vlgrp, swab16(opts2 & 0xffff));
		ret = 0;
	} else
		ret = -1;
	desc->opts2 = 0;
	return ret;
}

#else /* !CONFIG_R8169_VLAN */

static inline u32 rtl8169_tx_vlan_tag(struct rtl8169_private *tp,
				      struct sk_buff *skb)
{
	return 0;
}

static int rtl8169_rx_vlan_skb(struct rtl8169_private *tp, struct RxDesc *desc,
			       struct sk_buff *skb)
{
	return -1;
}

#endif

static int rtl8169_gset_tbi(struct net_device *dev, struct ethtool_cmd *cmd)
{
	struct rtl8169_private *tp = netdev_priv(dev);
	void __iomem *ioaddr = tp->mmio_addr;
	u32 status;

	cmd->supported =
		SUPPORTED_1000baseT_Full | SUPPORTED_Autoneg | SUPPORTED_FIBRE;
	cmd->port = PORT_FIBRE;
	cmd->transceiver = XCVR_INTERNAL;

	status = RTL_R32(TBICSR);
	cmd->advertising = (status & TBINwEnable) ?  ADVERTISED_Autoneg : 0;
	cmd->autoneg = !!(status & TBINwEnable);

	cmd->speed = SPEED_1000;
	cmd->duplex = DUPLEX_FULL; /* Always set */

	return 0;
}

static int rtl8169_gset_xmii(struct net_device *dev, struct ethtool_cmd *cmd)
{
	struct rtl8169_private *tp = netdev_priv(dev);

	return mii_ethtool_gset(&tp->mii, cmd);
}

static int rtl8169_get_settings(struct net_device *dev, struct ethtool_cmd *cmd)
{
	struct rtl8169_private *tp = netdev_priv(dev);
	unsigned long flags;
	int rc;

	spin_lock_irqsave(&tp->lock, flags);

	rc = tp->get_settings(dev, cmd);

	spin_unlock_irqrestore(&tp->lock, flags);
	return rc;
}

static void rtl8169_get_regs(struct net_device *dev, struct ethtool_regs *regs,
			     void *p)
{
	struct rtl8169_private *tp = netdev_priv(dev);
	unsigned long flags;

	if (regs->len > R8169_REGS_SIZE)
		regs->len = R8169_REGS_SIZE;

	spin_lock_irqsave(&tp->lock, flags);
	memcpy_fromio(p, tp->mmio_addr, regs->len);
	spin_unlock_irqrestore(&tp->lock, flags);
}

static u32 rtl8169_get_msglevel(struct net_device *dev)
{
	struct rtl8169_private *tp = netdev_priv(dev);

	return tp->msg_enable;
}

static void rtl8169_set_msglevel(struct net_device *dev, u32 value)
{
	struct rtl8169_private *tp = netdev_priv(dev);

	tp->msg_enable = value;
}

static const char rtl8169_gstrings[][ETH_GSTRING_LEN] = {
	"tx_packets",
	"rx_packets",
	"tx_errors",
	"rx_errors",
	"rx_missed",
	"align_errors",
	"tx_single_collisions",
	"tx_multi_collisions",
	"unicast",
	"broadcast",
	"multicast",
	"tx_aborted",
	"tx_underrun",
};

static int rtl8169_get_sset_count(struct net_device *dev, int sset)
{
	switch (sset) {
	case ETH_SS_STATS:
		return ARRAY_SIZE(rtl8169_gstrings);
	default:
		return -EOPNOTSUPP;
	}
}

static void rtl8169_update_counters(struct net_device *dev)
{
	struct rtl8169_private *tp = netdev_priv(dev);
	void __iomem *ioaddr = tp->mmio_addr;
	struct rtl8169_counters *counters;
	dma_addr_t paddr;
	u32 cmd;
	int wait = 1000;

	/*
	 * Some chips are unable to dump tally counters when the receiver
	 * is disabled.
	 */
	if ((RTL_R8(ChipCmd) & CmdRxEnb) == 0)
		return;

	counters = pci_alloc_consistent(tp->pci_dev, sizeof(*counters), &paddr);
	if (!counters)
		return;

	RTL_W32(CounterAddrHigh, (u64)paddr >> 32);
	cmd = (u64)paddr & DMA_BIT_MASK(32);
	RTL_W32(CounterAddrLow, cmd);
	RTL_W32(CounterAddrLow, cmd | CounterDump);

	while (wait--) {
		if ((RTL_R32(CounterAddrLow) & CounterDump) == 0) {
			/* copy updated counters */
			memcpy(&tp->counters, counters, sizeof(*counters));
			break;
		}
		udelay(10);
	}

	RTL_W32(CounterAddrLow, 0);
	RTL_W32(CounterAddrHigh, 0);

	pci_free_consistent(tp->pci_dev, sizeof(*counters), counters, paddr);
}

static void rtl8169_get_ethtool_stats(struct net_device *dev,
				      struct ethtool_stats *stats, u64 *data)
{
	struct rtl8169_private *tp = netdev_priv(dev);

	ASSERT_RTNL();

	rtl8169_update_counters(dev);

	data[0] = le64_to_cpu(tp->counters.tx_packets);
	data[1] = le64_to_cpu(tp->counters.rx_packets);
	data[2] = le64_to_cpu(tp->counters.tx_errors);
	data[3] = le32_to_cpu(tp->counters.rx_errors);
	data[4] = le16_to_cpu(tp->counters.rx_missed);
	data[5] = le16_to_cpu(tp->counters.align_errors);
	data[6] = le32_to_cpu(tp->counters.tx_one_collision);
	data[7] = le32_to_cpu(tp->counters.tx_multi_collision);
	data[8] = le64_to_cpu(tp->counters.rx_unicast);
	data[9] = le64_to_cpu(tp->counters.rx_broadcast);
	data[10] = le32_to_cpu(tp->counters.rx_multicast);
	data[11] = le16_to_cpu(tp->counters.tx_aborted);
	data[12] = le16_to_cpu(tp->counters.tx_underun);
}

static void rtl8169_get_strings(struct net_device *dev, u32 stringset, u8 *data)
{
	switch(stringset) {
	case ETH_SS_STATS:
		memcpy(data, *rtl8169_gstrings, sizeof(rtl8169_gstrings));
		break;
	}
}

static const struct ethtool_ops rtl8169_ethtool_ops = {
	.get_drvinfo		= rtl8169_get_drvinfo,
	.get_regs_len		= rtl8169_get_regs_len,
	.get_link		= ethtool_op_get_link,
	.get_settings		= rtl8169_get_settings,
	.set_settings		= rtl8169_set_settings,
	.get_msglevel		= rtl8169_get_msglevel,
	.set_msglevel		= rtl8169_set_msglevel,
	.get_rx_csum		= rtl8169_get_rx_csum,
	.set_rx_csum		= rtl8169_set_rx_csum,
	.set_tx_csum		= ethtool_op_set_tx_csum,
	.set_sg			= ethtool_op_set_sg,
	.set_tso		= ethtool_op_set_tso,
	.get_regs		= rtl8169_get_regs,
	.get_wol		= rtl8169_get_wol,
	.set_wol		= rtl8169_set_wol,
	.get_strings		= rtl8169_get_strings,
	.get_sset_count		= rtl8169_get_sset_count,
	.get_ethtool_stats	= rtl8169_get_ethtool_stats,
};

static void rtl8169_write_gmii_reg_bit(void __iomem *ioaddr, int reg,
				       int bitnum, int bitval)
{
	int val;

	val = mdio_read(ioaddr, reg);
	val = (bitval == 1) ?
		val | (bitval << bitnum) :  val & ~(0x0001 << bitnum);
	mdio_write(ioaddr, reg, val & 0xffff);
}

static void rtl8169_get_mac_version(struct rtl8169_private *tp,
				    void __iomem *ioaddr)
{
	/*
	 * The driver currently handles the 8168Bf and the 8168Be identically
	 * but they can be identified more specifically through the test below
	 * if needed:
	 *
	 * (RTL_R32(TxConfig) & 0x700000) == 0x500000 ? 8168Bf : 8168Be
	 *
	 * Same thing for the 8101Eb and the 8101Ec:
	 *
	 * (RTL_R32(TxConfig) & 0x700000) == 0x200000 ? 8101Eb : 8101Ec
	 */
	const struct {
		u32 mask;
		u32 val;
		int mac_version;
	} mac_info[] = {
		/* 8168D family. */
		{ 0x7c800000, 0x28000000,	RTL_GIGA_MAC_VER_25 },

		/* 8168C family. */
		{ 0x7cf00000, 0x3ca00000,	RTL_GIGA_MAC_VER_24 },
		{ 0x7cf00000, 0x3c900000,	RTL_GIGA_MAC_VER_23 },
		{ 0x7cf00000, 0x3c800000,	RTL_GIGA_MAC_VER_18 },
		{ 0x7c800000, 0x3c800000,	RTL_GIGA_MAC_VER_24 },
		{ 0x7cf00000, 0x3c000000,	RTL_GIGA_MAC_VER_19 },
		{ 0x7cf00000, 0x3c200000,	RTL_GIGA_MAC_VER_20 },
		{ 0x7cf00000, 0x3c300000,	RTL_GIGA_MAC_VER_21 },
		{ 0x7cf00000, 0x3c400000,	RTL_GIGA_MAC_VER_22 },
		{ 0x7c800000, 0x3c000000,	RTL_GIGA_MAC_VER_22 },

		/* 8168B family. */
		{ 0x7cf00000, 0x38000000,	RTL_GIGA_MAC_VER_12 },
		{ 0x7cf00000, 0x38500000,	RTL_GIGA_MAC_VER_17 },
		{ 0x7c800000, 0x38000000,	RTL_GIGA_MAC_VER_17 },
		{ 0x7c800000, 0x30000000,	RTL_GIGA_MAC_VER_11 },

		/* 8101 family. */
		{ 0x7cf00000, 0x34a00000,	RTL_GIGA_MAC_VER_09 },
		{ 0x7cf00000, 0x24a00000,	RTL_GIGA_MAC_VER_09 },
		{ 0x7cf00000, 0x34900000,	RTL_GIGA_MAC_VER_08 },
		{ 0x7cf00000, 0x24900000,	RTL_GIGA_MAC_VER_08 },
		{ 0x7cf00000, 0x34800000,	RTL_GIGA_MAC_VER_07 },
		{ 0x7cf00000, 0x24800000,	RTL_GIGA_MAC_VER_07 },
		{ 0x7cf00000, 0x34000000,	RTL_GIGA_MAC_VER_13 },
		{ 0x7cf00000, 0x34300000,	RTL_GIGA_MAC_VER_10 },
		{ 0x7cf00000, 0x34200000,	RTL_GIGA_MAC_VER_16 },
		{ 0x7c800000, 0x34800000,	RTL_GIGA_MAC_VER_09 },
		{ 0x7c800000, 0x24800000,	RTL_GIGA_MAC_VER_09 },
		{ 0x7c800000, 0x34000000,	RTL_GIGA_MAC_VER_16 },
		/* FIXME: where did these entries come from ? -- FR */
		{ 0xfc800000, 0x38800000,	RTL_GIGA_MAC_VER_15 },
		{ 0xfc800000, 0x30800000,	RTL_GIGA_MAC_VER_14 },

		/* 8110 family. */
		{ 0xfc800000, 0x98000000,	RTL_GIGA_MAC_VER_06 },
		{ 0xfc800000, 0x18000000,	RTL_GIGA_MAC_VER_05 },
		{ 0xfc800000, 0x10000000,	RTL_GIGA_MAC_VER_04 },
		{ 0xfc800000, 0x04000000,	RTL_GIGA_MAC_VER_03 },
		{ 0xfc800000, 0x00800000,	RTL_GIGA_MAC_VER_02 },
		{ 0xfc800000, 0x00000000,	RTL_GIGA_MAC_VER_01 },

		/* Catch-all */
		{ 0x00000000, 0x00000000,	RTL_GIGA_MAC_NONE   }
	}, *p = mac_info;
	u32 reg;

	reg = RTL_R32(TxConfig);
	while ((reg & p->mask) != p->val)
		p++;
	tp->mac_version = p->mac_version;
}

static void rtl8169_print_mac_version(struct rtl8169_private *tp)
{
	dprintk("mac_version = 0x%02x\n", tp->mac_version);
}

struct phy_reg {
	u16 reg;
	u16 val;
};

static void rtl_phy_write(void __iomem *ioaddr, struct phy_reg *regs, int len)
{
	while (len-- > 0) {
		mdio_write(ioaddr, regs->reg, regs->val);
		regs++;
	}
}

static void rtl8169s_hw_phy_config(void __iomem *ioaddr)
{
	struct {
		u16 regs[5]; /* Beware of bit-sign propagation */
	} phy_magic[5] = { {
		{ 0x0000,	//w 4 15 12 0
		  0x00a1,	//w 3 15 0 00a1
		  0x0008,	//w 2 15 0 0008
		  0x1020,	//w 1 15 0 1020
		  0x1000 } },{	//w 0 15 0 1000
		{ 0x7000,	//w 4 15 12 7
		  0xff41,	//w 3 15 0 ff41
		  0xde60,	//w 2 15 0 de60
		  0x0140,	//w 1 15 0 0140
		  0x0077 } },{	//w 0 15 0 0077
		{ 0xa000,	//w 4 15 12 a
		  0xdf01,	//w 3 15 0 df01
		  0xdf20,	//w 2 15 0 df20
		  0xff95,	//w 1 15 0 ff95
		  0xfa00 } },{	//w 0 15 0 fa00
		{ 0xb000,	//w 4 15 12 b
		  0xff41,	//w 3 15 0 ff41
		  0xde20,	//w 2 15 0 de20
		  0x0140,	//w 1 15 0 0140
		  0x00bb } },{	//w 0 15 0 00bb
		{ 0xf000,	//w 4 15 12 f
		  0xdf01,	//w 3 15 0 df01
		  0xdf20,	//w 2 15 0 df20
		  0xff95,	//w 1 15 0 ff95
		  0xbf00 }	//w 0 15 0 bf00
		}
	}, *p = phy_magic;
	unsigned int i;

	mdio_write(ioaddr, 0x1f, 0x0001);		//w 31 2 0 1
	mdio_write(ioaddr, 0x15, 0x1000);		//w 21 15 0 1000
	mdio_write(ioaddr, 0x18, 0x65c7);		//w 24 15 0 65c7
	rtl8169_write_gmii_reg_bit(ioaddr, 4, 11, 0);	//w 4 11 11 0

	for (i = 0; i < ARRAY_SIZE(phy_magic); i++, p++) {
		int val, pos = 4;

		val = (mdio_read(ioaddr, pos) & 0x0fff) | (p->regs[0] & 0xffff);
		mdio_write(ioaddr, pos, val);
		while (--pos >= 0)
			mdio_write(ioaddr, pos, p->regs[4 - pos] & 0xffff);
		rtl8169_write_gmii_reg_bit(ioaddr, 4, 11, 1); //w 4 11 11 1
		rtl8169_write_gmii_reg_bit(ioaddr, 4, 11, 0); //w 4 11 11 0
	}
	mdio_write(ioaddr, 0x1f, 0x0000); //w 31 2 0 0
}

static void rtl8169sb_hw_phy_config(void __iomem *ioaddr)
{
	struct phy_reg phy_reg_init[] = {
		{ 0x1f, 0x0002 },
		{ 0x01, 0x90d0 },
		{ 0x1f, 0x0000 }
	};

	rtl_phy_write(ioaddr, phy_reg_init, ARRAY_SIZE(phy_reg_init));
}

static void rtl8168bb_hw_phy_config(void __iomem *ioaddr)
{
	struct phy_reg phy_reg_init[] = {
		{ 0x10, 0xf41b },
		{ 0x1f, 0x0000 }
	};

	mdio_write(ioaddr, 0x1f, 0x0001);
	mdio_patch(ioaddr, 0x16, 1 << 0);

	rtl_phy_write(ioaddr, phy_reg_init, ARRAY_SIZE(phy_reg_init));
}

static void rtl8168bef_hw_phy_config(void __iomem *ioaddr)
{
	struct phy_reg phy_reg_init[] = {
		{ 0x1f, 0x0001 },
		{ 0x10, 0xf41b },
		{ 0x1f, 0x0000 }
	};

	rtl_phy_write(ioaddr, phy_reg_init, ARRAY_SIZE(phy_reg_init));
}

static void rtl8168cp_1_hw_phy_config(void __iomem *ioaddr)
{
	struct phy_reg phy_reg_init[] = {
		{ 0x1f, 0x0000 },
		{ 0x1d, 0x0f00 },
		{ 0x1f, 0x0002 },
		{ 0x0c, 0x1ec8 },
		{ 0x1f, 0x0000 }
	};

	rtl_phy_write(ioaddr, phy_reg_init, ARRAY_SIZE(phy_reg_init));
}

static void rtl8168cp_2_hw_phy_config(void __iomem *ioaddr)
{
	struct phy_reg phy_reg_init[] = {
		{ 0x1f, 0x0001 },
		{ 0x1d, 0x3d98 },
		{ 0x1f, 0x0000 }
	};

	mdio_write(ioaddr, 0x1f, 0x0000);
	mdio_patch(ioaddr, 0x14, 1 << 5);
	mdio_patch(ioaddr, 0x0d, 1 << 5);

	rtl_phy_write(ioaddr, phy_reg_init, ARRAY_SIZE(phy_reg_init));
}

static void rtl8168c_1_hw_phy_config(void __iomem *ioaddr)
{
	struct phy_reg phy_reg_init[] = {
		{ 0x1f, 0x0001 },
		{ 0x12, 0x2300 },
		{ 0x1f, 0x0002 },
		{ 0x00, 0x88d4 },
		{ 0x01, 0x82b1 },
		{ 0x03, 0x7002 },
		{ 0x08, 0x9e30 },
		{ 0x09, 0x01f0 },
		{ 0x0a, 0x5500 },
		{ 0x0c, 0x00c8 },
		{ 0x1f, 0x0003 },
		{ 0x12, 0xc096 },
		{ 0x16, 0x000a },
		{ 0x1f, 0x0000 },
		{ 0x1f, 0x0000 },
		{ 0x09, 0x2000 },
		{ 0x09, 0x0000 }
	};

	rtl_phy_write(ioaddr, phy_reg_init, ARRAY_SIZE(phy_reg_init));

	mdio_patch(ioaddr, 0x14, 1 << 5);
	mdio_patch(ioaddr, 0x0d, 1 << 5);
	mdio_write(ioaddr, 0x1f, 0x0000);
}

static void rtl8168c_2_hw_phy_config(void __iomem *ioaddr)
{
	struct phy_reg phy_reg_init[] = {
		{ 0x1f, 0x0001 },
		{ 0x12, 0x2300 },
		{ 0x03, 0x802f },
		{ 0x02, 0x4f02 },
		{ 0x01, 0x0409 },
		{ 0x00, 0xf099 },
		{ 0x04, 0x9800 },
		{ 0x04, 0x9000 },
		{ 0x1d, 0x3d98 },
		{ 0x1f, 0x0002 },
		{ 0x0c, 0x7eb8 },
		{ 0x06, 0x0761 },
		{ 0x1f, 0x0003 },
		{ 0x16, 0x0f0a },
		{ 0x1f, 0x0000 }
	};

	rtl_phy_write(ioaddr, phy_reg_init, ARRAY_SIZE(phy_reg_init));

	mdio_patch(ioaddr, 0x16, 1 << 0);
	mdio_patch(ioaddr, 0x14, 1 << 5);
	mdio_patch(ioaddr, 0x0d, 1 << 5);
	mdio_write(ioaddr, 0x1f, 0x0000);
}

static void rtl8168c_3_hw_phy_config(void __iomem *ioaddr)
{
	struct phy_reg phy_reg_init[] = {
		{ 0x1f, 0x0001 },
		{ 0x12, 0x2300 },
		{ 0x1d, 0x3d98 },
		{ 0x1f, 0x0002 },
		{ 0x0c, 0x7eb8 },
		{ 0x06, 0x5461 },
		{ 0x1f, 0x0003 },
		{ 0x16, 0x0f0a },
		{ 0x1f, 0x0000 }
	};

	rtl_phy_write(ioaddr, phy_reg_init, ARRAY_SIZE(phy_reg_init));

	mdio_patch(ioaddr, 0x16, 1 << 0);
	mdio_patch(ioaddr, 0x14, 1 << 5);
	mdio_patch(ioaddr, 0x0d, 1 << 5);
	mdio_write(ioaddr, 0x1f, 0x0000);
}

static void rtl8168c_4_hw_phy_config(void __iomem *ioaddr)
{
	rtl8168c_3_hw_phy_config(ioaddr);
}

static void rtl8168d_hw_phy_config(void __iomem *ioaddr)
{
	struct phy_reg phy_reg_init_0[] = {
		{ 0x1f, 0x0001 },
		{ 0x09, 0x2770 },
		{ 0x08, 0x04d0 },
		{ 0x0b, 0xad15 },
		{ 0x0c, 0x5bf0 },
		{ 0x1c, 0xf101 },
		{ 0x1f, 0x0003 },
		{ 0x14, 0x94d7 },
		{ 0x12, 0xf4d6 },
		{ 0x09, 0xca0f },
		{ 0x1f, 0x0002 },
		{ 0x0b, 0x0b10 },
		{ 0x0c, 0xd1f7 },
		{ 0x1f, 0x0002 },
		{ 0x06, 0x5461 },
		{ 0x1f, 0x0002 },
		{ 0x05, 0x6662 },
		{ 0x1f, 0x0000 },
		{ 0x14, 0x0060 },
		{ 0x1f, 0x0000 },
		{ 0x0d, 0xf8a0 },
		{ 0x1f, 0x0005 },
		{ 0x05, 0xffc2 }
	};

	rtl_phy_write(ioaddr, phy_reg_init_0, ARRAY_SIZE(phy_reg_init_0));

	if (mdio_read(ioaddr, 0x06) == 0xc400) {
		struct phy_reg phy_reg_init_1[] = {
			{ 0x1f, 0x0005 },
			{ 0x01, 0x0300 },
			{ 0x1f, 0x0000 },
			{ 0x11, 0x401c },
			{ 0x16, 0x4100 },
			{ 0x1f, 0x0005 },
			{ 0x07, 0x0010 },
			{ 0x05, 0x83dc },
			{ 0x06, 0x087d },
			{ 0x05, 0x8300 },
			{ 0x06, 0x0101 },
			{ 0x06, 0x05f8 },
			{ 0x06, 0xf9fa },
			{ 0x06, 0xfbef },
			{ 0x06, 0x79e2 },
			{ 0x06, 0x835f },
			{ 0x06, 0xe0f8 },
			{ 0x06, 0x9ae1 },
			{ 0x06, 0xf89b },
			{ 0x06, 0xef31 },
			{ 0x06, 0x3b65 },
			{ 0x06, 0xaa07 },
			{ 0x06, 0x81e4 },
			{ 0x06, 0xf89a },
			{ 0x06, 0xe5f8 },
			{ 0x06, 0x9baf },
			{ 0x06, 0x06ae },
			{ 0x05, 0x83dc },
			{ 0x06, 0x8300 },
		};

		rtl_phy_write(ioaddr, phy_reg_init_1,
			      ARRAY_SIZE(phy_reg_init_1));
	}

	mdio_write(ioaddr, 0x1f, 0x0000);
}

static void rtl8102e_hw_phy_config(void __iomem *ioaddr)
{
	struct phy_reg phy_reg_init[] = {
		{ 0x1f, 0x0003 },
		{ 0x08, 0x441d },
		{ 0x01, 0x9100 },
		{ 0x1f, 0x0000 }
	};

	mdio_write(ioaddr, 0x1f, 0x0000);
	mdio_patch(ioaddr, 0x11, 1 << 12);
	mdio_patch(ioaddr, 0x19, 1 << 13);

	rtl_phy_write(ioaddr, phy_reg_init, ARRAY_SIZE(phy_reg_init));
}

static void rtl_hw_phy_config(struct net_device *dev)
{
	struct rtl8169_private *tp = netdev_priv(dev);
	void __iomem *ioaddr = tp->mmio_addr;

	rtl8169_print_mac_version(tp);

	switch (tp->mac_version) {
	case RTL_GIGA_MAC_VER_01:
		break;
	case RTL_GIGA_MAC_VER_02:
	case RTL_GIGA_MAC_VER_03:
		rtl8169s_hw_phy_config(ioaddr);
		break;
	case RTL_GIGA_MAC_VER_04:
		rtl8169sb_hw_phy_config(ioaddr);
		break;
	case RTL_GIGA_MAC_VER_07:
	case RTL_GIGA_MAC_VER_08:
	case RTL_GIGA_MAC_VER_09:
		rtl8102e_hw_phy_config(ioaddr);
		break;
	case RTL_GIGA_MAC_VER_11:
		rtl8168bb_hw_phy_config(ioaddr);
		break;
	case RTL_GIGA_MAC_VER_12:
		rtl8168bef_hw_phy_config(ioaddr);
		break;
	case RTL_GIGA_MAC_VER_17:
		rtl8168bef_hw_phy_config(ioaddr);
		break;
	case RTL_GIGA_MAC_VER_18:
		rtl8168cp_1_hw_phy_config(ioaddr);
		break;
	case RTL_GIGA_MAC_VER_19:
		rtl8168c_1_hw_phy_config(ioaddr);
		break;
	case RTL_GIGA_MAC_VER_20:
		rtl8168c_2_hw_phy_config(ioaddr);
		break;
	case RTL_GIGA_MAC_VER_21:
		rtl8168c_3_hw_phy_config(ioaddr);
		break;
	case RTL_GIGA_MAC_VER_22:
		rtl8168c_4_hw_phy_config(ioaddr);
		break;
	case RTL_GIGA_MAC_VER_23:
	case RTL_GIGA_MAC_VER_24:
		rtl8168cp_2_hw_phy_config(ioaddr);
		break;
	case RTL_GIGA_MAC_VER_25:
		rtl8168d_hw_phy_config(ioaddr);
		break;

	default:
		break;
	}
}

static void rtl8169_phy_timer(unsigned long __opaque)
{
	struct net_device *dev = (struct net_device *)__opaque;
	struct rtl8169_private *tp = netdev_priv(dev);
	struct timer_list *timer = &tp->timer;
	void __iomem *ioaddr = tp->mmio_addr;
	unsigned long timeout = RTL8169_PHY_TIMEOUT;

	assert(tp->mac_version > RTL_GIGA_MAC_VER_01);

	if (!(tp->phy_1000_ctrl_reg & ADVERTISE_1000FULL))
		return;

	spin_lock_irq(&tp->lock);

	if (tp->phy_reset_pending(ioaddr)) {
		/*
		 * A busy loop could burn quite a few cycles on nowadays CPU.
		 * Let's delay the execution of the timer for a few ticks.
		 */
		timeout = HZ/10;
		goto out_mod_timer;
	}

	if (tp->link_ok(ioaddr))
		goto out_unlock;

	if (netif_msg_link(tp))
		printk(KERN_WARNING "%s: PHY reset until link up\n", dev->name);

	tp->phy_reset_enable(ioaddr);

out_mod_timer:
	mod_timer(timer, jiffies + timeout);
out_unlock:
	spin_unlock_irq(&tp->lock);
}

static inline void rtl8169_delete_timer(struct net_device *dev)
{
	struct rtl8169_private *tp = netdev_priv(dev);
	struct timer_list *timer = &tp->timer;

	if (tp->mac_version <= RTL_GIGA_MAC_VER_01)
		return;

	del_timer_sync(timer);
}

static inline void rtl8169_request_timer(struct net_device *dev)
{
	struct rtl8169_private *tp = netdev_priv(dev);
	struct timer_list *timer = &tp->timer;

	if (tp->mac_version <= RTL_GIGA_MAC_VER_01)
		return;

	mod_timer(timer, jiffies + RTL8169_PHY_TIMEOUT);
}

#ifdef CONFIG_NET_POLL_CONTROLLER
/*
 * Polling 'interrupt' - used by things like netconsole to send skbs
 * without having to re-enable interrupts. It's not called while
 * the interrupt routine is executing.
 */
static void rtl8169_netpoll(struct net_device *dev)
{
	struct rtl8169_private *tp = netdev_priv(dev);
	struct pci_dev *pdev = tp->pci_dev;

	disable_irq(pdev->irq);
	rtl8169_interrupt(pdev->irq, dev);
	enable_irq(pdev->irq);
}
#endif

static void rtl8169_release_board(struct pci_dev *pdev, struct net_device *dev,
				  void __iomem *ioaddr)
{
	iounmap(ioaddr);
	pci_release_regions(pdev);
	pci_disable_device(pdev);
	free_netdev(dev);
}

static void rtl8169_phy_reset(struct net_device *dev,
			      struct rtl8169_private *tp)
{
	void __iomem *ioaddr = tp->mmio_addr;
	unsigned int i;

	tp->phy_reset_enable(ioaddr);
	for (i = 0; i < 100; i++) {
		if (!tp->phy_reset_pending(ioaddr))
			return;
		msleep(1);
	}
	if (netif_msg_link(tp))
		printk(KERN_ERR "%s: PHY reset failed.\n", dev->name);
}

static void rtl8169_init_phy(struct net_device *dev, struct rtl8169_private *tp)
{
	void __iomem *ioaddr = tp->mmio_addr;

	rtl_hw_phy_config(dev);

	if (tp->mac_version <= RTL_GIGA_MAC_VER_06) {
		dprintk("Set MAC Reg C+CR Offset 0x82h = 0x01h\n");
		RTL_W8(0x82, 0x01);
	}

	pci_write_config_byte(tp->pci_dev, PCI_LATENCY_TIMER, 0x40);

	if (tp->mac_version <= RTL_GIGA_MAC_VER_06)
		pci_write_config_byte(tp->pci_dev, PCI_CACHE_LINE_SIZE, 0x08);

	if (tp->mac_version == RTL_GIGA_MAC_VER_02) {
		dprintk("Set MAC Reg C+CR Offset 0x82h = 0x01h\n");
		RTL_W8(0x82, 0x01);
		dprintk("Set PHY Reg 0x0bh = 0x00h\n");
		mdio_write(ioaddr, 0x0b, 0x0000); //w 0x0b 15 0 0
	}

	rtl8169_phy_reset(dev, tp);

	/*
	 * rtl8169_set_speed_xmii takes good care of the Fast Ethernet
	 * only 8101. Don't panic.
	 */
	rtl8169_set_speed(dev, AUTONEG_ENABLE, SPEED_1000, DUPLEX_FULL);

	if ((RTL_R8(PHYstatus) & TBI_Enable) && netif_msg_link(tp))
		printk(KERN_INFO PFX "%s: TBI auto-negotiating\n", dev->name);
}

static void rtl_rar_set(struct rtl8169_private *tp, u8 *addr)
{
	void __iomem *ioaddr = tp->mmio_addr;
	u32 high;
	u32 low;

	low  = addr[0] | (addr[1] << 8) | (addr[2] << 16) | (addr[3] << 24);
	high = addr[4] | (addr[5] << 8);

	spin_lock_irq(&tp->lock);

	RTL_W8(Cfg9346, Cfg9346_Unlock);
	RTL_W32(MAC0, low);
	RTL_W32(MAC4, high);
	RTL_W8(Cfg9346, Cfg9346_Lock);

	spin_unlock_irq(&tp->lock);
}

static int rtl_set_mac_address(struct net_device *dev, void *p)
{
	struct rtl8169_private *tp = netdev_priv(dev);
	struct sockaddr *addr = p;

	if (!is_valid_ether_addr(addr->sa_data))
		return -EADDRNOTAVAIL;

	memcpy(dev->dev_addr, addr->sa_data, dev->addr_len);

	rtl_rar_set(tp, dev->dev_addr);

	return 0;
}

static int rtl8169_ioctl(struct net_device *dev, struct ifreq *ifr, int cmd)
{
	struct rtl8169_private *tp = netdev_priv(dev);
	struct mii_ioctl_data *data = if_mii(ifr);

	return netif_running(dev) ? tp->do_ioctl(tp, data, cmd) : -ENODEV;
}

static int rtl_xmii_ioctl(struct rtl8169_private *tp, struct mii_ioctl_data *data, int cmd)
{
	switch (cmd) {
	case SIOCGMIIPHY:
		data->phy_id = 32; /* Internal PHY */
		return 0;

	case SIOCGMIIREG:
		data->val_out = mdio_read(tp->mmio_addr, data->reg_num & 0x1f);
		return 0;

	case SIOCSMIIREG:
		if (!capable(CAP_NET_ADMIN))
			return -EPERM;
		mdio_write(tp->mmio_addr, data->reg_num & 0x1f, data->val_in);
		return 0;
	}
	return -EOPNOTSUPP;
}

static int rtl_tbi_ioctl(struct rtl8169_private *tp, struct mii_ioctl_data *data, int cmd)
{
	return -EOPNOTSUPP;
}

static const struct rtl_cfg_info {
	void (*hw_start)(struct net_device *);
	unsigned int region;
	unsigned int align;
	u16 intr_event;
	u16 napi_event;
	unsigned features;
	u8 default_ver;
} rtl_cfg_infos [] = {
	[RTL_CFG_0] = {
		.hw_start	= rtl_hw_start_8169,
		.region		= 1,
		.align		= 0,
		.intr_event	= SYSErr | LinkChg | RxOverflow |
				  RxFIFOOver | TxErr | TxOK | RxOK | RxErr,
		.napi_event	= RxFIFOOver | TxErr | TxOK | RxOK | RxOverflow,
		.features	= RTL_FEATURE_GMII,
		.default_ver	= RTL_GIGA_MAC_VER_01,
	},
	[RTL_CFG_1] = {
		.hw_start	= rtl_hw_start_8168,
		.region		= 2,
		.align		= 8,
		.intr_event	= SYSErr | LinkChg | RxOverflow |
				  TxErr | TxOK | RxOK | RxErr,
		.napi_event	= TxErr | TxOK | RxOK | RxOverflow,
		.features	= RTL_FEATURE_GMII | RTL_FEATURE_MSI,
		.default_ver	= RTL_GIGA_MAC_VER_11,
	},
	[RTL_CFG_2] = {
		.hw_start	= rtl_hw_start_8101,
		.region		= 2,
		.align		= 8,
		.intr_event	= SYSErr | LinkChg | RxOverflow | PCSTimeout |
				  RxFIFOOver | TxErr | TxOK | RxOK | RxErr,
		.napi_event	= RxFIFOOver | TxErr | TxOK | RxOK | RxOverflow,
		.features	= RTL_FEATURE_MSI,
		.default_ver	= RTL_GIGA_MAC_VER_13,
	}
};

/* Cfg9346_Unlock assumed. */
static unsigned rtl_try_msi(struct pci_dev *pdev, void __iomem *ioaddr,
			    const struct rtl_cfg_info *cfg)
{
	unsigned msi = 0;
	u8 cfg2;

	cfg2 = RTL_R8(Config2) & ~MSIEnable;
	if (cfg->features & RTL_FEATURE_MSI) {
		if (pci_enable_msi(pdev)) {
			dev_info(&pdev->dev, "no MSI. Back to INTx.\n");
		} else {
			cfg2 |= MSIEnable;
			msi = RTL_FEATURE_MSI;
		}
	}
	RTL_W8(Config2, cfg2);
	return msi;
}

static void rtl_disable_msi(struct pci_dev *pdev, struct rtl8169_private *tp)
{
	if (tp->features & RTL_FEATURE_MSI) {
		pci_disable_msi(pdev);
		tp->features &= ~RTL_FEATURE_MSI;
	}
}

static const struct net_device_ops rtl8169_netdev_ops = {
	.ndo_open		= rtl8169_open,
	.ndo_stop		= rtl8169_close,
	.ndo_get_stats		= rtl8169_get_stats,
	.ndo_start_xmit		= rtl8169_start_xmit,
	.ndo_tx_timeout		= rtl8169_tx_timeout,
	.ndo_validate_addr	= eth_validate_addr,
	.ndo_change_mtu		= rtl8169_change_mtu,
	.ndo_set_mac_address	= rtl_set_mac_address,
	.ndo_do_ioctl		= rtl8169_ioctl,
	.ndo_set_multicast_list	= rtl_set_rx_mode,
#ifdef CONFIG_R8169_VLAN
	.ndo_vlan_rx_register	= rtl8169_vlan_rx_register,
#endif
#ifdef CONFIG_NET_POLL_CONTROLLER
	.ndo_poll_controller	= rtl8169_netpoll,
#endif

};

static int __devinit
rtl8169_init_one(struct pci_dev *pdev, const struct pci_device_id *ent)
{
	const struct rtl_cfg_info *cfg = rtl_cfg_infos + ent->driver_data;
	const unsigned int region = cfg->region;
	struct rtl8169_private *tp;
	struct mii_if_info *mii;
	struct net_device *dev;
	void __iomem *ioaddr;
	unsigned int i;
	int rc;

	if (netif_msg_drv(&debug)) {
		printk(KERN_INFO "%s Gigabit Ethernet driver %s loaded\n",
		       MODULENAME, RTL8169_VERSION);
	}

	dev = alloc_etherdev(sizeof (*tp));
	if (!dev) {
		if (netif_msg_drv(&debug))
			dev_err(&pdev->dev, "unable to alloc new ethernet\n");
		rc = -ENOMEM;
		goto out;
	}

	SET_NETDEV_DEV(dev, &pdev->dev);
	dev->netdev_ops = &rtl8169_netdev_ops;
	tp = netdev_priv(dev);
	tp->dev = dev;
	tp->pci_dev = pdev;
	tp->msg_enable = netif_msg_init(debug.msg_enable, R8169_MSG_DEFAULT);

	mii = &tp->mii;
	mii->dev = dev;
	mii->mdio_read = rtl_mdio_read;
	mii->mdio_write = rtl_mdio_write;
	mii->phy_id_mask = 0x1f;
	mii->reg_num_mask = 0x1f;
	mii->supports_gmii = !!(cfg->features & RTL_FEATURE_GMII);

	/* enable device (incl. PCI PM wakeup and hotplug setup) */
	rc = pci_enable_device(pdev);
	if (rc < 0) {
		if (netif_msg_probe(tp))
			dev_err(&pdev->dev, "enable failure\n");
		goto err_out_free_dev_1;
	}

	rc = pci_set_mwi(pdev);
	if (rc < 0)
		goto err_out_disable_2;

	/* make sure PCI base addr 1 is MMIO */
	if (!(pci_resource_flags(pdev, region) & IORESOURCE_MEM)) {
		if (netif_msg_probe(tp)) {
			dev_err(&pdev->dev,
				"region #%d not an MMIO resource, aborting\n",
				region);
		}
		rc = -ENODEV;
		goto err_out_mwi_3;
	}

	/* check for weird/broken PCI region reporting */
	if (pci_resource_len(pdev, region) < R8169_REGS_SIZE) {
		if (netif_msg_probe(tp)) {
			dev_err(&pdev->dev,
				"Invalid PCI region size(s), aborting\n");
		}
		rc = -ENODEV;
		goto err_out_mwi_3;
	}

	rc = pci_request_regions(pdev, MODULENAME);
	if (rc < 0) {
		if (netif_msg_probe(tp))
			dev_err(&pdev->dev, "could not request regions.\n");
		goto err_out_mwi_3;
	}

	tp->cp_cmd = PCIMulRW | RxChkSum;

	if ((sizeof(dma_addr_t) > 4) &&
	    !pci_set_dma_mask(pdev, DMA_BIT_MASK(64)) && use_dac) {
		tp->cp_cmd |= PCIDAC;
		dev->features |= NETIF_F_HIGHDMA;
	} else {
		rc = pci_set_dma_mask(pdev, DMA_BIT_MASK(32));
		if (rc < 0) {
			if (netif_msg_probe(tp)) {
				dev_err(&pdev->dev,
					"DMA configuration failed.\n");
			}
			goto err_out_free_res_4;
		}
	}

	pci_set_master(pdev);

	/* ioremap MMIO region */
	ioaddr = ioremap(pci_resource_start(pdev, region), R8169_REGS_SIZE);
	if (!ioaddr) {
		if (netif_msg_probe(tp))
			dev_err(&pdev->dev, "cannot remap MMIO, aborting\n");
		rc = -EIO;
		goto err_out_free_res_4;
	}

	tp->pcie_cap = pci_find_capability(pdev, PCI_CAP_ID_EXP);
	if (!tp->pcie_cap && netif_msg_probe(tp))
		dev_info(&pdev->dev, "no PCI Express capability\n");

	RTL_W16(IntrMask, 0x0000);

	/* Soft reset the chip. */
	RTL_W8(ChipCmd, CmdReset);

	/* Check that the chip has finished the reset. */
	for (i = 0; i < 100; i++) {
		if ((RTL_R8(ChipCmd) & CmdReset) == 0)
			break;
		msleep_interruptible(1);
	}

	RTL_W16(IntrStatus, 0xffff);

	/* Identify chip attached to board */
	rtl8169_get_mac_version(tp, ioaddr);

	/* Use appropriate default if unknown */
	if (tp->mac_version == RTL_GIGA_MAC_NONE) {
		if (netif_msg_probe(tp)) {
			dev_notice(&pdev->dev,
				   "unknown MAC, using family default\n");
		}
		tp->mac_version = cfg->default_ver;
	}

	rtl8169_print_mac_version(tp);

	for (i = 0; i < ARRAY_SIZE(rtl_chip_info); i++) {
		if (tp->mac_version == rtl_chip_info[i].mac_version)
			break;
	}
	if (i == ARRAY_SIZE(rtl_chip_info)) {
		dev_err(&pdev->dev,
			"driver bug, MAC version not found in rtl_chip_info\n");
		goto err_out_msi_5;
	}
	tp->chipset = i;

	RTL_W8(Cfg9346, Cfg9346_Unlock);
	RTL_W8(Config1, RTL_R8(Config1) | PMEnable);
	RTL_W8(Config5, RTL_R8(Config5) & PMEStatus);
	if ((RTL_R8(Config3) & (LinkUp | MagicPacket)) != 0)
		tp->features |= RTL_FEATURE_WOL;
	if ((RTL_R8(Config5) & (UWF | BWF | MWF)) != 0)
		tp->features |= RTL_FEATURE_WOL;
	tp->features |= rtl_try_msi(pdev, ioaddr, cfg);
	RTL_W8(Cfg9346, Cfg9346_Lock);

	if ((tp->mac_version <= RTL_GIGA_MAC_VER_06) &&
	    (RTL_R8(PHYstatus) & TBI_Enable)) {
		tp->set_speed = rtl8169_set_speed_tbi;
		tp->get_settings = rtl8169_gset_tbi;
		tp->phy_reset_enable = rtl8169_tbi_reset_enable;
		tp->phy_reset_pending = rtl8169_tbi_reset_pending;
		tp->link_ok = rtl8169_tbi_link_ok;
		tp->do_ioctl = rtl_tbi_ioctl;

		tp->phy_1000_ctrl_reg = ADVERTISE_1000FULL; /* Implied by TBI */
	} else {
		tp->set_speed = rtl8169_set_speed_xmii;
		tp->get_settings = rtl8169_gset_xmii;
		tp->phy_reset_enable = rtl8169_xmii_reset_enable;
		tp->phy_reset_pending = rtl8169_xmii_reset_pending;
		tp->link_ok = rtl8169_xmii_link_ok;
		tp->do_ioctl = rtl_xmii_ioctl;
	}

	spin_lock_init(&tp->lock);

	tp->mmio_addr = ioaddr;

	/* Get MAC address */
	for (i = 0; i < MAC_ADDR_LEN; i++)
		dev->dev_addr[i] = RTL_R8(MAC0 + i);
	memcpy(dev->perm_addr, dev->dev_addr, dev->addr_len);

	SET_ETHTOOL_OPS(dev, &rtl8169_ethtool_ops);
	dev->watchdog_timeo = RTL8169_TX_TIMEOUT;
	dev->irq = pdev->irq;
	dev->base_addr = (unsigned long) ioaddr;

	netif_napi_add(dev, &tp->napi, rtl8169_poll, R8169_NAPI_WEIGHT);

#ifdef CONFIG_R8169_VLAN
	dev->features |= NETIF_F_HW_VLAN_TX | NETIF_F_HW_VLAN_RX;
#endif

	tp->intr_mask = 0xffff;
	tp->align = cfg->align;
	tp->hw_start = cfg->hw_start;
	tp->intr_event = cfg->intr_event;
	tp->napi_event = cfg->napi_event;

	init_timer(&tp->timer);
	tp->timer.data = (unsigned long) dev;
	tp->timer.function = rtl8169_phy_timer;

	rc = register_netdev(dev);
	if (rc < 0)
		goto err_out_msi_5;

	pci_set_drvdata(pdev, dev);

	if (netif_msg_probe(tp)) {
		u32 xid = RTL_R32(TxConfig) & 0x7cf0f8ff;

		printk(KERN_INFO "%s: %s at 0x%lx, "
		       "%2.2x:%2.2x:%2.2x:%2.2x:%2.2x:%2.2x, "
		       "XID %08x IRQ %d\n",
		       dev->name,
		       rtl_chip_info[tp->chipset].name,
		       dev->base_addr,
		       dev->dev_addr[0], dev->dev_addr[1],
		       dev->dev_addr[2], dev->dev_addr[3],
		       dev->dev_addr[4], dev->dev_addr[5], xid, dev->irq);
	}

	rtl8169_init_phy(dev, tp);
	device_set_wakeup_enable(&pdev->dev, tp->features & RTL_FEATURE_WOL);

out:
	return rc;

err_out_msi_5:
	rtl_disable_msi(pdev, tp);
	iounmap(ioaddr);
err_out_free_res_4:
	pci_release_regions(pdev);
err_out_mwi_3:
	pci_clear_mwi(pdev);
err_out_disable_2:
	pci_disable_device(pdev);
err_out_free_dev_1:
	free_netdev(dev);
	goto out;
}

static void __devexit rtl8169_remove_one(struct pci_dev *pdev)
{
	struct net_device *dev = pci_get_drvdata(pdev);
	struct rtl8169_private *tp = netdev_priv(dev);

	flush_scheduled_work();

	unregister_netdev(dev);
	rtl_disable_msi(pdev, tp);
	rtl8169_release_board(pdev, dev, tp->mmio_addr);
	pci_set_drvdata(pdev, NULL);
}

static void rtl8169_set_rxbufsize(struct rtl8169_private *tp,
				  struct net_device *dev)
{
	unsigned int mtu = dev->mtu;

	tp->rx_buf_sz = (mtu > RX_BUF_SIZE) ? mtu + ETH_HLEN + 8 : RX_BUF_SIZE;
}

static int rtl8169_open(struct net_device *dev)
{
	struct rtl8169_private *tp = netdev_priv(dev);
	struct pci_dev *pdev = tp->pci_dev;
	int retval = -ENOMEM;


	rtl8169_set_rxbufsize(tp, dev);

	/*
	 * Rx and Tx desscriptors needs 256 bytes alignment.
	 * pci_alloc_consistent provides more.
	 */
	tp->TxDescArray = pci_alloc_consistent(pdev, R8169_TX_RING_BYTES,
					       &tp->TxPhyAddr);
	if (!tp->TxDescArray)
		goto out;

	tp->RxDescArray = pci_alloc_consistent(pdev, R8169_RX_RING_BYTES,
					       &tp->RxPhyAddr);
	if (!tp->RxDescArray)
		goto err_free_tx_0;

	retval = rtl8169_init_ring(dev);
	if (retval < 0)
		goto err_free_rx_1;

	INIT_DELAYED_WORK(&tp->task, NULL);

	smp_mb();

	retval = request_irq(dev->irq, rtl8169_interrupt,
			     (tp->features & RTL_FEATURE_MSI) ? 0 : IRQF_SHARED,
			     dev->name, dev);
	if (retval < 0)
		goto err_release_ring_2;

	napi_enable(&tp->napi);

	rtl_hw_start(dev);

	rtl8169_request_timer(dev);

	rtl8169_check_link_status(dev, tp, tp->mmio_addr);
out:
	return retval;

err_release_ring_2:
	rtl8169_rx_clear(tp);
err_free_rx_1:
	pci_free_consistent(pdev, R8169_RX_RING_BYTES, tp->RxDescArray,
			    tp->RxPhyAddr);
err_free_tx_0:
	pci_free_consistent(pdev, R8169_TX_RING_BYTES, tp->TxDescArray,
			    tp->TxPhyAddr);
	goto out;
}

static void rtl8169_hw_reset(void __iomem *ioaddr)
{
	/* Disable interrupts */
	rtl8169_irq_mask_and_ack(ioaddr);

	/* Reset the chipset */
	RTL_W8(ChipCmd, CmdReset);

	/* PCI commit */
	RTL_R8(ChipCmd);
}

static void rtl_set_rx_tx_config_registers(struct rtl8169_private *tp)
{
	void __iomem *ioaddr = tp->mmio_addr;
	u32 cfg = rtl8169_rx_config;

	cfg |= (RTL_R32(RxConfig) & rtl_chip_info[tp->chipset].RxConfigMask);
	RTL_W32(RxConfig, cfg);

	/* Set DMA burst size and Interframe Gap Time */
	RTL_W32(TxConfig, (TX_DMA_BURST << TxDMAShift) |
		(InterFrameGap << TxInterFrameGapShift));
}

static void rtl_hw_start(struct net_device *dev)
{
	struct rtl8169_private *tp = netdev_priv(dev);
	void __iomem *ioaddr = tp->mmio_addr;
	unsigned int i;

	/* Soft reset the chip. */
	RTL_W8(ChipCmd, CmdReset);

	/* Check that the chip has finished the reset. */
	for (i = 0; i < 100; i++) {
		if ((RTL_R8(ChipCmd) & CmdReset) == 0)
			break;
		msleep_interruptible(1);
	}

	tp->hw_start(dev);

	netif_start_queue(dev);
}


static void rtl_set_rx_tx_desc_registers(struct rtl8169_private *tp,
					 void __iomem *ioaddr)
{
	/*
	 * Magic spell: some iop3xx ARM board needs the TxDescAddrHigh
	 * register to be written before TxDescAddrLow to work.
	 * Switching from MMIO to I/O access fixes the issue as well.
	 */
	RTL_W32(TxDescStartAddrHigh, ((u64) tp->TxPhyAddr) >> 32);
	RTL_W32(TxDescStartAddrLow, ((u64) tp->TxPhyAddr) & DMA_BIT_MASK(32));
	RTL_W32(RxDescAddrHigh, ((u64) tp->RxPhyAddr) >> 32);
	RTL_W32(RxDescAddrLow, ((u64) tp->RxPhyAddr) & DMA_BIT_MASK(32));
}

static u16 rtl_rw_cpluscmd(void __iomem *ioaddr)
{
	u16 cmd;

	cmd = RTL_R16(CPlusCmd);
	RTL_W16(CPlusCmd, cmd);
	return cmd;
}

static void rtl_set_rx_max_size(void __iomem *ioaddr, unsigned int rx_buf_sz)
{
	/* Low hurts. Let's disable the filtering. */
	RTL_W16(RxMaxSize, rx_buf_sz);
}

static void rtl8169_set_magic_reg(void __iomem *ioaddr, unsigned mac_version)
{
	struct {
		u32 mac_version;
		u32 clk;
		u32 val;
	} cfg2_info [] = {
		{ RTL_GIGA_MAC_VER_05, PCI_Clock_33MHz, 0x000fff00 }, // 8110SCd
		{ RTL_GIGA_MAC_VER_05, PCI_Clock_66MHz, 0x000fffff },
		{ RTL_GIGA_MAC_VER_06, PCI_Clock_33MHz, 0x00ffff00 }, // 8110SCe
		{ RTL_GIGA_MAC_VER_06, PCI_Clock_66MHz, 0x00ffffff }
	}, *p = cfg2_info;
	unsigned int i;
	u32 clk;

	clk = RTL_R8(Config2) & PCI_Clock_66MHz;
	for (i = 0; i < ARRAY_SIZE(cfg2_info); i++, p++) {
		if ((p->mac_version == mac_version) && (p->clk == clk)) {
			RTL_W32(0x7c, p->val);
			break;
		}
	}
}

static void rtl_hw_start_8169(struct net_device *dev)
{
	struct rtl8169_private *tp = netdev_priv(dev);
	void __iomem *ioaddr = tp->mmio_addr;
	struct pci_dev *pdev = tp->pci_dev;

	if (tp->mac_version == RTL_GIGA_MAC_VER_05) {
		RTL_W16(CPlusCmd, RTL_R16(CPlusCmd) | PCIMulRW);
		pci_write_config_byte(pdev, PCI_CACHE_LINE_SIZE, 0x08);
	}

	RTL_W8(Cfg9346, Cfg9346_Unlock);
	if ((tp->mac_version == RTL_GIGA_MAC_VER_01) ||
	    (tp->mac_version == RTL_GIGA_MAC_VER_02) ||
	    (tp->mac_version == RTL_GIGA_MAC_VER_03) ||
	    (tp->mac_version == RTL_GIGA_MAC_VER_04))
		RTL_W8(ChipCmd, CmdTxEnb | CmdRxEnb);

	RTL_W8(EarlyTxThres, EarlyTxThld);

	rtl_set_rx_max_size(ioaddr, tp->rx_buf_sz);

	if ((tp->mac_version == RTL_GIGA_MAC_VER_01) ||
	    (tp->mac_version == RTL_GIGA_MAC_VER_02) ||
	    (tp->mac_version == RTL_GIGA_MAC_VER_03) ||
	    (tp->mac_version == RTL_GIGA_MAC_VER_04))
		rtl_set_rx_tx_config_registers(tp);

	tp->cp_cmd |= rtl_rw_cpluscmd(ioaddr) | PCIMulRW;

	if ((tp->mac_version == RTL_GIGA_MAC_VER_02) ||
	    (tp->mac_version == RTL_GIGA_MAC_VER_03)) {
		dprintk("Set MAC Reg C+CR Offset 0xE0. "
			"Bit-3 and bit-14 MUST be 1\n");
		tp->cp_cmd |= (1 << 14);
	}

	RTL_W16(CPlusCmd, tp->cp_cmd);

	rtl8169_set_magic_reg(ioaddr, tp->mac_version);

	/*
	 * Undocumented corner. Supposedly:
	 * (TxTimer << 12) | (TxPackets << 8) | (RxTimer << 4) | RxPackets
	 */
	RTL_W16(IntrMitigate, 0x0000);

	rtl_set_rx_tx_desc_registers(tp, ioaddr);

	if ((tp->mac_version != RTL_GIGA_MAC_VER_01) &&
	    (tp->mac_version != RTL_GIGA_MAC_VER_02) &&
	    (tp->mac_version != RTL_GIGA_MAC_VER_03) &&
	    (tp->mac_version != RTL_GIGA_MAC_VER_04)) {
		RTL_W8(ChipCmd, CmdTxEnb | CmdRxEnb);
		rtl_set_rx_tx_config_registers(tp);
	}

	RTL_W8(Cfg9346, Cfg9346_Lock);

	/* Initially a 10 us delay. Turned it into a PCI commit. - FR */
	RTL_R8(IntrMask);

	RTL_W32(RxMissed, 0);

	rtl_set_rx_mode(dev);

	/* no early-rx interrupts */
	RTL_W16(MultiIntr, RTL_R16(MultiIntr) & 0xF000);

	/* Enable all known interrupts by setting the interrupt mask. */
	RTL_W16(IntrMask, tp->intr_event);
}

static void rtl_tx_performance_tweak(struct pci_dev *pdev, u16 force)
{
	struct net_device *dev = pci_get_drvdata(pdev);
	struct rtl8169_private *tp = netdev_priv(dev);
	int cap = tp->pcie_cap;

	if (cap) {
		u16 ctl;

		pci_read_config_word(pdev, cap + PCI_EXP_DEVCTL, &ctl);
		ctl = (ctl & ~PCI_EXP_DEVCTL_READRQ) | force;
		pci_write_config_word(pdev, cap + PCI_EXP_DEVCTL, ctl);
	}
}

static void rtl_csi_access_enable(void __iomem *ioaddr)
{
	u32 csi;

	csi = rtl_csi_read(ioaddr, 0x070c) & 0x00ffffff;
	rtl_csi_write(ioaddr, 0x070c, csi | 0x27000000);
}

struct ephy_info {
	unsigned int offset;
	u16 mask;
	u16 bits;
};

static void rtl_ephy_init(void __iomem *ioaddr, struct ephy_info *e, int len)
{
	u16 w;

	while (len-- > 0) {
		w = (rtl_ephy_read(ioaddr, e->offset) & ~e->mask) | e->bits;
		rtl_ephy_write(ioaddr, e->offset, w);
		e++;
	}
}

static void rtl_disable_clock_request(struct pci_dev *pdev)
{
	struct net_device *dev = pci_get_drvdata(pdev);
	struct rtl8169_private *tp = netdev_priv(dev);
	int cap = tp->pcie_cap;

	if (cap) {
		u16 ctl;

		pci_read_config_word(pdev, cap + PCI_EXP_LNKCTL, &ctl);
		ctl &= ~PCI_EXP_LNKCTL_CLKREQ_EN;
		pci_write_config_word(pdev, cap + PCI_EXP_LNKCTL, ctl);
	}
}

#define R8168_CPCMD_QUIRK_MASK (\
	EnableBist | \
	Mac_dbgo_oe | \
	Force_half_dup | \
	Force_rxflow_en | \
	Force_txflow_en | \
	Cxpl_dbg_sel | \
	ASF | \
	PktCntrDisable | \
	Mac_dbgo_sel)

static void rtl_hw_start_8168bb(void __iomem *ioaddr, struct pci_dev *pdev)
{
	RTL_W8(Config3, RTL_R8(Config3) & ~Beacon_en);

	RTL_W16(CPlusCmd, RTL_R16(CPlusCmd) & ~R8168_CPCMD_QUIRK_MASK);

	rtl_tx_performance_tweak(pdev,
		(0x5 << MAX_READ_REQUEST_SHIFT) | PCI_EXP_DEVCTL_NOSNOOP_EN);
}

static void rtl_hw_start_8168bef(void __iomem *ioaddr, struct pci_dev *pdev)
{
	rtl_hw_start_8168bb(ioaddr, pdev);

	RTL_W8(EarlyTxThres, EarlyTxThld);

	RTL_W8(Config4, RTL_R8(Config4) & ~(1 << 0));
}

static void __rtl_hw_start_8168cp(void __iomem *ioaddr, struct pci_dev *pdev)
{
	RTL_W8(Config1, RTL_R8(Config1) | Speed_down);

	RTL_W8(Config3, RTL_R8(Config3) & ~Beacon_en);

	rtl_tx_performance_tweak(pdev, 0x5 << MAX_READ_REQUEST_SHIFT);

	rtl_disable_clock_request(pdev);

	RTL_W16(CPlusCmd, RTL_R16(CPlusCmd) & ~R8168_CPCMD_QUIRK_MASK);
}

static void rtl_hw_start_8168cp_1(void __iomem *ioaddr, struct pci_dev *pdev)
{
	static struct ephy_info e_info_8168cp[] = {
		{ 0x01, 0,	0x0001 },
		{ 0x02, 0x0800,	0x1000 },
		{ 0x03, 0,	0x0042 },
		{ 0x06, 0x0080,	0x0000 },
		{ 0x07, 0,	0x2000 }
	};

	rtl_csi_access_enable(ioaddr);

	rtl_ephy_init(ioaddr, e_info_8168cp, ARRAY_SIZE(e_info_8168cp));

	__rtl_hw_start_8168cp(ioaddr, pdev);
}

static void rtl_hw_start_8168cp_2(void __iomem *ioaddr, struct pci_dev *pdev)
{
	rtl_csi_access_enable(ioaddr);

	RTL_W8(Config3, RTL_R8(Config3) & ~Beacon_en);

	rtl_tx_performance_tweak(pdev, 0x5 << MAX_READ_REQUEST_SHIFT);

	RTL_W16(CPlusCmd, RTL_R16(CPlusCmd) & ~R8168_CPCMD_QUIRK_MASK);
}

static void rtl_hw_start_8168cp_3(void __iomem *ioaddr, struct pci_dev *pdev)
{
	rtl_csi_access_enable(ioaddr);

	RTL_W8(Config3, RTL_R8(Config3) & ~Beacon_en);

	/* Magic. */
	RTL_W8(DBG_REG, 0x20);

	RTL_W8(EarlyTxThres, EarlyTxThld);

	rtl_tx_performance_tweak(pdev, 0x5 << MAX_READ_REQUEST_SHIFT);

	RTL_W16(CPlusCmd, RTL_R16(CPlusCmd) & ~R8168_CPCMD_QUIRK_MASK);
}

static void rtl_hw_start_8168c_1(void __iomem *ioaddr, struct pci_dev *pdev)
{
	static struct ephy_info e_info_8168c_1[] = {
		{ 0x02, 0x0800,	0x1000 },
		{ 0x03, 0,	0x0002 },
		{ 0x06, 0x0080,	0x0000 }
	};

	rtl_csi_access_enable(ioaddr);

	RTL_W8(DBG_REG, 0x06 | FIX_NAK_1 | FIX_NAK_2);

	rtl_ephy_init(ioaddr, e_info_8168c_1, ARRAY_SIZE(e_info_8168c_1));

	__rtl_hw_start_8168cp(ioaddr, pdev);
}

static void rtl_hw_start_8168c_2(void __iomem *ioaddr, struct pci_dev *pdev)
{
	static struct ephy_info e_info_8168c_2[] = {
		{ 0x01, 0,	0x0001 },
		{ 0x03, 0x0400,	0x0220 }
	};

	rtl_csi_access_enable(ioaddr);

	rtl_ephy_init(ioaddr, e_info_8168c_2, ARRAY_SIZE(e_info_8168c_2));

	__rtl_hw_start_8168cp(ioaddr, pdev);
}

static void rtl_hw_start_8168c_3(void __iomem *ioaddr, struct pci_dev *pdev)
{
	rtl_hw_start_8168c_2(ioaddr, pdev);
}

static void rtl_hw_start_8168c_4(void __iomem *ioaddr, struct pci_dev *pdev)
{
	rtl_csi_access_enable(ioaddr);

	__rtl_hw_start_8168cp(ioaddr, pdev);
}

static void rtl_hw_start_8168d(void __iomem *ioaddr, struct pci_dev *pdev)
{
	rtl_csi_access_enable(ioaddr);

	rtl_disable_clock_request(pdev);

	RTL_W8(EarlyTxThres, EarlyTxThld);

	rtl_tx_performance_tweak(pdev, 0x5 << MAX_READ_REQUEST_SHIFT);

	RTL_W16(CPlusCmd, RTL_R16(CPlusCmd) & ~R8168_CPCMD_QUIRK_MASK);
}

static void rtl_hw_start_8168(struct net_device *dev)
{
	struct rtl8169_private *tp = netdev_priv(dev);
	void __iomem *ioaddr = tp->mmio_addr;
	struct pci_dev *pdev = tp->pci_dev;

	RTL_W8(Cfg9346, Cfg9346_Unlock);

	RTL_W8(EarlyTxThres, EarlyTxThld);

	rtl_set_rx_max_size(ioaddr, tp->rx_buf_sz);

	tp->cp_cmd |= RTL_R16(CPlusCmd) | PktCntrDisable | INTT_1;

	RTL_W16(CPlusCmd, tp->cp_cmd);

	RTL_W16(IntrMitigate, 0x5151);

	/* Work around for RxFIFO overflow. */
	if (tp->mac_version == RTL_GIGA_MAC_VER_11) {
		tp->intr_event |= RxFIFOOver | PCSTimeout;
		tp->intr_event &= ~RxOverflow;
	}

	rtl_set_rx_tx_desc_registers(tp, ioaddr);

	rtl_set_rx_mode(dev);

	RTL_W32(TxConfig, (TX_DMA_BURST << TxDMAShift) |
		(InterFrameGap << TxInterFrameGapShift));

	RTL_R8(IntrMask);

	switch (tp->mac_version) {
	case RTL_GIGA_MAC_VER_11:
		rtl_hw_start_8168bb(ioaddr, pdev);
	break;

	case RTL_GIGA_MAC_VER_12:
	case RTL_GIGA_MAC_VER_17:
		rtl_hw_start_8168bef(ioaddr, pdev);
	break;

	case RTL_GIGA_MAC_VER_18:
		rtl_hw_start_8168cp_1(ioaddr, pdev);
	break;

	case RTL_GIGA_MAC_VER_19:
		rtl_hw_start_8168c_1(ioaddr, pdev);
	break;

	case RTL_GIGA_MAC_VER_20:
		rtl_hw_start_8168c_2(ioaddr, pdev);
	break;

	case RTL_GIGA_MAC_VER_21:
		rtl_hw_start_8168c_3(ioaddr, pdev);
	break;

	case RTL_GIGA_MAC_VER_22:
		rtl_hw_start_8168c_4(ioaddr, pdev);
	break;

	case RTL_GIGA_MAC_VER_23:
		rtl_hw_start_8168cp_2(ioaddr, pdev);
	break;

	case RTL_GIGA_MAC_VER_24:
		rtl_hw_start_8168cp_3(ioaddr, pdev);
	break;

	case RTL_GIGA_MAC_VER_25:
		rtl_hw_start_8168d(ioaddr, pdev);
	break;

	default:
		printk(KERN_ERR PFX "%s: unknown chipset (mac_version = %d).\n",
			dev->name, tp->mac_version);
	break;
	}

	RTL_W8(ChipCmd, CmdTxEnb | CmdRxEnb);

	RTL_W8(Cfg9346, Cfg9346_Lock);

	RTL_W16(MultiIntr, RTL_R16(MultiIntr) & 0xF000);

	RTL_W16(IntrMask, tp->intr_event);
}

#define R810X_CPCMD_QUIRK_MASK (\
	EnableBist | \
	Mac_dbgo_oe | \
	Force_half_dup | \
	Force_half_dup | \
	Force_txflow_en | \
	Cxpl_dbg_sel | \
	ASF | \
	PktCntrDisable | \
	PCIDAC | \
	PCIMulRW)

static void rtl_hw_start_8102e_1(void __iomem *ioaddr, struct pci_dev *pdev)
{
	static struct ephy_info e_info_8102e_1[] = {
		{ 0x01,	0, 0x6e65 },
		{ 0x02,	0, 0x091f },
		{ 0x03,	0, 0xc2f9 },
		{ 0x06,	0, 0xafb5 },
		{ 0x07,	0, 0x0e00 },
		{ 0x19,	0, 0xec80 },
		{ 0x01,	0, 0x2e65 },
		{ 0x01,	0, 0x6e65 }
	};
	u8 cfg1;

	rtl_csi_access_enable(ioaddr);

	RTL_W8(DBG_REG, FIX_NAK_1);

	rtl_tx_performance_tweak(pdev, 0x5 << MAX_READ_REQUEST_SHIFT);

	RTL_W8(Config1,
	       LEDS1 | LEDS0 | Speed_down | MEMMAP | IOMAP | VPD | PMEnable);
	RTL_W8(Config3, RTL_R8(Config3) & ~Beacon_en);

	cfg1 = RTL_R8(Config1);
	if ((cfg1 & LEDS0) && (cfg1 & LEDS1))
		RTL_W8(Config1, cfg1 & ~LEDS0);

	RTL_W16(CPlusCmd, RTL_R16(CPlusCmd) & ~R810X_CPCMD_QUIRK_MASK);

	rtl_ephy_init(ioaddr, e_info_8102e_1, ARRAY_SIZE(e_info_8102e_1));
}

static void rtl_hw_start_8102e_2(void __iomem *ioaddr, struct pci_dev *pdev)
{
	rtl_csi_access_enable(ioaddr);

	rtl_tx_performance_tweak(pdev, 0x5 << MAX_READ_REQUEST_SHIFT);

	RTL_W8(Config1, MEMMAP | IOMAP | VPD | PMEnable);
	RTL_W8(Config3, RTL_R8(Config3) & ~Beacon_en);

	RTL_W16(CPlusCmd, RTL_R16(CPlusCmd) & ~R810X_CPCMD_QUIRK_MASK);
}

static void rtl_hw_start_8102e_3(void __iomem *ioaddr, struct pci_dev *pdev)
{
	rtl_hw_start_8102e_2(ioaddr, pdev);

	rtl_ephy_write(ioaddr, 0x03, 0xc2f9);
}

static void rtl_hw_start_8101(struct net_device *dev)
{
	struct rtl8169_private *tp = netdev_priv(dev);
	void __iomem *ioaddr = tp->mmio_addr;
	struct pci_dev *pdev = tp->pci_dev;

	if ((tp->mac_version == RTL_GIGA_MAC_VER_13) ||
	    (tp->mac_version == RTL_GIGA_MAC_VER_16)) {
		int cap = tp->pcie_cap;

		if (cap) {
			pci_write_config_word(pdev, cap + PCI_EXP_DEVCTL,
					      PCI_EXP_DEVCTL_NOSNOOP_EN);
		}
	}

	switch (tp->mac_version) {
	case RTL_GIGA_MAC_VER_07:
		rtl_hw_start_8102e_1(ioaddr, pdev);
		break;

	case RTL_GIGA_MAC_VER_08:
		rtl_hw_start_8102e_3(ioaddr, pdev);
		break;

	case RTL_GIGA_MAC_VER_09:
		rtl_hw_start_8102e_2(ioaddr, pdev);
		break;
	}

	RTL_W8(Cfg9346, Cfg9346_Unlock);

	RTL_W8(EarlyTxThres, EarlyTxThld);

	rtl_set_rx_max_size(ioaddr, tp->rx_buf_sz);

	tp->cp_cmd |= rtl_rw_cpluscmd(ioaddr) | PCIMulRW;

	RTL_W16(CPlusCmd, tp->cp_cmd);

	RTL_W16(IntrMitigate, 0x0000);

	rtl_set_rx_tx_desc_registers(tp, ioaddr);

	RTL_W8(ChipCmd, CmdTxEnb | CmdRxEnb);
	rtl_set_rx_tx_config_registers(tp);

	RTL_W8(Cfg9346, Cfg9346_Lock);

	RTL_R8(IntrMask);

	rtl_set_rx_mode(dev);

	RTL_W8(ChipCmd, CmdTxEnb | CmdRxEnb);

	RTL_W16(MultiIntr, RTL_R16(MultiIntr) & 0xf000);

	RTL_W16(IntrMask, tp->intr_event);
}

static int rtl8169_change_mtu(struct net_device *dev, int new_mtu)
{
	struct rtl8169_private *tp = netdev_priv(dev);
	int ret = 0;

	if (new_mtu < ETH_ZLEN || new_mtu > SafeMtu)
		return -EINVAL;

	dev->mtu = new_mtu;

	if (!netif_running(dev))
		goto out;

	rtl8169_down(dev);

	rtl8169_set_rxbufsize(tp, dev);

	ret = rtl8169_init_ring(dev);
	if (ret < 0)
		goto out;

	napi_enable(&tp->napi);

	rtl_hw_start(dev);

	rtl8169_request_timer(dev);

out:
	return ret;
}

static inline void rtl8169_make_unusable_by_asic(struct RxDesc *desc)
{
	desc->addr = cpu_to_le64(0x0badbadbadbadbadull);
	desc->opts1 &= ~cpu_to_le32(DescOwn | RsvdMask);
}

static void rtl8169_free_rx_skb(struct rtl8169_private *tp,
				struct sk_buff **sk_buff, struct RxDesc *desc)
{
	struct pci_dev *pdev = tp->pci_dev;

	pci_unmap_single(pdev, le64_to_cpu(desc->addr), tp->rx_buf_sz,
			 PCI_DMA_FROMDEVICE);
	dev_kfree_skb(*sk_buff);
	*sk_buff = NULL;
	rtl8169_make_unusable_by_asic(desc);
}

static inline void rtl8169_mark_to_asic(struct RxDesc *desc, u32 rx_buf_sz)
{
	u32 eor = le32_to_cpu(desc->opts1) & RingEnd;

	desc->opts1 = cpu_to_le32(DescOwn | eor | rx_buf_sz);
}

static inline void rtl8169_map_to_asic(struct RxDesc *desc, dma_addr_t mapping,
				       u32 rx_buf_sz)
{
	desc->addr = cpu_to_le64(mapping);
	wmb();
	rtl8169_mark_to_asic(desc, rx_buf_sz);
}

static struct sk_buff *rtl8169_alloc_rx_skb(struct pci_dev *pdev,
					    struct net_device *dev,
					    struct RxDesc *desc, int rx_buf_sz,
					    unsigned int align)
{
	struct sk_buff *skb;
	dma_addr_t mapping;
	unsigned int pad;

	pad = align ? align : NET_IP_ALIGN;

	skb = netdev_alloc_skb(dev, rx_buf_sz + pad);
	if (!skb)
		goto err_out;

	skb_reserve(skb, align ? ((pad - 1) & (unsigned long)skb->data) : pad);

	mapping = pci_map_single(pdev, skb->data, rx_buf_sz,
				 PCI_DMA_FROMDEVICE);

	rtl8169_map_to_asic(desc, mapping, rx_buf_sz);
out:
	return skb;

err_out:
	rtl8169_make_unusable_by_asic(desc);
	goto out;
}

static void rtl8169_rx_clear(struct rtl8169_private *tp)
{
	unsigned int i;

	for (i = 0; i < NUM_RX_DESC; i++) {
		if (tp->Rx_skbuff[i]) {
			rtl8169_free_rx_skb(tp, tp->Rx_skbuff + i,
					    tp->RxDescArray + i);
		}
	}
}

static u32 rtl8169_rx_fill(struct rtl8169_private *tp, struct net_device *dev,
			   u32 start, u32 end)
{
	u32 cur;

	for (cur = start; end - cur != 0; cur++) {
		struct sk_buff *skb;
		unsigned int i = cur % NUM_RX_DESC;

		WARN_ON((s32)(end - cur) < 0);

		if (tp->Rx_skbuff[i])
			continue;

		skb = rtl8169_alloc_rx_skb(tp->pci_dev, dev,
					   tp->RxDescArray + i,
					   tp->rx_buf_sz, tp->align);
		if (!skb)
			break;

		tp->Rx_skbuff[i] = skb;
	}
	return cur - start;
}

static inline void rtl8169_mark_as_last_descriptor(struct RxDesc *desc)
{
	desc->opts1 |= cpu_to_le32(RingEnd);
}

static void rtl8169_init_ring_indexes(struct rtl8169_private *tp)
{
	tp->dirty_tx = tp->dirty_rx = tp->cur_tx = tp->cur_rx = 0;
}

static int rtl8169_init_ring(struct net_device *dev)
{
	struct rtl8169_private *tp = netdev_priv(dev);

	rtl8169_init_ring_indexes(tp);

	memset(tp->tx_skb, 0x0, NUM_TX_DESC * sizeof(struct ring_info));
	memset(tp->Rx_skbuff, 0x0, NUM_RX_DESC * sizeof(struct sk_buff *));

	if (rtl8169_rx_fill(tp, dev, 0, NUM_RX_DESC) != NUM_RX_DESC)
		goto err_out;

	rtl8169_mark_as_last_descriptor(tp->RxDescArray + NUM_RX_DESC - 1);

	return 0;

err_out:
	rtl8169_rx_clear(tp);
	return -ENOMEM;
}

static void rtl8169_unmap_tx_skb(struct pci_dev *pdev, struct ring_info *tx_skb,
				 struct TxDesc *desc)
{
	unsigned int len = tx_skb->len;

	pci_unmap_single(pdev, le64_to_cpu(desc->addr), len, PCI_DMA_TODEVICE);
	desc->opts1 = 0x00;
	desc->opts2 = 0x00;
	desc->addr = 0x00;
	tx_skb->len = 0;
}

static void rtl8169_tx_clear(struct rtl8169_private *tp)
{
	unsigned int i;

	for (i = tp->dirty_tx; i < tp->dirty_tx + NUM_TX_DESC; i++) {
		unsigned int entry = i % NUM_TX_DESC;
		struct ring_info *tx_skb = tp->tx_skb + entry;
		unsigned int len = tx_skb->len;

		if (len) {
			struct sk_buff *skb = tx_skb->skb;

			rtl8169_unmap_tx_skb(tp->pci_dev, tx_skb,
					     tp->TxDescArray + entry);
			if (skb) {
				dev_kfree_skb(skb);
				tx_skb->skb = NULL;
			}
			tp->dev->stats.tx_dropped++;
		}
	}
	tp->cur_tx = tp->dirty_tx = 0;
}

static void rtl8169_schedule_work(struct net_device *dev, work_func_t task)
{
	struct rtl8169_private *tp = netdev_priv(dev);

	PREPARE_DELAYED_WORK(&tp->task, task);
	schedule_delayed_work(&tp->task, 4);
}

static void rtl8169_wait_for_quiescence(struct net_device *dev)
{
	struct rtl8169_private *tp = netdev_priv(dev);
	void __iomem *ioaddr = tp->mmio_addr;

	synchronize_irq(dev->irq);

	/* Wait for any pending NAPI task to complete */
	napi_disable(&tp->napi);

	rtl8169_irq_mask_and_ack(ioaddr);

	tp->intr_mask = 0xffff;
	RTL_W16(IntrMask, tp->intr_event);
	napi_enable(&tp->napi);
}

static void rtl8169_reinit_task(struct work_struct *work)
{
	struct rtl8169_private *tp =
		container_of(work, struct rtl8169_private, task.work);
	struct net_device *dev = tp->dev;
	int ret;

	rtnl_lock();

	if (!netif_running(dev))
		goto out_unlock;

	rtl8169_wait_for_quiescence(dev);
	rtl8169_close(dev);

	ret = rtl8169_open(dev);
	if (unlikely(ret < 0)) {
		if (net_ratelimit() && netif_msg_drv(tp)) {
			printk(KERN_ERR PFX "%s: reinit failure (status = %d)."
			       " Rescheduling.\n", dev->name, ret);
		}
		rtl8169_schedule_work(dev, rtl8169_reinit_task);
	}

out_unlock:
	rtnl_unlock();
}

static void rtl8169_reset_task(struct work_struct *work)
{
	struct rtl8169_private *tp =
		container_of(work, struct rtl8169_private, task.work);
	struct net_device *dev = tp->dev;

	rtnl_lock();

	if (!netif_running(dev))
		goto out_unlock;

	rtl8169_wait_for_quiescence(dev);

	rtl8169_rx_interrupt(dev, tp, tp->mmio_addr, ~(u32)0);
	rtl8169_tx_clear(tp);

	if (tp->dirty_rx == tp->cur_rx) {
		rtl8169_init_ring_indexes(tp);
		rtl_hw_start(dev);
		netif_wake_queue(dev);
		rtl8169_check_link_status(dev, tp, tp->mmio_addr);
	} else {
		if (net_ratelimit() && netif_msg_intr(tp)) {
			printk(KERN_EMERG PFX "%s: Rx buffers shortage\n",
			       dev->name);
		}
		rtl8169_schedule_work(dev, rtl8169_reset_task);
	}

out_unlock:
	rtnl_unlock();
}

static void rtl8169_tx_timeout(struct net_device *dev)
{
	struct rtl8169_private *tp = netdev_priv(dev);

	rtl8169_hw_reset(tp->mmio_addr);

	/* Let's wait a bit while any (async) irq lands on */
	rtl8169_schedule_work(dev, rtl8169_reset_task);
}

static int rtl8169_xmit_frags(struct rtl8169_private *tp, struct sk_buff *skb,
			      u32 opts1)
{
	struct skb_shared_info *info = skb_shinfo(skb);
	unsigned int cur_frag, entry;
	struct TxDesc * uninitialized_var(txd);

	entry = tp->cur_tx;
	for (cur_frag = 0; cur_frag < info->nr_frags; cur_frag++) {
		skb_frag_t *frag = info->frags + cur_frag;
		dma_addr_t mapping;
		u32 status, len;
		void *addr;

		entry = (entry + 1) % NUM_TX_DESC;

		txd = tp->TxDescArray + entry;
		len = frag->size;
		addr = ((void *) page_address(frag->page)) + frag->page_offset;
		mapping = pci_map_single(tp->pci_dev, addr, len, PCI_DMA_TODEVICE);

		/* anti gcc 2.95.3 bugware (sic) */
		status = opts1 | len | (RingEnd * !((entry + 1) % NUM_TX_DESC));

		txd->opts1 = cpu_to_le32(status);
		txd->addr = cpu_to_le64(mapping);

		tp->tx_skb[entry].len = len;
	}

	if (cur_frag) {
		tp->tx_skb[entry].skb = skb;
		txd->opts1 |= cpu_to_le32(LastFrag);
	}

	return cur_frag;
}

static inline u32 rtl8169_tso_csum(struct sk_buff *skb, struct net_device *dev)
{
	if (dev->features & NETIF_F_TSO) {
		u32 mss = skb_shinfo(skb)->gso_size;

		if (mss)
			return LargeSend | ((mss & MSSMask) << MSSShift);
	}
	if (skb->ip_summed == CHECKSUM_PARTIAL) {
		const struct iphdr *ip = ip_hdr(skb);

		if (ip->protocol == IPPROTO_TCP)
			return IPCS | TCPCS;
		else if (ip->protocol == IPPROTO_UDP)
			return IPCS | UDPCS;
		WARN_ON(1);	/* we need a WARN() */
	}
	return 0;
}

static int rtl8169_start_xmit(struct sk_buff *skb, struct net_device *dev)
{
	struct rtl8169_private *tp = netdev_priv(dev);
	unsigned int frags, entry = tp->cur_tx % NUM_TX_DESC;
	struct TxDesc *txd = tp->TxDescArray + entry;
	void __iomem *ioaddr = tp->mmio_addr;
	dma_addr_t mapping;
	u32 status, len;
	u32 opts1;
	int ret = NETDEV_TX_OK;

	if (unlikely(TX_BUFFS_AVAIL(tp) < skb_shinfo(skb)->nr_frags)) {
		if (netif_msg_drv(tp)) {
			printk(KERN_ERR
			       "%s: BUG! Tx Ring full when queue awake!\n",
			       dev->name);
		}
		goto err_stop;
	}

	if (unlikely(le32_to_cpu(txd->opts1) & DescOwn))
		goto err_stop;

	opts1 = DescOwn | rtl8169_tso_csum(skb, dev);

	frags = rtl8169_xmit_frags(tp, skb, opts1);
	if (frags) {
		len = skb_headlen(skb);
		opts1 |= FirstFrag;
	} else {
		len = skb->len;
		opts1 |= FirstFrag | LastFrag;
		tp->tx_skb[entry].skb = skb;
	}

	mapping = pci_map_single(tp->pci_dev, skb->data, len, PCI_DMA_TODEVICE);

	tp->tx_skb[entry].len = len;
	txd->addr = cpu_to_le64(mapping);
	txd->opts2 = cpu_to_le32(rtl8169_tx_vlan_tag(tp, skb));

	wmb();

	/* anti gcc 2.95.3 bugware (sic) */
	status = opts1 | len | (RingEnd * !((entry + 1) % NUM_TX_DESC));
	txd->opts1 = cpu_to_le32(status);

	tp->cur_tx += frags + 1;

	smp_wmb();

	RTL_W8(TxPoll, NPQ);	/* set polling bit */

	if (TX_BUFFS_AVAIL(tp) < MAX_SKB_FRAGS) {
		netif_stop_queue(dev);
		smp_rmb();
		if (TX_BUFFS_AVAIL(tp) >= MAX_SKB_FRAGS)
			netif_wake_queue(dev);
	}

out:
	return ret;

err_stop:
	netif_stop_queue(dev);
	ret = NETDEV_TX_BUSY;
	dev->stats.tx_dropped++;
	goto out;
}

static void rtl8169_pcierr_interrupt(struct net_device *dev)
{
	struct rtl8169_private *tp = netdev_priv(dev);
	struct pci_dev *pdev = tp->pci_dev;
	void __iomem *ioaddr = tp->mmio_addr;
	u16 pci_status, pci_cmd;

	pci_read_config_word(pdev, PCI_COMMAND, &pci_cmd);
	pci_read_config_word(pdev, PCI_STATUS, &pci_status);

	if (netif_msg_intr(tp)) {
		printk(KERN_ERR
		       "%s: PCI error (cmd = 0x%04x, status = 0x%04x).\n",
		       dev->name, pci_cmd, pci_status);
	}

	/*
	 * The recovery sequence below admits a very elaborated explanation:
	 * - it seems to work;
	 * - I did not see what else could be done;
	 * - it makes iop3xx happy.
	 *
	 * Feel free to adjust to your needs.
	 */
	if (pdev->broken_parity_status)
		pci_cmd &= ~PCI_COMMAND_PARITY;
	else
		pci_cmd |= PCI_COMMAND_SERR | PCI_COMMAND_PARITY;

	pci_write_config_word(pdev, PCI_COMMAND, pci_cmd);

	pci_write_config_word(pdev, PCI_STATUS,
		pci_status & (PCI_STATUS_DETECTED_PARITY |
		PCI_STATUS_SIG_SYSTEM_ERROR | PCI_STATUS_REC_MASTER_ABORT |
		PCI_STATUS_REC_TARGET_ABORT | PCI_STATUS_SIG_TARGET_ABORT));

	/* The infamous DAC f*ckup only happens at boot time */
	if ((tp->cp_cmd & PCIDAC) && !tp->dirty_rx && !tp->cur_rx) {
		if (netif_msg_intr(tp))
			printk(KERN_INFO "%s: disabling PCI DAC.\n", dev->name);
		tp->cp_cmd &= ~PCIDAC;
		RTL_W16(CPlusCmd, tp->cp_cmd);
		dev->features &= ~NETIF_F_HIGHDMA;
	}

	rtl8169_hw_reset(ioaddr);

	rtl8169_schedule_work(dev, rtl8169_reinit_task);
}

static void rtl8169_tx_interrupt(struct net_device *dev,
				 struct rtl8169_private *tp,
				 void __iomem *ioaddr)
{
	unsigned int dirty_tx, tx_left;

	dirty_tx = tp->dirty_tx;
	smp_rmb();
	tx_left = tp->cur_tx - dirty_tx;

	while (tx_left > 0) {
		unsigned int entry = dirty_tx % NUM_TX_DESC;
		struct ring_info *tx_skb = tp->tx_skb + entry;
		u32 len = tx_skb->len;
		u32 status;

		rmb();
		status = le32_to_cpu(tp->TxDescArray[entry].opts1);
		if (status & DescOwn)
			break;

		dev->stats.tx_bytes += len;
		dev->stats.tx_packets++;

		rtl8169_unmap_tx_skb(tp->pci_dev, tx_skb, tp->TxDescArray + entry);

		if (status & LastFrag) {
			dev_kfree_skb(tx_skb->skb);
			tx_skb->skb = NULL;
		}
		dirty_tx++;
		tx_left--;
	}

	if (tp->dirty_tx != dirty_tx) {
		tp->dirty_tx = dirty_tx;
		smp_wmb();
		if (netif_queue_stopped(dev) &&
		    (TX_BUFFS_AVAIL(tp) >= MAX_SKB_FRAGS)) {
			netif_wake_queue(dev);
		}
		/*
		 * 8168 hack: TxPoll requests are lost when the Tx packets are
		 * too close. Let's kick an extra TxPoll request when a burst
		 * of start_xmit activity is detected (if it is not detected,
		 * it is slow enough). -- FR
		 */
		smp_rmb();
		if (tp->cur_tx != dirty_tx)
			RTL_W8(TxPoll, NPQ);
	}
}

static inline int rtl8169_fragmented_frame(u32 status)
{
	return (status & (FirstFrag | LastFrag)) != (FirstFrag | LastFrag);
}

static inline void rtl8169_rx_csum(struct sk_buff *skb, struct RxDesc *desc)
{
	u32 opts1 = le32_to_cpu(desc->opts1);
	u32 status = opts1 & RxProtoMask;

	if (((status == RxProtoTCP) && !(opts1 & TCPFail)) ||
	    ((status == RxProtoUDP) && !(opts1 & UDPFail)) ||
	    ((status == RxProtoIP) && !(opts1 & IPFail)))
		skb->ip_summed = CHECKSUM_UNNECESSARY;
	else
		skb->ip_summed = CHECKSUM_NONE;
}

static inline bool rtl8169_try_rx_copy(struct sk_buff **sk_buff,
				       struct rtl8169_private *tp, int pkt_size,
				       dma_addr_t addr)
{
	struct sk_buff *skb;
	bool done = false;

	if (pkt_size >= rx_copybreak)
		goto out;

	skb = netdev_alloc_skb(tp->dev, pkt_size + NET_IP_ALIGN);
	if (!skb)
		goto out;

	pci_dma_sync_single_for_cpu(tp->pci_dev, addr, pkt_size,
				    PCI_DMA_FROMDEVICE);
	skb_reserve(skb, NET_IP_ALIGN);
	skb_copy_from_linear_data(*sk_buff, skb->data, pkt_size);
	*sk_buff = skb;
	done = true;
out:
	return done;
}

static int rtl8169_rx_interrupt(struct net_device *dev,
				struct rtl8169_private *tp,
				void __iomem *ioaddr, u32 budget)
{
	unsigned int cur_rx, rx_left;
	unsigned int delta, count;

	cur_rx = tp->cur_rx;
	rx_left = NUM_RX_DESC + tp->dirty_rx - cur_rx;
	rx_left = min(rx_left, budget);

	for (; rx_left > 0; rx_left--, cur_rx++) {
		unsigned int entry = cur_rx % NUM_RX_DESC;
		struct RxDesc *desc = tp->RxDescArray + entry;
		u32 status;

		rmb();
		status = le32_to_cpu(desc->opts1);

		if (status & DescOwn)
			break;
		if (unlikely(status & RxRES)) {
			if (netif_msg_rx_err(tp)) {
				printk(KERN_INFO
				       "%s: Rx ERROR. status = %08x\n",
				       dev->name, status);
			}
			dev->stats.rx_errors++;
			if (status & (RxRWT | RxRUNT))
				dev->stats.rx_length_errors++;
			if (status & RxCRC)
				dev->stats.rx_crc_errors++;
			if (status & RxFOVF) {
				rtl8169_schedule_work(dev, rtl8169_reset_task);
				dev->stats.rx_fifo_errors++;
			}
			rtl8169_mark_to_asic(desc, tp->rx_buf_sz);
		} else {
			struct sk_buff *skb = tp->Rx_skbuff[entry];
			dma_addr_t addr = le64_to_cpu(desc->addr);
			int pkt_size = (status & 0x00001FFF) - 4;
			struct pci_dev *pdev = tp->pci_dev;

			/*
			 * The driver does not support incoming fragmented
			 * frames. They are seen as a symptom of over-mtu
			 * sized frames.
			 */
			if (unlikely(rtl8169_fragmented_frame(status))) {
				dev->stats.rx_dropped++;
				dev->stats.rx_length_errors++;
				rtl8169_mark_to_asic(desc, tp->rx_buf_sz);
				continue;
			}

			rtl8169_rx_csum(skb, desc);

			if (rtl8169_try_rx_copy(&skb, tp, pkt_size, addr)) {
				pci_dma_sync_single_for_device(pdev, addr,
					pkt_size, PCI_DMA_FROMDEVICE);
				rtl8169_mark_to_asic(desc, tp->rx_buf_sz);
			} else {
				pci_unmap_single(pdev, addr, tp->rx_buf_sz,
						 PCI_DMA_FROMDEVICE);
				tp->Rx_skbuff[entry] = NULL;
			}

			skb_put(skb, pkt_size);
			skb->protocol = eth_type_trans(skb, dev);

			if (rtl8169_rx_vlan_skb(tp, desc, skb) < 0)
				netif_receive_skb(skb);

			dev->stats.rx_bytes += pkt_size;
			dev->stats.rx_packets++;
		}

		/* Work around for AMD plateform. */
		if ((desc->opts2 & cpu_to_le32(0xfffe000)) &&
		    (tp->mac_version == RTL_GIGA_MAC_VER_05)) {
			desc->opts2 = 0;
			cur_rx++;
		}
	}

	count = cur_rx - tp->cur_rx;
	tp->cur_rx = cur_rx;

	delta = rtl8169_rx_fill(tp, dev, tp->dirty_rx, tp->cur_rx);
	if (!delta && count && netif_msg_intr(tp))
		printk(KERN_INFO "%s: no Rx buffer allocated\n", dev->name);
	tp->dirty_rx += delta;

	/*
	 * FIXME: until there is periodic timer to try and refill the ring,
	 * a temporary shortage may definitely kill the Rx process.
	 * - disable the asic to try and avoid an overflow and kick it again
	 *   after refill ?
	 * - how do others driver handle this condition (Uh oh...).
	 */
	if ((tp->dirty_rx + NUM_RX_DESC == tp->cur_rx) && netif_msg_intr(tp))
		printk(KERN_EMERG "%s: Rx buffers exhausted\n", dev->name);

	return count;
}

static irqreturn_t rtl8169_interrupt(int irq, void *dev_instance)
{
	struct net_device *dev = dev_instance;
	struct rtl8169_private *tp = netdev_priv(dev);
	void __iomem *ioaddr = tp->mmio_addr;
	int handled = 0;
	int status;

	/* loop handling interrupts until we have no new ones or
	 * we hit a invalid/hotplug case.
	 */
	status = RTL_R16(IntrStatus);
	while (status && status != 0xffff) {
		handled = 1;

		/* Handle all of the error cases first. These will reset
		 * the chip, so just exit the loop.
		 */
		if (unlikely(!netif_running(dev))) {
			rtl8169_asic_down(ioaddr);
			break;
		}
<<<<<<< HEAD

		/* Work around for rx fifo overflow */
		if (unlikely(status & RxFIFOOver) &&
		(tp->mac_version == RTL_GIGA_MAC_VER_11)) {
			netif_stop_queue(dev);
			rtl8169_tx_timeout(dev);
			break;
		}

		if (unlikely(status & SYSErr)) {
			rtl8169_pcierr_interrupt(dev);
			break;
		}

		if (status & LinkChg)
			rtl8169_check_link_status(dev, tp, ioaddr);

=======

		/* Work around for rx fifo overflow */
		if (unlikely(status & RxFIFOOver) &&
		(tp->mac_version == RTL_GIGA_MAC_VER_11)) {
			netif_stop_queue(dev);
			rtl8169_tx_timeout(dev);
			break;
		}

		if (unlikely(status & SYSErr)) {
			rtl8169_pcierr_interrupt(dev);
			break;
		}

		if (status & LinkChg)
			rtl8169_check_link_status(dev, tp, ioaddr);

>>>>>>> 4e8a2372
		/* We need to see the lastest version of tp->intr_mask to
		 * avoid ignoring an MSI interrupt and having to wait for
		 * another event which may never come.
		 */
		smp_rmb();
		if (status & tp->intr_mask & tp->napi_event) {
			RTL_W16(IntrMask, tp->intr_event & ~tp->napi_event);
			tp->intr_mask = ~tp->napi_event;

			if (likely(napi_schedule_prep(&tp->napi)))
				__napi_schedule(&tp->napi);
			else if (netif_msg_intr(tp)) {
				printk(KERN_INFO "%s: interrupt %04x in poll\n",
				dev->name, status);
			}
		}

		/* We only get a new MSI interrupt when all active irq
		 * sources on the chip have been acknowledged. So, ack
		 * everything we've seen and check if new sources have become
		 * active to avoid blocking all interrupts from the chip.
		 */
		RTL_W16(IntrStatus,
			(status & RxFIFOOver) ? (status | RxOverflow) : status);
		status = RTL_R16(IntrStatus);
	}

	return IRQ_RETVAL(handled);
}

static int rtl8169_poll(struct napi_struct *napi, int budget)
{
	struct rtl8169_private *tp = container_of(napi, struct rtl8169_private, napi);
	struct net_device *dev = tp->dev;
	void __iomem *ioaddr = tp->mmio_addr;
	int work_done;

	work_done = rtl8169_rx_interrupt(dev, tp, ioaddr, (u32) budget);
	rtl8169_tx_interrupt(dev, tp, ioaddr);

	if (work_done < budget) {
		napi_complete(napi);

		/* We need for force the visibility of tp->intr_mask
		 * for other CPUs, as we can loose an MSI interrupt
		 * and potentially wait for a retransmit timeout if we don't.
		 * The posted write to IntrMask is safe, as it will
		 * eventually make it to the chip and we won't loose anything
		 * until it does.
		 */
		tp->intr_mask = 0xffff;
		smp_wmb();
		RTL_W16(IntrMask, tp->intr_event);
	}

	return work_done;
}

static void rtl8169_rx_missed(struct net_device *dev, void __iomem *ioaddr)
{
	struct rtl8169_private *tp = netdev_priv(dev);

	if (tp->mac_version > RTL_GIGA_MAC_VER_06)
		return;

	dev->stats.rx_missed_errors += (RTL_R32(RxMissed) & 0xffffff);
	RTL_W32(RxMissed, 0);
}

static void rtl8169_down(struct net_device *dev)
{
	struct rtl8169_private *tp = netdev_priv(dev);
	void __iomem *ioaddr = tp->mmio_addr;
	unsigned int intrmask;

	rtl8169_delete_timer(dev);

	netif_stop_queue(dev);

	napi_disable(&tp->napi);

core_down:
	spin_lock_irq(&tp->lock);

	rtl8169_asic_down(ioaddr);

	rtl8169_rx_missed(dev, ioaddr);

	spin_unlock_irq(&tp->lock);

	synchronize_irq(dev->irq);

	/* Give a racing hard_start_xmit a few cycles to complete. */
	synchronize_sched();  /* FIXME: should this be synchronize_irq()? */

	/*
	 * And now for the 50k$ question: are IRQ disabled or not ?
	 *
	 * Two paths lead here:
	 * 1) dev->close
	 *    -> netif_running() is available to sync the current code and the
	 *       IRQ handler. See rtl8169_interrupt for details.
	 * 2) dev->change_mtu
	 *    -> rtl8169_poll can not be issued again and re-enable the
	 *       interruptions. Let's simply issue the IRQ down sequence again.
	 *
	 * No loop if hotpluged or major error (0xffff).
	 */
	intrmask = RTL_R16(IntrMask);
	if (intrmask && (intrmask != 0xffff))
		goto core_down;

	rtl8169_tx_clear(tp);

	rtl8169_rx_clear(tp);
}

static int rtl8169_close(struct net_device *dev)
{
	struct rtl8169_private *tp = netdev_priv(dev);
	struct pci_dev *pdev = tp->pci_dev;

	/* update counters before going down */
	rtl8169_update_counters(dev);

	rtl8169_down(dev);

	free_irq(dev->irq, dev);

	pci_free_consistent(pdev, R8169_RX_RING_BYTES, tp->RxDescArray,
			    tp->RxPhyAddr);
	pci_free_consistent(pdev, R8169_TX_RING_BYTES, tp->TxDescArray,
			    tp->TxPhyAddr);
	tp->TxDescArray = NULL;
	tp->RxDescArray = NULL;

	return 0;
}

static void rtl_set_rx_mode(struct net_device *dev)
{
	struct rtl8169_private *tp = netdev_priv(dev);
	void __iomem *ioaddr = tp->mmio_addr;
	unsigned long flags;
	u32 mc_filter[2];	/* Multicast hash filter */
	int rx_mode;
	u32 tmp = 0;

	if (dev->flags & IFF_PROMISC) {
		/* Unconditionally log net taps. */
		if (netif_msg_link(tp)) {
			printk(KERN_NOTICE "%s: Promiscuous mode enabled.\n",
			       dev->name);
		}
		rx_mode =
		    AcceptBroadcast | AcceptMulticast | AcceptMyPhys |
		    AcceptAllPhys;
		mc_filter[1] = mc_filter[0] = 0xffffffff;
	} else if ((dev->mc_count > multicast_filter_limit)
		   || (dev->flags & IFF_ALLMULTI)) {
		/* Too many to filter perfectly -- accept all multicasts. */
		rx_mode = AcceptBroadcast | AcceptMulticast | AcceptMyPhys;
		mc_filter[1] = mc_filter[0] = 0xffffffff;
	} else {
		struct dev_mc_list *mclist;
		unsigned int i;

		rx_mode = AcceptBroadcast | AcceptMyPhys;
		mc_filter[1] = mc_filter[0] = 0;
		for (i = 0, mclist = dev->mc_list; mclist && i < dev->mc_count;
		     i++, mclist = mclist->next) {
			int bit_nr = ether_crc(ETH_ALEN, mclist->dmi_addr) >> 26;
			mc_filter[bit_nr >> 5] |= 1 << (bit_nr & 31);
			rx_mode |= AcceptMulticast;
		}
	}

	spin_lock_irqsave(&tp->lock, flags);

	tmp = rtl8169_rx_config | rx_mode |
	      (RTL_R32(RxConfig) & rtl_chip_info[tp->chipset].RxConfigMask);

	if (tp->mac_version > RTL_GIGA_MAC_VER_06) {
		u32 data = mc_filter[0];

		mc_filter[0] = swab32(mc_filter[1]);
		mc_filter[1] = swab32(data);
	}

	RTL_W32(MAR0 + 0, mc_filter[0]);
	RTL_W32(MAR0 + 4, mc_filter[1]);

	RTL_W32(RxConfig, tmp);

	spin_unlock_irqrestore(&tp->lock, flags);
}

/**
 *  rtl8169_get_stats - Get rtl8169 read/write statistics
 *  @dev: The Ethernet Device to get statistics for
 *
 *  Get TX/RX statistics for rtl8169
 */
static struct net_device_stats *rtl8169_get_stats(struct net_device *dev)
{
	struct rtl8169_private *tp = netdev_priv(dev);
	void __iomem *ioaddr = tp->mmio_addr;
	unsigned long flags;

	if (netif_running(dev)) {
		spin_lock_irqsave(&tp->lock, flags);
		rtl8169_rx_missed(dev, ioaddr);
		spin_unlock_irqrestore(&tp->lock, flags);
	}

	return &dev->stats;
}

static void rtl8169_net_suspend(struct net_device *dev)
{
	if (!netif_running(dev))
		return;

	netif_device_detach(dev);
	netif_stop_queue(dev);
}

#ifdef CONFIG_PM

static int rtl8169_suspend(struct device *device)
{
	struct pci_dev *pdev = to_pci_dev(device);
	struct net_device *dev = pci_get_drvdata(pdev);

	rtl8169_net_suspend(dev);

	return 0;
}

static int rtl8169_resume(struct device *device)
{
	struct pci_dev *pdev = to_pci_dev(device);
	struct net_device *dev = pci_get_drvdata(pdev);

	if (!netif_running(dev))
		goto out;

	netif_device_attach(dev);

	rtl8169_schedule_work(dev, rtl8169_reset_task);
out:
	return 0;
}

static struct dev_pm_ops rtl8169_pm_ops = {
	.suspend = rtl8169_suspend,
	.resume = rtl8169_resume,
	.freeze = rtl8169_suspend,
	.thaw = rtl8169_resume,
	.poweroff = rtl8169_suspend,
	.restore = rtl8169_resume,
};

#define RTL8169_PM_OPS	(&rtl8169_pm_ops)

#else /* !CONFIG_PM */

#define RTL8169_PM_OPS	NULL

#endif /* !CONFIG_PM */

static void rtl_shutdown(struct pci_dev *pdev)
{
	struct net_device *dev = pci_get_drvdata(pdev);
	struct rtl8169_private *tp = netdev_priv(dev);
	void __iomem *ioaddr = tp->mmio_addr;

	rtl8169_net_suspend(dev);

	spin_lock_irq(&tp->lock);

	rtl8169_asic_down(ioaddr);

	spin_unlock_irq(&tp->lock);

	if (system_state == SYSTEM_POWER_OFF) {
		pci_wake_from_d3(pdev, true);
		pci_set_power_state(pdev, PCI_D3hot);
	}
}

static struct pci_driver rtl8169_pci_driver = {
	.name		= MODULENAME,
	.id_table	= rtl8169_pci_tbl,
	.probe		= rtl8169_init_one,
	.remove		= __devexit_p(rtl8169_remove_one),
	.shutdown	= rtl_shutdown,
	.driver.pm	= RTL8169_PM_OPS,
};

static int __init rtl8169_init_module(void)
{
	return pci_register_driver(&rtl8169_pci_driver);
}

static void __exit rtl8169_cleanup_module(void)
{
	pci_unregister_driver(&rtl8169_pci_driver);
}

module_init(rtl8169_init_module);
module_exit(rtl8169_cleanup_module);<|MERGE_RESOLUTION|>--- conflicted
+++ resolved
@@ -3571,7 +3571,6 @@
 			rtl8169_asic_down(ioaddr);
 			break;
 		}
-<<<<<<< HEAD
 
 		/* Work around for rx fifo overflow */
 		if (unlikely(status & RxFIFOOver) &&
@@ -3589,25 +3588,6 @@
 		if (status & LinkChg)
 			rtl8169_check_link_status(dev, tp, ioaddr);
 
-=======
-
-		/* Work around for rx fifo overflow */
-		if (unlikely(status & RxFIFOOver) &&
-		(tp->mac_version == RTL_GIGA_MAC_VER_11)) {
-			netif_stop_queue(dev);
-			rtl8169_tx_timeout(dev);
-			break;
-		}
-
-		if (unlikely(status & SYSErr)) {
-			rtl8169_pcierr_interrupt(dev);
-			break;
-		}
-
-		if (status & LinkChg)
-			rtl8169_check_link_status(dev, tp, ioaddr);
-
->>>>>>> 4e8a2372
 		/* We need to see the lastest version of tp->intr_mask to
 		 * avoid ignoring an MSI interrupt and having to wait for
 		 * another event which may never come.
