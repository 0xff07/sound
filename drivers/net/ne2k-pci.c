--- conflicted
+++ resolved
@@ -374,11 +374,7 @@
 	dev->ethtool_ops = &ne2k_pci_ethtool_ops;
 	NS8390_init(dev, 0);
 
-<<<<<<< HEAD
-	memcpy(dev->dev_addr, SA_prom, 6);
-=======
 	memcpy(dev->dev_addr, SA_prom, dev->addr_len);
->>>>>>> 533ac12e
 	memcpy(dev->perm_addr, dev->dev_addr, dev->addr_len);
 
 	i = register_netdev(dev);
