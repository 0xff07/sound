/*
 *  linux/drivers/net/ehea/ehea_qmr.c
 *
 *  eHEA ethernet device driver for IBM eServer System p
 *
 *  (C) Copyright IBM Corp. 2006
 *
 *  Authors:
 *       Christoph Raisch <raisch@de.ibm.com>
 *       Jan-Bernd Themann <themann@de.ibm.com>
 *       Thomas Klein <tklein@de.ibm.com>
 *
 *
 * This program is free software; you can redistribute it and/or modify
 * it under the terms of the GNU General Public License as published by
 * the Free Software Foundation; either version 2, or (at your option)
 * any later version.
 *
 * This program is distributed in the hope that it will be useful,
 * but WITHOUT ANY WARRANTY; without even the implied warranty of
 * MERCHANTABILITY or FITNESS FOR A PARTICULAR PURPOSE.	 See the
 * GNU General Public License for more details.
 *
 * You should have received a copy of the GNU General Public License
 * along with this program; if not, write to the Free Software
 * Foundation, Inc., 675 Mass Ave, Cambridge, MA 02139, USA.
 */

#include <linux/mm.h>
#include "ehea.h"
#include "ehea_phyp.h"
#include "ehea_qmr.h"

struct ehea_bmap *ehea_bmap = NULL;



static void *hw_qpageit_get_inc(struct hw_queue *queue)
{
	void *retvalue = hw_qeit_get(queue);

	queue->current_q_offset += queue->pagesize;
	if (queue->current_q_offset > queue->queue_length) {
		queue->current_q_offset -= queue->pagesize;
		retvalue = NULL;
	} else if (((u64) retvalue) & (EHEA_PAGESIZE-1)) {
		ehea_error("not on pageboundary");
		retvalue = NULL;
	}
	return retvalue;
}

static int hw_queue_ctor(struct hw_queue *queue, const u32 nr_of_pages,
			  const u32 pagesize, const u32 qe_size)
{
	int pages_per_kpage = PAGE_SIZE / pagesize;
	int i, k;

	if ((pagesize > PAGE_SIZE) || (!pages_per_kpage)) {
		ehea_error("pagesize conflict! kernel pagesize=%d, "
			   "ehea pagesize=%d", (int)PAGE_SIZE, (int)pagesize);
		return -EINVAL;
	}

	queue->queue_length = nr_of_pages * pagesize;
	queue->queue_pages = kmalloc(nr_of_pages * sizeof(void *), GFP_KERNEL);
	if (!queue->queue_pages) {
		ehea_error("no mem for queue_pages");
		return -ENOMEM;
	}

	/*
	 * allocate pages for queue:
	 * outer loop allocates whole kernel pages (page aligned) and
	 * inner loop divides a kernel page into smaller hea queue pages
	 */
	i = 0;
	while (i < nr_of_pages) {
		u8 *kpage = (u8 *)get_zeroed_page(GFP_KERNEL);
		if (!kpage)
			goto out_nomem;
		for (k = 0; k < pages_per_kpage && i < nr_of_pages; k++) {
			(queue->queue_pages)[i] = (struct ehea_page *)kpage;
			kpage += pagesize;
			i++;
		}
	}

	queue->current_q_offset = 0;
	queue->qe_size = qe_size;
	queue->pagesize = pagesize;
	queue->toggle_state = 1;

	return 0;
out_nomem:
	for (i = 0; i < nr_of_pages; i += pages_per_kpage) {
		if (!(queue->queue_pages)[i])
			break;
		free_page((unsigned long)(queue->queue_pages)[i]);
	}
	return -ENOMEM;
}

static void hw_queue_dtor(struct hw_queue *queue)
{
	int pages_per_kpage = PAGE_SIZE / queue->pagesize;
	int i, nr_pages;

	if (!queue || !queue->queue_pages)
		return;

	nr_pages = queue->queue_length / queue->pagesize;

	for (i = 0; i < nr_pages; i += pages_per_kpage)
		free_page((unsigned long)(queue->queue_pages)[i]);

	kfree(queue->queue_pages);
}

struct ehea_cq *ehea_create_cq(struct ehea_adapter *adapter,
			       int nr_of_cqe, u64 eq_handle, u32 cq_token)
{
	struct ehea_cq *cq;
	struct h_epa epa;
	u64 *cq_handle_ref, hret, rpage;
	u32 act_nr_of_entries, act_pages, counter;
	int ret;
	void *vpage;

	cq = kzalloc(sizeof(*cq), GFP_KERNEL);
	if (!cq) {
		ehea_error("no mem for cq");
		goto out_nomem;
	}

	cq->attr.max_nr_of_cqes = nr_of_cqe;
	cq->attr.cq_token = cq_token;
	cq->attr.eq_handle = eq_handle;

	cq->adapter = adapter;

	cq_handle_ref = &cq->fw_handle;
	act_nr_of_entries = 0;
	act_pages = 0;

	hret = ehea_h_alloc_resource_cq(adapter->handle, &cq->attr,
					&cq->fw_handle, &cq->epas);
	if (hret != H_SUCCESS) {
		ehea_error("alloc_resource_cq failed");
		goto out_freemem;
	}

	ret = hw_queue_ctor(&cq->hw_queue, cq->attr.nr_pages,
			    EHEA_PAGESIZE, sizeof(struct ehea_cqe));
	if (ret)
		goto out_freeres;

	for (counter = 0; counter < cq->attr.nr_pages; counter++) {
		vpage = hw_qpageit_get_inc(&cq->hw_queue);
		if (!vpage) {
			ehea_error("hw_qpageit_get_inc failed");
			goto out_kill_hwq;
		}

		rpage = virt_to_abs(vpage);
		hret = ehea_h_register_rpage(adapter->handle,
					     0, EHEA_CQ_REGISTER_ORIG,
					     cq->fw_handle, rpage, 1);
		if (hret < H_SUCCESS) {
			ehea_error("register_rpage_cq failed ehea_cq=%p "
				   "hret=%lx counter=%i act_pages=%i",
				   cq, hret, counter, cq->attr.nr_pages);
			goto out_kill_hwq;
		}

		if (counter == (cq->attr.nr_pages - 1)) {
			vpage = hw_qpageit_get_inc(&cq->hw_queue);

			if ((hret != H_SUCCESS) || (vpage)) {
				ehea_error("registration of pages not "
					   "complete hret=%lx\n", hret);
				goto out_kill_hwq;
			}
		} else {
			if ((hret != H_PAGE_REGISTERED) || (!vpage)) {
				ehea_error("CQ: registration of page failed "
					   "hret=%lx\n", hret);
				goto out_kill_hwq;
			}
		}
	}

	hw_qeit_reset(&cq->hw_queue);
	epa = cq->epas.kernel;
	ehea_reset_cq_ep(cq);
	ehea_reset_cq_n1(cq);

	return cq;

out_kill_hwq:
	hw_queue_dtor(&cq->hw_queue);

out_freeres:
	ehea_h_free_resource(adapter->handle, cq->fw_handle, FORCE_FREE);

out_freemem:
	kfree(cq);

out_nomem:
	return NULL;
}

u64 ehea_destroy_cq_res(struct ehea_cq *cq, u64 force)
{
	u64 hret;
	u64 adapter_handle = cq->adapter->handle;

	/* deregister all previous registered pages */
	hret = ehea_h_free_resource(adapter_handle, cq->fw_handle, force);
	if (hret != H_SUCCESS)
		return hret;

	hw_queue_dtor(&cq->hw_queue);
	kfree(cq);

	return hret;
}

int ehea_destroy_cq(struct ehea_cq *cq)
{
	u64 hret;
	if (!cq)
		return 0;

	hcp_epas_dtor(&cq->epas);
	hret = ehea_destroy_cq_res(cq, NORMAL_FREE);
	if (hret == H_R_STATE) {
		ehea_error_data(cq->adapter, cq->fw_handle);
		hret = ehea_destroy_cq_res(cq, FORCE_FREE);
	}

	if (hret != H_SUCCESS) {
		ehea_error("destroy CQ failed");
		return -EIO;
	}

	return 0;
}

struct ehea_eq *ehea_create_eq(struct ehea_adapter *adapter,
			       const enum ehea_eq_type type,
			       const u32 max_nr_of_eqes, const u8 eqe_gen)
{
	int ret, i;
	u64 hret, rpage;
	void *vpage;
	struct ehea_eq *eq;

	eq = kzalloc(sizeof(*eq), GFP_KERNEL);
	if (!eq) {
		ehea_error("no mem for eq");
		return NULL;
	}

	eq->adapter = adapter;
	eq->attr.type = type;
	eq->attr.max_nr_of_eqes = max_nr_of_eqes;
	eq->attr.eqe_gen = eqe_gen;
	spin_lock_init(&eq->spinlock);

	hret = ehea_h_alloc_resource_eq(adapter->handle,
					&eq->attr, &eq->fw_handle);
	if (hret != H_SUCCESS) {
		ehea_error("alloc_resource_eq failed");
		goto out_freemem;
	}

	ret = hw_queue_ctor(&eq->hw_queue, eq->attr.nr_pages,
			    EHEA_PAGESIZE, sizeof(struct ehea_eqe));
	if (ret) {
		ehea_error("can't allocate eq pages");
		goto out_freeres;
	}

	for (i = 0; i < eq->attr.nr_pages; i++) {
		vpage = hw_qpageit_get_inc(&eq->hw_queue);
		if (!vpage) {
			ehea_error("hw_qpageit_get_inc failed");
			hret = H_RESOURCE;
			goto out_kill_hwq;
		}

		rpage = virt_to_abs(vpage);

		hret = ehea_h_register_rpage(adapter->handle, 0,
					     EHEA_EQ_REGISTER_ORIG,
					     eq->fw_handle, rpage, 1);

		if (i == (eq->attr.nr_pages - 1)) {
			/* last page */
			vpage = hw_qpageit_get_inc(&eq->hw_queue);
			if ((hret != H_SUCCESS) || (vpage))
				goto out_kill_hwq;

		} else {
			if ((hret != H_PAGE_REGISTERED) || (!vpage))
				goto out_kill_hwq;

		}
	}

	hw_qeit_reset(&eq->hw_queue);
	return eq;

out_kill_hwq:
	hw_queue_dtor(&eq->hw_queue);

out_freeres:
	ehea_h_free_resource(adapter->handle, eq->fw_handle, FORCE_FREE);

out_freemem:
	kfree(eq);
	return NULL;
}

struct ehea_eqe *ehea_poll_eq(struct ehea_eq *eq)
{
	struct ehea_eqe *eqe;
	unsigned long flags;

	spin_lock_irqsave(&eq->spinlock, flags);
	eqe = (struct ehea_eqe *)hw_eqit_eq_get_inc_valid(&eq->hw_queue);
	spin_unlock_irqrestore(&eq->spinlock, flags);

	return eqe;
}

u64 ehea_destroy_eq_res(struct ehea_eq *eq, u64 force)
{
	u64 hret;
	unsigned long flags;

	spin_lock_irqsave(&eq->spinlock, flags);

	hret = ehea_h_free_resource(eq->adapter->handle, eq->fw_handle, force);
	spin_unlock_irqrestore(&eq->spinlock, flags);

	if (hret != H_SUCCESS)
		return hret;

	hw_queue_dtor(&eq->hw_queue);
	kfree(eq);

	return hret;
}

int ehea_destroy_eq(struct ehea_eq *eq)
{
	u64 hret;
	if (!eq)
		return 0;

	hcp_epas_dtor(&eq->epas);

	hret = ehea_destroy_eq_res(eq, NORMAL_FREE);
	if (hret == H_R_STATE) {
		ehea_error_data(eq->adapter, eq->fw_handle);
		hret = ehea_destroy_eq_res(eq, FORCE_FREE);
	}

	if (hret != H_SUCCESS) {
		ehea_error("destroy EQ failed");
		return -EIO;
	}

	return 0;
}

/**
 * allocates memory for a queue and registers pages in phyp
 */
int ehea_qp_alloc_register(struct ehea_qp *qp, struct hw_queue *hw_queue,
			   int nr_pages, int wqe_size, int act_nr_sges,
			   struct ehea_adapter *adapter, int h_call_q_selector)
{
	u64 hret, rpage;
	int ret, cnt;
	void *vpage;

	ret = hw_queue_ctor(hw_queue, nr_pages, EHEA_PAGESIZE, wqe_size);
	if (ret)
		return ret;

	for (cnt = 0; cnt < nr_pages; cnt++) {
		vpage = hw_qpageit_get_inc(hw_queue);
		if (!vpage) {
			ehea_error("hw_qpageit_get_inc failed");
			goto out_kill_hwq;
		}
		rpage = virt_to_abs(vpage);
		hret = ehea_h_register_rpage(adapter->handle,
					     0, h_call_q_selector,
					     qp->fw_handle, rpage, 1);
		if (hret < H_SUCCESS) {
			ehea_error("register_rpage_qp failed");
			goto out_kill_hwq;
		}
	}
	hw_qeit_reset(hw_queue);
	return 0;

out_kill_hwq:
	hw_queue_dtor(hw_queue);
	return -EIO;
}

static inline u32 map_wqe_size(u8 wqe_enc_size)
{
	return 128 << wqe_enc_size;
}

struct ehea_qp *ehea_create_qp(struct ehea_adapter *adapter,
			       u32 pd, struct ehea_qp_init_attr *init_attr)
{
	int ret;
	u64 hret;
	struct ehea_qp *qp;
	u32 wqe_size_in_bytes_sq, wqe_size_in_bytes_rq1;
	u32 wqe_size_in_bytes_rq2, wqe_size_in_bytes_rq3;


	qp = kzalloc(sizeof(*qp), GFP_KERNEL);
	if (!qp) {
		ehea_error("no mem for qp");
		return NULL;
	}

	qp->adapter = adapter;

	hret = ehea_h_alloc_resource_qp(adapter->handle, init_attr, pd,
					&qp->fw_handle, &qp->epas);
	if (hret != H_SUCCESS) {
		ehea_error("ehea_h_alloc_resource_qp failed");
		goto out_freemem;
	}

	wqe_size_in_bytes_sq = map_wqe_size(init_attr->act_wqe_size_enc_sq);
	wqe_size_in_bytes_rq1 = map_wqe_size(init_attr->act_wqe_size_enc_rq1);
	wqe_size_in_bytes_rq2 = map_wqe_size(init_attr->act_wqe_size_enc_rq2);
	wqe_size_in_bytes_rq3 = map_wqe_size(init_attr->act_wqe_size_enc_rq3);

	ret = ehea_qp_alloc_register(qp, &qp->hw_squeue, init_attr->nr_sq_pages,
				     wqe_size_in_bytes_sq,
				     init_attr->act_wqe_size_enc_sq, adapter,
				     0);
	if (ret) {
		ehea_error("can't register for sq ret=%x", ret);
		goto out_freeres;
	}

	ret = ehea_qp_alloc_register(qp, &qp->hw_rqueue1,
				     init_attr->nr_rq1_pages,
				     wqe_size_in_bytes_rq1,
				     init_attr->act_wqe_size_enc_rq1,
				     adapter, 1);
	if (ret) {
		ehea_error("can't register for rq1 ret=%x", ret);
		goto out_kill_hwsq;
	}

	if (init_attr->rq_count > 1) {
		ret = ehea_qp_alloc_register(qp, &qp->hw_rqueue2,
					     init_attr->nr_rq2_pages,
					     wqe_size_in_bytes_rq2,
					     init_attr->act_wqe_size_enc_rq2,
					     adapter, 2);
		if (ret) {
			ehea_error("can't register for rq2 ret=%x", ret);
			goto out_kill_hwr1q;
		}
	}

	if (init_attr->rq_count > 2) {
		ret = ehea_qp_alloc_register(qp, &qp->hw_rqueue3,
					     init_attr->nr_rq3_pages,
					     wqe_size_in_bytes_rq3,
					     init_attr->act_wqe_size_enc_rq3,
					     adapter, 3);
		if (ret) {
			ehea_error("can't register for rq3 ret=%x", ret);
			goto out_kill_hwr2q;
		}
	}

	qp->init_attr = *init_attr;

	return qp;

out_kill_hwr2q:
	hw_queue_dtor(&qp->hw_rqueue2);

out_kill_hwr1q:
	hw_queue_dtor(&qp->hw_rqueue1);

out_kill_hwsq:
	hw_queue_dtor(&qp->hw_squeue);

out_freeres:
	ehea_h_disable_and_get_hea(adapter->handle, qp->fw_handle);
	ehea_h_free_resource(adapter->handle, qp->fw_handle, FORCE_FREE);

out_freemem:
	kfree(qp);
	return NULL;
}

u64 ehea_destroy_qp_res(struct ehea_qp *qp, u64 force)
{
	u64 hret;
	struct ehea_qp_init_attr *qp_attr = &qp->init_attr;


	ehea_h_disable_and_get_hea(qp->adapter->handle, qp->fw_handle);
	hret = ehea_h_free_resource(qp->adapter->handle, qp->fw_handle, force);
	if (hret != H_SUCCESS)
		return hret;

	hw_queue_dtor(&qp->hw_squeue);
	hw_queue_dtor(&qp->hw_rqueue1);

	if (qp_attr->rq_count > 1)
		hw_queue_dtor(&qp->hw_rqueue2);
	if (qp_attr->rq_count > 2)
		hw_queue_dtor(&qp->hw_rqueue3);
	kfree(qp);

	return hret;
}

int ehea_destroy_qp(struct ehea_qp *qp)
{
	u64 hret;
	if (!qp)
		return 0;

	hcp_epas_dtor(&qp->epas);

	hret = ehea_destroy_qp_res(qp, NORMAL_FREE);
	if (hret == H_R_STATE) {
		ehea_error_data(qp->adapter, qp->fw_handle);
		hret = ehea_destroy_qp_res(qp, FORCE_FREE);
	}

	if (hret != H_SUCCESS) {
		ehea_error("destroy QP failed");
		return -EIO;
	}

	return 0;
}

static inline int ehea_calc_index(unsigned long i, unsigned long s)
{
	return (i >> s) & EHEA_INDEX_MASK;
}

static inline int ehea_init_top_bmap(struct ehea_top_bmap *ehea_top_bmap,
				     int dir)
{
	if (!ehea_top_bmap->dir[dir]) {
		ehea_top_bmap->dir[dir] =
			kzalloc(sizeof(struct ehea_dir_bmap), GFP_KERNEL);
		if (!ehea_top_bmap->dir[dir])
			return -ENOMEM;
	}
	return 0;
}

static inline int ehea_init_bmap(struct ehea_bmap *ehea_bmap, int top, int dir)
{
	if (!ehea_bmap->top[top]) {
		ehea_bmap->top[top] =
			kzalloc(sizeof(struct ehea_top_bmap), GFP_KERNEL);
		if (!ehea_bmap->top[top])
			return -ENOMEM;
	}
	return ehea_init_top_bmap(ehea_bmap->top[top], dir);
}

static DEFINE_MUTEX(ehea_busmap_mutex);
static unsigned long ehea_mr_len;

<<<<<<< HEAD
	if (!ehea_bmap)
		ehea_bmap = kzalloc(sizeof(struct ehea_bmap), GFP_KERNEL);
	if (!ehea_bmap)
		return -ENOMEM;
=======
#define EHEA_BUSMAP_ADD_SECT 1
#define EHEA_BUSMAP_REM_SECT 0
>>>>>>> 57f8f7b6

static void ehea_rebuild_busmap(void)
{
	u64 vaddr = EHEA_BUSMAP_START;
	int top, dir, idx;

	for (top = 0; top < EHEA_MAP_ENTRIES; top++) {
		struct ehea_top_bmap *ehea_top;
		int valid_dir_entries = 0;

		if (!ehea_bmap->top[top])
			continue;
		ehea_top = ehea_bmap->top[top];
		for (dir = 0; dir < EHEA_MAP_ENTRIES; dir++) {
			struct ehea_dir_bmap *ehea_dir;
			int valid_entries = 0;

			if (!ehea_top->dir[dir])
				continue;
			valid_dir_entries++;
			ehea_dir = ehea_top->dir[dir];
			for (idx = 0; idx < EHEA_MAP_ENTRIES; idx++) {
				if (!ehea_dir->ent[idx])
					continue;
				valid_entries++;
				ehea_dir->ent[idx] = vaddr;
				vaddr += EHEA_SECTSIZE;
			}
			if (!valid_entries) {
				ehea_top->dir[dir] = NULL;
				kfree(ehea_dir);
			}
		}
		if (!valid_dir_entries) {
			ehea_bmap->top[top] = NULL;
			kfree(ehea_top);
		}
	}
}

static int ehea_update_busmap(unsigned long pfn, unsigned long pgnum, int add)
{
	unsigned long i, start_section, end_section;

	if (!ehea_bmap) {
		ehea_bmap = kzalloc(sizeof(struct ehea_bmap), GFP_KERNEL);
		if (!ehea_bmap)
			return -ENOMEM;
	}

	start_section = (pfn * PAGE_SIZE) / EHEA_SECTSIZE;
	end_section = start_section + ((pgnum * PAGE_SIZE) / EHEA_SECTSIZE);
	/* Mark entries as valid or invalid only; address is assigned later */
	for (i = start_section; i < end_section; i++) {
		u64 flag;
		int top = ehea_calc_index(i, EHEA_TOP_INDEX_SHIFT);
		int dir = ehea_calc_index(i, EHEA_DIR_INDEX_SHIFT);
		int idx = i & EHEA_INDEX_MASK;
		
		if (add) {
			int ret = ehea_init_bmap(ehea_bmap, top, dir);
			if (ret)
				return ret;
			flag = 1; /* valid */
			ehea_mr_len += EHEA_SECTSIZE;
		} else {
			if (!ehea_bmap->top[top])
				continue;
			if (!ehea_bmap->top[top]->dir[dir])
				continue;
			flag = 0; /* invalid */
			ehea_mr_len -= EHEA_SECTSIZE;
		}

		ehea_bmap->top[top]->dir[dir]->ent[idx] = flag;
	}
	ehea_rebuild_busmap(); /* Assign contiguous addresses for mr */
	return 0;
}

int ehea_add_sect_bmap(unsigned long pfn, unsigned long nr_pages)
{
	int ret;

	mutex_lock(&ehea_busmap_mutex);
	ret = ehea_update_busmap(pfn, nr_pages, EHEA_BUSMAP_ADD_SECT);
	mutex_unlock(&ehea_busmap_mutex);
	return ret;
}

int ehea_rem_sect_bmap(unsigned long pfn, unsigned long nr_pages)
{
	int ret;

	mutex_lock(&ehea_busmap_mutex);
	ret = ehea_update_busmap(pfn, nr_pages, EHEA_BUSMAP_REM_SECT);
	mutex_unlock(&ehea_busmap_mutex);
	return ret;
}

static int ehea_create_busmap_callback(unsigned long pfn,
				       unsigned long nr_pages, void *arg)
{
	return ehea_update_busmap(pfn, nr_pages, EHEA_BUSMAP_ADD_SECT);
}

int ehea_create_busmap(void)
{
	int ret;

	mutex_lock(&ehea_busmap_mutex);
	ehea_mr_len = 0;
	ret = walk_memory_resource(0, 1ULL << MAX_PHYSMEM_BITS, NULL,
				   ehea_create_busmap_callback);
	mutex_unlock(&ehea_busmap_mutex);
	return ret;
}

void ehea_destroy_busmap(void)
{
	int top, dir;
	mutex_lock(&ehea_busmap_mutex);
	if (!ehea_bmap)
		goto out_destroy;

	for (top = 0; top < EHEA_MAP_ENTRIES; top++) {
		if (!ehea_bmap->top[top])
			continue;

		for (dir = 0; dir < EHEA_MAP_ENTRIES; dir++) {
			if (!ehea_bmap->top[top]->dir[dir])
				continue;

			kfree(ehea_bmap->top[top]->dir[dir]);
		}

		kfree(ehea_bmap->top[top]);
	}

	kfree(ehea_bmap);
	ehea_bmap = NULL;
out_destroy:	
	mutex_unlock(&ehea_busmap_mutex);
}

u64 ehea_map_vaddr(void *caddr)
{
	int top, dir, idx;
	unsigned long index, offset;

	if (!ehea_bmap)
		return EHEA_INVAL_ADDR;

	index = virt_to_abs(caddr) >> SECTION_SIZE_BITS;
	top = (index >> EHEA_TOP_INDEX_SHIFT) & EHEA_INDEX_MASK;
	if (!ehea_bmap->top[top])
		return EHEA_INVAL_ADDR;

	dir = (index >> EHEA_DIR_INDEX_SHIFT) & EHEA_INDEX_MASK;
	if (!ehea_bmap->top[top]->dir[dir])
		return EHEA_INVAL_ADDR;

	idx = index & EHEA_INDEX_MASK;
	if (!ehea_bmap->top[top]->dir[dir]->ent[idx])
		return EHEA_INVAL_ADDR;

	offset = (unsigned long)caddr & (EHEA_SECTSIZE - 1);
	return ehea_bmap->top[top]->dir[dir]->ent[idx] | offset;
}

static inline void *ehea_calc_sectbase(int top, int dir, int idx)
{
	unsigned long ret = idx;
	ret |= dir << EHEA_DIR_INDEX_SHIFT;
	ret |= top << EHEA_TOP_INDEX_SHIFT;
	return abs_to_virt(ret << SECTION_SIZE_BITS);
}

static u64 ehea_reg_mr_section(int top, int dir, int idx, u64 *pt,
			       struct ehea_adapter *adapter,
			       struct ehea_mr *mr)
{
	void *pg;
	u64 j, m, hret;
	unsigned long k = 0;
	u64 pt_abs = virt_to_abs(pt);

	void *sectbase = ehea_calc_sectbase(top, dir, idx);

	for (j = 0; j < (EHEA_PAGES_PER_SECTION / EHEA_MAX_RPAGE); j++) {

		for (m = 0; m < EHEA_MAX_RPAGE; m++) {
			pg = sectbase + ((k++) * EHEA_PAGESIZE);
			pt[m] = virt_to_abs(pg);
		}
		hret = ehea_h_register_rpage_mr(adapter->handle, mr->handle, 0,
						0, pt_abs, EHEA_MAX_RPAGE);

		if ((hret != H_SUCCESS)
		    && (hret != H_PAGE_REGISTERED)) {
			ehea_h_free_resource(adapter->handle, mr->handle,
					     FORCE_FREE);
			ehea_error("register_rpage_mr failed");
			return hret;
		}
	}
	return hret;
}

static u64 ehea_reg_mr_sections(int top, int dir, u64 *pt,
				struct ehea_adapter *adapter,
				struct ehea_mr *mr)
{
	u64 hret = H_SUCCESS;
	int idx;

	for (idx = 0; idx < EHEA_MAP_ENTRIES; idx++) {
		if (!ehea_bmap->top[top]->dir[dir]->ent[idx])
			continue;
		
		hret = ehea_reg_mr_section(top, dir, idx, pt, adapter, mr);
		if ((hret != H_SUCCESS) && (hret != H_PAGE_REGISTERED))
			    	return hret;
	}
	return hret;
}

static u64 ehea_reg_mr_dir_sections(int top, u64 *pt,
				    struct ehea_adapter *adapter,
				    struct ehea_mr *mr)
{
	u64 hret = H_SUCCESS;
	int dir;

	for (dir = 0; dir < EHEA_MAP_ENTRIES; dir++) {
		if (!ehea_bmap->top[top]->dir[dir])
			continue;

		hret = ehea_reg_mr_sections(top, dir, pt, adapter, mr);
		if ((hret != H_SUCCESS) && (hret != H_PAGE_REGISTERED))
			    	return hret;
	}
	return hret;
}

int ehea_reg_kernel_mr(struct ehea_adapter *adapter, struct ehea_mr *mr)
{
	int ret;
	u64 *pt;
	u64 hret;
	u32 acc_ctrl = EHEA_MR_ACC_CTRL;

	unsigned long top;

	pt = kzalloc(PAGE_SIZE, GFP_KERNEL);
	if (!pt) {
		ehea_error("no mem");
		ret = -ENOMEM;
		goto out;
	}

	hret = ehea_h_alloc_resource_mr(adapter->handle, EHEA_BUSMAP_START,
					ehea_mr_len, acc_ctrl, adapter->pd,
					&mr->handle, &mr->lkey);

	if (hret != H_SUCCESS) {
		ehea_error("alloc_resource_mr failed");
		ret = -EIO;
		goto out;
	}

	if (!ehea_bmap) {
		ehea_h_free_resource(adapter->handle, mr->handle, FORCE_FREE);
		ehea_error("no busmap available");
		ret = -EIO;
		goto out;
	}

	for (top = 0; top < EHEA_MAP_ENTRIES; top++) {
		if (!ehea_bmap->top[top])
			continue;

		hret = ehea_reg_mr_dir_sections(top, pt, adapter, mr);
		if((hret != H_PAGE_REGISTERED) && (hret != H_SUCCESS))
			break;
	}

	if (hret != H_SUCCESS) {
		ehea_h_free_resource(adapter->handle, mr->handle, FORCE_FREE);
		ehea_error("registering mr failed");
		ret = -EIO;
		goto out;
	}

	mr->vaddr = EHEA_BUSMAP_START;
	mr->adapter = adapter;
	ret = 0;
out:
	kfree(pt);
	return ret;
}

int ehea_rem_mr(struct ehea_mr *mr)
{
	u64 hret;

	if (!mr || !mr->adapter)
		return -EINVAL;

	hret = ehea_h_free_resource(mr->adapter->handle, mr->handle,
				    FORCE_FREE);
	if (hret != H_SUCCESS) {
		ehea_error("destroy MR failed");
		return -EIO;
	}

	return 0;
}

int ehea_gen_smr(struct ehea_adapter *adapter, struct ehea_mr *old_mr,
		 struct ehea_mr *shared_mr)
{
	u64 hret;

	hret = ehea_h_register_smr(adapter->handle, old_mr->handle,
				   old_mr->vaddr, EHEA_MR_ACC_CTRL,
				   adapter->pd, shared_mr);
	if (hret != H_SUCCESS)
		return -EIO;

	shared_mr->adapter = adapter;

	return 0;
}

void print_error_data(u64 *data)
{
	int length;
	u64 type = EHEA_BMASK_GET(ERROR_DATA_TYPE, data[2]);
	u64 resource = data[1];

	length = EHEA_BMASK_GET(ERROR_DATA_LENGTH, data[0]);

	if (length > EHEA_PAGESIZE)
		length = EHEA_PAGESIZE;

	if (type == 0x8) /* Queue Pair */
		ehea_error("QP (resource=%lX) state: AER=0x%lX, AERR=0x%lX, "
			   "port=%lX", resource, data[6], data[12], data[22]);

	if (type == 0x4) /* Completion Queue */
		ehea_error("CQ (resource=%lX) state: AER=0x%lX", resource,
			   data[6]);

	if (type == 0x3) /* Event Queue */
		ehea_error("EQ (resource=%lX) state: AER=0x%lX", resource,
			   data[6]);

	ehea_dump(data, length, "error data");
}

void ehea_error_data(struct ehea_adapter *adapter, u64 res_handle)
{
	unsigned long ret;
	u64 *rblock;

	rblock = kzalloc(PAGE_SIZE, GFP_KERNEL);
	if (!rblock) {
		ehea_error("Cannot allocate rblock memory.");
		return;
	}

	ret = ehea_h_error_data(adapter->handle,
				res_handle,
				rblock);

	if (ret == H_R_STATE)
		ehea_error("No error data is available: %lX.", res_handle);
	else if (ret == H_SUCCESS)
		print_error_data(rblock);
	else
		ehea_error("Error data could not be fetched: %lX", res_handle);

	kfree(rblock);
}<|MERGE_RESOLUTION|>--- conflicted
+++ resolved
@@ -590,15 +590,8 @@
 static DEFINE_MUTEX(ehea_busmap_mutex);
 static unsigned long ehea_mr_len;
 
-<<<<<<< HEAD
-	if (!ehea_bmap)
-		ehea_bmap = kzalloc(sizeof(struct ehea_bmap), GFP_KERNEL);
-	if (!ehea_bmap)
-		return -ENOMEM;
-=======
 #define EHEA_BUSMAP_ADD_SECT 1
 #define EHEA_BUSMAP_REM_SECT 0
->>>>>>> 57f8f7b6
 
 static void ehea_rebuild_busmap(void)
 {
