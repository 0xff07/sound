--- conflicted
+++ resolved
@@ -3834,10 +3834,6 @@
 	struct e1000_buffer *buffer_info;
 	unsigned int i, eop;
 	unsigned int count = 0;
-<<<<<<< HEAD
-	bool cleaned = false;
-=======
->>>>>>> 27b18332
 	unsigned int total_tx_bytes=0, total_tx_packets=0;
 
 	i = tx_ring->next_to_clean;
