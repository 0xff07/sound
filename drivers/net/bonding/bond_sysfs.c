/*
 * Copyright(c) 2004-2005 Intel Corporation. All rights reserved.
 *
 * This program is free software; you can redistribute it and/or modify it
 * under the terms of the GNU General Public License as published by the
 * Free Software Foundation; either version 2 of the License, or
 * (at your option) any later version.
 *
 * This program is distributed in the hope that it will be useful, but
 * WITHOUT ANY WARRANTY; without even the implied warranty of MERCHANTABILITY
 * or FITNESS FOR A PARTICULAR PURPOSE.  See the GNU General Public License
 * for more details.
 *
 * You should have received a copy of the GNU General Public License along
 * with this program; if not, write to the Free Software Foundation, Inc.,
 * 59 Temple Place - Suite 330, Boston, MA  02111-1307, USA.
 *
 * The full GNU General Public License is included in this distribution in the
 * file called LICENSE.
 *
 */
#include <linux/kernel.h>
#include <linux/module.h>
#include <linux/device.h>
#include <linux/sysdev.h>
#include <linux/fs.h>
#include <linux/types.h>
#include <linux/string.h>
#include <linux/netdevice.h>
#include <linux/inetdevice.h>
#include <linux/in.h>
#include <linux/sysfs.h>
#include <linux/ctype.h>
#include <linux/inet.h>
#include <linux/rtnetlink.h>
#include <linux/etherdevice.h>
#include <net/net_namespace.h>

#include "bonding.h"

#define to_dev(obj)	container_of(obj, struct device, kobj)
#define to_bond(cd)	((struct bonding *)(netdev_priv(to_net_dev(cd))))

/*
 * "show" function for the bond_masters attribute.
 * The class parameter is ignored.
 */
static ssize_t bonding_show_bonds(struct class *cls, char *buf)
{
	int res = 0;
	struct bonding *bond;

	rtnl_lock();

	list_for_each_entry(bond, &bond_dev_list, bond_list) {
		if (res > (PAGE_SIZE - IFNAMSIZ)) {
			/* not enough space for another interface name */
			if ((PAGE_SIZE - res) > 10)
				res = PAGE_SIZE - 10;
			res += sprintf(buf + res, "++more++ ");
			break;
		}
		res += sprintf(buf + res, "%s ", bond->dev->name);
	}
	if (res)
		buf[res-1] = '\n'; /* eat the leftover space */

	rtnl_unlock();
	return res;
}

static struct net_device *bond_get_by_name(const char *ifname)
{
	struct bonding *bond;

	list_for_each_entry(bond, &bond_dev_list, bond_list) {
		if (strncmp(bond->dev->name, ifname, IFNAMSIZ) == 0)
			return bond->dev;
	}
	return NULL;
}

/*
 * "store" function for the bond_masters attribute.  This is what
 * creates and deletes entire bonds.
 *
 * The class parameter is ignored.
 *
 */

static ssize_t bonding_store_bonds(struct class *cls,
				   const char *buffer, size_t count)
{
	char command[IFNAMSIZ + 1] = {0, };
	char *ifname;
	int rv, res = count;

	sscanf(buffer, "%16s", command); /* IFNAMSIZ*/
	ifname = command + 1;
	if ((strlen(command) <= 1) ||
	    !dev_valid_name(ifname))
		goto err_no_cmd;

	if (command[0] == '+') {
		pr_info(DRV_NAME
			": %s is being created...\n", ifname);
		rv = bond_create(ifname);
		if (rv) {
			pr_info(DRV_NAME ": Bond creation failed.\n");
			res = rv;
		}
	} else if (command[0] == '-') {
		struct net_device *bond_dev;

		rtnl_lock();
		bond_dev = bond_get_by_name(ifname);
		if (bond_dev) {
			pr_info(DRV_NAME ": %s is being deleted...\n",
				ifname);
			unregister_netdevice(bond_dev);
		} else {
			pr_err(DRV_NAME ": unable to delete non-existent %s\n",
			       ifname);
			res = -ENODEV;
		}
		rtnl_unlock();
	} else
		goto err_no_cmd;

	/* Always return either count or an error.  If you return 0, you'll
	 * get called forever, which is bad.
	 */
	return res;

err_no_cmd:
	pr_err(DRV_NAME ": no command found in bonding_masters."
	       " Use +ifname or -ifname.\n");
	return -EPERM;
}

/* class attribute for bond_masters file.  This ends up in /sys/class/net */
static CLASS_ATTR(bonding_masters,  S_IWUSR | S_IRUGO,
		  bonding_show_bonds, bonding_store_bonds);

int bond_create_slave_symlinks(struct net_device *master,
			       struct net_device *slave)
{
	char linkname[IFNAMSIZ+7];
	int ret = 0;

	/* first, create a link from the slave back to the master */
	ret = sysfs_create_link(&(slave->dev.kobj), &(master->dev.kobj),
				"master");
	if (ret)
		return ret;
	/* next, create a link from the master to the slave */
	sprintf(linkname, "slave_%s", slave->name);
	ret = sysfs_create_link(&(master->dev.kobj), &(slave->dev.kobj),
				linkname);
	return ret;

}

void bond_destroy_slave_symlinks(struct net_device *master,
				 struct net_device *slave)
{
	char linkname[IFNAMSIZ+7];

	sysfs_remove_link(&(slave->dev.kobj), "master");
	sprintf(linkname, "slave_%s", slave->name);
	sysfs_remove_link(&(master->dev.kobj), linkname);
}


/*
 * Show the slaves in the current bond.
 */
static ssize_t bonding_show_slaves(struct device *d,
				   struct device_attribute *attr, char *buf)
{
	struct slave *slave;
	int i, res = 0;
	struct bonding *bond = to_bond(d);

	read_lock(&bond->lock);
	bond_for_each_slave(bond, slave, i) {
		if (res > (PAGE_SIZE - IFNAMSIZ)) {
			/* not enough space for another interface name */
			if ((PAGE_SIZE - res) > 10)
				res = PAGE_SIZE - 10;
			res += sprintf(buf + res, "++more++ ");
			break;
		}
		res += sprintf(buf + res, "%s ", slave->dev->name);
	}
	read_unlock(&bond->lock);
	if (res)
		buf[res-1] = '\n'; /* eat the leftover space */
	return res;
}

/*
 * Set the slaves in the current bond.  The bond interface must be
 * up for this to succeed.
 * This function is largely the same flow as bonding_update_bonds().
 */
static ssize_t bonding_store_slaves(struct device *d,
				    struct device_attribute *attr,
				    const char *buffer, size_t count)
{
	char command[IFNAMSIZ + 1] = { 0, };
	char *ifname;
	int i, res, found, ret = count;
	u32 original_mtu;
	struct slave *slave;
	struct net_device *dev = NULL;
	struct bonding *bond = to_bond(d);

	/* Quick sanity check -- is the bond interface up? */
	if (!(bond->dev->flags & IFF_UP)) {
		printk(KERN_WARNING DRV_NAME
		       ": %s: doing slave updates when interface is down.\n",
		       bond->dev->name);
	}

	/* Note:  We can't hold bond->lock here, as bond_create grabs it. */

	if (!rtnl_trylock())
		return restart_syscall();

	sscanf(buffer, "%16s", command); /* IFNAMSIZ*/
	ifname = command + 1;
	if ((strlen(command) <= 1) ||
	    !dev_valid_name(ifname))
		goto err_no_cmd;

	if (command[0] == '+') {

		/* Got a slave name in ifname.  Is it already in the list? */
		found = 0;

		/* FIXME: get netns from sysfs object */
		dev = __dev_get_by_name(&init_net, ifname);
		if (!dev) {
			pr_info(DRV_NAME
			       ": %s: Interface %s does not exist!\n",
			       bond->dev->name, ifname);
			ret = -ENODEV;
			goto out;
		}

		if (dev->flags & IFF_UP) {
			pr_err(DRV_NAME
			       ": %s: Error: Unable to enslave %s "
			       "because it is already up.\n",
			       bond->dev->name, dev->name);
			ret = -EPERM;
			goto out;
		}

		read_lock(&bond->lock);
		bond_for_each_slave(bond, slave, i)
			if (slave->dev == dev) {
				pr_err(DRV_NAME
				       ": %s: Interface %s is already enslaved!\n",
				       bond->dev->name, ifname);
				ret = -EPERM;
				read_unlock(&bond->lock);
				goto out;
			}
		read_unlock(&bond->lock);

		pr_info(DRV_NAME ": %s: Adding slave %s.\n",
			bond->dev->name, ifname);

		/* If this is the first slave, then we need to set
		   the master's hardware address to be the same as the
		   slave's. */
		if (is_zero_ether_addr(bond->dev->dev_addr))
			memcpy(bond->dev->dev_addr, dev->dev_addr,
			       dev->addr_len);

		/* Set the slave's MTU to match the bond */
		original_mtu = dev->mtu;
		res = dev_set_mtu(dev, bond->dev->mtu);
		if (res) {
			ret = res;
			goto out;
		}

		res = bond_enslave(bond->dev, dev);
		bond_for_each_slave(bond, slave, i)
			if (strnicmp(slave->dev->name, ifname, IFNAMSIZ) == 0)
				slave->original_mtu = original_mtu;
		if (res)
			ret = res;

		goto out;
	}

	if (command[0] == '-') {
		dev = NULL;
		original_mtu = 0;
		bond_for_each_slave(bond, slave, i)
			if (strnicmp(slave->dev->name, ifname, IFNAMSIZ) == 0) {
				dev = slave->dev;
				original_mtu = slave->original_mtu;
				break;
			}
		if (dev) {
			pr_info(DRV_NAME ": %s: Removing slave %s\n",
				bond->dev->name, dev->name);
				res = bond_release(bond->dev, dev);
			if (res) {
				ret = res;
				goto out;
			}
			/* set the slave MTU to the default */
			dev_set_mtu(dev, original_mtu);
		} else {
			pr_err(DRV_NAME ": unable to remove non-existent"
			       " slave %s for bond %s.\n",
				ifname, bond->dev->name);
			ret = -ENODEV;
		}
		goto out;
	}

err_no_cmd:
	pr_err(DRV_NAME ": no command found in slaves file for bond %s. Use +ifname or -ifname.\n", bond->dev->name);
	ret = -EPERM;

out:
	rtnl_unlock();
	return ret;
}

static DEVICE_ATTR(slaves, S_IRUGO | S_IWUSR, bonding_show_slaves,
		   bonding_store_slaves);

/*
 * Show and set the bonding mode.  The bond interface must be down to
 * change the mode.
 */
static ssize_t bonding_show_mode(struct device *d,
				 struct device_attribute *attr, char *buf)
{
	struct bonding *bond = to_bond(d);

	return sprintf(buf, "%s %d\n",
			bond_mode_tbl[bond->params.mode].modename,
			bond->params.mode);
}

static ssize_t bonding_store_mode(struct device *d,
				  struct device_attribute *attr,
				  const char *buf, size_t count)
{
	int new_value, ret = count;
	struct bonding *bond = to_bond(d);

	if (bond->dev->flags & IFF_UP) {
		pr_err(DRV_NAME ": unable to update mode of %s"
		       " because interface is up.\n", bond->dev->name);
		ret = -EPERM;
		goto out;
	}

	new_value = bond_parse_parm(buf, bond_mode_tbl);
	if (new_value < 0)  {
		pr_err(DRV_NAME
		       ": %s: Ignoring invalid mode value %.*s.\n",
		       bond->dev->name,
		       (int)strlen(buf) - 1, buf);
		ret = -EINVAL;
		goto out;
	} else {
		if (bond->params.mode == BOND_MODE_8023AD)
			bond_unset_master_3ad_flags(bond);

		if (bond->params.mode == BOND_MODE_ALB)
			bond_unset_master_alb_flags(bond);

		bond->params.mode = new_value;
		bond_set_mode_ops(bond, bond->params.mode);
		pr_info(DRV_NAME ": %s: setting mode to %s (%d).\n",
		       bond->dev->name, bond_mode_tbl[new_value].modename,
		       new_value);
	}
out:
	return ret;
}
static DEVICE_ATTR(mode, S_IRUGO | S_IWUSR,
		   bonding_show_mode, bonding_store_mode);

/*
 * Show and set the bonding transmit hash method.
 * The bond interface must be down to change the xmit hash policy.
 */
static ssize_t bonding_show_xmit_hash(struct device *d,
				      struct device_attribute *attr,
				      char *buf)
{
	struct bonding *bond = to_bond(d);

	return sprintf(buf, "%s %d\n",
		       xmit_hashtype_tbl[bond->params.xmit_policy].modename,
		       bond->params.xmit_policy);
}

static ssize_t bonding_store_xmit_hash(struct device *d,
				       struct device_attribute *attr,
				       const char *buf, size_t count)
{
	int new_value, ret = count;
	struct bonding *bond = to_bond(d);

	if (bond->dev->flags & IFF_UP) {
		pr_err(DRV_NAME
		       "%s: Interface is up. Unable to update xmit policy.\n",
		       bond->dev->name);
		ret = -EPERM;
		goto out;
	}

	new_value = bond_parse_parm(buf, xmit_hashtype_tbl);
	if (new_value < 0)  {
		pr_err(DRV_NAME
		       ": %s: Ignoring invalid xmit hash policy value %.*s.\n",
		       bond->dev->name,
		       (int)strlen(buf) - 1, buf);
		ret = -EINVAL;
		goto out;
	} else {
		bond->params.xmit_policy = new_value;
		bond_set_mode_ops(bond, bond->params.mode);
		pr_info(DRV_NAME ": %s: setting xmit hash policy to %s (%d).\n",
			bond->dev->name,
			xmit_hashtype_tbl[new_value].modename, new_value);
	}
out:
	return ret;
}
static DEVICE_ATTR(xmit_hash_policy, S_IRUGO | S_IWUSR,
		   bonding_show_xmit_hash, bonding_store_xmit_hash);

/*
 * Show and set arp_validate.
 */
static ssize_t bonding_show_arp_validate(struct device *d,
					 struct device_attribute *attr,
					 char *buf)
{
	struct bonding *bond = to_bond(d);

	return sprintf(buf, "%s %d\n",
		       arp_validate_tbl[bond->params.arp_validate].modename,
		       bond->params.arp_validate);
}

static ssize_t bonding_store_arp_validate(struct device *d,
					  struct device_attribute *attr,
					  const char *buf, size_t count)
{
	int new_value;
	struct bonding *bond = to_bond(d);

	new_value = bond_parse_parm(buf, arp_validate_tbl);
	if (new_value < 0) {
		pr_err(DRV_NAME
		       ": %s: Ignoring invalid arp_validate value %s\n",
		       bond->dev->name, buf);
		return -EINVAL;
	}
	if (new_value && (bond->params.mode != BOND_MODE_ACTIVEBACKUP)) {
		pr_err(DRV_NAME
		       ": %s: arp_validate only supported in active-backup mode.\n",
		       bond->dev->name);
		return -EINVAL;
	}
	pr_info(DRV_NAME ": %s: setting arp_validate to %s (%d).\n",
	       bond->dev->name, arp_validate_tbl[new_value].modename,
	       new_value);

	if (!bond->params.arp_validate && new_value)
		bond_register_arp(bond);
	else if (bond->params.arp_validate && !new_value)
		bond_unregister_arp(bond);

	bond->params.arp_validate = new_value;

	return count;
}

static DEVICE_ATTR(arp_validate, S_IRUGO | S_IWUSR, bonding_show_arp_validate,
		   bonding_store_arp_validate);

/*
 * Show and store fail_over_mac.  User only allowed to change the
 * value when there are no slaves.
 */
static ssize_t bonding_show_fail_over_mac(struct device *d,
					  struct device_attribute *attr,
					  char *buf)
{
	struct bonding *bond = to_bond(d);

	return sprintf(buf, "%s %d\n",
		       fail_over_mac_tbl[bond->params.fail_over_mac].modename,
		       bond->params.fail_over_mac);
}

static ssize_t bonding_store_fail_over_mac(struct device *d,
					   struct device_attribute *attr,
					   const char *buf, size_t count)
{
	int new_value;
	struct bonding *bond = to_bond(d);

	if (bond->slave_cnt != 0) {
		pr_err(DRV_NAME
		       ": %s: Can't alter fail_over_mac with slaves in bond.\n",
		       bond->dev->name);
		return -EPERM;
	}

	new_value = bond_parse_parm(buf, fail_over_mac_tbl);
	if (new_value < 0) {
		pr_err(DRV_NAME
		       ": %s: Ignoring invalid fail_over_mac value %s.\n",
		       bond->dev->name, buf);
		return -EINVAL;
	}

	bond->params.fail_over_mac = new_value;
	pr_info(DRV_NAME ": %s: Setting fail_over_mac to %s (%d).\n",
	       bond->dev->name, fail_over_mac_tbl[new_value].modename,
	       new_value);

	return count;
}

static DEVICE_ATTR(fail_over_mac, S_IRUGO | S_IWUSR,
		   bonding_show_fail_over_mac, bonding_store_fail_over_mac);

/*
 * Show and set the arp timer interval.  There are two tricky bits
 * here.  First, if ARP monitoring is activated, then we must disable
 * MII monitoring.  Second, if the ARP timer isn't running, we must
 * start it.
 */
static ssize_t bonding_show_arp_interval(struct device *d,
					 struct device_attribute *attr,
					 char *buf)
{
	struct bonding *bond = to_bond(d);

	return sprintf(buf, "%d\n", bond->params.arp_interval);
}

static ssize_t bonding_store_arp_interval(struct device *d,
					  struct device_attribute *attr,
					  const char *buf, size_t count)
{
	int new_value, ret = count;
	struct bonding *bond = to_bond(d);

	if (sscanf(buf, "%d", &new_value) != 1) {
		pr_err(DRV_NAME
		       ": %s: no arp_interval value specified.\n",
		       bond->dev->name);
		ret = -EINVAL;
		goto out;
	}
	if (new_value < 0) {
		pr_err(DRV_NAME
		       ": %s: Invalid arp_interval value %d not in range 1-%d; rejected.\n",
		       bond->dev->name, new_value, INT_MAX);
		ret = -EINVAL;
		goto out;
	}

	pr_info(DRV_NAME
	       ": %s: Setting ARP monitoring interval to %d.\n",
	       bond->dev->name, new_value);
	bond->params.arp_interval = new_value;
	if (bond->params.arp_interval)
		bond->dev->priv_flags |= IFF_MASTER_ARPMON;
	if (bond->params.miimon) {
		pr_info(DRV_NAME
		       ": %s: ARP monitoring cannot be used with MII monitoring. "
		       "%s Disabling MII monitoring.\n",
		       bond->dev->name, bond->dev->name);
		bond->params.miimon = 0;
		if (delayed_work_pending(&bond->mii_work)) {
			cancel_delayed_work(&bond->mii_work);
			flush_workqueue(bond->wq);
		}
	}
	if (!bond->params.arp_targets[0]) {
		pr_info(DRV_NAME
		       ": %s: ARP monitoring has been set up, "
		       "but no ARP targets have been specified.\n",
		       bond->dev->name);
	}
	if (bond->dev->flags & IFF_UP) {
		/* If the interface is up, we may need to fire off
		 * the ARP timer.  If the interface is down, the
		 * timer will get fired off when the open function
		 * is called.
		 */
		if (!delayed_work_pending(&bond->arp_work)) {
			if (bond->params.mode == BOND_MODE_ACTIVEBACKUP)
				INIT_DELAYED_WORK(&bond->arp_work,
						  bond_activebackup_arp_mon);
			else
				INIT_DELAYED_WORK(&bond->arp_work,
						  bond_loadbalance_arp_mon);

			queue_delayed_work(bond->wq, &bond->arp_work, 0);
		}
	}

out:
	return ret;
}
static DEVICE_ATTR(arp_interval, S_IRUGO | S_IWUSR,
		   bonding_show_arp_interval, bonding_store_arp_interval);

/*
 * Show and set the arp targets.
 */
static ssize_t bonding_show_arp_targets(struct device *d,
					struct device_attribute *attr,
					char *buf)
{
	int i, res = 0;
	struct bonding *bond = to_bond(d);

	for (i = 0; i < BOND_MAX_ARP_TARGETS; i++) {
		if (bond->params.arp_targets[i])
			res += sprintf(buf + res, "%pI4 ",
				       &bond->params.arp_targets[i]);
	}
	if (res)
		buf[res-1] = '\n'; /* eat the leftover space */
	return res;
}

static ssize_t bonding_store_arp_targets(struct device *d,
					 struct device_attribute *attr,
					 const char *buf, size_t count)
{
	__be32 newtarget;
	int i = 0, done = 0, ret = count;
	struct bonding *bond = to_bond(d);
	__be32 *targets;

	targets = bond->params.arp_targets;
	newtarget = in_aton(buf + 1);
	/* look for adds */
	if (buf[0] == '+') {
		if ((newtarget == 0) || (newtarget == htonl(INADDR_BROADCAST))) {
			pr_err(DRV_NAME
			       ": %s: invalid ARP target %pI4 specified for addition\n",
			       bond->dev->name, &newtarget);
			ret = -EINVAL;
			goto out;
		}
		/* look for an empty slot to put the target in, and check for dupes */
		for (i = 0; (i < BOND_MAX_ARP_TARGETS) && !done; i++) {
			if (targets[i] == newtarget) { /* duplicate */
				pr_err(DRV_NAME
				       ": %s: ARP target %pI4 is already present\n",
				       bond->dev->name, &newtarget);
				ret = -EINVAL;
				goto out;
			}
			if (targets[i] == 0) {
<<<<<<< HEAD
				printk(KERN_INFO DRV_NAME
=======
				pr_info(DRV_NAME
>>>>>>> 533ac12e
				       ": %s: adding ARP target %pI4.\n",
				       bond->dev->name, &newtarget);
				done = 1;
				targets[i] = newtarget;
			}
		}
		if (!done) {
			pr_err(DRV_NAME
			       ": %s: ARP target table is full!\n",
			       bond->dev->name);
			ret = -EINVAL;
			goto out;
		}

	} else if (buf[0] == '-')	{
		if ((newtarget == 0) || (newtarget == htonl(INADDR_BROADCAST))) {
			pr_err(DRV_NAME
			       ": %s: invalid ARP target %pI4 specified for removal\n",
			       bond->dev->name, &newtarget);
			ret = -EINVAL;
			goto out;
		}

		for (i = 0; (i < BOND_MAX_ARP_TARGETS) && !done; i++) {
			if (targets[i] == newtarget) {
				int j;
<<<<<<< HEAD
				printk(KERN_INFO DRV_NAME
=======
				pr_info(DRV_NAME
>>>>>>> 533ac12e
				       ": %s: removing ARP target %pI4.\n",
				       bond->dev->name, &newtarget);
				for (j = i; (j < (BOND_MAX_ARP_TARGETS-1)) && targets[j+1]; j++)
					targets[j] = targets[j+1];

				targets[j] = 0;
				done = 1;
			}
		}
		if (!done) {
			pr_info(DRV_NAME
			       ": %s: unable to remove nonexistent ARP target %pI4.\n",
			       bond->dev->name, &newtarget);
			ret = -EINVAL;
			goto out;
		}
	} else {
		pr_err(DRV_NAME ": no command found in arp_ip_targets file"
		       " for bond %s. Use +<addr> or -<addr>.\n",
			bond->dev->name);
		ret = -EPERM;
		goto out;
	}

out:
	return ret;
}
static DEVICE_ATTR(arp_ip_target, S_IRUGO | S_IWUSR , bonding_show_arp_targets, bonding_store_arp_targets);

/*
 * Show and set the up and down delays.  These must be multiples of the
 * MII monitoring value, and are stored internally as the multiplier.
 * Thus, we must translate to MS for the real world.
 */
static ssize_t bonding_show_downdelay(struct device *d,
				      struct device_attribute *attr,
				      char *buf)
{
	struct bonding *bond = to_bond(d);

	return sprintf(buf, "%d\n", bond->params.downdelay * bond->params.miimon);
}

static ssize_t bonding_store_downdelay(struct device *d,
				       struct device_attribute *attr,
				       const char *buf, size_t count)
{
	int new_value, ret = count;
	struct bonding *bond = to_bond(d);

	if (!(bond->params.miimon)) {
		pr_err(DRV_NAME
		       ": %s: Unable to set down delay as MII monitoring is disabled\n",
		       bond->dev->name);
		ret = -EPERM;
		goto out;
	}

	if (sscanf(buf, "%d", &new_value) != 1) {
		pr_err(DRV_NAME
		       ": %s: no down delay value specified.\n",
		       bond->dev->name);
		ret = -EINVAL;
		goto out;
	}
	if (new_value < 0) {
		pr_err(DRV_NAME
		       ": %s: Invalid down delay value %d not in range %d-%d; rejected.\n",
		       bond->dev->name, new_value, 1, INT_MAX);
		ret = -EINVAL;
		goto out;
	} else {
		if ((new_value % bond->params.miimon) != 0) {
			printk(KERN_WARNING DRV_NAME
			       ": %s: Warning: down delay (%d) is not a multiple "
			       "of miimon (%d), delay rounded to %d ms\n",
			       bond->dev->name, new_value, bond->params.miimon,
			       (new_value / bond->params.miimon) *
			       bond->params.miimon);
		}
		bond->params.downdelay = new_value / bond->params.miimon;
		pr_info(DRV_NAME ": %s: Setting down delay to %d.\n",
		       bond->dev->name,
		       bond->params.downdelay * bond->params.miimon);

	}

out:
	return ret;
}
static DEVICE_ATTR(downdelay, S_IRUGO | S_IWUSR,
		   bonding_show_downdelay, bonding_store_downdelay);

static ssize_t bonding_show_updelay(struct device *d,
				    struct device_attribute *attr,
				    char *buf)
{
	struct bonding *bond = to_bond(d);

	return sprintf(buf, "%d\n", bond->params.updelay * bond->params.miimon);

}

static ssize_t bonding_store_updelay(struct device *d,
				     struct device_attribute *attr,
				     const char *buf, size_t count)
{
	int new_value, ret = count;
	struct bonding *bond = to_bond(d);

	if (!(bond->params.miimon)) {
		pr_err(DRV_NAME
		       ": %s: Unable to set up delay as MII monitoring is disabled\n",
		       bond->dev->name);
		ret = -EPERM;
		goto out;
	}

	if (sscanf(buf, "%d", &new_value) != 1) {
		pr_err(DRV_NAME
		       ": %s: no up delay value specified.\n",
		       bond->dev->name);
		ret = -EINVAL;
		goto out;
	}
	if (new_value < 0) {
		pr_err(DRV_NAME
		       ": %s: Invalid down delay value %d not in range %d-%d; rejected.\n",
		       bond->dev->name, new_value, 1, INT_MAX);
		ret = -EINVAL;
		goto out;
	} else {
		if ((new_value % bond->params.miimon) != 0) {
			printk(KERN_WARNING DRV_NAME
			       ": %s: Warning: up delay (%d) is not a multiple "
			       "of miimon (%d), updelay rounded to %d ms\n",
			       bond->dev->name, new_value, bond->params.miimon,
			       (new_value / bond->params.miimon) *
			       bond->params.miimon);
		}
		bond->params.updelay = new_value / bond->params.miimon;
		pr_info(DRV_NAME ": %s: Setting up delay to %d.\n",
		       bond->dev->name, bond->params.updelay * bond->params.miimon);

	}

out:
	return ret;
}
static DEVICE_ATTR(updelay, S_IRUGO | S_IWUSR,
		   bonding_show_updelay, bonding_store_updelay);

/*
 * Show and set the LACP interval.  Interface must be down, and the mode
 * must be set to 802.3ad mode.
 */
static ssize_t bonding_show_lacp(struct device *d,
				 struct device_attribute *attr,
				 char *buf)
{
	struct bonding *bond = to_bond(d);

	return sprintf(buf, "%s %d\n",
		bond_lacp_tbl[bond->params.lacp_fast].modename,
		bond->params.lacp_fast);
}

static ssize_t bonding_store_lacp(struct device *d,
				  struct device_attribute *attr,
				  const char *buf, size_t count)
{
	int new_value, ret = count;
	struct bonding *bond = to_bond(d);

	if (bond->dev->flags & IFF_UP) {
		pr_err(DRV_NAME
		       ": %s: Unable to update LACP rate because interface is up.\n",
		       bond->dev->name);
		ret = -EPERM;
		goto out;
	}

	if (bond->params.mode != BOND_MODE_8023AD) {
		pr_err(DRV_NAME
		       ": %s: Unable to update LACP rate because bond is not in 802.3ad mode.\n",
		       bond->dev->name);
		ret = -EPERM;
		goto out;
	}

	new_value = bond_parse_parm(buf, bond_lacp_tbl);

	if ((new_value == 1) || (new_value == 0)) {
		bond->params.lacp_fast = new_value;
		pr_info(DRV_NAME ": %s: Setting LACP rate to %s (%d).\n",
			bond->dev->name, bond_lacp_tbl[new_value].modename,
			new_value);
	} else {
		pr_err(DRV_NAME
		       ": %s: Ignoring invalid LACP rate value %.*s.\n",
		       bond->dev->name, (int)strlen(buf) - 1, buf);
		ret = -EINVAL;
	}
out:
	return ret;
}
static DEVICE_ATTR(lacp_rate, S_IRUGO | S_IWUSR,
		   bonding_show_lacp, bonding_store_lacp);

static ssize_t bonding_show_ad_select(struct device *d,
				      struct device_attribute *attr,
				      char *buf)
{
	struct bonding *bond = to_bond(d);

	return sprintf(buf, "%s %d\n",
		ad_select_tbl[bond->params.ad_select].modename,
		bond->params.ad_select);
}


static ssize_t bonding_store_ad_select(struct device *d,
				       struct device_attribute *attr,
				       const char *buf, size_t count)
{
	int new_value, ret = count;
	struct bonding *bond = to_bond(d);

	if (bond->dev->flags & IFF_UP) {
		pr_err(DRV_NAME
		       ": %s: Unable to update ad_select because interface "
		       "is up.\n", bond->dev->name);
		ret = -EPERM;
		goto out;
	}

	new_value = bond_parse_parm(buf, ad_select_tbl);

	if (new_value != -1) {
		bond->params.ad_select = new_value;
		pr_info(DRV_NAME
		       ": %s: Setting ad_select to %s (%d).\n",
		       bond->dev->name, ad_select_tbl[new_value].modename,
		       new_value);
	} else {
		pr_err(DRV_NAME
		       ": %s: Ignoring invalid ad_select value %.*s.\n",
		       bond->dev->name, (int)strlen(buf) - 1, buf);
		ret = -EINVAL;
	}
out:
	return ret;
}
static DEVICE_ATTR(ad_select, S_IRUGO | S_IWUSR,
		   bonding_show_ad_select, bonding_store_ad_select);

/*
 * Show and set the number of grat ARP to send after a failover event.
 */
static ssize_t bonding_show_n_grat_arp(struct device *d,
				   struct device_attribute *attr,
				   char *buf)
{
	struct bonding *bond = to_bond(d);

	return sprintf(buf, "%d\n", bond->params.num_grat_arp);
}

static ssize_t bonding_store_n_grat_arp(struct device *d,
				    struct device_attribute *attr,
				    const char *buf, size_t count)
{
	int new_value, ret = count;
	struct bonding *bond = to_bond(d);

	if (sscanf(buf, "%d", &new_value) != 1) {
		pr_err(DRV_NAME
		       ": %s: no num_grat_arp value specified.\n",
		       bond->dev->name);
		ret = -EINVAL;
		goto out;
	}
	if (new_value < 0 || new_value > 255) {
		pr_err(DRV_NAME
		       ": %s: Invalid num_grat_arp value %d not in range 0-255; rejected.\n",
		       bond->dev->name, new_value);
		ret = -EINVAL;
		goto out;
	} else {
		bond->params.num_grat_arp = new_value;
	}
out:
	return ret;
}
static DEVICE_ATTR(num_grat_arp, S_IRUGO | S_IWUSR,
		   bonding_show_n_grat_arp, bonding_store_n_grat_arp);

/*
 * Show and set the number of unsolicited NA's to send after a failover event.
 */
static ssize_t bonding_show_n_unsol_na(struct device *d,
				       struct device_attribute *attr,
				       char *buf)
{
	struct bonding *bond = to_bond(d);

	return sprintf(buf, "%d\n", bond->params.num_unsol_na);
}

static ssize_t bonding_store_n_unsol_na(struct device *d,
					struct device_attribute *attr,
					const char *buf, size_t count)
{
	int new_value, ret = count;
	struct bonding *bond = to_bond(d);

	if (sscanf(buf, "%d", &new_value) != 1) {
		pr_err(DRV_NAME
		       ": %s: no num_unsol_na value specified.\n",
		       bond->dev->name);
		ret = -EINVAL;
		goto out;
	}

	if (new_value < 0 || new_value > 255) {
		pr_err(DRV_NAME
		       ": %s: Invalid num_unsol_na value %d not in range 0-255; rejected.\n",
		       bond->dev->name, new_value);
		ret = -EINVAL;
		goto out;
	} else
		bond->params.num_unsol_na = new_value;
out:
	return ret;
}
static DEVICE_ATTR(num_unsol_na, S_IRUGO | S_IWUSR,
		   bonding_show_n_unsol_na, bonding_store_n_unsol_na);

/*
 * Show and set the MII monitor interval.  There are two tricky bits
 * here.  First, if MII monitoring is activated, then we must disable
 * ARP monitoring.  Second, if the timer isn't running, we must
 * start it.
 */
static ssize_t bonding_show_miimon(struct device *d,
				   struct device_attribute *attr,
				   char *buf)
{
	struct bonding *bond = to_bond(d);

	return sprintf(buf, "%d\n", bond->params.miimon);
}

static ssize_t bonding_store_miimon(struct device *d,
				    struct device_attribute *attr,
				    const char *buf, size_t count)
{
	int new_value, ret = count;
	struct bonding *bond = to_bond(d);

	if (sscanf(buf, "%d", &new_value) != 1) {
		pr_err(DRV_NAME
		       ": %s: no miimon value specified.\n",
		       bond->dev->name);
		ret = -EINVAL;
		goto out;
	}
	if (new_value < 0) {
		pr_err(DRV_NAME
		       ": %s: Invalid miimon value %d not in range %d-%d; rejected.\n",
		       bond->dev->name, new_value, 1, INT_MAX);
		ret = -EINVAL;
		goto out;
	} else {
		pr_info(DRV_NAME
		       ": %s: Setting MII monitoring interval to %d.\n",
		       bond->dev->name, new_value);
		bond->params.miimon = new_value;
		if (bond->params.updelay)
			pr_info(DRV_NAME
			      ": %s: Note: Updating updelay (to %d) "
			      "since it is a multiple of the miimon value.\n",
			      bond->dev->name,
			      bond->params.updelay * bond->params.miimon);
		if (bond->params.downdelay)
			pr_info(DRV_NAME
			      ": %s: Note: Updating downdelay (to %d) "
			      "since it is a multiple of the miimon value.\n",
			      bond->dev->name,
			      bond->params.downdelay * bond->params.miimon);
		if (bond->params.arp_interval) {
			pr_info(DRV_NAME
			       ": %s: MII monitoring cannot be used with "
			       "ARP monitoring. Disabling ARP monitoring...\n",
			       bond->dev->name);
			bond->params.arp_interval = 0;
			bond->dev->priv_flags &= ~IFF_MASTER_ARPMON;
			if (bond->params.arp_validate) {
				bond_unregister_arp(bond);
				bond->params.arp_validate =
					BOND_ARP_VALIDATE_NONE;
			}
			if (delayed_work_pending(&bond->arp_work)) {
				cancel_delayed_work(&bond->arp_work);
				flush_workqueue(bond->wq);
			}
		}

		if (bond->dev->flags & IFF_UP) {
			/* If the interface is up, we may need to fire off
			 * the MII timer. If the interface is down, the
			 * timer will get fired off when the open function
			 * is called.
			 */
			if (!delayed_work_pending(&bond->mii_work)) {
				INIT_DELAYED_WORK(&bond->mii_work,
						  bond_mii_monitor);
				queue_delayed_work(bond->wq,
						   &bond->mii_work, 0);
			}
		}
	}
out:
	return ret;
}
static DEVICE_ATTR(miimon, S_IRUGO | S_IWUSR,
		   bonding_show_miimon, bonding_store_miimon);

/*
 * Show and set the primary slave.  The store function is much
 * simpler than bonding_store_slaves function because it only needs to
 * handle one interface name.
 * The bond must be a mode that supports a primary for this be
 * set.
 */
static ssize_t bonding_show_primary(struct device *d,
				    struct device_attribute *attr,
				    char *buf)
{
	int count = 0;
	struct bonding *bond = to_bond(d);

	if (bond->primary_slave)
		count = sprintf(buf, "%s\n", bond->primary_slave->dev->name);

	return count;
}

static ssize_t bonding_store_primary(struct device *d,
				     struct device_attribute *attr,
				     const char *buf, size_t count)
{
	int i;
	struct slave *slave;
	struct bonding *bond = to_bond(d);

	if (!rtnl_trylock())
		return restart_syscall();
	read_lock(&bond->lock);
	write_lock_bh(&bond->curr_slave_lock);

	if (!USES_PRIMARY(bond->params.mode)) {
		pr_info(DRV_NAME
		       ": %s: Unable to set primary slave; %s is in mode %d\n",
		       bond->dev->name, bond->dev->name, bond->params.mode);
	} else {
		bond_for_each_slave(bond, slave, i) {
			if (strnicmp
			    (slave->dev->name, buf,
			     strlen(slave->dev->name)) == 0) {
				pr_info(DRV_NAME
				       ": %s: Setting %s as primary slave.\n",
				       bond->dev->name, slave->dev->name);
				bond->primary_slave = slave;
				bond_select_active_slave(bond);
				goto out;
			}
		}

		/* if we got here, then we didn't match the name of any slave */

		if (strlen(buf) == 0 || buf[0] == '\n') {
			pr_info(DRV_NAME
			       ": %s: Setting primary slave to None.\n",
			       bond->dev->name);
			bond->primary_slave = NULL;
				bond_select_active_slave(bond);
		} else {
			pr_info(DRV_NAME
			       ": %s: Unable to set %.*s as primary slave as it is not a slave.\n",
			       bond->dev->name, (int)strlen(buf) - 1, buf);
		}
	}
out:
	write_unlock_bh(&bond->curr_slave_lock);
	read_unlock(&bond->lock);
	rtnl_unlock();

	return count;
}
static DEVICE_ATTR(primary, S_IRUGO | S_IWUSR,
		   bonding_show_primary, bonding_store_primary);

/*
 * Show and set the use_carrier flag.
 */
static ssize_t bonding_show_carrier(struct device *d,
				    struct device_attribute *attr,
				    char *buf)
{
	struct bonding *bond = to_bond(d);

	return sprintf(buf, "%d\n", bond->params.use_carrier);
}

static ssize_t bonding_store_carrier(struct device *d,
				     struct device_attribute *attr,
				     const char *buf, size_t count)
{
	int new_value, ret = count;
	struct bonding *bond = to_bond(d);


	if (sscanf(buf, "%d", &new_value) != 1) {
		pr_err(DRV_NAME
		       ": %s: no use_carrier value specified.\n",
		       bond->dev->name);
		ret = -EINVAL;
		goto out;
	}
	if ((new_value == 0) || (new_value == 1)) {
		bond->params.use_carrier = new_value;
		pr_info(DRV_NAME ": %s: Setting use_carrier to %d.\n",
		       bond->dev->name, new_value);
	} else {
		pr_info(DRV_NAME
		       ": %s: Ignoring invalid use_carrier value %d.\n",
		       bond->dev->name, new_value);
	}
out:
	return count;
}
static DEVICE_ATTR(use_carrier, S_IRUGO | S_IWUSR,
		   bonding_show_carrier, bonding_store_carrier);


/*
 * Show and set currently active_slave.
 */
static ssize_t bonding_show_active_slave(struct device *d,
					 struct device_attribute *attr,
					 char *buf)
{
	struct slave *curr;
	struct bonding *bond = to_bond(d);
	int count = 0;

	read_lock(&bond->curr_slave_lock);
	curr = bond->curr_active_slave;
	read_unlock(&bond->curr_slave_lock);

	if (USES_PRIMARY(bond->params.mode) && curr)
		count = sprintf(buf, "%s\n", curr->dev->name);
	return count;
}

static ssize_t bonding_store_active_slave(struct device *d,
					  struct device_attribute *attr,
					  const char *buf, size_t count)
{
	int i;
	struct slave *slave;
	struct slave *old_active = NULL;
	struct slave *new_active = NULL;
	struct bonding *bond = to_bond(d);

	if (!rtnl_trylock())
		return restart_syscall();
	read_lock(&bond->lock);
	write_lock_bh(&bond->curr_slave_lock);

	if (!USES_PRIMARY(bond->params.mode))
		pr_info(DRV_NAME ": %s: Unable to change active slave;"
			" %s is in mode %d\n",
			bond->dev->name, bond->dev->name, bond->params.mode);
	else {
		bond_for_each_slave(bond, slave, i) {
			if (strnicmp
			    (slave->dev->name, buf,
			     strlen(slave->dev->name)) == 0) {
        			old_active = bond->curr_active_slave;
        			new_active = slave;
        			if (new_active == old_active) {
					/* do nothing */
					printk(KERN_INFO DRV_NAME
				       	       ": %s: %s is already the current active slave.\n",
				               bond->dev->name, slave->dev->name);
					goto out;
				}
				else {
        				if ((new_active) &&
            				    (old_active) &&
				            (new_active->link == BOND_LINK_UP) &&
				            IS_UP(new_active->dev)) {
						printk(KERN_INFO DRV_NAME
				       	              ": %s: Setting %s as active slave.\n",
				                      bond->dev->name, slave->dev->name);
                				bond_change_active_slave(bond, new_active);
        				}
					else {
						printk(KERN_INFO DRV_NAME
				       	              ": %s: Could not set %s as active slave; "
						      "either %s is down or the link is down.\n",
				                      bond->dev->name, slave->dev->name,
						      slave->dev->name);
					}
					goto out;
				}
			}
		}

		/* if we got here, then we didn't match the name of any slave */

		if (strlen(buf) == 0 || buf[0] == '\n') {
			pr_info(DRV_NAME
				": %s: Setting active slave to None.\n",
				bond->dev->name);
			bond->primary_slave = NULL;
			bond_select_active_slave(bond);
		} else {
			pr_info(DRV_NAME ": %s: Unable to set %.*s"
				" as active slave as it is not a slave.\n",
				bond->dev->name, (int)strlen(buf) - 1, buf);
		}
	}
 out:
	write_unlock_bh(&bond->curr_slave_lock);
	read_unlock(&bond->lock);
	rtnl_unlock();

	return count;

}
static DEVICE_ATTR(active_slave, S_IRUGO | S_IWUSR,
		   bonding_show_active_slave, bonding_store_active_slave);


/*
 * Show link status of the bond interface.
 */
static ssize_t bonding_show_mii_status(struct device *d,
				       struct device_attribute *attr,
				       char *buf)
{
	struct slave *curr;
	struct bonding *bond = to_bond(d);

	read_lock(&bond->curr_slave_lock);
	curr = bond->curr_active_slave;
	read_unlock(&bond->curr_slave_lock);

	return sprintf(buf, "%s\n", curr ? "up" : "down");
}
static DEVICE_ATTR(mii_status, S_IRUGO, bonding_show_mii_status, NULL);


/*
 * Show current 802.3ad aggregator ID.
 */
static ssize_t bonding_show_ad_aggregator(struct device *d,
					  struct device_attribute *attr,
					  char *buf)
{
	int count = 0;
	struct bonding *bond = to_bond(d);

	if (bond->params.mode == BOND_MODE_8023AD) {
		struct ad_info ad_info;
		count = sprintf(buf, "%d\n",
				(bond_3ad_get_active_agg_info(bond, &ad_info))
				?  0 : ad_info.aggregator_id);
	}

	return count;
}
static DEVICE_ATTR(ad_aggregator, S_IRUGO, bonding_show_ad_aggregator, NULL);


/*
 * Show number of active 802.3ad ports.
 */
static ssize_t bonding_show_ad_num_ports(struct device *d,
					 struct device_attribute *attr,
					 char *buf)
{
	int count = 0;
	struct bonding *bond = to_bond(d);

	if (bond->params.mode == BOND_MODE_8023AD) {
		struct ad_info ad_info;
		count = sprintf(buf, "%d\n",
				(bond_3ad_get_active_agg_info(bond, &ad_info))
				?  0 : ad_info.ports);
	}

	return count;
}
static DEVICE_ATTR(ad_num_ports, S_IRUGO, bonding_show_ad_num_ports, NULL);


/*
 * Show current 802.3ad actor key.
 */
static ssize_t bonding_show_ad_actor_key(struct device *d,
					 struct device_attribute *attr,
					 char *buf)
{
	int count = 0;
	struct bonding *bond = to_bond(d);

	if (bond->params.mode == BOND_MODE_8023AD) {
		struct ad_info ad_info;
		count = sprintf(buf, "%d\n",
				(bond_3ad_get_active_agg_info(bond, &ad_info))
				?  0 : ad_info.actor_key);
	}

	return count;
}
static DEVICE_ATTR(ad_actor_key, S_IRUGO, bonding_show_ad_actor_key, NULL);


/*
 * Show current 802.3ad partner key.
 */
static ssize_t bonding_show_ad_partner_key(struct device *d,
					   struct device_attribute *attr,
					   char *buf)
{
	int count = 0;
	struct bonding *bond = to_bond(d);

	if (bond->params.mode == BOND_MODE_8023AD) {
		struct ad_info ad_info;
		count = sprintf(buf, "%d\n",
				(bond_3ad_get_active_agg_info(bond, &ad_info))
				?  0 : ad_info.partner_key);
	}

	return count;
}
static DEVICE_ATTR(ad_partner_key, S_IRUGO, bonding_show_ad_partner_key, NULL);


/*
 * Show current 802.3ad partner mac.
 */
static ssize_t bonding_show_ad_partner_mac(struct device *d,
					   struct device_attribute *attr,
					   char *buf)
{
	int count = 0;
	struct bonding *bond = to_bond(d);

	if (bond->params.mode == BOND_MODE_8023AD) {
		struct ad_info ad_info;
		if (!bond_3ad_get_active_agg_info(bond, &ad_info))
			count = sprintf(buf, "%pM\n", ad_info.partner_system);
	}

	return count;
}
static DEVICE_ATTR(ad_partner_mac, S_IRUGO, bonding_show_ad_partner_mac, NULL);



static struct attribute *per_bond_attrs[] = {
	&dev_attr_slaves.attr,
	&dev_attr_mode.attr,
	&dev_attr_fail_over_mac.attr,
	&dev_attr_arp_validate.attr,
	&dev_attr_arp_interval.attr,
	&dev_attr_arp_ip_target.attr,
	&dev_attr_downdelay.attr,
	&dev_attr_updelay.attr,
	&dev_attr_lacp_rate.attr,
	&dev_attr_ad_select.attr,
	&dev_attr_xmit_hash_policy.attr,
	&dev_attr_num_grat_arp.attr,
	&dev_attr_num_unsol_na.attr,
	&dev_attr_miimon.attr,
	&dev_attr_primary.attr,
	&dev_attr_use_carrier.attr,
	&dev_attr_active_slave.attr,
	&dev_attr_mii_status.attr,
	&dev_attr_ad_aggregator.attr,
	&dev_attr_ad_num_ports.attr,
	&dev_attr_ad_actor_key.attr,
	&dev_attr_ad_partner_key.attr,
	&dev_attr_ad_partner_mac.attr,
	NULL,
};

static struct attribute_group bonding_group = {
	.name = "bonding",
	.attrs = per_bond_attrs,
};

/*
 * Initialize sysfs.  This sets up the bonding_masters file in
 * /sys/class/net.
 */
int bond_create_sysfs(void)
{
	int ret;

	ret = netdev_class_create_file(&class_attr_bonding_masters);
	/*
	 * Permit multiple loads of the module by ignoring failures to
	 * create the bonding_masters sysfs file.  Bonding devices
	 * created by second or subsequent loads of the module will
	 * not be listed in, or controllable by, bonding_masters, but
	 * will have the usual "bonding" sysfs directory.
	 *
	 * This is done to preserve backwards compatibility for
	 * initscripts/sysconfig, which load bonding multiple times to
	 * configure multiple bonding devices.
	 */
	if (ret == -EEXIST) {
		/* Is someone being kinky and naming a device bonding_master? */
		if (__dev_get_by_name(&init_net,
				      class_attr_bonding_masters.attr.name))
			printk(KERN_ERR
			       "network device named %s already exists in sysfs",
			       class_attr_bonding_masters.attr.name);
		ret = 0;
	}

	return ret;

}

/*
 * Remove /sys/class/net/bonding_masters.
 */
void bond_destroy_sysfs(void)
{
	netdev_class_remove_file(&class_attr_bonding_masters);
}

/*
 * Initialize sysfs for each bond.  This sets up and registers
 * the 'bondctl' directory for each individual bond under /sys/class/net.
 */
int bond_create_sysfs_entry(struct bonding *bond)
{
	struct net_device *dev = bond->dev;
	int err;

	err = sysfs_create_group(&(dev->dev.kobj), &bonding_group);
	if (err)
		printk(KERN_EMERG "eek! didn't create group!\n");

	return err;
}
/*
 * Remove sysfs entries for each bond.
 */
void bond_destroy_sysfs_entry(struct bonding *bond)
{
	struct net_device *dev = bond->dev;

	sysfs_remove_group(&(dev->dev.kobj), &bonding_group);
}
<|MERGE_RESOLUTION|>--- conflicted
+++ resolved
@@ -677,11 +677,7 @@
 				goto out;
 			}
 			if (targets[i] == 0) {
-<<<<<<< HEAD
-				printk(KERN_INFO DRV_NAME
-=======
 				pr_info(DRV_NAME
->>>>>>> 533ac12e
 				       ": %s: adding ARP target %pI4.\n",
 				       bond->dev->name, &newtarget);
 				done = 1;
@@ -708,11 +704,7 @@
 		for (i = 0; (i < BOND_MAX_ARP_TARGETS) && !done; i++) {
 			if (targets[i] == newtarget) {
 				int j;
-<<<<<<< HEAD
-				printk(KERN_INFO DRV_NAME
-=======
 				pr_info(DRV_NAME
->>>>>>> 533ac12e
 				       ": %s: removing ARP target %pI4.\n",
 				       bond->dev->name, &newtarget);
 				for (j = i; (j < (BOND_MAX_ARP_TARGETS-1)) && targets[j+1]; j++)
