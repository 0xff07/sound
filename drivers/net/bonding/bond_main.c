--- conflicted
+++ resolved
@@ -5110,11 +5110,6 @@
 	return 0;
 
 out_unreg:
-<<<<<<< HEAD
-	rtnl_lock();
-	down_write(&bonding_rwsem);
-=======
->>>>>>> 533ac12e
 	unregister_netdevice(bond_dev);
 out_bond:
 	bond_deinit(bond_dev);
