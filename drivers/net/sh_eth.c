/*
 *  SuperH Ethernet device driver
 *
 *  Copyright (C) 2006-2008 Nobuhiro Iwamatsu
 *  Copyright (C) 2008-2009 Renesas Solutions Corp.
 *
 *  This program is free software; you can redistribute it and/or modify it
 *  under the terms and conditions of the GNU General Public License,
 *  version 2, as published by the Free Software Foundation.
 *
 *  This program is distributed in the hope it will be useful, but WITHOUT
 *  ANY WARRANTY; without even the implied warranty of MERCHANTABILITY or
 *  FITNESS FOR A PARTICULAR PURPOSE.  See the GNU General Public License for
 *  more details.
 *  You should have received a copy of the GNU General Public License along with
 *  this program; if not, write to the Free Software Foundation, Inc.,
 *  51 Franklin St - Fifth Floor, Boston, MA 02110-1301 USA.
 *
 *  The full GNU General Public License is included in this distribution in
 *  the file called "COPYING".
 */

#include <linux/init.h>
#include <linux/dma-mapping.h>
#include <linux/etherdevice.h>
#include <linux/delay.h>
#include <linux/platform_device.h>
#include <linux/mdio-bitbang.h>
#include <linux/netdevice.h>
#include <linux/phy.h>
#include <linux/cache.h>
#include <linux/io.h>

#include "sh_eth.h"

/* There is CPU dependent code */
#if defined(CONFIG_CPU_SUBTYPE_SH7724)
#define SH_ETH_RESET_DEFAULT	1
static void sh_eth_set_duplex(struct net_device *ndev)
{
	struct sh_eth_private *mdp = netdev_priv(ndev);
	u32 ioaddr = ndev->base_addr;

	if (mdp->duplex) /* Full */
		ctrl_outl(ctrl_inl(ioaddr + ECMR) | ECMR_DM, ioaddr + ECMR);
	else		/* Half */
		ctrl_outl(ctrl_inl(ioaddr + ECMR) & ~ECMR_DM, ioaddr + ECMR);
}

static void sh_eth_set_rate(struct net_device *ndev)
{
	struct sh_eth_private *mdp = netdev_priv(ndev);
	u32 ioaddr = ndev->base_addr;

	switch (mdp->speed) {
	case 10: /* 10BASE */
		ctrl_outl(ctrl_inl(ioaddr + ECMR) & ~ECMR_RTM, ioaddr + ECMR);
		break;
	case 100:/* 100BASE */
		ctrl_outl(ctrl_inl(ioaddr + ECMR) | ECMR_RTM, ioaddr + ECMR);
		break;
	default:
		break;
	}
}

/* SH7724 */
static struct sh_eth_cpu_data sh_eth_my_cpu_data = {
	.set_duplex	= sh_eth_set_duplex,
	.set_rate	= sh_eth_set_rate,

	.ecsr_value	= ECSR_PSRTO | ECSR_LCHNG | ECSR_ICD,
	.ecsipr_value	= ECSIPR_PSRTOIP | ECSIPR_LCHNGIP | ECSIPR_ICDIP,
	.eesipr_value	= DMAC_M_RFRMER | DMAC_M_ECI | 0x01ff009f,

	.tx_check	= EESR_FTC | EESR_CND | EESR_DLC | EESR_CD | EESR_RTO,
	.eesr_err_check	= EESR_TWB | EESR_TABT | EESR_RABT | EESR_RDE |
			  EESR_RFRMER | EESR_TFE | EESR_TDE | EESR_ECI,
	.tx_error_check	= EESR_TWB | EESR_TABT | EESR_TDE | EESR_TFE,

	.apr		= 1,
	.mpr		= 1,
	.tpauser	= 1,
	.hw_swap	= 1,
};

#elif defined(CONFIG_CPU_SUBTYPE_SH7763)
#define SH_ETH_HAS_TSU	1
static void sh_eth_chip_reset(struct net_device *ndev)
{
	/* reset device */
	ctrl_outl(ARSTR_ARSTR, ARSTR);
	mdelay(1);
}

static void sh_eth_reset(struct net_device *ndev)
{
	u32 ioaddr = ndev->base_addr;
	int cnt = 100;

	ctrl_outl(EDSR_ENALL, ioaddr + EDSR);
	ctrl_outl(ctrl_inl(ioaddr + EDMR) | EDMR_SRST, ioaddr + EDMR);
	while (cnt > 0) {
		if (!(ctrl_inl(ioaddr + EDMR) & 0x3))
			break;
		mdelay(1);
		cnt--;
	}
	if (cnt < 0)
		printk(KERN_ERR "Device reset fail\n");

	/* Table Init */
	ctrl_outl(0x0, ioaddr + TDLAR);
	ctrl_outl(0x0, ioaddr + TDFAR);
	ctrl_outl(0x0, ioaddr + TDFXR);
	ctrl_outl(0x0, ioaddr + TDFFR);
	ctrl_outl(0x0, ioaddr + RDLAR);
	ctrl_outl(0x0, ioaddr + RDFAR);
	ctrl_outl(0x0, ioaddr + RDFXR);
	ctrl_outl(0x0, ioaddr + RDFFR);
}

static void sh_eth_set_duplex(struct net_device *ndev)
{
	struct sh_eth_private *mdp = netdev_priv(ndev);
	u32 ioaddr = ndev->base_addr;

	if (mdp->duplex) /* Full */
		ctrl_outl(ctrl_inl(ioaddr + ECMR) | ECMR_DM, ioaddr + ECMR);
	else		/* Half */
		ctrl_outl(ctrl_inl(ioaddr + ECMR) & ~ECMR_DM, ioaddr + ECMR);
}

static void sh_eth_set_rate(struct net_device *ndev)
{
	struct sh_eth_private *mdp = netdev_priv(ndev);
	u32 ioaddr = ndev->base_addr;

	switch (mdp->speed) {
	case 10: /* 10BASE */
		ctrl_outl(GECMR_10, ioaddr + GECMR);
		break;
	case 100:/* 100BASE */
		ctrl_outl(GECMR_100, ioaddr + GECMR);
		break;
	case 1000: /* 1000BASE */
		ctrl_outl(GECMR_1000, ioaddr + GECMR);
		break;
	default:
		break;
	}
}

/* sh7763 */
static struct sh_eth_cpu_data sh_eth_my_cpu_data = {
	.chip_reset	= sh_eth_chip_reset,
	.set_duplex	= sh_eth_set_duplex,
	.set_rate	= sh_eth_set_rate,

	.ecsr_value	= ECSR_ICD | ECSR_MPD,
	.ecsipr_value	= ECSIPR_LCHNGIP | ECSIPR_ICDIP | ECSIPR_MPDIP,
	.eesipr_value	= DMAC_M_RFRMER | DMAC_M_ECI | 0x003fffff,

	.tx_check	= EESR_TC1 | EESR_FTC,
	.eesr_err_check	= EESR_TWB1 | EESR_TWB | EESR_TABT | EESR_RABT | \
			  EESR_RDE | EESR_RFRMER | EESR_TFE | EESR_TDE | \
			  EESR_ECI,
	.tx_error_check	= EESR_TWB1 | EESR_TWB | EESR_TABT | EESR_TDE | \
			  EESR_TFE,

	.apr		= 1,
	.mpr		= 1,
	.tpauser	= 1,
	.bculr		= 1,
	.hw_swap	= 1,
	.rpadir		= 1,
	.no_trimd	= 1,
	.no_ade		= 1,
};

#elif defined(CONFIG_CPU_SUBTYPE_SH7619)
#define SH_ETH_RESET_DEFAULT	1
static struct sh_eth_cpu_data sh_eth_my_cpu_data = {
	.eesipr_value	= DMAC_M_RFRMER | DMAC_M_ECI | 0x003fffff,

	.apr		= 1,
	.mpr		= 1,
	.tpauser	= 1,
	.hw_swap	= 1,
};
#elif defined(CONFIG_CPU_SUBTYPE_SH7710) || defined(CONFIG_CPU_SUBTYPE_SH7712)
#define SH_ETH_RESET_DEFAULT	1
#define SH_ETH_HAS_TSU	1
static struct sh_eth_cpu_data sh_eth_my_cpu_data = {
	.eesipr_value	= DMAC_M_RFRMER | DMAC_M_ECI | 0x003fffff,
};
#endif

static void sh_eth_set_default_cpu_data(struct sh_eth_cpu_data *cd)
{
	if (!cd->ecsr_value)
		cd->ecsr_value = DEFAULT_ECSR_INIT;

	if (!cd->ecsipr_value)
		cd->ecsipr_value = DEFAULT_ECSIPR_INIT;

	if (!cd->fcftr_value)
		cd->fcftr_value = DEFAULT_FIFO_F_D_RFF | \
				  DEFAULT_FIFO_F_D_RFD;

	if (!cd->fdr_value)
		cd->fdr_value = DEFAULT_FDR_INIT;

	if (!cd->rmcr_value)
		cd->rmcr_value = DEFAULT_RMCR_VALUE;

	if (!cd->tx_check)
		cd->tx_check = DEFAULT_TX_CHECK;

	if (!cd->eesr_err_check)
		cd->eesr_err_check = DEFAULT_EESR_ERR_CHECK;

	if (!cd->tx_error_check)
		cd->tx_error_check = DEFAULT_TX_ERROR_CHECK;
}

#if defined(SH_ETH_RESET_DEFAULT)
/* Chip Reset */
static void sh_eth_reset(struct net_device *ndev)
{
	u32 ioaddr = ndev->base_addr;

	ctrl_outl(ctrl_inl(ioaddr + EDMR) | EDMR_SRST, ioaddr + EDMR);
	mdelay(3);
	ctrl_outl(ctrl_inl(ioaddr + EDMR) & ~EDMR_SRST, ioaddr + EDMR);
}
#endif

#if defined(CONFIG_CPU_SH4)
static void sh_eth_set_receive_align(struct sk_buff *skb)
{
	int reserve;

	reserve = SH4_SKB_RX_ALIGN - ((u32)skb->data & (SH4_SKB_RX_ALIGN - 1));
	if (reserve)
		skb_reserve(skb, reserve);
}
#else
static void sh_eth_set_receive_align(struct sk_buff *skb)
{
	skb_reserve(skb, SH2_SH3_SKB_RX_ALIGN);
}
#endif


/* CPU <-> EDMAC endian convert */
static inline __u32 cpu_to_edmac(struct sh_eth_private *mdp, u32 x)
{
	switch (mdp->edmac_endian) {
	case EDMAC_LITTLE_ENDIAN:
		return cpu_to_le32(x);
	case EDMAC_BIG_ENDIAN:
		return cpu_to_be32(x);
	}
	return x;
}

static inline __u32 edmac_to_cpu(struct sh_eth_private *mdp, u32 x)
{
	switch (mdp->edmac_endian) {
	case EDMAC_LITTLE_ENDIAN:
		return le32_to_cpu(x);
	case EDMAC_BIG_ENDIAN:
		return be32_to_cpu(x);
	}
	return x;
}

/*
 * Program the hardware MAC address from dev->dev_addr.
 */
static void update_mac_address(struct net_device *ndev)
{
	u32 ioaddr = ndev->base_addr;

	ctrl_outl((ndev->dev_addr[0] << 24) | (ndev->dev_addr[1] << 16) |
		  (ndev->dev_addr[2] << 8) | (ndev->dev_addr[3]),
		  ioaddr + MAHR);
	ctrl_outl((ndev->dev_addr[4] << 8) | (ndev->dev_addr[5]),
		  ioaddr + MALR);
}

/*
 * Get MAC address from SuperH MAC address register
 *
 * SuperH's Ethernet device doesn't have 'ROM' to MAC address.
 * This driver get MAC address that use by bootloader(U-boot or sh-ipl+g).
 * When you want use this device, you must set MAC address in bootloader.
 *
 */
static void read_mac_address(struct net_device *ndev)
{
	u32 ioaddr = ndev->base_addr;

	ndev->dev_addr[0] = (ctrl_inl(ioaddr + MAHR) >> 24);
	ndev->dev_addr[1] = (ctrl_inl(ioaddr + MAHR) >> 16) & 0xFF;
	ndev->dev_addr[2] = (ctrl_inl(ioaddr + MAHR) >> 8) & 0xFF;
	ndev->dev_addr[3] = (ctrl_inl(ioaddr + MAHR) & 0xFF);
	ndev->dev_addr[4] = (ctrl_inl(ioaddr + MALR) >> 8) & 0xFF;
	ndev->dev_addr[5] = (ctrl_inl(ioaddr + MALR) & 0xFF);
}

struct bb_info {
	struct mdiobb_ctrl ctrl;
	u32 addr;
	u32 mmd_msk;/* MMD */
	u32 mdo_msk;
	u32 mdi_msk;
	u32 mdc_msk;
};

/* PHY bit set */
static void bb_set(u32 addr, u32 msk)
{
	ctrl_outl(ctrl_inl(addr) | msk, addr);
}

/* PHY bit clear */
static void bb_clr(u32 addr, u32 msk)
{
	ctrl_outl((ctrl_inl(addr) & ~msk), addr);
}

/* PHY bit read */
static int bb_read(u32 addr, u32 msk)
{
	return (ctrl_inl(addr) & msk) != 0;
}

/* Data I/O pin control */
static void sh_mmd_ctrl(struct mdiobb_ctrl *ctrl, int bit)
{
	struct bb_info *bitbang = container_of(ctrl, struct bb_info, ctrl);
	if (bit)
		bb_set(bitbang->addr, bitbang->mmd_msk);
	else
		bb_clr(bitbang->addr, bitbang->mmd_msk);
}

/* Set bit data*/
static void sh_set_mdio(struct mdiobb_ctrl *ctrl, int bit)
{
	struct bb_info *bitbang = container_of(ctrl, struct bb_info, ctrl);

	if (bit)
		bb_set(bitbang->addr, bitbang->mdo_msk);
	else
		bb_clr(bitbang->addr, bitbang->mdo_msk);
}

/* Get bit data*/
static int sh_get_mdio(struct mdiobb_ctrl *ctrl)
{
	struct bb_info *bitbang = container_of(ctrl, struct bb_info, ctrl);
	return bb_read(bitbang->addr, bitbang->mdi_msk);
}

/* MDC pin control */
static void sh_mdc_ctrl(struct mdiobb_ctrl *ctrl, int bit)
{
	struct bb_info *bitbang = container_of(ctrl, struct bb_info, ctrl);

	if (bit)
		bb_set(bitbang->addr, bitbang->mdc_msk);
	else
		bb_clr(bitbang->addr, bitbang->mdc_msk);
}

/* mdio bus control struct */
static struct mdiobb_ops bb_ops = {
	.owner = THIS_MODULE,
	.set_mdc = sh_mdc_ctrl,
	.set_mdio_dir = sh_mmd_ctrl,
	.set_mdio_data = sh_set_mdio,
	.get_mdio_data = sh_get_mdio,
};

/* free skb and descriptor buffer */
static void sh_eth_ring_free(struct net_device *ndev)
{
	struct sh_eth_private *mdp = netdev_priv(ndev);
	int i;

	/* Free Rx skb ringbuffer */
	if (mdp->rx_skbuff) {
		for (i = 0; i < RX_RING_SIZE; i++) {
			if (mdp->rx_skbuff[i])
				dev_kfree_skb(mdp->rx_skbuff[i]);
		}
	}
	kfree(mdp->rx_skbuff);

	/* Free Tx skb ringbuffer */
	if (mdp->tx_skbuff) {
		for (i = 0; i < TX_RING_SIZE; i++) {
			if (mdp->tx_skbuff[i])
				dev_kfree_skb(mdp->tx_skbuff[i]);
		}
	}
	kfree(mdp->tx_skbuff);
}

/* format skb and descriptor buffer */
static void sh_eth_ring_format(struct net_device *ndev)
{
	u32 ioaddr = ndev->base_addr;
	struct sh_eth_private *mdp = netdev_priv(ndev);
	int i;
	struct sk_buff *skb;
	struct sh_eth_rxdesc *rxdesc = NULL;
	struct sh_eth_txdesc *txdesc = NULL;
	int rx_ringsize = sizeof(*rxdesc) * RX_RING_SIZE;
	int tx_ringsize = sizeof(*txdesc) * TX_RING_SIZE;

	mdp->cur_rx = mdp->cur_tx = 0;
	mdp->dirty_rx = mdp->dirty_tx = 0;

	memset(mdp->rx_ring, 0, rx_ringsize);

	/* build Rx ring buffer */
	for (i = 0; i < RX_RING_SIZE; i++) {
		/* skb */
		mdp->rx_skbuff[i] = NULL;
		skb = dev_alloc_skb(mdp->rx_buf_sz);
		mdp->rx_skbuff[i] = skb;
		if (skb == NULL)
			break;
		dma_map_single(&ndev->dev, skb->tail, mdp->rx_buf_sz,
				DMA_FROM_DEVICE);
		skb->dev = ndev; /* Mark as being used by this device. */
		sh_eth_set_receive_align(skb);

		/* RX descriptor */
		rxdesc = &mdp->rx_ring[i];
		rxdesc->addr = virt_to_phys(PTR_ALIGN(skb->data, 4));
		rxdesc->status = cpu_to_edmac(mdp, RD_RACT | RD_RFP);

		/* The size of the buffer is 16 byte boundary. */
		rxdesc->buffer_length = ALIGN(mdp->rx_buf_sz, 16);
		/* Rx descriptor address set */
		if (i == 0) {
			ctrl_outl(mdp->rx_desc_dma, ioaddr + RDLAR);
#if defined(CONFIG_CPU_SUBTYPE_SH7763)
			ctrl_outl(mdp->rx_desc_dma, ioaddr + RDFAR);
#endif
		}
	}

	mdp->dirty_rx = (u32) (i - RX_RING_SIZE);

	/* Mark the last entry as wrapping the ring. */
	rxdesc->status |= cpu_to_edmac(mdp, RD_RDEL);

	memset(mdp->tx_ring, 0, tx_ringsize);

	/* build Tx ring buffer */
	for (i = 0; i < TX_RING_SIZE; i++) {
		mdp->tx_skbuff[i] = NULL;
		txdesc = &mdp->tx_ring[i];
		txdesc->status = cpu_to_edmac(mdp, TD_TFP);
		txdesc->buffer_length = 0;
		if (i == 0) {
			/* Tx descriptor address set */
			ctrl_outl(mdp->tx_desc_dma, ioaddr + TDLAR);
#if defined(CONFIG_CPU_SUBTYPE_SH7763)
			ctrl_outl(mdp->tx_desc_dma, ioaddr + TDFAR);
#endif
		}
	}

	txdesc->status |= cpu_to_edmac(mdp, TD_TDLE);
}

/* Get skb and descriptor buffer */
static int sh_eth_ring_init(struct net_device *ndev)
{
	struct sh_eth_private *mdp = netdev_priv(ndev);
	int rx_ringsize, tx_ringsize, ret = 0;

	/*
	 * +26 gets the maximum ethernet encapsulation, +7 & ~7 because the
	 * card needs room to do 8 byte alignment, +2 so we can reserve
	 * the first 2 bytes, and +16 gets room for the status word from the
	 * card.
	 */
	mdp->rx_buf_sz = (ndev->mtu <= 1492 ? PKT_BUF_SZ :
			  (((ndev->mtu + 26 + 7) & ~7) + 2 + 16));

	/* Allocate RX and TX skb rings */
	mdp->rx_skbuff = kmalloc(sizeof(*mdp->rx_skbuff) * RX_RING_SIZE,
				GFP_KERNEL);
	if (!mdp->rx_skbuff) {
		dev_err(&ndev->dev, "Cannot allocate Rx skb\n");
		ret = -ENOMEM;
		return ret;
	}

	mdp->tx_skbuff = kmalloc(sizeof(*mdp->tx_skbuff) * TX_RING_SIZE,
				GFP_KERNEL);
	if (!mdp->tx_skbuff) {
		dev_err(&ndev->dev, "Cannot allocate Tx skb\n");
		ret = -ENOMEM;
		goto skb_ring_free;
	}

	/* Allocate all Rx descriptors. */
	rx_ringsize = sizeof(struct sh_eth_rxdesc) * RX_RING_SIZE;
	mdp->rx_ring = dma_alloc_coherent(NULL, rx_ringsize, &mdp->rx_desc_dma,
			GFP_KERNEL);

	if (!mdp->rx_ring) {
		dev_err(&ndev->dev, "Cannot allocate Rx Ring (size %d bytes)\n",
			rx_ringsize);
		ret = -ENOMEM;
		goto desc_ring_free;
	}

	mdp->dirty_rx = 0;

	/* Allocate all Tx descriptors. */
	tx_ringsize = sizeof(struct sh_eth_txdesc) * TX_RING_SIZE;
	mdp->tx_ring = dma_alloc_coherent(NULL, tx_ringsize, &mdp->tx_desc_dma,
			GFP_KERNEL);
	if (!mdp->tx_ring) {
		dev_err(&ndev->dev, "Cannot allocate Tx Ring (size %d bytes)\n",
			tx_ringsize);
		ret = -ENOMEM;
		goto desc_ring_free;
	}
	return ret;

desc_ring_free:
	/* free DMA buffer */
	dma_free_coherent(NULL, rx_ringsize, mdp->rx_ring, mdp->rx_desc_dma);

skb_ring_free:
	/* Free Rx and Tx skb ring buffer */
	sh_eth_ring_free(ndev);

	return ret;
}

static int sh_eth_dev_init(struct net_device *ndev)
{
	int ret = 0;
	struct sh_eth_private *mdp = netdev_priv(ndev);
	u32 ioaddr = ndev->base_addr;
	u_int32_t rx_int_var, tx_int_var;
	u32 val;

	/* Soft Reset */
	sh_eth_reset(ndev);

	/* Descriptor format */
	sh_eth_ring_format(ndev);
	if (mdp->cd->rpadir)
		ctrl_outl(mdp->cd->rpadir_value, ioaddr + RPADIR);

	/* all sh_eth int mask */
	ctrl_outl(0, ioaddr + EESIPR);

#if defined(__LITTLE_ENDIAN__)
	if (mdp->cd->hw_swap)
		ctrl_outl(EDMR_EL, ioaddr + EDMR);
	else
#endif
		ctrl_outl(0, ioaddr + EDMR);

	/* FIFO size set */
	ctrl_outl(mdp->cd->fdr_value, ioaddr + FDR);
	ctrl_outl(0, ioaddr + TFTR);

	/* Frame recv control */
	ctrl_outl(mdp->cd->rmcr_value, ioaddr + RMCR);

	rx_int_var = mdp->rx_int_var = DESC_I_RINT8 | DESC_I_RINT5;
	tx_int_var = mdp->tx_int_var = DESC_I_TINT2;
	ctrl_outl(rx_int_var | tx_int_var, ioaddr + TRSCER);

	if (mdp->cd->bculr)
		ctrl_outl(0x800, ioaddr + BCULR);	/* Burst sycle set */

	ctrl_outl(mdp->cd->fcftr_value, ioaddr + FCFTR);

	if (!mdp->cd->no_trimd)
		ctrl_outl(0, ioaddr + TRIMD);

	/* Recv frame limit set register */
	ctrl_outl(RFLR_VALUE, ioaddr + RFLR);

	ctrl_outl(ctrl_inl(ioaddr + EESR), ioaddr + EESR);
	ctrl_outl(mdp->cd->eesipr_value, ioaddr + EESIPR);

	/* PAUSE Prohibition */
	val = (ctrl_inl(ioaddr + ECMR) & ECMR_DM) |
		ECMR_ZPF | (mdp->duplex ? ECMR_DM : 0) | ECMR_TE | ECMR_RE;

	ctrl_outl(val, ioaddr + ECMR);

	if (mdp->cd->set_rate)
		mdp->cd->set_rate(ndev);

	/* E-MAC Status Register clear */
	ctrl_outl(mdp->cd->ecsr_value, ioaddr + ECSR);

	/* E-MAC Interrupt Enable register */
	ctrl_outl(mdp->cd->ecsipr_value, ioaddr + ECSIPR);

	/* Set MAC address */
	update_mac_address(ndev);

	/* mask reset */
	if (mdp->cd->apr)
		ctrl_outl(APR_AP, ioaddr + APR);
	if (mdp->cd->mpr)
		ctrl_outl(MPR_MP, ioaddr + MPR);
	if (mdp->cd->tpauser)
		ctrl_outl(TPAUSER_UNLIMITED, ioaddr + TPAUSER);

	/* Setting the Rx mode will start the Rx process. */
	ctrl_outl(EDRRR_R, ioaddr + EDRRR);

	netif_start_queue(ndev);

	return ret;
}

/* free Tx skb function */
static int sh_eth_txfree(struct net_device *ndev)
{
	struct sh_eth_private *mdp = netdev_priv(ndev);
	struct sh_eth_txdesc *txdesc;
	int freeNum = 0;
	int entry = 0;

	for (; mdp->cur_tx - mdp->dirty_tx > 0; mdp->dirty_tx++) {
		entry = mdp->dirty_tx % TX_RING_SIZE;
		txdesc = &mdp->tx_ring[entry];
		if (txdesc->status & cpu_to_edmac(mdp, TD_TACT))
			break;
		/* Free the original skb. */
		if (mdp->tx_skbuff[entry]) {
			dev_kfree_skb_irq(mdp->tx_skbuff[entry]);
			mdp->tx_skbuff[entry] = NULL;
			freeNum++;
		}
		txdesc->status = cpu_to_edmac(mdp, TD_TFP);
		if (entry >= TX_RING_SIZE - 1)
			txdesc->status |= cpu_to_edmac(mdp, TD_TDLE);

		mdp->stats.tx_packets++;
		mdp->stats.tx_bytes += txdesc->buffer_length;
	}
	return freeNum;
}

/* Packet receive function */
static int sh_eth_rx(struct net_device *ndev)
{
	struct sh_eth_private *mdp = netdev_priv(ndev);
	struct sh_eth_rxdesc *rxdesc;

	int entry = mdp->cur_rx % RX_RING_SIZE;
	int boguscnt = (mdp->dirty_rx + RX_RING_SIZE) - mdp->cur_rx;
	struct sk_buff *skb;
	u16 pkt_len = 0;
	u32 desc_status;

	rxdesc = &mdp->rx_ring[entry];
	while (!(rxdesc->status & cpu_to_edmac(mdp, RD_RACT))) {
		desc_status = edmac_to_cpu(mdp, rxdesc->status);
		pkt_len = rxdesc->frame_length;

		if (--boguscnt < 0)
			break;

		if (!(desc_status & RDFEND))
			mdp->stats.rx_length_errors++;

		if (desc_status & (RD_RFS1 | RD_RFS2 | RD_RFS3 | RD_RFS4 |
				   RD_RFS5 | RD_RFS6 | RD_RFS10)) {
			mdp->stats.rx_errors++;
			if (desc_status & RD_RFS1)
				mdp->stats.rx_crc_errors++;
			if (desc_status & RD_RFS2)
				mdp->stats.rx_frame_errors++;
			if (desc_status & RD_RFS3)
				mdp->stats.rx_length_errors++;
			if (desc_status & RD_RFS4)
				mdp->stats.rx_length_errors++;
			if (desc_status & RD_RFS6)
				mdp->stats.rx_missed_errors++;
			if (desc_status & RD_RFS10)
				mdp->stats.rx_over_errors++;
		} else {
			if (!mdp->cd->hw_swap)
				sh_eth_soft_swap(
					phys_to_virt(ALIGN(rxdesc->addr, 4)),
					pkt_len + 2);
			skb = mdp->rx_skbuff[entry];
			mdp->rx_skbuff[entry] = NULL;
			skb_put(skb, pkt_len);
			skb->protocol = eth_type_trans(skb, ndev);
			netif_rx(skb);
			mdp->stats.rx_packets++;
			mdp->stats.rx_bytes += pkt_len;
		}
		rxdesc->status |= cpu_to_edmac(mdp, RD_RACT);
		entry = (++mdp->cur_rx) % RX_RING_SIZE;
		rxdesc = &mdp->rx_ring[entry];
	}

	/* Refill the Rx ring buffers. */
	for (; mdp->cur_rx - mdp->dirty_rx > 0; mdp->dirty_rx++) {
		entry = mdp->dirty_rx % RX_RING_SIZE;
		rxdesc = &mdp->rx_ring[entry];
		/* The size of the buffer is 16 byte boundary. */
		rxdesc->buffer_length = ALIGN(mdp->rx_buf_sz, 16);

		if (mdp->rx_skbuff[entry] == NULL) {
			skb = dev_alloc_skb(mdp->rx_buf_sz);
			mdp->rx_skbuff[entry] = skb;
			if (skb == NULL)
				break;	/* Better luck next round. */
			dma_map_single(&ndev->dev, skb->tail, mdp->rx_buf_sz,
					DMA_FROM_DEVICE);
			skb->dev = ndev;
			sh_eth_set_receive_align(skb);

			skb->ip_summed = CHECKSUM_NONE;
			rxdesc->addr = virt_to_phys(PTR_ALIGN(skb->data, 4));
		}
		if (entry >= RX_RING_SIZE - 1)
			rxdesc->status |=
				cpu_to_edmac(mdp, RD_RACT | RD_RFP | RD_RDEL);
		else
			rxdesc->status |=
				cpu_to_edmac(mdp, RD_RACT | RD_RFP);
	}

	/* Restart Rx engine if stopped. */
	/* If we don't need to check status, don't. -KDU */
	if (!(ctrl_inl(ndev->base_addr + EDRRR) & EDRRR_R))
		ctrl_outl(EDRRR_R, ndev->base_addr + EDRRR);

	return 0;
}

/* error control function */
static void sh_eth_error(struct net_device *ndev, int intr_status)
{
	struct sh_eth_private *mdp = netdev_priv(ndev);
	u32 ioaddr = ndev->base_addr;
	u32 felic_stat;
	u32 link_stat;
	u32 mask;

	if (intr_status & EESR_ECI) {
		felic_stat = ctrl_inl(ioaddr + ECSR);
		ctrl_outl(felic_stat, ioaddr + ECSR);	/* clear int */
		if (felic_stat & ECSR_ICD)
			mdp->stats.tx_carrier_errors++;
		if (felic_stat & ECSR_LCHNG) {
			/* Link Changed */
			if (mdp->cd->no_psr) {
				if (mdp->link == PHY_DOWN)
					link_stat = 0;
				else
					link_stat = PHY_ST_LINK;
			} else {
				link_stat = (ctrl_inl(ioaddr + PSR));
			}
			if (!(link_stat & PHY_ST_LINK)) {
				/* Link Down : disable tx and rx */
				ctrl_outl(ctrl_inl(ioaddr + ECMR) &
					  ~(ECMR_RE | ECMR_TE), ioaddr + ECMR);
			} else {
				/* Link Up */
				ctrl_outl(ctrl_inl(ioaddr + EESIPR) &
					  ~DMAC_M_ECI, ioaddr + EESIPR);
				/*clear int */
				ctrl_outl(ctrl_inl(ioaddr + ECSR),
					  ioaddr + ECSR);
				ctrl_outl(ctrl_inl(ioaddr + EESIPR) |
					  DMAC_M_ECI, ioaddr + EESIPR);
				/* enable tx and rx */
				ctrl_outl(ctrl_inl(ioaddr + ECMR) |
					  (ECMR_RE | ECMR_TE), ioaddr + ECMR);
			}
		}
	}

	if (intr_status & EESR_TWB) {
		/* Write buck end. unused write back interrupt */
		if (intr_status & EESR_TABT)	/* Transmit Abort int */
			mdp->stats.tx_aborted_errors++;
	}

	if (intr_status & EESR_RABT) {
		/* Receive Abort int */
		if (intr_status & EESR_RFRMER) {
			/* Receive Frame Overflow int */
			mdp->stats.rx_frame_errors++;
			dev_err(&ndev->dev, "Receive Frame Overflow\n");
		}
	}

	if (!mdp->cd->no_ade) {
		if (intr_status & EESR_ADE && intr_status & EESR_TDE &&
		    intr_status & EESR_TFE)
			mdp->stats.tx_fifo_errors++;
	}

	if (intr_status & EESR_RDE) {
		/* Receive Descriptor Empty int */
		mdp->stats.rx_over_errors++;

		if (ctrl_inl(ioaddr + EDRRR) ^ EDRRR_R)
			ctrl_outl(EDRRR_R, ioaddr + EDRRR);
		dev_err(&ndev->dev, "Receive Descriptor Empty\n");
	}
	if (intr_status & EESR_RFE) {
		/* Receive FIFO Overflow int */
		mdp->stats.rx_fifo_errors++;
		dev_err(&ndev->dev, "Receive FIFO Overflow\n");
	}

	mask = EESR_TWB | EESR_TABT | EESR_ADE | EESR_TDE | EESR_TFE;
	if (mdp->cd->no_ade)
		mask &= ~EESR_ADE;
	if (intr_status & mask) {
		/* Tx error */
		u32 edtrr = ctrl_inl(ndev->base_addr + EDTRR);
		/* dmesg */
		dev_err(&ndev->dev, "TX error. status=%8.8x cur_tx=%8.8x ",
				intr_status, mdp->cur_tx);
		dev_err(&ndev->dev, "dirty_tx=%8.8x state=%8.8x EDTRR=%8.8x.\n",
				mdp->dirty_tx, (u32) ndev->state, edtrr);
		/* dirty buffer free */
		sh_eth_txfree(ndev);

		/* SH7712 BUG */
		if (edtrr ^ EDTRR_TRNS) {
			/* tx dma start */
			ctrl_outl(EDTRR_TRNS, ndev->base_addr + EDTRR);
		}
		/* wakeup */
		netif_wake_queue(ndev);
	}
}

static irqreturn_t sh_eth_interrupt(int irq, void *netdev)
{
	struct net_device *ndev = netdev;
	struct sh_eth_private *mdp = netdev_priv(ndev);
	struct sh_eth_cpu_data *cd = mdp->cd;
	irqreturn_t ret = IRQ_NONE;
	u32 ioaddr, boguscnt = RX_RING_SIZE;
	u32 intr_status = 0;

	ioaddr = ndev->base_addr;
	spin_lock(&mdp->lock);

	/* Get interrpt stat */
	intr_status = ctrl_inl(ioaddr + EESR);
	/* Clear interrupt */
	if (intr_status & (EESR_FRC | EESR_RMAF | EESR_RRF |
			EESR_RTLF | EESR_RTSF | EESR_PRE | EESR_CERF |
			cd->tx_check | cd->eesr_err_check)) {
		ctrl_outl(intr_status, ioaddr + EESR);
		ret = IRQ_HANDLED;
	} else
		goto other_irq;

	if (intr_status & (EESR_FRC | /* Frame recv*/
			EESR_RMAF | /* Multi cast address recv*/
			EESR_RRF  | /* Bit frame recv */
			EESR_RTLF | /* Long frame recv*/
			EESR_RTSF | /* short frame recv */
			EESR_PRE  | /* PHY-LSI recv error */
			EESR_CERF)){ /* recv frame CRC error */
		sh_eth_rx(ndev);
	}

	/* Tx Check */
	if (intr_status & cd->tx_check) {
		sh_eth_txfree(ndev);
		netif_wake_queue(ndev);
	}

	if (intr_status & cd->eesr_err_check)
		sh_eth_error(ndev, intr_status);

	if (--boguscnt < 0) {
		printk(KERN_WARNING
		       "%s: Too much work at interrupt, status=0x%4.4x.\n",
		       ndev->name, intr_status);
	}

other_irq:
	spin_unlock(&mdp->lock);

	return ret;
}

static void sh_eth_timer(unsigned long data)
{
	struct net_device *ndev = (struct net_device *)data;
	struct sh_eth_private *mdp = netdev_priv(ndev);

	mod_timer(&mdp->timer, jiffies + (10 * HZ));
}

/* PHY state control function */
static void sh_eth_adjust_link(struct net_device *ndev)
{
	struct sh_eth_private *mdp = netdev_priv(ndev);
	struct phy_device *phydev = mdp->phydev;
	u32 ioaddr = ndev->base_addr;
	int new_state = 0;

	if (phydev->link != PHY_DOWN) {
		if (phydev->duplex != mdp->duplex) {
			new_state = 1;
			mdp->duplex = phydev->duplex;
			if (mdp->cd->set_duplex)
				mdp->cd->set_duplex(ndev);
		}

		if (phydev->speed != mdp->speed) {
			new_state = 1;
			mdp->speed = phydev->speed;
			if (mdp->cd->set_rate)
				mdp->cd->set_rate(ndev);
		}
		if (mdp->link == PHY_DOWN) {
			ctrl_outl((ctrl_inl(ioaddr + ECMR) & ~ECMR_TXF)
					| ECMR_DM, ioaddr + ECMR);
			new_state = 1;
			mdp->link = phydev->link;
		}
	} else if (mdp->link) {
		new_state = 1;
		mdp->link = PHY_DOWN;
		mdp->speed = 0;
		mdp->duplex = -1;
	}

	if (new_state)
		phy_print_status(phydev);
}

/* PHY init function */
static int sh_eth_phy_init(struct net_device *ndev)
{
	struct sh_eth_private *mdp = netdev_priv(ndev);
	char phy_id[MII_BUS_ID_SIZE + 3];
	struct phy_device *phydev = NULL;

	snprintf(phy_id, sizeof(phy_id), PHY_ID_FMT,
		mdp->mii_bus->id , mdp->phy_id);

	mdp->link = PHY_DOWN;
	mdp->speed = 0;
	mdp->duplex = -1;

	/* Try connect to PHY */
	phydev = phy_connect(ndev, phy_id, &sh_eth_adjust_link,
				0, PHY_INTERFACE_MODE_MII);
	if (IS_ERR(phydev)) {
		dev_err(&ndev->dev, "phy_connect failed\n");
		return PTR_ERR(phydev);
	}

	dev_info(&ndev->dev, "attached phy %i to driver %s\n",
		phydev->addr, phydev->drv->name);

	mdp->phydev = phydev;

	return 0;
}

/* PHY control start function */
static int sh_eth_phy_start(struct net_device *ndev)
{
	struct sh_eth_private *mdp = netdev_priv(ndev);
	int ret;

	ret = sh_eth_phy_init(ndev);
	if (ret)
		return ret;

	/* reset phy - this also wakes it from PDOWN */
	phy_write(mdp->phydev, MII_BMCR, BMCR_RESET);
	phy_start(mdp->phydev);

	return 0;
}

/* network device open function */
static int sh_eth_open(struct net_device *ndev)
{
	int ret = 0;
	struct sh_eth_private *mdp = netdev_priv(ndev);

	ret = request_irq(ndev->irq, &sh_eth_interrupt,
#if defined(CONFIG_CPU_SUBTYPE_SH7763) || defined(CONFIG_CPU_SUBTYPE_SH7764)
				IRQF_SHARED,
#else
				0,
#endif
				ndev->name, ndev);
	if (ret) {
		dev_err(&ndev->dev, "Can not assign IRQ number\n");
		return ret;
	}

	/* Descriptor set */
	ret = sh_eth_ring_init(ndev);
	if (ret)
		goto out_free_irq;

	/* device init */
	ret = sh_eth_dev_init(ndev);
	if (ret)
		goto out_free_irq;

	/* PHY control start*/
	ret = sh_eth_phy_start(ndev);
	if (ret)
		goto out_free_irq;

	/* Set the timer to check for link beat. */
	init_timer(&mdp->timer);
	mdp->timer.expires = (jiffies + (24 * HZ)) / 10;/* 2.4 sec. */
	setup_timer(&mdp->timer, sh_eth_timer, (unsigned long)ndev);

	return ret;

out_free_irq:
	free_irq(ndev->irq, ndev);
	return ret;
}

/* Timeout function */
static void sh_eth_tx_timeout(struct net_device *ndev)
{
	struct sh_eth_private *mdp = netdev_priv(ndev);
	u32 ioaddr = ndev->base_addr;
	struct sh_eth_rxdesc *rxdesc;
	int i;

	netif_stop_queue(ndev);

	/* worning message out. */
	printk(KERN_WARNING "%s: transmit timed out, status %8.8x,"
	       " resetting...\n", ndev->name, (int)ctrl_inl(ioaddr + EESR));

	/* tx_errors count up */
	mdp->stats.tx_errors++;

	/* timer off */
	del_timer_sync(&mdp->timer);

	/* Free all the skbuffs in the Rx queue. */
	for (i = 0; i < RX_RING_SIZE; i++) {
		rxdesc = &mdp->rx_ring[i];
		rxdesc->status = 0;
		rxdesc->addr = 0xBADF00D0;
		if (mdp->rx_skbuff[i])
			dev_kfree_skb(mdp->rx_skbuff[i]);
		mdp->rx_skbuff[i] = NULL;
	}
	for (i = 0; i < TX_RING_SIZE; i++) {
		if (mdp->tx_skbuff[i])
			dev_kfree_skb(mdp->tx_skbuff[i]);
		mdp->tx_skbuff[i] = NULL;
	}

	/* device init */
	sh_eth_dev_init(ndev);

	/* timer on */
	mdp->timer.expires = (jiffies + (24 * HZ)) / 10;/* 2.4 sec. */
	add_timer(&mdp->timer);
}

/* Packet transmit function */
static int sh_eth_start_xmit(struct sk_buff *skb, struct net_device *ndev)
{
	struct sh_eth_private *mdp = netdev_priv(ndev);
	struct sh_eth_txdesc *txdesc;
	u32 entry;
	unsigned long flags;

	spin_lock_irqsave(&mdp->lock, flags);
	if ((mdp->cur_tx - mdp->dirty_tx) >= (TX_RING_SIZE - 4)) {
		if (!sh_eth_txfree(ndev)) {
			netif_stop_queue(ndev);
			spin_unlock_irqrestore(&mdp->lock, flags);
			return NETDEV_TX_BUSY;
		}
	}
	spin_unlock_irqrestore(&mdp->lock, flags);

	entry = mdp->cur_tx % TX_RING_SIZE;
	mdp->tx_skbuff[entry] = skb;
	txdesc = &mdp->tx_ring[entry];
	txdesc->addr = virt_to_phys(skb->data);
	/* soft swap. */
	if (!mdp->cd->hw_swap)
		sh_eth_soft_swap(phys_to_virt(ALIGN(txdesc->addr, 4)),
				 skb->len + 2);
	/* write back */
	__flush_purge_region(skb->data, skb->len);
	if (skb->len < ETHERSMALL)
		txdesc->buffer_length = ETHERSMALL;
	else
		txdesc->buffer_length = skb->len;

	if (entry >= TX_RING_SIZE - 1)
		txdesc->status |= cpu_to_edmac(mdp, TD_TACT | TD_TDLE);
	else
		txdesc->status |= cpu_to_edmac(mdp, TD_TACT);

	mdp->cur_tx++;

	if (!(ctrl_inl(ndev->base_addr + EDTRR) & EDTRR_TRNS))
		ctrl_outl(EDTRR_TRNS, ndev->base_addr + EDTRR);

	ndev->trans_start = jiffies;

	return 0;
}

/* device close function */
static int sh_eth_close(struct net_device *ndev)
{
	struct sh_eth_private *mdp = netdev_priv(ndev);
	u32 ioaddr = ndev->base_addr;
	int ringsize;

	netif_stop_queue(ndev);

	/* Disable interrupts by clearing the interrupt mask. */
	ctrl_outl(0x0000, ioaddr + EESIPR);

	/* Stop the chip's Tx and Rx processes. */
	ctrl_outl(0, ioaddr + EDTRR);
	ctrl_outl(0, ioaddr + EDRRR);

	/* PHY Disconnect */
	if (mdp->phydev) {
		phy_stop(mdp->phydev);
		phy_disconnect(mdp->phydev);
	}

	free_irq(ndev->irq, ndev);

	del_timer_sync(&mdp->timer);

	/* Free all the skbuffs in the Rx queue. */
	sh_eth_ring_free(ndev);

	/* free DMA buffer */
	ringsize = sizeof(struct sh_eth_rxdesc) * RX_RING_SIZE;
	dma_free_coherent(NULL, ringsize, mdp->rx_ring, mdp->rx_desc_dma);

	/* free DMA buffer */
	ringsize = sizeof(struct sh_eth_txdesc) * TX_RING_SIZE;
	dma_free_coherent(NULL, ringsize, mdp->tx_ring, mdp->tx_desc_dma);

	return 0;
}

static struct net_device_stats *sh_eth_get_stats(struct net_device *ndev)
{
	struct sh_eth_private *mdp = netdev_priv(ndev);
	u32 ioaddr = ndev->base_addr;

	mdp->stats.tx_dropped += ctrl_inl(ioaddr + TROCR);
	ctrl_outl(0, ioaddr + TROCR);	/* (write clear) */
	mdp->stats.collisions += ctrl_inl(ioaddr + CDCR);
	ctrl_outl(0, ioaddr + CDCR);	/* (write clear) */
	mdp->stats.tx_carrier_errors += ctrl_inl(ioaddr + LCCR);
	ctrl_outl(0, ioaddr + LCCR);	/* (write clear) */
#if defined(CONFIG_CPU_SUBTYPE_SH7763)
	mdp->stats.tx_carrier_errors += ctrl_inl(ioaddr + CERCR);/* CERCR */
	ctrl_outl(0, ioaddr + CERCR);	/* (write clear) */
	mdp->stats.tx_carrier_errors += ctrl_inl(ioaddr + CEECR);/* CEECR */
	ctrl_outl(0, ioaddr + CEECR);	/* (write clear) */
#else
	mdp->stats.tx_carrier_errors += ctrl_inl(ioaddr + CNDCR);
	ctrl_outl(0, ioaddr + CNDCR);	/* (write clear) */
#endif
	return &mdp->stats;
}

/* ioctl to device funciotn*/
static int sh_eth_do_ioctl(struct net_device *ndev, struct ifreq *rq,
				int cmd)
{
	struct sh_eth_private *mdp = netdev_priv(ndev);
	struct phy_device *phydev = mdp->phydev;

	if (!netif_running(ndev))
		return -EINVAL;

	if (!phydev)
		return -ENODEV;

	return phy_mii_ioctl(phydev, if_mii(rq), cmd);
}

#if defined(SH_ETH_HAS_TSU)
/* Multicast reception directions set */
static void sh_eth_set_multicast_list(struct net_device *ndev)
{
	u32 ioaddr = ndev->base_addr;

	if (ndev->flags & IFF_PROMISC) {
		/* Set promiscuous. */
		ctrl_outl((ctrl_inl(ioaddr + ECMR) & ~ECMR_MCT) | ECMR_PRM,
			  ioaddr + ECMR);
	} else {
		/* Normal, unicast/broadcast-only mode. */
		ctrl_outl((ctrl_inl(ioaddr + ECMR) & ~ECMR_PRM) | ECMR_MCT,
			  ioaddr + ECMR);
	}
}

/* SuperH's TSU register init function */
static void sh_eth_tsu_init(u32 ioaddr)
{
	ctrl_outl(0, ioaddr + TSU_FWEN0);	/* Disable forward(0->1) */
	ctrl_outl(0, ioaddr + TSU_FWEN1);	/* Disable forward(1->0) */
	ctrl_outl(0, ioaddr + TSU_FCM);	/* forward fifo 3k-3k */
	ctrl_outl(0xc, ioaddr + TSU_BSYSL0);
	ctrl_outl(0xc, ioaddr + TSU_BSYSL1);
	ctrl_outl(0, ioaddr + TSU_PRISL0);
	ctrl_outl(0, ioaddr + TSU_PRISL1);
	ctrl_outl(0, ioaddr + TSU_FWSL0);
	ctrl_outl(0, ioaddr + TSU_FWSL1);
	ctrl_outl(TSU_FWSLC_POSTENU | TSU_FWSLC_POSTENL, ioaddr + TSU_FWSLC);
#if defined(CONFIG_CPU_SUBTYPE_SH7763)
	ctrl_outl(0, ioaddr + TSU_QTAG0);	/* Disable QTAG(0->1) */
	ctrl_outl(0, ioaddr + TSU_QTAG1);	/* Disable QTAG(1->0) */
#else
	ctrl_outl(0, ioaddr + TSU_QTAGM0);	/* Disable QTAG(0->1) */
	ctrl_outl(0, ioaddr + TSU_QTAGM1);	/* Disable QTAG(1->0) */
#endif
	ctrl_outl(0, ioaddr + TSU_FWSR);	/* all interrupt status clear */
	ctrl_outl(0, ioaddr + TSU_FWINMK);	/* Disable all interrupt */
	ctrl_outl(0, ioaddr + TSU_TEN);	/* Disable all CAM entry */
	ctrl_outl(0, ioaddr + TSU_POST1);	/* Disable CAM entry [ 0- 7] */
	ctrl_outl(0, ioaddr + TSU_POST2);	/* Disable CAM entry [ 8-15] */
	ctrl_outl(0, ioaddr + TSU_POST3);	/* Disable CAM entry [16-23] */
	ctrl_outl(0, ioaddr + TSU_POST4);	/* Disable CAM entry [24-31] */
}
#endif /* SH_ETH_HAS_TSU */

/* MDIO bus release function */
static int sh_mdio_release(struct net_device *ndev)
{
	struct mii_bus *bus = dev_get_drvdata(&ndev->dev);

	/* unregister mdio bus */
	mdiobus_unregister(bus);

	/* remove mdio bus info from net_device */
	dev_set_drvdata(&ndev->dev, NULL);

	/* free bitbang info */
	free_mdio_bitbang(bus);

	return 0;
}

/* MDIO bus init function */
static int sh_mdio_init(struct net_device *ndev, int id)
{
	int ret, i;
	struct bb_info *bitbang;
	struct sh_eth_private *mdp = netdev_priv(ndev);

	/* create bit control struct for PHY */
	bitbang = kzalloc(sizeof(struct bb_info), GFP_KERNEL);
	if (!bitbang) {
		ret = -ENOMEM;
		goto out;
	}

	/* bitbang init */
	bitbang->addr = ndev->base_addr + PIR;
	bitbang->mdi_msk = 0x08;
	bitbang->mdo_msk = 0x04;
	bitbang->mmd_msk = 0x02;/* MMD */
	bitbang->mdc_msk = 0x01;
	bitbang->ctrl.ops = &bb_ops;

	/* MII contorller setting */
	mdp->mii_bus = alloc_mdio_bitbang(&bitbang->ctrl);
	if (!mdp->mii_bus) {
		ret = -ENOMEM;
		goto out_free_bitbang;
	}

	/* Hook up MII support for ethtool */
	mdp->mii_bus->name = "sh_mii";
	mdp->mii_bus->parent = &ndev->dev;
	snprintf(mdp->mii_bus->id, MII_BUS_ID_SIZE, "%x", id);

	/* PHY IRQ */
	mdp->mii_bus->irq = kmalloc(sizeof(int)*PHY_MAX_ADDR, GFP_KERNEL);
	if (!mdp->mii_bus->irq) {
		ret = -ENOMEM;
		goto out_free_bus;
	}

	for (i = 0; i < PHY_MAX_ADDR; i++)
		mdp->mii_bus->irq[i] = PHY_POLL;

	/* regist mdio bus */
	ret = mdiobus_register(mdp->mii_bus);
	if (ret)
		goto out_free_irq;

	dev_set_drvdata(&ndev->dev, mdp->mii_bus);

	return 0;

out_free_irq:
	kfree(mdp->mii_bus->irq);

out_free_bus:
	free_mdio_bitbang(mdp->mii_bus);

out_free_bitbang:
	kfree(bitbang);

out:
	return ret;
}

static const struct net_device_ops sh_eth_netdev_ops = {
	.ndo_open		= sh_eth_open,
	.ndo_stop		= sh_eth_close,
	.ndo_start_xmit		= sh_eth_start_xmit,
	.ndo_get_stats		= sh_eth_get_stats,
<<<<<<< HEAD
	.ndo_set_multicast_list	= sh_eth_set_multicast_list,
=======
#if defined(SH_ETH_HAS_TSU)
	.ndo_set_multicast_list	= sh_eth_set_multicast_list,
#endif
>>>>>>> 533ac12e
	.ndo_tx_timeout		= sh_eth_tx_timeout,
	.ndo_do_ioctl		= sh_eth_do_ioctl,
	.ndo_validate_addr	= eth_validate_addr,
	.ndo_set_mac_address	= eth_mac_addr,
	.ndo_change_mtu		= eth_change_mtu,
};

static int sh_eth_drv_probe(struct platform_device *pdev)
{
	int ret, i, devno = 0;
	struct resource *res;
	struct net_device *ndev = NULL;
	struct sh_eth_private *mdp;
	struct sh_eth_plat_data *pd;

	/* get base addr */
	res = platform_get_resource(pdev, IORESOURCE_MEM, 0);
	if (unlikely(res == NULL)) {
		dev_err(&pdev->dev, "invalid resource\n");
		ret = -EINVAL;
		goto out;
	}

	ndev = alloc_etherdev(sizeof(struct sh_eth_private));
	if (!ndev) {
		dev_err(&pdev->dev, "Could not allocate device.\n");
		ret = -ENOMEM;
		goto out;
	}

	/* The sh Ether-specific entries in the device structure. */
	ndev->base_addr = res->start;
	devno = pdev->id;
	if (devno < 0)
		devno = 0;

	ndev->dma = -1;
	ret = platform_get_irq(pdev, 0);
	if (ret < 0) {
		ret = -ENODEV;
		goto out_release;
	}
	ndev->irq = ret;

	SET_NETDEV_DEV(ndev, &pdev->dev);

	/* Fill in the fields of the device structure with ethernet values. */
	ether_setup(ndev);

	mdp = netdev_priv(ndev);
	spin_lock_init(&mdp->lock);

	pd = (struct sh_eth_plat_data *)(pdev->dev.platform_data);
	/* get PHY ID */
	mdp->phy_id = pd->phy;
	/* EDMAC endian */
	mdp->edmac_endian = pd->edmac_endian;

	/* set cpu data */
	mdp->cd = &sh_eth_my_cpu_data;
	sh_eth_set_default_cpu_data(mdp->cd);

	/* set function */
	ndev->netdev_ops = &sh_eth_netdev_ops;
	ndev->watchdog_timeo = TX_TIMEOUT;

	mdp->post_rx = POST_RX >> (devno << 1);
	mdp->post_fw = POST_FW >> (devno << 1);

	/* read and set MAC address */
	read_mac_address(ndev);

	/* First device only init */
	if (!devno) {
		if (mdp->cd->chip_reset)
			mdp->cd->chip_reset(ndev);

#if defined(SH_ETH_HAS_TSU)
		/* TSU init (Init only)*/
		sh_eth_tsu_init(SH_TSU_ADDR);
#endif
	}

	/* network device register */
	ret = register_netdev(ndev);
	if (ret)
		goto out_release;

	/* mdio bus init */
	ret = sh_mdio_init(ndev, pdev->id);
	if (ret)
		goto out_unregister;

	/* pritnt device infomation */
	pr_info("Base address at 0x%x, ",
	       (u32)ndev->base_addr);

	for (i = 0; i < 5; i++)
		printk("%02X:", ndev->dev_addr[i]);
	printk("%02X, IRQ %d.\n", ndev->dev_addr[i], ndev->irq);

	platform_set_drvdata(pdev, ndev);

	return ret;

out_unregister:
	unregister_netdev(ndev);

out_release:
	/* net_dev free */
	if (ndev)
		free_netdev(ndev);

out:
	return ret;
}

static int sh_eth_drv_remove(struct platform_device *pdev)
{
	struct net_device *ndev = platform_get_drvdata(pdev);

	sh_mdio_release(ndev);
	unregister_netdev(ndev);
	flush_scheduled_work();

	free_netdev(ndev);
	platform_set_drvdata(pdev, NULL);

	return 0;
}

static struct platform_driver sh_eth_driver = {
	.probe = sh_eth_drv_probe,
	.remove = sh_eth_drv_remove,
	.driver = {
		   .name = CARDNAME,
	},
};

static int __init sh_eth_init(void)
{
	return platform_driver_register(&sh_eth_driver);
}

static void __exit sh_eth_cleanup(void)
{
	platform_driver_unregister(&sh_eth_driver);
}

module_init(sh_eth_init);
module_exit(sh_eth_cleanup);

MODULE_AUTHOR("Nobuhiro Iwamatsu, Yoshihiro Shimoda");
MODULE_DESCRIPTION("Renesas SuperH Ethernet driver");
MODULE_LICENSE("GPL v2");<|MERGE_RESOLUTION|>--- conflicted
+++ resolved
@@ -1357,13 +1357,9 @@
 	.ndo_stop		= sh_eth_close,
 	.ndo_start_xmit		= sh_eth_start_xmit,
 	.ndo_get_stats		= sh_eth_get_stats,
-<<<<<<< HEAD
-	.ndo_set_multicast_list	= sh_eth_set_multicast_list,
-=======
 #if defined(SH_ETH_HAS_TSU)
 	.ndo_set_multicast_list	= sh_eth_set_multicast_list,
 #endif
->>>>>>> 533ac12e
 	.ndo_tx_timeout		= sh_eth_tx_timeout,
 	.ndo_do_ioctl		= sh_eth_do_ioctl,
 	.ndo_validate_addr	= eth_validate_addr,
