--- conflicted
+++ resolved
@@ -707,17 +707,6 @@
 static inline void atl1c_clean_buffer(struct pci_dev *pdev,
 				struct atl1c_buffer *buffer_info, int in_irq)
 {
-<<<<<<< HEAD
-	if (buffer_info->flags & ATL1C_BUFFER_FREE)
-		return;
-	if (buffer_info->dma) {
-		if (buffer_info->flags & ATL1C_PCIMAP_SINGLE)
-			pci_unmap_single(pdev, buffer_info->dma,
-					buffer_info->length, PCI_DMA_TODEVICE);
-		else if (buffer_info->flags & ATL1C_PCIMAP_PAGE)
-			pci_unmap_page(pdev, buffer_info->dma,
-					buffer_info->length, PCI_DMA_TODEVICE);
-=======
 	u16 pci_driection;
 	if (buffer_info->flags & ATL1C_BUFFER_FREE)
 		return;
@@ -733,7 +722,6 @@
 		else if (buffer_info->flags & ATL1C_PCIMAP_PAGE)
 			pci_unmap_page(pdev, buffer_info->dma,
 					buffer_info->length, pci_driection);
->>>>>>> a9e06057
 	}
 	if (buffer_info->skb) {
 		if (in_irq)
@@ -1619,12 +1607,8 @@
 		buffer_info->dma = pci_map_single(pdev, vir_addr,
 						buffer_info->length,
 						PCI_DMA_FROMDEVICE);
-<<<<<<< HEAD
-		ATL1C_SET_PCIMAP_TYPE(buffer_info, ATL1C_PCIMAP_SINGLE);
-=======
 		ATL1C_SET_PCIMAP_TYPE(buffer_info, ATL1C_PCIMAP_SINGLE,
 			ATL1C_PCIMAP_FROMDEVICE);
->>>>>>> a9e06057
 		rfd_desc->buffer_addr = cpu_to_le64(buffer_info->dma);
 		rfd_next_to_use = next_next;
 		if (++next_next == rfd_ring->count)
@@ -1985,12 +1969,8 @@
 		buffer_info->dma = pci_map_single(adapter->pdev,
 					skb->data, hdr_len, PCI_DMA_TODEVICE);
 		ATL1C_SET_BUFFER_STATE(buffer_info, ATL1C_BUFFER_BUSY);
-<<<<<<< HEAD
-		ATL1C_SET_PCIMAP_TYPE(buffer_info, ATL1C_PCIMAP_SINGLE);
-=======
 		ATL1C_SET_PCIMAP_TYPE(buffer_info, ATL1C_PCIMAP_SINGLE,
 			ATL1C_PCIMAP_TODEVICE);
->>>>>>> a9e06057
 		mapped_len += map_len;
 		use_tpd->buffer_addr = cpu_to_le64(buffer_info->dma);
 		use_tpd->buffer_len = cpu_to_le16(buffer_info->length);
@@ -2011,12 +1991,8 @@
 			pci_map_single(adapter->pdev, skb->data + mapped_len,
 					buffer_info->length, PCI_DMA_TODEVICE);
 		ATL1C_SET_BUFFER_STATE(buffer_info, ATL1C_BUFFER_BUSY);
-<<<<<<< HEAD
-		ATL1C_SET_PCIMAP_TYPE(buffer_info, ATL1C_PCIMAP_SINGLE);
-=======
 		ATL1C_SET_PCIMAP_TYPE(buffer_info, ATL1C_PCIMAP_SINGLE,
 			ATL1C_PCIMAP_TODEVICE);
->>>>>>> a9e06057
 		use_tpd->buffer_addr = cpu_to_le64(buffer_info->dma);
 		use_tpd->buffer_len  = cpu_to_le16(buffer_info->length);
 	}
@@ -2037,12 +2013,8 @@
 					buffer_info->length,
 					PCI_DMA_TODEVICE);
 		ATL1C_SET_BUFFER_STATE(buffer_info, ATL1C_BUFFER_BUSY);
-<<<<<<< HEAD
-		ATL1C_SET_PCIMAP_TYPE(buffer_info, ATL1C_PCIMAP_PAGE);
-=======
 		ATL1C_SET_PCIMAP_TYPE(buffer_info, ATL1C_PCIMAP_PAGE,
 			ATL1C_PCIMAP_TODEVICE);
->>>>>>> a9e06057
 		use_tpd->buffer_addr = cpu_to_le64(buffer_info->dma);
 		use_tpd->buffer_len  = cpu_to_le16(buffer_info->length);
 	}
