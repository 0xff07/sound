--- conflicted
+++ resolved
@@ -479,12 +479,9 @@
 #define ATL1C_PCIMAP_PAGE		0x0008
 #define ATL1C_PCIMAP_TYPE_MASK		0x000C
 
-<<<<<<< HEAD
-=======
 #define ATL1C_PCIMAP_TODEVICE		0x0010
 #define ATL1C_PCIMAP_FROMDEVICE		0x0020
 #define ATL1C_PCIMAP_DIRECTION_MASK	0x0030
->>>>>>> a9e06057
 	dma_addr_t dma;
 };
 
@@ -493,17 +490,11 @@
 	((buff)->flags) |= (state);			\
 	} while (0)
 
-<<<<<<< HEAD
-#define ATL1C_SET_PCIMAP_TYPE(buff, type) do {		\
-	((buff)->flags) &= ~ATL1C_PCIMAP_TYPE_MASK;	\
-	((buff)->flags) |= (type);			\
-=======
 #define ATL1C_SET_PCIMAP_TYPE(buff, type, direction) do {	\
 	((buff)->flags) &= ~ATL1C_PCIMAP_TYPE_MASK;		\
 	((buff)->flags) |= (type);				\
 	((buff)->flags) &= ~ATL1C_PCIMAP_DIRECTION_MASK;	\
 	((buff)->flags) |= (direction);				\
->>>>>>> a9e06057
 	} while (0)
 
 /* transimit packet descriptor (tpd) ring */
