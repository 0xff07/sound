#include <linux/kernel.h>
#include <linux/init.h>
#include <linux/types.h>
#include <linux/module.h>
#include <linux/list.h>
#include <linux/pci.h>
#include <linux/dma-mapping.h>
#include <linux/pagemap.h>
#include <linux/sched.h>
#include <linux/slab.h>
#include <linux/dmapool.h>
#include <linux/mempool.h>
#include <linux/spinlock.h>
#include <linux/kthread.h>
#include <linux/interrupt.h>
#include <linux/errno.h>
#include <linux/ioport.h>
#include <linux/in.h>
#include <linux/ip.h>
#include <linux/ipv6.h>
#include <net/ipv6.h>
#include <linux/tcp.h>
#include <linux/udp.h>
#include <linux/if_arp.h>
#include <linux/if_ether.h>
#include <linux/netdevice.h>
#include <linux/etherdevice.h>
#include <linux/ethtool.h>
#include <linux/skbuff.h>
#include <linux/rtnetlink.h>
#include <linux/if_vlan.h>
#include <linux/delay.h>
#include <linux/mm.h>
#include <linux/vmalloc.h>


#include "qlge.h"

static const char ql_gstrings_test[][ETH_GSTRING_LEN] = {
	"Loopback test  (offline)"
};
#define QLGE_TEST_LEN (sizeof(ql_gstrings_test) / ETH_GSTRING_LEN)

static int ql_update_ring_coalescing(struct ql_adapter *qdev)
{
	int i, status = 0;
	struct rx_ring *rx_ring;
	struct cqicb *cqicb;

	if (!netif_running(qdev->ndev))
		return status;

	/* Skip the default queue, and update the outbound handler
	 * queues if they changed.
	 */
	cqicb = (struct cqicb *)&qdev->rx_ring[qdev->rss_ring_count];
	if (le16_to_cpu(cqicb->irq_delay) != qdev->tx_coalesce_usecs ||
		le16_to_cpu(cqicb->pkt_delay) !=
				qdev->tx_max_coalesced_frames) {
		for (i = qdev->rss_ring_count; i < qdev->rx_ring_count; i++) {
			rx_ring = &qdev->rx_ring[i];
			cqicb = (struct cqicb *)rx_ring;
			cqicb->irq_delay = cpu_to_le16(qdev->tx_coalesce_usecs);
			cqicb->pkt_delay =
			    cpu_to_le16(qdev->tx_max_coalesced_frames);
			cqicb->flags = FLAGS_LI;
			status = ql_write_cfg(qdev, cqicb, sizeof(*cqicb),
						CFG_LCQ, rx_ring->cq_id);
			if (status) {
				netif_err(qdev, ifup, qdev->ndev,
					  "Failed to load CQICB.\n");
				goto exit;
			}
		}
	}

	/* Update the inbound (RSS) handler queues if they changed. */
	cqicb = (struct cqicb *)&qdev->rx_ring[0];
	if (le16_to_cpu(cqicb->irq_delay) != qdev->rx_coalesce_usecs ||
		le16_to_cpu(cqicb->pkt_delay) !=
					qdev->rx_max_coalesced_frames) {
		for (i = 0; i < qdev->rss_ring_count; i++, rx_ring++) {
			rx_ring = &qdev->rx_ring[i];
			cqicb = (struct cqicb *)rx_ring;
			cqicb->irq_delay = cpu_to_le16(qdev->rx_coalesce_usecs);
			cqicb->pkt_delay =
			    cpu_to_le16(qdev->rx_max_coalesced_frames);
			cqicb->flags = FLAGS_LI;
			status = ql_write_cfg(qdev, cqicb, sizeof(*cqicb),
						CFG_LCQ, rx_ring->cq_id);
			if (status) {
				netif_err(qdev, ifup, qdev->ndev,
					  "Failed to load CQICB.\n");
				goto exit;
			}
		}
	}
exit:
	return status;
}

static void ql_update_stats(struct ql_adapter *qdev)
{
	u32 i;
	u64 data;
	u64 *iter = &qdev->nic_stats.tx_pkts;

	spin_lock(&qdev->stats_lock);
	if (ql_sem_spinlock(qdev, qdev->xg_sem_mask)) {
			netif_err(qdev, drv, qdev->ndev,
				  "Couldn't get xgmac sem.\n");
		goto quit;
	}
	/*
	 * Get TX statistics.
	 */
	for (i = 0x200; i < 0x280; i += 8) {
		if (ql_read_xgmac_reg64(qdev, i, &data)) {
			netif_err(qdev, drv, qdev->ndev,
				  "Error reading status register 0x%.04x.\n",
				  i);
			goto end;
		} else
			*iter = data;
		iter++;
	}

	/*
	 * Get RX statistics.
	 */
	for (i = 0x300; i < 0x3d0; i += 8) {
		if (ql_read_xgmac_reg64(qdev, i, &data)) {
			netif_err(qdev, drv, qdev->ndev,
				  "Error reading status register 0x%.04x.\n",
				  i);
			goto end;
		} else
			*iter = data;
		iter++;
	}

	/*
	 * Get Per-priority TX pause frame counter statistics.
	 */
	for (i = 0x500; i < 0x540; i += 8) {
		if (ql_read_xgmac_reg64(qdev, i, &data)) {
			netif_err(qdev, drv, qdev->ndev,
				  "Error reading status register 0x%.04x.\n",
				  i);
			goto end;
		} else
			*iter = data;
		iter++;
	}

	/*
	 * Get Per-priority RX pause frame counter statistics.
	 */
	for (i = 0x568; i < 0x5a8; i += 8) {
		if (ql_read_xgmac_reg64(qdev, i, &data)) {
			netif_err(qdev, drv, qdev->ndev,
				  "Error reading status register 0x%.04x.\n",
				  i);
			goto end;
		} else
			*iter = data;
		iter++;
	}

	/*
	 * Get RX NIC FIFO DROP statistics.
	 */
	if (ql_read_xgmac_reg64(qdev, 0x5b8, &data)) {
		netif_err(qdev, drv, qdev->ndev,
			  "Error reading status register 0x%.04x.\n", i);
		goto end;
	} else
		*iter = data;
end:
	ql_sem_unlock(qdev, qdev->xg_sem_mask);
quit:
	spin_unlock(&qdev->stats_lock);

	QL_DUMP_STAT(qdev);

	return;
}

static char ql_stats_str_arr[][ETH_GSTRING_LEN] = {
	{"tx_pkts"},
	{"tx_bytes"},
	{"tx_mcast_pkts"},
	{"tx_bcast_pkts"},
	{"tx_ucast_pkts"},
	{"tx_ctl_pkts"},
	{"tx_pause_pkts"},
	{"tx_64_pkts"},
	{"tx_65_to_127_pkts"},
	{"tx_128_to_255_pkts"},
	{"tx_256_511_pkts"},
	{"tx_512_to_1023_pkts"},
	{"tx_1024_to_1518_pkts"},
	{"tx_1519_to_max_pkts"},
	{"tx_undersize_pkts"},
	{"tx_oversize_pkts"},
	{"rx_bytes"},
	{"rx_bytes_ok"},
	{"rx_pkts"},
	{"rx_pkts_ok"},
	{"rx_bcast_pkts"},
	{"rx_mcast_pkts"},
	{"rx_ucast_pkts"},
	{"rx_undersize_pkts"},
	{"rx_oversize_pkts"},
	{"rx_jabber_pkts"},
	{"rx_undersize_fcerr_pkts"},
	{"rx_drop_events"},
	{"rx_fcerr_pkts"},
	{"rx_align_err"},
	{"rx_symbol_err"},
	{"rx_mac_err"},
	{"rx_ctl_pkts"},
	{"rx_pause_pkts"},
	{"rx_64_pkts"},
	{"rx_65_to_127_pkts"},
	{"rx_128_255_pkts"},
	{"rx_256_511_pkts"},
	{"rx_512_to_1023_pkts"},
	{"rx_1024_to_1518_pkts"},
	{"rx_1519_to_max_pkts"},
	{"rx_len_err_pkts"},
	{"tx_cbfc_pause_frames0"},
	{"tx_cbfc_pause_frames1"},
	{"tx_cbfc_pause_frames2"},
	{"tx_cbfc_pause_frames3"},
	{"tx_cbfc_pause_frames4"},
	{"tx_cbfc_pause_frames5"},
	{"tx_cbfc_pause_frames6"},
	{"tx_cbfc_pause_frames7"},
	{"rx_cbfc_pause_frames0"},
	{"rx_cbfc_pause_frames1"},
	{"rx_cbfc_pause_frames2"},
	{"rx_cbfc_pause_frames3"},
	{"rx_cbfc_pause_frames4"},
	{"rx_cbfc_pause_frames5"},
	{"rx_cbfc_pause_frames6"},
	{"rx_cbfc_pause_frames7"},
	{"rx_nic_fifo_drop"},
};

static void ql_get_strings(struct net_device *dev, u32 stringset, u8 *buf)
{
	switch (stringset) {
	case ETH_SS_STATS:
		memcpy(buf, ql_stats_str_arr, sizeof(ql_stats_str_arr));
		break;
	}
}

static int ql_get_sset_count(struct net_device *dev, int sset)
{
	switch (sset) {
	case ETH_SS_TEST:
		return QLGE_TEST_LEN;
	case ETH_SS_STATS:
		return ARRAY_SIZE(ql_stats_str_arr);
	default:
		return -EOPNOTSUPP;
	}
}

static void
ql_get_ethtool_stats(struct net_device *ndev,
		     struct ethtool_stats *stats, u64 *data)
{
	struct ql_adapter *qdev = netdev_priv(ndev);
	struct nic_stats *s = &qdev->nic_stats;

	ql_update_stats(qdev);

	*data++ = s->tx_pkts;
	*data++ = s->tx_bytes;
	*data++ = s->tx_mcast_pkts;
	*data++ = s->tx_bcast_pkts;
	*data++ = s->tx_ucast_pkts;
	*data++ = s->tx_ctl_pkts;
	*data++ = s->tx_pause_pkts;
	*data++ = s->tx_64_pkt;
	*data++ = s->tx_65_to_127_pkt;
	*data++ = s->tx_128_to_255_pkt;
	*data++ = s->tx_256_511_pkt;
	*data++ = s->tx_512_to_1023_pkt;
	*data++ = s->tx_1024_to_1518_pkt;
	*data++ = s->tx_1519_to_max_pkt;
	*data++ = s->tx_undersize_pkt;
	*data++ = s->tx_oversize_pkt;
	*data++ = s->rx_bytes;
	*data++ = s->rx_bytes_ok;
	*data++ = s->rx_pkts;
	*data++ = s->rx_pkts_ok;
	*data++ = s->rx_bcast_pkts;
	*data++ = s->rx_mcast_pkts;
	*data++ = s->rx_ucast_pkts;
	*data++ = s->rx_undersize_pkts;
	*data++ = s->rx_oversize_pkts;
	*data++ = s->rx_jabber_pkts;
	*data++ = s->rx_undersize_fcerr_pkts;
	*data++ = s->rx_drop_events;
	*data++ = s->rx_fcerr_pkts;
	*data++ = s->rx_align_err;
	*data++ = s->rx_symbol_err;
	*data++ = s->rx_mac_err;
	*data++ = s->rx_ctl_pkts;
	*data++ = s->rx_pause_pkts;
	*data++ = s->rx_64_pkts;
	*data++ = s->rx_65_to_127_pkts;
	*data++ = s->rx_128_255_pkts;
	*data++ = s->rx_256_511_pkts;
	*data++ = s->rx_512_to_1023_pkts;
	*data++ = s->rx_1024_to_1518_pkts;
	*data++ = s->rx_1519_to_max_pkts;
	*data++ = s->rx_len_err_pkts;
	*data++ = s->tx_cbfc_pause_frames0;
	*data++ = s->tx_cbfc_pause_frames1;
	*data++ = s->tx_cbfc_pause_frames2;
	*data++ = s->tx_cbfc_pause_frames3;
	*data++ = s->tx_cbfc_pause_frames4;
	*data++ = s->tx_cbfc_pause_frames5;
	*data++ = s->tx_cbfc_pause_frames6;
	*data++ = s->tx_cbfc_pause_frames7;
	*data++ = s->rx_cbfc_pause_frames0;
	*data++ = s->rx_cbfc_pause_frames1;
	*data++ = s->rx_cbfc_pause_frames2;
	*data++ = s->rx_cbfc_pause_frames3;
	*data++ = s->rx_cbfc_pause_frames4;
	*data++ = s->rx_cbfc_pause_frames5;
	*data++ = s->rx_cbfc_pause_frames6;
	*data++ = s->rx_cbfc_pause_frames7;
	*data++ = s->rx_nic_fifo_drop;
}

static int ql_get_settings(struct net_device *ndev,
			      struct ethtool_cmd *ecmd)
{
	struct ql_adapter *qdev = netdev_priv(ndev);

	ecmd->supported = SUPPORTED_10000baseT_Full;
	ecmd->advertising = ADVERTISED_10000baseT_Full;
	ecmd->autoneg = AUTONEG_ENABLE;
	ecmd->transceiver = XCVR_EXTERNAL;
	if ((qdev->link_status & STS_LINK_TYPE_MASK) ==
				STS_LINK_TYPE_10GBASET) {
		ecmd->supported |= (SUPPORTED_TP | SUPPORTED_Autoneg);
		ecmd->advertising |= (ADVERTISED_TP | ADVERTISED_Autoneg);
		ecmd->port = PORT_TP;
	} else {
		ecmd->supported |= SUPPORTED_FIBRE;
		ecmd->advertising |= ADVERTISED_FIBRE;
		ecmd->port = PORT_FIBRE;
	}

	ecmd->speed = SPEED_10000;
	ecmd->duplex = DUPLEX_FULL;

	return 0;
}

static void ql_get_drvinfo(struct net_device *ndev,
			   struct ethtool_drvinfo *drvinfo)
{
	struct ql_adapter *qdev = netdev_priv(ndev);
	strncpy(drvinfo->driver, qlge_driver_name, 32);
	strncpy(drvinfo->version, qlge_driver_version, 32);
	snprintf(drvinfo->fw_version, 32, "v%d.%d.%d",
		 (qdev->fw_rev_id & 0x00ff0000) >> 16,
		 (qdev->fw_rev_id & 0x0000ff00) >> 8,
		 (qdev->fw_rev_id & 0x000000ff));
	strncpy(drvinfo->bus_info, pci_name(qdev->pdev), 32);
	drvinfo->n_stats = 0;
	drvinfo->testinfo_len = 0;
	drvinfo->regdump_len = 0;
	drvinfo->eedump_len = 0;
}

static void ql_get_wol(struct net_device *ndev, struct ethtool_wolinfo *wol)
{
	struct ql_adapter *qdev = netdev_priv(ndev);
	/* What we support. */
	wol->supported = WAKE_MAGIC;
	/* What we've currently got set. */
	wol->wolopts = qdev->wol;
}

static int ql_set_wol(struct net_device *ndev, struct ethtool_wolinfo *wol)
{
	struct ql_adapter *qdev = netdev_priv(ndev);
	int status;

	if (wol->wolopts & ~WAKE_MAGIC)
		return -EINVAL;
	qdev->wol = wol->wolopts;

	netif_info(qdev, drv, qdev->ndev, "Set wol option 0x%x\n", qdev->wol);
	if (!qdev->wol) {
		u32 wol = 0;
		status = ql_mb_wol_mode(qdev, wol);
		netif_err(qdev, drv, qdev->ndev, "WOL %s (wol code 0x%x)\n",
<<<<<<< HEAD
			  status == 0 ? "cleared sucessfully" : "clear failed",
=======
			  status == 0 ? "cleared successfully" : "clear failed",
>>>>>>> c027ddcd
			  wol);
	}

	return 0;
}

static int ql_phys_id(struct net_device *ndev, u32 data)
{
	struct ql_adapter *qdev = netdev_priv(ndev);
	u32 led_reg, i;
	int status;

	/* Save the current LED settings */
	status = ql_mb_get_led_cfg(qdev);
	if (status)
		return status;
	led_reg = qdev->led_config;

	/* Start blinking the led */
	if (!data || data > 300)
		data = 300;

	for (i = 0; i < (data * 10); i++)
		ql_mb_set_led_cfg(qdev, QL_LED_BLINK);

	/* Restore LED settings */
	status = ql_mb_set_led_cfg(qdev, led_reg);
	if (status)
		return status;

	return 0;
}

static int ql_start_loopback(struct ql_adapter *qdev)
{
	if (netif_carrier_ok(qdev->ndev)) {
		set_bit(QL_LB_LINK_UP, &qdev->flags);
		netif_carrier_off(qdev->ndev);
	} else
		clear_bit(QL_LB_LINK_UP, &qdev->flags);
	qdev->link_config |= CFG_LOOPBACK_PCS;
	return ql_mb_set_port_cfg(qdev);
}

static void ql_stop_loopback(struct ql_adapter *qdev)
{
	qdev->link_config &= ~CFG_LOOPBACK_PCS;
	ql_mb_set_port_cfg(qdev);
	if (test_bit(QL_LB_LINK_UP, &qdev->flags)) {
		netif_carrier_on(qdev->ndev);
		clear_bit(QL_LB_LINK_UP, &qdev->flags);
	}
}

static void ql_create_lb_frame(struct sk_buff *skb,
					unsigned int frame_size)
{
	memset(skb->data, 0xFF, frame_size);
	frame_size &= ~1;
	memset(&skb->data[frame_size / 2], 0xAA, frame_size / 2 - 1);
	memset(&skb->data[frame_size / 2 + 10], 0xBE, 1);
	memset(&skb->data[frame_size / 2 + 12], 0xAF, 1);
}

void ql_check_lb_frame(struct ql_adapter *qdev,
					struct sk_buff *skb)
{
	unsigned int frame_size = skb->len;

	if ((*(skb->data + 3) == 0xFF) &&
		(*(skb->data + frame_size / 2 + 10) == 0xBE) &&
		(*(skb->data + frame_size / 2 + 12) == 0xAF)) {
			atomic_dec(&qdev->lb_count);
			return;
	}
}

static int ql_run_loopback_test(struct ql_adapter *qdev)
{
	int i;
	netdev_tx_t rc;
	struct sk_buff *skb;
	unsigned int size = SMALL_BUF_MAP_SIZE;

	for (i = 0; i < 64; i++) {
		skb = netdev_alloc_skb(qdev->ndev, size);
		if (!skb)
			return -ENOMEM;

		skb->queue_mapping = 0;
		skb_put(skb, size);
		ql_create_lb_frame(skb, size);
		rc = ql_lb_send(skb, qdev->ndev);
		if (rc != NETDEV_TX_OK)
			return -EPIPE;
		atomic_inc(&qdev->lb_count);
	}
	/* Give queue time to settle before testing results. */
	msleep(2);
	ql_clean_lb_rx_ring(&qdev->rx_ring[0], 128);
	return atomic_read(&qdev->lb_count) ? -EIO : 0;
}

static int ql_loopback_test(struct ql_adapter *qdev, u64 *data)
{
	*data = ql_start_loopback(qdev);
	if (*data)
		goto out;
	*data = ql_run_loopback_test(qdev);
out:
	ql_stop_loopback(qdev);
	return *data;
}

static void ql_self_test(struct net_device *ndev,
				struct ethtool_test *eth_test, u64 *data)
{
	struct ql_adapter *qdev = netdev_priv(ndev);

	if (netif_running(ndev)) {
		set_bit(QL_SELFTEST, &qdev->flags);
		if (eth_test->flags == ETH_TEST_FL_OFFLINE) {
			/* Offline tests */
			if (ql_loopback_test(qdev, &data[0]))
				eth_test->flags |= ETH_TEST_FL_FAILED;

		} else {
			/* Online tests */
			data[0] = 0;
		}
		clear_bit(QL_SELFTEST, &qdev->flags);
		/* Give link time to come up after
		 * port configuration changes.
		 */
		msleep_interruptible(4 * 1000);
	} else {
		netif_err(qdev, drv, qdev->ndev,
			  "is down, Loopback test will fail.\n");
		eth_test->flags |= ETH_TEST_FL_FAILED;
	}
}

static int ql_get_regs_len(struct net_device *ndev)
{
	return sizeof(struct ql_reg_dump);
}

static void ql_get_regs(struct net_device *ndev,
			struct ethtool_regs *regs, void *p)
{
	struct ql_adapter *qdev = netdev_priv(ndev);

	ql_gen_reg_dump(qdev, p);
}

static int ql_get_coalesce(struct net_device *dev, struct ethtool_coalesce *c)
{
	struct ql_adapter *qdev = netdev_priv(dev);

	c->rx_coalesce_usecs = qdev->rx_coalesce_usecs;
	c->tx_coalesce_usecs = qdev->tx_coalesce_usecs;

	/* This chip coalesces as follows:
	 * If a packet arrives, hold off interrupts until
	 * cqicb->int_delay expires, but if no other packets arrive don't
	 * wait longer than cqicb->pkt_int_delay. But ethtool doesn't use a
	 * timer to coalesce on a frame basis.  So, we have to take ethtool's
	 * max_coalesced_frames value and convert it to a delay in microseconds.
	 * We do this by using a basic thoughput of 1,000,000 frames per
	 * second @ (1024 bytes).  This means one frame per usec. So it's a
	 * simple one to one ratio.
	 */
	c->rx_max_coalesced_frames = qdev->rx_max_coalesced_frames;
	c->tx_max_coalesced_frames = qdev->tx_max_coalesced_frames;

	return 0;
}

static int ql_set_coalesce(struct net_device *ndev, struct ethtool_coalesce *c)
{
	struct ql_adapter *qdev = netdev_priv(ndev);

	/* Validate user parameters. */
	if (c->rx_coalesce_usecs > qdev->rx_ring_size / 2)
		return -EINVAL;
       /* Don't wait more than 10 usec. */
	if (c->rx_max_coalesced_frames > MAX_INTER_FRAME_WAIT)
		return -EINVAL;
	if (c->tx_coalesce_usecs > qdev->tx_ring_size / 2)
		return -EINVAL;
	if (c->tx_max_coalesced_frames > MAX_INTER_FRAME_WAIT)
		return -EINVAL;

	/* Verify a change took place before updating the hardware. */
	if (qdev->rx_coalesce_usecs == c->rx_coalesce_usecs &&
	    qdev->tx_coalesce_usecs == c->tx_coalesce_usecs &&
	    qdev->rx_max_coalesced_frames == c->rx_max_coalesced_frames &&
	    qdev->tx_max_coalesced_frames == c->tx_max_coalesced_frames)
		return 0;

	qdev->rx_coalesce_usecs = c->rx_coalesce_usecs;
	qdev->tx_coalesce_usecs = c->tx_coalesce_usecs;
	qdev->rx_max_coalesced_frames = c->rx_max_coalesced_frames;
	qdev->tx_max_coalesced_frames = c->tx_max_coalesced_frames;

	return ql_update_ring_coalescing(qdev);
}

static void ql_get_pauseparam(struct net_device *netdev,
			struct ethtool_pauseparam *pause)
{
	struct ql_adapter *qdev = netdev_priv(netdev);

	ql_mb_get_port_cfg(qdev);
	if (qdev->link_config & CFG_PAUSE_STD) {
		pause->rx_pause = 1;
		pause->tx_pause = 1;
	}
}

static int ql_set_pauseparam(struct net_device *netdev,
			struct ethtool_pauseparam *pause)
{
	struct ql_adapter *qdev = netdev_priv(netdev);
	int status = 0;

	if ((pause->rx_pause) && (pause->tx_pause))
		qdev->link_config |= CFG_PAUSE_STD;
	else if (!pause->rx_pause && !pause->tx_pause)
		qdev->link_config &= ~CFG_PAUSE_STD;
	else
		return -EINVAL;

	status = ql_mb_set_port_cfg(qdev);
	if (status)
		return status;
	return status;
}

static u32 ql_get_rx_csum(struct net_device *netdev)
{
	struct ql_adapter *qdev = netdev_priv(netdev);
	return qdev->rx_csum;
}

static int ql_set_rx_csum(struct net_device *netdev, uint32_t data)
{
	struct ql_adapter *qdev = netdev_priv(netdev);
	qdev->rx_csum = data;
	return 0;
}

static int ql_set_tso(struct net_device *ndev, uint32_t data)
{

	if (data) {
		ndev->features |= NETIF_F_TSO;
		ndev->features |= NETIF_F_TSO6;
	} else {
		ndev->features &= ~NETIF_F_TSO;
		ndev->features &= ~NETIF_F_TSO6;
	}
	return 0;
}

static u32 ql_get_msglevel(struct net_device *ndev)
{
	struct ql_adapter *qdev = netdev_priv(ndev);
	return qdev->msg_enable;
}

static void ql_set_msglevel(struct net_device *ndev, u32 value)
{
	struct ql_adapter *qdev = netdev_priv(ndev);
	qdev->msg_enable = value;
}

const struct ethtool_ops qlge_ethtool_ops = {
	.get_settings = ql_get_settings,
	.get_drvinfo = ql_get_drvinfo,
	.get_wol = ql_get_wol,
	.set_wol = ql_set_wol,
	.get_regs_len	= ql_get_regs_len,
	.get_regs = ql_get_regs,
	.get_msglevel = ql_get_msglevel,
	.set_msglevel = ql_set_msglevel,
	.get_link = ethtool_op_get_link,
	.phys_id		 = ql_phys_id,
	.self_test		 = ql_self_test,
	.get_pauseparam		 = ql_get_pauseparam,
	.set_pauseparam		 = ql_set_pauseparam,
	.get_rx_csum = ql_get_rx_csum,
	.set_rx_csum = ql_set_rx_csum,
	.get_tx_csum = ethtool_op_get_tx_csum,
	.set_tx_csum = ethtool_op_set_tx_csum,
	.get_sg = ethtool_op_get_sg,
	.set_sg = ethtool_op_set_sg,
	.get_tso = ethtool_op_get_tso,
	.set_tso = ql_set_tso,
	.get_coalesce = ql_get_coalesce,
	.set_coalesce = ql_set_coalesce,
	.get_sset_count = ql_get_sset_count,
	.get_strings = ql_get_strings,
	.get_ethtool_stats = ql_get_ethtool_stats,
};
<|MERGE_RESOLUTION|>--- conflicted
+++ resolved
@@ -405,11 +405,7 @@
 		u32 wol = 0;
 		status = ql_mb_wol_mode(qdev, wol);
 		netif_err(qdev, drv, qdev->ndev, "WOL %s (wol code 0x%x)\n",
-<<<<<<< HEAD
-			  status == 0 ? "cleared sucessfully" : "clear failed",
-=======
 			  status == 0 ? "cleared successfully" : "clear failed",
->>>>>>> c027ddcd
 			  wol);
 	}
 
