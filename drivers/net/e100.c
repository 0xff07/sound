--- conflicted
+++ resolved
@@ -2892,8 +2892,6 @@
 
 	pci_disable_device(pdev);
 }
-<<<<<<< HEAD
-=======
 
 static int __e100_power_off(struct pci_dev *pdev, bool wake)
 {
@@ -2902,16 +2900,8 @@
 
 	pci_wake_from_d3(pdev, false);
 	pci_set_power_state(pdev, PCI_D3hot);
->>>>>>> 533ac12e
-
-static int __e100_power_off(struct pci_dev *pdev, bool wake)
-{
-	if (wake) {
-		return pci_prepare_to_sleep(pdev);
-	} else {
-		pci_wake_from_d3(pdev, false);
-		return pci_set_power_state(pdev, PCI_D3hot);
-	}
+
+	return 0;
 }
 
 #ifdef CONFIG_PM
