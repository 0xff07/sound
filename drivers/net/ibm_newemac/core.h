--- conflicted
+++ resolved
@@ -348,12 +348,9 @@
 #ifdef CONFIG_IBM_NEW_EMAC_RGMII
 	    EMAC_FTR_HAS_RGMII	|
 #endif
-<<<<<<< HEAD
-=======
 #ifdef CONFIG_IBM_NEW_EMAC_NO_FLOW_CTRL
 	    EMAC_FTR_NO_FLOW_CONTROL_40x |
 #endif
->>>>>>> 2e532d68
 	EMAC_FTR_460EX_PHY_CLK_FIX |
 	EMAC_FTR_440EP_PHY_CLK_FIX,
 };
