--- conflicted
+++ resolved
@@ -2604,10 +2604,6 @@
 		if (of_device_is_compatible(np, "ibm,emac-440ep") ||
 		    of_device_is_compatible(np, "ibm,emac-440gr"))
 			dev->features |= EMAC_FTR_440EP_PHY_CLK_FIX;
-<<<<<<< HEAD
-		if (of_device_is_compatible(np, "ibm,emac-405ez"))
-			dev->features |= EMAC_FTR_NO_FLOW_CONTROL_40x;
-=======
 		if (of_device_is_compatible(np, "ibm,emac-405ez")) {
 #ifdef CONFIG_IBM_NEW_EMAC_NO_FLOW_CONTROL
 			dev->features |= EMAC_FTR_NO_FLOW_CONTROL_40x;
@@ -2618,7 +2614,6 @@
 #endif
 		}
 
->>>>>>> 57f8f7b6
 	}
 
 	/* Fixup some feature bits based on the device tree */
