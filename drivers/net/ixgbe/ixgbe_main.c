--- conflicted
+++ resolved
@@ -80,11 +80,7 @@
 };
 MODULE_DEVICE_TABLE(pci, ixgbe_pci_tbl);
 
-<<<<<<< HEAD
-#if defined(CONFIG_DCA) || defined(CONFIG_DCA_MODULE)
-=======
 #ifdef CONFIG_IXGBE_DCA
->>>>>>> 2f5ad54e
 static int ixgbe_notify_dca(struct notifier_block *, unsigned long event,
                             void *p);
 static struct notifier_block dca_notifier = {
@@ -300,11 +296,7 @@
 	return (total_packets ? true : false);
 }
 
-<<<<<<< HEAD
-#if defined(CONFIG_DCA) || defined(CONFIG_DCA_MODULE)
-=======
 #ifdef CONFIG_IXGBE_DCA
->>>>>>> 2f5ad54e
 static void ixgbe_update_rx_dca(struct ixgbe_adapter *adapter,
                                 struct ixgbe_ring *rx_ring)
 {
@@ -391,11 +383,7 @@
 	return 0;
 }
 
-<<<<<<< HEAD
-#endif /* CONFIG_DCA or CONFIG_DCA_MODULE */
-=======
 #endif /* CONFIG_IXGBE_DCA */
->>>>>>> 2f5ad54e
 /**
  * ixgbe_receive_skb - Send a completed packet up the stack
  * @adapter: board private structure
@@ -959,11 +947,7 @@
 	r_idx = find_first_bit(q_vector->txr_idx, adapter->num_tx_queues);
 	for (i = 0; i < q_vector->txr_count; i++) {
 		tx_ring = &(adapter->tx_ring[r_idx]);
-<<<<<<< HEAD
-#if defined(CONFIG_DCA) || defined(CONFIG_DCA_MODULE)
-=======
 #ifdef CONFIG_IXGBE_DCA
->>>>>>> 2f5ad54e
 		if (adapter->flags & IXGBE_FLAG_DCA_ENABLED)
 			ixgbe_update_tx_dca(adapter, tx_ring);
 #endif
@@ -1038,11 +1022,7 @@
 
 	r_idx = find_first_bit(q_vector->rxr_idx, adapter->num_rx_queues);
 	rx_ring = &(adapter->rx_ring[r_idx]);
-<<<<<<< HEAD
-#if defined(CONFIG_DCA) || defined(CONFIG_DCA_MODULE)
-=======
 #ifdef CONFIG_IXGBE_DCA
->>>>>>> 2f5ad54e
 	if (adapter->flags & IXGBE_FLAG_DCA_ENABLED)
 		ixgbe_update_rx_dca(adapter, rx_ring);
 #endif
@@ -1086,11 +1066,7 @@
 	r_idx = find_first_bit(q_vector->rxr_idx, adapter->num_rx_queues);
 	for (i = 0; i < q_vector->rxr_count; i++) {
 		rx_ring = &(adapter->rx_ring[r_idx]);
-<<<<<<< HEAD
-#if defined(CONFIG_DCA) || defined(CONFIG_DCA_MODULE)
-=======
 #ifdef CONFIG_IXGBE_DCA
->>>>>>> 2f5ad54e
 		if (adapter->flags & IXGBE_FLAG_DCA_ENABLED)
 			ixgbe_update_rx_dca(adapter, rx_ring);
 #endif
@@ -2179,11 +2155,7 @@
 
 	netif_carrier_off(netdev);
 
-<<<<<<< HEAD
-#if defined(CONFIG_DCA) || defined(CONFIG_DCA_MODULE)
-=======
 #ifdef CONFIG_IXGBE_DCA
->>>>>>> 2f5ad54e
 	if (adapter->flags & IXGBE_FLAG_DCA_ENABLED) {
 		adapter->flags &= ~IXGBE_FLAG_DCA_ENABLED;
 		dca_remove_requester(&adapter->pdev->dev);
@@ -2195,11 +2167,7 @@
 	ixgbe_clean_all_tx_rings(adapter);
 	ixgbe_clean_all_rx_rings(adapter);
 
-<<<<<<< HEAD
-#if defined(CONFIG_DCA) || defined(CONFIG_DCA_MODULE)
-=======
 #ifdef CONFIG_IXGBE_DCA
->>>>>>> 2f5ad54e
 	/* since we reset the hardware DCA settings were cleared */
 	if (dca_add_requester(&adapter->pdev->dev) == 0) {
 		adapter->flags |= IXGBE_FLAG_DCA_ENABLED;
@@ -2225,11 +2193,7 @@
 	struct ixgbe_adapter *adapter = q_vector->adapter;
 	int tx_cleaned, work_done = 0;
 
-<<<<<<< HEAD
-#if defined(CONFIG_DCA) || defined(CONFIG_DCA_MODULE)
-=======
 #ifdef CONFIG_IXGBE_DCA
->>>>>>> 2f5ad54e
 	if (adapter->flags & IXGBE_FLAG_DCA_ENABLED) {
 		ixgbe_update_tx_dca(adapter, adapter->tx_ring);
 		ixgbe_update_rx_dca(adapter, adapter->rx_ring);
@@ -3206,17 +3170,10 @@
 		mod_timer(&adapter->watchdog_timer,
 		          round_jiffies(jiffies + 2 * HZ));
 	}
-<<<<<<< HEAD
 
 	schedule_work(&adapter->watchdog_task);
 }
 
-=======
-
-	schedule_work(&adapter->watchdog_task);
-}
-
->>>>>>> 2f5ad54e
 /**
  * ixgbe_watchdog_task - worker thread to bring link up
  * @work: pointer to work_struct containing our data
@@ -3965,11 +3922,7 @@
 	if (err)
 		goto err_register;
 
-<<<<<<< HEAD
-#if defined(CONFIG_DCA) || defined(CONFIG_DCA_MODULE)
-=======
 #ifdef CONFIG_IXGBE_DCA
->>>>>>> 2f5ad54e
 	if (dca_add_requester(&pdev->dev) == 0) {
 		adapter->flags |= IXGBE_FLAG_DCA_ENABLED;
 		/* always use CB2 mode, difference is masked
@@ -4019,11 +3972,7 @@
 
 	flush_scheduled_work();
 
-<<<<<<< HEAD
-#if defined(CONFIG_DCA) || defined(CONFIG_DCA_MODULE)
-=======
 #ifdef CONFIG_IXGBE_DCA
->>>>>>> 2f5ad54e
 	if (adapter->flags & IXGBE_FLAG_DCA_ENABLED) {
 		adapter->flags &= ~IXGBE_FLAG_DCA_ENABLED;
 		dca_remove_requester(&pdev->dev);
@@ -4156,11 +4105,7 @@
 
 	printk(KERN_INFO "%s: %s\n", ixgbe_driver_name, ixgbe_copyright);
 
-<<<<<<< HEAD
-#if defined(CONFIG_DCA) || defined(CONFIG_DCA_MODULE)
-=======
 #ifdef CONFIG_IXGBE_DCA
->>>>>>> 2f5ad54e
 	dca_register_notify(&dca_notifier);
 #endif
 
@@ -4178,21 +4123,13 @@
  **/
 static void __exit ixgbe_exit_module(void)
 {
-<<<<<<< HEAD
-#if defined(CONFIG_DCA) || defined(CONFIG_DCA_MODULE)
-=======
 #ifdef CONFIG_IXGBE_DCA
->>>>>>> 2f5ad54e
 	dca_unregister_notify(&dca_notifier);
 #endif
 	pci_unregister_driver(&ixgbe_driver);
 }
 
-<<<<<<< HEAD
-#if defined(CONFIG_DCA) || defined(CONFIG_DCA_MODULE)
-=======
 #ifdef CONFIG_IXGBE_DCA
->>>>>>> 2f5ad54e
 static int ixgbe_notify_dca(struct notifier_block *nb, unsigned long event,
                             void *p)
 {
@@ -4203,11 +4140,7 @@
 
 	return ret_val ? NOTIFY_BAD : NOTIFY_DONE;
 }
-<<<<<<< HEAD
-#endif /* CONFIG_DCA or CONFIG_DCA_MODULE */
-=======
 #endif /* CONFIG_IXGBE_DCA */
->>>>>>> 2f5ad54e
 
 module_exit(ixgbe_exit_module);
 
