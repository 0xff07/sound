--- conflicted
+++ resolved
@@ -3146,14 +3146,11 @@
  **/
 static void ixgbe_set_num_queues(struct ixgbe_adapter *adapter)
 {
-<<<<<<< HEAD
-=======
 #ifdef IXGBE_FCOE
 	if (ixgbe_set_fcoe_queues(adapter))
 		goto done;
 
 #endif /* IXGBE_FCOE */
->>>>>>> 533ac12e
 #ifdef CONFIG_IXGBE_DCB
 	if (ixgbe_set_dcb_queues(adapter))
 		goto done;
@@ -4268,8 +4265,6 @@
 		pci_wake_from_d3(pdev, true);
 	else
 		pci_wake_from_d3(pdev, false);
-
-	*enable_wake = !!wufc;
 
 	*enable_wake = !!wufc;
 
@@ -5369,12 +5364,9 @@
 	const struct ixgbe_info *ii = ixgbe_info_tbl[ent->driver_data];
 	static int cards_found;
 	int i, err, pci_using_dac;
-<<<<<<< HEAD
-=======
 #ifdef IXGBE_FCOE
 	u16 device_caps;
 #endif
->>>>>>> 533ac12e
 	u32 part_num, eec;
 
 	err = pci_enable_device_mem(pdev);
@@ -5612,12 +5604,9 @@
 	case IXGBE_DEV_ID_82599_KX4:
 		adapter->wol = (IXGBE_WUFC_MAG | IXGBE_WUFC_EX |
 		                IXGBE_WUFC_MC | IXGBE_WUFC_BC);
-<<<<<<< HEAD
-=======
 		/* Enable ACPI wakeup in GRC */
 		IXGBE_WRITE_REG(hw, IXGBE_GRC,
 		             (IXGBE_READ_REG(hw, IXGBE_GRC) & ~IXGBE_GRC_APME));
->>>>>>> 533ac12e
 		break;
 	default:
 		adapter->wol = 0;
