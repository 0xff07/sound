/*******************************************************************************

  Intel 10 Gigabit PCI Express Linux driver
  Copyright(c) 1999 - 2009 Intel Corporation.

  This program is free software; you can redistribute it and/or modify it
  under the terms and conditions of the GNU General Public License,
  version 2, as published by the Free Software Foundation.

  This program is distributed in the hope it will be useful, but WITHOUT
  ANY WARRANTY; without even the implied warranty of MERCHANTABILITY or
  FITNESS FOR A PARTICULAR PURPOSE.  See the GNU General Public License for
  more details.

  You should have received a copy of the GNU General Public License along with
  this program; if not, write to the Free Software Foundation, Inc.,
  51 Franklin St - Fifth Floor, Boston, MA 02110-1301 USA.

  The full GNU General Public License is included in this distribution in
  the file called "COPYING".

  Contact Information:
  e1000-devel Mailing List <e1000-devel@lists.sourceforge.net>
  Intel Corporation, 5200 N.E. Elam Young Parkway, Hillsboro, OR 97124-6497

*******************************************************************************/

#include <linux/pci.h>
#include <linux/delay.h>
#include <linux/sched.h>
#include <linux/list.h>
#include <linux/netdevice.h>

#include "ixgbe.h"
#include "ixgbe_common.h"
#include "ixgbe_phy.h"

static s32 ixgbe_poll_eeprom_eerd_done(struct ixgbe_hw *hw);
static s32 ixgbe_acquire_eeprom(struct ixgbe_hw *hw);
static s32 ixgbe_get_eeprom_semaphore(struct ixgbe_hw *hw);
static void ixgbe_release_eeprom_semaphore(struct ixgbe_hw *hw);
static s32 ixgbe_ready_eeprom(struct ixgbe_hw *hw);
static void ixgbe_standby_eeprom(struct ixgbe_hw *hw);
static void ixgbe_shift_out_eeprom_bits(struct ixgbe_hw *hw, u16 data,
                                        u16 count);
static u16 ixgbe_shift_in_eeprom_bits(struct ixgbe_hw *hw, u16 count);
static void ixgbe_raise_eeprom_clk(struct ixgbe_hw *hw, u32 *eec);
static void ixgbe_lower_eeprom_clk(struct ixgbe_hw *hw, u32 *eec);
static void ixgbe_release_eeprom(struct ixgbe_hw *hw);
static u16 ixgbe_calc_eeprom_checksum(struct ixgbe_hw *hw);

static void ixgbe_enable_rar(struct ixgbe_hw *hw, u32 index);
static void ixgbe_disable_rar(struct ixgbe_hw *hw, u32 index);
static s32 ixgbe_mta_vector(struct ixgbe_hw *hw, u8 *mc_addr);
static void ixgbe_add_uc_addr(struct ixgbe_hw *hw, u8 *addr, u32 vmdq);

/**
 *  ixgbe_start_hw_generic - Prepare hardware for Tx/Rx
 *  @hw: pointer to hardware structure
 *
 *  Starts the hardware by filling the bus info structure and media type, clears
 *  all on chip counters, initializes receive address registers, multicast
 *  table, VLAN filter table, calls routine to set up link and flow control
 *  settings, and leaves transmit and receive units disabled and uninitialized
 **/
s32 ixgbe_start_hw_generic(struct ixgbe_hw *hw)
{
	u32 ctrl_ext;

	/* Set the media type */
	hw->phy.media_type = hw->mac.ops.get_media_type(hw);

	/* Identify the PHY */
	hw->phy.ops.identify(hw);

	/* Clear the VLAN filter table */
	hw->mac.ops.clear_vfta(hw);

	/* Clear statistics registers */
	hw->mac.ops.clear_hw_cntrs(hw);

	/* Set No Snoop Disable */
	ctrl_ext = IXGBE_READ_REG(hw, IXGBE_CTRL_EXT);
	ctrl_ext |= IXGBE_CTRL_EXT_NS_DIS;
	IXGBE_WRITE_REG(hw, IXGBE_CTRL_EXT, ctrl_ext);
	IXGBE_WRITE_FLUSH(hw);

	/* Setup flow control */
	ixgbe_setup_fc(hw, 0);

	/* Clear adapter stopped flag */
	hw->adapter_stopped = false;

	return 0;
}

/**
 *  ixgbe_init_hw_generic - Generic hardware initialization
 *  @hw: pointer to hardware structure
 *
 *  Initialize the hardware by resetting the hardware, filling the bus info
 *  structure and media type, clears all on chip counters, initializes receive
 *  address registers, multicast table, VLAN filter table, calls routine to set
 *  up link and flow control settings, and leaves transmit and receive units
 *  disabled and uninitialized
 **/
s32 ixgbe_init_hw_generic(struct ixgbe_hw *hw)
{
	s32 status;

	/* Reset the hardware */
	status = hw->mac.ops.reset_hw(hw);

	if (status == 0) {
		/* Start the HW */
		status = hw->mac.ops.start_hw(hw);
	}

	return status;
}

/**
 *  ixgbe_clear_hw_cntrs_generic - Generic clear hardware counters
 *  @hw: pointer to hardware structure
 *
 *  Clears all hardware statistics counters by reading them from the hardware
 *  Statistics counters are clear on read.
 **/
s32 ixgbe_clear_hw_cntrs_generic(struct ixgbe_hw *hw)
{
	u16 i = 0;

	IXGBE_READ_REG(hw, IXGBE_CRCERRS);
	IXGBE_READ_REG(hw, IXGBE_ILLERRC);
	IXGBE_READ_REG(hw, IXGBE_ERRBC);
	IXGBE_READ_REG(hw, IXGBE_MSPDC);
	for (i = 0; i < 8; i++)
		IXGBE_READ_REG(hw, IXGBE_MPC(i));

	IXGBE_READ_REG(hw, IXGBE_MLFC);
	IXGBE_READ_REG(hw, IXGBE_MRFC);
	IXGBE_READ_REG(hw, IXGBE_RLEC);
	IXGBE_READ_REG(hw, IXGBE_LXONTXC);
	IXGBE_READ_REG(hw, IXGBE_LXONRXC);
	IXGBE_READ_REG(hw, IXGBE_LXOFFTXC);
	IXGBE_READ_REG(hw, IXGBE_LXOFFRXC);

	for (i = 0; i < 8; i++) {
		IXGBE_READ_REG(hw, IXGBE_PXONTXC(i));
		IXGBE_READ_REG(hw, IXGBE_PXONRXC(i));
		IXGBE_READ_REG(hw, IXGBE_PXOFFTXC(i));
		IXGBE_READ_REG(hw, IXGBE_PXOFFRXC(i));
	}

	IXGBE_READ_REG(hw, IXGBE_PRC64);
	IXGBE_READ_REG(hw, IXGBE_PRC127);
	IXGBE_READ_REG(hw, IXGBE_PRC255);
	IXGBE_READ_REG(hw, IXGBE_PRC511);
	IXGBE_READ_REG(hw, IXGBE_PRC1023);
	IXGBE_READ_REG(hw, IXGBE_PRC1522);
	IXGBE_READ_REG(hw, IXGBE_GPRC);
	IXGBE_READ_REG(hw, IXGBE_BPRC);
	IXGBE_READ_REG(hw, IXGBE_MPRC);
	IXGBE_READ_REG(hw, IXGBE_GPTC);
	IXGBE_READ_REG(hw, IXGBE_GORCL);
	IXGBE_READ_REG(hw, IXGBE_GORCH);
	IXGBE_READ_REG(hw, IXGBE_GOTCL);
	IXGBE_READ_REG(hw, IXGBE_GOTCH);
	for (i = 0; i < 8; i++)
		IXGBE_READ_REG(hw, IXGBE_RNBC(i));
	IXGBE_READ_REG(hw, IXGBE_RUC);
	IXGBE_READ_REG(hw, IXGBE_RFC);
	IXGBE_READ_REG(hw, IXGBE_ROC);
	IXGBE_READ_REG(hw, IXGBE_RJC);
	IXGBE_READ_REG(hw, IXGBE_MNGPRC);
	IXGBE_READ_REG(hw, IXGBE_MNGPDC);
	IXGBE_READ_REG(hw, IXGBE_MNGPTC);
	IXGBE_READ_REG(hw, IXGBE_TORL);
	IXGBE_READ_REG(hw, IXGBE_TORH);
	IXGBE_READ_REG(hw, IXGBE_TPR);
	IXGBE_READ_REG(hw, IXGBE_TPT);
	IXGBE_READ_REG(hw, IXGBE_PTC64);
	IXGBE_READ_REG(hw, IXGBE_PTC127);
	IXGBE_READ_REG(hw, IXGBE_PTC255);
	IXGBE_READ_REG(hw, IXGBE_PTC511);
	IXGBE_READ_REG(hw, IXGBE_PTC1023);
	IXGBE_READ_REG(hw, IXGBE_PTC1522);
	IXGBE_READ_REG(hw, IXGBE_MPTC);
	IXGBE_READ_REG(hw, IXGBE_BPTC);
	for (i = 0; i < 16; i++) {
		IXGBE_READ_REG(hw, IXGBE_QPRC(i));
		IXGBE_READ_REG(hw, IXGBE_QBRC(i));
		IXGBE_READ_REG(hw, IXGBE_QPTC(i));
		IXGBE_READ_REG(hw, IXGBE_QBTC(i));
	}

	return 0;
}

/**
 *  ixgbe_read_pba_num_generic - Reads part number from EEPROM
 *  @hw: pointer to hardware structure
 *  @pba_num: stores the part number from the EEPROM
 *
 *  Reads the part number from the EEPROM.
 **/
s32 ixgbe_read_pba_num_generic(struct ixgbe_hw *hw, u32 *pba_num)
{
	s32 ret_val;
	u16 data;

	ret_val = hw->eeprom.ops.read(hw, IXGBE_PBANUM0_PTR, &data);
	if (ret_val) {
		hw_dbg(hw, "NVM Read Error\n");
		return ret_val;
	}
	*pba_num = (u32)(data << 16);

	ret_val = hw->eeprom.ops.read(hw, IXGBE_PBANUM1_PTR, &data);
	if (ret_val) {
		hw_dbg(hw, "NVM Read Error\n");
		return ret_val;
	}
	*pba_num |= data;

	return 0;
}

/**
 *  ixgbe_get_mac_addr_generic - Generic get MAC address
 *  @hw: pointer to hardware structure
 *  @mac_addr: Adapter MAC address
 *
 *  Reads the adapter's MAC address from first Receive Address Register (RAR0)
 *  A reset of the adapter must be performed prior to calling this function
 *  in order for the MAC address to have been loaded from the EEPROM into RAR0
 **/
s32 ixgbe_get_mac_addr_generic(struct ixgbe_hw *hw, u8 *mac_addr)
{
	u32 rar_high;
	u32 rar_low;
	u16 i;

	rar_high = IXGBE_READ_REG(hw, IXGBE_RAH(0));
	rar_low = IXGBE_READ_REG(hw, IXGBE_RAL(0));

	for (i = 0; i < 4; i++)
		mac_addr[i] = (u8)(rar_low >> (i*8));

	for (i = 0; i < 2; i++)
		mac_addr[i+4] = (u8)(rar_high >> (i*8));

	return 0;
}

/**
 *  ixgbe_get_bus_info_generic - Generic set PCI bus info
 *  @hw: pointer to hardware structure
 *
 *  Sets the PCI bus info (speed, width, type) within the ixgbe_hw structure
 **/
s32 ixgbe_get_bus_info_generic(struct ixgbe_hw *hw)
{
	struct ixgbe_adapter *adapter = hw->back;
	struct ixgbe_mac_info *mac = &hw->mac;
	u16 link_status;

	hw->bus.type = ixgbe_bus_type_pci_express;

	/* Get the negotiated link width and speed from PCI config space */
	pci_read_config_word(adapter->pdev, IXGBE_PCI_LINK_STATUS,
	                     &link_status);

	switch (link_status & IXGBE_PCI_LINK_WIDTH) {
	case IXGBE_PCI_LINK_WIDTH_1:
		hw->bus.width = ixgbe_bus_width_pcie_x1;
		break;
	case IXGBE_PCI_LINK_WIDTH_2:
		hw->bus.width = ixgbe_bus_width_pcie_x2;
		break;
	case IXGBE_PCI_LINK_WIDTH_4:
		hw->bus.width = ixgbe_bus_width_pcie_x4;
		break;
	case IXGBE_PCI_LINK_WIDTH_8:
		hw->bus.width = ixgbe_bus_width_pcie_x8;
		break;
	default:
		hw->bus.width = ixgbe_bus_width_unknown;
		break;
	}

	switch (link_status & IXGBE_PCI_LINK_SPEED) {
	case IXGBE_PCI_LINK_SPEED_2500:
		hw->bus.speed = ixgbe_bus_speed_2500;
		break;
	case IXGBE_PCI_LINK_SPEED_5000:
		hw->bus.speed = ixgbe_bus_speed_5000;
		break;
	default:
		hw->bus.speed = ixgbe_bus_speed_unknown;
		break;
	}

	mac->ops.set_lan_id(hw);

	return 0;
}

/**
 *  ixgbe_set_lan_id_multi_port_pcie - Set LAN id for PCIe multiple port devices
 *  @hw: pointer to the HW structure
 *
 *  Determines the LAN function id by reading memory-mapped registers
 *  and swaps the port value if requested.
 **/
void ixgbe_set_lan_id_multi_port_pcie(struct ixgbe_hw *hw)
{
	struct ixgbe_bus_info *bus = &hw->bus;
	u32 reg;

	reg = IXGBE_READ_REG(hw, IXGBE_STATUS);
	bus->func = (reg & IXGBE_STATUS_LAN_ID) >> IXGBE_STATUS_LAN_ID_SHIFT;
	bus->lan_id = bus->func;

	/* check for a port swap */
	reg = IXGBE_READ_REG(hw, IXGBE_FACTPS);
	if (reg & IXGBE_FACTPS_LFS)
		bus->func ^= 0x1;
}

/**
 *  ixgbe_stop_adapter_generic - Generic stop Tx/Rx units
 *  @hw: pointer to hardware structure
 *
 *  Sets the adapter_stopped flag within ixgbe_hw struct. Clears interrupts,
 *  disables transmit and receive units. The adapter_stopped flag is used by
 *  the shared code and drivers to determine if the adapter is in a stopped
 *  state and should not touch the hardware.
 **/
s32 ixgbe_stop_adapter_generic(struct ixgbe_hw *hw)
{
	u32 number_of_queues;
	u32 reg_val;
	u16 i;

	/*
	 * Set the adapter_stopped flag so other driver functions stop touching
	 * the hardware
	 */
	hw->adapter_stopped = true;

	/* Disable the receive unit */
	reg_val = IXGBE_READ_REG(hw, IXGBE_RXCTRL);
	reg_val &= ~(IXGBE_RXCTRL_RXEN);
	IXGBE_WRITE_REG(hw, IXGBE_RXCTRL, reg_val);
	IXGBE_WRITE_FLUSH(hw);
	msleep(2);

	/* Clear interrupt mask to stop from interrupts being generated */
	IXGBE_WRITE_REG(hw, IXGBE_EIMC, IXGBE_IRQ_CLEAR_MASK);

	/* Clear any pending interrupts */
	IXGBE_READ_REG(hw, IXGBE_EICR);

	/* Disable the transmit unit.  Each queue must be disabled. */
	number_of_queues = hw->mac.max_tx_queues;
	for (i = 0; i < number_of_queues; i++) {
		reg_val = IXGBE_READ_REG(hw, IXGBE_TXDCTL(i));
		if (reg_val & IXGBE_TXDCTL_ENABLE) {
			reg_val &= ~IXGBE_TXDCTL_ENABLE;
			IXGBE_WRITE_REG(hw, IXGBE_TXDCTL(i), reg_val);
		}
	}

	/*
	 * Prevent the PCI-E bus from from hanging by disabling PCI-E master
	 * access and verify no pending requests
	 */
	if (ixgbe_disable_pcie_master(hw) != 0)
		hw_dbg(hw, "PCI-E Master disable polling has failed.\n");

	return 0;
}

/**
 *  ixgbe_led_on_generic - Turns on the software controllable LEDs.
 *  @hw: pointer to hardware structure
 *  @index: led number to turn on
 **/
s32 ixgbe_led_on_generic(struct ixgbe_hw *hw, u32 index)
{
	u32 led_reg = IXGBE_READ_REG(hw, IXGBE_LEDCTL);

	/* To turn on the LED, set mode to ON. */
	led_reg &= ~IXGBE_LED_MODE_MASK(index);
	led_reg |= IXGBE_LED_ON << IXGBE_LED_MODE_SHIFT(index);
	IXGBE_WRITE_REG(hw, IXGBE_LEDCTL, led_reg);
	IXGBE_WRITE_FLUSH(hw);

	return 0;
}

/**
 *  ixgbe_led_off_generic - Turns off the software controllable LEDs.
 *  @hw: pointer to hardware structure
 *  @index: led number to turn off
 **/
s32 ixgbe_led_off_generic(struct ixgbe_hw *hw, u32 index)
{
	u32 led_reg = IXGBE_READ_REG(hw, IXGBE_LEDCTL);

	/* To turn off the LED, set mode to OFF. */
	led_reg &= ~IXGBE_LED_MODE_MASK(index);
	led_reg |= IXGBE_LED_OFF << IXGBE_LED_MODE_SHIFT(index);
	IXGBE_WRITE_REG(hw, IXGBE_LEDCTL, led_reg);
	IXGBE_WRITE_FLUSH(hw);

	return 0;
}

/**
 *  ixgbe_init_eeprom_params_generic - Initialize EEPROM params
 *  @hw: pointer to hardware structure
 *
 *  Initializes the EEPROM parameters ixgbe_eeprom_info within the
 *  ixgbe_hw struct in order to set up EEPROM access.
 **/
s32 ixgbe_init_eeprom_params_generic(struct ixgbe_hw *hw)
{
	struct ixgbe_eeprom_info *eeprom = &hw->eeprom;
	u32 eec;
	u16 eeprom_size;

	if (eeprom->type == ixgbe_eeprom_uninitialized) {
		eeprom->type = ixgbe_eeprom_none;
		/* Set default semaphore delay to 10ms which is a well
		 * tested value */
		eeprom->semaphore_delay = 10;

		/*
		 * Check for EEPROM present first.
		 * If not present leave as none
		 */
		eec = IXGBE_READ_REG(hw, IXGBE_EEC);
		if (eec & IXGBE_EEC_PRES) {
			eeprom->type = ixgbe_eeprom_spi;

			/*
			 * SPI EEPROM is assumed here.  This code would need to
			 * change if a future EEPROM is not SPI.
			 */
			eeprom_size = (u16)((eec & IXGBE_EEC_SIZE) >>
					    IXGBE_EEC_SIZE_SHIFT);
			eeprom->word_size = 1 << (eeprom_size +
						  IXGBE_EEPROM_WORD_SIZE_SHIFT);
		}

		if (eec & IXGBE_EEC_ADDR_SIZE)
			eeprom->address_bits = 16;
		else
			eeprom->address_bits = 8;
		hw_dbg(hw, "Eeprom params: type = %d, size = %d, address bits: "
			  "%d\n", eeprom->type, eeprom->word_size,
			  eeprom->address_bits);
	}

	return 0;
}

/**
 *  ixgbe_write_eeprom_generic - Writes 16 bit value to EEPROM
 *  @hw: pointer to hardware structure
 *  @offset: offset within the EEPROM to be written to
 *  @data: 16 bit word to be written to the EEPROM
 *
 *  If ixgbe_eeprom_update_checksum is not called after this function, the
 *  EEPROM will most likely contain an invalid checksum.
 **/
s32 ixgbe_write_eeprom_generic(struct ixgbe_hw *hw, u16 offset, u16 data)
{
	s32 status;
	u8 write_opcode = IXGBE_EEPROM_WRITE_OPCODE_SPI;

	hw->eeprom.ops.init_params(hw);

	if (offset >= hw->eeprom.word_size) {
		status = IXGBE_ERR_EEPROM;
		goto out;
	}

	/* Prepare the EEPROM for writing  */
	status = ixgbe_acquire_eeprom(hw);

	if (status == 0) {
		if (ixgbe_ready_eeprom(hw) != 0) {
			ixgbe_release_eeprom(hw);
			status = IXGBE_ERR_EEPROM;
		}
	}

	if (status == 0) {
		ixgbe_standby_eeprom(hw);

		/*  Send the WRITE ENABLE command (8 bit opcode )  */
		ixgbe_shift_out_eeprom_bits(hw, IXGBE_EEPROM_WREN_OPCODE_SPI,
		                            IXGBE_EEPROM_OPCODE_BITS);

		ixgbe_standby_eeprom(hw);

		/*
		 * Some SPI eeproms use the 8th address bit embedded in the
		 * opcode
		 */
		if ((hw->eeprom.address_bits == 8) && (offset >= 128))
			write_opcode |= IXGBE_EEPROM_A8_OPCODE_SPI;

		/* Send the Write command (8-bit opcode + addr) */
		ixgbe_shift_out_eeprom_bits(hw, write_opcode,
		                            IXGBE_EEPROM_OPCODE_BITS);
		ixgbe_shift_out_eeprom_bits(hw, (u16)(offset*2),
		                            hw->eeprom.address_bits);

		/* Send the data */
		data = (data >> 8) | (data << 8);
		ixgbe_shift_out_eeprom_bits(hw, data, 16);
		ixgbe_standby_eeprom(hw);

		msleep(hw->eeprom.semaphore_delay);
		/* Done with writing - release the EEPROM */
		ixgbe_release_eeprom(hw);
	}

out:
	return status;
}

/**
 *  ixgbe_read_eeprom_bit_bang_generic - Read EEPROM word using bit-bang
 *  @hw: pointer to hardware structure
 *  @offset: offset within the EEPROM to be read
 *  @data: read 16 bit value from EEPROM
 *
 *  Reads 16 bit value from EEPROM through bit-bang method
 **/
s32 ixgbe_read_eeprom_bit_bang_generic(struct ixgbe_hw *hw, u16 offset,
                                       u16 *data)
{
	s32 status;
	u16 word_in;
	u8 read_opcode = IXGBE_EEPROM_READ_OPCODE_SPI;

	hw->eeprom.ops.init_params(hw);

	if (offset >= hw->eeprom.word_size) {
		status = IXGBE_ERR_EEPROM;
		goto out;
	}

	/* Prepare the EEPROM for reading  */
	status = ixgbe_acquire_eeprom(hw);

	if (status == 0) {
		if (ixgbe_ready_eeprom(hw) != 0) {
			ixgbe_release_eeprom(hw);
			status = IXGBE_ERR_EEPROM;
		}
	}

	if (status == 0) {
		ixgbe_standby_eeprom(hw);

		/*
		 * Some SPI eeproms use the 8th address bit embedded in the
		 * opcode
		 */
		if ((hw->eeprom.address_bits == 8) && (offset >= 128))
			read_opcode |= IXGBE_EEPROM_A8_OPCODE_SPI;

		/* Send the READ command (opcode + addr) */
		ixgbe_shift_out_eeprom_bits(hw, read_opcode,
		                            IXGBE_EEPROM_OPCODE_BITS);
		ixgbe_shift_out_eeprom_bits(hw, (u16)(offset*2),
		                            hw->eeprom.address_bits);

		/* Read the data. */
		word_in = ixgbe_shift_in_eeprom_bits(hw, 16);
		*data = (word_in >> 8) | (word_in << 8);

		/* End this read operation */
		ixgbe_release_eeprom(hw);
	}

out:
	return status;
}

/**
 *  ixgbe_read_eeprom_generic - Read EEPROM word using EERD
 *  @hw: pointer to hardware structure
 *  @offset: offset of  word in the EEPROM to read
 *  @data: word read from the EEPROM
 *
 *  Reads a 16 bit word from the EEPROM using the EERD register.
 **/
s32 ixgbe_read_eeprom_generic(struct ixgbe_hw *hw, u16 offset, u16 *data)
{
	u32 eerd;
	s32 status;

	hw->eeprom.ops.init_params(hw);

	if (offset >= hw->eeprom.word_size) {
		status = IXGBE_ERR_EEPROM;
		goto out;
	}

	eerd = (offset << IXGBE_EEPROM_READ_ADDR_SHIFT) +
	       IXGBE_EEPROM_READ_REG_START;

	IXGBE_WRITE_REG(hw, IXGBE_EERD, eerd);
	status = ixgbe_poll_eeprom_eerd_done(hw);

	if (status == 0)
		*data = (IXGBE_READ_REG(hw, IXGBE_EERD) >>
		         IXGBE_EEPROM_READ_REG_DATA);
	else
		hw_dbg(hw, "Eeprom read timed out\n");

out:
	return status;
}

/**
 *  ixgbe_poll_eeprom_eerd_done - Poll EERD status
 *  @hw: pointer to hardware structure
 *
 *  Polls the status bit (bit 1) of the EERD to determine when the read is done.
 **/
static s32 ixgbe_poll_eeprom_eerd_done(struct ixgbe_hw *hw)
{
	u32 i;
	u32 reg;
	s32 status = IXGBE_ERR_EEPROM;

	for (i = 0; i < IXGBE_EERD_ATTEMPTS; i++) {
		reg = IXGBE_READ_REG(hw, IXGBE_EERD);
		if (reg & IXGBE_EEPROM_READ_REG_DONE) {
			status = 0;
			break;
		}
		udelay(5);
	}
	return status;
}

/**
 *  ixgbe_acquire_eeprom - Acquire EEPROM using bit-bang
 *  @hw: pointer to hardware structure
 *
 *  Prepares EEPROM for access using bit-bang method. This function should
 *  be called before issuing a command to the EEPROM.
 **/
static s32 ixgbe_acquire_eeprom(struct ixgbe_hw *hw)
{
	s32 status = 0;
	u32 eec = 0;
	u32 i;

	if (ixgbe_acquire_swfw_sync(hw, IXGBE_GSSR_EEP_SM) != 0)
		status = IXGBE_ERR_SWFW_SYNC;

	if (status == 0) {
		eec = IXGBE_READ_REG(hw, IXGBE_EEC);

		/* Request EEPROM Access */
		eec |= IXGBE_EEC_REQ;
		IXGBE_WRITE_REG(hw, IXGBE_EEC, eec);

		for (i = 0; i < IXGBE_EEPROM_GRANT_ATTEMPTS; i++) {
			eec = IXGBE_READ_REG(hw, IXGBE_EEC);
			if (eec & IXGBE_EEC_GNT)
				break;
			udelay(5);
		}

		/* Release if grant not acquired */
		if (!(eec & IXGBE_EEC_GNT)) {
			eec &= ~IXGBE_EEC_REQ;
			IXGBE_WRITE_REG(hw, IXGBE_EEC, eec);
			hw_dbg(hw, "Could not acquire EEPROM grant\n");

			ixgbe_release_swfw_sync(hw, IXGBE_GSSR_EEP_SM);
			status = IXGBE_ERR_EEPROM;
		}
	}

	/* Setup EEPROM for Read/Write */
	if (status == 0) {
		/* Clear CS and SK */
		eec &= ~(IXGBE_EEC_CS | IXGBE_EEC_SK);
		IXGBE_WRITE_REG(hw, IXGBE_EEC, eec);
		IXGBE_WRITE_FLUSH(hw);
		udelay(1);
	}
	return status;
}

/**
 *  ixgbe_get_eeprom_semaphore - Get hardware semaphore
 *  @hw: pointer to hardware structure
 *
 *  Sets the hardware semaphores so EEPROM access can occur for bit-bang method
 **/
static s32 ixgbe_get_eeprom_semaphore(struct ixgbe_hw *hw)
{
	s32 status = IXGBE_ERR_EEPROM;
	u32 timeout;
	u32 i;
	u32 swsm;

	/* Set timeout value based on size of EEPROM */
	timeout = hw->eeprom.word_size + 1;

	/* Get SMBI software semaphore between device drivers first */
	for (i = 0; i < timeout; i++) {
		/*
		 * If the SMBI bit is 0 when we read it, then the bit will be
		 * set and we have the semaphore
		 */
		swsm = IXGBE_READ_REG(hw, IXGBE_SWSM);
		if (!(swsm & IXGBE_SWSM_SMBI)) {
			status = 0;
			break;
		}
		msleep(1);
	}

	/* Now get the semaphore between SW/FW through the SWESMBI bit */
	if (status == 0) {
		for (i = 0; i < timeout; i++) {
			swsm = IXGBE_READ_REG(hw, IXGBE_SWSM);

			/* Set the SW EEPROM semaphore bit to request access */
			swsm |= IXGBE_SWSM_SWESMBI;
			IXGBE_WRITE_REG(hw, IXGBE_SWSM, swsm);

			/*
			 * If we set the bit successfully then we got the
			 * semaphore.
			 */
			swsm = IXGBE_READ_REG(hw, IXGBE_SWSM);
			if (swsm & IXGBE_SWSM_SWESMBI)
				break;

			udelay(50);
		}

		/*
		 * Release semaphores and return error if SW EEPROM semaphore
		 * was not granted because we don't have access to the EEPROM
		 */
		if (i >= timeout) {
			hw_dbg(hw, "Driver can't access the Eeprom - Semaphore "
			       "not granted.\n");
			ixgbe_release_eeprom_semaphore(hw);
			status = IXGBE_ERR_EEPROM;
		}
	}

	return status;
}

/**
 *  ixgbe_release_eeprom_semaphore - Release hardware semaphore
 *  @hw: pointer to hardware structure
 *
 *  This function clears hardware semaphore bits.
 **/
static void ixgbe_release_eeprom_semaphore(struct ixgbe_hw *hw)
{
	u32 swsm;

	swsm = IXGBE_READ_REG(hw, IXGBE_SWSM);

	/* Release both semaphores by writing 0 to the bits SWESMBI and SMBI */
	swsm &= ~(IXGBE_SWSM_SWESMBI | IXGBE_SWSM_SMBI);
	IXGBE_WRITE_REG(hw, IXGBE_SWSM, swsm);
	IXGBE_WRITE_FLUSH(hw);
}

/**
 *  ixgbe_ready_eeprom - Polls for EEPROM ready
 *  @hw: pointer to hardware structure
 **/
static s32 ixgbe_ready_eeprom(struct ixgbe_hw *hw)
{
	s32 status = 0;
	u16 i;
	u8 spi_stat_reg;

	/*
	 * Read "Status Register" repeatedly until the LSB is cleared.  The
	 * EEPROM will signal that the command has been completed by clearing
	 * bit 0 of the internal status register.  If it's not cleared within
	 * 5 milliseconds, then error out.
	 */
	for (i = 0; i < IXGBE_EEPROM_MAX_RETRY_SPI; i += 5) {
		ixgbe_shift_out_eeprom_bits(hw, IXGBE_EEPROM_RDSR_OPCODE_SPI,
		                            IXGBE_EEPROM_OPCODE_BITS);
		spi_stat_reg = (u8)ixgbe_shift_in_eeprom_bits(hw, 8);
		if (!(spi_stat_reg & IXGBE_EEPROM_STATUS_RDY_SPI))
			break;

		udelay(5);
		ixgbe_standby_eeprom(hw);
	};

	/*
	 * On some parts, SPI write time could vary from 0-20mSec on 3.3V
	 * devices (and only 0-5mSec on 5V devices)
	 */
	if (i >= IXGBE_EEPROM_MAX_RETRY_SPI) {
		hw_dbg(hw, "SPI EEPROM Status error\n");
		status = IXGBE_ERR_EEPROM;
	}

	return status;
}

/**
 *  ixgbe_standby_eeprom - Returns EEPROM to a "standby" state
 *  @hw: pointer to hardware structure
 **/
static void ixgbe_standby_eeprom(struct ixgbe_hw *hw)
{
	u32 eec;

	eec = IXGBE_READ_REG(hw, IXGBE_EEC);

	/* Toggle CS to flush commands */
	eec |= IXGBE_EEC_CS;
	IXGBE_WRITE_REG(hw, IXGBE_EEC, eec);
	IXGBE_WRITE_FLUSH(hw);
	udelay(1);
	eec &= ~IXGBE_EEC_CS;
	IXGBE_WRITE_REG(hw, IXGBE_EEC, eec);
	IXGBE_WRITE_FLUSH(hw);
	udelay(1);
}

/**
 *  ixgbe_shift_out_eeprom_bits - Shift data bits out to the EEPROM.
 *  @hw: pointer to hardware structure
 *  @data: data to send to the EEPROM
 *  @count: number of bits to shift out
 **/
static void ixgbe_shift_out_eeprom_bits(struct ixgbe_hw *hw, u16 data,
                                        u16 count)
{
	u32 eec;
	u32 mask;
	u32 i;

	eec = IXGBE_READ_REG(hw, IXGBE_EEC);

	/*
	 * Mask is used to shift "count" bits of "data" out to the EEPROM
	 * one bit at a time.  Determine the starting bit based on count
	 */
	mask = 0x01 << (count - 1);

	for (i = 0; i < count; i++) {
		/*
		 * A "1" is shifted out to the EEPROM by setting bit "DI" to a
		 * "1", and then raising and then lowering the clock (the SK
		 * bit controls the clock input to the EEPROM).  A "0" is
		 * shifted out to the EEPROM by setting "DI" to "0" and then
		 * raising and then lowering the clock.
		 */
		if (data & mask)
			eec |= IXGBE_EEC_DI;
		else
			eec &= ~IXGBE_EEC_DI;

		IXGBE_WRITE_REG(hw, IXGBE_EEC, eec);
		IXGBE_WRITE_FLUSH(hw);

		udelay(1);

		ixgbe_raise_eeprom_clk(hw, &eec);
		ixgbe_lower_eeprom_clk(hw, &eec);

		/*
		 * Shift mask to signify next bit of data to shift in to the
		 * EEPROM
		 */
		mask = mask >> 1;
	};

	/* We leave the "DI" bit set to "0" when we leave this routine. */
	eec &= ~IXGBE_EEC_DI;
	IXGBE_WRITE_REG(hw, IXGBE_EEC, eec);
	IXGBE_WRITE_FLUSH(hw);
}

/**
 *  ixgbe_shift_in_eeprom_bits - Shift data bits in from the EEPROM
 *  @hw: pointer to hardware structure
 **/
static u16 ixgbe_shift_in_eeprom_bits(struct ixgbe_hw *hw, u16 count)
{
	u32 eec;
	u32 i;
	u16 data = 0;

	/*
	 * In order to read a register from the EEPROM, we need to shift
	 * 'count' bits in from the EEPROM. Bits are "shifted in" by raising
	 * the clock input to the EEPROM (setting the SK bit), and then reading
	 * the value of the "DO" bit.  During this "shifting in" process the
	 * "DI" bit should always be clear.
	 */
	eec = IXGBE_READ_REG(hw, IXGBE_EEC);

	eec &= ~(IXGBE_EEC_DO | IXGBE_EEC_DI);

	for (i = 0; i < count; i++) {
		data = data << 1;
		ixgbe_raise_eeprom_clk(hw, &eec);

		eec = IXGBE_READ_REG(hw, IXGBE_EEC);

		eec &= ~(IXGBE_EEC_DI);
		if (eec & IXGBE_EEC_DO)
			data |= 1;

		ixgbe_lower_eeprom_clk(hw, &eec);
	}

	return data;
}

/**
 *  ixgbe_raise_eeprom_clk - Raises the EEPROM's clock input.
 *  @hw: pointer to hardware structure
 *  @eec: EEC register's current value
 **/
static void ixgbe_raise_eeprom_clk(struct ixgbe_hw *hw, u32 *eec)
{
	/*
	 * Raise the clock input to the EEPROM
	 * (setting the SK bit), then delay
	 */
	*eec = *eec | IXGBE_EEC_SK;
	IXGBE_WRITE_REG(hw, IXGBE_EEC, *eec);
	IXGBE_WRITE_FLUSH(hw);
	udelay(1);
}

/**
 *  ixgbe_lower_eeprom_clk - Lowers the EEPROM's clock input.
 *  @hw: pointer to hardware structure
 *  @eecd: EECD's current value
 **/
static void ixgbe_lower_eeprom_clk(struct ixgbe_hw *hw, u32 *eec)
{
	/*
	 * Lower the clock input to the EEPROM (clearing the SK bit), then
	 * delay
	 */
	*eec = *eec & ~IXGBE_EEC_SK;
	IXGBE_WRITE_REG(hw, IXGBE_EEC, *eec);
	IXGBE_WRITE_FLUSH(hw);
	udelay(1);
}

/**
 *  ixgbe_release_eeprom - Release EEPROM, release semaphores
 *  @hw: pointer to hardware structure
 **/
static void ixgbe_release_eeprom(struct ixgbe_hw *hw)
{
	u32 eec;

	eec = IXGBE_READ_REG(hw, IXGBE_EEC);

	eec |= IXGBE_EEC_CS;  /* Pull CS high */
	eec &= ~IXGBE_EEC_SK; /* Lower SCK */

	IXGBE_WRITE_REG(hw, IXGBE_EEC, eec);
	IXGBE_WRITE_FLUSH(hw);

	udelay(1);

	/* Stop requesting EEPROM access */
	eec &= ~IXGBE_EEC_REQ;
	IXGBE_WRITE_REG(hw, IXGBE_EEC, eec);

	ixgbe_release_swfw_sync(hw, IXGBE_GSSR_EEP_SM);
}

/**
 *  ixgbe_calc_eeprom_checksum - Calculates and returns the checksum
 *  @hw: pointer to hardware structure
 **/
static u16 ixgbe_calc_eeprom_checksum(struct ixgbe_hw *hw)
{
	u16 i;
	u16 j;
	u16 checksum = 0;
	u16 length = 0;
	u16 pointer = 0;
	u16 word = 0;

	/* Include 0x0-0x3F in the checksum */
	for (i = 0; i < IXGBE_EEPROM_CHECKSUM; i++) {
		if (hw->eeprom.ops.read(hw, i, &word) != 0) {
			hw_dbg(hw, "EEPROM read failed\n");
			break;
		}
		checksum += word;
	}

	/* Include all data from pointers except for the fw pointer */
	for (i = IXGBE_PCIE_ANALOG_PTR; i < IXGBE_FW_PTR; i++) {
		hw->eeprom.ops.read(hw, i, &pointer);

		/* Make sure the pointer seems valid */
		if (pointer != 0xFFFF && pointer != 0) {
			hw->eeprom.ops.read(hw, pointer, &length);

			if (length != 0xFFFF && length != 0) {
				for (j = pointer+1; j <= pointer+length; j++) {
					hw->eeprom.ops.read(hw, j, &word);
					checksum += word;
				}
			}
		}
	}

	checksum = (u16)IXGBE_EEPROM_SUM - checksum;

	return checksum;
}

/**
 *  ixgbe_validate_eeprom_checksum_generic - Validate EEPROM checksum
 *  @hw: pointer to hardware structure
 *  @checksum_val: calculated checksum
 *
 *  Performs checksum calculation and validates the EEPROM checksum.  If the
 *  caller does not need checksum_val, the value can be NULL.
 **/
s32 ixgbe_validate_eeprom_checksum_generic(struct ixgbe_hw *hw,
                                           u16 *checksum_val)
{
	s32 status;
	u16 checksum;
	u16 read_checksum = 0;

	/*
	 * Read the first word from the EEPROM. If this times out or fails, do
	 * not continue or we could be in for a very long wait while every
	 * EEPROM read fails
	 */
	status = hw->eeprom.ops.read(hw, 0, &checksum);

	if (status == 0) {
		checksum = ixgbe_calc_eeprom_checksum(hw);

		hw->eeprom.ops.read(hw, IXGBE_EEPROM_CHECKSUM, &read_checksum);

		/*
		 * Verify read checksum from EEPROM is the same as
		 * calculated checksum
		 */
		if (read_checksum != checksum)
			status = IXGBE_ERR_EEPROM_CHECKSUM;

		/* If the user cares, return the calculated checksum */
		if (checksum_val)
			*checksum_val = checksum;
	} else {
		hw_dbg(hw, "EEPROM read failed\n");
	}

	return status;
}

/**
 *  ixgbe_update_eeprom_checksum_generic - Updates the EEPROM checksum
 *  @hw: pointer to hardware structure
 **/
s32 ixgbe_update_eeprom_checksum_generic(struct ixgbe_hw *hw)
{
	s32 status;
	u16 checksum;

	/*
	 * Read the first word from the EEPROM. If this times out or fails, do
	 * not continue or we could be in for a very long wait while every
	 * EEPROM read fails
	 */
	status = hw->eeprom.ops.read(hw, 0, &checksum);

	if (status == 0) {
		checksum = ixgbe_calc_eeprom_checksum(hw);
		status = hw->eeprom.ops.write(hw, IXGBE_EEPROM_CHECKSUM,
		                            checksum);
	} else {
		hw_dbg(hw, "EEPROM read failed\n");
	}

	return status;
}

/**
 *  ixgbe_validate_mac_addr - Validate MAC address
 *  @mac_addr: pointer to MAC address.
 *
 *  Tests a MAC address to ensure it is a valid Individual Address
 **/
s32 ixgbe_validate_mac_addr(u8 *mac_addr)
{
	s32 status = 0;

	/* Make sure it is not a multicast address */
	if (IXGBE_IS_MULTICAST(mac_addr))
		status = IXGBE_ERR_INVALID_MAC_ADDR;
	/* Not a broadcast address */
	else if (IXGBE_IS_BROADCAST(mac_addr))
		status = IXGBE_ERR_INVALID_MAC_ADDR;
	/* Reject the zero address */
	else if (mac_addr[0] == 0 && mac_addr[1] == 0 && mac_addr[2] == 0 &&
	         mac_addr[3] == 0 && mac_addr[4] == 0 && mac_addr[5] == 0)
		status = IXGBE_ERR_INVALID_MAC_ADDR;

	return status;
}

/**
 *  ixgbe_set_rar_generic - Set Rx address register
 *  @hw: pointer to hardware structure
 *  @index: Receive address register to write
 *  @addr: Address to put into receive address register
 *  @vmdq: VMDq "set" or "pool" index
 *  @enable_addr: set flag that address is active
 *
 *  Puts an ethernet address into a receive address register.
 **/
s32 ixgbe_set_rar_generic(struct ixgbe_hw *hw, u32 index, u8 *addr, u32 vmdq,
                          u32 enable_addr)
{
	u32 rar_low, rar_high;
	u32 rar_entries = hw->mac.num_rar_entries;

	/* setup VMDq pool selection before this RAR gets enabled */
	hw->mac.ops.set_vmdq(hw, index, vmdq);

	/* Make sure we are using a valid rar index range */
	if (index < rar_entries) {
		/*
		 * HW expects these in little endian so we reverse the byte
		 * order from network order (big endian) to little endian
		 */
		rar_low = ((u32)addr[0] |
		           ((u32)addr[1] << 8) |
		           ((u32)addr[2] << 16) |
		           ((u32)addr[3] << 24));
		/*
		 * Some parts put the VMDq setting in the extra RAH bits,
		 * so save everything except the lower 16 bits that hold part
		 * of the address and the address valid bit.
		 */
		rar_high = IXGBE_READ_REG(hw, IXGBE_RAH(index));
		rar_high &= ~(0x0000FFFF | IXGBE_RAH_AV);
		rar_high |= ((u32)addr[4] | ((u32)addr[5] << 8));

		if (enable_addr != 0)
			rar_high |= IXGBE_RAH_AV;

		IXGBE_WRITE_REG(hw, IXGBE_RAL(index), rar_low);
		IXGBE_WRITE_REG(hw, IXGBE_RAH(index), rar_high);
	} else {
		hw_dbg(hw, "RAR index %d is out of range.\n", index);
	}

	return 0;
}

/**
 *  ixgbe_clear_rar_generic - Remove Rx address register
 *  @hw: pointer to hardware structure
 *  @index: Receive address register to write
 *
 *  Clears an ethernet address from a receive address register.
 **/
s32 ixgbe_clear_rar_generic(struct ixgbe_hw *hw, u32 index)
{
	u32 rar_high;
	u32 rar_entries = hw->mac.num_rar_entries;

	/* Make sure we are using a valid rar index range */
	if (index < rar_entries) {
		/*
		 * Some parts put the VMDq setting in the extra RAH bits,
		 * so save everything except the lower 16 bits that hold part
		 * of the address and the address valid bit.
		 */
		rar_high = IXGBE_READ_REG(hw, IXGBE_RAH(index));
		rar_high &= ~(0x0000FFFF | IXGBE_RAH_AV);

		IXGBE_WRITE_REG(hw, IXGBE_RAL(index), 0);
		IXGBE_WRITE_REG(hw, IXGBE_RAH(index), rar_high);
	} else {
		hw_dbg(hw, "RAR index %d is out of range.\n", index);
	}

	/* clear VMDq pool/queue selection for this RAR */
	hw->mac.ops.clear_vmdq(hw, index, IXGBE_CLEAR_VMDQ_ALL);

	return 0;
}

/**
 *  ixgbe_enable_rar - Enable Rx address register
 *  @hw: pointer to hardware structure
 *  @index: index into the RAR table
 *
 *  Enables the select receive address register.
 **/
static void ixgbe_enable_rar(struct ixgbe_hw *hw, u32 index)
{
	u32 rar_high;

	rar_high = IXGBE_READ_REG(hw, IXGBE_RAH(index));
	rar_high |= IXGBE_RAH_AV;
	IXGBE_WRITE_REG(hw, IXGBE_RAH(index), rar_high);
}

/**
 *  ixgbe_disable_rar - Disable Rx address register
 *  @hw: pointer to hardware structure
 *  @index: index into the RAR table
 *
 *  Disables the select receive address register.
 **/
static void ixgbe_disable_rar(struct ixgbe_hw *hw, u32 index)
{
	u32 rar_high;

	rar_high = IXGBE_READ_REG(hw, IXGBE_RAH(index));
	rar_high &= (~IXGBE_RAH_AV);
	IXGBE_WRITE_REG(hw, IXGBE_RAH(index), rar_high);
}

/**
 *  ixgbe_init_rx_addrs_generic - Initializes receive address filters.
 *  @hw: pointer to hardware structure
 *
 *  Places the MAC address in receive address register 0 and clears the rest
 *  of the receive address registers. Clears the multicast table. Assumes
 *  the receiver is in reset when the routine is called.
 **/
s32 ixgbe_init_rx_addrs_generic(struct ixgbe_hw *hw)
{
	u32 i;
	u32 rar_entries = hw->mac.num_rar_entries;

	/*
	 * If the current mac address is valid, assume it is a software override
	 * to the permanent address.
	 * Otherwise, use the permanent address from the eeprom.
	 */
	if (ixgbe_validate_mac_addr(hw->mac.addr) ==
	    IXGBE_ERR_INVALID_MAC_ADDR) {
		/* Get the MAC address from the RAR0 for later reference */
		hw->mac.ops.get_mac_addr(hw, hw->mac.addr);

		hw_dbg(hw, " Keeping Current RAR0 Addr =%.2X %.2X %.2X ",
		       hw->mac.addr[0], hw->mac.addr[1],
		       hw->mac.addr[2]);
		hw_dbg(hw, "%.2X %.2X %.2X\n", hw->mac.addr[3],
		       hw->mac.addr[4], hw->mac.addr[5]);
	} else {
		/* Setup the receive address. */
		hw_dbg(hw, "Overriding MAC Address in RAR[0]\n");
		hw_dbg(hw, " New MAC Addr =%.2X %.2X %.2X ",
		       hw->mac.addr[0], hw->mac.addr[1],
		       hw->mac.addr[2]);
		hw_dbg(hw, "%.2X %.2X %.2X\n", hw->mac.addr[3],
		       hw->mac.addr[4], hw->mac.addr[5]);

		hw->mac.ops.set_rar(hw, 0, hw->mac.addr, 0, IXGBE_RAH_AV);
	}
	hw->addr_ctrl.overflow_promisc = 0;

	hw->addr_ctrl.rar_used_count = 1;

	/* Zero out the other receive addresses. */
	hw_dbg(hw, "Clearing RAR[1-%d]\n", rar_entries - 1);
	for (i = 1; i < rar_entries; i++) {
		IXGBE_WRITE_REG(hw, IXGBE_RAL(i), 0);
		IXGBE_WRITE_REG(hw, IXGBE_RAH(i), 0);
	}

	/* Clear the MTA */
	hw->addr_ctrl.mc_addr_in_rar_count = 0;
	hw->addr_ctrl.mta_in_use = 0;
	IXGBE_WRITE_REG(hw, IXGBE_MCSTCTRL, hw->mac.mc_filter_type);

	hw_dbg(hw, " Clearing MTA\n");
	for (i = 0; i < hw->mac.mcft_size; i++)
		IXGBE_WRITE_REG(hw, IXGBE_MTA(i), 0);

	if (hw->mac.ops.init_uta_tables)
		hw->mac.ops.init_uta_tables(hw);

	return 0;
}

/**
 *  ixgbe_add_uc_addr - Adds a secondary unicast address.
 *  @hw: pointer to hardware structure
 *  @addr: new address
 *
 *  Adds it to unused receive address register or goes into promiscuous mode.
 **/
static void ixgbe_add_uc_addr(struct ixgbe_hw *hw, u8 *addr, u32 vmdq)
{
	u32 rar_entries = hw->mac.num_rar_entries;
	u32 rar;

	hw_dbg(hw, " UC Addr = %.2X %.2X %.2X %.2X %.2X %.2X\n",
	          addr[0], addr[1], addr[2], addr[3], addr[4], addr[5]);

	/*
	 * Place this address in the RAR if there is room,
	 * else put the controller into promiscuous mode
	 */
	if (hw->addr_ctrl.rar_used_count < rar_entries) {
		rar = hw->addr_ctrl.rar_used_count -
		      hw->addr_ctrl.mc_addr_in_rar_count;
		hw->mac.ops.set_rar(hw, rar, addr, vmdq, IXGBE_RAH_AV);
		hw_dbg(hw, "Added a secondary address to RAR[%d]\n", rar);
		hw->addr_ctrl.rar_used_count++;
	} else {
		hw->addr_ctrl.overflow_promisc++;
	}

	hw_dbg(hw, "ixgbe_add_uc_addr Complete\n");
}

/**
 *  ixgbe_update_uc_addr_list_generic - Updates MAC list of secondary addresses
 *  @hw: pointer to hardware structure
 *  @addr_list: the list of new addresses
 *  @addr_count: number of addresses
 *  @next: iterator function to walk the address list
 *
 *  The given list replaces any existing list.  Clears the secondary addrs from
 *  receive address registers.  Uses unused receive address registers for the
 *  first secondary addresses, and falls back to promiscuous mode as needed.
 *
 *  Drivers using secondary unicast addresses must set user_set_promisc when
 *  manually putting the device into promiscuous mode.
 **/
s32 ixgbe_update_uc_addr_list_generic(struct ixgbe_hw *hw,
				      struct list_head *uc_list)
{
	u32 i;
	u32 old_promisc_setting = hw->addr_ctrl.overflow_promisc;
	u32 uc_addr_in_use;
	u32 fctrl;
	struct netdev_hw_addr *ha;

	/*
	 * Clear accounting of old secondary address list,
	 * don't count RAR[0]
	 */
	uc_addr_in_use = hw->addr_ctrl.rar_used_count - 1;
	hw->addr_ctrl.rar_used_count -= uc_addr_in_use;
	hw->addr_ctrl.overflow_promisc = 0;

	/* Zero out the other receive addresses */
	hw_dbg(hw, "Clearing RAR[1-%d]\n", uc_addr_in_use);
	for (i = 1; i <= uc_addr_in_use; i++) {
		IXGBE_WRITE_REG(hw, IXGBE_RAL(i), 0);
		IXGBE_WRITE_REG(hw, IXGBE_RAH(i), 0);
	}

	/* Add the new addresses */
	list_for_each_entry(ha, uc_list, list) {
		hw_dbg(hw, " Adding the secondary addresses:\n");
		ixgbe_add_uc_addr(hw, ha->addr, 0);
	}

	if (hw->addr_ctrl.overflow_promisc) {
		/* enable promisc if not already in overflow or set by user */
		if (!old_promisc_setting && !hw->addr_ctrl.user_set_promisc) {
			hw_dbg(hw, " Entering address overflow promisc mode\n");
			fctrl = IXGBE_READ_REG(hw, IXGBE_FCTRL);
			fctrl |= IXGBE_FCTRL_UPE;
			IXGBE_WRITE_REG(hw, IXGBE_FCTRL, fctrl);
		}
	} else {
		/* only disable if set by overflow, not by user */
		if (old_promisc_setting && !hw->addr_ctrl.user_set_promisc) {
			hw_dbg(hw, " Leaving address overflow promisc mode\n");
			fctrl = IXGBE_READ_REG(hw, IXGBE_FCTRL);
			fctrl &= ~IXGBE_FCTRL_UPE;
			IXGBE_WRITE_REG(hw, IXGBE_FCTRL, fctrl);
		}
	}

	hw_dbg(hw, "ixgbe_update_uc_addr_list_generic Complete\n");
	return 0;
}

/**
 *  ixgbe_mta_vector - Determines bit-vector in multicast table to set
 *  @hw: pointer to hardware structure
 *  @mc_addr: the multicast address
 *
 *  Extracts the 12 bits, from a multicast address, to determine which
 *  bit-vector to set in the multicast table. The hardware uses 12 bits, from
 *  incoming rx multicast addresses, to determine the bit-vector to check in
 *  the MTA. Which of the 4 combination, of 12-bits, the hardware uses is set
 *  by the MO field of the MCSTCTRL. The MO field is set during initialization
 *  to mc_filter_type.
 **/
static s32 ixgbe_mta_vector(struct ixgbe_hw *hw, u8 *mc_addr)
{
	u32 vector = 0;

	switch (hw->mac.mc_filter_type) {
	case 0:   /* use bits [47:36] of the address */
		vector = ((mc_addr[4] >> 4) | (((u16)mc_addr[5]) << 4));
		break;
	case 1:   /* use bits [46:35] of the address */
		vector = ((mc_addr[4] >> 3) | (((u16)mc_addr[5]) << 5));
		break;
	case 2:   /* use bits [45:34] of the address */
		vector = ((mc_addr[4] >> 2) | (((u16)mc_addr[5]) << 6));
		break;
	case 3:   /* use bits [43:32] of the address */
		vector = ((mc_addr[4]) | (((u16)mc_addr[5]) << 8));
		break;
	default:  /* Invalid mc_filter_type */
		hw_dbg(hw, "MC filter type param set incorrectly\n");
		break;
	}

	/* vector can only be 12-bits or boundary will be exceeded */
	vector &= 0xFFF;
	return vector;
}

/**
 *  ixgbe_set_mta - Set bit-vector in multicast table
 *  @hw: pointer to hardware structure
 *  @hash_value: Multicast address hash value
 *
 *  Sets the bit-vector in the multicast table.
 **/
static void ixgbe_set_mta(struct ixgbe_hw *hw, u8 *mc_addr)
{
	u32 vector;
	u32 vector_bit;
	u32 vector_reg;
	u32 mta_reg;

	hw->addr_ctrl.mta_in_use++;

	vector = ixgbe_mta_vector(hw, mc_addr);
	hw_dbg(hw, " bit-vector = 0x%03X\n", vector);

	/*
	 * The MTA is a register array of 128 32-bit registers. It is treated
	 * like an array of 4096 bits.  We want to set bit
	 * BitArray[vector_value]. So we figure out what register the bit is
	 * in, read it, OR in the new bit, then write back the new value.  The
	 * register is determined by the upper 7 bits of the vector value and
	 * the bit within that register are determined by the lower 5 bits of
	 * the value.
	 */
	vector_reg = (vector >> 5) & 0x7F;
	vector_bit = vector & 0x1F;
	mta_reg = IXGBE_READ_REG(hw, IXGBE_MTA(vector_reg));
	mta_reg |= (1 << vector_bit);
	IXGBE_WRITE_REG(hw, IXGBE_MTA(vector_reg), mta_reg);
}

/**
 *  ixgbe_update_mc_addr_list_generic - Updates MAC list of multicast addresses
 *  @hw: pointer to hardware structure
 *  @mc_addr_list: the list of new multicast addresses
 *  @mc_addr_count: number of addresses
 *  @next: iterator function to walk the multicast address list
 *
 *  The given list replaces any existing list. Clears the MC addrs from receive
 *  address registers and the multicast table. Uses unused receive address
 *  registers for the first multicast addresses, and hashes the rest into the
 *  multicast table.
 **/
s32 ixgbe_update_mc_addr_list_generic(struct ixgbe_hw *hw, u8 *mc_addr_list,
                                      u32 mc_addr_count, ixgbe_mc_addr_itr next)
{
	u32 i;
	u32 vmdq;

	/*
	 * Set the new number of MC addresses that we are being requested to
	 * use.
	 */
	hw->addr_ctrl.num_mc_addrs = mc_addr_count;
	hw->addr_ctrl.mta_in_use = 0;

	/* Clear the MTA */
	hw_dbg(hw, " Clearing MTA\n");
	for (i = 0; i < hw->mac.mcft_size; i++)
		IXGBE_WRITE_REG(hw, IXGBE_MTA(i), 0);

	/* Add the new addresses */
	for (i = 0; i < mc_addr_count; i++) {
		hw_dbg(hw, " Adding the multicast addresses:\n");
		ixgbe_set_mta(hw, next(hw, &mc_addr_list, &vmdq));
	}

	/* Enable mta */
	if (hw->addr_ctrl.mta_in_use > 0)
		IXGBE_WRITE_REG(hw, IXGBE_MCSTCTRL,
		                IXGBE_MCSTCTRL_MFE | hw->mac.mc_filter_type);

	hw_dbg(hw, "ixgbe_update_mc_addr_list_generic Complete\n");
	return 0;
}

/**
 *  ixgbe_enable_mc_generic - Enable multicast address in RAR
 *  @hw: pointer to hardware structure
 *
 *  Enables multicast address in RAR and the use of the multicast hash table.
 **/
s32 ixgbe_enable_mc_generic(struct ixgbe_hw *hw)
{
	u32 i;
	u32 rar_entries = hw->mac.num_rar_entries;
	struct ixgbe_addr_filter_info *a = &hw->addr_ctrl;

	if (a->mc_addr_in_rar_count > 0)
		for (i = (rar_entries - a->mc_addr_in_rar_count);
		     i < rar_entries; i++)
			ixgbe_enable_rar(hw, i);

	if (a->mta_in_use > 0)
		IXGBE_WRITE_REG(hw, IXGBE_MCSTCTRL, IXGBE_MCSTCTRL_MFE |
		                hw->mac.mc_filter_type);

	return 0;
}

/**
 *  ixgbe_disable_mc_generic - Disable multicast address in RAR
 *  @hw: pointer to hardware structure
 *
 *  Disables multicast address in RAR and the use of the multicast hash table.
 **/
s32 ixgbe_disable_mc_generic(struct ixgbe_hw *hw)
{
	u32 i;
	u32 rar_entries = hw->mac.num_rar_entries;
	struct ixgbe_addr_filter_info *a = &hw->addr_ctrl;

	if (a->mc_addr_in_rar_count > 0)
		for (i = (rar_entries - a->mc_addr_in_rar_count);
		     i < rar_entries; i++)
			ixgbe_disable_rar(hw, i);

	if (a->mta_in_use > 0)
		IXGBE_WRITE_REG(hw, IXGBE_MCSTCTRL, hw->mac.mc_filter_type);

	return 0;
}

/**
 *  ixgbe_fc_enable_generic - Enable flow control
 *  @hw: pointer to hardware structure
 *  @packetbuf_num: packet buffer number (0-7)
 *
 *  Enable flow control according to the current settings.
 **/
s32 ixgbe_fc_enable_generic(struct ixgbe_hw *hw, s32 packetbuf_num)
{
	s32 ret_val = 0;
	u32 mflcn_reg, fccfg_reg;
	u32 reg;
	u32 rx_pba_size;

#ifdef CONFIG_DCB
	if (hw->fc.requested_mode == ixgbe_fc_pfc)
		goto out;

#endif /* CONFIG_DCB */
	/* Negotiate the fc mode to use */
	ret_val = ixgbe_fc_autoneg(hw);
	if (ret_val)
		goto out;

	/* Disable any previous flow control settings */
	mflcn_reg = IXGBE_READ_REG(hw, IXGBE_MFLCN);
	mflcn_reg &= ~(IXGBE_MFLCN_RFCE | IXGBE_MFLCN_RPFCE);

	fccfg_reg = IXGBE_READ_REG(hw, IXGBE_FCCFG);
	fccfg_reg &= ~(IXGBE_FCCFG_TFCE_802_3X | IXGBE_FCCFG_TFCE_PRIORITY);

	/*
	 * The possible values of fc.current_mode are:
	 * 0: Flow control is completely disabled
	 * 1: Rx flow control is enabled (we can receive pause frames,
	 *    but not send pause frames).
	 * 2: Tx flow control is enabled (we can send pause frames but
	 *    we do not support receiving pause frames).
	 * 3: Both Rx and Tx flow control (symmetric) are enabled.
	 * 4: Priority Flow Control is enabled.
	 * other: Invalid.
	 */
	switch (hw->fc.current_mode) {
	case ixgbe_fc_none:
		/*
		 * Flow control is disabled by software override or autoneg.
		 * The code below will actually disable it in the HW.
		 */
		break;
	case ixgbe_fc_rx_pause:
		/*
		 * Rx Flow control is enabled and Tx Flow control is
		 * disabled by software override. Since there really
		 * isn't a way to advertise that we are capable of RX
		 * Pause ONLY, we will advertise that we support both
		 * symmetric and asymmetric Rx PAUSE.  Later, we will
		 * disable the adapter's ability to send PAUSE frames.
		 */
		mflcn_reg |= IXGBE_MFLCN_RFCE;
		break;
	case ixgbe_fc_tx_pause:
		/*
		 * Tx Flow control is enabled, and Rx Flow control is
		 * disabled by software override.
		 */
		fccfg_reg |= IXGBE_FCCFG_TFCE_802_3X;
		break;
	case ixgbe_fc_full:
		/* Flow control (both Rx and Tx) is enabled by SW override. */
		mflcn_reg |= IXGBE_MFLCN_RFCE;
		fccfg_reg |= IXGBE_FCCFG_TFCE_802_3X;
		break;
#ifdef CONFIG_DCB
	case ixgbe_fc_pfc:
		goto out;
		break;
#endif /* CONFIG_DCB */
	default:
		hw_dbg(hw, "Flow control param set incorrectly\n");
		ret_val = -IXGBE_ERR_CONFIG;
		goto out;
		break;
	}

	/* Set 802.3x based flow control settings. */
	mflcn_reg |= IXGBE_MFLCN_DPF;
	IXGBE_WRITE_REG(hw, IXGBE_MFLCN, mflcn_reg);
	IXGBE_WRITE_REG(hw, IXGBE_FCCFG, fccfg_reg);

	reg = IXGBE_READ_REG(hw, IXGBE_MTQC);
	/* Thresholds are different for link flow control when in DCB mode */
	if (reg & IXGBE_MTQC_RT_ENA) {
		rx_pba_size = IXGBE_READ_REG(hw, IXGBE_RXPBSIZE(packetbuf_num));

		/* Always disable XON for LFC when in DCB mode */
		reg = (rx_pba_size >> 5) & 0xFFE0;
		IXGBE_WRITE_REG(hw, IXGBE_FCRTL_82599(packetbuf_num), reg);

		reg = (rx_pba_size >> 2) & 0xFFE0;
		if (hw->fc.current_mode & ixgbe_fc_tx_pause)
			reg |= IXGBE_FCRTH_FCEN;
		IXGBE_WRITE_REG(hw, IXGBE_FCRTH_82599(packetbuf_num), reg);
	} else {
		/*
		 * Set up and enable Rx high/low water mark thresholds,
		 * enable XON.
		 */
		if (hw->fc.current_mode & ixgbe_fc_tx_pause) {
			if (hw->fc.send_xon) {
				IXGBE_WRITE_REG(hw,
				              IXGBE_FCRTL_82599(packetbuf_num),
			                      (hw->fc.low_water |
				              IXGBE_FCRTL_XONE));
			} else {
				IXGBE_WRITE_REG(hw,
				              IXGBE_FCRTL_82599(packetbuf_num),
				              hw->fc.low_water);
			}

			IXGBE_WRITE_REG(hw, IXGBE_FCRTH_82599(packetbuf_num),
			               (hw->fc.high_water | IXGBE_FCRTH_FCEN));
		}
	}

	/* Configure pause time (2 TCs per register) */
	reg = IXGBE_READ_REG(hw, IXGBE_FCTTV(packetbuf_num / 2));
	if ((packetbuf_num & 1) == 0)
		reg = (reg & 0xFFFF0000) | hw->fc.pause_time;
	else
		reg = (reg & 0x0000FFFF) | (hw->fc.pause_time << 16);
	IXGBE_WRITE_REG(hw, IXGBE_FCTTV(packetbuf_num / 2), reg);

	IXGBE_WRITE_REG(hw, IXGBE_FCRTV, (hw->fc.pause_time >> 1));

out:
	return ret_val;
}

/**
 *  ixgbe_fc_autoneg - Configure flow control
 *  @hw: pointer to hardware structure
 *
 *  Compares our advertised flow control capabilities to those advertised by
 *  our link partner, and determines the proper flow control mode to use.
 **/
s32 ixgbe_fc_autoneg(struct ixgbe_hw *hw)
{
	s32 ret_val = 0;
	ixgbe_link_speed speed;
	u32 pcs_anadv_reg, pcs_lpab_reg, linkstat;
	bool link_up;

	/*
	 * AN should have completed when the cable was plugged in.
	 * Look for reasons to bail out.  Bail out if:
	 * - FC autoneg is disabled, or if
	 * - we don't have multispeed fiber, or if
	 * - we're not running at 1G, or if
	 * - link is not up, or if
	 * - link is up but AN did not complete, or if
	 * - link is up and AN completed but timed out
	 *
	 * Since we're being called from an LSC, link is already know to be up.
	 * So use link_up_wait_to_complete=false.
	 */
	hw->mac.ops.check_link(hw, &speed, &link_up, false);
	linkstat = IXGBE_READ_REG(hw, IXGBE_PCS1GLSTA);

	if (hw->fc.disable_fc_autoneg ||
	    !hw->phy.multispeed_fiber ||
	    (speed != IXGBE_LINK_SPEED_1GB_FULL) ||
	    !link_up ||
	    ((linkstat & IXGBE_PCS1GLSTA_AN_COMPLETE) == 0) ||
	    ((linkstat & IXGBE_PCS1GLSTA_AN_TIMED_OUT) == 1)) {
		hw->fc.fc_was_autonegged = false;
		hw->fc.current_mode = hw->fc.requested_mode;
		hw_dbg(hw, "Autoneg FC was skipped.\n");
		goto out;
	}

	/*
	 * Read the AN advertisement and LP ability registers and resolve
	 * local flow control settings accordingly
	 */
	pcs_anadv_reg = IXGBE_READ_REG(hw, IXGBE_PCS1GANA);
	pcs_lpab_reg = IXGBE_READ_REG(hw, IXGBE_PCS1GANLP);
	if ((pcs_anadv_reg & IXGBE_PCS1GANA_SYM_PAUSE) &&
		(pcs_lpab_reg & IXGBE_PCS1GANA_SYM_PAUSE)) {
		/*
		 * Now we need to check if the user selected Rx ONLY
		 * of pause frames.  In this case, we had to advertise
		 * FULL flow control because we could not advertise RX
		 * ONLY. Hence, we must now check to see if we need to
		 * turn OFF the TRANSMISSION of PAUSE frames.
		 */
		if (hw->fc.requested_mode == ixgbe_fc_full) {
			hw->fc.current_mode = ixgbe_fc_full;
			hw_dbg(hw, "Flow Control = FULL.\n");
		} else {
			hw->fc.current_mode = ixgbe_fc_rx_pause;
			hw_dbg(hw, "Flow Control = RX PAUSE frames only.\n");
		}
	} else if (!(pcs_anadv_reg & IXGBE_PCS1GANA_SYM_PAUSE) &&
		   (pcs_anadv_reg & IXGBE_PCS1GANA_ASM_PAUSE) &&
		   (pcs_lpab_reg & IXGBE_PCS1GANA_SYM_PAUSE) &&
		   (pcs_lpab_reg & IXGBE_PCS1GANA_ASM_PAUSE)) {
		hw->fc.current_mode = ixgbe_fc_tx_pause;
		hw_dbg(hw, "Flow Control = TX PAUSE frames only.\n");
	} else if ((pcs_anadv_reg & IXGBE_PCS1GANA_SYM_PAUSE) &&
		   (pcs_anadv_reg & IXGBE_PCS1GANA_ASM_PAUSE) &&
		   !(pcs_lpab_reg & IXGBE_PCS1GANA_SYM_PAUSE) &&
		   (pcs_lpab_reg & IXGBE_PCS1GANA_ASM_PAUSE)) {
		hw->fc.current_mode = ixgbe_fc_rx_pause;
		hw_dbg(hw, "Flow Control = RX PAUSE frames only.\n");
	} else {
		hw->fc.current_mode = ixgbe_fc_none;
		hw_dbg(hw, "Flow Control = NONE.\n");
	}

	/* Record that current_mode is the result of a successful autoneg */
	hw->fc.fc_was_autonegged = true;

out:
	return ret_val;
}

/**
 *  ixgbe_setup_fc - Set up flow control
 *  @hw: pointer to hardware structure
 *
 *  Called at init time to set up flow control.
 **/
s32 ixgbe_setup_fc(struct ixgbe_hw *hw, s32 packetbuf_num)
{
	s32 ret_val = 0;
	u32 reg;

#ifdef CONFIG_DCB
	if (hw->fc.requested_mode == ixgbe_fc_pfc) {
		hw->fc.current_mode = hw->fc.requested_mode;
		goto out;
	}

#endif
	/* Validate the packetbuf configuration */
	if (packetbuf_num < 0 || packetbuf_num > 7) {
		hw_dbg(hw, "Invalid packet buffer number [%d], expected range "
		       "is 0-7\n", packetbuf_num);
		ret_val = IXGBE_ERR_INVALID_LINK_SETTINGS;
		goto out;
	}

	/*
	 * Validate the water mark configuration.  Zero water marks are invalid
	 * because it causes the controller to just blast out fc packets.
	 */
	if (!hw->fc.low_water || !hw->fc.high_water || !hw->fc.pause_time) {
		hw_dbg(hw, "Invalid water mark configuration\n");
		ret_val = IXGBE_ERR_INVALID_LINK_SETTINGS;
		goto out;
	}

	/*
	 * Validate the requested mode.  Strict IEEE mode does not allow
	 * ixgbe_fc_rx_pause because it will cause us to fail at UNH.
	 */
	if (hw->fc.strict_ieee && hw->fc.requested_mode == ixgbe_fc_rx_pause) {
		hw_dbg(hw, "ixgbe_fc_rx_pause not valid in strict "
		       "IEEE mode\n");
		ret_val = IXGBE_ERR_INVALID_LINK_SETTINGS;
		goto out;
	}

	/*
	 * 10gig parts do not have a word in the EEPROM to determine the
	 * default flow control setting, so we explicitly set it to full.
	 */
	if (hw->fc.requested_mode == ixgbe_fc_default)
		hw->fc.requested_mode = ixgbe_fc_full;

	/*
	 * Set up the 1G flow control advertisement registers so the HW will be
	 * able to do fc autoneg once the cable is plugged in.  If we end up
	 * using 10g instead, this is harmless.
	 */
	reg = IXGBE_READ_REG(hw, IXGBE_PCS1GANA);

	/*
	 * The possible values of fc.requested_mode are:
	 * 0: Flow control is completely disabled
	 * 1: Rx flow control is enabled (we can receive pause frames,
	 *    but not send pause frames).
	 * 2: Tx flow control is enabled (we can send pause frames but
	 *    we do not support receiving pause frames).
	 * 3: Both Rx and Tx flow control (symmetric) are enabled.
#ifdef CONFIG_DCB
	 * 4: Priority Flow Control is enabled.
#endif
	 * other: Invalid.
	 */
	switch (hw->fc.requested_mode) {
	case ixgbe_fc_none:
		/* Flow control completely disabled by software override. */
		reg &= ~(IXGBE_PCS1GANA_SYM_PAUSE | IXGBE_PCS1GANA_ASM_PAUSE);
		break;
	case ixgbe_fc_rx_pause:
		/*
		 * Rx Flow control is enabled and Tx Flow control is
		 * disabled by software override. Since there really
		 * isn't a way to advertise that we are capable of RX
		 * Pause ONLY, we will advertise that we support both
		 * symmetric and asymmetric Rx PAUSE.  Later, we will
		 * disable the adapter's ability to send PAUSE frames.
		 */
		reg |= (IXGBE_PCS1GANA_SYM_PAUSE | IXGBE_PCS1GANA_ASM_PAUSE);
		break;
	case ixgbe_fc_tx_pause:
		/*
		 * Tx Flow control is enabled, and Rx Flow control is
		 * disabled by software override.
		 */
		reg |= (IXGBE_PCS1GANA_ASM_PAUSE);
		reg &= ~(IXGBE_PCS1GANA_SYM_PAUSE);
		break;
	case ixgbe_fc_full:
		/* Flow control (both Rx and Tx) is enabled by SW override. */
		reg |= (IXGBE_PCS1GANA_SYM_PAUSE | IXGBE_PCS1GANA_ASM_PAUSE);
		break;
#ifdef CONFIG_DCB
	case ixgbe_fc_pfc:
		goto out;
		break;
#endif /* CONFIG_DCB */
	default:
		hw_dbg(hw, "Flow control param set incorrectly\n");
		ret_val = -IXGBE_ERR_CONFIG;
		goto out;
		break;
	}

	IXGBE_WRITE_REG(hw, IXGBE_PCS1GANA, reg);
	reg = IXGBE_READ_REG(hw, IXGBE_PCS1GLCTL);

	/* Enable and restart autoneg to inform the link partner */
	reg |= IXGBE_PCS1GLCTL_AN_ENABLE | IXGBE_PCS1GLCTL_AN_RESTART;

	/* Disable AN timeout */
	if (hw->fc.strict_ieee)
		reg &= ~IXGBE_PCS1GLCTL_AN_1G_TIMEOUT_EN;

	IXGBE_WRITE_REG(hw, IXGBE_PCS1GLCTL, reg);
	hw_dbg(hw, "Set up FC; PCS1GLCTL = 0x%08X\n", reg);

out:
	return ret_val;
}

/**
 *  ixgbe_disable_pcie_master - Disable PCI-express master access
 *  @hw: pointer to hardware structure
 *
 *  Disables PCI-Express master access and verifies there are no pending
 *  requests. IXGBE_ERR_MASTER_REQUESTS_PENDING is returned if master disable
 *  bit hasn't caused the master requests to be disabled, else 0
 *  is returned signifying master requests disabled.
 **/
s32 ixgbe_disable_pcie_master(struct ixgbe_hw *hw)
{
	u32 i;
	u32 reg_val;
	u32 number_of_queues;
	s32 status = IXGBE_ERR_MASTER_REQUESTS_PENDING;

	/* Disable the receive unit by stopping each queue */
	number_of_queues = hw->mac.max_rx_queues;
	for (i = 0; i < number_of_queues; i++) {
		reg_val = IXGBE_READ_REG(hw, IXGBE_RXDCTL(i));
		if (reg_val & IXGBE_RXDCTL_ENABLE) {
			reg_val &= ~IXGBE_RXDCTL_ENABLE;
			IXGBE_WRITE_REG(hw, IXGBE_RXDCTL(i), reg_val);
		}
	}

	reg_val = IXGBE_READ_REG(hw, IXGBE_CTRL);
	reg_val |= IXGBE_CTRL_GIO_DIS;
	IXGBE_WRITE_REG(hw, IXGBE_CTRL, reg_val);

	for (i = 0; i < IXGBE_PCI_MASTER_DISABLE_TIMEOUT; i++) {
		if (!(IXGBE_READ_REG(hw, IXGBE_STATUS) & IXGBE_STATUS_GIO)) {
			status = 0;
			break;
		}
		udelay(100);
	}

	return status;
}


/**
 *  ixgbe_acquire_swfw_sync - Acquire SWFW semaphore
 *  @hw: pointer to hardware structure
 *  @mask: Mask to specify which semaphore to acquire
 *
 *  Acquires the SWFW semaphore thought the GSSR register for the specified
 *  function (CSR, PHY0, PHY1, EEPROM, Flash)
 **/
s32 ixgbe_acquire_swfw_sync(struct ixgbe_hw *hw, u16 mask)
{
	u32 gssr;
	u32 swmask = mask;
	u32 fwmask = mask << 5;
	s32 timeout = 200;

	while (timeout) {
		if (ixgbe_get_eeprom_semaphore(hw))
			return -IXGBE_ERR_SWFW_SYNC;

		gssr = IXGBE_READ_REG(hw, IXGBE_GSSR);
		if (!(gssr & (fwmask | swmask)))
			break;

		/*
		 * Firmware currently using resource (fwmask) or other software
		 * thread currently using resource (swmask)
		 */
		ixgbe_release_eeprom_semaphore(hw);
		msleep(5);
		timeout--;
	}

	if (!timeout) {
		hw_dbg(hw, "Driver can't access resource, GSSR timeout.\n");
		return -IXGBE_ERR_SWFW_SYNC;
	}

	gssr |= swmask;
	IXGBE_WRITE_REG(hw, IXGBE_GSSR, gssr);

	ixgbe_release_eeprom_semaphore(hw);
	return 0;
}

/**
 *  ixgbe_release_swfw_sync - Release SWFW semaphore
 *  @hw: pointer to hardware structure
 *  @mask: Mask to specify which semaphore to release
 *
 *  Releases the SWFW semaphore thought the GSSR register for the specified
 *  function (CSR, PHY0, PHY1, EEPROM, Flash)
 **/
void ixgbe_release_swfw_sync(struct ixgbe_hw *hw, u16 mask)
{
	u32 gssr;
	u32 swmask = mask;

	ixgbe_get_eeprom_semaphore(hw);

	gssr = IXGBE_READ_REG(hw, IXGBE_GSSR);
	gssr &= ~swmask;
	IXGBE_WRITE_REG(hw, IXGBE_GSSR, gssr);

	ixgbe_release_eeprom_semaphore(hw);
}

/**
 *  ixgbe_enable_rx_dma_generic - Enable the Rx DMA unit
 *  @hw: pointer to hardware structure
 *  @regval: register value to write to RXCTRL
 *
 *  Enables the Rx DMA unit
 **/
s32 ixgbe_enable_rx_dma_generic(struct ixgbe_hw *hw, u32 regval)
{
	IXGBE_WRITE_REG(hw, IXGBE_RXCTRL, regval);

	return 0;
}

/**
 *  ixgbe_blink_led_start_generic - Blink LED based on index.
 *  @hw: pointer to hardware structure
 *  @index: led number to blink
 **/
s32 ixgbe_blink_led_start_generic(struct ixgbe_hw *hw, u32 index)
{
	ixgbe_link_speed speed = 0;
	bool link_up = 0;
	u32 autoc_reg = IXGBE_READ_REG(hw, IXGBE_AUTOC);
	u32 led_reg = IXGBE_READ_REG(hw, IXGBE_LEDCTL);

	/*
	 * Link must be up to auto-blink the LEDs;
	 * Force it if link is down.
	 */
	hw->mac.ops.check_link(hw, &speed, &link_up, false);

	if (!link_up) {
<<<<<<< HEAD
=======
		autoc_reg |= IXGBE_AUTOC_AN_RESTART;
>>>>>>> 533ac12e
		autoc_reg |= IXGBE_AUTOC_FLU;
		IXGBE_WRITE_REG(hw, IXGBE_AUTOC, autoc_reg);
		msleep(10);
	}

	led_reg &= ~IXGBE_LED_MODE_MASK(index);
	led_reg |= IXGBE_LED_BLINK(index);
	IXGBE_WRITE_REG(hw, IXGBE_LEDCTL, led_reg);
	IXGBE_WRITE_FLUSH(hw);

	return 0;
}

/**
 *  ixgbe_blink_led_stop_generic - Stop blinking LED based on index.
 *  @hw: pointer to hardware structure
 *  @index: led number to stop blinking
 **/
s32 ixgbe_blink_led_stop_generic(struct ixgbe_hw *hw, u32 index)
{
	u32 autoc_reg = IXGBE_READ_REG(hw, IXGBE_AUTOC);
	u32 led_reg = IXGBE_READ_REG(hw, IXGBE_LEDCTL);

	autoc_reg &= ~IXGBE_AUTOC_FLU;
	autoc_reg |= IXGBE_AUTOC_AN_RESTART;
	IXGBE_WRITE_REG(hw, IXGBE_AUTOC, autoc_reg);

	led_reg &= ~IXGBE_LED_MODE_MASK(index);
	led_reg &= ~IXGBE_LED_BLINK(index);
	led_reg |= IXGBE_LED_LINK_ACTIVE << IXGBE_LED_MODE_SHIFT(index);
	IXGBE_WRITE_REG(hw, IXGBE_LEDCTL, led_reg);
	IXGBE_WRITE_FLUSH(hw);

	return 0;
}<|MERGE_RESOLUTION|>--- conflicted
+++ resolved
@@ -2081,10 +2081,7 @@
 	hw->mac.ops.check_link(hw, &speed, &link_up, false);
 
 	if (!link_up) {
-<<<<<<< HEAD
-=======
 		autoc_reg |= IXGBE_AUTOC_AN_RESTART;
->>>>>>> 533ac12e
 		autoc_reg |= IXGBE_AUTOC_FLU;
 		IXGBE_WRITE_REG(hw, IXGBE_AUTOC, autoc_reg);
 		msleep(10);
