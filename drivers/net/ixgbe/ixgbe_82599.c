/*******************************************************************************

  Intel 10 Gigabit PCI Express Linux driver
  Copyright(c) 1999 - 2009 Intel Corporation.

  This program is free software; you can redistribute it and/or modify it
  under the terms and conditions of the GNU General Public License,
  version 2, as published by the Free Software Foundation.

  This program is distributed in the hope it will be useful, but WITHOUT
  ANY WARRANTY; without even the implied warranty of MERCHANTABILITY or
  FITNESS FOR A PARTICULAR PURPOSE.  See the GNU General Public License for
  more details.

  You should have received a copy of the GNU General Public License along with
  this program; if not, write to the Free Software Foundation, Inc.,
  51 Franklin St - Fifth Floor, Boston, MA 02110-1301 USA.

  The full GNU General Public License is included in this distribution in
  the file called "COPYING".

  Contact Information:
  e1000-devel Mailing List <e1000-devel@lists.sourceforge.net>
  Intel Corporation, 5200 N.E. Elam Young Parkway, Hillsboro, OR 97124-6497

*******************************************************************************/

#include <linux/pci.h>
#include <linux/delay.h>
#include <linux/sched.h>

#include "ixgbe.h"
#include "ixgbe_phy.h"

#define IXGBE_82599_MAX_TX_QUEUES 128
#define IXGBE_82599_MAX_RX_QUEUES 128
#define IXGBE_82599_RAR_ENTRIES   128
#define IXGBE_82599_MC_TBL_SIZE   128
#define IXGBE_82599_VFT_TBL_SIZE  128

s32 ixgbe_get_link_capabilities_82599(struct ixgbe_hw *hw,
                                      ixgbe_link_speed *speed,
                                      bool *autoneg);
enum ixgbe_media_type ixgbe_get_media_type_82599(struct ixgbe_hw *hw);
s32 ixgbe_setup_mac_link_multispeed_fiber(struct ixgbe_hw *hw);
s32 ixgbe_setup_mac_link_speed_multispeed_fiber(struct ixgbe_hw *hw,
                                     ixgbe_link_speed speed, bool autoneg,
                                     bool autoneg_wait_to_complete);
s32 ixgbe_setup_mac_link_82599(struct ixgbe_hw *hw);
s32 ixgbe_check_mac_link_82599(struct ixgbe_hw *hw,
                               ixgbe_link_speed *speed,
                               bool *link_up, bool link_up_wait_to_complete);
s32 ixgbe_setup_mac_link_speed_82599(struct ixgbe_hw *hw,
                                     ixgbe_link_speed speed,
                                     bool autoneg,
                                     bool autoneg_wait_to_complete);
static s32 ixgbe_get_copper_link_capabilities_82599(struct ixgbe_hw *hw,
                                             ixgbe_link_speed *speed,
                                             bool *autoneg);
static s32 ixgbe_setup_copper_link_82599(struct ixgbe_hw *hw);
static s32 ixgbe_setup_copper_link_speed_82599(struct ixgbe_hw *hw,
                                               ixgbe_link_speed speed,
                                               bool autoneg,
                                               bool autoneg_wait_to_complete);
s32 ixgbe_reset_hw_82599(struct ixgbe_hw *hw);
s32 ixgbe_set_vmdq_82599(struct ixgbe_hw *hw, u32 rar, u32 vmdq);
s32 ixgbe_clear_vmdq_82599(struct ixgbe_hw *hw, u32 rar, u32 vmdq);
s32 ixgbe_set_vfta_82599(struct ixgbe_hw *hw, u32 vlan,
                         u32 vind, bool vlan_on);
s32 ixgbe_clear_vfta_82599(struct ixgbe_hw *hw);
s32 ixgbe_init_uta_tables_82599(struct ixgbe_hw *hw);
s32 ixgbe_read_analog_reg8_82599(struct ixgbe_hw *hw, u32 reg, u8 *val);
s32 ixgbe_write_analog_reg8_82599(struct ixgbe_hw *hw, u32 reg, u8 val);
s32 ixgbe_identify_phy_82599(struct ixgbe_hw *hw);
s32 ixgbe_start_hw_82599(struct ixgbe_hw *hw);
u32 ixgbe_get_supported_physical_layer_82599(struct ixgbe_hw *hw);
static s32 ixgbe_verify_fw_version_82599(struct ixgbe_hw *hw);

void ixgbe_init_mac_link_ops_82599(struct ixgbe_hw *hw)
{
	struct ixgbe_mac_info *mac = &hw->mac;
	if (hw->phy.multispeed_fiber) {
		/* Set up dual speed SFP+ support */
		mac->ops.setup_link =
		          &ixgbe_setup_mac_link_multispeed_fiber;
		mac->ops.setup_link_speed =
		          &ixgbe_setup_mac_link_speed_multispeed_fiber;
	} else {
		mac->ops.setup_link =
		          &ixgbe_setup_mac_link_82599;
		mac->ops.setup_link_speed =
		          &ixgbe_setup_mac_link_speed_82599;
	}
}

s32 ixgbe_setup_sfp_modules_82599(struct ixgbe_hw *hw)
{
	s32 ret_val = 0;
	u16 list_offset, data_offset, data_value;

	if (hw->phy.sfp_type != ixgbe_sfp_type_unknown) {
		ixgbe_init_mac_link_ops_82599(hw);

		hw->phy.ops.reset = NULL;

		ret_val = ixgbe_get_sfp_init_sequence_offsets(hw, &list_offset,
		                                              &data_offset);

		if (ret_val != 0)
			goto setup_sfp_out;

		/* PHY config will finish before releasing the semaphore */
		ret_val = ixgbe_acquire_swfw_sync(hw, IXGBE_GSSR_MAC_CSR_SM);
		if (ret_val != 0) {
			ret_val = IXGBE_ERR_SWFW_SYNC;
			goto setup_sfp_out;
		}

		hw->eeprom.ops.read(hw, ++data_offset, &data_value);
		while (data_value != 0xffff) {
			IXGBE_WRITE_REG(hw, IXGBE_CORECTL, data_value);
			IXGBE_WRITE_FLUSH(hw);
			hw->eeprom.ops.read(hw, ++data_offset, &data_value);
		}
		/* Now restart DSP by setting Restart_AN */
		IXGBE_WRITE_REG(hw, IXGBE_AUTOC,
		    (IXGBE_READ_REG(hw, IXGBE_AUTOC) | IXGBE_AUTOC_AN_RESTART));

		/* Release the semaphore */
		ixgbe_release_swfw_sync(hw, IXGBE_GSSR_MAC_CSR_SM);
		/* Delay obtaining semaphore again to allow FW access */
		msleep(hw->eeprom.semaphore_delay);
	}

setup_sfp_out:
	return ret_val;
}

/**
 *  ixgbe_get_pcie_msix_count_82599 - Gets MSI-X vector count
 *  @hw: pointer to hardware structure
 *
 *  Read PCIe configuration space, and get the MSI-X vector count from
 *  the capabilities table.
 **/
u32 ixgbe_get_pcie_msix_count_82599(struct ixgbe_hw *hw)
{
	struct ixgbe_adapter *adapter = hw->back;
	u16 msix_count;
	pci_read_config_word(adapter->pdev, IXGBE_PCIE_MSIX_82599_CAPS,
	                     &msix_count);
	msix_count &= IXGBE_PCIE_MSIX_TBL_SZ_MASK;

	/* MSI-X count is zero-based in HW, so increment to give proper value */
	msix_count++;

	return msix_count;
}

static s32 ixgbe_get_invariants_82599(struct ixgbe_hw *hw)
{
	struct ixgbe_mac_info *mac = &hw->mac;

	ixgbe_init_mac_link_ops_82599(hw);

	mac->mcft_size = IXGBE_82599_MC_TBL_SIZE;
	mac->vft_size = IXGBE_82599_VFT_TBL_SIZE;
	mac->num_rar_entries = IXGBE_82599_RAR_ENTRIES;
	mac->max_rx_queues = IXGBE_82599_MAX_RX_QUEUES;
	mac->max_tx_queues = IXGBE_82599_MAX_TX_QUEUES;
	mac->max_msix_vectors = ixgbe_get_pcie_msix_count_82599(hw);

	return 0;
}

/**
 *  ixgbe_init_phy_ops_82599 - PHY/SFP specific init
 *  @hw: pointer to hardware structure
 *
 *  Initialize any function pointers that were not able to be
 *  set during get_invariants because the PHY/SFP type was
 *  not known.  Perform the SFP init if necessary.
 *
 **/
s32 ixgbe_init_phy_ops_82599(struct ixgbe_hw *hw)
{
	struct ixgbe_mac_info *mac = &hw->mac;
	struct ixgbe_phy_info *phy = &hw->phy;
	s32 ret_val = 0;

	/* Identify the PHY or SFP module */
	ret_val = phy->ops.identify(hw);

	/* Setup function pointers based on detected SFP module and speeds */
	ixgbe_init_mac_link_ops_82599(hw);

	/* If copper media, overwrite with copper function pointers */
	if (mac->ops.get_media_type(hw) == ixgbe_media_type_copper) {
		mac->ops.setup_link = &ixgbe_setup_copper_link_82599;
		mac->ops.setup_link_speed =
		                     &ixgbe_setup_copper_link_speed_82599;
		mac->ops.get_link_capabilities =
		                  &ixgbe_get_copper_link_capabilities_82599;
	}

	/* Set necessary function pointers based on phy type */
	switch (hw->phy.type) {
	case ixgbe_phy_tn:
		phy->ops.check_link = &ixgbe_check_phy_link_tnx;
		phy->ops.get_firmware_version =
		             &ixgbe_get_phy_firmware_version_tnx;
		break;
	default:
		break;
	}

	return ret_val;
}

/**
 *  ixgbe_get_link_capabilities_82599 - Determines link capabilities
 *  @hw: pointer to hardware structure
 *  @speed: pointer to link speed
 *  @negotiation: true when autoneg or autotry is enabled
 *
 *  Determines the link capabilities by reading the AUTOC register.
 **/
s32 ixgbe_get_link_capabilities_82599(struct ixgbe_hw *hw,
                                      ixgbe_link_speed *speed,
                                      bool *negotiation)
{
	s32 status = 0;
	u32 autoc = 0;

	/*
	 * Determine link capabilities based on the stored value of AUTOC,
	 * which represents EEPROM defaults.  If AUTOC value has not been
	 * stored, use the current register value.
	 */
	if (hw->mac.orig_link_settings_stored)
		autoc = hw->mac.orig_autoc;
	else
		autoc = IXGBE_READ_REG(hw, IXGBE_AUTOC);

	switch (autoc & IXGBE_AUTOC_LMS_MASK) {
	case IXGBE_AUTOC_LMS_1G_LINK_NO_AN:
		*speed = IXGBE_LINK_SPEED_1GB_FULL;
		*negotiation = false;
		break;

	case IXGBE_AUTOC_LMS_10G_LINK_NO_AN:
		*speed = IXGBE_LINK_SPEED_10GB_FULL;
		*negotiation = false;
		break;

	case IXGBE_AUTOC_LMS_1G_AN:
		*speed = IXGBE_LINK_SPEED_1GB_FULL;
		*negotiation = true;
		break;

	case IXGBE_AUTOC_LMS_10G_SERIAL:
		*speed = IXGBE_LINK_SPEED_10GB_FULL;
		*negotiation = false;
		break;

	case IXGBE_AUTOC_LMS_KX4_KX_KR:
	case IXGBE_AUTOC_LMS_KX4_KX_KR_1G_AN:
		*speed = IXGBE_LINK_SPEED_UNKNOWN;
		if (autoc & IXGBE_AUTOC_KR_SUPP)
			*speed |= IXGBE_LINK_SPEED_10GB_FULL;
		if (autoc & IXGBE_AUTOC_KX4_SUPP)
			*speed |= IXGBE_LINK_SPEED_10GB_FULL;
		if (autoc & IXGBE_AUTOC_KX_SUPP)
			*speed |= IXGBE_LINK_SPEED_1GB_FULL;
		*negotiation = true;
		break;

	case IXGBE_AUTOC_LMS_KX4_KX_KR_SGMII:
		*speed = IXGBE_LINK_SPEED_100_FULL;
		if (autoc & IXGBE_AUTOC_KR_SUPP)
			*speed |= IXGBE_LINK_SPEED_10GB_FULL;
		if (autoc & IXGBE_AUTOC_KX4_SUPP)
			*speed |= IXGBE_LINK_SPEED_10GB_FULL;
		if (autoc & IXGBE_AUTOC_KX_SUPP)
			*speed |= IXGBE_LINK_SPEED_1GB_FULL;
		*negotiation = true;
		break;

	case IXGBE_AUTOC_LMS_SGMII_1G_100M:
		*speed = IXGBE_LINK_SPEED_1GB_FULL | IXGBE_LINK_SPEED_100_FULL;
		*negotiation = false;
		break;

	default:
		status = IXGBE_ERR_LINK_SETUP;
		goto out;
		break;
	}

	if (hw->phy.multispeed_fiber) {
		*speed |= IXGBE_LINK_SPEED_10GB_FULL |
		          IXGBE_LINK_SPEED_1GB_FULL;
		*negotiation = true;
	}

out:
	return status;
}

/**
 *  ixgbe_get_copper_link_capabilities_82599 - Determines link capabilities
 *  @hw: pointer to hardware structure
 *  @speed: pointer to link speed
 *  @autoneg: boolean auto-negotiation value
 *
 *  Determines the link capabilities by reading the AUTOC register.
 **/
static s32 ixgbe_get_copper_link_capabilities_82599(struct ixgbe_hw *hw,
                                                    ixgbe_link_speed *speed,
                                                    bool *autoneg)
{
	s32 status = IXGBE_ERR_LINK_SETUP;
	u16 speed_ability;

	*speed = 0;
	*autoneg = true;

	status = hw->phy.ops.read_reg(hw, MDIO_SPEED, MDIO_MMD_PMAPMD,
	                              &speed_ability);

	if (status == 0) {
		if (speed_ability & MDIO_SPEED_10G)
		    *speed |= IXGBE_LINK_SPEED_10GB_FULL;
		if (speed_ability & MDIO_PMA_SPEED_1000)
		    *speed |= IXGBE_LINK_SPEED_1GB_FULL;
	}

	return status;
}

/**
 *  ixgbe_get_media_type_82599 - Get media type
 *  @hw: pointer to hardware structure
 *
 *  Returns the media type (fiber, copper, backplane)
 **/
enum ixgbe_media_type ixgbe_get_media_type_82599(struct ixgbe_hw *hw)
{
	enum ixgbe_media_type media_type;

	/* Detect if there is a copper PHY attached. */
	if (hw->phy.type == ixgbe_phy_cu_unknown ||
	    hw->phy.type == ixgbe_phy_tn) {
		media_type = ixgbe_media_type_copper;
		goto out;
	}

	switch (hw->device_id) {
	case IXGBE_DEV_ID_82599_KX4:
	case IXGBE_DEV_ID_82599_XAUI_LOM:
		/* Default device ID is mezzanine card KX/KX4 */
		media_type = ixgbe_media_type_backplane;
		break;
	case IXGBE_DEV_ID_82599_SFP:
		media_type = ixgbe_media_type_fiber;
		break;
	default:
		media_type = ixgbe_media_type_unknown;
		break;
	}
out:
	return media_type;
}

/**
 *  ixgbe_setup_mac_link_82599 - Setup MAC link settings
 *  @hw: pointer to hardware structure
 *
 *  Configures link settings based on values in the ixgbe_hw struct.
 *  Restarts the link.  Performs autonegotiation if needed.
 **/
s32 ixgbe_setup_mac_link_82599(struct ixgbe_hw *hw)
{
	u32 autoc_reg;
	u32 links_reg;
	u32 i;
	s32 status = 0;

	/* Restart link */
	autoc_reg = IXGBE_READ_REG(hw, IXGBE_AUTOC);
	autoc_reg |= IXGBE_AUTOC_AN_RESTART;
	IXGBE_WRITE_REG(hw, IXGBE_AUTOC, autoc_reg);

	/* Only poll for autoneg to complete if specified to do so */
	if (hw->phy.autoneg_wait_to_complete) {
		if ((autoc_reg & IXGBE_AUTOC_LMS_MASK) ==
		     IXGBE_AUTOC_LMS_KX4_KX_KR ||
		    (autoc_reg & IXGBE_AUTOC_LMS_MASK) ==
		     IXGBE_AUTOC_LMS_KX4_KX_KR_1G_AN ||
		    (autoc_reg & IXGBE_AUTOC_LMS_MASK) ==
		     IXGBE_AUTOC_LMS_KX4_KX_KR_SGMII) {
			links_reg = 0; /* Just in case Autoneg time = 0 */
			for (i = 0; i < IXGBE_AUTO_NEG_TIME; i++) {
				links_reg = IXGBE_READ_REG(hw, IXGBE_LINKS);
				if (links_reg & IXGBE_LINKS_KX_AN_COMP)
					break;
				msleep(100);
			}
			if (!(links_reg & IXGBE_LINKS_KX_AN_COMP)) {
				status = IXGBE_ERR_AUTONEG_NOT_COMPLETE;
				hw_dbg(hw, "Autoneg did not complete.\n");
			}
		}
	}

	/* Add delay to filter out noises during initial link setup */
	msleep(50);

	return status;
}

/**
 *  ixgbe_setup_mac_link_multispeed_fiber - Setup MAC link settings
 *  @hw: pointer to hardware structure
 *
 *  Configures link settings based on values in the ixgbe_hw struct.
 *  Restarts the link for multi-speed fiber at 1G speed, if link
 *  fails at 10G.
 *  Performs autonegotiation if needed.
 **/
s32 ixgbe_setup_mac_link_multispeed_fiber(struct ixgbe_hw *hw)
{
	s32 status = 0;
	ixgbe_link_speed link_speed = IXGBE_LINK_SPEED_82599_AUTONEG;
	status = ixgbe_setup_mac_link_speed_multispeed_fiber(hw, link_speed,
	                                                     true, true);
	return status;
}

/**
 *  ixgbe_setup_mac_link_speed_multispeed_fiber - Set MAC link speed
 *  @hw: pointer to hardware structure
 *  @speed: new link speed
 *  @autoneg: true if autonegotiation enabled
 *  @autoneg_wait_to_complete: true when waiting for completion is needed
 *
 *  Set the link speed in the AUTOC register and restarts link.
 **/
s32 ixgbe_setup_mac_link_speed_multispeed_fiber(struct ixgbe_hw *hw,
                                                ixgbe_link_speed speed,
                                                bool autoneg,
                                                bool autoneg_wait_to_complete)
{
	s32 status = 0;
	ixgbe_link_speed phy_link_speed;
	ixgbe_link_speed highest_link_speed = IXGBE_LINK_SPEED_UNKNOWN;
	u32 speedcnt = 0;
	u32 esdp_reg = IXGBE_READ_REG(hw, IXGBE_ESDP);
	bool link_up = false;
	bool negotiation;
	int i;

	/* Mask off requested but non-supported speeds */
	hw->mac.ops.get_link_capabilities(hw, &phy_link_speed, &negotiation);
	speed &= phy_link_speed;

	 /* Set autoneg_advertised value based on input link speed */
	hw->phy.autoneg_advertised = 0;

	if (speed & IXGBE_LINK_SPEED_10GB_FULL)
		hw->phy.autoneg_advertised |= IXGBE_LINK_SPEED_10GB_FULL;

	if (speed & IXGBE_LINK_SPEED_1GB_FULL)
		hw->phy.autoneg_advertised |= IXGBE_LINK_SPEED_1GB_FULL;

	/*
	 * When the driver changes the link speeds that it can support,
	 * it sets autotry_restart to true to indicate that we need to
	 * initiate a new autotry session with the link partner.  To do
	 * so, we set the speed then disable and re-enable the tx laser, to
	 * alert the link partner that it also needs to restart autotry on its
	 * end.  This is consistent with true clause 37 autoneg, which also
	 * involves a loss of signal.
	 */

	/*
	 * Try each speed one by one, highest priority first.  We do this in
	 * software because 10gb fiber doesn't support speed autonegotiation.
	 */
	if (speed & IXGBE_LINK_SPEED_10GB_FULL) {
		speedcnt++;
		highest_link_speed = IXGBE_LINK_SPEED_10GB_FULL;

		/* If we already have link at this speed, just jump out */
		hw->mac.ops.check_link(hw, &phy_link_speed, &link_up, false);

		if ((phy_link_speed == IXGBE_LINK_SPEED_10GB_FULL) && link_up)
			goto out;

		/* Set the module link speed */
		esdp_reg |= (IXGBE_ESDP_SDP5_DIR | IXGBE_ESDP_SDP5);
		IXGBE_WRITE_REG(hw, IXGBE_ESDP, esdp_reg);

		/* Allow module to change analog characteristics (1G->10G) */
		msleep(40);

		status = ixgbe_setup_mac_link_speed_82599(hw,
		                                     IXGBE_LINK_SPEED_10GB_FULL,
		                                     autoneg,
		                                     autoneg_wait_to_complete);
		if (status != 0)
			goto out;

		/* Flap the tx laser if it has not already been done */
		if (hw->mac.autotry_restart) {
			/* Disable tx laser; allow 100us to go dark per spec */
			esdp_reg |= IXGBE_ESDP_SDP3;
			IXGBE_WRITE_REG(hw, IXGBE_ESDP, esdp_reg);
			udelay(100);

			/* Enable tx laser; allow 2ms to light up per spec */
			esdp_reg &= ~IXGBE_ESDP_SDP3;
			IXGBE_WRITE_REG(hw, IXGBE_ESDP, esdp_reg);
			msleep(2);

			hw->mac.autotry_restart = false;
		}

		/* The controller may take up to 500ms at 10g to acquire link */
		for (i = 0; i < 5; i++) {
			/* Wait for the link partner to also set speed */
			msleep(100);

			/* If we have link, just jump out */
			hw->mac.ops.check_link(hw, &phy_link_speed,
			                       &link_up, false);
			if (link_up)
				goto out;
		}
	}

	if (speed & IXGBE_LINK_SPEED_1GB_FULL) {
		speedcnt++;
		if (highest_link_speed == IXGBE_LINK_SPEED_UNKNOWN)
			highest_link_speed = IXGBE_LINK_SPEED_1GB_FULL;

		/* If we already have link at this speed, just jump out */
		hw->mac.ops.check_link(hw, &phy_link_speed, &link_up, false);

		if ((phy_link_speed == IXGBE_LINK_SPEED_1GB_FULL) && link_up)
			goto out;

		/* Set the module link speed */
		esdp_reg &= ~IXGBE_ESDP_SDP5;
		esdp_reg |= IXGBE_ESDP_SDP5_DIR;
		IXGBE_WRITE_REG(hw, IXGBE_ESDP, esdp_reg);

		/* Allow module to change analog characteristics (10G->1G) */
		msleep(40);

		status = ixgbe_setup_mac_link_speed_82599(hw,
		                                      IXGBE_LINK_SPEED_1GB_FULL,
		                                      autoneg,
		                                      autoneg_wait_to_complete);
		if (status != 0)
			goto out;

		/* Flap the tx laser if it has not already been done */
		if (hw->mac.autotry_restart) {
			/* Disable tx laser; allow 100us to go dark per spec */
			esdp_reg |= IXGBE_ESDP_SDP3;
			IXGBE_WRITE_REG(hw, IXGBE_ESDP, esdp_reg);
			udelay(100);

			/* Enable tx laser; allow 2ms to light up per spec */
			esdp_reg &= ~IXGBE_ESDP_SDP3;
			IXGBE_WRITE_REG(hw, IXGBE_ESDP, esdp_reg);
			msleep(2);

			hw->mac.autotry_restart = false;
		}

		/* Wait for the link partner to also set speed */
		msleep(100);

		/* If we have link, just jump out */
		hw->mac.ops.check_link(hw, &phy_link_speed, &link_up, false);
		if (link_up)
			goto out;
	}

	/*
	 * We didn't get link.  Configure back to the highest speed we tried,
	 * (if there was more than one).  We call ourselves back with just the
	 * single highest speed that the user requested.
	 */
	if (speedcnt > 1)
		status = ixgbe_setup_mac_link_speed_multispeed_fiber(hw,
		                                     highest_link_speed,
		                                     autoneg,
		                                     autoneg_wait_to_complete);

out:
	return status;
}

/**
 *  ixgbe_check_mac_link_82599 - Determine link and speed status
 *  @hw: pointer to hardware structure
 *  @speed: pointer to link speed
 *  @link_up: true when link is up
 *  @link_up_wait_to_complete: bool used to wait for link up or not
 *
 *  Reads the links register to determine if link is up and the current speed
 **/
s32 ixgbe_check_mac_link_82599(struct ixgbe_hw *hw, ixgbe_link_speed *speed,
                               bool *link_up, bool link_up_wait_to_complete)
{
	u32 links_reg;
	u32 i;

	links_reg = IXGBE_READ_REG(hw, IXGBE_LINKS);
	if (link_up_wait_to_complete) {
		for (i = 0; i < IXGBE_LINK_UP_TIME; i++) {
			if (links_reg & IXGBE_LINKS_UP) {
				*link_up = true;
				break;
			} else {
				*link_up = false;
			}
			msleep(100);
			links_reg = IXGBE_READ_REG(hw, IXGBE_LINKS);
		}
	} else {
		if (links_reg & IXGBE_LINKS_UP)
			*link_up = true;
		else
			*link_up = false;
	}

	if ((links_reg & IXGBE_LINKS_SPEED_82599) ==
	    IXGBE_LINKS_SPEED_10G_82599)
		*speed = IXGBE_LINK_SPEED_10GB_FULL;
	else if ((links_reg & IXGBE_LINKS_SPEED_82599) ==
	         IXGBE_LINKS_SPEED_1G_82599)
		*speed = IXGBE_LINK_SPEED_1GB_FULL;
	else
		*speed = IXGBE_LINK_SPEED_100_FULL;

	/* if link is down, zero out the current_mode */
	if (*link_up == false) {
		hw->fc.current_mode = ixgbe_fc_none;
		hw->fc.fc_was_autonegged = false;
	}

	return 0;
}

/**
 *  ixgbe_setup_mac_link_speed_82599 - Set MAC link speed
 *  @hw: pointer to hardware structure
 *  @speed: new link speed
 *  @autoneg: true if autonegotiation enabled
 *  @autoneg_wait_to_complete: true when waiting for completion is needed
 *
 *  Set the link speed in the AUTOC register and restarts link.
 **/
s32 ixgbe_setup_mac_link_speed_82599(struct ixgbe_hw *hw,
                                     ixgbe_link_speed speed, bool autoneg,
                                     bool autoneg_wait_to_complete)
{
	s32 status = 0;
	u32 autoc = IXGBE_READ_REG(hw, IXGBE_AUTOC);
	u32 autoc2 = IXGBE_READ_REG(hw, IXGBE_AUTOC2);
	u32 start_autoc = autoc;
	u32 orig_autoc = 0;
	u32 link_mode = autoc & IXGBE_AUTOC_LMS_MASK;
	u32 pma_pmd_1g = autoc & IXGBE_AUTOC_1G_PMA_PMD_MASK;
	u32 pma_pmd_10g_serial = autoc2 & IXGBE_AUTOC2_10G_SERIAL_PMA_PMD_MASK;
	u32 links_reg;
	u32 i;
	ixgbe_link_speed link_capabilities = IXGBE_LINK_SPEED_UNKNOWN;

	/* Check to see if speed passed in is supported. */
	hw->mac.ops.get_link_capabilities(hw, &link_capabilities, &autoneg);
	speed &= link_capabilities;

	if (speed == IXGBE_LINK_SPEED_UNKNOWN) {
		status = IXGBE_ERR_LINK_SETUP;
		goto out;
	}

	/* Use stored value (EEPROM defaults) of AUTOC to find KR/KX4 support*/
	if (hw->mac.orig_link_settings_stored)
		orig_autoc = hw->mac.orig_autoc;
	else
		orig_autoc = autoc;


	if (link_mode == IXGBE_AUTOC_LMS_KX4_KX_KR ||
	    link_mode == IXGBE_AUTOC_LMS_KX4_KX_KR_1G_AN ||
	    link_mode == IXGBE_AUTOC_LMS_KX4_KX_KR_SGMII) {
		/* Set KX4/KX/KR support according to speed requested */
		autoc &= ~(IXGBE_AUTOC_KX4_KX_SUPP_MASK | IXGBE_AUTOC_KR_SUPP);
		if (speed & IXGBE_LINK_SPEED_10GB_FULL)
			if (orig_autoc & IXGBE_AUTOC_KX4_SUPP)
				autoc |= IXGBE_AUTOC_KX4_SUPP;
			if (orig_autoc & IXGBE_AUTOC_KR_SUPP)
				autoc |= IXGBE_AUTOC_KR_SUPP;
		if (speed & IXGBE_LINK_SPEED_1GB_FULL)
			autoc |= IXGBE_AUTOC_KX_SUPP;
	} else if ((pma_pmd_1g == IXGBE_AUTOC_1G_SFI) &&
	           (link_mode == IXGBE_AUTOC_LMS_1G_LINK_NO_AN ||
	            link_mode == IXGBE_AUTOC_LMS_1G_AN)) {
		/* Switch from 1G SFI to 10G SFI if requested */
		if ((speed == IXGBE_LINK_SPEED_10GB_FULL) &&
		    (pma_pmd_10g_serial == IXGBE_AUTOC2_10G_SFI)) {
			autoc &= ~IXGBE_AUTOC_LMS_MASK;
			autoc |= IXGBE_AUTOC_LMS_10G_SERIAL;
		}
	} else if ((pma_pmd_10g_serial == IXGBE_AUTOC2_10G_SFI) &&
	           (link_mode == IXGBE_AUTOC_LMS_10G_SERIAL)) {
		/* Switch from 10G SFI to 1G SFI if requested */
		if ((speed == IXGBE_LINK_SPEED_1GB_FULL) &&
		    (pma_pmd_1g == IXGBE_AUTOC_1G_SFI)) {
			autoc &= ~IXGBE_AUTOC_LMS_MASK;
			if (autoneg)
				autoc |= IXGBE_AUTOC_LMS_1G_AN;
			else
				autoc |= IXGBE_AUTOC_LMS_1G_LINK_NO_AN;
		}
	}

	if (autoc != start_autoc) {
		/* Restart link */
		autoc |= IXGBE_AUTOC_AN_RESTART;
		IXGBE_WRITE_REG(hw, IXGBE_AUTOC, autoc);

		/* Only poll for autoneg to complete if specified to do so */
		if (autoneg_wait_to_complete) {
			if (link_mode == IXGBE_AUTOC_LMS_KX4_KX_KR ||
			    link_mode == IXGBE_AUTOC_LMS_KX4_KX_KR_1G_AN ||
			    link_mode == IXGBE_AUTOC_LMS_KX4_KX_KR_SGMII) {
				links_reg = 0; /*Just in case Autoneg time=0*/
				for (i = 0; i < IXGBE_AUTO_NEG_TIME; i++) {
					links_reg =
					       IXGBE_READ_REG(hw, IXGBE_LINKS);
					if (links_reg & IXGBE_LINKS_KX_AN_COMP)
						break;
					msleep(100);
				}
				if (!(links_reg & IXGBE_LINKS_KX_AN_COMP)) {
					status =
					        IXGBE_ERR_AUTONEG_NOT_COMPLETE;
					hw_dbg(hw, "Autoneg did not "
					       "complete.\n");
				}
			}
		}

		/* Add delay to filter out noises during initial link setup */
		msleep(50);
	}

out:
	return status;
}

/**
 *  ixgbe_setup_copper_link_82599 - Setup copper link settings
 *  @hw: pointer to hardware structure
 *
 *  Restarts the link on PHY and then MAC. Performs autonegotiation if needed.
 **/
static s32 ixgbe_setup_copper_link_82599(struct ixgbe_hw *hw)
{
	s32 status;

	/* Restart autonegotiation on PHY */
	status = hw->phy.ops.setup_link(hw);

	/* Set up MAC */
	ixgbe_setup_mac_link_82599(hw);

	return status;
}

/**
 *  ixgbe_setup_copper_link_speed_82599 - Set the PHY autoneg advertised field
 *  @hw: pointer to hardware structure
 *  @speed: new link speed
 *  @autoneg: true if autonegotiation enabled
 *  @autoneg_wait_to_complete: true if waiting is needed to complete
 *
 *  Restarts link on PHY and MAC based on settings passed in.
 **/
static s32 ixgbe_setup_copper_link_speed_82599(struct ixgbe_hw *hw,
                                               ixgbe_link_speed speed,
                                               bool autoneg,
                                               bool autoneg_wait_to_complete)
{
	s32 status;

	/* Setup the PHY according to input speed */
	status = hw->phy.ops.setup_link_speed(hw, speed, autoneg,
	                                      autoneg_wait_to_complete);
	/* Set up MAC */
	ixgbe_setup_mac_link_82599(hw);

	return status;
}

/**
 *  ixgbe_reset_hw_82599 - Perform hardware reset
 *  @hw: pointer to hardware structure
 *
 *  Resets the hardware by resetting the transmit and receive units, masks
 *  and clears all interrupts, perform a PHY reset, and perform a link (MAC)
 *  reset.
 **/
s32 ixgbe_reset_hw_82599(struct ixgbe_hw *hw)
{
	s32 status = 0;
	u32 ctrl, ctrl_ext;
	u32 i;
	u32 autoc;
	u32 autoc2;

	/* Call adapter stop to disable tx/rx and clear interrupts */
	hw->mac.ops.stop_adapter(hw);

	/* PHY ops must be identified and initialized prior to reset */

	/* Init PHY and function pointers, perform SFP setup */
	status = hw->phy.ops.init(hw);

	if (status == IXGBE_ERR_SFP_NOT_SUPPORTED)
		goto reset_hw_out;

	/* Setup SFP module if there is one present. */
	if (hw->phy.sfp_setup_needed) {
		status = hw->mac.ops.setup_sfp(hw);
		hw->phy.sfp_setup_needed = false;
	}

	/* Reset PHY */
	if (hw->phy.reset_disable == false && hw->phy.ops.reset != NULL)
		hw->phy.ops.reset(hw);

	/*
	 * Prevent the PCI-E bus from from hanging by disabling PCI-E master
	 * access and verify no pending requests before reset
	 */
	status = ixgbe_disable_pcie_master(hw);
	if (status != 0) {
		status = IXGBE_ERR_MASTER_REQUESTS_PENDING;
		hw_dbg(hw, "PCI-E Master disable polling has failed.\n");
	}

	/*
	 * Issue global reset to the MAC.  This needs to be a SW reset.
	 * If link reset is used, it might reset the MAC when mng is using it
	 */
	ctrl = IXGBE_READ_REG(hw, IXGBE_CTRL);
	IXGBE_WRITE_REG(hw, IXGBE_CTRL, (ctrl | IXGBE_CTRL_RST));
	IXGBE_WRITE_FLUSH(hw);

	/* Poll for reset bit to self-clear indicating reset is complete */
	for (i = 0; i < 10; i++) {
		udelay(1);
		ctrl = IXGBE_READ_REG(hw, IXGBE_CTRL);
		if (!(ctrl & IXGBE_CTRL_RST))
			break;
	}
	if (ctrl & IXGBE_CTRL_RST) {
		status = IXGBE_ERR_RESET_FAILED;
		hw_dbg(hw, "Reset polling failed to complete.\n");
	}
	/* Clear PF Reset Done bit so PF/VF Mail Ops can work */
	ctrl_ext = IXGBE_READ_REG(hw, IXGBE_CTRL_EXT);
	ctrl_ext |= IXGBE_CTRL_EXT_PFRSTD;
	IXGBE_WRITE_REG(hw, IXGBE_CTRL_EXT, ctrl_ext);

	msleep(50);



	/*
	 * Store the original AUTOC/AUTOC2 values if they have not been
	 * stored off yet.  Otherwise restore the stored original
	 * values since the reset operation sets back to defaults.
	 */
	autoc = IXGBE_READ_REG(hw, IXGBE_AUTOC);
	autoc2 = IXGBE_READ_REG(hw, IXGBE_AUTOC2);
	if (hw->mac.orig_link_settings_stored == false) {
		hw->mac.orig_autoc = autoc;
		hw->mac.orig_autoc2 = autoc2;
		hw->mac.orig_link_settings_stored = true;
	} else {
		if (autoc != hw->mac.orig_autoc)
			IXGBE_WRITE_REG(hw, IXGBE_AUTOC, (hw->mac.orig_autoc |
			                IXGBE_AUTOC_AN_RESTART));

		if ((autoc2 & IXGBE_AUTOC2_UPPER_MASK) !=
		    (hw->mac.orig_autoc2 & IXGBE_AUTOC2_UPPER_MASK)) {
			autoc2 &= ~IXGBE_AUTOC2_UPPER_MASK;
			autoc2 |= (hw->mac.orig_autoc2 &
			           IXGBE_AUTOC2_UPPER_MASK);
			IXGBE_WRITE_REG(hw, IXGBE_AUTOC2, autoc2);
		}
	}

	/*
	 * Store MAC address from RAR0, clear receive address registers, and
	 * clear the multicast table.  Also reset num_rar_entries to 128,
	 * since we modify this value when programming the SAN MAC address.
	 */
	hw->mac.num_rar_entries = 128;
	hw->mac.ops.init_rx_addrs(hw);

	/* Store the permanent mac address */
	hw->mac.ops.get_mac_addr(hw, hw->mac.perm_addr);

	/* Store the permanent SAN mac address */
	hw->mac.ops.get_san_mac_addr(hw, hw->mac.san_addr);

	/* Add the SAN MAC address to the RAR only if it's a valid address */
	if (ixgbe_validate_mac_addr(hw->mac.san_addr) == 0) {
		hw->mac.ops.set_rar(hw, hw->mac.num_rar_entries - 1,
		                    hw->mac.san_addr, 0, IXGBE_RAH_AV);

		/* Reserve the last RAR for the SAN MAC address */
		hw->mac.num_rar_entries--;
	}

reset_hw_out:
	return status;
}

/**
 *  ixgbe_clear_vmdq_82599 - Disassociate a VMDq pool index from a rx address
 *  @hw: pointer to hardware struct
 *  @rar: receive address register index to disassociate
 *  @vmdq: VMDq pool index to remove from the rar
 **/
s32 ixgbe_clear_vmdq_82599(struct ixgbe_hw *hw, u32 rar, u32 vmdq)
{
	u32 mpsar_lo, mpsar_hi;
	u32 rar_entries = hw->mac.num_rar_entries;

	if (rar < rar_entries) {
		mpsar_lo = IXGBE_READ_REG(hw, IXGBE_MPSAR_LO(rar));
		mpsar_hi = IXGBE_READ_REG(hw, IXGBE_MPSAR_HI(rar));

		if (!mpsar_lo && !mpsar_hi)
			goto done;

		if (vmdq == IXGBE_CLEAR_VMDQ_ALL) {
			if (mpsar_lo) {
				IXGBE_WRITE_REG(hw, IXGBE_MPSAR_LO(rar), 0);
				mpsar_lo = 0;
			}
			if (mpsar_hi) {
				IXGBE_WRITE_REG(hw, IXGBE_MPSAR_HI(rar), 0);
				mpsar_hi = 0;
			}
		} else if (vmdq < 32) {
			mpsar_lo &= ~(1 << vmdq);
			IXGBE_WRITE_REG(hw, IXGBE_MPSAR_LO(rar), mpsar_lo);
		} else {
			mpsar_hi &= ~(1 << (vmdq - 32));
			IXGBE_WRITE_REG(hw, IXGBE_MPSAR_HI(rar), mpsar_hi);
		}

		/* was that the last pool using this rar? */
		if (mpsar_lo == 0 && mpsar_hi == 0 && rar != 0)
			hw->mac.ops.clear_rar(hw, rar);
	} else {
		hw_dbg(hw, "RAR index %d is out of range.\n", rar);
	}

done:
	return 0;
}

/**
 *  ixgbe_set_vmdq_82599 - Associate a VMDq pool index with a rx address
 *  @hw: pointer to hardware struct
 *  @rar: receive address register index to associate with a VMDq index
 *  @vmdq: VMDq pool index
 **/
s32 ixgbe_set_vmdq_82599(struct ixgbe_hw *hw, u32 rar, u32 vmdq)
{
	u32 mpsar;
	u32 rar_entries = hw->mac.num_rar_entries;

	if (rar < rar_entries) {
		if (vmdq < 32) {
			mpsar = IXGBE_READ_REG(hw, IXGBE_MPSAR_LO(rar));
			mpsar |= 1 << vmdq;
			IXGBE_WRITE_REG(hw, IXGBE_MPSAR_LO(rar), mpsar);
		} else {
			mpsar = IXGBE_READ_REG(hw, IXGBE_MPSAR_HI(rar));
			mpsar |= 1 << (vmdq - 32);
			IXGBE_WRITE_REG(hw, IXGBE_MPSAR_HI(rar), mpsar);
		}
	} else {
		hw_dbg(hw, "RAR index %d is out of range.\n", rar);
	}
	return 0;
}

/**
 *  ixgbe_set_vfta_82599 - Set VLAN filter table
 *  @hw: pointer to hardware structure
 *  @vlan: VLAN id to write to VLAN filter
 *  @vind: VMDq output index that maps queue to VLAN id in VFVFB
 *  @vlan_on: boolean flag to turn on/off VLAN in VFVF
 *
 *  Turn on/off specified VLAN in the VLAN filter table.
 **/
s32 ixgbe_set_vfta_82599(struct ixgbe_hw *hw, u32 vlan, u32 vind,
                         bool vlan_on)
{
	u32 regindex;
	u32 bitindex;
	u32 bits;
	u32 first_empty_slot;

	if (vlan > 4095)
		return IXGBE_ERR_PARAM;

	/*
	 * this is a 2 part operation - first the VFTA, then the
	 * VLVF and VLVFB if vind is set
	 */

	/* Part 1
	 * The VFTA is a bitstring made up of 128 32-bit registers
	 * that enable the particular VLAN id, much like the MTA:
	 *    bits[11-5]: which register
	 *    bits[4-0]:  which bit in the register
	 */
	regindex = (vlan >> 5) & 0x7F;
	bitindex = vlan & 0x1F;
	bits = IXGBE_READ_REG(hw, IXGBE_VFTA(regindex));
	if (vlan_on)
		bits |= (1 << bitindex);
	else
		bits &= ~(1 << bitindex);
	IXGBE_WRITE_REG(hw, IXGBE_VFTA(regindex), bits);


	/* Part 2
	 * If the vind is set
	 *   Either vlan_on
	 *     make sure the vlan is in VLVF
	 *     set the vind bit in the matching VLVFB
	 *   Or !vlan_on
	 *     clear the pool bit and possibly the vind
	 */
	if (vind) {
		/* find the vlanid or the first empty slot */
		first_empty_slot = 0;

		for (regindex = 1; regindex < IXGBE_VLVF_ENTRIES; regindex++) {
			bits = IXGBE_READ_REG(hw, IXGBE_VLVF(regindex));
			if (!bits && !first_empty_slot)
				first_empty_slot = regindex;
			else if ((bits & 0x0FFF) == vlan)
				break;
		}

		if (regindex >= IXGBE_VLVF_ENTRIES) {
			if (first_empty_slot)
				regindex = first_empty_slot;
			else {
				hw_dbg(hw, "No space in VLVF.\n");
				goto out;
			}
		}

		if (vlan_on) {
			/* set the pool bit */
			if (vind < 32) {
				bits = IXGBE_READ_REG(hw,
				                    IXGBE_VLVFB(regindex * 2));
				bits |= (1 << vind);
				IXGBE_WRITE_REG(hw,
				              IXGBE_VLVFB(regindex * 2), bits);
			} else {
				bits = IXGBE_READ_REG(hw,
				              IXGBE_VLVFB((regindex * 2) + 1));
				bits |= (1 << vind);
				IXGBE_WRITE_REG(hw,
				        IXGBE_VLVFB((regindex * 2) + 1), bits);
			}
		} else {
			/* clear the pool bit */
			if (vind < 32) {
				bits = IXGBE_READ_REG(hw,
				     IXGBE_VLVFB(regindex * 2));
			bits &= ~(1 << vind);
				IXGBE_WRITE_REG(hw,
				              IXGBE_VLVFB(regindex * 2), bits);
				bits |= IXGBE_READ_REG(hw,
				              IXGBE_VLVFB((regindex * 2) + 1));
			} else {
				bits = IXGBE_READ_REG(hw,
				              IXGBE_VLVFB((regindex * 2) + 1));
				bits &= ~(1 << vind);
				IXGBE_WRITE_REG(hw,
				        IXGBE_VLVFB((regindex * 2) + 1), bits);
				bits |= IXGBE_READ_REG(hw,
				                    IXGBE_VLVFB(regindex * 2));
			}
		}

		if (bits)
			IXGBE_WRITE_REG(hw, IXGBE_VLVF(regindex),
			                (IXGBE_VLVF_VIEN | vlan));
		else
			IXGBE_WRITE_REG(hw, IXGBE_VLVF(regindex), 0);
	}

out:
	return 0;
}

/**
 *  ixgbe_clear_vfta_82599 - Clear VLAN filter table
 *  @hw: pointer to hardware structure
 *
 *  Clears the VLAN filer table, and the VMDq index associated with the filter
 **/
s32 ixgbe_clear_vfta_82599(struct ixgbe_hw *hw)
{
	u32 offset;

	for (offset = 0; offset < hw->mac.vft_size; offset++)
		IXGBE_WRITE_REG(hw, IXGBE_VFTA(offset), 0);

	for (offset = 0; offset < IXGBE_VLVF_ENTRIES; offset++) {
		IXGBE_WRITE_REG(hw, IXGBE_VLVF(offset), 0);
		IXGBE_WRITE_REG(hw, IXGBE_VLVFB(offset * 2), 0);
		IXGBE_WRITE_REG(hw, IXGBE_VLVFB((offset * 2) + 1), 0);
	}

	return 0;
}

/**
 *  ixgbe_init_uta_tables_82599 - Initialize the Unicast Table Array
<<<<<<< HEAD
=======
 *  @hw: pointer to hardware structure
 **/
s32 ixgbe_init_uta_tables_82599(struct ixgbe_hw *hw)
{
	int i;
	hw_dbg(hw, " Clearing UTA\n");

	for (i = 0; i < 128; i++)
		IXGBE_WRITE_REG(hw, IXGBE_UTA(i), 0);

	return 0;
}

/**
 *  ixgbe_reinit_fdir_tables_82599 - Reinitialize Flow Director tables.
 *  @hw: pointer to hardware structure
 **/
s32 ixgbe_reinit_fdir_tables_82599(struct ixgbe_hw *hw)
{
	int i;
	u32 fdirctrl = IXGBE_READ_REG(hw, IXGBE_FDIRCTRL);
	fdirctrl &= ~IXGBE_FDIRCTRL_INIT_DONE;

	/*
	 * Before starting reinitialization process,
	 * FDIRCMD.CMD must be zero.
	 */
	for (i = 0; i < IXGBE_FDIRCMD_CMD_POLL; i++) {
		if (!(IXGBE_READ_REG(hw, IXGBE_FDIRCMD) &
		      IXGBE_FDIRCMD_CMD_MASK))
			break;
		udelay(10);
	}
	if (i >= IXGBE_FDIRCMD_CMD_POLL) {
		hw_dbg(hw ,"Flow Director previous command isn't complete, "
		       "aborting table re-initialization. \n");
		return IXGBE_ERR_FDIR_REINIT_FAILED;
	}

	IXGBE_WRITE_REG(hw, IXGBE_FDIRFREE, 0);
	IXGBE_WRITE_FLUSH(hw);
	/*
	 * 82599 adapters flow director init flow cannot be restarted,
	 * Workaround 82599 silicon errata by performing the following steps
	 * before re-writing the FDIRCTRL control register with the same value.
	 * - write 1 to bit 8 of FDIRCMD register &
	 * - write 0 to bit 8 of FDIRCMD register
	 */
	IXGBE_WRITE_REG(hw, IXGBE_FDIRCMD,
	                (IXGBE_READ_REG(hw, IXGBE_FDIRCMD) |
	                 IXGBE_FDIRCMD_CLEARHT));
	IXGBE_WRITE_FLUSH(hw);
	IXGBE_WRITE_REG(hw, IXGBE_FDIRCMD,
	                (IXGBE_READ_REG(hw, IXGBE_FDIRCMD) &
	                 ~IXGBE_FDIRCMD_CLEARHT));
	IXGBE_WRITE_FLUSH(hw);
	/*
	 * Clear FDIR Hash register to clear any leftover hashes
	 * waiting to be programmed.
	 */
	IXGBE_WRITE_REG(hw, IXGBE_FDIRHASH, 0x00);
	IXGBE_WRITE_FLUSH(hw);

	IXGBE_WRITE_REG(hw, IXGBE_FDIRCTRL, fdirctrl);
	IXGBE_WRITE_FLUSH(hw);

	/* Poll init-done after we write FDIRCTRL register */
	for (i = 0; i < IXGBE_FDIR_INIT_DONE_POLL; i++) {
		if (IXGBE_READ_REG(hw, IXGBE_FDIRCTRL) &
		                   IXGBE_FDIRCTRL_INIT_DONE)
			break;
		udelay(10);
	}
	if (i >= IXGBE_FDIR_INIT_DONE_POLL) {
		hw_dbg(hw, "Flow Director Signature poll time exceeded!\n");
		return IXGBE_ERR_FDIR_REINIT_FAILED;
	}

	/* Clear FDIR statistics registers (read to clear) */
	IXGBE_READ_REG(hw, IXGBE_FDIRUSTAT);
	IXGBE_READ_REG(hw, IXGBE_FDIRFSTAT);
	IXGBE_READ_REG(hw, IXGBE_FDIRMATCH);
	IXGBE_READ_REG(hw, IXGBE_FDIRMISS);
	IXGBE_READ_REG(hw, IXGBE_FDIRLEN);

	return 0;
}

/**
 *  ixgbe_init_fdir_signature_82599 - Initialize Flow Director signature filters
>>>>>>> 533ac12e
 *  @hw: pointer to hardware structure
 *  @pballoc: which mode to allocate filters with
 **/
s32 ixgbe_init_fdir_signature_82599(struct ixgbe_hw *hw, u32 pballoc)
{
	u32 fdirctrl = 0;
	u32 pbsize;
	int i;

	/*
	 * Before enabling Flow Director, the Rx Packet Buffer size
	 * must be reduced.  The new value is the current size minus
	 * flow director memory usage size.
	 */
	pbsize = (1 << (IXGBE_FDIR_PBALLOC_SIZE_SHIFT + pballoc));
	IXGBE_WRITE_REG(hw, IXGBE_RXPBSIZE(0),
	    (IXGBE_READ_REG(hw, IXGBE_RXPBSIZE(0)) - pbsize));

	/*
	 * The defaults in the HW for RX PB 1-7 are not zero and so should be
	 * intialized to zero for non DCB mode otherwise actual total RX PB
	 * would be bigger than programmed and filter space would run into
	 * the PB 0 region.
	 */
	for (i = 1; i < 8; i++)
		IXGBE_WRITE_REG(hw, IXGBE_RXPBSIZE(i), 0);

	/* Send interrupt when 64 filters are left */
	fdirctrl |= 4 << IXGBE_FDIRCTRL_FULL_THRESH_SHIFT;

	/* Set the maximum length per hash bucket to 0xA filters */
	fdirctrl |= 0xA << IXGBE_FDIRCTRL_MAX_LENGTH_SHIFT;

	switch (pballoc) {
	case IXGBE_FDIR_PBALLOC_64K:
		/* 8k - 1 signature filters */
		fdirctrl |= IXGBE_FDIRCTRL_PBALLOC_64K;
		break;
	case IXGBE_FDIR_PBALLOC_128K:
		/* 16k - 1 signature filters */
		fdirctrl |= IXGBE_FDIRCTRL_PBALLOC_128K;
		break;
	case IXGBE_FDIR_PBALLOC_256K:
		/* 32k - 1 signature filters */
		fdirctrl |= IXGBE_FDIRCTRL_PBALLOC_256K;
		break;
	default:
		/* bad value */
		return IXGBE_ERR_CONFIG;
	};

	/* Move the flexible bytes to use the ethertype - shift 6 words */
	fdirctrl |= (0x6 << IXGBE_FDIRCTRL_FLEX_SHIFT);

	fdirctrl |= IXGBE_FDIRCTRL_REPORT_STATUS;

	/* Prime the keys for hashing */
	IXGBE_WRITE_REG(hw, IXGBE_FDIRHKEY,
	                htonl(IXGBE_ATR_BUCKET_HASH_KEY));
	IXGBE_WRITE_REG(hw, IXGBE_FDIRSKEY,
	                htonl(IXGBE_ATR_SIGNATURE_HASH_KEY));

	/*
	 * Poll init-done after we write the register.  Estimated times:
	 *      10G: PBALLOC = 11b, timing is 60us
	 *       1G: PBALLOC = 11b, timing is 600us
	 *     100M: PBALLOC = 11b, timing is 6ms
	 *
	 *     Multiple these timings by 4 if under full Rx load
	 *
	 * So we'll poll for IXGBE_FDIR_INIT_DONE_POLL times, sleeping for
	 * 1 msec per poll time.  If we're at line rate and drop to 100M, then
	 * this might not finish in our poll time, but we can live with that
	 * for now.
	 */
	IXGBE_WRITE_REG(hw, IXGBE_FDIRCTRL, fdirctrl);
	IXGBE_WRITE_FLUSH(hw);
	for (i = 0; i < IXGBE_FDIR_INIT_DONE_POLL; i++) {
		if (IXGBE_READ_REG(hw, IXGBE_FDIRCTRL) &
		                   IXGBE_FDIRCTRL_INIT_DONE)
			break;
		msleep(1);
	}
	if (i >= IXGBE_FDIR_INIT_DONE_POLL)
		hw_dbg(hw, "Flow Director Signature poll time exceeded!\n");

	return 0;
}

/**
 *  ixgbe_init_fdir_perfect_82599 - Initialize Flow Director perfect filters
 *  @hw: pointer to hardware structure
 *  @pballoc: which mode to allocate filters with
 **/
s32 ixgbe_init_fdir_perfect_82599(struct ixgbe_hw *hw, u32 pballoc)
{
	u32 fdirctrl = 0;
	u32 pbsize;
	int i;

	/*
	 * Before enabling Flow Director, the Rx Packet Buffer size
	 * must be reduced.  The new value is the current size minus
	 * flow director memory usage size.
	 */
	pbsize = (1 << (IXGBE_FDIR_PBALLOC_SIZE_SHIFT + pballoc));
	IXGBE_WRITE_REG(hw, IXGBE_RXPBSIZE(0),
	    (IXGBE_READ_REG(hw, IXGBE_RXPBSIZE(0)) - pbsize));

	/*
	 * The defaults in the HW for RX PB 1-7 are not zero and so should be
	 * intialized to zero for non DCB mode otherwise actual total RX PB
	 * would be bigger than programmed and filter space would run into
	 * the PB 0 region.
	 */
	for (i = 1; i < 8; i++)
		IXGBE_WRITE_REG(hw, IXGBE_RXPBSIZE(i), 0);

	/* Send interrupt when 64 filters are left */
	fdirctrl |= 4 << IXGBE_FDIRCTRL_FULL_THRESH_SHIFT;

	switch (pballoc) {
	case IXGBE_FDIR_PBALLOC_64K:
		/* 2k - 1 perfect filters */
		fdirctrl |= IXGBE_FDIRCTRL_PBALLOC_64K;
		break;
	case IXGBE_FDIR_PBALLOC_128K:
		/* 4k - 1 perfect filters */
		fdirctrl |= IXGBE_FDIRCTRL_PBALLOC_128K;
		break;
	case IXGBE_FDIR_PBALLOC_256K:
		/* 8k - 1 perfect filters */
		fdirctrl |= IXGBE_FDIRCTRL_PBALLOC_256K;
		break;
	default:
		/* bad value */
		return IXGBE_ERR_CONFIG;
	};

	/* Turn perfect match filtering on */
	fdirctrl |= IXGBE_FDIRCTRL_PERFECT_MATCH;
	fdirctrl |= IXGBE_FDIRCTRL_REPORT_STATUS;

	/* Move the flexible bytes to use the ethertype - shift 6 words */
	fdirctrl |= (0x6 << IXGBE_FDIRCTRL_FLEX_SHIFT);

	/* Prime the keys for hashing */
	IXGBE_WRITE_REG(hw, IXGBE_FDIRHKEY,
	                htonl(IXGBE_ATR_BUCKET_HASH_KEY));
	IXGBE_WRITE_REG(hw, IXGBE_FDIRSKEY,
	                htonl(IXGBE_ATR_SIGNATURE_HASH_KEY));

	/*
	 * Poll init-done after we write the register.  Estimated times:
	 *      10G: PBALLOC = 11b, timing is 60us
	 *       1G: PBALLOC = 11b, timing is 600us
	 *     100M: PBALLOC = 11b, timing is 6ms
	 *
	 *     Multiple these timings by 4 if under full Rx load
	 *
	 * So we'll poll for IXGBE_FDIR_INIT_DONE_POLL times, sleeping for
	 * 1 msec per poll time.  If we're at line rate and drop to 100M, then
	 * this might not finish in our poll time, but we can live with that
	 * for now.
	 */

	/* Set the maximum length per hash bucket to 0xA filters */
	fdirctrl |= (0xA << IXGBE_FDIRCTRL_MAX_LENGTH_SHIFT);

	IXGBE_WRITE_REG(hw, IXGBE_FDIRCTRL, fdirctrl);
	IXGBE_WRITE_FLUSH(hw);
	for (i = 0; i < IXGBE_FDIR_INIT_DONE_POLL; i++) {
		if (IXGBE_READ_REG(hw, IXGBE_FDIRCTRL) &
		                   IXGBE_FDIRCTRL_INIT_DONE)
			break;
		msleep(1);
	}
	if (i >= IXGBE_FDIR_INIT_DONE_POLL)
		hw_dbg(hw, "Flow Director Perfect poll time exceeded!\n");

	return 0;
}


/**
 *  ixgbe_atr_compute_hash_82599 - Compute the hashes for SW ATR
 *  @stream: input bitstream to compute the hash on
 *  @key: 32-bit hash key
 **/
u16 ixgbe_atr_compute_hash_82599(struct ixgbe_atr_input *atr_input, u32 key)
{
	/*
	 * The algorithm is as follows:
	 *    Hash[15:0] = Sum { S[n] x K[n+16] }, n = 0...350
	 *    where Sum {A[n]}, n = 0...n is bitwise XOR of A[0], A[1]...A[n]
	 *    and A[n] x B[n] is bitwise AND between same length strings
	 *
	 *    K[n] is 16 bits, defined as:
	 *       for n modulo 32 >= 15, K[n] = K[n % 32 : (n % 32) - 15]
	 *       for n modulo 32 < 15, K[n] =
	 *             K[(n % 32:0) | (31:31 - (14 - (n % 32)))]
	 *
	 *    S[n] is 16 bits, defined as:
	 *       for n >= 15, S[n] = S[n:n - 15]
	 *       for n < 15, S[n] = S[(n:0) | (350:350 - (14 - n))]
	 *
	 *    To simplify for programming, the algorithm is implemented
	 *    in software this way:
	 *
	 *    Key[31:0], Stream[335:0]
	 *
	 *    tmp_key[11 * 32 - 1:0] = 11{Key[31:0] = key concatenated 11 times
	 *    int_key[350:0] = tmp_key[351:1]
	 *    int_stream[365:0] = Stream[14:0] | Stream[335:0] | Stream[335:321]
	 *
	 *    hash[15:0] = 0;
	 *    for (i = 0; i < 351; i++) {
	 *        if (int_key[i])
	 *            hash ^= int_stream[(i + 15):i];
	 *    }
	 */

	union {
		u64    fill[6];
		u32    key[11];
		u8     key_stream[44];
	} tmp_key;

	u8   *stream = (u8 *)atr_input;
	u8   int_key[44];      /* upper-most bit unused */
	u8   hash_str[46];     /* upper-most 2 bits unused */
	u16  hash_result = 0;
	int  i, j, k, h;

	/*
	 * Initialize the fill member to prevent warnings
	 * on some compilers
	 */
	 tmp_key.fill[0] = 0;

	/* First load the temporary key stream */
	for (i = 0; i < 6; i++) {
		u64 fillkey = ((u64)key << 32) | key;
		tmp_key.fill[i] = fillkey;
	}

	/*
	 * Set the interim key for the hashing.  Bit 352 is unused, so we must
	 * shift and compensate when building the key.
	 */

	int_key[0] = tmp_key.key_stream[0] >> 1;
	for (i = 1, j = 0; i < 44; i++) {
		unsigned int this_key = tmp_key.key_stream[j] << 7;
		j++;
		int_key[i] = (u8)(this_key | (tmp_key.key_stream[j] >> 1));
	}

	/*
	 * Set the interim bit string for the hashing.  Bits 368 and 367 are
	 * unused, so shift and compensate when building the string.
	 */
	hash_str[0] = (stream[40] & 0x7f) >> 1;
	for (i = 1, j = 40; i < 46; i++) {
		unsigned int this_str = stream[j] << 7;
		j++;
		if (j > 41)
			j = 0;
		hash_str[i] = (u8)(this_str | (stream[j] >> 1));
	}

	/*
	 * Now compute the hash.  i is the index into hash_str, j is into our
	 * key stream, k is counting the number of bits, and h interates within
	 * each byte.
	 */
	for (i = 45, j = 43, k = 0; k < 351 && i >= 2 && j >= 0; i--, j--) {
		for (h = 0; h < 8 && k < 351; h++, k++) {
			if (int_key[j] & (1 << h)) {
				/*
				 * Key bit is set, XOR in the current 16-bit
				 * string.  Example of processing:
				 *    h = 0,
				 *      tmp = (hash_str[i - 2] & 0 << 16) |
				 *            (hash_str[i - 1] & 0xff << 8) |
				 *            (hash_str[i] & 0xff >> 0)
				 *      So tmp = hash_str[15 + k:k], since the
				 *      i + 2 clause rolls off the 16-bit value
				 *    h = 7,
				 *      tmp = (hash_str[i - 2] & 0x7f << 9) |
				 *            (hash_str[i - 1] & 0xff << 1) |
				 *            (hash_str[i] & 0x80 >> 7)
				 */
				int tmp = (hash_str[i] >> h);
				tmp |= (hash_str[i - 1] << (8 - h));
				tmp |= (int)(hash_str[i - 2] & ((1 << h) - 1))
				             << (16 - h);
				hash_result ^= (u16)tmp;
			}
		}
	}

	return hash_result;
}

/**
 *  ixgbe_atr_set_vlan_id_82599 - Sets the VLAN id in the ATR input stream
 *  @input: input stream to modify
 *  @vlan: the VLAN id to load
 **/
s32 ixgbe_atr_set_vlan_id_82599(struct ixgbe_atr_input *input, u16 vlan)
{
	input->byte_stream[IXGBE_ATR_VLAN_OFFSET + 1] = vlan >> 8;
	input->byte_stream[IXGBE_ATR_VLAN_OFFSET] = vlan & 0xff;

	return 0;
}

/**
 *  ixgbe_atr_set_src_ipv4_82599 - Sets the source IPv4 address
 *  @input: input stream to modify
 *  @src_addr: the IP address to load
 **/
s32 ixgbe_atr_set_src_ipv4_82599(struct ixgbe_atr_input *input, u32 src_addr)
{
	input->byte_stream[IXGBE_ATR_SRC_IPV4_OFFSET + 3] = src_addr >> 24;
	input->byte_stream[IXGBE_ATR_SRC_IPV4_OFFSET + 2] =
	                                               (src_addr >> 16) & 0xff;
	input->byte_stream[IXGBE_ATR_SRC_IPV4_OFFSET + 1] =
	                                                (src_addr >> 8) & 0xff;
	input->byte_stream[IXGBE_ATR_SRC_IPV4_OFFSET] = src_addr & 0xff;

	return 0;
}

/**
 *  ixgbe_atr_set_dst_ipv4_82599 - Sets the destination IPv4 address
 *  @input: input stream to modify
 *  @dst_addr: the IP address to load
 **/
s32 ixgbe_atr_set_dst_ipv4_82599(struct ixgbe_atr_input *input, u32 dst_addr)
{
	input->byte_stream[IXGBE_ATR_DST_IPV4_OFFSET + 3] = dst_addr >> 24;
	input->byte_stream[IXGBE_ATR_DST_IPV4_OFFSET + 2] =
	                                               (dst_addr >> 16) & 0xff;
	input->byte_stream[IXGBE_ATR_DST_IPV4_OFFSET + 1] =
	                                                (dst_addr >> 8) & 0xff;
	input->byte_stream[IXGBE_ATR_DST_IPV4_OFFSET] = dst_addr & 0xff;

	return 0;
}

/**
 *  ixgbe_atr_set_src_ipv6_82599 - Sets the source IPv6 address
 *  @input: input stream to modify
 *  @src_addr_1: the first 4 bytes of the IP address to load
 *  @src_addr_2: the second 4 bytes of the IP address to load
 *  @src_addr_3: the third 4 bytes of the IP address to load
 *  @src_addr_4: the fourth 4 bytes of the IP address to load
 **/
s32 ixgbe_atr_set_src_ipv6_82599(struct ixgbe_atr_input *input,
                                 u32 src_addr_1, u32 src_addr_2,
                                 u32 src_addr_3, u32 src_addr_4)
{
	input->byte_stream[IXGBE_ATR_SRC_IPV6_OFFSET] = src_addr_4 & 0xff;
	input->byte_stream[IXGBE_ATR_SRC_IPV6_OFFSET + 1] =
	                                               (src_addr_4 >> 8) & 0xff;
	input->byte_stream[IXGBE_ATR_SRC_IPV6_OFFSET + 2] =
	                                              (src_addr_4 >> 16) & 0xff;
	input->byte_stream[IXGBE_ATR_SRC_IPV6_OFFSET + 3] = src_addr_4 >> 24;

	input->byte_stream[IXGBE_ATR_SRC_IPV6_OFFSET + 4] = src_addr_3 & 0xff;
	input->byte_stream[IXGBE_ATR_SRC_IPV6_OFFSET + 5] =
	                                               (src_addr_3 >> 8) & 0xff;
	input->byte_stream[IXGBE_ATR_SRC_IPV6_OFFSET + 6] =
	                                              (src_addr_3 >> 16) & 0xff;
	input->byte_stream[IXGBE_ATR_SRC_IPV6_OFFSET + 7] = src_addr_3 >> 24;

	input->byte_stream[IXGBE_ATR_SRC_IPV6_OFFSET + 8] = src_addr_2 & 0xff;
	input->byte_stream[IXGBE_ATR_SRC_IPV6_OFFSET + 9] =
	                                               (src_addr_2 >> 8) & 0xff;
	input->byte_stream[IXGBE_ATR_SRC_IPV6_OFFSET + 10] =
	                                              (src_addr_2 >> 16) & 0xff;
	input->byte_stream[IXGBE_ATR_SRC_IPV6_OFFSET + 11] = src_addr_2 >> 24;

	input->byte_stream[IXGBE_ATR_SRC_IPV6_OFFSET + 12] = src_addr_1 & 0xff;
	input->byte_stream[IXGBE_ATR_SRC_IPV6_OFFSET + 13] =
	                                               (src_addr_1 >> 8) & 0xff;
	input->byte_stream[IXGBE_ATR_SRC_IPV6_OFFSET + 14] =
	                                              (src_addr_1 >> 16) & 0xff;
	input->byte_stream[IXGBE_ATR_SRC_IPV6_OFFSET + 15] = src_addr_1 >> 24;

	return 0;
}

/**
 *  ixgbe_atr_set_dst_ipv6_82599 - Sets the destination IPv6 address
 *  @input: input stream to modify
 *  @dst_addr_1: the first 4 bytes of the IP address to load
 *  @dst_addr_2: the second 4 bytes of the IP address to load
 *  @dst_addr_3: the third 4 bytes of the IP address to load
 *  @dst_addr_4: the fourth 4 bytes of the IP address to load
 **/
s32 ixgbe_atr_set_dst_ipv6_82599(struct ixgbe_atr_input *input,
                                 u32 dst_addr_1, u32 dst_addr_2,
                                 u32 dst_addr_3, u32 dst_addr_4)
{
	input->byte_stream[IXGBE_ATR_DST_IPV6_OFFSET] = dst_addr_4 & 0xff;
	input->byte_stream[IXGBE_ATR_DST_IPV6_OFFSET + 1] =
	                                               (dst_addr_4 >> 8) & 0xff;
	input->byte_stream[IXGBE_ATR_DST_IPV6_OFFSET + 2] =
	                                              (dst_addr_4 >> 16) & 0xff;
	input->byte_stream[IXGBE_ATR_DST_IPV6_OFFSET + 3] = dst_addr_4 >> 24;

	input->byte_stream[IXGBE_ATR_DST_IPV6_OFFSET + 4] = dst_addr_3 & 0xff;
	input->byte_stream[IXGBE_ATR_DST_IPV6_OFFSET + 5] =
	                                               (dst_addr_3 >> 8) & 0xff;
	input->byte_stream[IXGBE_ATR_DST_IPV6_OFFSET + 6] =
	                                              (dst_addr_3 >> 16) & 0xff;
	input->byte_stream[IXGBE_ATR_DST_IPV6_OFFSET + 7] = dst_addr_3 >> 24;

	input->byte_stream[IXGBE_ATR_DST_IPV6_OFFSET + 8] = dst_addr_2 & 0xff;
	input->byte_stream[IXGBE_ATR_DST_IPV6_OFFSET + 9] =
	                                               (dst_addr_2 >> 8) & 0xff;
	input->byte_stream[IXGBE_ATR_DST_IPV6_OFFSET + 10] =
	                                              (dst_addr_2 >> 16) & 0xff;
	input->byte_stream[IXGBE_ATR_DST_IPV6_OFFSET + 11] = dst_addr_2 >> 24;

	input->byte_stream[IXGBE_ATR_DST_IPV6_OFFSET + 12] = dst_addr_1 & 0xff;
	input->byte_stream[IXGBE_ATR_DST_IPV6_OFFSET + 13] =
	                                               (dst_addr_1 >> 8) & 0xff;
	input->byte_stream[IXGBE_ATR_DST_IPV6_OFFSET + 14] =
	                                              (dst_addr_1 >> 16) & 0xff;
	input->byte_stream[IXGBE_ATR_DST_IPV6_OFFSET + 15] = dst_addr_1 >> 24;

	return 0;
}

/**
 *  ixgbe_atr_set_src_port_82599 - Sets the source port
 *  @input: input stream to modify
 *  @src_port: the source port to load
 **/
s32 ixgbe_atr_set_src_port_82599(struct ixgbe_atr_input *input, u16 src_port)
{
	input->byte_stream[IXGBE_ATR_SRC_PORT_OFFSET + 1] = src_port >> 8;
	input->byte_stream[IXGBE_ATR_SRC_PORT_OFFSET] = src_port & 0xff;

	return 0;
}

/**
 *  ixgbe_atr_set_dst_port_82599 - Sets the destination port
 *  @input: input stream to modify
 *  @dst_port: the destination port to load
 **/
s32 ixgbe_atr_set_dst_port_82599(struct ixgbe_atr_input *input, u16 dst_port)
{
	input->byte_stream[IXGBE_ATR_DST_PORT_OFFSET + 1] = dst_port >> 8;
	input->byte_stream[IXGBE_ATR_DST_PORT_OFFSET] = dst_port & 0xff;

	return 0;
}

/**
 *  ixgbe_atr_set_flex_byte_82599 - Sets the flexible bytes
 *  @input: input stream to modify
 *  @flex_bytes: the flexible bytes to load
 **/
s32 ixgbe_atr_set_flex_byte_82599(struct ixgbe_atr_input *input, u16 flex_byte)
{
	input->byte_stream[IXGBE_ATR_FLEX_BYTE_OFFSET + 1] = flex_byte >> 8;
	input->byte_stream[IXGBE_ATR_FLEX_BYTE_OFFSET] = flex_byte & 0xff;

	return 0;
}

/**
 *  ixgbe_atr_set_vm_pool_82599 - Sets the Virtual Machine pool
 *  @input: input stream to modify
 *  @vm_pool: the Virtual Machine pool to load
 **/
s32 ixgbe_atr_set_vm_pool_82599(struct ixgbe_atr_input *input, u8 vm_pool)
{
	input->byte_stream[IXGBE_ATR_VM_POOL_OFFSET] = vm_pool;

	return 0;
}

/**
 *  ixgbe_atr_set_l4type_82599 - Sets the layer 4 packet type
 *  @input: input stream to modify
 *  @l4type: the layer 4 type value to load
 **/
s32 ixgbe_atr_set_l4type_82599(struct ixgbe_atr_input *input, u8 l4type)
{
	input->byte_stream[IXGBE_ATR_L4TYPE_OFFSET] = l4type;

	return 0;
}

/**
 *  ixgbe_atr_get_vlan_id_82599 - Gets the VLAN id from the ATR input stream
 *  @input: input stream to search
 *  @vlan: the VLAN id to load
 **/
s32 ixgbe_atr_get_vlan_id_82599(struct ixgbe_atr_input *input, u16 *vlan)
{
	*vlan = input->byte_stream[IXGBE_ATR_VLAN_OFFSET];
	*vlan |= input->byte_stream[IXGBE_ATR_VLAN_OFFSET + 1] << 8;

	return 0;
}

/**
 *  ixgbe_atr_get_src_ipv4_82599 - Gets the source IPv4 address
 *  @input: input stream to search
 *  @src_addr: the IP address to load
 **/
s32 ixgbe_atr_get_src_ipv4_82599(struct ixgbe_atr_input *input, u32 *src_addr)
{
	*src_addr = input->byte_stream[IXGBE_ATR_SRC_IPV4_OFFSET];
	*src_addr |= input->byte_stream[IXGBE_ATR_SRC_IPV4_OFFSET + 1] << 8;
	*src_addr |= input->byte_stream[IXGBE_ATR_SRC_IPV4_OFFSET + 2] << 16;
	*src_addr |= input->byte_stream[IXGBE_ATR_SRC_IPV4_OFFSET + 3] << 24;

	return 0;
}

/**
 *  ixgbe_atr_get_dst_ipv4_82599 - Gets the destination IPv4 address
 *  @input: input stream to search
 *  @dst_addr: the IP address to load
 **/
s32 ixgbe_atr_get_dst_ipv4_82599(struct ixgbe_atr_input *input, u32 *dst_addr)
{
	*dst_addr = input->byte_stream[IXGBE_ATR_DST_IPV4_OFFSET];
	*dst_addr |= input->byte_stream[IXGBE_ATR_DST_IPV4_OFFSET + 1] << 8;
	*dst_addr |= input->byte_stream[IXGBE_ATR_DST_IPV4_OFFSET + 2] << 16;
	*dst_addr |= input->byte_stream[IXGBE_ATR_DST_IPV4_OFFSET + 3] << 24;

	return 0;
}

/**
 *  ixgbe_atr_get_src_ipv6_82599 - Gets the source IPv6 address
 *  @input: input stream to search
 *  @src_addr_1: the first 4 bytes of the IP address to load
 *  @src_addr_2: the second 4 bytes of the IP address to load
 *  @src_addr_3: the third 4 bytes of the IP address to load
 *  @src_addr_4: the fourth 4 bytes of the IP address to load
 **/
s32 ixgbe_atr_get_src_ipv6_82599(struct ixgbe_atr_input *input,
                                 u32 *src_addr_1, u32 *src_addr_2,
                                 u32 *src_addr_3, u32 *src_addr_4)
{
	*src_addr_1 = input->byte_stream[IXGBE_ATR_SRC_IPV6_OFFSET + 12];
	*src_addr_1 = input->byte_stream[IXGBE_ATR_SRC_IPV6_OFFSET + 13] << 8;
	*src_addr_1 = input->byte_stream[IXGBE_ATR_SRC_IPV6_OFFSET + 14] << 16;
	*src_addr_1 = input->byte_stream[IXGBE_ATR_SRC_IPV6_OFFSET + 15] << 24;

	*src_addr_2 = input->byte_stream[IXGBE_ATR_SRC_IPV6_OFFSET + 8];
	*src_addr_2 = input->byte_stream[IXGBE_ATR_SRC_IPV6_OFFSET + 9] << 8;
	*src_addr_2 = input->byte_stream[IXGBE_ATR_SRC_IPV6_OFFSET + 10] << 16;
	*src_addr_2 = input->byte_stream[IXGBE_ATR_SRC_IPV6_OFFSET + 11] << 24;

	*src_addr_3 = input->byte_stream[IXGBE_ATR_SRC_IPV6_OFFSET + 4];
	*src_addr_3 = input->byte_stream[IXGBE_ATR_SRC_IPV6_OFFSET + 5] << 8;
	*src_addr_3 = input->byte_stream[IXGBE_ATR_SRC_IPV6_OFFSET + 6] << 16;
	*src_addr_3 = input->byte_stream[IXGBE_ATR_SRC_IPV6_OFFSET + 7] << 24;

	*src_addr_4 = input->byte_stream[IXGBE_ATR_SRC_IPV6_OFFSET];
	*src_addr_4 = input->byte_stream[IXGBE_ATR_SRC_IPV6_OFFSET + 1] << 8;
	*src_addr_4 = input->byte_stream[IXGBE_ATR_SRC_IPV6_OFFSET + 2] << 16;
	*src_addr_4 = input->byte_stream[IXGBE_ATR_SRC_IPV6_OFFSET + 3] << 24;

	return 0;
}

/**
 *  ixgbe_atr_get_dst_ipv6_82599 - Gets the destination IPv6 address
 *  @input: input stream to search
 *  @dst_addr_1: the first 4 bytes of the IP address to load
 *  @dst_addr_2: the second 4 bytes of the IP address to load
 *  @dst_addr_3: the third 4 bytes of the IP address to load
 *  @dst_addr_4: the fourth 4 bytes of the IP address to load
 **/
s32 ixgbe_atr_get_dst_ipv6_82599(struct ixgbe_atr_input *input,
                                 u32 *dst_addr_1, u32 *dst_addr_2,
                                 u32 *dst_addr_3, u32 *dst_addr_4)
{
	*dst_addr_1 = input->byte_stream[IXGBE_ATR_DST_IPV6_OFFSET + 12];
	*dst_addr_1 = input->byte_stream[IXGBE_ATR_DST_IPV6_OFFSET + 13] << 8;
	*dst_addr_1 = input->byte_stream[IXGBE_ATR_DST_IPV6_OFFSET + 14] << 16;
	*dst_addr_1 = input->byte_stream[IXGBE_ATR_DST_IPV6_OFFSET + 15] << 24;

	*dst_addr_2 = input->byte_stream[IXGBE_ATR_DST_IPV6_OFFSET + 8];
	*dst_addr_2 = input->byte_stream[IXGBE_ATR_DST_IPV6_OFFSET + 9] << 8;
	*dst_addr_2 = input->byte_stream[IXGBE_ATR_DST_IPV6_OFFSET + 10] << 16;
	*dst_addr_2 = input->byte_stream[IXGBE_ATR_DST_IPV6_OFFSET + 11] << 24;

	*dst_addr_3 = input->byte_stream[IXGBE_ATR_DST_IPV6_OFFSET + 4];
	*dst_addr_3 = input->byte_stream[IXGBE_ATR_DST_IPV6_OFFSET + 5] << 8;
	*dst_addr_3 = input->byte_stream[IXGBE_ATR_DST_IPV6_OFFSET + 6] << 16;
	*dst_addr_3 = input->byte_stream[IXGBE_ATR_DST_IPV6_OFFSET + 7] << 24;

	*dst_addr_4 = input->byte_stream[IXGBE_ATR_DST_IPV6_OFFSET];
	*dst_addr_4 = input->byte_stream[IXGBE_ATR_DST_IPV6_OFFSET + 1] << 8;
	*dst_addr_4 = input->byte_stream[IXGBE_ATR_DST_IPV6_OFFSET + 2] << 16;
	*dst_addr_4 = input->byte_stream[IXGBE_ATR_DST_IPV6_OFFSET + 3] << 24;

	return 0;
}

/**
 *  ixgbe_atr_get_src_port_82599 - Gets the source port
 *  @input: input stream to modify
 *  @src_port: the source port to load
 *
 *  Even though the input is given in big-endian, the FDIRPORT registers
 *  expect the ports to be programmed in little-endian.  Hence the need to swap
 *  endianness when retrieving the data.  This can be confusing since the
 *  internal hash engine expects it to be big-endian.
 **/
s32 ixgbe_atr_get_src_port_82599(struct ixgbe_atr_input *input, u16 *src_port)
{
	*src_port = input->byte_stream[IXGBE_ATR_SRC_PORT_OFFSET] << 8;
	*src_port |= input->byte_stream[IXGBE_ATR_SRC_PORT_OFFSET + 1];

	return 0;
}

/**
 *  ixgbe_atr_get_dst_port_82599 - Gets the destination port
 *  @input: input stream to modify
 *  @dst_port: the destination port to load
 *
 *  Even though the input is given in big-endian, the FDIRPORT registers
 *  expect the ports to be programmed in little-endian.  Hence the need to swap
 *  endianness when retrieving the data.  This can be confusing since the
 *  internal hash engine expects it to be big-endian.
 **/
s32 ixgbe_atr_get_dst_port_82599(struct ixgbe_atr_input *input, u16 *dst_port)
{
	*dst_port = input->byte_stream[IXGBE_ATR_DST_PORT_OFFSET] << 8;
	*dst_port |= input->byte_stream[IXGBE_ATR_DST_PORT_OFFSET + 1];

	return 0;
}

/**
 *  ixgbe_atr_get_flex_byte_82599 - Gets the flexible bytes
 *  @input: input stream to modify
 *  @flex_bytes: the flexible bytes to load
 **/
s32 ixgbe_atr_get_flex_byte_82599(struct ixgbe_atr_input *input, u16 *flex_byte)
{
	*flex_byte = input->byte_stream[IXGBE_ATR_FLEX_BYTE_OFFSET];
	*flex_byte |= input->byte_stream[IXGBE_ATR_FLEX_BYTE_OFFSET + 1] << 8;

	return 0;
}

/**
 *  ixgbe_atr_get_vm_pool_82599 - Gets the Virtual Machine pool
 *  @input: input stream to modify
 *  @vm_pool: the Virtual Machine pool to load
 **/
s32 ixgbe_atr_get_vm_pool_82599(struct ixgbe_atr_input *input, u8 *vm_pool)
{
	*vm_pool = input->byte_stream[IXGBE_ATR_VM_POOL_OFFSET];

	return 0;
}

/**
 *  ixgbe_atr_get_l4type_82599 - Gets the layer 4 packet type
 *  @input: input stream to modify
 *  @l4type: the layer 4 type value to load
 **/
s32 ixgbe_atr_get_l4type_82599(struct ixgbe_atr_input *input, u8 *l4type)
{
	*l4type = input->byte_stream[IXGBE_ATR_L4TYPE_OFFSET];

	return 0;
}

/**
 *  ixgbe_atr_add_signature_filter_82599 - Adds a signature hash filter
 *  @hw: pointer to hardware structure
 *  @stream: input bitstream
 *  @queue: queue index to direct traffic to
 **/
s32 ixgbe_fdir_add_signature_filter_82599(struct ixgbe_hw *hw,
                                          struct ixgbe_atr_input *input,
                                          u8 queue)
{
	u64  fdirhashcmd;
	u64  fdircmd;
	u32  fdirhash;
	u16  bucket_hash, sig_hash;
	u8   l4type;

	bucket_hash = ixgbe_atr_compute_hash_82599(input,
	                                           IXGBE_ATR_BUCKET_HASH_KEY);

	/* bucket_hash is only 15 bits */
	bucket_hash &= IXGBE_ATR_HASH_MASK;

	sig_hash = ixgbe_atr_compute_hash_82599(input,
	                                        IXGBE_ATR_SIGNATURE_HASH_KEY);

	/* Get the l4type in order to program FDIRCMD properly */
	/* lowest 2 bits are FDIRCMD.L4TYPE, third lowest bit is FDIRCMD.IPV6 */
	ixgbe_atr_get_l4type_82599(input, &l4type);

	/*
	 * The lower 32-bits of fdirhashcmd is for FDIRHASH, the upper 32-bits
	 * is for FDIRCMD.  Then do a 64-bit register write from FDIRHASH.
	 */
	fdirhash = sig_hash << IXGBE_FDIRHASH_SIG_SW_INDEX_SHIFT | bucket_hash;

	fdircmd = (IXGBE_FDIRCMD_CMD_ADD_FLOW | IXGBE_FDIRCMD_FILTER_UPDATE |
	           IXGBE_FDIRCMD_LAST | IXGBE_FDIRCMD_QUEUE_EN);

	switch (l4type & IXGBE_ATR_L4TYPE_MASK) {
	case IXGBE_ATR_L4TYPE_TCP:
		fdircmd |= IXGBE_FDIRCMD_L4TYPE_TCP;
		break;
	case IXGBE_ATR_L4TYPE_UDP:
		fdircmd |= IXGBE_FDIRCMD_L4TYPE_UDP;
		break;
	case IXGBE_ATR_L4TYPE_SCTP:
		fdircmd |= IXGBE_FDIRCMD_L4TYPE_SCTP;
		break;
	default:
		hw_dbg(hw, "Error on l4type input\n");
		return IXGBE_ERR_CONFIG;
	}

	if (l4type & IXGBE_ATR_L4TYPE_IPV6_MASK)
		fdircmd |= IXGBE_FDIRCMD_IPV6;

	fdircmd |= ((u64)queue << IXGBE_FDIRCMD_RX_QUEUE_SHIFT);
	fdirhashcmd = ((fdircmd << 32) | fdirhash);

	IXGBE_WRITE_REG64(hw, IXGBE_FDIRHASH, fdirhashcmd);

	return 0;
}

/**
 *  ixgbe_fdir_add_perfect_filter_82599 - Adds a perfect filter
 *  @hw: pointer to hardware structure
 *  @input: input bitstream
 *  @queue: queue index to direct traffic to
 *
 *  Note that the caller to this function must lock before calling, since the
 *  hardware writes must be protected from one another.
 **/
s32 ixgbe_fdir_add_perfect_filter_82599(struct ixgbe_hw *hw,
                                        struct ixgbe_atr_input *input,
                                        u16 soft_id,
                                        u8 queue)
{
	u32 fdircmd = 0;
	u32 fdirhash;
	u32 src_ipv4, dst_ipv4;
	u32 src_ipv6_1, src_ipv6_2, src_ipv6_3, src_ipv6_4;
	u16 src_port, dst_port, vlan_id, flex_bytes;
	u16 bucket_hash;
	u8  l4type;

	/* Get our input values */
	ixgbe_atr_get_l4type_82599(input, &l4type);

	/*
	 * Check l4type formatting, and bail out before we touch the hardware
	 * if there's a configuration issue
	 */
	switch (l4type & IXGBE_ATR_L4TYPE_MASK) {
	case IXGBE_ATR_L4TYPE_TCP:
		fdircmd |= IXGBE_FDIRCMD_L4TYPE_TCP;
		break;
	case IXGBE_ATR_L4TYPE_UDP:
		fdircmd |= IXGBE_FDIRCMD_L4TYPE_UDP;
		break;
	case IXGBE_ATR_L4TYPE_SCTP:
		fdircmd |= IXGBE_FDIRCMD_L4TYPE_SCTP;
		break;
	default:
		hw_dbg(hw, "Error on l4type input\n");
		return IXGBE_ERR_CONFIG;
	}

	bucket_hash = ixgbe_atr_compute_hash_82599(input,
	                                           IXGBE_ATR_BUCKET_HASH_KEY);

	/* bucket_hash is only 15 bits */
	bucket_hash &= IXGBE_ATR_HASH_MASK;

	ixgbe_atr_get_vlan_id_82599(input, &vlan_id);
	ixgbe_atr_get_src_port_82599(input, &src_port);
	ixgbe_atr_get_dst_port_82599(input, &dst_port);
	ixgbe_atr_get_flex_byte_82599(input, &flex_bytes);

	fdirhash = soft_id << IXGBE_FDIRHASH_SIG_SW_INDEX_SHIFT | bucket_hash;

	/* Now figure out if we're IPv4 or IPv6 */
	if (l4type & IXGBE_ATR_L4TYPE_IPV6_MASK) {
		/* IPv6 */
		ixgbe_atr_get_src_ipv6_82599(input, &src_ipv6_1, &src_ipv6_2,
	                                     &src_ipv6_3, &src_ipv6_4);

		IXGBE_WRITE_REG(hw, IXGBE_FDIRSIPv6(0), src_ipv6_1);
		IXGBE_WRITE_REG(hw, IXGBE_FDIRSIPv6(1), src_ipv6_2);
		IXGBE_WRITE_REG(hw, IXGBE_FDIRSIPv6(2), src_ipv6_3);
		/* The last 4 bytes is the same register as IPv4 */
		IXGBE_WRITE_REG(hw, IXGBE_FDIRIPSA, src_ipv6_4);

		fdircmd |= IXGBE_FDIRCMD_IPV6;
		fdircmd |= IXGBE_FDIRCMD_IPv6DMATCH;
	} else {
		/* IPv4 */
		ixgbe_atr_get_src_ipv4_82599(input, &src_ipv4);
		IXGBE_WRITE_REG(hw, IXGBE_FDIRIPSA, src_ipv4);

	}

	ixgbe_atr_get_dst_ipv4_82599(input, &dst_ipv4);
	IXGBE_WRITE_REG(hw, IXGBE_FDIRIPDA, dst_ipv4);

	IXGBE_WRITE_REG(hw, IXGBE_FDIRVLAN, (vlan_id |
	                            (flex_bytes << IXGBE_FDIRVLAN_FLEX_SHIFT)));
	IXGBE_WRITE_REG(hw, IXGBE_FDIRPORT, (src_port |
	                       (dst_port << IXGBE_FDIRPORT_DESTINATION_SHIFT)));

	fdircmd |= IXGBE_FDIRCMD_CMD_ADD_FLOW;
	fdircmd |= IXGBE_FDIRCMD_FILTER_UPDATE;
	fdircmd |= IXGBE_FDIRCMD_LAST;
	fdircmd |= IXGBE_FDIRCMD_QUEUE_EN;
	fdircmd |= queue << IXGBE_FDIRCMD_RX_QUEUE_SHIFT;

	IXGBE_WRITE_REG(hw, IXGBE_FDIRHASH, fdirhash);
	IXGBE_WRITE_REG(hw, IXGBE_FDIRCMD, fdircmd);

	return 0;
}
/**
 *  ixgbe_read_analog_reg8_82599 - Reads 8 bit Omer analog register
 *  @hw: pointer to hardware structure
 *  @reg: analog register to read
 *  @val: read value
 *
 *  Performs read operation to Omer analog register specified.
 **/
s32 ixgbe_read_analog_reg8_82599(struct ixgbe_hw *hw, u32 reg, u8 *val)
{
	u32  core_ctl;

	IXGBE_WRITE_REG(hw, IXGBE_CORECTL, IXGBE_CORECTL_WRITE_CMD |
	                (reg << 8));
	IXGBE_WRITE_FLUSH(hw);
	udelay(10);
	core_ctl = IXGBE_READ_REG(hw, IXGBE_CORECTL);
	*val = (u8)core_ctl;

	return 0;
}

/**
 *  ixgbe_write_analog_reg8_82599 - Writes 8 bit Omer analog register
 *  @hw: pointer to hardware structure
 *  @reg: atlas register to write
 *  @val: value to write
 *
 *  Performs write operation to Omer analog register specified.
 **/
s32 ixgbe_write_analog_reg8_82599(struct ixgbe_hw *hw, u32 reg, u8 val)
{
	u32  core_ctl;

	core_ctl = (reg << 8) | val;
	IXGBE_WRITE_REG(hw, IXGBE_CORECTL, core_ctl);
	IXGBE_WRITE_FLUSH(hw);
	udelay(10);

	return 0;
}

/**
 *  ixgbe_start_hw_82599 - Prepare hardware for Tx/Rx
 *  @hw: pointer to hardware structure
 *
 *  Starts the hardware using the generic start_hw function.
 *  Then performs device-specific:
 *  Clears the rate limiter registers.
 **/
s32 ixgbe_start_hw_82599(struct ixgbe_hw *hw)
{
	u32 q_num;
	s32 ret_val;

	ret_val = ixgbe_start_hw_generic(hw);

	/* Clear the rate limiters */
	for (q_num = 0; q_num < hw->mac.max_tx_queues; q_num++) {
		IXGBE_WRITE_REG(hw, IXGBE_RTTDQSEL, q_num);
		IXGBE_WRITE_REG(hw, IXGBE_RTTBCNRC, 0);
	}
	IXGBE_WRITE_FLUSH(hw);

	/* We need to run link autotry after the driver loads */
	hw->mac.autotry_restart = true;

	if (ret_val == 0)
		ret_val = ixgbe_verify_fw_version_82599(hw);

	return ret_val;
}

/**
 *  ixgbe_identify_phy_82599 - Get physical layer module
 *  @hw: pointer to hardware structure
 *
 *  Determines the physical layer module found on the current adapter.
 **/
s32 ixgbe_identify_phy_82599(struct ixgbe_hw *hw)
{
	s32 status = IXGBE_ERR_PHY_ADDR_INVALID;
	status = ixgbe_identify_phy_generic(hw);
	if (status != 0)
		status = ixgbe_identify_sfp_module_generic(hw);
	return status;
}

/**
 *  ixgbe_get_supported_physical_layer_82599 - Returns physical layer type
 *  @hw: pointer to hardware structure
 *
 *  Determines physical layer capabilities of the current configuration.
 **/
u32 ixgbe_get_supported_physical_layer_82599(struct ixgbe_hw *hw)
{
	u32 physical_layer = IXGBE_PHYSICAL_LAYER_UNKNOWN;
	u32 autoc = IXGBE_READ_REG(hw, IXGBE_AUTOC);
	u32 autoc2 = IXGBE_READ_REG(hw, IXGBE_AUTOC2);
	u32 pma_pmd_10g_serial = autoc2 & IXGBE_AUTOC2_10G_SERIAL_PMA_PMD_MASK;
	u32 pma_pmd_10g_parallel = autoc & IXGBE_AUTOC_10G_PMA_PMD_MASK;
	u32 pma_pmd_1g = autoc & IXGBE_AUTOC_1G_PMA_PMD_MASK;
	u16 ext_ability = 0;
	u8 comp_codes_10g = 0;

	hw->phy.ops.identify(hw);

	if (hw->phy.type == ixgbe_phy_tn ||
	    hw->phy.type == ixgbe_phy_cu_unknown) {
		hw->phy.ops.read_reg(hw, MDIO_PMA_EXTABLE, MDIO_MMD_PMAPMD,
				     &ext_ability);
		if (ext_ability & MDIO_PMA_EXTABLE_10GBT)
			physical_layer |= IXGBE_PHYSICAL_LAYER_10GBASE_T;
		if (ext_ability & MDIO_PMA_EXTABLE_1000BT)
			physical_layer |= IXGBE_PHYSICAL_LAYER_1000BASE_T;
		if (ext_ability & MDIO_PMA_EXTABLE_100BTX)
			physical_layer |= IXGBE_PHYSICAL_LAYER_100BASE_TX;
		goto out;
	}

	switch (autoc & IXGBE_AUTOC_LMS_MASK) {
	case IXGBE_AUTOC_LMS_1G_AN:
	case IXGBE_AUTOC_LMS_1G_LINK_NO_AN:
		if (pma_pmd_1g == IXGBE_AUTOC_1G_KX_BX) {
			physical_layer = IXGBE_PHYSICAL_LAYER_1000BASE_KX |
			    IXGBE_PHYSICAL_LAYER_1000BASE_BX;
			goto out;
		} else
			/* SFI mode so read SFP module */
			goto sfp_check;
		break;
	case IXGBE_AUTOC_LMS_10G_LINK_NO_AN:
		if (pma_pmd_10g_parallel == IXGBE_AUTOC_10G_CX4)
			physical_layer = IXGBE_PHYSICAL_LAYER_10GBASE_CX4;
		else if (pma_pmd_10g_parallel == IXGBE_AUTOC_10G_KX4)
			physical_layer = IXGBE_PHYSICAL_LAYER_10GBASE_KX4;
		else if (pma_pmd_10g_parallel == IXGBE_AUTOC_10G_XAUI)
			physical_layer = IXGBE_PHYSICAL_LAYER_10GBASE_XAUI;
		goto out;
		break;
	case IXGBE_AUTOC_LMS_10G_SERIAL:
		if (pma_pmd_10g_serial == IXGBE_AUTOC2_10G_KR) {
			physical_layer = IXGBE_PHYSICAL_LAYER_10GBASE_KR;
			goto out;
		} else if (pma_pmd_10g_serial == IXGBE_AUTOC2_10G_SFI)
			goto sfp_check;
		break;
	case IXGBE_AUTOC_LMS_KX4_KX_KR:
	case IXGBE_AUTOC_LMS_KX4_KX_KR_1G_AN:
		if (autoc & IXGBE_AUTOC_KX_SUPP)
			physical_layer |= IXGBE_PHYSICAL_LAYER_1000BASE_KX;
		if (autoc & IXGBE_AUTOC_KX4_SUPP)
			physical_layer |= IXGBE_PHYSICAL_LAYER_10GBASE_KX4;
		if (autoc & IXGBE_AUTOC_KR_SUPP)
			physical_layer |= IXGBE_PHYSICAL_LAYER_10GBASE_KR;
		goto out;
		break;
	default:
		goto out;
		break;
	}

sfp_check:
	/* SFP check must be done last since DA modules are sometimes used to
	 * test KR mode -  we need to id KR mode correctly before SFP module.
	 * Call identify_sfp because the pluggable module may have changed */
	hw->phy.ops.identify_sfp(hw);
	if (hw->phy.sfp_type == ixgbe_sfp_type_not_present)
		goto out;

	switch (hw->phy.type) {
	case ixgbe_phy_tw_tyco:
	case ixgbe_phy_tw_unknown:
		physical_layer = IXGBE_PHYSICAL_LAYER_SFP_PLUS_CU;
		break;
	case ixgbe_phy_sfp_avago:
	case ixgbe_phy_sfp_ftl:
	case ixgbe_phy_sfp_intel:
	case ixgbe_phy_sfp_unknown:
		hw->phy.ops.read_i2c_eeprom(hw,
		      IXGBE_SFF_10GBE_COMP_CODES, &comp_codes_10g);
		if (comp_codes_10g & IXGBE_SFF_10GBASESR_CAPABLE)
			physical_layer = IXGBE_PHYSICAL_LAYER_10GBASE_SR;
		else if (comp_codes_10g & IXGBE_SFF_10GBASELR_CAPABLE)
			physical_layer = IXGBE_PHYSICAL_LAYER_10GBASE_LR;
		break;
	default:
		break;
	}

out:
	return physical_layer;
}

/**
 *  ixgbe_enable_rx_dma_82599 - Enable the Rx DMA unit on 82599
 *  @hw: pointer to hardware structure
 *  @regval: register value to write to RXCTRL
 *
 *  Enables the Rx DMA unit for 82599
 **/
s32 ixgbe_enable_rx_dma_82599(struct ixgbe_hw *hw, u32 regval)
{
#define IXGBE_MAX_SECRX_POLL 30
	int i;
	int secrxreg;

	/*
	 * Workaround for 82599 silicon errata when enabling the Rx datapath.
	 * If traffic is incoming before we enable the Rx unit, it could hang
	 * the Rx DMA unit.  Therefore, make sure the security engine is
	 * completely disabled prior to enabling the Rx unit.
	 */
	secrxreg = IXGBE_READ_REG(hw, IXGBE_SECRXCTRL);
	secrxreg |= IXGBE_SECRXCTRL_RX_DIS;
	IXGBE_WRITE_REG(hw, IXGBE_SECRXCTRL, secrxreg);
	for (i = 0; i < IXGBE_MAX_SECRX_POLL; i++) {
		secrxreg = IXGBE_READ_REG(hw, IXGBE_SECRXSTAT);
		if (secrxreg & IXGBE_SECRXSTAT_SECRX_RDY)
			break;
		else
			udelay(10);
	}

	/* For informational purposes only */
	if (i >= IXGBE_MAX_SECRX_POLL)
		hw_dbg(hw, "Rx unit being enabled before security "
		       "path fully disabled.  Continuing with init.\n");

	IXGBE_WRITE_REG(hw, IXGBE_RXCTRL, regval);
	secrxreg = IXGBE_READ_REG(hw, IXGBE_SECRXCTRL);
	secrxreg &= ~IXGBE_SECRXCTRL_RX_DIS;
	IXGBE_WRITE_REG(hw, IXGBE_SECRXCTRL, secrxreg);
	IXGBE_WRITE_FLUSH(hw);

	return 0;
}

/**
 *  ixgbe_get_device_caps_82599 - Get additional device capabilities
 *  @hw: pointer to hardware structure
 *  @device_caps: the EEPROM word with the extra device capabilities
 *
 *  This function will read the EEPROM location for the device capabilities,
 *  and return the word through device_caps.
 **/
s32 ixgbe_get_device_caps_82599(struct ixgbe_hw *hw, u16 *device_caps)
{
	hw->eeprom.ops.read(hw, IXGBE_DEVICE_CAPS, device_caps);

	return 0;
}

/**
 *  ixgbe_get_san_mac_addr_offset_82599 - SAN MAC address offset for 82599
 *  @hw: pointer to hardware structure
 *  @san_mac_offset: SAN MAC address offset
 *
 *  This function will read the EEPROM location for the SAN MAC address
 *  pointer, and returns the value at that location.  This is used in both
 *  get and set mac_addr routines.
 **/
s32 ixgbe_get_san_mac_addr_offset_82599(struct ixgbe_hw *hw,
                                        u16 *san_mac_offset)
{
	/*
	 * First read the EEPROM pointer to see if the MAC addresses are
	 * available.
	 */
	hw->eeprom.ops.read(hw, IXGBE_SAN_MAC_ADDR_PTR, san_mac_offset);

	return 0;
}

/**
 *  ixgbe_get_san_mac_addr_82599 - SAN MAC address retrieval for 82599
 *  @hw: pointer to hardware structure
 *  @san_mac_addr: SAN MAC address
 *
 *  Reads the SAN MAC address from the EEPROM, if it's available.  This is
 *  per-port, so set_lan_id() must be called before reading the addresses.
 *  set_lan_id() is called by identify_sfp(), but this cannot be relied
 *  upon for non-SFP connections, so we must call it here.
 **/
s32 ixgbe_get_san_mac_addr_82599(struct ixgbe_hw *hw, u8 *san_mac_addr)
{
	u16 san_mac_data, san_mac_offset;
	u8 i;

	/*
	 * First read the EEPROM pointer to see if the MAC addresses are
	 * available.  If they're not, no point in calling set_lan_id() here.
	 */
	ixgbe_get_san_mac_addr_offset_82599(hw, &san_mac_offset);

	if ((san_mac_offset == 0) || (san_mac_offset == 0xFFFF)) {
		/*
		 * No addresses available in this EEPROM.  It's not an
		 * error though, so just wipe the local address and return.
		 */
		for (i = 0; i < 6; i++)
			san_mac_addr[i] = 0xFF;

		goto san_mac_addr_out;
	}

	/* make sure we know which port we need to program */
	hw->mac.ops.set_lan_id(hw);
	/* apply the port offset to the address offset */
	(hw->bus.func) ? (san_mac_offset += IXGBE_SAN_MAC_ADDR_PORT1_OFFSET) :
	                 (san_mac_offset += IXGBE_SAN_MAC_ADDR_PORT0_OFFSET);
	for (i = 0; i < 3; i++) {
		hw->eeprom.ops.read(hw, san_mac_offset, &san_mac_data);
		san_mac_addr[i * 2] = (u8)(san_mac_data);
		san_mac_addr[i * 2 + 1] = (u8)(san_mac_data >> 8);
		san_mac_offset++;
	}

san_mac_addr_out:
	return 0;
}

/**
 *  ixgbe_verify_fw_version_82599 - verify fw version for 82599
 *  @hw: pointer to hardware structure
 *
 *  Verifies that installed the firmware version is 0.6 or higher
 *  for SFI devices. All 82599 SFI devices should have version 0.6 or higher.
 *
 *  Returns IXGBE_ERR_EEPROM_VERSION if the FW is not present or
 *  if the FW version is not supported.
 **/
static s32 ixgbe_verify_fw_version_82599(struct ixgbe_hw *hw)
{
	s32 status = IXGBE_ERR_EEPROM_VERSION;
	u16 fw_offset, fw_ptp_cfg_offset;
	u16 fw_version = 0;

	/* firmware check is only necessary for SFI devices */
	if (hw->phy.media_type != ixgbe_media_type_fiber) {
		status = 0;
		goto fw_version_out;
	}

	/* get the offset to the Firmware Module block */
	hw->eeprom.ops.read(hw, IXGBE_FW_PTR, &fw_offset);

	if ((fw_offset == 0) || (fw_offset == 0xFFFF))
		goto fw_version_out;

	/* get the offset to the Pass Through Patch Configuration block */
	hw->eeprom.ops.read(hw, (fw_offset +
	                         IXGBE_FW_PASSTHROUGH_PATCH_CONFIG_PTR),
	                         &fw_ptp_cfg_offset);

	if ((fw_ptp_cfg_offset == 0) || (fw_ptp_cfg_offset == 0xFFFF))
		goto fw_version_out;

	/* get the firmware version */
	hw->eeprom.ops.read(hw, (fw_ptp_cfg_offset +
	                         IXGBE_FW_PATCH_VERSION_4),
	                         &fw_version);

	if (fw_version > 0x5)
		status = 0;

fw_version_out:
	return status;
}

static struct ixgbe_mac_operations mac_ops_82599 = {
	.init_hw                = &ixgbe_init_hw_generic,
	.reset_hw               = &ixgbe_reset_hw_82599,
	.start_hw               = &ixgbe_start_hw_82599,
	.clear_hw_cntrs         = &ixgbe_clear_hw_cntrs_generic,
	.get_media_type         = &ixgbe_get_media_type_82599,
	.get_supported_physical_layer = &ixgbe_get_supported_physical_layer_82599,
	.enable_rx_dma          = &ixgbe_enable_rx_dma_82599,
	.get_mac_addr           = &ixgbe_get_mac_addr_generic,
	.get_san_mac_addr       = &ixgbe_get_san_mac_addr_82599,
	.get_device_caps        = &ixgbe_get_device_caps_82599,
	.stop_adapter           = &ixgbe_stop_adapter_generic,
	.get_bus_info           = &ixgbe_get_bus_info_generic,
	.set_lan_id             = &ixgbe_set_lan_id_multi_port_pcie,
	.read_analog_reg8       = &ixgbe_read_analog_reg8_82599,
	.write_analog_reg8      = &ixgbe_write_analog_reg8_82599,
	.setup_link             = &ixgbe_setup_mac_link_82599,
	.setup_link_speed       = &ixgbe_setup_mac_link_speed_82599,
	.check_link             = &ixgbe_check_mac_link_82599,
	.get_link_capabilities  = &ixgbe_get_link_capabilities_82599,
	.led_on                 = &ixgbe_led_on_generic,
	.led_off                = &ixgbe_led_off_generic,
	.blink_led_start        = &ixgbe_blink_led_start_generic,
	.blink_led_stop         = &ixgbe_blink_led_stop_generic,
	.set_rar                = &ixgbe_set_rar_generic,
	.clear_rar              = &ixgbe_clear_rar_generic,
	.set_vmdq               = &ixgbe_set_vmdq_82599,
	.clear_vmdq             = &ixgbe_clear_vmdq_82599,
	.init_rx_addrs          = &ixgbe_init_rx_addrs_generic,
	.update_uc_addr_list    = &ixgbe_update_uc_addr_list_generic,
	.update_mc_addr_list    = &ixgbe_update_mc_addr_list_generic,
	.enable_mc              = &ixgbe_enable_mc_generic,
	.disable_mc             = &ixgbe_disable_mc_generic,
	.clear_vfta             = &ixgbe_clear_vfta_82599,
	.set_vfta               = &ixgbe_set_vfta_82599,
	.fc_enable               = &ixgbe_fc_enable_generic,
	.init_uta_tables        = &ixgbe_init_uta_tables_82599,
	.setup_sfp              = &ixgbe_setup_sfp_modules_82599,
};

static struct ixgbe_eeprom_operations eeprom_ops_82599 = {
	.init_params            = &ixgbe_init_eeprom_params_generic,
	.read                   = &ixgbe_read_eeprom_generic,
	.write                  = &ixgbe_write_eeprom_generic,
	.validate_checksum      = &ixgbe_validate_eeprom_checksum_generic,
	.update_checksum        = &ixgbe_update_eeprom_checksum_generic,
};

static struct ixgbe_phy_operations phy_ops_82599 = {
	.identify               = &ixgbe_identify_phy_82599,
	.identify_sfp           = &ixgbe_identify_sfp_module_generic,
	.init			= &ixgbe_init_phy_ops_82599,
	.reset                  = &ixgbe_reset_phy_generic,
	.read_reg               = &ixgbe_read_phy_reg_generic,
	.write_reg              = &ixgbe_write_phy_reg_generic,
	.setup_link             = &ixgbe_setup_phy_link_generic,
	.setup_link_speed       = &ixgbe_setup_phy_link_speed_generic,
	.read_i2c_byte          = &ixgbe_read_i2c_byte_generic,
	.write_i2c_byte         = &ixgbe_write_i2c_byte_generic,
	.read_i2c_eeprom        = &ixgbe_read_i2c_eeprom_generic,
	.write_i2c_eeprom       = &ixgbe_write_i2c_eeprom_generic,
};

struct ixgbe_info ixgbe_82599_info = {
	.mac                    = ixgbe_mac_82599EB,
	.get_invariants         = &ixgbe_get_invariants_82599,
	.mac_ops                = &mac_ops_82599,
	.eeprom_ops             = &eeprom_ops_82599,
	.phy_ops                = &phy_ops_82599,
};<|MERGE_RESOLUTION|>--- conflicted
+++ resolved
@@ -1151,8 +1151,6 @@
 
 /**
  *  ixgbe_init_uta_tables_82599 - Initialize the Unicast Table Array
-<<<<<<< HEAD
-=======
  *  @hw: pointer to hardware structure
  **/
 s32 ixgbe_init_uta_tables_82599(struct ixgbe_hw *hw)
@@ -1243,7 +1241,6 @@
 
 /**
  *  ixgbe_init_fdir_signature_82599 - Initialize Flow Director signature filters
->>>>>>> 533ac12e
  *  @hw: pointer to hardware structure
  *  @pballoc: which mode to allocate filters with
  **/
