/*
 * Copyright (c) 2007 Mellanox Technologies. All rights reserved.
 *
 * This software is available to you under a choice of one of two
 * licenses.  You may choose to be licensed under the terms of the GNU
 * General Public License (GPL) Version 2, available from the file
 * COPYING in the main directory of this source tree, or the
 * OpenIB.org BSD license below:
 *
 *     Redistribution and use in source and binary forms, with or
 *     without modification, are permitted provided that the following
 *     conditions are met:
 *
 *      - Redistributions of source code must retain the above
 *        copyright notice, this list of conditions and the following
 *        disclaimer.
 *
 *      - Redistributions in binary form must reproduce the above
 *        copyright notice, this list of conditions and the following
 *        disclaimer in the documentation and/or other materials
 *        provided with the distribution.
 *
 * THE SOFTWARE IS PROVIDED "AS IS", WITHOUT WARRANTY OF ANY KIND,
 * EXPRESS OR IMPLIED, INCLUDING BUT NOT LIMITED TO THE WARRANTIES OF
 * MERCHANTABILITY, FITNESS FOR A PARTICULAR PURPOSE AND
 * NONINFRINGEMENT. IN NO EVENT SHALL THE AUTHORS OR COPYRIGHT HOLDERS
 * BE LIABLE FOR ANY CLAIM, DAMAGES OR OTHER LIABILITY, WHETHER IN AN
 * ACTION OF CONTRACT, TORT OR OTHERWISE, ARISING FROM, OUT OF OR IN
 * CONNECTION WITH THE SOFTWARE OR THE USE OR OTHER DEALINGS IN THE
 * SOFTWARE.
 *
 */

#include <linux/mlx4/cq.h>
#include <linux/mlx4/qp.h>
#include <linux/skbuff.h>
#include <linux/if_ether.h>
#include <linux/if_vlan.h>
#include <linux/vmalloc.h>

#include "mlx4_en.h"

static void *get_wqe(struct mlx4_en_rx_ring *ring, int n)
{
	int offset = n << ring->srq.wqe_shift;
	return ring->buf + offset;
}

static void mlx4_en_srq_event(struct mlx4_srq *srq, enum mlx4_event type)
{
	return;
}

static int mlx4_en_get_frag_header(struct skb_frag_struct *frags, void **mac_hdr,
				   void **ip_hdr, void **tcpudp_hdr,
				   u64 *hdr_flags, void *priv)
{
	*mac_hdr = page_address(frags->page) + frags->page_offset;
	*ip_hdr = *mac_hdr + ETH_HLEN;
	*tcpudp_hdr = (struct tcphdr *)(*ip_hdr + sizeof(struct iphdr));
	*hdr_flags = LRO_IPV4 | LRO_TCP;

	return 0;
}

static int mlx4_en_alloc_frag(struct mlx4_en_priv *priv,
			      struct mlx4_en_rx_desc *rx_desc,
			      struct skb_frag_struct *skb_frags,
			      struct mlx4_en_rx_alloc *ring_alloc,
			      int i)
{
	struct mlx4_en_dev *mdev = priv->mdev;
	struct mlx4_en_frag_info *frag_info = &priv->frag_info[i];
	struct mlx4_en_rx_alloc *page_alloc = &ring_alloc[i];
	struct page *page;
	dma_addr_t dma;

	if (page_alloc->offset == frag_info->last_offset) {
		/* Allocate new page */
		page = alloc_pages(GFP_ATOMIC | __GFP_COMP, MLX4_EN_ALLOC_ORDER);
		if (!page)
			return -ENOMEM;

		skb_frags[i].page = page_alloc->page;
		skb_frags[i].page_offset = page_alloc->offset;
		page_alloc->page = page;
		page_alloc->offset = frag_info->frag_align;
	} else {
		page = page_alloc->page;
		get_page(page);

		skb_frags[i].page = page;
		skb_frags[i].page_offset = page_alloc->offset;
		page_alloc->offset += frag_info->frag_stride;
	}
	dma = pci_map_single(mdev->pdev, page_address(skb_frags[i].page) +
			     skb_frags[i].page_offset, frag_info->frag_size,
			     PCI_DMA_FROMDEVICE);
	rx_desc->data[i].addr = cpu_to_be64(dma);
	return 0;
}

static int mlx4_en_init_allocator(struct mlx4_en_priv *priv,
				  struct mlx4_en_rx_ring *ring)
{
	struct mlx4_en_rx_alloc *page_alloc;
	int i;

	for (i = 0; i < priv->num_frags; i++) {
		page_alloc = &ring->page_alloc[i];
		page_alloc->page = alloc_pages(GFP_ATOMIC | __GFP_COMP,
					       MLX4_EN_ALLOC_ORDER);
		if (!page_alloc->page)
			goto out;

		page_alloc->offset = priv->frag_info[i].frag_align;
		en_dbg(DRV, priv, "Initialized allocator:%d with page:%p\n",
		       i, page_alloc->page);
	}
	return 0;

out:
	while (i--) {
		page_alloc = &ring->page_alloc[i];
		put_page(page_alloc->page);
		page_alloc->page = NULL;
	}
	return -ENOMEM;
}

static void mlx4_en_destroy_allocator(struct mlx4_en_priv *priv,
				      struct mlx4_en_rx_ring *ring)
{
	struct mlx4_en_rx_alloc *page_alloc;
	int i;

	for (i = 0; i < priv->num_frags; i++) {
		page_alloc = &ring->page_alloc[i];
		en_dbg(DRV, priv, "Freeing allocator:%d count:%d\n",
		       i, page_count(page_alloc->page));

		put_page(page_alloc->page);
		page_alloc->page = NULL;
	}
}


static void mlx4_en_init_rx_desc(struct mlx4_en_priv *priv,
				 struct mlx4_en_rx_ring *ring, int index)
{
	struct mlx4_en_rx_desc *rx_desc = ring->buf + ring->stride * index;
	struct skb_frag_struct *skb_frags = ring->rx_info +
					    (index << priv->log_rx_info);
	int possible_frags;
	int i;

	/* Pre-link descriptor */
	rx_desc->next.next_wqe_index = cpu_to_be16((index + 1) & ring->size_mask);

	/* Set size and memtype fields */
	for (i = 0; i < priv->num_frags; i++) {
		skb_frags[i].size = priv->frag_info[i].frag_size;
		rx_desc->data[i].byte_count =
			cpu_to_be32(priv->frag_info[i].frag_size);
		rx_desc->data[i].lkey = cpu_to_be32(priv->mdev->mr.key);
	}

	/* If the number of used fragments does not fill up the ring stride,
	 * remaining (unused) fragments must be padded with null address/size
	 * and a special memory key */
	possible_frags = (ring->stride - sizeof(struct mlx4_en_rx_desc)) / DS_SIZE;
	for (i = priv->num_frags; i < possible_frags; i++) {
		rx_desc->data[i].byte_count = 0;
		rx_desc->data[i].lkey = cpu_to_be32(MLX4_EN_MEMTYPE_PAD);
		rx_desc->data[i].addr = 0;
	}
}


static int mlx4_en_prepare_rx_desc(struct mlx4_en_priv *priv,
				   struct mlx4_en_rx_ring *ring, int index)
{
	struct mlx4_en_rx_desc *rx_desc = ring->buf + (index * ring->stride);
	struct skb_frag_struct *skb_frags = ring->rx_info +
					    (index << priv->log_rx_info);
	int i;

	for (i = 0; i < priv->num_frags; i++)
		if (mlx4_en_alloc_frag(priv, rx_desc, skb_frags, ring->page_alloc, i))
			goto err;

	return 0;

err:
	while (i--)
		put_page(skb_frags[i].page);
	return -ENOMEM;
}

static inline void mlx4_en_update_rx_prod_db(struct mlx4_en_rx_ring *ring)
{
	*ring->wqres.db.db = cpu_to_be32(ring->prod & 0xffff);
}

static void mlx4_en_free_rx_desc(struct mlx4_en_priv *priv,
				 struct mlx4_en_rx_ring *ring,
				 int index)
{
	struct mlx4_en_dev *mdev = priv->mdev;
	struct skb_frag_struct *skb_frags;
	struct mlx4_en_rx_desc *rx_desc = ring->buf + (index << ring->log_stride);
	dma_addr_t dma;
	int nr;

	skb_frags = ring->rx_info + (index << priv->log_rx_info);
	for (nr = 0; nr < priv->num_frags; nr++) {
		en_dbg(DRV, priv, "Freeing fragment:%d\n", nr);
		dma = be64_to_cpu(rx_desc->data[nr].addr);

		en_dbg(DRV, priv, "Unmaping buffer at dma:0x%llx\n", (u64) dma);
		pci_unmap_single(mdev->pdev, dma, skb_frags[nr].size,
				 PCI_DMA_FROMDEVICE);
		put_page(skb_frags[nr].page);
	}
}

static int mlx4_en_fill_rx_buffers(struct mlx4_en_priv *priv)
{
	struct mlx4_en_rx_ring *ring;
	int ring_ind;
	int buf_ind;
	int new_size;

	for (buf_ind = 0; buf_ind < priv->prof->rx_ring_size; buf_ind++) {
		for (ring_ind = 0; ring_ind < priv->rx_ring_num; ring_ind++) {
			ring = &priv->rx_ring[ring_ind];

			if (mlx4_en_prepare_rx_desc(priv, ring,
						    ring->actual_size)) {
				if (ring->actual_size < MLX4_EN_MIN_RX_SIZE) {
					en_err(priv, "Failed to allocate "
						     "enough rx buffers\n");
					return -ENOMEM;
				} else {
					new_size = rounddown_pow_of_two(ring->actual_size);
					en_warn(priv, "Only %d buffers allocated "
						      "reducing ring size to %d",
						ring->actual_size, new_size);
					goto reduce_rings;
				}
			}
			ring->actual_size++;
			ring->prod++;
		}
	}
<<<<<<< HEAD
	return 0;

reduce_rings:
	for (ring_ind = 0; ring_ind < priv->rx_ring_num; ring_ind++) {
		ring = &priv->rx_ring[ring_ind];
		while (ring->actual_size > new_size) {
			ring->actual_size--;
			ring->prod--;
			mlx4_en_free_rx_desc(priv, ring, ring->actual_size);
		}
		ring->size_mask = ring->actual_size - 1;
	}

=======
>>>>>>> 4e8a2372
	return 0;

<<<<<<< HEAD
static int mlx4_en_fill_rx_buf(struct net_device *dev,
			       struct mlx4_en_rx_ring *ring)
{
	struct mlx4_en_priv *priv = netdev_priv(dev);
	int num = 0;
	int err;

	while ((u32) (ring->prod - ring->cons) < ring->actual_size) {
		err = mlx4_en_prepare_rx_desc(priv, ring, ring->prod &
					      ring->size_mask);
		if (err) {
			if (netif_msg_rx_err(priv))
				en_warn(priv, "Failed preparing rx descriptor\n");
			priv->port_stats.rx_alloc_failed++;
			break;
=======
reduce_rings:
	for (ring_ind = 0; ring_ind < priv->rx_ring_num; ring_ind++) {
		ring = &priv->rx_ring[ring_ind];
		while (ring->actual_size > new_size) {
			ring->actual_size--;
			ring->prod--;
			mlx4_en_free_rx_desc(priv, ring, ring->actual_size);
>>>>>>> 4e8a2372
		}
		ring->size_mask = ring->actual_size - 1;
	}
<<<<<<< HEAD
	if ((u32) (ring->prod - ring->cons) == ring->actual_size)
		ring->full = 1;
=======
>>>>>>> 4e8a2372

	return 0;
}

static void mlx4_en_free_rx_buf(struct mlx4_en_priv *priv,
				struct mlx4_en_rx_ring *ring)
{
	int index;

	en_dbg(DRV, priv, "Freeing Rx buf - cons:%d prod:%d\n",
	       ring->cons, ring->prod);

	/* Unmap and free Rx buffers */
	BUG_ON((u32) (ring->prod - ring->cons) > ring->actual_size);
	while (ring->cons != ring->prod) {
		index = ring->cons & ring->size_mask;
		en_dbg(DRV, priv, "Processing descriptor:%d\n", index);
		mlx4_en_free_rx_desc(priv, ring, index);
		++ring->cons;
	}
}

int mlx4_en_create_rx_ring(struct mlx4_en_priv *priv,
			   struct mlx4_en_rx_ring *ring, u32 size, u16 stride)
{
	struct mlx4_en_dev *mdev = priv->mdev;
	int err;
	int tmp;

	/* Sanity check SRQ size before proceeding */
	if (size >= mdev->dev->caps.max_srq_wqes)
		return -EINVAL;

	ring->prod = 0;
	ring->cons = 0;
	ring->size = size;
	ring->size_mask = size - 1;
	ring->stride = stride;
	ring->log_stride = ffs(ring->stride) - 1;
	ring->buf_size = ring->size * ring->stride;

	tmp = size * roundup_pow_of_two(MLX4_EN_MAX_RX_FRAGS *
					sizeof(struct skb_frag_struct));
	ring->rx_info = vmalloc(tmp);
	if (!ring->rx_info) {
		en_err(priv, "Failed allocating rx_info ring\n");
		return -ENOMEM;
	}
	en_dbg(DRV, priv, "Allocated rx_info ring at addr:%p size:%d\n",
		 ring->rx_info, tmp);

	err = mlx4_alloc_hwq_res(mdev->dev, &ring->wqres,
				 ring->buf_size, 2 * PAGE_SIZE);
	if (err)
		goto err_ring;

	err = mlx4_en_map_buffer(&ring->wqres.buf);
	if (err) {
		en_err(priv, "Failed to map RX buffer\n");
		goto err_hwq;
	}
	ring->buf = ring->wqres.buf.direct.buf;

	/* Configure lro mngr */
	memset(&ring->lro, 0, sizeof(struct net_lro_mgr));
	ring->lro.dev = priv->dev;
	ring->lro.features = LRO_F_NAPI;
	ring->lro.frag_align_pad = NET_IP_ALIGN;
	ring->lro.ip_summed = CHECKSUM_UNNECESSARY;
	ring->lro.ip_summed_aggr = CHECKSUM_UNNECESSARY;
	ring->lro.max_desc = mdev->profile.num_lro;
	ring->lro.max_aggr = MAX_SKB_FRAGS;
	ring->lro.lro_arr = kzalloc(mdev->profile.num_lro *
				    sizeof(struct net_lro_desc),
				    GFP_KERNEL);
	if (!ring->lro.lro_arr) {
		en_err(priv, "Failed to allocate lro array\n");
		goto err_map;
	}
	ring->lro.get_frag_header = mlx4_en_get_frag_header;

	return 0;

err_map:
	mlx4_en_unmap_buffer(&ring->wqres.buf);
err_hwq:
	mlx4_free_hwq_res(mdev->dev, &ring->wqres, ring->buf_size);
err_ring:
	vfree(ring->rx_info);
	ring->rx_info = NULL;
	return err;
}

int mlx4_en_activate_rx_rings(struct mlx4_en_priv *priv)
{
	struct mlx4_en_dev *mdev = priv->mdev;
	struct mlx4_wqe_srq_next_seg *next;
	struct mlx4_en_rx_ring *ring;
	int i;
	int ring_ind;
	int err;
	int stride = roundup_pow_of_two(sizeof(struct mlx4_en_rx_desc) +
					DS_SIZE * priv->num_frags);
	int max_gs = (stride - sizeof(struct mlx4_wqe_srq_next_seg)) / DS_SIZE;

	for (ring_ind = 0; ring_ind < priv->rx_ring_num; ring_ind++) {
		ring = &priv->rx_ring[ring_ind];

		ring->prod = 0;
		ring->cons = 0;
		ring->actual_size = 0;
		ring->cqn = priv->rx_cq[ring_ind].mcq.cqn;

		ring->stride = stride;
		ring->log_stride = ffs(ring->stride) - 1;
		ring->buf_size = ring->size * ring->stride;

		memset(ring->buf, 0, ring->buf_size);
		mlx4_en_update_rx_prod_db(ring);

		/* Initailize all descriptors */
		for (i = 0; i < ring->size; i++)
			mlx4_en_init_rx_desc(priv, ring, i);

		/* Initialize page allocators */
		err = mlx4_en_init_allocator(priv, ring);
		if (err) {
			en_err(priv, "Failed initializing ring allocator\n");
			ring_ind--;
			goto err_allocator;
		}
	}
	err = mlx4_en_fill_rx_buffers(priv);
	if (err)
		goto err_buffers;

	for (ring_ind = 0; ring_ind < priv->rx_ring_num; ring_ind++) {
		ring = &priv->rx_ring[ring_ind];

		mlx4_en_update_rx_prod_db(ring);

		/* Configure SRQ representing the ring */
		ring->srq.max    = ring->actual_size;
		ring->srq.max_gs = max_gs;
		ring->srq.wqe_shift = ilog2(ring->stride);

		for (i = 0; i < ring->srq.max; ++i) {
			next = get_wqe(ring, i);
			next->next_wqe_index =
			cpu_to_be16((i + 1) & (ring->srq.max - 1));
		}

		err = mlx4_srq_alloc(mdev->dev, mdev->priv_pdn, &ring->wqres.mtt,
				     ring->wqres.db.dma, &ring->srq);
		if (err){
			en_err(priv, "Failed to allocate srq\n");
			ring_ind--;
			goto err_srq;
		}
		ring->srq.event = mlx4_en_srq_event;
	}

	return 0;

err_srq:
	while (ring_ind >= 0) {
		ring = &priv->rx_ring[ring_ind];
		mlx4_srq_free(mdev->dev, &ring->srq);
		ring_ind--;
	}

err_buffers:
	for (ring_ind = 0; ring_ind < priv->rx_ring_num; ring_ind++)
		mlx4_en_free_rx_buf(priv, &priv->rx_ring[ring_ind]);

	ring_ind = priv->rx_ring_num - 1;
err_allocator:
	while (ring_ind >= 0) {
		mlx4_en_destroy_allocator(priv, &priv->rx_ring[ring_ind]);
		ring_ind--;
	}
	return err;
}

void mlx4_en_destroy_rx_ring(struct mlx4_en_priv *priv,
			     struct mlx4_en_rx_ring *ring)
{
	struct mlx4_en_dev *mdev = priv->mdev;

	kfree(ring->lro.lro_arr);
	mlx4_en_unmap_buffer(&ring->wqres.buf);
	mlx4_free_hwq_res(mdev->dev, &ring->wqres, ring->buf_size);
	vfree(ring->rx_info);
	ring->rx_info = NULL;
}

void mlx4_en_deactivate_rx_ring(struct mlx4_en_priv *priv,
				struct mlx4_en_rx_ring *ring)
{
	struct mlx4_en_dev *mdev = priv->mdev;

	mlx4_srq_free(mdev->dev, &ring->srq);
	mlx4_en_free_rx_buf(priv, ring);
	mlx4_en_destroy_allocator(priv, ring);
}


/* Unmap a completed descriptor and free unused pages */
static int mlx4_en_complete_rx_desc(struct mlx4_en_priv *priv,
				    struct mlx4_en_rx_desc *rx_desc,
				    struct skb_frag_struct *skb_frags,
				    struct skb_frag_struct *skb_frags_rx,
				    struct mlx4_en_rx_alloc *page_alloc,
				    int length)
{
	struct mlx4_en_dev *mdev = priv->mdev;
	struct mlx4_en_frag_info *frag_info;
	int nr;
	dma_addr_t dma;

	/* Collect used fragments while replacing them in the HW descirptors */
	for (nr = 0; nr < priv->num_frags; nr++) {
		frag_info = &priv->frag_info[nr];
		if (length <= frag_info->frag_prefix_size)
			break;

		/* Save page reference in skb */
		skb_frags_rx[nr].page = skb_frags[nr].page;
		skb_frags_rx[nr].size = skb_frags[nr].size;
		skb_frags_rx[nr].page_offset = skb_frags[nr].page_offset;
		dma = be64_to_cpu(rx_desc->data[nr].addr);

		/* Allocate a replacement page */
		if (mlx4_en_alloc_frag(priv, rx_desc, skb_frags, page_alloc, nr))
			goto fail;

		/* Unmap buffer */
		pci_unmap_single(mdev->pdev, dma, skb_frags[nr].size,
				 PCI_DMA_FROMDEVICE);
	}
	/* Adjust size of last fragment to match actual length */
	skb_frags_rx[nr - 1].size = length -
		priv->frag_info[nr - 1].frag_prefix_size;
	return nr;

fail:
	/* Drop all accumulated fragments (which have already been replaced in
	 * the descriptor) of this packet; remaining fragments are reused... */
	while (nr > 0) {
		nr--;
		put_page(skb_frags_rx[nr].page);
	}
	return 0;
}


static struct sk_buff *mlx4_en_rx_skb(struct mlx4_en_priv *priv,
				      struct mlx4_en_rx_desc *rx_desc,
				      struct skb_frag_struct *skb_frags,
				      struct mlx4_en_rx_alloc *page_alloc,
				      unsigned int length)
{
	struct mlx4_en_dev *mdev = priv->mdev;
	struct sk_buff *skb;
	void *va;
	int used_frags;
	dma_addr_t dma;

	skb = dev_alloc_skb(SMALL_PACKET_SIZE + NET_IP_ALIGN);
	if (!skb) {
		en_dbg(RX_ERR, priv, "Failed allocating skb\n");
		return NULL;
	}
	skb->dev = priv->dev;
	skb_reserve(skb, NET_IP_ALIGN);
	skb->len = length;
	skb->truesize = length + sizeof(struct sk_buff);

	/* Get pointer to first fragment so we could copy the headers into the
	 * (linear part of the) skb */
	va = page_address(skb_frags[0].page) + skb_frags[0].page_offset;

	if (length <= SMALL_PACKET_SIZE) {
		/* We are copying all relevant data to the skb - temporarily
		 * synch buffers for the copy */
		dma = be64_to_cpu(rx_desc->data[0].addr);
		dma_sync_single_range_for_cpu(&mdev->pdev->dev, dma, 0,
					      length, DMA_FROM_DEVICE);
		skb_copy_to_linear_data(skb, va, length);
		dma_sync_single_range_for_device(&mdev->pdev->dev, dma, 0,
						 length, DMA_FROM_DEVICE);
		skb->tail += length;
	} else {

		/* Move relevant fragments to skb */
		used_frags = mlx4_en_complete_rx_desc(priv, rx_desc, skb_frags,
						      skb_shinfo(skb)->frags,
						      page_alloc, length);
		if (unlikely(!used_frags)) {
			kfree_skb(skb);
			return NULL;
		}
		skb_shinfo(skb)->nr_frags = used_frags;

		/* Copy headers into the skb linear buffer */
		memcpy(skb->data, va, HEADER_COPY_SIZE);
		skb->tail += HEADER_COPY_SIZE;

		/* Skip headers in first fragment */
		skb_shinfo(skb)->frags[0].page_offset += HEADER_COPY_SIZE;

		/* Adjust size of first fragment */
		skb_shinfo(skb)->frags[0].size -= HEADER_COPY_SIZE;
		skb->data_len = length - HEADER_COPY_SIZE;
	}
	return skb;
}


int mlx4_en_process_rx_cq(struct net_device *dev, struct mlx4_en_cq *cq, int budget)
{
	struct mlx4_en_priv *priv = netdev_priv(dev);
	struct mlx4_cqe *cqe;
	struct mlx4_en_rx_ring *ring = &priv->rx_ring[cq->ring];
	struct skb_frag_struct *skb_frags;
	struct skb_frag_struct lro_frags[MLX4_EN_MAX_RX_FRAGS];
	struct mlx4_en_rx_desc *rx_desc;
	struct sk_buff *skb;
	int index;
	int nr;
	unsigned int length;
	int polled = 0;
	int ip_summed;

	if (!priv->port_up)
		return 0;

	/* We assume a 1:1 mapping between CQEs and Rx descriptors, so Rx
	 * descriptor offset can be deduced from the CQE index instead of
	 * reading 'cqe->index' */
	index = cq->mcq.cons_index & ring->size_mask;
	cqe = &cq->buf[index];

	/* Process all completed CQEs */
	while (XNOR(cqe->owner_sr_opcode & MLX4_CQE_OWNER_MASK,
		    cq->mcq.cons_index & cq->size)) {

		skb_frags = ring->rx_info + (index << priv->log_rx_info);
		rx_desc = ring->buf + (index << ring->log_stride);

		/*
		 * make sure we read the CQE after we read the ownership bit
		 */
		rmb();

		/* Drop packet on bad receive or bad checksum */
		if (unlikely((cqe->owner_sr_opcode & MLX4_CQE_OPCODE_MASK) ==
						MLX4_CQE_OPCODE_ERROR)) {
			en_err(priv, "CQE completed in error - vendor "
				  "syndrom:%d syndrom:%d\n",
				  ((struct mlx4_err_cqe *) cqe)->vendor_err_syndrome,
				  ((struct mlx4_err_cqe *) cqe)->syndrome);
			goto next;
		}
		if (unlikely(cqe->badfcs_enc & MLX4_CQE_BAD_FCS)) {
			en_dbg(RX_ERR, priv, "Accepted frame with bad FCS\n");
			goto next;
		}

		/*
		 * Packet is OK - process it.
		 */
		length = be32_to_cpu(cqe->byte_cnt);
		ring->bytes += length;
		ring->packets++;

		if (likely(priv->rx_csum)) {
			if ((cqe->status & cpu_to_be16(MLX4_CQE_STATUS_IPOK)) &&
			    (cqe->checksum == cpu_to_be16(0xffff))) {
				priv->port_stats.rx_chksum_good++;
				/* This packet is eligible for LRO if it is:
				 * - DIX Ethernet (type interpretation)
				 * - TCP/IP (v4)
				 * - without IP options
				 * - not an IP fragment */
				if (mlx4_en_can_lro(cqe->status) &&
				    dev->features & NETIF_F_LRO) {

					nr = mlx4_en_complete_rx_desc(
						priv, rx_desc,
						skb_frags, lro_frags,
						ring->page_alloc, length);
					if (!nr)
						goto next;

					if (priv->vlgrp && (cqe->vlan_my_qpn &
							    cpu_to_be32(MLX4_CQE_VLAN_PRESENT_MASK))) {
						lro_vlan_hwaccel_receive_frags(
						       &ring->lro, lro_frags,
						       length, length,
						       priv->vlgrp,
						       be16_to_cpu(cqe->sl_vid),
						       NULL, 0);
					} else
						lro_receive_frags(&ring->lro,
								  lro_frags,
								  length,
								  length,
								  NULL, 0);

					goto next;
				}

				/* LRO not possible, complete processing here */
				ip_summed = CHECKSUM_UNNECESSARY;
				INC_PERF_COUNTER(priv->pstats.lro_misses);
			} else {
				ip_summed = CHECKSUM_NONE;
				priv->port_stats.rx_chksum_none++;
			}
		} else {
			ip_summed = CHECKSUM_NONE;
			priv->port_stats.rx_chksum_none++;
		}

		skb = mlx4_en_rx_skb(priv, rx_desc, skb_frags,
				     ring->page_alloc, length);
		if (!skb) {
			priv->stats.rx_dropped++;
			goto next;
		}

		skb->ip_summed = ip_summed;
		skb->protocol = eth_type_trans(skb, dev);
		skb_record_rx_queue(skb, cq->ring);

		/* Push it up the stack */
		if (priv->vlgrp && (be32_to_cpu(cqe->vlan_my_qpn) &
				    MLX4_CQE_VLAN_PRESENT_MASK)) {
			vlan_hwaccel_receive_skb(skb, priv->vlgrp,
						be16_to_cpu(cqe->sl_vid));
		} else
			netif_receive_skb(skb);

next:
		++cq->mcq.cons_index;
		index = (cq->mcq.cons_index) & ring->size_mask;
		cqe = &cq->buf[index];
		if (++polled == budget) {
			/* We are here because we reached the NAPI budget -
			 * flush only pending LRO sessions */
			lro_flush_all(&ring->lro);
			goto out;
		}
	}

	/* If CQ is empty flush all LRO sessions unconditionally */
	lro_flush_all(&ring->lro);

out:
	AVG_PERF_COUNTER(priv->pstats.rx_coal_avg, polled);
	mlx4_cq_set_ci(&cq->mcq);
	wmb(); /* ensure HW sees CQ consumer before we post new buffers */
	ring->cons = cq->mcq.cons_index;
	ring->prod += polled; /* Polled descriptors were realocated in place */
	mlx4_en_update_rx_prod_db(ring);
	return polled;
}


void mlx4_en_rx_irq(struct mlx4_cq *mcq)
{
	struct mlx4_en_cq *cq = container_of(mcq, struct mlx4_en_cq, mcq);
	struct mlx4_en_priv *priv = netdev_priv(cq->dev);

	if (priv->port_up)
		napi_schedule(&cq->napi);
	else
		mlx4_en_arm_cq(priv, cq);
}

/* Rx CQ polling - called by NAPI */
int mlx4_en_poll_rx_cq(struct napi_struct *napi, int budget)
{
	struct mlx4_en_cq *cq = container_of(napi, struct mlx4_en_cq, napi);
	struct net_device *dev = cq->dev;
	struct mlx4_en_priv *priv = netdev_priv(dev);
	int done;

	done = mlx4_en_process_rx_cq(dev, cq, budget);

	/* If we used up all the quota - we're probably not done yet... */
	if (done == budget)
		INC_PERF_COUNTER(priv->pstats.napi_quota);
	else {
		/* Done for now */
		napi_complete(napi);
		mlx4_en_arm_cq(priv, cq);
	}
	return done;
}


/* Calculate the last offset position that accomodates a full fragment
 * (assuming fagment size = stride-align) */
static int mlx4_en_last_alloc_offset(struct mlx4_en_priv *priv, u16 stride, u16 align)
{
	u16 res = MLX4_EN_ALLOC_SIZE % stride;
	u16 offset = MLX4_EN_ALLOC_SIZE - stride - res + align;

	en_dbg(DRV, priv, "Calculated last offset for stride:%d align:%d "
			    "res:%d offset:%d\n", stride, align, res, offset);
	return offset;
}


static int frag_sizes[] = {
	FRAG_SZ0,
	FRAG_SZ1,
	FRAG_SZ2,
	FRAG_SZ3
};

void mlx4_en_calc_rx_buf(struct net_device *dev)
{
	struct mlx4_en_priv *priv = netdev_priv(dev);
	int eff_mtu = dev->mtu + ETH_HLEN + VLAN_HLEN + ETH_LLC_SNAP_SIZE;
	int buf_size = 0;
	int i = 0;

	while (buf_size < eff_mtu) {
		priv->frag_info[i].frag_size =
			(eff_mtu > buf_size + frag_sizes[i]) ?
				frag_sizes[i] : eff_mtu - buf_size;
		priv->frag_info[i].frag_prefix_size = buf_size;
		if (!i)	{
			priv->frag_info[i].frag_align = NET_IP_ALIGN;
			priv->frag_info[i].frag_stride =
				ALIGN(frag_sizes[i] + NET_IP_ALIGN, SMP_CACHE_BYTES);
		} else {
			priv->frag_info[i].frag_align = 0;
			priv->frag_info[i].frag_stride =
				ALIGN(frag_sizes[i], SMP_CACHE_BYTES);
		}
		priv->frag_info[i].last_offset = mlx4_en_last_alloc_offset(
						priv, priv->frag_info[i].frag_stride,
						priv->frag_info[i].frag_align);
		buf_size += priv->frag_info[i].frag_size;
		i++;
	}

	priv->num_frags = i;
	priv->rx_skb_size = eff_mtu;
	priv->log_rx_info = ROUNDUP_LOG2(i * sizeof(struct skb_frag_struct));

	en_dbg(DRV, priv, "Rx buffer scatter-list (effective-mtu:%d "
		  "num_frags:%d):\n", eff_mtu, priv->num_frags);
	for (i = 0; i < priv->num_frags; i++) {
		en_dbg(DRV, priv, "  frag:%d - size:%d prefix:%d align:%d "
				"stride:%d last_offset:%d\n", i,
				priv->frag_info[i].frag_size,
				priv->frag_info[i].frag_prefix_size,
				priv->frag_info[i].frag_align,
				priv->frag_info[i].frag_stride,
				priv->frag_info[i].last_offset);
	}
}

/* RSS related functions */

/* Calculate rss size and map each entry in rss table to rx ring */
void mlx4_en_set_default_rss_map(struct mlx4_en_priv *priv,
				 struct mlx4_en_rss_map *rss_map,
				 int num_entries, int num_rings)
{
	int i;

	rss_map->size = roundup_pow_of_two(num_entries);
	en_dbg(DRV, priv, "Setting default RSS map of %d entires\n",
	       rss_map->size);

	for (i = 0; i < rss_map->size; i++) {
		rss_map->map[i] = i % num_rings;
		en_dbg(DRV, priv, "Entry %d ---> ring %d\n", i, rss_map->map[i]);
	}
}

static int mlx4_en_config_rss_qp(struct mlx4_en_priv *priv,
				 int qpn, int srqn, int cqn,
				 enum mlx4_qp_state *state,
				 struct mlx4_qp *qp)
{
	struct mlx4_en_dev *mdev = priv->mdev;
	struct mlx4_qp_context *context;
	int err = 0;

	context = kmalloc(sizeof *context , GFP_KERNEL);
	if (!context) {
		en_err(priv, "Failed to allocate qp context\n");
		return -ENOMEM;
	}

	err = mlx4_qp_alloc(mdev->dev, qpn, qp);
	if (err) {
		en_err(priv, "Failed to allocate qp #%x\n", qpn);
		goto out;
	}
	qp->event = mlx4_en_sqp_event;

	memset(context, 0, sizeof *context);
	mlx4_en_fill_qp_context(priv, 0, 0, 0, 0, qpn, cqn, srqn, context);

	err = mlx4_qp_to_ready(mdev->dev, &priv->res.mtt, context, qp, state);
	if (err) {
		mlx4_qp_remove(mdev->dev, qp);
		mlx4_qp_free(mdev->dev, qp);
	}
out:
	kfree(context);
	return err;
}

/* Allocate rx qp's and configure them according to rss map */
int mlx4_en_config_rss_steer(struct mlx4_en_priv *priv)
{
	struct mlx4_en_dev *mdev = priv->mdev;
	struct mlx4_en_rss_map *rss_map = &priv->rss_map;
	struct mlx4_qp_context context;
	struct mlx4_en_rss_context *rss_context;
	void *ptr;
	int rss_xor = mdev->profile.rss_xor;
	u8 rss_mask = mdev->profile.rss_mask;
	int i, srqn, qpn, cqn;
	int err = 0;
	int good_qps = 0;

	en_dbg(DRV, priv, "Configuring rss steering\n");
	err = mlx4_qp_reserve_range(mdev->dev, rss_map->size,
				    rss_map->size, &rss_map->base_qpn);
	if (err) {
		en_err(priv, "Failed reserving %d qps\n", rss_map->size);
		return err;
	}

	for (i = 0; i < rss_map->size; i++) {
		cqn = priv->rx_ring[rss_map->map[i]].cqn;
		srqn = priv->rx_ring[rss_map->map[i]].srq.srqn;
		qpn = rss_map->base_qpn + i;
		err = mlx4_en_config_rss_qp(priv, qpn, srqn, cqn,
					    &rss_map->state[i],
					    &rss_map->qps[i]);
		if (err)
			goto rss_err;

		++good_qps;
	}

	/* Configure RSS indirection qp */
	err = mlx4_qp_reserve_range(mdev->dev, 1, 1, &priv->base_qpn);
	if (err) {
		en_err(priv, "Failed to reserve range for RSS "
			     "indirection qp\n");
		goto rss_err;
	}
	err = mlx4_qp_alloc(mdev->dev, priv->base_qpn, &rss_map->indir_qp);
	if (err) {
		en_err(priv, "Failed to allocate RSS indirection QP\n");
		goto reserve_err;
	}
	rss_map->indir_qp.event = mlx4_en_sqp_event;
	mlx4_en_fill_qp_context(priv, 0, 0, 0, 1, priv->base_qpn,
				priv->rx_ring[0].cqn, 0, &context);

	ptr = ((void *) &context) + 0x3c;
	rss_context = (struct mlx4_en_rss_context *) ptr;
	rss_context->base_qpn = cpu_to_be32(ilog2(rss_map->size) << 24 |
					    (rss_map->base_qpn));
	rss_context->default_qpn = cpu_to_be32(rss_map->base_qpn);
	rss_context->hash_fn = rss_xor & 0x3;
	rss_context->flags = rss_mask << 2;

	err = mlx4_qp_to_ready(mdev->dev, &priv->res.mtt, &context,
			       &rss_map->indir_qp, &rss_map->indir_state);
	if (err)
		goto indir_err;

	return 0;

indir_err:
	mlx4_qp_modify(mdev->dev, NULL, rss_map->indir_state,
		       MLX4_QP_STATE_RST, NULL, 0, 0, &rss_map->indir_qp);
	mlx4_qp_remove(mdev->dev, &rss_map->indir_qp);
	mlx4_qp_free(mdev->dev, &rss_map->indir_qp);
reserve_err:
	mlx4_qp_release_range(mdev->dev, priv->base_qpn, 1);
rss_err:
	for (i = 0; i < good_qps; i++) {
		mlx4_qp_modify(mdev->dev, NULL, rss_map->state[i],
			       MLX4_QP_STATE_RST, NULL, 0, 0, &rss_map->qps[i]);
		mlx4_qp_remove(mdev->dev, &rss_map->qps[i]);
		mlx4_qp_free(mdev->dev, &rss_map->qps[i]);
	}
	mlx4_qp_release_range(mdev->dev, rss_map->base_qpn, rss_map->size);
	return err;
}

void mlx4_en_release_rss_steer(struct mlx4_en_priv *priv)
{
	struct mlx4_en_dev *mdev = priv->mdev;
	struct mlx4_en_rss_map *rss_map = &priv->rss_map;
	int i;

	mlx4_qp_modify(mdev->dev, NULL, rss_map->indir_state,
		       MLX4_QP_STATE_RST, NULL, 0, 0, &rss_map->indir_qp);
	mlx4_qp_remove(mdev->dev, &rss_map->indir_qp);
	mlx4_qp_free(mdev->dev, &rss_map->indir_qp);
	mlx4_qp_release_range(mdev->dev, priv->base_qpn, 1);

	for (i = 0; i < rss_map->size; i++) {
		mlx4_qp_modify(mdev->dev, NULL, rss_map->state[i],
			       MLX4_QP_STATE_RST, NULL, 0, 0, &rss_map->qps[i]);
		mlx4_qp_remove(mdev->dev, &rss_map->qps[i]);
		mlx4_qp_free(mdev->dev, &rss_map->qps[i]);
	}
	mlx4_qp_release_range(mdev->dev, rss_map->base_qpn, rss_map->size);
}




<|MERGE_RESOLUTION|>--- conflicted
+++ resolved
@@ -253,7 +253,6 @@
 			ring->prod++;
 		}
 	}
-<<<<<<< HEAD
 	return 0;
 
 reduce_rings:
@@ -266,44 +265,6 @@
 		}
 		ring->size_mask = ring->actual_size - 1;
 	}
-
-=======
->>>>>>> 4e8a2372
-	return 0;
-
-<<<<<<< HEAD
-static int mlx4_en_fill_rx_buf(struct net_device *dev,
-			       struct mlx4_en_rx_ring *ring)
-{
-	struct mlx4_en_priv *priv = netdev_priv(dev);
-	int num = 0;
-	int err;
-
-	while ((u32) (ring->prod - ring->cons) < ring->actual_size) {
-		err = mlx4_en_prepare_rx_desc(priv, ring, ring->prod &
-					      ring->size_mask);
-		if (err) {
-			if (netif_msg_rx_err(priv))
-				en_warn(priv, "Failed preparing rx descriptor\n");
-			priv->port_stats.rx_alloc_failed++;
-			break;
-=======
-reduce_rings:
-	for (ring_ind = 0; ring_ind < priv->rx_ring_num; ring_ind++) {
-		ring = &priv->rx_ring[ring_ind];
-		while (ring->actual_size > new_size) {
-			ring->actual_size--;
-			ring->prod--;
-			mlx4_en_free_rx_desc(priv, ring, ring->actual_size);
->>>>>>> 4e8a2372
-		}
-		ring->size_mask = ring->actual_size - 1;
-	}
-<<<<<<< HEAD
-	if ((u32) (ring->prod - ring->cons) == ring->actual_size)
-		ring->full = 1;
-=======
->>>>>>> 4e8a2372
 
 	return 0;
 }
