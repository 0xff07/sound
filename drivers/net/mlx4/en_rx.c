/*
 * Copyright (c) 2007 Mellanox Technologies. All rights reserved.
 *
 * This software is available to you under a choice of one of two
 * licenses.  You may choose to be licensed under the terms of the GNU
 * General Public License (GPL) Version 2, available from the file
 * COPYING in the main directory of this source tree, or the
 * OpenIB.org BSD license below:
 *
 *     Redistribution and use in source and binary forms, with or
 *     without modification, are permitted provided that the following
 *     conditions are met:
 *
 *      - Redistributions of source code must retain the above
 *        copyright notice, this list of conditions and the following
 *        disclaimer.
 *
 *      - Redistributions in binary form must reproduce the above
 *        copyright notice, this list of conditions and the following
 *        disclaimer in the documentation and/or other materials
 *        provided with the distribution.
 *
 * THE SOFTWARE IS PROVIDED "AS IS", WITHOUT WARRANTY OF ANY KIND,
 * EXPRESS OR IMPLIED, INCLUDING BUT NOT LIMITED TO THE WARRANTIES OF
 * MERCHANTABILITY, FITNESS FOR A PARTICULAR PURPOSE AND
 * NONINFRINGEMENT. IN NO EVENT SHALL THE AUTHORS OR COPYRIGHT HOLDERS
 * BE LIABLE FOR ANY CLAIM, DAMAGES OR OTHER LIABILITY, WHETHER IN AN
 * ACTION OF CONTRACT, TORT OR OTHERWISE, ARISING FROM, OUT OF OR IN
 * CONNECTION WITH THE SOFTWARE OR THE USE OR OTHER DEALINGS IN THE
 * SOFTWARE.
 *
 */

#include <linux/mlx4/cq.h>
#include <linux/mlx4/qp.h>
#include <linux/skbuff.h>
#include <linux/if_ether.h>
#include <linux/if_vlan.h>
#include <linux/vmalloc.h>

#include "mlx4_en.h"

static void *get_wqe(struct mlx4_en_rx_ring *ring, int n)
{
	int offset = n << ring->srq.wqe_shift;
	return ring->buf + offset;
}

static void mlx4_en_srq_event(struct mlx4_srq *srq, enum mlx4_event type)
{
	return;
}

static int mlx4_en_get_frag_header(struct skb_frag_struct *frags, void **mac_hdr,
				   void **ip_hdr, void **tcpudp_hdr,
				   u64 *hdr_flags, void *priv)
{
	*mac_hdr = page_address(frags->page) + frags->page_offset;
	*ip_hdr = *mac_hdr + ETH_HLEN;
	*tcpudp_hdr = (struct tcphdr *)(*ip_hdr + sizeof(struct iphdr));
	*hdr_flags = LRO_IPV4 | LRO_TCP;

	return 0;
}

static int mlx4_en_alloc_frag(struct mlx4_en_priv *priv,
			      struct mlx4_en_rx_desc *rx_desc,
			      struct skb_frag_struct *skb_frags,
			      struct mlx4_en_rx_alloc *ring_alloc,
			      int i)
{
	struct mlx4_en_dev *mdev = priv->mdev;
	struct mlx4_en_frag_info *frag_info = &priv->frag_info[i];
	struct mlx4_en_rx_alloc *page_alloc = &ring_alloc[i];
	struct page *page;
	dma_addr_t dma;

	if (page_alloc->offset == frag_info->last_offset) {
		/* Allocate new page */
		page = alloc_pages(GFP_ATOMIC | __GFP_COMP, MLX4_EN_ALLOC_ORDER);
		if (!page)
			return -ENOMEM;

		skb_frags[i].page = page_alloc->page;
		skb_frags[i].page_offset = page_alloc->offset;
		page_alloc->page = page;
		page_alloc->offset = frag_info->frag_align;
	} else {
		page = page_alloc->page;
		get_page(page);

		skb_frags[i].page = page;
		skb_frags[i].page_offset = page_alloc->offset;
		page_alloc->offset += frag_info->frag_stride;
	}
	dma = pci_map_single(mdev->pdev, page_address(skb_frags[i].page) +
			     skb_frags[i].page_offset, frag_info->frag_size,
			     PCI_DMA_FROMDEVICE);
	rx_desc->data[i].addr = cpu_to_be64(dma);
	return 0;
}

static int mlx4_en_init_allocator(struct mlx4_en_priv *priv,
				  struct mlx4_en_rx_ring *ring)
{
	struct mlx4_en_rx_alloc *page_alloc;
	int i;

	for (i = 0; i < priv->num_frags; i++) {
		page_alloc = &ring->page_alloc[i];
		page_alloc->page = alloc_pages(GFP_ATOMIC | __GFP_COMP,
					       MLX4_EN_ALLOC_ORDER);
		if (!page_alloc->page)
			goto out;

		page_alloc->offset = priv->frag_info[i].frag_align;
		en_dbg(DRV, priv, "Initialized allocator:%d with page:%p\n",
		       i, page_alloc->page);
	}
	return 0;

out:
	while (i--) {
		page_alloc = &ring->page_alloc[i];
		put_page(page_alloc->page);
		page_alloc->page = NULL;
	}
	return -ENOMEM;
}

static void mlx4_en_destroy_allocator(struct mlx4_en_priv *priv,
				      struct mlx4_en_rx_ring *ring)
{
	struct mlx4_en_rx_alloc *page_alloc;
	int i;

	for (i = 0; i < priv->num_frags; i++) {
		page_alloc = &ring->page_alloc[i];
		en_dbg(DRV, priv, "Freeing allocator:%d count:%d\n",
		       i, page_count(page_alloc->page));

		put_page(page_alloc->page);
		page_alloc->page = NULL;
	}
}


static void mlx4_en_init_rx_desc(struct mlx4_en_priv *priv,
				 struct mlx4_en_rx_ring *ring, int index)
{
	struct mlx4_en_rx_desc *rx_desc = ring->buf + ring->stride * index;
	struct skb_frag_struct *skb_frags = ring->rx_info +
					    (index << priv->log_rx_info);
	int possible_frags;
	int i;

	/* Pre-link descriptor */
	rx_desc->next.next_wqe_index = cpu_to_be16((index + 1) & ring->size_mask);

	/* Set size and memtype fields */
	for (i = 0; i < priv->num_frags; i++) {
		skb_frags[i].size = priv->frag_info[i].frag_size;
		rx_desc->data[i].byte_count =
			cpu_to_be32(priv->frag_info[i].frag_size);
		rx_desc->data[i].lkey = cpu_to_be32(priv->mdev->mr.key);
	}

	/* If the number of used fragments does not fill up the ring stride,
	 * remaining (unused) fragments must be padded with null address/size
	 * and a special memory key */
	possible_frags = (ring->stride - sizeof(struct mlx4_en_rx_desc)) / DS_SIZE;
	for (i = priv->num_frags; i < possible_frags; i++) {
		rx_desc->data[i].byte_count = 0;
		rx_desc->data[i].lkey = cpu_to_be32(MLX4_EN_MEMTYPE_PAD);
		rx_desc->data[i].addr = 0;
	}
}


static int mlx4_en_prepare_rx_desc(struct mlx4_en_priv *priv,
				   struct mlx4_en_rx_ring *ring, int index)
{
	struct mlx4_en_rx_desc *rx_desc = ring->buf + (index * ring->stride);
	struct skb_frag_struct *skb_frags = ring->rx_info +
					    (index << priv->log_rx_info);
	int i;

	for (i = 0; i < priv->num_frags; i++)
		if (mlx4_en_alloc_frag(priv, rx_desc, skb_frags, ring->page_alloc, i))
			goto err;

	return 0;

err:
	while (i--)
		put_page(skb_frags[i].page);
	return -ENOMEM;
}

static inline void mlx4_en_update_rx_prod_db(struct mlx4_en_rx_ring *ring)
{
	*ring->wqres.db.db = cpu_to_be32(ring->prod & 0xffff);
}

static void mlx4_en_free_rx_desc(struct mlx4_en_priv *priv,
				 struct mlx4_en_rx_ring *ring,
				 int index)
{
	struct mlx4_en_dev *mdev = priv->mdev;
	struct skb_frag_struct *skb_frags;
	struct mlx4_en_rx_desc *rx_desc = ring->buf + (index << ring->log_stride);
	dma_addr_t dma;
	int nr;

	skb_frags = ring->rx_info + (index << priv->log_rx_info);
	for (nr = 0; nr < priv->num_frags; nr++) {
		en_dbg(DRV, priv, "Freeing fragment:%d\n", nr);
		dma = be64_to_cpu(rx_desc->data[nr].addr);

		en_dbg(DRV, priv, "Unmaping buffer at dma:0x%llx\n", (u64) dma);
		pci_unmap_single(mdev->pdev, dma, skb_frags[nr].size,
				 PCI_DMA_FROMDEVICE);
		put_page(skb_frags[nr].page);
	}
}

static int mlx4_en_fill_rx_buffers(struct mlx4_en_priv *priv)
{
	struct mlx4_en_rx_ring *ring;
	int ring_ind;
	int buf_ind;
	int new_size;

	for (buf_ind = 0; buf_ind < priv->prof->rx_ring_size; buf_ind++) {
		for (ring_ind = 0; ring_ind < priv->rx_ring_num; ring_ind++) {
			ring = &priv->rx_ring[ring_ind];

			if (mlx4_en_prepare_rx_desc(priv, ring,
						    ring->actual_size)) {
				if (ring->actual_size < MLX4_EN_MIN_RX_SIZE) {
					en_err(priv, "Failed to allocate "
						     "enough rx buffers\n");
					return -ENOMEM;
				} else {
					new_size = rounddown_pow_of_two(ring->actual_size);
					en_warn(priv, "Only %d buffers allocated "
						      "reducing ring size to %d",
						ring->actual_size, new_size);
					goto reduce_rings;
				}
			}
			ring->actual_size++;
			ring->prod++;
		}
	}
	return 0;

reduce_rings:
	for (ring_ind = 0; ring_ind < priv->rx_ring_num; ring_ind++) {
		ring = &priv->rx_ring[ring_ind];
		while (ring->actual_size > new_size) {
			ring->actual_size--;
			ring->prod--;
			mlx4_en_free_rx_desc(priv, ring, ring->actual_size);
		}
		ring->size_mask = ring->actual_size - 1;
	}

	return 0;
}

static int mlx4_en_fill_rx_buf(struct net_device *dev,
			       struct mlx4_en_rx_ring *ring)
{
	struct mlx4_en_priv *priv = netdev_priv(dev);
	int num = 0;
	int err;

	while ((u32) (ring->prod - ring->cons) < ring->actual_size) {
		err = mlx4_en_prepare_rx_desc(priv, ring, ring->prod &
					      ring->size_mask);
		if (err) {
			if (netif_msg_rx_err(priv))
				en_warn(priv, "Failed preparing rx descriptor\n");
			priv->port_stats.rx_alloc_failed++;
			break;
		}
		++num;
		++ring->prod;
	}
	if ((u32) (ring->prod - ring->cons) == ring->actual_size)
		ring->full = 1;

	return num;
}

static void mlx4_en_free_rx_buf(struct mlx4_en_priv *priv,
				struct mlx4_en_rx_ring *ring)
{
	int index;

	en_dbg(DRV, priv, "Freeing Rx buf - cons:%d prod:%d\n",
	       ring->cons, ring->prod);

	/* Unmap and free Rx buffers */
	BUG_ON((u32) (ring->prod - ring->cons) > ring->actual_size);
	while (ring->cons != ring->prod) {
		index = ring->cons & ring->size_mask;
		en_dbg(DRV, priv, "Processing descriptor:%d\n", index);
		mlx4_en_free_rx_desc(priv, ring, index);
		++ring->cons;
	}
}


void mlx4_en_rx_refill(struct work_struct *work)
{
	struct delayed_work *delay = to_delayed_work(work);
	struct mlx4_en_priv *priv = container_of(delay, struct mlx4_en_priv,
						 refill_task);
	struct mlx4_en_dev *mdev = priv->mdev;
	struct net_device *dev = priv->dev;
	struct mlx4_en_rx_ring *ring;
	int need_refill = 0;
	int i;

	mutex_lock(&mdev->state_lock);
	if (!mdev->device_up || !priv->port_up)
		goto out;

	/* We only get here if there are no receive buffers, so we can't race
	 * with Rx interrupts while filling buffers */
	for (i = 0; i < priv->rx_ring_num; i++) {
		ring = &priv->rx_ring[i];
		if (ring->need_refill) {
			if (mlx4_en_fill_rx_buf(dev, ring)) {
				ring->need_refill = 0;
				mlx4_en_update_rx_prod_db(ring);
			} else
				need_refill = 1;
		}
	}
	if (need_refill)
		queue_delayed_work(mdev->workqueue, &priv->refill_task, HZ);

out:
	mutex_unlock(&mdev->state_lock);
}


int mlx4_en_create_rx_ring(struct mlx4_en_priv *priv,
			   struct mlx4_en_rx_ring *ring, u32 size, u16 stride)
{
	struct mlx4_en_dev *mdev = priv->mdev;
	int err;
	int tmp;

	/* Sanity check SRQ size before proceeding */
	if (size >= mdev->dev->caps.max_srq_wqes)
		return -EINVAL;

	ring->prod = 0;
	ring->cons = 0;
	ring->size = size;
	ring->size_mask = size - 1;
	ring->stride = stride;
	ring->log_stride = ffs(ring->stride) - 1;
	ring->buf_size = ring->size * ring->stride;

	tmp = size * roundup_pow_of_two(MLX4_EN_MAX_RX_FRAGS *
					sizeof(struct skb_frag_struct));
	ring->rx_info = vmalloc(tmp);
	if (!ring->rx_info) {
		en_err(priv, "Failed allocating rx_info ring\n");
		return -ENOMEM;
	}
	en_dbg(DRV, priv, "Allocated rx_info ring at addr:%p size:%d\n",
		 ring->rx_info, tmp);

	err = mlx4_alloc_hwq_res(mdev->dev, &ring->wqres,
				 ring->buf_size, 2 * PAGE_SIZE);
	if (err)
		goto err_ring;

	err = mlx4_en_map_buffer(&ring->wqres.buf);
	if (err) {
		en_err(priv, "Failed to map RX buffer\n");
		goto err_hwq;
	}
	ring->buf = ring->wqres.buf.direct.buf;

	/* Configure lro mngr */
	memset(&ring->lro, 0, sizeof(struct net_lro_mgr));
	ring->lro.dev = priv->dev;
	ring->lro.features = LRO_F_NAPI;
	ring->lro.frag_align_pad = NET_IP_ALIGN;
	ring->lro.ip_summed = CHECKSUM_UNNECESSARY;
	ring->lro.ip_summed_aggr = CHECKSUM_UNNECESSARY;
	ring->lro.max_desc = mdev->profile.num_lro;
	ring->lro.max_aggr = MAX_SKB_FRAGS;
	ring->lro.lro_arr = kzalloc(mdev->profile.num_lro *
				    sizeof(struct net_lro_desc),
				    GFP_KERNEL);
	if (!ring->lro.lro_arr) {
		en_err(priv, "Failed to allocate lro array\n");
		goto err_map;
	}
	ring->lro.get_frag_header = mlx4_en_get_frag_header;

	return 0;

err_map:
	mlx4_en_unmap_buffer(&ring->wqres.buf);
err_hwq:
	mlx4_free_hwq_res(mdev->dev, &ring->wqres, ring->buf_size);
err_ring:
	vfree(ring->rx_info);
	ring->rx_info = NULL;
	return err;
}

int mlx4_en_activate_rx_rings(struct mlx4_en_priv *priv)
{
	struct mlx4_en_dev *mdev = priv->mdev;
	struct mlx4_wqe_srq_next_seg *next;
	struct mlx4_en_rx_ring *ring;
	int i;
	int ring_ind;
	int err;
	int stride = roundup_pow_of_two(sizeof(struct mlx4_en_rx_desc) +
					DS_SIZE * priv->num_frags);
	int max_gs = (stride - sizeof(struct mlx4_wqe_srq_next_seg)) / DS_SIZE;

	for (ring_ind = 0; ring_ind < priv->rx_ring_num; ring_ind++) {
		ring = &priv->rx_ring[ring_ind];

		ring->prod = 0;
		ring->cons = 0;
		ring->actual_size = 0;
		ring->cqn = priv->rx_cq[ring_ind].mcq.cqn;

		ring->stride = stride;
		ring->log_stride = ffs(ring->stride) - 1;
		ring->buf_size = ring->size * ring->stride;

		memset(ring->buf, 0, ring->buf_size);
		mlx4_en_update_rx_prod_db(ring);

		/* Initailize all descriptors */
		for (i = 0; i < ring->size; i++)
			mlx4_en_init_rx_desc(priv, ring, i);

		/* Initialize page allocators */
		err = mlx4_en_init_allocator(priv, ring);
		if (err) {
<<<<<<< HEAD
			mlx4_err(mdev, "Failed initializing ring allocator\n");
=======
			en_err(priv, "Failed initializing ring allocator\n");
>>>>>>> 533ac12e
			ring_ind--;
			goto err_allocator;
		}

		/* Fill Rx buffers */
		ring->full = 0;
	}
	err = mlx4_en_fill_rx_buffers(priv);
	if (err)
		goto err_buffers;

	for (ring_ind = 0; ring_ind < priv->rx_ring_num; ring_ind++) {
		ring = &priv->rx_ring[ring_ind];

		mlx4_en_update_rx_prod_db(ring);

		/* Configure SRQ representing the ring */
		ring->srq.max    = ring->actual_size;
		ring->srq.max_gs = max_gs;
		ring->srq.wqe_shift = ilog2(ring->stride);

		for (i = 0; i < ring->srq.max; ++i) {
			next = get_wqe(ring, i);
			next->next_wqe_index =
			cpu_to_be16((i + 1) & (ring->srq.max - 1));
		}

		err = mlx4_srq_alloc(mdev->dev, mdev->priv_pdn, &ring->wqres.mtt,
				     ring->wqres.db.dma, &ring->srq);
		if (err){
<<<<<<< HEAD
			mlx4_err(mdev, "Failed to allocate srq\n");
=======
			en_err(priv, "Failed to allocate srq\n");
>>>>>>> 533ac12e
			ring_ind--;
			goto err_srq;
		}
		ring->srq.event = mlx4_en_srq_event;
	}

	return 0;

err_srq:
	while (ring_ind >= 0) {
		ring = &priv->rx_ring[ring_ind];
		mlx4_srq_free(mdev->dev, &ring->srq);
		ring_ind--;
	}

err_buffers:
	for (ring_ind = 0; ring_ind < priv->rx_ring_num; ring_ind++)
		mlx4_en_free_rx_buf(priv, &priv->rx_ring[ring_ind]);

	ring_ind = priv->rx_ring_num - 1;
err_allocator:
	while (ring_ind >= 0) {
		mlx4_en_destroy_allocator(priv, &priv->rx_ring[ring_ind]);
		ring_ind--;
	}
	return err;
}

void mlx4_en_destroy_rx_ring(struct mlx4_en_priv *priv,
			     struct mlx4_en_rx_ring *ring)
{
	struct mlx4_en_dev *mdev = priv->mdev;

	kfree(ring->lro.lro_arr);
	mlx4_en_unmap_buffer(&ring->wqres.buf);
	mlx4_free_hwq_res(mdev->dev, &ring->wqres, ring->buf_size);
	vfree(ring->rx_info);
	ring->rx_info = NULL;
}

void mlx4_en_deactivate_rx_ring(struct mlx4_en_priv *priv,
				struct mlx4_en_rx_ring *ring)
{
	struct mlx4_en_dev *mdev = priv->mdev;

	mlx4_srq_free(mdev->dev, &ring->srq);
	mlx4_en_free_rx_buf(priv, ring);
	mlx4_en_destroy_allocator(priv, ring);
}


/* Unmap a completed descriptor and free unused pages */
static int mlx4_en_complete_rx_desc(struct mlx4_en_priv *priv,
				    struct mlx4_en_rx_desc *rx_desc,
				    struct skb_frag_struct *skb_frags,
				    struct skb_frag_struct *skb_frags_rx,
				    struct mlx4_en_rx_alloc *page_alloc,
				    int length)
{
	struct mlx4_en_dev *mdev = priv->mdev;
	struct mlx4_en_frag_info *frag_info;
	int nr;
	dma_addr_t dma;

	/* Collect used fragments while replacing them in the HW descirptors */
	for (nr = 0; nr < priv->num_frags; nr++) {
		frag_info = &priv->frag_info[nr];
		if (length <= frag_info->frag_prefix_size)
			break;

		/* Save page reference in skb */
		skb_frags_rx[nr].page = skb_frags[nr].page;
		skb_frags_rx[nr].size = skb_frags[nr].size;
		skb_frags_rx[nr].page_offset = skb_frags[nr].page_offset;
		dma = be64_to_cpu(rx_desc->data[nr].addr);

		/* Allocate a replacement page */
		if (mlx4_en_alloc_frag(priv, rx_desc, skb_frags, page_alloc, nr))
			goto fail;

		/* Unmap buffer */
		pci_unmap_single(mdev->pdev, dma, skb_frags[nr].size,
				 PCI_DMA_FROMDEVICE);
	}
	/* Adjust size of last fragment to match actual length */
	skb_frags_rx[nr - 1].size = length -
		priv->frag_info[nr - 1].frag_prefix_size;
	return nr;

fail:
	/* Drop all accumulated fragments (which have already been replaced in
	 * the descriptor) of this packet; remaining fragments are reused... */
	while (nr > 0) {
		nr--;
		put_page(skb_frags_rx[nr].page);
	}
	return 0;
}


static struct sk_buff *mlx4_en_rx_skb(struct mlx4_en_priv *priv,
				      struct mlx4_en_rx_desc *rx_desc,
				      struct skb_frag_struct *skb_frags,
				      struct mlx4_en_rx_alloc *page_alloc,
				      unsigned int length)
{
	struct mlx4_en_dev *mdev = priv->mdev;
	struct sk_buff *skb;
	void *va;
	int used_frags;
	dma_addr_t dma;

	skb = dev_alloc_skb(SMALL_PACKET_SIZE + NET_IP_ALIGN);
	if (!skb) {
		en_dbg(RX_ERR, priv, "Failed allocating skb\n");
		return NULL;
	}
	skb->dev = priv->dev;
	skb_reserve(skb, NET_IP_ALIGN);
	skb->len = length;
	skb->truesize = length + sizeof(struct sk_buff);

	/* Get pointer to first fragment so we could copy the headers into the
	 * (linear part of the) skb */
	va = page_address(skb_frags[0].page) + skb_frags[0].page_offset;

	if (length <= SMALL_PACKET_SIZE) {
		/* We are copying all relevant data to the skb - temporarily
		 * synch buffers for the copy */
		dma = be64_to_cpu(rx_desc->data[0].addr);
		dma_sync_single_range_for_cpu(&mdev->pdev->dev, dma, 0,
					      length, DMA_FROM_DEVICE);
		skb_copy_to_linear_data(skb, va, length);
		dma_sync_single_range_for_device(&mdev->pdev->dev, dma, 0,
						 length, DMA_FROM_DEVICE);
		skb->tail += length;
	} else {

		/* Move relevant fragments to skb */
		used_frags = mlx4_en_complete_rx_desc(priv, rx_desc, skb_frags,
						      skb_shinfo(skb)->frags,
						      page_alloc, length);
		if (unlikely(!used_frags)) {
			kfree_skb(skb);
			return NULL;
		}
		skb_shinfo(skb)->nr_frags = used_frags;

		/* Copy headers into the skb linear buffer */
		memcpy(skb->data, va, HEADER_COPY_SIZE);
		skb->tail += HEADER_COPY_SIZE;

		/* Skip headers in first fragment */
		skb_shinfo(skb)->frags[0].page_offset += HEADER_COPY_SIZE;

		/* Adjust size of first fragment */
		skb_shinfo(skb)->frags[0].size -= HEADER_COPY_SIZE;
		skb->data_len = length - HEADER_COPY_SIZE;
	}
	return skb;
}

static void mlx4_en_copy_desc(struct mlx4_en_priv *priv,
			      struct mlx4_en_rx_ring *ring,
			      int from, int to, int num)
{
	struct skb_frag_struct *skb_frags_from;
	struct skb_frag_struct *skb_frags_to;
	struct mlx4_en_rx_desc *rx_desc_from;
	struct mlx4_en_rx_desc *rx_desc_to;
	int from_index, to_index;
	int nr, i;

	for (i = 0; i < num; i++) {
		from_index = (from + i) & ring->size_mask;
		to_index = (to + i) & ring->size_mask;
		skb_frags_from = ring->rx_info + (from_index << priv->log_rx_info);
		skb_frags_to = ring->rx_info + (to_index << priv->log_rx_info);
		rx_desc_from = ring->buf + (from_index << ring->log_stride);
		rx_desc_to = ring->buf + (to_index << ring->log_stride);

		for (nr = 0; nr < priv->num_frags; nr++) {
			skb_frags_to[nr].page = skb_frags_from[nr].page;
			skb_frags_to[nr].page_offset = skb_frags_from[nr].page_offset;
			rx_desc_to->data[nr].addr = rx_desc_from->data[nr].addr;
		}
	}
}


int mlx4_en_process_rx_cq(struct net_device *dev, struct mlx4_en_cq *cq, int budget)
{
	struct mlx4_en_priv *priv = netdev_priv(dev);
	struct mlx4_cqe *cqe;
	struct mlx4_en_rx_ring *ring = &priv->rx_ring[cq->ring];
	struct skb_frag_struct *skb_frags;
	struct skb_frag_struct lro_frags[MLX4_EN_MAX_RX_FRAGS];
	struct mlx4_en_rx_desc *rx_desc;
	struct sk_buff *skb;
	int index;
	int nr;
	unsigned int length;
	int polled = 0;
	int ip_summed;

	if (!priv->port_up)
		return 0;

	/* We assume a 1:1 mapping between CQEs and Rx descriptors, so Rx
	 * descriptor offset can be deduced from the CQE index instead of
	 * reading 'cqe->index' */
	index = cq->mcq.cons_index & ring->size_mask;
	cqe = &cq->buf[index];

	/* Process all completed CQEs */
	while (XNOR(cqe->owner_sr_opcode & MLX4_CQE_OWNER_MASK,
		    cq->mcq.cons_index & cq->size)) {

		skb_frags = ring->rx_info + (index << priv->log_rx_info);
		rx_desc = ring->buf + (index << ring->log_stride);

		/*
		 * make sure we read the CQE after we read the ownership bit
		 */
		rmb();

		/* Drop packet on bad receive or bad checksum */
		if (unlikely((cqe->owner_sr_opcode & MLX4_CQE_OPCODE_MASK) ==
						MLX4_CQE_OPCODE_ERROR)) {
			en_err(priv, "CQE completed in error - vendor "
				  "syndrom:%d syndrom:%d\n",
				  ((struct mlx4_err_cqe *) cqe)->vendor_err_syndrome,
				  ((struct mlx4_err_cqe *) cqe)->syndrome);
			goto next;
		}
		if (unlikely(cqe->badfcs_enc & MLX4_CQE_BAD_FCS)) {
			en_dbg(RX_ERR, priv, "Accepted frame with bad FCS\n");
			goto next;
		}

		/*
		 * Packet is OK - process it.
		 */
		length = be32_to_cpu(cqe->byte_cnt);
		ring->bytes += length;
		ring->packets++;

		if (likely(priv->rx_csum)) {
			if ((cqe->status & cpu_to_be16(MLX4_CQE_STATUS_IPOK)) &&
			    (cqe->checksum == cpu_to_be16(0xffff))) {
				priv->port_stats.rx_chksum_good++;
				/* This packet is eligible for LRO if it is:
				 * - DIX Ethernet (type interpretation)
				 * - TCP/IP (v4)
				 * - without IP options
				 * - not an IP fragment */
				if (mlx4_en_can_lro(cqe->status) &&
				    dev->features & NETIF_F_LRO) {

					nr = mlx4_en_complete_rx_desc(
						priv, rx_desc,
						skb_frags, lro_frags,
						ring->page_alloc, length);
					if (!nr)
						goto next;

					if (priv->vlgrp && (cqe->vlan_my_qpn &
							    cpu_to_be32(MLX4_CQE_VLAN_PRESENT_MASK))) {
						lro_vlan_hwaccel_receive_frags(
						       &ring->lro, lro_frags,
						       length, length,
						       priv->vlgrp,
						       be16_to_cpu(cqe->sl_vid),
						       NULL, 0);
					} else
						lro_receive_frags(&ring->lro,
								  lro_frags,
								  length,
								  length,
								  NULL, 0);

					goto next;
				}

				/* LRO not possible, complete processing here */
				ip_summed = CHECKSUM_UNNECESSARY;
				INC_PERF_COUNTER(priv->pstats.lro_misses);
			} else {
				ip_summed = CHECKSUM_NONE;
				priv->port_stats.rx_chksum_none++;
			}
		} else {
			ip_summed = CHECKSUM_NONE;
			priv->port_stats.rx_chksum_none++;
		}

		skb = mlx4_en_rx_skb(priv, rx_desc, skb_frags,
				     ring->page_alloc, length);
		if (!skb) {
			priv->stats.rx_dropped++;
			goto next;
		}

		skb->ip_summed = ip_summed;
		skb->protocol = eth_type_trans(skb, dev);
		skb_record_rx_queue(skb, cq->ring);

		/* Push it up the stack */
		if (priv->vlgrp && (be32_to_cpu(cqe->vlan_my_qpn) &
				    MLX4_CQE_VLAN_PRESENT_MASK)) {
			vlan_hwaccel_receive_skb(skb, priv->vlgrp,
						be16_to_cpu(cqe->sl_vid));
		} else
			netif_receive_skb(skb);

next:
		++cq->mcq.cons_index;
		index = (cq->mcq.cons_index) & ring->size_mask;
		cqe = &cq->buf[index];
		if (++polled == budget) {
			/* We are here because we reached the NAPI budget -
			 * flush only pending LRO sessions */
			lro_flush_all(&ring->lro);
			goto out;
		}
	}

	/* If CQ is empty flush all LRO sessions unconditionally */
	lro_flush_all(&ring->lro);

out:
	AVG_PERF_COUNTER(priv->pstats.rx_coal_avg, polled);
	mlx4_cq_set_ci(&cq->mcq);
	wmb(); /* ensure HW sees CQ consumer before we post new buffers */
	ring->cons = cq->mcq.cons_index;
	ring->prod += polled; /* Polled descriptors were realocated in place */
	if (unlikely(!ring->full)) {
		mlx4_en_copy_desc(priv, ring, ring->cons - polled,
				  ring->prod - polled, polled);
		mlx4_en_fill_rx_buf(dev, ring);
	}
	mlx4_en_update_rx_prod_db(ring);
	return polled;
}


void mlx4_en_rx_irq(struct mlx4_cq *mcq)
{
	struct mlx4_en_cq *cq = container_of(mcq, struct mlx4_en_cq, mcq);
	struct mlx4_en_priv *priv = netdev_priv(cq->dev);

	if (priv->port_up)
		napi_schedule(&cq->napi);
	else
		mlx4_en_arm_cq(priv, cq);
}

/* Rx CQ polling - called by NAPI */
int mlx4_en_poll_rx_cq(struct napi_struct *napi, int budget)
{
	struct mlx4_en_cq *cq = container_of(napi, struct mlx4_en_cq, napi);
	struct net_device *dev = cq->dev;
	struct mlx4_en_priv *priv = netdev_priv(dev);
	int done;

	done = mlx4_en_process_rx_cq(dev, cq, budget);

	/* If we used up all the quota - we're probably not done yet... */
	if (done == budget)
		INC_PERF_COUNTER(priv->pstats.napi_quota);
	else {
		/* Done for now */
		napi_complete(napi);
		mlx4_en_arm_cq(priv, cq);
	}
	return done;
}


/* Calculate the last offset position that accomodates a full fragment
 * (assuming fagment size = stride-align) */
static int mlx4_en_last_alloc_offset(struct mlx4_en_priv *priv, u16 stride, u16 align)
{
	u16 res = MLX4_EN_ALLOC_SIZE % stride;
	u16 offset = MLX4_EN_ALLOC_SIZE - stride - res + align;

	en_dbg(DRV, priv, "Calculated last offset for stride:%d align:%d "
			    "res:%d offset:%d\n", stride, align, res, offset);
	return offset;
}


static int frag_sizes[] = {
	FRAG_SZ0,
	FRAG_SZ1,
	FRAG_SZ2,
	FRAG_SZ3
};

void mlx4_en_calc_rx_buf(struct net_device *dev)
{
	struct mlx4_en_priv *priv = netdev_priv(dev);
	int eff_mtu = dev->mtu + ETH_HLEN + VLAN_HLEN + ETH_LLC_SNAP_SIZE;
	int buf_size = 0;
	int i = 0;

	while (buf_size < eff_mtu) {
		priv->frag_info[i].frag_size =
			(eff_mtu > buf_size + frag_sizes[i]) ?
				frag_sizes[i] : eff_mtu - buf_size;
		priv->frag_info[i].frag_prefix_size = buf_size;
		if (!i)	{
			priv->frag_info[i].frag_align = NET_IP_ALIGN;
			priv->frag_info[i].frag_stride =
				ALIGN(frag_sizes[i] + NET_IP_ALIGN, SMP_CACHE_BYTES);
		} else {
			priv->frag_info[i].frag_align = 0;
			priv->frag_info[i].frag_stride =
				ALIGN(frag_sizes[i], SMP_CACHE_BYTES);
		}
		priv->frag_info[i].last_offset = mlx4_en_last_alloc_offset(
						priv, priv->frag_info[i].frag_stride,
						priv->frag_info[i].frag_align);
		buf_size += priv->frag_info[i].frag_size;
		i++;
	}

	priv->num_frags = i;
	priv->rx_skb_size = eff_mtu;
	priv->log_rx_info = ROUNDUP_LOG2(i * sizeof(struct skb_frag_struct));

	en_dbg(DRV, priv, "Rx buffer scatter-list (effective-mtu:%d "
		  "num_frags:%d):\n", eff_mtu, priv->num_frags);
	for (i = 0; i < priv->num_frags; i++) {
		en_dbg(DRV, priv, "  frag:%d - size:%d prefix:%d align:%d "
				"stride:%d last_offset:%d\n", i,
				priv->frag_info[i].frag_size,
				priv->frag_info[i].frag_prefix_size,
				priv->frag_info[i].frag_align,
				priv->frag_info[i].frag_stride,
				priv->frag_info[i].last_offset);
	}
}

/* RSS related functions */

/* Calculate rss size and map each entry in rss table to rx ring */
void mlx4_en_set_default_rss_map(struct mlx4_en_priv *priv,
				 struct mlx4_en_rss_map *rss_map,
				 int num_entries, int num_rings)
{
	int i;

	rss_map->size = roundup_pow_of_two(num_entries);
	en_dbg(DRV, priv, "Setting default RSS map of %d entires\n",
	       rss_map->size);

	for (i = 0; i < rss_map->size; i++) {
		rss_map->map[i] = i % num_rings;
		en_dbg(DRV, priv, "Entry %d ---> ring %d\n", i, rss_map->map[i]);
	}
}

static int mlx4_en_config_rss_qp(struct mlx4_en_priv *priv,
				 int qpn, int srqn, int cqn,
				 enum mlx4_qp_state *state,
				 struct mlx4_qp *qp)
{
	struct mlx4_en_dev *mdev = priv->mdev;
	struct mlx4_qp_context *context;
	int err = 0;

	context = kmalloc(sizeof *context , GFP_KERNEL);
	if (!context) {
		en_err(priv, "Failed to allocate qp context\n");
		return -ENOMEM;
	}

	err = mlx4_qp_alloc(mdev->dev, qpn, qp);
	if (err) {
		en_err(priv, "Failed to allocate qp #%x\n", qpn);
		goto out;
	}
	qp->event = mlx4_en_sqp_event;

	memset(context, 0, sizeof *context);
	mlx4_en_fill_qp_context(priv, 0, 0, 0, 0, qpn, cqn, srqn, context);

	err = mlx4_qp_to_ready(mdev->dev, &priv->res.mtt, context, qp, state);
	if (err) {
		mlx4_qp_remove(mdev->dev, qp);
		mlx4_qp_free(mdev->dev, qp);
	}
out:
	kfree(context);
	return err;
}

/* Allocate rx qp's and configure them according to rss map */
int mlx4_en_config_rss_steer(struct mlx4_en_priv *priv)
{
	struct mlx4_en_dev *mdev = priv->mdev;
	struct mlx4_en_rss_map *rss_map = &priv->rss_map;
	struct mlx4_qp_context context;
	struct mlx4_en_rss_context *rss_context;
	void *ptr;
	int rss_xor = mdev->profile.rss_xor;
	u8 rss_mask = mdev->profile.rss_mask;
	int i, srqn, qpn, cqn;
	int err = 0;
	int good_qps = 0;

	en_dbg(DRV, priv, "Configuring rss steering\n");
	err = mlx4_qp_reserve_range(mdev->dev, rss_map->size,
				    rss_map->size, &rss_map->base_qpn);
	if (err) {
		en_err(priv, "Failed reserving %d qps\n", rss_map->size);
		return err;
	}

	for (i = 0; i < rss_map->size; i++) {
		cqn = priv->rx_ring[rss_map->map[i]].cqn;
		srqn = priv->rx_ring[rss_map->map[i]].srq.srqn;
		qpn = rss_map->base_qpn + i;
		err = mlx4_en_config_rss_qp(priv, qpn, srqn, cqn,
					    &rss_map->state[i],
					    &rss_map->qps[i]);
		if (err)
			goto rss_err;

		++good_qps;
	}

	/* Configure RSS indirection qp */
	err = mlx4_qp_reserve_range(mdev->dev, 1, 1, &priv->base_qpn);
	if (err) {
		en_err(priv, "Failed to reserve range for RSS "
			     "indirection qp\n");
		goto rss_err;
	}
	err = mlx4_qp_alloc(mdev->dev, priv->base_qpn, &rss_map->indir_qp);
	if (err) {
		en_err(priv, "Failed to allocate RSS indirection QP\n");
		goto reserve_err;
	}
	rss_map->indir_qp.event = mlx4_en_sqp_event;
	mlx4_en_fill_qp_context(priv, 0, 0, 0, 1, priv->base_qpn,
				priv->rx_ring[0].cqn, 0, &context);

	ptr = ((void *) &context) + 0x3c;
	rss_context = (struct mlx4_en_rss_context *) ptr;
	rss_context->base_qpn = cpu_to_be32(ilog2(rss_map->size) << 24 |
					    (rss_map->base_qpn));
	rss_context->default_qpn = cpu_to_be32(rss_map->base_qpn);
	rss_context->hash_fn = rss_xor & 0x3;
	rss_context->flags = rss_mask << 2;

	err = mlx4_qp_to_ready(mdev->dev, &priv->res.mtt, &context,
			       &rss_map->indir_qp, &rss_map->indir_state);
	if (err)
		goto indir_err;

	return 0;

indir_err:
	mlx4_qp_modify(mdev->dev, NULL, rss_map->indir_state,
		       MLX4_QP_STATE_RST, NULL, 0, 0, &rss_map->indir_qp);
	mlx4_qp_remove(mdev->dev, &rss_map->indir_qp);
	mlx4_qp_free(mdev->dev, &rss_map->indir_qp);
reserve_err:
	mlx4_qp_release_range(mdev->dev, priv->base_qpn, 1);
rss_err:
	for (i = 0; i < good_qps; i++) {
		mlx4_qp_modify(mdev->dev, NULL, rss_map->state[i],
			       MLX4_QP_STATE_RST, NULL, 0, 0, &rss_map->qps[i]);
		mlx4_qp_remove(mdev->dev, &rss_map->qps[i]);
		mlx4_qp_free(mdev->dev, &rss_map->qps[i]);
	}
	mlx4_qp_release_range(mdev->dev, rss_map->base_qpn, rss_map->size);
	return err;
}

void mlx4_en_release_rss_steer(struct mlx4_en_priv *priv)
{
	struct mlx4_en_dev *mdev = priv->mdev;
	struct mlx4_en_rss_map *rss_map = &priv->rss_map;
	int i;

	mlx4_qp_modify(mdev->dev, NULL, rss_map->indir_state,
		       MLX4_QP_STATE_RST, NULL, 0, 0, &rss_map->indir_qp);
	mlx4_qp_remove(mdev->dev, &rss_map->indir_qp);
	mlx4_qp_free(mdev->dev, &rss_map->indir_qp);
	mlx4_qp_release_range(mdev->dev, priv->base_qpn, 1);

	for (i = 0; i < rss_map->size; i++) {
		mlx4_qp_modify(mdev->dev, NULL, rss_map->state[i],
			       MLX4_QP_STATE_RST, NULL, 0, 0, &rss_map->qps[i]);
		mlx4_qp_remove(mdev->dev, &rss_map->qps[i]);
		mlx4_qp_free(mdev->dev, &rss_map->qps[i]);
	}
	mlx4_qp_release_range(mdev->dev, rss_map->base_qpn, rss_map->size);
}




<|MERGE_RESOLUTION|>--- conflicted
+++ resolved
@@ -453,11 +453,7 @@
 		/* Initialize page allocators */
 		err = mlx4_en_init_allocator(priv, ring);
 		if (err) {
-<<<<<<< HEAD
-			mlx4_err(mdev, "Failed initializing ring allocator\n");
-=======
 			en_err(priv, "Failed initializing ring allocator\n");
->>>>>>> 533ac12e
 			ring_ind--;
 			goto err_allocator;
 		}
@@ -488,11 +484,7 @@
 		err = mlx4_srq_alloc(mdev->dev, mdev->priv_pdn, &ring->wqres.mtt,
 				     ring->wqres.db.dma, &ring->srq);
 		if (err){
-<<<<<<< HEAD
-			mlx4_err(mdev, "Failed to allocate srq\n");
-=======
 			en_err(priv, "Failed to allocate srq\n");
->>>>>>> 533ac12e
 			ring_ind--;
 			goto err_srq;
 		}
