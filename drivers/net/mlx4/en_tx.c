/*
 * Copyright (c) 2007 Mellanox Technologies. All rights reserved.
 *
 * This software is available to you under a choice of one of two
 * licenses.  You may choose to be licensed under the terms of the GNU
 * General Public License (GPL) Version 2, available from the file
 * COPYING in the main directory of this source tree, or the
 * OpenIB.org BSD license below:
 *
 *     Redistribution and use in source and binary forms, with or
 *     without modification, are permitted provided that the following
 *     conditions are met:
 *
 *      - Redistributions of source code must retain the above
 *        copyright notice, this list of conditions and the following
 *        disclaimer.
 *
 *      - Redistributions in binary form must reproduce the above
 *        copyright notice, this list of conditions and the following
 *        disclaimer in the documentation and/or other materials
 *        provided with the distribution.
 *
 * THE SOFTWARE IS PROVIDED "AS IS", WITHOUT WARRANTY OF ANY KIND,
 * EXPRESS OR IMPLIED, INCLUDING BUT NOT LIMITED TO THE WARRANTIES OF
 * MERCHANTABILITY, FITNESS FOR A PARTICULAR PURPOSE AND
 * NONINFRINGEMENT. IN NO EVENT SHALL THE AUTHORS OR COPYRIGHT HOLDERS
 * BE LIABLE FOR ANY CLAIM, DAMAGES OR OTHER LIABILITY, WHETHER IN AN
 * ACTION OF CONTRACT, TORT OR OTHERWISE, ARISING FROM, OUT OF OR IN
 * CONNECTION WITH THE SOFTWARE OR THE USE OR OTHER DEALINGS IN THE
 * SOFTWARE.
 *
 */

#include <asm/page.h>
#include <linux/mlx4/cq.h>
#include <linux/mlx4/qp.h>
#include <linux/skbuff.h>
#include <linux/if_vlan.h>
#include <linux/vmalloc.h>

#include "mlx4_en.h"

enum {
	MAX_INLINE = 104, /* 128 - 16 - 4 - 4 */
};

static int inline_thold __read_mostly = MAX_INLINE;

module_param_named(inline_thold, inline_thold, int, 0444);
MODULE_PARM_DESC(inline_thold, "treshold for using inline data");

int mlx4_en_create_tx_ring(struct mlx4_en_priv *priv,
			   struct mlx4_en_tx_ring *ring, u32 size,
			   u16 stride)
{
	struct mlx4_en_dev *mdev = priv->mdev;
	int tmp;
	int err;

	ring->size = size;
	ring->size_mask = size - 1;
	ring->stride = stride;

	inline_thold = min(inline_thold, MAX_INLINE);

	spin_lock_init(&ring->comp_lock);

	tmp = size * sizeof(struct mlx4_en_tx_info);
	ring->tx_info = vmalloc(tmp);
	if (!ring->tx_info) {
		en_err(priv, "Failed allocating tx_info ring\n");
		return -ENOMEM;
	}
	en_dbg(DRV, priv, "Allocated tx_info ring at addr:%p size:%d\n",
		 ring->tx_info, tmp);

	ring->bounce_buf = kmalloc(MAX_DESC_SIZE, GFP_KERNEL);
	if (!ring->bounce_buf) {
		en_err(priv, "Failed allocating bounce buffer\n");
		err = -ENOMEM;
		goto err_tx;
	}
	ring->buf_size = ALIGN(size * ring->stride, MLX4_EN_PAGE_SIZE);

	err = mlx4_alloc_hwq_res(mdev->dev, &ring->wqres, ring->buf_size,
				 2 * PAGE_SIZE);
	if (err) {
		en_err(priv, "Failed allocating hwq resources\n");
		goto err_bounce;
	}

	err = mlx4_en_map_buffer(&ring->wqres.buf);
	if (err) {
		en_err(priv, "Failed to map TX buffer\n");
		goto err_hwq_res;
	}

	ring->buf = ring->wqres.buf.direct.buf;

	en_dbg(DRV, priv, "Allocated TX ring (addr:%p) - buf:%p size:%d "
	       "buf_size:%d dma:%llx\n", ring, ring->buf, ring->size,
	       ring->buf_size, (unsigned long long) ring->wqres.buf.direct.map);

	err = mlx4_qp_reserve_range(mdev->dev, 1, 1, &ring->qpn);
	if (err) {
		en_err(priv, "Failed reserving qp for tx ring.\n");
		goto err_map;
	}

	err = mlx4_qp_alloc(mdev->dev, ring->qpn, &ring->qp);
	if (err) {
		en_err(priv, "Failed allocating qp %d\n", ring->qpn);
		goto err_reserve;
	}
	ring->qp.event = mlx4_en_sqp_event;

	return 0;

err_reserve:
	mlx4_qp_release_range(mdev->dev, ring->qpn, 1);
err_map:
	mlx4_en_unmap_buffer(&ring->wqres.buf);
err_hwq_res:
	mlx4_free_hwq_res(mdev->dev, &ring->wqres, ring->buf_size);
err_bounce:
	kfree(ring->bounce_buf);
	ring->bounce_buf = NULL;
err_tx:
	vfree(ring->tx_info);
	ring->tx_info = NULL;
	return err;
}

void mlx4_en_destroy_tx_ring(struct mlx4_en_priv *priv,
			     struct mlx4_en_tx_ring *ring)
{
	struct mlx4_en_dev *mdev = priv->mdev;
	en_dbg(DRV, priv, "Destroying tx ring, qpn: %d\n", ring->qpn);

	mlx4_qp_remove(mdev->dev, &ring->qp);
	mlx4_qp_free(mdev->dev, &ring->qp);
	mlx4_qp_release_range(mdev->dev, ring->qpn, 1);
	mlx4_en_unmap_buffer(&ring->wqres.buf);
	mlx4_free_hwq_res(mdev->dev, &ring->wqres, ring->buf_size);
	kfree(ring->bounce_buf);
	ring->bounce_buf = NULL;
	vfree(ring->tx_info);
	ring->tx_info = NULL;
}

int mlx4_en_activate_tx_ring(struct mlx4_en_priv *priv,
			     struct mlx4_en_tx_ring *ring,
			     int cq, int srqn)
{
	struct mlx4_en_dev *mdev = priv->mdev;
	int err;

	ring->cqn = cq;
	ring->prod = 0;
	ring->cons = 0xffffffff;
	ring->last_nr_txbb = 1;
	ring->poll_cnt = 0;
	ring->blocked = 0;
	memset(ring->tx_info, 0, ring->size * sizeof(struct mlx4_en_tx_info));
	memset(ring->buf, 0, ring->buf_size);

	ring->qp_state = MLX4_QP_STATE_RST;
	ring->doorbell_qpn = swab32(ring->qp.qpn << 8);

	mlx4_en_fill_qp_context(priv, ring->size, ring->stride, 1, 0, ring->qpn,
				ring->cqn, srqn, &ring->context);

	err = mlx4_qp_to_ready(mdev->dev, &ring->wqres.mtt, &ring->context,
			       &ring->qp, &ring->qp_state);

	return err;
}

void mlx4_en_deactivate_tx_ring(struct mlx4_en_priv *priv,
				struct mlx4_en_tx_ring *ring)
{
	struct mlx4_en_dev *mdev = priv->mdev;

	mlx4_qp_modify(mdev->dev, NULL, ring->qp_state,
		       MLX4_QP_STATE_RST, NULL, 0, 0, &ring->qp);
}


static u32 mlx4_en_free_tx_desc(struct mlx4_en_priv *priv,
				struct mlx4_en_tx_ring *ring,
				int index, u8 owner)
{
	struct mlx4_en_dev *mdev = priv->mdev;
	struct mlx4_en_tx_info *tx_info = &ring->tx_info[index];
	struct mlx4_en_tx_desc *tx_desc = ring->buf + index * TXBB_SIZE;
	struct mlx4_wqe_data_seg *data = (void *) tx_desc + tx_info->data_offset;
	struct sk_buff *skb = tx_info->skb;
	struct skb_frag_struct *frag;
	void *end = ring->buf + ring->buf_size;
	int frags = skb_shinfo(skb)->nr_frags;
	int i;
	__be32 *ptr = (__be32 *)tx_desc;
	__be32 stamp = cpu_to_be32(STAMP_VAL | (!!owner << STAMP_SHIFT));

	/* Optimize the common case when there are no wraparounds */
	if (likely((void *) tx_desc + tx_info->nr_txbb * TXBB_SIZE <= end)) {
		if (!tx_info->inl) {
			if (tx_info->linear) {
				pci_unmap_single(mdev->pdev,
					(dma_addr_t) be64_to_cpu(data->addr),
					 be32_to_cpu(data->byte_count),
					 PCI_DMA_TODEVICE);
				++data;
			}

			for (i = 0; i < frags; i++) {
				frag = &skb_shinfo(skb)->frags[i];
				pci_unmap_page(mdev->pdev,
					(dma_addr_t) be64_to_cpu(data[i].addr),
					frag->size, PCI_DMA_TODEVICE);
			}
		}
		/* Stamp the freed descriptor */
		for (i = 0; i < tx_info->nr_txbb * TXBB_SIZE; i += STAMP_STRIDE) {
			*ptr = stamp;
			ptr += STAMP_DWORDS;
		}

	} else {
		if (!tx_info->inl) {
			if ((void *) data >= end) {
				data = (struct mlx4_wqe_data_seg *)
						(ring->buf + ((void *) data - end));
			}

			if (tx_info->linear) {
				pci_unmap_single(mdev->pdev,
					(dma_addr_t) be64_to_cpu(data->addr),
					 be32_to_cpu(data->byte_count),
					 PCI_DMA_TODEVICE);
				++data;
			}

			for (i = 0; i < frags; i++) {
				/* Check for wraparound before unmapping */
				if ((void *) data >= end)
					data = (struct mlx4_wqe_data_seg *) ring->buf;
				frag = &skb_shinfo(skb)->frags[i];
				pci_unmap_page(mdev->pdev,
					(dma_addr_t) be64_to_cpu(data->addr),
					 frag->size, PCI_DMA_TODEVICE);
			}
		}
		/* Stamp the freed descriptor */
		for (i = 0; i < tx_info->nr_txbb * TXBB_SIZE; i += STAMP_STRIDE) {
			*ptr = stamp;
			ptr += STAMP_DWORDS;
			if ((void *) ptr >= end) {
				ptr = ring->buf;
				stamp ^= cpu_to_be32(0x80000000);
			}
		}

	}
	dev_kfree_skb_any(skb);
	return tx_info->nr_txbb;
}


int mlx4_en_free_tx_buf(struct net_device *dev, struct mlx4_en_tx_ring *ring)
{
	struct mlx4_en_priv *priv = netdev_priv(dev);
	int cnt = 0;

	/* Skip last polled descriptor */
	ring->cons += ring->last_nr_txbb;
	en_dbg(DRV, priv, "Freeing Tx buf - cons:0x%x prod:0x%x\n",
		 ring->cons, ring->prod);

	if ((u32) (ring->prod - ring->cons) > ring->size) {
		if (netif_msg_tx_err(priv))
			en_warn(priv, "Tx consumer passed producer!\n");
		return 0;
	}

	while (ring->cons != ring->prod) {
		ring->last_nr_txbb = mlx4_en_free_tx_desc(priv, ring,
						ring->cons & ring->size_mask,
						!!(ring->cons & ring->size));
		ring->cons += ring->last_nr_txbb;
		cnt++;
	}

	if (cnt)
		en_dbg(DRV, priv, "Freed %d uncompleted tx descriptors\n", cnt);

	return cnt;
}


static void mlx4_en_process_tx_cq(struct net_device *dev, struct mlx4_en_cq *cq)
{
	struct mlx4_en_priv *priv = netdev_priv(dev);
	struct mlx4_cq *mcq = &cq->mcq;
	struct mlx4_en_tx_ring *ring = &priv->tx_ring[cq->ring];
	struct mlx4_cqe *cqe = cq->buf;
	u16 index;
	u16 new_index;
	u32 txbbs_skipped = 0;
	u32 cq_last_sav;

	/* index always points to the first TXBB of the last polled descriptor */
	index = ring->cons & ring->size_mask;
	new_index = be16_to_cpu(cqe->wqe_index) & ring->size_mask;
	if (index == new_index)
		return;

	if (!priv->port_up)
		return;

	/*
	 * We use a two-stage loop:
	 * - the first samples the HW-updated CQE
	 * - the second frees TXBBs until the last sample
	 * This lets us amortize CQE cache misses, while still polling the CQ
	 * until is quiescent.
	 */
	cq_last_sav = mcq->cons_index;
	do {
		do {
			/* Skip over last polled CQE */
			index = (index + ring->last_nr_txbb) & ring->size_mask;
			txbbs_skipped += ring->last_nr_txbb;

			/* Poll next CQE */
			ring->last_nr_txbb = mlx4_en_free_tx_desc(
						priv, ring, index,
						!!((ring->cons + txbbs_skipped) &
						   ring->size));
			++mcq->cons_index;

		} while (index != new_index);

		new_index = be16_to_cpu(cqe->wqe_index) & ring->size_mask;
	} while (index != new_index);
	AVG_PERF_COUNTER(priv->pstats.tx_coal_avg,
			 (u32) (mcq->cons_index - cq_last_sav));

	/*
	 * To prevent CQ overflow we first update CQ consumer and only then
	 * the ring consumer.
	 */
	mlx4_cq_set_ci(mcq);
	wmb();
	ring->cons += txbbs_skipped;

	/* Wakeup Tx queue if this ring stopped it */
	if (unlikely(ring->blocked)) {
		if ((u32) (ring->prod - ring->cons) <=
		     ring->size - HEADROOM - MAX_DESC_TXBBS) {
			ring->blocked = 0;
			netif_tx_wake_queue(netdev_get_tx_queue(dev, cq->ring));
			priv->port_stats.wake_queue++;
		}
	}
}

void mlx4_en_tx_irq(struct mlx4_cq *mcq)
{
	struct mlx4_en_cq *cq = container_of(mcq, struct mlx4_en_cq, mcq);
	struct mlx4_en_priv *priv = netdev_priv(cq->dev);
	struct mlx4_en_tx_ring *ring = &priv->tx_ring[cq->ring];

	if (!spin_trylock(&ring->comp_lock))
		return;
	mlx4_en_process_tx_cq(cq->dev, cq);
	mod_timer(&cq->timer, jiffies + 1);
	spin_unlock(&ring->comp_lock);
}


void mlx4_en_poll_tx_cq(unsigned long data)
{
	struct mlx4_en_cq *cq = (struct mlx4_en_cq *) data;
	struct mlx4_en_priv *priv = netdev_priv(cq->dev);
	struct mlx4_en_tx_ring *ring = &priv->tx_ring[cq->ring];
	u32 inflight;

	INC_PERF_COUNTER(priv->pstats.tx_poll);

	if (!spin_trylock_irq(&ring->comp_lock)) {
		mod_timer(&cq->timer, jiffies + MLX4_EN_TX_POLL_TIMEOUT);
		return;
	}
	mlx4_en_process_tx_cq(cq->dev, cq);
	inflight = (u32) (ring->prod - ring->cons - ring->last_nr_txbb);

	/* If there are still packets in flight and the timer has not already
	 * been scheduled by the Tx routine then schedule it here to guarantee
	 * completion processing of these packets */
	if (inflight && priv->port_up)
		mod_timer(&cq->timer, jiffies + MLX4_EN_TX_POLL_TIMEOUT);

	spin_unlock_irq(&ring->comp_lock);
}

static struct mlx4_en_tx_desc *mlx4_en_bounce_to_desc(struct mlx4_en_priv *priv,
						      struct mlx4_en_tx_ring *ring,
						      u32 index,
						      unsigned int desc_size)
{
	u32 copy = (ring->size - index) * TXBB_SIZE;
	int i;

	for (i = desc_size - copy - 4; i >= 0; i -= 4) {
		if ((i & (TXBB_SIZE - 1)) == 0)
			wmb();

		*((u32 *) (ring->buf + i)) =
			*((u32 *) (ring->bounce_buf + copy + i));
	}

	for (i = copy - 4; i >= 4 ; i -= 4) {
		if ((i & (TXBB_SIZE - 1)) == 0)
			wmb();

		*((u32 *) (ring->buf + index * TXBB_SIZE + i)) =
			*((u32 *) (ring->bounce_buf + i));
	}

	/* Return real descriptor location */
	return ring->buf + index * TXBB_SIZE;
}

static inline void mlx4_en_xmit_poll(struct mlx4_en_priv *priv, int tx_ind)
{
	struct mlx4_en_cq *cq = &priv->tx_cq[tx_ind];
	struct mlx4_en_tx_ring *ring = &priv->tx_ring[tx_ind];

	/* If we don't have a pending timer, set one up to catch our recent
	   post in case the interface becomes idle */
	if (!timer_pending(&cq->timer))
		mod_timer(&cq->timer, jiffies + MLX4_EN_TX_POLL_TIMEOUT);

	/* Poll the CQ every mlx4_en_TX_MODER_POLL packets */
	if ((++ring->poll_cnt & (MLX4_EN_TX_POLL_MODER - 1)) == 0)
		if (spin_trylock_irq(&ring->comp_lock)) {
			mlx4_en_process_tx_cq(priv->dev, cq);
			spin_unlock_irq(&ring->comp_lock);
		}
}

static void *get_frag_ptr(struct sk_buff *skb)
{
	struct skb_frag_struct *frag =  &skb_shinfo(skb)->frags[0];
	struct page *page = frag->page;
	void *ptr;

	ptr = page_address(page);
	if (unlikely(!ptr))
		return NULL;

	return ptr + frag->page_offset;
}

static int is_inline(struct sk_buff *skb, void **pfrag)
{
	void *ptr;

	if (inline_thold && !skb_is_gso(skb) && skb->len <= inline_thold) {
		if (skb_shinfo(skb)->nr_frags == 1) {
			ptr = get_frag_ptr(skb);
			if (unlikely(!ptr))
				return 0;

			if (pfrag)
				*pfrag = ptr;

			return 1;
		} else if (unlikely(skb_shinfo(skb)->nr_frags))
			return 0;
		else
			return 1;
	}

	return 0;
}

static int inline_size(struct sk_buff *skb)
{
	if (skb->len + CTRL_SIZE + sizeof(struct mlx4_wqe_inline_seg)
	    <= MLX4_INLINE_ALIGN)
		return ALIGN(skb->len + CTRL_SIZE +
			     sizeof(struct mlx4_wqe_inline_seg), 16);
	else
		return ALIGN(skb->len + CTRL_SIZE + 2 *
			     sizeof(struct mlx4_wqe_inline_seg), 16);
}

static int get_real_size(struct sk_buff *skb, struct net_device *dev,
			 int *lso_header_size)
{
	struct mlx4_en_priv *priv = netdev_priv(dev);
	int real_size;

	if (skb_is_gso(skb)) {
		*lso_header_size = skb_transport_offset(skb) + tcp_hdrlen(skb);
		real_size = CTRL_SIZE + skb_shinfo(skb)->nr_frags * DS_SIZE +
			ALIGN(*lso_header_size + 4, DS_SIZE);
		if (unlikely(*lso_header_size != skb_headlen(skb))) {
			/* We add a segment for the skb linear buffer only if
			 * it contains data */
			if (*lso_header_size < skb_headlen(skb))
				real_size += DS_SIZE;
			else {
				if (netif_msg_tx_err(priv))
					en_warn(priv, "Non-linear headers\n");
<<<<<<< HEAD
				dev_kfree_skb_any(skb);
				return 0;
			}
		}
		if (unlikely(*lso_header_size > MAX_LSO_HDR_SIZE)) {
			if (netif_msg_tx_err(priv))
				en_warn(priv, "LSO header size too big\n");
			dev_kfree_skb_any(skb);
			return 0;
		}
=======
				return 0;
			}
		}
>>>>>>> 4e8a2372
	} else {
		*lso_header_size = 0;
		if (!is_inline(skb, NULL))
			real_size = CTRL_SIZE + (skb_shinfo(skb)->nr_frags + 1) * DS_SIZE;
		else
			real_size = inline_size(skb);
	}

	return real_size;
}

static void build_inline_wqe(struct mlx4_en_tx_desc *tx_desc, struct sk_buff *skb,
			     int real_size, u16 *vlan_tag, int tx_ind, void *fragptr)
{
	struct mlx4_wqe_inline_seg *inl = &tx_desc->inl;
	int spc = MLX4_INLINE_ALIGN - CTRL_SIZE - sizeof *inl;

	if (skb->len <= spc) {
		inl->byte_count = cpu_to_be32(1 << 31 | skb->len);
		skb_copy_from_linear_data(skb, inl + 1, skb_headlen(skb));
		if (skb_shinfo(skb)->nr_frags)
			memcpy(((void *)(inl + 1)) + skb_headlen(skb), fragptr,
			       skb_shinfo(skb)->frags[0].size);

	} else {
		inl->byte_count = cpu_to_be32(1 << 31 | spc);
		if (skb_headlen(skb) <= spc) {
			skb_copy_from_linear_data(skb, inl + 1, skb_headlen(skb));
			if (skb_headlen(skb) < spc) {
				memcpy(((void *)(inl + 1)) + skb_headlen(skb),
					fragptr, spc - skb_headlen(skb));
				fragptr +=  spc - skb_headlen(skb);
			}
			inl = (void *) (inl + 1) + spc;
			memcpy(((void *)(inl + 1)), fragptr, skb->len - spc);
		} else {
			skb_copy_from_linear_data(skb, inl + 1, spc);
			inl = (void *) (inl + 1) + spc;
			skb_copy_from_linear_data_offset(skb, spc, inl + 1,
					skb_headlen(skb) - spc);
			if (skb_shinfo(skb)->nr_frags)
				memcpy(((void *)(inl + 1)) + skb_headlen(skb) - spc,
					fragptr, skb_shinfo(skb)->frags[0].size);
		}

		wmb();
		inl->byte_count = cpu_to_be32(1 << 31 | (skb->len - spc));
	}
	tx_desc->ctrl.vlan_tag = cpu_to_be16(*vlan_tag);
	tx_desc->ctrl.ins_vlan = MLX4_WQE_CTRL_INS_VLAN * !!(*vlan_tag);
	tx_desc->ctrl.fence_size = (real_size / 16) & 0x3f;
}

u16 mlx4_en_select_queue(struct net_device *dev, struct sk_buff *skb)
{
	struct mlx4_en_priv *priv = netdev_priv(dev);
	u16 vlan_tag = 0;

	/* If we support per priority flow control and the packet contains
	 * a vlan tag, send the packet to the TX ring assigned to that priority
	 */
	if (priv->prof->rx_ppp && priv->vlgrp && vlan_tx_tag_present(skb)) {
		vlan_tag = vlan_tx_tag_get(skb);
		return MLX4_EN_NUM_TX_RINGS + (vlan_tag >> 13);
	}

	return skb_tx_hash(dev, skb);
}

int mlx4_en_xmit(struct sk_buff *skb, struct net_device *dev)
{
	struct mlx4_en_priv *priv = netdev_priv(dev);
	struct mlx4_en_dev *mdev = priv->mdev;
	struct mlx4_en_tx_ring *ring;
	struct mlx4_en_cq *cq;
	struct mlx4_en_tx_desc *tx_desc;
	struct mlx4_wqe_data_seg *data;
	struct skb_frag_struct *frag;
	struct mlx4_en_tx_info *tx_info;
	int tx_ind = 0;
	int nr_txbb;
	int desc_size;
	int real_size;
	dma_addr_t dma;
	u32 index;
	__be32 op_own;
	u16 vlan_tag = 0;
	int i;
	int lso_header_size;
	void *fragptr;

	real_size = get_real_size(skb, dev, &lso_header_size);
	if (unlikely(!real_size))
		goto tx_drop;

	/* Allign descriptor to TXBB size */
	desc_size = ALIGN(real_size, TXBB_SIZE);
	nr_txbb = desc_size / TXBB_SIZE;
	if (unlikely(nr_txbb > MAX_DESC_TXBBS)) {
		if (netif_msg_tx_err(priv))
			en_warn(priv, "Oversized header or SG list\n");
<<<<<<< HEAD
		dev_kfree_skb_any(skb);
		return NETDEV_TX_OK;
=======
		goto tx_drop;
>>>>>>> 4e8a2372
	}

	tx_ind = skb->queue_mapping;
	ring = &priv->tx_ring[tx_ind];
	if (priv->vlgrp && vlan_tx_tag_present(skb))
		vlan_tag = vlan_tx_tag_get(skb);

	/* Check available TXBBs And 2K spare for prefetch */
	if (unlikely(((int)(ring->prod - ring->cons)) >
		     ring->size - HEADROOM - MAX_DESC_TXBBS)) {
		/* every full Tx ring stops queue */
		netif_tx_stop_queue(netdev_get_tx_queue(dev, tx_ind));
		ring->blocked = 1;
		priv->port_stats.queue_stopped++;

		/* Use interrupts to find out when queue opened */
		cq = &priv->tx_cq[tx_ind];
		mlx4_en_arm_cq(priv, cq);
		return NETDEV_TX_BUSY;
	}

<<<<<<< HEAD
	/* Now that we know what Tx ring to use */
	if (unlikely(!priv->port_up)) {
		if (netif_msg_tx_err(priv))
			en_warn(priv, "xmit: port down!\n");
		dev_kfree_skb_any(skb);
		return NETDEV_TX_OK;
	}

=======
>>>>>>> 4e8a2372
	/* Track current inflight packets for performance analysis */
	AVG_PERF_COUNTER(priv->pstats.inflight_avg,
			 (u32) (ring->prod - ring->cons - 1));

	/* Packet is good - grab an index and transmit it */
	index = ring->prod & ring->size_mask;

	/* See if we have enough space for whole descriptor TXBB for setting
	 * SW ownership on next descriptor; if not, use a bounce buffer. */
	if (likely(index + nr_txbb <= ring->size))
		tx_desc = ring->buf + index * TXBB_SIZE;
	else
		tx_desc = (struct mlx4_en_tx_desc *) ring->bounce_buf;

	/* Save skb in tx_info ring */
	tx_info = &ring->tx_info[index];
	tx_info->skb = skb;
	tx_info->nr_txbb = nr_txbb;

	/* Prepare ctrl segement apart opcode+ownership, which depends on
	 * whether LSO is used */
	tx_desc->ctrl.vlan_tag = cpu_to_be16(vlan_tag);
	tx_desc->ctrl.ins_vlan = MLX4_WQE_CTRL_INS_VLAN * !!vlan_tag;
	tx_desc->ctrl.fence_size = (real_size / 16) & 0x3f;
	tx_desc->ctrl.srcrb_flags = cpu_to_be32(MLX4_WQE_CTRL_CQ_UPDATE |
						MLX4_WQE_CTRL_SOLICITED);
	if (likely(skb->ip_summed == CHECKSUM_PARTIAL)) {
		tx_desc->ctrl.srcrb_flags |= cpu_to_be32(MLX4_WQE_CTRL_IP_CSUM |
							 MLX4_WQE_CTRL_TCP_UDP_CSUM);
		priv->port_stats.tx_chksum_offload++;
	}

	/* Handle LSO (TSO) packets */
	if (lso_header_size) {
		/* Mark opcode as LSO */
		op_own = cpu_to_be32(MLX4_OPCODE_LSO | (1 << 6)) |
			((ring->prod & ring->size) ?
				cpu_to_be32(MLX4_EN_BIT_DESC_OWN) : 0);

		/* Fill in the LSO prefix */
		tx_desc->lso.mss_hdr_size = cpu_to_be32(
			skb_shinfo(skb)->gso_size << 16 | lso_header_size);

		/* Copy headers;
		 * note that we already verified that it is linear */
		memcpy(tx_desc->lso.header, skb->data, lso_header_size);
		data = ((void *) &tx_desc->lso +
			ALIGN(lso_header_size + 4, DS_SIZE));

		priv->port_stats.tso_packets++;
		i = ((skb->len - lso_header_size) / skb_shinfo(skb)->gso_size) +
			!!((skb->len - lso_header_size) % skb_shinfo(skb)->gso_size);
		ring->bytes += skb->len + (i - 1) * lso_header_size;
		ring->packets += i;
	} else {
		/* Normal (Non LSO) packet */
		op_own = cpu_to_be32(MLX4_OPCODE_SEND) |
			((ring->prod & ring->size) ?
			 cpu_to_be32(MLX4_EN_BIT_DESC_OWN) : 0);
		data = &tx_desc->data;
		ring->bytes += max(skb->len, (unsigned int) ETH_ZLEN);
		ring->packets++;

	}
	AVG_PERF_COUNTER(priv->pstats.tx_pktsz_avg, skb->len);


	/* valid only for none inline segments */
	tx_info->data_offset = (void *) data - (void *) tx_desc;

	tx_info->linear = (lso_header_size < skb_headlen(skb) && !is_inline(skb, NULL)) ? 1 : 0;
	data += skb_shinfo(skb)->nr_frags + tx_info->linear - 1;

	if (!is_inline(skb, &fragptr)) {
		/* Map fragments */
		for (i = skb_shinfo(skb)->nr_frags - 1; i >= 0; i--) {
			frag = &skb_shinfo(skb)->frags[i];
			dma = pci_map_page(mdev->dev->pdev, frag->page, frag->page_offset,
					   frag->size, PCI_DMA_TODEVICE);
			data->addr = cpu_to_be64(dma);
			data->lkey = cpu_to_be32(mdev->mr.key);
			wmb();
			data->byte_count = cpu_to_be32(frag->size);
			--data;
		}

		/* Map linear part */
		if (tx_info->linear) {
			dma = pci_map_single(mdev->dev->pdev, skb->data + lso_header_size,
					     skb_headlen(skb) - lso_header_size, PCI_DMA_TODEVICE);
			data->addr = cpu_to_be64(dma);
			data->lkey = cpu_to_be32(mdev->mr.key);
			wmb();
			data->byte_count = cpu_to_be32(skb_headlen(skb) - lso_header_size);
		}
		tx_info->inl = 0;
	} else {
		build_inline_wqe(tx_desc, skb, real_size, &vlan_tag, tx_ind, fragptr);
		tx_info->inl = 1;
	}

	ring->prod += nr_txbb;

	/* If we used a bounce buffer then copy descriptor back into place */
	if (tx_desc == (struct mlx4_en_tx_desc *) ring->bounce_buf)
		tx_desc = mlx4_en_bounce_to_desc(priv, ring, index, desc_size);

	/* Run destructor before passing skb to HW */
	if (likely(!skb_shared(skb)))
		skb_orphan(skb);

	/* Ensure new descirptor hits memory
	 * before setting ownership of this descriptor to HW */
	wmb();
	tx_desc->ctrl.owner_opcode = op_own;

	/* Ring doorbell! */
	wmb();
	writel(ring->doorbell_qpn, mdev->uar_map + MLX4_SEND_DOORBELL);

	/* Poll CQ here */
	mlx4_en_xmit_poll(priv, tx_ind);

	return 0;

tx_drop:
	dev_kfree_skb_any(skb);
	priv->stats.tx_dropped++;
	return NETDEV_TX_OK;
}
<|MERGE_RESOLUTION|>--- conflicted
+++ resolved
@@ -515,22 +515,9 @@
 			else {
 				if (netif_msg_tx_err(priv))
 					en_warn(priv, "Non-linear headers\n");
-<<<<<<< HEAD
-				dev_kfree_skb_any(skb);
 				return 0;
 			}
 		}
-		if (unlikely(*lso_header_size > MAX_LSO_HDR_SIZE)) {
-			if (netif_msg_tx_err(priv))
-				en_warn(priv, "LSO header size too big\n");
-			dev_kfree_skb_any(skb);
-			return 0;
-		}
-=======
-				return 0;
-			}
-		}
->>>>>>> 4e8a2372
 	} else {
 		*lso_header_size = 0;
 		if (!is_inline(skb, NULL))
@@ -632,12 +619,7 @@
 	if (unlikely(nr_txbb > MAX_DESC_TXBBS)) {
 		if (netif_msg_tx_err(priv))
 			en_warn(priv, "Oversized header or SG list\n");
-<<<<<<< HEAD
-		dev_kfree_skb_any(skb);
-		return NETDEV_TX_OK;
-=======
 		goto tx_drop;
->>>>>>> 4e8a2372
 	}
 
 	tx_ind = skb->queue_mapping;
@@ -659,17 +641,6 @@
 		return NETDEV_TX_BUSY;
 	}
 
-<<<<<<< HEAD
-	/* Now that we know what Tx ring to use */
-	if (unlikely(!priv->port_up)) {
-		if (netif_msg_tx_err(priv))
-			en_warn(priv, "xmit: port down!\n");
-		dev_kfree_skb_any(skb);
-		return NETDEV_TX_OK;
-	}
-
-=======
->>>>>>> 4e8a2372
 	/* Track current inflight packets for performance analysis */
 	AVG_PERF_COUNTER(priv->pstats.inflight_avg,
 			 (u32) (ring->prod - ring->cons - 1));
