--- conflicted
+++ resolved
@@ -3587,11 +3587,7 @@
 	struct net_device *netdev = adapter->netdev;
 	int work_done = 0;
 
-<<<<<<< HEAD
-#ifdef CONFIG_DCA
-=======
 #ifdef CONFIG_IGB_DCA
->>>>>>> 57f8f7b6
 	if (adapter->flags & IGB_FLAG_DCA_ENABLED)
 		igb_update_rx_dca(rx_ring);
 #endif
