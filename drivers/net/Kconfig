
#
# Network device configuration
#

menuconfig NETDEVICES
	default y if UML
	depends on NET
	bool "Network device support"
	---help---
	  You can say N here if you don't intend to connect your Linux box to
	  any other computer at all.

	  You'll have to say Y if your computer contains a network card that
	  you want to use under Linux. If you are going to run SLIP or PPP over
	  telephone line or null modem cable you need say Y here. Connecting
	  two machines with parallel ports using PLIP needs this, as well as
	  AX.25/KISS for sending Internet traffic over amateur radio links.

	  See also "The Linux Network Administrator's Guide" by Olaf Kirch and
	  Terry Dawson. Available at <http://www.tldp.org/guides.html>.

	  If unsure, say Y.

# All the following symbols are dependent on NETDEVICES - do not repeat
# that for each of the symbols.
if NETDEVICES

config IFB
	tristate "Intermediate Functional Block support"
	depends on NET_CLS_ACT
	---help---
	  This is an intermediate driver that allows sharing of
	  resources.
	  To compile this driver as a module, choose M here: the module
	  will be called ifb.  If you want to use more than one ifb
	  device at a time, you need to compile this driver as a module.
	  Instead of 'ifb', the devices will then be called 'ifb0',
	  'ifb1' etc.
	  Look at the iproute2 documentation directory for usage etc

config DUMMY
	tristate "Dummy net driver support"
	---help---
	  This is essentially a bit-bucket device (i.e. traffic you send to
	  this device is consigned into oblivion) with a configurable IP
	  address. It is most commonly used in order to make your currently
	  inactive SLIP address seem like a real address for local programs.
	  If you use SLIP or PPP, you might want to say Y here. Since this
	  thing often comes in handy, the default is Y. It won't enlarge your
	  kernel either. What a deal. Read about it in the Network
	  Administrator's Guide, available from
	  <http://www.tldp.org/docs.html#guide>.

	  To compile this driver as a module, choose M here: the module
	  will be called dummy.  If you want to use more than one dummy
	  device at a time, you need to compile this driver as a module.
	  Instead of 'dummy', the devices will then be called 'dummy0',
	  'dummy1' etc.

config BONDING
	tristate "Bonding driver support"
	depends on INET
	---help---
	  Say 'Y' or 'M' if you wish to be able to 'bond' multiple Ethernet
	  Channels together. This is called 'Etherchannel' by Cisco,
	  'Trunking' by Sun, 802.3ad by the IEEE, and 'Bonding' in Linux.

	  The driver supports multiple bonding modes to allow for both high
	  performance and high availability operation.

	  Refer to <file:Documentation/networking/bonding.txt> for more
	  information.

	  To compile this driver as a module, choose M here: the module
	  will be called bonding.

config MACVLAN
	tristate "MAC-VLAN support (EXPERIMENTAL)"
	depends on EXPERIMENTAL
	---help---
	  This allows one to create virtual interfaces that map packets to
	  or from specific MAC addresses to a particular interface.

	  Macvlan devices can be added using the "ip" command from the
	  iproute2 package starting with the iproute2-2.6.23 release:

	  "ip link add link <real dev> [ address MAC ] [ NAME ] type macvlan"

	  To compile this driver as a module, choose M here: the module
	  will be called macvlan.

config EQUALIZER
	tristate "EQL (serial line load balancing) support"
	---help---
	  If you have two serial connections to some other computer (this
	  usually requires two modems and two telephone lines) and you use
	  SLIP (the protocol for sending Internet traffic over telephone
	  lines) or PPP (a better SLIP) on them, you can make them behave like
	  one double speed connection using this driver.  Naturally, this has
	  to be supported at the other end as well, either with a similar EQL
	  Linux driver or with a Livingston Portmaster 2e.

	  Say Y if you want this and read
	  <file:Documentation/networking/eql.txt>.  You may also want to read
	  section 6.2 of the NET-3-HOWTO, available from
	  <http://www.tldp.org/docs.html#howto>.

	  To compile this driver as a module, choose M here: the module
	  will be called eql.  If unsure, say N.

config TUN
	tristate "Universal TUN/TAP device driver support"
	select CRC32
	---help---
	  TUN/TAP provides packet reception and transmission for user space
	  programs.  It can be viewed as a simple Point-to-Point or Ethernet
	  device, which instead of receiving packets from a physical media,
	  receives them from user space program and instead of sending packets
	  via physical media writes them to the user space program.

	  When a program opens /dev/net/tun, driver creates and registers
	  corresponding net device tunX or tapX.  After a program closed above
	  devices, driver will automatically delete tunXX or tapXX device and
	  all routes corresponding to it.

	  Please read <file:Documentation/networking/tuntap.txt> for more
	  information.

	  To compile this driver as a module, choose M here: the module
	  will be called tun.

	  If you don't know what to use this for, you don't need it.

config VETH
	tristate "Virtual ethernet pair device"
	---help---
	  This device is a local ethernet tunnel. Devices are created in pairs.
	  When one end receives the packet it appears on its pair and vice
	  versa.

config NET_SB1000
	tristate "General Instruments Surfboard 1000"
	depends on PNP
	---help---
	  This is a driver for the General Instrument (also known as
	  NextLevel) SURFboard 1000 internal
	  cable modem. This is an ISA card which is used by a number of cable
	  TV companies to provide cable modem access. It's a one-way
	  downstream-only cable modem, meaning that your upstream net link is
	  provided by your regular phone modem.

	  At present this driver only compiles as a module, so say M here if
	  you have this card. The module will be called sb1000. Then read
	  <file:Documentation/networking/README.sb1000> for information on how
	  to use this module, as it needs special ppp scripts for establishing
	  a connection. Further documentation and the necessary scripts can be
	  found at:

	  <http://www.jacksonville.net/~fventuri/>
	  <http://home.adelphia.net/~siglercm/sb1000.html>
	  <http://linuxpower.cx/~cable/>

	  If you don't have this card, of course say N.

source "drivers/net/arcnet/Kconfig"

source "drivers/net/phy/Kconfig"

#
#	Ethernet
#

menuconfig NET_ETHERNET
	bool "Ethernet (10 or 100Mbit)"
	depends on !UML
	---help---
	  Ethernet (also called IEEE 802.3 or ISO 8802-2) is the most common
	  type of Local Area Network (LAN) in universities and companies.

	  Common varieties of Ethernet are: 10BASE-2 or Thinnet (10 Mbps over
	  coaxial cable, linking computers in a chain), 10BASE-T or twisted
	  pair (10 Mbps over twisted pair cable, linking computers to central
	  hubs), 10BASE-F (10 Mbps over optical fiber links, using hubs),
	  100BASE-TX (100 Mbps over two twisted pair cables, using hubs),
	  100BASE-T4 (100 Mbps over 4 standard voice-grade twisted pair
	  cables, using hubs), 100BASE-FX (100 Mbps over optical fiber links)
	  [the 100BASE varieties are also known as Fast Ethernet], and Gigabit
	  Ethernet (1 Gbps over optical fiber or short copper links).

	  If your Linux machine will be connected to an Ethernet and you have
	  an Ethernet network interface card (NIC) installed in your computer,
	  say Y here and read the Ethernet-HOWTO, available from
	  <http://www.tldp.org/docs.html#howto>. You will then also have
	  to say Y to the driver for your particular NIC.

	  Note that the answer to this question won't directly affect the
	  kernel: saying N will just cause the configurator to skip all
	  the questions about Ethernet network cards. If unsure, say N.

if NET_ETHERNET

config MII
	tristate "Generic Media Independent Interface device support"
	help
	  Most ethernet controllers have MII transceiver either as an external
	  or internal device.  It is safe to say Y or M here even if your
	  ethernet card lack MII.

config MACB
	tristate "Atmel MACB support"
	depends on AVR32 || ARCH_AT91SAM9260 || ARCH_AT91SAM9263 || ARCH_AT91SAM9G20 || ARCH_AT91CAP9
	select PHYLIB
	help
	  The Atmel MACB ethernet interface is found on many AT32 and AT91
	  parts. Say Y to include support for the MACB chip.

	  To compile this driver as a module, choose M here: the module
	  will be called macb.

source "drivers/net/arm/Kconfig"

config AX88796
	tristate "ASIX AX88796 NE2000 clone support"
	depends on ARM || MIPS || SUPERH
	select CRC32
	select MII
	help
	  AX88796 driver, using platform bus to provide
	  chip detection and resources

config AX88796_93CX6
	bool "ASIX AX88796 external 93CX6 eeprom support"
	depends on AX88796
	select EEPROM_93CX6
	help
	  Select this if your platform comes with an external 93CX6 eeprom.

config MACE
	tristate "MACE (Power Mac ethernet) support"
	depends on PPC_PMAC && PPC32
	select CRC32
	help
	  Power Macintoshes and clones with Ethernet built-in on the
	  motherboard will usually use a MACE (Medium Access Control for
	  Ethernet) interface. Say Y to include support for the MACE chip.

	  To compile this driver as a module, choose M here: the module
	  will be called mace.

config MACE_AAUI_PORT
	bool "Use AAUI port instead of TP by default"
	depends on MACE
	help
	  Some Apple machines (notably the Apple Network Server) which use the
	  MACE ethernet chip have an Apple AUI port (small 15-pin connector),
	  instead of an 8-pin RJ45 connector for twisted-pair ethernet.  Say
	  Y here if you have such a machine.  If unsure, say N.
	  The driver will default to AAUI on ANS anyway, and if you use it as
	  a module, you can provide the port_aaui=0|1 to force the driver.

config BMAC
	tristate "BMAC (G3 ethernet) support"
	depends on PPC_PMAC && PPC32
	select CRC32
	help
	  Say Y for support of BMAC Ethernet interfaces. These are used on G3
	  computers.

	  To compile this driver as a module, choose M here: the module
	  will be called bmac.

config ARIADNE
	tristate "Ariadne support"
	depends on ZORRO
	help
	  If you have a Village Tronic Ariadne Ethernet adapter, say Y.
	  Otherwise, say N.

	  To compile this driver as a module, choose M here: the module
	  will be called ariadne.

config A2065
	tristate "A2065 support"
	depends on ZORRO
	select CRC32
	help
	  If you have a Commodore A2065 Ethernet adapter, say Y. Otherwise,
	  say N.

	  To compile this driver as a module, choose M here: the module
	  will be called a2065.

config HYDRA
	tristate "Hydra support"
	depends on ZORRO
	select CRC32
	help
	  If you have a Hydra Ethernet adapter, say Y. Otherwise, say N.

	  To compile this driver as a module, choose M here: the module
	  will be called hydra.

config ZORRO8390
	tristate "Zorro NS8390-based Ethernet support"
	depends on ZORRO
	select CRC32
	help
	  This driver is for Zorro Ethernet cards using an NS8390-compatible
	  chipset, like the Village Tronic Ariadne II and the Individual
	  Computers X-Surf Ethernet cards. If you have such a card, say Y.
	  Otherwise, say N.

	  To compile this driver as a module, choose M here: the module
	  will be called zorro8390.

config APNE
	tristate "PCMCIA NE2000 support"
	depends on AMIGA_PCMCIA
	select CRC32
	help
	  If you have a PCMCIA NE2000 compatible adapter, say Y.  Otherwise,
	  say N.

	  To compile this driver as a module, choose M here: the module
	  will be called apne.

config MAC8390
	bool "Macintosh NS 8390 based ethernet cards"
	depends on MAC
	select CRC32
	help
	  If you want to include a driver to support Nubus or LC-PDS
	  Ethernet cards using an NS8390 chipset or its equivalent, say Y
	  and read the Ethernet-HOWTO, available from
	  <http://www.tldp.org/docs.html#howto>.

config MAC89x0
	tristate "Macintosh CS89x0 based ethernet cards"
	depends on MAC
	---help---
	  Support for CS89x0 chipset based Ethernet cards.  If you have a
	  Nubus or LC-PDS network (Ethernet) card of this type, say Y and
	  read the Ethernet-HOWTO, available from
	  <http://www.tldp.org/docs.html#howto>.

	  To compile this driver as a module, choose M here. This module will
	  be called mac89x0.

config MACSONIC
	tristate "Macintosh SONIC based ethernet (onboard, NuBus, LC, CS)"
	depends on MAC
	---help---
	  Support for NatSemi SONIC based Ethernet devices.  This includes
	  the onboard Ethernet in many Quadras as well as some LC-PDS,
	  a few Nubus and all known Comm Slot Ethernet cards.  If you have
	  one of these say Y and read the Ethernet-HOWTO, available from
	  <http://www.tldp.org/docs.html#howto>.

	  To compile this driver as a module, choose M here. This module will
	  be called macsonic.

config MACMACE
	bool "Macintosh (AV) onboard MACE ethernet"
	depends on MAC
	select CRC32
	help
	  Support for the onboard AMD 79C940 MACE Ethernet controller used in
	  the 660AV and 840AV Macintosh.  If you have one of these Macintoshes
	  say Y and read the Ethernet-HOWTO, available from
	  <http://www.tldp.org/docs.html#howto>.

config MVME147_NET
	tristate "MVME147 (Lance) Ethernet support"
	depends on MVME147
	select CRC32
	help
	  Support for the on-board Ethernet interface on the Motorola MVME147
	  single-board computer.  Say Y here to include the
	  driver for this chip in your kernel.
	  To compile this driver as a module, choose M here.

config MVME16x_NET
	tristate "MVME16x Ethernet support"
	depends on MVME16x
	help
	  This is the driver for the Ethernet interface on the Motorola
	  MVME162, 166, 167, 172 and 177 boards.  Say Y here to include the
	  driver for this chip in your kernel.
	  To compile this driver as a module, choose M here.

config BVME6000_NET
	tristate "BVME6000 Ethernet support"
	depends on BVME6000
	help
	  This is the driver for the Ethernet interface on BVME4000 and
	  BVME6000 VME boards.  Say Y here to include the driver for this chip
	  in your kernel.
	  To compile this driver as a module, choose M here.

config ATARILANCE
	tristate "Atari Lance support"
	depends on ATARI
	help
	  Say Y to include support for several Atari Ethernet adapters based
	  on the AMD Lance chipset: RieblCard (with or without battery), or
	  PAMCard VME (also the version by Rhotron, with different addresses).

config SUN3LANCE
	tristate "Sun3/Sun3x on-board LANCE support"
	depends on SUN3 || SUN3X
	help
	  Most Sun3 and Sun3x motherboards (including the 3/50, 3/60 and 3/80)
	  featured an AMD Lance 10Mbit Ethernet controller on board; say Y
	  here to compile in the Linux driver for this and enable Ethernet.
	  General Linux information on the Sun 3 and 3x series (now
	  discontinued) is at
	  <http://www.angelfire.com/ca2/tech68k/sun3.html>.

	  If you're not building a kernel for a Sun 3, say N.

config SUN3_82586
	bool "Sun3 on-board Intel 82586 support"
	depends on SUN3
	help
	  This driver enables support for the on-board Intel 82586 based
	  Ethernet adapter found on Sun 3/1xx and 3/2xx motherboards.  Note
	  that this driver does not support 82586-based adapters on additional
	  VME boards.

config HPLANCE
	bool "HP on-board LANCE support"
	depends on DIO
	select CRC32
	help
	  If you want to use the builtin "LANCE" Ethernet controller on an
	  HP300 machine, say Y here.

config LASI_82596
	tristate "Lasi ethernet"
	depends on GSC
	help
	  Say Y here to support the builtin Intel 82596 ethernet controller
	  found in Hewlett-Packard PA-RISC machines with 10Mbit ethernet.

config SNI_82596
	tristate "SNI RM ethernet"
	depends on NET_ETHERNET && SNI_RM
	help
	  Say Y here to support the on-board Intel 82596 ethernet controller
	  built into SNI RM machines.

config KORINA
	tristate "Korina (IDT RC32434) Ethernet support"
	depends on NET_ETHERNET && MIKROTIK_RB532
	help
	  If you have a Mikrotik RouterBoard 500 or IDT RC32434
	  based system say Y. Otherwise say N.

config MIPS_JAZZ_SONIC
	tristate "MIPS JAZZ onboard SONIC Ethernet support"
	depends on MACH_JAZZ
	help
	  This is the driver for the onboard card of MIPS Magnum 4000,
	  Acer PICA, Olivetti M700-10 and a few other identical OEM systems.

config MIPS_AU1X00_ENET
	bool "MIPS AU1000 Ethernet support"
	depends on SOC_AU1X00
	select PHYLIB
	select CRC32
	help
	  If you have an Alchemy Semi AU1X00 based system
	  say Y.  Otherwise, say N.

config SGI_IOC3_ETH
	bool "SGI IOC3 Ethernet"
	depends on PCI && SGI_IP27
	select CRC32
	select MII
	help
	  If you have a network (Ethernet) card of this type, say Y and read
	  the Ethernet-HOWTO, available from
	  <http://www.tldp.org/docs.html#howto>.

config MIPS_SIM_NET
	tristate "MIPS simulator Network device"
	depends on MIPS_SIM
	help
	  The MIPSNET device is a simple Ethernet network device which is
	  emulated by the MIPS Simulator.
	  If you are not using a MIPSsim or are unsure, say N.

config SGI_O2MACE_ETH
	tristate "SGI O2 MACE Fast Ethernet support"
	depends on SGI_IP32=y

config STNIC
	tristate "National DP83902AV  support"
	depends on SUPERH
	select CRC32
	help
	  Support for cards based on the National Semiconductor DP83902AV
	  ST-NIC Serial Network Interface Controller for Twisted Pair.  This
	  is a 10Mbit/sec Ethernet controller.  Product overview and specs at
	  <http://www.national.com/pf/DP/DP83902A.html>.

	  If unsure, say N.

config SH_ETH
	tristate "Renesas SuperH Ethernet support"
	depends on SUPERH && \
		(CPU_SUBTYPE_SH7710 || CPU_SUBTYPE_SH7712 || CPU_SUBTYPE_SH7763 || \
		 CPU_SUBTYPE_SH7619)
	select CRC32
	select MII
	select MDIO_BITBANG
	select PHYLIB
	help
	  Renesas SuperH Ethernet device driver.
	  This driver support SH7710, SH7712, SH7763 and SH7619.

config SUNLANCE
	tristate "Sun LANCE support"
	depends on SBUS
	select CRC32
	help
	  This driver supports the "le" interface present on all 32-bit Sparc
	  systems, on some older Ultra systems and as an Sbus option.  These
	  cards are based on the AMD Lance chipset, which is better known
	  via the NE2100 cards.

	  To compile this driver as a module, choose M here: the module
	  will be called sunlance.

config HAPPYMEAL
	tristate "Sun Happy Meal 10/100baseT support"
	depends on SBUS || PCI
	select CRC32
	help
	  This driver supports the "hme" interface present on most Ultra
	  systems and as an option on older Sbus systems. This driver supports
	  both PCI and Sbus devices. This driver also supports the "qfe" quad
	  100baseT device available in both PCI and Sbus configurations.

	  To compile this driver as a module, choose M here: the module
	  will be called sunhme.

config SUNBMAC
	tristate "Sun BigMAC 10/100baseT support (EXPERIMENTAL)"
	depends on SBUS && EXPERIMENTAL
	select CRC32
	help
	  This driver supports the "be" interface available as an Sbus option.
	  This is Sun's older 100baseT Ethernet device.

	  To compile this driver as a module, choose M here: the module
	  will be called sunbmac.

config SUNQE
	tristate "Sun QuadEthernet support"
	depends on SBUS
	select CRC32
	help
	  This driver supports the "qe" 10baseT Ethernet device, available as
	  an Sbus option. Note that this is not the same as Quad FastEthernet
	  "qfe" which is supported by the Happy Meal driver instead.

	  To compile this driver as a module, choose M here: the module
	  will be called sunqe.

config SUNGEM
	tristate "Sun GEM support"
	depends on PCI
	select CRC32
	help
	  Support for the Sun GEM chip, aka Sun GigabitEthernet/P 2.0.  See also
	  <http://www.sun.com/products-n-solutions/hardware/docs/pdf/806-3985-10.pdf>.

config CASSINI
	tristate "Sun Cassini support"
	depends on PCI
	select CRC32
	help
	  Support for the Sun Cassini chip, aka Sun GigaSwift Ethernet. See also
	  <http://www.sun.com/products-n-solutions/hardware/docs/pdf/817-4341-10.pdf>

config SUNVNET
	tristate "Sun Virtual Network support"
	depends on SUN_LDOMS
	help
	  Support for virtual network devices under Sun Logical Domains.

config NET_VENDOR_3COM
	bool "3COM cards"
	depends on ISA || EISA || MCA || PCI
	help
	  If you have a network (Ethernet) card belonging to this class, say Y
	  and read the Ethernet-HOWTO, available from
	  <http://www.tldp.org/docs.html#howto>.

	  Note that the answer to this question doesn't directly affect the
	  kernel: saying N will just cause the configurator to skip all
	  the questions about 3COM cards. If you say Y, you will be asked for
	  your specific card in the following questions.

config EL1
	tristate "3c501 \"EtherLink\" support"
	depends on NET_VENDOR_3COM && ISA
	---help---
	  If you have a network (Ethernet) card of this type, say Y and read
	  the Ethernet-HOWTO, available from
	  <http://www.tldp.org/docs.html#howto>.  Also, consider buying a
	  new card, since the 3c501 is slow, broken, and obsolete: you will
	  have problems.  Some people suggest to ping ("man ping") a nearby
	  machine every minute ("man cron") when using this card.

	  To compile this driver as a module, choose M here. The module
	  will be called 3c501.

config EL2
	tristate "3c503 \"EtherLink II\" support"
	depends on NET_VENDOR_3COM && ISA
	select CRC32
	help
	  If you have a network (Ethernet) card of this type, say Y and read
	  the Ethernet-HOWTO, available from
	  <http://www.tldp.org/docs.html#howto>.

	  To compile this driver as a module, choose M here. The module
	  will be called 3c503.

config ELPLUS
	tristate "3c505 \"EtherLink Plus\" support"
	depends on NET_VENDOR_3COM && ISA && ISA_DMA_API
	---help---
	  Information about this network (Ethernet) card can be found in
	  <file:Documentation/networking/3c505.txt>.  If you have a card of
	  this type, say Y and read the Ethernet-HOWTO, available from
	  <http://www.tldp.org/docs.html#howto>.

	  To compile this driver as a module, choose M here. The module
	  will be called 3c505.

config EL16
	tristate "3c507 \"EtherLink 16\" support (EXPERIMENTAL)"
	depends on NET_VENDOR_3COM && ISA && EXPERIMENTAL
	help
	  If you have a network (Ethernet) card of this type, say Y and read
	  the Ethernet-HOWTO, available from
	  <http://www.tldp.org/docs.html#howto>.

	  To compile this driver as a module, choose M here. The module
	  will be called 3c507.

config EL3
	tristate "3c509/3c529 (MCA)/3c579 \"EtherLink III\" support"
	depends on NET_VENDOR_3COM && (ISA || EISA || MCA)
	---help---
	  If you have a network (Ethernet) card belonging to the 3Com
	  EtherLinkIII series, say Y and read the Ethernet-HOWTO, available
	  from <http://www.tldp.org/docs.html#howto>.

	  If your card is not working you may need to use the DOS
	  setup disk to disable Plug & Play mode, and to select the default
	  media type.

	  To compile this driver as a module, choose M here. The module
	  will be called 3c509.

config 3C515
	tristate "3c515 ISA \"Fast EtherLink\""
	depends on NET_VENDOR_3COM && (ISA || EISA) && ISA_DMA_API
	help
	  If you have a 3Com ISA EtherLink XL "Corkscrew" 3c515 Fast Ethernet
	  network card, say Y and read the Ethernet-HOWTO, available from
	  <http://www.tldp.org/docs.html#howto>.

	  To compile this driver as a module, choose M here. The module
	  will be called 3c515.

config ELMC
	tristate "3c523 \"EtherLink/MC\" support"
	depends on NET_VENDOR_3COM && MCA_LEGACY
	help
	  If you have a network (Ethernet) card of this type, say Y and read
	  the Ethernet-HOWTO, available from
	  <http://www.tldp.org/docs.html#howto>.

	  To compile this driver as a module, choose M here. The module
	  will be called 3c523.

config ELMC_II
	tristate "3c527 \"EtherLink/MC 32\" support (EXPERIMENTAL)"
	depends on NET_VENDOR_3COM && MCA && MCA_LEGACY
	help
	  If you have a network (Ethernet) card of this type, say Y and read
	  the Ethernet-HOWTO, available from
	  <http://www.tldp.org/docs.html#howto>.

	  To compile this driver as a module, choose M here. The module
	  will be called 3c527.

config VORTEX
	tristate "3c590/3c900 series (592/595/597) \"Vortex/Boomerang\" support"
	depends on NET_VENDOR_3COM && (PCI || EISA)
	select MII
	---help---
	  This option enables driver support for a large number of 10Mbps and
	  10/100Mbps EISA, PCI and PCMCIA 3Com network cards:

	  "Vortex"    (Fast EtherLink 3c590/3c592/3c595/3c597) EISA and PCI
	  "Boomerang" (EtherLink XL 3c900 or 3c905)            PCI
	  "Cyclone"   (3c540/3c900/3c905/3c980/3c575/3c656)    PCI and Cardbus
	  "Tornado"   (3c905)                                  PCI
	  "Hurricane" (3c555/3cSOHO)                           PCI

	  If you have such a card, say Y and read the Ethernet-HOWTO,
	  available from <http://www.tldp.org/docs.html#howto>. More
	  specific information is in
	  <file:Documentation/networking/vortex.txt> and in the comments at
	  the beginning of <file:drivers/net/3c59x.c>.

	  To compile this support as a module, choose M here.

config TYPHOON
	tristate "3cr990 series \"Typhoon\" support"
	depends on NET_VENDOR_3COM && PCI
	select CRC32
	---help---
	  This option enables driver support for the 3cr990 series of cards:

	  3C990-TX, 3CR990-TX-95, 3CR990-TX-97, 3CR990-FX-95, 3CR990-FX-97,
	  3CR990SVR, 3CR990SVR95, 3CR990SVR97, 3CR990-FX-95 Server,
	  3CR990-FX-97 Server, 3C990B-TX-M, 3C990BSVR

	  If you have a network (Ethernet) card of this type, say Y and read
	  the Ethernet-HOWTO, available from
	  <http://www.tldp.org/docs.html#howto>.

	  To compile this driver as a module, choose M here. The module
	  will be called typhoon.

config LANCE
	tristate "AMD LANCE and PCnet (AT1500 and NE2100) support"
	depends on ISA && ISA_DMA_API
	help
	  If you have a network (Ethernet) card of this type, say Y and read
	  the Ethernet-HOWTO, available from
	  <http://www.tldp.org/docs.html#howto>. Some LinkSys cards are
	  of this type.

	  To compile this driver as a module, choose M here: the module
	  will be called lance.  This is recommended.

config NET_VENDOR_SMC
	bool "Western Digital/SMC cards"
	depends on ISA || MCA || EISA || MAC
	help
	  If you have a network (Ethernet) card belonging to this class, say Y
	  and read the Ethernet-HOWTO, available from
	  <http://www.tldp.org/docs.html#howto>.

	  Note that the answer to this question doesn't directly affect the
	  kernel: saying N will just cause the configurator to skip all
	  the questions about Western Digital cards. If you say Y, you will be
	  asked for your specific card in the following questions.

config WD80x3
	tristate "WD80*3 support"
	depends on NET_VENDOR_SMC && ISA
	select CRC32
	help
	  If you have a network (Ethernet) card of this type, say Y and read
	  the Ethernet-HOWTO, available from
	  <http://www.tldp.org/docs.html#howto>.

	  To compile this driver as a module, choose M here. The module
	  will be called wd.

config ULTRAMCA
	tristate "SMC Ultra MCA support"
	depends on NET_VENDOR_SMC && MCA
	select CRC32
	help
	  If you have a network (Ethernet) card of this type and are running
	  an MCA based system (PS/2), say Y and read the Ethernet-HOWTO,
	  available from <http://www.tldp.org/docs.html#howto>.

	  To compile this driver as a module, choose M here. The module
	  will be called smc-mca.

config ULTRA
	tristate "SMC Ultra support"
	depends on NET_VENDOR_SMC && ISA
	select CRC32
	---help---
	  If you have a network (Ethernet) card of this type, say Y and read
	  the Ethernet-HOWTO, available from
	  <http://www.tldp.org/docs.html#howto>.

	  Important: There have been many reports that, with some motherboards
	  mixing an SMC Ultra and an Adaptec AHA154x SCSI card (or compatible,
	  such as some BusLogic models) causes corruption problems with many
	  operating systems. The Linux smc-ultra driver has a work-around for
	  this but keep it in mind if you have such a SCSI card and have
	  problems.

	  To compile this driver as a module, choose M here. The module
	  will be called smc-ultra.

config ULTRA32
	tristate "SMC Ultra32 EISA support"
	depends on NET_VENDOR_SMC && EISA
	select CRC32
	help
	  If you have a network (Ethernet) card of this type, say Y and read
	  the Ethernet-HOWTO, available from
	  <http://www.tldp.org/docs.html#howto>.

	  To compile this driver as a module, choose M here. The module
	  will be called smc-ultra32.

config BFIN_MAC
	tristate "Blackfin on-chip MAC support"
	depends on NET_ETHERNET && (BF526 || BF527 || BF536 || BF537)
	select CRC32
	select MII
	select PHYLIB
	select BFIN_MAC_USE_L1 if DMA_UNCACHED_NONE
	help
	  This is the driver for Blackfin on-chip mac device. Say Y if you want it
	  compiled into the kernel. This driver is also available as a module
	  ( = code which can be inserted in and removed from the running kernel
	  whenever you want). The module will be called bfin_mac.

config BFIN_MAC_USE_L1
	bool "Use L1 memory for rx/tx packets"
	depends on BFIN_MAC && (BF527 || BF537)
	default y
	help
	  To get maximum network performance, you should use L1 memory as rx/tx buffers.
	  Say N here if you want to reserve L1 memory for other uses.

config BFIN_TX_DESC_NUM
	int "Number of transmit buffer packets"
	depends on BFIN_MAC
	range 6 10 if BFIN_MAC_USE_L1
	range 10 100
	default "10"
	help
	  Set the number of buffer packets used in driver.

config BFIN_RX_DESC_NUM
	int "Number of receive buffer packets"
	depends on BFIN_MAC
	range 20 100 if BFIN_MAC_USE_L1
	range 20 800
	default "20"
	help
	  Set the number of buffer packets used in driver.

config BFIN_MAC_RMII
	bool "RMII PHY Interface (EXPERIMENTAL)"
	depends on BFIN_MAC && EXPERIMENTAL
	default y if BFIN527_EZKIT
	default n if BFIN537_STAMP
	help
	  Use Reduced PHY MII Interface

config SMC9194
	tristate "SMC 9194 support"
	depends on NET_VENDOR_SMC && (ISA || MAC && BROKEN)
	select CRC32
	---help---
	  This is support for the SMC9xxx based Ethernet cards. Choose this
	  option if you have a DELL laptop with the docking station, or
	  another SMC9192/9194 based chipset.  Say Y if you want it compiled
	  into the kernel, and read the file
	  <file:Documentation/networking/smc9.txt> and the Ethernet-HOWTO,
	  available from <http://www.tldp.org/docs.html#howto>.

	  To compile this driver as a module, choose M here. The module
	  will be called smc9194.

config SMC91X
	tristate "SMC 91C9x/91C1xxx support"
	select CRC32
	select MII
	depends on ARM || REDWOOD_5 || REDWOOD_6 || M32R || SUPERH || \
		SOC_AU1X00 || BLACKFIN || MN10300
	help
	  This is a driver for SMC's 91x series of Ethernet chipsets,
	  including the SMC91C94 and the SMC91C111. Say Y if you want it
	  compiled into the kernel, and read the file
	  <file:Documentation/networking/smc9.txt>  and the Ethernet-HOWTO,
	  available from  <http://www.linuxdoc.org/docs.html#howto>.

	  This driver is also available as a module ( = code which can be
	  inserted in and removed from the running kernel whenever you want).
	  The module will be called smc91x.  If you want to compile it as a
	  module, say M here and read <file:Documentation/kbuild/modules.txt>.

config NET_NETX
	tristate "NetX Ethernet support"
	select MII
	depends on ARCH_NETX
	help
	  This is support for the Hilscher netX builtin Ethernet ports

	  To compile this driver as a module, choose M here. The module
	  will be called netx-eth.

config DM9000
	tristate "DM9000 support"
	depends on ARM || BLACKFIN || MIPS
	select CRC32
	select MII
	---help---
	  Support for DM9000 chipset.

	  To compile this driver as a module, choose M here.  The module
	  will be called dm9000.

config DM9000_DEBUGLEVEL
	int "DM9000 maximum debug level"
	depends on DM9000
	default 4
	help
	  The maximum level of debugging code compiled into the DM9000
	  driver.

config DM9000_FORCE_SIMPLE_PHY_POLL
	bool "Force simple NSR based PHY polling"
	depends on DM9000
	---help---
	  This configuration forces the DM9000 to use the NSR's LinkStatus
	  bit to determine if the link is up or down instead of the more
	  costly MII PHY reads. Note, this will not work if the chip is
	  operating with an external PHY.

config ENC28J60
	tristate "ENC28J60 support"
	depends on EXPERIMENTAL && SPI && NET_ETHERNET
	select CRC32
	---help---
	  Support for the Microchip EN28J60 ethernet chip.

	  To compile this driver as a module, choose M here. The module will be
	  called enc28j60.

config ENC28J60_WRITEVERIFY
	bool "Enable write verify"
	depends on ENC28J60
	---help---
	  Enable the verify after the buffer write useful for debugging purpose.
	  If unsure, say N.

config SMC911X
	tristate "SMSC LAN911[5678] support"
	select CRC32
	select MII
	depends on ARCH_PXA || SUPERH
	help
	  This is a driver for SMSC's LAN911x series of Ethernet chipsets
	  including the new LAN9115, LAN9116, LAN9117, and LAN9118.
	  Say Y if you want it compiled into the kernel, 
	  and read the Ethernet-HOWTO, available from
	  <http://www.linuxdoc.org/docs.html#howto>.

	  This driver is also available as a module. The module will be 
	  called smc911x.  If you want to compile it as a module, say M 
	  here and read <file:Documentation/kbuild/modules.txt>

config NET_VENDOR_RACAL
	bool "Racal-Interlan (Micom) NI cards"
	depends on ISA
	help
	  If you have a network (Ethernet) card belonging to this class, such
	  as the NI5010, NI5210 or NI6210, say Y and read the Ethernet-HOWTO,
	  available from <http://www.tldp.org/docs.html#howto>.

	  Note that the answer to this question doesn't directly affect the
	  kernel: saying N will just cause the configurator to skip all
	  the questions about NI cards. If you say Y, you will be asked for
	  your specific card in the following questions.

config NI5010
	tristate "NI5010 support (EXPERIMENTAL)"
	depends on NET_VENDOR_RACAL && ISA && EXPERIMENTAL && BROKEN_ON_SMP
	---help---
	  If you have a network (Ethernet) card of this type, say Y and read
	  the Ethernet-HOWTO, available from
	  <http://www.tldp.org/docs.html#howto>. Note that this is still
	  experimental code.

	  To compile this driver as a module, choose M here. The module
	  will be called ni5010.

config NI52
	tristate "NI5210 support"
	depends on NET_VENDOR_RACAL && ISA
	help
	  If you have a network (Ethernet) card of this type, say Y and read
	  the Ethernet-HOWTO, available from
	  <http://www.tldp.org/docs.html#howto>.

	  To compile this driver as a module, choose M here. The module
	  will be called ni52.

config NI65
	tristate "NI6510 support"
	depends on NET_VENDOR_RACAL && ISA && ISA_DMA_API
	help
	  If you have a network (Ethernet) card of this type, say Y and read
	  the Ethernet-HOWTO, available from
	  <http://www.tldp.org/docs.html#howto>.

	  To compile this driver as a module, choose M here. The module
	  will be called ni65.

source "drivers/net/tulip/Kconfig"

config AT1700
	tristate "AT1700/1720 support (EXPERIMENTAL)"
	depends on (ISA || MCA_LEGACY) && EXPERIMENTAL
	select CRC32
	---help---
	  If you have a network (Ethernet) card of this type, say Y and read
	  the Ethernet-HOWTO, available from
	  <http://www.tldp.org/docs.html#howto>.

	  To compile this driver as a module, choose M here. The module
	  will be called at1700.

config DEPCA
	tristate "DEPCA, DE10x, DE200, DE201, DE202, DE422 support"
	depends on ISA || EISA || MCA
	select CRC32
	---help---
	  If you have a network (Ethernet) card of this type, say Y and read
	  the Ethernet-HOWTO, available from
	  <http://www.tldp.org/docs.html#howto> as well as
	  <file:drivers/net/depca.c>.

	  To compile this driver as a module, choose M here. The module
	  will be called depca.

config HP100
	tristate "HP 10/100VG PCLAN (ISA, EISA, PCI) support"
	depends on ISA || EISA || PCI
	help
	  If you have a network (Ethernet) card of this type, say Y and read
	  the Ethernet-HOWTO, available from
	  <http://www.tldp.org/docs.html#howto>.

	  To compile this driver as a module, choose M here. The module
	  will be called hp100.

config NET_ISA
	bool "Other ISA cards"
	depends on ISA
	---help---
	  If your network (Ethernet) card hasn't been mentioned yet and its
	  bus system (that's the way the cards talks to the other components
	  of your computer) is ISA (as opposed to EISA, VLB or PCI), say Y.
	  Make sure you know the name of your card. Read the Ethernet-HOWTO,
	  available from <http://www.tldp.org/docs.html#howto>.

	  If unsure, say Y.

	  Note that the answer to this question doesn't directly affect the
	  kernel: saying N will just cause the configurator to skip all
	  the remaining ISA network card questions. If you say Y, you will be
	  asked for your specific card in the following questions.

config E2100
	tristate "Cabletron E21xx support"
	depends on NET_ISA
	select CRC32
	help
	  If you have a network (Ethernet) card of this type, say Y and read
	  the Ethernet-HOWTO, available from
	  <http://www.tldp.org/docs.html#howto>.

	  To compile this driver as a module, choose M here. The module
	  will be called e2100.

config EWRK3
	tristate "EtherWORKS 3 (DE203, DE204, DE205) support"
	depends on NET_ISA
	select CRC32
	---help---
	  This driver supports the DE203, DE204 and DE205 network (Ethernet)
	  cards. If this is for you, say Y and read
	  <file:Documentation/networking/ewrk3.txt> in the kernel source as
	  well as the Ethernet-HOWTO, available from
	  <http://www.tldp.org/docs.html#howto>.

	  To compile this driver as a module, choose M here. The module
	  will be called ewrk3.

config EEXPRESS
	tristate "EtherExpress 16 support"
	depends on NET_ISA
	---help---
	  If you have an EtherExpress16 network (Ethernet) card, say Y and
	  read the Ethernet-HOWTO, available from
	  <http://www.tldp.org/docs.html#howto>.  Note that the Intel
	  EtherExpress16 card used to be regarded as a very poor choice
	  because the driver was very unreliable. We now have a new driver
	  that should do better.

	  To compile this driver as a module, choose M here. The module
	  will be called eexpress.

config EEXPRESS_PRO
	tristate "EtherExpressPro support/EtherExpress 10 (i82595) support"
	depends on NET_ISA
	---help---
	  If you have a network (Ethernet) card of this type, say Y. This
	  driver supports Intel i82595{FX,TX} based boards. Note however
	  that the EtherExpress PRO/100 Ethernet card has its own separate
	  driver.  Please read the Ethernet-HOWTO, available from
	  <http://www.tldp.org/docs.html#howto>.

	  To compile this driver as a module, choose M here. The module
	  will be called eepro.

config HPLAN_PLUS
	tristate "HP PCLAN+ (27247B and 27252A) support"
	depends on NET_ISA
	select CRC32
	help
	  If you have a network (Ethernet) card of this type, say Y and read
	  the Ethernet-HOWTO, available from
	  <http://www.tldp.org/docs.html#howto>.

	  To compile this driver as a module, choose M here. The module
	  will be called hp-plus.

config HPLAN
	tristate "HP PCLAN (27245 and other 27xxx series) support"
	depends on NET_ISA
	select CRC32
	help
	  If you have a network (Ethernet) card of this type, say Y and read
	  the Ethernet-HOWTO, available from
	  <http://www.tldp.org/docs.html#howto>.

	  To compile this driver as a module, choose M here. The module
	  will be called hp.

config LP486E
	tristate "LP486E on board Ethernet"
	depends on NET_ISA
	help
	  Say Y here to support the 82596-based on-board Ethernet controller
	  for the Panther motherboard, which is one of the two shipped in the
	  Intel Professional Workstation.

config ETH16I
	tristate "ICL EtherTeam 16i/32 support"
	depends on NET_ISA
	help
	  If you have a network (Ethernet) card of this type, say Y and read
	  the Ethernet-HOWTO, available from
	  <http://www.tldp.org/docs.html#howto>.

	  To compile this driver as a module, choose M here. The module
	  will be called eth16i.

config NE2000
	tristate "NE2000/NE1000 support"
	depends on NET_ISA || (Q40 && m) || M32R || MACH_TX49XX
	select CRC32
	---help---
	  If you have a network (Ethernet) card of this type, say Y and read
	  the Ethernet-HOWTO, available from
	  <http://www.tldp.org/docs.html#howto>.  Many Ethernet cards
	  without a specific driver are compatible with NE2000.

	  If you have a PCI NE2000 card however, say N here and Y to "PCI
	  NE2000 and clone support" under "EISA, VLB, PCI and on board
	  controllers" below. If you have a NE2000 card and are running on
	  an MCA system (a bus system used on some IBM PS/2 computers and
	  laptops), say N here and Y to "NE/2 (ne2000 MCA version) support",
	  below.

	  To compile this driver as a module, choose M here. The module
	  will be called ne.

config ZNET
	tristate "Zenith Z-Note support (EXPERIMENTAL)"
	depends on NET_ISA && EXPERIMENTAL && ISA_DMA_API
	help
	  The Zenith Z-Note notebook computer has a built-in network
	  (Ethernet) card, and this is the Linux driver for it. Note that the
	  IBM Thinkpad 300 is compatible with the Z-Note and is also supported
	  by this driver. Read the Ethernet-HOWTO, available from
	  <http://www.tldp.org/docs.html#howto>.

config SEEQ8005
	tristate "SEEQ8005 support (EXPERIMENTAL)"
	depends on NET_ISA && EXPERIMENTAL
	help
	  This is a driver for the SEEQ 8005 network (Ethernet) card.  If this
	  is for you, read the Ethernet-HOWTO, available from
	  <http://www.tldp.org/docs.html#howto>.

	  To compile this driver as a module, choose M here. The module
	  will be called seeq8005.

config NE2_MCA
	tristate "NE/2 (ne2000 MCA version) support"
	depends on MCA_LEGACY
	select CRC32
	help
	  If you have a network (Ethernet) card of this type, say Y and read
	  the Ethernet-HOWTO, available from
	  <http://www.tldp.org/docs.html#howto>.

	  To compile this driver as a module, choose M here. The module
	  will be called ne2.

config IBMLANA
	tristate "IBM LAN Adapter/A support"
	depends on MCA
	---help---
	  This is a Micro Channel Ethernet adapter.  You need to set
	  CONFIG_MCA to use this driver.  It is both available as an in-kernel
	  driver and as a module.

	  To compile this driver as a module, choose M here. The only
	  currently supported card is the IBM LAN Adapter/A for Ethernet.  It
	  will both support 16K and 32K memory windows, however a 32K window
	  gives a better security against packet losses.  Usage of multiple
	  boards with this driver should be possible, but has not been tested
	  up to now due to lack of hardware.

config IBMVETH
	tristate "IBM LAN Virtual Ethernet support"
	depends on PPC_PSERIES
	---help---
	  This driver supports virtual ethernet adapters on newer IBM iSeries
	  and pSeries systems.

	  To compile this driver as a module, choose M here. The module will
	  be called ibmveth.

source "drivers/net/ibm_newemac/Kconfig"

config NET_PCI
	bool "EISA, VLB, PCI and on board controllers"
	depends on ISA || EISA || PCI
	help
	  This is another class of network cards which attach directly to the
	  bus. If you have one of those, say Y and read the Ethernet-HOWTO,
	  available from <http://www.tldp.org/docs.html#howto>.

	  Note that the answer to this question doesn't directly affect the
	  kernel: saying N will just cause the configurator to skip all
	  the questions about this class of network cards. If you say Y, you
	  will be asked for your specific card in the following questions. If
	  you are unsure, say Y.

config PCNET32
	tristate "AMD PCnet32 PCI support"
	depends on NET_PCI && PCI
	select CRC32
	select MII
	help
	  If you have a PCnet32 or PCnetPCI based network (Ethernet) card,
	  answer Y here and read the Ethernet-HOWTO, available from
	  <http://www.tldp.org/docs.html#howto>.

	  To compile this driver as a module, choose M here. The module
	  will be called pcnet32.

config AMD8111_ETH
	tristate "AMD 8111 (new PCI lance) support"
	depends on NET_PCI && PCI
	select CRC32
	select MII
	help
	  If you have an AMD 8111-based PCI lance ethernet card,
	  answer Y here and read the Ethernet-HOWTO, available from
	  <http://www.tldp.org/docs.html#howto>.

	  To compile this driver as a module, choose M here. The module
	  will be called amd8111e.

config ADAPTEC_STARFIRE
	tristate "Adaptec Starfire/DuraLAN support"
	depends on NET_PCI && PCI
	select CRC32
	select MII
	help
	  Say Y here if you have an Adaptec Starfire (or DuraLAN) PCI network
	  adapter. The DuraLAN chip is used on the 64 bit PCI boards from
	  Adaptec e.g. the ANA-6922A. The older 32 bit boards use the tulip
	  driver.

	  To compile this driver as a module, choose M here: the module
	  will be called starfire.  This is recommended.

config AC3200
	tristate "Ansel Communications EISA 3200 support (EXPERIMENTAL)"
	depends on NET_PCI && (ISA || EISA) && EXPERIMENTAL
	select CRC32
	help
	  If you have a network (Ethernet) card of this type, say Y and read
	  the Ethernet-HOWTO, available from
	  <http://www.tldp.org/docs.html#howto>.

	  To compile this driver as a module, choose M here. The module
	  will be called ac3200.

config APRICOT
	tristate "Apricot Xen-II on board Ethernet"
	depends on NET_PCI && ISA
	help
	  If you have a network (Ethernet) controller of this type, say Y and
	  read the Ethernet-HOWTO, available from
	  <http://www.tldp.org/docs.html#howto>.

	  To compile this driver as a module, choose M here. The module
	  will be called apricot.

config B44
	tristate "Broadcom 440x/47xx ethernet support"
	depends on SSB_POSSIBLE && HAS_DMA
	select SSB
	select MII
	help
	  If you have a network (Ethernet) controller of this type, say Y
	  or M and read the Ethernet-HOWTO, available from
	  <http://www.tldp.org/docs.html#howto>.

	  To compile this driver as a module, choose M here. The module
	  will be called b44.

# Auto-select SSB PCI-HOST support, if possible
config B44_PCI_AUTOSELECT
	bool
	depends on B44 && SSB_PCIHOST_POSSIBLE
	select SSB_PCIHOST
	default y

# Auto-select SSB PCICORE driver, if possible
config B44_PCICORE_AUTOSELECT
	bool
	depends on B44 && SSB_DRIVER_PCICORE_POSSIBLE
	select SSB_DRIVER_PCICORE
	default y

config B44_PCI
	bool
	depends on B44_PCI_AUTOSELECT && B44_PCICORE_AUTOSELECT
	default y

config FORCEDETH
	tristate "nForce Ethernet support"
	depends on NET_PCI && PCI
	help
	  If you have a network (Ethernet) controller of this type, say Y and
	  read the Ethernet-HOWTO, available from
	  <http://www.tldp.org/docs.html#howto>.

	  To compile this driver as a module, choose M here. The module
	  will be called forcedeth.

config FORCEDETH_NAPI
	bool "Use Rx Polling (NAPI) (EXPERIMENTAL)"
	depends on FORCEDETH && EXPERIMENTAL
	help
	  NAPI is a new driver API designed to reduce CPU and interrupt load
	  when the driver is receiving lots of packets from the card. It is
	  still somewhat experimental and thus not yet enabled by default.

	  If your estimated Rx load is 10kpps or more, or if the card will be
	  deployed on potentially unfriendly networks (e.g. in a firewall),
	  then say Y here.

	  If in doubt, say N.

config CS89x0
	tristate "CS89x0 support"
	depends on NET_ETHERNET && (ISA || EISA || MACH_IXDP2351 \
		|| ARCH_IXDP2X01 || ARCH_PNX010X || MACH_MX31ADS)
	---help---
	  Support for CS89x0 chipset based Ethernet cards. If you have a
	  network (Ethernet) card of this type, say Y and read the
	  Ethernet-HOWTO, available from
	  <http://www.tldp.org/docs.html#howto> as well as
	  <file:Documentation/networking/cs89x0.txt>.

	  To compile this driver as a module, choose M here. The module
	  will be called cs89x0.

config CS89x0_NONISA_IRQ
	def_bool y
	depends on CS89x0 != n
	depends on MACH_IXDP2351 || ARCH_IXDP2X01 || ARCH_PNX010X || MACH_MX31ADS

config TC35815
	tristate "TOSHIBA TC35815 Ethernet support"
	depends on NET_PCI && PCI && MIPS
	select PHYLIB

config EEPRO100
	tristate "EtherExpressPro/100 support (eepro100, original Becker driver)"
	depends on NET_PCI && PCI
	select MII
	help
	  If you have an Intel EtherExpress PRO/100 PCI network (Ethernet)
	  card, say Y and read the Ethernet-HOWTO, available from
	  <http://www.tldp.org/docs.html#howto>.

	  To compile this driver as a module, choose M here. The module
	  will be called eepro100.


config E100
	tristate "Intel(R) PRO/100+ support"
	depends on NET_PCI && PCI
	select MII
	---help---
	  This driver supports Intel(R) PRO/100 family of adapters.
	  To verify that your adapter is supported, find the board ID number 
	  on the adapter. Look for a label that has a barcode and a number 
	  in the format 123456-001 (six digits hyphen three digits). 

	  Use the above information and the Adapter & Driver ID Guide at:

	  <http://support.intel.com/support/network/adapter/pro100/21397.htm>

          to identify the adapter.

	  For the latest Intel PRO/100 network driver for Linux, see:

	  <http://appsr.intel.com/scripts-df/support_intel.asp>

	  More specific information on configuring the driver is in 
	  <file:Documentation/networking/e100.txt>.

	  To compile this driver as a module, choose M here. The module
	  will be called e100.

config LNE390
	tristate "Mylex EISA LNE390A/B support (EXPERIMENTAL)"
	depends on NET_PCI && EISA && EXPERIMENTAL
	select CRC32
	help
	  If you have a network (Ethernet) card of this type, say Y and read
	  the Ethernet-HOWTO, available from
	  <http://www.tldp.org/docs.html#howto>.

	  To compile this driver as a module, choose M here. The module
	  will be called lne390.

config FEALNX
	tristate "Myson MTD-8xx PCI Ethernet support"
	depends on NET_PCI && PCI
	select CRC32
	select MII
	help
	  Say Y here to support the Mysom MTD-800 family of PCI-based Ethernet
	  cards. Specifications and data at
	  <http://www.myson.com.hk/mtd/datasheet/>.

config NATSEMI
	tristate "National Semiconductor DP8381x series PCI Ethernet support"
	depends on NET_PCI && PCI
	select CRC32
	help
	  This driver is for the National Semiconductor DP83810 series,
	  which is used in cards from PureData, NetGear, Linksys
	  and others, including the 83815 chip.
	  More specific information and updates are available from
	  <http://www.scyld.com/network/natsemi.html>.

config NE2K_PCI
	tristate "PCI NE2000 and clones support (see help)"
	depends on NET_PCI && PCI
	select CRC32
	---help---
	  This driver is for NE2000 compatible PCI cards. It will not work
	  with ISA NE2000 cards (they have their own driver, "NE2000/NE1000
	  support" below). If you have a PCI NE2000 network (Ethernet) card,
	  say Y and read the Ethernet-HOWTO, available from
	  <http://www.tldp.org/docs.html#howto>.

	  This driver also works for the following NE2000 clone cards:
	  RealTek RTL-8029  Winbond 89C940  Compex RL2000  KTI ET32P2
	  NetVin NV5000SC   Via 86C926      SureCom NE34   Winbond
	  Holtek HT80232    Holtek HT80229

	  To compile this driver as a module, choose M here. The module
	  will be called ne2k-pci.

config NE3210
	tristate "Novell/Eagle/Microdyne NE3210 EISA support (EXPERIMENTAL)"
	depends on NET_PCI && EISA && EXPERIMENTAL
	select CRC32
	---help---
	  If you have a network (Ethernet) card of this type, say Y and read
	  the Ethernet-HOWTO, available from
	  <http://www.tldp.org/docs.html#howto>.  Note that this driver
	  will NOT WORK for NE3200 cards as they are completely different.

	  To compile this driver as a module, choose M here. The module
	  will be called ne3210.

config ES3210
	tristate "Racal-Interlan EISA ES3210 support (EXPERIMENTAL)"
	depends on NET_PCI && EISA && EXPERIMENTAL
	select CRC32
	help
	  If you have a network (Ethernet) card of this type, say Y and read
	  the Ethernet-HOWTO, available from
	  <http://www.tldp.org/docs.html#howto>.

	  To compile this driver as a module, choose M here. The module
	  will be called es3210.

config 8139CP
	tristate "RealTek RTL-8139 C+ PCI Fast Ethernet Adapter support (EXPERIMENTAL)"
	depends on NET_PCI && PCI && EXPERIMENTAL
	select CRC32
	select MII
	help
	  This is a driver for the Fast Ethernet PCI network cards based on
	  the RTL8139C+ chips. If you have one of those, say Y and read
	  the Ethernet-HOWTO, available from
	  <http://www.tldp.org/docs.html#howto>.

	  To compile this driver as a module, choose M here: the module
	  will be called 8139cp.  This is recommended.

config 8139TOO
	tristate "RealTek RTL-8129/8130/8139 PCI Fast Ethernet Adapter support"
	depends on NET_PCI && PCI
	select CRC32
	select MII
	---help---
	  This is a driver for the Fast Ethernet PCI network cards based on
	  the RTL 8129/8130/8139 chips. If you have one of those, say Y and
	  read the Ethernet-HOWTO <http://www.tldp.org/docs.html#howto>.

	  To compile this driver as a module, choose M here: the module
	  will be called 8139too.  This is recommended.

config 8139TOO_PIO
	bool "Use PIO instead of MMIO"
	default y
	depends on 8139TOO
	help
	  This instructs the driver to use programmed I/O ports (PIO) instead
	  of PCI shared memory (MMIO).  This can possibly solve some problems
	  in case your mainboard has memory consistency issues.  If unsure,
	  say N.

config 8139TOO_TUNE_TWISTER
	bool "Support for uncommon RTL-8139 rev. K (automatic channel equalization)"
	depends on 8139TOO
	help
	  This implements a function which might come in handy in case you
	  are using low quality on long cabling. It is required for RealTek
	  RTL-8139 revision K boards, and totally unused otherwise.  It tries
	  to match the transceiver to the cable characteristics. This is
	  experimental since hardly documented by the manufacturer.
	  If unsure, say Y.

config 8139TOO_8129
	bool "Support for older RTL-8129/8130 boards"
	depends on 8139TOO
	help
	  This enables support for the older and uncommon RTL-8129 and
	  RTL-8130 chips, which support MII via an external transceiver,
	  instead of an internal one.  Disabling this option will save some
	  memory by making the code size smaller.  If unsure, say Y.

config 8139_OLD_RX_RESET
	bool "Use older RX-reset method"
	depends on 8139TOO
	help
	  The 8139too driver was recently updated to contain a more rapid
	  reset sequence, in the face of severe receive errors.  This "new"
	  RX-reset method should be adequate for all boards.  But if you
	  experience problems, you can enable this option to restore the
	  old RX-reset behavior.  If unsure, say N.

config R6040
	tristate "RDC R6040 Fast Ethernet Adapter support (EXPERIMENTAL)"
	depends on NET_PCI && PCI
	select CRC32
	select MII
	help
	  This is a driver for the R6040 Fast Ethernet MACs found in the
	  the RDC R-321x System-on-chips.

	  To compile this driver as a module, choose M here: the module
	  will be called r6040. This is recommended.

config SIS900
	tristate "SiS 900/7016 PCI Fast Ethernet Adapter support"
	depends on NET_PCI && PCI
	select CRC32
	select MII
	---help---
	  This is a driver for the Fast Ethernet PCI network cards based on
	  the SiS 900 and SiS 7016 chips. The SiS 900 core is also embedded in
	  SiS 630 and SiS 540 chipsets.

	  This driver also supports AMD 79C901 HomePNA so that you can use
	  your phone line as a network cable.

	  To compile this driver as a module, choose M here: the module
	  will be called sis900.  This is recommended.

config EPIC100
	tristate "SMC EtherPower II"
	depends on NET_PCI && PCI
	select CRC32
	select MII
	help
	  This driver is for the SMC EtherPower II 9432 PCI Ethernet NIC,
	  which is based on the SMC83c17x (EPIC/100).
	  More specific information and updates are available from
	  <http://www.scyld.com/network/epic100.html>.

config SUNDANCE
	tristate "Sundance Alta support"
	depends on NET_PCI && PCI
	select CRC32
	select MII
	help
	  This driver is for the Sundance "Alta" chip.
	  More specific information and updates are available from
	  <http://www.scyld.com/network/sundance.html>.

config SUNDANCE_MMIO
	bool "Use MMIO instead of PIO"
	depends on SUNDANCE
	help
	  Enable memory-mapped I/O for interaction with Sundance NIC registers.
	  Do NOT enable this by default, PIO (enabled when MMIO is disabled)
	  is known to solve bugs on certain chips.

	  If unsure, say N.

config TLAN
	tristate "TI ThunderLAN support"
	depends on NET_PCI && (PCI || EISA)
	---help---
	  If you have a PCI Ethernet network card based on the ThunderLAN chip
	  which is supported by this driver, say Y and read the
	  Ethernet-HOWTO, available from
	  <http://www.tldp.org/docs.html#howto>.

	  Devices currently supported by this driver are Compaq Netelligent,
	  Compaq NetFlex and Olicom cards.  Please read the file
	  <file:Documentation/networking/tlan.txt> for more details.

	  To compile this driver as a module, choose M here. The module
	  will be called tlan.

	  Please email feedback to <torben.mathiasen@compaq.com>.

config VIA_RHINE
	tristate "VIA Rhine support"
	depends on NET_PCI && PCI
	select CRC32
	select MII
	help
	  If you have a VIA "Rhine" based network card (Rhine-I (VT86C100A),
	  Rhine-II (VT6102), or Rhine-III (VT6105)), say Y here. Rhine-type
	  Ethernet functions can also be found integrated on South Bridges
	  (e.g. VT8235).

	  To compile this driver as a module, choose M here. The module
	  will be called via-rhine.

config VIA_RHINE_MMIO
	bool "Use MMIO instead of PIO"
	depends on VIA_RHINE
	help
	  This instructs the driver to use PCI shared memory (MMIO) instead of
	  programmed I/O ports (PIO). Enabling this gives an improvement in
	  processing time in parts of the driver.

	  If unsure, say Y.

config SC92031
	tristate "Silan SC92031 PCI Fast Ethernet Adapter driver (EXPERIMENTAL)"
	depends on NET_PCI && PCI && EXPERIMENTAL
	select CRC32
	---help---
	  This is a driver for the Fast Ethernet PCI network cards based on
	  the Silan SC92031 chip (sometimes also called Rsltek 8139D). If you
	  have one of these, say Y here.

	  To compile this driver as a module, choose M here: the module
	  will be called sc92031.  This is recommended.

config CPMAC
	tristate "TI AR7 CPMAC Ethernet support (EXPERIMENTAL)"
	depends on NET_ETHERNET && EXPERIMENTAL && AR7 && BROKEN
	select PHYLIB
	help
	  TI AR7 CPMAC Ethernet support

config NET_POCKET
	bool "Pocket and portable adapters"
	depends on PARPORT
	---help---
	  Cute little network (Ethernet) devices which attach to the parallel
	  port ("pocket adapters"), commonly used with laptops. If you have
	  one of those, say Y and read the Ethernet-HOWTO, available from
	  <http://www.tldp.org/docs.html#howto>.

	  If you want to plug a network (or some other) card into the PCMCIA
	  (or PC-card) slot of your laptop instead (PCMCIA is the standard for
	  credit card size extension cards used by all modern laptops), you
	  need the pcmcia-cs package (location contained in the file
	  <file:Documentation/Changes>) and you can say N here.

	  Laptop users should read the Linux Laptop home page at
	  <http://www.linux-on-laptops.com/> or
	  Tuxmobil - Linux on Mobile Computers at <http://www.tuxmobil.org/>.

	  Note that the answer to this question doesn't directly affect the
	  kernel: saying N will just cause the configurator to skip all
	  the questions about this class of network devices. If you say Y, you
	  will be asked for your specific device in the following questions.

config ATP
	tristate "AT-LAN-TEC/RealTek pocket adapter support"
	depends on NET_POCKET && PARPORT && X86
	select CRC32
	---help---
	  This is a network (Ethernet) device which attaches to your parallel
	  port. Read <file:drivers/net/atp.c> as well as the Ethernet-HOWTO,
	  available from <http://www.tldp.org/docs.html#howto>, if you
	  want to use this.  If you intend to use this driver, you should have
	  said N to the "Parallel printer support", because the two drivers
	  don't like each other.

	  To compile this driver as a module, choose M here: the module
	  will be called atp.

config DE600
	tristate "D-Link DE600 pocket adapter support"
	depends on NET_POCKET && PARPORT
	---help---
	  This is a network (Ethernet) device which attaches to your parallel
	  port. Read <file:Documentation/networking/DLINK.txt> as well as the
	  Ethernet-HOWTO, available from
	  <http://www.tldp.org/docs.html#howto>, if you want to use
	  this. It is possible to have several devices share a single parallel
	  port and it is safe to compile the corresponding drivers into the
	  kernel.

	  To compile this driver as a module, choose M here: the module
	  will be called de600.

config DE620
	tristate "D-Link DE620 pocket adapter support"
	depends on NET_POCKET && PARPORT
	---help---
	  This is a network (Ethernet) device which attaches to your parallel
	  port. Read <file:Documentation/networking/DLINK.txt> as well as the
	  Ethernet-HOWTO, available from
	  <http://www.tldp.org/docs.html#howto>, if you want to use
	  this. It is possible to have several devices share a single parallel
	  port and it is safe to compile the corresponding drivers into the
	  kernel.

	  To compile this driver as a module, choose M here: the module
	  will be called de620.

config SGISEEQ
	tristate "SGI Seeq ethernet controller support"
	depends on SGI_HAS_SEEQ
	help
	  Say Y here if you have an Seeq based Ethernet network card. This is
	  used in many Silicon Graphics machines.

config DECLANCE
	tristate "DEC LANCE ethernet controller support"
	depends on MACH_DECSTATION
	select CRC32
	help
	  This driver is for the series of Ethernet controllers produced by
	  DEC (now Compaq) based on the AMD Lance chipset, including the
	  DEPCA series.  (This chipset is better known via the NE2100 cards.)

config 68360_ENET
	bool "Motorola 68360 ethernet controller"
	depends on M68360
	help
	  Say Y here if you want to use the built-in ethernet controller of
	  the Motorola 68360 processor.

config FEC
	bool "FEC ethernet controller (of ColdFire CPUs)"
	depends on M523x || M527x || M5272 || M528x || M520x
	help
	  Say Y here if you want to use the built-in 10/100 Fast ethernet
	  controller on some Motorola ColdFire processors.

config FEC2
	bool "Second FEC ethernet controller (on some ColdFire CPUs)"
	depends on FEC
	help
	  Say Y here if you want to use the second built-in 10/100 Fast
	  ethernet controller on some Motorola ColdFire processors.

config FEC_MPC52xx
	tristate "MPC52xx FEC driver"
	depends on PPC_MPC52xx && PPC_BESTCOMM_FEC
	select CRC32
	select PHYLIB
	---help---
	  This option enables support for the MPC5200's on-chip
	  Fast Ethernet Controller
	  If compiled as module, it will be called 'fec_mpc52xx.ko'.

config FEC_MPC52xx_MDIO
	bool "MPC52xx FEC MDIO bus driver"
	depends on FEC_MPC52xx
	default y
	---help---
	  The MPC5200's FEC can connect to the Ethernet either with
	  an external MII PHY chip or 10 Mbps 7-wire interface
	  (Motorola? industry standard).
	  If your board uses an external PHY connected to FEC, enable this.
	  If not sure, enable.
	  If compiled as module, it will be called 'fec_mpc52xx_phy.ko'.

config NE_H8300
	tristate "NE2000 compatible support for H8/300"
	depends on H8300
	help
	  Say Y here if you want to use the NE2000 compatible
	  controller on the Renesas H8/300 processor.

config ATL2
	tristate "Atheros L2 Fast Ethernet support"
	depends on PCI
	select CRC32
	select MII
	help
	  This driver supports the Atheros L2 fast ethernet adapter.

	  To compile this driver as a module, choose M here.  The module
	  will be called atl2.

source "drivers/net/fs_enet/Kconfig"

endif # NET_ETHERNET

#
#	Gigabit Ethernet
#

menuconfig NETDEV_1000
	bool "Ethernet (1000 Mbit)"
	depends on !UML
	default y
	---help---
	  Ethernet (also called IEEE 802.3 or ISO 8802-2) is the most common
	  type of Local Area Network (LAN) in universities and companies.

	  Say Y here to get to see options for Gigabit Ethernet drivers.
	  This option alone does not add any kernel code.
	  Note that drivers supporting both 100 and 1000 MBit may be listed
	  under "Ethernet (10 or 100MBit)" instead.

	  If you say N, all options in this submenu will be skipped and disabled.

if NETDEV_1000

config ACENIC
	tristate "Alteon AceNIC/3Com 3C985/NetGear GA620 Gigabit support"
	depends on PCI
	---help---
	  Say Y here if you have an Alteon AceNIC, 3Com 3C985(B), NetGear
	  GA620, SGI Gigabit or Farallon PN9000-SX PCI Gigabit Ethernet
	  adapter. The driver allows for using the Jumbo Frame option (9000
	  bytes/frame) however it requires that your switches can handle this
	  as well. To enable Jumbo Frames, add `mtu 9000' to your ifconfig
	  line.

	  To compile this driver as a module, choose M here: the
	  module will be called acenic.

config ACENIC_OMIT_TIGON_I
	bool "Omit support for old Tigon I based AceNICs"
	depends on ACENIC
	help
	  Say Y here if you only have Tigon II based AceNICs and want to leave
	  out support for the older Tigon I based cards which are no longer
	  being sold (ie. the original Alteon AceNIC and 3Com 3C985 (non B
	  version)).  This will reduce the size of the driver object by
	  app. 100KB.  If you are not sure whether your card is a Tigon I or a
	  Tigon II, say N here.

	  The safe and default value for this is N.

config DL2K
	tristate "DL2000/TC902x-based Gigabit Ethernet support"
	depends on PCI
	select CRC32
	help
	  This driver supports DL2000/TC902x-based Gigabit ethernet cards,
	  which includes
	  D-Link DGE-550T Gigabit Ethernet Adapter.
	  D-Link DL2000-based Gigabit Ethernet Adapter.
	  Sundance/Tamarack TC902x Gigabit Ethernet Adapter.

	  To compile this driver as a module, choose M here: the
	  module will be called dl2k.

config E1000
	tristate "Intel(R) PRO/1000 Gigabit Ethernet support"
	depends on PCI
	---help---
	  This driver supports Intel(R) PRO/1000 gigabit ethernet family of
	  adapters.  For more information on how to identify your adapter, go 
	  to the Adapter & Driver ID Guide at:

	  <http://support.intel.com/support/network/adapter/pro100/21397.htm>

	  For general information and support, go to the Intel support
	  website at:

	  <http://support.intel.com>

	  More specific information on configuring the driver is in 
	  <file:Documentation/networking/e1000.txt>.

	  To compile this driver as a module, choose M here. The module
	  will be called e1000.

config E1000E
	tristate "Intel(R) PRO/1000 PCI-Express Gigabit Ethernet support"
	depends on PCI && (!SPARC32 || BROKEN)
	---help---
	  This driver supports the PCI-Express Intel(R) PRO/1000 gigabit
	  ethernet family of adapters. For PCI or PCI-X e1000 adapters,
	  use the regular e1000 driver For more information on how to
	  identify your adapter, go to the Adapter & Driver ID Guide at:

	  <http://support.intel.com/support/network/adapter/pro100/21397.htm>

	  For general information and support, go to the Intel support
	  website at:

	  <http://support.intel.com>

	  To compile this driver as a module, choose M here. The module
	  will be called e1000e.

config IP1000
	tristate "IP1000 Gigabit Ethernet support"
	depends on PCI && EXPERIMENTAL
	select MII
	---help---
	  This driver supports IP1000 gigabit Ethernet cards.

	  To compile this driver as a module, choose M here: the module
	  will be called ipg.  This is recommended.

config IGB
       tristate "Intel(R) 82575 PCI-Express Gigabit Ethernet support"
       depends on PCI
       ---help---
         This driver supports Intel(R) 82575 gigabit ethernet family of
         adapters.  For more information on how to identify your adapter, go
         to the Adapter & Driver ID Guide at:

         <http://support.intel.com/support/network/adapter/pro100/21397.htm>

         For general information and support, go to the Intel support
         website at:

         <http://support.intel.com>

         More specific information on configuring the driver is in
         <file:Documentation/networking/e1000.txt>.

         To compile this driver as a module, choose M here. The module
         will be called igb.

config IGB_LRO 
	bool "Use software LRO"
	depends on IGB && INET
	select INET_LRO
	---help---
	  Say Y here if you want to use large receive offload. 

	  If in doubt, say N.

source "drivers/net/ixp2000/Kconfig"

config MYRI_SBUS
	tristate "MyriCOM Gigabit Ethernet support"
	depends on SBUS
	help
	  This driver supports MyriCOM Sbus gigabit Ethernet cards.

	  To compile this driver as a module, choose M here: the module
	  will be called myri_sbus.  This is recommended.

config NS83820
	tristate "National Semiconductor DP83820 support"
	depends on PCI
	help
	  This is a driver for the National Semiconductor DP83820 series
	  of gigabit ethernet MACs.  Cards using this chipset include
	  the D-Link DGE-500T, PureData's PDP8023Z-TG, SMC's SMC9462TX,
	  SOHO-GA2000T, SOHO-GA2500T.  The driver supports the use of
	  zero copy.

config HAMACHI
	tristate "Packet Engines Hamachi GNIC-II support"
	depends on PCI
	select MII
	help
	  If you have a Gigabit Ethernet card of this type, say Y and read
	  the Ethernet-HOWTO, available from
	  <http://www.tldp.org/docs.html#howto>.

	  To compile this driver as a module, choose M here. The module will be
	  called hamachi.

config YELLOWFIN
	tristate "Packet Engines Yellowfin Gigabit-NIC support (EXPERIMENTAL)"
	depends on PCI && EXPERIMENTAL
	select CRC32
	---help---
	  Say Y here if you have a Packet Engines G-NIC PCI Gigabit Ethernet
	  adapter or the SYM53C885 Ethernet controller. The Gigabit adapter is
	  used by the Beowulf Linux cluster project.  See
	  <http://cesdis.gsfc.nasa.gov/linux/drivers/yellowfin.html> for more
	  information about this driver in particular and Beowulf in general.

	  To compile this driver as a module, choose M here: the module
	  will be called yellowfin.  This is recommended.

config R8169
	tristate "Realtek 8169 gigabit ethernet support"
	depends on PCI
	select CRC32
	select MII
	---help---
	  Say Y here if you have a Realtek 8169 PCI Gigabit Ethernet adapter.

	  To compile this driver as a module, choose M here: the module
	  will be called r8169.  This is recommended.

config R8169_VLAN
	bool "VLAN support"
	depends on R8169 && VLAN_8021Q
	---help---
	  Say Y here for the r8169 driver to support the functions required
	  by the kernel 802.1Q code.

	  If in doubt, say Y.

config SB1250_MAC
	tristate "SB1250 Gigabit Ethernet support"
	depends on SIBYTE_SB1xxx_SOC
	select PHYLIB
	---help---
	  This driver supports Gigabit Ethernet interfaces based on the
	  Broadcom SiByte family of System-On-a-Chip parts.  They include
	  the BCM1120, BCM1125, BCM1125H, BCM1250, BCM1255, BCM1280, BCM1455
	  and BCM1480 chips.

	  To compile this driver as a module, choose M here: the module
	  will be called sb1250-mac.

config SIS190
	tristate "SiS190/SiS191 gigabit ethernet support"
	depends on PCI
	select CRC32
	select MII
	---help---
	  Say Y here if you have a SiS 190 PCI Fast Ethernet adapter or
	  a SiS 191 PCI Gigabit Ethernet adapter. Both are expected to
	  appear in lan on motherboard designs which are based on SiS 965
	  and SiS 966 south bridge.

	  To compile this driver as a module, choose M here: the module
	  will be called sis190.  This is recommended.

config SKGE
	tristate "New SysKonnect GigaEthernet support"
	depends on PCI
	select CRC32
	---help---
	  This driver support the Marvell Yukon or SysKonnect SK-98xx/SK-95xx
	  and related Gigabit Ethernet adapters. It is a new smaller driver
	  with better performance and more complete ethtool support.

	  It does not support the link failover and network management 
	  features that "portable" vendor supplied sk98lin driver does.

	  This driver supports adapters based on the original Yukon chipset:
	  Marvell 88E8001, Belkin F5D5005, CNet GigaCard, DLink DGE-530T,
	  Linksys EG1032/EG1064, 3Com 3C940/3C940B, SysKonnect SK-9871/9872.

	  It does not support the newer Yukon2 chipset: a separate driver,
	  sky2, is provided for Yukon2-based adapters.

	  To compile this driver as a module, choose M here: the module
	  will be called skge.  This is recommended.

config SKGE_DEBUG
       bool "Debugging interface"
       depends on SKGE && DEBUG_FS
       help
	 This option adds the ability to dump driver state for debugging.
	 The file debugfs/skge/ethX displays the state of the internal
	 transmit and receive rings.

	 If unsure, say N.

config SKY2
	tristate "SysKonnect Yukon2 support"
	depends on PCI
	select CRC32
	---help---
	  This driver supports Gigabit Ethernet adapters based on the
	  Marvell Yukon 2 chipset:
	  Marvell 88E8021/88E8022/88E8035/88E8036/88E8038/88E8050/88E8052/
	  88E8053/88E8055/88E8061/88E8062, SysKonnect SK-9E21D/SK-9S21

	  There is companion driver for the older Marvell Yukon and
	  Genesis based adapters: skge.

	  To compile this driver as a module, choose M here: the module
	  will be called sky2.  This is recommended.

config SKY2_DEBUG
       bool "Debugging interface"
       depends on SKY2 && DEBUG_FS
       help
	 This option adds the ability to dump driver state for debugging.
	 The file debugfs/sky2/ethX displays the state of the internal
	 transmit and receive rings.

	 If unsure, say N.

config VIA_VELOCITY
	tristate "VIA Velocity support"
	depends on PCI
	select CRC32
	select CRC_CCITT
	select MII
	help
	  If you have a VIA "Velocity" based network card say Y here.

	  To compile this driver as a module, choose M here. The module
	  will be called via-velocity.

config TIGON3
	tristate "Broadcom Tigon3 support"
	depends on PCI
	select PHYLIB
	help
	  This driver supports Broadcom Tigon3 based gigabit Ethernet cards.

	  To compile this driver as a module, choose M here: the module
	  will be called tg3.  This is recommended.

config BNX2
	tristate "Broadcom NetXtremeII support"
	depends on PCI
	select CRC32
	select ZLIB_INFLATE
	help
	  This driver supports Broadcom NetXtremeII gigabit Ethernet cards.

	  To compile this driver as a module, choose M here: the module
	  will be called bnx2.  This is recommended.

config SPIDER_NET
	tristate "Spider Gigabit Ethernet driver"
	depends on PCI && (PPC_IBM_CELL_BLADE || PPC_CELLEB)
	select FW_LOADER
	help
	  This driver supports the Gigabit Ethernet chips present on the
	  Cell Processor-Based Blades from IBM.

config TSI108_ETH
	   tristate "Tundra TSI108 gigabit Ethernet support"
	   depends on TSI108_BRIDGE
	   help
	     This driver supports Tundra TSI108 gigabit Ethernet ports.
	     To compile this driver as a module, choose M here: the module
	     will be called tsi108_eth.

config GELIC_NET
	tristate "PS3 Gigabit Ethernet driver"
	depends on PPC_PS3
	select PS3_SYS_MANAGER
	help
	  This driver supports the network device on the PS3 game
	  console.  This driver has built-in support for Ethernet.

	  To compile this driver as a module, choose M here: the
	  module will be called ps3_gelic.

config GELIC_WIRELESS
	bool "PS3 Wireless support"
	depends on GELIC_NET
	select WIRELESS_EXT
	help
	  This option adds the support for the wireless feature of PS3.
	  If you have the wireless-less model of PS3 or have no plan to
	  use wireless feature, disabling this option saves memory.  As
	  the driver automatically distinguishes the models, you can
	  safely enable this option even if you have a wireless-less model.

config GELIC_WIRELESS_OLD_PSK_INTERFACE
       bool "PS3 Wireless private PSK interface (OBSOLETE)"
       depends on GELIC_WIRELESS
       help
          This option retains the obsolete private interface to pass
          the PSK from user space programs to the driver.  The PSK
          stands for 'Pre Shared Key' and is used for WPA[2]-PSK
          (WPA-Personal) environment.
          If WPA[2]-PSK is used and you need to use old programs that
          support only this old interface, say Y.  Otherwise N.

          If unsure, say N.

config GIANFAR
	tristate "Gianfar Ethernet"
	depends on FSL_SOC
	select PHYLIB
	select CRC32
	help
	  This driver supports the Gigabit TSEC on the MPC83xx, MPC85xx,
	  and MPC86xx family of chips, and the FEC on the 8540.

config UCC_GETH
	tristate "Freescale QE Gigabit Ethernet"
	depends on QUICC_ENGINE
	select PHYLIB
	help
	  This driver supports the Gigabit Ethernet mode of the QUICC Engine,
	  which is available on some Freescale SOCs.

config UGETH_MAGIC_PACKET
	bool "Magic Packet detection support"
	depends on UCC_GETH

config UGETH_FILTERING
	bool "Mac address filtering support"
	depends on UCC_GETH

config UGETH_TX_ON_DEMAND
	bool "Transmit on Demand support"
	depends on UCC_GETH

config MV643XX_ETH
	tristate "Marvell Discovery (643XX) and Orion ethernet support"
	depends on MV64360 || MV64X60 || (PPC_MULTIPLATFORM && PPC32) || PLAT_ORION
	select PHYLIB
	help
	  This driver supports the gigabit ethernet MACs in the
	  Marvell Discovery PPC/MIPS chipset family (MV643XX) and
	  in the Marvell Orion ARM SoC family.

	  Some boards that use the Discovery chipset are the Momenco
	  Ocelot C and Jaguar ATX and Pegasos II.

config QLA3XXX
	tristate "QLogic QLA3XXX Network Driver Support"
	depends on PCI
	help
	  This driver supports QLogic ISP3XXX gigabit Ethernet cards.

	  To compile this driver as a module, choose M here: the module
	  will be called qla3xxx.

config ATL1
	tristate "Atheros/Attansic L1 Gigabit Ethernet support"
	depends on PCI
	select CRC32
	select MII
	help
	  This driver supports the Atheros/Attansic L1 gigabit ethernet
	  adapter.

	  To compile this driver as a module, choose M here.  The module
	  will be called atl1.

config ATL1E
	tristate "Atheros L1E Gigabit Ethernet support (EXPERIMENTAL)"
	depends on PCI && EXPERIMENTAL
	select CRC32
	select MII
	help
	  This driver supports the Atheros L1E gigabit ethernet adapter.

	  To compile this driver as a module, choose M here.  The module
	  will be called atl1e.

config JME
	tristate "JMicron(R) PCI-Express Gigabit Ethernet support"
	depends on PCI
	select CRC32
	select MII
	---help---
	  This driver supports the PCI-Express gigabit ethernet adapters
	  based on JMicron JMC250 chipset.

	  To compile this driver as a module, choose M here. The module
	  will be called jme.

endif # NETDEV_1000

#
#	10 Gigabit Ethernet
#

menuconfig NETDEV_10000
	bool "Ethernet (10000 Mbit)"
	depends on !UML
	default y
	---help---
	  Say Y here to get to see options for 10 Gigabit Ethernet drivers.
	  This option alone does not add any kernel code.

	  If you say N, all options in this submenu will be skipped and disabled.

if NETDEV_10000

config CHELSIO_T1
        tristate "Chelsio 10Gb Ethernet support"
        depends on PCI
	select CRC32
        help
          This driver supports Chelsio gigabit and 10-gigabit
          Ethernet cards. More information about adapter features and
	  performance tuning is in <file:Documentation/networking/cxgb.txt>.

          For general information about Chelsio and our products, visit
          our website at <http://www.chelsio.com>.

          For customer support, please visit our customer support page at
          <http://www.chelsio.com/support.htm>.

          Please send feedback to <linux-bugs@chelsio.com>.

          To compile this driver as a module, choose M here: the module
          will be called cxgb.

config CHELSIO_T1_1G
        bool "Chelsio gigabit Ethernet support"
        depends on CHELSIO_T1
        help
          Enables support for Chelsio's gigabit Ethernet PCI cards.  If you
          are using only 10G cards say 'N' here.

config CHELSIO_T3
	tristate "Chelsio Communications T3 10Gb Ethernet support"
	depends on PCI && INET
	select FW_LOADER
	select INET_LRO
	help
	  This driver supports Chelsio T3-based gigabit and 10Gb Ethernet
	  adapters.

	  For general information about Chelsio and our products, visit
	  our website at <http://www.chelsio.com>.

	  For customer support, please visit our customer support page at
	  <http://www.chelsio.com/support.htm>.

	  Please send feedback to <linux-bugs@chelsio.com>.

	  To compile this driver as a module, choose M here: the module
	  will be called cxgb3.

config EHEA
	tristate "eHEA Ethernet support"
	depends on IBMEBUS && INET && SPARSEMEM
	select INET_LRO
	---help---
	  This driver supports the IBM pSeries eHEA ethernet adapter.

	  To compile the driver as a module, choose M here. The module
	  will be called ehea.

config ENIC
<<<<<<< HEAD
	tristate "E, the Cisco 10G Ethernet NIC"
=======
	tristate "Cisco 10G Ethernet NIC support"
>>>>>>> 2e532d68
	depends on PCI && INET
	select INET_LRO
	help
	  This enables the support for the Cisco 10G Ethernet card.

config IXGBE
	tristate "Intel(R) 10GbE PCI Express adapters support"
	depends on PCI && INET
	select INET_LRO
	select INTEL_IOATDMA
	---help---
	  This driver supports Intel(R) 10GbE PCI Express family of
	  adapters.  For more information on how to identify your adapter, go
	  to the Adapter & Driver ID Guide at:

	  <http://support.intel.com/support/network/adapter/pro100/21397.htm>

	  For general information and support, go to the Intel support
	  website at:

	  <http://support.intel.com>

	  To compile this driver as a module, choose M here. The module
	  will be called ixgbe.

config IXGB
	tristate "Intel(R) PRO/10GbE support"
	depends on PCI
	---help---
	  This driver supports Intel(R) PRO/10GbE family of adapters for
	  PCI-X type cards. For PCI-E type cards, use the "ixgbe" driver
	  instead. For more information on how to identify your adapter, go
	  to the Adapter & Driver ID Guide at:

	  <http://support.intel.com/support/network/adapter/pro100/21397.htm>

	  For general information and support, go to the Intel support
	  website at:

	  <http://support.intel.com>

	  More specific information on configuring the driver is in 
	  <file:Documentation/networking/ixgb.txt>.

	  To compile this driver as a module, choose M here. The module
	  will be called ixgb.

config S2IO
	tristate "S2IO 10Gbe XFrame NIC"
	depends on PCI
	---help---
	  This driver supports the 10Gbe XFrame NIC of S2IO. 
	  More specific information on configuring the driver is in 
	  <file:Documentation/networking/s2io.txt>.

config MYRI10GE
	tristate "Myricom Myri-10G Ethernet support"
	depends on PCI && INET
	select FW_LOADER
	select CRC32
	select INET_LRO
	select INTEL_IOATDMA
	---help---
	  This driver supports Myricom Myri-10G Dual Protocol interface in
	  Ethernet mode. If the eeprom on your board is not recent enough,
	  you will need a newer firmware image.
	  You may get this image or more information, at:

	  <http://www.myri.com/scs/download-Myri10GE.html>

	  To compile this driver as a module, choose M here. The module
	  will be called myri10ge.

config NETXEN_NIC
	tristate "NetXen Multi port (1/10) Gigabit Ethernet NIC"
	depends on PCI
	help
	  This enables the support for NetXen's Gigabit Ethernet card.

config NIU
	tristate "Sun Neptune 10Gbit Ethernet support"
	depends on PCI
	help
	  This enables support for cards based upon Sun's
	  Neptune chipset.

config PASEMI_MAC
	tristate "PA Semi 1/10Gbit MAC"
	depends on PPC_PASEMI && PCI
	select PHYLIB
	select INET_LRO
	help
	  This driver supports the on-chip 1/10Gbit Ethernet controller on
	  PA Semi's PWRficient line of chips.

config MLX4_CORE
	tristate
	depends on PCI
	default n

config MLX4_DEBUG
	bool "Verbose debugging output" if (MLX4_CORE && EMBEDDED)
	depends on MLX4_CORE
	default y
	---help---
	  This option causes debugging code to be compiled into the
	  mlx4_core driver.  The output can be turned on via the
	  debug_level module parameter (which can also be set after
	  the driver is loaded through sysfs).

config TEHUTI
	tristate "Tehuti Networks 10G Ethernet"
	depends on PCI
	help
	  Tehuti Networks 10G Ethernet NIC

config BNX2X
	tristate "Broadcom NetXtremeII 10Gb support"
	depends on PCI
	select ZLIB_INFLATE
	select LIBCRC32C
	help
	  This driver supports Broadcom NetXtremeII 10 gigabit Ethernet cards.
	  To compile this driver as a module, choose M here: the module
	  will be called bnx2x.  This is recommended.

config QLGE
	tristate "QLogic QLGE 10Gb Ethernet Driver Support"
	depends on PCI
	help
	  This driver supports QLogic ISP8XXX 10Gb Ethernet cards.

	  To compile this driver as a module, choose M here: the module
	  will be called qlge.

source "drivers/net/sfc/Kconfig"

endif # NETDEV_10000

source "drivers/net/tokenring/Kconfig"

source "drivers/net/wireless/Kconfig"

source "drivers/net/usb/Kconfig"

source "drivers/net/pcmcia/Kconfig"

source "drivers/net/wan/Kconfig"

source "drivers/atm/Kconfig"

source "drivers/s390/net/Kconfig"

config XEN_NETDEV_FRONTEND
	tristate "Xen network device frontend driver"
	depends on XEN
	default y
	help
	  The network device frontend driver allows the kernel to
	  access network devices exported exported by a virtual
	  machine containing a physical network device driver. The
	  frontend driver is intended for unprivileged guest domains;
	  if you are compiling a kernel for a Xen guest, you almost
	  certainly want to enable this.

config ISERIES_VETH
	tristate "iSeries Virtual Ethernet driver support"
	depends on PPC_ISERIES

config RIONET
	tristate "RapidIO Ethernet over messaging driver support"
	depends on RAPIDIO

config RIONET_TX_SIZE
	int "Number of outbound queue entries"
	depends on RIONET
	default "128"

config RIONET_RX_SIZE
	int "Number of inbound queue entries"
	depends on RIONET
	default "128"

config FDDI
	bool "FDDI driver support"
	depends on (PCI || EISA || TC)
	help
	  Fiber Distributed Data Interface is a high speed local area network
	  design; essentially a replacement for high speed Ethernet. FDDI can
	  run over copper or fiber. If you are connected to such a network and
	  want a driver for the FDDI card in your computer, say Y here (and
	  then also Y to the driver for your FDDI card, below). Most people
	  will say N.

config DEFXX
	tristate "Digital DEFTA/DEFEA/DEFPA adapter support"
	depends on FDDI && (PCI || EISA || TC)
	---help---
	  This is support for the DIGITAL series of TURBOchannel (DEFTA),
	  EISA (DEFEA) and PCI (DEFPA) controllers which can connect you
	  to a local FDDI network.

	  To compile this driver as a module, choose M here: the module
	  will be called defxx.  If unsure, say N.

config DEFXX_MMIO
	bool
	prompt "Use MMIO instead of PIO" if PCI || EISA
	depends on DEFXX
	default n if PCI || EISA
	default y
	---help---
	  This instructs the driver to use EISA or PCI memory-mapped I/O
	  (MMIO) as appropriate instead of programmed I/O ports (PIO).
	  Enabling this gives an improvement in processing time in parts
	  of the driver, but it may cause problems with EISA (DEFEA)
	  adapters.  TURBOchannel does not have the concept of I/O ports,
	  so MMIO is always used for these (DEFTA) adapters.

	  If unsure, say N.

config SKFP
	tristate "SysKonnect FDDI PCI support"
	depends on FDDI && PCI
	select BITREVERSE
	---help---
	  Say Y here if you have a SysKonnect FDDI PCI adapter.
	  The following adapters are supported by this driver:
	  - SK-5521 (SK-NET FDDI-UP)
	  - SK-5522 (SK-NET FDDI-UP DAS)
	  - SK-5541 (SK-NET FDDI-FP)
	  - SK-5543 (SK-NET FDDI-LP)
	  - SK-5544 (SK-NET FDDI-LP DAS)
	  - SK-5821 (SK-NET FDDI-UP64)
	  - SK-5822 (SK-NET FDDI-UP64 DAS)
	  - SK-5841 (SK-NET FDDI-FP64)
	  - SK-5843 (SK-NET FDDI-LP64)
	  - SK-5844 (SK-NET FDDI-LP64 DAS)
	  - Netelligent 100 FDDI DAS Fibre SC
	  - Netelligent 100 FDDI SAS Fibre SC
	  - Netelligent 100 FDDI DAS UTP
	  - Netelligent 100 FDDI SAS UTP
	  - Netelligent 100 FDDI SAS Fibre MIC

	  Read <file:Documentation/networking/skfp.txt> for information about
	  the driver.

	  Questions concerning this driver can be addressed to:
	  <linux@syskonnect.de>

	  To compile this driver as a module, choose M here: the module
	  will be called skfp.  This is recommended.

config HIPPI
	bool "HIPPI driver support (EXPERIMENTAL)"
	depends on EXPERIMENTAL && INET && PCI
	help
	  HIgh Performance Parallel Interface (HIPPI) is a 800Mbit/sec and
	  1600Mbit/sec dual-simplex switched or point-to-point network. HIPPI
	  can run over copper (25m) or fiber (300m on multi-mode or 10km on
	  single-mode). HIPPI networks are commonly used for clusters and to
	  connect to super computers. If you are connected to a HIPPI network
	  and have a HIPPI network card in your computer that you want to use
	  under Linux, say Y here (you must also remember to enable the driver
	  for your HIPPI card below). Most people will say N here.

config ROADRUNNER
	tristate "Essential RoadRunner HIPPI PCI adapter support (EXPERIMENTAL)"
	depends on HIPPI && PCI
	help
	  Say Y here if this is your PCI HIPPI network card.

	  To compile this driver as a module, choose M here: the module
	  will be called rrunner.  If unsure, say N.

config ROADRUNNER_LARGE_RINGS
	bool "Use large TX/RX rings (EXPERIMENTAL)"
	depends on ROADRUNNER
	help
	  If you say Y here, the RoadRunner driver will preallocate up to 2 MB
	  of additional memory to allow for fastest operation, both for
	  transmitting and receiving. This memory cannot be used by any other
	  kernel code or by user space programs. Say Y here only if you have
	  the memory.

config PLIP
	tristate "PLIP (parallel port) support"
	depends on PARPORT
	---help---
	  PLIP (Parallel Line Internet Protocol) is used to create a
	  reasonably fast mini network consisting of two (or, rarely, more)
	  local machines.  A PLIP link from a Linux box is a popular means to
	  install a Linux distribution on a machine which doesn't have a
	  CD-ROM drive (a minimal system has to be transferred with floppies
	  first). The kernels on both machines need to have this PLIP option
	  enabled for this to work.

	  The PLIP driver has two modes, mode 0 and mode 1.  The parallel
	  ports (the connectors at the computers with 25 holes) are connected
	  with "null printer" or "Turbo Laplink" cables which can transmit 4
	  bits at a time (mode 0) or with special PLIP cables, to be used on
	  bidirectional parallel ports only, which can transmit 8 bits at a
	  time (mode 1); you can find the wiring of these cables in
	  <file:Documentation/networking/PLIP.txt>.  The cables can be up to
	  15m long.  Mode 0 works also if one of the machines runs DOS/Windows
	  and has some PLIP software installed, e.g. the Crynwr PLIP packet
	  driver (<http://oak.oakland.edu/simtel.net/msdos/pktdrvr-pre.html>)
	  and winsock or NCSA's telnet.

	  If you want to use PLIP, say Y and read the PLIP mini-HOWTO as well
	  as the NET-3-HOWTO, both available from
	  <http://www.tldp.org/docs.html#howto>.  Note that the PLIP
	  protocol has been changed and this PLIP driver won't work together
	  with the PLIP support in Linux versions 1.0.x.  This option enlarges
	  your kernel by about 8 KB.

	  To compile this driver as a module, choose M here. The module
	  will be called plip. If unsure, say Y or M, in case you buy
	  a laptop later.

config PPP
	tristate "PPP (point-to-point protocol) support"
	select SLHC
	---help---
	  PPP (Point to Point Protocol) is a newer and better SLIP.  It serves
	  the same purpose: sending Internet traffic over telephone (and other
	  serial) lines.  Ask your access provider if they support it, because
	  otherwise you can't use it; most Internet access providers these
	  days support PPP rather than SLIP.

	  To use PPP, you need an additional program called pppd as described
	  in the PPP-HOWTO, available at
	  <http://www.tldp.org/docs.html#howto>.  Make sure that you have
	  the version of pppd recommended in <file:Documentation/Changes>.
	  The PPP option enlarges your kernel by about 16 KB.

	  There are actually two versions of PPP: the traditional PPP for
	  asynchronous lines, such as regular analog phone lines, and
	  synchronous PPP which can be used over digital ISDN lines for
	  example.  If you want to use PPP over phone lines or other
	  asynchronous serial lines, you need to say Y (or M) here and also to
	  the next option, "PPP support for async serial ports".  For PPP over
	  synchronous lines, you should say Y (or M) here and to "Support
	  synchronous PPP", below.

	  If you said Y to "Version information on all symbols" above, then
	  you cannot compile the PPP driver into the kernel; you can then only
	  compile it as a module. To compile this driver as a module, choose M
	  here. The module will be called ppp_generic.

config PPP_MULTILINK
	bool "PPP multilink support (EXPERIMENTAL)"
	depends on PPP && EXPERIMENTAL
	help
	  PPP multilink is a protocol (defined in RFC 1990) which allows you
	  to combine several (logical or physical) lines into one logical PPP
	  connection, so that you can utilize your full bandwidth.

	  This has to be supported at the other end as well and you need a
	  version of the pppd daemon which understands the multilink protocol.

	  If unsure, say N.

config PPP_FILTER
	bool "PPP filtering"
	depends on PPP
	help
	  Say Y here if you want to be able to filter the packets passing over
	  PPP interfaces.  This allows you to control which packets count as
	  activity (i.e. which packets will reset the idle timer or bring up
	  a demand-dialed link) and which packets are to be dropped entirely.
	  You need to say Y here if you wish to use the pass-filter and
	  active-filter options to pppd.

	  If unsure, say N.

config PPP_ASYNC
	tristate "PPP support for async serial ports"
	depends on PPP
	select CRC_CCITT
	---help---
	  Say Y (or M) here if you want to be able to use PPP over standard
	  asynchronous serial ports, such as COM1 or COM2 on a PC.  If you use
	  a modem (not a synchronous or ISDN modem) to contact your ISP, you
	  need this option.

	  To compile this driver as a module, choose M here.

	  If unsure, say Y.

config PPP_SYNC_TTY
	tristate "PPP support for sync tty ports"
	depends on PPP
	help
	  Say Y (or M) here if you want to be able to use PPP over synchronous
	  (HDLC) tty devices, such as the SyncLink adapter. These devices
	  are often used for high-speed leased lines like T1/E1.

	  To compile this driver as a module, choose M here.

config PPP_DEFLATE
	tristate "PPP Deflate compression"
	depends on PPP
	select ZLIB_INFLATE
	select ZLIB_DEFLATE
	---help---
	  Support for the Deflate compression method for PPP, which uses the
	  Deflate algorithm (the same algorithm that gzip uses) to compress
	  each PPP packet before it is sent over the wire.  The machine at the
	  other end of the PPP link (usually your ISP) has to support the
	  Deflate compression method as well for this to be useful.  Even if
	  they don't support it, it is safe to say Y here.

	  To compile this driver as a module, choose M here.

config PPP_BSDCOMP
	tristate "PPP BSD-Compress compression"
	depends on PPP
	---help---
	  Support for the BSD-Compress compression method for PPP, which uses
	  the LZW compression method to compress each PPP packet before it is
	  sent over the wire. The machine at the other end of the PPP link
	  (usually your ISP) has to support the BSD-Compress compression
	  method as well for this to be useful. Even if they don't support it,
	  it is safe to say Y here.

	  The PPP Deflate compression method ("PPP Deflate compression",
	  above) is preferable to BSD-Compress, because it compresses better
	  and is patent-free.

	  Note that the BSD compression code will always be compiled as a
	  module; it is called bsd_comp and will show up in the directory
	  modules once you have said "make modules". If unsure, say N.

config PPP_MPPE
       tristate "PPP MPPE compression (encryption) (EXPERIMENTAL)"
       depends on PPP && EXPERIMENTAL
       select CRYPTO
       select CRYPTO_SHA1
       select CRYPTO_ARC4
       select CRYPTO_ECB
       ---help---
         Support for the MPPE Encryption protocol, as employed by the
	 Microsoft Point-to-Point Tunneling Protocol.

	 See http://pptpclient.sourceforge.net/ for information on
	 configuring PPTP clients and servers to utilize this method.

config PPPOE
	tristate "PPP over Ethernet (EXPERIMENTAL)"
	depends on EXPERIMENTAL && PPP
	help
	  Support for PPP over Ethernet.

	  This driver requires the latest version of pppd from the CVS
	  repository at cvs.samba.org.  Alternatively, see the 
	  RoaringPenguin package (<http://www.roaringpenguin.com/pppoe>)
	  which contains instruction on how to use this driver (under 
	  the heading "Kernel mode PPPoE").

config PPPOATM
	tristate "PPP over ATM"
	depends on ATM && PPP
	help
	  Support PPP (Point to Point Protocol) encapsulated in ATM frames.
	  This implementation does not yet comply with section 8 of RFC2364,
	  which can lead to bad results if the ATM peer loses state and
	  changes its encapsulation unilaterally.

config PPPOL2TP
	tristate "PPP over L2TP (EXPERIMENTAL)"
	depends on EXPERIMENTAL && PPP && INET
	help
	  Support for PPP-over-L2TP socket family. L2TP is a protocol
	  used by ISPs and enterprises to tunnel PPP traffic over UDP
	  tunnels. L2TP is replacing PPTP for VPN uses.

	  This kernel component handles only L2TP data packets: a
	  userland daemon handles L2TP the control protocol (tunnel
	  and session setup). One such daemon is OpenL2TP
	  (http://openl2tp.sourceforge.net/).

config SLIP
	tristate "SLIP (serial line) support"
	---help---
	  Say Y if you intend to use SLIP or CSLIP (compressed SLIP) to
	  connect to your Internet service provider or to connect to some
	  other local Unix box or if you want to configure your Linux box as a
	  Slip/CSlip server for other people to dial in. SLIP (Serial Line
	  Internet Protocol) is a protocol used to send Internet traffic over
	  serial connections such as telephone lines or null modem cables;
	  nowadays, the protocol PPP is more commonly used for this same
	  purpose.

	  Normally, your access provider has to support SLIP in order for you
	  to be able to use it, but there is now a SLIP emulator called SLiRP
	  around (available from
	  <ftp://ibiblio.org/pub/Linux/system/network/serial/>) which
	  allows you to use SLIP over a regular dial up shell connection. If
	  you plan to use SLiRP, make sure to say Y to CSLIP, below. The
	  NET-3-HOWTO, available from
	  <http://www.tldp.org/docs.html#howto>, explains how to
	  configure SLIP. Note that you don't need this option if you just
	  want to run term (term is a program which gives you almost full
	  Internet connectivity if you have a regular dial up shell account on
	  some Internet connected Unix computer. Read
	  <http://www.bart.nl/~patrickr/term-howto/Term-HOWTO.html>). SLIP
	  support will enlarge your kernel by about 4 KB. If unsure, say N.

	  To compile this driver as a module, choose M here. The module
	  will be called slip.

config SLIP_COMPRESSED
	bool "CSLIP compressed headers"
	depends on SLIP
	select SLHC
	---help---
	  This protocol is faster than SLIP because it uses compression on the
	  TCP/IP headers (not on the data itself), but it has to be supported
	  on both ends. Ask your access provider if you are not sure and
	  answer Y, just in case. You will still be able to use plain SLIP. If
	  you plan to use SLiRP, the SLIP emulator (available from
	  <ftp://ibiblio.org/pub/Linux/system/network/serial/>) which
	  allows you to use SLIP over a regular dial up shell connection, you
	  definitely want to say Y here. The NET-3-HOWTO, available from
	  <http://www.tldp.org/docs.html#howto>, explains how to configure
	  CSLIP. This won't enlarge your kernel.

config SLHC
	tristate
	help
	  This option enables Van Jacobsen serial line header compression
	  routines.

config SLIP_SMART
	bool "Keepalive and linefill"
	depends on SLIP
	help
	  Adds additional capabilities to the SLIP driver to support the
	  RELCOM line fill and keepalive monitoring. Ideal on poor quality
	  analogue lines.

config SLIP_MODE_SLIP6
	bool "Six bit SLIP encapsulation"
	depends on SLIP
	help
	  Just occasionally you may need to run IP over hostile serial
	  networks that don't pass all control characters or are only seven
	  bit. Saying Y here adds an extra mode you can use with SLIP:
	  "slip6". In this mode, SLIP will only send normal ASCII symbols over
	  the serial device. Naturally, this has to be supported at the other
	  end of the link as well. It's good enough, for example, to run IP
	  over the async ports of a Camtec JNT Pad. If unsure, say N.

config NET_FC
	bool "Fibre Channel driver support"
	depends on SCSI && PCI
	help
	  Fibre Channel is a high speed serial protocol mainly used to connect
	  large storage devices to the computer; it is compatible with and
	  intended to replace SCSI.

	  If you intend to use Fibre Channel, you need to have a Fibre channel
	  adaptor card in your computer; say Y here and to the driver for your
	  adaptor below. You also should have said Y to "SCSI support" and
	  "SCSI generic support".

config NETCONSOLE
	tristate "Network console logging support (EXPERIMENTAL)"
	depends on EXPERIMENTAL
	---help---
	If you want to log kernel messages over the network, enable this.
	See <file:Documentation/networking/netconsole.txt> for details.

config NETCONSOLE_DYNAMIC
	bool "Dynamic reconfiguration of logging targets (EXPERIMENTAL)"
	depends on NETCONSOLE && SYSFS && EXPERIMENTAL
	select CONFIGFS_FS
	help
	  This option enables the ability to dynamically reconfigure target
	  parameters (interface, IP addresses, port numbers, MAC addresses)
	  at runtime through a userspace interface exported using configfs.
	  See <file:Documentation/networking/netconsole.txt> for details.

config NETPOLL
	def_bool NETCONSOLE

config NETPOLL_TRAP
	bool "Netpoll traffic trapping"
	default n
	depends on NETPOLL

config NET_POLL_CONTROLLER
	def_bool NETPOLL

config VIRTIO_NET
	tristate "Virtio network driver (EXPERIMENTAL)"
	depends on EXPERIMENTAL && VIRTIO
	---help---
	  This is the virtual network driver for virtio.  It can be used with
          lguest or QEMU based VMMs (like KVM or Xen).  Say Y or M.

endif # NETDEVICES<|MERGE_RESOLUTION|>--- conflicted
+++ resolved
@@ -2400,11 +2400,7 @@
 	  will be called ehea.
 
 config ENIC
-<<<<<<< HEAD
-	tristate "E, the Cisco 10G Ethernet NIC"
-=======
 	tristate "Cisco 10G Ethernet NIC support"
->>>>>>> 2e532d68
 	depends on PCI && INET
 	select INET_LRO
 	help
