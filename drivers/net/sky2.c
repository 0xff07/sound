--- conflicted
+++ resolved
@@ -2152,13 +2152,9 @@
 
 	/* reset PHY Link Detect */
 	phy = sky2_pci_read16(hw, PSM_CONFIG_REG4);
-<<<<<<< HEAD
-	sky2_pci_write16(hw, PSM_CONFIG_REG4, phy | 1);
-=======
 	sky2_write8(hw, B2_TST_CTRL1, TST_CFG_WRITE_ON);
 	sky2_pci_write16(hw, PSM_CONFIG_REG4, phy | 1);
 	sky2_write8(hw, B2_TST_CTRL1, TST_CFG_WRITE_OFF);
->>>>>>> a9e06057
 
 	sky2_link_up(sky2);
 }
@@ -2974,7 +2970,6 @@
 		break;
 
 	case CHIP_ID_YUKON_UL_2:
-	case CHIP_ID_YUKON_OPT:
 		hw->flags = SKY2_HW_GIGABIT
 			| SKY2_HW_ADV_POWER_CTL;
 		break;
@@ -3089,10 +3084,7 @@
 		reg <<= PSM_CONFIG_REG4_TIMER_PHY_LINK_DETECT_BASE;
 
 		/* reset PHY Link Detect */
-<<<<<<< HEAD
-=======
 		sky2_write8(hw, B2_TST_CTRL1, TST_CFG_WRITE_ON);
->>>>>>> a9e06057
 		sky2_pci_write16(hw, PSM_CONFIG_REG4,
 				 reg | PSM_CONFIG_REG4_RST_PHY_LINK_DETECT);
 		sky2_pci_write16(hw, PSM_CONFIG_REG4, reg);
@@ -3110,10 +3102,7 @@
 			/* restore the PCIe Link Control register */
 			sky2_pci_write16(hw, cap + PCI_EXP_LNKCTL, reg);
 		}
-<<<<<<< HEAD
-=======
 		sky2_write8(hw, B2_TST_CTRL1, TST_CFG_WRITE_OFF);
->>>>>>> a9e06057
 
 		/* re-enable PEX PM in PEX PHY debug reg. 8 (clear bit 12) */
 		sky2_write32(hw, Y2_PEX_PHY_DATA, PEX_DB_ACCESS | (0x08UL << 16));
