--- conflicted
+++ resolved
@@ -3763,7 +3763,6 @@
 		rc = sky2_vpd_wait(hw, cap, 0);
 		if (rc)
 			break;
-<<<<<<< HEAD
 
 		val = sky2_pci_read32(hw, cap + PCI_VPD_DATA);
 
@@ -3773,17 +3772,6 @@
 		length -= sizeof(u32);
 	}
 
-=======
-
-		val = sky2_pci_read32(hw, cap + PCI_VPD_DATA);
-
-		memcpy(data, &val, min(sizeof(val), length));
-		offset += sizeof(u32);
-		data += sizeof(u32);
-		length -= sizeof(u32);
-	}
-
->>>>>>> 2e532d68
 	return rc;
 }
 
@@ -4257,69 +4245,6 @@
 	kfree(vpd_buf);
 }
 
-/*
- * Read and parse the first part of Vital Product Data
- */
-#define VPD_SIZE	128
-#define VPD_MAGIC	0x82
-
-static void __devinit sky2_vpd_info(struct sky2_hw *hw)
-{
-	int cap = pci_find_capability(hw->pdev, PCI_CAP_ID_VPD);
-	const u8 *p;
-	u8 *vpd_buf = NULL;
-	u16 len;
-	static struct vpd_tag {
-		char tag[2];
-		char *label;
-	} vpd_tags[] = {
-		{ "PN",	"Part Number" },
-		{ "EC", "Engineering Level" },
-		{ "MN", "Manufacturer" },
-	};
-
-	if (!cap)
-		goto out;
-
-	vpd_buf = kmalloc(VPD_SIZE, GFP_KERNEL);
-	if (!vpd_buf)
-		goto out;
-
-	if (sky2_vpd_read(hw, cap, vpd_buf, 0, VPD_SIZE))
-		goto out;
-
-	if (vpd_buf[0] != VPD_MAGIC)
-		goto out;
-	len = vpd_buf[1];
-	if (len == 0 || len > VPD_SIZE - 4)
-		goto out;
-	p = vpd_buf + 3;
-	dev_info(&hw->pdev->dev, "%.*s\n", len, p);
-	p += len;
-
-	while (p < vpd_buf + VPD_SIZE - 4) {
-		int i;
-
-		if (!memcmp("RW", p, 2))	/* end marker */
-			break;
-
-		len = p[2];
-		if (len > (p - vpd_buf) - 4)
-			break;
-
-		for (i = 0; i < ARRAY_SIZE(vpd_tags); i++) {
-			if (!memcmp(vpd_tags[i].tag, p, 2)) {
-				printk(KERN_DEBUG " %s: %.*s\n",
-				       vpd_tags[i].label, len, p + 3);
-				break;
-			}
-		}
-		p += len + 3;
-	}
-out:
-	kfree(vpd_buf);
-}
-
 /* This driver supports yukon2 chipset only */
 static const char *sky2_name(u8 chipid, char *buf, int sz)
 {
