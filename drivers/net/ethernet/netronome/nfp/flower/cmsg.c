/*
 * Copyright (C) 2015-2017 Netronome Systems, Inc.
 *
 * This software is dual licensed under the GNU General License Version 2,
 * June 1991 as shown in the file COPYING in the top-level directory of this
 * source tree or the BSD 2-Clause License provided below.  You have the
 * option to license this software under the complete terms of either license.
 *
 * The BSD 2-Clause License:
 *
 *     Redistribution and use in source and binary forms, with or
 *     without modification, are permitted provided that the following
 *     conditions are met:
 *
 *      1. Redistributions of source code must retain the above
 *         copyright notice, this list of conditions and the following
 *         disclaimer.
 *
 *      2. Redistributions in binary form must reproduce the above
 *         copyright notice, this list of conditions and the following
 *         disclaimer in the documentation and/or other materials
 *         provided with the distribution.
 *
 * THE SOFTWARE IS PROVIDED "AS IS", WITHOUT WARRANTY OF ANY KIND,
 * EXPRESS OR IMPLIED, INCLUDING BUT NOT LIMITED TO THE WARRANTIES OF
 * MERCHANTABILITY, FITNESS FOR A PARTICULAR PURPOSE AND
 * NONINFRINGEMENT. IN NO EVENT SHALL THE AUTHORS OR COPYRIGHT HOLDERS
 * BE LIABLE FOR ANY CLAIM, DAMAGES OR OTHER LIABILITY, WHETHER IN AN
 * ACTION OF CONTRACT, TORT OR OTHERWISE, ARISING FROM, OUT OF OR IN
 * CONNECTION WITH THE SOFTWARE OR THE USE OR OTHER DEALINGS IN THE
 * SOFTWARE.
 */

#include <linux/bitfield.h>
#include <linux/netdevice.h>
#include <linux/skbuff.h>
#include <linux/workqueue.h>
#include <net/dst_metadata.h>

#include "main.h"
#include "../nfp_net.h"
#include "../nfp_net_repr.h"
#include "./cmsg.h"

static struct nfp_flower_cmsg_hdr *
nfp_flower_cmsg_get_hdr(struct sk_buff *skb)
{
	return (struct nfp_flower_cmsg_hdr *)skb->data;
}

struct sk_buff *
nfp_flower_cmsg_alloc(struct nfp_app *app, unsigned int size,
		      enum nfp_flower_cmsg_type_port type, gfp_t flag)
{
	struct nfp_flower_cmsg_hdr *ch;
	struct sk_buff *skb;

	size += NFP_FLOWER_CMSG_HLEN;

	skb = nfp_app_ctrl_msg_alloc(app, size, flag);
	if (!skb)
		return NULL;

	ch = nfp_flower_cmsg_get_hdr(skb);
	ch->pad = 0;
	ch->version = NFP_FLOWER_CMSG_VER1;
	ch->type = type;
	skb_put(skb, size);

	return skb;
}

struct sk_buff *
nfp_flower_cmsg_mac_repr_start(struct nfp_app *app, unsigned int num_ports)
{
	struct nfp_flower_cmsg_mac_repr *msg;
	struct sk_buff *skb;
	unsigned int size;

	size = sizeof(*msg) + num_ports * sizeof(msg->ports[0]);
	skb = nfp_flower_cmsg_alloc(app, size, NFP_FLOWER_CMSG_TYPE_MAC_REPR,
				    GFP_KERNEL);
	if (!skb)
		return NULL;

	msg = nfp_flower_cmsg_get_data(skb);
	memset(msg->reserved, 0, sizeof(msg->reserved));
	msg->num_ports = num_ports;

	return skb;
}

void
nfp_flower_cmsg_mac_repr_add(struct sk_buff *skb, unsigned int idx,
			     unsigned int nbi, unsigned int nbi_port,
			     unsigned int phys_port)
{
	struct nfp_flower_cmsg_mac_repr *msg;

	msg = nfp_flower_cmsg_get_data(skb);
	msg->ports[idx].idx = idx;
	msg->ports[idx].info = nbi & NFP_FLOWER_CMSG_MAC_REPR_NBI;
	msg->ports[idx].nbi_port = nbi_port;
	msg->ports[idx].phys_port = phys_port;
}

int nfp_flower_cmsg_portmod(struct nfp_repr *repr, bool carrier_ok,
			    unsigned int mtu, bool mtu_only)
{
	struct nfp_flower_cmsg_portmod *msg;
	struct sk_buff *skb;

	skb = nfp_flower_cmsg_alloc(repr->app, sizeof(*msg),
				    NFP_FLOWER_CMSG_TYPE_PORT_MOD, GFP_KERNEL);
	if (!skb)
		return -ENOMEM;

	msg = nfp_flower_cmsg_get_data(skb);
	msg->portnum = cpu_to_be32(repr->dst->u.port_info.port_id);
	msg->reserved = 0;
	msg->info = carrier_ok;

	if (mtu_only)
		msg->info |= NFP_FLOWER_CMSG_PORTMOD_MTU_CHANGE_ONLY;

	msg->mtu = cpu_to_be16(mtu);

	nfp_ctrl_tx(repr->app->ctrl, skb);

	return 0;
}

int nfp_flower_cmsg_portreify(struct nfp_repr *repr, bool exists)
{
	struct nfp_flower_cmsg_portreify *msg;
	struct sk_buff *skb;

	skb = nfp_flower_cmsg_alloc(repr->app, sizeof(*msg),
				    NFP_FLOWER_CMSG_TYPE_PORT_REIFY,
				    GFP_KERNEL);
	if (!skb)
		return -ENOMEM;

	msg = nfp_flower_cmsg_get_data(skb);
	msg->portnum = cpu_to_be32(repr->dst->u.port_info.port_id);
	msg->reserved = 0;
	msg->info = cpu_to_be16(exists);

	nfp_ctrl_tx(repr->app->ctrl, skb);

	return 0;
}

static bool
nfp_flower_process_mtu_ack(struct nfp_app *app, struct sk_buff *skb)
{
	struct nfp_flower_priv *app_priv = app->priv;
	struct nfp_flower_cmsg_portmod *msg;

	msg = nfp_flower_cmsg_get_data(skb);

	if (!(msg->info & NFP_FLOWER_CMSG_PORTMOD_MTU_CHANGE_ONLY))
		return false;

	spin_lock_bh(&app_priv->mtu_conf.lock);
	if (!app_priv->mtu_conf.requested_val ||
	    app_priv->mtu_conf.portnum != be32_to_cpu(msg->portnum) ||
	    be16_to_cpu(msg->mtu) != app_priv->mtu_conf.requested_val) {
		/* Not an ack for requested MTU change. */
		spin_unlock_bh(&app_priv->mtu_conf.lock);
		return false;
	}

	app_priv->mtu_conf.ack = true;
	app_priv->mtu_conf.requested_val = 0;
	wake_up(&app_priv->mtu_conf.wait_q);
	spin_unlock_bh(&app_priv->mtu_conf.lock);

	return true;
}

static void
nfp_flower_cmsg_portmod_rx(struct nfp_app *app, struct sk_buff *skb)
{
	struct nfp_flower_cmsg_portmod *msg;
	struct net_device *netdev;
	bool link;

	msg = nfp_flower_cmsg_get_data(skb);
	link = msg->info & NFP_FLOWER_CMSG_PORTMOD_INFO_LINK;

	rtnl_lock();
	rcu_read_lock();
	netdev = nfp_app_repr_get(app, be32_to_cpu(msg->portnum));
	rcu_read_unlock();
	if (!netdev) {
		nfp_flower_cmsg_warn(app, "ctrl msg for unknown port 0x%08x\n",
				     be32_to_cpu(msg->portnum));
		rtnl_unlock();
		return;
	}

	if (link) {
		u16 mtu = be16_to_cpu(msg->mtu);

		netif_carrier_on(netdev);

		/* An MTU of 0 from the firmware should be ignored */
		if (mtu)
			dev_set_mtu(netdev, mtu);
	} else {
		netif_carrier_off(netdev);
	}
	rtnl_unlock();
}

static void
nfp_flower_cmsg_portreify_rx(struct nfp_app *app, struct sk_buff *skb)
{
	struct nfp_flower_priv *priv = app->priv;
	struct nfp_flower_cmsg_portreify *msg;
	bool exists;

	msg = nfp_flower_cmsg_get_data(skb);

	rcu_read_lock();
	exists = !!nfp_app_repr_get(app, be32_to_cpu(msg->portnum));
	rcu_read_unlock();
	if (!exists) {
		nfp_flower_cmsg_warn(app, "ctrl msg for unknown port 0x%08x\n",
				     be32_to_cpu(msg->portnum));
		return;
	}

	atomic_inc(&priv->reify_replies);
	wake_up_interruptible(&priv->reify_wait_queue);
}

static void
nfp_flower_cmsg_process_one_rx(struct nfp_app *app, struct sk_buff *skb)
{
	struct nfp_flower_cmsg_hdr *cmsg_hdr;
	enum nfp_flower_cmsg_type_port type;

	cmsg_hdr = nfp_flower_cmsg_get_hdr(skb);

	type = cmsg_hdr->type;
	switch (type) {
	case NFP_FLOWER_CMSG_TYPE_PORT_REIFY:
		nfp_flower_cmsg_portreify_rx(app, skb);
		break;
	case NFP_FLOWER_CMSG_TYPE_PORT_MOD:
		nfp_flower_cmsg_portmod_rx(app, skb);
		break;
	case NFP_FLOWER_CMSG_TYPE_NO_NEIGH:
		nfp_tunnel_request_route(app, skb);
		break;
	case NFP_FLOWER_CMSG_TYPE_ACTIVE_TUNS:
		nfp_tunnel_keep_alive(app, skb);
		break;
	default:
		nfp_flower_cmsg_warn(app, "Cannot handle invalid repr control type %u\n",
				     type);
		goto out;
	}

	dev_consume_skb_any(skb);
	return;
out:
	dev_kfree_skb_any(skb);
}

void nfp_flower_cmsg_process_rx(struct work_struct *work)
{
	struct sk_buff_head cmsg_joined;
	struct nfp_flower_priv *priv;
	struct sk_buff *skb;

	priv = container_of(work, struct nfp_flower_priv, cmsg_work);
	skb_queue_head_init(&cmsg_joined);

	spin_lock_bh(&priv->cmsg_skbs_high.lock);
	skb_queue_splice_tail_init(&priv->cmsg_skbs_high, &cmsg_joined);
	spin_unlock_bh(&priv->cmsg_skbs_high.lock);

	spin_lock_bh(&priv->cmsg_skbs_low.lock);
	skb_queue_splice_tail_init(&priv->cmsg_skbs_low, &cmsg_joined);
	spin_unlock_bh(&priv->cmsg_skbs_low.lock);

	while ((skb = __skb_dequeue(&cmsg_joined)))
		nfp_flower_cmsg_process_one_rx(priv->app, skb);
}

static void
nfp_flower_queue_ctl_msg(struct nfp_app *app, struct sk_buff *skb, int type)
{
	struct nfp_flower_priv *priv = app->priv;
	struct sk_buff_head *skb_head;

	if (type == NFP_FLOWER_CMSG_TYPE_PORT_REIFY ||
	    type == NFP_FLOWER_CMSG_TYPE_PORT_MOD)
		skb_head = &priv->cmsg_skbs_high;
	else
		skb_head = &priv->cmsg_skbs_low;

	if (skb_queue_len(skb_head) >= NFP_FLOWER_WORKQ_MAX_SKBS) {
		nfp_flower_cmsg_warn(app, "Dropping queued control messages\n");
		dev_kfree_skb_any(skb);
		return;
	}

	skb_queue_tail(skb_head, skb);
	schedule_work(&priv->cmsg_work);
}

void nfp_flower_cmsg_rx(struct nfp_app *app, struct sk_buff *skb)
{
	struct nfp_flower_cmsg_hdr *cmsg_hdr;

	cmsg_hdr = nfp_flower_cmsg_get_hdr(skb);

	if (unlikely(cmsg_hdr->version != NFP_FLOWER_CMSG_VER1)) {
		nfp_flower_cmsg_warn(app, "Cannot handle repr control version %u\n",
				     cmsg_hdr->version);
		dev_kfree_skb_any(skb);
		return;
	}

	if (cmsg_hdr->type == NFP_FLOWER_CMSG_TYPE_FLOW_STATS) {
		/* We need to deal with stats updates from HW asap */
		nfp_flower_rx_flow_stats(app, skb);
		dev_consume_skb_any(skb);
	} else if (cmsg_hdr->type == NFP_FLOWER_CMSG_TYPE_PORT_MOD &&
		   nfp_flower_process_mtu_ack(app, skb)) {
		/* Handle MTU acks outside wq to prevent RTNL conflict. */
		dev_consume_skb_any(skb);
<<<<<<< HEAD
=======
	} else if (cmsg_hdr->type == NFP_FLOWER_CMSG_TYPE_TUN_NEIGH) {
		/* Acks from the NFP that the route is added - ignore. */
		dev_consume_skb_any(skb);
>>>>>>> f853dcaa
	} else {
		nfp_flower_queue_ctl_msg(app, skb, cmsg_hdr->type);
	}
}<|MERGE_RESOLUTION|>--- conflicted
+++ resolved
@@ -334,12 +334,9 @@
 		   nfp_flower_process_mtu_ack(app, skb)) {
 		/* Handle MTU acks outside wq to prevent RTNL conflict. */
 		dev_consume_skb_any(skb);
-<<<<<<< HEAD
-=======
 	} else if (cmsg_hdr->type == NFP_FLOWER_CMSG_TYPE_TUN_NEIGH) {
 		/* Acks from the NFP that the route is added - ignore. */
 		dev_consume_skb_any(skb);
->>>>>>> f853dcaa
 	} else {
 		nfp_flower_queue_ctl_msg(app, skb, cmsg_hdr->type);
 	}
