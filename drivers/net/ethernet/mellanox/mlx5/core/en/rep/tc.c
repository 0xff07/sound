// SPDX-License-Identifier: GPL-2.0 OR Linux-OpenIB
/* Copyright (c) 2020 Mellanox Technologies. */

#include <net/dst_metadata.h>
#include <linux/netdevice.h>
#include <linux/list.h>
#include <linux/rculist.h>
#include <linux/rtnetlink.h>
#include <linux/workqueue.h>
#include <linux/spinlock.h>
#include "tc.h"
#include "neigh.h"
#include "en_rep.h"
#include "eswitch.h"
#include "lib/fs_chains.h"
#include "en/tc_ct.h"
#include "en/mapping.h"
#include "en/tc_tun.h"
#include "lib/port_tun.h"
#include "esw/sample.h"

struct mlx5e_rep_indr_block_priv {
	struct net_device *netdev;
	struct mlx5e_rep_priv *rpriv;

	struct list_head list;
};

int mlx5e_rep_encap_entry_attach(struct mlx5e_priv *priv,
				 struct mlx5e_encap_entry *e,
				 struct mlx5e_neigh *m_neigh,
				 struct net_device *neigh_dev)
{
	struct mlx5e_rep_priv *rpriv = priv->ppriv;
	struct mlx5_rep_uplink_priv *uplink_priv = &rpriv->uplink_priv;
	struct mlx5_tun_entropy *tun_entropy = &uplink_priv->tun_entropy;
	struct mlx5e_neigh_hash_entry *nhe;
	int err;

	err = mlx5_tun_entropy_refcount_inc(tun_entropy, e->reformat_type);
	if (err)
		return err;

	mutex_lock(&rpriv->neigh_update.encap_lock);
	nhe = mlx5e_rep_neigh_entry_lookup(priv, m_neigh);
	if (!nhe) {
		err = mlx5e_rep_neigh_entry_create(priv, m_neigh, neigh_dev, &nhe);
		if (err) {
			mutex_unlock(&rpriv->neigh_update.encap_lock);
			mlx5_tun_entropy_refcount_dec(tun_entropy,
						      e->reformat_type);
			return err;
		}
	}

	e->nhe = nhe;
	spin_lock(&nhe->encap_list_lock);
	list_add_rcu(&e->encap_list, &nhe->encap_list);
	spin_unlock(&nhe->encap_list_lock);

	mutex_unlock(&rpriv->neigh_update.encap_lock);

	return 0;
}

void mlx5e_rep_encap_entry_detach(struct mlx5e_priv *priv,
				  struct mlx5e_encap_entry *e)
{
	struct mlx5e_rep_priv *rpriv = priv->ppriv;
	struct mlx5_rep_uplink_priv *uplink_priv = &rpriv->uplink_priv;
	struct mlx5_tun_entropy *tun_entropy = &uplink_priv->tun_entropy;

	if (!e->nhe)
		return;

	spin_lock(&e->nhe->encap_list_lock);
	list_del_rcu(&e->encap_list);
	spin_unlock(&e->nhe->encap_list_lock);

	mlx5e_rep_neigh_entry_release(e->nhe);
	e->nhe = NULL;
	mlx5_tun_entropy_refcount_dec(tun_entropy, e->reformat_type);
}

void mlx5e_rep_update_flows(struct mlx5e_priv *priv,
			    struct mlx5e_encap_entry *e,
			    bool neigh_connected,
			    unsigned char ha[ETH_ALEN])
{
	struct ethhdr *eth = (struct ethhdr *)e->encap_header;
	struct mlx5_eswitch *esw = priv->mdev->priv.eswitch;
	bool encap_connected;
	LIST_HEAD(flow_list);

	ASSERT_RTNL();

	mutex_lock(&esw->offloads.encap_tbl_lock);
	encap_connected = !!(e->flags & MLX5_ENCAP_ENTRY_VALID);
	if (encap_connected == neigh_connected && ether_addr_equal(e->h_dest, ha))
		goto unlock;

	mlx5e_take_all_encap_flows(e, &flow_list);

	if ((e->flags & MLX5_ENCAP_ENTRY_VALID) &&
	    (!neigh_connected || !ether_addr_equal(e->h_dest, ha)))
		mlx5e_tc_encap_flows_del(priv, e, &flow_list);

	if (neigh_connected && !(e->flags & MLX5_ENCAP_ENTRY_VALID)) {
		struct net_device *route_dev;

		ether_addr_copy(e->h_dest, ha);
		ether_addr_copy(eth->h_dest, ha);
		/* Update the encap source mac, in case that we delete
		 * the flows when encap source mac changed.
		 */
		route_dev = __dev_get_by_index(dev_net(priv->netdev), e->route_dev_ifindex);
		if (route_dev)
			ether_addr_copy(eth->h_source, route_dev->dev_addr);

		mlx5e_tc_encap_flows_add(priv, e, &flow_list);
	}
unlock:
	mutex_unlock(&esw->offloads.encap_tbl_lock);
	mlx5e_put_flow_list(priv, &flow_list);
}

static int
mlx5e_rep_setup_tc_cls_flower(struct mlx5e_priv *priv,
			      struct flow_cls_offload *cls_flower, int flags)
{
	switch (cls_flower->command) {
	case FLOW_CLS_REPLACE:
		return mlx5e_configure_flower(priv->netdev, priv, cls_flower,
					      flags);
	case FLOW_CLS_DESTROY:
		return mlx5e_delete_flower(priv->netdev, priv, cls_flower,
					   flags);
	case FLOW_CLS_STATS:
		return mlx5e_stats_flower(priv->netdev, priv, cls_flower,
					  flags);
	default:
		return -EOPNOTSUPP;
	}
}

static
int mlx5e_rep_setup_tc_cls_matchall(struct mlx5e_priv *priv,
				    struct tc_cls_matchall_offload *ma)
{
	switch (ma->command) {
	case TC_CLSMATCHALL_REPLACE:
		return mlx5e_tc_configure_matchall(priv, ma);
	case TC_CLSMATCHALL_DESTROY:
		return mlx5e_tc_delete_matchall(priv, ma);
	case TC_CLSMATCHALL_STATS:
		mlx5e_tc_stats_matchall(priv, ma);
		return 0;
	default:
		return -EOPNOTSUPP;
	}
}

static int mlx5e_rep_setup_tc_cb(enum tc_setup_type type, void *type_data,
				 void *cb_priv)
{
	unsigned long flags = MLX5_TC_FLAG(INGRESS) | MLX5_TC_FLAG(ESW_OFFLOAD);
	struct mlx5e_priv *priv = cb_priv;

	if (!priv->netdev || !netif_device_present(priv->netdev))
		return -EOPNOTSUPP;

	switch (type) {
	case TC_SETUP_CLSFLOWER:
		return mlx5e_rep_setup_tc_cls_flower(priv, type_data, flags);
	case TC_SETUP_CLSMATCHALL:
		return mlx5e_rep_setup_tc_cls_matchall(priv, type_data);
	default:
		return -EOPNOTSUPP;
	}
}

static int mlx5e_rep_setup_ft_cb(enum tc_setup_type type, void *type_data,
				 void *cb_priv)
{
	struct flow_cls_offload tmp, *f = type_data;
	struct mlx5e_priv *priv = cb_priv;
	struct mlx5_eswitch *esw;
	unsigned long flags;
	int err;

	flags = MLX5_TC_FLAG(INGRESS) |
		MLX5_TC_FLAG(ESW_OFFLOAD) |
		MLX5_TC_FLAG(FT_OFFLOAD);
	esw = priv->mdev->priv.eswitch;

	switch (type) {
	case TC_SETUP_CLSFLOWER:
		memcpy(&tmp, f, sizeof(*f));

		if (!mlx5_chains_prios_supported(esw_chains(esw)))
			return -EOPNOTSUPP;

		/* Re-use tc offload path by moving the ft flow to the
		 * reserved ft chain.
		 *
		 * FT offload can use prio range [0, INT_MAX], so we normalize
		 * it to range [1, mlx5_esw_chains_get_prio_range(esw)]
		 * as with tc, where prio 0 isn't supported.
		 *
		 * We only support chain 0 of FT offload.
		 */
		if (tmp.common.prio >= mlx5_chains_get_prio_range(esw_chains(esw)))
			return -EOPNOTSUPP;
		if (tmp.common.chain_index != 0)
			return -EOPNOTSUPP;

		tmp.common.chain_index = mlx5_chains_get_nf_ft_chain(esw_chains(esw));
		tmp.common.prio++;
		err = mlx5e_rep_setup_tc_cls_flower(priv, &tmp, flags);
		memcpy(&f->stats, &tmp.stats, sizeof(f->stats));
		return err;
	default:
		return -EOPNOTSUPP;
	}
}

static LIST_HEAD(mlx5e_rep_block_tc_cb_list);
static LIST_HEAD(mlx5e_rep_block_ft_cb_list);
int mlx5e_rep_setup_tc(struct net_device *dev, enum tc_setup_type type,
		       void *type_data)
{
	struct mlx5e_priv *priv = netdev_priv(dev);
	struct flow_block_offload *f = type_data;

	f->unlocked_driver_cb = true;

	switch (type) {
	case TC_SETUP_BLOCK:
		return flow_block_cb_setup_simple(type_data,
						  &mlx5e_rep_block_tc_cb_list,
						  mlx5e_rep_setup_tc_cb,
						  priv, priv, true);
	case TC_SETUP_FT:
		return flow_block_cb_setup_simple(type_data,
						  &mlx5e_rep_block_ft_cb_list,
						  mlx5e_rep_setup_ft_cb,
						  priv, priv, true);
	default:
		return -EOPNOTSUPP;
	}
}

int mlx5e_rep_tc_init(struct mlx5e_rep_priv *rpriv)
{
	struct mlx5_rep_uplink_priv *uplink_priv = &rpriv->uplink_priv;
	int err;

	mutex_init(&uplink_priv->unready_flows_lock);
	INIT_LIST_HEAD(&uplink_priv->unready_flows);

	/* init shared tc flow table */
	err = mlx5e_tc_esw_init(&uplink_priv->tc_ht);
	return err;
}

void mlx5e_rep_tc_cleanup(struct mlx5e_rep_priv *rpriv)
{
	/* delete shared tc flow table */
	mlx5e_tc_esw_cleanup(&rpriv->uplink_priv.tc_ht);
	mutex_destroy(&rpriv->uplink_priv.unready_flows_lock);
}

void mlx5e_rep_tc_enable(struct mlx5e_priv *priv)
{
	struct mlx5e_rep_priv *rpriv = priv->ppriv;

	INIT_WORK(&rpriv->uplink_priv.reoffload_flows_work,
		  mlx5e_tc_reoffload_flows_work);
}

void mlx5e_rep_tc_disable(struct mlx5e_priv *priv)
{
	struct mlx5e_rep_priv *rpriv = priv->ppriv;

	cancel_work_sync(&rpriv->uplink_priv.reoffload_flows_work);
}

int mlx5e_rep_tc_event_port_affinity(struct mlx5e_priv *priv)
{
	struct mlx5e_rep_priv *rpriv = priv->ppriv;

	queue_work(priv->wq, &rpriv->uplink_priv.reoffload_flows_work);

	return NOTIFY_OK;
}

static struct mlx5e_rep_indr_block_priv *
mlx5e_rep_indr_block_priv_lookup(struct mlx5e_rep_priv *rpriv,
				 struct net_device *netdev)
{
	struct mlx5e_rep_indr_block_priv *cb_priv;

	/* All callback list access should be protected by RTNL. */
	ASSERT_RTNL();

	list_for_each_entry(cb_priv,
			    &rpriv->uplink_priv.tc_indr_block_priv_list,
			    list)
		if (cb_priv->netdev == netdev)
			return cb_priv;

	return NULL;
}

static int
mlx5e_rep_indr_offload(struct net_device *netdev,
		       struct flow_cls_offload *flower,
		       struct mlx5e_rep_indr_block_priv *indr_priv,
		       unsigned long flags)
{
	struct mlx5e_priv *priv = netdev_priv(indr_priv->rpriv->netdev);
	int err = 0;

	if (!netif_device_present(indr_priv->rpriv->netdev))
		return -EOPNOTSUPP;

	switch (flower->command) {
	case FLOW_CLS_REPLACE:
		err = mlx5e_configure_flower(netdev, priv, flower, flags);
		break;
	case FLOW_CLS_DESTROY:
		err = mlx5e_delete_flower(netdev, priv, flower, flags);
		break;
	case FLOW_CLS_STATS:
		err = mlx5e_stats_flower(netdev, priv, flower, flags);
		break;
	default:
		err = -EOPNOTSUPP;
	}

	return err;
}

static int mlx5e_rep_indr_setup_tc_cb(enum tc_setup_type type,
				      void *type_data, void *indr_priv)
{
	unsigned long flags = MLX5_TC_FLAG(EGRESS) | MLX5_TC_FLAG(ESW_OFFLOAD);
	struct mlx5e_rep_indr_block_priv *priv = indr_priv;

	switch (type) {
	case TC_SETUP_CLSFLOWER:
		return mlx5e_rep_indr_offload(priv->netdev, type_data, priv,
					      flags);
	default:
		return -EOPNOTSUPP;
	}
}

static int mlx5e_rep_indr_setup_ft_cb(enum tc_setup_type type,
				      void *type_data, void *indr_priv)
{
	struct mlx5e_rep_indr_block_priv *priv = indr_priv;
	struct flow_cls_offload *f = type_data;
	struct flow_cls_offload tmp;
	struct mlx5e_priv *mpriv;
	struct mlx5_eswitch *esw;
	unsigned long flags;
	int err;

	mpriv = netdev_priv(priv->rpriv->netdev);
	esw = mpriv->mdev->priv.eswitch;

	flags = MLX5_TC_FLAG(EGRESS) |
		MLX5_TC_FLAG(ESW_OFFLOAD) |
		MLX5_TC_FLAG(FT_OFFLOAD);

	switch (type) {
	case TC_SETUP_CLSFLOWER:
		memcpy(&tmp, f, sizeof(*f));

		/* Re-use tc offload path by moving the ft flow to the
		 * reserved ft chain.
		 *
		 * FT offload can use prio range [0, INT_MAX], so we normalize
		 * it to range [1, mlx5_esw_chains_get_prio_range(esw)]
		 * as with tc, where prio 0 isn't supported.
		 *
		 * We only support chain 0 of FT offload.
		 */
		if (!mlx5_chains_prios_supported(esw_chains(esw)) ||
		    tmp.common.prio >= mlx5_chains_get_prio_range(esw_chains(esw)) ||
		    tmp.common.chain_index)
			return -EOPNOTSUPP;

		tmp.common.chain_index = mlx5_chains_get_nf_ft_chain(esw_chains(esw));
		tmp.common.prio++;
		err = mlx5e_rep_indr_offload(priv->netdev, &tmp, priv, flags);
		memcpy(&f->stats, &tmp.stats, sizeof(f->stats));
		return err;
	default:
		return -EOPNOTSUPP;
	}
}

static void mlx5e_rep_indr_block_unbind(void *cb_priv)
{
	struct mlx5e_rep_indr_block_priv *indr_priv = cb_priv;

	list_del(&indr_priv->list);
	kfree(indr_priv);
}

static LIST_HEAD(mlx5e_block_cb_list);

static int
mlx5e_rep_indr_setup_block(struct net_device *netdev, struct Qdisc *sch,
			   struct mlx5e_rep_priv *rpriv,
			   struct flow_block_offload *f,
			   flow_setup_cb_t *setup_cb,
			   void *data,
			   void (*cleanup)(struct flow_block_cb *block_cb))
{
	struct mlx5e_priv *priv = netdev_priv(rpriv->netdev);
	struct mlx5e_rep_indr_block_priv *indr_priv;
	struct flow_block_cb *block_cb;

	if (!mlx5e_tc_tun_device_to_offload(priv, netdev) &&
	    !(is_vlan_dev(netdev) && vlan_dev_real_dev(netdev) == rpriv->netdev))
		return -EOPNOTSUPP;

	if (f->binder_type != FLOW_BLOCK_BINDER_TYPE_CLSACT_INGRESS)
		return -EOPNOTSUPP;

	f->unlocked_driver_cb = true;
	f->driver_block_list = &mlx5e_block_cb_list;

	switch (f->command) {
	case FLOW_BLOCK_BIND:
		indr_priv = mlx5e_rep_indr_block_priv_lookup(rpriv, netdev);
		if (indr_priv)
			return -EEXIST;

		indr_priv = kmalloc(sizeof(*indr_priv), GFP_KERNEL);
		if (!indr_priv)
			return -ENOMEM;

		indr_priv->netdev = netdev;
		indr_priv->rpriv = rpriv;
		list_add(&indr_priv->list,
			 &rpriv->uplink_priv.tc_indr_block_priv_list);

		block_cb = flow_indr_block_cb_alloc(setup_cb, indr_priv, indr_priv,
						    mlx5e_rep_indr_block_unbind,
						    f, netdev, sch, data, rpriv,
						    cleanup);
		if (IS_ERR(block_cb)) {
			list_del(&indr_priv->list);
			kfree(indr_priv);
			return PTR_ERR(block_cb);
		}
		flow_block_cb_add(block_cb, f);
		list_add_tail(&block_cb->driver_list, &mlx5e_block_cb_list);

		return 0;
	case FLOW_BLOCK_UNBIND:
		indr_priv = mlx5e_rep_indr_block_priv_lookup(rpriv, netdev);
		if (!indr_priv)
			return -ENOENT;

		block_cb = flow_block_cb_lookup(f->block, setup_cb, indr_priv);
		if (!block_cb)
			return -ENOENT;

		flow_indr_block_cb_remove(block_cb, f);
		list_del(&block_cb->driver_list);
		return 0;
	default:
		return -EOPNOTSUPP;
	}
	return 0;
}

static
int mlx5e_rep_indr_setup_cb(struct net_device *netdev, struct Qdisc *sch, void *cb_priv,
			    enum tc_setup_type type, void *type_data,
			    void *data,
			    void (*cleanup)(struct flow_block_cb *block_cb))
{
	switch (type) {
	case TC_SETUP_BLOCK:
		return mlx5e_rep_indr_setup_block(netdev, sch, cb_priv, type_data,
						  mlx5e_rep_indr_setup_tc_cb,
						  data, cleanup);
	case TC_SETUP_FT:
		return mlx5e_rep_indr_setup_block(netdev, sch, cb_priv, type_data,
						  mlx5e_rep_indr_setup_ft_cb,
						  data, cleanup);
	default:
		return -EOPNOTSUPP;
	}
}

int mlx5e_rep_tc_netdevice_event_register(struct mlx5e_rep_priv *rpriv)
{
	struct mlx5_rep_uplink_priv *uplink_priv = &rpriv->uplink_priv;

	/* init indirect block notifications */
	INIT_LIST_HEAD(&uplink_priv->tc_indr_block_priv_list);

	return flow_indr_dev_register(mlx5e_rep_indr_setup_cb, rpriv);
}

void mlx5e_rep_tc_netdevice_event_unregister(struct mlx5e_rep_priv *rpriv)
{
	flow_indr_dev_unregister(mlx5e_rep_indr_setup_cb, rpriv,
				 mlx5e_rep_indr_block_unbind);
}

#if IS_ENABLED(CONFIG_NET_TC_SKB_EXT)
static bool mlx5e_restore_tunnel(struct mlx5e_priv *priv, struct sk_buff *skb,
				 struct mlx5e_tc_update_priv *tc_priv,
				 u32 tunnel_id)
{
	struct mlx5_eswitch *esw = priv->mdev->priv.eswitch;
	struct tunnel_match_enc_opts enc_opts = {};
	struct mlx5_rep_uplink_priv *uplink_priv;
	struct mlx5e_rep_priv *uplink_rpriv;
	struct metadata_dst *tun_dst;
	struct tunnel_match_key key;
	u32 tun_id, enc_opts_id;
	struct net_device *dev;
	int err;

	enc_opts_id = tunnel_id & ENC_OPTS_BITS_MASK;
	tun_id = tunnel_id >> ENC_OPTS_BITS;

	if (!tun_id)
		return true;

	uplink_rpriv = mlx5_eswitch_get_uplink_priv(esw, REP_ETH);
	uplink_priv = &uplink_rpriv->uplink_priv;

	err = mapping_find(uplink_priv->tunnel_mapping, tun_id, &key);
	if (err) {
		WARN_ON_ONCE(true);
		netdev_dbg(priv->netdev,
			   "Couldn't find tunnel for tun_id: %d, err: %d\n",
			   tun_id, err);
		return false;
	}

	if (enc_opts_id) {
		err = mapping_find(uplink_priv->tunnel_enc_opts_mapping,
				   enc_opts_id, &enc_opts);
		if (err) {
			netdev_dbg(priv->netdev,
				   "Couldn't find tunnel (opts) for tun_id: %d, err: %d\n",
				   enc_opts_id, err);
			return false;
		}
	}

	if (key.enc_control.addr_type == FLOW_DISSECTOR_KEY_IPV4_ADDRS) {
		tun_dst = __ip_tun_set_dst(key.enc_ipv4.src, key.enc_ipv4.dst,
					   key.enc_ip.tos, key.enc_ip.ttl,
					   key.enc_tp.dst, TUNNEL_KEY,
					   key32_to_tunnel_id(key.enc_key_id.keyid),
					   enc_opts.key.len);
	} else if (key.enc_control.addr_type == FLOW_DISSECTOR_KEY_IPV6_ADDRS) {
		tun_dst = __ipv6_tun_set_dst(&key.enc_ipv6.src, &key.enc_ipv6.dst,
					     key.enc_ip.tos, key.enc_ip.ttl,
					     key.enc_tp.dst, 0, TUNNEL_KEY,
					     key32_to_tunnel_id(key.enc_key_id.keyid),
					     enc_opts.key.len);
	} else {
		netdev_dbg(priv->netdev,
			   "Couldn't restore tunnel, unsupported addr_type: %d\n",
			   key.enc_control.addr_type);
		return false;
	}

	if (!tun_dst) {
		netdev_dbg(priv->netdev, "Couldn't restore tunnel, no tun_dst\n");
		return false;
	}

	tun_dst->u.tun_info.key.tp_src = key.enc_tp.src;

	if (enc_opts.key.len)
		ip_tunnel_info_opts_set(&tun_dst->u.tun_info,
					enc_opts.key.data,
					enc_opts.key.len,
					enc_opts.key.dst_opt_type);

	skb_dst_set(skb, (struct dst_entry *)tun_dst);
	dev = dev_get_by_index(&init_net, key.filter_ifindex);
	if (!dev) {
		netdev_dbg(priv->netdev,
			   "Couldn't find tunnel device with ifindex: %d\n",
			   key.filter_ifindex);
		return false;
	}

	/* Set tun_dev so we do dev_put() after datapath */
	tc_priv->tun_dev = dev;

	skb->dev = dev;

	return true;
}

static bool mlx5e_restore_skb(struct sk_buff *skb, u32 chain, u32 reg_c1,
			      struct mlx5e_tc_update_priv *tc_priv)
{
	struct mlx5e_priv *priv = netdev_priv(skb->dev);
	u32 tunnel_id = reg_c1 >> ESW_TUN_OFFSET;

	if (chain) {
		struct mlx5_rep_uplink_priv *uplink_priv;
		struct mlx5e_rep_priv *uplink_rpriv;
		struct tc_skb_ext *tc_skb_ext;
		struct mlx5_eswitch *esw;
		u32 zone_restore_id;

<<<<<<< HEAD
		tc_skb_ext = skb_ext_add(skb, TC_SKB_EXT);
=======
		tc_skb_ext = tc_skb_ext_alloc(skb);
>>>>>>> 5c6d4f97
		if (!tc_skb_ext) {
			WARN_ON(1);
			return false;
		}
		tc_skb_ext->chain = chain;
		zone_restore_id = reg_c1 & ESW_ZONE_ID_MASK;
		esw = priv->mdev->priv.eswitch;
		uplink_rpriv = mlx5_eswitch_get_uplink_priv(esw, REP_ETH);
		uplink_priv = &uplink_rpriv->uplink_priv;
		if (!mlx5e_tc_ct_restore_flow(uplink_priv->ct_priv, skb,
					      zone_restore_id))
			return false;
	}
	return mlx5e_restore_tunnel(priv, skb, tc_priv, tunnel_id);
}
#endif /* CONFIG_NET_TC_SKB_EXT */

bool mlx5e_rep_tc_update_skb(struct mlx5_cqe64 *cqe,
			     struct sk_buff *skb,
			     struct mlx5e_tc_update_priv *tc_priv)
{
	struct mlx5_mapped_obj mapped_obj;
	struct mlx5_eswitch *esw;
	struct mlx5e_priv *priv;
	u32 reg_c0, reg_c1;
	int err;

	reg_c0 = (be32_to_cpu(cqe->sop_drop_qpn) & MLX5E_TC_FLOW_ID_MASK);
	if (!reg_c0 || reg_c0 == MLX5_FS_DEFAULT_FLOW_TAG)
		return true;

	/* If reg_c0 is not equal to the default flow tag then skb->mark
	 * is not supported and must be reset back to 0.
	 */
	skb->mark = 0;

	reg_c1 = be32_to_cpu(cqe->ft_metadata);

	priv = netdev_priv(skb->dev);
	esw = priv->mdev->priv.eswitch;
	err = mapping_find(esw->offloads.reg_c0_obj_pool, reg_c0, &mapped_obj);
	if (err) {
		netdev_dbg(priv->netdev,
			   "Couldn't find mapped object for reg_c0: %d, err: %d\n",
			   reg_c0, err);
		return false;
	}

#if IS_ENABLED(CONFIG_NET_TC_SKB_EXT)
	if (mapped_obj.type == MLX5_MAPPED_OBJ_CHAIN)
		return mlx5e_restore_skb(skb, mapped_obj.chain, reg_c1, tc_priv);
#endif /* CONFIG_NET_TC_SKB_EXT */
#if IS_ENABLED(CONFIG_MLX5_TC_SAMPLE)
	if (mapped_obj.type == MLX5_MAPPED_OBJ_SAMPLE) {
		mlx5_esw_sample_skb(skb, &mapped_obj);
		return false;
	}
#endif /* CONFIG_MLX5_TC_SAMPLE */
	if (mapped_obj.type != MLX5_MAPPED_OBJ_SAMPLE &&
	    mapped_obj.type != MLX5_MAPPED_OBJ_CHAIN) {
		netdev_dbg(priv->netdev, "Invalid mapped object type: %d\n", mapped_obj.type);
		return false;
	}

	return true;
}

void mlx5_rep_tc_post_napi_receive(struct mlx5e_tc_update_priv *tc_priv)
{
	if (tc_priv->tun_dev)
		dev_put(tc_priv->tun_dev);
}<|MERGE_RESOLUTION|>--- conflicted
+++ resolved
@@ -622,11 +622,7 @@
 		struct mlx5_eswitch *esw;
 		u32 zone_restore_id;
 
-<<<<<<< HEAD
-		tc_skb_ext = skb_ext_add(skb, TC_SKB_EXT);
-=======
 		tc_skb_ext = tc_skb_ext_alloc(skb);
->>>>>>> 5c6d4f97
 		if (!tc_skb_ext) {
 			WARN_ON(1);
 			return false;
