--- conflicted
+++ resolved
@@ -55,10 +55,7 @@
 
 /**
  * mdiobus_release - mii_bus device release callback
-<<<<<<< HEAD
-=======
  * @d: the target struct device that contains the mii_bus
->>>>>>> 2e532d68
  *
  * Description: called when the last reference to an mii_bus is
  * dropped, to free the underlying memory.
