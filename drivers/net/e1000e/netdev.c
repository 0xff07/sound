/*******************************************************************************

  Intel PRO/1000 Linux driver
  Copyright(c) 1999 - 2008 Intel Corporation.

  This program is free software; you can redistribute it and/or modify it
  under the terms and conditions of the GNU General Public License,
  version 2, as published by the Free Software Foundation.

  This program is distributed in the hope it will be useful, but WITHOUT
  ANY WARRANTY; without even the implied warranty of MERCHANTABILITY or
  FITNESS FOR A PARTICULAR PURPOSE.  See the GNU General Public License for
  more details.

  You should have received a copy of the GNU General Public License along with
  this program; if not, write to the Free Software Foundation, Inc.,
  51 Franklin St - Fifth Floor, Boston, MA 02110-1301 USA.

  The full GNU General Public License is included in this distribution in
  the file called "COPYING".

  Contact Information:
  Linux NICS <linux.nics@intel.com>
  e1000-devel Mailing List <e1000-devel@lists.sourceforge.net>
  Intel Corporation, 5200 N.E. Elam Young Parkway, Hillsboro, OR 97124-6497

*******************************************************************************/

#include <linux/module.h>
#include <linux/types.h>
#include <linux/init.h>
#include <linux/pci.h>
#include <linux/vmalloc.h>
#include <linux/pagemap.h>
#include <linux/delay.h>
#include <linux/netdevice.h>
#include <linux/tcp.h>
#include <linux/ipv6.h>
#include <net/checksum.h>
#include <net/ip6_checksum.h>
#include <linux/mii.h>
#include <linux/ethtool.h>
#include <linux/if_vlan.h>
#include <linux/cpu.h>
#include <linux/smp.h>
#include <linux/pm_qos_params.h>
#include <linux/aer.h>

#include "e1000.h"

#define DRV_VERSION "1.0.2-k2"
char e1000e_driver_name[] = "e1000e";
const char e1000e_driver_version[] = DRV_VERSION;

static const struct e1000_info *e1000_info_tbl[] = {
	[board_82571]		= &e1000_82571_info,
	[board_82572]		= &e1000_82572_info,
	[board_82573]		= &e1000_82573_info,
	[board_82574]		= &e1000_82574_info,
	[board_82583]		= &e1000_82583_info,
	[board_80003es2lan]	= &e1000_es2_info,
	[board_ich8lan]		= &e1000_ich8_info,
	[board_ich9lan]		= &e1000_ich9_info,
	[board_ich10lan]	= &e1000_ich10_info,
	[board_pchlan]		= &e1000_pch_info,
};

#ifdef DEBUG
/**
 * e1000_get_hw_dev_name - return device name string
 * used by hardware layer to print debugging information
 **/
char *e1000e_get_hw_dev_name(struct e1000_hw *hw)
{
	return hw->adapter->netdev->name;
}
#endif

/**
 * e1000_desc_unused - calculate if we have unused descriptors
 **/
static int e1000_desc_unused(struct e1000_ring *ring)
{
	if (ring->next_to_clean > ring->next_to_use)
		return ring->next_to_clean - ring->next_to_use - 1;

	return ring->count + ring->next_to_clean - ring->next_to_use - 1;
}

/**
 * e1000_receive_skb - helper function to handle Rx indications
 * @adapter: board private structure
 * @status: descriptor status field as written by hardware
 * @vlan: descriptor vlan field as written by hardware (no le/be conversion)
 * @skb: pointer to sk_buff to be indicated to stack
 **/
static void e1000_receive_skb(struct e1000_adapter *adapter,
			      struct net_device *netdev,
			      struct sk_buff *skb,
			      u8 status, __le16 vlan)
{
	skb->protocol = eth_type_trans(skb, netdev);

	if (adapter->vlgrp && (status & E1000_RXD_STAT_VP))
		vlan_gro_receive(&adapter->napi, adapter->vlgrp,
				 le16_to_cpu(vlan), skb);
	else
		napi_gro_receive(&adapter->napi, skb);
}

/**
 * e1000_rx_checksum - Receive Checksum Offload for 82543
 * @adapter:     board private structure
 * @status_err:  receive descriptor status and error fields
 * @csum:	receive descriptor csum field
 * @sk_buff:     socket buffer with received data
 **/
static void e1000_rx_checksum(struct e1000_adapter *adapter, u32 status_err,
			      u32 csum, struct sk_buff *skb)
{
	u16 status = (u16)status_err;
	u8 errors = (u8)(status_err >> 24);
	skb->ip_summed = CHECKSUM_NONE;

	/* Ignore Checksum bit is set */
	if (status & E1000_RXD_STAT_IXSM)
		return;
	/* TCP/UDP checksum error bit is set */
	if (errors & E1000_RXD_ERR_TCPE) {
		/* let the stack verify checksum errors */
		adapter->hw_csum_err++;
		return;
	}

	/* TCP/UDP Checksum has not been calculated */
	if (!(status & (E1000_RXD_STAT_TCPCS | E1000_RXD_STAT_UDPCS)))
		return;

	/* It must be a TCP or UDP packet with a valid checksum */
	if (status & E1000_RXD_STAT_TCPCS) {
		/* TCP checksum is good */
		skb->ip_summed = CHECKSUM_UNNECESSARY;
	} else {
		/*
		 * IP fragment with UDP payload
		 * Hardware complements the payload checksum, so we undo it
		 * and then put the value in host order for further stack use.
		 */
		__sum16 sum = (__force __sum16)htons(csum);
		skb->csum = csum_unfold(~sum);
		skb->ip_summed = CHECKSUM_COMPLETE;
	}
	adapter->hw_csum_good++;
}

/**
 * e1000_alloc_rx_buffers - Replace used receive buffers; legacy & extended
 * @adapter: address of board private structure
 **/
static void e1000_alloc_rx_buffers(struct e1000_adapter *adapter,
				   int cleaned_count)
{
	struct net_device *netdev = adapter->netdev;
	struct pci_dev *pdev = adapter->pdev;
	struct e1000_ring *rx_ring = adapter->rx_ring;
	struct e1000_rx_desc *rx_desc;
	struct e1000_buffer *buffer_info;
	struct sk_buff *skb;
	unsigned int i;
	unsigned int bufsz = adapter->rx_buffer_len + NET_IP_ALIGN;

	i = rx_ring->next_to_use;
	buffer_info = &rx_ring->buffer_info[i];

	while (cleaned_count--) {
		skb = buffer_info->skb;
		if (skb) {
			skb_trim(skb, 0);
			goto map_skb;
		}

		skb = netdev_alloc_skb(netdev, bufsz);
		if (!skb) {
			/* Better luck next round */
			adapter->alloc_rx_buff_failed++;
			break;
		}

		/*
		 * Make buffer alignment 2 beyond a 16 byte boundary
		 * this will result in a 16 byte aligned IP header after
		 * the 14 byte MAC header is removed
		 */
		skb_reserve(skb, NET_IP_ALIGN);

		buffer_info->skb = skb;
map_skb:
		buffer_info->dma = pci_map_single(pdev, skb->data,
						  adapter->rx_buffer_len,
						  PCI_DMA_FROMDEVICE);
		if (pci_dma_mapping_error(pdev, buffer_info->dma)) {
			dev_err(&pdev->dev, "RX DMA map failed\n");
			adapter->rx_dma_failed++;
			break;
		}

		rx_desc = E1000_RX_DESC(*rx_ring, i);
		rx_desc->buffer_addr = cpu_to_le64(buffer_info->dma);

		i++;
		if (i == rx_ring->count)
			i = 0;
		buffer_info = &rx_ring->buffer_info[i];
	}

	if (rx_ring->next_to_use != i) {
		rx_ring->next_to_use = i;
		if (i-- == 0)
			i = (rx_ring->count - 1);

		/*
		 * Force memory writes to complete before letting h/w
		 * know there are new descriptors to fetch.  (Only
		 * applicable for weak-ordered memory model archs,
		 * such as IA-64).
		 */
		wmb();
		writel(i, adapter->hw.hw_addr + rx_ring->tail);
	}
}

/**
 * e1000_alloc_rx_buffers_ps - Replace used receive buffers; packet split
 * @adapter: address of board private structure
 **/
static void e1000_alloc_rx_buffers_ps(struct e1000_adapter *adapter,
				      int cleaned_count)
{
	struct net_device *netdev = adapter->netdev;
	struct pci_dev *pdev = adapter->pdev;
	union e1000_rx_desc_packet_split *rx_desc;
	struct e1000_ring *rx_ring = adapter->rx_ring;
	struct e1000_buffer *buffer_info;
	struct e1000_ps_page *ps_page;
	struct sk_buff *skb;
	unsigned int i, j;

	i = rx_ring->next_to_use;
	buffer_info = &rx_ring->buffer_info[i];

	while (cleaned_count--) {
		rx_desc = E1000_RX_DESC_PS(*rx_ring, i);

		for (j = 0; j < PS_PAGE_BUFFERS; j++) {
			ps_page = &buffer_info->ps_pages[j];
			if (j >= adapter->rx_ps_pages) {
				/* all unused desc entries get hw null ptr */
				rx_desc->read.buffer_addr[j+1] = ~cpu_to_le64(0);
				continue;
			}
			if (!ps_page->page) {
				ps_page->page = alloc_page(GFP_ATOMIC);
				if (!ps_page->page) {
					adapter->alloc_rx_buff_failed++;
					goto no_buffers;
				}
				ps_page->dma = pci_map_page(pdev,
						   ps_page->page,
						   0, PAGE_SIZE,
						   PCI_DMA_FROMDEVICE);
				if (pci_dma_mapping_error(pdev, ps_page->dma)) {
					dev_err(&adapter->pdev->dev,
					  "RX DMA page map failed\n");
					adapter->rx_dma_failed++;
					goto no_buffers;
				}
			}
			/*
			 * Refresh the desc even if buffer_addrs
			 * didn't change because each write-back
			 * erases this info.
			 */
			rx_desc->read.buffer_addr[j+1] =
			     cpu_to_le64(ps_page->dma);
		}

		skb = netdev_alloc_skb(netdev,
				       adapter->rx_ps_bsize0 + NET_IP_ALIGN);

		if (!skb) {
			adapter->alloc_rx_buff_failed++;
			break;
		}

		/*
		 * Make buffer alignment 2 beyond a 16 byte boundary
		 * this will result in a 16 byte aligned IP header after
		 * the 14 byte MAC header is removed
		 */
		skb_reserve(skb, NET_IP_ALIGN);

		buffer_info->skb = skb;
		buffer_info->dma = pci_map_single(pdev, skb->data,
						  adapter->rx_ps_bsize0,
						  PCI_DMA_FROMDEVICE);
		if (pci_dma_mapping_error(pdev, buffer_info->dma)) {
			dev_err(&pdev->dev, "RX DMA map failed\n");
			adapter->rx_dma_failed++;
			/* cleanup skb */
			dev_kfree_skb_any(skb);
			buffer_info->skb = NULL;
			break;
		}

		rx_desc->read.buffer_addr[0] = cpu_to_le64(buffer_info->dma);

		i++;
		if (i == rx_ring->count)
			i = 0;
		buffer_info = &rx_ring->buffer_info[i];
	}

no_buffers:
	if (rx_ring->next_to_use != i) {
		rx_ring->next_to_use = i;

		if (!(i--))
			i = (rx_ring->count - 1);

		/*
		 * Force memory writes to complete before letting h/w
		 * know there are new descriptors to fetch.  (Only
		 * applicable for weak-ordered memory model archs,
		 * such as IA-64).
		 */
		wmb();
		/*
		 * Hardware increments by 16 bytes, but packet split
		 * descriptors are 32 bytes...so we increment tail
		 * twice as much.
		 */
		writel(i<<1, adapter->hw.hw_addr + rx_ring->tail);
	}
}

/**
 * e1000_alloc_jumbo_rx_buffers - Replace used jumbo receive buffers
 * @adapter: address of board private structure
 * @cleaned_count: number of buffers to allocate this pass
 **/

static void e1000_alloc_jumbo_rx_buffers(struct e1000_adapter *adapter,
                                         int cleaned_count)
{
	struct net_device *netdev = adapter->netdev;
	struct pci_dev *pdev = adapter->pdev;
	struct e1000_rx_desc *rx_desc;
	struct e1000_ring *rx_ring = adapter->rx_ring;
	struct e1000_buffer *buffer_info;
	struct sk_buff *skb;
	unsigned int i;
	unsigned int bufsz = 256 -
	                     16 /* for skb_reserve */ -
	                     NET_IP_ALIGN;

	i = rx_ring->next_to_use;
	buffer_info = &rx_ring->buffer_info[i];

	while (cleaned_count--) {
		skb = buffer_info->skb;
		if (skb) {
			skb_trim(skb, 0);
			goto check_page;
		}

		skb = netdev_alloc_skb(netdev, bufsz);
		if (unlikely(!skb)) {
			/* Better luck next round */
			adapter->alloc_rx_buff_failed++;
			break;
		}

		/* Make buffer alignment 2 beyond a 16 byte boundary
		 * this will result in a 16 byte aligned IP header after
		 * the 14 byte MAC header is removed
		 */
		skb_reserve(skb, NET_IP_ALIGN);

		buffer_info->skb = skb;
check_page:
		/* allocate a new page if necessary */
		if (!buffer_info->page) {
			buffer_info->page = alloc_page(GFP_ATOMIC);
			if (unlikely(!buffer_info->page)) {
				adapter->alloc_rx_buff_failed++;
				break;
			}
		}

		if (!buffer_info->dma)
			buffer_info->dma = pci_map_page(pdev,
			                                buffer_info->page, 0,
			                                PAGE_SIZE,
			                                PCI_DMA_FROMDEVICE);

		rx_desc = E1000_RX_DESC(*rx_ring, i);
		rx_desc->buffer_addr = cpu_to_le64(buffer_info->dma);

		if (unlikely(++i == rx_ring->count))
			i = 0;
		buffer_info = &rx_ring->buffer_info[i];
	}

	if (likely(rx_ring->next_to_use != i)) {
		rx_ring->next_to_use = i;
		if (unlikely(i-- == 0))
			i = (rx_ring->count - 1);

		/* Force memory writes to complete before letting h/w
		 * know there are new descriptors to fetch.  (Only
		 * applicable for weak-ordered memory model archs,
		 * such as IA-64). */
		wmb();
		writel(i, adapter->hw.hw_addr + rx_ring->tail);
	}
}

/**
 * e1000_clean_rx_irq - Send received data up the network stack; legacy
 * @adapter: board private structure
 *
 * the return value indicates whether actual cleaning was done, there
 * is no guarantee that everything was cleaned
 **/
static bool e1000_clean_rx_irq(struct e1000_adapter *adapter,
			       int *work_done, int work_to_do)
{
	struct net_device *netdev = adapter->netdev;
	struct pci_dev *pdev = adapter->pdev;
	struct e1000_ring *rx_ring = adapter->rx_ring;
	struct e1000_rx_desc *rx_desc, *next_rxd;
	struct e1000_buffer *buffer_info, *next_buffer;
	u32 length;
	unsigned int i;
	int cleaned_count = 0;
	bool cleaned = 0;
	unsigned int total_rx_bytes = 0, total_rx_packets = 0;

	i = rx_ring->next_to_clean;
	rx_desc = E1000_RX_DESC(*rx_ring, i);
	buffer_info = &rx_ring->buffer_info[i];

	while (rx_desc->status & E1000_RXD_STAT_DD) {
		struct sk_buff *skb;
		u8 status;

		if (*work_done >= work_to_do)
			break;
		(*work_done)++;

		status = rx_desc->status;
		skb = buffer_info->skb;
		buffer_info->skb = NULL;

		prefetch(skb->data - NET_IP_ALIGN);

		i++;
		if (i == rx_ring->count)
			i = 0;
		next_rxd = E1000_RX_DESC(*rx_ring, i);
		prefetch(next_rxd);

		next_buffer = &rx_ring->buffer_info[i];

		cleaned = 1;
		cleaned_count++;
		pci_unmap_single(pdev,
				 buffer_info->dma,
				 adapter->rx_buffer_len,
				 PCI_DMA_FROMDEVICE);
		buffer_info->dma = 0;

		length = le16_to_cpu(rx_desc->length);

		/* !EOP means multiple descriptors were used to store a single
		 * packet, also make sure the frame isn't just CRC only */
		if (!(status & E1000_RXD_STAT_EOP) || (length <= 4)) {
			/* All receives must fit into a single buffer */
			e_dbg("%s: Receive packet consumed multiple buffers\n",
			      netdev->name);
			/* recycle */
			buffer_info->skb = skb;
			goto next_desc;
		}

		if (rx_desc->errors & E1000_RXD_ERR_FRAME_ERR_MASK) {
			/* recycle */
			buffer_info->skb = skb;
			goto next_desc;
		}

		/* adjust length to remove Ethernet CRC */
		if (!(adapter->flags2 & FLAG2_CRC_STRIPPING))
			length -= 4;

		total_rx_bytes += length;
		total_rx_packets++;

		/*
		 * code added for copybreak, this should improve
		 * performance for small packets with large amounts
		 * of reassembly being done in the stack
		 */
		if (length < copybreak) {
			struct sk_buff *new_skb =
			    netdev_alloc_skb(netdev, length + NET_IP_ALIGN);
			if (new_skb) {
				skb_reserve(new_skb, NET_IP_ALIGN);
				skb_copy_to_linear_data_offset(new_skb,
							       -NET_IP_ALIGN,
							       (skb->data -
								NET_IP_ALIGN),
							       (length +
								NET_IP_ALIGN));
				/* save the skb in buffer_info as good */
				buffer_info->skb = skb;
				skb = new_skb;
			}
			/* else just continue with the old one */
		}
		/* end copybreak code */
		skb_put(skb, length);

		/* Receive Checksum Offload */
		e1000_rx_checksum(adapter,
				  (u32)(status) |
				  ((u32)(rx_desc->errors) << 24),
				  le16_to_cpu(rx_desc->csum), skb);

		e1000_receive_skb(adapter, netdev, skb,status,rx_desc->special);

next_desc:
		rx_desc->status = 0;

		/* return some buffers to hardware, one at a time is too slow */
		if (cleaned_count >= E1000_RX_BUFFER_WRITE) {
			adapter->alloc_rx_buf(adapter, cleaned_count);
			cleaned_count = 0;
		}

		/* use prefetched values */
		rx_desc = next_rxd;
		buffer_info = next_buffer;
	}
	rx_ring->next_to_clean = i;

	cleaned_count = e1000_desc_unused(rx_ring);
	if (cleaned_count)
		adapter->alloc_rx_buf(adapter, cleaned_count);

	adapter->total_rx_bytes += total_rx_bytes;
	adapter->total_rx_packets += total_rx_packets;
	adapter->net_stats.rx_bytes += total_rx_bytes;
	adapter->net_stats.rx_packets += total_rx_packets;
	return cleaned;
}

static void e1000_put_txbuf(struct e1000_adapter *adapter,
			     struct e1000_buffer *buffer_info)
{
	buffer_info->dma = 0;
	if (buffer_info->skb) {
		skb_dma_unmap(&adapter->pdev->dev, buffer_info->skb,
		              DMA_TO_DEVICE);
		dev_kfree_skb_any(buffer_info->skb);
		buffer_info->skb = NULL;
	}
	buffer_info->time_stamp = 0;
}

static void e1000_print_tx_hang(struct e1000_adapter *adapter)
{
	struct e1000_ring *tx_ring = adapter->tx_ring;
	unsigned int i = tx_ring->next_to_clean;
	unsigned int eop = tx_ring->buffer_info[i].next_to_watch;
	struct e1000_tx_desc *eop_desc = E1000_TX_DESC(*tx_ring, eop);

	/* detected Tx unit hang */
	e_err("Detected Tx Unit Hang:\n"
	      "  TDH                  <%x>\n"
	      "  TDT                  <%x>\n"
	      "  next_to_use          <%x>\n"
	      "  next_to_clean        <%x>\n"
	      "buffer_info[next_to_clean]:\n"
	      "  time_stamp           <%lx>\n"
	      "  next_to_watch        <%x>\n"
	      "  jiffies              <%lx>\n"
	      "  next_to_watch.status <%x>\n",
	      readl(adapter->hw.hw_addr + tx_ring->head),
	      readl(adapter->hw.hw_addr + tx_ring->tail),
	      tx_ring->next_to_use,
	      tx_ring->next_to_clean,
	      tx_ring->buffer_info[eop].time_stamp,
	      eop,
	      jiffies,
	      eop_desc->upper.fields.status);
}

/**
 * e1000_clean_tx_irq - Reclaim resources after transmit completes
 * @adapter: board private structure
 *
 * the return value indicates whether actual cleaning was done, there
 * is no guarantee that everything was cleaned
 **/
static bool e1000_clean_tx_irq(struct e1000_adapter *adapter)
{
	struct net_device *netdev = adapter->netdev;
	struct e1000_hw *hw = &adapter->hw;
	struct e1000_ring *tx_ring = adapter->tx_ring;
	struct e1000_tx_desc *tx_desc, *eop_desc;
	struct e1000_buffer *buffer_info;
	unsigned int i, eop;
	unsigned int count = 0;
	unsigned int total_tx_bytes = 0, total_tx_packets = 0;

	i = tx_ring->next_to_clean;
	eop = tx_ring->buffer_info[i].next_to_watch;
	eop_desc = E1000_TX_DESC(*tx_ring, eop);

	while ((eop_desc->upper.data & cpu_to_le32(E1000_TXD_STAT_DD)) &&
	       (count < tx_ring->count)) {
		bool cleaned = false;
		for (; !cleaned; count++) {
			tx_desc = E1000_TX_DESC(*tx_ring, i);
			buffer_info = &tx_ring->buffer_info[i];
			cleaned = (i == eop);

			if (cleaned) {
				struct sk_buff *skb = buffer_info->skb;
				unsigned int segs, bytecount;
				segs = skb_shinfo(skb)->gso_segs ?: 1;
				/* multiply data chunks by size of headers */
				bytecount = ((segs - 1) * skb_headlen(skb)) +
					    skb->len;
				total_tx_packets += segs;
				total_tx_bytes += bytecount;
			}

			e1000_put_txbuf(adapter, buffer_info);
			tx_desc->upper.data = 0;

			i++;
			if (i == tx_ring->count)
				i = 0;
		}

		eop = tx_ring->buffer_info[i].next_to_watch;
		eop_desc = E1000_TX_DESC(*tx_ring, eop);
	}

	tx_ring->next_to_clean = i;

#define TX_WAKE_THRESHOLD 32
	if (count && netif_carrier_ok(netdev) &&
	    e1000_desc_unused(tx_ring) >= TX_WAKE_THRESHOLD) {
		/* Make sure that anybody stopping the queue after this
		 * sees the new next_to_clean.
		 */
		smp_mb();

		if (netif_queue_stopped(netdev) &&
		    !(test_bit(__E1000_DOWN, &adapter->state))) {
			netif_wake_queue(netdev);
			++adapter->restart_queue;
		}
	}

	if (adapter->detect_tx_hung) {
		/* Detect a transmit hang in hardware, this serializes the
		 * check with the clearing of time_stamp and movement of i */
		adapter->detect_tx_hung = 0;
		if (tx_ring->buffer_info[i].time_stamp &&
		    time_after(jiffies, tx_ring->buffer_info[i].time_stamp
			       + (adapter->tx_timeout_factor * HZ))
		    && !(er32(STATUS) & E1000_STATUS_TXOFF)) {
			e1000_print_tx_hang(adapter);
			netif_stop_queue(netdev);
		}
	}
	adapter->total_tx_bytes += total_tx_bytes;
	adapter->total_tx_packets += total_tx_packets;
	adapter->net_stats.tx_bytes += total_tx_bytes;
	adapter->net_stats.tx_packets += total_tx_packets;
	return (count < tx_ring->count);
}

/**
 * e1000_clean_rx_irq_ps - Send received data up the network stack; packet split
 * @adapter: board private structure
 *
 * the return value indicates whether actual cleaning was done, there
 * is no guarantee that everything was cleaned
 **/
static bool e1000_clean_rx_irq_ps(struct e1000_adapter *adapter,
				  int *work_done, int work_to_do)
{
	union e1000_rx_desc_packet_split *rx_desc, *next_rxd;
	struct net_device *netdev = adapter->netdev;
	struct pci_dev *pdev = adapter->pdev;
	struct e1000_ring *rx_ring = adapter->rx_ring;
	struct e1000_buffer *buffer_info, *next_buffer;
	struct e1000_ps_page *ps_page;
	struct sk_buff *skb;
	unsigned int i, j;
	u32 length, staterr;
	int cleaned_count = 0;
	bool cleaned = 0;
	unsigned int total_rx_bytes = 0, total_rx_packets = 0;

	i = rx_ring->next_to_clean;
	rx_desc = E1000_RX_DESC_PS(*rx_ring, i);
	staterr = le32_to_cpu(rx_desc->wb.middle.status_error);
	buffer_info = &rx_ring->buffer_info[i];

	while (staterr & E1000_RXD_STAT_DD) {
		if (*work_done >= work_to_do)
			break;
		(*work_done)++;
		skb = buffer_info->skb;

		/* in the packet split case this is header only */
		prefetch(skb->data - NET_IP_ALIGN);

		i++;
		if (i == rx_ring->count)
			i = 0;
		next_rxd = E1000_RX_DESC_PS(*rx_ring, i);
		prefetch(next_rxd);

		next_buffer = &rx_ring->buffer_info[i];

		cleaned = 1;
		cleaned_count++;
		pci_unmap_single(pdev, buffer_info->dma,
				 adapter->rx_ps_bsize0,
				 PCI_DMA_FROMDEVICE);
		buffer_info->dma = 0;

		if (!(staterr & E1000_RXD_STAT_EOP)) {
			e_dbg("%s: Packet Split buffers didn't pick up the "
			      "full packet\n", netdev->name);
			dev_kfree_skb_irq(skb);
			goto next_desc;
		}

		if (staterr & E1000_RXDEXT_ERR_FRAME_ERR_MASK) {
			dev_kfree_skb_irq(skb);
			goto next_desc;
		}

		length = le16_to_cpu(rx_desc->wb.middle.length0);

		if (!length) {
			e_dbg("%s: Last part of the packet spanning multiple "
			      "descriptors\n", netdev->name);
			dev_kfree_skb_irq(skb);
			goto next_desc;
		}

		/* Good Receive */
		skb_put(skb, length);

		{
		/*
		 * this looks ugly, but it seems compiler issues make it
		 * more efficient than reusing j
		 */
		int l1 = le16_to_cpu(rx_desc->wb.upper.length[0]);

		/*
		 * page alloc/put takes too long and effects small packet
		 * throughput, so unsplit small packets and save the alloc/put
		 * only valid in softirq (napi) context to call kmap_*
		 */
		if (l1 && (l1 <= copybreak) &&
		    ((length + l1) <= adapter->rx_ps_bsize0)) {
			u8 *vaddr;

			ps_page = &buffer_info->ps_pages[0];

			/*
			 * there is no documentation about how to call
			 * kmap_atomic, so we can't hold the mapping
			 * very long
			 */
			pci_dma_sync_single_for_cpu(pdev, ps_page->dma,
				PAGE_SIZE, PCI_DMA_FROMDEVICE);
			vaddr = kmap_atomic(ps_page->page, KM_SKB_DATA_SOFTIRQ);
			memcpy(skb_tail_pointer(skb), vaddr, l1);
			kunmap_atomic(vaddr, KM_SKB_DATA_SOFTIRQ);
			pci_dma_sync_single_for_device(pdev, ps_page->dma,
				PAGE_SIZE, PCI_DMA_FROMDEVICE);

			/* remove the CRC */
			if (!(adapter->flags2 & FLAG2_CRC_STRIPPING))
				l1 -= 4;

			skb_put(skb, l1);
			goto copydone;
		} /* if */
		}

		for (j = 0; j < PS_PAGE_BUFFERS; j++) {
			length = le16_to_cpu(rx_desc->wb.upper.length[j]);
			if (!length)
				break;

			ps_page = &buffer_info->ps_pages[j];
			pci_unmap_page(pdev, ps_page->dma, PAGE_SIZE,
				       PCI_DMA_FROMDEVICE);
			ps_page->dma = 0;
			skb_fill_page_desc(skb, j, ps_page->page, 0, length);
			ps_page->page = NULL;
			skb->len += length;
			skb->data_len += length;
			skb->truesize += length;
		}

		/* strip the ethernet crc, problem is we're using pages now so
		 * this whole operation can get a little cpu intensive
		 */
		if (!(adapter->flags2 & FLAG2_CRC_STRIPPING))
			pskb_trim(skb, skb->len - 4);

copydone:
		total_rx_bytes += skb->len;
		total_rx_packets++;

		e1000_rx_checksum(adapter, staterr, le16_to_cpu(
			rx_desc->wb.lower.hi_dword.csum_ip.csum), skb);

		if (rx_desc->wb.upper.header_status &
			   cpu_to_le16(E1000_RXDPS_HDRSTAT_HDRSP))
			adapter->rx_hdr_split++;

		e1000_receive_skb(adapter, netdev, skb,
				  staterr, rx_desc->wb.middle.vlan);

next_desc:
		rx_desc->wb.middle.status_error &= cpu_to_le32(~0xFF);
		buffer_info->skb = NULL;

		/* return some buffers to hardware, one at a time is too slow */
		if (cleaned_count >= E1000_RX_BUFFER_WRITE) {
			adapter->alloc_rx_buf(adapter, cleaned_count);
			cleaned_count = 0;
		}

		/* use prefetched values */
		rx_desc = next_rxd;
		buffer_info = next_buffer;

		staterr = le32_to_cpu(rx_desc->wb.middle.status_error);
	}
	rx_ring->next_to_clean = i;

	cleaned_count = e1000_desc_unused(rx_ring);
	if (cleaned_count)
		adapter->alloc_rx_buf(adapter, cleaned_count);

	adapter->total_rx_bytes += total_rx_bytes;
	adapter->total_rx_packets += total_rx_packets;
	adapter->net_stats.rx_bytes += total_rx_bytes;
	adapter->net_stats.rx_packets += total_rx_packets;
	return cleaned;
}

/**
 * e1000_consume_page - helper function
 **/
static void e1000_consume_page(struct e1000_buffer *bi, struct sk_buff *skb,
                               u16 length)
{
	bi->page = NULL;
	skb->len += length;
	skb->data_len += length;
	skb->truesize += length;
}

/**
 * e1000_clean_jumbo_rx_irq - Send received data up the network stack; legacy
 * @adapter: board private structure
 *
 * the return value indicates whether actual cleaning was done, there
 * is no guarantee that everything was cleaned
 **/

static bool e1000_clean_jumbo_rx_irq(struct e1000_adapter *adapter,
                                     int *work_done, int work_to_do)
{
	struct net_device *netdev = adapter->netdev;
	struct pci_dev *pdev = adapter->pdev;
	struct e1000_ring *rx_ring = adapter->rx_ring;
	struct e1000_rx_desc *rx_desc, *next_rxd;
	struct e1000_buffer *buffer_info, *next_buffer;
	u32 length;
	unsigned int i;
	int cleaned_count = 0;
	bool cleaned = false;
	unsigned int total_rx_bytes=0, total_rx_packets=0;

	i = rx_ring->next_to_clean;
	rx_desc = E1000_RX_DESC(*rx_ring, i);
	buffer_info = &rx_ring->buffer_info[i];

	while (rx_desc->status & E1000_RXD_STAT_DD) {
		struct sk_buff *skb;
		u8 status;

		if (*work_done >= work_to_do)
			break;
		(*work_done)++;

		status = rx_desc->status;
		skb = buffer_info->skb;
		buffer_info->skb = NULL;

		++i;
		if (i == rx_ring->count)
			i = 0;
		next_rxd = E1000_RX_DESC(*rx_ring, i);
		prefetch(next_rxd);

		next_buffer = &rx_ring->buffer_info[i];

		cleaned = true;
		cleaned_count++;
		pci_unmap_page(pdev, buffer_info->dma, PAGE_SIZE,
		               PCI_DMA_FROMDEVICE);
		buffer_info->dma = 0;

		length = le16_to_cpu(rx_desc->length);

		/* errors is only valid for DD + EOP descriptors */
		if (unlikely((status & E1000_RXD_STAT_EOP) &&
		    (rx_desc->errors & E1000_RXD_ERR_FRAME_ERR_MASK))) {
				/* recycle both page and skb */
				buffer_info->skb = skb;
				/* an error means any chain goes out the window
				 * too */
				if (rx_ring->rx_skb_top)
					dev_kfree_skb(rx_ring->rx_skb_top);
				rx_ring->rx_skb_top = NULL;
				goto next_desc;
		}

#define rxtop rx_ring->rx_skb_top
		if (!(status & E1000_RXD_STAT_EOP)) {
			/* this descriptor is only the beginning (or middle) */
			if (!rxtop) {
				/* this is the beginning of a chain */
				rxtop = skb;
				skb_fill_page_desc(rxtop, 0, buffer_info->page,
				                   0, length);
			} else {
				/* this is the middle of a chain */
				skb_fill_page_desc(rxtop,
				    skb_shinfo(rxtop)->nr_frags,
				    buffer_info->page, 0, length);
				/* re-use the skb, only consumed the page */
				buffer_info->skb = skb;
			}
			e1000_consume_page(buffer_info, rxtop, length);
			goto next_desc;
		} else {
			if (rxtop) {
				/* end of the chain */
				skb_fill_page_desc(rxtop,
				    skb_shinfo(rxtop)->nr_frags,
				    buffer_info->page, 0, length);
				/* re-use the current skb, we only consumed the
				 * page */
				buffer_info->skb = skb;
				skb = rxtop;
				rxtop = NULL;
				e1000_consume_page(buffer_info, skb, length);
			} else {
				/* no chain, got EOP, this buf is the packet
				 * copybreak to save the put_page/alloc_page */
				if (length <= copybreak &&
				    skb_tailroom(skb) >= length) {
					u8 *vaddr;
					vaddr = kmap_atomic(buffer_info->page,
					                   KM_SKB_DATA_SOFTIRQ);
					memcpy(skb_tail_pointer(skb), vaddr,
					       length);
					kunmap_atomic(vaddr,
					              KM_SKB_DATA_SOFTIRQ);
					/* re-use the page, so don't erase
					 * buffer_info->page */
					skb_put(skb, length);
				} else {
					skb_fill_page_desc(skb, 0,
					                   buffer_info->page, 0,
				                           length);
					e1000_consume_page(buffer_info, skb,
					                   length);
				}
			}
		}

		/* Receive Checksum Offload XXX recompute due to CRC strip? */
		e1000_rx_checksum(adapter,
		                  (u32)(status) |
		                  ((u32)(rx_desc->errors) << 24),
		                  le16_to_cpu(rx_desc->csum), skb);

		/* probably a little skewed due to removing CRC */
		total_rx_bytes += skb->len;
		total_rx_packets++;

		/* eth type trans needs skb->data to point to something */
		if (!pskb_may_pull(skb, ETH_HLEN)) {
			e_err("pskb_may_pull failed.\n");
			dev_kfree_skb(skb);
			goto next_desc;
		}

		e1000_receive_skb(adapter, netdev, skb, status,
		                  rx_desc->special);

next_desc:
		rx_desc->status = 0;

		/* return some buffers to hardware, one at a time is too slow */
		if (unlikely(cleaned_count >= E1000_RX_BUFFER_WRITE)) {
			adapter->alloc_rx_buf(adapter, cleaned_count);
			cleaned_count = 0;
		}

		/* use prefetched values */
		rx_desc = next_rxd;
		buffer_info = next_buffer;
	}
	rx_ring->next_to_clean = i;

	cleaned_count = e1000_desc_unused(rx_ring);
	if (cleaned_count)
		adapter->alloc_rx_buf(adapter, cleaned_count);

	adapter->total_rx_bytes += total_rx_bytes;
	adapter->total_rx_packets += total_rx_packets;
	adapter->net_stats.rx_bytes += total_rx_bytes;
	adapter->net_stats.rx_packets += total_rx_packets;
	return cleaned;
}

/**
 * e1000_clean_rx_ring - Free Rx Buffers per Queue
 * @adapter: board private structure
 **/
static void e1000_clean_rx_ring(struct e1000_adapter *adapter)
{
	struct e1000_ring *rx_ring = adapter->rx_ring;
	struct e1000_buffer *buffer_info;
	struct e1000_ps_page *ps_page;
	struct pci_dev *pdev = adapter->pdev;
	unsigned int i, j;

	/* Free all the Rx ring sk_buffs */
	for (i = 0; i < rx_ring->count; i++) {
		buffer_info = &rx_ring->buffer_info[i];
		if (buffer_info->dma) {
			if (adapter->clean_rx == e1000_clean_rx_irq)
				pci_unmap_single(pdev, buffer_info->dma,
						 adapter->rx_buffer_len,
						 PCI_DMA_FROMDEVICE);
			else if (adapter->clean_rx == e1000_clean_jumbo_rx_irq)
				pci_unmap_page(pdev, buffer_info->dma,
				               PAGE_SIZE,
				               PCI_DMA_FROMDEVICE);
			else if (adapter->clean_rx == e1000_clean_rx_irq_ps)
				pci_unmap_single(pdev, buffer_info->dma,
						 adapter->rx_ps_bsize0,
						 PCI_DMA_FROMDEVICE);
			buffer_info->dma = 0;
		}

		if (buffer_info->page) {
			put_page(buffer_info->page);
			buffer_info->page = NULL;
		}

		if (buffer_info->skb) {
			dev_kfree_skb(buffer_info->skb);
			buffer_info->skb = NULL;
		}

		for (j = 0; j < PS_PAGE_BUFFERS; j++) {
			ps_page = &buffer_info->ps_pages[j];
			if (!ps_page->page)
				break;
			pci_unmap_page(pdev, ps_page->dma, PAGE_SIZE,
				       PCI_DMA_FROMDEVICE);
			ps_page->dma = 0;
			put_page(ps_page->page);
			ps_page->page = NULL;
		}
	}

	/* there also may be some cached data from a chained receive */
	if (rx_ring->rx_skb_top) {
		dev_kfree_skb(rx_ring->rx_skb_top);
		rx_ring->rx_skb_top = NULL;
	}

	/* Zero out the descriptor ring */
	memset(rx_ring->desc, 0, rx_ring->size);

	rx_ring->next_to_clean = 0;
	rx_ring->next_to_use = 0;

	writel(0, adapter->hw.hw_addr + rx_ring->head);
	writel(0, adapter->hw.hw_addr + rx_ring->tail);
}

static void e1000e_downshift_workaround(struct work_struct *work)
{
	struct e1000_adapter *adapter = container_of(work,
					struct e1000_adapter, downshift_task);

	e1000e_gig_downshift_workaround_ich8lan(&adapter->hw);
}

/**
 * e1000_intr_msi - Interrupt Handler
 * @irq: interrupt number
 * @data: pointer to a network interface device structure
 **/
static irqreturn_t e1000_intr_msi(int irq, void *data)
{
	struct net_device *netdev = data;
	struct e1000_adapter *adapter = netdev_priv(netdev);
	struct e1000_hw *hw = &adapter->hw;
	u32 icr = er32(ICR);

	/*
	 * read ICR disables interrupts using IAM
	 */

	if (icr & E1000_ICR_LSC) {
		hw->mac.get_link_status = 1;
		/*
		 * ICH8 workaround-- Call gig speed drop workaround on cable
		 * disconnect (LSC) before accessing any PHY registers
		 */
		if ((adapter->flags & FLAG_LSC_GIG_SPEED_DROP) &&
		    (!(er32(STATUS) & E1000_STATUS_LU)))
			schedule_work(&adapter->downshift_task);

		/*
		 * 80003ES2LAN workaround-- For packet buffer work-around on
		 * link down event; disable receives here in the ISR and reset
		 * adapter in watchdog
		 */
		if (netif_carrier_ok(netdev) &&
		    adapter->flags & FLAG_RX_NEEDS_RESTART) {
			/* disable receives */
			u32 rctl = er32(RCTL);
			ew32(RCTL, rctl & ~E1000_RCTL_EN);
			adapter->flags |= FLAG_RX_RESTART_NOW;
		}
		/* guard against interrupt when we're going down */
		if (!test_bit(__E1000_DOWN, &adapter->state))
			mod_timer(&adapter->watchdog_timer, jiffies + 1);
	}

	if (napi_schedule_prep(&adapter->napi)) {
		adapter->total_tx_bytes = 0;
		adapter->total_tx_packets = 0;
		adapter->total_rx_bytes = 0;
		adapter->total_rx_packets = 0;
		__napi_schedule(&adapter->napi);
	}

	return IRQ_HANDLED;
}

/**
 * e1000_intr - Interrupt Handler
 * @irq: interrupt number
 * @data: pointer to a network interface device structure
 **/
static irqreturn_t e1000_intr(int irq, void *data)
{
	struct net_device *netdev = data;
	struct e1000_adapter *adapter = netdev_priv(netdev);
	struct e1000_hw *hw = &adapter->hw;
	u32 rctl, icr = er32(ICR);

	if (!icr)
		return IRQ_NONE;  /* Not our interrupt */

	/*
	 * IMS will not auto-mask if INT_ASSERTED is not set, and if it is
	 * not set, then the adapter didn't send an interrupt
	 */
	if (!(icr & E1000_ICR_INT_ASSERTED))
		return IRQ_NONE;

	/*
	 * Interrupt Auto-Mask...upon reading ICR,
	 * interrupts are masked.  No need for the
	 * IMC write
	 */

	if (icr & E1000_ICR_LSC) {
		hw->mac.get_link_status = 1;
		/*
		 * ICH8 workaround-- Call gig speed drop workaround on cable
		 * disconnect (LSC) before accessing any PHY registers
		 */
		if ((adapter->flags & FLAG_LSC_GIG_SPEED_DROP) &&
		    (!(er32(STATUS) & E1000_STATUS_LU)))
			schedule_work(&adapter->downshift_task);

		/*
		 * 80003ES2LAN workaround--
		 * For packet buffer work-around on link down event;
		 * disable receives here in the ISR and
		 * reset adapter in watchdog
		 */
		if (netif_carrier_ok(netdev) &&
		    (adapter->flags & FLAG_RX_NEEDS_RESTART)) {
			/* disable receives */
			rctl = er32(RCTL);
			ew32(RCTL, rctl & ~E1000_RCTL_EN);
			adapter->flags |= FLAG_RX_RESTART_NOW;
		}
		/* guard against interrupt when we're going down */
		if (!test_bit(__E1000_DOWN, &adapter->state))
			mod_timer(&adapter->watchdog_timer, jiffies + 1);
	}

	if (napi_schedule_prep(&adapter->napi)) {
		adapter->total_tx_bytes = 0;
		adapter->total_tx_packets = 0;
		adapter->total_rx_bytes = 0;
		adapter->total_rx_packets = 0;
		__napi_schedule(&adapter->napi);
	}

	return IRQ_HANDLED;
}

static irqreturn_t e1000_msix_other(int irq, void *data)
{
	struct net_device *netdev = data;
	struct e1000_adapter *adapter = netdev_priv(netdev);
	struct e1000_hw *hw = &adapter->hw;
	u32 icr = er32(ICR);

	if (!(icr & E1000_ICR_INT_ASSERTED)) {
		if (!test_bit(__E1000_DOWN, &adapter->state))
			ew32(IMS, E1000_IMS_OTHER);
		return IRQ_NONE;
	}

	if (icr & adapter->eiac_mask)
		ew32(ICS, (icr & adapter->eiac_mask));

	if (icr & E1000_ICR_OTHER) {
		if (!(icr & E1000_ICR_LSC))
			goto no_link_interrupt;
		hw->mac.get_link_status = 1;
		/* guard against interrupt when we're going down */
		if (!test_bit(__E1000_DOWN, &adapter->state))
			mod_timer(&adapter->watchdog_timer, jiffies + 1);
	}

no_link_interrupt:
	if (!test_bit(__E1000_DOWN, &adapter->state))
		ew32(IMS, E1000_IMS_LSC | E1000_IMS_OTHER);

	return IRQ_HANDLED;
}


static irqreturn_t e1000_intr_msix_tx(int irq, void *data)
{
	struct net_device *netdev = data;
	struct e1000_adapter *adapter = netdev_priv(netdev);
	struct e1000_hw *hw = &adapter->hw;
	struct e1000_ring *tx_ring = adapter->tx_ring;


	adapter->total_tx_bytes = 0;
	adapter->total_tx_packets = 0;

	if (!e1000_clean_tx_irq(adapter))
		/* Ring was not completely cleaned, so fire another interrupt */
		ew32(ICS, tx_ring->ims_val);

	return IRQ_HANDLED;
}

static irqreturn_t e1000_intr_msix_rx(int irq, void *data)
{
	struct net_device *netdev = data;
	struct e1000_adapter *adapter = netdev_priv(netdev);

	/* Write the ITR value calculated at the end of the
	 * previous interrupt.
	 */
	if (adapter->rx_ring->set_itr) {
		writel(1000000000 / (adapter->rx_ring->itr_val * 256),
		       adapter->hw.hw_addr + adapter->rx_ring->itr_register);
		adapter->rx_ring->set_itr = 0;
	}

	if (napi_schedule_prep(&adapter->napi)) {
		adapter->total_rx_bytes = 0;
		adapter->total_rx_packets = 0;
		__napi_schedule(&adapter->napi);
	}
	return IRQ_HANDLED;
}

/**
 * e1000_configure_msix - Configure MSI-X hardware
 *
 * e1000_configure_msix sets up the hardware to properly
 * generate MSI-X interrupts.
 **/
static void e1000_configure_msix(struct e1000_adapter *adapter)
{
	struct e1000_hw *hw = &adapter->hw;
	struct e1000_ring *rx_ring = adapter->rx_ring;
	struct e1000_ring *tx_ring = adapter->tx_ring;
	int vector = 0;
	u32 ctrl_ext, ivar = 0;

	adapter->eiac_mask = 0;

	/* Workaround issue with spurious interrupts on 82574 in MSI-X mode */
	if (hw->mac.type == e1000_82574) {
		u32 rfctl = er32(RFCTL);
		rfctl |= E1000_RFCTL_ACK_DIS;
		ew32(RFCTL, rfctl);
	}

#define E1000_IVAR_INT_ALLOC_VALID	0x8
	/* Configure Rx vector */
	rx_ring->ims_val = E1000_IMS_RXQ0;
	adapter->eiac_mask |= rx_ring->ims_val;
	if (rx_ring->itr_val)
		writel(1000000000 / (rx_ring->itr_val * 256),
		       hw->hw_addr + rx_ring->itr_register);
	else
		writel(1, hw->hw_addr + rx_ring->itr_register);
	ivar = E1000_IVAR_INT_ALLOC_VALID | vector;

	/* Configure Tx vector */
	tx_ring->ims_val = E1000_IMS_TXQ0;
	vector++;
	if (tx_ring->itr_val)
		writel(1000000000 / (tx_ring->itr_val * 256),
		       hw->hw_addr + tx_ring->itr_register);
	else
		writel(1, hw->hw_addr + tx_ring->itr_register);
	adapter->eiac_mask |= tx_ring->ims_val;
	ivar |= ((E1000_IVAR_INT_ALLOC_VALID | vector) << 8);

	/* set vector for Other Causes, e.g. link changes */
	vector++;
	ivar |= ((E1000_IVAR_INT_ALLOC_VALID | vector) << 16);
	if (rx_ring->itr_val)
		writel(1000000000 / (rx_ring->itr_val * 256),
		       hw->hw_addr + E1000_EITR_82574(vector));
	else
		writel(1, hw->hw_addr + E1000_EITR_82574(vector));

	/* Cause Tx interrupts on every write back */
	ivar |= (1 << 31);

	ew32(IVAR, ivar);

	/* enable MSI-X PBA support */
	ctrl_ext = er32(CTRL_EXT);
	ctrl_ext |= E1000_CTRL_EXT_PBA_CLR;

	/* Auto-Mask Other interrupts upon ICR read */
#define E1000_EIAC_MASK_82574   0x01F00000
	ew32(IAM, ~E1000_EIAC_MASK_82574 | E1000_IMS_OTHER);
	ctrl_ext |= E1000_CTRL_EXT_EIAME;
	ew32(CTRL_EXT, ctrl_ext);
	e1e_flush();
}

void e1000e_reset_interrupt_capability(struct e1000_adapter *adapter)
{
	if (adapter->msix_entries) {
		pci_disable_msix(adapter->pdev);
		kfree(adapter->msix_entries);
		adapter->msix_entries = NULL;
	} else if (adapter->flags & FLAG_MSI_ENABLED) {
		pci_disable_msi(adapter->pdev);
		adapter->flags &= ~FLAG_MSI_ENABLED;
	}

	return;
}

/**
 * e1000e_set_interrupt_capability - set MSI or MSI-X if supported
 *
 * Attempt to configure interrupts using the best available
 * capabilities of the hardware and kernel.
 **/
void e1000e_set_interrupt_capability(struct e1000_adapter *adapter)
{
	int err;
	int numvecs, i;


	switch (adapter->int_mode) {
	case E1000E_INT_MODE_MSIX:
		if (adapter->flags & FLAG_HAS_MSIX) {
			numvecs = 3; /* RxQ0, TxQ0 and other */
			adapter->msix_entries = kcalloc(numvecs,
						      sizeof(struct msix_entry),
						      GFP_KERNEL);
			if (adapter->msix_entries) {
				for (i = 0; i < numvecs; i++)
					adapter->msix_entries[i].entry = i;

				err = pci_enable_msix(adapter->pdev,
						      adapter->msix_entries,
						      numvecs);
				if (err == 0)
					return;
			}
			/* MSI-X failed, so fall through and try MSI */
			e_err("Failed to initialize MSI-X interrupts.  "
			      "Falling back to MSI interrupts.\n");
			e1000e_reset_interrupt_capability(adapter);
		}
		adapter->int_mode = E1000E_INT_MODE_MSI;
		/* Fall through */
	case E1000E_INT_MODE_MSI:
		if (!pci_enable_msi(adapter->pdev)) {
			adapter->flags |= FLAG_MSI_ENABLED;
		} else {
			adapter->int_mode = E1000E_INT_MODE_LEGACY;
			e_err("Failed to initialize MSI interrupts.  Falling "
			      "back to legacy interrupts.\n");
		}
		/* Fall through */
	case E1000E_INT_MODE_LEGACY:
		/* Don't do anything; this is the system default */
		break;
	}

	return;
}

/**
 * e1000_request_msix - Initialize MSI-X interrupts
 *
 * e1000_request_msix allocates MSI-X vectors and requests interrupts from the
 * kernel.
 **/
static int e1000_request_msix(struct e1000_adapter *adapter)
{
	struct net_device *netdev = adapter->netdev;
	int err = 0, vector = 0;

	if (strlen(netdev->name) < (IFNAMSIZ - 5))
		sprintf(adapter->rx_ring->name, "%s-rx-0", netdev->name);
	else
		memcpy(adapter->rx_ring->name, netdev->name, IFNAMSIZ);
	err = request_irq(adapter->msix_entries[vector].vector,
			  &e1000_intr_msix_rx, 0, adapter->rx_ring->name,
			  netdev);
	if (err)
		goto out;
	adapter->rx_ring->itr_register = E1000_EITR_82574(vector);
	adapter->rx_ring->itr_val = adapter->itr;
	vector++;

	if (strlen(netdev->name) < (IFNAMSIZ - 5))
		sprintf(adapter->tx_ring->name, "%s-tx-0", netdev->name);
	else
		memcpy(adapter->tx_ring->name, netdev->name, IFNAMSIZ);
	err = request_irq(adapter->msix_entries[vector].vector,
			  &e1000_intr_msix_tx, 0, adapter->tx_ring->name,
			  netdev);
	if (err)
		goto out;
	adapter->tx_ring->itr_register = E1000_EITR_82574(vector);
	adapter->tx_ring->itr_val = adapter->itr;
	vector++;

	err = request_irq(adapter->msix_entries[vector].vector,
			  &e1000_msix_other, 0, netdev->name, netdev);
	if (err)
		goto out;

	e1000_configure_msix(adapter);
	return 0;
out:
	return err;
}

/**
 * e1000_request_irq - initialize interrupts
 *
 * Attempts to configure interrupts using the best available
 * capabilities of the hardware and kernel.
 **/
static int e1000_request_irq(struct e1000_adapter *adapter)
{
	struct net_device *netdev = adapter->netdev;
	int err;

	if (adapter->msix_entries) {
		err = e1000_request_msix(adapter);
		if (!err)
			return err;
		/* fall back to MSI */
		e1000e_reset_interrupt_capability(adapter);
		adapter->int_mode = E1000E_INT_MODE_MSI;
		e1000e_set_interrupt_capability(adapter);
	}
	if (adapter->flags & FLAG_MSI_ENABLED) {
		err = request_irq(adapter->pdev->irq, &e1000_intr_msi, 0,
				  netdev->name, netdev);
		if (!err)
			return err;

		/* fall back to legacy interrupt */
		e1000e_reset_interrupt_capability(adapter);
		adapter->int_mode = E1000E_INT_MODE_LEGACY;
	}

	err = request_irq(adapter->pdev->irq, &e1000_intr, IRQF_SHARED,
			  netdev->name, netdev);
	if (err)
		e_err("Unable to allocate interrupt, Error: %d\n", err);

	return err;
}

static void e1000_free_irq(struct e1000_adapter *adapter)
{
	struct net_device *netdev = adapter->netdev;

	if (adapter->msix_entries) {
		int vector = 0;

		free_irq(adapter->msix_entries[vector].vector, netdev);
		vector++;

		free_irq(adapter->msix_entries[vector].vector, netdev);
		vector++;

		/* Other Causes interrupt vector */
		free_irq(adapter->msix_entries[vector].vector, netdev);
		return;
	}

	free_irq(adapter->pdev->irq, netdev);
}

/**
 * e1000_irq_disable - Mask off interrupt generation on the NIC
 **/
static void e1000_irq_disable(struct e1000_adapter *adapter)
{
	struct e1000_hw *hw = &adapter->hw;

	ew32(IMC, ~0);
	if (adapter->msix_entries)
		ew32(EIAC_82574, 0);
	e1e_flush();
	synchronize_irq(adapter->pdev->irq);
}

/**
 * e1000_irq_enable - Enable default interrupt generation settings
 **/
static void e1000_irq_enable(struct e1000_adapter *adapter)
{
	struct e1000_hw *hw = &adapter->hw;

	if (adapter->msix_entries) {
		ew32(EIAC_82574, adapter->eiac_mask & E1000_EIAC_MASK_82574);
		ew32(IMS, adapter->eiac_mask | E1000_IMS_OTHER | E1000_IMS_LSC);
	} else {
		ew32(IMS, IMS_ENABLE_MASK);
	}
	e1e_flush();
}

/**
 * e1000_get_hw_control - get control of the h/w from f/w
 * @adapter: address of board private structure
 *
 * e1000_get_hw_control sets {CTRL_EXT|SWSM}:DRV_LOAD bit.
 * For ASF and Pass Through versions of f/w this means that
 * the driver is loaded. For AMT version (only with 82573)
 * of the f/w this means that the network i/f is open.
 **/
static void e1000_get_hw_control(struct e1000_adapter *adapter)
{
	struct e1000_hw *hw = &adapter->hw;
	u32 ctrl_ext;
	u32 swsm;

	/* Let firmware know the driver has taken over */
	if (adapter->flags & FLAG_HAS_SWSM_ON_LOAD) {
		swsm = er32(SWSM);
		ew32(SWSM, swsm | E1000_SWSM_DRV_LOAD);
	} else if (adapter->flags & FLAG_HAS_CTRLEXT_ON_LOAD) {
		ctrl_ext = er32(CTRL_EXT);
		ew32(CTRL_EXT, ctrl_ext | E1000_CTRL_EXT_DRV_LOAD);
	}
}

/**
 * e1000_release_hw_control - release control of the h/w to f/w
 * @adapter: address of board private structure
 *
 * e1000_release_hw_control resets {CTRL_EXT|SWSM}:DRV_LOAD bit.
 * For ASF and Pass Through versions of f/w this means that the
 * driver is no longer loaded. For AMT version (only with 82573) i
 * of the f/w this means that the network i/f is closed.
 *
 **/
static void e1000_release_hw_control(struct e1000_adapter *adapter)
{
	struct e1000_hw *hw = &adapter->hw;
	u32 ctrl_ext;
	u32 swsm;

	/* Let firmware taken over control of h/w */
	if (adapter->flags & FLAG_HAS_SWSM_ON_LOAD) {
		swsm = er32(SWSM);
		ew32(SWSM, swsm & ~E1000_SWSM_DRV_LOAD);
	} else if (adapter->flags & FLAG_HAS_CTRLEXT_ON_LOAD) {
		ctrl_ext = er32(CTRL_EXT);
		ew32(CTRL_EXT, ctrl_ext & ~E1000_CTRL_EXT_DRV_LOAD);
	}
}

/**
 * @e1000_alloc_ring - allocate memory for a ring structure
 **/
static int e1000_alloc_ring_dma(struct e1000_adapter *adapter,
				struct e1000_ring *ring)
{
	struct pci_dev *pdev = adapter->pdev;

	ring->desc = dma_alloc_coherent(&pdev->dev, ring->size, &ring->dma,
					GFP_KERNEL);
	if (!ring->desc)
		return -ENOMEM;

	return 0;
}

/**
 * e1000e_setup_tx_resources - allocate Tx resources (Descriptors)
 * @adapter: board private structure
 *
 * Return 0 on success, negative on failure
 **/
int e1000e_setup_tx_resources(struct e1000_adapter *adapter)
{
	struct e1000_ring *tx_ring = adapter->tx_ring;
	int err = -ENOMEM, size;

	size = sizeof(struct e1000_buffer) * tx_ring->count;
	tx_ring->buffer_info = vmalloc(size);
	if (!tx_ring->buffer_info)
		goto err;
	memset(tx_ring->buffer_info, 0, size);

	/* round up to nearest 4K */
	tx_ring->size = tx_ring->count * sizeof(struct e1000_tx_desc);
	tx_ring->size = ALIGN(tx_ring->size, 4096);

	err = e1000_alloc_ring_dma(adapter, tx_ring);
	if (err)
		goto err;

	tx_ring->next_to_use = 0;
	tx_ring->next_to_clean = 0;

	return 0;
err:
	vfree(tx_ring->buffer_info);
	e_err("Unable to allocate memory for the transmit descriptor ring\n");
	return err;
}

/**
 * e1000e_setup_rx_resources - allocate Rx resources (Descriptors)
 * @adapter: board private structure
 *
 * Returns 0 on success, negative on failure
 **/
int e1000e_setup_rx_resources(struct e1000_adapter *adapter)
{
	struct e1000_ring *rx_ring = adapter->rx_ring;
	struct e1000_buffer *buffer_info;
	int i, size, desc_len, err = -ENOMEM;

	size = sizeof(struct e1000_buffer) * rx_ring->count;
	rx_ring->buffer_info = vmalloc(size);
	if (!rx_ring->buffer_info)
		goto err;
	memset(rx_ring->buffer_info, 0, size);

	for (i = 0; i < rx_ring->count; i++) {
		buffer_info = &rx_ring->buffer_info[i];
		buffer_info->ps_pages = kcalloc(PS_PAGE_BUFFERS,
						sizeof(struct e1000_ps_page),
						GFP_KERNEL);
		if (!buffer_info->ps_pages)
			goto err_pages;
	}

	desc_len = sizeof(union e1000_rx_desc_packet_split);

	/* Round up to nearest 4K */
	rx_ring->size = rx_ring->count * desc_len;
	rx_ring->size = ALIGN(rx_ring->size, 4096);

	err = e1000_alloc_ring_dma(adapter, rx_ring);
	if (err)
		goto err_pages;

	rx_ring->next_to_clean = 0;
	rx_ring->next_to_use = 0;
	rx_ring->rx_skb_top = NULL;

	return 0;

err_pages:
	for (i = 0; i < rx_ring->count; i++) {
		buffer_info = &rx_ring->buffer_info[i];
		kfree(buffer_info->ps_pages);
	}
err:
	vfree(rx_ring->buffer_info);
	e_err("Unable to allocate memory for the transmit descriptor ring\n");
	return err;
}

/**
 * e1000_clean_tx_ring - Free Tx Buffers
 * @adapter: board private structure
 **/
static void e1000_clean_tx_ring(struct e1000_adapter *adapter)
{
	struct e1000_ring *tx_ring = adapter->tx_ring;
	struct e1000_buffer *buffer_info;
	unsigned long size;
	unsigned int i;

	for (i = 0; i < tx_ring->count; i++) {
		buffer_info = &tx_ring->buffer_info[i];
		e1000_put_txbuf(adapter, buffer_info);
	}

	size = sizeof(struct e1000_buffer) * tx_ring->count;
	memset(tx_ring->buffer_info, 0, size);

	memset(tx_ring->desc, 0, tx_ring->size);

	tx_ring->next_to_use = 0;
	tx_ring->next_to_clean = 0;

	writel(0, adapter->hw.hw_addr + tx_ring->head);
	writel(0, adapter->hw.hw_addr + tx_ring->tail);
}

/**
 * e1000e_free_tx_resources - Free Tx Resources per Queue
 * @adapter: board private structure
 *
 * Free all transmit software resources
 **/
void e1000e_free_tx_resources(struct e1000_adapter *adapter)
{
	struct pci_dev *pdev = adapter->pdev;
	struct e1000_ring *tx_ring = adapter->tx_ring;

	e1000_clean_tx_ring(adapter);

	vfree(tx_ring->buffer_info);
	tx_ring->buffer_info = NULL;

	dma_free_coherent(&pdev->dev, tx_ring->size, tx_ring->desc,
			  tx_ring->dma);
	tx_ring->desc = NULL;
}

/**
 * e1000e_free_rx_resources - Free Rx Resources
 * @adapter: board private structure
 *
 * Free all receive software resources
 **/

void e1000e_free_rx_resources(struct e1000_adapter *adapter)
{
	struct pci_dev *pdev = adapter->pdev;
	struct e1000_ring *rx_ring = adapter->rx_ring;
	int i;

	e1000_clean_rx_ring(adapter);

	for (i = 0; i < rx_ring->count; i++) {
		kfree(rx_ring->buffer_info[i].ps_pages);
	}

	vfree(rx_ring->buffer_info);
	rx_ring->buffer_info = NULL;

	dma_free_coherent(&pdev->dev, rx_ring->size, rx_ring->desc,
			  rx_ring->dma);
	rx_ring->desc = NULL;
}

/**
 * e1000_update_itr - update the dynamic ITR value based on statistics
 * @adapter: pointer to adapter
 * @itr_setting: current adapter->itr
 * @packets: the number of packets during this measurement interval
 * @bytes: the number of bytes during this measurement interval
 *
 *      Stores a new ITR value based on packets and byte
 *      counts during the last interrupt.  The advantage of per interrupt
 *      computation is faster updates and more accurate ITR for the current
 *      traffic pattern.  Constants in this function were computed
 *      based on theoretical maximum wire speed and thresholds were set based
 *      on testing data as well as attempting to minimize response time
 *      while increasing bulk throughput.  This functionality is controlled
 *      by the InterruptThrottleRate module parameter.
 **/
static unsigned int e1000_update_itr(struct e1000_adapter *adapter,
				     u16 itr_setting, int packets,
				     int bytes)
{
	unsigned int retval = itr_setting;

	if (packets == 0)
		goto update_itr_done;

	switch (itr_setting) {
	case lowest_latency:
		/* handle TSO and jumbo frames */
		if (bytes/packets > 8000)
			retval = bulk_latency;
		else if ((packets < 5) && (bytes > 512)) {
			retval = low_latency;
		}
		break;
	case low_latency:  /* 50 usec aka 20000 ints/s */
		if (bytes > 10000) {
			/* this if handles the TSO accounting */
			if (bytes/packets > 8000) {
				retval = bulk_latency;
			} else if ((packets < 10) || ((bytes/packets) > 1200)) {
				retval = bulk_latency;
			} else if ((packets > 35)) {
				retval = lowest_latency;
			}
		} else if (bytes/packets > 2000) {
			retval = bulk_latency;
		} else if (packets <= 2 && bytes < 512) {
			retval = lowest_latency;
		}
		break;
	case bulk_latency: /* 250 usec aka 4000 ints/s */
		if (bytes > 25000) {
			if (packets > 35) {
				retval = low_latency;
			}
		} else if (bytes < 6000) {
			retval = low_latency;
		}
		break;
	}

update_itr_done:
	return retval;
}

static void e1000_set_itr(struct e1000_adapter *adapter)
{
	struct e1000_hw *hw = &adapter->hw;
	u16 current_itr;
	u32 new_itr = adapter->itr;

	/* for non-gigabit speeds, just fix the interrupt rate at 4000 */
	if (adapter->link_speed != SPEED_1000) {
		current_itr = 0;
		new_itr = 4000;
		goto set_itr_now;
	}

	adapter->tx_itr = e1000_update_itr(adapter,
				    adapter->tx_itr,
				    adapter->total_tx_packets,
				    adapter->total_tx_bytes);
	/* conservative mode (itr 3) eliminates the lowest_latency setting */
	if (adapter->itr_setting == 3 && adapter->tx_itr == lowest_latency)
		adapter->tx_itr = low_latency;

	adapter->rx_itr = e1000_update_itr(adapter,
				    adapter->rx_itr,
				    adapter->total_rx_packets,
				    adapter->total_rx_bytes);
	/* conservative mode (itr 3) eliminates the lowest_latency setting */
	if (adapter->itr_setting == 3 && adapter->rx_itr == lowest_latency)
		adapter->rx_itr = low_latency;

	current_itr = max(adapter->rx_itr, adapter->tx_itr);

	switch (current_itr) {
	/* counts and packets in update_itr are dependent on these numbers */
	case lowest_latency:
		new_itr = 70000;
		break;
	case low_latency:
		new_itr = 20000; /* aka hwitr = ~200 */
		break;
	case bulk_latency:
		new_itr = 4000;
		break;
	default:
		break;
	}

set_itr_now:
	if (new_itr != adapter->itr) {
		/*
		 * this attempts to bias the interrupt rate towards Bulk
		 * by adding intermediate steps when interrupt rate is
		 * increasing
		 */
		new_itr = new_itr > adapter->itr ?
			     min(adapter->itr + (new_itr >> 2), new_itr) :
			     new_itr;
		adapter->itr = new_itr;
		adapter->rx_ring->itr_val = new_itr;
		if (adapter->msix_entries)
			adapter->rx_ring->set_itr = 1;
		else
			ew32(ITR, 1000000000 / (new_itr * 256));
	}
}

/**
 * e1000_alloc_queues - Allocate memory for all rings
 * @adapter: board private structure to initialize
 **/
static int __devinit e1000_alloc_queues(struct e1000_adapter *adapter)
{
	adapter->tx_ring = kzalloc(sizeof(struct e1000_ring), GFP_KERNEL);
	if (!adapter->tx_ring)
		goto err;

	adapter->rx_ring = kzalloc(sizeof(struct e1000_ring), GFP_KERNEL);
	if (!adapter->rx_ring)
		goto err;

	return 0;
err:
	e_err("Unable to allocate memory for queues\n");
	kfree(adapter->rx_ring);
	kfree(adapter->tx_ring);
	return -ENOMEM;
}

/**
 * e1000_clean - NAPI Rx polling callback
 * @napi: struct associated with this polling callback
 * @budget: amount of packets driver is allowed to process this poll
 **/
static int e1000_clean(struct napi_struct *napi, int budget)
{
	struct e1000_adapter *adapter = container_of(napi, struct e1000_adapter, napi);
	struct e1000_hw *hw = &adapter->hw;
	struct net_device *poll_dev = adapter->netdev;
	int tx_cleaned = 0, work_done = 0;

	adapter = netdev_priv(poll_dev);

	if (adapter->msix_entries &&
	    !(adapter->rx_ring->ims_val & adapter->tx_ring->ims_val))
		goto clean_rx;

	tx_cleaned = e1000_clean_tx_irq(adapter);

clean_rx:
	adapter->clean_rx(adapter, &work_done, budget);

	if (!tx_cleaned)
		work_done = budget;

	/* If budget not fully consumed, exit the polling mode */
	if (work_done < budget) {
		if (adapter->itr_setting & 3)
			e1000_set_itr(adapter);
		napi_complete(napi);
		if (!test_bit(__E1000_DOWN, &adapter->state)) {
			if (adapter->msix_entries)
				ew32(IMS, adapter->rx_ring->ims_val);
			else
				e1000_irq_enable(adapter);
		}
	}

	return work_done;
}

static void e1000_vlan_rx_add_vid(struct net_device *netdev, u16 vid)
{
	struct e1000_adapter *adapter = netdev_priv(netdev);
	struct e1000_hw *hw = &adapter->hw;
	u32 vfta, index;

	/* don't update vlan cookie if already programmed */
	if ((adapter->hw.mng_cookie.status &
	     E1000_MNG_DHCP_COOKIE_STATUS_VLAN) &&
	    (vid == adapter->mng_vlan_id))
		return;
	/* add VID to filter table */
	index = (vid >> 5) & 0x7F;
	vfta = E1000_READ_REG_ARRAY(hw, E1000_VFTA, index);
	vfta |= (1 << (vid & 0x1F));
	e1000e_write_vfta(hw, index, vfta);
}

static void e1000_vlan_rx_kill_vid(struct net_device *netdev, u16 vid)
{
	struct e1000_adapter *adapter = netdev_priv(netdev);
	struct e1000_hw *hw = &adapter->hw;
	u32 vfta, index;

	if (!test_bit(__E1000_DOWN, &adapter->state))
		e1000_irq_disable(adapter);
	vlan_group_set_device(adapter->vlgrp, vid, NULL);

	if (!test_bit(__E1000_DOWN, &adapter->state))
		e1000_irq_enable(adapter);

	if ((adapter->hw.mng_cookie.status &
	     E1000_MNG_DHCP_COOKIE_STATUS_VLAN) &&
	    (vid == adapter->mng_vlan_id)) {
		/* release control to f/w */
		e1000_release_hw_control(adapter);
		return;
	}

	/* remove VID from filter table */
	index = (vid >> 5) & 0x7F;
	vfta = E1000_READ_REG_ARRAY(hw, E1000_VFTA, index);
	vfta &= ~(1 << (vid & 0x1F));
	e1000e_write_vfta(hw, index, vfta);
}

static void e1000_update_mng_vlan(struct e1000_adapter *adapter)
{
	struct net_device *netdev = adapter->netdev;
	u16 vid = adapter->hw.mng_cookie.vlan_id;
	u16 old_vid = adapter->mng_vlan_id;

	if (!adapter->vlgrp)
		return;

	if (!vlan_group_get_device(adapter->vlgrp, vid)) {
		adapter->mng_vlan_id = E1000_MNG_VLAN_NONE;
		if (adapter->hw.mng_cookie.status &
			E1000_MNG_DHCP_COOKIE_STATUS_VLAN) {
			e1000_vlan_rx_add_vid(netdev, vid);
			adapter->mng_vlan_id = vid;
		}

		if ((old_vid != (u16)E1000_MNG_VLAN_NONE) &&
				(vid != old_vid) &&
		    !vlan_group_get_device(adapter->vlgrp, old_vid))
			e1000_vlan_rx_kill_vid(netdev, old_vid);
	} else {
		adapter->mng_vlan_id = vid;
	}
}


static void e1000_vlan_rx_register(struct net_device *netdev,
				   struct vlan_group *grp)
{
	struct e1000_adapter *adapter = netdev_priv(netdev);
	struct e1000_hw *hw = &adapter->hw;
	u32 ctrl, rctl;

	if (!test_bit(__E1000_DOWN, &adapter->state))
		e1000_irq_disable(adapter);
	adapter->vlgrp = grp;

	if (grp) {
		/* enable VLAN tag insert/strip */
		ctrl = er32(CTRL);
		ctrl |= E1000_CTRL_VME;
		ew32(CTRL, ctrl);

		if (adapter->flags & FLAG_HAS_HW_VLAN_FILTER) {
			/* enable VLAN receive filtering */
			rctl = er32(RCTL);
			rctl &= ~E1000_RCTL_CFIEN;
			ew32(RCTL, rctl);
			e1000_update_mng_vlan(adapter);
		}
	} else {
		/* disable VLAN tag insert/strip */
		ctrl = er32(CTRL);
		ctrl &= ~E1000_CTRL_VME;
		ew32(CTRL, ctrl);

		if (adapter->flags & FLAG_HAS_HW_VLAN_FILTER) {
			if (adapter->mng_vlan_id !=
			    (u16)E1000_MNG_VLAN_NONE) {
				e1000_vlan_rx_kill_vid(netdev,
						       adapter->mng_vlan_id);
				adapter->mng_vlan_id = E1000_MNG_VLAN_NONE;
			}
		}
	}

	if (!test_bit(__E1000_DOWN, &adapter->state))
		e1000_irq_enable(adapter);
}

static void e1000_restore_vlan(struct e1000_adapter *adapter)
{
	u16 vid;

	e1000_vlan_rx_register(adapter->netdev, adapter->vlgrp);

	if (!adapter->vlgrp)
		return;

	for (vid = 0; vid < VLAN_GROUP_ARRAY_LEN; vid++) {
		if (!vlan_group_get_device(adapter->vlgrp, vid))
			continue;
		e1000_vlan_rx_add_vid(adapter->netdev, vid);
	}
}

static void e1000_init_manageability(struct e1000_adapter *adapter)
{
	struct e1000_hw *hw = &adapter->hw;
	u32 manc, manc2h;

	if (!(adapter->flags & FLAG_MNG_PT_ENABLED))
		return;

	manc = er32(MANC);

	/*
	 * enable receiving management packets to the host. this will probably
	 * generate destination unreachable messages from the host OS, but
	 * the packets will be handled on SMBUS
	 */
	manc |= E1000_MANC_EN_MNG2HOST;
	manc2h = er32(MANC2H);
#define E1000_MNG2HOST_PORT_623 (1 << 5)
#define E1000_MNG2HOST_PORT_664 (1 << 6)
	manc2h |= E1000_MNG2HOST_PORT_623;
	manc2h |= E1000_MNG2HOST_PORT_664;
	ew32(MANC2H, manc2h);
	ew32(MANC, manc);
}

/**
 * e1000_configure_tx - Configure 8254x Transmit Unit after Reset
 * @adapter: board private structure
 *
 * Configure the Tx unit of the MAC after a reset.
 **/
static void e1000_configure_tx(struct e1000_adapter *adapter)
{
	struct e1000_hw *hw = &adapter->hw;
	struct e1000_ring *tx_ring = adapter->tx_ring;
	u64 tdba;
	u32 tdlen, tctl, tipg, tarc;
	u32 ipgr1, ipgr2;

	/* Setup the HW Tx Head and Tail descriptor pointers */
	tdba = tx_ring->dma;
	tdlen = tx_ring->count * sizeof(struct e1000_tx_desc);
	ew32(TDBAL, (tdba & DMA_BIT_MASK(32)));
	ew32(TDBAH, (tdba >> 32));
	ew32(TDLEN, tdlen);
	ew32(TDH, 0);
	ew32(TDT, 0);
	tx_ring->head = E1000_TDH;
	tx_ring->tail = E1000_TDT;

	/* Set the default values for the Tx Inter Packet Gap timer */
	tipg = DEFAULT_82543_TIPG_IPGT_COPPER;          /*  8  */
	ipgr1 = DEFAULT_82543_TIPG_IPGR1;               /*  8  */
	ipgr2 = DEFAULT_82543_TIPG_IPGR2;               /*  6  */

	if (adapter->flags & FLAG_TIPG_MEDIUM_FOR_80003ESLAN)
		ipgr2 = DEFAULT_80003ES2LAN_TIPG_IPGR2; /*  7  */

	tipg |= ipgr1 << E1000_TIPG_IPGR1_SHIFT;
	tipg |= ipgr2 << E1000_TIPG_IPGR2_SHIFT;
	ew32(TIPG, tipg);

	/* Set the Tx Interrupt Delay register */
	ew32(TIDV, adapter->tx_int_delay);
	/* Tx irq moderation */
	ew32(TADV, adapter->tx_abs_int_delay);

	/* Program the Transmit Control Register */
	tctl = er32(TCTL);
	tctl &= ~E1000_TCTL_CT;
	tctl |= E1000_TCTL_PSP | E1000_TCTL_RTLC |
		(E1000_COLLISION_THRESHOLD << E1000_CT_SHIFT);

	if (adapter->flags & FLAG_TARC_SPEED_MODE_BIT) {
		tarc = er32(TARC(0));
		/*
		 * set the speed mode bit, we'll clear it if we're not at
		 * gigabit link later
		 */
#define SPEED_MODE_BIT (1 << 21)
		tarc |= SPEED_MODE_BIT;
		ew32(TARC(0), tarc);
	}

	/* errata: program both queues to unweighted RR */
	if (adapter->flags & FLAG_TARC_SET_BIT_ZERO) {
		tarc = er32(TARC(0));
		tarc |= 1;
		ew32(TARC(0), tarc);
		tarc = er32(TARC(1));
		tarc |= 1;
		ew32(TARC(1), tarc);
	}

	/* Setup Transmit Descriptor Settings for eop descriptor */
	adapter->txd_cmd = E1000_TXD_CMD_EOP | E1000_TXD_CMD_IFCS;

	/* only set IDE if we are delaying interrupts using the timers */
	if (adapter->tx_int_delay)
		adapter->txd_cmd |= E1000_TXD_CMD_IDE;

	/* enable Report Status bit */
	adapter->txd_cmd |= E1000_TXD_CMD_RS;

	ew32(TCTL, tctl);

	e1000e_config_collision_dist(hw);

	adapter->tx_queue_len = adapter->netdev->tx_queue_len;
}

/**
 * e1000_setup_rctl - configure the receive control registers
 * @adapter: Board private structure
 **/
#define PAGE_USE_COUNT(S) (((S) >> PAGE_SHIFT) + \
			   (((S) & (PAGE_SIZE - 1)) ? 1 : 0))
static void e1000_setup_rctl(struct e1000_adapter *adapter)
{
	struct e1000_hw *hw = &adapter->hw;
	u32 rctl, rfctl;
	u32 psrctl = 0;
	u32 pages = 0;

	/* Program MC offset vector base */
	rctl = er32(RCTL);
	rctl &= ~(3 << E1000_RCTL_MO_SHIFT);
	rctl |= E1000_RCTL_EN | E1000_RCTL_BAM |
		E1000_RCTL_LBM_NO | E1000_RCTL_RDMTS_HALF |
		(adapter->hw.mac.mc_filter_type << E1000_RCTL_MO_SHIFT);

	/* Do not Store bad packets */
	rctl &= ~E1000_RCTL_SBP;

	/* Enable Long Packet receive */
	if (adapter->netdev->mtu <= ETH_DATA_LEN)
		rctl &= ~E1000_RCTL_LPE;
	else
		rctl |= E1000_RCTL_LPE;

	/* Some systems expect that the CRC is included in SMBUS traffic. The
	 * hardware strips the CRC before sending to both SMBUS (BMC) and to
	 * host memory when this is enabled
	 */
	if (adapter->flags2 & FLAG2_CRC_STRIPPING)
		rctl |= E1000_RCTL_SECRC;

	/* Workaround Si errata on 82577 PHY - configure IPG for jumbos */
	if ((hw->phy.type == e1000_phy_82577) && (rctl & E1000_RCTL_LPE)) {
		u16 phy_data;

		e1e_rphy(hw, PHY_REG(770, 26), &phy_data);
		phy_data &= 0xfff8;
		phy_data |= (1 << 2);
		e1e_wphy(hw, PHY_REG(770, 26), phy_data);

		e1e_rphy(hw, 22, &phy_data);
		phy_data &= 0x0fff;
		phy_data |= (1 << 14);
		e1e_wphy(hw, 0x10, 0x2823);
		e1e_wphy(hw, 0x11, 0x0003);
		e1e_wphy(hw, 22, phy_data);
	}

	/* Setup buffer sizes */
	rctl &= ~E1000_RCTL_SZ_4096;
	rctl |= E1000_RCTL_BSEX;
	switch (adapter->rx_buffer_len) {
	case 256:
		rctl |= E1000_RCTL_SZ_256;
		rctl &= ~E1000_RCTL_BSEX;
		break;
	case 512:
		rctl |= E1000_RCTL_SZ_512;
		rctl &= ~E1000_RCTL_BSEX;
		break;
	case 1024:
		rctl |= E1000_RCTL_SZ_1024;
		rctl &= ~E1000_RCTL_BSEX;
		break;
	case 2048:
	default:
		rctl |= E1000_RCTL_SZ_2048;
		rctl &= ~E1000_RCTL_BSEX;
		break;
	case 4096:
		rctl |= E1000_RCTL_SZ_4096;
		break;
	case 8192:
		rctl |= E1000_RCTL_SZ_8192;
		break;
	case 16384:
		rctl |= E1000_RCTL_SZ_16384;
		break;
	}

	/*
	 * 82571 and greater support packet-split where the protocol
	 * header is placed in skb->data and the packet data is
	 * placed in pages hanging off of skb_shinfo(skb)->nr_frags.
	 * In the case of a non-split, skb->data is linearly filled,
	 * followed by the page buffers.  Therefore, skb->data is
	 * sized to hold the largest protocol header.
	 *
	 * allocations using alloc_page take too long for regular MTU
	 * so only enable packet split for jumbo frames
	 *
	 * Using pages when the page size is greater than 16k wastes
	 * a lot of memory, since we allocate 3 pages at all times
	 * per packet.
	 */
	pages = PAGE_USE_COUNT(adapter->netdev->mtu);
	if (!(adapter->flags & FLAG_IS_ICH) && (pages <= 3) &&
	    (PAGE_SIZE <= 16384) && (rctl & E1000_RCTL_LPE))
		adapter->rx_ps_pages = pages;
	else
		adapter->rx_ps_pages = 0;

	if (adapter->rx_ps_pages) {
		/* Configure extra packet-split registers */
		rfctl = er32(RFCTL);
		rfctl |= E1000_RFCTL_EXTEN;
		/*
		 * disable packet split support for IPv6 extension headers,
		 * because some malformed IPv6 headers can hang the Rx
		 */
		rfctl |= (E1000_RFCTL_IPV6_EX_DIS |
			  E1000_RFCTL_NEW_IPV6_EXT_DIS);

		ew32(RFCTL, rfctl);

		/* Enable Packet split descriptors */
		rctl |= E1000_RCTL_DTYP_PS;

		psrctl |= adapter->rx_ps_bsize0 >>
			E1000_PSRCTL_BSIZE0_SHIFT;

		switch (adapter->rx_ps_pages) {
		case 3:
			psrctl |= PAGE_SIZE <<
				E1000_PSRCTL_BSIZE3_SHIFT;
		case 2:
			psrctl |= PAGE_SIZE <<
				E1000_PSRCTL_BSIZE2_SHIFT;
		case 1:
			psrctl |= PAGE_SIZE >>
				E1000_PSRCTL_BSIZE1_SHIFT;
			break;
		}

		ew32(PSRCTL, psrctl);
	}

	ew32(RCTL, rctl);
	/* just started the receive unit, no need to restart */
	adapter->flags &= ~FLAG_RX_RESTART_NOW;
}

/**
 * e1000_configure_rx - Configure Receive Unit after Reset
 * @adapter: board private structure
 *
 * Configure the Rx unit of the MAC after a reset.
 **/
static void e1000_configure_rx(struct e1000_adapter *adapter)
{
	struct e1000_hw *hw = &adapter->hw;
	struct e1000_ring *rx_ring = adapter->rx_ring;
	u64 rdba;
	u32 rdlen, rctl, rxcsum, ctrl_ext;

	if (adapter->rx_ps_pages) {
		/* this is a 32 byte descriptor */
		rdlen = rx_ring->count *
			sizeof(union e1000_rx_desc_packet_split);
		adapter->clean_rx = e1000_clean_rx_irq_ps;
		adapter->alloc_rx_buf = e1000_alloc_rx_buffers_ps;
	} else if (adapter->netdev->mtu > ETH_FRAME_LEN + ETH_FCS_LEN) {
		rdlen = rx_ring->count * sizeof(struct e1000_rx_desc);
		adapter->clean_rx = e1000_clean_jumbo_rx_irq;
		adapter->alloc_rx_buf = e1000_alloc_jumbo_rx_buffers;
	} else {
		rdlen = rx_ring->count * sizeof(struct e1000_rx_desc);
		adapter->clean_rx = e1000_clean_rx_irq;
		adapter->alloc_rx_buf = e1000_alloc_rx_buffers;
	}

	/* disable receives while setting up the descriptors */
	rctl = er32(RCTL);
	ew32(RCTL, rctl & ~E1000_RCTL_EN);
	e1e_flush();
	msleep(10);

	/* set the Receive Delay Timer Register */
	ew32(RDTR, adapter->rx_int_delay);

	/* irq moderation */
	ew32(RADV, adapter->rx_abs_int_delay);
	if (adapter->itr_setting != 0)
		ew32(ITR, 1000000000 / (adapter->itr * 256));

	ctrl_ext = er32(CTRL_EXT);
	/* Reset delay timers after every interrupt */
	ctrl_ext |= E1000_CTRL_EXT_INT_TIMER_CLR;
	/* Auto-Mask interrupts upon ICR access */
	ctrl_ext |= E1000_CTRL_EXT_IAME;
	ew32(IAM, 0xffffffff);
	ew32(CTRL_EXT, ctrl_ext);
	e1e_flush();

	/*
	 * Setup the HW Rx Head and Tail Descriptor Pointers and
	 * the Base and Length of the Rx Descriptor Ring
	 */
	rdba = rx_ring->dma;
	ew32(RDBAL, (rdba & DMA_BIT_MASK(32)));
	ew32(RDBAH, (rdba >> 32));
	ew32(RDLEN, rdlen);
	ew32(RDH, 0);
	ew32(RDT, 0);
	rx_ring->head = E1000_RDH;
	rx_ring->tail = E1000_RDT;

	/* Enable Receive Checksum Offload for TCP and UDP */
	rxcsum = er32(RXCSUM);
	if (adapter->flags & FLAG_RX_CSUM_ENABLED) {
		rxcsum |= E1000_RXCSUM_TUOFL;

		/*
		 * IPv4 payload checksum for UDP fragments must be
		 * used in conjunction with packet-split.
		 */
		if (adapter->rx_ps_pages)
			rxcsum |= E1000_RXCSUM_IPPCSE;
	} else {
		rxcsum &= ~E1000_RXCSUM_TUOFL;
		/* no need to clear IPPCSE as it defaults to 0 */
	}
	ew32(RXCSUM, rxcsum);

	/*
	 * Enable early receives on supported devices, only takes effect when
	 * packet size is equal or larger than the specified value (in 8 byte
	 * units), e.g. using jumbo frames when setting to E1000_ERT_2048
	 */
	if ((adapter->flags & FLAG_HAS_ERT) &&
	    (adapter->netdev->mtu > ETH_DATA_LEN)) {
		u32 rxdctl = er32(RXDCTL(0));
		ew32(RXDCTL(0), rxdctl | 0x3);
		ew32(ERT, E1000_ERT_2048 | (1 << 13));
		/*
		 * With jumbo frames and early-receive enabled, excessive
		 * C4->C2 latencies result in dropped transactions.
		 */
		pm_qos_update_requirement(PM_QOS_CPU_DMA_LATENCY,
					  e1000e_driver_name, 55);
	} else {
		pm_qos_update_requirement(PM_QOS_CPU_DMA_LATENCY,
					  e1000e_driver_name,
					  PM_QOS_DEFAULT_VALUE);
	}

	/* Enable Receives */
	ew32(RCTL, rctl);
}

/**
 *  e1000_update_mc_addr_list - Update Multicast addresses
 *  @hw: pointer to the HW structure
 *  @mc_addr_list: array of multicast addresses to program
 *  @mc_addr_count: number of multicast addresses to program
 *  @rar_used_count: the first RAR register free to program
 *  @rar_count: total number of supported Receive Address Registers
 *
 *  Updates the Receive Address Registers and Multicast Table Array.
 *  The caller must have a packed mc_addr_list of multicast addresses.
 *  The parameter rar_count will usually be hw->mac.rar_entry_count
 *  unless there are workarounds that change this.  Currently no func pointer
 *  exists and all implementations are handled in the generic version of this
 *  function.
 **/
static void e1000_update_mc_addr_list(struct e1000_hw *hw, u8 *mc_addr_list,
				      u32 mc_addr_count, u32 rar_used_count,
				      u32 rar_count)
{
	hw->mac.ops.update_mc_addr_list(hw, mc_addr_list, mc_addr_count,
				        rar_used_count, rar_count);
}

/**
 * e1000_set_multi - Multicast and Promiscuous mode set
 * @netdev: network interface device structure
 *
 * The set_multi entry point is called whenever the multicast address
 * list or the network interface flags are updated.  This routine is
 * responsible for configuring the hardware for proper multicast,
 * promiscuous mode, and all-multi behavior.
 **/
static void e1000_set_multi(struct net_device *netdev)
{
	struct e1000_adapter *adapter = netdev_priv(netdev);
	struct e1000_hw *hw = &adapter->hw;
	struct e1000_mac_info *mac = &hw->mac;
	struct dev_mc_list *mc_ptr;
	u8  *mta_list;
	u32 rctl;
	int i;

	/* Check for Promiscuous and All Multicast modes */

	rctl = er32(RCTL);

	if (netdev->flags & IFF_PROMISC) {
		rctl |= (E1000_RCTL_UPE | E1000_RCTL_MPE);
		rctl &= ~E1000_RCTL_VFE;
	} else {
		if (netdev->flags & IFF_ALLMULTI) {
			rctl |= E1000_RCTL_MPE;
			rctl &= ~E1000_RCTL_UPE;
		} else {
			rctl &= ~(E1000_RCTL_UPE | E1000_RCTL_MPE);
		}
		if (adapter->flags & FLAG_HAS_HW_VLAN_FILTER)
			rctl |= E1000_RCTL_VFE;
	}

	ew32(RCTL, rctl);

	if (netdev->mc_count) {
		mta_list = kmalloc(netdev->mc_count * 6, GFP_ATOMIC);
		if (!mta_list)
			return;

		/* prepare a packed array of only addresses. */
		mc_ptr = netdev->mc_list;

		for (i = 0; i < netdev->mc_count; i++) {
			if (!mc_ptr)
				break;
			memcpy(mta_list + (i*ETH_ALEN), mc_ptr->dmi_addr,
			       ETH_ALEN);
			mc_ptr = mc_ptr->next;
		}

		e1000_update_mc_addr_list(hw, mta_list, i, 1,
					  mac->rar_entry_count);
		kfree(mta_list);
	} else {
		/*
		 * if we're called from probe, we might not have
		 * anything to do here, so clear out the list
		 */
		e1000_update_mc_addr_list(hw, NULL, 0, 1, mac->rar_entry_count);
	}
}

/**
 * e1000_configure - configure the hardware for Rx and Tx
 * @adapter: private board structure
 **/
static void e1000_configure(struct e1000_adapter *adapter)
{
	e1000_set_multi(adapter->netdev);

	e1000_restore_vlan(adapter);
	e1000_init_manageability(adapter);

	e1000_configure_tx(adapter);
	e1000_setup_rctl(adapter);
	e1000_configure_rx(adapter);
	adapter->alloc_rx_buf(adapter, e1000_desc_unused(adapter->rx_ring));
}

/**
 * e1000e_power_up_phy - restore link in case the phy was powered down
 * @adapter: address of board private structure
 *
 * The phy may be powered down to save power and turn off link when the
 * driver is unloaded and wake on lan is not enabled (among others)
 * *** this routine MUST be followed by a call to e1000e_reset ***
 **/
void e1000e_power_up_phy(struct e1000_adapter *adapter)
{
	u16 mii_reg = 0;

	/* Just clear the power down bit to wake the phy back up */
	if (adapter->hw.phy.media_type == e1000_media_type_copper) {
		/*
		 * According to the manual, the phy will retain its
		 * settings across a power-down/up cycle
		 */
		e1e_rphy(&adapter->hw, PHY_CONTROL, &mii_reg);
		mii_reg &= ~MII_CR_POWER_DOWN;
		e1e_wphy(&adapter->hw, PHY_CONTROL, mii_reg);
	}

	adapter->hw.mac.ops.setup_link(&adapter->hw);
}

/**
 * e1000_power_down_phy - Power down the PHY
 *
 * Power down the PHY so no link is implied when interface is down
 * The PHY cannot be powered down is management or WoL is active
 */
static void e1000_power_down_phy(struct e1000_adapter *adapter)
{
	struct e1000_hw *hw = &adapter->hw;
	u16 mii_reg;

	/* WoL is enabled */
	if (adapter->wol)
		return;

	/* non-copper PHY? */
	if (adapter->hw.phy.media_type != e1000_media_type_copper)
		return;

	/* reset is blocked because of a SoL/IDER session */
	if (e1000e_check_mng_mode(hw) || e1000_check_reset_block(hw))
		return;

	/* manageability (AMT) is enabled */
	if (er32(MANC) & E1000_MANC_SMBUS_EN)
		return;

	/* power down the PHY */
	e1e_rphy(hw, PHY_CONTROL, &mii_reg);
	mii_reg |= MII_CR_POWER_DOWN;
	e1e_wphy(hw, PHY_CONTROL, mii_reg);
	mdelay(1);
}

/**
 * e1000e_reset - bring the hardware into a known good state
 *
 * This function boots the hardware and enables some settings that
 * require a configuration cycle of the hardware - those cannot be
 * set/changed during runtime. After reset the device needs to be
 * properly configured for Rx, Tx etc.
 */
void e1000e_reset(struct e1000_adapter *adapter)
{
	struct e1000_mac_info *mac = &adapter->hw.mac;
	struct e1000_fc_info *fc = &adapter->hw.fc;
	struct e1000_hw *hw = &adapter->hw;
	u32 tx_space, min_tx_space, min_rx_space;
	u32 pba = adapter->pba;
	u16 hwm;

	/* reset Packet Buffer Allocation to default */
	ew32(PBA, pba);

	if (adapter->max_frame_size > ETH_FRAME_LEN + ETH_FCS_LEN) {
		/*
		 * To maintain wire speed transmits, the Tx FIFO should be
		 * large enough to accommodate two full transmit packets,
		 * rounded up to the next 1KB and expressed in KB.  Likewise,
		 * the Rx FIFO should be large enough to accommodate at least
		 * one full receive packet and is similarly rounded up and
		 * expressed in KB.
		 */
		pba = er32(PBA);
		/* upper 16 bits has Tx packet buffer allocation size in KB */
		tx_space = pba >> 16;
		/* lower 16 bits has Rx packet buffer allocation size in KB */
		pba &= 0xffff;
		/*
		 * the Tx fifo also stores 16 bytes of information about the tx
		 * but don't include ethernet FCS because hardware appends it
		 */
		min_tx_space = (adapter->max_frame_size +
				sizeof(struct e1000_tx_desc) -
				ETH_FCS_LEN) * 2;
		min_tx_space = ALIGN(min_tx_space, 1024);
		min_tx_space >>= 10;
		/* software strips receive CRC, so leave room for it */
		min_rx_space = adapter->max_frame_size;
		min_rx_space = ALIGN(min_rx_space, 1024);
		min_rx_space >>= 10;

		/*
		 * If current Tx allocation is less than the min Tx FIFO size,
		 * and the min Tx FIFO size is less than the current Rx FIFO
		 * allocation, take space away from current Rx allocation
		 */
		if ((tx_space < min_tx_space) &&
		    ((min_tx_space - tx_space) < pba)) {
			pba -= min_tx_space - tx_space;

			/*
			 * if short on Rx space, Rx wins and must trump tx
			 * adjustment or use Early Receive if available
			 */
			if ((pba < min_rx_space) &&
			    (!(adapter->flags & FLAG_HAS_ERT)))
				/* ERT enabled in e1000_configure_rx */
				pba = min_rx_space;
		}

		ew32(PBA, pba);
	}


	/*
	 * flow control settings
	 *
	 * The high water mark must be low enough to fit two full frame
	 * (or the size used for early receive) above it in the Rx FIFO.
	 * Set it to the lower of:
	 * - 90% of the Rx FIFO size, and
	 * - the full Rx FIFO size minus the early receive size (for parts
	 *   with ERT support assuming ERT set to E1000_ERT_2048), or
	 * - the full Rx FIFO size minus two full frames
	 */
	if ((adapter->flags & FLAG_HAS_ERT) &&
	    (adapter->netdev->mtu > ETH_DATA_LEN))
		hwm = min(((pba << 10) * 9 / 10),
			  ((pba << 10) - (E1000_ERT_2048 << 3)));
	else
		hwm = min(((pba << 10) * 9 / 10),
			  ((pba << 10) - (2 * adapter->max_frame_size)));

	fc->high_water = hwm & E1000_FCRTH_RTH; /* 8-byte granularity */
	fc->low_water = (fc->high_water - (2 * adapter->max_frame_size));
	fc->low_water &= E1000_FCRTL_RTL; /* 8-byte granularity */

	if (adapter->flags & FLAG_DISABLE_FC_PAUSE_TIME)
		fc->pause_time = 0xFFFF;
	else
		fc->pause_time = E1000_FC_PAUSE_TIME;
	fc->send_xon = 1;
	fc->current_mode = fc->requested_mode;

	/* Allow time for pending master requests to run */
	mac->ops.reset_hw(hw);

	/*
	 * For parts with AMT enabled, let the firmware know
	 * that the network interface is in control
	 */
	if (adapter->flags & FLAG_HAS_AMT)
		e1000_get_hw_control(adapter);

	ew32(WUC, 0);
	if (adapter->flags2 & FLAG2_HAS_PHY_WAKEUP)
		e1e_wphy(&adapter->hw, BM_WUC, 0);

	if (mac->ops.init_hw(hw))
		e_err("Hardware Error\n");

	e1000_update_mng_vlan(adapter);

	/* Enable h/w to recognize an 802.1Q VLAN Ethernet packet */
	ew32(VET, ETH_P_8021Q);

	e1000e_reset_adaptive(hw);
	e1000_get_phy_info(hw);

	if ((adapter->flags & FLAG_HAS_SMART_POWER_DOWN) &&
	    !(adapter->flags & FLAG_SMART_POWER_DOWN)) {
		u16 phy_data = 0;
		/*
		 * speed up time to link by disabling smart power down, ignore
		 * the return value of this function because there is nothing
		 * different we would do if it failed
		 */
		e1e_rphy(hw, IGP02E1000_PHY_POWER_MGMT, &phy_data);
		phy_data &= ~IGP02E1000_PM_SPD;
		e1e_wphy(hw, IGP02E1000_PHY_POWER_MGMT, phy_data);
	}
}

int e1000e_up(struct e1000_adapter *adapter)
{
	struct e1000_hw *hw = &adapter->hw;

	/* hardware has been reset, we need to reload some things */
	e1000_configure(adapter);

	clear_bit(__E1000_DOWN, &adapter->state);

	napi_enable(&adapter->napi);
	if (adapter->msix_entries)
		e1000_configure_msix(adapter);
	e1000_irq_enable(adapter);

	netif_wake_queue(adapter->netdev);

	/* fire a link change interrupt to start the watchdog */
	ew32(ICS, E1000_ICS_LSC);
	return 0;
}

void e1000e_down(struct e1000_adapter *adapter)
{
	struct net_device *netdev = adapter->netdev;
	struct e1000_hw *hw = &adapter->hw;
	u32 tctl, rctl;

	/*
	 * signal that we're down so the interrupt handler does not
	 * reschedule our watchdog timer
	 */
	set_bit(__E1000_DOWN, &adapter->state);

	/* disable receives in the hardware */
	rctl = er32(RCTL);
	ew32(RCTL, rctl & ~E1000_RCTL_EN);
	/* flush and sleep below */

	netif_stop_queue(netdev);

	/* disable transmits in the hardware */
	tctl = er32(TCTL);
	tctl &= ~E1000_TCTL_EN;
	ew32(TCTL, tctl);
	/* flush both disables and wait for them to finish */
	e1e_flush();
	msleep(10);

	napi_disable(&adapter->napi);
	e1000_irq_disable(adapter);

	del_timer_sync(&adapter->watchdog_timer);
	del_timer_sync(&adapter->phy_info_timer);

	netdev->tx_queue_len = adapter->tx_queue_len;
	netif_carrier_off(netdev);
	adapter->link_speed = 0;
	adapter->link_duplex = 0;

	if (!pci_channel_offline(adapter->pdev))
		e1000e_reset(adapter);
	e1000_clean_tx_ring(adapter);
	e1000_clean_rx_ring(adapter);

	/*
	 * TODO: for power management, we could drop the link and
	 * pci_disable_device here.
	 */
}

void e1000e_reinit_locked(struct e1000_adapter *adapter)
{
	might_sleep();
	while (test_and_set_bit(__E1000_RESETTING, &adapter->state))
		msleep(1);
	e1000e_down(adapter);
	e1000e_up(adapter);
	clear_bit(__E1000_RESETTING, &adapter->state);
}

/**
 * e1000_sw_init - Initialize general software structures (struct e1000_adapter)
 * @adapter: board private structure to initialize
 *
 * e1000_sw_init initializes the Adapter private data structure.
 * Fields are initialized based on PCI device information and
 * OS network device settings (MTU size).
 **/
static int __devinit e1000_sw_init(struct e1000_adapter *adapter)
{
	struct net_device *netdev = adapter->netdev;

	adapter->rx_buffer_len = ETH_FRAME_LEN + VLAN_HLEN + ETH_FCS_LEN;
	adapter->rx_ps_bsize0 = 128;
	adapter->max_frame_size = netdev->mtu + ETH_HLEN + ETH_FCS_LEN;
	adapter->min_frame_size = ETH_ZLEN + ETH_FCS_LEN;

	e1000e_set_interrupt_capability(adapter);

	if (e1000_alloc_queues(adapter))
		return -ENOMEM;

	/* Explicitly disable IRQ since the NIC can be in any state. */
	e1000_irq_disable(adapter);

	set_bit(__E1000_DOWN, &adapter->state);
	return 0;
}

/**
 * e1000_intr_msi_test - Interrupt Handler
 * @irq: interrupt number
 * @data: pointer to a network interface device structure
 **/
static irqreturn_t e1000_intr_msi_test(int irq, void *data)
{
	struct net_device *netdev = data;
	struct e1000_adapter *adapter = netdev_priv(netdev);
	struct e1000_hw *hw = &adapter->hw;
	u32 icr = er32(ICR);

	e_dbg("%s: icr is %08X\n", netdev->name, icr);
	if (icr & E1000_ICR_RXSEQ) {
		adapter->flags &= ~FLAG_MSI_TEST_FAILED;
		wmb();
	}

	return IRQ_HANDLED;
}

/**
 * e1000_test_msi_interrupt - Returns 0 for successful test
 * @adapter: board private struct
 *
 * code flow taken from tg3.c
 **/
static int e1000_test_msi_interrupt(struct e1000_adapter *adapter)
{
	struct net_device *netdev = adapter->netdev;
	struct e1000_hw *hw = &adapter->hw;
	int err;

	/* poll_enable hasn't been called yet, so don't need disable */
	/* clear any pending events */
	er32(ICR);

	/* free the real vector and request a test handler */
	e1000_free_irq(adapter);
	e1000e_reset_interrupt_capability(adapter);

	/* Assume that the test fails, if it succeeds then the test
	 * MSI irq handler will unset this flag */
	adapter->flags |= FLAG_MSI_TEST_FAILED;

	err = pci_enable_msi(adapter->pdev);
	if (err)
		goto msi_test_failed;

	err = request_irq(adapter->pdev->irq, &e1000_intr_msi_test, 0,
			  netdev->name, netdev);
	if (err) {
		pci_disable_msi(adapter->pdev);
		goto msi_test_failed;
	}

	wmb();

	e1000_irq_enable(adapter);

	/* fire an unusual interrupt on the test handler */
	ew32(ICS, E1000_ICS_RXSEQ);
	e1e_flush();
	msleep(50);

	e1000_irq_disable(adapter);

	rmb();

	if (adapter->flags & FLAG_MSI_TEST_FAILED) {
		adapter->int_mode = E1000E_INT_MODE_LEGACY;
		err = -EIO;
		e_info("MSI interrupt test failed!\n");
	}

	free_irq(adapter->pdev->irq, netdev);
	pci_disable_msi(adapter->pdev);

	if (err == -EIO)
		goto msi_test_failed;

	/* okay so the test worked, restore settings */
	e_dbg("%s: MSI interrupt test succeeded!\n", netdev->name);
msi_test_failed:
	e1000e_set_interrupt_capability(adapter);
	e1000_request_irq(adapter);
	return err;
}

/**
 * e1000_test_msi - Returns 0 if MSI test succeeds or INTx mode is restored
 * @adapter: board private struct
 *
 * code flow taken from tg3.c, called with e1000 interrupts disabled.
 **/
static int e1000_test_msi(struct e1000_adapter *adapter)
{
	int err;
	u16 pci_cmd;

	if (!(adapter->flags & FLAG_MSI_ENABLED))
		return 0;

	/* disable SERR in case the MSI write causes a master abort */
	pci_read_config_word(adapter->pdev, PCI_COMMAND, &pci_cmd);
	pci_write_config_word(adapter->pdev, PCI_COMMAND,
			      pci_cmd & ~PCI_COMMAND_SERR);

	err = e1000_test_msi_interrupt(adapter);

	/* restore previous setting of command word */
	pci_write_config_word(adapter->pdev, PCI_COMMAND, pci_cmd);

	/* success ! */
	if (!err)
		return 0;

	/* EIO means MSI test failed */
	if (err != -EIO)
		return err;

	/* back to INTx mode */
	e_warn("MSI interrupt test failed, using legacy interrupt.\n");

	e1000_free_irq(adapter);

	err = e1000_request_irq(adapter);

	return err;
}

/**
 * e1000_open - Called when a network interface is made active
 * @netdev: network interface device structure
 *
 * Returns 0 on success, negative value on failure
 *
 * The open entry point is called when a network interface is made
 * active by the system (IFF_UP).  At this point all resources needed
 * for transmit and receive operations are allocated, the interrupt
 * handler is registered with the OS, the watchdog timer is started,
 * and the stack is notified that the interface is ready.
 **/
static int e1000_open(struct net_device *netdev)
{
	struct e1000_adapter *adapter = netdev_priv(netdev);
	struct e1000_hw *hw = &adapter->hw;
	int err;

	/* disallow open during test */
	if (test_bit(__E1000_TESTING, &adapter->state))
		return -EBUSY;

	netif_carrier_off(netdev);

	/* allocate transmit descriptors */
	err = e1000e_setup_tx_resources(adapter);
	if (err)
		goto err_setup_tx;

	/* allocate receive descriptors */
	err = e1000e_setup_rx_resources(adapter);
	if (err)
		goto err_setup_rx;

	e1000e_power_up_phy(adapter);

	adapter->mng_vlan_id = E1000_MNG_VLAN_NONE;
	if ((adapter->hw.mng_cookie.status &
	     E1000_MNG_DHCP_COOKIE_STATUS_VLAN))
		e1000_update_mng_vlan(adapter);

	/*
	 * If AMT is enabled, let the firmware know that the network
	 * interface is now open
	 */
	if (adapter->flags & FLAG_HAS_AMT)
		e1000_get_hw_control(adapter);

	/*
	 * before we allocate an interrupt, we must be ready to handle it.
	 * Setting DEBUG_SHIRQ in the kernel makes it fire an interrupt
	 * as soon as we call pci_request_irq, so we have to setup our
	 * clean_rx handler before we do so.
	 */
	e1000_configure(adapter);

	err = e1000_request_irq(adapter);
	if (err)
		goto err_req_irq;

	/*
	 * Work around PCIe errata with MSI interrupts causing some chipsets to
	 * ignore e1000e MSI messages, which means we need to test our MSI
	 * interrupt now
	 */
	if (adapter->int_mode != E1000E_INT_MODE_LEGACY) {
		err = e1000_test_msi(adapter);
		if (err) {
			e_err("Interrupt allocation failed\n");
			goto err_req_irq;
		}
	}

	/* From here on the code is the same as e1000e_up() */
	clear_bit(__E1000_DOWN, &adapter->state);

	napi_enable(&adapter->napi);

	e1000_irq_enable(adapter);

	netif_start_queue(netdev);

	/* fire a link status change interrupt to start the watchdog */
	ew32(ICS, E1000_ICS_LSC);

	return 0;

err_req_irq:
	e1000_release_hw_control(adapter);
	e1000_power_down_phy(adapter);
	e1000e_free_rx_resources(adapter);
err_setup_rx:
	e1000e_free_tx_resources(adapter);
err_setup_tx:
	e1000e_reset(adapter);

	return err;
}

/**
 * e1000_close - Disables a network interface
 * @netdev: network interface device structure
 *
 * Returns 0, this is not allowed to fail
 *
 * The close entry point is called when an interface is de-activated
 * by the OS.  The hardware is still under the drivers control, but
 * needs to be disabled.  A global MAC reset is issued to stop the
 * hardware, and all transmit and receive resources are freed.
 **/
static int e1000_close(struct net_device *netdev)
{
	struct e1000_adapter *adapter = netdev_priv(netdev);

	WARN_ON(test_bit(__E1000_RESETTING, &adapter->state));
	e1000e_down(adapter);
	e1000_power_down_phy(adapter);
	e1000_free_irq(adapter);

	e1000e_free_tx_resources(adapter);
	e1000e_free_rx_resources(adapter);

	/*
	 * kill manageability vlan ID if supported, but not if a vlan with
	 * the same ID is registered on the host OS (let 8021q kill it)
	 */
	if ((adapter->hw.mng_cookie.status &
			  E1000_MNG_DHCP_COOKIE_STATUS_VLAN) &&
	     !(adapter->vlgrp &&
	       vlan_group_get_device(adapter->vlgrp, adapter->mng_vlan_id)))
		e1000_vlan_rx_kill_vid(netdev, adapter->mng_vlan_id);

	/*
	 * If AMT is enabled, let the firmware know that the network
	 * interface is now closed
	 */
	if (adapter->flags & FLAG_HAS_AMT)
		e1000_release_hw_control(adapter);

	return 0;
}
/**
 * e1000_set_mac - Change the Ethernet Address of the NIC
 * @netdev: network interface device structure
 * @p: pointer to an address structure
 *
 * Returns 0 on success, negative on failure
 **/
static int e1000_set_mac(struct net_device *netdev, void *p)
{
	struct e1000_adapter *adapter = netdev_priv(netdev);
	struct sockaddr *addr = p;

	if (!is_valid_ether_addr(addr->sa_data))
		return -EADDRNOTAVAIL;

	memcpy(netdev->dev_addr, addr->sa_data, netdev->addr_len);
	memcpy(adapter->hw.mac.addr, addr->sa_data, netdev->addr_len);

	e1000e_rar_set(&adapter->hw, adapter->hw.mac.addr, 0);

	if (adapter->flags & FLAG_RESET_OVERWRITES_LAA) {
		/* activate the work around */
		e1000e_set_laa_state_82571(&adapter->hw, 1);

		/*
		 * Hold a copy of the LAA in RAR[14] This is done so that
		 * between the time RAR[0] gets clobbered  and the time it
		 * gets fixed (in e1000_watchdog), the actual LAA is in one
		 * of the RARs and no incoming packets directed to this port
		 * are dropped. Eventually the LAA will be in RAR[0] and
		 * RAR[14]
		 */
		e1000e_rar_set(&adapter->hw,
			      adapter->hw.mac.addr,
			      adapter->hw.mac.rar_entry_count - 1);
	}

	return 0;
}

/**
 * e1000e_update_phy_task - work thread to update phy
 * @work: pointer to our work struct
 *
 * this worker thread exists because we must acquire a
 * semaphore to read the phy, which we could msleep while
 * waiting for it, and we can't msleep in a timer.
 **/
static void e1000e_update_phy_task(struct work_struct *work)
{
	struct e1000_adapter *adapter = container_of(work,
					struct e1000_adapter, update_phy_task);
	e1000_get_phy_info(&adapter->hw);
}

/*
 * Need to wait a few seconds after link up to get diagnostic information from
 * the phy
 */
static void e1000_update_phy_info(unsigned long data)
{
	struct e1000_adapter *adapter = (struct e1000_adapter *) data;
	schedule_work(&adapter->update_phy_task);
}

/**
 * e1000e_update_stats - Update the board statistics counters
 * @adapter: board private structure
 **/
void e1000e_update_stats(struct e1000_adapter *adapter)
{
	struct e1000_hw *hw = &adapter->hw;
	struct pci_dev *pdev = adapter->pdev;
	u16 phy_data;

	/*
	 * Prevent stats update while adapter is being reset, or if the pci
	 * connection is down.
	 */
	if (adapter->link_speed == 0)
		return;
	if (pci_channel_offline(pdev))
		return;

	adapter->stats.crcerrs += er32(CRCERRS);
	adapter->stats.gprc += er32(GPRC);
	adapter->stats.gorc += er32(GORCL);
	er32(GORCH); /* Clear gorc */
	adapter->stats.bprc += er32(BPRC);
	adapter->stats.mprc += er32(MPRC);
	adapter->stats.roc += er32(ROC);

	adapter->stats.mpc += er32(MPC);
	if ((hw->phy.type == e1000_phy_82578) ||
	    (hw->phy.type == e1000_phy_82577)) {
		e1e_rphy(hw, HV_SCC_UPPER, &phy_data);
		e1e_rphy(hw, HV_SCC_LOWER, &phy_data);
		adapter->stats.scc += phy_data;

		e1e_rphy(hw, HV_ECOL_UPPER, &phy_data);
		e1e_rphy(hw, HV_ECOL_LOWER, &phy_data);
		adapter->stats.ecol += phy_data;

		e1e_rphy(hw, HV_MCC_UPPER, &phy_data);
		e1e_rphy(hw, HV_MCC_LOWER, &phy_data);
		adapter->stats.mcc += phy_data;

		e1e_rphy(hw, HV_LATECOL_UPPER, &phy_data);
		e1e_rphy(hw, HV_LATECOL_LOWER, &phy_data);
		adapter->stats.latecol += phy_data;

		e1e_rphy(hw, HV_DC_UPPER, &phy_data);
		e1e_rphy(hw, HV_DC_LOWER, &phy_data);
		adapter->stats.dc += phy_data;
	} else {
		adapter->stats.scc += er32(SCC);
		adapter->stats.ecol += er32(ECOL);
		adapter->stats.mcc += er32(MCC);
		adapter->stats.latecol += er32(LATECOL);
		adapter->stats.dc += er32(DC);
	}
	adapter->stats.xonrxc += er32(XONRXC);
	adapter->stats.xontxc += er32(XONTXC);
	adapter->stats.xoffrxc += er32(XOFFRXC);
	adapter->stats.xofftxc += er32(XOFFTXC);
	adapter->stats.gptc += er32(GPTC);
	adapter->stats.gotc += er32(GOTCL);
	er32(GOTCH); /* Clear gotc */
	adapter->stats.rnbc += er32(RNBC);
	adapter->stats.ruc += er32(RUC);

	adapter->stats.mptc += er32(MPTC);
	adapter->stats.bptc += er32(BPTC);

	/* used for adaptive IFS */

	hw->mac.tx_packet_delta = er32(TPT);
	adapter->stats.tpt += hw->mac.tx_packet_delta;
	if ((hw->phy.type == e1000_phy_82578) ||
	    (hw->phy.type == e1000_phy_82577)) {
		e1e_rphy(hw, HV_COLC_UPPER, &phy_data);
		e1e_rphy(hw, HV_COLC_LOWER, &phy_data);
		hw->mac.collision_delta = phy_data;
	} else {
		hw->mac.collision_delta = er32(COLC);
	}
	adapter->stats.colc += hw->mac.collision_delta;

	adapter->stats.algnerrc += er32(ALGNERRC);
	adapter->stats.rxerrc += er32(RXERRC);
	if ((hw->phy.type == e1000_phy_82578) ||
	    (hw->phy.type == e1000_phy_82577)) {
		e1e_rphy(hw, HV_TNCRS_UPPER, &phy_data);
		e1e_rphy(hw, HV_TNCRS_LOWER, &phy_data);
		adapter->stats.tncrs += phy_data;
	} else {
		if ((hw->mac.type != e1000_82574) &&
		    (hw->mac.type != e1000_82583))
			adapter->stats.tncrs += er32(TNCRS);
	}
	adapter->stats.cexterr += er32(CEXTERR);
	adapter->stats.tsctc += er32(TSCTC);
	adapter->stats.tsctfc += er32(TSCTFC);

	/* Fill out the OS statistics structure */
	adapter->net_stats.multicast = adapter->stats.mprc;
	adapter->net_stats.collisions = adapter->stats.colc;

	/* Rx Errors */

	/*
	 * RLEC on some newer hardware can be incorrect so build
	 * our own version based on RUC and ROC
	 */
	adapter->net_stats.rx_errors = adapter->stats.rxerrc +
		adapter->stats.crcerrs + adapter->stats.algnerrc +
		adapter->stats.ruc + adapter->stats.roc +
		adapter->stats.cexterr;
	adapter->net_stats.rx_length_errors = adapter->stats.ruc +
					      adapter->stats.roc;
	adapter->net_stats.rx_crc_errors = adapter->stats.crcerrs;
	adapter->net_stats.rx_frame_errors = adapter->stats.algnerrc;
	adapter->net_stats.rx_missed_errors = adapter->stats.mpc;

	/* Tx Errors */
	adapter->net_stats.tx_errors = adapter->stats.ecol +
				       adapter->stats.latecol;
	adapter->net_stats.tx_aborted_errors = adapter->stats.ecol;
	adapter->net_stats.tx_window_errors = adapter->stats.latecol;
	adapter->net_stats.tx_carrier_errors = adapter->stats.tncrs;

	/* Tx Dropped needs to be maintained elsewhere */

	/* Management Stats */
	adapter->stats.mgptc += er32(MGTPTC);
	adapter->stats.mgprc += er32(MGTPRC);
	adapter->stats.mgpdc += er32(MGTPDC);
}

/**
 * e1000_phy_read_status - Update the PHY register status snapshot
 * @adapter: board private structure
 **/
static void e1000_phy_read_status(struct e1000_adapter *adapter)
{
	struct e1000_hw *hw = &adapter->hw;
	struct e1000_phy_regs *phy = &adapter->phy_regs;
	int ret_val;

	if ((er32(STATUS) & E1000_STATUS_LU) &&
	    (adapter->hw.phy.media_type == e1000_media_type_copper)) {
		ret_val  = e1e_rphy(hw, PHY_CONTROL, &phy->bmcr);
		ret_val |= e1e_rphy(hw, PHY_STATUS, &phy->bmsr);
		ret_val |= e1e_rphy(hw, PHY_AUTONEG_ADV, &phy->advertise);
		ret_val |= e1e_rphy(hw, PHY_LP_ABILITY, &phy->lpa);
		ret_val |= e1e_rphy(hw, PHY_AUTONEG_EXP, &phy->expansion);
		ret_val |= e1e_rphy(hw, PHY_1000T_CTRL, &phy->ctrl1000);
		ret_val |= e1e_rphy(hw, PHY_1000T_STATUS, &phy->stat1000);
		ret_val |= e1e_rphy(hw, PHY_EXT_STATUS, &phy->estatus);
		if (ret_val)
			e_warn("Error reading PHY register\n");
	} else {
		/*
		 * Do not read PHY registers if link is not up
		 * Set values to typical power-on defaults
		 */
		phy->bmcr = (BMCR_SPEED1000 | BMCR_ANENABLE | BMCR_FULLDPLX);
		phy->bmsr = (BMSR_100FULL | BMSR_100HALF | BMSR_10FULL |
			     BMSR_10HALF | BMSR_ESTATEN | BMSR_ANEGCAPABLE |
			     BMSR_ERCAP);
		phy->advertise = (ADVERTISE_PAUSE_ASYM | ADVERTISE_PAUSE_CAP |
				  ADVERTISE_ALL | ADVERTISE_CSMA);
		phy->lpa = 0;
		phy->expansion = EXPANSION_ENABLENPAGE;
		phy->ctrl1000 = ADVERTISE_1000FULL;
		phy->stat1000 = 0;
		phy->estatus = (ESTATUS_1000_TFULL | ESTATUS_1000_THALF);
	}
}

static void e1000_print_link_info(struct e1000_adapter *adapter)
{
	struct e1000_hw *hw = &adapter->hw;
	u32 ctrl = er32(CTRL);

	/* Link status message must follow this format for user tools */
	printk(KERN_INFO "e1000e: %s NIC Link is Up %d Mbps %s, "
	       "Flow Control: %s\n",
	       adapter->netdev->name,
	       adapter->link_speed,
	       (adapter->link_duplex == FULL_DUPLEX) ?
	                        "Full Duplex" : "Half Duplex",
	       ((ctrl & E1000_CTRL_TFCE) && (ctrl & E1000_CTRL_RFCE)) ?
	                        "RX/TX" :
	       ((ctrl & E1000_CTRL_RFCE) ? "RX" :
	       ((ctrl & E1000_CTRL_TFCE) ? "TX" : "None" )));
}

bool e1000_has_link(struct e1000_adapter *adapter)
{
	struct e1000_hw *hw = &adapter->hw;
	bool link_active = 0;
	s32 ret_val = 0;

	/*
	 * get_link_status is set on LSC (link status) interrupt or
	 * Rx sequence error interrupt.  get_link_status will stay
	 * false until the check_for_link establishes link
	 * for copper adapters ONLY
	 */
	switch (hw->phy.media_type) {
	case e1000_media_type_copper:
		if (hw->mac.get_link_status) {
			ret_val = hw->mac.ops.check_for_link(hw);
			link_active = !hw->mac.get_link_status;
		} else {
			link_active = 1;
		}
		break;
	case e1000_media_type_fiber:
		ret_val = hw->mac.ops.check_for_link(hw);
		link_active = !!(er32(STATUS) & E1000_STATUS_LU);
		break;
	case e1000_media_type_internal_serdes:
		ret_val = hw->mac.ops.check_for_link(hw);
		link_active = adapter->hw.mac.serdes_has_link;
		break;
	default:
	case e1000_media_type_unknown:
		break;
	}

	if ((ret_val == E1000_ERR_PHY) && (hw->phy.type == e1000_phy_igp_3) &&
	    (er32(CTRL) & E1000_PHY_CTRL_GBE_DISABLE)) {
		/* See e1000_kmrn_lock_loss_workaround_ich8lan() */
		e_info("Gigabit has been disabled, downgrading speed\n");
	}

	return link_active;
}

static void e1000e_enable_receives(struct e1000_adapter *adapter)
{
	/* make sure the receive unit is started */
	if ((adapter->flags & FLAG_RX_NEEDS_RESTART) &&
	    (adapter->flags & FLAG_RX_RESTART_NOW)) {
		struct e1000_hw *hw = &adapter->hw;
		u32 rctl = er32(RCTL);
		ew32(RCTL, rctl | E1000_RCTL_EN);
		adapter->flags &= ~FLAG_RX_RESTART_NOW;
	}
}

/**
 * e1000_watchdog - Timer Call-back
 * @data: pointer to adapter cast into an unsigned long
 **/
static void e1000_watchdog(unsigned long data)
{
	struct e1000_adapter *adapter = (struct e1000_adapter *) data;

	/* Do the rest outside of interrupt context */
	schedule_work(&adapter->watchdog_task);

	/* TODO: make this use queue_delayed_work() */
}

static void e1000_watchdog_task(struct work_struct *work)
{
	struct e1000_adapter *adapter = container_of(work,
					struct e1000_adapter, watchdog_task);
	struct net_device *netdev = adapter->netdev;
	struct e1000_mac_info *mac = &adapter->hw.mac;
	struct e1000_phy_info *phy = &adapter->hw.phy;
	struct e1000_ring *tx_ring = adapter->tx_ring;
	struct e1000_hw *hw = &adapter->hw;
	u32 link, tctl;
	int tx_pending = 0;

	link = e1000_has_link(adapter);
	if ((netif_carrier_ok(netdev)) && link) {
		e1000e_enable_receives(adapter);
		goto link_up;
	}

	if ((e1000e_enable_tx_pkt_filtering(hw)) &&
	    (adapter->mng_vlan_id != adapter->hw.mng_cookie.vlan_id))
		e1000_update_mng_vlan(adapter);

	if (link) {
		if (!netif_carrier_ok(netdev)) {
			bool txb2b = 1;
			/* update snapshot of PHY registers on LSC */
			e1000_phy_read_status(adapter);
			mac->ops.get_link_up_info(&adapter->hw,
						   &adapter->link_speed,
						   &adapter->link_duplex);
			e1000_print_link_info(adapter);
			/*
			 * On supported PHYs, check for duplex mismatch only
			 * if link has autonegotiated at 10/100 half
			 */
			if ((hw->phy.type == e1000_phy_igp_3 ||
			     hw->phy.type == e1000_phy_bm) &&
			    (hw->mac.autoneg == true) &&
			    (adapter->link_speed == SPEED_10 ||
			     adapter->link_speed == SPEED_100) &&
			    (adapter->link_duplex == HALF_DUPLEX)) {
				u16 autoneg_exp;

				e1e_rphy(hw, PHY_AUTONEG_EXP, &autoneg_exp);

				if (!(autoneg_exp & NWAY_ER_LP_NWAY_CAPS))
					e_info("Autonegotiated half duplex but"
					       " link partner cannot autoneg. "
					       " Try forcing full duplex if "
					       "link gets many collisions.\n");
			}

			/*
			 * tweak tx_queue_len according to speed/duplex
			 * and adjust the timeout factor
			 */
			netdev->tx_queue_len = adapter->tx_queue_len;
			adapter->tx_timeout_factor = 1;
			switch (adapter->link_speed) {
			case SPEED_10:
				txb2b = 0;
				netdev->tx_queue_len = 10;
				adapter->tx_timeout_factor = 16;
				break;
			case SPEED_100:
				txb2b = 0;
				netdev->tx_queue_len = 100;
				/* maybe add some timeout factor ? */
				break;
			}

			/*
			 * workaround: re-program speed mode bit after
			 * link-up event
			 */
			if ((adapter->flags & FLAG_TARC_SPEED_MODE_BIT) &&
			    !txb2b) {
				u32 tarc0;
				tarc0 = er32(TARC(0));
				tarc0 &= ~SPEED_MODE_BIT;
				ew32(TARC(0), tarc0);
			}

			/*
			 * disable TSO for pcie and 10/100 speeds, to avoid
			 * some hardware issues
			 */
			if (!(adapter->flags & FLAG_TSO_FORCE)) {
				switch (adapter->link_speed) {
				case SPEED_10:
				case SPEED_100:
					e_info("10/100 speed: disabling TSO\n");
					netdev->features &= ~NETIF_F_TSO;
					netdev->features &= ~NETIF_F_TSO6;
					break;
				case SPEED_1000:
					netdev->features |= NETIF_F_TSO;
					netdev->features |= NETIF_F_TSO6;
					break;
				default:
					/* oops */
					break;
				}
			}

			/*
			 * enable transmits in the hardware, need to do this
			 * after setting TARC(0)
			 */
			tctl = er32(TCTL);
			tctl |= E1000_TCTL_EN;
			ew32(TCTL, tctl);

                        /*
			 * Perform any post-link-up configuration before
			 * reporting link up.
			 */
			if (phy->ops.cfg_on_link_up)
				phy->ops.cfg_on_link_up(hw);

			netif_carrier_on(netdev);

			if (!test_bit(__E1000_DOWN, &adapter->state))
				mod_timer(&adapter->phy_info_timer,
					  round_jiffies(jiffies + 2 * HZ));
		}
	} else {
		if (netif_carrier_ok(netdev)) {
			adapter->link_speed = 0;
			adapter->link_duplex = 0;
			/* Link status message must follow this format */
			printk(KERN_INFO "e1000e: %s NIC Link is Down\n",
			       adapter->netdev->name);
			netif_carrier_off(netdev);
			if (!test_bit(__E1000_DOWN, &adapter->state))
				mod_timer(&adapter->phy_info_timer,
					  round_jiffies(jiffies + 2 * HZ));

			if (adapter->flags & FLAG_RX_NEEDS_RESTART)
				schedule_work(&adapter->reset_task);
		}
	}

link_up:
	e1000e_update_stats(adapter);

	mac->tx_packet_delta = adapter->stats.tpt - adapter->tpt_old;
	adapter->tpt_old = adapter->stats.tpt;
	mac->collision_delta = adapter->stats.colc - adapter->colc_old;
	adapter->colc_old = adapter->stats.colc;

	adapter->gorc = adapter->stats.gorc - adapter->gorc_old;
	adapter->gorc_old = adapter->stats.gorc;
	adapter->gotc = adapter->stats.gotc - adapter->gotc_old;
	adapter->gotc_old = adapter->stats.gotc;

	e1000e_update_adaptive(&adapter->hw);

	if (!netif_carrier_ok(netdev)) {
		tx_pending = (e1000_desc_unused(tx_ring) + 1 <
			       tx_ring->count);
		if (tx_pending) {
			/*
			 * We've lost link, so the controller stops DMA,
			 * but we've got queued Tx work that's never going
			 * to get done, so reset controller to flush Tx.
			 * (Do the reset outside of interrupt context).
			 */
			adapter->tx_timeout_count++;
			schedule_work(&adapter->reset_task);
			/* return immediately since reset is imminent */
			return;
		}
	}

	/* Cause software interrupt to ensure Rx ring is cleaned */
	if (adapter->msix_entries)
		ew32(ICS, adapter->rx_ring->ims_val);
	else
		ew32(ICS, E1000_ICS_RXDMT0);

	/* Force detection of hung controller every watchdog period */
	adapter->detect_tx_hung = 1;

	/*
	 * With 82571 controllers, LAA may be overwritten due to controller
	 * reset from the other port. Set the appropriate LAA in RAR[0]
	 */
	if (e1000e_get_laa_state_82571(hw))
		e1000e_rar_set(hw, adapter->hw.mac.addr, 0);

	/* Reset the timer */
	if (!test_bit(__E1000_DOWN, &adapter->state))
		mod_timer(&adapter->watchdog_timer,
			  round_jiffies(jiffies + 2 * HZ));
}

#define E1000_TX_FLAGS_CSUM		0x00000001
#define E1000_TX_FLAGS_VLAN		0x00000002
#define E1000_TX_FLAGS_TSO		0x00000004
#define E1000_TX_FLAGS_IPV4		0x00000008
#define E1000_TX_FLAGS_VLAN_MASK	0xffff0000
#define E1000_TX_FLAGS_VLAN_SHIFT	16

static int e1000_tso(struct e1000_adapter *adapter,
		     struct sk_buff *skb)
{
	struct e1000_ring *tx_ring = adapter->tx_ring;
	struct e1000_context_desc *context_desc;
	struct e1000_buffer *buffer_info;
	unsigned int i;
	u32 cmd_length = 0;
	u16 ipcse = 0, tucse, mss;
	u8 ipcss, ipcso, tucss, tucso, hdr_len;
	int err;

	if (skb_is_gso(skb)) {
		if (skb_header_cloned(skb)) {
			err = pskb_expand_head(skb, 0, 0, GFP_ATOMIC);
			if (err)
				return err;
		}

		hdr_len = skb_transport_offset(skb) + tcp_hdrlen(skb);
		mss = skb_shinfo(skb)->gso_size;
		if (skb->protocol == htons(ETH_P_IP)) {
			struct iphdr *iph = ip_hdr(skb);
			iph->tot_len = 0;
			iph->check = 0;
			tcp_hdr(skb)->check = ~csum_tcpudp_magic(iph->saddr,
								 iph->daddr, 0,
								 IPPROTO_TCP,
								 0);
			cmd_length = E1000_TXD_CMD_IP;
			ipcse = skb_transport_offset(skb) - 1;
		} else if (skb_shinfo(skb)->gso_type == SKB_GSO_TCPV6) {
			ipv6_hdr(skb)->payload_len = 0;
			tcp_hdr(skb)->check =
				~csum_ipv6_magic(&ipv6_hdr(skb)->saddr,
						 &ipv6_hdr(skb)->daddr,
						 0, IPPROTO_TCP, 0);
			ipcse = 0;
		}
		ipcss = skb_network_offset(skb);
		ipcso = (void *)&(ip_hdr(skb)->check) - (void *)skb->data;
		tucss = skb_transport_offset(skb);
		tucso = (void *)&(tcp_hdr(skb)->check) - (void *)skb->data;
		tucse = 0;

		cmd_length |= (E1000_TXD_CMD_DEXT | E1000_TXD_CMD_TSE |
			       E1000_TXD_CMD_TCP | (skb->len - (hdr_len)));

		i = tx_ring->next_to_use;
		context_desc = E1000_CONTEXT_DESC(*tx_ring, i);
		buffer_info = &tx_ring->buffer_info[i];

		context_desc->lower_setup.ip_fields.ipcss  = ipcss;
		context_desc->lower_setup.ip_fields.ipcso  = ipcso;
		context_desc->lower_setup.ip_fields.ipcse  = cpu_to_le16(ipcse);
		context_desc->upper_setup.tcp_fields.tucss = tucss;
		context_desc->upper_setup.tcp_fields.tucso = tucso;
		context_desc->upper_setup.tcp_fields.tucse = cpu_to_le16(tucse);
		context_desc->tcp_seg_setup.fields.mss     = cpu_to_le16(mss);
		context_desc->tcp_seg_setup.fields.hdr_len = hdr_len;
		context_desc->cmd_and_length = cpu_to_le32(cmd_length);

		buffer_info->time_stamp = jiffies;
		buffer_info->next_to_watch = i;

		i++;
		if (i == tx_ring->count)
			i = 0;
		tx_ring->next_to_use = i;

		return 1;
	}

	return 0;
}

static bool e1000_tx_csum(struct e1000_adapter *adapter, struct sk_buff *skb)
{
	struct e1000_ring *tx_ring = adapter->tx_ring;
	struct e1000_context_desc *context_desc;
	struct e1000_buffer *buffer_info;
	unsigned int i;
	u8 css;
	u32 cmd_len = E1000_TXD_CMD_DEXT;
	__be16 protocol;

	if (skb->ip_summed != CHECKSUM_PARTIAL)
		return 0;

	if (skb->protocol == cpu_to_be16(ETH_P_8021Q))
		protocol = vlan_eth_hdr(skb)->h_vlan_encapsulated_proto;
	else
		protocol = skb->protocol;

	switch (protocol) {
	case cpu_to_be16(ETH_P_IP):
		if (ip_hdr(skb)->protocol == IPPROTO_TCP)
			cmd_len |= E1000_TXD_CMD_TCP;
		break;
	case cpu_to_be16(ETH_P_IPV6):
		/* XXX not handling all IPV6 headers */
		if (ipv6_hdr(skb)->nexthdr == IPPROTO_TCP)
			cmd_len |= E1000_TXD_CMD_TCP;
		break;
	default:
		if (unlikely(net_ratelimit()))
			e_warn("checksum_partial proto=%x!\n",
			       be16_to_cpu(protocol));
		break;
	}

	css = skb_transport_offset(skb);

	i = tx_ring->next_to_use;
	buffer_info = &tx_ring->buffer_info[i];
	context_desc = E1000_CONTEXT_DESC(*tx_ring, i);

	context_desc->lower_setup.ip_config = 0;
	context_desc->upper_setup.tcp_fields.tucss = css;
	context_desc->upper_setup.tcp_fields.tucso =
				css + skb->csum_offset;
	context_desc->upper_setup.tcp_fields.tucse = 0;
	context_desc->tcp_seg_setup.data = 0;
	context_desc->cmd_and_length = cpu_to_le32(cmd_len);

	buffer_info->time_stamp = jiffies;
	buffer_info->next_to_watch = i;

	i++;
	if (i == tx_ring->count)
		i = 0;
	tx_ring->next_to_use = i;

	return 1;
}

#define E1000_MAX_PER_TXD	8192
#define E1000_MAX_TXD_PWR	12

static int e1000_tx_map(struct e1000_adapter *adapter,
			struct sk_buff *skb, unsigned int first,
			unsigned int max_per_txd, unsigned int nr_frags,
			unsigned int mss)
{
	struct e1000_ring *tx_ring = adapter->tx_ring;
	struct e1000_buffer *buffer_info;
	unsigned int len = skb_headlen(skb);
	unsigned int offset, size, count = 0, i;
	unsigned int f;
	dma_addr_t *map;

	i = tx_ring->next_to_use;

	if (skb_dma_map(&adapter->pdev->dev, skb, DMA_TO_DEVICE)) {
		dev_err(&adapter->pdev->dev, "TX DMA map failed\n");
		adapter->tx_dma_failed++;
		return 0;
	}

	map = skb_shinfo(skb)->dma_maps;
	offset = 0;

	while (len) {
		buffer_info = &tx_ring->buffer_info[i];
		size = min(len, max_per_txd);

		buffer_info->length = size;
		buffer_info->time_stamp = jiffies;
		buffer_info->next_to_watch = i;
		buffer_info->dma = skb_shinfo(skb)->dma_head + offset;
		count++;

		len -= size;
		offset += size;

		if (len) {
			i++;
			if (i == tx_ring->count)
				i = 0;
		}
	}

	for (f = 0; f < nr_frags; f++) {
		struct skb_frag_struct *frag;

		frag = &skb_shinfo(skb)->frags[f];
		len = frag->size;
		offset = 0;

		while (len) {
			i++;
			if (i == tx_ring->count)
				i = 0;

			buffer_info = &tx_ring->buffer_info[i];
			size = min(len, max_per_txd);

			buffer_info->length = size;
			buffer_info->time_stamp = jiffies;
			buffer_info->next_to_watch = i;
			buffer_info->dma = map[f] + offset;

			len -= size;
			offset += size;
			count++;
		}
	}

	tx_ring->buffer_info[i].skb = skb;
	tx_ring->buffer_info[first].next_to_watch = i;

	return count;
}

static void e1000_tx_queue(struct e1000_adapter *adapter,
			   int tx_flags, int count)
{
	struct e1000_ring *tx_ring = adapter->tx_ring;
	struct e1000_tx_desc *tx_desc = NULL;
	struct e1000_buffer *buffer_info;
	u32 txd_upper = 0, txd_lower = E1000_TXD_CMD_IFCS;
	unsigned int i;

	if (tx_flags & E1000_TX_FLAGS_TSO) {
		txd_lower |= E1000_TXD_CMD_DEXT | E1000_TXD_DTYP_D |
			     E1000_TXD_CMD_TSE;
		txd_upper |= E1000_TXD_POPTS_TXSM << 8;

		if (tx_flags & E1000_TX_FLAGS_IPV4)
			txd_upper |= E1000_TXD_POPTS_IXSM << 8;
	}

	if (tx_flags & E1000_TX_FLAGS_CSUM) {
		txd_lower |= E1000_TXD_CMD_DEXT | E1000_TXD_DTYP_D;
		txd_upper |= E1000_TXD_POPTS_TXSM << 8;
	}

	if (tx_flags & E1000_TX_FLAGS_VLAN) {
		txd_lower |= E1000_TXD_CMD_VLE;
		txd_upper |= (tx_flags & E1000_TX_FLAGS_VLAN_MASK);
	}

	i = tx_ring->next_to_use;

	while (count--) {
		buffer_info = &tx_ring->buffer_info[i];
		tx_desc = E1000_TX_DESC(*tx_ring, i);
		tx_desc->buffer_addr = cpu_to_le64(buffer_info->dma);
		tx_desc->lower.data =
			cpu_to_le32(txd_lower | buffer_info->length);
		tx_desc->upper.data = cpu_to_le32(txd_upper);

		i++;
		if (i == tx_ring->count)
			i = 0;
	}

	tx_desc->lower.data |= cpu_to_le32(adapter->txd_cmd);

	/*
	 * Force memory writes to complete before letting h/w
	 * know there are new descriptors to fetch.  (Only
	 * applicable for weak-ordered memory model archs,
	 * such as IA-64).
	 */
	wmb();

	tx_ring->next_to_use = i;
	writel(i, adapter->hw.hw_addr + tx_ring->tail);
	/*
	 * we need this if more than one processor can write to our tail
	 * at a time, it synchronizes IO on IA64/Altix systems
	 */
	mmiowb();
}

#define MINIMUM_DHCP_PACKET_SIZE 282
static int e1000_transfer_dhcp_info(struct e1000_adapter *adapter,
				    struct sk_buff *skb)
{
	struct e1000_hw *hw =  &adapter->hw;
	u16 length, offset;

	if (vlan_tx_tag_present(skb)) {
		if (!((vlan_tx_tag_get(skb) == adapter->hw.mng_cookie.vlan_id)
		    && (adapter->hw.mng_cookie.status &
			E1000_MNG_DHCP_COOKIE_STATUS_VLAN)))
			return 0;
	}

	if (skb->len <= MINIMUM_DHCP_PACKET_SIZE)
		return 0;

	if (((struct ethhdr *) skb->data)->h_proto != htons(ETH_P_IP))
		return 0;

	{
		const struct iphdr *ip = (struct iphdr *)((u8 *)skb->data+14);
		struct udphdr *udp;

		if (ip->protocol != IPPROTO_UDP)
			return 0;

		udp = (struct udphdr *)((u8 *)ip + (ip->ihl << 2));
		if (ntohs(udp->dest) != 67)
			return 0;

		offset = (u8 *)udp + 8 - skb->data;
		length = skb->len - offset;
		return e1000e_mng_write_dhcp_info(hw, (u8 *)udp + 8, length);
	}

	return 0;
}

static int __e1000_maybe_stop_tx(struct net_device *netdev, int size)
{
	struct e1000_adapter *adapter = netdev_priv(netdev);

	netif_stop_queue(netdev);
	/*
	 * Herbert's original patch had:
	 *  smp_mb__after_netif_stop_queue();
	 * but since that doesn't exist yet, just open code it.
	 */
	smp_mb();

	/*
	 * We need to check again in a case another CPU has just
	 * made room available.
	 */
	if (e1000_desc_unused(adapter->tx_ring) < size)
		return -EBUSY;

	/* A reprieve! */
	netif_start_queue(netdev);
	++adapter->restart_queue;
	return 0;
}

static int e1000_maybe_stop_tx(struct net_device *netdev, int size)
{
	struct e1000_adapter *adapter = netdev_priv(netdev);

	if (e1000_desc_unused(adapter->tx_ring) >= size)
		return 0;
	return __e1000_maybe_stop_tx(netdev, size);
}

#define TXD_USE_COUNT(S, X) (((S) >> (X)) + 1 )
static int e1000_xmit_frame(struct sk_buff *skb, struct net_device *netdev)
{
	struct e1000_adapter *adapter = netdev_priv(netdev);
	struct e1000_ring *tx_ring = adapter->tx_ring;
	unsigned int first;
	unsigned int max_per_txd = E1000_MAX_PER_TXD;
	unsigned int max_txd_pwr = E1000_MAX_TXD_PWR;
	unsigned int tx_flags = 0;
	unsigned int len = skb->len - skb->data_len;
	unsigned int nr_frags;
	unsigned int mss;
	int count = 0;
	int tso;
	unsigned int f;

	if (test_bit(__E1000_DOWN, &adapter->state)) {
		dev_kfree_skb_any(skb);
		return NETDEV_TX_OK;
	}

	if (skb->len <= 0) {
		dev_kfree_skb_any(skb);
		return NETDEV_TX_OK;
	}

	mss = skb_shinfo(skb)->gso_size;
	/*
	 * The controller does a simple calculation to
	 * make sure there is enough room in the FIFO before
	 * initiating the DMA for each buffer.  The calc is:
	 * 4 = ceil(buffer len/mss).  To make sure we don't
	 * overrun the FIFO, adjust the max buffer len if mss
	 * drops.
	 */
	if (mss) {
		u8 hdr_len;
		max_per_txd = min(mss << 2, max_per_txd);
		max_txd_pwr = fls(max_per_txd) - 1;

		/*
		 * TSO Workaround for 82571/2/3 Controllers -- if skb->data
		 * points to just header, pull a few bytes of payload from
		 * frags into skb->data
		 */
		hdr_len = skb_transport_offset(skb) + tcp_hdrlen(skb);
		/*
		 * we do this workaround for ES2LAN, but it is un-necessary,
		 * avoiding it could save a lot of cycles
		 */
		if (skb->data_len && (hdr_len == len)) {
			unsigned int pull_size;

			pull_size = min((unsigned int)4, skb->data_len);
			if (!__pskb_pull_tail(skb, pull_size)) {
				e_err("__pskb_pull_tail failed.\n");
				dev_kfree_skb_any(skb);
				return NETDEV_TX_OK;
			}
			len = skb->len - skb->data_len;
		}
	}

	/* reserve a descriptor for the offload context */
	if ((mss) || (skb->ip_summed == CHECKSUM_PARTIAL))
		count++;
	count++;

	count += TXD_USE_COUNT(len, max_txd_pwr);

	nr_frags = skb_shinfo(skb)->nr_frags;
	for (f = 0; f < nr_frags; f++)
		count += TXD_USE_COUNT(skb_shinfo(skb)->frags[f].size,
				       max_txd_pwr);

	if (adapter->hw.mac.tx_pkt_filtering)
		e1000_transfer_dhcp_info(adapter, skb);

	/*
	 * need: count + 2 desc gap to keep tail from touching
	 * head, otherwise try next time
	 */
	if (e1000_maybe_stop_tx(netdev, count + 2))
		return NETDEV_TX_BUSY;

	if (adapter->vlgrp && vlan_tx_tag_present(skb)) {
		tx_flags |= E1000_TX_FLAGS_VLAN;
		tx_flags |= (vlan_tx_tag_get(skb) << E1000_TX_FLAGS_VLAN_SHIFT);
	}

	first = tx_ring->next_to_use;

	tso = e1000_tso(adapter, skb);
	if (tso < 0) {
		dev_kfree_skb_any(skb);
		return NETDEV_TX_OK;
	}

	if (tso)
		tx_flags |= E1000_TX_FLAGS_TSO;
	else if (e1000_tx_csum(adapter, skb))
		tx_flags |= E1000_TX_FLAGS_CSUM;

	/*
	 * Old method was to assume IPv4 packet by default if TSO was enabled.
	 * 82571 hardware supports TSO capabilities for IPv6 as well...
	 * no longer assume, we must.
	 */
	if (skb->protocol == htons(ETH_P_IP))
		tx_flags |= E1000_TX_FLAGS_IPV4;

	/* if count is 0 then mapping error has occured */
	count = e1000_tx_map(adapter, skb, first, max_per_txd, nr_frags, mss);
	if (count) {
		e1000_tx_queue(adapter, tx_flags, count);
		/* Make sure there is space in the ring for the next send. */
		e1000_maybe_stop_tx(netdev, MAX_SKB_FRAGS + 2);

	} else {
		dev_kfree_skb_any(skb);
		tx_ring->buffer_info[first].time_stamp = 0;
		tx_ring->next_to_use = first;
	}

	return NETDEV_TX_OK;
}

/**
 * e1000_tx_timeout - Respond to a Tx Hang
 * @netdev: network interface device structure
 **/
static void e1000_tx_timeout(struct net_device *netdev)
{
	struct e1000_adapter *adapter = netdev_priv(netdev);

	/* Do the reset outside of interrupt context */
	adapter->tx_timeout_count++;
	schedule_work(&adapter->reset_task);
}

static void e1000_reset_task(struct work_struct *work)
{
	struct e1000_adapter *adapter;
	adapter = container_of(work, struct e1000_adapter, reset_task);

	e1000e_reinit_locked(adapter);
}

/**
 * e1000_get_stats - Get System Network Statistics
 * @netdev: network interface device structure
 *
 * Returns the address of the device statistics structure.
 * The statistics are actually updated from the timer callback.
 **/
static struct net_device_stats *e1000_get_stats(struct net_device *netdev)
{
	struct e1000_adapter *adapter = netdev_priv(netdev);

	/* only return the current stats */
	return &adapter->net_stats;
}

/**
 * e1000_change_mtu - Change the Maximum Transfer Unit
 * @netdev: network interface device structure
 * @new_mtu: new value for maximum frame size
 *
 * Returns 0 on success, negative on failure
 **/
static int e1000_change_mtu(struct net_device *netdev, int new_mtu)
{
	struct e1000_adapter *adapter = netdev_priv(netdev);
	int max_frame = new_mtu + ETH_HLEN + ETH_FCS_LEN;

	/* Jumbo frame support */
	if ((max_frame > ETH_FRAME_LEN + ETH_FCS_LEN) &&
	    !(adapter->flags & FLAG_HAS_JUMBO_FRAMES)) {
		e_err("Jumbo Frames not supported.\n");
		return -EINVAL;
	}

	/* Supported frame sizes */
	if ((new_mtu < ETH_ZLEN + ETH_FCS_LEN + VLAN_HLEN) ||
	    (max_frame > adapter->max_hw_frame_size)) {
		e_err("Unsupported MTU setting\n");
		return -EINVAL;
	}

	while (test_and_set_bit(__E1000_RESETTING, &adapter->state))
		msleep(1);
	/* e1000e_down has a dependency on max_frame_size */
	adapter->max_frame_size = max_frame;
	if (netif_running(netdev))
		e1000e_down(adapter);

	/*
	 * NOTE: netdev_alloc_skb reserves 16 bytes, and typically NET_IP_ALIGN
	 * means we reserve 2 more, this pushes us to allocate from the next
	 * larger slab size.
	 * i.e. RXBUFFER_2048 --> size-4096 slab
	 * However with the new *_jumbo_rx* routines, jumbo receives will use
	 * fragmented skbs
	 */

	if (max_frame <= 256)
		adapter->rx_buffer_len = 256;
	else if (max_frame <= 512)
		adapter->rx_buffer_len = 512;
	else if (max_frame <= 1024)
		adapter->rx_buffer_len = 1024;
	else if (max_frame <= 2048)
		adapter->rx_buffer_len = 2048;
	else
		adapter->rx_buffer_len = 4096;

	/* adjust allocation if LPE protects us, and we aren't using SBP */
	if ((max_frame == ETH_FRAME_LEN + ETH_FCS_LEN) ||
	     (max_frame == ETH_FRAME_LEN + VLAN_HLEN + ETH_FCS_LEN))
		adapter->rx_buffer_len = ETH_FRAME_LEN + VLAN_HLEN
					 + ETH_FCS_LEN;

	e_info("changing MTU from %d to %d\n", netdev->mtu, new_mtu);
	netdev->mtu = new_mtu;

	if (netif_running(netdev))
		e1000e_up(adapter);
	else
		e1000e_reset(adapter);

	clear_bit(__E1000_RESETTING, &adapter->state);

	return 0;
}

static int e1000_mii_ioctl(struct net_device *netdev, struct ifreq *ifr,
			   int cmd)
{
	struct e1000_adapter *adapter = netdev_priv(netdev);
	struct mii_ioctl_data *data = if_mii(ifr);

	if (adapter->hw.phy.media_type != e1000_media_type_copper)
		return -EOPNOTSUPP;

	switch (cmd) {
	case SIOCGMIIPHY:
		data->phy_id = adapter->hw.phy.addr;
		break;
	case SIOCGMIIREG:
		if (!capable(CAP_NET_ADMIN))
			return -EPERM;
		switch (data->reg_num & 0x1F) {
		case MII_BMCR:
			data->val_out = adapter->phy_regs.bmcr;
			break;
		case MII_BMSR:
			data->val_out = adapter->phy_regs.bmsr;
			break;
		case MII_PHYSID1:
			data->val_out = (adapter->hw.phy.id >> 16);
			break;
		case MII_PHYSID2:
			data->val_out = (adapter->hw.phy.id & 0xFFFF);
			break;
		case MII_ADVERTISE:
			data->val_out = adapter->phy_regs.advertise;
			break;
		case MII_LPA:
			data->val_out = adapter->phy_regs.lpa;
			break;
		case MII_EXPANSION:
			data->val_out = adapter->phy_regs.expansion;
			break;
		case MII_CTRL1000:
			data->val_out = adapter->phy_regs.ctrl1000;
			break;
		case MII_STAT1000:
			data->val_out = adapter->phy_regs.stat1000;
			break;
		case MII_ESTATUS:
			data->val_out = adapter->phy_regs.estatus;
			break;
		default:
			return -EIO;
		}
		break;
	case SIOCSMIIREG:
	default:
		return -EOPNOTSUPP;
	}
	return 0;
}

static int e1000_ioctl(struct net_device *netdev, struct ifreq *ifr, int cmd)
{
	switch (cmd) {
	case SIOCGMIIPHY:
	case SIOCGMIIREG:
	case SIOCSMIIREG:
		return e1000_mii_ioctl(netdev, ifr, cmd);
	default:
		return -EOPNOTSUPP;
	}
}

<<<<<<< HEAD
=======
static int e1000_init_phy_wakeup(struct e1000_adapter *adapter, u32 wufc)
{
	struct e1000_hw *hw = &adapter->hw;
	u32 i, mac_reg;
	u16 phy_reg;
	int retval = 0;

	/* copy MAC RARs to PHY RARs */
	for (i = 0; i < adapter->hw.mac.rar_entry_count; i++) {
		mac_reg = er32(RAL(i));
		e1e_wphy(hw, BM_RAR_L(i), (u16)(mac_reg & 0xFFFF));
		e1e_wphy(hw, BM_RAR_M(i), (u16)((mac_reg >> 16) & 0xFFFF));
		mac_reg = er32(RAH(i));
		e1e_wphy(hw, BM_RAR_H(i), (u16)(mac_reg & 0xFFFF));
		e1e_wphy(hw, BM_RAR_CTRL(i), (u16)((mac_reg >> 16) & 0xFFFF));
	}

	/* copy MAC MTA to PHY MTA */
	for (i = 0; i < adapter->hw.mac.mta_reg_count; i++) {
		mac_reg = E1000_READ_REG_ARRAY(hw, E1000_MTA, i);
		e1e_wphy(hw, BM_MTA(i), (u16)(mac_reg & 0xFFFF));
		e1e_wphy(hw, BM_MTA(i) + 1, (u16)((mac_reg >> 16) & 0xFFFF));
	}

	/* configure PHY Rx Control register */
	e1e_rphy(&adapter->hw, BM_RCTL, &phy_reg);
	mac_reg = er32(RCTL);
	if (mac_reg & E1000_RCTL_UPE)
		phy_reg |= BM_RCTL_UPE;
	if (mac_reg & E1000_RCTL_MPE)
		phy_reg |= BM_RCTL_MPE;
	phy_reg &= ~(BM_RCTL_MO_MASK);
	if (mac_reg & E1000_RCTL_MO_3)
		phy_reg |= (((mac_reg & E1000_RCTL_MO_3) >> E1000_RCTL_MO_SHIFT)
				<< BM_RCTL_MO_SHIFT);
	if (mac_reg & E1000_RCTL_BAM)
		phy_reg |= BM_RCTL_BAM;
	if (mac_reg & E1000_RCTL_PMCF)
		phy_reg |= BM_RCTL_PMCF;
	mac_reg = er32(CTRL);
	if (mac_reg & E1000_CTRL_RFCE)
		phy_reg |= BM_RCTL_RFCE;
	e1e_wphy(&adapter->hw, BM_RCTL, phy_reg);

	/* enable PHY wakeup in MAC register */
	ew32(WUFC, wufc);
	ew32(WUC, E1000_WUC_PHY_WAKE | E1000_WUC_PME_EN);

	/* configure and enable PHY wakeup in PHY registers */
	e1e_wphy(&adapter->hw, BM_WUFC, wufc);
	e1e_wphy(&adapter->hw, BM_WUC, E1000_WUC_PME_EN);

	/* activate PHY wakeup */
	retval = hw->phy.ops.acquire_phy(hw);
	if (retval) {
		e_err("Could not acquire PHY\n");
		return retval;
	}
	e1000e_write_phy_reg_mdic(hw, IGP01E1000_PHY_PAGE_SELECT,
	                         (BM_WUC_ENABLE_PAGE << IGP_PAGE_SHIFT));
	retval = e1000e_read_phy_reg_mdic(hw, BM_WUC_ENABLE_REG, &phy_reg);
	if (retval) {
		e_err("Could not read PHY page 769\n");
		goto out;
	}
	phy_reg |= BM_WUC_ENABLE_BIT | BM_WUC_HOST_WU_BIT;
	retval = e1000e_write_phy_reg_mdic(hw, BM_WUC_ENABLE_REG, phy_reg);
	if (retval)
		e_err("Could not set PHY Host Wakeup bit\n");
out:
	hw->phy.ops.release_phy(hw);

	return retval;
}

>>>>>>> 533ac12e
static int __e1000_shutdown(struct pci_dev *pdev, bool *enable_wake)
{
	struct net_device *netdev = pci_get_drvdata(pdev);
	struct e1000_adapter *adapter = netdev_priv(netdev);
	struct e1000_hw *hw = &adapter->hw;
	u32 ctrl, ctrl_ext, rctl, status;
	u32 wufc = adapter->wol;
	int retval = 0;

	netif_device_detach(netdev);

	if (netif_running(netdev)) {
		WARN_ON(test_bit(__E1000_RESETTING, &adapter->state));
		e1000e_down(adapter);
		e1000_free_irq(adapter);
	}
	e1000e_reset_interrupt_capability(adapter);

	retval = pci_save_state(pdev);
	if (retval)
		return retval;

	status = er32(STATUS);
	if (status & E1000_STATUS_LU)
		wufc &= ~E1000_WUFC_LNKC;

	if (wufc) {
		e1000_setup_rctl(adapter);
		e1000_set_multi(netdev);

		/* turn on all-multi mode if wake on multicast is enabled */
		if (wufc & E1000_WUFC_MC) {
			rctl = er32(RCTL);
			rctl |= E1000_RCTL_MPE;
			ew32(RCTL, rctl);
		}

		ctrl = er32(CTRL);
		/* advertise wake from D3Cold */
		#define E1000_CTRL_ADVD3WUC 0x00100000
		/* phy power management enable */
		#define E1000_CTRL_EN_PHY_PWR_MGMT 0x00200000
		ctrl |= E1000_CTRL_ADVD3WUC;
		if (!(adapter->flags2 & FLAG2_HAS_PHY_WAKEUP))
			ctrl |= E1000_CTRL_EN_PHY_PWR_MGMT;
		ew32(CTRL, ctrl);

		if (adapter->hw.phy.media_type == e1000_media_type_fiber ||
		    adapter->hw.phy.media_type ==
		    e1000_media_type_internal_serdes) {
			/* keep the laser running in D3 */
			ctrl_ext = er32(CTRL_EXT);
			ctrl_ext |= E1000_CTRL_EXT_SDP7_DATA;
			ew32(CTRL_EXT, ctrl_ext);
		}

		if (adapter->flags & FLAG_IS_ICH)
			e1000e_disable_gig_wol_ich8lan(&adapter->hw);

		/* Allow time for pending master requests to run */
		e1000e_disable_pcie_master(&adapter->hw);

<<<<<<< HEAD
		ew32(WUC, E1000_WUC_PME_EN);
		ew32(WUFC, wufc);
=======
		if ((adapter->flags2 & FLAG2_HAS_PHY_WAKEUP) &&
		    !(hw->mac.ops.check_mng_mode(hw))) {
			/* enable wakeup by the PHY */
			retval = e1000_init_phy_wakeup(adapter, wufc);
			if (retval)
				return retval;
		} else {
			/* enable wakeup by the MAC */
			ew32(WUFC, wufc);
			ew32(WUC, E1000_WUC_PME_EN);
		}
>>>>>>> 533ac12e
	} else {
		ew32(WUC, 0);
		ew32(WUFC, 0);
	}

	*enable_wake = !!wufc;

	/* make sure adapter isn't asleep if manageability is enabled */
	if (adapter->flags & FLAG_MNG_PT_ENABLED)
		*enable_wake = true;

	if (adapter->hw.phy.type == e1000_phy_igp_3)
		e1000e_igp3_phy_powerdown_workaround_ich8lan(&adapter->hw);

	/*
	 * Release control of h/w to f/w.  If f/w is AMT enabled, this
	 * would have already happened in close and is redundant.
	 */
	e1000_release_hw_control(adapter);

	pci_disable_device(pdev);

	return 0;
}

static void e1000_power_off(struct pci_dev *pdev, bool sleep, bool wake)
{
	if (sleep && wake) {
		pci_prepare_to_sleep(pdev);
		return;
	}

	pci_wake_from_d3(pdev, wake);
	pci_set_power_state(pdev, PCI_D3hot);
}

static void e1000_complete_shutdown(struct pci_dev *pdev, bool sleep,
                                    bool wake)
{
	struct net_device *netdev = pci_get_drvdata(pdev);
	struct e1000_adapter *adapter = netdev_priv(netdev);

	/*
	 * The pci-e switch on some quad port adapters will report a
	 * correctable error when the MAC transitions from D0 to D3.  To
	 * prevent this we need to mask off the correctable errors on the
	 * downstream port of the pci-e switch.
	 */
	if (adapter->flags & FLAG_IS_QUAD_PORT) {
		struct pci_dev *us_dev = pdev->bus->self;
		int pos = pci_find_capability(us_dev, PCI_CAP_ID_EXP);
		u16 devctl;

		pci_read_config_word(us_dev, pos + PCI_EXP_DEVCTL, &devctl);
		pci_write_config_word(us_dev, pos + PCI_EXP_DEVCTL,
		                      (devctl & ~PCI_EXP_DEVCTL_CERE));

		e1000_power_off(pdev, sleep, wake);

		pci_write_config_word(us_dev, pos + PCI_EXP_DEVCTL, devctl);
	} else {
		e1000_power_off(pdev, sleep, wake);
	}
}

static void e1000e_disable_l1aspm(struct pci_dev *pdev)
{
	int pos;
	u16 val;

	/*
	 * 82573 workaround - disable L1 ASPM on mobile chipsets
	 *
	 * L1 ASPM on various mobile (ich7) chipsets do not behave properly
	 * resulting in lost data or garbage information on the pci-e link
	 * level. This could result in (false) bad EEPROM checksum errors,
	 * long ping times (up to 2s) or even a system freeze/hang.
	 *
	 * Unfortunately this feature saves about 1W power consumption when
	 * active.
	 */
	pos = pci_find_capability(pdev, PCI_CAP_ID_EXP);
	pci_read_config_word(pdev, pos + PCI_EXP_LNKCTL, &val);
	if (val & 0x2) {
		dev_warn(&pdev->dev, "Disabling L1 ASPM\n");
		val &= ~0x2;
		pci_write_config_word(pdev, pos + PCI_EXP_LNKCTL, val);
	}
}

#ifdef CONFIG_PM
static int e1000_suspend(struct pci_dev *pdev, pm_message_t state)
{
	int retval;
	bool wake;

	retval = __e1000_shutdown(pdev, &wake);
	if (!retval)
		e1000_complete_shutdown(pdev, true, wake);

	return retval;
}

static int e1000_resume(struct pci_dev *pdev)
{
	struct net_device *netdev = pci_get_drvdata(pdev);
	struct e1000_adapter *adapter = netdev_priv(netdev);
	struct e1000_hw *hw = &adapter->hw;
	u32 err;

	pci_set_power_state(pdev, PCI_D0);
	pci_restore_state(pdev);
	e1000e_disable_l1aspm(pdev);

	err = pci_enable_device_mem(pdev);
	if (err) {
		dev_err(&pdev->dev,
			"Cannot enable PCI device from suspend\n");
		return err;
	}

	/* AER (Advanced Error Reporting) hooks */
	err = pci_enable_pcie_error_reporting(pdev);
	if (err) {
		dev_err(&pdev->dev, "pci_enable_pcie_error_reporting failed "
		                    "0x%x\n", err);
		/* non-fatal, continue */
	}

	pci_set_master(pdev);

	pci_enable_wake(pdev, PCI_D3hot, 0);
	pci_enable_wake(pdev, PCI_D3cold, 0);

	e1000e_set_interrupt_capability(adapter);
	if (netif_running(netdev)) {
		err = e1000_request_irq(adapter);
		if (err)
			return err;
	}

	e1000e_power_up_phy(adapter);

	/* report the system wakeup cause from S3/S4 */
	if (adapter->flags2 & FLAG2_HAS_PHY_WAKEUP) {
		u16 phy_data;

		e1e_rphy(&adapter->hw, BM_WUS, &phy_data);
		if (phy_data) {
			e_info("PHY Wakeup cause - %s\n",
				phy_data & E1000_WUS_EX ? "Unicast Packet" :
				phy_data & E1000_WUS_MC ? "Multicast Packet" :
				phy_data & E1000_WUS_BC ? "Broadcast Packet" :
				phy_data & E1000_WUS_MAG ? "Magic Packet" :
				phy_data & E1000_WUS_LNKC ? "Link Status "
				" Change" : "other");
		}
		e1e_wphy(&adapter->hw, BM_WUS, ~0);
	} else {
		u32 wus = er32(WUS);
		if (wus) {
			e_info("MAC Wakeup cause - %s\n",
				wus & E1000_WUS_EX ? "Unicast Packet" :
				wus & E1000_WUS_MC ? "Multicast Packet" :
				wus & E1000_WUS_BC ? "Broadcast Packet" :
				wus & E1000_WUS_MAG ? "Magic Packet" :
				wus & E1000_WUS_LNKC ? "Link Status Change" :
				"other");
		}
		ew32(WUS, ~0);
	}

	e1000e_reset(adapter);

	e1000_init_manageability(adapter);

	if (netif_running(netdev))
		e1000e_up(adapter);

	netif_device_attach(netdev);

	/*
	 * If the controller has AMT, do not set DRV_LOAD until the interface
	 * is up.  For all other cases, let the f/w know that the h/w is now
	 * under the control of the driver.
	 */
	if (!(adapter->flags & FLAG_HAS_AMT))
		e1000_get_hw_control(adapter);

	return 0;
}
#endif

static void e1000_shutdown(struct pci_dev *pdev)
{
	bool wake = false;

	__e1000_shutdown(pdev, &wake);

	if (system_state == SYSTEM_POWER_OFF)
		e1000_complete_shutdown(pdev, false, wake);
}

#ifdef CONFIG_NET_POLL_CONTROLLER
/*
 * Polling 'interrupt' - used by things like netconsole to send skbs
 * without having to re-enable interrupts. It's not called while
 * the interrupt routine is executing.
 */
static void e1000_netpoll(struct net_device *netdev)
{
	struct e1000_adapter *adapter = netdev_priv(netdev);

	disable_irq(adapter->pdev->irq);
	e1000_intr(adapter->pdev->irq, netdev);

	enable_irq(adapter->pdev->irq);
}
#endif

/**
 * e1000_io_error_detected - called when PCI error is detected
 * @pdev: Pointer to PCI device
 * @state: The current pci connection state
 *
 * This function is called after a PCI bus error affecting
 * this device has been detected.
 */
static pci_ers_result_t e1000_io_error_detected(struct pci_dev *pdev,
						pci_channel_state_t state)
{
	struct net_device *netdev = pci_get_drvdata(pdev);
	struct e1000_adapter *adapter = netdev_priv(netdev);

	netif_device_detach(netdev);

	if (netif_running(netdev))
		e1000e_down(adapter);
	pci_disable_device(pdev);

	/* Request a slot slot reset. */
	return PCI_ERS_RESULT_NEED_RESET;
}

/**
 * e1000_io_slot_reset - called after the pci bus has been reset.
 * @pdev: Pointer to PCI device
 *
 * Restart the card from scratch, as if from a cold-boot. Implementation
 * resembles the first-half of the e1000_resume routine.
 */
static pci_ers_result_t e1000_io_slot_reset(struct pci_dev *pdev)
{
	struct net_device *netdev = pci_get_drvdata(pdev);
	struct e1000_adapter *adapter = netdev_priv(netdev);
	struct e1000_hw *hw = &adapter->hw;
	int err;
	pci_ers_result_t result;

	e1000e_disable_l1aspm(pdev);
	err = pci_enable_device_mem(pdev);
	if (err) {
		dev_err(&pdev->dev,
			"Cannot re-enable PCI device after reset.\n");
		result = PCI_ERS_RESULT_DISCONNECT;
	} else {
		pci_set_master(pdev);
		pci_restore_state(pdev);

		pci_enable_wake(pdev, PCI_D3hot, 0);
		pci_enable_wake(pdev, PCI_D3cold, 0);

		e1000e_reset(adapter);
		ew32(WUS, ~0);
		result = PCI_ERS_RESULT_RECOVERED;
	}

	pci_cleanup_aer_uncorrect_error_status(pdev);

	return result;
}

/**
 * e1000_io_resume - called when traffic can start flowing again.
 * @pdev: Pointer to PCI device
 *
 * This callback is called when the error recovery driver tells us that
 * its OK to resume normal operation. Implementation resembles the
 * second-half of the e1000_resume routine.
 */
static void e1000_io_resume(struct pci_dev *pdev)
{
	struct net_device *netdev = pci_get_drvdata(pdev);
	struct e1000_adapter *adapter = netdev_priv(netdev);

	e1000_init_manageability(adapter);

	if (netif_running(netdev)) {
		if (e1000e_up(adapter)) {
			dev_err(&pdev->dev,
				"can't bring device back up after reset\n");
			return;
		}
	}

	netif_device_attach(netdev);

	/*
	 * If the controller has AMT, do not set DRV_LOAD until the interface
	 * is up.  For all other cases, let the f/w know that the h/w is now
	 * under the control of the driver.
	 */
	if (!(adapter->flags & FLAG_HAS_AMT))
		e1000_get_hw_control(adapter);

}

static void e1000_print_device_info(struct e1000_adapter *adapter)
{
	struct e1000_hw *hw = &adapter->hw;
	struct net_device *netdev = adapter->netdev;
	u32 pba_num;

	/* print bus type/speed/width info */
	e_info("(PCI Express:2.5GB/s:%s) %pM\n",
	       /* bus width */
	       ((hw->bus.width == e1000_bus_width_pcie_x4) ? "Width x4" :
	        "Width x1"),
	       /* MAC address */
	       netdev->dev_addr);
	e_info("Intel(R) PRO/%s Network Connection\n",
	       (hw->phy.type == e1000_phy_ife) ? "10/100" : "1000");
	e1000e_read_pba_num(hw, &pba_num);
	e_info("MAC: %d, PHY: %d, PBA No: %06x-%03x\n",
	       hw->mac.type, hw->phy.type, (pba_num >> 8), (pba_num & 0xff));
}

static void e1000_eeprom_checks(struct e1000_adapter *adapter)
{
	struct e1000_hw *hw = &adapter->hw;
	int ret_val;
	u16 buf = 0;

	if (hw->mac.type != e1000_82573)
		return;

	ret_val = e1000_read_nvm(hw, NVM_INIT_CONTROL2_REG, 1, &buf);
	if (!ret_val && (!(le16_to_cpu(buf) & (1 << 0)))) {
		/* Deep Smart Power Down (DSPD) */
		dev_warn(&adapter->pdev->dev,
			 "Warning: detected DSPD enabled in EEPROM\n");
	}

	ret_val = e1000_read_nvm(hw, NVM_INIT_3GIO_3, 1, &buf);
	if (!ret_val && (le16_to_cpu(buf) & (3 << 2))) {
		/* ASPM enable */
		dev_warn(&adapter->pdev->dev,
			 "Warning: detected ASPM enabled in EEPROM\n");
	}
}

static const struct net_device_ops e1000e_netdev_ops = {
	.ndo_open		= e1000_open,
	.ndo_stop		= e1000_close,
	.ndo_start_xmit		= e1000_xmit_frame,
	.ndo_get_stats		= e1000_get_stats,
	.ndo_set_multicast_list	= e1000_set_multi,
	.ndo_set_mac_address	= e1000_set_mac,
	.ndo_change_mtu		= e1000_change_mtu,
	.ndo_do_ioctl		= e1000_ioctl,
	.ndo_tx_timeout		= e1000_tx_timeout,
	.ndo_validate_addr	= eth_validate_addr,

	.ndo_vlan_rx_register	= e1000_vlan_rx_register,
	.ndo_vlan_rx_add_vid	= e1000_vlan_rx_add_vid,
	.ndo_vlan_rx_kill_vid	= e1000_vlan_rx_kill_vid,
#ifdef CONFIG_NET_POLL_CONTROLLER
	.ndo_poll_controller	= e1000_netpoll,
#endif
};

/**
 * e1000_probe - Device Initialization Routine
 * @pdev: PCI device information struct
 * @ent: entry in e1000_pci_tbl
 *
 * Returns 0 on success, negative on failure
 *
 * e1000_probe initializes an adapter identified by a pci_dev structure.
 * The OS initialization, configuring of the adapter private structure,
 * and a hardware reset occur.
 **/
static int __devinit e1000_probe(struct pci_dev *pdev,
				 const struct pci_device_id *ent)
{
	struct net_device *netdev;
	struct e1000_adapter *adapter;
	struct e1000_hw *hw;
	const struct e1000_info *ei = e1000_info_tbl[ent->driver_data];
	resource_size_t mmio_start, mmio_len;
	resource_size_t flash_start, flash_len;

	static int cards_found;
	int i, err, pci_using_dac;
	u16 eeprom_data = 0;
	u16 eeprom_apme_mask = E1000_EEPROM_APME;

	e1000e_disable_l1aspm(pdev);

	err = pci_enable_device_mem(pdev);
	if (err)
		return err;

	pci_using_dac = 0;
	err = pci_set_dma_mask(pdev, DMA_BIT_MASK(64));
	if (!err) {
		err = pci_set_consistent_dma_mask(pdev, DMA_BIT_MASK(64));
		if (!err)
			pci_using_dac = 1;
	} else {
		err = pci_set_dma_mask(pdev, DMA_BIT_MASK(32));
		if (err) {
			err = pci_set_consistent_dma_mask(pdev,
							  DMA_BIT_MASK(32));
			if (err) {
				dev_err(&pdev->dev, "No usable DMA "
					"configuration, aborting\n");
				goto err_dma;
			}
		}
	}

	err = pci_request_selected_regions_exclusive(pdev,
	                                  pci_select_bars(pdev, IORESOURCE_MEM),
	                                  e1000e_driver_name);
	if (err)
		goto err_pci_reg;

	pci_set_master(pdev);
	/* PCI config space info */
	err = pci_save_state(pdev);
	if (err)
		goto err_alloc_etherdev;

	err = -ENOMEM;
	netdev = alloc_etherdev(sizeof(struct e1000_adapter));
	if (!netdev)
		goto err_alloc_etherdev;

	SET_NETDEV_DEV(netdev, &pdev->dev);

	pci_set_drvdata(pdev, netdev);
	adapter = netdev_priv(netdev);
	hw = &adapter->hw;
	adapter->netdev = netdev;
	adapter->pdev = pdev;
	adapter->ei = ei;
	adapter->pba = ei->pba;
	adapter->flags = ei->flags;
	adapter->flags2 = ei->flags2;
	adapter->hw.adapter = adapter;
	adapter->hw.mac.type = ei->mac;
	adapter->max_hw_frame_size = ei->max_hw_frame_size;
	adapter->msg_enable = (1 << NETIF_MSG_DRV | NETIF_MSG_PROBE) - 1;

	mmio_start = pci_resource_start(pdev, 0);
	mmio_len = pci_resource_len(pdev, 0);

	err = -EIO;
	adapter->hw.hw_addr = ioremap(mmio_start, mmio_len);
	if (!adapter->hw.hw_addr)
		goto err_ioremap;

	if ((adapter->flags & FLAG_HAS_FLASH) &&
	    (pci_resource_flags(pdev, 1) & IORESOURCE_MEM)) {
		flash_start = pci_resource_start(pdev, 1);
		flash_len = pci_resource_len(pdev, 1);
		adapter->hw.flash_address = ioremap(flash_start, flash_len);
		if (!adapter->hw.flash_address)
			goto err_flashmap;
	}

	/* construct the net_device struct */
	netdev->netdev_ops		= &e1000e_netdev_ops;
	e1000e_set_ethtool_ops(netdev);
	netdev->watchdog_timeo		= 5 * HZ;
	netif_napi_add(netdev, &adapter->napi, e1000_clean, 64);
	strncpy(netdev->name, pci_name(pdev), sizeof(netdev->name) - 1);

	netdev->mem_start = mmio_start;
	netdev->mem_end = mmio_start + mmio_len;

	adapter->bd_number = cards_found++;

	e1000e_check_options(adapter);

	/* setup adapter struct */
	err = e1000_sw_init(adapter);
	if (err)
		goto err_sw_init;

	err = -EIO;

	memcpy(&hw->mac.ops, ei->mac_ops, sizeof(hw->mac.ops));
	memcpy(&hw->nvm.ops, ei->nvm_ops, sizeof(hw->nvm.ops));
	memcpy(&hw->phy.ops, ei->phy_ops, sizeof(hw->phy.ops));

	err = ei->get_variants(adapter);
	if (err)
		goto err_hw_init;

	if ((adapter->flags & FLAG_IS_ICH) &&
	    (adapter->flags & FLAG_READ_ONLY_NVM))
		e1000e_write_protect_nvm_ich8lan(&adapter->hw);

	hw->mac.ops.get_bus_info(&adapter->hw);

	adapter->hw.phy.autoneg_wait_to_complete = 0;

	/* Copper options */
	if (adapter->hw.phy.media_type == e1000_media_type_copper) {
		adapter->hw.phy.mdix = AUTO_ALL_MODES;
		adapter->hw.phy.disable_polarity_correction = 0;
		adapter->hw.phy.ms_type = e1000_ms_hw_default;
	}

	if (e1000_check_reset_block(&adapter->hw))
		e_info("PHY reset is blocked due to SOL/IDER session.\n");

	netdev->features = NETIF_F_SG |
			   NETIF_F_HW_CSUM |
			   NETIF_F_HW_VLAN_TX |
			   NETIF_F_HW_VLAN_RX;

	if (adapter->flags & FLAG_HAS_HW_VLAN_FILTER)
		netdev->features |= NETIF_F_HW_VLAN_FILTER;

	netdev->features |= NETIF_F_TSO;
	netdev->features |= NETIF_F_TSO6;

	netdev->vlan_features |= NETIF_F_TSO;
	netdev->vlan_features |= NETIF_F_TSO6;
	netdev->vlan_features |= NETIF_F_HW_CSUM;
	netdev->vlan_features |= NETIF_F_SG;

	if (pci_using_dac)
		netdev->features |= NETIF_F_HIGHDMA;

	if (e1000e_enable_mng_pass_thru(&adapter->hw))
		adapter->flags |= FLAG_MNG_PT_ENABLED;

	/*
	 * before reading the NVM, reset the controller to
	 * put the device in a known good starting state
	 */
	adapter->hw.mac.ops.reset_hw(&adapter->hw);

	/*
	 * systems with ASPM and others may see the checksum fail on the first
	 * attempt. Let's give it a few tries
	 */
	for (i = 0;; i++) {
		if (e1000_validate_nvm_checksum(&adapter->hw) >= 0)
			break;
		if (i == 2) {
			e_err("The NVM Checksum Is Not Valid\n");
			err = -EIO;
			goto err_eeprom;
		}
	}

	e1000_eeprom_checks(adapter);

	/* copy the MAC address out of the NVM */
	if (e1000e_read_mac_addr(&adapter->hw))
		e_err("NVM Read Error while reading MAC address\n");

	memcpy(netdev->dev_addr, adapter->hw.mac.addr, netdev->addr_len);
	memcpy(netdev->perm_addr, adapter->hw.mac.addr, netdev->addr_len);

	if (!is_valid_ether_addr(netdev->perm_addr)) {
		e_err("Invalid MAC Address: %pM\n", netdev->perm_addr);
		err = -EIO;
		goto err_eeprom;
	}

	init_timer(&adapter->watchdog_timer);
	adapter->watchdog_timer.function = &e1000_watchdog;
	adapter->watchdog_timer.data = (unsigned long) adapter;

	init_timer(&adapter->phy_info_timer);
	adapter->phy_info_timer.function = &e1000_update_phy_info;
	adapter->phy_info_timer.data = (unsigned long) adapter;

	INIT_WORK(&adapter->reset_task, e1000_reset_task);
	INIT_WORK(&adapter->watchdog_task, e1000_watchdog_task);
	INIT_WORK(&adapter->downshift_task, e1000e_downshift_workaround);
	INIT_WORK(&adapter->update_phy_task, e1000e_update_phy_task);

	/* Initialize link parameters. User can change them with ethtool */
	adapter->hw.mac.autoneg = 1;
	adapter->fc_autoneg = 1;
	adapter->hw.fc.requested_mode = e1000_fc_default;
	adapter->hw.fc.current_mode = e1000_fc_default;
	adapter->hw.phy.autoneg_advertised = 0x2f;

	/* ring size defaults */
	adapter->rx_ring->count = 256;
	adapter->tx_ring->count = 256;

	/*
	 * Initial Wake on LAN setting - If APM wake is enabled in
	 * the EEPROM, enable the ACPI Magic Packet filter
	 */
	if (adapter->flags & FLAG_APME_IN_WUC) {
		/* APME bit in EEPROM is mapped to WUC.APME */
		eeprom_data = er32(WUC);
		eeprom_apme_mask = E1000_WUC_APME;
		if (eeprom_data & E1000_WUC_PHY_WAKE)
			adapter->flags2 |= FLAG2_HAS_PHY_WAKEUP;
	} else if (adapter->flags & FLAG_APME_IN_CTRL3) {
		if (adapter->flags & FLAG_APME_CHECK_PORT_B &&
		    (adapter->hw.bus.func == 1))
			e1000_read_nvm(&adapter->hw,
				NVM_INIT_CONTROL3_PORT_B, 1, &eeprom_data);
		else
			e1000_read_nvm(&adapter->hw,
				NVM_INIT_CONTROL3_PORT_A, 1, &eeprom_data);
	}

	/* fetch WoL from EEPROM */
	if (eeprom_data & eeprom_apme_mask)
		adapter->eeprom_wol |= E1000_WUFC_MAG;

	/*
	 * now that we have the eeprom settings, apply the special cases
	 * where the eeprom may be wrong or the board simply won't support
	 * wake on lan on a particular port
	 */
	if (!(adapter->flags & FLAG_HAS_WOL))
		adapter->eeprom_wol = 0;

	/* initialize the wol settings based on the eeprom settings */
	adapter->wol = adapter->eeprom_wol;
	device_set_wakeup_enable(&adapter->pdev->dev, adapter->wol);

	/* save off EEPROM version number */
	e1000_read_nvm(&adapter->hw, 5, 1, &adapter->eeprom_vers);

	/* reset the hardware with the new settings */
	e1000e_reset(adapter);

	/*
	 * If the controller has AMT, do not set DRV_LOAD until the interface
	 * is up.  For all other cases, let the f/w know that the h/w is now
	 * under the control of the driver.
	 */
	if (!(adapter->flags & FLAG_HAS_AMT))
		e1000_get_hw_control(adapter);

	strcpy(netdev->name, "eth%d");
	err = register_netdev(netdev);
	if (err)
		goto err_register;

	/* carrier off reporting is important to ethtool even BEFORE open */
	netif_carrier_off(netdev);

	e1000_print_device_info(adapter);

	return 0;

err_register:
	if (!(adapter->flags & FLAG_HAS_AMT))
		e1000_release_hw_control(adapter);
err_eeprom:
	if (!e1000_check_reset_block(&adapter->hw))
		e1000_phy_hw_reset(&adapter->hw);
err_hw_init:

	kfree(adapter->tx_ring);
	kfree(adapter->rx_ring);
err_sw_init:
	if (adapter->hw.flash_address)
		iounmap(adapter->hw.flash_address);
	e1000e_reset_interrupt_capability(adapter);
err_flashmap:
	iounmap(adapter->hw.hw_addr);
err_ioremap:
	free_netdev(netdev);
err_alloc_etherdev:
	pci_release_selected_regions(pdev,
	                             pci_select_bars(pdev, IORESOURCE_MEM));
err_pci_reg:
err_dma:
	pci_disable_device(pdev);
	return err;
}

/**
 * e1000_remove - Device Removal Routine
 * @pdev: PCI device information struct
 *
 * e1000_remove is called by the PCI subsystem to alert the driver
 * that it should release a PCI device.  The could be caused by a
 * Hot-Plug event, or because the driver is going to be removed from
 * memory.
 **/
static void __devexit e1000_remove(struct pci_dev *pdev)
{
	struct net_device *netdev = pci_get_drvdata(pdev);
	struct e1000_adapter *adapter = netdev_priv(netdev);
	int err;

	/*
	 * flush_scheduled work may reschedule our watchdog task, so
	 * explicitly disable watchdog tasks from being rescheduled
	 */
	set_bit(__E1000_DOWN, &adapter->state);
	del_timer_sync(&adapter->watchdog_timer);
	del_timer_sync(&adapter->phy_info_timer);

	flush_scheduled_work();

	/*
	 * Release control of h/w to f/w.  If f/w is AMT enabled, this
	 * would have already happened in close and is redundant.
	 */
	e1000_release_hw_control(adapter);

	unregister_netdev(netdev);

	if (!e1000_check_reset_block(&adapter->hw))
		e1000_phy_hw_reset(&adapter->hw);

	e1000e_reset_interrupt_capability(adapter);
	kfree(adapter->tx_ring);
	kfree(adapter->rx_ring);

	iounmap(adapter->hw.hw_addr);
	if (adapter->hw.flash_address)
		iounmap(adapter->hw.flash_address);
	pci_release_selected_regions(pdev,
	                             pci_select_bars(pdev, IORESOURCE_MEM));

	free_netdev(netdev);

	/* AER disable */
	err = pci_disable_pcie_error_reporting(pdev);
	if (err)
		dev_err(&pdev->dev,
		        "pci_disable_pcie_error_reporting failed 0x%x\n", err);

	pci_disable_device(pdev);
}

/* PCI Error Recovery (ERS) */
static struct pci_error_handlers e1000_err_handler = {
	.error_detected = e1000_io_error_detected,
	.slot_reset = e1000_io_slot_reset,
	.resume = e1000_io_resume,
};

static struct pci_device_id e1000_pci_tbl[] = {
	{ PCI_VDEVICE(INTEL, E1000_DEV_ID_82571EB_COPPER), board_82571 },
	{ PCI_VDEVICE(INTEL, E1000_DEV_ID_82571EB_FIBER), board_82571 },
	{ PCI_VDEVICE(INTEL, E1000_DEV_ID_82571EB_QUAD_COPPER), board_82571 },
	{ PCI_VDEVICE(INTEL, E1000_DEV_ID_82571EB_QUAD_COPPER_LP), board_82571 },
	{ PCI_VDEVICE(INTEL, E1000_DEV_ID_82571EB_QUAD_FIBER), board_82571 },
	{ PCI_VDEVICE(INTEL, E1000_DEV_ID_82571EB_SERDES), board_82571 },
	{ PCI_VDEVICE(INTEL, E1000_DEV_ID_82571EB_SERDES_DUAL), board_82571 },
	{ PCI_VDEVICE(INTEL, E1000_DEV_ID_82571EB_SERDES_QUAD), board_82571 },
	{ PCI_VDEVICE(INTEL, E1000_DEV_ID_82571PT_QUAD_COPPER), board_82571 },

	{ PCI_VDEVICE(INTEL, E1000_DEV_ID_82572EI), board_82572 },
	{ PCI_VDEVICE(INTEL, E1000_DEV_ID_82572EI_COPPER), board_82572 },
	{ PCI_VDEVICE(INTEL, E1000_DEV_ID_82572EI_FIBER), board_82572 },
	{ PCI_VDEVICE(INTEL, E1000_DEV_ID_82572EI_SERDES), board_82572 },

	{ PCI_VDEVICE(INTEL, E1000_DEV_ID_82573E), board_82573 },
	{ PCI_VDEVICE(INTEL, E1000_DEV_ID_82573E_IAMT), board_82573 },
	{ PCI_VDEVICE(INTEL, E1000_DEV_ID_82573L), board_82573 },

	{ PCI_VDEVICE(INTEL, E1000_DEV_ID_82574L), board_82574 },
	{ PCI_VDEVICE(INTEL, E1000_DEV_ID_82574LA), board_82574 },
	{ PCI_VDEVICE(INTEL, E1000_DEV_ID_82583V), board_82583 },

	{ PCI_VDEVICE(INTEL, E1000_DEV_ID_80003ES2LAN_COPPER_DPT),
	  board_80003es2lan },
	{ PCI_VDEVICE(INTEL, E1000_DEV_ID_80003ES2LAN_COPPER_SPT),
	  board_80003es2lan },
	{ PCI_VDEVICE(INTEL, E1000_DEV_ID_80003ES2LAN_SERDES_DPT),
	  board_80003es2lan },
	{ PCI_VDEVICE(INTEL, E1000_DEV_ID_80003ES2LAN_SERDES_SPT),
	  board_80003es2lan },

	{ PCI_VDEVICE(INTEL, E1000_DEV_ID_ICH8_IFE), board_ich8lan },
	{ PCI_VDEVICE(INTEL, E1000_DEV_ID_ICH8_IFE_G), board_ich8lan },
	{ PCI_VDEVICE(INTEL, E1000_DEV_ID_ICH8_IFE_GT), board_ich8lan },
	{ PCI_VDEVICE(INTEL, E1000_DEV_ID_ICH8_IGP_AMT), board_ich8lan },
	{ PCI_VDEVICE(INTEL, E1000_DEV_ID_ICH8_IGP_C), board_ich8lan },
	{ PCI_VDEVICE(INTEL, E1000_DEV_ID_ICH8_IGP_M), board_ich8lan },
	{ PCI_VDEVICE(INTEL, E1000_DEV_ID_ICH8_IGP_M_AMT), board_ich8lan },

	{ PCI_VDEVICE(INTEL, E1000_DEV_ID_ICH9_IFE), board_ich9lan },
	{ PCI_VDEVICE(INTEL, E1000_DEV_ID_ICH9_IFE_G), board_ich9lan },
	{ PCI_VDEVICE(INTEL, E1000_DEV_ID_ICH9_IFE_GT), board_ich9lan },
	{ PCI_VDEVICE(INTEL, E1000_DEV_ID_ICH9_IGP_AMT), board_ich9lan },
	{ PCI_VDEVICE(INTEL, E1000_DEV_ID_ICH9_IGP_C), board_ich9lan },
	{ PCI_VDEVICE(INTEL, E1000_DEV_ID_ICH9_BM), board_ich9lan },
	{ PCI_VDEVICE(INTEL, E1000_DEV_ID_ICH9_IGP_M), board_ich9lan },
	{ PCI_VDEVICE(INTEL, E1000_DEV_ID_ICH9_IGP_M_AMT), board_ich9lan },
	{ PCI_VDEVICE(INTEL, E1000_DEV_ID_ICH9_IGP_M_V), board_ich9lan },

	{ PCI_VDEVICE(INTEL, E1000_DEV_ID_ICH10_R_BM_LM), board_ich9lan },
	{ PCI_VDEVICE(INTEL, E1000_DEV_ID_ICH10_R_BM_LF), board_ich9lan },
	{ PCI_VDEVICE(INTEL, E1000_DEV_ID_ICH10_R_BM_V), board_ich9lan },

	{ PCI_VDEVICE(INTEL, E1000_DEV_ID_ICH10_D_BM_LM), board_ich10lan },
	{ PCI_VDEVICE(INTEL, E1000_DEV_ID_ICH10_D_BM_LF), board_ich10lan },

	{ PCI_VDEVICE(INTEL, E1000_DEV_ID_PCH_M_HV_LM), board_pchlan },
	{ PCI_VDEVICE(INTEL, E1000_DEV_ID_PCH_M_HV_LC), board_pchlan },
	{ PCI_VDEVICE(INTEL, E1000_DEV_ID_PCH_D_HV_DM), board_pchlan },
	{ PCI_VDEVICE(INTEL, E1000_DEV_ID_PCH_D_HV_DC), board_pchlan },

	{ }	/* terminate list */
};
MODULE_DEVICE_TABLE(pci, e1000_pci_tbl);

/* PCI Device API Driver */
static struct pci_driver e1000_driver = {
	.name     = e1000e_driver_name,
	.id_table = e1000_pci_tbl,
	.probe    = e1000_probe,
	.remove   = __devexit_p(e1000_remove),
#ifdef CONFIG_PM
	/* Power Management Hooks */
	.suspend  = e1000_suspend,
	.resume   = e1000_resume,
#endif
	.shutdown = e1000_shutdown,
	.err_handler = &e1000_err_handler
};

/**
 * e1000_init_module - Driver Registration Routine
 *
 * e1000_init_module is the first routine called when the driver is
 * loaded. All it does is register with the PCI subsystem.
 **/
static int __init e1000_init_module(void)
{
	int ret;
	printk(KERN_INFO "%s: Intel(R) PRO/1000 Network Driver - %s\n",
	       e1000e_driver_name, e1000e_driver_version);
	printk(KERN_INFO "%s: Copyright (c) 1999-2008 Intel Corporation.\n",
	       e1000e_driver_name);
	ret = pci_register_driver(&e1000_driver);
	pm_qos_add_requirement(PM_QOS_CPU_DMA_LATENCY, e1000e_driver_name,
			       PM_QOS_DEFAULT_VALUE);
				
	return ret;
}
module_init(e1000_init_module);

/**
 * e1000_exit_module - Driver Exit Cleanup Routine
 *
 * e1000_exit_module is called just before the driver is removed
 * from memory.
 **/
static void __exit e1000_exit_module(void)
{
	pci_unregister_driver(&e1000_driver);
	pm_qos_remove_requirement(PM_QOS_CPU_DMA_LATENCY, e1000e_driver_name);
}
module_exit(e1000_exit_module);


MODULE_AUTHOR("Intel Corporation, <linux.nics@intel.com>");
MODULE_DESCRIPTION("Intel(R) PRO/1000 Network Driver");
MODULE_LICENSE("GPL");
MODULE_VERSION(DRV_VERSION);

/* e1000_main.c */<|MERGE_RESOLUTION|>--- conflicted
+++ resolved
@@ -4401,8 +4401,6 @@
 	}
 }
 
-<<<<<<< HEAD
-=======
 static int e1000_init_phy_wakeup(struct e1000_adapter *adapter, u32 wufc)
 {
 	struct e1000_hw *hw = &adapter->hw;
@@ -4478,7 +4476,6 @@
 	return retval;
 }
 
->>>>>>> 533ac12e
 static int __e1000_shutdown(struct pci_dev *pdev, bool *enable_wake)
 {
 	struct net_device *netdev = pci_get_drvdata(pdev);
@@ -4541,10 +4538,6 @@
 		/* Allow time for pending master requests to run */
 		e1000e_disable_pcie_master(&adapter->hw);
 
-<<<<<<< HEAD
-		ew32(WUC, E1000_WUC_PME_EN);
-		ew32(WUFC, wufc);
-=======
 		if ((adapter->flags2 & FLAG2_HAS_PHY_WAKEUP) &&
 		    !(hw->mac.ops.check_mng_mode(hw))) {
 			/* enable wakeup by the PHY */
@@ -4556,7 +4549,6 @@
 			ew32(WUFC, wufc);
 			ew32(WUC, E1000_WUC_PME_EN);
 		}
->>>>>>> 533ac12e
 	} else {
 		ew32(WUC, 0);
 		ew32(WUFC, 0);
