/*
 * Driver for Marvell Discovery (MV643XX) and Marvell Orion ethernet ports
 * Copyright (C) 2002 Matthew Dharm <mdharm@momenco.com>
 *
 * Based on the 64360 driver from:
 * Copyright (C) 2002 Rabeeh Khoury <rabeeh@galileo.co.il>
 *		      Rabeeh Khoury <rabeeh@marvell.com>
 *
 * Copyright (C) 2003 PMC-Sierra, Inc.,
 *	written by Manish Lachwani
 *
 * Copyright (C) 2003 Ralf Baechle <ralf@linux-mips.org>
 *
 * Copyright (C) 2004-2006 MontaVista Software, Inc.
 *			   Dale Farnsworth <dale@farnsworth.org>
 *
 * Copyright (C) 2004 Steven J. Hill <sjhill1@rockwellcollins.com>
 *				     <sjhill@realitydiluted.com>
 *
 * Copyright (C) 2007-2008 Marvell Semiconductor
 *			   Lennert Buytenhek <buytenh@marvell.com>
 *
 * This program is free software; you can redistribute it and/or
 * modify it under the terms of the GNU General Public License
 * as published by the Free Software Foundation; either version 2
 * of the License, or (at your option) any later version.
 *
 * This program is distributed in the hope that it will be useful,
 * but WITHOUT ANY WARRANTY; without even the implied warranty of
 * MERCHANTABILITY or FITNESS FOR A PARTICULAR PURPOSE.  See the
 * GNU General Public License for more details.
 *
 * You should have received a copy of the GNU General Public License
 * along with this program; if not, write to the Free Software
 * Foundation, Inc., 59 Temple Place - Suite 330, Boston, MA  02111-1307, USA.
 */

#include <linux/init.h>
#include <linux/dma-mapping.h>
#include <linux/in.h>
#include <linux/ip.h>
#include <linux/tcp.h>
#include <linux/udp.h>
#include <linux/etherdevice.h>
#include <linux/delay.h>
#include <linux/ethtool.h>
#include <linux/platform_device.h>
#include <linux/module.h>
#include <linux/kernel.h>
#include <linux/spinlock.h>
#include <linux/workqueue.h>
#include <linux/phy.h>
#include <linux/mv643xx_eth.h>
#include <linux/io.h>
#include <linux/types.h>
#include <linux/inet_lro.h>
#include <asm/system.h>
#include <linux/list.h>

static char mv643xx_eth_driver_name[] = "mv643xx_eth";
static char mv643xx_eth_driver_version[] = "1.4";


/*
 * Registers shared between all ports.
 */
#define PHY_ADDR			0x0000
#define SMI_REG				0x0004
#define  SMI_BUSY			0x10000000
#define  SMI_READ_VALID			0x08000000
#define  SMI_OPCODE_READ		0x04000000
#define  SMI_OPCODE_WRITE		0x00000000
#define ERR_INT_CAUSE			0x0080
#define  ERR_INT_SMI_DONE		0x00000010
#define ERR_INT_MASK			0x0084
#define WINDOW_BASE(w)			(0x0200 + ((w) << 3))
#define WINDOW_SIZE(w)			(0x0204 + ((w) << 3))
#define WINDOW_REMAP_HIGH(w)		(0x0280 + ((w) << 2))
#define WINDOW_BAR_ENABLE		0x0290
#define WINDOW_PROTECT(w)		(0x0294 + ((w) << 4))

/*
 * Main per-port registers.  These live at offset 0x0400 for
 * port #0, 0x0800 for port #1, and 0x0c00 for port #2.
 */
#define PORT_CONFIG			0x0000
#define  UNICAST_PROMISCUOUS_MODE	0x00000001
#define PORT_CONFIG_EXT			0x0004
#define MAC_ADDR_LOW			0x0014
#define MAC_ADDR_HIGH			0x0018
#define SDMA_CONFIG			0x001c
#define  TX_BURST_SIZE_16_64BIT		0x01000000
#define  TX_BURST_SIZE_4_64BIT		0x00800000
#define  BLM_TX_NO_SWAP			0x00000020
#define  BLM_RX_NO_SWAP			0x00000010
#define  RX_BURST_SIZE_16_64BIT		0x00000008
#define  RX_BURST_SIZE_4_64BIT		0x00000004
#define PORT_SERIAL_CONTROL		0x003c
#define  SET_MII_SPEED_TO_100		0x01000000
#define  SET_GMII_SPEED_TO_1000		0x00800000
#define  SET_FULL_DUPLEX_MODE		0x00200000
#define  MAX_RX_PACKET_9700BYTE		0x000a0000
#define  DISABLE_AUTO_NEG_SPEED_GMII	0x00002000
#define  DO_NOT_FORCE_LINK_FAIL		0x00000400
#define  SERIAL_PORT_CONTROL_RESERVED	0x00000200
#define  DISABLE_AUTO_NEG_FOR_FLOW_CTRL	0x00000008
#define  DISABLE_AUTO_NEG_FOR_DUPLEX	0x00000004
#define  FORCE_LINK_PASS		0x00000002
#define  SERIAL_PORT_ENABLE		0x00000001
#define PORT_STATUS			0x0044
#define  TX_FIFO_EMPTY			0x00000400
#define  TX_IN_PROGRESS			0x00000080
#define  PORT_SPEED_MASK		0x00000030
#define  PORT_SPEED_1000		0x00000010
#define  PORT_SPEED_100			0x00000020
#define  PORT_SPEED_10			0x00000000
#define  FLOW_CONTROL_ENABLED		0x00000008
#define  FULL_DUPLEX			0x00000004
#define  LINK_UP			0x00000002
#define TXQ_COMMAND			0x0048
#define TXQ_FIX_PRIO_CONF		0x004c
#define TX_BW_RATE			0x0050
#define TX_BW_MTU			0x0058
#define TX_BW_BURST			0x005c
#define INT_CAUSE			0x0060
#define  INT_TX_END			0x07f80000
#define  INT_TX_END_0			0x00080000
#define  INT_RX				0x000003fc
#define  INT_RX_0			0x00000004
#define  INT_EXT			0x00000002
#define INT_CAUSE_EXT			0x0064
#define  INT_EXT_LINK_PHY		0x00110000
#define  INT_EXT_TX			0x000000ff
#define INT_MASK			0x0068
#define INT_MASK_EXT			0x006c
#define TX_FIFO_URGENT_THRESHOLD	0x0074
#define TXQ_FIX_PRIO_CONF_MOVED		0x00dc
#define TX_BW_RATE_MOVED		0x00e0
#define TX_BW_MTU_MOVED			0x00e8
#define TX_BW_BURST_MOVED		0x00ec
#define RXQ_CURRENT_DESC_PTR(q)		(0x020c + ((q) << 4))
#define RXQ_COMMAND			0x0280
#define TXQ_CURRENT_DESC_PTR(q)		(0x02c0 + ((q) << 2))
#define TXQ_BW_TOKENS(q)		(0x0300 + ((q) << 4))
#define TXQ_BW_CONF(q)			(0x0304 + ((q) << 4))
#define TXQ_BW_WRR_CONF(q)		(0x0308 + ((q) << 4))

/*
 * Misc per-port registers.
 */
#define MIB_COUNTERS(p)			(0x1000 + ((p) << 7))
#define SPECIAL_MCAST_TABLE(p)		(0x1400 + ((p) << 10))
#define OTHER_MCAST_TABLE(p)		(0x1500 + ((p) << 10))
#define UNICAST_TABLE(p)		(0x1600 + ((p) << 10))


/*
 * SDMA configuration register default value.
 */
#if defined(__BIG_ENDIAN)
#define PORT_SDMA_CONFIG_DEFAULT_VALUE		\
		(RX_BURST_SIZE_4_64BIT	|	\
		 TX_BURST_SIZE_4_64BIT)
#elif defined(__LITTLE_ENDIAN)
#define PORT_SDMA_CONFIG_DEFAULT_VALUE		\
		(RX_BURST_SIZE_4_64BIT	|	\
		 BLM_RX_NO_SWAP		|	\
		 BLM_TX_NO_SWAP		|	\
		 TX_BURST_SIZE_4_64BIT)
#else
#error One of __BIG_ENDIAN or __LITTLE_ENDIAN must be defined
#endif


/*
 * Misc definitions.
 */
#define DEFAULT_RX_QUEUE_SIZE	128
#define DEFAULT_TX_QUEUE_SIZE	256
#define SKB_DMA_REALIGN		((PAGE_SIZE - NET_SKB_PAD) % SMP_CACHE_BYTES)


/*
 * RX/TX descriptors.
 */
#if defined(__BIG_ENDIAN)
struct rx_desc {
	u16 byte_cnt;		/* Descriptor buffer byte count		*/
	u16 buf_size;		/* Buffer size				*/
	u32 cmd_sts;		/* Descriptor command status		*/
	u32 next_desc_ptr;	/* Next descriptor pointer		*/
	u32 buf_ptr;		/* Descriptor buffer pointer		*/
};

struct tx_desc {
	u16 byte_cnt;		/* buffer byte count			*/
	u16 l4i_chk;		/* CPU provided TCP checksum		*/
	u32 cmd_sts;		/* Command/status field			*/
	u32 next_desc_ptr;	/* Pointer to next descriptor		*/
	u32 buf_ptr;		/* pointer to buffer for this descriptor*/
};
#elif defined(__LITTLE_ENDIAN)
struct rx_desc {
	u32 cmd_sts;		/* Descriptor command status		*/
	u16 buf_size;		/* Buffer size				*/
	u16 byte_cnt;		/* Descriptor buffer byte count		*/
	u32 buf_ptr;		/* Descriptor buffer pointer		*/
	u32 next_desc_ptr;	/* Next descriptor pointer		*/
};

struct tx_desc {
	u32 cmd_sts;		/* Command/status field			*/
	u16 l4i_chk;		/* CPU provided TCP checksum		*/
	u16 byte_cnt;		/* buffer byte count			*/
	u32 buf_ptr;		/* pointer to buffer for this descriptor*/
	u32 next_desc_ptr;	/* Pointer to next descriptor		*/
};
#else
#error One of __BIG_ENDIAN or __LITTLE_ENDIAN must be defined
#endif

/* RX & TX descriptor command */
#define BUFFER_OWNED_BY_DMA		0x80000000

/* RX & TX descriptor status */
#define ERROR_SUMMARY			0x00000001

/* RX descriptor status */
#define LAYER_4_CHECKSUM_OK		0x40000000
#define RX_ENABLE_INTERRUPT		0x20000000
#define RX_FIRST_DESC			0x08000000
#define RX_LAST_DESC			0x04000000
#define RX_IP_HDR_OK			0x02000000
#define RX_PKT_IS_IPV4			0x01000000
#define RX_PKT_IS_ETHERNETV2		0x00800000
#define RX_PKT_LAYER4_TYPE_MASK		0x00600000
#define RX_PKT_LAYER4_TYPE_TCP_IPV4	0x00000000
#define RX_PKT_IS_VLAN_TAGGED		0x00080000

/* TX descriptor command */
#define TX_ENABLE_INTERRUPT		0x00800000
#define GEN_CRC				0x00400000
#define TX_FIRST_DESC			0x00200000
#define TX_LAST_DESC			0x00100000
#define ZERO_PADDING			0x00080000
#define GEN_IP_V4_CHECKSUM		0x00040000
#define GEN_TCP_UDP_CHECKSUM		0x00020000
#define UDP_FRAME			0x00010000
#define MAC_HDR_EXTRA_4_BYTES		0x00008000
#define MAC_HDR_EXTRA_8_BYTES		0x00000200

#define TX_IHL_SHIFT			11


/* global *******************************************************************/
struct mv643xx_eth_shared_private {
	/*
	 * Ethernet controller base address.
	 */
	void __iomem *base;

	/*
	 * Points at the right SMI instance to use.
	 */
	struct mv643xx_eth_shared_private *smi;

	/*
	 * Provides access to local SMI interface.
	 */
	struct mii_bus *smi_bus;

	/*
	 * If we have access to the error interrupt pin (which is
	 * somewhat misnamed as it not only reflects internal errors
	 * but also reflects SMI completion), use that to wait for
	 * SMI access completion instead of polling the SMI busy bit.
	 */
	int err_interrupt;
	wait_queue_head_t smi_busy_wait;

	/*
	 * Per-port MBUS window access register value.
	 */
	u32 win_protect;

	/*
	 * Hardware-specific parameters.
	 */
	unsigned int t_clk;
	int extended_rx_coal_limit;
	int tx_bw_control;
};

#define TX_BW_CONTROL_ABSENT		0
#define TX_BW_CONTROL_OLD_LAYOUT	1
#define TX_BW_CONTROL_NEW_LAYOUT	2

static int mv643xx_eth_open(struct net_device *dev);
static int mv643xx_eth_stop(struct net_device *dev);


/* per-port *****************************************************************/
struct mib_counters {
	u64 good_octets_received;
	u32 bad_octets_received;
	u32 internal_mac_transmit_err;
	u32 good_frames_received;
	u32 bad_frames_received;
	u32 broadcast_frames_received;
	u32 multicast_frames_received;
	u32 frames_64_octets;
	u32 frames_65_to_127_octets;
	u32 frames_128_to_255_octets;
	u32 frames_256_to_511_octets;
	u32 frames_512_to_1023_octets;
	u32 frames_1024_to_max_octets;
	u64 good_octets_sent;
	u32 good_frames_sent;
	u32 excessive_collision;
	u32 multicast_frames_sent;
	u32 broadcast_frames_sent;
	u32 unrec_mac_control_received;
	u32 fc_sent;
	u32 good_fc_received;
	u32 bad_fc_received;
	u32 undersize_received;
	u32 fragments_received;
	u32 oversize_received;
	u32 jabber_received;
	u32 mac_receive_error;
	u32 bad_crc_event;
	u32 collision;
	u32 late_collision;
};

struct lro_counters {
	u32 lro_aggregated;
	u32 lro_flushed;
	u32 lro_no_desc;
};

struct rx_queue {
	int index;

	int rx_ring_size;

	int rx_desc_count;
	int rx_curr_desc;
	int rx_used_desc;

	struct rx_desc *rx_desc_area;
	dma_addr_t rx_desc_dma;
	int rx_desc_area_size;
	struct sk_buff **rx_skb;

	struct net_lro_mgr lro_mgr;
	struct net_lro_desc lro_arr[8];
};

struct tx_queue {
	int index;

	int tx_ring_size;

	int tx_desc_count;
	int tx_curr_desc;
	int tx_used_desc;

	struct tx_desc *tx_desc_area;
	dma_addr_t tx_desc_dma;
	int tx_desc_area_size;

	struct sk_buff_head tx_skb;

	unsigned long tx_packets;
	unsigned long tx_bytes;
	unsigned long tx_dropped;
};

struct mv643xx_eth_private {
	struct mv643xx_eth_shared_private *shared;
	void __iomem *base;
	int port_num;

	struct net_device *dev;

	struct phy_device *phy;

	struct timer_list mib_counters_timer;
	spinlock_t mib_counters_lock;
	struct mib_counters mib_counters;

	struct lro_counters lro_counters;

	struct work_struct tx_timeout_task;

	struct napi_struct napi;
<<<<<<< HEAD
=======
	u32 int_mask;
>>>>>>> 533ac12e
	u8 oom;
	u8 work_link;
	u8 work_tx;
	u8 work_tx_end;
	u8 work_rx;
	u8 work_rx_refill;

	int skb_size;
	struct sk_buff_head rx_recycle;

	/*
	 * RX state.
	 */
	int rx_ring_size;
	unsigned long rx_desc_sram_addr;
	int rx_desc_sram_size;
	int rxq_count;
	struct timer_list rx_oom;
	struct rx_queue rxq[8];

	/*
	 * TX state.
	 */
	int tx_ring_size;
	unsigned long tx_desc_sram_addr;
	int tx_desc_sram_size;
	int txq_count;
	struct tx_queue txq[8];
};


/* port register accessors **************************************************/
static inline u32 rdl(struct mv643xx_eth_private *mp, int offset)
{
	return readl(mp->shared->base + offset);
}

static inline u32 rdlp(struct mv643xx_eth_private *mp, int offset)
{
	return readl(mp->base + offset);
}

static inline void wrl(struct mv643xx_eth_private *mp, int offset, u32 data)
{
	writel(data, mp->shared->base + offset);
}

static inline void wrlp(struct mv643xx_eth_private *mp, int offset, u32 data)
{
	writel(data, mp->base + offset);
}


/* rxq/txq helper functions *************************************************/
static struct mv643xx_eth_private *rxq_to_mp(struct rx_queue *rxq)
{
	return container_of(rxq, struct mv643xx_eth_private, rxq[rxq->index]);
}

static struct mv643xx_eth_private *txq_to_mp(struct tx_queue *txq)
{
	return container_of(txq, struct mv643xx_eth_private, txq[txq->index]);
}

static void rxq_enable(struct rx_queue *rxq)
{
	struct mv643xx_eth_private *mp = rxq_to_mp(rxq);
	wrlp(mp, RXQ_COMMAND, 1 << rxq->index);
}

static void rxq_disable(struct rx_queue *rxq)
{
	struct mv643xx_eth_private *mp = rxq_to_mp(rxq);
	u8 mask = 1 << rxq->index;

	wrlp(mp, RXQ_COMMAND, mask << 8);
	while (rdlp(mp, RXQ_COMMAND) & mask)
		udelay(10);
}

static void txq_reset_hw_ptr(struct tx_queue *txq)
{
	struct mv643xx_eth_private *mp = txq_to_mp(txq);
	u32 addr;

	addr = (u32)txq->tx_desc_dma;
	addr += txq->tx_curr_desc * sizeof(struct tx_desc);
	wrlp(mp, TXQ_CURRENT_DESC_PTR(txq->index), addr);
}

static void txq_enable(struct tx_queue *txq)
{
	struct mv643xx_eth_private *mp = txq_to_mp(txq);
	wrlp(mp, TXQ_COMMAND, 1 << txq->index);
}

static void txq_disable(struct tx_queue *txq)
{
	struct mv643xx_eth_private *mp = txq_to_mp(txq);
	u8 mask = 1 << txq->index;

	wrlp(mp, TXQ_COMMAND, mask << 8);
	while (rdlp(mp, TXQ_COMMAND) & mask)
		udelay(10);
}

static void txq_maybe_wake(struct tx_queue *txq)
{
	struct mv643xx_eth_private *mp = txq_to_mp(txq);
	struct netdev_queue *nq = netdev_get_tx_queue(mp->dev, txq->index);

	if (netif_tx_queue_stopped(nq)) {
		__netif_tx_lock(nq, smp_processor_id());
		if (txq->tx_ring_size - txq->tx_desc_count >= MAX_SKB_FRAGS + 1)
			netif_tx_wake_queue(nq);
		__netif_tx_unlock(nq);
	}
}


/* rx napi ******************************************************************/
static int
mv643xx_get_skb_header(struct sk_buff *skb, void **iphdr, void **tcph,
		       u64 *hdr_flags, void *priv)
{
	unsigned long cmd_sts = (unsigned long)priv;

	/*
	 * Make sure that this packet is Ethernet II, is not VLAN
	 * tagged, is IPv4, has a valid IP header, and is TCP.
	 */
	if ((cmd_sts & (RX_IP_HDR_OK | RX_PKT_IS_IPV4 |
		       RX_PKT_IS_ETHERNETV2 | RX_PKT_LAYER4_TYPE_MASK |
		       RX_PKT_IS_VLAN_TAGGED)) !=
	    (RX_IP_HDR_OK | RX_PKT_IS_IPV4 |
	     RX_PKT_IS_ETHERNETV2 | RX_PKT_LAYER4_TYPE_TCP_IPV4))
		return -1;

	skb_reset_network_header(skb);
	skb_set_transport_header(skb, ip_hdrlen(skb));
	*iphdr = ip_hdr(skb);
	*tcph = tcp_hdr(skb);
	*hdr_flags = LRO_IPV4 | LRO_TCP;

	return 0;
}

static int rxq_process(struct rx_queue *rxq, int budget)
{
	struct mv643xx_eth_private *mp = rxq_to_mp(rxq);
	struct net_device_stats *stats = &mp->dev->stats;
	int lro_flush_needed;
	int rx;

	lro_flush_needed = 0;
	rx = 0;
	while (rx < budget && rxq->rx_desc_count) {
		struct rx_desc *rx_desc;
		unsigned int cmd_sts;
		struct sk_buff *skb;
		u16 byte_cnt;

		rx_desc = &rxq->rx_desc_area[rxq->rx_curr_desc];

		cmd_sts = rx_desc->cmd_sts;
		if (cmd_sts & BUFFER_OWNED_BY_DMA)
			break;
		rmb();

		skb = rxq->rx_skb[rxq->rx_curr_desc];
		rxq->rx_skb[rxq->rx_curr_desc] = NULL;

		rxq->rx_curr_desc++;
		if (rxq->rx_curr_desc == rxq->rx_ring_size)
			rxq->rx_curr_desc = 0;

		dma_unmap_single(mp->dev->dev.parent, rx_desc->buf_ptr,
				 rx_desc->buf_size, DMA_FROM_DEVICE);
		rxq->rx_desc_count--;
		rx++;

		mp->work_rx_refill |= 1 << rxq->index;

		byte_cnt = rx_desc->byte_cnt;

		/*
		 * Update statistics.
		 *
		 * Note that the descriptor byte count includes 2 dummy
		 * bytes automatically inserted by the hardware at the
		 * start of the packet (which we don't count), and a 4
		 * byte CRC at the end of the packet (which we do count).
		 */
		stats->rx_packets++;
		stats->rx_bytes += byte_cnt - 2;

		/*
		 * In case we received a packet without first / last bits
		 * on, or the error summary bit is set, the packet needs
		 * to be dropped.
		 */
		if ((cmd_sts & (RX_FIRST_DESC | RX_LAST_DESC | ERROR_SUMMARY))
			!= (RX_FIRST_DESC | RX_LAST_DESC))
			goto err;

		/*
		 * The -4 is for the CRC in the trailer of the
		 * received packet
		 */
		skb_put(skb, byte_cnt - 2 - 4);

		if (cmd_sts & LAYER_4_CHECKSUM_OK)
			skb->ip_summed = CHECKSUM_UNNECESSARY;
		skb->protocol = eth_type_trans(skb, mp->dev);

		if (skb->dev->features & NETIF_F_LRO &&
		    skb->ip_summed == CHECKSUM_UNNECESSARY) {
			lro_receive_skb(&rxq->lro_mgr, skb, (void *)cmd_sts);
			lro_flush_needed = 1;
		} else
			netif_receive_skb(skb);

		continue;

err:
		stats->rx_dropped++;

		if ((cmd_sts & (RX_FIRST_DESC | RX_LAST_DESC)) !=
			(RX_FIRST_DESC | RX_LAST_DESC)) {
			if (net_ratelimit())
				dev_printk(KERN_ERR, &mp->dev->dev,
					   "received packet spanning "
					   "multiple descriptors\n");
		}

		if (cmd_sts & ERROR_SUMMARY)
			stats->rx_errors++;

		dev_kfree_skb(skb);
	}

	if (lro_flush_needed)
		lro_flush_all(&rxq->lro_mgr);

	if (rx < budget)
		mp->work_rx &= ~(1 << rxq->index);

	return rx;
}

static int rxq_refill(struct rx_queue *rxq, int budget)
{
	struct mv643xx_eth_private *mp = rxq_to_mp(rxq);
	int refilled;

	refilled = 0;
	while (refilled < budget && rxq->rx_desc_count < rxq->rx_ring_size) {
		struct sk_buff *skb;
		int rx;
		struct rx_desc *rx_desc;

		skb = __skb_dequeue(&mp->rx_recycle);
		if (skb == NULL)
			skb = dev_alloc_skb(mp->skb_size);

		if (skb == NULL) {
			mp->oom = 1;
			goto oom;
		}

		if (SKB_DMA_REALIGN)
			skb_reserve(skb, SKB_DMA_REALIGN);

		refilled++;
		rxq->rx_desc_count++;

		rx = rxq->rx_used_desc++;
		if (rxq->rx_used_desc == rxq->rx_ring_size)
			rxq->rx_used_desc = 0;

		rx_desc = rxq->rx_desc_area + rx;

		rx_desc->buf_ptr = dma_map_single(mp->dev->dev.parent,
						  skb->data, mp->skb_size,
						  DMA_FROM_DEVICE);
		rx_desc->buf_size = mp->skb_size;
		rxq->rx_skb[rx] = skb;
		wmb();
		rx_desc->cmd_sts = BUFFER_OWNED_BY_DMA | RX_ENABLE_INTERRUPT;
		wmb();

		/*
		 * The hardware automatically prepends 2 bytes of
		 * dummy data to each received packet, so that the
		 * IP header ends up 16-byte aligned.
		 */
		skb_reserve(skb, 2);
	}

	if (refilled < budget)
		mp->work_rx_refill &= ~(1 << rxq->index);

oom:
	return refilled;
}


/* tx ***********************************************************************/
static inline unsigned int has_tiny_unaligned_frags(struct sk_buff *skb)
{
	int frag;

	for (frag = 0; frag < skb_shinfo(skb)->nr_frags; frag++) {
		skb_frag_t *fragp = &skb_shinfo(skb)->frags[frag];
		if (fragp->size <= 8 && fragp->page_offset & 7)
			return 1;
	}

	return 0;
}

static void txq_submit_frag_skb(struct tx_queue *txq, struct sk_buff *skb)
{
	struct mv643xx_eth_private *mp = txq_to_mp(txq);
	int nr_frags = skb_shinfo(skb)->nr_frags;
	int frag;

	for (frag = 0; frag < nr_frags; frag++) {
		skb_frag_t *this_frag;
		int tx_index;
		struct tx_desc *desc;

		this_frag = &skb_shinfo(skb)->frags[frag];
		tx_index = txq->tx_curr_desc++;
		if (txq->tx_curr_desc == txq->tx_ring_size)
			txq->tx_curr_desc = 0;
		desc = &txq->tx_desc_area[tx_index];

		/*
		 * The last fragment will generate an interrupt
		 * which will free the skb on TX completion.
		 */
		if (frag == nr_frags - 1) {
			desc->cmd_sts = BUFFER_OWNED_BY_DMA |
					ZERO_PADDING | TX_LAST_DESC |
					TX_ENABLE_INTERRUPT;
		} else {
			desc->cmd_sts = BUFFER_OWNED_BY_DMA;
		}

		desc->l4i_chk = 0;
		desc->byte_cnt = this_frag->size;
		desc->buf_ptr = dma_map_page(mp->dev->dev.parent,
					     this_frag->page,
					     this_frag->page_offset,
					     this_frag->size, DMA_TO_DEVICE);
	}
}

static inline __be16 sum16_as_be(__sum16 sum)
{
	return (__force __be16)sum;
}

static int txq_submit_skb(struct tx_queue *txq, struct sk_buff *skb)
{
	struct mv643xx_eth_private *mp = txq_to_mp(txq);
	int nr_frags = skb_shinfo(skb)->nr_frags;
	int tx_index;
	struct tx_desc *desc;
	u32 cmd_sts;
	u16 l4i_chk;
	int length;

	cmd_sts = TX_FIRST_DESC | GEN_CRC | BUFFER_OWNED_BY_DMA;
	l4i_chk = 0;

	if (skb->ip_summed == CHECKSUM_PARTIAL) {
		int tag_bytes;

		BUG_ON(skb->protocol != htons(ETH_P_IP) &&
		       skb->protocol != htons(ETH_P_8021Q));

		tag_bytes = (void *)ip_hdr(skb) - (void *)skb->data - ETH_HLEN;
		if (unlikely(tag_bytes & ~12)) {
			if (skb_checksum_help(skb) == 0)
				goto no_csum;
			kfree_skb(skb);
			return 1;
		}

		if (tag_bytes & 4)
			cmd_sts |= MAC_HDR_EXTRA_4_BYTES;
		if (tag_bytes & 8)
			cmd_sts |= MAC_HDR_EXTRA_8_BYTES;

		cmd_sts |= GEN_TCP_UDP_CHECKSUM |
			   GEN_IP_V4_CHECKSUM   |
			   ip_hdr(skb)->ihl << TX_IHL_SHIFT;

		switch (ip_hdr(skb)->protocol) {
		case IPPROTO_UDP:
			cmd_sts |= UDP_FRAME;
			l4i_chk = ntohs(sum16_as_be(udp_hdr(skb)->check));
			break;
		case IPPROTO_TCP:
			l4i_chk = ntohs(sum16_as_be(tcp_hdr(skb)->check));
			break;
		default:
			BUG();
		}
	} else {
no_csum:
		/* Errata BTS #50, IHL must be 5 if no HW checksum */
		cmd_sts |= 5 << TX_IHL_SHIFT;
	}

	tx_index = txq->tx_curr_desc++;
	if (txq->tx_curr_desc == txq->tx_ring_size)
		txq->tx_curr_desc = 0;
	desc = &txq->tx_desc_area[tx_index];

	if (nr_frags) {
		txq_submit_frag_skb(txq, skb);
		length = skb_headlen(skb);
	} else {
		cmd_sts |= ZERO_PADDING | TX_LAST_DESC | TX_ENABLE_INTERRUPT;
		length = skb->len;
	}

	desc->l4i_chk = l4i_chk;
	desc->byte_cnt = length;
	desc->buf_ptr = dma_map_single(mp->dev->dev.parent, skb->data,
				       length, DMA_TO_DEVICE);

	__skb_queue_tail(&txq->tx_skb, skb);

	/* ensure all other descriptors are written before first cmd_sts */
	wmb();
	desc->cmd_sts = cmd_sts;

	/* clear TX_END status */
	mp->work_tx_end &= ~(1 << txq->index);

	/* ensure all descriptors are written before poking hardware */
	wmb();
	txq_enable(txq);

	txq->tx_desc_count += nr_frags + 1;

	return 0;
}

static int mv643xx_eth_xmit(struct sk_buff *skb, struct net_device *dev)
{
	struct mv643xx_eth_private *mp = netdev_priv(dev);
	int queue;
	struct tx_queue *txq;
	struct netdev_queue *nq;

	queue = skb_get_queue_mapping(skb);
	txq = mp->txq + queue;
	nq = netdev_get_tx_queue(dev, queue);

	if (has_tiny_unaligned_frags(skb) && __skb_linearize(skb)) {
		txq->tx_dropped++;
		dev_printk(KERN_DEBUG, &dev->dev,
			   "failed to linearize skb with tiny "
			   "unaligned fragment\n");
		return NETDEV_TX_BUSY;
	}

	if (txq->tx_ring_size - txq->tx_desc_count < MAX_SKB_FRAGS + 1) {
		if (net_ratelimit())
			dev_printk(KERN_ERR, &dev->dev, "tx queue full?!\n");
		kfree_skb(skb);
		return NETDEV_TX_OK;
	}

	if (!txq_submit_skb(txq, skb)) {
		int entries_left;

		txq->tx_bytes += skb->len;
		txq->tx_packets++;
		dev->trans_start = jiffies;

		entries_left = txq->tx_ring_size - txq->tx_desc_count;
		if (entries_left < MAX_SKB_FRAGS + 1)
			netif_tx_stop_queue(nq);
	}

	return NETDEV_TX_OK;
}


/* tx napi ******************************************************************/
static void txq_kick(struct tx_queue *txq)
{
	struct mv643xx_eth_private *mp = txq_to_mp(txq);
	struct netdev_queue *nq = netdev_get_tx_queue(mp->dev, txq->index);
	u32 hw_desc_ptr;
	u32 expected_ptr;

	__netif_tx_lock(nq, smp_processor_id());

	if (rdlp(mp, TXQ_COMMAND) & (1 << txq->index))
		goto out;

	hw_desc_ptr = rdlp(mp, TXQ_CURRENT_DESC_PTR(txq->index));
	expected_ptr = (u32)txq->tx_desc_dma +
				txq->tx_curr_desc * sizeof(struct tx_desc);

	if (hw_desc_ptr != expected_ptr)
		txq_enable(txq);

out:
	__netif_tx_unlock(nq);

	mp->work_tx_end &= ~(1 << txq->index);
}

static int txq_reclaim(struct tx_queue *txq, int budget, int force)
{
	struct mv643xx_eth_private *mp = txq_to_mp(txq);
	struct netdev_queue *nq = netdev_get_tx_queue(mp->dev, txq->index);
	int reclaimed;

	__netif_tx_lock(nq, smp_processor_id());

	reclaimed = 0;
	while (reclaimed < budget && txq->tx_desc_count > 0) {
		int tx_index;
		struct tx_desc *desc;
		u32 cmd_sts;
		struct sk_buff *skb;

		tx_index = txq->tx_used_desc;
		desc = &txq->tx_desc_area[tx_index];
		cmd_sts = desc->cmd_sts;

		if (cmd_sts & BUFFER_OWNED_BY_DMA) {
			if (!force)
				break;
			desc->cmd_sts = cmd_sts & ~BUFFER_OWNED_BY_DMA;
		}

		txq->tx_used_desc = tx_index + 1;
		if (txq->tx_used_desc == txq->tx_ring_size)
			txq->tx_used_desc = 0;

		reclaimed++;
		txq->tx_desc_count--;

		skb = NULL;
		if (cmd_sts & TX_LAST_DESC)
			skb = __skb_dequeue(&txq->tx_skb);

		if (cmd_sts & ERROR_SUMMARY) {
			dev_printk(KERN_INFO, &mp->dev->dev, "tx error\n");
			mp->dev->stats.tx_errors++;
		}

		if (cmd_sts & TX_FIRST_DESC) {
			dma_unmap_single(mp->dev->dev.parent, desc->buf_ptr,
					 desc->byte_cnt, DMA_TO_DEVICE);
		} else {
			dma_unmap_page(mp->dev->dev.parent, desc->buf_ptr,
				       desc->byte_cnt, DMA_TO_DEVICE);
		}

		if (skb != NULL) {
			if (skb_queue_len(&mp->rx_recycle) <
					mp->rx_ring_size &&
			    skb_recycle_check(skb, mp->skb_size))
				__skb_queue_head(&mp->rx_recycle, skb);
			else
				dev_kfree_skb(skb);
		}
	}

	__netif_tx_unlock(nq);

	if (reclaimed < budget)
		mp->work_tx &= ~(1 << txq->index);

	return reclaimed;
}


/* tx rate control **********************************************************/
/*
 * Set total maximum TX rate (shared by all TX queues for this port)
 * to 'rate' bits per second, with a maximum burst of 'burst' bytes.
 */
static void tx_set_rate(struct mv643xx_eth_private *mp, int rate, int burst)
{
	int token_rate;
	int mtu;
	int bucket_size;

	token_rate = ((rate / 1000) * 64) / (mp->shared->t_clk / 1000);
	if (token_rate > 1023)
		token_rate = 1023;

	mtu = (mp->dev->mtu + 255) >> 8;
	if (mtu > 63)
		mtu = 63;

	bucket_size = (burst + 255) >> 8;
	if (bucket_size > 65535)
		bucket_size = 65535;

	switch (mp->shared->tx_bw_control) {
	case TX_BW_CONTROL_OLD_LAYOUT:
		wrlp(mp, TX_BW_RATE, token_rate);
		wrlp(mp, TX_BW_MTU, mtu);
		wrlp(mp, TX_BW_BURST, bucket_size);
		break;
	case TX_BW_CONTROL_NEW_LAYOUT:
		wrlp(mp, TX_BW_RATE_MOVED, token_rate);
		wrlp(mp, TX_BW_MTU_MOVED, mtu);
		wrlp(mp, TX_BW_BURST_MOVED, bucket_size);
		break;
	}
}

static void txq_set_rate(struct tx_queue *txq, int rate, int burst)
{
	struct mv643xx_eth_private *mp = txq_to_mp(txq);
	int token_rate;
	int bucket_size;

	token_rate = ((rate / 1000) * 64) / (mp->shared->t_clk / 1000);
	if (token_rate > 1023)
		token_rate = 1023;

	bucket_size = (burst + 255) >> 8;
	if (bucket_size > 65535)
		bucket_size = 65535;

	wrlp(mp, TXQ_BW_TOKENS(txq->index), token_rate << 14);
	wrlp(mp, TXQ_BW_CONF(txq->index), (bucket_size << 10) | token_rate);
}

static void txq_set_fixed_prio_mode(struct tx_queue *txq)
{
	struct mv643xx_eth_private *mp = txq_to_mp(txq);
	int off;
	u32 val;

	/*
	 * Turn on fixed priority mode.
	 */
	off = 0;
	switch (mp->shared->tx_bw_control) {
	case TX_BW_CONTROL_OLD_LAYOUT:
		off = TXQ_FIX_PRIO_CONF;
		break;
	case TX_BW_CONTROL_NEW_LAYOUT:
		off = TXQ_FIX_PRIO_CONF_MOVED;
		break;
	}

	if (off) {
		val = rdlp(mp, off);
		val |= 1 << txq->index;
		wrlp(mp, off, val);
	}
}

static void txq_set_wrr(struct tx_queue *txq, int weight)
{
	struct mv643xx_eth_private *mp = txq_to_mp(txq);
	int off;
	u32 val;

	/*
	 * Turn off fixed priority mode.
	 */
	off = 0;
	switch (mp->shared->tx_bw_control) {
	case TX_BW_CONTROL_OLD_LAYOUT:
		off = TXQ_FIX_PRIO_CONF;
		break;
	case TX_BW_CONTROL_NEW_LAYOUT:
		off = TXQ_FIX_PRIO_CONF_MOVED;
		break;
	}

	if (off) {
		val = rdlp(mp, off);
		val &= ~(1 << txq->index);
		wrlp(mp, off, val);

		/*
		 * Configure WRR weight for this queue.
		 */

		val = rdlp(mp, off);
		val = (val & ~0xff) | (weight & 0xff);
		wrlp(mp, TXQ_BW_WRR_CONF(txq->index), val);
	}
}


/* mii management interface *************************************************/
static irqreturn_t mv643xx_eth_err_irq(int irq, void *dev_id)
{
	struct mv643xx_eth_shared_private *msp = dev_id;

	if (readl(msp->base + ERR_INT_CAUSE) & ERR_INT_SMI_DONE) {
		writel(~ERR_INT_SMI_DONE, msp->base + ERR_INT_CAUSE);
		wake_up(&msp->smi_busy_wait);
		return IRQ_HANDLED;
	}

	return IRQ_NONE;
}

static int smi_is_done(struct mv643xx_eth_shared_private *msp)
{
	return !(readl(msp->base + SMI_REG) & SMI_BUSY);
}

static int smi_wait_ready(struct mv643xx_eth_shared_private *msp)
{
	if (msp->err_interrupt == NO_IRQ) {
		int i;

		for (i = 0; !smi_is_done(msp); i++) {
			if (i == 10)
				return -ETIMEDOUT;
			msleep(10);
		}

		return 0;
	}

	if (!smi_is_done(msp)) {
		wait_event_timeout(msp->smi_busy_wait, smi_is_done(msp),
				   msecs_to_jiffies(100));
		if (!smi_is_done(msp))
			return -ETIMEDOUT;
	}

	return 0;
}

static int smi_bus_read(struct mii_bus *bus, int addr, int reg)
{
	struct mv643xx_eth_shared_private *msp = bus->priv;
	void __iomem *smi_reg = msp->base + SMI_REG;
	int ret;

	if (smi_wait_ready(msp)) {
		printk(KERN_WARNING "mv643xx_eth: SMI bus busy timeout\n");
		return -ETIMEDOUT;
	}

	writel(SMI_OPCODE_READ | (reg << 21) | (addr << 16), smi_reg);

	if (smi_wait_ready(msp)) {
		printk(KERN_WARNING "mv643xx_eth: SMI bus busy timeout\n");
		return -ETIMEDOUT;
	}

	ret = readl(smi_reg);
	if (!(ret & SMI_READ_VALID)) {
		printk(KERN_WARNING "mv643xx_eth: SMI bus read not valid\n");
		return -ENODEV;
	}

	return ret & 0xffff;
}

static int smi_bus_write(struct mii_bus *bus, int addr, int reg, u16 val)
{
	struct mv643xx_eth_shared_private *msp = bus->priv;
	void __iomem *smi_reg = msp->base + SMI_REG;

	if (smi_wait_ready(msp)) {
		printk(KERN_WARNING "mv643xx_eth: SMI bus busy timeout\n");
		return -ETIMEDOUT;
	}

	writel(SMI_OPCODE_WRITE | (reg << 21) |
		(addr << 16) | (val & 0xffff), smi_reg);

	if (smi_wait_ready(msp)) {
		printk(KERN_WARNING "mv643xx_eth: SMI bus busy timeout\n");
		return -ETIMEDOUT;
	}

	return 0;
}


/* statistics ***************************************************************/
static struct net_device_stats *mv643xx_eth_get_stats(struct net_device *dev)
{
	struct mv643xx_eth_private *mp = netdev_priv(dev);
	struct net_device_stats *stats = &dev->stats;
	unsigned long tx_packets = 0;
	unsigned long tx_bytes = 0;
	unsigned long tx_dropped = 0;
	int i;

	for (i = 0; i < mp->txq_count; i++) {
		struct tx_queue *txq = mp->txq + i;

		tx_packets += txq->tx_packets;
		tx_bytes += txq->tx_bytes;
		tx_dropped += txq->tx_dropped;
	}

	stats->tx_packets = tx_packets;
	stats->tx_bytes = tx_bytes;
	stats->tx_dropped = tx_dropped;

	return stats;
}

static void mv643xx_eth_grab_lro_stats(struct mv643xx_eth_private *mp)
{
	u32 lro_aggregated = 0;
	u32 lro_flushed = 0;
	u32 lro_no_desc = 0;
	int i;

	for (i = 0; i < mp->rxq_count; i++) {
		struct rx_queue *rxq = mp->rxq + i;

		lro_aggregated += rxq->lro_mgr.stats.aggregated;
		lro_flushed += rxq->lro_mgr.stats.flushed;
		lro_no_desc += rxq->lro_mgr.stats.no_desc;
	}

	mp->lro_counters.lro_aggregated = lro_aggregated;
	mp->lro_counters.lro_flushed = lro_flushed;
	mp->lro_counters.lro_no_desc = lro_no_desc;
}

static inline u32 mib_read(struct mv643xx_eth_private *mp, int offset)
{
	return rdl(mp, MIB_COUNTERS(mp->port_num) + offset);
}

static void mib_counters_clear(struct mv643xx_eth_private *mp)
{
	int i;

	for (i = 0; i < 0x80; i += 4)
		mib_read(mp, i);
}

static void mib_counters_update(struct mv643xx_eth_private *mp)
{
	struct mib_counters *p = &mp->mib_counters;

	spin_lock_bh(&mp->mib_counters_lock);
	p->good_octets_received += mib_read(mp, 0x00);
	p->bad_octets_received += mib_read(mp, 0x08);
	p->internal_mac_transmit_err += mib_read(mp, 0x0c);
	p->good_frames_received += mib_read(mp, 0x10);
	p->bad_frames_received += mib_read(mp, 0x14);
	p->broadcast_frames_received += mib_read(mp, 0x18);
	p->multicast_frames_received += mib_read(mp, 0x1c);
	p->frames_64_octets += mib_read(mp, 0x20);
	p->frames_65_to_127_octets += mib_read(mp, 0x24);
	p->frames_128_to_255_octets += mib_read(mp, 0x28);
	p->frames_256_to_511_octets += mib_read(mp, 0x2c);
	p->frames_512_to_1023_octets += mib_read(mp, 0x30);
	p->frames_1024_to_max_octets += mib_read(mp, 0x34);
	p->good_octets_sent += mib_read(mp, 0x38);
	p->good_frames_sent += mib_read(mp, 0x40);
	p->excessive_collision += mib_read(mp, 0x44);
	p->multicast_frames_sent += mib_read(mp, 0x48);
	p->broadcast_frames_sent += mib_read(mp, 0x4c);
	p->unrec_mac_control_received += mib_read(mp, 0x50);
	p->fc_sent += mib_read(mp, 0x54);
	p->good_fc_received += mib_read(mp, 0x58);
	p->bad_fc_received += mib_read(mp, 0x5c);
	p->undersize_received += mib_read(mp, 0x60);
	p->fragments_received += mib_read(mp, 0x64);
	p->oversize_received += mib_read(mp, 0x68);
	p->jabber_received += mib_read(mp, 0x6c);
	p->mac_receive_error += mib_read(mp, 0x70);
	p->bad_crc_event += mib_read(mp, 0x74);
	p->collision += mib_read(mp, 0x78);
	p->late_collision += mib_read(mp, 0x7c);
	spin_unlock_bh(&mp->mib_counters_lock);

	mod_timer(&mp->mib_counters_timer, jiffies + 30 * HZ);
}

static void mib_counters_timer_wrapper(unsigned long _mp)
{
	struct mv643xx_eth_private *mp = (void *)_mp;

	mib_counters_update(mp);
}


/* interrupt coalescing *****************************************************/
/*
 * Hardware coalescing parameters are set in units of 64 t_clk
 * cycles.  I.e.:
 *
 *	coal_delay_in_usec = 64000000 * register_value / t_clk_rate
 *
 *	register_value = coal_delay_in_usec * t_clk_rate / 64000000
 *
 * In the ->set*() methods, we round the computed register value
 * to the nearest integer.
 */
static unsigned int get_rx_coal(struct mv643xx_eth_private *mp)
{
	u32 val = rdlp(mp, SDMA_CONFIG);
	u64 temp;

	if (mp->shared->extended_rx_coal_limit)
		temp = ((val & 0x02000000) >> 10) | ((val & 0x003fff80) >> 7);
	else
		temp = (val & 0x003fff00) >> 8;

	temp *= 64000000;
	do_div(temp, mp->shared->t_clk);

	return (unsigned int)temp;
}

static void set_rx_coal(struct mv643xx_eth_private *mp, unsigned int usec)
{
	u64 temp;
	u32 val;

	temp = (u64)usec * mp->shared->t_clk;
	temp += 31999999;
	do_div(temp, 64000000);

	val = rdlp(mp, SDMA_CONFIG);
	if (mp->shared->extended_rx_coal_limit) {
		if (temp > 0xffff)
			temp = 0xffff;
		val &= ~0x023fff80;
		val |= (temp & 0x8000) << 10;
		val |= (temp & 0x7fff) << 7;
	} else {
		if (temp > 0x3fff)
			temp = 0x3fff;
		val &= ~0x003fff00;
		val |= (temp & 0x3fff) << 8;
	}
	wrlp(mp, SDMA_CONFIG, val);
}

static unsigned int get_tx_coal(struct mv643xx_eth_private *mp)
{
	u64 temp;

	temp = (rdlp(mp, TX_FIFO_URGENT_THRESHOLD) & 0x3fff0) >> 4;
	temp *= 64000000;
	do_div(temp, mp->shared->t_clk);

	return (unsigned int)temp;
}

static void set_tx_coal(struct mv643xx_eth_private *mp, unsigned int usec)
{
	u64 temp;

	temp = (u64)usec * mp->shared->t_clk;
	temp += 31999999;
	do_div(temp, 64000000);

	if (temp > 0x3fff)
		temp = 0x3fff;

	wrlp(mp, TX_FIFO_URGENT_THRESHOLD, temp << 4);
}


/* ethtool ******************************************************************/
struct mv643xx_eth_stats {
	char stat_string[ETH_GSTRING_LEN];
	int sizeof_stat;
	int netdev_off;
	int mp_off;
};

#define SSTAT(m)						\
	{ #m, FIELD_SIZEOF(struct net_device_stats, m),		\
	  offsetof(struct net_device, stats.m), -1 }

#define MIBSTAT(m)						\
	{ #m, FIELD_SIZEOF(struct mib_counters, m),		\
	  -1, offsetof(struct mv643xx_eth_private, mib_counters.m) }

#define LROSTAT(m)						\
	{ #m, FIELD_SIZEOF(struct lro_counters, m),		\
	  -1, offsetof(struct mv643xx_eth_private, lro_counters.m) }

static const struct mv643xx_eth_stats mv643xx_eth_stats[] = {
	SSTAT(rx_packets),
	SSTAT(tx_packets),
	SSTAT(rx_bytes),
	SSTAT(tx_bytes),
	SSTAT(rx_errors),
	SSTAT(tx_errors),
	SSTAT(rx_dropped),
	SSTAT(tx_dropped),
	MIBSTAT(good_octets_received),
	MIBSTAT(bad_octets_received),
	MIBSTAT(internal_mac_transmit_err),
	MIBSTAT(good_frames_received),
	MIBSTAT(bad_frames_received),
	MIBSTAT(broadcast_frames_received),
	MIBSTAT(multicast_frames_received),
	MIBSTAT(frames_64_octets),
	MIBSTAT(frames_65_to_127_octets),
	MIBSTAT(frames_128_to_255_octets),
	MIBSTAT(frames_256_to_511_octets),
	MIBSTAT(frames_512_to_1023_octets),
	MIBSTAT(frames_1024_to_max_octets),
	MIBSTAT(good_octets_sent),
	MIBSTAT(good_frames_sent),
	MIBSTAT(excessive_collision),
	MIBSTAT(multicast_frames_sent),
	MIBSTAT(broadcast_frames_sent),
	MIBSTAT(unrec_mac_control_received),
	MIBSTAT(fc_sent),
	MIBSTAT(good_fc_received),
	MIBSTAT(bad_fc_received),
	MIBSTAT(undersize_received),
	MIBSTAT(fragments_received),
	MIBSTAT(oversize_received),
	MIBSTAT(jabber_received),
	MIBSTAT(mac_receive_error),
	MIBSTAT(bad_crc_event),
	MIBSTAT(collision),
	MIBSTAT(late_collision),
	LROSTAT(lro_aggregated),
	LROSTAT(lro_flushed),
	LROSTAT(lro_no_desc),
};

static int
mv643xx_eth_get_settings_phy(struct mv643xx_eth_private *mp,
			     struct ethtool_cmd *cmd)
{
	int err;

	err = phy_read_status(mp->phy);
	if (err == 0)
		err = phy_ethtool_gset(mp->phy, cmd);

	/*
	 * The MAC does not support 1000baseT_Half.
	 */
	cmd->supported &= ~SUPPORTED_1000baseT_Half;
	cmd->advertising &= ~ADVERTISED_1000baseT_Half;

	return err;
}

static int
mv643xx_eth_get_settings_phyless(struct mv643xx_eth_private *mp,
				 struct ethtool_cmd *cmd)
{
	u32 port_status;

	port_status = rdlp(mp, PORT_STATUS);

	cmd->supported = SUPPORTED_MII;
	cmd->advertising = ADVERTISED_MII;
	switch (port_status & PORT_SPEED_MASK) {
	case PORT_SPEED_10:
		cmd->speed = SPEED_10;
		break;
	case PORT_SPEED_100:
		cmd->speed = SPEED_100;
		break;
	case PORT_SPEED_1000:
		cmd->speed = SPEED_1000;
		break;
	default:
		cmd->speed = -1;
		break;
	}
	cmd->duplex = (port_status & FULL_DUPLEX) ? DUPLEX_FULL : DUPLEX_HALF;
	cmd->port = PORT_MII;
	cmd->phy_address = 0;
	cmd->transceiver = XCVR_INTERNAL;
	cmd->autoneg = AUTONEG_DISABLE;
	cmd->maxtxpkt = 1;
	cmd->maxrxpkt = 1;

	return 0;
}

static int
mv643xx_eth_get_settings(struct net_device *dev, struct ethtool_cmd *cmd)
{
	struct mv643xx_eth_private *mp = netdev_priv(dev);

	if (mp->phy != NULL)
		return mv643xx_eth_get_settings_phy(mp, cmd);
	else
		return mv643xx_eth_get_settings_phyless(mp, cmd);
}

static int
mv643xx_eth_set_settings(struct net_device *dev, struct ethtool_cmd *cmd)
{
	struct mv643xx_eth_private *mp = netdev_priv(dev);

	if (mp->phy == NULL)
		return -EINVAL;

	/*
	 * The MAC does not support 1000baseT_Half.
	 */
	cmd->advertising &= ~ADVERTISED_1000baseT_Half;

	return phy_ethtool_sset(mp->phy, cmd);
}

static void mv643xx_eth_get_drvinfo(struct net_device *dev,
				    struct ethtool_drvinfo *drvinfo)
{
	strncpy(drvinfo->driver,  mv643xx_eth_driver_name, 32);
	strncpy(drvinfo->version, mv643xx_eth_driver_version, 32);
	strncpy(drvinfo->fw_version, "N/A", 32);
	strncpy(drvinfo->bus_info, "platform", 32);
	drvinfo->n_stats = ARRAY_SIZE(mv643xx_eth_stats);
}

static int mv643xx_eth_nway_reset(struct net_device *dev)
{
	struct mv643xx_eth_private *mp = netdev_priv(dev);

	if (mp->phy == NULL)
		return -EINVAL;

	return genphy_restart_aneg(mp->phy);
}

static u32 mv643xx_eth_get_link(struct net_device *dev)
{
	return !!netif_carrier_ok(dev);
}

static int
mv643xx_eth_get_coalesce(struct net_device *dev, struct ethtool_coalesce *ec)
{
	struct mv643xx_eth_private *mp = netdev_priv(dev);

	ec->rx_coalesce_usecs = get_rx_coal(mp);
	ec->tx_coalesce_usecs = get_tx_coal(mp);

	return 0;
}

static int
mv643xx_eth_set_coalesce(struct net_device *dev, struct ethtool_coalesce *ec)
{
	struct mv643xx_eth_private *mp = netdev_priv(dev);

	set_rx_coal(mp, ec->rx_coalesce_usecs);
	set_tx_coal(mp, ec->tx_coalesce_usecs);

	return 0;
}

static void
mv643xx_eth_get_ringparam(struct net_device *dev, struct ethtool_ringparam *er)
{
	struct mv643xx_eth_private *mp = netdev_priv(dev);

	er->rx_max_pending = 4096;
	er->tx_max_pending = 4096;
	er->rx_mini_max_pending = 0;
	er->rx_jumbo_max_pending = 0;

	er->rx_pending = mp->rx_ring_size;
	er->tx_pending = mp->tx_ring_size;
	er->rx_mini_pending = 0;
	er->rx_jumbo_pending = 0;
}

static int
mv643xx_eth_set_ringparam(struct net_device *dev, struct ethtool_ringparam *er)
{
	struct mv643xx_eth_private *mp = netdev_priv(dev);

	if (er->rx_mini_pending || er->rx_jumbo_pending)
		return -EINVAL;

	mp->rx_ring_size = er->rx_pending < 4096 ? er->rx_pending : 4096;
	mp->tx_ring_size = er->tx_pending < 4096 ? er->tx_pending : 4096;

	if (netif_running(dev)) {
		mv643xx_eth_stop(dev);
		if (mv643xx_eth_open(dev)) {
			dev_printk(KERN_ERR, &dev->dev,
				   "fatal error on re-opening device after "
				   "ring param change\n");
			return -ENOMEM;
		}
	}

	return 0;
}

static u32
mv643xx_eth_get_rx_csum(struct net_device *dev)
{
	struct mv643xx_eth_private *mp = netdev_priv(dev);

	return !!(rdlp(mp, PORT_CONFIG) & 0x02000000);
}

static int
mv643xx_eth_set_rx_csum(struct net_device *dev, u32 rx_csum)
{
	struct mv643xx_eth_private *mp = netdev_priv(dev);

	wrlp(mp, PORT_CONFIG, rx_csum ? 0x02000000 : 0x00000000);

	return 0;
}

static void mv643xx_eth_get_strings(struct net_device *dev,
				    uint32_t stringset, uint8_t *data)
{
	int i;

	if (stringset == ETH_SS_STATS) {
		for (i = 0; i < ARRAY_SIZE(mv643xx_eth_stats); i++) {
			memcpy(data + i * ETH_GSTRING_LEN,
				mv643xx_eth_stats[i].stat_string,
				ETH_GSTRING_LEN);
		}
	}
}

static void mv643xx_eth_get_ethtool_stats(struct net_device *dev,
					  struct ethtool_stats *stats,
					  uint64_t *data)
{
	struct mv643xx_eth_private *mp = netdev_priv(dev);
	int i;

	mv643xx_eth_get_stats(dev);
	mib_counters_update(mp);
	mv643xx_eth_grab_lro_stats(mp);

	for (i = 0; i < ARRAY_SIZE(mv643xx_eth_stats); i++) {
		const struct mv643xx_eth_stats *stat;
		void *p;

		stat = mv643xx_eth_stats + i;

		if (stat->netdev_off >= 0)
			p = ((void *)mp->dev) + stat->netdev_off;
		else
			p = ((void *)mp) + stat->mp_off;

		data[i] = (stat->sizeof_stat == 8) ?
				*(uint64_t *)p : *(uint32_t *)p;
	}
}

static int mv643xx_eth_get_sset_count(struct net_device *dev, int sset)
{
	if (sset == ETH_SS_STATS)
		return ARRAY_SIZE(mv643xx_eth_stats);

	return -EOPNOTSUPP;
}

static const struct ethtool_ops mv643xx_eth_ethtool_ops = {
	.get_settings		= mv643xx_eth_get_settings,
	.set_settings		= mv643xx_eth_set_settings,
	.get_drvinfo		= mv643xx_eth_get_drvinfo,
	.nway_reset		= mv643xx_eth_nway_reset,
	.get_link		= mv643xx_eth_get_link,
	.get_coalesce		= mv643xx_eth_get_coalesce,
	.set_coalesce		= mv643xx_eth_set_coalesce,
	.get_ringparam		= mv643xx_eth_get_ringparam,
	.set_ringparam		= mv643xx_eth_set_ringparam,
	.get_rx_csum		= mv643xx_eth_get_rx_csum,
	.set_rx_csum		= mv643xx_eth_set_rx_csum,
	.set_tx_csum		= ethtool_op_set_tx_csum,
	.set_sg			= ethtool_op_set_sg,
	.get_strings		= mv643xx_eth_get_strings,
	.get_ethtool_stats	= mv643xx_eth_get_ethtool_stats,
	.get_flags		= ethtool_op_get_flags,
	.set_flags		= ethtool_op_set_flags,
	.get_sset_count		= mv643xx_eth_get_sset_count,
};


/* address handling *********************************************************/
static void uc_addr_get(struct mv643xx_eth_private *mp, unsigned char *addr)
{
	unsigned int mac_h = rdlp(mp, MAC_ADDR_HIGH);
	unsigned int mac_l = rdlp(mp, MAC_ADDR_LOW);

	addr[0] = (mac_h >> 24) & 0xff;
	addr[1] = (mac_h >> 16) & 0xff;
	addr[2] = (mac_h >> 8) & 0xff;
	addr[3] = mac_h & 0xff;
	addr[4] = (mac_l >> 8) & 0xff;
	addr[5] = mac_l & 0xff;
}

static void uc_addr_set(struct mv643xx_eth_private *mp, unsigned char *addr)
{
	wrlp(mp, MAC_ADDR_HIGH,
		(addr[0] << 24) | (addr[1] << 16) | (addr[2] << 8) | addr[3]);
	wrlp(mp, MAC_ADDR_LOW, (addr[4] << 8) | addr[5]);
}

static u32 uc_addr_filter_mask(struct net_device *dev)
{
	struct netdev_hw_addr *ha;
	u32 nibbles;

	if (dev->flags & IFF_PROMISC)
		return 0;

	nibbles = 1 << (dev->dev_addr[5] & 0x0f);
	list_for_each_entry(ha, &dev->uc.list, list) {
		if (memcmp(dev->dev_addr, ha->addr, 5))
			return 0;
		if ((dev->dev_addr[5] ^ ha->addr[5]) & 0xf0)
			return 0;

		nibbles |= 1 << (ha->addr[5] & 0x0f);
	}

	return nibbles;
}

static void mv643xx_eth_program_unicast_filter(struct net_device *dev)
{
	struct mv643xx_eth_private *mp = netdev_priv(dev);
	u32 port_config;
	u32 nibbles;
	int i;

	uc_addr_set(mp, dev->dev_addr);

	port_config = rdlp(mp, PORT_CONFIG);
	nibbles = uc_addr_filter_mask(dev);
	if (!nibbles) {
		port_config |= UNICAST_PROMISCUOUS_MODE;
		wrlp(mp, PORT_CONFIG, port_config);
		return;
	}

	for (i = 0; i < 16; i += 4) {
		int off = UNICAST_TABLE(mp->port_num) + i;
		u32 v;

		v = 0;
		if (nibbles & 1)
			v |= 0x00000001;
		if (nibbles & 2)
			v |= 0x00000100;
		if (nibbles & 4)
			v |= 0x00010000;
		if (nibbles & 8)
			v |= 0x01000000;
		nibbles >>= 4;

		wrl(mp, off, v);
	}

	port_config &= ~UNICAST_PROMISCUOUS_MODE;
	wrlp(mp, PORT_CONFIG, port_config);
}

static int addr_crc(unsigned char *addr)
{
	int crc = 0;
	int i;

	for (i = 0; i < 6; i++) {
		int j;

		crc = (crc ^ addr[i]) << 8;
		for (j = 7; j >= 0; j--) {
			if (crc & (0x100 << j))
				crc ^= 0x107 << j;
		}
	}

	return crc;
}

static void mv643xx_eth_program_multicast_filter(struct net_device *dev)
{
	struct mv643xx_eth_private *mp = netdev_priv(dev);
	u32 *mc_spec;
	u32 *mc_other;
	struct dev_addr_list *addr;
	int i;

	if (dev->flags & (IFF_PROMISC | IFF_ALLMULTI)) {
		int port_num;
		u32 accept;

oom:
		port_num = mp->port_num;
		accept = 0x01010101;
		for (i = 0; i < 0x100; i += 4) {
			wrl(mp, SPECIAL_MCAST_TABLE(port_num) + i, accept);
			wrl(mp, OTHER_MCAST_TABLE(port_num) + i, accept);
		}
		return;
	}

	mc_spec = kmalloc(0x200, GFP_ATOMIC);
	if (mc_spec == NULL)
		goto oom;
	mc_other = mc_spec + (0x100 >> 2);

	memset(mc_spec, 0, 0x100);
	memset(mc_other, 0, 0x100);

	for (addr = dev->mc_list; addr != NULL; addr = addr->next) {
		u8 *a = addr->da_addr;
		u32 *table;
		int entry;

		if (memcmp(a, "\x01\x00\x5e\x00\x00", 5) == 0) {
			table = mc_spec;
			entry = a[5];
		} else {
			table = mc_other;
			entry = addr_crc(a);
		}

		table[entry >> 2] |= 1 << (8 * (entry & 3));
	}

	for (i = 0; i < 0x100; i += 4) {
		wrl(mp, SPECIAL_MCAST_TABLE(mp->port_num) + i, mc_spec[i >> 2]);
		wrl(mp, OTHER_MCAST_TABLE(mp->port_num) + i, mc_other[i >> 2]);
	}

	kfree(mc_spec);
}

static void mv643xx_eth_set_rx_mode(struct net_device *dev)
{
	mv643xx_eth_program_unicast_filter(dev);
	mv643xx_eth_program_multicast_filter(dev);
}

static int mv643xx_eth_set_mac_address(struct net_device *dev, void *addr)
{
	struct sockaddr *sa = addr;

	memcpy(dev->dev_addr, sa->sa_data, ETH_ALEN);

	netif_addr_lock_bh(dev);
	mv643xx_eth_program_unicast_filter(dev);
	netif_addr_unlock_bh(dev);

	return 0;
}


/* rx/tx queue initialisation ***********************************************/
static int rxq_init(struct mv643xx_eth_private *mp, int index)
{
	struct rx_queue *rxq = mp->rxq + index;
	struct rx_desc *rx_desc;
	int size;
	int i;

	rxq->index = index;

	rxq->rx_ring_size = mp->rx_ring_size;

	rxq->rx_desc_count = 0;
	rxq->rx_curr_desc = 0;
	rxq->rx_used_desc = 0;

	size = rxq->rx_ring_size * sizeof(struct rx_desc);

	if (index == 0 && size <= mp->rx_desc_sram_size) {
		rxq->rx_desc_area = ioremap(mp->rx_desc_sram_addr,
						mp->rx_desc_sram_size);
		rxq->rx_desc_dma = mp->rx_desc_sram_addr;
	} else {
		rxq->rx_desc_area = dma_alloc_coherent(mp->dev->dev.parent,
						       size, &rxq->rx_desc_dma,
						       GFP_KERNEL);
	}

	if (rxq->rx_desc_area == NULL) {
		dev_printk(KERN_ERR, &mp->dev->dev,
			   "can't allocate rx ring (%d bytes)\n", size);
		goto out;
	}
	memset(rxq->rx_desc_area, 0, size);

	rxq->rx_desc_area_size = size;
	rxq->rx_skb = kmalloc(rxq->rx_ring_size * sizeof(*rxq->rx_skb),
								GFP_KERNEL);
	if (rxq->rx_skb == NULL) {
		dev_printk(KERN_ERR, &mp->dev->dev,
			   "can't allocate rx skb ring\n");
		goto out_free;
	}

	rx_desc = (struct rx_desc *)rxq->rx_desc_area;
	for (i = 0; i < rxq->rx_ring_size; i++) {
		int nexti;

		nexti = i + 1;
		if (nexti == rxq->rx_ring_size)
			nexti = 0;

		rx_desc[i].next_desc_ptr = rxq->rx_desc_dma +
					nexti * sizeof(struct rx_desc);
	}

	rxq->lro_mgr.dev = mp->dev;
	memset(&rxq->lro_mgr.stats, 0, sizeof(rxq->lro_mgr.stats));
	rxq->lro_mgr.features = LRO_F_NAPI;
	rxq->lro_mgr.ip_summed = CHECKSUM_UNNECESSARY;
	rxq->lro_mgr.ip_summed_aggr = CHECKSUM_UNNECESSARY;
	rxq->lro_mgr.max_desc = ARRAY_SIZE(rxq->lro_arr);
	rxq->lro_mgr.max_aggr = 32;
	rxq->lro_mgr.frag_align_pad = 0;
	rxq->lro_mgr.lro_arr = rxq->lro_arr;
	rxq->lro_mgr.get_skb_header = mv643xx_get_skb_header;

	memset(&rxq->lro_arr, 0, sizeof(rxq->lro_arr));

	return 0;


out_free:
	if (index == 0 && size <= mp->rx_desc_sram_size)
		iounmap(rxq->rx_desc_area);
	else
		dma_free_coherent(mp->dev->dev.parent, size,
				  rxq->rx_desc_area,
				  rxq->rx_desc_dma);

out:
	return -ENOMEM;
}

static void rxq_deinit(struct rx_queue *rxq)
{
	struct mv643xx_eth_private *mp = rxq_to_mp(rxq);
	int i;

	rxq_disable(rxq);

	for (i = 0; i < rxq->rx_ring_size; i++) {
		if (rxq->rx_skb[i]) {
			dev_kfree_skb(rxq->rx_skb[i]);
			rxq->rx_desc_count--;
		}
	}

	if (rxq->rx_desc_count) {
		dev_printk(KERN_ERR, &mp->dev->dev,
			   "error freeing rx ring -- %d skbs stuck\n",
			   rxq->rx_desc_count);
	}

	if (rxq->index == 0 &&
	    rxq->rx_desc_area_size <= mp->rx_desc_sram_size)
		iounmap(rxq->rx_desc_area);
	else
		dma_free_coherent(mp->dev->dev.parent, rxq->rx_desc_area_size,
				  rxq->rx_desc_area, rxq->rx_desc_dma);

	kfree(rxq->rx_skb);
}

static int txq_init(struct mv643xx_eth_private *mp, int index)
{
	struct tx_queue *txq = mp->txq + index;
	struct tx_desc *tx_desc;
	int size;
	int i;

	txq->index = index;

	txq->tx_ring_size = mp->tx_ring_size;

	txq->tx_desc_count = 0;
	txq->tx_curr_desc = 0;
	txq->tx_used_desc = 0;

	size = txq->tx_ring_size * sizeof(struct tx_desc);

	if (index == 0 && size <= mp->tx_desc_sram_size) {
		txq->tx_desc_area = ioremap(mp->tx_desc_sram_addr,
						mp->tx_desc_sram_size);
		txq->tx_desc_dma = mp->tx_desc_sram_addr;
	} else {
		txq->tx_desc_area = dma_alloc_coherent(mp->dev->dev.parent,
						       size, &txq->tx_desc_dma,
						       GFP_KERNEL);
	}

	if (txq->tx_desc_area == NULL) {
		dev_printk(KERN_ERR, &mp->dev->dev,
			   "can't allocate tx ring (%d bytes)\n", size);
		return -ENOMEM;
	}
	memset(txq->tx_desc_area, 0, size);

	txq->tx_desc_area_size = size;

	tx_desc = (struct tx_desc *)txq->tx_desc_area;
	for (i = 0; i < txq->tx_ring_size; i++) {
		struct tx_desc *txd = tx_desc + i;
		int nexti;

		nexti = i + 1;
		if (nexti == txq->tx_ring_size)
			nexti = 0;

		txd->cmd_sts = 0;
		txd->next_desc_ptr = txq->tx_desc_dma +
					nexti * sizeof(struct tx_desc);
	}

	skb_queue_head_init(&txq->tx_skb);

	return 0;
}

static void txq_deinit(struct tx_queue *txq)
{
	struct mv643xx_eth_private *mp = txq_to_mp(txq);

	txq_disable(txq);
	txq_reclaim(txq, txq->tx_ring_size, 1);

	BUG_ON(txq->tx_used_desc != txq->tx_curr_desc);

	if (txq->index == 0 &&
	    txq->tx_desc_area_size <= mp->tx_desc_sram_size)
		iounmap(txq->tx_desc_area);
	else
		dma_free_coherent(mp->dev->dev.parent, txq->tx_desc_area_size,
				  txq->tx_desc_area, txq->tx_desc_dma);
}


/* netdev ops and related ***************************************************/
static int mv643xx_eth_collect_events(struct mv643xx_eth_private *mp)
{
	u32 int_cause;
	u32 int_cause_ext;

	int_cause = rdlp(mp, INT_CAUSE) & mp->int_mask;
	if (int_cause == 0)
		return 0;

	int_cause_ext = 0;
	if (int_cause & INT_EXT) {
		int_cause &= ~INT_EXT;
		int_cause_ext = rdlp(mp, INT_CAUSE_EXT);
	}

	if (int_cause) {
		wrlp(mp, INT_CAUSE, ~int_cause);
		mp->work_tx_end |= ((int_cause & INT_TX_END) >> 19) &
				~(rdlp(mp, TXQ_COMMAND) & 0xff);
		mp->work_rx |= (int_cause & INT_RX) >> 2;
	}

	int_cause_ext &= INT_EXT_LINK_PHY | INT_EXT_TX;
	if (int_cause_ext) {
		wrlp(mp, INT_CAUSE_EXT, ~int_cause_ext);
		if (int_cause_ext & INT_EXT_LINK_PHY)
			mp->work_link = 1;
		mp->work_tx |= int_cause_ext & INT_EXT_TX;
	}

	return 1;
}

static irqreturn_t mv643xx_eth_irq(int irq, void *dev_id)
{
	struct net_device *dev = (struct net_device *)dev_id;
	struct mv643xx_eth_private *mp = netdev_priv(dev);

	if (unlikely(!mv643xx_eth_collect_events(mp)))
		return IRQ_NONE;

	wrlp(mp, INT_MASK, 0);
	napi_schedule(&mp->napi);

	return IRQ_HANDLED;
}

static void handle_link_event(struct mv643xx_eth_private *mp)
{
	struct net_device *dev = mp->dev;
	u32 port_status;
	int speed;
	int duplex;
	int fc;

	port_status = rdlp(mp, PORT_STATUS);
	if (!(port_status & LINK_UP)) {
		if (netif_carrier_ok(dev)) {
			int i;

			printk(KERN_INFO "%s: link down\n", dev->name);

			netif_carrier_off(dev);

			for (i = 0; i < mp->txq_count; i++) {
				struct tx_queue *txq = mp->txq + i;

				txq_reclaim(txq, txq->tx_ring_size, 1);
				txq_reset_hw_ptr(txq);
			}
		}
		return;
	}

	switch (port_status & PORT_SPEED_MASK) {
	case PORT_SPEED_10:
		speed = 10;
		break;
	case PORT_SPEED_100:
		speed = 100;
		break;
	case PORT_SPEED_1000:
		speed = 1000;
		break;
	default:
		speed = -1;
		break;
	}
	duplex = (port_status & FULL_DUPLEX) ? 1 : 0;
	fc = (port_status & FLOW_CONTROL_ENABLED) ? 1 : 0;

	printk(KERN_INFO "%s: link up, %d Mb/s, %s duplex, "
			 "flow control %sabled\n", dev->name,
			 speed, duplex ? "full" : "half",
			 fc ? "en" : "dis");

	if (!netif_carrier_ok(dev))
		netif_carrier_on(dev);
}

static int mv643xx_eth_poll(struct napi_struct *napi, int budget)
{
	struct mv643xx_eth_private *mp;
	int work_done;

	mp = container_of(napi, struct mv643xx_eth_private, napi);

	if (unlikely(mp->oom)) {
		mp->oom = 0;
		del_timer(&mp->rx_oom);
	}

	work_done = 0;
	while (work_done < budget) {
		u8 queue_mask;
		int queue;
		int work_tbd;

		if (mp->work_link) {
			mp->work_link = 0;
			handle_link_event(mp);
			work_done++;
			continue;
		}

		queue_mask = mp->work_tx | mp->work_tx_end | mp->work_rx;
		if (likely(!mp->oom))
			queue_mask |= mp->work_rx_refill;

		if (!queue_mask) {
			if (mv643xx_eth_collect_events(mp))
				continue;
			break;
		}

		queue = fls(queue_mask) - 1;
		queue_mask = 1 << queue;

		work_tbd = budget - work_done;
		if (work_tbd > 16)
			work_tbd = 16;

		if (mp->work_tx_end & queue_mask) {
			txq_kick(mp->txq + queue);
		} else if (mp->work_tx & queue_mask) {
			work_done += txq_reclaim(mp->txq + queue, work_tbd, 0);
			txq_maybe_wake(mp->txq + queue);
		} else if (mp->work_rx & queue_mask) {
			work_done += rxq_process(mp->rxq + queue, work_tbd);
		} else if (!mp->oom && (mp->work_rx_refill & queue_mask)) {
			work_done += rxq_refill(mp->rxq + queue, work_tbd);
		} else {
			BUG();
		}
	}

	if (work_done < budget) {
		if (mp->oom)
			mod_timer(&mp->rx_oom, jiffies + (HZ / 10));
		napi_complete(napi);
		wrlp(mp, INT_MASK, mp->int_mask);
	}

	return work_done;
}

static inline void oom_timer_wrapper(unsigned long data)
{
	struct mv643xx_eth_private *mp = (void *)data;

	napi_schedule(&mp->napi);
}

static void phy_reset(struct mv643xx_eth_private *mp)
{
	int data;

	data = phy_read(mp->phy, MII_BMCR);
	if (data < 0)
		return;

	data |= BMCR_RESET;
	if (phy_write(mp->phy, MII_BMCR, data) < 0)
		return;

	do {
		data = phy_read(mp->phy, MII_BMCR);
	} while (data >= 0 && data & BMCR_RESET);
}

static void port_start(struct mv643xx_eth_private *mp)
{
	u32 pscr;
	int i;

	/*
	 * Perform PHY reset, if there is a PHY.
	 */
	if (mp->phy != NULL) {
		struct ethtool_cmd cmd;

		mv643xx_eth_get_settings(mp->dev, &cmd);
		phy_reset(mp);
		mv643xx_eth_set_settings(mp->dev, &cmd);
	}

	/*
	 * Configure basic link parameters.
	 */
	pscr = rdlp(mp, PORT_SERIAL_CONTROL);

	pscr |= SERIAL_PORT_ENABLE;
	wrlp(mp, PORT_SERIAL_CONTROL, pscr);

	pscr |= DO_NOT_FORCE_LINK_FAIL;
	if (mp->phy == NULL)
		pscr |= FORCE_LINK_PASS;
	wrlp(mp, PORT_SERIAL_CONTROL, pscr);

	/*
	 * Configure TX path and queues.
	 */
	tx_set_rate(mp, 1000000000, 16777216);
	for (i = 0; i < mp->txq_count; i++) {
		struct tx_queue *txq = mp->txq + i;

		txq_reset_hw_ptr(txq);
		txq_set_rate(txq, 1000000000, 16777216);
		txq_set_fixed_prio_mode(txq);
	}

	/*
	 * Receive all unmatched unicast, TCP, UDP, BPDU and broadcast
	 * frames to RX queue #0, and include the pseudo-header when
	 * calculating receive checksums.
	 */
	wrlp(mp, PORT_CONFIG, 0x02000000);

	/*
	 * Treat BPDUs as normal multicasts, and disable partition mode.
	 */
	wrlp(mp, PORT_CONFIG_EXT, 0x00000000);

	/*
	 * Add configured unicast addresses to address filter table.
	 */
	mv643xx_eth_program_unicast_filter(mp->dev);

	/*
	 * Enable the receive queues.
	 */
	for (i = 0; i < mp->rxq_count; i++) {
		struct rx_queue *rxq = mp->rxq + i;
		u32 addr;

		addr = (u32)rxq->rx_desc_dma;
		addr += rxq->rx_curr_desc * sizeof(struct rx_desc);
		wrlp(mp, RXQ_CURRENT_DESC_PTR(i), addr);

		rxq_enable(rxq);
	}
}

static void mv643xx_eth_recalc_skb_size(struct mv643xx_eth_private *mp)
{
	int skb_size;

	/*
	 * Reserve 2+14 bytes for an ethernet header (the hardware
	 * automatically prepends 2 bytes of dummy data to each
	 * received packet), 16 bytes for up to four VLAN tags, and
	 * 4 bytes for the trailing FCS -- 36 bytes total.
	 */
	skb_size = mp->dev->mtu + 36;

	/*
	 * Make sure that the skb size is a multiple of 8 bytes, as
	 * the lower three bits of the receive descriptor's buffer
	 * size field are ignored by the hardware.
	 */
	mp->skb_size = (skb_size + 7) & ~7;

	/*
	 * If NET_SKB_PAD is smaller than a cache line,
	 * netdev_alloc_skb() will cause skb->data to be misaligned
	 * to a cache line boundary.  If this is the case, include
	 * some extra space to allow re-aligning the data area.
	 */
	mp->skb_size += SKB_DMA_REALIGN;
}

static int mv643xx_eth_open(struct net_device *dev)
{
	struct mv643xx_eth_private *mp = netdev_priv(dev);
	int err;
	int i;

	wrlp(mp, INT_CAUSE, 0);
	wrlp(mp, INT_CAUSE_EXT, 0);
	rdlp(mp, INT_CAUSE_EXT);

	err = request_irq(dev->irq, mv643xx_eth_irq,
			  IRQF_SHARED, dev->name, dev);
	if (err) {
		dev_printk(KERN_ERR, &dev->dev, "can't assign irq\n");
		return -EAGAIN;
	}

	mv643xx_eth_recalc_skb_size(mp);

	napi_enable(&mp->napi);

	skb_queue_head_init(&mp->rx_recycle);

	mp->int_mask = INT_EXT;

	for (i = 0; i < mp->rxq_count; i++) {
		err = rxq_init(mp, i);
		if (err) {
			while (--i >= 0)
				rxq_deinit(mp->rxq + i);
			goto out;
		}

		rxq_refill(mp->rxq + i, INT_MAX);
		mp->int_mask |= INT_RX_0 << i;
	}

	if (mp->oom) {
		mp->rx_oom.expires = jiffies + (HZ / 10);
		add_timer(&mp->rx_oom);
	}

	for (i = 0; i < mp->txq_count; i++) {
		err = txq_init(mp, i);
		if (err) {
			while (--i >= 0)
				txq_deinit(mp->txq + i);
			goto out_free;
		}
		mp->int_mask |= INT_TX_END_0 << i;
	}

	port_start(mp);

	wrlp(mp, INT_MASK_EXT, INT_EXT_LINK_PHY | INT_EXT_TX);
	wrlp(mp, INT_MASK, mp->int_mask);

	return 0;


out_free:
	for (i = 0; i < mp->rxq_count; i++)
		rxq_deinit(mp->rxq + i);
out:
	free_irq(dev->irq, dev);

	return err;
}

static void port_reset(struct mv643xx_eth_private *mp)
{
	unsigned int data;
	int i;

	for (i = 0; i < mp->rxq_count; i++)
		rxq_disable(mp->rxq + i);
	for (i = 0; i < mp->txq_count; i++)
		txq_disable(mp->txq + i);

	while (1) {
		u32 ps = rdlp(mp, PORT_STATUS);

		if ((ps & (TX_IN_PROGRESS | TX_FIFO_EMPTY)) == TX_FIFO_EMPTY)
			break;
		udelay(10);
	}

	/* Reset the Enable bit in the Configuration Register */
	data = rdlp(mp, PORT_SERIAL_CONTROL);
	data &= ~(SERIAL_PORT_ENABLE		|
		  DO_NOT_FORCE_LINK_FAIL	|
		  FORCE_LINK_PASS);
	wrlp(mp, PORT_SERIAL_CONTROL, data);
}

static int mv643xx_eth_stop(struct net_device *dev)
{
	struct mv643xx_eth_private *mp = netdev_priv(dev);
	int i;

	wrlp(mp, INT_MASK_EXT, 0x00000000);
	wrlp(mp, INT_MASK, 0x00000000);
	rdlp(mp, INT_MASK);

	napi_disable(&mp->napi);

	del_timer_sync(&mp->rx_oom);

	netif_carrier_off(dev);

	free_irq(dev->irq, dev);

	port_reset(mp);
	mv643xx_eth_get_stats(dev);
	mib_counters_update(mp);
	del_timer_sync(&mp->mib_counters_timer);

	skb_queue_purge(&mp->rx_recycle);

	for (i = 0; i < mp->rxq_count; i++)
		rxq_deinit(mp->rxq + i);
	for (i = 0; i < mp->txq_count; i++)
		txq_deinit(mp->txq + i);

	return 0;
}

static int mv643xx_eth_ioctl(struct net_device *dev, struct ifreq *ifr, int cmd)
{
	struct mv643xx_eth_private *mp = netdev_priv(dev);

	if (mp->phy != NULL)
		return phy_mii_ioctl(mp->phy, if_mii(ifr), cmd);

	return -EOPNOTSUPP;
}

static int mv643xx_eth_change_mtu(struct net_device *dev, int new_mtu)
{
	struct mv643xx_eth_private *mp = netdev_priv(dev);

	if (new_mtu < 64 || new_mtu > 9500)
		return -EINVAL;

	dev->mtu = new_mtu;
	mv643xx_eth_recalc_skb_size(mp);
	tx_set_rate(mp, 1000000000, 16777216);

	if (!netif_running(dev))
		return 0;

	/*
	 * Stop and then re-open the interface. This will allocate RX
	 * skbs of the new MTU.
	 * There is a possible danger that the open will not succeed,
	 * due to memory being full.
	 */
	mv643xx_eth_stop(dev);
	if (mv643xx_eth_open(dev)) {
		dev_printk(KERN_ERR, &dev->dev,
			   "fatal error on re-opening device after "
			   "MTU change\n");
	}

	return 0;
}

static void tx_timeout_task(struct work_struct *ugly)
{
	struct mv643xx_eth_private *mp;

	mp = container_of(ugly, struct mv643xx_eth_private, tx_timeout_task);
	if (netif_running(mp->dev)) {
		netif_tx_stop_all_queues(mp->dev);
		port_reset(mp);
		port_start(mp);
		netif_tx_wake_all_queues(mp->dev);
	}
}

static void mv643xx_eth_tx_timeout(struct net_device *dev)
{
	struct mv643xx_eth_private *mp = netdev_priv(dev);

	dev_printk(KERN_INFO, &dev->dev, "tx timeout\n");

	schedule_work(&mp->tx_timeout_task);
}

#ifdef CONFIG_NET_POLL_CONTROLLER
static void mv643xx_eth_netpoll(struct net_device *dev)
{
	struct mv643xx_eth_private *mp = netdev_priv(dev);

	wrlp(mp, INT_MASK, 0x00000000);
	rdlp(mp, INT_MASK);

	mv643xx_eth_irq(dev->irq, dev);

	wrlp(mp, INT_MASK, mp->int_mask);
}
#endif


/* platform glue ************************************************************/
static void
mv643xx_eth_conf_mbus_windows(struct mv643xx_eth_shared_private *msp,
			      struct mbus_dram_target_info *dram)
{
	void __iomem *base = msp->base;
	u32 win_enable;
	u32 win_protect;
	int i;

	for (i = 0; i < 6; i++) {
		writel(0, base + WINDOW_BASE(i));
		writel(0, base + WINDOW_SIZE(i));
		if (i < 4)
			writel(0, base + WINDOW_REMAP_HIGH(i));
	}

	win_enable = 0x3f;
	win_protect = 0;

	for (i = 0; i < dram->num_cs; i++) {
		struct mbus_dram_window *cs = dram->cs + i;

		writel((cs->base & 0xffff0000) |
			(cs->mbus_attr << 8) |
			dram->mbus_dram_target_id, base + WINDOW_BASE(i));
		writel((cs->size - 1) & 0xffff0000, base + WINDOW_SIZE(i));

		win_enable &= ~(1 << i);
		win_protect |= 3 << (2 * i);
	}

	writel(win_enable, base + WINDOW_BAR_ENABLE);
	msp->win_protect = win_protect;
}

static void infer_hw_params(struct mv643xx_eth_shared_private *msp)
{
	/*
	 * Check whether we have a 14-bit coal limit field in bits
	 * [21:8], or a 16-bit coal limit in bits [25,21:7] of the
	 * SDMA config register.
	 */
	writel(0x02000000, msp->base + 0x0400 + SDMA_CONFIG);
	if (readl(msp->base + 0x0400 + SDMA_CONFIG) & 0x02000000)
		msp->extended_rx_coal_limit = 1;
	else
		msp->extended_rx_coal_limit = 0;

	/*
	 * Check whether the MAC supports TX rate control, and if
	 * yes, whether its associated registers are in the old or
	 * the new place.
	 */
	writel(1, msp->base + 0x0400 + TX_BW_MTU_MOVED);
	if (readl(msp->base + 0x0400 + TX_BW_MTU_MOVED) & 1) {
		msp->tx_bw_control = TX_BW_CONTROL_NEW_LAYOUT;
	} else {
		writel(7, msp->base + 0x0400 + TX_BW_RATE);
		if (readl(msp->base + 0x0400 + TX_BW_RATE) & 7)
			msp->tx_bw_control = TX_BW_CONTROL_OLD_LAYOUT;
		else
			msp->tx_bw_control = TX_BW_CONTROL_ABSENT;
	}
}

static int mv643xx_eth_shared_probe(struct platform_device *pdev)
{
	static int mv643xx_eth_version_printed;
	struct mv643xx_eth_shared_platform_data *pd = pdev->dev.platform_data;
	struct mv643xx_eth_shared_private *msp;
	struct resource *res;
	int ret;

	if (!mv643xx_eth_version_printed++)
		printk(KERN_NOTICE "MV-643xx 10/100/1000 ethernet "
			"driver version %s\n", mv643xx_eth_driver_version);

	ret = -EINVAL;
	res = platform_get_resource(pdev, IORESOURCE_MEM, 0);
	if (res == NULL)
		goto out;

	ret = -ENOMEM;
	msp = kmalloc(sizeof(*msp), GFP_KERNEL);
	if (msp == NULL)
		goto out;
	memset(msp, 0, sizeof(*msp));

	msp->base = ioremap(res->start, res->end - res->start + 1);
	if (msp->base == NULL)
		goto out_free;

	/*
	 * Set up and register SMI bus.
	 */
	if (pd == NULL || pd->shared_smi == NULL) {
		msp->smi_bus = mdiobus_alloc();
		if (msp->smi_bus == NULL)
			goto out_unmap;

		msp->smi_bus->priv = msp;
		msp->smi_bus->name = "mv643xx_eth smi";
		msp->smi_bus->read = smi_bus_read;
		msp->smi_bus->write = smi_bus_write,
		snprintf(msp->smi_bus->id, MII_BUS_ID_SIZE, "%d", pdev->id);
		msp->smi_bus->parent = &pdev->dev;
		msp->smi_bus->phy_mask = 0xffffffff;
		if (mdiobus_register(msp->smi_bus) < 0)
			goto out_free_mii_bus;
		msp->smi = msp;
	} else {
		msp->smi = platform_get_drvdata(pd->shared_smi);
	}

	msp->err_interrupt = NO_IRQ;
	init_waitqueue_head(&msp->smi_busy_wait);

	/*
	 * Check whether the error interrupt is hooked up.
	 */
	res = platform_get_resource(pdev, IORESOURCE_IRQ, 0);
	if (res != NULL) {
		int err;

		err = request_irq(res->start, mv643xx_eth_err_irq,
				  IRQF_SHARED, "mv643xx_eth", msp);
		if (!err) {
			writel(ERR_INT_SMI_DONE, msp->base + ERR_INT_MASK);
			msp->err_interrupt = res->start;
		}
	}

	/*
	 * (Re-)program MBUS remapping windows if we are asked to.
	 */
	if (pd != NULL && pd->dram != NULL)
		mv643xx_eth_conf_mbus_windows(msp, pd->dram);

	/*
	 * Detect hardware parameters.
	 */
	msp->t_clk = (pd != NULL && pd->t_clk != 0) ? pd->t_clk : 133000000;
	infer_hw_params(msp);

	platform_set_drvdata(pdev, msp);

	return 0;

out_free_mii_bus:
	mdiobus_free(msp->smi_bus);
out_unmap:
	iounmap(msp->base);
out_free:
	kfree(msp);
out:
	return ret;
}

static int mv643xx_eth_shared_remove(struct platform_device *pdev)
{
	struct mv643xx_eth_shared_private *msp = platform_get_drvdata(pdev);
	struct mv643xx_eth_shared_platform_data *pd = pdev->dev.platform_data;

	if (pd == NULL || pd->shared_smi == NULL) {
		mdiobus_unregister(msp->smi_bus);
		mdiobus_free(msp->smi_bus);
	}
	if (msp->err_interrupt != NO_IRQ)
		free_irq(msp->err_interrupt, msp);
	iounmap(msp->base);
	kfree(msp);

	return 0;
}

static struct platform_driver mv643xx_eth_shared_driver = {
	.probe		= mv643xx_eth_shared_probe,
	.remove		= mv643xx_eth_shared_remove,
	.driver = {
		.name	= MV643XX_ETH_SHARED_NAME,
		.owner	= THIS_MODULE,
	},
};

static void phy_addr_set(struct mv643xx_eth_private *mp, int phy_addr)
{
	int addr_shift = 5 * mp->port_num;
	u32 data;

	data = rdl(mp, PHY_ADDR);
	data &= ~(0x1f << addr_shift);
	data |= (phy_addr & 0x1f) << addr_shift;
	wrl(mp, PHY_ADDR, data);
}

static int phy_addr_get(struct mv643xx_eth_private *mp)
{
	unsigned int data;

	data = rdl(mp, PHY_ADDR);

	return (data >> (5 * mp->port_num)) & 0x1f;
}

static void set_params(struct mv643xx_eth_private *mp,
		       struct mv643xx_eth_platform_data *pd)
{
	struct net_device *dev = mp->dev;

	if (is_valid_ether_addr(pd->mac_addr))
		memcpy(dev->dev_addr, pd->mac_addr, 6);
	else
		uc_addr_get(mp, dev->dev_addr);

	mp->rx_ring_size = DEFAULT_RX_QUEUE_SIZE;
	if (pd->rx_queue_size)
		mp->rx_ring_size = pd->rx_queue_size;
	mp->rx_desc_sram_addr = pd->rx_sram_addr;
	mp->rx_desc_sram_size = pd->rx_sram_size;

	mp->rxq_count = pd->rx_queue_count ? : 1;

	mp->tx_ring_size = DEFAULT_TX_QUEUE_SIZE;
	if (pd->tx_queue_size)
		mp->tx_ring_size = pd->tx_queue_size;
	mp->tx_desc_sram_addr = pd->tx_sram_addr;
	mp->tx_desc_sram_size = pd->tx_sram_size;

	mp->txq_count = pd->tx_queue_count ? : 1;
}

static struct phy_device *phy_scan(struct mv643xx_eth_private *mp,
				   int phy_addr)
{
	struct mii_bus *bus = mp->shared->smi->smi_bus;
	struct phy_device *phydev;
	int start;
	int num;
	int i;

	if (phy_addr == MV643XX_ETH_PHY_ADDR_DEFAULT) {
		start = phy_addr_get(mp) & 0x1f;
		num = 32;
	} else {
		start = phy_addr & 0x1f;
		num = 1;
	}

	phydev = NULL;
	for (i = 0; i < num; i++) {
		int addr = (start + i) & 0x1f;

		if (bus->phy_map[addr] == NULL)
			mdiobus_scan(bus, addr);

		if (phydev == NULL) {
			phydev = bus->phy_map[addr];
			if (phydev != NULL)
				phy_addr_set(mp, addr);
		}
	}

	return phydev;
}

static void phy_init(struct mv643xx_eth_private *mp, int speed, int duplex)
{
	struct phy_device *phy = mp->phy;

	phy_reset(mp);

	phy_attach(mp->dev, dev_name(&phy->dev), 0, PHY_INTERFACE_MODE_GMII);

	if (speed == 0) {
		phy->autoneg = AUTONEG_ENABLE;
		phy->speed = 0;
		phy->duplex = 0;
		phy->advertising = phy->supported | ADVERTISED_Autoneg;
	} else {
		phy->autoneg = AUTONEG_DISABLE;
		phy->advertising = 0;
		phy->speed = speed;
		phy->duplex = duplex;
	}
	phy_start_aneg(phy);
}

static void init_pscr(struct mv643xx_eth_private *mp, int speed, int duplex)
{
	u32 pscr;

	pscr = rdlp(mp, PORT_SERIAL_CONTROL);
	if (pscr & SERIAL_PORT_ENABLE) {
		pscr &= ~SERIAL_PORT_ENABLE;
		wrlp(mp, PORT_SERIAL_CONTROL, pscr);
	}

	pscr = MAX_RX_PACKET_9700BYTE | SERIAL_PORT_CONTROL_RESERVED;
	if (mp->phy == NULL) {
		pscr |= DISABLE_AUTO_NEG_SPEED_GMII;
		if (speed == SPEED_1000)
			pscr |= SET_GMII_SPEED_TO_1000;
		else if (speed == SPEED_100)
			pscr |= SET_MII_SPEED_TO_100;

		pscr |= DISABLE_AUTO_NEG_FOR_FLOW_CTRL;

		pscr |= DISABLE_AUTO_NEG_FOR_DUPLEX;
		if (duplex == DUPLEX_FULL)
			pscr |= SET_FULL_DUPLEX_MODE;
	}

	wrlp(mp, PORT_SERIAL_CONTROL, pscr);
}

static const struct net_device_ops mv643xx_eth_netdev_ops = {
	.ndo_open		= mv643xx_eth_open,
	.ndo_stop		= mv643xx_eth_stop,
	.ndo_start_xmit		= mv643xx_eth_xmit,
	.ndo_set_rx_mode	= mv643xx_eth_set_rx_mode,
	.ndo_set_mac_address	= mv643xx_eth_set_mac_address,
	.ndo_do_ioctl		= mv643xx_eth_ioctl,
	.ndo_change_mtu		= mv643xx_eth_change_mtu,
	.ndo_tx_timeout		= mv643xx_eth_tx_timeout,
	.ndo_get_stats		= mv643xx_eth_get_stats,
#ifdef CONFIG_NET_POLL_CONTROLLER
	.ndo_poll_controller	= mv643xx_eth_netpoll,
#endif
};

static int mv643xx_eth_probe(struct platform_device *pdev)
{
	struct mv643xx_eth_platform_data *pd;
	struct mv643xx_eth_private *mp;
	struct net_device *dev;
	struct resource *res;
	int err;

	pd = pdev->dev.platform_data;
	if (pd == NULL) {
		dev_printk(KERN_ERR, &pdev->dev,
			   "no mv643xx_eth_platform_data\n");
		return -ENODEV;
	}

	if (pd->shared == NULL) {
		dev_printk(KERN_ERR, &pdev->dev,
			   "no mv643xx_eth_platform_data->shared\n");
		return -ENODEV;
	}

	dev = alloc_etherdev_mq(sizeof(struct mv643xx_eth_private), 8);
	if (!dev)
		return -ENOMEM;

	mp = netdev_priv(dev);
	platform_set_drvdata(pdev, mp);

	mp->shared = platform_get_drvdata(pd->shared);
	mp->base = mp->shared->base + 0x0400 + (pd->port_number << 10);
	mp->port_num = pd->port_number;

	mp->dev = dev;

	set_params(mp, pd);
	dev->real_num_tx_queues = mp->txq_count;

	if (pd->phy_addr != MV643XX_ETH_PHY_NONE)
		mp->phy = phy_scan(mp, pd->phy_addr);

	if (mp->phy != NULL)
		phy_init(mp, pd->speed, pd->duplex);

	SET_ETHTOOL_OPS(dev, &mv643xx_eth_ethtool_ops);

	init_pscr(mp, pd->speed, pd->duplex);


	mib_counters_clear(mp);

	init_timer(&mp->mib_counters_timer);
	mp->mib_counters_timer.data = (unsigned long)mp;
	mp->mib_counters_timer.function = mib_counters_timer_wrapper;
	mp->mib_counters_timer.expires = jiffies + 30 * HZ;
	add_timer(&mp->mib_counters_timer);

	spin_lock_init(&mp->mib_counters_lock);

	INIT_WORK(&mp->tx_timeout_task, tx_timeout_task);

	netif_napi_add(dev, &mp->napi, mv643xx_eth_poll, 128);

	init_timer(&mp->rx_oom);
	mp->rx_oom.data = (unsigned long)mp;
	mp->rx_oom.function = oom_timer_wrapper;


	res = platform_get_resource(pdev, IORESOURCE_IRQ, 0);
	BUG_ON(!res);
	dev->irq = res->start;

	dev->netdev_ops = &mv643xx_eth_netdev_ops;

	dev->watchdog_timeo = 2 * HZ;
	dev->base_addr = 0;

	dev->features = NETIF_F_SG | NETIF_F_IP_CSUM;
	dev->vlan_features = NETIF_F_SG | NETIF_F_IP_CSUM;

	SET_NETDEV_DEV(dev, &pdev->dev);

	if (mp->shared->win_protect)
		wrl(mp, WINDOW_PROTECT(mp->port_num), mp->shared->win_protect);

	netif_carrier_off(dev);

	wrlp(mp, SDMA_CONFIG, PORT_SDMA_CONFIG_DEFAULT_VALUE);

	set_rx_coal(mp, 250);
	set_tx_coal(mp, 0);

	err = register_netdev(dev);
	if (err)
		goto out;

	dev_printk(KERN_NOTICE, &dev->dev, "port %d with MAC address %pM\n",
		   mp->port_num, dev->dev_addr);

	if (mp->tx_desc_sram_size > 0)
		dev_printk(KERN_NOTICE, &dev->dev, "configured with sram\n");

	return 0;

out:
	free_netdev(dev);

	return err;
}

static int mv643xx_eth_remove(struct platform_device *pdev)
{
	struct mv643xx_eth_private *mp = platform_get_drvdata(pdev);

	unregister_netdev(mp->dev);
	if (mp->phy != NULL)
		phy_detach(mp->phy);
	flush_scheduled_work();
	free_netdev(mp->dev);

	platform_set_drvdata(pdev, NULL);

	return 0;
}

static void mv643xx_eth_shutdown(struct platform_device *pdev)
{
	struct mv643xx_eth_private *mp = platform_get_drvdata(pdev);

	/* Mask all interrupts on ethernet port */
	wrlp(mp, INT_MASK, 0);
	rdlp(mp, INT_MASK);

	if (netif_running(mp->dev))
		port_reset(mp);
}

static struct platform_driver mv643xx_eth_driver = {
	.probe		= mv643xx_eth_probe,
	.remove		= mv643xx_eth_remove,
	.shutdown	= mv643xx_eth_shutdown,
	.driver = {
		.name	= MV643XX_ETH_NAME,
		.owner	= THIS_MODULE,
	},
};

static int __init mv643xx_eth_init_module(void)
{
	int rc;

	rc = platform_driver_register(&mv643xx_eth_shared_driver);
	if (!rc) {
		rc = platform_driver_register(&mv643xx_eth_driver);
		if (rc)
			platform_driver_unregister(&mv643xx_eth_shared_driver);
	}

	return rc;
}
module_init(mv643xx_eth_init_module);

static void __exit mv643xx_eth_cleanup_module(void)
{
	platform_driver_unregister(&mv643xx_eth_driver);
	platform_driver_unregister(&mv643xx_eth_shared_driver);
}
module_exit(mv643xx_eth_cleanup_module);

MODULE_AUTHOR("Rabeeh Khoury, Assaf Hoffman, Matthew Dharm, "
	      "Manish Lachwani, Dale Farnsworth and Lennert Buytenhek");
MODULE_DESCRIPTION("Ethernet driver for Marvell MV643XX");
MODULE_LICENSE("GPL");
MODULE_ALIAS("platform:" MV643XX_ETH_SHARED_NAME);
MODULE_ALIAS("platform:" MV643XX_ETH_NAME);<|MERGE_RESOLUTION|>--- conflicted
+++ resolved
@@ -395,10 +395,7 @@
 	struct work_struct tx_timeout_task;
 
 	struct napi_struct napi;
-<<<<<<< HEAD
-=======
 	u32 int_mask;
->>>>>>> 533ac12e
 	u8 oom;
 	u8 work_link;
 	u8 work_tx;
