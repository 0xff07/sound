/*
 * This program is free software; you can redistribute it and/or
 * modify it under the terms of the GNU General Public License as
 * published by the Free Software Foundation version 2.
 *
 * Parts of this driver are based on the following:
 *  - Kvaser linux leaf driver (version 4.78)
 *  - CAN driver for esd CAN-USB/2
 *  - Kvaser linux usbcanII driver (version 5.3)
 *
 * Copyright (C) 2002-2006 KVASER AB, Sweden. All rights reserved.
 * Copyright (C) 2010 Matthias Fuchs <matthias.fuchs@esd.eu>, esd gmbh
 * Copyright (C) 2012 Olivier Sobrie <olivier@sobrie.be>
 * Copyright (C) 2015 Valeo S.A.
 */

#include <linux/spinlock.h>
#include <linux/kernel.h>
#include <linux/completion.h>
#include <linux/module.h>
#include <linux/netdevice.h>
#include <linux/usb.h>

#include <linux/can.h>
#include <linux/can/dev.h>
#include <linux/can/error.h>

#define MAX_RX_URBS			4
#define START_TIMEOUT			1000 /* msecs */
#define STOP_TIMEOUT			1000 /* msecs */
#define USB_SEND_TIMEOUT		1000 /* msecs */
#define USB_RECV_TIMEOUT		1000 /* msecs */
#define RX_BUFFER_SIZE			3072
#define CAN_USB_CLOCK			8000000
#define MAX_NET_DEVICES			3
#define MAX_USBCAN_NET_DEVICES		2

/* Kvaser Leaf USB devices */
#define KVASER_VENDOR_ID		0x0bfd
#define USB_LEAF_DEVEL_PRODUCT_ID	10
#define USB_LEAF_LITE_PRODUCT_ID	11
#define USB_LEAF_PRO_PRODUCT_ID		12
#define USB_LEAF_SPRO_PRODUCT_ID	14
#define USB_LEAF_PRO_LS_PRODUCT_ID	15
#define USB_LEAF_PRO_SWC_PRODUCT_ID	16
#define USB_LEAF_PRO_LIN_PRODUCT_ID	17
#define USB_LEAF_SPRO_LS_PRODUCT_ID	18
#define USB_LEAF_SPRO_SWC_PRODUCT_ID	19
#define USB_MEMO2_DEVEL_PRODUCT_ID	22
#define USB_MEMO2_HSHS_PRODUCT_ID	23
#define USB_UPRO_HSHS_PRODUCT_ID	24
#define USB_LEAF_LITE_GI_PRODUCT_ID	25
#define USB_LEAF_PRO_OBDII_PRODUCT_ID	26
#define USB_MEMO2_HSLS_PRODUCT_ID	27
#define USB_LEAF_LITE_CH_PRODUCT_ID	28
#define USB_BLACKBIRD_SPRO_PRODUCT_ID	29
#define USB_OEM_MERCURY_PRODUCT_ID	34
#define USB_OEM_LEAF_PRODUCT_ID		35
#define USB_CAN_R_PRODUCT_ID		39
#define USB_LEAF_LITE_V2_PRODUCT_ID	288
#define USB_MINI_PCIE_HS_PRODUCT_ID	289

static inline bool kvaser_is_leaf(const struct usb_device_id *id)
{
	return id->idProduct >= USB_LEAF_DEVEL_PRODUCT_ID &&
	       id->idProduct <= USB_MINI_PCIE_HS_PRODUCT_ID;
}

/* Kvaser USBCan-II devices */
#define USB_USBCAN_REVB_PRODUCT_ID	2
#define USB_VCI2_PRODUCT_ID		3
#define USB_USBCAN2_PRODUCT_ID		4
#define USB_MEMORATOR_PRODUCT_ID	5

static inline bool kvaser_is_usbcan(const struct usb_device_id *id)
{
	return id->idProduct >= USB_USBCAN_REVB_PRODUCT_ID &&
	       id->idProduct <= USB_MEMORATOR_PRODUCT_ID;
}

/* USB devices features */
#define KVASER_HAS_SILENT_MODE		BIT(0)
#define KVASER_HAS_TXRX_ERRORS		BIT(1)

/* Message header size */
#define MSG_HEADER_LEN			2

/* Can message flags */
#define MSG_FLAG_ERROR_FRAME		BIT(0)
#define MSG_FLAG_OVERRUN		BIT(1)
#define MSG_FLAG_NERR			BIT(2)
#define MSG_FLAG_WAKEUP			BIT(3)
#define MSG_FLAG_REMOTE_FRAME		BIT(4)
#define MSG_FLAG_RESERVED		BIT(5)
#define MSG_FLAG_TX_ACK			BIT(6)
#define MSG_FLAG_TX_REQUEST		BIT(7)

/* Can states (M16C CxSTRH register) */
#define M16C_STATE_BUS_RESET		BIT(0)
#define M16C_STATE_BUS_ERROR		BIT(4)
#define M16C_STATE_BUS_PASSIVE		BIT(5)
#define M16C_STATE_BUS_OFF		BIT(6)

/* Can msg ids */
#define CMD_RX_STD_MESSAGE		12
#define CMD_TX_STD_MESSAGE		13
#define CMD_RX_EXT_MESSAGE		14
#define CMD_TX_EXT_MESSAGE		15
#define CMD_SET_BUS_PARAMS		16
#define CMD_GET_BUS_PARAMS		17
#define CMD_GET_BUS_PARAMS_REPLY	18
#define CMD_GET_CHIP_STATE		19
#define CMD_CHIP_STATE_EVENT		20
#define CMD_SET_CTRL_MODE		21
#define CMD_GET_CTRL_MODE		22
#define CMD_GET_CTRL_MODE_REPLY		23
#define CMD_RESET_CHIP			24
#define CMD_RESET_CARD			25
#define CMD_START_CHIP			26
#define CMD_START_CHIP_REPLY		27
#define CMD_STOP_CHIP			28
#define CMD_STOP_CHIP_REPLY		29

#define CMD_LEAF_GET_CARD_INFO2		32
#define CMD_USBCAN_RESET_CLOCK		32
#define CMD_USBCAN_CLOCK_OVERFLOW_EVENT	33

#define CMD_GET_CARD_INFO		34
#define CMD_GET_CARD_INFO_REPLY		35
#define CMD_GET_SOFTWARE_INFO		38
#define CMD_GET_SOFTWARE_INFO_REPLY	39
#define CMD_ERROR_EVENT			45
#define CMD_FLUSH_QUEUE			48
#define CMD_RESET_ERROR_COUNTER		49
#define CMD_TX_ACKNOWLEDGE		50
#define CMD_CAN_ERROR_EVENT		51

#define CMD_LEAF_USB_THROTTLE		77
#define CMD_LEAF_LOG_MESSAGE		106

/* error factors */
#define M16C_EF_ACKE			BIT(0)
#define M16C_EF_CRCE			BIT(1)
#define M16C_EF_FORME			BIT(2)
#define M16C_EF_STFE			BIT(3)
#define M16C_EF_BITE0			BIT(4)
#define M16C_EF_BITE1			BIT(5)
#define M16C_EF_RCVE			BIT(6)
#define M16C_EF_TRE			BIT(7)

/* Only Leaf-based devices can report M16C error factors,
 * thus define our own error status flags for USBCANII
 */
#define USBCAN_ERROR_STATE_NONE		0
#define USBCAN_ERROR_STATE_TX_ERROR	BIT(0)
#define USBCAN_ERROR_STATE_RX_ERROR	BIT(1)
#define USBCAN_ERROR_STATE_BUSERROR	BIT(2)

/* bittiming parameters */
#define KVASER_USB_TSEG1_MIN		1
#define KVASER_USB_TSEG1_MAX		16
#define KVASER_USB_TSEG2_MIN		1
#define KVASER_USB_TSEG2_MAX		8
#define KVASER_USB_SJW_MAX		4
#define KVASER_USB_BRP_MIN		1
#define KVASER_USB_BRP_MAX		64
#define KVASER_USB_BRP_INC		1

/* ctrl modes */
#define KVASER_CTRL_MODE_NORMAL		1
#define KVASER_CTRL_MODE_SILENT		2
#define KVASER_CTRL_MODE_SELFRECEPTION	3
#define KVASER_CTRL_MODE_OFF		4

/* Extended CAN identifier flag */
#define KVASER_EXTENDED_FRAME		BIT(31)

/* Kvaser USB CAN dongles are divided into two major families:
 * - Leaf: Based on Renesas M32C, running firmware labeled as 'filo'
 * - UsbcanII: Based on Renesas M16C, running firmware labeled as 'helios'
 */
enum kvaser_usb_family {
	KVASER_LEAF,
	KVASER_USBCAN,
};

struct kvaser_msg_simple {
	u8 tid;
	u8 channel;
} __packed;

struct kvaser_msg_cardinfo {
	u8 tid;
	u8 nchannels;
	union {
		struct {
			__le32 serial_number;
			__le32 padding;
		} __packed leaf0;
		struct {
			__le32 serial_number_low;
			__le32 serial_number_high;
		} __packed usbcan0;
	} __packed;
	__le32 clock_resolution;
	__le32 mfgdate;
	u8 ean[8];
	u8 hw_revision;
	union {
		struct {
			u8 usb_hs_mode;
		} __packed leaf1;
		struct {
			u8 padding;
		} __packed usbcan1;
	} __packed;
	__le16 padding;
} __packed;

struct kvaser_msg_cardinfo2 {
	u8 tid;
	u8 reserved;
	u8 pcb_id[24];
	__le32 oem_unlock_code;
} __packed;

struct leaf_msg_softinfo {
	u8 tid;
	u8 padding0;
	__le32 sw_options;
	__le32 fw_version;
	__le16 max_outstanding_tx;
	__le16 padding1[9];
} __packed;

struct usbcan_msg_softinfo {
	u8 tid;
	u8 fw_name[5];
	__le16 max_outstanding_tx;
	u8 padding[6];
	__le32 fw_version;
	__le16 checksum;
	__le16 sw_options;
} __packed;

struct kvaser_msg_busparams {
	u8 tid;
	u8 channel;
	__le32 bitrate;
	u8 tseg1;
	u8 tseg2;
	u8 sjw;
	u8 no_samp;
} __packed;

struct kvaser_msg_tx_can {
	u8 channel;
	u8 tid;
	u8 msg[14];
	union {
		struct {
			u8 padding;
			u8 flags;
		} __packed leaf;
		struct {
			u8 flags;
			u8 padding;
		} __packed usbcan;
	} __packed;
} __packed;

struct kvaser_msg_rx_can_header {
	u8 channel;
	u8 flag;
} __packed;

struct leaf_msg_rx_can {
	u8 channel;
	u8 flag;

	__le16 time[3];
	u8 msg[14];
} __packed;

struct usbcan_msg_rx_can {
	u8 channel;
	u8 flag;

	u8 msg[14];
	__le16 time;
} __packed;

struct leaf_msg_chip_state_event {
	u8 tid;
	u8 channel;

	__le16 time[3];
	u8 tx_errors_count;
	u8 rx_errors_count;

	u8 status;
	u8 padding[3];
} __packed;

struct usbcan_msg_chip_state_event {
	u8 tid;
	u8 channel;

	u8 tx_errors_count;
	u8 rx_errors_count;
	__le16 time;

	u8 status;
	u8 padding[3];
} __packed;

struct kvaser_msg_tx_acknowledge_header {
	u8 channel;
	u8 tid;
} __packed;

struct leaf_msg_tx_acknowledge {
	u8 channel;
	u8 tid;

	__le16 time[3];
	u8 flags;
	u8 time_offset;
} __packed;

struct usbcan_msg_tx_acknowledge {
	u8 channel;
	u8 tid;

	__le16 time;
	__le16 padding;
} __packed;

struct leaf_msg_error_event {
	u8 tid;
	u8 flags;
	__le16 time[3];
	u8 channel;
	u8 padding;
	u8 tx_errors_count;
	u8 rx_errors_count;
	u8 status;
	u8 error_factor;
} __packed;

struct usbcan_msg_error_event {
	u8 tid;
	u8 padding;
	u8 tx_errors_count_ch0;
	u8 rx_errors_count_ch0;
	u8 tx_errors_count_ch1;
	u8 rx_errors_count_ch1;
	u8 status_ch0;
	u8 status_ch1;
	__le16 time;
} __packed;

struct kvaser_msg_ctrl_mode {
	u8 tid;
	u8 channel;
	u8 ctrl_mode;
	u8 padding[3];
} __packed;

struct kvaser_msg_flush_queue {
	u8 tid;
	u8 channel;
	u8 flags;
	u8 padding[3];
} __packed;

struct leaf_msg_log_message {
	u8 channel;
	u8 flags;
	__le16 time[3];
	u8 dlc;
	u8 time_offset;
	__le32 id;
	u8 data[8];
} __packed;

struct kvaser_msg {
	u8 len;
	u8 id;
	union	{
		struct kvaser_msg_simple simple;
		struct kvaser_msg_cardinfo cardinfo;
		struct kvaser_msg_cardinfo2 cardinfo2;
		struct kvaser_msg_busparams busparams;

		struct kvaser_msg_rx_can_header rx_can_header;
		struct kvaser_msg_tx_acknowledge_header tx_acknowledge_header;

		union {
			struct leaf_msg_softinfo softinfo;
			struct leaf_msg_rx_can rx_can;
			struct leaf_msg_chip_state_event chip_state_event;
			struct leaf_msg_tx_acknowledge tx_acknowledge;
			struct leaf_msg_error_event error_event;
			struct leaf_msg_log_message log_message;
		} __packed leaf;

		union {
			struct usbcan_msg_softinfo softinfo;
			struct usbcan_msg_rx_can rx_can;
			struct usbcan_msg_chip_state_event chip_state_event;
			struct usbcan_msg_tx_acknowledge tx_acknowledge;
			struct usbcan_msg_error_event error_event;
		} __packed usbcan;

		struct kvaser_msg_tx_can tx_can;
		struct kvaser_msg_ctrl_mode ctrl_mode;
		struct kvaser_msg_flush_queue flush_queue;
	} u;
} __packed;

/* Summary of a kvaser error event, for a unified Leaf/Usbcan error
 * handling. Some discrepancies between the two families exist:
 *
 * - USBCAN firmware does not report M16C "error factors"
 * - USBCAN controllers has difficulties reporting if the raised error
 *   event is for ch0 or ch1. They leave such arbitration to the OS
 *   driver by letting it compare error counters with previous values
 *   and decide the error event's channel. Thus for USBCAN, the channel
 *   field is only advisory.
 */
struct kvaser_usb_error_summary {
	u8 channel, status, txerr, rxerr;
	union {
		struct {
			u8 error_factor;
		} leaf;
		struct {
			u8 other_ch_status;
			u8 error_state;
		} usbcan;
	};
};

/* Context for an outstanding, not yet ACKed, transmission */
struct kvaser_usb_tx_urb_context {
	struct kvaser_usb_net_priv *priv;
	u32 echo_index;
	int dlc;
};

struct kvaser_usb {
	struct usb_device *udev;
	struct kvaser_usb_net_priv *nets[MAX_NET_DEVICES];

	struct usb_endpoint_descriptor *bulk_in, *bulk_out;
	struct usb_anchor rx_submitted;

	/* @max_tx_urbs: Firmware-reported maximum number of oustanding,
	 * not yet ACKed, transmissions on this device. This value is
	 * also used as a sentinel for marking free tx contexts.
	 */
	u32 fw_version;
	unsigned int nchannels;
	unsigned int max_tx_urbs;
	enum kvaser_usb_family family;

	bool rxinitdone;
	void *rxbuf[MAX_RX_URBS];
	dma_addr_t rxbuf_dma[MAX_RX_URBS];
};

struct kvaser_usb_net_priv {
	struct can_priv can;
<<<<<<< HEAD

	spinlock_t tx_contexts_lock;
	int active_tx_contexts;
	struct kvaser_usb_tx_urb_context tx_contexts[MAX_TX_URBS];

	struct usb_anchor tx_submitted;
	struct completion start_comp, stop_comp;
=======
	struct can_berr_counter bec;
>>>>>>> 01e97e65

	struct kvaser_usb *dev;
	struct net_device *netdev;
	int channel;

	struct completion start_comp, stop_comp;
	struct usb_anchor tx_submitted;

	spinlock_t tx_contexts_lock;
	int active_tx_contexts;
	struct kvaser_usb_tx_urb_context tx_contexts[];
};

static const struct usb_device_id kvaser_usb_table[] = {
	/* Leaf family IDs */
	{ USB_DEVICE(KVASER_VENDOR_ID, USB_LEAF_DEVEL_PRODUCT_ID) },
	{ USB_DEVICE(KVASER_VENDOR_ID, USB_LEAF_LITE_PRODUCT_ID) },
	{ USB_DEVICE(KVASER_VENDOR_ID, USB_LEAF_PRO_PRODUCT_ID),
		.driver_info = KVASER_HAS_TXRX_ERRORS |
			       KVASER_HAS_SILENT_MODE },
	{ USB_DEVICE(KVASER_VENDOR_ID, USB_LEAF_SPRO_PRODUCT_ID),
		.driver_info = KVASER_HAS_TXRX_ERRORS |
			       KVASER_HAS_SILENT_MODE },
	{ USB_DEVICE(KVASER_VENDOR_ID, USB_LEAF_PRO_LS_PRODUCT_ID),
		.driver_info = KVASER_HAS_TXRX_ERRORS |
			       KVASER_HAS_SILENT_MODE },
	{ USB_DEVICE(KVASER_VENDOR_ID, USB_LEAF_PRO_SWC_PRODUCT_ID),
		.driver_info = KVASER_HAS_TXRX_ERRORS |
			       KVASER_HAS_SILENT_MODE },
	{ USB_DEVICE(KVASER_VENDOR_ID, USB_LEAF_PRO_LIN_PRODUCT_ID),
		.driver_info = KVASER_HAS_TXRX_ERRORS |
			       KVASER_HAS_SILENT_MODE },
	{ USB_DEVICE(KVASER_VENDOR_ID, USB_LEAF_SPRO_LS_PRODUCT_ID),
		.driver_info = KVASER_HAS_TXRX_ERRORS |
			       KVASER_HAS_SILENT_MODE },
	{ USB_DEVICE(KVASER_VENDOR_ID, USB_LEAF_SPRO_SWC_PRODUCT_ID),
		.driver_info = KVASER_HAS_TXRX_ERRORS |
			       KVASER_HAS_SILENT_MODE },
	{ USB_DEVICE(KVASER_VENDOR_ID, USB_MEMO2_DEVEL_PRODUCT_ID),
		.driver_info = KVASER_HAS_TXRX_ERRORS |
			       KVASER_HAS_SILENT_MODE },
	{ USB_DEVICE(KVASER_VENDOR_ID, USB_MEMO2_HSHS_PRODUCT_ID),
		.driver_info = KVASER_HAS_TXRX_ERRORS |
			       KVASER_HAS_SILENT_MODE },
	{ USB_DEVICE(KVASER_VENDOR_ID, USB_UPRO_HSHS_PRODUCT_ID),
		.driver_info = KVASER_HAS_TXRX_ERRORS },
	{ USB_DEVICE(KVASER_VENDOR_ID, USB_LEAF_LITE_GI_PRODUCT_ID) },
	{ USB_DEVICE(KVASER_VENDOR_ID, USB_LEAF_PRO_OBDII_PRODUCT_ID),
		.driver_info = KVASER_HAS_TXRX_ERRORS |
			       KVASER_HAS_SILENT_MODE },
	{ USB_DEVICE(KVASER_VENDOR_ID, USB_MEMO2_HSLS_PRODUCT_ID),
		.driver_info = KVASER_HAS_TXRX_ERRORS },
	{ USB_DEVICE(KVASER_VENDOR_ID, USB_LEAF_LITE_CH_PRODUCT_ID),
		.driver_info = KVASER_HAS_TXRX_ERRORS },
	{ USB_DEVICE(KVASER_VENDOR_ID, USB_BLACKBIRD_SPRO_PRODUCT_ID),
		.driver_info = KVASER_HAS_TXRX_ERRORS },
	{ USB_DEVICE(KVASER_VENDOR_ID, USB_OEM_MERCURY_PRODUCT_ID),
		.driver_info = KVASER_HAS_TXRX_ERRORS },
	{ USB_DEVICE(KVASER_VENDOR_ID, USB_OEM_LEAF_PRODUCT_ID),
		.driver_info = KVASER_HAS_TXRX_ERRORS },
	{ USB_DEVICE(KVASER_VENDOR_ID, USB_CAN_R_PRODUCT_ID),
		.driver_info = KVASER_HAS_TXRX_ERRORS },
	{ USB_DEVICE(KVASER_VENDOR_ID, USB_LEAF_LITE_V2_PRODUCT_ID) },
	{ USB_DEVICE(KVASER_VENDOR_ID, USB_MINI_PCIE_HS_PRODUCT_ID) },

	/* USBCANII family IDs */
	{ USB_DEVICE(KVASER_VENDOR_ID, USB_USBCAN2_PRODUCT_ID),
		.driver_info = KVASER_HAS_TXRX_ERRORS },
	{ USB_DEVICE(KVASER_VENDOR_ID, USB_USBCAN_REVB_PRODUCT_ID),
		.driver_info = KVASER_HAS_TXRX_ERRORS },
	{ USB_DEVICE(KVASER_VENDOR_ID, USB_MEMORATOR_PRODUCT_ID),
		.driver_info = KVASER_HAS_TXRX_ERRORS },
	{ USB_DEVICE(KVASER_VENDOR_ID, USB_VCI2_PRODUCT_ID),
		.driver_info = KVASER_HAS_TXRX_ERRORS },

	{ }
};
MODULE_DEVICE_TABLE(usb, kvaser_usb_table);

static inline int kvaser_usb_send_msg(const struct kvaser_usb *dev,
				      struct kvaser_msg *msg)
{
	int actual_len;

	return usb_bulk_msg(dev->udev,
			    usb_sndbulkpipe(dev->udev,
					dev->bulk_out->bEndpointAddress),
			    msg, msg->len, &actual_len,
			    USB_SEND_TIMEOUT);
}

static int kvaser_usb_wait_msg(const struct kvaser_usb *dev, u8 id,
			       struct kvaser_msg *msg)
{
	struct kvaser_msg *tmp;
	void *buf;
	int actual_len;
	int err;
	int pos;
	unsigned long to = jiffies + msecs_to_jiffies(USB_RECV_TIMEOUT);

	buf = kzalloc(RX_BUFFER_SIZE, GFP_KERNEL);
	if (!buf)
		return -ENOMEM;

	do {
		err = usb_bulk_msg(dev->udev,
				   usb_rcvbulkpipe(dev->udev,
					dev->bulk_in->bEndpointAddress),
				   buf, RX_BUFFER_SIZE, &actual_len,
				   USB_RECV_TIMEOUT);
		if (err < 0)
			goto end;

		pos = 0;
		while (pos <= actual_len - MSG_HEADER_LEN) {
			tmp = buf + pos;

			/* Handle messages crossing the USB endpoint max packet
			 * size boundary. Check kvaser_usb_read_bulk_callback()
			 * for further details.
			 */
			if (tmp->len == 0) {
<<<<<<< HEAD
				pos = round_up(pos,
					       dev->bulk_in->wMaxPacketSize);
=======
				pos = round_up(pos, le16_to_cpu(dev->bulk_in->
								wMaxPacketSize));
>>>>>>> 01e97e65
				continue;
			}

			if (pos + tmp->len > actual_len) {
				dev_err(dev->udev->dev.parent,
					"Format error\n");
				break;
			}

			if (tmp->id == id) {
				memcpy(msg, tmp, tmp->len);
				goto end;
			}

			pos += tmp->len;
		}
	} while (time_before(jiffies, to));

	err = -EINVAL;

end:
	kfree(buf);

	return err;
}

static int kvaser_usb_send_simple_msg(const struct kvaser_usb *dev,
				      u8 msg_id, int channel)
{
	struct kvaser_msg *msg;
	int rc;

	msg = kmalloc(sizeof(*msg), GFP_KERNEL);
	if (!msg)
		return -ENOMEM;

	msg->id = msg_id;
	msg->len = MSG_HEADER_LEN + sizeof(struct kvaser_msg_simple);
	msg->u.simple.channel = channel;
	msg->u.simple.tid = 0xff;

	rc = kvaser_usb_send_msg(dev, msg);

	kfree(msg);
	return rc;
}

static int kvaser_usb_get_software_info(struct kvaser_usb *dev)
{
	struct kvaser_msg msg;
	int err;

	err = kvaser_usb_send_simple_msg(dev, CMD_GET_SOFTWARE_INFO, 0);
	if (err)
		return err;

	err = kvaser_usb_wait_msg(dev, CMD_GET_SOFTWARE_INFO_REPLY, &msg);
	if (err)
		return err;

	switch (dev->family) {
	case KVASER_LEAF:
		dev->fw_version = le32_to_cpu(msg.u.leaf.softinfo.fw_version);
		dev->max_tx_urbs =
			le16_to_cpu(msg.u.leaf.softinfo.max_outstanding_tx);
		break;
	case KVASER_USBCAN:
		dev->fw_version = le32_to_cpu(msg.u.usbcan.softinfo.fw_version);
		dev->max_tx_urbs =
			le16_to_cpu(msg.u.usbcan.softinfo.max_outstanding_tx);
		break;
	}

	return 0;
}

static int kvaser_usb_get_card_info(struct kvaser_usb *dev)
{
	struct kvaser_msg msg;
	int err;

	err = kvaser_usb_send_simple_msg(dev, CMD_GET_CARD_INFO, 0);
	if (err)
		return err;

	err = kvaser_usb_wait_msg(dev, CMD_GET_CARD_INFO_REPLY, &msg);
	if (err)
		return err;

	dev->nchannels = msg.u.cardinfo.nchannels;
	if ((dev->nchannels > MAX_NET_DEVICES) ||
	    (dev->family == KVASER_USBCAN &&
	     dev->nchannels > MAX_USBCAN_NET_DEVICES))
		return -EINVAL;

	return 0;
}

static void kvaser_usb_tx_acknowledge(const struct kvaser_usb *dev,
				      const struct kvaser_msg *msg)
{
	struct net_device_stats *stats;
	struct kvaser_usb_tx_urb_context *context;
	struct kvaser_usb_net_priv *priv;
	struct sk_buff *skb;
	struct can_frame *cf;
	unsigned long flags;
	u8 channel, tid;

	channel = msg->u.tx_acknowledge_header.channel;
	tid = msg->u.tx_acknowledge_header.tid;

	if (channel >= dev->nchannels) {
		dev_err(dev->udev->dev.parent,
			"Invalid channel number (%d)\n", channel);
		return;
	}

	priv = dev->nets[channel];

	if (!netif_device_present(priv->netdev))
		return;

	stats = &priv->netdev->stats;

	context = &priv->tx_contexts[tid % dev->max_tx_urbs];

	/* Sometimes the state change doesn't come after a bus-off event */
	if (priv->can.restart_ms &&
	    (priv->can.state >= CAN_STATE_BUS_OFF)) {
		skb = alloc_can_err_skb(priv->netdev, &cf);
		if (skb) {
			cf->can_id |= CAN_ERR_RESTARTED;

			stats->rx_packets++;
			stats->rx_bytes += cf->can_dlc;
			netif_rx(skb);
		} else {
			netdev_err(priv->netdev,
				   "No memory left for err_skb\n");
		}

		priv->can.can_stats.restarts++;
		netif_carrier_on(priv->netdev);

		priv->can.state = CAN_STATE_ERROR_ACTIVE;
	}

	stats->tx_packets++;
	stats->tx_bytes += context->dlc;

	spin_lock_irqsave(&priv->tx_contexts_lock, flags);

	can_get_echo_skb(priv->netdev, context->echo_index);
<<<<<<< HEAD
	context->echo_index = MAX_TX_URBS;
=======
	context->echo_index = dev->max_tx_urbs;
>>>>>>> 01e97e65
	--priv->active_tx_contexts;
	netif_wake_queue(priv->netdev);

	spin_unlock_irqrestore(&priv->tx_contexts_lock, flags);
}

static void kvaser_usb_simple_msg_callback(struct urb *urb)
{
	struct net_device *netdev = urb->context;

	kfree(urb->transfer_buffer);

	if (urb->status)
		netdev_warn(netdev, "urb status received: %d\n",
			    urb->status);
}

static int kvaser_usb_simple_msg_async(struct kvaser_usb_net_priv *priv,
				       u8 msg_id)
{
	struct kvaser_usb *dev = priv->dev;
	struct net_device *netdev = priv->netdev;
	struct kvaser_msg *msg;
	struct urb *urb;
	void *buf;
	int err;

	urb = usb_alloc_urb(0, GFP_ATOMIC);
	if (!urb) {
		netdev_err(netdev, "No memory left for URBs\n");
		return -ENOMEM;
	}

	buf = kmalloc(sizeof(struct kvaser_msg), GFP_ATOMIC);
	if (!buf) {
		usb_free_urb(urb);
		return -ENOMEM;
	}

	msg = (struct kvaser_msg *)buf;
	msg->len = MSG_HEADER_LEN + sizeof(struct kvaser_msg_simple);
	msg->id = msg_id;
	msg->u.simple.channel = priv->channel;

	usb_fill_bulk_urb(urb, dev->udev,
			  usb_sndbulkpipe(dev->udev,
					  dev->bulk_out->bEndpointAddress),
			  buf, msg->len,
			  kvaser_usb_simple_msg_callback, netdev);
	usb_anchor_urb(urb, &priv->tx_submitted);

	err = usb_submit_urb(urb, GFP_ATOMIC);
	if (err) {
		netdev_err(netdev, "Error transmitting URB\n");
		usb_unanchor_urb(urb);
		usb_free_urb(urb);
		return err;
	}

	usb_free_urb(urb);

	return 0;
}

static void kvaser_usb_rx_error_update_can_state(struct kvaser_usb_net_priv *priv,
						 const struct kvaser_usb_error_summary *es,
						 struct can_frame *cf)
{
	struct kvaser_usb *dev = priv->dev;
	struct net_device_stats *stats = &priv->netdev->stats;
	enum can_state cur_state, new_state, tx_state, rx_state;

	netdev_dbg(priv->netdev, "Error status: 0x%02x\n", es->status);

	new_state = cur_state = priv->can.state;

	if (es->status & (M16C_STATE_BUS_OFF | M16C_STATE_BUS_RESET))
		new_state = CAN_STATE_BUS_OFF;
	else if (es->status & M16C_STATE_BUS_PASSIVE)
		new_state = CAN_STATE_ERROR_PASSIVE;
	else if (es->status & M16C_STATE_BUS_ERROR) {
		/* Guard against spurious error events after a busoff */
		if (cur_state < CAN_STATE_BUS_OFF) {
			if ((es->txerr >= 128) || (es->rxerr >= 128))
				new_state = CAN_STATE_ERROR_PASSIVE;
			else if ((es->txerr >= 96) || (es->rxerr >= 96))
				new_state = CAN_STATE_ERROR_WARNING;
			else if (cur_state > CAN_STATE_ERROR_ACTIVE)
				new_state = CAN_STATE_ERROR_ACTIVE;
		}
	}

	if (!es->status)
		new_state = CAN_STATE_ERROR_ACTIVE;

	if (new_state != cur_state) {
		tx_state = (es->txerr >= es->rxerr) ? new_state : 0;
		rx_state = (es->txerr <= es->rxerr) ? new_state : 0;

		can_change_state(priv->netdev, cf, tx_state, rx_state);
	}

	if (priv->can.restart_ms &&
	    (cur_state >= CAN_STATE_BUS_OFF) &&
	    (new_state < CAN_STATE_BUS_OFF)) {
		priv->can.can_stats.restarts++;
	}

	switch (dev->family) {
	case KVASER_LEAF:
		if (es->leaf.error_factor) {
			priv->can.can_stats.bus_error++;
			stats->rx_errors++;
		}
		break;
	case KVASER_USBCAN:
		if (es->usbcan.error_state & USBCAN_ERROR_STATE_TX_ERROR)
			stats->tx_errors++;
		if (es->usbcan.error_state & USBCAN_ERROR_STATE_RX_ERROR)
			stats->rx_errors++;
		if (es->usbcan.error_state & USBCAN_ERROR_STATE_BUSERROR) {
			priv->can.can_stats.bus_error++;
		}
		break;
	}

	priv->bec.txerr = es->txerr;
	priv->bec.rxerr = es->rxerr;
}

static void kvaser_usb_rx_error(const struct kvaser_usb *dev,
				const struct kvaser_usb_error_summary *es)
{
	struct can_frame *cf, tmp_cf = { .can_id = CAN_ERR_FLAG, .can_dlc = CAN_ERR_DLC };
	struct sk_buff *skb;
	struct net_device_stats *stats;
	struct kvaser_usb_net_priv *priv;
	enum can_state old_state, new_state;

	if (es->channel >= dev->nchannels) {
		dev_err(dev->udev->dev.parent,
			"Invalid channel number (%d)\n", es->channel);
		return;
	}

	priv = dev->nets[es->channel];
	stats = &priv->netdev->stats;

	/* Update all of the can interface's state and error counters before
	 * trying any memory allocation that can actually fail with -ENOMEM.
	 *
	 * We send a temporary stack-allocated error can frame to
	 * can_change_state() for the very same reason.
	 *
	 * TODO: Split can_change_state() responsibility between updating the
	 * can interface's state and counters, and the setting up of can error
	 * frame ID and data to userspace. Remove stack allocation afterwards.
	 */
	old_state = priv->can.state;
	kvaser_usb_rx_error_update_can_state(priv, es, &tmp_cf);
	new_state = priv->can.state;

	skb = alloc_can_err_skb(priv->netdev, &cf);
	if (!skb) {
		stats->rx_dropped++;
		return;
	}
	memcpy(cf, &tmp_cf, sizeof(*cf));

	if (new_state != old_state) {
		if (es->status &
		    (M16C_STATE_BUS_OFF | M16C_STATE_BUS_RESET)) {
			if (!priv->can.restart_ms)
				kvaser_usb_simple_msg_async(priv, CMD_STOP_CHIP);
			netif_carrier_off(priv->netdev);
		}

		if (priv->can.restart_ms &&
		    (old_state >= CAN_STATE_BUS_OFF) &&
		    (new_state < CAN_STATE_BUS_OFF)) {
			cf->can_id |= CAN_ERR_RESTARTED;
			netif_carrier_on(priv->netdev);
		}
	}

	switch (dev->family) {
	case KVASER_LEAF:
		if (es->leaf.error_factor) {
			cf->can_id |= CAN_ERR_BUSERROR | CAN_ERR_PROT;

			if (es->leaf.error_factor & M16C_EF_ACKE)
				cf->data[3] |= (CAN_ERR_PROT_LOC_ACK);
			if (es->leaf.error_factor & M16C_EF_CRCE)
				cf->data[3] |= (CAN_ERR_PROT_LOC_CRC_SEQ |
						CAN_ERR_PROT_LOC_CRC_DEL);
			if (es->leaf.error_factor & M16C_EF_FORME)
				cf->data[2] |= CAN_ERR_PROT_FORM;
			if (es->leaf.error_factor & M16C_EF_STFE)
				cf->data[2] |= CAN_ERR_PROT_STUFF;
			if (es->leaf.error_factor & M16C_EF_BITE0)
				cf->data[2] |= CAN_ERR_PROT_BIT0;
			if (es->leaf.error_factor & M16C_EF_BITE1)
				cf->data[2] |= CAN_ERR_PROT_BIT1;
			if (es->leaf.error_factor & M16C_EF_TRE)
				cf->data[2] |= CAN_ERR_PROT_TX;
		}
		break;
	case KVASER_USBCAN:
		if (es->usbcan.error_state & USBCAN_ERROR_STATE_BUSERROR) {
			cf->can_id |= CAN_ERR_BUSERROR;
		}
		break;
	}

	cf->data[6] = es->txerr;
	cf->data[7] = es->rxerr;

	stats->rx_packets++;
	stats->rx_bytes += cf->can_dlc;
	netif_rx(skb);
}

/* For USBCAN, report error to userspace iff the channels's errors counter
 * has changed, or we're the only channel seeing a bus error state.
 */
static void kvaser_usbcan_conditionally_rx_error(const struct kvaser_usb *dev,
						 struct kvaser_usb_error_summary *es)
{
	struct kvaser_usb_net_priv *priv;
	int channel;
	bool report_error;

	channel = es->channel;
	if (channel >= dev->nchannels) {
		dev_err(dev->udev->dev.parent,
			"Invalid channel number (%d)\n", channel);
		return;
	}

	priv = dev->nets[channel];
	report_error = false;

	if (es->txerr != priv->bec.txerr) {
		es->usbcan.error_state |= USBCAN_ERROR_STATE_TX_ERROR;
		report_error = true;
	}
	if (es->rxerr != priv->bec.rxerr) {
		es->usbcan.error_state |= USBCAN_ERROR_STATE_RX_ERROR;
		report_error = true;
	}
	if ((es->status & M16C_STATE_BUS_ERROR) &&
	    !(es->usbcan.other_ch_status & M16C_STATE_BUS_ERROR)) {
		es->usbcan.error_state |= USBCAN_ERROR_STATE_BUSERROR;
		report_error = true;
	}

	if (report_error)
		kvaser_usb_rx_error(dev, es);
}

static void kvaser_usbcan_rx_error(const struct kvaser_usb *dev,
				   const struct kvaser_msg *msg)
{
	struct kvaser_usb_error_summary es = { };

	switch (msg->id) {
	/* Sometimes errors are sent as unsolicited chip state events */
	case CMD_CHIP_STATE_EVENT:
		es.channel = msg->u.usbcan.chip_state_event.channel;
		es.status =  msg->u.usbcan.chip_state_event.status;
		es.txerr = msg->u.usbcan.chip_state_event.tx_errors_count;
		es.rxerr = msg->u.usbcan.chip_state_event.rx_errors_count;
		kvaser_usbcan_conditionally_rx_error(dev, &es);
		break;

	case CMD_CAN_ERROR_EVENT:
		es.channel = 0;
		es.status = msg->u.usbcan.error_event.status_ch0;
		es.txerr = msg->u.usbcan.error_event.tx_errors_count_ch0;
		es.rxerr = msg->u.usbcan.error_event.rx_errors_count_ch0;
		es.usbcan.other_ch_status =
			msg->u.usbcan.error_event.status_ch1;
		kvaser_usbcan_conditionally_rx_error(dev, &es);

		/* The USBCAN firmware supports up to 2 channels.
		 * Now that ch0 was checked, check if ch1 has any errors.
		 */
		if (dev->nchannels == MAX_USBCAN_NET_DEVICES) {
			es.channel = 1;
			es.status = msg->u.usbcan.error_event.status_ch1;
			es.txerr = msg->u.usbcan.error_event.tx_errors_count_ch1;
			es.rxerr = msg->u.usbcan.error_event.rx_errors_count_ch1;
			es.usbcan.other_ch_status =
				msg->u.usbcan.error_event.status_ch0;
			kvaser_usbcan_conditionally_rx_error(dev, &es);
		}
		break;

	default:
		dev_err(dev->udev->dev.parent, "Invalid msg id (%d)\n",
			msg->id);
	}
}

static void kvaser_leaf_rx_error(const struct kvaser_usb *dev,
				 const struct kvaser_msg *msg)
{
	struct kvaser_usb_error_summary es = { };

	switch (msg->id) {
	case CMD_CAN_ERROR_EVENT:
		es.channel = msg->u.leaf.error_event.channel;
		es.status =  msg->u.leaf.error_event.status;
		es.txerr = msg->u.leaf.error_event.tx_errors_count;
		es.rxerr = msg->u.leaf.error_event.rx_errors_count;
		es.leaf.error_factor = msg->u.leaf.error_event.error_factor;
		break;
	case CMD_LEAF_LOG_MESSAGE:
		es.channel = msg->u.leaf.log_message.channel;
		es.status = msg->u.leaf.log_message.data[0];
		es.txerr = msg->u.leaf.log_message.data[2];
		es.rxerr = msg->u.leaf.log_message.data[3];
		es.leaf.error_factor = msg->u.leaf.log_message.data[1];
		break;
	case CMD_CHIP_STATE_EVENT:
		es.channel = msg->u.leaf.chip_state_event.channel;
		es.status =  msg->u.leaf.chip_state_event.status;
		es.txerr = msg->u.leaf.chip_state_event.tx_errors_count;
		es.rxerr = msg->u.leaf.chip_state_event.rx_errors_count;
		es.leaf.error_factor = 0;
		break;
	default:
		dev_err(dev->udev->dev.parent, "Invalid msg id (%d)\n",
			msg->id);
		return;
	}

	kvaser_usb_rx_error(dev, &es);
}

static void kvaser_usb_rx_can_err(const struct kvaser_usb_net_priv *priv,
				  const struct kvaser_msg *msg)
{
	struct can_frame *cf;
	struct sk_buff *skb;
	struct net_device_stats *stats = &priv->netdev->stats;

	if (msg->u.rx_can_header.flag & (MSG_FLAG_ERROR_FRAME |
					 MSG_FLAG_NERR)) {
		netdev_err(priv->netdev, "Unknow error (flags: 0x%02x)\n",
			   msg->u.rx_can_header.flag);

		stats->rx_errors++;
		return;
	}

	if (msg->u.rx_can_header.flag & MSG_FLAG_OVERRUN) {
		stats->rx_over_errors++;
		stats->rx_errors++;

		skb = alloc_can_err_skb(priv->netdev, &cf);
		if (!skb) {
			stats->rx_dropped++;
			return;
		}

		cf->can_id |= CAN_ERR_CRTL;
		cf->data[1] = CAN_ERR_CRTL_RX_OVERFLOW;

		stats->rx_packets++;
		stats->rx_bytes += cf->can_dlc;
		netif_rx(skb);
	}
}

static void kvaser_usb_rx_can_msg(const struct kvaser_usb *dev,
				  const struct kvaser_msg *msg)
{
	struct kvaser_usb_net_priv *priv;
	struct can_frame *cf;
	struct sk_buff *skb;
	struct net_device_stats *stats;
	u8 channel = msg->u.rx_can_header.channel;
	const u8 *rx_msg = NULL;	/* GCC */

	if (channel >= dev->nchannels) {
		dev_err(dev->udev->dev.parent,
			"Invalid channel number (%d)\n", channel);
		return;
	}

	priv = dev->nets[channel];
	stats = &priv->netdev->stats;

	if ((msg->u.rx_can_header.flag & MSG_FLAG_ERROR_FRAME) &&
	    (dev->family == KVASER_LEAF && msg->id == CMD_LEAF_LOG_MESSAGE)) {
		kvaser_leaf_rx_error(dev, msg);
		return;
	} else if (msg->u.rx_can_header.flag & (MSG_FLAG_ERROR_FRAME |
						MSG_FLAG_NERR |
						MSG_FLAG_OVERRUN)) {
		kvaser_usb_rx_can_err(priv, msg);
		return;
	} else if (msg->u.rx_can_header.flag & ~MSG_FLAG_REMOTE_FRAME) {
		netdev_warn(priv->netdev,
			    "Unhandled frame (flags: 0x%02x)",
			    msg->u.rx_can_header.flag);
		return;
	}

	switch (dev->family) {
	case KVASER_LEAF:
		rx_msg = msg->u.leaf.rx_can.msg;
		break;
	case KVASER_USBCAN:
		rx_msg = msg->u.usbcan.rx_can.msg;
		break;
	}

	skb = alloc_can_skb(priv->netdev, &cf);
	if (!skb) {
		stats->tx_dropped++;
		return;
	}

	if (dev->family == KVASER_LEAF && msg->id == CMD_LEAF_LOG_MESSAGE) {
		cf->can_id = le32_to_cpu(msg->u.leaf.log_message.id);
		if (cf->can_id & KVASER_EXTENDED_FRAME)
			cf->can_id &= CAN_EFF_MASK | CAN_EFF_FLAG;
		else
			cf->can_id &= CAN_SFF_MASK;

		cf->can_dlc = get_can_dlc(msg->u.leaf.log_message.dlc);

		if (msg->u.leaf.log_message.flags & MSG_FLAG_REMOTE_FRAME)
			cf->can_id |= CAN_RTR_FLAG;
		else
			memcpy(cf->data, &msg->u.leaf.log_message.data,
			       cf->can_dlc);
	} else {
		cf->can_id = ((rx_msg[0] & 0x1f) << 6) | (rx_msg[1] & 0x3f);

		if (msg->id == CMD_RX_EXT_MESSAGE) {
			cf->can_id <<= 18;
			cf->can_id |= ((rx_msg[2] & 0x0f) << 14) |
				      ((rx_msg[3] & 0xff) << 6) |
				      (rx_msg[4] & 0x3f);
			cf->can_id |= CAN_EFF_FLAG;
		}

		cf->can_dlc = get_can_dlc(rx_msg[5]);

		if (msg->u.rx_can_header.flag & MSG_FLAG_REMOTE_FRAME)
			cf->can_id |= CAN_RTR_FLAG;
		else
			memcpy(cf->data, &rx_msg[6],
			       cf->can_dlc);
	}

	stats->rx_packets++;
	stats->rx_bytes += cf->can_dlc;
	netif_rx(skb);
}

static void kvaser_usb_start_chip_reply(const struct kvaser_usb *dev,
					const struct kvaser_msg *msg)
{
	struct kvaser_usb_net_priv *priv;
	u8 channel = msg->u.simple.channel;

	if (channel >= dev->nchannels) {
		dev_err(dev->udev->dev.parent,
			"Invalid channel number (%d)\n", channel);
		return;
	}

	priv = dev->nets[channel];

	if (completion_done(&priv->start_comp) &&
	    netif_queue_stopped(priv->netdev)) {
		netif_wake_queue(priv->netdev);
	} else {
		netif_start_queue(priv->netdev);
		complete(&priv->start_comp);
	}
}

static void kvaser_usb_stop_chip_reply(const struct kvaser_usb *dev,
				       const struct kvaser_msg *msg)
{
	struct kvaser_usb_net_priv *priv;
	u8 channel = msg->u.simple.channel;

	if (channel >= dev->nchannels) {
		dev_err(dev->udev->dev.parent,
			"Invalid channel number (%d)\n", channel);
		return;
	}

	priv = dev->nets[channel];

	complete(&priv->stop_comp);
}

static void kvaser_usb_handle_message(const struct kvaser_usb *dev,
				      const struct kvaser_msg *msg)
{
	switch (msg->id) {
	case CMD_START_CHIP_REPLY:
		kvaser_usb_start_chip_reply(dev, msg);
		break;

	case CMD_STOP_CHIP_REPLY:
		kvaser_usb_stop_chip_reply(dev, msg);
		break;

	case CMD_RX_STD_MESSAGE:
	case CMD_RX_EXT_MESSAGE:
		kvaser_usb_rx_can_msg(dev, msg);
		break;

	case CMD_LEAF_LOG_MESSAGE:
		if (dev->family != KVASER_LEAF)
			goto warn;
		kvaser_usb_rx_can_msg(dev, msg);
		break;

	case CMD_CHIP_STATE_EVENT:
	case CMD_CAN_ERROR_EVENT:
		if (dev->family == KVASER_LEAF)
			kvaser_leaf_rx_error(dev, msg);
		else
			kvaser_usbcan_rx_error(dev, msg);
		break;

	case CMD_TX_ACKNOWLEDGE:
		kvaser_usb_tx_acknowledge(dev, msg);
		break;

	/* Ignored messages */
	case CMD_USBCAN_CLOCK_OVERFLOW_EVENT:
		if (dev->family != KVASER_USBCAN)
			goto warn;
		break;

	default:
warn:		dev_warn(dev->udev->dev.parent,
			 "Unhandled message (%d)\n", msg->id);
		break;
	}
}

static void kvaser_usb_read_bulk_callback(struct urb *urb)
{
	struct kvaser_usb *dev = urb->context;
	struct kvaser_msg *msg;
	int pos = 0;
	int err, i;

	switch (urb->status) {
	case 0:
		break;
	case -ENOENT:
	case -ESHUTDOWN:
		return;
	default:
		dev_info(dev->udev->dev.parent, "Rx URB aborted (%d)\n",
			 urb->status);
		goto resubmit_urb;
	}

	while (pos <= urb->actual_length - MSG_HEADER_LEN) {
		msg = urb->transfer_buffer + pos;

		/* The Kvaser firmware can only read and write messages that
		 * does not cross the USB's endpoint wMaxPacketSize boundary.
		 * If a follow-up command crosses such boundary, firmware puts
		 * a placeholder zero-length command in its place then aligns
		 * the real command to the next max packet size.
		 *
		 * Handle such cases or we're going to miss a significant
		 * number of events in case of a heavy rx load on the bus.
		 */
		if (msg->len == 0) {
<<<<<<< HEAD
			pos = round_up(pos, dev->bulk_in->wMaxPacketSize);
=======
			pos = round_up(pos, le16_to_cpu(dev->bulk_in->
							wMaxPacketSize));
>>>>>>> 01e97e65
			continue;
		}

		if (pos + msg->len > urb->actual_length) {
			dev_err(dev->udev->dev.parent, "Format error\n");
			break;
		}

		kvaser_usb_handle_message(dev, msg);
		pos += msg->len;
	}

resubmit_urb:
	usb_fill_bulk_urb(urb, dev->udev,
			  usb_rcvbulkpipe(dev->udev,
					  dev->bulk_in->bEndpointAddress),
			  urb->transfer_buffer, RX_BUFFER_SIZE,
			  kvaser_usb_read_bulk_callback, dev);

	err = usb_submit_urb(urb, GFP_ATOMIC);
	if (err == -ENODEV) {
		for (i = 0; i < dev->nchannels; i++) {
			if (!dev->nets[i])
				continue;

			netif_device_detach(dev->nets[i]->netdev);
		}
	} else if (err) {
		dev_err(dev->udev->dev.parent,
			"Failed resubmitting read bulk urb: %d\n", err);
	}

	return;
}

static int kvaser_usb_setup_rx_urbs(struct kvaser_usb *dev)
{
	int i, err = 0;

	if (dev->rxinitdone)
		return 0;

	for (i = 0; i < MAX_RX_URBS; i++) {
		struct urb *urb = NULL;
		u8 *buf = NULL;
		dma_addr_t buf_dma;

		urb = usb_alloc_urb(0, GFP_KERNEL);
		if (!urb) {
			dev_warn(dev->udev->dev.parent,
				 "No memory left for URBs\n");
			err = -ENOMEM;
			break;
		}

		buf = usb_alloc_coherent(dev->udev, RX_BUFFER_SIZE,
					 GFP_KERNEL, &buf_dma);
		if (!buf) {
			dev_warn(dev->udev->dev.parent,
				 "No memory left for USB buffer\n");
			usb_free_urb(urb);
			err = -ENOMEM;
			break;
		}

		usb_fill_bulk_urb(urb, dev->udev,
				  usb_rcvbulkpipe(dev->udev,
					  dev->bulk_in->bEndpointAddress),
				  buf, RX_BUFFER_SIZE,
				  kvaser_usb_read_bulk_callback,
				  dev);
		urb->transfer_dma = buf_dma;
		urb->transfer_flags |= URB_NO_TRANSFER_DMA_MAP;
		usb_anchor_urb(urb, &dev->rx_submitted);

		err = usb_submit_urb(urb, GFP_KERNEL);
		if (err) {
			usb_unanchor_urb(urb);
			usb_free_coherent(dev->udev, RX_BUFFER_SIZE, buf,
					  buf_dma);
			usb_free_urb(urb);
			break;
		}

		dev->rxbuf[i] = buf;
		dev->rxbuf_dma[i] = buf_dma;

		usb_free_urb(urb);
	}

	if (i == 0) {
		dev_warn(dev->udev->dev.parent,
			 "Cannot setup read URBs, error %d\n", err);
		return err;
	} else if (i < MAX_RX_URBS) {
		dev_warn(dev->udev->dev.parent,
			 "RX performances may be slow\n");
	}

	dev->rxinitdone = true;

	return 0;
}

static int kvaser_usb_set_opt_mode(const struct kvaser_usb_net_priv *priv)
{
	struct kvaser_msg *msg;
	int rc;

	msg = kmalloc(sizeof(*msg), GFP_KERNEL);
	if (!msg)
		return -ENOMEM;

	msg->id = CMD_SET_CTRL_MODE;
	msg->len = MSG_HEADER_LEN + sizeof(struct kvaser_msg_ctrl_mode);
	msg->u.ctrl_mode.tid = 0xff;
	msg->u.ctrl_mode.channel = priv->channel;

	if (priv->can.ctrlmode & CAN_CTRLMODE_LISTENONLY)
		msg->u.ctrl_mode.ctrl_mode = KVASER_CTRL_MODE_SILENT;
	else
		msg->u.ctrl_mode.ctrl_mode = KVASER_CTRL_MODE_NORMAL;

	rc = kvaser_usb_send_msg(priv->dev, msg);

	kfree(msg);
	return rc;
}

static int kvaser_usb_start_chip(struct kvaser_usb_net_priv *priv)
{
	int err;

	init_completion(&priv->start_comp);

	err = kvaser_usb_send_simple_msg(priv->dev, CMD_START_CHIP,
					 priv->channel);
	if (err)
		return err;

	if (!wait_for_completion_timeout(&priv->start_comp,
					 msecs_to_jiffies(START_TIMEOUT)))
		return -ETIMEDOUT;

	return 0;
}

static int kvaser_usb_open(struct net_device *netdev)
{
	struct kvaser_usb_net_priv *priv = netdev_priv(netdev);
	struct kvaser_usb *dev = priv->dev;
	int err;

	err = open_candev(netdev);
	if (err)
		return err;

	err = kvaser_usb_setup_rx_urbs(dev);
	if (err)
		goto error;

	err = kvaser_usb_set_opt_mode(priv);
	if (err)
		goto error;

	err = kvaser_usb_start_chip(priv);
	if (err) {
		netdev_warn(netdev, "Cannot start device, error %d\n", err);
		goto error;
	}

	priv->can.state = CAN_STATE_ERROR_ACTIVE;

	return 0;

error:
	close_candev(netdev);
	return err;
}

static void kvaser_usb_reset_tx_urb_contexts(struct kvaser_usb_net_priv *priv)
{
<<<<<<< HEAD
	int i;

	priv->active_tx_contexts = 0;
	for (i = 0; i < MAX_TX_URBS; i++)
		priv->tx_contexts[i].echo_index = MAX_TX_URBS;
=======
	int i, max_tx_urbs;

	max_tx_urbs = priv->dev->max_tx_urbs;

	priv->active_tx_contexts = 0;
	for (i = 0; i < max_tx_urbs; i++)
		priv->tx_contexts[i].echo_index = max_tx_urbs;
>>>>>>> 01e97e65
}

/* This method might sleep. Do not call it in the atomic context
 * of URB completions.
 */
static void kvaser_usb_unlink_tx_urbs(struct kvaser_usb_net_priv *priv)
{
	usb_kill_anchored_urbs(&priv->tx_submitted);
	kvaser_usb_reset_tx_urb_contexts(priv);
}

static void kvaser_usb_unlink_all_urbs(struct kvaser_usb *dev)
{
	int i;

	usb_kill_anchored_urbs(&dev->rx_submitted);

	for (i = 0; i < MAX_RX_URBS; i++)
		usb_free_coherent(dev->udev, RX_BUFFER_SIZE,
				  dev->rxbuf[i],
				  dev->rxbuf_dma[i]);

	for (i = 0; i < dev->nchannels; i++) {
		struct kvaser_usb_net_priv *priv = dev->nets[i];

		if (priv)
			kvaser_usb_unlink_tx_urbs(priv);
	}
}

static int kvaser_usb_stop_chip(struct kvaser_usb_net_priv *priv)
{
	int err;

	init_completion(&priv->stop_comp);

	err = kvaser_usb_send_simple_msg(priv->dev, CMD_STOP_CHIP,
					 priv->channel);
	if (err)
		return err;

	if (!wait_for_completion_timeout(&priv->stop_comp,
					 msecs_to_jiffies(STOP_TIMEOUT)))
		return -ETIMEDOUT;

	return 0;
}

static int kvaser_usb_flush_queue(struct kvaser_usb_net_priv *priv)
{
	struct kvaser_msg *msg;
	int rc;

	msg = kmalloc(sizeof(*msg), GFP_KERNEL);
	if (!msg)
		return -ENOMEM;

	msg->id = CMD_FLUSH_QUEUE;
	msg->len = MSG_HEADER_LEN + sizeof(struct kvaser_msg_flush_queue);
	msg->u.flush_queue.channel = priv->channel;
	msg->u.flush_queue.flags = 0x00;

	rc = kvaser_usb_send_msg(priv->dev, msg);

	kfree(msg);
	return rc;
}

static int kvaser_usb_close(struct net_device *netdev)
{
	struct kvaser_usb_net_priv *priv = netdev_priv(netdev);
	struct kvaser_usb *dev = priv->dev;
	int err;

	netif_stop_queue(netdev);

	err = kvaser_usb_flush_queue(priv);
	if (err)
		netdev_warn(netdev, "Cannot flush queue, error %d\n", err);

	if (kvaser_usb_send_simple_msg(dev, CMD_RESET_CHIP, priv->channel))
		netdev_warn(netdev, "Cannot reset card, error %d\n", err);

	err = kvaser_usb_stop_chip(priv);
	if (err)
		netdev_warn(netdev, "Cannot stop device, error %d\n", err);

	/* reset tx contexts */
	kvaser_usb_unlink_tx_urbs(priv);

	priv->can.state = CAN_STATE_STOPPED;
	close_candev(priv->netdev);

	return 0;
}

static void kvaser_usb_write_bulk_callback(struct urb *urb)
{
	struct kvaser_usb_tx_urb_context *context = urb->context;
	struct kvaser_usb_net_priv *priv;
	struct net_device *netdev;

	if (WARN_ON(!context))
		return;

	priv = context->priv;
	netdev = priv->netdev;

	kfree(urb->transfer_buffer);

	if (!netif_device_present(netdev))
		return;

	if (urb->status)
		netdev_info(netdev, "Tx URB aborted (%d)\n", urb->status);
}

static netdev_tx_t kvaser_usb_start_xmit(struct sk_buff *skb,
					 struct net_device *netdev)
{
	struct kvaser_usb_net_priv *priv = netdev_priv(netdev);
	struct kvaser_usb *dev = priv->dev;
	struct net_device_stats *stats = &netdev->stats;
	struct can_frame *cf = (struct can_frame *)skb->data;
	struct kvaser_usb_tx_urb_context *context = NULL;
	struct urb *urb;
	void *buf;
	struct kvaser_msg *msg;
	int i, err, ret = NETDEV_TX_OK;
	u8 *msg_tx_can_flags = NULL;		/* GCC */
	unsigned long flags;

	if (can_dropped_invalid_skb(netdev, skb))
		return NETDEV_TX_OK;

	urb = usb_alloc_urb(0, GFP_ATOMIC);
	if (!urb) {
		netdev_err(netdev, "No memory left for URBs\n");
		stats->tx_dropped++;
		dev_kfree_skb(skb);
		return NETDEV_TX_OK;
	}

	buf = kmalloc(sizeof(struct kvaser_msg), GFP_ATOMIC);
	if (!buf) {
		stats->tx_dropped++;
		dev_kfree_skb(skb);
		goto freeurb;
	}

	msg = buf;
	msg->len = MSG_HEADER_LEN + sizeof(struct kvaser_msg_tx_can);
	msg->u.tx_can.channel = priv->channel;

	switch (dev->family) {
	case KVASER_LEAF:
		msg_tx_can_flags = &msg->u.tx_can.leaf.flags;
		break;
	case KVASER_USBCAN:
		msg_tx_can_flags = &msg->u.tx_can.usbcan.flags;
		break;
	}

	*msg_tx_can_flags = 0;

	if (cf->can_id & CAN_EFF_FLAG) {
		msg->id = CMD_TX_EXT_MESSAGE;
		msg->u.tx_can.msg[0] = (cf->can_id >> 24) & 0x1f;
		msg->u.tx_can.msg[1] = (cf->can_id >> 18) & 0x3f;
		msg->u.tx_can.msg[2] = (cf->can_id >> 14) & 0x0f;
		msg->u.tx_can.msg[3] = (cf->can_id >> 6) & 0xff;
		msg->u.tx_can.msg[4] = cf->can_id & 0x3f;
	} else {
		msg->id = CMD_TX_STD_MESSAGE;
		msg->u.tx_can.msg[0] = (cf->can_id >> 6) & 0x1f;
		msg->u.tx_can.msg[1] = cf->can_id & 0x3f;
	}

	msg->u.tx_can.msg[5] = cf->can_dlc;
	memcpy(&msg->u.tx_can.msg[6], cf->data, cf->can_dlc);

	if (cf->can_id & CAN_RTR_FLAG)
		*msg_tx_can_flags |= MSG_FLAG_REMOTE_FRAME;

	spin_lock_irqsave(&priv->tx_contexts_lock, flags);
<<<<<<< HEAD
	for (i = 0; i < ARRAY_SIZE(priv->tx_contexts); i++) {
		if (priv->tx_contexts[i].echo_index == MAX_TX_URBS) {
=======
	for (i = 0; i < dev->max_tx_urbs; i++) {
		if (priv->tx_contexts[i].echo_index == dev->max_tx_urbs) {
>>>>>>> 01e97e65
			context = &priv->tx_contexts[i];

			context->echo_index = i;
			can_put_echo_skb(skb, netdev, context->echo_index);
			++priv->active_tx_contexts;
<<<<<<< HEAD
			if (priv->active_tx_contexts >= MAX_TX_URBS)
=======
			if (priv->active_tx_contexts >= dev->max_tx_urbs)
>>>>>>> 01e97e65
				netif_stop_queue(netdev);

			break;
		}
	}
	spin_unlock_irqrestore(&priv->tx_contexts_lock, flags);

	/* This should never happen; it implies a flow control bug */
	if (!context) {
		netdev_warn(netdev, "cannot find free context\n");

		kfree(buf);
		ret =  NETDEV_TX_BUSY;
		goto freeurb;
	}

	context->priv = priv;
	context->dlc = cf->can_dlc;

	msg->u.tx_can.tid = context->echo_index;

	usb_fill_bulk_urb(urb, dev->udev,
			  usb_sndbulkpipe(dev->udev,
					  dev->bulk_out->bEndpointAddress),
			  buf, msg->len,
			  kvaser_usb_write_bulk_callback, context);
	usb_anchor_urb(urb, &priv->tx_submitted);

	err = usb_submit_urb(urb, GFP_ATOMIC);
	if (unlikely(err)) {
		spin_lock_irqsave(&priv->tx_contexts_lock, flags);

		can_free_echo_skb(netdev, context->echo_index);
<<<<<<< HEAD
		context->echo_index = MAX_TX_URBS;
=======
		context->echo_index = dev->max_tx_urbs;
>>>>>>> 01e97e65
		--priv->active_tx_contexts;
		netif_wake_queue(netdev);

		spin_unlock_irqrestore(&priv->tx_contexts_lock, flags);

		usb_unanchor_urb(urb);

		stats->tx_dropped++;

		if (err == -ENODEV)
			netif_device_detach(netdev);
		else
			netdev_warn(netdev, "Failed tx_urb %d\n", err);

		goto freeurb;
	}

	ret = NETDEV_TX_OK;

freeurb:
	usb_free_urb(urb);
	return ret;
}

static const struct net_device_ops kvaser_usb_netdev_ops = {
	.ndo_open = kvaser_usb_open,
	.ndo_stop = kvaser_usb_close,
	.ndo_start_xmit = kvaser_usb_start_xmit,
	.ndo_change_mtu = can_change_mtu,
};

static const struct can_bittiming_const kvaser_usb_bittiming_const = {
	.name = "kvaser_usb",
	.tseg1_min = KVASER_USB_TSEG1_MIN,
	.tseg1_max = KVASER_USB_TSEG1_MAX,
	.tseg2_min = KVASER_USB_TSEG2_MIN,
	.tseg2_max = KVASER_USB_TSEG2_MAX,
	.sjw_max = KVASER_USB_SJW_MAX,
	.brp_min = KVASER_USB_BRP_MIN,
	.brp_max = KVASER_USB_BRP_MAX,
	.brp_inc = KVASER_USB_BRP_INC,
};

static int kvaser_usb_set_bittiming(struct net_device *netdev)
{
	struct kvaser_usb_net_priv *priv = netdev_priv(netdev);
	struct can_bittiming *bt = &priv->can.bittiming;
	struct kvaser_usb *dev = priv->dev;
	struct kvaser_msg *msg;
	int rc;

	msg = kmalloc(sizeof(*msg), GFP_KERNEL);
	if (!msg)
		return -ENOMEM;

	msg->id = CMD_SET_BUS_PARAMS;
	msg->len = MSG_HEADER_LEN + sizeof(struct kvaser_msg_busparams);
	msg->u.busparams.channel = priv->channel;
	msg->u.busparams.tid = 0xff;
	msg->u.busparams.bitrate = cpu_to_le32(bt->bitrate);
	msg->u.busparams.sjw = bt->sjw;
	msg->u.busparams.tseg1 = bt->prop_seg + bt->phase_seg1;
	msg->u.busparams.tseg2 = bt->phase_seg2;

	if (priv->can.ctrlmode & CAN_CTRLMODE_3_SAMPLES)
		msg->u.busparams.no_samp = 3;
	else
		msg->u.busparams.no_samp = 1;

	rc = kvaser_usb_send_msg(dev, msg);

	kfree(msg);
	return rc;
}

static int kvaser_usb_set_mode(struct net_device *netdev,
			       enum can_mode mode)
{
	struct kvaser_usb_net_priv *priv = netdev_priv(netdev);
	int err;

	switch (mode) {
	case CAN_MODE_START:
		err = kvaser_usb_simple_msg_async(priv, CMD_START_CHIP);
		if (err)
			return err;
		break;
	default:
		return -EOPNOTSUPP;
	}

	return 0;
}

static int kvaser_usb_get_berr_counter(const struct net_device *netdev,
				       struct can_berr_counter *bec)
{
	struct kvaser_usb_net_priv *priv = netdev_priv(netdev);

	*bec = priv->bec;

	return 0;
}

static void kvaser_usb_remove_interfaces(struct kvaser_usb *dev)
{
	int i;

	for (i = 0; i < dev->nchannels; i++) {
		if (!dev->nets[i])
			continue;

		unregister_candev(dev->nets[i]->netdev);
	}

	kvaser_usb_unlink_all_urbs(dev);

	for (i = 0; i < dev->nchannels; i++) {
		if (!dev->nets[i])
			continue;

		free_candev(dev->nets[i]->netdev);
	}
}

static int kvaser_usb_init_one(struct usb_interface *intf,
			       const struct usb_device_id *id, int channel)
{
	struct kvaser_usb *dev = usb_get_intfdata(intf);
	struct net_device *netdev;
	struct kvaser_usb_net_priv *priv;
	int err;

	err = kvaser_usb_send_simple_msg(dev, CMD_RESET_CHIP, channel);
	if (err)
		return err;

	netdev = alloc_candev(sizeof(*priv) +
			      dev->max_tx_urbs * sizeof(*priv->tx_contexts),
			      dev->max_tx_urbs);
	if (!netdev) {
		dev_err(&intf->dev, "Cannot alloc candev\n");
		return -ENOMEM;
	}

	priv = netdev_priv(netdev);

	init_usb_anchor(&priv->tx_submitted);
	init_completion(&priv->start_comp);
	init_completion(&priv->stop_comp);

	priv->dev = dev;
	priv->netdev = netdev;
	priv->channel = channel;

	spin_lock_init(&priv->tx_contexts_lock);
	kvaser_usb_reset_tx_urb_contexts(priv);

	priv->can.state = CAN_STATE_STOPPED;
	priv->can.clock.freq = CAN_USB_CLOCK;
	priv->can.bittiming_const = &kvaser_usb_bittiming_const;
	priv->can.do_set_bittiming = kvaser_usb_set_bittiming;
	priv->can.do_set_mode = kvaser_usb_set_mode;
	if (id->driver_info & KVASER_HAS_TXRX_ERRORS)
		priv->can.do_get_berr_counter = kvaser_usb_get_berr_counter;
	priv->can.ctrlmode_supported = CAN_CTRLMODE_3_SAMPLES;
	if (id->driver_info & KVASER_HAS_SILENT_MODE)
		priv->can.ctrlmode_supported |= CAN_CTRLMODE_LISTENONLY;

	netdev->flags |= IFF_ECHO;

	netdev->netdev_ops = &kvaser_usb_netdev_ops;

	SET_NETDEV_DEV(netdev, &intf->dev);
	netdev->dev_id = channel;

	dev->nets[channel] = priv;

	err = register_candev(netdev);
	if (err) {
		dev_err(&intf->dev, "Failed to register can device\n");
		free_candev(netdev);
		dev->nets[channel] = NULL;
		return err;
	}

	netdev_dbg(netdev, "device registered\n");

	return 0;
}

static int kvaser_usb_get_endpoints(const struct usb_interface *intf,
				    struct usb_endpoint_descriptor **in,
				    struct usb_endpoint_descriptor **out)
{
	const struct usb_host_interface *iface_desc;
	struct usb_endpoint_descriptor *endpoint;
	int i;

	iface_desc = &intf->altsetting[0];

	for (i = 0; i < iface_desc->desc.bNumEndpoints; ++i) {
		endpoint = &iface_desc->endpoint[i].desc;

		if (!*in && usb_endpoint_is_bulk_in(endpoint))
			*in = endpoint;

		if (!*out && usb_endpoint_is_bulk_out(endpoint))
			*out = endpoint;

		/* use first bulk endpoint for in and out */
		if (*in && *out)
			return 0;
	}

	return -ENODEV;
}

static int kvaser_usb_probe(struct usb_interface *intf,
			    const struct usb_device_id *id)
{
	struct kvaser_usb *dev;
	int err = -ENOMEM;
	int i, retry = 3;

	dev = devm_kzalloc(&intf->dev, sizeof(*dev), GFP_KERNEL);
	if (!dev)
		return -ENOMEM;

	if (kvaser_is_leaf(id)) {
		dev->family = KVASER_LEAF;
	} else if (kvaser_is_usbcan(id)) {
		dev->family = KVASER_USBCAN;
	} else {
		dev_err(&intf->dev,
			"Product ID (%d) does not belong to any known Kvaser USB family",
			id->idProduct);
		return -ENODEV;
	}

	err = kvaser_usb_get_endpoints(intf, &dev->bulk_in, &dev->bulk_out);
	if (err) {
		dev_err(&intf->dev, "Cannot get usb endpoint(s)");
		return err;
	}

	dev->udev = interface_to_usbdev(intf);

	init_usb_anchor(&dev->rx_submitted);

	usb_set_intfdata(intf, dev);

	/* On some x86 laptops, plugging a Kvaser device again after
	 * an unplug makes the firmware always ignore the very first
	 * command. For such a case, provide some room for retries
	 * instead of completely exiting the driver.
	 */
	do {
		err = kvaser_usb_get_software_info(dev);
	} while (--retry && err == -ETIMEDOUT);

	if (err) {
		dev_err(&intf->dev,
			"Cannot get software infos, error %d\n", err);
		return err;
	}

	dev_dbg(&intf->dev, "Firmware version: %d.%d.%d\n",
		((dev->fw_version >> 24) & 0xff),
		((dev->fw_version >> 16) & 0xff),
		(dev->fw_version & 0xffff));

	dev_dbg(&intf->dev, "Max oustanding tx = %d URBs\n", dev->max_tx_urbs);

	err = kvaser_usb_get_card_info(dev);
	if (err) {
		dev_err(&intf->dev,
			"Cannot get card infos, error %d\n", err);
		return err;
	}

	for (i = 0; i < dev->nchannels; i++) {
		err = kvaser_usb_init_one(intf, id, i);
		if (err) {
			kvaser_usb_remove_interfaces(dev);
			return err;
		}
	}

	return 0;
}

static void kvaser_usb_disconnect(struct usb_interface *intf)
{
	struct kvaser_usb *dev = usb_get_intfdata(intf);

	usb_set_intfdata(intf, NULL);

	if (!dev)
		return;

	kvaser_usb_remove_interfaces(dev);
}

static struct usb_driver kvaser_usb_driver = {
	.name = "kvaser_usb",
	.probe = kvaser_usb_probe,
	.disconnect = kvaser_usb_disconnect,
	.id_table = kvaser_usb_table,
};

module_usb_driver(kvaser_usb_driver);

MODULE_AUTHOR("Olivier Sobrie <olivier@sobrie.be>");
MODULE_DESCRIPTION("CAN driver for Kvaser CAN/USB devices");
MODULE_LICENSE("GPL v2");<|MERGE_RESOLUTION|>--- conflicted
+++ resolved
@@ -472,17 +472,7 @@
 
 struct kvaser_usb_net_priv {
 	struct can_priv can;
-<<<<<<< HEAD
-
-	spinlock_t tx_contexts_lock;
-	int active_tx_contexts;
-	struct kvaser_usb_tx_urb_context tx_contexts[MAX_TX_URBS];
-
-	struct usb_anchor tx_submitted;
-	struct completion start_comp, stop_comp;
-=======
 	struct can_berr_counter bec;
->>>>>>> 01e97e65
 
 	struct kvaser_usb *dev;
 	struct net_device *netdev;
@@ -606,13 +596,8 @@
 			 * for further details.
 			 */
 			if (tmp->len == 0) {
-<<<<<<< HEAD
-				pos = round_up(pos,
-					       dev->bulk_in->wMaxPacketSize);
-=======
 				pos = round_up(pos, le16_to_cpu(dev->bulk_in->
 								wMaxPacketSize));
->>>>>>> 01e97e65
 				continue;
 			}
 
@@ -767,11 +752,7 @@
 	spin_lock_irqsave(&priv->tx_contexts_lock, flags);
 
 	can_get_echo_skb(priv->netdev, context->echo_index);
-<<<<<<< HEAD
-	context->echo_index = MAX_TX_URBS;
-=======
 	context->echo_index = dev->max_tx_urbs;
->>>>>>> 01e97e65
 	--priv->active_tx_contexts;
 	netif_wake_queue(priv->netdev);
 
@@ -1356,12 +1337,8 @@
 		 * number of events in case of a heavy rx load on the bus.
 		 */
 		if (msg->len == 0) {
-<<<<<<< HEAD
-			pos = round_up(pos, dev->bulk_in->wMaxPacketSize);
-=======
 			pos = round_up(pos, le16_to_cpu(dev->bulk_in->
 							wMaxPacketSize));
->>>>>>> 01e97e65
 			continue;
 		}
 
@@ -1544,13 +1521,6 @@
 
 static void kvaser_usb_reset_tx_urb_contexts(struct kvaser_usb_net_priv *priv)
 {
-<<<<<<< HEAD
-	int i;
-
-	priv->active_tx_contexts = 0;
-	for (i = 0; i < MAX_TX_URBS; i++)
-		priv->tx_contexts[i].echo_index = MAX_TX_URBS;
-=======
 	int i, max_tx_urbs;
 
 	max_tx_urbs = priv->dev->max_tx_urbs;
@@ -1558,7 +1528,6 @@
 	priv->active_tx_contexts = 0;
 	for (i = 0; i < max_tx_urbs; i++)
 		priv->tx_contexts[i].echo_index = max_tx_urbs;
->>>>>>> 01e97e65
 }
 
 /* This method might sleep. Do not call it in the atomic context
@@ -1744,23 +1713,14 @@
 		*msg_tx_can_flags |= MSG_FLAG_REMOTE_FRAME;
 
 	spin_lock_irqsave(&priv->tx_contexts_lock, flags);
-<<<<<<< HEAD
-	for (i = 0; i < ARRAY_SIZE(priv->tx_contexts); i++) {
-		if (priv->tx_contexts[i].echo_index == MAX_TX_URBS) {
-=======
 	for (i = 0; i < dev->max_tx_urbs; i++) {
 		if (priv->tx_contexts[i].echo_index == dev->max_tx_urbs) {
->>>>>>> 01e97e65
 			context = &priv->tx_contexts[i];
 
 			context->echo_index = i;
 			can_put_echo_skb(skb, netdev, context->echo_index);
 			++priv->active_tx_contexts;
-<<<<<<< HEAD
-			if (priv->active_tx_contexts >= MAX_TX_URBS)
-=======
 			if (priv->active_tx_contexts >= dev->max_tx_urbs)
->>>>>>> 01e97e65
 				netif_stop_queue(netdev);
 
 			break;
@@ -1794,11 +1754,7 @@
 		spin_lock_irqsave(&priv->tx_contexts_lock, flags);
 
 		can_free_echo_skb(netdev, context->echo_index);
-<<<<<<< HEAD
-		context->echo_index = MAX_TX_URBS;
-=======
 		context->echo_index = dev->max_tx_urbs;
->>>>>>> 01e97e65
 		--priv->active_tx_contexts;
 		netif_wake_queue(netdev);
 
