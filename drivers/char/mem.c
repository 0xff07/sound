/*
 *  linux/drivers/char/mem.c
 *
 *  Copyright (C) 1991, 1992  Linus Torvalds
 *
 *  Added devfs support. 
 *    Jan-11-1998, C. Scott Ananian <cananian@alumni.princeton.edu>
 *  Shared /dev/zero mmaping support, Feb 2000, Kanoj Sarcar <kanoj@sgi.com>
 */

#include <linux/mm.h>
#include <linux/miscdevice.h>
#include <linux/slab.h>
#include <linux/vmalloc.h>
#include <linux/mman.h>
#include <linux/random.h>
#include <linux/init.h>
#include <linux/raw.h>
#include <linux/tty.h>
#include <linux/capability.h>
#include <linux/ptrace.h>
#include <linux/device.h>
#include <linux/highmem.h>
#include <linux/crash_dump.h>
#include <linux/backing-dev.h>
#include <linux/bootmem.h>
#include <linux/splice.h>
#include <linux/pfn.h>
#include <linux/smp_lock.h>

#include <asm/uaccess.h>
#include <asm/io.h>

#ifdef CONFIG_IA64
# include <linux/efi.h>
#endif

/*
 * Architectures vary in how they handle caching for addresses
 * outside of main memory.
 *
 */
static inline int uncached_access(struct file *file, unsigned long addr)
{
#if defined(CONFIG_IA64)
	/*
	 * On ia64, we ignore O_SYNC because we cannot tolerate memory attribute aliases.
	 */
	return !(efi_mem_attributes(addr) & EFI_MEMORY_WB);
#elif defined(CONFIG_MIPS)
	{
		extern int __uncached_access(struct file *file,
					     unsigned long addr);

		return __uncached_access(file, addr);
	}
#else
	/*
	 * Accessing memory above the top the kernel knows about or through a file pointer
	 * that was marked O_SYNC will be done non-cached.
	 */
	if (file->f_flags & O_SYNC)
		return 1;
	return addr >= __pa(high_memory);
#endif
}

#ifndef ARCH_HAS_VALID_PHYS_ADDR_RANGE
static inline int valid_phys_addr_range(unsigned long addr, size_t count)
{
	if (addr + count > __pa(high_memory))
		return 0;

	return 1;
}

static inline int valid_mmap_phys_addr_range(unsigned long pfn, size_t size)
{
	return 1;
}
#endif

#ifdef CONFIG_STRICT_DEVMEM
static inline int range_is_allowed(unsigned long pfn, unsigned long size)
{
	u64 from = ((u64)pfn) << PAGE_SHIFT;
	u64 to = from + size;
	u64 cursor = from;

	while (cursor < to) {
		if (!devmem_is_allowed(pfn)) {
			printk(KERN_INFO
		"Program %s tried to access /dev/mem between %Lx->%Lx.\n",
				current->comm, from, to);
			return 0;
		}
		cursor += PAGE_SIZE;
		pfn++;
	}
	return 1;
}
#else
static inline int range_is_allowed(unsigned long pfn, unsigned long size)
{
	return 1;
}
#endif

void __attribute__((weak)) unxlate_dev_mem_ptr(unsigned long phys, void *addr)
{
}

/*
 * This funcion reads the *physical* memory. The f_pos points directly to the 
 * memory location. 
 */
static ssize_t read_mem(struct file * file, char __user * buf,
			size_t count, loff_t *ppos)
{
	unsigned long p = *ppos;
	ssize_t read, sz;
	char *ptr;

	if (!valid_phys_addr_range(p, count))
		return -EFAULT;
	read = 0;
#ifdef __ARCH_HAS_NO_PAGE_ZERO_MAPPED
	/* we don't have page 0 mapped on sparc and m68k.. */
	if (p < PAGE_SIZE) {
		sz = PAGE_SIZE - p;
		if (sz > count) 
			sz = count; 
		if (sz > 0) {
			if (clear_user(buf, sz))
				return -EFAULT;
			buf += sz; 
			p += sz; 
			count -= sz; 
			read += sz; 
		}
	}
#endif

	while (count > 0) {
		/*
		 * Handle first page in case it's not aligned
		 */
		if (-p & (PAGE_SIZE - 1))
			sz = -p & (PAGE_SIZE - 1);
		else
			sz = PAGE_SIZE;

		sz = min_t(unsigned long, sz, count);

		if (!range_is_allowed(p >> PAGE_SHIFT, count))
			return -EPERM;

		/*
		 * On ia64 if a page has been mapped somewhere as
		 * uncached, then it must also be accessed uncached
		 * by the kernel or data corruption may occur
		 */
		ptr = xlate_dev_mem_ptr(p);
		if (!ptr)
			return -EFAULT;

		if (copy_to_user(buf, ptr, sz)) {
			unxlate_dev_mem_ptr(p, ptr);
			return -EFAULT;
		}

		unxlate_dev_mem_ptr(p, ptr);

		buf += sz;
		p += sz;
		count -= sz;
		read += sz;
	}

	*ppos += read;
	return read;
}

static ssize_t write_mem(struct file * file, const char __user * buf, 
			 size_t count, loff_t *ppos)
{
	unsigned long p = *ppos;
	ssize_t written, sz;
	unsigned long copied;
	void *ptr;

	if (!valid_phys_addr_range(p, count))
		return -EFAULT;

	written = 0;

#ifdef __ARCH_HAS_NO_PAGE_ZERO_MAPPED
	/* we don't have page 0 mapped on sparc and m68k.. */
	if (p < PAGE_SIZE) {
		unsigned long sz = PAGE_SIZE - p;
		if (sz > count)
			sz = count;
		/* Hmm. Do something? */
		buf += sz;
		p += sz;
		count -= sz;
		written += sz;
	}
#endif

	while (count > 0) {
		/*
		 * Handle first page in case it's not aligned
		 */
		if (-p & (PAGE_SIZE - 1))
			sz = -p & (PAGE_SIZE - 1);
		else
			sz = PAGE_SIZE;

		sz = min_t(unsigned long, sz, count);

		if (!range_is_allowed(p >> PAGE_SHIFT, sz))
			return -EPERM;

		/*
		 * On ia64 if a page has been mapped somewhere as
		 * uncached, then it must also be accessed uncached
		 * by the kernel or data corruption may occur
		 */
		ptr = xlate_dev_mem_ptr(p);
		if (!ptr) {
			if (written)
				break;
			return -EFAULT;
		}

		copied = copy_from_user(ptr, buf, sz);
		if (copied) {
			written += sz - copied;
			unxlate_dev_mem_ptr(p, ptr);
			if (written)
				break;
			return -EFAULT;
		}

		unxlate_dev_mem_ptr(p, ptr);

		buf += sz;
		p += sz;
		count -= sz;
		written += sz;
	}

	*ppos += written;
	return written;
}

int __attribute__((weak)) phys_mem_access_prot_allowed(struct file *file,
	unsigned long pfn, unsigned long size, pgprot_t *vma_prot)
{
	return 1;
}

#ifndef __HAVE_PHYS_MEM_ACCESS_PROT
static pgprot_t phys_mem_access_prot(struct file *file, unsigned long pfn,
				     unsigned long size, pgprot_t vma_prot)
{
#ifdef pgprot_noncached
	unsigned long offset = pfn << PAGE_SHIFT;

	if (uncached_access(file, offset))
		return pgprot_noncached(vma_prot);
#endif
	return vma_prot;
}
#endif

#ifndef CONFIG_MMU
static unsigned long get_unmapped_area_mem(struct file *file,
					   unsigned long addr,
					   unsigned long len,
					   unsigned long pgoff,
					   unsigned long flags)
{
	if (!valid_mmap_phys_addr_range(pgoff, len))
		return (unsigned long) -EINVAL;
	return pgoff << PAGE_SHIFT;
}

/* can't do an in-place private mapping if there's no MMU */
static inline int private_mapping_ok(struct vm_area_struct *vma)
{
	return vma->vm_flags & VM_MAYSHARE;
}
#else
#define get_unmapped_area_mem	NULL

static inline int private_mapping_ok(struct vm_area_struct *vma)
{
	return 1;
}
#endif

static struct vm_operations_struct mmap_mem_ops = {
#ifdef CONFIG_HAVE_IOREMAP_PROT
	.access = generic_access_phys
#endif
};

static int mmap_mem(struct file * file, struct vm_area_struct * vma)
{
	size_t size = vma->vm_end - vma->vm_start;

	if (!valid_mmap_phys_addr_range(vma->vm_pgoff, size))
		return -EINVAL;

	if (!private_mapping_ok(vma))
		return -ENOSYS;

	if (!range_is_allowed(vma->vm_pgoff, size))
		return -EPERM;

	if (!phys_mem_access_prot_allowed(file, vma->vm_pgoff, size,
						&vma->vm_page_prot))
		return -EINVAL;

	vma->vm_page_prot = phys_mem_access_prot(file, vma->vm_pgoff,
						 size,
						 vma->vm_page_prot);

	vma->vm_ops = &mmap_mem_ops;

	/* Remap-pfn-range will mark the range VM_IO and VM_RESERVED */
	if (remap_pfn_range(vma,
			    vma->vm_start,
			    vma->vm_pgoff,
			    size,
			    vma->vm_page_prot)) {
		return -EAGAIN;
	}
	return 0;
}

#ifdef CONFIG_DEVKMEM
static int mmap_kmem(struct file * file, struct vm_area_struct * vma)
{
	unsigned long pfn;

	/* Turn a kernel-virtual address into a physical page frame */
	pfn = __pa((u64)vma->vm_pgoff << PAGE_SHIFT) >> PAGE_SHIFT;

	/*
	 * RED-PEN: on some architectures there is more mapped memory
	 * than available in mem_map which pfn_valid checks
	 * for. Perhaps should add a new macro here.
	 *
	 * RED-PEN: vmalloc is not supported right now.
	 */
	if (!pfn_valid(pfn))
		return -EIO;

	vma->vm_pgoff = pfn;
	return mmap_mem(file, vma);
}
#endif

#ifdef CONFIG_CRASH_DUMP
/*
 * Read memory corresponding to the old kernel.
 */
static ssize_t read_oldmem(struct file *file, char __user *buf,
				size_t count, loff_t *ppos)
{
	unsigned long pfn, offset;
	size_t read = 0, csize;
	int rc = 0;

	while (count) {
		pfn = *ppos / PAGE_SIZE;
		if (pfn > saved_max_pfn)
			return read;

		offset = (unsigned long)(*ppos % PAGE_SIZE);
		if (count > PAGE_SIZE - offset)
			csize = PAGE_SIZE - offset;
		else
			csize = count;

		rc = copy_oldmem_page(pfn, buf, csize, offset, 1);
		if (rc < 0)
			return rc;
		buf += csize;
		*ppos += csize;
		read += csize;
		count -= csize;
	}
	return read;
}
#endif

#ifdef CONFIG_DEVKMEM
/*
 * This function reads the *virtual* memory as seen by the kernel.
 */
static ssize_t read_kmem(struct file *file, char __user *buf, 
			 size_t count, loff_t *ppos)
{
	unsigned long p = *ppos;
	ssize_t low_count, read, sz;
	char * kbuf; /* k-addr because vread() takes vmlist_lock rwlock */

	read = 0;
	if (p < (unsigned long) high_memory) {
		low_count = count;
		if (count > (unsigned long) high_memory - p)
			low_count = (unsigned long) high_memory - p;

#ifdef __ARCH_HAS_NO_PAGE_ZERO_MAPPED
		/* we don't have page 0 mapped on sparc and m68k.. */
		if (p < PAGE_SIZE && low_count > 0) {
			size_t tmp = PAGE_SIZE - p;
			if (tmp > low_count) tmp = low_count;
			if (clear_user(buf, tmp))
				return -EFAULT;
			buf += tmp;
			p += tmp;
			read += tmp;
			low_count -= tmp;
			count -= tmp;
		}
#endif
		while (low_count > 0) {
			/*
			 * Handle first page in case it's not aligned
			 */
			if (-p & (PAGE_SIZE - 1))
				sz = -p & (PAGE_SIZE - 1);
			else
				sz = PAGE_SIZE;

			sz = min_t(unsigned long, sz, low_count);

			/*
			 * On ia64 if a page has been mapped somewhere as
			 * uncached, then it must also be accessed uncached
			 * by the kernel or data corruption may occur
			 */
			kbuf = xlate_dev_kmem_ptr((char *)p);

			if (copy_to_user(buf, kbuf, sz))
				return -EFAULT;
			buf += sz;
			p += sz;
			read += sz;
			low_count -= sz;
			count -= sz;
		}
	}

	if (count > 0) {
		kbuf = (char *)__get_free_page(GFP_KERNEL);
		if (!kbuf)
			return -ENOMEM;
		while (count > 0) {
			int len = count;

			if (len > PAGE_SIZE)
				len = PAGE_SIZE;
			len = vread(kbuf, (char *)p, len);
			if (!len)
				break;
			if (copy_to_user(buf, kbuf, len)) {
				free_page((unsigned long)kbuf);
				return -EFAULT;
			}
			count -= len;
			buf += len;
			read += len;
			p += len;
		}
		free_page((unsigned long)kbuf);
	}
 	*ppos = p;
 	return read;
}


static inline ssize_t
do_write_kmem(void *p, unsigned long realp, const char __user * buf,
	      size_t count, loff_t *ppos)
{
	ssize_t written, sz;
	unsigned long copied;

	written = 0;
#ifdef __ARCH_HAS_NO_PAGE_ZERO_MAPPED
	/* we don't have page 0 mapped on sparc and m68k.. */
	if (realp < PAGE_SIZE) {
		unsigned long sz = PAGE_SIZE - realp;
		if (sz > count)
			sz = count;
		/* Hmm. Do something? */
		buf += sz;
		p += sz;
		realp += sz;
		count -= sz;
		written += sz;
	}
#endif

	while (count > 0) {
		char *ptr;
		/*
		 * Handle first page in case it's not aligned
		 */
		if (-realp & (PAGE_SIZE - 1))
			sz = -realp & (PAGE_SIZE - 1);
		else
			sz = PAGE_SIZE;

		sz = min_t(unsigned long, sz, count);

		/*
		 * On ia64 if a page has been mapped somewhere as
		 * uncached, then it must also be accessed uncached
		 * by the kernel or data corruption may occur
		 */
		ptr = xlate_dev_kmem_ptr(p);

		copied = copy_from_user(ptr, buf, sz);
		if (copied) {
			written += sz - copied;
			if (written)
				break;
			return -EFAULT;
		}
		buf += sz;
		p += sz;
		realp += sz;
		count -= sz;
		written += sz;
	}

	*ppos += written;
	return written;
}


/*
 * This function writes to the *virtual* memory as seen by the kernel.
 */
static ssize_t write_kmem(struct file * file, const char __user * buf, 
			  size_t count, loff_t *ppos)
{
	unsigned long p = *ppos;
	ssize_t wrote = 0;
	ssize_t virtr = 0;
	ssize_t written;
	char * kbuf; /* k-addr because vwrite() takes vmlist_lock rwlock */

	if (p < (unsigned long) high_memory) {

		wrote = count;
		if (count > (unsigned long) high_memory - p)
			wrote = (unsigned long) high_memory - p;

		written = do_write_kmem((void*)p, p, buf, wrote, ppos);
		if (written != wrote)
			return written;
		wrote = written;
		p += wrote;
		buf += wrote;
		count -= wrote;
	}

	if (count > 0) {
		kbuf = (char *)__get_free_page(GFP_KERNEL);
		if (!kbuf)
			return wrote ? wrote : -ENOMEM;
		while (count > 0) {
			int len = count;

			if (len > PAGE_SIZE)
				len = PAGE_SIZE;
			if (len) {
				written = copy_from_user(kbuf, buf, len);
				if (written) {
					if (wrote + virtr)
						break;
					free_page((unsigned long)kbuf);
					return -EFAULT;
				}
			}
			len = vwrite(kbuf, (char *)p, len);
			count -= len;
			buf += len;
			virtr += len;
			p += len;
		}
		free_page((unsigned long)kbuf);
	}

 	*ppos = p;
 	return virtr + wrote;
}
#endif

#ifdef CONFIG_DEVPORT
static ssize_t read_port(struct file * file, char __user * buf,
			 size_t count, loff_t *ppos)
{
	unsigned long i = *ppos;
	char __user *tmp = buf;

	if (!access_ok(VERIFY_WRITE, buf, count))
		return -EFAULT; 
	while (count-- > 0 && i < 65536) {
		if (__put_user(inb(i),tmp) < 0) 
			return -EFAULT;  
		i++;
		tmp++;
	}
	*ppos = i;
	return tmp-buf;
}

static ssize_t write_port(struct file * file, const char __user * buf,
			  size_t count, loff_t *ppos)
{
	unsigned long i = *ppos;
	const char __user * tmp = buf;

	if (!access_ok(VERIFY_READ,buf,count))
		return -EFAULT;
	while (count-- > 0 && i < 65536) {
		char c;
		if (__get_user(c, tmp)) {
			if (tmp > buf)
				break;
			return -EFAULT; 
		}
		outb(c,i);
		i++;
		tmp++;
	}
	*ppos = i;
	return tmp-buf;
}
#endif

static ssize_t read_null(struct file * file, char __user * buf,
			 size_t count, loff_t *ppos)
{
	return 0;
}

static ssize_t write_null(struct file * file, const char __user * buf,
			  size_t count, loff_t *ppos)
{
	return count;
}

static int pipe_to_null(struct pipe_inode_info *info, struct pipe_buffer *buf,
			struct splice_desc *sd)
{
	return sd->len;
}

static ssize_t splice_write_null(struct pipe_inode_info *pipe,struct file *out,
				 loff_t *ppos, size_t len, unsigned int flags)
{
	return splice_from_pipe(pipe, out, ppos, len, flags, pipe_to_null);
}

static ssize_t read_zero(struct file * file, char __user * buf, 
			 size_t count, loff_t *ppos)
{
	size_t written;

	if (!count)
		return 0;

	if (!access_ok(VERIFY_WRITE, buf, count))
		return -EFAULT;

	written = 0;
	while (count) {
		unsigned long unwritten;
		size_t chunk = count;

		if (chunk > PAGE_SIZE)
			chunk = PAGE_SIZE;	/* Just for latency reasons */
		unwritten = clear_user(buf, chunk);
		written += chunk - unwritten;
		if (unwritten)
			break;
<<<<<<< HEAD
		/* Consider changing this to just 'signal_pending()' with lots of testing */
		if (fatal_signal_pending(current))
			return written ? written : -EINTR;
=======
		if (signal_pending(current))
			return written ? written : -ERESTARTSYS;
>>>>>>> 533ac12e
		buf += chunk;
		count -= chunk;
		cond_resched();
	}
	return written ? written : -EFAULT;
}

static int mmap_zero(struct file * file, struct vm_area_struct * vma)
{
#ifndef CONFIG_MMU
	return -ENOSYS;
#endif
	if (vma->vm_flags & VM_SHARED)
		return shmem_zero_setup(vma);
	return 0;
}

static ssize_t write_full(struct file * file, const char __user * buf,
			  size_t count, loff_t *ppos)
{
	return -ENOSPC;
}

/*
 * Special lseek() function for /dev/null and /dev/zero.  Most notably, you
 * can fopen() both devices with "a" now.  This was previously impossible.
 * -- SRB.
 */

static loff_t null_lseek(struct file * file, loff_t offset, int orig)
{
	return file->f_pos = 0;
}

/*
 * The memory devices use the full 32/64 bits of the offset, and so we cannot
 * check against negative addresses: they are ok. The return value is weird,
 * though, in that case (0).
 *
 * also note that seeking relative to the "end of file" isn't supported:
 * it has no meaning, so it returns -EINVAL.
 */
static loff_t memory_lseek(struct file * file, loff_t offset, int orig)
{
	loff_t ret;

	mutex_lock(&file->f_path.dentry->d_inode->i_mutex);
	switch (orig) {
		case 0:
			file->f_pos = offset;
			ret = file->f_pos;
			force_successful_syscall_return();
			break;
		case 1:
			file->f_pos += offset;
			ret = file->f_pos;
			force_successful_syscall_return();
			break;
		default:
			ret = -EINVAL;
	}
	mutex_unlock(&file->f_path.dentry->d_inode->i_mutex);
	return ret;
}

static int open_port(struct inode * inode, struct file * filp)
{
	return capable(CAP_SYS_RAWIO) ? 0 : -EPERM;
}

#define zero_lseek	null_lseek
#define full_lseek      null_lseek
#define write_zero	write_null
#define read_full       read_zero
#define open_mem	open_port
#define open_kmem	open_mem
#define open_oldmem	open_mem

static const struct file_operations mem_fops = {
	.llseek		= memory_lseek,
	.read		= read_mem,
	.write		= write_mem,
	.mmap		= mmap_mem,
	.open		= open_mem,
	.get_unmapped_area = get_unmapped_area_mem,
};

#ifdef CONFIG_DEVKMEM
static const struct file_operations kmem_fops = {
	.llseek		= memory_lseek,
	.read		= read_kmem,
	.write		= write_kmem,
	.mmap		= mmap_kmem,
	.open		= open_kmem,
	.get_unmapped_area = get_unmapped_area_mem,
};
#endif

static const struct file_operations null_fops = {
	.llseek		= null_lseek,
	.read		= read_null,
	.write		= write_null,
	.splice_write	= splice_write_null,
};

#ifdef CONFIG_DEVPORT
static const struct file_operations port_fops = {
	.llseek		= memory_lseek,
	.read		= read_port,
	.write		= write_port,
	.open		= open_port,
};
#endif

static const struct file_operations zero_fops = {
	.llseek		= zero_lseek,
	.read		= read_zero,
	.write		= write_zero,
	.mmap		= mmap_zero,
};

/*
 * capabilities for /dev/zero
 * - permits private mappings, "copies" are taken of the source of zeros
 */
static struct backing_dev_info zero_bdi = {
	.capabilities	= BDI_CAP_MAP_COPY,
};

static const struct file_operations full_fops = {
	.llseek		= full_lseek,
	.read		= read_full,
	.write		= write_full,
};

#ifdef CONFIG_CRASH_DUMP
static const struct file_operations oldmem_fops = {
	.read	= read_oldmem,
	.open	= open_oldmem,
};
#endif

static ssize_t kmsg_write(struct file * file, const char __user * buf,
			  size_t count, loff_t *ppos)
{
	char *tmp;
	ssize_t ret;

	tmp = kmalloc(count + 1, GFP_KERNEL);
	if (tmp == NULL)
		return -ENOMEM;
	ret = -EFAULT;
	if (!copy_from_user(tmp, buf, count)) {
		tmp[count] = 0;
		ret = printk("%s", tmp);
		if (ret > count)
			/* printk can add a prefix */
			ret = count;
	}
	kfree(tmp);
	return ret;
}

static const struct file_operations kmsg_fops = {
	.write =	kmsg_write,
};

static const struct {
	unsigned int		minor;
	char			*name;
	umode_t			mode;
	const struct file_operations	*fops;
	struct backing_dev_info	*dev_info;
} devlist[] = { /* list of minor devices */
	{1, "mem",     S_IRUSR | S_IWUSR | S_IRGRP, &mem_fops,
		&directly_mappable_cdev_bdi},
#ifdef CONFIG_DEVKMEM
	{2, "kmem",    S_IRUSR | S_IWUSR | S_IRGRP, &kmem_fops,
		&directly_mappable_cdev_bdi},
#endif
	{3, "null",    S_IRUGO | S_IWUGO,           &null_fops, NULL},
#ifdef CONFIG_DEVPORT
	{4, "port",    S_IRUSR | S_IWUSR | S_IRGRP, &port_fops, NULL},
#endif
	{5, "zero",    S_IRUGO | S_IWUGO,           &zero_fops, &zero_bdi},
	{7, "full",    S_IRUGO | S_IWUGO,           &full_fops, NULL},
	{8, "random",  S_IRUGO | S_IWUSR,           &random_fops, NULL},
	{9, "urandom", S_IRUGO | S_IWUSR,           &urandom_fops, NULL},
	{11,"kmsg",    S_IRUGO | S_IWUSR,           &kmsg_fops, NULL},
#ifdef CONFIG_CRASH_DUMP
	{12,"oldmem",    S_IRUSR | S_IWUSR | S_IRGRP, &oldmem_fops, NULL},
#endif
};

static int memory_open(struct inode *inode, struct file *filp)
{
	int ret = 0;
	int i;

	lock_kernel();

	for (i = 0; i < ARRAY_SIZE(devlist); i++) {
		if (devlist[i].minor == iminor(inode)) {
			filp->f_op = devlist[i].fops;
			if (devlist[i].dev_info) {
				filp->f_mapping->backing_dev_info =
					devlist[i].dev_info;
			}

			break;
		}
	}

	if (i == ARRAY_SIZE(devlist))
		ret = -ENXIO;
	else
		if (filp->f_op && filp->f_op->open)
			ret = filp->f_op->open(inode, filp);

	unlock_kernel();
	return ret;
}

static const struct file_operations memory_fops = {
	.open		= memory_open,	/* just a selector for the real open */
};

static struct class *mem_class;

static int __init chr_dev_init(void)
{
	int i;
	int err;

	err = bdi_init(&zero_bdi);
	if (err)
		return err;

	if (register_chrdev(MEM_MAJOR,"mem",&memory_fops))
		printk("unable to get major %d for memory devs\n", MEM_MAJOR);

	mem_class = class_create(THIS_MODULE, "mem");
	for (i = 0; i < ARRAY_SIZE(devlist); i++)
		device_create(mem_class, NULL,
			      MKDEV(MEM_MAJOR, devlist[i].minor), NULL,
			      devlist[i].name);

	return 0;
}

fs_initcall(chr_dev_init);<|MERGE_RESOLUTION|>--- conflicted
+++ resolved
@@ -694,14 +694,8 @@
 		written += chunk - unwritten;
 		if (unwritten)
 			break;
-<<<<<<< HEAD
-		/* Consider changing this to just 'signal_pending()' with lots of testing */
-		if (fatal_signal_pending(current))
-			return written ? written : -EINTR;
-=======
 		if (signal_pending(current))
 			return written ? written : -ERESTARTSYS;
->>>>>>> 533ac12e
 		buf += chunk;
 		count -= chunk;
 		cond_resched();
