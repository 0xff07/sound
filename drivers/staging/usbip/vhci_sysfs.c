--- conflicted
+++ resolved
@@ -23,12 +23,6 @@
 #include "usbip_common.h"
 #include "vhci.h"
 
-<<<<<<< HEAD
-#include <linux/in.h>
-#include <linux/kthread.h>
-
-=======
->>>>>>> bf0be0e9
 /* TODO: refine locking ?*/
 
 /* Sysfs entry to show port status */
