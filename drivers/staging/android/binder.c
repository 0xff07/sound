/* binder.c
 *
 * Android IPC Subsystem
 *
 * Copyright (C) 2007-2008 Google, Inc.
 *
 * This software is licensed under the terms of the GNU General Public
 * License version 2, as published by the Free Software Foundation, and
 * may be copied, distributed, and modified under those terms.
 *
 * This program is distributed in the hope that it will be useful,
 * but WITHOUT ANY WARRANTY; without even the implied warranty of
 * MERCHANTABILITY or FITNESS FOR A PARTICULAR PURPOSE.  See the
 * GNU General Public License for more details.
 *
 */

#include <asm/cacheflush.h>
#include <linux/fdtable.h>
#include <linux/file.h>
#include <linux/fs.h>
#include <linux/list.h>
#include <linux/miscdevice.h>
#include <linux/mm.h>
#include <linux/module.h>
#include <linux/mutex.h>
#include <linux/nsproxy.h>
#include <linux/poll.h>
#include <linux/proc_fs.h>
#include <linux/rbtree.h>
#include <linux/sched.h>
#include <linux/uaccess.h>
#include <linux/vmalloc.h>
#include "binder.h"

static DEFINE_MUTEX(binder_lock);
static HLIST_HEAD(binder_procs);
static struct binder_node *binder_context_mgr_node;
static uid_t binder_context_mgr_uid = -1;
static int binder_last_id;
static struct proc_dir_entry *binder_proc_dir_entry_root;
static struct proc_dir_entry *binder_proc_dir_entry_proc;
static struct hlist_head binder_dead_nodes;
static HLIST_HEAD(binder_deferred_list);
static DEFINE_MUTEX(binder_deferred_lock);

static int binder_read_proc_proc(char *page, char **start, off_t off,
				 int count, int *eof, void *data);

/* This is only defined in include/asm-arm/sizes.h */
#ifndef SZ_1K
#define SZ_1K                               0x400
#endif

#ifndef SZ_4M
#define SZ_4M                               0x400000
#endif

#define FORBIDDEN_MMAP_FLAGS                (VM_WRITE)

#define BINDER_SMALL_BUF_SIZE (PAGE_SIZE * 64)

enum {
	BINDER_DEBUG_USER_ERROR             = 1U << 0,
	BINDER_DEBUG_FAILED_TRANSACTION     = 1U << 1,
	BINDER_DEBUG_DEAD_TRANSACTION       = 1U << 2,
	BINDER_DEBUG_OPEN_CLOSE             = 1U << 3,
	BINDER_DEBUG_DEAD_BINDER            = 1U << 4,
	BINDER_DEBUG_DEATH_NOTIFICATION     = 1U << 5,
	BINDER_DEBUG_READ_WRITE             = 1U << 6,
	BINDER_DEBUG_USER_REFS              = 1U << 7,
	BINDER_DEBUG_THREADS                = 1U << 8,
	BINDER_DEBUG_TRANSACTION            = 1U << 9,
	BINDER_DEBUG_TRANSACTION_COMPLETE   = 1U << 10,
	BINDER_DEBUG_FREE_BUFFER            = 1U << 11,
	BINDER_DEBUG_INTERNAL_REFS          = 1U << 12,
	BINDER_DEBUG_BUFFER_ALLOC           = 1U << 13,
	BINDER_DEBUG_PRIORITY_CAP           = 1U << 14,
	BINDER_DEBUG_BUFFER_ALLOC_ASYNC     = 1U << 15,
};
static uint32_t binder_debug_mask = BINDER_DEBUG_USER_ERROR |
	BINDER_DEBUG_FAILED_TRANSACTION | BINDER_DEBUG_DEAD_TRANSACTION;
module_param_named(debug_mask, binder_debug_mask, uint, S_IWUSR | S_IRUGO);

static int binder_debug_no_lock;
module_param_named(proc_no_lock, binder_debug_no_lock, bool, S_IWUSR | S_IRUGO);

static DECLARE_WAIT_QUEUE_HEAD(binder_user_error_wait);
static int binder_stop_on_user_error;

static int binder_set_stop_on_user_error(const char *val,
					 struct kernel_param *kp)
{
	int ret;
	ret = param_set_int(val, kp);
	if (binder_stop_on_user_error < 2)
		wake_up(&binder_user_error_wait);
	return ret;
}
module_param_call(stop_on_user_error, binder_set_stop_on_user_error,
	param_get_int, &binder_stop_on_user_error, S_IWUSR | S_IRUGO);

#define binder_user_error(x...) \
	do { \
		if (binder_debug_mask & BINDER_DEBUG_USER_ERROR) \
			printk(KERN_INFO x); \
		if (binder_stop_on_user_error) \
			binder_stop_on_user_error = 2; \
	} while (0)

enum {
	BINDER_STAT_PROC,
	BINDER_STAT_THREAD,
	BINDER_STAT_NODE,
	BINDER_STAT_REF,
	BINDER_STAT_DEATH,
	BINDER_STAT_TRANSACTION,
	BINDER_STAT_TRANSACTION_COMPLETE,
	BINDER_STAT_COUNT
};

struct binder_stats {
	int br[_IOC_NR(BR_FAILED_REPLY) + 1];
	int bc[_IOC_NR(BC_DEAD_BINDER_DONE) + 1];
	int obj_created[BINDER_STAT_COUNT];
	int obj_deleted[BINDER_STAT_COUNT];
};

static struct binder_stats binder_stats;

struct binder_transaction_log_entry {
	int debug_id;
	int call_type;
	int from_proc;
	int from_thread;
	int target_handle;
	int to_proc;
	int to_thread;
	int to_node;
	int data_size;
	int offsets_size;
};
struct binder_transaction_log {
	int next;
	int full;
	struct binder_transaction_log_entry entry[32];
};
struct binder_transaction_log binder_transaction_log;
struct binder_transaction_log binder_transaction_log_failed;

static struct binder_transaction_log_entry *binder_transaction_log_add(
	struct binder_transaction_log *log)
{
	struct binder_transaction_log_entry *e;
	e = &log->entry[log->next];
	memset(e, 0, sizeof(*e));
	log->next++;
	if (log->next == ARRAY_SIZE(log->entry)) {
		log->next = 0;
		log->full = 1;
	}
	return e;
}

struct binder_work {
	struct list_head entry;
	enum {
		BINDER_WORK_TRANSACTION = 1,
		BINDER_WORK_TRANSACTION_COMPLETE,
		BINDER_WORK_NODE,
		BINDER_WORK_DEAD_BINDER,
		BINDER_WORK_DEAD_BINDER_AND_CLEAR,
		BINDER_WORK_CLEAR_DEATH_NOTIFICATION,
	} type;
};

struct binder_node {
	int debug_id;
	struct binder_work work;
	union {
		struct rb_node rb_node;
		struct hlist_node dead_node;
	};
	struct binder_proc *proc;
	struct hlist_head refs;
	int internal_strong_refs;
	int local_weak_refs;
	int local_strong_refs;
	void __user *ptr;
	void __user *cookie;
	unsigned has_strong_ref:1;
	unsigned pending_strong_ref:1;
	unsigned has_weak_ref:1;
	unsigned pending_weak_ref:1;
	unsigned has_async_transaction:1;
	unsigned accept_fds:1;
	unsigned min_priority:8;
	struct list_head async_todo;
};

struct binder_ref_death {
	struct binder_work work;
	void __user *cookie;
};

struct binder_ref {
	/* Lookups needed: */
	/*   node + proc => ref (transaction) */
	/*   desc + proc => ref (transaction, inc/dec ref) */
	/*   node => refs + procs (proc exit) */
	int debug_id;
	struct rb_node rb_node_desc;
	struct rb_node rb_node_node;
	struct hlist_node node_entry;
	struct binder_proc *proc;
	struct binder_node *node;
	uint32_t desc;
	int strong;
	int weak;
	struct binder_ref_death *death;
};

struct binder_buffer {
	struct list_head entry; /* free and allocated entries by addesss */
	struct rb_node rb_node; /* free entry by size or allocated entry */
				/* by address */
	unsigned free:1;
	unsigned allow_user_free:1;
	unsigned async_transaction:1;
	unsigned debug_id:29;

	struct binder_transaction *transaction;

	struct binder_node *target_node;
	size_t data_size;
	size_t offsets_size;
	uint8_t data[0];
};

enum {
	BINDER_DEFERRED_PUT_FILES    = 0x01,
	BINDER_DEFERRED_FLUSH        = 0x02,
	BINDER_DEFERRED_RELEASE      = 0x04,
};

struct binder_proc {
	struct hlist_node proc_node;
	struct rb_root threads;
	struct rb_root nodes;
	struct rb_root refs_by_desc;
	struct rb_root refs_by_node;
	int pid;
	struct vm_area_struct *vma;
	struct task_struct *tsk;
	struct files_struct *files;
	struct hlist_node deferred_work_node;
	int deferred_work;
	void *buffer;
	ptrdiff_t user_buffer_offset;

	struct list_head buffers;
	struct rb_root free_buffers;
	struct rb_root allocated_buffers;
	size_t free_async_space;

	struct page **pages;
	size_t buffer_size;
	uint32_t buffer_free;
	struct list_head todo;
	wait_queue_head_t wait;
	struct binder_stats stats;
	struct list_head delivered_death;
	int max_threads;
	int requested_threads;
	int requested_threads_started;
	int ready_threads;
	long default_priority;
};

enum {
	BINDER_LOOPER_STATE_REGISTERED  = 0x01,
	BINDER_LOOPER_STATE_ENTERED     = 0x02,
	BINDER_LOOPER_STATE_EXITED      = 0x04,
	BINDER_LOOPER_STATE_INVALID     = 0x08,
	BINDER_LOOPER_STATE_WAITING     = 0x10,
	BINDER_LOOPER_STATE_NEED_RETURN = 0x20
};

struct binder_thread {
	struct binder_proc *proc;
	struct rb_node rb_node;
	int pid;
	int looper;
	struct binder_transaction *transaction_stack;
	struct list_head todo;
	uint32_t return_error; /* Write failed, return error code in read buf */
	uint32_t return_error2; /* Write failed, return error code in read */
		/* buffer. Used when sending a reply to a dead process that */
		/* we are also waiting on */
	wait_queue_head_t wait;
	struct binder_stats stats;
};

struct binder_transaction {
	int debug_id;
	struct binder_work work;
	struct binder_thread *from;
	struct binder_transaction *from_parent;
	struct binder_proc *to_proc;
	struct binder_thread *to_thread;
	struct binder_transaction *to_parent;
	unsigned need_reply:1;
	/* unsigned is_dead:1; */	/* not used at the moment */

	struct binder_buffer *buffer;
	unsigned int	code;
	unsigned int	flags;
	long	priority;
	long	saved_priority;
	uid_t	sender_euid;
};

static void binder_defer_work(struct binder_proc *proc, int defer);

/*
 * copied from get_unused_fd_flags
 */
int task_get_unused_fd_flags(struct binder_proc *proc, int flags)
{
	struct files_struct *files = proc->files;
	int fd, error;
	struct fdtable *fdt;
	unsigned long rlim_cur;
	unsigned long irqs;

	if (files == NULL)
		return -ESRCH;

	error = -EMFILE;
	spin_lock(&files->file_lock);

repeat:
	fdt = files_fdtable(files);
	fd = find_next_zero_bit(fdt->open_fds->fds_bits, fdt->max_fds,
				files->next_fd);

	/*
	 * N.B. For clone tasks sharing a files structure, this test
	 * will limit the total number of files that can be opened.
	 */
	rlim_cur = 0;
	if (lock_task_sighand(proc->tsk, &irqs)) {
		rlim_cur = proc->tsk->signal->rlim[RLIMIT_NOFILE].rlim_cur;
		unlock_task_sighand(proc->tsk, &irqs);
	}
	if (fd >= rlim_cur)
		goto out;

	/* Do we need to expand the fd array or fd set?  */
	error = expand_files(files, fd);
	if (error < 0)
		goto out;

	if (error) {
		/*
		 * If we needed to expand the fs array we
		 * might have blocked - try again.
		 */
		error = -EMFILE;
		goto repeat;
	}

	FD_SET(fd, fdt->open_fds);
	if (flags & O_CLOEXEC)
		FD_SET(fd, fdt->close_on_exec);
	else
		FD_CLR(fd, fdt->close_on_exec);
	files->next_fd = fd + 1;
#if 1
	/* Sanity check */
	if (fdt->fd[fd] != NULL) {
		printk(KERN_WARNING "get_unused_fd: slot %d not NULL!\n", fd);
		fdt->fd[fd] = NULL;
	}
#endif
	error = fd;

out:
	spin_unlock(&files->file_lock);
	return error;
}

/*
 * copied from fd_install
 */
static void task_fd_install(
	struct binder_proc *proc, unsigned int fd, struct file *file)
{
	struct files_struct *files = proc->files;
	struct fdtable *fdt;

	if (files == NULL)
		return;

	spin_lock(&files->file_lock);
	fdt = files_fdtable(files);
	BUG_ON(fdt->fd[fd] != NULL);
	rcu_assign_pointer(fdt->fd[fd], file);
	spin_unlock(&files->file_lock);
}

/*
 * copied from __put_unused_fd in open.c
 */
static void __put_unused_fd(struct files_struct *files, unsigned int fd)
{
	struct fdtable *fdt = files_fdtable(files);
	__FD_CLR(fd, fdt->open_fds);
	if (fd < files->next_fd)
		files->next_fd = fd;
}

/*
 * copied from sys_close
 */
static long task_close_fd(struct binder_proc *proc, unsigned int fd)
{
	struct file *filp;
	struct files_struct *files = proc->files;
	struct fdtable *fdt;
	int retval;

	if (files == NULL)
		return -ESRCH;

	spin_lock(&files->file_lock);
	fdt = files_fdtable(files);
	if (fd >= fdt->max_fds)
		goto out_unlock;
	filp = fdt->fd[fd];
	if (!filp)
		goto out_unlock;
	rcu_assign_pointer(fdt->fd[fd], NULL);
	FD_CLR(fd, fdt->close_on_exec);
	__put_unused_fd(files, fd);
	spin_unlock(&files->file_lock);
	retval = filp_close(filp, files);

	/* can't restart close syscall because file table entry was cleared */
	if (unlikely(retval == -ERESTARTSYS ||
		     retval == -ERESTARTNOINTR ||
		     retval == -ERESTARTNOHAND ||
		     retval == -ERESTART_RESTARTBLOCK))
		retval = -EINTR;

	return retval;

out_unlock:
	spin_unlock(&files->file_lock);
	return -EBADF;
}

static void binder_set_nice(long nice)
{
	long min_nice;
	if (can_nice(current, nice)) {
		set_user_nice(current, nice);
		return;
	}
	min_nice = 20 - current->signal->rlim[RLIMIT_NICE].rlim_cur;
	if (binder_debug_mask & BINDER_DEBUG_PRIORITY_CAP)
		printk(KERN_INFO "binder: %d: nice value %ld not allowed use "
		       "%ld instead\n", current->pid, nice, min_nice);
	set_user_nice(current, min_nice);
	if (min_nice < 20)
		return;
	binder_user_error("binder: %d RLIMIT_NICE not set\n", current->pid);
}

static size_t binder_buffer_size(struct binder_proc *proc,
				 struct binder_buffer *buffer)
{
	if (list_is_last(&buffer->entry, &proc->buffers))
		return proc->buffer + proc->buffer_size - (void *)buffer->data;
	else
		return (size_t)list_entry(buffer->entry.next,
			struct binder_buffer, entry) - (size_t)buffer->data;
}

static void binder_insert_free_buffer(struct binder_proc *proc,
				      struct binder_buffer *new_buffer)
{
	struct rb_node **p = &proc->free_buffers.rb_node;
	struct rb_node *parent = NULL;
	struct binder_buffer *buffer;
	size_t buffer_size;
	size_t new_buffer_size;

	BUG_ON(!new_buffer->free);

	new_buffer_size = binder_buffer_size(proc, new_buffer);

	if (binder_debug_mask & BINDER_DEBUG_BUFFER_ALLOC)
		printk(KERN_INFO "binder: %d: add free buffer, size %zd, "
		       "at %p\n", proc->pid, new_buffer_size, new_buffer);

	while (*p) {
		parent = *p;
		buffer = rb_entry(parent, struct binder_buffer, rb_node);
		BUG_ON(!buffer->free);

		buffer_size = binder_buffer_size(proc, buffer);

		if (new_buffer_size < buffer_size)
			p = &parent->rb_left;
		else
			p = &parent->rb_right;
	}
	rb_link_node(&new_buffer->rb_node, parent, p);
	rb_insert_color(&new_buffer->rb_node, &proc->free_buffers);
}

static void binder_insert_allocated_buffer(struct binder_proc *proc,
					   struct binder_buffer *new_buffer)
{
	struct rb_node **p = &proc->allocated_buffers.rb_node;
	struct rb_node *parent = NULL;
	struct binder_buffer *buffer;

	BUG_ON(new_buffer->free);

	while (*p) {
		parent = *p;
		buffer = rb_entry(parent, struct binder_buffer, rb_node);
		BUG_ON(buffer->free);

		if (new_buffer < buffer)
			p = &parent->rb_left;
		else if (new_buffer > buffer)
			p = &parent->rb_right;
		else
			BUG();
	}
	rb_link_node(&new_buffer->rb_node, parent, p);
	rb_insert_color(&new_buffer->rb_node, &proc->allocated_buffers);
}

static struct binder_buffer *binder_buffer_lookup(struct binder_proc *proc,
						  void __user *user_ptr)
{
	struct rb_node *n = proc->allocated_buffers.rb_node;
	struct binder_buffer *buffer;
	struct binder_buffer *kern_ptr;

	kern_ptr = user_ptr - proc->user_buffer_offset
		- offsetof(struct binder_buffer, data);

	while (n) {
		buffer = rb_entry(n, struct binder_buffer, rb_node);
		BUG_ON(buffer->free);

		if (kern_ptr < buffer)
			n = n->rb_left;
		else if (kern_ptr > buffer)
			n = n->rb_right;
		else
			return buffer;
	}
	return NULL;
}

static int binder_update_page_range(struct binder_proc *proc, int allocate,
				    void *start, void *end,
				    struct vm_area_struct *vma)
{
	void *page_addr;
	unsigned long user_page_addr;
	struct vm_struct tmp_area;
	struct page **page;
	struct mm_struct *mm;

	if (binder_debug_mask & BINDER_DEBUG_BUFFER_ALLOC)
		printk(KERN_INFO "binder: %d: %s pages %p-%p\n",
		       proc->pid, allocate ? "allocate" : "free", start, end);

	if (end <= start)
		return 0;

	if (vma)
		mm = NULL;
	else
		mm = get_task_mm(proc->tsk);

	if (mm) {
		down_write(&mm->mmap_sem);
		vma = proc->vma;
	}

	if (allocate == 0)
		goto free_range;

	if (vma == NULL) {
		printk(KERN_ERR "binder: %d: binder_alloc_buf failed to "
		       "map pages in userspace, no vma\n", proc->pid);
		goto err_no_vma;
	}

	for (page_addr = start; page_addr < end; page_addr += PAGE_SIZE) {
		int ret;
		struct page **page_array_ptr;
		page = &proc->pages[(page_addr - proc->buffer) / PAGE_SIZE];

		BUG_ON(*page);
		*page = alloc_page(GFP_KERNEL | __GFP_ZERO);
		if (*page == NULL) {
			printk(KERN_ERR "binder: %d: binder_alloc_buf failed "
			       "for page at %p\n", proc->pid, page_addr);
			goto err_alloc_page_failed;
		}
		tmp_area.addr = page_addr;
		tmp_area.size = PAGE_SIZE + PAGE_SIZE /* guard page? */;
		page_array_ptr = page;
		ret = map_vm_area(&tmp_area, PAGE_KERNEL, &page_array_ptr);
		if (ret) {
			printk(KERN_ERR "binder: %d: binder_alloc_buf failed "
			       "to map page at %p in kernel\n",
			       proc->pid, page_addr);
			goto err_map_kernel_failed;
		}
		user_page_addr =
			(uintptr_t)page_addr + proc->user_buffer_offset;
		ret = vm_insert_page(vma, user_page_addr, page[0]);
		if (ret) {
			printk(KERN_ERR "binder: %d: binder_alloc_buf failed "
			       "to map page at %lx in userspace\n",
			       proc->pid, user_page_addr);
			goto err_vm_insert_page_failed;
		}
		/* vm_insert_page does not seem to increment the refcount */
	}
	if (mm) {
		up_write(&mm->mmap_sem);
		mmput(mm);
	}
	return 0;

free_range:
	for (page_addr = end - PAGE_SIZE; page_addr >= start;
	     page_addr -= PAGE_SIZE) {
		page = &proc->pages[(page_addr - proc->buffer) / PAGE_SIZE];
		if (vma)
			zap_page_range(vma, (uintptr_t)page_addr +
				proc->user_buffer_offset, PAGE_SIZE, NULL);
err_vm_insert_page_failed:
		unmap_kernel_range((unsigned long)page_addr, PAGE_SIZE);
err_map_kernel_failed:
		__free_page(*page);
		*page = NULL;
err_alloc_page_failed:
		;
	}
err_no_vma:
	if (mm) {
		up_write(&mm->mmap_sem);
		mmput(mm);
	}
	return -ENOMEM;
}

static struct binder_buffer *binder_alloc_buf(struct binder_proc *proc,
					      size_t data_size,
					      size_t offsets_size, int is_async)
{
	struct rb_node *n = proc->free_buffers.rb_node;
	struct binder_buffer *buffer;
	size_t buffer_size;
	struct rb_node *best_fit = NULL;
	void *has_page_addr;
	void *end_page_addr;
	size_t size;

	if (proc->vma == NULL) {
		printk(KERN_ERR "binder: %d: binder_alloc_buf, no vma\n",
		       proc->pid);
		return NULL;
	}

	size = ALIGN(data_size, sizeof(void *)) +
		ALIGN(offsets_size, sizeof(void *));

	if (size < data_size || size < offsets_size) {
		binder_user_error("binder: %d: got transaction with invalid "
			"size %zd-%zd\n", proc->pid, data_size, offsets_size);
		return NULL;
	}

	if (is_async &&
	    proc->free_async_space < size + sizeof(struct binder_buffer)) {
		if (binder_debug_mask & BINDER_DEBUG_BUFFER_ALLOC)
			printk(KERN_ERR
			       "binder: %d: binder_alloc_buf size %zd failed, "
			       "no async space left\n", proc->pid, size);
		return NULL;
	}

	while (n) {
		buffer = rb_entry(n, struct binder_buffer, rb_node);
		BUG_ON(!buffer->free);
		buffer_size = binder_buffer_size(proc, buffer);

		if (size < buffer_size) {
			best_fit = n;
			n = n->rb_left;
		} else if (size > buffer_size)
			n = n->rb_right;
		else {
			best_fit = n;
			break;
		}
	}
	if (best_fit == NULL) {
		printk(KERN_ERR "binder: %d: binder_alloc_buf size %zd failed, "
		       "no address space\n", proc->pid, size);
		return NULL;
	}
	if (n == NULL) {
		buffer = rb_entry(best_fit, struct binder_buffer, rb_node);
		buffer_size = binder_buffer_size(proc, buffer);
	}
	if (binder_debug_mask & BINDER_DEBUG_BUFFER_ALLOC)
		printk(KERN_INFO "binder: %d: binder_alloc_buf size %zd got buff"
		       "er %p size %zd\n", proc->pid, size, buffer, buffer_size);

	has_page_addr =
		(void *)(((uintptr_t)buffer->data + buffer_size) & PAGE_MASK);
	if (n == NULL) {
		if (size + sizeof(struct binder_buffer) + 4 >= buffer_size)
			buffer_size = size; /* no room for other buffers */
		else
			buffer_size = size + sizeof(struct binder_buffer);
	}
	end_page_addr =
		(void *)PAGE_ALIGN((uintptr_t)buffer->data + buffer_size);
	if (end_page_addr > has_page_addr)
		end_page_addr = has_page_addr;
	if (binder_update_page_range(proc, 1,
	    (void *)PAGE_ALIGN((uintptr_t)buffer->data), end_page_addr, NULL))
		return NULL;

	rb_erase(best_fit, &proc->free_buffers);
	buffer->free = 0;
	binder_insert_allocated_buffer(proc, buffer);
	if (buffer_size != size) {
		struct binder_buffer *new_buffer = (void *)buffer->data + size;
		list_add(&new_buffer->entry, &buffer->entry);
		new_buffer->free = 1;
		binder_insert_free_buffer(proc, new_buffer);
	}
	if (binder_debug_mask & BINDER_DEBUG_BUFFER_ALLOC)
		printk(KERN_INFO "binder: %d: binder_alloc_buf size %zd got "
		       "%p\n", proc->pid, size, buffer);
	buffer->data_size = data_size;
	buffer->offsets_size = offsets_size;
	buffer->async_transaction = is_async;
	if (is_async) {
		proc->free_async_space -= size + sizeof(struct binder_buffer);
		if (binder_debug_mask & BINDER_DEBUG_BUFFER_ALLOC_ASYNC)
			printk(KERN_INFO "binder: %d: binder_alloc_buf size %zd "
			       "async free %zd\n", proc->pid, size,
			       proc->free_async_space);
	}

	return buffer;
}

static void *buffer_start_page(struct binder_buffer *buffer)
{
	return (void *)((uintptr_t)buffer & PAGE_MASK);
}

static void *buffer_end_page(struct binder_buffer *buffer)
{
	return (void *)(((uintptr_t)(buffer + 1) - 1) & PAGE_MASK);
}

static void binder_delete_free_buffer(struct binder_proc *proc,
				      struct binder_buffer *buffer)
{
	struct binder_buffer *prev, *next = NULL;
	int free_page_end = 1;
	int free_page_start = 1;

	BUG_ON(proc->buffers.next == &buffer->entry);
	prev = list_entry(buffer->entry.prev, struct binder_buffer, entry);
	BUG_ON(!prev->free);
	if (buffer_end_page(prev) == buffer_start_page(buffer)) {
		free_page_start = 0;
		if (buffer_end_page(prev) == buffer_end_page(buffer))
			free_page_end = 0;
		if (binder_debug_mask & BINDER_DEBUG_BUFFER_ALLOC)
			printk(KERN_INFO "binder: %d: merge free, buffer %p "
			       "share page with %p\n", proc->pid, buffer, prev);
	}

	if (!list_is_last(&buffer->entry, &proc->buffers)) {
		next = list_entry(buffer->entry.next,
				  struct binder_buffer, entry);
		if (buffer_start_page(next) == buffer_end_page(buffer)) {
			free_page_end = 0;
			if (buffer_start_page(next) ==
			    buffer_start_page(buffer))
				free_page_start = 0;
			if (binder_debug_mask & BINDER_DEBUG_BUFFER_ALLOC)
				printk(KERN_INFO "binder: %d: merge free, "
				       "buffer %p share page with %p\n",
				       proc->pid, buffer, prev);
		}
	}
	list_del(&buffer->entry);
	if (free_page_start || free_page_end) {
		if (binder_debug_mask & BINDER_DEBUG_BUFFER_ALLOC)
			printk(KERN_INFO "binder: %d: merge free, buffer %p do "
			       "not share page%s%s with with %p or %p\n",
			       proc->pid, buffer, free_page_start ? "" : " end",
			       free_page_end ? "" : " start", prev, next);
		binder_update_page_range(proc, 0, free_page_start ?
			buffer_start_page(buffer) : buffer_end_page(buffer),
			(free_page_end ? buffer_end_page(buffer) :
			buffer_start_page(buffer)) + PAGE_SIZE, NULL);
	}
}

static void binder_free_buf(struct binder_proc *proc,
			    struct binder_buffer *buffer)
{
	size_t size, buffer_size;

	buffer_size = binder_buffer_size(proc, buffer);

	size = ALIGN(buffer->data_size, sizeof(void *)) +
		ALIGN(buffer->offsets_size, sizeof(void *));
	if (binder_debug_mask & BINDER_DEBUG_BUFFER_ALLOC)
		printk(KERN_INFO "binder: %d: binder_free_buf %p size %zd buffer"
		       "_size %zd\n", proc->pid, buffer, size, buffer_size);

	BUG_ON(buffer->free);
	BUG_ON(size > buffer_size);
	BUG_ON(buffer->transaction != NULL);
	BUG_ON((void *)buffer < proc->buffer);
	BUG_ON((void *)buffer > proc->buffer + proc->buffer_size);

	if (buffer->async_transaction) {
		proc->free_async_space += size + sizeof(struct binder_buffer);
		if (binder_debug_mask & BINDER_DEBUG_BUFFER_ALLOC_ASYNC)
			printk(KERN_INFO "binder: %d: binder_free_buf size %zd "
			       "async free %zd\n", proc->pid, size,
			       proc->free_async_space);
	}

	binder_update_page_range(proc, 0,
		(void *)PAGE_ALIGN((uintptr_t)buffer->data),
		(void *)(((uintptr_t)buffer->data + buffer_size) & PAGE_MASK),
		NULL);
	rb_erase(&buffer->rb_node, &proc->allocated_buffers);
	buffer->free = 1;
	if (!list_is_last(&buffer->entry, &proc->buffers)) {
		struct binder_buffer *next = list_entry(buffer->entry.next,
						struct binder_buffer, entry);
		if (next->free) {
			rb_erase(&next->rb_node, &proc->free_buffers);
			binder_delete_free_buffer(proc, next);
		}
	}
	if (proc->buffers.next != &buffer->entry) {
		struct binder_buffer *prev = list_entry(buffer->entry.prev,
						struct binder_buffer, entry);
		if (prev->free) {
			binder_delete_free_buffer(proc, buffer);
			rb_erase(&prev->rb_node, &proc->free_buffers);
			buffer = prev;
		}
	}
	binder_insert_free_buffer(proc, buffer);
}

static struct binder_node *binder_get_node(struct binder_proc *proc,
					   void __user *ptr)
{
	struct rb_node *n = proc->nodes.rb_node;
	struct binder_node *node;

	while (n) {
		node = rb_entry(n, struct binder_node, rb_node);

		if (ptr < node->ptr)
			n = n->rb_left;
		else if (ptr > node->ptr)
			n = n->rb_right;
		else
			return node;
	}
	return NULL;
}

static struct binder_node *binder_new_node(struct binder_proc *proc,
					   void __user *ptr,
					   void __user *cookie)
{
	struct rb_node **p = &proc->nodes.rb_node;
	struct rb_node *parent = NULL;
	struct binder_node *node;

	while (*p) {
		parent = *p;
		node = rb_entry(parent, struct binder_node, rb_node);

		if (ptr < node->ptr)
			p = &(*p)->rb_left;
		else if (ptr > node->ptr)
			p = &(*p)->rb_right;
		else
			return NULL;
	}

	node = kzalloc(sizeof(*node), GFP_KERNEL);
	if (node == NULL)
		return NULL;
	binder_stats.obj_created[BINDER_STAT_NODE]++;
	rb_link_node(&node->rb_node, parent, p);
	rb_insert_color(&node->rb_node, &proc->nodes);
	node->debug_id = ++binder_last_id;
	node->proc = proc;
	node->ptr = ptr;
	node->cookie = cookie;
	node->work.type = BINDER_WORK_NODE;
	INIT_LIST_HEAD(&node->work.entry);
	INIT_LIST_HEAD(&node->async_todo);
	if (binder_debug_mask & BINDER_DEBUG_INTERNAL_REFS)
		printk(KERN_INFO "binder: %d:%d node %d u%p c%p created\n",
		       proc->pid, current->pid, node->debug_id,
		       node->ptr, node->cookie);
	return node;
}

static int binder_inc_node(struct binder_node *node, int strong, int internal,
			   struct list_head *target_list)
{
	if (strong) {
		if (internal) {
			if (target_list == NULL &&
			    node->internal_strong_refs == 0 &&
			    !(node == binder_context_mgr_node &&
			    node->has_strong_ref)) {
				printk(KERN_ERR "binder: invalid inc strong "
					"node for %d\n", node->debug_id);
				return -EINVAL;
			}
			node->internal_strong_refs++;
		} else
			node->local_strong_refs++;
		if (!node->has_strong_ref && target_list) {
			list_del_init(&node->work.entry);
			list_add_tail(&node->work.entry, target_list);
		}
	} else {
		if (!internal)
			node->local_weak_refs++;
		if (!node->has_weak_ref && list_empty(&node->work.entry)) {
			if (target_list == NULL) {
				printk(KERN_ERR "binder: invalid inc weak node "
					"for %d\n", node->debug_id);
				return -EINVAL;
			}
			list_add_tail(&node->work.entry, target_list);
		}
	}
	return 0;
}

static int binder_dec_node(struct binder_node *node, int strong, int internal)
{
	if (strong) {
		if (internal)
			node->internal_strong_refs--;
		else
			node->local_strong_refs--;
		if (node->local_strong_refs || node->internal_strong_refs)
			return 0;
	} else {
		if (!internal)
			node->local_weak_refs--;
		if (node->local_weak_refs || !hlist_empty(&node->refs))
			return 0;
	}
	if (node->proc && (node->has_strong_ref || node->has_weak_ref)) {
		if (list_empty(&node->work.entry)) {
			list_add_tail(&node->work.entry, &node->proc->todo);
			wake_up_interruptible(&node->proc->wait);
		}
	} else {
		if (hlist_empty(&node->refs) && !node->local_strong_refs &&
		    !node->local_weak_refs) {
			list_del_init(&node->work.entry);
			if (node->proc) {
				rb_erase(&node->rb_node, &node->proc->nodes);
				if (binder_debug_mask & BINDER_DEBUG_INTERNAL_REFS)
					printk(KERN_INFO "binder: refless node %d deleted\n", node->debug_id);
			} else {
				hlist_del(&node->dead_node);
				if (binder_debug_mask & BINDER_DEBUG_INTERNAL_REFS)
					printk(KERN_INFO "binder: dead node %d deleted\n", node->debug_id);
			}
			kfree(node);
			binder_stats.obj_deleted[BINDER_STAT_NODE]++;
		}
	}

	return 0;
}


static struct binder_ref *binder_get_ref(struct binder_proc *proc,
					 uint32_t desc)
{
	struct rb_node *n = proc->refs_by_desc.rb_node;
	struct binder_ref *ref;

	while (n) {
		ref = rb_entry(n, struct binder_ref, rb_node_desc);

		if (desc < ref->desc)
			n = n->rb_left;
		else if (desc > ref->desc)
			n = n->rb_right;
		else
			return ref;
	}
	return NULL;
}

static struct binder_ref *binder_get_ref_for_node(struct binder_proc *proc,
						  struct binder_node *node)
{
	struct rb_node *n;
	struct rb_node **p = &proc->refs_by_node.rb_node;
	struct rb_node *parent = NULL;
	struct binder_ref *ref, *new_ref;

	while (*p) {
		parent = *p;
		ref = rb_entry(parent, struct binder_ref, rb_node_node);

		if (node < ref->node)
			p = &(*p)->rb_left;
		else if (node > ref->node)
			p = &(*p)->rb_right;
		else
			return ref;
	}
	new_ref = kzalloc(sizeof(*ref), GFP_KERNEL);
	if (new_ref == NULL)
		return NULL;
	binder_stats.obj_created[BINDER_STAT_REF]++;
	new_ref->debug_id = ++binder_last_id;
	new_ref->proc = proc;
	new_ref->node = node;
	rb_link_node(&new_ref->rb_node_node, parent, p);
	rb_insert_color(&new_ref->rb_node_node, &proc->refs_by_node);

	new_ref->desc = (node == binder_context_mgr_node) ? 0 : 1;
	for (n = rb_first(&proc->refs_by_desc); n != NULL; n = rb_next(n)) {
		ref = rb_entry(n, struct binder_ref, rb_node_desc);
		if (ref->desc > new_ref->desc)
			break;
		new_ref->desc = ref->desc + 1;
	}

	p = &proc->refs_by_desc.rb_node;
	while (*p) {
		parent = *p;
		ref = rb_entry(parent, struct binder_ref, rb_node_desc);

		if (new_ref->desc < ref->desc)
			p = &(*p)->rb_left;
		else if (new_ref->desc > ref->desc)
			p = &(*p)->rb_right;
		else
			BUG();
	}
	rb_link_node(&new_ref->rb_node_desc, parent, p);
	rb_insert_color(&new_ref->rb_node_desc, &proc->refs_by_desc);
	if (node) {
		hlist_add_head(&new_ref->node_entry, &node->refs);
		if (binder_debug_mask & BINDER_DEBUG_INTERNAL_REFS)
			printk(KERN_INFO "binder: %d new ref %d desc %d for "
				"node %d\n", proc->pid, new_ref->debug_id,
				new_ref->desc, node->debug_id);
	} else {
		if (binder_debug_mask & BINDER_DEBUG_INTERNAL_REFS)
			printk(KERN_INFO "binder: %d new ref %d desc %d for "
				"dead node\n", proc->pid, new_ref->debug_id,
				new_ref->desc);
	}
	return new_ref;
}

static void binder_delete_ref(struct binder_ref *ref)
{
	if (binder_debug_mask & BINDER_DEBUG_INTERNAL_REFS)
		printk(KERN_INFO "binder: %d delete ref %d desc %d for "
			"node %d\n", ref->proc->pid, ref->debug_id,
			ref->desc, ref->node->debug_id);
	rb_erase(&ref->rb_node_desc, &ref->proc->refs_by_desc);
	rb_erase(&ref->rb_node_node, &ref->proc->refs_by_node);
	if (ref->strong)
		binder_dec_node(ref->node, 1, 1);
	hlist_del(&ref->node_entry);
	binder_dec_node(ref->node, 0, 1);
	if (ref->death) {
		if (binder_debug_mask & BINDER_DEBUG_DEAD_BINDER)
			printk(KERN_INFO "binder: %d delete ref %d desc %d "
				"has death notification\n", ref->proc->pid,
				ref->debug_id, ref->desc);
		list_del(&ref->death->work.entry);
		kfree(ref->death);
		binder_stats.obj_deleted[BINDER_STAT_DEATH]++;
	}
	kfree(ref);
	binder_stats.obj_deleted[BINDER_STAT_REF]++;
}

static int binder_inc_ref(struct binder_ref *ref, int strong,
			  struct list_head *target_list)
{
	int ret;
	if (strong) {
		if (ref->strong == 0) {
			ret = binder_inc_node(ref->node, 1, 1, target_list);
			if (ret)
				return ret;
		}
		ref->strong++;
	} else {
		if (ref->weak == 0) {
			ret = binder_inc_node(ref->node, 0, 1, target_list);
			if (ret)
				return ret;
		}
		ref->weak++;
	}
	return 0;
}


static int binder_dec_ref(struct binder_ref *ref, int strong)
{
	if (strong) {
		if (ref->strong == 0) {
			binder_user_error("binder: %d invalid dec strong, "
					  "ref %d desc %d s %d w %d\n",
					  ref->proc->pid, ref->debug_id,
					  ref->desc, ref->strong, ref->weak);
			return -EINVAL;
		}
		ref->strong--;
		if (ref->strong == 0) {
			int ret;
			ret = binder_dec_node(ref->node, strong, 1);
			if (ret)
				return ret;
		}
	} else {
		if (ref->weak == 0) {
			binder_user_error("binder: %d invalid dec weak, "
					  "ref %d desc %d s %d w %d\n",
					  ref->proc->pid, ref->debug_id,
					  ref->desc, ref->strong, ref->weak);
			return -EINVAL;
		}
		ref->weak--;
	}
	if (ref->strong == 0 && ref->weak == 0)
		binder_delete_ref(ref);
	return 0;
}

static void binder_pop_transaction(struct binder_thread *target_thread,
				   struct binder_transaction *t)
{
	if (target_thread) {
		BUG_ON(target_thread->transaction_stack != t);
		BUG_ON(target_thread->transaction_stack->from != target_thread);
		target_thread->transaction_stack =
			target_thread->transaction_stack->from_parent;
		t->from = NULL;
	}
	t->need_reply = 0;
	if (t->buffer)
		t->buffer->transaction = NULL;
	kfree(t);
	binder_stats.obj_deleted[BINDER_STAT_TRANSACTION]++;
}

static void binder_send_failed_reply(struct binder_transaction *t,
				     uint32_t error_code)
{
	struct binder_thread *target_thread;
	BUG_ON(t->flags & TF_ONE_WAY);
	while (1) {
		target_thread = t->from;
		if (target_thread) {
			if (target_thread->return_error != BR_OK &&
			   target_thread->return_error2 == BR_OK) {
				target_thread->return_error2 =
					target_thread->return_error;
				target_thread->return_error = BR_OK;
			}
			if (target_thread->return_error == BR_OK) {
				if (binder_debug_mask & BINDER_DEBUG_FAILED_TRANSACTION)
					printk(KERN_INFO "binder: send failed reply for transaction %d to %d:%d\n",
					       t->debug_id, target_thread->proc->pid, target_thread->pid);

				binder_pop_transaction(target_thread, t);
				target_thread->return_error = error_code;
				wake_up_interruptible(&target_thread->wait);
			} else {
				printk(KERN_ERR "binder: reply failed, target "
					"thread, %d:%d, has error code %d "
					"already\n", target_thread->proc->pid,
					target_thread->pid,
					target_thread->return_error);
			}
			return;
		} else {
			struct binder_transaction *next = t->from_parent;

			if (binder_debug_mask & BINDER_DEBUG_FAILED_TRANSACTION)
				printk(KERN_INFO "binder: send failed reply "
					"for transaction %d, target dead\n",
					t->debug_id);

			binder_pop_transaction(target_thread, t);
			if (next == NULL) {
				if (binder_debug_mask & BINDER_DEBUG_DEAD_BINDER)
					printk(KERN_INFO "binder: reply failed,"
						" no target thread at root\n");
				return;
			}
			t = next;
			if (binder_debug_mask & BINDER_DEBUG_DEAD_BINDER)
				printk(KERN_INFO "binder: reply failed, no targ"
					"et thread -- retry %d\n", t->debug_id);
		}
	}
}

static void binder_transaction_buffer_release(struct binder_proc *proc,
					      struct binder_buffer *buffer,
					      size_t *failed_at);

static void binder_transaction(struct binder_proc *proc,
			       struct binder_thread *thread,
			       struct binder_transaction_data *tr, int reply)
{
	struct binder_transaction *t;
	struct binder_work *tcomplete;
	size_t *offp, *off_end;
	struct binder_proc *target_proc;
	struct binder_thread *target_thread = NULL;
	struct binder_node *target_node = NULL;
	struct list_head *target_list;
	wait_queue_head_t *target_wait;
	struct binder_transaction *in_reply_to = NULL;
	struct binder_transaction_log_entry *e;
	uint32_t return_error;

	e = binder_transaction_log_add(&binder_transaction_log);
	e->call_type = reply ? 2 : !!(tr->flags & TF_ONE_WAY);
	e->from_proc = proc->pid;
	e->from_thread = thread->pid;
	e->target_handle = tr->target.handle;
	e->data_size = tr->data_size;
	e->offsets_size = tr->offsets_size;

	if (reply) {
		in_reply_to = thread->transaction_stack;
		if (in_reply_to == NULL) {
			binder_user_error("binder: %d:%d got reply transaction "
					  "with no transaction stack\n",
					  proc->pid, thread->pid);
			return_error = BR_FAILED_REPLY;
			goto err_empty_call_stack;
		}
		binder_set_nice(in_reply_to->saved_priority);
		if (in_reply_to->to_thread != thread) {
			binder_user_error("binder: %d:%d got reply transaction "
				"with bad transaction stack,"
				" transaction %d has target %d:%d\n",
				proc->pid, thread->pid, in_reply_to->debug_id,
				in_reply_to->to_proc ?
				in_reply_to->to_proc->pid : 0,
				in_reply_to->to_thread ?
				in_reply_to->to_thread->pid : 0);
			return_error = BR_FAILED_REPLY;
			in_reply_to = NULL;
			goto err_bad_call_stack;
		}
		thread->transaction_stack = in_reply_to->to_parent;
		target_thread = in_reply_to->from;
		if (target_thread == NULL) {
			return_error = BR_DEAD_REPLY;
			goto err_dead_binder;
		}
		if (target_thread->transaction_stack != in_reply_to) {
			binder_user_error("binder: %d:%d got reply transaction "
				"with bad target transaction stack %d, "
				"expected %d\n",
				proc->pid, thread->pid,
				target_thread->transaction_stack ?
				target_thread->transaction_stack->debug_id : 0,
				in_reply_to->debug_id);
			return_error = BR_FAILED_REPLY;
			in_reply_to = NULL;
			target_thread = NULL;
			goto err_dead_binder;
		}
		target_proc = target_thread->proc;
	} else {
		if (tr->target.handle) {
			struct binder_ref *ref;
			ref = binder_get_ref(proc, tr->target.handle);
			if (ref == NULL) {
				binder_user_error("binder: %d:%d got "
					"transaction to invalid handle\n",
					proc->pid, thread->pid);
				return_error = BR_FAILED_REPLY;
				goto err_invalid_target_handle;
			}
			target_node = ref->node;
		} else {
			target_node = binder_context_mgr_node;
			if (target_node == NULL) {
				return_error = BR_DEAD_REPLY;
				goto err_no_context_mgr_node;
			}
		}
		e->to_node = target_node->debug_id;
		target_proc = target_node->proc;
		if (target_proc == NULL) {
			return_error = BR_DEAD_REPLY;
			goto err_dead_binder;
		}
		if (!(tr->flags & TF_ONE_WAY) && thread->transaction_stack) {
			struct binder_transaction *tmp;
			tmp = thread->transaction_stack;
			if (tmp->to_thread != thread) {
				binder_user_error("binder: %d:%d got new "
					"transaction with bad transaction stack"
					", transaction %d has target %d:%d\n",
					proc->pid, thread->pid, tmp->debug_id,
					tmp->to_proc ? tmp->to_proc->pid : 0,
					tmp->to_thread ?
					tmp->to_thread->pid : 0);
				return_error = BR_FAILED_REPLY;
				goto err_bad_call_stack;
			}
			while (tmp) {
				if (tmp->from && tmp->from->proc == target_proc)
					target_thread = tmp->from;
				tmp = tmp->from_parent;
			}
		}
	}
	if (target_thread) {
		e->to_thread = target_thread->pid;
		target_list = &target_thread->todo;
		target_wait = &target_thread->wait;
	} else {
		target_list = &target_proc->todo;
		target_wait = &target_proc->wait;
	}
	e->to_proc = target_proc->pid;

	/* TODO: reuse incoming transaction for reply */
	t = kzalloc(sizeof(*t), GFP_KERNEL);
	if (t == NULL) {
		return_error = BR_FAILED_REPLY;
		goto err_alloc_t_failed;
	}
	binder_stats.obj_created[BINDER_STAT_TRANSACTION]++;

	tcomplete = kzalloc(sizeof(*tcomplete), GFP_KERNEL);
	if (tcomplete == NULL) {
		return_error = BR_FAILED_REPLY;
		goto err_alloc_tcomplete_failed;
	}
	binder_stats.obj_created[BINDER_STAT_TRANSACTION_COMPLETE]++;

	t->debug_id = ++binder_last_id;
	e->debug_id = t->debug_id;

	if (binder_debug_mask & BINDER_DEBUG_TRANSACTION) {
		if (reply)
			printk(KERN_INFO "binder: %d:%d BC_REPLY %d -> %d:%d, "
			       "data %p-%p size %zd-%zd\n",
			       proc->pid, thread->pid, t->debug_id,
			       target_proc->pid, target_thread->pid,
			       tr->data.ptr.buffer, tr->data.ptr.offsets,
			       tr->data_size, tr->offsets_size);
		else
			printk(KERN_INFO "binder: %d:%d BC_TRANSACTION %d -> "
			       "%d - node %d, data %p-%p size %zd-%zd\n",
			       proc->pid, thread->pid, t->debug_id,
			       target_proc->pid, target_node->debug_id,
			       tr->data.ptr.buffer, tr->data.ptr.offsets,
			       tr->data_size, tr->offsets_size);
	}

	if (!reply && !(tr->flags & TF_ONE_WAY))
		t->from = thread;
	else
		t->from = NULL;
	t->sender_euid = proc->tsk->cred->euid;
	t->to_proc = target_proc;
	t->to_thread = target_thread;
	t->code = tr->code;
	t->flags = tr->flags;
	t->priority = task_nice(current);
	t->buffer = binder_alloc_buf(target_proc, tr->data_size,
		tr->offsets_size, !reply && (t->flags & TF_ONE_WAY));
	if (t->buffer == NULL) {
		return_error = BR_FAILED_REPLY;
		goto err_binder_alloc_buf_failed;
	}
	t->buffer->allow_user_free = 0;
	t->buffer->debug_id = t->debug_id;
	t->buffer->transaction = t;
	t->buffer->target_node = target_node;
	if (target_node)
		binder_inc_node(target_node, 1, 0, NULL);

	offp = (size_t *)(t->buffer->data + ALIGN(tr->data_size, sizeof(void *)));

	if (copy_from_user(t->buffer->data, tr->data.ptr.buffer, tr->data_size)) {
		binder_user_error("binder: %d:%d got transaction with invalid "
			"data ptr\n", proc->pid, thread->pid);
		return_error = BR_FAILED_REPLY;
		goto err_copy_data_failed;
	}
	if (copy_from_user(offp, tr->data.ptr.offsets, tr->offsets_size)) {
		binder_user_error("binder: %d:%d got transaction with invalid "
			"offsets ptr\n", proc->pid, thread->pid);
		return_error = BR_FAILED_REPLY;
		goto err_copy_data_failed;
	}
	if (!IS_ALIGNED(tr->offsets_size, sizeof(size_t))) {
		binder_user_error("binder: %d:%d got transaction with "
			"invalid offsets size, %zd\n",
			proc->pid, thread->pid, tr->offsets_size);
		return_error = BR_FAILED_REPLY;
		goto err_bad_offset;
	}
	off_end = (void *)offp + tr->offsets_size;
	for (; offp < off_end; offp++) {
		struct flat_binder_object *fp;
		if (*offp > t->buffer->data_size - sizeof(*fp) ||
		    t->buffer->data_size < sizeof(*fp) ||
		    !IS_ALIGNED(*offp, sizeof(void *))) {
			binder_user_error("binder: %d:%d got transaction with "
				"invalid offset, %zd\n",
				proc->pid, thread->pid, *offp);
			return_error = BR_FAILED_REPLY;
			goto err_bad_offset;
		}
		fp = (struct flat_binder_object *)(t->buffer->data + *offp);
		switch (fp->type) {
		case BINDER_TYPE_BINDER:
		case BINDER_TYPE_WEAK_BINDER: {
			struct binder_ref *ref;
			struct binder_node *node = binder_get_node(proc, fp->binder);
			if (node == NULL) {
				node = binder_new_node(proc, fp->binder, fp->cookie);
				if (node == NULL) {
					return_error = BR_FAILED_REPLY;
					goto err_binder_new_node_failed;
				}
				node->min_priority = fp->flags & FLAT_BINDER_FLAG_PRIORITY_MASK;
				node->accept_fds = !!(fp->flags & FLAT_BINDER_FLAG_ACCEPTS_FDS);
			}
			if (fp->cookie != node->cookie) {
				binder_user_error("binder: %d:%d sending u%p "
					"node %d, cookie mismatch %p != %p\n",
					proc->pid, thread->pid,
					fp->binder, node->debug_id,
					fp->cookie, node->cookie);
				goto err_binder_get_ref_for_node_failed;
			}
			ref = binder_get_ref_for_node(target_proc, node);
			if (ref == NULL) {
				return_error = BR_FAILED_REPLY;
				goto err_binder_get_ref_for_node_failed;
			}
			if (fp->type == BINDER_TYPE_BINDER)
				fp->type = BINDER_TYPE_HANDLE;
			else
				fp->type = BINDER_TYPE_WEAK_HANDLE;
			fp->handle = ref->desc;
			binder_inc_ref(ref, fp->type == BINDER_TYPE_HANDLE, &thread->todo);
			if (binder_debug_mask & BINDER_DEBUG_TRANSACTION)
				printk(KERN_INFO "        node %d u%p -> ref %d desc %d\n",
				       node->debug_id, node->ptr, ref->debug_id, ref->desc);
		} break;
		case BINDER_TYPE_HANDLE:
		case BINDER_TYPE_WEAK_HANDLE: {
			struct binder_ref *ref = binder_get_ref(proc, fp->handle);
			if (ref == NULL) {
				binder_user_error("binder: %d:%d got "
					"transaction with invalid "
					"handle, %ld\n", proc->pid,
					thread->pid, fp->handle);
				return_error = BR_FAILED_REPLY;
				goto err_binder_get_ref_failed;
			}
			if (ref->node->proc == target_proc) {
				if (fp->type == BINDER_TYPE_HANDLE)
					fp->type = BINDER_TYPE_BINDER;
				else
					fp->type = BINDER_TYPE_WEAK_BINDER;
				fp->binder = ref->node->ptr;
				fp->cookie = ref->node->cookie;
				binder_inc_node(ref->node, fp->type == BINDER_TYPE_BINDER, 0, NULL);
				if (binder_debug_mask & BINDER_DEBUG_TRANSACTION)
					printk(KERN_INFO "        ref %d desc %d -> node %d u%p\n",
					       ref->debug_id, ref->desc, ref->node->debug_id, ref->node->ptr);
			} else {
				struct binder_ref *new_ref;
				new_ref = binder_get_ref_for_node(target_proc, ref->node);
				if (new_ref == NULL) {
					return_error = BR_FAILED_REPLY;
					goto err_binder_get_ref_for_node_failed;
				}
				fp->handle = new_ref->desc;
				binder_inc_ref(new_ref, fp->type == BINDER_TYPE_HANDLE, NULL);
				if (binder_debug_mask & BINDER_DEBUG_TRANSACTION)
					printk(KERN_INFO "        ref %d desc %d -> ref %d desc %d (node %d)\n",
					       ref->debug_id, ref->desc, new_ref->debug_id, new_ref->desc, ref->node->debug_id);
			}
		} break;

		case BINDER_TYPE_FD: {
			int target_fd;
			struct file *file;

			if (reply) {
				if (!(in_reply_to->flags & TF_ACCEPT_FDS)) {
					binder_user_error("binder: %d:%d got reply with fd, %ld, but target does not allow fds\n",
						proc->pid, thread->pid, fp->handle);
					return_error = BR_FAILED_REPLY;
					goto err_fd_not_allowed;
				}
			} else if (!target_node->accept_fds) {
				binder_user_error("binder: %d:%d got transaction with fd, %ld, but target does not allow fds\n",
					proc->pid, thread->pid, fp->handle);
				return_error = BR_FAILED_REPLY;
				goto err_fd_not_allowed;
			}

			file = fget(fp->handle);
			if (file == NULL) {
				binder_user_error("binder: %d:%d got transaction with invalid fd, %ld\n",
					proc->pid, thread->pid, fp->handle);
				return_error = BR_FAILED_REPLY;
				goto err_fget_failed;
			}
			target_fd = task_get_unused_fd_flags(target_proc, O_CLOEXEC);
			if (target_fd < 0) {
				fput(file);
				return_error = BR_FAILED_REPLY;
				goto err_get_unused_fd_failed;
			}
			task_fd_install(target_proc, target_fd, file);
			if (binder_debug_mask & BINDER_DEBUG_TRANSACTION)
				printk(KERN_INFO "        fd %ld -> %d\n", fp->handle, target_fd);
			/* TODO: fput? */
			fp->handle = target_fd;
		} break;

		default:
			binder_user_error("binder: %d:%d got transactio"
				"n with invalid object type, %lx\n",
				proc->pid, thread->pid, fp->type);
			return_error = BR_FAILED_REPLY;
			goto err_bad_object_type;
		}
	}
	if (reply) {
		BUG_ON(t->buffer->async_transaction != 0);
		binder_pop_transaction(target_thread, in_reply_to);
	} else if (!(t->flags & TF_ONE_WAY)) {
		BUG_ON(t->buffer->async_transaction != 0);
		t->need_reply = 1;
		t->from_parent = thread->transaction_stack;
		thread->transaction_stack = t;
	} else {
		BUG_ON(target_node == NULL);
		BUG_ON(t->buffer->async_transaction != 1);
		if (target_node->has_async_transaction) {
			target_list = &target_node->async_todo;
			target_wait = NULL;
		} else
			target_node->has_async_transaction = 1;
	}
	t->work.type = BINDER_WORK_TRANSACTION;
	list_add_tail(&t->work.entry, target_list);
	tcomplete->type = BINDER_WORK_TRANSACTION_COMPLETE;
	list_add_tail(&tcomplete->entry, &thread->todo);
	if (target_wait)
		wake_up_interruptible(target_wait);
	return;

err_get_unused_fd_failed:
err_fget_failed:
err_fd_not_allowed:
err_binder_get_ref_for_node_failed:
err_binder_get_ref_failed:
err_binder_new_node_failed:
err_bad_object_type:
err_bad_offset:
err_copy_data_failed:
	binder_transaction_buffer_release(target_proc, t->buffer, offp);
	t->buffer->transaction = NULL;
	binder_free_buf(target_proc, t->buffer);
err_binder_alloc_buf_failed:
	kfree(tcomplete);
	binder_stats.obj_deleted[BINDER_STAT_TRANSACTION_COMPLETE]++;
err_alloc_tcomplete_failed:
	kfree(t);
	binder_stats.obj_deleted[BINDER_STAT_TRANSACTION]++;
err_alloc_t_failed:
err_bad_call_stack:
err_empty_call_stack:
err_dead_binder:
err_invalid_target_handle:
err_no_context_mgr_node:
	if (binder_debug_mask & BINDER_DEBUG_FAILED_TRANSACTION)
		printk(KERN_INFO "binder: %d:%d transaction failed %d, size"
				"%zd-%zd\n",
			   proc->pid, thread->pid, return_error,
			   tr->data_size, tr->offsets_size);

	{
		struct binder_transaction_log_entry *fe;
		fe = binder_transaction_log_add(&binder_transaction_log_failed);
		*fe = *e;
	}

	BUG_ON(thread->return_error != BR_OK);
	if (in_reply_to) {
		thread->return_error = BR_TRANSACTION_COMPLETE;
		binder_send_failed_reply(in_reply_to, return_error);
	} else
		thread->return_error = return_error;
}

static void binder_transaction_buffer_release(struct binder_proc *proc,
					      struct binder_buffer *buffer,
					      size_t *failed_at)
{
	size_t *offp, *off_end;
	int debug_id = buffer->debug_id;

	if (binder_debug_mask & BINDER_DEBUG_TRANSACTION)
		printk(KERN_INFO "binder: %d buffer release %d, size %zd-%zd, failed at %p\n",
			   proc->pid, buffer->debug_id,
			   buffer->data_size, buffer->offsets_size, failed_at);

	if (buffer->target_node)
		binder_dec_node(buffer->target_node, 1, 0);

	offp = (size_t *)(buffer->data + ALIGN(buffer->data_size, sizeof(void *)));
	if (failed_at)
		off_end = failed_at;
	else
		off_end = (void *)offp + buffer->offsets_size;
	for (; offp < off_end; offp++) {
		struct flat_binder_object *fp;
		if (*offp > buffer->data_size - sizeof(*fp) ||
		    buffer->data_size < sizeof(*fp) ||
		    !IS_ALIGNED(*offp, sizeof(void *))) {
			printk(KERN_ERR "binder: transaction release %d bad"
					"offset %zd, size %zd\n", debug_id, *offp, buffer->data_size);
			continue;
		}
		fp = (struct flat_binder_object *)(buffer->data + *offp);
		switch (fp->type) {
		case BINDER_TYPE_BINDER:
		case BINDER_TYPE_WEAK_BINDER: {
			struct binder_node *node = binder_get_node(proc, fp->binder);
			if (node == NULL) {
				printk(KERN_ERR "binder: transaction release %d bad node %p\n", debug_id, fp->binder);
				break;
			}
			if (binder_debug_mask & BINDER_DEBUG_TRANSACTION)
				printk(KERN_INFO "        node %d u%p\n",
				       node->debug_id, node->ptr);
			binder_dec_node(node, fp->type == BINDER_TYPE_BINDER, 0);
		} break;
		case BINDER_TYPE_HANDLE:
		case BINDER_TYPE_WEAK_HANDLE: {
			struct binder_ref *ref = binder_get_ref(proc, fp->handle);
			if (ref == NULL) {
				printk(KERN_ERR "binder: transaction release %d bad handle %ld\n", debug_id, fp->handle);
				break;
			}
			if (binder_debug_mask & BINDER_DEBUG_TRANSACTION)
				printk(KERN_INFO "        ref %d desc %d (node %d)\n",
				       ref->debug_id, ref->desc, ref->node->debug_id);
			binder_dec_ref(ref, fp->type == BINDER_TYPE_HANDLE);
		} break;

		case BINDER_TYPE_FD:
			if (binder_debug_mask & BINDER_DEBUG_TRANSACTION)
				printk(KERN_INFO "        fd %ld\n", fp->handle);
			if (failed_at)
				task_close_fd(proc, fp->handle);
			break;

		default:
			printk(KERN_ERR "binder: transaction release %d bad object type %lx\n", debug_id, fp->type);
			break;
		}
	}
}

int binder_thread_write(struct binder_proc *proc, struct binder_thread *thread,
			void __user *buffer, int size, signed long *consumed)
{
	uint32_t cmd;
	void __user *ptr = buffer + *consumed;
	void __user *end = buffer + size;

	while (ptr < end && thread->return_error == BR_OK) {
		if (get_user(cmd, (uint32_t __user *)ptr))
			return -EFAULT;
		ptr += sizeof(uint32_t);
		if (_IOC_NR(cmd) < ARRAY_SIZE(binder_stats.bc)) {
			binder_stats.bc[_IOC_NR(cmd)]++;
			proc->stats.bc[_IOC_NR(cmd)]++;
			thread->stats.bc[_IOC_NR(cmd)]++;
		}
		switch (cmd) {
		case BC_INCREFS:
		case BC_ACQUIRE:
		case BC_RELEASE:
		case BC_DECREFS: {
			uint32_t target;
			struct binder_ref *ref;
			const char *debug_string;

			if (get_user(target, (uint32_t __user *)ptr))
				return -EFAULT;
			ptr += sizeof(uint32_t);
			if (target == 0 && binder_context_mgr_node &&
			    (cmd == BC_INCREFS || cmd == BC_ACQUIRE)) {
				ref = binder_get_ref_for_node(proc,
					       binder_context_mgr_node);
				if (ref->desc != target) {
					binder_user_error("binder: %d:"
						"%d tried to acquire "
						"reference to desc 0, "
						"got %d instead\n",
						proc->pid, thread->pid,
						ref->desc);
				}
			} else
				ref = binder_get_ref(proc, target);
			if (ref == NULL) {
				binder_user_error("binder: %d:%d refcou"
					"nt change on invalid ref %d\n",
					proc->pid, thread->pid, target);
				break;
			}
			switch (cmd) {
			case BC_INCREFS:
				debug_string = "IncRefs";
				binder_inc_ref(ref, 0, NULL);
				break;
			case BC_ACQUIRE:
				debug_string = "Acquire";
				binder_inc_ref(ref, 1, NULL);
				break;
			case BC_RELEASE:
				debug_string = "Release";
				binder_dec_ref(ref, 1);
				break;
			case BC_DECREFS:
			default:
				debug_string = "DecRefs";
				binder_dec_ref(ref, 0);
				break;
			}
			if (binder_debug_mask & BINDER_DEBUG_USER_REFS)
				printk(KERN_INFO "binder: %d:%d %s ref %d desc %d s %d w %d for node %d\n",
				       proc->pid, thread->pid, debug_string, ref->debug_id, ref->desc, ref->strong, ref->weak, ref->node->debug_id);
			break;
		}
		case BC_INCREFS_DONE:
		case BC_ACQUIRE_DONE: {
			void __user *node_ptr;
			void *cookie;
			struct binder_node *node;

			if (get_user(node_ptr, (void * __user *)ptr))
				return -EFAULT;
			ptr += sizeof(void *);
			if (get_user(cookie, (void * __user *)ptr))
				return -EFAULT;
			ptr += sizeof(void *);
			node = binder_get_node(proc, node_ptr);
			if (node == NULL) {
				binder_user_error("binder: %d:%d "
					"%s u%p no match\n",
					proc->pid, thread->pid,
					cmd == BC_INCREFS_DONE ?
					"BC_INCREFS_DONE" :
					"BC_ACQUIRE_DONE",
					node_ptr);
				break;
			}
			if (cookie != node->cookie) {
				binder_user_error("binder: %d:%d %s u%p node %d"
					" cookie mismatch %p != %p\n",
					proc->pid, thread->pid,
					cmd == BC_INCREFS_DONE ?
					"BC_INCREFS_DONE" : "BC_ACQUIRE_DONE",
					node_ptr, node->debug_id,
					cookie, node->cookie);
				break;
			}
			if (cmd == BC_ACQUIRE_DONE) {
				if (node->pending_strong_ref == 0) {
					binder_user_error("binder: %d:%d "
						"BC_ACQUIRE_DONE node %d has "
						"no pending acquire request\n",
						proc->pid, thread->pid,
						node->debug_id);
					break;
				}
				node->pending_strong_ref = 0;
			} else {
				if (node->pending_weak_ref == 0) {
					binder_user_error("binder: %d:%d "
						"BC_INCREFS_DONE node %d has "
						"no pending increfs request\n",
						proc->pid, thread->pid,
						node->debug_id);
					break;
				}
				node->pending_weak_ref = 0;
			}
			binder_dec_node(node, cmd == BC_ACQUIRE_DONE, 0);
			if (binder_debug_mask & BINDER_DEBUG_USER_REFS)
				printk(KERN_INFO "binder: %d:%d %s node %d ls %d lw %d\n",
				       proc->pid, thread->pid, cmd == BC_INCREFS_DONE ? "BC_INCREFS_DONE" : "BC_ACQUIRE_DONE", node->debug_id, node->local_strong_refs, node->local_weak_refs);
			break;
		}
		case BC_ATTEMPT_ACQUIRE:
			printk(KERN_ERR "binder: BC_ATTEMPT_ACQUIRE not supported\n");
			return -EINVAL;
		case BC_ACQUIRE_RESULT:
			printk(KERN_ERR "binder: BC_ACQUIRE_RESULT not supported\n");
			return -EINVAL;

		case BC_FREE_BUFFER: {
			void __user *data_ptr;
			struct binder_buffer *buffer;

			if (get_user(data_ptr, (void * __user *)ptr))
				return -EFAULT;
			ptr += sizeof(void *);

			buffer = binder_buffer_lookup(proc, data_ptr);
			if (buffer == NULL) {
				binder_user_error("binder: %d:%d "
					"BC_FREE_BUFFER u%p no match\n",
					proc->pid, thread->pid, data_ptr);
				break;
			}
			if (!buffer->allow_user_free) {
				binder_user_error("binder: %d:%d "
					"BC_FREE_BUFFER u%p matched "
					"unreturned buffer\n",
					proc->pid, thread->pid, data_ptr);
				break;
			}
			if (binder_debug_mask & BINDER_DEBUG_FREE_BUFFER)
				printk(KERN_INFO "binder: %d:%d BC_FREE_BUFFER u%p found buffer %d for %s transaction\n",
				       proc->pid, thread->pid, data_ptr, buffer->debug_id,
				       buffer->transaction ? "active" : "finished");

			if (buffer->transaction) {
				buffer->transaction->buffer = NULL;
				buffer->transaction = NULL;
			}
			if (buffer->async_transaction && buffer->target_node) {
				BUG_ON(!buffer->target_node->has_async_transaction);
				if (list_empty(&buffer->target_node->async_todo))
					buffer->target_node->has_async_transaction = 0;
				else
					list_move_tail(buffer->target_node->async_todo.next, &thread->todo);
			}
			binder_transaction_buffer_release(proc, buffer, NULL);
			binder_free_buf(proc, buffer);
			break;
		}

		case BC_TRANSACTION:
		case BC_REPLY: {
			struct binder_transaction_data tr;

			if (copy_from_user(&tr, ptr, sizeof(tr)))
				return -EFAULT;
			ptr += sizeof(tr);
			binder_transaction(proc, thread, &tr, cmd == BC_REPLY);
			break;
		}

		case BC_REGISTER_LOOPER:
			if (binder_debug_mask & BINDER_DEBUG_THREADS)
				printk(KERN_INFO "binder: %d:%d BC_REGISTER_LOOPER\n",
				       proc->pid, thread->pid);
			if (thread->looper & BINDER_LOOPER_STATE_ENTERED) {
				thread->looper |= BINDER_LOOPER_STATE_INVALID;
				binder_user_error("binder: %d:%d ERROR:"
					" BC_REGISTER_LOOPER called "
					"after BC_ENTER_LOOPER\n",
					proc->pid, thread->pid);
			} else if (proc->requested_threads == 0) {
				thread->looper |= BINDER_LOOPER_STATE_INVALID;
				binder_user_error("binder: %d:%d ERROR:"
					" BC_REGISTER_LOOPER called "
					"without request\n",
					proc->pid, thread->pid);
			} else {
				proc->requested_threads--;
				proc->requested_threads_started++;
			}
			thread->looper |= BINDER_LOOPER_STATE_REGISTERED;
			break;
		case BC_ENTER_LOOPER:
			if (binder_debug_mask & BINDER_DEBUG_THREADS)
				printk(KERN_INFO "binder: %d:%d BC_ENTER_LOOPER\n",
				       proc->pid, thread->pid);
			if (thread->looper & BINDER_LOOPER_STATE_REGISTERED) {
				thread->looper |= BINDER_LOOPER_STATE_INVALID;
				binder_user_error("binder: %d:%d ERROR:"
					" BC_ENTER_LOOPER called after "
					"BC_REGISTER_LOOPER\n",
					proc->pid, thread->pid);
			}
			thread->looper |= BINDER_LOOPER_STATE_ENTERED;
			break;
		case BC_EXIT_LOOPER:
			if (binder_debug_mask & BINDER_DEBUG_THREADS)
				printk(KERN_INFO "binder: %d:%d BC_EXIT_LOOPER\n",
				       proc->pid, thread->pid);
			thread->looper |= BINDER_LOOPER_STATE_EXITED;
			break;

		case BC_REQUEST_DEATH_NOTIFICATION:
		case BC_CLEAR_DEATH_NOTIFICATION: {
			uint32_t target;
			void __user *cookie;
			struct binder_ref *ref;
			struct binder_ref_death *death;

			if (get_user(target, (uint32_t __user *)ptr))
				return -EFAULT;
			ptr += sizeof(uint32_t);
			if (get_user(cookie, (void __user * __user *)ptr))
				return -EFAULT;
			ptr += sizeof(void *);
			ref = binder_get_ref(proc, target);
			if (ref == NULL) {
				binder_user_error("binder: %d:%d %s "
					"invalid ref %d\n",
					proc->pid, thread->pid,
					cmd == BC_REQUEST_DEATH_NOTIFICATION ?
					"BC_REQUEST_DEATH_NOTIFICATION" :
					"BC_CLEAR_DEATH_NOTIFICATION",
					target);
				break;
			}

			if (binder_debug_mask & BINDER_DEBUG_DEATH_NOTIFICATION)
				printk(KERN_INFO "binder: %d:%d %s %p ref %d desc %d s %d w %d for node %d\n",
				       proc->pid, thread->pid,
				       cmd == BC_REQUEST_DEATH_NOTIFICATION ?
				       "BC_REQUEST_DEATH_NOTIFICATION" :
				       "BC_CLEAR_DEATH_NOTIFICATION",
				       cookie, ref->debug_id, ref->desc,
				       ref->strong, ref->weak, ref->node->debug_id);

			if (cmd == BC_REQUEST_DEATH_NOTIFICATION) {
				if (ref->death) {
					binder_user_error("binder: %d:%"
						"d BC_REQUEST_DEATH_NOTI"
						"FICATION death notific"
						"ation already set\n",
						proc->pid, thread->pid);
					break;
				}
				death = kzalloc(sizeof(*death), GFP_KERNEL);
				if (death == NULL) {
					thread->return_error = BR_ERROR;
					if (binder_debug_mask & BINDER_DEBUG_FAILED_TRANSACTION)
						printk(KERN_INFO "binder: %d:%d "
							"BC_REQUEST_DEATH_NOTIFICATION failed\n",
							proc->pid, thread->pid);
					break;
				}
				binder_stats.obj_created[BINDER_STAT_DEATH]++;
				INIT_LIST_HEAD(&death->work.entry);
				death->cookie = cookie;
				ref->death = death;
				if (ref->node->proc == NULL) {
					ref->death->work.type = BINDER_WORK_DEAD_BINDER;
					if (thread->looper & (BINDER_LOOPER_STATE_REGISTERED | BINDER_LOOPER_STATE_ENTERED)) {
						list_add_tail(&ref->death->work.entry, &thread->todo);
					} else {
						list_add_tail(&ref->death->work.entry, &proc->todo);
						wake_up_interruptible(&proc->wait);
					}
				}
			} else {
				if (ref->death == NULL) {
					binder_user_error("binder: %d:%"
						"d BC_CLEAR_DEATH_NOTIFI"
						"CATION death notificat"
						"ion not active\n",
						proc->pid, thread->pid);
					break;
				}
				death = ref->death;
				if (death->cookie != cookie) {
					binder_user_error("binder: %d:%"
						"d BC_CLEAR_DEATH_NOTIFI"
						"CATION death notificat"
						"ion cookie mismatch "
						"%p != %p\n",
						proc->pid, thread->pid,
						death->cookie, cookie);
					break;
				}
				ref->death = NULL;
				if (list_empty(&death->work.entry)) {
					death->work.type = BINDER_WORK_CLEAR_DEATH_NOTIFICATION;
					if (thread->looper & (BINDER_LOOPER_STATE_REGISTERED | BINDER_LOOPER_STATE_ENTERED)) {
						list_add_tail(&death->work.entry, &thread->todo);
					} else {
						list_add_tail(&death->work.entry, &proc->todo);
						wake_up_interruptible(&proc->wait);
					}
				} else {
					BUG_ON(death->work.type != BINDER_WORK_DEAD_BINDER);
					death->work.type = BINDER_WORK_DEAD_BINDER_AND_CLEAR;
				}
			}
		} break;
		case BC_DEAD_BINDER_DONE: {
			struct binder_work *w;
			void __user *cookie;
			struct binder_ref_death *death = NULL;
			if (get_user(cookie, (void __user * __user *)ptr))
				return -EFAULT;

			ptr += sizeof(void *);
			list_for_each_entry(w, &proc->delivered_death, entry) {
				struct binder_ref_death *tmp_death = container_of(w, struct binder_ref_death, work);
				if (tmp_death->cookie == cookie) {
					death = tmp_death;
					break;
				}
			}
			if (binder_debug_mask & BINDER_DEBUG_DEAD_BINDER)
				printk(KERN_INFO "binder: %d:%d BC_DEAD_BINDER_DONE %p found %p\n",
				       proc->pid, thread->pid, cookie, death);
			if (death == NULL) {
				binder_user_error("binder: %d:%d BC_DEAD"
					"_BINDER_DONE %p not found\n",
					proc->pid, thread->pid, cookie);
				break;
			}

			list_del_init(&death->work.entry);
			if (death->work.type == BINDER_WORK_DEAD_BINDER_AND_CLEAR) {
				death->work.type = BINDER_WORK_CLEAR_DEATH_NOTIFICATION;
				if (thread->looper & (BINDER_LOOPER_STATE_REGISTERED | BINDER_LOOPER_STATE_ENTERED)) {
					list_add_tail(&death->work.entry, &thread->todo);
				} else {
					list_add_tail(&death->work.entry, &proc->todo);
					wake_up_interruptible(&proc->wait);
				}
			}
		} break;

		default:
			printk(KERN_ERR "binder: %d:%d unknown command %d\n",
			       proc->pid, thread->pid, cmd);
			return -EINVAL;
		}
		*consumed = ptr - buffer;
	}
	return 0;
}

void binder_stat_br(struct binder_proc *proc, struct binder_thread *thread,
		    uint32_t cmd)
{
	if (_IOC_NR(cmd) < ARRAY_SIZE(binder_stats.br)) {
		binder_stats.br[_IOC_NR(cmd)]++;
		proc->stats.br[_IOC_NR(cmd)]++;
		thread->stats.br[_IOC_NR(cmd)]++;
	}
}

static int binder_has_proc_work(struct binder_proc *proc,
				struct binder_thread *thread)
{
	return !list_empty(&proc->todo) ||
		(thread->looper & BINDER_LOOPER_STATE_NEED_RETURN);
}

static int binder_has_thread_work(struct binder_thread *thread)
{
	return !list_empty(&thread->todo) || thread->return_error != BR_OK ||
		(thread->looper & BINDER_LOOPER_STATE_NEED_RETURN);
}

static int binder_thread_read(struct binder_proc *proc,
			      struct binder_thread *thread,
			      void  __user *buffer, int size,
			      signed long *consumed, int non_block)
{
	void __user *ptr = buffer + *consumed;
	void __user *end = buffer + size;

	int ret = 0;
	int wait_for_proc_work;

	if (*consumed == 0) {
		if (put_user(BR_NOOP, (uint32_t __user *)ptr))
			return -EFAULT;
		ptr += sizeof(uint32_t);
	}

retry:
	wait_for_proc_work = thread->transaction_stack == NULL &&
				list_empty(&thread->todo);

	if (thread->return_error != BR_OK && ptr < end) {
		if (thread->return_error2 != BR_OK) {
			if (put_user(thread->return_error2, (uint32_t __user *)ptr))
				return -EFAULT;
			ptr += sizeof(uint32_t);
			if (ptr == end)
				goto done;
			thread->return_error2 = BR_OK;
		}
		if (put_user(thread->return_error, (uint32_t __user *)ptr))
			return -EFAULT;
		ptr += sizeof(uint32_t);
		thread->return_error = BR_OK;
		goto done;
	}


	thread->looper |= BINDER_LOOPER_STATE_WAITING;
	if (wait_for_proc_work)
		proc->ready_threads++;
	mutex_unlock(&binder_lock);
	if (wait_for_proc_work) {
		if (!(thread->looper & (BINDER_LOOPER_STATE_REGISTERED |
					BINDER_LOOPER_STATE_ENTERED))) {
			binder_user_error("binder: %d:%d ERROR: Thread waiting "
				"for process work before calling BC_REGISTER_"
				"LOOPER or BC_ENTER_LOOPER (state %x)\n",
				proc->pid, thread->pid, thread->looper);
			wait_event_interruptible(binder_user_error_wait,
						 binder_stop_on_user_error < 2);
		}
		binder_set_nice(proc->default_priority);
		if (non_block) {
			if (!binder_has_proc_work(proc, thread))
				ret = -EAGAIN;
		} else
			ret = wait_event_interruptible_exclusive(proc->wait, binder_has_proc_work(proc, thread));
	} else {
		if (non_block) {
			if (!binder_has_thread_work(thread))
				ret = -EAGAIN;
		} else
			ret = wait_event_interruptible(thread->wait, binder_has_thread_work(thread));
	}
	mutex_lock(&binder_lock);
	if (wait_for_proc_work)
		proc->ready_threads--;
	thread->looper &= ~BINDER_LOOPER_STATE_WAITING;

	if (ret)
		return ret;

	while (1) {
		uint32_t cmd;
		struct binder_transaction_data tr;
		struct binder_work *w;
		struct binder_transaction *t = NULL;

		if (!list_empty(&thread->todo))
			w = list_first_entry(&thread->todo, struct binder_work, entry);
		else if (!list_empty(&proc->todo) && wait_for_proc_work)
			w = list_first_entry(&proc->todo, struct binder_work, entry);
		else {
			if (ptr - buffer == 4 && !(thread->looper & BINDER_LOOPER_STATE_NEED_RETURN)) /* no data added */
				goto retry;
			break;
		}

		if (end - ptr < sizeof(tr) + 4)
			break;

		switch (w->type) {
		case BINDER_WORK_TRANSACTION: {
			t = container_of(w, struct binder_transaction, work);
		} break;
		case BINDER_WORK_TRANSACTION_COMPLETE: {
			cmd = BR_TRANSACTION_COMPLETE;
			if (put_user(cmd, (uint32_t __user *)ptr))
				return -EFAULT;
			ptr += sizeof(uint32_t);

			binder_stat_br(proc, thread, cmd);
			if (binder_debug_mask & BINDER_DEBUG_TRANSACTION_COMPLETE)
				printk(KERN_INFO "binder: %d:%d BR_TRANSACTION_COMPLETE\n",
				       proc->pid, thread->pid);

			list_del(&w->entry);
			kfree(w);
			binder_stats.obj_deleted[BINDER_STAT_TRANSACTION_COMPLETE]++;
		} break;
		case BINDER_WORK_NODE: {
			struct binder_node *node = container_of(w, struct binder_node, work);
			uint32_t cmd = BR_NOOP;
			const char *cmd_name;
			int strong = node->internal_strong_refs || node->local_strong_refs;
			int weak = !hlist_empty(&node->refs) || node->local_weak_refs || strong;
			if (weak && !node->has_weak_ref) {
				cmd = BR_INCREFS;
				cmd_name = "BR_INCREFS";
				node->has_weak_ref = 1;
				node->pending_weak_ref = 1;
				node->local_weak_refs++;
			} else if (strong && !node->has_strong_ref) {
				cmd = BR_ACQUIRE;
				cmd_name = "BR_ACQUIRE";
				node->has_strong_ref = 1;
				node->pending_strong_ref = 1;
				node->local_strong_refs++;
			} else if (!strong && node->has_strong_ref) {
				cmd = BR_RELEASE;
				cmd_name = "BR_RELEASE";
				node->has_strong_ref = 0;
			} else if (!weak && node->has_weak_ref) {
				cmd = BR_DECREFS;
				cmd_name = "BR_DECREFS";
				node->has_weak_ref = 0;
			}
			if (cmd != BR_NOOP) {
				if (put_user(cmd, (uint32_t __user *)ptr))
					return -EFAULT;
				ptr += sizeof(uint32_t);
				if (put_user(node->ptr, (void * __user *)ptr))
					return -EFAULT;
				ptr += sizeof(void *);
				if (put_user(node->cookie, (void * __user *)ptr))
					return -EFAULT;
				ptr += sizeof(void *);

				binder_stat_br(proc, thread, cmd);
				if (binder_debug_mask & BINDER_DEBUG_USER_REFS)
					printk(KERN_INFO "binder: %d:%d %s %d u%p c%p\n",
					       proc->pid, thread->pid, cmd_name, node->debug_id, node->ptr, node->cookie);
			} else {
				list_del_init(&w->entry);
				if (!weak && !strong) {
					if (binder_debug_mask & BINDER_DEBUG_INTERNAL_REFS)
						printk(KERN_INFO "binder: %d:%d node %d u%p c%p deleted\n",
						       proc->pid, thread->pid, node->debug_id, node->ptr, node->cookie);
					rb_erase(&node->rb_node, &proc->nodes);
					kfree(node);
					binder_stats.obj_deleted[BINDER_STAT_NODE]++;
				} else {
					if (binder_debug_mask & BINDER_DEBUG_INTERNAL_REFS)
						printk(KERN_INFO "binder: %d:%d node %d u%p c%p state unchanged\n",
						       proc->pid, thread->pid, node->debug_id, node->ptr, node->cookie);
				}
			}
		} break;
		case BINDER_WORK_DEAD_BINDER:
		case BINDER_WORK_DEAD_BINDER_AND_CLEAR:
		case BINDER_WORK_CLEAR_DEATH_NOTIFICATION: {
			struct binder_ref_death *death;
			uint32_t cmd;

			death = container_of(w, struct binder_ref_death, work);
			if (w->type == BINDER_WORK_CLEAR_DEATH_NOTIFICATION)
				cmd = BR_CLEAR_DEATH_NOTIFICATION_DONE;
			else
				cmd = BR_DEAD_BINDER;
			if (put_user(cmd, (uint32_t __user *)ptr))
				return -EFAULT;
			ptr += sizeof(uint32_t);
			if (put_user(death->cookie, (void * __user *)ptr))
				return -EFAULT;
			ptr += sizeof(void *);
			if (binder_debug_mask & BINDER_DEBUG_DEATH_NOTIFICATION)
				printk(KERN_INFO "binder: %d:%d %s %p\n",
				       proc->pid, thread->pid,
				       cmd == BR_DEAD_BINDER ?
				       "BR_DEAD_BINDER" :
				       "BR_CLEAR_DEATH_NOTIFICATION_DONE",
				       death->cookie);

			if (w->type == BINDER_WORK_CLEAR_DEATH_NOTIFICATION) {
				list_del(&w->entry);
				kfree(death);
				binder_stats.obj_deleted[BINDER_STAT_DEATH]++;
			} else
				list_move(&w->entry, &proc->delivered_death);
			if (cmd == BR_DEAD_BINDER)
				goto done; /* DEAD_BINDER notifications can cause transactions */
		} break;
		}

		if (!t)
			continue;

		BUG_ON(t->buffer == NULL);
		if (t->buffer->target_node) {
			struct binder_node *target_node = t->buffer->target_node;
			tr.target.ptr = target_node->ptr;
			tr.cookie =  target_node->cookie;
			t->saved_priority = task_nice(current);
			if (t->priority < target_node->min_priority &&
			    !(t->flags & TF_ONE_WAY))
				binder_set_nice(t->priority);
			else if (!(t->flags & TF_ONE_WAY) ||
				 t->saved_priority > target_node->min_priority)
				binder_set_nice(target_node->min_priority);
			cmd = BR_TRANSACTION;
		} else {
			tr.target.ptr = NULL;
			tr.cookie = NULL;
			cmd = BR_REPLY;
		}
		tr.code = t->code;
		tr.flags = t->flags;
		tr.sender_euid = t->sender_euid;

		if (t->from) {
			struct task_struct *sender = t->from->proc->tsk;
			tr.sender_pid = task_tgid_nr_ns(sender,
							current->nsproxy->pid_ns);
		} else {
			tr.sender_pid = 0;
		}

		tr.data_size = t->buffer->data_size;
		tr.offsets_size = t->buffer->offsets_size;
<<<<<<< HEAD
		tr.data.ptr.buffer = (void *)t->buffer->data + proc->user_buffer_offset;
		tr.data.ptr.offsets = tr.data.ptr.buffer + ALIGN(t->buffer->data_size, sizeof(void *));
=======
		tr.data.ptr.buffer = (void *)t->buffer->data +
					proc->user_buffer_offset;
		tr.data.ptr.offsets = tr.data.ptr.buffer +
					ALIGN(t->buffer->data_size,
					    sizeof(void *));
>>>>>>> 533ac12e

		if (put_user(cmd, (uint32_t __user *)ptr))
			return -EFAULT;
		ptr += sizeof(uint32_t);
		if (copy_to_user(ptr, &tr, sizeof(tr)))
			return -EFAULT;
		ptr += sizeof(tr);

		binder_stat_br(proc, thread, cmd);
		if (binder_debug_mask & BINDER_DEBUG_TRANSACTION)
			printk(KERN_INFO "binder: %d:%d %s %d %d:%d, cmd %d"
				"size %zd-%zd ptr %p-%p\n",
			       proc->pid, thread->pid,
			       (cmd == BR_TRANSACTION) ? "BR_TRANSACTION" :
							 "BR_REPLY",
			       t->debug_id, t->from ? t->from->proc->pid : 0,
			       t->from ? t->from->pid : 0, cmd,
			       t->buffer->data_size, t->buffer->offsets_size,
			       tr.data.ptr.buffer, tr.data.ptr.offsets);

		list_del(&t->work.entry);
		t->buffer->allow_user_free = 1;
		if (cmd == BR_TRANSACTION && !(t->flags & TF_ONE_WAY)) {
			t->to_parent = thread->transaction_stack;
			t->to_thread = thread;
			thread->transaction_stack = t;
		} else {
			t->buffer->transaction = NULL;
			kfree(t);
			binder_stats.obj_deleted[BINDER_STAT_TRANSACTION]++;
		}
		break;
	}

done:

	*consumed = ptr - buffer;
	if (proc->requested_threads + proc->ready_threads == 0 &&
	    proc->requested_threads_started < proc->max_threads &&
	    (thread->looper & (BINDER_LOOPER_STATE_REGISTERED |
	     BINDER_LOOPER_STATE_ENTERED)) /* the user-space code fails to */
	     /*spawn a new thread if we leave this out */) {
		proc->requested_threads++;
		if (binder_debug_mask & BINDER_DEBUG_THREADS)
			printk(KERN_INFO "binder: %d:%d BR_SPAWN_LOOPER\n",
			       proc->pid, thread->pid);
		if (put_user(BR_SPAWN_LOOPER, (uint32_t __user *)buffer))
			return -EFAULT;
	}
	return 0;
}

static void binder_release_work(struct list_head *list)
{
	struct binder_work *w;
	while (!list_empty(list)) {
		w = list_first_entry(list, struct binder_work, entry);
		list_del_init(&w->entry);
		switch (w->type) {
		case BINDER_WORK_TRANSACTION: {
			struct binder_transaction *t;

			t = container_of(w, struct binder_transaction, work);
			if (t->buffer->target_node && !(t->flags & TF_ONE_WAY))
				binder_send_failed_reply(t, BR_DEAD_REPLY);
		} break;
		case BINDER_WORK_TRANSACTION_COMPLETE: {
			kfree(w);
			binder_stats.obj_deleted[BINDER_STAT_TRANSACTION_COMPLETE]++;
		} break;
		default:
			break;
		}
	}

}

static struct binder_thread *binder_get_thread(struct binder_proc *proc)
{
	struct binder_thread *thread = NULL;
	struct rb_node *parent = NULL;
	struct rb_node **p = &proc->threads.rb_node;

	while (*p) {
		parent = *p;
		thread = rb_entry(parent, struct binder_thread, rb_node);

		if (current->pid < thread->pid)
			p = &(*p)->rb_left;
		else if (current->pid > thread->pid)
			p = &(*p)->rb_right;
		else
			break;
	}
	if (*p == NULL) {
		thread = kzalloc(sizeof(*thread), GFP_KERNEL);
		if (thread == NULL)
			return NULL;
		binder_stats.obj_created[BINDER_STAT_THREAD]++;
		thread->proc = proc;
		thread->pid = current->pid;
		init_waitqueue_head(&thread->wait);
		INIT_LIST_HEAD(&thread->todo);
		rb_link_node(&thread->rb_node, parent, p);
		rb_insert_color(&thread->rb_node, &proc->threads);
		thread->looper |= BINDER_LOOPER_STATE_NEED_RETURN;
		thread->return_error = BR_OK;
		thread->return_error2 = BR_OK;
	}
	return thread;
}

static int binder_free_thread(struct binder_proc *proc,
			      struct binder_thread *thread)
{
	struct binder_transaction *t;
	struct binder_transaction *send_reply = NULL;
	int active_transactions = 0;

	rb_erase(&thread->rb_node, &proc->threads);
	t = thread->transaction_stack;
	if (t && t->to_thread == thread)
		send_reply = t;
	while (t) {
		active_transactions++;
		if (binder_debug_mask & BINDER_DEBUG_DEAD_TRANSACTION)
			printk(KERN_INFO "binder: release %d:%d transaction %d "
			       "%s, still active\n", proc->pid, thread->pid,
			       t->debug_id,
			       (t->to_thread == thread) ? "in" : "out");
		if (t->to_thread == thread) {
			t->to_proc = NULL;
			t->to_thread = NULL;
			if (t->buffer) {
				t->buffer->transaction = NULL;
				t->buffer = NULL;
			}
			t = t->to_parent;
		} else if (t->from == thread) {
			t->from = NULL;
			t = t->from_parent;
		} else
			BUG();
	}
	if (send_reply)
		binder_send_failed_reply(send_reply, BR_DEAD_REPLY);
	binder_release_work(&thread->todo);
	kfree(thread);
	binder_stats.obj_deleted[BINDER_STAT_THREAD]++;
	return active_transactions;
}

static unsigned int binder_poll(struct file *filp,
				struct poll_table_struct *wait)
{
	struct binder_proc *proc = filp->private_data;
	struct binder_thread *thread = NULL;
	int wait_for_proc_work;

	mutex_lock(&binder_lock);
	thread = binder_get_thread(proc);

	wait_for_proc_work = thread->transaction_stack == NULL &&
		list_empty(&thread->todo) && thread->return_error == BR_OK;
	mutex_unlock(&binder_lock);

	if (wait_for_proc_work) {
		if (binder_has_proc_work(proc, thread))
			return POLLIN;
		poll_wait(filp, &proc->wait, wait);
		if (binder_has_proc_work(proc, thread))
			return POLLIN;
	} else {
		if (binder_has_thread_work(thread))
			return POLLIN;
		poll_wait(filp, &thread->wait, wait);
		if (binder_has_thread_work(thread))
			return POLLIN;
	}
	return 0;
}

static long binder_ioctl(struct file *filp, unsigned int cmd, unsigned long arg)
{
	int ret;
	struct binder_proc *proc = filp->private_data;
	struct binder_thread *thread;
	unsigned int size = _IOC_SIZE(cmd);
	void __user *ubuf = (void __user *)arg;

	/*printk(KERN_INFO "binder_ioctl: %d:%d %x %lx\n", proc->pid, current->pid, cmd, arg);*/

	ret = wait_event_interruptible(binder_user_error_wait, binder_stop_on_user_error < 2);
	if (ret)
		return ret;

	mutex_lock(&binder_lock);
	thread = binder_get_thread(proc);
	if (thread == NULL) {
		ret = -ENOMEM;
		goto err;
	}

	switch (cmd) {
	case BINDER_WRITE_READ: {
		struct binder_write_read bwr;
		if (size != sizeof(struct binder_write_read)) {
			ret = -EINVAL;
			goto err;
		}
		if (copy_from_user(&bwr, ubuf, sizeof(bwr))) {
			ret = -EFAULT;
			goto err;
		}
		if (binder_debug_mask & BINDER_DEBUG_READ_WRITE)
			printk(KERN_INFO "binder: %d:%d write %ld at %08lx, read %ld at %08lx\n",
			       proc->pid, thread->pid, bwr.write_size, bwr.write_buffer, bwr.read_size, bwr.read_buffer);
		if (bwr.write_size > 0) {
			ret = binder_thread_write(proc, thread, (void __user *)bwr.write_buffer, bwr.write_size, &bwr.write_consumed);
			if (ret < 0) {
				bwr.read_consumed = 0;
				if (copy_to_user(ubuf, &bwr, sizeof(bwr)))
					ret = -EFAULT;
				goto err;
			}
		}
		if (bwr.read_size > 0) {
			ret = binder_thread_read(proc, thread, (void __user *)bwr.read_buffer, bwr.read_size, &bwr.read_consumed, filp->f_flags & O_NONBLOCK);
			if (!list_empty(&proc->todo))
				wake_up_interruptible(&proc->wait);
			if (ret < 0) {
				if (copy_to_user(ubuf, &bwr, sizeof(bwr)))
					ret = -EFAULT;
				goto err;
			}
		}
		if (binder_debug_mask & BINDER_DEBUG_READ_WRITE)
			printk(KERN_INFO "binder: %d:%d wrote %ld of %ld, read return %ld of %ld\n",
			       proc->pid, thread->pid, bwr.write_consumed, bwr.write_size, bwr.read_consumed, bwr.read_size);
		if (copy_to_user(ubuf, &bwr, sizeof(bwr))) {
			ret = -EFAULT;
			goto err;
		}
		break;
	}
	case BINDER_SET_MAX_THREADS:
		if (copy_from_user(&proc->max_threads, ubuf, sizeof(proc->max_threads))) {
			ret = -EINVAL;
			goto err;
		}
		break;
	case BINDER_SET_CONTEXT_MGR:
		if (binder_context_mgr_node != NULL) {
			printk(KERN_ERR "binder: BINDER_SET_CONTEXT_MGR already set\n");
			ret = -EBUSY;
			goto err;
		}
		if (binder_context_mgr_uid != -1) {
			if (binder_context_mgr_uid != current->cred->euid) {
				printk(KERN_ERR "binder: BINDER_SET_"
				       "CONTEXT_MGR bad uid %d != %d\n",
				       current->cred->euid,
				       binder_context_mgr_uid);
				ret = -EPERM;
				goto err;
			}
		} else
			binder_context_mgr_uid = current->cred->euid;
		binder_context_mgr_node = binder_new_node(proc, NULL, NULL);
		if (binder_context_mgr_node == NULL) {
			ret = -ENOMEM;
			goto err;
		}
		binder_context_mgr_node->local_weak_refs++;
		binder_context_mgr_node->local_strong_refs++;
		binder_context_mgr_node->has_strong_ref = 1;
		binder_context_mgr_node->has_weak_ref = 1;
		break;
	case BINDER_THREAD_EXIT:
		if (binder_debug_mask & BINDER_DEBUG_THREADS)
			printk(KERN_INFO "binder: %d:%d exit\n",
			       proc->pid, thread->pid);
		binder_free_thread(proc, thread);
		thread = NULL;
		break;
	case BINDER_VERSION:
		if (size != sizeof(struct binder_version)) {
			ret = -EINVAL;
			goto err;
		}
		if (put_user(BINDER_CURRENT_PROTOCOL_VERSION, &((struct binder_version *)ubuf)->protocol_version)) {
			ret = -EINVAL;
			goto err;
		}
		break;
	default:
		ret = -EINVAL;
		goto err;
	}
	ret = 0;
err:
	if (thread)
		thread->looper &= ~BINDER_LOOPER_STATE_NEED_RETURN;
	mutex_unlock(&binder_lock);
	wait_event_interruptible(binder_user_error_wait, binder_stop_on_user_error < 2);
	if (ret && ret != -ERESTARTSYS)
		printk(KERN_INFO "binder: %d:%d ioctl %x %lx returned %d\n", proc->pid, current->pid, cmd, arg, ret);
	return ret;
}

static void binder_vma_open(struct vm_area_struct *vma)
{
	struct binder_proc *proc = vma->vm_private_data;
	if (binder_debug_mask & BINDER_DEBUG_OPEN_CLOSE)
		printk(KERN_INFO
			"binder: %d open vm area %lx-%lx (%ld K) vma %lx pagep %lx\n",
			proc->pid, vma->vm_start, vma->vm_end,
			(vma->vm_end - vma->vm_start) / SZ_1K, vma->vm_flags,
			(unsigned long)pgprot_val(vma->vm_page_prot));
	dump_stack();
}

static void binder_vma_close(struct vm_area_struct *vma)
{
	struct binder_proc *proc = vma->vm_private_data;
	if (binder_debug_mask & BINDER_DEBUG_OPEN_CLOSE)
		printk(KERN_INFO
			"binder: %d close vm area %lx-%lx (%ld K) vma %lx pagep %lx\n",
			proc->pid, vma->vm_start, vma->vm_end,
			(vma->vm_end - vma->vm_start) / SZ_1K, vma->vm_flags,
			(unsigned long)pgprot_val(vma->vm_page_prot));
	proc->vma = NULL;
	binder_defer_work(proc, BINDER_DEFERRED_PUT_FILES);
}

static struct vm_operations_struct binder_vm_ops = {
	.open = binder_vma_open,
	.close = binder_vma_close,
};

static int binder_mmap(struct file *filp, struct vm_area_struct *vma)
{
	int ret;
	struct vm_struct *area;
	struct binder_proc *proc = filp->private_data;
	const char *failure_string;
	struct binder_buffer *buffer;

	if ((vma->vm_end - vma->vm_start) > SZ_4M)
		vma->vm_end = vma->vm_start + SZ_4M;

	if (binder_debug_mask & BINDER_DEBUG_OPEN_CLOSE)
		printk(KERN_INFO
			"binder_mmap: %d %lx-%lx (%ld K) vma %lx pagep %lx\n",
			proc->pid, vma->vm_start, vma->vm_end,
			(vma->vm_end - vma->vm_start) / SZ_1K, vma->vm_flags,
			(unsigned long)pgprot_val(vma->vm_page_prot));

	if (vma->vm_flags & FORBIDDEN_MMAP_FLAGS) {
		ret = -EPERM;
		failure_string = "bad vm_flags";
		goto err_bad_arg;
	}
	vma->vm_flags = (vma->vm_flags | VM_DONTCOPY) & ~VM_MAYWRITE;

	if (proc->buffer) {
		ret = -EBUSY;
		failure_string = "already mapped";
		goto err_already_mapped;
	}

	area = get_vm_area(vma->vm_end - vma->vm_start, VM_IOREMAP);
	if (area == NULL) {
		ret = -ENOMEM;
		failure_string = "get_vm_area";
		goto err_get_vm_area_failed;
	}
	proc->buffer = area->addr;
	proc->user_buffer_offset = vma->vm_start - (uintptr_t)proc->buffer;

#ifdef CONFIG_CPU_CACHE_VIPT
	if (cache_is_vipt_aliasing()) {
		while (CACHE_COLOUR((vma->vm_start ^ (uint32_t)proc->buffer))) {
			printk(KERN_INFO "binder_mmap: %d %lx-%lx maps %p bad alignment\n", proc->pid, vma->vm_start, vma->vm_end, proc->buffer);
			vma->vm_start += PAGE_SIZE;
		}
	}
#endif
	proc->pages = kzalloc(sizeof(proc->pages[0]) * ((vma->vm_end - vma->vm_start) / PAGE_SIZE), GFP_KERNEL);
	if (proc->pages == NULL) {
		ret = -ENOMEM;
		failure_string = "alloc page array";
		goto err_alloc_pages_failed;
	}
	proc->buffer_size = vma->vm_end - vma->vm_start;

	vma->vm_ops = &binder_vm_ops;
	vma->vm_private_data = proc;

	if (binder_update_page_range(proc, 1, proc->buffer, proc->buffer + PAGE_SIZE, vma)) {
		ret = -ENOMEM;
		failure_string = "alloc small buf";
		goto err_alloc_small_buf_failed;
	}
	buffer = proc->buffer;
	INIT_LIST_HEAD(&proc->buffers);
	list_add(&buffer->entry, &proc->buffers);
	buffer->free = 1;
	binder_insert_free_buffer(proc, buffer);
	proc->free_async_space = proc->buffer_size / 2;
	barrier();
	proc->files = get_files_struct(current);
	proc->vma = vma;

	/*printk(KERN_INFO "binder_mmap: %d %lx-%lx maps %p\n",
		 proc->pid, vma->vm_start, vma->vm_end, proc->buffer);*/
	return 0;

err_alloc_small_buf_failed:
	kfree(proc->pages);
	proc->pages = NULL;
err_alloc_pages_failed:
	vfree(proc->buffer);
	proc->buffer = NULL;
err_get_vm_area_failed:
err_already_mapped:
err_bad_arg:
	printk(KERN_ERR "binder_mmap: %d %lx-%lx %s failed %d\n",
	       proc->pid, vma->vm_start, vma->vm_end, failure_string, ret);
	return ret;
}

static int binder_open(struct inode *nodp, struct file *filp)
{
	struct binder_proc *proc;

	if (binder_debug_mask & BINDER_DEBUG_OPEN_CLOSE)
		printk(KERN_INFO "binder_open: %d:%d\n",
		       current->group_leader->pid, current->pid);

	proc = kzalloc(sizeof(*proc), GFP_KERNEL);
	if (proc == NULL)
		return -ENOMEM;
	get_task_struct(current);
	proc->tsk = current;
	INIT_LIST_HEAD(&proc->todo);
	init_waitqueue_head(&proc->wait);
	proc->default_priority = task_nice(current);
	mutex_lock(&binder_lock);
	binder_stats.obj_created[BINDER_STAT_PROC]++;
	hlist_add_head(&proc->proc_node, &binder_procs);
	proc->pid = current->group_leader->pid;
	INIT_LIST_HEAD(&proc->delivered_death);
	filp->private_data = proc;
	mutex_unlock(&binder_lock);

	if (binder_proc_dir_entry_proc) {
		char strbuf[11];
		snprintf(strbuf, sizeof(strbuf), "%u", proc->pid);
		remove_proc_entry(strbuf, binder_proc_dir_entry_proc);
<<<<<<< HEAD
		create_proc_read_entry(strbuf, S_IRUGO, binder_proc_dir_entry_proc, binder_read_proc_proc, proc);
=======
		create_proc_read_entry(strbuf, S_IRUGO,
				       binder_proc_dir_entry_proc,
				       binder_read_proc_proc, proc);
>>>>>>> 533ac12e
	}

	return 0;
}

static int binder_flush(struct file *filp, fl_owner_t id)
{
	struct binder_proc *proc = filp->private_data;

	binder_defer_work(proc, BINDER_DEFERRED_FLUSH);

	return 0;
}

static void binder_deferred_flush(struct binder_proc *proc)
{
	struct rb_node *n;
	int wake_count = 0;
	for (n = rb_first(&proc->threads); n != NULL; n = rb_next(n)) {
		struct binder_thread *thread = rb_entry(n, struct binder_thread, rb_node);
		thread->looper |= BINDER_LOOPER_STATE_NEED_RETURN;
		if (thread->looper & BINDER_LOOPER_STATE_WAITING) {
			wake_up_interruptible(&thread->wait);
			wake_count++;
		}
	}
	wake_up_interruptible_all(&proc->wait);

	if (binder_debug_mask & BINDER_DEBUG_OPEN_CLOSE)
		printk(KERN_INFO "binder_flush: %d woke %d threads\n", proc->pid, wake_count);
}

static int binder_release(struct inode *nodp, struct file *filp)
{
	struct binder_proc *proc = filp->private_data;
	if (binder_proc_dir_entry_proc) {
		char strbuf[11];
		snprintf(strbuf, sizeof(strbuf), "%u", proc->pid);
		remove_proc_entry(strbuf, binder_proc_dir_entry_proc);
	}

	binder_defer_work(proc, BINDER_DEFERRED_RELEASE);

	return 0;
}

static void binder_deferred_release(struct binder_proc *proc)
{
	struct hlist_node *pos;
	struct binder_transaction *t;
	struct rb_node *n;
	int threads, nodes, incoming_refs, outgoing_refs, buffers, active_transactions, page_count;

	BUG_ON(proc->vma);
	BUG_ON(proc->files);

	hlist_del(&proc->proc_node);
	if (binder_context_mgr_node && binder_context_mgr_node->proc == proc) {
		if (binder_debug_mask & BINDER_DEBUG_DEAD_BINDER)
			printk(KERN_INFO "binder_release: %d context_mgr_node gone\n", proc->pid);
		binder_context_mgr_node = NULL;
	}

	threads = 0;
	active_transactions = 0;
	while ((n = rb_first(&proc->threads))) {
		struct binder_thread *thread = rb_entry(n, struct binder_thread, rb_node);
		threads++;
		active_transactions += binder_free_thread(proc, thread);
	}
	nodes = 0;
	incoming_refs = 0;
	while ((n = rb_first(&proc->nodes))) {
		struct binder_node *node = rb_entry(n, struct binder_node, rb_node);

		nodes++;
		rb_erase(&node->rb_node, &proc->nodes);
		list_del_init(&node->work.entry);
		if (hlist_empty(&node->refs)) {
			kfree(node);
			binder_stats.obj_deleted[BINDER_STAT_NODE]++;
		} else {
			struct binder_ref *ref;
			int death = 0;

			node->proc = NULL;
			node->local_strong_refs = 0;
			node->local_weak_refs = 0;
			hlist_add_head(&node->dead_node, &binder_dead_nodes);

			hlist_for_each_entry(ref, pos, &node->refs, node_entry) {
				incoming_refs++;
				if (ref->death) {
					death++;
					if (list_empty(&ref->death->work.entry)) {
						ref->death->work.type = BINDER_WORK_DEAD_BINDER;
						list_add_tail(&ref->death->work.entry, &ref->proc->todo);
						wake_up_interruptible(&ref->proc->wait);
					} else
						BUG();
				}
			}
			if (binder_debug_mask & BINDER_DEBUG_DEAD_BINDER)
				printk(KERN_INFO "binder: node %d now dead, "
				       "refs %d, death %d\n", node->debug_id,
				       incoming_refs, death);
		}
	}
	outgoing_refs = 0;
	while ((n = rb_first(&proc->refs_by_desc))) {
		struct binder_ref *ref = rb_entry(n, struct binder_ref,
						  rb_node_desc);
		outgoing_refs++;
		binder_delete_ref(ref);
	}
	binder_release_work(&proc->todo);
	buffers = 0;

	while ((n = rb_first(&proc->allocated_buffers))) {
		struct binder_buffer *buffer = rb_entry(n, struct binder_buffer,
							rb_node);
		t = buffer->transaction;
		if (t) {
			t->buffer = NULL;
			buffer->transaction = NULL;
			printk(KERN_ERR "binder: release proc %d, "
			       "transaction %d, not freed\n",
			       proc->pid, t->debug_id);
			/*BUG();*/
		}
		binder_free_buf(proc, buffer);
		buffers++;
	}

	binder_stats.obj_deleted[BINDER_STAT_PROC]++;

	page_count = 0;
	if (proc->pages) {
		int i;
		for (i = 0; i < proc->buffer_size / PAGE_SIZE; i++) {
			if (proc->pages[i]) {
				if (binder_debug_mask &
				    BINDER_DEBUG_BUFFER_ALLOC)
					printk(KERN_INFO
					       "binder_release: %d: "
					       "page %d at %p not freed\n",
					       proc->pid, i,
					       proc->buffer + i * PAGE_SIZE);
				__free_page(proc->pages[i]);
				page_count++;
			}
		}
		kfree(proc->pages);
		vfree(proc->buffer);
	}

	put_task_struct(proc->tsk);

	if (binder_debug_mask & BINDER_DEBUG_OPEN_CLOSE)
		printk(KERN_INFO
		       "binder_release: %d threads %d, nodes %d (ref %d), "
		       "refs %d, active transactions %d, buffers %d, "
		       "pages %d\n",
		       proc->pid, threads, nodes, incoming_refs, outgoing_refs,
		       active_transactions, buffers, page_count);

	kfree(proc);
<<<<<<< HEAD
}

static void binder_deferred_func(struct work_struct *work)
{
	struct binder_proc *proc;
	struct files_struct *files;

	int defer;
	do {
		mutex_lock(&binder_lock);
		mutex_lock(&binder_deferred_lock);
		if (!hlist_empty(&binder_deferred_list)) {
			proc = hlist_entry(binder_deferred_list.first,
					struct binder_proc, deferred_work_node);
			hlist_del_init(&proc->deferred_work_node);
			defer = proc->deferred_work;
			proc->deferred_work = 0;
		} else {
			proc = NULL;
			defer = 0;
		}
		mutex_unlock(&binder_deferred_lock);

		files = NULL;
		if (defer & BINDER_DEFERRED_PUT_FILES)
			if ((files = proc->files))
				proc->files = NULL;

		if (defer & BINDER_DEFERRED_FLUSH)
			binder_deferred_flush(proc);

		if (defer & BINDER_DEFERRED_RELEASE)
			binder_deferred_release(proc); /* frees proc */

		mutex_unlock(&binder_lock);
		if (files)
			put_files_struct(files);
	} while (proc);
}
static DECLARE_WORK(binder_deferred_work, binder_deferred_func);

static void binder_defer_work(struct binder_proc *proc, int defer)
{
	mutex_lock(&binder_deferred_lock);
	proc->deferred_work |= defer;
	if (hlist_unhashed(&proc->deferred_work_node)) {
		hlist_add_head(&proc->deferred_work_node,
				&binder_deferred_list);
		schedule_work(&binder_deferred_work);
	}
	mutex_unlock(&binder_deferred_lock);
=======
>>>>>>> 533ac12e
}

static void binder_deferred_func(struct work_struct *work)
{
	struct binder_proc *proc;
	struct files_struct *files;

	int defer;
	do {
		mutex_lock(&binder_lock);
		mutex_lock(&binder_deferred_lock);
		if (!hlist_empty(&binder_deferred_list)) {
			proc = hlist_entry(binder_deferred_list.first,
					struct binder_proc, deferred_work_node);
			hlist_del_init(&proc->deferred_work_node);
			defer = proc->deferred_work;
			proc->deferred_work = 0;
		} else {
			proc = NULL;
			defer = 0;
		}
		mutex_unlock(&binder_deferred_lock);

		files = NULL;
		if (defer & BINDER_DEFERRED_PUT_FILES) {
			files = proc->files;
			if (files)
				proc->files = NULL;
		}

		if (defer & BINDER_DEFERRED_FLUSH)
			binder_deferred_flush(proc);

		if (defer & BINDER_DEFERRED_RELEASE)
			binder_deferred_release(proc); /* frees proc */

		mutex_unlock(&binder_lock);
		if (files)
			put_files_struct(files);
	} while (proc);
}
static DECLARE_WORK(binder_deferred_work, binder_deferred_func);

static void binder_defer_work(struct binder_proc *proc, int defer)
{
	mutex_lock(&binder_deferred_lock);
	proc->deferred_work |= defer;
	if (hlist_unhashed(&proc->deferred_work_node)) {
		hlist_add_head(&proc->deferred_work_node,
				&binder_deferred_list);
		schedule_work(&binder_deferred_work);
	}
	mutex_unlock(&binder_deferred_lock);
}

static char *print_binder_transaction(char *buf, char *end, const char *prefix,
				      struct binder_transaction *t)
{
	buf += snprintf(buf, end - buf,
			"%s %d: %p from %d:%d to %d:%d code %x "
			"flags %x pri %ld r%d",
			prefix, t->debug_id, t,
			t->from ? t->from->proc->pid : 0,
			t->from ? t->from->pid : 0,
			t->to_proc ? t->to_proc->pid : 0,
			t->to_thread ? t->to_thread->pid : 0,
			t->code, t->flags, t->priority, t->need_reply);
	if (buf >= end)
		return buf;
	if (t->buffer == NULL) {
		buf += snprintf(buf, end - buf, " buffer free\n");
		return buf;
	}
	if (t->buffer->target_node) {
		buf += snprintf(buf, end - buf, " node %d",
				t->buffer->target_node->debug_id);
		if (buf >= end)
			return buf;
	}
	buf += snprintf(buf, end - buf, " size %zd:%zd data %p\n",
			t->buffer->data_size, t->buffer->offsets_size,
			t->buffer->data);
	return buf;
}

static char *print_binder_buffer(char *buf, char *end, const char *prefix,
				 struct binder_buffer *buffer)
{
	buf += snprintf(buf, end - buf, "%s %d: %p size %zd:%zd %s\n",
			prefix, buffer->debug_id, buffer->data,
			buffer->data_size, buffer->offsets_size,
			buffer->transaction ? "active" : "delivered");
	return buf;
}

static char *print_binder_work(char *buf, char *end, const char *prefix,
			       const char *transaction_prefix,
			       struct binder_work *w)
{
	struct binder_node *node;
	struct binder_transaction *t;

	switch (w->type) {
	case BINDER_WORK_TRANSACTION:
		t = container_of(w, struct binder_transaction, work);
		buf = print_binder_transaction(buf, end, transaction_prefix, t);
		break;
	case BINDER_WORK_TRANSACTION_COMPLETE:
		buf += snprintf(buf, end - buf,
				"%stransaction complete\n", prefix);
		break;
	case BINDER_WORK_NODE:
		node = container_of(w, struct binder_node, work);
		buf += snprintf(buf, end - buf, "%snode work %d: u%p c%p\n",
				prefix, node->debug_id, node->ptr,
				node->cookie);
		break;
	case BINDER_WORK_DEAD_BINDER:
		buf += snprintf(buf, end - buf, "%shas dead binder\n", prefix);
		break;
	case BINDER_WORK_DEAD_BINDER_AND_CLEAR:
		buf += snprintf(buf, end - buf,
				"%shas cleared dead binder\n", prefix);
		break;
	case BINDER_WORK_CLEAR_DEATH_NOTIFICATION:
		buf += snprintf(buf, end - buf,
				"%shas cleared death notification\n", prefix);
		break;
	default:
		buf += snprintf(buf, end - buf, "%sunknown work: type %d\n",
				prefix, w->type);
		break;
	}
	return buf;
}

static char *print_binder_thread(char *buf, char *end,
				 struct binder_thread *thread,
				 int print_always)
{
	struct binder_transaction *t;
	struct binder_work *w;
	char *start_buf = buf;
	char *header_buf;

	buf += snprintf(buf, end - buf, "  thread %d: l %02x\n",
			thread->pid, thread->looper);
	header_buf = buf;
	t = thread->transaction_stack;
	while (t) {
		if (buf >= end)
			break;
		if (t->from == thread) {
			buf = print_binder_transaction(buf, end,
						"    outgoing transaction", t);
			t = t->from_parent;
		} else if (t->to_thread == thread) {
			buf = print_binder_transaction(buf, end,
						"    incoming transaction", t);
			t = t->to_parent;
		} else {
			buf = print_binder_transaction(buf, end,
						"    bad transaction", t);
			t = NULL;
		}
	}
	list_for_each_entry(w, &thread->todo, entry) {
		if (buf >= end)
			break;
		buf = print_binder_work(buf, end, "    ",
					"    pending transaction", w);
	}
	if (!print_always && buf == header_buf)
		buf = start_buf;
	return buf;
}

static char *print_binder_node(char *buf, char *end, struct binder_node *node)
{
	struct binder_ref *ref;
	struct hlist_node *pos;
	struct binder_work *w;
	int count;

	count = 0;
	hlist_for_each_entry(ref, pos, &node->refs, node_entry)
		count++;

	buf += snprintf(buf, end - buf,
			"  node %d: u%p c%p hs %d hw %d ls %d lw %d "
			"is %d iw %d",
			node->debug_id, node->ptr, node->cookie,
			node->has_strong_ref, node->has_weak_ref,
			node->local_strong_refs, node->local_weak_refs,
			node->internal_strong_refs, count);
	if (buf >= end)
		return buf;
	if (count) {
		buf += snprintf(buf, end - buf, " proc");
		if (buf >= end)
			return buf;
		hlist_for_each_entry(ref, pos, &node->refs, node_entry) {
			buf += snprintf(buf, end - buf, " %d", ref->proc->pid);
			if (buf >= end)
				return buf;
		}
	}
	buf += snprintf(buf, end - buf, "\n");
	list_for_each_entry(w, &node->async_todo, entry) {
		if (buf >= end)
			break;
		buf = print_binder_work(buf, end, "    ",
					"    pending async transaction", w);
	}
	return buf;
}

static char *print_binder_ref(char *buf, char *end, struct binder_ref *ref)
{
	buf += snprintf(buf, end - buf,
			"  ref %d: desc %d %snode %d s %d w %d d %p\n",
			ref->debug_id, ref->desc,
			ref->node->proc ? "" : "dead ", ref->node->debug_id,
			ref->strong, ref->weak, ref->death);
	return buf;
}

static char *print_binder_proc(char *buf, char *end,
			       struct binder_proc *proc, int print_all)
{
	struct binder_work *w;
	struct rb_node *n;
	char *start_buf = buf;
	char *header_buf;

	buf += snprintf(buf, end - buf, "proc %d\n", proc->pid);
	header_buf = buf;

	for (n = rb_first(&proc->threads);
	     n != NULL && buf < end;
	     n = rb_next(n))
		buf = print_binder_thread(buf, end,
					  rb_entry(n, struct binder_thread,
						   rb_node), print_all);
	for (n = rb_first(&proc->nodes);
	     n != NULL && buf < end;
	     n = rb_next(n)) {
		struct binder_node *node = rb_entry(n, struct binder_node,
						    rb_node);
		if (print_all || node->has_async_transaction)
			buf = print_binder_node(buf, end, node);
	}
	if (print_all) {
		for (n = rb_first(&proc->refs_by_desc);
		     n != NULL && buf < end;
		     n = rb_next(n))
			buf = print_binder_ref(buf, end,
					       rb_entry(n, struct binder_ref,
							rb_node_desc));
	}
	for (n = rb_first(&proc->allocated_buffers);
	     n != NULL && buf < end;
	     n = rb_next(n))
		buf = print_binder_buffer(buf, end, "  buffer",
					  rb_entry(n, struct binder_buffer,
						   rb_node));
	list_for_each_entry(w, &proc->todo, entry) {
		if (buf >= end)
			break;
		buf = print_binder_work(buf, end, "  ",
					"  pending transaction", w);
	}
	list_for_each_entry(w, &proc->delivered_death, entry) {
		if (buf >= end)
			break;
		buf += snprintf(buf, end - buf,
				"  has delivered dead binder\n");
		break;
	}
	if (!print_all && buf == header_buf)
		buf = start_buf;
	return buf;
}

static const char *binder_return_strings[] = {
	"BR_ERROR",
	"BR_OK",
	"BR_TRANSACTION",
	"BR_REPLY",
	"BR_ACQUIRE_RESULT",
	"BR_DEAD_REPLY",
	"BR_TRANSACTION_COMPLETE",
	"BR_INCREFS",
	"BR_ACQUIRE",
	"BR_RELEASE",
	"BR_DECREFS",
	"BR_ATTEMPT_ACQUIRE",
	"BR_NOOP",
	"BR_SPAWN_LOOPER",
	"BR_FINISHED",
	"BR_DEAD_BINDER",
	"BR_CLEAR_DEATH_NOTIFICATION_DONE",
	"BR_FAILED_REPLY"
};

static const char *binder_command_strings[] = {
	"BC_TRANSACTION",
	"BC_REPLY",
	"BC_ACQUIRE_RESULT",
	"BC_FREE_BUFFER",
	"BC_INCREFS",
	"BC_ACQUIRE",
	"BC_RELEASE",
	"BC_DECREFS",
	"BC_INCREFS_DONE",
	"BC_ACQUIRE_DONE",
	"BC_ATTEMPT_ACQUIRE",
	"BC_REGISTER_LOOPER",
	"BC_ENTER_LOOPER",
	"BC_EXIT_LOOPER",
	"BC_REQUEST_DEATH_NOTIFICATION",
	"BC_CLEAR_DEATH_NOTIFICATION",
	"BC_DEAD_BINDER_DONE"
};

static const char *binder_objstat_strings[] = {
	"proc",
	"thread",
	"node",
	"ref",
	"death",
	"transaction",
	"transaction_complete"
};

static char *print_binder_stats(char *buf, char *end, const char *prefix,
				struct binder_stats *stats)
{
	int i;

	BUILD_BUG_ON(ARRAY_SIZE(stats->bc) !=
			ARRAY_SIZE(binder_command_strings));
	for (i = 0; i < ARRAY_SIZE(stats->bc); i++) {
		if (stats->bc[i])
			buf += snprintf(buf, end - buf, "%s%s: %d\n", prefix,
					binder_command_strings[i],
					stats->bc[i]);
		if (buf >= end)
			return buf;
	}

	BUILD_BUG_ON(ARRAY_SIZE(stats->br) !=
			ARRAY_SIZE(binder_return_strings));
	for (i = 0; i < ARRAY_SIZE(stats->br); i++) {
		if (stats->br[i])
			buf += snprintf(buf, end - buf, "%s%s: %d\n", prefix,
					binder_return_strings[i], stats->br[i]);
		if (buf >= end)
			return buf;
	}

	BUILD_BUG_ON(ARRAY_SIZE(stats->obj_created) !=
			ARRAY_SIZE(binder_objstat_strings));
	BUILD_BUG_ON(ARRAY_SIZE(stats->obj_created) !=
			ARRAY_SIZE(stats->obj_deleted));
	for (i = 0; i < ARRAY_SIZE(stats->obj_created); i++) {
		if (stats->obj_created[i] || stats->obj_deleted[i])
			buf += snprintf(buf, end - buf,
					"%s%s: active %d total %d\n", prefix,
					binder_objstat_strings[i],
					stats->obj_created[i] -
						stats->obj_deleted[i],
					stats->obj_created[i]);
		if (buf >= end)
			return buf;
	}
	return buf;
}

static char *print_binder_proc_stats(char *buf, char *end,
				     struct binder_proc *proc)
{
	struct binder_work *w;
	struct rb_node *n;
	int count, strong, weak;

	buf += snprintf(buf, end - buf, "proc %d\n", proc->pid);
	if (buf >= end)
		return buf;
	count = 0;
	for (n = rb_first(&proc->threads); n != NULL; n = rb_next(n))
		count++;
	buf += snprintf(buf, end - buf, "  threads: %d\n", count);
	if (buf >= end)
		return buf;
	buf += snprintf(buf, end - buf, "  requested threads: %d+%d/%d\n"
			"  ready threads %d\n"
			"  free async space %zd\n", proc->requested_threads,
			proc->requested_threads_started, proc->max_threads,
			proc->ready_threads, proc->free_async_space);
	if (buf >= end)
		return buf;
	count = 0;
	for (n = rb_first(&proc->nodes); n != NULL; n = rb_next(n))
		count++;
	buf += snprintf(buf, end - buf, "  nodes: %d\n", count);
	if (buf >= end)
		return buf;
	count = 0;
	strong = 0;
	weak = 0;
	for (n = rb_first(&proc->refs_by_desc); n != NULL; n = rb_next(n)) {
		struct binder_ref *ref = rb_entry(n, struct binder_ref,
						  rb_node_desc);
		count++;
		strong += ref->strong;
		weak += ref->weak;
	}
	buf += snprintf(buf, end - buf, "  refs: %d s %d w %d\n",
			count, strong, weak);
	if (buf >= end)
		return buf;

	count = 0;
	for (n = rb_first(&proc->allocated_buffers); n != NULL; n = rb_next(n))
		count++;
	buf += snprintf(buf, end - buf, "  buffers: %d\n", count);
	if (buf >= end)
		return buf;

	count = 0;
	list_for_each_entry(w, &proc->todo, entry) {
		switch (w->type) {
		case BINDER_WORK_TRANSACTION:
			count++;
			break;
		default:
			break;
		}
	}
	buf += snprintf(buf, end - buf, "  pending transactions: %d\n", count);
	if (buf >= end)
		return buf;

	buf = print_binder_stats(buf, end, "  ", &proc->stats);

	return buf;
}


static int binder_read_proc_state(char *page, char **start, off_t off,
				  int count, int *eof, void *data)
{
	struct binder_proc *proc;
	struct hlist_node *pos;
	struct binder_node *node;
	int len = 0;
	char *buf = page;
	char *end = page + PAGE_SIZE;
	int do_lock = !binder_debug_no_lock;

	if (off)
		return 0;

	if (do_lock)
		mutex_lock(&binder_lock);

	buf += snprintf(buf, end - buf, "binder state:\n");

	if (!hlist_empty(&binder_dead_nodes))
		buf += snprintf(buf, end - buf, "dead nodes:\n");
	hlist_for_each_entry(node, pos, &binder_dead_nodes, dead_node) {
		if (buf >= end)
			break;
		buf = print_binder_node(buf, end, node);
	}

	hlist_for_each_entry(proc, pos, &binder_procs, proc_node) {
		if (buf >= end)
			break;
		buf = print_binder_proc(buf, end, proc, 1);
	}
	if (do_lock)
		mutex_unlock(&binder_lock);
	if (buf > page + PAGE_SIZE)
		buf = page + PAGE_SIZE;

	*start = page + off;

	len = buf - page;
	if (len > off)
		len -= off;
	else
		len = 0;

	return len < count ? len  : count;
}

static int binder_read_proc_stats(char *page, char **start, off_t off,
				  int count, int *eof, void *data)
{
	struct binder_proc *proc;
	struct hlist_node *pos;
	int len = 0;
	char *p = page;
	int do_lock = !binder_debug_no_lock;

	if (off)
		return 0;

	if (do_lock)
		mutex_lock(&binder_lock);

	p += snprintf(p, PAGE_SIZE, "binder stats:\n");

	p = print_binder_stats(p, page + PAGE_SIZE, "", &binder_stats);

	hlist_for_each_entry(proc, pos, &binder_procs, proc_node) {
		if (p >= page + PAGE_SIZE)
			break;
		p = print_binder_proc_stats(p, page + PAGE_SIZE, proc);
	}
	if (do_lock)
		mutex_unlock(&binder_lock);
	if (p > page + PAGE_SIZE)
		p = page + PAGE_SIZE;

	*start = page + off;

	len = p - page;
	if (len > off)
		len -= off;
	else
		len = 0;

	return len < count ? len  : count;
}

static int binder_read_proc_transactions(char *page, char **start, off_t off,
					 int count, int *eof, void *data)
{
	struct binder_proc *proc;
	struct hlist_node *pos;
	int len = 0;
	char *buf = page;
	char *end = page + PAGE_SIZE;
	int do_lock = !binder_debug_no_lock;

	if (off)
		return 0;

	if (do_lock)
		mutex_lock(&binder_lock);

	buf += snprintf(buf, end - buf, "binder transactions:\n");
	hlist_for_each_entry(proc, pos, &binder_procs, proc_node) {
		if (buf >= end)
			break;
		buf = print_binder_proc(buf, end, proc, 0);
	}
	if (do_lock)
		mutex_unlock(&binder_lock);
	if (buf > page + PAGE_SIZE)
		buf = page + PAGE_SIZE;

	*start = page + off;

	len = buf - page;
	if (len > off)
		len -= off;
	else
		len = 0;

	return len < count ? len  : count;
}

static int binder_read_proc_proc(char *page, char **start, off_t off,
				 int count, int *eof, void *data)
{
	struct binder_proc *proc = data;
	int len = 0;
	char *p = page;
	int do_lock = !binder_debug_no_lock;

	if (off)
		return 0;

	if (do_lock)
		mutex_lock(&binder_lock);
	p += snprintf(p, PAGE_SIZE, "binder proc state:\n");
	p = print_binder_proc(p, page + PAGE_SIZE, proc, 1);
	if (do_lock)
		mutex_unlock(&binder_lock);

	if (p > page + PAGE_SIZE)
		p = page + PAGE_SIZE;
	*start = page + off;

	len = p - page;
	if (len > off)
		len -= off;
	else
		len = 0;

	return len < count ? len  : count;
}

static char *print_binder_transaction_log_entry(char *buf, char *end,
					struct binder_transaction_log_entry *e)
{
	buf += snprintf(buf, end - buf,
			"%d: %s from %d:%d to %d:%d node %d handle %d "
			"size %d:%d\n",
			e->debug_id, (e->call_type == 2) ? "reply" :
			((e->call_type == 1) ? "async" : "call "), e->from_proc,
			e->from_thread, e->to_proc, e->to_thread, e->to_node,
			e->target_handle, e->data_size, e->offsets_size);
	return buf;
}

static int binder_read_proc_transaction_log(
	char *page, char **start, off_t off, int count, int *eof, void *data)
{
	struct binder_transaction_log *log = data;
	int len = 0;
	int i;
	char *buf = page;
	char *end = page + PAGE_SIZE;

	if (off)
		return 0;

	if (log->full) {
		for (i = log->next; i < ARRAY_SIZE(log->entry); i++) {
			if (buf >= end)
				break;
			buf = print_binder_transaction_log_entry(buf, end,
								&log->entry[i]);
		}
	}
	for (i = 0; i < log->next; i++) {
		if (buf >= end)
			break;
		buf = print_binder_transaction_log_entry(buf, end,
							 &log->entry[i]);
	}

	*start = page + off;

	len = buf - page;
	if (len > off)
		len -= off;
	else
		len = 0;

	return len < count ? len  : count;
}

static const struct file_operations binder_fops = {
	.owner = THIS_MODULE,
	.poll = binder_poll,
	.unlocked_ioctl = binder_ioctl,
	.mmap = binder_mmap,
	.open = binder_open,
	.flush = binder_flush,
	.release = binder_release,
};

static struct miscdevice binder_miscdev = {
	.minor = MISC_DYNAMIC_MINOR,
	.name = "binder",
	.fops = &binder_fops
};

static int __init binder_init(void)
{
	int ret;

	binder_proc_dir_entry_root = proc_mkdir("binder", NULL);
	if (binder_proc_dir_entry_root)
		binder_proc_dir_entry_proc = proc_mkdir("proc",
						binder_proc_dir_entry_root);
	ret = misc_register(&binder_miscdev);
	if (binder_proc_dir_entry_root) {
		create_proc_read_entry("state",
				       S_IRUGO,
				       binder_proc_dir_entry_root,
				       binder_read_proc_state,
				       NULL);
		create_proc_read_entry("stats",
				       S_IRUGO,
				       binder_proc_dir_entry_root,
				       binder_read_proc_stats,
				       NULL);
		create_proc_read_entry("transactions",
				       S_IRUGO,
				       binder_proc_dir_entry_root,
				       binder_read_proc_transactions,
				       NULL);
		create_proc_read_entry("transaction_log",
				       S_IRUGO,
				       binder_proc_dir_entry_root,
				       binder_read_proc_transaction_log,
				       &binder_transaction_log);
		create_proc_read_entry("failed_transaction_log",
				       S_IRUGO,
				       binder_proc_dir_entry_root,
				       binder_read_proc_transaction_log,
				       &binder_transaction_log_failed);
	}
	return ret;
}

device_initcall(binder_init);

MODULE_LICENSE("GPL v2");<|MERGE_RESOLUTION|>--- conflicted
+++ resolved
@@ -2377,16 +2377,11 @@
 
 		tr.data_size = t->buffer->data_size;
 		tr.offsets_size = t->buffer->offsets_size;
-<<<<<<< HEAD
-		tr.data.ptr.buffer = (void *)t->buffer->data + proc->user_buffer_offset;
-		tr.data.ptr.offsets = tr.data.ptr.buffer + ALIGN(t->buffer->data_size, sizeof(void *));
-=======
 		tr.data.ptr.buffer = (void *)t->buffer->data +
 					proc->user_buffer_offset;
 		tr.data.ptr.offsets = tr.data.ptr.buffer +
 					ALIGN(t->buffer->data_size,
 					    sizeof(void *));
->>>>>>> 533ac12e
 
 		if (put_user(cmd, (uint32_t __user *)ptr))
 			return -EFAULT;
@@ -2847,13 +2842,9 @@
 		char strbuf[11];
 		snprintf(strbuf, sizeof(strbuf), "%u", proc->pid);
 		remove_proc_entry(strbuf, binder_proc_dir_entry_proc);
-<<<<<<< HEAD
-		create_proc_read_entry(strbuf, S_IRUGO, binder_proc_dir_entry_proc, binder_read_proc_proc, proc);
-=======
 		create_proc_read_entry(strbuf, S_IRUGO,
 				       binder_proc_dir_entry_proc,
 				       binder_read_proc_proc, proc);
->>>>>>> 533ac12e
 	}
 
 	return 0;
@@ -3021,60 +3012,6 @@
 		       active_transactions, buffers, page_count);
 
 	kfree(proc);
-<<<<<<< HEAD
-}
-
-static void binder_deferred_func(struct work_struct *work)
-{
-	struct binder_proc *proc;
-	struct files_struct *files;
-
-	int defer;
-	do {
-		mutex_lock(&binder_lock);
-		mutex_lock(&binder_deferred_lock);
-		if (!hlist_empty(&binder_deferred_list)) {
-			proc = hlist_entry(binder_deferred_list.first,
-					struct binder_proc, deferred_work_node);
-			hlist_del_init(&proc->deferred_work_node);
-			defer = proc->deferred_work;
-			proc->deferred_work = 0;
-		} else {
-			proc = NULL;
-			defer = 0;
-		}
-		mutex_unlock(&binder_deferred_lock);
-
-		files = NULL;
-		if (defer & BINDER_DEFERRED_PUT_FILES)
-			if ((files = proc->files))
-				proc->files = NULL;
-
-		if (defer & BINDER_DEFERRED_FLUSH)
-			binder_deferred_flush(proc);
-
-		if (defer & BINDER_DEFERRED_RELEASE)
-			binder_deferred_release(proc); /* frees proc */
-
-		mutex_unlock(&binder_lock);
-		if (files)
-			put_files_struct(files);
-	} while (proc);
-}
-static DECLARE_WORK(binder_deferred_work, binder_deferred_func);
-
-static void binder_defer_work(struct binder_proc *proc, int defer)
-{
-	mutex_lock(&binder_deferred_lock);
-	proc->deferred_work |= defer;
-	if (hlist_unhashed(&proc->deferred_work_node)) {
-		hlist_add_head(&proc->deferred_work_node,
-				&binder_deferred_list);
-		schedule_work(&binder_deferred_work);
-	}
-	mutex_unlock(&binder_deferred_lock);
-=======
->>>>>>> 533ac12e
 }
 
 static void binder_deferred_func(struct work_struct *work)
