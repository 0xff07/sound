--- conflicted
+++ resolved
@@ -1471,11 +1471,7 @@
 
 static void __devinit winbond_check(int io, int key)
 {
-<<<<<<< HEAD
-	int devid, devrev, oldid, x_devid, x_devrev, x_oldid;
-=======
 	int origval, devid, devrev, oldid, x_devid, x_devrev, x_oldid;
->>>>>>> 4e8a2372
 
 	if (!request_region(io, 3, __func__))
 		return;
@@ -1500,11 +1496,8 @@
 	outb(0x09, io);
 	oldid = inb(io + 1);
 	outb(0xaa, io);    /* Magic Seal */
-<<<<<<< HEAD
-=======
 
 	outb(origval, io); /* in case we poked some entirely different hardware */
->>>>>>> 4e8a2372
 
 	if ((x_devid == devid) && (x_devrev == devrev) && (x_oldid == oldid))
 		goto out; /* protection against false positives */
@@ -1516,22 +1509,15 @@
 
 static void __devinit winbond_check2(int io, int key)
 {
-<<<<<<< HEAD
-	int devid, devrev, oldid, x_devid, x_devrev, x_oldid;
-=======
 	int origval[3], devid, devrev, oldid, x_devid, x_devrev, x_oldid;
->>>>>>> 4e8a2372
 
 	if (!request_region(io, 3, __func__))
 		return;
 
-<<<<<<< HEAD
-=======
 	origval[0] = inb(io); /* Save original values */
 	origval[1] = inb(io + 1);
 	origval[2] = inb(io + 2);
 
->>>>>>> 4e8a2372
 	/* First probe without the key */
 	outb(0x20, io + 2);
 	x_devid = inb(io + 2);
@@ -1550,13 +1536,10 @@
 	oldid = inb(io + 2);
 	outb(0xaa, io);    /* Magic Seal */
 
-<<<<<<< HEAD
-=======
 	outb(origval[0], io); /* in case we poked some entirely different hardware */
 	outb(origval[1], io + 1);
 	outb(origval[2], io + 2);
 
->>>>>>> 4e8a2372
 	if (x_devid == devid && x_devrev == devrev && x_oldid == oldid)
 		goto out; /* protection against false positives */
 
@@ -1567,11 +1550,7 @@
 
 static void __devinit smsc_check(int io, int key)
 {
-<<<<<<< HEAD
-	int id, rev, oldid, oldrev, x_id, x_rev, x_oldid, x_oldrev;
-=======
 	int origval, id, rev, oldid, oldrev, x_id, x_rev, x_oldid, x_oldrev;
->>>>>>> 4e8a2372
 
 	if (!request_region(io, 3, __func__))
 		return;
@@ -1601,11 +1580,8 @@
 	rev = inb(io + 1);
 	outb(0xaa, io);    /* Magic Seal */
 
-<<<<<<< HEAD
-=======
 	outb(origval, io); /* in case we poked some entirely different hardware */
 
->>>>>>> 4e8a2372
 	if (x_id == id && x_oldrev == oldrev &&
 	    x_oldid == oldid && x_rev == rev)
 		goto out; /* protection against false positives */
@@ -1675,7 +1651,6 @@
 #endif /* CONFIG_PARPORT_PC_SUPERIO */
 
 static struct superio_struct *find_superio(struct parport *p)
-<<<<<<< HEAD
 {
 	int i;
 	for (i = 0; i < NR_SUPERIOS; i++)
@@ -1686,18 +1661,6 @@
 
 static int get_superio_dma(struct parport *p)
 {
-=======
-{
-	int i;
-	for (i = 0; i < NR_SUPERIOS; i++)
-		if (superios[i].io != p->base)
-			return &superios[i];
-	return NULL;
-}
-
-static int get_superio_dma(struct parport *p)
-{
->>>>>>> 4e8a2372
 	struct superio_struct *s = find_superio(p);
 	if (s)
 		return s->dma;
