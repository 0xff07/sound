--- conflicted
+++ resolved
@@ -208,11 +208,8 @@
 #define SDHCI_QUIRK_BROKEN_TIMEOUT_VAL			(1<<12)
 /* Controller has an issue with buffer bits for small transfers */
 #define SDHCI_QUIRK_BROKEN_SMALL_PIO			(1<<13)
-<<<<<<< HEAD
-=======
 /* Controller does not provide transfer-complete interrupt when not busy */
 #define SDHCI_QUIRK_NO_BUSY_IRQ				(1<<14)
->>>>>>> 85122ea4
 
 	int			irq;		/* Device IRQ */
 	void __iomem *		ioaddr;		/* Mapped address */
