--- conflicted
+++ resolved
@@ -1409,10 +1409,7 @@
 	case NES_CM_STATE_CLOSED:
 		drop_packet(skb);
 		break;
-<<<<<<< HEAD
-=======
 	case NES_CM_STATE_FIN_WAIT1:
->>>>>>> 4e8a2372
 	case NES_CM_STATE_LAST_ACK:
 		cm_node->cm_id->rem_ref(cm_node->cm_id);
 	case NES_CM_STATE_TIME_WAIT:
@@ -1420,11 +1417,6 @@
 		rem_ref_cm_node(cm_node->cm_core, cm_node);
 		drop_packet(skb);
 		break;
-<<<<<<< HEAD
-	case NES_CM_STATE_FIN_WAIT1:
-		nes_debug(NES_DBG_CM, "Bad state %s[%u]\n", __func__, __LINE__);
-=======
->>>>>>> 4e8a2372
 	default:
 		drop_packet(skb);
 		break;
