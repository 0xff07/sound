// SPDX-License-Identifier: GPL-2.0-or-later
/*
 * Universal Flash Storage Host controller driver Core
 * Copyright (C) 2011-2013 Samsung India Software Operations
 * Copyright (c) 2013-2016, The Linux Foundation. All rights reserved.
 *
 * Authors:
 *	Santosh Yaraganavi <santosh.sy@samsung.com>
 *	Vinayak Holikatti <h.vinayak@samsung.com>
 */

#include <linux/async.h>
#include <linux/devfreq.h>
#include <linux/nls.h>
#include <linux/of.h>
#include <linux/bitfield.h>
#include <linux/blk-pm.h>
#include <linux/blkdev.h>
#include <linux/clk.h>
#include <linux/delay.h>
#include <linux/interrupt.h>
#include <linux/module.h>
#include <linux/regulator/consumer.h>
#include <linux/sched/clock.h>
#include <scsi/scsi_cmnd.h>
#include <scsi/scsi_dbg.h>
#include <scsi/scsi_driver.h>
#include <scsi/scsi_eh.h>
#include "ufshcd-priv.h"
#include <ufs/ufs_quirks.h>
#include <ufs/unipro.h>
#include "ufs-sysfs.h"
#include "ufs-debugfs.h"
#include "ufs-fault-injection.h"
#include "ufs_bsg.h"
#include "ufshcd-crypto.h"
#include "ufshpb.h"
#include <asm/unaligned.h>

#define CREATE_TRACE_POINTS
#include <trace/events/ufs.h>

#define UFSHCD_ENABLE_INTRS	(UTP_TRANSFER_REQ_COMPL |\
				 UTP_TASK_REQ_COMPL |\
				 UFSHCD_ERROR_MASK)
/* UIC command timeout, unit: ms */
#define UIC_CMD_TIMEOUT	500

/* NOP OUT retries waiting for NOP IN response */
#define NOP_OUT_RETRIES    10
/* Timeout after 50 msecs if NOP OUT hangs without response */
#define NOP_OUT_TIMEOUT    50 /* msecs */

/* Query request retries */
#define QUERY_REQ_RETRIES 3
/* Query request timeout */
#define QUERY_REQ_TIMEOUT 1500 /* 1.5 seconds */

/* Advanced RPMB request timeout */
#define ADVANCED_RPMB_REQ_TIMEOUT  3000 /* 3 seconds */

/* Task management command timeout */
#define TM_CMD_TIMEOUT	100 /* msecs */

/* maximum number of retries for a general UIC command  */
#define UFS_UIC_COMMAND_RETRIES 3

/* maximum number of link-startup retries */
#define DME_LINKSTARTUP_RETRIES 3

/* maximum number of reset retries before giving up */
#define MAX_HOST_RESET_RETRIES 5

/* Maximum number of error handler retries before giving up */
#define MAX_ERR_HANDLER_RETRIES 5

/* Expose the flag value from utp_upiu_query.value */
#define MASK_QUERY_UPIU_FLAG_LOC 0xFF

/* Interrupt aggregation default timeout, unit: 40us */
#define INT_AGGR_DEF_TO	0x02

/* default delay of autosuspend: 2000 ms */
#define RPM_AUTOSUSPEND_DELAY_MS 2000

/* Default delay of RPM device flush delayed work */
#define RPM_DEV_FLUSH_RECHECK_WORK_DELAY_MS 5000

/* Default value of wait time before gating device ref clock */
#define UFSHCD_REF_CLK_GATING_WAIT_US 0xFF /* microsecs */

/* Polling time to wait for fDeviceInit */
#define FDEVICEINIT_COMPL_TIMEOUT 1500 /* millisecs */

#define ufshcd_toggle_vreg(_dev, _vreg, _on)				\
	({                                                              \
		int _ret;                                               \
		if (_on)                                                \
			_ret = ufshcd_enable_vreg(_dev, _vreg);         \
		else                                                    \
			_ret = ufshcd_disable_vreg(_dev, _vreg);        \
		_ret;                                                   \
	})

#define ufshcd_hex_dump(prefix_str, buf, len) do {                       \
	size_t __len = (len);                                            \
	print_hex_dump(KERN_ERR, prefix_str,                             \
		       __len > 4 ? DUMP_PREFIX_OFFSET : DUMP_PREFIX_NONE,\
		       16, 4, buf, __len, false);                        \
} while (0)

int ufshcd_dump_regs(struct ufs_hba *hba, size_t offset, size_t len,
		     const char *prefix)
{
	u32 *regs;
	size_t pos;

	if (offset % 4 != 0 || len % 4 != 0) /* keep readl happy */
		return -EINVAL;

	regs = kzalloc(len, GFP_ATOMIC);
	if (!regs)
		return -ENOMEM;

	for (pos = 0; pos < len; pos += 4) {
		if (offset == 0 &&
		    pos >= REG_UIC_ERROR_CODE_PHY_ADAPTER_LAYER &&
		    pos <= REG_UIC_ERROR_CODE_DME)
			continue;
		regs[pos / 4] = ufshcd_readl(hba, offset + pos);
	}

	ufshcd_hex_dump(prefix, regs, len);
	kfree(regs);

	return 0;
}
EXPORT_SYMBOL_GPL(ufshcd_dump_regs);

enum {
	UFSHCD_MAX_CHANNEL	= 0,
	UFSHCD_MAX_ID		= 1,
	UFSHCD_NUM_RESERVED	= 1,
	UFSHCD_CMD_PER_LUN	= 32 - UFSHCD_NUM_RESERVED,
	UFSHCD_CAN_QUEUE	= 32 - UFSHCD_NUM_RESERVED,
};

static const char *const ufshcd_state_name[] = {
	[UFSHCD_STATE_RESET]			= "reset",
	[UFSHCD_STATE_OPERATIONAL]		= "operational",
	[UFSHCD_STATE_ERROR]			= "error",
	[UFSHCD_STATE_EH_SCHEDULED_FATAL]	= "eh_fatal",
	[UFSHCD_STATE_EH_SCHEDULED_NON_FATAL]	= "eh_non_fatal",
};

/* UFSHCD error handling flags */
enum {
	UFSHCD_EH_IN_PROGRESS = (1 << 0),
};

/* UFSHCD UIC layer error flags */
enum {
	UFSHCD_UIC_DL_PA_INIT_ERROR = (1 << 0), /* Data link layer error */
	UFSHCD_UIC_DL_NAC_RECEIVED_ERROR = (1 << 1), /* Data link layer error */
	UFSHCD_UIC_DL_TCx_REPLAY_ERROR = (1 << 2), /* Data link layer error */
	UFSHCD_UIC_NL_ERROR = (1 << 3), /* Network layer error */
	UFSHCD_UIC_TL_ERROR = (1 << 4), /* Transport Layer error */
	UFSHCD_UIC_DME_ERROR = (1 << 5), /* DME error */
	UFSHCD_UIC_PA_GENERIC_ERROR = (1 << 6), /* Generic PA error */
};

#define ufshcd_set_eh_in_progress(h) \
	((h)->eh_flags |= UFSHCD_EH_IN_PROGRESS)
#define ufshcd_eh_in_progress(h) \
	((h)->eh_flags & UFSHCD_EH_IN_PROGRESS)
#define ufshcd_clear_eh_in_progress(h) \
	((h)->eh_flags &= ~UFSHCD_EH_IN_PROGRESS)

const struct ufs_pm_lvl_states ufs_pm_lvl_states[] = {
	[UFS_PM_LVL_0] = {UFS_ACTIVE_PWR_MODE, UIC_LINK_ACTIVE_STATE},
	[UFS_PM_LVL_1] = {UFS_ACTIVE_PWR_MODE, UIC_LINK_HIBERN8_STATE},
	[UFS_PM_LVL_2] = {UFS_SLEEP_PWR_MODE, UIC_LINK_ACTIVE_STATE},
	[UFS_PM_LVL_3] = {UFS_SLEEP_PWR_MODE, UIC_LINK_HIBERN8_STATE},
	[UFS_PM_LVL_4] = {UFS_POWERDOWN_PWR_MODE, UIC_LINK_HIBERN8_STATE},
	[UFS_PM_LVL_5] = {UFS_POWERDOWN_PWR_MODE, UIC_LINK_OFF_STATE},
	/*
	 * For DeepSleep, the link is first put in hibern8 and then off.
	 * Leaving the link in hibern8 is not supported.
	 */
	[UFS_PM_LVL_6] = {UFS_DEEPSLEEP_PWR_MODE, UIC_LINK_OFF_STATE},
};

static inline enum ufs_dev_pwr_mode
ufs_get_pm_lvl_to_dev_pwr_mode(enum ufs_pm_level lvl)
{
	return ufs_pm_lvl_states[lvl].dev_state;
}

static inline enum uic_link_state
ufs_get_pm_lvl_to_link_pwr_state(enum ufs_pm_level lvl)
{
	return ufs_pm_lvl_states[lvl].link_state;
}

static inline enum ufs_pm_level
ufs_get_desired_pm_lvl_for_dev_link_state(enum ufs_dev_pwr_mode dev_state,
					enum uic_link_state link_state)
{
	enum ufs_pm_level lvl;

	for (lvl = UFS_PM_LVL_0; lvl < UFS_PM_LVL_MAX; lvl++) {
		if ((ufs_pm_lvl_states[lvl].dev_state == dev_state) &&
			(ufs_pm_lvl_states[lvl].link_state == link_state))
			return lvl;
	}

	/* if no match found, return the level 0 */
	return UFS_PM_LVL_0;
}

static const struct ufs_dev_quirk ufs_fixups[] = {
	/* UFS cards deviations table */
	{ .wmanufacturerid = UFS_VENDOR_MICRON,
	  .model = UFS_ANY_MODEL,
	  .quirk = UFS_DEVICE_QUIRK_DELAY_BEFORE_LPM |
		   UFS_DEVICE_QUIRK_SWAP_L2P_ENTRY_FOR_HPB_READ },
	{ .wmanufacturerid = UFS_VENDOR_SAMSUNG,
	  .model = UFS_ANY_MODEL,
	  .quirk = UFS_DEVICE_QUIRK_DELAY_BEFORE_LPM |
		   UFS_DEVICE_QUIRK_HOST_PA_TACTIVATE |
		   UFS_DEVICE_QUIRK_RECOVERY_FROM_DL_NAC_ERRORS },
	{ .wmanufacturerid = UFS_VENDOR_SKHYNIX,
	  .model = UFS_ANY_MODEL,
	  .quirk = UFS_DEVICE_QUIRK_HOST_PA_SAVECONFIGTIME },
	{ .wmanufacturerid = UFS_VENDOR_SKHYNIX,
	  .model = "hB8aL1" /*H28U62301AMR*/,
	  .quirk = UFS_DEVICE_QUIRK_HOST_VS_DEBUGSAVECONFIGTIME },
	{ .wmanufacturerid = UFS_VENDOR_TOSHIBA,
	  .model = UFS_ANY_MODEL,
	  .quirk = UFS_DEVICE_QUIRK_DELAY_BEFORE_LPM },
	{ .wmanufacturerid = UFS_VENDOR_TOSHIBA,
	  .model = "THGLF2G9C8KBADG",
	  .quirk = UFS_DEVICE_QUIRK_PA_TACTIVATE },
	{ .wmanufacturerid = UFS_VENDOR_TOSHIBA,
	  .model = "THGLF2G9D8KBADG",
	  .quirk = UFS_DEVICE_QUIRK_PA_TACTIVATE },
	{}
};

static irqreturn_t ufshcd_tmc_handler(struct ufs_hba *hba);
static void ufshcd_async_scan(void *data, async_cookie_t cookie);
static int ufshcd_reset_and_restore(struct ufs_hba *hba);
static int ufshcd_eh_host_reset_handler(struct scsi_cmnd *cmd);
static int ufshcd_clear_tm_cmd(struct ufs_hba *hba, int tag);
static void ufshcd_hba_exit(struct ufs_hba *hba);
static int ufshcd_probe_hba(struct ufs_hba *hba, bool init_dev_params);
static int ufshcd_setup_clocks(struct ufs_hba *hba, bool on);
static inline void ufshcd_add_delay_before_dme_cmd(struct ufs_hba *hba);
static int ufshcd_host_reset_and_restore(struct ufs_hba *hba);
static void ufshcd_resume_clkscaling(struct ufs_hba *hba);
static void ufshcd_suspend_clkscaling(struct ufs_hba *hba);
static void __ufshcd_suspend_clkscaling(struct ufs_hba *hba);
static int ufshcd_scale_clks(struct ufs_hba *hba, bool scale_up);
static irqreturn_t ufshcd_intr(int irq, void *__hba);
static int ufshcd_change_power_mode(struct ufs_hba *hba,
			     struct ufs_pa_layer_attr *pwr_mode);
static int ufshcd_setup_hba_vreg(struct ufs_hba *hba, bool on);
static int ufshcd_setup_vreg(struct ufs_hba *hba, bool on);
static inline int ufshcd_config_vreg_hpm(struct ufs_hba *hba,
					 struct ufs_vreg *vreg);
static int ufshcd_try_to_abort_task(struct ufs_hba *hba, int tag);
static void ufshcd_wb_toggle_buf_flush_during_h8(struct ufs_hba *hba,
						 bool enable);
static void ufshcd_hba_vreg_set_lpm(struct ufs_hba *hba);
static void ufshcd_hba_vreg_set_hpm(struct ufs_hba *hba);

static inline void ufshcd_enable_irq(struct ufs_hba *hba)
{
	if (!hba->is_irq_enabled) {
		enable_irq(hba->irq);
		hba->is_irq_enabled = true;
	}
}

static inline void ufshcd_disable_irq(struct ufs_hba *hba)
{
	if (hba->is_irq_enabled) {
		disable_irq(hba->irq);
		hba->is_irq_enabled = false;
	}
}

static void ufshcd_configure_wb(struct ufs_hba *hba)
{
	if (!ufshcd_is_wb_allowed(hba))
		return;

	ufshcd_wb_toggle(hba, true);

	ufshcd_wb_toggle_buf_flush_during_h8(hba, true);

	if (ufshcd_is_wb_buf_flush_allowed(hba))
		ufshcd_wb_toggle_buf_flush(hba, true);
}

static void ufshcd_scsi_unblock_requests(struct ufs_hba *hba)
{
	if (atomic_dec_and_test(&hba->scsi_block_reqs_cnt))
		scsi_unblock_requests(hba->host);
}

static void ufshcd_scsi_block_requests(struct ufs_hba *hba)
{
	if (atomic_inc_return(&hba->scsi_block_reqs_cnt) == 1)
		scsi_block_requests(hba->host);
}

static void ufshcd_add_cmd_upiu_trace(struct ufs_hba *hba, unsigned int tag,
				      enum ufs_trace_str_t str_t)
{
	struct utp_upiu_req *rq = hba->lrb[tag].ucd_req_ptr;
	struct utp_upiu_header *header;

	if (!trace_ufshcd_upiu_enabled())
		return;

	if (str_t == UFS_CMD_SEND)
		header = &rq->header;
	else
		header = &hba->lrb[tag].ucd_rsp_ptr->header;

	trace_ufshcd_upiu(dev_name(hba->dev), str_t, header, &rq->sc.cdb,
			  UFS_TSF_CDB);
}

static void ufshcd_add_query_upiu_trace(struct ufs_hba *hba,
					enum ufs_trace_str_t str_t,
					struct utp_upiu_req *rq_rsp)
{
	if (!trace_ufshcd_upiu_enabled())
		return;

	trace_ufshcd_upiu(dev_name(hba->dev), str_t, &rq_rsp->header,
			  &rq_rsp->qr, UFS_TSF_OSF);
}

static void ufshcd_add_tm_upiu_trace(struct ufs_hba *hba, unsigned int tag,
				     enum ufs_trace_str_t str_t)
{
	struct utp_task_req_desc *descp = &hba->utmrdl_base_addr[tag];

	if (!trace_ufshcd_upiu_enabled())
		return;

	if (str_t == UFS_TM_SEND)
		trace_ufshcd_upiu(dev_name(hba->dev), str_t,
				  &descp->upiu_req.req_header,
				  &descp->upiu_req.input_param1,
				  UFS_TSF_TM_INPUT);
	else
		trace_ufshcd_upiu(dev_name(hba->dev), str_t,
				  &descp->upiu_rsp.rsp_header,
				  &descp->upiu_rsp.output_param1,
				  UFS_TSF_TM_OUTPUT);
}

static void ufshcd_add_uic_command_trace(struct ufs_hba *hba,
					 const struct uic_command *ucmd,
					 enum ufs_trace_str_t str_t)
{
	u32 cmd;

	if (!trace_ufshcd_uic_command_enabled())
		return;

	if (str_t == UFS_CMD_SEND)
		cmd = ucmd->command;
	else
		cmd = ufshcd_readl(hba, REG_UIC_COMMAND);

	trace_ufshcd_uic_command(dev_name(hba->dev), str_t, cmd,
				 ufshcd_readl(hba, REG_UIC_COMMAND_ARG_1),
				 ufshcd_readl(hba, REG_UIC_COMMAND_ARG_2),
				 ufshcd_readl(hba, REG_UIC_COMMAND_ARG_3));
}

static void ufshcd_add_command_trace(struct ufs_hba *hba, unsigned int tag,
				     enum ufs_trace_str_t str_t)
{
	u64 lba = 0;
	u8 opcode = 0, group_id = 0;
	u32 intr, doorbell;
	struct ufshcd_lrb *lrbp = &hba->lrb[tag];
	struct scsi_cmnd *cmd = lrbp->cmd;
	struct request *rq = scsi_cmd_to_rq(cmd);
	int transfer_len = -1;

	if (!cmd)
		return;

	/* trace UPIU also */
	ufshcd_add_cmd_upiu_trace(hba, tag, str_t);
	if (!trace_ufshcd_command_enabled())
		return;

	opcode = cmd->cmnd[0];

	if (opcode == READ_10 || opcode == WRITE_10) {
		/*
		 * Currently we only fully trace read(10) and write(10) commands
		 */
		transfer_len =
		       be32_to_cpu(lrbp->ucd_req_ptr->sc.exp_data_transfer_len);
		lba = scsi_get_lba(cmd);
		if (opcode == WRITE_10)
			group_id = lrbp->cmd->cmnd[6];
	} else if (opcode == UNMAP) {
		/*
		 * The number of Bytes to be unmapped beginning with the lba.
		 */
		transfer_len = blk_rq_bytes(rq);
		lba = scsi_get_lba(cmd);
	}

	intr = ufshcd_readl(hba, REG_INTERRUPT_STATUS);
	doorbell = ufshcd_readl(hba, REG_UTP_TRANSFER_REQ_DOOR_BELL);
	trace_ufshcd_command(dev_name(hba->dev), str_t, tag,
			doorbell, transfer_len, intr, lba, opcode, group_id);
}

static void ufshcd_print_clk_freqs(struct ufs_hba *hba)
{
	struct ufs_clk_info *clki;
	struct list_head *head = &hba->clk_list_head;

	if (list_empty(head))
		return;

	list_for_each_entry(clki, head, list) {
		if (!IS_ERR_OR_NULL(clki->clk) && clki->min_freq &&
				clki->max_freq)
			dev_err(hba->dev, "clk: %s, rate: %u\n",
					clki->name, clki->curr_freq);
	}
}

static void ufshcd_print_evt(struct ufs_hba *hba, u32 id,
			     const char *err_name)
{
	int i;
	bool found = false;
	const struct ufs_event_hist *e;

	if (id >= UFS_EVT_CNT)
		return;

	e = &hba->ufs_stats.event[id];

	for (i = 0; i < UFS_EVENT_HIST_LENGTH; i++) {
		int p = (i + e->pos) % UFS_EVENT_HIST_LENGTH;

		if (e->tstamp[p] == 0)
			continue;
		dev_err(hba->dev, "%s[%d] = 0x%x at %lld us\n", err_name, p,
			e->val[p], div_u64(e->tstamp[p], 1000));
		found = true;
	}

	if (!found)
		dev_err(hba->dev, "No record of %s\n", err_name);
	else
		dev_err(hba->dev, "%s: total cnt=%llu\n", err_name, e->cnt);
}

static void ufshcd_print_evt_hist(struct ufs_hba *hba)
{
	ufshcd_dump_regs(hba, 0, UFSHCI_REG_SPACE_SIZE, "host_regs: ");

	ufshcd_print_evt(hba, UFS_EVT_PA_ERR, "pa_err");
	ufshcd_print_evt(hba, UFS_EVT_DL_ERR, "dl_err");
	ufshcd_print_evt(hba, UFS_EVT_NL_ERR, "nl_err");
	ufshcd_print_evt(hba, UFS_EVT_TL_ERR, "tl_err");
	ufshcd_print_evt(hba, UFS_EVT_DME_ERR, "dme_err");
	ufshcd_print_evt(hba, UFS_EVT_AUTO_HIBERN8_ERR,
			 "auto_hibern8_err");
	ufshcd_print_evt(hba, UFS_EVT_FATAL_ERR, "fatal_err");
	ufshcd_print_evt(hba, UFS_EVT_LINK_STARTUP_FAIL,
			 "link_startup_fail");
	ufshcd_print_evt(hba, UFS_EVT_RESUME_ERR, "resume_fail");
	ufshcd_print_evt(hba, UFS_EVT_SUSPEND_ERR,
			 "suspend_fail");
	ufshcd_print_evt(hba, UFS_EVT_WL_RES_ERR, "wlun resume_fail");
	ufshcd_print_evt(hba, UFS_EVT_WL_SUSP_ERR,
			 "wlun suspend_fail");
	ufshcd_print_evt(hba, UFS_EVT_DEV_RESET, "dev_reset");
	ufshcd_print_evt(hba, UFS_EVT_HOST_RESET, "host_reset");
	ufshcd_print_evt(hba, UFS_EVT_ABORT, "task_abort");

	ufshcd_vops_dbg_register_dump(hba);
}

static
void ufshcd_print_trs(struct ufs_hba *hba, unsigned long bitmap, bool pr_prdt)
{
	const struct ufshcd_lrb *lrbp;
	int prdt_length;
	int tag;

	for_each_set_bit(tag, &bitmap, hba->nutrs) {
		lrbp = &hba->lrb[tag];

		dev_err(hba->dev, "UPIU[%d] - issue time %lld us\n",
				tag, div_u64(lrbp->issue_time_stamp_local_clock, 1000));
		dev_err(hba->dev, "UPIU[%d] - complete time %lld us\n",
				tag, div_u64(lrbp->compl_time_stamp_local_clock, 1000));
		dev_err(hba->dev,
			"UPIU[%d] - Transfer Request Descriptor phys@0x%llx\n",
			tag, (u64)lrbp->utrd_dma_addr);

		ufshcd_hex_dump("UPIU TRD: ", lrbp->utr_descriptor_ptr,
				sizeof(struct utp_transfer_req_desc));
		dev_err(hba->dev, "UPIU[%d] - Request UPIU phys@0x%llx\n", tag,
			(u64)lrbp->ucd_req_dma_addr);
		ufshcd_hex_dump("UPIU REQ: ", lrbp->ucd_req_ptr,
				sizeof(struct utp_upiu_req));
		dev_err(hba->dev, "UPIU[%d] - Response UPIU phys@0x%llx\n", tag,
			(u64)lrbp->ucd_rsp_dma_addr);
		ufshcd_hex_dump("UPIU RSP: ", lrbp->ucd_rsp_ptr,
				sizeof(struct utp_upiu_rsp));

		prdt_length = le16_to_cpu(
			lrbp->utr_descriptor_ptr->prd_table_length);
		if (hba->quirks & UFSHCD_QUIRK_PRDT_BYTE_GRAN)
			prdt_length /= ufshcd_sg_entry_size(hba);

		dev_err(hba->dev,
			"UPIU[%d] - PRDT - %d entries  phys@0x%llx\n",
			tag, prdt_length,
			(u64)lrbp->ucd_prdt_dma_addr);

		if (pr_prdt)
			ufshcd_hex_dump("UPIU PRDT: ", lrbp->ucd_prdt_ptr,
				ufshcd_sg_entry_size(hba) * prdt_length);
	}
}

static void ufshcd_print_tmrs(struct ufs_hba *hba, unsigned long bitmap)
{
	int tag;

	for_each_set_bit(tag, &bitmap, hba->nutmrs) {
		struct utp_task_req_desc *tmrdp = &hba->utmrdl_base_addr[tag];

		dev_err(hba->dev, "TM[%d] - Task Management Header\n", tag);
		ufshcd_hex_dump("", tmrdp, sizeof(*tmrdp));
	}
}

static void ufshcd_print_host_state(struct ufs_hba *hba)
{
	const struct scsi_device *sdev_ufs = hba->ufs_device_wlun;

	dev_err(hba->dev, "UFS Host state=%d\n", hba->ufshcd_state);
	dev_err(hba->dev, "outstanding reqs=0x%lx tasks=0x%lx\n",
		hba->outstanding_reqs, hba->outstanding_tasks);
	dev_err(hba->dev, "saved_err=0x%x, saved_uic_err=0x%x\n",
		hba->saved_err, hba->saved_uic_err);
	dev_err(hba->dev, "Device power mode=%d, UIC link state=%d\n",
		hba->curr_dev_pwr_mode, hba->uic_link_state);
	dev_err(hba->dev, "PM in progress=%d, sys. suspended=%d\n",
		hba->pm_op_in_progress, hba->is_sys_suspended);
	dev_err(hba->dev, "Auto BKOPS=%d, Host self-block=%d\n",
		hba->auto_bkops_enabled, hba->host->host_self_blocked);
	dev_err(hba->dev, "Clk gate=%d\n", hba->clk_gating.state);
	dev_err(hba->dev,
		"last_hibern8_exit_tstamp at %lld us, hibern8_exit_cnt=%d\n",
		div_u64(hba->ufs_stats.last_hibern8_exit_tstamp, 1000),
		hba->ufs_stats.hibern8_exit_cnt);
	dev_err(hba->dev, "last intr at %lld us, last intr status=0x%x\n",
		div_u64(hba->ufs_stats.last_intr_ts, 1000),
		hba->ufs_stats.last_intr_status);
	dev_err(hba->dev, "error handling flags=0x%x, req. abort count=%d\n",
		hba->eh_flags, hba->req_abort_count);
	dev_err(hba->dev, "hba->ufs_version=0x%x, Host capabilities=0x%x, caps=0x%x\n",
		hba->ufs_version, hba->capabilities, hba->caps);
	dev_err(hba->dev, "quirks=0x%x, dev. quirks=0x%x\n", hba->quirks,
		hba->dev_quirks);
	if (sdev_ufs)
		dev_err(hba->dev, "UFS dev info: %.8s %.16s rev %.4s\n",
			sdev_ufs->vendor, sdev_ufs->model, sdev_ufs->rev);

	ufshcd_print_clk_freqs(hba);
}

/**
 * ufshcd_print_pwr_info - print power params as saved in hba
 * power info
 * @hba: per-adapter instance
 */
static void ufshcd_print_pwr_info(struct ufs_hba *hba)
{
	static const char * const names[] = {
		"INVALID MODE",
		"FAST MODE",
		"SLOW_MODE",
		"INVALID MODE",
		"FASTAUTO_MODE",
		"SLOWAUTO_MODE",
		"INVALID MODE",
	};

	/*
	 * Using dev_dbg to avoid messages during runtime PM to avoid
	 * never-ending cycles of messages written back to storage by user space
	 * causing runtime resume, causing more messages and so on.
	 */
	dev_dbg(hba->dev, "%s:[RX, TX]: gear=[%d, %d], lane[%d, %d], pwr[%s, %s], rate = %d\n",
		 __func__,
		 hba->pwr_info.gear_rx, hba->pwr_info.gear_tx,
		 hba->pwr_info.lane_rx, hba->pwr_info.lane_tx,
		 names[hba->pwr_info.pwr_rx],
		 names[hba->pwr_info.pwr_tx],
		 hba->pwr_info.hs_rate);
}

static void ufshcd_device_reset(struct ufs_hba *hba)
{
	int err;

	err = ufshcd_vops_device_reset(hba);

	if (!err) {
		ufshcd_set_ufs_dev_active(hba);
		if (ufshcd_is_wb_allowed(hba)) {
			hba->dev_info.wb_enabled = false;
			hba->dev_info.wb_buf_flush_enabled = false;
		}
	}
	if (err != -EOPNOTSUPP)
		ufshcd_update_evt_hist(hba, UFS_EVT_DEV_RESET, err);
}

void ufshcd_delay_us(unsigned long us, unsigned long tolerance)
{
	if (!us)
		return;

	if (us < 10)
		udelay(us);
	else
		usleep_range(us, us + tolerance);
}
EXPORT_SYMBOL_GPL(ufshcd_delay_us);

/**
 * ufshcd_wait_for_register - wait for register value to change
 * @hba: per-adapter interface
 * @reg: mmio register offset
 * @mask: mask to apply to the read register value
 * @val: value to wait for
 * @interval_us: polling interval in microseconds
 * @timeout_ms: timeout in milliseconds
 *
 * Return:
 * -ETIMEDOUT on error, zero on success.
 */
static int ufshcd_wait_for_register(struct ufs_hba *hba, u32 reg, u32 mask,
				u32 val, unsigned long interval_us,
				unsigned long timeout_ms)
{
	int err = 0;
	unsigned long timeout = jiffies + msecs_to_jiffies(timeout_ms);

	/* ignore bits that we don't intend to wait on */
	val = val & mask;

	while ((ufshcd_readl(hba, reg) & mask) != val) {
		usleep_range(interval_us, interval_us + 50);
		if (time_after(jiffies, timeout)) {
			if ((ufshcd_readl(hba, reg) & mask) != val)
				err = -ETIMEDOUT;
			break;
		}
	}

	return err;
}

/**
 * ufshcd_get_intr_mask - Get the interrupt bit mask
 * @hba: Pointer to adapter instance
 *
 * Returns interrupt bit mask per version
 */
static inline u32 ufshcd_get_intr_mask(struct ufs_hba *hba)
{
	if (hba->ufs_version == ufshci_version(1, 0))
		return INTERRUPT_MASK_ALL_VER_10;
	if (hba->ufs_version <= ufshci_version(2, 0))
		return INTERRUPT_MASK_ALL_VER_11;

	return INTERRUPT_MASK_ALL_VER_21;
}

/**
 * ufshcd_get_ufs_version - Get the UFS version supported by the HBA
 * @hba: Pointer to adapter instance
 *
 * Returns UFSHCI version supported by the controller
 */
static inline u32 ufshcd_get_ufs_version(struct ufs_hba *hba)
{
	u32 ufshci_ver;

	if (hba->quirks & UFSHCD_QUIRK_BROKEN_UFS_HCI_VERSION)
		ufshci_ver = ufshcd_vops_get_ufs_hci_version(hba);
	else
		ufshci_ver = ufshcd_readl(hba, REG_UFS_VERSION);

	/*
	 * UFSHCI v1.x uses a different version scheme, in order
	 * to allow the use of comparisons with the ufshci_version
	 * function, we convert it to the same scheme as ufs 2.0+.
	 */
	if (ufshci_ver & 0x00010000)
		return ufshci_version(1, ufshci_ver & 0x00000100);

	return ufshci_ver;
}

/**
 * ufshcd_is_device_present - Check if any device connected to
 *			      the host controller
 * @hba: pointer to adapter instance
 *
 * Returns true if device present, false if no device detected
 */
static inline bool ufshcd_is_device_present(struct ufs_hba *hba)
{
	return ufshcd_readl(hba, REG_CONTROLLER_STATUS) & DEVICE_PRESENT;
}

/**
 * ufshcd_get_tr_ocs - Get the UTRD Overall Command Status
 * @lrbp: pointer to local command reference block
 *
 * This function is used to get the OCS field from UTRD
 * Returns the OCS field in the UTRD
 */
static enum utp_ocs ufshcd_get_tr_ocs(struct ufshcd_lrb *lrbp)
{
	return le32_to_cpu(lrbp->utr_descriptor_ptr->header.dword_2) & MASK_OCS;
}

/**
 * ufshcd_utrl_clear() - Clear requests from the controller request list.
 * @hba: per adapter instance
 * @mask: mask with one bit set for each request to be cleared
 */
static inline void ufshcd_utrl_clear(struct ufs_hba *hba, u32 mask)
{
	if (hba->quirks & UFSHCI_QUIRK_BROKEN_REQ_LIST_CLR)
		mask = ~mask;
	/*
	 * From the UFSHCI specification: "UTP Transfer Request List CLear
	 * Register (UTRLCLR): This field is bit significant. Each bit
	 * corresponds to a slot in the UTP Transfer Request List, where bit 0
	 * corresponds to request slot 0. A bit in this field is set to ‘0’
	 * by host software to indicate to the host controller that a transfer
	 * request slot is cleared. The host controller
	 * shall free up any resources associated to the request slot
	 * immediately, and shall set the associated bit in UTRLDBR to ‘0’. The
	 * host software indicates no change to request slots by setting the
	 * associated bits in this field to ‘1’. Bits in this field shall only
	 * be set ‘1’ or ‘0’ by host software when UTRLRSR is set to ‘1’."
	 */
	ufshcd_writel(hba, ~mask, REG_UTP_TRANSFER_REQ_LIST_CLEAR);
}

/**
 * ufshcd_utmrl_clear - Clear a bit in UTMRLCLR register
 * @hba: per adapter instance
 * @pos: position of the bit to be cleared
 */
static inline void ufshcd_utmrl_clear(struct ufs_hba *hba, u32 pos)
{
	if (hba->quirks & UFSHCI_QUIRK_BROKEN_REQ_LIST_CLR)
		ufshcd_writel(hba, (1 << pos), REG_UTP_TASK_REQ_LIST_CLEAR);
	else
		ufshcd_writel(hba, ~(1 << pos), REG_UTP_TASK_REQ_LIST_CLEAR);
}

/**
 * ufshcd_get_lists_status - Check UCRDY, UTRLRDY and UTMRLRDY
 * @reg: Register value of host controller status
 *
 * Returns integer, 0 on Success and positive value if failed
 */
static inline int ufshcd_get_lists_status(u32 reg)
{
	return !((reg & UFSHCD_STATUS_READY) == UFSHCD_STATUS_READY);
}

/**
 * ufshcd_get_uic_cmd_result - Get the UIC command result
 * @hba: Pointer to adapter instance
 *
 * This function gets the result of UIC command completion
 * Returns 0 on success, non zero value on error
 */
static inline int ufshcd_get_uic_cmd_result(struct ufs_hba *hba)
{
	return ufshcd_readl(hba, REG_UIC_COMMAND_ARG_2) &
	       MASK_UIC_COMMAND_RESULT;
}

/**
 * ufshcd_get_dme_attr_val - Get the value of attribute returned by UIC command
 * @hba: Pointer to adapter instance
 *
 * This function gets UIC command argument3
 * Returns 0 on success, non zero value on error
 */
static inline u32 ufshcd_get_dme_attr_val(struct ufs_hba *hba)
{
	return ufshcd_readl(hba, REG_UIC_COMMAND_ARG_3);
}

/**
 * ufshcd_get_req_rsp - returns the TR response transaction type
 * @ucd_rsp_ptr: pointer to response UPIU
 */
static inline int
ufshcd_get_req_rsp(struct utp_upiu_rsp *ucd_rsp_ptr)
{
	return be32_to_cpu(ucd_rsp_ptr->header.dword_0) >> 24;
}

/**
 * ufshcd_get_rsp_upiu_result - Get the result from response UPIU
 * @ucd_rsp_ptr: pointer to response UPIU
 *
 * This function gets the response status and scsi_status from response UPIU
 * Returns the response result code.
 */
static inline int
ufshcd_get_rsp_upiu_result(struct utp_upiu_rsp *ucd_rsp_ptr)
{
	return be32_to_cpu(ucd_rsp_ptr->header.dword_1) & MASK_RSP_UPIU_RESULT;
}

/*
 * ufshcd_get_rsp_upiu_data_seg_len - Get the data segment length
 *				from response UPIU
 * @ucd_rsp_ptr: pointer to response UPIU
 *
 * Return the data segment length.
 */
static inline unsigned int
ufshcd_get_rsp_upiu_data_seg_len(struct utp_upiu_rsp *ucd_rsp_ptr)
{
	return be32_to_cpu(ucd_rsp_ptr->header.dword_2) &
		MASK_RSP_UPIU_DATA_SEG_LEN;
}

/**
 * ufshcd_is_exception_event - Check if the device raised an exception event
 * @ucd_rsp_ptr: pointer to response UPIU
 *
 * The function checks if the device raised an exception event indicated in
 * the Device Information field of response UPIU.
 *
 * Returns true if exception is raised, false otherwise.
 */
static inline bool ufshcd_is_exception_event(struct utp_upiu_rsp *ucd_rsp_ptr)
{
	return be32_to_cpu(ucd_rsp_ptr->header.dword_2) &
			MASK_RSP_EXCEPTION_EVENT;
}

/**
 * ufshcd_reset_intr_aggr - Reset interrupt aggregation values.
 * @hba: per adapter instance
 */
static inline void
ufshcd_reset_intr_aggr(struct ufs_hba *hba)
{
	ufshcd_writel(hba, INT_AGGR_ENABLE |
		      INT_AGGR_COUNTER_AND_TIMER_RESET,
		      REG_UTP_TRANSFER_REQ_INT_AGG_CONTROL);
}

/**
 * ufshcd_config_intr_aggr - Configure interrupt aggregation values.
 * @hba: per adapter instance
 * @cnt: Interrupt aggregation counter threshold
 * @tmout: Interrupt aggregation timeout value
 */
static inline void
ufshcd_config_intr_aggr(struct ufs_hba *hba, u8 cnt, u8 tmout)
{
	ufshcd_writel(hba, INT_AGGR_ENABLE | INT_AGGR_PARAM_WRITE |
		      INT_AGGR_COUNTER_THLD_VAL(cnt) |
		      INT_AGGR_TIMEOUT_VAL(tmout),
		      REG_UTP_TRANSFER_REQ_INT_AGG_CONTROL);
}

/**
 * ufshcd_disable_intr_aggr - Disables interrupt aggregation.
 * @hba: per adapter instance
 */
static inline void ufshcd_disable_intr_aggr(struct ufs_hba *hba)
{
	ufshcd_writel(hba, 0, REG_UTP_TRANSFER_REQ_INT_AGG_CONTROL);
}

/**
 * ufshcd_enable_run_stop_reg - Enable run-stop registers,
 *			When run-stop registers are set to 1, it indicates the
 *			host controller that it can process the requests
 * @hba: per adapter instance
 */
static void ufshcd_enable_run_stop_reg(struct ufs_hba *hba)
{
	ufshcd_writel(hba, UTP_TASK_REQ_LIST_RUN_STOP_BIT,
		      REG_UTP_TASK_REQ_LIST_RUN_STOP);
	ufshcd_writel(hba, UTP_TRANSFER_REQ_LIST_RUN_STOP_BIT,
		      REG_UTP_TRANSFER_REQ_LIST_RUN_STOP);
}

/**
 * ufshcd_hba_start - Start controller initialization sequence
 * @hba: per adapter instance
 */
static inline void ufshcd_hba_start(struct ufs_hba *hba)
{
	u32 val = CONTROLLER_ENABLE;

	if (ufshcd_crypto_enable(hba))
		val |= CRYPTO_GENERAL_ENABLE;

	ufshcd_writel(hba, val, REG_CONTROLLER_ENABLE);
}

/**
 * ufshcd_is_hba_active - Get controller state
 * @hba: per adapter instance
 *
 * Returns true if and only if the controller is active.
 */
static inline bool ufshcd_is_hba_active(struct ufs_hba *hba)
{
	return ufshcd_readl(hba, REG_CONTROLLER_ENABLE) & CONTROLLER_ENABLE;
}

u32 ufshcd_get_local_unipro_ver(struct ufs_hba *hba)
{
	/* HCI version 1.0 and 1.1 supports UniPro 1.41 */
	if (hba->ufs_version <= ufshci_version(1, 1))
		return UFS_UNIPRO_VER_1_41;
	else
		return UFS_UNIPRO_VER_1_6;
}
EXPORT_SYMBOL(ufshcd_get_local_unipro_ver);

static bool ufshcd_is_unipro_pa_params_tuning_req(struct ufs_hba *hba)
{
	/*
	 * If both host and device support UniPro ver1.6 or later, PA layer
	 * parameters tuning happens during link startup itself.
	 *
	 * We can manually tune PA layer parameters if either host or device
	 * doesn't support UniPro ver 1.6 or later. But to keep manual tuning
	 * logic simple, we will only do manual tuning if local unipro version
	 * doesn't support ver1.6 or later.
	 */
	return ufshcd_get_local_unipro_ver(hba) < UFS_UNIPRO_VER_1_6;
}

/**
 * ufshcd_set_clk_freq - set UFS controller clock frequencies
 * @hba: per adapter instance
 * @scale_up: If True, set max possible frequency othewise set low frequency
 *
 * Returns 0 if successful
 * Returns < 0 for any other errors
 */
static int ufshcd_set_clk_freq(struct ufs_hba *hba, bool scale_up)
{
	int ret = 0;
	struct ufs_clk_info *clki;
	struct list_head *head = &hba->clk_list_head;

	if (list_empty(head))
		goto out;

	list_for_each_entry(clki, head, list) {
		if (!IS_ERR_OR_NULL(clki->clk)) {
			if (scale_up && clki->max_freq) {
				if (clki->curr_freq == clki->max_freq)
					continue;

				ret = clk_set_rate(clki->clk, clki->max_freq);
				if (ret) {
					dev_err(hba->dev, "%s: %s clk set rate(%dHz) failed, %d\n",
						__func__, clki->name,
						clki->max_freq, ret);
					break;
				}
				trace_ufshcd_clk_scaling(dev_name(hba->dev),
						"scaled up", clki->name,
						clki->curr_freq,
						clki->max_freq);

				clki->curr_freq = clki->max_freq;

			} else if (!scale_up && clki->min_freq) {
				if (clki->curr_freq == clki->min_freq)
					continue;

				ret = clk_set_rate(clki->clk, clki->min_freq);
				if (ret) {
					dev_err(hba->dev, "%s: %s clk set rate(%dHz) failed, %d\n",
						__func__, clki->name,
						clki->min_freq, ret);
					break;
				}
				trace_ufshcd_clk_scaling(dev_name(hba->dev),
						"scaled down", clki->name,
						clki->curr_freq,
						clki->min_freq);
				clki->curr_freq = clki->min_freq;
			}
		}
		dev_dbg(hba->dev, "%s: clk: %s, rate: %lu\n", __func__,
				clki->name, clk_get_rate(clki->clk));
	}

out:
	return ret;
}

/**
 * ufshcd_scale_clks - scale up or scale down UFS controller clocks
 * @hba: per adapter instance
 * @scale_up: True if scaling up and false if scaling down
 *
 * Returns 0 if successful
 * Returns < 0 for any other errors
 */
static int ufshcd_scale_clks(struct ufs_hba *hba, bool scale_up)
{
	int ret = 0;
	ktime_t start = ktime_get();

	ret = ufshcd_vops_clk_scale_notify(hba, scale_up, PRE_CHANGE);
	if (ret)
		goto out;

	ret = ufshcd_set_clk_freq(hba, scale_up);
	if (ret)
		goto out;

	ret = ufshcd_vops_clk_scale_notify(hba, scale_up, POST_CHANGE);
	if (ret)
		ufshcd_set_clk_freq(hba, !scale_up);

out:
	trace_ufshcd_profile_clk_scaling(dev_name(hba->dev),
			(scale_up ? "up" : "down"),
			ktime_to_us(ktime_sub(ktime_get(), start)), ret);
	return ret;
}

/**
 * ufshcd_is_devfreq_scaling_required - check if scaling is required or not
 * @hba: per adapter instance
 * @scale_up: True if scaling up and false if scaling down
 *
 * Returns true if scaling is required, false otherwise.
 */
static bool ufshcd_is_devfreq_scaling_required(struct ufs_hba *hba,
					       bool scale_up)
{
	struct ufs_clk_info *clki;
	struct list_head *head = &hba->clk_list_head;

	if (list_empty(head))
		return false;

	list_for_each_entry(clki, head, list) {
		if (!IS_ERR_OR_NULL(clki->clk)) {
			if (scale_up && clki->max_freq) {
				if (clki->curr_freq == clki->max_freq)
					continue;
				return true;
			} else if (!scale_up && clki->min_freq) {
				if (clki->curr_freq == clki->min_freq)
					continue;
				return true;
			}
		}
	}

	return false;
}

/*
 * Determine the number of pending commands by counting the bits in the SCSI
 * device budget maps. This approach has been selected because a bit is set in
 * the budget map before scsi_host_queue_ready() checks the host_self_blocked
 * flag. The host_self_blocked flag can be modified by calling
 * scsi_block_requests() or scsi_unblock_requests().
 */
static u32 ufshcd_pending_cmds(struct ufs_hba *hba)
{
	const struct scsi_device *sdev;
	u32 pending = 0;

	lockdep_assert_held(hba->host->host_lock);
	__shost_for_each_device(sdev, hba->host)
		pending += sbitmap_weight(&sdev->budget_map);

	return pending;
}

/*
 * Wait until all pending SCSI commands and TMFs have finished or the timeout
 * has expired.
 *
 * Return: 0 upon success; -EBUSY upon timeout.
 */
static int ufshcd_wait_for_doorbell_clr(struct ufs_hba *hba,
					u64 wait_timeout_us)
{
	unsigned long flags;
	int ret = 0;
	u32 tm_doorbell;
	u32 tr_pending;
	bool timeout = false, do_last_check = false;
	ktime_t start;

	ufshcd_hold(hba, false);
	spin_lock_irqsave(hba->host->host_lock, flags);
	/*
	 * Wait for all the outstanding tasks/transfer requests.
	 * Verify by checking the doorbell registers are clear.
	 */
	start = ktime_get();
	do {
		if (hba->ufshcd_state != UFSHCD_STATE_OPERATIONAL) {
			ret = -EBUSY;
			goto out;
		}

		tm_doorbell = ufshcd_readl(hba, REG_UTP_TASK_REQ_DOOR_BELL);
		tr_pending = ufshcd_pending_cmds(hba);
		if (!tm_doorbell && !tr_pending) {
			timeout = false;
			break;
		} else if (do_last_check) {
			break;
		}

		spin_unlock_irqrestore(hba->host->host_lock, flags);
		io_schedule_timeout(msecs_to_jiffies(20));
		if (ktime_to_us(ktime_sub(ktime_get(), start)) >
		    wait_timeout_us) {
			timeout = true;
			/*
			 * We might have scheduled out for long time so make
			 * sure to check if doorbells are cleared by this time
			 * or not.
			 */
			do_last_check = true;
		}
		spin_lock_irqsave(hba->host->host_lock, flags);
	} while (tm_doorbell || tr_pending);

	if (timeout) {
		dev_err(hba->dev,
			"%s: timedout waiting for doorbell to clear (tm=0x%x, tr=0x%x)\n",
			__func__, tm_doorbell, tr_pending);
		ret = -EBUSY;
	}
out:
	spin_unlock_irqrestore(hba->host->host_lock, flags);
	ufshcd_release(hba);
	return ret;
}

/**
 * ufshcd_scale_gear - scale up/down UFS gear
 * @hba: per adapter instance
 * @scale_up: True for scaling up gear and false for scaling down
 *
 * Returns 0 for success,
 * Returns -EBUSY if scaling can't happen at this time
 * Returns non-zero for any other errors
 */
static int ufshcd_scale_gear(struct ufs_hba *hba, bool scale_up)
{
	int ret = 0;
	struct ufs_pa_layer_attr new_pwr_info;

	if (scale_up) {
		memcpy(&new_pwr_info, &hba->clk_scaling.saved_pwr_info.info,
		       sizeof(struct ufs_pa_layer_attr));
	} else {
		memcpy(&new_pwr_info, &hba->pwr_info,
		       sizeof(struct ufs_pa_layer_attr));

		if (hba->pwr_info.gear_tx > hba->clk_scaling.min_gear ||
		    hba->pwr_info.gear_rx > hba->clk_scaling.min_gear) {
			/* save the current power mode */
			memcpy(&hba->clk_scaling.saved_pwr_info.info,
				&hba->pwr_info,
				sizeof(struct ufs_pa_layer_attr));

			/* scale down gear */
			new_pwr_info.gear_tx = hba->clk_scaling.min_gear;
			new_pwr_info.gear_rx = hba->clk_scaling.min_gear;
		}
	}

	/* check if the power mode needs to be changed or not? */
	ret = ufshcd_config_pwr_mode(hba, &new_pwr_info);
	if (ret)
		dev_err(hba->dev, "%s: failed err %d, old gear: (tx %d rx %d), new gear: (tx %d rx %d)",
			__func__, ret,
			hba->pwr_info.gear_tx, hba->pwr_info.gear_rx,
			new_pwr_info.gear_tx, new_pwr_info.gear_rx);

	return ret;
}

/*
 * Wait until all pending SCSI commands and TMFs have finished or the timeout
 * has expired.
 *
 * Return: 0 upon success; -EBUSY upon timeout.
 */
static int ufshcd_clock_scaling_prepare(struct ufs_hba *hba, u64 timeout_us)
{
	int ret = 0;
	/*
	 * make sure that there are no outstanding requests when
	 * clock scaling is in progress
	 */
	ufshcd_scsi_block_requests(hba);
	down_write(&hba->clk_scaling_lock);

	if (!hba->clk_scaling.is_allowed ||
	    ufshcd_wait_for_doorbell_clr(hba, timeout_us)) {
		ret = -EBUSY;
		up_write(&hba->clk_scaling_lock);
		ufshcd_scsi_unblock_requests(hba);
		goto out;
	}

	/* let's not get into low power until clock scaling is completed */
	ufshcd_hold(hba, false);

out:
	return ret;
}

static void ufshcd_clock_scaling_unprepare(struct ufs_hba *hba, bool writelock)
{
	if (writelock)
		up_write(&hba->clk_scaling_lock);
	else
		up_read(&hba->clk_scaling_lock);
	ufshcd_scsi_unblock_requests(hba);
	ufshcd_release(hba);
}

/**
 * ufshcd_devfreq_scale - scale up/down UFS clocks and gear
 * @hba: per adapter instance
 * @scale_up: True for scaling up and false for scalin down
 *
 * Returns 0 for success,
 * Returns -EBUSY if scaling can't happen at this time
 * Returns non-zero for any other errors
 */
static int ufshcd_devfreq_scale(struct ufs_hba *hba, bool scale_up)
{
	int ret = 0;
	bool is_writelock = true;

	ret = ufshcd_clock_scaling_prepare(hba, 1 * USEC_PER_SEC);
	if (ret)
		return ret;

	/* scale down the gear before scaling down clocks */
	if (!scale_up) {
		ret = ufshcd_scale_gear(hba, false);
		if (ret)
			goto out_unprepare;
	}

	ret = ufshcd_scale_clks(hba, scale_up);
	if (ret) {
		if (!scale_up)
			ufshcd_scale_gear(hba, true);
		goto out_unprepare;
	}

	/* scale up the gear after scaling up clocks */
	if (scale_up) {
		ret = ufshcd_scale_gear(hba, true);
		if (ret) {
			ufshcd_scale_clks(hba, false);
			goto out_unprepare;
		}
	}

	/* Enable Write Booster if we have scaled up else disable it */
	if (ufshcd_enable_wb_if_scaling_up(hba)) {
		downgrade_write(&hba->clk_scaling_lock);
		is_writelock = false;
		ufshcd_wb_toggle(hba, scale_up);
	}

out_unprepare:
	ufshcd_clock_scaling_unprepare(hba, is_writelock);
	return ret;
}

static void ufshcd_clk_scaling_suspend_work(struct work_struct *work)
{
	struct ufs_hba *hba = container_of(work, struct ufs_hba,
					   clk_scaling.suspend_work);
	unsigned long irq_flags;

	spin_lock_irqsave(hba->host->host_lock, irq_flags);
	if (hba->clk_scaling.active_reqs || hba->clk_scaling.is_suspended) {
		spin_unlock_irqrestore(hba->host->host_lock, irq_flags);
		return;
	}
	hba->clk_scaling.is_suspended = true;
	spin_unlock_irqrestore(hba->host->host_lock, irq_flags);

	__ufshcd_suspend_clkscaling(hba);
}

static void ufshcd_clk_scaling_resume_work(struct work_struct *work)
{
	struct ufs_hba *hba = container_of(work, struct ufs_hba,
					   clk_scaling.resume_work);
	unsigned long irq_flags;

	spin_lock_irqsave(hba->host->host_lock, irq_flags);
	if (!hba->clk_scaling.is_suspended) {
		spin_unlock_irqrestore(hba->host->host_lock, irq_flags);
		return;
	}
	hba->clk_scaling.is_suspended = false;
	spin_unlock_irqrestore(hba->host->host_lock, irq_flags);

	devfreq_resume_device(hba->devfreq);
}

static int ufshcd_devfreq_target(struct device *dev,
				unsigned long *freq, u32 flags)
{
	int ret = 0;
	struct ufs_hba *hba = dev_get_drvdata(dev);
	ktime_t start;
	bool scale_up, sched_clk_scaling_suspend_work = false;
	struct list_head *clk_list = &hba->clk_list_head;
	struct ufs_clk_info *clki;
	unsigned long irq_flags;

	if (!ufshcd_is_clkscaling_supported(hba))
		return -EINVAL;

	clki = list_first_entry(&hba->clk_list_head, struct ufs_clk_info, list);
	/* Override with the closest supported frequency */
	*freq = (unsigned long) clk_round_rate(clki->clk, *freq);
	spin_lock_irqsave(hba->host->host_lock, irq_flags);
	if (ufshcd_eh_in_progress(hba)) {
		spin_unlock_irqrestore(hba->host->host_lock, irq_flags);
		return 0;
	}

	if (!hba->clk_scaling.active_reqs)
		sched_clk_scaling_suspend_work = true;

	if (list_empty(clk_list)) {
		spin_unlock_irqrestore(hba->host->host_lock, irq_flags);
		goto out;
	}

	/* Decide based on the rounded-off frequency and update */
	scale_up = *freq == clki->max_freq;
	if (!scale_up)
		*freq = clki->min_freq;
	/* Update the frequency */
	if (!ufshcd_is_devfreq_scaling_required(hba, scale_up)) {
		spin_unlock_irqrestore(hba->host->host_lock, irq_flags);
		ret = 0;
		goto out; /* no state change required */
	}
	spin_unlock_irqrestore(hba->host->host_lock, irq_flags);

	start = ktime_get();
	ret = ufshcd_devfreq_scale(hba, scale_up);

	trace_ufshcd_profile_clk_scaling(dev_name(hba->dev),
		(scale_up ? "up" : "down"),
		ktime_to_us(ktime_sub(ktime_get(), start)), ret);

out:
	if (sched_clk_scaling_suspend_work)
		queue_work(hba->clk_scaling.workq,
			   &hba->clk_scaling.suspend_work);

	return ret;
}

static int ufshcd_devfreq_get_dev_status(struct device *dev,
		struct devfreq_dev_status *stat)
{
	struct ufs_hba *hba = dev_get_drvdata(dev);
	struct ufs_clk_scaling *scaling = &hba->clk_scaling;
	unsigned long flags;
	struct list_head *clk_list = &hba->clk_list_head;
	struct ufs_clk_info *clki;
	ktime_t curr_t;

	if (!ufshcd_is_clkscaling_supported(hba))
		return -EINVAL;

	memset(stat, 0, sizeof(*stat));

	spin_lock_irqsave(hba->host->host_lock, flags);
	curr_t = ktime_get();
	if (!scaling->window_start_t)
		goto start_window;

	clki = list_first_entry(clk_list, struct ufs_clk_info, list);
	/*
	 * If current frequency is 0, then the ondemand governor considers
	 * there's no initial frequency set. And it always requests to set
	 * to max. frequency.
	 */
	stat->current_frequency = clki->curr_freq;
	if (scaling->is_busy_started)
		scaling->tot_busy_t += ktime_us_delta(curr_t,
				scaling->busy_start_t);

	stat->total_time = ktime_us_delta(curr_t, scaling->window_start_t);
	stat->busy_time = scaling->tot_busy_t;
start_window:
	scaling->window_start_t = curr_t;
	scaling->tot_busy_t = 0;

	if (hba->outstanding_reqs) {
		scaling->busy_start_t = curr_t;
		scaling->is_busy_started = true;
	} else {
		scaling->busy_start_t = 0;
		scaling->is_busy_started = false;
	}
	spin_unlock_irqrestore(hba->host->host_lock, flags);
	return 0;
}

static int ufshcd_devfreq_init(struct ufs_hba *hba)
{
	struct list_head *clk_list = &hba->clk_list_head;
	struct ufs_clk_info *clki;
	struct devfreq *devfreq;
	int ret;

	/* Skip devfreq if we don't have any clocks in the list */
	if (list_empty(clk_list))
		return 0;

	clki = list_first_entry(clk_list, struct ufs_clk_info, list);
	dev_pm_opp_add(hba->dev, clki->min_freq, 0);
	dev_pm_opp_add(hba->dev, clki->max_freq, 0);

	ufshcd_vops_config_scaling_param(hba, &hba->vps->devfreq_profile,
					 &hba->vps->ondemand_data);
	devfreq = devfreq_add_device(hba->dev,
			&hba->vps->devfreq_profile,
			DEVFREQ_GOV_SIMPLE_ONDEMAND,
			&hba->vps->ondemand_data);
	if (IS_ERR(devfreq)) {
		ret = PTR_ERR(devfreq);
		dev_err(hba->dev, "Unable to register with devfreq %d\n", ret);

		dev_pm_opp_remove(hba->dev, clki->min_freq);
		dev_pm_opp_remove(hba->dev, clki->max_freq);
		return ret;
	}

	hba->devfreq = devfreq;

	return 0;
}

static void ufshcd_devfreq_remove(struct ufs_hba *hba)
{
	struct list_head *clk_list = &hba->clk_list_head;
	struct ufs_clk_info *clki;

	if (!hba->devfreq)
		return;

	devfreq_remove_device(hba->devfreq);
	hba->devfreq = NULL;

	clki = list_first_entry(clk_list, struct ufs_clk_info, list);
	dev_pm_opp_remove(hba->dev, clki->min_freq);
	dev_pm_opp_remove(hba->dev, clki->max_freq);
}

static void __ufshcd_suspend_clkscaling(struct ufs_hba *hba)
{
	unsigned long flags;

	devfreq_suspend_device(hba->devfreq);
	spin_lock_irqsave(hba->host->host_lock, flags);
	hba->clk_scaling.window_start_t = 0;
	spin_unlock_irqrestore(hba->host->host_lock, flags);
}

static void ufshcd_suspend_clkscaling(struct ufs_hba *hba)
{
	unsigned long flags;
	bool suspend = false;

	cancel_work_sync(&hba->clk_scaling.suspend_work);
	cancel_work_sync(&hba->clk_scaling.resume_work);

	spin_lock_irqsave(hba->host->host_lock, flags);
	if (!hba->clk_scaling.is_suspended) {
		suspend = true;
		hba->clk_scaling.is_suspended = true;
	}
	spin_unlock_irqrestore(hba->host->host_lock, flags);

	if (suspend)
		__ufshcd_suspend_clkscaling(hba);
}

static void ufshcd_resume_clkscaling(struct ufs_hba *hba)
{
	unsigned long flags;
	bool resume = false;

	spin_lock_irqsave(hba->host->host_lock, flags);
	if (hba->clk_scaling.is_suspended) {
		resume = true;
		hba->clk_scaling.is_suspended = false;
	}
	spin_unlock_irqrestore(hba->host->host_lock, flags);

	if (resume)
		devfreq_resume_device(hba->devfreq);
}

static ssize_t ufshcd_clkscale_enable_show(struct device *dev,
		struct device_attribute *attr, char *buf)
{
	struct ufs_hba *hba = dev_get_drvdata(dev);

	return sysfs_emit(buf, "%d\n", hba->clk_scaling.is_enabled);
}

static ssize_t ufshcd_clkscale_enable_store(struct device *dev,
		struct device_attribute *attr, const char *buf, size_t count)
{
	struct ufs_hba *hba = dev_get_drvdata(dev);
	u32 value;
	int err = 0;

	if (kstrtou32(buf, 0, &value))
		return -EINVAL;

	down(&hba->host_sem);
	if (!ufshcd_is_user_access_allowed(hba)) {
		err = -EBUSY;
		goto out;
	}

	value = !!value;
	if (value == hba->clk_scaling.is_enabled)
		goto out;

	ufshcd_rpm_get_sync(hba);
	ufshcd_hold(hba, false);

	hba->clk_scaling.is_enabled = value;

	if (value) {
		ufshcd_resume_clkscaling(hba);
	} else {
		ufshcd_suspend_clkscaling(hba);
		err = ufshcd_devfreq_scale(hba, true);
		if (err)
			dev_err(hba->dev, "%s: failed to scale clocks up %d\n",
					__func__, err);
	}

	ufshcd_release(hba);
	ufshcd_rpm_put_sync(hba);
out:
	up(&hba->host_sem);
	return err ? err : count;
}

static void ufshcd_init_clk_scaling_sysfs(struct ufs_hba *hba)
{
	hba->clk_scaling.enable_attr.show = ufshcd_clkscale_enable_show;
	hba->clk_scaling.enable_attr.store = ufshcd_clkscale_enable_store;
	sysfs_attr_init(&hba->clk_scaling.enable_attr.attr);
	hba->clk_scaling.enable_attr.attr.name = "clkscale_enable";
	hba->clk_scaling.enable_attr.attr.mode = 0644;
	if (device_create_file(hba->dev, &hba->clk_scaling.enable_attr))
		dev_err(hba->dev, "Failed to create sysfs for clkscale_enable\n");
}

static void ufshcd_remove_clk_scaling_sysfs(struct ufs_hba *hba)
{
	if (hba->clk_scaling.enable_attr.attr.name)
		device_remove_file(hba->dev, &hba->clk_scaling.enable_attr);
}

static void ufshcd_init_clk_scaling(struct ufs_hba *hba)
{
	char wq_name[sizeof("ufs_clkscaling_00")];

	if (!ufshcd_is_clkscaling_supported(hba))
		return;

	if (!hba->clk_scaling.min_gear)
		hba->clk_scaling.min_gear = UFS_HS_G1;

	INIT_WORK(&hba->clk_scaling.suspend_work,
		  ufshcd_clk_scaling_suspend_work);
	INIT_WORK(&hba->clk_scaling.resume_work,
		  ufshcd_clk_scaling_resume_work);

	snprintf(wq_name, sizeof(wq_name), "ufs_clkscaling_%d",
		 hba->host->host_no);
	hba->clk_scaling.workq = create_singlethread_workqueue(wq_name);

	hba->clk_scaling.is_initialized = true;
}

static void ufshcd_exit_clk_scaling(struct ufs_hba *hba)
{
	if (!hba->clk_scaling.is_initialized)
		return;

	ufshcd_remove_clk_scaling_sysfs(hba);
	destroy_workqueue(hba->clk_scaling.workq);
	ufshcd_devfreq_remove(hba);
	hba->clk_scaling.is_initialized = false;
}

static void ufshcd_ungate_work(struct work_struct *work)
{
	int ret;
	unsigned long flags;
	struct ufs_hba *hba = container_of(work, struct ufs_hba,
			clk_gating.ungate_work);

	cancel_delayed_work_sync(&hba->clk_gating.gate_work);

	spin_lock_irqsave(hba->host->host_lock, flags);
	if (hba->clk_gating.state == CLKS_ON) {
		spin_unlock_irqrestore(hba->host->host_lock, flags);
		goto unblock_reqs;
	}

	spin_unlock_irqrestore(hba->host->host_lock, flags);
	ufshcd_hba_vreg_set_hpm(hba);
	ufshcd_setup_clocks(hba, true);

	ufshcd_enable_irq(hba);

	/* Exit from hibern8 */
	if (ufshcd_can_hibern8_during_gating(hba)) {
		/* Prevent gating in this path */
		hba->clk_gating.is_suspended = true;
		if (ufshcd_is_link_hibern8(hba)) {
			ret = ufshcd_uic_hibern8_exit(hba);
			if (ret)
				dev_err(hba->dev, "%s: hibern8 exit failed %d\n",
					__func__, ret);
			else
				ufshcd_set_link_active(hba);
		}
		hba->clk_gating.is_suspended = false;
	}
unblock_reqs:
	ufshcd_scsi_unblock_requests(hba);
}

/**
 * ufshcd_hold - Enable clocks that were gated earlier due to ufshcd_release.
 * Also, exit from hibern8 mode and set the link as active.
 * @hba: per adapter instance
 * @async: This indicates whether caller should ungate clocks asynchronously.
 */
int ufshcd_hold(struct ufs_hba *hba, bool async)
{
	int rc = 0;
	bool flush_result;
	unsigned long flags;

	if (!ufshcd_is_clkgating_allowed(hba) ||
	    !hba->clk_gating.is_initialized)
		goto out;
	spin_lock_irqsave(hba->host->host_lock, flags);
	hba->clk_gating.active_reqs++;

start:
	switch (hba->clk_gating.state) {
	case CLKS_ON:
		/*
		 * Wait for the ungate work to complete if in progress.
		 * Though the clocks may be in ON state, the link could
		 * still be in hibner8 state if hibern8 is allowed
		 * during clock gating.
		 * Make sure we exit hibern8 state also in addition to
		 * clocks being ON.
		 */
		if (ufshcd_can_hibern8_during_gating(hba) &&
		    ufshcd_is_link_hibern8(hba)) {
			if (async) {
				rc = -EAGAIN;
				hba->clk_gating.active_reqs--;
				break;
			}
			spin_unlock_irqrestore(hba->host->host_lock, flags);
			flush_result = flush_work(&hba->clk_gating.ungate_work);
			if (hba->clk_gating.is_suspended && !flush_result)
				goto out;
			spin_lock_irqsave(hba->host->host_lock, flags);
			goto start;
		}
		break;
	case REQ_CLKS_OFF:
		if (cancel_delayed_work(&hba->clk_gating.gate_work)) {
			hba->clk_gating.state = CLKS_ON;
			trace_ufshcd_clk_gating(dev_name(hba->dev),
						hba->clk_gating.state);
			break;
		}
		/*
		 * If we are here, it means gating work is either done or
		 * currently running. Hence, fall through to cancel gating
		 * work and to enable clocks.
		 */
		fallthrough;
	case CLKS_OFF:
		hba->clk_gating.state = REQ_CLKS_ON;
		trace_ufshcd_clk_gating(dev_name(hba->dev),
					hba->clk_gating.state);
		if (queue_work(hba->clk_gating.clk_gating_workq,
			       &hba->clk_gating.ungate_work))
			ufshcd_scsi_block_requests(hba);
		/*
		 * fall through to check if we should wait for this
		 * work to be done or not.
		 */
		fallthrough;
	case REQ_CLKS_ON:
		if (async) {
			rc = -EAGAIN;
			hba->clk_gating.active_reqs--;
			break;
		}

		spin_unlock_irqrestore(hba->host->host_lock, flags);
		flush_work(&hba->clk_gating.ungate_work);
		/* Make sure state is CLKS_ON before returning */
		spin_lock_irqsave(hba->host->host_lock, flags);
		goto start;
	default:
		dev_err(hba->dev, "%s: clk gating is in invalid state %d\n",
				__func__, hba->clk_gating.state);
		break;
	}
	spin_unlock_irqrestore(hba->host->host_lock, flags);
out:
	return rc;
}
EXPORT_SYMBOL_GPL(ufshcd_hold);

static void ufshcd_gate_work(struct work_struct *work)
{
	struct ufs_hba *hba = container_of(work, struct ufs_hba,
			clk_gating.gate_work.work);
	unsigned long flags;
	int ret;

	spin_lock_irqsave(hba->host->host_lock, flags);
	/*
	 * In case you are here to cancel this work the gating state
	 * would be marked as REQ_CLKS_ON. In this case save time by
	 * skipping the gating work and exit after changing the clock
	 * state to CLKS_ON.
	 */
	if (hba->clk_gating.is_suspended ||
		(hba->clk_gating.state != REQ_CLKS_OFF)) {
		hba->clk_gating.state = CLKS_ON;
		trace_ufshcd_clk_gating(dev_name(hba->dev),
					hba->clk_gating.state);
		goto rel_lock;
	}

	if (hba->clk_gating.active_reqs
		|| hba->ufshcd_state != UFSHCD_STATE_OPERATIONAL
		|| hba->outstanding_reqs || hba->outstanding_tasks
		|| hba->active_uic_cmd || hba->uic_async_done)
		goto rel_lock;

	spin_unlock_irqrestore(hba->host->host_lock, flags);

	/* put the link into hibern8 mode before turning off clocks */
	if (ufshcd_can_hibern8_during_gating(hba)) {
		ret = ufshcd_uic_hibern8_enter(hba);
		if (ret) {
			hba->clk_gating.state = CLKS_ON;
			dev_err(hba->dev, "%s: hibern8 enter failed %d\n",
					__func__, ret);
			trace_ufshcd_clk_gating(dev_name(hba->dev),
						hba->clk_gating.state);
			goto out;
		}
		ufshcd_set_link_hibern8(hba);
	}

	ufshcd_disable_irq(hba);

	ufshcd_setup_clocks(hba, false);

	/* Put the host controller in low power mode if possible */
	ufshcd_hba_vreg_set_lpm(hba);
	/*
	 * In case you are here to cancel this work the gating state
	 * would be marked as REQ_CLKS_ON. In this case keep the state
	 * as REQ_CLKS_ON which would anyway imply that clocks are off
	 * and a request to turn them on is pending. By doing this way,
	 * we keep the state machine in tact and this would ultimately
	 * prevent from doing cancel work multiple times when there are
	 * new requests arriving before the current cancel work is done.
	 */
	spin_lock_irqsave(hba->host->host_lock, flags);
	if (hba->clk_gating.state == REQ_CLKS_OFF) {
		hba->clk_gating.state = CLKS_OFF;
		trace_ufshcd_clk_gating(dev_name(hba->dev),
					hba->clk_gating.state);
	}
rel_lock:
	spin_unlock_irqrestore(hba->host->host_lock, flags);
out:
	return;
}

/* host lock must be held before calling this variant */
static void __ufshcd_release(struct ufs_hba *hba)
{
	if (!ufshcd_is_clkgating_allowed(hba))
		return;

	hba->clk_gating.active_reqs--;

	if (hba->clk_gating.active_reqs || hba->clk_gating.is_suspended ||
	    hba->ufshcd_state != UFSHCD_STATE_OPERATIONAL ||
	    hba->outstanding_tasks || !hba->clk_gating.is_initialized ||
	    hba->active_uic_cmd || hba->uic_async_done ||
	    hba->clk_gating.state == CLKS_OFF)
		return;

	hba->clk_gating.state = REQ_CLKS_OFF;
	trace_ufshcd_clk_gating(dev_name(hba->dev), hba->clk_gating.state);
	queue_delayed_work(hba->clk_gating.clk_gating_workq,
			   &hba->clk_gating.gate_work,
			   msecs_to_jiffies(hba->clk_gating.delay_ms));
}

void ufshcd_release(struct ufs_hba *hba)
{
	unsigned long flags;

	spin_lock_irqsave(hba->host->host_lock, flags);
	__ufshcd_release(hba);
	spin_unlock_irqrestore(hba->host->host_lock, flags);
}
EXPORT_SYMBOL_GPL(ufshcd_release);

static ssize_t ufshcd_clkgate_delay_show(struct device *dev,
		struct device_attribute *attr, char *buf)
{
	struct ufs_hba *hba = dev_get_drvdata(dev);

	return sysfs_emit(buf, "%lu\n", hba->clk_gating.delay_ms);
}

void ufshcd_clkgate_delay_set(struct device *dev, unsigned long value)
{
	struct ufs_hba *hba = dev_get_drvdata(dev);
	unsigned long flags;

	spin_lock_irqsave(hba->host->host_lock, flags);
	hba->clk_gating.delay_ms = value;
	spin_unlock_irqrestore(hba->host->host_lock, flags);
}
EXPORT_SYMBOL_GPL(ufshcd_clkgate_delay_set);

static ssize_t ufshcd_clkgate_delay_store(struct device *dev,
		struct device_attribute *attr, const char *buf, size_t count)
{
	unsigned long value;

	if (kstrtoul(buf, 0, &value))
		return -EINVAL;

	ufshcd_clkgate_delay_set(dev, value);
	return count;
}

static ssize_t ufshcd_clkgate_enable_show(struct device *dev,
		struct device_attribute *attr, char *buf)
{
	struct ufs_hba *hba = dev_get_drvdata(dev);

	return sysfs_emit(buf, "%d\n", hba->clk_gating.is_enabled);
}

static ssize_t ufshcd_clkgate_enable_store(struct device *dev,
		struct device_attribute *attr, const char *buf, size_t count)
{
	struct ufs_hba *hba = dev_get_drvdata(dev);
	unsigned long flags;
	u32 value;

	if (kstrtou32(buf, 0, &value))
		return -EINVAL;

	value = !!value;

	spin_lock_irqsave(hba->host->host_lock, flags);
	if (value == hba->clk_gating.is_enabled)
		goto out;

	if (value)
		__ufshcd_release(hba);
	else
		hba->clk_gating.active_reqs++;

	hba->clk_gating.is_enabled = value;
out:
	spin_unlock_irqrestore(hba->host->host_lock, flags);
	return count;
}

static void ufshcd_init_clk_gating_sysfs(struct ufs_hba *hba)
{
	hba->clk_gating.delay_attr.show = ufshcd_clkgate_delay_show;
	hba->clk_gating.delay_attr.store = ufshcd_clkgate_delay_store;
	sysfs_attr_init(&hba->clk_gating.delay_attr.attr);
	hba->clk_gating.delay_attr.attr.name = "clkgate_delay_ms";
	hba->clk_gating.delay_attr.attr.mode = 0644;
	if (device_create_file(hba->dev, &hba->clk_gating.delay_attr))
		dev_err(hba->dev, "Failed to create sysfs for clkgate_delay\n");

	hba->clk_gating.enable_attr.show = ufshcd_clkgate_enable_show;
	hba->clk_gating.enable_attr.store = ufshcd_clkgate_enable_store;
	sysfs_attr_init(&hba->clk_gating.enable_attr.attr);
	hba->clk_gating.enable_attr.attr.name = "clkgate_enable";
	hba->clk_gating.enable_attr.attr.mode = 0644;
	if (device_create_file(hba->dev, &hba->clk_gating.enable_attr))
		dev_err(hba->dev, "Failed to create sysfs for clkgate_enable\n");
}

static void ufshcd_remove_clk_gating_sysfs(struct ufs_hba *hba)
{
	if (hba->clk_gating.delay_attr.attr.name)
		device_remove_file(hba->dev, &hba->clk_gating.delay_attr);
	if (hba->clk_gating.enable_attr.attr.name)
		device_remove_file(hba->dev, &hba->clk_gating.enable_attr);
}

static void ufshcd_init_clk_gating(struct ufs_hba *hba)
{
	char wq_name[sizeof("ufs_clk_gating_00")];

	if (!ufshcd_is_clkgating_allowed(hba))
		return;

	hba->clk_gating.state = CLKS_ON;

	hba->clk_gating.delay_ms = 150;
	INIT_DELAYED_WORK(&hba->clk_gating.gate_work, ufshcd_gate_work);
	INIT_WORK(&hba->clk_gating.ungate_work, ufshcd_ungate_work);

	snprintf(wq_name, ARRAY_SIZE(wq_name), "ufs_clk_gating_%d",
		 hba->host->host_no);
	hba->clk_gating.clk_gating_workq = alloc_ordered_workqueue(wq_name,
					WQ_MEM_RECLAIM | WQ_HIGHPRI);

	ufshcd_init_clk_gating_sysfs(hba);

	hba->clk_gating.is_enabled = true;
	hba->clk_gating.is_initialized = true;
}

static void ufshcd_exit_clk_gating(struct ufs_hba *hba)
{
	if (!hba->clk_gating.is_initialized)
		return;

	ufshcd_remove_clk_gating_sysfs(hba);

	/* Ungate the clock if necessary. */
	ufshcd_hold(hba, false);
	hba->clk_gating.is_initialized = false;
	ufshcd_release(hba);

	destroy_workqueue(hba->clk_gating.clk_gating_workq);
}

static void ufshcd_clk_scaling_start_busy(struct ufs_hba *hba)
{
	bool queue_resume_work = false;
	ktime_t curr_t = ktime_get();
	unsigned long flags;

	if (!ufshcd_is_clkscaling_supported(hba))
		return;

	spin_lock_irqsave(hba->host->host_lock, flags);
	if (!hba->clk_scaling.active_reqs++)
		queue_resume_work = true;

	if (!hba->clk_scaling.is_enabled || hba->pm_op_in_progress) {
		spin_unlock_irqrestore(hba->host->host_lock, flags);
		return;
	}

	if (queue_resume_work)
		queue_work(hba->clk_scaling.workq,
			   &hba->clk_scaling.resume_work);

	if (!hba->clk_scaling.window_start_t) {
		hba->clk_scaling.window_start_t = curr_t;
		hba->clk_scaling.tot_busy_t = 0;
		hba->clk_scaling.is_busy_started = false;
	}

	if (!hba->clk_scaling.is_busy_started) {
		hba->clk_scaling.busy_start_t = curr_t;
		hba->clk_scaling.is_busy_started = true;
	}
	spin_unlock_irqrestore(hba->host->host_lock, flags);
}

static void ufshcd_clk_scaling_update_busy(struct ufs_hba *hba)
{
	struct ufs_clk_scaling *scaling = &hba->clk_scaling;
	unsigned long flags;

	if (!ufshcd_is_clkscaling_supported(hba))
		return;

	spin_lock_irqsave(hba->host->host_lock, flags);
	hba->clk_scaling.active_reqs--;
	if (!hba->outstanding_reqs && scaling->is_busy_started) {
		scaling->tot_busy_t += ktime_to_us(ktime_sub(ktime_get(),
					scaling->busy_start_t));
		scaling->busy_start_t = 0;
		scaling->is_busy_started = false;
	}
	spin_unlock_irqrestore(hba->host->host_lock, flags);
}

static inline int ufshcd_monitor_opcode2dir(u8 opcode)
{
	if (opcode == READ_6 || opcode == READ_10 || opcode == READ_16)
		return READ;
	else if (opcode == WRITE_6 || opcode == WRITE_10 || opcode == WRITE_16)
		return WRITE;
	else
		return -EINVAL;
}

static inline bool ufshcd_should_inform_monitor(struct ufs_hba *hba,
						struct ufshcd_lrb *lrbp)
{
	const struct ufs_hba_monitor *m = &hba->monitor;

	return (m->enabled && lrbp && lrbp->cmd &&
		(!m->chunk_size || m->chunk_size == lrbp->cmd->sdb.length) &&
		ktime_before(hba->monitor.enabled_ts, lrbp->issue_time_stamp));
}

static void ufshcd_start_monitor(struct ufs_hba *hba,
				 const struct ufshcd_lrb *lrbp)
{
	int dir = ufshcd_monitor_opcode2dir(*lrbp->cmd->cmnd);
	unsigned long flags;

	spin_lock_irqsave(hba->host->host_lock, flags);
	if (dir >= 0 && hba->monitor.nr_queued[dir]++ == 0)
		hba->monitor.busy_start_ts[dir] = ktime_get();
	spin_unlock_irqrestore(hba->host->host_lock, flags);
}

static void ufshcd_update_monitor(struct ufs_hba *hba, const struct ufshcd_lrb *lrbp)
{
	int dir = ufshcd_monitor_opcode2dir(*lrbp->cmd->cmnd);
	unsigned long flags;

	spin_lock_irqsave(hba->host->host_lock, flags);
	if (dir >= 0 && hba->monitor.nr_queued[dir] > 0) {
		const struct request *req = scsi_cmd_to_rq(lrbp->cmd);
		struct ufs_hba_monitor *m = &hba->monitor;
		ktime_t now, inc, lat;

		now = lrbp->compl_time_stamp;
		inc = ktime_sub(now, m->busy_start_ts[dir]);
		m->total_busy[dir] = ktime_add(m->total_busy[dir], inc);
		m->nr_sec_rw[dir] += blk_rq_sectors(req);

		/* Update latencies */
		m->nr_req[dir]++;
		lat = ktime_sub(now, lrbp->issue_time_stamp);
		m->lat_sum[dir] += lat;
		if (m->lat_max[dir] < lat || !m->lat_max[dir])
			m->lat_max[dir] = lat;
		if (m->lat_min[dir] > lat || !m->lat_min[dir])
			m->lat_min[dir] = lat;

		m->nr_queued[dir]--;
		/* Push forward the busy start of monitor */
		m->busy_start_ts[dir] = now;
	}
	spin_unlock_irqrestore(hba->host->host_lock, flags);
}

/**
 * ufshcd_send_command - Send SCSI or device management commands
 * @hba: per adapter instance
 * @task_tag: Task tag of the command
 */
static inline
void ufshcd_send_command(struct ufs_hba *hba, unsigned int task_tag)
{
	struct ufshcd_lrb *lrbp = &hba->lrb[task_tag];
	unsigned long flags;

	lrbp->issue_time_stamp = ktime_get();
	lrbp->issue_time_stamp_local_clock = local_clock();
	lrbp->compl_time_stamp = ktime_set(0, 0);
	lrbp->compl_time_stamp_local_clock = 0;
	ufshcd_add_command_trace(hba, task_tag, UFS_CMD_SEND);
	ufshcd_clk_scaling_start_busy(hba);
	if (unlikely(ufshcd_should_inform_monitor(hba, lrbp)))
		ufshcd_start_monitor(hba, lrbp);

	spin_lock_irqsave(&hba->outstanding_lock, flags);
	if (hba->vops && hba->vops->setup_xfer_req)
		hba->vops->setup_xfer_req(hba, task_tag, !!lrbp->cmd);
	__set_bit(task_tag, &hba->outstanding_reqs);
	ufshcd_writel(hba, 1 << task_tag, REG_UTP_TRANSFER_REQ_DOOR_BELL);
	spin_unlock_irqrestore(&hba->outstanding_lock, flags);
}

/**
 * ufshcd_copy_sense_data - Copy sense data in case of check condition
 * @lrbp: pointer to local reference block
 */
static inline void ufshcd_copy_sense_data(struct ufshcd_lrb *lrbp)
{
	u8 *const sense_buffer = lrbp->cmd->sense_buffer;
	int len;

	if (sense_buffer &&
	    ufshcd_get_rsp_upiu_data_seg_len(lrbp->ucd_rsp_ptr)) {
		int len_to_copy;

		len = be16_to_cpu(lrbp->ucd_rsp_ptr->sr.sense_data_len);
		len_to_copy = min_t(int, UFS_SENSE_SIZE, len);

		memcpy(sense_buffer, lrbp->ucd_rsp_ptr->sr.sense_data,
		       len_to_copy);
	}
}

/**
 * ufshcd_copy_query_response() - Copy the Query Response and the data
 * descriptor
 * @hba: per adapter instance
 * @lrbp: pointer to local reference block
 */
static
int ufshcd_copy_query_response(struct ufs_hba *hba, struct ufshcd_lrb *lrbp)
{
	struct ufs_query_res *query_res = &hba->dev_cmd.query.response;

	memcpy(&query_res->upiu_res, &lrbp->ucd_rsp_ptr->qr, QUERY_OSF_SIZE);

	/* Get the descriptor */
	if (hba->dev_cmd.query.descriptor &&
	    lrbp->ucd_rsp_ptr->qr.opcode == UPIU_QUERY_OPCODE_READ_DESC) {
		u8 *descp = (u8 *)lrbp->ucd_rsp_ptr +
				GENERAL_UPIU_REQUEST_SIZE;
		u16 resp_len;
		u16 buf_len;

		/* data segment length */
		resp_len = be32_to_cpu(lrbp->ucd_rsp_ptr->header.dword_2) &
						MASK_QUERY_DATA_SEG_LEN;
		buf_len = be16_to_cpu(
				hba->dev_cmd.query.request.upiu_req.length);
		if (likely(buf_len >= resp_len)) {
			memcpy(hba->dev_cmd.query.descriptor, descp, resp_len);
		} else {
			dev_warn(hba->dev,
				 "%s: rsp size %d is bigger than buffer size %d",
				 __func__, resp_len, buf_len);
			return -EINVAL;
		}
	}

	return 0;
}

/**
 * ufshcd_hba_capabilities - Read controller capabilities
 * @hba: per adapter instance
 *
 * Return: 0 on success, negative on error.
 */
static inline int ufshcd_hba_capabilities(struct ufs_hba *hba)
{
	int err;

	hba->capabilities = ufshcd_readl(hba, REG_CONTROLLER_CAPABILITIES);
	if (hba->quirks & UFSHCD_QUIRK_BROKEN_64BIT_ADDRESS)
		hba->capabilities &= ~MASK_64_ADDRESSING_SUPPORT;

	/* nutrs and nutmrs are 0 based values */
	hba->nutrs = (hba->capabilities & MASK_TRANSFER_REQUESTS_SLOTS) + 1;
	hba->nutmrs =
	((hba->capabilities & MASK_TASK_MANAGEMENT_REQUEST_SLOTS) >> 16) + 1;
	hba->reserved_slot = hba->nutrs - 1;

	/* Read crypto capabilities */
	err = ufshcd_hba_init_crypto_capabilities(hba);
	if (err)
		dev_err(hba->dev, "crypto setup failed\n");

	return err;
}

/**
 * ufshcd_ready_for_uic_cmd - Check if controller is ready
 *                            to accept UIC commands
 * @hba: per adapter instance
 * Return true on success, else false
 */
static inline bool ufshcd_ready_for_uic_cmd(struct ufs_hba *hba)
{
	return ufshcd_readl(hba, REG_CONTROLLER_STATUS) & UIC_COMMAND_READY;
}

/**
 * ufshcd_get_upmcrs - Get the power mode change request status
 * @hba: Pointer to adapter instance
 *
 * This function gets the UPMCRS field of HCS register
 * Returns value of UPMCRS field
 */
static inline u8 ufshcd_get_upmcrs(struct ufs_hba *hba)
{
	return (ufshcd_readl(hba, REG_CONTROLLER_STATUS) >> 8) & 0x7;
}

/**
 * ufshcd_dispatch_uic_cmd - Dispatch an UIC command to the Unipro layer
 * @hba: per adapter instance
 * @uic_cmd: UIC command
 */
static inline void
ufshcd_dispatch_uic_cmd(struct ufs_hba *hba, struct uic_command *uic_cmd)
{
	lockdep_assert_held(&hba->uic_cmd_mutex);

	WARN_ON(hba->active_uic_cmd);

	hba->active_uic_cmd = uic_cmd;

	/* Write Args */
	ufshcd_writel(hba, uic_cmd->argument1, REG_UIC_COMMAND_ARG_1);
	ufshcd_writel(hba, uic_cmd->argument2, REG_UIC_COMMAND_ARG_2);
	ufshcd_writel(hba, uic_cmd->argument3, REG_UIC_COMMAND_ARG_3);

	ufshcd_add_uic_command_trace(hba, uic_cmd, UFS_CMD_SEND);

	/* Write UIC Cmd */
	ufshcd_writel(hba, uic_cmd->command & COMMAND_OPCODE_MASK,
		      REG_UIC_COMMAND);
}

/**
 * ufshcd_wait_for_uic_cmd - Wait for completion of an UIC command
 * @hba: per adapter instance
 * @uic_cmd: UIC command
 *
 * Returns 0 only if success.
 */
static int
ufshcd_wait_for_uic_cmd(struct ufs_hba *hba, struct uic_command *uic_cmd)
{
	int ret;
	unsigned long flags;

	lockdep_assert_held(&hba->uic_cmd_mutex);

	if (wait_for_completion_timeout(&uic_cmd->done,
					msecs_to_jiffies(UIC_CMD_TIMEOUT))) {
		ret = uic_cmd->argument2 & MASK_UIC_COMMAND_RESULT;
	} else {
		ret = -ETIMEDOUT;
		dev_err(hba->dev,
			"uic cmd 0x%x with arg3 0x%x completion timeout\n",
			uic_cmd->command, uic_cmd->argument3);

		if (!uic_cmd->cmd_active) {
			dev_err(hba->dev, "%s: UIC cmd has been completed, return the result\n",
				__func__);
			ret = uic_cmd->argument2 & MASK_UIC_COMMAND_RESULT;
		}
	}

	spin_lock_irqsave(hba->host->host_lock, flags);
	hba->active_uic_cmd = NULL;
	spin_unlock_irqrestore(hba->host->host_lock, flags);

	return ret;
}

/**
 * __ufshcd_send_uic_cmd - Send UIC commands and retrieve the result
 * @hba: per adapter instance
 * @uic_cmd: UIC command
 * @completion: initialize the completion only if this is set to true
 *
 * Returns 0 only if success.
 */
static int
__ufshcd_send_uic_cmd(struct ufs_hba *hba, struct uic_command *uic_cmd,
		      bool completion)
{
	lockdep_assert_held(&hba->uic_cmd_mutex);
	lockdep_assert_held(hba->host->host_lock);

	if (!ufshcd_ready_for_uic_cmd(hba)) {
		dev_err(hba->dev,
			"Controller not ready to accept UIC commands\n");
		return -EIO;
	}

	if (completion)
		init_completion(&uic_cmd->done);

	uic_cmd->cmd_active = 1;
	ufshcd_dispatch_uic_cmd(hba, uic_cmd);

	return 0;
}

/**
 * ufshcd_send_uic_cmd - Send UIC commands and retrieve the result
 * @hba: per adapter instance
 * @uic_cmd: UIC command
 *
 * Returns 0 only if success.
 */
int ufshcd_send_uic_cmd(struct ufs_hba *hba, struct uic_command *uic_cmd)
{
	int ret;
	unsigned long flags;

	if (hba->quirks & UFSHCD_QUIRK_BROKEN_UIC_CMD)
		return 0;

	ufshcd_hold(hba, false);
	mutex_lock(&hba->uic_cmd_mutex);
	ufshcd_add_delay_before_dme_cmd(hba);

	spin_lock_irqsave(hba->host->host_lock, flags);
	ret = __ufshcd_send_uic_cmd(hba, uic_cmd, true);
	spin_unlock_irqrestore(hba->host->host_lock, flags);
	if (!ret)
		ret = ufshcd_wait_for_uic_cmd(hba, uic_cmd);

	mutex_unlock(&hba->uic_cmd_mutex);

	ufshcd_release(hba);
	return ret;
}

/**
 * ufshcd_sgl_to_prdt - SG list to PRTD (Physical Region Description Table, 4DW format)
 * @hba:	per-adapter instance
 * @lrbp:	pointer to local reference block
 * @sg_entries:	The number of sg lists actually used
 * @sg_list:	Pointer to SG list
 */
static void ufshcd_sgl_to_prdt(struct ufs_hba *hba, struct ufshcd_lrb *lrbp, int sg_entries,
			       struct scatterlist *sg_list)
{
	struct ufshcd_sg_entry *prd;
	struct scatterlist *sg;
	int i;

	if (sg_entries) {

		if (hba->quirks & UFSHCD_QUIRK_PRDT_BYTE_GRAN)
			lrbp->utr_descriptor_ptr->prd_table_length =
<<<<<<< HEAD
				cpu_to_le16((sg_entries * sizeof(struct ufshcd_sg_entry)));
=======
				cpu_to_le16(sg_segments * ufshcd_sg_entry_size(hba));
>>>>>>> ada1e653
		else
			lrbp->utr_descriptor_ptr->prd_table_length = cpu_to_le16(sg_entries);

		prd = lrbp->ucd_prdt_ptr;

		for_each_sg(sg_list, sg, sg_entries, i) {
			const unsigned int len = sg_dma_len(sg);

			/*
			 * From the UFSHCI spec: "Data Byte Count (DBC): A '0'
			 * based value that indicates the length, in bytes, of
			 * the data block. A maximum of length of 256KB may
			 * exist for any entry. Bits 1:0 of this field shall be
			 * 11b to indicate Dword granularity. A value of '3'
			 * indicates 4 bytes, '7' indicates 8 bytes, etc."
			 */
			WARN_ONCE(len > 256 * 1024, "len = %#x\n", len);
			prd->size = cpu_to_le32(len - 1);
			prd->addr = cpu_to_le64(sg->dma_address);
			prd->reserved = 0;
			prd = (void *)prd + ufshcd_sg_entry_size(hba);
		}
	} else {
		lrbp->utr_descriptor_ptr->prd_table_length = 0;
	}
}

/**
 * ufshcd_map_sg - Map scatter-gather list to prdt
 * @hba: per adapter instance
 * @lrbp: pointer to local reference block
 *
 * Returns 0 in case of success, non-zero value in case of failure
 */
static int ufshcd_map_sg(struct ufs_hba *hba, struct ufshcd_lrb *lrbp)
{
	struct scsi_cmnd *cmd = lrbp->cmd;
	int sg_segments = scsi_dma_map(cmd);

	if (sg_segments < 0)
		return sg_segments;

	ufshcd_sgl_to_prdt(hba, lrbp, sg_segments, scsi_sglist(cmd));

	return 0;
}

/**
 * ufshcd_enable_intr - enable interrupts
 * @hba: per adapter instance
 * @intrs: interrupt bits
 */
static void ufshcd_enable_intr(struct ufs_hba *hba, u32 intrs)
{
	u32 set = ufshcd_readl(hba, REG_INTERRUPT_ENABLE);

	if (hba->ufs_version == ufshci_version(1, 0)) {
		u32 rw;
		rw = set & INTERRUPT_MASK_RW_VER_10;
		set = rw | ((set ^ intrs) & intrs);
	} else {
		set |= intrs;
	}

	ufshcd_writel(hba, set, REG_INTERRUPT_ENABLE);
}

/**
 * ufshcd_disable_intr - disable interrupts
 * @hba: per adapter instance
 * @intrs: interrupt bits
 */
static void ufshcd_disable_intr(struct ufs_hba *hba, u32 intrs)
{
	u32 set = ufshcd_readl(hba, REG_INTERRUPT_ENABLE);

	if (hba->ufs_version == ufshci_version(1, 0)) {
		u32 rw;
		rw = (set & INTERRUPT_MASK_RW_VER_10) &
			~(intrs & INTERRUPT_MASK_RW_VER_10);
		set = rw | ((set & intrs) & ~INTERRUPT_MASK_RW_VER_10);

	} else {
		set &= ~intrs;
	}

	ufshcd_writel(hba, set, REG_INTERRUPT_ENABLE);
}

/**
 * ufshcd_prepare_req_desc_hdr - Fill UTP Transfer request descriptor header according to request
 * descriptor according to request
 * @lrbp: pointer to local reference block
 * @upiu_flags: flags required in the header
 * @cmd_dir: requests data direction
 * @ehs_length: Total EHS Length (in 32‐bytes units of all Extra Header Segments)
 */
static void ufshcd_prepare_req_desc_hdr(struct ufshcd_lrb *lrbp, u8 *upiu_flags,
					enum dma_data_direction cmd_dir, int ehs_length)
{
	struct utp_transfer_req_desc *req_desc = lrbp->utr_descriptor_ptr;
	u32 data_direction;
	u32 dword_0;
	u32 dword_1 = 0;
	u32 dword_3 = 0;

	if (cmd_dir == DMA_FROM_DEVICE) {
		data_direction = UTP_DEVICE_TO_HOST;
		*upiu_flags = UPIU_CMD_FLAGS_READ;
	} else if (cmd_dir == DMA_TO_DEVICE) {
		data_direction = UTP_HOST_TO_DEVICE;
		*upiu_flags = UPIU_CMD_FLAGS_WRITE;
	} else {
		data_direction = UTP_NO_DATA_TRANSFER;
		*upiu_flags = UPIU_CMD_FLAGS_NONE;
	}

	dword_0 = data_direction | (lrbp->command_type << UPIU_COMMAND_TYPE_OFFSET) |
		ehs_length << 8;
	if (lrbp->intr_cmd)
		dword_0 |= UTP_REQ_DESC_INT_CMD;

	/* Prepare crypto related dwords */
	ufshcd_prepare_req_desc_hdr_crypto(lrbp, &dword_0, &dword_1, &dword_3);

	/* Transfer request descriptor header fields */
	req_desc->header.dword_0 = cpu_to_le32(dword_0);
	req_desc->header.dword_1 = cpu_to_le32(dword_1);
	/*
	 * assigning invalid value for command status. Controller
	 * updates OCS on command completion, with the command
	 * status
	 */
	req_desc->header.dword_2 =
		cpu_to_le32(OCS_INVALID_COMMAND_STATUS);
	req_desc->header.dword_3 = cpu_to_le32(dword_3);

	req_desc->prd_table_length = 0;
}

/**
 * ufshcd_prepare_utp_scsi_cmd_upiu() - fills the utp_transfer_req_desc,
 * for scsi commands
 * @lrbp: local reference block pointer
 * @upiu_flags: flags
 */
static
void ufshcd_prepare_utp_scsi_cmd_upiu(struct ufshcd_lrb *lrbp, u8 upiu_flags)
{
	struct scsi_cmnd *cmd = lrbp->cmd;
	struct utp_upiu_req *ucd_req_ptr = lrbp->ucd_req_ptr;
	unsigned short cdb_len;

	/* command descriptor fields */
	ucd_req_ptr->header.dword_0 = UPIU_HEADER_DWORD(
				UPIU_TRANSACTION_COMMAND, upiu_flags,
				lrbp->lun, lrbp->task_tag);
	ucd_req_ptr->header.dword_1 = UPIU_HEADER_DWORD(
				UPIU_COMMAND_SET_TYPE_SCSI, 0, 0, 0);

	/* Total EHS length and Data segment length will be zero */
	ucd_req_ptr->header.dword_2 = 0;

	ucd_req_ptr->sc.exp_data_transfer_len = cpu_to_be32(cmd->sdb.length);

	cdb_len = min_t(unsigned short, cmd->cmd_len, UFS_CDB_SIZE);
	memset(ucd_req_ptr->sc.cdb, 0, UFS_CDB_SIZE);
	memcpy(ucd_req_ptr->sc.cdb, cmd->cmnd, cdb_len);

	memset(lrbp->ucd_rsp_ptr, 0, sizeof(struct utp_upiu_rsp));
}

/**
 * ufshcd_prepare_utp_query_req_upiu() - fill the utp_transfer_req_desc for query request
 * @hba: UFS hba
 * @lrbp: local reference block pointer
 * @upiu_flags: flags
 */
static void ufshcd_prepare_utp_query_req_upiu(struct ufs_hba *hba,
				struct ufshcd_lrb *lrbp, u8 upiu_flags)
{
	struct utp_upiu_req *ucd_req_ptr = lrbp->ucd_req_ptr;
	struct ufs_query *query = &hba->dev_cmd.query;
	u16 len = be16_to_cpu(query->request.upiu_req.length);

	/* Query request header */
	ucd_req_ptr->header.dword_0 = UPIU_HEADER_DWORD(
			UPIU_TRANSACTION_QUERY_REQ, upiu_flags,
			lrbp->lun, lrbp->task_tag);
	ucd_req_ptr->header.dword_1 = UPIU_HEADER_DWORD(
			0, query->request.query_func, 0, 0);

	/* Data segment length only need for WRITE_DESC */
	if (query->request.upiu_req.opcode == UPIU_QUERY_OPCODE_WRITE_DESC)
		ucd_req_ptr->header.dword_2 =
			UPIU_HEADER_DWORD(0, 0, (len >> 8), (u8)len);
	else
		ucd_req_ptr->header.dword_2 = 0;

	/* Copy the Query Request buffer as is */
	memcpy(&ucd_req_ptr->qr, &query->request.upiu_req,
			QUERY_OSF_SIZE);

	/* Copy the Descriptor */
	if (query->request.upiu_req.opcode == UPIU_QUERY_OPCODE_WRITE_DESC)
		memcpy(ucd_req_ptr + 1, query->descriptor, len);

	memset(lrbp->ucd_rsp_ptr, 0, sizeof(struct utp_upiu_rsp));
}

static inline void ufshcd_prepare_utp_nop_upiu(struct ufshcd_lrb *lrbp)
{
	struct utp_upiu_req *ucd_req_ptr = lrbp->ucd_req_ptr;

	memset(ucd_req_ptr, 0, sizeof(struct utp_upiu_req));

	/* command descriptor fields */
	ucd_req_ptr->header.dword_0 =
		UPIU_HEADER_DWORD(
			UPIU_TRANSACTION_NOP_OUT, 0, 0, lrbp->task_tag);
	/* clear rest of the fields of basic header */
	ucd_req_ptr->header.dword_1 = 0;
	ucd_req_ptr->header.dword_2 = 0;

	memset(lrbp->ucd_rsp_ptr, 0, sizeof(struct utp_upiu_rsp));
}

/**
 * ufshcd_compose_devman_upiu - UFS Protocol Information Unit(UPIU)
 *			     for Device Management Purposes
 * @hba: per adapter instance
 * @lrbp: pointer to local reference block
 */
static int ufshcd_compose_devman_upiu(struct ufs_hba *hba,
				      struct ufshcd_lrb *lrbp)
{
	u8 upiu_flags;
	int ret = 0;

	if (hba->ufs_version <= ufshci_version(1, 1))
		lrbp->command_type = UTP_CMD_TYPE_DEV_MANAGE;
	else
		lrbp->command_type = UTP_CMD_TYPE_UFS_STORAGE;

	ufshcd_prepare_req_desc_hdr(lrbp, &upiu_flags, DMA_NONE, 0);
	if (hba->dev_cmd.type == DEV_CMD_TYPE_QUERY)
		ufshcd_prepare_utp_query_req_upiu(hba, lrbp, upiu_flags);
	else if (hba->dev_cmd.type == DEV_CMD_TYPE_NOP)
		ufshcd_prepare_utp_nop_upiu(lrbp);
	else
		ret = -EINVAL;

	return ret;
}

/**
 * ufshcd_comp_scsi_upiu - UFS Protocol Information Unit(UPIU)
 *			   for SCSI Purposes
 * @hba: per adapter instance
 * @lrbp: pointer to local reference block
 */
static int ufshcd_comp_scsi_upiu(struct ufs_hba *hba, struct ufshcd_lrb *lrbp)
{
	u8 upiu_flags;
	int ret = 0;

	if (hba->ufs_version <= ufshci_version(1, 1))
		lrbp->command_type = UTP_CMD_TYPE_SCSI;
	else
		lrbp->command_type = UTP_CMD_TYPE_UFS_STORAGE;

	if (likely(lrbp->cmd)) {
		ufshcd_prepare_req_desc_hdr(lrbp, &upiu_flags, lrbp->cmd->sc_data_direction, 0);
		ufshcd_prepare_utp_scsi_cmd_upiu(lrbp, upiu_flags);
	} else {
		ret = -EINVAL;
	}

	return ret;
}

/**
 * ufshcd_upiu_wlun_to_scsi_wlun - maps UPIU W-LUN id to SCSI W-LUN ID
 * @upiu_wlun_id: UPIU W-LUN id
 *
 * Returns SCSI W-LUN id
 */
static inline u16 ufshcd_upiu_wlun_to_scsi_wlun(u8 upiu_wlun_id)
{
	return (upiu_wlun_id & ~UFS_UPIU_WLUN_ID) | SCSI_W_LUN_BASE;
}

static inline bool is_device_wlun(struct scsi_device *sdev)
{
	return sdev->lun ==
		ufshcd_upiu_wlun_to_scsi_wlun(UFS_UPIU_UFS_DEVICE_WLUN);
}

/*
 * Associate the UFS controller queue with the default and poll HCTX types.
 * Initialize the mq_map[] arrays.
 */
static void ufshcd_map_queues(struct Scsi_Host *shost)
{
	int i;

	for (i = 0; i < shost->nr_maps; i++) {
		struct blk_mq_queue_map *map = &shost->tag_set.map[i];

		switch (i) {
		case HCTX_TYPE_DEFAULT:
		case HCTX_TYPE_POLL:
			map->nr_queues = 1;
			break;
		case HCTX_TYPE_READ:
			map->nr_queues = 0;
			continue;
		default:
			WARN_ON_ONCE(true);
		}
		map->queue_offset = 0;
		blk_mq_map_queues(map);
	}
}

static void ufshcd_init_lrb(struct ufs_hba *hba, struct ufshcd_lrb *lrb, int i)
{
	struct utp_transfer_cmd_desc *cmd_descp = (void *)hba->ucdl_base_addr +
		i * sizeof_utp_transfer_cmd_desc(hba);
	struct utp_transfer_req_desc *utrdlp = hba->utrdl_base_addr;
	dma_addr_t cmd_desc_element_addr = hba->ucdl_dma_addr +
		i * sizeof_utp_transfer_cmd_desc(hba);
	u16 response_offset = offsetof(struct utp_transfer_cmd_desc,
				       response_upiu);
	u16 prdt_offset = offsetof(struct utp_transfer_cmd_desc, prd_table);

	lrb->utr_descriptor_ptr = utrdlp + i;
	lrb->utrd_dma_addr = hba->utrdl_dma_addr +
		i * sizeof(struct utp_transfer_req_desc);
	lrb->ucd_req_ptr = (struct utp_upiu_req *)cmd_descp->command_upiu;
	lrb->ucd_req_dma_addr = cmd_desc_element_addr;
	lrb->ucd_rsp_ptr = (struct utp_upiu_rsp *)cmd_descp->response_upiu;
	lrb->ucd_rsp_dma_addr = cmd_desc_element_addr + response_offset;
	lrb->ucd_prdt_ptr = (struct ufshcd_sg_entry *)cmd_descp->prd_table;
	lrb->ucd_prdt_dma_addr = cmd_desc_element_addr + prdt_offset;
}

/**
 * ufshcd_queuecommand - main entry point for SCSI requests
 * @host: SCSI host pointer
 * @cmd: command from SCSI Midlayer
 *
 * Returns 0 for success, non-zero in case of failure
 */
static int ufshcd_queuecommand(struct Scsi_Host *host, struct scsi_cmnd *cmd)
{
	struct ufs_hba *hba = shost_priv(host);
	int tag = scsi_cmd_to_rq(cmd)->tag;
	struct ufshcd_lrb *lrbp;
	int err = 0;

	WARN_ONCE(tag < 0 || tag >= hba->nutrs, "Invalid tag %d\n", tag);

	/*
	 * Allows the UFS error handler to wait for prior ufshcd_queuecommand()
	 * calls.
	 */
	rcu_read_lock();

	switch (hba->ufshcd_state) {
	case UFSHCD_STATE_OPERATIONAL:
		break;
	case UFSHCD_STATE_EH_SCHEDULED_NON_FATAL:
		/*
		 * SCSI error handler can call ->queuecommand() while UFS error
		 * handler is in progress. Error interrupts could change the
		 * state from UFSHCD_STATE_RESET to
		 * UFSHCD_STATE_EH_SCHEDULED_NON_FATAL. Prevent requests
		 * being issued in that case.
		 */
		if (ufshcd_eh_in_progress(hba)) {
			err = SCSI_MLQUEUE_HOST_BUSY;
			goto out;
		}
		break;
	case UFSHCD_STATE_EH_SCHEDULED_FATAL:
		/*
		 * pm_runtime_get_sync() is used at error handling preparation
		 * stage. If a scsi cmd, e.g. the SSU cmd, is sent from hba's
		 * PM ops, it can never be finished if we let SCSI layer keep
		 * retrying it, which gets err handler stuck forever. Neither
		 * can we let the scsi cmd pass through, because UFS is in bad
		 * state, the scsi cmd may eventually time out, which will get
		 * err handler blocked for too long. So, just fail the scsi cmd
		 * sent from PM ops, err handler can recover PM error anyways.
		 */
		if (hba->pm_op_in_progress) {
			hba->force_reset = true;
			set_host_byte(cmd, DID_BAD_TARGET);
			scsi_done(cmd);
			goto out;
		}
		fallthrough;
	case UFSHCD_STATE_RESET:
		err = SCSI_MLQUEUE_HOST_BUSY;
		goto out;
	case UFSHCD_STATE_ERROR:
		set_host_byte(cmd, DID_ERROR);
		scsi_done(cmd);
		goto out;
	}

	hba->req_abort_count = 0;

	err = ufshcd_hold(hba, true);
	if (err) {
		err = SCSI_MLQUEUE_HOST_BUSY;
		goto out;
	}
	WARN_ON(ufshcd_is_clkgating_allowed(hba) &&
		(hba->clk_gating.state != CLKS_ON));

	lrbp = &hba->lrb[tag];
	WARN_ON(lrbp->cmd);
	lrbp->cmd = cmd;
	lrbp->task_tag = tag;
	lrbp->lun = ufshcd_scsi_to_upiu_lun(cmd->device->lun);
	lrbp->intr_cmd = !ufshcd_is_intr_aggr_allowed(hba);

	ufshcd_prepare_lrbp_crypto(scsi_cmd_to_rq(cmd), lrbp);

	lrbp->req_abort_skip = false;

	ufshpb_prep(hba, lrbp);

	ufshcd_comp_scsi_upiu(hba, lrbp);

	err = ufshcd_map_sg(hba, lrbp);
	if (err) {
		lrbp->cmd = NULL;
		ufshcd_release(hba);
		goto out;
	}

	ufshcd_send_command(hba, tag);

out:
	rcu_read_unlock();

	if (ufs_trigger_eh()) {
		unsigned long flags;

		spin_lock_irqsave(hba->host->host_lock, flags);
		ufshcd_schedule_eh_work(hba);
		spin_unlock_irqrestore(hba->host->host_lock, flags);
	}

	return err;
}

static int ufshcd_compose_dev_cmd(struct ufs_hba *hba,
		struct ufshcd_lrb *lrbp, enum dev_cmd_type cmd_type, int tag)
{
	lrbp->cmd = NULL;
	lrbp->task_tag = tag;
	lrbp->lun = 0; /* device management cmd is not specific to any LUN */
	lrbp->intr_cmd = true; /* No interrupt aggregation */
	ufshcd_prepare_lrbp_crypto(NULL, lrbp);
	hba->dev_cmd.type = cmd_type;

	return ufshcd_compose_devman_upiu(hba, lrbp);
}

/*
 * Clear all the requests from the controller for which a bit has been set in
 * @mask and wait until the controller confirms that these requests have been
 * cleared.
 */
static int ufshcd_clear_cmds(struct ufs_hba *hba, u32 mask)
{
	unsigned long flags;

	/* clear outstanding transaction before retry */
	spin_lock_irqsave(hba->host->host_lock, flags);
	ufshcd_utrl_clear(hba, mask);
	spin_unlock_irqrestore(hba->host->host_lock, flags);

	/*
	 * wait for h/w to clear corresponding bit in door-bell.
	 * max. wait is 1 sec.
	 */
	return ufshcd_wait_for_register(hba, REG_UTP_TRANSFER_REQ_DOOR_BELL,
					mask, ~mask, 1000, 1000);
}

static int
ufshcd_check_query_response(struct ufs_hba *hba, struct ufshcd_lrb *lrbp)
{
	struct ufs_query_res *query_res = &hba->dev_cmd.query.response;

	/* Get the UPIU response */
	query_res->response = ufshcd_get_rsp_upiu_result(lrbp->ucd_rsp_ptr) >>
				UPIU_RSP_CODE_OFFSET;
	return query_res->response;
}

/**
 * ufshcd_dev_cmd_completion() - handles device management command responses
 * @hba: per adapter instance
 * @lrbp: pointer to local reference block
 */
static int
ufshcd_dev_cmd_completion(struct ufs_hba *hba, struct ufshcd_lrb *lrbp)
{
	int resp;
	int err = 0;

	hba->ufs_stats.last_hibern8_exit_tstamp = ktime_set(0, 0);
	resp = ufshcd_get_req_rsp(lrbp->ucd_rsp_ptr);

	switch (resp) {
	case UPIU_TRANSACTION_NOP_IN:
		if (hba->dev_cmd.type != DEV_CMD_TYPE_NOP) {
			err = -EINVAL;
			dev_err(hba->dev, "%s: unexpected response %x\n",
					__func__, resp);
		}
		break;
	case UPIU_TRANSACTION_QUERY_RSP:
		err = ufshcd_check_query_response(hba, lrbp);
		if (!err)
			err = ufshcd_copy_query_response(hba, lrbp);
		break;
	case UPIU_TRANSACTION_REJECT_UPIU:
		/* TODO: handle Reject UPIU Response */
		err = -EPERM;
		dev_err(hba->dev, "%s: Reject UPIU not fully implemented\n",
				__func__);
		break;
	case UPIU_TRANSACTION_RESPONSE:
		if (hba->dev_cmd.type != DEV_CMD_TYPE_RPMB) {
			err = -EINVAL;
			dev_err(hba->dev, "%s: unexpected response %x\n", __func__, resp);
		}
		break;
	default:
		err = -EINVAL;
		dev_err(hba->dev, "%s: Invalid device management cmd response: %x\n",
				__func__, resp);
		break;
	}

	return err;
}

static int ufshcd_wait_for_dev_cmd(struct ufs_hba *hba,
		struct ufshcd_lrb *lrbp, int max_timeout)
{
	unsigned long time_left = msecs_to_jiffies(max_timeout);
	unsigned long flags;
	bool pending;
	int err;

retry:
	time_left = wait_for_completion_timeout(hba->dev_cmd.complete,
						time_left);

	if (likely(time_left)) {
		/*
		 * The completion handler called complete() and the caller of
		 * this function still owns the @lrbp tag so the code below does
		 * not trigger any race conditions.
		 */
		hba->dev_cmd.complete = NULL;
		err = ufshcd_get_tr_ocs(lrbp);
		if (!err)
			err = ufshcd_dev_cmd_completion(hba, lrbp);
	} else {
		err = -ETIMEDOUT;
		dev_dbg(hba->dev, "%s: dev_cmd request timedout, tag %d\n",
			__func__, lrbp->task_tag);
		if (ufshcd_clear_cmds(hba, 1U << lrbp->task_tag) == 0) {
			/* successfully cleared the command, retry if needed */
			err = -EAGAIN;
			/*
			 * Since clearing the command succeeded we also need to
			 * clear the task tag bit from the outstanding_reqs
			 * variable.
			 */
			spin_lock_irqsave(&hba->outstanding_lock, flags);
			pending = test_bit(lrbp->task_tag,
					   &hba->outstanding_reqs);
			if (pending) {
				hba->dev_cmd.complete = NULL;
				__clear_bit(lrbp->task_tag,
					    &hba->outstanding_reqs);
			}
			spin_unlock_irqrestore(&hba->outstanding_lock, flags);

			if (!pending) {
				/*
				 * The completion handler ran while we tried to
				 * clear the command.
				 */
				time_left = 1;
				goto retry;
			}
		} else {
			dev_err(hba->dev, "%s: failed to clear tag %d\n",
				__func__, lrbp->task_tag);
		}
	}

	return err;
}

/**
 * ufshcd_exec_dev_cmd - API for sending device management requests
 * @hba: UFS hba
 * @cmd_type: specifies the type (NOP, Query...)
 * @timeout: timeout in milliseconds
 *
 * NOTE: Since there is only one available tag for device management commands,
 * it is expected you hold the hba->dev_cmd.lock mutex.
 */
static int ufshcd_exec_dev_cmd(struct ufs_hba *hba,
		enum dev_cmd_type cmd_type, int timeout)
{
	DECLARE_COMPLETION_ONSTACK(wait);
	const u32 tag = hba->reserved_slot;
	struct ufshcd_lrb *lrbp;
	int err;

	/* Protects use of hba->reserved_slot. */
	lockdep_assert_held(&hba->dev_cmd.lock);

	down_read(&hba->clk_scaling_lock);

	lrbp = &hba->lrb[tag];
	WARN_ON(lrbp->cmd);
	err = ufshcd_compose_dev_cmd(hba, lrbp, cmd_type, tag);
	if (unlikely(err))
		goto out;

	hba->dev_cmd.complete = &wait;

	ufshcd_add_query_upiu_trace(hba, UFS_QUERY_SEND, lrbp->ucd_req_ptr);

	ufshcd_send_command(hba, tag);
	err = ufshcd_wait_for_dev_cmd(hba, lrbp, timeout);
	ufshcd_add_query_upiu_trace(hba, err ? UFS_QUERY_ERR : UFS_QUERY_COMP,
				    (struct utp_upiu_req *)lrbp->ucd_rsp_ptr);

out:
	up_read(&hba->clk_scaling_lock);
	return err;
}

/**
 * ufshcd_init_query() - init the query response and request parameters
 * @hba: per-adapter instance
 * @request: address of the request pointer to be initialized
 * @response: address of the response pointer to be initialized
 * @opcode: operation to perform
 * @idn: flag idn to access
 * @index: LU number to access
 * @selector: query/flag/descriptor further identification
 */
static inline void ufshcd_init_query(struct ufs_hba *hba,
		struct ufs_query_req **request, struct ufs_query_res **response,
		enum query_opcode opcode, u8 idn, u8 index, u8 selector)
{
	*request = &hba->dev_cmd.query.request;
	*response = &hba->dev_cmd.query.response;
	memset(*request, 0, sizeof(struct ufs_query_req));
	memset(*response, 0, sizeof(struct ufs_query_res));
	(*request)->upiu_req.opcode = opcode;
	(*request)->upiu_req.idn = idn;
	(*request)->upiu_req.index = index;
	(*request)->upiu_req.selector = selector;
}

static int ufshcd_query_flag_retry(struct ufs_hba *hba,
	enum query_opcode opcode, enum flag_idn idn, u8 index, bool *flag_res)
{
	int ret;
	int retries;

	for (retries = 0; retries < QUERY_REQ_RETRIES; retries++) {
		ret = ufshcd_query_flag(hba, opcode, idn, index, flag_res);
		if (ret)
			dev_dbg(hba->dev,
				"%s: failed with error %d, retries %d\n",
				__func__, ret, retries);
		else
			break;
	}

	if (ret)
		dev_err(hba->dev,
			"%s: query flag, opcode %d, idn %d, failed with error %d after %d retries\n",
			__func__, opcode, idn, ret, retries);
	return ret;
}

/**
 * ufshcd_query_flag() - API function for sending flag query requests
 * @hba: per-adapter instance
 * @opcode: flag query to perform
 * @idn: flag idn to access
 * @index: flag index to access
 * @flag_res: the flag value after the query request completes
 *
 * Returns 0 for success, non-zero in case of failure
 */
int ufshcd_query_flag(struct ufs_hba *hba, enum query_opcode opcode,
			enum flag_idn idn, u8 index, bool *flag_res)
{
	struct ufs_query_req *request = NULL;
	struct ufs_query_res *response = NULL;
	int err, selector = 0;
	int timeout = QUERY_REQ_TIMEOUT;

	BUG_ON(!hba);

	ufshcd_hold(hba, false);
	mutex_lock(&hba->dev_cmd.lock);
	ufshcd_init_query(hba, &request, &response, opcode, idn, index,
			selector);

	switch (opcode) {
	case UPIU_QUERY_OPCODE_SET_FLAG:
	case UPIU_QUERY_OPCODE_CLEAR_FLAG:
	case UPIU_QUERY_OPCODE_TOGGLE_FLAG:
		request->query_func = UPIU_QUERY_FUNC_STANDARD_WRITE_REQUEST;
		break;
	case UPIU_QUERY_OPCODE_READ_FLAG:
		request->query_func = UPIU_QUERY_FUNC_STANDARD_READ_REQUEST;
		if (!flag_res) {
			/* No dummy reads */
			dev_err(hba->dev, "%s: Invalid argument for read request\n",
					__func__);
			err = -EINVAL;
			goto out_unlock;
		}
		break;
	default:
		dev_err(hba->dev,
			"%s: Expected query flag opcode but got = %d\n",
			__func__, opcode);
		err = -EINVAL;
		goto out_unlock;
	}

	err = ufshcd_exec_dev_cmd(hba, DEV_CMD_TYPE_QUERY, timeout);

	if (err) {
		dev_err(hba->dev,
			"%s: Sending flag query for idn %d failed, err = %d\n",
			__func__, idn, err);
		goto out_unlock;
	}

	if (flag_res)
		*flag_res = (be32_to_cpu(response->upiu_res.value) &
				MASK_QUERY_UPIU_FLAG_LOC) & 0x1;

out_unlock:
	mutex_unlock(&hba->dev_cmd.lock);
	ufshcd_release(hba);
	return err;
}

/**
 * ufshcd_query_attr - API function for sending attribute requests
 * @hba: per-adapter instance
 * @opcode: attribute opcode
 * @idn: attribute idn to access
 * @index: index field
 * @selector: selector field
 * @attr_val: the attribute value after the query request completes
 *
 * Returns 0 for success, non-zero in case of failure
*/
int ufshcd_query_attr(struct ufs_hba *hba, enum query_opcode opcode,
		      enum attr_idn idn, u8 index, u8 selector, u32 *attr_val)
{
	struct ufs_query_req *request = NULL;
	struct ufs_query_res *response = NULL;
	int err;

	BUG_ON(!hba);

	if (!attr_val) {
		dev_err(hba->dev, "%s: attribute value required for opcode 0x%x\n",
				__func__, opcode);
		return -EINVAL;
	}

	ufshcd_hold(hba, false);

	mutex_lock(&hba->dev_cmd.lock);
	ufshcd_init_query(hba, &request, &response, opcode, idn, index,
			selector);

	switch (opcode) {
	case UPIU_QUERY_OPCODE_WRITE_ATTR:
		request->query_func = UPIU_QUERY_FUNC_STANDARD_WRITE_REQUEST;
		request->upiu_req.value = cpu_to_be32(*attr_val);
		break;
	case UPIU_QUERY_OPCODE_READ_ATTR:
		request->query_func = UPIU_QUERY_FUNC_STANDARD_READ_REQUEST;
		break;
	default:
		dev_err(hba->dev, "%s: Expected query attr opcode but got = 0x%.2x\n",
				__func__, opcode);
		err = -EINVAL;
		goto out_unlock;
	}

	err = ufshcd_exec_dev_cmd(hba, DEV_CMD_TYPE_QUERY, QUERY_REQ_TIMEOUT);

	if (err) {
		dev_err(hba->dev, "%s: opcode 0x%.2x for idn %d failed, index %d, err = %d\n",
				__func__, opcode, idn, index, err);
		goto out_unlock;
	}

	*attr_val = be32_to_cpu(response->upiu_res.value);

out_unlock:
	mutex_unlock(&hba->dev_cmd.lock);
	ufshcd_release(hba);
	return err;
}

/**
 * ufshcd_query_attr_retry() - API function for sending query
 * attribute with retries
 * @hba: per-adapter instance
 * @opcode: attribute opcode
 * @idn: attribute idn to access
 * @index: index field
 * @selector: selector field
 * @attr_val: the attribute value after the query request
 * completes
 *
 * Returns 0 for success, non-zero in case of failure
*/
int ufshcd_query_attr_retry(struct ufs_hba *hba,
	enum query_opcode opcode, enum attr_idn idn, u8 index, u8 selector,
	u32 *attr_val)
{
	int ret = 0;
	u32 retries;

	for (retries = QUERY_REQ_RETRIES; retries > 0; retries--) {
		ret = ufshcd_query_attr(hba, opcode, idn, index,
						selector, attr_val);
		if (ret)
			dev_dbg(hba->dev, "%s: failed with error %d, retries %d\n",
				__func__, ret, retries);
		else
			break;
	}

	if (ret)
		dev_err(hba->dev,
			"%s: query attribute, idn %d, failed with error %d after %d retries\n",
			__func__, idn, ret, QUERY_REQ_RETRIES);
	return ret;
}

static int __ufshcd_query_descriptor(struct ufs_hba *hba,
			enum query_opcode opcode, enum desc_idn idn, u8 index,
			u8 selector, u8 *desc_buf, int *buf_len)
{
	struct ufs_query_req *request = NULL;
	struct ufs_query_res *response = NULL;
	int err;

	BUG_ON(!hba);

	if (!desc_buf) {
		dev_err(hba->dev, "%s: descriptor buffer required for opcode 0x%x\n",
				__func__, opcode);
		return -EINVAL;
	}

	if (*buf_len < QUERY_DESC_MIN_SIZE || *buf_len > QUERY_DESC_MAX_SIZE) {
		dev_err(hba->dev, "%s: descriptor buffer size (%d) is out of range\n",
				__func__, *buf_len);
		return -EINVAL;
	}

	ufshcd_hold(hba, false);

	mutex_lock(&hba->dev_cmd.lock);
	ufshcd_init_query(hba, &request, &response, opcode, idn, index,
			selector);
	hba->dev_cmd.query.descriptor = desc_buf;
	request->upiu_req.length = cpu_to_be16(*buf_len);

	switch (opcode) {
	case UPIU_QUERY_OPCODE_WRITE_DESC:
		request->query_func = UPIU_QUERY_FUNC_STANDARD_WRITE_REQUEST;
		break;
	case UPIU_QUERY_OPCODE_READ_DESC:
		request->query_func = UPIU_QUERY_FUNC_STANDARD_READ_REQUEST;
		break;
	default:
		dev_err(hba->dev,
				"%s: Expected query descriptor opcode but got = 0x%.2x\n",
				__func__, opcode);
		err = -EINVAL;
		goto out_unlock;
	}

	err = ufshcd_exec_dev_cmd(hba, DEV_CMD_TYPE_QUERY, QUERY_REQ_TIMEOUT);

	if (err) {
		dev_err(hba->dev, "%s: opcode 0x%.2x for idn %d failed, index %d, err = %d\n",
				__func__, opcode, idn, index, err);
		goto out_unlock;
	}

	*buf_len = be16_to_cpu(response->upiu_res.length);

out_unlock:
	hba->dev_cmd.query.descriptor = NULL;
	mutex_unlock(&hba->dev_cmd.lock);
	ufshcd_release(hba);
	return err;
}

/**
 * ufshcd_query_descriptor_retry - API function for sending descriptor requests
 * @hba: per-adapter instance
 * @opcode: attribute opcode
 * @idn: attribute idn to access
 * @index: index field
 * @selector: selector field
 * @desc_buf: the buffer that contains the descriptor
 * @buf_len: length parameter passed to the device
 *
 * Returns 0 for success, non-zero in case of failure.
 * The buf_len parameter will contain, on return, the length parameter
 * received on the response.
 */
int ufshcd_query_descriptor_retry(struct ufs_hba *hba,
				  enum query_opcode opcode,
				  enum desc_idn idn, u8 index,
				  u8 selector,
				  u8 *desc_buf, int *buf_len)
{
	int err;
	int retries;

	for (retries = QUERY_REQ_RETRIES; retries > 0; retries--) {
		err = __ufshcd_query_descriptor(hba, opcode, idn, index,
						selector, desc_buf, buf_len);
		if (!err || err == -EINVAL)
			break;
	}

	return err;
}

/**
 * ufshcd_map_desc_id_to_length - map descriptor IDN to its length
 * @hba: Pointer to adapter instance
 * @desc_id: descriptor idn value
 * @desc_len: mapped desc length (out)
 */
void ufshcd_map_desc_id_to_length(struct ufs_hba *hba, enum desc_idn desc_id,
				  int *desc_len)
{
	if (desc_id >= QUERY_DESC_IDN_MAX || desc_id == QUERY_DESC_IDN_RFU_0 ||
	    desc_id == QUERY_DESC_IDN_RFU_1)
		*desc_len = 0;
	else
		*desc_len = hba->desc_size[desc_id];
}
EXPORT_SYMBOL(ufshcd_map_desc_id_to_length);

static void ufshcd_update_desc_length(struct ufs_hba *hba,
				      enum desc_idn desc_id, int desc_index,
				      unsigned char desc_len)
{
	if (hba->desc_size[desc_id] == QUERY_DESC_MAX_SIZE &&
	    desc_id != QUERY_DESC_IDN_STRING && desc_index != UFS_RPMB_UNIT)
		/* For UFS 3.1, the normal unit descriptor is 10 bytes larger
		 * than the RPMB unit, however, both descriptors share the same
		 * desc_idn, to cover both unit descriptors with one length, we
		 * choose the normal unit descriptor length by desc_index.
		 */
		hba->desc_size[desc_id] = desc_len;
}

/**
 * ufshcd_read_desc_param - read the specified descriptor parameter
 * @hba: Pointer to adapter instance
 * @desc_id: descriptor idn value
 * @desc_index: descriptor index
 * @param_offset: offset of the parameter to read
 * @param_read_buf: pointer to buffer where parameter would be read
 * @param_size: sizeof(param_read_buf)
 *
 * Return 0 in case of success, non-zero otherwise
 */
int ufshcd_read_desc_param(struct ufs_hba *hba,
			   enum desc_idn desc_id,
			   int desc_index,
			   u8 param_offset,
			   u8 *param_read_buf,
			   u8 param_size)
{
	int ret;
	u8 *desc_buf;
	int buff_len;
	bool is_kmalloc = true;

	/* Safety check */
	if (desc_id >= QUERY_DESC_IDN_MAX || !param_size)
		return -EINVAL;

	/* Get the length of descriptor */
	ufshcd_map_desc_id_to_length(hba, desc_id, &buff_len);
	if (!buff_len) {
		dev_err(hba->dev, "%s: Failed to get desc length\n", __func__);
		return -EINVAL;
	}

	if (param_offset >= buff_len) {
		dev_err(hba->dev, "%s: Invalid offset 0x%x in descriptor IDN 0x%x, length 0x%x\n",
			__func__, param_offset, desc_id, buff_len);
		return -EINVAL;
	}

	/* Check whether we need temp memory */
	if (param_offset != 0 || param_size < buff_len) {
		desc_buf = kzalloc(buff_len, GFP_KERNEL);
		if (!desc_buf)
			return -ENOMEM;
	} else {
		desc_buf = param_read_buf;
		is_kmalloc = false;
	}

	/* Request for full descriptor */
	ret = ufshcd_query_descriptor_retry(hba, UPIU_QUERY_OPCODE_READ_DESC,
					desc_id, desc_index, 0,
					desc_buf, &buff_len);

	if (ret) {
		dev_err(hba->dev, "%s: Failed reading descriptor. desc_id %d, desc_index %d, param_offset %d, ret %d\n",
			__func__, desc_id, desc_index, param_offset, ret);
		goto out;
	}

	/* Sanity check */
	if (desc_buf[QUERY_DESC_DESC_TYPE_OFFSET] != desc_id) {
		dev_err(hba->dev, "%s: invalid desc_id %d in descriptor header\n",
			__func__, desc_buf[QUERY_DESC_DESC_TYPE_OFFSET]);
		ret = -EINVAL;
		goto out;
	}

	/* Update descriptor length */
	buff_len = desc_buf[QUERY_DESC_LENGTH_OFFSET];
	ufshcd_update_desc_length(hba, desc_id, desc_index, buff_len);

	if (is_kmalloc) {
		/* Make sure we don't copy more data than available */
		if (param_offset >= buff_len)
			ret = -EINVAL;
		else
			memcpy(param_read_buf, &desc_buf[param_offset],
			       min_t(u32, param_size, buff_len - param_offset));
	}
out:
	if (is_kmalloc)
		kfree(desc_buf);
	return ret;
}

/**
 * struct uc_string_id - unicode string
 *
 * @len: size of this descriptor inclusive
 * @type: descriptor type
 * @uc: unicode string character
 */
struct uc_string_id {
	u8 len;
	u8 type;
	wchar_t uc[];
} __packed;

/* replace non-printable or non-ASCII characters with spaces */
static inline char ufshcd_remove_non_printable(u8 ch)
{
	return (ch >= 0x20 && ch <= 0x7e) ? ch : ' ';
}

/**
 * ufshcd_read_string_desc - read string descriptor
 * @hba: pointer to adapter instance
 * @desc_index: descriptor index
 * @buf: pointer to buffer where descriptor would be read,
 *       the caller should free the memory.
 * @ascii: if true convert from unicode to ascii characters
 *         null terminated string.
 *
 * Return:
 * *      string size on success.
 * *      -ENOMEM: on allocation failure
 * *      -EINVAL: on a wrong parameter
 */
int ufshcd_read_string_desc(struct ufs_hba *hba, u8 desc_index,
			    u8 **buf, bool ascii)
{
	struct uc_string_id *uc_str;
	u8 *str;
	int ret;

	if (!buf)
		return -EINVAL;

	uc_str = kzalloc(QUERY_DESC_MAX_SIZE, GFP_KERNEL);
	if (!uc_str)
		return -ENOMEM;

	ret = ufshcd_read_desc_param(hba, QUERY_DESC_IDN_STRING, desc_index, 0,
				     (u8 *)uc_str, QUERY_DESC_MAX_SIZE);
	if (ret < 0) {
		dev_err(hba->dev, "Reading String Desc failed after %d retries. err = %d\n",
			QUERY_REQ_RETRIES, ret);
		str = NULL;
		goto out;
	}

	if (uc_str->len <= QUERY_DESC_HDR_SIZE) {
		dev_dbg(hba->dev, "String Desc is of zero length\n");
		str = NULL;
		ret = 0;
		goto out;
	}

	if (ascii) {
		ssize_t ascii_len;
		int i;
		/* remove header and divide by 2 to move from UTF16 to UTF8 */
		ascii_len = (uc_str->len - QUERY_DESC_HDR_SIZE) / 2 + 1;
		str = kzalloc(ascii_len, GFP_KERNEL);
		if (!str) {
			ret = -ENOMEM;
			goto out;
		}

		/*
		 * the descriptor contains string in UTF16 format
		 * we need to convert to utf-8 so it can be displayed
		 */
		ret = utf16s_to_utf8s(uc_str->uc,
				      uc_str->len - QUERY_DESC_HDR_SIZE,
				      UTF16_BIG_ENDIAN, str, ascii_len);

		/* replace non-printable or non-ASCII characters with spaces */
		for (i = 0; i < ret; i++)
			str[i] = ufshcd_remove_non_printable(str[i]);

		str[ret++] = '\0';

	} else {
		str = kmemdup(uc_str, uc_str->len, GFP_KERNEL);
		if (!str) {
			ret = -ENOMEM;
			goto out;
		}
		ret = uc_str->len;
	}
out:
	*buf = str;
	kfree(uc_str);
	return ret;
}

/**
 * ufshcd_read_unit_desc_param - read the specified unit descriptor parameter
 * @hba: Pointer to adapter instance
 * @lun: lun id
 * @param_offset: offset of the parameter to read
 * @param_read_buf: pointer to buffer where parameter would be read
 * @param_size: sizeof(param_read_buf)
 *
 * Return 0 in case of success, non-zero otherwise
 */
static inline int ufshcd_read_unit_desc_param(struct ufs_hba *hba,
					      int lun,
					      enum unit_desc_param param_offset,
					      u8 *param_read_buf,
					      u32 param_size)
{
	/*
	 * Unit descriptors are only available for general purpose LUs (LUN id
	 * from 0 to 7) and RPMB Well known LU.
	 */
	if (!ufs_is_valid_unit_desc_lun(&hba->dev_info, lun))
		return -EOPNOTSUPP;

	return ufshcd_read_desc_param(hba, QUERY_DESC_IDN_UNIT, lun,
				      param_offset, param_read_buf, param_size);
}

static int ufshcd_get_ref_clk_gating_wait(struct ufs_hba *hba)
{
	int err = 0;
	u32 gating_wait = UFSHCD_REF_CLK_GATING_WAIT_US;

	if (hba->dev_info.wspecversion >= 0x300) {
		err = ufshcd_query_attr_retry(hba, UPIU_QUERY_OPCODE_READ_ATTR,
				QUERY_ATTR_IDN_REF_CLK_GATING_WAIT_TIME, 0, 0,
				&gating_wait);
		if (err)
			dev_err(hba->dev, "Failed reading bRefClkGatingWait. err = %d, use default %uus\n",
					 err, gating_wait);

		if (gating_wait == 0) {
			gating_wait = UFSHCD_REF_CLK_GATING_WAIT_US;
			dev_err(hba->dev, "Undefined ref clk gating wait time, use default %uus\n",
					 gating_wait);
		}

		hba->dev_info.clk_gating_wait_us = gating_wait;
	}

	return err;
}

/**
 * ufshcd_memory_alloc - allocate memory for host memory space data structures
 * @hba: per adapter instance
 *
 * 1. Allocate DMA memory for Command Descriptor array
 *	Each command descriptor consist of Command UPIU, Response UPIU and PRDT
 * 2. Allocate DMA memory for UTP Transfer Request Descriptor List (UTRDL).
 * 3. Allocate DMA memory for UTP Task Management Request Descriptor List
 *	(UTMRDL)
 * 4. Allocate memory for local reference block(lrb).
 *
 * Returns 0 for success, non-zero in case of failure
 */
static int ufshcd_memory_alloc(struct ufs_hba *hba)
{
	size_t utmrdl_size, utrdl_size, ucdl_size;

	/* Allocate memory for UTP command descriptors */
	ucdl_size = sizeof_utp_transfer_cmd_desc(hba) * hba->nutrs;
	hba->ucdl_base_addr = dmam_alloc_coherent(hba->dev,
						  ucdl_size,
						  &hba->ucdl_dma_addr,
						  GFP_KERNEL);

	/*
	 * UFSHCI requires UTP command descriptor to be 128 byte aligned.
	 * make sure hba->ucdl_dma_addr is aligned to PAGE_SIZE
	 * if hba->ucdl_dma_addr is aligned to PAGE_SIZE, then it will
	 * be aligned to 128 bytes as well
	 */
	if (!hba->ucdl_base_addr ||
	    WARN_ON(hba->ucdl_dma_addr & (PAGE_SIZE - 1))) {
		dev_err(hba->dev,
			"Command Descriptor Memory allocation failed\n");
		goto out;
	}

	/*
	 * Allocate memory for UTP Transfer descriptors
	 * UFSHCI requires 1024 byte alignment of UTRD
	 */
	utrdl_size = (sizeof(struct utp_transfer_req_desc) * hba->nutrs);
	hba->utrdl_base_addr = dmam_alloc_coherent(hba->dev,
						   utrdl_size,
						   &hba->utrdl_dma_addr,
						   GFP_KERNEL);
	if (!hba->utrdl_base_addr ||
	    WARN_ON(hba->utrdl_dma_addr & (PAGE_SIZE - 1))) {
		dev_err(hba->dev,
			"Transfer Descriptor Memory allocation failed\n");
		goto out;
	}

	/*
	 * Allocate memory for UTP Task Management descriptors
	 * UFSHCI requires 1024 byte alignment of UTMRD
	 */
	utmrdl_size = sizeof(struct utp_task_req_desc) * hba->nutmrs;
	hba->utmrdl_base_addr = dmam_alloc_coherent(hba->dev,
						    utmrdl_size,
						    &hba->utmrdl_dma_addr,
						    GFP_KERNEL);
	if (!hba->utmrdl_base_addr ||
	    WARN_ON(hba->utmrdl_dma_addr & (PAGE_SIZE - 1))) {
		dev_err(hba->dev,
		"Task Management Descriptor Memory allocation failed\n");
		goto out;
	}

	/* Allocate memory for local reference block */
	hba->lrb = devm_kcalloc(hba->dev,
				hba->nutrs, sizeof(struct ufshcd_lrb),
				GFP_KERNEL);
	if (!hba->lrb) {
		dev_err(hba->dev, "LRB Memory allocation failed\n");
		goto out;
	}
	return 0;
out:
	return -ENOMEM;
}

/**
 * ufshcd_host_memory_configure - configure local reference block with
 *				memory offsets
 * @hba: per adapter instance
 *
 * Configure Host memory space
 * 1. Update Corresponding UTRD.UCDBA and UTRD.UCDBAU with UCD DMA
 * address.
 * 2. Update each UTRD with Response UPIU offset, Response UPIU length
 * and PRDT offset.
 * 3. Save the corresponding addresses of UTRD, UCD.CMD, UCD.RSP and UCD.PRDT
 * into local reference block.
 */
static void ufshcd_host_memory_configure(struct ufs_hba *hba)
{
	struct utp_transfer_req_desc *utrdlp;
	dma_addr_t cmd_desc_dma_addr;
	dma_addr_t cmd_desc_element_addr;
	u16 response_offset;
	u16 prdt_offset;
	int cmd_desc_size;
	int i;

	utrdlp = hba->utrdl_base_addr;

	response_offset =
		offsetof(struct utp_transfer_cmd_desc, response_upiu);
	prdt_offset =
		offsetof(struct utp_transfer_cmd_desc, prd_table);

	cmd_desc_size = sizeof_utp_transfer_cmd_desc(hba);
	cmd_desc_dma_addr = hba->ucdl_dma_addr;

	for (i = 0; i < hba->nutrs; i++) {
		/* Configure UTRD with command descriptor base address */
		cmd_desc_element_addr =
				(cmd_desc_dma_addr + (cmd_desc_size * i));
		utrdlp[i].command_desc_base_addr_lo =
				cpu_to_le32(lower_32_bits(cmd_desc_element_addr));
		utrdlp[i].command_desc_base_addr_hi =
				cpu_to_le32(upper_32_bits(cmd_desc_element_addr));

		/* Response upiu and prdt offset should be in double words */
		if (hba->quirks & UFSHCD_QUIRK_PRDT_BYTE_GRAN) {
			utrdlp[i].response_upiu_offset =
				cpu_to_le16(response_offset);
			utrdlp[i].prd_table_offset =
				cpu_to_le16(prdt_offset);
			utrdlp[i].response_upiu_length =
				cpu_to_le16(ALIGNED_UPIU_SIZE);
		} else {
			utrdlp[i].response_upiu_offset =
				cpu_to_le16(response_offset >> 2);
			utrdlp[i].prd_table_offset =
				cpu_to_le16(prdt_offset >> 2);
			utrdlp[i].response_upiu_length =
				cpu_to_le16(ALIGNED_UPIU_SIZE >> 2);
		}

		ufshcd_init_lrb(hba, &hba->lrb[i], i);
	}
}

/**
 * ufshcd_dme_link_startup - Notify Unipro to perform link startup
 * @hba: per adapter instance
 *
 * UIC_CMD_DME_LINK_STARTUP command must be issued to Unipro layer,
 * in order to initialize the Unipro link startup procedure.
 * Once the Unipro links are up, the device connected to the controller
 * is detected.
 *
 * Returns 0 on success, non-zero value on failure
 */
static int ufshcd_dme_link_startup(struct ufs_hba *hba)
{
	struct uic_command uic_cmd = {0};
	int ret;

	uic_cmd.command = UIC_CMD_DME_LINK_STARTUP;

	ret = ufshcd_send_uic_cmd(hba, &uic_cmd);
	if (ret)
		dev_dbg(hba->dev,
			"dme-link-startup: error code %d\n", ret);
	return ret;
}
/**
 * ufshcd_dme_reset - UIC command for DME_RESET
 * @hba: per adapter instance
 *
 * DME_RESET command is issued in order to reset UniPro stack.
 * This function now deals with cold reset.
 *
 * Returns 0 on success, non-zero value on failure
 */
static int ufshcd_dme_reset(struct ufs_hba *hba)
{
	struct uic_command uic_cmd = {0};
	int ret;

	uic_cmd.command = UIC_CMD_DME_RESET;

	ret = ufshcd_send_uic_cmd(hba, &uic_cmd);
	if (ret)
		dev_err(hba->dev,
			"dme-reset: error code %d\n", ret);

	return ret;
}

int ufshcd_dme_configure_adapt(struct ufs_hba *hba,
			       int agreed_gear,
			       int adapt_val)
{
	int ret;

	if (agreed_gear < UFS_HS_G4)
		adapt_val = PA_NO_ADAPT;

	ret = ufshcd_dme_set(hba,
			     UIC_ARG_MIB(PA_TXHSADAPTTYPE),
			     adapt_val);
	return ret;
}
EXPORT_SYMBOL_GPL(ufshcd_dme_configure_adapt);

/**
 * ufshcd_dme_enable - UIC command for DME_ENABLE
 * @hba: per adapter instance
 *
 * DME_ENABLE command is issued in order to enable UniPro stack.
 *
 * Returns 0 on success, non-zero value on failure
 */
static int ufshcd_dme_enable(struct ufs_hba *hba)
{
	struct uic_command uic_cmd = {0};
	int ret;

	uic_cmd.command = UIC_CMD_DME_ENABLE;

	ret = ufshcd_send_uic_cmd(hba, &uic_cmd);
	if (ret)
		dev_err(hba->dev,
			"dme-enable: error code %d\n", ret);

	return ret;
}

static inline void ufshcd_add_delay_before_dme_cmd(struct ufs_hba *hba)
{
	#define MIN_DELAY_BEFORE_DME_CMDS_US	1000
	unsigned long min_sleep_time_us;

	if (!(hba->quirks & UFSHCD_QUIRK_DELAY_BEFORE_DME_CMDS))
		return;

	/*
	 * last_dme_cmd_tstamp will be 0 only for 1st call to
	 * this function
	 */
	if (unlikely(!ktime_to_us(hba->last_dme_cmd_tstamp))) {
		min_sleep_time_us = MIN_DELAY_BEFORE_DME_CMDS_US;
	} else {
		unsigned long delta =
			(unsigned long) ktime_to_us(
				ktime_sub(ktime_get(),
				hba->last_dme_cmd_tstamp));

		if (delta < MIN_DELAY_BEFORE_DME_CMDS_US)
			min_sleep_time_us =
				MIN_DELAY_BEFORE_DME_CMDS_US - delta;
		else
			return; /* no more delay required */
	}

	/* allow sleep for extra 50us if needed */
	usleep_range(min_sleep_time_us, min_sleep_time_us + 50);
}

/**
 * ufshcd_dme_set_attr - UIC command for DME_SET, DME_PEER_SET
 * @hba: per adapter instance
 * @attr_sel: uic command argument1
 * @attr_set: attribute set type as uic command argument2
 * @mib_val: setting value as uic command argument3
 * @peer: indicate whether peer or local
 *
 * Returns 0 on success, non-zero value on failure
 */
int ufshcd_dme_set_attr(struct ufs_hba *hba, u32 attr_sel,
			u8 attr_set, u32 mib_val, u8 peer)
{
	struct uic_command uic_cmd = {0};
	static const char *const action[] = {
		"dme-set",
		"dme-peer-set"
	};
	const char *set = action[!!peer];
	int ret;
	int retries = UFS_UIC_COMMAND_RETRIES;

	uic_cmd.command = peer ?
		UIC_CMD_DME_PEER_SET : UIC_CMD_DME_SET;
	uic_cmd.argument1 = attr_sel;
	uic_cmd.argument2 = UIC_ARG_ATTR_TYPE(attr_set);
	uic_cmd.argument3 = mib_val;

	do {
		/* for peer attributes we retry upon failure */
		ret = ufshcd_send_uic_cmd(hba, &uic_cmd);
		if (ret)
			dev_dbg(hba->dev, "%s: attr-id 0x%x val 0x%x error code %d\n",
				set, UIC_GET_ATTR_ID(attr_sel), mib_val, ret);
	} while (ret && peer && --retries);

	if (ret)
		dev_err(hba->dev, "%s: attr-id 0x%x val 0x%x failed %d retries\n",
			set, UIC_GET_ATTR_ID(attr_sel), mib_val,
			UFS_UIC_COMMAND_RETRIES - retries);

	return ret;
}
EXPORT_SYMBOL_GPL(ufshcd_dme_set_attr);

/**
 * ufshcd_dme_get_attr - UIC command for DME_GET, DME_PEER_GET
 * @hba: per adapter instance
 * @attr_sel: uic command argument1
 * @mib_val: the value of the attribute as returned by the UIC command
 * @peer: indicate whether peer or local
 *
 * Returns 0 on success, non-zero value on failure
 */
int ufshcd_dme_get_attr(struct ufs_hba *hba, u32 attr_sel,
			u32 *mib_val, u8 peer)
{
	struct uic_command uic_cmd = {0};
	static const char *const action[] = {
		"dme-get",
		"dme-peer-get"
	};
	const char *get = action[!!peer];
	int ret;
	int retries = UFS_UIC_COMMAND_RETRIES;
	struct ufs_pa_layer_attr orig_pwr_info;
	struct ufs_pa_layer_attr temp_pwr_info;
	bool pwr_mode_change = false;

	if (peer && (hba->quirks & UFSHCD_QUIRK_DME_PEER_ACCESS_AUTO_MODE)) {
		orig_pwr_info = hba->pwr_info;
		temp_pwr_info = orig_pwr_info;

		if (orig_pwr_info.pwr_tx == FAST_MODE ||
		    orig_pwr_info.pwr_rx == FAST_MODE) {
			temp_pwr_info.pwr_tx = FASTAUTO_MODE;
			temp_pwr_info.pwr_rx = FASTAUTO_MODE;
			pwr_mode_change = true;
		} else if (orig_pwr_info.pwr_tx == SLOW_MODE ||
		    orig_pwr_info.pwr_rx == SLOW_MODE) {
			temp_pwr_info.pwr_tx = SLOWAUTO_MODE;
			temp_pwr_info.pwr_rx = SLOWAUTO_MODE;
			pwr_mode_change = true;
		}
		if (pwr_mode_change) {
			ret = ufshcd_change_power_mode(hba, &temp_pwr_info);
			if (ret)
				goto out;
		}
	}

	uic_cmd.command = peer ?
		UIC_CMD_DME_PEER_GET : UIC_CMD_DME_GET;
	uic_cmd.argument1 = attr_sel;

	do {
		/* for peer attributes we retry upon failure */
		ret = ufshcd_send_uic_cmd(hba, &uic_cmd);
		if (ret)
			dev_dbg(hba->dev, "%s: attr-id 0x%x error code %d\n",
				get, UIC_GET_ATTR_ID(attr_sel), ret);
	} while (ret && peer && --retries);

	if (ret)
		dev_err(hba->dev, "%s: attr-id 0x%x failed %d retries\n",
			get, UIC_GET_ATTR_ID(attr_sel),
			UFS_UIC_COMMAND_RETRIES - retries);

	if (mib_val && !ret)
		*mib_val = uic_cmd.argument3;

	if (peer && (hba->quirks & UFSHCD_QUIRK_DME_PEER_ACCESS_AUTO_MODE)
	    && pwr_mode_change)
		ufshcd_change_power_mode(hba, &orig_pwr_info);
out:
	return ret;
}
EXPORT_SYMBOL_GPL(ufshcd_dme_get_attr);

/**
 * ufshcd_uic_pwr_ctrl - executes UIC commands (which affects the link power
 * state) and waits for it to take effect.
 *
 * @hba: per adapter instance
 * @cmd: UIC command to execute
 *
 * DME operations like DME_SET(PA_PWRMODE), DME_HIBERNATE_ENTER &
 * DME_HIBERNATE_EXIT commands take some time to take its effect on both host
 * and device UniPro link and hence it's final completion would be indicated by
 * dedicated status bits in Interrupt Status register (UPMS, UHES, UHXS) in
 * addition to normal UIC command completion Status (UCCS). This function only
 * returns after the relevant status bits indicate the completion.
 *
 * Returns 0 on success, non-zero value on failure
 */
static int ufshcd_uic_pwr_ctrl(struct ufs_hba *hba, struct uic_command *cmd)
{
	DECLARE_COMPLETION_ONSTACK(uic_async_done);
	unsigned long flags;
	u8 status;
	int ret;
	bool reenable_intr = false;

	mutex_lock(&hba->uic_cmd_mutex);
	ufshcd_add_delay_before_dme_cmd(hba);

	spin_lock_irqsave(hba->host->host_lock, flags);
	if (ufshcd_is_link_broken(hba)) {
		ret = -ENOLINK;
		goto out_unlock;
	}
	hba->uic_async_done = &uic_async_done;
	if (ufshcd_readl(hba, REG_INTERRUPT_ENABLE) & UIC_COMMAND_COMPL) {
		ufshcd_disable_intr(hba, UIC_COMMAND_COMPL);
		/*
		 * Make sure UIC command completion interrupt is disabled before
		 * issuing UIC command.
		 */
		wmb();
		reenable_intr = true;
	}
	ret = __ufshcd_send_uic_cmd(hba, cmd, false);
	spin_unlock_irqrestore(hba->host->host_lock, flags);
	if (ret) {
		dev_err(hba->dev,
			"pwr ctrl cmd 0x%x with mode 0x%x uic error %d\n",
			cmd->command, cmd->argument3, ret);
		goto out;
	}

	if (!wait_for_completion_timeout(hba->uic_async_done,
					 msecs_to_jiffies(UIC_CMD_TIMEOUT))) {
		dev_err(hba->dev,
			"pwr ctrl cmd 0x%x with mode 0x%x completion timeout\n",
			cmd->command, cmd->argument3);

		if (!cmd->cmd_active) {
			dev_err(hba->dev, "%s: Power Mode Change operation has been completed, go check UPMCRS\n",
				__func__);
			goto check_upmcrs;
		}

		ret = -ETIMEDOUT;
		goto out;
	}

check_upmcrs:
	status = ufshcd_get_upmcrs(hba);
	if (status != PWR_LOCAL) {
		dev_err(hba->dev,
			"pwr ctrl cmd 0x%x failed, host upmcrs:0x%x\n",
			cmd->command, status);
		ret = (status != PWR_OK) ? status : -1;
	}
out:
	if (ret) {
		ufshcd_print_host_state(hba);
		ufshcd_print_pwr_info(hba);
		ufshcd_print_evt_hist(hba);
	}

	spin_lock_irqsave(hba->host->host_lock, flags);
	hba->active_uic_cmd = NULL;
	hba->uic_async_done = NULL;
	if (reenable_intr)
		ufshcd_enable_intr(hba, UIC_COMMAND_COMPL);
	if (ret) {
		ufshcd_set_link_broken(hba);
		ufshcd_schedule_eh_work(hba);
	}
out_unlock:
	spin_unlock_irqrestore(hba->host->host_lock, flags);
	mutex_unlock(&hba->uic_cmd_mutex);

	return ret;
}

/**
 * ufshcd_uic_change_pwr_mode - Perform the UIC power mode chage
 *				using DME_SET primitives.
 * @hba: per adapter instance
 * @mode: powr mode value
 *
 * Returns 0 on success, non-zero value on failure
 */
int ufshcd_uic_change_pwr_mode(struct ufs_hba *hba, u8 mode)
{
	struct uic_command uic_cmd = {0};
	int ret;

	if (hba->quirks & UFSHCD_QUIRK_BROKEN_PA_RXHSUNTERMCAP) {
		ret = ufshcd_dme_set(hba,
				UIC_ARG_MIB_SEL(PA_RXHSUNTERMCAP, 0), 1);
		if (ret) {
			dev_err(hba->dev, "%s: failed to enable PA_RXHSUNTERMCAP ret %d\n",
						__func__, ret);
			goto out;
		}
	}

	uic_cmd.command = UIC_CMD_DME_SET;
	uic_cmd.argument1 = UIC_ARG_MIB(PA_PWRMODE);
	uic_cmd.argument3 = mode;
	ufshcd_hold(hba, false);
	ret = ufshcd_uic_pwr_ctrl(hba, &uic_cmd);
	ufshcd_release(hba);

out:
	return ret;
}
EXPORT_SYMBOL_GPL(ufshcd_uic_change_pwr_mode);

int ufshcd_link_recovery(struct ufs_hba *hba)
{
	int ret;
	unsigned long flags;

	spin_lock_irqsave(hba->host->host_lock, flags);
	hba->ufshcd_state = UFSHCD_STATE_RESET;
	ufshcd_set_eh_in_progress(hba);
	spin_unlock_irqrestore(hba->host->host_lock, flags);

	/* Reset the attached device */
	ufshcd_device_reset(hba);

	ret = ufshcd_host_reset_and_restore(hba);

	spin_lock_irqsave(hba->host->host_lock, flags);
	if (ret)
		hba->ufshcd_state = UFSHCD_STATE_ERROR;
	ufshcd_clear_eh_in_progress(hba);
	spin_unlock_irqrestore(hba->host->host_lock, flags);

	if (ret)
		dev_err(hba->dev, "%s: link recovery failed, err %d",
			__func__, ret);

	return ret;
}
EXPORT_SYMBOL_GPL(ufshcd_link_recovery);

int ufshcd_uic_hibern8_enter(struct ufs_hba *hba)
{
	int ret;
	struct uic_command uic_cmd = {0};
	ktime_t start = ktime_get();

	ufshcd_vops_hibern8_notify(hba, UIC_CMD_DME_HIBER_ENTER, PRE_CHANGE);

	uic_cmd.command = UIC_CMD_DME_HIBER_ENTER;
	ret = ufshcd_uic_pwr_ctrl(hba, &uic_cmd);
	trace_ufshcd_profile_hibern8(dev_name(hba->dev), "enter",
			     ktime_to_us(ktime_sub(ktime_get(), start)), ret);

	if (ret)
		dev_err(hba->dev, "%s: hibern8 enter failed. ret = %d\n",
			__func__, ret);
	else
		ufshcd_vops_hibern8_notify(hba, UIC_CMD_DME_HIBER_ENTER,
								POST_CHANGE);

	return ret;
}
EXPORT_SYMBOL_GPL(ufshcd_uic_hibern8_enter);

int ufshcd_uic_hibern8_exit(struct ufs_hba *hba)
{
	struct uic_command uic_cmd = {0};
	int ret;
	ktime_t start = ktime_get();

	ufshcd_vops_hibern8_notify(hba, UIC_CMD_DME_HIBER_EXIT, PRE_CHANGE);

	uic_cmd.command = UIC_CMD_DME_HIBER_EXIT;
	ret = ufshcd_uic_pwr_ctrl(hba, &uic_cmd);
	trace_ufshcd_profile_hibern8(dev_name(hba->dev), "exit",
			     ktime_to_us(ktime_sub(ktime_get(), start)), ret);

	if (ret) {
		dev_err(hba->dev, "%s: hibern8 exit failed. ret = %d\n",
			__func__, ret);
	} else {
		ufshcd_vops_hibern8_notify(hba, UIC_CMD_DME_HIBER_EXIT,
								POST_CHANGE);
		hba->ufs_stats.last_hibern8_exit_tstamp = local_clock();
		hba->ufs_stats.hibern8_exit_cnt++;
	}

	return ret;
}
EXPORT_SYMBOL_GPL(ufshcd_uic_hibern8_exit);

void ufshcd_auto_hibern8_update(struct ufs_hba *hba, u32 ahit)
{
	unsigned long flags;
	bool update = false;

	if (!ufshcd_is_auto_hibern8_supported(hba))
		return;

	spin_lock_irqsave(hba->host->host_lock, flags);
	if (hba->ahit != ahit) {
		hba->ahit = ahit;
		update = true;
	}
	spin_unlock_irqrestore(hba->host->host_lock, flags);

	if (update &&
	    !pm_runtime_suspended(&hba->ufs_device_wlun->sdev_gendev)) {
		ufshcd_rpm_get_sync(hba);
		ufshcd_hold(hba, false);
		ufshcd_auto_hibern8_enable(hba);
		ufshcd_release(hba);
		ufshcd_rpm_put_sync(hba);
	}
}
EXPORT_SYMBOL_GPL(ufshcd_auto_hibern8_update);

void ufshcd_auto_hibern8_enable(struct ufs_hba *hba)
{
	if (!ufshcd_is_auto_hibern8_supported(hba))
		return;

	ufshcd_writel(hba, hba->ahit, REG_AUTO_HIBERNATE_IDLE_TIMER);
}

 /**
 * ufshcd_init_pwr_info - setting the POR (power on reset)
 * values in hba power info
 * @hba: per-adapter instance
 */
static void ufshcd_init_pwr_info(struct ufs_hba *hba)
{
	hba->pwr_info.gear_rx = UFS_PWM_G1;
	hba->pwr_info.gear_tx = UFS_PWM_G1;
	hba->pwr_info.lane_rx = 1;
	hba->pwr_info.lane_tx = 1;
	hba->pwr_info.pwr_rx = SLOWAUTO_MODE;
	hba->pwr_info.pwr_tx = SLOWAUTO_MODE;
	hba->pwr_info.hs_rate = 0;
}

/**
 * ufshcd_get_max_pwr_mode - reads the max power mode negotiated with device
 * @hba: per-adapter instance
 */
static int ufshcd_get_max_pwr_mode(struct ufs_hba *hba)
{
	struct ufs_pa_layer_attr *pwr_info = &hba->max_pwr_info.info;

	if (hba->max_pwr_info.is_valid)
		return 0;

	if (hba->quirks & UFSHCD_QUIRK_HIBERN_FASTAUTO) {
		pwr_info->pwr_tx = FASTAUTO_MODE;
		pwr_info->pwr_rx = FASTAUTO_MODE;
	} else {
		pwr_info->pwr_tx = FAST_MODE;
		pwr_info->pwr_rx = FAST_MODE;
	}
	pwr_info->hs_rate = PA_HS_MODE_B;

	/* Get the connected lane count */
	ufshcd_dme_get(hba, UIC_ARG_MIB(PA_CONNECTEDRXDATALANES),
			&pwr_info->lane_rx);
	ufshcd_dme_get(hba, UIC_ARG_MIB(PA_CONNECTEDTXDATALANES),
			&pwr_info->lane_tx);

	if (!pwr_info->lane_rx || !pwr_info->lane_tx) {
		dev_err(hba->dev, "%s: invalid connected lanes value. rx=%d, tx=%d\n",
				__func__,
				pwr_info->lane_rx,
				pwr_info->lane_tx);
		return -EINVAL;
	}

	/*
	 * First, get the maximum gears of HS speed.
	 * If a zero value, it means there is no HSGEAR capability.
	 * Then, get the maximum gears of PWM speed.
	 */
	ufshcd_dme_get(hba, UIC_ARG_MIB(PA_MAXRXHSGEAR), &pwr_info->gear_rx);
	if (!pwr_info->gear_rx) {
		ufshcd_dme_get(hba, UIC_ARG_MIB(PA_MAXRXPWMGEAR),
				&pwr_info->gear_rx);
		if (!pwr_info->gear_rx) {
			dev_err(hba->dev, "%s: invalid max pwm rx gear read = %d\n",
				__func__, pwr_info->gear_rx);
			return -EINVAL;
		}
		pwr_info->pwr_rx = SLOW_MODE;
	}

	ufshcd_dme_peer_get(hba, UIC_ARG_MIB(PA_MAXRXHSGEAR),
			&pwr_info->gear_tx);
	if (!pwr_info->gear_tx) {
		ufshcd_dme_peer_get(hba, UIC_ARG_MIB(PA_MAXRXPWMGEAR),
				&pwr_info->gear_tx);
		if (!pwr_info->gear_tx) {
			dev_err(hba->dev, "%s: invalid max pwm tx gear read = %d\n",
				__func__, pwr_info->gear_tx);
			return -EINVAL;
		}
		pwr_info->pwr_tx = SLOW_MODE;
	}

	hba->max_pwr_info.is_valid = true;
	return 0;
}

static int ufshcd_change_power_mode(struct ufs_hba *hba,
			     struct ufs_pa_layer_attr *pwr_mode)
{
	int ret;

	/* if already configured to the requested pwr_mode */
	if (!hba->force_pmc &&
	    pwr_mode->gear_rx == hba->pwr_info.gear_rx &&
	    pwr_mode->gear_tx == hba->pwr_info.gear_tx &&
	    pwr_mode->lane_rx == hba->pwr_info.lane_rx &&
	    pwr_mode->lane_tx == hba->pwr_info.lane_tx &&
	    pwr_mode->pwr_rx == hba->pwr_info.pwr_rx &&
	    pwr_mode->pwr_tx == hba->pwr_info.pwr_tx &&
	    pwr_mode->hs_rate == hba->pwr_info.hs_rate) {
		dev_dbg(hba->dev, "%s: power already configured\n", __func__);
		return 0;
	}

	/*
	 * Configure attributes for power mode change with below.
	 * - PA_RXGEAR, PA_ACTIVERXDATALANES, PA_RXTERMINATION,
	 * - PA_TXGEAR, PA_ACTIVETXDATALANES, PA_TXTERMINATION,
	 * - PA_HSSERIES
	 */
	ufshcd_dme_set(hba, UIC_ARG_MIB(PA_RXGEAR), pwr_mode->gear_rx);
	ufshcd_dme_set(hba, UIC_ARG_MIB(PA_ACTIVERXDATALANES),
			pwr_mode->lane_rx);
	if (pwr_mode->pwr_rx == FASTAUTO_MODE ||
			pwr_mode->pwr_rx == FAST_MODE)
		ufshcd_dme_set(hba, UIC_ARG_MIB(PA_RXTERMINATION), true);
	else
		ufshcd_dme_set(hba, UIC_ARG_MIB(PA_RXTERMINATION), false);

	ufshcd_dme_set(hba, UIC_ARG_MIB(PA_TXGEAR), pwr_mode->gear_tx);
	ufshcd_dme_set(hba, UIC_ARG_MIB(PA_ACTIVETXDATALANES),
			pwr_mode->lane_tx);
	if (pwr_mode->pwr_tx == FASTAUTO_MODE ||
			pwr_mode->pwr_tx == FAST_MODE)
		ufshcd_dme_set(hba, UIC_ARG_MIB(PA_TXTERMINATION), true);
	else
		ufshcd_dme_set(hba, UIC_ARG_MIB(PA_TXTERMINATION), false);

	if (pwr_mode->pwr_rx == FASTAUTO_MODE ||
	    pwr_mode->pwr_tx == FASTAUTO_MODE ||
	    pwr_mode->pwr_rx == FAST_MODE ||
	    pwr_mode->pwr_tx == FAST_MODE)
		ufshcd_dme_set(hba, UIC_ARG_MIB(PA_HSSERIES),
						pwr_mode->hs_rate);

	if (!(hba->quirks & UFSHCD_QUIRK_SKIP_DEF_UNIPRO_TIMEOUT_SETTING)) {
		ufshcd_dme_set(hba, UIC_ARG_MIB(PA_PWRMODEUSERDATA0),
				DL_FC0ProtectionTimeOutVal_Default);
		ufshcd_dme_set(hba, UIC_ARG_MIB(PA_PWRMODEUSERDATA1),
				DL_TC0ReplayTimeOutVal_Default);
		ufshcd_dme_set(hba, UIC_ARG_MIB(PA_PWRMODEUSERDATA2),
				DL_AFC0ReqTimeOutVal_Default);
		ufshcd_dme_set(hba, UIC_ARG_MIB(PA_PWRMODEUSERDATA3),
				DL_FC1ProtectionTimeOutVal_Default);
		ufshcd_dme_set(hba, UIC_ARG_MIB(PA_PWRMODEUSERDATA4),
				DL_TC1ReplayTimeOutVal_Default);
		ufshcd_dme_set(hba, UIC_ARG_MIB(PA_PWRMODEUSERDATA5),
				DL_AFC1ReqTimeOutVal_Default);

		ufshcd_dme_set(hba, UIC_ARG_MIB(DME_LocalFC0ProtectionTimeOutVal),
				DL_FC0ProtectionTimeOutVal_Default);
		ufshcd_dme_set(hba, UIC_ARG_MIB(DME_LocalTC0ReplayTimeOutVal),
				DL_TC0ReplayTimeOutVal_Default);
		ufshcd_dme_set(hba, UIC_ARG_MIB(DME_LocalAFC0ReqTimeOutVal),
				DL_AFC0ReqTimeOutVal_Default);
	}

	ret = ufshcd_uic_change_pwr_mode(hba, pwr_mode->pwr_rx << 4
			| pwr_mode->pwr_tx);

	if (ret) {
		dev_err(hba->dev,
			"%s: power mode change failed %d\n", __func__, ret);
	} else {
		ufshcd_vops_pwr_change_notify(hba, POST_CHANGE, NULL,
								pwr_mode);

		memcpy(&hba->pwr_info, pwr_mode,
			sizeof(struct ufs_pa_layer_attr));
	}

	return ret;
}

/**
 * ufshcd_config_pwr_mode - configure a new power mode
 * @hba: per-adapter instance
 * @desired_pwr_mode: desired power configuration
 */
int ufshcd_config_pwr_mode(struct ufs_hba *hba,
		struct ufs_pa_layer_attr *desired_pwr_mode)
{
	struct ufs_pa_layer_attr final_params = { 0 };
	int ret;

	ret = ufshcd_vops_pwr_change_notify(hba, PRE_CHANGE,
					desired_pwr_mode, &final_params);

	if (ret)
		memcpy(&final_params, desired_pwr_mode, sizeof(final_params));

	ret = ufshcd_change_power_mode(hba, &final_params);

	return ret;
}
EXPORT_SYMBOL_GPL(ufshcd_config_pwr_mode);

/**
 * ufshcd_complete_dev_init() - checks device readiness
 * @hba: per-adapter instance
 *
 * Set fDeviceInit flag and poll until device toggles it.
 */
static int ufshcd_complete_dev_init(struct ufs_hba *hba)
{
	int err;
	bool flag_res = true;
	ktime_t timeout;

	err = ufshcd_query_flag_retry(hba, UPIU_QUERY_OPCODE_SET_FLAG,
		QUERY_FLAG_IDN_FDEVICEINIT, 0, NULL);
	if (err) {
		dev_err(hba->dev,
			"%s: setting fDeviceInit flag failed with error %d\n",
			__func__, err);
		goto out;
	}

	/* Poll fDeviceInit flag to be cleared */
	timeout = ktime_add_ms(ktime_get(), FDEVICEINIT_COMPL_TIMEOUT);
	do {
		err = ufshcd_query_flag(hba, UPIU_QUERY_OPCODE_READ_FLAG,
					QUERY_FLAG_IDN_FDEVICEINIT, 0, &flag_res);
		if (!flag_res)
			break;
		usleep_range(500, 1000);
	} while (ktime_before(ktime_get(), timeout));

	if (err) {
		dev_err(hba->dev,
				"%s: reading fDeviceInit flag failed with error %d\n",
				__func__, err);
	} else if (flag_res) {
		dev_err(hba->dev,
				"%s: fDeviceInit was not cleared by the device\n",
				__func__);
		err = -EBUSY;
	}
out:
	return err;
}

/**
 * ufshcd_make_hba_operational - Make UFS controller operational
 * @hba: per adapter instance
 *
 * To bring UFS host controller to operational state,
 * 1. Enable required interrupts
 * 2. Configure interrupt aggregation
 * 3. Program UTRL and UTMRL base address
 * 4. Configure run-stop-registers
 *
 * Returns 0 on success, non-zero value on failure
 */
int ufshcd_make_hba_operational(struct ufs_hba *hba)
{
	int err = 0;
	u32 reg;

	/* Enable required interrupts */
	ufshcd_enable_intr(hba, UFSHCD_ENABLE_INTRS);

	/* Configure interrupt aggregation */
	if (ufshcd_is_intr_aggr_allowed(hba))
		ufshcd_config_intr_aggr(hba, hba->nutrs - 1, INT_AGGR_DEF_TO);
	else
		ufshcd_disable_intr_aggr(hba);

	/* Configure UTRL and UTMRL base address registers */
	ufshcd_writel(hba, lower_32_bits(hba->utrdl_dma_addr),
			REG_UTP_TRANSFER_REQ_LIST_BASE_L);
	ufshcd_writel(hba, upper_32_bits(hba->utrdl_dma_addr),
			REG_UTP_TRANSFER_REQ_LIST_BASE_H);
	ufshcd_writel(hba, lower_32_bits(hba->utmrdl_dma_addr),
			REG_UTP_TASK_REQ_LIST_BASE_L);
	ufshcd_writel(hba, upper_32_bits(hba->utmrdl_dma_addr),
			REG_UTP_TASK_REQ_LIST_BASE_H);

	/*
	 * Make sure base address and interrupt setup are updated before
	 * enabling the run/stop registers below.
	 */
	wmb();

	/*
	 * UCRDY, UTMRLDY and UTRLRDY bits must be 1
	 */
	reg = ufshcd_readl(hba, REG_CONTROLLER_STATUS);
	if (!(ufshcd_get_lists_status(reg))) {
		ufshcd_enable_run_stop_reg(hba);
	} else {
		dev_err(hba->dev,
			"Host controller not ready to process requests");
		err = -EIO;
	}

	return err;
}
EXPORT_SYMBOL_GPL(ufshcd_make_hba_operational);

/**
 * ufshcd_hba_stop - Send controller to reset state
 * @hba: per adapter instance
 */
void ufshcd_hba_stop(struct ufs_hba *hba)
{
	unsigned long flags;
	int err;

	/*
	 * Obtain the host lock to prevent that the controller is disabled
	 * while the UFS interrupt handler is active on another CPU.
	 */
	spin_lock_irqsave(hba->host->host_lock, flags);
	ufshcd_writel(hba, CONTROLLER_DISABLE,  REG_CONTROLLER_ENABLE);
	spin_unlock_irqrestore(hba->host->host_lock, flags);

	err = ufshcd_wait_for_register(hba, REG_CONTROLLER_ENABLE,
					CONTROLLER_ENABLE, CONTROLLER_DISABLE,
					10, 1);
	if (err)
		dev_err(hba->dev, "%s: Controller disable failed\n", __func__);
}
EXPORT_SYMBOL_GPL(ufshcd_hba_stop);

/**
 * ufshcd_hba_execute_hce - initialize the controller
 * @hba: per adapter instance
 *
 * The controller resets itself and controller firmware initialization
 * sequence kicks off. When controller is ready it will set
 * the Host Controller Enable bit to 1.
 *
 * Returns 0 on success, non-zero value on failure
 */
static int ufshcd_hba_execute_hce(struct ufs_hba *hba)
{
	int retry_outer = 3;
	int retry_inner;

start:
	if (ufshcd_is_hba_active(hba))
		/* change controller state to "reset state" */
		ufshcd_hba_stop(hba);

	/* UniPro link is disabled at this point */
	ufshcd_set_link_off(hba);

	ufshcd_vops_hce_enable_notify(hba, PRE_CHANGE);

	/* start controller initialization sequence */
	ufshcd_hba_start(hba);

	/*
	 * To initialize a UFS host controller HCE bit must be set to 1.
	 * During initialization the HCE bit value changes from 1->0->1.
	 * When the host controller completes initialization sequence
	 * it sets the value of HCE bit to 1. The same HCE bit is read back
	 * to check if the controller has completed initialization sequence.
	 * So without this delay the value HCE = 1, set in the previous
	 * instruction might be read back.
	 * This delay can be changed based on the controller.
	 */
	ufshcd_delay_us(hba->vps->hba_enable_delay_us, 100);

	/* wait for the host controller to complete initialization */
	retry_inner = 50;
	while (!ufshcd_is_hba_active(hba)) {
		if (retry_inner) {
			retry_inner--;
		} else {
			dev_err(hba->dev,
				"Controller enable failed\n");
			if (retry_outer) {
				retry_outer--;
				goto start;
			}
			return -EIO;
		}
		usleep_range(1000, 1100);
	}

	/* enable UIC related interrupts */
	ufshcd_enable_intr(hba, UFSHCD_UIC_MASK);

	ufshcd_vops_hce_enable_notify(hba, POST_CHANGE);

	return 0;
}

int ufshcd_hba_enable(struct ufs_hba *hba)
{
	int ret;

	if (hba->quirks & UFSHCI_QUIRK_BROKEN_HCE) {
		ufshcd_set_link_off(hba);
		ufshcd_vops_hce_enable_notify(hba, PRE_CHANGE);

		/* enable UIC related interrupts */
		ufshcd_enable_intr(hba, UFSHCD_UIC_MASK);
		ret = ufshcd_dme_reset(hba);
		if (ret) {
			dev_err(hba->dev, "DME_RESET failed\n");
			return ret;
		}

		ret = ufshcd_dme_enable(hba);
		if (ret) {
			dev_err(hba->dev, "Enabling DME failed\n");
			return ret;
		}

		ufshcd_vops_hce_enable_notify(hba, POST_CHANGE);
	} else {
		ret = ufshcd_hba_execute_hce(hba);
	}

	return ret;
}
EXPORT_SYMBOL_GPL(ufshcd_hba_enable);

static int ufshcd_disable_tx_lcc(struct ufs_hba *hba, bool peer)
{
	int tx_lanes = 0, i, err = 0;

	if (!peer)
		ufshcd_dme_get(hba, UIC_ARG_MIB(PA_CONNECTEDTXDATALANES),
			       &tx_lanes);
	else
		ufshcd_dme_peer_get(hba, UIC_ARG_MIB(PA_CONNECTEDTXDATALANES),
				    &tx_lanes);
	for (i = 0; i < tx_lanes; i++) {
		if (!peer)
			err = ufshcd_dme_set(hba,
				UIC_ARG_MIB_SEL(TX_LCC_ENABLE,
					UIC_ARG_MPHY_TX_GEN_SEL_INDEX(i)),
					0);
		else
			err = ufshcd_dme_peer_set(hba,
				UIC_ARG_MIB_SEL(TX_LCC_ENABLE,
					UIC_ARG_MPHY_TX_GEN_SEL_INDEX(i)),
					0);
		if (err) {
			dev_err(hba->dev, "%s: TX LCC Disable failed, peer = %d, lane = %d, err = %d",
				__func__, peer, i, err);
			break;
		}
	}

	return err;
}

static inline int ufshcd_disable_device_tx_lcc(struct ufs_hba *hba)
{
	return ufshcd_disable_tx_lcc(hba, true);
}

void ufshcd_update_evt_hist(struct ufs_hba *hba, u32 id, u32 val)
{
	struct ufs_event_hist *e;

	if (id >= UFS_EVT_CNT)
		return;

	e = &hba->ufs_stats.event[id];
	e->val[e->pos] = val;
	e->tstamp[e->pos] = local_clock();
	e->cnt += 1;
	e->pos = (e->pos + 1) % UFS_EVENT_HIST_LENGTH;

	ufshcd_vops_event_notify(hba, id, &val);
}
EXPORT_SYMBOL_GPL(ufshcd_update_evt_hist);

/**
 * ufshcd_link_startup - Initialize unipro link startup
 * @hba: per adapter instance
 *
 * Returns 0 for success, non-zero in case of failure
 */
static int ufshcd_link_startup(struct ufs_hba *hba)
{
	int ret;
	int retries = DME_LINKSTARTUP_RETRIES;
	bool link_startup_again = false;

	/*
	 * If UFS device isn't active then we will have to issue link startup
	 * 2 times to make sure the device state move to active.
	 */
	if (!ufshcd_is_ufs_dev_active(hba))
		link_startup_again = true;

link_startup:
	do {
		ufshcd_vops_link_startup_notify(hba, PRE_CHANGE);

		ret = ufshcd_dme_link_startup(hba);

		/* check if device is detected by inter-connect layer */
		if (!ret && !ufshcd_is_device_present(hba)) {
			ufshcd_update_evt_hist(hba,
					       UFS_EVT_LINK_STARTUP_FAIL,
					       0);
			dev_err(hba->dev, "%s: Device not present\n", __func__);
			ret = -ENXIO;
			goto out;
		}

		/*
		 * DME link lost indication is only received when link is up,
		 * but we can't be sure if the link is up until link startup
		 * succeeds. So reset the local Uni-Pro and try again.
		 */
		if (ret && retries && ufshcd_hba_enable(hba)) {
			ufshcd_update_evt_hist(hba,
					       UFS_EVT_LINK_STARTUP_FAIL,
					       (u32)ret);
			goto out;
		}
	} while (ret && retries--);

	if (ret) {
		/* failed to get the link up... retire */
		ufshcd_update_evt_hist(hba,
				       UFS_EVT_LINK_STARTUP_FAIL,
				       (u32)ret);
		goto out;
	}

	if (link_startup_again) {
		link_startup_again = false;
		retries = DME_LINKSTARTUP_RETRIES;
		goto link_startup;
	}

	/* Mark that link is up in PWM-G1, 1-lane, SLOW-AUTO mode */
	ufshcd_init_pwr_info(hba);
	ufshcd_print_pwr_info(hba);

	if (hba->quirks & UFSHCD_QUIRK_BROKEN_LCC) {
		ret = ufshcd_disable_device_tx_lcc(hba);
		if (ret)
			goto out;
	}

	/* Include any host controller configuration via UIC commands */
	ret = ufshcd_vops_link_startup_notify(hba, POST_CHANGE);
	if (ret)
		goto out;

	/* Clear UECPA once due to LINERESET has happened during LINK_STARTUP */
	ufshcd_readl(hba, REG_UIC_ERROR_CODE_PHY_ADAPTER_LAYER);
	ret = ufshcd_make_hba_operational(hba);
out:
	if (ret) {
		dev_err(hba->dev, "link startup failed %d\n", ret);
		ufshcd_print_host_state(hba);
		ufshcd_print_pwr_info(hba);
		ufshcd_print_evt_hist(hba);
	}
	return ret;
}

/**
 * ufshcd_verify_dev_init() - Verify device initialization
 * @hba: per-adapter instance
 *
 * Send NOP OUT UPIU and wait for NOP IN response to check whether the
 * device Transport Protocol (UTP) layer is ready after a reset.
 * If the UTP layer at the device side is not initialized, it may
 * not respond with NOP IN UPIU within timeout of %NOP_OUT_TIMEOUT
 * and we retry sending NOP OUT for %NOP_OUT_RETRIES iterations.
 */
static int ufshcd_verify_dev_init(struct ufs_hba *hba)
{
	int err = 0;
	int retries;

	ufshcd_hold(hba, false);
	mutex_lock(&hba->dev_cmd.lock);
	for (retries = NOP_OUT_RETRIES; retries > 0; retries--) {
		err = ufshcd_exec_dev_cmd(hba, DEV_CMD_TYPE_NOP,
					  hba->nop_out_timeout);

		if (!err || err == -ETIMEDOUT)
			break;

		dev_dbg(hba->dev, "%s: error %d retrying\n", __func__, err);
	}
	mutex_unlock(&hba->dev_cmd.lock);
	ufshcd_release(hba);

	if (err)
		dev_err(hba->dev, "%s: NOP OUT failed %d\n", __func__, err);
	return err;
}

/**
 * ufshcd_setup_links - associate link b/w device wlun and other luns
 * @sdev: pointer to SCSI device
 * @hba: pointer to ufs hba
 */
static void ufshcd_setup_links(struct ufs_hba *hba, struct scsi_device *sdev)
{
	struct device_link *link;

	/*
	 * Device wlun is the supplier & rest of the luns are consumers.
	 * This ensures that device wlun suspends after all other luns.
	 */
	if (hba->ufs_device_wlun) {
		link = device_link_add(&sdev->sdev_gendev,
				       &hba->ufs_device_wlun->sdev_gendev,
				       DL_FLAG_PM_RUNTIME | DL_FLAG_RPM_ACTIVE);
		if (!link) {
			dev_err(&sdev->sdev_gendev, "Failed establishing link - %s\n",
				dev_name(&hba->ufs_device_wlun->sdev_gendev));
			return;
		}
		hba->luns_avail--;
		/* Ignore REPORT_LUN wlun probing */
		if (hba->luns_avail == 1) {
			ufshcd_rpm_put(hba);
			return;
		}
	} else {
		/*
		 * Device wlun is probed. The assumption is that WLUNs are
		 * scanned before other LUNs.
		 */
		hba->luns_avail--;
	}
}

/**
 * ufshcd_lu_init - Initialize the relevant parameters of the LU
 * @hba: per-adapter instance
 * @sdev: pointer to SCSI device
 */
static void ufshcd_lu_init(struct ufs_hba *hba, struct scsi_device *sdev)
{
	int len = hba->desc_size[QUERY_DESC_IDN_UNIT];
	u8 lun = ufshcd_scsi_to_upiu_lun(sdev->lun);
	u8 lun_qdepth = hba->nutrs;
	u8 *desc_buf;
	int ret;

	desc_buf = kzalloc(len, GFP_KERNEL);
	if (!desc_buf)
		goto set_qdepth;

	ret = ufshcd_read_unit_desc_param(hba, lun, 0, desc_buf, len);
	if (ret < 0) {
		if (ret == -EOPNOTSUPP)
			/* If LU doesn't support unit descriptor, its queue depth is set to 1 */
			lun_qdepth = 1;
		kfree(desc_buf);
		goto set_qdepth;
	}

	if (desc_buf[UNIT_DESC_PARAM_LU_Q_DEPTH]) {
		/*
		 * In per-LU queueing architecture, bLUQueueDepth will not be 0, then we will
		 * use the smaller between UFSHCI CAP.NUTRS and UFS LU bLUQueueDepth
		 */
		lun_qdepth = min_t(int, desc_buf[UNIT_DESC_PARAM_LU_Q_DEPTH], hba->nutrs);
	}
	/*
	 * According to UFS device specification, the write protection mode is only supported by
	 * normal LU, not supported by WLUN.
	 */
	if (hba->dev_info.f_power_on_wp_en && lun < hba->dev_info.max_lu_supported &&
	    !hba->dev_info.is_lu_power_on_wp &&
	    desc_buf[UNIT_DESC_PARAM_LU_WR_PROTECT] == UFS_LU_POWER_ON_WP)
		hba->dev_info.is_lu_power_on_wp = true;

	/* In case of RPMB LU, check if advanced RPMB mode is enabled */
	if (desc_buf[UNIT_DESC_PARAM_UNIT_INDEX] == UFS_UPIU_RPMB_WLUN &&
	    desc_buf[RPMB_UNIT_DESC_PARAM_REGION_EN] & BIT(4))
		hba->dev_info.b_advanced_rpmb_en = true;


	kfree(desc_buf);
set_qdepth:
	/*
	 * For WLUNs that don't support unit descriptor, queue depth is set to 1. For LUs whose
	 * bLUQueueDepth == 0, the queue depth is set to a maximum value that host can queue.
	 */
	dev_dbg(hba->dev, "Set LU %x queue depth %d\n", lun, lun_qdepth);
	scsi_change_queue_depth(sdev, lun_qdepth);
}

/**
 * ufshcd_slave_alloc - handle initial SCSI device configurations
 * @sdev: pointer to SCSI device
 *
 * Returns success
 */
static int ufshcd_slave_alloc(struct scsi_device *sdev)
{
	struct ufs_hba *hba;

	hba = shost_priv(sdev->host);

	/* Mode sense(6) is not supported by UFS, so use Mode sense(10) */
	sdev->use_10_for_ms = 1;

	/* DBD field should be set to 1 in mode sense(10) */
	sdev->set_dbd_for_ms = 1;

	/* allow SCSI layer to restart the device in case of errors */
	sdev->allow_restart = 1;

	/* REPORT SUPPORTED OPERATION CODES is not supported */
	sdev->no_report_opcodes = 1;

	/* WRITE_SAME command is not supported */
	sdev->no_write_same = 1;

	ufshcd_lu_init(hba, sdev);

	ufshcd_setup_links(hba, sdev);

	return 0;
}

/**
 * ufshcd_change_queue_depth - change queue depth
 * @sdev: pointer to SCSI device
 * @depth: required depth to set
 *
 * Change queue depth and make sure the max. limits are not crossed.
 */
static int ufshcd_change_queue_depth(struct scsi_device *sdev, int depth)
{
	return scsi_change_queue_depth(sdev, min(depth, sdev->host->can_queue));
}

static void ufshcd_hpb_destroy(struct ufs_hba *hba, struct scsi_device *sdev)
{
	/* skip well-known LU */
	if ((sdev->lun >= UFS_UPIU_MAX_UNIT_NUM_ID) ||
	    !(hba->dev_info.hpb_enabled) || !ufshpb_is_allowed(hba))
		return;

	ufshpb_destroy_lu(hba, sdev);
}

static void ufshcd_hpb_configure(struct ufs_hba *hba, struct scsi_device *sdev)
{
	/* skip well-known LU */
	if ((sdev->lun >= UFS_UPIU_MAX_UNIT_NUM_ID) ||
	    !(hba->dev_info.hpb_enabled) || !ufshpb_is_allowed(hba))
		return;

	ufshpb_init_hpb_lu(hba, sdev);
}

/**
 * ufshcd_slave_configure - adjust SCSI device configurations
 * @sdev: pointer to SCSI device
 */
static int ufshcd_slave_configure(struct scsi_device *sdev)
{
	struct ufs_hba *hba = shost_priv(sdev->host);
	struct request_queue *q = sdev->request_queue;

	ufshcd_hpb_configure(hba, sdev);

	blk_queue_update_dma_pad(q, PRDT_DATA_BYTE_COUNT_PAD - 1);
	if (hba->quirks & UFSHCD_QUIRK_ALIGN_SG_WITH_PAGE_SIZE)
		blk_queue_update_dma_alignment(q, PAGE_SIZE - 1);
	/*
	 * Block runtime-pm until all consumers are added.
	 * Refer ufshcd_setup_links().
	 */
	if (is_device_wlun(sdev))
		pm_runtime_get_noresume(&sdev->sdev_gendev);
	else if (ufshcd_is_rpm_autosuspend_allowed(hba))
		sdev->rpm_autosuspend = 1;
	/*
	 * Do not print messages during runtime PM to avoid never-ending cycles
	 * of messages written back to storage by user space causing runtime
	 * resume, causing more messages and so on.
	 */
	sdev->silence_suspend = 1;

	ufshcd_crypto_register(hba, q);

	return 0;
}

/**
 * ufshcd_slave_destroy - remove SCSI device configurations
 * @sdev: pointer to SCSI device
 */
static void ufshcd_slave_destroy(struct scsi_device *sdev)
{
	struct ufs_hba *hba;
	unsigned long flags;

	hba = shost_priv(sdev->host);

	ufshcd_hpb_destroy(hba, sdev);

	/* Drop the reference as it won't be needed anymore */
	if (ufshcd_scsi_to_upiu_lun(sdev->lun) == UFS_UPIU_UFS_DEVICE_WLUN) {
		spin_lock_irqsave(hba->host->host_lock, flags);
		hba->ufs_device_wlun = NULL;
		spin_unlock_irqrestore(hba->host->host_lock, flags);
	} else if (hba->ufs_device_wlun) {
		struct device *supplier = NULL;

		/* Ensure UFS Device WLUN exists and does not disappear */
		spin_lock_irqsave(hba->host->host_lock, flags);
		if (hba->ufs_device_wlun) {
			supplier = &hba->ufs_device_wlun->sdev_gendev;
			get_device(supplier);
		}
		spin_unlock_irqrestore(hba->host->host_lock, flags);

		if (supplier) {
			/*
			 * If a LUN fails to probe (e.g. absent BOOT WLUN), the
			 * device will not have been registered but can still
			 * have a device link holding a reference to the device.
			 */
			device_link_remove(&sdev->sdev_gendev, supplier);
			put_device(supplier);
		}
	}
}

/**
 * ufshcd_scsi_cmd_status - Update SCSI command result based on SCSI status
 * @lrbp: pointer to local reference block of completed command
 * @scsi_status: SCSI command status
 *
 * Returns value base on SCSI command status
 */
static inline int
ufshcd_scsi_cmd_status(struct ufshcd_lrb *lrbp, int scsi_status)
{
	int result = 0;

	switch (scsi_status) {
	case SAM_STAT_CHECK_CONDITION:
		ufshcd_copy_sense_data(lrbp);
		fallthrough;
	case SAM_STAT_GOOD:
		result |= DID_OK << 16 | scsi_status;
		break;
	case SAM_STAT_TASK_SET_FULL:
	case SAM_STAT_BUSY:
	case SAM_STAT_TASK_ABORTED:
		ufshcd_copy_sense_data(lrbp);
		result |= scsi_status;
		break;
	default:
		result |= DID_ERROR << 16;
		break;
	} /* end of switch */

	return result;
}

/**
 * ufshcd_transfer_rsp_status - Get overall status of the response
 * @hba: per adapter instance
 * @lrbp: pointer to local reference block of completed command
 *
 * Returns result of the command to notify SCSI midlayer
 */
static inline int
ufshcd_transfer_rsp_status(struct ufs_hba *hba, struct ufshcd_lrb *lrbp)
{
	int result = 0;
	int scsi_status;
	enum utp_ocs ocs;

	/* overall command status of utrd */
	ocs = ufshcd_get_tr_ocs(lrbp);

	if (hba->quirks & UFSHCD_QUIRK_BROKEN_OCS_FATAL_ERROR) {
		if (be32_to_cpu(lrbp->ucd_rsp_ptr->header.dword_1) &
					MASK_RSP_UPIU_RESULT)
			ocs = OCS_SUCCESS;
	}

	switch (ocs) {
	case OCS_SUCCESS:
		result = ufshcd_get_req_rsp(lrbp->ucd_rsp_ptr);
		hba->ufs_stats.last_hibern8_exit_tstamp = ktime_set(0, 0);
		switch (result) {
		case UPIU_TRANSACTION_RESPONSE:
			/*
			 * get the response UPIU result to extract
			 * the SCSI command status
			 */
			result = ufshcd_get_rsp_upiu_result(lrbp->ucd_rsp_ptr);

			/*
			 * get the result based on SCSI status response
			 * to notify the SCSI midlayer of the command status
			 */
			scsi_status = result & MASK_SCSI_STATUS;
			result = ufshcd_scsi_cmd_status(lrbp, scsi_status);

			/*
			 * Currently we are only supporting BKOPs exception
			 * events hence we can ignore BKOPs exception event
			 * during power management callbacks. BKOPs exception
			 * event is not expected to be raised in runtime suspend
			 * callback as it allows the urgent bkops.
			 * During system suspend, we are anyway forcefully
			 * disabling the bkops and if urgent bkops is needed
			 * it will be enabled on system resume. Long term
			 * solution could be to abort the system suspend if
			 * UFS device needs urgent BKOPs.
			 */
			if (!hba->pm_op_in_progress &&
			    !ufshcd_eh_in_progress(hba) &&
			    ufshcd_is_exception_event(lrbp->ucd_rsp_ptr))
				/* Flushed in suspend */
				schedule_work(&hba->eeh_work);

			if (scsi_status == SAM_STAT_GOOD)
				ufshpb_rsp_upiu(hba, lrbp);
			break;
		case UPIU_TRANSACTION_REJECT_UPIU:
			/* TODO: handle Reject UPIU Response */
			result = DID_ERROR << 16;
			dev_err(hba->dev,
				"Reject UPIU not fully implemented\n");
			break;
		default:
			dev_err(hba->dev,
				"Unexpected request response code = %x\n",
				result);
			result = DID_ERROR << 16;
			break;
		}
		break;
	case OCS_ABORTED:
		result |= DID_ABORT << 16;
		break;
	case OCS_INVALID_COMMAND_STATUS:
		result |= DID_REQUEUE << 16;
		break;
	case OCS_INVALID_CMD_TABLE_ATTR:
	case OCS_INVALID_PRDT_ATTR:
	case OCS_MISMATCH_DATA_BUF_SIZE:
	case OCS_MISMATCH_RESP_UPIU_SIZE:
	case OCS_PEER_COMM_FAILURE:
	case OCS_FATAL_ERROR:
	case OCS_DEVICE_FATAL_ERROR:
	case OCS_INVALID_CRYPTO_CONFIG:
	case OCS_GENERAL_CRYPTO_ERROR:
	default:
		result |= DID_ERROR << 16;
		dev_err(hba->dev,
				"OCS error from controller = %x for tag %d\n",
				ocs, lrbp->task_tag);
		ufshcd_print_evt_hist(hba);
		ufshcd_print_host_state(hba);
		break;
	} /* end of switch */

	if ((host_byte(result) != DID_OK) &&
	    (host_byte(result) != DID_REQUEUE) && !hba->silence_err_logs)
		ufshcd_print_trs(hba, 1 << lrbp->task_tag, true);
	return result;
}

static bool ufshcd_is_auto_hibern8_error(struct ufs_hba *hba,
					 u32 intr_mask)
{
	if (!ufshcd_is_auto_hibern8_supported(hba) ||
	    !ufshcd_is_auto_hibern8_enabled(hba))
		return false;

	if (!(intr_mask & UFSHCD_UIC_HIBERN8_MASK))
		return false;

	if (hba->active_uic_cmd &&
	    (hba->active_uic_cmd->command == UIC_CMD_DME_HIBER_ENTER ||
	    hba->active_uic_cmd->command == UIC_CMD_DME_HIBER_EXIT))
		return false;

	return true;
}

/**
 * ufshcd_uic_cmd_compl - handle completion of uic command
 * @hba: per adapter instance
 * @intr_status: interrupt status generated by the controller
 *
 * Returns
 *  IRQ_HANDLED - If interrupt is valid
 *  IRQ_NONE    - If invalid interrupt
 */
static irqreturn_t ufshcd_uic_cmd_compl(struct ufs_hba *hba, u32 intr_status)
{
	irqreturn_t retval = IRQ_NONE;

	spin_lock(hba->host->host_lock);
	if (ufshcd_is_auto_hibern8_error(hba, intr_status))
		hba->errors |= (UFSHCD_UIC_HIBERN8_MASK & intr_status);

	if ((intr_status & UIC_COMMAND_COMPL) && hba->active_uic_cmd) {
		hba->active_uic_cmd->argument2 |=
			ufshcd_get_uic_cmd_result(hba);
		hba->active_uic_cmd->argument3 =
			ufshcd_get_dme_attr_val(hba);
		if (!hba->uic_async_done)
			hba->active_uic_cmd->cmd_active = 0;
		complete(&hba->active_uic_cmd->done);
		retval = IRQ_HANDLED;
	}

	if ((intr_status & UFSHCD_UIC_PWR_MASK) && hba->uic_async_done) {
		hba->active_uic_cmd->cmd_active = 0;
		complete(hba->uic_async_done);
		retval = IRQ_HANDLED;
	}

	if (retval == IRQ_HANDLED)
		ufshcd_add_uic_command_trace(hba, hba->active_uic_cmd,
					     UFS_CMD_COMP);
	spin_unlock(hba->host->host_lock);
	return retval;
}

/* Release the resources allocated for processing a SCSI command. */
static void ufshcd_release_scsi_cmd(struct ufs_hba *hba,
				    struct ufshcd_lrb *lrbp)
{
	struct scsi_cmnd *cmd = lrbp->cmd;

	scsi_dma_unmap(cmd);
	lrbp->cmd = NULL;	/* Mark the command as completed. */
	ufshcd_release(hba);
	ufshcd_clk_scaling_update_busy(hba);
}

/**
 * __ufshcd_transfer_req_compl - handle SCSI and query command completion
 * @hba: per adapter instance
 * @completed_reqs: bitmask that indicates which requests to complete
 */
static void __ufshcd_transfer_req_compl(struct ufs_hba *hba,
					unsigned long completed_reqs)
{
	struct ufshcd_lrb *lrbp;
	struct scsi_cmnd *cmd;
	int index;

	for_each_set_bit(index, &completed_reqs, hba->nutrs) {
		lrbp = &hba->lrb[index];
		lrbp->compl_time_stamp = ktime_get();
		lrbp->compl_time_stamp_local_clock = local_clock();
		cmd = lrbp->cmd;
		if (cmd) {
			if (unlikely(ufshcd_should_inform_monitor(hba, lrbp)))
				ufshcd_update_monitor(hba, lrbp);
			ufshcd_add_command_trace(hba, index, UFS_CMD_COMP);
			cmd->result = ufshcd_transfer_rsp_status(hba, lrbp);
			ufshcd_release_scsi_cmd(hba, lrbp);
			/* Do not touch lrbp after scsi done */
			scsi_done(cmd);
		} else if (lrbp->command_type == UTP_CMD_TYPE_DEV_MANAGE ||
			lrbp->command_type == UTP_CMD_TYPE_UFS_STORAGE) {
			if (hba->dev_cmd.complete) {
				ufshcd_add_command_trace(hba, index,
							 UFS_DEV_COMP);
				complete(hba->dev_cmd.complete);
				ufshcd_clk_scaling_update_busy(hba);
			}
		}
	}
}

/* Any value that is not an existing queue number is fine for this constant. */
enum {
	UFSHCD_POLL_FROM_INTERRUPT_CONTEXT = -1
};

static void ufshcd_clear_polled(struct ufs_hba *hba,
				unsigned long *completed_reqs)
{
	int tag;

	for_each_set_bit(tag, completed_reqs, hba->nutrs) {
		struct scsi_cmnd *cmd = hba->lrb[tag].cmd;

		if (!cmd)
			continue;
		if (scsi_cmd_to_rq(cmd)->cmd_flags & REQ_POLLED)
			__clear_bit(tag, completed_reqs);
	}
}

/*
 * Returns > 0 if one or more commands have been completed or 0 if no
 * requests have been completed.
 */
static int ufshcd_poll(struct Scsi_Host *shost, unsigned int queue_num)
{
	struct ufs_hba *hba = shost_priv(shost);
	unsigned long completed_reqs, flags;
	u32 tr_doorbell;

	spin_lock_irqsave(&hba->outstanding_lock, flags);
	tr_doorbell = ufshcd_readl(hba, REG_UTP_TRANSFER_REQ_DOOR_BELL);
	completed_reqs = ~tr_doorbell & hba->outstanding_reqs;
	WARN_ONCE(completed_reqs & ~hba->outstanding_reqs,
		  "completed: %#lx; outstanding: %#lx\n", completed_reqs,
		  hba->outstanding_reqs);
	if (queue_num == UFSHCD_POLL_FROM_INTERRUPT_CONTEXT) {
		/* Do not complete polled requests from interrupt context. */
		ufshcd_clear_polled(hba, &completed_reqs);
	}
	hba->outstanding_reqs &= ~completed_reqs;
	spin_unlock_irqrestore(&hba->outstanding_lock, flags);

	if (completed_reqs)
		__ufshcd_transfer_req_compl(hba, completed_reqs);

	return completed_reqs != 0;
}

/**
 * ufshcd_transfer_req_compl - handle SCSI and query command completion
 * @hba: per adapter instance
 *
 * Returns
 *  IRQ_HANDLED - If interrupt is valid
 *  IRQ_NONE    - If invalid interrupt
 */
static irqreturn_t ufshcd_transfer_req_compl(struct ufs_hba *hba)
{
	/* Resetting interrupt aggregation counters first and reading the
	 * DOOR_BELL afterward allows us to handle all the completed requests.
	 * In order to prevent other interrupts starvation the DB is read once
	 * after reset. The down side of this solution is the possibility of
	 * false interrupt if device completes another request after resetting
	 * aggregation and before reading the DB.
	 */
	if (ufshcd_is_intr_aggr_allowed(hba) &&
	    !(hba->quirks & UFSHCI_QUIRK_SKIP_RESET_INTR_AGGR))
		ufshcd_reset_intr_aggr(hba);

	if (ufs_fail_completion())
		return IRQ_HANDLED;

	/*
	 * Ignore the ufshcd_poll() return value and return IRQ_HANDLED since we
	 * do not want polling to trigger spurious interrupt complaints.
	 */
	ufshcd_poll(hba->host, UFSHCD_POLL_FROM_INTERRUPT_CONTEXT);

	return IRQ_HANDLED;
}

int __ufshcd_write_ee_control(struct ufs_hba *hba, u32 ee_ctrl_mask)
{
	return ufshcd_query_attr_retry(hba, UPIU_QUERY_OPCODE_WRITE_ATTR,
				       QUERY_ATTR_IDN_EE_CONTROL, 0, 0,
				       &ee_ctrl_mask);
}

int ufshcd_write_ee_control(struct ufs_hba *hba)
{
	int err;

	mutex_lock(&hba->ee_ctrl_mutex);
	err = __ufshcd_write_ee_control(hba, hba->ee_ctrl_mask);
	mutex_unlock(&hba->ee_ctrl_mutex);
	if (err)
		dev_err(hba->dev, "%s: failed to write ee control %d\n",
			__func__, err);
	return err;
}

int ufshcd_update_ee_control(struct ufs_hba *hba, u16 *mask,
			     const u16 *other_mask, u16 set, u16 clr)
{
	u16 new_mask, ee_ctrl_mask;
	int err = 0;

	mutex_lock(&hba->ee_ctrl_mutex);
	new_mask = (*mask & ~clr) | set;
	ee_ctrl_mask = new_mask | *other_mask;
	if (ee_ctrl_mask != hba->ee_ctrl_mask)
		err = __ufshcd_write_ee_control(hba, ee_ctrl_mask);
	/* Still need to update 'mask' even if 'ee_ctrl_mask' was unchanged */
	if (!err) {
		hba->ee_ctrl_mask = ee_ctrl_mask;
		*mask = new_mask;
	}
	mutex_unlock(&hba->ee_ctrl_mutex);
	return err;
}

/**
 * ufshcd_disable_ee - disable exception event
 * @hba: per-adapter instance
 * @mask: exception event to disable
 *
 * Disables exception event in the device so that the EVENT_ALERT
 * bit is not set.
 *
 * Returns zero on success, non-zero error value on failure.
 */
static inline int ufshcd_disable_ee(struct ufs_hba *hba, u16 mask)
{
	return ufshcd_update_ee_drv_mask(hba, 0, mask);
}

/**
 * ufshcd_enable_ee - enable exception event
 * @hba: per-adapter instance
 * @mask: exception event to enable
 *
 * Enable corresponding exception event in the device to allow
 * device to alert host in critical scenarios.
 *
 * Returns zero on success, non-zero error value on failure.
 */
static inline int ufshcd_enable_ee(struct ufs_hba *hba, u16 mask)
{
	return ufshcd_update_ee_drv_mask(hba, mask, 0);
}

/**
 * ufshcd_enable_auto_bkops - Allow device managed BKOPS
 * @hba: per-adapter instance
 *
 * Allow device to manage background operations on its own. Enabling
 * this might lead to inconsistent latencies during normal data transfers
 * as the device is allowed to manage its own way of handling background
 * operations.
 *
 * Returns zero on success, non-zero on failure.
 */
static int ufshcd_enable_auto_bkops(struct ufs_hba *hba)
{
	int err = 0;

	if (hba->auto_bkops_enabled)
		goto out;

	err = ufshcd_query_flag_retry(hba, UPIU_QUERY_OPCODE_SET_FLAG,
			QUERY_FLAG_IDN_BKOPS_EN, 0, NULL);
	if (err) {
		dev_err(hba->dev, "%s: failed to enable bkops %d\n",
				__func__, err);
		goto out;
	}

	hba->auto_bkops_enabled = true;
	trace_ufshcd_auto_bkops_state(dev_name(hba->dev), "Enabled");

	/* No need of URGENT_BKOPS exception from the device */
	err = ufshcd_disable_ee(hba, MASK_EE_URGENT_BKOPS);
	if (err)
		dev_err(hba->dev, "%s: failed to disable exception event %d\n",
				__func__, err);
out:
	return err;
}

/**
 * ufshcd_disable_auto_bkops - block device in doing background operations
 * @hba: per-adapter instance
 *
 * Disabling background operations improves command response latency but
 * has drawback of device moving into critical state where the device is
 * not-operable. Make sure to call ufshcd_enable_auto_bkops() whenever the
 * host is idle so that BKOPS are managed effectively without any negative
 * impacts.
 *
 * Returns zero on success, non-zero on failure.
 */
static int ufshcd_disable_auto_bkops(struct ufs_hba *hba)
{
	int err = 0;

	if (!hba->auto_bkops_enabled)
		goto out;

	/*
	 * If host assisted BKOPs is to be enabled, make sure
	 * urgent bkops exception is allowed.
	 */
	err = ufshcd_enable_ee(hba, MASK_EE_URGENT_BKOPS);
	if (err) {
		dev_err(hba->dev, "%s: failed to enable exception event %d\n",
				__func__, err);
		goto out;
	}

	err = ufshcd_query_flag_retry(hba, UPIU_QUERY_OPCODE_CLEAR_FLAG,
			QUERY_FLAG_IDN_BKOPS_EN, 0, NULL);
	if (err) {
		dev_err(hba->dev, "%s: failed to disable bkops %d\n",
				__func__, err);
		ufshcd_disable_ee(hba, MASK_EE_URGENT_BKOPS);
		goto out;
	}

	hba->auto_bkops_enabled = false;
	trace_ufshcd_auto_bkops_state(dev_name(hba->dev), "Disabled");
	hba->is_urgent_bkops_lvl_checked = false;
out:
	return err;
}

/**
 * ufshcd_force_reset_auto_bkops - force reset auto bkops state
 * @hba: per adapter instance
 *
 * After a device reset the device may toggle the BKOPS_EN flag
 * to default value. The s/w tracking variables should be updated
 * as well. This function would change the auto-bkops state based on
 * UFSHCD_CAP_KEEP_AUTO_BKOPS_ENABLED_EXCEPT_SUSPEND.
 */
static void ufshcd_force_reset_auto_bkops(struct ufs_hba *hba)
{
	if (ufshcd_keep_autobkops_enabled_except_suspend(hba)) {
		hba->auto_bkops_enabled = false;
		hba->ee_ctrl_mask |= MASK_EE_URGENT_BKOPS;
		ufshcd_enable_auto_bkops(hba);
	} else {
		hba->auto_bkops_enabled = true;
		hba->ee_ctrl_mask &= ~MASK_EE_URGENT_BKOPS;
		ufshcd_disable_auto_bkops(hba);
	}
	hba->urgent_bkops_lvl = BKOPS_STATUS_PERF_IMPACT;
	hba->is_urgent_bkops_lvl_checked = false;
}

static inline int ufshcd_get_bkops_status(struct ufs_hba *hba, u32 *status)
{
	return ufshcd_query_attr_retry(hba, UPIU_QUERY_OPCODE_READ_ATTR,
			QUERY_ATTR_IDN_BKOPS_STATUS, 0, 0, status);
}

/**
 * ufshcd_bkops_ctrl - control the auto bkops based on current bkops status
 * @hba: per-adapter instance
 * @status: bkops_status value
 *
 * Read the bkops_status from the UFS device and Enable fBackgroundOpsEn
 * flag in the device to permit background operations if the device
 * bkops_status is greater than or equal to "status" argument passed to
 * this function, disable otherwise.
 *
 * Returns 0 for success, non-zero in case of failure.
 *
 * NOTE: Caller of this function can check the "hba->auto_bkops_enabled" flag
 * to know whether auto bkops is enabled or disabled after this function
 * returns control to it.
 */
static int ufshcd_bkops_ctrl(struct ufs_hba *hba,
			     enum bkops_status status)
{
	int err;
	u32 curr_status = 0;

	err = ufshcd_get_bkops_status(hba, &curr_status);
	if (err) {
		dev_err(hba->dev, "%s: failed to get BKOPS status %d\n",
				__func__, err);
		goto out;
	} else if (curr_status > BKOPS_STATUS_MAX) {
		dev_err(hba->dev, "%s: invalid BKOPS status %d\n",
				__func__, curr_status);
		err = -EINVAL;
		goto out;
	}

	if (curr_status >= status)
		err = ufshcd_enable_auto_bkops(hba);
	else
		err = ufshcd_disable_auto_bkops(hba);
out:
	return err;
}

/**
 * ufshcd_urgent_bkops - handle urgent bkops exception event
 * @hba: per-adapter instance
 *
 * Enable fBackgroundOpsEn flag in the device to permit background
 * operations.
 *
 * If BKOPs is enabled, this function returns 0, 1 if the bkops in not enabled
 * and negative error value for any other failure.
 */
static int ufshcd_urgent_bkops(struct ufs_hba *hba)
{
	return ufshcd_bkops_ctrl(hba, hba->urgent_bkops_lvl);
}

static inline int ufshcd_get_ee_status(struct ufs_hba *hba, u32 *status)
{
	return ufshcd_query_attr_retry(hba, UPIU_QUERY_OPCODE_READ_ATTR,
			QUERY_ATTR_IDN_EE_STATUS, 0, 0, status);
}

static void ufshcd_bkops_exception_event_handler(struct ufs_hba *hba)
{
	int err;
	u32 curr_status = 0;

	if (hba->is_urgent_bkops_lvl_checked)
		goto enable_auto_bkops;

	err = ufshcd_get_bkops_status(hba, &curr_status);
	if (err) {
		dev_err(hba->dev, "%s: failed to get BKOPS status %d\n",
				__func__, err);
		goto out;
	}

	/*
	 * We are seeing that some devices are raising the urgent bkops
	 * exception events even when BKOPS status doesn't indicate performace
	 * impacted or critical. Handle these device by determining their urgent
	 * bkops status at runtime.
	 */
	if (curr_status < BKOPS_STATUS_PERF_IMPACT) {
		dev_err(hba->dev, "%s: device raised urgent BKOPS exception for bkops status %d\n",
				__func__, curr_status);
		/* update the current status as the urgent bkops level */
		hba->urgent_bkops_lvl = curr_status;
		hba->is_urgent_bkops_lvl_checked = true;
	}

enable_auto_bkops:
	err = ufshcd_enable_auto_bkops(hba);
out:
	if (err < 0)
		dev_err(hba->dev, "%s: failed to handle urgent bkops %d\n",
				__func__, err);
}

static void ufshcd_temp_exception_event_handler(struct ufs_hba *hba, u16 status)
{
	u32 value;

	if (ufshcd_query_attr_retry(hba, UPIU_QUERY_OPCODE_READ_ATTR,
				QUERY_ATTR_IDN_CASE_ROUGH_TEMP, 0, 0, &value))
		return;

	dev_info(hba->dev, "exception Tcase %d\n", value - 80);

	ufs_hwmon_notify_event(hba, status & MASK_EE_URGENT_TEMP);

	/*
	 * A placeholder for the platform vendors to add whatever additional
	 * steps required
	 */
}

static int __ufshcd_wb_toggle(struct ufs_hba *hba, bool set, enum flag_idn idn)
{
	u8 index;
	enum query_opcode opcode = set ? UPIU_QUERY_OPCODE_SET_FLAG :
				   UPIU_QUERY_OPCODE_CLEAR_FLAG;

	index = ufshcd_wb_get_query_index(hba);
	return ufshcd_query_flag_retry(hba, opcode, idn, index, NULL);
}

int ufshcd_wb_toggle(struct ufs_hba *hba, bool enable)
{
	int ret;

	if (!ufshcd_is_wb_allowed(hba) ||
	    hba->dev_info.wb_enabled == enable)
		return 0;

	ret = __ufshcd_wb_toggle(hba, enable, QUERY_FLAG_IDN_WB_EN);
	if (ret) {
		dev_err(hba->dev, "%s: Write Booster %s failed %d\n",
			__func__, enable ? "enabling" : "disabling", ret);
		return ret;
	}

	hba->dev_info.wb_enabled = enable;
	dev_dbg(hba->dev, "%s: Write Booster %s\n",
			__func__, enable ? "enabled" : "disabled");

	return ret;
}

static void ufshcd_wb_toggle_buf_flush_during_h8(struct ufs_hba *hba,
						 bool enable)
{
	int ret;

	ret = __ufshcd_wb_toggle(hba, enable,
			QUERY_FLAG_IDN_WB_BUFF_FLUSH_DURING_HIBERN8);
	if (ret) {
		dev_err(hba->dev, "%s: WB-Buf Flush during H8 %s failed %d\n",
			__func__, enable ? "enabling" : "disabling", ret);
		return;
	}
	dev_dbg(hba->dev, "%s: WB-Buf Flush during H8 %s\n",
			__func__, enable ? "enabled" : "disabled");
}

int ufshcd_wb_toggle_buf_flush(struct ufs_hba *hba, bool enable)
{
	int ret;

	if (!ufshcd_is_wb_allowed(hba) ||
	    hba->dev_info.wb_buf_flush_enabled == enable)
		return 0;

	ret = __ufshcd_wb_toggle(hba, enable, QUERY_FLAG_IDN_WB_BUFF_FLUSH_EN);
	if (ret) {
		dev_err(hba->dev, "%s: WB-Buf Flush %s failed %d\n",
			__func__, enable ? "enabling" : "disabling", ret);
		return ret;
	}

	hba->dev_info.wb_buf_flush_enabled = enable;
	dev_dbg(hba->dev, "%s: WB-Buf Flush %s\n",
			__func__, enable ? "enabled" : "disabled");

	return ret;
}

static bool ufshcd_wb_presrv_usrspc_keep_vcc_on(struct ufs_hba *hba,
						u32 avail_buf)
{
	u32 cur_buf;
	int ret;
	u8 index;

	index = ufshcd_wb_get_query_index(hba);
	ret = ufshcd_query_attr_retry(hba, UPIU_QUERY_OPCODE_READ_ATTR,
					      QUERY_ATTR_IDN_CURR_WB_BUFF_SIZE,
					      index, 0, &cur_buf);
	if (ret) {
		dev_err(hba->dev, "%s: dCurWriteBoosterBufferSize read failed %d\n",
			__func__, ret);
		return false;
	}

	if (!cur_buf) {
		dev_info(hba->dev, "dCurWBBuf: %d WB disabled until free-space is available\n",
			 cur_buf);
		return false;
	}
	/* Let it continue to flush when available buffer exceeds threshold */
	return avail_buf < hba->vps->wb_flush_threshold;
}

static void ufshcd_wb_force_disable(struct ufs_hba *hba)
{
	if (ufshcd_is_wb_buf_flush_allowed(hba))
		ufshcd_wb_toggle_buf_flush(hba, false);

	ufshcd_wb_toggle_buf_flush_during_h8(hba, false);
	ufshcd_wb_toggle(hba, false);
	hba->caps &= ~UFSHCD_CAP_WB_EN;

	dev_info(hba->dev, "%s: WB force disabled\n", __func__);
}

static bool ufshcd_is_wb_buf_lifetime_available(struct ufs_hba *hba)
{
	u32 lifetime;
	int ret;
	u8 index;

	index = ufshcd_wb_get_query_index(hba);
	ret = ufshcd_query_attr_retry(hba, UPIU_QUERY_OPCODE_READ_ATTR,
				      QUERY_ATTR_IDN_WB_BUFF_LIFE_TIME_EST,
				      index, 0, &lifetime);
	if (ret) {
		dev_err(hba->dev,
			"%s: bWriteBoosterBufferLifeTimeEst read failed %d\n",
			__func__, ret);
		return false;
	}

	if (lifetime == UFS_WB_EXCEED_LIFETIME) {
		dev_err(hba->dev, "%s: WB buf lifetime is exhausted 0x%02X\n",
			__func__, lifetime);
		return false;
	}

	dev_dbg(hba->dev, "%s: WB buf lifetime is 0x%02X\n",
		__func__, lifetime);

	return true;
}

static bool ufshcd_wb_need_flush(struct ufs_hba *hba)
{
	int ret;
	u32 avail_buf;
	u8 index;

	if (!ufshcd_is_wb_allowed(hba))
		return false;

	if (!ufshcd_is_wb_buf_lifetime_available(hba)) {
		ufshcd_wb_force_disable(hba);
		return false;
	}

	/*
	 * The ufs device needs the vcc to be ON to flush.
	 * With user-space reduction enabled, it's enough to enable flush
	 * by checking only the available buffer. The threshold
	 * defined here is > 90% full.
	 * With user-space preserved enabled, the current-buffer
	 * should be checked too because the wb buffer size can reduce
	 * when disk tends to be full. This info is provided by current
	 * buffer (dCurrentWriteBoosterBufferSize). There's no point in
	 * keeping vcc on when current buffer is empty.
	 */
	index = ufshcd_wb_get_query_index(hba);
	ret = ufshcd_query_attr_retry(hba, UPIU_QUERY_OPCODE_READ_ATTR,
				      QUERY_ATTR_IDN_AVAIL_WB_BUFF_SIZE,
				      index, 0, &avail_buf);
	if (ret) {
		dev_warn(hba->dev, "%s: dAvailableWriteBoosterBufferSize read failed %d\n",
			 __func__, ret);
		return false;
	}

	if (!hba->dev_info.b_presrv_uspc_en)
		return avail_buf <= UFS_WB_BUF_REMAIN_PERCENT(10);

	return ufshcd_wb_presrv_usrspc_keep_vcc_on(hba, avail_buf);
}

static void ufshcd_rpm_dev_flush_recheck_work(struct work_struct *work)
{
	struct ufs_hba *hba = container_of(to_delayed_work(work),
					   struct ufs_hba,
					   rpm_dev_flush_recheck_work);
	/*
	 * To prevent unnecessary VCC power drain after device finishes
	 * WriteBooster buffer flush or Auto BKOPs, force runtime resume
	 * after a certain delay to recheck the threshold by next runtime
	 * suspend.
	 */
	ufshcd_rpm_get_sync(hba);
	ufshcd_rpm_put_sync(hba);
}

/**
 * ufshcd_exception_event_handler - handle exceptions raised by device
 * @work: pointer to work data
 *
 * Read bExceptionEventStatus attribute from the device and handle the
 * exception event accordingly.
 */
static void ufshcd_exception_event_handler(struct work_struct *work)
{
	struct ufs_hba *hba;
	int err;
	u32 status = 0;
	hba = container_of(work, struct ufs_hba, eeh_work);

	ufshcd_scsi_block_requests(hba);
	err = ufshcd_get_ee_status(hba, &status);
	if (err) {
		dev_err(hba->dev, "%s: failed to get exception status %d\n",
				__func__, err);
		goto out;
	}

	trace_ufshcd_exception_event(dev_name(hba->dev), status);

	if (status & hba->ee_drv_mask & MASK_EE_URGENT_BKOPS)
		ufshcd_bkops_exception_event_handler(hba);

	if (status & hba->ee_drv_mask & MASK_EE_URGENT_TEMP)
		ufshcd_temp_exception_event_handler(hba, status);

	ufs_debugfs_exception_event(hba, status);
out:
	ufshcd_scsi_unblock_requests(hba);
}

/* Complete requests that have door-bell cleared */
static void ufshcd_complete_requests(struct ufs_hba *hba)
{
	ufshcd_transfer_req_compl(hba);
	ufshcd_tmc_handler(hba);
}

/**
 * ufshcd_quirk_dl_nac_errors - This function checks if error handling is
 *				to recover from the DL NAC errors or not.
 * @hba: per-adapter instance
 *
 * Returns true if error handling is required, false otherwise
 */
static bool ufshcd_quirk_dl_nac_errors(struct ufs_hba *hba)
{
	unsigned long flags;
	bool err_handling = true;

	spin_lock_irqsave(hba->host->host_lock, flags);
	/*
	 * UFS_DEVICE_QUIRK_RECOVERY_FROM_DL_NAC_ERRORS only workaround the
	 * device fatal error and/or DL NAC & REPLAY timeout errors.
	 */
	if (hba->saved_err & (CONTROLLER_FATAL_ERROR | SYSTEM_BUS_FATAL_ERROR))
		goto out;

	if ((hba->saved_err & DEVICE_FATAL_ERROR) ||
	    ((hba->saved_err & UIC_ERROR) &&
	     (hba->saved_uic_err & UFSHCD_UIC_DL_TCx_REPLAY_ERROR)))
		goto out;

	if ((hba->saved_err & UIC_ERROR) &&
	    (hba->saved_uic_err & UFSHCD_UIC_DL_NAC_RECEIVED_ERROR)) {
		int err;
		/*
		 * wait for 50ms to see if we can get any other errors or not.
		 */
		spin_unlock_irqrestore(hba->host->host_lock, flags);
		msleep(50);
		spin_lock_irqsave(hba->host->host_lock, flags);

		/*
		 * now check if we have got any other severe errors other than
		 * DL NAC error?
		 */
		if ((hba->saved_err & INT_FATAL_ERRORS) ||
		    ((hba->saved_err & UIC_ERROR) &&
		    (hba->saved_uic_err & ~UFSHCD_UIC_DL_NAC_RECEIVED_ERROR)))
			goto out;

		/*
		 * As DL NAC is the only error received so far, send out NOP
		 * command to confirm if link is still active or not.
		 *   - If we don't get any response then do error recovery.
		 *   - If we get response then clear the DL NAC error bit.
		 */

		spin_unlock_irqrestore(hba->host->host_lock, flags);
		err = ufshcd_verify_dev_init(hba);
		spin_lock_irqsave(hba->host->host_lock, flags);

		if (err)
			goto out;

		/* Link seems to be alive hence ignore the DL NAC errors */
		if (hba->saved_uic_err == UFSHCD_UIC_DL_NAC_RECEIVED_ERROR)
			hba->saved_err &= ~UIC_ERROR;
		/* clear NAC error */
		hba->saved_uic_err &= ~UFSHCD_UIC_DL_NAC_RECEIVED_ERROR;
		if (!hba->saved_uic_err)
			err_handling = false;
	}
out:
	spin_unlock_irqrestore(hba->host->host_lock, flags);
	return err_handling;
}

/* host lock must be held before calling this func */
static inline bool ufshcd_is_saved_err_fatal(struct ufs_hba *hba)
{
	return (hba->saved_uic_err & UFSHCD_UIC_DL_PA_INIT_ERROR) ||
	       (hba->saved_err & (INT_FATAL_ERRORS | UFSHCD_UIC_HIBERN8_MASK));
}

void ufshcd_schedule_eh_work(struct ufs_hba *hba)
{
	lockdep_assert_held(hba->host->host_lock);

	/* handle fatal errors only when link is not in error state */
	if (hba->ufshcd_state != UFSHCD_STATE_ERROR) {
		if (hba->force_reset || ufshcd_is_link_broken(hba) ||
		    ufshcd_is_saved_err_fatal(hba))
			hba->ufshcd_state = UFSHCD_STATE_EH_SCHEDULED_FATAL;
		else
			hba->ufshcd_state = UFSHCD_STATE_EH_SCHEDULED_NON_FATAL;
		queue_work(hba->eh_wq, &hba->eh_work);
	}
}

static void ufshcd_clk_scaling_allow(struct ufs_hba *hba, bool allow)
{
	down_write(&hba->clk_scaling_lock);
	hba->clk_scaling.is_allowed = allow;
	up_write(&hba->clk_scaling_lock);
}

static void ufshcd_clk_scaling_suspend(struct ufs_hba *hba, bool suspend)
{
	if (suspend) {
		if (hba->clk_scaling.is_enabled)
			ufshcd_suspend_clkscaling(hba);
		ufshcd_clk_scaling_allow(hba, false);
	} else {
		ufshcd_clk_scaling_allow(hba, true);
		if (hba->clk_scaling.is_enabled)
			ufshcd_resume_clkscaling(hba);
	}
}

static void ufshcd_err_handling_prepare(struct ufs_hba *hba)
{
	ufshcd_rpm_get_sync(hba);
	if (pm_runtime_status_suspended(&hba->ufs_device_wlun->sdev_gendev) ||
	    hba->is_sys_suspended) {
		enum ufs_pm_op pm_op;

		/*
		 * Don't assume anything of resume, if
		 * resume fails, irq and clocks can be OFF, and powers
		 * can be OFF or in LPM.
		 */
		ufshcd_setup_hba_vreg(hba, true);
		ufshcd_enable_irq(hba);
		ufshcd_setup_vreg(hba, true);
		ufshcd_config_vreg_hpm(hba, hba->vreg_info.vccq);
		ufshcd_config_vreg_hpm(hba, hba->vreg_info.vccq2);
		ufshcd_hold(hba, false);
		if (!ufshcd_is_clkgating_allowed(hba))
			ufshcd_setup_clocks(hba, true);
		ufshcd_release(hba);
		pm_op = hba->is_sys_suspended ? UFS_SYSTEM_PM : UFS_RUNTIME_PM;
		ufshcd_vops_resume(hba, pm_op);
	} else {
		ufshcd_hold(hba, false);
		if (ufshcd_is_clkscaling_supported(hba) &&
		    hba->clk_scaling.is_enabled)
			ufshcd_suspend_clkscaling(hba);
		ufshcd_clk_scaling_allow(hba, false);
	}
	ufshcd_scsi_block_requests(hba);
	/* Drain ufshcd_queuecommand() */
	synchronize_rcu();
	cancel_work_sync(&hba->eeh_work);
}

static void ufshcd_err_handling_unprepare(struct ufs_hba *hba)
{
	ufshcd_scsi_unblock_requests(hba);
	ufshcd_release(hba);
	if (ufshcd_is_clkscaling_supported(hba))
		ufshcd_clk_scaling_suspend(hba, false);
	ufshcd_rpm_put(hba);
}

static inline bool ufshcd_err_handling_should_stop(struct ufs_hba *hba)
{
	return (!hba->is_powered || hba->shutting_down ||
		!hba->ufs_device_wlun ||
		hba->ufshcd_state == UFSHCD_STATE_ERROR ||
		(!(hba->saved_err || hba->saved_uic_err || hba->force_reset ||
		   ufshcd_is_link_broken(hba))));
}

#ifdef CONFIG_PM
static void ufshcd_recover_pm_error(struct ufs_hba *hba)
{
	struct Scsi_Host *shost = hba->host;
	struct scsi_device *sdev;
	struct request_queue *q;
	int ret;

	hba->is_sys_suspended = false;
	/*
	 * Set RPM status of wlun device to RPM_ACTIVE,
	 * this also clears its runtime error.
	 */
	ret = pm_runtime_set_active(&hba->ufs_device_wlun->sdev_gendev);

	/* hba device might have a runtime error otherwise */
	if (ret)
		ret = pm_runtime_set_active(hba->dev);
	/*
	 * If wlun device had runtime error, we also need to resume those
	 * consumer scsi devices in case any of them has failed to be
	 * resumed due to supplier runtime resume failure. This is to unblock
	 * blk_queue_enter in case there are bios waiting inside it.
	 */
	if (!ret) {
		shost_for_each_device(sdev, shost) {
			q = sdev->request_queue;
			if (q->dev && (q->rpm_status == RPM_SUSPENDED ||
				       q->rpm_status == RPM_SUSPENDING))
				pm_request_resume(q->dev);
		}
	}
}
#else
static inline void ufshcd_recover_pm_error(struct ufs_hba *hba)
{
}
#endif

static bool ufshcd_is_pwr_mode_restore_needed(struct ufs_hba *hba)
{
	struct ufs_pa_layer_attr *pwr_info = &hba->pwr_info;
	u32 mode;

	ufshcd_dme_get(hba, UIC_ARG_MIB(PA_PWRMODE), &mode);

	if (pwr_info->pwr_rx != ((mode >> PWRMODE_RX_OFFSET) & PWRMODE_MASK))
		return true;

	if (pwr_info->pwr_tx != (mode & PWRMODE_MASK))
		return true;

	return false;
}

static bool ufshcd_abort_all(struct ufs_hba *hba)
{
	bool needs_reset = false;
	int tag, ret;

	/* Clear pending transfer requests */
	for_each_set_bit(tag, &hba->outstanding_reqs, hba->nutrs) {
		ret = ufshcd_try_to_abort_task(hba, tag);
		dev_err(hba->dev, "Aborting tag %d / CDB %#02x %s\n", tag,
			hba->lrb[tag].cmd ? hba->lrb[tag].cmd->cmnd[0] : -1,
			ret ? "failed" : "succeeded");
		if (ret) {
			needs_reset = true;
			goto out;
		}
	}

	/* Clear pending task management requests */
	for_each_set_bit(tag, &hba->outstanding_tasks, hba->nutmrs) {
		if (ufshcd_clear_tm_cmd(hba, tag)) {
			needs_reset = true;
			goto out;
		}
	}

out:
	/* Complete the requests that are cleared by s/w */
	ufshcd_complete_requests(hba);

	return needs_reset;
}

/**
 * ufshcd_err_handler - handle UFS errors that require s/w attention
 * @work: pointer to work structure
 */
static void ufshcd_err_handler(struct work_struct *work)
{
	int retries = MAX_ERR_HANDLER_RETRIES;
	struct ufs_hba *hba;
	unsigned long flags;
	bool needs_restore;
	bool needs_reset;
	int pmc_err;

	hba = container_of(work, struct ufs_hba, eh_work);

	dev_info(hba->dev,
		 "%s started; HBA state %s; powered %d; shutting down %d; saved_err = %d; saved_uic_err = %d; force_reset = %d%s\n",
		 __func__, ufshcd_state_name[hba->ufshcd_state],
		 hba->is_powered, hba->shutting_down, hba->saved_err,
		 hba->saved_uic_err, hba->force_reset,
		 ufshcd_is_link_broken(hba) ? "; link is broken" : "");

	down(&hba->host_sem);
	spin_lock_irqsave(hba->host->host_lock, flags);
	if (ufshcd_err_handling_should_stop(hba)) {
		if (hba->ufshcd_state != UFSHCD_STATE_ERROR)
			hba->ufshcd_state = UFSHCD_STATE_OPERATIONAL;
		spin_unlock_irqrestore(hba->host->host_lock, flags);
		up(&hba->host_sem);
		return;
	}
	ufshcd_set_eh_in_progress(hba);
	spin_unlock_irqrestore(hba->host->host_lock, flags);
	ufshcd_err_handling_prepare(hba);
	/* Complete requests that have door-bell cleared by h/w */
	ufshcd_complete_requests(hba);
	spin_lock_irqsave(hba->host->host_lock, flags);
again:
	needs_restore = false;
	needs_reset = false;

	if (hba->ufshcd_state != UFSHCD_STATE_ERROR)
		hba->ufshcd_state = UFSHCD_STATE_RESET;
	/*
	 * A full reset and restore might have happened after preparation
	 * is finished, double check whether we should stop.
	 */
	if (ufshcd_err_handling_should_stop(hba))
		goto skip_err_handling;

	if (hba->dev_quirks & UFS_DEVICE_QUIRK_RECOVERY_FROM_DL_NAC_ERRORS) {
		bool ret;

		spin_unlock_irqrestore(hba->host->host_lock, flags);
		/* release the lock as ufshcd_quirk_dl_nac_errors() may sleep */
		ret = ufshcd_quirk_dl_nac_errors(hba);
		spin_lock_irqsave(hba->host->host_lock, flags);
		if (!ret && ufshcd_err_handling_should_stop(hba))
			goto skip_err_handling;
	}

	if ((hba->saved_err & (INT_FATAL_ERRORS | UFSHCD_UIC_HIBERN8_MASK)) ||
	    (hba->saved_uic_err &&
	     (hba->saved_uic_err != UFSHCD_UIC_PA_GENERIC_ERROR))) {
		bool pr_prdt = !!(hba->saved_err & SYSTEM_BUS_FATAL_ERROR);

		spin_unlock_irqrestore(hba->host->host_lock, flags);
		ufshcd_print_host_state(hba);
		ufshcd_print_pwr_info(hba);
		ufshcd_print_evt_hist(hba);
		ufshcd_print_tmrs(hba, hba->outstanding_tasks);
		ufshcd_print_trs(hba, hba->outstanding_reqs, pr_prdt);
		spin_lock_irqsave(hba->host->host_lock, flags);
	}

	/*
	 * if host reset is required then skip clearing the pending
	 * transfers forcefully because they will get cleared during
	 * host reset and restore
	 */
	if (hba->force_reset || ufshcd_is_link_broken(hba) ||
	    ufshcd_is_saved_err_fatal(hba) ||
	    ((hba->saved_err & UIC_ERROR) &&
	     (hba->saved_uic_err & (UFSHCD_UIC_DL_NAC_RECEIVED_ERROR |
				    UFSHCD_UIC_DL_TCx_REPLAY_ERROR)))) {
		needs_reset = true;
		goto do_reset;
	}

	/*
	 * If LINERESET was caught, UFS might have been put to PWM mode,
	 * check if power mode restore is needed.
	 */
	if (hba->saved_uic_err & UFSHCD_UIC_PA_GENERIC_ERROR) {
		hba->saved_uic_err &= ~UFSHCD_UIC_PA_GENERIC_ERROR;
		if (!hba->saved_uic_err)
			hba->saved_err &= ~UIC_ERROR;
		spin_unlock_irqrestore(hba->host->host_lock, flags);
		if (ufshcd_is_pwr_mode_restore_needed(hba))
			needs_restore = true;
		spin_lock_irqsave(hba->host->host_lock, flags);
		if (!hba->saved_err && !needs_restore)
			goto skip_err_handling;
	}

	hba->silence_err_logs = true;
	/* release lock as clear command might sleep */
	spin_unlock_irqrestore(hba->host->host_lock, flags);

	needs_reset = ufshcd_abort_all(hba);

	spin_lock_irqsave(hba->host->host_lock, flags);
	hba->silence_err_logs = false;
	if (needs_reset)
		goto do_reset;

	/*
	 * After all reqs and tasks are cleared from doorbell,
	 * now it is safe to retore power mode.
	 */
	if (needs_restore) {
		spin_unlock_irqrestore(hba->host->host_lock, flags);
		/*
		 * Hold the scaling lock just in case dev cmds
		 * are sent via bsg and/or sysfs.
		 */
		down_write(&hba->clk_scaling_lock);
		hba->force_pmc = true;
		pmc_err = ufshcd_config_pwr_mode(hba, &(hba->pwr_info));
		if (pmc_err) {
			needs_reset = true;
			dev_err(hba->dev, "%s: Failed to restore power mode, err = %d\n",
					__func__, pmc_err);
		}
		hba->force_pmc = false;
		ufshcd_print_pwr_info(hba);
		up_write(&hba->clk_scaling_lock);
		spin_lock_irqsave(hba->host->host_lock, flags);
	}

do_reset:
	/* Fatal errors need reset */
	if (needs_reset) {
		int err;

		hba->force_reset = false;
		spin_unlock_irqrestore(hba->host->host_lock, flags);
		err = ufshcd_reset_and_restore(hba);
		if (err)
			dev_err(hba->dev, "%s: reset and restore failed with err %d\n",
					__func__, err);
		else
			ufshcd_recover_pm_error(hba);
		spin_lock_irqsave(hba->host->host_lock, flags);
	}

skip_err_handling:
	if (!needs_reset) {
		if (hba->ufshcd_state == UFSHCD_STATE_RESET)
			hba->ufshcd_state = UFSHCD_STATE_OPERATIONAL;
		if (hba->saved_err || hba->saved_uic_err)
			dev_err_ratelimited(hba->dev, "%s: exit: saved_err 0x%x saved_uic_err 0x%x",
			    __func__, hba->saved_err, hba->saved_uic_err);
	}
	/* Exit in an operational state or dead */
	if (hba->ufshcd_state != UFSHCD_STATE_OPERATIONAL &&
	    hba->ufshcd_state != UFSHCD_STATE_ERROR) {
		if (--retries)
			goto again;
		hba->ufshcd_state = UFSHCD_STATE_ERROR;
	}
	ufshcd_clear_eh_in_progress(hba);
	spin_unlock_irqrestore(hba->host->host_lock, flags);
	ufshcd_err_handling_unprepare(hba);
	up(&hba->host_sem);

	dev_info(hba->dev, "%s finished; HBA state %s\n", __func__,
		 ufshcd_state_name[hba->ufshcd_state]);
}

/**
 * ufshcd_update_uic_error - check and set fatal UIC error flags.
 * @hba: per-adapter instance
 *
 * Returns
 *  IRQ_HANDLED - If interrupt is valid
 *  IRQ_NONE    - If invalid interrupt
 */
static irqreturn_t ufshcd_update_uic_error(struct ufs_hba *hba)
{
	u32 reg;
	irqreturn_t retval = IRQ_NONE;

	/* PHY layer error */
	reg = ufshcd_readl(hba, REG_UIC_ERROR_CODE_PHY_ADAPTER_LAYER);
	if ((reg & UIC_PHY_ADAPTER_LAYER_ERROR) &&
	    (reg & UIC_PHY_ADAPTER_LAYER_ERROR_CODE_MASK)) {
		ufshcd_update_evt_hist(hba, UFS_EVT_PA_ERR, reg);
		/*
		 * To know whether this error is fatal or not, DB timeout
		 * must be checked but this error is handled separately.
		 */
		if (reg & UIC_PHY_ADAPTER_LAYER_LANE_ERR_MASK)
			dev_dbg(hba->dev, "%s: UIC Lane error reported\n",
					__func__);

		/* Got a LINERESET indication. */
		if (reg & UIC_PHY_ADAPTER_LAYER_GENERIC_ERROR) {
			struct uic_command *cmd = NULL;

			hba->uic_error |= UFSHCD_UIC_PA_GENERIC_ERROR;
			if (hba->uic_async_done && hba->active_uic_cmd)
				cmd = hba->active_uic_cmd;
			/*
			 * Ignore the LINERESET during power mode change
			 * operation via DME_SET command.
			 */
			if (cmd && (cmd->command == UIC_CMD_DME_SET))
				hba->uic_error &= ~UFSHCD_UIC_PA_GENERIC_ERROR;
		}
		retval |= IRQ_HANDLED;
	}

	/* PA_INIT_ERROR is fatal and needs UIC reset */
	reg = ufshcd_readl(hba, REG_UIC_ERROR_CODE_DATA_LINK_LAYER);
	if ((reg & UIC_DATA_LINK_LAYER_ERROR) &&
	    (reg & UIC_DATA_LINK_LAYER_ERROR_CODE_MASK)) {
		ufshcd_update_evt_hist(hba, UFS_EVT_DL_ERR, reg);

		if (reg & UIC_DATA_LINK_LAYER_ERROR_PA_INIT)
			hba->uic_error |= UFSHCD_UIC_DL_PA_INIT_ERROR;
		else if (hba->dev_quirks &
				UFS_DEVICE_QUIRK_RECOVERY_FROM_DL_NAC_ERRORS) {
			if (reg & UIC_DATA_LINK_LAYER_ERROR_NAC_RECEIVED)
				hba->uic_error |=
					UFSHCD_UIC_DL_NAC_RECEIVED_ERROR;
			else if (reg & UIC_DATA_LINK_LAYER_ERROR_TCx_REPLAY_TIMEOUT)
				hba->uic_error |= UFSHCD_UIC_DL_TCx_REPLAY_ERROR;
		}
		retval |= IRQ_HANDLED;
	}

	/* UIC NL/TL/DME errors needs software retry */
	reg = ufshcd_readl(hba, REG_UIC_ERROR_CODE_NETWORK_LAYER);
	if ((reg & UIC_NETWORK_LAYER_ERROR) &&
	    (reg & UIC_NETWORK_LAYER_ERROR_CODE_MASK)) {
		ufshcd_update_evt_hist(hba, UFS_EVT_NL_ERR, reg);
		hba->uic_error |= UFSHCD_UIC_NL_ERROR;
		retval |= IRQ_HANDLED;
	}

	reg = ufshcd_readl(hba, REG_UIC_ERROR_CODE_TRANSPORT_LAYER);
	if ((reg & UIC_TRANSPORT_LAYER_ERROR) &&
	    (reg & UIC_TRANSPORT_LAYER_ERROR_CODE_MASK)) {
		ufshcd_update_evt_hist(hba, UFS_EVT_TL_ERR, reg);
		hba->uic_error |= UFSHCD_UIC_TL_ERROR;
		retval |= IRQ_HANDLED;
	}

	reg = ufshcd_readl(hba, REG_UIC_ERROR_CODE_DME);
	if ((reg & UIC_DME_ERROR) &&
	    (reg & UIC_DME_ERROR_CODE_MASK)) {
		ufshcd_update_evt_hist(hba, UFS_EVT_DME_ERR, reg);
		hba->uic_error |= UFSHCD_UIC_DME_ERROR;
		retval |= IRQ_HANDLED;
	}

	dev_dbg(hba->dev, "%s: UIC error flags = 0x%08x\n",
			__func__, hba->uic_error);
	return retval;
}

/**
 * ufshcd_check_errors - Check for errors that need s/w attention
 * @hba: per-adapter instance
 * @intr_status: interrupt status generated by the controller
 *
 * Returns
 *  IRQ_HANDLED - If interrupt is valid
 *  IRQ_NONE    - If invalid interrupt
 */
static irqreturn_t ufshcd_check_errors(struct ufs_hba *hba, u32 intr_status)
{
	bool queue_eh_work = false;
	irqreturn_t retval = IRQ_NONE;

	spin_lock(hba->host->host_lock);
	hba->errors |= UFSHCD_ERROR_MASK & intr_status;

	if (hba->errors & INT_FATAL_ERRORS) {
		ufshcd_update_evt_hist(hba, UFS_EVT_FATAL_ERR,
				       hba->errors);
		queue_eh_work = true;
	}

	if (hba->errors & UIC_ERROR) {
		hba->uic_error = 0;
		retval = ufshcd_update_uic_error(hba);
		if (hba->uic_error)
			queue_eh_work = true;
	}

	if (hba->errors & UFSHCD_UIC_HIBERN8_MASK) {
		dev_err(hba->dev,
			"%s: Auto Hibern8 %s failed - status: 0x%08x, upmcrs: 0x%08x\n",
			__func__, (hba->errors & UIC_HIBERNATE_ENTER) ?
			"Enter" : "Exit",
			hba->errors, ufshcd_get_upmcrs(hba));
		ufshcd_update_evt_hist(hba, UFS_EVT_AUTO_HIBERN8_ERR,
				       hba->errors);
		ufshcd_set_link_broken(hba);
		queue_eh_work = true;
	}

	if (queue_eh_work) {
		/*
		 * update the transfer error masks to sticky bits, let's do this
		 * irrespective of current ufshcd_state.
		 */
		hba->saved_err |= hba->errors;
		hba->saved_uic_err |= hba->uic_error;

		/* dump controller state before resetting */
		if ((hba->saved_err &
		     (INT_FATAL_ERRORS | UFSHCD_UIC_HIBERN8_MASK)) ||
		    (hba->saved_uic_err &&
		     (hba->saved_uic_err != UFSHCD_UIC_PA_GENERIC_ERROR))) {
			dev_err(hba->dev, "%s: saved_err 0x%x saved_uic_err 0x%x\n",
					__func__, hba->saved_err,
					hba->saved_uic_err);
			ufshcd_dump_regs(hba, 0, UFSHCI_REG_SPACE_SIZE,
					 "host_regs: ");
			ufshcd_print_pwr_info(hba);
		}
		ufshcd_schedule_eh_work(hba);
		retval |= IRQ_HANDLED;
	}
	/*
	 * if (!queue_eh_work) -
	 * Other errors are either non-fatal where host recovers
	 * itself without s/w intervention or errors that will be
	 * handled by the SCSI core layer.
	 */
	hba->errors = 0;
	hba->uic_error = 0;
	spin_unlock(hba->host->host_lock);
	return retval;
}

/**
 * ufshcd_tmc_handler - handle task management function completion
 * @hba: per adapter instance
 *
 * Returns
 *  IRQ_HANDLED - If interrupt is valid
 *  IRQ_NONE    - If invalid interrupt
 */
static irqreturn_t ufshcd_tmc_handler(struct ufs_hba *hba)
{
	unsigned long flags, pending, issued;
	irqreturn_t ret = IRQ_NONE;
	int tag;

	spin_lock_irqsave(hba->host->host_lock, flags);
	pending = ufshcd_readl(hba, REG_UTP_TASK_REQ_DOOR_BELL);
	issued = hba->outstanding_tasks & ~pending;
	for_each_set_bit(tag, &issued, hba->nutmrs) {
		struct request *req = hba->tmf_rqs[tag];
		struct completion *c = req->end_io_data;

		complete(c);
		ret = IRQ_HANDLED;
	}
	spin_unlock_irqrestore(hba->host->host_lock, flags);

	return ret;
}

/**
 * ufshcd_sl_intr - Interrupt service routine
 * @hba: per adapter instance
 * @intr_status: contains interrupts generated by the controller
 *
 * Returns
 *  IRQ_HANDLED - If interrupt is valid
 *  IRQ_NONE    - If invalid interrupt
 */
static irqreturn_t ufshcd_sl_intr(struct ufs_hba *hba, u32 intr_status)
{
	irqreturn_t retval = IRQ_NONE;

	if (intr_status & UFSHCD_UIC_MASK)
		retval |= ufshcd_uic_cmd_compl(hba, intr_status);

	if (intr_status & UFSHCD_ERROR_MASK || hba->errors)
		retval |= ufshcd_check_errors(hba, intr_status);

	if (intr_status & UTP_TASK_REQ_COMPL)
		retval |= ufshcd_tmc_handler(hba);

	if (intr_status & UTP_TRANSFER_REQ_COMPL)
		retval |= ufshcd_transfer_req_compl(hba);

	return retval;
}

/**
 * ufshcd_intr - Main interrupt service routine
 * @irq: irq number
 * @__hba: pointer to adapter instance
 *
 * Returns
 *  IRQ_HANDLED - If interrupt is valid
 *  IRQ_NONE    - If invalid interrupt
 */
static irqreturn_t ufshcd_intr(int irq, void *__hba)
{
	u32 intr_status, enabled_intr_status = 0;
	irqreturn_t retval = IRQ_NONE;
	struct ufs_hba *hba = __hba;
	int retries = hba->nutrs;

	intr_status = ufshcd_readl(hba, REG_INTERRUPT_STATUS);
	hba->ufs_stats.last_intr_status = intr_status;
	hba->ufs_stats.last_intr_ts = local_clock();

	/*
	 * There could be max of hba->nutrs reqs in flight and in worst case
	 * if the reqs get finished 1 by 1 after the interrupt status is
	 * read, make sure we handle them by checking the interrupt status
	 * again in a loop until we process all of the reqs before returning.
	 */
	while (intr_status && retries--) {
		enabled_intr_status =
			intr_status & ufshcd_readl(hba, REG_INTERRUPT_ENABLE);
		ufshcd_writel(hba, intr_status, REG_INTERRUPT_STATUS);
		if (enabled_intr_status)
			retval |= ufshcd_sl_intr(hba, enabled_intr_status);

		intr_status = ufshcd_readl(hba, REG_INTERRUPT_STATUS);
	}

	if (enabled_intr_status && retval == IRQ_NONE &&
	    (!(enabled_intr_status & UTP_TRANSFER_REQ_COMPL) ||
	     hba->outstanding_reqs) && !ufshcd_eh_in_progress(hba)) {
		dev_err(hba->dev, "%s: Unhandled interrupt 0x%08x (0x%08x, 0x%08x)\n",
					__func__,
					intr_status,
					hba->ufs_stats.last_intr_status,
					enabled_intr_status);
		ufshcd_dump_regs(hba, 0, UFSHCI_REG_SPACE_SIZE, "host_regs: ");
	}

	return retval;
}

static int ufshcd_clear_tm_cmd(struct ufs_hba *hba, int tag)
{
	int err = 0;
	u32 mask = 1 << tag;
	unsigned long flags;

	if (!test_bit(tag, &hba->outstanding_tasks))
		goto out;

	spin_lock_irqsave(hba->host->host_lock, flags);
	ufshcd_utmrl_clear(hba, tag);
	spin_unlock_irqrestore(hba->host->host_lock, flags);

	/* poll for max. 1 sec to clear door bell register by h/w */
	err = ufshcd_wait_for_register(hba,
			REG_UTP_TASK_REQ_DOOR_BELL,
			mask, 0, 1000, 1000);

	dev_err(hba->dev, "Clearing task management function with tag %d %s\n",
		tag, err ? "succeeded" : "failed");

out:
	return err;
}

static int __ufshcd_issue_tm_cmd(struct ufs_hba *hba,
		struct utp_task_req_desc *treq, u8 tm_function)
{
	struct request_queue *q = hba->tmf_queue;
	struct Scsi_Host *host = hba->host;
	DECLARE_COMPLETION_ONSTACK(wait);
	struct request *req;
	unsigned long flags;
	int task_tag, err;

	/*
	 * blk_mq_alloc_request() is used here only to get a free tag.
	 */
	req = blk_mq_alloc_request(q, REQ_OP_DRV_OUT, 0);
	if (IS_ERR(req))
		return PTR_ERR(req);

	req->end_io_data = &wait;
	ufshcd_hold(hba, false);

	spin_lock_irqsave(host->host_lock, flags);

	task_tag = req->tag;
	WARN_ONCE(task_tag < 0 || task_tag >= hba->nutmrs, "Invalid tag %d\n",
		  task_tag);
	hba->tmf_rqs[req->tag] = req;
	treq->upiu_req.req_header.dword_0 |= cpu_to_be32(task_tag);

	memcpy(hba->utmrdl_base_addr + task_tag, treq, sizeof(*treq));
	ufshcd_vops_setup_task_mgmt(hba, task_tag, tm_function);

	/* send command to the controller */
	__set_bit(task_tag, &hba->outstanding_tasks);

	ufshcd_writel(hba, 1 << task_tag, REG_UTP_TASK_REQ_DOOR_BELL);
	/* Make sure that doorbell is committed immediately */
	wmb();

	spin_unlock_irqrestore(host->host_lock, flags);

	ufshcd_add_tm_upiu_trace(hba, task_tag, UFS_TM_SEND);

	/* wait until the task management command is completed */
	err = wait_for_completion_io_timeout(&wait,
			msecs_to_jiffies(TM_CMD_TIMEOUT));
	if (!err) {
		ufshcd_add_tm_upiu_trace(hba, task_tag, UFS_TM_ERR);
		dev_err(hba->dev, "%s: task management cmd 0x%.2x timed-out\n",
				__func__, tm_function);
		if (ufshcd_clear_tm_cmd(hba, task_tag))
			dev_WARN(hba->dev, "%s: unable to clear tm cmd (slot %d) after timeout\n",
					__func__, task_tag);
		err = -ETIMEDOUT;
	} else {
		err = 0;
		memcpy(treq, hba->utmrdl_base_addr + task_tag, sizeof(*treq));

		ufshcd_add_tm_upiu_trace(hba, task_tag, UFS_TM_COMP);
	}

	spin_lock_irqsave(hba->host->host_lock, flags);
	hba->tmf_rqs[req->tag] = NULL;
	__clear_bit(task_tag, &hba->outstanding_tasks);
	spin_unlock_irqrestore(hba->host->host_lock, flags);

	ufshcd_release(hba);
	blk_mq_free_request(req);

	return err;
}

/**
 * ufshcd_issue_tm_cmd - issues task management commands to controller
 * @hba: per adapter instance
 * @lun_id: LUN ID to which TM command is sent
 * @task_id: task ID to which the TM command is applicable
 * @tm_function: task management function opcode
 * @tm_response: task management service response return value
 *
 * Returns non-zero value on error, zero on success.
 */
static int ufshcd_issue_tm_cmd(struct ufs_hba *hba, int lun_id, int task_id,
		u8 tm_function, u8 *tm_response)
{
	struct utp_task_req_desc treq = { { 0 }, };
	enum utp_ocs ocs_value;
	int err;

	/* Configure task request descriptor */
	treq.header.dword_0 = cpu_to_le32(UTP_REQ_DESC_INT_CMD);
	treq.header.dword_2 = cpu_to_le32(OCS_INVALID_COMMAND_STATUS);

	/* Configure task request UPIU */
	treq.upiu_req.req_header.dword_0 = cpu_to_be32(lun_id << 8) |
				  cpu_to_be32(UPIU_TRANSACTION_TASK_REQ << 24);
	treq.upiu_req.req_header.dword_1 = cpu_to_be32(tm_function << 16);

	/*
	 * The host shall provide the same value for LUN field in the basic
	 * header and for Input Parameter.
	 */
	treq.upiu_req.input_param1 = cpu_to_be32(lun_id);
	treq.upiu_req.input_param2 = cpu_to_be32(task_id);

	err = __ufshcd_issue_tm_cmd(hba, &treq, tm_function);
	if (err == -ETIMEDOUT)
		return err;

	ocs_value = le32_to_cpu(treq.header.dword_2) & MASK_OCS;
	if (ocs_value != OCS_SUCCESS)
		dev_err(hba->dev, "%s: failed, ocs = 0x%x\n",
				__func__, ocs_value);
	else if (tm_response)
		*tm_response = be32_to_cpu(treq.upiu_rsp.output_param1) &
				MASK_TM_SERVICE_RESP;
	return err;
}

/**
 * ufshcd_issue_devman_upiu_cmd - API for sending "utrd" type requests
 * @hba:	per-adapter instance
 * @req_upiu:	upiu request
 * @rsp_upiu:	upiu reply
 * @desc_buff:	pointer to descriptor buffer, NULL if NA
 * @buff_len:	descriptor size, 0 if NA
 * @cmd_type:	specifies the type (NOP, Query...)
 * @desc_op:	descriptor operation
 *
 * Those type of requests uses UTP Transfer Request Descriptor - utrd.
 * Therefore, it "rides" the device management infrastructure: uses its tag and
 * tasks work queues.
 *
 * Since there is only one available tag for device management commands,
 * the caller is expected to hold the hba->dev_cmd.lock mutex.
 */
static int ufshcd_issue_devman_upiu_cmd(struct ufs_hba *hba,
					struct utp_upiu_req *req_upiu,
					struct utp_upiu_req *rsp_upiu,
					u8 *desc_buff, int *buff_len,
					enum dev_cmd_type cmd_type,
					enum query_opcode desc_op)
{
	DECLARE_COMPLETION_ONSTACK(wait);
	const u32 tag = hba->reserved_slot;
	struct ufshcd_lrb *lrbp;
	int err = 0;
	u8 upiu_flags;

	/* Protects use of hba->reserved_slot. */
	lockdep_assert_held(&hba->dev_cmd.lock);

	down_read(&hba->clk_scaling_lock);

	lrbp = &hba->lrb[tag];
	WARN_ON(lrbp->cmd);
	lrbp->cmd = NULL;
	lrbp->task_tag = tag;
	lrbp->lun = 0;
	lrbp->intr_cmd = true;
	ufshcd_prepare_lrbp_crypto(NULL, lrbp);
	hba->dev_cmd.type = cmd_type;

	if (hba->ufs_version <= ufshci_version(1, 1))
		lrbp->command_type = UTP_CMD_TYPE_DEV_MANAGE;
	else
		lrbp->command_type = UTP_CMD_TYPE_UFS_STORAGE;

	/* update the task tag in the request upiu */
	req_upiu->header.dword_0 |= cpu_to_be32(tag);

	ufshcd_prepare_req_desc_hdr(lrbp, &upiu_flags, DMA_NONE, 0);

	/* just copy the upiu request as it is */
	memcpy(lrbp->ucd_req_ptr, req_upiu, sizeof(*lrbp->ucd_req_ptr));
	if (desc_buff && desc_op == UPIU_QUERY_OPCODE_WRITE_DESC) {
		/* The Data Segment Area is optional depending upon the query
		 * function value. for WRITE DESCRIPTOR, the data segment
		 * follows right after the tsf.
		 */
		memcpy(lrbp->ucd_req_ptr + 1, desc_buff, *buff_len);
		*buff_len = 0;
	}

	memset(lrbp->ucd_rsp_ptr, 0, sizeof(struct utp_upiu_rsp));

	hba->dev_cmd.complete = &wait;

	ufshcd_add_query_upiu_trace(hba, UFS_QUERY_SEND, lrbp->ucd_req_ptr);

	ufshcd_send_command(hba, tag);
	/*
	 * ignore the returning value here - ufshcd_check_query_response is
	 * bound to fail since dev_cmd.query and dev_cmd.type were left empty.
	 * read the response directly ignoring all errors.
	 */
	ufshcd_wait_for_dev_cmd(hba, lrbp, QUERY_REQ_TIMEOUT);

	/* just copy the upiu response as it is */
	memcpy(rsp_upiu, lrbp->ucd_rsp_ptr, sizeof(*rsp_upiu));
	if (desc_buff && desc_op == UPIU_QUERY_OPCODE_READ_DESC) {
		u8 *descp = (u8 *)lrbp->ucd_rsp_ptr + sizeof(*rsp_upiu);
		u16 resp_len = be32_to_cpu(lrbp->ucd_rsp_ptr->header.dword_2) &
			       MASK_QUERY_DATA_SEG_LEN;

		if (*buff_len >= resp_len) {
			memcpy(desc_buff, descp, resp_len);
			*buff_len = resp_len;
		} else {
			dev_warn(hba->dev,
				 "%s: rsp size %d is bigger than buffer size %d",
				 __func__, resp_len, *buff_len);
			*buff_len = 0;
			err = -EINVAL;
		}
	}
	ufshcd_add_query_upiu_trace(hba, err ? UFS_QUERY_ERR : UFS_QUERY_COMP,
				    (struct utp_upiu_req *)lrbp->ucd_rsp_ptr);

	up_read(&hba->clk_scaling_lock);
	return err;
}

/**
 * ufshcd_exec_raw_upiu_cmd - API function for sending raw upiu commands
 * @hba:	per-adapter instance
 * @req_upiu:	upiu request
 * @rsp_upiu:	upiu reply - only 8 DW as we do not support scsi commands
 * @msgcode:	message code, one of UPIU Transaction Codes Initiator to Target
 * @desc_buff:	pointer to descriptor buffer, NULL if NA
 * @buff_len:	descriptor size, 0 if NA
 * @desc_op:	descriptor operation
 *
 * Supports UTP Transfer requests (nop and query), and UTP Task
 * Management requests.
 * It is up to the caller to fill the upiu conent properly, as it will
 * be copied without any further input validations.
 */
int ufshcd_exec_raw_upiu_cmd(struct ufs_hba *hba,
			     struct utp_upiu_req *req_upiu,
			     struct utp_upiu_req *rsp_upiu,
			     int msgcode,
			     u8 *desc_buff, int *buff_len,
			     enum query_opcode desc_op)
{
	int err;
	enum dev_cmd_type cmd_type = DEV_CMD_TYPE_QUERY;
	struct utp_task_req_desc treq = { { 0 }, };
	enum utp_ocs ocs_value;
	u8 tm_f = be32_to_cpu(req_upiu->header.dword_1) >> 16 & MASK_TM_FUNC;

	switch (msgcode) {
	case UPIU_TRANSACTION_NOP_OUT:
		cmd_type = DEV_CMD_TYPE_NOP;
		fallthrough;
	case UPIU_TRANSACTION_QUERY_REQ:
		ufshcd_hold(hba, false);
		mutex_lock(&hba->dev_cmd.lock);
		err = ufshcd_issue_devman_upiu_cmd(hba, req_upiu, rsp_upiu,
						   desc_buff, buff_len,
						   cmd_type, desc_op);
		mutex_unlock(&hba->dev_cmd.lock);
		ufshcd_release(hba);

		break;
	case UPIU_TRANSACTION_TASK_REQ:
		treq.header.dword_0 = cpu_to_le32(UTP_REQ_DESC_INT_CMD);
		treq.header.dword_2 = cpu_to_le32(OCS_INVALID_COMMAND_STATUS);

		memcpy(&treq.upiu_req, req_upiu, sizeof(*req_upiu));

		err = __ufshcd_issue_tm_cmd(hba, &treq, tm_f);
		if (err == -ETIMEDOUT)
			break;

		ocs_value = le32_to_cpu(treq.header.dword_2) & MASK_OCS;
		if (ocs_value != OCS_SUCCESS) {
			dev_err(hba->dev, "%s: failed, ocs = 0x%x\n", __func__,
				ocs_value);
			break;
		}

		memcpy(rsp_upiu, &treq.upiu_rsp, sizeof(*rsp_upiu));

		break;
	default:
		err = -EINVAL;

		break;
	}

	return err;
}

/**
 * ufshcd_advanced_rpmb_req_handler - handle advanced RPMB request
 * @hba:	per adapter instance
 * @req_upiu:	upiu request
 * @rsp_upiu:	upiu reply
 * @req_ehs:	EHS field which contains Advanced RPMB Request Message
 * @rsp_ehs:	EHS field which returns Advanced RPMB Response Message
 * @sg_cnt:	The number of sg lists actually used
 * @sg_list:	Pointer to SG list when DATA IN/OUT UPIU is required in ARPMB operation
 * @dir:	DMA direction
 *
 * Returns zero on success, non-zero on failure
 */
int ufshcd_advanced_rpmb_req_handler(struct ufs_hba *hba, struct utp_upiu_req *req_upiu,
			 struct utp_upiu_req *rsp_upiu, struct ufs_ehs *req_ehs,
			 struct ufs_ehs *rsp_ehs, int sg_cnt, struct scatterlist *sg_list,
			 enum dma_data_direction dir)
{
	DECLARE_COMPLETION_ONSTACK(wait);
	const u32 tag = hba->reserved_slot;
	struct ufshcd_lrb *lrbp;
	int err = 0;
	int result;
	u8 upiu_flags;
	u8 *ehs_data;
	u16 ehs_len;

	/* Protects use of hba->reserved_slot. */
	ufshcd_hold(hba, false);
	mutex_lock(&hba->dev_cmd.lock);
	down_read(&hba->clk_scaling_lock);

	lrbp = &hba->lrb[tag];
	WARN_ON(lrbp->cmd);
	lrbp->cmd = NULL;
	lrbp->task_tag = tag;
	lrbp->lun = UFS_UPIU_RPMB_WLUN;

	lrbp->intr_cmd = true;
	ufshcd_prepare_lrbp_crypto(NULL, lrbp);
	hba->dev_cmd.type = DEV_CMD_TYPE_RPMB;

	/* Advanced RPMB starts from UFS 4.0, so its command type is UTP_CMD_TYPE_UFS_STORAGE */
	lrbp->command_type = UTP_CMD_TYPE_UFS_STORAGE;

	ufshcd_prepare_req_desc_hdr(lrbp, &upiu_flags, dir, 2);

	/* update the task tag and LUN in the request upiu */
	req_upiu->header.dword_0 |= cpu_to_be32(upiu_flags << 16 | UFS_UPIU_RPMB_WLUN << 8 | tag);

	/* copy the UPIU(contains CDB) request as it is */
	memcpy(lrbp->ucd_req_ptr, req_upiu, sizeof(*lrbp->ucd_req_ptr));
	/* Copy EHS, starting with byte32, immediately after the CDB package */
	memcpy(lrbp->ucd_req_ptr + 1, req_ehs, sizeof(*req_ehs));

	if (dir != DMA_NONE && sg_list)
		ufshcd_sgl_to_prdt(hba, lrbp, sg_cnt, sg_list);

	memset(lrbp->ucd_rsp_ptr, 0, sizeof(struct utp_upiu_rsp));

	hba->dev_cmd.complete = &wait;

	ufshcd_send_command(hba, tag);

	err = ufshcd_wait_for_dev_cmd(hba, lrbp, ADVANCED_RPMB_REQ_TIMEOUT);

	if (!err) {
		/* Just copy the upiu response as it is */
		memcpy(rsp_upiu, lrbp->ucd_rsp_ptr, sizeof(*rsp_upiu));
		/* Get the response UPIU result */
		result = ufshcd_get_rsp_upiu_result(lrbp->ucd_rsp_ptr);

		ehs_len = be32_to_cpu(lrbp->ucd_rsp_ptr->header.dword_2) >> 24;
		/*
		 * Since the bLength in EHS indicates the total size of the EHS Header and EHS Data
		 * in 32 Byte units, the value of the bLength Request/Response for Advanced RPMB
		 * Message is 02h
		 */
		if (ehs_len == 2 && rsp_ehs) {
			/*
			 * ucd_rsp_ptr points to a buffer with a length of 512 bytes
			 * (ALIGNED_UPIU_SIZE = 512), and the EHS data just starts from byte32
			 */
			ehs_data = (u8 *)lrbp->ucd_rsp_ptr + EHS_OFFSET_IN_RESPONSE;
			memcpy(rsp_ehs, ehs_data, ehs_len * 32);
		}
	}

	up_read(&hba->clk_scaling_lock);
	mutex_unlock(&hba->dev_cmd.lock);
	ufshcd_release(hba);
	return err ? : result;
}

/**
 * ufshcd_eh_device_reset_handler() - Reset a single logical unit.
 * @cmd: SCSI command pointer
 *
 * Returns SUCCESS/FAILED
 */
static int ufshcd_eh_device_reset_handler(struct scsi_cmnd *cmd)
{
	unsigned long flags, pending_reqs = 0, not_cleared = 0;
	struct Scsi_Host *host;
	struct ufs_hba *hba;
	u32 pos;
	int err;
	u8 resp = 0xF, lun;

	host = cmd->device->host;
	hba = shost_priv(host);

	lun = ufshcd_scsi_to_upiu_lun(cmd->device->lun);
	err = ufshcd_issue_tm_cmd(hba, lun, 0, UFS_LOGICAL_RESET, &resp);
	if (err || resp != UPIU_TASK_MANAGEMENT_FUNC_COMPL) {
		if (!err)
			err = resp;
		goto out;
	}

	/* clear the commands that were pending for corresponding LUN */
	spin_lock_irqsave(&hba->outstanding_lock, flags);
	for_each_set_bit(pos, &hba->outstanding_reqs, hba->nutrs)
		if (hba->lrb[pos].lun == lun)
			__set_bit(pos, &pending_reqs);
	hba->outstanding_reqs &= ~pending_reqs;
	spin_unlock_irqrestore(&hba->outstanding_lock, flags);

	if (ufshcd_clear_cmds(hba, pending_reqs) < 0) {
		spin_lock_irqsave(&hba->outstanding_lock, flags);
		not_cleared = pending_reqs &
			ufshcd_readl(hba, REG_UTP_TRANSFER_REQ_DOOR_BELL);
		hba->outstanding_reqs |= not_cleared;
		spin_unlock_irqrestore(&hba->outstanding_lock, flags);

		dev_err(hba->dev, "%s: failed to clear requests %#lx\n",
			__func__, not_cleared);
	}
	__ufshcd_transfer_req_compl(hba, pending_reqs & ~not_cleared);

out:
	hba->req_abort_count = 0;
	ufshcd_update_evt_hist(hba, UFS_EVT_DEV_RESET, (u32)err);
	if (!err) {
		err = SUCCESS;
	} else {
		dev_err(hba->dev, "%s: failed with err %d\n", __func__, err);
		err = FAILED;
	}
	return err;
}

static void ufshcd_set_req_abort_skip(struct ufs_hba *hba, unsigned long bitmap)
{
	struct ufshcd_lrb *lrbp;
	int tag;

	for_each_set_bit(tag, &bitmap, hba->nutrs) {
		lrbp = &hba->lrb[tag];
		lrbp->req_abort_skip = true;
	}
}

/**
 * ufshcd_try_to_abort_task - abort a specific task
 * @hba: Pointer to adapter instance
 * @tag: Task tag/index to be aborted
 *
 * Abort the pending command in device by sending UFS_ABORT_TASK task management
 * command, and in host controller by clearing the door-bell register. There can
 * be race between controller sending the command to the device while abort is
 * issued. To avoid that, first issue UFS_QUERY_TASK to check if the command is
 * really issued and then try to abort it.
 *
 * Returns zero on success, non-zero on failure
 */
static int ufshcd_try_to_abort_task(struct ufs_hba *hba, int tag)
{
	struct ufshcd_lrb *lrbp = &hba->lrb[tag];
	int err = 0;
	int poll_cnt;
	u8 resp = 0xF;
	u32 reg;

	for (poll_cnt = 100; poll_cnt; poll_cnt--) {
		err = ufshcd_issue_tm_cmd(hba, lrbp->lun, lrbp->task_tag,
				UFS_QUERY_TASK, &resp);
		if (!err && resp == UPIU_TASK_MANAGEMENT_FUNC_SUCCEEDED) {
			/* cmd pending in the device */
			dev_err(hba->dev, "%s: cmd pending in the device. tag = %d\n",
				__func__, tag);
			break;
		} else if (!err && resp == UPIU_TASK_MANAGEMENT_FUNC_COMPL) {
			/*
			 * cmd not pending in the device, check if it is
			 * in transition.
			 */
			dev_err(hba->dev, "%s: cmd at tag %d not pending in the device.\n",
				__func__, tag);
			reg = ufshcd_readl(hba, REG_UTP_TRANSFER_REQ_DOOR_BELL);
			if (reg & (1 << tag)) {
				/* sleep for max. 200us to stabilize */
				usleep_range(100, 200);
				continue;
			}
			/* command completed already */
			dev_err(hba->dev, "%s: cmd at tag %d successfully cleared from DB.\n",
				__func__, tag);
			goto out;
		} else {
			dev_err(hba->dev,
				"%s: no response from device. tag = %d, err %d\n",
				__func__, tag, err);
			if (!err)
				err = resp; /* service response error */
			goto out;
		}
	}

	if (!poll_cnt) {
		err = -EBUSY;
		goto out;
	}

	err = ufshcd_issue_tm_cmd(hba, lrbp->lun, lrbp->task_tag,
			UFS_ABORT_TASK, &resp);
	if (err || resp != UPIU_TASK_MANAGEMENT_FUNC_COMPL) {
		if (!err) {
			err = resp; /* service response error */
			dev_err(hba->dev, "%s: issued. tag = %d, err %d\n",
				__func__, tag, err);
		}
		goto out;
	}

	err = ufshcd_clear_cmds(hba, 1U << tag);
	if (err)
		dev_err(hba->dev, "%s: Failed clearing cmd at tag %d, err %d\n",
			__func__, tag, err);

out:
	return err;
}

/**
 * ufshcd_abort - scsi host template eh_abort_handler callback
 * @cmd: SCSI command pointer
 *
 * Returns SUCCESS/FAILED
 */
static int ufshcd_abort(struct scsi_cmnd *cmd)
{
	struct Scsi_Host *host = cmd->device->host;
	struct ufs_hba *hba = shost_priv(host);
	int tag = scsi_cmd_to_rq(cmd)->tag;
	struct ufshcd_lrb *lrbp = &hba->lrb[tag];
	unsigned long flags;
	int err = FAILED;
	bool outstanding;
	u32 reg;

	WARN_ONCE(tag < 0, "Invalid tag %d\n", tag);

	ufshcd_hold(hba, false);
	reg = ufshcd_readl(hba, REG_UTP_TRANSFER_REQ_DOOR_BELL);
	/* If command is already aborted/completed, return FAILED. */
	if (!(test_bit(tag, &hba->outstanding_reqs))) {
		dev_err(hba->dev,
			"%s: cmd at tag %d already completed, outstanding=0x%lx, doorbell=0x%x\n",
			__func__, tag, hba->outstanding_reqs, reg);
		goto release;
	}

	/* Print Transfer Request of aborted task */
	dev_info(hba->dev, "%s: Device abort task at tag %d\n", __func__, tag);

	/*
	 * Print detailed info about aborted request.
	 * As more than one request might get aborted at the same time,
	 * print full information only for the first aborted request in order
	 * to reduce repeated printouts. For other aborted requests only print
	 * basic details.
	 */
	scsi_print_command(cmd);
	if (!hba->req_abort_count) {
		ufshcd_update_evt_hist(hba, UFS_EVT_ABORT, tag);
		ufshcd_print_evt_hist(hba);
		ufshcd_print_host_state(hba);
		ufshcd_print_pwr_info(hba);
		ufshcd_print_trs(hba, 1 << tag, true);
	} else {
		ufshcd_print_trs(hba, 1 << tag, false);
	}
	hba->req_abort_count++;

	if (!(reg & (1 << tag))) {
		dev_err(hba->dev,
		"%s: cmd was completed, but without a notifying intr, tag = %d",
		__func__, tag);
		__ufshcd_transfer_req_compl(hba, 1UL << tag);
		goto release;
	}

	/*
	 * Task abort to the device W-LUN is illegal. When this command
	 * will fail, due to spec violation, scsi err handling next step
	 * will be to send LU reset which, again, is a spec violation.
	 * To avoid these unnecessary/illegal steps, first we clean up
	 * the lrb taken by this cmd and re-set it in outstanding_reqs,
	 * then queue the eh_work and bail.
	 */
	if (lrbp->lun == UFS_UPIU_UFS_DEVICE_WLUN) {
		ufshcd_update_evt_hist(hba, UFS_EVT_ABORT, lrbp->lun);

		spin_lock_irqsave(host->host_lock, flags);
		hba->force_reset = true;
		ufshcd_schedule_eh_work(hba);
		spin_unlock_irqrestore(host->host_lock, flags);
		goto release;
	}

	/* Skip task abort in case previous aborts failed and report failure */
	if (lrbp->req_abort_skip) {
		dev_err(hba->dev, "%s: skipping abort\n", __func__);
		ufshcd_set_req_abort_skip(hba, hba->outstanding_reqs);
		goto release;
	}

	err = ufshcd_try_to_abort_task(hba, tag);
	if (err) {
		dev_err(hba->dev, "%s: failed with err %d\n", __func__, err);
		ufshcd_set_req_abort_skip(hba, hba->outstanding_reqs);
		err = FAILED;
		goto release;
	}

	/*
	 * Clear the corresponding bit from outstanding_reqs since the command
	 * has been aborted successfully.
	 */
	spin_lock_irqsave(&hba->outstanding_lock, flags);
	outstanding = __test_and_clear_bit(tag, &hba->outstanding_reqs);
	spin_unlock_irqrestore(&hba->outstanding_lock, flags);

	if (outstanding)
		ufshcd_release_scsi_cmd(hba, lrbp);

	err = SUCCESS;

release:
	/* Matches the ufshcd_hold() call at the start of this function. */
	ufshcd_release(hba);
	return err;
}

/**
 * ufshcd_host_reset_and_restore - reset and restore host controller
 * @hba: per-adapter instance
 *
 * Note that host controller reset may issue DME_RESET to
 * local and remote (device) Uni-Pro stack and the attributes
 * are reset to default state.
 *
 * Returns zero on success, non-zero on failure
 */
static int ufshcd_host_reset_and_restore(struct ufs_hba *hba)
{
	int err;

	/*
	 * Stop the host controller and complete the requests
	 * cleared by h/w
	 */
	ufshpb_toggle_state(hba, HPB_PRESENT, HPB_RESET);
	ufshcd_hba_stop(hba);
	hba->silence_err_logs = true;
	ufshcd_complete_requests(hba);
	hba->silence_err_logs = false;

	/* scale up clocks to max frequency before full reinitialization */
	ufshcd_scale_clks(hba, true);

	err = ufshcd_hba_enable(hba);

	/* Establish the link again and restore the device */
	if (!err)
		err = ufshcd_probe_hba(hba, false);

	if (err)
		dev_err(hba->dev, "%s: Host init failed %d\n", __func__, err);
	ufshcd_update_evt_hist(hba, UFS_EVT_HOST_RESET, (u32)err);
	return err;
}

/**
 * ufshcd_reset_and_restore - reset and re-initialize host/device
 * @hba: per-adapter instance
 *
 * Reset and recover device, host and re-establish link. This
 * is helpful to recover the communication in fatal error conditions.
 *
 * Returns zero on success, non-zero on failure
 */
static int ufshcd_reset_and_restore(struct ufs_hba *hba)
{
	u32 saved_err = 0;
	u32 saved_uic_err = 0;
	int err = 0;
	unsigned long flags;
	int retries = MAX_HOST_RESET_RETRIES;

	spin_lock_irqsave(hba->host->host_lock, flags);
	do {
		/*
		 * This is a fresh start, cache and clear saved error first,
		 * in case new error generated during reset and restore.
		 */
		saved_err |= hba->saved_err;
		saved_uic_err |= hba->saved_uic_err;
		hba->saved_err = 0;
		hba->saved_uic_err = 0;
		hba->force_reset = false;
		hba->ufshcd_state = UFSHCD_STATE_RESET;
		spin_unlock_irqrestore(hba->host->host_lock, flags);

		/* Reset the attached device */
		ufshcd_device_reset(hba);

		err = ufshcd_host_reset_and_restore(hba);

		spin_lock_irqsave(hba->host->host_lock, flags);
		if (err)
			continue;
		/* Do not exit unless operational or dead */
		if (hba->ufshcd_state != UFSHCD_STATE_OPERATIONAL &&
		    hba->ufshcd_state != UFSHCD_STATE_ERROR &&
		    hba->ufshcd_state != UFSHCD_STATE_EH_SCHEDULED_NON_FATAL)
			err = -EAGAIN;
	} while (err && --retries);

	/*
	 * Inform scsi mid-layer that we did reset and allow to handle
	 * Unit Attention properly.
	 */
	scsi_report_bus_reset(hba->host, 0);
	if (err) {
		hba->ufshcd_state = UFSHCD_STATE_ERROR;
		hba->saved_err |= saved_err;
		hba->saved_uic_err |= saved_uic_err;
	}
	spin_unlock_irqrestore(hba->host->host_lock, flags);

	return err;
}

/**
 * ufshcd_eh_host_reset_handler - host reset handler registered to scsi layer
 * @cmd: SCSI command pointer
 *
 * Returns SUCCESS/FAILED
 */
static int ufshcd_eh_host_reset_handler(struct scsi_cmnd *cmd)
{
	int err = SUCCESS;
	unsigned long flags;
	struct ufs_hba *hba;

	hba = shost_priv(cmd->device->host);

	spin_lock_irqsave(hba->host->host_lock, flags);
	hba->force_reset = true;
	ufshcd_schedule_eh_work(hba);
	dev_err(hba->dev, "%s: reset in progress - 1\n", __func__);
	spin_unlock_irqrestore(hba->host->host_lock, flags);

	flush_work(&hba->eh_work);

	spin_lock_irqsave(hba->host->host_lock, flags);
	if (hba->ufshcd_state == UFSHCD_STATE_ERROR)
		err = FAILED;
	spin_unlock_irqrestore(hba->host->host_lock, flags);

	return err;
}

/**
 * ufshcd_get_max_icc_level - calculate the ICC level
 * @sup_curr_uA: max. current supported by the regulator
 * @start_scan: row at the desc table to start scan from
 * @buff: power descriptor buffer
 *
 * Returns calculated max ICC level for specific regulator
 */
static u32 ufshcd_get_max_icc_level(int sup_curr_uA, u32 start_scan,
				    const char *buff)
{
	int i;
	int curr_uA;
	u16 data;
	u16 unit;

	for (i = start_scan; i >= 0; i--) {
		data = get_unaligned_be16(&buff[2 * i]);
		unit = (data & ATTR_ICC_LVL_UNIT_MASK) >>
						ATTR_ICC_LVL_UNIT_OFFSET;
		curr_uA = data & ATTR_ICC_LVL_VALUE_MASK;
		switch (unit) {
		case UFSHCD_NANO_AMP:
			curr_uA = curr_uA / 1000;
			break;
		case UFSHCD_MILI_AMP:
			curr_uA = curr_uA * 1000;
			break;
		case UFSHCD_AMP:
			curr_uA = curr_uA * 1000 * 1000;
			break;
		case UFSHCD_MICRO_AMP:
		default:
			break;
		}
		if (sup_curr_uA >= curr_uA)
			break;
	}
	if (i < 0) {
		i = 0;
		pr_err("%s: Couldn't find valid icc_level = %d", __func__, i);
	}

	return (u32)i;
}

/**
 * ufshcd_find_max_sup_active_icc_level - calculate the max ICC level
 * In case regulators are not initialized we'll return 0
 * @hba: per-adapter instance
 * @desc_buf: power descriptor buffer to extract ICC levels from.
 * @len: length of desc_buff
 *
 * Returns calculated ICC level
 */
static u32 ufshcd_find_max_sup_active_icc_level(struct ufs_hba *hba,
						const u8 *desc_buf, int len)
{
	u32 icc_level = 0;

	if (!hba->vreg_info.vcc || !hba->vreg_info.vccq ||
						!hba->vreg_info.vccq2) {
		/*
		 * Using dev_dbg to avoid messages during runtime PM to avoid
		 * never-ending cycles of messages written back to storage by
		 * user space causing runtime resume, causing more messages and
		 * so on.
		 */
		dev_dbg(hba->dev,
			"%s: Regulator capability was not set, actvIccLevel=%d",
							__func__, icc_level);
		goto out;
	}

	if (hba->vreg_info.vcc->max_uA)
		icc_level = ufshcd_get_max_icc_level(
				hba->vreg_info.vcc->max_uA,
				POWER_DESC_MAX_ACTV_ICC_LVLS - 1,
				&desc_buf[PWR_DESC_ACTIVE_LVLS_VCC_0]);

	if (hba->vreg_info.vccq->max_uA)
		icc_level = ufshcd_get_max_icc_level(
				hba->vreg_info.vccq->max_uA,
				icc_level,
				&desc_buf[PWR_DESC_ACTIVE_LVLS_VCCQ_0]);

	if (hba->vreg_info.vccq2->max_uA)
		icc_level = ufshcd_get_max_icc_level(
				hba->vreg_info.vccq2->max_uA,
				icc_level,
				&desc_buf[PWR_DESC_ACTIVE_LVLS_VCCQ2_0]);
out:
	return icc_level;
}

static void ufshcd_set_active_icc_lvl(struct ufs_hba *hba)
{
	int ret;
	int buff_len = hba->desc_size[QUERY_DESC_IDN_POWER];
	u8 *desc_buf;
	u32 icc_level;

	desc_buf = kmalloc(buff_len, GFP_KERNEL);
	if (!desc_buf)
		return;

	ret = ufshcd_read_desc_param(hba, QUERY_DESC_IDN_POWER, 0, 0,
				     desc_buf, buff_len);
	if (ret) {
		dev_err(hba->dev,
			"%s: Failed reading power descriptor.len = %d ret = %d",
			__func__, buff_len, ret);
		goto out;
	}

	icc_level = ufshcd_find_max_sup_active_icc_level(hba, desc_buf,
							 buff_len);
	dev_dbg(hba->dev, "%s: setting icc_level 0x%x", __func__, icc_level);

	ret = ufshcd_query_attr_retry(hba, UPIU_QUERY_OPCODE_WRITE_ATTR,
		QUERY_ATTR_IDN_ACTIVE_ICC_LVL, 0, 0, &icc_level);

	if (ret)
		dev_err(hba->dev,
			"%s: Failed configuring bActiveICCLevel = %d ret = %d",
			__func__, icc_level, ret);

out:
	kfree(desc_buf);
}

static inline void ufshcd_blk_pm_runtime_init(struct scsi_device *sdev)
{
	scsi_autopm_get_device(sdev);
	blk_pm_runtime_init(sdev->request_queue, &sdev->sdev_gendev);
	if (sdev->rpm_autosuspend)
		pm_runtime_set_autosuspend_delay(&sdev->sdev_gendev,
						 RPM_AUTOSUSPEND_DELAY_MS);
	scsi_autopm_put_device(sdev);
}

/**
 * ufshcd_scsi_add_wlus - Adds required W-LUs
 * @hba: per-adapter instance
 *
 * UFS device specification requires the UFS devices to support 4 well known
 * logical units:
 *	"REPORT_LUNS" (address: 01h)
 *	"UFS Device" (address: 50h)
 *	"RPMB" (address: 44h)
 *	"BOOT" (address: 30h)
 * UFS device's power management needs to be controlled by "POWER CONDITION"
 * field of SSU (START STOP UNIT) command. But this "power condition" field
 * will take effect only when its sent to "UFS device" well known logical unit
 * hence we require the scsi_device instance to represent this logical unit in
 * order for the UFS host driver to send the SSU command for power management.
 *
 * We also require the scsi_device instance for "RPMB" (Replay Protected Memory
 * Block) LU so user space process can control this LU. User space may also
 * want to have access to BOOT LU.
 *
 * This function adds scsi device instances for each of all well known LUs
 * (except "REPORT LUNS" LU).
 *
 * Returns zero on success (all required W-LUs are added successfully),
 * non-zero error value on failure (if failed to add any of the required W-LU).
 */
static int ufshcd_scsi_add_wlus(struct ufs_hba *hba)
{
	int ret = 0;
	struct scsi_device *sdev_boot, *sdev_rpmb;

	hba->ufs_device_wlun = __scsi_add_device(hba->host, 0, 0,
		ufshcd_upiu_wlun_to_scsi_wlun(UFS_UPIU_UFS_DEVICE_WLUN), NULL);
	if (IS_ERR(hba->ufs_device_wlun)) {
		ret = PTR_ERR(hba->ufs_device_wlun);
		hba->ufs_device_wlun = NULL;
		goto out;
	}
	scsi_device_put(hba->ufs_device_wlun);

	sdev_rpmb = __scsi_add_device(hba->host, 0, 0,
		ufshcd_upiu_wlun_to_scsi_wlun(UFS_UPIU_RPMB_WLUN), NULL);
	if (IS_ERR(sdev_rpmb)) {
		ret = PTR_ERR(sdev_rpmb);
		goto remove_ufs_device_wlun;
	}
	ufshcd_blk_pm_runtime_init(sdev_rpmb);
	scsi_device_put(sdev_rpmb);

	sdev_boot = __scsi_add_device(hba->host, 0, 0,
		ufshcd_upiu_wlun_to_scsi_wlun(UFS_UPIU_BOOT_WLUN), NULL);
	if (IS_ERR(sdev_boot)) {
		dev_err(hba->dev, "%s: BOOT WLUN not found\n", __func__);
	} else {
		ufshcd_blk_pm_runtime_init(sdev_boot);
		scsi_device_put(sdev_boot);
	}
	goto out;

remove_ufs_device_wlun:
	scsi_remove_device(hba->ufs_device_wlun);
out:
	return ret;
}

static void ufshcd_wb_probe(struct ufs_hba *hba, const u8 *desc_buf)
{
	struct ufs_dev_info *dev_info = &hba->dev_info;
	u8 lun;
	u32 d_lu_wb_buf_alloc;
	u32 ext_ufs_feature;

	if (!ufshcd_is_wb_allowed(hba))
		return;

	/*
	 * Probe WB only for UFS-2.2 and UFS-3.1 (and later) devices or
	 * UFS devices with quirk UFS_DEVICE_QUIRK_SUPPORT_EXTENDED_FEATURES
	 * enabled
	 */
	if (!(dev_info->wspecversion >= 0x310 ||
	      dev_info->wspecversion == 0x220 ||
	     (hba->dev_quirks & UFS_DEVICE_QUIRK_SUPPORT_EXTENDED_FEATURES)))
		goto wb_disabled;

	if (hba->desc_size[QUERY_DESC_IDN_DEVICE] <
	    DEVICE_DESC_PARAM_EXT_UFS_FEATURE_SUP + 4)
		goto wb_disabled;

	ext_ufs_feature = get_unaligned_be32(desc_buf +
					DEVICE_DESC_PARAM_EXT_UFS_FEATURE_SUP);

	if (!(ext_ufs_feature & UFS_DEV_WRITE_BOOSTER_SUP))
		goto wb_disabled;

	/*
	 * WB may be supported but not configured while provisioning. The spec
	 * says, in dedicated wb buffer mode, a max of 1 lun would have wb
	 * buffer configured.
	 */
	dev_info->wb_buffer_type = desc_buf[DEVICE_DESC_PARAM_WB_TYPE];

	dev_info->b_presrv_uspc_en =
		desc_buf[DEVICE_DESC_PARAM_WB_PRESRV_USRSPC_EN];

	if (dev_info->wb_buffer_type == WB_BUF_MODE_SHARED) {
		if (!get_unaligned_be32(desc_buf +
				   DEVICE_DESC_PARAM_WB_SHARED_ALLOC_UNITS))
			goto wb_disabled;
	} else {
		for (lun = 0; lun < UFS_UPIU_MAX_WB_LUN_ID; lun++) {
			d_lu_wb_buf_alloc = 0;
			ufshcd_read_unit_desc_param(hba,
					lun,
					UNIT_DESC_PARAM_WB_BUF_ALLOC_UNITS,
					(u8 *)&d_lu_wb_buf_alloc,
					sizeof(d_lu_wb_buf_alloc));
			if (d_lu_wb_buf_alloc) {
				dev_info->wb_dedicated_lu = lun;
				break;
			}
		}

		if (!d_lu_wb_buf_alloc)
			goto wb_disabled;
	}

	if (!ufshcd_is_wb_buf_lifetime_available(hba))
		goto wb_disabled;

	return;

wb_disabled:
	hba->caps &= ~UFSHCD_CAP_WB_EN;
}

static void ufshcd_temp_notif_probe(struct ufs_hba *hba, const u8 *desc_buf)
{
	struct ufs_dev_info *dev_info = &hba->dev_info;
	u32 ext_ufs_feature;
	u8 mask = 0;

	if (!(hba->caps & UFSHCD_CAP_TEMP_NOTIF) || dev_info->wspecversion < 0x300)
		return;

	ext_ufs_feature = get_unaligned_be32(desc_buf + DEVICE_DESC_PARAM_EXT_UFS_FEATURE_SUP);

	if (ext_ufs_feature & UFS_DEV_LOW_TEMP_NOTIF)
		mask |= MASK_EE_TOO_LOW_TEMP;

	if (ext_ufs_feature & UFS_DEV_HIGH_TEMP_NOTIF)
		mask |= MASK_EE_TOO_HIGH_TEMP;

	if (mask) {
		ufshcd_enable_ee(hba, mask);
		ufs_hwmon_probe(hba, mask);
	}
}

void ufshcd_fixup_dev_quirks(struct ufs_hba *hba,
			     const struct ufs_dev_quirk *fixups)
{
	const struct ufs_dev_quirk *f;
	struct ufs_dev_info *dev_info = &hba->dev_info;

	if (!fixups)
		return;

	for (f = fixups; f->quirk; f++) {
		if ((f->wmanufacturerid == dev_info->wmanufacturerid ||
		     f->wmanufacturerid == UFS_ANY_VENDOR) &&
		     ((dev_info->model &&
		       STR_PRFX_EQUAL(f->model, dev_info->model)) ||
		      !strcmp(f->model, UFS_ANY_MODEL)))
			hba->dev_quirks |= f->quirk;
	}
}
EXPORT_SYMBOL_GPL(ufshcd_fixup_dev_quirks);

static void ufs_fixup_device_setup(struct ufs_hba *hba)
{
	/* fix by general quirk table */
	ufshcd_fixup_dev_quirks(hba, ufs_fixups);

	/* allow vendors to fix quirks */
	ufshcd_vops_fixup_dev_quirks(hba);
}

static int ufs_get_device_desc(struct ufs_hba *hba)
{
	int err;
	u8 model_index;
	u8 b_ufs_feature_sup;
	u8 *desc_buf;
	struct ufs_dev_info *dev_info = &hba->dev_info;

	desc_buf = kmalloc(QUERY_DESC_MAX_SIZE, GFP_KERNEL);
	if (!desc_buf) {
		err = -ENOMEM;
		goto out;
	}

	err = ufshcd_read_desc_param(hba, QUERY_DESC_IDN_DEVICE, 0, 0, desc_buf,
				     hba->desc_size[QUERY_DESC_IDN_DEVICE]);
	if (err) {
		dev_err(hba->dev, "%s: Failed reading Device Desc. err = %d\n",
			__func__, err);
		goto out;
	}

	/*
	 * getting vendor (manufacturerID) and Bank Index in big endian
	 * format
	 */
	dev_info->wmanufacturerid = desc_buf[DEVICE_DESC_PARAM_MANF_ID] << 8 |
				     desc_buf[DEVICE_DESC_PARAM_MANF_ID + 1];

	/* getting Specification Version in big endian format */
	dev_info->wspecversion = desc_buf[DEVICE_DESC_PARAM_SPEC_VER] << 8 |
				      desc_buf[DEVICE_DESC_PARAM_SPEC_VER + 1];
	b_ufs_feature_sup = desc_buf[DEVICE_DESC_PARAM_UFS_FEAT];

	model_index = desc_buf[DEVICE_DESC_PARAM_PRDCT_NAME];

	if (dev_info->wspecversion >= UFS_DEV_HPB_SUPPORT_VERSION &&
	    (b_ufs_feature_sup & UFS_DEV_HPB_SUPPORT)) {
		bool hpb_en = false;

		ufshpb_get_dev_info(hba, desc_buf);

		if (!ufshpb_is_legacy(hba))
			err = ufshcd_query_flag_retry(hba,
						      UPIU_QUERY_OPCODE_READ_FLAG,
						      QUERY_FLAG_IDN_HPB_EN, 0,
						      &hpb_en);

		if (ufshpb_is_legacy(hba) || (!err && hpb_en))
			dev_info->hpb_enabled = true;
	}

	err = ufshcd_read_string_desc(hba, model_index,
				      &dev_info->model, SD_ASCII_STD);
	if (err < 0) {
		dev_err(hba->dev, "%s: Failed reading Product Name. err = %d\n",
			__func__, err);
		goto out;
	}

	hba->luns_avail = desc_buf[DEVICE_DESC_PARAM_NUM_LU] +
		desc_buf[DEVICE_DESC_PARAM_NUM_WLU];

	ufs_fixup_device_setup(hba);

	ufshcd_wb_probe(hba, desc_buf);

	ufshcd_temp_notif_probe(hba, desc_buf);

	/*
	 * ufshcd_read_string_desc returns size of the string
	 * reset the error value
	 */
	err = 0;

out:
	kfree(desc_buf);
	return err;
}

static void ufs_put_device_desc(struct ufs_hba *hba)
{
	struct ufs_dev_info *dev_info = &hba->dev_info;

	kfree(dev_info->model);
	dev_info->model = NULL;
}

/**
 * ufshcd_tune_pa_tactivate - Tunes PA_TActivate of local UniPro
 * @hba: per-adapter instance
 *
 * PA_TActivate parameter can be tuned manually if UniPro version is less than
 * 1.61. PA_TActivate needs to be greater than or equal to peerM-PHY's
 * RX_MIN_ACTIVATETIME_CAPABILITY attribute. This optimal value can help reduce
 * the hibern8 exit latency.
 *
 * Returns zero on success, non-zero error value on failure.
 */
static int ufshcd_tune_pa_tactivate(struct ufs_hba *hba)
{
	int ret = 0;
	u32 peer_rx_min_activatetime = 0, tuned_pa_tactivate;

	ret = ufshcd_dme_peer_get(hba,
				  UIC_ARG_MIB_SEL(
					RX_MIN_ACTIVATETIME_CAPABILITY,
					UIC_ARG_MPHY_RX_GEN_SEL_INDEX(0)),
				  &peer_rx_min_activatetime);
	if (ret)
		goto out;

	/* make sure proper unit conversion is applied */
	tuned_pa_tactivate =
		((peer_rx_min_activatetime * RX_MIN_ACTIVATETIME_UNIT_US)
		 / PA_TACTIVATE_TIME_UNIT_US);
	ret = ufshcd_dme_set(hba, UIC_ARG_MIB(PA_TACTIVATE),
			     tuned_pa_tactivate);

out:
	return ret;
}

/**
 * ufshcd_tune_pa_hibern8time - Tunes PA_Hibern8Time of local UniPro
 * @hba: per-adapter instance
 *
 * PA_Hibern8Time parameter can be tuned manually if UniPro version is less than
 * 1.61. PA_Hibern8Time needs to be maximum of local M-PHY's
 * TX_HIBERN8TIME_CAPABILITY & peer M-PHY's RX_HIBERN8TIME_CAPABILITY.
 * This optimal value can help reduce the hibern8 exit latency.
 *
 * Returns zero on success, non-zero error value on failure.
 */
static int ufshcd_tune_pa_hibern8time(struct ufs_hba *hba)
{
	int ret = 0;
	u32 local_tx_hibern8_time_cap = 0, peer_rx_hibern8_time_cap = 0;
	u32 max_hibern8_time, tuned_pa_hibern8time;

	ret = ufshcd_dme_get(hba,
			     UIC_ARG_MIB_SEL(TX_HIBERN8TIME_CAPABILITY,
					UIC_ARG_MPHY_TX_GEN_SEL_INDEX(0)),
				  &local_tx_hibern8_time_cap);
	if (ret)
		goto out;

	ret = ufshcd_dme_peer_get(hba,
				  UIC_ARG_MIB_SEL(RX_HIBERN8TIME_CAPABILITY,
					UIC_ARG_MPHY_RX_GEN_SEL_INDEX(0)),
				  &peer_rx_hibern8_time_cap);
	if (ret)
		goto out;

	max_hibern8_time = max(local_tx_hibern8_time_cap,
			       peer_rx_hibern8_time_cap);
	/* make sure proper unit conversion is applied */
	tuned_pa_hibern8time = ((max_hibern8_time * HIBERN8TIME_UNIT_US)
				/ PA_HIBERN8_TIME_UNIT_US);
	ret = ufshcd_dme_set(hba, UIC_ARG_MIB(PA_HIBERN8TIME),
			     tuned_pa_hibern8time);
out:
	return ret;
}

/**
 * ufshcd_quirk_tune_host_pa_tactivate - Ensures that host PA_TACTIVATE is
 * less than device PA_TACTIVATE time.
 * @hba: per-adapter instance
 *
 * Some UFS devices require host PA_TACTIVATE to be lower than device
 * PA_TACTIVATE, we need to enable UFS_DEVICE_QUIRK_HOST_PA_TACTIVATE quirk
 * for such devices.
 *
 * Returns zero on success, non-zero error value on failure.
 */
static int ufshcd_quirk_tune_host_pa_tactivate(struct ufs_hba *hba)
{
	int ret = 0;
	u32 granularity, peer_granularity;
	u32 pa_tactivate, peer_pa_tactivate;
	u32 pa_tactivate_us, peer_pa_tactivate_us;
	static const u8 gran_to_us_table[] = {1, 4, 8, 16, 32, 100};

	ret = ufshcd_dme_get(hba, UIC_ARG_MIB(PA_GRANULARITY),
				  &granularity);
	if (ret)
		goto out;

	ret = ufshcd_dme_peer_get(hba, UIC_ARG_MIB(PA_GRANULARITY),
				  &peer_granularity);
	if (ret)
		goto out;

	if ((granularity < PA_GRANULARITY_MIN_VAL) ||
	    (granularity > PA_GRANULARITY_MAX_VAL)) {
		dev_err(hba->dev, "%s: invalid host PA_GRANULARITY %d",
			__func__, granularity);
		return -EINVAL;
	}

	if ((peer_granularity < PA_GRANULARITY_MIN_VAL) ||
	    (peer_granularity > PA_GRANULARITY_MAX_VAL)) {
		dev_err(hba->dev, "%s: invalid device PA_GRANULARITY %d",
			__func__, peer_granularity);
		return -EINVAL;
	}

	ret = ufshcd_dme_get(hba, UIC_ARG_MIB(PA_TACTIVATE), &pa_tactivate);
	if (ret)
		goto out;

	ret = ufshcd_dme_peer_get(hba, UIC_ARG_MIB(PA_TACTIVATE),
				  &peer_pa_tactivate);
	if (ret)
		goto out;

	pa_tactivate_us = pa_tactivate * gran_to_us_table[granularity - 1];
	peer_pa_tactivate_us = peer_pa_tactivate *
			     gran_to_us_table[peer_granularity - 1];

	if (pa_tactivate_us >= peer_pa_tactivate_us) {
		u32 new_peer_pa_tactivate;

		new_peer_pa_tactivate = pa_tactivate_us /
				      gran_to_us_table[peer_granularity - 1];
		new_peer_pa_tactivate++;
		ret = ufshcd_dme_peer_set(hba, UIC_ARG_MIB(PA_TACTIVATE),
					  new_peer_pa_tactivate);
	}

out:
	return ret;
}

static void ufshcd_tune_unipro_params(struct ufs_hba *hba)
{
	if (ufshcd_is_unipro_pa_params_tuning_req(hba)) {
		ufshcd_tune_pa_tactivate(hba);
		ufshcd_tune_pa_hibern8time(hba);
	}

	ufshcd_vops_apply_dev_quirks(hba);

	if (hba->dev_quirks & UFS_DEVICE_QUIRK_PA_TACTIVATE)
		/* set 1ms timeout for PA_TACTIVATE */
		ufshcd_dme_set(hba, UIC_ARG_MIB(PA_TACTIVATE), 10);

	if (hba->dev_quirks & UFS_DEVICE_QUIRK_HOST_PA_TACTIVATE)
		ufshcd_quirk_tune_host_pa_tactivate(hba);
}

static void ufshcd_clear_dbg_ufs_stats(struct ufs_hba *hba)
{
	hba->ufs_stats.hibern8_exit_cnt = 0;
	hba->ufs_stats.last_hibern8_exit_tstamp = ktime_set(0, 0);
	hba->req_abort_count = 0;
}

static int ufshcd_device_geo_params_init(struct ufs_hba *hba)
{
	int err;
	size_t buff_len;
	u8 *desc_buf;

	buff_len = hba->desc_size[QUERY_DESC_IDN_GEOMETRY];
	desc_buf = kmalloc(buff_len, GFP_KERNEL);
	if (!desc_buf) {
		err = -ENOMEM;
		goto out;
	}

	err = ufshcd_read_desc_param(hba, QUERY_DESC_IDN_GEOMETRY, 0, 0,
				     desc_buf, buff_len);
	if (err) {
		dev_err(hba->dev, "%s: Failed reading Geometry Desc. err = %d\n",
				__func__, err);
		goto out;
	}

	if (desc_buf[GEOMETRY_DESC_PARAM_MAX_NUM_LUN] == 1)
		hba->dev_info.max_lu_supported = 32;
	else if (desc_buf[GEOMETRY_DESC_PARAM_MAX_NUM_LUN] == 0)
		hba->dev_info.max_lu_supported = 8;

	if (hba->desc_size[QUERY_DESC_IDN_GEOMETRY] >=
		GEOMETRY_DESC_PARAM_HPB_MAX_ACTIVE_REGS)
		ufshpb_get_geo_info(hba, desc_buf);

out:
	kfree(desc_buf);
	return err;
}

struct ufs_ref_clk {
	unsigned long freq_hz;
	enum ufs_ref_clk_freq val;
};

static const struct ufs_ref_clk ufs_ref_clk_freqs[] = {
	{19200000, REF_CLK_FREQ_19_2_MHZ},
	{26000000, REF_CLK_FREQ_26_MHZ},
	{38400000, REF_CLK_FREQ_38_4_MHZ},
	{52000000, REF_CLK_FREQ_52_MHZ},
	{0, REF_CLK_FREQ_INVAL},
};

static enum ufs_ref_clk_freq
ufs_get_bref_clk_from_hz(unsigned long freq)
{
	int i;

	for (i = 0; ufs_ref_clk_freqs[i].freq_hz; i++)
		if (ufs_ref_clk_freqs[i].freq_hz == freq)
			return ufs_ref_clk_freqs[i].val;

	return REF_CLK_FREQ_INVAL;
}

void ufshcd_parse_dev_ref_clk_freq(struct ufs_hba *hba, struct clk *refclk)
{
	unsigned long freq;

	freq = clk_get_rate(refclk);

	hba->dev_ref_clk_freq =
		ufs_get_bref_clk_from_hz(freq);

	if (hba->dev_ref_clk_freq == REF_CLK_FREQ_INVAL)
		dev_err(hba->dev,
		"invalid ref_clk setting = %ld\n", freq);
}

static int ufshcd_set_dev_ref_clk(struct ufs_hba *hba)
{
	int err;
	u32 ref_clk;
	u32 freq = hba->dev_ref_clk_freq;

	err = ufshcd_query_attr_retry(hba, UPIU_QUERY_OPCODE_READ_ATTR,
			QUERY_ATTR_IDN_REF_CLK_FREQ, 0, 0, &ref_clk);

	if (err) {
		dev_err(hba->dev, "failed reading bRefClkFreq. err = %d\n",
			err);
		goto out;
	}

	if (ref_clk == freq)
		goto out; /* nothing to update */

	err = ufshcd_query_attr_retry(hba, UPIU_QUERY_OPCODE_WRITE_ATTR,
			QUERY_ATTR_IDN_REF_CLK_FREQ, 0, 0, &freq);

	if (err) {
		dev_err(hba->dev, "bRefClkFreq setting to %lu Hz failed\n",
			ufs_ref_clk_freqs[freq].freq_hz);
		goto out;
	}

	dev_dbg(hba->dev, "bRefClkFreq setting to %lu Hz succeeded\n",
			ufs_ref_clk_freqs[freq].freq_hz);

out:
	return err;
}

static int ufshcd_device_params_init(struct ufs_hba *hba)
{
	bool flag;
	int ret, i;

	 /* Init device descriptor sizes */
	for (i = 0; i < QUERY_DESC_IDN_MAX; i++)
		hba->desc_size[i] = QUERY_DESC_MAX_SIZE;

	/* Init UFS geometry descriptor related parameters */
	ret = ufshcd_device_geo_params_init(hba);
	if (ret)
		goto out;

	/* Check and apply UFS device quirks */
	ret = ufs_get_device_desc(hba);
	if (ret) {
		dev_err(hba->dev, "%s: Failed getting device info. err = %d\n",
			__func__, ret);
		goto out;
	}

	ufshcd_get_ref_clk_gating_wait(hba);

	if (!ufshcd_query_flag_retry(hba, UPIU_QUERY_OPCODE_READ_FLAG,
			QUERY_FLAG_IDN_PWR_ON_WPE, 0, &flag))
		hba->dev_info.f_power_on_wp_en = flag;

	/* Probe maximum power mode co-supported by both UFS host and device */
	if (ufshcd_get_max_pwr_mode(hba))
		dev_err(hba->dev,
			"%s: Failed getting max supported power mode\n",
			__func__);
out:
	return ret;
}

/**
 * ufshcd_add_lus - probe and add UFS logical units
 * @hba: per-adapter instance
 */
static int ufshcd_add_lus(struct ufs_hba *hba)
{
	int ret;

	/* Add required well known logical units to scsi mid layer */
	ret = ufshcd_scsi_add_wlus(hba);
	if (ret)
		goto out;

	/* Initialize devfreq after UFS device is detected */
	if (ufshcd_is_clkscaling_supported(hba)) {
		memcpy(&hba->clk_scaling.saved_pwr_info.info,
			&hba->pwr_info,
			sizeof(struct ufs_pa_layer_attr));
		hba->clk_scaling.saved_pwr_info.is_valid = true;
		hba->clk_scaling.is_allowed = true;

		ret = ufshcd_devfreq_init(hba);
		if (ret)
			goto out;

		hba->clk_scaling.is_enabled = true;
		ufshcd_init_clk_scaling_sysfs(hba);
	}

	ufs_bsg_probe(hba);
	ufshpb_init(hba);
	scsi_scan_host(hba->host);
	pm_runtime_put_sync(hba->dev);

out:
	return ret;
}

/**
 * ufshcd_probe_hba - probe hba to detect device and initialize it
 * @hba: per-adapter instance
 * @init_dev_params: whether or not to call ufshcd_device_params_init().
 *
 * Execute link-startup and verify device initialization
 */
static int ufshcd_probe_hba(struct ufs_hba *hba, bool init_dev_params)
{
	int ret;
	unsigned long flags;
	ktime_t start = ktime_get();

	hba->ufshcd_state = UFSHCD_STATE_RESET;

	ret = ufshcd_link_startup(hba);
	if (ret)
		goto out;

	if (hba->quirks & UFSHCD_QUIRK_SKIP_PH_CONFIGURATION)
		goto out;

	/* Debug counters initialization */
	ufshcd_clear_dbg_ufs_stats(hba);

	/* UniPro link is active now */
	ufshcd_set_link_active(hba);

	/* Verify device initialization by sending NOP OUT UPIU */
	ret = ufshcd_verify_dev_init(hba);
	if (ret)
		goto out;

	/* Initiate UFS initialization, and waiting until completion */
	ret = ufshcd_complete_dev_init(hba);
	if (ret)
		goto out;

	/*
	 * Initialize UFS device parameters used by driver, these
	 * parameters are associated with UFS descriptors.
	 */
	if (init_dev_params) {
		ret = ufshcd_device_params_init(hba);
		if (ret)
			goto out;
	}

	ufshcd_tune_unipro_params(hba);

	/* UFS device is also active now */
	ufshcd_set_ufs_dev_active(hba);
	ufshcd_force_reset_auto_bkops(hba);

	/* Gear up to HS gear if supported */
	if (hba->max_pwr_info.is_valid) {
		/*
		 * Set the right value to bRefClkFreq before attempting to
		 * switch to HS gears.
		 */
		if (hba->dev_ref_clk_freq != REF_CLK_FREQ_INVAL)
			ufshcd_set_dev_ref_clk(hba);
		ret = ufshcd_config_pwr_mode(hba, &hba->max_pwr_info.info);
		if (ret) {
			dev_err(hba->dev, "%s: Failed setting power mode, err = %d\n",
					__func__, ret);
			goto out;
		}
		ufshcd_print_pwr_info(hba);
	}

	/*
	 * bActiveICCLevel is volatile for UFS device (as per latest v2.1 spec)
	 * and for removable UFS card as well, hence always set the parameter.
	 * Note: Error handler may issue the device reset hence resetting
	 * bActiveICCLevel as well so it is always safe to set this here.
	 */
	ufshcd_set_active_icc_lvl(hba);

	/* Enable UFS Write Booster if supported */
	ufshcd_configure_wb(hba);

	if (hba->ee_usr_mask)
		ufshcd_write_ee_control(hba);
	/* Enable Auto-Hibernate if configured */
	ufshcd_auto_hibern8_enable(hba);

	ufshpb_toggle_state(hba, HPB_RESET, HPB_PRESENT);
out:
	spin_lock_irqsave(hba->host->host_lock, flags);
	if (ret)
		hba->ufshcd_state = UFSHCD_STATE_ERROR;
	else if (hba->ufshcd_state == UFSHCD_STATE_RESET)
		hba->ufshcd_state = UFSHCD_STATE_OPERATIONAL;
	spin_unlock_irqrestore(hba->host->host_lock, flags);

	trace_ufshcd_init(dev_name(hba->dev), ret,
		ktime_to_us(ktime_sub(ktime_get(), start)),
		hba->curr_dev_pwr_mode, hba->uic_link_state);
	return ret;
}

/**
 * ufshcd_async_scan - asynchronous execution for probing hba
 * @data: data pointer to pass to this function
 * @cookie: cookie data
 */
static void ufshcd_async_scan(void *data, async_cookie_t cookie)
{
	struct ufs_hba *hba = (struct ufs_hba *)data;
	int ret;

	down(&hba->host_sem);
	/* Initialize hba, detect and initialize UFS device */
	ret = ufshcd_probe_hba(hba, true);
	up(&hba->host_sem);
	if (ret)
		goto out;

	/* Probe and add UFS logical units  */
	ret = ufshcd_add_lus(hba);
out:
	/*
	 * If we failed to initialize the device or the device is not
	 * present, turn off the power/clocks etc.
	 */
	if (ret) {
		pm_runtime_put_sync(hba->dev);
		ufshcd_hba_exit(hba);
	}
}

static enum scsi_timeout_action ufshcd_eh_timed_out(struct scsi_cmnd *scmd)
{
	struct ufs_hba *hba = shost_priv(scmd->device->host);

	if (!hba->system_suspending) {
		/* Activate the error handler in the SCSI core. */
		return SCSI_EH_NOT_HANDLED;
	}

	/*
	 * If we get here we know that no TMFs are outstanding and also that
	 * the only pending command is a START STOP UNIT command. Handle the
	 * timeout of that command directly to prevent a deadlock between
	 * ufshcd_set_dev_pwr_mode() and ufshcd_err_handler().
	 */
	ufshcd_link_recovery(hba);
	dev_info(hba->dev, "%s() finished; outstanding_tasks = %#lx.\n",
		 __func__, hba->outstanding_tasks);

	return hba->outstanding_reqs ? SCSI_EH_RESET_TIMER : SCSI_EH_DONE;
}

static const struct attribute_group *ufshcd_driver_groups[] = {
	&ufs_sysfs_unit_descriptor_group,
	&ufs_sysfs_lun_attributes_group,
#ifdef CONFIG_SCSI_UFS_HPB
	&ufs_sysfs_hpb_stat_group,
	&ufs_sysfs_hpb_param_group,
#endif
	NULL,
};

static struct ufs_hba_variant_params ufs_hba_vps = {
	.hba_enable_delay_us		= 1000,
	.wb_flush_threshold		= UFS_WB_BUF_REMAIN_PERCENT(40),
	.devfreq_profile.polling_ms	= 100,
	.devfreq_profile.target		= ufshcd_devfreq_target,
	.devfreq_profile.get_dev_status	= ufshcd_devfreq_get_dev_status,
	.ondemand_data.upthreshold	= 70,
	.ondemand_data.downdifferential	= 5,
};

static struct scsi_host_template ufshcd_driver_template = {
	.module			= THIS_MODULE,
	.name			= UFSHCD,
	.proc_name		= UFSHCD,
	.map_queues		= ufshcd_map_queues,
	.queuecommand		= ufshcd_queuecommand,
	.mq_poll		= ufshcd_poll,
	.slave_alloc		= ufshcd_slave_alloc,
	.slave_configure	= ufshcd_slave_configure,
	.slave_destroy		= ufshcd_slave_destroy,
	.change_queue_depth	= ufshcd_change_queue_depth,
	.eh_abort_handler	= ufshcd_abort,
	.eh_device_reset_handler = ufshcd_eh_device_reset_handler,
	.eh_host_reset_handler   = ufshcd_eh_host_reset_handler,
	.eh_timed_out		= ufshcd_eh_timed_out,
	.this_id		= -1,
	.sg_tablesize		= SG_ALL,
	.cmd_per_lun		= UFSHCD_CMD_PER_LUN,
	.can_queue		= UFSHCD_CAN_QUEUE,
	.max_segment_size	= PRDT_DATA_BYTE_COUNT_MAX,
	.max_sectors		= (1 << 20) / SECTOR_SIZE, /* 1 MiB */
	.max_host_blocked	= 1,
	.track_queue_depth	= 1,
	.sdev_groups		= ufshcd_driver_groups,
	.dma_boundary		= PAGE_SIZE - 1,
	.rpm_autosuspend_delay	= RPM_AUTOSUSPEND_DELAY_MS,
};

static int ufshcd_config_vreg_load(struct device *dev, struct ufs_vreg *vreg,
				   int ua)
{
	int ret;

	if (!vreg)
		return 0;

	/*
	 * "set_load" operation shall be required on those regulators
	 * which specifically configured current limitation. Otherwise
	 * zero max_uA may cause unexpected behavior when regulator is
	 * enabled or set as high power mode.
	 */
	if (!vreg->max_uA)
		return 0;

	ret = regulator_set_load(vreg->reg, ua);
	if (ret < 0) {
		dev_err(dev, "%s: %s set load (ua=%d) failed, err=%d\n",
				__func__, vreg->name, ua, ret);
	}

	return ret;
}

static inline int ufshcd_config_vreg_lpm(struct ufs_hba *hba,
					 struct ufs_vreg *vreg)
{
	return ufshcd_config_vreg_load(hba->dev, vreg, UFS_VREG_LPM_LOAD_UA);
}

static inline int ufshcd_config_vreg_hpm(struct ufs_hba *hba,
					 struct ufs_vreg *vreg)
{
	if (!vreg)
		return 0;

	return ufshcd_config_vreg_load(hba->dev, vreg, vreg->max_uA);
}

static int ufshcd_config_vreg(struct device *dev,
		struct ufs_vreg *vreg, bool on)
{
	if (regulator_count_voltages(vreg->reg) <= 0)
		return 0;

	return ufshcd_config_vreg_load(dev, vreg, on ? vreg->max_uA : 0);
}

static int ufshcd_enable_vreg(struct device *dev, struct ufs_vreg *vreg)
{
	int ret = 0;

	if (!vreg || vreg->enabled)
		goto out;

	ret = ufshcd_config_vreg(dev, vreg, true);
	if (!ret)
		ret = regulator_enable(vreg->reg);

	if (!ret)
		vreg->enabled = true;
	else
		dev_err(dev, "%s: %s enable failed, err=%d\n",
				__func__, vreg->name, ret);
out:
	return ret;
}

static int ufshcd_disable_vreg(struct device *dev, struct ufs_vreg *vreg)
{
	int ret = 0;

	if (!vreg || !vreg->enabled || vreg->always_on)
		goto out;

	ret = regulator_disable(vreg->reg);

	if (!ret) {
		/* ignore errors on applying disable config */
		ufshcd_config_vreg(dev, vreg, false);
		vreg->enabled = false;
	} else {
		dev_err(dev, "%s: %s disable failed, err=%d\n",
				__func__, vreg->name, ret);
	}
out:
	return ret;
}

static int ufshcd_setup_vreg(struct ufs_hba *hba, bool on)
{
	int ret = 0;
	struct device *dev = hba->dev;
	struct ufs_vreg_info *info = &hba->vreg_info;

	ret = ufshcd_toggle_vreg(dev, info->vcc, on);
	if (ret)
		goto out;

	ret = ufshcd_toggle_vreg(dev, info->vccq, on);
	if (ret)
		goto out;

	ret = ufshcd_toggle_vreg(dev, info->vccq2, on);

out:
	if (ret) {
		ufshcd_toggle_vreg(dev, info->vccq2, false);
		ufshcd_toggle_vreg(dev, info->vccq, false);
		ufshcd_toggle_vreg(dev, info->vcc, false);
	}
	return ret;
}

static int ufshcd_setup_hba_vreg(struct ufs_hba *hba, bool on)
{
	struct ufs_vreg_info *info = &hba->vreg_info;

	return ufshcd_toggle_vreg(hba->dev, info->vdd_hba, on);
}

int ufshcd_get_vreg(struct device *dev, struct ufs_vreg *vreg)
{
	int ret = 0;

	if (!vreg)
		goto out;

	vreg->reg = devm_regulator_get(dev, vreg->name);
	if (IS_ERR(vreg->reg)) {
		ret = PTR_ERR(vreg->reg);
		dev_err(dev, "%s: %s get failed, err=%d\n",
				__func__, vreg->name, ret);
	}
out:
	return ret;
}
EXPORT_SYMBOL_GPL(ufshcd_get_vreg);

static int ufshcd_init_vreg(struct ufs_hba *hba)
{
	int ret = 0;
	struct device *dev = hba->dev;
	struct ufs_vreg_info *info = &hba->vreg_info;

	ret = ufshcd_get_vreg(dev, info->vcc);
	if (ret)
		goto out;

	ret = ufshcd_get_vreg(dev, info->vccq);
	if (!ret)
		ret = ufshcd_get_vreg(dev, info->vccq2);
out:
	return ret;
}

static int ufshcd_init_hba_vreg(struct ufs_hba *hba)
{
	struct ufs_vreg_info *info = &hba->vreg_info;

	return ufshcd_get_vreg(hba->dev, info->vdd_hba);
}

static int ufshcd_setup_clocks(struct ufs_hba *hba, bool on)
{
	int ret = 0;
	struct ufs_clk_info *clki;
	struct list_head *head = &hba->clk_list_head;
	unsigned long flags;
	ktime_t start = ktime_get();
	bool clk_state_changed = false;

	if (list_empty(head))
		goto out;

	ret = ufshcd_vops_setup_clocks(hba, on, PRE_CHANGE);
	if (ret)
		return ret;

	list_for_each_entry(clki, head, list) {
		if (!IS_ERR_OR_NULL(clki->clk)) {
			/*
			 * Don't disable clocks which are needed
			 * to keep the link active.
			 */
			if (ufshcd_is_link_active(hba) &&
			    clki->keep_link_active)
				continue;

			clk_state_changed = on ^ clki->enabled;
			if (on && !clki->enabled) {
				ret = clk_prepare_enable(clki->clk);
				if (ret) {
					dev_err(hba->dev, "%s: %s prepare enable failed, %d\n",
						__func__, clki->name, ret);
					goto out;
				}
			} else if (!on && clki->enabled) {
				clk_disable_unprepare(clki->clk);
			}
			clki->enabled = on;
			dev_dbg(hba->dev, "%s: clk: %s %sabled\n", __func__,
					clki->name, on ? "en" : "dis");
		}
	}

	ret = ufshcd_vops_setup_clocks(hba, on, POST_CHANGE);
	if (ret)
		return ret;

out:
	if (ret) {
		list_for_each_entry(clki, head, list) {
			if (!IS_ERR_OR_NULL(clki->clk) && clki->enabled)
				clk_disable_unprepare(clki->clk);
		}
	} else if (!ret && on) {
		spin_lock_irqsave(hba->host->host_lock, flags);
		hba->clk_gating.state = CLKS_ON;
		trace_ufshcd_clk_gating(dev_name(hba->dev),
					hba->clk_gating.state);
		spin_unlock_irqrestore(hba->host->host_lock, flags);
	}

	if (clk_state_changed)
		trace_ufshcd_profile_clk_gating(dev_name(hba->dev),
			(on ? "on" : "off"),
			ktime_to_us(ktime_sub(ktime_get(), start)), ret);
	return ret;
}

static enum ufs_ref_clk_freq ufshcd_parse_ref_clk_property(struct ufs_hba *hba)
{
	u32 freq;
	int ret = device_property_read_u32(hba->dev, "ref-clk-freq", &freq);

	if (ret) {
		dev_dbg(hba->dev, "Cannot query 'ref-clk-freq' property = %d", ret);
		return REF_CLK_FREQ_INVAL;
	}

	return ufs_get_bref_clk_from_hz(freq);
}

static int ufshcd_init_clocks(struct ufs_hba *hba)
{
	int ret = 0;
	struct ufs_clk_info *clki;
	struct device *dev = hba->dev;
	struct list_head *head = &hba->clk_list_head;

	if (list_empty(head))
		goto out;

	list_for_each_entry(clki, head, list) {
		if (!clki->name)
			continue;

		clki->clk = devm_clk_get(dev, clki->name);
		if (IS_ERR(clki->clk)) {
			ret = PTR_ERR(clki->clk);
			dev_err(dev, "%s: %s clk get failed, %d\n",
					__func__, clki->name, ret);
			goto out;
		}

		/*
		 * Parse device ref clk freq as per device tree "ref_clk".
		 * Default dev_ref_clk_freq is set to REF_CLK_FREQ_INVAL
		 * in ufshcd_alloc_host().
		 */
		if (!strcmp(clki->name, "ref_clk"))
			ufshcd_parse_dev_ref_clk_freq(hba, clki->clk);

		if (clki->max_freq) {
			ret = clk_set_rate(clki->clk, clki->max_freq);
			if (ret) {
				dev_err(hba->dev, "%s: %s clk set rate(%dHz) failed, %d\n",
					__func__, clki->name,
					clki->max_freq, ret);
				goto out;
			}
			clki->curr_freq = clki->max_freq;
		}
		dev_dbg(dev, "%s: clk: %s, rate: %lu\n", __func__,
				clki->name, clk_get_rate(clki->clk));
	}
out:
	return ret;
}

static int ufshcd_variant_hba_init(struct ufs_hba *hba)
{
	int err = 0;

	if (!hba->vops)
		goto out;

	err = ufshcd_vops_init(hba);
	if (err)
		dev_err(hba->dev, "%s: variant %s init failed err %d\n",
			__func__, ufshcd_get_var_name(hba), err);
out:
	return err;
}

static void ufshcd_variant_hba_exit(struct ufs_hba *hba)
{
	if (!hba->vops)
		return;

	ufshcd_vops_exit(hba);
}

static int ufshcd_hba_init(struct ufs_hba *hba)
{
	int err;

	/*
	 * Handle host controller power separately from the UFS device power
	 * rails as it will help controlling the UFS host controller power
	 * collapse easily which is different than UFS device power collapse.
	 * Also, enable the host controller power before we go ahead with rest
	 * of the initialization here.
	 */
	err = ufshcd_init_hba_vreg(hba);
	if (err)
		goto out;

	err = ufshcd_setup_hba_vreg(hba, true);
	if (err)
		goto out;

	err = ufshcd_init_clocks(hba);
	if (err)
		goto out_disable_hba_vreg;

	if (hba->dev_ref_clk_freq == REF_CLK_FREQ_INVAL)
		hba->dev_ref_clk_freq = ufshcd_parse_ref_clk_property(hba);

	err = ufshcd_setup_clocks(hba, true);
	if (err)
		goto out_disable_hba_vreg;

	err = ufshcd_init_vreg(hba);
	if (err)
		goto out_disable_clks;

	err = ufshcd_setup_vreg(hba, true);
	if (err)
		goto out_disable_clks;

	err = ufshcd_variant_hba_init(hba);
	if (err)
		goto out_disable_vreg;

	ufs_debugfs_hba_init(hba);

	hba->is_powered = true;
	goto out;

out_disable_vreg:
	ufshcd_setup_vreg(hba, false);
out_disable_clks:
	ufshcd_setup_clocks(hba, false);
out_disable_hba_vreg:
	ufshcd_setup_hba_vreg(hba, false);
out:
	return err;
}

static void ufshcd_hba_exit(struct ufs_hba *hba)
{
	if (hba->is_powered) {
		ufshcd_exit_clk_scaling(hba);
		ufshcd_exit_clk_gating(hba);
		if (hba->eh_wq)
			destroy_workqueue(hba->eh_wq);
		ufs_debugfs_hba_exit(hba);
		ufshcd_variant_hba_exit(hba);
		ufshcd_setup_vreg(hba, false);
		ufshcd_setup_clocks(hba, false);
		ufshcd_setup_hba_vreg(hba, false);
		hba->is_powered = false;
		ufs_put_device_desc(hba);
	}
}

static int ufshcd_execute_start_stop(struct scsi_device *sdev,
				     enum ufs_dev_pwr_mode pwr_mode,
				     struct scsi_sense_hdr *sshdr)
{
	unsigned char cdb[6] = { START_STOP, 0, 0, 0, pwr_mode << 4, 0 };
	struct request *req;
	struct scsi_cmnd *scmd;
	int ret;

	req = scsi_alloc_request(sdev->request_queue, REQ_OP_DRV_IN,
				 BLK_MQ_REQ_PM);
	if (IS_ERR(req))
		return PTR_ERR(req);

	scmd = blk_mq_rq_to_pdu(req);
	scmd->cmd_len = COMMAND_SIZE(cdb[0]);
	memcpy(scmd->cmnd, cdb, scmd->cmd_len);
	scmd->allowed = 0/*retries*/;
	scmd->flags |= SCMD_FAIL_IF_RECOVERING;
	req->timeout = 1 * HZ;
	req->rq_flags |= RQF_PM | RQF_QUIET;

	blk_execute_rq(req, /*at_head=*/true);

	if (sshdr)
		scsi_normalize_sense(scmd->sense_buffer, scmd->sense_len,
				     sshdr);
	ret = scmd->result;

	blk_mq_free_request(req);

	return ret;
}

/**
 * ufshcd_set_dev_pwr_mode - sends START STOP UNIT command to set device
 *			     power mode
 * @hba: per adapter instance
 * @pwr_mode: device power mode to set
 *
 * Returns 0 if requested power mode is set successfully
 * Returns < 0 if failed to set the requested power mode
 */
static int ufshcd_set_dev_pwr_mode(struct ufs_hba *hba,
				     enum ufs_dev_pwr_mode pwr_mode)
{
	struct scsi_sense_hdr sshdr;
	struct scsi_device *sdp;
	unsigned long flags;
	int ret, retries;

	spin_lock_irqsave(hba->host->host_lock, flags);
	sdp = hba->ufs_device_wlun;
	if (sdp && scsi_device_online(sdp))
		ret = scsi_device_get(sdp);
	else
		ret = -ENODEV;
	spin_unlock_irqrestore(hba->host->host_lock, flags);

	if (ret)
		return ret;

	/*
	 * If scsi commands fail, the scsi mid-layer schedules scsi error-
	 * handling, which would wait for host to be resumed. Since we know
	 * we are functional while we are here, skip host resume in error
	 * handling context.
	 */
	hba->host->eh_noresume = 1;

	/*
	 * Current function would be generally called from the power management
	 * callbacks hence set the RQF_PM flag so that it doesn't resume the
	 * already suspended childs.
	 */
	for (retries = 3; retries > 0; --retries) {
		ret = ufshcd_execute_start_stop(sdp, pwr_mode, &sshdr);
		/*
		 * scsi_execute() only returns a negative value if the request
		 * queue is dying.
		 */
		if (ret <= 0)
			break;
	}
	if (ret) {
		sdev_printk(KERN_WARNING, sdp,
			    "START_STOP failed for power mode: %d, result %x\n",
			    pwr_mode, ret);
		if (ret > 0) {
			if (scsi_sense_valid(&sshdr))
				scsi_print_sense_hdr(sdp, NULL, &sshdr);
			ret = -EIO;
		}
	} else {
		hba->curr_dev_pwr_mode = pwr_mode;
	}

	scsi_device_put(sdp);
	hba->host->eh_noresume = 0;
	return ret;
}

static int ufshcd_link_state_transition(struct ufs_hba *hba,
					enum uic_link_state req_link_state,
					bool check_for_bkops)
{
	int ret = 0;

	if (req_link_state == hba->uic_link_state)
		return 0;

	if (req_link_state == UIC_LINK_HIBERN8_STATE) {
		ret = ufshcd_uic_hibern8_enter(hba);
		if (!ret) {
			ufshcd_set_link_hibern8(hba);
		} else {
			dev_err(hba->dev, "%s: hibern8 enter failed %d\n",
					__func__, ret);
			goto out;
		}
	}
	/*
	 * If autobkops is enabled, link can't be turned off because
	 * turning off the link would also turn off the device, except in the
	 * case of DeepSleep where the device is expected to remain powered.
	 */
	else if ((req_link_state == UIC_LINK_OFF_STATE) &&
		 (!check_for_bkops || !hba->auto_bkops_enabled)) {
		/*
		 * Let's make sure that link is in low power mode, we are doing
		 * this currently by putting the link in Hibern8. Otherway to
		 * put the link in low power mode is to send the DME end point
		 * to device and then send the DME reset command to local
		 * unipro. But putting the link in hibern8 is much faster.
		 *
		 * Note also that putting the link in Hibern8 is a requirement
		 * for entering DeepSleep.
		 */
		ret = ufshcd_uic_hibern8_enter(hba);
		if (ret) {
			dev_err(hba->dev, "%s: hibern8 enter failed %d\n",
					__func__, ret);
			goto out;
		}
		/*
		 * Change controller state to "reset state" which
		 * should also put the link in off/reset state
		 */
		ufshcd_hba_stop(hba);
		/*
		 * TODO: Check if we need any delay to make sure that
		 * controller is reset
		 */
		ufshcd_set_link_off(hba);
	}

out:
	return ret;
}

static void ufshcd_vreg_set_lpm(struct ufs_hba *hba)
{
	bool vcc_off = false;

	/*
	 * It seems some UFS devices may keep drawing more than sleep current
	 * (atleast for 500us) from UFS rails (especially from VCCQ rail).
	 * To avoid this situation, add 2ms delay before putting these UFS
	 * rails in LPM mode.
	 */
	if (!ufshcd_is_link_active(hba) &&
	    hba->dev_quirks & UFS_DEVICE_QUIRK_DELAY_BEFORE_LPM)
		usleep_range(2000, 2100);

	/*
	 * If UFS device is either in UFS_Sleep turn off VCC rail to save some
	 * power.
	 *
	 * If UFS device and link is in OFF state, all power supplies (VCC,
	 * VCCQ, VCCQ2) can be turned off if power on write protect is not
	 * required. If UFS link is inactive (Hibern8 or OFF state) and device
	 * is in sleep state, put VCCQ & VCCQ2 rails in LPM mode.
	 *
	 * Ignore the error returned by ufshcd_toggle_vreg() as device is anyway
	 * in low power state which would save some power.
	 *
	 * If Write Booster is enabled and the device needs to flush the WB
	 * buffer OR if bkops status is urgent for WB, keep Vcc on.
	 */
	if (ufshcd_is_ufs_dev_poweroff(hba) && ufshcd_is_link_off(hba) &&
	    !hba->dev_info.is_lu_power_on_wp) {
		ufshcd_setup_vreg(hba, false);
		vcc_off = true;
	} else if (!ufshcd_is_ufs_dev_active(hba)) {
		ufshcd_toggle_vreg(hba->dev, hba->vreg_info.vcc, false);
		vcc_off = true;
		if (ufshcd_is_link_hibern8(hba) || ufshcd_is_link_off(hba)) {
			ufshcd_config_vreg_lpm(hba, hba->vreg_info.vccq);
			ufshcd_config_vreg_lpm(hba, hba->vreg_info.vccq2);
		}
	}

	/*
	 * Some UFS devices require delay after VCC power rail is turned-off.
	 */
	if (vcc_off && hba->vreg_info.vcc &&
		hba->dev_quirks & UFS_DEVICE_QUIRK_DELAY_AFTER_LPM)
		usleep_range(5000, 5100);
}

#ifdef CONFIG_PM
static int ufshcd_vreg_set_hpm(struct ufs_hba *hba)
{
	int ret = 0;

	if (ufshcd_is_ufs_dev_poweroff(hba) && ufshcd_is_link_off(hba) &&
	    !hba->dev_info.is_lu_power_on_wp) {
		ret = ufshcd_setup_vreg(hba, true);
	} else if (!ufshcd_is_ufs_dev_active(hba)) {
		if (!ufshcd_is_link_active(hba)) {
			ret = ufshcd_config_vreg_hpm(hba, hba->vreg_info.vccq);
			if (ret)
				goto vcc_disable;
			ret = ufshcd_config_vreg_hpm(hba, hba->vreg_info.vccq2);
			if (ret)
				goto vccq_lpm;
		}
		ret = ufshcd_toggle_vreg(hba->dev, hba->vreg_info.vcc, true);
	}
	goto out;

vccq_lpm:
	ufshcd_config_vreg_lpm(hba, hba->vreg_info.vccq);
vcc_disable:
	ufshcd_toggle_vreg(hba->dev, hba->vreg_info.vcc, false);
out:
	return ret;
}
#endif /* CONFIG_PM */

static void ufshcd_hba_vreg_set_lpm(struct ufs_hba *hba)
{
	if (ufshcd_is_link_off(hba) || ufshcd_can_aggressive_pc(hba))
		ufshcd_setup_hba_vreg(hba, false);
}

static void ufshcd_hba_vreg_set_hpm(struct ufs_hba *hba)
{
	if (ufshcd_is_link_off(hba) || ufshcd_can_aggressive_pc(hba))
		ufshcd_setup_hba_vreg(hba, true);
}

static int __ufshcd_wl_suspend(struct ufs_hba *hba, enum ufs_pm_op pm_op)
{
	int ret = 0;
	bool check_for_bkops;
	enum ufs_pm_level pm_lvl;
	enum ufs_dev_pwr_mode req_dev_pwr_mode;
	enum uic_link_state req_link_state;

	hba->pm_op_in_progress = true;
	if (pm_op != UFS_SHUTDOWN_PM) {
		pm_lvl = pm_op == UFS_RUNTIME_PM ?
			 hba->rpm_lvl : hba->spm_lvl;
		req_dev_pwr_mode = ufs_get_pm_lvl_to_dev_pwr_mode(pm_lvl);
		req_link_state = ufs_get_pm_lvl_to_link_pwr_state(pm_lvl);
	} else {
		req_dev_pwr_mode = UFS_POWERDOWN_PWR_MODE;
		req_link_state = UIC_LINK_OFF_STATE;
	}

	ufshpb_suspend(hba);

	/*
	 * If we can't transition into any of the low power modes
	 * just gate the clocks.
	 */
	ufshcd_hold(hba, false);
	hba->clk_gating.is_suspended = true;

	if (ufshcd_is_clkscaling_supported(hba))
		ufshcd_clk_scaling_suspend(hba, true);

	if (req_dev_pwr_mode == UFS_ACTIVE_PWR_MODE &&
			req_link_state == UIC_LINK_ACTIVE_STATE) {
		goto vops_suspend;
	}

	if ((req_dev_pwr_mode == hba->curr_dev_pwr_mode) &&
	    (req_link_state == hba->uic_link_state))
		goto enable_scaling;

	/* UFS device & link must be active before we enter in this function */
	if (!ufshcd_is_ufs_dev_active(hba) || !ufshcd_is_link_active(hba)) {
		ret = -EINVAL;
		goto enable_scaling;
	}

	if (pm_op == UFS_RUNTIME_PM) {
		if (ufshcd_can_autobkops_during_suspend(hba)) {
			/*
			 * The device is idle with no requests in the queue,
			 * allow background operations if bkops status shows
			 * that performance might be impacted.
			 */
			ret = ufshcd_urgent_bkops(hba);
			if (ret)
				goto enable_scaling;
		} else {
			/* make sure that auto bkops is disabled */
			ufshcd_disable_auto_bkops(hba);
		}
		/*
		 * If device needs to do BKOP or WB buffer flush during
		 * Hibern8, keep device power mode as "active power mode"
		 * and VCC supply.
		 */
		hba->dev_info.b_rpm_dev_flush_capable =
			hba->auto_bkops_enabled ||
			(((req_link_state == UIC_LINK_HIBERN8_STATE) ||
			((req_link_state == UIC_LINK_ACTIVE_STATE) &&
			ufshcd_is_auto_hibern8_enabled(hba))) &&
			ufshcd_wb_need_flush(hba));
	}

	flush_work(&hba->eeh_work);

	ret = ufshcd_vops_suspend(hba, pm_op, PRE_CHANGE);
	if (ret)
		goto enable_scaling;

	if (req_dev_pwr_mode != hba->curr_dev_pwr_mode) {
		if (pm_op != UFS_RUNTIME_PM)
			/* ensure that bkops is disabled */
			ufshcd_disable_auto_bkops(hba);

		if (!hba->dev_info.b_rpm_dev_flush_capable) {
			ret = ufshcd_set_dev_pwr_mode(hba, req_dev_pwr_mode);
			if (ret)
				goto enable_scaling;
		}
	}

	/*
	 * In the case of DeepSleep, the device is expected to remain powered
	 * with the link off, so do not check for bkops.
	 */
	check_for_bkops = !ufshcd_is_ufs_dev_deepsleep(hba);
	ret = ufshcd_link_state_transition(hba, req_link_state, check_for_bkops);
	if (ret)
		goto set_dev_active;

vops_suspend:
	/*
	 * Call vendor specific suspend callback. As these callbacks may access
	 * vendor specific host controller register space call them before the
	 * host clocks are ON.
	 */
	ret = ufshcd_vops_suspend(hba, pm_op, POST_CHANGE);
	if (ret)
		goto set_link_active;
	goto out;

set_link_active:
	/*
	 * Device hardware reset is required to exit DeepSleep. Also, for
	 * DeepSleep, the link is off so host reset and restore will be done
	 * further below.
	 */
	if (ufshcd_is_ufs_dev_deepsleep(hba)) {
		ufshcd_device_reset(hba);
		WARN_ON(!ufshcd_is_link_off(hba));
	}
	if (ufshcd_is_link_hibern8(hba) && !ufshcd_uic_hibern8_exit(hba))
		ufshcd_set_link_active(hba);
	else if (ufshcd_is_link_off(hba))
		ufshcd_host_reset_and_restore(hba);
set_dev_active:
	/* Can also get here needing to exit DeepSleep */
	if (ufshcd_is_ufs_dev_deepsleep(hba)) {
		ufshcd_device_reset(hba);
		ufshcd_host_reset_and_restore(hba);
	}
	if (!ufshcd_set_dev_pwr_mode(hba, UFS_ACTIVE_PWR_MODE))
		ufshcd_disable_auto_bkops(hba);
enable_scaling:
	if (ufshcd_is_clkscaling_supported(hba))
		ufshcd_clk_scaling_suspend(hba, false);

	hba->dev_info.b_rpm_dev_flush_capable = false;
out:
	if (hba->dev_info.b_rpm_dev_flush_capable) {
		schedule_delayed_work(&hba->rpm_dev_flush_recheck_work,
			msecs_to_jiffies(RPM_DEV_FLUSH_RECHECK_WORK_DELAY_MS));
	}

	if (ret) {
		ufshcd_update_evt_hist(hba, UFS_EVT_WL_SUSP_ERR, (u32)ret);
		hba->clk_gating.is_suspended = false;
		ufshcd_release(hba);
		ufshpb_resume(hba);
	}
	hba->pm_op_in_progress = false;
	return ret;
}

#ifdef CONFIG_PM
static int __ufshcd_wl_resume(struct ufs_hba *hba, enum ufs_pm_op pm_op)
{
	int ret;
	enum uic_link_state old_link_state = hba->uic_link_state;

	hba->pm_op_in_progress = true;

	/*
	 * Call vendor specific resume callback. As these callbacks may access
	 * vendor specific host controller register space call them when the
	 * host clocks are ON.
	 */
	ret = ufshcd_vops_resume(hba, pm_op);
	if (ret)
		goto out;

	/* For DeepSleep, the only supported option is to have the link off */
	WARN_ON(ufshcd_is_ufs_dev_deepsleep(hba) && !ufshcd_is_link_off(hba));

	if (ufshcd_is_link_hibern8(hba)) {
		ret = ufshcd_uic_hibern8_exit(hba);
		if (!ret) {
			ufshcd_set_link_active(hba);
		} else {
			dev_err(hba->dev, "%s: hibern8 exit failed %d\n",
					__func__, ret);
			goto vendor_suspend;
		}
	} else if (ufshcd_is_link_off(hba)) {
		/*
		 * A full initialization of the host and the device is
		 * required since the link was put to off during suspend.
		 * Note, in the case of DeepSleep, the device will exit
		 * DeepSleep due to device reset.
		 */
		ret = ufshcd_reset_and_restore(hba);
		/*
		 * ufshcd_reset_and_restore() should have already
		 * set the link state as active
		 */
		if (ret || !ufshcd_is_link_active(hba))
			goto vendor_suspend;
	}

	if (!ufshcd_is_ufs_dev_active(hba)) {
		ret = ufshcd_set_dev_pwr_mode(hba, UFS_ACTIVE_PWR_MODE);
		if (ret)
			goto set_old_link_state;
	}

	if (ufshcd_keep_autobkops_enabled_except_suspend(hba))
		ufshcd_enable_auto_bkops(hba);
	else
		/*
		 * If BKOPs operations are urgently needed at this moment then
		 * keep auto-bkops enabled or else disable it.
		 */
		ufshcd_urgent_bkops(hba);

	if (hba->ee_usr_mask)
		ufshcd_write_ee_control(hba);

	if (ufshcd_is_clkscaling_supported(hba))
		ufshcd_clk_scaling_suspend(hba, false);

	if (hba->dev_info.b_rpm_dev_flush_capable) {
		hba->dev_info.b_rpm_dev_flush_capable = false;
		cancel_delayed_work(&hba->rpm_dev_flush_recheck_work);
	}

	/* Enable Auto-Hibernate if configured */
	ufshcd_auto_hibern8_enable(hba);

	ufshpb_resume(hba);
	goto out;

set_old_link_state:
	ufshcd_link_state_transition(hba, old_link_state, 0);
vendor_suspend:
	ufshcd_vops_suspend(hba, pm_op, PRE_CHANGE);
	ufshcd_vops_suspend(hba, pm_op, POST_CHANGE);
out:
	if (ret)
		ufshcd_update_evt_hist(hba, UFS_EVT_WL_RES_ERR, (u32)ret);
	hba->clk_gating.is_suspended = false;
	ufshcd_release(hba);
	hba->pm_op_in_progress = false;
	return ret;
}

static int ufshcd_wl_runtime_suspend(struct device *dev)
{
	struct scsi_device *sdev = to_scsi_device(dev);
	struct ufs_hba *hba;
	int ret;
	ktime_t start = ktime_get();

	hba = shost_priv(sdev->host);

	ret = __ufshcd_wl_suspend(hba, UFS_RUNTIME_PM);
	if (ret)
		dev_err(&sdev->sdev_gendev, "%s failed: %d\n", __func__, ret);

	trace_ufshcd_wl_runtime_suspend(dev_name(dev), ret,
		ktime_to_us(ktime_sub(ktime_get(), start)),
		hba->curr_dev_pwr_mode, hba->uic_link_state);

	return ret;
}

static int ufshcd_wl_runtime_resume(struct device *dev)
{
	struct scsi_device *sdev = to_scsi_device(dev);
	struct ufs_hba *hba;
	int ret = 0;
	ktime_t start = ktime_get();

	hba = shost_priv(sdev->host);

	ret = __ufshcd_wl_resume(hba, UFS_RUNTIME_PM);
	if (ret)
		dev_err(&sdev->sdev_gendev, "%s failed: %d\n", __func__, ret);

	trace_ufshcd_wl_runtime_resume(dev_name(dev), ret,
		ktime_to_us(ktime_sub(ktime_get(), start)),
		hba->curr_dev_pwr_mode, hba->uic_link_state);

	return ret;
}
#endif

#ifdef CONFIG_PM_SLEEP
static int ufshcd_wl_suspend(struct device *dev)
{
	struct scsi_device *sdev = to_scsi_device(dev);
	struct ufs_hba *hba;
	int ret = 0;
	ktime_t start = ktime_get();

	hba = shost_priv(sdev->host);
	down(&hba->host_sem);
	hba->system_suspending = true;

	if (pm_runtime_suspended(dev))
		goto out;

	ret = __ufshcd_wl_suspend(hba, UFS_SYSTEM_PM);
	if (ret) {
		dev_err(&sdev->sdev_gendev, "%s failed: %d\n", __func__,  ret);
		up(&hba->host_sem);
	}

out:
	if (!ret)
		hba->is_sys_suspended = true;
	trace_ufshcd_wl_suspend(dev_name(dev), ret,
		ktime_to_us(ktime_sub(ktime_get(), start)),
		hba->curr_dev_pwr_mode, hba->uic_link_state);

	return ret;
}

static int ufshcd_wl_resume(struct device *dev)
{
	struct scsi_device *sdev = to_scsi_device(dev);
	struct ufs_hba *hba;
	int ret = 0;
	ktime_t start = ktime_get();

	hba = shost_priv(sdev->host);

	if (pm_runtime_suspended(dev))
		goto out;

	ret = __ufshcd_wl_resume(hba, UFS_SYSTEM_PM);
	if (ret)
		dev_err(&sdev->sdev_gendev, "%s failed: %d\n", __func__, ret);
out:
	trace_ufshcd_wl_resume(dev_name(dev), ret,
		ktime_to_us(ktime_sub(ktime_get(), start)),
		hba->curr_dev_pwr_mode, hba->uic_link_state);
	if (!ret)
		hba->is_sys_suspended = false;
	hba->system_suspending = false;
	up(&hba->host_sem);
	return ret;
}
#endif

static void ufshcd_wl_shutdown(struct device *dev)
{
	struct scsi_device *sdev = to_scsi_device(dev);
	struct ufs_hba *hba;

	hba = shost_priv(sdev->host);

	down(&hba->host_sem);
	hba->shutting_down = true;
	up(&hba->host_sem);

	/* Turn on everything while shutting down */
	ufshcd_rpm_get_sync(hba);
	scsi_device_quiesce(sdev);
	shost_for_each_device(sdev, hba->host) {
		if (sdev == hba->ufs_device_wlun)
			continue;
		scsi_device_quiesce(sdev);
	}
	__ufshcd_wl_suspend(hba, UFS_SHUTDOWN_PM);
}

/**
 * ufshcd_suspend - helper function for suspend operations
 * @hba: per adapter instance
 *
 * This function will put disable irqs, turn off clocks
 * and set vreg and hba-vreg in lpm mode.
 */
static int ufshcd_suspend(struct ufs_hba *hba)
{
	int ret;

	if (!hba->is_powered)
		return 0;
	/*
	 * Disable the host irq as host controller as there won't be any
	 * host controller transaction expected till resume.
	 */
	ufshcd_disable_irq(hba);
	ret = ufshcd_setup_clocks(hba, false);
	if (ret) {
		ufshcd_enable_irq(hba);
		return ret;
	}
	if (ufshcd_is_clkgating_allowed(hba)) {
		hba->clk_gating.state = CLKS_OFF;
		trace_ufshcd_clk_gating(dev_name(hba->dev),
					hba->clk_gating.state);
	}

	ufshcd_vreg_set_lpm(hba);
	/* Put the host controller in low power mode if possible */
	ufshcd_hba_vreg_set_lpm(hba);
	return ret;
}

#ifdef CONFIG_PM
/**
 * ufshcd_resume - helper function for resume operations
 * @hba: per adapter instance
 *
 * This function basically turns on the regulators, clocks and
 * irqs of the hba.
 *
 * Returns 0 for success and non-zero for failure
 */
static int ufshcd_resume(struct ufs_hba *hba)
{
	int ret;

	if (!hba->is_powered)
		return 0;

	ufshcd_hba_vreg_set_hpm(hba);
	ret = ufshcd_vreg_set_hpm(hba);
	if (ret)
		goto out;

	/* Make sure clocks are enabled before accessing controller */
	ret = ufshcd_setup_clocks(hba, true);
	if (ret)
		goto disable_vreg;

	/* enable the host irq as host controller would be active soon */
	ufshcd_enable_irq(hba);
	goto out;

disable_vreg:
	ufshcd_vreg_set_lpm(hba);
out:
	if (ret)
		ufshcd_update_evt_hist(hba, UFS_EVT_RESUME_ERR, (u32)ret);
	return ret;
}
#endif /* CONFIG_PM */

#ifdef CONFIG_PM_SLEEP
/**
 * ufshcd_system_suspend - system suspend callback
 * @dev: Device associated with the UFS controller.
 *
 * Executed before putting the system into a sleep state in which the contents
 * of main memory are preserved.
 *
 * Returns 0 for success and non-zero for failure
 */
int ufshcd_system_suspend(struct device *dev)
{
	struct ufs_hba *hba = dev_get_drvdata(dev);
	int ret = 0;
	ktime_t start = ktime_get();

	if (pm_runtime_suspended(hba->dev))
		goto out;

	ret = ufshcd_suspend(hba);
out:
	trace_ufshcd_system_suspend(dev_name(hba->dev), ret,
		ktime_to_us(ktime_sub(ktime_get(), start)),
		hba->curr_dev_pwr_mode, hba->uic_link_state);
	return ret;
}
EXPORT_SYMBOL(ufshcd_system_suspend);

/**
 * ufshcd_system_resume - system resume callback
 * @dev: Device associated with the UFS controller.
 *
 * Executed after waking the system up from a sleep state in which the contents
 * of main memory were preserved.
 *
 * Returns 0 for success and non-zero for failure
 */
int ufshcd_system_resume(struct device *dev)
{
	struct ufs_hba *hba = dev_get_drvdata(dev);
	ktime_t start = ktime_get();
	int ret = 0;

	if (pm_runtime_suspended(hba->dev))
		goto out;

	ret = ufshcd_resume(hba);

out:
	trace_ufshcd_system_resume(dev_name(hba->dev), ret,
		ktime_to_us(ktime_sub(ktime_get(), start)),
		hba->curr_dev_pwr_mode, hba->uic_link_state);

	return ret;
}
EXPORT_SYMBOL(ufshcd_system_resume);
#endif /* CONFIG_PM_SLEEP */

#ifdef CONFIG_PM
/**
 * ufshcd_runtime_suspend - runtime suspend callback
 * @dev: Device associated with the UFS controller.
 *
 * Check the description of ufshcd_suspend() function for more details.
 *
 * Returns 0 for success and non-zero for failure
 */
int ufshcd_runtime_suspend(struct device *dev)
{
	struct ufs_hba *hba = dev_get_drvdata(dev);
	int ret;
	ktime_t start = ktime_get();

	ret = ufshcd_suspend(hba);

	trace_ufshcd_runtime_suspend(dev_name(hba->dev), ret,
		ktime_to_us(ktime_sub(ktime_get(), start)),
		hba->curr_dev_pwr_mode, hba->uic_link_state);
	return ret;
}
EXPORT_SYMBOL(ufshcd_runtime_suspend);

/**
 * ufshcd_runtime_resume - runtime resume routine
 * @dev: Device associated with the UFS controller.
 *
 * This function basically brings controller
 * to active state. Following operations are done in this function:
 *
 * 1. Turn on all the controller related clocks
 * 2. Turn ON VCC rail
 */
int ufshcd_runtime_resume(struct device *dev)
{
	struct ufs_hba *hba = dev_get_drvdata(dev);
	int ret;
	ktime_t start = ktime_get();

	ret = ufshcd_resume(hba);

	trace_ufshcd_runtime_resume(dev_name(hba->dev), ret,
		ktime_to_us(ktime_sub(ktime_get(), start)),
		hba->curr_dev_pwr_mode, hba->uic_link_state);
	return ret;
}
EXPORT_SYMBOL(ufshcd_runtime_resume);
#endif /* CONFIG_PM */

/**
 * ufshcd_shutdown - shutdown routine
 * @hba: per adapter instance
 *
 * This function would turn off both UFS device and UFS hba
 * regulators. It would also disable clocks.
 *
 * Returns 0 always to allow force shutdown even in case of errors.
 */
int ufshcd_shutdown(struct ufs_hba *hba)
{
	if (ufshcd_is_ufs_dev_poweroff(hba) && ufshcd_is_link_off(hba))
		ufshcd_suspend(hba);

	hba->is_powered = false;
	/* allow force shutdown even in case of errors */
	return 0;
}
EXPORT_SYMBOL(ufshcd_shutdown);

/**
 * ufshcd_remove - de-allocate SCSI host and host memory space
 *		data structure memory
 * @hba: per adapter instance
 */
void ufshcd_remove(struct ufs_hba *hba)
{
	if (hba->ufs_device_wlun)
		ufshcd_rpm_get_sync(hba);
	ufs_hwmon_remove(hba);
	ufs_bsg_remove(hba);
	ufshpb_remove(hba);
	ufs_sysfs_remove_nodes(hba->dev);
	blk_mq_destroy_queue(hba->tmf_queue);
	blk_put_queue(hba->tmf_queue);
	blk_mq_free_tag_set(&hba->tmf_tag_set);
	scsi_remove_host(hba->host);
	/* disable interrupts */
	ufshcd_disable_intr(hba, hba->intr_mask);
	ufshcd_hba_stop(hba);
	ufshcd_hba_exit(hba);
}
EXPORT_SYMBOL_GPL(ufshcd_remove);

/**
 * ufshcd_dealloc_host - deallocate Host Bus Adapter (HBA)
 * @hba: pointer to Host Bus Adapter (HBA)
 */
void ufshcd_dealloc_host(struct ufs_hba *hba)
{
	scsi_host_put(hba->host);
}
EXPORT_SYMBOL_GPL(ufshcd_dealloc_host);

/**
 * ufshcd_set_dma_mask - Set dma mask based on the controller
 *			 addressing capability
 * @hba: per adapter instance
 *
 * Returns 0 for success, non-zero for failure
 */
static int ufshcd_set_dma_mask(struct ufs_hba *hba)
{
	if (hba->capabilities & MASK_64_ADDRESSING_SUPPORT) {
		if (!dma_set_mask_and_coherent(hba->dev, DMA_BIT_MASK(64)))
			return 0;
	}
	return dma_set_mask_and_coherent(hba->dev, DMA_BIT_MASK(32));
}

/**
 * ufshcd_alloc_host - allocate Host Bus Adapter (HBA)
 * @dev: pointer to device handle
 * @hba_handle: driver private handle
 * Returns 0 on success, non-zero value on failure
 */
int ufshcd_alloc_host(struct device *dev, struct ufs_hba **hba_handle)
{
	struct Scsi_Host *host;
	struct ufs_hba *hba;
	int err = 0;

	if (!dev) {
		dev_err(dev,
		"Invalid memory reference for dev is NULL\n");
		err = -ENODEV;
		goto out_error;
	}

	host = scsi_host_alloc(&ufshcd_driver_template,
				sizeof(struct ufs_hba));
	if (!host) {
		dev_err(dev, "scsi_host_alloc failed\n");
		err = -ENOMEM;
		goto out_error;
	}
	host->nr_maps = HCTX_TYPE_POLL + 1;
	hba = shost_priv(host);
	hba->host = host;
	hba->dev = dev;
	hba->dev_ref_clk_freq = REF_CLK_FREQ_INVAL;
	hba->nop_out_timeout = NOP_OUT_TIMEOUT;
	ufshcd_set_sg_entry_size(hba, sizeof(struct ufshcd_sg_entry));
	INIT_LIST_HEAD(&hba->clk_list_head);
	spin_lock_init(&hba->outstanding_lock);

	*hba_handle = hba;

out_error:
	return err;
}
EXPORT_SYMBOL(ufshcd_alloc_host);

/* This function exists because blk_mq_alloc_tag_set() requires this. */
static blk_status_t ufshcd_queue_tmf(struct blk_mq_hw_ctx *hctx,
				     const struct blk_mq_queue_data *qd)
{
	WARN_ON_ONCE(true);
	return BLK_STS_NOTSUPP;
}

static const struct blk_mq_ops ufshcd_tmf_ops = {
	.queue_rq = ufshcd_queue_tmf,
};

/**
 * ufshcd_init - Driver initialization routine
 * @hba: per-adapter instance
 * @mmio_base: base register address
 * @irq: Interrupt line of device
 * Returns 0 on success, non-zero value on failure
 */
int ufshcd_init(struct ufs_hba *hba, void __iomem *mmio_base, unsigned int irq)
{
	int err;
	struct Scsi_Host *host = hba->host;
	struct device *dev = hba->dev;
	char eh_wq_name[sizeof("ufs_eh_wq_00")];

	/*
	 * dev_set_drvdata() must be called before any callbacks are registered
	 * that use dev_get_drvdata() (frequency scaling, clock scaling, hwmon,
	 * sysfs).
	 */
	dev_set_drvdata(dev, hba);

	if (!mmio_base) {
		dev_err(hba->dev,
		"Invalid memory reference for mmio_base is NULL\n");
		err = -ENODEV;
		goto out_error;
	}

	hba->mmio_base = mmio_base;
	hba->irq = irq;
	hba->vps = &ufs_hba_vps;

	err = ufshcd_hba_init(hba);
	if (err)
		goto out_error;

	/* Read capabilities registers */
	err = ufshcd_hba_capabilities(hba);
	if (err)
		goto out_disable;

	/* Get UFS version supported by the controller */
	hba->ufs_version = ufshcd_get_ufs_version(hba);

	/* Get Interrupt bit mask per version */
	hba->intr_mask = ufshcd_get_intr_mask(hba);

	err = ufshcd_set_dma_mask(hba);
	if (err) {
		dev_err(hba->dev, "set dma mask failed\n");
		goto out_disable;
	}

	/* Allocate memory for host memory space */
	err = ufshcd_memory_alloc(hba);
	if (err) {
		dev_err(hba->dev, "Memory allocation failed\n");
		goto out_disable;
	}

	/* Configure LRB */
	ufshcd_host_memory_configure(hba);

	host->can_queue = hba->nutrs - UFSHCD_NUM_RESERVED;
	host->cmd_per_lun = hba->nutrs - UFSHCD_NUM_RESERVED;
	host->max_id = UFSHCD_MAX_ID;
	host->max_lun = UFS_MAX_LUNS;
	host->max_channel = UFSHCD_MAX_CHANNEL;
	host->unique_id = host->host_no;
	host->max_cmd_len = UFS_CDB_SIZE;

	hba->max_pwr_info.is_valid = false;

	/* Initialize work queues */
	snprintf(eh_wq_name, sizeof(eh_wq_name), "ufs_eh_wq_%d",
		 hba->host->host_no);
	hba->eh_wq = create_singlethread_workqueue(eh_wq_name);
	if (!hba->eh_wq) {
		dev_err(hba->dev, "%s: failed to create eh workqueue\n",
			__func__);
		err = -ENOMEM;
		goto out_disable;
	}
	INIT_WORK(&hba->eh_work, ufshcd_err_handler);
	INIT_WORK(&hba->eeh_work, ufshcd_exception_event_handler);

	sema_init(&hba->host_sem, 1);

	/* Initialize UIC command mutex */
	mutex_init(&hba->uic_cmd_mutex);

	/* Initialize mutex for device management commands */
	mutex_init(&hba->dev_cmd.lock);

	/* Initialize mutex for exception event control */
	mutex_init(&hba->ee_ctrl_mutex);

	init_rwsem(&hba->clk_scaling_lock);

	ufshcd_init_clk_gating(hba);

	ufshcd_init_clk_scaling(hba);

	/*
	 * In order to avoid any spurious interrupt immediately after
	 * registering UFS controller interrupt handler, clear any pending UFS
	 * interrupt status and disable all the UFS interrupts.
	 */
	ufshcd_writel(hba, ufshcd_readl(hba, REG_INTERRUPT_STATUS),
		      REG_INTERRUPT_STATUS);
	ufshcd_writel(hba, 0, REG_INTERRUPT_ENABLE);
	/*
	 * Make sure that UFS interrupts are disabled and any pending interrupt
	 * status is cleared before registering UFS interrupt handler.
	 */
	mb();

	/* IRQ registration */
	err = devm_request_irq(dev, irq, ufshcd_intr, IRQF_SHARED, UFSHCD, hba);
	if (err) {
		dev_err(hba->dev, "request irq failed\n");
		goto out_disable;
	} else {
		hba->is_irq_enabled = true;
	}

	err = scsi_add_host(host, hba->dev);
	if (err) {
		dev_err(hba->dev, "scsi_add_host failed\n");
		goto out_disable;
	}

	hba->tmf_tag_set = (struct blk_mq_tag_set) {
		.nr_hw_queues	= 1,
		.queue_depth	= hba->nutmrs,
		.ops		= &ufshcd_tmf_ops,
		.flags		= BLK_MQ_F_NO_SCHED,
	};
	err = blk_mq_alloc_tag_set(&hba->tmf_tag_set);
	if (err < 0)
		goto out_remove_scsi_host;
	hba->tmf_queue = blk_mq_init_queue(&hba->tmf_tag_set);
	if (IS_ERR(hba->tmf_queue)) {
		err = PTR_ERR(hba->tmf_queue);
		goto free_tmf_tag_set;
	}
	hba->tmf_rqs = devm_kcalloc(hba->dev, hba->nutmrs,
				    sizeof(*hba->tmf_rqs), GFP_KERNEL);
	if (!hba->tmf_rqs) {
		err = -ENOMEM;
		goto free_tmf_queue;
	}

	/* Reset the attached device */
	ufshcd_device_reset(hba);

	ufshcd_init_crypto(hba);

	/* Host controller enable */
	err = ufshcd_hba_enable(hba);
	if (err) {
		dev_err(hba->dev, "Host controller enable failed\n");
		ufshcd_print_evt_hist(hba);
		ufshcd_print_host_state(hba);
		goto free_tmf_queue;
	}

	/*
	 * Set the default power management level for runtime and system PM.
	 * Default power saving mode is to keep UFS link in Hibern8 state
	 * and UFS device in sleep state.
	 */
	hba->rpm_lvl = ufs_get_desired_pm_lvl_for_dev_link_state(
						UFS_SLEEP_PWR_MODE,
						UIC_LINK_HIBERN8_STATE);
	hba->spm_lvl = ufs_get_desired_pm_lvl_for_dev_link_state(
						UFS_SLEEP_PWR_MODE,
						UIC_LINK_HIBERN8_STATE);

	INIT_DELAYED_WORK(&hba->rpm_dev_flush_recheck_work,
			  ufshcd_rpm_dev_flush_recheck_work);

	/* Set the default auto-hiberate idle timer value to 150 ms */
	if (ufshcd_is_auto_hibern8_supported(hba) && !hba->ahit) {
		hba->ahit = FIELD_PREP(UFSHCI_AHIBERN8_TIMER_MASK, 150) |
			    FIELD_PREP(UFSHCI_AHIBERN8_SCALE_MASK, 3);
	}

	/* Hold auto suspend until async scan completes */
	pm_runtime_get_sync(dev);
	atomic_set(&hba->scsi_block_reqs_cnt, 0);
	/*
	 * We are assuming that device wasn't put in sleep/power-down
	 * state exclusively during the boot stage before kernel.
	 * This assumption helps avoid doing link startup twice during
	 * ufshcd_probe_hba().
	 */
	ufshcd_set_ufs_dev_active(hba);

	async_schedule(ufshcd_async_scan, hba);
	ufs_sysfs_add_nodes(hba->dev);

	device_enable_async_suspend(dev);
	return 0;

free_tmf_queue:
	blk_mq_destroy_queue(hba->tmf_queue);
	blk_put_queue(hba->tmf_queue);
free_tmf_tag_set:
	blk_mq_free_tag_set(&hba->tmf_tag_set);
out_remove_scsi_host:
	scsi_remove_host(hba->host);
out_disable:
	hba->is_irq_enabled = false;
	ufshcd_hba_exit(hba);
out_error:
	return err;
}
EXPORT_SYMBOL_GPL(ufshcd_init);

void ufshcd_resume_complete(struct device *dev)
{
	struct ufs_hba *hba = dev_get_drvdata(dev);

	if (hba->complete_put) {
		ufshcd_rpm_put(hba);
		hba->complete_put = false;
	}
}
EXPORT_SYMBOL_GPL(ufshcd_resume_complete);

static bool ufshcd_rpm_ok_for_spm(struct ufs_hba *hba)
{
	struct device *dev = &hba->ufs_device_wlun->sdev_gendev;
	enum ufs_dev_pwr_mode dev_pwr_mode;
	enum uic_link_state link_state;
	unsigned long flags;
	bool res;

	spin_lock_irqsave(&dev->power.lock, flags);
	dev_pwr_mode = ufs_get_pm_lvl_to_dev_pwr_mode(hba->spm_lvl);
	link_state = ufs_get_pm_lvl_to_link_pwr_state(hba->spm_lvl);
	res = pm_runtime_suspended(dev) &&
	      hba->curr_dev_pwr_mode == dev_pwr_mode &&
	      hba->uic_link_state == link_state &&
	      !hba->dev_info.b_rpm_dev_flush_capable;
	spin_unlock_irqrestore(&dev->power.lock, flags);

	return res;
}

int __ufshcd_suspend_prepare(struct device *dev, bool rpm_ok_for_spm)
{
	struct ufs_hba *hba = dev_get_drvdata(dev);
	int ret;

	/*
	 * SCSI assumes that runtime-pm and system-pm for scsi drivers
	 * are same. And it doesn't wake up the device for system-suspend
	 * if it's runtime suspended. But ufs doesn't follow that.
	 * Refer ufshcd_resume_complete()
	 */
	if (hba->ufs_device_wlun) {
		/* Prevent runtime suspend */
		ufshcd_rpm_get_noresume(hba);
		/*
		 * Check if already runtime suspended in same state as system
		 * suspend would be.
		 */
		if (!rpm_ok_for_spm || !ufshcd_rpm_ok_for_spm(hba)) {
			/* RPM state is not ok for SPM, so runtime resume */
			ret = ufshcd_rpm_resume(hba);
			if (ret < 0 && ret != -EACCES) {
				ufshcd_rpm_put(hba);
				return ret;
			}
		}
		hba->complete_put = true;
	}
	return 0;
}
EXPORT_SYMBOL_GPL(__ufshcd_suspend_prepare);

int ufshcd_suspend_prepare(struct device *dev)
{
	return __ufshcd_suspend_prepare(dev, true);
}
EXPORT_SYMBOL_GPL(ufshcd_suspend_prepare);

#ifdef CONFIG_PM_SLEEP
static int ufshcd_wl_poweroff(struct device *dev)
{
	struct scsi_device *sdev = to_scsi_device(dev);
	struct ufs_hba *hba = shost_priv(sdev->host);

	__ufshcd_wl_suspend(hba, UFS_SHUTDOWN_PM);
	return 0;
}
#endif

static int ufshcd_wl_probe(struct device *dev)
{
	struct scsi_device *sdev = to_scsi_device(dev);

	if (!is_device_wlun(sdev))
		return -ENODEV;

	blk_pm_runtime_init(sdev->request_queue, dev);
	pm_runtime_set_autosuspend_delay(dev, 0);
	pm_runtime_allow(dev);

	return  0;
}

static int ufshcd_wl_remove(struct device *dev)
{
	pm_runtime_forbid(dev);
	return 0;
}

static const struct dev_pm_ops ufshcd_wl_pm_ops = {
#ifdef CONFIG_PM_SLEEP
	.suspend = ufshcd_wl_suspend,
	.resume = ufshcd_wl_resume,
	.freeze = ufshcd_wl_suspend,
	.thaw = ufshcd_wl_resume,
	.poweroff = ufshcd_wl_poweroff,
	.restore = ufshcd_wl_resume,
#endif
	SET_RUNTIME_PM_OPS(ufshcd_wl_runtime_suspend, ufshcd_wl_runtime_resume, NULL)
};

/*
 * ufs_dev_wlun_template - describes ufs device wlun
 * ufs-device wlun - used to send pm commands
 * All luns are consumers of ufs-device wlun.
 *
 * Currently, no sd driver is present for wluns.
 * Hence the no specific pm operations are performed.
 * With ufs design, SSU should be sent to ufs-device wlun.
 * Hence register a scsi driver for ufs wluns only.
 */
static struct scsi_driver ufs_dev_wlun_template = {
	.gendrv = {
		.name = "ufs_device_wlun",
		.owner = THIS_MODULE,
		.probe = ufshcd_wl_probe,
		.remove = ufshcd_wl_remove,
		.pm = &ufshcd_wl_pm_ops,
		.shutdown = ufshcd_wl_shutdown,
	},
};

static int __init ufshcd_core_init(void)
{
	int ret;

	ufs_debugfs_init();

	ret = scsi_register_driver(&ufs_dev_wlun_template.gendrv);
	if (ret)
		ufs_debugfs_exit();
	return ret;
}

static void __exit ufshcd_core_exit(void)
{
	ufs_debugfs_exit();
	scsi_unregister_driver(&ufs_dev_wlun_template.gendrv);
}

module_init(ufshcd_core_init);
module_exit(ufshcd_core_exit);

MODULE_AUTHOR("Santosh Yaragnavi <santosh.sy@samsung.com>");
MODULE_AUTHOR("Vinayak Holikatti <h.vinayak@samsung.com>");
MODULE_DESCRIPTION("Generic UFS host controller driver Core");
MODULE_LICENSE("GPL");<|MERGE_RESOLUTION|>--- conflicted
+++ resolved
@@ -2430,11 +2430,7 @@
 
 		if (hba->quirks & UFSHCD_QUIRK_PRDT_BYTE_GRAN)
 			lrbp->utr_descriptor_ptr->prd_table_length =
-<<<<<<< HEAD
-				cpu_to_le16((sg_entries * sizeof(struct ufshcd_sg_entry)));
-=======
-				cpu_to_le16(sg_segments * ufshcd_sg_entry_size(hba));
->>>>>>> ada1e653
+				cpu_to_le16(sg_entries * ufshcd_sg_entry_size(hba));
 		else
 			lrbp->utr_descriptor_ptr->prd_table_length = cpu_to_le16(sg_entries);
 
