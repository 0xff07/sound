/*
 * Copyright (c) 2006 Luc Verhaegen (quirks list)
 * Copyright (c) 2007-2008 Intel Corporation
 *   Jesse Barnes <jesse.barnes@intel.com>
 *
 * DDC probing routines (drm_ddc_read & drm_do_probe_ddc_edid) originally from
 * FB layer.
 *   Copyright (C) 2006 Dennis Munsie <dmunsie@cecropia.com>
 *
 * Permission is hereby granted, free of charge, to any person obtaining a
 * copy of this software and associated documentation files (the "Software"),
 * to deal in the Software without restriction, including without limitation
 * the rights to use, copy, modify, merge, publish, distribute, sub license,
 * and/or sell copies of the Software, and to permit persons to whom the
 * Software is furnished to do so, subject to the following conditions:
 *
 * The above copyright notice and this permission notice (including the
 * next paragraph) shall be included in all copies or substantial portions
 * of the Software.
 *
 * THE SOFTWARE IS PROVIDED "AS IS", WITHOUT WARRANTY OF ANY KIND, EXPRESS OR
 * IMPLIED, INCLUDING BUT NOT LIMITED TO THE WARRANTIES OF MERCHANTABILITY,
 * FITNESS FOR A PARTICULAR PURPOSE AND NON-INFRINGEMENT. IN NO EVENT SHALL
 * THE AUTHORS OR COPYRIGHT HOLDERS BE LIABLE FOR ANY CLAIM, DAMAGES OR OTHER
 * LIABILITY, WHETHER IN AN ACTION OF CONTRACT, TORT OR OTHERWISE, ARISING
 * FROM, OUT OF OR IN CONNECTION WITH THE SOFTWARE OR THE USE OR OTHER
 * DEALINGS IN THE SOFTWARE.
 */
#include <linux/kernel.h>
#include <linux/i2c.h>
#include <linux/i2c-algo-bit.h>
#include "drmP.h"
#include "drm_edid.h"

/*
 * TODO:
 *   - support EDID 1.4 (incl. CE blocks)
 */

/*
 * EDID blocks out in the wild have a variety of bugs, try to collect
 * them here (note that userspace may work around broken monitors first,
 * but fixes should make their way here so that the kernel "just works"
 * on as many displays as possible).
 */

/* First detailed mode wrong, use largest 60Hz mode */
#define EDID_QUIRK_PREFER_LARGE_60		(1 << 0)
/* Reported 135MHz pixel clock is too high, needs adjustment */
#define EDID_QUIRK_135_CLOCK_TOO_HIGH		(1 << 1)
/* Prefer the largest mode at 75 Hz */
#define EDID_QUIRK_PREFER_LARGE_75		(1 << 2)
/* Detail timing is in cm not mm */
#define EDID_QUIRK_DETAILED_IN_CM		(1 << 3)
/* Detailed timing descriptors have bogus size values, so just take the
 * maximum size and use that.
 */
#define EDID_QUIRK_DETAILED_USE_MAXIMUM_SIZE	(1 << 4)
/* Monitor forgot to set the first detailed is preferred bit. */
#define EDID_QUIRK_FIRST_DETAILED_PREFERRED	(1 << 5)
/* use +hsync +vsync for detailed mode */
#define EDID_QUIRK_DETAILED_SYNC_PP		(1 << 6)

static struct edid_quirk {
	char *vendor;
	int product_id;
	u32 quirks;
} edid_quirk_list[] = {
	/* Acer AL1706 */
	{ "ACR", 44358, EDID_QUIRK_PREFER_LARGE_60 },
	/* Acer F51 */
	{ "API", 0x7602, EDID_QUIRK_PREFER_LARGE_60 },
	/* Unknown Acer */
	{ "ACR", 2423, EDID_QUIRK_FIRST_DETAILED_PREFERRED },

	/* Belinea 10 15 55 */
	{ "MAX", 1516, EDID_QUIRK_PREFER_LARGE_60 },
	{ "MAX", 0x77e, EDID_QUIRK_PREFER_LARGE_60 },

	/* Envision Peripherals, Inc. EN-7100e */
	{ "EPI", 59264, EDID_QUIRK_135_CLOCK_TOO_HIGH },

	/* Funai Electronics PM36B */
	{ "FCM", 13600, EDID_QUIRK_PREFER_LARGE_75 |
	  EDID_QUIRK_DETAILED_IN_CM },

	/* LG Philips LCD LP154W01-A5 */
	{ "LPL", 0, EDID_QUIRK_DETAILED_USE_MAXIMUM_SIZE },
	{ "LPL", 0x2a00, EDID_QUIRK_DETAILED_USE_MAXIMUM_SIZE },

	/* Philips 107p5 CRT */
	{ "PHL", 57364, EDID_QUIRK_FIRST_DETAILED_PREFERRED },

	/* Proview AY765C */
	{ "PTS", 765, EDID_QUIRK_FIRST_DETAILED_PREFERRED },

	/* Samsung SyncMaster 205BW.  Note: irony */
	{ "SAM", 541, EDID_QUIRK_DETAILED_SYNC_PP },
	/* Samsung SyncMaster 22[5-6]BW */
	{ "SAM", 596, EDID_QUIRK_PREFER_LARGE_60 },
	{ "SAM", 638, EDID_QUIRK_PREFER_LARGE_60 },
};


/* Valid EDID header has these bytes */
static u8 edid_header[] = { 0x00, 0xff, 0xff, 0xff, 0xff, 0xff, 0xff, 0x00 };

/**
 * edid_is_valid - sanity check EDID data
 * @edid: EDID data
 *
 * Sanity check the EDID block by looking at the header, the version number
 * and the checksum.  Return 0 if the EDID doesn't check out, or 1 if it's
 * valid.
 */
static bool edid_is_valid(struct edid *edid)
{
	int i;
	u8 csum = 0;
	u8 *raw_edid = (u8 *)edid;

	if (memcmp(edid->header, edid_header, sizeof(edid_header)))
		goto bad;
	if (edid->version != 1) {
		DRM_ERROR("EDID has major version %d, instead of 1\n", edid->version);
		goto bad;
	}
	if (edid->revision > 4)
		DRM_DEBUG("EDID minor > 4, assuming backward compatibility\n");

	for (i = 0; i < EDID_LENGTH; i++)
		csum += raw_edid[i];
	if (csum) {
		DRM_ERROR("EDID checksum is invalid, remainder is %d\n", csum);
		goto bad;
	}

	return 1;

bad:
	if (raw_edid) {
		DRM_ERROR("Raw EDID:\n");
		print_hex_dump_bytes(KERN_ERR, DUMP_PREFIX_NONE, raw_edid, EDID_LENGTH);
		printk("\n");
	}
	return 0;
}

/**
 * edid_vendor - match a string against EDID's obfuscated vendor field
 * @edid: EDID to match
 * @vendor: vendor string
 *
 * Returns true if @vendor is in @edid, false otherwise
 */
static bool edid_vendor(struct edid *edid, char *vendor)
{
	char edid_vendor[3];

	edid_vendor[0] = ((edid->mfg_id[0] & 0x7c) >> 2) + '@';
	edid_vendor[1] = (((edid->mfg_id[0] & 0x3) << 3) |
			  ((edid->mfg_id[1] & 0xe0) >> 5)) + '@';
	edid_vendor[2] = (edid->mfg_id[1] & 0x1f) + '@';

	return !strncmp(edid_vendor, vendor, 3);
}

/**
 * edid_get_quirks - return quirk flags for a given EDID
 * @edid: EDID to process
 *
 * This tells subsequent routines what fixes they need to apply.
 */
static u32 edid_get_quirks(struct edid *edid)
{
	struct edid_quirk *quirk;
	int i;

	for (i = 0; i < ARRAY_SIZE(edid_quirk_list); i++) {
		quirk = &edid_quirk_list[i];

		if (edid_vendor(edid, quirk->vendor) &&
		    (EDID_PRODUCT_ID(edid) == quirk->product_id))
			return quirk->quirks;
	}

	return 0;
}

#define MODE_SIZE(m) ((m)->hdisplay * (m)->vdisplay)
#define MODE_REFRESH_DIFF(m,r) (abs((m)->vrefresh - target_refresh))


/**
 * edid_fixup_preferred - set preferred modes based on quirk list
 * @connector: has mode list to fix up
 * @quirks: quirks list
 *
 * Walk the mode list for @connector, clearing the preferred status
 * on existing modes and setting it anew for the right mode ala @quirks.
 */
static void edid_fixup_preferred(struct drm_connector *connector,
				 u32 quirks)
{
	struct drm_display_mode *t, *cur_mode, *preferred_mode;
	int target_refresh = 0;

	if (list_empty(&connector->probed_modes))
		return;

	if (quirks & EDID_QUIRK_PREFER_LARGE_60)
		target_refresh = 60;
	if (quirks & EDID_QUIRK_PREFER_LARGE_75)
		target_refresh = 75;

	preferred_mode = list_first_entry(&connector->probed_modes,
					  struct drm_display_mode, head);

	list_for_each_entry_safe(cur_mode, t, &connector->probed_modes, head) {
		cur_mode->type &= ~DRM_MODE_TYPE_PREFERRED;

		if (cur_mode == preferred_mode)
			continue;

		/* Largest mode is preferred */
		if (MODE_SIZE(cur_mode) > MODE_SIZE(preferred_mode))
			preferred_mode = cur_mode;

		/* At a given size, try to get closest to target refresh */
		if ((MODE_SIZE(cur_mode) == MODE_SIZE(preferred_mode)) &&
		    MODE_REFRESH_DIFF(cur_mode, target_refresh) <
		    MODE_REFRESH_DIFF(preferred_mode, target_refresh)) {
			preferred_mode = cur_mode;
		}
	}

	preferred_mode->type |= DRM_MODE_TYPE_PREFERRED;
}

/**
 * drm_mode_std - convert standard mode info (width, height, refresh) into mode
 * @t: standard timing params
 *
 * Take the standard timing params (in this case width, aspect, and refresh)
 * and convert them into a real mode using CVT.
 *
 * Punts for now, but should eventually use the FB layer's CVT based mode
 * generation code.
 */
struct drm_display_mode *drm_mode_std(struct drm_device *dev,
				      struct std_timing *t)
{
	struct drm_display_mode *mode;
	int hsize = t->hsize * 8 + 248, vsize;
	unsigned aspect_ratio = (t->vfreq_aspect & EDID_TIMING_ASPECT_MASK)
		>> EDID_TIMING_ASPECT_SHIFT;

	mode = drm_mode_create(dev);
	if (!mode)
		return NULL;

	if (aspect_ratio == 0)
		vsize = (hsize * 10) / 16;
	else if (aspect_ratio == 1)
		vsize = (hsize * 3) / 4;
	else if (aspect_ratio == 2)
		vsize = (hsize * 4) / 5;
	else
		vsize = (hsize * 9) / 16;

	drm_mode_set_name(mode);

	return mode;
}

/**
 * drm_mode_detailed - create a new mode from an EDID detailed timing section
 * @dev: DRM device (needed to create new mode)
 * @edid: EDID block
 * @timing: EDID detailed timing info
 * @quirks: quirks to apply
 *
 * An EDID detailed timing block contains enough info for us to create and
 * return a new struct drm_display_mode.
 */
static struct drm_display_mode *drm_mode_detailed(struct drm_device *dev,
						  struct edid *edid,
						  struct detailed_timing *timing,
						  u32 quirks)
{
	struct drm_display_mode *mode;
	struct detailed_pixel_timing *pt = &timing->data.pixel_data;
	unsigned hactive = (pt->hactive_hblank_hi & 0xf0) << 4 | pt->hactive_lo;
	unsigned vactive = (pt->vactive_vblank_hi & 0xf0) << 4 | pt->vactive_lo;
	unsigned hblank = (pt->hactive_hblank_hi & 0xf) << 8 | pt->hblank_lo;
	unsigned vblank = (pt->vactive_vblank_hi & 0xf) << 8 | pt->vblank_lo;
	unsigned hsync_offset = (pt->hsync_vsync_offset_pulse_width_hi & 0x3) << 8 | pt->hsync_offset_lo;
	unsigned hsync_pulse_width = (pt->hsync_vsync_offset_pulse_width_hi & 0xc) << 6 | pt->hsync_pulse_width_lo;
	unsigned vsync_offset = (pt->hsync_vsync_offset_pulse_width_hi & 0x30) | (pt->vsync_offset_pulse_width_lo & 0xf);
	unsigned vsync_pulse_width = (pt->hsync_vsync_offset_pulse_width_hi & 0xc0) >> 2 | pt->vsync_offset_pulse_width_lo >> 4;

	/* ignore tiny modes */
	if (hactive < 64 || vactive < 64)
		return NULL;

<<<<<<< HEAD
	/* ignore tiny modes */
	if (((pt->hactive_hi << 8) | pt->hactive_lo) < 64 ||
	    ((pt->vactive_hi << 8) | pt->hactive_lo) < 64)
		return NULL;

	if (pt->stereo) {
=======
	if (pt->misc & DRM_EDID_PT_STEREO) {
>>>>>>> 533ac12e
		printk(KERN_WARNING "stereo mode not supported\n");
		return NULL;
	}
	if (!(pt->misc & DRM_EDID_PT_SEPARATE_SYNC)) {
		printk(KERN_WARNING "integrated sync not supported\n");
		return NULL;
	}

	mode = drm_mode_create(dev);
	if (!mode)
		return NULL;

	mode->type = DRM_MODE_TYPE_DRIVER;

	if (quirks & EDID_QUIRK_135_CLOCK_TOO_HIGH)
		timing->pixel_clock = cpu_to_le16(1088);

	mode->clock = le16_to_cpu(timing->pixel_clock) * 10;

	mode->hdisplay = hactive;
	mode->hsync_start = mode->hdisplay + hsync_offset;
	mode->hsync_end = mode->hsync_start + hsync_pulse_width;
	mode->htotal = mode->hdisplay + hblank;

	mode->vdisplay = vactive;
	mode->vsync_start = mode->vdisplay + vsync_offset;
	mode->vsync_end = mode->vsync_start + vsync_pulse_width;
	mode->vtotal = mode->vdisplay + vblank;

	drm_mode_set_name(mode);

	if (pt->misc & DRM_EDID_PT_INTERLACED)
		mode->flags |= DRM_MODE_FLAG_INTERLACE;

	if (quirks & EDID_QUIRK_DETAILED_SYNC_PP) {
		pt->misc |= DRM_EDID_PT_HSYNC_POSITIVE | DRM_EDID_PT_VSYNC_POSITIVE;
	}

	mode->flags |= (pt->misc & DRM_EDID_PT_HSYNC_POSITIVE) ?
		DRM_MODE_FLAG_PHSYNC : DRM_MODE_FLAG_NHSYNC;
	mode->flags |= (pt->misc & DRM_EDID_PT_VSYNC_POSITIVE) ?
		DRM_MODE_FLAG_PVSYNC : DRM_MODE_FLAG_NVSYNC;

	mode->width_mm = pt->width_mm_lo | (pt->width_height_mm_hi & 0xf) << 8;
	mode->height_mm = pt->height_mm_lo | (pt->width_height_mm_hi & 0xf0) << 4;

	if (quirks & EDID_QUIRK_DETAILED_IN_CM) {
		mode->width_mm *= 10;
		mode->height_mm *= 10;
	}

	if (quirks & EDID_QUIRK_DETAILED_USE_MAXIMUM_SIZE) {
		mode->width_mm = edid->width_cm * 10;
		mode->height_mm = edid->height_cm * 10;
	}

	return mode;
}

/*
 * Detailed mode info for the EDID "established modes" data to use.
 */
static struct drm_display_mode edid_est_modes[] = {
	{ DRM_MODE("800x600", DRM_MODE_TYPE_DRIVER, 40000, 800, 840,
		   968, 1056, 0, 600, 601, 605, 628, 0,
		   DRM_MODE_FLAG_PHSYNC | DRM_MODE_FLAG_PVSYNC) }, /* 800x600@60Hz */
	{ DRM_MODE("800x600", DRM_MODE_TYPE_DRIVER, 36000, 800, 824,
		   896, 1024, 0, 600, 601, 603,  625, 0,
		   DRM_MODE_FLAG_PHSYNC | DRM_MODE_FLAG_PVSYNC) }, /* 800x600@56Hz */
	{ DRM_MODE("640x480", DRM_MODE_TYPE_DRIVER, 31500, 640, 656,
		   720, 840, 0, 480, 481, 484, 500, 0,
		   DRM_MODE_FLAG_NHSYNC | DRM_MODE_FLAG_NVSYNC) }, /* 640x480@75Hz */
	{ DRM_MODE("640x480", DRM_MODE_TYPE_DRIVER, 31500, 640, 664,
		   704,  832, 0, 480, 489, 491, 520, 0,
		   DRM_MODE_FLAG_NHSYNC | DRM_MODE_FLAG_NVSYNC) }, /* 640x480@72Hz */
	{ DRM_MODE("640x480", DRM_MODE_TYPE_DRIVER, 30240, 640, 704,
		   768,  864, 0, 480, 483, 486, 525, 0,
		   DRM_MODE_FLAG_NHSYNC | DRM_MODE_FLAG_NVSYNC) }, /* 640x480@67Hz */
	{ DRM_MODE("640x480", DRM_MODE_TYPE_DRIVER, 25200, 640, 656,
		   752, 800, 0, 480, 490, 492, 525, 0,
		   DRM_MODE_FLAG_NHSYNC | DRM_MODE_FLAG_NVSYNC) }, /* 640x480@60Hz */
	{ DRM_MODE("720x400", DRM_MODE_TYPE_DRIVER, 35500, 720, 738,
		   846, 900, 0, 400, 421, 423,  449, 0,
		   DRM_MODE_FLAG_NHSYNC | DRM_MODE_FLAG_NVSYNC) }, /* 720x400@88Hz */
	{ DRM_MODE("720x400", DRM_MODE_TYPE_DRIVER, 28320, 720, 738,
		   846,  900, 0, 400, 412, 414, 449, 0,
		   DRM_MODE_FLAG_NHSYNC | DRM_MODE_FLAG_PVSYNC) }, /* 720x400@70Hz */
	{ DRM_MODE("1280x1024", DRM_MODE_TYPE_DRIVER, 135000, 1280, 1296,
		   1440, 1688, 0, 1024, 1025, 1028, 1066, 0,
		   DRM_MODE_FLAG_PHSYNC | DRM_MODE_FLAG_PVSYNC) }, /* 1280x1024@75Hz */
	{ DRM_MODE("1024x768", DRM_MODE_TYPE_DRIVER, 78800, 1024, 1040,
		   1136, 1312, 0,  768, 769, 772, 800, 0,
		   DRM_MODE_FLAG_PHSYNC | DRM_MODE_FLAG_PVSYNC) }, /* 1024x768@75Hz */
	{ DRM_MODE("1024x768", DRM_MODE_TYPE_DRIVER, 75000, 1024, 1048,
		   1184, 1328, 0,  768, 771, 777, 806, 0,
		   DRM_MODE_FLAG_NHSYNC | DRM_MODE_FLAG_NVSYNC) }, /* 1024x768@70Hz */
	{ DRM_MODE("1024x768", DRM_MODE_TYPE_DRIVER, 65000, 1024, 1048,
		   1184, 1344, 0,  768, 771, 777, 806, 0,
		   DRM_MODE_FLAG_NHSYNC | DRM_MODE_FLAG_NVSYNC) }, /* 1024x768@60Hz */
	{ DRM_MODE("1024x768", DRM_MODE_TYPE_DRIVER,44900, 1024, 1032,
		   1208, 1264, 0, 768, 768, 776, 817, 0,
		   DRM_MODE_FLAG_PHSYNC | DRM_MODE_FLAG_PVSYNC | DRM_MODE_FLAG_INTERLACE) }, /* 1024x768@43Hz */
	{ DRM_MODE("832x624", DRM_MODE_TYPE_DRIVER, 57284, 832, 864,
		   928, 1152, 0, 624, 625, 628, 667, 0,
		   DRM_MODE_FLAG_NHSYNC | DRM_MODE_FLAG_NVSYNC) }, /* 832x624@75Hz */
	{ DRM_MODE("800x600", DRM_MODE_TYPE_DRIVER, 49500, 800, 816,
		   896, 1056, 0, 600, 601, 604,  625, 0,
		   DRM_MODE_FLAG_PHSYNC | DRM_MODE_FLAG_PVSYNC) }, /* 800x600@75Hz */
	{ DRM_MODE("800x600", DRM_MODE_TYPE_DRIVER, 50000, 800, 856,
		   976, 1040, 0, 600, 637, 643, 666, 0,
		   DRM_MODE_FLAG_PHSYNC | DRM_MODE_FLAG_PVSYNC) }, /* 800x600@72Hz */
	{ DRM_MODE("1152x864", DRM_MODE_TYPE_DRIVER, 108000, 1152, 1216,
		   1344, 1600, 0,  864, 865, 868, 900, 0,
		   DRM_MODE_FLAG_PHSYNC | DRM_MODE_FLAG_PVSYNC) }, /* 1152x864@75Hz */
};

#define EDID_EST_TIMINGS 16
#define EDID_STD_TIMINGS 8
#define EDID_DETAILED_TIMINGS 4

/**
 * add_established_modes - get est. modes from EDID and add them
 * @edid: EDID block to scan
 *
 * Each EDID block contains a bitmap of the supported "established modes" list
 * (defined above).  Tease them out and add them to the global modes list.
 */
static int add_established_modes(struct drm_connector *connector, struct edid *edid)
{
	struct drm_device *dev = connector->dev;
	unsigned long est_bits = edid->established_timings.t1 |
		(edid->established_timings.t2 << 8) |
		((edid->established_timings.mfg_rsvd & 0x80) << 9);
	int i, modes = 0;

	for (i = 0; i <= EDID_EST_TIMINGS; i++)
		if (est_bits & (1<<i)) {
			struct drm_display_mode *newmode;
			newmode = drm_mode_duplicate(dev, &edid_est_modes[i]);
			if (newmode) {
				drm_mode_probed_add(connector, newmode);
				modes++;
			}
		}

	return modes;
}

/**
 * add_standard_modes - get std. modes from EDID and add them
 * @edid: EDID block to scan
 *
 * Standard modes can be calculated using the CVT standard.  Grab them from
 * @edid, calculate them, and add them to the list.
 */
static int add_standard_modes(struct drm_connector *connector, struct edid *edid)
{
	struct drm_device *dev = connector->dev;
	int i, modes = 0;

	for (i = 0; i < EDID_STD_TIMINGS; i++) {
		struct std_timing *t = &edid->standard_timings[i];
		struct drm_display_mode *newmode;

		/* If std timings bytes are 1, 1 it's empty */
		if (t->hsize == 1 && t->vfreq_aspect == 1)
			continue;

		newmode = drm_mode_std(dev, &edid->standard_timings[i]);
		if (newmode) {
			drm_mode_probed_add(connector, newmode);
			modes++;
		}
	}

	return modes;
}

/**
 * add_detailed_modes - get detailed mode info from EDID data
 * @connector: attached connector
 * @edid: EDID block to scan
 * @quirks: quirks to apply
 *
 * Some of the detailed timing sections may contain mode information.  Grab
 * it and add it to the list.
 */
static int add_detailed_info(struct drm_connector *connector,
			     struct edid *edid, u32 quirks)
{
	struct drm_device *dev = connector->dev;
	int i, j, modes = 0;

	for (i = 0; i < EDID_DETAILED_TIMINGS; i++) {
		struct detailed_timing *timing = &edid->detailed_timings[i];
		struct detailed_non_pixel *data = &timing->data.other_data;
		struct drm_display_mode *newmode;

		/* EDID up to and including 1.2 may put monitor info here */
		if (edid->version == 1 && edid->revision < 3)
			continue;

		/* Detailed mode timing */
		if (timing->pixel_clock) {
			newmode = drm_mode_detailed(dev, edid, timing, quirks);
			if (!newmode)
				continue;

			/* First detailed mode is preferred */
			if (i == 0 && (edid->features & DRM_EDID_FEATURE_PREFERRED_TIMING))
				newmode->type |= DRM_MODE_TYPE_PREFERRED;
			drm_mode_probed_add(connector, newmode);

			modes++;
			continue;
		}

		/* Other timing or info */
		switch (data->type) {
		case EDID_DETAIL_MONITOR_SERIAL:
			break;
		case EDID_DETAIL_MONITOR_STRING:
			break;
		case EDID_DETAIL_MONITOR_RANGE:
			/* Get monitor range data */
			break;
		case EDID_DETAIL_MONITOR_NAME:
			break;
		case EDID_DETAIL_MONITOR_CPDATA:
			break;
		case EDID_DETAIL_STD_MODES:
			/* Five modes per detailed section */
			for (j = 0; j < 5; i++) {
				struct std_timing *std;
				struct drm_display_mode *newmode;

				std = &data->data.timings[j];
				newmode = drm_mode_std(dev, std);
				if (newmode) {
					drm_mode_probed_add(connector, newmode);
					modes++;
				}
			}
			break;
		default:
			break;
		}
	}

	return modes;
}

#define DDC_ADDR 0x50
/**
 * Get EDID information via I2C.
 *
 * \param adapter : i2c device adaptor
 * \param buf     : EDID data buffer to be filled
 * \param len     : EDID data buffer length
 * \return 0 on success or -1 on failure.
 *
 * Try to fetch EDID information by calling i2c driver function.
 */
int drm_do_probe_ddc_edid(struct i2c_adapter *adapter,
			  unsigned char *buf, int len)
{
	unsigned char start = 0x0;
	struct i2c_msg msgs[] = {
		{
			.addr	= DDC_ADDR,
			.flags	= 0,
			.len	= 1,
			.buf	= &start,
		}, {
			.addr	= DDC_ADDR,
			.flags	= I2C_M_RD,
			.len	= len,
			.buf	= buf,
		}
	};

	if (i2c_transfer(adapter, msgs, 2) == 2)
		return 0;

	dev_info(&adapter->dev, "unable to read EDID block.\n");
	return -1;
}
EXPORT_SYMBOL(drm_do_probe_ddc_edid);

static int drm_ddc_read_edid(struct drm_connector *connector,
			     struct i2c_adapter *adapter,
			     char *buf, int len)
{
	int ret;

	ret = drm_do_probe_ddc_edid(adapter, buf, len);
	if (ret != 0) {
		dev_info(&connector->dev->pdev->dev, "%s: no EDID data\n",
			 drm_get_connector_name(connector));
		goto end;
	}
	if (!edid_is_valid((struct edid *)buf)) {
		dev_warn(&connector->dev->pdev->dev, "%s: EDID invalid.\n",
			 drm_get_connector_name(connector));
		ret = -1;
	}
end:
	return ret;
}

#define MAX_EDID_EXT_NUM 4
/**
 * drm_get_edid - get EDID data, if available
 * @connector: connector we're probing
 * @adapter: i2c adapter to use for DDC
 *
 * Poke the given connector's i2c channel to grab EDID data if possible.
 *
 * Return edid data or NULL if we couldn't find any.
 */
struct edid *drm_get_edid(struct drm_connector *connector,
			  struct i2c_adapter *adapter)
{
	int ret;
	struct edid *edid;

	edid = kmalloc(EDID_LENGTH * (MAX_EDID_EXT_NUM + 1),
		       GFP_KERNEL);
	if (edid == NULL) {
		dev_warn(&connector->dev->pdev->dev,
			 "Failed to allocate EDID\n");
		goto end;
	}

	/* Read first EDID block */
	ret = drm_ddc_read_edid(connector, adapter,
				(unsigned char *)edid, EDID_LENGTH);
	if (ret != 0)
		goto clean_up;

	/* There are EDID extensions to be read */
	if (edid->extensions != 0) {
		int edid_ext_num = edid->extensions;

		if (edid_ext_num > MAX_EDID_EXT_NUM) {
			dev_warn(&connector->dev->pdev->dev,
				 "The number of extension(%d) is "
				 "over max (%d), actually read number (%d)\n",
				 edid_ext_num, MAX_EDID_EXT_NUM,
				 MAX_EDID_EXT_NUM);
			/* Reset EDID extension number to be read */
			edid_ext_num = MAX_EDID_EXT_NUM;
		}
		/* Read EDID including extensions too */
		ret = drm_ddc_read_edid(connector, adapter, (char *)edid,
					EDID_LENGTH * (edid_ext_num + 1));
		if (ret != 0)
			goto clean_up;

	}

	connector->display_info.raw_edid = (char *)edid;
	goto end;

clean_up:
	kfree(edid);
	edid = NULL;
end:
	return edid;

}
EXPORT_SYMBOL(drm_get_edid);

#define HDMI_IDENTIFIER 0x000C03
#define VENDOR_BLOCK    0x03
/**
 * drm_detect_hdmi_monitor - detect whether monitor is hdmi.
 * @edid: monitor EDID information
 *
 * Parse the CEA extension according to CEA-861-B.
 * Return true if HDMI, false if not or unknown.
 */
bool drm_detect_hdmi_monitor(struct edid *edid)
{
	char *edid_ext = NULL;
	int i, hdmi_id, edid_ext_num;
	int start_offset, end_offset;
	bool is_hdmi = false;

	/* No EDID or EDID extensions */
	if (edid == NULL || edid->extensions == 0)
		goto end;

	/* Chose real EDID extension number */
	edid_ext_num = edid->extensions > MAX_EDID_EXT_NUM ?
		       MAX_EDID_EXT_NUM : edid->extensions;

	/* Find CEA extension */
	for (i = 0; i < edid_ext_num; i++) {
		edid_ext = (char *)edid + EDID_LENGTH * (i + 1);
		/* This block is CEA extension */
		if (edid_ext[0] == 0x02)
			break;
	}

	if (i == edid_ext_num)
		goto end;

	/* Data block offset in CEA extension block */
	start_offset = 4;
	end_offset = edid_ext[2];

	/*
	 * Because HDMI identifier is in Vendor Specific Block,
	 * search it from all data blocks of CEA extension.
	 */
	for (i = start_offset; i < end_offset;
		/* Increased by data block len */
		i += ((edid_ext[i] & 0x1f) + 1)) {
		/* Find vendor specific block */
		if ((edid_ext[i] >> 5) == VENDOR_BLOCK) {
			hdmi_id = edid_ext[i + 1] | (edid_ext[i + 2] << 8) |
				  edid_ext[i + 3] << 16;
			/* Find HDMI identifier */
			if (hdmi_id == HDMI_IDENTIFIER)
				is_hdmi = true;
			break;
		}
	}

end:
	return is_hdmi;
}
EXPORT_SYMBOL(drm_detect_hdmi_monitor);

/**
 * drm_add_edid_modes - add modes from EDID data, if available
 * @connector: connector we're probing
 * @edid: edid data
 *
 * Add the specified modes to the connector's mode list.
 *
 * Return number of modes added or 0 if we couldn't find any.
 */
int drm_add_edid_modes(struct drm_connector *connector, struct edid *edid)
{
	int num_modes = 0;
	u32 quirks;

	if (edid == NULL) {
		return 0;
	}
	if (!edid_is_valid(edid)) {
		dev_warn(&connector->dev->pdev->dev, "%s: EDID invalid.\n",
			 drm_get_connector_name(connector));
		return 0;
	}

	quirks = edid_get_quirks(edid);

	num_modes += add_established_modes(connector, edid);
	num_modes += add_standard_modes(connector, edid);
	num_modes += add_detailed_info(connector, edid, quirks);

	if (quirks & (EDID_QUIRK_PREFER_LARGE_60 | EDID_QUIRK_PREFER_LARGE_75))
		edid_fixup_preferred(connector, quirks);

	connector->display_info.serration_vsync = (edid->input & DRM_EDID_INPUT_SERRATION_VSYNC) ? 1 : 0;
	connector->display_info.sync_on_green = (edid->input & DRM_EDID_INPUT_SYNC_ON_GREEN) ? 1 : 0;
	connector->display_info.composite_sync = (edid->input & DRM_EDID_INPUT_COMPOSITE_SYNC) ? 1 : 0;
	connector->display_info.separate_syncs = (edid->input & DRM_EDID_INPUT_SEPARATE_SYNCS) ? 1 : 0;
	connector->display_info.blank_to_black = (edid->input & DRM_EDID_INPUT_BLANK_TO_BLACK) ? 1 : 0;
	connector->display_info.video_level = (edid->input & DRM_EDID_INPUT_VIDEO_LEVEL) >> 5;
	connector->display_info.digital = (edid->input & DRM_EDID_INPUT_DIGITAL) ? 1 : 0;
	connector->display_info.width_mm = edid->width_cm * 10;
	connector->display_info.height_mm = edid->height_cm * 10;
	connector->display_info.gamma = edid->gamma;
	connector->display_info.gtf_supported = (edid->features & DRM_EDID_FEATURE_DEFAULT_GTF) ? 1 : 0;
	connector->display_info.standard_color = (edid->features & DRM_EDID_FEATURE_STANDARD_COLOR) ? 1 : 0;
	connector->display_info.display_type = (edid->features & DRM_EDID_FEATURE_DISPLAY_TYPE) >> 3;
	connector->display_info.active_off_supported = (edid->features & DRM_EDID_FEATURE_PM_ACTIVE_OFF) ? 1 : 0;
	connector->display_info.suspend_supported = (edid->features & DRM_EDID_FEATURE_PM_SUSPEND) ? 1 : 0;
	connector->display_info.standby_supported = (edid->features & DRM_EDID_FEATURE_PM_STANDBY) ? 1 : 0;
	connector->display_info.gamma = edid->gamma;

	return num_modes;
}
EXPORT_SYMBOL(drm_add_edid_modes);<|MERGE_RESOLUTION|>--- conflicted
+++ resolved
@@ -303,16 +303,7 @@
 	if (hactive < 64 || vactive < 64)
 		return NULL;
 
-<<<<<<< HEAD
-	/* ignore tiny modes */
-	if (((pt->hactive_hi << 8) | pt->hactive_lo) < 64 ||
-	    ((pt->vactive_hi << 8) | pt->hactive_lo) < 64)
-		return NULL;
-
-	if (pt->stereo) {
-=======
 	if (pt->misc & DRM_EDID_PT_STEREO) {
->>>>>>> 533ac12e
 		printk(KERN_WARNING "stereo mode not supported\n");
 		return NULL;
 	}
