--- conflicted
+++ resolved
@@ -2185,11 +2185,7 @@
 	}
 }
 
-<<<<<<< HEAD
-static int framebuffer_check(struct drm_mode_fb_cmd2 *r)
-=======
 static int framebuffer_check(const struct drm_mode_fb_cmd2 *r)
->>>>>>> f8f5701b
 {
 	int ret, hsub, vsub, num_planes, i;
 
@@ -3130,11 +3126,7 @@
 EXPORT_SYMBOL(drm_mode_connector_update_edid_property);
 
 static bool drm_property_change_is_valid(struct drm_property *property,
-<<<<<<< HEAD
-					 __u64 value)
-=======
 					 uint64_t value)
->>>>>>> f8f5701b
 {
 	if (property->flags & DRM_MODE_PROP_IMMUTABLE)
 		return false;
@@ -3144,11 +3136,7 @@
 		return true;
 	} else if (property->flags & DRM_MODE_PROP_BITMASK) {
 		int i;
-<<<<<<< HEAD
-		__u64 valid_mask = 0;
-=======
 		uint64_t valid_mask = 0;
->>>>>>> f8f5701b
 		for (i = 0; i < property->num_values; i++)
 			valid_mask |= (1ULL << property->values[i]);
 		return !(value & ~valid_mask);
