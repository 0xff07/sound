--- conflicted
+++ resolved
@@ -41,73 +41,6 @@
 
 static int ttm_tt_swapin(struct ttm_tt *ttm);
 
-<<<<<<< HEAD
-#if defined(CONFIG_X86)
-static void ttm_tt_clflush_page(struct page *page)
-{
-	uint8_t *page_virtual;
-	unsigned int i;
-
-	if (unlikely(page == NULL))
-		return;
-
-	page_virtual = kmap_atomic(page, KM_USER0);
-
-	for (i = 0; i < PAGE_SIZE; i += boot_cpu_data.x86_clflush_size)
-		clflush(page_virtual + i);
-
-	kunmap_atomic(page_virtual, KM_USER0);
-}
-
-static void ttm_tt_cache_flush_clflush(struct page *pages[],
-				       unsigned long num_pages)
-{
-	unsigned long i;
-
-	mb();
-	for (i = 0; i < num_pages; ++i)
-		ttm_tt_clflush_page(*pages++);
-	mb();
-}
-#elif !defined(__powerpc__)
-static void ttm_tt_ipi_handler(void *null)
-{
-	;
-}
-#endif
-
-void ttm_tt_cache_flush(struct page *pages[], unsigned long num_pages)
-{
-
-#if defined(CONFIG_X86)
-	if (cpu_has_clflush) {
-		ttm_tt_cache_flush_clflush(pages, num_pages);
-		return;
-	}
-#elif defined(__powerpc__)
-	unsigned long i;
-
-	for (i = 0; i < num_pages; ++i) {
-		struct page *page = pages[i];
-		void *page_virtual;
-
-		if (unlikely(page == NULL))
-			continue;
-
-		page_virtual = kmap_atomic(page, KM_USER0);
-		flush_dcache_range((unsigned long) page_virtual,
-				   (unsigned long) page_virtual + PAGE_SIZE);
-		kunmap_atomic(page_virtual, KM_USER0);
-	}
-#else
-	if (on_each_cpu(ttm_tt_ipi_handler, NULL, 1) != 0)
-		printk(KERN_ERR TTM_PFX
-		       "Timed out waiting for drm cache flush.\n");
-#endif
-}
-
-=======
->>>>>>> 94a8d5ca
 /**
  * Allocates storage for pointers to the pages that back the ttm.
  *
@@ -145,21 +78,12 @@
 
 	if (page_flags & TTM_PAGE_FLAG_ZERO_ALLOC)
 		gfp_flags |= __GFP_ZERO;
-<<<<<<< HEAD
 
 	if (page_flags & TTM_PAGE_FLAG_DMA32)
 		gfp_flags |= __GFP_DMA32;
 	else
 		gfp_flags |= __GFP_HIGHMEM;
 
-=======
-
-	if (page_flags & TTM_PAGE_FLAG_DMA32)
-		gfp_flags |= __GFP_DMA32;
-	else
-		gfp_flags |= __GFP_HIGHMEM;
-
->>>>>>> 94a8d5ca
 	return alloc_page(gfp_flags);
 }
 
