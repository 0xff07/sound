/*
 * Copyright (C) 2007 Ben Skeggs.
 * All Rights Reserved.
 *
 * Permission is hereby granted, free of charge, to any person obtaining
 * a copy of this software and associated documentation files (the
 * "Software"), to deal in the Software without restriction, including
 * without limitation the rights to use, copy, modify, merge, publish,
 * distribute, sublicense, and/or sell copies of the Software, and to
 * permit persons to whom the Software is furnished to do so, subject to
 * the following conditions:
 *
 * The above copyright notice and this permission notice (including the
 * next paragraph) shall be included in all copies or substantial
 * portions of the Software.
 *
 * THE SOFTWARE IS PROVIDED "AS IS", WITHOUT WARRANTY OF ANY KIND,
 * EXPRESS OR IMPLIED, INCLUDING BUT NOT LIMITED TO THE WARRANTIES OF
 * MERCHANTABILITY, FITNESS FOR A PARTICULAR PURPOSE AND NONINFRINGEMENT.
 * IN NO EVENT SHALL THE COPYRIGHT OWNER(S) AND/OR ITS SUPPLIERS BE
 * LIABLE FOR ANY CLAIM, DAMAGES OR OTHER LIABILITY, WHETHER IN AN ACTION
 * OF CONTRACT, TORT OR OTHERWISE, ARISING FROM, OUT OF OR IN CONNECTION
 * WITH THE SOFTWARE OR THE USE OR OTHER DEALINGS IN THE SOFTWARE.
 *
 */

#include "drmP.h"
#include "drm.h"
#include "nouveau_drv.h"

MODULE_FIRMWARE("nouveau/nv50.ctxprog");
MODULE_FIRMWARE("nouveau/nv50.ctxvals");
MODULE_FIRMWARE("nouveau/nv84.ctxprog");
MODULE_FIRMWARE("nouveau/nv84.ctxvals");
MODULE_FIRMWARE("nouveau/nv86.ctxprog");
MODULE_FIRMWARE("nouveau/nv86.ctxvals");
MODULE_FIRMWARE("nouveau/nv92.ctxprog");
MODULE_FIRMWARE("nouveau/nv92.ctxvals");
MODULE_FIRMWARE("nouveau/nv94.ctxprog");
MODULE_FIRMWARE("nouveau/nv94.ctxvals");
MODULE_FIRMWARE("nouveau/nv96.ctxprog");
MODULE_FIRMWARE("nouveau/nv96.ctxvals");
MODULE_FIRMWARE("nouveau/nv98.ctxprog");
MODULE_FIRMWARE("nouveau/nv98.ctxvals");
MODULE_FIRMWARE("nouveau/nva0.ctxprog");
MODULE_FIRMWARE("nouveau/nva0.ctxvals");
MODULE_FIRMWARE("nouveau/nva5.ctxprog");
MODULE_FIRMWARE("nouveau/nva5.ctxvals");
MODULE_FIRMWARE("nouveau/nva8.ctxprog");
MODULE_FIRMWARE("nouveau/nva8.ctxvals");
MODULE_FIRMWARE("nouveau/nvaa.ctxprog");
MODULE_FIRMWARE("nouveau/nvaa.ctxvals");
MODULE_FIRMWARE("nouveau/nvac.ctxprog");
MODULE_FIRMWARE("nouveau/nvac.ctxvals");

#define IS_G80 ((dev_priv->chipset & 0xf0) == 0x50)

static void
nv50_graph_init_reset(struct drm_device *dev)
{
	uint32_t pmc_e = NV_PMC_ENABLE_PGRAPH | (1 << 21);

	NV_DEBUG(dev, "\n");

	nv_wr32(dev, NV03_PMC_ENABLE, nv_rd32(dev, NV03_PMC_ENABLE) & ~pmc_e);
	nv_wr32(dev, NV03_PMC_ENABLE, nv_rd32(dev, NV03_PMC_ENABLE) |  pmc_e);
}

static void
nv50_graph_init_intr(struct drm_device *dev)
{
	NV_DEBUG(dev, "\n");

	nv_wr32(dev, NV03_PGRAPH_INTR, 0xffffffff);
	nv_wr32(dev, 0x400138, 0xffffffff);
	nv_wr32(dev, NV40_PGRAPH_INTR_EN, 0xffffffff);
}

static void
nv50_graph_init_regs__nv(struct drm_device *dev)
{
	NV_DEBUG(dev, "\n");

	nv_wr32(dev, 0x400804, 0xc0000000);
	nv_wr32(dev, 0x406800, 0xc0000000);
	nv_wr32(dev, 0x400c04, 0xc0000000);
	nv_wr32(dev, 0x401800, 0xc0000000);
	nv_wr32(dev, 0x405018, 0xc0000000);
	nv_wr32(dev, 0x402000, 0xc0000000);

	nv_wr32(dev, 0x400108, 0xffffffff);

	nv_wr32(dev, 0x400824, 0x00004000);
	nv_wr32(dev, 0x400500, 0x00010001);
}

static void
nv50_graph_init_regs(struct drm_device *dev)
{
	NV_DEBUG(dev, "\n");

	nv_wr32(dev, NV04_PGRAPH_DEBUG_3,
				(1 << 2) /* HW_CONTEXT_SWITCH_ENABLED */);
	nv_wr32(dev, 0x402ca8, 0x800);
}

static int
nv50_graph_init_ctxctl(struct drm_device *dev)
{
	struct drm_nouveau_private *dev_priv = dev->dev_private;

	NV_DEBUG(dev, "\n");

	nouveau_grctx_prog_load(dev);
	if (!dev_priv->engine.graph.ctxprog)
		dev_priv->engine.graph.accel_blocked = true;

	nv_wr32(dev, 0x400320, 4);
	nv_wr32(dev, NV40_PGRAPH_CTXCTL_CUR, 0);
	nv_wr32(dev, NV20_PGRAPH_CHANNEL_CTX_POINTER, 0);
	return 0;
}

int
nv50_graph_init(struct drm_device *dev)
{
	int ret;

	NV_DEBUG(dev, "\n");

	nv50_graph_init_reset(dev);
	nv50_graph_init_regs__nv(dev);
	nv50_graph_init_regs(dev);
	nv50_graph_init_intr(dev);

	ret = nv50_graph_init_ctxctl(dev);
	if (ret)
		return ret;

	return 0;
}

void
nv50_graph_takedown(struct drm_device *dev)
{
	NV_DEBUG(dev, "\n");
	nouveau_grctx_fini(dev);
}

void
nv50_graph_fifo_access(struct drm_device *dev, bool enabled)
{
	const uint32_t mask = 0x00010001;

	if (enabled)
		nv_wr32(dev, 0x400500, nv_rd32(dev, 0x400500) | mask);
	else
		nv_wr32(dev, 0x400500, nv_rd32(dev, 0x400500) & ~mask);
}

struct nouveau_channel *
nv50_graph_channel(struct drm_device *dev)
{
	struct drm_nouveau_private *dev_priv = dev->dev_private;
	uint32_t inst;
	int i;

	/* Be sure we're not in the middle of a context switch or bad things
	 * will happen, such as unloading the wrong pgraph context.
	 */
	if (!nv_wait(0x400300, 0x00000001, 0x00000000))
		NV_ERROR(dev, "Ctxprog is still running\n");

	inst = nv_rd32(dev, NV50_PGRAPH_CTXCTL_CUR);
	if (!(inst & NV50_PGRAPH_CTXCTL_CUR_LOADED))
		return NULL;
	inst = (inst & NV50_PGRAPH_CTXCTL_CUR_INSTANCE) << 12;

	for (i = 0; i < dev_priv->engine.fifo.channels; i++) {
		struct nouveau_channel *chan = dev_priv->fifos[i];

		if (chan && chan->ramin && chan->ramin->instance == inst)
			return chan;
	}

	return NULL;
}

int
nv50_graph_create_context(struct nouveau_channel *chan)
{
	struct drm_device *dev = chan->dev;
	struct drm_nouveau_private *dev_priv = dev->dev_private;
	struct nouveau_gpuobj *ramin = chan->ramin->gpuobj;
	struct nouveau_gpuobj *ctx;
	uint32_t grctx_size = 0x70000;
	int hdr, ret;

	NV_DEBUG(dev, "ch%d\n", chan->id);

	ret = nouveau_gpuobj_new_ref(dev, chan, NULL, 0, grctx_size, 0x1000,
				     NVOBJ_FLAG_ZERO_ALLOC |
				     NVOBJ_FLAG_ZERO_FREE, &chan->ramin_grctx);
	if (ret)
		return ret;
	ctx = chan->ramin_grctx->gpuobj;

	hdr = IS_G80 ? 0x200 : 0x20;
	dev_priv->engine.instmem.prepare_access(dev, true);
	nv_wo32(dev, ramin, (hdr + 0x00)/4, 0x00190002);
	nv_wo32(dev, ramin, (hdr + 0x04)/4, chan->ramin_grctx->instance +
					   grctx_size - 1);
	nv_wo32(dev, ramin, (hdr + 0x08)/4, chan->ramin_grctx->instance);
	nv_wo32(dev, ramin, (hdr + 0x0c)/4, 0);
	nv_wo32(dev, ramin, (hdr + 0x10)/4, 0);
	nv_wo32(dev, ramin, (hdr + 0x14)/4, 0x00010000);
	dev_priv->engine.instmem.finish_access(dev);

	dev_priv->engine.instmem.prepare_access(dev, true);
	nouveau_grctx_vals_load(dev, ctx);
	nv_wo32(dev, ctx, 0x00000/4, chan->ramin->instance >> 12);
	if ((dev_priv->chipset & 0xf0) == 0xa0)
		nv_wo32(dev, ctx, 0x00004/4, 0x00000000);
	else
		nv_wo32(dev, ctx, 0x0011c/4, 0x00000000);
	dev_priv->engine.instmem.finish_access(dev);

	return 0;
}

void
nv50_graph_destroy_context(struct nouveau_channel *chan)
{
	struct drm_device *dev = chan->dev;
	struct drm_nouveau_private *dev_priv = dev->dev_private;
	int i, hdr = IS_G80 ? 0x200 : 0x20;

	NV_DEBUG(dev, "ch%d\n", chan->id);

	if (!chan->ramin || !chan->ramin->gpuobj)
		return;

	dev_priv->engine.instmem.prepare_access(dev, true);
	for (i = hdr; i < hdr + 24; i += 4)
		nv_wo32(dev, chan->ramin->gpuobj, i/4, 0);
	dev_priv->engine.instmem.finish_access(dev);

	nouveau_gpuobj_ref_del(dev, &chan->ramin_grctx);
}

static int
nv50_graph_do_load_context(struct drm_device *dev, uint32_t inst)
{
	uint32_t fifo = nv_rd32(dev, 0x400500);

	nv_wr32(dev, 0x400500, fifo & ~1);
	nv_wr32(dev, 0x400784, inst);
	nv_wr32(dev, 0x400824, nv_rd32(dev, 0x400824) | 0x40);
	nv_wr32(dev, 0x400320, nv_rd32(dev, 0x400320) | 0x11);
	nv_wr32(dev, 0x400040, 0xffffffff);
	(void)nv_rd32(dev, 0x400040);
	nv_wr32(dev, 0x400040, 0x00000000);
	nv_wr32(dev, 0x400304, nv_rd32(dev, 0x400304) | 1);

	if (nouveau_wait_for_idle(dev))
		nv_wr32(dev, 0x40032c, inst | (1<<31));
	nv_wr32(dev, 0x400500, fifo);

	return 0;
}

int
nv50_graph_load_context(struct nouveau_channel *chan)
{
	uint32_t inst = chan->ramin->instance >> 12;

	NV_DEBUG(chan->dev, "ch%d\n", chan->id);
	return nv50_graph_do_load_context(chan->dev, inst);
}

int
nv50_graph_unload_context(struct drm_device *dev)
{
	uint32_t inst;

	inst  = nv_rd32(dev, NV50_PGRAPH_CTXCTL_CUR);
	if (!(inst & NV50_PGRAPH_CTXCTL_CUR_LOADED))
		return 0;
	inst &= NV50_PGRAPH_CTXCTL_CUR_INSTANCE;

	nouveau_wait_for_idle(dev);
<<<<<<< HEAD
	nv_wr32(dev, 0x400500, fifo & ~1);
=======
>>>>>>> 9d3415a8
	nv_wr32(dev, 0x400784, inst);
	nv_wr32(dev, 0x400824, nv_rd32(dev, 0x400824) | 0x20);
	nv_wr32(dev, 0x400304, nv_rd32(dev, 0x400304) | 0x01);
	nouveau_wait_for_idle(dev);

	nv_wr32(dev, NV50_PGRAPH_CTXCTL_CUR, inst);
	return 0;
}

void
nv50_graph_context_switch(struct drm_device *dev)
{
	uint32_t inst;

	nv50_graph_unload_context(dev);

	inst  = nv_rd32(dev, NV50_PGRAPH_CTXCTL_NEXT);
	inst &= NV50_PGRAPH_CTXCTL_NEXT_INSTANCE;
	nv50_graph_do_load_context(dev, inst);

	nv_wr32(dev, NV40_PGRAPH_INTR_EN, nv_rd32(dev,
		NV40_PGRAPH_INTR_EN) | NV_PGRAPH_INTR_CONTEXT_SWITCH);
}

static int
nv50_graph_nvsw_dma_vblsem(struct nouveau_channel *chan, int grclass,
			   int mthd, uint32_t data)
{
	struct nouveau_gpuobj_ref *ref = NULL;

	if (nouveau_gpuobj_ref_find(chan, data, &ref))
		return -ENOENT;

	if (nouveau_notifier_offset(ref->gpuobj, NULL))
		return -EINVAL;

	chan->nvsw.vblsem = ref->gpuobj;
	chan->nvsw.vblsem_offset = ~0;
	return 0;
}

static int
nv50_graph_nvsw_vblsem_offset(struct nouveau_channel *chan, int grclass,
			      int mthd, uint32_t data)
{
	if (nouveau_notifier_offset(chan->nvsw.vblsem, &data))
		return -ERANGE;

	chan->nvsw.vblsem_offset = data >> 2;
	return 0;
}

static int
nv50_graph_nvsw_vblsem_release_val(struct nouveau_channel *chan, int grclass,
				   int mthd, uint32_t data)
{
	chan->nvsw.vblsem_rval = data;
	return 0;
}

static int
nv50_graph_nvsw_vblsem_release(struct nouveau_channel *chan, int grclass,
			       int mthd, uint32_t data)
{
	struct drm_device *dev = chan->dev;
	struct drm_nouveau_private *dev_priv = dev->dev_private;

	if (!chan->nvsw.vblsem || chan->nvsw.vblsem_offset == ~0 || data > 1)
		return -EINVAL;

	if (!(nv_rd32(dev, NV50_PDISPLAY_INTR_EN) &
		      NV50_PDISPLAY_INTR_EN_VBLANK_CRTC_(data))) {
		nv_wr32(dev, NV50_PDISPLAY_INTR_1,
			NV50_PDISPLAY_INTR_1_VBLANK_CRTC_(data));
		nv_wr32(dev, NV50_PDISPLAY_INTR_EN, nv_rd32(dev,
			NV50_PDISPLAY_INTR_EN) |
			NV50_PDISPLAY_INTR_EN_VBLANK_CRTC_(data));
	}

	list_add(&chan->nvsw.vbl_wait, &dev_priv->vbl_waiting);
	return 0;
}

static struct nouveau_pgraph_object_method nv50_graph_nvsw_methods[] = {
	{ 0x018c, nv50_graph_nvsw_dma_vblsem },
	{ 0x0400, nv50_graph_nvsw_vblsem_offset },
	{ 0x0404, nv50_graph_nvsw_vblsem_release_val },
	{ 0x0408, nv50_graph_nvsw_vblsem_release },
	{}
};

struct nouveau_pgraph_object_class nv50_graph_grclass[] = {
	{ 0x506e, true, nv50_graph_nvsw_methods }, /* nvsw */
	{ 0x0030, false, NULL }, /* null */
	{ 0x5039, false, NULL }, /* m2mf */
	{ 0x502d, false, NULL }, /* 2d */
	{ 0x50c0, false, NULL }, /* compute */
	{ 0x5097, false, NULL }, /* tesla (nv50) */
	{ 0x8297, false, NULL }, /* tesla (nv80/nv90) */
	{ 0x8397, false, NULL }, /* tesla (nva0) */
	{ 0x8597, false, NULL }, /* tesla (nva8) */
	{}
};<|MERGE_RESOLUTION|>--- conflicted
+++ resolved
@@ -289,10 +289,6 @@
 	inst &= NV50_PGRAPH_CTXCTL_CUR_INSTANCE;
 
 	nouveau_wait_for_idle(dev);
-<<<<<<< HEAD
-	nv_wr32(dev, 0x400500, fifo & ~1);
-=======
->>>>>>> 9d3415a8
 	nv_wr32(dev, 0x400784, inst);
 	nv_wr32(dev, 0x400824, nv_rd32(dev, 0x400824) | 0x20);
 	nv_wr32(dev, 0x400304, nv_rd32(dev, 0x400304) | 0x01);
