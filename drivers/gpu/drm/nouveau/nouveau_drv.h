/*
 * Copyright 2005 Stephane Marchesin.
 * All Rights Reserved.
 *
 * Permission is hereby granted, free of charge, to any person obtaining a
 * copy of this software and associated documentation files (the "Software"),
 * to deal in the Software without restriction, including without limitation
 * the rights to use, copy, modify, merge, publish, distribute, sublicense,
 * and/or sell copies of the Software, and to permit persons to whom the
 * Software is furnished to do so, subject to the following conditions:
 *
 * The above copyright notice and this permission notice (including the next
 * paragraph) shall be included in all copies or substantial portions of the
 * Software.
 *
 * THE SOFTWARE IS PROVIDED "AS IS", WITHOUT WARRANTY OF ANY KIND, EXPRESS OR
 * IMPLIED, INCLUDING BUT NOT LIMITED TO THE WARRANTIES OF MERCHANTABILITY,
 * FITNESS FOR A PARTICULAR PURPOSE AND NONINFRINGEMENT.  IN NO EVENT SHALL
 * VA LINUX SYSTEMS AND/OR ITS SUPPLIERS BE LIABLE FOR ANY CLAIM, DAMAGES OR
 * OTHER LIABILITY, WHETHER IN AN ACTION OF CONTRACT, TORT OR OTHERWISE,
 * ARISING FROM, OUT OF OR IN CONNECTION WITH THE SOFTWARE OR THE USE OR
 * OTHER DEALINGS IN THE SOFTWARE.
 */

#ifndef __NOUVEAU_DRV_H__
#define __NOUVEAU_DRV_H__

#define DRIVER_AUTHOR		"Stephane Marchesin"
#define DRIVER_EMAIL		"dri-devel@lists.sourceforge.net"

#define DRIVER_NAME		"nouveau"
#define DRIVER_DESC		"nVidia Riva/TNT/GeForce"
#define DRIVER_DATE		"20090420"

#define DRIVER_MAJOR		0
#define DRIVER_MINOR		0
#define DRIVER_PATCHLEVEL	16

#define NOUVEAU_FAMILY   0x0000FFFF
#define NOUVEAU_FLAGS    0xFFFF0000

#include "ttm/ttm_bo_api.h"
#include "ttm/ttm_bo_driver.h"
#include "ttm/ttm_placement.h"
#include "ttm/ttm_memory.h"
#include "ttm/ttm_module.h"

struct nouveau_fpriv {
	struct ttm_object_file *tfile;
};

#define DRM_FILE_PAGE_OFFSET (0x100000000ULL >> PAGE_SHIFT)

#include "nouveau_drm.h"
#include "nouveau_reg.h"
#include "nouveau_bios.h"
#include "nouveau_util.h"

struct nouveau_grctx;
struct nouveau_mem;
#include "nouveau_vm.h"

#define MAX_NUM_DCB_ENTRIES 16

#define NOUVEAU_MAX_CHANNEL_NR 128
#define NOUVEAU_MAX_TILE_NR 15

struct nouveau_mem {
	struct drm_device *dev;

	struct nouveau_vma bar_vma;
	struct nouveau_vma tmp_vma;
	u8  page_shift;

	struct drm_mm_node *tag;
	struct list_head regions;
	dma_addr_t *pages;
	u32 memtype;
	u64 offset;
	u64 size;
};

struct nouveau_tile_reg {
	bool used;
	uint32_t addr;
	uint32_t limit;
	uint32_t pitch;
	uint32_t zcomp;
	struct drm_mm_node *tag_mem;
	struct nouveau_fence *fence;
};

struct nouveau_bo {
	struct ttm_buffer_object bo;
	struct ttm_placement placement;
	u32 valid_domains;
	u32 placements[3];
	u32 busy_placements[3];
	struct ttm_bo_kmap_obj kmap;
	struct list_head head;

	/* protected by ttm_bo_reserve() */
	struct drm_file *reserved_by;
	struct list_head entry;
	int pbbo_index;
	bool validate_mapped;

	struct nouveau_channel *channel;

	struct nouveau_vma vma;

	uint32_t tile_mode;
	uint32_t tile_flags;
	struct nouveau_tile_reg *tile;

	struct drm_gem_object *gem;
	int pin_refcnt;
};

#define nouveau_bo_tile_layout(nvbo)				\
	((nvbo)->tile_flags & NOUVEAU_GEM_TILE_LAYOUT_MASK)

static inline struct nouveau_bo *
nouveau_bo(struct ttm_buffer_object *bo)
{
	return container_of(bo, struct nouveau_bo, bo);
}

static inline struct nouveau_bo *
nouveau_gem_object(struct drm_gem_object *gem)
{
	return gem ? gem->driver_private : NULL;
}

/* TODO: submit equivalent to TTM generic API upstream? */
static inline void __iomem *
nvbo_kmap_obj_iovirtual(struct nouveau_bo *nvbo)
{
	bool is_iomem;
	void __iomem *ioptr = (void __force __iomem *)ttm_kmap_obj_virtual(
						&nvbo->kmap, &is_iomem);
	WARN_ON_ONCE(ioptr && !is_iomem);
	return ioptr;
}

enum nouveau_flags {
	NV_NFORCE   = 0x10000000,
	NV_NFORCE2  = 0x20000000
};

#define NVOBJ_ENGINE_SW		0
#define NVOBJ_ENGINE_GR		1
#define NVOBJ_ENGINE_CRYPT	2
#define NVOBJ_ENGINE_COPY0	3
#define NVOBJ_ENGINE_COPY1	4
#define NVOBJ_ENGINE_MPEG	5
#define NVOBJ_ENGINE_DISPLAY	15
#define NVOBJ_ENGINE_NR		16

#define NVOBJ_FLAG_DONT_MAP             (1 << 0)
#define NVOBJ_FLAG_ZERO_ALLOC		(1 << 1)
#define NVOBJ_FLAG_ZERO_FREE		(1 << 2)
#define NVOBJ_FLAG_VM			(1 << 3)
#define NVOBJ_FLAG_VM_USER		(1 << 4)

#define NVOBJ_CINST_GLOBAL	0xdeadbeef

struct nouveau_gpuobj {
	struct drm_device *dev;
	struct kref refcount;
	struct list_head list;

	void *node;
	u32 *suspend;

	uint32_t flags;

	u32 size;
	u32 pinst;
	u32 cinst;
	u64 vinst;

	uint32_t engine;
	uint32_t class;

	void (*dtor)(struct drm_device *, struct nouveau_gpuobj *);
	void *priv;
};

struct nouveau_page_flip_state {
	struct list_head head;
	struct drm_pending_vblank_event *event;
	int crtc, bpp, pitch, x, y;
	uint64_t offset;
};

enum nouveau_channel_mutex_class {
	NOUVEAU_UCHANNEL_MUTEX,
	NOUVEAU_KCHANNEL_MUTEX
};

struct nouveau_channel {
	struct drm_device *dev;
	int id;

	/* references to the channel data structure */
	struct kref ref;
	/* users of the hardware channel resources, the hardware
	 * context will be kicked off when it reaches zero. */
	atomic_t users;
	struct mutex mutex;

	/* owner of this fifo */
	struct drm_file *file_priv;
	/* mapping of the fifo itself */
	struct drm_local_map *map;

	/* mapping of the regs controlling the fifo */
	void __iomem *user;
	uint32_t user_get;
	uint32_t user_put;

	/* Fencing */
	struct {
		/* lock protects the pending list only */
		spinlock_t lock;
		struct list_head pending;
		uint32_t sequence;
		uint32_t sequence_ack;
		atomic_t last_sequence_irq;
	} fence;

	/* DMA push buffer */
	struct nouveau_gpuobj *pushbuf;
	struct nouveau_bo     *pushbuf_bo;
	uint32_t               pushbuf_base;

	/* Notifier memory */
	struct nouveau_bo *notifier_bo;
	struct drm_mm notifier_heap;

	/* PFIFO context */
	struct nouveau_gpuobj *ramfc;
	struct nouveau_gpuobj *cache;
	void *fifo_priv;

	/* Execution engine contexts */
	void *engctx[NVOBJ_ENGINE_NR];

	/* NV50 VM */
	struct nouveau_vm     *vm;
	struct nouveau_gpuobj *vm_pd;

	/* Objects */
	struct nouveau_gpuobj *ramin; /* Private instmem */
	struct drm_mm          ramin_heap; /* Private PRAMIN heap */
	struct nouveau_ramht  *ramht; /* Hash table */

	/* GPU object info for stuff used in-kernel (mm_enabled) */
	uint32_t m2mf_ntfy;
	uint32_t vram_handle;
	uint32_t gart_handle;
	bool accel_done;

	/* Push buffer state (only for drm's channel on !mm_enabled) */
	struct {
		int max;
		int free;
		int cur;
		int put;
		/* access via pushbuf_bo */

		int ib_base;
		int ib_max;
		int ib_free;
		int ib_put;
	} dma;

	uint32_t sw_subchannel[8];

	struct {
		struct nouveau_gpuobj *vblsem;
		uint32_t vblsem_head;
		uint32_t vblsem_offset;
		uint32_t vblsem_rval;
		struct list_head vbl_wait;
		struct list_head flip;
	} nvsw;

	struct {
		bool active;
		char name[32];
		struct drm_info_list info;
	} debugfs;
};

struct nouveau_exec_engine {
	void (*destroy)(struct drm_device *, int engine);
	int  (*init)(struct drm_device *, int engine);
	int  (*fini)(struct drm_device *, int engine);
	int  (*context_new)(struct nouveau_channel *, int engine);
	void (*context_del)(struct nouveau_channel *, int engine);
	int  (*object_new)(struct nouveau_channel *, int engine,
			   u32 handle, u16 class);
	void (*set_tile_region)(struct drm_device *dev, int i);
	void (*tlb_flush)(struct drm_device *, int engine);
};

struct nouveau_instmem_engine {
	void	*priv;

	int	(*init)(struct drm_device *dev);
	void	(*takedown)(struct drm_device *dev);
	int	(*suspend)(struct drm_device *dev);
	void	(*resume)(struct drm_device *dev);

	int	(*get)(struct nouveau_gpuobj *, u32 size, u32 align);
	void	(*put)(struct nouveau_gpuobj *);
	int	(*map)(struct nouveau_gpuobj *);
	void	(*unmap)(struct nouveau_gpuobj *);

	void	(*flush)(struct drm_device *);
};

struct nouveau_mc_engine {
	int  (*init)(struct drm_device *dev);
	void (*takedown)(struct drm_device *dev);
};

struct nouveau_timer_engine {
	int      (*init)(struct drm_device *dev);
	void     (*takedown)(struct drm_device *dev);
	uint64_t (*read)(struct drm_device *dev);
};

struct nouveau_fb_engine {
	int num_tiles;
	struct drm_mm tag_heap;
	void *priv;

	int  (*init)(struct drm_device *dev);
	void (*takedown)(struct drm_device *dev);

	void (*init_tile_region)(struct drm_device *dev, int i,
				 uint32_t addr, uint32_t size,
				 uint32_t pitch, uint32_t flags);
	void (*set_tile_region)(struct drm_device *dev, int i);
	void (*free_tile_region)(struct drm_device *dev, int i);
};

struct nouveau_fifo_engine {
	void *priv;
	int  channels;

	struct nouveau_gpuobj *playlist[2];
	int cur_playlist;

	int  (*init)(struct drm_device *);
	void (*takedown)(struct drm_device *);

	void (*disable)(struct drm_device *);
	void (*enable)(struct drm_device *);
	bool (*reassign)(struct drm_device *, bool enable);
	bool (*cache_pull)(struct drm_device *dev, bool enable);

	int  (*channel_id)(struct drm_device *);

	int  (*create_context)(struct nouveau_channel *);
	void (*destroy_context)(struct nouveau_channel *);
	int  (*load_context)(struct nouveau_channel *);
	int  (*unload_context)(struct drm_device *);
	void (*tlb_flush)(struct drm_device *dev);
};

struct nouveau_display_engine {
	void *priv;
	int (*early_init)(struct drm_device *);
	void (*late_takedown)(struct drm_device *);
	int (*create)(struct drm_device *);
	int (*init)(struct drm_device *);
	void (*destroy)(struct drm_device *);
};

struct nouveau_gpio_engine {
	void *priv;

	int  (*init)(struct drm_device *);
	void (*takedown)(struct drm_device *);

	int  (*get)(struct drm_device *, enum dcb_gpio_tag);
	int  (*set)(struct drm_device *, enum dcb_gpio_tag, int state);

	int  (*irq_register)(struct drm_device *, enum dcb_gpio_tag,
			     void (*)(void *, int), void *);
	void (*irq_unregister)(struct drm_device *, enum dcb_gpio_tag,
			       void (*)(void *, int), void *);
	bool (*irq_enable)(struct drm_device *, enum dcb_gpio_tag, bool on);
};

struct nouveau_pm_voltage_level {
	u8 voltage;
	u8 vid;
};

struct nouveau_pm_voltage {
	bool supported;
	u8 vid_mask;

	struct nouveau_pm_voltage_level *level;
	int nr_level;
};

struct nouveau_pm_memtiming {
	int id;
	u32 reg_100220;
	u32 reg_100224;
	u32 reg_100228;
	u32 reg_10022c;
	u32 reg_100230;
	u32 reg_100234;
	u32 reg_100238;
	u32 reg_10023c;
	u32 reg_100240;
};

#define NOUVEAU_PM_MAX_LEVEL 8
struct nouveau_pm_level {
	struct device_attribute dev_attr;
	char name[32];
	int id;

	u32 core;
	u32 memory;
	u32 shader;
	u32 unk05;
	u32 unk0a;

	u8 voltage;
	u8 fanspeed;

	u16 memscript;
	struct nouveau_pm_memtiming *timing;
};

struct nouveau_pm_temp_sensor_constants {
	u16 offset_constant;
	s16 offset_mult;
	u16 offset_div;
	u16 slope_mult;
	u16 slope_div;
};

struct nouveau_pm_threshold_temp {
	s16 critical;
	s16 down_clock;
	s16 fan_boost;
};

struct nouveau_pm_memtimings {
	bool supported;
	struct nouveau_pm_memtiming *timing;
	int nr_timing;
};

struct nouveau_pm_engine {
	struct nouveau_pm_voltage voltage;
	struct nouveau_pm_level perflvl[NOUVEAU_PM_MAX_LEVEL];
	int nr_perflvl;
	struct nouveau_pm_memtimings memtimings;
	struct nouveau_pm_temp_sensor_constants sensor_constants;
	struct nouveau_pm_threshold_temp threshold_temp;

	struct nouveau_pm_level boot;
	struct nouveau_pm_level *cur;

	struct device *hwmon;
	struct notifier_block acpi_nb;

	int (*clock_get)(struct drm_device *, u32 id);
	void *(*clock_pre)(struct drm_device *, struct nouveau_pm_level *,
			   u32 id, int khz);
	void (*clock_set)(struct drm_device *, void *);
	int (*voltage_get)(struct drm_device *);
	int (*voltage_set)(struct drm_device *, int voltage);
	int (*fanspeed_get)(struct drm_device *);
	int (*fanspeed_set)(struct drm_device *, int fanspeed);
	int (*temp_get)(struct drm_device *);
};

struct nouveau_vram_engine {
	int  (*init)(struct drm_device *);
	int  (*get)(struct drm_device *, u64, u32 align, u32 size_nc,
		    u32 type, struct nouveau_mem **);
	void (*put)(struct drm_device *, struct nouveau_mem **);

	bool (*flags_valid)(struct drm_device *, u32 tile_flags);
};

struct nouveau_engine {
	struct nouveau_instmem_engine instmem;
	struct nouveau_mc_engine      mc;
	struct nouveau_timer_engine   timer;
	struct nouveau_fb_engine      fb;
	struct nouveau_fifo_engine    fifo;
	struct nouveau_display_engine display;
	struct nouveau_gpio_engine    gpio;
	struct nouveau_pm_engine      pm;
	struct nouveau_vram_engine    vram;
};

struct nouveau_pll_vals {
	union {
		struct {
#ifdef __BIG_ENDIAN
			uint8_t N1, M1, N2, M2;
#else
			uint8_t M1, N1, M2, N2;
#endif
		};
		struct {
			uint16_t NM1, NM2;
		} __attribute__((packed));
	};
	int log2P;

	int refclk;
};

enum nv04_fp_display_regs {
	FP_DISPLAY_END,
	FP_TOTAL,
	FP_CRTC,
	FP_SYNC_START,
	FP_SYNC_END,
	FP_VALID_START,
	FP_VALID_END
};

struct nv04_crtc_reg {
	unsigned char MiscOutReg;
	uint8_t CRTC[0xa0];
	uint8_t CR58[0x10];
	uint8_t Sequencer[5];
	uint8_t Graphics[9];
	uint8_t Attribute[21];
	unsigned char DAC[768];

	/* PCRTC regs */
	uint32_t fb_start;
	uint32_t crtc_cfg;
	uint32_t cursor_cfg;
	uint32_t gpio_ext;
	uint32_t crtc_830;
	uint32_t crtc_834;
	uint32_t crtc_850;
	uint32_t crtc_eng_ctrl;

	/* PRAMDAC regs */
	uint32_t nv10_cursync;
	struct nouveau_pll_vals pllvals;
	uint32_t ramdac_gen_ctrl;
	uint32_t ramdac_630;
	uint32_t ramdac_634;
	uint32_t tv_setup;
	uint32_t tv_vtotal;
	uint32_t tv_vskew;
	uint32_t tv_vsync_delay;
	uint32_t tv_htotal;
	uint32_t tv_hskew;
	uint32_t tv_hsync_delay;
	uint32_t tv_hsync_delay2;
	uint32_t fp_horiz_regs[7];
	uint32_t fp_vert_regs[7];
	uint32_t dither;
	uint32_t fp_control;
	uint32_t dither_regs[6];
	uint32_t fp_debug_0;
	uint32_t fp_debug_1;
	uint32_t fp_debug_2;
	uint32_t fp_margin_color;
	uint32_t ramdac_8c0;
	uint32_t ramdac_a20;
	uint32_t ramdac_a24;
	uint32_t ramdac_a34;
	uint32_t ctv_regs[38];
};

struct nv04_output_reg {
	uint32_t output;
	int head;
};

struct nv04_mode_state {
	struct nv04_crtc_reg crtc_reg[2];
	uint32_t pllsel;
	uint32_t sel_clk;
};

enum nouveau_card_type {
	NV_04      = 0x00,
	NV_10      = 0x10,
	NV_20      = 0x20,
	NV_30      = 0x30,
	NV_40      = 0x40,
	NV_50      = 0x50,
	NV_C0      = 0xc0,
};

struct drm_nouveau_private {
	struct drm_device *dev;

	/* the card type, takes NV_* as values */
	enum nouveau_card_type card_type;
	/* exact chipset, derived from NV_PMC_BOOT_0 */
	int chipset;
	int stepping;
	int flags;

	void __iomem *mmio;

	spinlock_t ramin_lock;
	void __iomem *ramin;
	u32 ramin_size;
	u32 ramin_base;
	bool ramin_available;
	struct drm_mm ramin_heap;
	struct nouveau_exec_engine *eng[NVOBJ_ENGINE_NR];
	struct list_head gpuobj_list;
	struct list_head classes;

	struct nouveau_bo *vga_ram;

	/* interrupt handling */
	void (*irq_handler[32])(struct drm_device *);
	bool msi_enabled;

	struct list_head vbl_waiting;

	struct {
		struct drm_global_reference mem_global_ref;
		struct ttm_bo_global_ref bo_global_ref;
		struct ttm_bo_device bdev;
		atomic_t validate_sequence;
	} ttm;

	struct {
		spinlock_t lock;
		struct drm_mm heap;
		struct nouveau_bo *bo;
	} fence;

	struct {
		spinlock_t lock;
		struct nouveau_channel *ptr[NOUVEAU_MAX_CHANNEL_NR];
	} channels;

	struct nouveau_engine engine;
	struct nouveau_channel *channel;

	/* For PFIFO and PGRAPH. */
	spinlock_t context_switch_lock;

	/* VM/PRAMIN flush, legacy PRAMIN aperture */
	spinlock_t vm_lock;

	/* RAMIN configuration, RAMFC, RAMHT and RAMRO offsets */
	struct nouveau_ramht  *ramht;
	struct nouveau_gpuobj *ramfc;
	struct nouveau_gpuobj *ramro;

	uint32_t ramin_rsvd_vram;

	struct {
		enum {
			NOUVEAU_GART_NONE = 0,
			NOUVEAU_GART_AGP,	/* AGP */
			NOUVEAU_GART_PDMA,	/* paged dma object */
			NOUVEAU_GART_HW		/* on-chip gart/vm */
		} type;
		uint64_t aper_base;
		uint64_t aper_size;
		uint64_t aper_free;

		struct ttm_backend_func *func;

		struct {
			struct page *page;
			dma_addr_t   addr;
		} dummy;

		struct nouveau_gpuobj *sg_ctxdma;
	} gart_info;

	/* nv10-nv40 tiling regions */
	struct {
		struct nouveau_tile_reg reg[NOUVEAU_MAX_TILE_NR];
		spinlock_t lock;
	} tile;

	/* VRAM/fb configuration */
	uint64_t vram_size;
	uint64_t vram_sys_base;
	u32 vram_rblock_size;

	uint64_t fb_phys;
	uint64_t fb_available_size;
	uint64_t fb_mappable_pages;
	uint64_t fb_aper_free;
	int fb_mtrr;

	/* BAR control (NV50-) */
	struct nouveau_vm *bar1_vm;
	struct nouveau_vm *bar3_vm;

	/* G8x/G9x virtual address space */
	struct nouveau_vm *chan_vm;

	struct nvbios vbios;

	struct nv04_mode_state mode_reg;
	struct nv04_mode_state saved_reg;
	uint32_t saved_vga_font[4][16384];
	uint32_t crtc_owner;
	uint32_t dac_users[4];

	struct backlight_device *backlight;

	struct {
		struct dentry *channel_root;
	} debugfs;

	struct nouveau_fbdev *nfbdev;
	struct apertures_struct *apertures;
};

static inline struct drm_nouveau_private *
nouveau_private(struct drm_device *dev)
{
	return dev->dev_private;
}

static inline struct drm_nouveau_private *
nouveau_bdev(struct ttm_bo_device *bd)
{
	return container_of(bd, struct drm_nouveau_private, ttm.bdev);
}

static inline int
nouveau_bo_ref(struct nouveau_bo *ref, struct nouveau_bo **pnvbo)
{
	struct nouveau_bo *prev;

	if (!pnvbo)
		return -EINVAL;
	prev = *pnvbo;

	*pnvbo = ref ? nouveau_bo(ttm_bo_reference(&ref->bo)) : NULL;
	if (prev) {
		struct ttm_buffer_object *bo = &prev->bo;

		ttm_bo_unref(&bo);
	}

	return 0;
}

/* nouveau_drv.c */
extern int nouveau_agpmode;
extern int nouveau_duallink;
extern int nouveau_uscript_lvds;
extern int nouveau_uscript_tmds;
extern int nouveau_vram_pushbuf;
extern int nouveau_vram_notify;
extern int nouveau_fbpercrtc;
extern int nouveau_tv_disable;
extern char *nouveau_tv_norm;
extern int nouveau_reg_debug;
extern char *nouveau_vbios;
extern int nouveau_ignorelid;
extern int nouveau_nofbaccel;
extern int nouveau_noaccel;
extern int nouveau_force_post;
extern int nouveau_override_conntype;
extern char *nouveau_perflvl;
extern int nouveau_perflvl_wr;
extern int nouveau_msi;

extern int nouveau_pci_suspend(struct pci_dev *pdev, pm_message_t pm_state);
extern int nouveau_pci_resume(struct pci_dev *pdev);

/* nouveau_state.c */
extern void nouveau_preclose(struct drm_device *dev, struct drm_file *);
extern int  nouveau_load(struct drm_device *, unsigned long flags);
extern int  nouveau_firstopen(struct drm_device *);
extern void nouveau_lastclose(struct drm_device *);
extern int  nouveau_unload(struct drm_device *);
extern int  nouveau_ioctl_getparam(struct drm_device *, void *data,
				   struct drm_file *);
extern int  nouveau_ioctl_setparam(struct drm_device *, void *data,
				   struct drm_file *);
extern bool nouveau_wait_eq(struct drm_device *, uint64_t timeout,
			    uint32_t reg, uint32_t mask, uint32_t val);
extern bool nouveau_wait_ne(struct drm_device *, uint64_t timeout,
			    uint32_t reg, uint32_t mask, uint32_t val);
extern bool nouveau_wait_for_idle(struct drm_device *);
extern int  nouveau_card_init(struct drm_device *);

/* nouveau_mem.c */
extern int  nouveau_mem_vram_init(struct drm_device *);
extern void nouveau_mem_vram_fini(struct drm_device *);
extern int  nouveau_mem_gart_init(struct drm_device *);
extern void nouveau_mem_gart_fini(struct drm_device *);
extern int  nouveau_mem_init_agp(struct drm_device *);
extern int  nouveau_mem_reset_agp(struct drm_device *);
extern void nouveau_mem_close(struct drm_device *);
extern int  nouveau_mem_detect(struct drm_device *);
extern bool nouveau_mem_flags_valid(struct drm_device *, u32 tile_flags);
extern struct nouveau_tile_reg *nv10_mem_set_tiling(
	struct drm_device *dev, uint32_t addr, uint32_t size,
	uint32_t pitch, uint32_t flags);
extern void nv10_mem_put_tile_region(struct drm_device *dev,
				     struct nouveau_tile_reg *tile,
				     struct nouveau_fence *fence);
extern const struct ttm_mem_type_manager_func nouveau_vram_manager;
extern const struct ttm_mem_type_manager_func nouveau_gart_manager;

/* nouveau_notifier.c */
extern int  nouveau_notifier_init_channel(struct nouveau_channel *);
extern void nouveau_notifier_takedown_channel(struct nouveau_channel *);
extern int  nouveau_notifier_alloc(struct nouveau_channel *, uint32_t handle,
				   int cout, uint32_t start, uint32_t end,
				   uint32_t *offset);
extern int  nouveau_notifier_offset(struct nouveau_gpuobj *, uint32_t *);
extern int  nouveau_ioctl_notifier_alloc(struct drm_device *, void *data,
					 struct drm_file *);
extern int  nouveau_ioctl_notifier_free(struct drm_device *, void *data,
					struct drm_file *);

/* nouveau_channel.c */
extern struct drm_ioctl_desc nouveau_ioctls[];
extern int nouveau_max_ioctl;
extern void nouveau_channel_cleanup(struct drm_device *, struct drm_file *);
extern int  nouveau_channel_alloc(struct drm_device *dev,
				  struct nouveau_channel **chan,
				  struct drm_file *file_priv,
				  uint32_t fb_ctxdma, uint32_t tt_ctxdma);
extern struct nouveau_channel *
nouveau_channel_get_unlocked(struct nouveau_channel *);
extern struct nouveau_channel *
nouveau_channel_get(struct drm_device *, struct drm_file *, int id);
extern void nouveau_channel_put_unlocked(struct nouveau_channel **);
extern void nouveau_channel_put(struct nouveau_channel **);
extern void nouveau_channel_ref(struct nouveau_channel *chan,
				struct nouveau_channel **pchan);
extern void nouveau_channel_idle(struct nouveau_channel *chan);

/* nouveau_object.c */
#define NVOBJ_ENGINE_ADD(d, e, p) do {                                         \
	struct drm_nouveau_private *dev_priv = (d)->dev_private;               \
	dev_priv->eng[NVOBJ_ENGINE_##e] = (p);                                 \
} while (0)

#define NVOBJ_ENGINE_DEL(d, e) do {                                            \
	struct drm_nouveau_private *dev_priv = (d)->dev_private;               \
	dev_priv->eng[NVOBJ_ENGINE_##e] = NULL;                                \
} while (0)

#define NVOBJ_CLASS(d, c, e) do {                                              \
	int ret = nouveau_gpuobj_class_new((d), (c), NVOBJ_ENGINE_##e);        \
	if (ret)                                                               \
		return ret;                                                    \
} while (0)

#define NVOBJ_MTHD(d, c, m, e) do {                                            \
	int ret = nouveau_gpuobj_mthd_new((d), (c), (m), (e));                 \
	if (ret)                                                               \
		return ret;                                                    \
} while (0)

extern int  nouveau_gpuobj_early_init(struct drm_device *);
extern int  nouveau_gpuobj_init(struct drm_device *);
extern void nouveau_gpuobj_takedown(struct drm_device *);
extern int  nouveau_gpuobj_suspend(struct drm_device *dev);
extern void nouveau_gpuobj_resume(struct drm_device *dev);
extern int  nouveau_gpuobj_class_new(struct drm_device *, u32 class, u32 eng);
extern int  nouveau_gpuobj_mthd_new(struct drm_device *, u32 class, u32 mthd,
				    int (*exec)(struct nouveau_channel *,
						u32 class, u32 mthd, u32 data));
extern int  nouveau_gpuobj_mthd_call(struct nouveau_channel *, u32, u32, u32);
extern int  nouveau_gpuobj_mthd_call2(struct drm_device *, int, u32, u32, u32);
extern int nouveau_gpuobj_channel_init(struct nouveau_channel *,
				       uint32_t vram_h, uint32_t tt_h);
extern void nouveau_gpuobj_channel_takedown(struct nouveau_channel *);
extern int nouveau_gpuobj_new(struct drm_device *, struct nouveau_channel *,
			      uint32_t size, int align, uint32_t flags,
			      struct nouveau_gpuobj **);
extern void nouveau_gpuobj_ref(struct nouveau_gpuobj *,
			       struct nouveau_gpuobj **);
extern int nouveau_gpuobj_new_fake(struct drm_device *, u32 pinst, u64 vinst,
				   u32 size, u32 flags,
				   struct nouveau_gpuobj **);
extern int nouveau_gpuobj_dma_new(struct nouveau_channel *, int class,
				  uint64_t offset, uint64_t size, int access,
				  int target, struct nouveau_gpuobj **);
extern int nouveau_gpuobj_gr_new(struct nouveau_channel *, u32 handle, int class);
extern int nv50_gpuobj_dma_new(struct nouveau_channel *, int class, u64 base,
			       u64 size, int target, int access, u32 type,
			       u32 comp, struct nouveau_gpuobj **pobj);
extern void nv50_gpuobj_dma_init(struct nouveau_gpuobj *, u32 offset,
				 int class, u64 base, u64 size, int target,
				 int access, u32 type, u32 comp);
extern int nouveau_ioctl_grobj_alloc(struct drm_device *, void *data,
				     struct drm_file *);
extern int nouveau_ioctl_gpuobj_free(struct drm_device *, void *data,
				     struct drm_file *);

/* nouveau_irq.c */
extern int         nouveau_irq_init(struct drm_device *);
extern void        nouveau_irq_fini(struct drm_device *);
extern irqreturn_t nouveau_irq_handler(DRM_IRQ_ARGS);
extern void        nouveau_irq_register(struct drm_device *, int status_bit,
					void (*)(struct drm_device *));
extern void        nouveau_irq_unregister(struct drm_device *, int status_bit);
extern void        nouveau_irq_preinstall(struct drm_device *);
extern int         nouveau_irq_postinstall(struct drm_device *);
extern void        nouveau_irq_uninstall(struct drm_device *);

/* nouveau_sgdma.c */
extern int nouveau_sgdma_init(struct drm_device *);
extern void nouveau_sgdma_takedown(struct drm_device *);
extern uint32_t nouveau_sgdma_get_physical(struct drm_device *,
					   uint32_t offset);
extern struct ttm_backend *nouveau_sgdma_init_ttm(struct drm_device *);

/* nouveau_debugfs.c */
#if defined(CONFIG_DRM_NOUVEAU_DEBUG)
extern int  nouveau_debugfs_init(struct drm_minor *);
extern void nouveau_debugfs_takedown(struct drm_minor *);
extern int  nouveau_debugfs_channel_init(struct nouveau_channel *);
extern void nouveau_debugfs_channel_fini(struct nouveau_channel *);
#else
static inline int
nouveau_debugfs_init(struct drm_minor *minor)
{
	return 0;
}

static inline void nouveau_debugfs_takedown(struct drm_minor *minor)
{
}

static inline int
nouveau_debugfs_channel_init(struct nouveau_channel *chan)
{
	return 0;
}

static inline void
nouveau_debugfs_channel_fini(struct nouveau_channel *chan)
{
}
#endif

/* nouveau_dma.c */
extern void nouveau_dma_pre_init(struct nouveau_channel *);
extern int  nouveau_dma_init(struct nouveau_channel *);
extern int  nouveau_dma_wait(struct nouveau_channel *, int slots, int size);

/* nouveau_acpi.c */
#define ROM_BIOS_PAGE 4096
#if defined(CONFIG_ACPI)
void nouveau_register_dsm_handler(void);
void nouveau_unregister_dsm_handler(void);
int nouveau_acpi_get_bios_chunk(uint8_t *bios, int offset, int len);
bool nouveau_acpi_rom_supported(struct pci_dev *pdev);
int nouveau_acpi_edid(struct drm_device *, struct drm_connector *);
#else
static inline void nouveau_register_dsm_handler(void) {}
static inline void nouveau_unregister_dsm_handler(void) {}
static inline bool nouveau_acpi_rom_supported(struct pci_dev *pdev) { return false; }
static inline int nouveau_acpi_get_bios_chunk(uint8_t *bios, int offset, int len) { return -EINVAL; }
static inline int nouveau_acpi_edid(struct drm_device *dev, struct drm_connector *connector) { return -EINVAL; }
#endif

/* nouveau_backlight.c */
#ifdef CONFIG_DRM_NOUVEAU_BACKLIGHT
extern int nouveau_backlight_init(struct drm_connector *);
extern void nouveau_backlight_exit(struct drm_connector *);
#else
static inline int nouveau_backlight_init(struct drm_connector *dev)
{
	return 0;
}

static inline void nouveau_backlight_exit(struct drm_connector *dev) { }
#endif

/* nouveau_bios.c */
extern int nouveau_bios_init(struct drm_device *);
extern void nouveau_bios_takedown(struct drm_device *dev);
extern int nouveau_run_vbios_init(struct drm_device *);
extern void nouveau_bios_run_init_table(struct drm_device *, uint16_t table,
					struct dcb_entry *);
extern struct dcb_gpio_entry *nouveau_bios_gpio_entry(struct drm_device *,
						      enum dcb_gpio_tag);
extern struct dcb_connector_table_entry *
nouveau_bios_connector_entry(struct drm_device *, int index);
extern u32 get_pll_register(struct drm_device *, enum pll_types);
extern int get_pll_limits(struct drm_device *, uint32_t limit_match,
			  struct pll_lims *);
extern int nouveau_bios_run_display_table(struct drm_device *,
					  struct dcb_entry *,
					  uint32_t script, int pxclk);
extern void *nouveau_bios_dp_table(struct drm_device *, struct dcb_entry *,
				   int *length);
extern bool nouveau_bios_fp_mode(struct drm_device *, struct drm_display_mode *);
extern uint8_t *nouveau_bios_embedded_edid(struct drm_device *);
extern int nouveau_bios_parse_lvds_table(struct drm_device *, int pxclk,
					 bool *dl, bool *if_is_24bit);
extern int run_tmds_table(struct drm_device *, struct dcb_entry *,
			  int head, int pxclk);
extern int call_lvds_script(struct drm_device *, struct dcb_entry *, int head,
			    enum LVDS_script, int pxclk);

/* nouveau_ttm.c */
int nouveau_ttm_global_init(struct drm_nouveau_private *);
void nouveau_ttm_global_release(struct drm_nouveau_private *);
int nouveau_ttm_mmap(struct file *, struct vm_area_struct *);

/* nouveau_dp.c */
int nouveau_dp_auxch(struct nouveau_i2c_chan *auxch, int cmd, int addr,
		     uint8_t *data, int data_nr);
bool nouveau_dp_detect(struct drm_encoder *);
bool nouveau_dp_link_train(struct drm_encoder *);

/* nv04_fb.c */
extern int  nv04_fb_init(struct drm_device *);
extern void nv04_fb_takedown(struct drm_device *);

/* nv10_fb.c */
extern int  nv10_fb_init(struct drm_device *);
extern void nv10_fb_takedown(struct drm_device *);
extern void nv10_fb_init_tile_region(struct drm_device *dev, int i,
				     uint32_t addr, uint32_t size,
				     uint32_t pitch, uint32_t flags);
extern void nv10_fb_set_tile_region(struct drm_device *dev, int i);
extern void nv10_fb_free_tile_region(struct drm_device *dev, int i);

/* nv30_fb.c */
extern int  nv30_fb_init(struct drm_device *);
extern void nv30_fb_takedown(struct drm_device *);
extern void nv30_fb_init_tile_region(struct drm_device *dev, int i,
				     uint32_t addr, uint32_t size,
				     uint32_t pitch, uint32_t flags);
extern void nv30_fb_free_tile_region(struct drm_device *dev, int i);

/* nv40_fb.c */
extern int  nv40_fb_init(struct drm_device *);
extern void nv40_fb_takedown(struct drm_device *);
extern void nv40_fb_set_tile_region(struct drm_device *dev, int i);

/* nv50_fb.c */
extern int  nv50_fb_init(struct drm_device *);
extern void nv50_fb_takedown(struct drm_device *);
extern void nv50_fb_vm_trap(struct drm_device *, int display);

/* nvc0_fb.c */
extern int  nvc0_fb_init(struct drm_device *);
extern void nvc0_fb_takedown(struct drm_device *);

/* nv04_fifo.c */
extern int  nv04_fifo_init(struct drm_device *);
extern void nv04_fifo_fini(struct drm_device *);
extern void nv04_fifo_disable(struct drm_device *);
extern void nv04_fifo_enable(struct drm_device *);
extern bool nv04_fifo_reassign(struct drm_device *, bool);
extern bool nv04_fifo_cache_pull(struct drm_device *, bool);
extern int  nv04_fifo_channel_id(struct drm_device *);
extern int  nv04_fifo_create_context(struct nouveau_channel *);
extern void nv04_fifo_destroy_context(struct nouveau_channel *);
extern int  nv04_fifo_load_context(struct nouveau_channel *);
extern int  nv04_fifo_unload_context(struct drm_device *);
extern void nv04_fifo_isr(struct drm_device *);

/* nv10_fifo.c */
extern int  nv10_fifo_init(struct drm_device *);
extern int  nv10_fifo_channel_id(struct drm_device *);
extern int  nv10_fifo_create_context(struct nouveau_channel *);
extern int  nv10_fifo_load_context(struct nouveau_channel *);
extern int  nv10_fifo_unload_context(struct drm_device *);

/* nv40_fifo.c */
extern int  nv40_fifo_init(struct drm_device *);
extern int  nv40_fifo_create_context(struct nouveau_channel *);
extern int  nv40_fifo_load_context(struct nouveau_channel *);
extern int  nv40_fifo_unload_context(struct drm_device *);

/* nv50_fifo.c */
extern int  nv50_fifo_init(struct drm_device *);
extern void nv50_fifo_takedown(struct drm_device *);
extern int  nv50_fifo_channel_id(struct drm_device *);
extern int  nv50_fifo_create_context(struct nouveau_channel *);
extern void nv50_fifo_destroy_context(struct nouveau_channel *);
extern int  nv50_fifo_load_context(struct nouveau_channel *);
extern int  nv50_fifo_unload_context(struct drm_device *);
extern void nv50_fifo_tlb_flush(struct drm_device *dev);

/* nvc0_fifo.c */
extern int  nvc0_fifo_init(struct drm_device *);
extern void nvc0_fifo_takedown(struct drm_device *);
extern void nvc0_fifo_disable(struct drm_device *);
extern void nvc0_fifo_enable(struct drm_device *);
extern bool nvc0_fifo_reassign(struct drm_device *, bool);
extern bool nvc0_fifo_cache_pull(struct drm_device *, bool);
extern int  nvc0_fifo_channel_id(struct drm_device *);
extern int  nvc0_fifo_create_context(struct nouveau_channel *);
extern void nvc0_fifo_destroy_context(struct nouveau_channel *);
extern int  nvc0_fifo_load_context(struct nouveau_channel *);
extern int  nvc0_fifo_unload_context(struct drm_device *);

/* nv04_graph.c */
extern int  nv04_graph_create(struct drm_device *);
extern void nv04_graph_fifo_access(struct drm_device *, bool);
extern int  nv04_graph_object_new(struct nouveau_channel *, int, u32, u16);
extern int  nv04_graph_mthd_page_flip(struct nouveau_channel *chan,
				      u32 class, u32 mthd, u32 data);
extern struct nouveau_bitfield nv04_graph_nsource[];

/* nv10_graph.c */
extern int  nv10_graph_create(struct drm_device *);
extern struct nouveau_channel *nv10_graph_channel(struct drm_device *);
extern struct nouveau_bitfield nv10_graph_intr[];
extern struct nouveau_bitfield nv10_graph_nstatus[];

/* nv20_graph.c */
extern int  nv20_graph_create(struct drm_device *);

/* nv40_graph.c */
extern int  nv40_graph_create(struct drm_device *);
extern void nv40_grctx_init(struct nouveau_grctx *);

/* nv50_graph.c */
extern int  nv50_graph_create(struct drm_device *);
extern int  nv50_grctx_init(struct nouveau_grctx *);
<<<<<<< HEAD
extern void nv50_graph_tlb_flush(struct drm_device *dev);
extern void nv84_graph_tlb_flush(struct drm_device *dev);
=======
>>>>>>> bf0be0e9
extern struct nouveau_enum nv50_data_error_names[];
extern int  nv50_graph_isr_chid(struct drm_device *dev, u64 inst);

/* nvc0_graph.c */
extern int  nvc0_graph_create(struct drm_device *);
extern int  nvc0_graph_isr_chid(struct drm_device *dev, u64 inst);

/* nv84_crypt.c */
extern int  nv84_crypt_create(struct drm_device *);

/* nva3_copy.c */
extern int  nva3_copy_create(struct drm_device *dev);

/* nvc0_copy.c */
extern int  nvc0_copy_create(struct drm_device *dev, int engine);

/* nv40_mpeg.c */
extern int  nv40_mpeg_create(struct drm_device *dev);

/* nv50_mpeg.c */
extern int  nv50_mpeg_create(struct drm_device *dev);

/* nv04_instmem.c */
extern int  nv04_instmem_init(struct drm_device *);
extern void nv04_instmem_takedown(struct drm_device *);
extern int  nv04_instmem_suspend(struct drm_device *);
extern void nv04_instmem_resume(struct drm_device *);
extern int  nv04_instmem_get(struct nouveau_gpuobj *, u32 size, u32 align);
extern void nv04_instmem_put(struct nouveau_gpuobj *);
extern int  nv04_instmem_map(struct nouveau_gpuobj *);
extern void nv04_instmem_unmap(struct nouveau_gpuobj *);
extern void nv04_instmem_flush(struct drm_device *);

/* nv50_instmem.c */
extern int  nv50_instmem_init(struct drm_device *);
extern void nv50_instmem_takedown(struct drm_device *);
extern int  nv50_instmem_suspend(struct drm_device *);
extern void nv50_instmem_resume(struct drm_device *);
extern int  nv50_instmem_get(struct nouveau_gpuobj *, u32 size, u32 align);
extern void nv50_instmem_put(struct nouveau_gpuobj *);
extern int  nv50_instmem_map(struct nouveau_gpuobj *);
extern void nv50_instmem_unmap(struct nouveau_gpuobj *);
extern void nv50_instmem_flush(struct drm_device *);
extern void nv84_instmem_flush(struct drm_device *);

/* nvc0_instmem.c */
extern int  nvc0_instmem_init(struct drm_device *);
extern void nvc0_instmem_takedown(struct drm_device *);
extern int  nvc0_instmem_suspend(struct drm_device *);
extern void nvc0_instmem_resume(struct drm_device *);

/* nv04_mc.c */
extern int  nv04_mc_init(struct drm_device *);
extern void nv04_mc_takedown(struct drm_device *);

/* nv40_mc.c */
extern int  nv40_mc_init(struct drm_device *);
extern void nv40_mc_takedown(struct drm_device *);

/* nv50_mc.c */
extern int  nv50_mc_init(struct drm_device *);
extern void nv50_mc_takedown(struct drm_device *);

/* nv04_timer.c */
extern int  nv04_timer_init(struct drm_device *);
extern uint64_t nv04_timer_read(struct drm_device *);
extern void nv04_timer_takedown(struct drm_device *);

extern long nouveau_compat_ioctl(struct file *file, unsigned int cmd,
				 unsigned long arg);

/* nv04_dac.c */
extern int nv04_dac_create(struct drm_connector *, struct dcb_entry *);
extern uint32_t nv17_dac_sample_load(struct drm_encoder *encoder);
extern int nv04_dac_output_offset(struct drm_encoder *encoder);
extern void nv04_dac_update_dacclk(struct drm_encoder *encoder, bool enable);
extern bool nv04_dac_in_use(struct drm_encoder *encoder);

/* nv04_dfp.c */
extern int nv04_dfp_create(struct drm_connector *, struct dcb_entry *);
extern int nv04_dfp_get_bound_head(struct drm_device *dev, struct dcb_entry *dcbent);
extern void nv04_dfp_bind_head(struct drm_device *dev, struct dcb_entry *dcbent,
			       int head, bool dl);
extern void nv04_dfp_disable(struct drm_device *dev, int head);
extern void nv04_dfp_update_fp_control(struct drm_encoder *encoder, int mode);

/* nv04_tv.c */
extern int nv04_tv_identify(struct drm_device *dev, int i2c_index);
extern int nv04_tv_create(struct drm_connector *, struct dcb_entry *);

/* nv17_tv.c */
extern int nv17_tv_create(struct drm_connector *, struct dcb_entry *);

/* nv04_display.c */
extern int nv04_display_early_init(struct drm_device *);
extern void nv04_display_late_takedown(struct drm_device *);
extern int nv04_display_create(struct drm_device *);
extern int nv04_display_init(struct drm_device *);
extern void nv04_display_destroy(struct drm_device *);

/* nv04_crtc.c */
extern int nv04_crtc_create(struct drm_device *, int index);

/* nouveau_bo.c */
extern struct ttm_bo_driver nouveau_bo_driver;
extern int nouveau_bo_new(struct drm_device *, struct nouveau_channel *,
			  int size, int align, uint32_t flags,
			  uint32_t tile_mode, uint32_t tile_flags,
			  struct nouveau_bo **);
extern int nouveau_bo_pin(struct nouveau_bo *, uint32_t flags);
extern int nouveau_bo_unpin(struct nouveau_bo *);
extern int nouveau_bo_map(struct nouveau_bo *);
extern void nouveau_bo_unmap(struct nouveau_bo *);
extern void nouveau_bo_placement_set(struct nouveau_bo *, uint32_t type,
				     uint32_t busy);
extern u16 nouveau_bo_rd16(struct nouveau_bo *nvbo, unsigned index);
extern void nouveau_bo_wr16(struct nouveau_bo *nvbo, unsigned index, u16 val);
extern u32 nouveau_bo_rd32(struct nouveau_bo *nvbo, unsigned index);
extern void nouveau_bo_wr32(struct nouveau_bo *nvbo, unsigned index, u32 val);
extern void nouveau_bo_fence(struct nouveau_bo *, struct nouveau_fence *);
extern int nouveau_bo_validate(struct nouveau_bo *, bool interruptible,
			       bool no_wait_reserve, bool no_wait_gpu);

/* nouveau_fence.c */
struct nouveau_fence;
extern int nouveau_fence_init(struct drm_device *);
extern void nouveau_fence_fini(struct drm_device *);
extern int nouveau_fence_channel_init(struct nouveau_channel *);
extern void nouveau_fence_channel_fini(struct nouveau_channel *);
extern void nouveau_fence_update(struct nouveau_channel *);
extern int nouveau_fence_new(struct nouveau_channel *, struct nouveau_fence **,
			     bool emit);
extern int nouveau_fence_emit(struct nouveau_fence *);
extern void nouveau_fence_work(struct nouveau_fence *fence,
			       void (*work)(void *priv, bool signalled),
			       void *priv);
struct nouveau_channel *nouveau_fence_channel(struct nouveau_fence *);

extern bool __nouveau_fence_signalled(void *obj, void *arg);
extern int __nouveau_fence_wait(void *obj, void *arg, bool lazy, bool intr);
extern int __nouveau_fence_flush(void *obj, void *arg);
extern void __nouveau_fence_unref(void **obj);
extern void *__nouveau_fence_ref(void *obj);

static inline bool nouveau_fence_signalled(struct nouveau_fence *obj)
{
	return __nouveau_fence_signalled(obj, NULL);
}
static inline int
nouveau_fence_wait(struct nouveau_fence *obj, bool lazy, bool intr)
{
	return __nouveau_fence_wait(obj, NULL, lazy, intr);
}
extern int nouveau_fence_sync(struct nouveau_fence *, struct nouveau_channel *);
static inline int nouveau_fence_flush(struct nouveau_fence *obj)
{
	return __nouveau_fence_flush(obj, NULL);
}
static inline void nouveau_fence_unref(struct nouveau_fence **obj)
{
	__nouveau_fence_unref((void **)obj);
}
static inline struct nouveau_fence *nouveau_fence_ref(struct nouveau_fence *obj)
{
	return __nouveau_fence_ref(obj);
}

/* nouveau_gem.c */
extern int nouveau_gem_new(struct drm_device *, struct nouveau_channel *,
			   int size, int align, uint32_t domain,
			   uint32_t tile_mode, uint32_t tile_flags,
			   struct nouveau_bo **);
extern int nouveau_gem_object_new(struct drm_gem_object *);
extern void nouveau_gem_object_del(struct drm_gem_object *);
extern int nouveau_gem_ioctl_new(struct drm_device *, void *,
				 struct drm_file *);
extern int nouveau_gem_ioctl_pushbuf(struct drm_device *, void *,
				     struct drm_file *);
extern int nouveau_gem_ioctl_cpu_prep(struct drm_device *, void *,
				      struct drm_file *);
extern int nouveau_gem_ioctl_cpu_fini(struct drm_device *, void *,
				      struct drm_file *);
extern int nouveau_gem_ioctl_info(struct drm_device *, void *,
				  struct drm_file *);

/* nouveau_display.c */
int nouveau_vblank_enable(struct drm_device *dev, int crtc);
void nouveau_vblank_disable(struct drm_device *dev, int crtc);
int nouveau_crtc_page_flip(struct drm_crtc *crtc, struct drm_framebuffer *fb,
			   struct drm_pending_vblank_event *event);
int nouveau_finish_page_flip(struct nouveau_channel *,
			     struct nouveau_page_flip_state *);

/* nv10_gpio.c */
int nv10_gpio_get(struct drm_device *dev, enum dcb_gpio_tag tag);
int nv10_gpio_set(struct drm_device *dev, enum dcb_gpio_tag tag, int state);

/* nv50_gpio.c */
int nv50_gpio_init(struct drm_device *dev);
void nv50_gpio_fini(struct drm_device *dev);
int nv50_gpio_get(struct drm_device *dev, enum dcb_gpio_tag tag);
int nv50_gpio_set(struct drm_device *dev, enum dcb_gpio_tag tag, int state);
int  nv50_gpio_irq_register(struct drm_device *, enum dcb_gpio_tag,
			    void (*)(void *, int), void *);
void nv50_gpio_irq_unregister(struct drm_device *, enum dcb_gpio_tag,
			      void (*)(void *, int), void *);
bool nv50_gpio_irq_enable(struct drm_device *, enum dcb_gpio_tag, bool on);

/* nv50_calc. */
int nv50_calc_pll(struct drm_device *, struct pll_lims *, int clk,
		  int *N1, int *M1, int *N2, int *M2, int *P);
int nva3_calc_pll(struct drm_device *, struct pll_lims *,
		  int clk, int *N, int *fN, int *M, int *P);

#ifndef ioread32_native
#ifdef __BIG_ENDIAN
#define ioread16_native ioread16be
#define iowrite16_native iowrite16be
#define ioread32_native  ioread32be
#define iowrite32_native iowrite32be
#else /* def __BIG_ENDIAN */
#define ioread16_native ioread16
#define iowrite16_native iowrite16
#define ioread32_native  ioread32
#define iowrite32_native iowrite32
#endif /* def __BIG_ENDIAN else */
#endif /* !ioread32_native */

/* channel control reg access */
static inline u32 nvchan_rd32(struct nouveau_channel *chan, unsigned reg)
{
	return ioread32_native(chan->user + reg);
}

static inline void nvchan_wr32(struct nouveau_channel *chan,
							unsigned reg, u32 val)
{
	iowrite32_native(val, chan->user + reg);
}

/* register access */
static inline u32 nv_rd32(struct drm_device *dev, unsigned reg)
{
	struct drm_nouveau_private *dev_priv = dev->dev_private;
	return ioread32_native(dev_priv->mmio + reg);
}

static inline void nv_wr32(struct drm_device *dev, unsigned reg, u32 val)
{
	struct drm_nouveau_private *dev_priv = dev->dev_private;
	iowrite32_native(val, dev_priv->mmio + reg);
}

static inline u32 nv_mask(struct drm_device *dev, u32 reg, u32 mask, u32 val)
{
	u32 tmp = nv_rd32(dev, reg);
	nv_wr32(dev, reg, (tmp & ~mask) | val);
	return tmp;
}

static inline u8 nv_rd08(struct drm_device *dev, unsigned reg)
{
	struct drm_nouveau_private *dev_priv = dev->dev_private;
	return ioread8(dev_priv->mmio + reg);
}

static inline void nv_wr08(struct drm_device *dev, unsigned reg, u8 val)
{
	struct drm_nouveau_private *dev_priv = dev->dev_private;
	iowrite8(val, dev_priv->mmio + reg);
}

#define nv_wait(dev, reg, mask, val) \
	nouveau_wait_eq(dev, 2000000000ULL, (reg), (mask), (val))
#define nv_wait_ne(dev, reg, mask, val) \
	nouveau_wait_ne(dev, 2000000000ULL, (reg), (mask), (val))

/* PRAMIN access */
static inline u32 nv_ri32(struct drm_device *dev, unsigned offset)
{
	struct drm_nouveau_private *dev_priv = dev->dev_private;
	return ioread32_native(dev_priv->ramin + offset);
}

static inline void nv_wi32(struct drm_device *dev, unsigned offset, u32 val)
{
	struct drm_nouveau_private *dev_priv = dev->dev_private;
	iowrite32_native(val, dev_priv->ramin + offset);
}

/* object access */
extern u32 nv_ro32(struct nouveau_gpuobj *, u32 offset);
extern void nv_wo32(struct nouveau_gpuobj *, u32 offset, u32 val);

/*
 * Logging
 * Argument d is (struct drm_device *).
 */
#define NV_PRINTK(level, d, fmt, arg...) \
	printk(level "[" DRM_NAME "] " DRIVER_NAME " %s: " fmt, \
					pci_name(d->pdev), ##arg)
#ifndef NV_DEBUG_NOTRACE
#define NV_DEBUG(d, fmt, arg...) do {                                          \
	if (drm_debug & DRM_UT_DRIVER) {                                       \
		NV_PRINTK(KERN_DEBUG, d, "%s:%d - " fmt, __func__,             \
			  __LINE__, ##arg);                                    \
	}                                                                      \
} while (0)
#define NV_DEBUG_KMS(d, fmt, arg...) do {                                      \
	if (drm_debug & DRM_UT_KMS) {                                          \
		NV_PRINTK(KERN_DEBUG, d, "%s:%d - " fmt, __func__,             \
			  __LINE__, ##arg);                                    \
	}                                                                      \
} while (0)
#else
#define NV_DEBUG(d, fmt, arg...) do {                                          \
	if (drm_debug & DRM_UT_DRIVER)                                         \
		NV_PRINTK(KERN_DEBUG, d, fmt, ##arg);                          \
} while (0)
#define NV_DEBUG_KMS(d, fmt, arg...) do {                                      \
	if (drm_debug & DRM_UT_KMS)                                            \
		NV_PRINTK(KERN_DEBUG, d, fmt, ##arg);                          \
} while (0)
#endif
#define NV_ERROR(d, fmt, arg...) NV_PRINTK(KERN_ERR, d, fmt, ##arg)
#define NV_INFO(d, fmt, arg...) NV_PRINTK(KERN_INFO, d, fmt, ##arg)
#define NV_TRACEWARN(d, fmt, arg...) NV_PRINTK(KERN_NOTICE, d, fmt, ##arg)
#define NV_TRACE(d, fmt, arg...) NV_PRINTK(KERN_INFO, d, fmt, ##arg)
#define NV_WARN(d, fmt, arg...) NV_PRINTK(KERN_WARNING, d, fmt, ##arg)

/* nouveau_reg_debug bitmask */
enum {
	NOUVEAU_REG_DEBUG_MC             = 0x1,
	NOUVEAU_REG_DEBUG_VIDEO          = 0x2,
	NOUVEAU_REG_DEBUG_FB             = 0x4,
	NOUVEAU_REG_DEBUG_EXTDEV         = 0x8,
	NOUVEAU_REG_DEBUG_CRTC           = 0x10,
	NOUVEAU_REG_DEBUG_RAMDAC         = 0x20,
	NOUVEAU_REG_DEBUG_VGACRTC        = 0x40,
	NOUVEAU_REG_DEBUG_RMVIO          = 0x80,
	NOUVEAU_REG_DEBUG_VGAATTR        = 0x100,
	NOUVEAU_REG_DEBUG_EVO            = 0x200,
};

#define NV_REG_DEBUG(type, dev, fmt, arg...) do { \
	if (nouveau_reg_debug & NOUVEAU_REG_DEBUG_##type) \
		NV_PRINTK(KERN_DEBUG, dev, "%s: " fmt, __func__, ##arg); \
} while (0)

static inline bool
nv_two_heads(struct drm_device *dev)
{
	struct drm_nouveau_private *dev_priv = dev->dev_private;
	const int impl = dev->pci_device & 0x0ff0;

	if (dev_priv->card_type >= NV_10 && impl != 0x0100 &&
	    impl != 0x0150 && impl != 0x01a0 && impl != 0x0200)
		return true;

	return false;
}

static inline bool
nv_gf4_disp_arch(struct drm_device *dev)
{
	return nv_two_heads(dev) && (dev->pci_device & 0x0ff0) != 0x0110;
}

static inline bool
nv_two_reg_pll(struct drm_device *dev)
{
	struct drm_nouveau_private *dev_priv = dev->dev_private;
	const int impl = dev->pci_device & 0x0ff0;

	if (impl == 0x0310 || impl == 0x0340 || dev_priv->card_type >= NV_40)
		return true;
	return false;
}

static inline bool
nv_match_device(struct drm_device *dev, unsigned device,
		unsigned sub_vendor, unsigned sub_device)
{
	return dev->pdev->device == device &&
		dev->pdev->subsystem_vendor == sub_vendor &&
		dev->pdev->subsystem_device == sub_device;
}

static inline void *
nv_engine(struct drm_device *dev, int engine)
{
	struct drm_nouveau_private *dev_priv = dev->dev_private;
	return (void *)dev_priv->eng[engine];
}

/* returns 1 if device is one of the nv4x using the 0x4497 object class,
 * helpful to determine a number of other hardware features
 */
static inline int
nv44_graph_class(struct drm_device *dev)
{
	struct drm_nouveau_private *dev_priv = dev->dev_private;

	if ((dev_priv->chipset & 0xf0) == 0x60)
		return 1;

	return !(0x0baf & (1 << (dev_priv->chipset & 0x0f)));
}

/* memory type/access flags, do not match hardware values */
#define NV_MEM_ACCESS_RO  1
#define NV_MEM_ACCESS_WO  2
#define NV_MEM_ACCESS_RW (NV_MEM_ACCESS_RO | NV_MEM_ACCESS_WO)
#define NV_MEM_ACCESS_SYS 4
#define NV_MEM_ACCESS_VM  8

#define NV_MEM_TARGET_VRAM        0
#define NV_MEM_TARGET_PCI         1
#define NV_MEM_TARGET_PCI_NOSNOOP 2
#define NV_MEM_TARGET_VM          3
#define NV_MEM_TARGET_GART        4

#define NV_MEM_TYPE_VM 0x7f
#define NV_MEM_COMP_VM 0x03

/* NV_SW object class */
#define NV_SW                                                        0x0000506e
#define NV_SW_DMA_SEMAPHORE                                          0x00000060
#define NV_SW_SEMAPHORE_OFFSET                                       0x00000064
#define NV_SW_SEMAPHORE_ACQUIRE                                      0x00000068
#define NV_SW_SEMAPHORE_RELEASE                                      0x0000006c
#define NV_SW_YIELD                                                  0x00000080
#define NV_SW_DMA_VBLSEM                                             0x0000018c
#define NV_SW_VBLSEM_OFFSET                                          0x00000400
#define NV_SW_VBLSEM_RELEASE_VALUE                                   0x00000404
#define NV_SW_VBLSEM_RELEASE                                         0x00000408
#define NV_SW_PAGE_FLIP                                              0x00000500

#endif /* __NOUVEAU_DRV_H__ */<|MERGE_RESOLUTION|>--- conflicted
+++ resolved
@@ -1142,11 +1142,6 @@
 /* nv50_graph.c */
 extern int  nv50_graph_create(struct drm_device *);
 extern int  nv50_grctx_init(struct nouveau_grctx *);
-<<<<<<< HEAD
-extern void nv50_graph_tlb_flush(struct drm_device *dev);
-extern void nv84_graph_tlb_flush(struct drm_device *dev);
-=======
->>>>>>> bf0be0e9
 extern struct nouveau_enum nv50_data_error_names[];
 extern int  nv50_graph_isr_chid(struct drm_device *dev, u64 inst);
 
