/*
 * Copyright © 2006-2007 Intel Corporation
 *
 * Permission is hereby granted, free of charge, to any person obtaining a
 * copy of this software and associated documentation files (the "Software"),
 * to deal in the Software without restriction, including without limitation
 * the rights to use, copy, modify, merge, publish, distribute, sublicense,
 * and/or sell copies of the Software, and to permit persons to whom the
 * Software is furnished to do so, subject to the following conditions:
 *
 * The above copyright notice and this permission notice (including the next
 * paragraph) shall be included in all copies or substantial portions of the
 * Software.
 *
 * THE SOFTWARE IS PROVIDED "AS IS", WITHOUT WARRANTY OF ANY KIND, EXPRESS OR
 * IMPLIED, INCLUDING BUT NOT LIMITED TO THE WARRANTIES OF MERCHANTABILITY,
 * FITNESS FOR A PARTICULAR PURPOSE AND NONINFRINGEMENT.  IN NO EVENT SHALL
 * THE AUTHORS OR COPYRIGHT HOLDERS BE LIABLE FOR ANY CLAIM, DAMAGES OR OTHER
 * LIABILITY, WHETHER IN AN ACTION OF CONTRACT, TORT OR OTHERWISE, ARISING
 * FROM, OUT OF OR IN CONNECTION WITH THE SOFTWARE OR THE USE OR OTHER
 * DEALINGS IN THE SOFTWARE.
 *
 * Authors:
 *	Eric Anholt <eric@anholt.net>
 */

#include <linux/i2c.h>
#include <linux/kernel.h>
#include "drmP.h"
#include "intel_drv.h"
#include "i915_drm.h"
#include "i915_drv.h"
#include "intel_dp.h"

#include "drm_crtc_helper.h"

#define HAS_eDP (intel_pipe_has_type(crtc, INTEL_OUTPUT_EDP))

bool intel_pipe_has_type (struct drm_crtc *crtc, int type);
static void intel_update_watermarks(struct drm_device *dev);

typedef struct {
    /* given values */
    int n;
    int m1, m2;
    int p1, p2;
    /* derived values */
    int	dot;
    int	vco;
    int	m;
    int	p;
} intel_clock_t;

typedef struct {
    int	min, max;
} intel_range_t;

typedef struct {
    int	dot_limit;
    int	p2_slow, p2_fast;
} intel_p2_t;

#define INTEL_P2_NUM		      2
typedef struct intel_limit intel_limit_t;
struct intel_limit {
    intel_range_t   dot, vco, n, m, m1, m2, p, p1;
    intel_p2_t	    p2;
    bool (* find_pll)(const intel_limit_t *, struct drm_crtc *,
		      int, int, intel_clock_t *);
};

#define I8XX_DOT_MIN		  25000
#define I8XX_DOT_MAX		 350000
#define I8XX_VCO_MIN		 930000
#define I8XX_VCO_MAX		1400000
#define I8XX_N_MIN		      3
#define I8XX_N_MAX		     16
#define I8XX_M_MIN		     96
#define I8XX_M_MAX		    140
#define I8XX_M1_MIN		     18
#define I8XX_M1_MAX		     26
#define I8XX_M2_MIN		      6
#define I8XX_M2_MAX		     16
#define I8XX_P_MIN		      4
#define I8XX_P_MAX		    128
#define I8XX_P1_MIN		      2
#define I8XX_P1_MAX		     33
#define I8XX_P1_LVDS_MIN	      1
#define I8XX_P1_LVDS_MAX	      6
#define I8XX_P2_SLOW		      4
#define I8XX_P2_FAST		      2
#define I8XX_P2_LVDS_SLOW	      14
#define I8XX_P2_LVDS_FAST	      7
#define I8XX_P2_SLOW_LIMIT	 165000

#define I9XX_DOT_MIN		  20000
#define I9XX_DOT_MAX		 400000
#define I9XX_VCO_MIN		1400000
#define I9XX_VCO_MAX		2800000
#define IGD_VCO_MIN		1700000
#define IGD_VCO_MAX		3500000
#define I9XX_N_MIN		      1
#define I9XX_N_MAX		      6
/* IGD's Ncounter is a ring counter */
#define IGD_N_MIN		      3
#define IGD_N_MAX		      6
#define I9XX_M_MIN		     70
#define I9XX_M_MAX		    120
#define IGD_M_MIN		      2
#define IGD_M_MAX		    256
#define I9XX_M1_MIN		     10
#define I9XX_M1_MAX		     22
#define I9XX_M2_MIN		      5
#define I9XX_M2_MAX		      9
/* IGD M1 is reserved, and must be 0 */
#define IGD_M1_MIN		      0
#define IGD_M1_MAX		      0
#define IGD_M2_MIN		      0
#define IGD_M2_MAX		      254
#define I9XX_P_SDVO_DAC_MIN	      5
#define I9XX_P_SDVO_DAC_MAX	     80
#define I9XX_P_LVDS_MIN		      7
#define I9XX_P_LVDS_MAX		     98
#define IGD_P_LVDS_MIN		      7
#define IGD_P_LVDS_MAX		     112
#define I9XX_P1_MIN		      1
#define I9XX_P1_MAX		      8
#define I9XX_P2_SDVO_DAC_SLOW		     10
#define I9XX_P2_SDVO_DAC_FAST		      5
#define I9XX_P2_SDVO_DAC_SLOW_LIMIT	 200000
#define I9XX_P2_LVDS_SLOW		     14
#define I9XX_P2_LVDS_FAST		      7
#define I9XX_P2_LVDS_SLOW_LIMIT		 112000

/*The parameter is for SDVO on G4x platform*/
#define G4X_DOT_SDVO_MIN           25000
#define G4X_DOT_SDVO_MAX           270000
#define G4X_VCO_MIN                1750000
#define G4X_VCO_MAX                3500000
#define G4X_N_SDVO_MIN             1
#define G4X_N_SDVO_MAX             4
#define G4X_M_SDVO_MIN             104
#define G4X_M_SDVO_MAX             138
#define G4X_M1_SDVO_MIN            17
#define G4X_M1_SDVO_MAX            23
#define G4X_M2_SDVO_MIN            5
#define G4X_M2_SDVO_MAX            11
#define G4X_P_SDVO_MIN             10
#define G4X_P_SDVO_MAX             30
#define G4X_P1_SDVO_MIN            1
#define G4X_P1_SDVO_MAX            3
#define G4X_P2_SDVO_SLOW           10
#define G4X_P2_SDVO_FAST           10
#define G4X_P2_SDVO_LIMIT          270000

/*The parameter is for HDMI_DAC on G4x platform*/
#define G4X_DOT_HDMI_DAC_MIN           22000
#define G4X_DOT_HDMI_DAC_MAX           400000
#define G4X_N_HDMI_DAC_MIN             1
#define G4X_N_HDMI_DAC_MAX             4
#define G4X_M_HDMI_DAC_MIN             104
#define G4X_M_HDMI_DAC_MAX             138
#define G4X_M1_HDMI_DAC_MIN            16
#define G4X_M1_HDMI_DAC_MAX            23
#define G4X_M2_HDMI_DAC_MIN            5
#define G4X_M2_HDMI_DAC_MAX            11
#define G4X_P_HDMI_DAC_MIN             5
#define G4X_P_HDMI_DAC_MAX             80
#define G4X_P1_HDMI_DAC_MIN            1
#define G4X_P1_HDMI_DAC_MAX            8
#define G4X_P2_HDMI_DAC_SLOW           10
#define G4X_P2_HDMI_DAC_FAST           5
#define G4X_P2_HDMI_DAC_LIMIT          165000

/*The parameter is for SINGLE_CHANNEL_LVDS on G4x platform*/
#define G4X_DOT_SINGLE_CHANNEL_LVDS_MIN           20000
#define G4X_DOT_SINGLE_CHANNEL_LVDS_MAX           115000
#define G4X_N_SINGLE_CHANNEL_LVDS_MIN             1
#define G4X_N_SINGLE_CHANNEL_LVDS_MAX             3
#define G4X_M_SINGLE_CHANNEL_LVDS_MIN             104
#define G4X_M_SINGLE_CHANNEL_LVDS_MAX             138
#define G4X_M1_SINGLE_CHANNEL_LVDS_MIN            17
#define G4X_M1_SINGLE_CHANNEL_LVDS_MAX            23
#define G4X_M2_SINGLE_CHANNEL_LVDS_MIN            5
#define G4X_M2_SINGLE_CHANNEL_LVDS_MAX            11
#define G4X_P_SINGLE_CHANNEL_LVDS_MIN             28
#define G4X_P_SINGLE_CHANNEL_LVDS_MAX             112
#define G4X_P1_SINGLE_CHANNEL_LVDS_MIN            2
#define G4X_P1_SINGLE_CHANNEL_LVDS_MAX            8
#define G4X_P2_SINGLE_CHANNEL_LVDS_SLOW           14
#define G4X_P2_SINGLE_CHANNEL_LVDS_FAST           14
#define G4X_P2_SINGLE_CHANNEL_LVDS_LIMIT          0

/*The parameter is for DUAL_CHANNEL_LVDS on G4x platform*/
#define G4X_DOT_DUAL_CHANNEL_LVDS_MIN           80000
#define G4X_DOT_DUAL_CHANNEL_LVDS_MAX           224000
#define G4X_N_DUAL_CHANNEL_LVDS_MIN             1
#define G4X_N_DUAL_CHANNEL_LVDS_MAX             3
#define G4X_M_DUAL_CHANNEL_LVDS_MIN             104
#define G4X_M_DUAL_CHANNEL_LVDS_MAX             138
#define G4X_M1_DUAL_CHANNEL_LVDS_MIN            17
#define G4X_M1_DUAL_CHANNEL_LVDS_MAX            23
#define G4X_M2_DUAL_CHANNEL_LVDS_MIN            5
#define G4X_M2_DUAL_CHANNEL_LVDS_MAX            11
#define G4X_P_DUAL_CHANNEL_LVDS_MIN             14
#define G4X_P_DUAL_CHANNEL_LVDS_MAX             42
#define G4X_P1_DUAL_CHANNEL_LVDS_MIN            2
#define G4X_P1_DUAL_CHANNEL_LVDS_MAX            6
#define G4X_P2_DUAL_CHANNEL_LVDS_SLOW           7
#define G4X_P2_DUAL_CHANNEL_LVDS_FAST           7
#define G4X_P2_DUAL_CHANNEL_LVDS_LIMIT          0

/*The parameter is for DISPLAY PORT on G4x platform*/
#define G4X_DOT_DISPLAY_PORT_MIN           161670
#define G4X_DOT_DISPLAY_PORT_MAX           227000
#define G4X_N_DISPLAY_PORT_MIN             1
#define G4X_N_DISPLAY_PORT_MAX             2
#define G4X_M_DISPLAY_PORT_MIN             97
#define G4X_M_DISPLAY_PORT_MAX             108
#define G4X_M1_DISPLAY_PORT_MIN            0x10
#define G4X_M1_DISPLAY_PORT_MAX            0x12
#define G4X_M2_DISPLAY_PORT_MIN            0x05
#define G4X_M2_DISPLAY_PORT_MAX            0x06
#define G4X_P_DISPLAY_PORT_MIN             10
#define G4X_P_DISPLAY_PORT_MAX             20
#define G4X_P1_DISPLAY_PORT_MIN            1
#define G4X_P1_DISPLAY_PORT_MAX            2
#define G4X_P2_DISPLAY_PORT_SLOW           10
#define G4X_P2_DISPLAY_PORT_FAST           10
#define G4X_P2_DISPLAY_PORT_LIMIT          0

/* IGDNG */
/* as we calculate clock using (register_value + 2) for
   N/M1/M2, so here the range value for them is (actual_value-2).
 */
#define IGDNG_DOT_MIN         25000
#define IGDNG_DOT_MAX         350000
#define IGDNG_VCO_MIN         1760000
#define IGDNG_VCO_MAX         3510000
#define IGDNG_N_MIN           1
#define IGDNG_N_MAX           5
#define IGDNG_M_MIN           79
#define IGDNG_M_MAX           118
#define IGDNG_M1_MIN          12
#define IGDNG_M1_MAX          23
#define IGDNG_M2_MIN          5
#define IGDNG_M2_MAX          9
#define IGDNG_P_SDVO_DAC_MIN  5
#define IGDNG_P_SDVO_DAC_MAX  80
#define IGDNG_P_LVDS_MIN      28
#define IGDNG_P_LVDS_MAX      112
#define IGDNG_P1_MIN          1
#define IGDNG_P1_MAX          8
#define IGDNG_P2_SDVO_DAC_SLOW 10
#define IGDNG_P2_SDVO_DAC_FAST 5
#define IGDNG_P2_LVDS_SLOW    14 /* single channel */
#define IGDNG_P2_LVDS_FAST    7  /* double channel */
#define IGDNG_P2_DOT_LIMIT    225000 /* 225Mhz */

static bool
intel_find_best_PLL(const intel_limit_t *limit, struct drm_crtc *crtc,
		    int target, int refclk, intel_clock_t *best_clock);
static bool
intel_g4x_find_best_PLL(const intel_limit_t *limit, struct drm_crtc *crtc,
			int target, int refclk, intel_clock_t *best_clock);
static bool
intel_igdng_find_best_PLL(const intel_limit_t *limit, struct drm_crtc *crtc,
			int target, int refclk, intel_clock_t *best_clock);

static bool
intel_find_pll_g4x_dp(const intel_limit_t *, struct drm_crtc *crtc,
		      int target, int refclk, intel_clock_t *best_clock);
static bool
intel_find_pll_igdng_dp(const intel_limit_t *, struct drm_crtc *crtc,
		      int target, int refclk, intel_clock_t *best_clock);

static const intel_limit_t intel_limits_i8xx_dvo = {
        .dot = { .min = I8XX_DOT_MIN,		.max = I8XX_DOT_MAX },
        .vco = { .min = I8XX_VCO_MIN,		.max = I8XX_VCO_MAX },
        .n   = { .min = I8XX_N_MIN,		.max = I8XX_N_MAX },
        .m   = { .min = I8XX_M_MIN,		.max = I8XX_M_MAX },
        .m1  = { .min = I8XX_M1_MIN,		.max = I8XX_M1_MAX },
        .m2  = { .min = I8XX_M2_MIN,		.max = I8XX_M2_MAX },
        .p   = { .min = I8XX_P_MIN,		.max = I8XX_P_MAX },
        .p1  = { .min = I8XX_P1_MIN,		.max = I8XX_P1_MAX },
	.p2  = { .dot_limit = I8XX_P2_SLOW_LIMIT,
		 .p2_slow = I8XX_P2_SLOW,	.p2_fast = I8XX_P2_FAST },
	.find_pll = intel_find_best_PLL,
};

static const intel_limit_t intel_limits_i8xx_lvds = {
        .dot = { .min = I8XX_DOT_MIN,		.max = I8XX_DOT_MAX },
        .vco = { .min = I8XX_VCO_MIN,		.max = I8XX_VCO_MAX },
        .n   = { .min = I8XX_N_MIN,		.max = I8XX_N_MAX },
        .m   = { .min = I8XX_M_MIN,		.max = I8XX_M_MAX },
        .m1  = { .min = I8XX_M1_MIN,		.max = I8XX_M1_MAX },
        .m2  = { .min = I8XX_M2_MIN,		.max = I8XX_M2_MAX },
        .p   = { .min = I8XX_P_MIN,		.max = I8XX_P_MAX },
        .p1  = { .min = I8XX_P1_LVDS_MIN,	.max = I8XX_P1_LVDS_MAX },
	.p2  = { .dot_limit = I8XX_P2_SLOW_LIMIT,
		 .p2_slow = I8XX_P2_LVDS_SLOW,	.p2_fast = I8XX_P2_LVDS_FAST },
	.find_pll = intel_find_best_PLL,
};
	
static const intel_limit_t intel_limits_i9xx_sdvo = {
        .dot = { .min = I9XX_DOT_MIN,		.max = I9XX_DOT_MAX },
        .vco = { .min = I9XX_VCO_MIN,		.max = I9XX_VCO_MAX },
        .n   = { .min = I9XX_N_MIN,		.max = I9XX_N_MAX },
        .m   = { .min = I9XX_M_MIN,		.max = I9XX_M_MAX },
        .m1  = { .min = I9XX_M1_MIN,		.max = I9XX_M1_MAX },
        .m2  = { .min = I9XX_M2_MIN,		.max = I9XX_M2_MAX },
        .p   = { .min = I9XX_P_SDVO_DAC_MIN,	.max = I9XX_P_SDVO_DAC_MAX },
        .p1  = { .min = I9XX_P1_MIN,		.max = I9XX_P1_MAX },
	.p2  = { .dot_limit = I9XX_P2_SDVO_DAC_SLOW_LIMIT,
		 .p2_slow = I9XX_P2_SDVO_DAC_SLOW,	.p2_fast = I9XX_P2_SDVO_DAC_FAST },
	.find_pll = intel_find_best_PLL,
};

static const intel_limit_t intel_limits_i9xx_lvds = {
        .dot = { .min = I9XX_DOT_MIN,		.max = I9XX_DOT_MAX },
        .vco = { .min = I9XX_VCO_MIN,		.max = I9XX_VCO_MAX },
        .n   = { .min = I9XX_N_MIN,		.max = I9XX_N_MAX },
        .m   = { .min = I9XX_M_MIN,		.max = I9XX_M_MAX },
        .m1  = { .min = I9XX_M1_MIN,		.max = I9XX_M1_MAX },
        .m2  = { .min = I9XX_M2_MIN,		.max = I9XX_M2_MAX },
        .p   = { .min = I9XX_P_LVDS_MIN,	.max = I9XX_P_LVDS_MAX },
        .p1  = { .min = I9XX_P1_MIN,		.max = I9XX_P1_MAX },
	/* The single-channel range is 25-112Mhz, and dual-channel
	 * is 80-224Mhz.  Prefer single channel as much as possible.
	 */
	.p2  = { .dot_limit = I9XX_P2_LVDS_SLOW_LIMIT,
		 .p2_slow = I9XX_P2_LVDS_SLOW,	.p2_fast = I9XX_P2_LVDS_FAST },
	.find_pll = intel_find_best_PLL,
};

    /* below parameter and function is for G4X Chipset Family*/
static const intel_limit_t intel_limits_g4x_sdvo = {
	.dot = { .min = G4X_DOT_SDVO_MIN,	.max = G4X_DOT_SDVO_MAX },
	.vco = { .min = G4X_VCO_MIN,	        .max = G4X_VCO_MAX},
	.n   = { .min = G4X_N_SDVO_MIN,	        .max = G4X_N_SDVO_MAX },
	.m   = { .min = G4X_M_SDVO_MIN,         .max = G4X_M_SDVO_MAX },
	.m1  = { .min = G4X_M1_SDVO_MIN,	.max = G4X_M1_SDVO_MAX },
	.m2  = { .min = G4X_M2_SDVO_MIN,	.max = G4X_M2_SDVO_MAX },
	.p   = { .min = G4X_P_SDVO_MIN,         .max = G4X_P_SDVO_MAX },
	.p1  = { .min = G4X_P1_SDVO_MIN,	.max = G4X_P1_SDVO_MAX},
	.p2  = { .dot_limit = G4X_P2_SDVO_LIMIT,
		 .p2_slow = G4X_P2_SDVO_SLOW,
		 .p2_fast = G4X_P2_SDVO_FAST
	},
	.find_pll = intel_g4x_find_best_PLL,
};

static const intel_limit_t intel_limits_g4x_hdmi = {
	.dot = { .min = G4X_DOT_HDMI_DAC_MIN,	.max = G4X_DOT_HDMI_DAC_MAX },
	.vco = { .min = G4X_VCO_MIN,	        .max = G4X_VCO_MAX},
	.n   = { .min = G4X_N_HDMI_DAC_MIN,	.max = G4X_N_HDMI_DAC_MAX },
	.m   = { .min = G4X_M_HDMI_DAC_MIN,	.max = G4X_M_HDMI_DAC_MAX },
	.m1  = { .min = G4X_M1_HDMI_DAC_MIN,	.max = G4X_M1_HDMI_DAC_MAX },
	.m2  = { .min = G4X_M2_HDMI_DAC_MIN,	.max = G4X_M2_HDMI_DAC_MAX },
	.p   = { .min = G4X_P_HDMI_DAC_MIN,	.max = G4X_P_HDMI_DAC_MAX },
	.p1  = { .min = G4X_P1_HDMI_DAC_MIN,	.max = G4X_P1_HDMI_DAC_MAX},
	.p2  = { .dot_limit = G4X_P2_HDMI_DAC_LIMIT,
		 .p2_slow = G4X_P2_HDMI_DAC_SLOW,
		 .p2_fast = G4X_P2_HDMI_DAC_FAST
	},
	.find_pll = intel_g4x_find_best_PLL,
};

static const intel_limit_t intel_limits_g4x_single_channel_lvds = {
	.dot = { .min = G4X_DOT_SINGLE_CHANNEL_LVDS_MIN,
		 .max = G4X_DOT_SINGLE_CHANNEL_LVDS_MAX },
	.vco = { .min = G4X_VCO_MIN,
		 .max = G4X_VCO_MAX },
	.n   = { .min = G4X_N_SINGLE_CHANNEL_LVDS_MIN,
		 .max = G4X_N_SINGLE_CHANNEL_LVDS_MAX },
	.m   = { .min = G4X_M_SINGLE_CHANNEL_LVDS_MIN,
		 .max = G4X_M_SINGLE_CHANNEL_LVDS_MAX },
	.m1  = { .min = G4X_M1_SINGLE_CHANNEL_LVDS_MIN,
		 .max = G4X_M1_SINGLE_CHANNEL_LVDS_MAX },
	.m2  = { .min = G4X_M2_SINGLE_CHANNEL_LVDS_MIN,
		 .max = G4X_M2_SINGLE_CHANNEL_LVDS_MAX },
	.p   = { .min = G4X_P_SINGLE_CHANNEL_LVDS_MIN,
		 .max = G4X_P_SINGLE_CHANNEL_LVDS_MAX },
	.p1  = { .min = G4X_P1_SINGLE_CHANNEL_LVDS_MIN,
		 .max = G4X_P1_SINGLE_CHANNEL_LVDS_MAX },
	.p2  = { .dot_limit = G4X_P2_SINGLE_CHANNEL_LVDS_LIMIT,
		 .p2_slow = G4X_P2_SINGLE_CHANNEL_LVDS_SLOW,
		 .p2_fast = G4X_P2_SINGLE_CHANNEL_LVDS_FAST
	},
	.find_pll = intel_g4x_find_best_PLL,
};

static const intel_limit_t intel_limits_g4x_dual_channel_lvds = {
	.dot = { .min = G4X_DOT_DUAL_CHANNEL_LVDS_MIN,
		 .max = G4X_DOT_DUAL_CHANNEL_LVDS_MAX },
	.vco = { .min = G4X_VCO_MIN,
		 .max = G4X_VCO_MAX },
	.n   = { .min = G4X_N_DUAL_CHANNEL_LVDS_MIN,
		 .max = G4X_N_DUAL_CHANNEL_LVDS_MAX },
	.m   = { .min = G4X_M_DUAL_CHANNEL_LVDS_MIN,
		 .max = G4X_M_DUAL_CHANNEL_LVDS_MAX },
	.m1  = { .min = G4X_M1_DUAL_CHANNEL_LVDS_MIN,
		 .max = G4X_M1_DUAL_CHANNEL_LVDS_MAX },
	.m2  = { .min = G4X_M2_DUAL_CHANNEL_LVDS_MIN,
		 .max = G4X_M2_DUAL_CHANNEL_LVDS_MAX },
	.p   = { .min = G4X_P_DUAL_CHANNEL_LVDS_MIN,
		 .max = G4X_P_DUAL_CHANNEL_LVDS_MAX },
	.p1  = { .min = G4X_P1_DUAL_CHANNEL_LVDS_MIN,
		 .max = G4X_P1_DUAL_CHANNEL_LVDS_MAX },
	.p2  = { .dot_limit = G4X_P2_DUAL_CHANNEL_LVDS_LIMIT,
		 .p2_slow = G4X_P2_DUAL_CHANNEL_LVDS_SLOW,
		 .p2_fast = G4X_P2_DUAL_CHANNEL_LVDS_FAST
	},
	.find_pll = intel_g4x_find_best_PLL,
};

static const intel_limit_t intel_limits_g4x_display_port = {
        .dot = { .min = G4X_DOT_DISPLAY_PORT_MIN,
                 .max = G4X_DOT_DISPLAY_PORT_MAX },
        .vco = { .min = G4X_VCO_MIN,
                 .max = G4X_VCO_MAX},
        .n   = { .min = G4X_N_DISPLAY_PORT_MIN,
                 .max = G4X_N_DISPLAY_PORT_MAX },
        .m   = { .min = G4X_M_DISPLAY_PORT_MIN,
                 .max = G4X_M_DISPLAY_PORT_MAX },
        .m1  = { .min = G4X_M1_DISPLAY_PORT_MIN,
                 .max = G4X_M1_DISPLAY_PORT_MAX },
        .m2  = { .min = G4X_M2_DISPLAY_PORT_MIN,
                 .max = G4X_M2_DISPLAY_PORT_MAX },
        .p   = { .min = G4X_P_DISPLAY_PORT_MIN,
                 .max = G4X_P_DISPLAY_PORT_MAX },
        .p1  = { .min = G4X_P1_DISPLAY_PORT_MIN,
                 .max = G4X_P1_DISPLAY_PORT_MAX},
        .p2  = { .dot_limit = G4X_P2_DISPLAY_PORT_LIMIT,
                 .p2_slow = G4X_P2_DISPLAY_PORT_SLOW,
                 .p2_fast = G4X_P2_DISPLAY_PORT_FAST },
        .find_pll = intel_find_pll_g4x_dp,
};

static const intel_limit_t intel_limits_igd_sdvo = {
        .dot = { .min = I9XX_DOT_MIN,		.max = I9XX_DOT_MAX},
        .vco = { .min = IGD_VCO_MIN,		.max = IGD_VCO_MAX },
        .n   = { .min = IGD_N_MIN,		.max = IGD_N_MAX },
        .m   = { .min = IGD_M_MIN,		.max = IGD_M_MAX },
        .m1  = { .min = IGD_M1_MIN,		.max = IGD_M1_MAX },
        .m2  = { .min = IGD_M2_MIN,		.max = IGD_M2_MAX },
        .p   = { .min = I9XX_P_SDVO_DAC_MIN,    .max = I9XX_P_SDVO_DAC_MAX },
        .p1  = { .min = I9XX_P1_MIN,		.max = I9XX_P1_MAX },
	.p2  = { .dot_limit = I9XX_P2_SDVO_DAC_SLOW_LIMIT,
		 .p2_slow = I9XX_P2_SDVO_DAC_SLOW,	.p2_fast = I9XX_P2_SDVO_DAC_FAST },
	.find_pll = intel_find_best_PLL,
};

static const intel_limit_t intel_limits_igd_lvds = {
        .dot = { .min = I9XX_DOT_MIN,		.max = I9XX_DOT_MAX },
        .vco = { .min = IGD_VCO_MIN,		.max = IGD_VCO_MAX },
        .n   = { .min = IGD_N_MIN,		.max = IGD_N_MAX },
        .m   = { .min = IGD_M_MIN,		.max = IGD_M_MAX },
        .m1  = { .min = IGD_M1_MIN,		.max = IGD_M1_MAX },
        .m2  = { .min = IGD_M2_MIN,		.max = IGD_M2_MAX },
        .p   = { .min = IGD_P_LVDS_MIN,	.max = IGD_P_LVDS_MAX },
        .p1  = { .min = I9XX_P1_MIN,		.max = I9XX_P1_MAX },
	/* IGD only supports single-channel mode. */
	.p2  = { .dot_limit = I9XX_P2_LVDS_SLOW_LIMIT,
		 .p2_slow = I9XX_P2_LVDS_SLOW,	.p2_fast = I9XX_P2_LVDS_SLOW },
	.find_pll = intel_find_best_PLL,
};

static const intel_limit_t intel_limits_igdng_sdvo = {
	.dot = { .min = IGDNG_DOT_MIN,          .max = IGDNG_DOT_MAX },
	.vco = { .min = IGDNG_VCO_MIN,          .max = IGDNG_VCO_MAX },
	.n   = { .min = IGDNG_N_MIN,            .max = IGDNG_N_MAX },
	.m   = { .min = IGDNG_M_MIN,            .max = IGDNG_M_MAX },
	.m1  = { .min = IGDNG_M1_MIN,           .max = IGDNG_M1_MAX },
	.m2  = { .min = IGDNG_M2_MIN,           .max = IGDNG_M2_MAX },
	.p   = { .min = IGDNG_P_SDVO_DAC_MIN,   .max = IGDNG_P_SDVO_DAC_MAX },
	.p1  = { .min = IGDNG_P1_MIN,           .max = IGDNG_P1_MAX },
	.p2  = { .dot_limit = IGDNG_P2_DOT_LIMIT,
		 .p2_slow = IGDNG_P2_SDVO_DAC_SLOW,
		 .p2_fast = IGDNG_P2_SDVO_DAC_FAST },
	.find_pll = intel_igdng_find_best_PLL,
};

static const intel_limit_t intel_limits_igdng_lvds = {
	.dot = { .min = IGDNG_DOT_MIN,          .max = IGDNG_DOT_MAX },
	.vco = { .min = IGDNG_VCO_MIN,          .max = IGDNG_VCO_MAX },
	.n   = { .min = IGDNG_N_MIN,            .max = IGDNG_N_MAX },
	.m   = { .min = IGDNG_M_MIN,            .max = IGDNG_M_MAX },
	.m1  = { .min = IGDNG_M1_MIN,           .max = IGDNG_M1_MAX },
	.m2  = { .min = IGDNG_M2_MIN,           .max = IGDNG_M2_MAX },
	.p   = { .min = IGDNG_P_LVDS_MIN,       .max = IGDNG_P_LVDS_MAX },
	.p1  = { .min = IGDNG_P1_MIN,           .max = IGDNG_P1_MAX },
	.p2  = { .dot_limit = IGDNG_P2_DOT_LIMIT,
		 .p2_slow = IGDNG_P2_LVDS_SLOW,
		 .p2_fast = IGDNG_P2_LVDS_FAST },
	.find_pll = intel_igdng_find_best_PLL,
};

static const intel_limit_t *intel_igdng_limit(struct drm_crtc *crtc)
{
	const intel_limit_t *limit;
	if (intel_pipe_has_type(crtc, INTEL_OUTPUT_LVDS))
		limit = &intel_limits_igdng_lvds;
	else
		limit = &intel_limits_igdng_sdvo;

	return limit;
}

static const intel_limit_t *intel_g4x_limit(struct drm_crtc *crtc)
{
	struct drm_device *dev = crtc->dev;
	struct drm_i915_private *dev_priv = dev->dev_private;
	const intel_limit_t *limit;

	if (intel_pipe_has_type(crtc, INTEL_OUTPUT_LVDS)) {
		if ((I915_READ(LVDS) & LVDS_CLKB_POWER_MASK) ==
		    LVDS_CLKB_POWER_UP)
			/* LVDS with dual channel */
			limit = &intel_limits_g4x_dual_channel_lvds;
		else
			/* LVDS with dual channel */
			limit = &intel_limits_g4x_single_channel_lvds;
	} else if (intel_pipe_has_type(crtc, INTEL_OUTPUT_HDMI) ||
		   intel_pipe_has_type(crtc, INTEL_OUTPUT_ANALOG)) {
		limit = &intel_limits_g4x_hdmi;
	} else if (intel_pipe_has_type(crtc, INTEL_OUTPUT_SDVO)) {
		limit = &intel_limits_g4x_sdvo;
	} else if (intel_pipe_has_type (crtc, INTEL_OUTPUT_DISPLAYPORT)) {
		limit = &intel_limits_g4x_display_port;
	} else /* The option is for other outputs */
		limit = &intel_limits_i9xx_sdvo;

	return limit;
}

static const intel_limit_t *intel_limit(struct drm_crtc *crtc)
{
	struct drm_device *dev = crtc->dev;
	const intel_limit_t *limit;

	if (IS_IGDNG(dev))
		limit = intel_igdng_limit(crtc);
	else if (IS_G4X(dev)) {
		limit = intel_g4x_limit(crtc);
	} else if (IS_I9XX(dev) && !IS_IGD(dev)) {
		if (intel_pipe_has_type(crtc, INTEL_OUTPUT_LVDS))
			limit = &intel_limits_i9xx_lvds;
		else
			limit = &intel_limits_i9xx_sdvo;
	} else if (IS_IGD(dev)) {
		if (intel_pipe_has_type(crtc, INTEL_OUTPUT_LVDS))
			limit = &intel_limits_igd_lvds;
		else
			limit = &intel_limits_igd_sdvo;
	} else {
		if (intel_pipe_has_type(crtc, INTEL_OUTPUT_LVDS))
			limit = &intel_limits_i8xx_lvds;
		else
			limit = &intel_limits_i8xx_dvo;
	}
	return limit;
}

/* m1 is reserved as 0 in IGD, n is a ring counter */
static void igd_clock(int refclk, intel_clock_t *clock)
{
	clock->m = clock->m2 + 2;
	clock->p = clock->p1 * clock->p2;
	clock->vco = refclk * clock->m / clock->n;
	clock->dot = clock->vco / clock->p;
}

static void intel_clock(struct drm_device *dev, int refclk, intel_clock_t *clock)
{
	if (IS_IGD(dev)) {
		igd_clock(refclk, clock);
		return;
	}
	clock->m = 5 * (clock->m1 + 2) + (clock->m2 + 2);
	clock->p = clock->p1 * clock->p2;
	clock->vco = refclk * clock->m / (clock->n + 2);
	clock->dot = clock->vco / clock->p;
}

/**
 * Returns whether any output on the specified pipe is of the specified type
 */
bool intel_pipe_has_type (struct drm_crtc *crtc, int type)
{
    struct drm_device *dev = crtc->dev;
    struct drm_mode_config *mode_config = &dev->mode_config;
    struct drm_connector *l_entry;

    list_for_each_entry(l_entry, &mode_config->connector_list, head) {
	    if (l_entry->encoder &&
	        l_entry->encoder->crtc == crtc) {
		    struct intel_output *intel_output = to_intel_output(l_entry);
		    if (intel_output->type == type)
			    return true;
	    }
    }
    return false;
}

struct drm_connector *
intel_pipe_get_output (struct drm_crtc *crtc)
{
    struct drm_device *dev = crtc->dev;
    struct drm_mode_config *mode_config = &dev->mode_config;
    struct drm_connector *l_entry, *ret = NULL;

    list_for_each_entry(l_entry, &mode_config->connector_list, head) {
	    if (l_entry->encoder &&
	        l_entry->encoder->crtc == crtc) {
		    ret = l_entry;
		    break;
	    }
    }
    return ret;
}

#define INTELPllInvalid(s)   do { /* DRM_DEBUG(s); */ return false; } while (0)
/**
 * Returns whether the given set of divisors are valid for a given refclk with
 * the given connectors.
 */

static bool intel_PLL_is_valid(struct drm_crtc *crtc, intel_clock_t *clock)
{
	const intel_limit_t *limit = intel_limit (crtc);
	struct drm_device *dev = crtc->dev;

	if (clock->p1  < limit->p1.min  || limit->p1.max  < clock->p1)
		INTELPllInvalid ("p1 out of range\n");
	if (clock->p   < limit->p.min   || limit->p.max   < clock->p)
		INTELPllInvalid ("p out of range\n");
	if (clock->m2  < limit->m2.min  || limit->m2.max  < clock->m2)
		INTELPllInvalid ("m2 out of range\n");
	if (clock->m1  < limit->m1.min  || limit->m1.max  < clock->m1)
		INTELPllInvalid ("m1 out of range\n");
	if (clock->m1 <= clock->m2 && !IS_IGD(dev))
		INTELPllInvalid ("m1 <= m2\n");
	if (clock->m   < limit->m.min   || limit->m.max   < clock->m)
		INTELPllInvalid ("m out of range\n");
	if (clock->n   < limit->n.min   || limit->n.max   < clock->n)
		INTELPllInvalid ("n out of range\n");
	if (clock->vco < limit->vco.min || limit->vco.max < clock->vco)
		INTELPllInvalid ("vco out of range\n");
	/* XXX: We may need to be checking "Dot clock" depending on the multiplier,
	 * connector, etc., rather than just a single range.
	 */
	if (clock->dot < limit->dot.min || limit->dot.max < clock->dot)
		INTELPllInvalid ("dot out of range\n");

	return true;
}

static bool
intel_find_best_PLL(const intel_limit_t *limit, struct drm_crtc *crtc,
		    int target, int refclk, intel_clock_t *best_clock)

{
	struct drm_device *dev = crtc->dev;
	struct drm_i915_private *dev_priv = dev->dev_private;
	intel_clock_t clock;
	int err = target;

	if (intel_pipe_has_type(crtc, INTEL_OUTPUT_LVDS) &&
	    (I915_READ(LVDS)) != 0) {
		/*
		 * For LVDS, if the panel is on, just rely on its current
		 * settings for dual-channel.  We haven't figured out how to
		 * reliably set up different single/dual channel state, if we
		 * even can.
		 */
		if ((I915_READ(LVDS) & LVDS_CLKB_POWER_MASK) ==
		    LVDS_CLKB_POWER_UP)
			clock.p2 = limit->p2.p2_fast;
		else
			clock.p2 = limit->p2.p2_slow;
	} else {
		if (target < limit->p2.dot_limit)
			clock.p2 = limit->p2.p2_slow;
		else
			clock.p2 = limit->p2.p2_fast;
	}

	memset (best_clock, 0, sizeof (*best_clock));

	for (clock.m1 = limit->m1.min; clock.m1 <= limit->m1.max; clock.m1++) {
		for (clock.m2 = limit->m2.min; clock.m2 <= limit->m2.max; clock.m2++) {
			/* m1 is always 0 in IGD */
			if (clock.m2 >= clock.m1 && !IS_IGD(dev))
				break;
			for (clock.n = limit->n.min; clock.n <= limit->n.max;
			     clock.n++) {
				for (clock.p1 = limit->p1.min;
				     clock.p1 <= limit->p1.max; clock.p1++) {
					int this_err;

					intel_clock(dev, refclk, &clock);

					if (!intel_PLL_is_valid(crtc, &clock))
						continue;

					this_err = abs(clock.dot - target);
					if (this_err < err) {
						*best_clock = clock;
						err = this_err;
					}
				}
			}
		}
	}

	return (err != target);
}

static bool
intel_g4x_find_best_PLL(const intel_limit_t *limit, struct drm_crtc *crtc,
			int target, int refclk, intel_clock_t *best_clock)
{
	struct drm_device *dev = crtc->dev;
	struct drm_i915_private *dev_priv = dev->dev_private;
	intel_clock_t clock;
	int max_n;
	bool found;
	/* approximately equals target * 0.00488 */
	int err_most = (target >> 8) + (target >> 10);
	found = false;

	if (intel_pipe_has_type(crtc, INTEL_OUTPUT_LVDS)) {
		if ((I915_READ(LVDS) & LVDS_CLKB_POWER_MASK) ==
		    LVDS_CLKB_POWER_UP)
			clock.p2 = limit->p2.p2_fast;
		else
			clock.p2 = limit->p2.p2_slow;
	} else {
		if (target < limit->p2.dot_limit)
			clock.p2 = limit->p2.p2_slow;
		else
			clock.p2 = limit->p2.p2_fast;
	}

	memset(best_clock, 0, sizeof(*best_clock));
	max_n = limit->n.max;
	/* based on hardware requriment prefer smaller n to precision */
	for (clock.n = limit->n.min; clock.n <= max_n; clock.n++) {
		/* based on hardware requirment prefere larger m1,m2, p1 */
		for (clock.m1 = limit->m1.max;
		     clock.m1 >= limit->m1.min; clock.m1--) {
			for (clock.m2 = limit->m2.max;
			     clock.m2 >= limit->m2.min; clock.m2--) {
				for (clock.p1 = limit->p1.max;
				     clock.p1 >= limit->p1.min; clock.p1--) {
					int this_err;

					intel_clock(dev, refclk, &clock);
					if (!intel_PLL_is_valid(crtc, &clock))
						continue;
					this_err = abs(clock.dot - target) ;
					if (this_err < err_most) {
						*best_clock = clock;
						err_most = this_err;
						max_n = clock.n;
						found = true;
					}
				}
			}
		}
	}
	return found;
}

static bool
intel_find_pll_igdng_dp(const intel_limit_t *limit, struct drm_crtc *crtc,
		      int target, int refclk, intel_clock_t *best_clock)
{
	struct drm_device *dev = crtc->dev;
	intel_clock_t clock;
	if (target < 200000) {
		clock.n = 1;
		clock.p1 = 2;
		clock.p2 = 10;
		clock.m1 = 12;
		clock.m2 = 9;
	} else {
		clock.n = 2;
		clock.p1 = 1;
		clock.p2 = 10;
		clock.m1 = 14;
		clock.m2 = 8;
	}
	intel_clock(dev, refclk, &clock);
	memcpy(best_clock, &clock, sizeof(intel_clock_t));
	return true;
}

static bool
intel_igdng_find_best_PLL(const intel_limit_t *limit, struct drm_crtc *crtc,
			int target, int refclk, intel_clock_t *best_clock)
{
	struct drm_device *dev = crtc->dev;
	struct drm_i915_private *dev_priv = dev->dev_private;
	intel_clock_t clock;
	int max_n;
	bool found;
	int err_most = 47;
	found = false;

	/* eDP has only 2 clock choice, no n/m/p setting */
	if (HAS_eDP)
		return true;

	if (intel_pipe_has_type(crtc, INTEL_OUTPUT_DISPLAYPORT))
		return intel_find_pll_igdng_dp(limit, crtc, target,
					       refclk, best_clock);

	if (intel_pipe_has_type(crtc, INTEL_OUTPUT_LVDS)) {
		if ((I915_READ(LVDS) & LVDS_CLKB_POWER_MASK) ==
		    LVDS_CLKB_POWER_UP)
			clock.p2 = limit->p2.p2_fast;
		else
			clock.p2 = limit->p2.p2_slow;
	} else {
		if (target < limit->p2.dot_limit)
			clock.p2 = limit->p2.p2_slow;
		else
			clock.p2 = limit->p2.p2_fast;
	}

	memset(best_clock, 0, sizeof(*best_clock));
	max_n = limit->n.max;
	/* based on hardware requriment prefer smaller n to precision */
	for (clock.n = limit->n.min; clock.n <= max_n; clock.n++) {
		/* based on hardware requirment prefere larger m1,m2, p1 */
		for (clock.m1 = limit->m1.max;
		     clock.m1 >= limit->m1.min; clock.m1--) {
			for (clock.m2 = limit->m2.max;
			     clock.m2 >= limit->m2.min; clock.m2--) {
				for (clock.p1 = limit->p1.max;
				     clock.p1 >= limit->p1.min; clock.p1--) {
					int this_err;

					intel_clock(dev, refclk, &clock);
					if (!intel_PLL_is_valid(crtc, &clock))
						continue;
					this_err = abs((10000 - (target*10000/clock.dot)));
					if (this_err < err_most) {
						*best_clock = clock;
						err_most = this_err;
						max_n = clock.n;
						found = true;
						/* found on first matching */
						goto out;
					}
				}
			}
		}
	}
out:
	return found;
}

/* DisplayPort has only two frequencies, 162MHz and 270MHz */
static bool
intel_find_pll_g4x_dp(const intel_limit_t *limit, struct drm_crtc *crtc,
		      int target, int refclk, intel_clock_t *best_clock)
{
    intel_clock_t clock;
    if (target < 200000) {
	clock.p1 = 2;
	clock.p2 = 10;
	clock.n = 2;
	clock.m1 = 23;
	clock.m2 = 8;
    } else {
	clock.p1 = 1;
	clock.p2 = 10;
	clock.n = 1;
	clock.m1 = 14;
	clock.m2 = 2;
    }
    clock.m = 5 * (clock.m1 + 2) + (clock.m2 + 2);
    clock.p = (clock.p1 * clock.p2);
    clock.dot = 96000 * clock.m / (clock.n + 2) / clock.p;
    memcpy(best_clock, &clock, sizeof(intel_clock_t));
    return true;
}

void
intel_wait_for_vblank(struct drm_device *dev)
{
	/* Wait for 20ms, i.e. one cycle at 50hz. */
	mdelay(20);
}

static int
intel_pipe_set_base(struct drm_crtc *crtc, int x, int y,
		    struct drm_framebuffer *old_fb)
{
	struct drm_device *dev = crtc->dev;
	struct drm_i915_private *dev_priv = dev->dev_private;
	struct drm_i915_master_private *master_priv;
	struct intel_crtc *intel_crtc = to_intel_crtc(crtc);
	struct intel_framebuffer *intel_fb;
	struct drm_i915_gem_object *obj_priv;
	struct drm_gem_object *obj;
	int pipe = intel_crtc->pipe;
	unsigned long Start, Offset;
	int dspbase = (pipe == 0 ? DSPAADDR : DSPBADDR);
	int dspsurf = (pipe == 0 ? DSPASURF : DSPBSURF);
	int dspstride = (pipe == 0) ? DSPASTRIDE : DSPBSTRIDE;
	int dsptileoff = (pipe == 0 ? DSPATILEOFF : DSPBTILEOFF);
	int dspcntr_reg = (pipe == 0) ? DSPACNTR : DSPBCNTR;
	u32 dspcntr, alignment;
	int ret;

	/* no fb bound */
	if (!crtc->fb) {
		DRM_DEBUG("No FB bound\n");
		return 0;
	}

	switch (pipe) {
	case 0:
	case 1:
		break;
	default:
		DRM_ERROR("Can't update pipe %d in SAREA\n", pipe);
		return -EINVAL;
	}

	intel_fb = to_intel_framebuffer(crtc->fb);
	obj = intel_fb->obj;
	obj_priv = obj->driver_private;

	switch (obj_priv->tiling_mode) {
	case I915_TILING_NONE:
		alignment = 64 * 1024;
		break;
	case I915_TILING_X:
		/* pin() will align the object as required by fence */
		alignment = 0;
		break;
	case I915_TILING_Y:
		/* FIXME: Is this true? */
		DRM_ERROR("Y tiled not allowed for scan out buffers\n");
		return -EINVAL;
	default:
		BUG();
	}

	mutex_lock(&dev->struct_mutex);
	ret = i915_gem_object_pin(obj, alignment);
	if (ret != 0) {
		mutex_unlock(&dev->struct_mutex);
		return ret;
	}

	ret = i915_gem_object_set_to_gtt_domain(obj, 1);
	if (ret != 0) {
		i915_gem_object_unpin(obj);
		mutex_unlock(&dev->struct_mutex);
		return ret;
	}

	/* Pre-i965 needs to install a fence for tiled scan-out */
	if (!IS_I965G(dev) &&
	    obj_priv->fence_reg == I915_FENCE_REG_NONE &&
	    obj_priv->tiling_mode != I915_TILING_NONE) {
		ret = i915_gem_object_get_fence_reg(obj);
		if (ret != 0) {
			i915_gem_object_unpin(obj);
			mutex_unlock(&dev->struct_mutex);
			return ret;
		}
	}

	dspcntr = I915_READ(dspcntr_reg);
	/* Mask out pixel format bits in case we change it */
	dspcntr &= ~DISPPLANE_PIXFORMAT_MASK;
	switch (crtc->fb->bits_per_pixel) {
	case 8:
		dspcntr |= DISPPLANE_8BPP;
		break;
	case 16:
		if (crtc->fb->depth == 15)
			dspcntr |= DISPPLANE_15_16BPP;
		else
			dspcntr |= DISPPLANE_16BPP;
		break;
	case 24:
	case 32:
		dspcntr |= DISPPLANE_32BPP_NO_ALPHA;
		break;
	default:
		DRM_ERROR("Unknown color depth\n");
		i915_gem_object_unpin(obj);
		mutex_unlock(&dev->struct_mutex);
		return -EINVAL;
	}
	if (IS_I965G(dev)) {
		if (obj_priv->tiling_mode != I915_TILING_NONE)
			dspcntr |= DISPPLANE_TILED;
		else
			dspcntr &= ~DISPPLANE_TILED;
	}

	I915_WRITE(dspcntr_reg, dspcntr);

	Start = obj_priv->gtt_offset;
	Offset = y * crtc->fb->pitch + x * (crtc->fb->bits_per_pixel / 8);

	DRM_DEBUG("Writing base %08lX %08lX %d %d\n", Start, Offset, x, y);
	I915_WRITE(dspstride, crtc->fb->pitch);
	if (IS_I965G(dev)) {
		I915_WRITE(dspbase, Offset);
		I915_READ(dspbase);
		I915_WRITE(dspsurf, Start);
		I915_READ(dspsurf);
		I915_WRITE(dsptileoff, (y << 16) | x);
	} else {
		I915_WRITE(dspbase, Start + Offset);
		I915_READ(dspbase);
	}

	intel_wait_for_vblank(dev);

	if (old_fb) {
		intel_fb = to_intel_framebuffer(old_fb);
		i915_gem_object_unpin(intel_fb->obj);
	}
	mutex_unlock(&dev->struct_mutex);

	if (!dev->primary->master)
		return 0;

	master_priv = dev->primary->master->driver_priv;
	if (!master_priv->sarea_priv)
		return 0;

	if (pipe) {
		master_priv->sarea_priv->pipeB_x = x;
		master_priv->sarea_priv->pipeB_y = y;
	} else {
		master_priv->sarea_priv->pipeA_x = x;
		master_priv->sarea_priv->pipeA_y = y;
	}

	return 0;
}

/* Disable the VGA plane that we never use */
static void i915_disable_vga (struct drm_device *dev)
{
	struct drm_i915_private *dev_priv = dev->dev_private;
	u8 sr1;
	u32 vga_reg;

	if (IS_IGDNG(dev))
		vga_reg = CPU_VGACNTRL;
	else
		vga_reg = VGACNTRL;

	if (I915_READ(vga_reg) & VGA_DISP_DISABLE)
		return;

	I915_WRITE8(VGA_SR_INDEX, 1);
	sr1 = I915_READ8(VGA_SR_DATA);
	I915_WRITE8(VGA_SR_DATA, sr1 | (1 << 5));
	udelay(100);

	I915_WRITE(vga_reg, VGA_DISP_DISABLE);
}

static void igdng_disable_pll_edp (struct drm_crtc *crtc)
{
	struct drm_device *dev = crtc->dev;
	struct drm_i915_private *dev_priv = dev->dev_private;
	u32 dpa_ctl;

	DRM_DEBUG("\n");
	dpa_ctl = I915_READ(DP_A);
	dpa_ctl &= ~DP_PLL_ENABLE;
	I915_WRITE(DP_A, dpa_ctl);
}

static void igdng_enable_pll_edp (struct drm_crtc *crtc)
{
	struct drm_device *dev = crtc->dev;
	struct drm_i915_private *dev_priv = dev->dev_private;
	u32 dpa_ctl;

	dpa_ctl = I915_READ(DP_A);
	dpa_ctl |= DP_PLL_ENABLE;
	I915_WRITE(DP_A, dpa_ctl);
	udelay(200);
}


static void igdng_set_pll_edp (struct drm_crtc *crtc, int clock)
{
	struct drm_device *dev = crtc->dev;
	struct drm_i915_private *dev_priv = dev->dev_private;
	u32 dpa_ctl;

	DRM_DEBUG("eDP PLL enable for clock %d\n", clock);
	dpa_ctl = I915_READ(DP_A);
	dpa_ctl &= ~DP_PLL_FREQ_MASK;

	if (clock < 200000) {
		u32 temp;
		dpa_ctl |= DP_PLL_FREQ_160MHZ;
		/* workaround for 160Mhz:
		   1) program 0x4600c bits 15:0 = 0x8124
		   2) program 0x46010 bit 0 = 1
		   3) program 0x46034 bit 24 = 1
		   4) program 0x64000 bit 14 = 1
		   */
		temp = I915_READ(0x4600c);
		temp &= 0xffff0000;
		I915_WRITE(0x4600c, temp | 0x8124);

		temp = I915_READ(0x46010);
		I915_WRITE(0x46010, temp | 1);

		temp = I915_READ(0x46034);
		I915_WRITE(0x46034, temp | (1 << 24));
	} else {
		dpa_ctl |= DP_PLL_FREQ_270MHZ;
	}
	I915_WRITE(DP_A, dpa_ctl);

	udelay(500);
}

static void igdng_crtc_dpms(struct drm_crtc *crtc, int mode)
{
	struct drm_device *dev = crtc->dev;
	struct drm_i915_private *dev_priv = dev->dev_private;
	struct intel_crtc *intel_crtc = to_intel_crtc(crtc);
	int pipe = intel_crtc->pipe;
	int plane = intel_crtc->plane;
	int pch_dpll_reg = (pipe == 0) ? PCH_DPLL_A : PCH_DPLL_B;
	int pipeconf_reg = (pipe == 0) ? PIPEACONF : PIPEBCONF;
	int dspcntr_reg = (plane == 0) ? DSPACNTR : DSPBCNTR;
	int dspbase_reg = (plane == 0) ? DSPAADDR : DSPBADDR;
	int fdi_tx_reg = (pipe == 0) ? FDI_TXA_CTL : FDI_TXB_CTL;
	int fdi_rx_reg = (pipe == 0) ? FDI_RXA_CTL : FDI_RXB_CTL;
	int fdi_rx_iir_reg = (pipe == 0) ? FDI_RXA_IIR : FDI_RXB_IIR;
	int fdi_rx_imr_reg = (pipe == 0) ? FDI_RXA_IMR : FDI_RXB_IMR;
	int transconf_reg = (pipe == 0) ? TRANSACONF : TRANSBCONF;
	int pf_ctl_reg = (pipe == 0) ? PFA_CTL_1 : PFB_CTL_1;
	int pf_win_size = (pipe == 0) ? PFA_WIN_SZ : PFB_WIN_SZ;
	int cpu_htot_reg = (pipe == 0) ? HTOTAL_A : HTOTAL_B;
	int cpu_hblank_reg = (pipe == 0) ? HBLANK_A : HBLANK_B;
	int cpu_hsync_reg = (pipe == 0) ? HSYNC_A : HSYNC_B;
	int cpu_vtot_reg = (pipe == 0) ? VTOTAL_A : VTOTAL_B;
	int cpu_vblank_reg = (pipe == 0) ? VBLANK_A : VBLANK_B;
	int cpu_vsync_reg = (pipe == 0) ? VSYNC_A : VSYNC_B;
	int trans_htot_reg = (pipe == 0) ? TRANS_HTOTAL_A : TRANS_HTOTAL_B;
	int trans_hblank_reg = (pipe == 0) ? TRANS_HBLANK_A : TRANS_HBLANK_B;
	int trans_hsync_reg = (pipe == 0) ? TRANS_HSYNC_A : TRANS_HSYNC_B;
	int trans_vtot_reg = (pipe == 0) ? TRANS_VTOTAL_A : TRANS_VTOTAL_B;
	int trans_vblank_reg = (pipe == 0) ? TRANS_VBLANK_A : TRANS_VBLANK_B;
	int trans_vsync_reg = (pipe == 0) ? TRANS_VSYNC_A : TRANS_VSYNC_B;
	u32 temp;
	int tries = 5, j, n;

	/* XXX: When our outputs are all unaware of DPMS modes other than off
	 * and on, we should map those modes to DRM_MODE_DPMS_OFF in the CRTC.
	 */
	switch (mode) {
	case DRM_MODE_DPMS_ON:
	case DRM_MODE_DPMS_STANDBY:
	case DRM_MODE_DPMS_SUSPEND:
		DRM_DEBUG("crtc %d dpms on\n", pipe);
		if (HAS_eDP) {
			/* enable eDP PLL */
			igdng_enable_pll_edp(crtc);
		} else {
			/* enable PCH DPLL */
			temp = I915_READ(pch_dpll_reg);
			if ((temp & DPLL_VCO_ENABLE) == 0) {
				I915_WRITE(pch_dpll_reg, temp | DPLL_VCO_ENABLE);
				I915_READ(pch_dpll_reg);
			}

			/* enable PCH FDI RX PLL, wait warmup plus DMI latency */
			temp = I915_READ(fdi_rx_reg);
			I915_WRITE(fdi_rx_reg, temp | FDI_RX_PLL_ENABLE |
					FDI_SEL_PCDCLK |
					FDI_DP_PORT_WIDTH_X4); /* default 4 lanes */
			I915_READ(fdi_rx_reg);
			udelay(200);

			/* Enable CPU FDI TX PLL, always on for IGDNG */
			temp = I915_READ(fdi_tx_reg);
			if ((temp & FDI_TX_PLL_ENABLE) == 0) {
				I915_WRITE(fdi_tx_reg, temp | FDI_TX_PLL_ENABLE);
				I915_READ(fdi_tx_reg);
				udelay(100);
			}
		}

		/* Enable CPU pipe */
		temp = I915_READ(pipeconf_reg);
		if ((temp & PIPEACONF_ENABLE) == 0) {
			I915_WRITE(pipeconf_reg, temp | PIPEACONF_ENABLE);
			I915_READ(pipeconf_reg);
			udelay(100);
		}

		/* configure and enable CPU plane */
		temp = I915_READ(dspcntr_reg);
		if ((temp & DISPLAY_PLANE_ENABLE) == 0) {
			I915_WRITE(dspcntr_reg, temp | DISPLAY_PLANE_ENABLE);
			/* Flush the plane changes */
			I915_WRITE(dspbase_reg, I915_READ(dspbase_reg));
		}

		if (!HAS_eDP) {
			/* enable CPU FDI TX and PCH FDI RX */
			temp = I915_READ(fdi_tx_reg);
			temp |= FDI_TX_ENABLE;
			temp |= FDI_DP_PORT_WIDTH_X4; /* default */
			temp &= ~FDI_LINK_TRAIN_NONE;
			temp |= FDI_LINK_TRAIN_PATTERN_1;
			I915_WRITE(fdi_tx_reg, temp);
			I915_READ(fdi_tx_reg);

			temp = I915_READ(fdi_rx_reg);
			temp &= ~FDI_LINK_TRAIN_NONE;
			temp |= FDI_LINK_TRAIN_PATTERN_1;
			I915_WRITE(fdi_rx_reg, temp | FDI_RX_ENABLE);
			I915_READ(fdi_rx_reg);

			udelay(150);

			/* Train FDI. */
			/* umask FDI RX Interrupt symbol_lock and bit_lock bit
			   for train result */
			temp = I915_READ(fdi_rx_imr_reg);
			temp &= ~FDI_RX_SYMBOL_LOCK;
			temp &= ~FDI_RX_BIT_LOCK;
			I915_WRITE(fdi_rx_imr_reg, temp);
			I915_READ(fdi_rx_imr_reg);
			udelay(150);

			temp = I915_READ(fdi_rx_iir_reg);
			DRM_DEBUG("FDI_RX_IIR 0x%x\n", temp);

			if ((temp & FDI_RX_BIT_LOCK) == 0) {
				for (j = 0; j < tries; j++) {
					temp = I915_READ(fdi_rx_iir_reg);
					DRM_DEBUG("FDI_RX_IIR 0x%x\n", temp);
					if (temp & FDI_RX_BIT_LOCK)
						break;
					udelay(200);
				}
				if (j != tries)
					I915_WRITE(fdi_rx_iir_reg,
							temp | FDI_RX_BIT_LOCK);
				else
					DRM_DEBUG("train 1 fail\n");
			} else {
				I915_WRITE(fdi_rx_iir_reg,
						temp | FDI_RX_BIT_LOCK);
				DRM_DEBUG("train 1 ok 2!\n");
			}
			temp = I915_READ(fdi_tx_reg);
			temp &= ~FDI_LINK_TRAIN_NONE;
			temp |= FDI_LINK_TRAIN_PATTERN_2;
			I915_WRITE(fdi_tx_reg, temp);

			temp = I915_READ(fdi_rx_reg);
			temp &= ~FDI_LINK_TRAIN_NONE;
			temp |= FDI_LINK_TRAIN_PATTERN_2;
			I915_WRITE(fdi_rx_reg, temp);

			udelay(150);

			temp = I915_READ(fdi_rx_iir_reg);
			DRM_DEBUG("FDI_RX_IIR 0x%x\n", temp);

			if ((temp & FDI_RX_SYMBOL_LOCK) == 0) {
				for (j = 0; j < tries; j++) {
					temp = I915_READ(fdi_rx_iir_reg);
					DRM_DEBUG("FDI_RX_IIR 0x%x\n", temp);
					if (temp & FDI_RX_SYMBOL_LOCK)
						break;
					udelay(200);
				}
				if (j != tries) {
					I915_WRITE(fdi_rx_iir_reg,
							temp | FDI_RX_SYMBOL_LOCK);
					DRM_DEBUG("train 2 ok 1!\n");
				} else
					DRM_DEBUG("train 2 fail\n");
			} else {
				I915_WRITE(fdi_rx_iir_reg,
						temp | FDI_RX_SYMBOL_LOCK);
				DRM_DEBUG("train 2 ok 2!\n");
			}
			DRM_DEBUG("train done\n");

			/* set transcoder timing */
			I915_WRITE(trans_htot_reg, I915_READ(cpu_htot_reg));
			I915_WRITE(trans_hblank_reg, I915_READ(cpu_hblank_reg));
			I915_WRITE(trans_hsync_reg, I915_READ(cpu_hsync_reg));

			I915_WRITE(trans_vtot_reg, I915_READ(cpu_vtot_reg));
			I915_WRITE(trans_vblank_reg, I915_READ(cpu_vblank_reg));
			I915_WRITE(trans_vsync_reg, I915_READ(cpu_vsync_reg));

			/* enable PCH transcoder */
			temp = I915_READ(transconf_reg);
			I915_WRITE(transconf_reg, temp | TRANS_ENABLE);
			I915_READ(transconf_reg);

			while ((I915_READ(transconf_reg) & TRANS_STATE_ENABLE) == 0)
				;

			/* enable normal */

			temp = I915_READ(fdi_tx_reg);
			temp &= ~FDI_LINK_TRAIN_NONE;
			I915_WRITE(fdi_tx_reg, temp | FDI_LINK_TRAIN_NONE |
					FDI_TX_ENHANCE_FRAME_ENABLE);
			I915_READ(fdi_tx_reg);

			temp = I915_READ(fdi_rx_reg);
			temp &= ~FDI_LINK_TRAIN_NONE;
			I915_WRITE(fdi_rx_reg, temp | FDI_LINK_TRAIN_NONE |
					FDI_RX_ENHANCE_FRAME_ENABLE);
			I915_READ(fdi_rx_reg);

			/* wait one idle pattern time */
			udelay(100);

		}

		intel_crtc_load_lut(crtc);

	break;
	case DRM_MODE_DPMS_OFF:
		DRM_DEBUG("crtc %d dpms off\n", pipe);

		i915_disable_vga(dev);

		/* Disable display plane */
		temp = I915_READ(dspcntr_reg);
		if ((temp & DISPLAY_PLANE_ENABLE) != 0) {
			I915_WRITE(dspcntr_reg, temp & ~DISPLAY_PLANE_ENABLE);
			/* Flush the plane changes */
			I915_WRITE(dspbase_reg, I915_READ(dspbase_reg));
			I915_READ(dspbase_reg);
		}

		/* disable cpu pipe, disable after all planes disabled */
		temp = I915_READ(pipeconf_reg);
		if ((temp & PIPEACONF_ENABLE) != 0) {
			I915_WRITE(pipeconf_reg, temp & ~PIPEACONF_ENABLE);
			I915_READ(pipeconf_reg);
			n = 0;
			/* wait for cpu pipe off, pipe state */
			while ((I915_READ(pipeconf_reg) & I965_PIPECONF_ACTIVE) != 0) {
				n++;
				if (n < 60) {
					udelay(500);
					continue;
				} else {
					DRM_DEBUG("pipe %d off delay\n", pipe);
					break;
				}
			}
		} else
			DRM_DEBUG("crtc %d is disabled\n", pipe);

		if (HAS_eDP) {
			igdng_disable_pll_edp(crtc);
		}

		/* disable CPU FDI tx and PCH FDI rx */
		temp = I915_READ(fdi_tx_reg);
		I915_WRITE(fdi_tx_reg, temp & ~FDI_TX_ENABLE);
		I915_READ(fdi_tx_reg);

		temp = I915_READ(fdi_rx_reg);
		I915_WRITE(fdi_rx_reg, temp & ~FDI_RX_ENABLE);
		I915_READ(fdi_rx_reg);

		udelay(100);

		/* still set train pattern 1 */
		temp = I915_READ(fdi_tx_reg);
		temp &= ~FDI_LINK_TRAIN_NONE;
		temp |= FDI_LINK_TRAIN_PATTERN_1;
		I915_WRITE(fdi_tx_reg, temp);

		temp = I915_READ(fdi_rx_reg);
		temp &= ~FDI_LINK_TRAIN_NONE;
		temp |= FDI_LINK_TRAIN_PATTERN_1;
		I915_WRITE(fdi_rx_reg, temp);

		udelay(100);

		/* disable PCH transcoder */
		temp = I915_READ(transconf_reg);
		if ((temp & TRANS_ENABLE) != 0) {
			I915_WRITE(transconf_reg, temp & ~TRANS_ENABLE);
			I915_READ(transconf_reg);
			n = 0;
			/* wait for PCH transcoder off, transcoder state */
			while ((I915_READ(transconf_reg) & TRANS_STATE_ENABLE) != 0) {
				n++;
				if (n < 60) {
					udelay(500);
					continue;
				} else {
					DRM_DEBUG("transcoder %d off delay\n", pipe);
					break;
				}
			}
		}

		/* disable PCH DPLL */
		temp = I915_READ(pch_dpll_reg);
		if ((temp & DPLL_VCO_ENABLE) != 0) {
			I915_WRITE(pch_dpll_reg, temp & ~DPLL_VCO_ENABLE);
			I915_READ(pch_dpll_reg);
		}

		temp = I915_READ(fdi_rx_reg);
		if ((temp & FDI_RX_PLL_ENABLE) != 0) {
			temp &= ~FDI_SEL_PCDCLK;
			temp &= ~FDI_RX_PLL_ENABLE;
			I915_WRITE(fdi_rx_reg, temp);
			I915_READ(fdi_rx_reg);
		}

		/* Disable CPU FDI TX PLL */
		temp = I915_READ(fdi_tx_reg);
		if ((temp & FDI_TX_PLL_ENABLE) != 0) {
			I915_WRITE(fdi_tx_reg, temp & ~FDI_TX_PLL_ENABLE);
			I915_READ(fdi_tx_reg);
			udelay(100);
		}

		/* Disable PF */
		temp = I915_READ(pf_ctl_reg);
		if ((temp & PF_ENABLE) != 0) {
			I915_WRITE(pf_ctl_reg, temp & ~PF_ENABLE);
			I915_READ(pf_ctl_reg);
		}
		I915_WRITE(pf_win_size, 0);

		/* Wait for the clocks to turn off. */
		udelay(150);
		break;
	}
}

static void i9xx_crtc_dpms(struct drm_crtc *crtc, int mode)
{
	struct drm_device *dev = crtc->dev;
	struct drm_i915_private *dev_priv = dev->dev_private;
	struct intel_crtc *intel_crtc = to_intel_crtc(crtc);
	int pipe = intel_crtc->pipe;
	int dpll_reg = (pipe == 0) ? DPLL_A : DPLL_B;
	int dspcntr_reg = (pipe == 0) ? DSPACNTR : DSPBCNTR;
	int dspbase_reg = (pipe == 0) ? DSPAADDR : DSPBADDR;
	int pipeconf_reg = (pipe == 0) ? PIPEACONF : PIPEBCONF;
	u32 temp;

	/* XXX: When our outputs are all unaware of DPMS modes other than off
	 * and on, we should map those modes to DRM_MODE_DPMS_OFF in the CRTC.
	 */
	switch (mode) {
	case DRM_MODE_DPMS_ON:
	case DRM_MODE_DPMS_STANDBY:
	case DRM_MODE_DPMS_SUSPEND:
		/* Enable the DPLL */
		temp = I915_READ(dpll_reg);
		if ((temp & DPLL_VCO_ENABLE) == 0) {
			I915_WRITE(dpll_reg, temp);
			I915_READ(dpll_reg);
			/* Wait for the clocks to stabilize. */
			udelay(150);
			I915_WRITE(dpll_reg, temp | DPLL_VCO_ENABLE);
			I915_READ(dpll_reg);
			/* Wait for the clocks to stabilize. */
			udelay(150);
			I915_WRITE(dpll_reg, temp | DPLL_VCO_ENABLE);
			I915_READ(dpll_reg);
			/* Wait for the clocks to stabilize. */
			udelay(150);
		}

		/* Enable the pipe */
		temp = I915_READ(pipeconf_reg);
		if ((temp & PIPEACONF_ENABLE) == 0)
			I915_WRITE(pipeconf_reg, temp | PIPEACONF_ENABLE);

		/* Enable the plane */
		temp = I915_READ(dspcntr_reg);
		if ((temp & DISPLAY_PLANE_ENABLE) == 0) {
			I915_WRITE(dspcntr_reg, temp | DISPLAY_PLANE_ENABLE);
			/* Flush the plane changes */
			I915_WRITE(dspbase_reg, I915_READ(dspbase_reg));
		}

		intel_crtc_load_lut(crtc);

		/* Give the overlay scaler a chance to enable if it's on this pipe */
		//intel_crtc_dpms_video(crtc, true); TODO
		intel_update_watermarks(dev);
	break;
	case DRM_MODE_DPMS_OFF:
		intel_update_watermarks(dev);
		/* Give the overlay scaler a chance to disable if it's on this pipe */
		//intel_crtc_dpms_video(crtc, FALSE); TODO

		/* Disable the VGA plane that we never use */
		i915_disable_vga(dev);

		/* Disable display plane */
		temp = I915_READ(dspcntr_reg);
		if ((temp & DISPLAY_PLANE_ENABLE) != 0) {
			I915_WRITE(dspcntr_reg, temp & ~DISPLAY_PLANE_ENABLE);
			/* Flush the plane changes */
			I915_WRITE(dspbase_reg, I915_READ(dspbase_reg));
			I915_READ(dspbase_reg);
		}

		if (!IS_I9XX(dev)) {
			/* Wait for vblank for the disable to take effect */
			intel_wait_for_vblank(dev);
		}

		/* Next, disable display pipes */
		temp = I915_READ(pipeconf_reg);
		if ((temp & PIPEACONF_ENABLE) != 0) {
			I915_WRITE(pipeconf_reg, temp & ~PIPEACONF_ENABLE);
			I915_READ(pipeconf_reg);
		}

		/* Wait for vblank for the disable to take effect. */
		intel_wait_for_vblank(dev);

		temp = I915_READ(dpll_reg);
		if ((temp & DPLL_VCO_ENABLE) != 0) {
			I915_WRITE(dpll_reg, temp & ~DPLL_VCO_ENABLE);
			I915_READ(dpll_reg);
		}

		/* Wait for the clocks to turn off. */
		udelay(150);
		break;
	}
}

/**
 * Sets the power management mode of the pipe and plane.
 *
 * This code should probably grow support for turning the cursor off and back
 * on appropriately at the same time as we're turning the pipe off/on.
 */
static void intel_crtc_dpms(struct drm_crtc *crtc, int mode)
{
	struct drm_device *dev = crtc->dev;
	struct drm_i915_master_private *master_priv;
	struct intel_crtc *intel_crtc = to_intel_crtc(crtc);
	int pipe = intel_crtc->pipe;
	bool enabled;

	if (IS_IGDNG(dev))
		igdng_crtc_dpms(crtc, mode);
	else
		i9xx_crtc_dpms(crtc, mode);

	if (!dev->primary->master)
		return;

	master_priv = dev->primary->master->driver_priv;
	if (!master_priv->sarea_priv)
		return;

	enabled = crtc->enabled && mode != DRM_MODE_DPMS_OFF;

	switch (pipe) {
	case 0:
		master_priv->sarea_priv->pipeA_w = enabled ? crtc->mode.hdisplay : 0;
		master_priv->sarea_priv->pipeA_h = enabled ? crtc->mode.vdisplay : 0;
		break;
	case 1:
		master_priv->sarea_priv->pipeB_w = enabled ? crtc->mode.hdisplay : 0;
		master_priv->sarea_priv->pipeB_h = enabled ? crtc->mode.vdisplay : 0;
		break;
	default:
		DRM_ERROR("Can't update pipe %d in SAREA\n", pipe);
		break;
	}

	intel_crtc->dpms_mode = mode;
}

static void intel_crtc_prepare (struct drm_crtc *crtc)
{
	struct drm_crtc_helper_funcs *crtc_funcs = crtc->helper_private;
	crtc_funcs->dpms(crtc, DRM_MODE_DPMS_OFF);
}

static void intel_crtc_commit (struct drm_crtc *crtc)
{
	struct drm_crtc_helper_funcs *crtc_funcs = crtc->helper_private;
	crtc_funcs->dpms(crtc, DRM_MODE_DPMS_ON);
}

void intel_encoder_prepare (struct drm_encoder *encoder)
{
	struct drm_encoder_helper_funcs *encoder_funcs = encoder->helper_private;
	/* lvds has its own version of prepare see intel_lvds_prepare */
	encoder_funcs->dpms(encoder, DRM_MODE_DPMS_OFF);
}

void intel_encoder_commit (struct drm_encoder *encoder)
{
	struct drm_encoder_helper_funcs *encoder_funcs = encoder->helper_private;
	/* lvds has its own version of commit see intel_lvds_commit */
	encoder_funcs->dpms(encoder, DRM_MODE_DPMS_ON);
}

static bool intel_crtc_mode_fixup(struct drm_crtc *crtc,
				  struct drm_display_mode *mode,
				  struct drm_display_mode *adjusted_mode)
{
	struct drm_device *dev = crtc->dev;
	if (IS_IGDNG(dev)) {
		/* FDI link clock is fixed at 2.7G */
		if (mode->clock * 3 > 27000 * 4)
			return MODE_CLOCK_HIGH;
	}
	return true;
}


/** Returns the core display clock speed for i830 - i945 */
static int intel_get_core_clock_speed(struct drm_device *dev)
{

	/* Core clock values taken from the published datasheets.
	 * The 830 may go up to 166 Mhz, which we should check.
	 */
	if (IS_I945G(dev))
		return 400000;
	else if (IS_I915G(dev))
		return 333000;
	else if (IS_I945GM(dev) || IS_845G(dev) || IS_IGDGM(dev))
		return 200000;
	else if (IS_I915GM(dev)) {
		u16 gcfgc = 0;

		pci_read_config_word(dev->pdev, GCFGC, &gcfgc);

		if (gcfgc & GC_LOW_FREQUENCY_ENABLE)
			return 133000;
		else {
			switch (gcfgc & GC_DISPLAY_CLOCK_MASK) {
			case GC_DISPLAY_CLOCK_333_MHZ:
				return 333000;
			default:
			case GC_DISPLAY_CLOCK_190_200_MHZ:
				return 190000;
			}
		}
	} else if (IS_I865G(dev))
		return 266000;
	else if (IS_I855(dev)) {
		u16 hpllcc = 0;
		/* Assume that the hardware is in the high speed state.  This
		 * should be the default.
		 */
		switch (hpllcc & GC_CLOCK_CONTROL_MASK) {
		case GC_CLOCK_133_200:
		case GC_CLOCK_100_200:
			return 200000;
		case GC_CLOCK_166_250:
			return 250000;
		case GC_CLOCK_100_133:
			return 133000;
		}
	} else /* 852, 830 */
		return 133000;

	return 0; /* Silence gcc warning */
}

/**
 * Return the pipe currently connected to the panel fitter,
 * or -1 if the panel fitter is not present or not in use
 */
static int intel_panel_fitter_pipe (struct drm_device *dev)
{
	struct drm_i915_private *dev_priv = dev->dev_private;
	u32  pfit_control;

	/* i830 doesn't have a panel fitter */
	if (IS_I830(dev))
		return -1;

	pfit_control = I915_READ(PFIT_CONTROL);

	/* See if the panel fitter is in use */
	if ((pfit_control & PFIT_ENABLE) == 0)
		return -1;

	/* 965 can place panel fitter on either pipe */
	if (IS_I965G(dev))
		return (pfit_control >> 29) & 0x3;

	/* older chips can only use pipe 1 */
	return 1;
}

struct fdi_m_n {
	u32        tu;
	u32        gmch_m;
	u32        gmch_n;
	u32        link_m;
	u32        link_n;
};

static void
fdi_reduce_ratio(u32 *num, u32 *den)
{
	while (*num > 0xffffff || *den > 0xffffff) {
		*num >>= 1;
		*den >>= 1;
	}
}

#define DATA_N 0x800000
#define LINK_N 0x80000

static void
igdng_compute_m_n(int bytes_per_pixel, int nlanes,
		int pixel_clock, int link_clock,
		struct fdi_m_n *m_n)
{
	u64 temp;

	m_n->tu = 64; /* default size */

	temp = (u64) DATA_N * pixel_clock;
	temp = div_u64(temp, link_clock);
	m_n->gmch_m = div_u64(temp * bytes_per_pixel, nlanes);
	m_n->gmch_n = DATA_N;
	fdi_reduce_ratio(&m_n->gmch_m, &m_n->gmch_n);

	temp = (u64) LINK_N * pixel_clock;
	m_n->link_m = div_u64(temp, link_clock);
	m_n->link_n = LINK_N;
	fdi_reduce_ratio(&m_n->link_m, &m_n->link_n);
}


struct intel_watermark_params {
	unsigned long fifo_size;
	unsigned long max_wm;
	unsigned long default_wm;
	unsigned long guard_size;
	unsigned long cacheline_size;
};

/* IGD has different values for various configs */
static struct intel_watermark_params igd_display_wm = {
	IGD_DISPLAY_FIFO,
	IGD_MAX_WM,
	IGD_DFT_WM,
	IGD_GUARD_WM,
	IGD_FIFO_LINE_SIZE
};
static struct intel_watermark_params igd_display_hplloff_wm = {
	IGD_DISPLAY_FIFO,
	IGD_MAX_WM,
	IGD_DFT_HPLLOFF_WM,
	IGD_GUARD_WM,
	IGD_FIFO_LINE_SIZE
};
static struct intel_watermark_params igd_cursor_wm = {
	IGD_CURSOR_FIFO,
	IGD_CURSOR_MAX_WM,
	IGD_CURSOR_DFT_WM,
	IGD_CURSOR_GUARD_WM,
	IGD_FIFO_LINE_SIZE,
};
static struct intel_watermark_params igd_cursor_hplloff_wm = {
	IGD_CURSOR_FIFO,
	IGD_CURSOR_MAX_WM,
	IGD_CURSOR_DFT_WM,
	IGD_CURSOR_GUARD_WM,
	IGD_FIFO_LINE_SIZE
};
static struct intel_watermark_params i945_wm_info = {
	I945_FIFO_SIZE,
	I915_MAX_WM,
	1,
	2,
	I915_FIFO_LINE_SIZE
};
static struct intel_watermark_params i915_wm_info = {
	I915_FIFO_SIZE,
	I915_MAX_WM,
	1,
	2,
	I915_FIFO_LINE_SIZE
};
static struct intel_watermark_params i855_wm_info = {
	I855GM_FIFO_SIZE,
	I915_MAX_WM,
	1,
	2,
	I830_FIFO_LINE_SIZE
};
static struct intel_watermark_params i830_wm_info = {
	I830_FIFO_SIZE,
	I915_MAX_WM,
	1,
	2,
	I830_FIFO_LINE_SIZE
};

/**
 * intel_calculate_wm - calculate watermark level
 * @clock_in_khz: pixel clock
 * @wm: chip FIFO params
 * @pixel_size: display pixel size
 * @latency_ns: memory latency for the platform
 *
 * Calculate the watermark level (the level at which the display plane will
 * start fetching from memory again).  Each chip has a different display
 * FIFO size and allocation, so the caller needs to figure that out and pass
 * in the correct intel_watermark_params structure.
 *
 * As the pixel clock runs, the FIFO will be drained at a rate that depends
 * on the pixel size.  When it reaches the watermark level, it'll start
 * fetching FIFO line sized based chunks from memory until the FIFO fills
 * past the watermark point.  If the FIFO drains completely, a FIFO underrun
 * will occur, and a display engine hang could result.
 */
static unsigned long intel_calculate_wm(unsigned long clock_in_khz,
					struct intel_watermark_params *wm,
					int pixel_size,
					unsigned long latency_ns)
{
	long entries_required, wm_size;

	entries_required = (clock_in_khz * pixel_size * latency_ns) / 1000000;
	entries_required /= wm->cacheline_size;

	DRM_DEBUG("FIFO entries required for mode: %d\n", entries_required);

	wm_size = wm->fifo_size - (entries_required + wm->guard_size);

	DRM_DEBUG("FIFO watermark level: %d\n", wm_size);

	/* Don't promote wm_size to unsigned... */
	if (wm_size > (long)wm->max_wm)
		wm_size = wm->max_wm;
	if (wm_size <= 0)
		wm_size = wm->default_wm;
	return wm_size;
}

struct cxsr_latency {
	int is_desktop;
	unsigned long fsb_freq;
	unsigned long mem_freq;
	unsigned long display_sr;
	unsigned long display_hpll_disable;
	unsigned long cursor_sr;
	unsigned long cursor_hpll_disable;
};

static struct cxsr_latency cxsr_latency_table[] = {
	{1, 800, 400, 3382, 33382, 3983, 33983},    /* DDR2-400 SC */
	{1, 800, 667, 3354, 33354, 3807, 33807},    /* DDR2-667 SC */
	{1, 800, 800, 3347, 33347, 3763, 33763},    /* DDR2-800 SC */

	{1, 667, 400, 3400, 33400, 4021, 34021},    /* DDR2-400 SC */
	{1, 667, 667, 3372, 33372, 3845, 33845},    /* DDR2-667 SC */
	{1, 667, 800, 3386, 33386, 3822, 33822},    /* DDR2-800 SC */

	{1, 400, 400, 3472, 33472, 4173, 34173},    /* DDR2-400 SC */
	{1, 400, 667, 3443, 33443, 3996, 33996},    /* DDR2-667 SC */
	{1, 400, 800, 3430, 33430, 3946, 33946},    /* DDR2-800 SC */

	{0, 800, 400, 3438, 33438, 4065, 34065},    /* DDR2-400 SC */
	{0, 800, 667, 3410, 33410, 3889, 33889},    /* DDR2-667 SC */
	{0, 800, 800, 3403, 33403, 3845, 33845},    /* DDR2-800 SC */

	{0, 667, 400, 3456, 33456, 4103, 34106},    /* DDR2-400 SC */
	{0, 667, 667, 3428, 33428, 3927, 33927},    /* DDR2-667 SC */
	{0, 667, 800, 3443, 33443, 3905, 33905},    /* DDR2-800 SC */

	{0, 400, 400, 3528, 33528, 4255, 34255},    /* DDR2-400 SC */
	{0, 400, 667, 3500, 33500, 4079, 34079},    /* DDR2-667 SC */
	{0, 400, 800, 3487, 33487, 4029, 34029},    /* DDR2-800 SC */
};

static struct cxsr_latency *intel_get_cxsr_latency(int is_desktop, int fsb,
						   int mem)
{
	int i;
	struct cxsr_latency *latency;

	if (fsb == 0 || mem == 0)
		return NULL;

	for (i = 0; i < ARRAY_SIZE(cxsr_latency_table); i++) {
		latency = &cxsr_latency_table[i];
		if (is_desktop == latency->is_desktop &&
			fsb == latency->fsb_freq && mem == latency->mem_freq)
			break;
	}
	if (i >= ARRAY_SIZE(cxsr_latency_table)) {
		DRM_DEBUG("Unknown FSB/MEM found, disable CxSR\n");
		return NULL;
	}
	return latency;
}

static void igd_disable_cxsr(struct drm_device *dev)
{
	struct drm_i915_private *dev_priv = dev->dev_private;
	u32 reg;

	/* deactivate cxsr */
	reg = I915_READ(DSPFW3);
	reg &= ~(IGD_SELF_REFRESH_EN);
	I915_WRITE(DSPFW3, reg);
	DRM_INFO("Big FIFO is disabled\n");
}

static void igd_enable_cxsr(struct drm_device *dev, unsigned long clock,
			    int pixel_size)
{
	struct drm_i915_private *dev_priv = dev->dev_private;
	u32 reg;
	unsigned long wm;
	struct cxsr_latency *latency;

	latency = intel_get_cxsr_latency(IS_IGDG(dev), dev_priv->fsb_freq,
		dev_priv->mem_freq);
	if (!latency) {
		DRM_DEBUG("Unknown FSB/MEM found, disable CxSR\n");
		igd_disable_cxsr(dev);
		return;
	}

	/* Display SR */
	wm = intel_calculate_wm(clock, &igd_display_wm, pixel_size,
				latency->display_sr);
	reg = I915_READ(DSPFW1);
	reg &= 0x7fffff;
	reg |= wm << 23;
	I915_WRITE(DSPFW1, reg);
	DRM_DEBUG("DSPFW1 register is %x\n", reg);

	/* cursor SR */
	wm = intel_calculate_wm(clock, &igd_cursor_wm, pixel_size,
				latency->cursor_sr);
	reg = I915_READ(DSPFW3);
	reg &= ~(0x3f << 24);
	reg |= (wm & 0x3f) << 24;
	I915_WRITE(DSPFW3, reg);

	/* Display HPLL off SR */
	wm = intel_calculate_wm(clock, &igd_display_hplloff_wm,
		latency->display_hpll_disable, I915_FIFO_LINE_SIZE);
	reg = I915_READ(DSPFW3);
	reg &= 0xfffffe00;
	reg |= wm & 0x1ff;
	I915_WRITE(DSPFW3, reg);

	/* cursor HPLL off SR */
	wm = intel_calculate_wm(clock, &igd_cursor_hplloff_wm, pixel_size,
				latency->cursor_hpll_disable);
	reg = I915_READ(DSPFW3);
	reg &= ~(0x3f << 16);
	reg |= (wm & 0x3f) << 16;
	I915_WRITE(DSPFW3, reg);
	DRM_DEBUG("DSPFW3 register is %x\n", reg);

	/* activate cxsr */
	reg = I915_READ(DSPFW3);
	reg |= IGD_SELF_REFRESH_EN;
	I915_WRITE(DSPFW3, reg);

	DRM_INFO("Big FIFO is enabled\n");

	return;
}

<<<<<<< HEAD
const static int latency_ns = 3000; /* default for non-igd platforms */
=======
/*
 * Latency for FIFO fetches is dependent on several factors:
 *   - memory configuration (speed, channels)
 *   - chipset
 *   - current MCH state
 * It can be fairly high in some situations, so here we assume a fairly
 * pessimal value.  It's a tradeoff between extra memory fetches (if we
 * set this value too high, the FIFO will fetch frequently to stay full)
 * and power consumption (set it too low to save power and we might see
 * FIFO underruns and display "flicker").
 *
 * A value of 5us seems to be a good balance; safe for very low end
 * platforms but not overly aggressive on lower latency configs.
 */
const static int latency_ns = 5000;
>>>>>>> 1110afbe

static int intel_get_fifo_size(struct drm_device *dev, int plane)
{
	struct drm_i915_private *dev_priv = dev->dev_private;
	uint32_t dsparb = I915_READ(DSPARB);
	int size;

	if (IS_I9XX(dev)) {
		if (plane == 0)
			size = dsparb & 0x7f;
		else
			size = ((dsparb >> DSPARB_CSTART_SHIFT) & 0x7f) -
				(dsparb & 0x7f);
	} else if (IS_I85X(dev)) {
		if (plane == 0)
			size = dsparb & 0x1ff;
		else
			size = ((dsparb >> DSPARB_BEND_SHIFT) & 0x1ff) -
				(dsparb & 0x1ff);
		size >>= 1; /* Convert to cachelines */
	} else if (IS_845G(dev)) {
		size = dsparb & 0x7f;
		size >>= 2; /* Convert to cachelines */
	} else {
		size = dsparb & 0x7f;
		size >>= 1; /* Convert to cachelines */
	}

	DRM_DEBUG("FIFO size - (0x%08x) %s: %d\n", dsparb, plane ? "B" : "A",
		  size);

	return size;
}

static void i965_update_wm(struct drm_device *dev)
{
	struct drm_i915_private *dev_priv = dev->dev_private;

	DRM_DEBUG("Setting FIFO watermarks - A: 8, B: 8, C: 8, SR 8\n");

	/* 965 has limitations... */
	I915_WRITE(DSPFW1, (8 << 16) | (8 << 8) | (8 << 0));
	I915_WRITE(DSPFW2, (8 << 8) | (8 << 0));
}

static void i9xx_update_wm(struct drm_device *dev, int planea_clock,
			   int planeb_clock, int sr_hdisplay, int pixel_size)
{
	struct drm_i915_private *dev_priv = dev->dev_private;
	uint32_t fwater_lo;
	uint32_t fwater_hi;
	int total_size, cacheline_size, cwm, srwm = 1;
	int planea_wm, planeb_wm;
	struct intel_watermark_params planea_params, planeb_params;
	unsigned long line_time_us;
	int sr_clock, sr_entries = 0;

	/* Create copies of the base settings for each pipe */
	if (IS_I965GM(dev) || IS_I945GM(dev))
		planea_params = planeb_params = i945_wm_info;
	else if (IS_I9XX(dev))
		planea_params = planeb_params = i915_wm_info;
	else
		planea_params = planeb_params = i855_wm_info;

	/* Grab a couple of global values before we overwrite them */
	total_size = planea_params.fifo_size;
	cacheline_size = planea_params.cacheline_size;

	/* Update per-plane FIFO sizes */
	planea_params.fifo_size = intel_get_fifo_size(dev, 0);
	planeb_params.fifo_size = intel_get_fifo_size(dev, 1);

	planea_wm = intel_calculate_wm(planea_clock, &planea_params,
				       pixel_size, latency_ns);
	planeb_wm = intel_calculate_wm(planeb_clock, &planeb_params,
				       pixel_size, latency_ns);
	DRM_DEBUG("FIFO watermarks - A: %d, B: %d\n", planea_wm, planeb_wm);

	/*
	 * Overlay gets an aggressive default since video jitter is bad.
	 */
	cwm = 2;

	/* Calc sr entries for one plane configs */
	if (sr_hdisplay && (!planea_clock || !planeb_clock)) {
		/* self-refresh has much higher latency */
		const static int sr_latency_ns = 6000;

		sr_clock = planea_clock ? planea_clock : planeb_clock;
		line_time_us = ((sr_hdisplay * 1000) / sr_clock);

		/* Use ns/us then divide to preserve precision */
		sr_entries = (((sr_latency_ns / line_time_us) + 1) *
			      pixel_size * sr_hdisplay) / 1000;
		sr_entries = roundup(sr_entries / cacheline_size, 1);
		DRM_DEBUG("self-refresh entries: %d\n", sr_entries);
		srwm = total_size - sr_entries;
		if (srwm < 0)
			srwm = 1;
		if (IS_I9XX(dev))
			I915_WRITE(FW_BLC_SELF, (srwm & 0x3f));
	}

	DRM_DEBUG("Setting FIFO watermarks - A: %d, B: %d, C: %d, SR %d\n",
		  planea_wm, planeb_wm, cwm, srwm);

	fwater_lo = ((planeb_wm & 0x3f) << 16) | (planea_wm & 0x3f);
	fwater_hi = (cwm & 0x1f);

	/* Set request length to 8 cachelines per fetch */
	fwater_lo = fwater_lo | (1 << 24) | (1 << 8);
	fwater_hi = fwater_hi | (1 << 8);

	I915_WRITE(FW_BLC, fwater_lo);
	I915_WRITE(FW_BLC2, fwater_hi);
}

static void i830_update_wm(struct drm_device *dev, int planea_clock,
			   int pixel_size)
{
	struct drm_i915_private *dev_priv = dev->dev_private;
	uint32_t fwater_lo = I915_READ(FW_BLC) & ~0xfff;
	int planea_wm;

	i830_wm_info.fifo_size = intel_get_fifo_size(dev, 0);

	planea_wm = intel_calculate_wm(planea_clock, &i830_wm_info,
				       pixel_size, latency_ns);
	fwater_lo |= (3<<8) | planea_wm;

	DRM_DEBUG("Setting FIFO watermarks - A: %d\n", planea_wm);

	I915_WRITE(FW_BLC, fwater_lo);
}

/**
 * intel_update_watermarks - update FIFO watermark values based on current modes
 *
 * Calculate watermark values for the various WM regs based on current mode
 * and plane configuration.
 *
 * There are several cases to deal with here:
 *   - normal (i.e. non-self-refresh)
 *   - self-refresh (SR) mode
 *   - lines are large relative to FIFO size (buffer can hold up to 2)
 *   - lines are small relative to FIFO size (buffer can hold more than 2
 *     lines), so need to account for TLB latency
 *
 *   The normal calculation is:
 *     watermark = dotclock * bytes per pixel * latency
 *   where latency is platform & configuration dependent (we assume pessimal
 *   values here).
 *
 *   The SR calculation is:
 *     watermark = (trunc(latency/line time)+1) * surface width *
 *       bytes per pixel
 *   where
 *     line time = htotal / dotclock
 *   and latency is assumed to be high, as above.
 *
 * The final value programmed to the register should always be rounded up,
 * and include an extra 2 entries to account for clock crossings.
 *
 * We don't use the sprite, so we can ignore that.  And on Crestline we have
 * to set the non-SR watermarks to 8.
  */
static void intel_update_watermarks(struct drm_device *dev)
{
	struct drm_crtc *crtc;
	struct intel_crtc *intel_crtc;
	int sr_hdisplay = 0;
	unsigned long planea_clock = 0, planeb_clock = 0, sr_clock = 0;
	int enabled = 0, pixel_size = 0;

	if (DSPARB_HWCONTROL(dev))
		return;

	/* Get the clock config from both planes */
	list_for_each_entry(crtc, &dev->mode_config.crtc_list, head) {
		intel_crtc = to_intel_crtc(crtc);
		if (crtc->enabled) {
			enabled++;
			if (intel_crtc->plane == 0) {
				DRM_DEBUG("plane A (pipe %d) clock: %d\n",
					  intel_crtc->pipe, crtc->mode.clock);
				planea_clock = crtc->mode.clock;
			} else {
				DRM_DEBUG("plane B (pipe %d) clock: %d\n",
					  intel_crtc->pipe, crtc->mode.clock);
				planeb_clock = crtc->mode.clock;
			}
			sr_hdisplay = crtc->mode.hdisplay;
			sr_clock = crtc->mode.clock;
			if (crtc->fb)
				pixel_size = crtc->fb->bits_per_pixel / 8;
			else
				pixel_size = 4; /* by default */
		}
	}

	if (enabled <= 0)
		return;

	/* Single plane configs can enable self refresh */
	if (enabled == 1 && IS_IGD(dev))
		igd_enable_cxsr(dev, sr_clock, pixel_size);
	else if (IS_IGD(dev))
		igd_disable_cxsr(dev);

	if (IS_I965G(dev))
		i965_update_wm(dev);
	else if (IS_I9XX(dev) || IS_MOBILE(dev))
		i9xx_update_wm(dev, planea_clock, planeb_clock, sr_hdisplay,
			       pixel_size);
	else
		i830_update_wm(dev, planea_clock, pixel_size);
}

static int intel_crtc_mode_set(struct drm_crtc *crtc,
			       struct drm_display_mode *mode,
			       struct drm_display_mode *adjusted_mode,
			       int x, int y,
			       struct drm_framebuffer *old_fb)
{
	struct drm_device *dev = crtc->dev;
	struct drm_i915_private *dev_priv = dev->dev_private;
	struct intel_crtc *intel_crtc = to_intel_crtc(crtc);
	int pipe = intel_crtc->pipe;
	int fp_reg = (pipe == 0) ? FPA0 : FPB0;
	int dpll_reg = (pipe == 0) ? DPLL_A : DPLL_B;
	int dpll_md_reg = (intel_crtc->pipe == 0) ? DPLL_A_MD : DPLL_B_MD;
	int dspcntr_reg = (pipe == 0) ? DSPACNTR : DSPBCNTR;
	int pipeconf_reg = (pipe == 0) ? PIPEACONF : PIPEBCONF;
	int htot_reg = (pipe == 0) ? HTOTAL_A : HTOTAL_B;
	int hblank_reg = (pipe == 0) ? HBLANK_A : HBLANK_B;
	int hsync_reg = (pipe == 0) ? HSYNC_A : HSYNC_B;
	int vtot_reg = (pipe == 0) ? VTOTAL_A : VTOTAL_B;
	int vblank_reg = (pipe == 0) ? VBLANK_A : VBLANK_B;
	int vsync_reg = (pipe == 0) ? VSYNC_A : VSYNC_B;
	int dspsize_reg = (pipe == 0) ? DSPASIZE : DSPBSIZE;
	int dsppos_reg = (pipe == 0) ? DSPAPOS : DSPBPOS;
	int pipesrc_reg = (pipe == 0) ? PIPEASRC : PIPEBSRC;
	int refclk, num_outputs = 0;
	intel_clock_t clock;
	u32 dpll = 0, fp = 0, dspcntr, pipeconf;
	bool ok, is_sdvo = false, is_dvo = false;
	bool is_crt = false, is_lvds = false, is_tv = false, is_dp = false;
	bool is_edp = false;
	struct drm_mode_config *mode_config = &dev->mode_config;
	struct drm_connector *connector;
	const intel_limit_t *limit;
	int ret;
	struct fdi_m_n m_n = {0};
	int data_m1_reg = (pipe == 0) ? PIPEA_DATA_M1 : PIPEB_DATA_M1;
	int data_n1_reg = (pipe == 0) ? PIPEA_DATA_N1 : PIPEB_DATA_N1;
	int link_m1_reg = (pipe == 0) ? PIPEA_LINK_M1 : PIPEB_LINK_M1;
	int link_n1_reg = (pipe == 0) ? PIPEA_LINK_N1 : PIPEB_LINK_N1;
	int pch_fp_reg = (pipe == 0) ? PCH_FPA0 : PCH_FPB0;
	int pch_dpll_reg = (pipe == 0) ? PCH_DPLL_A : PCH_DPLL_B;
	int fdi_rx_reg = (pipe == 0) ? FDI_RXA_CTL : FDI_RXB_CTL;
	int lvds_reg = LVDS;
	u32 temp;
	int sdvo_pixel_multiply;
	int target_clock;

	drm_vblank_pre_modeset(dev, pipe);

	list_for_each_entry(connector, &mode_config->connector_list, head) {
		struct intel_output *intel_output = to_intel_output(connector);

		if (!connector->encoder || connector->encoder->crtc != crtc)
			continue;

		switch (intel_output->type) {
		case INTEL_OUTPUT_LVDS:
			is_lvds = true;
			break;
		case INTEL_OUTPUT_SDVO:
		case INTEL_OUTPUT_HDMI:
			is_sdvo = true;
			if (intel_output->needs_tv_clock)
				is_tv = true;
			break;
		case INTEL_OUTPUT_DVO:
			is_dvo = true;
			break;
		case INTEL_OUTPUT_TVOUT:
			is_tv = true;
			break;
		case INTEL_OUTPUT_ANALOG:
			is_crt = true;
			break;
		case INTEL_OUTPUT_DISPLAYPORT:
			is_dp = true;
			break;
		case INTEL_OUTPUT_EDP:
			is_edp = true;
			break;
		}

		num_outputs++;
	}

	if (is_lvds && dev_priv->lvds_use_ssc && num_outputs < 2) {
		refclk = dev_priv->lvds_ssc_freq * 1000;
		DRM_DEBUG("using SSC reference clock of %d MHz\n", refclk / 1000);
	} else if (IS_I9XX(dev)) {
		refclk = 96000;
		if (IS_IGDNG(dev))
			refclk = 120000; /* 120Mhz refclk */
	} else {
		refclk = 48000;
	}
	

	/*
	 * Returns a set of divisors for the desired target clock with the given
	 * refclk, or FALSE.  The returned values represent the clock equation:
	 * reflck * (5 * (m1 + 2) + (m2 + 2)) / (n + 2) / p1 / p2.
	 */
	limit = intel_limit(crtc);
	ok = limit->find_pll(limit, crtc, adjusted_mode->clock, refclk, &clock);
	if (!ok) {
		DRM_ERROR("Couldn't find PLL settings for mode!\n");
		drm_vblank_post_modeset(dev, pipe);
		return -EINVAL;
	}

	/* SDVO TV has fixed PLL values depend on its clock range,
	   this mirrors vbios setting. */
	if (is_sdvo && is_tv) {
		if (adjusted_mode->clock >= 100000
				&& adjusted_mode->clock < 140500) {
			clock.p1 = 2;
			clock.p2 = 10;
			clock.n = 3;
			clock.m1 = 16;
			clock.m2 = 8;
		} else if (adjusted_mode->clock >= 140500
				&& adjusted_mode->clock <= 200000) {
			clock.p1 = 1;
			clock.p2 = 10;
			clock.n = 6;
			clock.m1 = 12;
			clock.m2 = 8;
		}
	}

	/* FDI link */
	if (IS_IGDNG(dev)) {
		int lane, link_bw;
		/* eDP doesn't require FDI link, so just set DP M/N
		   according to current link config */
		if (is_edp) {
			struct drm_connector *edp;
			target_clock = mode->clock;
			edp = intel_pipe_get_output(crtc);
			intel_edp_link_config(to_intel_output(edp),
					&lane, &link_bw);
		} else {
			/* DP over FDI requires target mode clock
			   instead of link clock */
			if (is_dp)
				target_clock = mode->clock;
			else
				target_clock = adjusted_mode->clock;
			lane = 4;
			link_bw = 270000;
		}
		igdng_compute_m_n(3, lane, target_clock,
				  link_bw, &m_n);
	}

	if (IS_IGD(dev))
		fp = (1 << clock.n) << 16 | clock.m1 << 8 | clock.m2;
	else
		fp = clock.n << 16 | clock.m1 << 8 | clock.m2;

	if (!IS_IGDNG(dev))
		dpll = DPLL_VGA_MODE_DIS;

	if (IS_I9XX(dev)) {
		if (is_lvds)
			dpll |= DPLLB_MODE_LVDS;
		else
			dpll |= DPLLB_MODE_DAC_SERIAL;
		if (is_sdvo) {
			dpll |= DPLL_DVO_HIGH_SPEED;
			sdvo_pixel_multiply = adjusted_mode->clock / mode->clock;
			if (IS_I945G(dev) || IS_I945GM(dev) || IS_G33(dev))
				dpll |= (sdvo_pixel_multiply - 1) << SDVO_MULTIPLIER_SHIFT_HIRES;
			else if (IS_IGDNG(dev))
				dpll |= (sdvo_pixel_multiply - 1) << PLL_REF_SDVO_HDMI_MULTIPLIER_SHIFT;
		}
		if (is_dp)
			dpll |= DPLL_DVO_HIGH_SPEED;

		/* compute bitmask from p1 value */
		if (IS_IGD(dev))
			dpll |= (1 << (clock.p1 - 1)) << DPLL_FPA01_P1_POST_DIV_SHIFT_IGD;
		else {
			dpll |= (1 << (clock.p1 - 1)) << DPLL_FPA01_P1_POST_DIV_SHIFT;
			/* also FPA1 */
			if (IS_IGDNG(dev))
				dpll |= (1 << (clock.p1 - 1)) << DPLL_FPA1_P1_POST_DIV_SHIFT;
		}
		switch (clock.p2) {
		case 5:
			dpll |= DPLL_DAC_SERIAL_P2_CLOCK_DIV_5;
			break;
		case 7:
			dpll |= DPLLB_LVDS_P2_CLOCK_DIV_7;
			break;
		case 10:
			dpll |= DPLL_DAC_SERIAL_P2_CLOCK_DIV_10;
			break;
		case 14:
			dpll |= DPLLB_LVDS_P2_CLOCK_DIV_14;
			break;
		}
		if (IS_I965G(dev) && !IS_IGDNG(dev))
			dpll |= (6 << PLL_LOAD_PULSE_PHASE_SHIFT);
	} else {
		if (is_lvds) {
			dpll |= (1 << (clock.p1 - 1)) << DPLL_FPA01_P1_POST_DIV_SHIFT;
		} else {
			if (clock.p1 == 2)
				dpll |= PLL_P1_DIVIDE_BY_TWO;
			else
				dpll |= (clock.p1 - 2) << DPLL_FPA01_P1_POST_DIV_SHIFT;
			if (clock.p2 == 4)
				dpll |= PLL_P2_DIVIDE_BY_4;
		}
	}

	if (is_sdvo && is_tv)
		dpll |= PLL_REF_INPUT_TVCLKINBC;
	else if (is_tv)
		/* XXX: just matching BIOS for now */
		/*	dpll |= PLL_REF_INPUT_TVCLKINBC; */
		dpll |= 3;
	else if (is_lvds && dev_priv->lvds_use_ssc && num_outputs < 2)
		dpll |= PLLB_REF_INPUT_SPREADSPECTRUMIN;
	else
		dpll |= PLL_REF_INPUT_DREFCLK;

	/* setup pipeconf */
	pipeconf = I915_READ(pipeconf_reg);

	/* Set up the display plane register */
	dspcntr = DISPPLANE_GAMMA_ENABLE;

	/* IGDNG's plane is forced to pipe, bit 24 is to
	   enable color space conversion */
	if (!IS_IGDNG(dev)) {
		if (pipe == 0)
			dspcntr |= DISPPLANE_SEL_PIPE_A;
		else
			dspcntr |= DISPPLANE_SEL_PIPE_B;
	}

	if (pipe == 0 && !IS_I965G(dev)) {
		/* Enable pixel doubling when the dot clock is > 90% of the (display)
		 * core speed.
		 *
		 * XXX: No double-wide on 915GM pipe B. Is that the only reason for the
		 * pipe == 0 check?
		 */
		if (mode->clock > intel_get_core_clock_speed(dev) * 9 / 10)
			pipeconf |= PIPEACONF_DOUBLE_WIDE;
		else
			pipeconf &= ~PIPEACONF_DOUBLE_WIDE;
	}

	dspcntr |= DISPLAY_PLANE_ENABLE;
	pipeconf |= PIPEACONF_ENABLE;
	dpll |= DPLL_VCO_ENABLE;


	/* Disable the panel fitter if it was on our pipe */
	if (!IS_IGDNG(dev) && intel_panel_fitter_pipe(dev) == pipe)
		I915_WRITE(PFIT_CONTROL, 0);

	DRM_DEBUG("Mode for pipe %c:\n", pipe == 0 ? 'A' : 'B');
	drm_mode_debug_printmodeline(mode);

	/* assign to IGDNG registers */
	if (IS_IGDNG(dev)) {
		fp_reg = pch_fp_reg;
		dpll_reg = pch_dpll_reg;
	}

	if (is_edp) {
		igdng_disable_pll_edp(crtc);
	} else if ((dpll & DPLL_VCO_ENABLE)) {
		I915_WRITE(fp_reg, fp);
		I915_WRITE(dpll_reg, dpll & ~DPLL_VCO_ENABLE);
		I915_READ(dpll_reg);
		udelay(150);
	}

	/* The LVDS pin pair needs to be on before the DPLLs are enabled.
	 * This is an exception to the general rule that mode_set doesn't turn
	 * things on.
	 */
	if (is_lvds) {
		u32 lvds;

		if (IS_IGDNG(dev))
			lvds_reg = PCH_LVDS;

		lvds = I915_READ(lvds_reg);
		lvds |= LVDS_PORT_EN | LVDS_A0A2_CLKA_POWER_UP | LVDS_PIPEB_SELECT;
		/* Set the B0-B3 data pairs corresponding to whether we're going to
		 * set the DPLLs for dual-channel mode or not.
		 */
		if (clock.p2 == 7)
			lvds |= LVDS_B0B3_POWER_UP | LVDS_CLKB_POWER_UP;
		else
			lvds &= ~(LVDS_B0B3_POWER_UP | LVDS_CLKB_POWER_UP);

		/* It would be nice to set 24 vs 18-bit mode (LVDS_A3_POWER_UP)
		 * appropriately here, but we need to look more thoroughly into how
		 * panels behave in the two modes.
		 */

		I915_WRITE(lvds_reg, lvds);
		I915_READ(lvds_reg);
	}
	if (is_dp)
		intel_dp_set_m_n(crtc, mode, adjusted_mode);

	if (!is_edp) {
		I915_WRITE(fp_reg, fp);
		I915_WRITE(dpll_reg, dpll);
		I915_READ(dpll_reg);
		/* Wait for the clocks to stabilize. */
		udelay(150);

		if (IS_I965G(dev) && !IS_IGDNG(dev)) {
			sdvo_pixel_multiply = adjusted_mode->clock / mode->clock;
			I915_WRITE(dpll_md_reg, (0 << DPLL_MD_UDI_DIVIDER_SHIFT) |
					((sdvo_pixel_multiply - 1) << DPLL_MD_UDI_MULTIPLIER_SHIFT));
		} else {
			/* write it again -- the BIOS does, after all */
			I915_WRITE(dpll_reg, dpll);
		}
		I915_READ(dpll_reg);
		/* Wait for the clocks to stabilize. */
		udelay(150);
	}

	I915_WRITE(htot_reg, (adjusted_mode->crtc_hdisplay - 1) |
		   ((adjusted_mode->crtc_htotal - 1) << 16));
	I915_WRITE(hblank_reg, (adjusted_mode->crtc_hblank_start - 1) |
		   ((adjusted_mode->crtc_hblank_end - 1) << 16));
	I915_WRITE(hsync_reg, (adjusted_mode->crtc_hsync_start - 1) |
		   ((adjusted_mode->crtc_hsync_end - 1) << 16));
	I915_WRITE(vtot_reg, (adjusted_mode->crtc_vdisplay - 1) |
		   ((adjusted_mode->crtc_vtotal - 1) << 16));
	I915_WRITE(vblank_reg, (adjusted_mode->crtc_vblank_start - 1) |
		   ((adjusted_mode->crtc_vblank_end - 1) << 16));
	I915_WRITE(vsync_reg, (adjusted_mode->crtc_vsync_start - 1) |
		   ((adjusted_mode->crtc_vsync_end - 1) << 16));
	/* pipesrc and dspsize control the size that is scaled from, which should
	 * always be the user's requested size.
	 */
	if (!IS_IGDNG(dev)) {
		I915_WRITE(dspsize_reg, ((mode->vdisplay - 1) << 16) |
				(mode->hdisplay - 1));
		I915_WRITE(dsppos_reg, 0);
	}
	I915_WRITE(pipesrc_reg, ((mode->hdisplay - 1) << 16) | (mode->vdisplay - 1));

	if (IS_IGDNG(dev)) {
		I915_WRITE(data_m1_reg, TU_SIZE(m_n.tu) | m_n.gmch_m);
		I915_WRITE(data_n1_reg, TU_SIZE(m_n.tu) | m_n.gmch_n);
		I915_WRITE(link_m1_reg, m_n.link_m);
		I915_WRITE(link_n1_reg, m_n.link_n);

		if (is_edp) {
			igdng_set_pll_edp(crtc, adjusted_mode->clock);
		} else {
			/* enable FDI RX PLL too */
			temp = I915_READ(fdi_rx_reg);
			I915_WRITE(fdi_rx_reg, temp | FDI_RX_PLL_ENABLE);
			udelay(200);
		}
	}

	I915_WRITE(pipeconf_reg, pipeconf);
	I915_READ(pipeconf_reg);

	intel_wait_for_vblank(dev);

	I915_WRITE(dspcntr_reg, dspcntr);

	/* Flush the plane changes */
	ret = intel_pipe_set_base(crtc, x, y, old_fb);

	intel_update_watermarks(dev);

	drm_vblank_post_modeset(dev, pipe);

	return ret;
}

/** Loads the palette/gamma unit for the CRTC with the prepared values */
void intel_crtc_load_lut(struct drm_crtc *crtc)
{
	struct drm_device *dev = crtc->dev;
	struct drm_i915_private *dev_priv = dev->dev_private;
	struct intel_crtc *intel_crtc = to_intel_crtc(crtc);
	int palreg = (intel_crtc->pipe == 0) ? PALETTE_A : PALETTE_B;
	int i;

	/* The clocks have to be on to load the palette. */
	if (!crtc->enabled)
		return;

	/* use legacy palette for IGDNG */
	if (IS_IGDNG(dev))
		palreg = (intel_crtc->pipe == 0) ? LGC_PALETTE_A :
						   LGC_PALETTE_B;

	for (i = 0; i < 256; i++) {
		I915_WRITE(palreg + 4 * i,
			   (intel_crtc->lut_r[i] << 16) |
			   (intel_crtc->lut_g[i] << 8) |
			   intel_crtc->lut_b[i]);
	}
}

static int intel_crtc_cursor_set(struct drm_crtc *crtc,
				 struct drm_file *file_priv,
				 uint32_t handle,
				 uint32_t width, uint32_t height)
{
	struct drm_device *dev = crtc->dev;
	struct drm_i915_private *dev_priv = dev->dev_private;
	struct intel_crtc *intel_crtc = to_intel_crtc(crtc);
	struct drm_gem_object *bo;
	struct drm_i915_gem_object *obj_priv;
	int pipe = intel_crtc->pipe;
	uint32_t control = (pipe == 0) ? CURACNTR : CURBCNTR;
	uint32_t base = (pipe == 0) ? CURABASE : CURBBASE;
	uint32_t temp = I915_READ(control);
	size_t addr;
	int ret;

	DRM_DEBUG("\n");

	/* if we want to turn off the cursor ignore width and height */
	if (!handle) {
		DRM_DEBUG("cursor off\n");
		if (IS_MOBILE(dev) || IS_I9XX(dev)) {
			temp &= ~(CURSOR_MODE | MCURSOR_GAMMA_ENABLE);
			temp |= CURSOR_MODE_DISABLE;
		} else {
			temp &= ~(CURSOR_ENABLE | CURSOR_GAMMA_ENABLE);
		}
		addr = 0;
		bo = NULL;
		mutex_lock(&dev->struct_mutex);
		goto finish;
	}

	/* Currently we only support 64x64 cursors */
	if (width != 64 || height != 64) {
		DRM_ERROR("we currently only support 64x64 cursors\n");
		return -EINVAL;
	}

	bo = drm_gem_object_lookup(dev, file_priv, handle);
	if (!bo)
		return -ENOENT;

	obj_priv = bo->driver_private;

	if (bo->size < width * height * 4) {
		DRM_ERROR("buffer is to small\n");
		ret = -ENOMEM;
		goto fail;
	}

	/* we only need to pin inside GTT if cursor is non-phy */
	mutex_lock(&dev->struct_mutex);
	if (!dev_priv->cursor_needs_physical) {
		ret = i915_gem_object_pin(bo, PAGE_SIZE);
		if (ret) {
			DRM_ERROR("failed to pin cursor bo\n");
			goto fail_locked;
		}
		addr = obj_priv->gtt_offset;
	} else {
		ret = i915_gem_attach_phys_object(dev, bo, (pipe == 0) ? I915_GEM_PHYS_CURSOR_0 : I915_GEM_PHYS_CURSOR_1);
		if (ret) {
			DRM_ERROR("failed to attach phys object\n");
			goto fail_locked;
		}
		addr = obj_priv->phys_obj->handle->busaddr;
	}

	if (!IS_I9XX(dev))
		I915_WRITE(CURSIZE, (height << 12) | width);

	/* Hooray for CUR*CNTR differences */
	if (IS_MOBILE(dev) || IS_I9XX(dev)) {
		temp &= ~(CURSOR_MODE | MCURSOR_PIPE_SELECT);
		temp |= CURSOR_MODE_64_ARGB_AX | MCURSOR_GAMMA_ENABLE;
		temp |= (pipe << 28); /* Connect to correct pipe */
	} else {
		temp &= ~(CURSOR_FORMAT_MASK);
		temp |= CURSOR_ENABLE;
		temp |= CURSOR_FORMAT_ARGB | CURSOR_GAMMA_ENABLE;
	}

 finish:
	I915_WRITE(control, temp);
	I915_WRITE(base, addr);

	if (intel_crtc->cursor_bo) {
		if (dev_priv->cursor_needs_physical) {
			if (intel_crtc->cursor_bo != bo)
				i915_gem_detach_phys_object(dev, intel_crtc->cursor_bo);
		} else
			i915_gem_object_unpin(intel_crtc->cursor_bo);
		drm_gem_object_unreference(intel_crtc->cursor_bo);
	}
	mutex_unlock(&dev->struct_mutex);

	intel_crtc->cursor_addr = addr;
	intel_crtc->cursor_bo = bo;

	return 0;
fail:
	mutex_lock(&dev->struct_mutex);
fail_locked:
	drm_gem_object_unreference(bo);
	mutex_unlock(&dev->struct_mutex);
	return ret;
}

static int intel_crtc_cursor_move(struct drm_crtc *crtc, int x, int y)
{
	struct drm_device *dev = crtc->dev;
	struct drm_i915_private *dev_priv = dev->dev_private;
	struct intel_crtc *intel_crtc = to_intel_crtc(crtc);
	int pipe = intel_crtc->pipe;
	uint32_t temp = 0;
	uint32_t adder;

	if (x < 0) {
		temp |= CURSOR_POS_SIGN << CURSOR_X_SHIFT;
		x = -x;
	}
	if (y < 0) {
		temp |= CURSOR_POS_SIGN << CURSOR_Y_SHIFT;
		y = -y;
	}

	temp |= x << CURSOR_X_SHIFT;
	temp |= y << CURSOR_Y_SHIFT;

	adder = intel_crtc->cursor_addr;
	I915_WRITE((pipe == 0) ? CURAPOS : CURBPOS, temp);
	I915_WRITE((pipe == 0) ? CURABASE : CURBBASE, adder);

	return 0;
}

/** Sets the color ramps on behalf of RandR */
void intel_crtc_fb_gamma_set(struct drm_crtc *crtc, u16 red, u16 green,
				 u16 blue, int regno)
{
	struct intel_crtc *intel_crtc = to_intel_crtc(crtc);

	intel_crtc->lut_r[regno] = red >> 8;
	intel_crtc->lut_g[regno] = green >> 8;
	intel_crtc->lut_b[regno] = blue >> 8;
}

static void intel_crtc_gamma_set(struct drm_crtc *crtc, u16 *red, u16 *green,
				 u16 *blue, uint32_t size)
{
	struct intel_crtc *intel_crtc = to_intel_crtc(crtc);
	int i;

	if (size != 256)
		return;

	for (i = 0; i < 256; i++) {
		intel_crtc->lut_r[i] = red[i] >> 8;
		intel_crtc->lut_g[i] = green[i] >> 8;
		intel_crtc->lut_b[i] = blue[i] >> 8;
	}

	intel_crtc_load_lut(crtc);
}

/**
 * Get a pipe with a simple mode set on it for doing load-based monitor
 * detection.
 *
 * It will be up to the load-detect code to adjust the pipe as appropriate for
 * its requirements.  The pipe will be connected to no other outputs.
 *
 * Currently this code will only succeed if there is a pipe with no outputs
 * configured for it.  In the future, it could choose to temporarily disable
 * some outputs to free up a pipe for its use.
 *
 * \return crtc, or NULL if no pipes are available.
 */

/* VESA 640x480x72Hz mode to set on the pipe */
static struct drm_display_mode load_detect_mode = {
	DRM_MODE("640x480", DRM_MODE_TYPE_DEFAULT, 31500, 640, 664,
		 704, 832, 0, 480, 489, 491, 520, 0, DRM_MODE_FLAG_NHSYNC | DRM_MODE_FLAG_NVSYNC),
};

struct drm_crtc *intel_get_load_detect_pipe(struct intel_output *intel_output,
					    struct drm_display_mode *mode,
					    int *dpms_mode)
{
	struct intel_crtc *intel_crtc;
	struct drm_crtc *possible_crtc;
	struct drm_crtc *supported_crtc =NULL;
	struct drm_encoder *encoder = &intel_output->enc;
	struct drm_crtc *crtc = NULL;
	struct drm_device *dev = encoder->dev;
	struct drm_encoder_helper_funcs *encoder_funcs = encoder->helper_private;
	struct drm_crtc_helper_funcs *crtc_funcs;
	int i = -1;

	/*
	 * Algorithm gets a little messy:
	 *   - if the connector already has an assigned crtc, use it (but make
	 *     sure it's on first)
	 *   - try to find the first unused crtc that can drive this connector,
	 *     and use that if we find one
	 *   - if there are no unused crtcs available, try to use the first
	 *     one we found that supports the connector
	 */

	/* See if we already have a CRTC for this connector */
	if (encoder->crtc) {
		crtc = encoder->crtc;
		/* Make sure the crtc and connector are running */
		intel_crtc = to_intel_crtc(crtc);
		*dpms_mode = intel_crtc->dpms_mode;
		if (intel_crtc->dpms_mode != DRM_MODE_DPMS_ON) {
			crtc_funcs = crtc->helper_private;
			crtc_funcs->dpms(crtc, DRM_MODE_DPMS_ON);
			encoder_funcs->dpms(encoder, DRM_MODE_DPMS_ON);
		}
		return crtc;
	}

	/* Find an unused one (if possible) */
	list_for_each_entry(possible_crtc, &dev->mode_config.crtc_list, head) {
		i++;
		if (!(encoder->possible_crtcs & (1 << i)))
			continue;
		if (!possible_crtc->enabled) {
			crtc = possible_crtc;
			break;
		}
		if (!supported_crtc)
			supported_crtc = possible_crtc;
	}

	/*
	 * If we didn't find an unused CRTC, don't use any.
	 */
	if (!crtc) {
		return NULL;
	}

	encoder->crtc = crtc;
	intel_output->base.encoder = encoder;
	intel_output->load_detect_temp = true;

	intel_crtc = to_intel_crtc(crtc);
	*dpms_mode = intel_crtc->dpms_mode;

	if (!crtc->enabled) {
		if (!mode)
			mode = &load_detect_mode;
		drm_crtc_helper_set_mode(crtc, mode, 0, 0, crtc->fb);
	} else {
		if (intel_crtc->dpms_mode != DRM_MODE_DPMS_ON) {
			crtc_funcs = crtc->helper_private;
			crtc_funcs->dpms(crtc, DRM_MODE_DPMS_ON);
		}

		/* Add this connector to the crtc */
		encoder_funcs->mode_set(encoder, &crtc->mode, &crtc->mode);
		encoder_funcs->commit(encoder);
	}
	/* let the connector get through one full cycle before testing */
	intel_wait_for_vblank(dev);

	return crtc;
}

void intel_release_load_detect_pipe(struct intel_output *intel_output, int dpms_mode)
{
	struct drm_encoder *encoder = &intel_output->enc;
	struct drm_device *dev = encoder->dev;
	struct drm_crtc *crtc = encoder->crtc;
	struct drm_encoder_helper_funcs *encoder_funcs = encoder->helper_private;
	struct drm_crtc_helper_funcs *crtc_funcs = crtc->helper_private;

	if (intel_output->load_detect_temp) {
		encoder->crtc = NULL;
		intel_output->base.encoder = NULL;
		intel_output->load_detect_temp = false;
		crtc->enabled = drm_helper_crtc_in_use(crtc);
		drm_helper_disable_unused_functions(dev);
	}

	/* Switch crtc and output back off if necessary */
	if (crtc->enabled && dpms_mode != DRM_MODE_DPMS_ON) {
		if (encoder->crtc == crtc)
			encoder_funcs->dpms(encoder, dpms_mode);
		crtc_funcs->dpms(crtc, dpms_mode);
	}
}

/* Returns the clock of the currently programmed mode of the given pipe. */
static int intel_crtc_clock_get(struct drm_device *dev, struct drm_crtc *crtc)
{
	struct drm_i915_private *dev_priv = dev->dev_private;
	struct intel_crtc *intel_crtc = to_intel_crtc(crtc);
	int pipe = intel_crtc->pipe;
	u32 dpll = I915_READ((pipe == 0) ? DPLL_A : DPLL_B);
	u32 fp;
	intel_clock_t clock;

	if ((dpll & DISPLAY_RATE_SELECT_FPA1) == 0)
		fp = I915_READ((pipe == 0) ? FPA0 : FPB0);
	else
		fp = I915_READ((pipe == 0) ? FPA1 : FPB1);

	clock.m1 = (fp & FP_M1_DIV_MASK) >> FP_M1_DIV_SHIFT;
	if (IS_IGD(dev)) {
		clock.n = ffs((fp & FP_N_IGD_DIV_MASK) >> FP_N_DIV_SHIFT) - 1;
		clock.m2 = (fp & FP_M2_IGD_DIV_MASK) >> FP_M2_DIV_SHIFT;
	} else {
		clock.n = (fp & FP_N_DIV_MASK) >> FP_N_DIV_SHIFT;
		clock.m2 = (fp & FP_M2_DIV_MASK) >> FP_M2_DIV_SHIFT;
	}

	if (IS_I9XX(dev)) {
		if (IS_IGD(dev))
			clock.p1 = ffs((dpll & DPLL_FPA01_P1_POST_DIV_MASK_IGD) >>
				DPLL_FPA01_P1_POST_DIV_SHIFT_IGD);
		else
			clock.p1 = ffs((dpll & DPLL_FPA01_P1_POST_DIV_MASK) >>
			       DPLL_FPA01_P1_POST_DIV_SHIFT);

		switch (dpll & DPLL_MODE_MASK) {
		case DPLLB_MODE_DAC_SERIAL:
			clock.p2 = dpll & DPLL_DAC_SERIAL_P2_CLOCK_DIV_5 ?
				5 : 10;
			break;
		case DPLLB_MODE_LVDS:
			clock.p2 = dpll & DPLLB_LVDS_P2_CLOCK_DIV_7 ?
				7 : 14;
			break;
		default:
			DRM_DEBUG("Unknown DPLL mode %08x in programmed "
				  "mode\n", (int)(dpll & DPLL_MODE_MASK));
			return 0;
		}

		/* XXX: Handle the 100Mhz refclk */
		intel_clock(dev, 96000, &clock);
	} else {
		bool is_lvds = (pipe == 1) && (I915_READ(LVDS) & LVDS_PORT_EN);

		if (is_lvds) {
			clock.p1 = ffs((dpll & DPLL_FPA01_P1_POST_DIV_MASK_I830_LVDS) >>
				       DPLL_FPA01_P1_POST_DIV_SHIFT);
			clock.p2 = 14;

			if ((dpll & PLL_REF_INPUT_MASK) ==
			    PLLB_REF_INPUT_SPREADSPECTRUMIN) {
				/* XXX: might not be 66MHz */
				intel_clock(dev, 66000, &clock);
			} else
				intel_clock(dev, 48000, &clock);
		} else {
			if (dpll & PLL_P1_DIVIDE_BY_TWO)
				clock.p1 = 2;
			else {
				clock.p1 = ((dpll & DPLL_FPA01_P1_POST_DIV_MASK_I830) >>
					    DPLL_FPA01_P1_POST_DIV_SHIFT) + 2;
			}
			if (dpll & PLL_P2_DIVIDE_BY_4)
				clock.p2 = 4;
			else
				clock.p2 = 2;

			intel_clock(dev, 48000, &clock);
		}
	}

	/* XXX: It would be nice to validate the clocks, but we can't reuse
	 * i830PllIsValid() because it relies on the xf86_config connector
	 * configuration being accurate, which it isn't necessarily.
	 */

	return clock.dot;
}

/** Returns the currently programmed mode of the given pipe. */
struct drm_display_mode *intel_crtc_mode_get(struct drm_device *dev,
					     struct drm_crtc *crtc)
{
	struct drm_i915_private *dev_priv = dev->dev_private;
	struct intel_crtc *intel_crtc = to_intel_crtc(crtc);
	int pipe = intel_crtc->pipe;
	struct drm_display_mode *mode;
	int htot = I915_READ((pipe == 0) ? HTOTAL_A : HTOTAL_B);
	int hsync = I915_READ((pipe == 0) ? HSYNC_A : HSYNC_B);
	int vtot = I915_READ((pipe == 0) ? VTOTAL_A : VTOTAL_B);
	int vsync = I915_READ((pipe == 0) ? VSYNC_A : VSYNC_B);

	mode = kzalloc(sizeof(*mode), GFP_KERNEL);
	if (!mode)
		return NULL;

	mode->clock = intel_crtc_clock_get(dev, crtc);
	mode->hdisplay = (htot & 0xffff) + 1;
	mode->htotal = ((htot & 0xffff0000) >> 16) + 1;
	mode->hsync_start = (hsync & 0xffff) + 1;
	mode->hsync_end = ((hsync & 0xffff0000) >> 16) + 1;
	mode->vdisplay = (vtot & 0xffff) + 1;
	mode->vtotal = ((vtot & 0xffff0000) >> 16) + 1;
	mode->vsync_start = (vsync & 0xffff) + 1;
	mode->vsync_end = ((vsync & 0xffff0000) >> 16) + 1;

	drm_mode_set_name(mode);
	drm_mode_set_crtcinfo(mode, 0);

	return mode;
}

static void intel_crtc_destroy(struct drm_crtc *crtc)
{
	struct intel_crtc *intel_crtc = to_intel_crtc(crtc);

	if (intel_crtc->mode_set.mode)
		drm_mode_destroy(crtc->dev, intel_crtc->mode_set.mode);
	drm_crtc_cleanup(crtc);
	kfree(intel_crtc);
}

static const struct drm_crtc_helper_funcs intel_helper_funcs = {
	.dpms = intel_crtc_dpms,
	.mode_fixup = intel_crtc_mode_fixup,
	.mode_set = intel_crtc_mode_set,
	.mode_set_base = intel_pipe_set_base,
	.prepare = intel_crtc_prepare,
	.commit = intel_crtc_commit,
};

static const struct drm_crtc_funcs intel_crtc_funcs = {
	.cursor_set = intel_crtc_cursor_set,
	.cursor_move = intel_crtc_cursor_move,
	.gamma_set = intel_crtc_gamma_set,
	.set_config = drm_crtc_helper_set_config,
	.destroy = intel_crtc_destroy,
};


static void intel_crtc_init(struct drm_device *dev, int pipe)
{
	struct intel_crtc *intel_crtc;
	int i;

	intel_crtc = kzalloc(sizeof(struct intel_crtc) + (INTELFB_CONN_LIMIT * sizeof(struct drm_connector *)), GFP_KERNEL);
	if (intel_crtc == NULL)
		return;

	drm_crtc_init(dev, &intel_crtc->base, &intel_crtc_funcs);

	drm_mode_crtc_set_gamma_size(&intel_crtc->base, 256);
	intel_crtc->pipe = pipe;
	intel_crtc->plane = pipe;
	for (i = 0; i < 256; i++) {
		intel_crtc->lut_r[i] = i;
		intel_crtc->lut_g[i] = i;
		intel_crtc->lut_b[i] = i;
	}

	intel_crtc->cursor_addr = 0;
	intel_crtc->dpms_mode = DRM_MODE_DPMS_OFF;
	drm_crtc_helper_add(&intel_crtc->base, &intel_helper_funcs);

	intel_crtc->mode_set.crtc = &intel_crtc->base;
	intel_crtc->mode_set.connectors = (struct drm_connector **)(intel_crtc + 1);
	intel_crtc->mode_set.num_connectors = 0;

	if (i915_fbpercrtc) {



	}
}

int intel_get_pipe_from_crtc_id(struct drm_device *dev, void *data,
				struct drm_file *file_priv)
{
	drm_i915_private_t *dev_priv = dev->dev_private;
	struct drm_i915_get_pipe_from_crtc_id *pipe_from_crtc_id = data;
	struct drm_crtc *crtc = NULL;
	int pipe = -1;

	if (!dev_priv) {
		DRM_ERROR("called with no initialization\n");
		return -EINVAL;
	}

	list_for_each_entry(crtc, &dev->mode_config.crtc_list, head) {
		struct intel_crtc *intel_crtc = to_intel_crtc(crtc);
		if (crtc->base.id == pipe_from_crtc_id->crtc_id) {
			pipe = intel_crtc->pipe;
			break;
		}
	}

	if (pipe == -1) {
		DRM_ERROR("no such CRTC id\n");
		return -EINVAL;
	}

	pipe_from_crtc_id->pipe = pipe;

       return 0;
}

struct drm_crtc *intel_get_crtc_from_pipe(struct drm_device *dev, int pipe)
{
	struct drm_crtc *crtc = NULL;

	list_for_each_entry(crtc, &dev->mode_config.crtc_list, head) {
		struct intel_crtc *intel_crtc = to_intel_crtc(crtc);
		if (intel_crtc->pipe == pipe)
			break;
	}
	return crtc;
}

static int intel_connector_clones(struct drm_device *dev, int type_mask)
{
	int index_mask = 0;
	struct drm_connector *connector;
	int entry = 0;

        list_for_each_entry(connector, &dev->mode_config.connector_list, head) {
		struct intel_output *intel_output = to_intel_output(connector);
		if (type_mask & intel_output->clone_mask)
			index_mask |= (1 << entry);
		entry++;
	}
	return index_mask;
}


static void intel_setup_outputs(struct drm_device *dev)
{
	struct drm_i915_private *dev_priv = dev->dev_private;
	struct drm_connector *connector;

	intel_crt_init(dev);

	/* Set up integrated LVDS */
	if (IS_MOBILE(dev) && !IS_I830(dev))
		intel_lvds_init(dev);

	if (IS_IGDNG(dev)) {
		int found;

		if (IS_MOBILE(dev) && (I915_READ(DP_A) & DP_DETECTED))
			intel_dp_init(dev, DP_A);

		if (I915_READ(HDMIB) & PORT_DETECTED) {
			/* check SDVOB */
			/* found = intel_sdvo_init(dev, HDMIB); */
			found = 0;
			if (!found)
				intel_hdmi_init(dev, HDMIB);
			if (!found && (I915_READ(PCH_DP_B) & DP_DETECTED))
				intel_dp_init(dev, PCH_DP_B);
		}

		if (I915_READ(HDMIC) & PORT_DETECTED)
			intel_hdmi_init(dev, HDMIC);

		if (I915_READ(HDMID) & PORT_DETECTED)
			intel_hdmi_init(dev, HDMID);

		if (I915_READ(PCH_DP_C) & DP_DETECTED)
			intel_dp_init(dev, PCH_DP_C);

		if (I915_READ(PCH_DP_D) & DP_DETECTED)
			intel_dp_init(dev, PCH_DP_D);

	} else if (IS_I9XX(dev)) {
		bool found = false;

		if (I915_READ(SDVOB) & SDVO_DETECTED) {
			found = intel_sdvo_init(dev, SDVOB);
			if (!found && SUPPORTS_INTEGRATED_HDMI(dev))
				intel_hdmi_init(dev, SDVOB);

			if (!found && SUPPORTS_INTEGRATED_DP(dev))
				intel_dp_init(dev, DP_B);
		}

		/* Before G4X SDVOC doesn't have its own detect register */

		if (I915_READ(SDVOB) & SDVO_DETECTED)
			found = intel_sdvo_init(dev, SDVOC);

		if (!found && (I915_READ(SDVOC) & SDVO_DETECTED)) {

			if (SUPPORTS_INTEGRATED_HDMI(dev))
				intel_hdmi_init(dev, SDVOC);
			if (SUPPORTS_INTEGRATED_DP(dev))
				intel_dp_init(dev, DP_C);
		}

		if (SUPPORTS_INTEGRATED_DP(dev) && (I915_READ(DP_D) & DP_DETECTED))
			intel_dp_init(dev, DP_D);
	} else
		intel_dvo_init(dev);

	if (IS_I9XX(dev) && IS_MOBILE(dev) && !IS_IGDNG(dev))
		intel_tv_init(dev);

	list_for_each_entry(connector, &dev->mode_config.connector_list, head) {
		struct intel_output *intel_output = to_intel_output(connector);
		struct drm_encoder *encoder = &intel_output->enc;

		encoder->possible_crtcs = intel_output->crtc_mask;
		encoder->possible_clones = intel_connector_clones(dev,
						intel_output->clone_mask);
	}
}

static void intel_user_framebuffer_destroy(struct drm_framebuffer *fb)
{
	struct intel_framebuffer *intel_fb = to_intel_framebuffer(fb);
	struct drm_device *dev = fb->dev;

	if (fb->fbdev)
		intelfb_remove(dev, fb);

	drm_framebuffer_cleanup(fb);
	mutex_lock(&dev->struct_mutex);
	drm_gem_object_unreference(intel_fb->obj);
	mutex_unlock(&dev->struct_mutex);

	kfree(intel_fb);
}

static int intel_user_framebuffer_create_handle(struct drm_framebuffer *fb,
						struct drm_file *file_priv,
						unsigned int *handle)
{
	struct intel_framebuffer *intel_fb = to_intel_framebuffer(fb);
	struct drm_gem_object *object = intel_fb->obj;

	return drm_gem_handle_create(file_priv, object, handle);
}

static const struct drm_framebuffer_funcs intel_fb_funcs = {
	.destroy = intel_user_framebuffer_destroy,
	.create_handle = intel_user_framebuffer_create_handle,
};

int intel_framebuffer_create(struct drm_device *dev,
			     struct drm_mode_fb_cmd *mode_cmd,
			     struct drm_framebuffer **fb,
			     struct drm_gem_object *obj)
{
	struct intel_framebuffer *intel_fb;
	int ret;

	intel_fb = kzalloc(sizeof(*intel_fb), GFP_KERNEL);
	if (!intel_fb)
		return -ENOMEM;

	ret = drm_framebuffer_init(dev, &intel_fb->base, &intel_fb_funcs);
	if (ret) {
		DRM_ERROR("framebuffer init failed %d\n", ret);
		return ret;
	}

	drm_helper_mode_fill_fb_struct(&intel_fb->base, mode_cmd);

	intel_fb->obj = obj;

	*fb = &intel_fb->base;

	return 0;
}


static struct drm_framebuffer *
intel_user_framebuffer_create(struct drm_device *dev,
			      struct drm_file *filp,
			      struct drm_mode_fb_cmd *mode_cmd)
{
	struct drm_gem_object *obj;
	struct drm_framebuffer *fb;
	int ret;

	obj = drm_gem_object_lookup(dev, filp, mode_cmd->handle);
	if (!obj)
		return NULL;

	ret = intel_framebuffer_create(dev, mode_cmd, &fb, obj);
	if (ret) {
		mutex_lock(&dev->struct_mutex);
		drm_gem_object_unreference(obj);
		mutex_unlock(&dev->struct_mutex);
		return NULL;
	}

	return fb;
}

static const struct drm_mode_config_funcs intel_mode_funcs = {
	.fb_create = intel_user_framebuffer_create,
	.fb_changed = intelfb_probe,
};

void intel_modeset_init(struct drm_device *dev)
{
	int num_pipe;
	int i;

	drm_mode_config_init(dev);

	dev->mode_config.min_width = 0;
	dev->mode_config.min_height = 0;

	dev->mode_config.funcs = (void *)&intel_mode_funcs;

	if (IS_I965G(dev)) {
		dev->mode_config.max_width = 8192;
		dev->mode_config.max_height = 8192;
	} else if (IS_I9XX(dev)) {
		dev->mode_config.max_width = 4096;
		dev->mode_config.max_height = 4096;
	} else {
		dev->mode_config.max_width = 2048;
		dev->mode_config.max_height = 2048;
	}

	/* set memory base */
	if (IS_I9XX(dev))
		dev->mode_config.fb_base = pci_resource_start(dev->pdev, 2);
	else
		dev->mode_config.fb_base = pci_resource_start(dev->pdev, 0);

	if (IS_MOBILE(dev) || IS_I9XX(dev))
		num_pipe = 2;
	else
		num_pipe = 1;
	DRM_DEBUG("%d display pipe%s available.\n",
		  num_pipe, num_pipe > 1 ? "s" : "");

	for (i = 0; i < num_pipe; i++) {
		intel_crtc_init(dev, i);
	}

	intel_setup_outputs(dev);
}

void intel_modeset_cleanup(struct drm_device *dev)
{
	drm_mode_config_cleanup(dev);
}


/* current intel driver doesn't take advantage of encoders
   always give back the encoder for the connector
*/
struct drm_encoder *intel_best_encoder(struct drm_connector *connector)
{
	struct intel_output *intel_output = to_intel_output(connector);

	return &intel_output->enc;
}<|MERGE_RESOLUTION|>--- conflicted
+++ resolved
@@ -2005,9 +2005,6 @@
 	return;
 }
 
-<<<<<<< HEAD
-const static int latency_ns = 3000; /* default for non-igd platforms */
-=======
 /*
  * Latency for FIFO fetches is dependent on several factors:
  *   - memory configuration (speed, channels)
@@ -2023,7 +2020,6 @@
  * platforms but not overly aggressive on lower latency configs.
  */
 const static int latency_ns = 5000;
->>>>>>> 1110afbe
 
 static int intel_get_fifo_size(struct drm_device *dev, int plane)
 {
