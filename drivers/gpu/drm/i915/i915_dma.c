/* i915_dma.c -- DMA support for the I915 -*- linux-c -*-
 */
/*
 * Copyright 2003 Tungsten Graphics, Inc., Cedar Park, Texas.
 * All Rights Reserved.
 *
 * Permission is hereby granted, free of charge, to any person obtaining a
 * copy of this software and associated documentation files (the
 * "Software"), to deal in the Software without restriction, including
 * without limitation the rights to use, copy, modify, merge, publish,
 * distribute, sub license, and/or sell copies of the Software, and to
 * permit persons to whom the Software is furnished to do so, subject to
 * the following conditions:
 *
 * The above copyright notice and this permission notice (including the
 * next paragraph) shall be included in all copies or substantial portions
 * of the Software.
 *
 * THE SOFTWARE IS PROVIDED "AS IS", WITHOUT WARRANTY OF ANY KIND, EXPRESS
 * OR IMPLIED, INCLUDING BUT NOT LIMITED TO THE WARRANTIES OF
 * MERCHANTABILITY, FITNESS FOR A PARTICULAR PURPOSE AND NON-INFRINGEMENT.
 * IN NO EVENT SHALL TUNGSTEN GRAPHICS AND/OR ITS SUPPLIERS BE LIABLE FOR
 * ANY CLAIM, DAMAGES OR OTHER LIABILITY, WHETHER IN AN ACTION OF CONTRACT,
 * TORT OR OTHERWISE, ARISING FROM, OUT OF OR IN CONNECTION WITH THE
 * SOFTWARE OR THE USE OR OTHER DEALINGS IN THE SOFTWARE.
 *
 */

#include "drmP.h"
#include "drm.h"
#include "drm_crtc_helper.h"
#include "intel_drv.h"
#include "i915_drm.h"
#include "i915_drv.h"

#define I915_DRV	"i915_drv"

/* Really want an OS-independent resettable timer.  Would like to have
 * this loop run for (eg) 3 sec, but have the timer reset every time
 * the head pointer changes, so that EBUSY only happens if the ring
 * actually stalls for (eg) 3 seconds.
 */
int i915_wait_ring(struct drm_device * dev, int n, const char *caller)
{
	drm_i915_private_t *dev_priv = dev->dev_private;
	drm_i915_ring_buffer_t *ring = &(dev_priv->ring);
	u32 acthd_reg = IS_I965G(dev) ? ACTHD_I965 : ACTHD;
	u32 last_acthd = I915_READ(acthd_reg);
	u32 acthd;
	u32 last_head = I915_READ(PRB0_HEAD) & HEAD_ADDR;
	int i;

	for (i = 0; i < 100000; i++) {
		ring->head = I915_READ(PRB0_HEAD) & HEAD_ADDR;
		acthd = I915_READ(acthd_reg);
		ring->space = ring->head - (ring->tail + 8);
		if (ring->space < 0)
			ring->space += ring->Size;
		if (ring->space >= n)
			return 0;

		if (dev->primary->master) {
			struct drm_i915_master_private *master_priv = dev->primary->master->driver_priv;
			if (master_priv->sarea_priv)
				master_priv->sarea_priv->perf_boxes |= I915_BOX_WAIT;
		}


		if (ring->head != last_head)
			i = 0;
		if (acthd != last_acthd)
			i = 0;

		last_head = ring->head;
		last_acthd = acthd;
		msleep_interruptible(10);

	}

	return -EBUSY;
}

/**
 * Sets up the hardware status page for devices that need a physical address
 * in the register.
 */
static int i915_init_phys_hws(struct drm_device *dev)
{
	drm_i915_private_t *dev_priv = dev->dev_private;
	/* Program Hardware Status Page */
	dev_priv->status_page_dmah =
		drm_pci_alloc(dev, PAGE_SIZE, PAGE_SIZE, 0xffffffff);

	if (!dev_priv->status_page_dmah) {
		DRM_ERROR("Can not allocate hardware status page\n");
		return -ENOMEM;
	}
	dev_priv->hw_status_page = dev_priv->status_page_dmah->vaddr;
	dev_priv->dma_status_page = dev_priv->status_page_dmah->busaddr;

	memset(dev_priv->hw_status_page, 0, PAGE_SIZE);

	I915_WRITE(HWS_PGA, dev_priv->dma_status_page);
	DRM_DEBUG_DRIVER(I915_DRV, "Enabled hardware status page\n");
	return 0;
}

/**
 * Frees the hardware status page, whether it's a physical address or a virtual
 * address set up by the X Server.
 */
static void i915_free_hws(struct drm_device *dev)
{
	drm_i915_private_t *dev_priv = dev->dev_private;
	if (dev_priv->status_page_dmah) {
		drm_pci_free(dev, dev_priv->status_page_dmah);
		dev_priv->status_page_dmah = NULL;
	}

	if (dev_priv->status_gfx_addr) {
		dev_priv->status_gfx_addr = 0;
		drm_core_ioremapfree(&dev_priv->hws_map, dev);
	}

	/* Need to rewrite hardware status page */
	I915_WRITE(HWS_PGA, 0x1ffff000);
}

void i915_kernel_lost_context(struct drm_device * dev)
{
	drm_i915_private_t *dev_priv = dev->dev_private;
	struct drm_i915_master_private *master_priv;
	drm_i915_ring_buffer_t *ring = &(dev_priv->ring);

	/*
	 * We should never lose context on the ring with modesetting
	 * as we don't expose it to userspace
	 */
	if (drm_core_check_feature(dev, DRIVER_MODESET))
		return;

	ring->head = I915_READ(PRB0_HEAD) & HEAD_ADDR;
	ring->tail = I915_READ(PRB0_TAIL) & TAIL_ADDR;
	ring->space = ring->head - (ring->tail + 8);
	if (ring->space < 0)
		ring->space += ring->Size;

	if (!dev->primary->master)
		return;

	master_priv = dev->primary->master->driver_priv;
	if (ring->head == ring->tail && master_priv->sarea_priv)
		master_priv->sarea_priv->perf_boxes |= I915_BOX_RING_EMPTY;
}

static int i915_dma_cleanup(struct drm_device * dev)
{
	drm_i915_private_t *dev_priv = dev->dev_private;
	/* Make sure interrupts are disabled here because the uninstall ioctl
	 * may not have been called from userspace and after dev_private
	 * is freed, it's too late.
	 */
	if (dev->irq_enabled)
		drm_irq_uninstall(dev);

	if (dev_priv->ring.virtual_start) {
		drm_core_ioremapfree(&dev_priv->ring.map, dev);
		dev_priv->ring.virtual_start = NULL;
		dev_priv->ring.map.handle = NULL;
		dev_priv->ring.map.size = 0;
	}

	/* Clear the HWS virtual address at teardown */
	if (I915_NEED_GFX_HWS(dev))
		i915_free_hws(dev);

	return 0;
}

static int i915_initialize(struct drm_device * dev, drm_i915_init_t * init)
{
	drm_i915_private_t *dev_priv = dev->dev_private;
	struct drm_i915_master_private *master_priv = dev->primary->master->driver_priv;

	master_priv->sarea = drm_getsarea(dev);
	if (master_priv->sarea) {
		master_priv->sarea_priv = (drm_i915_sarea_t *)
			((u8 *)master_priv->sarea->handle + init->sarea_priv_offset);
	} else {
		DRM_DEBUG_DRIVER(I915_DRV,
				"sarea not found assuming DRI2 userspace\n");
	}

	if (init->ring_size != 0) {
		if (dev_priv->ring.ring_obj != NULL) {
			i915_dma_cleanup(dev);
			DRM_ERROR("Client tried to initialize ringbuffer in "
				  "GEM mode\n");
			return -EINVAL;
		}

		dev_priv->ring.Size = init->ring_size;
		dev_priv->ring.tail_mask = dev_priv->ring.Size - 1;

		dev_priv->ring.map.offset = init->ring_start;
		dev_priv->ring.map.size = init->ring_size;
		dev_priv->ring.map.type = 0;
		dev_priv->ring.map.flags = 0;
		dev_priv->ring.map.mtrr = 0;

		drm_core_ioremap_wc(&dev_priv->ring.map, dev);

		if (dev_priv->ring.map.handle == NULL) {
			i915_dma_cleanup(dev);
			DRM_ERROR("can not ioremap virtual address for"
				  " ring buffer\n");
			return -ENOMEM;
		}
	}

	dev_priv->ring.virtual_start = dev_priv->ring.map.handle;

	dev_priv->cpp = init->cpp;
	dev_priv->back_offset = init->back_offset;
	dev_priv->front_offset = init->front_offset;
	dev_priv->current_page = 0;
	if (master_priv->sarea_priv)
		master_priv->sarea_priv->pf_current_page = 0;

	/* Allow hardware batchbuffers unless told otherwise.
	 */
	dev_priv->allow_batchbuffer = 1;

	return 0;
}

static int i915_dma_resume(struct drm_device * dev)
{
	drm_i915_private_t *dev_priv = (drm_i915_private_t *) dev->dev_private;

	DRM_DEBUG_DRIVER(I915_DRV, "%s\n", __func__);

	if (dev_priv->ring.map.handle == NULL) {
		DRM_ERROR("can not ioremap virtual address for"
			  " ring buffer\n");
		return -ENOMEM;
	}

	/* Program Hardware Status Page */
	if (!dev_priv->hw_status_page) {
		DRM_ERROR("Can not find hardware status page\n");
		return -EINVAL;
	}
	DRM_DEBUG_DRIVER(I915_DRV, "hw status page @ %p\n",
				dev_priv->hw_status_page);

	if (dev_priv->status_gfx_addr != 0)
		I915_WRITE(HWS_PGA, dev_priv->status_gfx_addr);
	else
		I915_WRITE(HWS_PGA, dev_priv->dma_status_page);
	DRM_DEBUG_DRIVER(I915_DRV, "Enabled hardware status page\n");

	return 0;
}

static int i915_dma_init(struct drm_device *dev, void *data,
			 struct drm_file *file_priv)
{
	drm_i915_init_t *init = data;
	int retcode = 0;

	switch (init->func) {
	case I915_INIT_DMA:
		retcode = i915_initialize(dev, init);
		break;
	case I915_CLEANUP_DMA:
		retcode = i915_dma_cleanup(dev);
		break;
	case I915_RESUME_DMA:
		retcode = i915_dma_resume(dev);
		break;
	default:
		retcode = -EINVAL;
		break;
	}

	return retcode;
}

/* Implement basically the same security restrictions as hardware does
 * for MI_BATCH_NON_SECURE.  These can be made stricter at any time.
 *
 * Most of the calculations below involve calculating the size of a
 * particular instruction.  It's important to get the size right as
 * that tells us where the next instruction to check is.  Any illegal
 * instruction detected will be given a size of zero, which is a
 * signal to abort the rest of the buffer.
 */
static int do_validate_cmd(int cmd)
{
	switch (((cmd >> 29) & 0x7)) {
	case 0x0:
		switch ((cmd >> 23) & 0x3f) {
		case 0x0:
			return 1;	/* MI_NOOP */
		case 0x4:
			return 1;	/* MI_FLUSH */
		default:
			return 0;	/* disallow everything else */
		}
		break;
	case 0x1:
		return 0;	/* reserved */
	case 0x2:
		return (cmd & 0xff) + 2;	/* 2d commands */
	case 0x3:
		if (((cmd >> 24) & 0x1f) <= 0x18)
			return 1;

		switch ((cmd >> 24) & 0x1f) {
		case 0x1c:
			return 1;
		case 0x1d:
			switch ((cmd >> 16) & 0xff) {
			case 0x3:
				return (cmd & 0x1f) + 2;
			case 0x4:
				return (cmd & 0xf) + 2;
			default:
				return (cmd & 0xffff) + 2;
			}
		case 0x1e:
			if (cmd & (1 << 23))
				return (cmd & 0xffff) + 1;
			else
				return 1;
		case 0x1f:
			if ((cmd & (1 << 23)) == 0)	/* inline vertices */
				return (cmd & 0x1ffff) + 2;
			else if (cmd & (1 << 17))	/* indirect random */
				if ((cmd & 0xffff) == 0)
					return 0;	/* unknown length, too hard */
				else
					return (((cmd & 0xffff) + 1) / 2) + 1;
			else
				return 2;	/* indirect sequential */
		default:
			return 0;
		}
	default:
		return 0;
	}

	return 0;
}

static int validate_cmd(int cmd)
{
	int ret = do_validate_cmd(cmd);

/*	printk("validate_cmd( %x ): %d\n", cmd, ret); */

	return ret;
}

static int i915_emit_cmds(struct drm_device * dev, int *buffer, int dwords)
{
	drm_i915_private_t *dev_priv = dev->dev_private;
	int i;
	RING_LOCALS;

	if ((dwords+1) * sizeof(int) >= dev_priv->ring.Size - 8)
		return -EINVAL;

	BEGIN_LP_RING((dwords+1)&~1);

	for (i = 0; i < dwords;) {
		int cmd, sz;

		cmd = buffer[i];

		if ((sz = validate_cmd(cmd)) == 0 || i + sz > dwords)
			return -EINVAL;

		OUT_RING(cmd);

		while (++i, --sz) {
			OUT_RING(buffer[i]);
		}
	}

	if (dwords & 1)
		OUT_RING(0);

	ADVANCE_LP_RING();

	return 0;
}

int
i915_emit_box(struct drm_device *dev,
	      struct drm_clip_rect *boxes,
	      int i, int DR1, int DR4)
{
	drm_i915_private_t *dev_priv = dev->dev_private;
	struct drm_clip_rect box = boxes[i];
	RING_LOCALS;

	if (box.y2 <= box.y1 || box.x2 <= box.x1 || box.y2 <= 0 || box.x2 <= 0) {
		DRM_ERROR("Bad box %d,%d..%d,%d\n",
			  box.x1, box.y1, box.x2, box.y2);
		return -EINVAL;
	}

	if (IS_I965G(dev)) {
		BEGIN_LP_RING(4);
		OUT_RING(GFX_OP_DRAWRECT_INFO_I965);
		OUT_RING((box.x1 & 0xffff) | (box.y1 << 16));
		OUT_RING(((box.x2 - 1) & 0xffff) | ((box.y2 - 1) << 16));
		OUT_RING(DR4);
		ADVANCE_LP_RING();
	} else {
		BEGIN_LP_RING(6);
		OUT_RING(GFX_OP_DRAWRECT_INFO);
		OUT_RING(DR1);
		OUT_RING((box.x1 & 0xffff) | (box.y1 << 16));
		OUT_RING(((box.x2 - 1) & 0xffff) | ((box.y2 - 1) << 16));
		OUT_RING(DR4);
		OUT_RING(0);
		ADVANCE_LP_RING();
	}

	return 0;
}

/* XXX: Emitting the counter should really be moved to part of the IRQ
 * emit. For now, do it in both places:
 */

static void i915_emit_breadcrumb(struct drm_device *dev)
{
	drm_i915_private_t *dev_priv = dev->dev_private;
	struct drm_i915_master_private *master_priv = dev->primary->master->driver_priv;
	RING_LOCALS;

	dev_priv->counter++;
	if (dev_priv->counter > 0x7FFFFFFFUL)
		dev_priv->counter = 0;
	if (master_priv->sarea_priv)
		master_priv->sarea_priv->last_enqueue = dev_priv->counter;

	BEGIN_LP_RING(4);
	OUT_RING(MI_STORE_DWORD_INDEX);
	OUT_RING(I915_BREADCRUMB_INDEX << MI_STORE_DWORD_INDEX_SHIFT);
	OUT_RING(dev_priv->counter);
	OUT_RING(0);
	ADVANCE_LP_RING();
}

static int i915_dispatch_cmdbuffer(struct drm_device * dev,
				   drm_i915_cmdbuffer_t *cmd,
				   struct drm_clip_rect *cliprects,
				   void *cmdbuf)
{
	int nbox = cmd->num_cliprects;
	int i = 0, count, ret;

	if (cmd->sz & 0x3) {
		DRM_ERROR("alignment");
		return -EINVAL;
	}

	i915_kernel_lost_context(dev);

	count = nbox ? nbox : 1;

	for (i = 0; i < count; i++) {
		if (i < nbox) {
			ret = i915_emit_box(dev, cliprects, i,
					    cmd->DR1, cmd->DR4);
			if (ret)
				return ret;
		}

		ret = i915_emit_cmds(dev, cmdbuf, cmd->sz / 4);
		if (ret)
			return ret;
	}

	i915_emit_breadcrumb(dev);
	return 0;
}

static int i915_dispatch_batchbuffer(struct drm_device * dev,
				     drm_i915_batchbuffer_t * batch,
				     struct drm_clip_rect *cliprects)
{
	drm_i915_private_t *dev_priv = dev->dev_private;
	int nbox = batch->num_cliprects;
	int i = 0, count;
	RING_LOCALS;

	if ((batch->start | batch->used) & 0x7) {
		DRM_ERROR("alignment");
		return -EINVAL;
	}

	i915_kernel_lost_context(dev);

	count = nbox ? nbox : 1;

	for (i = 0; i < count; i++) {
		if (i < nbox) {
			int ret = i915_emit_box(dev, cliprects, i,
						batch->DR1, batch->DR4);
			if (ret)
				return ret;
		}

		if (!IS_I830(dev) && !IS_845G(dev)) {
			BEGIN_LP_RING(2);
			if (IS_I965G(dev)) {
				OUT_RING(MI_BATCH_BUFFER_START | (2 << 6) | MI_BATCH_NON_SECURE_I965);
				OUT_RING(batch->start);
			} else {
				OUT_RING(MI_BATCH_BUFFER_START | (2 << 6));
				OUT_RING(batch->start | MI_BATCH_NON_SECURE);
			}
			ADVANCE_LP_RING();
		} else {
			BEGIN_LP_RING(4);
			OUT_RING(MI_BATCH_BUFFER);
			OUT_RING(batch->start | MI_BATCH_NON_SECURE);
			OUT_RING(batch->start + batch->used - 4);
			OUT_RING(0);
			ADVANCE_LP_RING();
		}
	}

	i915_emit_breadcrumb(dev);

	return 0;
}

static int i915_dispatch_flip(struct drm_device * dev)
{
	drm_i915_private_t *dev_priv = dev->dev_private;
	struct drm_i915_master_private *master_priv =
		dev->primary->master->driver_priv;
	RING_LOCALS;

	if (!master_priv->sarea_priv)
		return -EINVAL;

	DRM_DEBUG_DRIVER(I915_DRV, "%s: page=%d pfCurrentPage=%d\n",
			  __func__,
			 dev_priv->current_page,
			 master_priv->sarea_priv->pf_current_page);

	i915_kernel_lost_context(dev);

	BEGIN_LP_RING(2);
	OUT_RING(MI_FLUSH | MI_READ_FLUSH);
	OUT_RING(0);
	ADVANCE_LP_RING();

	BEGIN_LP_RING(6);
	OUT_RING(CMD_OP_DISPLAYBUFFER_INFO | ASYNC_FLIP);
	OUT_RING(0);
	if (dev_priv->current_page == 0) {
		OUT_RING(dev_priv->back_offset);
		dev_priv->current_page = 1;
	} else {
		OUT_RING(dev_priv->front_offset);
		dev_priv->current_page = 0;
	}
	OUT_RING(0);
	ADVANCE_LP_RING();

	BEGIN_LP_RING(2);
	OUT_RING(MI_WAIT_FOR_EVENT | MI_WAIT_FOR_PLANE_A_FLIP);
	OUT_RING(0);
	ADVANCE_LP_RING();

	master_priv->sarea_priv->last_enqueue = dev_priv->counter++;

	BEGIN_LP_RING(4);
	OUT_RING(MI_STORE_DWORD_INDEX);
	OUT_RING(I915_BREADCRUMB_INDEX << MI_STORE_DWORD_INDEX_SHIFT);
	OUT_RING(dev_priv->counter);
	OUT_RING(0);
	ADVANCE_LP_RING();

	master_priv->sarea_priv->pf_current_page = dev_priv->current_page;
	return 0;
}

static int i915_quiescent(struct drm_device * dev)
{
	drm_i915_private_t *dev_priv = dev->dev_private;

	i915_kernel_lost_context(dev);
	return i915_wait_ring(dev, dev_priv->ring.Size - 8, __func__);
}

static int i915_flush_ioctl(struct drm_device *dev, void *data,
			    struct drm_file *file_priv)
{
	int ret;

	RING_LOCK_TEST_WITH_RETURN(dev, file_priv);

	mutex_lock(&dev->struct_mutex);
	ret = i915_quiescent(dev);
	mutex_unlock(&dev->struct_mutex);

	return ret;
}

static int i915_batchbuffer(struct drm_device *dev, void *data,
			    struct drm_file *file_priv)
{
	drm_i915_private_t *dev_priv = (drm_i915_private_t *) dev->dev_private;
	struct drm_i915_master_private *master_priv = dev->primary->master->driver_priv;
	drm_i915_sarea_t *sarea_priv = (drm_i915_sarea_t *)
	    master_priv->sarea_priv;
	drm_i915_batchbuffer_t *batch = data;
	int ret;
	struct drm_clip_rect *cliprects = NULL;

	if (!dev_priv->allow_batchbuffer) {
		DRM_ERROR("Batchbuffer ioctl disabled\n");
		return -EINVAL;
	}

	DRM_DEBUG_DRIVER(I915_DRV,
			"i915 batchbuffer, start %x used %d cliprects %d\n",
			batch->start, batch->used, batch->num_cliprects);

	RING_LOCK_TEST_WITH_RETURN(dev, file_priv);

	if (batch->num_cliprects < 0)
		return -EINVAL;

	if (batch->num_cliprects) {
		cliprects = kcalloc(batch->num_cliprects,
				    sizeof(struct drm_clip_rect),
				    GFP_KERNEL);
		if (cliprects == NULL)
			return -ENOMEM;

		ret = copy_from_user(cliprects, batch->cliprects,
				     batch->num_cliprects *
				     sizeof(struct drm_clip_rect));
		if (ret != 0)
			goto fail_free;
	}

	mutex_lock(&dev->struct_mutex);
	ret = i915_dispatch_batchbuffer(dev, batch, cliprects);
	mutex_unlock(&dev->struct_mutex);

	if (sarea_priv)
		sarea_priv->last_dispatch = READ_BREADCRUMB(dev_priv);

fail_free:
	kfree(cliprects);

	return ret;
}

static int i915_cmdbuffer(struct drm_device *dev, void *data,
			  struct drm_file *file_priv)
{
	drm_i915_private_t *dev_priv = (drm_i915_private_t *) dev->dev_private;
	struct drm_i915_master_private *master_priv = dev->primary->master->driver_priv;
	drm_i915_sarea_t *sarea_priv = (drm_i915_sarea_t *)
	    master_priv->sarea_priv;
	drm_i915_cmdbuffer_t *cmdbuf = data;
	struct drm_clip_rect *cliprects = NULL;
	void *batch_data;
	int ret;

	DRM_DEBUG_DRIVER(I915_DRV,
			"i915 cmdbuffer, buf %p sz %d cliprects %d\n",
			cmdbuf->buf, cmdbuf->sz, cmdbuf->num_cliprects);

	RING_LOCK_TEST_WITH_RETURN(dev, file_priv);

	if (cmdbuf->num_cliprects < 0)
		return -EINVAL;

	batch_data = kmalloc(cmdbuf->sz, GFP_KERNEL);
	if (batch_data == NULL)
		return -ENOMEM;

	ret = copy_from_user(batch_data, cmdbuf->buf, cmdbuf->sz);
	if (ret != 0)
		goto fail_batch_free;

	if (cmdbuf->num_cliprects) {
		cliprects = kcalloc(cmdbuf->num_cliprects,
				    sizeof(struct drm_clip_rect), GFP_KERNEL);
		if (cliprects == NULL)
			goto fail_batch_free;

		ret = copy_from_user(cliprects, cmdbuf->cliprects,
				     cmdbuf->num_cliprects *
				     sizeof(struct drm_clip_rect));
		if (ret != 0)
			goto fail_clip_free;
	}

	mutex_lock(&dev->struct_mutex);
	ret = i915_dispatch_cmdbuffer(dev, cmdbuf, cliprects, batch_data);
	mutex_unlock(&dev->struct_mutex);
	if (ret) {
		DRM_ERROR("i915_dispatch_cmdbuffer failed\n");
		goto fail_clip_free;
	}

	if (sarea_priv)
		sarea_priv->last_dispatch = READ_BREADCRUMB(dev_priv);

fail_clip_free:
<<<<<<< HEAD
	drm_free(cliprects,
		 cmdbuf->num_cliprects * sizeof(struct drm_clip_rect),
		 DRM_MEM_DRIVER);
fail_batch_free:
	drm_free(batch_data, cmdbuf->sz, DRM_MEM_DRIVER);
=======
	kfree(cliprects);
fail_batch_free:
	kfree(batch_data);
>>>>>>> 533ac12e

	return ret;
}

static int i915_flip_bufs(struct drm_device *dev, void *data,
			  struct drm_file *file_priv)
{
	int ret;

	DRM_DEBUG_DRIVER(I915_DRV, "%s\n", __func__);

	RING_LOCK_TEST_WITH_RETURN(dev, file_priv);

	mutex_lock(&dev->struct_mutex);
	ret = i915_dispatch_flip(dev);
	mutex_unlock(&dev->struct_mutex);

	return ret;
}

static int i915_getparam(struct drm_device *dev, void *data,
			 struct drm_file *file_priv)
{
	drm_i915_private_t *dev_priv = dev->dev_private;
	drm_i915_getparam_t *param = data;
	int value;

	if (!dev_priv) {
		DRM_ERROR("called with no initialization\n");
		return -EINVAL;
	}

	switch (param->param) {
	case I915_PARAM_IRQ_ACTIVE:
		value = dev->pdev->irq ? 1 : 0;
		break;
	case I915_PARAM_ALLOW_BATCHBUFFER:
		value = dev_priv->allow_batchbuffer ? 1 : 0;
		break;
	case I915_PARAM_LAST_DISPATCH:
		value = READ_BREADCRUMB(dev_priv);
		break;
	case I915_PARAM_CHIPSET_ID:
		value = dev->pci_device;
		break;
	case I915_PARAM_HAS_GEM:
		value = dev_priv->has_gem;
		break;
	case I915_PARAM_NUM_FENCES_AVAIL:
		value = dev_priv->num_fence_regs - dev_priv->fence_reg_start;
		break;
	default:
		DRM_DEBUG_DRIVER(I915_DRV, "Unknown parameter %d\n",
					param->param);
		return -EINVAL;
	}

	if (DRM_COPY_TO_USER(param->value, &value, sizeof(int))) {
		DRM_ERROR("DRM_COPY_TO_USER failed\n");
		return -EFAULT;
	}

	return 0;
}

static int i915_setparam(struct drm_device *dev, void *data,
			 struct drm_file *file_priv)
{
	drm_i915_private_t *dev_priv = dev->dev_private;
	drm_i915_setparam_t *param = data;

	if (!dev_priv) {
		DRM_ERROR("called with no initialization\n");
		return -EINVAL;
	}

	switch (param->param) {
	case I915_SETPARAM_USE_MI_BATCHBUFFER_START:
		break;
	case I915_SETPARAM_TEX_LRU_LOG_GRANULARITY:
		dev_priv->tex_lru_log_granularity = param->value;
		break;
	case I915_SETPARAM_ALLOW_BATCHBUFFER:
		dev_priv->allow_batchbuffer = param->value;
		break;
	case I915_SETPARAM_NUM_USED_FENCES:
		if (param->value > dev_priv->num_fence_regs ||
		    param->value < 0)
			return -EINVAL;
		/* Userspace can use first N regs */
		dev_priv->fence_reg_start = param->value;
		break;
	default:
		DRM_DEBUG_DRIVER(I915_DRV, "unknown parameter %d\n",
					param->param);
		return -EINVAL;
	}

	return 0;
}

static int i915_set_status_page(struct drm_device *dev, void *data,
				struct drm_file *file_priv)
{
	drm_i915_private_t *dev_priv = dev->dev_private;
	drm_i915_hws_addr_t *hws = data;

	if (!I915_NEED_GFX_HWS(dev))
		return -EINVAL;

	if (!dev_priv) {
		DRM_ERROR("called with no initialization\n");
		return -EINVAL;
	}

	if (drm_core_check_feature(dev, DRIVER_MODESET)) {
		WARN(1, "tried to set status page when mode setting active\n");
		return 0;
	}

	printk(KERN_DEBUG "set status page addr 0x%08x\n", (u32)hws->addr);

	dev_priv->status_gfx_addr = hws->addr & (0x1ffff<<12);

	dev_priv->hws_map.offset = dev->agp->base + hws->addr;
	dev_priv->hws_map.size = 4*1024;
	dev_priv->hws_map.type = 0;
	dev_priv->hws_map.flags = 0;
	dev_priv->hws_map.mtrr = 0;

	drm_core_ioremap_wc(&dev_priv->hws_map, dev);
	if (dev_priv->hws_map.handle == NULL) {
		i915_dma_cleanup(dev);
		dev_priv->status_gfx_addr = 0;
		DRM_ERROR("can not ioremap virtual address for"
				" G33 hw status page\n");
		return -ENOMEM;
	}
	dev_priv->hw_status_page = dev_priv->hws_map.handle;

	memset(dev_priv->hw_status_page, 0, PAGE_SIZE);
	I915_WRITE(HWS_PGA, dev_priv->status_gfx_addr);
	DRM_DEBUG_DRIVER(I915_DRV, "load hws HWS_PGA with gfx mem 0x%x\n",
				dev_priv->status_gfx_addr);
	DRM_DEBUG_DRIVER(I915_DRV, "load hws at %p\n",
				dev_priv->hw_status_page);
	return 0;
}

/**
 * i915_probe_agp - get AGP bootup configuration
 * @pdev: PCI device
 * @aperture_size: returns AGP aperture configured size
 * @preallocated_size: returns size of BIOS preallocated AGP space
 *
 * Since Intel integrated graphics are UMA, the BIOS has to set aside
 * some RAM for the framebuffer at early boot.  This code figures out
 * how much was set aside so we can use it for our own purposes.
 */
static int i915_probe_agp(struct drm_device *dev, unsigned long *aperture_size,
			  unsigned long *preallocated_size)
{
	struct pci_dev *bridge_dev;
	u16 tmp = 0;
	unsigned long overhead;
	unsigned long stolen;

	bridge_dev = pci_get_bus_and_slot(0, PCI_DEVFN(0,0));
	if (!bridge_dev) {
		DRM_ERROR("bridge device not found\n");
		return -1;
	}

	/* Get the fb aperture size and "stolen" memory amount. */
	pci_read_config_word(bridge_dev, INTEL_GMCH_CTRL, &tmp);
	pci_dev_put(bridge_dev);

	*aperture_size = 1024 * 1024;
	*preallocated_size = 1024 * 1024;

	switch (dev->pdev->device) {
	case PCI_DEVICE_ID_INTEL_82830_CGC:
	case PCI_DEVICE_ID_INTEL_82845G_IG:
	case PCI_DEVICE_ID_INTEL_82855GM_IG:
	case PCI_DEVICE_ID_INTEL_82865_IG:
		if ((tmp & INTEL_GMCH_MEM_MASK) == INTEL_GMCH_MEM_64M)
			*aperture_size *= 64;
		else
			*aperture_size *= 128;
		break;
	default:
		/* 9xx supports large sizes, just look at the length */
		*aperture_size = pci_resource_len(dev->pdev, 2);
		break;
	}

	/*
	 * Some of the preallocated space is taken by the GTT
	 * and popup.  GTT is 1K per MB of aperture size, and popup is 4K.
	 */
	if (IS_G4X(dev) || IS_IGD(dev) || IS_IGDNG(dev))
		overhead = 4096;
	else
		overhead = (*aperture_size / 1024) + 4096;

	switch (tmp & INTEL_GMCH_GMS_MASK) {
	case INTEL_855_GMCH_GMS_DISABLED:
		DRM_ERROR("video memory is disabled\n");
		return -1;
	case INTEL_855_GMCH_GMS_STOLEN_1M:
		stolen = 1 * 1024 * 1024;
		break;
	case INTEL_855_GMCH_GMS_STOLEN_4M:
		stolen = 4 * 1024 * 1024;
		break;
	case INTEL_855_GMCH_GMS_STOLEN_8M:
		stolen = 8 * 1024 * 1024;
		break;
	case INTEL_855_GMCH_GMS_STOLEN_16M:
		stolen = 16 * 1024 * 1024;
		break;
	case INTEL_855_GMCH_GMS_STOLEN_32M:
		stolen = 32 * 1024 * 1024;
		break;
	case INTEL_915G_GMCH_GMS_STOLEN_48M:
		stolen = 48 * 1024 * 1024;
		break;
	case INTEL_915G_GMCH_GMS_STOLEN_64M:
		stolen = 64 * 1024 * 1024;
		break;
	case INTEL_GMCH_GMS_STOLEN_128M:
		stolen = 128 * 1024 * 1024;
		break;
	case INTEL_GMCH_GMS_STOLEN_256M:
		stolen = 256 * 1024 * 1024;
		break;
	case INTEL_GMCH_GMS_STOLEN_96M:
		stolen = 96 * 1024 * 1024;
		break;
	case INTEL_GMCH_GMS_STOLEN_160M:
		stolen = 160 * 1024 * 1024;
		break;
	case INTEL_GMCH_GMS_STOLEN_224M:
		stolen = 224 * 1024 * 1024;
		break;
	case INTEL_GMCH_GMS_STOLEN_352M:
		stolen = 352 * 1024 * 1024;
		break;
	default:
		DRM_ERROR("unexpected GMCH_GMS value: 0x%02x\n",
			tmp & INTEL_GMCH_GMS_MASK);
		return -1;
	}
	*preallocated_size = stolen - overhead;

	return 0;
}

static int i915_load_modeset_init(struct drm_device *dev)
{
	struct drm_i915_private *dev_priv = dev->dev_private;
	unsigned long agp_size, prealloc_size;
	int fb_bar = IS_I9XX(dev) ? 2 : 0;
	int ret = 0;

	dev->mode_config.fb_base = drm_get_resource_start(dev, fb_bar) &
		0xff000000;

	if (IS_MOBILE(dev) || IS_I9XX(dev))
		dev_priv->cursor_needs_physical = true;
	else
		dev_priv->cursor_needs_physical = false;

	if (IS_I965G(dev) || IS_G33(dev))
		dev_priv->cursor_needs_physical = false;

	ret = i915_probe_agp(dev, &agp_size, &prealloc_size);
	if (ret)
		goto out;

	/* Basic memrange allocator for stolen space (aka vram) */
	drm_mm_init(&dev_priv->vram, 0, prealloc_size);

	/* Let GEM Manage from end of prealloc space to end of aperture.
	 *
	 * However, leave one page at the end still bound to the scratch page.
	 * There are a number of places where the hardware apparently
	 * prefetches past the end of the object, and we've seen multiple
	 * hangs with the GPU head pointer stuck in a batchbuffer bound
	 * at the last page of the aperture.  One page should be enough to
	 * keep any prefetching inside of the aperture.
	 */
	i915_gem_do_init(dev, prealloc_size, agp_size - 4096);

	ret = i915_gem_init_ringbuffer(dev);
	if (ret)
		goto out;

	/* Allow hardware batchbuffers unless told otherwise.
	 */
	dev_priv->allow_batchbuffer = 1;

	ret = intel_init_bios(dev);
	if (ret)
		DRM_INFO("failed to find VBIOS tables\n");

	ret = drm_irq_install(dev);
	if (ret)
		goto destroy_ringbuffer;

	/* Always safe in the mode setting case. */
	/* FIXME: do pre/post-mode set stuff in core KMS code */
	dev->vblank_disable_allowed = 1;

	/*
	 * Initialize the hardware status page IRQ location.
	 */

	I915_WRITE(INSTPM, (1 << 5) | (1 << 21));

	intel_modeset_init(dev);

	drm_helper_initial_config(dev);

	return 0;

destroy_ringbuffer:
	i915_gem_cleanup_ringbuffer(dev);
out:
	return ret;
}

int i915_master_create(struct drm_device *dev, struct drm_master *master)
{
	struct drm_i915_master_private *master_priv;

	master_priv = kzalloc(sizeof(*master_priv), GFP_KERNEL);
	if (!master_priv)
		return -ENOMEM;

	master->driver_priv = master_priv;
	return 0;
}

void i915_master_destroy(struct drm_device *dev, struct drm_master *master)
{
	struct drm_i915_master_private *master_priv = master->driver_priv;

	if (!master_priv)
		return;

	kfree(master_priv);

	master->driver_priv = NULL;
}

/**
 * i915_driver_load - setup chip and create an initial config
 * @dev: DRM device
 * @flags: startup flags
 *
 * The driver load routine has to do several things:
 *   - drive output discovery via intel_modeset_init()
 *   - initialize the memory manager
 *   - allocate initial config memory
 *   - setup the DRM framebuffer with the allocated memory
 */
int i915_driver_load(struct drm_device *dev, unsigned long flags)
{
	struct drm_i915_private *dev_priv = dev->dev_private;
	resource_size_t base, size;
	int ret = 0, mmio_bar = IS_I9XX(dev) ? 0 : 1;

	/* i915 has 4 more counters */
	dev->counters += 4;
	dev->types[6] = _DRM_STAT_IRQ;
	dev->types[7] = _DRM_STAT_PRIMARY;
	dev->types[8] = _DRM_STAT_SECONDARY;
	dev->types[9] = _DRM_STAT_DMA;

	dev_priv = kzalloc(sizeof(drm_i915_private_t), GFP_KERNEL);
	if (dev_priv == NULL)
		return -ENOMEM;

	dev->dev_private = (void *)dev_priv;
	dev_priv->dev = dev;

	/* Add register map (needed for suspend/resume) */
	base = drm_get_resource_start(dev, mmio_bar);
	size = drm_get_resource_len(dev, mmio_bar);

	dev_priv->regs = ioremap(base, size);
	if (!dev_priv->regs) {
		DRM_ERROR("failed to map registers\n");
		ret = -EIO;
		goto free_priv;
	}

        dev_priv->mm.gtt_mapping =
		io_mapping_create_wc(dev->agp->base,
				     dev->agp->agp_info.aper_size * 1024*1024);
	if (dev_priv->mm.gtt_mapping == NULL) {
		ret = -EIO;
		goto out_rmmap;
	}

	/* Set up a WC MTRR for non-PAT systems.  This is more common than
	 * one would think, because the kernel disables PAT on first
	 * generation Core chips because WC PAT gets overridden by a UC
	 * MTRR if present.  Even if a UC MTRR isn't present.
	 */
	dev_priv->mm.gtt_mtrr = mtrr_add(dev->agp->base,
					 dev->agp->agp_info.aper_size *
					 1024 * 1024,
					 MTRR_TYPE_WRCOMB, 1);
	if (dev_priv->mm.gtt_mtrr < 0) {
		DRM_INFO("MTRR allocation failed.  Graphics "
			 "performance may suffer.\n");
	}

	/* enable GEM by default */
	dev_priv->has_gem = 1;

	dev->driver->get_vblank_counter = i915_get_vblank_counter;
	dev->max_vblank_count = 0xffffff; /* only 24 bits of frame count */
	if (IS_G4X(dev) || IS_IGDNG(dev)) {
		dev->max_vblank_count = 0xffffffff; /* full 32 bit counter */
		dev->driver->get_vblank_counter = gm45_get_vblank_counter;
	}

	i915_gem_load(dev);

	/* Init HWS */
	if (!I915_NEED_GFX_HWS(dev)) {
		ret = i915_init_phys_hws(dev);
		if (ret != 0)
			goto out_iomapfree;
	}

	/* On the 945G/GM, the chipset reports the MSI capability on the
	 * integrated graphics even though the support isn't actually there
	 * according to the published specs.  It doesn't appear to function
	 * correctly in testing on 945G.
	 * This may be a side effect of MSI having been made available for PEG
	 * and the registers being closely associated.
	 *
	 * According to chipset errata, on the 965GM, MSI interrupts may
	 * be lost or delayed, but we use them anyways to avoid
	 * stuck interrupts on some machines.
	 */
	if (!IS_I945G(dev) && !IS_I945GM(dev))
		pci_enable_msi(dev->pdev);

	spin_lock_init(&dev_priv->user_irq_lock);
	dev_priv->user_irq_refcount = 0;

	ret = drm_vblank_init(dev, I915_NUM_PIPE);

	if (ret) {
		(void) i915_driver_unload(dev);
		return ret;
	}

	if (drm_core_check_feature(dev, DRIVER_MODESET)) {
		ret = i915_load_modeset_init(dev);
		if (ret < 0) {
			DRM_ERROR("failed to init modeset\n");
			goto out_rmmap;
		}
	}

	/* Must be done after probing outputs */
	/* FIXME: verify on IGDNG */
	if (!IS_IGDNG(dev))
		intel_opregion_init(dev, 0);

	return 0;

out_iomapfree:
	io_mapping_free(dev_priv->mm.gtt_mapping);
out_rmmap:
	iounmap(dev_priv->regs);
free_priv:
	kfree(dev_priv);
	return ret;
}

int i915_driver_unload(struct drm_device *dev)
{
	struct drm_i915_private *dev_priv = dev->dev_private;

	io_mapping_free(dev_priv->mm.gtt_mapping);
	if (dev_priv->mm.gtt_mtrr >= 0) {
		mtrr_del(dev_priv->mm.gtt_mtrr, dev->agp->base,
			 dev->agp->agp_info.aper_size * 1024 * 1024);
		dev_priv->mm.gtt_mtrr = -1;
	}

	if (drm_core_check_feature(dev, DRIVER_MODESET)) {
		drm_irq_uninstall(dev);
	}

	if (dev->pdev->msi_enabled)
		pci_disable_msi(dev->pdev);

	if (dev_priv->regs != NULL)
		iounmap(dev_priv->regs);

<<<<<<< HEAD
	intel_opregion_free(dev, 0);
=======
	if (!IS_IGDNG(dev))
		intel_opregion_free(dev, 0);
>>>>>>> 533ac12e

	if (drm_core_check_feature(dev, DRIVER_MODESET)) {
		intel_modeset_cleanup(dev);

		i915_gem_free_all_phys_object(dev);

		mutex_lock(&dev->struct_mutex);
		i915_gem_cleanup_ringbuffer(dev);
		mutex_unlock(&dev->struct_mutex);
		drm_mm_takedown(&dev_priv->vram);
		i915_gem_lastclose(dev);
	}

	kfree(dev->dev_private);

	return 0;
}

int i915_driver_open(struct drm_device *dev, struct drm_file *file_priv)
{
	struct drm_i915_file_private *i915_file_priv;

	DRM_DEBUG_DRIVER(I915_DRV, "\n");
	i915_file_priv = (struct drm_i915_file_private *)
	    kmalloc(sizeof(*i915_file_priv), GFP_KERNEL);

	if (!i915_file_priv)
		return -ENOMEM;

	file_priv->driver_priv = i915_file_priv;

	INIT_LIST_HEAD(&i915_file_priv->mm.request_list);

	return 0;
}

/**
 * i915_driver_lastclose - clean up after all DRM clients have exited
 * @dev: DRM device
 *
 * Take care of cleaning up after all DRM clients have exited.  In the
 * mode setting case, we want to restore the kernel's initial mode (just
 * in case the last client left us in a bad state).
 *
 * Additionally, in the non-mode setting case, we'll tear down the AGP
 * and DMA structures, since the kernel won't be using them, and clea
 * up any GEM state.
 */
void i915_driver_lastclose(struct drm_device * dev)
{
	drm_i915_private_t *dev_priv = dev->dev_private;

	if (!dev_priv || drm_core_check_feature(dev, DRIVER_MODESET)) {
		intelfb_restore();
		return;
	}

	i915_gem_lastclose(dev);

	if (dev_priv->agp_heap)
		i915_mem_takedown(&(dev_priv->agp_heap));

	i915_dma_cleanup(dev);
}

void i915_driver_preclose(struct drm_device * dev, struct drm_file *file_priv)
{
	drm_i915_private_t *dev_priv = dev->dev_private;
	i915_gem_release(dev, file_priv);
	if (!drm_core_check_feature(dev, DRIVER_MODESET))
		i915_mem_release(dev, file_priv, dev_priv->agp_heap);
}

void i915_driver_postclose(struct drm_device *dev, struct drm_file *file_priv)
{
	struct drm_i915_file_private *i915_file_priv = file_priv->driver_priv;

	kfree(i915_file_priv);
}

struct drm_ioctl_desc i915_ioctls[] = {
	DRM_IOCTL_DEF(DRM_I915_INIT, i915_dma_init, DRM_AUTH|DRM_MASTER|DRM_ROOT_ONLY),
	DRM_IOCTL_DEF(DRM_I915_FLUSH, i915_flush_ioctl, DRM_AUTH),
	DRM_IOCTL_DEF(DRM_I915_FLIP, i915_flip_bufs, DRM_AUTH),
	DRM_IOCTL_DEF(DRM_I915_BATCHBUFFER, i915_batchbuffer, DRM_AUTH),
	DRM_IOCTL_DEF(DRM_I915_IRQ_EMIT, i915_irq_emit, DRM_AUTH),
	DRM_IOCTL_DEF(DRM_I915_IRQ_WAIT, i915_irq_wait, DRM_AUTH),
	DRM_IOCTL_DEF(DRM_I915_GETPARAM, i915_getparam, DRM_AUTH),
	DRM_IOCTL_DEF(DRM_I915_SETPARAM, i915_setparam, DRM_AUTH|DRM_MASTER|DRM_ROOT_ONLY),
	DRM_IOCTL_DEF(DRM_I915_ALLOC, i915_mem_alloc, DRM_AUTH),
	DRM_IOCTL_DEF(DRM_I915_FREE, i915_mem_free, DRM_AUTH),
	DRM_IOCTL_DEF(DRM_I915_INIT_HEAP, i915_mem_init_heap, DRM_AUTH|DRM_MASTER|DRM_ROOT_ONLY),
	DRM_IOCTL_DEF(DRM_I915_CMDBUFFER, i915_cmdbuffer, DRM_AUTH),
	DRM_IOCTL_DEF(DRM_I915_DESTROY_HEAP,  i915_mem_destroy_heap, DRM_AUTH|DRM_MASTER|DRM_ROOT_ONLY ),
	DRM_IOCTL_DEF(DRM_I915_SET_VBLANK_PIPE,  i915_vblank_pipe_set, DRM_AUTH|DRM_MASTER|DRM_ROOT_ONLY ),
	DRM_IOCTL_DEF(DRM_I915_GET_VBLANK_PIPE,  i915_vblank_pipe_get, DRM_AUTH ),
	DRM_IOCTL_DEF(DRM_I915_VBLANK_SWAP, i915_vblank_swap, DRM_AUTH),
	DRM_IOCTL_DEF(DRM_I915_HWS_ADDR, i915_set_status_page, DRM_AUTH|DRM_MASTER|DRM_ROOT_ONLY),
	DRM_IOCTL_DEF(DRM_I915_GEM_INIT, i915_gem_init_ioctl, DRM_AUTH|DRM_MASTER|DRM_ROOT_ONLY),
	DRM_IOCTL_DEF(DRM_I915_GEM_EXECBUFFER, i915_gem_execbuffer, DRM_AUTH),
	DRM_IOCTL_DEF(DRM_I915_GEM_PIN, i915_gem_pin_ioctl, DRM_AUTH|DRM_ROOT_ONLY),
	DRM_IOCTL_DEF(DRM_I915_GEM_UNPIN, i915_gem_unpin_ioctl, DRM_AUTH|DRM_ROOT_ONLY),
	DRM_IOCTL_DEF(DRM_I915_GEM_BUSY, i915_gem_busy_ioctl, DRM_AUTH),
	DRM_IOCTL_DEF(DRM_I915_GEM_THROTTLE, i915_gem_throttle_ioctl, DRM_AUTH),
	DRM_IOCTL_DEF(DRM_I915_GEM_ENTERVT, i915_gem_entervt_ioctl, DRM_AUTH|DRM_MASTER|DRM_ROOT_ONLY),
	DRM_IOCTL_DEF(DRM_I915_GEM_LEAVEVT, i915_gem_leavevt_ioctl, DRM_AUTH|DRM_MASTER|DRM_ROOT_ONLY),
	DRM_IOCTL_DEF(DRM_I915_GEM_CREATE, i915_gem_create_ioctl, 0),
	DRM_IOCTL_DEF(DRM_I915_GEM_PREAD, i915_gem_pread_ioctl, 0),
	DRM_IOCTL_DEF(DRM_I915_GEM_PWRITE, i915_gem_pwrite_ioctl, 0),
	DRM_IOCTL_DEF(DRM_I915_GEM_MMAP, i915_gem_mmap_ioctl, 0),
	DRM_IOCTL_DEF(DRM_I915_GEM_MMAP_GTT, i915_gem_mmap_gtt_ioctl, 0),
	DRM_IOCTL_DEF(DRM_I915_GEM_SET_DOMAIN, i915_gem_set_domain_ioctl, 0),
	DRM_IOCTL_DEF(DRM_I915_GEM_SW_FINISH, i915_gem_sw_finish_ioctl, 0),
	DRM_IOCTL_DEF(DRM_I915_GEM_SET_TILING, i915_gem_set_tiling, 0),
	DRM_IOCTL_DEF(DRM_I915_GEM_GET_TILING, i915_gem_get_tiling, 0),
	DRM_IOCTL_DEF(DRM_I915_GEM_GET_APERTURE, i915_gem_get_aperture_ioctl, 0),
	DRM_IOCTL_DEF(DRM_I915_GET_PIPE_FROM_CRTC_ID, intel_get_pipe_from_crtc_id, 0),
};

int i915_max_ioctl = DRM_ARRAY_SIZE(i915_ioctls);

/**
 * Determine if the device really is AGP or not.
 *
 * All Intel graphics chipsets are treated as AGP, even if they are really
 * PCI-e.
 *
 * \param dev   The device to be tested.
 *
 * \returns
 * A value of 1 is always retured to indictate every i9x5 is AGP.
 */
int i915_driver_device_is_agp(struct drm_device * dev)
{
	return 1;
}<|MERGE_RESOLUTION|>--- conflicted
+++ resolved
@@ -723,17 +723,9 @@
 		sarea_priv->last_dispatch = READ_BREADCRUMB(dev_priv);
 
 fail_clip_free:
-<<<<<<< HEAD
-	drm_free(cliprects,
-		 cmdbuf->num_cliprects * sizeof(struct drm_clip_rect),
-		 DRM_MEM_DRIVER);
-fail_batch_free:
-	drm_free(batch_data, cmdbuf->sz, DRM_MEM_DRIVER);
-=======
 	kfree(cliprects);
 fail_batch_free:
 	kfree(batch_data);
->>>>>>> 533ac12e
 
 	return ret;
 }
@@ -1242,12 +1234,8 @@
 	if (dev_priv->regs != NULL)
 		iounmap(dev_priv->regs);
 
-<<<<<<< HEAD
-	intel_opregion_free(dev, 0);
-=======
 	if (!IS_IGDNG(dev))
 		intel_opregion_free(dev, 0);
->>>>>>> 533ac12e
 
 	if (drm_core_check_feature(dev, DRIVER_MODESET)) {
 		intel_modeset_cleanup(dev);
