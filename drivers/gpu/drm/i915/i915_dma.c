/* i915_dma.c -- DMA support for the I915 -*- linux-c -*-
 */
/*
 * Copyright 2003 Tungsten Graphics, Inc., Cedar Park, Texas.
 * All Rights Reserved.
 *
 * Permission is hereby granted, free of charge, to any person obtaining a
 * copy of this software and associated documentation files (the
 * "Software"), to deal in the Software without restriction, including
 * without limitation the rights to use, copy, modify, merge, publish,
 * distribute, sub license, and/or sell copies of the Software, and to
 * permit persons to whom the Software is furnished to do so, subject to
 * the following conditions:
 *
 * The above copyright notice and this permission notice (including the
 * next paragraph) shall be included in all copies or substantial portions
 * of the Software.
 *
 * THE SOFTWARE IS PROVIDED "AS IS", WITHOUT WARRANTY OF ANY KIND, EXPRESS
 * OR IMPLIED, INCLUDING BUT NOT LIMITED TO THE WARRANTIES OF
 * MERCHANTABILITY, FITNESS FOR A PARTICULAR PURPOSE AND NON-INFRINGEMENT.
 * IN NO EVENT SHALL TUNGSTEN GRAPHICS AND/OR ITS SUPPLIERS BE LIABLE FOR
 * ANY CLAIM, DAMAGES OR OTHER LIABILITY, WHETHER IN AN ACTION OF CONTRACT,
 * TORT OR OTHERWISE, ARISING FROM, OUT OF OR IN CONNECTION WITH THE
 * SOFTWARE OR THE USE OR OTHER DEALINGS IN THE SOFTWARE.
 *
 */

#include "drmP.h"
#include "drm.h"
#include "i915_drm.h"
#include "i915_drv.h"

/* Really want an OS-independent resettable timer.  Would like to have
 * this loop run for (eg) 3 sec, but have the timer reset every time
 * the head pointer changes, so that EBUSY only happens if the ring
 * actually stalls for (eg) 3 seconds.
 */
int i915_wait_ring(struct drm_device * dev, int n, const char *caller)
{
	drm_i915_private_t *dev_priv = dev->dev_private;
	drm_i915_ring_buffer_t *ring = &(dev_priv->ring);
	u32 acthd_reg = IS_I965G(dev) ? ACTHD_I965 : ACTHD;
	u32 last_acthd = I915_READ(acthd_reg);
	u32 acthd;
	u32 last_head = I915_READ(PRB0_HEAD) & HEAD_ADDR;
	int i;

	for (i = 0; i < 100000; i++) {
		ring->head = I915_READ(PRB0_HEAD) & HEAD_ADDR;
		acthd = I915_READ(acthd_reg);
		ring->space = ring->head - (ring->tail + 8);
		if (ring->space < 0)
			ring->space += ring->Size;
		if (ring->space >= n)
			return 0;

		if (dev_priv->sarea_priv)
			dev_priv->sarea_priv->perf_boxes |= I915_BOX_WAIT;

		if (ring->head != last_head)
			i = 0;
		if (acthd != last_acthd)
			i = 0;

		last_head = ring->head;
		last_acthd = acthd;
		msleep_interruptible(10);

	}

	return -EBUSY;
}

/**
 * Sets up the hardware status page for devices that need a physical address
 * in the register.
 */
static int i915_init_phys_hws(struct drm_device *dev)
{
	drm_i915_private_t *dev_priv = dev->dev_private;
	/* Program Hardware Status Page */
	dev_priv->status_page_dmah =
		drm_pci_alloc(dev, PAGE_SIZE, PAGE_SIZE, 0xffffffff);

	if (!dev_priv->status_page_dmah) {
		DRM_ERROR("Can not allocate hardware status page\n");
		return -ENOMEM;
	}
	dev_priv->hw_status_page = dev_priv->status_page_dmah->vaddr;
	dev_priv->dma_status_page = dev_priv->status_page_dmah->busaddr;

	memset(dev_priv->hw_status_page, 0, PAGE_SIZE);

	I915_WRITE(HWS_PGA, dev_priv->dma_status_page);
	DRM_DEBUG("Enabled hardware status page\n");
	return 0;
}

/**
 * Frees the hardware status page, whether it's a physical address or a virtual
 * address set up by the X Server.
 */
static void i915_free_hws(struct drm_device *dev)
{
	drm_i915_private_t *dev_priv = dev->dev_private;
	if (dev_priv->status_page_dmah) {
		drm_pci_free(dev, dev_priv->status_page_dmah);
		dev_priv->status_page_dmah = NULL;
	}

	if (dev_priv->status_gfx_addr) {
		dev_priv->status_gfx_addr = 0;
		drm_core_ioremapfree(&dev_priv->hws_map, dev);
	}

	/* Need to rewrite hardware status page */
	I915_WRITE(HWS_PGA, 0x1ffff000);
}

void i915_kernel_lost_context(struct drm_device * dev)
{
	drm_i915_private_t *dev_priv = dev->dev_private;
	drm_i915_ring_buffer_t *ring = &(dev_priv->ring);

	ring->head = I915_READ(PRB0_HEAD) & HEAD_ADDR;
	ring->tail = I915_READ(PRB0_TAIL) & TAIL_ADDR;
	ring->space = ring->head - (ring->tail + 8);
	if (ring->space < 0)
		ring->space += ring->Size;

	if (ring->head == ring->tail && dev_priv->sarea_priv)
		dev_priv->sarea_priv->perf_boxes |= I915_BOX_RING_EMPTY;
}

static int i915_dma_cleanup(struct drm_device * dev)
{
	drm_i915_private_t *dev_priv = dev->dev_private;
	/* Make sure interrupts are disabled here because the uninstall ioctl
	 * may not have been called from userspace and after dev_private
	 * is freed, it's too late.
	 */
	if (dev->irq_enabled)
		drm_irq_uninstall(dev);

	if (dev_priv->ring.virtual_start) {
		drm_core_ioremapfree(&dev_priv->ring.map, dev);
		dev_priv->ring.virtual_start = NULL;
		dev_priv->ring.map.handle = NULL;
		dev_priv->ring.map.size = 0;
	}

	/* Clear the HWS virtual address at teardown */
	if (I915_NEED_GFX_HWS(dev))
		i915_free_hws(dev);
<<<<<<< HEAD
=======

	dev_priv->sarea = NULL;
	dev_priv->sarea_priv = NULL;
>>>>>>> fd64138c

	return 0;
}

static int i915_initialize(struct drm_device * dev, drm_i915_init_t * init)
{
	drm_i915_private_t *dev_priv = dev->dev_private;

	dev_priv->sarea = drm_getsarea(dev);
	if (!dev_priv->sarea) {
		DRM_ERROR("can not find sarea!\n");
		i915_dma_cleanup(dev);
		return -EINVAL;
	}

	dev_priv->sarea_priv = (drm_i915_sarea_t *)
	    ((u8 *) dev_priv->sarea->handle + init->sarea_priv_offset);

	if (init->ring_size != 0) {
		if (dev_priv->ring.ring_obj != NULL) {
			i915_dma_cleanup(dev);
			DRM_ERROR("Client tried to initialize ringbuffer in "
				  "GEM mode\n");
			return -EINVAL;
		}

		dev_priv->ring.Size = init->ring_size;
		dev_priv->ring.tail_mask = dev_priv->ring.Size - 1;

		dev_priv->ring.map.offset = init->ring_start;
		dev_priv->ring.map.size = init->ring_size;
		dev_priv->ring.map.type = 0;
		dev_priv->ring.map.flags = 0;
		dev_priv->ring.map.mtrr = 0;

		drm_core_ioremap(&dev_priv->ring.map, dev);

		if (dev_priv->ring.map.handle == NULL) {
			i915_dma_cleanup(dev);
			DRM_ERROR("can not ioremap virtual address for"
				  " ring buffer\n");
			return -ENOMEM;
		}
	}

	dev_priv->ring.virtual_start = dev_priv->ring.map.handle;

	dev_priv->cpp = init->cpp;
	dev_priv->back_offset = init->back_offset;
	dev_priv->front_offset = init->front_offset;
	dev_priv->current_page = 0;
	dev_priv->sarea_priv->pf_current_page = dev_priv->current_page;

	/* Allow hardware batchbuffers unless told otherwise.
	 */
	dev_priv->allow_batchbuffer = 1;

	return 0;
}

static int i915_dma_resume(struct drm_device * dev)
{
	drm_i915_private_t *dev_priv = (drm_i915_private_t *) dev->dev_private;

	DRM_DEBUG("%s\n", __func__);

	if (!dev_priv->sarea) {
		DRM_ERROR("can not find sarea!\n");
		return -EINVAL;
	}

	if (dev_priv->ring.map.handle == NULL) {
		DRM_ERROR("can not ioremap virtual address for"
			  " ring buffer\n");
		return -ENOMEM;
	}

	/* Program Hardware Status Page */
	if (!dev_priv->hw_status_page) {
		DRM_ERROR("Can not find hardware status page\n");
		return -EINVAL;
	}
	DRM_DEBUG("hw status page @ %p\n", dev_priv->hw_status_page);

	if (dev_priv->status_gfx_addr != 0)
		I915_WRITE(HWS_PGA, dev_priv->status_gfx_addr);
	else
		I915_WRITE(HWS_PGA, dev_priv->dma_status_page);
	DRM_DEBUG("Enabled hardware status page\n");

	return 0;
}

static int i915_dma_init(struct drm_device *dev, void *data,
			 struct drm_file *file_priv)
{
	drm_i915_init_t *init = data;
	int retcode = 0;

	switch (init->func) {
	case I915_INIT_DMA:
		retcode = i915_initialize(dev, init);
		break;
	case I915_CLEANUP_DMA:
		retcode = i915_dma_cleanup(dev);
		break;
	case I915_RESUME_DMA:
		retcode = i915_dma_resume(dev);
		break;
	default:
		retcode = -EINVAL;
		break;
	}

	return retcode;
}

/* Implement basically the same security restrictions as hardware does
 * for MI_BATCH_NON_SECURE.  These can be made stricter at any time.
 *
 * Most of the calculations below involve calculating the size of a
 * particular instruction.  It's important to get the size right as
 * that tells us where the next instruction to check is.  Any illegal
 * instruction detected will be given a size of zero, which is a
 * signal to abort the rest of the buffer.
 */
static int do_validate_cmd(int cmd)
{
	switch (((cmd >> 29) & 0x7)) {
	case 0x0:
		switch ((cmd >> 23) & 0x3f) {
		case 0x0:
			return 1;	/* MI_NOOP */
		case 0x4:
			return 1;	/* MI_FLUSH */
		default:
			return 0;	/* disallow everything else */
		}
		break;
	case 0x1:
		return 0;	/* reserved */
	case 0x2:
		return (cmd & 0xff) + 2;	/* 2d commands */
	case 0x3:
		if (((cmd >> 24) & 0x1f) <= 0x18)
			return 1;

		switch ((cmd >> 24) & 0x1f) {
		case 0x1c:
			return 1;
		case 0x1d:
			switch ((cmd >> 16) & 0xff) {
			case 0x3:
				return (cmd & 0x1f) + 2;
			case 0x4:
				return (cmd & 0xf) + 2;
			default:
				return (cmd & 0xffff) + 2;
			}
		case 0x1e:
			if (cmd & (1 << 23))
				return (cmd & 0xffff) + 1;
			else
				return 1;
		case 0x1f:
			if ((cmd & (1 << 23)) == 0)	/* inline vertices */
				return (cmd & 0x1ffff) + 2;
			else if (cmd & (1 << 17))	/* indirect random */
				if ((cmd & 0xffff) == 0)
					return 0;	/* unknown length, too hard */
				else
					return (((cmd & 0xffff) + 1) / 2) + 1;
			else
				return 2;	/* indirect sequential */
		default:
			return 0;
		}
	default:
		return 0;
	}

	return 0;
}

static int validate_cmd(int cmd)
{
	int ret = do_validate_cmd(cmd);

/*	printk("validate_cmd( %x ): %d\n", cmd, ret); */

	return ret;
}

static int i915_emit_cmds(struct drm_device * dev, int __user * buffer, int dwords)
{
	drm_i915_private_t *dev_priv = dev->dev_private;
	int i;
	RING_LOCALS;

	if ((dwords+1) * sizeof(int) >= dev_priv->ring.Size - 8)
		return -EINVAL;

	BEGIN_LP_RING((dwords+1)&~1);

	for (i = 0; i < dwords;) {
		int cmd, sz;

		if (DRM_COPY_FROM_USER_UNCHECKED(&cmd, &buffer[i], sizeof(cmd)))
			return -EINVAL;

		if ((sz = validate_cmd(cmd)) == 0 || i + sz > dwords)
			return -EINVAL;

		OUT_RING(cmd);

		while (++i, --sz) {
			if (DRM_COPY_FROM_USER_UNCHECKED(&cmd, &buffer[i],
							 sizeof(cmd))) {
				return -EINVAL;
			}
			OUT_RING(cmd);
		}
	}

	if (dwords & 1)
		OUT_RING(0);

	ADVANCE_LP_RING();

	return 0;
}

int
i915_emit_box(struct drm_device *dev,
	      struct drm_clip_rect __user *boxes,
	      int i, int DR1, int DR4)
{
	drm_i915_private_t *dev_priv = dev->dev_private;
	struct drm_clip_rect box;
	RING_LOCALS;

	if (DRM_COPY_FROM_USER_UNCHECKED(&box, &boxes[i], sizeof(box))) {
		return -EFAULT;
	}

	if (box.y2 <= box.y1 || box.x2 <= box.x1 || box.y2 <= 0 || box.x2 <= 0) {
		DRM_ERROR("Bad box %d,%d..%d,%d\n",
			  box.x1, box.y1, box.x2, box.y2);
		return -EINVAL;
	}

	if (IS_I965G(dev)) {
		BEGIN_LP_RING(4);
		OUT_RING(GFX_OP_DRAWRECT_INFO_I965);
		OUT_RING((box.x1 & 0xffff) | (box.y1 << 16));
		OUT_RING(((box.x2 - 1) & 0xffff) | ((box.y2 - 1) << 16));
		OUT_RING(DR4);
		ADVANCE_LP_RING();
	} else {
		BEGIN_LP_RING(6);
		OUT_RING(GFX_OP_DRAWRECT_INFO);
		OUT_RING(DR1);
		OUT_RING((box.x1 & 0xffff) | (box.y1 << 16));
		OUT_RING(((box.x2 - 1) & 0xffff) | ((box.y2 - 1) << 16));
		OUT_RING(DR4);
		OUT_RING(0);
		ADVANCE_LP_RING();
	}

	return 0;
}

/* XXX: Emitting the counter should really be moved to part of the IRQ
 * emit. For now, do it in both places:
 */

static void i915_emit_breadcrumb(struct drm_device *dev)
{
	drm_i915_private_t *dev_priv = dev->dev_private;
	RING_LOCALS;

	dev_priv->counter++;
	if (dev_priv->counter > 0x7FFFFFFFUL)
		dev_priv->counter = 0;
	if (dev_priv->sarea_priv)
		dev_priv->sarea_priv->last_enqueue = dev_priv->counter;

	BEGIN_LP_RING(4);
	OUT_RING(MI_STORE_DWORD_INDEX);
<<<<<<< HEAD
	OUT_RING(5 << MI_STORE_DWORD_INDEX_SHIFT);
=======
	OUT_RING(I915_BREADCRUMB_INDEX << MI_STORE_DWORD_INDEX_SHIFT);
>>>>>>> fd64138c
	OUT_RING(dev_priv->counter);
	OUT_RING(0);
	ADVANCE_LP_RING();
}

static int i915_dispatch_cmdbuffer(struct drm_device * dev,
				   drm_i915_cmdbuffer_t * cmd)
{
	int nbox = cmd->num_cliprects;
	int i = 0, count, ret;

	if (cmd->sz & 0x3) {
		DRM_ERROR("alignment");
		return -EINVAL;
	}

	i915_kernel_lost_context(dev);

	count = nbox ? nbox : 1;

	for (i = 0; i < count; i++) {
		if (i < nbox) {
			ret = i915_emit_box(dev, cmd->cliprects, i,
					    cmd->DR1, cmd->DR4);
			if (ret)
				return ret;
		}

		ret = i915_emit_cmds(dev, (int __user *)cmd->buf, cmd->sz / 4);
		if (ret)
			return ret;
	}

	i915_emit_breadcrumb(dev);
	return 0;
}

static int i915_dispatch_batchbuffer(struct drm_device * dev,
				     drm_i915_batchbuffer_t * batch)
{
	drm_i915_private_t *dev_priv = dev->dev_private;
	struct drm_clip_rect __user *boxes = batch->cliprects;
	int nbox = batch->num_cliprects;
	int i = 0, count;
	RING_LOCALS;

	if ((batch->start | batch->used) & 0x7) {
		DRM_ERROR("alignment");
		return -EINVAL;
	}

	i915_kernel_lost_context(dev);

	count = nbox ? nbox : 1;

	for (i = 0; i < count; i++) {
		if (i < nbox) {
			int ret = i915_emit_box(dev, boxes, i,
						batch->DR1, batch->DR4);
			if (ret)
				return ret;
		}

		if (!IS_I830(dev) && !IS_845G(dev)) {
			BEGIN_LP_RING(2);
			if (IS_I965G(dev)) {
				OUT_RING(MI_BATCH_BUFFER_START | (2 << 6) | MI_BATCH_NON_SECURE_I965);
				OUT_RING(batch->start);
			} else {
				OUT_RING(MI_BATCH_BUFFER_START | (2 << 6));
				OUT_RING(batch->start | MI_BATCH_NON_SECURE);
			}
			ADVANCE_LP_RING();
		} else {
			BEGIN_LP_RING(4);
			OUT_RING(MI_BATCH_BUFFER);
			OUT_RING(batch->start | MI_BATCH_NON_SECURE);
			OUT_RING(batch->start + batch->used - 4);
			OUT_RING(0);
			ADVANCE_LP_RING();
		}
	}

	i915_emit_breadcrumb(dev);

	return 0;
}

static int i915_dispatch_flip(struct drm_device * dev)
{
	drm_i915_private_t *dev_priv = dev->dev_private;
	RING_LOCALS;

	if (!dev_priv->sarea_priv)
		return -EINVAL;

	DRM_DEBUG("%s: page=%d pfCurrentPage=%d\n",
		  __func__,
		  dev_priv->current_page,
		  dev_priv->sarea_priv->pf_current_page);

	i915_kernel_lost_context(dev);

	BEGIN_LP_RING(2);
	OUT_RING(MI_FLUSH | MI_READ_FLUSH);
	OUT_RING(0);
	ADVANCE_LP_RING();

	BEGIN_LP_RING(6);
	OUT_RING(CMD_OP_DISPLAYBUFFER_INFO | ASYNC_FLIP);
	OUT_RING(0);
	if (dev_priv->current_page == 0) {
		OUT_RING(dev_priv->back_offset);
		dev_priv->current_page = 1;
	} else {
		OUT_RING(dev_priv->front_offset);
		dev_priv->current_page = 0;
	}
	OUT_RING(0);
	ADVANCE_LP_RING();

	BEGIN_LP_RING(2);
	OUT_RING(MI_WAIT_FOR_EVENT | MI_WAIT_FOR_PLANE_A_FLIP);
	OUT_RING(0);
	ADVANCE_LP_RING();

	dev_priv->sarea_priv->last_enqueue = dev_priv->counter++;

	BEGIN_LP_RING(4);
	OUT_RING(MI_STORE_DWORD_INDEX);
<<<<<<< HEAD
	OUT_RING(5 << MI_STORE_DWORD_INDEX_SHIFT);
=======
	OUT_RING(I915_BREADCRUMB_INDEX << MI_STORE_DWORD_INDEX_SHIFT);
>>>>>>> fd64138c
	OUT_RING(dev_priv->counter);
	OUT_RING(0);
	ADVANCE_LP_RING();

	dev_priv->sarea_priv->pf_current_page = dev_priv->current_page;
	return 0;
}

static int i915_quiescent(struct drm_device * dev)
{
	drm_i915_private_t *dev_priv = dev->dev_private;

	i915_kernel_lost_context(dev);
	return i915_wait_ring(dev, dev_priv->ring.Size - 8, __func__);
}

static int i915_flush_ioctl(struct drm_device *dev, void *data,
			    struct drm_file *file_priv)
{
	int ret;

	RING_LOCK_TEST_WITH_RETURN(dev, file_priv);

	mutex_lock(&dev->struct_mutex);
	ret = i915_quiescent(dev);
	mutex_unlock(&dev->struct_mutex);

	return ret;
}

static int i915_batchbuffer(struct drm_device *dev, void *data,
			    struct drm_file *file_priv)
{
	drm_i915_private_t *dev_priv = (drm_i915_private_t *) dev->dev_private;
	drm_i915_sarea_t *sarea_priv = (drm_i915_sarea_t *)
	    dev_priv->sarea_priv;
	drm_i915_batchbuffer_t *batch = data;
	int ret;

	if (!dev_priv->allow_batchbuffer) {
		DRM_ERROR("Batchbuffer ioctl disabled\n");
		return -EINVAL;
	}

	DRM_DEBUG("i915 batchbuffer, start %x used %d cliprects %d\n",
		  batch->start, batch->used, batch->num_cliprects);

	RING_LOCK_TEST_WITH_RETURN(dev, file_priv);

	if (batch->num_cliprects && DRM_VERIFYAREA_READ(batch->cliprects,
						       batch->num_cliprects *
						       sizeof(struct drm_clip_rect)))
		return -EFAULT;

	mutex_lock(&dev->struct_mutex);
	ret = i915_dispatch_batchbuffer(dev, batch);
	mutex_unlock(&dev->struct_mutex);

	if (sarea_priv)
<<<<<<< HEAD
		sarea_priv->last_dispatch = (int)hw_status[5];
=======
		sarea_priv->last_dispatch = READ_BREADCRUMB(dev_priv);
>>>>>>> fd64138c
	return ret;
}

static int i915_cmdbuffer(struct drm_device *dev, void *data,
			  struct drm_file *file_priv)
{
	drm_i915_private_t *dev_priv = (drm_i915_private_t *) dev->dev_private;
	drm_i915_sarea_t *sarea_priv = (drm_i915_sarea_t *)
	    dev_priv->sarea_priv;
	drm_i915_cmdbuffer_t *cmdbuf = data;
	int ret;

	DRM_DEBUG("i915 cmdbuffer, buf %p sz %d cliprects %d\n",
		  cmdbuf->buf, cmdbuf->sz, cmdbuf->num_cliprects);

	RING_LOCK_TEST_WITH_RETURN(dev, file_priv);

	if (cmdbuf->num_cliprects &&
	    DRM_VERIFYAREA_READ(cmdbuf->cliprects,
				cmdbuf->num_cliprects *
				sizeof(struct drm_clip_rect))) {
		DRM_ERROR("Fault accessing cliprects\n");
		return -EFAULT;
	}

	mutex_lock(&dev->struct_mutex);
	ret = i915_dispatch_cmdbuffer(dev, cmdbuf);
	mutex_unlock(&dev->struct_mutex);
	if (ret) {
		DRM_ERROR("i915_dispatch_cmdbuffer failed\n");
		return ret;
	}

	if (sarea_priv)
<<<<<<< HEAD
		sarea_priv->last_dispatch = (int)hw_status[5];
=======
		sarea_priv->last_dispatch = READ_BREADCRUMB(dev_priv);
>>>>>>> fd64138c
	return 0;
}

static int i915_flip_bufs(struct drm_device *dev, void *data,
			  struct drm_file *file_priv)
{
	int ret;

	DRM_DEBUG("%s\n", __func__);

	RING_LOCK_TEST_WITH_RETURN(dev, file_priv);

	mutex_lock(&dev->struct_mutex);
	ret = i915_dispatch_flip(dev);
	mutex_unlock(&dev->struct_mutex);

	return ret;
}

static int i915_getparam(struct drm_device *dev, void *data,
			 struct drm_file *file_priv)
{
	drm_i915_private_t *dev_priv = dev->dev_private;
	drm_i915_getparam_t *param = data;
	int value;

	if (!dev_priv) {
		DRM_ERROR("called with no initialization\n");
		return -EINVAL;
	}

	switch (param->param) {
	case I915_PARAM_IRQ_ACTIVE:
		value = dev->pdev->irq ? 1 : 0;
		break;
	case I915_PARAM_ALLOW_BATCHBUFFER:
		value = dev_priv->allow_batchbuffer ? 1 : 0;
		break;
	case I915_PARAM_LAST_DISPATCH:
		value = READ_BREADCRUMB(dev_priv);
		break;
	case I915_PARAM_CHIPSET_ID:
		value = dev->pci_device;
		break;
	case I915_PARAM_HAS_GEM:
		value = 1;
		break;
	default:
		DRM_ERROR("Unknown parameter %d\n", param->param);
		return -EINVAL;
	}

	if (DRM_COPY_TO_USER(param->value, &value, sizeof(int))) {
		DRM_ERROR("DRM_COPY_TO_USER failed\n");
		return -EFAULT;
	}

	return 0;
}

static int i915_setparam(struct drm_device *dev, void *data,
			 struct drm_file *file_priv)
{
	drm_i915_private_t *dev_priv = dev->dev_private;
	drm_i915_setparam_t *param = data;

	if (!dev_priv) {
		DRM_ERROR("called with no initialization\n");
		return -EINVAL;
	}

	switch (param->param) {
	case I915_SETPARAM_USE_MI_BATCHBUFFER_START:
		break;
	case I915_SETPARAM_TEX_LRU_LOG_GRANULARITY:
		dev_priv->tex_lru_log_granularity = param->value;
		break;
	case I915_SETPARAM_ALLOW_BATCHBUFFER:
		dev_priv->allow_batchbuffer = param->value;
		break;
	default:
		DRM_ERROR("unknown parameter %d\n", param->param);
		return -EINVAL;
	}

	return 0;
}

static int i915_set_status_page(struct drm_device *dev, void *data,
				struct drm_file *file_priv)
{
	drm_i915_private_t *dev_priv = dev->dev_private;
	drm_i915_hws_addr_t *hws = data;

	if (!I915_NEED_GFX_HWS(dev))
		return -EINVAL;

	if (!dev_priv) {
		DRM_ERROR("called with no initialization\n");
		return -EINVAL;
	}

	printk(KERN_DEBUG "set status page addr 0x%08x\n", (u32)hws->addr);

	dev_priv->status_gfx_addr = hws->addr & (0x1ffff<<12);

	dev_priv->hws_map.offset = dev->agp->base + hws->addr;
	dev_priv->hws_map.size = 4*1024;
	dev_priv->hws_map.type = 0;
	dev_priv->hws_map.flags = 0;
	dev_priv->hws_map.mtrr = 0;

	drm_core_ioremap(&dev_priv->hws_map, dev);
	if (dev_priv->hws_map.handle == NULL) {
		i915_dma_cleanup(dev);
		dev_priv->status_gfx_addr = 0;
		DRM_ERROR("can not ioremap virtual address for"
				" G33 hw status page\n");
		return -ENOMEM;
	}
	dev_priv->hw_status_page = dev_priv->hws_map.handle;

	memset(dev_priv->hw_status_page, 0, PAGE_SIZE);
	I915_WRITE(HWS_PGA, dev_priv->status_gfx_addr);
	DRM_DEBUG("load hws HWS_PGA with gfx mem 0x%x\n",
			dev_priv->status_gfx_addr);
	DRM_DEBUG("load hws at %p\n", dev_priv->hw_status_page);
	return 0;
}

int i915_driver_load(struct drm_device *dev, unsigned long flags)
{
	struct drm_i915_private *dev_priv = dev->dev_private;
	unsigned long base, size;
	int ret = 0, mmio_bar = IS_I9XX(dev) ? 0 : 1;

	/* i915 has 4 more counters */
	dev->counters += 4;
	dev->types[6] = _DRM_STAT_IRQ;
	dev->types[7] = _DRM_STAT_PRIMARY;
	dev->types[8] = _DRM_STAT_SECONDARY;
	dev->types[9] = _DRM_STAT_DMA;

	dev_priv = drm_alloc(sizeof(drm_i915_private_t), DRM_MEM_DRIVER);
	if (dev_priv == NULL)
		return -ENOMEM;

	memset(dev_priv, 0, sizeof(drm_i915_private_t));

	dev->dev_private = (void *)dev_priv;
	dev_priv->dev = dev;

	/* Add register map (needed for suspend/resume) */
	base = drm_get_resource_start(dev, mmio_bar);
	size = drm_get_resource_len(dev, mmio_bar);

	dev_priv->regs = ioremap(base, size);

	i915_gem_load(dev);

	/* Init HWS */
	if (!I915_NEED_GFX_HWS(dev)) {
		ret = i915_init_phys_hws(dev);
		if (ret != 0)
			return ret;
	}

	/* On the 945G/GM, the chipset reports the MSI capability on the
	 * integrated graphics even though the support isn't actually there
	 * according to the published specs.  It doesn't appear to function
	 * correctly in testing on 945G.
	 * This may be a side effect of MSI having been made available for PEG
	 * and the registers being closely associated.
	 *
	 * According to chipset errata, on the 965GM, MSI interrupts may
	 * be lost or delayed
	 */
	if (!IS_I945G(dev) && !IS_I945GM(dev) && !IS_I965GM(dev))
<<<<<<< HEAD
		if (pci_enable_msi(dev->pdev))
			DRM_ERROR("failed to enable MSI\n");
=======
		pci_enable_msi(dev->pdev);
>>>>>>> fd64138c

	intel_opregion_init(dev);

	spin_lock_init(&dev_priv->user_irq_lock);

	return ret;
}

int i915_driver_unload(struct drm_device *dev)
{
	struct drm_i915_private *dev_priv = dev->dev_private;

	if (dev->pdev->msi_enabled)
		pci_disable_msi(dev->pdev);

	i915_free_hws(dev);

	if (dev_priv->regs != NULL)
		iounmap(dev_priv->regs);

	intel_opregion_free(dev);

	drm_free(dev->dev_private, sizeof(drm_i915_private_t),
		 DRM_MEM_DRIVER);

	return 0;
}

int i915_driver_open(struct drm_device *dev, struct drm_file *file_priv)
{
	struct drm_i915_file_private *i915_file_priv;

	DRM_DEBUG("\n");
	i915_file_priv = (struct drm_i915_file_private *)
	    drm_alloc(sizeof(*i915_file_priv), DRM_MEM_FILES);

	if (!i915_file_priv)
		return -ENOMEM;

	file_priv->driver_priv = i915_file_priv;

	i915_file_priv->mm.last_gem_seqno = 0;
	i915_file_priv->mm.last_gem_throttle_seqno = 0;

	return 0;
}

void i915_driver_lastclose(struct drm_device * dev)
{
	drm_i915_private_t *dev_priv = dev->dev_private;

	if (!dev_priv)
		return;

	i915_gem_lastclose(dev);

	if (dev_priv->agp_heap)
		i915_mem_takedown(&(dev_priv->agp_heap));

	i915_dma_cleanup(dev);
}

void i915_driver_preclose(struct drm_device * dev, struct drm_file *file_priv)
{
	drm_i915_private_t *dev_priv = dev->dev_private;
	i915_mem_release(dev, file_priv, dev_priv->agp_heap);
}

void i915_driver_postclose(struct drm_device *dev, struct drm_file *file_priv)
{
	struct drm_i915_file_private *i915_file_priv = file_priv->driver_priv;

	drm_free(i915_file_priv, sizeof(*i915_file_priv), DRM_MEM_FILES);
}

struct drm_ioctl_desc i915_ioctls[] = {
	DRM_IOCTL_DEF(DRM_I915_INIT, i915_dma_init, DRM_AUTH|DRM_MASTER|DRM_ROOT_ONLY),
	DRM_IOCTL_DEF(DRM_I915_FLUSH, i915_flush_ioctl, DRM_AUTH),
	DRM_IOCTL_DEF(DRM_I915_FLIP, i915_flip_bufs, DRM_AUTH),
	DRM_IOCTL_DEF(DRM_I915_BATCHBUFFER, i915_batchbuffer, DRM_AUTH),
	DRM_IOCTL_DEF(DRM_I915_IRQ_EMIT, i915_irq_emit, DRM_AUTH),
	DRM_IOCTL_DEF(DRM_I915_IRQ_WAIT, i915_irq_wait, DRM_AUTH),
	DRM_IOCTL_DEF(DRM_I915_GETPARAM, i915_getparam, DRM_AUTH),
	DRM_IOCTL_DEF(DRM_I915_SETPARAM, i915_setparam, DRM_AUTH|DRM_MASTER|DRM_ROOT_ONLY),
	DRM_IOCTL_DEF(DRM_I915_ALLOC, i915_mem_alloc, DRM_AUTH),
	DRM_IOCTL_DEF(DRM_I915_FREE, i915_mem_free, DRM_AUTH),
	DRM_IOCTL_DEF(DRM_I915_INIT_HEAP, i915_mem_init_heap, DRM_AUTH|DRM_MASTER|DRM_ROOT_ONLY),
	DRM_IOCTL_DEF(DRM_I915_CMDBUFFER, i915_cmdbuffer, DRM_AUTH),
	DRM_IOCTL_DEF(DRM_I915_DESTROY_HEAP,  i915_mem_destroy_heap, DRM_AUTH|DRM_MASTER|DRM_ROOT_ONLY ),
	DRM_IOCTL_DEF(DRM_I915_SET_VBLANK_PIPE,  i915_vblank_pipe_set, DRM_AUTH|DRM_MASTER|DRM_ROOT_ONLY ),
	DRM_IOCTL_DEF(DRM_I915_GET_VBLANK_PIPE,  i915_vblank_pipe_get, DRM_AUTH ),
	DRM_IOCTL_DEF(DRM_I915_VBLANK_SWAP, i915_vblank_swap, DRM_AUTH),
	DRM_IOCTL_DEF(DRM_I915_HWS_ADDR, i915_set_status_page, DRM_AUTH|DRM_MASTER|DRM_ROOT_ONLY),
	DRM_IOCTL_DEF(DRM_I915_GEM_INIT, i915_gem_init_ioctl, DRM_AUTH|DRM_MASTER|DRM_ROOT_ONLY),
	DRM_IOCTL_DEF(DRM_I915_GEM_EXECBUFFER, i915_gem_execbuffer, DRM_AUTH),
	DRM_IOCTL_DEF(DRM_I915_GEM_PIN, i915_gem_pin_ioctl, DRM_AUTH|DRM_ROOT_ONLY),
	DRM_IOCTL_DEF(DRM_I915_GEM_UNPIN, i915_gem_unpin_ioctl, DRM_AUTH|DRM_ROOT_ONLY),
	DRM_IOCTL_DEF(DRM_I915_GEM_BUSY, i915_gem_busy_ioctl, DRM_AUTH),
	DRM_IOCTL_DEF(DRM_I915_GEM_THROTTLE, i915_gem_throttle_ioctl, DRM_AUTH),
	DRM_IOCTL_DEF(DRM_I915_GEM_ENTERVT, i915_gem_entervt_ioctl, DRM_AUTH|DRM_MASTER|DRM_ROOT_ONLY),
	DRM_IOCTL_DEF(DRM_I915_GEM_LEAVEVT, i915_gem_leavevt_ioctl, DRM_AUTH|DRM_MASTER|DRM_ROOT_ONLY),
	DRM_IOCTL_DEF(DRM_I915_GEM_CREATE, i915_gem_create_ioctl, 0),
	DRM_IOCTL_DEF(DRM_I915_GEM_PREAD, i915_gem_pread_ioctl, 0),
	DRM_IOCTL_DEF(DRM_I915_GEM_PWRITE, i915_gem_pwrite_ioctl, 0),
	DRM_IOCTL_DEF(DRM_I915_GEM_MMAP, i915_gem_mmap_ioctl, 0),
	DRM_IOCTL_DEF(DRM_I915_GEM_SET_DOMAIN, i915_gem_set_domain_ioctl, 0),
	DRM_IOCTL_DEF(DRM_I915_GEM_SW_FINISH, i915_gem_sw_finish_ioctl, 0),
	DRM_IOCTL_DEF(DRM_I915_GEM_SET_TILING, i915_gem_set_tiling, 0),
	DRM_IOCTL_DEF(DRM_I915_GEM_GET_TILING, i915_gem_get_tiling, 0),
	DRM_IOCTL_DEF(DRM_I915_GEM_GET_APERTURE, i915_gem_get_aperture_ioctl, 0),
};

int i915_max_ioctl = DRM_ARRAY_SIZE(i915_ioctls);

/**
 * Determine if the device really is AGP or not.
 *
 * All Intel graphics chipsets are treated as AGP, even if they are really
 * PCI-e.
 *
 * \param dev   The device to be tested.
 *
 * \returns
 * A value of 1 is always retured to indictate every i9x5 is AGP.
 */
int i915_driver_device_is_agp(struct drm_device * dev)
{
	return 1;
}<|MERGE_RESOLUTION|>--- conflicted
+++ resolved
@@ -153,12 +153,9 @@
 	/* Clear the HWS virtual address at teardown */
 	if (I915_NEED_GFX_HWS(dev))
 		i915_free_hws(dev);
-<<<<<<< HEAD
-=======
 
 	dev_priv->sarea = NULL;
 	dev_priv->sarea_priv = NULL;
->>>>>>> fd64138c
 
 	return 0;
 }
@@ -448,11 +445,7 @@
 
 	BEGIN_LP_RING(4);
 	OUT_RING(MI_STORE_DWORD_INDEX);
-<<<<<<< HEAD
-	OUT_RING(5 << MI_STORE_DWORD_INDEX_SHIFT);
-=======
 	OUT_RING(I915_BREADCRUMB_INDEX << MI_STORE_DWORD_INDEX_SHIFT);
->>>>>>> fd64138c
 	OUT_RING(dev_priv->counter);
 	OUT_RING(0);
 	ADVANCE_LP_RING();
@@ -583,11 +576,7 @@
 
 	BEGIN_LP_RING(4);
 	OUT_RING(MI_STORE_DWORD_INDEX);
-<<<<<<< HEAD
-	OUT_RING(5 << MI_STORE_DWORD_INDEX_SHIFT);
-=======
 	OUT_RING(I915_BREADCRUMB_INDEX << MI_STORE_DWORD_INDEX_SHIFT);
->>>>>>> fd64138c
 	OUT_RING(dev_priv->counter);
 	OUT_RING(0);
 	ADVANCE_LP_RING();
@@ -647,11 +636,7 @@
 	mutex_unlock(&dev->struct_mutex);
 
 	if (sarea_priv)
-<<<<<<< HEAD
-		sarea_priv->last_dispatch = (int)hw_status[5];
-=======
 		sarea_priv->last_dispatch = READ_BREADCRUMB(dev_priv);
->>>>>>> fd64138c
 	return ret;
 }
 
@@ -686,11 +671,7 @@
 	}
 
 	if (sarea_priv)
-<<<<<<< HEAD
-		sarea_priv->last_dispatch = (int)hw_status[5];
-=======
 		sarea_priv->last_dispatch = READ_BREADCRUMB(dev_priv);
->>>>>>> fd64138c
 	return 0;
 }
 
@@ -869,12 +850,7 @@
 	 * be lost or delayed
 	 */
 	if (!IS_I945G(dev) && !IS_I945GM(dev) && !IS_I965GM(dev))
-<<<<<<< HEAD
-		if (pci_enable_msi(dev->pdev))
-			DRM_ERROR("failed to enable MSI\n");
-=======
 		pci_enable_msi(dev->pdev);
->>>>>>> fd64138c
 
 	intel_opregion_init(dev);
 
