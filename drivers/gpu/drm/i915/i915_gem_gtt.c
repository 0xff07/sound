--- conflicted
+++ resolved
@@ -97,15 +97,9 @@
 		if (!ppgtt->pt_dma_addr)
 			goto err_pt_alloc;
 
-<<<<<<< HEAD
-	for (i = 0; i < ppgtt->num_pd_entries; i++) {
-		dma_addr_t pt_addr;
-		if (dev_priv->mm.gtt->needs_dmar) {
-=======
 		for (i = 0; i < ppgtt->num_pd_entries; i++) {
 			dma_addr_t pt_addr;
 
->>>>>>> a82d51ed
 			pt_addr = pci_map_page(dev->pdev, ppgtt->pt_pages[i],
 					       0, 4096,
 					       PCI_DMA_BIDIRECTIONAL);
@@ -117,12 +111,7 @@
 
 			}
 			ppgtt->pt_dma_addr[i] = pt_addr;
-<<<<<<< HEAD
-		} else
-			pt_addr = page_to_phys(ppgtt->pt_pages[i]);
-=======
 		}
->>>>>>> a82d51ed
 	}
 
 	ppgtt->scratch_page_dma_addr = dev_priv->mm.gtt->scratch_page_dma;
