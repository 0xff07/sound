/*
 * Copyright © 2008 Intel Corporation
 *
 * Permission is hereby granted, free of charge, to any person obtaining a
 * copy of this software and associated documentation files (the "Software"),
 * to deal in the Software without restriction, including without limitation
 * the rights to use, copy, modify, merge, publish, distribute, sublicense,
 * and/or sell copies of the Software, and to permit persons to whom the
 * Software is furnished to do so, subject to the following conditions:
 *
 * The above copyright notice and this permission notice (including the next
 * paragraph) shall be included in all copies or substantial portions of the
 * Software.
 *
 * THE SOFTWARE IS PROVIDED "AS IS", WITHOUT WARRANTY OF ANY KIND, EXPRESS OR
 * IMPLIED, INCLUDING BUT NOT LIMITED TO THE WARRANTIES OF MERCHANTABILITY,
 * FITNESS FOR A PARTICULAR PURPOSE AND NONINFRINGEMENT.  IN NO EVENT SHALL
 * THE AUTHORS OR COPYRIGHT HOLDERS BE LIABLE FOR ANY CLAIM, DAMAGES OR OTHER
 * LIABILITY, WHETHER IN AN ACTION OF CONTRACT, TORT OR OTHERWISE, ARISING
 * FROM, OUT OF OR IN CONNECTION WITH THE SOFTWARE OR THE USE OR OTHER DEALINGS
 * IN THE SOFTWARE.
 *
 * Authors:
 *    Eric Anholt <eric@anholt.net>
 *
 */

#include "drmP.h"
#include "drm.h"
#include "i915_drm.h"
#include "i915_drv.h"
#include <linux/swap.h>
#include <linux/pci.h>

#define I915_GEM_GPU_DOMAINS	(~(I915_GEM_DOMAIN_CPU | I915_GEM_DOMAIN_GTT))

static void i915_gem_object_flush_gpu_write_domain(struct drm_gem_object *obj);
static void i915_gem_object_flush_gtt_write_domain(struct drm_gem_object *obj);
static void i915_gem_object_flush_cpu_write_domain(struct drm_gem_object *obj);
static int i915_gem_object_set_to_cpu_domain(struct drm_gem_object *obj,
					     int write);
static int i915_gem_object_set_cpu_read_domain_range(struct drm_gem_object *obj,
						     uint64_t offset,
						     uint64_t size);
static void i915_gem_object_set_to_full_cpu_read_domain(struct drm_gem_object *obj);
static int i915_gem_object_wait_rendering(struct drm_gem_object *obj);
static int i915_gem_object_bind_to_gtt(struct drm_gem_object *obj,
					   unsigned alignment);
static void i915_gem_clear_fence_reg(struct drm_gem_object *obj);
static int i915_gem_evict_something(struct drm_device *dev);
static int i915_gem_phys_pwrite(struct drm_device *dev, struct drm_gem_object *obj,
				struct drm_i915_gem_pwrite *args,
				struct drm_file *file_priv);

int i915_gem_do_init(struct drm_device *dev, unsigned long start,
		     unsigned long end)
{
	drm_i915_private_t *dev_priv = dev->dev_private;

	if (start >= end ||
	    (start & (PAGE_SIZE - 1)) != 0 ||
	    (end & (PAGE_SIZE - 1)) != 0) {
		return -EINVAL;
	}

	drm_mm_init(&dev_priv->mm.gtt_space, start,
		    end - start);

	dev->gtt_total = (uint32_t) (end - start);

	return 0;
}

int
i915_gem_init_ioctl(struct drm_device *dev, void *data,
		    struct drm_file *file_priv)
{
	struct drm_i915_gem_init *args = data;
	int ret;

	mutex_lock(&dev->struct_mutex);
	ret = i915_gem_do_init(dev, args->gtt_start, args->gtt_end);
	mutex_unlock(&dev->struct_mutex);

	return ret;
}

int
i915_gem_get_aperture_ioctl(struct drm_device *dev, void *data,
			    struct drm_file *file_priv)
{
	struct drm_i915_gem_get_aperture *args = data;

	if (!(dev->driver->driver_features & DRIVER_GEM))
		return -ENODEV;

	args->aper_size = dev->gtt_total;
	args->aper_available_size = (args->aper_size -
				     atomic_read(&dev->pin_memory));

	return 0;
}


/**
 * Creates a new mm object and returns a handle to it.
 */
int
i915_gem_create_ioctl(struct drm_device *dev, void *data,
		      struct drm_file *file_priv)
{
	struct drm_i915_gem_create *args = data;
	struct drm_gem_object *obj;
	int handle, ret;

	args->size = roundup(args->size, PAGE_SIZE);

	/* Allocate the new object */
	obj = drm_gem_object_alloc(dev, args->size);
	if (obj == NULL)
		return -ENOMEM;

	ret = drm_gem_handle_create(file_priv, obj, &handle);
	mutex_lock(&dev->struct_mutex);
	drm_gem_object_handle_unreference(obj);
	mutex_unlock(&dev->struct_mutex);

	if (ret)
		return ret;

	args->handle = handle;

	return 0;
}

static inline int
fast_shmem_read(struct page **pages,
		loff_t page_base, int page_offset,
		char __user *data,
		int length)
{
	char __iomem *vaddr;
	int unwritten;

	vaddr = kmap_atomic(pages[page_base >> PAGE_SHIFT], KM_USER0);
	if (vaddr == NULL)
		return -ENOMEM;
	unwritten = __copy_to_user_inatomic(data, vaddr + page_offset, length);
	kunmap_atomic(vaddr, KM_USER0);

	if (unwritten)
		return -EFAULT;

	return 0;
}

static int i915_gem_object_needs_bit17_swizzle(struct drm_gem_object *obj)
{
	drm_i915_private_t *dev_priv = obj->dev->dev_private;
	struct drm_i915_gem_object *obj_priv = obj->driver_private;

	return dev_priv->mm.bit_6_swizzle_x == I915_BIT_6_SWIZZLE_9_10_17 &&
		obj_priv->tiling_mode != I915_TILING_NONE;
}

static inline int
slow_shmem_copy(struct page *dst_page,
		int dst_offset,
		struct page *src_page,
		int src_offset,
		int length)
{
	char *dst_vaddr, *src_vaddr;

	dst_vaddr = kmap_atomic(dst_page, KM_USER0);
	if (dst_vaddr == NULL)
		return -ENOMEM;

	src_vaddr = kmap_atomic(src_page, KM_USER1);
	if (src_vaddr == NULL) {
		kunmap_atomic(dst_vaddr, KM_USER0);
		return -ENOMEM;
	}

	memcpy(dst_vaddr + dst_offset, src_vaddr + src_offset, length);

	kunmap_atomic(src_vaddr, KM_USER1);
	kunmap_atomic(dst_vaddr, KM_USER0);

	return 0;
}

static inline int
slow_shmem_bit17_copy(struct page *gpu_page,
		      int gpu_offset,
		      struct page *cpu_page,
		      int cpu_offset,
		      int length,
		      int is_read)
{
	char *gpu_vaddr, *cpu_vaddr;

	/* Use the unswizzled path if this page isn't affected. */
	if ((page_to_phys(gpu_page) & (1 << 17)) == 0) {
		if (is_read)
			return slow_shmem_copy(cpu_page, cpu_offset,
					       gpu_page, gpu_offset, length);
		else
			return slow_shmem_copy(gpu_page, gpu_offset,
					       cpu_page, cpu_offset, length);
	}

	gpu_vaddr = kmap_atomic(gpu_page, KM_USER0);
	if (gpu_vaddr == NULL)
		return -ENOMEM;

	cpu_vaddr = kmap_atomic(cpu_page, KM_USER1);
	if (cpu_vaddr == NULL) {
		kunmap_atomic(gpu_vaddr, KM_USER0);
		return -ENOMEM;
	}

	/* Copy the data, XORing A6 with A17 (1). The user already knows he's
	 * XORing with the other bits (A9 for Y, A9 and A10 for X)
	 */
	while (length > 0) {
		int cacheline_end = ALIGN(gpu_offset + 1, 64);
		int this_length = min(cacheline_end - gpu_offset, length);
		int swizzled_gpu_offset = gpu_offset ^ 64;

		if (is_read) {
			memcpy(cpu_vaddr + cpu_offset,
			       gpu_vaddr + swizzled_gpu_offset,
			       this_length);
		} else {
			memcpy(gpu_vaddr + swizzled_gpu_offset,
			       cpu_vaddr + cpu_offset,
			       this_length);
		}
		cpu_offset += this_length;
		gpu_offset += this_length;
		length -= this_length;
	}

	kunmap_atomic(cpu_vaddr, KM_USER1);
	kunmap_atomic(gpu_vaddr, KM_USER0);

	return 0;
}

/**
 * This is the fast shmem pread path, which attempts to copy_from_user directly
 * from the backing pages of the object to the user's address space.  On a
 * fault, it fails so we can fall back to i915_gem_shmem_pwrite_slow().
 */
static int
i915_gem_shmem_pread_fast(struct drm_device *dev, struct drm_gem_object *obj,
			  struct drm_i915_gem_pread *args,
			  struct drm_file *file_priv)
{
	struct drm_i915_gem_object *obj_priv = obj->driver_private;
	ssize_t remain;
	loff_t offset, page_base;
	char __user *user_data;
	int page_offset, page_length;
	int ret;

	user_data = (char __user *) (uintptr_t) args->data_ptr;
	remain = args->size;

	mutex_lock(&dev->struct_mutex);

	ret = i915_gem_object_get_pages(obj);
	if (ret != 0)
		goto fail_unlock;

	ret = i915_gem_object_set_cpu_read_domain_range(obj, args->offset,
							args->size);
	if (ret != 0)
		goto fail_put_pages;

	obj_priv = obj->driver_private;
	offset = args->offset;

	while (remain > 0) {
		/* Operation in this page
		 *
		 * page_base = page offset within aperture
		 * page_offset = offset within page
		 * page_length = bytes to copy for this page
		 */
		page_base = (offset & ~(PAGE_SIZE-1));
		page_offset = offset & (PAGE_SIZE-1);
		page_length = remain;
		if ((page_offset + remain) > PAGE_SIZE)
			page_length = PAGE_SIZE - page_offset;

		ret = fast_shmem_read(obj_priv->pages,
				      page_base, page_offset,
				      user_data, page_length);
		if (ret)
			goto fail_put_pages;

		remain -= page_length;
		user_data += page_length;
		offset += page_length;
	}

fail_put_pages:
	i915_gem_object_put_pages(obj);
fail_unlock:
	mutex_unlock(&dev->struct_mutex);

	return ret;
}

/**
 * This is the fallback shmem pread path, which allocates temporary storage
 * in kernel space to copy_to_user into outside of the struct_mutex, so we
 * can copy out of the object's backing pages while holding the struct mutex
 * and not take page faults.
 */
static int
i915_gem_shmem_pread_slow(struct drm_device *dev, struct drm_gem_object *obj,
			  struct drm_i915_gem_pread *args,
			  struct drm_file *file_priv)
{
	struct drm_i915_gem_object *obj_priv = obj->driver_private;
	struct mm_struct *mm = current->mm;
	struct page **user_pages;
	ssize_t remain;
	loff_t offset, pinned_pages, i;
	loff_t first_data_page, last_data_page, num_pages;
	int shmem_page_index, shmem_page_offset;
	int data_page_index,  data_page_offset;
	int page_length;
	int ret;
	uint64_t data_ptr = args->data_ptr;
	int do_bit17_swizzling;

	remain = args->size;

	/* Pin the user pages containing the data.  We can't fault while
	 * holding the struct mutex, yet we want to hold it while
	 * dereferencing the user data.
	 */
	first_data_page = data_ptr / PAGE_SIZE;
	last_data_page = (data_ptr + args->size - 1) / PAGE_SIZE;
	num_pages = last_data_page - first_data_page + 1;

	user_pages = drm_calloc_large(num_pages, sizeof(struct page *));
	if (user_pages == NULL)
		return -ENOMEM;

	down_read(&mm->mmap_sem);
	pinned_pages = get_user_pages(current, mm, (uintptr_t)args->data_ptr,
				      num_pages, 1, 0, user_pages, NULL);
	up_read(&mm->mmap_sem);
	if (pinned_pages < num_pages) {
		ret = -EFAULT;
		goto fail_put_user_pages;
	}

	do_bit17_swizzling = i915_gem_object_needs_bit17_swizzle(obj);

	mutex_lock(&dev->struct_mutex);

	ret = i915_gem_object_get_pages(obj);
	if (ret != 0)
		goto fail_unlock;

	ret = i915_gem_object_set_cpu_read_domain_range(obj, args->offset,
							args->size);
	if (ret != 0)
		goto fail_put_pages;

	obj_priv = obj->driver_private;
	offset = args->offset;

	while (remain > 0) {
		/* Operation in this page
		 *
		 * shmem_page_index = page number within shmem file
		 * shmem_page_offset = offset within page in shmem file
		 * data_page_index = page number in get_user_pages return
		 * data_page_offset = offset with data_page_index page.
		 * page_length = bytes to copy for this page
		 */
		shmem_page_index = offset / PAGE_SIZE;
		shmem_page_offset = offset & ~PAGE_MASK;
		data_page_index = data_ptr / PAGE_SIZE - first_data_page;
		data_page_offset = data_ptr & ~PAGE_MASK;

		page_length = remain;
		if ((shmem_page_offset + page_length) > PAGE_SIZE)
			page_length = PAGE_SIZE - shmem_page_offset;
		if ((data_page_offset + page_length) > PAGE_SIZE)
			page_length = PAGE_SIZE - data_page_offset;

		if (do_bit17_swizzling) {
			ret = slow_shmem_bit17_copy(obj_priv->pages[shmem_page_index],
						    shmem_page_offset,
						    user_pages[data_page_index],
						    data_page_offset,
						    page_length,
						    1);
		} else {
			ret = slow_shmem_copy(user_pages[data_page_index],
					      data_page_offset,
					      obj_priv->pages[shmem_page_index],
					      shmem_page_offset,
					      page_length);
		}
		if (ret)
			goto fail_put_pages;

		remain -= page_length;
		data_ptr += page_length;
		offset += page_length;
	}

fail_put_pages:
	i915_gem_object_put_pages(obj);
fail_unlock:
	mutex_unlock(&dev->struct_mutex);
fail_put_user_pages:
	for (i = 0; i < pinned_pages; i++) {
		SetPageDirty(user_pages[i]);
		page_cache_release(user_pages[i]);
	}
	drm_free_large(user_pages);

	return ret;
}

/**
 * Reads data from the object referenced by handle.
 *
 * On error, the contents of *data are undefined.
 */
int
i915_gem_pread_ioctl(struct drm_device *dev, void *data,
		     struct drm_file *file_priv)
{
	struct drm_i915_gem_pread *args = data;
	struct drm_gem_object *obj;
	struct drm_i915_gem_object *obj_priv;
	int ret;

	obj = drm_gem_object_lookup(dev, file_priv, args->handle);
	if (obj == NULL)
		return -EBADF;
	obj_priv = obj->driver_private;

	/* Bounds check source.
	 *
	 * XXX: This could use review for overflow issues...
	 */
	if (args->offset > obj->size || args->size > obj->size ||
	    args->offset + args->size > obj->size) {
		drm_gem_object_unreference(obj);
		return -EINVAL;
	}

	if (i915_gem_object_needs_bit17_swizzle(obj)) {
		ret = i915_gem_shmem_pread_slow(dev, obj, args, file_priv);
	} else {
		ret = i915_gem_shmem_pread_fast(dev, obj, args, file_priv);
		if (ret != 0)
			ret = i915_gem_shmem_pread_slow(dev, obj, args,
							file_priv);
	}

	drm_gem_object_unreference(obj);

	return ret;
}

/* This is the fast write path which cannot handle
 * page faults in the source data
 */

static inline int
fast_user_write(struct io_mapping *mapping,
		loff_t page_base, int page_offset,
		char __user *user_data,
		int length)
{
	char *vaddr_atomic;
	unsigned long unwritten;

	vaddr_atomic = io_mapping_map_atomic_wc(mapping, page_base);
	unwritten = __copy_from_user_inatomic_nocache(vaddr_atomic + page_offset,
						      user_data, length);
	io_mapping_unmap_atomic(vaddr_atomic);
	if (unwritten)
		return -EFAULT;
	return 0;
}

/* Here's the write path which can sleep for
 * page faults
 */

static inline int
slow_kernel_write(struct io_mapping *mapping,
		  loff_t gtt_base, int gtt_offset,
		  struct page *user_page, int user_offset,
		  int length)
{
	char *src_vaddr, *dst_vaddr;
	unsigned long unwritten;

	dst_vaddr = io_mapping_map_atomic_wc(mapping, gtt_base);
	src_vaddr = kmap_atomic(user_page, KM_USER1);
	unwritten = __copy_from_user_inatomic_nocache(dst_vaddr + gtt_offset,
						      src_vaddr + user_offset,
						      length);
	kunmap_atomic(src_vaddr, KM_USER1);
	io_mapping_unmap_atomic(dst_vaddr);
	if (unwritten)
		return -EFAULT;
	return 0;
}

static inline int
fast_shmem_write(struct page **pages,
		 loff_t page_base, int page_offset,
		 char __user *data,
		 int length)
{
	char __iomem *vaddr;
	unsigned long unwritten;

	vaddr = kmap_atomic(pages[page_base >> PAGE_SHIFT], KM_USER0);
	if (vaddr == NULL)
		return -ENOMEM;
	unwritten = __copy_from_user_inatomic(vaddr + page_offset, data, length);
	kunmap_atomic(vaddr, KM_USER0);

	if (unwritten)
		return -EFAULT;
	return 0;
}

/**
 * This is the fast pwrite path, where we copy the data directly from the
 * user into the GTT, uncached.
 */
static int
i915_gem_gtt_pwrite_fast(struct drm_device *dev, struct drm_gem_object *obj,
			 struct drm_i915_gem_pwrite *args,
			 struct drm_file *file_priv)
{
	struct drm_i915_gem_object *obj_priv = obj->driver_private;
	drm_i915_private_t *dev_priv = dev->dev_private;
	ssize_t remain;
	loff_t offset, page_base;
	char __user *user_data;
	int page_offset, page_length;
	int ret;

	user_data = (char __user *) (uintptr_t) args->data_ptr;
	remain = args->size;
	if (!access_ok(VERIFY_READ, user_data, remain))
		return -EFAULT;


	mutex_lock(&dev->struct_mutex);
	ret = i915_gem_object_pin(obj, 0);
	if (ret) {
		mutex_unlock(&dev->struct_mutex);
		return ret;
	}
	ret = i915_gem_object_set_to_gtt_domain(obj, 1);
	if (ret)
		goto fail;

	obj_priv = obj->driver_private;
	offset = obj_priv->gtt_offset + args->offset;

	while (remain > 0) {
		/* Operation in this page
		 *
		 * page_base = page offset within aperture
		 * page_offset = offset within page
		 * page_length = bytes to copy for this page
		 */
		page_base = (offset & ~(PAGE_SIZE-1));
		page_offset = offset & (PAGE_SIZE-1);
		page_length = remain;
		if ((page_offset + remain) > PAGE_SIZE)
			page_length = PAGE_SIZE - page_offset;

		ret = fast_user_write (dev_priv->mm.gtt_mapping, page_base,
				       page_offset, user_data, page_length);

		/* If we get a fault while copying data, then (presumably) our
		 * source page isn't available.  Return the error and we'll
		 * retry in the slow path.
		 */
		if (ret)
			goto fail;

		remain -= page_length;
		user_data += page_length;
		offset += page_length;
	}

fail:
	i915_gem_object_unpin(obj);
	mutex_unlock(&dev->struct_mutex);

	return ret;
}

/**
 * This is the fallback GTT pwrite path, which uses get_user_pages to pin
 * the memory and maps it using kmap_atomic for copying.
 *
 * This code resulted in x11perf -rgb10text consuming about 10% more CPU
 * than using i915_gem_gtt_pwrite_fast on a G45 (32-bit).
 */
static int
i915_gem_gtt_pwrite_slow(struct drm_device *dev, struct drm_gem_object *obj,
			 struct drm_i915_gem_pwrite *args,
			 struct drm_file *file_priv)
{
	struct drm_i915_gem_object *obj_priv = obj->driver_private;
	drm_i915_private_t *dev_priv = dev->dev_private;
	ssize_t remain;
	loff_t gtt_page_base, offset;
	loff_t first_data_page, last_data_page, num_pages;
	loff_t pinned_pages, i;
	struct page **user_pages;
	struct mm_struct *mm = current->mm;
	int gtt_page_offset, data_page_offset, data_page_index, page_length;
	int ret;
	uint64_t data_ptr = args->data_ptr;

	remain = args->size;

	/* Pin the user pages containing the data.  We can't fault while
	 * holding the struct mutex, and all of the pwrite implementations
	 * want to hold it while dereferencing the user data.
	 */
	first_data_page = data_ptr / PAGE_SIZE;
	last_data_page = (data_ptr + args->size - 1) / PAGE_SIZE;
	num_pages = last_data_page - first_data_page + 1;

	user_pages = drm_calloc_large(num_pages, sizeof(struct page *));
	if (user_pages == NULL)
		return -ENOMEM;

	down_read(&mm->mmap_sem);
	pinned_pages = get_user_pages(current, mm, (uintptr_t)args->data_ptr,
				      num_pages, 0, 0, user_pages, NULL);
	up_read(&mm->mmap_sem);
	if (pinned_pages < num_pages) {
		ret = -EFAULT;
		goto out_unpin_pages;
	}

	mutex_lock(&dev->struct_mutex);
	ret = i915_gem_object_pin(obj, 0);
	if (ret)
		goto out_unlock;

	ret = i915_gem_object_set_to_gtt_domain(obj, 1);
	if (ret)
		goto out_unpin_object;

	obj_priv = obj->driver_private;
	offset = obj_priv->gtt_offset + args->offset;

	while (remain > 0) {
		/* Operation in this page
		 *
		 * gtt_page_base = page offset within aperture
		 * gtt_page_offset = offset within page in aperture
		 * data_page_index = page number in get_user_pages return
		 * data_page_offset = offset with data_page_index page.
		 * page_length = bytes to copy for this page
		 */
		gtt_page_base = offset & PAGE_MASK;
		gtt_page_offset = offset & ~PAGE_MASK;
		data_page_index = data_ptr / PAGE_SIZE - first_data_page;
		data_page_offset = data_ptr & ~PAGE_MASK;

		page_length = remain;
		if ((gtt_page_offset + page_length) > PAGE_SIZE)
			page_length = PAGE_SIZE - gtt_page_offset;
		if ((data_page_offset + page_length) > PAGE_SIZE)
			page_length = PAGE_SIZE - data_page_offset;

		ret = slow_kernel_write(dev_priv->mm.gtt_mapping,
					gtt_page_base, gtt_page_offset,
					user_pages[data_page_index],
					data_page_offset,
					page_length);

		/* If we get a fault while copying data, then (presumably) our
		 * source page isn't available.  Return the error and we'll
		 * retry in the slow path.
		 */
		if (ret)
			goto out_unpin_object;

		remain -= page_length;
		offset += page_length;
		data_ptr += page_length;
	}

out_unpin_object:
	i915_gem_object_unpin(obj);
out_unlock:
	mutex_unlock(&dev->struct_mutex);
out_unpin_pages:
	for (i = 0; i < pinned_pages; i++)
		page_cache_release(user_pages[i]);
	drm_free_large(user_pages);

	return ret;
}

/**
 * This is the fast shmem pwrite path, which attempts to directly
 * copy_from_user into the kmapped pages backing the object.
 */
static int
i915_gem_shmem_pwrite_fast(struct drm_device *dev, struct drm_gem_object *obj,
			   struct drm_i915_gem_pwrite *args,
			   struct drm_file *file_priv)
{
	struct drm_i915_gem_object *obj_priv = obj->driver_private;
	ssize_t remain;
	loff_t offset, page_base;
	char __user *user_data;
	int page_offset, page_length;
	int ret;

	user_data = (char __user *) (uintptr_t) args->data_ptr;
	remain = args->size;

	mutex_lock(&dev->struct_mutex);

	ret = i915_gem_object_get_pages(obj);
	if (ret != 0)
		goto fail_unlock;

	ret = i915_gem_object_set_to_cpu_domain(obj, 1);
	if (ret != 0)
		goto fail_put_pages;

	obj_priv = obj->driver_private;
	offset = args->offset;
	obj_priv->dirty = 1;

	while (remain > 0) {
		/* Operation in this page
		 *
		 * page_base = page offset within aperture
		 * page_offset = offset within page
		 * page_length = bytes to copy for this page
		 */
		page_base = (offset & ~(PAGE_SIZE-1));
		page_offset = offset & (PAGE_SIZE-1);
		page_length = remain;
		if ((page_offset + remain) > PAGE_SIZE)
			page_length = PAGE_SIZE - page_offset;

		ret = fast_shmem_write(obj_priv->pages,
				       page_base, page_offset,
				       user_data, page_length);
		if (ret)
			goto fail_put_pages;

		remain -= page_length;
		user_data += page_length;
		offset += page_length;
	}

fail_put_pages:
	i915_gem_object_put_pages(obj);
fail_unlock:
	mutex_unlock(&dev->struct_mutex);

	return ret;
}

/**
 * This is the fallback shmem pwrite path, which uses get_user_pages to pin
 * the memory and maps it using kmap_atomic for copying.
 *
 * This avoids taking mmap_sem for faulting on the user's address while the
 * struct_mutex is held.
 */
static int
i915_gem_shmem_pwrite_slow(struct drm_device *dev, struct drm_gem_object *obj,
			   struct drm_i915_gem_pwrite *args,
			   struct drm_file *file_priv)
{
	struct drm_i915_gem_object *obj_priv = obj->driver_private;
	struct mm_struct *mm = current->mm;
	struct page **user_pages;
	ssize_t remain;
	loff_t offset, pinned_pages, i;
	loff_t first_data_page, last_data_page, num_pages;
	int shmem_page_index, shmem_page_offset;
	int data_page_index,  data_page_offset;
	int page_length;
	int ret;
	uint64_t data_ptr = args->data_ptr;
	int do_bit17_swizzling;

	remain = args->size;

	/* Pin the user pages containing the data.  We can't fault while
	 * holding the struct mutex, and all of the pwrite implementations
	 * want to hold it while dereferencing the user data.
	 */
	first_data_page = data_ptr / PAGE_SIZE;
	last_data_page = (data_ptr + args->size - 1) / PAGE_SIZE;
	num_pages = last_data_page - first_data_page + 1;

	user_pages = drm_calloc_large(num_pages, sizeof(struct page *));
	if (user_pages == NULL)
		return -ENOMEM;

	down_read(&mm->mmap_sem);
	pinned_pages = get_user_pages(current, mm, (uintptr_t)args->data_ptr,
				      num_pages, 0, 0, user_pages, NULL);
	up_read(&mm->mmap_sem);
	if (pinned_pages < num_pages) {
		ret = -EFAULT;
		goto fail_put_user_pages;
	}

	do_bit17_swizzling = i915_gem_object_needs_bit17_swizzle(obj);

	mutex_lock(&dev->struct_mutex);

	ret = i915_gem_object_get_pages(obj);
	if (ret != 0)
		goto fail_unlock;

	ret = i915_gem_object_set_to_cpu_domain(obj, 1);
	if (ret != 0)
		goto fail_put_pages;

	obj_priv = obj->driver_private;
	offset = args->offset;
	obj_priv->dirty = 1;

	while (remain > 0) {
		/* Operation in this page
		 *
		 * shmem_page_index = page number within shmem file
		 * shmem_page_offset = offset within page in shmem file
		 * data_page_index = page number in get_user_pages return
		 * data_page_offset = offset with data_page_index page.
		 * page_length = bytes to copy for this page
		 */
		shmem_page_index = offset / PAGE_SIZE;
		shmem_page_offset = offset & ~PAGE_MASK;
		data_page_index = data_ptr / PAGE_SIZE - first_data_page;
		data_page_offset = data_ptr & ~PAGE_MASK;

		page_length = remain;
		if ((shmem_page_offset + page_length) > PAGE_SIZE)
			page_length = PAGE_SIZE - shmem_page_offset;
		if ((data_page_offset + page_length) > PAGE_SIZE)
			page_length = PAGE_SIZE - data_page_offset;

		if (do_bit17_swizzling) {
			ret = slow_shmem_bit17_copy(obj_priv->pages[shmem_page_index],
						    shmem_page_offset,
						    user_pages[data_page_index],
						    data_page_offset,
						    page_length,
						    0);
		} else {
			ret = slow_shmem_copy(obj_priv->pages[shmem_page_index],
					      shmem_page_offset,
					      user_pages[data_page_index],
					      data_page_offset,
					      page_length);
		}
		if (ret)
			goto fail_put_pages;

		remain -= page_length;
		data_ptr += page_length;
		offset += page_length;
	}

fail_put_pages:
	i915_gem_object_put_pages(obj);
fail_unlock:
	mutex_unlock(&dev->struct_mutex);
fail_put_user_pages:
	for (i = 0; i < pinned_pages; i++)
		page_cache_release(user_pages[i]);
	drm_free_large(user_pages);

	return ret;
}

/**
 * Writes data to the object referenced by handle.
 *
 * On error, the contents of the buffer that were to be modified are undefined.
 */
int
i915_gem_pwrite_ioctl(struct drm_device *dev, void *data,
		      struct drm_file *file_priv)
{
	struct drm_i915_gem_pwrite *args = data;
	struct drm_gem_object *obj;
	struct drm_i915_gem_object *obj_priv;
	int ret = 0;

	obj = drm_gem_object_lookup(dev, file_priv, args->handle);
	if (obj == NULL)
		return -EBADF;
	obj_priv = obj->driver_private;

	/* Bounds check destination.
	 *
	 * XXX: This could use review for overflow issues...
	 */
	if (args->offset > obj->size || args->size > obj->size ||
	    args->offset + args->size > obj->size) {
		drm_gem_object_unreference(obj);
		return -EINVAL;
	}

	/* We can only do the GTT pwrite on untiled buffers, as otherwise
	 * it would end up going through the fenced access, and we'll get
	 * different detiling behavior between reading and writing.
	 * pread/pwrite currently are reading and writing from the CPU
	 * perspective, requiring manual detiling by the client.
	 */
	if (obj_priv->phys_obj)
		ret = i915_gem_phys_pwrite(dev, obj, args, file_priv);
	else if (obj_priv->tiling_mode == I915_TILING_NONE &&
		 dev->gtt_total != 0) {
		ret = i915_gem_gtt_pwrite_fast(dev, obj, args, file_priv);
		if (ret == -EFAULT) {
			ret = i915_gem_gtt_pwrite_slow(dev, obj, args,
						       file_priv);
		}
	} else if (i915_gem_object_needs_bit17_swizzle(obj)) {
		ret = i915_gem_shmem_pwrite_slow(dev, obj, args, file_priv);
	} else {
		ret = i915_gem_shmem_pwrite_fast(dev, obj, args, file_priv);
		if (ret == -EFAULT) {
			ret = i915_gem_shmem_pwrite_slow(dev, obj, args,
							 file_priv);
		}
	}

#if WATCH_PWRITE
	if (ret)
		DRM_INFO("pwrite failed %d\n", ret);
#endif

	drm_gem_object_unreference(obj);

	return ret;
}

/**
 * Called when user space prepares to use an object with the CPU, either
 * through the mmap ioctl's mapping or a GTT mapping.
 */
int
i915_gem_set_domain_ioctl(struct drm_device *dev, void *data,
			  struct drm_file *file_priv)
{
	struct drm_i915_gem_set_domain *args = data;
	struct drm_gem_object *obj;
	uint32_t read_domains = args->read_domains;
	uint32_t write_domain = args->write_domain;
	int ret;

	if (!(dev->driver->driver_features & DRIVER_GEM))
		return -ENODEV;

	/* Only handle setting domains to types used by the CPU. */
	if (write_domain & I915_GEM_GPU_DOMAINS)
		return -EINVAL;

	if (read_domains & I915_GEM_GPU_DOMAINS)
		return -EINVAL;

	/* Having something in the write domain implies it's in the read
	 * domain, and only that read domain.  Enforce that in the request.
	 */
	if (write_domain != 0 && read_domains != write_domain)
		return -EINVAL;

	obj = drm_gem_object_lookup(dev, file_priv, args->handle);
	if (obj == NULL)
		return -EBADF;

	mutex_lock(&dev->struct_mutex);
#if WATCH_BUF
	DRM_INFO("set_domain_ioctl %p(%d), %08x %08x\n",
		 obj, obj->size, read_domains, write_domain);
#endif
	if (read_domains & I915_GEM_DOMAIN_GTT) {
		ret = i915_gem_object_set_to_gtt_domain(obj, write_domain != 0);

		/* Silently promote "you're not bound, there was nothing to do"
		 * to success, since the client was just asking us to
		 * make sure everything was done.
		 */
		if (ret == -EINVAL)
			ret = 0;
	} else {
		ret = i915_gem_object_set_to_cpu_domain(obj, write_domain != 0);
	}

	drm_gem_object_unreference(obj);
	mutex_unlock(&dev->struct_mutex);
	return ret;
}

/**
 * Called when user space has done writes to this buffer
 */
int
i915_gem_sw_finish_ioctl(struct drm_device *dev, void *data,
		      struct drm_file *file_priv)
{
	struct drm_i915_gem_sw_finish *args = data;
	struct drm_gem_object *obj;
	struct drm_i915_gem_object *obj_priv;
	int ret = 0;

	if (!(dev->driver->driver_features & DRIVER_GEM))
		return -ENODEV;

	mutex_lock(&dev->struct_mutex);
	obj = drm_gem_object_lookup(dev, file_priv, args->handle);
	if (obj == NULL) {
		mutex_unlock(&dev->struct_mutex);
		return -EBADF;
	}

#if WATCH_BUF
	DRM_INFO("%s: sw_finish %d (%p %d)\n",
		 __func__, args->handle, obj, obj->size);
#endif
	obj_priv = obj->driver_private;

	/* Pinned buffers may be scanout, so flush the cache */
	if (obj_priv->pin_count)
		i915_gem_object_flush_cpu_write_domain(obj);

	drm_gem_object_unreference(obj);
	mutex_unlock(&dev->struct_mutex);
	return ret;
}

/**
 * Maps the contents of an object, returning the address it is mapped
 * into.
 *
 * While the mapping holds a reference on the contents of the object, it doesn't
 * imply a ref on the object itself.
 */
int
i915_gem_mmap_ioctl(struct drm_device *dev, void *data,
		   struct drm_file *file_priv)
{
	struct drm_i915_gem_mmap *args = data;
	struct drm_gem_object *obj;
	loff_t offset;
	unsigned long addr;

	if (!(dev->driver->driver_features & DRIVER_GEM))
		return -ENODEV;

	obj = drm_gem_object_lookup(dev, file_priv, args->handle);
	if (obj == NULL)
		return -EBADF;

	offset = args->offset;

	down_write(&current->mm->mmap_sem);
	addr = do_mmap(obj->filp, 0, args->size,
		       PROT_READ | PROT_WRITE, MAP_SHARED,
		       args->offset);
	up_write(&current->mm->mmap_sem);
	mutex_lock(&dev->struct_mutex);
	drm_gem_object_unreference(obj);
	mutex_unlock(&dev->struct_mutex);
	if (IS_ERR((void *)addr))
		return addr;

	args->addr_ptr = (uint64_t) addr;

	return 0;
}

/**
 * i915_gem_fault - fault a page into the GTT
 * vma: VMA in question
 * vmf: fault info
 *
 * The fault handler is set up by drm_gem_mmap() when a object is GTT mapped
 * from userspace.  The fault handler takes care of binding the object to
 * the GTT (if needed), allocating and programming a fence register (again,
 * only if needed based on whether the old reg is still valid or the object
 * is tiled) and inserting a new PTE into the faulting process.
 *
 * Note that the faulting process may involve evicting existing objects
 * from the GTT and/or fence registers to make room.  So performance may
 * suffer if the GTT working set is large or there are few fence registers
 * left.
 */
int i915_gem_fault(struct vm_area_struct *vma, struct vm_fault *vmf)
{
	struct drm_gem_object *obj = vma->vm_private_data;
	struct drm_device *dev = obj->dev;
	struct drm_i915_private *dev_priv = dev->dev_private;
	struct drm_i915_gem_object *obj_priv = obj->driver_private;
	pgoff_t page_offset;
	unsigned long pfn;
	int ret = 0;
	bool write = !!(vmf->flags & FAULT_FLAG_WRITE);

	/* We don't use vmf->pgoff since that has the fake offset */
	page_offset = ((unsigned long)vmf->virtual_address - vma->vm_start) >>
		PAGE_SHIFT;

	/* Now bind it into the GTT if needed */
	mutex_lock(&dev->struct_mutex);
	if (!obj_priv->gtt_space) {
		ret = i915_gem_object_bind_to_gtt(obj, obj_priv->gtt_alignment);
		if (ret) {
			mutex_unlock(&dev->struct_mutex);
			return VM_FAULT_SIGBUS;
		}

		ret = i915_gem_object_set_to_gtt_domain(obj, write);
		if (ret) {
			mutex_unlock(&dev->struct_mutex);
			return VM_FAULT_SIGBUS;
		}

		list_add_tail(&obj_priv->list, &dev_priv->mm.inactive_list);
	}

	/* Need a new fence register? */
	if (obj_priv->fence_reg == I915_FENCE_REG_NONE &&
	    obj_priv->tiling_mode != I915_TILING_NONE) {
		ret = i915_gem_object_get_fence_reg(obj);
		if (ret) {
			mutex_unlock(&dev->struct_mutex);
			return VM_FAULT_SIGBUS;
		}
	}

	pfn = ((dev->agp->base + obj_priv->gtt_offset) >> PAGE_SHIFT) +
		page_offset;

	/* Finally, remap it using the new GTT offset */
	ret = vm_insert_pfn(vma, (unsigned long)vmf->virtual_address, pfn);

	mutex_unlock(&dev->struct_mutex);

	switch (ret) {
	case -ENOMEM:
	case -EAGAIN:
		return VM_FAULT_OOM;
	case -EFAULT:
	case -EINVAL:
		return VM_FAULT_SIGBUS;
	default:
		return VM_FAULT_NOPAGE;
	}
}

/**
 * i915_gem_create_mmap_offset - create a fake mmap offset for an object
 * @obj: obj in question
 *
 * GEM memory mapping works by handing back to userspace a fake mmap offset
 * it can use in a subsequent mmap(2) call.  The DRM core code then looks
 * up the object based on the offset and sets up the various memory mapping
 * structures.
 *
 * This routine allocates and attaches a fake offset for @obj.
 */
static int
i915_gem_create_mmap_offset(struct drm_gem_object *obj)
{
	struct drm_device *dev = obj->dev;
	struct drm_gem_mm *mm = dev->mm_private;
	struct drm_i915_gem_object *obj_priv = obj->driver_private;
	struct drm_map_list *list;
	struct drm_local_map *map;
	int ret = 0;

	/* Set the object up for mmap'ing */
	list = &obj->map_list;
	list->map = kzalloc(sizeof(struct drm_map_list), GFP_KERNEL);
	if (!list->map)
		return -ENOMEM;

	map = list->map;
	map->type = _DRM_GEM;
	map->size = obj->size;
	map->handle = obj;

	/* Get a DRM GEM mmap offset allocated... */
	list->file_offset_node = drm_mm_search_free(&mm->offset_manager,
						    obj->size / PAGE_SIZE, 0, 0);
	if (!list->file_offset_node) {
		DRM_ERROR("failed to allocate offset for bo %d\n", obj->name);
		ret = -ENOMEM;
		goto out_free_list;
	}

	list->file_offset_node = drm_mm_get_block(list->file_offset_node,
						  obj->size / PAGE_SIZE, 0);
	if (!list->file_offset_node) {
		ret = -ENOMEM;
		goto out_free_list;
	}

	list->hash.key = list->file_offset_node->start;
	if (drm_ht_insert_item(&mm->offset_hash, &list->hash)) {
		DRM_ERROR("failed to add to map hash\n");
		goto out_free_mm;
	}

	/* By now we should be all set, any drm_mmap request on the offset
	 * below will get to our mmap & fault handler */
	obj_priv->mmap_offset = ((uint64_t) list->hash.key) << PAGE_SHIFT;

	return 0;

out_free_mm:
	drm_mm_put_block(list->file_offset_node);
out_free_list:
	kfree(list->map);

	return ret;
}

static void
i915_gem_free_mmap_offset(struct drm_gem_object *obj)
{
	struct drm_device *dev = obj->dev;
	struct drm_i915_gem_object *obj_priv = obj->driver_private;
	struct drm_gem_mm *mm = dev->mm_private;
	struct drm_map_list *list;

	list = &obj->map_list;
	drm_ht_remove_item(&mm->offset_hash, &list->hash);

	if (list->file_offset_node) {
		drm_mm_put_block(list->file_offset_node);
		list->file_offset_node = NULL;
	}

	if (list->map) {
		kfree(list->map);
		list->map = NULL;
	}

	obj_priv->mmap_offset = 0;
}

/**
 * i915_gem_get_gtt_alignment - return required GTT alignment for an object
 * @obj: object to check
 *
 * Return the required GTT alignment for an object, taking into account
 * potential fence register mapping if needed.
 */
static uint32_t
i915_gem_get_gtt_alignment(struct drm_gem_object *obj)
{
	struct drm_device *dev = obj->dev;
	struct drm_i915_gem_object *obj_priv = obj->driver_private;
	int start, i;

	/*
	 * Minimum alignment is 4k (GTT page size), but might be greater
	 * if a fence register is needed for the object.
	 */
	if (IS_I965G(dev) || obj_priv->tiling_mode == I915_TILING_NONE)
		return 4096;

	/*
	 * Previous chips need to be aligned to the size of the smallest
	 * fence register that can contain the object.
	 */
	if (IS_I9XX(dev))
		start = 1024*1024;
	else
		start = 512*1024;

	for (i = start; i < obj->size; i <<= 1)
		;

	return i;
}

/**
 * i915_gem_mmap_gtt_ioctl - prepare an object for GTT mmap'ing
 * @dev: DRM device
 * @data: GTT mapping ioctl data
 * @file_priv: GEM object info
 *
 * Simply returns the fake offset to userspace so it can mmap it.
 * The mmap call will end up in drm_gem_mmap(), which will set things
 * up so we can get faults in the handler above.
 *
 * The fault handler will take care of binding the object into the GTT
 * (since it may have been evicted to make room for something), allocating
 * a fence register, and mapping the appropriate aperture address into
 * userspace.
 */
int
i915_gem_mmap_gtt_ioctl(struct drm_device *dev, void *data,
			struct drm_file *file_priv)
{
	struct drm_i915_gem_mmap_gtt *args = data;
	struct drm_i915_private *dev_priv = dev->dev_private;
	struct drm_gem_object *obj;
	struct drm_i915_gem_object *obj_priv;
	int ret;

	if (!(dev->driver->driver_features & DRIVER_GEM))
		return -ENODEV;

	obj = drm_gem_object_lookup(dev, file_priv, args->handle);
	if (obj == NULL)
		return -EBADF;

	mutex_lock(&dev->struct_mutex);

	obj_priv = obj->driver_private;

	if (!obj_priv->mmap_offset) {
		ret = i915_gem_create_mmap_offset(obj);
		if (ret) {
			drm_gem_object_unreference(obj);
			mutex_unlock(&dev->struct_mutex);
			return ret;
		}
	}

	args->offset = obj_priv->mmap_offset;

	obj_priv->gtt_alignment = i915_gem_get_gtt_alignment(obj);

	/* Make sure the alignment is correct for fence regs etc */
	if (obj_priv->agp_mem &&
	    (obj_priv->gtt_offset & (obj_priv->gtt_alignment - 1))) {
		drm_gem_object_unreference(obj);
		mutex_unlock(&dev->struct_mutex);
		return -EINVAL;
	}

	/*
	 * Pull it into the GTT so that we have a page list (makes the
	 * initial fault faster and any subsequent flushing possible).
	 */
	if (!obj_priv->agp_mem) {
		ret = i915_gem_object_bind_to_gtt(obj, obj_priv->gtt_alignment);
		if (ret) {
			drm_gem_object_unreference(obj);
			mutex_unlock(&dev->struct_mutex);
			return ret;
		}
		list_add_tail(&obj_priv->list, &dev_priv->mm.inactive_list);
	}

	drm_gem_object_unreference(obj);
	mutex_unlock(&dev->struct_mutex);

	return 0;
}

void
i915_gem_object_put_pages(struct drm_gem_object *obj)
{
	struct drm_i915_gem_object *obj_priv = obj->driver_private;
	int page_count = obj->size / PAGE_SIZE;
	int i;

	BUG_ON(obj_priv->pages_refcount == 0);

	if (--obj_priv->pages_refcount != 0)
		return;

	if (obj_priv->tiling_mode != I915_TILING_NONE)
		i915_gem_object_save_bit_17_swizzle(obj);

	for (i = 0; i < page_count; i++)
		if (obj_priv->pages[i] != NULL) {
			if (obj_priv->dirty)
				set_page_dirty(obj_priv->pages[i]);
			mark_page_accessed(obj_priv->pages[i]);
			page_cache_release(obj_priv->pages[i]);
		}
	obj_priv->dirty = 0;

	drm_free_large(obj_priv->pages);
	obj_priv->pages = NULL;
}

static void
i915_gem_object_move_to_active(struct drm_gem_object *obj, uint32_t seqno)
{
	struct drm_device *dev = obj->dev;
	drm_i915_private_t *dev_priv = dev->dev_private;
	struct drm_i915_gem_object *obj_priv = obj->driver_private;

	/* Add a reference if we're newly entering the active list. */
	if (!obj_priv->active) {
		drm_gem_object_reference(obj);
		obj_priv->active = 1;
	}
	/* Move from whatever list we were on to the tail of execution. */
	spin_lock(&dev_priv->mm.active_list_lock);
	list_move_tail(&obj_priv->list,
		       &dev_priv->mm.active_list);
	spin_unlock(&dev_priv->mm.active_list_lock);
	obj_priv->last_rendering_seqno = seqno;
}

static void
i915_gem_object_move_to_flushing(struct drm_gem_object *obj)
{
	struct drm_device *dev = obj->dev;
	drm_i915_private_t *dev_priv = dev->dev_private;
	struct drm_i915_gem_object *obj_priv = obj->driver_private;

	BUG_ON(!obj_priv->active);
	list_move_tail(&obj_priv->list, &dev_priv->mm.flushing_list);
	obj_priv->last_rendering_seqno = 0;
}

static void
i915_gem_object_move_to_inactive(struct drm_gem_object *obj)
{
	struct drm_device *dev = obj->dev;
	drm_i915_private_t *dev_priv = dev->dev_private;
	struct drm_i915_gem_object *obj_priv = obj->driver_private;

	i915_verify_inactive(dev, __FILE__, __LINE__);
	if (obj_priv->pin_count != 0)
		list_del_init(&obj_priv->list);
	else
		list_move_tail(&obj_priv->list, &dev_priv->mm.inactive_list);

	obj_priv->last_rendering_seqno = 0;
	if (obj_priv->active) {
		obj_priv->active = 0;
		drm_gem_object_unreference(obj);
	}
	i915_verify_inactive(dev, __FILE__, __LINE__);
}

/**
 * Creates a new sequence number, emitting a write of it to the status page
 * plus an interrupt, which will trigger i915_user_interrupt_handler.
 *
 * Must be called with struct_lock held.
 *
 * Returned sequence numbers are nonzero on success.
 */
static uint32_t
i915_add_request(struct drm_device *dev, struct drm_file *file_priv,
		 uint32_t flush_domains)
{
	drm_i915_private_t *dev_priv = dev->dev_private;
	struct drm_i915_file_private *i915_file_priv = NULL;
	struct drm_i915_gem_request *request;
	uint32_t seqno;
	int was_empty;
	RING_LOCALS;

	if (file_priv != NULL)
		i915_file_priv = file_priv->driver_priv;

	request = kzalloc(sizeof(*request), GFP_KERNEL);
	if (request == NULL)
		return 0;

	/* Grab the seqno we're going to make this request be, and bump the
	 * next (skipping 0 so it can be the reserved no-seqno value).
	 */
	seqno = dev_priv->mm.next_gem_seqno;
	dev_priv->mm.next_gem_seqno++;
	if (dev_priv->mm.next_gem_seqno == 0)
		dev_priv->mm.next_gem_seqno++;

	BEGIN_LP_RING(4);
	OUT_RING(MI_STORE_DWORD_INDEX);
	OUT_RING(I915_GEM_HWS_INDEX << MI_STORE_DWORD_INDEX_SHIFT);
	OUT_RING(seqno);

	OUT_RING(MI_USER_INTERRUPT);
	ADVANCE_LP_RING();

	DRM_DEBUG("%d\n", seqno);

	request->seqno = seqno;
	request->emitted_jiffies = jiffies;
	was_empty = list_empty(&dev_priv->mm.request_list);
	list_add_tail(&request->list, &dev_priv->mm.request_list);
	if (i915_file_priv) {
		list_add_tail(&request->client_list,
			      &i915_file_priv->mm.request_list);
	} else {
		INIT_LIST_HEAD(&request->client_list);
	}

	/* Associate any objects on the flushing list matching the write
	 * domain we're flushing with our flush.
	 */
	if (flush_domains != 0) {
		struct drm_i915_gem_object *obj_priv, *next;

		list_for_each_entry_safe(obj_priv, next,
					 &dev_priv->mm.flushing_list, list) {
			struct drm_gem_object *obj = obj_priv->obj;

			if ((obj->write_domain & flush_domains) ==
			    obj->write_domain) {
				obj->write_domain = 0;
				i915_gem_object_move_to_active(obj, seqno);
			}
		}

	}

	if (was_empty && !dev_priv->mm.suspended)
		schedule_delayed_work(&dev_priv->mm.retire_work, HZ);
	return seqno;
}

/**
 * Command execution barrier
 *
 * Ensures that all commands in the ring are finished
 * before signalling the CPU
 */
static uint32_t
i915_retire_commands(struct drm_device *dev)
{
	drm_i915_private_t *dev_priv = dev->dev_private;
	uint32_t cmd = MI_FLUSH | MI_NO_WRITE_FLUSH;
	uint32_t flush_domains = 0;
	RING_LOCALS;

	/* The sampler always gets flushed on i965 (sigh) */
	if (IS_I965G(dev))
		flush_domains |= I915_GEM_DOMAIN_SAMPLER;
	BEGIN_LP_RING(2);
	OUT_RING(cmd);
	OUT_RING(0); /* noop */
	ADVANCE_LP_RING();
	return flush_domains;
}

/**
 * Moves buffers associated only with the given active seqno from the active
 * to inactive list, potentially freeing them.
 */
static void
i915_gem_retire_request(struct drm_device *dev,
			struct drm_i915_gem_request *request)
{
	drm_i915_private_t *dev_priv = dev->dev_private;

	/* Move any buffers on the active list that are no longer referenced
	 * by the ringbuffer to the flushing/inactive lists as appropriate.
	 */
	spin_lock(&dev_priv->mm.active_list_lock);
	while (!list_empty(&dev_priv->mm.active_list)) {
		struct drm_gem_object *obj;
		struct drm_i915_gem_object *obj_priv;

		obj_priv = list_first_entry(&dev_priv->mm.active_list,
					    struct drm_i915_gem_object,
					    list);
		obj = obj_priv->obj;

		/* If the seqno being retired doesn't match the oldest in the
		 * list, then the oldest in the list must still be newer than
		 * this seqno.
		 */
		if (obj_priv->last_rendering_seqno != request->seqno)
			goto out;

#if WATCH_LRU
		DRM_INFO("%s: retire %d moves to inactive list %p\n",
			 __func__, request->seqno, obj);
#endif

		if (obj->write_domain != 0)
			i915_gem_object_move_to_flushing(obj);
		else {
			/* Take a reference on the object so it won't be
			 * freed while the spinlock is held.  The list
			 * protection for this spinlock is safe when breaking
			 * the lock like this since the next thing we do
			 * is just get the head of the list again.
			 */
			drm_gem_object_reference(obj);
			i915_gem_object_move_to_inactive(obj);
			spin_unlock(&dev_priv->mm.active_list_lock);
			drm_gem_object_unreference(obj);
			spin_lock(&dev_priv->mm.active_list_lock);
		}
	}
out:
	spin_unlock(&dev_priv->mm.active_list_lock);
}

/**
 * Returns true if seq1 is later than seq2.
 */
static int
i915_seqno_passed(uint32_t seq1, uint32_t seq2)
{
	return (int32_t)(seq1 - seq2) >= 0;
}

uint32_t
i915_get_gem_seqno(struct drm_device *dev)
{
	drm_i915_private_t *dev_priv = dev->dev_private;

	return READ_HWSP(dev_priv, I915_GEM_HWS_INDEX);
}

/**
 * This function clears the request list as sequence numbers are passed.
 */
void
i915_gem_retire_requests(struct drm_device *dev)
{
	drm_i915_private_t *dev_priv = dev->dev_private;
	uint32_t seqno;

	if (!dev_priv->hw_status_page)
		return;

	seqno = i915_get_gem_seqno(dev);

	while (!list_empty(&dev_priv->mm.request_list)) {
		struct drm_i915_gem_request *request;
		uint32_t retiring_seqno;

		request = list_first_entry(&dev_priv->mm.request_list,
					   struct drm_i915_gem_request,
					   list);
		retiring_seqno = request->seqno;

		if (i915_seqno_passed(seqno, retiring_seqno) ||
		    dev_priv->mm.wedged) {
			i915_gem_retire_request(dev, request);

			list_del(&request->list);
			list_del(&request->client_list);
			kfree(request);
		} else
			break;
	}
}

void
i915_gem_retire_work_handler(struct work_struct *work)
{
	drm_i915_private_t *dev_priv;
	struct drm_device *dev;

	dev_priv = container_of(work, drm_i915_private_t,
				mm.retire_work.work);
	dev = dev_priv->dev;

	mutex_lock(&dev->struct_mutex);
	i915_gem_retire_requests(dev);
	if (!dev_priv->mm.suspended &&
	    !list_empty(&dev_priv->mm.request_list))
		schedule_delayed_work(&dev_priv->mm.retire_work, HZ);
	mutex_unlock(&dev->struct_mutex);
}

/**
 * Waits for a sequence number to be signaled, and cleans up the
 * request and object lists appropriately for that event.
 */
static int
i915_wait_request(struct drm_device *dev, uint32_t seqno)
{
	drm_i915_private_t *dev_priv = dev->dev_private;
	u32 ier;
	int ret = 0;

	BUG_ON(seqno == 0);

	if (!i915_seqno_passed(i915_get_gem_seqno(dev), seqno)) {
<<<<<<< HEAD
		ier = I915_READ(IER);
=======
		if (IS_IGDNG(dev))
			ier = I915_READ(DEIER) | I915_READ(GTIER);
		else
			ier = I915_READ(IER);
>>>>>>> 533ac12e
		if (!ier) {
			DRM_ERROR("something (likely vbetool) disabled "
				  "interrupts, re-enabling\n");
			i915_driver_irq_preinstall(dev);
			i915_driver_irq_postinstall(dev);
		}

		dev_priv->mm.waiting_gem_seqno = seqno;
		i915_user_irq_get(dev);
		ret = wait_event_interruptible(dev_priv->irq_queue,
					       i915_seqno_passed(i915_get_gem_seqno(dev),
								 seqno) ||
					       dev_priv->mm.wedged);
		i915_user_irq_put(dev);
		dev_priv->mm.waiting_gem_seqno = 0;
	}
	if (dev_priv->mm.wedged)
		ret = -EIO;

	if (ret && ret != -ERESTARTSYS)
		DRM_ERROR("%s returns %d (awaiting %d at %d)\n",
			  __func__, ret, seqno, i915_get_gem_seqno(dev));

	/* Directly dispatch request retiring.  While we have the work queue
	 * to handle this, the waiter on a request often wants an associated
	 * buffer to have made it to the inactive list, and we would need
	 * a separate wait queue to handle that.
	 */
	if (ret == 0)
		i915_gem_retire_requests(dev);

	return ret;
}

static void
i915_gem_flush(struct drm_device *dev,
	       uint32_t invalidate_domains,
	       uint32_t flush_domains)
{
	drm_i915_private_t *dev_priv = dev->dev_private;
	uint32_t cmd;
	RING_LOCALS;

#if WATCH_EXEC
	DRM_INFO("%s: invalidate %08x flush %08x\n", __func__,
		  invalidate_domains, flush_domains);
#endif

	if (flush_domains & I915_GEM_DOMAIN_CPU)
		drm_agp_chipset_flush(dev);

	if ((invalidate_domains | flush_domains) & I915_GEM_GPU_DOMAINS) {
		/*
		 * read/write caches:
		 *
		 * I915_GEM_DOMAIN_RENDER is always invalidated, but is
		 * only flushed if MI_NO_WRITE_FLUSH is unset.  On 965, it is
		 * also flushed at 2d versus 3d pipeline switches.
		 *
		 * read-only caches:
		 *
		 * I915_GEM_DOMAIN_SAMPLER is flushed on pre-965 if
		 * MI_READ_FLUSH is set, and is always flushed on 965.
		 *
		 * I915_GEM_DOMAIN_COMMAND may not exist?
		 *
		 * I915_GEM_DOMAIN_INSTRUCTION, which exists on 965, is
		 * invalidated when MI_EXE_FLUSH is set.
		 *
		 * I915_GEM_DOMAIN_VERTEX, which exists on 965, is
		 * invalidated with every MI_FLUSH.
		 *
		 * TLBs:
		 *
		 * On 965, TLBs associated with I915_GEM_DOMAIN_COMMAND
		 * and I915_GEM_DOMAIN_CPU in are invalidated at PTE write and
		 * I915_GEM_DOMAIN_RENDER and I915_GEM_DOMAIN_SAMPLER
		 * are flushed at any MI_FLUSH.
		 */

		cmd = MI_FLUSH | MI_NO_WRITE_FLUSH;
		if ((invalidate_domains|flush_domains) &
		    I915_GEM_DOMAIN_RENDER)
			cmd &= ~MI_NO_WRITE_FLUSH;
		if (!IS_I965G(dev)) {
			/*
			 * On the 965, the sampler cache always gets flushed
			 * and this bit is reserved.
			 */
			if (invalidate_domains & I915_GEM_DOMAIN_SAMPLER)
				cmd |= MI_READ_FLUSH;
		}
		if (invalidate_domains & I915_GEM_DOMAIN_INSTRUCTION)
			cmd |= MI_EXE_FLUSH;

#if WATCH_EXEC
		DRM_INFO("%s: queue flush %08x to ring\n", __func__, cmd);
#endif
		BEGIN_LP_RING(2);
		OUT_RING(cmd);
		OUT_RING(0); /* noop */
		ADVANCE_LP_RING();
	}
}

/**
 * Ensures that all rendering to the object has completed and the object is
 * safe to unbind from the GTT or access from the CPU.
 */
static int
i915_gem_object_wait_rendering(struct drm_gem_object *obj)
{
	struct drm_device *dev = obj->dev;
	struct drm_i915_gem_object *obj_priv = obj->driver_private;
	int ret;

	/* This function only exists to support waiting for existing rendering,
	 * not for emitting required flushes.
	 */
	BUG_ON((obj->write_domain & I915_GEM_GPU_DOMAINS) != 0);

	/* If there is rendering queued on the buffer being evicted, wait for
	 * it.
	 */
	if (obj_priv->active) {
#if WATCH_BUF
		DRM_INFO("%s: object %p wait for seqno %08x\n",
			  __func__, obj, obj_priv->last_rendering_seqno);
#endif
		ret = i915_wait_request(dev, obj_priv->last_rendering_seqno);
		if (ret != 0)
			return ret;
	}

	return 0;
}

/**
 * Unbinds an object from the GTT aperture.
 */
int
i915_gem_object_unbind(struct drm_gem_object *obj)
{
	struct drm_device *dev = obj->dev;
	struct drm_i915_gem_object *obj_priv = obj->driver_private;
	loff_t offset;
	int ret = 0;

#if WATCH_BUF
	DRM_INFO("%s:%d %p\n", __func__, __LINE__, obj);
	DRM_INFO("gtt_space %p\n", obj_priv->gtt_space);
#endif
	if (obj_priv->gtt_space == NULL)
		return 0;

	if (obj_priv->pin_count != 0) {
		DRM_ERROR("Attempting to unbind pinned buffer\n");
		return -EINVAL;
	}

	/* Move the object to the CPU domain to ensure that
	 * any possible CPU writes while it's not in the GTT
	 * are flushed when we go to remap it. This will
	 * also ensure that all pending GPU writes are finished
	 * before we unbind.
	 */
	ret = i915_gem_object_set_to_cpu_domain(obj, 1);
	if (ret) {
		if (ret != -ERESTARTSYS)
			DRM_ERROR("set_domain failed: %d\n", ret);
		return ret;
	}

	if (obj_priv->agp_mem != NULL) {
		drm_unbind_agp(obj_priv->agp_mem);
		drm_free_agp(obj_priv->agp_mem, obj->size / PAGE_SIZE);
		obj_priv->agp_mem = NULL;
	}

	BUG_ON(obj_priv->active);

	/* blow away mappings if mapped through GTT */
	offset = ((loff_t) obj->map_list.hash.key) << PAGE_SHIFT;
	if (dev->dev_mapping)
		unmap_mapping_range(dev->dev_mapping, offset, obj->size, 1);

	if (obj_priv->fence_reg != I915_FENCE_REG_NONE)
		i915_gem_clear_fence_reg(obj);

	i915_gem_object_put_pages(obj);

	if (obj_priv->gtt_space) {
		atomic_dec(&dev->gtt_count);
		atomic_sub(obj->size, &dev->gtt_memory);

		drm_mm_put_block(obj_priv->gtt_space);
		obj_priv->gtt_space = NULL;
	}

	/* Remove ourselves from the LRU list if present. */
	if (!list_empty(&obj_priv->list))
		list_del_init(&obj_priv->list);

	return 0;
}

static int
i915_gem_evict_something(struct drm_device *dev)
{
	drm_i915_private_t *dev_priv = dev->dev_private;
	struct drm_gem_object *obj;
	struct drm_i915_gem_object *obj_priv;
	int ret = 0;

	for (;;) {
		/* If there's an inactive buffer available now, grab it
		 * and be done.
		 */
		if (!list_empty(&dev_priv->mm.inactive_list)) {
			obj_priv = list_first_entry(&dev_priv->mm.inactive_list,
						    struct drm_i915_gem_object,
						    list);
			obj = obj_priv->obj;
			BUG_ON(obj_priv->pin_count != 0);
#if WATCH_LRU
			DRM_INFO("%s: evicting %p\n", __func__, obj);
#endif
			BUG_ON(obj_priv->active);

			/* Wait on the rendering and unbind the buffer. */
			ret = i915_gem_object_unbind(obj);
			break;
		}

		/* If we didn't get anything, but the ring is still processing
		 * things, wait for one of those things to finish and hopefully
		 * leave us a buffer to evict.
		 */
		if (!list_empty(&dev_priv->mm.request_list)) {
			struct drm_i915_gem_request *request;

			request = list_first_entry(&dev_priv->mm.request_list,
						   struct drm_i915_gem_request,
						   list);

			ret = i915_wait_request(dev, request->seqno);
			if (ret)
				break;

			/* if waiting caused an object to become inactive,
			 * then loop around and wait for it. Otherwise, we
			 * assume that waiting freed and unbound something,
			 * so there should now be some space in the GTT
			 */
			if (!list_empty(&dev_priv->mm.inactive_list))
				continue;
			break;
		}

		/* If we didn't have anything on the request list but there
		 * are buffers awaiting a flush, emit one and try again.
		 * When we wait on it, those buffers waiting for that flush
		 * will get moved to inactive.
		 */
		if (!list_empty(&dev_priv->mm.flushing_list)) {
			obj_priv = list_first_entry(&dev_priv->mm.flushing_list,
						    struct drm_i915_gem_object,
						    list);
			obj = obj_priv->obj;

			i915_gem_flush(dev,
				       obj->write_domain,
				       obj->write_domain);
			i915_add_request(dev, NULL, obj->write_domain);

			obj = NULL;
			continue;
		}

		DRM_ERROR("inactive empty %d request empty %d "
			  "flushing empty %d\n",
			  list_empty(&dev_priv->mm.inactive_list),
			  list_empty(&dev_priv->mm.request_list),
			  list_empty(&dev_priv->mm.flushing_list));
		/* If we didn't do any of the above, there's nothing to be done
		 * and we just can't fit it in.
		 */
		return -ENOSPC;
	}
	return ret;
}

static int
i915_gem_evict_everything(struct drm_device *dev)
{
	int ret;

	for (;;) {
		ret = i915_gem_evict_something(dev);
		if (ret != 0)
			break;
	}
	if (ret == -ENOSPC)
		return 0;
	return ret;
}

int
i915_gem_object_get_pages(struct drm_gem_object *obj)
{
	struct drm_i915_gem_object *obj_priv = obj->driver_private;
	int page_count, i;
	struct address_space *mapping;
	struct inode *inode;
	struct page *page;
	int ret;

	if (obj_priv->pages_refcount++ != 0)
		return 0;

	/* Get the list of pages out of our struct file.  They'll be pinned
	 * at this point until we release them.
	 */
	page_count = obj->size / PAGE_SIZE;
	BUG_ON(obj_priv->pages != NULL);
	obj_priv->pages = drm_calloc_large(page_count, sizeof(struct page *));
	if (obj_priv->pages == NULL) {
		DRM_ERROR("Faled to allocate page list\n");
		obj_priv->pages_refcount--;
		return -ENOMEM;
	}

	inode = obj->filp->f_path.dentry->d_inode;
	mapping = inode->i_mapping;
	for (i = 0; i < page_count; i++) {
		page = read_mapping_page(mapping, i, NULL);
		if (IS_ERR(page)) {
			ret = PTR_ERR(page);
			DRM_ERROR("read_mapping_page failed: %d\n", ret);
			i915_gem_object_put_pages(obj);
			return ret;
		}
		obj_priv->pages[i] = page;
	}

	if (obj_priv->tiling_mode != I915_TILING_NONE)
		i915_gem_object_do_bit_17_swizzle(obj);

	return 0;
}

static void i965_write_fence_reg(struct drm_i915_fence_reg *reg)
{
	struct drm_gem_object *obj = reg->obj;
	struct drm_device *dev = obj->dev;
	drm_i915_private_t *dev_priv = dev->dev_private;
	struct drm_i915_gem_object *obj_priv = obj->driver_private;
	int regnum = obj_priv->fence_reg;
	uint64_t val;

	val = (uint64_t)((obj_priv->gtt_offset + obj->size - 4096) &
		    0xfffff000) << 32;
	val |= obj_priv->gtt_offset & 0xfffff000;
	val |= ((obj_priv->stride / 128) - 1) << I965_FENCE_PITCH_SHIFT;
	if (obj_priv->tiling_mode == I915_TILING_Y)
		val |= 1 << I965_FENCE_TILING_Y_SHIFT;
	val |= I965_FENCE_REG_VALID;

	I915_WRITE64(FENCE_REG_965_0 + (regnum * 8), val);
}

static void i915_write_fence_reg(struct drm_i915_fence_reg *reg)
{
	struct drm_gem_object *obj = reg->obj;
	struct drm_device *dev = obj->dev;
	drm_i915_private_t *dev_priv = dev->dev_private;
	struct drm_i915_gem_object *obj_priv = obj->driver_private;
	int regnum = obj_priv->fence_reg;
	int tile_width;
	uint32_t fence_reg, val;
	uint32_t pitch_val;

	if ((obj_priv->gtt_offset & ~I915_FENCE_START_MASK) ||
	    (obj_priv->gtt_offset & (obj->size - 1))) {
		WARN(1, "%s: object 0x%08x not 1M or size (0x%zx) aligned\n",
		     __func__, obj_priv->gtt_offset, obj->size);
		return;
	}

	if (obj_priv->tiling_mode == I915_TILING_Y &&
	    HAS_128_BYTE_Y_TILING(dev))
		tile_width = 128;
	else
		tile_width = 512;

	/* Note: pitch better be a power of two tile widths */
	pitch_val = obj_priv->stride / tile_width;
	pitch_val = ffs(pitch_val) - 1;

	val = obj_priv->gtt_offset;
	if (obj_priv->tiling_mode == I915_TILING_Y)
		val |= 1 << I830_FENCE_TILING_Y_SHIFT;
	val |= I915_FENCE_SIZE_BITS(obj->size);
	val |= pitch_val << I830_FENCE_PITCH_SHIFT;
	val |= I830_FENCE_REG_VALID;

	if (regnum < 8)
		fence_reg = FENCE_REG_830_0 + (regnum * 4);
	else
		fence_reg = FENCE_REG_945_8 + ((regnum - 8) * 4);
	I915_WRITE(fence_reg, val);
}

static void i830_write_fence_reg(struct drm_i915_fence_reg *reg)
{
	struct drm_gem_object *obj = reg->obj;
	struct drm_device *dev = obj->dev;
	drm_i915_private_t *dev_priv = dev->dev_private;
	struct drm_i915_gem_object *obj_priv = obj->driver_private;
	int regnum = obj_priv->fence_reg;
	uint32_t val;
	uint32_t pitch_val;
	uint32_t fence_size_bits;

	if ((obj_priv->gtt_offset & ~I830_FENCE_START_MASK) ||
	    (obj_priv->gtt_offset & (obj->size - 1))) {
		WARN(1, "%s: object 0x%08x not 512K or size aligned\n",
		     __func__, obj_priv->gtt_offset);
		return;
	}

	pitch_val = obj_priv->stride / 128;
	pitch_val = ffs(pitch_val) - 1;
	WARN_ON(pitch_val > I830_FENCE_MAX_PITCH_VAL);

	val = obj_priv->gtt_offset;
	if (obj_priv->tiling_mode == I915_TILING_Y)
		val |= 1 << I830_FENCE_TILING_Y_SHIFT;
	fence_size_bits = I830_FENCE_SIZE_BITS(obj->size);
	WARN_ON(fence_size_bits & ~0x00000f00);
	val |= fence_size_bits;
	val |= pitch_val << I830_FENCE_PITCH_SHIFT;
	val |= I830_FENCE_REG_VALID;

	I915_WRITE(FENCE_REG_830_0 + (regnum * 4), val);
}

/**
 * i915_gem_object_get_fence_reg - set up a fence reg for an object
 * @obj: object to map through a fence reg
 *
 * When mapping objects through the GTT, userspace wants to be able to write
 * to them without having to worry about swizzling if the object is tiled.
 *
 * This function walks the fence regs looking for a free one for @obj,
 * stealing one if it can't find any.
 *
 * It then sets up the reg based on the object's properties: address, pitch
 * and tiling format.
 */
int
i915_gem_object_get_fence_reg(struct drm_gem_object *obj)
{
	struct drm_device *dev = obj->dev;
	struct drm_i915_private *dev_priv = dev->dev_private;
	struct drm_i915_gem_object *obj_priv = obj->driver_private;
	struct drm_i915_fence_reg *reg = NULL;
	struct drm_i915_gem_object *old_obj_priv = NULL;
	int i, ret, avail;

	switch (obj_priv->tiling_mode) {
	case I915_TILING_NONE:
		WARN(1, "allocating a fence for non-tiled object?\n");
		break;
	case I915_TILING_X:
		if (!obj_priv->stride)
			return -EINVAL;
		WARN((obj_priv->stride & (512 - 1)),
		     "object 0x%08x is X tiled but has non-512B pitch\n",
		     obj_priv->gtt_offset);
		break;
	case I915_TILING_Y:
		if (!obj_priv->stride)
			return -EINVAL;
		WARN((obj_priv->stride & (128 - 1)),
		     "object 0x%08x is Y tiled but has non-128B pitch\n",
		     obj_priv->gtt_offset);
		break;
	}

	/* First try to find a free reg */
try_again:
	avail = 0;
	for (i = dev_priv->fence_reg_start; i < dev_priv->num_fence_regs; i++) {
		reg = &dev_priv->fence_regs[i];
		if (!reg->obj)
			break;

		old_obj_priv = reg->obj->driver_private;
		if (!old_obj_priv->pin_count)
		    avail++;
	}

	/* None available, try to steal one or wait for a user to finish */
	if (i == dev_priv->num_fence_regs) {
		uint32_t seqno = dev_priv->mm.next_gem_seqno;
		loff_t offset;

		if (avail == 0)
			return -ENOSPC;

		for (i = dev_priv->fence_reg_start;
		     i < dev_priv->num_fence_regs; i++) {
			uint32_t this_seqno;

			reg = &dev_priv->fence_regs[i];
			old_obj_priv = reg->obj->driver_private;

			if (old_obj_priv->pin_count)
				continue;

			/* i915 uses fences for GPU access to tiled buffers */
			if (IS_I965G(dev) || !old_obj_priv->active)
				break;

			/* find the seqno of the first available fence */
			this_seqno = old_obj_priv->last_rendering_seqno;
			if (this_seqno != 0 &&
			    reg->obj->write_domain == 0 &&
			    i915_seqno_passed(seqno, this_seqno))
				seqno = this_seqno;
		}

		/*
		 * Now things get ugly... we have to wait for one of the
		 * objects to finish before trying again.
		 */
		if (i == dev_priv->num_fence_regs) {
			if (seqno == dev_priv->mm.next_gem_seqno) {
				i915_gem_flush(dev,
					       I915_GEM_GPU_DOMAINS,
					       I915_GEM_GPU_DOMAINS);
				seqno = i915_add_request(dev, NULL,
							 I915_GEM_GPU_DOMAINS);
				if (seqno == 0)
					return -ENOMEM;
			}

			ret = i915_wait_request(dev, seqno);
			if (ret)
				return ret;
			goto try_again;
		}

		/*
		 * Zap this virtual mapping so we can set up a fence again
		 * for this object next time we need it.
		 */
		offset = ((loff_t) reg->obj->map_list.hash.key) << PAGE_SHIFT;
		if (dev->dev_mapping)
			unmap_mapping_range(dev->dev_mapping, offset,
					    reg->obj->size, 1);
		old_obj_priv->fence_reg = I915_FENCE_REG_NONE;
	}

	obj_priv->fence_reg = i;
	reg->obj = obj;

	if (IS_I965G(dev))
		i965_write_fence_reg(reg);
	else if (IS_I9XX(dev))
		i915_write_fence_reg(reg);
	else
		i830_write_fence_reg(reg);

	return 0;
}

/**
 * i915_gem_clear_fence_reg - clear out fence register info
 * @obj: object to clear
 *
 * Zeroes out the fence register itself and clears out the associated
 * data structures in dev_priv and obj_priv.
 */
static void
i915_gem_clear_fence_reg(struct drm_gem_object *obj)
{
	struct drm_device *dev = obj->dev;
	drm_i915_private_t *dev_priv = dev->dev_private;
	struct drm_i915_gem_object *obj_priv = obj->driver_private;

	if (IS_I965G(dev))
		I915_WRITE64(FENCE_REG_965_0 + (obj_priv->fence_reg * 8), 0);
	else {
		uint32_t fence_reg;

		if (obj_priv->fence_reg < 8)
			fence_reg = FENCE_REG_830_0 + obj_priv->fence_reg * 4;
		else
			fence_reg = FENCE_REG_945_8 + (obj_priv->fence_reg -
						       8) * 4;

		I915_WRITE(fence_reg, 0);
	}

	dev_priv->fence_regs[obj_priv->fence_reg].obj = NULL;
	obj_priv->fence_reg = I915_FENCE_REG_NONE;
}

/**
 * i915_gem_object_put_fence_reg - waits on outstanding fenced access
 * to the buffer to finish, and then resets the fence register.
 * @obj: tiled object holding a fence register.
 *
 * Zeroes out the fence register itself and clears out the associated
 * data structures in dev_priv and obj_priv.
 */
int
i915_gem_object_put_fence_reg(struct drm_gem_object *obj)
{
	struct drm_device *dev = obj->dev;
	struct drm_i915_gem_object *obj_priv = obj->driver_private;

	if (obj_priv->fence_reg == I915_FENCE_REG_NONE)
		return 0;

	/* On the i915, GPU access to tiled buffers is via a fence,
	 * therefore we must wait for any outstanding access to complete
	 * before clearing the fence.
	 */
	if (!IS_I965G(dev)) {
		int ret;

		i915_gem_object_flush_gpu_write_domain(obj);
		i915_gem_object_flush_gtt_write_domain(obj);
		ret = i915_gem_object_wait_rendering(obj);
		if (ret != 0)
			return ret;
	}

	i915_gem_clear_fence_reg (obj);

	return 0;
}

/**
 * Finds free space in the GTT aperture and binds the object there.
 */
static int
i915_gem_object_bind_to_gtt(struct drm_gem_object *obj, unsigned alignment)
{
	struct drm_device *dev = obj->dev;
	drm_i915_private_t *dev_priv = dev->dev_private;
	struct drm_i915_gem_object *obj_priv = obj->driver_private;
	struct drm_mm_node *free_space;
	int page_count, ret;

	if (dev_priv->mm.suspended)
		return -EBUSY;
	if (alignment == 0)
		alignment = i915_gem_get_gtt_alignment(obj);
	if (alignment & (i915_gem_get_gtt_alignment(obj) - 1)) {
		DRM_ERROR("Invalid object alignment requested %u\n", alignment);
		return -EINVAL;
	}

 search_free:
	free_space = drm_mm_search_free(&dev_priv->mm.gtt_space,
					obj->size, alignment, 0);
	if (free_space != NULL) {
		obj_priv->gtt_space = drm_mm_get_block(free_space, obj->size,
						       alignment);
		if (obj_priv->gtt_space != NULL) {
			obj_priv->gtt_space->private = obj;
			obj_priv->gtt_offset = obj_priv->gtt_space->start;
		}
	}
	if (obj_priv->gtt_space == NULL) {
		bool lists_empty;

		/* If the gtt is empty and we're still having trouble
		 * fitting our object in, we're out of memory.
		 */
#if WATCH_LRU
		DRM_INFO("%s: GTT full, evicting something\n", __func__);
#endif
		spin_lock(&dev_priv->mm.active_list_lock);
		lists_empty = (list_empty(&dev_priv->mm.inactive_list) &&
			       list_empty(&dev_priv->mm.flushing_list) &&
			       list_empty(&dev_priv->mm.active_list));
		spin_unlock(&dev_priv->mm.active_list_lock);
		if (lists_empty) {
			DRM_ERROR("GTT full, but LRU list empty\n");
			return -ENOSPC;
		}

		ret = i915_gem_evict_something(dev);
		if (ret != 0) {
			if (ret != -ERESTARTSYS)
				DRM_ERROR("Failed to evict a buffer %d\n", ret);
			return ret;
		}
		goto search_free;
	}

#if WATCH_BUF
	DRM_INFO("Binding object of size %d at 0x%08x\n",
		 obj->size, obj_priv->gtt_offset);
#endif
	ret = i915_gem_object_get_pages(obj);
	if (ret) {
		drm_mm_put_block(obj_priv->gtt_space);
		obj_priv->gtt_space = NULL;
		return ret;
	}

	page_count = obj->size / PAGE_SIZE;
	/* Create an AGP memory structure pointing at our pages, and bind it
	 * into the GTT.
	 */
	obj_priv->agp_mem = drm_agp_bind_pages(dev,
					       obj_priv->pages,
					       page_count,
					       obj_priv->gtt_offset,
					       obj_priv->agp_type);
	if (obj_priv->agp_mem == NULL) {
		i915_gem_object_put_pages(obj);
		drm_mm_put_block(obj_priv->gtt_space);
		obj_priv->gtt_space = NULL;
		return -ENOMEM;
	}
	atomic_inc(&dev->gtt_count);
	atomic_add(obj->size, &dev->gtt_memory);

	/* Assert that the object is not currently in any GPU domain. As it
	 * wasn't in the GTT, there shouldn't be any way it could have been in
	 * a GPU cache
	 */
	BUG_ON(obj->read_domains & I915_GEM_GPU_DOMAINS);
	BUG_ON(obj->write_domain & I915_GEM_GPU_DOMAINS);

	return 0;
}

void
i915_gem_clflush_object(struct drm_gem_object *obj)
{
	struct drm_i915_gem_object	*obj_priv = obj->driver_private;

	/* If we don't have a page list set up, then we're not pinned
	 * to GPU, and we can ignore the cache flush because it'll happen
	 * again at bind time.
	 */
	if (obj_priv->pages == NULL)
		return;

	/* XXX: The 865 in particular appears to be weird in how it handles
	 * cache flushing.  We haven't figured it out, but the
	 * clflush+agp_chipset_flush doesn't appear to successfully get the
	 * data visible to the PGU, while wbinvd + agp_chipset_flush does.
	 */
	if (IS_I865G(obj->dev)) {
		wbinvd();
		return;
	}

	drm_clflush_pages(obj_priv->pages, obj->size / PAGE_SIZE);
}

/** Flushes any GPU write domain for the object if it's dirty. */
static void
i915_gem_object_flush_gpu_write_domain(struct drm_gem_object *obj)
{
	struct drm_device *dev = obj->dev;
	uint32_t seqno;

	if ((obj->write_domain & I915_GEM_GPU_DOMAINS) == 0)
		return;

	/* Queue the GPU write cache flushing we need. */
	i915_gem_flush(dev, 0, obj->write_domain);
	seqno = i915_add_request(dev, NULL, obj->write_domain);
	obj->write_domain = 0;
	i915_gem_object_move_to_active(obj, seqno);
}

/** Flushes the GTT write domain for the object if it's dirty. */
static void
i915_gem_object_flush_gtt_write_domain(struct drm_gem_object *obj)
{
	if (obj->write_domain != I915_GEM_DOMAIN_GTT)
		return;

	/* No actual flushing is required for the GTT write domain.   Writes
	 * to it immediately go to main memory as far as we know, so there's
	 * no chipset flush.  It also doesn't land in render cache.
	 */
	obj->write_domain = 0;
}

/** Flushes the CPU write domain for the object if it's dirty. */
static void
i915_gem_object_flush_cpu_write_domain(struct drm_gem_object *obj)
{
	struct drm_device *dev = obj->dev;

	if (obj->write_domain != I915_GEM_DOMAIN_CPU)
		return;

	i915_gem_clflush_object(obj);
	drm_agp_chipset_flush(dev);
	obj->write_domain = 0;
}

/**
 * Moves a single object to the GTT read, and possibly write domain.
 *
 * This function returns when the move is complete, including waiting on
 * flushes to occur.
 */
int
i915_gem_object_set_to_gtt_domain(struct drm_gem_object *obj, int write)
{
	struct drm_i915_gem_object *obj_priv = obj->driver_private;
	int ret;

	/* Not valid to be called on unbound objects. */
	if (obj_priv->gtt_space == NULL)
		return -EINVAL;

	i915_gem_object_flush_gpu_write_domain(obj);
	/* Wait on any GPU rendering and flushing to occur. */
	ret = i915_gem_object_wait_rendering(obj);
	if (ret != 0)
		return ret;

	/* If we're writing through the GTT domain, then CPU and GPU caches
	 * will need to be invalidated at next use.
	 */
	if (write)
		obj->read_domains &= I915_GEM_DOMAIN_GTT;

	i915_gem_object_flush_cpu_write_domain(obj);

	/* It should now be out of any other write domains, and we can update
	 * the domain values for our changes.
	 */
	BUG_ON((obj->write_domain & ~I915_GEM_DOMAIN_GTT) != 0);
	obj->read_domains |= I915_GEM_DOMAIN_GTT;
	if (write) {
		obj->write_domain = I915_GEM_DOMAIN_GTT;
		obj_priv->dirty = 1;
	}

	return 0;
}

/**
 * Moves a single object to the CPU read, and possibly write domain.
 *
 * This function returns when the move is complete, including waiting on
 * flushes to occur.
 */
static int
i915_gem_object_set_to_cpu_domain(struct drm_gem_object *obj, int write)
{
	int ret;

	i915_gem_object_flush_gpu_write_domain(obj);
	/* Wait on any GPU rendering and flushing to occur. */
	ret = i915_gem_object_wait_rendering(obj);
	if (ret != 0)
		return ret;

	i915_gem_object_flush_gtt_write_domain(obj);

	/* If we have a partially-valid cache of the object in the CPU,
	 * finish invalidating it and free the per-page flags.
	 */
	i915_gem_object_set_to_full_cpu_read_domain(obj);

	/* Flush the CPU cache if it's still invalid. */
	if ((obj->read_domains & I915_GEM_DOMAIN_CPU) == 0) {
		i915_gem_clflush_object(obj);

		obj->read_domains |= I915_GEM_DOMAIN_CPU;
	}

	/* It should now be out of any other write domains, and we can update
	 * the domain values for our changes.
	 */
	BUG_ON((obj->write_domain & ~I915_GEM_DOMAIN_CPU) != 0);

	/* If we're writing through the CPU, then the GPU read domains will
	 * need to be invalidated at next use.
	 */
	if (write) {
		obj->read_domains &= I915_GEM_DOMAIN_CPU;
		obj->write_domain = I915_GEM_DOMAIN_CPU;
	}

	return 0;
}

/*
 * Set the next domain for the specified object. This
 * may not actually perform the necessary flushing/invaliding though,
 * as that may want to be batched with other set_domain operations
 *
 * This is (we hope) the only really tricky part of gem. The goal
 * is fairly simple -- track which caches hold bits of the object
 * and make sure they remain coherent. A few concrete examples may
 * help to explain how it works. For shorthand, we use the notation
 * (read_domains, write_domain), e.g. (CPU, CPU) to indicate the
 * a pair of read and write domain masks.
 *
 * Case 1: the batch buffer
 *
 *	1. Allocated
 *	2. Written by CPU
 *	3. Mapped to GTT
 *	4. Read by GPU
 *	5. Unmapped from GTT
 *	6. Freed
 *
 *	Let's take these a step at a time
 *
 *	1. Allocated
 *		Pages allocated from the kernel may still have
 *		cache contents, so we set them to (CPU, CPU) always.
 *	2. Written by CPU (using pwrite)
 *		The pwrite function calls set_domain (CPU, CPU) and
 *		this function does nothing (as nothing changes)
 *	3. Mapped by GTT
 *		This function asserts that the object is not
 *		currently in any GPU-based read or write domains
 *	4. Read by GPU
 *		i915_gem_execbuffer calls set_domain (COMMAND, 0).
 *		As write_domain is zero, this function adds in the
 *		current read domains (CPU+COMMAND, 0).
 *		flush_domains is set to CPU.
 *		invalidate_domains is set to COMMAND
 *		clflush is run to get data out of the CPU caches
 *		then i915_dev_set_domain calls i915_gem_flush to
 *		emit an MI_FLUSH and drm_agp_chipset_flush
 *	5. Unmapped from GTT
 *		i915_gem_object_unbind calls set_domain (CPU, CPU)
 *		flush_domains and invalidate_domains end up both zero
 *		so no flushing/invalidating happens
 *	6. Freed
 *		yay, done
 *
 * Case 2: The shared render buffer
 *
 *	1. Allocated
 *	2. Mapped to GTT
 *	3. Read/written by GPU
 *	4. set_domain to (CPU,CPU)
 *	5. Read/written by CPU
 *	6. Read/written by GPU
 *
 *	1. Allocated
 *		Same as last example, (CPU, CPU)
 *	2. Mapped to GTT
 *		Nothing changes (assertions find that it is not in the GPU)
 *	3. Read/written by GPU
 *		execbuffer calls set_domain (RENDER, RENDER)
 *		flush_domains gets CPU
 *		invalidate_domains gets GPU
 *		clflush (obj)
 *		MI_FLUSH and drm_agp_chipset_flush
 *	4. set_domain (CPU, CPU)
 *		flush_domains gets GPU
 *		invalidate_domains gets CPU
 *		wait_rendering (obj) to make sure all drawing is complete.
 *		This will include an MI_FLUSH to get the data from GPU
 *		to memory
 *		clflush (obj) to invalidate the CPU cache
 *		Another MI_FLUSH in i915_gem_flush (eliminate this somehow?)
 *	5. Read/written by CPU
 *		cache lines are loaded and dirtied
 *	6. Read written by GPU
 *		Same as last GPU access
 *
 * Case 3: The constant buffer
 *
 *	1. Allocated
 *	2. Written by CPU
 *	3. Read by GPU
 *	4. Updated (written) by CPU again
 *	5. Read by GPU
 *
 *	1. Allocated
 *		(CPU, CPU)
 *	2. Written by CPU
 *		(CPU, CPU)
 *	3. Read by GPU
 *		(CPU+RENDER, 0)
 *		flush_domains = CPU
 *		invalidate_domains = RENDER
 *		clflush (obj)
 *		MI_FLUSH
 *		drm_agp_chipset_flush
 *	4. Updated (written) by CPU again
 *		(CPU, CPU)
 *		flush_domains = 0 (no previous write domain)
 *		invalidate_domains = 0 (no new read domains)
 *	5. Read by GPU
 *		(CPU+RENDER, 0)
 *		flush_domains = CPU
 *		invalidate_domains = RENDER
 *		clflush (obj)
 *		MI_FLUSH
 *		drm_agp_chipset_flush
 */
static void
i915_gem_object_set_to_gpu_domain(struct drm_gem_object *obj)
{
	struct drm_device		*dev = obj->dev;
	struct drm_i915_gem_object	*obj_priv = obj->driver_private;
	uint32_t			invalidate_domains = 0;
	uint32_t			flush_domains = 0;

	BUG_ON(obj->pending_read_domains & I915_GEM_DOMAIN_CPU);
	BUG_ON(obj->pending_write_domain == I915_GEM_DOMAIN_CPU);

#if WATCH_BUF
	DRM_INFO("%s: object %p read %08x -> %08x write %08x -> %08x\n",
		 __func__, obj,
		 obj->read_domains, obj->pending_read_domains,
		 obj->write_domain, obj->pending_write_domain);
#endif
	/*
	 * If the object isn't moving to a new write domain,
	 * let the object stay in multiple read domains
	 */
	if (obj->pending_write_domain == 0)
		obj->pending_read_domains |= obj->read_domains;
	else
		obj_priv->dirty = 1;

	/*
	 * Flush the current write domain if
	 * the new read domains don't match. Invalidate
	 * any read domains which differ from the old
	 * write domain
	 */
	if (obj->write_domain &&
	    obj->write_domain != obj->pending_read_domains) {
		flush_domains |= obj->write_domain;
		invalidate_domains |=
			obj->pending_read_domains & ~obj->write_domain;
	}
	/*
	 * Invalidate any read caches which may have
	 * stale data. That is, any new read domains.
	 */
	invalidate_domains |= obj->pending_read_domains & ~obj->read_domains;
	if ((flush_domains | invalidate_domains) & I915_GEM_DOMAIN_CPU) {
#if WATCH_BUF
		DRM_INFO("%s: CPU domain flush %08x invalidate %08x\n",
			 __func__, flush_domains, invalidate_domains);
#endif
		i915_gem_clflush_object(obj);
	}

	/* The actual obj->write_domain will be updated with
	 * pending_write_domain after we emit the accumulated flush for all
	 * of our domain changes in execbuffers (which clears objects'
	 * write_domains).  So if we have a current write domain that we
	 * aren't changing, set pending_write_domain to that.
	 */
	if (flush_domains == 0 && obj->pending_write_domain == 0)
		obj->pending_write_domain = obj->write_domain;
	obj->read_domains = obj->pending_read_domains;

	dev->invalidate_domains |= invalidate_domains;
	dev->flush_domains |= flush_domains;
#if WATCH_BUF
	DRM_INFO("%s: read %08x write %08x invalidate %08x flush %08x\n",
		 __func__,
		 obj->read_domains, obj->write_domain,
		 dev->invalidate_domains, dev->flush_domains);
#endif
}

/**
 * Moves the object from a partially CPU read to a full one.
 *
 * Note that this only resolves i915_gem_object_set_cpu_read_domain_range(),
 * and doesn't handle transitioning from !(read_domains & I915_GEM_DOMAIN_CPU).
 */
static void
i915_gem_object_set_to_full_cpu_read_domain(struct drm_gem_object *obj)
{
	struct drm_i915_gem_object *obj_priv = obj->driver_private;

	if (!obj_priv->page_cpu_valid)
		return;

	/* If we're partially in the CPU read domain, finish moving it in.
	 */
	if (obj->read_domains & I915_GEM_DOMAIN_CPU) {
		int i;

		for (i = 0; i <= (obj->size - 1) / PAGE_SIZE; i++) {
			if (obj_priv->page_cpu_valid[i])
				continue;
			drm_clflush_pages(obj_priv->pages + i, 1);
		}
	}

	/* Free the page_cpu_valid mappings which are now stale, whether
	 * or not we've got I915_GEM_DOMAIN_CPU.
	 */
	kfree(obj_priv->page_cpu_valid);
	obj_priv->page_cpu_valid = NULL;
}

/**
 * Set the CPU read domain on a range of the object.
 *
 * The object ends up with I915_GEM_DOMAIN_CPU in its read flags although it's
 * not entirely valid.  The page_cpu_valid member of the object flags which
 * pages have been flushed, and will be respected by
 * i915_gem_object_set_to_cpu_domain() if it's called on to get a valid mapping
 * of the whole object.
 *
 * This function returns when the move is complete, including waiting on
 * flushes to occur.
 */
static int
i915_gem_object_set_cpu_read_domain_range(struct drm_gem_object *obj,
					  uint64_t offset, uint64_t size)
{
	struct drm_i915_gem_object *obj_priv = obj->driver_private;
	int i, ret;

	if (offset == 0 && size == obj->size)
		return i915_gem_object_set_to_cpu_domain(obj, 0);

	i915_gem_object_flush_gpu_write_domain(obj);
	/* Wait on any GPU rendering and flushing to occur. */
	ret = i915_gem_object_wait_rendering(obj);
	if (ret != 0)
		return ret;
	i915_gem_object_flush_gtt_write_domain(obj);

	/* If we're already fully in the CPU read domain, we're done. */
	if (obj_priv->page_cpu_valid == NULL &&
	    (obj->read_domains & I915_GEM_DOMAIN_CPU) != 0)
		return 0;

	/* Otherwise, create/clear the per-page CPU read domain flag if we're
	 * newly adding I915_GEM_DOMAIN_CPU
	 */
	if (obj_priv->page_cpu_valid == NULL) {
		obj_priv->page_cpu_valid = kzalloc(obj->size / PAGE_SIZE,
						   GFP_KERNEL);
		if (obj_priv->page_cpu_valid == NULL)
			return -ENOMEM;
	} else if ((obj->read_domains & I915_GEM_DOMAIN_CPU) == 0)
		memset(obj_priv->page_cpu_valid, 0, obj->size / PAGE_SIZE);

	/* Flush the cache on any pages that are still invalid from the CPU's
	 * perspective.
	 */
	for (i = offset / PAGE_SIZE; i <= (offset + size - 1) / PAGE_SIZE;
	     i++) {
		if (obj_priv->page_cpu_valid[i])
			continue;

		drm_clflush_pages(obj_priv->pages + i, 1);

		obj_priv->page_cpu_valid[i] = 1;
	}

	/* It should now be out of any other write domains, and we can update
	 * the domain values for our changes.
	 */
	BUG_ON((obj->write_domain & ~I915_GEM_DOMAIN_CPU) != 0);

	obj->read_domains |= I915_GEM_DOMAIN_CPU;

	return 0;
}

/**
 * Pin an object to the GTT and evaluate the relocations landing in it.
 */
static int
i915_gem_object_pin_and_relocate(struct drm_gem_object *obj,
				 struct drm_file *file_priv,
				 struct drm_i915_gem_exec_object *entry,
				 struct drm_i915_gem_relocation_entry *relocs)
{
	struct drm_device *dev = obj->dev;
	drm_i915_private_t *dev_priv = dev->dev_private;
	struct drm_i915_gem_object *obj_priv = obj->driver_private;
	int i, ret;
	void __iomem *reloc_page;

	/* Choose the GTT offset for our buffer and put it there. */
	ret = i915_gem_object_pin(obj, (uint32_t) entry->alignment);
	if (ret)
		return ret;

	entry->offset = obj_priv->gtt_offset;

	/* Apply the relocations, using the GTT aperture to avoid cache
	 * flushing requirements.
	 */
	for (i = 0; i < entry->relocation_count; i++) {
		struct drm_i915_gem_relocation_entry *reloc= &relocs[i];
		struct drm_gem_object *target_obj;
		struct drm_i915_gem_object *target_obj_priv;
		uint32_t reloc_val, reloc_offset;
		uint32_t __iomem *reloc_entry;

		target_obj = drm_gem_object_lookup(obj->dev, file_priv,
						   reloc->target_handle);
		if (target_obj == NULL) {
			i915_gem_object_unpin(obj);
			return -EBADF;
		}
		target_obj_priv = target_obj->driver_private;

		/* The target buffer should have appeared before us in the
		 * exec_object list, so it should have a GTT space bound by now.
		 */
		if (target_obj_priv->gtt_space == NULL) {
			DRM_ERROR("No GTT space found for object %d\n",
				  reloc->target_handle);
			drm_gem_object_unreference(target_obj);
			i915_gem_object_unpin(obj);
			return -EINVAL;
		}

		if (reloc->offset > obj->size - 4) {
			DRM_ERROR("Relocation beyond object bounds: "
				  "obj %p target %d offset %d size %d.\n",
				  obj, reloc->target_handle,
				  (int) reloc->offset, (int) obj->size);
			drm_gem_object_unreference(target_obj);
			i915_gem_object_unpin(obj);
			return -EINVAL;
		}
		if (reloc->offset & 3) {
			DRM_ERROR("Relocation not 4-byte aligned: "
				  "obj %p target %d offset %d.\n",
				  obj, reloc->target_handle,
				  (int) reloc->offset);
			drm_gem_object_unreference(target_obj);
			i915_gem_object_unpin(obj);
			return -EINVAL;
		}

		if (reloc->write_domain & I915_GEM_DOMAIN_CPU ||
		    reloc->read_domains & I915_GEM_DOMAIN_CPU) {
			DRM_ERROR("reloc with read/write CPU domains: "
				  "obj %p target %d offset %d "
				  "read %08x write %08x",
				  obj, reloc->target_handle,
				  (int) reloc->offset,
				  reloc->read_domains,
				  reloc->write_domain);
			drm_gem_object_unreference(target_obj);
			i915_gem_object_unpin(obj);
			return -EINVAL;
		}

		if (reloc->write_domain && target_obj->pending_write_domain &&
		    reloc->write_domain != target_obj->pending_write_domain) {
			DRM_ERROR("Write domain conflict: "
				  "obj %p target %d offset %d "
				  "new %08x old %08x\n",
				  obj, reloc->target_handle,
				  (int) reloc->offset,
				  reloc->write_domain,
				  target_obj->pending_write_domain);
			drm_gem_object_unreference(target_obj);
			i915_gem_object_unpin(obj);
			return -EINVAL;
		}

#if WATCH_RELOC
		DRM_INFO("%s: obj %p offset %08x target %d "
			 "read %08x write %08x gtt %08x "
			 "presumed %08x delta %08x\n",
			 __func__,
			 obj,
			 (int) reloc->offset,
			 (int) reloc->target_handle,
			 (int) reloc->read_domains,
			 (int) reloc->write_domain,
			 (int) target_obj_priv->gtt_offset,
			 (int) reloc->presumed_offset,
			 reloc->delta);
#endif

		target_obj->pending_read_domains |= reloc->read_domains;
		target_obj->pending_write_domain |= reloc->write_domain;

		/* If the relocation already has the right value in it, no
		 * more work needs to be done.
		 */
		if (target_obj_priv->gtt_offset == reloc->presumed_offset) {
			drm_gem_object_unreference(target_obj);
			continue;
		}

		ret = i915_gem_object_set_to_gtt_domain(obj, 1);
		if (ret != 0) {
			drm_gem_object_unreference(target_obj);
			i915_gem_object_unpin(obj);
			return -EINVAL;
		}

		/* Map the page containing the relocation we're going to
		 * perform.
		 */
		reloc_offset = obj_priv->gtt_offset + reloc->offset;
		reloc_page = io_mapping_map_atomic_wc(dev_priv->mm.gtt_mapping,
						      (reloc_offset &
						       ~(PAGE_SIZE - 1)));
		reloc_entry = (uint32_t __iomem *)(reloc_page +
						   (reloc_offset & (PAGE_SIZE - 1)));
		reloc_val = target_obj_priv->gtt_offset + reloc->delta;

#if WATCH_BUF
		DRM_INFO("Applied relocation: %p@0x%08x %08x -> %08x\n",
			  obj, (unsigned int) reloc->offset,
			  readl(reloc_entry), reloc_val);
#endif
		writel(reloc_val, reloc_entry);
		io_mapping_unmap_atomic(reloc_page);

		/* The updated presumed offset for this entry will be
		 * copied back out to the user.
		 */
		reloc->presumed_offset = target_obj_priv->gtt_offset;

		drm_gem_object_unreference(target_obj);
	}

#if WATCH_BUF
	if (0)
		i915_gem_dump_object(obj, 128, __func__, ~0);
#endif
	return 0;
}

/** Dispatch a batchbuffer to the ring
 */
static int
i915_dispatch_gem_execbuffer(struct drm_device *dev,
			      struct drm_i915_gem_execbuffer *exec,
			      struct drm_clip_rect *cliprects,
			      uint64_t exec_offset)
{
	drm_i915_private_t *dev_priv = dev->dev_private;
	int nbox = exec->num_cliprects;
	int i = 0, count;
	uint32_t exec_start, exec_len;
	RING_LOCALS;

	exec_start = (uint32_t) exec_offset + exec->batch_start_offset;
	exec_len = (uint32_t) exec->batch_len;

	count = nbox ? nbox : 1;

	for (i = 0; i < count; i++) {
		if (i < nbox) {
			int ret = i915_emit_box(dev, cliprects, i,
						exec->DR1, exec->DR4);
			if (ret)
				return ret;
		}

		if (IS_I830(dev) || IS_845G(dev)) {
			BEGIN_LP_RING(4);
			OUT_RING(MI_BATCH_BUFFER);
			OUT_RING(exec_start | MI_BATCH_NON_SECURE);
			OUT_RING(exec_start + exec_len - 4);
			OUT_RING(0);
			ADVANCE_LP_RING();
		} else {
			BEGIN_LP_RING(2);
			if (IS_I965G(dev)) {
				OUT_RING(MI_BATCH_BUFFER_START |
					 (2 << 6) |
					 MI_BATCH_NON_SECURE_I965);
				OUT_RING(exec_start);
			} else {
				OUT_RING(MI_BATCH_BUFFER_START |
					 (2 << 6));
				OUT_RING(exec_start | MI_BATCH_NON_SECURE);
			}
			ADVANCE_LP_RING();
		}
	}

	/* XXX breadcrumb */
	return 0;
}

/* Throttle our rendering by waiting until the ring has completed our requests
 * emitted over 20 msec ago.
 *
 * Note that if we were to use the current jiffies each time around the loop,
 * we wouldn't escape the function with any frames outstanding if the time to
 * render a frame was over 20ms.
 *
 * This should get us reasonable parallelism between CPU and GPU but also
 * relatively low latency when blocking on a particular request to finish.
 */
static int
i915_gem_ring_throttle(struct drm_device *dev, struct drm_file *file_priv)
{
	struct drm_i915_file_private *i915_file_priv = file_priv->driver_priv;
	int ret = 0;
	unsigned long recent_enough = jiffies - msecs_to_jiffies(20);

	mutex_lock(&dev->struct_mutex);
	while (!list_empty(&i915_file_priv->mm.request_list)) {
		struct drm_i915_gem_request *request;

		request = list_first_entry(&i915_file_priv->mm.request_list,
					   struct drm_i915_gem_request,
					   client_list);

		if (time_after_eq(request->emitted_jiffies, recent_enough))
			break;

		ret = i915_wait_request(dev, request->seqno);
		if (ret != 0)
			break;
	}
	mutex_unlock(&dev->struct_mutex);

	return ret;
}

static int
i915_gem_get_relocs_from_user(struct drm_i915_gem_exec_object *exec_list,
			      uint32_t buffer_count,
			      struct drm_i915_gem_relocation_entry **relocs)
{
	uint32_t reloc_count = 0, reloc_index = 0, i;
	int ret;

	*relocs = NULL;
	for (i = 0; i < buffer_count; i++) {
		if (reloc_count + exec_list[i].relocation_count < reloc_count)
			return -EINVAL;
		reloc_count += exec_list[i].relocation_count;
	}

	*relocs = drm_calloc_large(reloc_count, sizeof(**relocs));
	if (*relocs == NULL)
		return -ENOMEM;

	for (i = 0; i < buffer_count; i++) {
		struct drm_i915_gem_relocation_entry __user *user_relocs;

		user_relocs = (void __user *)(uintptr_t)exec_list[i].relocs_ptr;

		ret = copy_from_user(&(*relocs)[reloc_index],
				     user_relocs,
				     exec_list[i].relocation_count *
				     sizeof(**relocs));
		if (ret != 0) {
			drm_free_large(*relocs);
			*relocs = NULL;
			return -EFAULT;
		}

		reloc_index += exec_list[i].relocation_count;
	}

	return 0;
}

static int
i915_gem_put_relocs_to_user(struct drm_i915_gem_exec_object *exec_list,
			    uint32_t buffer_count,
			    struct drm_i915_gem_relocation_entry *relocs)
{
	uint32_t reloc_count = 0, i;
	int ret = 0;

	for (i = 0; i < buffer_count; i++) {
		struct drm_i915_gem_relocation_entry __user *user_relocs;
		int unwritten;

		user_relocs = (void __user *)(uintptr_t)exec_list[i].relocs_ptr;

		unwritten = copy_to_user(user_relocs,
					 &relocs[reloc_count],
					 exec_list[i].relocation_count *
					 sizeof(*relocs));

		if (unwritten) {
			ret = -EFAULT;
			goto err;
		}

		reloc_count += exec_list[i].relocation_count;
	}

err:
	drm_free_large(relocs);

	return ret;
}

static int
i915_gem_check_execbuffer (struct drm_i915_gem_execbuffer *exec,
			   uint64_t exec_offset)
{
	uint32_t exec_start, exec_len;

	exec_start = (uint32_t) exec_offset + exec->batch_start_offset;
	exec_len = (uint32_t) exec->batch_len;

	if ((exec_start | exec_len) & 0x7)
		return -EINVAL;

	if (!exec_start)
		return -EINVAL;

	return 0;
}

int
i915_gem_execbuffer(struct drm_device *dev, void *data,
		    struct drm_file *file_priv)
{
	drm_i915_private_t *dev_priv = dev->dev_private;
	struct drm_i915_gem_execbuffer *args = data;
	struct drm_i915_gem_exec_object *exec_list = NULL;
	struct drm_gem_object **object_list = NULL;
	struct drm_gem_object *batch_obj;
	struct drm_i915_gem_object *obj_priv;
	struct drm_clip_rect *cliprects = NULL;
	struct drm_i915_gem_relocation_entry *relocs;
	int ret, ret2, i, pinned = 0;
	uint64_t exec_offset;
	uint32_t seqno, flush_domains, reloc_index;
	int pin_tries;

#if WATCH_EXEC
	DRM_INFO("buffers_ptr %d buffer_count %d len %08x\n",
		  (int) args->buffers_ptr, args->buffer_count, args->batch_len);
#endif

	if (args->buffer_count < 1) {
		DRM_ERROR("execbuf with %d buffers\n", args->buffer_count);
		return -EINVAL;
	}
	/* Copy in the exec list from userland */
	exec_list = drm_calloc_large(sizeof(*exec_list), args->buffer_count);
	object_list = drm_calloc_large(sizeof(*object_list), args->buffer_count);
	if (exec_list == NULL || object_list == NULL) {
		DRM_ERROR("Failed to allocate exec or object list "
			  "for %d buffers\n",
			  args->buffer_count);
		ret = -ENOMEM;
		goto pre_mutex_err;
	}
	ret = copy_from_user(exec_list,
			     (struct drm_i915_relocation_entry __user *)
			     (uintptr_t) args->buffers_ptr,
			     sizeof(*exec_list) * args->buffer_count);
	if (ret != 0) {
		DRM_ERROR("copy %d exec entries failed %d\n",
			  args->buffer_count, ret);
		goto pre_mutex_err;
	}

	if (args->num_cliprects != 0) {
		cliprects = kcalloc(args->num_cliprects, sizeof(*cliprects),
				    GFP_KERNEL);
		if (cliprects == NULL)
			goto pre_mutex_err;

		ret = copy_from_user(cliprects,
				     (struct drm_clip_rect __user *)
				     (uintptr_t) args->cliprects_ptr,
				     sizeof(*cliprects) * args->num_cliprects);
		if (ret != 0) {
			DRM_ERROR("copy %d cliprects failed: %d\n",
				  args->num_cliprects, ret);
			goto pre_mutex_err;
		}
	}

	ret = i915_gem_get_relocs_from_user(exec_list, args->buffer_count,
					    &relocs);
	if (ret != 0)
		goto pre_mutex_err;

	mutex_lock(&dev->struct_mutex);

	i915_verify_inactive(dev, __FILE__, __LINE__);

	if (dev_priv->mm.wedged) {
		DRM_ERROR("Execbuf while wedged\n");
		mutex_unlock(&dev->struct_mutex);
		ret = -EIO;
		goto pre_mutex_err;
	}

	if (dev_priv->mm.suspended) {
		DRM_ERROR("Execbuf while VT-switched.\n");
		mutex_unlock(&dev->struct_mutex);
		ret = -EBUSY;
		goto pre_mutex_err;
	}

	/* Look up object handles */
	for (i = 0; i < args->buffer_count; i++) {
		object_list[i] = drm_gem_object_lookup(dev, file_priv,
						       exec_list[i].handle);
		if (object_list[i] == NULL) {
			DRM_ERROR("Invalid object handle %d at index %d\n",
				   exec_list[i].handle, i);
			ret = -EBADF;
			goto err;
		}

		obj_priv = object_list[i]->driver_private;
		if (obj_priv->in_execbuffer) {
			DRM_ERROR("Object %p appears more than once in object list\n",
				   object_list[i]);
			ret = -EBADF;
			goto err;
		}
		obj_priv->in_execbuffer = true;
	}

	/* Pin and relocate */
	for (pin_tries = 0; ; pin_tries++) {
		ret = 0;
		reloc_index = 0;

		for (i = 0; i < args->buffer_count; i++) {
			object_list[i]->pending_read_domains = 0;
			object_list[i]->pending_write_domain = 0;
			ret = i915_gem_object_pin_and_relocate(object_list[i],
							       file_priv,
							       &exec_list[i],
							       &relocs[reloc_index]);
			if (ret)
				break;
			pinned = i + 1;
			reloc_index += exec_list[i].relocation_count;
		}
		/* success */
		if (ret == 0)
			break;

		/* error other than GTT full, or we've already tried again */
		if (ret != -ENOSPC || pin_tries >= 1) {
			if (ret != -ERESTARTSYS)
				DRM_ERROR("Failed to pin buffers %d\n", ret);
			goto err;
		}

		/* unpin all of our buffers */
		for (i = 0; i < pinned; i++)
			i915_gem_object_unpin(object_list[i]);
		pinned = 0;

		/* evict everyone we can from the aperture */
		ret = i915_gem_evict_everything(dev);
		if (ret)
			goto err;
	}

	/* Set the pending read domains for the batch buffer to COMMAND */
	batch_obj = object_list[args->buffer_count-1];
	if (batch_obj->pending_write_domain) {
		DRM_ERROR("Attempting to use self-modifying batch buffer\n");
		ret = -EINVAL;
		goto err;
	}
	batch_obj->pending_read_domains |= I915_GEM_DOMAIN_COMMAND;

	/* Sanity check the batch buffer, prior to moving objects */
	exec_offset = exec_list[args->buffer_count - 1].offset;
	ret = i915_gem_check_execbuffer (args, exec_offset);
	if (ret != 0) {
		DRM_ERROR("execbuf with invalid offset/length\n");
		goto err;
	}

	i915_verify_inactive(dev, __FILE__, __LINE__);

	/* Zero the global flush/invalidate flags. These
	 * will be modified as new domains are computed
	 * for each object
	 */
	dev->invalidate_domains = 0;
	dev->flush_domains = 0;

	for (i = 0; i < args->buffer_count; i++) {
		struct drm_gem_object *obj = object_list[i];

		/* Compute new gpu domains and update invalidate/flush */
		i915_gem_object_set_to_gpu_domain(obj);
	}

	i915_verify_inactive(dev, __FILE__, __LINE__);

	if (dev->invalidate_domains | dev->flush_domains) {
#if WATCH_EXEC
		DRM_INFO("%s: invalidate_domains %08x flush_domains %08x\n",
			  __func__,
			 dev->invalidate_domains,
			 dev->flush_domains);
#endif
		i915_gem_flush(dev,
			       dev->invalidate_domains,
			       dev->flush_domains);
		if (dev->flush_domains)
			(void)i915_add_request(dev, file_priv,
					       dev->flush_domains);
	}

	for (i = 0; i < args->buffer_count; i++) {
		struct drm_gem_object *obj = object_list[i];

		obj->write_domain = obj->pending_write_domain;
	}

	i915_verify_inactive(dev, __FILE__, __LINE__);

#if WATCH_COHERENCY
	for (i = 0; i < args->buffer_count; i++) {
		i915_gem_object_check_coherency(object_list[i],
						exec_list[i].handle);
	}
#endif

#if WATCH_EXEC
	i915_gem_dump_object(batch_obj,
			      args->batch_len,
			      __func__,
			      ~0);
#endif

	/* Exec the batchbuffer */
	ret = i915_dispatch_gem_execbuffer(dev, args, cliprects, exec_offset);
	if (ret) {
		DRM_ERROR("dispatch failed %d\n", ret);
		goto err;
	}

	/*
	 * Ensure that the commands in the batch buffer are
	 * finished before the interrupt fires
	 */
	flush_domains = i915_retire_commands(dev);

	i915_verify_inactive(dev, __FILE__, __LINE__);

	/*
	 * Get a seqno representing the execution of the current buffer,
	 * which we can wait on.  We would like to mitigate these interrupts,
	 * likely by only creating seqnos occasionally (so that we have
	 * *some* interrupts representing completion of buffers that we can
	 * wait on when trying to clear up gtt space).
	 */
	seqno = i915_add_request(dev, file_priv, flush_domains);
	BUG_ON(seqno == 0);
	for (i = 0; i < args->buffer_count; i++) {
		struct drm_gem_object *obj = object_list[i];

		i915_gem_object_move_to_active(obj, seqno);
#if WATCH_LRU
		DRM_INFO("%s: move to exec list %p\n", __func__, obj);
#endif
	}
#if WATCH_LRU
	i915_dump_lru(dev, __func__);
#endif

	i915_verify_inactive(dev, __FILE__, __LINE__);

err:
	for (i = 0; i < pinned; i++)
		i915_gem_object_unpin(object_list[i]);

	for (i = 0; i < args->buffer_count; i++) {
		if (object_list[i]) {
			obj_priv = object_list[i]->driver_private;
			obj_priv->in_execbuffer = false;
		}
		drm_gem_object_unreference(object_list[i]);
	}

	mutex_unlock(&dev->struct_mutex);

	if (!ret) {
		/* Copy the new buffer offsets back to the user's exec list. */
		ret = copy_to_user((struct drm_i915_relocation_entry __user *)
				   (uintptr_t) args->buffers_ptr,
				   exec_list,
				   sizeof(*exec_list) * args->buffer_count);
		if (ret) {
			ret = -EFAULT;
			DRM_ERROR("failed to copy %d exec entries "
				  "back to user (%d)\n",
				  args->buffer_count, ret);
		}
	}

	/* Copy the updated relocations out regardless of current error
	 * state.  Failure to update the relocs would mean that the next
	 * time userland calls execbuf, it would do so with presumed offset
	 * state that didn't match the actual object state.
	 */
	ret2 = i915_gem_put_relocs_to_user(exec_list, args->buffer_count,
					   relocs);
	if (ret2 != 0) {
		DRM_ERROR("Failed to copy relocations back out: %d\n", ret2);

		if (ret == 0)
			ret = ret2;
	}

pre_mutex_err:
	drm_free_large(object_list);
	drm_free_large(exec_list);
<<<<<<< HEAD
	drm_free(cliprects, sizeof(*cliprects) * args->num_cliprects,
		 DRM_MEM_DRIVER);
=======
	kfree(cliprects);
>>>>>>> 533ac12e

	return ret;
}

int
i915_gem_object_pin(struct drm_gem_object *obj, uint32_t alignment)
{
	struct drm_device *dev = obj->dev;
	struct drm_i915_gem_object *obj_priv = obj->driver_private;
	int ret;

	i915_verify_inactive(dev, __FILE__, __LINE__);
	if (obj_priv->gtt_space == NULL) {
		ret = i915_gem_object_bind_to_gtt(obj, alignment);
		if (ret != 0) {
			if (ret != -EBUSY && ret != -ERESTARTSYS)
				DRM_ERROR("Failure to bind: %d\n", ret);
			return ret;
		}
	}
	/*
	 * Pre-965 chips need a fence register set up in order to
	 * properly handle tiled surfaces.
	 */
	if (!IS_I965G(dev) &&
	    obj_priv->fence_reg == I915_FENCE_REG_NONE &&
	    obj_priv->tiling_mode != I915_TILING_NONE) {
		ret = i915_gem_object_get_fence_reg(obj);
		if (ret != 0) {
			if (ret != -EBUSY && ret != -ERESTARTSYS)
				DRM_ERROR("Failure to install fence: %d\n",
					  ret);
			return ret;
		}
	}
	obj_priv->pin_count++;

	/* If the object is not active and not pending a flush,
	 * remove it from the inactive list
	 */
	if (obj_priv->pin_count == 1) {
		atomic_inc(&dev->pin_count);
		atomic_add(obj->size, &dev->pin_memory);
		if (!obj_priv->active &&
		    (obj->write_domain & I915_GEM_GPU_DOMAINS) == 0 &&
		    !list_empty(&obj_priv->list))
			list_del_init(&obj_priv->list);
	}
	i915_verify_inactive(dev, __FILE__, __LINE__);

	return 0;
}

void
i915_gem_object_unpin(struct drm_gem_object *obj)
{
	struct drm_device *dev = obj->dev;
	drm_i915_private_t *dev_priv = dev->dev_private;
	struct drm_i915_gem_object *obj_priv = obj->driver_private;

	i915_verify_inactive(dev, __FILE__, __LINE__);
	obj_priv->pin_count--;
	BUG_ON(obj_priv->pin_count < 0);
	BUG_ON(obj_priv->gtt_space == NULL);

	/* If the object is no longer pinned, and is
	 * neither active nor being flushed, then stick it on
	 * the inactive list
	 */
	if (obj_priv->pin_count == 0) {
		if (!obj_priv->active &&
		    (obj->write_domain & I915_GEM_GPU_DOMAINS) == 0)
			list_move_tail(&obj_priv->list,
				       &dev_priv->mm.inactive_list);
		atomic_dec(&dev->pin_count);
		atomic_sub(obj->size, &dev->pin_memory);
	}
	i915_verify_inactive(dev, __FILE__, __LINE__);
}

int
i915_gem_pin_ioctl(struct drm_device *dev, void *data,
		   struct drm_file *file_priv)
{
	struct drm_i915_gem_pin *args = data;
	struct drm_gem_object *obj;
	struct drm_i915_gem_object *obj_priv;
	int ret;

	mutex_lock(&dev->struct_mutex);

	obj = drm_gem_object_lookup(dev, file_priv, args->handle);
	if (obj == NULL) {
		DRM_ERROR("Bad handle in i915_gem_pin_ioctl(): %d\n",
			  args->handle);
		mutex_unlock(&dev->struct_mutex);
		return -EBADF;
	}
	obj_priv = obj->driver_private;

	if (obj_priv->pin_filp != NULL && obj_priv->pin_filp != file_priv) {
		DRM_ERROR("Already pinned in i915_gem_pin_ioctl(): %d\n",
			  args->handle);
		drm_gem_object_unreference(obj);
		mutex_unlock(&dev->struct_mutex);
		return -EINVAL;
	}

	obj_priv->user_pin_count++;
	obj_priv->pin_filp = file_priv;
	if (obj_priv->user_pin_count == 1) {
		ret = i915_gem_object_pin(obj, args->alignment);
		if (ret != 0) {
			drm_gem_object_unreference(obj);
			mutex_unlock(&dev->struct_mutex);
			return ret;
		}
	}

	/* XXX - flush the CPU caches for pinned objects
	 * as the X server doesn't manage domains yet
	 */
	i915_gem_object_flush_cpu_write_domain(obj);
	args->offset = obj_priv->gtt_offset;
	drm_gem_object_unreference(obj);
	mutex_unlock(&dev->struct_mutex);

	return 0;
}

int
i915_gem_unpin_ioctl(struct drm_device *dev, void *data,
		     struct drm_file *file_priv)
{
	struct drm_i915_gem_pin *args = data;
	struct drm_gem_object *obj;
	struct drm_i915_gem_object *obj_priv;

	mutex_lock(&dev->struct_mutex);

	obj = drm_gem_object_lookup(dev, file_priv, args->handle);
	if (obj == NULL) {
		DRM_ERROR("Bad handle in i915_gem_unpin_ioctl(): %d\n",
			  args->handle);
		mutex_unlock(&dev->struct_mutex);
		return -EBADF;
	}

	obj_priv = obj->driver_private;
	if (obj_priv->pin_filp != file_priv) {
		DRM_ERROR("Not pinned by caller in i915_gem_pin_ioctl(): %d\n",
			  args->handle);
		drm_gem_object_unreference(obj);
		mutex_unlock(&dev->struct_mutex);
		return -EINVAL;
	}
	obj_priv->user_pin_count--;
	if (obj_priv->user_pin_count == 0) {
		obj_priv->pin_filp = NULL;
		i915_gem_object_unpin(obj);
	}

	drm_gem_object_unreference(obj);
	mutex_unlock(&dev->struct_mutex);
	return 0;
}

int
i915_gem_busy_ioctl(struct drm_device *dev, void *data,
		    struct drm_file *file_priv)
{
	struct drm_i915_gem_busy *args = data;
	struct drm_gem_object *obj;
	struct drm_i915_gem_object *obj_priv;

	obj = drm_gem_object_lookup(dev, file_priv, args->handle);
	if (obj == NULL) {
		DRM_ERROR("Bad handle in i915_gem_busy_ioctl(): %d\n",
			  args->handle);
		return -EBADF;
	}

	mutex_lock(&dev->struct_mutex);
	/* Update the active list for the hardware's current position.
	 * Otherwise this only updates on a delayed timer or when irqs are
	 * actually unmasked, and our working set ends up being larger than
	 * required.
	 */
	i915_gem_retire_requests(dev);

	obj_priv = obj->driver_private;
	/* Don't count being on the flushing list against the object being
	 * done.  Otherwise, a buffer left on the flushing list but not getting
	 * flushed (because nobody's flushing that domain) won't ever return
	 * unbusy and get reused by libdrm's bo cache.  The other expected
	 * consumer of this interface, OpenGL's occlusion queries, also specs
	 * that the objects get unbusy "eventually" without any interference.
	 */
	args->busy = obj_priv->active && obj_priv->last_rendering_seqno != 0;

	drm_gem_object_unreference(obj);
	mutex_unlock(&dev->struct_mutex);
	return 0;
}

int
i915_gem_throttle_ioctl(struct drm_device *dev, void *data,
			struct drm_file *file_priv)
{
    return i915_gem_ring_throttle(dev, file_priv);
}

int i915_gem_init_object(struct drm_gem_object *obj)
{
	struct drm_i915_gem_object *obj_priv;

	obj_priv = kzalloc(sizeof(*obj_priv), GFP_KERNEL);
	if (obj_priv == NULL)
		return -ENOMEM;

	/*
	 * We've just allocated pages from the kernel,
	 * so they've just been written by the CPU with
	 * zeros. They'll need to be clflushed before we
	 * use them with the GPU.
	 */
	obj->write_domain = I915_GEM_DOMAIN_CPU;
	obj->read_domains = I915_GEM_DOMAIN_CPU;

	obj_priv->agp_type = AGP_USER_MEMORY;

	obj->driver_private = obj_priv;
	obj_priv->obj = obj;
	obj_priv->fence_reg = I915_FENCE_REG_NONE;
	INIT_LIST_HEAD(&obj_priv->list);

	return 0;
}

void i915_gem_free_object(struct drm_gem_object *obj)
{
	struct drm_device *dev = obj->dev;
	struct drm_i915_gem_object *obj_priv = obj->driver_private;

	while (obj_priv->pin_count > 0)
		i915_gem_object_unpin(obj);

	if (obj_priv->phys_obj)
		i915_gem_detach_phys_object(dev, obj);

	i915_gem_object_unbind(obj);

	i915_gem_free_mmap_offset(obj);

	kfree(obj_priv->page_cpu_valid);
	kfree(obj_priv->bit_17);
	kfree(obj->driver_private);
}

/** Unbinds all objects that are on the given buffer list. */
static int
i915_gem_evict_from_list(struct drm_device *dev, struct list_head *head)
{
	struct drm_gem_object *obj;
	struct drm_i915_gem_object *obj_priv;
	int ret;

	while (!list_empty(head)) {
		obj_priv = list_first_entry(head,
					    struct drm_i915_gem_object,
					    list);
		obj = obj_priv->obj;

		if (obj_priv->pin_count != 0) {
			DRM_ERROR("Pinned object in unbind list\n");
			mutex_unlock(&dev->struct_mutex);
			return -EINVAL;
		}

		ret = i915_gem_object_unbind(obj);
		if (ret != 0) {
			DRM_ERROR("Error unbinding object in LeaveVT: %d\n",
				  ret);
			mutex_unlock(&dev->struct_mutex);
			return ret;
		}
	}


	return 0;
}

int
i915_gem_idle(struct drm_device *dev)
{
	drm_i915_private_t *dev_priv = dev->dev_private;
	uint32_t seqno, cur_seqno, last_seqno;
	int stuck, ret;

	mutex_lock(&dev->struct_mutex);

	if (dev_priv->mm.suspended || dev_priv->ring.ring_obj == NULL) {
		mutex_unlock(&dev->struct_mutex);
		return 0;
	}

	/* Hack!  Don't let anybody do execbuf while we don't control the chip.
	 * We need to replace this with a semaphore, or something.
	 */
	dev_priv->mm.suspended = 1;

	/* Cancel the retire work handler, wait for it to finish if running
	 */
	mutex_unlock(&dev->struct_mutex);
	cancel_delayed_work_sync(&dev_priv->mm.retire_work);
	mutex_lock(&dev->struct_mutex);

	i915_kernel_lost_context(dev);

	/* Flush the GPU along with all non-CPU write domains
	 */
	i915_gem_flush(dev, I915_GEM_GPU_DOMAINS, I915_GEM_GPU_DOMAINS);
	seqno = i915_add_request(dev, NULL, I915_GEM_GPU_DOMAINS);

	if (seqno == 0) {
		mutex_unlock(&dev->struct_mutex);
		return -ENOMEM;
	}

	dev_priv->mm.waiting_gem_seqno = seqno;
	last_seqno = 0;
	stuck = 0;
	for (;;) {
		cur_seqno = i915_get_gem_seqno(dev);
		if (i915_seqno_passed(cur_seqno, seqno))
			break;
		if (last_seqno == cur_seqno) {
			if (stuck++ > 100) {
				DRM_ERROR("hardware wedged\n");
				dev_priv->mm.wedged = 1;
				DRM_WAKEUP(&dev_priv->irq_queue);
				break;
			}
		}
		msleep(10);
		last_seqno = cur_seqno;
	}
	dev_priv->mm.waiting_gem_seqno = 0;

	i915_gem_retire_requests(dev);

	spin_lock(&dev_priv->mm.active_list_lock);
	if (!dev_priv->mm.wedged) {
		/* Active and flushing should now be empty as we've
		 * waited for a sequence higher than any pending execbuffer
		 */
		WARN_ON(!list_empty(&dev_priv->mm.active_list));
		WARN_ON(!list_empty(&dev_priv->mm.flushing_list));
		/* Request should now be empty as we've also waited
		 * for the last request in the list
		 */
		WARN_ON(!list_empty(&dev_priv->mm.request_list));
	}

	/* Empty the active and flushing lists to inactive.  If there's
	 * anything left at this point, it means that we're wedged and
	 * nothing good's going to happen by leaving them there.  So strip
	 * the GPU domains and just stuff them onto inactive.
	 */
	while (!list_empty(&dev_priv->mm.active_list)) {
		struct drm_i915_gem_object *obj_priv;

		obj_priv = list_first_entry(&dev_priv->mm.active_list,
					    struct drm_i915_gem_object,
					    list);
		obj_priv->obj->write_domain &= ~I915_GEM_GPU_DOMAINS;
		i915_gem_object_move_to_inactive(obj_priv->obj);
	}
	spin_unlock(&dev_priv->mm.active_list_lock);

	while (!list_empty(&dev_priv->mm.flushing_list)) {
		struct drm_i915_gem_object *obj_priv;

		obj_priv = list_first_entry(&dev_priv->mm.flushing_list,
					    struct drm_i915_gem_object,
					    list);
		obj_priv->obj->write_domain &= ~I915_GEM_GPU_DOMAINS;
		i915_gem_object_move_to_inactive(obj_priv->obj);
	}


	/* Move all inactive buffers out of the GTT. */
	ret = i915_gem_evict_from_list(dev, &dev_priv->mm.inactive_list);
	WARN_ON(!list_empty(&dev_priv->mm.inactive_list));
	if (ret) {
		mutex_unlock(&dev->struct_mutex);
		return ret;
	}

	i915_gem_cleanup_ringbuffer(dev);
	mutex_unlock(&dev->struct_mutex);

	return 0;
}

static int
i915_gem_init_hws(struct drm_device *dev)
{
	drm_i915_private_t *dev_priv = dev->dev_private;
	struct drm_gem_object *obj;
	struct drm_i915_gem_object *obj_priv;
	int ret;

	/* If we need a physical address for the status page, it's already
	 * initialized at driver load time.
	 */
	if (!I915_NEED_GFX_HWS(dev))
		return 0;

	obj = drm_gem_object_alloc(dev, 4096);
	if (obj == NULL) {
		DRM_ERROR("Failed to allocate status page\n");
		return -ENOMEM;
	}
	obj_priv = obj->driver_private;
	obj_priv->agp_type = AGP_USER_CACHED_MEMORY;

	ret = i915_gem_object_pin(obj, 4096);
	if (ret != 0) {
		drm_gem_object_unreference(obj);
		return ret;
	}

	dev_priv->status_gfx_addr = obj_priv->gtt_offset;

	dev_priv->hw_status_page = kmap(obj_priv->pages[0]);
	if (dev_priv->hw_status_page == NULL) {
		DRM_ERROR("Failed to map status page.\n");
		memset(&dev_priv->hws_map, 0, sizeof(dev_priv->hws_map));
		i915_gem_object_unpin(obj);
		drm_gem_object_unreference(obj);
		return -EINVAL;
	}
	dev_priv->hws_obj = obj;
	memset(dev_priv->hw_status_page, 0, PAGE_SIZE);
	I915_WRITE(HWS_PGA, dev_priv->status_gfx_addr);
	I915_READ(HWS_PGA); /* posting read */
	DRM_DEBUG("hws offset: 0x%08x\n", dev_priv->status_gfx_addr);

	return 0;
}

static void
i915_gem_cleanup_hws(struct drm_device *dev)
{
	drm_i915_private_t *dev_priv = dev->dev_private;
	struct drm_gem_object *obj;
	struct drm_i915_gem_object *obj_priv;

	if (dev_priv->hws_obj == NULL)
		return;

	obj = dev_priv->hws_obj;
	obj_priv = obj->driver_private;

	kunmap(obj_priv->pages[0]);
	i915_gem_object_unpin(obj);
	drm_gem_object_unreference(obj);
	dev_priv->hws_obj = NULL;

	memset(&dev_priv->hws_map, 0, sizeof(dev_priv->hws_map));
	dev_priv->hw_status_page = NULL;

	/* Write high address into HWS_PGA when disabling. */
	I915_WRITE(HWS_PGA, 0x1ffff000);
}

int
i915_gem_init_ringbuffer(struct drm_device *dev)
{
	drm_i915_private_t *dev_priv = dev->dev_private;
	struct drm_gem_object *obj;
	struct drm_i915_gem_object *obj_priv;
	drm_i915_ring_buffer_t *ring = &dev_priv->ring;
	int ret;
	u32 head;

	ret = i915_gem_init_hws(dev);
	if (ret != 0)
		return ret;

	obj = drm_gem_object_alloc(dev, 128 * 1024);
	if (obj == NULL) {
		DRM_ERROR("Failed to allocate ringbuffer\n");
		i915_gem_cleanup_hws(dev);
		return -ENOMEM;
	}
	obj_priv = obj->driver_private;

	ret = i915_gem_object_pin(obj, 4096);
	if (ret != 0) {
		drm_gem_object_unreference(obj);
		i915_gem_cleanup_hws(dev);
		return ret;
	}

	/* Set up the kernel mapping for the ring. */
	ring->Size = obj->size;
	ring->tail_mask = obj->size - 1;

	ring->map.offset = dev->agp->base + obj_priv->gtt_offset;
	ring->map.size = obj->size;
	ring->map.type = 0;
	ring->map.flags = 0;
	ring->map.mtrr = 0;

	drm_core_ioremap_wc(&ring->map, dev);
	if (ring->map.handle == NULL) {
		DRM_ERROR("Failed to map ringbuffer.\n");
		memset(&dev_priv->ring, 0, sizeof(dev_priv->ring));
		i915_gem_object_unpin(obj);
		drm_gem_object_unreference(obj);
		i915_gem_cleanup_hws(dev);
		return -EINVAL;
	}
	ring->ring_obj = obj;
	ring->virtual_start = ring->map.handle;

	/* Stop the ring if it's running. */
	I915_WRITE(PRB0_CTL, 0);
	I915_WRITE(PRB0_TAIL, 0);
	I915_WRITE(PRB0_HEAD, 0);

	/* Initialize the ring. */
	I915_WRITE(PRB0_START, obj_priv->gtt_offset);
	head = I915_READ(PRB0_HEAD) & HEAD_ADDR;

	/* G45 ring initialization fails to reset head to zero */
	if (head != 0) {
		DRM_ERROR("Ring head not reset to zero "
			  "ctl %08x head %08x tail %08x start %08x\n",
			  I915_READ(PRB0_CTL),
			  I915_READ(PRB0_HEAD),
			  I915_READ(PRB0_TAIL),
			  I915_READ(PRB0_START));
		I915_WRITE(PRB0_HEAD, 0);

		DRM_ERROR("Ring head forced to zero "
			  "ctl %08x head %08x tail %08x start %08x\n",
			  I915_READ(PRB0_CTL),
			  I915_READ(PRB0_HEAD),
			  I915_READ(PRB0_TAIL),
			  I915_READ(PRB0_START));
	}

	I915_WRITE(PRB0_CTL,
		   ((obj->size - 4096) & RING_NR_PAGES) |
		   RING_NO_REPORT |
		   RING_VALID);

	head = I915_READ(PRB0_HEAD) & HEAD_ADDR;

	/* If the head is still not zero, the ring is dead */
	if (head != 0) {
		DRM_ERROR("Ring initialization failed "
			  "ctl %08x head %08x tail %08x start %08x\n",
			  I915_READ(PRB0_CTL),
			  I915_READ(PRB0_HEAD),
			  I915_READ(PRB0_TAIL),
			  I915_READ(PRB0_START));
		return -EIO;
	}

	/* Update our cache of the ring state */
	if (!drm_core_check_feature(dev, DRIVER_MODESET))
		i915_kernel_lost_context(dev);
	else {
		ring->head = I915_READ(PRB0_HEAD) & HEAD_ADDR;
		ring->tail = I915_READ(PRB0_TAIL) & TAIL_ADDR;
		ring->space = ring->head - (ring->tail + 8);
		if (ring->space < 0)
			ring->space += ring->Size;
	}

	return 0;
}

void
i915_gem_cleanup_ringbuffer(struct drm_device *dev)
{
	drm_i915_private_t *dev_priv = dev->dev_private;

	if (dev_priv->ring.ring_obj == NULL)
		return;

	drm_core_ioremapfree(&dev_priv->ring.map, dev);

	i915_gem_object_unpin(dev_priv->ring.ring_obj);
	drm_gem_object_unreference(dev_priv->ring.ring_obj);
	dev_priv->ring.ring_obj = NULL;
	memset(&dev_priv->ring, 0, sizeof(dev_priv->ring));

	i915_gem_cleanup_hws(dev);
}

int
i915_gem_entervt_ioctl(struct drm_device *dev, void *data,
		       struct drm_file *file_priv)
{
	drm_i915_private_t *dev_priv = dev->dev_private;
	int ret;

	if (drm_core_check_feature(dev, DRIVER_MODESET))
		return 0;

	if (dev_priv->mm.wedged) {
		DRM_ERROR("Reenabling wedged hardware, good luck\n");
		dev_priv->mm.wedged = 0;
	}

	mutex_lock(&dev->struct_mutex);
	dev_priv->mm.suspended = 0;

	ret = i915_gem_init_ringbuffer(dev);
	if (ret != 0) {
		mutex_unlock(&dev->struct_mutex);
		return ret;
	}

	spin_lock(&dev_priv->mm.active_list_lock);
	BUG_ON(!list_empty(&dev_priv->mm.active_list));
	spin_unlock(&dev_priv->mm.active_list_lock);

	BUG_ON(!list_empty(&dev_priv->mm.flushing_list));
	BUG_ON(!list_empty(&dev_priv->mm.inactive_list));
	BUG_ON(!list_empty(&dev_priv->mm.request_list));
	mutex_unlock(&dev->struct_mutex);

	drm_irq_install(dev);

	return 0;
}

int
i915_gem_leavevt_ioctl(struct drm_device *dev, void *data,
		       struct drm_file *file_priv)
{
	int ret;

	if (drm_core_check_feature(dev, DRIVER_MODESET))
		return 0;

	ret = i915_gem_idle(dev);
	drm_irq_uninstall(dev);

	return ret;
}

void
i915_gem_lastclose(struct drm_device *dev)
{
	int ret;

	if (drm_core_check_feature(dev, DRIVER_MODESET))
		return;

	ret = i915_gem_idle(dev);
	if (ret)
		DRM_ERROR("failed to idle hardware: %d\n", ret);
}

void
i915_gem_load(struct drm_device *dev)
{
	drm_i915_private_t *dev_priv = dev->dev_private;

	spin_lock_init(&dev_priv->mm.active_list_lock);
	INIT_LIST_HEAD(&dev_priv->mm.active_list);
	INIT_LIST_HEAD(&dev_priv->mm.flushing_list);
	INIT_LIST_HEAD(&dev_priv->mm.inactive_list);
	INIT_LIST_HEAD(&dev_priv->mm.request_list);
	INIT_DELAYED_WORK(&dev_priv->mm.retire_work,
			  i915_gem_retire_work_handler);
	dev_priv->mm.next_gem_seqno = 1;

	/* Old X drivers will take 0-2 for front, back, depth buffers */
	dev_priv->fence_reg_start = 3;

	if (IS_I965G(dev) || IS_I945G(dev) || IS_I945GM(dev) || IS_G33(dev))
		dev_priv->num_fence_regs = 16;
	else
		dev_priv->num_fence_regs = 8;

	i915_gem_detect_bit_6_swizzle(dev);
}

/*
 * Create a physically contiguous memory object for this object
 * e.g. for cursor + overlay regs
 */
int i915_gem_init_phys_object(struct drm_device *dev,
			      int id, int size)
{
	drm_i915_private_t *dev_priv = dev->dev_private;
	struct drm_i915_gem_phys_object *phys_obj;
	int ret;

	if (dev_priv->mm.phys_objs[id - 1] || !size)
		return 0;

	phys_obj = kzalloc(sizeof(struct drm_i915_gem_phys_object), GFP_KERNEL);
	if (!phys_obj)
		return -ENOMEM;

	phys_obj->id = id;

	phys_obj->handle = drm_pci_alloc(dev, size, 0, 0xffffffff);
	if (!phys_obj->handle) {
		ret = -ENOMEM;
		goto kfree_obj;
	}
#ifdef CONFIG_X86
	set_memory_wc((unsigned long)phys_obj->handle->vaddr, phys_obj->handle->size / PAGE_SIZE);
#endif

	dev_priv->mm.phys_objs[id - 1] = phys_obj;

	return 0;
kfree_obj:
	kfree(phys_obj);
	return ret;
}

void i915_gem_free_phys_object(struct drm_device *dev, int id)
{
	drm_i915_private_t *dev_priv = dev->dev_private;
	struct drm_i915_gem_phys_object *phys_obj;

	if (!dev_priv->mm.phys_objs[id - 1])
		return;

	phys_obj = dev_priv->mm.phys_objs[id - 1];
	if (phys_obj->cur_obj) {
		i915_gem_detach_phys_object(dev, phys_obj->cur_obj);
	}

#ifdef CONFIG_X86
	set_memory_wb((unsigned long)phys_obj->handle->vaddr, phys_obj->handle->size / PAGE_SIZE);
#endif
	drm_pci_free(dev, phys_obj->handle);
	kfree(phys_obj);
	dev_priv->mm.phys_objs[id - 1] = NULL;
}

void i915_gem_free_all_phys_object(struct drm_device *dev)
{
	int i;

	for (i = I915_GEM_PHYS_CURSOR_0; i <= I915_MAX_PHYS_OBJECT; i++)
		i915_gem_free_phys_object(dev, i);
}

void i915_gem_detach_phys_object(struct drm_device *dev,
				 struct drm_gem_object *obj)
{
	struct drm_i915_gem_object *obj_priv;
	int i;
	int ret;
	int page_count;

	obj_priv = obj->driver_private;
	if (!obj_priv->phys_obj)
		return;

	ret = i915_gem_object_get_pages(obj);
	if (ret)
		goto out;

	page_count = obj->size / PAGE_SIZE;

	for (i = 0; i < page_count; i++) {
		char *dst = kmap_atomic(obj_priv->pages[i], KM_USER0);
		char *src = obj_priv->phys_obj->handle->vaddr + (i * PAGE_SIZE);

		memcpy(dst, src, PAGE_SIZE);
		kunmap_atomic(dst, KM_USER0);
	}
	drm_clflush_pages(obj_priv->pages, page_count);
	drm_agp_chipset_flush(dev);

	i915_gem_object_put_pages(obj);
out:
	obj_priv->phys_obj->cur_obj = NULL;
	obj_priv->phys_obj = NULL;
}

int
i915_gem_attach_phys_object(struct drm_device *dev,
			    struct drm_gem_object *obj, int id)
{
	drm_i915_private_t *dev_priv = dev->dev_private;
	struct drm_i915_gem_object *obj_priv;
	int ret = 0;
	int page_count;
	int i;

	if (id > I915_MAX_PHYS_OBJECT)
		return -EINVAL;

	obj_priv = obj->driver_private;

	if (obj_priv->phys_obj) {
		if (obj_priv->phys_obj->id == id)
			return 0;
		i915_gem_detach_phys_object(dev, obj);
	}


	/* create a new object */
	if (!dev_priv->mm.phys_objs[id - 1]) {
		ret = i915_gem_init_phys_object(dev, id,
						obj->size);
		if (ret) {
			DRM_ERROR("failed to init phys object %d size: %zu\n", id, obj->size);
			goto out;
		}
	}

	/* bind to the object */
	obj_priv->phys_obj = dev_priv->mm.phys_objs[id - 1];
	obj_priv->phys_obj->cur_obj = obj;

	ret = i915_gem_object_get_pages(obj);
	if (ret) {
		DRM_ERROR("failed to get page list\n");
		goto out;
	}

	page_count = obj->size / PAGE_SIZE;

	for (i = 0; i < page_count; i++) {
		char *src = kmap_atomic(obj_priv->pages[i], KM_USER0);
		char *dst = obj_priv->phys_obj->handle->vaddr + (i * PAGE_SIZE);

		memcpy(dst, src, PAGE_SIZE);
		kunmap_atomic(src, KM_USER0);
	}

	i915_gem_object_put_pages(obj);

	return 0;
out:
	return ret;
}

static int
i915_gem_phys_pwrite(struct drm_device *dev, struct drm_gem_object *obj,
		     struct drm_i915_gem_pwrite *args,
		     struct drm_file *file_priv)
{
	struct drm_i915_gem_object *obj_priv = obj->driver_private;
	void *obj_addr;
	int ret;
	char __user *user_data;

	user_data = (char __user *) (uintptr_t) args->data_ptr;
	obj_addr = obj_priv->phys_obj->handle->vaddr + args->offset;

	DRM_DEBUG("obj_addr %p, %lld\n", obj_addr, args->size);
	ret = copy_from_user(obj_addr, user_data, args->size);
	if (ret)
		return -EFAULT;

	drm_agp_chipset_flush(dev);
	return 0;
}

void i915_gem_release(struct drm_device * dev, struct drm_file *file_priv)
{
	struct drm_i915_file_private *i915_file_priv = file_priv->driver_priv;

	/* Clean up our request list when the client is going away, so that
	 * later retire_requests won't dereference our soon-to-be-gone
	 * file_priv.
	 */
	mutex_lock(&dev->struct_mutex);
	while (!list_empty(&i915_file_priv->mm.request_list))
		list_del_init(i915_file_priv->mm.request_list.next);
	mutex_unlock(&dev->struct_mutex);
}<|MERGE_RESOLUTION|>--- conflicted
+++ resolved
@@ -1712,14 +1712,10 @@
 	BUG_ON(seqno == 0);
 
 	if (!i915_seqno_passed(i915_get_gem_seqno(dev), seqno)) {
-<<<<<<< HEAD
-		ier = I915_READ(IER);
-=======
 		if (IS_IGDNG(dev))
 			ier = I915_READ(DEIER) | I915_READ(GTIER);
 		else
 			ier = I915_READ(IER);
->>>>>>> 533ac12e
 		if (!ier) {
 			DRM_ERROR("something (likely vbetool) disabled "
 				  "interrupts, re-enabling\n");
@@ -3556,12 +3552,7 @@
 pre_mutex_err:
 	drm_free_large(object_list);
 	drm_free_large(exec_list);
-<<<<<<< HEAD
-	drm_free(cliprects, sizeof(*cliprects) * args->num_cliprects,
-		 DRM_MEM_DRIVER);
-=======
 	kfree(cliprects);
->>>>>>> 533ac12e
 
 	return ret;
 }
