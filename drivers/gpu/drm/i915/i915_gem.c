/*
 * Copyright © 2008 Intel Corporation
 *
 * Permission is hereby granted, free of charge, to any person obtaining a
 * copy of this software and associated documentation files (the "Software"),
 * to deal in the Software without restriction, including without limitation
 * the rights to use, copy, modify, merge, publish, distribute, sublicense,
 * and/or sell copies of the Software, and to permit persons to whom the
 * Software is furnished to do so, subject to the following conditions:
 *
 * The above copyright notice and this permission notice (including the next
 * paragraph) shall be included in all copies or substantial portions of the
 * Software.
 *
 * THE SOFTWARE IS PROVIDED "AS IS", WITHOUT WARRANTY OF ANY KIND, EXPRESS OR
 * IMPLIED, INCLUDING BUT NOT LIMITED TO THE WARRANTIES OF MERCHANTABILITY,
 * FITNESS FOR A PARTICULAR PURPOSE AND NONINFRINGEMENT.  IN NO EVENT SHALL
 * THE AUTHORS OR COPYRIGHT HOLDERS BE LIABLE FOR ANY CLAIM, DAMAGES OR OTHER
 * LIABILITY, WHETHER IN AN ACTION OF CONTRACT, TORT OR OTHERWISE, ARISING
 * FROM, OUT OF OR IN CONNECTION WITH THE SOFTWARE OR THE USE OR OTHER DEALINGS
 * IN THE SOFTWARE.
 *
 * Authors:
 *    Eric Anholt <eric@anholt.net>
 *
 */

#include "drmP.h"
#include "drm.h"
#include "i915_drm.h"
#include "i915_drv.h"
#include <linux/swap.h>
#include <linux/pci.h>

#define I915_GEM_GPU_DOMAINS	(~(I915_GEM_DOMAIN_CPU | I915_GEM_DOMAIN_GTT))

static void i915_gem_object_flush_gpu_write_domain(struct drm_gem_object *obj);
static void i915_gem_object_flush_gtt_write_domain(struct drm_gem_object *obj);
static void i915_gem_object_flush_cpu_write_domain(struct drm_gem_object *obj);
static int i915_gem_object_set_to_cpu_domain(struct drm_gem_object *obj,
					     int write);
static int i915_gem_object_set_cpu_read_domain_range(struct drm_gem_object *obj,
						     uint64_t offset,
						     uint64_t size);
static void i915_gem_object_set_to_full_cpu_read_domain(struct drm_gem_object *obj);
static int i915_gem_object_get_page_list(struct drm_gem_object *obj);
static void i915_gem_object_free_page_list(struct drm_gem_object *obj);
static int i915_gem_object_wait_rendering(struct drm_gem_object *obj);
static int i915_gem_object_bind_to_gtt(struct drm_gem_object *obj,
					   unsigned alignment);
static int i915_gem_object_get_fence_reg(struct drm_gem_object *obj, bool write);
static void i915_gem_clear_fence_reg(struct drm_gem_object *obj);
static int i915_gem_evict_something(struct drm_device *dev);
static int i915_gem_phys_pwrite(struct drm_device *dev, struct drm_gem_object *obj,
				struct drm_i915_gem_pwrite *args,
				struct drm_file *file_priv);

int i915_gem_do_init(struct drm_device *dev, unsigned long start,
		     unsigned long end)
{
	drm_i915_private_t *dev_priv = dev->dev_private;

	if (start >= end ||
	    (start & (PAGE_SIZE - 1)) != 0 ||
	    (end & (PAGE_SIZE - 1)) != 0) {
		return -EINVAL;
	}

	drm_mm_init(&dev_priv->mm.gtt_space, start,
		    end - start);

	dev->gtt_total = (uint32_t) (end - start);

	return 0;
}

int
i915_gem_init_ioctl(struct drm_device *dev, void *data,
		    struct drm_file *file_priv)
{
	struct drm_i915_gem_init *args = data;
	int ret;

	mutex_lock(&dev->struct_mutex);
	ret = i915_gem_do_init(dev, args->gtt_start, args->gtt_end);
	mutex_unlock(&dev->struct_mutex);

	return ret;
}

int
i915_gem_get_aperture_ioctl(struct drm_device *dev, void *data,
			    struct drm_file *file_priv)
{
	struct drm_i915_gem_get_aperture *args = data;

	if (!(dev->driver->driver_features & DRIVER_GEM))
		return -ENODEV;

	args->aper_size = dev->gtt_total;
	args->aper_available_size = (args->aper_size -
				     atomic_read(&dev->pin_memory));

	return 0;
}


/**
 * Creates a new mm object and returns a handle to it.
 */
int
i915_gem_create_ioctl(struct drm_device *dev, void *data,
		      struct drm_file *file_priv)
{
	struct drm_i915_gem_create *args = data;
	struct drm_gem_object *obj;
	int handle, ret;

	args->size = roundup(args->size, PAGE_SIZE);

	/* Allocate the new object */
	obj = drm_gem_object_alloc(dev, args->size);
	if (obj == NULL)
		return -ENOMEM;

	ret = drm_gem_handle_create(file_priv, obj, &handle);
	mutex_lock(&dev->struct_mutex);
	drm_gem_object_handle_unreference(obj);
	mutex_unlock(&dev->struct_mutex);

	if (ret)
		return ret;

	args->handle = handle;

	return 0;
}

/**
 * Reads data from the object referenced by handle.
 *
 * On error, the contents of *data are undefined.
 */
int
i915_gem_pread_ioctl(struct drm_device *dev, void *data,
		     struct drm_file *file_priv)
{
	struct drm_i915_gem_pread *args = data;
	struct drm_gem_object *obj;
	struct drm_i915_gem_object *obj_priv;
	ssize_t read;
	loff_t offset;
	int ret;

	obj = drm_gem_object_lookup(dev, file_priv, args->handle);
	if (obj == NULL)
		return -EBADF;
	obj_priv = obj->driver_private;

	/* Bounds check source.
	 *
	 * XXX: This could use review for overflow issues...
	 */
	if (args->offset > obj->size || args->size > obj->size ||
	    args->offset + args->size > obj->size) {
		drm_gem_object_unreference(obj);
		return -EINVAL;
	}

	mutex_lock(&dev->struct_mutex);

	ret = i915_gem_object_set_cpu_read_domain_range(obj, args->offset,
							args->size);
	if (ret != 0) {
		drm_gem_object_unreference(obj);
		mutex_unlock(&dev->struct_mutex);
		return ret;
	}

	offset = args->offset;

	read = vfs_read(obj->filp, (char __user *)(uintptr_t)args->data_ptr,
			args->size, &offset);
	if (read != args->size) {
		drm_gem_object_unreference(obj);
		mutex_unlock(&dev->struct_mutex);
		if (read < 0)
			return read;
		else
			return -EINVAL;
	}

	drm_gem_object_unreference(obj);
	mutex_unlock(&dev->struct_mutex);

	return 0;
}

/* This is the fast write path which cannot handle
 * page faults in the source data
 */

static inline int
fast_user_write(struct io_mapping *mapping,
		loff_t page_base, int page_offset,
		char __user *user_data,
		int length)
{
	char *vaddr_atomic;
	unsigned long unwritten;

	vaddr_atomic = io_mapping_map_atomic_wc(mapping, page_base);
	unwritten = __copy_from_user_inatomic_nocache(vaddr_atomic + page_offset,
						      user_data, length);
	io_mapping_unmap_atomic(vaddr_atomic);
	if (unwritten)
		return -EFAULT;
	return 0;
}

/* Here's the write path which can sleep for
 * page faults
 */

static inline int
slow_user_write(struct io_mapping *mapping,
		loff_t page_base, int page_offset,
		char __user *user_data,
		int length)
{
	char __iomem *vaddr;
	unsigned long unwritten;

	vaddr = io_mapping_map_wc(mapping, page_base);
	if (vaddr == NULL)
		return -EFAULT;
	unwritten = __copy_from_user(vaddr + page_offset,
				     user_data, length);
	io_mapping_unmap(vaddr);
	if (unwritten)
		return -EFAULT;
	return 0;
}

static int
i915_gem_gtt_pwrite(struct drm_device *dev, struct drm_gem_object *obj,
		    struct drm_i915_gem_pwrite *args,
		    struct drm_file *file_priv)
{
	struct drm_i915_gem_object *obj_priv = obj->driver_private;
	drm_i915_private_t *dev_priv = dev->dev_private;
	ssize_t remain;
	loff_t offset, page_base;
	char __user *user_data;
	int page_offset, page_length;
	int ret;

	user_data = (char __user *) (uintptr_t) args->data_ptr;
	remain = args->size;
	if (!access_ok(VERIFY_READ, user_data, remain))
		return -EFAULT;


	mutex_lock(&dev->struct_mutex);
	ret = i915_gem_object_pin(obj, 0);
	if (ret) {
		mutex_unlock(&dev->struct_mutex);
		return ret;
	}
	ret = i915_gem_object_set_to_gtt_domain(obj, 1);
	if (ret)
		goto fail;

	obj_priv = obj->driver_private;
	offset = obj_priv->gtt_offset + args->offset;
	obj_priv->dirty = 1;

	while (remain > 0) {
		/* Operation in this page
		 *
		 * page_base = page offset within aperture
		 * page_offset = offset within page
		 * page_length = bytes to copy for this page
		 */
		page_base = (offset & ~(PAGE_SIZE-1));
		page_offset = offset & (PAGE_SIZE-1);
		page_length = remain;
		if ((page_offset + remain) > PAGE_SIZE)
			page_length = PAGE_SIZE - page_offset;

		ret = fast_user_write (dev_priv->mm.gtt_mapping, page_base,
				       page_offset, user_data, page_length);

		/* If we get a fault while copying data, then (presumably) our
		 * source page isn't available. In this case, use the
		 * non-atomic function
		 */
		if (ret) {
			ret = slow_user_write (dev_priv->mm.gtt_mapping,
					       page_base, page_offset,
					       user_data, page_length);
			if (ret)
				goto fail;
		}

		remain -= page_length;
		user_data += page_length;
		offset += page_length;
	}

fail:
	i915_gem_object_unpin(obj);
	mutex_unlock(&dev->struct_mutex);

	return ret;
}

static int
i915_gem_shmem_pwrite(struct drm_device *dev, struct drm_gem_object *obj,
		      struct drm_i915_gem_pwrite *args,
		      struct drm_file *file_priv)
{
	int ret;
	loff_t offset;
	ssize_t written;

	mutex_lock(&dev->struct_mutex);

	ret = i915_gem_object_set_to_cpu_domain(obj, 1);
	if (ret) {
		mutex_unlock(&dev->struct_mutex);
		return ret;
	}

	offset = args->offset;

	written = vfs_write(obj->filp,
			    (char __user *)(uintptr_t) args->data_ptr,
			    args->size, &offset);
	if (written != args->size) {
		mutex_unlock(&dev->struct_mutex);
		if (written < 0)
			return written;
		else
			return -EINVAL;
	}

	mutex_unlock(&dev->struct_mutex);

	return 0;
}

/**
 * Writes data to the object referenced by handle.
 *
 * On error, the contents of the buffer that were to be modified are undefined.
 */
int
i915_gem_pwrite_ioctl(struct drm_device *dev, void *data,
		      struct drm_file *file_priv)
{
	struct drm_i915_gem_pwrite *args = data;
	struct drm_gem_object *obj;
	struct drm_i915_gem_object *obj_priv;
	int ret = 0;

	obj = drm_gem_object_lookup(dev, file_priv, args->handle);
	if (obj == NULL)
		return -EBADF;
	obj_priv = obj->driver_private;

	/* Bounds check destination.
	 *
	 * XXX: This could use review for overflow issues...
	 */
	if (args->offset > obj->size || args->size > obj->size ||
	    args->offset + args->size > obj->size) {
		drm_gem_object_unreference(obj);
		return -EINVAL;
	}

	/* We can only do the GTT pwrite on untiled buffers, as otherwise
	 * it would end up going through the fenced access, and we'll get
	 * different detiling behavior between reading and writing.
	 * pread/pwrite currently are reading and writing from the CPU
	 * perspective, requiring manual detiling by the client.
	 */
	if (obj_priv->phys_obj)
		ret = i915_gem_phys_pwrite(dev, obj, args, file_priv);
	else if (obj_priv->tiling_mode == I915_TILING_NONE &&
		 dev->gtt_total != 0)
		ret = i915_gem_gtt_pwrite(dev, obj, args, file_priv);
	else
		ret = i915_gem_shmem_pwrite(dev, obj, args, file_priv);

#if WATCH_PWRITE
	if (ret)
		DRM_INFO("pwrite failed %d\n", ret);
#endif

	drm_gem_object_unreference(obj);

	return ret;
}

/**
 * Called when user space prepares to use an object with the CPU, either
 * through the mmap ioctl's mapping or a GTT mapping.
 */
int
i915_gem_set_domain_ioctl(struct drm_device *dev, void *data,
			  struct drm_file *file_priv)
{
	struct drm_i915_gem_set_domain *args = data;
	struct drm_gem_object *obj;
	uint32_t read_domains = args->read_domains;
	uint32_t write_domain = args->write_domain;
	int ret;

	if (!(dev->driver->driver_features & DRIVER_GEM))
		return -ENODEV;

	/* Only handle setting domains to types used by the CPU. */
	if (write_domain & ~(I915_GEM_DOMAIN_CPU | I915_GEM_DOMAIN_GTT))
		return -EINVAL;

	if (read_domains & ~(I915_GEM_DOMAIN_CPU | I915_GEM_DOMAIN_GTT))
		return -EINVAL;

	/* Having something in the write domain implies it's in the read
	 * domain, and only that read domain.  Enforce that in the request.
	 */
	if (write_domain != 0 && read_domains != write_domain)
		return -EINVAL;

	obj = drm_gem_object_lookup(dev, file_priv, args->handle);
	if (obj == NULL)
		return -EBADF;

	mutex_lock(&dev->struct_mutex);
#if WATCH_BUF
	DRM_INFO("set_domain_ioctl %p(%d), %08x %08x\n",
		 obj, obj->size, read_domains, write_domain);
#endif
	if (read_domains & I915_GEM_DOMAIN_GTT) {
		ret = i915_gem_object_set_to_gtt_domain(obj, write_domain != 0);

		/* Silently promote "you're not bound, there was nothing to do"
		 * to success, since the client was just asking us to
		 * make sure everything was done.
		 */
		if (ret == -EINVAL)
			ret = 0;
	} else {
		ret = i915_gem_object_set_to_cpu_domain(obj, write_domain != 0);
	}

	drm_gem_object_unreference(obj);
	mutex_unlock(&dev->struct_mutex);
	return ret;
}

/**
 * Called when user space has done writes to this buffer
 */
int
i915_gem_sw_finish_ioctl(struct drm_device *dev, void *data,
		      struct drm_file *file_priv)
{
	struct drm_i915_gem_sw_finish *args = data;
	struct drm_gem_object *obj;
	struct drm_i915_gem_object *obj_priv;
	int ret = 0;

	if (!(dev->driver->driver_features & DRIVER_GEM))
		return -ENODEV;

	mutex_lock(&dev->struct_mutex);
	obj = drm_gem_object_lookup(dev, file_priv, args->handle);
	if (obj == NULL) {
		mutex_unlock(&dev->struct_mutex);
		return -EBADF;
	}

#if WATCH_BUF
	DRM_INFO("%s: sw_finish %d (%p %d)\n",
		 __func__, args->handle, obj, obj->size);
#endif
	obj_priv = obj->driver_private;

	/* Pinned buffers may be scanout, so flush the cache */
	if (obj_priv->pin_count)
		i915_gem_object_flush_cpu_write_domain(obj);

	drm_gem_object_unreference(obj);
	mutex_unlock(&dev->struct_mutex);
	return ret;
}

/**
 * Maps the contents of an object, returning the address it is mapped
 * into.
 *
 * While the mapping holds a reference on the contents of the object, it doesn't
 * imply a ref on the object itself.
 */
int
i915_gem_mmap_ioctl(struct drm_device *dev, void *data,
		   struct drm_file *file_priv)
{
	struct drm_i915_gem_mmap *args = data;
	struct drm_gem_object *obj;
	loff_t offset;
	unsigned long addr;

	if (!(dev->driver->driver_features & DRIVER_GEM))
		return -ENODEV;

	obj = drm_gem_object_lookup(dev, file_priv, args->handle);
	if (obj == NULL)
		return -EBADF;

	offset = args->offset;

	down_write(&current->mm->mmap_sem);
	addr = do_mmap(obj->filp, 0, args->size,
		       PROT_READ | PROT_WRITE, MAP_SHARED,
		       args->offset);
	up_write(&current->mm->mmap_sem);
	mutex_lock(&dev->struct_mutex);
	drm_gem_object_unreference(obj);
	mutex_unlock(&dev->struct_mutex);
	if (IS_ERR((void *)addr))
		return addr;

	args->addr_ptr = (uint64_t) addr;

	return 0;
}

/**
 * i915_gem_fault - fault a page into the GTT
 * vma: VMA in question
 * vmf: fault info
 *
 * The fault handler is set up by drm_gem_mmap() when a object is GTT mapped
 * from userspace.  The fault handler takes care of binding the object to
 * the GTT (if needed), allocating and programming a fence register (again,
 * only if needed based on whether the old reg is still valid or the object
 * is tiled) and inserting a new PTE into the faulting process.
 *
 * Note that the faulting process may involve evicting existing objects
 * from the GTT and/or fence registers to make room.  So performance may
 * suffer if the GTT working set is large or there are few fence registers
 * left.
 */
int i915_gem_fault(struct vm_area_struct *vma, struct vm_fault *vmf)
{
	struct drm_gem_object *obj = vma->vm_private_data;
	struct drm_device *dev = obj->dev;
	struct drm_i915_private *dev_priv = dev->dev_private;
	struct drm_i915_gem_object *obj_priv = obj->driver_private;
	pgoff_t page_offset;
	unsigned long pfn;
	int ret = 0;
	bool write = !!(vmf->flags & FAULT_FLAG_WRITE);

	/* We don't use vmf->pgoff since that has the fake offset */
	page_offset = ((unsigned long)vmf->virtual_address - vma->vm_start) >>
		PAGE_SHIFT;

	/* Now bind it into the GTT if needed */
	mutex_lock(&dev->struct_mutex);
	if (!obj_priv->gtt_space) {
		ret = i915_gem_object_bind_to_gtt(obj, obj_priv->gtt_alignment);
		if (ret) {
			mutex_unlock(&dev->struct_mutex);
			return VM_FAULT_SIGBUS;
		}
		list_add(&obj_priv->list, &dev_priv->mm.inactive_list);
	}

	/* Need a new fence register? */
	if (obj_priv->fence_reg == I915_FENCE_REG_NONE &&
	    obj_priv->tiling_mode != I915_TILING_NONE) {
		ret = i915_gem_object_get_fence_reg(obj, write);
		if (ret) {
			mutex_unlock(&dev->struct_mutex);
			return VM_FAULT_SIGBUS;
		}
	}

	pfn = ((dev->agp->base + obj_priv->gtt_offset) >> PAGE_SHIFT) +
		page_offset;

	/* Finally, remap it using the new GTT offset */
	ret = vm_insert_pfn(vma, (unsigned long)vmf->virtual_address, pfn);

	mutex_unlock(&dev->struct_mutex);

	switch (ret) {
	case -ENOMEM:
	case -EAGAIN:
		return VM_FAULT_OOM;
	case -EFAULT:
		return VM_FAULT_SIGBUS;
	default:
		return VM_FAULT_NOPAGE;
	}
}

/**
 * i915_gem_create_mmap_offset - create a fake mmap offset for an object
 * @obj: obj in question
 *
 * GEM memory mapping works by handing back to userspace a fake mmap offset
 * it can use in a subsequent mmap(2) call.  The DRM core code then looks
 * up the object based on the offset and sets up the various memory mapping
 * structures.
 *
 * This routine allocates and attaches a fake offset for @obj.
 */
static int
i915_gem_create_mmap_offset(struct drm_gem_object *obj)
{
	struct drm_device *dev = obj->dev;
	struct drm_gem_mm *mm = dev->mm_private;
	struct drm_i915_gem_object *obj_priv = obj->driver_private;
	struct drm_map_list *list;
	struct drm_map *map;
	int ret = 0;

	/* Set the object up for mmap'ing */
	list = &obj->map_list;
	list->map = drm_calloc(1, sizeof(struct drm_map_list),
			       DRM_MEM_DRIVER);
	if (!list->map)
		return -ENOMEM;

	map = list->map;
	map->type = _DRM_GEM;
	map->size = obj->size;
	map->handle = obj;

	/* Get a DRM GEM mmap offset allocated... */
	list->file_offset_node = drm_mm_search_free(&mm->offset_manager,
						    obj->size / PAGE_SIZE, 0, 0);
	if (!list->file_offset_node) {
		DRM_ERROR("failed to allocate offset for bo %d\n", obj->name);
		ret = -ENOMEM;
		goto out_free_list;
	}

	list->file_offset_node = drm_mm_get_block(list->file_offset_node,
						  obj->size / PAGE_SIZE, 0);
	if (!list->file_offset_node) {
		ret = -ENOMEM;
		goto out_free_list;
	}

	list->hash.key = list->file_offset_node->start;
	if (drm_ht_insert_item(&mm->offset_hash, &list->hash)) {
		DRM_ERROR("failed to add to map hash\n");
		goto out_free_mm;
	}

	/* By now we should be all set, any drm_mmap request on the offset
	 * below will get to our mmap & fault handler */
	obj_priv->mmap_offset = ((uint64_t) list->hash.key) << PAGE_SHIFT;

	return 0;

out_free_mm:
	drm_mm_put_block(list->file_offset_node);
out_free_list:
	drm_free(list->map, sizeof(struct drm_map_list), DRM_MEM_DRIVER);

	return ret;
}

static void
i915_gem_free_mmap_offset(struct drm_gem_object *obj)
{
	struct drm_device *dev = obj->dev;
	struct drm_i915_gem_object *obj_priv = obj->driver_private;
	struct drm_gem_mm *mm = dev->mm_private;
	struct drm_map_list *list;

	list = &obj->map_list;
	drm_ht_remove_item(&mm->offset_hash, &list->hash);

	if (list->file_offset_node) {
		drm_mm_put_block(list->file_offset_node);
		list->file_offset_node = NULL;
	}

	if (list->map) {
		drm_free(list->map, sizeof(struct drm_map), DRM_MEM_DRIVER);
		list->map = NULL;
	}

	obj_priv->mmap_offset = 0;
}

/**
 * i915_gem_get_gtt_alignment - return required GTT alignment for an object
 * @obj: object to check
 *
 * Return the required GTT alignment for an object, taking into account
 * potential fence register mapping if needed.
 */
static uint32_t
i915_gem_get_gtt_alignment(struct drm_gem_object *obj)
{
	struct drm_device *dev = obj->dev;
	struct drm_i915_gem_object *obj_priv = obj->driver_private;
	int start, i;

	/*
	 * Minimum alignment is 4k (GTT page size), but might be greater
	 * if a fence register is needed for the object.
	 */
	if (IS_I965G(dev) || obj_priv->tiling_mode == I915_TILING_NONE)
		return 4096;

	/*
	 * Previous chips need to be aligned to the size of the smallest
	 * fence register that can contain the object.
	 */
	if (IS_I9XX(dev))
		start = 1024*1024;
	else
		start = 512*1024;

	for (i = start; i < obj->size; i <<= 1)
		;

	return i;
}

/**
 * i915_gem_mmap_gtt_ioctl - prepare an object for GTT mmap'ing
 * @dev: DRM device
 * @data: GTT mapping ioctl data
 * @file_priv: GEM object info
 *
 * Simply returns the fake offset to userspace so it can mmap it.
 * The mmap call will end up in drm_gem_mmap(), which will set things
 * up so we can get faults in the handler above.
 *
 * The fault handler will take care of binding the object into the GTT
 * (since it may have been evicted to make room for something), allocating
 * a fence register, and mapping the appropriate aperture address into
 * userspace.
 */
int
i915_gem_mmap_gtt_ioctl(struct drm_device *dev, void *data,
			struct drm_file *file_priv)
{
	struct drm_i915_gem_mmap_gtt *args = data;
	struct drm_i915_private *dev_priv = dev->dev_private;
	struct drm_gem_object *obj;
	struct drm_i915_gem_object *obj_priv;
	int ret;

	if (!(dev->driver->driver_features & DRIVER_GEM))
		return -ENODEV;

	obj = drm_gem_object_lookup(dev, file_priv, args->handle);
	if (obj == NULL)
		return -EBADF;

	mutex_lock(&dev->struct_mutex);

	obj_priv = obj->driver_private;

	if (!obj_priv->mmap_offset) {
		ret = i915_gem_create_mmap_offset(obj);
		if (ret) {
			drm_gem_object_unreference(obj);
			mutex_unlock(&dev->struct_mutex);
			return ret;
		}
	}

	args->offset = obj_priv->mmap_offset;

	obj_priv->gtt_alignment = i915_gem_get_gtt_alignment(obj);

	/* Make sure the alignment is correct for fence regs etc */
	if (obj_priv->agp_mem &&
	    (obj_priv->gtt_offset & (obj_priv->gtt_alignment - 1))) {
		drm_gem_object_unreference(obj);
		mutex_unlock(&dev->struct_mutex);
		return -EINVAL;
	}

	/*
	 * Pull it into the GTT so that we have a page list (makes the
	 * initial fault faster and any subsequent flushing possible).
	 */
	if (!obj_priv->agp_mem) {
		ret = i915_gem_object_bind_to_gtt(obj, obj_priv->gtt_alignment);
		if (ret) {
			drm_gem_object_unreference(obj);
			mutex_unlock(&dev->struct_mutex);
			return ret;
		}
		list_add(&obj_priv->list, &dev_priv->mm.inactive_list);
	}

	drm_gem_object_unreference(obj);
	mutex_unlock(&dev->struct_mutex);

	return 0;
}

static void
i915_gem_object_free_page_list(struct drm_gem_object *obj)
{
	struct drm_i915_gem_object *obj_priv = obj->driver_private;
	int page_count = obj->size / PAGE_SIZE;
	int i;

	if (obj_priv->page_list == NULL)
		return;


	for (i = 0; i < page_count; i++)
		if (obj_priv->page_list[i] != NULL) {
			if (obj_priv->dirty)
				set_page_dirty(obj_priv->page_list[i]);
			mark_page_accessed(obj_priv->page_list[i]);
			page_cache_release(obj_priv->page_list[i]);
		}
	obj_priv->dirty = 0;

	drm_free(obj_priv->page_list,
		 page_count * sizeof(struct page *),
		 DRM_MEM_DRIVER);
	obj_priv->page_list = NULL;
}

static void
i915_gem_object_move_to_active(struct drm_gem_object *obj, uint32_t seqno)
{
	struct drm_device *dev = obj->dev;
	drm_i915_private_t *dev_priv = dev->dev_private;
	struct drm_i915_gem_object *obj_priv = obj->driver_private;

	/* Add a reference if we're newly entering the active list. */
	if (!obj_priv->active) {
		drm_gem_object_reference(obj);
		obj_priv->active = 1;
	}
	/* Move from whatever list we were on to the tail of execution. */
	list_move_tail(&obj_priv->list,
		       &dev_priv->mm.active_list);
	obj_priv->last_rendering_seqno = seqno;
}

static void
i915_gem_object_move_to_flushing(struct drm_gem_object *obj)
{
	struct drm_device *dev = obj->dev;
	drm_i915_private_t *dev_priv = dev->dev_private;
	struct drm_i915_gem_object *obj_priv = obj->driver_private;

	BUG_ON(!obj_priv->active);
	list_move_tail(&obj_priv->list, &dev_priv->mm.flushing_list);
	obj_priv->last_rendering_seqno = 0;
}

static void
i915_gem_object_move_to_inactive(struct drm_gem_object *obj)
{
	struct drm_device *dev = obj->dev;
	drm_i915_private_t *dev_priv = dev->dev_private;
	struct drm_i915_gem_object *obj_priv = obj->driver_private;

	i915_verify_inactive(dev, __FILE__, __LINE__);
	if (obj_priv->pin_count != 0)
		list_del_init(&obj_priv->list);
	else
		list_move_tail(&obj_priv->list, &dev_priv->mm.inactive_list);

	obj_priv->last_rendering_seqno = 0;
	if (obj_priv->active) {
		obj_priv->active = 0;
		drm_gem_object_unreference(obj);
	}
	i915_verify_inactive(dev, __FILE__, __LINE__);
}

/**
 * Creates a new sequence number, emitting a write of it to the status page
 * plus an interrupt, which will trigger i915_user_interrupt_handler.
 *
 * Must be called with struct_lock held.
 *
 * Returned sequence numbers are nonzero on success.
 */
static uint32_t
i915_add_request(struct drm_device *dev, uint32_t flush_domains)
{
	drm_i915_private_t *dev_priv = dev->dev_private;
	struct drm_i915_gem_request *request;
	uint32_t seqno;
	int was_empty;
	RING_LOCALS;

	request = drm_calloc(1, sizeof(*request), DRM_MEM_DRIVER);
	if (request == NULL)
		return 0;

	/* Grab the seqno we're going to make this request be, and bump the
	 * next (skipping 0 so it can be the reserved no-seqno value).
	 */
	seqno = dev_priv->mm.next_gem_seqno;
	dev_priv->mm.next_gem_seqno++;
	if (dev_priv->mm.next_gem_seqno == 0)
		dev_priv->mm.next_gem_seqno++;

	BEGIN_LP_RING(4);
	OUT_RING(MI_STORE_DWORD_INDEX);
	OUT_RING(I915_GEM_HWS_INDEX << MI_STORE_DWORD_INDEX_SHIFT);
	OUT_RING(seqno);

	OUT_RING(MI_USER_INTERRUPT);
	ADVANCE_LP_RING();

	DRM_DEBUG("%d\n", seqno);

	request->seqno = seqno;
	request->emitted_jiffies = jiffies;
	was_empty = list_empty(&dev_priv->mm.request_list);
	list_add_tail(&request->list, &dev_priv->mm.request_list);

	/* Associate any objects on the flushing list matching the write
	 * domain we're flushing with our flush.
	 */
	if (flush_domains != 0) {
		struct drm_i915_gem_object *obj_priv, *next;

		list_for_each_entry_safe(obj_priv, next,
					 &dev_priv->mm.flushing_list, list) {
			struct drm_gem_object *obj = obj_priv->obj;

			if ((obj->write_domain & flush_domains) ==
			    obj->write_domain) {
				obj->write_domain = 0;
				i915_gem_object_move_to_active(obj, seqno);
			}
		}

	}

	if (was_empty && !dev_priv->mm.suspended)
		schedule_delayed_work(&dev_priv->mm.retire_work, HZ);
	return seqno;
}

/**
 * Command execution barrier
 *
 * Ensures that all commands in the ring are finished
 * before signalling the CPU
 */
static uint32_t
i915_retire_commands(struct drm_device *dev)
{
	drm_i915_private_t *dev_priv = dev->dev_private;
	uint32_t cmd = MI_FLUSH | MI_NO_WRITE_FLUSH;
	uint32_t flush_domains = 0;
	RING_LOCALS;

	/* The sampler always gets flushed on i965 (sigh) */
	if (IS_I965G(dev))
		flush_domains |= I915_GEM_DOMAIN_SAMPLER;
	BEGIN_LP_RING(2);
	OUT_RING(cmd);
	OUT_RING(0); /* noop */
	ADVANCE_LP_RING();
	return flush_domains;
}

/**
 * Moves buffers associated only with the given active seqno from the active
 * to inactive list, potentially freeing them.
 */
static void
i915_gem_retire_request(struct drm_device *dev,
			struct drm_i915_gem_request *request)
{
	drm_i915_private_t *dev_priv = dev->dev_private;

	/* Move any buffers on the active list that are no longer referenced
	 * by the ringbuffer to the flushing/inactive lists as appropriate.
	 */
	while (!list_empty(&dev_priv->mm.active_list)) {
		struct drm_gem_object *obj;
		struct drm_i915_gem_object *obj_priv;

		obj_priv = list_first_entry(&dev_priv->mm.active_list,
					    struct drm_i915_gem_object,
					    list);
		obj = obj_priv->obj;

		/* If the seqno being retired doesn't match the oldest in the
		 * list, then the oldest in the list must still be newer than
		 * this seqno.
		 */
		if (obj_priv->last_rendering_seqno != request->seqno)
			return;

#if WATCH_LRU
		DRM_INFO("%s: retire %d moves to inactive list %p\n",
			 __func__, request->seqno, obj);
#endif

		if (obj->write_domain != 0)
			i915_gem_object_move_to_flushing(obj);
		else
			i915_gem_object_move_to_inactive(obj);
	}
}

/**
 * Returns true if seq1 is later than seq2.
 */
static int
i915_seqno_passed(uint32_t seq1, uint32_t seq2)
{
	return (int32_t)(seq1 - seq2) >= 0;
}

uint32_t
i915_get_gem_seqno(struct drm_device *dev)
{
	drm_i915_private_t *dev_priv = dev->dev_private;

	return READ_HWSP(dev_priv, I915_GEM_HWS_INDEX);
}

/**
 * This function clears the request list as sequence numbers are passed.
 */
void
i915_gem_retire_requests(struct drm_device *dev)
{
	drm_i915_private_t *dev_priv = dev->dev_private;
	uint32_t seqno;

	if (!dev_priv->hw_status_page)
		return;

	seqno = i915_get_gem_seqno(dev);

	while (!list_empty(&dev_priv->mm.request_list)) {
		struct drm_i915_gem_request *request;
		uint32_t retiring_seqno;

		request = list_first_entry(&dev_priv->mm.request_list,
					   struct drm_i915_gem_request,
					   list);
		retiring_seqno = request->seqno;

		if (i915_seqno_passed(seqno, retiring_seqno) ||
		    dev_priv->mm.wedged) {
			i915_gem_retire_request(dev, request);

			list_del(&request->list);
			drm_free(request, sizeof(*request), DRM_MEM_DRIVER);
		} else
			break;
	}
}

void
i915_gem_retire_work_handler(struct work_struct *work)
{
	drm_i915_private_t *dev_priv;
	struct drm_device *dev;

	dev_priv = container_of(work, drm_i915_private_t,
				mm.retire_work.work);
	dev = dev_priv->dev;

	mutex_lock(&dev->struct_mutex);
	i915_gem_retire_requests(dev);
	if (!dev_priv->mm.suspended &&
	    !list_empty(&dev_priv->mm.request_list))
		schedule_delayed_work(&dev_priv->mm.retire_work, HZ);
	mutex_unlock(&dev->struct_mutex);
}

/**
 * Waits for a sequence number to be signaled, and cleans up the
 * request and object lists appropriately for that event.
 */
static int
i915_wait_request(struct drm_device *dev, uint32_t seqno)
{
	drm_i915_private_t *dev_priv = dev->dev_private;
	int ret = 0;

	BUG_ON(seqno == 0);

	if (!i915_seqno_passed(i915_get_gem_seqno(dev), seqno)) {
		dev_priv->mm.waiting_gem_seqno = seqno;
		i915_user_irq_get(dev);
		ret = wait_event_interruptible(dev_priv->irq_queue,
					       i915_seqno_passed(i915_get_gem_seqno(dev),
								 seqno) ||
					       dev_priv->mm.wedged);
		i915_user_irq_put(dev);
		dev_priv->mm.waiting_gem_seqno = 0;
	}
	if (dev_priv->mm.wedged)
		ret = -EIO;

	if (ret && ret != -ERESTARTSYS)
		DRM_ERROR("%s returns %d (awaiting %d at %d)\n",
			  __func__, ret, seqno, i915_get_gem_seqno(dev));

	/* Directly dispatch request retiring.  While we have the work queue
	 * to handle this, the waiter on a request often wants an associated
	 * buffer to have made it to the inactive list, and we would need
	 * a separate wait queue to handle that.
	 */
	if (ret == 0)
		i915_gem_retire_requests(dev);

	return ret;
}

static void
i915_gem_flush(struct drm_device *dev,
	       uint32_t invalidate_domains,
	       uint32_t flush_domains)
{
	drm_i915_private_t *dev_priv = dev->dev_private;
	uint32_t cmd;
	RING_LOCALS;

#if WATCH_EXEC
	DRM_INFO("%s: invalidate %08x flush %08x\n", __func__,
		  invalidate_domains, flush_domains);
#endif

	if (flush_domains & I915_GEM_DOMAIN_CPU)
		drm_agp_chipset_flush(dev);

	if ((invalidate_domains | flush_domains) & ~(I915_GEM_DOMAIN_CPU |
						     I915_GEM_DOMAIN_GTT)) {
		/*
		 * read/write caches:
		 *
		 * I915_GEM_DOMAIN_RENDER is always invalidated, but is
		 * only flushed if MI_NO_WRITE_FLUSH is unset.  On 965, it is
		 * also flushed at 2d versus 3d pipeline switches.
		 *
		 * read-only caches:
		 *
		 * I915_GEM_DOMAIN_SAMPLER is flushed on pre-965 if
		 * MI_READ_FLUSH is set, and is always flushed on 965.
		 *
		 * I915_GEM_DOMAIN_COMMAND may not exist?
		 *
		 * I915_GEM_DOMAIN_INSTRUCTION, which exists on 965, is
		 * invalidated when MI_EXE_FLUSH is set.
		 *
		 * I915_GEM_DOMAIN_VERTEX, which exists on 965, is
		 * invalidated with every MI_FLUSH.
		 *
		 * TLBs:
		 *
		 * On 965, TLBs associated with I915_GEM_DOMAIN_COMMAND
		 * and I915_GEM_DOMAIN_CPU in are invalidated at PTE write and
		 * I915_GEM_DOMAIN_RENDER and I915_GEM_DOMAIN_SAMPLER
		 * are flushed at any MI_FLUSH.
		 */

		cmd = MI_FLUSH | MI_NO_WRITE_FLUSH;
		if ((invalidate_domains|flush_domains) &
		    I915_GEM_DOMAIN_RENDER)
			cmd &= ~MI_NO_WRITE_FLUSH;
		if (!IS_I965G(dev)) {
			/*
			 * On the 965, the sampler cache always gets flushed
			 * and this bit is reserved.
			 */
			if (invalidate_domains & I915_GEM_DOMAIN_SAMPLER)
				cmd |= MI_READ_FLUSH;
		}
		if (invalidate_domains & I915_GEM_DOMAIN_INSTRUCTION)
			cmd |= MI_EXE_FLUSH;

#if WATCH_EXEC
		DRM_INFO("%s: queue flush %08x to ring\n", __func__, cmd);
#endif
		BEGIN_LP_RING(2);
		OUT_RING(cmd);
		OUT_RING(0); /* noop */
		ADVANCE_LP_RING();
	}
}

/**
 * Ensures that all rendering to the object has completed and the object is
 * safe to unbind from the GTT or access from the CPU.
 */
static int
i915_gem_object_wait_rendering(struct drm_gem_object *obj)
{
	struct drm_device *dev = obj->dev;
	struct drm_i915_gem_object *obj_priv = obj->driver_private;
	int ret;

	/* This function only exists to support waiting for existing rendering,
	 * not for emitting required flushes.
	 */
	BUG_ON((obj->write_domain & I915_GEM_GPU_DOMAINS) != 0);

	/* If there is rendering queued on the buffer being evicted, wait for
	 * it.
	 */
	if (obj_priv->active) {
#if WATCH_BUF
		DRM_INFO("%s: object %p wait for seqno %08x\n",
			  __func__, obj, obj_priv->last_rendering_seqno);
#endif
		ret = i915_wait_request(dev, obj_priv->last_rendering_seqno);
		if (ret != 0)
			return ret;
	}

	return 0;
}

/**
 * Unbinds an object from the GTT aperture.
 */
int
i915_gem_object_unbind(struct drm_gem_object *obj)
{
	struct drm_device *dev = obj->dev;
	struct drm_i915_gem_object *obj_priv = obj->driver_private;
	loff_t offset;
	int ret = 0;

#if WATCH_BUF
	DRM_INFO("%s:%d %p\n", __func__, __LINE__, obj);
	DRM_INFO("gtt_space %p\n", obj_priv->gtt_space);
#endif
	if (obj_priv->gtt_space == NULL)
		return 0;

	if (obj_priv->pin_count != 0) {
		DRM_ERROR("Attempting to unbind pinned buffer\n");
		return -EINVAL;
	}

	/* Move the object to the CPU domain to ensure that
	 * any possible CPU writes while it's not in the GTT
	 * are flushed when we go to remap it. This will
	 * also ensure that all pending GPU writes are finished
	 * before we unbind.
	 */
	ret = i915_gem_object_set_to_cpu_domain(obj, 1);
	if (ret) {
		if (ret != -ERESTARTSYS)
			DRM_ERROR("set_domain failed: %d\n", ret);
		return ret;
	}

	if (obj_priv->agp_mem != NULL) {
		drm_unbind_agp(obj_priv->agp_mem);
		drm_free_agp(obj_priv->agp_mem, obj->size / PAGE_SIZE);
		obj_priv->agp_mem = NULL;
	}

	BUG_ON(obj_priv->active);

	/* blow away mappings if mapped through GTT */
	offset = ((loff_t) obj->map_list.hash.key) << PAGE_SHIFT;
	if (dev->dev_mapping)
		unmap_mapping_range(dev->dev_mapping, offset, obj->size, 1);

	if (obj_priv->fence_reg != I915_FENCE_REG_NONE)
		i915_gem_clear_fence_reg(obj);

	i915_gem_object_free_page_list(obj);

	if (obj_priv->gtt_space) {
		atomic_dec(&dev->gtt_count);
		atomic_sub(obj->size, &dev->gtt_memory);

		drm_mm_put_block(obj_priv->gtt_space);
		obj_priv->gtt_space = NULL;
	}

	/* Remove ourselves from the LRU list if present. */
	if (!list_empty(&obj_priv->list))
		list_del_init(&obj_priv->list);

	return 0;
}

static int
i915_gem_evict_something(struct drm_device *dev)
{
	drm_i915_private_t *dev_priv = dev->dev_private;
	struct drm_gem_object *obj;
	struct drm_i915_gem_object *obj_priv;
	int ret = 0;

	for (;;) {
		/* If there's an inactive buffer available now, grab it
		 * and be done.
		 */
		if (!list_empty(&dev_priv->mm.inactive_list)) {
			obj_priv = list_first_entry(&dev_priv->mm.inactive_list,
						    struct drm_i915_gem_object,
						    list);
			obj = obj_priv->obj;
			BUG_ON(obj_priv->pin_count != 0);
#if WATCH_LRU
			DRM_INFO("%s: evicting %p\n", __func__, obj);
#endif
			BUG_ON(obj_priv->active);

			/* Wait on the rendering and unbind the buffer. */
			ret = i915_gem_object_unbind(obj);
			break;
		}

		/* If we didn't get anything, but the ring is still processing
		 * things, wait for one of those things to finish and hopefully
		 * leave us a buffer to evict.
		 */
		if (!list_empty(&dev_priv->mm.request_list)) {
			struct drm_i915_gem_request *request;

			request = list_first_entry(&dev_priv->mm.request_list,
						   struct drm_i915_gem_request,
						   list);

			ret = i915_wait_request(dev, request->seqno);
			if (ret)
				break;

			/* if waiting caused an object to become inactive,
			 * then loop around and wait for it. Otherwise, we
			 * assume that waiting freed and unbound something,
			 * so there should now be some space in the GTT
			 */
			if (!list_empty(&dev_priv->mm.inactive_list))
				continue;
			break;
		}

		/* If we didn't have anything on the request list but there
		 * are buffers awaiting a flush, emit one and try again.
		 * When we wait on it, those buffers waiting for that flush
		 * will get moved to inactive.
		 */
		if (!list_empty(&dev_priv->mm.flushing_list)) {
			obj_priv = list_first_entry(&dev_priv->mm.flushing_list,
						    struct drm_i915_gem_object,
						    list);
			obj = obj_priv->obj;

			i915_gem_flush(dev,
				       obj->write_domain,
				       obj->write_domain);
			i915_add_request(dev, obj->write_domain);

			obj = NULL;
			continue;
		}

		DRM_ERROR("inactive empty %d request empty %d "
			  "flushing empty %d\n",
			  list_empty(&dev_priv->mm.inactive_list),
			  list_empty(&dev_priv->mm.request_list),
			  list_empty(&dev_priv->mm.flushing_list));
		/* If we didn't do any of the above, there's nothing to be done
		 * and we just can't fit it in.
		 */
		return -ENOMEM;
	}
	return ret;
}

static int
i915_gem_evict_everything(struct drm_device *dev)
{
	int ret;

	for (;;) {
		ret = i915_gem_evict_something(dev);
		if (ret != 0)
			break;
	}
	if (ret == -ENOMEM)
		return 0;
	return ret;
}

static int
i915_gem_object_get_page_list(struct drm_gem_object *obj)
{
	struct drm_i915_gem_object *obj_priv = obj->driver_private;
	int page_count, i;
	struct address_space *mapping;
	struct inode *inode;
	struct page *page;
	int ret;

	if (obj_priv->page_list)
		return 0;

	/* Get the list of pages out of our struct file.  They'll be pinned
	 * at this point until we release them.
	 */
	page_count = obj->size / PAGE_SIZE;
	BUG_ON(obj_priv->page_list != NULL);
	obj_priv->page_list = drm_calloc(page_count, sizeof(struct page *),
					 DRM_MEM_DRIVER);
	if (obj_priv->page_list == NULL) {
		DRM_ERROR("Faled to allocate page list\n");
		return -ENOMEM;
	}

	inode = obj->filp->f_path.dentry->d_inode;
	mapping = inode->i_mapping;
	for (i = 0; i < page_count; i++) {
		page = read_mapping_page(mapping, i, NULL);
		if (IS_ERR(page)) {
			ret = PTR_ERR(page);
			DRM_ERROR("read_mapping_page failed: %d\n", ret);
			i915_gem_object_free_page_list(obj);
			return ret;
		}
		obj_priv->page_list[i] = page;
	}
	return 0;
}

static void i965_write_fence_reg(struct drm_i915_fence_reg *reg)
{
	struct drm_gem_object *obj = reg->obj;
	struct drm_device *dev = obj->dev;
	drm_i915_private_t *dev_priv = dev->dev_private;
	struct drm_i915_gem_object *obj_priv = obj->driver_private;
	int regnum = obj_priv->fence_reg;
	uint64_t val;

	val = (uint64_t)((obj_priv->gtt_offset + obj->size - 4096) &
		    0xfffff000) << 32;
	val |= obj_priv->gtt_offset & 0xfffff000;
	val |= ((obj_priv->stride / 128) - 1) << I965_FENCE_PITCH_SHIFT;
	if (obj_priv->tiling_mode == I915_TILING_Y)
		val |= 1 << I965_FENCE_TILING_Y_SHIFT;
	val |= I965_FENCE_REG_VALID;

	I915_WRITE64(FENCE_REG_965_0 + (regnum * 8), val);
}

static void i915_write_fence_reg(struct drm_i915_fence_reg *reg)
{
	struct drm_gem_object *obj = reg->obj;
	struct drm_device *dev = obj->dev;
	drm_i915_private_t *dev_priv = dev->dev_private;
	struct drm_i915_gem_object *obj_priv = obj->driver_private;
	int regnum = obj_priv->fence_reg;
	int tile_width;
<<<<<<< HEAD
	uint32_t val;
=======
	uint32_t fence_reg, val;
>>>>>>> 4c55bb01
	uint32_t pitch_val;

	if ((obj_priv->gtt_offset & ~I915_FENCE_START_MASK) ||
	    (obj_priv->gtt_offset & (obj->size - 1))) {
		WARN(1, "%s: object 0x%08x not 1M or size (0x%zx) aligned\n",
		     __func__, obj_priv->gtt_offset, obj->size);
		return;
	}

	if (obj_priv->tiling_mode == I915_TILING_Y &&
	    HAS_128_BYTE_Y_TILING(dev))
		tile_width = 128;
	else
		tile_width = 512;

	/* Note: pitch better be a power of two tile widths */
	pitch_val = obj_priv->stride / tile_width;
	pitch_val = ffs(pitch_val) - 1;

	val = obj_priv->gtt_offset;
	if (obj_priv->tiling_mode == I915_TILING_Y)
		val |= 1 << I830_FENCE_TILING_Y_SHIFT;
	val |= I915_FENCE_SIZE_BITS(obj->size);
	val |= pitch_val << I830_FENCE_PITCH_SHIFT;
	val |= I830_FENCE_REG_VALID;

	if (regnum < 8)
		fence_reg = FENCE_REG_830_0 + (regnum * 4);
	else
		fence_reg = FENCE_REG_945_8 + ((regnum - 8) * 4);
	I915_WRITE(fence_reg, val);
}

static void i830_write_fence_reg(struct drm_i915_fence_reg *reg)
{
	struct drm_gem_object *obj = reg->obj;
	struct drm_device *dev = obj->dev;
	drm_i915_private_t *dev_priv = dev->dev_private;
	struct drm_i915_gem_object *obj_priv = obj->driver_private;
	int regnum = obj_priv->fence_reg;
	uint32_t val;
	uint32_t pitch_val;

	if ((obj_priv->gtt_offset & ~I915_FENCE_START_MASK) ||
	    (obj_priv->gtt_offset & (obj->size - 1))) {
		WARN(1, "%s: object 0x%08x not 1M or size aligned\n",
		     __func__, obj_priv->gtt_offset);
		return;
	}

	pitch_val = (obj_priv->stride / 128) - 1;

	val = obj_priv->gtt_offset;
	if (obj_priv->tiling_mode == I915_TILING_Y)
		val |= 1 << I830_FENCE_TILING_Y_SHIFT;
	val |= I830_FENCE_SIZE_BITS(obj->size);
	val |= pitch_val << I830_FENCE_PITCH_SHIFT;
	val |= I830_FENCE_REG_VALID;

	I915_WRITE(FENCE_REG_830_0 + (regnum * 4), val);

}

/**
 * i915_gem_object_get_fence_reg - set up a fence reg for an object
 * @obj: object to map through a fence reg
 * @write: object is about to be written
 *
 * When mapping objects through the GTT, userspace wants to be able to write
 * to them without having to worry about swizzling if the object is tiled.
 *
 * This function walks the fence regs looking for a free one for @obj,
 * stealing one if it can't find any.
 *
 * It then sets up the reg based on the object's properties: address, pitch
 * and tiling format.
 */
static int
i915_gem_object_get_fence_reg(struct drm_gem_object *obj, bool write)
{
	struct drm_device *dev = obj->dev;
	struct drm_i915_private *dev_priv = dev->dev_private;
	struct drm_i915_gem_object *obj_priv = obj->driver_private;
	struct drm_i915_fence_reg *reg = NULL;
	struct drm_i915_gem_object *old_obj_priv = NULL;
	int i, ret, avail;

	switch (obj_priv->tiling_mode) {
	case I915_TILING_NONE:
		WARN(1, "allocating a fence for non-tiled object?\n");
		break;
	case I915_TILING_X:
		if (!obj_priv->stride)
			return -EINVAL;
		WARN((obj_priv->stride & (512 - 1)),
		     "object 0x%08x is X tiled but has non-512B pitch\n",
		     obj_priv->gtt_offset);
		break;
	case I915_TILING_Y:
		if (!obj_priv->stride)
			return -EINVAL;
		WARN((obj_priv->stride & (128 - 1)),
		     "object 0x%08x is Y tiled but has non-128B pitch\n",
		     obj_priv->gtt_offset);
		break;
	}

	/* First try to find a free reg */
try_again:
	avail = 0;
	for (i = dev_priv->fence_reg_start; i < dev_priv->num_fence_regs; i++) {
		reg = &dev_priv->fence_regs[i];
		if (!reg->obj)
			break;

		old_obj_priv = reg->obj->driver_private;
		if (!old_obj_priv->pin_count)
		    avail++;
	}

	/* None available, try to steal one or wait for a user to finish */
	if (i == dev_priv->num_fence_regs) {
		uint32_t seqno = dev_priv->mm.next_gem_seqno;
		loff_t offset;

		if (avail == 0)
			return -ENOMEM;

		for (i = dev_priv->fence_reg_start;
		     i < dev_priv->num_fence_regs; i++) {
			uint32_t this_seqno;

			reg = &dev_priv->fence_regs[i];
			old_obj_priv = reg->obj->driver_private;

			if (old_obj_priv->pin_count)
				continue;

			/* i915 uses fences for GPU access to tiled buffers */
			if (IS_I965G(dev) || !old_obj_priv->active)
				break;

			/* find the seqno of the first available fence */
			this_seqno = old_obj_priv->last_rendering_seqno;
			if (this_seqno != 0 &&
			    reg->obj->write_domain == 0 &&
			    i915_seqno_passed(seqno, this_seqno))
				seqno = this_seqno;
		}

		/*
		 * Now things get ugly... we have to wait for one of the
		 * objects to finish before trying again.
		 */
		if (i == dev_priv->num_fence_regs) {
<<<<<<< HEAD
			ret = i915_gem_object_set_to_gtt_domain(reg->obj, 0);
			if (ret) {
				WARN(ret != -ERESTARTSYS,
				     "switch to GTT domain failed: %d\n", ret);
				return ret;
=======
			if (seqno == dev_priv->mm.next_gem_seqno) {
				i915_gem_flush(dev,
					       I915_GEM_GPU_DOMAINS,
					       I915_GEM_GPU_DOMAINS);
				seqno = i915_add_request(dev,
							 I915_GEM_GPU_DOMAINS);
				if (seqno == 0)
					return -ENOMEM;
>>>>>>> 4c55bb01
			}

			ret = i915_wait_request(dev, seqno);
			if (ret)
				return ret;
			goto try_again;
		}

		BUG_ON(old_obj_priv->active ||
		       (reg->obj->write_domain & I915_GEM_GPU_DOMAINS));

		/*
		 * Zap this virtual mapping so we can set up a fence again
		 * for this object next time we need it.
		 */
		offset = ((loff_t) reg->obj->map_list.hash.key) << PAGE_SHIFT;
		if (dev->dev_mapping)
			unmap_mapping_range(dev->dev_mapping, offset,
					    reg->obj->size, 1);
		old_obj_priv->fence_reg = I915_FENCE_REG_NONE;
	}

	obj_priv->fence_reg = i;
	reg->obj = obj;

	if (IS_I965G(dev))
		i965_write_fence_reg(reg);
	else if (IS_I9XX(dev))
		i915_write_fence_reg(reg);
	else
		i830_write_fence_reg(reg);

	return 0;
}

/**
 * i915_gem_clear_fence_reg - clear out fence register info
 * @obj: object to clear
 *
 * Zeroes out the fence register itself and clears out the associated
 * data structures in dev_priv and obj_priv.
 */
static void
i915_gem_clear_fence_reg(struct drm_gem_object *obj)
{
	struct drm_device *dev = obj->dev;
	drm_i915_private_t *dev_priv = dev->dev_private;
	struct drm_i915_gem_object *obj_priv = obj->driver_private;

	if (IS_I965G(dev))
		I915_WRITE64(FENCE_REG_965_0 + (obj_priv->fence_reg * 8), 0);
	else {
		uint32_t fence_reg;

		if (obj_priv->fence_reg < 8)
			fence_reg = FENCE_REG_830_0 + obj_priv->fence_reg * 4;
		else
			fence_reg = FENCE_REG_945_8 + (obj_priv->fence_reg -
						       8) * 4;

		I915_WRITE(fence_reg, 0);
	}

	dev_priv->fence_regs[obj_priv->fence_reg].obj = NULL;
	obj_priv->fence_reg = I915_FENCE_REG_NONE;
}

/**
 * Finds free space in the GTT aperture and binds the object there.
 */
static int
i915_gem_object_bind_to_gtt(struct drm_gem_object *obj, unsigned alignment)
{
	struct drm_device *dev = obj->dev;
	drm_i915_private_t *dev_priv = dev->dev_private;
	struct drm_i915_gem_object *obj_priv = obj->driver_private;
	struct drm_mm_node *free_space;
	int page_count, ret;

	if (dev_priv->mm.suspended)
		return -EBUSY;
	if (alignment == 0)
		alignment = i915_gem_get_gtt_alignment(obj);
	if (alignment & (PAGE_SIZE - 1)) {
		DRM_ERROR("Invalid object alignment requested %u\n", alignment);
		return -EINVAL;
	}

 search_free:
	free_space = drm_mm_search_free(&dev_priv->mm.gtt_space,
					obj->size, alignment, 0);
	if (free_space != NULL) {
		obj_priv->gtt_space = drm_mm_get_block(free_space, obj->size,
						       alignment);
		if (obj_priv->gtt_space != NULL) {
			obj_priv->gtt_space->private = obj;
			obj_priv->gtt_offset = obj_priv->gtt_space->start;
		}
	}
	if (obj_priv->gtt_space == NULL) {
		/* If the gtt is empty and we're still having trouble
		 * fitting our object in, we're out of memory.
		 */
#if WATCH_LRU
		DRM_INFO("%s: GTT full, evicting something\n", __func__);
#endif
		if (list_empty(&dev_priv->mm.inactive_list) &&
		    list_empty(&dev_priv->mm.flushing_list) &&
		    list_empty(&dev_priv->mm.active_list)) {
			DRM_ERROR("GTT full, but LRU list empty\n");
			return -ENOMEM;
		}

		ret = i915_gem_evict_something(dev);
		if (ret != 0) {
			if (ret != -ERESTARTSYS)
				DRM_ERROR("Failed to evict a buffer %d\n", ret);
			return ret;
		}
		goto search_free;
	}

#if WATCH_BUF
	DRM_INFO("Binding object of size %d at 0x%08x\n",
		 obj->size, obj_priv->gtt_offset);
#endif
	ret = i915_gem_object_get_page_list(obj);
	if (ret) {
		drm_mm_put_block(obj_priv->gtt_space);
		obj_priv->gtt_space = NULL;
		return ret;
	}

	page_count = obj->size / PAGE_SIZE;
	/* Create an AGP memory structure pointing at our pages, and bind it
	 * into the GTT.
	 */
	obj_priv->agp_mem = drm_agp_bind_pages(dev,
					       obj_priv->page_list,
					       page_count,
					       obj_priv->gtt_offset,
					       obj_priv->agp_type);
	if (obj_priv->agp_mem == NULL) {
		i915_gem_object_free_page_list(obj);
		drm_mm_put_block(obj_priv->gtt_space);
		obj_priv->gtt_space = NULL;
		return -ENOMEM;
	}
	atomic_inc(&dev->gtt_count);
	atomic_add(obj->size, &dev->gtt_memory);

	/* Assert that the object is not currently in any GPU domain. As it
	 * wasn't in the GTT, there shouldn't be any way it could have been in
	 * a GPU cache
	 */
	BUG_ON(obj->read_domains & ~(I915_GEM_DOMAIN_CPU|I915_GEM_DOMAIN_GTT));
	BUG_ON(obj->write_domain & ~(I915_GEM_DOMAIN_CPU|I915_GEM_DOMAIN_GTT));

	return 0;
}

void
i915_gem_clflush_object(struct drm_gem_object *obj)
{
	struct drm_i915_gem_object	*obj_priv = obj->driver_private;

	/* If we don't have a page list set up, then we're not pinned
	 * to GPU, and we can ignore the cache flush because it'll happen
	 * again at bind time.
	 */
	if (obj_priv->page_list == NULL)
		return;

	drm_clflush_pages(obj_priv->page_list, obj->size / PAGE_SIZE);
}

/** Flushes any GPU write domain for the object if it's dirty. */
static void
i915_gem_object_flush_gpu_write_domain(struct drm_gem_object *obj)
{
	struct drm_device *dev = obj->dev;
	uint32_t seqno;

	if ((obj->write_domain & I915_GEM_GPU_DOMAINS) == 0)
		return;

	/* Queue the GPU write cache flushing we need. */
	i915_gem_flush(dev, 0, obj->write_domain);
	seqno = i915_add_request(dev, obj->write_domain);
	obj->write_domain = 0;
	i915_gem_object_move_to_active(obj, seqno);
}

/** Flushes the GTT write domain for the object if it's dirty. */
static void
i915_gem_object_flush_gtt_write_domain(struct drm_gem_object *obj)
{
	if (obj->write_domain != I915_GEM_DOMAIN_GTT)
		return;

	/* No actual flushing is required for the GTT write domain.   Writes
	 * to it immediately go to main memory as far as we know, so there's
	 * no chipset flush.  It also doesn't land in render cache.
	 */
	obj->write_domain = 0;
}

/** Flushes the CPU write domain for the object if it's dirty. */
static void
i915_gem_object_flush_cpu_write_domain(struct drm_gem_object *obj)
{
	struct drm_device *dev = obj->dev;

	if (obj->write_domain != I915_GEM_DOMAIN_CPU)
		return;

	i915_gem_clflush_object(obj);
	drm_agp_chipset_flush(dev);
	obj->write_domain = 0;
}

/**
 * Moves a single object to the GTT read, and possibly write domain.
 *
 * This function returns when the move is complete, including waiting on
 * flushes to occur.
 */
int
i915_gem_object_set_to_gtt_domain(struct drm_gem_object *obj, int write)
{
	struct drm_i915_gem_object *obj_priv = obj->driver_private;
	int ret;

	/* Not valid to be called on unbound objects. */
	if (obj_priv->gtt_space == NULL)
		return -EINVAL;

	i915_gem_object_flush_gpu_write_domain(obj);
	/* Wait on any GPU rendering and flushing to occur. */
	ret = i915_gem_object_wait_rendering(obj);
	if (ret != 0)
		return ret;

	/* If we're writing through the GTT domain, then CPU and GPU caches
	 * will need to be invalidated at next use.
	 */
	if (write)
		obj->read_domains &= I915_GEM_DOMAIN_GTT;

	i915_gem_object_flush_cpu_write_domain(obj);

	/* It should now be out of any other write domains, and we can update
	 * the domain values for our changes.
	 */
	BUG_ON((obj->write_domain & ~I915_GEM_DOMAIN_GTT) != 0);
	obj->read_domains |= I915_GEM_DOMAIN_GTT;
	if (write) {
		obj->write_domain = I915_GEM_DOMAIN_GTT;
		obj_priv->dirty = 1;
	}

	return 0;
}

/**
 * Moves a single object to the CPU read, and possibly write domain.
 *
 * This function returns when the move is complete, including waiting on
 * flushes to occur.
 */
static int
i915_gem_object_set_to_cpu_domain(struct drm_gem_object *obj, int write)
{
	struct drm_device *dev = obj->dev;
	int ret;

	i915_gem_object_flush_gpu_write_domain(obj);
	/* Wait on any GPU rendering and flushing to occur. */
	ret = i915_gem_object_wait_rendering(obj);
	if (ret != 0)
		return ret;

	i915_gem_object_flush_gtt_write_domain(obj);

	/* If we have a partially-valid cache of the object in the CPU,
	 * finish invalidating it and free the per-page flags.
	 */
	i915_gem_object_set_to_full_cpu_read_domain(obj);

	/* Flush the CPU cache if it's still invalid. */
	if ((obj->read_domains & I915_GEM_DOMAIN_CPU) == 0) {
		i915_gem_clflush_object(obj);
		drm_agp_chipset_flush(dev);

		obj->read_domains |= I915_GEM_DOMAIN_CPU;
	}

	/* It should now be out of any other write domains, and we can update
	 * the domain values for our changes.
	 */
	BUG_ON((obj->write_domain & ~I915_GEM_DOMAIN_CPU) != 0);

	/* If we're writing through the CPU, then the GPU read domains will
	 * need to be invalidated at next use.
	 */
	if (write) {
		obj->read_domains &= I915_GEM_DOMAIN_CPU;
		obj->write_domain = I915_GEM_DOMAIN_CPU;
	}

	return 0;
}

/*
 * Set the next domain for the specified object. This
 * may not actually perform the necessary flushing/invaliding though,
 * as that may want to be batched with other set_domain operations
 *
 * This is (we hope) the only really tricky part of gem. The goal
 * is fairly simple -- track which caches hold bits of the object
 * and make sure they remain coherent. A few concrete examples may
 * help to explain how it works. For shorthand, we use the notation
 * (read_domains, write_domain), e.g. (CPU, CPU) to indicate the
 * a pair of read and write domain masks.
 *
 * Case 1: the batch buffer
 *
 *	1. Allocated
 *	2. Written by CPU
 *	3. Mapped to GTT
 *	4. Read by GPU
 *	5. Unmapped from GTT
 *	6. Freed
 *
 *	Let's take these a step at a time
 *
 *	1. Allocated
 *		Pages allocated from the kernel may still have
 *		cache contents, so we set them to (CPU, CPU) always.
 *	2. Written by CPU (using pwrite)
 *		The pwrite function calls set_domain (CPU, CPU) and
 *		this function does nothing (as nothing changes)
 *	3. Mapped by GTT
 *		This function asserts that the object is not
 *		currently in any GPU-based read or write domains
 *	4. Read by GPU
 *		i915_gem_execbuffer calls set_domain (COMMAND, 0).
 *		As write_domain is zero, this function adds in the
 *		current read domains (CPU+COMMAND, 0).
 *		flush_domains is set to CPU.
 *		invalidate_domains is set to COMMAND
 *		clflush is run to get data out of the CPU caches
 *		then i915_dev_set_domain calls i915_gem_flush to
 *		emit an MI_FLUSH and drm_agp_chipset_flush
 *	5. Unmapped from GTT
 *		i915_gem_object_unbind calls set_domain (CPU, CPU)
 *		flush_domains and invalidate_domains end up both zero
 *		so no flushing/invalidating happens
 *	6. Freed
 *		yay, done
 *
 * Case 2: The shared render buffer
 *
 *	1. Allocated
 *	2. Mapped to GTT
 *	3. Read/written by GPU
 *	4. set_domain to (CPU,CPU)
 *	5. Read/written by CPU
 *	6. Read/written by GPU
 *
 *	1. Allocated
 *		Same as last example, (CPU, CPU)
 *	2. Mapped to GTT
 *		Nothing changes (assertions find that it is not in the GPU)
 *	3. Read/written by GPU
 *		execbuffer calls set_domain (RENDER, RENDER)
 *		flush_domains gets CPU
 *		invalidate_domains gets GPU
 *		clflush (obj)
 *		MI_FLUSH and drm_agp_chipset_flush
 *	4. set_domain (CPU, CPU)
 *		flush_domains gets GPU
 *		invalidate_domains gets CPU
 *		wait_rendering (obj) to make sure all drawing is complete.
 *		This will include an MI_FLUSH to get the data from GPU
 *		to memory
 *		clflush (obj) to invalidate the CPU cache
 *		Another MI_FLUSH in i915_gem_flush (eliminate this somehow?)
 *	5. Read/written by CPU
 *		cache lines are loaded and dirtied
 *	6. Read written by GPU
 *		Same as last GPU access
 *
 * Case 3: The constant buffer
 *
 *	1. Allocated
 *	2. Written by CPU
 *	3. Read by GPU
 *	4. Updated (written) by CPU again
 *	5. Read by GPU
 *
 *	1. Allocated
 *		(CPU, CPU)
 *	2. Written by CPU
 *		(CPU, CPU)
 *	3. Read by GPU
 *		(CPU+RENDER, 0)
 *		flush_domains = CPU
 *		invalidate_domains = RENDER
 *		clflush (obj)
 *		MI_FLUSH
 *		drm_agp_chipset_flush
 *	4. Updated (written) by CPU again
 *		(CPU, CPU)
 *		flush_domains = 0 (no previous write domain)
 *		invalidate_domains = 0 (no new read domains)
 *	5. Read by GPU
 *		(CPU+RENDER, 0)
 *		flush_domains = CPU
 *		invalidate_domains = RENDER
 *		clflush (obj)
 *		MI_FLUSH
 *		drm_agp_chipset_flush
 */
static void
i915_gem_object_set_to_gpu_domain(struct drm_gem_object *obj)
{
	struct drm_device		*dev = obj->dev;
	struct drm_i915_gem_object	*obj_priv = obj->driver_private;
	uint32_t			invalidate_domains = 0;
	uint32_t			flush_domains = 0;

	BUG_ON(obj->pending_read_domains & I915_GEM_DOMAIN_CPU);
	BUG_ON(obj->pending_write_domain == I915_GEM_DOMAIN_CPU);

#if WATCH_BUF
	DRM_INFO("%s: object %p read %08x -> %08x write %08x -> %08x\n",
		 __func__, obj,
		 obj->read_domains, obj->pending_read_domains,
		 obj->write_domain, obj->pending_write_domain);
#endif
	/*
	 * If the object isn't moving to a new write domain,
	 * let the object stay in multiple read domains
	 */
	if (obj->pending_write_domain == 0)
		obj->pending_read_domains |= obj->read_domains;
	else
		obj_priv->dirty = 1;

	/*
	 * Flush the current write domain if
	 * the new read domains don't match. Invalidate
	 * any read domains which differ from the old
	 * write domain
	 */
	if (obj->write_domain &&
	    obj->write_domain != obj->pending_read_domains) {
		flush_domains |= obj->write_domain;
		invalidate_domains |=
			obj->pending_read_domains & ~obj->write_domain;
	}
	/*
	 * Invalidate any read caches which may have
	 * stale data. That is, any new read domains.
	 */
	invalidate_domains |= obj->pending_read_domains & ~obj->read_domains;
	if ((flush_domains | invalidate_domains) & I915_GEM_DOMAIN_CPU) {
#if WATCH_BUF
		DRM_INFO("%s: CPU domain flush %08x invalidate %08x\n",
			 __func__, flush_domains, invalidate_domains);
#endif
		i915_gem_clflush_object(obj);
	}

	/* The actual obj->write_domain will be updated with
	 * pending_write_domain after we emit the accumulated flush for all
	 * of our domain changes in execbuffers (which clears objects'
	 * write_domains).  So if we have a current write domain that we
	 * aren't changing, set pending_write_domain to that.
	 */
	if (flush_domains == 0 && obj->pending_write_domain == 0)
		obj->pending_write_domain = obj->write_domain;
	obj->read_domains = obj->pending_read_domains;

	dev->invalidate_domains |= invalidate_domains;
	dev->flush_domains |= flush_domains;
#if WATCH_BUF
	DRM_INFO("%s: read %08x write %08x invalidate %08x flush %08x\n",
		 __func__,
		 obj->read_domains, obj->write_domain,
		 dev->invalidate_domains, dev->flush_domains);
#endif
}

/**
 * Moves the object from a partially CPU read to a full one.
 *
 * Note that this only resolves i915_gem_object_set_cpu_read_domain_range(),
 * and doesn't handle transitioning from !(read_domains & I915_GEM_DOMAIN_CPU).
 */
static void
i915_gem_object_set_to_full_cpu_read_domain(struct drm_gem_object *obj)
{
	struct drm_device *dev = obj->dev;
	struct drm_i915_gem_object *obj_priv = obj->driver_private;

	if (!obj_priv->page_cpu_valid)
		return;

	/* If we're partially in the CPU read domain, finish moving it in.
	 */
	if (obj->read_domains & I915_GEM_DOMAIN_CPU) {
		int i;

		for (i = 0; i <= (obj->size - 1) / PAGE_SIZE; i++) {
			if (obj_priv->page_cpu_valid[i])
				continue;
			drm_clflush_pages(obj_priv->page_list + i, 1);
		}
		drm_agp_chipset_flush(dev);
	}

	/* Free the page_cpu_valid mappings which are now stale, whether
	 * or not we've got I915_GEM_DOMAIN_CPU.
	 */
	drm_free(obj_priv->page_cpu_valid, obj->size / PAGE_SIZE,
		 DRM_MEM_DRIVER);
	obj_priv->page_cpu_valid = NULL;
}

/**
 * Set the CPU read domain on a range of the object.
 *
 * The object ends up with I915_GEM_DOMAIN_CPU in its read flags although it's
 * not entirely valid.  The page_cpu_valid member of the object flags which
 * pages have been flushed, and will be respected by
 * i915_gem_object_set_to_cpu_domain() if it's called on to get a valid mapping
 * of the whole object.
 *
 * This function returns when the move is complete, including waiting on
 * flushes to occur.
 */
static int
i915_gem_object_set_cpu_read_domain_range(struct drm_gem_object *obj,
					  uint64_t offset, uint64_t size)
{
	struct drm_i915_gem_object *obj_priv = obj->driver_private;
	int i, ret;

	if (offset == 0 && size == obj->size)
		return i915_gem_object_set_to_cpu_domain(obj, 0);

	i915_gem_object_flush_gpu_write_domain(obj);
	/* Wait on any GPU rendering and flushing to occur. */
	ret = i915_gem_object_wait_rendering(obj);
	if (ret != 0)
		return ret;
	i915_gem_object_flush_gtt_write_domain(obj);

	/* If we're already fully in the CPU read domain, we're done. */
	if (obj_priv->page_cpu_valid == NULL &&
	    (obj->read_domains & I915_GEM_DOMAIN_CPU) != 0)
		return 0;

	/* Otherwise, create/clear the per-page CPU read domain flag if we're
	 * newly adding I915_GEM_DOMAIN_CPU
	 */
	if (obj_priv->page_cpu_valid == NULL) {
		obj_priv->page_cpu_valid = drm_calloc(1, obj->size / PAGE_SIZE,
						      DRM_MEM_DRIVER);
		if (obj_priv->page_cpu_valid == NULL)
			return -ENOMEM;
	} else if ((obj->read_domains & I915_GEM_DOMAIN_CPU) == 0)
		memset(obj_priv->page_cpu_valid, 0, obj->size / PAGE_SIZE);

	/* Flush the cache on any pages that are still invalid from the CPU's
	 * perspective.
	 */
	for (i = offset / PAGE_SIZE; i <= (offset + size - 1) / PAGE_SIZE;
	     i++) {
		if (obj_priv->page_cpu_valid[i])
			continue;

		drm_clflush_pages(obj_priv->page_list + i, 1);

		obj_priv->page_cpu_valid[i] = 1;
	}

	/* It should now be out of any other write domains, and we can update
	 * the domain values for our changes.
	 */
	BUG_ON((obj->write_domain & ~I915_GEM_DOMAIN_CPU) != 0);

	obj->read_domains |= I915_GEM_DOMAIN_CPU;

	return 0;
}

/**
 * Pin an object to the GTT and evaluate the relocations landing in it.
 */
static int
i915_gem_object_pin_and_relocate(struct drm_gem_object *obj,
				 struct drm_file *file_priv,
				 struct drm_i915_gem_exec_object *entry)
{
	struct drm_device *dev = obj->dev;
	drm_i915_private_t *dev_priv = dev->dev_private;
	struct drm_i915_gem_relocation_entry reloc;
	struct drm_i915_gem_relocation_entry __user *relocs;
	struct drm_i915_gem_object *obj_priv = obj->driver_private;
	int i, ret;
	void __iomem *reloc_page;

	/* Choose the GTT offset for our buffer and put it there. */
	ret = i915_gem_object_pin(obj, (uint32_t) entry->alignment);
	if (ret)
		return ret;

	entry->offset = obj_priv->gtt_offset;

	relocs = (struct drm_i915_gem_relocation_entry __user *)
		 (uintptr_t) entry->relocs_ptr;
	/* Apply the relocations, using the GTT aperture to avoid cache
	 * flushing requirements.
	 */
	for (i = 0; i < entry->relocation_count; i++) {
		struct drm_gem_object *target_obj;
		struct drm_i915_gem_object *target_obj_priv;
		uint32_t reloc_val, reloc_offset;
		uint32_t __iomem *reloc_entry;

		ret = copy_from_user(&reloc, relocs + i, sizeof(reloc));
		if (ret != 0) {
			i915_gem_object_unpin(obj);
			return ret;
		}

		target_obj = drm_gem_object_lookup(obj->dev, file_priv,
						   reloc.target_handle);
		if (target_obj == NULL) {
			i915_gem_object_unpin(obj);
			return -EBADF;
		}
		target_obj_priv = target_obj->driver_private;

		/* The target buffer should have appeared before us in the
		 * exec_object list, so it should have a GTT space bound by now.
		 */
		if (target_obj_priv->gtt_space == NULL) {
			DRM_ERROR("No GTT space found for object %d\n",
				  reloc.target_handle);
			drm_gem_object_unreference(target_obj);
			i915_gem_object_unpin(obj);
			return -EINVAL;
		}

		if (reloc.offset > obj->size - 4) {
			DRM_ERROR("Relocation beyond object bounds: "
				  "obj %p target %d offset %d size %d.\n",
				  obj, reloc.target_handle,
				  (int) reloc.offset, (int) obj->size);
			drm_gem_object_unreference(target_obj);
			i915_gem_object_unpin(obj);
			return -EINVAL;
		}
		if (reloc.offset & 3) {
			DRM_ERROR("Relocation not 4-byte aligned: "
				  "obj %p target %d offset %d.\n",
				  obj, reloc.target_handle,
				  (int) reloc.offset);
			drm_gem_object_unreference(target_obj);
			i915_gem_object_unpin(obj);
			return -EINVAL;
		}

		if (reloc.write_domain & I915_GEM_DOMAIN_CPU ||
		    reloc.read_domains & I915_GEM_DOMAIN_CPU) {
			DRM_ERROR("reloc with read/write CPU domains: "
				  "obj %p target %d offset %d "
				  "read %08x write %08x",
				  obj, reloc.target_handle,
				  (int) reloc.offset,
				  reloc.read_domains,
				  reloc.write_domain);
			drm_gem_object_unreference(target_obj);
			i915_gem_object_unpin(obj);
			return -EINVAL;
		}

		if (reloc.write_domain && target_obj->pending_write_domain &&
		    reloc.write_domain != target_obj->pending_write_domain) {
			DRM_ERROR("Write domain conflict: "
				  "obj %p target %d offset %d "
				  "new %08x old %08x\n",
				  obj, reloc.target_handle,
				  (int) reloc.offset,
				  reloc.write_domain,
				  target_obj->pending_write_domain);
			drm_gem_object_unreference(target_obj);
			i915_gem_object_unpin(obj);
			return -EINVAL;
		}

#if WATCH_RELOC
		DRM_INFO("%s: obj %p offset %08x target %d "
			 "read %08x write %08x gtt %08x "
			 "presumed %08x delta %08x\n",
			 __func__,
			 obj,
			 (int) reloc.offset,
			 (int) reloc.target_handle,
			 (int) reloc.read_domains,
			 (int) reloc.write_domain,
			 (int) target_obj_priv->gtt_offset,
			 (int) reloc.presumed_offset,
			 reloc.delta);
#endif

		target_obj->pending_read_domains |= reloc.read_domains;
		target_obj->pending_write_domain |= reloc.write_domain;

		/* If the relocation already has the right value in it, no
		 * more work needs to be done.
		 */
		if (target_obj_priv->gtt_offset == reloc.presumed_offset) {
			drm_gem_object_unreference(target_obj);
			continue;
		}

		ret = i915_gem_object_set_to_gtt_domain(obj, 1);
		if (ret != 0) {
			drm_gem_object_unreference(target_obj);
			i915_gem_object_unpin(obj);
			return -EINVAL;
		}

		/* Map the page containing the relocation we're going to
		 * perform.
		 */
		reloc_offset = obj_priv->gtt_offset + reloc.offset;
		reloc_page = io_mapping_map_atomic_wc(dev_priv->mm.gtt_mapping,
						      (reloc_offset &
						       ~(PAGE_SIZE - 1)));
		reloc_entry = (uint32_t __iomem *)(reloc_page +
						   (reloc_offset & (PAGE_SIZE - 1)));
		reloc_val = target_obj_priv->gtt_offset + reloc.delta;

#if WATCH_BUF
		DRM_INFO("Applied relocation: %p@0x%08x %08x -> %08x\n",
			  obj, (unsigned int) reloc.offset,
			  readl(reloc_entry), reloc_val);
#endif
		writel(reloc_val, reloc_entry);
		io_mapping_unmap_atomic(reloc_page);

		/* Write the updated presumed offset for this entry back out
		 * to the user.
		 */
		reloc.presumed_offset = target_obj_priv->gtt_offset;
		ret = copy_to_user(relocs + i, &reloc, sizeof(reloc));
		if (ret != 0) {
			drm_gem_object_unreference(target_obj);
			i915_gem_object_unpin(obj);
			return ret;
		}

		drm_gem_object_unreference(target_obj);
	}

#if WATCH_BUF
	if (0)
		i915_gem_dump_object(obj, 128, __func__, ~0);
#endif
	return 0;
}

/** Dispatch a batchbuffer to the ring
 */
static int
i915_dispatch_gem_execbuffer(struct drm_device *dev,
			      struct drm_i915_gem_execbuffer *exec,
			      uint64_t exec_offset)
{
	drm_i915_private_t *dev_priv = dev->dev_private;
	struct drm_clip_rect __user *boxes = (struct drm_clip_rect __user *)
					     (uintptr_t) exec->cliprects_ptr;
	int nbox = exec->num_cliprects;
	int i = 0, count;
	uint32_t	exec_start, exec_len;
	RING_LOCALS;

	exec_start = (uint32_t) exec_offset + exec->batch_start_offset;
	exec_len = (uint32_t) exec->batch_len;

	if ((exec_start | exec_len) & 0x7) {
		DRM_ERROR("alignment\n");
		return -EINVAL;
	}

	if (!exec_start)
		return -EINVAL;

	count = nbox ? nbox : 1;

	for (i = 0; i < count; i++) {
		if (i < nbox) {
			int ret = i915_emit_box(dev, boxes, i,
						exec->DR1, exec->DR4);
			if (ret)
				return ret;
		}

		if (IS_I830(dev) || IS_845G(dev)) {
			BEGIN_LP_RING(4);
			OUT_RING(MI_BATCH_BUFFER);
			OUT_RING(exec_start | MI_BATCH_NON_SECURE);
			OUT_RING(exec_start + exec_len - 4);
			OUT_RING(0);
			ADVANCE_LP_RING();
		} else {
			BEGIN_LP_RING(2);
			if (IS_I965G(dev)) {
				OUT_RING(MI_BATCH_BUFFER_START |
					 (2 << 6) |
					 MI_BATCH_NON_SECURE_I965);
				OUT_RING(exec_start);
			} else {
				OUT_RING(MI_BATCH_BUFFER_START |
					 (2 << 6));
				OUT_RING(exec_start | MI_BATCH_NON_SECURE);
			}
			ADVANCE_LP_RING();
		}
	}

	/* XXX breadcrumb */
	return 0;
}

/* Throttle our rendering by waiting until the ring has completed our requests
 * emitted over 20 msec ago.
 *
 * This should get us reasonable parallelism between CPU and GPU but also
 * relatively low latency when blocking on a particular request to finish.
 */
static int
i915_gem_ring_throttle(struct drm_device *dev, struct drm_file *file_priv)
{
	struct drm_i915_file_private *i915_file_priv = file_priv->driver_priv;
	int ret = 0;
	uint32_t seqno;

	mutex_lock(&dev->struct_mutex);
	seqno = i915_file_priv->mm.last_gem_throttle_seqno;
	i915_file_priv->mm.last_gem_throttle_seqno =
		i915_file_priv->mm.last_gem_seqno;
	if (seqno)
		ret = i915_wait_request(dev, seqno);
	mutex_unlock(&dev->struct_mutex);
	return ret;
}

int
i915_gem_execbuffer(struct drm_device *dev, void *data,
		    struct drm_file *file_priv)
{
	drm_i915_private_t *dev_priv = dev->dev_private;
	struct drm_i915_file_private *i915_file_priv = file_priv->driver_priv;
	struct drm_i915_gem_execbuffer *args = data;
	struct drm_i915_gem_exec_object *exec_list = NULL;
	struct drm_gem_object **object_list = NULL;
	struct drm_gem_object *batch_obj;
	struct drm_i915_gem_object *obj_priv;
	int ret, i, pinned = 0;
	uint64_t exec_offset;
	uint32_t seqno, flush_domains;
	int pin_tries;

#if WATCH_EXEC
	DRM_INFO("buffers_ptr %d buffer_count %d len %08x\n",
		  (int) args->buffers_ptr, args->buffer_count, args->batch_len);
#endif

	if (args->buffer_count < 1) {
		DRM_ERROR("execbuf with %d buffers\n", args->buffer_count);
		return -EINVAL;
	}
	/* Copy in the exec list from userland */
	exec_list = drm_calloc(sizeof(*exec_list), args->buffer_count,
			       DRM_MEM_DRIVER);
	object_list = drm_calloc(sizeof(*object_list), args->buffer_count,
				 DRM_MEM_DRIVER);
	if (exec_list == NULL || object_list == NULL) {
		DRM_ERROR("Failed to allocate exec or object list "
			  "for %d buffers\n",
			  args->buffer_count);
		ret = -ENOMEM;
		goto pre_mutex_err;
	}
	ret = copy_from_user(exec_list,
			     (struct drm_i915_relocation_entry __user *)
			     (uintptr_t) args->buffers_ptr,
			     sizeof(*exec_list) * args->buffer_count);
	if (ret != 0) {
		DRM_ERROR("copy %d exec entries failed %d\n",
			  args->buffer_count, ret);
		goto pre_mutex_err;
	}

	mutex_lock(&dev->struct_mutex);

	i915_verify_inactive(dev, __FILE__, __LINE__);

	if (dev_priv->mm.wedged) {
		DRM_ERROR("Execbuf while wedged\n");
		mutex_unlock(&dev->struct_mutex);
		ret = -EIO;
		goto pre_mutex_err;
	}

	if (dev_priv->mm.suspended) {
		DRM_ERROR("Execbuf while VT-switched.\n");
		mutex_unlock(&dev->struct_mutex);
		ret = -EBUSY;
		goto pre_mutex_err;
	}

	/* Look up object handles */
	for (i = 0; i < args->buffer_count; i++) {
		object_list[i] = drm_gem_object_lookup(dev, file_priv,
						       exec_list[i].handle);
		if (object_list[i] == NULL) {
			DRM_ERROR("Invalid object handle %d at index %d\n",
				   exec_list[i].handle, i);
			ret = -EBADF;
			goto err;
		}

		obj_priv = object_list[i]->driver_private;
		if (obj_priv->in_execbuffer) {
			DRM_ERROR("Object %p appears more than once in object list\n",
				   object_list[i]);
			ret = -EBADF;
			goto err;
		}
		obj_priv->in_execbuffer = true;
	}

	/* Pin and relocate */
	for (pin_tries = 0; ; pin_tries++) {
		ret = 0;
		for (i = 0; i < args->buffer_count; i++) {
			object_list[i]->pending_read_domains = 0;
			object_list[i]->pending_write_domain = 0;
			ret = i915_gem_object_pin_and_relocate(object_list[i],
							       file_priv,
							       &exec_list[i]);
			if (ret)
				break;
			pinned = i + 1;
		}
		/* success */
		if (ret == 0)
			break;

		/* error other than GTT full, or we've already tried again */
		if (ret != -ENOMEM || pin_tries >= 1) {
			if (ret != -ERESTARTSYS)
				DRM_ERROR("Failed to pin buffers %d\n", ret);
			goto err;
		}

		/* unpin all of our buffers */
		for (i = 0; i < pinned; i++)
			i915_gem_object_unpin(object_list[i]);
		pinned = 0;

		/* evict everyone we can from the aperture */
		ret = i915_gem_evict_everything(dev);
		if (ret)
			goto err;
	}

	/* Set the pending read domains for the batch buffer to COMMAND */
	batch_obj = object_list[args->buffer_count-1];
	batch_obj->pending_read_domains = I915_GEM_DOMAIN_COMMAND;
	batch_obj->pending_write_domain = 0;

	i915_verify_inactive(dev, __FILE__, __LINE__);

	/* Zero the global flush/invalidate flags. These
	 * will be modified as new domains are computed
	 * for each object
	 */
	dev->invalidate_domains = 0;
	dev->flush_domains = 0;

	for (i = 0; i < args->buffer_count; i++) {
		struct drm_gem_object *obj = object_list[i];

		/* Compute new gpu domains and update invalidate/flush */
		i915_gem_object_set_to_gpu_domain(obj);
	}

	i915_verify_inactive(dev, __FILE__, __LINE__);

	if (dev->invalidate_domains | dev->flush_domains) {
#if WATCH_EXEC
		DRM_INFO("%s: invalidate_domains %08x flush_domains %08x\n",
			  __func__,
			 dev->invalidate_domains,
			 dev->flush_domains);
#endif
		i915_gem_flush(dev,
			       dev->invalidate_domains,
			       dev->flush_domains);
		if (dev->flush_domains)
			(void)i915_add_request(dev, dev->flush_domains);
	}

	for (i = 0; i < args->buffer_count; i++) {
		struct drm_gem_object *obj = object_list[i];

		obj->write_domain = obj->pending_write_domain;
	}

	i915_verify_inactive(dev, __FILE__, __LINE__);

#if WATCH_COHERENCY
	for (i = 0; i < args->buffer_count; i++) {
		i915_gem_object_check_coherency(object_list[i],
						exec_list[i].handle);
	}
#endif

	exec_offset = exec_list[args->buffer_count - 1].offset;

#if WATCH_EXEC
	i915_gem_dump_object(object_list[args->buffer_count - 1],
			      args->batch_len,
			      __func__,
			      ~0);
#endif

	/* Exec the batchbuffer */
	ret = i915_dispatch_gem_execbuffer(dev, args, exec_offset);
	if (ret) {
		DRM_ERROR("dispatch failed %d\n", ret);
		goto err;
	}

	/*
	 * Ensure that the commands in the batch buffer are
	 * finished before the interrupt fires
	 */
	flush_domains = i915_retire_commands(dev);

	i915_verify_inactive(dev, __FILE__, __LINE__);

	/*
	 * Get a seqno representing the execution of the current buffer,
	 * which we can wait on.  We would like to mitigate these interrupts,
	 * likely by only creating seqnos occasionally (so that we have
	 * *some* interrupts representing completion of buffers that we can
	 * wait on when trying to clear up gtt space).
	 */
	seqno = i915_add_request(dev, flush_domains);
	BUG_ON(seqno == 0);
	i915_file_priv->mm.last_gem_seqno = seqno;
	for (i = 0; i < args->buffer_count; i++) {
		struct drm_gem_object *obj = object_list[i];

		i915_gem_object_move_to_active(obj, seqno);
#if WATCH_LRU
		DRM_INFO("%s: move to exec list %p\n", __func__, obj);
#endif
	}
#if WATCH_LRU
	i915_dump_lru(dev, __func__);
#endif

	i915_verify_inactive(dev, __FILE__, __LINE__);

err:
	for (i = 0; i < pinned; i++)
		i915_gem_object_unpin(object_list[i]);

	for (i = 0; i < args->buffer_count; i++) {
		if (object_list[i]) {
			obj_priv = object_list[i]->driver_private;
			obj_priv->in_execbuffer = false;
		}
		drm_gem_object_unreference(object_list[i]);
	}

	mutex_unlock(&dev->struct_mutex);

	if (!ret) {
		/* Copy the new buffer offsets back to the user's exec list. */
		ret = copy_to_user((struct drm_i915_relocation_entry __user *)
				   (uintptr_t) args->buffers_ptr,
				   exec_list,
				   sizeof(*exec_list) * args->buffer_count);
		if (ret)
			DRM_ERROR("failed to copy %d exec entries "
				  "back to user (%d)\n",
				  args->buffer_count, ret);
	}

pre_mutex_err:
	drm_free(object_list, sizeof(*object_list) * args->buffer_count,
		 DRM_MEM_DRIVER);
	drm_free(exec_list, sizeof(*exec_list) * args->buffer_count,
		 DRM_MEM_DRIVER);

	return ret;
}

int
i915_gem_object_pin(struct drm_gem_object *obj, uint32_t alignment)
{
	struct drm_device *dev = obj->dev;
	struct drm_i915_gem_object *obj_priv = obj->driver_private;
	int ret;

	i915_verify_inactive(dev, __FILE__, __LINE__);
	if (obj_priv->gtt_space == NULL) {
		ret = i915_gem_object_bind_to_gtt(obj, alignment);
		if (ret != 0) {
			if (ret != -EBUSY && ret != -ERESTARTSYS)
				DRM_ERROR("Failure to bind: %d\n", ret);
			return ret;
		}
	}
	/*
	 * Pre-965 chips need a fence register set up in order to
	 * properly handle tiled surfaces.
	 */
	if (!IS_I965G(dev) &&
	    obj_priv->fence_reg == I915_FENCE_REG_NONE &&
	    obj_priv->tiling_mode != I915_TILING_NONE) {
		ret = i915_gem_object_get_fence_reg(obj, true);
		if (ret != 0) {
			if (ret != -EBUSY && ret != -ERESTARTSYS)
				DRM_ERROR("Failure to install fence: %d\n",
					  ret);
			return ret;
		}
		/*
		 * Pre-965 chips need a fence register set up in order to
		 * properly handle tiled surfaces.
		 */
		if (!IS_I965G(dev) &&
		    obj_priv->fence_reg == I915_FENCE_REG_NONE &&
		    obj_priv->tiling_mode != I915_TILING_NONE)
			i915_gem_object_get_fence_reg(obj, true);
	}
	obj_priv->pin_count++;

	/* If the object is not active and not pending a flush,
	 * remove it from the inactive list
	 */
	if (obj_priv->pin_count == 1) {
		atomic_inc(&dev->pin_count);
		atomic_add(obj->size, &dev->pin_memory);
		if (!obj_priv->active &&
		    (obj->write_domain & ~(I915_GEM_DOMAIN_CPU |
					   I915_GEM_DOMAIN_GTT)) == 0 &&
		    !list_empty(&obj_priv->list))
			list_del_init(&obj_priv->list);
	}
	i915_verify_inactive(dev, __FILE__, __LINE__);

	return 0;
}

void
i915_gem_object_unpin(struct drm_gem_object *obj)
{
	struct drm_device *dev = obj->dev;
	drm_i915_private_t *dev_priv = dev->dev_private;
	struct drm_i915_gem_object *obj_priv = obj->driver_private;

	i915_verify_inactive(dev, __FILE__, __LINE__);
	obj_priv->pin_count--;
	BUG_ON(obj_priv->pin_count < 0);
	BUG_ON(obj_priv->gtt_space == NULL);

	/* If the object is no longer pinned, and is
	 * neither active nor being flushed, then stick it on
	 * the inactive list
	 */
	if (obj_priv->pin_count == 0) {
		if (!obj_priv->active &&
		    (obj->write_domain & ~(I915_GEM_DOMAIN_CPU |
					   I915_GEM_DOMAIN_GTT)) == 0)
			list_move_tail(&obj_priv->list,
				       &dev_priv->mm.inactive_list);
		atomic_dec(&dev->pin_count);
		atomic_sub(obj->size, &dev->pin_memory);
	}
	i915_verify_inactive(dev, __FILE__, __LINE__);
}

int
i915_gem_pin_ioctl(struct drm_device *dev, void *data,
		   struct drm_file *file_priv)
{
	struct drm_i915_gem_pin *args = data;
	struct drm_gem_object *obj;
	struct drm_i915_gem_object *obj_priv;
	int ret;

	mutex_lock(&dev->struct_mutex);

	obj = drm_gem_object_lookup(dev, file_priv, args->handle);
	if (obj == NULL) {
		DRM_ERROR("Bad handle in i915_gem_pin_ioctl(): %d\n",
			  args->handle);
		mutex_unlock(&dev->struct_mutex);
		return -EBADF;
	}
	obj_priv = obj->driver_private;

	if (obj_priv->pin_filp != NULL && obj_priv->pin_filp != file_priv) {
		DRM_ERROR("Already pinned in i915_gem_pin_ioctl(): %d\n",
			  args->handle);
		drm_gem_object_unreference(obj);
		mutex_unlock(&dev->struct_mutex);
		return -EINVAL;
	}

	obj_priv->user_pin_count++;
	obj_priv->pin_filp = file_priv;
	if (obj_priv->user_pin_count == 1) {
		ret = i915_gem_object_pin(obj, args->alignment);
		if (ret != 0) {
			drm_gem_object_unreference(obj);
			mutex_unlock(&dev->struct_mutex);
			return ret;
		}
	}

	/* XXX - flush the CPU caches for pinned objects
	 * as the X server doesn't manage domains yet
	 */
	i915_gem_object_flush_cpu_write_domain(obj);
	args->offset = obj_priv->gtt_offset;
	drm_gem_object_unreference(obj);
	mutex_unlock(&dev->struct_mutex);

	return 0;
}

int
i915_gem_unpin_ioctl(struct drm_device *dev, void *data,
		     struct drm_file *file_priv)
{
	struct drm_i915_gem_pin *args = data;
	struct drm_gem_object *obj;
	struct drm_i915_gem_object *obj_priv;

	mutex_lock(&dev->struct_mutex);

	obj = drm_gem_object_lookup(dev, file_priv, args->handle);
	if (obj == NULL) {
		DRM_ERROR("Bad handle in i915_gem_unpin_ioctl(): %d\n",
			  args->handle);
		mutex_unlock(&dev->struct_mutex);
		return -EBADF;
	}

	obj_priv = obj->driver_private;
	if (obj_priv->pin_filp != file_priv) {
		DRM_ERROR("Not pinned by caller in i915_gem_pin_ioctl(): %d\n",
			  args->handle);
		drm_gem_object_unreference(obj);
		mutex_unlock(&dev->struct_mutex);
		return -EINVAL;
	}
	obj_priv->user_pin_count--;
	if (obj_priv->user_pin_count == 0) {
		obj_priv->pin_filp = NULL;
		i915_gem_object_unpin(obj);
	}

	drm_gem_object_unreference(obj);
	mutex_unlock(&dev->struct_mutex);
	return 0;
}

int
i915_gem_busy_ioctl(struct drm_device *dev, void *data,
		    struct drm_file *file_priv)
{
	struct drm_i915_gem_busy *args = data;
	struct drm_gem_object *obj;
	struct drm_i915_gem_object *obj_priv;

	mutex_lock(&dev->struct_mutex);
	obj = drm_gem_object_lookup(dev, file_priv, args->handle);
	if (obj == NULL) {
		DRM_ERROR("Bad handle in i915_gem_busy_ioctl(): %d\n",
			  args->handle);
		mutex_unlock(&dev->struct_mutex);
		return -EBADF;
	}

	/* Update the active list for the hardware's current position.
	 * Otherwise this only updates on a delayed timer or when irqs are
	 * actually unmasked, and our working set ends up being larger than
	 * required.
	 */
	i915_gem_retire_requests(dev);

	obj_priv = obj->driver_private;
	/* Don't count being on the flushing list against the object being
	 * done.  Otherwise, a buffer left on the flushing list but not getting
	 * flushed (because nobody's flushing that domain) won't ever return
	 * unbusy and get reused by libdrm's bo cache.  The other expected
	 * consumer of this interface, OpenGL's occlusion queries, also specs
	 * that the objects get unbusy "eventually" without any interference.
	 */
	args->busy = obj_priv->active && obj_priv->last_rendering_seqno != 0;

	drm_gem_object_unreference(obj);
	mutex_unlock(&dev->struct_mutex);
	return 0;
}

int
i915_gem_throttle_ioctl(struct drm_device *dev, void *data,
			struct drm_file *file_priv)
{
    return i915_gem_ring_throttle(dev, file_priv);
}

int i915_gem_init_object(struct drm_gem_object *obj)
{
	struct drm_i915_gem_object *obj_priv;

	obj_priv = drm_calloc(1, sizeof(*obj_priv), DRM_MEM_DRIVER);
	if (obj_priv == NULL)
		return -ENOMEM;

	/*
	 * We've just allocated pages from the kernel,
	 * so they've just been written by the CPU with
	 * zeros. They'll need to be clflushed before we
	 * use them with the GPU.
	 */
	obj->write_domain = I915_GEM_DOMAIN_CPU;
	obj->read_domains = I915_GEM_DOMAIN_CPU;

	obj_priv->agp_type = AGP_USER_MEMORY;

	obj->driver_private = obj_priv;
	obj_priv->obj = obj;
	obj_priv->fence_reg = I915_FENCE_REG_NONE;
	INIT_LIST_HEAD(&obj_priv->list);

	return 0;
}

void i915_gem_free_object(struct drm_gem_object *obj)
{
	struct drm_device *dev = obj->dev;
	struct drm_i915_gem_object *obj_priv = obj->driver_private;

	while (obj_priv->pin_count > 0)
		i915_gem_object_unpin(obj);

	if (obj_priv->phys_obj)
		i915_gem_detach_phys_object(dev, obj);

	i915_gem_object_unbind(obj);

	i915_gem_free_mmap_offset(obj);

	drm_free(obj_priv->page_cpu_valid, 1, DRM_MEM_DRIVER);
	drm_free(obj->driver_private, 1, DRM_MEM_DRIVER);
}

/** Unbinds all objects that are on the given buffer list. */
static int
i915_gem_evict_from_list(struct drm_device *dev, struct list_head *head)
{
	struct drm_gem_object *obj;
	struct drm_i915_gem_object *obj_priv;
	int ret;

	while (!list_empty(head)) {
		obj_priv = list_first_entry(head,
					    struct drm_i915_gem_object,
					    list);
		obj = obj_priv->obj;

		if (obj_priv->pin_count != 0) {
			DRM_ERROR("Pinned object in unbind list\n");
			mutex_unlock(&dev->struct_mutex);
			return -EINVAL;
		}

		ret = i915_gem_object_unbind(obj);
		if (ret != 0) {
			DRM_ERROR("Error unbinding object in LeaveVT: %d\n",
				  ret);
			mutex_unlock(&dev->struct_mutex);
			return ret;
		}
	}


	return 0;
}

int
i915_gem_idle(struct drm_device *dev)
{
	drm_i915_private_t *dev_priv = dev->dev_private;
	uint32_t seqno, cur_seqno, last_seqno;
	int stuck, ret;

	mutex_lock(&dev->struct_mutex);

	if (dev_priv->mm.suspended || dev_priv->ring.ring_obj == NULL) {
		mutex_unlock(&dev->struct_mutex);
		return 0;
	}

	/* Hack!  Don't let anybody do execbuf while we don't control the chip.
	 * We need to replace this with a semaphore, or something.
	 */
	dev_priv->mm.suspended = 1;

	/* Cancel the retire work handler, wait for it to finish if running
	 */
	mutex_unlock(&dev->struct_mutex);
	cancel_delayed_work_sync(&dev_priv->mm.retire_work);
	mutex_lock(&dev->struct_mutex);

	i915_kernel_lost_context(dev);

	/* Flush the GPU along with all non-CPU write domains
	 */
	i915_gem_flush(dev, ~(I915_GEM_DOMAIN_CPU|I915_GEM_DOMAIN_GTT),
		       ~(I915_GEM_DOMAIN_CPU|I915_GEM_DOMAIN_GTT));
	seqno = i915_add_request(dev, ~I915_GEM_DOMAIN_CPU);

	if (seqno == 0) {
		mutex_unlock(&dev->struct_mutex);
		return -ENOMEM;
	}

	dev_priv->mm.waiting_gem_seqno = seqno;
	last_seqno = 0;
	stuck = 0;
	for (;;) {
		cur_seqno = i915_get_gem_seqno(dev);
		if (i915_seqno_passed(cur_seqno, seqno))
			break;
		if (last_seqno == cur_seqno) {
			if (stuck++ > 100) {
				DRM_ERROR("hardware wedged\n");
				dev_priv->mm.wedged = 1;
				DRM_WAKEUP(&dev_priv->irq_queue);
				break;
			}
		}
		msleep(10);
		last_seqno = cur_seqno;
	}
	dev_priv->mm.waiting_gem_seqno = 0;

	i915_gem_retire_requests(dev);

	if (!dev_priv->mm.wedged) {
		/* Active and flushing should now be empty as we've
		 * waited for a sequence higher than any pending execbuffer
		 */
		WARN_ON(!list_empty(&dev_priv->mm.active_list));
		WARN_ON(!list_empty(&dev_priv->mm.flushing_list));
		/* Request should now be empty as we've also waited
		 * for the last request in the list
		 */
		WARN_ON(!list_empty(&dev_priv->mm.request_list));
	}

	/* Empty the active and flushing lists to inactive.  If there's
	 * anything left at this point, it means that we're wedged and
	 * nothing good's going to happen by leaving them there.  So strip
	 * the GPU domains and just stuff them onto inactive.
	 */
	while (!list_empty(&dev_priv->mm.active_list)) {
		struct drm_i915_gem_object *obj_priv;

		obj_priv = list_first_entry(&dev_priv->mm.active_list,
					    struct drm_i915_gem_object,
					    list);
		obj_priv->obj->write_domain &= ~I915_GEM_GPU_DOMAINS;
		i915_gem_object_move_to_inactive(obj_priv->obj);
	}

	while (!list_empty(&dev_priv->mm.flushing_list)) {
		struct drm_i915_gem_object *obj_priv;

		obj_priv = list_first_entry(&dev_priv->mm.flushing_list,
					    struct drm_i915_gem_object,
					    list);
		obj_priv->obj->write_domain &= ~I915_GEM_GPU_DOMAINS;
		i915_gem_object_move_to_inactive(obj_priv->obj);
	}


	/* Move all inactive buffers out of the GTT. */
	ret = i915_gem_evict_from_list(dev, &dev_priv->mm.inactive_list);
	WARN_ON(!list_empty(&dev_priv->mm.inactive_list));
	if (ret) {
		mutex_unlock(&dev->struct_mutex);
		return ret;
	}

	i915_gem_cleanup_ringbuffer(dev);
	mutex_unlock(&dev->struct_mutex);

	return 0;
}

static int
i915_gem_init_hws(struct drm_device *dev)
{
	drm_i915_private_t *dev_priv = dev->dev_private;
	struct drm_gem_object *obj;
	struct drm_i915_gem_object *obj_priv;
	int ret;

	/* If we need a physical address for the status page, it's already
	 * initialized at driver load time.
	 */
	if (!I915_NEED_GFX_HWS(dev))
		return 0;

	obj = drm_gem_object_alloc(dev, 4096);
	if (obj == NULL) {
		DRM_ERROR("Failed to allocate status page\n");
		return -ENOMEM;
	}
	obj_priv = obj->driver_private;
	obj_priv->agp_type = AGP_USER_CACHED_MEMORY;

	ret = i915_gem_object_pin(obj, 4096);
	if (ret != 0) {
		drm_gem_object_unreference(obj);
		return ret;
	}

	dev_priv->status_gfx_addr = obj_priv->gtt_offset;

	dev_priv->hw_status_page = kmap(obj_priv->page_list[0]);
	if (dev_priv->hw_status_page == NULL) {
		DRM_ERROR("Failed to map status page.\n");
		memset(&dev_priv->hws_map, 0, sizeof(dev_priv->hws_map));
		i915_gem_object_unpin(obj);
		drm_gem_object_unreference(obj);
		return -EINVAL;
	}
	dev_priv->hws_obj = obj;
	memset(dev_priv->hw_status_page, 0, PAGE_SIZE);
	I915_WRITE(HWS_PGA, dev_priv->status_gfx_addr);
	I915_READ(HWS_PGA); /* posting read */
	DRM_DEBUG("hws offset: 0x%08x\n", dev_priv->status_gfx_addr);

	return 0;
}

static void
i915_gem_cleanup_hws(struct drm_device *dev)
{
	drm_i915_private_t *dev_priv = dev->dev_private;
	struct drm_gem_object *obj;
	struct drm_i915_gem_object *obj_priv;

	if (dev_priv->hws_obj == NULL)
		return;

	obj = dev_priv->hws_obj;
	obj_priv = obj->driver_private;

	kunmap(obj_priv->page_list[0]);
	i915_gem_object_unpin(obj);
	drm_gem_object_unreference(obj);
	dev_priv->hws_obj = NULL;

	memset(&dev_priv->hws_map, 0, sizeof(dev_priv->hws_map));
	dev_priv->hw_status_page = NULL;

	/* Write high address into HWS_PGA when disabling. */
	I915_WRITE(HWS_PGA, 0x1ffff000);
}

int
i915_gem_init_ringbuffer(struct drm_device *dev)
{
	drm_i915_private_t *dev_priv = dev->dev_private;
	struct drm_gem_object *obj;
	struct drm_i915_gem_object *obj_priv;
	drm_i915_ring_buffer_t *ring = &dev_priv->ring;
	int ret;
	u32 head;

	ret = i915_gem_init_hws(dev);
	if (ret != 0)
		return ret;

	obj = drm_gem_object_alloc(dev, 128 * 1024);
	if (obj == NULL) {
		DRM_ERROR("Failed to allocate ringbuffer\n");
		i915_gem_cleanup_hws(dev);
		return -ENOMEM;
	}
	obj_priv = obj->driver_private;

	ret = i915_gem_object_pin(obj, 4096);
	if (ret != 0) {
		drm_gem_object_unreference(obj);
		i915_gem_cleanup_hws(dev);
		return ret;
	}

	/* Set up the kernel mapping for the ring. */
	ring->Size = obj->size;
	ring->tail_mask = obj->size - 1;

	ring->map.offset = dev->agp->base + obj_priv->gtt_offset;
	ring->map.size = obj->size;
	ring->map.type = 0;
	ring->map.flags = 0;
	ring->map.mtrr = 0;

	drm_core_ioremap_wc(&ring->map, dev);
	if (ring->map.handle == NULL) {
		DRM_ERROR("Failed to map ringbuffer.\n");
		memset(&dev_priv->ring, 0, sizeof(dev_priv->ring));
		i915_gem_object_unpin(obj);
		drm_gem_object_unreference(obj);
		i915_gem_cleanup_hws(dev);
		return -EINVAL;
	}
	ring->ring_obj = obj;
	ring->virtual_start = ring->map.handle;

	/* Stop the ring if it's running. */
	I915_WRITE(PRB0_CTL, 0);
	I915_WRITE(PRB0_TAIL, 0);
	I915_WRITE(PRB0_HEAD, 0);

	/* Initialize the ring. */
	I915_WRITE(PRB0_START, obj_priv->gtt_offset);
	head = I915_READ(PRB0_HEAD) & HEAD_ADDR;

	/* G45 ring initialization fails to reset head to zero */
	if (head != 0) {
		DRM_ERROR("Ring head not reset to zero "
			  "ctl %08x head %08x tail %08x start %08x\n",
			  I915_READ(PRB0_CTL),
			  I915_READ(PRB0_HEAD),
			  I915_READ(PRB0_TAIL),
			  I915_READ(PRB0_START));
		I915_WRITE(PRB0_HEAD, 0);

		DRM_ERROR("Ring head forced to zero "
			  "ctl %08x head %08x tail %08x start %08x\n",
			  I915_READ(PRB0_CTL),
			  I915_READ(PRB0_HEAD),
			  I915_READ(PRB0_TAIL),
			  I915_READ(PRB0_START));
	}

	I915_WRITE(PRB0_CTL,
		   ((obj->size - 4096) & RING_NR_PAGES) |
		   RING_NO_REPORT |
		   RING_VALID);

	head = I915_READ(PRB0_HEAD) & HEAD_ADDR;

	/* If the head is still not zero, the ring is dead */
	if (head != 0) {
		DRM_ERROR("Ring initialization failed "
			  "ctl %08x head %08x tail %08x start %08x\n",
			  I915_READ(PRB0_CTL),
			  I915_READ(PRB0_HEAD),
			  I915_READ(PRB0_TAIL),
			  I915_READ(PRB0_START));
		return -EIO;
	}

	/* Update our cache of the ring state */
	if (!drm_core_check_feature(dev, DRIVER_MODESET))
		i915_kernel_lost_context(dev);
	else {
		ring->head = I915_READ(PRB0_HEAD) & HEAD_ADDR;
		ring->tail = I915_READ(PRB0_TAIL) & TAIL_ADDR;
		ring->space = ring->head - (ring->tail + 8);
		if (ring->space < 0)
			ring->space += ring->Size;
	}

	return 0;
}

void
i915_gem_cleanup_ringbuffer(struct drm_device *dev)
{
	drm_i915_private_t *dev_priv = dev->dev_private;

	if (dev_priv->ring.ring_obj == NULL)
		return;

	drm_core_ioremapfree(&dev_priv->ring.map, dev);

	i915_gem_object_unpin(dev_priv->ring.ring_obj);
	drm_gem_object_unreference(dev_priv->ring.ring_obj);
	dev_priv->ring.ring_obj = NULL;
	memset(&dev_priv->ring, 0, sizeof(dev_priv->ring));

	i915_gem_cleanup_hws(dev);
}

int
i915_gem_entervt_ioctl(struct drm_device *dev, void *data,
		       struct drm_file *file_priv)
{
	drm_i915_private_t *dev_priv = dev->dev_private;
	int ret;

	if (drm_core_check_feature(dev, DRIVER_MODESET))
		return 0;

	if (dev_priv->mm.wedged) {
		DRM_ERROR("Reenabling wedged hardware, good luck\n");
		dev_priv->mm.wedged = 0;
	}

	mutex_lock(&dev->struct_mutex);
	dev_priv->mm.suspended = 0;

	ret = i915_gem_init_ringbuffer(dev);
	if (ret != 0)
		return ret;

	BUG_ON(!list_empty(&dev_priv->mm.active_list));
	BUG_ON(!list_empty(&dev_priv->mm.flushing_list));
	BUG_ON(!list_empty(&dev_priv->mm.inactive_list));
	BUG_ON(!list_empty(&dev_priv->mm.request_list));
	mutex_unlock(&dev->struct_mutex);

	drm_irq_install(dev);

	return 0;
}

int
i915_gem_leavevt_ioctl(struct drm_device *dev, void *data,
		       struct drm_file *file_priv)
{
	int ret;

	if (drm_core_check_feature(dev, DRIVER_MODESET))
		return 0;

	ret = i915_gem_idle(dev);
	drm_irq_uninstall(dev);

	return ret;
}

void
i915_gem_lastclose(struct drm_device *dev)
{
	int ret;

	if (drm_core_check_feature(dev, DRIVER_MODESET))
		return;

	ret = i915_gem_idle(dev);
	if (ret)
		DRM_ERROR("failed to idle hardware: %d\n", ret);
}

void
i915_gem_load(struct drm_device *dev)
{
	drm_i915_private_t *dev_priv = dev->dev_private;

	INIT_LIST_HEAD(&dev_priv->mm.active_list);
	INIT_LIST_HEAD(&dev_priv->mm.flushing_list);
	INIT_LIST_HEAD(&dev_priv->mm.inactive_list);
	INIT_LIST_HEAD(&dev_priv->mm.request_list);
	INIT_DELAYED_WORK(&dev_priv->mm.retire_work,
			  i915_gem_retire_work_handler);
	dev_priv->mm.next_gem_seqno = 1;

	/* Old X drivers will take 0-2 for front, back, depth buffers */
	dev_priv->fence_reg_start = 3;

	if (IS_I965G(dev) || IS_I945G(dev) || IS_I945GM(dev) || IS_G33(dev))
		dev_priv->num_fence_regs = 16;
	else
		dev_priv->num_fence_regs = 8;

	i915_gem_detect_bit_6_swizzle(dev);
}

/*
 * Create a physically contiguous memory object for this object
 * e.g. for cursor + overlay regs
 */
int i915_gem_init_phys_object(struct drm_device *dev,
			      int id, int size)
{
	drm_i915_private_t *dev_priv = dev->dev_private;
	struct drm_i915_gem_phys_object *phys_obj;
	int ret;

	if (dev_priv->mm.phys_objs[id - 1] || !size)
		return 0;

	phys_obj = drm_calloc(1, sizeof(struct drm_i915_gem_phys_object), DRM_MEM_DRIVER);
	if (!phys_obj)
		return -ENOMEM;

	phys_obj->id = id;

	phys_obj->handle = drm_pci_alloc(dev, size, 0, 0xffffffff);
	if (!phys_obj->handle) {
		ret = -ENOMEM;
		goto kfree_obj;
	}
#ifdef CONFIG_X86
	set_memory_wc((unsigned long)phys_obj->handle->vaddr, phys_obj->handle->size / PAGE_SIZE);
#endif

	dev_priv->mm.phys_objs[id - 1] = phys_obj;

	return 0;
kfree_obj:
	drm_free(phys_obj, sizeof(struct drm_i915_gem_phys_object), DRM_MEM_DRIVER);
	return ret;
}

void i915_gem_free_phys_object(struct drm_device *dev, int id)
{
	drm_i915_private_t *dev_priv = dev->dev_private;
	struct drm_i915_gem_phys_object *phys_obj;

	if (!dev_priv->mm.phys_objs[id - 1])
		return;

	phys_obj = dev_priv->mm.phys_objs[id - 1];
	if (phys_obj->cur_obj) {
		i915_gem_detach_phys_object(dev, phys_obj->cur_obj);
	}

#ifdef CONFIG_X86
	set_memory_wb((unsigned long)phys_obj->handle->vaddr, phys_obj->handle->size / PAGE_SIZE);
#endif
	drm_pci_free(dev, phys_obj->handle);
	kfree(phys_obj);
	dev_priv->mm.phys_objs[id - 1] = NULL;
}

void i915_gem_free_all_phys_object(struct drm_device *dev)
{
	int i;

	for (i = I915_GEM_PHYS_CURSOR_0; i <= I915_MAX_PHYS_OBJECT; i++)
		i915_gem_free_phys_object(dev, i);
}

void i915_gem_detach_phys_object(struct drm_device *dev,
				 struct drm_gem_object *obj)
{
	struct drm_i915_gem_object *obj_priv;
	int i;
	int ret;
	int page_count;

	obj_priv = obj->driver_private;
	if (!obj_priv->phys_obj)
		return;

	ret = i915_gem_object_get_page_list(obj);
	if (ret)
		goto out;

	page_count = obj->size / PAGE_SIZE;

	for (i = 0; i < page_count; i++) {
		char *dst = kmap_atomic(obj_priv->page_list[i], KM_USER0);
		char *src = obj_priv->phys_obj->handle->vaddr + (i * PAGE_SIZE);

		memcpy(dst, src, PAGE_SIZE);
		kunmap_atomic(dst, KM_USER0);
	}
	drm_clflush_pages(obj_priv->page_list, page_count);
	drm_agp_chipset_flush(dev);
out:
	obj_priv->phys_obj->cur_obj = NULL;
	obj_priv->phys_obj = NULL;
}

int
i915_gem_attach_phys_object(struct drm_device *dev,
			    struct drm_gem_object *obj, int id)
{
	drm_i915_private_t *dev_priv = dev->dev_private;
	struct drm_i915_gem_object *obj_priv;
	int ret = 0;
	int page_count;
	int i;

	if (id > I915_MAX_PHYS_OBJECT)
		return -EINVAL;

	obj_priv = obj->driver_private;

	if (obj_priv->phys_obj) {
		if (obj_priv->phys_obj->id == id)
			return 0;
		i915_gem_detach_phys_object(dev, obj);
	}


	/* create a new object */
	if (!dev_priv->mm.phys_objs[id - 1]) {
		ret = i915_gem_init_phys_object(dev, id,
						obj->size);
		if (ret) {
			DRM_ERROR("failed to init phys object %d size: %zu\n", id, obj->size);
			goto out;
		}
	}

	/* bind to the object */
	obj_priv->phys_obj = dev_priv->mm.phys_objs[id - 1];
	obj_priv->phys_obj->cur_obj = obj;

	ret = i915_gem_object_get_page_list(obj);
	if (ret) {
		DRM_ERROR("failed to get page list\n");
		goto out;
	}

	page_count = obj->size / PAGE_SIZE;

	for (i = 0; i < page_count; i++) {
		char *src = kmap_atomic(obj_priv->page_list[i], KM_USER0);
		char *dst = obj_priv->phys_obj->handle->vaddr + (i * PAGE_SIZE);

		memcpy(dst, src, PAGE_SIZE);
		kunmap_atomic(src, KM_USER0);
	}

	return 0;
out:
	return ret;
}

static int
i915_gem_phys_pwrite(struct drm_device *dev, struct drm_gem_object *obj,
		     struct drm_i915_gem_pwrite *args,
		     struct drm_file *file_priv)
{
	struct drm_i915_gem_object *obj_priv = obj->driver_private;
	void *obj_addr;
	int ret;
	char __user *user_data;

	user_data = (char __user *) (uintptr_t) args->data_ptr;
	obj_addr = obj_priv->phys_obj->handle->vaddr + args->offset;

	DRM_DEBUG("obj_addr %p, %lld\n", obj_addr, args->size);
	ret = copy_from_user(obj_addr, user_data, args->size);
	if (ret)
		return -EFAULT;

	drm_agp_chipset_flush(dev);
	return 0;
}<|MERGE_RESOLUTION|>--- conflicted
+++ resolved
@@ -1476,11 +1476,7 @@
 	struct drm_i915_gem_object *obj_priv = obj->driver_private;
 	int regnum = obj_priv->fence_reg;
 	int tile_width;
-<<<<<<< HEAD
-	uint32_t val;
-=======
 	uint32_t fence_reg, val;
->>>>>>> 4c55bb01
 	uint32_t pitch_val;
 
 	if ((obj_priv->gtt_offset & ~I915_FENCE_START_MASK) ||
@@ -1636,13 +1632,6 @@
 		 * objects to finish before trying again.
 		 */
 		if (i == dev_priv->num_fence_regs) {
-<<<<<<< HEAD
-			ret = i915_gem_object_set_to_gtt_domain(reg->obj, 0);
-			if (ret) {
-				WARN(ret != -ERESTARTSYS,
-				     "switch to GTT domain failed: %d\n", ret);
-				return ret;
-=======
 			if (seqno == dev_priv->mm.next_gem_seqno) {
 				i915_gem_flush(dev,
 					       I915_GEM_GPU_DOMAINS,
@@ -1651,7 +1640,6 @@
 							 I915_GEM_GPU_DOMAINS);
 				if (seqno == 0)
 					return -ENOMEM;
->>>>>>> 4c55bb01
 			}
 
 			ret = i915_wait_request(dev, seqno);
@@ -2802,14 +2790,6 @@
 					  ret);
 			return ret;
 		}
-		/*
-		 * Pre-965 chips need a fence register set up in order to
-		 * properly handle tiled surfaces.
-		 */
-		if (!IS_I965G(dev) &&
-		    obj_priv->fence_reg == I915_FENCE_REG_NONE &&
-		    obj_priv->tiling_mode != I915_TILING_NONE)
-			i915_gem_object_get_fence_reg(obj, true);
 	}
 	obj_priv->pin_count++;
 
