--- conflicted
+++ resolved
@@ -1145,8 +1145,6 @@
 			mutex_unlock(&dev->struct_mutex);
 			return VM_FAULT_SIGBUS;
 		}
-<<<<<<< HEAD
-=======
 
 		ret = i915_gem_object_set_to_gtt_domain(obj, write);
 		if (ret) {
@@ -1154,7 +1152,6 @@
 			return VM_FAULT_SIGBUS;
 		}
 
->>>>>>> 93bfd012
 		list_add_tail(&obj_priv->list, &dev_priv->mm.inactive_list);
 	}
 
