--- conflicted
+++ resolved
@@ -1730,10 +1730,7 @@
 	drm_mode_connector_attach_encoder(&intel_output->base, &intel_output->enc);
 	tv_priv = (struct intel_tv_priv *)(intel_output + 1);
 	intel_output->type = INTEL_OUTPUT_TVOUT;
-<<<<<<< HEAD
-=======
 	intel_output->crtc_mask = (1 << 0) | (1 << 1);
->>>>>>> 1110afbe
 	intel_output->clone_mask = (1 << INTEL_TV_CLONE_BIT);
 	intel_output->enc.possible_crtcs = ((1 << 0) | (1 << 1));
 	intel_output->enc.possible_clones = (1 << INTEL_OUTPUT_TVOUT);
