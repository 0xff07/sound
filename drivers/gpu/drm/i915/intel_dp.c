/*
 * Copyright © 2008 Intel Corporation
 *
 * Permission is hereby granted, free of charge, to any person obtaining a
 * copy of this software and associated documentation files (the "Software"),
 * to deal in the Software without restriction, including without limitation
 * the rights to use, copy, modify, merge, publish, distribute, sublicense,
 * and/or sell copies of the Software, and to permit persons to whom the
 * Software is furnished to do so, subject to the following conditions:
 *
 * The above copyright notice and this permission notice (including the next
 * paragraph) shall be included in all copies or substantial portions of the
 * Software.
 *
 * THE SOFTWARE IS PROVIDED "AS IS", WITHOUT WARRANTY OF ANY KIND, EXPRESS OR
 * IMPLIED, INCLUDING BUT NOT LIMITED TO THE WARRANTIES OF MERCHANTABILITY,
 * FITNESS FOR A PARTICULAR PURPOSE AND NONINFRINGEMENT.  IN NO EVENT SHALL
 * THE AUTHORS OR COPYRIGHT HOLDERS BE LIABLE FOR ANY CLAIM, DAMAGES OR OTHER
 * LIABILITY, WHETHER IN AN ACTION OF CONTRACT, TORT OR OTHERWISE, ARISING
 * FROM, OUT OF OR IN CONNECTION WITH THE SOFTWARE OR THE USE OR OTHER DEALINGS
 * IN THE SOFTWARE.
 *
 * Authors:
 *    Keith Packard <keithp@keithp.com>
 *
 */

#include <linux/i2c.h>
#include <linux/slab.h>
#include <linux/export.h>
#include "drmP.h"
#include "drm.h"
#include "drm_crtc.h"
#include "drm_crtc_helper.h"
#include "intel_drv.h"
#include "i915_drm.h"
#include "i915_drv.h"
#include "drm_dp_helper.h"

#define DP_RECEIVER_CAP_SIZE	0xf
#define DP_LINK_STATUS_SIZE	6
#define DP_LINK_CHECK_TIMEOUT	(10 * 1000)

#define DP_LINK_CONFIGURATION_SIZE	9

struct intel_dp {
	struct intel_encoder base;
	uint32_t output_reg;
	uint32_t DP;
	uint8_t  link_configuration[DP_LINK_CONFIGURATION_SIZE];
	bool has_audio;
	enum hdmi_force_audio force_audio;
	uint32_t color_range;
	int dpms_mode;
	uint8_t link_bw;
	uint8_t lane_count;
	uint8_t dpcd[DP_RECEIVER_CAP_SIZE];
	struct i2c_adapter adapter;
	struct i2c_algo_dp_aux_data algo;
	bool is_pch_edp;
	uint8_t	train_set[4];
	int panel_power_up_delay;
	int panel_power_down_delay;
	int panel_power_cycle_delay;
	int backlight_on_delay;
	int backlight_off_delay;
	struct drm_display_mode *panel_fixed_mode;  /* for eDP */
	struct delayed_work panel_vdd_work;
	bool want_panel_vdd;
};

/**
 * is_edp - is the given port attached to an eDP panel (either CPU or PCH)
 * @intel_dp: DP struct
 *
 * If a CPU or PCH DP output is attached to an eDP panel, this function
 * will return true, and false otherwise.
 */
static bool is_edp(struct intel_dp *intel_dp)
{
	return intel_dp->base.type == INTEL_OUTPUT_EDP;
}

/**
 * is_pch_edp - is the port on the PCH and attached to an eDP panel?
 * @intel_dp: DP struct
 *
 * Returns true if the given DP struct corresponds to a PCH DP port attached
 * to an eDP panel, false otherwise.  Helpful for determining whether we
 * may need FDI resources for a given DP output or not.
 */
static bool is_pch_edp(struct intel_dp *intel_dp)
{
	return intel_dp->is_pch_edp;
}

/**
 * is_cpu_edp - is the port on the CPU and attached to an eDP panel?
 * @intel_dp: DP struct
 *
 * Returns true if the given DP struct corresponds to a CPU eDP port.
 */
static bool is_cpu_edp(struct intel_dp *intel_dp)
{
	return is_edp(intel_dp) && !is_pch_edp(intel_dp);
}

static struct intel_dp *enc_to_intel_dp(struct drm_encoder *encoder)
{
	return container_of(encoder, struct intel_dp, base.base);
}

static struct intel_dp *intel_attached_dp(struct drm_connector *connector)
{
	return container_of(intel_attached_encoder(connector),
			    struct intel_dp, base);
}

/**
 * intel_encoder_is_pch_edp - is the given encoder a PCH attached eDP?
 * @encoder: DRM encoder
 *
 * Return true if @encoder corresponds to a PCH attached eDP panel.  Needed
 * by intel_display.c.
 */
bool intel_encoder_is_pch_edp(struct drm_encoder *encoder)
{
	struct intel_dp *intel_dp;

	if (!encoder)
		return false;

	intel_dp = enc_to_intel_dp(encoder);

	return is_pch_edp(intel_dp);
}

static void intel_dp_start_link_train(struct intel_dp *intel_dp);
static void intel_dp_complete_link_train(struct intel_dp *intel_dp);
static void intel_dp_link_down(struct intel_dp *intel_dp);

void
intel_edp_link_config(struct intel_encoder *intel_encoder,
		       int *lane_num, int *link_bw)
{
	struct intel_dp *intel_dp = container_of(intel_encoder, struct intel_dp, base);

	*lane_num = intel_dp->lane_count;
	if (intel_dp->link_bw == DP_LINK_BW_1_62)
		*link_bw = 162000;
	else if (intel_dp->link_bw == DP_LINK_BW_2_7)
		*link_bw = 270000;
}

static int
intel_dp_max_lane_count(struct intel_dp *intel_dp)
{
	int max_lane_count = intel_dp->dpcd[DP_MAX_LANE_COUNT] & 0x1f;
	switch (max_lane_count) {
	case 1: case 2: case 4:
		break;
	default:
		max_lane_count = 4;
	}
	return max_lane_count;
}

static int
intel_dp_max_link_bw(struct intel_dp *intel_dp)
{
	int max_link_bw = intel_dp->dpcd[DP_MAX_LINK_RATE];

	switch (max_link_bw) {
	case DP_LINK_BW_1_62:
	case DP_LINK_BW_2_7:
		break;
	default:
		max_link_bw = DP_LINK_BW_1_62;
		break;
	}
	return max_link_bw;
}

static int
intel_dp_link_clock(uint8_t link_bw)
{
	if (link_bw == DP_LINK_BW_2_7)
		return 270000;
	else
		return 162000;
}

/*
 * The units on the numbers in the next two are... bizarre.  Examples will
 * make it clearer; this one parallels an example in the eDP spec.
 *
 * intel_dp_max_data_rate for one lane of 2.7GHz evaluates as:
 *
 *     270000 * 1 * 8 / 10 == 216000
 *
 * The actual data capacity of that configuration is 2.16Gbit/s, so the
 * units are decakilobits.  ->clock in a drm_display_mode is in kilohertz -
 * or equivalently, kilopixels per second - so for 1680x1050R it'd be
 * 119000.  At 18bpp that's 2142000 kilobits per second.
 *
 * Thus the strange-looking division by 10 in intel_dp_link_required, to
 * get the result in decakilobits instead of kilobits.
 */

static int
intel_dp_link_required(int pixel_clock, int bpp)
{
	return (pixel_clock * bpp + 9) / 10;
}

static int
intel_dp_max_data_rate(int max_link_clock, int max_lanes)
{
	return (max_link_clock * max_lanes * 8) / 10;
}

static bool
intel_dp_adjust_dithering(struct intel_dp *intel_dp,
			  struct drm_display_mode *mode,
			  struct drm_display_mode *adjusted_mode)
{
	int max_link_clock = intel_dp_link_clock(intel_dp_max_link_bw(intel_dp));
	int max_lanes = intel_dp_max_lane_count(intel_dp);
	int max_rate, mode_rate;

	mode_rate = intel_dp_link_required(mode->clock, 24);
	max_rate = intel_dp_max_data_rate(max_link_clock, max_lanes);

	if (mode_rate > max_rate) {
		mode_rate = intel_dp_link_required(mode->clock, 18);
		if (mode_rate > max_rate)
			return false;

		if (adjusted_mode)
			adjusted_mode->private_flags
				|= INTEL_MODE_DP_FORCE_6BPC;

		return true;
	}

	return true;
}

static int
intel_dp_mode_valid(struct drm_connector *connector,
		    struct drm_display_mode *mode)
{
	struct intel_dp *intel_dp = intel_attached_dp(connector);

	if (is_edp(intel_dp) && intel_dp->panel_fixed_mode) {
		if (mode->hdisplay > intel_dp->panel_fixed_mode->hdisplay)
			return MODE_PANEL;

		if (mode->vdisplay > intel_dp->panel_fixed_mode->vdisplay)
			return MODE_PANEL;
	}

	if (!intel_dp_adjust_dithering(intel_dp, mode, NULL))
		return MODE_CLOCK_HIGH;

	if (mode->clock < 10000)
		return MODE_CLOCK_LOW;

	if (mode->flags & DRM_MODE_FLAG_DBLCLK)
		return MODE_H_ILLEGAL;

	return MODE_OK;
}

static uint32_t
pack_aux(uint8_t *src, int src_bytes)
{
	int	i;
	uint32_t v = 0;

	if (src_bytes > 4)
		src_bytes = 4;
	for (i = 0; i < src_bytes; i++)
		v |= ((uint32_t) src[i]) << ((3-i) * 8);
	return v;
}

static void
unpack_aux(uint32_t src, uint8_t *dst, int dst_bytes)
{
	int i;
	if (dst_bytes > 4)
		dst_bytes = 4;
	for (i = 0; i < dst_bytes; i++)
		dst[i] = src >> ((3-i) * 8);
}

/* hrawclock is 1/4 the FSB frequency */
static int
intel_hrawclk(struct drm_device *dev)
{
	struct drm_i915_private *dev_priv = dev->dev_private;
	uint32_t clkcfg;

	clkcfg = I915_READ(CLKCFG);
	switch (clkcfg & CLKCFG_FSB_MASK) {
	case CLKCFG_FSB_400:
		return 100;
	case CLKCFG_FSB_533:
		return 133;
	case CLKCFG_FSB_667:
		return 166;
	case CLKCFG_FSB_800:
		return 200;
	case CLKCFG_FSB_1067:
		return 266;
	case CLKCFG_FSB_1333:
		return 333;
	/* these two are just a guess; one of them might be right */
	case CLKCFG_FSB_1600:
	case CLKCFG_FSB_1600_ALT:
		return 400;
	default:
		return 133;
	}
}

static bool ironlake_edp_have_panel_power(struct intel_dp *intel_dp)
{
	struct drm_device *dev = intel_dp->base.base.dev;
	struct drm_i915_private *dev_priv = dev->dev_private;

	return (I915_READ(PCH_PP_STATUS) & PP_ON) != 0;
}

static bool ironlake_edp_have_panel_vdd(struct intel_dp *intel_dp)
{
	struct drm_device *dev = intel_dp->base.base.dev;
	struct drm_i915_private *dev_priv = dev->dev_private;

	return (I915_READ(PCH_PP_CONTROL) & EDP_FORCE_VDD) != 0;
}

static void
intel_dp_check_edp(struct intel_dp *intel_dp)
{
	struct drm_device *dev = intel_dp->base.base.dev;
	struct drm_i915_private *dev_priv = dev->dev_private;

	if (!is_edp(intel_dp))
		return;
	if (!ironlake_edp_have_panel_power(intel_dp) && !ironlake_edp_have_panel_vdd(intel_dp)) {
		WARN(1, "eDP powered off while attempting aux channel communication.\n");
		DRM_DEBUG_KMS("Status 0x%08x Control 0x%08x\n",
			      I915_READ(PCH_PP_STATUS),
			      I915_READ(PCH_PP_CONTROL));
	}
}

static int
intel_dp_aux_ch(struct intel_dp *intel_dp,
		uint8_t *send, int send_bytes,
		uint8_t *recv, int recv_size)
{
	uint32_t output_reg = intel_dp->output_reg;
	struct drm_device *dev = intel_dp->base.base.dev;
	struct drm_i915_private *dev_priv = dev->dev_private;
	uint32_t ch_ctl = output_reg + 0x10;
	uint32_t ch_data = ch_ctl + 4;
	int i;
	int recv_bytes;
	uint32_t status;
	uint32_t aux_clock_divider;
	int try, precharge = 5;

	intel_dp_check_edp(intel_dp);
	/* The clock divider is based off the hrawclk,
	 * and would like to run at 2MHz. So, take the
	 * hrawclk value and divide by 2 and use that
	 *
	 * Note that PCH attached eDP panels should use a 125MHz input
	 * clock divider.
	 */
	if (is_cpu_edp(intel_dp)) {
		if (IS_GEN6(dev) || IS_GEN7(dev))
			aux_clock_divider = 200; /* SNB & IVB eDP input clock at 400Mhz */
		else
			aux_clock_divider = 225; /* eDP input clock at 450Mhz */
	} else if (HAS_PCH_SPLIT(dev))
		aux_clock_divider = 63; /* IRL input clock fixed at 125Mhz */
	else
		aux_clock_divider = intel_hrawclk(dev) / 2;

	/* Try to wait for any previous AUX channel activity */
	for (try = 0; try < 3; try++) {
		status = I915_READ(ch_ctl);
		if ((status & DP_AUX_CH_CTL_SEND_BUSY) == 0)
			break;
		msleep(1);
	}

	if (try == 3) {
		WARN(1, "dp_aux_ch not started status 0x%08x\n",
		     I915_READ(ch_ctl));
		return -EBUSY;
	}

	/* Must try at least 3 times according to DP spec */
	for (try = 0; try < 5; try++) {
		/* Load the send data into the aux channel data registers */
		for (i = 0; i < send_bytes; i += 4)
			I915_WRITE(ch_data + i,
				   pack_aux(send + i, send_bytes - i));

		/* Send the command and wait for it to complete */
		I915_WRITE(ch_ctl,
			   DP_AUX_CH_CTL_SEND_BUSY |
			   DP_AUX_CH_CTL_TIME_OUT_400us |
			   (send_bytes << DP_AUX_CH_CTL_MESSAGE_SIZE_SHIFT) |
			   (precharge << DP_AUX_CH_CTL_PRECHARGE_2US_SHIFT) |
			   (aux_clock_divider << DP_AUX_CH_CTL_BIT_CLOCK_2X_SHIFT) |
			   DP_AUX_CH_CTL_DONE |
			   DP_AUX_CH_CTL_TIME_OUT_ERROR |
			   DP_AUX_CH_CTL_RECEIVE_ERROR);
		for (;;) {
			status = I915_READ(ch_ctl);
			if ((status & DP_AUX_CH_CTL_SEND_BUSY) == 0)
				break;
			udelay(100);
		}

		/* Clear done status and any errors */
		I915_WRITE(ch_ctl,
			   status |
			   DP_AUX_CH_CTL_DONE |
			   DP_AUX_CH_CTL_TIME_OUT_ERROR |
			   DP_AUX_CH_CTL_RECEIVE_ERROR);

		if (status & (DP_AUX_CH_CTL_TIME_OUT_ERROR |
			      DP_AUX_CH_CTL_RECEIVE_ERROR))
			continue;
		if (status & DP_AUX_CH_CTL_DONE)
			break;
	}

	if ((status & DP_AUX_CH_CTL_DONE) == 0) {
		DRM_ERROR("dp_aux_ch not done status 0x%08x\n", status);
		return -EBUSY;
	}

	/* Check for timeout or receive error.
	 * Timeouts occur when the sink is not connected
	 */
	if (status & DP_AUX_CH_CTL_RECEIVE_ERROR) {
		DRM_ERROR("dp_aux_ch receive error status 0x%08x\n", status);
		return -EIO;
	}

	/* Timeouts occur when the device isn't connected, so they're
	 * "normal" -- don't fill the kernel log with these */
	if (status & DP_AUX_CH_CTL_TIME_OUT_ERROR) {
		DRM_DEBUG_KMS("dp_aux_ch timeout status 0x%08x\n", status);
		return -ETIMEDOUT;
	}

	/* Unload any bytes sent back from the other side */
	recv_bytes = ((status & DP_AUX_CH_CTL_MESSAGE_SIZE_MASK) >>
		      DP_AUX_CH_CTL_MESSAGE_SIZE_SHIFT);
	if (recv_bytes > recv_size)
		recv_bytes = recv_size;

	for (i = 0; i < recv_bytes; i += 4)
		unpack_aux(I915_READ(ch_data + i),
			   recv + i, recv_bytes - i);

	return recv_bytes;
}

/* Write data to the aux channel in native mode */
static int
intel_dp_aux_native_write(struct intel_dp *intel_dp,
			  uint16_t address, uint8_t *send, int send_bytes)
{
	int ret;
	uint8_t	msg[20];
	int msg_bytes;
	uint8_t	ack;

	intel_dp_check_edp(intel_dp);
	if (send_bytes > 16)
		return -1;
	msg[0] = AUX_NATIVE_WRITE << 4;
	msg[1] = address >> 8;
	msg[2] = address & 0xff;
	msg[3] = send_bytes - 1;
	memcpy(&msg[4], send, send_bytes);
	msg_bytes = send_bytes + 4;
	for (;;) {
		ret = intel_dp_aux_ch(intel_dp, msg, msg_bytes, &ack, 1);
		if (ret < 0)
			return ret;
		if ((ack & AUX_NATIVE_REPLY_MASK) == AUX_NATIVE_REPLY_ACK)
			break;
		else if ((ack & AUX_NATIVE_REPLY_MASK) == AUX_NATIVE_REPLY_DEFER)
			udelay(100);
		else
			return -EIO;
	}
	return send_bytes;
}

/* Write a single byte to the aux channel in native mode */
static int
intel_dp_aux_native_write_1(struct intel_dp *intel_dp,
			    uint16_t address, uint8_t byte)
{
	return intel_dp_aux_native_write(intel_dp, address, &byte, 1);
}

/* read bytes from a native aux channel */
static int
intel_dp_aux_native_read(struct intel_dp *intel_dp,
			 uint16_t address, uint8_t *recv, int recv_bytes)
{
	uint8_t msg[4];
	int msg_bytes;
	uint8_t reply[20];
	int reply_bytes;
	uint8_t ack;
	int ret;

	intel_dp_check_edp(intel_dp);
	msg[0] = AUX_NATIVE_READ << 4;
	msg[1] = address >> 8;
	msg[2] = address & 0xff;
	msg[3] = recv_bytes - 1;

	msg_bytes = 4;
	reply_bytes = recv_bytes + 1;

	for (;;) {
		ret = intel_dp_aux_ch(intel_dp, msg, msg_bytes,
				      reply, reply_bytes);
		if (ret == 0)
			return -EPROTO;
		if (ret < 0)
			return ret;
		ack = reply[0];
		if ((ack & AUX_NATIVE_REPLY_MASK) == AUX_NATIVE_REPLY_ACK) {
			memcpy(recv, reply + 1, ret - 1);
			return ret - 1;
		}
		else if ((ack & AUX_NATIVE_REPLY_MASK) == AUX_NATIVE_REPLY_DEFER)
			udelay(100);
		else
			return -EIO;
	}
}

static int
intel_dp_i2c_aux_ch(struct i2c_adapter *adapter, int mode,
		    uint8_t write_byte, uint8_t *read_byte)
{
	struct i2c_algo_dp_aux_data *algo_data = adapter->algo_data;
	struct intel_dp *intel_dp = container_of(adapter,
						struct intel_dp,
						adapter);
	uint16_t address = algo_data->address;
	uint8_t msg[5];
	uint8_t reply[2];
	unsigned retry;
	int msg_bytes;
	int reply_bytes;
	int ret;

	intel_dp_check_edp(intel_dp);
	/* Set up the command byte */
	if (mode & MODE_I2C_READ)
		msg[0] = AUX_I2C_READ << 4;
	else
		msg[0] = AUX_I2C_WRITE << 4;

	if (!(mode & MODE_I2C_STOP))
		msg[0] |= AUX_I2C_MOT << 4;

	msg[1] = address >> 8;
	msg[2] = address;

	switch (mode) {
	case MODE_I2C_WRITE:
		msg[3] = 0;
		msg[4] = write_byte;
		msg_bytes = 5;
		reply_bytes = 1;
		break;
	case MODE_I2C_READ:
		msg[3] = 0;
		msg_bytes = 4;
		reply_bytes = 2;
		break;
	default:
		msg_bytes = 3;
		reply_bytes = 1;
		break;
	}

	for (retry = 0; retry < 5; retry++) {
		ret = intel_dp_aux_ch(intel_dp,
				      msg, msg_bytes,
				      reply, reply_bytes);
		if (ret < 0) {
			DRM_DEBUG_KMS("aux_ch failed %d\n", ret);
			return ret;
		}

		switch (reply[0] & AUX_NATIVE_REPLY_MASK) {
		case AUX_NATIVE_REPLY_ACK:
			/* I2C-over-AUX Reply field is only valid
			 * when paired with AUX ACK.
			 */
			break;
		case AUX_NATIVE_REPLY_NACK:
			DRM_DEBUG_KMS("aux_ch native nack\n");
			return -EREMOTEIO;
		case AUX_NATIVE_REPLY_DEFER:
			udelay(100);
			continue;
		default:
			DRM_ERROR("aux_ch invalid native reply 0x%02x\n",
				  reply[0]);
			return -EREMOTEIO;
		}

		switch (reply[0] & AUX_I2C_REPLY_MASK) {
		case AUX_I2C_REPLY_ACK:
			if (mode == MODE_I2C_READ) {
				*read_byte = reply[1];
			}
			return reply_bytes - 1;
		case AUX_I2C_REPLY_NACK:
			DRM_DEBUG_KMS("aux_i2c nack\n");
			return -EREMOTEIO;
		case AUX_I2C_REPLY_DEFER:
			DRM_DEBUG_KMS("aux_i2c defer\n");
			udelay(100);
			break;
		default:
			DRM_ERROR("aux_i2c invalid reply 0x%02x\n", reply[0]);
			return -EREMOTEIO;
		}
	}

	DRM_ERROR("too many retries, giving up\n");
	return -EREMOTEIO;
}

static void ironlake_edp_panel_vdd_on(struct intel_dp *intel_dp);
static void ironlake_edp_panel_vdd_off(struct intel_dp *intel_dp, bool sync);

static int
intel_dp_i2c_init(struct intel_dp *intel_dp,
		  struct intel_connector *intel_connector, const char *name)
{
	int	ret;

	DRM_DEBUG_KMS("i2c_init %s\n", name);
	intel_dp->algo.running = false;
	intel_dp->algo.address = 0;
	intel_dp->algo.aux_ch = intel_dp_i2c_aux_ch;

	memset(&intel_dp->adapter, '\0', sizeof(intel_dp->adapter));
	intel_dp->adapter.owner = THIS_MODULE;
	intel_dp->adapter.class = I2C_CLASS_DDC;
	strncpy(intel_dp->adapter.name, name, sizeof(intel_dp->adapter.name) - 1);
	intel_dp->adapter.name[sizeof(intel_dp->adapter.name) - 1] = '\0';
	intel_dp->adapter.algo_data = &intel_dp->algo;
	intel_dp->adapter.dev.parent = &intel_connector->base.kdev;

	ironlake_edp_panel_vdd_on(intel_dp);
	ret = i2c_dp_aux_add_bus(&intel_dp->adapter);
	ironlake_edp_panel_vdd_off(intel_dp, false);
	return ret;
}

static bool
intel_dp_mode_fixup(struct drm_encoder *encoder, struct drm_display_mode *mode,
		    struct drm_display_mode *adjusted_mode)
{
	struct drm_device *dev = encoder->dev;
	struct intel_dp *intel_dp = enc_to_intel_dp(encoder);
	int lane_count, clock;
	int max_lane_count = intel_dp_max_lane_count(intel_dp);
	int max_clock = intel_dp_max_link_bw(intel_dp) == DP_LINK_BW_2_7 ? 1 : 0;
	int bpp, mode_rate;
	static int bws[2] = { DP_LINK_BW_1_62, DP_LINK_BW_2_7 };

	if (is_edp(intel_dp) && intel_dp->panel_fixed_mode) {
		intel_fixed_panel_mode(intel_dp->panel_fixed_mode, adjusted_mode);
		intel_pch_panel_fitting(dev, DRM_MODE_SCALE_FULLSCREEN,
					mode, adjusted_mode);
		/*
		 * the mode->clock is used to calculate the Data&Link M/N
		 * of the pipe. For the eDP the fixed clock should be used.
		 */
		mode->clock = intel_dp->panel_fixed_mode->clock;
	}

<<<<<<< HEAD
=======
	if (mode->flags & DRM_MODE_FLAG_DBLCLK)
		return false;

>>>>>>> f8f5701b
	DRM_DEBUG_KMS("DP link computation with max lane count %i "
		      "max bw %02x pixel clock %iKHz\n",
		      max_lane_count, bws[max_clock], mode->clock);

	if (!intel_dp_adjust_dithering(intel_dp, mode, adjusted_mode))
		return false;

	bpp = adjusted_mode->private_flags & INTEL_MODE_DP_FORCE_6BPC ? 18 : 24;
	mode_rate = intel_dp_link_required(mode->clock, bpp);

	for (lane_count = 1; lane_count <= max_lane_count; lane_count <<= 1) {
		for (clock = 0; clock <= max_clock; clock++) {
			int link_avail = intel_dp_max_data_rate(intel_dp_link_clock(bws[clock]), lane_count);

			if (mode_rate <= link_avail) {
				intel_dp->link_bw = bws[clock];
				intel_dp->lane_count = lane_count;
				adjusted_mode->clock = intel_dp_link_clock(intel_dp->link_bw);
				DRM_DEBUG_KMS("DP link bw %02x lane "
						"count %d clock %d bpp %d\n",
				       intel_dp->link_bw, intel_dp->lane_count,
				       adjusted_mode->clock, bpp);
				DRM_DEBUG_KMS("DP link bw required %i available %i\n",
					      mode_rate, link_avail);
				return true;
			}
		}
	}

	return false;
}

struct intel_dp_m_n {
	uint32_t	tu;
	uint32_t	gmch_m;
	uint32_t	gmch_n;
	uint32_t	link_m;
	uint32_t	link_n;
};

static void
intel_reduce_ratio(uint32_t *num, uint32_t *den)
{
	while (*num > 0xffffff || *den > 0xffffff) {
		*num >>= 1;
		*den >>= 1;
	}
}

static void
intel_dp_compute_m_n(int bpp,
		     int nlanes,
		     int pixel_clock,
		     int link_clock,
		     struct intel_dp_m_n *m_n)
{
	m_n->tu = 64;
	m_n->gmch_m = (pixel_clock * bpp) >> 3;
	m_n->gmch_n = link_clock * nlanes;
	intel_reduce_ratio(&m_n->gmch_m, &m_n->gmch_n);
	m_n->link_m = pixel_clock;
	m_n->link_n = link_clock;
	intel_reduce_ratio(&m_n->link_m, &m_n->link_n);
}

void
intel_dp_set_m_n(struct drm_crtc *crtc, struct drm_display_mode *mode,
		 struct drm_display_mode *adjusted_mode)
{
	struct drm_device *dev = crtc->dev;
	struct drm_mode_config *mode_config = &dev->mode_config;
	struct drm_encoder *encoder;
	struct drm_i915_private *dev_priv = dev->dev_private;
	struct intel_crtc *intel_crtc = to_intel_crtc(crtc);
	int lane_count = 4;
	struct intel_dp_m_n m_n;
	int pipe = intel_crtc->pipe;

	/*
	 * Find the lane count in the intel_encoder private
	 */
	list_for_each_entry(encoder, &mode_config->encoder_list, head) {
		struct intel_dp *intel_dp;

		if (encoder->crtc != crtc)
			continue;

		intel_dp = enc_to_intel_dp(encoder);
		if (intel_dp->base.type == INTEL_OUTPUT_DISPLAYPORT ||
		    intel_dp->base.type == INTEL_OUTPUT_EDP)
		{
			lane_count = intel_dp->lane_count;
			break;
		}
	}

	/*
	 * Compute the GMCH and Link ratios. The '3' here is
	 * the number of bytes_per_pixel post-LUT, which we always
	 * set up for 8-bits of R/G/B, or 3 bytes total.
	 */
	intel_dp_compute_m_n(intel_crtc->bpp, lane_count,
			     mode->clock, adjusted_mode->clock, &m_n);

	if (HAS_PCH_SPLIT(dev)) {
		I915_WRITE(TRANSDATA_M1(pipe),
			   ((m_n.tu - 1) << PIPE_GMCH_DATA_M_TU_SIZE_SHIFT) |
			   m_n.gmch_m);
		I915_WRITE(TRANSDATA_N1(pipe), m_n.gmch_n);
		I915_WRITE(TRANSDPLINK_M1(pipe), m_n.link_m);
		I915_WRITE(TRANSDPLINK_N1(pipe), m_n.link_n);
	} else {
		I915_WRITE(PIPE_GMCH_DATA_M(pipe),
			   ((m_n.tu - 1) << PIPE_GMCH_DATA_M_TU_SIZE_SHIFT) |
			   m_n.gmch_m);
		I915_WRITE(PIPE_GMCH_DATA_N(pipe), m_n.gmch_n);
		I915_WRITE(PIPE_DP_LINK_M(pipe), m_n.link_m);
		I915_WRITE(PIPE_DP_LINK_N(pipe), m_n.link_n);
	}
}

static void ironlake_edp_pll_on(struct drm_encoder *encoder);
static void ironlake_edp_pll_off(struct drm_encoder *encoder);

static void
intel_dp_mode_set(struct drm_encoder *encoder, struct drm_display_mode *mode,
		  struct drm_display_mode *adjusted_mode)
{
	struct drm_device *dev = encoder->dev;
	struct drm_i915_private *dev_priv = dev->dev_private;
	struct intel_dp *intel_dp = enc_to_intel_dp(encoder);
	struct drm_crtc *crtc = intel_dp->base.base.crtc;
	struct intel_crtc *intel_crtc = to_intel_crtc(crtc);

	/* Turn on the eDP PLL if needed */
	if (is_edp(intel_dp)) {
		if (!is_pch_edp(intel_dp))
			ironlake_edp_pll_on(encoder);
		else
			ironlake_edp_pll_off(encoder);
	}

	/*
	 * There are four kinds of DP registers:
	 *
	 * 	IBX PCH
	 * 	SNB CPU
	 *	IVB CPU
	 * 	CPT PCH
	 *
	 * IBX PCH and CPU are the same for almost everything,
	 * except that the CPU DP PLL is configured in this
	 * register
	 *
	 * CPT PCH is quite different, having many bits moved
	 * to the TRANS_DP_CTL register instead. That
	 * configuration happens (oddly) in ironlake_pch_enable
	 */

	/* Preserve the BIOS-computed detected bit. This is
	 * supposed to be read-only.
	 */
	intel_dp->DP = I915_READ(intel_dp->output_reg) & DP_DETECTED;
	intel_dp->DP |=  DP_VOLTAGE_0_4 | DP_PRE_EMPHASIS_0;

	/* Handle DP bits in common between all three register formats */

	intel_dp->DP |= DP_VOLTAGE_0_4 | DP_PRE_EMPHASIS_0;

	switch (intel_dp->lane_count) {
	case 1:
		intel_dp->DP |= DP_PORT_WIDTH_1;
		break;
	case 2:
		intel_dp->DP |= DP_PORT_WIDTH_2;
		break;
	case 4:
		intel_dp->DP |= DP_PORT_WIDTH_4;
		break;
	}
	if (intel_dp->has_audio) {
		DRM_DEBUG_DRIVER("Enabling DP audio on pipe %c\n",
				 pipe_name(intel_crtc->pipe));
		intel_dp->DP |= DP_AUDIO_OUTPUT_ENABLE;
		intel_write_eld(encoder, adjusted_mode);
	}
	memset(intel_dp->link_configuration, 0, DP_LINK_CONFIGURATION_SIZE);
	intel_dp->link_configuration[0] = intel_dp->link_bw;
	intel_dp->link_configuration[1] = intel_dp->lane_count;
	intel_dp->link_configuration[8] = DP_SET_ANSI_8B10B;
	/*
	 * Check for DPCD version > 1.1 and enhanced framing support
	 */
	if (intel_dp->dpcd[DP_DPCD_REV] >= 0x11 &&
	    (intel_dp->dpcd[DP_MAX_LANE_COUNT] & DP_ENHANCED_FRAME_CAP)) {
		intel_dp->link_configuration[1] |= DP_LANE_COUNT_ENHANCED_FRAME_EN;
	}

	/* Split out the IBX/CPU vs CPT settings */

	if (is_cpu_edp(intel_dp) && IS_GEN7(dev)) {
		if (adjusted_mode->flags & DRM_MODE_FLAG_PHSYNC)
			intel_dp->DP |= DP_SYNC_HS_HIGH;
		if (adjusted_mode->flags & DRM_MODE_FLAG_PVSYNC)
			intel_dp->DP |= DP_SYNC_VS_HIGH;
		intel_dp->DP |= DP_LINK_TRAIN_OFF_CPT;

		if (intel_dp->link_configuration[1] & DP_LANE_COUNT_ENHANCED_FRAME_EN)
			intel_dp->DP |= DP_ENHANCED_FRAMING;

		intel_dp->DP |= intel_crtc->pipe << 29;

		/* don't miss out required setting for eDP */
		intel_dp->DP |= DP_PLL_ENABLE;
		if (adjusted_mode->clock < 200000)
			intel_dp->DP |= DP_PLL_FREQ_160MHZ;
		else
			intel_dp->DP |= DP_PLL_FREQ_270MHZ;
	} else if (!HAS_PCH_CPT(dev) || is_cpu_edp(intel_dp)) {
		intel_dp->DP |= intel_dp->color_range;

		if (adjusted_mode->flags & DRM_MODE_FLAG_PHSYNC)
			intel_dp->DP |= DP_SYNC_HS_HIGH;
		if (adjusted_mode->flags & DRM_MODE_FLAG_PVSYNC)
			intel_dp->DP |= DP_SYNC_VS_HIGH;
		intel_dp->DP |= DP_LINK_TRAIN_OFF;

		if (intel_dp->link_configuration[1] & DP_LANE_COUNT_ENHANCED_FRAME_EN)
			intel_dp->DP |= DP_ENHANCED_FRAMING;

		if (intel_crtc->pipe == 1)
			intel_dp->DP |= DP_PIPEB_SELECT;

		if (is_cpu_edp(intel_dp)) {
			/* don't miss out required setting for eDP */
			intel_dp->DP |= DP_PLL_ENABLE;
			if (adjusted_mode->clock < 200000)
				intel_dp->DP |= DP_PLL_FREQ_160MHZ;
			else
				intel_dp->DP |= DP_PLL_FREQ_270MHZ;
		}
	} else {
		intel_dp->DP |= DP_LINK_TRAIN_OFF_CPT;
	}
}

#define IDLE_ON_MASK		(PP_ON | 0 	  | PP_SEQUENCE_MASK | 0                     | PP_SEQUENCE_STATE_MASK)
#define IDLE_ON_VALUE   	(PP_ON | 0 	  | PP_SEQUENCE_NONE | 0                     | PP_SEQUENCE_STATE_ON_IDLE)

#define IDLE_OFF_MASK		(PP_ON | 0        | PP_SEQUENCE_MASK | 0                     | PP_SEQUENCE_STATE_MASK)
#define IDLE_OFF_VALUE		(0     | 0        | PP_SEQUENCE_NONE | 0                     | PP_SEQUENCE_STATE_OFF_IDLE)

#define IDLE_CYCLE_MASK		(PP_ON | 0        | PP_SEQUENCE_MASK | PP_CYCLE_DELAY_ACTIVE | PP_SEQUENCE_STATE_MASK)
#define IDLE_CYCLE_VALUE	(0     | 0        | PP_SEQUENCE_NONE | 0                     | PP_SEQUENCE_STATE_OFF_IDLE)

static void ironlake_wait_panel_status(struct intel_dp *intel_dp,
				       u32 mask,
				       u32 value)
{
	struct drm_device *dev = intel_dp->base.base.dev;
	struct drm_i915_private *dev_priv = dev->dev_private;

	DRM_DEBUG_KMS("mask %08x value %08x status %08x control %08x\n",
		      mask, value,
		      I915_READ(PCH_PP_STATUS),
		      I915_READ(PCH_PP_CONTROL));

	if (_wait_for((I915_READ(PCH_PP_STATUS) & mask) == value, 5000, 10)) {
		DRM_ERROR("Panel status timeout: status %08x control %08x\n",
			  I915_READ(PCH_PP_STATUS),
			  I915_READ(PCH_PP_CONTROL));
	}
}

static void ironlake_wait_panel_on(struct intel_dp *intel_dp)
{
	DRM_DEBUG_KMS("Wait for panel power on\n");
	ironlake_wait_panel_status(intel_dp, IDLE_ON_MASK, IDLE_ON_VALUE);
}

static void ironlake_wait_panel_off(struct intel_dp *intel_dp)
{
	DRM_DEBUG_KMS("Wait for panel power off time\n");
	ironlake_wait_panel_status(intel_dp, IDLE_OFF_MASK, IDLE_OFF_VALUE);
}

static void ironlake_wait_panel_power_cycle(struct intel_dp *intel_dp)
{
	DRM_DEBUG_KMS("Wait for panel power cycle\n");
	ironlake_wait_panel_status(intel_dp, IDLE_CYCLE_MASK, IDLE_CYCLE_VALUE);
}


/* Read the current pp_control value, unlocking the register if it
 * is locked
 */

static  u32 ironlake_get_pp_control(struct drm_i915_private *dev_priv)
{
	u32	control = I915_READ(PCH_PP_CONTROL);

	control &= ~PANEL_UNLOCK_MASK;
	control |= PANEL_UNLOCK_REGS;
	return control;
}

static void ironlake_edp_panel_vdd_on(struct intel_dp *intel_dp)
{
	struct drm_device *dev = intel_dp->base.base.dev;
	struct drm_i915_private *dev_priv = dev->dev_private;
	u32 pp;

	if (!is_edp(intel_dp))
		return;
	DRM_DEBUG_KMS("Turn eDP VDD on\n");

	WARN(intel_dp->want_panel_vdd,
	     "eDP VDD already requested on\n");

	intel_dp->want_panel_vdd = true;

	if (ironlake_edp_have_panel_vdd(intel_dp)) {
		DRM_DEBUG_KMS("eDP VDD already on\n");
		return;
	}

	if (!ironlake_edp_have_panel_power(intel_dp))
		ironlake_wait_panel_power_cycle(intel_dp);

	pp = ironlake_get_pp_control(dev_priv);
	pp |= EDP_FORCE_VDD;
	I915_WRITE(PCH_PP_CONTROL, pp);
	POSTING_READ(PCH_PP_CONTROL);
	DRM_DEBUG_KMS("PCH_PP_STATUS: 0x%08x PCH_PP_CONTROL: 0x%08x\n",
		      I915_READ(PCH_PP_STATUS), I915_READ(PCH_PP_CONTROL));

	/*
	 * If the panel wasn't on, delay before accessing aux channel
	 */
	if (!ironlake_edp_have_panel_power(intel_dp)) {
		DRM_DEBUG_KMS("eDP was not running\n");
		msleep(intel_dp->panel_power_up_delay);
	}
}

static void ironlake_panel_vdd_off_sync(struct intel_dp *intel_dp)
{
	struct drm_device *dev = intel_dp->base.base.dev;
	struct drm_i915_private *dev_priv = dev->dev_private;
	u32 pp;

	if (!intel_dp->want_panel_vdd && ironlake_edp_have_panel_vdd(intel_dp)) {
		pp = ironlake_get_pp_control(dev_priv);
		pp &= ~EDP_FORCE_VDD;
		I915_WRITE(PCH_PP_CONTROL, pp);
		POSTING_READ(PCH_PP_CONTROL);

		/* Make sure sequencer is idle before allowing subsequent activity */
		DRM_DEBUG_KMS("PCH_PP_STATUS: 0x%08x PCH_PP_CONTROL: 0x%08x\n",
			      I915_READ(PCH_PP_STATUS), I915_READ(PCH_PP_CONTROL));

		msleep(intel_dp->panel_power_down_delay);
	}
}

static void ironlake_panel_vdd_work(struct work_struct *__work)
{
	struct intel_dp *intel_dp = container_of(to_delayed_work(__work),
						 struct intel_dp, panel_vdd_work);
	struct drm_device *dev = intel_dp->base.base.dev;

	mutex_lock(&dev->mode_config.mutex);
	ironlake_panel_vdd_off_sync(intel_dp);
	mutex_unlock(&dev->mode_config.mutex);
}

static void ironlake_edp_panel_vdd_off(struct intel_dp *intel_dp, bool sync)
{
	if (!is_edp(intel_dp))
		return;

	DRM_DEBUG_KMS("Turn eDP VDD off %d\n", intel_dp->want_panel_vdd);
	WARN(!intel_dp->want_panel_vdd, "eDP VDD not forced on");

	intel_dp->want_panel_vdd = false;

	if (sync) {
		ironlake_panel_vdd_off_sync(intel_dp);
	} else {
		/*
		 * Queue the timer to fire a long
		 * time from now (relative to the power down delay)
		 * to keep the panel power up across a sequence of operations
		 */
		schedule_delayed_work(&intel_dp->panel_vdd_work,
				      msecs_to_jiffies(intel_dp->panel_power_cycle_delay * 5));
	}
}

static void ironlake_edp_panel_on(struct intel_dp *intel_dp)
{
	struct drm_device *dev = intel_dp->base.base.dev;
	struct drm_i915_private *dev_priv = dev->dev_private;
	u32 pp;

	if (!is_edp(intel_dp))
		return;

	DRM_DEBUG_KMS("Turn eDP power on\n");

	if (ironlake_edp_have_panel_power(intel_dp)) {
		DRM_DEBUG_KMS("eDP power already on\n");
		return;
	}

	ironlake_wait_panel_power_cycle(intel_dp);

	pp = ironlake_get_pp_control(dev_priv);
	if (IS_GEN5(dev)) {
		/* ILK workaround: disable reset around power sequence */
		pp &= ~PANEL_POWER_RESET;
		I915_WRITE(PCH_PP_CONTROL, pp);
		POSTING_READ(PCH_PP_CONTROL);
	}

	pp |= POWER_TARGET_ON;
	if (!IS_GEN5(dev))
		pp |= PANEL_POWER_RESET;

	I915_WRITE(PCH_PP_CONTROL, pp);
	POSTING_READ(PCH_PP_CONTROL);

	ironlake_wait_panel_on(intel_dp);

	if (IS_GEN5(dev)) {
		pp |= PANEL_POWER_RESET; /* restore panel reset bit */
		I915_WRITE(PCH_PP_CONTROL, pp);
		POSTING_READ(PCH_PP_CONTROL);
	}
}

static void ironlake_edp_panel_off(struct intel_dp *intel_dp)
{
	struct drm_device *dev = intel_dp->base.base.dev;
	struct drm_i915_private *dev_priv = dev->dev_private;
	u32 pp;

	if (!is_edp(intel_dp))
		return;

	DRM_DEBUG_KMS("Turn eDP power off\n");

<<<<<<< HEAD
	WARN(intel_dp->want_panel_vdd, "Cannot turn power off while VDD is on\n");
	ironlake_panel_vdd_off_sync(intel_dp); /* finish any pending work */
=======
	WARN(!intel_dp->want_panel_vdd, "Need VDD to turn off panel\n");
>>>>>>> f8f5701b

	pp = ironlake_get_pp_control(dev_priv);
	pp &= ~(POWER_TARGET_ON | PANEL_POWER_RESET | EDP_BLC_ENABLE);
	I915_WRITE(PCH_PP_CONTROL, pp);
	POSTING_READ(PCH_PP_CONTROL);

	ironlake_wait_panel_off(intel_dp);
}

static void ironlake_edp_backlight_on(struct intel_dp *intel_dp)
{
	struct drm_device *dev = intel_dp->base.base.dev;
	struct drm_i915_private *dev_priv = dev->dev_private;
	u32 pp;

	if (!is_edp(intel_dp))
		return;

	DRM_DEBUG_KMS("\n");
	/*
	 * If we enable the backlight right away following a panel power
	 * on, we may see slight flicker as the panel syncs with the eDP
	 * link.  So delay a bit to make sure the image is solid before
	 * allowing it to appear.
	 */
	msleep(intel_dp->backlight_on_delay);
	pp = ironlake_get_pp_control(dev_priv);
	pp |= EDP_BLC_ENABLE;
	I915_WRITE(PCH_PP_CONTROL, pp);
	POSTING_READ(PCH_PP_CONTROL);
}

static void ironlake_edp_backlight_off(struct intel_dp *intel_dp)
{
	struct drm_device *dev = intel_dp->base.base.dev;
	struct drm_i915_private *dev_priv = dev->dev_private;
	u32 pp;

	if (!is_edp(intel_dp))
		return;

	DRM_DEBUG_KMS("\n");
	pp = ironlake_get_pp_control(dev_priv);
	pp &= ~EDP_BLC_ENABLE;
	I915_WRITE(PCH_PP_CONTROL, pp);
	POSTING_READ(PCH_PP_CONTROL);
	msleep(intel_dp->backlight_off_delay);
}

static void ironlake_edp_pll_on(struct drm_encoder *encoder)
{
	struct drm_device *dev = encoder->dev;
	struct drm_i915_private *dev_priv = dev->dev_private;
	u32 dpa_ctl;

	DRM_DEBUG_KMS("\n");
	dpa_ctl = I915_READ(DP_A);
	dpa_ctl |= DP_PLL_ENABLE;
	I915_WRITE(DP_A, dpa_ctl);
	POSTING_READ(DP_A);
	udelay(200);
}

static void ironlake_edp_pll_off(struct drm_encoder *encoder)
{
	struct drm_device *dev = encoder->dev;
	struct drm_i915_private *dev_priv = dev->dev_private;
	u32 dpa_ctl;

	dpa_ctl = I915_READ(DP_A);
	dpa_ctl &= ~DP_PLL_ENABLE;
	I915_WRITE(DP_A, dpa_ctl);
	POSTING_READ(DP_A);
	udelay(200);
}

/* If the sink supports it, try to set the power state appropriately */
static void intel_dp_sink_dpms(struct intel_dp *intel_dp, int mode)
{
	int ret, i;

	/* Should have a valid DPCD by this point */
	if (intel_dp->dpcd[DP_DPCD_REV] < 0x11)
		return;

	if (mode != DRM_MODE_DPMS_ON) {
		ret = intel_dp_aux_native_write_1(intel_dp, DP_SET_POWER,
						  DP_SET_POWER_D3);
		if (ret != 1)
			DRM_DEBUG_DRIVER("failed to write sink power state\n");
	} else {
		/*
		 * When turning on, we need to retry for 1ms to give the sink
		 * time to wake up.
		 */
		for (i = 0; i < 3; i++) {
			ret = intel_dp_aux_native_write_1(intel_dp,
							  DP_SET_POWER,
							  DP_SET_POWER_D0);
			if (ret == 1)
				break;
			msleep(1);
		}
	}
}

static void intel_dp_prepare(struct drm_encoder *encoder)
{
	struct intel_dp *intel_dp = enc_to_intel_dp(encoder);


	/* Make sure the panel is off before trying to change the mode. But also
	 * ensure that we have vdd while we switch off the panel. */
	ironlake_edp_panel_vdd_on(intel_dp);
	ironlake_edp_backlight_off(intel_dp);
	ironlake_edp_panel_off(intel_dp);

	intel_dp_sink_dpms(intel_dp, DRM_MODE_DPMS_ON);
	intel_dp_link_down(intel_dp);
	ironlake_edp_panel_vdd_off(intel_dp, false);
}

static void intel_dp_commit(struct drm_encoder *encoder)
{
	struct intel_dp *intel_dp = enc_to_intel_dp(encoder);
	struct drm_device *dev = encoder->dev;
	struct intel_crtc *intel_crtc = to_intel_crtc(intel_dp->base.base.crtc);

	ironlake_edp_panel_vdd_on(intel_dp);
	intel_dp_sink_dpms(intel_dp, DRM_MODE_DPMS_ON);
	intel_dp_start_link_train(intel_dp);
	ironlake_edp_panel_on(intel_dp);
	ironlake_edp_panel_vdd_off(intel_dp, true);
	intel_dp_complete_link_train(intel_dp);
	ironlake_edp_backlight_on(intel_dp);

	intel_dp->dpms_mode = DRM_MODE_DPMS_ON;

	if (HAS_PCH_CPT(dev))
		intel_cpt_verify_modeset(dev, intel_crtc->pipe);
}

static void
intel_dp_dpms(struct drm_encoder *encoder, int mode)
{
	struct intel_dp *intel_dp = enc_to_intel_dp(encoder);
	struct drm_device *dev = encoder->dev;
	struct drm_i915_private *dev_priv = dev->dev_private;
	uint32_t dp_reg = I915_READ(intel_dp->output_reg);

	if (mode != DRM_MODE_DPMS_ON) {
		/* Switching the panel off requires vdd. */
		ironlake_edp_panel_vdd_on(intel_dp);
		ironlake_edp_backlight_off(intel_dp);
		ironlake_edp_panel_off(intel_dp);

		intel_dp_sink_dpms(intel_dp, mode);
		intel_dp_link_down(intel_dp);
		ironlake_edp_panel_vdd_off(intel_dp, false);

		if (is_cpu_edp(intel_dp))
			ironlake_edp_pll_off(encoder);
	} else {
		if (is_cpu_edp(intel_dp))
			ironlake_edp_pll_on(encoder);

		ironlake_edp_panel_vdd_on(intel_dp);
		intel_dp_sink_dpms(intel_dp, mode);
		if (!(dp_reg & DP_PORT_EN)) {
			intel_dp_start_link_train(intel_dp);
			ironlake_edp_panel_on(intel_dp);
			ironlake_edp_panel_vdd_off(intel_dp, true);
			intel_dp_complete_link_train(intel_dp);
		} else
			ironlake_edp_panel_vdd_off(intel_dp, false);
		ironlake_edp_backlight_on(intel_dp);
	}
	intel_dp->dpms_mode = mode;
}

/*
 * Native read with retry for link status and receiver capability reads for
 * cases where the sink may still be asleep.
 */
static bool
intel_dp_aux_native_read_retry(struct intel_dp *intel_dp, uint16_t address,
			       uint8_t *recv, int recv_bytes)
{
	int ret, i;

	/*
	 * Sinks are *supposed* to come up within 1ms from an off state,
	 * but we're also supposed to retry 3 times per the spec.
	 */
	for (i = 0; i < 3; i++) {
		ret = intel_dp_aux_native_read(intel_dp, address, recv,
					       recv_bytes);
		if (ret == recv_bytes)
			return true;
		msleep(1);
	}

	return false;
}

/*
 * Fetch AUX CH registers 0x202 - 0x207 which contain
 * link status information
 */
static bool
intel_dp_get_link_status(struct intel_dp *intel_dp, uint8_t link_status[DP_LINK_STATUS_SIZE])
{
	return intel_dp_aux_native_read_retry(intel_dp,
					      DP_LANE0_1_STATUS,
					      link_status,
					      DP_LINK_STATUS_SIZE);
}

static uint8_t
intel_dp_link_status(uint8_t link_status[DP_LINK_STATUS_SIZE],
		     int r)
{
	return link_status[r - DP_LANE0_1_STATUS];
}

static uint8_t
intel_get_adjust_request_voltage(uint8_t adjust_request[2],
				 int lane)
{
	int	    s = ((lane & 1) ?
			 DP_ADJUST_VOLTAGE_SWING_LANE1_SHIFT :
			 DP_ADJUST_VOLTAGE_SWING_LANE0_SHIFT);
	uint8_t l = adjust_request[lane>>1];

	return ((l >> s) & 3) << DP_TRAIN_VOLTAGE_SWING_SHIFT;
}

static uint8_t
intel_get_adjust_request_pre_emphasis(uint8_t adjust_request[2],
				      int lane)
{
	int	    s = ((lane & 1) ?
			 DP_ADJUST_PRE_EMPHASIS_LANE1_SHIFT :
			 DP_ADJUST_PRE_EMPHASIS_LANE0_SHIFT);
	uint8_t l = adjust_request[lane>>1];

	return ((l >> s) & 3) << DP_TRAIN_PRE_EMPHASIS_SHIFT;
}


#if 0
static char	*voltage_names[] = {
	"0.4V", "0.6V", "0.8V", "1.2V"
};
static char	*pre_emph_names[] = {
	"0dB", "3.5dB", "6dB", "9.5dB"
};
static char	*link_train_names[] = {
	"pattern 1", "pattern 2", "idle", "off"
};
#endif

/*
 * These are source-specific values; current Intel hardware supports
 * a maximum voltage of 800mV and a maximum pre-emphasis of 6dB
 */

static uint8_t
intel_dp_voltage_max(struct intel_dp *intel_dp)
{
	struct drm_device *dev = intel_dp->base.base.dev;

	if (IS_GEN7(dev) && is_cpu_edp(intel_dp))
		return DP_TRAIN_VOLTAGE_SWING_800;
	else if (HAS_PCH_CPT(dev) && !is_cpu_edp(intel_dp))
		return DP_TRAIN_VOLTAGE_SWING_1200;
	else
		return DP_TRAIN_VOLTAGE_SWING_800;
}

static uint8_t
intel_dp_pre_emphasis_max(struct intel_dp *intel_dp, uint8_t voltage_swing)
{
	struct drm_device *dev = intel_dp->base.base.dev;

	if (IS_GEN7(dev) && is_cpu_edp(intel_dp)) {
		switch (voltage_swing & DP_TRAIN_VOLTAGE_SWING_MASK) {
		case DP_TRAIN_VOLTAGE_SWING_400:
			return DP_TRAIN_PRE_EMPHASIS_6;
		case DP_TRAIN_VOLTAGE_SWING_600:
		case DP_TRAIN_VOLTAGE_SWING_800:
			return DP_TRAIN_PRE_EMPHASIS_3_5;
		default:
			return DP_TRAIN_PRE_EMPHASIS_0;
		}
	} else {
		switch (voltage_swing & DP_TRAIN_VOLTAGE_SWING_MASK) {
		case DP_TRAIN_VOLTAGE_SWING_400:
			return DP_TRAIN_PRE_EMPHASIS_6;
		case DP_TRAIN_VOLTAGE_SWING_600:
			return DP_TRAIN_PRE_EMPHASIS_6;
		case DP_TRAIN_VOLTAGE_SWING_800:
			return DP_TRAIN_PRE_EMPHASIS_3_5;
		case DP_TRAIN_VOLTAGE_SWING_1200:
		default:
			return DP_TRAIN_PRE_EMPHASIS_0;
		}
	}
}

static void
intel_get_adjust_train(struct intel_dp *intel_dp, uint8_t link_status[DP_LINK_STATUS_SIZE])
{
	uint8_t v = 0;
	uint8_t p = 0;
	int lane;
	uint8_t	*adjust_request = link_status + (DP_ADJUST_REQUEST_LANE0_1 - DP_LANE0_1_STATUS);
	uint8_t voltage_max;
	uint8_t preemph_max;

	for (lane = 0; lane < intel_dp->lane_count; lane++) {
		uint8_t this_v = intel_get_adjust_request_voltage(adjust_request, lane);
		uint8_t this_p = intel_get_adjust_request_pre_emphasis(adjust_request, lane);

		if (this_v > v)
			v = this_v;
		if (this_p > p)
			p = this_p;
	}

	voltage_max = intel_dp_voltage_max(intel_dp);
	if (v >= voltage_max)
		v = voltage_max | DP_TRAIN_MAX_SWING_REACHED;

	preemph_max = intel_dp_pre_emphasis_max(intel_dp, v);
	if (p >= preemph_max)
		p = preemph_max | DP_TRAIN_MAX_PRE_EMPHASIS_REACHED;

	for (lane = 0; lane < 4; lane++)
		intel_dp->train_set[lane] = v | p;
}

static uint32_t
intel_dp_signal_levels(uint8_t train_set)
{
	uint32_t	signal_levels = 0;

	switch (train_set & DP_TRAIN_VOLTAGE_SWING_MASK) {
	case DP_TRAIN_VOLTAGE_SWING_400:
	default:
		signal_levels |= DP_VOLTAGE_0_4;
		break;
	case DP_TRAIN_VOLTAGE_SWING_600:
		signal_levels |= DP_VOLTAGE_0_6;
		break;
	case DP_TRAIN_VOLTAGE_SWING_800:
		signal_levels |= DP_VOLTAGE_0_8;
		break;
	case DP_TRAIN_VOLTAGE_SWING_1200:
		signal_levels |= DP_VOLTAGE_1_2;
		break;
	}
	switch (train_set & DP_TRAIN_PRE_EMPHASIS_MASK) {
	case DP_TRAIN_PRE_EMPHASIS_0:
	default:
		signal_levels |= DP_PRE_EMPHASIS_0;
		break;
	case DP_TRAIN_PRE_EMPHASIS_3_5:
		signal_levels |= DP_PRE_EMPHASIS_3_5;
		break;
	case DP_TRAIN_PRE_EMPHASIS_6:
		signal_levels |= DP_PRE_EMPHASIS_6;
		break;
	case DP_TRAIN_PRE_EMPHASIS_9_5:
		signal_levels |= DP_PRE_EMPHASIS_9_5;
		break;
	}
	return signal_levels;
}

/* Gen6's DP voltage swing and pre-emphasis control */
static uint32_t
intel_gen6_edp_signal_levels(uint8_t train_set)
{
	int signal_levels = train_set & (DP_TRAIN_VOLTAGE_SWING_MASK |
					 DP_TRAIN_PRE_EMPHASIS_MASK);
	switch (signal_levels) {
	case DP_TRAIN_VOLTAGE_SWING_400 | DP_TRAIN_PRE_EMPHASIS_0:
	case DP_TRAIN_VOLTAGE_SWING_600 | DP_TRAIN_PRE_EMPHASIS_0:
		return EDP_LINK_TRAIN_400_600MV_0DB_SNB_B;
	case DP_TRAIN_VOLTAGE_SWING_400 | DP_TRAIN_PRE_EMPHASIS_3_5:
		return EDP_LINK_TRAIN_400MV_3_5DB_SNB_B;
	case DP_TRAIN_VOLTAGE_SWING_400 | DP_TRAIN_PRE_EMPHASIS_6:
	case DP_TRAIN_VOLTAGE_SWING_600 | DP_TRAIN_PRE_EMPHASIS_6:
		return EDP_LINK_TRAIN_400_600MV_6DB_SNB_B;
	case DP_TRAIN_VOLTAGE_SWING_600 | DP_TRAIN_PRE_EMPHASIS_3_5:
	case DP_TRAIN_VOLTAGE_SWING_800 | DP_TRAIN_PRE_EMPHASIS_3_5:
		return EDP_LINK_TRAIN_600_800MV_3_5DB_SNB_B;
	case DP_TRAIN_VOLTAGE_SWING_800 | DP_TRAIN_PRE_EMPHASIS_0:
	case DP_TRAIN_VOLTAGE_SWING_1200 | DP_TRAIN_PRE_EMPHASIS_0:
		return EDP_LINK_TRAIN_800_1200MV_0DB_SNB_B;
	default:
		DRM_DEBUG_KMS("Unsupported voltage swing/pre-emphasis level:"
			      "0x%x\n", signal_levels);
		return EDP_LINK_TRAIN_400_600MV_0DB_SNB_B;
	}
}

/* Gen7's DP voltage swing and pre-emphasis control */
static uint32_t
intel_gen7_edp_signal_levels(uint8_t train_set)
{
	int signal_levels = train_set & (DP_TRAIN_VOLTAGE_SWING_MASK |
					 DP_TRAIN_PRE_EMPHASIS_MASK);
	switch (signal_levels) {
	case DP_TRAIN_VOLTAGE_SWING_400 | DP_TRAIN_PRE_EMPHASIS_0:
		return EDP_LINK_TRAIN_400MV_0DB_IVB;
	case DP_TRAIN_VOLTAGE_SWING_400 | DP_TRAIN_PRE_EMPHASIS_3_5:
		return EDP_LINK_TRAIN_400MV_3_5DB_IVB;
	case DP_TRAIN_VOLTAGE_SWING_400 | DP_TRAIN_PRE_EMPHASIS_6:
		return EDP_LINK_TRAIN_400MV_6DB_IVB;

	case DP_TRAIN_VOLTAGE_SWING_600 | DP_TRAIN_PRE_EMPHASIS_0:
		return EDP_LINK_TRAIN_600MV_0DB_IVB;
	case DP_TRAIN_VOLTAGE_SWING_600 | DP_TRAIN_PRE_EMPHASIS_3_5:
		return EDP_LINK_TRAIN_600MV_3_5DB_IVB;

	case DP_TRAIN_VOLTAGE_SWING_800 | DP_TRAIN_PRE_EMPHASIS_0:
		return EDP_LINK_TRAIN_800MV_0DB_IVB;
	case DP_TRAIN_VOLTAGE_SWING_800 | DP_TRAIN_PRE_EMPHASIS_3_5:
		return EDP_LINK_TRAIN_800MV_3_5DB_IVB;

	default:
		DRM_DEBUG_KMS("Unsupported voltage swing/pre-emphasis level:"
			      "0x%x\n", signal_levels);
		return EDP_LINK_TRAIN_500MV_0DB_IVB;
	}
}

static uint8_t
intel_get_lane_status(uint8_t link_status[DP_LINK_STATUS_SIZE],
		      int lane)
{
	int s = (lane & 1) * 4;
	uint8_t l = link_status[lane>>1];

	return (l >> s) & 0xf;
}

/* Check for clock recovery is done on all channels */
static bool
intel_clock_recovery_ok(uint8_t link_status[DP_LINK_STATUS_SIZE], int lane_count)
{
	int lane;
	uint8_t lane_status;

	for (lane = 0; lane < lane_count; lane++) {
		lane_status = intel_get_lane_status(link_status, lane);
		if ((lane_status & DP_LANE_CR_DONE) == 0)
			return false;
	}
	return true;
}

/* Check to see if channel eq is done on all channels */
#define CHANNEL_EQ_BITS (DP_LANE_CR_DONE|\
			 DP_LANE_CHANNEL_EQ_DONE|\
			 DP_LANE_SYMBOL_LOCKED)
static bool
intel_channel_eq_ok(struct intel_dp *intel_dp, uint8_t link_status[DP_LINK_STATUS_SIZE])
{
	uint8_t lane_align;
	uint8_t lane_status;
	int lane;

	lane_align = intel_dp_link_status(link_status,
					  DP_LANE_ALIGN_STATUS_UPDATED);
	if ((lane_align & DP_INTERLANE_ALIGN_DONE) == 0)
		return false;
	for (lane = 0; lane < intel_dp->lane_count; lane++) {
		lane_status = intel_get_lane_status(link_status, lane);
		if ((lane_status & CHANNEL_EQ_BITS) != CHANNEL_EQ_BITS)
			return false;
	}
	return true;
}

static bool
intel_dp_set_link_train(struct intel_dp *intel_dp,
			uint32_t dp_reg_value,
			uint8_t dp_train_pat)
{
	struct drm_device *dev = intel_dp->base.base.dev;
	struct drm_i915_private *dev_priv = dev->dev_private;
	int ret;

	I915_WRITE(intel_dp->output_reg, dp_reg_value);
	POSTING_READ(intel_dp->output_reg);

	intel_dp_aux_native_write_1(intel_dp,
				    DP_TRAINING_PATTERN_SET,
				    dp_train_pat);

	ret = intel_dp_aux_native_write(intel_dp,
					DP_TRAINING_LANE0_SET,
					intel_dp->train_set,
					intel_dp->lane_count);
	if (ret != intel_dp->lane_count)
		return false;

	return true;
}

/* Enable corresponding port and start training pattern 1 */
static void
intel_dp_start_link_train(struct intel_dp *intel_dp)
{
	struct drm_device *dev = intel_dp->base.base.dev;
	struct drm_i915_private *dev_priv = dev->dev_private;
	struct intel_crtc *intel_crtc = to_intel_crtc(intel_dp->base.base.crtc);
	int i;
	uint8_t voltage;
	bool clock_recovery = false;
	int voltage_tries, loop_tries;
	u32 reg;
	uint32_t DP = intel_dp->DP;

	/*
	 * On CPT we have to enable the port in training pattern 1, which
	 * will happen below in intel_dp_set_link_train.  Otherwise, enable
	 * the port and wait for it to become active.
	 */
	if (!HAS_PCH_CPT(dev)) {
		I915_WRITE(intel_dp->output_reg, intel_dp->DP);
		POSTING_READ(intel_dp->output_reg);
		intel_wait_for_vblank(dev, intel_crtc->pipe);
	}

	/* Write the link configuration data */
	intel_dp_aux_native_write(intel_dp, DP_LINK_BW_SET,
				  intel_dp->link_configuration,
				  DP_LINK_CONFIGURATION_SIZE);

	DP |= DP_PORT_EN;

	if (HAS_PCH_CPT(dev) && (IS_GEN7(dev) || !is_cpu_edp(intel_dp)))
		DP &= ~DP_LINK_TRAIN_MASK_CPT;
	else
		DP &= ~DP_LINK_TRAIN_MASK;
	memset(intel_dp->train_set, 0, 4);
	voltage = 0xff;
	voltage_tries = 0;
	loop_tries = 0;
	clock_recovery = false;
	for (;;) {
		/* Use intel_dp->train_set[0] to set the voltage and pre emphasis values */
		uint8_t	    link_status[DP_LINK_STATUS_SIZE];
		uint32_t    signal_levels;


		if (IS_GEN7(dev) && is_cpu_edp(intel_dp)) {
			signal_levels = intel_gen7_edp_signal_levels(intel_dp->train_set[0]);
			DP = (DP & ~EDP_LINK_TRAIN_VOL_EMP_MASK_IVB) | signal_levels;
		} else if (IS_GEN6(dev) && is_cpu_edp(intel_dp)) {
			signal_levels = intel_gen6_edp_signal_levels(intel_dp->train_set[0]);
			DP = (DP & ~EDP_LINK_TRAIN_VOL_EMP_MASK_SNB) | signal_levels;
		} else {
			signal_levels = intel_dp_signal_levels(intel_dp->train_set[0]);
			DRM_DEBUG_KMS("training pattern 1 signal levels %08x\n", signal_levels);
			DP = (DP & ~(DP_VOLTAGE_MASK|DP_PRE_EMPHASIS_MASK)) | signal_levels;
		}

		if (HAS_PCH_CPT(dev) && (IS_GEN7(dev) || !is_cpu_edp(intel_dp)))
			reg = DP | DP_LINK_TRAIN_PAT_1_CPT;
		else
			reg = DP | DP_LINK_TRAIN_PAT_1;

		if (!intel_dp_set_link_train(intel_dp, reg,
					     DP_TRAINING_PATTERN_1 |
					     DP_LINK_SCRAMBLING_DISABLE))
			break;
		/* Set training pattern 1 */

		udelay(100);
		if (!intel_dp_get_link_status(intel_dp, link_status)) {
			DRM_ERROR("failed to get link status\n");
			break;
		}

		if (intel_clock_recovery_ok(link_status, intel_dp->lane_count)) {
			DRM_DEBUG_KMS("clock recovery OK\n");
			clock_recovery = true;
			break;
		}

		/* Check to see if we've tried the max voltage */
		for (i = 0; i < intel_dp->lane_count; i++)
			if ((intel_dp->train_set[i] & DP_TRAIN_MAX_SWING_REACHED) == 0)
				break;
		if (i == intel_dp->lane_count) {
			++loop_tries;
			if (loop_tries == 5) {
				DRM_DEBUG_KMS("too many full retries, give up\n");
				break;
			}
			memset(intel_dp->train_set, 0, 4);
			voltage_tries = 0;
			continue;
		}

		/* Check to see if we've tried the same voltage 5 times */
		if ((intel_dp->train_set[0] & DP_TRAIN_VOLTAGE_SWING_MASK) == voltage) {
			++voltage_tries;
			if (voltage_tries == 5) {
				DRM_DEBUG_KMS("too many voltage retries, give up\n");
				break;
			}
		} else
			voltage_tries = 0;
		voltage = intel_dp->train_set[0] & DP_TRAIN_VOLTAGE_SWING_MASK;

		/* Compute new intel_dp->train_set as requested by target */
		intel_get_adjust_train(intel_dp, link_status);
	}

	intel_dp->DP = DP;
}

static void
intel_dp_complete_link_train(struct intel_dp *intel_dp)
{
	struct drm_device *dev = intel_dp->base.base.dev;
	struct drm_i915_private *dev_priv = dev->dev_private;
	bool channel_eq = false;
	int tries, cr_tries;
	u32 reg;
	uint32_t DP = intel_dp->DP;

	/* channel equalization */
	tries = 0;
	cr_tries = 0;
	channel_eq = false;
	for (;;) {
		/* Use intel_dp->train_set[0] to set the voltage and pre emphasis values */
		uint32_t    signal_levels;
		uint8_t	    link_status[DP_LINK_STATUS_SIZE];

		if (cr_tries > 5) {
			DRM_ERROR("failed to train DP, aborting\n");
			intel_dp_link_down(intel_dp);
			break;
		}

		if (IS_GEN7(dev) && is_cpu_edp(intel_dp)) {
			signal_levels = intel_gen7_edp_signal_levels(intel_dp->train_set[0]);
			DP = (DP & ~EDP_LINK_TRAIN_VOL_EMP_MASK_IVB) | signal_levels;
		} else if (IS_GEN6(dev) && is_cpu_edp(intel_dp)) {
			signal_levels = intel_gen6_edp_signal_levels(intel_dp->train_set[0]);
			DP = (DP & ~EDP_LINK_TRAIN_VOL_EMP_MASK_SNB) | signal_levels;
		} else {
			signal_levels = intel_dp_signal_levels(intel_dp->train_set[0]);
			DP = (DP & ~(DP_VOLTAGE_MASK|DP_PRE_EMPHASIS_MASK)) | signal_levels;
		}

		if (HAS_PCH_CPT(dev) && (IS_GEN7(dev) || !is_cpu_edp(intel_dp)))
			reg = DP | DP_LINK_TRAIN_PAT_2_CPT;
		else
			reg = DP | DP_LINK_TRAIN_PAT_2;

		/* channel eq pattern */
		if (!intel_dp_set_link_train(intel_dp, reg,
					     DP_TRAINING_PATTERN_2 |
					     DP_LINK_SCRAMBLING_DISABLE))
			break;

		udelay(400);
		if (!intel_dp_get_link_status(intel_dp, link_status))
			break;

		/* Make sure clock is still ok */
		if (!intel_clock_recovery_ok(link_status, intel_dp->lane_count)) {
			intel_dp_start_link_train(intel_dp);
			cr_tries++;
			continue;
		}

		if (intel_channel_eq_ok(intel_dp, link_status)) {
			channel_eq = true;
			break;
		}

		/* Try 5 times, then try clock recovery if that fails */
		if (tries > 5) {
			intel_dp_link_down(intel_dp);
			intel_dp_start_link_train(intel_dp);
			tries = 0;
			cr_tries++;
			continue;
		}

		/* Compute new intel_dp->train_set as requested by target */
		intel_get_adjust_train(intel_dp, link_status);
		++tries;
	}

	if (HAS_PCH_CPT(dev) && (IS_GEN7(dev) || !is_cpu_edp(intel_dp)))
		reg = DP | DP_LINK_TRAIN_OFF_CPT;
	else
		reg = DP | DP_LINK_TRAIN_OFF;

	I915_WRITE(intel_dp->output_reg, reg);
	POSTING_READ(intel_dp->output_reg);
	intel_dp_aux_native_write_1(intel_dp,
				    DP_TRAINING_PATTERN_SET, DP_TRAINING_PATTERN_DISABLE);
}

static void
intel_dp_link_down(struct intel_dp *intel_dp)
{
	struct drm_device *dev = intel_dp->base.base.dev;
	struct drm_i915_private *dev_priv = dev->dev_private;
	uint32_t DP = intel_dp->DP;

	if ((I915_READ(intel_dp->output_reg) & DP_PORT_EN) == 0)
		return;

	DRM_DEBUG_KMS("\n");

	if (is_edp(intel_dp)) {
		DP &= ~DP_PLL_ENABLE;
		I915_WRITE(intel_dp->output_reg, DP);
		POSTING_READ(intel_dp->output_reg);
		udelay(100);
	}

	if (HAS_PCH_CPT(dev) && (IS_GEN7(dev) || !is_cpu_edp(intel_dp))) {
		DP &= ~DP_LINK_TRAIN_MASK_CPT;
		I915_WRITE(intel_dp->output_reg, DP | DP_LINK_TRAIN_PAT_IDLE_CPT);
	} else {
		DP &= ~DP_LINK_TRAIN_MASK;
		I915_WRITE(intel_dp->output_reg, DP | DP_LINK_TRAIN_PAT_IDLE);
	}
	POSTING_READ(intel_dp->output_reg);

	msleep(17);

	if (is_edp(intel_dp)) {
		if (HAS_PCH_CPT(dev) && (IS_GEN7(dev) || !is_cpu_edp(intel_dp)))
			DP |= DP_LINK_TRAIN_OFF_CPT;
		else
			DP |= DP_LINK_TRAIN_OFF;
	}

	if (!HAS_PCH_CPT(dev) &&
	    I915_READ(intel_dp->output_reg) & DP_PIPEB_SELECT) {
		struct drm_crtc *crtc = intel_dp->base.base.crtc;

		/* Hardware workaround: leaving our transcoder select
		 * set to transcoder B while it's off will prevent the
		 * corresponding HDMI output on transcoder A.
		 *
		 * Combine this with another hardware workaround:
		 * transcoder select bit can only be cleared while the
		 * port is enabled.
		 */
		DP &= ~DP_PIPEB_SELECT;
		I915_WRITE(intel_dp->output_reg, DP);

		/* Changes to enable or select take place the vblank
		 * after being written.
		 */
		if (crtc == NULL) {
			/* We can arrive here never having been attached
			 * to a CRTC, for instance, due to inheriting
			 * random state from the BIOS.
			 *
			 * If the pipe is not running, play safe and
			 * wait for the clocks to stabilise before
			 * continuing.
			 */
			POSTING_READ(intel_dp->output_reg);
			msleep(50);
		} else
			intel_wait_for_vblank(dev, to_intel_crtc(crtc)->pipe);
	}

	DP &= ~DP_AUDIO_OUTPUT_ENABLE;
	I915_WRITE(intel_dp->output_reg, DP & ~DP_PORT_EN);
	POSTING_READ(intel_dp->output_reg);
	msleep(intel_dp->panel_power_down_delay);
}

static bool
intel_dp_get_dpcd(struct intel_dp *intel_dp)
{
	if (intel_dp_aux_native_read_retry(intel_dp, 0x000, intel_dp->dpcd,
					   sizeof(intel_dp->dpcd)) &&
	    (intel_dp->dpcd[DP_DPCD_REV] != 0)) {
		return true;
	}

	return false;
}

static void
intel_dp_probe_oui(struct intel_dp *intel_dp)
{
	u8 buf[3];

	if (!(intel_dp->dpcd[DP_DOWN_STREAM_PORT_COUNT] & DP_OUI_SUPPORT))
		return;

	if (intel_dp_aux_native_read_retry(intel_dp, DP_SINK_OUI, buf, 3))
		DRM_DEBUG_KMS("Sink OUI: %02hx%02hx%02hx\n",
			      buf[0], buf[1], buf[2]);

	if (intel_dp_aux_native_read_retry(intel_dp, DP_BRANCH_OUI, buf, 3))
		DRM_DEBUG_KMS("Branch OUI: %02hx%02hx%02hx\n",
			      buf[0], buf[1], buf[2]);
}

static bool
intel_dp_get_sink_irq(struct intel_dp *intel_dp, u8 *sink_irq_vector)
{
	int ret;

	ret = intel_dp_aux_native_read_retry(intel_dp,
					     DP_DEVICE_SERVICE_IRQ_VECTOR,
					     sink_irq_vector, 1);
	if (!ret)
		return false;

	return true;
}

static void
intel_dp_handle_test_request(struct intel_dp *intel_dp)
{
	/* NAK by default */
	intel_dp_aux_native_write_1(intel_dp, DP_TEST_RESPONSE, DP_TEST_ACK);
}

/*
 * According to DP spec
 * 5.1.2:
 *  1. Read DPCD
 *  2. Configure link according to Receiver Capabilities
 *  3. Use Link Training from 2.5.3.3 and 3.5.1.3
 *  4. Check link status on receipt of hot-plug interrupt
 */

static void
intel_dp_check_link_status(struct intel_dp *intel_dp)
{
	u8 sink_irq_vector;
	u8 link_status[DP_LINK_STATUS_SIZE];

	if (intel_dp->dpms_mode != DRM_MODE_DPMS_ON)
		return;

	if (!intel_dp->base.base.crtc)
		return;

	/* Try to read receiver status if the link appears to be up */
	if (!intel_dp_get_link_status(intel_dp, link_status)) {
		intel_dp_link_down(intel_dp);
		return;
	}

	/* Now read the DPCD to see if it's actually running */
	if (!intel_dp_get_dpcd(intel_dp)) {
		intel_dp_link_down(intel_dp);
		return;
	}

	/* Try to read the source of the interrupt */
	if (intel_dp->dpcd[DP_DPCD_REV] >= 0x11 &&
	    intel_dp_get_sink_irq(intel_dp, &sink_irq_vector)) {
		/* Clear interrupt source */
		intel_dp_aux_native_write_1(intel_dp,
					    DP_DEVICE_SERVICE_IRQ_VECTOR,
					    sink_irq_vector);

		if (sink_irq_vector & DP_AUTOMATED_TEST_REQUEST)
			intel_dp_handle_test_request(intel_dp);
		if (sink_irq_vector & (DP_CP_IRQ | DP_SINK_SPECIFIC_IRQ))
			DRM_DEBUG_DRIVER("CP or sink specific irq unhandled\n");
	}

	if (!intel_channel_eq_ok(intel_dp, link_status)) {
		DRM_DEBUG_KMS("%s: channel EQ not ok, retraining\n",
			      drm_get_encoder_name(&intel_dp->base.base));
		intel_dp_start_link_train(intel_dp);
		intel_dp_complete_link_train(intel_dp);
	}
}

static enum drm_connector_status
intel_dp_detect_dpcd(struct intel_dp *intel_dp)
{
	if (intel_dp_get_dpcd(intel_dp))
		return connector_status_connected;
	return connector_status_disconnected;
}

static enum drm_connector_status
ironlake_dp_detect(struct intel_dp *intel_dp)
{
	enum drm_connector_status status;

	/* Can't disconnect eDP, but you can close the lid... */
	if (is_edp(intel_dp)) {
		status = intel_panel_detect(intel_dp->base.base.dev);
		if (status == connector_status_unknown)
			status = connector_status_connected;
		return status;
	}

	return intel_dp_detect_dpcd(intel_dp);
}

static enum drm_connector_status
g4x_dp_detect(struct intel_dp *intel_dp)
{
	struct drm_device *dev = intel_dp->base.base.dev;
	struct drm_i915_private *dev_priv = dev->dev_private;
	uint32_t temp, bit;

	switch (intel_dp->output_reg) {
	case DP_B:
		bit = DPB_HOTPLUG_INT_STATUS;
		break;
	case DP_C:
		bit = DPC_HOTPLUG_INT_STATUS;
		break;
	case DP_D:
		bit = DPD_HOTPLUG_INT_STATUS;
		break;
	default:
		return connector_status_unknown;
	}

	temp = I915_READ(PORT_HOTPLUG_STAT);

	if ((temp & bit) == 0)
		return connector_status_disconnected;

	return intel_dp_detect_dpcd(intel_dp);
}

static struct edid *
intel_dp_get_edid(struct drm_connector *connector, struct i2c_adapter *adapter)
{
	struct intel_dp *intel_dp = intel_attached_dp(connector);
	struct edid	*edid;

	ironlake_edp_panel_vdd_on(intel_dp);
	edid = drm_get_edid(connector, adapter);
	ironlake_edp_panel_vdd_off(intel_dp, false);
	return edid;
}

static int
intel_dp_get_edid_modes(struct drm_connector *connector, struct i2c_adapter *adapter)
{
	struct intel_dp *intel_dp = intel_attached_dp(connector);
	int	ret;

	ironlake_edp_panel_vdd_on(intel_dp);
	ret = intel_ddc_get_modes(connector, adapter);
	ironlake_edp_panel_vdd_off(intel_dp, false);
	return ret;
}


/**
 * Uses CRT_HOTPLUG_EN and CRT_HOTPLUG_STAT to detect DP connection.
 *
 * \return true if DP port is connected.
 * \return false if DP port is disconnected.
 */
static enum drm_connector_status
intel_dp_detect(struct drm_connector *connector, bool force)
{
	struct intel_dp *intel_dp = intel_attached_dp(connector);
	struct drm_device *dev = intel_dp->base.base.dev;
	enum drm_connector_status status;
	struct edid *edid = NULL;

	intel_dp->has_audio = false;

	if (HAS_PCH_SPLIT(dev))
		status = ironlake_dp_detect(intel_dp);
	else
		status = g4x_dp_detect(intel_dp);

	DRM_DEBUG_KMS("DPCD: %02hx%02hx%02hx%02hx%02hx%02hx%02hx%02hx\n",
		      intel_dp->dpcd[0], intel_dp->dpcd[1], intel_dp->dpcd[2],
		      intel_dp->dpcd[3], intel_dp->dpcd[4], intel_dp->dpcd[5],
		      intel_dp->dpcd[6], intel_dp->dpcd[7]);

	if (status != connector_status_connected)
		return status;

	intel_dp_probe_oui(intel_dp);

	if (intel_dp->force_audio != HDMI_AUDIO_AUTO) {
		intel_dp->has_audio = (intel_dp->force_audio == HDMI_AUDIO_ON);
	} else {
		edid = intel_dp_get_edid(connector, &intel_dp->adapter);
		if (edid) {
			intel_dp->has_audio = drm_detect_monitor_audio(edid);
			connector->display_info.raw_edid = NULL;
			kfree(edid);
		}
	}

	return connector_status_connected;
}

static int intel_dp_get_modes(struct drm_connector *connector)
{
	struct intel_dp *intel_dp = intel_attached_dp(connector);
	struct drm_device *dev = intel_dp->base.base.dev;
	struct drm_i915_private *dev_priv = dev->dev_private;
	int ret;

	/* We should parse the EDID data and find out if it has an audio sink
	 */

	ret = intel_dp_get_edid_modes(connector, &intel_dp->adapter);
	if (ret) {
		if (is_edp(intel_dp) && !intel_dp->panel_fixed_mode) {
			struct drm_display_mode *newmode;
			list_for_each_entry(newmode, &connector->probed_modes,
					    head) {
				if ((newmode->type & DRM_MODE_TYPE_PREFERRED)) {
					intel_dp->panel_fixed_mode =
						drm_mode_duplicate(dev, newmode);
					break;
				}
			}
		}
		return ret;
	}

	/* if eDP has no EDID, try to use fixed panel mode from VBT */
	if (is_edp(intel_dp)) {
		/* initialize panel mode from VBT if available for eDP */
		if (intel_dp->panel_fixed_mode == NULL && dev_priv->lfp_lvds_vbt_mode != NULL) {
			intel_dp->panel_fixed_mode =
				drm_mode_duplicate(dev, dev_priv->lfp_lvds_vbt_mode);
			if (intel_dp->panel_fixed_mode) {
				intel_dp->panel_fixed_mode->type |=
					DRM_MODE_TYPE_PREFERRED;
			}
		}
		if (intel_dp->panel_fixed_mode) {
			struct drm_display_mode *mode;
			mode = drm_mode_duplicate(dev, intel_dp->panel_fixed_mode);
			drm_mode_probed_add(connector, mode);
			return 1;
		}
	}
	return 0;
}

static bool
intel_dp_detect_audio(struct drm_connector *connector)
{
	struct intel_dp *intel_dp = intel_attached_dp(connector);
	struct edid *edid;
	bool has_audio = false;

	edid = intel_dp_get_edid(connector, &intel_dp->adapter);
	if (edid) {
		has_audio = drm_detect_monitor_audio(edid);

		connector->display_info.raw_edid = NULL;
		kfree(edid);
	}

	return has_audio;
}

static int
intel_dp_set_property(struct drm_connector *connector,
		      struct drm_property *property,
		      uint64_t val)
{
	struct drm_i915_private *dev_priv = connector->dev->dev_private;
	struct intel_dp *intel_dp = intel_attached_dp(connector);
	int ret;

	ret = drm_connector_property_set_value(connector, property, val);
	if (ret)
		return ret;

	if (property == dev_priv->force_audio_property) {
		int i = val;
		bool has_audio;

		if (i == intel_dp->force_audio)
			return 0;

		intel_dp->force_audio = i;

		if (i == HDMI_AUDIO_AUTO)
			has_audio = intel_dp_detect_audio(connector);
		else
			has_audio = (i == HDMI_AUDIO_ON);

		if (has_audio == intel_dp->has_audio)
			return 0;

		intel_dp->has_audio = has_audio;
		goto done;
	}

	if (property == dev_priv->broadcast_rgb_property) {
		if (val == !!intel_dp->color_range)
			return 0;

		intel_dp->color_range = val ? DP_COLOR_RANGE_16_235 : 0;
		goto done;
	}

	return -EINVAL;

done:
	if (intel_dp->base.base.crtc) {
		struct drm_crtc *crtc = intel_dp->base.base.crtc;
		drm_crtc_helper_set_mode(crtc, &crtc->mode,
					 crtc->x, crtc->y,
					 crtc->fb);
	}

	return 0;
}

static void
intel_dp_destroy(struct drm_connector *connector)
{
	struct drm_device *dev = connector->dev;

	if (intel_dpd_is_edp(dev))
		intel_panel_destroy_backlight(dev);

	drm_sysfs_connector_remove(connector);
	drm_connector_cleanup(connector);
	kfree(connector);
}

static void intel_dp_encoder_destroy(struct drm_encoder *encoder)
{
	struct intel_dp *intel_dp = enc_to_intel_dp(encoder);

	i2c_del_adapter(&intel_dp->adapter);
	drm_encoder_cleanup(encoder);
	if (is_edp(intel_dp)) {
		cancel_delayed_work_sync(&intel_dp->panel_vdd_work);
		ironlake_panel_vdd_off_sync(intel_dp);
	}
	kfree(intel_dp);
}

static const struct drm_encoder_helper_funcs intel_dp_helper_funcs = {
	.dpms = intel_dp_dpms,
	.mode_fixup = intel_dp_mode_fixup,
	.prepare = intel_dp_prepare,
	.mode_set = intel_dp_mode_set,
	.commit = intel_dp_commit,
};

static const struct drm_connector_funcs intel_dp_connector_funcs = {
	.dpms = drm_helper_connector_dpms,
	.detect = intel_dp_detect,
	.fill_modes = drm_helper_probe_single_connector_modes,
	.set_property = intel_dp_set_property,
	.destroy = intel_dp_destroy,
};

static const struct drm_connector_helper_funcs intel_dp_connector_helper_funcs = {
	.get_modes = intel_dp_get_modes,
	.mode_valid = intel_dp_mode_valid,
	.best_encoder = intel_best_encoder,
};

static const struct drm_encoder_funcs intel_dp_enc_funcs = {
	.destroy = intel_dp_encoder_destroy,
};

static void
intel_dp_hot_plug(struct intel_encoder *intel_encoder)
{
	struct intel_dp *intel_dp = container_of(intel_encoder, struct intel_dp, base);

	intel_dp_check_link_status(intel_dp);
}

/* Return which DP Port should be selected for Transcoder DP control */
int
intel_trans_dp_port_sel(struct drm_crtc *crtc)
{
	struct drm_device *dev = crtc->dev;
	struct drm_mode_config *mode_config = &dev->mode_config;
	struct drm_encoder *encoder;

	list_for_each_entry(encoder, &mode_config->encoder_list, head) {
		struct intel_dp *intel_dp;

		if (encoder->crtc != crtc)
			continue;

		intel_dp = enc_to_intel_dp(encoder);
		if (intel_dp->base.type == INTEL_OUTPUT_DISPLAYPORT ||
		    intel_dp->base.type == INTEL_OUTPUT_EDP)
			return intel_dp->output_reg;
	}

	return -1;
}

/* check the VBT to see whether the eDP is on DP-D port */
bool intel_dpd_is_edp(struct drm_device *dev)
{
	struct drm_i915_private *dev_priv = dev->dev_private;
	struct child_device_config *p_child;
	int i;

	if (!dev_priv->child_dev_num)
		return false;

	for (i = 0; i < dev_priv->child_dev_num; i++) {
		p_child = dev_priv->child_dev + i;

		if (p_child->dvo_port == PORT_IDPD &&
		    p_child->device_type == DEVICE_TYPE_eDP)
			return true;
	}
	return false;
}

static void
intel_dp_add_properties(struct intel_dp *intel_dp, struct drm_connector *connector)
{
	intel_attach_force_audio_property(connector);
	intel_attach_broadcast_rgb_property(connector);
}

void
intel_dp_init(struct drm_device *dev, int output_reg)
{
	struct drm_i915_private *dev_priv = dev->dev_private;
	struct drm_connector *connector;
	struct intel_dp *intel_dp;
	struct intel_encoder *intel_encoder;
	struct intel_connector *intel_connector;
	const char *name = NULL;
	int type;

	intel_dp = kzalloc(sizeof(struct intel_dp), GFP_KERNEL);
	if (!intel_dp)
		return;

	intel_dp->output_reg = output_reg;
	intel_dp->dpms_mode = -1;

	intel_connector = kzalloc(sizeof(struct intel_connector), GFP_KERNEL);
	if (!intel_connector) {
		kfree(intel_dp);
		return;
	}
	intel_encoder = &intel_dp->base;

	if (HAS_PCH_SPLIT(dev) && output_reg == PCH_DP_D)
		if (intel_dpd_is_edp(dev))
			intel_dp->is_pch_edp = true;

	if (output_reg == DP_A || is_pch_edp(intel_dp)) {
		type = DRM_MODE_CONNECTOR_eDP;
		intel_encoder->type = INTEL_OUTPUT_EDP;
	} else {
		type = DRM_MODE_CONNECTOR_DisplayPort;
		intel_encoder->type = INTEL_OUTPUT_DISPLAYPORT;
	}

	connector = &intel_connector->base;
	drm_connector_init(dev, connector, &intel_dp_connector_funcs, type);
	drm_connector_helper_add(connector, &intel_dp_connector_helper_funcs);

	connector->polled = DRM_CONNECTOR_POLL_HPD;

	if (output_reg == DP_B || output_reg == PCH_DP_B)
		intel_encoder->clone_mask = (1 << INTEL_DP_B_CLONE_BIT);
	else if (output_reg == DP_C || output_reg == PCH_DP_C)
		intel_encoder->clone_mask = (1 << INTEL_DP_C_CLONE_BIT);
	else if (output_reg == DP_D || output_reg == PCH_DP_D)
		intel_encoder->clone_mask = (1 << INTEL_DP_D_CLONE_BIT);

	if (is_edp(intel_dp)) {
		intel_encoder->clone_mask = (1 << INTEL_EDP_CLONE_BIT);
		INIT_DELAYED_WORK(&intel_dp->panel_vdd_work,
				  ironlake_panel_vdd_work);
	}

	intel_encoder->crtc_mask = (1 << 0) | (1 << 1) | (1 << 2);

	connector->interlace_allowed = true;
	connector->doublescan_allowed = 0;

	drm_encoder_init(dev, &intel_encoder->base, &intel_dp_enc_funcs,
			 DRM_MODE_ENCODER_TMDS);
	drm_encoder_helper_add(&intel_encoder->base, &intel_dp_helper_funcs);

	intel_connector_attach_encoder(intel_connector, intel_encoder);
	drm_sysfs_connector_add(connector);

	/* Set up the DDC bus. */
	switch (output_reg) {
		case DP_A:
			name = "DPDDC-A";
			break;
		case DP_B:
		case PCH_DP_B:
			dev_priv->hotplug_supported_mask |=
				HDMIB_HOTPLUG_INT_STATUS;
			name = "DPDDC-B";
			break;
		case DP_C:
		case PCH_DP_C:
			dev_priv->hotplug_supported_mask |=
				HDMIC_HOTPLUG_INT_STATUS;
			name = "DPDDC-C";
			break;
		case DP_D:
		case PCH_DP_D:
			dev_priv->hotplug_supported_mask |=
				HDMID_HOTPLUG_INT_STATUS;
			name = "DPDDC-D";
			break;
	}

	/* Cache some DPCD data in the eDP case */
	if (is_edp(intel_dp)) {
		bool ret;
		struct edp_power_seq	cur, vbt;
		u32 pp_on, pp_off, pp_div;

		pp_on = I915_READ(PCH_PP_ON_DELAYS);
		pp_off = I915_READ(PCH_PP_OFF_DELAYS);
		pp_div = I915_READ(PCH_PP_DIVISOR);

		if (!pp_on || !pp_off || !pp_div) {
			DRM_INFO("bad panel power sequencing delays, disabling panel\n");
			intel_dp_encoder_destroy(&intel_dp->base.base);
			intel_dp_destroy(&intel_connector->base);
			return;
		}

		/* Pull timing values out of registers */
		cur.t1_t3 = (pp_on & PANEL_POWER_UP_DELAY_MASK) >>
			PANEL_POWER_UP_DELAY_SHIFT;

		cur.t8 = (pp_on & PANEL_LIGHT_ON_DELAY_MASK) >>
			PANEL_LIGHT_ON_DELAY_SHIFT;

		cur.t9 = (pp_off & PANEL_LIGHT_OFF_DELAY_MASK) >>
			PANEL_LIGHT_OFF_DELAY_SHIFT;

		cur.t10 = (pp_off & PANEL_POWER_DOWN_DELAY_MASK) >>
			PANEL_POWER_DOWN_DELAY_SHIFT;

		cur.t11_t12 = ((pp_div & PANEL_POWER_CYCLE_DELAY_MASK) >>
			       PANEL_POWER_CYCLE_DELAY_SHIFT) * 1000;

		DRM_DEBUG_KMS("cur t1_t3 %d t8 %d t9 %d t10 %d t11_t12 %d\n",
			      cur.t1_t3, cur.t8, cur.t9, cur.t10, cur.t11_t12);

		vbt = dev_priv->edp.pps;

		DRM_DEBUG_KMS("vbt t1_t3 %d t8 %d t9 %d t10 %d t11_t12 %d\n",
			      vbt.t1_t3, vbt.t8, vbt.t9, vbt.t10, vbt.t11_t12);

#define get_delay(field)	((max(cur.field, vbt.field) + 9) / 10)

		intel_dp->panel_power_up_delay = get_delay(t1_t3);
		intel_dp->backlight_on_delay = get_delay(t8);
		intel_dp->backlight_off_delay = get_delay(t9);
		intel_dp->panel_power_down_delay = get_delay(t10);
		intel_dp->panel_power_cycle_delay = get_delay(t11_t12);

		DRM_DEBUG_KMS("panel power up delay %d, power down delay %d, power cycle delay %d\n",
			      intel_dp->panel_power_up_delay, intel_dp->panel_power_down_delay,
			      intel_dp->panel_power_cycle_delay);

		DRM_DEBUG_KMS("backlight on delay %d, off delay %d\n",
			      intel_dp->backlight_on_delay, intel_dp->backlight_off_delay);

		ironlake_edp_panel_vdd_on(intel_dp);
		ret = intel_dp_get_dpcd(intel_dp);
		ironlake_edp_panel_vdd_off(intel_dp, false);

		if (ret) {
			if (intel_dp->dpcd[DP_DPCD_REV] >= 0x11)
				dev_priv->no_aux_handshake =
					intel_dp->dpcd[DP_MAX_DOWNSPREAD] &
					DP_NO_AUX_HANDSHAKE_LINK_TRAINING;
		} else {
			/* if this fails, presume the device is a ghost */
			DRM_INFO("failed to retrieve link info, disabling eDP\n");
			intel_dp_encoder_destroy(&intel_dp->base.base);
			intel_dp_destroy(&intel_connector->base);
			return;
		}
	}

	intel_dp_i2c_init(intel_dp, intel_connector, name);

	intel_encoder->hot_plug = intel_dp_hot_plug;

	if (is_edp(intel_dp)) {
		dev_priv->int_edp_connector = connector;
		intel_panel_setup_backlight(dev);
	}

	intel_dp_add_properties(intel_dp, connector);

	/* For G4X desktop chip, PEG_BAND_GAP_DATA 3:0 must first be written
	 * 0xd.  Failure to do so will result in spurious interrupts being
	 * generated on the port when a cable is not attached.
	 */
	if (IS_G4X(dev) && !IS_GM45(dev)) {
		u32 temp = I915_READ(PEG_BAND_GAP_DATA);
		I915_WRITE(PEG_BAND_GAP_DATA, (temp & ~0xf) | 0xd);
	}
}<|MERGE_RESOLUTION|>--- conflicted
+++ resolved
@@ -705,12 +705,9 @@
 		mode->clock = intel_dp->panel_fixed_mode->clock;
 	}
 
-<<<<<<< HEAD
-=======
 	if (mode->flags & DRM_MODE_FLAG_DBLCLK)
 		return false;
 
->>>>>>> f8f5701b
 	DRM_DEBUG_KMS("DP link computation with max lane count %i "
 		      "max bw %02x pixel clock %iKHz\n",
 		      max_lane_count, bws[max_clock], mode->clock);
@@ -1163,12 +1160,7 @@
 
 	DRM_DEBUG_KMS("Turn eDP power off\n");
 
-<<<<<<< HEAD
-	WARN(intel_dp->want_panel_vdd, "Cannot turn power off while VDD is on\n");
-	ironlake_panel_vdd_off_sync(intel_dp); /* finish any pending work */
-=======
 	WARN(!intel_dp->want_panel_vdd, "Need VDD to turn off panel\n");
->>>>>>> f8f5701b
 
 	pp = ironlake_get_pp_control(dev_priv);
 	pp &= ~(POWER_TARGET_ON | PANEL_POWER_RESET | EDP_BLC_ENABLE);
