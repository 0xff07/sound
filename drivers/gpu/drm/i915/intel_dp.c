/*
 * Copyright © 2008 Intel Corporation
 *
 * Permission is hereby granted, free of charge, to any person obtaining a
 * copy of this software and associated documentation files (the "Software"),
 * to deal in the Software without restriction, including without limitation
 * the rights to use, copy, modify, merge, publish, distribute, sublicense,
 * and/or sell copies of the Software, and to permit persons to whom the
 * Software is furnished to do so, subject to the following conditions:
 *
 * The above copyright notice and this permission notice (including the next
 * paragraph) shall be included in all copies or substantial portions of the
 * Software.
 *
 * THE SOFTWARE IS PROVIDED "AS IS", WITHOUT WARRANTY OF ANY KIND, EXPRESS OR
 * IMPLIED, INCLUDING BUT NOT LIMITED TO THE WARRANTIES OF MERCHANTABILITY,
 * FITNESS FOR A PARTICULAR PURPOSE AND NONINFRINGEMENT.  IN NO EVENT SHALL
 * THE AUTHORS OR COPYRIGHT HOLDERS BE LIABLE FOR ANY CLAIM, DAMAGES OR OTHER
 * LIABILITY, WHETHER IN AN ACTION OF CONTRACT, TORT OR OTHERWISE, ARISING
 * FROM, OUT OF OR IN CONNECTION WITH THE SOFTWARE OR THE USE OR OTHER DEALINGS
 * IN THE SOFTWARE.
 *
 * Authors:
 *    Keith Packard <keithp@keithp.com>
 *
 */

#include <linux/i2c.h>
#include <linux/slab.h>
#include <linux/export.h>
#include "drmP.h"
#include "drm.h"
#include "drm_crtc.h"
#include "drm_crtc_helper.h"
#include "intel_drv.h"
#include "i915_drm.h"
#include "i915_drv.h"
#include "drm_dp_helper.h"

#define DP_RECEIVER_CAP_SIZE	0xf
#define DP_LINK_STATUS_SIZE	6
#define DP_LINK_CHECK_TIMEOUT	(10 * 1000)

#define DP_LINK_CONFIGURATION_SIZE	9

struct intel_dp {
	struct intel_encoder base;
	uint32_t output_reg;
	uint32_t DP;
	uint8_t  link_configuration[DP_LINK_CONFIGURATION_SIZE];
	bool has_audio;
	enum hdmi_force_audio force_audio;
	uint32_t color_range;
	int dpms_mode;
	uint8_t link_bw;
	uint8_t lane_count;
	uint8_t dpcd[DP_RECEIVER_CAP_SIZE];
	struct i2c_adapter adapter;
	struct i2c_algo_dp_aux_data algo;
	bool is_pch_edp;
	uint8_t	train_set[4];
	int panel_power_up_delay;
	int panel_power_down_delay;
	int panel_power_cycle_delay;
	int backlight_on_delay;
	int backlight_off_delay;
	struct drm_display_mode *panel_fixed_mode;  /* for eDP */
	struct delayed_work panel_vdd_work;
	bool want_panel_vdd;
};

/**
 * is_edp - is the given port attached to an eDP panel (either CPU or PCH)
 * @intel_dp: DP struct
 *
 * If a CPU or PCH DP output is attached to an eDP panel, this function
 * will return true, and false otherwise.
 */
static bool is_edp(struct intel_dp *intel_dp)
{
	return intel_dp->base.type == INTEL_OUTPUT_EDP;
}

/**
 * is_pch_edp - is the port on the PCH and attached to an eDP panel?
 * @intel_dp: DP struct
 *
 * Returns true if the given DP struct corresponds to a PCH DP port attached
 * to an eDP panel, false otherwise.  Helpful for determining whether we
 * may need FDI resources for a given DP output or not.
 */
static bool is_pch_edp(struct intel_dp *intel_dp)
{
	return intel_dp->is_pch_edp;
}

/**
 * is_cpu_edp - is the port on the CPU and attached to an eDP panel?
 * @intel_dp: DP struct
 *
 * Returns true if the given DP struct corresponds to a CPU eDP port.
 */
static bool is_cpu_edp(struct intel_dp *intel_dp)
{
	return is_edp(intel_dp) && !is_pch_edp(intel_dp);
}

static struct intel_dp *enc_to_intel_dp(struct drm_encoder *encoder)
{
	return container_of(encoder, struct intel_dp, base.base);
}

static struct intel_dp *intel_attached_dp(struct drm_connector *connector)
{
	return container_of(intel_attached_encoder(connector),
			    struct intel_dp, base);
}

/**
 * intel_encoder_is_pch_edp - is the given encoder a PCH attached eDP?
 * @encoder: DRM encoder
 *
 * Return true if @encoder corresponds to a PCH attached eDP panel.  Needed
 * by intel_display.c.
 */
bool intel_encoder_is_pch_edp(struct drm_encoder *encoder)
{
	struct intel_dp *intel_dp;

	if (!encoder)
		return false;

	intel_dp = enc_to_intel_dp(encoder);

	return is_pch_edp(intel_dp);
}

static void intel_dp_start_link_train(struct intel_dp *intel_dp);
static void intel_dp_complete_link_train(struct intel_dp *intel_dp);
static void intel_dp_link_down(struct intel_dp *intel_dp);

void
intel_edp_link_config(struct intel_encoder *intel_encoder,
		       int *lane_num, int *link_bw)
{
	struct intel_dp *intel_dp = container_of(intel_encoder, struct intel_dp, base);

	*lane_num = intel_dp->lane_count;
	if (intel_dp->link_bw == DP_LINK_BW_1_62)
		*link_bw = 162000;
	else if (intel_dp->link_bw == DP_LINK_BW_2_7)
		*link_bw = 270000;
}

static int
intel_dp_max_lane_count(struct intel_dp *intel_dp)
{
	int max_lane_count = intel_dp->dpcd[DP_MAX_LANE_COUNT] & 0x1f;
	switch (max_lane_count) {
	case 1: case 2: case 4:
		break;
	default:
		max_lane_count = 4;
	}
	return max_lane_count;
}

static int
intel_dp_max_link_bw(struct intel_dp *intel_dp)
{
	int max_link_bw = intel_dp->dpcd[DP_MAX_LINK_RATE];

	switch (max_link_bw) {
	case DP_LINK_BW_1_62:
	case DP_LINK_BW_2_7:
		break;
	default:
		max_link_bw = DP_LINK_BW_1_62;
		break;
	}
	return max_link_bw;
}

static int
intel_dp_link_clock(uint8_t link_bw)
{
	if (link_bw == DP_LINK_BW_2_7)
		return 270000;
	else
		return 162000;
}

/*
 * The units on the numbers in the next two are... bizarre.  Examples will
 * make it clearer; this one parallels an example in the eDP spec.
 *
 * intel_dp_max_data_rate for one lane of 2.7GHz evaluates as:
 *
 *     270000 * 1 * 8 / 10 == 216000
 *
 * The actual data capacity of that configuration is 2.16Gbit/s, so the
 * units are decakilobits.  ->clock in a drm_display_mode is in kilohertz -
 * or equivalently, kilopixels per second - so for 1680x1050R it'd be
 * 119000.  At 18bpp that's 2142000 kilobits per second.
 *
 * Thus the strange-looking division by 10 in intel_dp_link_required, to
 * get the result in decakilobits instead of kilobits.
 */

static int
intel_dp_link_required(int pixel_clock, int bpp)
{
	return (pixel_clock * bpp + 9) / 10;
}

static int
intel_dp_max_data_rate(int max_link_clock, int max_lanes)
{
	return (max_link_clock * max_lanes * 8) / 10;
}

static bool
intel_dp_adjust_dithering(struct intel_dp *intel_dp,
			  struct drm_display_mode *mode,
			  struct drm_display_mode *adjusted_mode)
{
	int max_link_clock = intel_dp_link_clock(intel_dp_max_link_bw(intel_dp));
	int max_lanes = intel_dp_max_lane_count(intel_dp);
	int max_rate, mode_rate;

	mode_rate = intel_dp_link_required(mode->clock, 24);
	max_rate = intel_dp_max_data_rate(max_link_clock, max_lanes);

	if (mode_rate > max_rate) {
		mode_rate = intel_dp_link_required(mode->clock, 18);
		if (mode_rate > max_rate)
			return false;

		if (adjusted_mode)
			adjusted_mode->private_flags
				|= INTEL_MODE_DP_FORCE_6BPC;

		return true;
	}

	return true;
}

static int
intel_dp_mode_valid(struct drm_connector *connector,
		    struct drm_display_mode *mode)
{
	struct intel_dp *intel_dp = intel_attached_dp(connector);

	if (is_edp(intel_dp) && intel_dp->panel_fixed_mode) {
		if (mode->hdisplay > intel_dp->panel_fixed_mode->hdisplay)
			return MODE_PANEL;

		if (mode->vdisplay > intel_dp->panel_fixed_mode->vdisplay)
			return MODE_PANEL;
	}

	if (!intel_dp_adjust_dithering(intel_dp, mode, NULL))
		return MODE_CLOCK_HIGH;

	if (mode->clock < 10000)
		return MODE_CLOCK_LOW;

	return MODE_OK;
}

static uint32_t
pack_aux(uint8_t *src, int src_bytes)
{
	int	i;
	uint32_t v = 0;

	if (src_bytes > 4)
		src_bytes = 4;
	for (i = 0; i < src_bytes; i++)
		v |= ((uint32_t) src[i]) << ((3-i) * 8);
	return v;
}

static void
unpack_aux(uint32_t src, uint8_t *dst, int dst_bytes)
{
	int i;
	if (dst_bytes > 4)
		dst_bytes = 4;
	for (i = 0; i < dst_bytes; i++)
		dst[i] = src >> ((3-i) * 8);
}

/* hrawclock is 1/4 the FSB frequency */
static int
intel_hrawclk(struct drm_device *dev)
{
	struct drm_i915_private *dev_priv = dev->dev_private;
	uint32_t clkcfg;

	clkcfg = I915_READ(CLKCFG);
	switch (clkcfg & CLKCFG_FSB_MASK) {
	case CLKCFG_FSB_400:
		return 100;
	case CLKCFG_FSB_533:
		return 133;
	case CLKCFG_FSB_667:
		return 166;
	case CLKCFG_FSB_800:
		return 200;
	case CLKCFG_FSB_1067:
		return 266;
	case CLKCFG_FSB_1333:
		return 333;
	/* these two are just a guess; one of them might be right */
	case CLKCFG_FSB_1600:
	case CLKCFG_FSB_1600_ALT:
		return 400;
	default:
		return 133;
	}
}

static bool ironlake_edp_have_panel_power(struct intel_dp *intel_dp)
{
	struct drm_device *dev = intel_dp->base.base.dev;
	struct drm_i915_private *dev_priv = dev->dev_private;

	return (I915_READ(PCH_PP_STATUS) & PP_ON) != 0;
}

static bool ironlake_edp_have_panel_vdd(struct intel_dp *intel_dp)
{
	struct drm_device *dev = intel_dp->base.base.dev;
	struct drm_i915_private *dev_priv = dev->dev_private;

	return (I915_READ(PCH_PP_CONTROL) & EDP_FORCE_VDD) != 0;
}

static void
intel_dp_check_edp(struct intel_dp *intel_dp)
{
	struct drm_device *dev = intel_dp->base.base.dev;
	struct drm_i915_private *dev_priv = dev->dev_private;

	if (!is_edp(intel_dp))
		return;
	if (!ironlake_edp_have_panel_power(intel_dp) && !ironlake_edp_have_panel_vdd(intel_dp)) {
		WARN(1, "eDP powered off while attempting aux channel communication.\n");
		DRM_DEBUG_KMS("Status 0x%08x Control 0x%08x\n",
			      I915_READ(PCH_PP_STATUS),
			      I915_READ(PCH_PP_CONTROL));
	}
}

static int
intel_dp_aux_ch(struct intel_dp *intel_dp,
		uint8_t *send, int send_bytes,
		uint8_t *recv, int recv_size)
{
	uint32_t output_reg = intel_dp->output_reg;
	struct drm_device *dev = intel_dp->base.base.dev;
	struct drm_i915_private *dev_priv = dev->dev_private;
	uint32_t ch_ctl = output_reg + 0x10;
	uint32_t ch_data = ch_ctl + 4;
	int i;
	int recv_bytes;
	uint32_t status;
	uint32_t aux_clock_divider;
	int try, precharge = 5;

	intel_dp_check_edp(intel_dp);
	/* The clock divider is based off the hrawclk,
	 * and would like to run at 2MHz. So, take the
	 * hrawclk value and divide by 2 and use that
	 *
	 * Note that PCH attached eDP panels should use a 125MHz input
	 * clock divider.
	 */
	if (is_cpu_edp(intel_dp)) {
		if (IS_GEN6(dev) || IS_GEN7(dev))
			aux_clock_divider = 200; /* SNB & IVB eDP input clock at 400Mhz */
		else
			aux_clock_divider = 225; /* eDP input clock at 450Mhz */
	} else if (HAS_PCH_SPLIT(dev))
		aux_clock_divider = 63; /* IRL input clock fixed at 125Mhz */
	else
		aux_clock_divider = intel_hrawclk(dev) / 2;

	/* Try to wait for any previous AUX channel activity */
	for (try = 0; try < 3; try++) {
		status = I915_READ(ch_ctl);
		if ((status & DP_AUX_CH_CTL_SEND_BUSY) == 0)
			break;
		msleep(1);
	}

	if (try == 3) {
		WARN(1, "dp_aux_ch not started status 0x%08x\n",
		     I915_READ(ch_ctl));
		return -EBUSY;
	}

	/* Must try at least 3 times according to DP spec */
	for (try = 0; try < 5; try++) {
		/* Load the send data into the aux channel data registers */
		for (i = 0; i < send_bytes; i += 4)
			I915_WRITE(ch_data + i,
				   pack_aux(send + i, send_bytes - i));

		/* Send the command and wait for it to complete */
		I915_WRITE(ch_ctl,
			   DP_AUX_CH_CTL_SEND_BUSY |
			   DP_AUX_CH_CTL_TIME_OUT_400us |
			   (send_bytes << DP_AUX_CH_CTL_MESSAGE_SIZE_SHIFT) |
			   (precharge << DP_AUX_CH_CTL_PRECHARGE_2US_SHIFT) |
			   (aux_clock_divider << DP_AUX_CH_CTL_BIT_CLOCK_2X_SHIFT) |
			   DP_AUX_CH_CTL_DONE |
			   DP_AUX_CH_CTL_TIME_OUT_ERROR |
			   DP_AUX_CH_CTL_RECEIVE_ERROR);
		for (;;) {
			status = I915_READ(ch_ctl);
			if ((status & DP_AUX_CH_CTL_SEND_BUSY) == 0)
				break;
			udelay(100);
		}

		/* Clear done status and any errors */
		I915_WRITE(ch_ctl,
			   status |
			   DP_AUX_CH_CTL_DONE |
			   DP_AUX_CH_CTL_TIME_OUT_ERROR |
			   DP_AUX_CH_CTL_RECEIVE_ERROR);

		if (status & (DP_AUX_CH_CTL_TIME_OUT_ERROR |
			      DP_AUX_CH_CTL_RECEIVE_ERROR))
			continue;
		if (status & DP_AUX_CH_CTL_DONE)
			break;
	}

	if ((status & DP_AUX_CH_CTL_DONE) == 0) {
		DRM_ERROR("dp_aux_ch not done status 0x%08x\n", status);
		return -EBUSY;
	}

	/* Check for timeout or receive error.
	 * Timeouts occur when the sink is not connected
	 */
	if (status & DP_AUX_CH_CTL_RECEIVE_ERROR) {
		DRM_ERROR("dp_aux_ch receive error status 0x%08x\n", status);
		return -EIO;
	}

	/* Timeouts occur when the device isn't connected, so they're
	 * "normal" -- don't fill the kernel log with these */
	if (status & DP_AUX_CH_CTL_TIME_OUT_ERROR) {
		DRM_DEBUG_KMS("dp_aux_ch timeout status 0x%08x\n", status);
		return -ETIMEDOUT;
	}

	/* Unload any bytes sent back from the other side */
	recv_bytes = ((status & DP_AUX_CH_CTL_MESSAGE_SIZE_MASK) >>
		      DP_AUX_CH_CTL_MESSAGE_SIZE_SHIFT);
	if (recv_bytes > recv_size)
		recv_bytes = recv_size;

	for (i = 0; i < recv_bytes; i += 4)
		unpack_aux(I915_READ(ch_data + i),
			   recv + i, recv_bytes - i);

	return recv_bytes;
}

/* Write data to the aux channel in native mode */
static int
intel_dp_aux_native_write(struct intel_dp *intel_dp,
			  uint16_t address, uint8_t *send, int send_bytes)
{
	int ret;
	uint8_t	msg[20];
	int msg_bytes;
	uint8_t	ack;

	intel_dp_check_edp(intel_dp);
	if (send_bytes > 16)
		return -1;
	msg[0] = AUX_NATIVE_WRITE << 4;
	msg[1] = address >> 8;
	msg[2] = address & 0xff;
	msg[3] = send_bytes - 1;
	memcpy(&msg[4], send, send_bytes);
	msg_bytes = send_bytes + 4;
	for (;;) {
		ret = intel_dp_aux_ch(intel_dp, msg, msg_bytes, &ack, 1);
		if (ret < 0)
			return ret;
		if ((ack & AUX_NATIVE_REPLY_MASK) == AUX_NATIVE_REPLY_ACK)
			break;
		else if ((ack & AUX_NATIVE_REPLY_MASK) == AUX_NATIVE_REPLY_DEFER)
			udelay(100);
		else
			return -EIO;
	}
	return send_bytes;
}

/* Write a single byte to the aux channel in native mode */
static int
intel_dp_aux_native_write_1(struct intel_dp *intel_dp,
			    uint16_t address, uint8_t byte)
{
	return intel_dp_aux_native_write(intel_dp, address, &byte, 1);
}

/* read bytes from a native aux channel */
static int
intel_dp_aux_native_read(struct intel_dp *intel_dp,
			 uint16_t address, uint8_t *recv, int recv_bytes)
{
	uint8_t msg[4];
	int msg_bytes;
	uint8_t reply[20];
	int reply_bytes;
	uint8_t ack;
	int ret;

	intel_dp_check_edp(intel_dp);
	msg[0] = AUX_NATIVE_READ << 4;
	msg[1] = address >> 8;
	msg[2] = address & 0xff;
	msg[3] = recv_bytes - 1;

	msg_bytes = 4;
	reply_bytes = recv_bytes + 1;

	for (;;) {
		ret = intel_dp_aux_ch(intel_dp, msg, msg_bytes,
				      reply, reply_bytes);
		if (ret == 0)
			return -EPROTO;
		if (ret < 0)
			return ret;
		ack = reply[0];
		if ((ack & AUX_NATIVE_REPLY_MASK) == AUX_NATIVE_REPLY_ACK) {
			memcpy(recv, reply + 1, ret - 1);
			return ret - 1;
		}
		else if ((ack & AUX_NATIVE_REPLY_MASK) == AUX_NATIVE_REPLY_DEFER)
			udelay(100);
		else
			return -EIO;
	}
}

static int
intel_dp_i2c_aux_ch(struct i2c_adapter *adapter, int mode,
		    uint8_t write_byte, uint8_t *read_byte)
{
	struct i2c_algo_dp_aux_data *algo_data = adapter->algo_data;
	struct intel_dp *intel_dp = container_of(adapter,
						struct intel_dp,
						adapter);
	uint16_t address = algo_data->address;
	uint8_t msg[5];
	uint8_t reply[2];
	unsigned retry;
	int msg_bytes;
	int reply_bytes;
	int ret;

	intel_dp_check_edp(intel_dp);
	/* Set up the command byte */
	if (mode & MODE_I2C_READ)
		msg[0] = AUX_I2C_READ << 4;
	else
		msg[0] = AUX_I2C_WRITE << 4;

	if (!(mode & MODE_I2C_STOP))
		msg[0] |= AUX_I2C_MOT << 4;

	msg[1] = address >> 8;
	msg[2] = address;

	switch (mode) {
	case MODE_I2C_WRITE:
		msg[3] = 0;
		msg[4] = write_byte;
		msg_bytes = 5;
		reply_bytes = 1;
		break;
	case MODE_I2C_READ:
		msg[3] = 0;
		msg_bytes = 4;
		reply_bytes = 2;
		break;
	default:
		msg_bytes = 3;
		reply_bytes = 1;
		break;
	}

	for (retry = 0; retry < 5; retry++) {
		ret = intel_dp_aux_ch(intel_dp,
				      msg, msg_bytes,
				      reply, reply_bytes);
		if (ret < 0) {
			DRM_DEBUG_KMS("aux_ch failed %d\n", ret);
			return ret;
		}

		switch (reply[0] & AUX_NATIVE_REPLY_MASK) {
		case AUX_NATIVE_REPLY_ACK:
			/* I2C-over-AUX Reply field is only valid
			 * when paired with AUX ACK.
			 */
			break;
		case AUX_NATIVE_REPLY_NACK:
			DRM_DEBUG_KMS("aux_ch native nack\n");
			return -EREMOTEIO;
		case AUX_NATIVE_REPLY_DEFER:
			udelay(100);
			continue;
		default:
			DRM_ERROR("aux_ch invalid native reply 0x%02x\n",
				  reply[0]);
			return -EREMOTEIO;
		}

		switch (reply[0] & AUX_I2C_REPLY_MASK) {
		case AUX_I2C_REPLY_ACK:
			if (mode == MODE_I2C_READ) {
				*read_byte = reply[1];
			}
			return reply_bytes - 1;
		case AUX_I2C_REPLY_NACK:
			DRM_DEBUG_KMS("aux_i2c nack\n");
			return -EREMOTEIO;
		case AUX_I2C_REPLY_DEFER:
			DRM_DEBUG_KMS("aux_i2c defer\n");
			udelay(100);
			break;
		default:
			DRM_ERROR("aux_i2c invalid reply 0x%02x\n", reply[0]);
			return -EREMOTEIO;
		}
	}

	DRM_ERROR("too many retries, giving up\n");
	return -EREMOTEIO;
}

static void ironlake_edp_panel_vdd_on(struct intel_dp *intel_dp);
static void ironlake_edp_panel_vdd_off(struct intel_dp *intel_dp, bool sync);

static int
intel_dp_i2c_init(struct intel_dp *intel_dp,
		  struct intel_connector *intel_connector, const char *name)
{
	int	ret;

	DRM_DEBUG_KMS("i2c_init %s\n", name);
	intel_dp->algo.running = false;
	intel_dp->algo.address = 0;
	intel_dp->algo.aux_ch = intel_dp_i2c_aux_ch;

	memset(&intel_dp->adapter, '\0', sizeof(intel_dp->adapter));
	intel_dp->adapter.owner = THIS_MODULE;
	intel_dp->adapter.class = I2C_CLASS_DDC;
	strncpy(intel_dp->adapter.name, name, sizeof(intel_dp->adapter.name) - 1);
	intel_dp->adapter.name[sizeof(intel_dp->adapter.name) - 1] = '\0';
	intel_dp->adapter.algo_data = &intel_dp->algo;
	intel_dp->adapter.dev.parent = &intel_connector->base.kdev;

	ironlake_edp_panel_vdd_on(intel_dp);
	ret = i2c_dp_aux_add_bus(&intel_dp->adapter);
	ironlake_edp_panel_vdd_off(intel_dp, false);
	return ret;
}

static bool
intel_dp_mode_fixup(struct drm_encoder *encoder, struct drm_display_mode *mode,
		    struct drm_display_mode *adjusted_mode)
{
	struct drm_device *dev = encoder->dev;
	struct intel_dp *intel_dp = enc_to_intel_dp(encoder);
	int lane_count, clock;
	int max_lane_count = intel_dp_max_lane_count(intel_dp);
	int max_clock = intel_dp_max_link_bw(intel_dp) == DP_LINK_BW_2_7 ? 1 : 0;
<<<<<<< HEAD
	int bpp;
=======
	int bpp, mode_rate;
>>>>>>> a82d51ed
	static int bws[2] = { DP_LINK_BW_1_62, DP_LINK_BW_2_7 };

	if (is_edp(intel_dp) && intel_dp->panel_fixed_mode) {
		intel_fixed_panel_mode(intel_dp->panel_fixed_mode, adjusted_mode);
		intel_pch_panel_fitting(dev, DRM_MODE_SCALE_FULLSCREEN,
					mode, adjusted_mode);
		/*
		 * the mode->clock is used to calculate the Data&Link M/N
		 * of the pipe. For the eDP the fixed clock should be used.
		 */
		mode->clock = intel_dp->panel_fixed_mode->clock;
	}

<<<<<<< HEAD
=======
	DRM_DEBUG_KMS("DP link computation with max lane count %i "
		      "max bw %02x pixel clock %iKHz\n",
		      max_lane_count, bws[max_clock], mode->clock);

>>>>>>> a82d51ed
	if (!intel_dp_adjust_dithering(intel_dp, mode, adjusted_mode))
		return false;

	bpp = adjusted_mode->private_flags & INTEL_MODE_DP_FORCE_6BPC ? 18 : 24;
<<<<<<< HEAD
=======
	mode_rate = intel_dp_link_required(mode->clock, bpp);
>>>>>>> a82d51ed

	for (lane_count = 1; lane_count <= max_lane_count; lane_count <<= 1) {
		for (clock = 0; clock <= max_clock; clock++) {
			int link_avail = intel_dp_max_data_rate(intel_dp_link_clock(bws[clock]), lane_count);

			if (mode_rate <= link_avail) {
				intel_dp->link_bw = bws[clock];
				intel_dp->lane_count = lane_count;
				adjusted_mode->clock = intel_dp_link_clock(intel_dp->link_bw);
				DRM_DEBUG_KMS("DP link bw %02x lane "
						"count %d clock %d bpp %d\n",
				       intel_dp->link_bw, intel_dp->lane_count,
				       adjusted_mode->clock, bpp);
				DRM_DEBUG_KMS("DP link bw required %i available %i\n",
					      mode_rate, link_avail);
				return true;
			}
		}
	}

	return false;
}

struct intel_dp_m_n {
	uint32_t	tu;
	uint32_t	gmch_m;
	uint32_t	gmch_n;
	uint32_t	link_m;
	uint32_t	link_n;
};

static void
intel_reduce_ratio(uint32_t *num, uint32_t *den)
{
	while (*num > 0xffffff || *den > 0xffffff) {
		*num >>= 1;
		*den >>= 1;
	}
}

static void
intel_dp_compute_m_n(int bpp,
		     int nlanes,
		     int pixel_clock,
		     int link_clock,
		     struct intel_dp_m_n *m_n)
{
	m_n->tu = 64;
	m_n->gmch_m = (pixel_clock * bpp) >> 3;
	m_n->gmch_n = link_clock * nlanes;
	intel_reduce_ratio(&m_n->gmch_m, &m_n->gmch_n);
	m_n->link_m = pixel_clock;
	m_n->link_n = link_clock;
	intel_reduce_ratio(&m_n->link_m, &m_n->link_n);
}

void
intel_dp_set_m_n(struct drm_crtc *crtc, struct drm_display_mode *mode,
		 struct drm_display_mode *adjusted_mode)
{
	struct drm_device *dev = crtc->dev;
	struct drm_mode_config *mode_config = &dev->mode_config;
	struct drm_encoder *encoder;
	struct drm_i915_private *dev_priv = dev->dev_private;
	struct intel_crtc *intel_crtc = to_intel_crtc(crtc);
	int lane_count = 4;
	struct intel_dp_m_n m_n;
	int pipe = intel_crtc->pipe;

	/*
	 * Find the lane count in the intel_encoder private
	 */
	list_for_each_entry(encoder, &mode_config->encoder_list, head) {
		struct intel_dp *intel_dp;

		if (encoder->crtc != crtc)
			continue;

		intel_dp = enc_to_intel_dp(encoder);
		if (intel_dp->base.type == INTEL_OUTPUT_DISPLAYPORT ||
		    intel_dp->base.type == INTEL_OUTPUT_EDP)
		{
			lane_count = intel_dp->lane_count;
			break;
		}
	}

	/*
	 * Compute the GMCH and Link ratios. The '3' here is
	 * the number of bytes_per_pixel post-LUT, which we always
	 * set up for 8-bits of R/G/B, or 3 bytes total.
	 */
	intel_dp_compute_m_n(intel_crtc->bpp, lane_count,
			     mode->clock, adjusted_mode->clock, &m_n);

	if (HAS_PCH_SPLIT(dev)) {
		I915_WRITE(TRANSDATA_M1(pipe),
			   ((m_n.tu - 1) << PIPE_GMCH_DATA_M_TU_SIZE_SHIFT) |
			   m_n.gmch_m);
		I915_WRITE(TRANSDATA_N1(pipe), m_n.gmch_n);
		I915_WRITE(TRANSDPLINK_M1(pipe), m_n.link_m);
		I915_WRITE(TRANSDPLINK_N1(pipe), m_n.link_n);
	} else {
		I915_WRITE(PIPE_GMCH_DATA_M(pipe),
			   ((m_n.tu - 1) << PIPE_GMCH_DATA_M_TU_SIZE_SHIFT) |
			   m_n.gmch_m);
		I915_WRITE(PIPE_GMCH_DATA_N(pipe), m_n.gmch_n);
		I915_WRITE(PIPE_DP_LINK_M(pipe), m_n.link_m);
		I915_WRITE(PIPE_DP_LINK_N(pipe), m_n.link_n);
	}
}

static void ironlake_edp_pll_on(struct drm_encoder *encoder);
static void ironlake_edp_pll_off(struct drm_encoder *encoder);

static void
intel_dp_mode_set(struct drm_encoder *encoder, struct drm_display_mode *mode,
		  struct drm_display_mode *adjusted_mode)
{
	struct drm_device *dev = encoder->dev;
	struct drm_i915_private *dev_priv = dev->dev_private;
	struct intel_dp *intel_dp = enc_to_intel_dp(encoder);
	struct drm_crtc *crtc = intel_dp->base.base.crtc;
	struct intel_crtc *intel_crtc = to_intel_crtc(crtc);

	/* Turn on the eDP PLL if needed */
	if (is_edp(intel_dp)) {
		if (!is_pch_edp(intel_dp))
			ironlake_edp_pll_on(encoder);
		else
			ironlake_edp_pll_off(encoder);
	}

	/*
	 * There are four kinds of DP registers:
	 *
	 * 	IBX PCH
	 * 	SNB CPU
	 *	IVB CPU
	 * 	CPT PCH
	 *
	 * IBX PCH and CPU are the same for almost everything,
	 * except that the CPU DP PLL is configured in this
	 * register
	 *
	 * CPT PCH is quite different, having many bits moved
	 * to the TRANS_DP_CTL register instead. That
	 * configuration happens (oddly) in ironlake_pch_enable
	 */

	/* Preserve the BIOS-computed detected bit. This is
	 * supposed to be read-only.
	 */
	intel_dp->DP = I915_READ(intel_dp->output_reg) & DP_DETECTED;
	intel_dp->DP |=  DP_VOLTAGE_0_4 | DP_PRE_EMPHASIS_0;

	/* Handle DP bits in common between all three register formats */

	intel_dp->DP |= DP_VOLTAGE_0_4 | DP_PRE_EMPHASIS_0;

	switch (intel_dp->lane_count) {
	case 1:
		intel_dp->DP |= DP_PORT_WIDTH_1;
		break;
	case 2:
		intel_dp->DP |= DP_PORT_WIDTH_2;
		break;
	case 4:
		intel_dp->DP |= DP_PORT_WIDTH_4;
		break;
	}
	if (intel_dp->has_audio) {
		DRM_DEBUG_DRIVER("Enabling DP audio on pipe %c\n",
				 pipe_name(intel_crtc->pipe));
		intel_dp->DP |= DP_AUDIO_OUTPUT_ENABLE;
		intel_write_eld(encoder, adjusted_mode);
	}
	memset(intel_dp->link_configuration, 0, DP_LINK_CONFIGURATION_SIZE);
	intel_dp->link_configuration[0] = intel_dp->link_bw;
	intel_dp->link_configuration[1] = intel_dp->lane_count;
	intel_dp->link_configuration[8] = DP_SET_ANSI_8B10B;
	/*
	 * Check for DPCD version > 1.1 and enhanced framing support
	 */
	if (intel_dp->dpcd[DP_DPCD_REV] >= 0x11 &&
	    (intel_dp->dpcd[DP_MAX_LANE_COUNT] & DP_ENHANCED_FRAME_CAP)) {
		intel_dp->link_configuration[1] |= DP_LANE_COUNT_ENHANCED_FRAME_EN;
	}

	/* Split out the IBX/CPU vs CPT settings */

	if (is_cpu_edp(intel_dp) && IS_GEN7(dev)) {
		if (adjusted_mode->flags & DRM_MODE_FLAG_PHSYNC)
			intel_dp->DP |= DP_SYNC_HS_HIGH;
		if (adjusted_mode->flags & DRM_MODE_FLAG_PVSYNC)
			intel_dp->DP |= DP_SYNC_VS_HIGH;
		intel_dp->DP |= DP_LINK_TRAIN_OFF_CPT;

		if (intel_dp->link_configuration[1] & DP_LANE_COUNT_ENHANCED_FRAME_EN)
			intel_dp->DP |= DP_ENHANCED_FRAMING;

		intel_dp->DP |= intel_crtc->pipe << 29;

		/* don't miss out required setting for eDP */
		intel_dp->DP |= DP_PLL_ENABLE;
		if (adjusted_mode->clock < 200000)
			intel_dp->DP |= DP_PLL_FREQ_160MHZ;
		else
			intel_dp->DP |= DP_PLL_FREQ_270MHZ;
	} else if (!HAS_PCH_CPT(dev) || is_cpu_edp(intel_dp)) {
		intel_dp->DP |= intel_dp->color_range;

		if (adjusted_mode->flags & DRM_MODE_FLAG_PHSYNC)
			intel_dp->DP |= DP_SYNC_HS_HIGH;
		if (adjusted_mode->flags & DRM_MODE_FLAG_PVSYNC)
			intel_dp->DP |= DP_SYNC_VS_HIGH;
		intel_dp->DP |= DP_LINK_TRAIN_OFF;

		if (intel_dp->link_configuration[1] & DP_LANE_COUNT_ENHANCED_FRAME_EN)
			intel_dp->DP |= DP_ENHANCED_FRAMING;

		if (intel_crtc->pipe == 1)
			intel_dp->DP |= DP_PIPEB_SELECT;

		if (is_cpu_edp(intel_dp)) {
			/* don't miss out required setting for eDP */
			intel_dp->DP |= DP_PLL_ENABLE;
			if (adjusted_mode->clock < 200000)
				intel_dp->DP |= DP_PLL_FREQ_160MHZ;
			else
				intel_dp->DP |= DP_PLL_FREQ_270MHZ;
		}
	} else {
		intel_dp->DP |= DP_LINK_TRAIN_OFF_CPT;
	}
}

#define IDLE_ON_MASK		(PP_ON | 0 	  | PP_SEQUENCE_MASK | 0                     | PP_SEQUENCE_STATE_MASK)
#define IDLE_ON_VALUE   	(PP_ON | 0 	  | PP_SEQUENCE_NONE | 0                     | PP_SEQUENCE_STATE_ON_IDLE)

#define IDLE_OFF_MASK		(PP_ON | 0        | PP_SEQUENCE_MASK | 0                     | PP_SEQUENCE_STATE_MASK)
#define IDLE_OFF_VALUE		(0     | 0        | PP_SEQUENCE_NONE | 0                     | PP_SEQUENCE_STATE_OFF_IDLE)

#define IDLE_CYCLE_MASK		(PP_ON | 0        | PP_SEQUENCE_MASK | PP_CYCLE_DELAY_ACTIVE | PP_SEQUENCE_STATE_MASK)
#define IDLE_CYCLE_VALUE	(0     | 0        | PP_SEQUENCE_NONE | 0                     | PP_SEQUENCE_STATE_OFF_IDLE)

static void ironlake_wait_panel_status(struct intel_dp *intel_dp,
				       u32 mask,
				       u32 value)
{
	struct drm_device *dev = intel_dp->base.base.dev;
	struct drm_i915_private *dev_priv = dev->dev_private;

	DRM_DEBUG_KMS("mask %08x value %08x status %08x control %08x\n",
		      mask, value,
		      I915_READ(PCH_PP_STATUS),
		      I915_READ(PCH_PP_CONTROL));

	if (_wait_for((I915_READ(PCH_PP_STATUS) & mask) == value, 5000, 10)) {
		DRM_ERROR("Panel status timeout: status %08x control %08x\n",
			  I915_READ(PCH_PP_STATUS),
			  I915_READ(PCH_PP_CONTROL));
	}
}

static void ironlake_wait_panel_on(struct intel_dp *intel_dp)
{
	DRM_DEBUG_KMS("Wait for panel power on\n");
	ironlake_wait_panel_status(intel_dp, IDLE_ON_MASK, IDLE_ON_VALUE);
}

static void ironlake_wait_panel_off(struct intel_dp *intel_dp)
{
	DRM_DEBUG_KMS("Wait for panel power off time\n");
	ironlake_wait_panel_status(intel_dp, IDLE_OFF_MASK, IDLE_OFF_VALUE);
}

static void ironlake_wait_panel_power_cycle(struct intel_dp *intel_dp)
{
	DRM_DEBUG_KMS("Wait for panel power cycle\n");
	ironlake_wait_panel_status(intel_dp, IDLE_CYCLE_MASK, IDLE_CYCLE_VALUE);
}


/* Read the current pp_control value, unlocking the register if it
 * is locked
 */

static  u32 ironlake_get_pp_control(struct drm_i915_private *dev_priv)
{
	u32	control = I915_READ(PCH_PP_CONTROL);

	control &= ~PANEL_UNLOCK_MASK;
	control |= PANEL_UNLOCK_REGS;
	return control;
}

static void ironlake_edp_panel_vdd_on(struct intel_dp *intel_dp)
{
	struct drm_device *dev = intel_dp->base.base.dev;
	struct drm_i915_private *dev_priv = dev->dev_private;
	u32 pp;

	if (!is_edp(intel_dp))
		return;
	DRM_DEBUG_KMS("Turn eDP VDD on\n");

	WARN(intel_dp->want_panel_vdd,
	     "eDP VDD already requested on\n");

	intel_dp->want_panel_vdd = true;

	if (ironlake_edp_have_panel_vdd(intel_dp)) {
		DRM_DEBUG_KMS("eDP VDD already on\n");
		return;
	}

	if (!ironlake_edp_have_panel_power(intel_dp))
		ironlake_wait_panel_power_cycle(intel_dp);

	pp = ironlake_get_pp_control(dev_priv);
	pp |= EDP_FORCE_VDD;
	I915_WRITE(PCH_PP_CONTROL, pp);
	POSTING_READ(PCH_PP_CONTROL);
	DRM_DEBUG_KMS("PCH_PP_STATUS: 0x%08x PCH_PP_CONTROL: 0x%08x\n",
		      I915_READ(PCH_PP_STATUS), I915_READ(PCH_PP_CONTROL));

	/*
	 * If the panel wasn't on, delay before accessing aux channel
	 */
	if (!ironlake_edp_have_panel_power(intel_dp)) {
		DRM_DEBUG_KMS("eDP was not running\n");
		msleep(intel_dp->panel_power_up_delay);
	}
}

static void ironlake_panel_vdd_off_sync(struct intel_dp *intel_dp)
{
	struct drm_device *dev = intel_dp->base.base.dev;
	struct drm_i915_private *dev_priv = dev->dev_private;
	u32 pp;

	if (!intel_dp->want_panel_vdd && ironlake_edp_have_panel_vdd(intel_dp)) {
		pp = ironlake_get_pp_control(dev_priv);
		pp &= ~EDP_FORCE_VDD;
		I915_WRITE(PCH_PP_CONTROL, pp);
		POSTING_READ(PCH_PP_CONTROL);

		/* Make sure sequencer is idle before allowing subsequent activity */
		DRM_DEBUG_KMS("PCH_PP_STATUS: 0x%08x PCH_PP_CONTROL: 0x%08x\n",
			      I915_READ(PCH_PP_STATUS), I915_READ(PCH_PP_CONTROL));

		msleep(intel_dp->panel_power_down_delay);
	}
}

static void ironlake_panel_vdd_work(struct work_struct *__work)
{
	struct intel_dp *intel_dp = container_of(to_delayed_work(__work),
						 struct intel_dp, panel_vdd_work);
	struct drm_device *dev = intel_dp->base.base.dev;

	mutex_lock(&dev->mode_config.mutex);
	ironlake_panel_vdd_off_sync(intel_dp);
	mutex_unlock(&dev->mode_config.mutex);
}

static void ironlake_edp_panel_vdd_off(struct intel_dp *intel_dp, bool sync)
{
	if (!is_edp(intel_dp))
		return;

	DRM_DEBUG_KMS("Turn eDP VDD off %d\n", intel_dp->want_panel_vdd);
	WARN(!intel_dp->want_panel_vdd, "eDP VDD not forced on");

	intel_dp->want_panel_vdd = false;

	if (sync) {
		ironlake_panel_vdd_off_sync(intel_dp);
	} else {
		/*
		 * Queue the timer to fire a long
		 * time from now (relative to the power down delay)
		 * to keep the panel power up across a sequence of operations
		 */
		schedule_delayed_work(&intel_dp->panel_vdd_work,
				      msecs_to_jiffies(intel_dp->panel_power_cycle_delay * 5));
	}
}

static void ironlake_edp_panel_on(struct intel_dp *intel_dp)
{
	struct drm_device *dev = intel_dp->base.base.dev;
	struct drm_i915_private *dev_priv = dev->dev_private;
	u32 pp;

	if (!is_edp(intel_dp))
		return;

	DRM_DEBUG_KMS("Turn eDP power on\n");

	if (ironlake_edp_have_panel_power(intel_dp)) {
		DRM_DEBUG_KMS("eDP power already on\n");
		return;
	}

	ironlake_wait_panel_power_cycle(intel_dp);

	pp = ironlake_get_pp_control(dev_priv);
	if (IS_GEN5(dev)) {
		/* ILK workaround: disable reset around power sequence */
		pp &= ~PANEL_POWER_RESET;
		I915_WRITE(PCH_PP_CONTROL, pp);
		POSTING_READ(PCH_PP_CONTROL);
	}

	pp |= POWER_TARGET_ON;
	if (!IS_GEN5(dev))
		pp |= PANEL_POWER_RESET;

	I915_WRITE(PCH_PP_CONTROL, pp);
	POSTING_READ(PCH_PP_CONTROL);

	ironlake_wait_panel_on(intel_dp);

	if (IS_GEN5(dev)) {
		pp |= PANEL_POWER_RESET; /* restore panel reset bit */
		I915_WRITE(PCH_PP_CONTROL, pp);
		POSTING_READ(PCH_PP_CONTROL);
	}
}

static void ironlake_edp_panel_off(struct intel_dp *intel_dp)
{
	struct drm_device *dev = intel_dp->base.base.dev;
	struct drm_i915_private *dev_priv = dev->dev_private;
	u32 pp;

	if (!is_edp(intel_dp))
		return;

	DRM_DEBUG_KMS("Turn eDP power off\n");

	WARN(intel_dp->want_panel_vdd, "Cannot turn power off while VDD is on\n");
	ironlake_panel_vdd_off_sync(intel_dp); /* finish any pending work */

	pp = ironlake_get_pp_control(dev_priv);
	pp &= ~(POWER_TARGET_ON | EDP_FORCE_VDD | PANEL_POWER_RESET | EDP_BLC_ENABLE);
	I915_WRITE(PCH_PP_CONTROL, pp);
	POSTING_READ(PCH_PP_CONTROL);

	ironlake_wait_panel_off(intel_dp);
}

static void ironlake_edp_backlight_on(struct intel_dp *intel_dp)
{
	struct drm_device *dev = intel_dp->base.base.dev;
	struct drm_i915_private *dev_priv = dev->dev_private;
	u32 pp;

	if (!is_edp(intel_dp))
		return;

	DRM_DEBUG_KMS("\n");
	/*
	 * If we enable the backlight right away following a panel power
	 * on, we may see slight flicker as the panel syncs with the eDP
	 * link.  So delay a bit to make sure the image is solid before
	 * allowing it to appear.
	 */
	msleep(intel_dp->backlight_on_delay);
	pp = ironlake_get_pp_control(dev_priv);
	pp |= EDP_BLC_ENABLE;
	I915_WRITE(PCH_PP_CONTROL, pp);
	POSTING_READ(PCH_PP_CONTROL);
}

static void ironlake_edp_backlight_off(struct intel_dp *intel_dp)
{
	struct drm_device *dev = intel_dp->base.base.dev;
	struct drm_i915_private *dev_priv = dev->dev_private;
	u32 pp;

	if (!is_edp(intel_dp))
		return;

	DRM_DEBUG_KMS("\n");
	pp = ironlake_get_pp_control(dev_priv);
	pp &= ~EDP_BLC_ENABLE;
	I915_WRITE(PCH_PP_CONTROL, pp);
	POSTING_READ(PCH_PP_CONTROL);
	msleep(intel_dp->backlight_off_delay);
}

static void ironlake_edp_pll_on(struct drm_encoder *encoder)
{
	struct drm_device *dev = encoder->dev;
	struct drm_i915_private *dev_priv = dev->dev_private;
	u32 dpa_ctl;

	DRM_DEBUG_KMS("\n");
	dpa_ctl = I915_READ(DP_A);
	dpa_ctl |= DP_PLL_ENABLE;
	I915_WRITE(DP_A, dpa_ctl);
	POSTING_READ(DP_A);
	udelay(200);
}

static void ironlake_edp_pll_off(struct drm_encoder *encoder)
{
	struct drm_device *dev = encoder->dev;
	struct drm_i915_private *dev_priv = dev->dev_private;
	u32 dpa_ctl;

	dpa_ctl = I915_READ(DP_A);
	dpa_ctl &= ~DP_PLL_ENABLE;
	I915_WRITE(DP_A, dpa_ctl);
	POSTING_READ(DP_A);
	udelay(200);
}

/* If the sink supports it, try to set the power state appropriately */
static void intel_dp_sink_dpms(struct intel_dp *intel_dp, int mode)
{
	int ret, i;

	/* Should have a valid DPCD by this point */
	if (intel_dp->dpcd[DP_DPCD_REV] < 0x11)
		return;

	if (mode != DRM_MODE_DPMS_ON) {
		ret = intel_dp_aux_native_write_1(intel_dp, DP_SET_POWER,
						  DP_SET_POWER_D3);
		if (ret != 1)
			DRM_DEBUG_DRIVER("failed to write sink power state\n");
	} else {
		/*
		 * When turning on, we need to retry for 1ms to give the sink
		 * time to wake up.
		 */
		for (i = 0; i < 3; i++) {
			ret = intel_dp_aux_native_write_1(intel_dp,
							  DP_SET_POWER,
							  DP_SET_POWER_D0);
			if (ret == 1)
				break;
			msleep(1);
		}
	}
}

static void intel_dp_prepare(struct drm_encoder *encoder)
{
	struct intel_dp *intel_dp = enc_to_intel_dp(encoder);

	ironlake_edp_backlight_off(intel_dp);
	ironlake_edp_panel_off(intel_dp);

	/* Wake up the sink first */
	ironlake_edp_panel_vdd_on(intel_dp);
	intel_dp_sink_dpms(intel_dp, DRM_MODE_DPMS_ON);
	intel_dp_link_down(intel_dp);
	ironlake_edp_panel_vdd_off(intel_dp, false);

	/* Make sure the panel is off before trying to
	 * change the mode
	 */
}

static void intel_dp_commit(struct drm_encoder *encoder)
{
	struct intel_dp *intel_dp = enc_to_intel_dp(encoder);
	struct drm_device *dev = encoder->dev;
	struct intel_crtc *intel_crtc = to_intel_crtc(intel_dp->base.base.crtc);

	ironlake_edp_panel_vdd_on(intel_dp);
	intel_dp_sink_dpms(intel_dp, DRM_MODE_DPMS_ON);
	intel_dp_start_link_train(intel_dp);
	ironlake_edp_panel_on(intel_dp);
	ironlake_edp_panel_vdd_off(intel_dp, true);
	intel_dp_complete_link_train(intel_dp);
	ironlake_edp_backlight_on(intel_dp);

	intel_dp->dpms_mode = DRM_MODE_DPMS_ON;

	if (HAS_PCH_CPT(dev))
		intel_cpt_verify_modeset(dev, intel_crtc->pipe);
}

static void
intel_dp_dpms(struct drm_encoder *encoder, int mode)
{
	struct intel_dp *intel_dp = enc_to_intel_dp(encoder);
	struct drm_device *dev = encoder->dev;
	struct drm_i915_private *dev_priv = dev->dev_private;
	uint32_t dp_reg = I915_READ(intel_dp->output_reg);

	if (mode != DRM_MODE_DPMS_ON) {
		ironlake_edp_backlight_off(intel_dp);
		ironlake_edp_panel_off(intel_dp);

		ironlake_edp_panel_vdd_on(intel_dp);
		intel_dp_sink_dpms(intel_dp, mode);
		intel_dp_link_down(intel_dp);
		ironlake_edp_panel_vdd_off(intel_dp, false);

		if (is_cpu_edp(intel_dp))
			ironlake_edp_pll_off(encoder);
	} else {
		if (is_cpu_edp(intel_dp))
			ironlake_edp_pll_on(encoder);

		ironlake_edp_panel_vdd_on(intel_dp);
		intel_dp_sink_dpms(intel_dp, mode);
		if (!(dp_reg & DP_PORT_EN)) {
			intel_dp_start_link_train(intel_dp);
			ironlake_edp_panel_on(intel_dp);
			ironlake_edp_panel_vdd_off(intel_dp, true);
			intel_dp_complete_link_train(intel_dp);
		} else
			ironlake_edp_panel_vdd_off(intel_dp, false);
		ironlake_edp_backlight_on(intel_dp);
	}
	intel_dp->dpms_mode = mode;
}

/*
 * Native read with retry for link status and receiver capability reads for
 * cases where the sink may still be asleep.
 */
static bool
intel_dp_aux_native_read_retry(struct intel_dp *intel_dp, uint16_t address,
			       uint8_t *recv, int recv_bytes)
{
	int ret, i;

	/*
	 * Sinks are *supposed* to come up within 1ms from an off state,
	 * but we're also supposed to retry 3 times per the spec.
	 */
	for (i = 0; i < 3; i++) {
		ret = intel_dp_aux_native_read(intel_dp, address, recv,
					       recv_bytes);
		if (ret == recv_bytes)
			return true;
		msleep(1);
	}

	return false;
}

/*
 * Fetch AUX CH registers 0x202 - 0x207 which contain
 * link status information
 */
static bool
intel_dp_get_link_status(struct intel_dp *intel_dp, uint8_t link_status[DP_LINK_STATUS_SIZE])
{
	return intel_dp_aux_native_read_retry(intel_dp,
					      DP_LANE0_1_STATUS,
					      link_status,
					      DP_LINK_STATUS_SIZE);
}

static uint8_t
intel_dp_link_status(uint8_t link_status[DP_LINK_STATUS_SIZE],
		     int r)
{
	return link_status[r - DP_LANE0_1_STATUS];
}

static uint8_t
intel_get_adjust_request_voltage(uint8_t adjust_request[2],
				 int lane)
{
	int	    s = ((lane & 1) ?
			 DP_ADJUST_VOLTAGE_SWING_LANE1_SHIFT :
			 DP_ADJUST_VOLTAGE_SWING_LANE0_SHIFT);
	uint8_t l = adjust_request[lane>>1];

	return ((l >> s) & 3) << DP_TRAIN_VOLTAGE_SWING_SHIFT;
}

static uint8_t
intel_get_adjust_request_pre_emphasis(uint8_t adjust_request[2],
				      int lane)
{
	int	    s = ((lane & 1) ?
			 DP_ADJUST_PRE_EMPHASIS_LANE1_SHIFT :
			 DP_ADJUST_PRE_EMPHASIS_LANE0_SHIFT);
	uint8_t l = adjust_request[lane>>1];

	return ((l >> s) & 3) << DP_TRAIN_PRE_EMPHASIS_SHIFT;
}


#if 0
static char	*voltage_names[] = {
	"0.4V", "0.6V", "0.8V", "1.2V"
};
static char	*pre_emph_names[] = {
	"0dB", "3.5dB", "6dB", "9.5dB"
};
static char	*link_train_names[] = {
	"pattern 1", "pattern 2", "idle", "off"
};
#endif

/*
 * These are source-specific values; current Intel hardware supports
 * a maximum voltage of 800mV and a maximum pre-emphasis of 6dB
 */

static uint8_t
intel_dp_voltage_max(struct intel_dp *intel_dp)
{
	struct drm_device *dev = intel_dp->base.base.dev;

	if (IS_GEN7(dev) && is_cpu_edp(intel_dp))
		return DP_TRAIN_VOLTAGE_SWING_800;
	else if (HAS_PCH_CPT(dev) && !is_cpu_edp(intel_dp))
		return DP_TRAIN_VOLTAGE_SWING_1200;
	else
		return DP_TRAIN_VOLTAGE_SWING_800;
}

static uint8_t
intel_dp_pre_emphasis_max(struct intel_dp *intel_dp, uint8_t voltage_swing)
{
	struct drm_device *dev = intel_dp->base.base.dev;

	if (IS_GEN7(dev) && is_cpu_edp(intel_dp)) {
		switch (voltage_swing & DP_TRAIN_VOLTAGE_SWING_MASK) {
		case DP_TRAIN_VOLTAGE_SWING_400:
			return DP_TRAIN_PRE_EMPHASIS_6;
		case DP_TRAIN_VOLTAGE_SWING_600:
		case DP_TRAIN_VOLTAGE_SWING_800:
			return DP_TRAIN_PRE_EMPHASIS_3_5;
		default:
			return DP_TRAIN_PRE_EMPHASIS_0;
		}
	} else {
		switch (voltage_swing & DP_TRAIN_VOLTAGE_SWING_MASK) {
		case DP_TRAIN_VOLTAGE_SWING_400:
			return DP_TRAIN_PRE_EMPHASIS_6;
		case DP_TRAIN_VOLTAGE_SWING_600:
			return DP_TRAIN_PRE_EMPHASIS_6;
		case DP_TRAIN_VOLTAGE_SWING_800:
			return DP_TRAIN_PRE_EMPHASIS_3_5;
		case DP_TRAIN_VOLTAGE_SWING_1200:
		default:
			return DP_TRAIN_PRE_EMPHASIS_0;
		}
	}
}

static void
intel_get_adjust_train(struct intel_dp *intel_dp, uint8_t link_status[DP_LINK_STATUS_SIZE])
{
	uint8_t v = 0;
	uint8_t p = 0;
	int lane;
	uint8_t	*adjust_request = link_status + (DP_ADJUST_REQUEST_LANE0_1 - DP_LANE0_1_STATUS);
	uint8_t voltage_max;
	uint8_t preemph_max;

	for (lane = 0; lane < intel_dp->lane_count; lane++) {
		uint8_t this_v = intel_get_adjust_request_voltage(adjust_request, lane);
		uint8_t this_p = intel_get_adjust_request_pre_emphasis(adjust_request, lane);

		if (this_v > v)
			v = this_v;
		if (this_p > p)
			p = this_p;
	}

	voltage_max = intel_dp_voltage_max(intel_dp);
	if (v >= voltage_max)
		v = voltage_max | DP_TRAIN_MAX_SWING_REACHED;

	preemph_max = intel_dp_pre_emphasis_max(intel_dp, v);
	if (p >= preemph_max)
		p = preemph_max | DP_TRAIN_MAX_PRE_EMPHASIS_REACHED;

	for (lane = 0; lane < 4; lane++)
		intel_dp->train_set[lane] = v | p;
}

static uint32_t
intel_dp_signal_levels(uint8_t train_set)
{
	uint32_t	signal_levels = 0;

	switch (train_set & DP_TRAIN_VOLTAGE_SWING_MASK) {
	case DP_TRAIN_VOLTAGE_SWING_400:
	default:
		signal_levels |= DP_VOLTAGE_0_4;
		break;
	case DP_TRAIN_VOLTAGE_SWING_600:
		signal_levels |= DP_VOLTAGE_0_6;
		break;
	case DP_TRAIN_VOLTAGE_SWING_800:
		signal_levels |= DP_VOLTAGE_0_8;
		break;
	case DP_TRAIN_VOLTAGE_SWING_1200:
		signal_levels |= DP_VOLTAGE_1_2;
		break;
	}
	switch (train_set & DP_TRAIN_PRE_EMPHASIS_MASK) {
	case DP_TRAIN_PRE_EMPHASIS_0:
	default:
		signal_levels |= DP_PRE_EMPHASIS_0;
		break;
	case DP_TRAIN_PRE_EMPHASIS_3_5:
		signal_levels |= DP_PRE_EMPHASIS_3_5;
		break;
	case DP_TRAIN_PRE_EMPHASIS_6:
		signal_levels |= DP_PRE_EMPHASIS_6;
		break;
	case DP_TRAIN_PRE_EMPHASIS_9_5:
		signal_levels |= DP_PRE_EMPHASIS_9_5;
		break;
	}
	return signal_levels;
}

/* Gen6's DP voltage swing and pre-emphasis control */
static uint32_t
intel_gen6_edp_signal_levels(uint8_t train_set)
{
	int signal_levels = train_set & (DP_TRAIN_VOLTAGE_SWING_MASK |
					 DP_TRAIN_PRE_EMPHASIS_MASK);
	switch (signal_levels) {
	case DP_TRAIN_VOLTAGE_SWING_400 | DP_TRAIN_PRE_EMPHASIS_0:
	case DP_TRAIN_VOLTAGE_SWING_600 | DP_TRAIN_PRE_EMPHASIS_0:
		return EDP_LINK_TRAIN_400_600MV_0DB_SNB_B;
	case DP_TRAIN_VOLTAGE_SWING_400 | DP_TRAIN_PRE_EMPHASIS_3_5:
		return EDP_LINK_TRAIN_400MV_3_5DB_SNB_B;
	case DP_TRAIN_VOLTAGE_SWING_400 | DP_TRAIN_PRE_EMPHASIS_6:
	case DP_TRAIN_VOLTAGE_SWING_600 | DP_TRAIN_PRE_EMPHASIS_6:
		return EDP_LINK_TRAIN_400_600MV_6DB_SNB_B;
	case DP_TRAIN_VOLTAGE_SWING_600 | DP_TRAIN_PRE_EMPHASIS_3_5:
	case DP_TRAIN_VOLTAGE_SWING_800 | DP_TRAIN_PRE_EMPHASIS_3_5:
		return EDP_LINK_TRAIN_600_800MV_3_5DB_SNB_B;
	case DP_TRAIN_VOLTAGE_SWING_800 | DP_TRAIN_PRE_EMPHASIS_0:
	case DP_TRAIN_VOLTAGE_SWING_1200 | DP_TRAIN_PRE_EMPHASIS_0:
		return EDP_LINK_TRAIN_800_1200MV_0DB_SNB_B;
	default:
		DRM_DEBUG_KMS("Unsupported voltage swing/pre-emphasis level:"
			      "0x%x\n", signal_levels);
		return EDP_LINK_TRAIN_400_600MV_0DB_SNB_B;
	}
}

/* Gen7's DP voltage swing and pre-emphasis control */
static uint32_t
intel_gen7_edp_signal_levels(uint8_t train_set)
{
	int signal_levels = train_set & (DP_TRAIN_VOLTAGE_SWING_MASK |
					 DP_TRAIN_PRE_EMPHASIS_MASK);
	switch (signal_levels) {
	case DP_TRAIN_VOLTAGE_SWING_400 | DP_TRAIN_PRE_EMPHASIS_0:
		return EDP_LINK_TRAIN_400MV_0DB_IVB;
	case DP_TRAIN_VOLTAGE_SWING_400 | DP_TRAIN_PRE_EMPHASIS_3_5:
		return EDP_LINK_TRAIN_400MV_3_5DB_IVB;
	case DP_TRAIN_VOLTAGE_SWING_400 | DP_TRAIN_PRE_EMPHASIS_6:
		return EDP_LINK_TRAIN_400MV_6DB_IVB;

	case DP_TRAIN_VOLTAGE_SWING_600 | DP_TRAIN_PRE_EMPHASIS_0:
		return EDP_LINK_TRAIN_600MV_0DB_IVB;
	case DP_TRAIN_VOLTAGE_SWING_600 | DP_TRAIN_PRE_EMPHASIS_3_5:
		return EDP_LINK_TRAIN_600MV_3_5DB_IVB;

	case DP_TRAIN_VOLTAGE_SWING_800 | DP_TRAIN_PRE_EMPHASIS_0:
		return EDP_LINK_TRAIN_800MV_0DB_IVB;
	case DP_TRAIN_VOLTAGE_SWING_800 | DP_TRAIN_PRE_EMPHASIS_3_5:
		return EDP_LINK_TRAIN_800MV_3_5DB_IVB;

	default:
		DRM_DEBUG_KMS("Unsupported voltage swing/pre-emphasis level:"
			      "0x%x\n", signal_levels);
		return EDP_LINK_TRAIN_500MV_0DB_IVB;
	}
}

static uint8_t
intel_get_lane_status(uint8_t link_status[DP_LINK_STATUS_SIZE],
		      int lane)
{
	int s = (lane & 1) * 4;
	uint8_t l = link_status[lane>>1];

	return (l >> s) & 0xf;
}

/* Check for clock recovery is done on all channels */
static bool
intel_clock_recovery_ok(uint8_t link_status[DP_LINK_STATUS_SIZE], int lane_count)
{
	int lane;
	uint8_t lane_status;

	for (lane = 0; lane < lane_count; lane++) {
		lane_status = intel_get_lane_status(link_status, lane);
		if ((lane_status & DP_LANE_CR_DONE) == 0)
			return false;
	}
	return true;
}

/* Check to see if channel eq is done on all channels */
#define CHANNEL_EQ_BITS (DP_LANE_CR_DONE|\
			 DP_LANE_CHANNEL_EQ_DONE|\
			 DP_LANE_SYMBOL_LOCKED)
static bool
intel_channel_eq_ok(struct intel_dp *intel_dp, uint8_t link_status[DP_LINK_STATUS_SIZE])
{
	uint8_t lane_align;
	uint8_t lane_status;
	int lane;

	lane_align = intel_dp_link_status(link_status,
					  DP_LANE_ALIGN_STATUS_UPDATED);
	if ((lane_align & DP_INTERLANE_ALIGN_DONE) == 0)
		return false;
	for (lane = 0; lane < intel_dp->lane_count; lane++) {
		lane_status = intel_get_lane_status(link_status, lane);
		if ((lane_status & CHANNEL_EQ_BITS) != CHANNEL_EQ_BITS)
			return false;
	}
	return true;
}

static bool
intel_dp_set_link_train(struct intel_dp *intel_dp,
			uint32_t dp_reg_value,
			uint8_t dp_train_pat)
{
	struct drm_device *dev = intel_dp->base.base.dev;
	struct drm_i915_private *dev_priv = dev->dev_private;
	int ret;

	I915_WRITE(intel_dp->output_reg, dp_reg_value);
	POSTING_READ(intel_dp->output_reg);

	intel_dp_aux_native_write_1(intel_dp,
				    DP_TRAINING_PATTERN_SET,
				    dp_train_pat);

	ret = intel_dp_aux_native_write(intel_dp,
					DP_TRAINING_LANE0_SET,
					intel_dp->train_set,
					intel_dp->lane_count);
	if (ret != intel_dp->lane_count)
		return false;

	return true;
}

/* Enable corresponding port and start training pattern 1 */
static void
intel_dp_start_link_train(struct intel_dp *intel_dp)
{
	struct drm_device *dev = intel_dp->base.base.dev;
	struct drm_i915_private *dev_priv = dev->dev_private;
	struct intel_crtc *intel_crtc = to_intel_crtc(intel_dp->base.base.crtc);
	int i;
	uint8_t voltage;
	bool clock_recovery = false;
	int voltage_tries, loop_tries;
	u32 reg;
	uint32_t DP = intel_dp->DP;

	/*
	 * On CPT we have to enable the port in training pattern 1, which
	 * will happen below in intel_dp_set_link_train.  Otherwise, enable
	 * the port and wait for it to become active.
	 */
	if (!HAS_PCH_CPT(dev)) {
		I915_WRITE(intel_dp->output_reg, intel_dp->DP);
		POSTING_READ(intel_dp->output_reg);
		intel_wait_for_vblank(dev, intel_crtc->pipe);
	}

	/* Write the link configuration data */
	intel_dp_aux_native_write(intel_dp, DP_LINK_BW_SET,
				  intel_dp->link_configuration,
				  DP_LINK_CONFIGURATION_SIZE);

	DP |= DP_PORT_EN;

	if (HAS_PCH_CPT(dev) && (IS_GEN7(dev) || !is_cpu_edp(intel_dp)))
		DP &= ~DP_LINK_TRAIN_MASK_CPT;
	else
		DP &= ~DP_LINK_TRAIN_MASK;
	memset(intel_dp->train_set, 0, 4);
	voltage = 0xff;
	voltage_tries = 0;
	loop_tries = 0;
	clock_recovery = false;
	for (;;) {
		/* Use intel_dp->train_set[0] to set the voltage and pre emphasis values */
		uint8_t	    link_status[DP_LINK_STATUS_SIZE];
		uint32_t    signal_levels;


		if (IS_GEN7(dev) && is_cpu_edp(intel_dp)) {
			signal_levels = intel_gen7_edp_signal_levels(intel_dp->train_set[0]);
			DP = (DP & ~EDP_LINK_TRAIN_VOL_EMP_MASK_IVB) | signal_levels;
		} else if (IS_GEN6(dev) && is_cpu_edp(intel_dp)) {
			signal_levels = intel_gen6_edp_signal_levels(intel_dp->train_set[0]);
			DP = (DP & ~EDP_LINK_TRAIN_VOL_EMP_MASK_SNB) | signal_levels;
		} else {
			signal_levels = intel_dp_signal_levels(intel_dp->train_set[0]);
			DRM_DEBUG_KMS("training pattern 1 signal levels %08x\n", signal_levels);
			DP = (DP & ~(DP_VOLTAGE_MASK|DP_PRE_EMPHASIS_MASK)) | signal_levels;
		}

		if (HAS_PCH_CPT(dev) && (IS_GEN7(dev) || !is_cpu_edp(intel_dp)))
			reg = DP | DP_LINK_TRAIN_PAT_1_CPT;
		else
			reg = DP | DP_LINK_TRAIN_PAT_1;

		if (!intel_dp_set_link_train(intel_dp, reg,
					     DP_TRAINING_PATTERN_1 |
					     DP_LINK_SCRAMBLING_DISABLE))
			break;
		/* Set training pattern 1 */

		udelay(100);
		if (!intel_dp_get_link_status(intel_dp, link_status)) {
			DRM_ERROR("failed to get link status\n");
			break;
		}

		if (intel_clock_recovery_ok(link_status, intel_dp->lane_count)) {
			DRM_DEBUG_KMS("clock recovery OK\n");
			clock_recovery = true;
			break;
		}

		/* Check to see if we've tried the max voltage */
		for (i = 0; i < intel_dp->lane_count; i++)
			if ((intel_dp->train_set[i] & DP_TRAIN_MAX_SWING_REACHED) == 0)
				break;
		if (i == intel_dp->lane_count) {
			++loop_tries;
			if (loop_tries == 5) {
				DRM_DEBUG_KMS("too many full retries, give up\n");
				break;
			}
			memset(intel_dp->train_set, 0, 4);
			voltage_tries = 0;
			continue;
		}

		/* Check to see if we've tried the same voltage 5 times */
		if ((intel_dp->train_set[0] & DP_TRAIN_VOLTAGE_SWING_MASK) == voltage) {
			++voltage_tries;
			if (voltage_tries == 5) {
				DRM_DEBUG_KMS("too many voltage retries, give up\n");
				break;
			}
		} else
			voltage_tries = 0;
		voltage = intel_dp->train_set[0] & DP_TRAIN_VOLTAGE_SWING_MASK;

		/* Compute new intel_dp->train_set as requested by target */
		intel_get_adjust_train(intel_dp, link_status);
	}

	intel_dp->DP = DP;
}

static void
intel_dp_complete_link_train(struct intel_dp *intel_dp)
{
	struct drm_device *dev = intel_dp->base.base.dev;
	struct drm_i915_private *dev_priv = dev->dev_private;
	bool channel_eq = false;
	int tries, cr_tries;
	u32 reg;
	uint32_t DP = intel_dp->DP;

	/* channel equalization */
	tries = 0;
	cr_tries = 0;
	channel_eq = false;
	for (;;) {
		/* Use intel_dp->train_set[0] to set the voltage and pre emphasis values */
		uint32_t    signal_levels;
		uint8_t	    link_status[DP_LINK_STATUS_SIZE];

		if (cr_tries > 5) {
			DRM_ERROR("failed to train DP, aborting\n");
			intel_dp_link_down(intel_dp);
			break;
		}

		if (IS_GEN7(dev) && is_cpu_edp(intel_dp)) {
			signal_levels = intel_gen7_edp_signal_levels(intel_dp->train_set[0]);
			DP = (DP & ~EDP_LINK_TRAIN_VOL_EMP_MASK_IVB) | signal_levels;
		} else if (IS_GEN6(dev) && is_cpu_edp(intel_dp)) {
			signal_levels = intel_gen6_edp_signal_levels(intel_dp->train_set[0]);
			DP = (DP & ~EDP_LINK_TRAIN_VOL_EMP_MASK_SNB) | signal_levels;
		} else {
			signal_levels = intel_dp_signal_levels(intel_dp->train_set[0]);
			DP = (DP & ~(DP_VOLTAGE_MASK|DP_PRE_EMPHASIS_MASK)) | signal_levels;
		}

		if (HAS_PCH_CPT(dev) && (IS_GEN7(dev) || !is_cpu_edp(intel_dp)))
			reg = DP | DP_LINK_TRAIN_PAT_2_CPT;
		else
			reg = DP | DP_LINK_TRAIN_PAT_2;

		/* channel eq pattern */
		if (!intel_dp_set_link_train(intel_dp, reg,
					     DP_TRAINING_PATTERN_2 |
					     DP_LINK_SCRAMBLING_DISABLE))
			break;

		udelay(400);
		if (!intel_dp_get_link_status(intel_dp, link_status))
			break;

		/* Make sure clock is still ok */
		if (!intel_clock_recovery_ok(link_status, intel_dp->lane_count)) {
			intel_dp_start_link_train(intel_dp);
			cr_tries++;
			continue;
		}

		if (intel_channel_eq_ok(intel_dp, link_status)) {
			channel_eq = true;
			break;
		}

		/* Try 5 times, then try clock recovery if that fails */
		if (tries > 5) {
			intel_dp_link_down(intel_dp);
			intel_dp_start_link_train(intel_dp);
			tries = 0;
			cr_tries++;
			continue;
		}

		/* Compute new intel_dp->train_set as requested by target */
		intel_get_adjust_train(intel_dp, link_status);
		++tries;
	}

	if (HAS_PCH_CPT(dev) && (IS_GEN7(dev) || !is_cpu_edp(intel_dp)))
		reg = DP | DP_LINK_TRAIN_OFF_CPT;
	else
		reg = DP | DP_LINK_TRAIN_OFF;

	I915_WRITE(intel_dp->output_reg, reg);
	POSTING_READ(intel_dp->output_reg);
	intel_dp_aux_native_write_1(intel_dp,
				    DP_TRAINING_PATTERN_SET, DP_TRAINING_PATTERN_DISABLE);
}

static void
intel_dp_link_down(struct intel_dp *intel_dp)
{
	struct drm_device *dev = intel_dp->base.base.dev;
	struct drm_i915_private *dev_priv = dev->dev_private;
	uint32_t DP = intel_dp->DP;

	if ((I915_READ(intel_dp->output_reg) & DP_PORT_EN) == 0)
		return;

	DRM_DEBUG_KMS("\n");

	if (is_edp(intel_dp)) {
		DP &= ~DP_PLL_ENABLE;
		I915_WRITE(intel_dp->output_reg, DP);
		POSTING_READ(intel_dp->output_reg);
		udelay(100);
	}

	if (HAS_PCH_CPT(dev) && (IS_GEN7(dev) || !is_cpu_edp(intel_dp))) {
		DP &= ~DP_LINK_TRAIN_MASK_CPT;
		I915_WRITE(intel_dp->output_reg, DP | DP_LINK_TRAIN_PAT_IDLE_CPT);
	} else {
		DP &= ~DP_LINK_TRAIN_MASK;
		I915_WRITE(intel_dp->output_reg, DP | DP_LINK_TRAIN_PAT_IDLE);
	}
	POSTING_READ(intel_dp->output_reg);

	msleep(17);

	if (is_edp(intel_dp)) {
		if (HAS_PCH_CPT(dev) && (IS_GEN7(dev) || !is_cpu_edp(intel_dp)))
			DP |= DP_LINK_TRAIN_OFF_CPT;
		else
			DP |= DP_LINK_TRAIN_OFF;
	}

	if (!HAS_PCH_CPT(dev) &&
	    I915_READ(intel_dp->output_reg) & DP_PIPEB_SELECT) {
		struct drm_crtc *crtc = intel_dp->base.base.crtc;

		/* Hardware workaround: leaving our transcoder select
		 * set to transcoder B while it's off will prevent the
		 * corresponding HDMI output on transcoder A.
		 *
		 * Combine this with another hardware workaround:
		 * transcoder select bit can only be cleared while the
		 * port is enabled.
		 */
		DP &= ~DP_PIPEB_SELECT;
		I915_WRITE(intel_dp->output_reg, DP);

		/* Changes to enable or select take place the vblank
		 * after being written.
		 */
		if (crtc == NULL) {
			/* We can arrive here never having been attached
			 * to a CRTC, for instance, due to inheriting
			 * random state from the BIOS.
			 *
			 * If the pipe is not running, play safe and
			 * wait for the clocks to stabilise before
			 * continuing.
			 */
			POSTING_READ(intel_dp->output_reg);
			msleep(50);
		} else
			intel_wait_for_vblank(dev, to_intel_crtc(crtc)->pipe);
	}

	DP &= ~DP_AUDIO_OUTPUT_ENABLE;
	I915_WRITE(intel_dp->output_reg, DP & ~DP_PORT_EN);
	POSTING_READ(intel_dp->output_reg);
	msleep(intel_dp->panel_power_down_delay);
}

static bool
intel_dp_get_dpcd(struct intel_dp *intel_dp)
{
	if (intel_dp_aux_native_read_retry(intel_dp, 0x000, intel_dp->dpcd,
					   sizeof(intel_dp->dpcd)) &&
	    (intel_dp->dpcd[DP_DPCD_REV] != 0)) {
		return true;
	}

	return false;
}

static bool
intel_dp_get_sink_irq(struct intel_dp *intel_dp, u8 *sink_irq_vector)
{
	int ret;

	ret = intel_dp_aux_native_read_retry(intel_dp,
					     DP_DEVICE_SERVICE_IRQ_VECTOR,
					     sink_irq_vector, 1);
	if (!ret)
		return false;

	return true;
}

static void
intel_dp_handle_test_request(struct intel_dp *intel_dp)
{
	/* NAK by default */
	intel_dp_aux_native_write_1(intel_dp, DP_TEST_RESPONSE, DP_TEST_ACK);
}

/*
 * According to DP spec
 * 5.1.2:
 *  1. Read DPCD
 *  2. Configure link according to Receiver Capabilities
 *  3. Use Link Training from 2.5.3.3 and 3.5.1.3
 *  4. Check link status on receipt of hot-plug interrupt
 */

static void
intel_dp_check_link_status(struct intel_dp *intel_dp)
{
	u8 sink_irq_vector;
	u8 link_status[DP_LINK_STATUS_SIZE];

	if (intel_dp->dpms_mode != DRM_MODE_DPMS_ON)
		return;

	if (!intel_dp->base.base.crtc)
		return;

	/* Try to read receiver status if the link appears to be up */
	if (!intel_dp_get_link_status(intel_dp, link_status)) {
		intel_dp_link_down(intel_dp);
		return;
	}

	/* Now read the DPCD to see if it's actually running */
	if (!intel_dp_get_dpcd(intel_dp)) {
		intel_dp_link_down(intel_dp);
		return;
	}

	/* Try to read the source of the interrupt */
	if (intel_dp->dpcd[DP_DPCD_REV] >= 0x11 &&
	    intel_dp_get_sink_irq(intel_dp, &sink_irq_vector)) {
		/* Clear interrupt source */
		intel_dp_aux_native_write_1(intel_dp,
					    DP_DEVICE_SERVICE_IRQ_VECTOR,
					    sink_irq_vector);

		if (sink_irq_vector & DP_AUTOMATED_TEST_REQUEST)
			intel_dp_handle_test_request(intel_dp);
		if (sink_irq_vector & (DP_CP_IRQ | DP_SINK_SPECIFIC_IRQ))
			DRM_DEBUG_DRIVER("CP or sink specific irq unhandled\n");
	}

	if (!intel_channel_eq_ok(intel_dp, link_status)) {
		DRM_DEBUG_KMS("%s: channel EQ not ok, retraining\n",
			      drm_get_encoder_name(&intel_dp->base.base));
		intel_dp_start_link_train(intel_dp);
		intel_dp_complete_link_train(intel_dp);
	}
}

static enum drm_connector_status
intel_dp_detect_dpcd(struct intel_dp *intel_dp)
{
	if (intel_dp_get_dpcd(intel_dp))
		return connector_status_connected;
	return connector_status_disconnected;
}

static enum drm_connector_status
ironlake_dp_detect(struct intel_dp *intel_dp)
{
	enum drm_connector_status status;

	/* Can't disconnect eDP, but you can close the lid... */
	if (is_edp(intel_dp)) {
		status = intel_panel_detect(intel_dp->base.base.dev);
		if (status == connector_status_unknown)
			status = connector_status_connected;
		return status;
	}

	return intel_dp_detect_dpcd(intel_dp);
}

static enum drm_connector_status
g4x_dp_detect(struct intel_dp *intel_dp)
{
	struct drm_device *dev = intel_dp->base.base.dev;
	struct drm_i915_private *dev_priv = dev->dev_private;
	uint32_t temp, bit;

	switch (intel_dp->output_reg) {
	case DP_B:
		bit = DPB_HOTPLUG_INT_STATUS;
		break;
	case DP_C:
		bit = DPC_HOTPLUG_INT_STATUS;
		break;
	case DP_D:
		bit = DPD_HOTPLUG_INT_STATUS;
		break;
	default:
		return connector_status_unknown;
	}

	temp = I915_READ(PORT_HOTPLUG_STAT);

	if ((temp & bit) == 0)
		return connector_status_disconnected;

	return intel_dp_detect_dpcd(intel_dp);
}

static struct edid *
intel_dp_get_edid(struct drm_connector *connector, struct i2c_adapter *adapter)
{
	struct intel_dp *intel_dp = intel_attached_dp(connector);
	struct edid	*edid;

	ironlake_edp_panel_vdd_on(intel_dp);
	edid = drm_get_edid(connector, adapter);
	ironlake_edp_panel_vdd_off(intel_dp, false);
	return edid;
}

static int
intel_dp_get_edid_modes(struct drm_connector *connector, struct i2c_adapter *adapter)
{
	struct intel_dp *intel_dp = intel_attached_dp(connector);
	int	ret;

	ironlake_edp_panel_vdd_on(intel_dp);
	ret = intel_ddc_get_modes(connector, adapter);
	ironlake_edp_panel_vdd_off(intel_dp, false);
	return ret;
}


/**
 * Uses CRT_HOTPLUG_EN and CRT_HOTPLUG_STAT to detect DP connection.
 *
 * \return true if DP port is connected.
 * \return false if DP port is disconnected.
 */
static enum drm_connector_status
intel_dp_detect(struct drm_connector *connector, bool force)
{
	struct intel_dp *intel_dp = intel_attached_dp(connector);
	struct drm_device *dev = intel_dp->base.base.dev;
	enum drm_connector_status status;
	struct edid *edid = NULL;

	intel_dp->has_audio = false;

	if (HAS_PCH_SPLIT(dev))
		status = ironlake_dp_detect(intel_dp);
	else
		status = g4x_dp_detect(intel_dp);

	DRM_DEBUG_KMS("DPCD: %02hx%02hx%02hx%02hx%02hx%02hx%02hx%02hx\n",
		      intel_dp->dpcd[0], intel_dp->dpcd[1], intel_dp->dpcd[2],
		      intel_dp->dpcd[3], intel_dp->dpcd[4], intel_dp->dpcd[5],
		      intel_dp->dpcd[6], intel_dp->dpcd[7]);

	if (status != connector_status_connected)
		return status;

	if (intel_dp->force_audio != HDMI_AUDIO_AUTO) {
		intel_dp->has_audio = (intel_dp->force_audio == HDMI_AUDIO_ON);
	} else {
		edid = intel_dp_get_edid(connector, &intel_dp->adapter);
		if (edid) {
			intel_dp->has_audio = drm_detect_monitor_audio(edid);
			connector->display_info.raw_edid = NULL;
			kfree(edid);
		}
	}

	return connector_status_connected;
}

static int intel_dp_get_modes(struct drm_connector *connector)
{
	struct intel_dp *intel_dp = intel_attached_dp(connector);
	struct drm_device *dev = intel_dp->base.base.dev;
	struct drm_i915_private *dev_priv = dev->dev_private;
	int ret;

	/* We should parse the EDID data and find out if it has an audio sink
	 */

	ret = intel_dp_get_edid_modes(connector, &intel_dp->adapter);
	if (ret) {
		if (is_edp(intel_dp) && !intel_dp->panel_fixed_mode) {
			struct drm_display_mode *newmode;
			list_for_each_entry(newmode, &connector->probed_modes,
					    head) {
				if ((newmode->type & DRM_MODE_TYPE_PREFERRED)) {
					intel_dp->panel_fixed_mode =
						drm_mode_duplicate(dev, newmode);
					break;
				}
			}
		}
		return ret;
	}

	/* if eDP has no EDID, try to use fixed panel mode from VBT */
	if (is_edp(intel_dp)) {
		/* initialize panel mode from VBT if available for eDP */
		if (intel_dp->panel_fixed_mode == NULL && dev_priv->lfp_lvds_vbt_mode != NULL) {
			intel_dp->panel_fixed_mode =
				drm_mode_duplicate(dev, dev_priv->lfp_lvds_vbt_mode);
			if (intel_dp->panel_fixed_mode) {
				intel_dp->panel_fixed_mode->type |=
					DRM_MODE_TYPE_PREFERRED;
			}
		}
		if (intel_dp->panel_fixed_mode) {
			struct drm_display_mode *mode;
			mode = drm_mode_duplicate(dev, intel_dp->panel_fixed_mode);
			drm_mode_probed_add(connector, mode);
			return 1;
		}
	}
	return 0;
}

static bool
intel_dp_detect_audio(struct drm_connector *connector)
{
	struct intel_dp *intel_dp = intel_attached_dp(connector);
	struct edid *edid;
	bool has_audio = false;

	edid = intel_dp_get_edid(connector, &intel_dp->adapter);
	if (edid) {
		has_audio = drm_detect_monitor_audio(edid);

		connector->display_info.raw_edid = NULL;
		kfree(edid);
	}

	return has_audio;
}

static int
intel_dp_set_property(struct drm_connector *connector,
		      struct drm_property *property,
		      uint64_t val)
{
	struct drm_i915_private *dev_priv = connector->dev->dev_private;
	struct intel_dp *intel_dp = intel_attached_dp(connector);
	int ret;

	ret = drm_connector_property_set_value(connector, property, val);
	if (ret)
		return ret;

	if (property == dev_priv->force_audio_property) {
		int i = val;
		bool has_audio;

		if (i == intel_dp->force_audio)
			return 0;

		intel_dp->force_audio = i;

		if (i == HDMI_AUDIO_AUTO)
			has_audio = intel_dp_detect_audio(connector);
		else
			has_audio = (i == HDMI_AUDIO_ON);

		if (has_audio == intel_dp->has_audio)
			return 0;

		intel_dp->has_audio = has_audio;
		goto done;
	}

	if (property == dev_priv->broadcast_rgb_property) {
		if (val == !!intel_dp->color_range)
			return 0;

		intel_dp->color_range = val ? DP_COLOR_RANGE_16_235 : 0;
		goto done;
	}

	return -EINVAL;

done:
	if (intel_dp->base.base.crtc) {
		struct drm_crtc *crtc = intel_dp->base.base.crtc;
		drm_crtc_helper_set_mode(crtc, &crtc->mode,
					 crtc->x, crtc->y,
					 crtc->fb);
	}

	return 0;
}

static void
intel_dp_destroy(struct drm_connector *connector)
{
	struct drm_device *dev = connector->dev;

	if (intel_dpd_is_edp(dev))
		intel_panel_destroy_backlight(dev);

	drm_sysfs_connector_remove(connector);
	drm_connector_cleanup(connector);
	kfree(connector);
}

static void intel_dp_encoder_destroy(struct drm_encoder *encoder)
{
	struct intel_dp *intel_dp = enc_to_intel_dp(encoder);

	i2c_del_adapter(&intel_dp->adapter);
	drm_encoder_cleanup(encoder);
	if (is_edp(intel_dp)) {
		cancel_delayed_work_sync(&intel_dp->panel_vdd_work);
		ironlake_panel_vdd_off_sync(intel_dp);
	}
	kfree(intel_dp);
}

static const struct drm_encoder_helper_funcs intel_dp_helper_funcs = {
	.dpms = intel_dp_dpms,
	.mode_fixup = intel_dp_mode_fixup,
	.prepare = intel_dp_prepare,
	.mode_set = intel_dp_mode_set,
	.commit = intel_dp_commit,
};

static const struct drm_connector_funcs intel_dp_connector_funcs = {
	.dpms = drm_helper_connector_dpms,
	.detect = intel_dp_detect,
	.fill_modes = drm_helper_probe_single_connector_modes,
	.set_property = intel_dp_set_property,
	.destroy = intel_dp_destroy,
};

static const struct drm_connector_helper_funcs intel_dp_connector_helper_funcs = {
	.get_modes = intel_dp_get_modes,
	.mode_valid = intel_dp_mode_valid,
	.best_encoder = intel_best_encoder,
};

static const struct drm_encoder_funcs intel_dp_enc_funcs = {
	.destroy = intel_dp_encoder_destroy,
};

static void
intel_dp_hot_plug(struct intel_encoder *intel_encoder)
{
	struct intel_dp *intel_dp = container_of(intel_encoder, struct intel_dp, base);

	intel_dp_check_link_status(intel_dp);
}

/* Return which DP Port should be selected for Transcoder DP control */
int
intel_trans_dp_port_sel(struct drm_crtc *crtc)
{
	struct drm_device *dev = crtc->dev;
	struct drm_mode_config *mode_config = &dev->mode_config;
	struct drm_encoder *encoder;

	list_for_each_entry(encoder, &mode_config->encoder_list, head) {
		struct intel_dp *intel_dp;

		if (encoder->crtc != crtc)
			continue;

		intel_dp = enc_to_intel_dp(encoder);
		if (intel_dp->base.type == INTEL_OUTPUT_DISPLAYPORT ||
		    intel_dp->base.type == INTEL_OUTPUT_EDP)
			return intel_dp->output_reg;
	}

	return -1;
}

/* check the VBT to see whether the eDP is on DP-D port */
bool intel_dpd_is_edp(struct drm_device *dev)
{
	struct drm_i915_private *dev_priv = dev->dev_private;
	struct child_device_config *p_child;
	int i;

	if (!dev_priv->child_dev_num)
		return false;

	for (i = 0; i < dev_priv->child_dev_num; i++) {
		p_child = dev_priv->child_dev + i;

		if (p_child->dvo_port == PORT_IDPD &&
		    p_child->device_type == DEVICE_TYPE_eDP)
			return true;
	}
	return false;
}

static void
intel_dp_add_properties(struct intel_dp *intel_dp, struct drm_connector *connector)
{
	intel_attach_force_audio_property(connector);
	intel_attach_broadcast_rgb_property(connector);
}

void
intel_dp_init(struct drm_device *dev, int output_reg)
{
	struct drm_i915_private *dev_priv = dev->dev_private;
	struct drm_connector *connector;
	struct intel_dp *intel_dp;
	struct intel_encoder *intel_encoder;
	struct intel_connector *intel_connector;
	const char *name = NULL;
	int type;

	intel_dp = kzalloc(sizeof(struct intel_dp), GFP_KERNEL);
	if (!intel_dp)
		return;

	intel_dp->output_reg = output_reg;
	intel_dp->dpms_mode = -1;

	intel_connector = kzalloc(sizeof(struct intel_connector), GFP_KERNEL);
	if (!intel_connector) {
		kfree(intel_dp);
		return;
	}
	intel_encoder = &intel_dp->base;

	if (HAS_PCH_SPLIT(dev) && output_reg == PCH_DP_D)
		if (intel_dpd_is_edp(dev))
			intel_dp->is_pch_edp = true;

	if (output_reg == DP_A || is_pch_edp(intel_dp)) {
		type = DRM_MODE_CONNECTOR_eDP;
		intel_encoder->type = INTEL_OUTPUT_EDP;
	} else {
		type = DRM_MODE_CONNECTOR_DisplayPort;
		intel_encoder->type = INTEL_OUTPUT_DISPLAYPORT;
	}

	connector = &intel_connector->base;
	drm_connector_init(dev, connector, &intel_dp_connector_funcs, type);
	drm_connector_helper_add(connector, &intel_dp_connector_helper_funcs);

	connector->polled = DRM_CONNECTOR_POLL_HPD;

	if (output_reg == DP_B || output_reg == PCH_DP_B)
		intel_encoder->clone_mask = (1 << INTEL_DP_B_CLONE_BIT);
	else if (output_reg == DP_C || output_reg == PCH_DP_C)
		intel_encoder->clone_mask = (1 << INTEL_DP_C_CLONE_BIT);
	else if (output_reg == DP_D || output_reg == PCH_DP_D)
		intel_encoder->clone_mask = (1 << INTEL_DP_D_CLONE_BIT);

	if (is_edp(intel_dp)) {
		intel_encoder->clone_mask = (1 << INTEL_EDP_CLONE_BIT);
		INIT_DELAYED_WORK(&intel_dp->panel_vdd_work,
				  ironlake_panel_vdd_work);
	}

	intel_encoder->crtc_mask = (1 << 0) | (1 << 1) | (1 << 2);

	connector->interlace_allowed = true;
	connector->doublescan_allowed = 0;

	drm_encoder_init(dev, &intel_encoder->base, &intel_dp_enc_funcs,
			 DRM_MODE_ENCODER_TMDS);
	drm_encoder_helper_add(&intel_encoder->base, &intel_dp_helper_funcs);

	intel_connector_attach_encoder(intel_connector, intel_encoder);
	drm_sysfs_connector_add(connector);

	/* Set up the DDC bus. */
	switch (output_reg) {
		case DP_A:
			name = "DPDDC-A";
			break;
		case DP_B:
		case PCH_DP_B:
			dev_priv->hotplug_supported_mask |=
				HDMIB_HOTPLUG_INT_STATUS;
			name = "DPDDC-B";
			break;
		case DP_C:
		case PCH_DP_C:
			dev_priv->hotplug_supported_mask |=
				HDMIC_HOTPLUG_INT_STATUS;
			name = "DPDDC-C";
			break;
		case DP_D:
		case PCH_DP_D:
			dev_priv->hotplug_supported_mask |=
				HDMID_HOTPLUG_INT_STATUS;
			name = "DPDDC-D";
			break;
	}

	/* Cache some DPCD data in the eDP case */
	if (is_edp(intel_dp)) {
		bool ret;
		struct edp_power_seq	cur, vbt;
		u32 pp_on, pp_off, pp_div;

		pp_on = I915_READ(PCH_PP_ON_DELAYS);
		pp_off = I915_READ(PCH_PP_OFF_DELAYS);
		pp_div = I915_READ(PCH_PP_DIVISOR);

		if (!pp_on || !pp_off || !pp_div) {
			DRM_INFO("bad panel power sequencing delays, disabling panel\n");
			intel_dp_encoder_destroy(&intel_dp->base.base);
			intel_dp_destroy(&intel_connector->base);
			return;
		}

		/* Pull timing values out of registers */
		cur.t1_t3 = (pp_on & PANEL_POWER_UP_DELAY_MASK) >>
			PANEL_POWER_UP_DELAY_SHIFT;

		cur.t8 = (pp_on & PANEL_LIGHT_ON_DELAY_MASK) >>
			PANEL_LIGHT_ON_DELAY_SHIFT;

		cur.t9 = (pp_off & PANEL_LIGHT_OFF_DELAY_MASK) >>
			PANEL_LIGHT_OFF_DELAY_SHIFT;

		cur.t10 = (pp_off & PANEL_POWER_DOWN_DELAY_MASK) >>
			PANEL_POWER_DOWN_DELAY_SHIFT;

		cur.t11_t12 = ((pp_div & PANEL_POWER_CYCLE_DELAY_MASK) >>
			       PANEL_POWER_CYCLE_DELAY_SHIFT) * 1000;

		DRM_DEBUG_KMS("cur t1_t3 %d t8 %d t9 %d t10 %d t11_t12 %d\n",
			      cur.t1_t3, cur.t8, cur.t9, cur.t10, cur.t11_t12);

		vbt = dev_priv->edp.pps;

		DRM_DEBUG_KMS("vbt t1_t3 %d t8 %d t9 %d t10 %d t11_t12 %d\n",
			      vbt.t1_t3, vbt.t8, vbt.t9, vbt.t10, vbt.t11_t12);

#define get_delay(field)	((max(cur.field, vbt.field) + 9) / 10)

		intel_dp->panel_power_up_delay = get_delay(t1_t3);
		intel_dp->backlight_on_delay = get_delay(t8);
		intel_dp->backlight_off_delay = get_delay(t9);
		intel_dp->panel_power_down_delay = get_delay(t10);
		intel_dp->panel_power_cycle_delay = get_delay(t11_t12);

		DRM_DEBUG_KMS("panel power up delay %d, power down delay %d, power cycle delay %d\n",
			      intel_dp->panel_power_up_delay, intel_dp->panel_power_down_delay,
			      intel_dp->panel_power_cycle_delay);

		DRM_DEBUG_KMS("backlight on delay %d, off delay %d\n",
			      intel_dp->backlight_on_delay, intel_dp->backlight_off_delay);

		ironlake_edp_panel_vdd_on(intel_dp);
		ret = intel_dp_get_dpcd(intel_dp);
		ironlake_edp_panel_vdd_off(intel_dp, false);

		if (ret) {
			if (intel_dp->dpcd[DP_DPCD_REV] >= 0x11)
				dev_priv->no_aux_handshake =
					intel_dp->dpcd[DP_MAX_DOWNSPREAD] &
					DP_NO_AUX_HANDSHAKE_LINK_TRAINING;
		} else {
			/* if this fails, presume the device is a ghost */
			DRM_INFO("failed to retrieve link info, disabling eDP\n");
			intel_dp_encoder_destroy(&intel_dp->base.base);
			intel_dp_destroy(&intel_connector->base);
			return;
		}
	}

	intel_dp_i2c_init(intel_dp, intel_connector, name);

	intel_encoder->hot_plug = intel_dp_hot_plug;

	if (is_edp(intel_dp)) {
		dev_priv->int_edp_connector = connector;
		intel_panel_setup_backlight(dev);
	}

	intel_dp_add_properties(intel_dp, connector);

	/* For G4X desktop chip, PEG_BAND_GAP_DATA 3:0 must first be written
	 * 0xd.  Failure to do so will result in spurious interrupts being
	 * generated on the port when a cable is not attached.
	 */
	if (IS_G4X(dev) && !IS_GM45(dev)) {
		u32 temp = I915_READ(PEG_BAND_GAP_DATA);
		I915_WRITE(PEG_BAND_GAP_DATA, (temp & ~0xf) | 0xd);
	}
}<|MERGE_RESOLUTION|>--- conflicted
+++ resolved
@@ -688,11 +688,7 @@
 	int lane_count, clock;
 	int max_lane_count = intel_dp_max_lane_count(intel_dp);
 	int max_clock = intel_dp_max_link_bw(intel_dp) == DP_LINK_BW_2_7 ? 1 : 0;
-<<<<<<< HEAD
-	int bpp;
-=======
 	int bpp, mode_rate;
->>>>>>> a82d51ed
 	static int bws[2] = { DP_LINK_BW_1_62, DP_LINK_BW_2_7 };
 
 	if (is_edp(intel_dp) && intel_dp->panel_fixed_mode) {
@@ -706,21 +702,15 @@
 		mode->clock = intel_dp->panel_fixed_mode->clock;
 	}
 
-<<<<<<< HEAD
-=======
 	DRM_DEBUG_KMS("DP link computation with max lane count %i "
 		      "max bw %02x pixel clock %iKHz\n",
 		      max_lane_count, bws[max_clock], mode->clock);
 
->>>>>>> a82d51ed
 	if (!intel_dp_adjust_dithering(intel_dp, mode, adjusted_mode))
 		return false;
 
 	bpp = adjusted_mode->private_flags & INTEL_MODE_DP_FORCE_6BPC ? 18 : 24;
-<<<<<<< HEAD
-=======
 	mode_rate = intel_dp_link_required(mode->clock, bpp);
->>>>>>> a82d51ed
 
 	for (lane_count = 1; lane_count <= max_lane_count; lane_count <<= 1) {
 		for (clock = 0; clock <= max_clock; clock++) {
