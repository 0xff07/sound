/*
 * Copyright © 2008 Intel Corporation
 *
 * Permission is hereby granted, free of charge, to any person obtaining a
 * copy of this software and associated documentation files (the "Software"),
 * to deal in the Software without restriction, including without limitation
 * the rights to use, copy, modify, merge, publish, distribute, sublicense,
 * and/or sell copies of the Software, and to permit persons to whom the
 * Software is furnished to do so, subject to the following conditions:
 *
 * The above copyright notice and this permission notice (including the next
 * paragraph) shall be included in all copies or substantial portions of the
 * Software.
 *
 * THE SOFTWARE IS PROVIDED "AS IS", WITHOUT WARRANTY OF ANY KIND, EXPRESS OR
 * IMPLIED, INCLUDING BUT NOT LIMITED TO THE WARRANTIES OF MERCHANTABILITY,
 * FITNESS FOR A PARTICULAR PURPOSE AND NONINFRINGEMENT.  IN NO EVENT SHALL
 * THE AUTHORS OR COPYRIGHT HOLDERS BE LIABLE FOR ANY CLAIM, DAMAGES OR OTHER
 * LIABILITY, WHETHER IN AN ACTION OF CONTRACT, TORT OR OTHERWISE, ARISING
 * FROM, OUT OF OR IN CONNECTION WITH THE SOFTWARE OR THE USE OR OTHER DEALINGS
 * IN THE SOFTWARE.
 *
 * Authors:
 *    Eric Anholt <eric@anholt.net>
 *    Keith Packard <keithp@keithp.com>
 *
 */

#include <linux/seq_file.h>
#include <linux/circ_buf.h>
#include <linux/ctype.h>
#include <linux/debugfs.h>
#include <linux/slab.h>
#include <linux/export.h>
#include <linux/list_sort.h>
#include <asm/msr-index.h>
#include <drm/drmP.h>
#include "intel_drv.h"
#include "intel_ringbuffer.h"
#include <drm/i915_drm.h>
#include "i915_drv.h"

enum {
	ACTIVE_LIST,
	INACTIVE_LIST,
	PINNED_LIST,
};

static const char *yesno(int v)
{
	return v ? "yes" : "no";
}

/* As the drm_debugfs_init() routines are called before dev->dev_private is
 * allocated we need to hook into the minor for release. */
static int
drm_add_fake_info_node(struct drm_minor *minor,
		       struct dentry *ent,
		       const void *key)
{
	struct drm_info_node *node;

	node = kmalloc(sizeof(*node), GFP_KERNEL);
	if (node == NULL) {
		debugfs_remove(ent);
		return -ENOMEM;
	}

	node->minor = minor;
	node->dent = ent;
	node->info_ent = (void *) key;

	mutex_lock(&minor->debugfs_lock);
	list_add(&node->list, &minor->debugfs_list);
	mutex_unlock(&minor->debugfs_lock);

	return 0;
}

static int i915_capabilities(struct seq_file *m, void *data)
{
	struct drm_info_node *node = m->private;
	struct drm_device *dev = node->minor->dev;
	const struct intel_device_info *info = INTEL_INFO(dev);

	seq_printf(m, "gen: %d\n", info->gen);
	seq_printf(m, "pch: %d\n", INTEL_PCH_TYPE(dev));
#define PRINT_FLAG(x)  seq_printf(m, #x ": %s\n", yesno(info->x))
#define SEP_SEMICOLON ;
	DEV_INFO_FOR_EACH_FLAG(PRINT_FLAG, SEP_SEMICOLON);
#undef PRINT_FLAG
#undef SEP_SEMICOLON

	return 0;
}

static const char *get_pin_flag(struct drm_i915_gem_object *obj)
{
	if (obj->user_pin_count > 0)
		return "P";
	else if (i915_gem_obj_is_pinned(obj))
		return "p";
	else
		return " ";
}

static const char *get_tiling_flag(struct drm_i915_gem_object *obj)
{
	switch (obj->tiling_mode) {
	default:
	case I915_TILING_NONE: return " ";
	case I915_TILING_X: return "X";
	case I915_TILING_Y: return "Y";
	}
}

static inline const char *get_global_flag(struct drm_i915_gem_object *obj)
{
	return i915_gem_obj_to_ggtt(obj) ? "g" : " ";
}

static void
describe_obj(struct seq_file *m, struct drm_i915_gem_object *obj)
{
	struct i915_vma *vma;
	int pin_count = 0;

	seq_printf(m, "%pK: %s%s%s %8zdKiB %02x %02x %u %u %u%s%s%s",
		   &obj->base,
		   get_pin_flag(obj),
		   get_tiling_flag(obj),
		   get_global_flag(obj),
		   obj->base.size / 1024,
		   obj->base.read_domains,
		   obj->base.write_domain,
		   obj->last_read_seqno,
		   obj->last_write_seqno,
		   obj->last_fenced_seqno,
		   i915_cache_level_str(to_i915(obj->base.dev), obj->cache_level),
		   obj->dirty ? " dirty" : "",
		   obj->madv == I915_MADV_DONTNEED ? " purgeable" : "");
	if (obj->base.name)
		seq_printf(m, " (name: %d)", obj->base.name);
	list_for_each_entry(vma, &obj->vma_list, vma_link)
		if (vma->pin_count > 0)
			pin_count++;
		seq_printf(m, " (pinned x %d)", pin_count);
	if (obj->pin_display)
		seq_printf(m, " (display)");
	if (obj->fence_reg != I915_FENCE_REG_NONE)
		seq_printf(m, " (fence: %d)", obj->fence_reg);
	list_for_each_entry(vma, &obj->vma_list, vma_link) {
		if (!i915_is_ggtt(vma->vm))
			seq_puts(m, " (pp");
		else
			seq_puts(m, " (g");
		seq_printf(m, "gtt offset: %08lx, size: %08lx)",
			   vma->node.start, vma->node.size);
	}
	if (obj->stolen)
		seq_printf(m, " (stolen: %08lx)", obj->stolen->start);
	if (obj->pin_mappable || obj->fault_mappable) {
		char s[3], *t = s;
		if (obj->pin_mappable)
			*t++ = 'p';
		if (obj->fault_mappable)
			*t++ = 'f';
		*t = '\0';
		seq_printf(m, " (%s mappable)", s);
	}
	if (obj->ring != NULL)
		seq_printf(m, " (%s)", obj->ring->name);
	if (obj->frontbuffer_bits)
		seq_printf(m, " (frontbuffer: 0x%03x)", obj->frontbuffer_bits);
}

static void describe_ctx(struct seq_file *m, struct intel_context *ctx)
{
	seq_putc(m, ctx->legacy_hw_ctx.initialized ? 'I' : 'i');
	seq_putc(m, ctx->remap_slice ? 'R' : 'r');
	seq_putc(m, ' ');
}

static int i915_gem_object_list_info(struct seq_file *m, void *data)
{
	struct drm_info_node *node = m->private;
	uintptr_t list = (uintptr_t) node->info_ent->data;
	struct list_head *head;
	struct drm_device *dev = node->minor->dev;
	struct drm_i915_private *dev_priv = dev->dev_private;
	struct i915_address_space *vm = &dev_priv->gtt.base;
	struct i915_vma *vma;
	size_t total_obj_size, total_gtt_size;
	int count, ret;

	ret = mutex_lock_interruptible(&dev->struct_mutex);
	if (ret)
		return ret;

	/* FIXME: the user of this interface might want more than just GGTT */
	switch (list) {
	case ACTIVE_LIST:
		seq_puts(m, "Active:\n");
		head = &vm->active_list;
		break;
	case INACTIVE_LIST:
		seq_puts(m, "Inactive:\n");
		head = &vm->inactive_list;
		break;
	default:
		mutex_unlock(&dev->struct_mutex);
		return -EINVAL;
	}

	total_obj_size = total_gtt_size = count = 0;
	list_for_each_entry(vma, head, mm_list) {
		seq_printf(m, "   ");
		describe_obj(m, vma->obj);
		seq_printf(m, "\n");
		total_obj_size += vma->obj->base.size;
		total_gtt_size += vma->node.size;
		count++;
	}
	mutex_unlock(&dev->struct_mutex);

	seq_printf(m, "Total %d objects, %zu bytes, %zu GTT size\n",
		   count, total_obj_size, total_gtt_size);
	return 0;
}

static int obj_rank_by_stolen(void *priv,
			      struct list_head *A, struct list_head *B)
{
	struct drm_i915_gem_object *a =
		container_of(A, struct drm_i915_gem_object, obj_exec_link);
	struct drm_i915_gem_object *b =
		container_of(B, struct drm_i915_gem_object, obj_exec_link);

	return a->stolen->start - b->stolen->start;
}

static int i915_gem_stolen_list_info(struct seq_file *m, void *data)
{
	struct drm_info_node *node = m->private;
	struct drm_device *dev = node->minor->dev;
	struct drm_i915_private *dev_priv = dev->dev_private;
	struct drm_i915_gem_object *obj;
	size_t total_obj_size, total_gtt_size;
	LIST_HEAD(stolen);
	int count, ret;

	ret = mutex_lock_interruptible(&dev->struct_mutex);
	if (ret)
		return ret;

	total_obj_size = total_gtt_size = count = 0;
	list_for_each_entry(obj, &dev_priv->mm.bound_list, global_list) {
		if (obj->stolen == NULL)
			continue;

		list_add(&obj->obj_exec_link, &stolen);

		total_obj_size += obj->base.size;
		total_gtt_size += i915_gem_obj_ggtt_size(obj);
		count++;
	}
	list_for_each_entry(obj, &dev_priv->mm.unbound_list, global_list) {
		if (obj->stolen == NULL)
			continue;

		list_add(&obj->obj_exec_link, &stolen);

		total_obj_size += obj->base.size;
		count++;
	}
	list_sort(NULL, &stolen, obj_rank_by_stolen);
	seq_puts(m, "Stolen:\n");
	while (!list_empty(&stolen)) {
		obj = list_first_entry(&stolen, typeof(*obj), obj_exec_link);
		seq_puts(m, "   ");
		describe_obj(m, obj);
		seq_putc(m, '\n');
		list_del_init(&obj->obj_exec_link);
	}
	mutex_unlock(&dev->struct_mutex);

	seq_printf(m, "Total %d objects, %zu bytes, %zu GTT size\n",
		   count, total_obj_size, total_gtt_size);
	return 0;
}

#define count_objects(list, member) do { \
	list_for_each_entry(obj, list, member) { \
		size += i915_gem_obj_ggtt_size(obj); \
		++count; \
		if (obj->map_and_fenceable) { \
			mappable_size += i915_gem_obj_ggtt_size(obj); \
			++mappable_count; \
		} \
	} \
} while (0)

struct file_stats {
	struct drm_i915_file_private *file_priv;
	int count;
	size_t total, unbound;
	size_t global, shared;
	size_t active, inactive;
};

static int per_file_stats(int id, void *ptr, void *data)
{
	struct drm_i915_gem_object *obj = ptr;
	struct file_stats *stats = data;
	struct i915_vma *vma;

	stats->count++;
	stats->total += obj->base.size;

	if (obj->base.name || obj->base.dma_buf)
		stats->shared += obj->base.size;

	if (USES_FULL_PPGTT(obj->base.dev)) {
		list_for_each_entry(vma, &obj->vma_list, vma_link) {
			struct i915_hw_ppgtt *ppgtt;

			if (!drm_mm_node_allocated(&vma->node))
				continue;

			if (i915_is_ggtt(vma->vm)) {
				stats->global += obj->base.size;
				continue;
			}

			ppgtt = container_of(vma->vm, struct i915_hw_ppgtt, base);
			if (ppgtt->file_priv != stats->file_priv)
				continue;

			if (obj->ring) /* XXX per-vma statistic */
				stats->active += obj->base.size;
			else
				stats->inactive += obj->base.size;

			return 0;
		}
	} else {
		if (i915_gem_obj_ggtt_bound(obj)) {
			stats->global += obj->base.size;
			if (obj->ring)
				stats->active += obj->base.size;
			else
				stats->inactive += obj->base.size;
			return 0;
		}
	}

	if (!list_empty(&obj->global_list))
		stats->unbound += obj->base.size;

	return 0;
}

#define count_vmas(list, member) do { \
	list_for_each_entry(vma, list, member) { \
		size += i915_gem_obj_ggtt_size(vma->obj); \
		++count; \
		if (vma->obj->map_and_fenceable) { \
			mappable_size += i915_gem_obj_ggtt_size(vma->obj); \
			++mappable_count; \
		} \
	} \
} while (0)

static int i915_gem_object_info(struct seq_file *m, void* data)
{
	struct drm_info_node *node = m->private;
	struct drm_device *dev = node->minor->dev;
	struct drm_i915_private *dev_priv = dev->dev_private;
	u32 count, mappable_count, purgeable_count;
	size_t size, mappable_size, purgeable_size;
	struct drm_i915_gem_object *obj;
	struct i915_address_space *vm = &dev_priv->gtt.base;
	struct drm_file *file;
	struct i915_vma *vma;
	int ret;

	ret = mutex_lock_interruptible(&dev->struct_mutex);
	if (ret)
		return ret;

	seq_printf(m, "%u objects, %zu bytes\n",
		   dev_priv->mm.object_count,
		   dev_priv->mm.object_memory);

	size = count = mappable_size = mappable_count = 0;
	count_objects(&dev_priv->mm.bound_list, global_list);
	seq_printf(m, "%u [%u] objects, %zu [%zu] bytes in gtt\n",
		   count, mappable_count, size, mappable_size);

	size = count = mappable_size = mappable_count = 0;
	count_vmas(&vm->active_list, mm_list);
	seq_printf(m, "  %u [%u] active objects, %zu [%zu] bytes\n",
		   count, mappable_count, size, mappable_size);

	size = count = mappable_size = mappable_count = 0;
	count_vmas(&vm->inactive_list, mm_list);
	seq_printf(m, "  %u [%u] inactive objects, %zu [%zu] bytes\n",
		   count, mappable_count, size, mappable_size);

	size = count = purgeable_size = purgeable_count = 0;
	list_for_each_entry(obj, &dev_priv->mm.unbound_list, global_list) {
		size += obj->base.size, ++count;
		if (obj->madv == I915_MADV_DONTNEED)
			purgeable_size += obj->base.size, ++purgeable_count;
	}
	seq_printf(m, "%u unbound objects, %zu bytes\n", count, size);

	size = count = mappable_size = mappable_count = 0;
	list_for_each_entry(obj, &dev_priv->mm.bound_list, global_list) {
		if (obj->fault_mappable) {
			size += i915_gem_obj_ggtt_size(obj);
			++count;
		}
		if (obj->pin_mappable) {
			mappable_size += i915_gem_obj_ggtt_size(obj);
			++mappable_count;
		}
		if (obj->madv == I915_MADV_DONTNEED) {
			purgeable_size += obj->base.size;
			++purgeable_count;
		}
	}
	seq_printf(m, "%u purgeable objects, %zu bytes\n",
		   purgeable_count, purgeable_size);
	seq_printf(m, "%u pinned mappable objects, %zu bytes\n",
		   mappable_count, mappable_size);
	seq_printf(m, "%u fault mappable objects, %zu bytes\n",
		   count, size);

	seq_printf(m, "%zu [%lu] gtt total\n",
		   dev_priv->gtt.base.total,
		   dev_priv->gtt.mappable_end - dev_priv->gtt.base.start);

	seq_putc(m, '\n');
	list_for_each_entry_reverse(file, &dev->filelist, lhead) {
		struct file_stats stats;
		struct task_struct *task;

		memset(&stats, 0, sizeof(stats));
		stats.file_priv = file->driver_priv;
		spin_lock(&file->table_lock);
		idr_for_each(&file->object_idr, per_file_stats, &stats);
		spin_unlock(&file->table_lock);
		/*
		 * Although we have a valid reference on file->pid, that does
		 * not guarantee that the task_struct who called get_pid() is
		 * still alive (e.g. get_pid(current) => fork() => exit()).
		 * Therefore, we need to protect this ->comm access using RCU.
		 */
		rcu_read_lock();
		task = pid_task(file->pid, PIDTYPE_PID);
		seq_printf(m, "%s: %u objects, %zu bytes (%zu active, %zu inactive, %zu global, %zu shared, %zu unbound)\n",
			   task ? task->comm : "<unknown>",
			   stats.count,
			   stats.total,
			   stats.active,
			   stats.inactive,
			   stats.global,
			   stats.shared,
			   stats.unbound);
		rcu_read_unlock();
	}

	mutex_unlock(&dev->struct_mutex);

	return 0;
}

static int i915_gem_gtt_info(struct seq_file *m, void *data)
{
	struct drm_info_node *node = m->private;
	struct drm_device *dev = node->minor->dev;
	uintptr_t list = (uintptr_t) node->info_ent->data;
	struct drm_i915_private *dev_priv = dev->dev_private;
	struct drm_i915_gem_object *obj;
	size_t total_obj_size, total_gtt_size;
	int count, ret;

	ret = mutex_lock_interruptible(&dev->struct_mutex);
	if (ret)
		return ret;

	total_obj_size = total_gtt_size = count = 0;
	list_for_each_entry(obj, &dev_priv->mm.bound_list, global_list) {
		if (list == PINNED_LIST && !i915_gem_obj_is_pinned(obj))
			continue;

		seq_puts(m, "   ");
		describe_obj(m, obj);
		seq_putc(m, '\n');
		total_obj_size += obj->base.size;
		total_gtt_size += i915_gem_obj_ggtt_size(obj);
		count++;
	}

	mutex_unlock(&dev->struct_mutex);

	seq_printf(m, "Total %d objects, %zu bytes, %zu GTT size\n",
		   count, total_obj_size, total_gtt_size);

	return 0;
}

static int i915_gem_pageflip_info(struct seq_file *m, void *data)
{
	struct drm_info_node *node = m->private;
	struct drm_device *dev = node->minor->dev;
	struct drm_i915_private *dev_priv = dev->dev_private;
	struct intel_crtc *crtc;
	int ret;

	ret = mutex_lock_interruptible(&dev->struct_mutex);
	if (ret)
		return ret;

	for_each_intel_crtc(dev, crtc) {
		const char pipe = pipe_name(crtc->pipe);
		const char plane = plane_name(crtc->plane);
		struct intel_unpin_work *work;

		spin_lock_irq(&dev->event_lock);
		work = crtc->unpin_work;
		if (work == NULL) {
			seq_printf(m, "No flip due on pipe %c (plane %c)\n",
				   pipe, plane);
		} else {
			u32 addr;

			if (atomic_read(&work->pending) < INTEL_FLIP_COMPLETE) {
				seq_printf(m, "Flip queued on pipe %c (plane %c)\n",
					   pipe, plane);
			} else {
				seq_printf(m, "Flip pending (waiting for vsync) on pipe %c (plane %c)\n",
					   pipe, plane);
			}
			if (work->flip_queued_ring) {
				seq_printf(m, "Flip queued on %s at seqno %u, next seqno %u [current breadcrumb %u], completed? %d\n",
					   work->flip_queued_ring->name,
					   work->flip_queued_seqno,
					   dev_priv->next_seqno,
					   work->flip_queued_ring->get_seqno(work->flip_queued_ring, true),
					   i915_seqno_passed(work->flip_queued_ring->get_seqno(work->flip_queued_ring, true),
							     work->flip_queued_seqno));
			} else
				seq_printf(m, "Flip not associated with any ring\n");
			seq_printf(m, "Flip queued on frame %d, (was ready on frame %d), now %d\n",
				   work->flip_queued_vblank,
				   work->flip_ready_vblank,
				   drm_vblank_count(dev, crtc->pipe));
			if (work->enable_stall_check)
				seq_puts(m, "Stall check enabled, ");
			else
				seq_puts(m, "Stall check waiting for page flip ioctl, ");
			seq_printf(m, "%d prepares\n", atomic_read(&work->pending));

			if (INTEL_INFO(dev)->gen >= 4)
				addr = I915_HI_DISPBASE(I915_READ(DSPSURF(crtc->plane)));
			else
				addr = I915_READ(DSPADDR(crtc->plane));
			seq_printf(m, "Current scanout address 0x%08x\n", addr);

			if (work->pending_flip_obj) {
				seq_printf(m, "New framebuffer address 0x%08lx\n", (long)work->gtt_offset);
				seq_printf(m, "MMIO update completed? %d\n",  addr == work->gtt_offset);
			}
		}
		spin_unlock_irq(&dev->event_lock);
	}

	mutex_unlock(&dev->struct_mutex);

	return 0;
}

static int i915_gem_request_info(struct seq_file *m, void *data)
{
	struct drm_info_node *node = m->private;
	struct drm_device *dev = node->minor->dev;
	struct drm_i915_private *dev_priv = dev->dev_private;
	struct intel_engine_cs *ring;
	struct drm_i915_gem_request *gem_request;
	int ret, count, i;

	ret = mutex_lock_interruptible(&dev->struct_mutex);
	if (ret)
		return ret;

	count = 0;
	for_each_ring(ring, dev_priv, i) {
		if (list_empty(&ring->request_list))
			continue;

		seq_printf(m, "%s requests:\n", ring->name);
		list_for_each_entry(gem_request,
				    &ring->request_list,
				    list) {
			seq_printf(m, "    %d @ %d\n",
				   gem_request->seqno,
				   (int) (jiffies - gem_request->emitted_jiffies));
		}
		count++;
	}
	mutex_unlock(&dev->struct_mutex);

	if (count == 0)
		seq_puts(m, "No requests\n");

	return 0;
}

static void i915_ring_seqno_info(struct seq_file *m,
				 struct intel_engine_cs *ring)
{
	if (ring->get_seqno) {
		seq_printf(m, "Current sequence (%s): %u\n",
			   ring->name, ring->get_seqno(ring, false));
	}
}

static int i915_gem_seqno_info(struct seq_file *m, void *data)
{
	struct drm_info_node *node = m->private;
	struct drm_device *dev = node->minor->dev;
	struct drm_i915_private *dev_priv = dev->dev_private;
	struct intel_engine_cs *ring;
	int ret, i;

	ret = mutex_lock_interruptible(&dev->struct_mutex);
	if (ret)
		return ret;
	intel_runtime_pm_get(dev_priv);

	for_each_ring(ring, dev_priv, i)
		i915_ring_seqno_info(m, ring);

	intel_runtime_pm_put(dev_priv);
	mutex_unlock(&dev->struct_mutex);

	return 0;
}


static int i915_interrupt_info(struct seq_file *m, void *data)
{
	struct drm_info_node *node = m->private;
	struct drm_device *dev = node->minor->dev;
	struct drm_i915_private *dev_priv = dev->dev_private;
	struct intel_engine_cs *ring;
	int ret, i, pipe;

	ret = mutex_lock_interruptible(&dev->struct_mutex);
	if (ret)
		return ret;
	intel_runtime_pm_get(dev_priv);

	if (IS_CHERRYVIEW(dev)) {
		seq_printf(m, "Master Interrupt Control:\t%08x\n",
			   I915_READ(GEN8_MASTER_IRQ));

		seq_printf(m, "Display IER:\t%08x\n",
			   I915_READ(VLV_IER));
		seq_printf(m, "Display IIR:\t%08x\n",
			   I915_READ(VLV_IIR));
		seq_printf(m, "Display IIR_RW:\t%08x\n",
			   I915_READ(VLV_IIR_RW));
		seq_printf(m, "Display IMR:\t%08x\n",
			   I915_READ(VLV_IMR));
		for_each_pipe(dev_priv, pipe)
			seq_printf(m, "Pipe %c stat:\t%08x\n",
				   pipe_name(pipe),
				   I915_READ(PIPESTAT(pipe)));

		seq_printf(m, "Port hotplug:\t%08x\n",
			   I915_READ(PORT_HOTPLUG_EN));
		seq_printf(m, "DPFLIPSTAT:\t%08x\n",
			   I915_READ(VLV_DPFLIPSTAT));
		seq_printf(m, "DPINVGTT:\t%08x\n",
			   I915_READ(DPINVGTT));

		for (i = 0; i < 4; i++) {
			seq_printf(m, "GT Interrupt IMR %d:\t%08x\n",
				   i, I915_READ(GEN8_GT_IMR(i)));
			seq_printf(m, "GT Interrupt IIR %d:\t%08x\n",
				   i, I915_READ(GEN8_GT_IIR(i)));
			seq_printf(m, "GT Interrupt IER %d:\t%08x\n",
				   i, I915_READ(GEN8_GT_IER(i)));
		}

		seq_printf(m, "PCU interrupt mask:\t%08x\n",
			   I915_READ(GEN8_PCU_IMR));
		seq_printf(m, "PCU interrupt identity:\t%08x\n",
			   I915_READ(GEN8_PCU_IIR));
		seq_printf(m, "PCU interrupt enable:\t%08x\n",
			   I915_READ(GEN8_PCU_IER));
	} else if (INTEL_INFO(dev)->gen >= 8) {
		seq_printf(m, "Master Interrupt Control:\t%08x\n",
			   I915_READ(GEN8_MASTER_IRQ));

		for (i = 0; i < 4; i++) {
			seq_printf(m, "GT Interrupt IMR %d:\t%08x\n",
				   i, I915_READ(GEN8_GT_IMR(i)));
			seq_printf(m, "GT Interrupt IIR %d:\t%08x\n",
				   i, I915_READ(GEN8_GT_IIR(i)));
			seq_printf(m, "GT Interrupt IER %d:\t%08x\n",
				   i, I915_READ(GEN8_GT_IER(i)));
		}

		for_each_pipe(dev_priv, pipe) {
			if (!intel_display_power_is_enabled(dev_priv,
						POWER_DOMAIN_PIPE(pipe))) {
				seq_printf(m, "Pipe %c power disabled\n",
					   pipe_name(pipe));
				continue;
			}
			seq_printf(m, "Pipe %c IMR:\t%08x\n",
				   pipe_name(pipe),
				   I915_READ(GEN8_DE_PIPE_IMR(pipe)));
			seq_printf(m, "Pipe %c IIR:\t%08x\n",
				   pipe_name(pipe),
				   I915_READ(GEN8_DE_PIPE_IIR(pipe)));
			seq_printf(m, "Pipe %c IER:\t%08x\n",
				   pipe_name(pipe),
				   I915_READ(GEN8_DE_PIPE_IER(pipe)));
		}

		seq_printf(m, "Display Engine port interrupt mask:\t%08x\n",
			   I915_READ(GEN8_DE_PORT_IMR));
		seq_printf(m, "Display Engine port interrupt identity:\t%08x\n",
			   I915_READ(GEN8_DE_PORT_IIR));
		seq_printf(m, "Display Engine port interrupt enable:\t%08x\n",
			   I915_READ(GEN8_DE_PORT_IER));

		seq_printf(m, "Display Engine misc interrupt mask:\t%08x\n",
			   I915_READ(GEN8_DE_MISC_IMR));
		seq_printf(m, "Display Engine misc interrupt identity:\t%08x\n",
			   I915_READ(GEN8_DE_MISC_IIR));
		seq_printf(m, "Display Engine misc interrupt enable:\t%08x\n",
			   I915_READ(GEN8_DE_MISC_IER));

		seq_printf(m, "PCU interrupt mask:\t%08x\n",
			   I915_READ(GEN8_PCU_IMR));
		seq_printf(m, "PCU interrupt identity:\t%08x\n",
			   I915_READ(GEN8_PCU_IIR));
		seq_printf(m, "PCU interrupt enable:\t%08x\n",
			   I915_READ(GEN8_PCU_IER));
	} else if (IS_VALLEYVIEW(dev)) {
		seq_printf(m, "Display IER:\t%08x\n",
			   I915_READ(VLV_IER));
		seq_printf(m, "Display IIR:\t%08x\n",
			   I915_READ(VLV_IIR));
		seq_printf(m, "Display IIR_RW:\t%08x\n",
			   I915_READ(VLV_IIR_RW));
		seq_printf(m, "Display IMR:\t%08x\n",
			   I915_READ(VLV_IMR));
		for_each_pipe(dev_priv, pipe)
			seq_printf(m, "Pipe %c stat:\t%08x\n",
				   pipe_name(pipe),
				   I915_READ(PIPESTAT(pipe)));

		seq_printf(m, "Master IER:\t%08x\n",
			   I915_READ(VLV_MASTER_IER));

		seq_printf(m, "Render IER:\t%08x\n",
			   I915_READ(GTIER));
		seq_printf(m, "Render IIR:\t%08x\n",
			   I915_READ(GTIIR));
		seq_printf(m, "Render IMR:\t%08x\n",
			   I915_READ(GTIMR));

		seq_printf(m, "PM IER:\t\t%08x\n",
			   I915_READ(GEN6_PMIER));
		seq_printf(m, "PM IIR:\t\t%08x\n",
			   I915_READ(GEN6_PMIIR));
		seq_printf(m, "PM IMR:\t\t%08x\n",
			   I915_READ(GEN6_PMIMR));

		seq_printf(m, "Port hotplug:\t%08x\n",
			   I915_READ(PORT_HOTPLUG_EN));
		seq_printf(m, "DPFLIPSTAT:\t%08x\n",
			   I915_READ(VLV_DPFLIPSTAT));
		seq_printf(m, "DPINVGTT:\t%08x\n",
			   I915_READ(DPINVGTT));

	} else if (!HAS_PCH_SPLIT(dev)) {
		seq_printf(m, "Interrupt enable:    %08x\n",
			   I915_READ(IER));
		seq_printf(m, "Interrupt identity:  %08x\n",
			   I915_READ(IIR));
		seq_printf(m, "Interrupt mask:      %08x\n",
			   I915_READ(IMR));
		for_each_pipe(dev_priv, pipe)
			seq_printf(m, "Pipe %c stat:         %08x\n",
				   pipe_name(pipe),
				   I915_READ(PIPESTAT(pipe)));
	} else {
		seq_printf(m, "North Display Interrupt enable:		%08x\n",
			   I915_READ(DEIER));
		seq_printf(m, "North Display Interrupt identity:	%08x\n",
			   I915_READ(DEIIR));
		seq_printf(m, "North Display Interrupt mask:		%08x\n",
			   I915_READ(DEIMR));
		seq_printf(m, "South Display Interrupt enable:		%08x\n",
			   I915_READ(SDEIER));
		seq_printf(m, "South Display Interrupt identity:	%08x\n",
			   I915_READ(SDEIIR));
		seq_printf(m, "South Display Interrupt mask:		%08x\n",
			   I915_READ(SDEIMR));
		seq_printf(m, "Graphics Interrupt enable:		%08x\n",
			   I915_READ(GTIER));
		seq_printf(m, "Graphics Interrupt identity:		%08x\n",
			   I915_READ(GTIIR));
		seq_printf(m, "Graphics Interrupt mask:		%08x\n",
			   I915_READ(GTIMR));
	}
	for_each_ring(ring, dev_priv, i) {
		if (INTEL_INFO(dev)->gen >= 6) {
			seq_printf(m,
				   "Graphics Interrupt mask (%s):	%08x\n",
				   ring->name, I915_READ_IMR(ring));
		}
		i915_ring_seqno_info(m, ring);
	}
	intel_runtime_pm_put(dev_priv);
	mutex_unlock(&dev->struct_mutex);

	return 0;
}

static int i915_gem_fence_regs_info(struct seq_file *m, void *data)
{
	struct drm_info_node *node = m->private;
	struct drm_device *dev = node->minor->dev;
	struct drm_i915_private *dev_priv = dev->dev_private;
	int i, ret;

	ret = mutex_lock_interruptible(&dev->struct_mutex);
	if (ret)
		return ret;

	seq_printf(m, "Reserved fences = %d\n", dev_priv->fence_reg_start);
	seq_printf(m, "Total fences = %d\n", dev_priv->num_fence_regs);
	for (i = 0; i < dev_priv->num_fence_regs; i++) {
		struct drm_i915_gem_object *obj = dev_priv->fence_regs[i].obj;

		seq_printf(m, "Fence %d, pin count = %d, object = ",
			   i, dev_priv->fence_regs[i].pin_count);
		if (obj == NULL)
			seq_puts(m, "unused");
		else
			describe_obj(m, obj);
		seq_putc(m, '\n');
	}

	mutex_unlock(&dev->struct_mutex);
	return 0;
}

static int i915_hws_info(struct seq_file *m, void *data)
{
	struct drm_info_node *node = m->private;
	struct drm_device *dev = node->minor->dev;
	struct drm_i915_private *dev_priv = dev->dev_private;
	struct intel_engine_cs *ring;
	const u32 *hws;
	int i;

	ring = &dev_priv->ring[(uintptr_t)node->info_ent->data];
	hws = ring->status_page.page_addr;
	if (hws == NULL)
		return 0;

	for (i = 0; i < 4096 / sizeof(u32) / 4; i += 4) {
		seq_printf(m, "0x%08x: 0x%08x 0x%08x 0x%08x 0x%08x\n",
			   i * 4,
			   hws[i], hws[i + 1], hws[i + 2], hws[i + 3]);
	}
	return 0;
}

static ssize_t
i915_error_state_write(struct file *filp,
		       const char __user *ubuf,
		       size_t cnt,
		       loff_t *ppos)
{
	struct i915_error_state_file_priv *error_priv = filp->private_data;
	struct drm_device *dev = error_priv->dev;
	int ret;

	DRM_DEBUG_DRIVER("Resetting error state\n");

	ret = mutex_lock_interruptible(&dev->struct_mutex);
	if (ret)
		return ret;

	i915_destroy_error_state(dev);
	mutex_unlock(&dev->struct_mutex);

	return cnt;
}

static int i915_error_state_open(struct inode *inode, struct file *file)
{
	struct drm_device *dev = inode->i_private;
	struct i915_error_state_file_priv *error_priv;

	error_priv = kzalloc(sizeof(*error_priv), GFP_KERNEL);
	if (!error_priv)
		return -ENOMEM;

	error_priv->dev = dev;

	i915_error_state_get(dev, error_priv);

	file->private_data = error_priv;

	return 0;
}

static int i915_error_state_release(struct inode *inode, struct file *file)
{
	struct i915_error_state_file_priv *error_priv = file->private_data;

	i915_error_state_put(error_priv);
	kfree(error_priv);

	return 0;
}

static ssize_t i915_error_state_read(struct file *file, char __user *userbuf,
				     size_t count, loff_t *pos)
{
	struct i915_error_state_file_priv *error_priv = file->private_data;
	struct drm_i915_error_state_buf error_str;
	loff_t tmp_pos = 0;
	ssize_t ret_count = 0;
	int ret;

	ret = i915_error_state_buf_init(&error_str, to_i915(error_priv->dev), count, *pos);
	if (ret)
		return ret;

	ret = i915_error_state_to_str(&error_str, error_priv);
	if (ret)
		goto out;

	ret_count = simple_read_from_buffer(userbuf, count, &tmp_pos,
					    error_str.buf,
					    error_str.bytes);

	if (ret_count < 0)
		ret = ret_count;
	else
		*pos = error_str.start + ret_count;
out:
	i915_error_state_buf_release(&error_str);
	return ret ?: ret_count;
}

static const struct file_operations i915_error_state_fops = {
	.owner = THIS_MODULE,
	.open = i915_error_state_open,
	.read = i915_error_state_read,
	.write = i915_error_state_write,
	.llseek = default_llseek,
	.release = i915_error_state_release,
};

static int
i915_next_seqno_get(void *data, u64 *val)
{
	struct drm_device *dev = data;
	struct drm_i915_private *dev_priv = dev->dev_private;
	int ret;

	ret = mutex_lock_interruptible(&dev->struct_mutex);
	if (ret)
		return ret;

	*val = dev_priv->next_seqno;
	mutex_unlock(&dev->struct_mutex);

	return 0;
}

static int
i915_next_seqno_set(void *data, u64 val)
{
	struct drm_device *dev = data;
	int ret;

	ret = mutex_lock_interruptible(&dev->struct_mutex);
	if (ret)
		return ret;

	ret = i915_gem_set_seqno(dev, val);
	mutex_unlock(&dev->struct_mutex);

	return ret;
}

DEFINE_SIMPLE_ATTRIBUTE(i915_next_seqno_fops,
			i915_next_seqno_get, i915_next_seqno_set,
			"0x%llx\n");

static int i915_frequency_info(struct seq_file *m, void *unused)
{
	struct drm_info_node *node = m->private;
	struct drm_device *dev = node->minor->dev;
	struct drm_i915_private *dev_priv = dev->dev_private;
	int ret = 0;

	intel_runtime_pm_get(dev_priv);

	flush_delayed_work(&dev_priv->rps.delayed_resume_work);

	if (IS_GEN5(dev)) {
		u16 rgvswctl = I915_READ16(MEMSWCTL);
		u16 rgvstat = I915_READ16(MEMSTAT_ILK);

		seq_printf(m, "Requested P-state: %d\n", (rgvswctl >> 8) & 0xf);
		seq_printf(m, "Requested VID: %d\n", rgvswctl & 0x3f);
		seq_printf(m, "Current VID: %d\n", (rgvstat & MEMSTAT_VID_MASK) >>
			   MEMSTAT_VID_SHIFT);
		seq_printf(m, "Current P-state: %d\n",
			   (rgvstat & MEMSTAT_PSTATE_MASK) >> MEMSTAT_PSTATE_SHIFT);
	} else if (IS_GEN6(dev) || (IS_GEN7(dev) && !IS_VALLEYVIEW(dev)) ||
		   IS_BROADWELL(dev)) {
		u32 gt_perf_status = I915_READ(GEN6_GT_PERF_STATUS);
		u32 rp_state_limits = I915_READ(GEN6_RP_STATE_LIMITS);
		u32 rp_state_cap = I915_READ(GEN6_RP_STATE_CAP);
		u32 rpmodectl, rpinclimit, rpdeclimit;
		u32 rpstat, cagf, reqf;
		u32 rpupei, rpcurup, rpprevup;
		u32 rpdownei, rpcurdown, rpprevdown;
		u32 pm_ier, pm_imr, pm_isr, pm_iir, pm_mask;
		int max_freq;

		/* RPSTAT1 is in the GT power well */
		ret = mutex_lock_interruptible(&dev->struct_mutex);
		if (ret)
			goto out;

		gen6_gt_force_wake_get(dev_priv, FORCEWAKE_ALL);

		reqf = I915_READ(GEN6_RPNSWREQ);
		reqf &= ~GEN6_TURBO_DISABLE;
		if (IS_HASWELL(dev) || IS_BROADWELL(dev))
			reqf >>= 24;
		else
			reqf >>= 25;
		reqf *= GT_FREQUENCY_MULTIPLIER;

		rpmodectl = I915_READ(GEN6_RP_CONTROL);
		rpinclimit = I915_READ(GEN6_RP_UP_THRESHOLD);
		rpdeclimit = I915_READ(GEN6_RP_DOWN_THRESHOLD);

		rpstat = I915_READ(GEN6_RPSTAT1);
		rpupei = I915_READ(GEN6_RP_CUR_UP_EI);
		rpcurup = I915_READ(GEN6_RP_CUR_UP);
		rpprevup = I915_READ(GEN6_RP_PREV_UP);
		rpdownei = I915_READ(GEN6_RP_CUR_DOWN_EI);
		rpcurdown = I915_READ(GEN6_RP_CUR_DOWN);
		rpprevdown = I915_READ(GEN6_RP_PREV_DOWN);
		if (IS_HASWELL(dev) || IS_BROADWELL(dev))
			cagf = (rpstat & HSW_CAGF_MASK) >> HSW_CAGF_SHIFT;
		else
			cagf = (rpstat & GEN6_CAGF_MASK) >> GEN6_CAGF_SHIFT;
		cagf *= GT_FREQUENCY_MULTIPLIER;

		gen6_gt_force_wake_put(dev_priv, FORCEWAKE_ALL);
		mutex_unlock(&dev->struct_mutex);

		if (IS_GEN6(dev) || IS_GEN7(dev)) {
			pm_ier = I915_READ(GEN6_PMIER);
			pm_imr = I915_READ(GEN6_PMIMR);
			pm_isr = I915_READ(GEN6_PMISR);
			pm_iir = I915_READ(GEN6_PMIIR);
			pm_mask = I915_READ(GEN6_PMINTRMSK);
		} else {
			pm_ier = I915_READ(GEN8_GT_IER(2));
			pm_imr = I915_READ(GEN8_GT_IMR(2));
			pm_isr = I915_READ(GEN8_GT_ISR(2));
			pm_iir = I915_READ(GEN8_GT_IIR(2));
			pm_mask = I915_READ(GEN6_PMINTRMSK);
		}
		seq_printf(m, "PM IER=0x%08x IMR=0x%08x ISR=0x%08x IIR=0x%08x, MASK=0x%08x\n",
			   pm_ier, pm_imr, pm_isr, pm_iir, pm_mask);
		seq_printf(m, "GT_PERF_STATUS: 0x%08x\n", gt_perf_status);
		seq_printf(m, "Render p-state ratio: %d\n",
			   (gt_perf_status & 0xff00) >> 8);
		seq_printf(m, "Render p-state VID: %d\n",
			   gt_perf_status & 0xff);
		seq_printf(m, "Render p-state limit: %d\n",
			   rp_state_limits & 0xff);
		seq_printf(m, "RPSTAT1: 0x%08x\n", rpstat);
		seq_printf(m, "RPMODECTL: 0x%08x\n", rpmodectl);
		seq_printf(m, "RPINCLIMIT: 0x%08x\n", rpinclimit);
		seq_printf(m, "RPDECLIMIT: 0x%08x\n", rpdeclimit);
		seq_printf(m, "RPNSWREQ: %dMHz\n", reqf);
		seq_printf(m, "CAGF: %dMHz\n", cagf);
		seq_printf(m, "RP CUR UP EI: %dus\n", rpupei &
			   GEN6_CURICONT_MASK);
		seq_printf(m, "RP CUR UP: %dus\n", rpcurup &
			   GEN6_CURBSYTAVG_MASK);
		seq_printf(m, "RP PREV UP: %dus\n", rpprevup &
			   GEN6_CURBSYTAVG_MASK);
		seq_printf(m, "RP CUR DOWN EI: %dus\n", rpdownei &
			   GEN6_CURIAVG_MASK);
		seq_printf(m, "RP CUR DOWN: %dus\n", rpcurdown &
			   GEN6_CURBSYTAVG_MASK);
		seq_printf(m, "RP PREV DOWN: %dus\n", rpprevdown &
			   GEN6_CURBSYTAVG_MASK);

		max_freq = (rp_state_cap & 0xff0000) >> 16;
		seq_printf(m, "Lowest (RPN) frequency: %dMHz\n",
			   max_freq * GT_FREQUENCY_MULTIPLIER);

		max_freq = (rp_state_cap & 0xff00) >> 8;
		seq_printf(m, "Nominal (RP1) frequency: %dMHz\n",
			   max_freq * GT_FREQUENCY_MULTIPLIER);

		max_freq = rp_state_cap & 0xff;
		seq_printf(m, "Max non-overclocked (RP0) frequency: %dMHz\n",
			   max_freq * GT_FREQUENCY_MULTIPLIER);

		seq_printf(m, "Max overclocked frequency: %dMHz\n",
			   dev_priv->rps.max_freq * GT_FREQUENCY_MULTIPLIER);
	} else if (IS_VALLEYVIEW(dev)) {
		u32 freq_sts;

		mutex_lock(&dev_priv->rps.hw_lock);
		freq_sts = vlv_punit_read(dev_priv, PUNIT_REG_GPU_FREQ_STS);
		seq_printf(m, "PUNIT_REG_GPU_FREQ_STS: 0x%08x\n", freq_sts);
		seq_printf(m, "DDR freq: %d MHz\n", dev_priv->mem_freq);

		seq_printf(m, "max GPU freq: %d MHz\n",
			   vlv_gpu_freq(dev_priv, dev_priv->rps.max_freq));

		seq_printf(m, "min GPU freq: %d MHz\n",
			   vlv_gpu_freq(dev_priv, dev_priv->rps.min_freq));

		seq_printf(m, "efficient (RPe) frequency: %d MHz\n",
			   vlv_gpu_freq(dev_priv, dev_priv->rps.efficient_freq));

		seq_printf(m, "current GPU freq: %d MHz\n",
			   vlv_gpu_freq(dev_priv, (freq_sts >> 8) & 0xff));
		mutex_unlock(&dev_priv->rps.hw_lock);
	} else {
		seq_puts(m, "no P-state info available\n");
	}

out:
	intel_runtime_pm_put(dev_priv);
	return ret;
}

static int ironlake_drpc_info(struct seq_file *m)
{
	struct drm_info_node *node = m->private;
	struct drm_device *dev = node->minor->dev;
	struct drm_i915_private *dev_priv = dev->dev_private;
	u32 rgvmodectl, rstdbyctl;
	u16 crstandvid;
	int ret;

	ret = mutex_lock_interruptible(&dev->struct_mutex);
	if (ret)
		return ret;
	intel_runtime_pm_get(dev_priv);

	rgvmodectl = I915_READ(MEMMODECTL);
	rstdbyctl = I915_READ(RSTDBYCTL);
	crstandvid = I915_READ16(CRSTANDVID);

	intel_runtime_pm_put(dev_priv);
	mutex_unlock(&dev->struct_mutex);

	seq_printf(m, "HD boost: %s\n", (rgvmodectl & MEMMODE_BOOST_EN) ?
		   "yes" : "no");
	seq_printf(m, "Boost freq: %d\n",
		   (rgvmodectl & MEMMODE_BOOST_FREQ_MASK) >>
		   MEMMODE_BOOST_FREQ_SHIFT);
	seq_printf(m, "HW control enabled: %s\n",
		   rgvmodectl & MEMMODE_HWIDLE_EN ? "yes" : "no");
	seq_printf(m, "SW control enabled: %s\n",
		   rgvmodectl & MEMMODE_SWMODE_EN ? "yes" : "no");
	seq_printf(m, "Gated voltage change: %s\n",
		   rgvmodectl & MEMMODE_RCLK_GATE ? "yes" : "no");
	seq_printf(m, "Starting frequency: P%d\n",
		   (rgvmodectl & MEMMODE_FSTART_MASK) >> MEMMODE_FSTART_SHIFT);
	seq_printf(m, "Max P-state: P%d\n",
		   (rgvmodectl & MEMMODE_FMAX_MASK) >> MEMMODE_FMAX_SHIFT);
	seq_printf(m, "Min P-state: P%d\n", (rgvmodectl & MEMMODE_FMIN_MASK));
	seq_printf(m, "RS1 VID: %d\n", (crstandvid & 0x3f));
	seq_printf(m, "RS2 VID: %d\n", ((crstandvid >> 8) & 0x3f));
	seq_printf(m, "Render standby enabled: %s\n",
		   (rstdbyctl & RCX_SW_EXIT) ? "no" : "yes");
	seq_puts(m, "Current RS state: ");
	switch (rstdbyctl & RSX_STATUS_MASK) {
	case RSX_STATUS_ON:
		seq_puts(m, "on\n");
		break;
	case RSX_STATUS_RC1:
		seq_puts(m, "RC1\n");
		break;
	case RSX_STATUS_RC1E:
		seq_puts(m, "RC1E\n");
		break;
	case RSX_STATUS_RS1:
		seq_puts(m, "RS1\n");
		break;
	case RSX_STATUS_RS2:
		seq_puts(m, "RS2 (RC6)\n");
		break;
	case RSX_STATUS_RS3:
		seq_puts(m, "RC3 (RC6+)\n");
		break;
	default:
		seq_puts(m, "unknown\n");
		break;
	}

	return 0;
}

static int vlv_drpc_info(struct seq_file *m)
{

	struct drm_info_node *node = m->private;
	struct drm_device *dev = node->minor->dev;
	struct drm_i915_private *dev_priv = dev->dev_private;
	u32 rpmodectl1, rcctl1, pw_status;
	unsigned fw_rendercount = 0, fw_mediacount = 0;

	intel_runtime_pm_get(dev_priv);

	pw_status = I915_READ(VLV_GTLC_PW_STATUS);
	rpmodectl1 = I915_READ(GEN6_RP_CONTROL);
	rcctl1 = I915_READ(GEN6_RC_CONTROL);

	intel_runtime_pm_put(dev_priv);

	seq_printf(m, "Video Turbo Mode: %s\n",
		   yesno(rpmodectl1 & GEN6_RP_MEDIA_TURBO));
	seq_printf(m, "Turbo enabled: %s\n",
		   yesno(rpmodectl1 & GEN6_RP_ENABLE));
	seq_printf(m, "HW control enabled: %s\n",
		   yesno(rpmodectl1 & GEN6_RP_ENABLE));
	seq_printf(m, "SW control enabled: %s\n",
		   yesno((rpmodectl1 & GEN6_RP_MEDIA_MODE_MASK) ==
			  GEN6_RP_MEDIA_SW_MODE));
	seq_printf(m, "RC6 Enabled: %s\n",
		   yesno(rcctl1 & (GEN7_RC_CTL_TO_MODE |
					GEN6_RC_CTL_EI_MODE(1))));
	seq_printf(m, "Render Power Well: %s\n",
		   (pw_status & VLV_GTLC_PW_RENDER_STATUS_MASK) ? "Up" : "Down");
	seq_printf(m, "Media Power Well: %s\n",
		   (pw_status & VLV_GTLC_PW_MEDIA_STATUS_MASK) ? "Up" : "Down");

	seq_printf(m, "Render RC6 residency since boot: %u\n",
		   I915_READ(VLV_GT_RENDER_RC6));
	seq_printf(m, "Media RC6 residency since boot: %u\n",
		   I915_READ(VLV_GT_MEDIA_RC6));

	spin_lock_irq(&dev_priv->uncore.lock);
	fw_rendercount = dev_priv->uncore.fw_rendercount;
	fw_mediacount = dev_priv->uncore.fw_mediacount;
	spin_unlock_irq(&dev_priv->uncore.lock);

	seq_printf(m, "Forcewake Render Count = %u\n", fw_rendercount);
	seq_printf(m, "Forcewake Media Count = %u\n", fw_mediacount);


	return 0;
}


static int gen6_drpc_info(struct seq_file *m)
{

	struct drm_info_node *node = m->private;
	struct drm_device *dev = node->minor->dev;
	struct drm_i915_private *dev_priv = dev->dev_private;
	u32 rpmodectl1, gt_core_status, rcctl1, rc6vids = 0;
	unsigned forcewake_count;
	int count = 0, ret;

	ret = mutex_lock_interruptible(&dev->struct_mutex);
	if (ret)
		return ret;
	intel_runtime_pm_get(dev_priv);

	spin_lock_irq(&dev_priv->uncore.lock);
	forcewake_count = dev_priv->uncore.forcewake_count;
	spin_unlock_irq(&dev_priv->uncore.lock);

	if (forcewake_count) {
		seq_puts(m, "RC information inaccurate because somebody "
			    "holds a forcewake reference \n");
	} else {
		/* NB: we cannot use forcewake, else we read the wrong values */
		while (count++ < 50 && (I915_READ_NOTRACE(FORCEWAKE_ACK) & 1))
			udelay(10);
		seq_printf(m, "RC information accurate: %s\n", yesno(count < 51));
	}

	gt_core_status = readl(dev_priv->regs + GEN6_GT_CORE_STATUS);
	trace_i915_reg_rw(false, GEN6_GT_CORE_STATUS, gt_core_status, 4, true);

	rpmodectl1 = I915_READ(GEN6_RP_CONTROL);
	rcctl1 = I915_READ(GEN6_RC_CONTROL);
	mutex_unlock(&dev->struct_mutex);
	mutex_lock(&dev_priv->rps.hw_lock);
	sandybridge_pcode_read(dev_priv, GEN6_PCODE_READ_RC6VIDS, &rc6vids);
	mutex_unlock(&dev_priv->rps.hw_lock);

	intel_runtime_pm_put(dev_priv);

	seq_printf(m, "Video Turbo Mode: %s\n",
		   yesno(rpmodectl1 & GEN6_RP_MEDIA_TURBO));
	seq_printf(m, "HW control enabled: %s\n",
		   yesno(rpmodectl1 & GEN6_RP_ENABLE));
	seq_printf(m, "SW control enabled: %s\n",
		   yesno((rpmodectl1 & GEN6_RP_MEDIA_MODE_MASK) ==
			  GEN6_RP_MEDIA_SW_MODE));
	seq_printf(m, "RC1e Enabled: %s\n",
		   yesno(rcctl1 & GEN6_RC_CTL_RC1e_ENABLE));
	seq_printf(m, "RC6 Enabled: %s\n",
		   yesno(rcctl1 & GEN6_RC_CTL_RC6_ENABLE));
	seq_printf(m, "Deep RC6 Enabled: %s\n",
		   yesno(rcctl1 & GEN6_RC_CTL_RC6p_ENABLE));
	seq_printf(m, "Deepest RC6 Enabled: %s\n",
		   yesno(rcctl1 & GEN6_RC_CTL_RC6pp_ENABLE));
	seq_puts(m, "Current RC state: ");
	switch (gt_core_status & GEN6_RCn_MASK) {
	case GEN6_RC0:
		if (gt_core_status & GEN6_CORE_CPD_STATE_MASK)
			seq_puts(m, "Core Power Down\n");
		else
			seq_puts(m, "on\n");
		break;
	case GEN6_RC3:
		seq_puts(m, "RC3\n");
		break;
	case GEN6_RC6:
		seq_puts(m, "RC6\n");
		break;
	case GEN6_RC7:
		seq_puts(m, "RC7\n");
		break;
	default:
		seq_puts(m, "Unknown\n");
		break;
	}

	seq_printf(m, "Core Power Down: %s\n",
		   yesno(gt_core_status & GEN6_CORE_CPD_STATE_MASK));

	/* Not exactly sure what this is */
	seq_printf(m, "RC6 \"Locked to RPn\" residency since boot: %u\n",
		   I915_READ(GEN6_GT_GFX_RC6_LOCKED));
	seq_printf(m, "RC6 residency since boot: %u\n",
		   I915_READ(GEN6_GT_GFX_RC6));
	seq_printf(m, "RC6+ residency since boot: %u\n",
		   I915_READ(GEN6_GT_GFX_RC6p));
	seq_printf(m, "RC6++ residency since boot: %u\n",
		   I915_READ(GEN6_GT_GFX_RC6pp));

	seq_printf(m, "RC6   voltage: %dmV\n",
		   GEN6_DECODE_RC6_VID(((rc6vids >> 0) & 0xff)));
	seq_printf(m, "RC6+  voltage: %dmV\n",
		   GEN6_DECODE_RC6_VID(((rc6vids >> 8) & 0xff)));
	seq_printf(m, "RC6++ voltage: %dmV\n",
		   GEN6_DECODE_RC6_VID(((rc6vids >> 16) & 0xff)));
	return 0;
}

static int i915_drpc_info(struct seq_file *m, void *unused)
{
	struct drm_info_node *node = m->private;
	struct drm_device *dev = node->minor->dev;

	if (IS_VALLEYVIEW(dev))
		return vlv_drpc_info(m);
	else if (INTEL_INFO(dev)->gen >= 6)
		return gen6_drpc_info(m);
	else
		return ironlake_drpc_info(m);
}

static int i915_fbc_status(struct seq_file *m, void *unused)
{
	struct drm_info_node *node = m->private;
	struct drm_device *dev = node->minor->dev;
	struct drm_i915_private *dev_priv = dev->dev_private;

	if (!HAS_FBC(dev)) {
		seq_puts(m, "FBC unsupported on this chipset\n");
		return 0;
	}

	intel_runtime_pm_get(dev_priv);

	if (intel_fbc_enabled(dev)) {
		seq_puts(m, "FBC enabled\n");
	} else {
		seq_puts(m, "FBC disabled: ");
		switch (dev_priv->fbc.no_fbc_reason) {
		case FBC_OK:
			seq_puts(m, "FBC actived, but currently disabled in hardware");
			break;
		case FBC_UNSUPPORTED:
			seq_puts(m, "unsupported by this chipset");
			break;
		case FBC_NO_OUTPUT:
			seq_puts(m, "no outputs");
			break;
		case FBC_STOLEN_TOO_SMALL:
			seq_puts(m, "not enough stolen memory");
			break;
		case FBC_UNSUPPORTED_MODE:
			seq_puts(m, "mode not supported");
			break;
		case FBC_MODE_TOO_LARGE:
			seq_puts(m, "mode too large");
			break;
		case FBC_BAD_PLANE:
			seq_puts(m, "FBC unsupported on plane");
			break;
		case FBC_NOT_TILED:
			seq_puts(m, "scanout buffer not tiled");
			break;
		case FBC_MULTIPLE_PIPES:
			seq_puts(m, "multiple pipes are enabled");
			break;
		case FBC_MODULE_PARAM:
			seq_puts(m, "disabled per module param (default off)");
			break;
		case FBC_CHIP_DEFAULT:
			seq_puts(m, "disabled per chip default");
			break;
		default:
			seq_puts(m, "unknown reason");
		}
		seq_putc(m, '\n');
	}

	intel_runtime_pm_put(dev_priv);

	return 0;
}

static int i915_fbc_fc_get(void *data, u64 *val)
{
	struct drm_device *dev = data;
	struct drm_i915_private *dev_priv = dev->dev_private;

	if (INTEL_INFO(dev)->gen < 7 || !HAS_FBC(dev))
		return -ENODEV;

	drm_modeset_lock_all(dev);
	*val = dev_priv->fbc.false_color;
	drm_modeset_unlock_all(dev);

	return 0;
}

static int i915_fbc_fc_set(void *data, u64 val)
{
	struct drm_device *dev = data;
	struct drm_i915_private *dev_priv = dev->dev_private;
	u32 reg;

	if (INTEL_INFO(dev)->gen < 7 || !HAS_FBC(dev))
		return -ENODEV;

	drm_modeset_lock_all(dev);

	reg = I915_READ(ILK_DPFC_CONTROL);
	dev_priv->fbc.false_color = val;

	I915_WRITE(ILK_DPFC_CONTROL, val ?
		   (reg | FBC_CTL_FALSE_COLOR) :
		   (reg & ~FBC_CTL_FALSE_COLOR));

	drm_modeset_unlock_all(dev);
	return 0;
}

DEFINE_SIMPLE_ATTRIBUTE(i915_fbc_fc_fops,
			i915_fbc_fc_get, i915_fbc_fc_set,
			"%llu\n");

static int i915_ips_status(struct seq_file *m, void *unused)
{
	struct drm_info_node *node = m->private;
	struct drm_device *dev = node->minor->dev;
	struct drm_i915_private *dev_priv = dev->dev_private;

	if (!HAS_IPS(dev)) {
		seq_puts(m, "not supported\n");
		return 0;
	}

	intel_runtime_pm_get(dev_priv);

	seq_printf(m, "Enabled by kernel parameter: %s\n",
		   yesno(i915.enable_ips));

	if (INTEL_INFO(dev)->gen >= 8) {
		seq_puts(m, "Currently: unknown\n");
	} else {
		if (I915_READ(IPS_CTL) & IPS_ENABLE)
			seq_puts(m, "Currently: enabled\n");
		else
			seq_puts(m, "Currently: disabled\n");
	}

	intel_runtime_pm_put(dev_priv);

	return 0;
}

static int i915_sr_status(struct seq_file *m, void *unused)
{
	struct drm_info_node *node = m->private;
	struct drm_device *dev = node->minor->dev;
	struct drm_i915_private *dev_priv = dev->dev_private;
	bool sr_enabled = false;

	intel_runtime_pm_get(dev_priv);

	if (HAS_PCH_SPLIT(dev))
		sr_enabled = I915_READ(WM1_LP_ILK) & WM1_LP_SR_EN;
	else if (IS_CRESTLINE(dev) || IS_I945G(dev) || IS_I945GM(dev))
		sr_enabled = I915_READ(FW_BLC_SELF) & FW_BLC_SELF_EN;
	else if (IS_I915GM(dev))
		sr_enabled = I915_READ(INSTPM) & INSTPM_SELF_EN;
	else if (IS_PINEVIEW(dev))
		sr_enabled = I915_READ(DSPFW3) & PINEVIEW_SELF_REFRESH_EN;

	intel_runtime_pm_put(dev_priv);

	seq_printf(m, "self-refresh: %s\n",
		   sr_enabled ? "enabled" : "disabled");

	return 0;
}

static int i915_emon_status(struct seq_file *m, void *unused)
{
	struct drm_info_node *node = m->private;
	struct drm_device *dev = node->minor->dev;
	struct drm_i915_private *dev_priv = dev->dev_private;
	unsigned long temp, chipset, gfx;
	int ret;

	if (!IS_GEN5(dev))
		return -ENODEV;

	ret = mutex_lock_interruptible(&dev->struct_mutex);
	if (ret)
		return ret;

	temp = i915_mch_val(dev_priv);
	chipset = i915_chipset_val(dev_priv);
	gfx = i915_gfx_val(dev_priv);
	mutex_unlock(&dev->struct_mutex);

	seq_printf(m, "GMCH temp: %ld\n", temp);
	seq_printf(m, "Chipset power: %ld\n", chipset);
	seq_printf(m, "GFX power: %ld\n", gfx);
	seq_printf(m, "Total power: %ld\n", chipset + gfx);

	return 0;
}

static int i915_ring_freq_table(struct seq_file *m, void *unused)
{
	struct drm_info_node *node = m->private;
	struct drm_device *dev = node->minor->dev;
	struct drm_i915_private *dev_priv = dev->dev_private;
	int ret = 0;
	int gpu_freq, ia_freq;

	if (!(IS_GEN6(dev) || IS_GEN7(dev))) {
		seq_puts(m, "unsupported on this chipset\n");
		return 0;
	}

	intel_runtime_pm_get(dev_priv);

	flush_delayed_work(&dev_priv->rps.delayed_resume_work);

	ret = mutex_lock_interruptible(&dev_priv->rps.hw_lock);
	if (ret)
		goto out;

	seq_puts(m, "GPU freq (MHz)\tEffective CPU freq (MHz)\tEffective Ring freq (MHz)\n");

	for (gpu_freq = dev_priv->rps.min_freq_softlimit;
	     gpu_freq <= dev_priv->rps.max_freq_softlimit;
	     gpu_freq++) {
		ia_freq = gpu_freq;
		sandybridge_pcode_read(dev_priv,
				       GEN6_PCODE_READ_MIN_FREQ_TABLE,
				       &ia_freq);
		seq_printf(m, "%d\t\t%d\t\t\t\t%d\n",
			   gpu_freq * GT_FREQUENCY_MULTIPLIER,
			   ((ia_freq >> 0) & 0xff) * 100,
			   ((ia_freq >> 8) & 0xff) * 100);
	}

	mutex_unlock(&dev_priv->rps.hw_lock);

out:
	intel_runtime_pm_put(dev_priv);
	return ret;
}

static int i915_opregion(struct seq_file *m, void *unused)
{
	struct drm_info_node *node = m->private;
	struct drm_device *dev = node->minor->dev;
	struct drm_i915_private *dev_priv = dev->dev_private;
	struct intel_opregion *opregion = &dev_priv->opregion;
	void *data = kmalloc(OPREGION_SIZE, GFP_KERNEL);
	int ret;

	if (data == NULL)
		return -ENOMEM;

	ret = mutex_lock_interruptible(&dev->struct_mutex);
	if (ret)
		goto out;

	if (opregion->header) {
		memcpy_fromio(data, opregion->header, OPREGION_SIZE);
		seq_write(m, data, OPREGION_SIZE);
	}

	mutex_unlock(&dev->struct_mutex);

out:
	kfree(data);
	return 0;
}

static int i915_gem_framebuffer_info(struct seq_file *m, void *data)
{
	struct drm_info_node *node = m->private;
	struct drm_device *dev = node->minor->dev;
	struct intel_fbdev *ifbdev = NULL;
	struct intel_framebuffer *fb;

#ifdef CONFIG_DRM_I915_FBDEV
	struct drm_i915_private *dev_priv = dev->dev_private;

	ifbdev = dev_priv->fbdev;
	fb = to_intel_framebuffer(ifbdev->helper.fb);

	seq_printf(m, "fbcon size: %d x %d, depth %d, %d bpp, refcount %d, obj ",
		   fb->base.width,
		   fb->base.height,
		   fb->base.depth,
		   fb->base.bits_per_pixel,
		   atomic_read(&fb->base.refcount.refcount));
	describe_obj(m, fb->obj);
	seq_putc(m, '\n');
#endif

	mutex_lock(&dev->mode_config.fb_lock);
	list_for_each_entry(fb, &dev->mode_config.fb_list, base.head) {
		if (ifbdev && &fb->base == ifbdev->helper.fb)
			continue;

		seq_printf(m, "user size: %d x %d, depth %d, %d bpp, refcount %d, obj ",
			   fb->base.width,
			   fb->base.height,
			   fb->base.depth,
			   fb->base.bits_per_pixel,
			   atomic_read(&fb->base.refcount.refcount));
		describe_obj(m, fb->obj);
		seq_putc(m, '\n');
	}
	mutex_unlock(&dev->mode_config.fb_lock);

	return 0;
}

static void describe_ctx_ringbuf(struct seq_file *m,
				 struct intel_ringbuffer *ringbuf)
{
	seq_printf(m, " (ringbuffer, space: %d, head: %u, tail: %u, last head: %d)",
		   ringbuf->space, ringbuf->head, ringbuf->tail,
		   ringbuf->last_retired_head);
}

static int i915_context_status(struct seq_file *m, void *unused)
{
	struct drm_info_node *node = m->private;
	struct drm_device *dev = node->minor->dev;
	struct drm_i915_private *dev_priv = dev->dev_private;
	struct intel_engine_cs *ring;
	struct intel_context *ctx;
	int ret, i;

	ret = mutex_lock_interruptible(&dev->struct_mutex);
	if (ret)
		return ret;

	if (dev_priv->ips.pwrctx) {
		seq_puts(m, "power context ");
		describe_obj(m, dev_priv->ips.pwrctx);
		seq_putc(m, '\n');
	}

	if (dev_priv->ips.renderctx) {
		seq_puts(m, "render context ");
		describe_obj(m, dev_priv->ips.renderctx);
		seq_putc(m, '\n');
	}

	list_for_each_entry(ctx, &dev_priv->context_list, link) {
		if (!i915.enable_execlists &&
		    ctx->legacy_hw_ctx.rcs_state == NULL)
			continue;

		seq_puts(m, "HW context ");
		describe_ctx(m, ctx);
		for_each_ring(ring, dev_priv, i) {
			if (ring->default_context == ctx)
				seq_printf(m, "(default context %s) ",
					   ring->name);
		}

		if (i915.enable_execlists) {
			seq_putc(m, '\n');
			for_each_ring(ring, dev_priv, i) {
				struct drm_i915_gem_object *ctx_obj =
					ctx->engine[i].state;
				struct intel_ringbuffer *ringbuf =
					ctx->engine[i].ringbuf;

				seq_printf(m, "%s: ", ring->name);
				if (ctx_obj)
					describe_obj(m, ctx_obj);
				if (ringbuf)
					describe_ctx_ringbuf(m, ringbuf);
				seq_putc(m, '\n');
			}
		} else {
			describe_obj(m, ctx->legacy_hw_ctx.rcs_state);
		}

		seq_putc(m, '\n');
	}

	mutex_unlock(&dev->struct_mutex);

	return 0;
}

static void i915_dump_lrc_obj(struct seq_file *m,
			      struct intel_engine_cs *ring,
			      struct drm_i915_gem_object *ctx_obj)
{
	struct page *page;
	uint32_t *reg_state;
	int j;
	unsigned long ggtt_offset = 0;

	if (ctx_obj == NULL) {
		seq_printf(m, "Context on %s with no gem object\n",
			   ring->name);
		return;
	}

	seq_printf(m, "CONTEXT: %s %u\n", ring->name,
		   intel_execlists_ctx_id(ctx_obj));

	if (!i915_gem_obj_ggtt_bound(ctx_obj))
		seq_puts(m, "\tNot bound in GGTT\n");
	else
		ggtt_offset = i915_gem_obj_ggtt_offset(ctx_obj);

	if (i915_gem_object_get_pages(ctx_obj)) {
		seq_puts(m, "\tFailed to get pages for context object\n");
		return;
	}

	page = i915_gem_object_get_page(ctx_obj, 1);
	if (!WARN_ON(page == NULL)) {
		reg_state = kmap_atomic(page);

		for (j = 0; j < 0x600 / sizeof(u32) / 4; j += 4) {
			seq_printf(m, "\t[0x%08lx] 0x%08x 0x%08x 0x%08x 0x%08x\n",
				   ggtt_offset + 4096 + (j * 4),
				   reg_state[j], reg_state[j + 1],
				   reg_state[j + 2], reg_state[j + 3]);
		}
		kunmap_atomic(reg_state);
	}

	seq_putc(m, '\n');
}

static int i915_dump_lrc(struct seq_file *m, void *unused)
{
	struct drm_info_node *node = (struct drm_info_node *) m->private;
	struct drm_device *dev = node->minor->dev;
	struct drm_i915_private *dev_priv = dev->dev_private;
	struct intel_engine_cs *ring;
	struct intel_context *ctx;
	int ret, i;

	if (!i915.enable_execlists) {
		seq_printf(m, "Logical Ring Contexts are disabled\n");
		return 0;
	}

	ret = mutex_lock_interruptible(&dev->struct_mutex);
	if (ret)
		return ret;

	list_for_each_entry(ctx, &dev_priv->context_list, link) {
		for_each_ring(ring, dev_priv, i) {
			if (ring->default_context != ctx)
				i915_dump_lrc_obj(m, ring,
						  ctx->engine[i].state);
		}
	}

	mutex_unlock(&dev->struct_mutex);

	return 0;
}

static int i915_execlists(struct seq_file *m, void *data)
{
	struct drm_info_node *node = (struct drm_info_node *)m->private;
	struct drm_device *dev = node->minor->dev;
	struct drm_i915_private *dev_priv = dev->dev_private;
	struct intel_engine_cs *ring;
	u32 status_pointer;
	u8 read_pointer;
	u8 write_pointer;
	u32 status;
	u32 ctx_id;
	struct list_head *cursor;
	int ring_id, i;
	int ret;

	if (!i915.enable_execlists) {
		seq_puts(m, "Logical Ring Contexts are disabled\n");
		return 0;
	}

	ret = mutex_lock_interruptible(&dev->struct_mutex);
	if (ret)
		return ret;

	intel_runtime_pm_get(dev_priv);

	for_each_ring(ring, dev_priv, ring_id) {
		struct intel_ctx_submit_request *head_req = NULL;
		int count = 0;
		unsigned long flags;

		seq_printf(m, "%s\n", ring->name);

		status = I915_READ(RING_EXECLIST_STATUS(ring));
		ctx_id = I915_READ(RING_EXECLIST_STATUS(ring) + 4);
		seq_printf(m, "\tExeclist status: 0x%08X, context: %u\n",
			   status, ctx_id);

		status_pointer = I915_READ(RING_CONTEXT_STATUS_PTR(ring));
		seq_printf(m, "\tStatus pointer: 0x%08X\n", status_pointer);

		read_pointer = ring->next_context_status_buffer;
		write_pointer = status_pointer & 0x07;
		if (read_pointer > write_pointer)
			write_pointer += 6;
		seq_printf(m, "\tRead pointer: 0x%08X, write pointer 0x%08X\n",
			   read_pointer, write_pointer);

		for (i = 0; i < 6; i++) {
			status = I915_READ(RING_CONTEXT_STATUS_BUF(ring) + 8*i);
			ctx_id = I915_READ(RING_CONTEXT_STATUS_BUF(ring) + 8*i + 4);

			seq_printf(m, "\tStatus buffer %d: 0x%08X, context: %u\n",
				   i, status, ctx_id);
		}

		spin_lock_irqsave(&ring->execlist_lock, flags);
		list_for_each(cursor, &ring->execlist_queue)
			count++;
		head_req = list_first_entry_or_null(&ring->execlist_queue,
				struct intel_ctx_submit_request, execlist_link);
		spin_unlock_irqrestore(&ring->execlist_lock, flags);

		seq_printf(m, "\t%d requests in queue\n", count);
		if (head_req) {
			struct drm_i915_gem_object *ctx_obj;

			ctx_obj = head_req->ctx->engine[ring_id].state;
			seq_printf(m, "\tHead request id: %u\n",
				   intel_execlists_ctx_id(ctx_obj));
			seq_printf(m, "\tHead request tail: %u\n",
				   head_req->tail);
		}

		seq_putc(m, '\n');
	}

	intel_runtime_pm_put(dev_priv);
	mutex_unlock(&dev->struct_mutex);

	return 0;
}

static int i915_gen6_forcewake_count_info(struct seq_file *m, void *data)
{
	struct drm_info_node *node = m->private;
	struct drm_device *dev = node->minor->dev;
	struct drm_i915_private *dev_priv = dev->dev_private;
	unsigned forcewake_count = 0, fw_rendercount = 0, fw_mediacount = 0;

	spin_lock_irq(&dev_priv->uncore.lock);
	if (IS_VALLEYVIEW(dev)) {
		fw_rendercount = dev_priv->uncore.fw_rendercount;
		fw_mediacount = dev_priv->uncore.fw_mediacount;
	} else
		forcewake_count = dev_priv->uncore.forcewake_count;
	spin_unlock_irq(&dev_priv->uncore.lock);

	if (IS_VALLEYVIEW(dev)) {
		seq_printf(m, "fw_rendercount = %u\n", fw_rendercount);
		seq_printf(m, "fw_mediacount = %u\n", fw_mediacount);
	} else
		seq_printf(m, "forcewake count = %u\n", forcewake_count);

	return 0;
}

static const char *swizzle_string(unsigned swizzle)
{
	switch (swizzle) {
	case I915_BIT_6_SWIZZLE_NONE:
		return "none";
	case I915_BIT_6_SWIZZLE_9:
		return "bit9";
	case I915_BIT_6_SWIZZLE_9_10:
		return "bit9/bit10";
	case I915_BIT_6_SWIZZLE_9_11:
		return "bit9/bit11";
	case I915_BIT_6_SWIZZLE_9_10_11:
		return "bit9/bit10/bit11";
	case I915_BIT_6_SWIZZLE_9_17:
		return "bit9/bit17";
	case I915_BIT_6_SWIZZLE_9_10_17:
		return "bit9/bit10/bit17";
	case I915_BIT_6_SWIZZLE_UNKNOWN:
		return "unknown";
	}

	return "bug";
}

static int i915_swizzle_info(struct seq_file *m, void *data)
{
	struct drm_info_node *node = m->private;
	struct drm_device *dev = node->minor->dev;
	struct drm_i915_private *dev_priv = dev->dev_private;
	int ret;

	ret = mutex_lock_interruptible(&dev->struct_mutex);
	if (ret)
		return ret;
	intel_runtime_pm_get(dev_priv);

	seq_printf(m, "bit6 swizzle for X-tiling = %s\n",
		   swizzle_string(dev_priv->mm.bit_6_swizzle_x));
	seq_printf(m, "bit6 swizzle for Y-tiling = %s\n",
		   swizzle_string(dev_priv->mm.bit_6_swizzle_y));

	if (IS_GEN3(dev) || IS_GEN4(dev)) {
		seq_printf(m, "DDC = 0x%08x\n",
			   I915_READ(DCC));
		seq_printf(m, "DDC2 = 0x%08x\n",
			   I915_READ(DCC2));
		seq_printf(m, "C0DRB3 = 0x%04x\n",
			   I915_READ16(C0DRB3));
		seq_printf(m, "C1DRB3 = 0x%04x\n",
			   I915_READ16(C1DRB3));
	} else if (INTEL_INFO(dev)->gen >= 6) {
		seq_printf(m, "MAD_DIMM_C0 = 0x%08x\n",
			   I915_READ(MAD_DIMM_C0));
		seq_printf(m, "MAD_DIMM_C1 = 0x%08x\n",
			   I915_READ(MAD_DIMM_C1));
		seq_printf(m, "MAD_DIMM_C2 = 0x%08x\n",
			   I915_READ(MAD_DIMM_C2));
		seq_printf(m, "TILECTL = 0x%08x\n",
			   I915_READ(TILECTL));
		if (INTEL_INFO(dev)->gen >= 8)
			seq_printf(m, "GAMTARBMODE = 0x%08x\n",
				   I915_READ(GAMTARBMODE));
		else
			seq_printf(m, "ARB_MODE = 0x%08x\n",
				   I915_READ(ARB_MODE));
		seq_printf(m, "DISP_ARB_CTL = 0x%08x\n",
			   I915_READ(DISP_ARB_CTL));
	}

	if (dev_priv->quirks & QUIRK_PIN_SWIZZLED_PAGES)
		seq_puts(m, "L-shaped memory detected\n");

	intel_runtime_pm_put(dev_priv);
	mutex_unlock(&dev->struct_mutex);

	return 0;
}

static int per_file_ctx(int id, void *ptr, void *data)
{
	struct intel_context *ctx = ptr;
	struct seq_file *m = data;
	struct i915_hw_ppgtt *ppgtt = ctx->ppgtt;

	if (!ppgtt) {
		seq_printf(m, "  no ppgtt for context %d\n",
			   ctx->user_handle);
		return 0;
	}

	if (i915_gem_context_is_default(ctx))
		seq_puts(m, "  default context:\n");
	else
		seq_printf(m, "  context %d:\n", ctx->user_handle);
	ppgtt->debug_dump(ppgtt, m);

	return 0;
}

static void gen8_ppgtt_info(struct seq_file *m, struct drm_device *dev)
{
	struct drm_i915_private *dev_priv = dev->dev_private;
	struct intel_engine_cs *ring;
	struct i915_hw_ppgtt *ppgtt = dev_priv->mm.aliasing_ppgtt;
	int unused, i;

	if (!ppgtt)
		return;

	seq_printf(m, "Page directories: %d\n", ppgtt->num_pd_pages);
	seq_printf(m, "Page tables: %d\n", ppgtt->num_pd_entries);
	for_each_ring(ring, dev_priv, unused) {
		seq_printf(m, "%s\n", ring->name);
		for (i = 0; i < 4; i++) {
			u32 offset = 0x270 + i * 8;
			u64 pdp = I915_READ(ring->mmio_base + offset + 4);
			pdp <<= 32;
			pdp |= I915_READ(ring->mmio_base + offset);
			seq_printf(m, "\tPDP%d 0x%016llx\n", i, pdp);
		}
	}
}

static void gen6_ppgtt_info(struct seq_file *m, struct drm_device *dev)
{
	struct drm_i915_private *dev_priv = dev->dev_private;
	struct intel_engine_cs *ring;
	struct drm_file *file;
	int i;

	if (INTEL_INFO(dev)->gen == 6)
		seq_printf(m, "GFX_MODE: 0x%08x\n", I915_READ(GFX_MODE));

	for_each_ring(ring, dev_priv, i) {
		seq_printf(m, "%s\n", ring->name);
		if (INTEL_INFO(dev)->gen == 7)
			seq_printf(m, "GFX_MODE: 0x%08x\n", I915_READ(RING_MODE_GEN7(ring)));
		seq_printf(m, "PP_DIR_BASE: 0x%08x\n", I915_READ(RING_PP_DIR_BASE(ring)));
		seq_printf(m, "PP_DIR_BASE_READ: 0x%08x\n", I915_READ(RING_PP_DIR_BASE_READ(ring)));
		seq_printf(m, "PP_DIR_DCLV: 0x%08x\n", I915_READ(RING_PP_DIR_DCLV(ring)));
	}
	if (dev_priv->mm.aliasing_ppgtt) {
		struct i915_hw_ppgtt *ppgtt = dev_priv->mm.aliasing_ppgtt;

		seq_puts(m, "aliasing PPGTT:\n");
		seq_printf(m, "pd gtt offset: 0x%08x\n", ppgtt->pd_offset);

		ppgtt->debug_dump(ppgtt, m);
	}

	list_for_each_entry_reverse(file, &dev->filelist, lhead) {
		struct drm_i915_file_private *file_priv = file->driver_priv;

		seq_printf(m, "proc: %s\n",
			   get_pid_task(file->pid, PIDTYPE_PID)->comm);
		idr_for_each(&file_priv->context_idr, per_file_ctx, m);
	}
	seq_printf(m, "ECOCHK: 0x%08x\n", I915_READ(GAM_ECOCHK));
}

static int i915_ppgtt_info(struct seq_file *m, void *data)
{
	struct drm_info_node *node = m->private;
	struct drm_device *dev = node->minor->dev;
	struct drm_i915_private *dev_priv = dev->dev_private;

	int ret = mutex_lock_interruptible(&dev->struct_mutex);
	if (ret)
		return ret;
	intel_runtime_pm_get(dev_priv);

	if (INTEL_INFO(dev)->gen >= 8)
		gen8_ppgtt_info(m, dev);
	else if (INTEL_INFO(dev)->gen >= 6)
		gen6_ppgtt_info(m, dev);

	intel_runtime_pm_put(dev_priv);
	mutex_unlock(&dev->struct_mutex);

	return 0;
}

static int i915_llc(struct seq_file *m, void *data)
{
	struct drm_info_node *node = m->private;
	struct drm_device *dev = node->minor->dev;
	struct drm_i915_private *dev_priv = dev->dev_private;

	/* Size calculation for LLC is a bit of a pain. Ignore for now. */
	seq_printf(m, "LLC: %s\n", yesno(HAS_LLC(dev)));
	seq_printf(m, "eLLC: %zuMB\n", dev_priv->ellc_size);

	return 0;
}

static int i915_edp_psr_status(struct seq_file *m, void *data)
{
	struct drm_info_node *node = m->private;
	struct drm_device *dev = node->minor->dev;
	struct drm_i915_private *dev_priv = dev->dev_private;
	u32 psrperf = 0;
	bool enabled = false;

	intel_runtime_pm_get(dev_priv);

	mutex_lock(&dev_priv->psr.lock);
	seq_printf(m, "Sink_Support: %s\n", yesno(dev_priv->psr.sink_support));
	seq_printf(m, "Source_OK: %s\n", yesno(dev_priv->psr.source_ok));
	seq_printf(m, "Enabled: %s\n", yesno((bool)dev_priv->psr.enabled));
	seq_printf(m, "Active: %s\n", yesno(dev_priv->psr.active));
	seq_printf(m, "Busy frontbuffer bits: 0x%03x\n",
		   dev_priv->psr.busy_frontbuffer_bits);
	seq_printf(m, "Re-enable work scheduled: %s\n",
		   yesno(work_busy(&dev_priv->psr.work.work)));

	enabled = HAS_PSR(dev) &&
		I915_READ(EDP_PSR_CTL(dev)) & EDP_PSR_ENABLE;
	seq_printf(m, "HW Enabled & Active bit: %s\n", yesno(enabled));

	if (HAS_PSR(dev))
		psrperf = I915_READ(EDP_PSR_PERF_CNT(dev)) &
			EDP_PSR_PERF_CNT_MASK;
	seq_printf(m, "Performance_Counter: %u\n", psrperf);
	mutex_unlock(&dev_priv->psr.lock);

	intel_runtime_pm_put(dev_priv);
	return 0;
}

static int i915_sink_crc(struct seq_file *m, void *data)
{
	struct drm_info_node *node = m->private;
	struct drm_device *dev = node->minor->dev;
	struct intel_encoder *encoder;
	struct intel_connector *connector;
	struct intel_dp *intel_dp = NULL;
	int ret;
	u8 crc[6];

	drm_modeset_lock_all(dev);
	list_for_each_entry(connector, &dev->mode_config.connector_list,
			    base.head) {

		if (connector->base.dpms != DRM_MODE_DPMS_ON)
			continue;

		if (!connector->base.encoder)
			continue;

		encoder = to_intel_encoder(connector->base.encoder);
		if (encoder->type != INTEL_OUTPUT_EDP)
			continue;

		intel_dp = enc_to_intel_dp(&encoder->base);

		ret = intel_dp_sink_crc(intel_dp, crc);
		if (ret)
			goto out;

		seq_printf(m, "%02x%02x%02x%02x%02x%02x\n",
			   crc[0], crc[1], crc[2],
			   crc[3], crc[4], crc[5]);
		goto out;
	}
	ret = -ENODEV;
out:
	drm_modeset_unlock_all(dev);
	return ret;
}

static int i915_energy_uJ(struct seq_file *m, void *data)
{
	struct drm_info_node *node = m->private;
	struct drm_device *dev = node->minor->dev;
	struct drm_i915_private *dev_priv = dev->dev_private;
	u64 power;
	u32 units;

	if (INTEL_INFO(dev)->gen < 6)
		return -ENODEV;

	intel_runtime_pm_get(dev_priv);

	rdmsrl(MSR_RAPL_POWER_UNIT, power);
	power = (power & 0x1f00) >> 8;
	units = 1000000 / (1 << power); /* convert to uJ */
	power = I915_READ(MCH_SECP_NRG_STTS);
	power *= units;

	intel_runtime_pm_put(dev_priv);

	seq_printf(m, "%llu", (long long unsigned)power);

	return 0;
}

static int i915_pc8_status(struct seq_file *m, void *unused)
{
	struct drm_info_node *node = m->private;
	struct drm_device *dev = node->minor->dev;
	struct drm_i915_private *dev_priv = dev->dev_private;

	if (!IS_HASWELL(dev) && !IS_BROADWELL(dev)) {
		seq_puts(m, "not supported\n");
		return 0;
	}

	seq_printf(m, "GPU idle: %s\n", yesno(!dev_priv->mm.busy));
	seq_printf(m, "IRQs disabled: %s\n",
		   yesno(!intel_irqs_enabled(dev_priv)));

	return 0;
}

static const char *power_domain_str(enum intel_display_power_domain domain)
{
	switch (domain) {
	case POWER_DOMAIN_PIPE_A:
		return "PIPE_A";
	case POWER_DOMAIN_PIPE_B:
		return "PIPE_B";
	case POWER_DOMAIN_PIPE_C:
		return "PIPE_C";
	case POWER_DOMAIN_PIPE_A_PANEL_FITTER:
		return "PIPE_A_PANEL_FITTER";
	case POWER_DOMAIN_PIPE_B_PANEL_FITTER:
		return "PIPE_B_PANEL_FITTER";
	case POWER_DOMAIN_PIPE_C_PANEL_FITTER:
		return "PIPE_C_PANEL_FITTER";
	case POWER_DOMAIN_TRANSCODER_A:
		return "TRANSCODER_A";
	case POWER_DOMAIN_TRANSCODER_B:
		return "TRANSCODER_B";
	case POWER_DOMAIN_TRANSCODER_C:
		return "TRANSCODER_C";
	case POWER_DOMAIN_TRANSCODER_EDP:
		return "TRANSCODER_EDP";
	case POWER_DOMAIN_PORT_DDI_A_2_LANES:
		return "PORT_DDI_A_2_LANES";
	case POWER_DOMAIN_PORT_DDI_A_4_LANES:
		return "PORT_DDI_A_4_LANES";
	case POWER_DOMAIN_PORT_DDI_B_2_LANES:
		return "PORT_DDI_B_2_LANES";
	case POWER_DOMAIN_PORT_DDI_B_4_LANES:
		return "PORT_DDI_B_4_LANES";
	case POWER_DOMAIN_PORT_DDI_C_2_LANES:
		return "PORT_DDI_C_2_LANES";
	case POWER_DOMAIN_PORT_DDI_C_4_LANES:
		return "PORT_DDI_C_4_LANES";
	case POWER_DOMAIN_PORT_DDI_D_2_LANES:
		return "PORT_DDI_D_2_LANES";
	case POWER_DOMAIN_PORT_DDI_D_4_LANES:
		return "PORT_DDI_D_4_LANES";
	case POWER_DOMAIN_PORT_DSI:
		return "PORT_DSI";
	case POWER_DOMAIN_PORT_CRT:
		return "PORT_CRT";
	case POWER_DOMAIN_PORT_OTHER:
		return "PORT_OTHER";
	case POWER_DOMAIN_VGA:
		return "VGA";
	case POWER_DOMAIN_AUDIO:
		return "AUDIO";
	case POWER_DOMAIN_PLLS:
		return "PLLS";
	case POWER_DOMAIN_INIT:
		return "INIT";
	default:
		WARN_ON(1);
		return "?";
	}
}

static int i915_power_domain_info(struct seq_file *m, void *unused)
{
	struct drm_info_node *node = m->private;
	struct drm_device *dev = node->minor->dev;
	struct drm_i915_private *dev_priv = dev->dev_private;
	struct i915_power_domains *power_domains = &dev_priv->power_domains;
	int i;

	mutex_lock(&power_domains->lock);

	seq_printf(m, "%-25s %s\n", "Power well/domain", "Use count");
	for (i = 0; i < power_domains->power_well_count; i++) {
		struct i915_power_well *power_well;
		enum intel_display_power_domain power_domain;

		power_well = &power_domains->power_wells[i];
		seq_printf(m, "%-25s %d\n", power_well->name,
			   power_well->count);

		for (power_domain = 0; power_domain < POWER_DOMAIN_NUM;
		     power_domain++) {
			if (!(BIT(power_domain) & power_well->domains))
				continue;

			seq_printf(m, "  %-23s %d\n",
				 power_domain_str(power_domain),
				 power_domains->domain_use_count[power_domain]);
		}
	}

	mutex_unlock(&power_domains->lock);

	return 0;
}

static void intel_seq_print_mode(struct seq_file *m, int tabs,
				 struct drm_display_mode *mode)
{
	int i;

	for (i = 0; i < tabs; i++)
		seq_putc(m, '\t');

	seq_printf(m, "id %d:\"%s\" freq %d clock %d hdisp %d hss %d hse %d htot %d vdisp %d vss %d vse %d vtot %d type 0x%x flags 0x%x\n",
		   mode->base.id, mode->name,
		   mode->vrefresh, mode->clock,
		   mode->hdisplay, mode->hsync_start,
		   mode->hsync_end, mode->htotal,
		   mode->vdisplay, mode->vsync_start,
		   mode->vsync_end, mode->vtotal,
		   mode->type, mode->flags);
}

static void intel_encoder_info(struct seq_file *m,
			       struct intel_crtc *intel_crtc,
			       struct intel_encoder *intel_encoder)
{
	struct drm_info_node *node = m->private;
	struct drm_device *dev = node->minor->dev;
	struct drm_crtc *crtc = &intel_crtc->base;
	struct intel_connector *intel_connector;
	struct drm_encoder *encoder;

	encoder = &intel_encoder->base;
	seq_printf(m, "\tencoder %d: type: %s, connectors:\n",
		   encoder->base.id, encoder->name);
	for_each_connector_on_encoder(dev, encoder, intel_connector) {
		struct drm_connector *connector = &intel_connector->base;
		seq_printf(m, "\t\tconnector %d: type: %s, status: %s",
			   connector->base.id,
			   connector->name,
			   drm_get_connector_status_name(connector->status));
		if (connector->status == connector_status_connected) {
			struct drm_display_mode *mode = &crtc->mode;
			seq_printf(m, ", mode:\n");
			intel_seq_print_mode(m, 2, mode);
		} else {
			seq_putc(m, '\n');
		}
	}
}

static void intel_crtc_info(struct seq_file *m, struct intel_crtc *intel_crtc)
{
	struct drm_info_node *node = m->private;
	struct drm_device *dev = node->minor->dev;
	struct drm_crtc *crtc = &intel_crtc->base;
	struct intel_encoder *intel_encoder;

	if (crtc->primary->fb)
		seq_printf(m, "\tfb: %d, pos: %dx%d, size: %dx%d\n",
			   crtc->primary->fb->base.id, crtc->x, crtc->y,
			   crtc->primary->fb->width, crtc->primary->fb->height);
	else
		seq_puts(m, "\tprimary plane disabled\n");
	for_each_encoder_on_crtc(dev, crtc, intel_encoder)
		intel_encoder_info(m, intel_crtc, intel_encoder);
}

static void intel_panel_info(struct seq_file *m, struct intel_panel *panel)
{
	struct drm_display_mode *mode = panel->fixed_mode;

	seq_printf(m, "\tfixed mode:\n");
	intel_seq_print_mode(m, 2, mode);
}

static void intel_dp_info(struct seq_file *m,
			  struct intel_connector *intel_connector)
{
	struct intel_encoder *intel_encoder = intel_connector->encoder;
	struct intel_dp *intel_dp = enc_to_intel_dp(&intel_encoder->base);

	seq_printf(m, "\tDPCD rev: %x\n", intel_dp->dpcd[DP_DPCD_REV]);
	seq_printf(m, "\taudio support: %s\n", intel_dp->has_audio ? "yes" :
		   "no");
	if (intel_encoder->type == INTEL_OUTPUT_EDP)
		intel_panel_info(m, &intel_connector->panel);
}

static void intel_hdmi_info(struct seq_file *m,
			    struct intel_connector *intel_connector)
{
	struct intel_encoder *intel_encoder = intel_connector->encoder;
	struct intel_hdmi *intel_hdmi = enc_to_intel_hdmi(&intel_encoder->base);

	seq_printf(m, "\taudio support: %s\n", intel_hdmi->has_audio ? "yes" :
		   "no");
}

static void intel_lvds_info(struct seq_file *m,
			    struct intel_connector *intel_connector)
{
	intel_panel_info(m, &intel_connector->panel);
}

static void intel_connector_info(struct seq_file *m,
				 struct drm_connector *connector)
{
	struct intel_connector *intel_connector = to_intel_connector(connector);
	struct intel_encoder *intel_encoder = intel_connector->encoder;
	struct drm_display_mode *mode;

	seq_printf(m, "connector %d: type %s, status: %s\n",
		   connector->base.id, connector->name,
		   drm_get_connector_status_name(connector->status));
	if (connector->status == connector_status_connected) {
		seq_printf(m, "\tname: %s\n", connector->display_info.name);
		seq_printf(m, "\tphysical dimensions: %dx%dmm\n",
			   connector->display_info.width_mm,
			   connector->display_info.height_mm);
		seq_printf(m, "\tsubpixel order: %s\n",
			   drm_get_subpixel_order_name(connector->display_info.subpixel_order));
		seq_printf(m, "\tCEA rev: %d\n",
			   connector->display_info.cea_rev);
	}
	if (intel_encoder) {
		if (intel_encoder->type == INTEL_OUTPUT_DISPLAYPORT ||
		    intel_encoder->type == INTEL_OUTPUT_EDP)
			intel_dp_info(m, intel_connector);
		else if (intel_encoder->type == INTEL_OUTPUT_HDMI)
			intel_hdmi_info(m, intel_connector);
		else if (intel_encoder->type == INTEL_OUTPUT_LVDS)
			intel_lvds_info(m, intel_connector);
	}

	seq_printf(m, "\tmodes:\n");
	list_for_each_entry(mode, &connector->modes, head)
		intel_seq_print_mode(m, 2, mode);
}

static bool cursor_active(struct drm_device *dev, int pipe)
{
	struct drm_i915_private *dev_priv = dev->dev_private;
	u32 state;

	if (IS_845G(dev) || IS_I865G(dev))
		state = I915_READ(_CURACNTR) & CURSOR_ENABLE;
	else
		state = I915_READ(CURCNTR(pipe)) & CURSOR_MODE;

	return state;
}

static bool cursor_position(struct drm_device *dev, int pipe, int *x, int *y)
{
	struct drm_i915_private *dev_priv = dev->dev_private;
	u32 pos;

	pos = I915_READ(CURPOS(pipe));

	*x = (pos >> CURSOR_X_SHIFT) & CURSOR_POS_MASK;
	if (pos & (CURSOR_POS_SIGN << CURSOR_X_SHIFT))
		*x = -*x;

	*y = (pos >> CURSOR_Y_SHIFT) & CURSOR_POS_MASK;
	if (pos & (CURSOR_POS_SIGN << CURSOR_Y_SHIFT))
		*y = -*y;

	return cursor_active(dev, pipe);
}

static int i915_display_info(struct seq_file *m, void *unused)
{
	struct drm_info_node *node = m->private;
	struct drm_device *dev = node->minor->dev;
	struct drm_i915_private *dev_priv = dev->dev_private;
	struct intel_crtc *crtc;
	struct drm_connector *connector;

	intel_runtime_pm_get(dev_priv);
	drm_modeset_lock_all(dev);
	seq_printf(m, "CRTC info\n");
	seq_printf(m, "---------\n");
	for_each_intel_crtc(dev, crtc) {
		bool active;
		int x, y;

		seq_printf(m, "CRTC %d: pipe: %c, active=%s (size=%dx%d)\n",
			   crtc->base.base.id, pipe_name(crtc->pipe),
			   yesno(crtc->active), crtc->config.pipe_src_w, crtc->config.pipe_src_h);
		if (crtc->active) {
			intel_crtc_info(m, crtc);

			active = cursor_position(dev, crtc->pipe, &x, &y);
			seq_printf(m, "\tcursor visible? %s, position (%d, %d), size %dx%d, addr 0x%08x, active? %s\n",
				   yesno(crtc->cursor_base),
				   x, y, crtc->cursor_width, crtc->cursor_height,
				   crtc->cursor_addr, yesno(active));
		}

		seq_printf(m, "\tunderrun reporting: cpu=%s pch=%s \n",
			   yesno(!crtc->cpu_fifo_underrun_disabled),
			   yesno(!crtc->pch_fifo_underrun_disabled));
	}

	seq_printf(m, "\n");
	seq_printf(m, "Connector info\n");
	seq_printf(m, "--------------\n");
	list_for_each_entry(connector, &dev->mode_config.connector_list, head) {
		intel_connector_info(m, connector);
	}
	drm_modeset_unlock_all(dev);
	intel_runtime_pm_put(dev_priv);

	return 0;
}

static int i915_semaphore_status(struct seq_file *m, void *unused)
{
	struct drm_info_node *node = (struct drm_info_node *) m->private;
	struct drm_device *dev = node->minor->dev;
	struct drm_i915_private *dev_priv = dev->dev_private;
	struct intel_engine_cs *ring;
	int num_rings = hweight32(INTEL_INFO(dev)->ring_mask);
	int i, j, ret;

	if (!i915_semaphore_is_enabled(dev)) {
		seq_puts(m, "Semaphores are disabled\n");
		return 0;
	}

	ret = mutex_lock_interruptible(&dev->struct_mutex);
	if (ret)
		return ret;
	intel_runtime_pm_get(dev_priv);

	if (IS_BROADWELL(dev)) {
		struct page *page;
		uint64_t *seqno;

		page = i915_gem_object_get_page(dev_priv->semaphore_obj, 0);

		seqno = (uint64_t *)kmap_atomic(page);
		for_each_ring(ring, dev_priv, i) {
			uint64_t offset;

			seq_printf(m, "%s\n", ring->name);

			seq_puts(m, "  Last signal:");
			for (j = 0; j < num_rings; j++) {
				offset = i * I915_NUM_RINGS + j;
				seq_printf(m, "0x%08llx (0x%02llx) ",
					   seqno[offset], offset * 8);
			}
			seq_putc(m, '\n');

			seq_puts(m, "  Last wait:  ");
			for (j = 0; j < num_rings; j++) {
				offset = i + (j * I915_NUM_RINGS);
				seq_printf(m, "0x%08llx (0x%02llx) ",
					   seqno[offset], offset * 8);
			}
			seq_putc(m, '\n');

		}
		kunmap_atomic(seqno);
	} else {
		seq_puts(m, "  Last signal:");
		for_each_ring(ring, dev_priv, i)
			for (j = 0; j < num_rings; j++)
				seq_printf(m, "0x%08x\n",
					   I915_READ(ring->semaphore.mbox.signal[j]));
		seq_putc(m, '\n');
	}

	seq_puts(m, "\nSync seqno:\n");
	for_each_ring(ring, dev_priv, i) {
		for (j = 0; j < num_rings; j++) {
			seq_printf(m, "  0x%08x ", ring->semaphore.sync_seqno[j]);
		}
		seq_putc(m, '\n');
	}
	seq_putc(m, '\n');

	intel_runtime_pm_put(dev_priv);
	mutex_unlock(&dev->struct_mutex);
	return 0;
}

static int i915_shared_dplls_info(struct seq_file *m, void *unused)
{
	struct drm_info_node *node = (struct drm_info_node *) m->private;
	struct drm_device *dev = node->minor->dev;
	struct drm_i915_private *dev_priv = dev->dev_private;
	int i;

	drm_modeset_lock_all(dev);
	for (i = 0; i < dev_priv->num_shared_dpll; i++) {
		struct intel_shared_dpll *pll = &dev_priv->shared_dplls[i];

		seq_printf(m, "DPLL%i: %s, id: %i\n", i, pll->name, pll->id);
		seq_printf(m, " crtc_mask: 0x%08x, active: %d, on: %s\n",
			   pll->config.crtc_mask, pll->active, yesno(pll->on));
		seq_printf(m, " tracked hardware state:\n");
		seq_printf(m, " dpll:    0x%08x\n", pll->config.hw_state.dpll);
		seq_printf(m, " dpll_md: 0x%08x\n",
			   pll->config.hw_state.dpll_md);
		seq_printf(m, " fp0:     0x%08x\n", pll->config.hw_state.fp0);
		seq_printf(m, " fp1:     0x%08x\n", pll->config.hw_state.fp1);
		seq_printf(m, " wrpll:   0x%08x\n", pll->config.hw_state.wrpll);
	}
	drm_modeset_unlock_all(dev);

	return 0;
}

static int i915_wa_registers(struct seq_file *m, void *unused)
{
	int i;
	int ret;
	struct drm_info_node *node = (struct drm_info_node *) m->private;
	struct drm_device *dev = node->minor->dev;
	struct drm_i915_private *dev_priv = dev->dev_private;

	ret = mutex_lock_interruptible(&dev->struct_mutex);
	if (ret)
		return ret;

	intel_runtime_pm_get(dev_priv);

	seq_printf(m, "Workarounds applied: %d\n", dev_priv->workarounds.count);
	for (i = 0; i < dev_priv->workarounds.count; ++i) {
		u32 addr, mask, value, read;
		bool ok;

		addr = dev_priv->workarounds.reg[i].addr;
		mask = dev_priv->workarounds.reg[i].mask;
		value = dev_priv->workarounds.reg[i].value;
		read = I915_READ(addr);
		ok = (value & mask) == (read & mask);
		seq_printf(m, "0x%X: 0x%08X, mask: 0x%08X, read: 0x%08x, status: %s\n",
			   addr, value, mask, read, ok ? "OK" : "FAIL");
	}

	intel_runtime_pm_put(dev_priv);
	mutex_unlock(&dev->struct_mutex);

	return 0;
}

static int i915_ddb_info(struct seq_file *m, void *unused)
{
	struct drm_info_node *node = m->private;
	struct drm_device *dev = node->minor->dev;
	struct drm_i915_private *dev_priv = dev->dev_private;
	struct skl_ddb_allocation *ddb;
	struct skl_ddb_entry *entry;
	enum pipe pipe;
	int plane;

	drm_modeset_lock_all(dev);

	ddb = &dev_priv->wm.skl_hw.ddb;

	seq_printf(m, "%-15s%8s%8s%8s\n", "", "Start", "End", "Size");

	for_each_pipe(dev_priv, pipe) {
		seq_printf(m, "Pipe %c\n", pipe_name(pipe));

		for_each_plane(pipe, plane) {
			entry = &ddb->plane[pipe][plane];
			seq_printf(m, "  Plane%-8d%8u%8u%8u\n", plane + 1,
				   entry->start, entry->end,
				   skl_ddb_entry_size(entry));
		}

		entry = &ddb->cursor[pipe];
		seq_printf(m, "  %-13s%8u%8u%8u\n", "Cursor", entry->start,
			   entry->end, skl_ddb_entry_size(entry));
	}

	drm_modeset_unlock_all(dev);

	return 0;
}

struct pipe_crc_info {
	const char *name;
	struct drm_device *dev;
	enum pipe pipe;
};

static int i915_dp_mst_info(struct seq_file *m, void *unused)
{
	struct drm_info_node *node = (struct drm_info_node *) m->private;
	struct drm_device *dev = node->minor->dev;
	struct drm_encoder *encoder;
	struct intel_encoder *intel_encoder;
	struct intel_digital_port *intel_dig_port;
	drm_modeset_lock_all(dev);
	list_for_each_entry(encoder, &dev->mode_config.encoder_list, head) {
		intel_encoder = to_intel_encoder(encoder);
		if (intel_encoder->type != INTEL_OUTPUT_DISPLAYPORT)
			continue;
		intel_dig_port = enc_to_dig_port(encoder);
		if (!intel_dig_port->dp.can_mst)
			continue;

		drm_dp_mst_dump_topology(m, &intel_dig_port->dp.mst_mgr);
	}
	drm_modeset_unlock_all(dev);
	return 0;
}

static int i915_pipe_crc_open(struct inode *inode, struct file *filep)
{
	struct pipe_crc_info *info = inode->i_private;
	struct drm_i915_private *dev_priv = info->dev->dev_private;
	struct intel_pipe_crc *pipe_crc = &dev_priv->pipe_crc[info->pipe];

	if (info->pipe >= INTEL_INFO(info->dev)->num_pipes)
		return -ENODEV;

	spin_lock_irq(&pipe_crc->lock);

	if (pipe_crc->opened) {
		spin_unlock_irq(&pipe_crc->lock);
		return -EBUSY; /* already open */
	}

	pipe_crc->opened = true;
	filep->private_data = inode->i_private;

	spin_unlock_irq(&pipe_crc->lock);

	return 0;
}

static int i915_pipe_crc_release(struct inode *inode, struct file *filep)
{
	struct pipe_crc_info *info = inode->i_private;
	struct drm_i915_private *dev_priv = info->dev->dev_private;
	struct intel_pipe_crc *pipe_crc = &dev_priv->pipe_crc[info->pipe];

	spin_lock_irq(&pipe_crc->lock);
	pipe_crc->opened = false;
	spin_unlock_irq(&pipe_crc->lock);

	return 0;
}

/* (6 fields, 8 chars each, space separated (5) + '\n') */
#define PIPE_CRC_LINE_LEN	(6 * 8 + 5 + 1)
/* account for \'0' */
#define PIPE_CRC_BUFFER_LEN	(PIPE_CRC_LINE_LEN + 1)

static int pipe_crc_data_count(struct intel_pipe_crc *pipe_crc)
{
	assert_spin_locked(&pipe_crc->lock);
	return CIRC_CNT(pipe_crc->head, pipe_crc->tail,
			INTEL_PIPE_CRC_ENTRIES_NR);
}

static ssize_t
i915_pipe_crc_read(struct file *filep, char __user *user_buf, size_t count,
		   loff_t *pos)
{
	struct pipe_crc_info *info = filep->private_data;
	struct drm_device *dev = info->dev;
	struct drm_i915_private *dev_priv = dev->dev_private;
	struct intel_pipe_crc *pipe_crc = &dev_priv->pipe_crc[info->pipe];
	char buf[PIPE_CRC_BUFFER_LEN];
	int head, tail, n_entries, n;
	ssize_t bytes_read;

	/*
	 * Don't allow user space to provide buffers not big enough to hold
	 * a line of data.
	 */
	if (count < PIPE_CRC_LINE_LEN)
		return -EINVAL;

	if (pipe_crc->source == INTEL_PIPE_CRC_SOURCE_NONE)
		return 0;

	/* nothing to read */
	spin_lock_irq(&pipe_crc->lock);
	while (pipe_crc_data_count(pipe_crc) == 0) {
		int ret;

		if (filep->f_flags & O_NONBLOCK) {
			spin_unlock_irq(&pipe_crc->lock);
			return -EAGAIN;
		}

		ret = wait_event_interruptible_lock_irq(pipe_crc->wq,
				pipe_crc_data_count(pipe_crc), pipe_crc->lock);
		if (ret) {
			spin_unlock_irq(&pipe_crc->lock);
			return ret;
		}
	}

	/* We now have one or more entries to read */
	head = pipe_crc->head;
	tail = pipe_crc->tail;
	n_entries = min((size_t)CIRC_CNT(head, tail, INTEL_PIPE_CRC_ENTRIES_NR),
			count / PIPE_CRC_LINE_LEN);
	spin_unlock_irq(&pipe_crc->lock);

	bytes_read = 0;
	n = 0;
	do {
		struct intel_pipe_crc_entry *entry = &pipe_crc->entries[tail];
		int ret;

		bytes_read += snprintf(buf, PIPE_CRC_BUFFER_LEN,
				       "%8u %8x %8x %8x %8x %8x\n",
				       entry->frame, entry->crc[0],
				       entry->crc[1], entry->crc[2],
				       entry->crc[3], entry->crc[4]);

		ret = copy_to_user(user_buf + n * PIPE_CRC_LINE_LEN,
				   buf, PIPE_CRC_LINE_LEN);
		if (ret == PIPE_CRC_LINE_LEN)
			return -EFAULT;

		BUILD_BUG_ON_NOT_POWER_OF_2(INTEL_PIPE_CRC_ENTRIES_NR);
		tail = (tail + 1) & (INTEL_PIPE_CRC_ENTRIES_NR - 1);
		n++;
	} while (--n_entries);

	spin_lock_irq(&pipe_crc->lock);
	pipe_crc->tail = tail;
	spin_unlock_irq(&pipe_crc->lock);

	return bytes_read;
}

static const struct file_operations i915_pipe_crc_fops = {
	.owner = THIS_MODULE,
	.open = i915_pipe_crc_open,
	.read = i915_pipe_crc_read,
	.release = i915_pipe_crc_release,
};

static struct pipe_crc_info i915_pipe_crc_data[I915_MAX_PIPES] = {
	{
		.name = "i915_pipe_A_crc",
		.pipe = PIPE_A,
	},
	{
		.name = "i915_pipe_B_crc",
		.pipe = PIPE_B,
	},
	{
		.name = "i915_pipe_C_crc",
		.pipe = PIPE_C,
	},
};

static int i915_pipe_crc_create(struct dentry *root, struct drm_minor *minor,
				enum pipe pipe)
{
	struct drm_device *dev = minor->dev;
	struct dentry *ent;
	struct pipe_crc_info *info = &i915_pipe_crc_data[pipe];

	info->dev = dev;
	ent = debugfs_create_file(info->name, S_IRUGO, root, info,
				  &i915_pipe_crc_fops);
	if (!ent)
		return -ENOMEM;

	return drm_add_fake_info_node(minor, ent, info);
}

static const char * const pipe_crc_sources[] = {
	"none",
	"plane1",
	"plane2",
	"pf",
	"pipe",
	"TV",
	"DP-B",
	"DP-C",
	"DP-D",
	"auto",
};

static const char *pipe_crc_source_name(enum intel_pipe_crc_source source)
{
	BUILD_BUG_ON(ARRAY_SIZE(pipe_crc_sources) != INTEL_PIPE_CRC_SOURCE_MAX);
	return pipe_crc_sources[source];
}

static int display_crc_ctl_show(struct seq_file *m, void *data)
{
	struct drm_device *dev = m->private;
	struct drm_i915_private *dev_priv = dev->dev_private;
	int i;

	for (i = 0; i < I915_MAX_PIPES; i++)
		seq_printf(m, "%c %s\n", pipe_name(i),
			   pipe_crc_source_name(dev_priv->pipe_crc[i].source));

	return 0;
}

static int display_crc_ctl_open(struct inode *inode, struct file *file)
{
	struct drm_device *dev = inode->i_private;

	return single_open(file, display_crc_ctl_show, dev);
}

static int i8xx_pipe_crc_ctl_reg(enum intel_pipe_crc_source *source,
				 uint32_t *val)
{
	if (*source == INTEL_PIPE_CRC_SOURCE_AUTO)
		*source = INTEL_PIPE_CRC_SOURCE_PIPE;

	switch (*source) {
	case INTEL_PIPE_CRC_SOURCE_PIPE:
		*val = PIPE_CRC_ENABLE | PIPE_CRC_INCLUDE_BORDER_I8XX;
		break;
	case INTEL_PIPE_CRC_SOURCE_NONE:
		*val = 0;
		break;
	default:
		return -EINVAL;
	}

	return 0;
}

static int i9xx_pipe_crc_auto_source(struct drm_device *dev, enum pipe pipe,
				     enum intel_pipe_crc_source *source)
{
	struct intel_encoder *encoder;
	struct intel_crtc *crtc;
	struct intel_digital_port *dig_port;
	int ret = 0;

	*source = INTEL_PIPE_CRC_SOURCE_PIPE;

	drm_modeset_lock_all(dev);
	for_each_intel_encoder(dev, encoder) {
		if (!encoder->base.crtc)
			continue;

		crtc = to_intel_crtc(encoder->base.crtc);

		if (crtc->pipe != pipe)
			continue;

		switch (encoder->type) {
		case INTEL_OUTPUT_TVOUT:
			*source = INTEL_PIPE_CRC_SOURCE_TV;
			break;
		case INTEL_OUTPUT_DISPLAYPORT:
		case INTEL_OUTPUT_EDP:
			dig_port = enc_to_dig_port(&encoder->base);
			switch (dig_port->port) {
			case PORT_B:
				*source = INTEL_PIPE_CRC_SOURCE_DP_B;
				break;
			case PORT_C:
				*source = INTEL_PIPE_CRC_SOURCE_DP_C;
				break;
			case PORT_D:
				*source = INTEL_PIPE_CRC_SOURCE_DP_D;
				break;
			default:
				WARN(1, "nonexisting DP port %c\n",
				     port_name(dig_port->port));
				break;
			}
			break;
		default:
			break;
		}
	}
	drm_modeset_unlock_all(dev);

	return ret;
}

static int vlv_pipe_crc_ctl_reg(struct drm_device *dev,
				enum pipe pipe,
				enum intel_pipe_crc_source *source,
				uint32_t *val)
{
	struct drm_i915_private *dev_priv = dev->dev_private;
	bool need_stable_symbols = false;

	if (*source == INTEL_PIPE_CRC_SOURCE_AUTO) {
		int ret = i9xx_pipe_crc_auto_source(dev, pipe, source);
		if (ret)
			return ret;
	}

	switch (*source) {
	case INTEL_PIPE_CRC_SOURCE_PIPE:
		*val = PIPE_CRC_ENABLE | PIPE_CRC_SOURCE_PIPE_VLV;
		break;
	case INTEL_PIPE_CRC_SOURCE_DP_B:
		*val = PIPE_CRC_ENABLE | PIPE_CRC_SOURCE_DP_B_VLV;
		need_stable_symbols = true;
		break;
	case INTEL_PIPE_CRC_SOURCE_DP_C:
		*val = PIPE_CRC_ENABLE | PIPE_CRC_SOURCE_DP_C_VLV;
		need_stable_symbols = true;
		break;
	case INTEL_PIPE_CRC_SOURCE_NONE:
		*val = 0;
		break;
	default:
		return -EINVAL;
	}

	/*
	 * When the pipe CRC tap point is after the transcoders we need
	 * to tweak symbol-level features to produce a deterministic series of
	 * symbols for a given frame. We need to reset those features only once
	 * a frame (instead of every nth symbol):
	 *   - DC-balance: used to ensure a better clock recovery from the data
	 *     link (SDVO)
	 *   - DisplayPort scrambling: used for EMI reduction
	 */
	if (need_stable_symbols) {
		uint32_t tmp = I915_READ(PORT_DFT2_G4X);

		tmp |= DC_BALANCE_RESET_VLV;
		if (pipe == PIPE_A)
			tmp |= PIPE_A_SCRAMBLE_RESET;
		else
			tmp |= PIPE_B_SCRAMBLE_RESET;

		I915_WRITE(PORT_DFT2_G4X, tmp);
	}

	return 0;
}

static int i9xx_pipe_crc_ctl_reg(struct drm_device *dev,
				 enum pipe pipe,
				 enum intel_pipe_crc_source *source,
				 uint32_t *val)
{
	struct drm_i915_private *dev_priv = dev->dev_private;
	bool need_stable_symbols = false;

	if (*source == INTEL_PIPE_CRC_SOURCE_AUTO) {
		int ret = i9xx_pipe_crc_auto_source(dev, pipe, source);
		if (ret)
			return ret;
	}

	switch (*source) {
	case INTEL_PIPE_CRC_SOURCE_PIPE:
		*val = PIPE_CRC_ENABLE | PIPE_CRC_SOURCE_PIPE_I9XX;
		break;
	case INTEL_PIPE_CRC_SOURCE_TV:
		if (!SUPPORTS_TV(dev))
			return -EINVAL;
		*val = PIPE_CRC_ENABLE | PIPE_CRC_SOURCE_TV_PRE;
		break;
	case INTEL_PIPE_CRC_SOURCE_DP_B:
		if (!IS_G4X(dev))
			return -EINVAL;
		*val = PIPE_CRC_ENABLE | PIPE_CRC_SOURCE_DP_B_G4X;
		need_stable_symbols = true;
		break;
	case INTEL_PIPE_CRC_SOURCE_DP_C:
		if (!IS_G4X(dev))
			return -EINVAL;
		*val = PIPE_CRC_ENABLE | PIPE_CRC_SOURCE_DP_C_G4X;
		need_stable_symbols = true;
		break;
	case INTEL_PIPE_CRC_SOURCE_DP_D:
		if (!IS_G4X(dev))
			return -EINVAL;
		*val = PIPE_CRC_ENABLE | PIPE_CRC_SOURCE_DP_D_G4X;
		need_stable_symbols = true;
		break;
	case INTEL_PIPE_CRC_SOURCE_NONE:
		*val = 0;
		break;
	default:
		return -EINVAL;
	}

	/*
	 * When the pipe CRC tap point is after the transcoders we need
	 * to tweak symbol-level features to produce a deterministic series of
	 * symbols for a given frame. We need to reset those features only once
	 * a frame (instead of every nth symbol):
	 *   - DC-balance: used to ensure a better clock recovery from the data
	 *     link (SDVO)
	 *   - DisplayPort scrambling: used for EMI reduction
	 */
	if (need_stable_symbols) {
		uint32_t tmp = I915_READ(PORT_DFT2_G4X);

		WARN_ON(!IS_G4X(dev));

		I915_WRITE(PORT_DFT_I9XX,
			   I915_READ(PORT_DFT_I9XX) | DC_BALANCE_RESET);

		if (pipe == PIPE_A)
			tmp |= PIPE_A_SCRAMBLE_RESET;
		else
			tmp |= PIPE_B_SCRAMBLE_RESET;

		I915_WRITE(PORT_DFT2_G4X, tmp);
	}

	return 0;
}

static void vlv_undo_pipe_scramble_reset(struct drm_device *dev,
					 enum pipe pipe)
{
	struct drm_i915_private *dev_priv = dev->dev_private;
	uint32_t tmp = I915_READ(PORT_DFT2_G4X);

	if (pipe == PIPE_A)
		tmp &= ~PIPE_A_SCRAMBLE_RESET;
	else
		tmp &= ~PIPE_B_SCRAMBLE_RESET;
	if (!(tmp & PIPE_SCRAMBLE_RESET_MASK))
		tmp &= ~DC_BALANCE_RESET_VLV;
	I915_WRITE(PORT_DFT2_G4X, tmp);

}

static void g4x_undo_pipe_scramble_reset(struct drm_device *dev,
					 enum pipe pipe)
{
	struct drm_i915_private *dev_priv = dev->dev_private;
	uint32_t tmp = I915_READ(PORT_DFT2_G4X);

	if (pipe == PIPE_A)
		tmp &= ~PIPE_A_SCRAMBLE_RESET;
	else
		tmp &= ~PIPE_B_SCRAMBLE_RESET;
	I915_WRITE(PORT_DFT2_G4X, tmp);

	if (!(tmp & PIPE_SCRAMBLE_RESET_MASK)) {
		I915_WRITE(PORT_DFT_I9XX,
			   I915_READ(PORT_DFT_I9XX) & ~DC_BALANCE_RESET);
	}
}

static int ilk_pipe_crc_ctl_reg(enum intel_pipe_crc_source *source,
				uint32_t *val)
{
	if (*source == INTEL_PIPE_CRC_SOURCE_AUTO)
		*source = INTEL_PIPE_CRC_SOURCE_PIPE;

	switch (*source) {
	case INTEL_PIPE_CRC_SOURCE_PLANE1:
		*val = PIPE_CRC_ENABLE | PIPE_CRC_SOURCE_PRIMARY_ILK;
		break;
	case INTEL_PIPE_CRC_SOURCE_PLANE2:
		*val = PIPE_CRC_ENABLE | PIPE_CRC_SOURCE_SPRITE_ILK;
		break;
	case INTEL_PIPE_CRC_SOURCE_PIPE:
		*val = PIPE_CRC_ENABLE | PIPE_CRC_SOURCE_PIPE_ILK;
		break;
	case INTEL_PIPE_CRC_SOURCE_NONE:
		*val = 0;
		break;
	default:
		return -EINVAL;
	}

	return 0;
}

static void hsw_trans_edp_pipe_A_crc_wa(struct drm_device *dev)
{
	struct drm_i915_private *dev_priv = dev->dev_private;
	struct intel_crtc *crtc =
		to_intel_crtc(dev_priv->pipe_to_crtc_mapping[PIPE_A]);

	drm_modeset_lock_all(dev);
	/*
	 * If we use the eDP transcoder we need to make sure that we don't
	 * bypass the pfit, since otherwise the pipe CRC source won't work. Only
	 * relevant on hsw with pipe A when using the always-on power well
	 * routing.
	 */
	if (crtc->config.cpu_transcoder == TRANSCODER_EDP &&
	    !crtc->config.pch_pfit.enabled) {
		crtc->config.pch_pfit.force_thru = true;

		intel_display_power_get(dev_priv,
					POWER_DOMAIN_PIPE_PANEL_FITTER(PIPE_A));

		dev_priv->display.crtc_disable(&crtc->base);
		dev_priv->display.crtc_enable(&crtc->base);
	}
	drm_modeset_unlock_all(dev);
}

static void hsw_undo_trans_edp_pipe_A_crc_wa(struct drm_device *dev)
{
	struct drm_i915_private *dev_priv = dev->dev_private;
	struct intel_crtc *crtc =
		to_intel_crtc(dev_priv->pipe_to_crtc_mapping[PIPE_A]);

	drm_modeset_lock_all(dev);
	/*
	 * If we use the eDP transcoder we need to make sure that we don't
	 * bypass the pfit, since otherwise the pipe CRC source won't work. Only
	 * relevant on hsw with pipe A when using the always-on power well
	 * routing.
	 */
	if (crtc->config.pch_pfit.force_thru) {
		crtc->config.pch_pfit.force_thru = false;

		dev_priv->display.crtc_disable(&crtc->base);
		dev_priv->display.crtc_enable(&crtc->base);

		intel_display_power_put(dev_priv,
					POWER_DOMAIN_PIPE_PANEL_FITTER(PIPE_A));
	}
	drm_modeset_unlock_all(dev);
}

static int ivb_pipe_crc_ctl_reg(struct drm_device *dev,
				enum pipe pipe,
				enum intel_pipe_crc_source *source,
				uint32_t *val)
{
	if (*source == INTEL_PIPE_CRC_SOURCE_AUTO)
		*source = INTEL_PIPE_CRC_SOURCE_PF;

	switch (*source) {
	case INTEL_PIPE_CRC_SOURCE_PLANE1:
		*val = PIPE_CRC_ENABLE | PIPE_CRC_SOURCE_PRIMARY_IVB;
		break;
	case INTEL_PIPE_CRC_SOURCE_PLANE2:
		*val = PIPE_CRC_ENABLE | PIPE_CRC_SOURCE_SPRITE_IVB;
		break;
	case INTEL_PIPE_CRC_SOURCE_PF:
		if (IS_HASWELL(dev) && pipe == PIPE_A)
			hsw_trans_edp_pipe_A_crc_wa(dev);

		*val = PIPE_CRC_ENABLE | PIPE_CRC_SOURCE_PF_IVB;
		break;
	case INTEL_PIPE_CRC_SOURCE_NONE:
		*val = 0;
		break;
	default:
		return -EINVAL;
	}

	return 0;
}

static int pipe_crc_set_source(struct drm_device *dev, enum pipe pipe,
			       enum intel_pipe_crc_source source)
{
	struct drm_i915_private *dev_priv = dev->dev_private;
	struct intel_pipe_crc *pipe_crc = &dev_priv->pipe_crc[pipe];
	struct intel_crtc *crtc = to_intel_crtc(intel_get_crtc_for_pipe(dev,
									pipe));
	u32 val = 0; /* shut up gcc */
	int ret;

	if (pipe_crc->source == source)
		return 0;

	/* forbid changing the source without going back to 'none' */
	if (pipe_crc->source && source)
		return -EINVAL;

	if (IS_GEN2(dev))
		ret = i8xx_pipe_crc_ctl_reg(&source, &val);
	else if (INTEL_INFO(dev)->gen < 5)
		ret = i9xx_pipe_crc_ctl_reg(dev, pipe, &source, &val);
	else if (IS_VALLEYVIEW(dev))
		ret = vlv_pipe_crc_ctl_reg(dev, pipe, &source, &val);
	else if (IS_GEN5(dev) || IS_GEN6(dev))
		ret = ilk_pipe_crc_ctl_reg(&source, &val);
	else
		ret = ivb_pipe_crc_ctl_reg(dev, pipe, &source, &val);

	if (ret != 0)
		return ret;

	/* none -> real source transition */
	if (source) {
		DRM_DEBUG_DRIVER("collecting CRCs for pipe %c, %s\n",
				 pipe_name(pipe), pipe_crc_source_name(source));

		pipe_crc->entries = kzalloc(sizeof(*pipe_crc->entries) *
					    INTEL_PIPE_CRC_ENTRIES_NR,
					    GFP_KERNEL);
		if (!pipe_crc->entries)
			return -ENOMEM;

		/*
		 * When IPS gets enabled, the pipe CRC changes. Since IPS gets
		 * enabled and disabled dynamically based on package C states,
		 * user space can't make reliable use of the CRCs, so let's just
		 * completely disable it.
		 */
		hsw_disable_ips(crtc);

		spin_lock_irq(&pipe_crc->lock);
		pipe_crc->head = 0;
		pipe_crc->tail = 0;
		spin_unlock_irq(&pipe_crc->lock);
	}

	pipe_crc->source = source;

	I915_WRITE(PIPE_CRC_CTL(pipe), val);
	POSTING_READ(PIPE_CRC_CTL(pipe));

	/* real source -> none transition */
	if (source == INTEL_PIPE_CRC_SOURCE_NONE) {
		struct intel_pipe_crc_entry *entries;
		struct intel_crtc *crtc =
			to_intel_crtc(dev_priv->pipe_to_crtc_mapping[pipe]);

		DRM_DEBUG_DRIVER("stopping CRCs for pipe %c\n",
				 pipe_name(pipe));

		drm_modeset_lock(&crtc->base.mutex, NULL);
		if (crtc->active)
			intel_wait_for_vblank(dev, pipe);
		drm_modeset_unlock(&crtc->base.mutex);

		spin_lock_irq(&pipe_crc->lock);
		entries = pipe_crc->entries;
		pipe_crc->entries = NULL;
		spin_unlock_irq(&pipe_crc->lock);

		kfree(entries);

		if (IS_G4X(dev))
			g4x_undo_pipe_scramble_reset(dev, pipe);
		else if (IS_VALLEYVIEW(dev))
			vlv_undo_pipe_scramble_reset(dev, pipe);
		else if (IS_HASWELL(dev) && pipe == PIPE_A)
			hsw_undo_trans_edp_pipe_A_crc_wa(dev);

		hsw_enable_ips(crtc);
	}

	return 0;
}

/*
 * Parse pipe CRC command strings:
 *   command: wsp* object wsp+ name wsp+ source wsp*
 *   object: 'pipe'
 *   name: (A | B | C)
 *   source: (none | plane1 | plane2 | pf)
 *   wsp: (#0x20 | #0x9 | #0xA)+
 *
 * eg.:
 *  "pipe A plane1"  ->  Start CRC computations on plane1 of pipe A
 *  "pipe A none"    ->  Stop CRC
 */
static int display_crc_ctl_tokenize(char *buf, char *words[], int max_words)
{
	int n_words = 0;

	while (*buf) {
		char *end;

		/* skip leading white space */
		buf = skip_spaces(buf);
		if (!*buf)
			break;	/* end of buffer */

		/* find end of word */
		for (end = buf; *end && !isspace(*end); end++)
			;

		if (n_words == max_words) {
			DRM_DEBUG_DRIVER("too many words, allowed <= %d\n",
					 max_words);
			return -EINVAL;	/* ran out of words[] before bytes */
		}

		if (*end)
			*end++ = '\0';
		words[n_words++] = buf;
		buf = end;
	}

	return n_words;
}

enum intel_pipe_crc_object {
	PIPE_CRC_OBJECT_PIPE,
};

static const char * const pipe_crc_objects[] = {
	"pipe",
};

static int
display_crc_ctl_parse_object(const char *buf, enum intel_pipe_crc_object *o)
{
	int i;

	for (i = 0; i < ARRAY_SIZE(pipe_crc_objects); i++)
		if (!strcmp(buf, pipe_crc_objects[i])) {
			*o = i;
			return 0;
		    }

	return -EINVAL;
}

static int display_crc_ctl_parse_pipe(const char *buf, enum pipe *pipe)
{
	const char name = buf[0];

	if (name < 'A' || name >= pipe_name(I915_MAX_PIPES))
		return -EINVAL;

	*pipe = name - 'A';

	return 0;
}

static int
display_crc_ctl_parse_source(const char *buf, enum intel_pipe_crc_source *s)
{
	int i;

	for (i = 0; i < ARRAY_SIZE(pipe_crc_sources); i++)
		if (!strcmp(buf, pipe_crc_sources[i])) {
			*s = i;
			return 0;
		    }

	return -EINVAL;
}

static int display_crc_ctl_parse(struct drm_device *dev, char *buf, size_t len)
{
#define N_WORDS 3
	int n_words;
	char *words[N_WORDS];
	enum pipe pipe;
	enum intel_pipe_crc_object object;
	enum intel_pipe_crc_source source;

	n_words = display_crc_ctl_tokenize(buf, words, N_WORDS);
	if (n_words != N_WORDS) {
		DRM_DEBUG_DRIVER("tokenize failed, a command is %d words\n",
				 N_WORDS);
		return -EINVAL;
	}

	if (display_crc_ctl_parse_object(words[0], &object) < 0) {
		DRM_DEBUG_DRIVER("unknown object %s\n", words[0]);
		return -EINVAL;
	}

	if (display_crc_ctl_parse_pipe(words[1], &pipe) < 0) {
		DRM_DEBUG_DRIVER("unknown pipe %s\n", words[1]);
		return -EINVAL;
	}

	if (display_crc_ctl_parse_source(words[2], &source) < 0) {
		DRM_DEBUG_DRIVER("unknown source %s\n", words[2]);
		return -EINVAL;
	}

	return pipe_crc_set_source(dev, pipe, source);
}

static ssize_t display_crc_ctl_write(struct file *file, const char __user *ubuf,
				     size_t len, loff_t *offp)
{
	struct seq_file *m = file->private_data;
	struct drm_device *dev = m->private;
	char *tmpbuf;
	int ret;

	if (len == 0)
		return 0;

	if (len > PAGE_SIZE - 1) {
		DRM_DEBUG_DRIVER("expected <%lu bytes into pipe crc control\n",
				 PAGE_SIZE);
		return -E2BIG;
	}

	tmpbuf = kmalloc(len + 1, GFP_KERNEL);
	if (!tmpbuf)
		return -ENOMEM;

	if (copy_from_user(tmpbuf, ubuf, len)) {
		ret = -EFAULT;
		goto out;
	}
	tmpbuf[len] = '\0';

	ret = display_crc_ctl_parse(dev, tmpbuf, len);

out:
	kfree(tmpbuf);
	if (ret < 0)
		return ret;

	*offp += len;
	return len;
}

static const struct file_operations i915_display_crc_ctl_fops = {
	.owner = THIS_MODULE,
	.open = display_crc_ctl_open,
	.read = seq_read,
	.llseek = seq_lseek,
	.release = single_release,
	.write = display_crc_ctl_write
};

static void wm_latency_show(struct seq_file *m, const uint16_t wm[8])
{
	struct drm_device *dev = m->private;
	int num_levels = ilk_wm_max_level(dev) + 1;
	int level;

	drm_modeset_lock_all(dev);

	for (level = 0; level < num_levels; level++) {
		unsigned int latency = wm[level];

		/*
		 * - WM1+ latency values in 0.5us units
		 * - latencies are in us on gen9
		 */
		if (INTEL_INFO(dev)->gen >= 9)
			latency *= 10;
		else if (level > 0)
			latency *= 5;

		seq_printf(m, "WM%d %u (%u.%u usec)\n",
			   level, wm[level], latency / 10, latency % 10);
	}

	drm_modeset_unlock_all(dev);
}

static int pri_wm_latency_show(struct seq_file *m, void *data)
{
	struct drm_device *dev = m->private;
	struct drm_i915_private *dev_priv = dev->dev_private;
	const uint16_t *latencies;
<<<<<<< HEAD

	if (INTEL_INFO(dev)->gen >= 9)
		latencies = dev_priv->wm.skl_latency;
	else
		latencies = to_i915(dev)->wm.pri_latency;

=======

	if (INTEL_INFO(dev)->gen >= 9)
		latencies = dev_priv->wm.skl_latency;
	else
		latencies = to_i915(dev)->wm.pri_latency;

>>>>>>> 064ca1d2
	wm_latency_show(m, latencies);

	return 0;
}

static int spr_wm_latency_show(struct seq_file *m, void *data)
{
	struct drm_device *dev = m->private;
	struct drm_i915_private *dev_priv = dev->dev_private;
	const uint16_t *latencies;
<<<<<<< HEAD

	if (INTEL_INFO(dev)->gen >= 9)
		latencies = dev_priv->wm.skl_latency;
	else
		latencies = to_i915(dev)->wm.spr_latency;

=======

	if (INTEL_INFO(dev)->gen >= 9)
		latencies = dev_priv->wm.skl_latency;
	else
		latencies = to_i915(dev)->wm.spr_latency;

>>>>>>> 064ca1d2
	wm_latency_show(m, latencies);

	return 0;
}

static int cur_wm_latency_show(struct seq_file *m, void *data)
{
	struct drm_device *dev = m->private;
	struct drm_i915_private *dev_priv = dev->dev_private;
	const uint16_t *latencies;

	if (INTEL_INFO(dev)->gen >= 9)
		latencies = dev_priv->wm.skl_latency;
	else
		latencies = to_i915(dev)->wm.cur_latency;

	wm_latency_show(m, latencies);

	return 0;
}

static int pri_wm_latency_open(struct inode *inode, struct file *file)
{
	struct drm_device *dev = inode->i_private;

	if (HAS_GMCH_DISPLAY(dev))
		return -ENODEV;

	return single_open(file, pri_wm_latency_show, dev);
}

static int spr_wm_latency_open(struct inode *inode, struct file *file)
{
	struct drm_device *dev = inode->i_private;

	if (HAS_GMCH_DISPLAY(dev))
		return -ENODEV;

	return single_open(file, spr_wm_latency_show, dev);
}

static int cur_wm_latency_open(struct inode *inode, struct file *file)
{
	struct drm_device *dev = inode->i_private;

	if (HAS_GMCH_DISPLAY(dev))
		return -ENODEV;

	return single_open(file, cur_wm_latency_show, dev);
}

static ssize_t wm_latency_write(struct file *file, const char __user *ubuf,
				size_t len, loff_t *offp, uint16_t wm[8])
{
	struct seq_file *m = file->private_data;
	struct drm_device *dev = m->private;
	uint16_t new[8] = { 0 };
	int num_levels = ilk_wm_max_level(dev) + 1;
	int level;
	int ret;
	char tmp[32];

	if (len >= sizeof(tmp))
		return -EINVAL;

	if (copy_from_user(tmp, ubuf, len))
		return -EFAULT;

	tmp[len] = '\0';

	ret = sscanf(tmp, "%hu %hu %hu %hu %hu %hu %hu %hu",
		     &new[0], &new[1], &new[2], &new[3],
		     &new[4], &new[5], &new[6], &new[7]);
	if (ret != num_levels)
		return -EINVAL;

	drm_modeset_lock_all(dev);

	for (level = 0; level < num_levels; level++)
		wm[level] = new[level];

	drm_modeset_unlock_all(dev);

	return len;
}


static ssize_t pri_wm_latency_write(struct file *file, const char __user *ubuf,
				    size_t len, loff_t *offp)
{
	struct seq_file *m = file->private_data;
	struct drm_device *dev = m->private;
	struct drm_i915_private *dev_priv = dev->dev_private;
	uint16_t *latencies;

	if (INTEL_INFO(dev)->gen >= 9)
		latencies = dev_priv->wm.skl_latency;
	else
		latencies = to_i915(dev)->wm.pri_latency;

	return wm_latency_write(file, ubuf, len, offp, latencies);
}

static ssize_t spr_wm_latency_write(struct file *file, const char __user *ubuf,
				    size_t len, loff_t *offp)
{
	struct seq_file *m = file->private_data;
	struct drm_device *dev = m->private;
	struct drm_i915_private *dev_priv = dev->dev_private;
	uint16_t *latencies;
<<<<<<< HEAD

	if (INTEL_INFO(dev)->gen >= 9)
		latencies = dev_priv->wm.skl_latency;
	else
		latencies = to_i915(dev)->wm.spr_latency;

=======

	if (INTEL_INFO(dev)->gen >= 9)
		latencies = dev_priv->wm.skl_latency;
	else
		latencies = to_i915(dev)->wm.spr_latency;

>>>>>>> 064ca1d2
	return wm_latency_write(file, ubuf, len, offp, latencies);
}

static ssize_t cur_wm_latency_write(struct file *file, const char __user *ubuf,
				    size_t len, loff_t *offp)
{
	struct seq_file *m = file->private_data;
	struct drm_device *dev = m->private;
	struct drm_i915_private *dev_priv = dev->dev_private;
	uint16_t *latencies;

	if (INTEL_INFO(dev)->gen >= 9)
		latencies = dev_priv->wm.skl_latency;
	else
		latencies = to_i915(dev)->wm.cur_latency;

	return wm_latency_write(file, ubuf, len, offp, latencies);
}

static const struct file_operations i915_pri_wm_latency_fops = {
	.owner = THIS_MODULE,
	.open = pri_wm_latency_open,
	.read = seq_read,
	.llseek = seq_lseek,
	.release = single_release,
	.write = pri_wm_latency_write
};

static const struct file_operations i915_spr_wm_latency_fops = {
	.owner = THIS_MODULE,
	.open = spr_wm_latency_open,
	.read = seq_read,
	.llseek = seq_lseek,
	.release = single_release,
	.write = spr_wm_latency_write
};

static const struct file_operations i915_cur_wm_latency_fops = {
	.owner = THIS_MODULE,
	.open = cur_wm_latency_open,
	.read = seq_read,
	.llseek = seq_lseek,
	.release = single_release,
	.write = cur_wm_latency_write
};

static int
i915_wedged_get(void *data, u64 *val)
{
	struct drm_device *dev = data;
	struct drm_i915_private *dev_priv = dev->dev_private;

	*val = atomic_read(&dev_priv->gpu_error.reset_counter);

	return 0;
}

static int
i915_wedged_set(void *data, u64 val)
{
	struct drm_device *dev = data;
	struct drm_i915_private *dev_priv = dev->dev_private;

	intel_runtime_pm_get(dev_priv);

	i915_handle_error(dev, val,
			  "Manually setting wedged to %llu", val);

	intel_runtime_pm_put(dev_priv);

	return 0;
}

DEFINE_SIMPLE_ATTRIBUTE(i915_wedged_fops,
			i915_wedged_get, i915_wedged_set,
			"%llu\n");

static int
i915_ring_stop_get(void *data, u64 *val)
{
	struct drm_device *dev = data;
	struct drm_i915_private *dev_priv = dev->dev_private;

	*val = dev_priv->gpu_error.stop_rings;

	return 0;
}

static int
i915_ring_stop_set(void *data, u64 val)
{
	struct drm_device *dev = data;
	struct drm_i915_private *dev_priv = dev->dev_private;
	int ret;

	DRM_DEBUG_DRIVER("Stopping rings 0x%08llx\n", val);

	ret = mutex_lock_interruptible(&dev->struct_mutex);
	if (ret)
		return ret;

	dev_priv->gpu_error.stop_rings = val;
	mutex_unlock(&dev->struct_mutex);

	return 0;
}

DEFINE_SIMPLE_ATTRIBUTE(i915_ring_stop_fops,
			i915_ring_stop_get, i915_ring_stop_set,
			"0x%08llx\n");

static int
i915_ring_missed_irq_get(void *data, u64 *val)
{
	struct drm_device *dev = data;
	struct drm_i915_private *dev_priv = dev->dev_private;

	*val = dev_priv->gpu_error.missed_irq_rings;
	return 0;
}

static int
i915_ring_missed_irq_set(void *data, u64 val)
{
	struct drm_device *dev = data;
	struct drm_i915_private *dev_priv = dev->dev_private;
	int ret;

	/* Lock against concurrent debugfs callers */
	ret = mutex_lock_interruptible(&dev->struct_mutex);
	if (ret)
		return ret;
	dev_priv->gpu_error.missed_irq_rings = val;
	mutex_unlock(&dev->struct_mutex);

	return 0;
}

DEFINE_SIMPLE_ATTRIBUTE(i915_ring_missed_irq_fops,
			i915_ring_missed_irq_get, i915_ring_missed_irq_set,
			"0x%08llx\n");

static int
i915_ring_test_irq_get(void *data, u64 *val)
{
	struct drm_device *dev = data;
	struct drm_i915_private *dev_priv = dev->dev_private;

	*val = dev_priv->gpu_error.test_irq_rings;

	return 0;
}

static int
i915_ring_test_irq_set(void *data, u64 val)
{
	struct drm_device *dev = data;
	struct drm_i915_private *dev_priv = dev->dev_private;
	int ret;

	DRM_DEBUG_DRIVER("Masking interrupts on rings 0x%08llx\n", val);

	/* Lock against concurrent debugfs callers */
	ret = mutex_lock_interruptible(&dev->struct_mutex);
	if (ret)
		return ret;

	dev_priv->gpu_error.test_irq_rings = val;
	mutex_unlock(&dev->struct_mutex);

	return 0;
}

DEFINE_SIMPLE_ATTRIBUTE(i915_ring_test_irq_fops,
			i915_ring_test_irq_get, i915_ring_test_irq_set,
			"0x%08llx\n");

#define DROP_UNBOUND 0x1
#define DROP_BOUND 0x2
#define DROP_RETIRE 0x4
#define DROP_ACTIVE 0x8
#define DROP_ALL (DROP_UNBOUND | \
		  DROP_BOUND | \
		  DROP_RETIRE | \
		  DROP_ACTIVE)
static int
i915_drop_caches_get(void *data, u64 *val)
{
	*val = DROP_ALL;

	return 0;
}

static int
i915_drop_caches_set(void *data, u64 val)
{
	struct drm_device *dev = data;
	struct drm_i915_private *dev_priv = dev->dev_private;
	int ret;

	DRM_DEBUG("Dropping caches: 0x%08llx\n", val);

	/* No need to check and wait for gpu resets, only libdrm auto-restarts
	 * on ioctls on -EAGAIN. */
	ret = mutex_lock_interruptible(&dev->struct_mutex);
	if (ret)
		return ret;

	if (val & DROP_ACTIVE) {
		ret = i915_gpu_idle(dev);
		if (ret)
			goto unlock;
	}

	if (val & (DROP_RETIRE | DROP_ACTIVE))
		i915_gem_retire_requests(dev);

	if (val & DROP_BOUND)
		i915_gem_shrink(dev_priv, LONG_MAX, I915_SHRINK_BOUND);

	if (val & DROP_UNBOUND)
		i915_gem_shrink(dev_priv, LONG_MAX, I915_SHRINK_UNBOUND);

unlock:
	mutex_unlock(&dev->struct_mutex);

	return ret;
}

DEFINE_SIMPLE_ATTRIBUTE(i915_drop_caches_fops,
			i915_drop_caches_get, i915_drop_caches_set,
			"0x%08llx\n");

static int
i915_max_freq_get(void *data, u64 *val)
{
	struct drm_device *dev = data;
	struct drm_i915_private *dev_priv = dev->dev_private;
	int ret;

	if (INTEL_INFO(dev)->gen < 6)
		return -ENODEV;

	flush_delayed_work(&dev_priv->rps.delayed_resume_work);

	ret = mutex_lock_interruptible(&dev_priv->rps.hw_lock);
	if (ret)
		return ret;

	if (IS_VALLEYVIEW(dev))
		*val = vlv_gpu_freq(dev_priv, dev_priv->rps.max_freq_softlimit);
	else
		*val = dev_priv->rps.max_freq_softlimit * GT_FREQUENCY_MULTIPLIER;
	mutex_unlock(&dev_priv->rps.hw_lock);

	return 0;
}

static int
i915_max_freq_set(void *data, u64 val)
{
	struct drm_device *dev = data;
	struct drm_i915_private *dev_priv = dev->dev_private;
	u32 rp_state_cap, hw_max, hw_min;
	int ret;

	if (INTEL_INFO(dev)->gen < 6)
		return -ENODEV;

	flush_delayed_work(&dev_priv->rps.delayed_resume_work);

	DRM_DEBUG_DRIVER("Manually setting max freq to %llu\n", val);

	ret = mutex_lock_interruptible(&dev_priv->rps.hw_lock);
	if (ret)
		return ret;

	/*
	 * Turbo will still be enabled, but won't go above the set value.
	 */
	if (IS_VALLEYVIEW(dev)) {
		val = vlv_freq_opcode(dev_priv, val);

		hw_max = dev_priv->rps.max_freq;
		hw_min = dev_priv->rps.min_freq;
	} else {
		do_div(val, GT_FREQUENCY_MULTIPLIER);

		rp_state_cap = I915_READ(GEN6_RP_STATE_CAP);
		hw_max = dev_priv->rps.max_freq;
		hw_min = (rp_state_cap >> 16) & 0xff;
	}

	if (val < hw_min || val > hw_max || val < dev_priv->rps.min_freq_softlimit) {
		mutex_unlock(&dev_priv->rps.hw_lock);
		return -EINVAL;
	}

	dev_priv->rps.max_freq_softlimit = val;

	if (IS_VALLEYVIEW(dev))
		valleyview_set_rps(dev, val);
	else
		gen6_set_rps(dev, val);

	mutex_unlock(&dev_priv->rps.hw_lock);

	return 0;
}

DEFINE_SIMPLE_ATTRIBUTE(i915_max_freq_fops,
			i915_max_freq_get, i915_max_freq_set,
			"%llu\n");

static int
i915_min_freq_get(void *data, u64 *val)
{
	struct drm_device *dev = data;
	struct drm_i915_private *dev_priv = dev->dev_private;
	int ret;

	if (INTEL_INFO(dev)->gen < 6)
		return -ENODEV;

	flush_delayed_work(&dev_priv->rps.delayed_resume_work);

	ret = mutex_lock_interruptible(&dev_priv->rps.hw_lock);
	if (ret)
		return ret;

	if (IS_VALLEYVIEW(dev))
		*val = vlv_gpu_freq(dev_priv, dev_priv->rps.min_freq_softlimit);
	else
		*val = dev_priv->rps.min_freq_softlimit * GT_FREQUENCY_MULTIPLIER;
	mutex_unlock(&dev_priv->rps.hw_lock);

	return 0;
}

static int
i915_min_freq_set(void *data, u64 val)
{
	struct drm_device *dev = data;
	struct drm_i915_private *dev_priv = dev->dev_private;
	u32 rp_state_cap, hw_max, hw_min;
	int ret;

	if (INTEL_INFO(dev)->gen < 6)
		return -ENODEV;

	flush_delayed_work(&dev_priv->rps.delayed_resume_work);

	DRM_DEBUG_DRIVER("Manually setting min freq to %llu\n", val);

	ret = mutex_lock_interruptible(&dev_priv->rps.hw_lock);
	if (ret)
		return ret;

	/*
	 * Turbo will still be enabled, but won't go below the set value.
	 */
	if (IS_VALLEYVIEW(dev)) {
		val = vlv_freq_opcode(dev_priv, val);

		hw_max = dev_priv->rps.max_freq;
		hw_min = dev_priv->rps.min_freq;
	} else {
		do_div(val, GT_FREQUENCY_MULTIPLIER);

		rp_state_cap = I915_READ(GEN6_RP_STATE_CAP);
		hw_max = dev_priv->rps.max_freq;
		hw_min = (rp_state_cap >> 16) & 0xff;
	}

	if (val < hw_min || val > hw_max || val > dev_priv->rps.max_freq_softlimit) {
		mutex_unlock(&dev_priv->rps.hw_lock);
		return -EINVAL;
	}

	dev_priv->rps.min_freq_softlimit = val;

	if (IS_VALLEYVIEW(dev))
		valleyview_set_rps(dev, val);
	else
		gen6_set_rps(dev, val);

	mutex_unlock(&dev_priv->rps.hw_lock);

	return 0;
}

DEFINE_SIMPLE_ATTRIBUTE(i915_min_freq_fops,
			i915_min_freq_get, i915_min_freq_set,
			"%llu\n");

static int
i915_cache_sharing_get(void *data, u64 *val)
{
	struct drm_device *dev = data;
	struct drm_i915_private *dev_priv = dev->dev_private;
	u32 snpcr;
	int ret;

	if (!(IS_GEN6(dev) || IS_GEN7(dev)))
		return -ENODEV;

	ret = mutex_lock_interruptible(&dev->struct_mutex);
	if (ret)
		return ret;
	intel_runtime_pm_get(dev_priv);

	snpcr = I915_READ(GEN6_MBCUNIT_SNPCR);

	intel_runtime_pm_put(dev_priv);
	mutex_unlock(&dev_priv->dev->struct_mutex);

	*val = (snpcr & GEN6_MBC_SNPCR_MASK) >> GEN6_MBC_SNPCR_SHIFT;

	return 0;
}

static int
i915_cache_sharing_set(void *data, u64 val)
{
	struct drm_device *dev = data;
	struct drm_i915_private *dev_priv = dev->dev_private;
	u32 snpcr;

	if (!(IS_GEN6(dev) || IS_GEN7(dev)))
		return -ENODEV;

	if (val > 3)
		return -EINVAL;

	intel_runtime_pm_get(dev_priv);
	DRM_DEBUG_DRIVER("Manually setting uncore sharing to %llu\n", val);

	/* Update the cache sharing policy here as well */
	snpcr = I915_READ(GEN6_MBCUNIT_SNPCR);
	snpcr &= ~GEN6_MBC_SNPCR_MASK;
	snpcr |= (val << GEN6_MBC_SNPCR_SHIFT);
	I915_WRITE(GEN6_MBCUNIT_SNPCR, snpcr);

	intel_runtime_pm_put(dev_priv);
	return 0;
}

DEFINE_SIMPLE_ATTRIBUTE(i915_cache_sharing_fops,
			i915_cache_sharing_get, i915_cache_sharing_set,
			"%llu\n");

static int i915_forcewake_open(struct inode *inode, struct file *file)
{
	struct drm_device *dev = inode->i_private;
	struct drm_i915_private *dev_priv = dev->dev_private;

	if (INTEL_INFO(dev)->gen < 6)
		return 0;

	gen6_gt_force_wake_get(dev_priv, FORCEWAKE_ALL);

	return 0;
}

static int i915_forcewake_release(struct inode *inode, struct file *file)
{
	struct drm_device *dev = inode->i_private;
	struct drm_i915_private *dev_priv = dev->dev_private;

	if (INTEL_INFO(dev)->gen < 6)
		return 0;

	gen6_gt_force_wake_put(dev_priv, FORCEWAKE_ALL);

	return 0;
}

static const struct file_operations i915_forcewake_fops = {
	.owner = THIS_MODULE,
	.open = i915_forcewake_open,
	.release = i915_forcewake_release,
};

static int i915_forcewake_create(struct dentry *root, struct drm_minor *minor)
{
	struct drm_device *dev = minor->dev;
	struct dentry *ent;

	ent = debugfs_create_file("i915_forcewake_user",
				  S_IRUSR,
				  root, dev,
				  &i915_forcewake_fops);
	if (!ent)
		return -ENOMEM;

	return drm_add_fake_info_node(minor, ent, &i915_forcewake_fops);
}

static int i915_debugfs_create(struct dentry *root,
			       struct drm_minor *minor,
			       const char *name,
			       const struct file_operations *fops)
{
	struct drm_device *dev = minor->dev;
	struct dentry *ent;

	ent = debugfs_create_file(name,
				  S_IRUGO | S_IWUSR,
				  root, dev,
				  fops);
	if (!ent)
		return -ENOMEM;

	return drm_add_fake_info_node(minor, ent, fops);
}

static const struct drm_info_list i915_debugfs_list[] = {
	{"i915_capabilities", i915_capabilities, 0},
	{"i915_gem_objects", i915_gem_object_info, 0},
	{"i915_gem_gtt", i915_gem_gtt_info, 0},
	{"i915_gem_pinned", i915_gem_gtt_info, 0, (void *) PINNED_LIST},
	{"i915_gem_active", i915_gem_object_list_info, 0, (void *) ACTIVE_LIST},
	{"i915_gem_inactive", i915_gem_object_list_info, 0, (void *) INACTIVE_LIST},
	{"i915_gem_stolen", i915_gem_stolen_list_info },
	{"i915_gem_pageflip", i915_gem_pageflip_info, 0},
	{"i915_gem_request", i915_gem_request_info, 0},
	{"i915_gem_seqno", i915_gem_seqno_info, 0},
	{"i915_gem_fence_regs", i915_gem_fence_regs_info, 0},
	{"i915_gem_interrupt", i915_interrupt_info, 0},
	{"i915_gem_hws", i915_hws_info, 0, (void *)RCS},
	{"i915_gem_hws_blt", i915_hws_info, 0, (void *)BCS},
	{"i915_gem_hws_bsd", i915_hws_info, 0, (void *)VCS},
	{"i915_gem_hws_vebox", i915_hws_info, 0, (void *)VECS},
	{"i915_frequency_info", i915_frequency_info, 0},
	{"i915_drpc_info", i915_drpc_info, 0},
	{"i915_emon_status", i915_emon_status, 0},
	{"i915_ring_freq_table", i915_ring_freq_table, 0},
	{"i915_fbc_status", i915_fbc_status, 0},
	{"i915_ips_status", i915_ips_status, 0},
	{"i915_sr_status", i915_sr_status, 0},
	{"i915_opregion", i915_opregion, 0},
	{"i915_gem_framebuffer", i915_gem_framebuffer_info, 0},
	{"i915_context_status", i915_context_status, 0},
	{"i915_dump_lrc", i915_dump_lrc, 0},
	{"i915_execlists", i915_execlists, 0},
	{"i915_gen6_forcewake_count", i915_gen6_forcewake_count_info, 0},
	{"i915_swizzle_info", i915_swizzle_info, 0},
	{"i915_ppgtt_info", i915_ppgtt_info, 0},
	{"i915_llc", i915_llc, 0},
	{"i915_edp_psr_status", i915_edp_psr_status, 0},
	{"i915_sink_crc_eDP1", i915_sink_crc, 0},
	{"i915_energy_uJ", i915_energy_uJ, 0},
	{"i915_pc8_status", i915_pc8_status, 0},
	{"i915_power_domain_info", i915_power_domain_info, 0},
	{"i915_display_info", i915_display_info, 0},
	{"i915_semaphore_status", i915_semaphore_status, 0},
	{"i915_shared_dplls_info", i915_shared_dplls_info, 0},
	{"i915_dp_mst_info", i915_dp_mst_info, 0},
	{"i915_wa_registers", i915_wa_registers, 0},
	{"i915_ddb_info", i915_ddb_info, 0},
};
#define I915_DEBUGFS_ENTRIES ARRAY_SIZE(i915_debugfs_list)

static const struct i915_debugfs_files {
	const char *name;
	const struct file_operations *fops;
} i915_debugfs_files[] = {
	{"i915_wedged", &i915_wedged_fops},
	{"i915_max_freq", &i915_max_freq_fops},
	{"i915_min_freq", &i915_min_freq_fops},
	{"i915_cache_sharing", &i915_cache_sharing_fops},
	{"i915_ring_stop", &i915_ring_stop_fops},
	{"i915_ring_missed_irq", &i915_ring_missed_irq_fops},
	{"i915_ring_test_irq", &i915_ring_test_irq_fops},
	{"i915_gem_drop_caches", &i915_drop_caches_fops},
	{"i915_error_state", &i915_error_state_fops},
	{"i915_next_seqno", &i915_next_seqno_fops},
	{"i915_display_crc_ctl", &i915_display_crc_ctl_fops},
	{"i915_pri_wm_latency", &i915_pri_wm_latency_fops},
	{"i915_spr_wm_latency", &i915_spr_wm_latency_fops},
	{"i915_cur_wm_latency", &i915_cur_wm_latency_fops},
	{"i915_fbc_false_color", &i915_fbc_fc_fops},
};

void intel_display_crc_init(struct drm_device *dev)
{
	struct drm_i915_private *dev_priv = dev->dev_private;
	enum pipe pipe;

	for_each_pipe(dev_priv, pipe) {
		struct intel_pipe_crc *pipe_crc = &dev_priv->pipe_crc[pipe];

		pipe_crc->opened = false;
		spin_lock_init(&pipe_crc->lock);
		init_waitqueue_head(&pipe_crc->wq);
	}
}

int i915_debugfs_init(struct drm_minor *minor)
{
	int ret, i;

	ret = i915_forcewake_create(minor->debugfs_root, minor);
	if (ret)
		return ret;

	for (i = 0; i < ARRAY_SIZE(i915_pipe_crc_data); i++) {
		ret = i915_pipe_crc_create(minor->debugfs_root, minor, i);
		if (ret)
			return ret;
	}

	for (i = 0; i < ARRAY_SIZE(i915_debugfs_files); i++) {
		ret = i915_debugfs_create(minor->debugfs_root, minor,
					  i915_debugfs_files[i].name,
					  i915_debugfs_files[i].fops);
		if (ret)
			return ret;
	}

	return drm_debugfs_create_files(i915_debugfs_list,
					I915_DEBUGFS_ENTRIES,
					minor->debugfs_root, minor);
}

void i915_debugfs_cleanup(struct drm_minor *minor)
{
	int i;

	drm_debugfs_remove_files(i915_debugfs_list,
				 I915_DEBUGFS_ENTRIES, minor);

	drm_debugfs_remove_files((struct drm_info_list *) &i915_forcewake_fops,
				 1, minor);

	for (i = 0; i < ARRAY_SIZE(i915_pipe_crc_data); i++) {
		struct drm_info_list *info_list =
			(struct drm_info_list *)&i915_pipe_crc_data[i];

		drm_debugfs_remove_files(info_list, 1, minor);
	}

	for (i = 0; i < ARRAY_SIZE(i915_debugfs_files); i++) {
		struct drm_info_list *info_list =
			(struct drm_info_list *) i915_debugfs_files[i].fops;

		drm_debugfs_remove_files(info_list, 1, minor);
	}
}<|MERGE_RESOLUTION|>--- conflicted
+++ resolved
@@ -3620,21 +3620,12 @@
 	struct drm_device *dev = m->private;
 	struct drm_i915_private *dev_priv = dev->dev_private;
 	const uint16_t *latencies;
-<<<<<<< HEAD
 
 	if (INTEL_INFO(dev)->gen >= 9)
 		latencies = dev_priv->wm.skl_latency;
 	else
 		latencies = to_i915(dev)->wm.pri_latency;
 
-=======
-
-	if (INTEL_INFO(dev)->gen >= 9)
-		latencies = dev_priv->wm.skl_latency;
-	else
-		latencies = to_i915(dev)->wm.pri_latency;
-
->>>>>>> 064ca1d2
 	wm_latency_show(m, latencies);
 
 	return 0;
@@ -3645,21 +3636,12 @@
 	struct drm_device *dev = m->private;
 	struct drm_i915_private *dev_priv = dev->dev_private;
 	const uint16_t *latencies;
-<<<<<<< HEAD
 
 	if (INTEL_INFO(dev)->gen >= 9)
 		latencies = dev_priv->wm.skl_latency;
 	else
 		latencies = to_i915(dev)->wm.spr_latency;
 
-=======
-
-	if (INTEL_INFO(dev)->gen >= 9)
-		latencies = dev_priv->wm.skl_latency;
-	else
-		latencies = to_i915(dev)->wm.spr_latency;
-
->>>>>>> 064ca1d2
 	wm_latency_show(m, latencies);
 
 	return 0;
@@ -3770,21 +3752,12 @@
 	struct drm_device *dev = m->private;
 	struct drm_i915_private *dev_priv = dev->dev_private;
 	uint16_t *latencies;
-<<<<<<< HEAD
 
 	if (INTEL_INFO(dev)->gen >= 9)
 		latencies = dev_priv->wm.skl_latency;
 	else
 		latencies = to_i915(dev)->wm.spr_latency;
 
-=======
-
-	if (INTEL_INFO(dev)->gen >= 9)
-		latencies = dev_priv->wm.skl_latency;
-	else
-		latencies = to_i915(dev)->wm.spr_latency;
-
->>>>>>> 064ca1d2
 	return wm_latency_write(file, ubuf, len, offp, latencies);
 }
 
