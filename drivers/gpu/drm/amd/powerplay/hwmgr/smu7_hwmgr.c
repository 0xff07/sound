--- conflicted
+++ resolved
@@ -4743,14 +4743,6 @@
 
 	for (i=0; i < dep_table->count; i++) {
 		if (dep_table->entries[i].vddc != odn_dep_table->entries[i].vddc) {
-<<<<<<< HEAD
-			data->need_update_smu7_dpm_table |= DPMTABLE_OD_UPDATE_VDDC;
-			break;
-		}
-	}
-	if (i == dep_table->count)
-		data->need_update_smu7_dpm_table &= ~DPMTABLE_OD_UPDATE_VDDC;
-=======
 			data->need_update_smu7_dpm_table |= DPMTABLE_OD_UPDATE_VDDC | DPMTABLE_OD_UPDATE_MCLK;
 			return;
 		}
@@ -4759,20 +4751,11 @@
 		data->need_update_smu7_dpm_table &= ~DPMTABLE_OD_UPDATE_VDDC;
 		data->need_update_smu7_dpm_table |= DPMTABLE_OD_UPDATE_MCLK;
 	}
->>>>>>> f853dcaa
 
 	dep_table = table_info->vdd_dep_on_sclk;
 	odn_dep_table = (struct phm_ppt_v1_clock_voltage_dependency_table *)&(odn_table->vdd_dependency_on_sclk);
 	for (i=0; i < dep_table->count; i++) {
 		if (dep_table->entries[i].vddc != odn_dep_table->entries[i].vddc) {
-<<<<<<< HEAD
-			data->need_update_smu7_dpm_table |= DPMTABLE_OD_UPDATE_VDDC;
-			break;
-		}
-	}
-	if (i == dep_table->count)
-		data->need_update_smu7_dpm_table &= ~DPMTABLE_OD_UPDATE_VDDC;
-=======
 			data->need_update_smu7_dpm_table |= DPMTABLE_OD_UPDATE_VDDC | DPMTABLE_OD_UPDATE_SCLK;
 			return;
 		}
@@ -4781,7 +4764,6 @@
 		data->need_update_smu7_dpm_table &= ~DPMTABLE_OD_UPDATE_VDDC;
 		data->need_update_smu7_dpm_table |= DPMTABLE_OD_UPDATE_SCLK;
 	}
->>>>>>> f853dcaa
 }
 
 static int smu7_odn_edit_dpm_table(struct pp_hwmgr *hwmgr,
