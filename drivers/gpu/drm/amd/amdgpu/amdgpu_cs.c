--- conflicted
+++ resolved
@@ -156,12 +156,8 @@
 	uint64_t *chunk_array_user;
 	uint64_t *chunk_array;
 	struct amdgpu_fpriv *fpriv = p->filp->driver_priv;
-<<<<<<< HEAD
-	unsigned size, i;
-=======
 	unsigned size;
 	int i;
->>>>>>> 601d6295
 	int ret;
 
 	if (cs->in.num_chunks == 0)
