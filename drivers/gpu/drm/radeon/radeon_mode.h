/*
 * Copyright 2000 ATI Technologies Inc., Markham, Ontario, and
 *                VA Linux Systems Inc., Fremont, California.
 * Copyright 2008 Red Hat Inc.
 *
 * Permission is hereby granted, free of charge, to any person obtaining a
 * copy of this software and associated documentation files (the "Software"),
 * to deal in the Software without restriction, including without limitation
 * the rights to use, copy, modify, merge, publish, distribute, sublicense,
 * and/or sell copies of the Software, and to permit persons to whom the
 * Software is furnished to do so, subject to the following conditions:
 *
 * The above copyright notice and this permission notice shall be included in
 * all copies or substantial portions of the Software.
 *
 * THE SOFTWARE IS PROVIDED "AS IS", WITHOUT WARRANTY OF ANY KIND, EXPRESS OR
 * IMPLIED, INCLUDING BUT NOT LIMITED TO THE WARRANTIES OF MERCHANTABILITY,
 * FITNESS FOR A PARTICULAR PURPOSE AND NONINFRINGEMENT.  IN NO EVENT SHALL
 * THE COPYRIGHT HOLDER(S) OR AUTHOR(S) BE LIABLE FOR ANY CLAIM, DAMAGES OR
 * OTHER LIABILITY, WHETHER IN AN ACTION OF CONTRACT, TORT OR OTHERWISE,
 * ARISING FROM, OUT OF OR IN CONNECTION WITH THE SOFTWARE OR THE USE OR
 * OTHER DEALINGS IN THE SOFTWARE.
 *
 * Original Authors:
 *   Kevin E. Martin, Rickard E. Faith, Alan Hourihane
 *
 * Kernel port Author: Dave Airlie
 */

#ifndef RADEON_MODE_H
#define RADEON_MODE_H

#include <drm_crtc.h>
#include <drm_mode.h>
#include <drm_edid.h>
#include <linux/i2c.h>
#include <linux/i2c-id.h>
#include <linux/i2c-algo-bit.h>
#include "radeon_fixed.h"

struct radeon_device;

#define to_radeon_crtc(x) container_of(x, struct radeon_crtc, base)
#define to_radeon_connector(x) container_of(x, struct radeon_connector, base)
#define to_radeon_encoder(x) container_of(x, struct radeon_encoder, base)
#define to_radeon_framebuffer(x) container_of(x, struct radeon_framebuffer, base)

enum radeon_connector_type {
	CONNECTOR_NONE,
	CONNECTOR_VGA,
	CONNECTOR_DVI_I,
	CONNECTOR_DVI_D,
	CONNECTOR_DVI_A,
	CONNECTOR_STV,
	CONNECTOR_CTV,
	CONNECTOR_LVDS,
	CONNECTOR_DIGITAL,
	CONNECTOR_SCART,
	CONNECTOR_HDMI_TYPE_A,
	CONNECTOR_HDMI_TYPE_B,
	CONNECTOR_0XC,
	CONNECTOR_0XD,
	CONNECTOR_DIN,
	CONNECTOR_DISPLAY_PORT,
	CONNECTOR_UNSUPPORTED
};

enum radeon_dvi_type {
	DVI_AUTO,
	DVI_DIGITAL,
	DVI_ANALOG
};

enum radeon_rmx_type {
	RMX_OFF,
	RMX_FULL,
	RMX_CENTER,
	RMX_ASPECT
};

enum radeon_tv_std {
	TV_STD_NTSC,
	TV_STD_PAL,
	TV_STD_PAL_M,
	TV_STD_PAL_60,
	TV_STD_NTSC_J,
	TV_STD_SCART_PAL,
	TV_STD_SECAM,
	TV_STD_PAL_CN,
};

struct radeon_i2c_bus_rec {
	bool valid;
	uint32_t mask_clk_reg;
	uint32_t mask_data_reg;
	uint32_t a_clk_reg;
	uint32_t a_data_reg;
	uint32_t put_clk_reg;
	uint32_t put_data_reg;
	uint32_t get_clk_reg;
	uint32_t get_data_reg;
	uint32_t mask_clk_mask;
	uint32_t mask_data_mask;
	uint32_t put_clk_mask;
	uint32_t put_data_mask;
	uint32_t get_clk_mask;
	uint32_t get_data_mask;
	uint32_t a_clk_mask;
	uint32_t a_data_mask;
};

struct radeon_tmds_pll {
    uint32_t freq;
    uint32_t value;
};

#define RADEON_MAX_BIOS_CONNECTOR 16

#define RADEON_PLL_USE_BIOS_DIVS        (1 << 0)
#define RADEON_PLL_NO_ODD_POST_DIV      (1 << 1)
#define RADEON_PLL_USE_REF_DIV          (1 << 2)
#define RADEON_PLL_LEGACY               (1 << 3)
#define RADEON_PLL_PREFER_LOW_REF_DIV   (1 << 4)
#define RADEON_PLL_PREFER_HIGH_REF_DIV  (1 << 5)
#define RADEON_PLL_PREFER_LOW_FB_DIV    (1 << 6)
#define RADEON_PLL_PREFER_HIGH_FB_DIV   (1 << 7)
#define RADEON_PLL_PREFER_LOW_POST_DIV  (1 << 8)
#define RADEON_PLL_PREFER_HIGH_POST_DIV (1 << 9)
#define RADEON_PLL_USE_FRAC_FB_DIV      (1 << 10)
#define RADEON_PLL_PREFER_CLOSEST_LOWER (1 << 11)

struct radeon_pll {
	uint16_t reference_freq;
	uint16_t reference_div;
	uint32_t pll_in_min;
	uint32_t pll_in_max;
	uint32_t pll_out_min;
	uint32_t pll_out_max;
	uint16_t xclk;

	uint32_t min_ref_div;
	uint32_t max_ref_div;
	uint32_t min_post_div;
	uint32_t max_post_div;
	uint32_t min_feedback_div;
	uint32_t max_feedback_div;
	uint32_t min_frac_feedback_div;
	uint32_t max_frac_feedback_div;
	uint32_t best_vco;
};

struct radeon_i2c_chan {
	struct drm_device *dev;
	struct i2c_adapter adapter;
	struct i2c_algo_bit_data algo;
	struct radeon_i2c_bus_rec rec;
};

/* mostly for macs, but really any system without connector tables */
enum radeon_connector_table {
	CT_NONE,
	CT_GENERIC,
	CT_IBOOK,
	CT_POWERBOOK_EXTERNAL,
	CT_POWERBOOK_INTERNAL,
	CT_POWERBOOK_VGA,
	CT_MINI_EXTERNAL,
	CT_MINI_INTERNAL,
	CT_IMAC_G5_ISIGHT,
	CT_EMAC,
};

struct radeon_mode_info {
	struct atom_context *atom_context;
	enum radeon_connector_table connector_table;
	bool mode_config_initialized;
	struct radeon_crtc *crtcs[2];
<<<<<<< HEAD
=======
	/* DVI-I properties */
	struct drm_property *coherent_mode_property;
	/* DAC enable load detect */
	struct drm_property *load_detect_property;
	/* TV standard load detect */
	struct drm_property *tv_std_property;
	/* legacy TMDS PLL detect */
	struct drm_property *tmds_pll_property;

>>>>>>> 94a8d5ca
};

struct radeon_native_mode {
	/* preferred mode */
	uint32_t panel_xres, panel_yres;
	uint32_t hoverplus, hsync_width;
	uint32_t hblank;
	uint32_t voverplus, vsync_width;
	uint32_t vblank;
	uint32_t dotclock;
	uint32_t flags;
<<<<<<< HEAD
=======
};

#define MAX_H_CODE_TIMING_LEN 32
#define MAX_V_CODE_TIMING_LEN 32

/* need to store these as reading
   back code tables is excessive */
struct radeon_tv_regs {
	uint32_t tv_uv_adr;
	uint32_t timing_cntl;
	uint32_t hrestart;
	uint32_t vrestart;
	uint32_t frestart;
	uint16_t h_code_timing[MAX_H_CODE_TIMING_LEN];
	uint16_t v_code_timing[MAX_V_CODE_TIMING_LEN];
>>>>>>> 94a8d5ca
};

struct radeon_crtc {
	struct drm_crtc base;
	int crtc_id;
	u16 lut_r[256], lut_g[256], lut_b[256];
	bool enabled;
	bool can_tile;
	uint32_t crtc_offset;
	struct drm_gem_object *cursor_bo;
	uint64_t cursor_addr;
	int cursor_width;
	int cursor_height;
	uint32_t legacy_display_base_addr;
	uint32_t legacy_cursor_offset;
	enum radeon_rmx_type rmx_type;
<<<<<<< HEAD
	uint32_t devices;
=======
>>>>>>> 94a8d5ca
	fixed20_12 vsc;
	fixed20_12 hsc;
	struct radeon_native_mode native_mode;
};

struct radeon_encoder_primary_dac {
	/* legacy primary dac */
	uint32_t ps2_pdac_adj;
};

struct radeon_encoder_lvds {
	/* legacy lvds */
	uint16_t panel_vcc_delay;
	uint8_t  panel_pwr_delay;
	uint8_t  panel_digon_delay;
	uint8_t  panel_blon_delay;
	uint16_t panel_ref_divider;
	uint8_t  panel_post_divider;
	uint16_t panel_fb_divider;
	bool     use_bios_dividers;
	uint32_t lvds_gen_cntl;
	/* panel mode */
	struct radeon_native_mode native_mode;
};

struct radeon_encoder_tv_dac {
	/* legacy tv dac */
	uint32_t ps2_tvdac_adj;
	uint32_t ntsc_tvdac_adj;
	uint32_t pal_tvdac_adj;

	int               h_pos;
	int               v_pos;
	int               h_size;
	int               supported_tv_stds;
	bool              tv_on;
	enum radeon_tv_std tv_std;
	struct radeon_tv_regs tv;
};

struct radeon_encoder_int_tmds {
	/* legacy int tmds */
	struct radeon_tmds_pll tmds_pll[4];
};

struct radeon_encoder_atom_dig {
	/* atom dig */
	bool coherent_mode;
	int dig_block;
	/* atom lvds */
	uint32_t lvds_misc;
	uint16_t panel_pwr_delay;
	/* panel mode */
	struct radeon_native_mode native_mode;
};

struct radeon_encoder_atom_dac {
	enum radeon_tv_std tv_std;
};

struct radeon_encoder {
	struct drm_encoder base;
	uint32_t encoder_id;
	uint32_t devices;
	uint32_t active_device;
	uint32_t flags;
	uint32_t pixel_clock;
	enum radeon_rmx_type rmx_type;
	struct radeon_native_mode native_mode;
	void *enc_priv;
};

struct radeon_connector_atom_dig {
	uint32_t igp_lane_info;
	bool linkb;
};

struct radeon_connector {
	struct drm_connector base;
	uint32_t connector_id;
	uint32_t devices;
	struct radeon_i2c_chan *ddc_bus;
	bool use_digital;
	/* we need to mind the EDID between detect
	   and get modes due to analog/digital/tvencoder */
	struct edid *edid;
	void *con_priv;
	bool dac_load_detect;
};

struct radeon_framebuffer {
	struct drm_framebuffer base;
	struct drm_gem_object *obj;
};

extern struct radeon_i2c_chan *radeon_i2c_create(struct drm_device *dev,
						 struct radeon_i2c_bus_rec *rec,
						 const char *name);
extern void radeon_i2c_destroy(struct radeon_i2c_chan *i2c);
extern bool radeon_ddc_probe(struct radeon_connector *radeon_connector);
extern int radeon_ddc_get_modes(struct radeon_connector *radeon_connector);

extern struct drm_encoder *radeon_best_encoder(struct drm_connector *connector);

extern void radeon_compute_pll(struct radeon_pll *pll,
			       uint64_t freq,
			       uint32_t *dot_clock_p,
			       uint32_t *fb_div_p,
			       uint32_t *frac_fb_div_p,
			       uint32_t *ref_div_p,
			       uint32_t *post_div_p,
			       int flags);

struct drm_encoder *radeon_encoder_legacy_lvds_add(struct drm_device *dev, int bios_index);
struct drm_encoder *radeon_encoder_legacy_primary_dac_add(struct drm_device *dev, int bios_index, int with_tv);
struct drm_encoder *radeon_encoder_legacy_tv_dac_add(struct drm_device *dev, int bios_index, int with_tv);
struct drm_encoder *radeon_encoder_legacy_tmds_int_add(struct drm_device *dev, int bios_index);
struct drm_encoder *radeon_encoder_legacy_tmds_ext_add(struct drm_device *dev, int bios_index);
extern void atombios_external_tmds_setup(struct drm_encoder *encoder, int action);
extern int atombios_get_encoder_mode(struct drm_encoder *encoder);
extern void radeon_encoder_set_active_device(struct drm_encoder *encoder);

extern void radeon_crtc_load_lut(struct drm_crtc *crtc);
extern int atombios_crtc_set_base(struct drm_crtc *crtc, int x, int y,
				   struct drm_framebuffer *old_fb);
extern int atombios_crtc_mode_set(struct drm_crtc *crtc,
				   struct drm_display_mode *mode,
				   struct drm_display_mode *adjusted_mode,
				   int x, int y,
				   struct drm_framebuffer *old_fb);
extern void atombios_crtc_dpms(struct drm_crtc *crtc, int mode);

extern int radeon_crtc_set_base(struct drm_crtc *crtc, int x, int y,
				 struct drm_framebuffer *old_fb);
extern void radeon_legacy_atom_set_surface(struct drm_crtc *crtc);

extern int radeon_crtc_cursor_set(struct drm_crtc *crtc,
				  struct drm_file *file_priv,
				  uint32_t handle,
				  uint32_t width,
				  uint32_t height);
extern int radeon_crtc_cursor_move(struct drm_crtc *crtc,
				   int x, int y);

extern bool radeon_atom_get_clock_info(struct drm_device *dev);
extern bool radeon_combios_get_clock_info(struct drm_device *dev);
extern struct radeon_encoder_atom_dig *
radeon_atombios_get_lvds_info(struct radeon_encoder *encoder);
bool radeon_atombios_get_tmds_info(struct radeon_encoder *encoder,
				   struct radeon_encoder_int_tmds *tmds);
bool radeon_legacy_get_tmds_info_from_combios(struct radeon_encoder *encoder,
					   struct radeon_encoder_int_tmds *tmds);
bool radeon_legacy_get_tmds_info_from_table(struct radeon_encoder *encoder,
					    struct radeon_encoder_int_tmds *tmds);
extern struct radeon_encoder_primary_dac *
radeon_atombios_get_primary_dac_info(struct radeon_encoder *encoder);
extern struct radeon_encoder_tv_dac *
radeon_atombios_get_tv_dac_info(struct radeon_encoder *encoder);
extern struct radeon_encoder_lvds *
radeon_combios_get_lvds_info(struct radeon_encoder *encoder);
extern void radeon_combios_get_ext_tmds_info(struct radeon_encoder *encoder);
extern struct radeon_encoder_tv_dac *
radeon_combios_get_tv_dac_info(struct radeon_encoder *encoder);
extern struct radeon_encoder_primary_dac *
radeon_combios_get_primary_dac_info(struct radeon_encoder *encoder);
extern void radeon_combios_output_lock(struct drm_encoder *encoder, bool lock);
extern void radeon_combios_initialize_bios_scratch_regs(struct drm_device *dev);
extern void radeon_atom_output_lock(struct drm_encoder *encoder, bool lock);
extern void radeon_atom_initialize_bios_scratch_regs(struct drm_device *dev);
extern void radeon_save_bios_scratch_regs(struct radeon_device *rdev);
extern void radeon_restore_bios_scratch_regs(struct radeon_device *rdev);
extern void
radeon_atombios_encoder_crtc_scratch_regs(struct drm_encoder *encoder, int crtc);
extern void
radeon_atombios_encoder_dpms_scratch_regs(struct drm_encoder *encoder, bool on);
extern void
radeon_combios_encoder_crtc_scratch_regs(struct drm_encoder *encoder, int crtc);
extern void
radeon_combios_encoder_dpms_scratch_regs(struct drm_encoder *encoder, bool on);
extern void radeon_crtc_fb_gamma_set(struct drm_crtc *crtc, u16 red, u16 green,
				     u16 blue, int regno);
struct drm_framebuffer *radeon_framebuffer_create(struct drm_device *dev,
						  struct drm_mode_fb_cmd *mode_cmd,
						  struct drm_gem_object *obj);

int radeonfb_probe(struct drm_device *dev);

int radeonfb_remove(struct drm_device *dev, struct drm_framebuffer *fb);
bool radeon_get_legacy_connector_info_from_bios(struct drm_device *dev);
bool radeon_get_legacy_connector_info_from_table(struct drm_device *dev);
void radeon_atombios_init_crtc(struct drm_device *dev,
			       struct radeon_crtc *radeon_crtc);
void radeon_legacy_init_crtc(struct drm_device *dev,
			     struct radeon_crtc *radeon_crtc);
void radeon_i2c_do_lock(struct radeon_connector *radeon_connector, int lock_state);

void radeon_get_clock_info(struct drm_device *dev);

extern bool radeon_get_atom_connector_info_from_object_table(struct drm_device *dev);
extern bool radeon_get_atom_connector_info_from_supported_devices_table(struct drm_device *dev);

void radeon_rmx_mode_fixup(struct drm_encoder *encoder,
			   struct drm_display_mode *mode,
			   struct drm_display_mode *adjusted_mode);
void radeon_enc_destroy(struct drm_encoder *encoder);
void radeon_copy_fb(struct drm_device *dev, struct drm_gem_object *dst_obj);
void radeon_combios_asic_init(struct drm_device *dev);
extern int radeon_static_clocks_init(struct drm_device *dev);
bool radeon_crtc_scaling_mode_fixup(struct drm_crtc *crtc,
					struct drm_display_mode *mode,
					struct drm_display_mode *adjusted_mode);
<<<<<<< HEAD
void atom_rv515_force_tv_scaler(struct radeon_device *rdev);

=======
void atom_rv515_force_tv_scaler(struct radeon_device *rdev, struct radeon_crtc *radeon_crtc);

/* legacy tv */
void radeon_legacy_tv_adjust_crtc_reg(struct drm_encoder *encoder,
				      uint32_t *h_total_disp, uint32_t *h_sync_strt_wid,
				      uint32_t *v_total_disp, uint32_t *v_sync_strt_wid);
void radeon_legacy_tv_adjust_pll1(struct drm_encoder *encoder,
				  uint32_t *htotal_cntl, uint32_t *ppll_ref_div,
				  uint32_t *ppll_div_3, uint32_t *pixclks_cntl);
void radeon_legacy_tv_adjust_pll2(struct drm_encoder *encoder,
				  uint32_t *htotal2_cntl, uint32_t *p2pll_ref_div,
				  uint32_t *p2pll_div_0, uint32_t *pixclks_cntl);
void radeon_legacy_tv_mode_set(struct drm_encoder *encoder,
			       struct drm_display_mode *mode,
			       struct drm_display_mode *adjusted_mode);
>>>>>>> 94a8d5ca
#endif<|MERGE_RESOLUTION|>--- conflicted
+++ resolved
@@ -175,8 +175,6 @@
 	enum radeon_connector_table connector_table;
 	bool mode_config_initialized;
 	struct radeon_crtc *crtcs[2];
-<<<<<<< HEAD
-=======
 	/* DVI-I properties */
 	struct drm_property *coherent_mode_property;
 	/* DAC enable load detect */
@@ -186,7 +184,6 @@
 	/* legacy TMDS PLL detect */
 	struct drm_property *tmds_pll_property;
 
->>>>>>> 94a8d5ca
 };
 
 struct radeon_native_mode {
@@ -198,8 +195,6 @@
 	uint32_t vblank;
 	uint32_t dotclock;
 	uint32_t flags;
-<<<<<<< HEAD
-=======
 };
 
 #define MAX_H_CODE_TIMING_LEN 32
@@ -215,7 +210,6 @@
 	uint32_t frestart;
 	uint16_t h_code_timing[MAX_H_CODE_TIMING_LEN];
 	uint16_t v_code_timing[MAX_V_CODE_TIMING_LEN];
->>>>>>> 94a8d5ca
 };
 
 struct radeon_crtc {
@@ -232,10 +226,6 @@
 	uint32_t legacy_display_base_addr;
 	uint32_t legacy_cursor_offset;
 	enum radeon_rmx_type rmx_type;
-<<<<<<< HEAD
-	uint32_t devices;
-=======
->>>>>>> 94a8d5ca
 	fixed20_12 vsc;
 	fixed20_12 hsc;
 	struct radeon_native_mode native_mode;
@@ -447,10 +437,6 @@
 bool radeon_crtc_scaling_mode_fixup(struct drm_crtc *crtc,
 					struct drm_display_mode *mode,
 					struct drm_display_mode *adjusted_mode);
-<<<<<<< HEAD
-void atom_rv515_force_tv_scaler(struct radeon_device *rdev);
-
-=======
 void atom_rv515_force_tv_scaler(struct radeon_device *rdev, struct radeon_crtc *radeon_crtc);
 
 /* legacy tv */
@@ -466,5 +452,4 @@
 void radeon_legacy_tv_mode_set(struct drm_encoder *encoder,
 			       struct drm_display_mode *mode,
 			       struct drm_display_mode *adjusted_mode);
->>>>>>> 94a8d5ca
 #endif