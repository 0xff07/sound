/*
 * Copyright 2008 Advanced Micro Devices, Inc.
 * Copyright 2008 Red Hat Inc.
 * Copyright 2009 Jerome Glisse.
 *
 * Permission is hereby granted, free of charge, to any person obtaining a
 * copy of this software and associated documentation files (the "Software"),
 * to deal in the Software without restriction, including without limitation
 * the rights to use, copy, modify, merge, publish, distribute, sublicense,
 * and/or sell copies of the Software, and to permit persons to whom the
 * Software is furnished to do so, subject to the following conditions:
 *
 * The above copyright notice and this permission notice shall be included in
 * all copies or substantial portions of the Software.
 *
 * THE SOFTWARE IS PROVIDED "AS IS", WITHOUT WARRANTY OF ANY KIND, EXPRESS OR
 * IMPLIED, INCLUDING BUT NOT LIMITED TO THE WARRANTIES OF MERCHANTABILITY,
 * FITNESS FOR A PARTICULAR PURPOSE AND NONINFRINGEMENT.  IN NO EVENT SHALL
 * THE COPYRIGHT HOLDER(S) OR AUTHOR(S) BE LIABLE FOR ANY CLAIM, DAMAGES OR
 * OTHER LIABILITY, WHETHER IN AN ACTION OF CONTRACT, TORT OR OTHERWISE,
 * ARISING FROM, OUT OF OR IN CONNECTION WITH THE SOFTWARE OR THE USE OR
 * OTHER DEALINGS IN THE SOFTWARE.
 *
 * Authors: Dave Airlie
 *          Alex Deucher
 *          Jerome Glisse
 */
#ifndef __RADEON_ASIC_H__
#define __RADEON_ASIC_H__

/*
 * common functions
 */
void radeon_legacy_set_engine_clock(struct radeon_device *rdev, uint32_t eng_clock);
void radeon_legacy_set_clock_gating(struct radeon_device *rdev, int enable);

void radeon_atom_set_engine_clock(struct radeon_device *rdev, uint32_t eng_clock);
void radeon_atom_set_memory_clock(struct radeon_device *rdev, uint32_t mem_clock);
void radeon_atom_set_clock_gating(struct radeon_device *rdev, int enable);

/*
 * r100,rv100,rs100,rv200,rs200,r200,rv250,rs300,rv280
 */
int r100_init(struct radeon_device *rdev);
uint32_t r100_mm_rreg(struct radeon_device *rdev, uint32_t reg);
void r100_mm_wreg(struct radeon_device *rdev, uint32_t reg, uint32_t v);
void r100_errata(struct radeon_device *rdev);
void r100_vram_info(struct radeon_device *rdev);
int r100_gpu_reset(struct radeon_device *rdev);
int r100_mc_init(struct radeon_device *rdev);
void r100_mc_fini(struct radeon_device *rdev);
u32 r100_get_vblank_counter(struct radeon_device *rdev, int crtc);
int r100_wb_init(struct radeon_device *rdev);
void r100_wb_fini(struct radeon_device *rdev);
int r100_gart_enable(struct radeon_device *rdev);
void r100_pci_gart_disable(struct radeon_device *rdev);
void r100_pci_gart_tlb_flush(struct radeon_device *rdev);
int r100_pci_gart_set_page(struct radeon_device *rdev, int i, uint64_t addr);
int r100_cp_init(struct radeon_device *rdev, unsigned ring_size);
void r100_cp_fini(struct radeon_device *rdev);
void r100_cp_disable(struct radeon_device *rdev);
void r100_ring_start(struct radeon_device *rdev);
int r100_irq_set(struct radeon_device *rdev);
int r100_irq_process(struct radeon_device *rdev);
void r100_fence_ring_emit(struct radeon_device *rdev,
			  struct radeon_fence *fence);
int r100_cs_parse(struct radeon_cs_parser *p);
void r100_pll_wreg(struct radeon_device *rdev, uint32_t reg, uint32_t v);
uint32_t r100_pll_rreg(struct radeon_device *rdev, uint32_t reg);
int r100_copy_blit(struct radeon_device *rdev,
		   uint64_t src_offset,
		   uint64_t dst_offset,
		   unsigned num_pages,
		   struct radeon_fence *fence);
int r100_set_surface_reg(struct radeon_device *rdev, int reg,
			 uint32_t tiling_flags, uint32_t pitch,
			 uint32_t offset, uint32_t obj_size);
int r100_clear_surface_reg(struct radeon_device *rdev, int reg);
void r100_bandwidth_update(struct radeon_device *rdev);

static struct radeon_asic r100_asic = {
	.init = &r100_init,
	.errata = &r100_errata,
	.vram_info = &r100_vram_info,
	.gpu_reset = &r100_gpu_reset,
	.mc_init = &r100_mc_init,
	.mc_fini = &r100_mc_fini,
	.wb_init = &r100_wb_init,
	.wb_fini = &r100_wb_fini,
	.gart_enable = &r100_gart_enable,
	.gart_disable = &r100_pci_gart_disable,
	.gart_tlb_flush = &r100_pci_gart_tlb_flush,
	.gart_set_page = &r100_pci_gart_set_page,
	.cp_init = &r100_cp_init,
	.cp_fini = &r100_cp_fini,
	.cp_disable = &r100_cp_disable,
	.ring_start = &r100_ring_start,
	.irq_set = &r100_irq_set,
	.irq_process = &r100_irq_process,
	.get_vblank_counter = &r100_get_vblank_counter,
	.fence_ring_emit = &r100_fence_ring_emit,
	.cs_parse = &r100_cs_parse,
	.copy_blit = &r100_copy_blit,
	.copy_dma = NULL,
	.copy = &r100_copy_blit,
	.set_engine_clock = &radeon_legacy_set_engine_clock,
	.set_memory_clock = NULL,
	.set_pcie_lanes = NULL,
	.set_clock_gating = &radeon_legacy_set_clock_gating,
	.set_surface_reg = r100_set_surface_reg,
	.clear_surface_reg = r100_clear_surface_reg,
	.bandwidth_update = &r100_bandwidth_update,
};


/*
 * r300,r350,rv350,rv380
 */
int r300_init(struct radeon_device *rdev);
void r300_errata(struct radeon_device *rdev);
void r300_vram_info(struct radeon_device *rdev);
int r300_gpu_reset(struct radeon_device *rdev);
int r300_mc_init(struct radeon_device *rdev);
void r300_mc_fini(struct radeon_device *rdev);
void r300_ring_start(struct radeon_device *rdev);
void r300_fence_ring_emit(struct radeon_device *rdev,
			  struct radeon_fence *fence);
int r300_cs_parse(struct radeon_cs_parser *p);
int r300_gart_enable(struct radeon_device *rdev);
void rv370_pcie_gart_disable(struct radeon_device *rdev);
void rv370_pcie_gart_tlb_flush(struct radeon_device *rdev);
int rv370_pcie_gart_set_page(struct radeon_device *rdev, int i, uint64_t addr);
uint32_t rv370_pcie_rreg(struct radeon_device *rdev, uint32_t reg);
void rv370_pcie_wreg(struct radeon_device *rdev, uint32_t reg, uint32_t v);
void rv370_set_pcie_lanes(struct radeon_device *rdev, int lanes);
int r300_copy_dma(struct radeon_device *rdev,
		  uint64_t src_offset,
		  uint64_t dst_offset,
		  unsigned num_pages,
		  struct radeon_fence *fence);

static struct radeon_asic r300_asic = {
	.init = &r300_init,
	.errata = &r300_errata,
	.vram_info = &r300_vram_info,
	.gpu_reset = &r300_gpu_reset,
	.mc_init = &r300_mc_init,
	.mc_fini = &r300_mc_fini,
	.wb_init = &r100_wb_init,
	.wb_fini = &r100_wb_fini,
	.gart_enable = &r300_gart_enable,
	.gart_disable = &r100_pci_gart_disable,
	.gart_tlb_flush = &r100_pci_gart_tlb_flush,
	.gart_set_page = &r100_pci_gart_set_page,
	.cp_init = &r100_cp_init,
	.cp_fini = &r100_cp_fini,
	.cp_disable = &r100_cp_disable,
	.ring_start = &r300_ring_start,
	.irq_set = &r100_irq_set,
	.irq_process = &r100_irq_process,
	.get_vblank_counter = &r100_get_vblank_counter,
	.fence_ring_emit = &r300_fence_ring_emit,
	.cs_parse = &r300_cs_parse,
	.copy_blit = &r100_copy_blit,
	.copy_dma = &r300_copy_dma,
	.copy = &r100_copy_blit,
	.set_engine_clock = &radeon_legacy_set_engine_clock,
	.set_memory_clock = NULL,
	.set_pcie_lanes = &rv370_set_pcie_lanes,
	.set_clock_gating = &radeon_legacy_set_clock_gating,
	.set_surface_reg = r100_set_surface_reg,
	.clear_surface_reg = r100_clear_surface_reg,
	.bandwidth_update = &r100_bandwidth_update,
};

/*
 * r420,r423,rv410
 */
void r420_errata(struct radeon_device *rdev);
void r420_vram_info(struct radeon_device *rdev);
int r420_mc_init(struct radeon_device *rdev);
void r420_mc_fini(struct radeon_device *rdev);
static struct radeon_asic r420_asic = {
	.init = &r300_init,
	.errata = &r420_errata,
	.vram_info = &r420_vram_info,
	.gpu_reset = &r300_gpu_reset,
	.mc_init = &r420_mc_init,
	.mc_fini = &r420_mc_fini,
	.wb_init = &r100_wb_init,
	.wb_fini = &r100_wb_fini,
	.gart_enable = &r300_gart_enable,
	.gart_disable = &rv370_pcie_gart_disable,
	.gart_tlb_flush = &rv370_pcie_gart_tlb_flush,
	.gart_set_page = &rv370_pcie_gart_set_page,
	.cp_init = &r100_cp_init,
	.cp_fini = &r100_cp_fini,
	.cp_disable = &r100_cp_disable,
	.ring_start = &r300_ring_start,
	.irq_set = &r100_irq_set,
	.irq_process = &r100_irq_process,
	.get_vblank_counter = &r100_get_vblank_counter,
	.fence_ring_emit = &r300_fence_ring_emit,
	.cs_parse = &r300_cs_parse,
	.copy_blit = &r100_copy_blit,
	.copy_dma = &r300_copy_dma,
	.copy = &r100_copy_blit,
	.set_engine_clock = &radeon_atom_set_engine_clock,
	.set_memory_clock = &radeon_atom_set_memory_clock,
	.set_pcie_lanes = &rv370_set_pcie_lanes,
	.set_clock_gating = &radeon_atom_set_clock_gating,
	.set_surface_reg = r100_set_surface_reg,
	.clear_surface_reg = r100_clear_surface_reg,
	.bandwidth_update = &r100_bandwidth_update,
};


/*
 * rs400,rs480
 */
void rs400_errata(struct radeon_device *rdev);
void rs400_vram_info(struct radeon_device *rdev);
int rs400_mc_init(struct radeon_device *rdev);
void rs400_mc_fini(struct radeon_device *rdev);
int rs400_gart_enable(struct radeon_device *rdev);
void rs400_gart_disable(struct radeon_device *rdev);
void rs400_gart_tlb_flush(struct radeon_device *rdev);
int rs400_gart_set_page(struct radeon_device *rdev, int i, uint64_t addr);
uint32_t rs400_mc_rreg(struct radeon_device *rdev, uint32_t reg);
void rs400_mc_wreg(struct radeon_device *rdev, uint32_t reg, uint32_t v);
static struct radeon_asic rs400_asic = {
	.init = &r300_init,
	.errata = &rs400_errata,
	.vram_info = &rs400_vram_info,
	.gpu_reset = &r300_gpu_reset,
	.mc_init = &rs400_mc_init,
	.mc_fini = &rs400_mc_fini,
	.wb_init = &r100_wb_init,
	.wb_fini = &r100_wb_fini,
	.gart_enable = &rs400_gart_enable,
	.gart_disable = &rs400_gart_disable,
	.gart_tlb_flush = &rs400_gart_tlb_flush,
	.gart_set_page = &rs400_gart_set_page,
	.cp_init = &r100_cp_init,
	.cp_fini = &r100_cp_fini,
	.cp_disable = &r100_cp_disable,
	.ring_start = &r300_ring_start,
	.irq_set = &r100_irq_set,
	.irq_process = &r100_irq_process,
	.get_vblank_counter = &r100_get_vblank_counter,
	.fence_ring_emit = &r300_fence_ring_emit,
	.cs_parse = &r300_cs_parse,
	.copy_blit = &r100_copy_blit,
	.copy_dma = &r300_copy_dma,
	.copy = &r100_copy_blit,
	.set_engine_clock = &radeon_legacy_set_engine_clock,
	.set_memory_clock = NULL,
	.set_pcie_lanes = NULL,
	.set_clock_gating = &radeon_legacy_set_clock_gating,
	.set_surface_reg = r100_set_surface_reg,
	.clear_surface_reg = r100_clear_surface_reg,
	.bandwidth_update = &r100_bandwidth_update,
};


/*
 * rs600.
 */
int rs600_init(struct radeon_device *dev);
void rs600_errata(struct radeon_device *rdev);
void rs600_vram_info(struct radeon_device *rdev);
int rs600_mc_init(struct radeon_device *rdev);
void rs600_mc_fini(struct radeon_device *rdev);
int rs600_irq_set(struct radeon_device *rdev);
int rs600_irq_process(struct radeon_device *rdev);
u32 rs600_get_vblank_counter(struct radeon_device *rdev, int crtc);
int rs600_gart_enable(struct radeon_device *rdev);
void rs600_gart_disable(struct radeon_device *rdev);
void rs600_gart_tlb_flush(struct radeon_device *rdev);
int rs600_gart_set_page(struct radeon_device *rdev, int i, uint64_t addr);
uint32_t rs600_mc_rreg(struct radeon_device *rdev, uint32_t reg);
void rs600_mc_wreg(struct radeon_device *rdev, uint32_t reg, uint32_t v);
void rs600_bandwidth_update(struct radeon_device *rdev);
static struct radeon_asic rs600_asic = {
	.init = &rs600_init,
	.errata = &rs600_errata,
	.vram_info = &rs600_vram_info,
	.gpu_reset = &r300_gpu_reset,
	.mc_init = &rs600_mc_init,
	.mc_fini = &rs600_mc_fini,
	.wb_init = &r100_wb_init,
	.wb_fini = &r100_wb_fini,
	.gart_enable = &rs600_gart_enable,
	.gart_disable = &rs600_gart_disable,
	.gart_tlb_flush = &rs600_gart_tlb_flush,
	.gart_set_page = &rs600_gart_set_page,
	.cp_init = &r100_cp_init,
	.cp_fini = &r100_cp_fini,
	.cp_disable = &r100_cp_disable,
	.ring_start = &r300_ring_start,
	.irq_set = &rs600_irq_set,
	.irq_process = &rs600_irq_process,
	.get_vblank_counter = &rs600_get_vblank_counter,
	.fence_ring_emit = &r300_fence_ring_emit,
	.cs_parse = &r300_cs_parse,
	.copy_blit = &r100_copy_blit,
	.copy_dma = &r300_copy_dma,
	.copy = &r100_copy_blit,
	.set_engine_clock = &radeon_atom_set_engine_clock,
	.set_memory_clock = &radeon_atom_set_memory_clock,
	.set_pcie_lanes = NULL,
	.set_clock_gating = &radeon_atom_set_clock_gating,
	.bandwidth_update = &rs600_bandwidth_update,
};


/*
 * rs690,rs740
 */
int rs690_init(struct radeon_device *rdev);
void rs690_errata(struct radeon_device *rdev);
void rs690_vram_info(struct radeon_device *rdev);
int rs690_mc_init(struct radeon_device *rdev);
void rs690_mc_fini(struct radeon_device *rdev);
uint32_t rs690_mc_rreg(struct radeon_device *rdev, uint32_t reg);
void rs690_mc_wreg(struct radeon_device *rdev, uint32_t reg, uint32_t v);
void rs690_bandwidth_update(struct radeon_device *rdev);
static struct radeon_asic rs690_asic = {
<<<<<<< HEAD
	.init = &rs690_init,
=======
	.init = &rs600_init,
>>>>>>> 1110afbe
	.errata = &rs690_errata,
	.vram_info = &rs690_vram_info,
	.gpu_reset = &r300_gpu_reset,
	.mc_init = &rs690_mc_init,
	.mc_fini = &rs690_mc_fini,
	.wb_init = &r100_wb_init,
	.wb_fini = &r100_wb_fini,
	.gart_enable = &rs400_gart_enable,
	.gart_disable = &rs400_gart_disable,
	.gart_tlb_flush = &rs400_gart_tlb_flush,
	.gart_set_page = &rs400_gart_set_page,
	.cp_init = &r100_cp_init,
	.cp_fini = &r100_cp_fini,
	.cp_disable = &r100_cp_disable,
	.ring_start = &r300_ring_start,
	.irq_set = &rs600_irq_set,
	.irq_process = &rs600_irq_process,
	.get_vblank_counter = &rs600_get_vblank_counter,
	.fence_ring_emit = &r300_fence_ring_emit,
	.cs_parse = &r300_cs_parse,
	.copy_blit = &r100_copy_blit,
	.copy_dma = &r300_copy_dma,
	.copy = &r300_copy_dma,
	.set_engine_clock = &radeon_atom_set_engine_clock,
	.set_memory_clock = &radeon_atom_set_memory_clock,
	.set_pcie_lanes = NULL,
	.set_clock_gating = &radeon_atom_set_clock_gating,
	.set_surface_reg = r100_set_surface_reg,
	.clear_surface_reg = r100_clear_surface_reg,
	.bandwidth_update = &rs690_bandwidth_update,
};


/*
 * rv515
 */
int rv515_init(struct radeon_device *rdev);
void rv515_errata(struct radeon_device *rdev);
void rv515_vram_info(struct radeon_device *rdev);
int rv515_gpu_reset(struct radeon_device *rdev);
int rv515_mc_init(struct radeon_device *rdev);
void rv515_mc_fini(struct radeon_device *rdev);
uint32_t rv515_mc_rreg(struct radeon_device *rdev, uint32_t reg);
void rv515_mc_wreg(struct radeon_device *rdev, uint32_t reg, uint32_t v);
void rv515_ring_start(struct radeon_device *rdev);
uint32_t rv515_pcie_rreg(struct radeon_device *rdev, uint32_t reg);
void rv515_pcie_wreg(struct radeon_device *rdev, uint32_t reg, uint32_t v);
void rv515_bandwidth_update(struct radeon_device *rdev);
static struct radeon_asic rv515_asic = {
	.init = &rv515_init,
	.errata = &rv515_errata,
	.vram_info = &rv515_vram_info,
	.gpu_reset = &rv515_gpu_reset,
	.mc_init = &rv515_mc_init,
	.mc_fini = &rv515_mc_fini,
	.wb_init = &r100_wb_init,
	.wb_fini = &r100_wb_fini,
	.gart_enable = &r300_gart_enable,
	.gart_disable = &rv370_pcie_gart_disable,
	.gart_tlb_flush = &rv370_pcie_gart_tlb_flush,
	.gart_set_page = &rv370_pcie_gart_set_page,
	.cp_init = &r100_cp_init,
	.cp_fini = &r100_cp_fini,
	.cp_disable = &r100_cp_disable,
	.ring_start = &rv515_ring_start,
	.irq_set = &rs600_irq_set,
	.irq_process = &rs600_irq_process,
	.get_vblank_counter = &rs600_get_vblank_counter,
	.fence_ring_emit = &r300_fence_ring_emit,
	.cs_parse = &r300_cs_parse,
	.copy_blit = &r100_copy_blit,
	.copy_dma = &r300_copy_dma,
	.copy = &r100_copy_blit,
	.set_engine_clock = &radeon_atom_set_engine_clock,
	.set_memory_clock = &radeon_atom_set_memory_clock,
	.set_pcie_lanes = &rv370_set_pcie_lanes,
	.set_clock_gating = &radeon_atom_set_clock_gating,
	.set_surface_reg = r100_set_surface_reg,
	.clear_surface_reg = r100_clear_surface_reg,
	.bandwidth_update = &rv515_bandwidth_update,
};


/*
 * r520,rv530,rv560,rv570,r580
 */
void r520_errata(struct radeon_device *rdev);
void r520_vram_info(struct radeon_device *rdev);
int r520_mc_init(struct radeon_device *rdev);
void r520_mc_fini(struct radeon_device *rdev);
void r520_bandwidth_update(struct radeon_device *rdev);
static struct radeon_asic r520_asic = {
	.init = &rv515_init,
	.errata = &r520_errata,
	.vram_info = &r520_vram_info,
	.gpu_reset = &rv515_gpu_reset,
	.mc_init = &r520_mc_init,
	.mc_fini = &r520_mc_fini,
	.wb_init = &r100_wb_init,
	.wb_fini = &r100_wb_fini,
	.gart_enable = &r300_gart_enable,
	.gart_disable = &rv370_pcie_gart_disable,
	.gart_tlb_flush = &rv370_pcie_gart_tlb_flush,
	.gart_set_page = &rv370_pcie_gart_set_page,
	.cp_init = &r100_cp_init,
	.cp_fini = &r100_cp_fini,
	.cp_disable = &r100_cp_disable,
	.ring_start = &rv515_ring_start,
	.irq_set = &rs600_irq_set,
	.irq_process = &rs600_irq_process,
	.get_vblank_counter = &rs600_get_vblank_counter,
	.fence_ring_emit = &r300_fence_ring_emit,
	.cs_parse = &r300_cs_parse,
	.copy_blit = &r100_copy_blit,
	.copy_dma = &r300_copy_dma,
	.copy = &r100_copy_blit,
	.set_engine_clock = &radeon_atom_set_engine_clock,
	.set_memory_clock = &radeon_atom_set_memory_clock,
	.set_pcie_lanes = &rv370_set_pcie_lanes,
	.set_clock_gating = &radeon_atom_set_clock_gating,
	.set_surface_reg = r100_set_surface_reg,
	.clear_surface_reg = r100_clear_surface_reg,
	.bandwidth_update = &r520_bandwidth_update,
};

/*
 * r600,rv610,rv630,rv620,rv635,rv670,rs780,rv770,rv730,rv710
 */
uint32_t r600_pciep_rreg(struct radeon_device *rdev, uint32_t reg);
void r600_pciep_wreg(struct radeon_device *rdev, uint32_t reg, uint32_t v);

#endif<|MERGE_RESOLUTION|>--- conflicted
+++ resolved
@@ -317,7 +317,6 @@
 /*
  * rs690,rs740
  */
-int rs690_init(struct radeon_device *rdev);
 void rs690_errata(struct radeon_device *rdev);
 void rs690_vram_info(struct radeon_device *rdev);
 int rs690_mc_init(struct radeon_device *rdev);
@@ -326,11 +325,7 @@
 void rs690_mc_wreg(struct radeon_device *rdev, uint32_t reg, uint32_t v);
 void rs690_bandwidth_update(struct radeon_device *rdev);
 static struct radeon_asic rs690_asic = {
-<<<<<<< HEAD
-	.init = &rs690_init,
-=======
 	.init = &rs600_init,
->>>>>>> 1110afbe
 	.errata = &rs690_errata,
 	.vram_info = &rs690_vram_info,
 	.gpu_reset = &r300_gpu_reset,
