--- conflicted
+++ resolved
@@ -344,88 +344,6 @@
 
 
 /*
- * Interrupts
- */
-int rs600_irq_set(struct radeon_device *rdev)
-{
-	uint32_t tmp = 0;
-	uint32_t mode_int = 0;
-
-	if (rdev->irq.sw_int) {
-		tmp |= RADEON_SW_INT_ENABLE;
-	}
-	if (rdev->irq.crtc_vblank_int[0]) {
-		tmp |= AVIVO_DISPLAY_INT_STATUS;
-		mode_int |= AVIVO_D1MODE_INT_MASK;
-	}
-	if (rdev->irq.crtc_vblank_int[1]) {
-		tmp |= AVIVO_DISPLAY_INT_STATUS;
-		mode_int |= AVIVO_D2MODE_INT_MASK;
-	}
-	WREG32(RADEON_GEN_INT_CNTL, tmp);
-	WREG32(AVIVO_DxMODE_INT_MASK, mode_int);
-	return 0;
-}
-
-static inline uint32_t rs600_irq_ack(struct radeon_device *rdev, u32 *r500_disp_int)
-{
-	uint32_t irqs = RREG32(RADEON_GEN_INT_STATUS);
-	uint32_t irq_mask = RADEON_SW_INT_TEST;
-
-	if (irqs & AVIVO_DISPLAY_INT_STATUS) {
-		*r500_disp_int = RREG32(AVIVO_DISP_INTERRUPT_STATUS);
-		if (*r500_disp_int & AVIVO_D1_VBLANK_INTERRUPT) {
-			WREG32(AVIVO_D1MODE_VBLANK_STATUS, AVIVO_VBLANK_ACK);
-		}
-		if (*r500_disp_int & AVIVO_D2_VBLANK_INTERRUPT) {
-			WREG32(AVIVO_D2MODE_VBLANK_STATUS, AVIVO_VBLANK_ACK);
-		}
-	} else {
-		*r500_disp_int = 0;
-	}
-
-	if (irqs) {
-		WREG32(RADEON_GEN_INT_STATUS, irqs);
-	}
-	return irqs & irq_mask;
-}
-
-int rs600_irq_process(struct radeon_device *rdev)
-{
-	uint32_t status;
-	uint32_t r500_disp_int;
-
-	status = rs600_irq_ack(rdev, &r500_disp_int);
-	if (!status && !r500_disp_int) {
-		return IRQ_NONE;
-	}
-	while (status || r500_disp_int) {
-		/* SW interrupt */
-		if (status & RADEON_SW_INT_TEST) {
-			radeon_fence_process(rdev);
-		}
-		/* Vertical blank interrupts */
-		if (r500_disp_int & AVIVO_D1_VBLANK_INTERRUPT) {
-			drm_handle_vblank(rdev->ddev, 0);
-		}
-		if (r500_disp_int & AVIVO_D2_VBLANK_INTERRUPT) {
-			drm_handle_vblank(rdev->ddev, 1);
-		}
-		status = rs600_irq_ack(rdev, &r500_disp_int);
-	}
-	return IRQ_HANDLED;
-}
-
-u32 rs600_get_vblank_counter(struct radeon_device *rdev, int crtc)
-{
-	if (crtc == 0)
-		return RREG32(AVIVO_D1CRTC_FRAME_COUNT);
-	else
-		return RREG32(AVIVO_D2CRTC_FRAME_COUNT);
-}
-
-
-/*
  * Global GPU functions
  */
 void rs600_disable_vga(struct radeon_device *rdev)
@@ -514,67 +432,6 @@
 	WREG32(RS600_MC_DATA, v);
 }
 
-<<<<<<< HEAD
-static const unsigned rs600_reg_safe_bm[219] = {
-	0xFFFFFFFF, 0xFFFFFFFF, 0xFFFFFFFF, 0xFFFFFFFF,
-	0xFFFFFFFF, 0xFFFFFFFF, 0xFFFFFFFF, 0xFFFFFFFF,
-	0xFFFFFFFF, 0xFFFFFFFF, 0xFFFFFFFF, 0xFFFFFFFF,
-	0xFFFFFFFF, 0xFFFFFFFF, 0xFFFFFFFF, 0xFFFFFFFF,
-	0xFFFFFFFF, 0xFFFFFFFF, 0xFFFFFFFF, 0xFFFFFFFF,
-	0xFFFFFFFF, 0xFFFFFFFF, 0xFFFFFFFF, 0xFFFFFFFF,
-	0xFFFFFFFF, 0xFFFFFFFF, 0xFFFFFFFF, 0xFFFFFFFF,
-	0xFFFFFFFF, 0xFFFFFFFF, 0xFFFFFFFF, 0xFFFFFFFF,
-	0xFFFFFFFF, 0xFFFFFFFF, 0xFFFFFFFF, 0xFFFFFFFF,
-	0xFFFFFFFF, 0xFFFFFFFF, 0xFFFFFFFF, 0xFFFFFFFF,
-	0x17FF1FFF, 0xFFFFFFFC, 0xFFFFFFFF, 0xFF30FFBF,
-	0xFFFFFFF8, 0xC3E6FFFF, 0xFFFFF6DF, 0xFFFFFFFF,
-	0xFFFFFFFF, 0xFFFFFFFF, 0xFFFFFFFF, 0xFFFFFFFF,
-	0xFFFFFFFF, 0xFFFFFFFF, 0xFFFFFFFF, 0xFFFFFFFF,
-	0xFFFFFFFF, 0xFFFFFFFF, 0xFFFFFFFF, 0xFFFFF03F,
-	0xFFFFFFFF, 0xFFFFFFFF, 0xFFFFFFFF, 0xFFFFFFFF,
-	0xFFFFFFFF, 0xFFFFEFCE, 0xF00EBFFF, 0x007C0000,
-	0xF0000078, 0xFF000009, 0xFFFFFFFF, 0xFFFFFFFF,
-	0xFFFFFFFF, 0xFFFFFFFF, 0xFFFFFFFF, 0xFFFFFFFF,
-	0xFFFFFFFF, 0xFFFFFFFF, 0xFFFFFFFF, 0xFFFFFFFF,
-	0xFFFFFFFF, 0xFFFFFFFF, 0xFFFFFFFF, 0xFFFFFFFF,
-	0xFFFFFFFF, 0xFFFFFFFF, 0xFFFFFFFF, 0xFFFFFFFF,
-	0xFFFFFFFF, 0xFFFFFFFF, 0xFFFFFFFF, 0xFFFFFFFF,
-	0xFFFFFFFF, 0xFFFFFFFF, 0xFFFFFFFF, 0xFFFFFFFF,
-	0xFFFFFFFF, 0xFFFFFFFF, 0xFFFFFFFF, 0xFFFFFFFF,
-	0xFFFFFFFF, 0xFFFFFFFF, 0xFFFFFFFF, 0xFFFFFFFF,
-	0xFFFFF7FF, 0xFFFFFFFF, 0xFFFFFFFF, 0xFFFFFFFF,
-	0xFFFFFFFF, 0xFFFFFFFF, 0xFFFFFFFF, 0xFFFFFFFF,
-	0xFFFFFFFF, 0xFFFFFFFF, 0xFFFFFFFF, 0xFFFFFFFF,
-	0xFFFFFFFF, 0xFFFFFFFF, 0xFFFFFFFF, 0xFFFFFFFF,
-	0xFFFFFFFF, 0xFFFFFFFF, 0xFFFFFFFF, 0xFFFFFFFF,
-	0xFFFFFFFF, 0xFFFFFFFF, 0xFFFFFFFF, 0xFFFFFFFF,
-	0xFFFFFC78, 0xFFFFFFFF, 0xFFFFFFFE, 0xFFFFFFFF,
-	0x38FF8F50, 0xFFF88082, 0xF000000C, 0xFAE009FF,
-	0x0000FFFF, 0xFFFFFFFF, 0xFFFFFFFF, 0x00000000,
-	0x00000000, 0x0000C100, 0x00000000, 0x00000000,
-	0x00000000, 0x00000000, 0x00000000, 0x00000000,
-	0x00000000, 0xFFFF0000, 0xFFFFFFFF, 0xFF80FFFF,
-	0x00000000, 0x00000000, 0x00000000, 0x00000000,
-	0x0003FC01, 0xFFFFFCF8, 0xFF800B19, 0xFFFFFFFF,
-	0xFFFFFFFF, 0xFFFFFFFF, 0xFFFFFFFF, 0xFFFFFFFF,
-	0xFFFFFFFF, 0xFFFFFFFF, 0xFFFFFFFF, 0xFFFFFFFF,
-	0xFFFFFFFF, 0xFFFFFFFF, 0xFFFFFFFF, 0xFFFFFFFF,
-	0xFFFFFFFF, 0xFFFFFFFF, 0xFFFFFFFF, 0xFFFFFFFF,
-	0xFFFFFFFF, 0xFFFFFFFF, 0xFFFFFFFF, 0xFFFFFFFF,
-	0xFFFFFFFF, 0xFFFFFFFF, 0xFFFFFFFF, 0xFFFFFFFF,
-	0xFFFFFFFF, 0xFFFFFFFF, 0xFFFFFFFF, 0xFFFFFFFF,
-	0xFFFFFFFF, 0xFFFFFFFF, 0xFFFFFFFF, 0xFFFFFFFF,
-	0xFFFFFFFF, 0xFFFFFFFF, 0xFFFFFFFF, 0xFFFFFFFF,
-	0xFFFFFFFF, 0xFFFFFFFF, 0xFFFFFFFF, 0xFFFFFFFF,
-	0xFFFFFFFF, 0xFFFFFFFF, 0xFFFFFFFF, 0xFFFFFFFF,
-	0xFFFFFFFF, 0xFFFFFFFF, 0xFFFFFFFF, 0xFFFFFFFF,
-	0xFFFFFFFF, 0xFFFFFFFF, 0xFFFFFFFF, 0xFFFFFFFF,
-	0xFFFFFFFF, 0xFFFFFFFF, 0xFFFFFFFF, 0xFFFFFFFF,
-	0xFFFFFFFF, 0xFFFFFFFF, 0xFFFFFFFF,
-};
-
-=======
->>>>>>> 94a8d5ca
 int rs600_init(struct radeon_device *rdev)
 {
 	rdev->config.r300.reg_safe_bm = rs600_reg_safe_bm;
