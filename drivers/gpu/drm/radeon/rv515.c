/*
 * Copyright 2008 Advanced Micro Devices, Inc.
 * Copyright 2008 Red Hat Inc.
 * Copyright 2009 Jerome Glisse.
 *
 * Permission is hereby granted, free of charge, to any person obtaining a
 * copy of this software and associated documentation files (the "Software"),
 * to deal in the Software without restriction, including without limitation
 * the rights to use, copy, modify, merge, publish, distribute, sublicense,
 * and/or sell copies of the Software, and to permit persons to whom the
 * Software is furnished to do so, subject to the following conditions:
 *
 * The above copyright notice and this permission notice shall be included in
 * all copies or substantial portions of the Software.
 *
 * THE SOFTWARE IS PROVIDED "AS IS", WITHOUT WARRANTY OF ANY KIND, EXPRESS OR
 * IMPLIED, INCLUDING BUT NOT LIMITED TO THE WARRANTIES OF MERCHANTABILITY,
 * FITNESS FOR A PARTICULAR PURPOSE AND NONINFRINGEMENT.  IN NO EVENT SHALL
 * THE COPYRIGHT HOLDER(S) OR AUTHOR(S) BE LIABLE FOR ANY CLAIM, DAMAGES OR
 * OTHER LIABILITY, WHETHER IN AN ACTION OF CONTRACT, TORT OR OTHERWISE,
 * ARISING FROM, OUT OF OR IN CONNECTION WITH THE SOFTWARE OR THE USE OR
 * OTHER DEALINGS IN THE SOFTWARE.
 *
 * Authors: Dave Airlie
 *          Alex Deucher
 *          Jerome Glisse
 */
#include <linux/seq_file.h>
#include "drmP.h"
<<<<<<< HEAD
#include "rv515r.h"
=======
#include "rv515d.h"
>>>>>>> 94a8d5ca
#include "radeon.h"
#include "radeon_share.h"

#include "rv515_reg_safe.h"
/* rv515 depends on : */
void r100_hdp_reset(struct radeon_device *rdev);
int r100_cp_reset(struct radeon_device *rdev);
int r100_rb2d_reset(struct radeon_device *rdev);
int r100_gui_wait_for_idle(struct radeon_device *rdev);
int r100_cp_init(struct radeon_device *rdev, unsigned ring_size);
void r420_pipes_init(struct radeon_device *rdev);
void rs600_mc_disable_clients(struct radeon_device *rdev);
void rs600_disable_vga(struct radeon_device *rdev);

/* This files gather functions specifics to:
 * rv515
 *
 * Some of these functions might be used by newer ASICs.
 */
int rv515_debugfs_pipes_info_init(struct radeon_device *rdev);
int rv515_debugfs_ga_info_init(struct radeon_device *rdev);
void rv515_gpu_init(struct radeon_device *rdev);
int rv515_mc_wait_for_idle(struct radeon_device *rdev);


/*
 * MC
 */
int rv515_mc_init(struct radeon_device *rdev)
{
	uint32_t tmp;
	int r;

	if (r100_debugfs_rbbm_init(rdev)) {
		DRM_ERROR("Failed to register debugfs file for RBBM !\n");
	}
	if (rv515_debugfs_pipes_info_init(rdev)) {
		DRM_ERROR("Failed to register debugfs file for pipes !\n");
	}
	if (rv515_debugfs_ga_info_init(rdev)) {
		DRM_ERROR("Failed to register debugfs file for pipes !\n");
	}

	rv515_gpu_init(rdev);
	rv370_pcie_gart_disable(rdev);

	/* Setup GPU memory space */
	rdev->mc.vram_location = 0xFFFFFFFFUL;
	rdev->mc.gtt_location = 0xFFFFFFFFUL;
	if (rdev->flags & RADEON_IS_AGP) {
		r = radeon_agp_init(rdev);
		if (r) {
			printk(KERN_WARNING "[drm] Disabling AGP\n");
			rdev->flags &= ~RADEON_IS_AGP;
			rdev->mc.gtt_size = radeon_gart_size * 1024 * 1024;
		} else {
			rdev->mc.gtt_location = rdev->mc.agp_base;
		}
	}
	r = radeon_mc_setup(rdev);
	if (r) {
		return r;
	}

	/* Program GPU memory space */
	rs600_mc_disable_clients(rdev);
	if (rv515_mc_wait_for_idle(rdev)) {
		printk(KERN_WARNING "Failed to wait MC idle while "
		       "programming pipes. Bad things might happen.\n");
	}
	/* Write VRAM size in case we are limiting it */
	WREG32(RADEON_CONFIG_MEMSIZE, rdev->mc.real_vram_size);
	tmp = REG_SET(MC_FB_START, rdev->mc.vram_location >> 16);
	WREG32(0x134, tmp);
	tmp = rdev->mc.vram_location + rdev->mc.mc_vram_size - 1;
	tmp = REG_SET(MC_FB_TOP, tmp >> 16);
	tmp |= REG_SET(MC_FB_START, rdev->mc.vram_location >> 16);
	WREG32_MC(MC_FB_LOCATION, tmp);
	WREG32(HDP_FB_LOCATION, rdev->mc.vram_location >> 16);
	WREG32(0x310, rdev->mc.vram_location);
	if (rdev->flags & RADEON_IS_AGP) {
		tmp = rdev->mc.gtt_location + rdev->mc.gtt_size - 1;
		tmp = REG_SET(MC_AGP_TOP, tmp >> 16);
		tmp |= REG_SET(MC_AGP_START, rdev->mc.gtt_location >> 16);
		WREG32_MC(MC_AGP_LOCATION, tmp);
		WREG32_MC(MC_AGP_BASE, rdev->mc.agp_base);
		WREG32_MC(MC_AGP_BASE_2, 0);
	} else {
		WREG32_MC(MC_AGP_LOCATION, 0x0FFFFFFF);
		WREG32_MC(MC_AGP_BASE, 0);
		WREG32_MC(MC_AGP_BASE_2, 0);
	}
	return 0;
}

void rv515_mc_fini(struct radeon_device *rdev)
{
}


/*
 * Global GPU functions
 */
void rv515_ring_start(struct radeon_device *rdev)
{
	int r;

	r = radeon_ring_lock(rdev, 64);
	if (r) {
		return;
	}
	radeon_ring_write(rdev, PACKET0(ISYNC_CNTL, 0));
	radeon_ring_write(rdev,
			  ISYNC_ANY2D_IDLE3D |
			  ISYNC_ANY3D_IDLE2D |
			  ISYNC_WAIT_IDLEGUI |
			  ISYNC_CPSCRATCH_IDLEGUI);
	radeon_ring_write(rdev, PACKET0(WAIT_UNTIL, 0));
	radeon_ring_write(rdev, WAIT_2D_IDLECLEAN | WAIT_3D_IDLECLEAN);
	radeon_ring_write(rdev, PACKET0(0x170C, 0));
	radeon_ring_write(rdev, 1 << 31);
	radeon_ring_write(rdev, PACKET0(GB_SELECT, 0));
	radeon_ring_write(rdev, 0);
	radeon_ring_write(rdev, PACKET0(GB_ENABLE, 0));
	radeon_ring_write(rdev, 0);
	radeon_ring_write(rdev, PACKET0(0x42C8, 0));
	radeon_ring_write(rdev, (1 << rdev->num_gb_pipes) - 1);
	radeon_ring_write(rdev, PACKET0(VAP_INDEX_OFFSET, 0));
	radeon_ring_write(rdev, 0);
	radeon_ring_write(rdev, PACKET0(RB3D_DSTCACHE_CTLSTAT, 0));
	radeon_ring_write(rdev, RB3D_DC_FLUSH | RB3D_DC_FREE);
	radeon_ring_write(rdev, PACKET0(ZB_ZCACHE_CTLSTAT, 0));
	radeon_ring_write(rdev, ZC_FLUSH | ZC_FREE);
	radeon_ring_write(rdev, PACKET0(WAIT_UNTIL, 0));
	radeon_ring_write(rdev, WAIT_2D_IDLECLEAN | WAIT_3D_IDLECLEAN);
	radeon_ring_write(rdev, PACKET0(GB_AA_CONFIG, 0));
	radeon_ring_write(rdev, 0);
	radeon_ring_write(rdev, PACKET0(RB3D_DSTCACHE_CTLSTAT, 0));
	radeon_ring_write(rdev, RB3D_DC_FLUSH | RB3D_DC_FREE);
	radeon_ring_write(rdev, PACKET0(ZB_ZCACHE_CTLSTAT, 0));
	radeon_ring_write(rdev, ZC_FLUSH | ZC_FREE);
	radeon_ring_write(rdev, PACKET0(GB_MSPOS0, 0));
	radeon_ring_write(rdev,
			  ((6 << MS_X0_SHIFT) |
			   (6 << MS_Y0_SHIFT) |
			   (6 << MS_X1_SHIFT) |
			   (6 << MS_Y1_SHIFT) |
			   (6 << MS_X2_SHIFT) |
			   (6 << MS_Y2_SHIFT) |
			   (6 << MSBD0_Y_SHIFT) |
			   (6 << MSBD0_X_SHIFT)));
	radeon_ring_write(rdev, PACKET0(GB_MSPOS1, 0));
	radeon_ring_write(rdev,
			  ((6 << MS_X3_SHIFT) |
			   (6 << MS_Y3_SHIFT) |
			   (6 << MS_X4_SHIFT) |
			   (6 << MS_Y4_SHIFT) |
			   (6 << MS_X5_SHIFT) |
			   (6 << MS_Y5_SHIFT) |
			   (6 << MSBD1_SHIFT)));
	radeon_ring_write(rdev, PACKET0(GA_ENHANCE, 0));
	radeon_ring_write(rdev, GA_DEADLOCK_CNTL | GA_FASTSYNC_CNTL);
	radeon_ring_write(rdev, PACKET0(GA_POLY_MODE, 0));
	radeon_ring_write(rdev, FRONT_PTYPE_TRIANGE | BACK_PTYPE_TRIANGE);
	radeon_ring_write(rdev, PACKET0(GA_ROUND_MODE, 0));
	radeon_ring_write(rdev, GEOMETRY_ROUND_NEAREST | COLOR_ROUND_NEAREST);
	radeon_ring_write(rdev, PACKET0(0x20C8, 0));
	radeon_ring_write(rdev, 0);
	radeon_ring_unlock_commit(rdev);
}

void rv515_errata(struct radeon_device *rdev)
{
	rdev->pll_errata = 0;
}

int rv515_mc_wait_for_idle(struct radeon_device *rdev)
{
	unsigned i;
	uint32_t tmp;

	for (i = 0; i < rdev->usec_timeout; i++) {
		/* read MC_STATUS */
		tmp = RREG32_MC(MC_STATUS);
		if (tmp & MC_STATUS_IDLE) {
			return 0;
		}
		DRM_UDELAY(1);
	}
	return -1;
}

void rv515_gpu_init(struct radeon_device *rdev)
{
	unsigned pipe_select_current, gb_pipe_select, tmp;

	r100_hdp_reset(rdev);
	r100_rb2d_reset(rdev);

	if (r100_gui_wait_for_idle(rdev)) {
		printk(KERN_WARNING "Failed to wait GUI idle while "
		       "reseting GPU. Bad things might happen.\n");
	}

	rs600_disable_vga(rdev);

	r420_pipes_init(rdev);
	gb_pipe_select = RREG32(0x402C);
	tmp = RREG32(0x170C);
	pipe_select_current = (tmp >> 2) & 3;
	tmp = (1 << pipe_select_current) |
	      (((gb_pipe_select >> 8) & 0xF) << 4);
	WREG32_PLL(0x000D, tmp);
	if (r100_gui_wait_for_idle(rdev)) {
		printk(KERN_WARNING "Failed to wait GUI idle while "
		       "reseting GPU. Bad things might happen.\n");
	}
	if (rv515_mc_wait_for_idle(rdev)) {
		printk(KERN_WARNING "Failed to wait MC idle while "
		       "programming pipes. Bad things might happen.\n");
	}
}

int rv515_ga_reset(struct radeon_device *rdev)
{
	uint32_t tmp;
	bool reinit_cp;
	int i;

	reinit_cp = rdev->cp.ready;
	rdev->cp.ready = false;
	for (i = 0; i < rdev->usec_timeout; i++) {
		WREG32(CP_CSQ_MODE, 0);
		WREG32(CP_CSQ_CNTL, 0);
		WREG32(RBBM_SOFT_RESET, 0x32005);
		(void)RREG32(RBBM_SOFT_RESET);
		udelay(200);
		WREG32(RBBM_SOFT_RESET, 0);
		/* Wait to prevent race in RBBM_STATUS */
		mdelay(1);
		tmp = RREG32(RBBM_STATUS);
		if (tmp & ((1 << 20) | (1 << 26))) {
			DRM_ERROR("VAP & CP still busy (RBBM_STATUS=0x%08X)\n", tmp);
			/* GA still busy soft reset it */
			WREG32(0x429C, 0x200);
			WREG32(VAP_PVS_STATE_FLUSH_REG, 0);
			WREG32(0x43E0, 0);
			WREG32(0x43E4, 0);
			WREG32(0x24AC, 0);
		}
		/* Wait to prevent race in RBBM_STATUS */
		mdelay(1);
		tmp = RREG32(RBBM_STATUS);
		if (!(tmp & ((1 << 20) | (1 << 26)))) {
			break;
		}
	}
	for (i = 0; i < rdev->usec_timeout; i++) {
		tmp = RREG32(RBBM_STATUS);
		if (!(tmp & ((1 << 20) | (1 << 26)))) {
			DRM_INFO("GA reset succeed (RBBM_STATUS=0x%08X)\n",
				 tmp);
			DRM_INFO("GA_IDLE=0x%08X\n", RREG32(0x425C));
			DRM_INFO("RB3D_RESET_STATUS=0x%08X\n", RREG32(0x46f0));
			DRM_INFO("ISYNC_CNTL=0x%08X\n", RREG32(0x1724));
			if (reinit_cp) {
				return r100_cp_init(rdev, rdev->cp.ring_size);
			}
			return 0;
		}
		DRM_UDELAY(1);
	}
	tmp = RREG32(RBBM_STATUS);
	DRM_ERROR("Failed to reset GA ! (RBBM_STATUS=0x%08X)\n", tmp);
	return -1;
}

int rv515_gpu_reset(struct radeon_device *rdev)
{
	uint32_t status;

	/* reset order likely matter */
	status = RREG32(RBBM_STATUS);
	/* reset HDP */
	r100_hdp_reset(rdev);
	/* reset rb2d */
	if (status & ((1 << 17) | (1 << 18) | (1 << 27))) {
		r100_rb2d_reset(rdev);
	}
	/* reset GA */
	if (status & ((1 << 20) | (1 << 26))) {
		rv515_ga_reset(rdev);
	}
	/* reset CP */
	status = RREG32(RBBM_STATUS);
	if (status & (1 << 16)) {
		r100_cp_reset(rdev);
	}
	/* Check if GPU is idle */
	status = RREG32(RBBM_STATUS);
	if (status & (1 << 31)) {
		DRM_ERROR("Failed to reset GPU (RBBM_STATUS=0x%08X)\n", status);
		return -1;
	}
	DRM_INFO("GPU reset succeed (RBBM_STATUS=0x%08X)\n", status);
	return 0;
}


/*
 * VRAM info
 */
static void rv515_vram_get_type(struct radeon_device *rdev)
{
	uint32_t tmp;

	rdev->mc.vram_width = 128;
	rdev->mc.vram_is_ddr = true;
	tmp = RREG32_MC(RV515_MC_CNTL) & MEM_NUM_CHANNELS_MASK;
	switch (tmp) {
	case 0:
		rdev->mc.vram_width = 64;
		break;
	case 1:
		rdev->mc.vram_width = 128;
		break;
	default:
		rdev->mc.vram_width = 128;
		break;
	}
}

void rv515_vram_info(struct radeon_device *rdev)
{
	fixed20_12 a;

	rv515_vram_get_type(rdev);

	r100_vram_init_sizes(rdev);
	/* FIXME: we should enforce default clock in case GPU is not in
	 * default setup
	 */
	a.full = rfixed_const(100);
	rdev->pm.sclk.full = rfixed_const(rdev->clock.default_sclk);
	rdev->pm.sclk.full = rfixed_div(rdev->pm.sclk, a);
}


/*
 * Indirect registers accessor
 */
uint32_t rv515_mc_rreg(struct radeon_device *rdev, uint32_t reg)
{
	uint32_t r;

	WREG32(MC_IND_INDEX, 0x7f0000 | (reg & 0xffff));
	r = RREG32(MC_IND_DATA);
	WREG32(MC_IND_INDEX, 0);
	return r;
}

void rv515_mc_wreg(struct radeon_device *rdev, uint32_t reg, uint32_t v)
{
	WREG32(MC_IND_INDEX, 0xff0000 | ((reg) & 0xffff));
	WREG32(MC_IND_DATA, (v));
	WREG32(MC_IND_INDEX, 0);
}

/*
 * Debugfs info
 */
#if defined(CONFIG_DEBUG_FS)
static int rv515_debugfs_pipes_info(struct seq_file *m, void *data)
{
	struct drm_info_node *node = (struct drm_info_node *) m->private;
	struct drm_device *dev = node->minor->dev;
	struct radeon_device *rdev = dev->dev_private;
	uint32_t tmp;

	tmp = RREG32(GB_PIPE_SELECT);
	seq_printf(m, "GB_PIPE_SELECT 0x%08x\n", tmp);
	tmp = RREG32(SU_REG_DEST);
	seq_printf(m, "SU_REG_DEST 0x%08x\n", tmp);
	tmp = RREG32(GB_TILE_CONFIG);
	seq_printf(m, "GB_TILE_CONFIG 0x%08x\n", tmp);
	tmp = RREG32(DST_PIPE_CONFIG);
	seq_printf(m, "DST_PIPE_CONFIG 0x%08x\n", tmp);
	return 0;
}

static int rv515_debugfs_ga_info(struct seq_file *m, void *data)
{
	struct drm_info_node *node = (struct drm_info_node *) m->private;
	struct drm_device *dev = node->minor->dev;
	struct radeon_device *rdev = dev->dev_private;
	uint32_t tmp;

	tmp = RREG32(0x2140);
	seq_printf(m, "VAP_CNTL_STATUS 0x%08x\n", tmp);
	radeon_gpu_reset(rdev);
	tmp = RREG32(0x425C);
	seq_printf(m, "GA_IDLE 0x%08x\n", tmp);
	return 0;
}

static struct drm_info_list rv515_pipes_info_list[] = {
	{"rv515_pipes_info", rv515_debugfs_pipes_info, 0, NULL},
};

static struct drm_info_list rv515_ga_info_list[] = {
	{"rv515_ga_info", rv515_debugfs_ga_info, 0, NULL},
};
#endif

int rv515_debugfs_pipes_info_init(struct radeon_device *rdev)
{
#if defined(CONFIG_DEBUG_FS)
	return radeon_debugfs_add_files(rdev, rv515_pipes_info_list, 1);
#else
	return 0;
#endif
}

int rv515_debugfs_ga_info_init(struct radeon_device *rdev)
{
#if defined(CONFIG_DEBUG_FS)
	return radeon_debugfs_add_files(rdev, rv515_ga_info_list, 1);
#else
	return 0;
#endif
}

/*
 * Asic initialization
 */
<<<<<<< HEAD
static const unsigned r500_reg_safe_bm[219] = {
	0xFFFFFFFF, 0xFFFFFFFF, 0xFFFFFFFF, 0xFFFFFFFF,
	0xFFFFFFFF, 0xFFFFFFFF, 0xFFFFFFFF, 0xFFFFFFFF,
	0xFFFFFFFF, 0xFFFFFFFF, 0xFFFFFFFF, 0xFFFFFFFF,
	0xFFFFFFFF, 0xFFFFFFFF, 0xFFFFFFFF, 0xFFFFFFFF,
	0xFFFFFFFF, 0xFFFFFFFF, 0xFFFFFFFF, 0xFFFFFFFF,
	0xFFFFFFFF, 0xFFFFFFFF, 0xFFFFFFFF, 0xFFFFFFFF,
	0xFFFFFFFF, 0xFFFFFFFF, 0xFFFFFFFF, 0xFFFFFFFF,
	0xFFFFFFFF, 0xFFFFFFFF, 0xFFFFFFFF, 0xFFFFFFFF,
	0xFFFFFFFF, 0xFFFFFFFF, 0xFFFFFFFF, 0xFFFFFFFF,
	0xFFFFFFFF, 0xFFFFFFFF, 0xFFFFFFFF, 0xFFFFFFFF,
	0x17FF1FFF, 0xFFFFFFFC, 0xFFFFFFFF, 0xFF30FFBF,
	0xFFFFFFF8, 0xC3E6FFFF, 0xFFFFF6DF, 0xFFFFFFFF,
	0xFFFFFFFF, 0xFFFFFFFF, 0xFFFFFFFF, 0xFFFFFFFF,
	0xFFFFFFFF, 0xFFFFFFFF, 0xFFFFFFFF, 0xFFFFFFFF,
	0xFFFFFFFF, 0xFFFFFFFF, 0xFFFFFFFF, 0xFFFFF03F,
	0xFFFFFFFF, 0xFFFFFFFF, 0xFFFFFFFF, 0xFFFFFFFF,
	0xFFFFFFFF, 0xFFFFEFCE, 0xF00EBFFF, 0x007C0000,
	0xF0000038, 0xFF000009, 0xFFFFFFFF, 0xFFFFFFFF,
	0xFFFFFFFF, 0xFFFFFFFF, 0x00000000, 0xFFFFFFFF,
	0xFFFFFFFF, 0xFFFFFFFF, 0xFFFFFFFF, 0xFFFFFFFF,
	0xFFFFFFFF, 0xFFFFFFFF, 0xFFFFFFFF, 0xFFFFFFFF,
	0xFFFFFFFF, 0xFFFFFFFF, 0xFFFFFFFF, 0xFFFFFFFF,
	0xFFFFFFFF, 0xFFFFFFFF, 0xFFFFFFFF, 0xFFFFFFFF,
	0xFFFFFFFF, 0xFFFFFFFF, 0xFFFFFFFF, 0xFFFFFFFF,
	0xFFFFFFFF, 0xFFFFFFFF, 0xFFFFFFFF, 0xFFFFFFFF,
	0xFFFFFFFF, 0xFFFFFFFF, 0xFFFFFFFF, 0xFFFFFFFF,
	0xFFFFF7FF, 0xFFFFFFFF, 0xFFFFFFFF, 0xFFFFFFFF,
	0xFFFFFFFF, 0xFFFFFFFF, 0xFFFFFFFF, 0xFFFFFFFF,
	0xFFFFFFFF, 0xFFFFFFFF, 0xFFFFFFFF, 0xFFFFFFFF,
	0xFFFFFFFF, 0xFFFFFFFF, 0xFFFFFFFF, 0xFFFFFFFF,
	0xFFFFFFFF, 0xFFFFFFFF, 0xFFFFFFFF, 0xFFFFFFFF,
	0xFFFFFFFF, 0xFFFFFFFF, 0xFFFFFFFF, 0xFFFFFFFF,
	0x1FFFFC78, 0xFFFFE000, 0xFFFFFFFE, 0xFFFFFFFF,
	0x38CF8F50, 0xFFF88082, 0xFF0000FC, 0xFAE009FF,
	0x0000FFFF, 0xFFFFFFFF, 0xFFFFFFFF, 0x00000000,
	0xFFFF8CFC, 0xFFFFC1FF, 0xFFFFFFFF, 0xFFFFFFFF,
	0xFFFFFFFF, 0xFFFFFFFF, 0xFFFFFFFF, 0xFFFFFFFF,
	0xFFFFFFFF, 0xFFFFFFFF, 0xFFFFFFFF, 0xFF80FFFF,
	0x00000000, 0x00000000, 0x00000000, 0x00000000,
	0x0003FC01, 0x3FFFFCF8, 0xFF800B19, 0xFFDFFFFF,
	0xFFFFFFFF, 0xFFFFFFFF, 0xFFFFFFFF, 0xFFFFFFFF,
	0xFFFFFFFF, 0xFFFFFFFF, 0xFFFFFFFF, 0xFFFFFFFF,
	0xFFFFFFFF, 0xFFFFFFFF, 0xFFFFFFFF, 0xFFFFFFFF,
	0xFFFFFFFF, 0xFFFFFFFF, 0xFFFFFFFF, 0xFFFFFFFF,
	0xFFFFFFFF, 0xFFFFFFFF, 0xFFFFFFFF, 0xFFFFFFFF,
	0xFFFFFFFF, 0xFFFFFFFF, 0xFFFFFFFF, 0xFFFFFFFF,
	0xFFFFFFFF, 0xFFFFFFFF, 0xFFFFFFFF, 0xFFFFFFFF,
	0xFFFFFFFF, 0xFFFFFFFF, 0xFFFFFFFF, 0xFFFFFFFF,
	0xFFFFFFFF, 0xFFFFFFFF, 0xFFFFFFFF, 0xFFFFFFFF,
	0xFFFFFFFF, 0xFFFFFFFF, 0xFFFFFFFF, 0xFFFFFFFF,
	0xFFFFFFFF, 0xFFFFFFFF, 0xFFFFFFFF, 0xFFFFFFFF,
	0xFFFFFFFF, 0xFFFFFFFF, 0xFFFFFFFF, 0xFFFFFFFF,
	0xFFFFFFFF, 0xFFFFFFFF, 0xFFFFFFFF, 0xFFFFFFFF,
	0xFFFFFFFF, 0xFFFFFFFF, 0xFFFFFFFF, 0xFFFFFFFF,
	0xFFFFFFFF, 0xFFFFFFFF, 0xFFFFFFFF,
};

int rv515_init(struct radeon_device *rdev)
{
	rdev->config.r300.reg_safe_bm = r500_reg_safe_bm;
	rdev->config.r300.reg_safe_bm_size = ARRAY_SIZE(r500_reg_safe_bm);
	return 0;
}

void atom_rv515_force_tv_scaler(struct radeon_device *rdev)
{

	WREG32(0x659C, 0x0);
	WREG32(0x6594, 0x705);
	WREG32(0x65A4, 0x10001);
	WREG32(0x65D8, 0x0);
	WREG32(0x65B0, 0x0);
	WREG32(0x65C0, 0x0);
	WREG32(0x65D4, 0x0);
	WREG32(0x6578, 0x0);
	WREG32(0x657C, 0x841880A8);
	WREG32(0x6578, 0x1);
	WREG32(0x657C, 0x84208680);
	WREG32(0x6578, 0x2);
	WREG32(0x657C, 0xBFF880B0);
	WREG32(0x6578, 0x100);
	WREG32(0x657C, 0x83D88088);
	WREG32(0x6578, 0x101);
	WREG32(0x657C, 0x84608680);
	WREG32(0x6578, 0x102);
	WREG32(0x657C, 0xBFF080D0);
	WREG32(0x6578, 0x200);
	WREG32(0x657C, 0x83988068);
	WREG32(0x6578, 0x201);
	WREG32(0x657C, 0x84A08680);
	WREG32(0x6578, 0x202);
	WREG32(0x657C, 0xBFF080F8);
	WREG32(0x6578, 0x300);
	WREG32(0x657C, 0x83588058);
	WREG32(0x6578, 0x301);
	WREG32(0x657C, 0x84E08660);
	WREG32(0x6578, 0x302);
	WREG32(0x657C, 0xBFF88120);
	WREG32(0x6578, 0x400);
	WREG32(0x657C, 0x83188040);
	WREG32(0x6578, 0x401);
	WREG32(0x657C, 0x85008660);
	WREG32(0x6578, 0x402);
	WREG32(0x657C, 0xBFF88150);
	WREG32(0x6578, 0x500);
	WREG32(0x657C, 0x82D88030);
	WREG32(0x6578, 0x501);
	WREG32(0x657C, 0x85408640);
	WREG32(0x6578, 0x502);
	WREG32(0x657C, 0xBFF88180);
	WREG32(0x6578, 0x600);
	WREG32(0x657C, 0x82A08018);
	WREG32(0x6578, 0x601);
	WREG32(0x657C, 0x85808620);
	WREG32(0x6578, 0x602);
	WREG32(0x657C, 0xBFF081B8);
	WREG32(0x6578, 0x700);
	WREG32(0x657C, 0x82608010);
	WREG32(0x6578, 0x701);
	WREG32(0x657C, 0x85A08600);
	WREG32(0x6578, 0x702);
	WREG32(0x657C, 0x800081F0);
	WREG32(0x6578, 0x800);
	WREG32(0x657C, 0x8228BFF8);
	WREG32(0x6578, 0x801);
	WREG32(0x657C, 0x85E085E0);
	WREG32(0x6578, 0x802);
	WREG32(0x657C, 0xBFF88228);
	WREG32(0x6578, 0x10000);
	WREG32(0x657C, 0x82A8BF00);
	WREG32(0x6578, 0x10001);
	WREG32(0x657C, 0x82A08CC0);
	WREG32(0x6578, 0x10002);
	WREG32(0x657C, 0x8008BEF8);
	WREG32(0x6578, 0x10100);
	WREG32(0x657C, 0x81F0BF28);
	WREG32(0x6578, 0x10101);
	WREG32(0x657C, 0x83608CA0);
	WREG32(0x6578, 0x10102);
	WREG32(0x657C, 0x8018BED0);
	WREG32(0x6578, 0x10200);
	WREG32(0x657C, 0x8148BF38);
	WREG32(0x6578, 0x10201);
	WREG32(0x657C, 0x84408C80);
	WREG32(0x6578, 0x10202);
	WREG32(0x657C, 0x8008BEB8);
	WREG32(0x6578, 0x10300);
	WREG32(0x657C, 0x80B0BF78);
	WREG32(0x6578, 0x10301);
	WREG32(0x657C, 0x85008C20);
	WREG32(0x6578, 0x10302);
	WREG32(0x657C, 0x8020BEA0);
	WREG32(0x6578, 0x10400);
	WREG32(0x657C, 0x8028BF90);
	WREG32(0x6578, 0x10401);
	WREG32(0x657C, 0x85E08BC0);
	WREG32(0x6578, 0x10402);
	WREG32(0x657C, 0x8018BE90);
	WREG32(0x6578, 0x10500);
	WREG32(0x657C, 0xBFB8BFB0);
	WREG32(0x6578, 0x10501);
	WREG32(0x657C, 0x86C08B40);
	WREG32(0x6578, 0x10502);
	WREG32(0x657C, 0x8010BE90);
	WREG32(0x6578, 0x10600);
	WREG32(0x657C, 0xBF58BFC8);
	WREG32(0x6578, 0x10601);
	WREG32(0x657C, 0x87A08AA0);
	WREG32(0x6578, 0x10602);
	WREG32(0x657C, 0x8010BE98);
	WREG32(0x6578, 0x10700);
	WREG32(0x657C, 0xBF10BFF0);
	WREG32(0x6578, 0x10701);
	WREG32(0x657C, 0x886089E0);
	WREG32(0x6578, 0x10702);
	WREG32(0x657C, 0x8018BEB0);
	WREG32(0x6578, 0x10800);
	WREG32(0x657C, 0xBED8BFE8);
	WREG32(0x6578, 0x10801);
	WREG32(0x657C, 0x89408940);
	WREG32(0x6578, 0x10802);
	WREG32(0x657C, 0xBFE8BED8);
	WREG32(0x6578, 0x20000);
	WREG32(0x657C, 0x80008000);
	WREG32(0x6578, 0x20001);
	WREG32(0x657C, 0x90008000);
	WREG32(0x6578, 0x20002);
	WREG32(0x657C, 0x80008000);
	WREG32(0x6578, 0x20003);
	WREG32(0x657C, 0x80008000);
	WREG32(0x6578, 0x20100);
	WREG32(0x657C, 0x80108000);
	WREG32(0x6578, 0x20101);
	WREG32(0x657C, 0x8FE0BF70);
	WREG32(0x6578, 0x20102);
	WREG32(0x657C, 0xBFE880C0);
	WREG32(0x6578, 0x20103);
	WREG32(0x657C, 0x80008000);
	WREG32(0x6578, 0x20200);
	WREG32(0x657C, 0x8018BFF8);
	WREG32(0x6578, 0x20201);
	WREG32(0x657C, 0x8F80BF08);
	WREG32(0x6578, 0x20202);
	WREG32(0x657C, 0xBFD081A0);
	WREG32(0x6578, 0x20203);
	WREG32(0x657C, 0xBFF88000);
	WREG32(0x6578, 0x20300);
	WREG32(0x657C, 0x80188000);
	WREG32(0x6578, 0x20301);
	WREG32(0x657C, 0x8EE0BEC0);
	WREG32(0x6578, 0x20302);
	WREG32(0x657C, 0xBFB082A0);
	WREG32(0x6578, 0x20303);
	WREG32(0x657C, 0x80008000);
	WREG32(0x6578, 0x20400);
	WREG32(0x657C, 0x80188000);
	WREG32(0x6578, 0x20401);
	WREG32(0x657C, 0x8E00BEA0);
	WREG32(0x6578, 0x20402);
	WREG32(0x657C, 0xBF8883C0);
	WREG32(0x6578, 0x20403);
	WREG32(0x657C, 0x80008000);
	WREG32(0x6578, 0x20500);
	WREG32(0x657C, 0x80188000);
	WREG32(0x6578, 0x20501);
	WREG32(0x657C, 0x8D00BE90);
	WREG32(0x6578, 0x20502);
	WREG32(0x657C, 0xBF588500);
	WREG32(0x6578, 0x20503);
	WREG32(0x657C, 0x80008008);
	WREG32(0x6578, 0x20600);
	WREG32(0x657C, 0x80188000);
	WREG32(0x6578, 0x20601);
	WREG32(0x657C, 0x8BC0BE98);
	WREG32(0x6578, 0x20602);
	WREG32(0x657C, 0xBF308660);
	WREG32(0x6578, 0x20603);
	WREG32(0x657C, 0x80008008);
	WREG32(0x6578, 0x20700);
	WREG32(0x657C, 0x80108000);
	WREG32(0x6578, 0x20701);
	WREG32(0x657C, 0x8A80BEB0);
	WREG32(0x6578, 0x20702);
	WREG32(0x657C, 0xBF0087C0);
	WREG32(0x6578, 0x20703);
	WREG32(0x657C, 0x80008008);
	WREG32(0x6578, 0x20800);
	WREG32(0x657C, 0x80108000);
	WREG32(0x6578, 0x20801);
	WREG32(0x657C, 0x8920BED0);
	WREG32(0x6578, 0x20802);
	WREG32(0x657C, 0xBED08920);
	WREG32(0x6578, 0x20803);
	WREG32(0x657C, 0x80008010);
	WREG32(0x6578, 0x30000);
	WREG32(0x657C, 0x90008000);
	WREG32(0x6578, 0x30001);
	WREG32(0x657C, 0x80008000);
	WREG32(0x6578, 0x30100);
	WREG32(0x657C, 0x8FE0BF90);
	WREG32(0x6578, 0x30101);
	WREG32(0x657C, 0xBFF880A0);
	WREG32(0x6578, 0x30200);
	WREG32(0x657C, 0x8F60BF40);
	WREG32(0x6578, 0x30201);
	WREG32(0x657C, 0xBFE88180);
	WREG32(0x6578, 0x30300);
	WREG32(0x657C, 0x8EC0BF00);
	WREG32(0x6578, 0x30301);
	WREG32(0x657C, 0xBFC88280);
	WREG32(0x6578, 0x30400);
	WREG32(0x657C, 0x8DE0BEE0);
	WREG32(0x6578, 0x30401);
	WREG32(0x657C, 0xBFA083A0);
	WREG32(0x6578, 0x30500);
	WREG32(0x657C, 0x8CE0BED0);
	WREG32(0x6578, 0x30501);
	WREG32(0x657C, 0xBF7884E0);
	WREG32(0x6578, 0x30600);
	WREG32(0x657C, 0x8BA0BED8);
	WREG32(0x6578, 0x30601);
	WREG32(0x657C, 0xBF508640);
	WREG32(0x6578, 0x30700);
	WREG32(0x657C, 0x8A60BEE8);
	WREG32(0x6578, 0x30701);
	WREG32(0x657C, 0xBF2087A0);
	WREG32(0x6578, 0x30800);
	WREG32(0x657C, 0x8900BF00);
	WREG32(0x6578, 0x30801);
	WREG32(0x657C, 0xBF008900);
}

struct rv515_watermark {
	u32        lb_request_fifo_depth;
	fixed20_12 num_line_pair;
	fixed20_12 estimated_width;
	fixed20_12 worst_case_latency;
	fixed20_12 consumption_rate;
	fixed20_12 active_time;
	fixed20_12 dbpp;
	fixed20_12 priority_mark_max;
	fixed20_12 priority_mark;
	fixed20_12 sclk;
};

void rv515_crtc_bandwidth_compute(struct radeon_device *rdev,
				  struct radeon_crtc *crtc,
				  struct rv515_watermark *wm)
{
	struct drm_display_mode *mode = &crtc->base.mode;
	fixed20_12 a, b, c;
	fixed20_12 pclk, request_fifo_depth, tolerable_latency, estimated_width;
	fixed20_12 consumption_time, line_time, chunk_time, read_delay_latency;

	if (!crtc->base.enabled) {
		/* FIXME: wouldn't it better to set priority mark to maximum */
		wm->lb_request_fifo_depth = 4;
		return;
	}

	if (crtc->vsc.full > rfixed_const(2))
		wm->num_line_pair.full = rfixed_const(2);
	else
		wm->num_line_pair.full = rfixed_const(1);

	b.full = rfixed_const(mode->crtc_hdisplay);
	c.full = rfixed_const(256);
	a.full = rfixed_mul(wm->num_line_pair, b);
	request_fifo_depth.full = rfixed_div(a, c);
	if (a.full < rfixed_const(4)) {
		wm->lb_request_fifo_depth = 4;
	} else {
		wm->lb_request_fifo_depth = rfixed_trunc(request_fifo_depth);
	}

	/* Determine consumption rate
	 *  pclk = pixel clock period(ns) = 1000 / (mode.clock / 1000)
	 *  vtaps = number of vertical taps,
	 *  vsc = vertical scaling ratio, defined as source/destination
	 *  hsc = horizontal scaling ration, defined as source/destination
	 */
	a.full = rfixed_const(mode->clock);
	b.full = rfixed_const(1000);
	a.full = rfixed_div(a, b);
	pclk.full = rfixed_div(b, a);
	if (crtc->rmx_type != RMX_OFF) {
		b.full = rfixed_const(2);
		if (crtc->vsc.full > b.full)
			b.full = crtc->vsc.full;
		b.full = rfixed_mul(b, crtc->hsc);
		c.full = rfixed_const(2);
		b.full = rfixed_div(b, c);
		consumption_time.full = rfixed_div(pclk, b);
	} else {
		consumption_time.full = pclk.full;
	}
	a.full = rfixed_const(1);
	wm->consumption_rate.full = rfixed_div(a, consumption_time);


	/* Determine line time
	 *  LineTime = total time for one line of displayhtotal
	 *  LineTime = total number of horizontal pixels
	 *  pclk = pixel clock period(ns)
	 */
	a.full = rfixed_const(crtc->base.mode.crtc_htotal);
	line_time.full = rfixed_mul(a, pclk);

	/* Determine active time
	 *  ActiveTime = time of active region of display within one line,
	 *  hactive = total number of horizontal active pixels
	 *  htotal = total number of horizontal pixels
	 */
	a.full = rfixed_const(crtc->base.mode.crtc_htotal);
	b.full = rfixed_const(crtc->base.mode.crtc_hdisplay);
	wm->active_time.full = rfixed_mul(line_time, b);
	wm->active_time.full = rfixed_div(wm->active_time, a);

	/* Determine chunk time
	 * ChunkTime = the time it takes the DCP to send one chunk of data
	 * to the LB which consists of pipeline delay and inter chunk gap
	 * sclk = system clock(Mhz)
	 */
	a.full = rfixed_const(600 * 1000);
	chunk_time.full = rfixed_div(a, rdev->pm.sclk);
	read_delay_latency.full = rfixed_const(1000);

	/* Determine the worst case latency
	 * NumLinePair = Number of line pairs to request(1=2 lines, 2=4 lines)
	 * WorstCaseLatency = worst case time from urgent to when the MC starts
	 *                    to return data
	 * READ_DELAY_IDLE_MAX = constant of 1us
	 * ChunkTime = time it takes the DCP to send one chunk of data to the LB
	 *             which consists of pipeline delay and inter chunk gap
	 */
	if (rfixed_trunc(wm->num_line_pair) > 1) {
		a.full = rfixed_const(3);
		wm->worst_case_latency.full = rfixed_mul(a, chunk_time);
		wm->worst_case_latency.full += read_delay_latency.full;
	} else {
		wm->worst_case_latency.full = chunk_time.full + read_delay_latency.full;
	}

	/* Determine the tolerable latency
	 * TolerableLatency = Any given request has only 1 line time
	 *                    for the data to be returned
	 * LBRequestFifoDepth = Number of chunk requests the LB can
	 *                      put into the request FIFO for a display
	 *  LineTime = total time for one line of display
	 *  ChunkTime = the time it takes the DCP to send one chunk
	 *              of data to the LB which consists of
	 *  pipeline delay and inter chunk gap
	 */
	if ((2+wm->lb_request_fifo_depth) >= rfixed_trunc(request_fifo_depth)) {
		tolerable_latency.full = line_time.full;
	} else {
		tolerable_latency.full = rfixed_const(wm->lb_request_fifo_depth - 2);
		tolerable_latency.full = request_fifo_depth.full - tolerable_latency.full;
		tolerable_latency.full = rfixed_mul(tolerable_latency, chunk_time);
		tolerable_latency.full = line_time.full - tolerable_latency.full;
	}
	/* We assume worst case 32bits (4 bytes) */
	wm->dbpp.full = rfixed_const(2 * 16);

	/* Determine the maximum priority mark
	 *  width = viewport width in pixels
	 */
	a.full = rfixed_const(16);
	wm->priority_mark_max.full = rfixed_const(crtc->base.mode.crtc_hdisplay);
	wm->priority_mark_max.full = rfixed_div(wm->priority_mark_max, a);

	/* Determine estimated width */
	estimated_width.full = tolerable_latency.full - wm->worst_case_latency.full;
	estimated_width.full = rfixed_div(estimated_width, consumption_time);
	if (rfixed_trunc(estimated_width) > crtc->base.mode.crtc_hdisplay) {
		wm->priority_mark.full = rfixed_const(10);
	} else {
		a.full = rfixed_const(16);
		wm->priority_mark.full = rfixed_div(estimated_width, a);
		wm->priority_mark.full = wm->priority_mark_max.full - wm->priority_mark.full;
	}
}

void rv515_bandwidth_avivo_update(struct radeon_device *rdev)
{
=======
int rv515_init(struct radeon_device *rdev)
{
	rdev->config.r300.reg_safe_bm = rv515_reg_safe_bm;
	rdev->config.r300.reg_safe_bm_size = ARRAY_SIZE(rv515_reg_safe_bm);
	return 0;
}

void atom_rv515_force_tv_scaler(struct radeon_device *rdev, struct radeon_crtc *crtc)
{
	int index_reg = 0x6578 + crtc->crtc_offset;
	int data_reg = 0x657c + crtc->crtc_offset;

	WREG32(0x659C + crtc->crtc_offset, 0x0);
	WREG32(0x6594 + crtc->crtc_offset, 0x705);
	WREG32(0x65A4 + crtc->crtc_offset, 0x10001);
	WREG32(0x65D8 + crtc->crtc_offset, 0x0);
	WREG32(0x65B0 + crtc->crtc_offset, 0x0);
	WREG32(0x65C0 + crtc->crtc_offset, 0x0);
	WREG32(0x65D4 + crtc->crtc_offset, 0x0);
	WREG32(index_reg, 0x0);
	WREG32(data_reg, 0x841880A8);
	WREG32(index_reg, 0x1);
	WREG32(data_reg, 0x84208680);
	WREG32(index_reg, 0x2);
	WREG32(data_reg, 0xBFF880B0);
	WREG32(index_reg, 0x100);
	WREG32(data_reg, 0x83D88088);
	WREG32(index_reg, 0x101);
	WREG32(data_reg, 0x84608680);
	WREG32(index_reg, 0x102);
	WREG32(data_reg, 0xBFF080D0);
	WREG32(index_reg, 0x200);
	WREG32(data_reg, 0x83988068);
	WREG32(index_reg, 0x201);
	WREG32(data_reg, 0x84A08680);
	WREG32(index_reg, 0x202);
	WREG32(data_reg, 0xBFF080F8);
	WREG32(index_reg, 0x300);
	WREG32(data_reg, 0x83588058);
	WREG32(index_reg, 0x301);
	WREG32(data_reg, 0x84E08660);
	WREG32(index_reg, 0x302);
	WREG32(data_reg, 0xBFF88120);
	WREG32(index_reg, 0x400);
	WREG32(data_reg, 0x83188040);
	WREG32(index_reg, 0x401);
	WREG32(data_reg, 0x85008660);
	WREG32(index_reg, 0x402);
	WREG32(data_reg, 0xBFF88150);
	WREG32(index_reg, 0x500);
	WREG32(data_reg, 0x82D88030);
	WREG32(index_reg, 0x501);
	WREG32(data_reg, 0x85408640);
	WREG32(index_reg, 0x502);
	WREG32(data_reg, 0xBFF88180);
	WREG32(index_reg, 0x600);
	WREG32(data_reg, 0x82A08018);
	WREG32(index_reg, 0x601);
	WREG32(data_reg, 0x85808620);
	WREG32(index_reg, 0x602);
	WREG32(data_reg, 0xBFF081B8);
	WREG32(index_reg, 0x700);
	WREG32(data_reg, 0x82608010);
	WREG32(index_reg, 0x701);
	WREG32(data_reg, 0x85A08600);
	WREG32(index_reg, 0x702);
	WREG32(data_reg, 0x800081F0);
	WREG32(index_reg, 0x800);
	WREG32(data_reg, 0x8228BFF8);
	WREG32(index_reg, 0x801);
	WREG32(data_reg, 0x85E085E0);
	WREG32(index_reg, 0x802);
	WREG32(data_reg, 0xBFF88228);
	WREG32(index_reg, 0x10000);
	WREG32(data_reg, 0x82A8BF00);
	WREG32(index_reg, 0x10001);
	WREG32(data_reg, 0x82A08CC0);
	WREG32(index_reg, 0x10002);
	WREG32(data_reg, 0x8008BEF8);
	WREG32(index_reg, 0x10100);
	WREG32(data_reg, 0x81F0BF28);
	WREG32(index_reg, 0x10101);
	WREG32(data_reg, 0x83608CA0);
	WREG32(index_reg, 0x10102);
	WREG32(data_reg, 0x8018BED0);
	WREG32(index_reg, 0x10200);
	WREG32(data_reg, 0x8148BF38);
	WREG32(index_reg, 0x10201);
	WREG32(data_reg, 0x84408C80);
	WREG32(index_reg, 0x10202);
	WREG32(data_reg, 0x8008BEB8);
	WREG32(index_reg, 0x10300);
	WREG32(data_reg, 0x80B0BF78);
	WREG32(index_reg, 0x10301);
	WREG32(data_reg, 0x85008C20);
	WREG32(index_reg, 0x10302);
	WREG32(data_reg, 0x8020BEA0);
	WREG32(index_reg, 0x10400);
	WREG32(data_reg, 0x8028BF90);
	WREG32(index_reg, 0x10401);
	WREG32(data_reg, 0x85E08BC0);
	WREG32(index_reg, 0x10402);
	WREG32(data_reg, 0x8018BE90);
	WREG32(index_reg, 0x10500);
	WREG32(data_reg, 0xBFB8BFB0);
	WREG32(index_reg, 0x10501);
	WREG32(data_reg, 0x86C08B40);
	WREG32(index_reg, 0x10502);
	WREG32(data_reg, 0x8010BE90);
	WREG32(index_reg, 0x10600);
	WREG32(data_reg, 0xBF58BFC8);
	WREG32(index_reg, 0x10601);
	WREG32(data_reg, 0x87A08AA0);
	WREG32(index_reg, 0x10602);
	WREG32(data_reg, 0x8010BE98);
	WREG32(index_reg, 0x10700);
	WREG32(data_reg, 0xBF10BFF0);
	WREG32(index_reg, 0x10701);
	WREG32(data_reg, 0x886089E0);
	WREG32(index_reg, 0x10702);
	WREG32(data_reg, 0x8018BEB0);
	WREG32(index_reg, 0x10800);
	WREG32(data_reg, 0xBED8BFE8);
	WREG32(index_reg, 0x10801);
	WREG32(data_reg, 0x89408940);
	WREG32(index_reg, 0x10802);
	WREG32(data_reg, 0xBFE8BED8);
	WREG32(index_reg, 0x20000);
	WREG32(data_reg, 0x80008000);
	WREG32(index_reg, 0x20001);
	WREG32(data_reg, 0x90008000);
	WREG32(index_reg, 0x20002);
	WREG32(data_reg, 0x80008000);
	WREG32(index_reg, 0x20003);
	WREG32(data_reg, 0x80008000);
	WREG32(index_reg, 0x20100);
	WREG32(data_reg, 0x80108000);
	WREG32(index_reg, 0x20101);
	WREG32(data_reg, 0x8FE0BF70);
	WREG32(index_reg, 0x20102);
	WREG32(data_reg, 0xBFE880C0);
	WREG32(index_reg, 0x20103);
	WREG32(data_reg, 0x80008000);
	WREG32(index_reg, 0x20200);
	WREG32(data_reg, 0x8018BFF8);
	WREG32(index_reg, 0x20201);
	WREG32(data_reg, 0x8F80BF08);
	WREG32(index_reg, 0x20202);
	WREG32(data_reg, 0xBFD081A0);
	WREG32(index_reg, 0x20203);
	WREG32(data_reg, 0xBFF88000);
	WREG32(index_reg, 0x20300);
	WREG32(data_reg, 0x80188000);
	WREG32(index_reg, 0x20301);
	WREG32(data_reg, 0x8EE0BEC0);
	WREG32(index_reg, 0x20302);
	WREG32(data_reg, 0xBFB082A0);
	WREG32(index_reg, 0x20303);
	WREG32(data_reg, 0x80008000);
	WREG32(index_reg, 0x20400);
	WREG32(data_reg, 0x80188000);
	WREG32(index_reg, 0x20401);
	WREG32(data_reg, 0x8E00BEA0);
	WREG32(index_reg, 0x20402);
	WREG32(data_reg, 0xBF8883C0);
	WREG32(index_reg, 0x20403);
	WREG32(data_reg, 0x80008000);
	WREG32(index_reg, 0x20500);
	WREG32(data_reg, 0x80188000);
	WREG32(index_reg, 0x20501);
	WREG32(data_reg, 0x8D00BE90);
	WREG32(index_reg, 0x20502);
	WREG32(data_reg, 0xBF588500);
	WREG32(index_reg, 0x20503);
	WREG32(data_reg, 0x80008008);
	WREG32(index_reg, 0x20600);
	WREG32(data_reg, 0x80188000);
	WREG32(index_reg, 0x20601);
	WREG32(data_reg, 0x8BC0BE98);
	WREG32(index_reg, 0x20602);
	WREG32(data_reg, 0xBF308660);
	WREG32(index_reg, 0x20603);
	WREG32(data_reg, 0x80008008);
	WREG32(index_reg, 0x20700);
	WREG32(data_reg, 0x80108000);
	WREG32(index_reg, 0x20701);
	WREG32(data_reg, 0x8A80BEB0);
	WREG32(index_reg, 0x20702);
	WREG32(data_reg, 0xBF0087C0);
	WREG32(index_reg, 0x20703);
	WREG32(data_reg, 0x80008008);
	WREG32(index_reg, 0x20800);
	WREG32(data_reg, 0x80108000);
	WREG32(index_reg, 0x20801);
	WREG32(data_reg, 0x8920BED0);
	WREG32(index_reg, 0x20802);
	WREG32(data_reg, 0xBED08920);
	WREG32(index_reg, 0x20803);
	WREG32(data_reg, 0x80008010);
	WREG32(index_reg, 0x30000);
	WREG32(data_reg, 0x90008000);
	WREG32(index_reg, 0x30001);
	WREG32(data_reg, 0x80008000);
	WREG32(index_reg, 0x30100);
	WREG32(data_reg, 0x8FE0BF90);
	WREG32(index_reg, 0x30101);
	WREG32(data_reg, 0xBFF880A0);
	WREG32(index_reg, 0x30200);
	WREG32(data_reg, 0x8F60BF40);
	WREG32(index_reg, 0x30201);
	WREG32(data_reg, 0xBFE88180);
	WREG32(index_reg, 0x30300);
	WREG32(data_reg, 0x8EC0BF00);
	WREG32(index_reg, 0x30301);
	WREG32(data_reg, 0xBFC88280);
	WREG32(index_reg, 0x30400);
	WREG32(data_reg, 0x8DE0BEE0);
	WREG32(index_reg, 0x30401);
	WREG32(data_reg, 0xBFA083A0);
	WREG32(index_reg, 0x30500);
	WREG32(data_reg, 0x8CE0BED0);
	WREG32(index_reg, 0x30501);
	WREG32(data_reg, 0xBF7884E0);
	WREG32(index_reg, 0x30600);
	WREG32(data_reg, 0x8BA0BED8);
	WREG32(index_reg, 0x30601);
	WREG32(data_reg, 0xBF508640);
	WREG32(index_reg, 0x30700);
	WREG32(data_reg, 0x8A60BEE8);
	WREG32(index_reg, 0x30701);
	WREG32(data_reg, 0xBF2087A0);
	WREG32(index_reg, 0x30800);
	WREG32(data_reg, 0x8900BF00);
	WREG32(index_reg, 0x30801);
	WREG32(data_reg, 0xBF008900);
}

struct rv515_watermark {
	u32        lb_request_fifo_depth;
	fixed20_12 num_line_pair;
	fixed20_12 estimated_width;
	fixed20_12 worst_case_latency;
	fixed20_12 consumption_rate;
	fixed20_12 active_time;
	fixed20_12 dbpp;
	fixed20_12 priority_mark_max;
	fixed20_12 priority_mark;
	fixed20_12 sclk;
};

void rv515_crtc_bandwidth_compute(struct radeon_device *rdev,
				  struct radeon_crtc *crtc,
				  struct rv515_watermark *wm)
{
	struct drm_display_mode *mode = &crtc->base.mode;
	fixed20_12 a, b, c;
	fixed20_12 pclk, request_fifo_depth, tolerable_latency, estimated_width;
	fixed20_12 consumption_time, line_time, chunk_time, read_delay_latency;

	if (!crtc->base.enabled) {
		/* FIXME: wouldn't it better to set priority mark to maximum */
		wm->lb_request_fifo_depth = 4;
		return;
	}

	if (crtc->vsc.full > rfixed_const(2))
		wm->num_line_pair.full = rfixed_const(2);
	else
		wm->num_line_pair.full = rfixed_const(1);

	b.full = rfixed_const(mode->crtc_hdisplay);
	c.full = rfixed_const(256);
	a.full = rfixed_mul(wm->num_line_pair, b);
	request_fifo_depth.full = rfixed_div(a, c);
	if (a.full < rfixed_const(4)) {
		wm->lb_request_fifo_depth = 4;
	} else {
		wm->lb_request_fifo_depth = rfixed_trunc(request_fifo_depth);
	}

	/* Determine consumption rate
	 *  pclk = pixel clock period(ns) = 1000 / (mode.clock / 1000)
	 *  vtaps = number of vertical taps,
	 *  vsc = vertical scaling ratio, defined as source/destination
	 *  hsc = horizontal scaling ration, defined as source/destination
	 */
	a.full = rfixed_const(mode->clock);
	b.full = rfixed_const(1000);
	a.full = rfixed_div(a, b);
	pclk.full = rfixed_div(b, a);
	if (crtc->rmx_type != RMX_OFF) {
		b.full = rfixed_const(2);
		if (crtc->vsc.full > b.full)
			b.full = crtc->vsc.full;
		b.full = rfixed_mul(b, crtc->hsc);
		c.full = rfixed_const(2);
		b.full = rfixed_div(b, c);
		consumption_time.full = rfixed_div(pclk, b);
	} else {
		consumption_time.full = pclk.full;
	}
	a.full = rfixed_const(1);
	wm->consumption_rate.full = rfixed_div(a, consumption_time);


	/* Determine line time
	 *  LineTime = total time for one line of displayhtotal
	 *  LineTime = total number of horizontal pixels
	 *  pclk = pixel clock period(ns)
	 */
	a.full = rfixed_const(crtc->base.mode.crtc_htotal);
	line_time.full = rfixed_mul(a, pclk);

	/* Determine active time
	 *  ActiveTime = time of active region of display within one line,
	 *  hactive = total number of horizontal active pixels
	 *  htotal = total number of horizontal pixels
	 */
	a.full = rfixed_const(crtc->base.mode.crtc_htotal);
	b.full = rfixed_const(crtc->base.mode.crtc_hdisplay);
	wm->active_time.full = rfixed_mul(line_time, b);
	wm->active_time.full = rfixed_div(wm->active_time, a);

	/* Determine chunk time
	 * ChunkTime = the time it takes the DCP to send one chunk of data
	 * to the LB which consists of pipeline delay and inter chunk gap
	 * sclk = system clock(Mhz)
	 */
	a.full = rfixed_const(600 * 1000);
	chunk_time.full = rfixed_div(a, rdev->pm.sclk);
	read_delay_latency.full = rfixed_const(1000);

	/* Determine the worst case latency
	 * NumLinePair = Number of line pairs to request(1=2 lines, 2=4 lines)
	 * WorstCaseLatency = worst case time from urgent to when the MC starts
	 *                    to return data
	 * READ_DELAY_IDLE_MAX = constant of 1us
	 * ChunkTime = time it takes the DCP to send one chunk of data to the LB
	 *             which consists of pipeline delay and inter chunk gap
	 */
	if (rfixed_trunc(wm->num_line_pair) > 1) {
		a.full = rfixed_const(3);
		wm->worst_case_latency.full = rfixed_mul(a, chunk_time);
		wm->worst_case_latency.full += read_delay_latency.full;
	} else {
		wm->worst_case_latency.full = chunk_time.full + read_delay_latency.full;
	}

	/* Determine the tolerable latency
	 * TolerableLatency = Any given request has only 1 line time
	 *                    for the data to be returned
	 * LBRequestFifoDepth = Number of chunk requests the LB can
	 *                      put into the request FIFO for a display
	 *  LineTime = total time for one line of display
	 *  ChunkTime = the time it takes the DCP to send one chunk
	 *              of data to the LB which consists of
	 *  pipeline delay and inter chunk gap
	 */
	if ((2+wm->lb_request_fifo_depth) >= rfixed_trunc(request_fifo_depth)) {
		tolerable_latency.full = line_time.full;
	} else {
		tolerable_latency.full = rfixed_const(wm->lb_request_fifo_depth - 2);
		tolerable_latency.full = request_fifo_depth.full - tolerable_latency.full;
		tolerable_latency.full = rfixed_mul(tolerable_latency, chunk_time);
		tolerable_latency.full = line_time.full - tolerable_latency.full;
	}
	/* We assume worst case 32bits (4 bytes) */
	wm->dbpp.full = rfixed_const(2 * 16);

	/* Determine the maximum priority mark
	 *  width = viewport width in pixels
	 */
	a.full = rfixed_const(16);
	wm->priority_mark_max.full = rfixed_const(crtc->base.mode.crtc_hdisplay);
	wm->priority_mark_max.full = rfixed_div(wm->priority_mark_max, a);

	/* Determine estimated width */
	estimated_width.full = tolerable_latency.full - wm->worst_case_latency.full;
	estimated_width.full = rfixed_div(estimated_width, consumption_time);
	if (rfixed_trunc(estimated_width) > crtc->base.mode.crtc_hdisplay) {
		wm->priority_mark.full = rfixed_const(10);
	} else {
		a.full = rfixed_const(16);
		wm->priority_mark.full = rfixed_div(estimated_width, a);
		wm->priority_mark.full = wm->priority_mark_max.full - wm->priority_mark.full;
	}
}

void rv515_bandwidth_avivo_update(struct radeon_device *rdev)
{
>>>>>>> 94a8d5ca
	struct drm_display_mode *mode0 = NULL;
	struct drm_display_mode *mode1 = NULL;
	struct rv515_watermark wm0;
	struct rv515_watermark wm1;
	u32 tmp;
	fixed20_12 priority_mark02, priority_mark12, fill_rate;
	fixed20_12 a, b;

	if (rdev->mode_info.crtcs[0]->base.enabled)
		mode0 = &rdev->mode_info.crtcs[0]->base.mode;
	if (rdev->mode_info.crtcs[1]->base.enabled)
		mode1 = &rdev->mode_info.crtcs[1]->base.mode;
	rs690_line_buffer_adjust(rdev, mode0, mode1);

	rv515_crtc_bandwidth_compute(rdev, rdev->mode_info.crtcs[0], &wm0);
	rv515_crtc_bandwidth_compute(rdev, rdev->mode_info.crtcs[1], &wm1);

	tmp = wm0.lb_request_fifo_depth;
	tmp |= wm1.lb_request_fifo_depth << 16;
	WREG32(LB_MAX_REQ_OUTSTANDING, tmp);

	if (mode0 && mode1) {
		if (rfixed_trunc(wm0.dbpp) > 64)
			a.full = rfixed_div(wm0.dbpp, wm0.num_line_pair);
		else
			a.full = wm0.num_line_pair.full;
		if (rfixed_trunc(wm1.dbpp) > 64)
			b.full = rfixed_div(wm1.dbpp, wm1.num_line_pair);
		else
			b.full = wm1.num_line_pair.full;
		a.full += b.full;
		fill_rate.full = rfixed_div(wm0.sclk, a);
		if (wm0.consumption_rate.full > fill_rate.full) {
			b.full = wm0.consumption_rate.full - fill_rate.full;
			b.full = rfixed_mul(b, wm0.active_time);
			a.full = rfixed_const(16);
			b.full = rfixed_div(b, a);
			a.full = rfixed_mul(wm0.worst_case_latency,
						wm0.consumption_rate);
			priority_mark02.full = a.full + b.full;
		} else {
			a.full = rfixed_mul(wm0.worst_case_latency,
						wm0.consumption_rate);
			b.full = rfixed_const(16 * 1000);
			priority_mark02.full = rfixed_div(a, b);
		}
		if (wm1.consumption_rate.full > fill_rate.full) {
			b.full = wm1.consumption_rate.full - fill_rate.full;
			b.full = rfixed_mul(b, wm1.active_time);
			a.full = rfixed_const(16);
			b.full = rfixed_div(b, a);
			a.full = rfixed_mul(wm1.worst_case_latency,
						wm1.consumption_rate);
			priority_mark12.full = a.full + b.full;
		} else {
			a.full = rfixed_mul(wm1.worst_case_latency,
						wm1.consumption_rate);
			b.full = rfixed_const(16 * 1000);
			priority_mark12.full = rfixed_div(a, b);
		}
		if (wm0.priority_mark.full > priority_mark02.full)
			priority_mark02.full = wm0.priority_mark.full;
		if (rfixed_trunc(priority_mark02) < 0)
			priority_mark02.full = 0;
		if (wm0.priority_mark_max.full > priority_mark02.full)
			priority_mark02.full = wm0.priority_mark_max.full;
		if (wm1.priority_mark.full > priority_mark12.full)
			priority_mark12.full = wm1.priority_mark.full;
		if (rfixed_trunc(priority_mark12) < 0)
			priority_mark12.full = 0;
		if (wm1.priority_mark_max.full > priority_mark12.full)
			priority_mark12.full = wm1.priority_mark_max.full;
		WREG32(D1MODE_PRIORITY_A_CNT, rfixed_trunc(priority_mark02));
		WREG32(D1MODE_PRIORITY_B_CNT, rfixed_trunc(priority_mark02));
		WREG32(D2MODE_PRIORITY_A_CNT, rfixed_trunc(priority_mark12));
		WREG32(D2MODE_PRIORITY_B_CNT, rfixed_trunc(priority_mark12));
	} else if (mode0) {
		if (rfixed_trunc(wm0.dbpp) > 64)
			a.full = rfixed_div(wm0.dbpp, wm0.num_line_pair);
		else
			a.full = wm0.num_line_pair.full;
		fill_rate.full = rfixed_div(wm0.sclk, a);
		if (wm0.consumption_rate.full > fill_rate.full) {
			b.full = wm0.consumption_rate.full - fill_rate.full;
			b.full = rfixed_mul(b, wm0.active_time);
			a.full = rfixed_const(16);
			b.full = rfixed_div(b, a);
			a.full = rfixed_mul(wm0.worst_case_latency,
						wm0.consumption_rate);
			priority_mark02.full = a.full + b.full;
		} else {
			a.full = rfixed_mul(wm0.worst_case_latency,
						wm0.consumption_rate);
			b.full = rfixed_const(16);
			priority_mark02.full = rfixed_div(a, b);
		}
		if (wm0.priority_mark.full > priority_mark02.full)
			priority_mark02.full = wm0.priority_mark.full;
		if (rfixed_trunc(priority_mark02) < 0)
			priority_mark02.full = 0;
		if (wm0.priority_mark_max.full > priority_mark02.full)
			priority_mark02.full = wm0.priority_mark_max.full;
		WREG32(D1MODE_PRIORITY_A_CNT, rfixed_trunc(priority_mark02));
		WREG32(D1MODE_PRIORITY_B_CNT, rfixed_trunc(priority_mark02));
		WREG32(D2MODE_PRIORITY_A_CNT, MODE_PRIORITY_OFF);
		WREG32(D2MODE_PRIORITY_B_CNT, MODE_PRIORITY_OFF);
	} else {
		if (rfixed_trunc(wm1.dbpp) > 64)
			a.full = rfixed_div(wm1.dbpp, wm1.num_line_pair);
		else
			a.full = wm1.num_line_pair.full;
		fill_rate.full = rfixed_div(wm1.sclk, a);
		if (wm1.consumption_rate.full > fill_rate.full) {
			b.full = wm1.consumption_rate.full - fill_rate.full;
			b.full = rfixed_mul(b, wm1.active_time);
			a.full = rfixed_const(16);
			b.full = rfixed_div(b, a);
			a.full = rfixed_mul(wm1.worst_case_latency,
						wm1.consumption_rate);
			priority_mark12.full = a.full + b.full;
		} else {
			a.full = rfixed_mul(wm1.worst_case_latency,
						wm1.consumption_rate);
			b.full = rfixed_const(16 * 1000);
			priority_mark12.full = rfixed_div(a, b);
		}
		if (wm1.priority_mark.full > priority_mark12.full)
			priority_mark12.full = wm1.priority_mark.full;
		if (rfixed_trunc(priority_mark12) < 0)
			priority_mark12.full = 0;
		if (wm1.priority_mark_max.full > priority_mark12.full)
			priority_mark12.full = wm1.priority_mark_max.full;
		WREG32(D1MODE_PRIORITY_A_CNT, MODE_PRIORITY_OFF);
		WREG32(D1MODE_PRIORITY_B_CNT, MODE_PRIORITY_OFF);
		WREG32(D2MODE_PRIORITY_A_CNT, rfixed_trunc(priority_mark12));
		WREG32(D2MODE_PRIORITY_B_CNT, rfixed_trunc(priority_mark12));
	}
}

void rv515_bandwidth_update(struct radeon_device *rdev)
{
	uint32_t tmp;
	struct drm_display_mode *mode0 = NULL;
	struct drm_display_mode *mode1 = NULL;

	if (rdev->mode_info.crtcs[0]->base.enabled)
		mode0 = &rdev->mode_info.crtcs[0]->base.mode;
	if (rdev->mode_info.crtcs[1]->base.enabled)
		mode1 = &rdev->mode_info.crtcs[1]->base.mode;
	/*
	 * Set display0/1 priority up in the memory controller for
	 * modes if the user specifies HIGH for displaypriority
	 * option.
	 */
	if (rdev->disp_priority == 2) {
		tmp = RREG32_MC(MC_MISC_LAT_TIMER);
		tmp &= ~MC_DISP1R_INIT_LAT_MASK;
		tmp &= ~MC_DISP0R_INIT_LAT_MASK;
		if (mode1)
			tmp |= (1 << MC_DISP1R_INIT_LAT_SHIFT);
		if (mode0)
			tmp |= (1 << MC_DISP0R_INIT_LAT_SHIFT);
		WREG32_MC(MC_MISC_LAT_TIMER, tmp);
	}
	rv515_bandwidth_avivo_update(rdev);
}<|MERGE_RESOLUTION|>--- conflicted
+++ resolved
@@ -27,13 +27,8 @@
  */
 #include <linux/seq_file.h>
 #include "drmP.h"
-<<<<<<< HEAD
-#include "rv515r.h"
-=======
 #include "rv515d.h"
->>>>>>> 94a8d5ca
 #include "radeon.h"
-#include "radeon_share.h"
 
 #include "rv515_reg_safe.h"
 /* rv515 depends on : */
@@ -467,454 +462,6 @@
 /*
  * Asic initialization
  */
-<<<<<<< HEAD
-static const unsigned r500_reg_safe_bm[219] = {
-	0xFFFFFFFF, 0xFFFFFFFF, 0xFFFFFFFF, 0xFFFFFFFF,
-	0xFFFFFFFF, 0xFFFFFFFF, 0xFFFFFFFF, 0xFFFFFFFF,
-	0xFFFFFFFF, 0xFFFFFFFF, 0xFFFFFFFF, 0xFFFFFFFF,
-	0xFFFFFFFF, 0xFFFFFFFF, 0xFFFFFFFF, 0xFFFFFFFF,
-	0xFFFFFFFF, 0xFFFFFFFF, 0xFFFFFFFF, 0xFFFFFFFF,
-	0xFFFFFFFF, 0xFFFFFFFF, 0xFFFFFFFF, 0xFFFFFFFF,
-	0xFFFFFFFF, 0xFFFFFFFF, 0xFFFFFFFF, 0xFFFFFFFF,
-	0xFFFFFFFF, 0xFFFFFFFF, 0xFFFFFFFF, 0xFFFFFFFF,
-	0xFFFFFFFF, 0xFFFFFFFF, 0xFFFFFFFF, 0xFFFFFFFF,
-	0xFFFFFFFF, 0xFFFFFFFF, 0xFFFFFFFF, 0xFFFFFFFF,
-	0x17FF1FFF, 0xFFFFFFFC, 0xFFFFFFFF, 0xFF30FFBF,
-	0xFFFFFFF8, 0xC3E6FFFF, 0xFFFFF6DF, 0xFFFFFFFF,
-	0xFFFFFFFF, 0xFFFFFFFF, 0xFFFFFFFF, 0xFFFFFFFF,
-	0xFFFFFFFF, 0xFFFFFFFF, 0xFFFFFFFF, 0xFFFFFFFF,
-	0xFFFFFFFF, 0xFFFFFFFF, 0xFFFFFFFF, 0xFFFFF03F,
-	0xFFFFFFFF, 0xFFFFFFFF, 0xFFFFFFFF, 0xFFFFFFFF,
-	0xFFFFFFFF, 0xFFFFEFCE, 0xF00EBFFF, 0x007C0000,
-	0xF0000038, 0xFF000009, 0xFFFFFFFF, 0xFFFFFFFF,
-	0xFFFFFFFF, 0xFFFFFFFF, 0x00000000, 0xFFFFFFFF,
-	0xFFFFFFFF, 0xFFFFFFFF, 0xFFFFFFFF, 0xFFFFFFFF,
-	0xFFFFFFFF, 0xFFFFFFFF, 0xFFFFFFFF, 0xFFFFFFFF,
-	0xFFFFFFFF, 0xFFFFFFFF, 0xFFFFFFFF, 0xFFFFFFFF,
-	0xFFFFFFFF, 0xFFFFFFFF, 0xFFFFFFFF, 0xFFFFFFFF,
-	0xFFFFFFFF, 0xFFFFFFFF, 0xFFFFFFFF, 0xFFFFFFFF,
-	0xFFFFFFFF, 0xFFFFFFFF, 0xFFFFFFFF, 0xFFFFFFFF,
-	0xFFFFFFFF, 0xFFFFFFFF, 0xFFFFFFFF, 0xFFFFFFFF,
-	0xFFFFF7FF, 0xFFFFFFFF, 0xFFFFFFFF, 0xFFFFFFFF,
-	0xFFFFFFFF, 0xFFFFFFFF, 0xFFFFFFFF, 0xFFFFFFFF,
-	0xFFFFFFFF, 0xFFFFFFFF, 0xFFFFFFFF, 0xFFFFFFFF,
-	0xFFFFFFFF, 0xFFFFFFFF, 0xFFFFFFFF, 0xFFFFFFFF,
-	0xFFFFFFFF, 0xFFFFFFFF, 0xFFFFFFFF, 0xFFFFFFFF,
-	0xFFFFFFFF, 0xFFFFFFFF, 0xFFFFFFFF, 0xFFFFFFFF,
-	0x1FFFFC78, 0xFFFFE000, 0xFFFFFFFE, 0xFFFFFFFF,
-	0x38CF8F50, 0xFFF88082, 0xFF0000FC, 0xFAE009FF,
-	0x0000FFFF, 0xFFFFFFFF, 0xFFFFFFFF, 0x00000000,
-	0xFFFF8CFC, 0xFFFFC1FF, 0xFFFFFFFF, 0xFFFFFFFF,
-	0xFFFFFFFF, 0xFFFFFFFF, 0xFFFFFFFF, 0xFFFFFFFF,
-	0xFFFFFFFF, 0xFFFFFFFF, 0xFFFFFFFF, 0xFF80FFFF,
-	0x00000000, 0x00000000, 0x00000000, 0x00000000,
-	0x0003FC01, 0x3FFFFCF8, 0xFF800B19, 0xFFDFFFFF,
-	0xFFFFFFFF, 0xFFFFFFFF, 0xFFFFFFFF, 0xFFFFFFFF,
-	0xFFFFFFFF, 0xFFFFFFFF, 0xFFFFFFFF, 0xFFFFFFFF,
-	0xFFFFFFFF, 0xFFFFFFFF, 0xFFFFFFFF, 0xFFFFFFFF,
-	0xFFFFFFFF, 0xFFFFFFFF, 0xFFFFFFFF, 0xFFFFFFFF,
-	0xFFFFFFFF, 0xFFFFFFFF, 0xFFFFFFFF, 0xFFFFFFFF,
-	0xFFFFFFFF, 0xFFFFFFFF, 0xFFFFFFFF, 0xFFFFFFFF,
-	0xFFFFFFFF, 0xFFFFFFFF, 0xFFFFFFFF, 0xFFFFFFFF,
-	0xFFFFFFFF, 0xFFFFFFFF, 0xFFFFFFFF, 0xFFFFFFFF,
-	0xFFFFFFFF, 0xFFFFFFFF, 0xFFFFFFFF, 0xFFFFFFFF,
-	0xFFFFFFFF, 0xFFFFFFFF, 0xFFFFFFFF, 0xFFFFFFFF,
-	0xFFFFFFFF, 0xFFFFFFFF, 0xFFFFFFFF, 0xFFFFFFFF,
-	0xFFFFFFFF, 0xFFFFFFFF, 0xFFFFFFFF, 0xFFFFFFFF,
-	0xFFFFFFFF, 0xFFFFFFFF, 0xFFFFFFFF, 0xFFFFFFFF,
-	0xFFFFFFFF, 0xFFFFFFFF, 0xFFFFFFFF, 0xFFFFFFFF,
-	0xFFFFFFFF, 0xFFFFFFFF, 0xFFFFFFFF,
-};
-
-int rv515_init(struct radeon_device *rdev)
-{
-	rdev->config.r300.reg_safe_bm = r500_reg_safe_bm;
-	rdev->config.r300.reg_safe_bm_size = ARRAY_SIZE(r500_reg_safe_bm);
-	return 0;
-}
-
-void atom_rv515_force_tv_scaler(struct radeon_device *rdev)
-{
-
-	WREG32(0x659C, 0x0);
-	WREG32(0x6594, 0x705);
-	WREG32(0x65A4, 0x10001);
-	WREG32(0x65D8, 0x0);
-	WREG32(0x65B0, 0x0);
-	WREG32(0x65C0, 0x0);
-	WREG32(0x65D4, 0x0);
-	WREG32(0x6578, 0x0);
-	WREG32(0x657C, 0x841880A8);
-	WREG32(0x6578, 0x1);
-	WREG32(0x657C, 0x84208680);
-	WREG32(0x6578, 0x2);
-	WREG32(0x657C, 0xBFF880B0);
-	WREG32(0x6578, 0x100);
-	WREG32(0x657C, 0x83D88088);
-	WREG32(0x6578, 0x101);
-	WREG32(0x657C, 0x84608680);
-	WREG32(0x6578, 0x102);
-	WREG32(0x657C, 0xBFF080D0);
-	WREG32(0x6578, 0x200);
-	WREG32(0x657C, 0x83988068);
-	WREG32(0x6578, 0x201);
-	WREG32(0x657C, 0x84A08680);
-	WREG32(0x6578, 0x202);
-	WREG32(0x657C, 0xBFF080F8);
-	WREG32(0x6578, 0x300);
-	WREG32(0x657C, 0x83588058);
-	WREG32(0x6578, 0x301);
-	WREG32(0x657C, 0x84E08660);
-	WREG32(0x6578, 0x302);
-	WREG32(0x657C, 0xBFF88120);
-	WREG32(0x6578, 0x400);
-	WREG32(0x657C, 0x83188040);
-	WREG32(0x6578, 0x401);
-	WREG32(0x657C, 0x85008660);
-	WREG32(0x6578, 0x402);
-	WREG32(0x657C, 0xBFF88150);
-	WREG32(0x6578, 0x500);
-	WREG32(0x657C, 0x82D88030);
-	WREG32(0x6578, 0x501);
-	WREG32(0x657C, 0x85408640);
-	WREG32(0x6578, 0x502);
-	WREG32(0x657C, 0xBFF88180);
-	WREG32(0x6578, 0x600);
-	WREG32(0x657C, 0x82A08018);
-	WREG32(0x6578, 0x601);
-	WREG32(0x657C, 0x85808620);
-	WREG32(0x6578, 0x602);
-	WREG32(0x657C, 0xBFF081B8);
-	WREG32(0x6578, 0x700);
-	WREG32(0x657C, 0x82608010);
-	WREG32(0x6578, 0x701);
-	WREG32(0x657C, 0x85A08600);
-	WREG32(0x6578, 0x702);
-	WREG32(0x657C, 0x800081F0);
-	WREG32(0x6578, 0x800);
-	WREG32(0x657C, 0x8228BFF8);
-	WREG32(0x6578, 0x801);
-	WREG32(0x657C, 0x85E085E0);
-	WREG32(0x6578, 0x802);
-	WREG32(0x657C, 0xBFF88228);
-	WREG32(0x6578, 0x10000);
-	WREG32(0x657C, 0x82A8BF00);
-	WREG32(0x6578, 0x10001);
-	WREG32(0x657C, 0x82A08CC0);
-	WREG32(0x6578, 0x10002);
-	WREG32(0x657C, 0x8008BEF8);
-	WREG32(0x6578, 0x10100);
-	WREG32(0x657C, 0x81F0BF28);
-	WREG32(0x6578, 0x10101);
-	WREG32(0x657C, 0x83608CA0);
-	WREG32(0x6578, 0x10102);
-	WREG32(0x657C, 0x8018BED0);
-	WREG32(0x6578, 0x10200);
-	WREG32(0x657C, 0x8148BF38);
-	WREG32(0x6578, 0x10201);
-	WREG32(0x657C, 0x84408C80);
-	WREG32(0x6578, 0x10202);
-	WREG32(0x657C, 0x8008BEB8);
-	WREG32(0x6578, 0x10300);
-	WREG32(0x657C, 0x80B0BF78);
-	WREG32(0x6578, 0x10301);
-	WREG32(0x657C, 0x85008C20);
-	WREG32(0x6578, 0x10302);
-	WREG32(0x657C, 0x8020BEA0);
-	WREG32(0x6578, 0x10400);
-	WREG32(0x657C, 0x8028BF90);
-	WREG32(0x6578, 0x10401);
-	WREG32(0x657C, 0x85E08BC0);
-	WREG32(0x6578, 0x10402);
-	WREG32(0x657C, 0x8018BE90);
-	WREG32(0x6578, 0x10500);
-	WREG32(0x657C, 0xBFB8BFB0);
-	WREG32(0x6578, 0x10501);
-	WREG32(0x657C, 0x86C08B40);
-	WREG32(0x6578, 0x10502);
-	WREG32(0x657C, 0x8010BE90);
-	WREG32(0x6578, 0x10600);
-	WREG32(0x657C, 0xBF58BFC8);
-	WREG32(0x6578, 0x10601);
-	WREG32(0x657C, 0x87A08AA0);
-	WREG32(0x6578, 0x10602);
-	WREG32(0x657C, 0x8010BE98);
-	WREG32(0x6578, 0x10700);
-	WREG32(0x657C, 0xBF10BFF0);
-	WREG32(0x6578, 0x10701);
-	WREG32(0x657C, 0x886089E0);
-	WREG32(0x6578, 0x10702);
-	WREG32(0x657C, 0x8018BEB0);
-	WREG32(0x6578, 0x10800);
-	WREG32(0x657C, 0xBED8BFE8);
-	WREG32(0x6578, 0x10801);
-	WREG32(0x657C, 0x89408940);
-	WREG32(0x6578, 0x10802);
-	WREG32(0x657C, 0xBFE8BED8);
-	WREG32(0x6578, 0x20000);
-	WREG32(0x657C, 0x80008000);
-	WREG32(0x6578, 0x20001);
-	WREG32(0x657C, 0x90008000);
-	WREG32(0x6578, 0x20002);
-	WREG32(0x657C, 0x80008000);
-	WREG32(0x6578, 0x20003);
-	WREG32(0x657C, 0x80008000);
-	WREG32(0x6578, 0x20100);
-	WREG32(0x657C, 0x80108000);
-	WREG32(0x6578, 0x20101);
-	WREG32(0x657C, 0x8FE0BF70);
-	WREG32(0x6578, 0x20102);
-	WREG32(0x657C, 0xBFE880C0);
-	WREG32(0x6578, 0x20103);
-	WREG32(0x657C, 0x80008000);
-	WREG32(0x6578, 0x20200);
-	WREG32(0x657C, 0x8018BFF8);
-	WREG32(0x6578, 0x20201);
-	WREG32(0x657C, 0x8F80BF08);
-	WREG32(0x6578, 0x20202);
-	WREG32(0x657C, 0xBFD081A0);
-	WREG32(0x6578, 0x20203);
-	WREG32(0x657C, 0xBFF88000);
-	WREG32(0x6578, 0x20300);
-	WREG32(0x657C, 0x80188000);
-	WREG32(0x6578, 0x20301);
-	WREG32(0x657C, 0x8EE0BEC0);
-	WREG32(0x6578, 0x20302);
-	WREG32(0x657C, 0xBFB082A0);
-	WREG32(0x6578, 0x20303);
-	WREG32(0x657C, 0x80008000);
-	WREG32(0x6578, 0x20400);
-	WREG32(0x657C, 0x80188000);
-	WREG32(0x6578, 0x20401);
-	WREG32(0x657C, 0x8E00BEA0);
-	WREG32(0x6578, 0x20402);
-	WREG32(0x657C, 0xBF8883C0);
-	WREG32(0x6578, 0x20403);
-	WREG32(0x657C, 0x80008000);
-	WREG32(0x6578, 0x20500);
-	WREG32(0x657C, 0x80188000);
-	WREG32(0x6578, 0x20501);
-	WREG32(0x657C, 0x8D00BE90);
-	WREG32(0x6578, 0x20502);
-	WREG32(0x657C, 0xBF588500);
-	WREG32(0x6578, 0x20503);
-	WREG32(0x657C, 0x80008008);
-	WREG32(0x6578, 0x20600);
-	WREG32(0x657C, 0x80188000);
-	WREG32(0x6578, 0x20601);
-	WREG32(0x657C, 0x8BC0BE98);
-	WREG32(0x6578, 0x20602);
-	WREG32(0x657C, 0xBF308660);
-	WREG32(0x6578, 0x20603);
-	WREG32(0x657C, 0x80008008);
-	WREG32(0x6578, 0x20700);
-	WREG32(0x657C, 0x80108000);
-	WREG32(0x6578, 0x20701);
-	WREG32(0x657C, 0x8A80BEB0);
-	WREG32(0x6578, 0x20702);
-	WREG32(0x657C, 0xBF0087C0);
-	WREG32(0x6578, 0x20703);
-	WREG32(0x657C, 0x80008008);
-	WREG32(0x6578, 0x20800);
-	WREG32(0x657C, 0x80108000);
-	WREG32(0x6578, 0x20801);
-	WREG32(0x657C, 0x8920BED0);
-	WREG32(0x6578, 0x20802);
-	WREG32(0x657C, 0xBED08920);
-	WREG32(0x6578, 0x20803);
-	WREG32(0x657C, 0x80008010);
-	WREG32(0x6578, 0x30000);
-	WREG32(0x657C, 0x90008000);
-	WREG32(0x6578, 0x30001);
-	WREG32(0x657C, 0x80008000);
-	WREG32(0x6578, 0x30100);
-	WREG32(0x657C, 0x8FE0BF90);
-	WREG32(0x6578, 0x30101);
-	WREG32(0x657C, 0xBFF880A0);
-	WREG32(0x6578, 0x30200);
-	WREG32(0x657C, 0x8F60BF40);
-	WREG32(0x6578, 0x30201);
-	WREG32(0x657C, 0xBFE88180);
-	WREG32(0x6578, 0x30300);
-	WREG32(0x657C, 0x8EC0BF00);
-	WREG32(0x6578, 0x30301);
-	WREG32(0x657C, 0xBFC88280);
-	WREG32(0x6578, 0x30400);
-	WREG32(0x657C, 0x8DE0BEE0);
-	WREG32(0x6578, 0x30401);
-	WREG32(0x657C, 0xBFA083A0);
-	WREG32(0x6578, 0x30500);
-	WREG32(0x657C, 0x8CE0BED0);
-	WREG32(0x6578, 0x30501);
-	WREG32(0x657C, 0xBF7884E0);
-	WREG32(0x6578, 0x30600);
-	WREG32(0x657C, 0x8BA0BED8);
-	WREG32(0x6578, 0x30601);
-	WREG32(0x657C, 0xBF508640);
-	WREG32(0x6578, 0x30700);
-	WREG32(0x657C, 0x8A60BEE8);
-	WREG32(0x6578, 0x30701);
-	WREG32(0x657C, 0xBF2087A0);
-	WREG32(0x6578, 0x30800);
-	WREG32(0x657C, 0x8900BF00);
-	WREG32(0x6578, 0x30801);
-	WREG32(0x657C, 0xBF008900);
-}
-
-struct rv515_watermark {
-	u32        lb_request_fifo_depth;
-	fixed20_12 num_line_pair;
-	fixed20_12 estimated_width;
-	fixed20_12 worst_case_latency;
-	fixed20_12 consumption_rate;
-	fixed20_12 active_time;
-	fixed20_12 dbpp;
-	fixed20_12 priority_mark_max;
-	fixed20_12 priority_mark;
-	fixed20_12 sclk;
-};
-
-void rv515_crtc_bandwidth_compute(struct radeon_device *rdev,
-				  struct radeon_crtc *crtc,
-				  struct rv515_watermark *wm)
-{
-	struct drm_display_mode *mode = &crtc->base.mode;
-	fixed20_12 a, b, c;
-	fixed20_12 pclk, request_fifo_depth, tolerable_latency, estimated_width;
-	fixed20_12 consumption_time, line_time, chunk_time, read_delay_latency;
-
-	if (!crtc->base.enabled) {
-		/* FIXME: wouldn't it better to set priority mark to maximum */
-		wm->lb_request_fifo_depth = 4;
-		return;
-	}
-
-	if (crtc->vsc.full > rfixed_const(2))
-		wm->num_line_pair.full = rfixed_const(2);
-	else
-		wm->num_line_pair.full = rfixed_const(1);
-
-	b.full = rfixed_const(mode->crtc_hdisplay);
-	c.full = rfixed_const(256);
-	a.full = rfixed_mul(wm->num_line_pair, b);
-	request_fifo_depth.full = rfixed_div(a, c);
-	if (a.full < rfixed_const(4)) {
-		wm->lb_request_fifo_depth = 4;
-	} else {
-		wm->lb_request_fifo_depth = rfixed_trunc(request_fifo_depth);
-	}
-
-	/* Determine consumption rate
-	 *  pclk = pixel clock period(ns) = 1000 / (mode.clock / 1000)
-	 *  vtaps = number of vertical taps,
-	 *  vsc = vertical scaling ratio, defined as source/destination
-	 *  hsc = horizontal scaling ration, defined as source/destination
-	 */
-	a.full = rfixed_const(mode->clock);
-	b.full = rfixed_const(1000);
-	a.full = rfixed_div(a, b);
-	pclk.full = rfixed_div(b, a);
-	if (crtc->rmx_type != RMX_OFF) {
-		b.full = rfixed_const(2);
-		if (crtc->vsc.full > b.full)
-			b.full = crtc->vsc.full;
-		b.full = rfixed_mul(b, crtc->hsc);
-		c.full = rfixed_const(2);
-		b.full = rfixed_div(b, c);
-		consumption_time.full = rfixed_div(pclk, b);
-	} else {
-		consumption_time.full = pclk.full;
-	}
-	a.full = rfixed_const(1);
-	wm->consumption_rate.full = rfixed_div(a, consumption_time);
-
-
-	/* Determine line time
-	 *  LineTime = total time for one line of displayhtotal
-	 *  LineTime = total number of horizontal pixels
-	 *  pclk = pixel clock period(ns)
-	 */
-	a.full = rfixed_const(crtc->base.mode.crtc_htotal);
-	line_time.full = rfixed_mul(a, pclk);
-
-	/* Determine active time
-	 *  ActiveTime = time of active region of display within one line,
-	 *  hactive = total number of horizontal active pixels
-	 *  htotal = total number of horizontal pixels
-	 */
-	a.full = rfixed_const(crtc->base.mode.crtc_htotal);
-	b.full = rfixed_const(crtc->base.mode.crtc_hdisplay);
-	wm->active_time.full = rfixed_mul(line_time, b);
-	wm->active_time.full = rfixed_div(wm->active_time, a);
-
-	/* Determine chunk time
-	 * ChunkTime = the time it takes the DCP to send one chunk of data
-	 * to the LB which consists of pipeline delay and inter chunk gap
-	 * sclk = system clock(Mhz)
-	 */
-	a.full = rfixed_const(600 * 1000);
-	chunk_time.full = rfixed_div(a, rdev->pm.sclk);
-	read_delay_latency.full = rfixed_const(1000);
-
-	/* Determine the worst case latency
-	 * NumLinePair = Number of line pairs to request(1=2 lines, 2=4 lines)
-	 * WorstCaseLatency = worst case time from urgent to when the MC starts
-	 *                    to return data
-	 * READ_DELAY_IDLE_MAX = constant of 1us
-	 * ChunkTime = time it takes the DCP to send one chunk of data to the LB
-	 *             which consists of pipeline delay and inter chunk gap
-	 */
-	if (rfixed_trunc(wm->num_line_pair) > 1) {
-		a.full = rfixed_const(3);
-		wm->worst_case_latency.full = rfixed_mul(a, chunk_time);
-		wm->worst_case_latency.full += read_delay_latency.full;
-	} else {
-		wm->worst_case_latency.full = chunk_time.full + read_delay_latency.full;
-	}
-
-	/* Determine the tolerable latency
-	 * TolerableLatency = Any given request has only 1 line time
-	 *                    for the data to be returned
-	 * LBRequestFifoDepth = Number of chunk requests the LB can
-	 *                      put into the request FIFO for a display
-	 *  LineTime = total time for one line of display
-	 *  ChunkTime = the time it takes the DCP to send one chunk
-	 *              of data to the LB which consists of
-	 *  pipeline delay and inter chunk gap
-	 */
-	if ((2+wm->lb_request_fifo_depth) >= rfixed_trunc(request_fifo_depth)) {
-		tolerable_latency.full = line_time.full;
-	} else {
-		tolerable_latency.full = rfixed_const(wm->lb_request_fifo_depth - 2);
-		tolerable_latency.full = request_fifo_depth.full - tolerable_latency.full;
-		tolerable_latency.full = rfixed_mul(tolerable_latency, chunk_time);
-		tolerable_latency.full = line_time.full - tolerable_latency.full;
-	}
-	/* We assume worst case 32bits (4 bytes) */
-	wm->dbpp.full = rfixed_const(2 * 16);
-
-	/* Determine the maximum priority mark
-	 *  width = viewport width in pixels
-	 */
-	a.full = rfixed_const(16);
-	wm->priority_mark_max.full = rfixed_const(crtc->base.mode.crtc_hdisplay);
-	wm->priority_mark_max.full = rfixed_div(wm->priority_mark_max, a);
-
-	/* Determine estimated width */
-	estimated_width.full = tolerable_latency.full - wm->worst_case_latency.full;
-	estimated_width.full = rfixed_div(estimated_width, consumption_time);
-	if (rfixed_trunc(estimated_width) > crtc->base.mode.crtc_hdisplay) {
-		wm->priority_mark.full = rfixed_const(10);
-	} else {
-		a.full = rfixed_const(16);
-		wm->priority_mark.full = rfixed_div(estimated_width, a);
-		wm->priority_mark.full = wm->priority_mark_max.full - wm->priority_mark.full;
-	}
-}
-
-void rv515_bandwidth_avivo_update(struct radeon_device *rdev)
-{
-=======
 int rv515_init(struct radeon_device *rdev)
 {
 	rdev->config.r300.reg_safe_bm = rv515_reg_safe_bm;
@@ -1305,7 +852,6 @@
 
 void rv515_bandwidth_avivo_update(struct radeon_device *rdev)
 {
->>>>>>> 94a8d5ca
 	struct drm_display_mode *mode0 = NULL;
 	struct drm_display_mode *mode1 = NULL;
 	struct rv515_watermark wm0;
