/*
 * Copyright © 2007 David Airlie
 *
 * Permission is hereby granted, free of charge, to any person obtaining a
 * copy of this software and associated documentation files (the "Software"),
 * to deal in the Software without restriction, including without limitation
 * the rights to use, copy, modify, merge, publish, distribute, sublicense,
 * and/or sell copies of the Software, and to permit persons to whom the
 * Software is furnished to do so, subject to the following conditions:
 *
 * The above copyright notice and this permission notice (including the next
 * paragraph) shall be included in all copies or substantial portions of the
 * Software.
 *
 * THE SOFTWARE IS PROVIDED "AS IS", WITHOUT WARRANTY OF ANY KIND, EXPRESS OR
 * IMPLIED, INCLUDING BUT NOT LIMITED TO THE WARRANTIES OF MERCHANTABILITY,
 * FITNESS FOR A PARTICULAR PURPOSE AND NONINFRINGEMENT.  IN NO EVENT SHALL
 * THE AUTHORS OR COPYRIGHT HOLDERS BE LIABLE FOR ANY CLAIM, DAMAGES OR OTHER
 * LIABILITY, WHETHER IN AN ACTION OF CONTRACT, TORT OR OTHERWISE, ARISING
 * FROM, OUT OF OR IN CONNECTION WITH THE SOFTWARE OR THE USE OR OTHER
 * DEALINGS IN THE SOFTWARE.
 *
 * Authors:
 *     David Airlie
 */
    /*
     *  Modularization
     */

#include <linux/module.h>
#include <linux/fb.h>

#include "drmP.h"
#include "drm.h"
#include "drm_crtc.h"
#include "drm_crtc_helper.h"
#include "radeon_drm.h"
#include "radeon.h"

#include "drm_fb_helper.h"

struct radeon_fb_device {
	struct drm_fb_helper helper;
	struct radeon_framebuffer	*rfb;
	struct radeon_device		*rdev;
};

<<<<<<< HEAD
static int radeonfb_setcolreg(unsigned regno,
			      unsigned red,
			      unsigned green,
			      unsigned blue,
			      unsigned transp,
			      struct fb_info *info)
{
	struct radeon_fb_device *rfbdev = info->par;
	struct drm_device *dev = rfbdev->rdev->ddev;
	struct drm_crtc *crtc;
	int i;

	list_for_each_entry(crtc, &dev->mode_config.crtc_list, head) {
		struct radeon_crtc *radeon_crtc = to_radeon_crtc(crtc);
		struct drm_mode_set *modeset = &radeon_crtc->mode_set;
		struct drm_framebuffer *fb = modeset->fb;

		for (i = 0; i < rfbdev->crtc_count; i++) {
			if (crtc->base.id == rfbdev->crtc_ids[i]) {
				break;
			}
		}
		if (i == rfbdev->crtc_count) {
			continue;
		}
		if (regno > 255) {
			return 1;
		}
		if (fb->depth == 8) {
			radeon_crtc_fb_gamma_set(crtc, red, green, blue, regno);
			return 0;
		}

		if (regno < 16) {
			switch (fb->depth) {
			case 15:
				fb->pseudo_palette[regno] = ((red & 0xf800) >> 1) |
					((green & 0xf800) >>  6) |
					((blue & 0xf800) >> 11);
				break;
			case 16:
				fb->pseudo_palette[regno] = (red & 0xf800) |
					((green & 0xfc00) >>  5) |
					((blue  & 0xf800) >> 11);
				break;
			case 24:
			case 32:
				fb->pseudo_palette[regno] =
					(((red >> 8) & 0xff) << info->var.red.offset) |
					(((green >> 8) & 0xff) << info->var.green.offset) |
					(((blue >> 8) & 0xff) << info->var.blue.offset);
				break;
			}
		}
	}
	return 0;
}

static int radeonfb_check_var(struct fb_var_screeninfo *var,
			      struct fb_info *info)
{
	struct radeon_fb_device *rfbdev = info->par;
	struct radeon_framebuffer *rfb = rfbdev->rfb;
	struct drm_framebuffer *fb = &rfb->base;
	int depth;

	if (var->pixclock == -1 || !var->pixclock) {
		return -EINVAL;
	}
	/* Need to resize the fb object !!! */
	if (var->xres > fb->width || var->yres > fb->height) {
		DRM_ERROR("Requested width/height is greater than current fb "
			   "object %dx%d > %dx%d\n", var->xres, var->yres,
			   fb->width, fb->height);
		DRM_ERROR("Need resizing code.\n");
		return -EINVAL;
	}

	switch (var->bits_per_pixel) {
	case 16:
		depth = (var->green.length == 6) ? 16 : 15;
		break;
	case 32:
		depth = (var->transp.length > 0) ? 32 : 24;
		break;
	default:
		depth = var->bits_per_pixel;
		break;
	}

	switch (depth) {
	case 8:
		var->red.offset = 0;
		var->green.offset = 0;
		var->blue.offset = 0;
		var->red.length = 8;
		var->green.length = 8;
		var->blue.length = 8;
		var->transp.length = 0;
		var->transp.offset = 0;
		break;
#ifdef __LITTLE_ENDIAN
	case 15:
		var->red.offset = 10;
		var->green.offset = 5;
		var->blue.offset = 0;
		var->red.length = 5;
		var->green.length = 5;
		var->blue.length = 5;
		var->transp.length = 1;
		var->transp.offset = 15;
		break;
	case 16:
		var->red.offset = 11;
		var->green.offset = 5;
		var->blue.offset = 0;
		var->red.length = 5;
		var->green.length = 6;
		var->blue.length = 5;
		var->transp.length = 0;
		var->transp.offset = 0;
		break;
	case 24:
		var->red.offset = 16;
		var->green.offset = 8;
		var->blue.offset = 0;
		var->red.length = 8;
		var->green.length = 8;
		var->blue.length = 8;
		var->transp.length = 0;
		var->transp.offset = 0;
		break;
	case 32:
		var->red.offset = 16;
		var->green.offset = 8;
		var->blue.offset = 0;
		var->red.length = 8;
		var->green.length = 8;
		var->blue.length = 8;
		var->transp.length = 8;
		var->transp.offset = 24;
		break;
#else
	case 24:
		var->red.offset = 8;
		var->green.offset = 16;
		var->blue.offset = 24;
		var->red.length = 8;
		var->green.length = 8;
		var->blue.length = 8;
		var->transp.length = 0;
		var->transp.offset = 0;
		break;
	case 32:
		var->red.offset = 8;
		var->green.offset = 16;
		var->blue.offset = 24;
		var->red.length = 8;
		var->green.length = 8;
		var->blue.length = 8;
		var->transp.length = 8;
		var->transp.offset = 0;
		break;
#endif
	default:
		return -EINVAL;
	}
	return 0;
}

/* this will let fbcon do the mode init */
static int radeonfb_set_par(struct fb_info *info)
{
	struct radeon_fb_device *rfbdev = info->par;
	struct drm_device *dev = rfbdev->rdev->ddev;
	struct fb_var_screeninfo *var = &info->var;
	struct drm_crtc *crtc;
	int ret;
	int i;

	if (var->pixclock != -1) {
		DRM_ERROR("PIXEL CLCOK SET\n");
		return -EINVAL;
	}

	list_for_each_entry(crtc, &dev->mode_config.crtc_list, head) {
		struct radeon_crtc *radeon_crtc = to_radeon_crtc(crtc);

		for (i = 0; i < rfbdev->crtc_count; i++) {
			if (crtc->base.id == rfbdev->crtc_ids[i]) {
				break;
			}
		}
		if (i == rfbdev->crtc_count) {
			continue;
		}
		if (crtc->fb == radeon_crtc->mode_set.fb) {
			mutex_lock(&dev->mode_config.mutex);
			ret = crtc->funcs->set_config(&radeon_crtc->mode_set);
			mutex_unlock(&dev->mode_config.mutex);
			if (ret) {
				return ret;
			}
		}
	}
	return 0;
}

static int radeonfb_pan_display(struct fb_var_screeninfo *var,
				struct fb_info *info)
{
	struct radeon_fb_device *rfbdev = info->par;
	struct drm_device *dev = rfbdev->rdev->ddev;
	struct drm_mode_set *modeset;
	struct drm_crtc *crtc;
	struct radeon_crtc *radeon_crtc;
	int ret = 0;
	int i;

	list_for_each_entry(crtc, &dev->mode_config.crtc_list, head) {
		for (i = 0; i < rfbdev->crtc_count; i++) {
			if (crtc->base.id == rfbdev->crtc_ids[i]) {
				break;
			}
		}

		if (i == rfbdev->crtc_count) {
			continue;
		}

		radeon_crtc = to_radeon_crtc(crtc);
		modeset = &radeon_crtc->mode_set;

		modeset->x = var->xoffset;
		modeset->y = var->yoffset;

		if (modeset->num_connectors) {
			mutex_lock(&dev->mode_config.mutex);
			ret = crtc->funcs->set_config(modeset);
			mutex_unlock(&dev->mode_config.mutex);
			if (!ret) {
				info->var.xoffset = var->xoffset;
				info->var.yoffset = var->yoffset;
			}
		}
	}
	return ret;
}

static void radeonfb_on(struct fb_info *info)
{
	struct radeon_fb_device *rfbdev = info->par;
	struct drm_device *dev = rfbdev->rdev->ddev;
	struct drm_crtc *crtc;
	struct drm_encoder *encoder;
	int i;

	/*
	 * For each CRTC in this fb, find all associated encoders
	 * and turn them off, then turn off the CRTC.
	 */
	list_for_each_entry(crtc, &dev->mode_config.crtc_list, head) {
		struct drm_crtc_helper_funcs *crtc_funcs = crtc->helper_private;

		for (i = 0; i < rfbdev->crtc_count; i++) {
			if (crtc->base.id == rfbdev->crtc_ids[i]) {
				break;
			}
		}

		mutex_lock(&dev->mode_config.mutex);
		crtc_funcs->dpms(crtc, DRM_MODE_DPMS_ON);
		mutex_unlock(&dev->mode_config.mutex);

		/* Found a CRTC on this fb, now find encoders */
		list_for_each_entry(encoder, &dev->mode_config.encoder_list, head) {
			if (encoder->crtc == crtc) {
				struct drm_encoder_helper_funcs *encoder_funcs;

				encoder_funcs = encoder->helper_private;
				mutex_lock(&dev->mode_config.mutex);
				encoder_funcs->dpms(encoder, DRM_MODE_DPMS_ON);
				mutex_unlock(&dev->mode_config.mutex);
			}
		}
	}
}

static void radeonfb_off(struct fb_info *info, int dpms_mode)
{
	struct radeon_fb_device *rfbdev = info->par;
	struct drm_device *dev = rfbdev->rdev->ddev;
	struct drm_crtc *crtc;
	struct drm_encoder *encoder;
	int i;

	/*
	 * For each CRTC in this fb, find all associated encoders
	 * and turn them off, then turn off the CRTC.
	 */
	list_for_each_entry(crtc, &dev->mode_config.crtc_list, head) {
		struct drm_crtc_helper_funcs *crtc_funcs = crtc->helper_private;

		for (i = 0; i < rfbdev->crtc_count; i++) {
			if (crtc->base.id == rfbdev->crtc_ids[i]) {
				break;
			}
		}

		/* Found a CRTC on this fb, now find encoders */
		list_for_each_entry(encoder, &dev->mode_config.encoder_list, head) {
			if (encoder->crtc == crtc) {
				struct drm_encoder_helper_funcs *encoder_funcs;

				encoder_funcs = encoder->helper_private;
				mutex_lock(&dev->mode_config.mutex);
				encoder_funcs->dpms(encoder, dpms_mode);
				mutex_unlock(&dev->mode_config.mutex);
			}
		}
		if (dpms_mode == DRM_MODE_DPMS_OFF) {
			mutex_lock(&dev->mode_config.mutex);
			crtc_funcs->dpms(crtc, dpms_mode);
			mutex_unlock(&dev->mode_config.mutex);
		}
	}
}

int radeonfb_blank(int blank, struct fb_info *info)
{
	switch (blank) {
	case FB_BLANK_UNBLANK:
		radeonfb_on(info);
		break;
	case FB_BLANK_NORMAL:
		radeonfb_off(info, DRM_MODE_DPMS_STANDBY);
		break;
	case FB_BLANK_HSYNC_SUSPEND:
		radeonfb_off(info, DRM_MODE_DPMS_STANDBY);
		break;
	case FB_BLANK_VSYNC_SUSPEND:
		radeonfb_off(info, DRM_MODE_DPMS_SUSPEND);
		break;
	case FB_BLANK_POWERDOWN:
		radeonfb_off(info, DRM_MODE_DPMS_OFF);
		break;
	}
	return 0;
}

=======
>>>>>>> 94a8d5ca
static struct fb_ops radeonfb_ops = {
	.owner = THIS_MODULE,
	.fb_check_var = drm_fb_helper_check_var,
	.fb_set_par = drm_fb_helper_set_par,
	.fb_setcolreg = drm_fb_helper_setcolreg,
	.fb_fillrect = cfb_fillrect,
	.fb_copyarea = cfb_copyarea,
	.fb_imageblit = cfb_imageblit,
	.fb_pan_display = drm_fb_helper_pan_display,
	.fb_blank = drm_fb_helper_blank,
};

/**
 * Curretly it is assumed that the old framebuffer is reused.
 *
 * LOCKING
 * caller should hold the mode config lock.
 *
 */
int radeonfb_resize(struct drm_device *dev, struct drm_crtc *crtc)
{
	struct fb_info *info;
	struct drm_framebuffer *fb;
	struct drm_display_mode *mode = crtc->desired_mode;

	fb = crtc->fb;
	if (fb == NULL) {
		return 1;
	}
	info = fb->fbdev;
	if (info == NULL) {
		return 1;
	}
	if (mode == NULL) {
		return 1;
	}
	info->var.xres = mode->hdisplay;
	info->var.right_margin = mode->hsync_start - mode->hdisplay;
	info->var.hsync_len = mode->hsync_end - mode->hsync_start;
	info->var.left_margin = mode->htotal - mode->hsync_end;
	info->var.yres = mode->vdisplay;
	info->var.lower_margin = mode->vsync_start - mode->vdisplay;
	info->var.vsync_len = mode->vsync_end - mode->vsync_start;
	info->var.upper_margin = mode->vtotal - mode->vsync_end;
	info->var.pixclock = 10000000 / mode->htotal * 1000 / mode->vtotal * 100;
	/* avoid overflow */
	info->var.pixclock = info->var.pixclock * 1000 / mode->vrefresh;

	return 0;
}
EXPORT_SYMBOL(radeonfb_resize);

<<<<<<< HEAD
static struct drm_mode_set panic_mode;

int radeonfb_panic(struct notifier_block *n, unsigned long ununsed,
		  void *panic_str)
{
	DRM_ERROR("panic occurred, switching back to text console\n");
	drm_crtc_helper_set_config(&panic_mode);
	return 0;
}
EXPORT_SYMBOL(radeonfb_panic);

static struct notifier_block paniced = {
	.notifier_call = radeonfb_panic,
};

=======
>>>>>>> 94a8d5ca
static int radeon_align_pitch(struct radeon_device *rdev, int width, int bpp, bool tiled)
{
	int aligned = width;
	int align_large = (ASIC_IS_AVIVO(rdev)) || tiled;
	int pitch_mask = 0;

	switch (bpp / 8) {
	case 1:
		pitch_mask = align_large ? 255 : 127;
		break;
	case 2:
		pitch_mask = align_large ? 127 : 31;
		break;
	case 3:
	case 4:
		pitch_mask = align_large ? 63 : 15;
		break;
	}

	aligned += pitch_mask;
	aligned &= ~pitch_mask;
	return aligned;
}

static struct drm_fb_helper_funcs radeon_fb_helper_funcs = {
	.gamma_set = radeon_crtc_fb_gamma_set,
};

int radeonfb_create(struct drm_device *dev,
		    uint32_t fb_width, uint32_t fb_height,
		    uint32_t surface_width, uint32_t surface_height,
		    struct drm_framebuffer **fb_p)
{
	struct radeon_device *rdev = dev->dev_private;
	struct fb_info *info;
	struct radeon_fb_device *rfbdev;
	struct drm_framebuffer *fb = NULL;
	struct radeon_framebuffer *rfb;
	struct drm_mode_fb_cmd mode_cmd;
	struct drm_gem_object *gobj = NULL;
	struct radeon_object *robj = NULL;
	struct device *device = &rdev->pdev->dev;
	int size, aligned_size, ret;
	u64 fb_gpuaddr;
	void *fbptr = NULL;
	unsigned long tmp;
	bool fb_tiled = false; /* useful for testing */
<<<<<<< HEAD
=======
	u32 tiling_flags = 0;
>>>>>>> 94a8d5ca

	mode_cmd.width = surface_width;
	mode_cmd.height = surface_height;
	mode_cmd.bpp = 32;
	/* need to align pitch with crtc limits */
	mode_cmd.pitch = radeon_align_pitch(rdev, mode_cmd.width, mode_cmd.bpp, fb_tiled) * ((mode_cmd.bpp + 1) / 8);
	mode_cmd.depth = 24;

	size = mode_cmd.pitch * mode_cmd.height;
	aligned_size = ALIGN(size, PAGE_SIZE);

	ret = radeon_gem_object_create(rdev, aligned_size, 0,
			RADEON_GEM_DOMAIN_VRAM,
			false, ttm_bo_type_kernel,
			false, &gobj);
	if (ret) {
		printk(KERN_ERR "failed to allocate framebuffer (%d %d)\n",
		       surface_width, surface_height);
		ret = -ENOMEM;
		goto out;
	}
	robj = gobj->driver_private;

	if (fb_tiled)
<<<<<<< HEAD
		radeon_object_set_tiling_flags(robj, RADEON_TILING_MACRO|RADEON_TILING_SURFACE, mode_cmd.pitch);
=======
		tiling_flags = RADEON_TILING_MACRO;

#ifdef __BIG_ENDIAN
	switch (mode_cmd.bpp) {
	case 32:
		tiling_flags |= RADEON_TILING_SWAP_32BIT;
		break;
	case 16:
		tiling_flags |= RADEON_TILING_SWAP_16BIT;
	default:
		break;
	}
#endif

	if (tiling_flags)
		radeon_object_set_tiling_flags(robj, tiling_flags | RADEON_TILING_SURFACE, mode_cmd.pitch);
>>>>>>> 94a8d5ca
	mutex_lock(&rdev->ddev->struct_mutex);
	fb = radeon_framebuffer_create(rdev->ddev, &mode_cmd, gobj);
	if (fb == NULL) {
		DRM_ERROR("failed to allocate fb.\n");
		ret = -ENOMEM;
		goto out_unref;
	}
	ret = radeon_object_pin(robj, RADEON_GEM_DOMAIN_VRAM, &fb_gpuaddr);
	if (ret) {
		printk(KERN_ERR "failed to pin framebuffer\n");
		ret = -ENOMEM;
		goto out_unref;
	}

	list_add(&fb->filp_head, &rdev->ddev->mode_config.fb_kernel_list);

	*fb_p = fb;
	rfb = to_radeon_framebuffer(fb);
	rdev->fbdev_rfb = rfb;
	rdev->fbdev_robj = robj;

	info = framebuffer_alloc(sizeof(struct radeon_fb_device), device);
	if (info == NULL) {
		ret = -ENOMEM;
		goto out_unref;
	}

	rdev->fbdev_info = info;
	rfbdev = info->par;
	rfbdev->helper.funcs = &radeon_fb_helper_funcs;
	rfbdev->helper.dev = dev;
	ret = drm_fb_helper_init_crtc_count(&rfbdev->helper, 2,
					    RADEONFB_CONN_LIMIT);
	if (ret)
		goto out_unref;

	if (fb_tiled)
		radeon_object_check_tiling(robj, 0, 0);

	if (fb_tiled)
		radeon_object_check_tiling(robj, 0, 0);

	ret = radeon_object_kmap(robj, &fbptr);
	if (ret) {
		goto out_unref;
	}

	memset_io(fbptr, 0, aligned_size);

	strcpy(info->fix.id, "radeondrmfb");
<<<<<<< HEAD
	info->fix.type = FB_TYPE_PACKED_PIXELS;
	info->fix.visual = FB_VISUAL_TRUECOLOR;
	info->fix.type_aux = 0;
	info->fix.xpanstep = 1; /* doing it in hw */
	info->fix.ypanstep = 1; /* doing it in hw */
	info->fix.ywrapstep = 0;
	info->fix.accel = FB_ACCEL_NONE;
	info->fix.type_aux = 0;
	info->flags = FBINFO_DEFAULT;
	info->fbops = &radeonfb_ops;
	info->fix.line_length = fb->pitch;
=======

	drm_fb_helper_fill_fix(info, fb->pitch);

	info->flags = FBINFO_DEFAULT;
	info->fbops = &radeonfb_ops;

>>>>>>> 94a8d5ca
	tmp = fb_gpuaddr - rdev->mc.vram_location;
	info->fix.smem_start = rdev->mc.aper_base + tmp;
	info->fix.smem_len = size;
	info->screen_base = fbptr;
	info->screen_size = size;
<<<<<<< HEAD
	info->pseudo_palette = fb->pseudo_palette;
	info->var.xres_virtual = fb->width;
	info->var.yres_virtual = fb->height;
	info->var.bits_per_pixel = fb->bits_per_pixel;
	info->var.xoffset = 0;
	info->var.yoffset = 0;
	info->var.activate = FB_ACTIVATE_NOW;
	info->var.height = -1;
	info->var.width = -1;
	info->var.xres = fb_width;
	info->var.yres = fb_height;
=======

	drm_fb_helper_fill_var(info, fb, fb_width, fb_height);
>>>>>>> 94a8d5ca

	/* setup aperture base/size for vesafb takeover */
	info->aperture_base = rdev->ddev->mode_config.fb_base;
	info->aperture_size = rdev->mc.real_vram_size;

	info->fix.mmio_start = 0;
	info->fix.mmio_len = 0;
	info->pixmap.size = 64*1024;
	info->pixmap.buf_align = 8;
	info->pixmap.access_align = 32;
	info->pixmap.flags = FB_PIXMAP_SYSTEM;
	info->pixmap.scan_align = 1;
	if (info->screen_base == NULL) {
		ret = -ENOSPC;
		goto out_unref;
	}
	DRM_INFO("fb mappable at 0x%lX\n",  info->fix.smem_start);
	DRM_INFO("vram apper at 0x%lX\n",  (unsigned long)rdev->mc.aper_base);
	DRM_INFO("size %lu\n", (unsigned long)size);
	DRM_INFO("fb depth is %d\n", fb->depth);
	DRM_INFO("   pitch is %d\n", fb->pitch);

<<<<<<< HEAD
	switch (fb->depth) {
	case 8:
		info->var.red.offset = 0;
		info->var.green.offset = 0;
		info->var.blue.offset = 0;
		info->var.red.length = 8; /* 8bit DAC */
		info->var.green.length = 8;
		info->var.blue.length = 8;
		info->var.transp.offset = 0;
		info->var.transp.length = 0;
		break;
#ifdef __LITTLE_ENDIAN
	case 15:
		info->var.red.offset = 10;
		info->var.green.offset = 5;
		info->var.blue.offset = 0;
		info->var.red.length = 5;
		info->var.green.length = 5;
		info->var.blue.length = 5;
		info->var.transp.offset = 15;
		info->var.transp.length = 1;
		break;
	case 16:
		info->var.red.offset = 11;
		info->var.green.offset = 5;
		info->var.blue.offset = 0;
		info->var.red.length = 5;
		info->var.green.length = 6;
		info->var.blue.length = 5;
		info->var.transp.offset = 0;
		break;
	case 24:
		info->var.red.offset = 16;
		info->var.green.offset = 8;
		info->var.blue.offset = 0;
		info->var.red.length = 8;
		info->var.green.length = 8;
		info->var.blue.length = 8;
		info->var.transp.offset = 0;
		info->var.transp.length = 0;
		break;
	case 32:
		info->var.red.offset = 16;
		info->var.green.offset = 8;
		info->var.blue.offset = 0;
		info->var.red.length = 8;
		info->var.green.length = 8;
		info->var.blue.length = 8;
		info->var.transp.offset = 24;
		info->var.transp.length = 8;
		break;
#else
	case 24:
		info->var.red.offset = 8;
		info->var.green.offset = 16;
		info->var.blue.offset = 24;
		info->var.red.length = 8;
		info->var.green.length = 8;
		info->var.blue.length = 8;
		info->var.transp.offset = 0;
		info->var.transp.length = 0;
		break;
	case 32:
		info->var.red.offset = 8;
		info->var.green.offset = 16;
		info->var.blue.offset = 24;
		info->var.red.length = 8;
		info->var.green.length = 8;
		info->var.blue.length = 8;
		info->var.transp.offset = 0;
		info->var.transp.length = 8;
		break;
	default:
#endif
		break;
	}

=======
>>>>>>> 94a8d5ca
	fb->fbdev = info;
	rfbdev->rfb = rfb;
	rfbdev->rdev = rdev;

	mutex_unlock(&rdev->ddev->struct_mutex);
	return 0;

out_unref:
	if (robj) {
		radeon_object_kunmap(robj);
	}
	if (fb && ret) {
		list_del(&fb->filp_head);
		drm_gem_object_unreference(gobj);
		drm_framebuffer_cleanup(fb);
		kfree(fb);
	}
	drm_gem_object_unreference(gobj);
	mutex_unlock(&rdev->ddev->struct_mutex);
out:
	return ret;
}

int radeonfb_probe(struct drm_device *dev)
{
	int ret;
	ret = drm_fb_helper_single_fb_probe(dev, &radeonfb_create);
	return ret;
}
EXPORT_SYMBOL(radeonfb_probe);

int radeonfb_remove(struct drm_device *dev, struct drm_framebuffer *fb)
{
	struct fb_info *info;
	struct radeon_framebuffer *rfb = to_radeon_framebuffer(fb);
	struct radeon_object *robj;

	if (!fb) {
		return -EINVAL;
	}
	info = fb->fbdev;
	if (info) {
		struct radeon_fb_device *rfbdev = info->par;
		robj = rfb->obj->driver_private;
		unregister_framebuffer(info);
		radeon_object_kunmap(robj);
		radeon_object_unpin(robj);
<<<<<<< HEAD
=======
		drm_fb_helper_free(&rfbdev->helper);
>>>>>>> 94a8d5ca
		framebuffer_release(info);
	}

	printk(KERN_INFO "unregistered panic notifier\n");

	return 0;
}
EXPORT_SYMBOL(radeonfb_remove);
MODULE_LICENSE("GPL");<|MERGE_RESOLUTION|>--- conflicted
+++ resolved
@@ -45,359 +45,6 @@
 	struct radeon_device		*rdev;
 };
 
-<<<<<<< HEAD
-static int radeonfb_setcolreg(unsigned regno,
-			      unsigned red,
-			      unsigned green,
-			      unsigned blue,
-			      unsigned transp,
-			      struct fb_info *info)
-{
-	struct radeon_fb_device *rfbdev = info->par;
-	struct drm_device *dev = rfbdev->rdev->ddev;
-	struct drm_crtc *crtc;
-	int i;
-
-	list_for_each_entry(crtc, &dev->mode_config.crtc_list, head) {
-		struct radeon_crtc *radeon_crtc = to_radeon_crtc(crtc);
-		struct drm_mode_set *modeset = &radeon_crtc->mode_set;
-		struct drm_framebuffer *fb = modeset->fb;
-
-		for (i = 0; i < rfbdev->crtc_count; i++) {
-			if (crtc->base.id == rfbdev->crtc_ids[i]) {
-				break;
-			}
-		}
-		if (i == rfbdev->crtc_count) {
-			continue;
-		}
-		if (regno > 255) {
-			return 1;
-		}
-		if (fb->depth == 8) {
-			radeon_crtc_fb_gamma_set(crtc, red, green, blue, regno);
-			return 0;
-		}
-
-		if (regno < 16) {
-			switch (fb->depth) {
-			case 15:
-				fb->pseudo_palette[regno] = ((red & 0xf800) >> 1) |
-					((green & 0xf800) >>  6) |
-					((blue & 0xf800) >> 11);
-				break;
-			case 16:
-				fb->pseudo_palette[regno] = (red & 0xf800) |
-					((green & 0xfc00) >>  5) |
-					((blue  & 0xf800) >> 11);
-				break;
-			case 24:
-			case 32:
-				fb->pseudo_palette[regno] =
-					(((red >> 8) & 0xff) << info->var.red.offset) |
-					(((green >> 8) & 0xff) << info->var.green.offset) |
-					(((blue >> 8) & 0xff) << info->var.blue.offset);
-				break;
-			}
-		}
-	}
-	return 0;
-}
-
-static int radeonfb_check_var(struct fb_var_screeninfo *var,
-			      struct fb_info *info)
-{
-	struct radeon_fb_device *rfbdev = info->par;
-	struct radeon_framebuffer *rfb = rfbdev->rfb;
-	struct drm_framebuffer *fb = &rfb->base;
-	int depth;
-
-	if (var->pixclock == -1 || !var->pixclock) {
-		return -EINVAL;
-	}
-	/* Need to resize the fb object !!! */
-	if (var->xres > fb->width || var->yres > fb->height) {
-		DRM_ERROR("Requested width/height is greater than current fb "
-			   "object %dx%d > %dx%d\n", var->xres, var->yres,
-			   fb->width, fb->height);
-		DRM_ERROR("Need resizing code.\n");
-		return -EINVAL;
-	}
-
-	switch (var->bits_per_pixel) {
-	case 16:
-		depth = (var->green.length == 6) ? 16 : 15;
-		break;
-	case 32:
-		depth = (var->transp.length > 0) ? 32 : 24;
-		break;
-	default:
-		depth = var->bits_per_pixel;
-		break;
-	}
-
-	switch (depth) {
-	case 8:
-		var->red.offset = 0;
-		var->green.offset = 0;
-		var->blue.offset = 0;
-		var->red.length = 8;
-		var->green.length = 8;
-		var->blue.length = 8;
-		var->transp.length = 0;
-		var->transp.offset = 0;
-		break;
-#ifdef __LITTLE_ENDIAN
-	case 15:
-		var->red.offset = 10;
-		var->green.offset = 5;
-		var->blue.offset = 0;
-		var->red.length = 5;
-		var->green.length = 5;
-		var->blue.length = 5;
-		var->transp.length = 1;
-		var->transp.offset = 15;
-		break;
-	case 16:
-		var->red.offset = 11;
-		var->green.offset = 5;
-		var->blue.offset = 0;
-		var->red.length = 5;
-		var->green.length = 6;
-		var->blue.length = 5;
-		var->transp.length = 0;
-		var->transp.offset = 0;
-		break;
-	case 24:
-		var->red.offset = 16;
-		var->green.offset = 8;
-		var->blue.offset = 0;
-		var->red.length = 8;
-		var->green.length = 8;
-		var->blue.length = 8;
-		var->transp.length = 0;
-		var->transp.offset = 0;
-		break;
-	case 32:
-		var->red.offset = 16;
-		var->green.offset = 8;
-		var->blue.offset = 0;
-		var->red.length = 8;
-		var->green.length = 8;
-		var->blue.length = 8;
-		var->transp.length = 8;
-		var->transp.offset = 24;
-		break;
-#else
-	case 24:
-		var->red.offset = 8;
-		var->green.offset = 16;
-		var->blue.offset = 24;
-		var->red.length = 8;
-		var->green.length = 8;
-		var->blue.length = 8;
-		var->transp.length = 0;
-		var->transp.offset = 0;
-		break;
-	case 32:
-		var->red.offset = 8;
-		var->green.offset = 16;
-		var->blue.offset = 24;
-		var->red.length = 8;
-		var->green.length = 8;
-		var->blue.length = 8;
-		var->transp.length = 8;
-		var->transp.offset = 0;
-		break;
-#endif
-	default:
-		return -EINVAL;
-	}
-	return 0;
-}
-
-/* this will let fbcon do the mode init */
-static int radeonfb_set_par(struct fb_info *info)
-{
-	struct radeon_fb_device *rfbdev = info->par;
-	struct drm_device *dev = rfbdev->rdev->ddev;
-	struct fb_var_screeninfo *var = &info->var;
-	struct drm_crtc *crtc;
-	int ret;
-	int i;
-
-	if (var->pixclock != -1) {
-		DRM_ERROR("PIXEL CLCOK SET\n");
-		return -EINVAL;
-	}
-
-	list_for_each_entry(crtc, &dev->mode_config.crtc_list, head) {
-		struct radeon_crtc *radeon_crtc = to_radeon_crtc(crtc);
-
-		for (i = 0; i < rfbdev->crtc_count; i++) {
-			if (crtc->base.id == rfbdev->crtc_ids[i]) {
-				break;
-			}
-		}
-		if (i == rfbdev->crtc_count) {
-			continue;
-		}
-		if (crtc->fb == radeon_crtc->mode_set.fb) {
-			mutex_lock(&dev->mode_config.mutex);
-			ret = crtc->funcs->set_config(&radeon_crtc->mode_set);
-			mutex_unlock(&dev->mode_config.mutex);
-			if (ret) {
-				return ret;
-			}
-		}
-	}
-	return 0;
-}
-
-static int radeonfb_pan_display(struct fb_var_screeninfo *var,
-				struct fb_info *info)
-{
-	struct radeon_fb_device *rfbdev = info->par;
-	struct drm_device *dev = rfbdev->rdev->ddev;
-	struct drm_mode_set *modeset;
-	struct drm_crtc *crtc;
-	struct radeon_crtc *radeon_crtc;
-	int ret = 0;
-	int i;
-
-	list_for_each_entry(crtc, &dev->mode_config.crtc_list, head) {
-		for (i = 0; i < rfbdev->crtc_count; i++) {
-			if (crtc->base.id == rfbdev->crtc_ids[i]) {
-				break;
-			}
-		}
-
-		if (i == rfbdev->crtc_count) {
-			continue;
-		}
-
-		radeon_crtc = to_radeon_crtc(crtc);
-		modeset = &radeon_crtc->mode_set;
-
-		modeset->x = var->xoffset;
-		modeset->y = var->yoffset;
-
-		if (modeset->num_connectors) {
-			mutex_lock(&dev->mode_config.mutex);
-			ret = crtc->funcs->set_config(modeset);
-			mutex_unlock(&dev->mode_config.mutex);
-			if (!ret) {
-				info->var.xoffset = var->xoffset;
-				info->var.yoffset = var->yoffset;
-			}
-		}
-	}
-	return ret;
-}
-
-static void radeonfb_on(struct fb_info *info)
-{
-	struct radeon_fb_device *rfbdev = info->par;
-	struct drm_device *dev = rfbdev->rdev->ddev;
-	struct drm_crtc *crtc;
-	struct drm_encoder *encoder;
-	int i;
-
-	/*
-	 * For each CRTC in this fb, find all associated encoders
-	 * and turn them off, then turn off the CRTC.
-	 */
-	list_for_each_entry(crtc, &dev->mode_config.crtc_list, head) {
-		struct drm_crtc_helper_funcs *crtc_funcs = crtc->helper_private;
-
-		for (i = 0; i < rfbdev->crtc_count; i++) {
-			if (crtc->base.id == rfbdev->crtc_ids[i]) {
-				break;
-			}
-		}
-
-		mutex_lock(&dev->mode_config.mutex);
-		crtc_funcs->dpms(crtc, DRM_MODE_DPMS_ON);
-		mutex_unlock(&dev->mode_config.mutex);
-
-		/* Found a CRTC on this fb, now find encoders */
-		list_for_each_entry(encoder, &dev->mode_config.encoder_list, head) {
-			if (encoder->crtc == crtc) {
-				struct drm_encoder_helper_funcs *encoder_funcs;
-
-				encoder_funcs = encoder->helper_private;
-				mutex_lock(&dev->mode_config.mutex);
-				encoder_funcs->dpms(encoder, DRM_MODE_DPMS_ON);
-				mutex_unlock(&dev->mode_config.mutex);
-			}
-		}
-	}
-}
-
-static void radeonfb_off(struct fb_info *info, int dpms_mode)
-{
-	struct radeon_fb_device *rfbdev = info->par;
-	struct drm_device *dev = rfbdev->rdev->ddev;
-	struct drm_crtc *crtc;
-	struct drm_encoder *encoder;
-	int i;
-
-	/*
-	 * For each CRTC in this fb, find all associated encoders
-	 * and turn them off, then turn off the CRTC.
-	 */
-	list_for_each_entry(crtc, &dev->mode_config.crtc_list, head) {
-		struct drm_crtc_helper_funcs *crtc_funcs = crtc->helper_private;
-
-		for (i = 0; i < rfbdev->crtc_count; i++) {
-			if (crtc->base.id == rfbdev->crtc_ids[i]) {
-				break;
-			}
-		}
-
-		/* Found a CRTC on this fb, now find encoders */
-		list_for_each_entry(encoder, &dev->mode_config.encoder_list, head) {
-			if (encoder->crtc == crtc) {
-				struct drm_encoder_helper_funcs *encoder_funcs;
-
-				encoder_funcs = encoder->helper_private;
-				mutex_lock(&dev->mode_config.mutex);
-				encoder_funcs->dpms(encoder, dpms_mode);
-				mutex_unlock(&dev->mode_config.mutex);
-			}
-		}
-		if (dpms_mode == DRM_MODE_DPMS_OFF) {
-			mutex_lock(&dev->mode_config.mutex);
-			crtc_funcs->dpms(crtc, dpms_mode);
-			mutex_unlock(&dev->mode_config.mutex);
-		}
-	}
-}
-
-int radeonfb_blank(int blank, struct fb_info *info)
-{
-	switch (blank) {
-	case FB_BLANK_UNBLANK:
-		radeonfb_on(info);
-		break;
-	case FB_BLANK_NORMAL:
-		radeonfb_off(info, DRM_MODE_DPMS_STANDBY);
-		break;
-	case FB_BLANK_HSYNC_SUSPEND:
-		radeonfb_off(info, DRM_MODE_DPMS_STANDBY);
-		break;
-	case FB_BLANK_VSYNC_SUSPEND:
-		radeonfb_off(info, DRM_MODE_DPMS_SUSPEND);
-		break;
-	case FB_BLANK_POWERDOWN:
-		radeonfb_off(info, DRM_MODE_DPMS_OFF);
-		break;
-	}
-	return 0;
-}
-
-=======
->>>>>>> 94a8d5ca
 static struct fb_ops radeonfb_ops = {
 	.owner = THIS_MODULE,
 	.fb_check_var = drm_fb_helper_check_var,
@@ -450,24 +97,6 @@
 }
 EXPORT_SYMBOL(radeonfb_resize);
 
-<<<<<<< HEAD
-static struct drm_mode_set panic_mode;
-
-int radeonfb_panic(struct notifier_block *n, unsigned long ununsed,
-		  void *panic_str)
-{
-	DRM_ERROR("panic occurred, switching back to text console\n");
-	drm_crtc_helper_set_config(&panic_mode);
-	return 0;
-}
-EXPORT_SYMBOL(radeonfb_panic);
-
-static struct notifier_block paniced = {
-	.notifier_call = radeonfb_panic,
-};
-
-=======
->>>>>>> 94a8d5ca
 static int radeon_align_pitch(struct radeon_device *rdev, int width, int bpp, bool tiled)
 {
 	int aligned = width;
@@ -515,10 +144,7 @@
 	void *fbptr = NULL;
 	unsigned long tmp;
 	bool fb_tiled = false; /* useful for testing */
-<<<<<<< HEAD
-=======
 	u32 tiling_flags = 0;
->>>>>>> 94a8d5ca
 
 	mode_cmd.width = surface_width;
 	mode_cmd.height = surface_height;
@@ -543,9 +169,6 @@
 	robj = gobj->driver_private;
 
 	if (fb_tiled)
-<<<<<<< HEAD
-		radeon_object_set_tiling_flags(robj, RADEON_TILING_MACRO|RADEON_TILING_SURFACE, mode_cmd.pitch);
-=======
 		tiling_flags = RADEON_TILING_MACRO;
 
 #ifdef __BIG_ENDIAN
@@ -562,7 +185,6 @@
 
 	if (tiling_flags)
 		radeon_object_set_tiling_flags(robj, tiling_flags | RADEON_TILING_SURFACE, mode_cmd.pitch);
->>>>>>> 94a8d5ca
 	mutex_lock(&rdev->ddev->struct_mutex);
 	fb = radeon_framebuffer_create(rdev->ddev, &mode_cmd, gobj);
 	if (fb == NULL) {
@@ -602,9 +224,6 @@
 	if (fb_tiled)
 		radeon_object_check_tiling(robj, 0, 0);
 
-	if (fb_tiled)
-		radeon_object_check_tiling(robj, 0, 0);
-
 	ret = radeon_object_kmap(robj, &fbptr);
 	if (ret) {
 		goto out_unref;
@@ -613,47 +232,19 @@
 	memset_io(fbptr, 0, aligned_size);
 
 	strcpy(info->fix.id, "radeondrmfb");
-<<<<<<< HEAD
-	info->fix.type = FB_TYPE_PACKED_PIXELS;
-	info->fix.visual = FB_VISUAL_TRUECOLOR;
-	info->fix.type_aux = 0;
-	info->fix.xpanstep = 1; /* doing it in hw */
-	info->fix.ypanstep = 1; /* doing it in hw */
-	info->fix.ywrapstep = 0;
-	info->fix.accel = FB_ACCEL_NONE;
-	info->fix.type_aux = 0;
+
+	drm_fb_helper_fill_fix(info, fb->pitch);
+
 	info->flags = FBINFO_DEFAULT;
 	info->fbops = &radeonfb_ops;
-	info->fix.line_length = fb->pitch;
-=======
-
-	drm_fb_helper_fill_fix(info, fb->pitch);
-
-	info->flags = FBINFO_DEFAULT;
-	info->fbops = &radeonfb_ops;
-
->>>>>>> 94a8d5ca
+
 	tmp = fb_gpuaddr - rdev->mc.vram_location;
 	info->fix.smem_start = rdev->mc.aper_base + tmp;
 	info->fix.smem_len = size;
 	info->screen_base = fbptr;
 	info->screen_size = size;
-<<<<<<< HEAD
-	info->pseudo_palette = fb->pseudo_palette;
-	info->var.xres_virtual = fb->width;
-	info->var.yres_virtual = fb->height;
-	info->var.bits_per_pixel = fb->bits_per_pixel;
-	info->var.xoffset = 0;
-	info->var.yoffset = 0;
-	info->var.activate = FB_ACTIVATE_NOW;
-	info->var.height = -1;
-	info->var.width = -1;
-	info->var.xres = fb_width;
-	info->var.yres = fb_height;
-=======
 
 	drm_fb_helper_fill_var(info, fb, fb_width, fb_height);
->>>>>>> 94a8d5ca
 
 	/* setup aperture base/size for vesafb takeover */
 	info->aperture_base = rdev->ddev->mode_config.fb_base;
@@ -676,86 +267,6 @@
 	DRM_INFO("fb depth is %d\n", fb->depth);
 	DRM_INFO("   pitch is %d\n", fb->pitch);
 
-<<<<<<< HEAD
-	switch (fb->depth) {
-	case 8:
-		info->var.red.offset = 0;
-		info->var.green.offset = 0;
-		info->var.blue.offset = 0;
-		info->var.red.length = 8; /* 8bit DAC */
-		info->var.green.length = 8;
-		info->var.blue.length = 8;
-		info->var.transp.offset = 0;
-		info->var.transp.length = 0;
-		break;
-#ifdef __LITTLE_ENDIAN
-	case 15:
-		info->var.red.offset = 10;
-		info->var.green.offset = 5;
-		info->var.blue.offset = 0;
-		info->var.red.length = 5;
-		info->var.green.length = 5;
-		info->var.blue.length = 5;
-		info->var.transp.offset = 15;
-		info->var.transp.length = 1;
-		break;
-	case 16:
-		info->var.red.offset = 11;
-		info->var.green.offset = 5;
-		info->var.blue.offset = 0;
-		info->var.red.length = 5;
-		info->var.green.length = 6;
-		info->var.blue.length = 5;
-		info->var.transp.offset = 0;
-		break;
-	case 24:
-		info->var.red.offset = 16;
-		info->var.green.offset = 8;
-		info->var.blue.offset = 0;
-		info->var.red.length = 8;
-		info->var.green.length = 8;
-		info->var.blue.length = 8;
-		info->var.transp.offset = 0;
-		info->var.transp.length = 0;
-		break;
-	case 32:
-		info->var.red.offset = 16;
-		info->var.green.offset = 8;
-		info->var.blue.offset = 0;
-		info->var.red.length = 8;
-		info->var.green.length = 8;
-		info->var.blue.length = 8;
-		info->var.transp.offset = 24;
-		info->var.transp.length = 8;
-		break;
-#else
-	case 24:
-		info->var.red.offset = 8;
-		info->var.green.offset = 16;
-		info->var.blue.offset = 24;
-		info->var.red.length = 8;
-		info->var.green.length = 8;
-		info->var.blue.length = 8;
-		info->var.transp.offset = 0;
-		info->var.transp.length = 0;
-		break;
-	case 32:
-		info->var.red.offset = 8;
-		info->var.green.offset = 16;
-		info->var.blue.offset = 24;
-		info->var.red.length = 8;
-		info->var.green.length = 8;
-		info->var.blue.length = 8;
-		info->var.transp.offset = 0;
-		info->var.transp.length = 8;
-		break;
-	default:
-#endif
-		break;
-	}
-
-=======
->>>>>>> 94a8d5ca
 	fb->fbdev = info;
 	rfbdev->rfb = rfb;
 	rfbdev->rdev = rdev;
@@ -803,10 +314,7 @@
 		unregister_framebuffer(info);
 		radeon_object_kunmap(robj);
 		radeon_object_unpin(robj);
-<<<<<<< HEAD
-=======
 		drm_fb_helper_free(&rfbdev->helper);
->>>>>>> 94a8d5ca
 		framebuffer_release(info);
 	}
 
