/*
 * Copyright 2008 Advanced Micro Devices, Inc.
 * Copyright 2008 Red Hat Inc.
 * Copyright 2009 Jerome Glisse.
 *
 * Permission is hereby granted, free of charge, to any person obtaining a
 * copy of this software and associated documentation files (the "Software"),
 * to deal in the Software without restriction, including without limitation
 * the rights to use, copy, modify, merge, publish, distribute, sublicense,
 * and/or sell copies of the Software, and to permit persons to whom the
 * Software is furnished to do so, subject to the following conditions:
 *
 * The above copyright notice and this permission notice shall be included in
 * all copies or substantial portions of the Software.
 *
 * THE SOFTWARE IS PROVIDED "AS IS", WITHOUT WARRANTY OF ANY KIND, EXPRESS OR
 * IMPLIED, INCLUDING BUT NOT LIMITED TO THE WARRANTIES OF MERCHANTABILITY,
 * FITNESS FOR A PARTICULAR PURPOSE AND NONINFRINGEMENT.  IN NO EVENT SHALL
 * THE COPYRIGHT HOLDER(S) OR AUTHOR(S) BE LIABLE FOR ANY CLAIM, DAMAGES OR
 * OTHER LIABILITY, WHETHER IN AN ACTION OF CONTRACT, TORT OR OTHERWISE,
 * ARISING FROM, OUT OF OR IN CONNECTION WITH THE SOFTWARE OR THE USE OR
 * OTHER DEALINGS IN THE SOFTWARE.
 *
 * Authors: Dave Airlie
 *          Alex Deucher
 *          Jerome Glisse
 */
#include "drmP.h"
#include "drm_sarea.h"
#include "radeon.h"
#include "radeon_drm.h"


/*
 * Driver load/unload
 */
int radeon_driver_load_kms(struct drm_device *dev, unsigned long flags)
{
	struct radeon_device *rdev;
	int r;

	rdev = kzalloc(sizeof(struct radeon_device), GFP_KERNEL);
	if (rdev == NULL) {
		return -ENOMEM;
	}
	dev->dev_private = (void *)rdev;

	/* update BUS flag */
	if (drm_device_is_agp(dev)) {
		flags |= RADEON_IS_AGP;
	} else if (drm_device_is_pcie(dev)) {
		flags |= RADEON_IS_PCIE;
	} else {
		flags |= RADEON_IS_PCI;
	}

	/* radeon_device_init should report only fatal error
	 * like memory allocation failure or iomapping failure,
	 * or memory manager initialization failure, it must
	 * properly initialize the GPU MC controller and permit
	 * VRAM allocation
	 */
	r = radeon_device_init(rdev, dev, dev->pdev, flags);
	if (r) {
<<<<<<< HEAD
		DRM_ERROR("Failed to initialize radeon, disabling IOCTL\n");
		radeon_device_fini(rdev);
		kfree(rdev);
		dev->dev_private = NULL;
=======
		DRM_ERROR("Fatal error while trying to initialize radeon.\n");
		return r;
	}
	/* Again modeset_init should fail only on fatal error
	 * otherwise it should provide enough functionalities
	 * for shadowfb to run
	 */
	r = radeon_modeset_init(rdev);
	if (r) {
>>>>>>> 94a8d5ca
		return r;
	}
	return 0;
}

int radeon_driver_unload_kms(struct drm_device *dev)
{
	struct radeon_device *rdev = dev->dev_private;

	if (rdev == NULL)
		return 0;
	radeon_modeset_fini(rdev);
	radeon_device_fini(rdev);
	kfree(rdev);
	dev->dev_private = NULL;
	return 0;
}


/*
 * Userspace get informations ioctl
 */
int radeon_info_ioctl(struct drm_device *dev, void *data, struct drm_file *filp)
{
	struct radeon_device *rdev = dev->dev_private;
	struct drm_radeon_info *info;
	uint32_t *value_ptr;
	uint32_t value;

	info = data;
	value_ptr = (uint32_t *)((unsigned long)info->value);
	switch (info->request) {
	case RADEON_INFO_DEVICE_ID:
		value = dev->pci_device;
		break;
	case RADEON_INFO_NUM_GB_PIPES:
		value = rdev->num_gb_pipes;
		break;
	case RADEON_INFO_NUM_Z_PIPES:
		value = rdev->num_z_pipes;
		break;
<<<<<<< HEAD
=======
	case RADEON_INFO_ACCEL_WORKING:
		value = rdev->accel_working;
		break;
>>>>>>> 94a8d5ca
	default:
		DRM_DEBUG("Invalid request %d\n", info->request);
		return -EINVAL;
	}
	if (DRM_COPY_TO_USER(value_ptr, &value, sizeof(uint32_t))) {
		DRM_ERROR("copy_to_user\n");
		return -EFAULT;
	}
	return 0;
}


/*
 * Outdated mess for old drm with Xorg being in charge (void function now).
 */
int radeon_driver_firstopen_kms(struct drm_device *dev)
{
	return 0;
}


void radeon_driver_lastclose_kms(struct drm_device *dev)
{
}

int radeon_driver_open_kms(struct drm_device *dev, struct drm_file *file_priv)
{
	return 0;
}

void radeon_driver_postclose_kms(struct drm_device *dev,
				 struct drm_file *file_priv)
{
}

void radeon_driver_preclose_kms(struct drm_device *dev,
				struct drm_file *file_priv)
{
}


/*
 * VBlank related functions.
 */
u32 radeon_get_vblank_counter_kms(struct drm_device *dev, int crtc)
{
	struct radeon_device *rdev = dev->dev_private;

	if (crtc < 0 || crtc > 1) {
		DRM_ERROR("Invalid crtc %d\n", crtc);
		return -EINVAL;
	}

	return radeon_get_vblank_counter(rdev, crtc);
}

int radeon_enable_vblank_kms(struct drm_device *dev, int crtc)
{
	struct radeon_device *rdev = dev->dev_private;

	if (crtc < 0 || crtc > 1) {
		DRM_ERROR("Invalid crtc %d\n", crtc);
		return -EINVAL;
	}

	rdev->irq.crtc_vblank_int[crtc] = true;

	return radeon_irq_set(rdev);
}

void radeon_disable_vblank_kms(struct drm_device *dev, int crtc)
{
	struct radeon_device *rdev = dev->dev_private;

	if (crtc < 0 || crtc > 1) {
		DRM_ERROR("Invalid crtc %d\n", crtc);
		return;
	}

	rdev->irq.crtc_vblank_int[crtc] = false;

	radeon_irq_set(rdev);
}


/*
 * For multiple master (like multiple X).
 */
struct drm_radeon_master_private {
	drm_local_map_t *sarea;
	drm_radeon_sarea_t *sarea_priv;
};

int radeon_master_create_kms(struct drm_device *dev, struct drm_master *master)
{
	struct drm_radeon_master_private *master_priv;
	unsigned long sareapage;
	int ret;

	master_priv = kzalloc(sizeof(*master_priv), GFP_KERNEL);
	if (master_priv == NULL) {
		return -ENOMEM;
	}
	/* prebuild the SAREA */
	sareapage = max_t(unsigned long, SAREA_MAX, PAGE_SIZE);
	ret = drm_addmap(dev, 0, sareapage, _DRM_SHM,
			 _DRM_CONTAINS_LOCK,
			 &master_priv->sarea);
	if (ret) {
		DRM_ERROR("SAREA setup failed\n");
		return ret;
	}
	master_priv->sarea_priv = master_priv->sarea->handle + sizeof(struct drm_sarea);
	master_priv->sarea_priv->pfCurrentPage = 0;
	master->driver_priv = master_priv;
	return 0;
}

void radeon_master_destroy_kms(struct drm_device *dev,
			       struct drm_master *master)
{
	struct drm_radeon_master_private *master_priv = master->driver_priv;

	if (master_priv == NULL) {
		return;
	}
	if (master_priv->sarea) {
		drm_rmmap_locked(dev, master_priv->sarea);
	}
	kfree(master_priv);
	master->driver_priv = NULL;
}


/*
 * IOCTL.
 */
int radeon_dma_ioctl_kms(struct drm_device *dev, void *data,
			 struct drm_file *file_priv)
{
	/* Not valid in KMS. */
	return -EINVAL;
}

#define KMS_INVALID_IOCTL(name)						\
int name(struct drm_device *dev, void *data, struct drm_file *file_priv)\
{									\
	DRM_ERROR("invalid ioctl with kms %s\n", __func__);		\
	return -EINVAL;							\
}

/*
 * All these ioctls are invalid in kms world.
 */
KMS_INVALID_IOCTL(radeon_cp_init_kms)
KMS_INVALID_IOCTL(radeon_cp_start_kms)
KMS_INVALID_IOCTL(radeon_cp_stop_kms)
KMS_INVALID_IOCTL(radeon_cp_reset_kms)
KMS_INVALID_IOCTL(radeon_cp_idle_kms)
KMS_INVALID_IOCTL(radeon_cp_resume_kms)
KMS_INVALID_IOCTL(radeon_engine_reset_kms)
KMS_INVALID_IOCTL(radeon_fullscreen_kms)
KMS_INVALID_IOCTL(radeon_cp_swap_kms)
KMS_INVALID_IOCTL(radeon_cp_clear_kms)
KMS_INVALID_IOCTL(radeon_cp_vertex_kms)
KMS_INVALID_IOCTL(radeon_cp_indices_kms)
KMS_INVALID_IOCTL(radeon_cp_texture_kms)
KMS_INVALID_IOCTL(radeon_cp_stipple_kms)
KMS_INVALID_IOCTL(radeon_cp_indirect_kms)
KMS_INVALID_IOCTL(radeon_cp_vertex2_kms)
KMS_INVALID_IOCTL(radeon_cp_cmdbuf_kms)
KMS_INVALID_IOCTL(radeon_cp_getparam_kms)
KMS_INVALID_IOCTL(radeon_cp_flip_kms)
KMS_INVALID_IOCTL(radeon_mem_alloc_kms)
KMS_INVALID_IOCTL(radeon_mem_free_kms)
KMS_INVALID_IOCTL(radeon_mem_init_heap_kms)
KMS_INVALID_IOCTL(radeon_irq_emit_kms)
KMS_INVALID_IOCTL(radeon_irq_wait_kms)
KMS_INVALID_IOCTL(radeon_cp_setparam_kms)
KMS_INVALID_IOCTL(radeon_surface_alloc_kms)
KMS_INVALID_IOCTL(radeon_surface_free_kms)


struct drm_ioctl_desc radeon_ioctls_kms[] = {
	DRM_IOCTL_DEF(DRM_RADEON_CP_INIT, radeon_cp_init_kms, DRM_AUTH|DRM_MASTER|DRM_ROOT_ONLY),
	DRM_IOCTL_DEF(DRM_RADEON_CP_START, radeon_cp_start_kms, DRM_AUTH|DRM_MASTER|DRM_ROOT_ONLY),
	DRM_IOCTL_DEF(DRM_RADEON_CP_STOP, radeon_cp_stop_kms, DRM_AUTH|DRM_MASTER|DRM_ROOT_ONLY),
	DRM_IOCTL_DEF(DRM_RADEON_CP_RESET, radeon_cp_reset_kms, DRM_AUTH|DRM_MASTER|DRM_ROOT_ONLY),
	DRM_IOCTL_DEF(DRM_RADEON_CP_IDLE, radeon_cp_idle_kms, DRM_AUTH),
	DRM_IOCTL_DEF(DRM_RADEON_CP_RESUME, radeon_cp_resume_kms, DRM_AUTH),
	DRM_IOCTL_DEF(DRM_RADEON_RESET, radeon_engine_reset_kms, DRM_AUTH),
	DRM_IOCTL_DEF(DRM_RADEON_FULLSCREEN, radeon_fullscreen_kms, DRM_AUTH),
	DRM_IOCTL_DEF(DRM_RADEON_SWAP, radeon_cp_swap_kms, DRM_AUTH),
	DRM_IOCTL_DEF(DRM_RADEON_CLEAR, radeon_cp_clear_kms, DRM_AUTH),
	DRM_IOCTL_DEF(DRM_RADEON_VERTEX, radeon_cp_vertex_kms, DRM_AUTH),
	DRM_IOCTL_DEF(DRM_RADEON_INDICES, radeon_cp_indices_kms, DRM_AUTH),
	DRM_IOCTL_DEF(DRM_RADEON_TEXTURE, radeon_cp_texture_kms, DRM_AUTH),
	DRM_IOCTL_DEF(DRM_RADEON_STIPPLE, radeon_cp_stipple_kms, DRM_AUTH),
	DRM_IOCTL_DEF(DRM_RADEON_INDIRECT, radeon_cp_indirect_kms, DRM_AUTH|DRM_MASTER|DRM_ROOT_ONLY),
	DRM_IOCTL_DEF(DRM_RADEON_VERTEX2, radeon_cp_vertex2_kms, DRM_AUTH),
	DRM_IOCTL_DEF(DRM_RADEON_CMDBUF, radeon_cp_cmdbuf_kms, DRM_AUTH),
	DRM_IOCTL_DEF(DRM_RADEON_GETPARAM, radeon_cp_getparam_kms, DRM_AUTH),
	DRM_IOCTL_DEF(DRM_RADEON_FLIP, radeon_cp_flip_kms, DRM_AUTH),
	DRM_IOCTL_DEF(DRM_RADEON_ALLOC, radeon_mem_alloc_kms, DRM_AUTH),
	DRM_IOCTL_DEF(DRM_RADEON_FREE, radeon_mem_free_kms, DRM_AUTH),
	DRM_IOCTL_DEF(DRM_RADEON_INIT_HEAP, radeon_mem_init_heap_kms, DRM_AUTH|DRM_MASTER|DRM_ROOT_ONLY),
	DRM_IOCTL_DEF(DRM_RADEON_IRQ_EMIT, radeon_irq_emit_kms, DRM_AUTH),
	DRM_IOCTL_DEF(DRM_RADEON_IRQ_WAIT, radeon_irq_wait_kms, DRM_AUTH),
	DRM_IOCTL_DEF(DRM_RADEON_SETPARAM, radeon_cp_setparam_kms, DRM_AUTH),
	DRM_IOCTL_DEF(DRM_RADEON_SURF_ALLOC, radeon_surface_alloc_kms, DRM_AUTH),
	DRM_IOCTL_DEF(DRM_RADEON_SURF_FREE, radeon_surface_free_kms, DRM_AUTH),
	/* KMS */
	DRM_IOCTL_DEF(DRM_RADEON_GEM_INFO, radeon_gem_info_ioctl, DRM_AUTH),
	DRM_IOCTL_DEF(DRM_RADEON_GEM_CREATE, radeon_gem_create_ioctl, DRM_AUTH),
	DRM_IOCTL_DEF(DRM_RADEON_GEM_MMAP, radeon_gem_mmap_ioctl, DRM_AUTH),
	DRM_IOCTL_DEF(DRM_RADEON_GEM_SET_DOMAIN, radeon_gem_set_domain_ioctl, DRM_AUTH),
	DRM_IOCTL_DEF(DRM_RADEON_GEM_PREAD, radeon_gem_pread_ioctl, DRM_AUTH),
	DRM_IOCTL_DEF(DRM_RADEON_GEM_PWRITE, radeon_gem_pwrite_ioctl, DRM_AUTH),
	DRM_IOCTL_DEF(DRM_RADEON_GEM_WAIT_IDLE, radeon_gem_wait_idle_ioctl, DRM_AUTH),
	DRM_IOCTL_DEF(DRM_RADEON_CS, radeon_cs_ioctl, DRM_AUTH),
	DRM_IOCTL_DEF(DRM_RADEON_INFO, radeon_info_ioctl, DRM_AUTH),
	DRM_IOCTL_DEF(DRM_RADEON_GEM_SET_TILING, radeon_gem_set_tiling_ioctl, DRM_AUTH),
	DRM_IOCTL_DEF(DRM_RADEON_GEM_GET_TILING, radeon_gem_get_tiling_ioctl, DRM_AUTH),
	DRM_IOCTL_DEF(DRM_RADEON_GEM_BUSY, radeon_gem_busy_ioctl, DRM_AUTH),
};
int radeon_max_kms_ioctl = DRM_ARRAY_SIZE(radeon_ioctls_kms);<|MERGE_RESOLUTION|>--- conflicted
+++ resolved
@@ -62,12 +62,6 @@
 	 */
 	r = radeon_device_init(rdev, dev, dev->pdev, flags);
 	if (r) {
-<<<<<<< HEAD
-		DRM_ERROR("Failed to initialize radeon, disabling IOCTL\n");
-		radeon_device_fini(rdev);
-		kfree(rdev);
-		dev->dev_private = NULL;
-=======
 		DRM_ERROR("Fatal error while trying to initialize radeon.\n");
 		return r;
 	}
@@ -77,7 +71,6 @@
 	 */
 	r = radeon_modeset_init(rdev);
 	if (r) {
->>>>>>> 94a8d5ca
 		return r;
 	}
 	return 0;
@@ -119,12 +112,9 @@
 	case RADEON_INFO_NUM_Z_PIPES:
 		value = rdev->num_z_pipes;
 		break;
-<<<<<<< HEAD
-=======
 	case RADEON_INFO_ACCEL_WORKING:
 		value = rdev->accel_working;
 		break;
->>>>>>> 94a8d5ca
 	default:
 		DRM_DEBUG("Invalid request %d\n", info->request);
 		return -EINVAL;
