--- conflicted
+++ resolved
@@ -104,11 +104,7 @@
 				     uint32_t supported_device,
 				     int *connector_type,
 				     struct radeon_i2c_bus_rec *i2c_bus,
-<<<<<<< HEAD
-				     uint8_t *line_mux)
-=======
 				     uint16_t *line_mux)
->>>>>>> 94a8d5ca
 {
 
 	/* Asus M2A-VM HDMI board lists the DVI port as HDMI */
