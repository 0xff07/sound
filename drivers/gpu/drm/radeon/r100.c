/*
 * Copyright 2008 Advanced Micro Devices, Inc.
 * Copyright 2008 Red Hat Inc.
 * Copyright 2009 Jerome Glisse.
 *
 * Permission is hereby granted, free of charge, to any person obtaining a
 * copy of this software and associated documentation files (the "Software"),
 * to deal in the Software without restriction, including without limitation
 * the rights to use, copy, modify, merge, publish, distribute, sublicense,
 * and/or sell copies of the Software, and to permit persons to whom the
 * Software is furnished to do so, subject to the following conditions:
 *
 * The above copyright notice and this permission notice shall be included in
 * all copies or substantial portions of the Software.
 *
 * THE SOFTWARE IS PROVIDED "AS IS", WITHOUT WARRANTY OF ANY KIND, EXPRESS OR
 * IMPLIED, INCLUDING BUT NOT LIMITED TO THE WARRANTIES OF MERCHANTABILITY,
 * FITNESS FOR A PARTICULAR PURPOSE AND NONINFRINGEMENT.  IN NO EVENT SHALL
 * THE COPYRIGHT HOLDER(S) OR AUTHOR(S) BE LIABLE FOR ANY CLAIM, DAMAGES OR
 * OTHER LIABILITY, WHETHER IN AN ACTION OF CONTRACT, TORT OR OTHERWISE,
 * ARISING FROM, OUT OF OR IN CONNECTION WITH THE SOFTWARE OR THE USE OR
 * OTHER DEALINGS IN THE SOFTWARE.
 *
 * Authors: Dave Airlie
 *          Alex Deucher
 *          Jerome Glisse
 */
#include <linux/seq_file.h>
#include "drmP.h"
#include "drm.h"
#include "radeon_drm.h"
#include "radeon_microcode.h"
#include "radeon_reg.h"
#include "radeon.h"

/* This files gather functions specifics to:
 * r100,rv100,rs100,rv200,rs200,r200,rv250,rs300,rv280
 *
 * Some of these functions might be used by newer ASICs.
 */
void r100_hdp_reset(struct radeon_device *rdev);
void r100_gpu_init(struct radeon_device *rdev);
int r100_gui_wait_for_idle(struct radeon_device *rdev);
int r100_mc_wait_for_idle(struct radeon_device *rdev);
void r100_gpu_wait_for_vsync(struct radeon_device *rdev);
void r100_gpu_wait_for_vsync2(struct radeon_device *rdev);
int r100_debugfs_mc_info_init(struct radeon_device *rdev);


/*
 * PCI GART
 */
void r100_pci_gart_tlb_flush(struct radeon_device *rdev)
{
	/* TODO: can we do somethings here ? */
	/* It seems hw only cache one entry so we should discard this
	 * entry otherwise if first GPU GART read hit this entry it
	 * could end up in wrong address. */
}

int r100_pci_gart_enable(struct radeon_device *rdev)
{
	uint32_t tmp;
	int r;

	/* Initialize common gart structure */
	r = radeon_gart_init(rdev);
	if (r) {
		return r;
	}
	if (rdev->gart.table.ram.ptr == NULL) {
		rdev->gart.table_size = rdev->gart.num_gpu_pages * 4;
		r = radeon_gart_table_ram_alloc(rdev);
		if (r) {
			return r;
		}
	}
	/* discard memory request outside of configured range */
	tmp = RREG32(RADEON_AIC_CNTL) | RADEON_DIS_OUT_OF_PCI_GART_ACCESS;
	WREG32(RADEON_AIC_CNTL, tmp);
	/* set address range for PCI address translate */
	WREG32(RADEON_AIC_LO_ADDR, rdev->mc.gtt_location);
	tmp = rdev->mc.gtt_location + rdev->mc.gtt_size - 1;
	WREG32(RADEON_AIC_HI_ADDR, tmp);
	/* Enable bus mastering */
	tmp = RREG32(RADEON_BUS_CNTL) & ~RADEON_BUS_MASTER_DIS;
	WREG32(RADEON_BUS_CNTL, tmp);
	/* set PCI GART page-table base address */
	WREG32(RADEON_AIC_PT_BASE, rdev->gart.table_addr);
	tmp = RREG32(RADEON_AIC_CNTL) | RADEON_PCIGART_TRANSLATE_EN;
	WREG32(RADEON_AIC_CNTL, tmp);
	r100_pci_gart_tlb_flush(rdev);
	rdev->gart.ready = true;
	return 0;
}

void r100_pci_gart_disable(struct radeon_device *rdev)
{
	uint32_t tmp;

	/* discard memory request outside of configured range */
	tmp = RREG32(RADEON_AIC_CNTL) | RADEON_DIS_OUT_OF_PCI_GART_ACCESS;
	WREG32(RADEON_AIC_CNTL, tmp & ~RADEON_PCIGART_TRANSLATE_EN);
	WREG32(RADEON_AIC_LO_ADDR, 0);
	WREG32(RADEON_AIC_HI_ADDR, 0);
}

int r100_pci_gart_set_page(struct radeon_device *rdev, int i, uint64_t addr)
{
	if (i < 0 || i > rdev->gart.num_gpu_pages) {
		return -EINVAL;
	}
	rdev->gart.table.ram.ptr[i] = cpu_to_le32(lower_32_bits(addr));
	return 0;
}

int r100_gart_enable(struct radeon_device *rdev)
{
	if (rdev->flags & RADEON_IS_AGP) {
		r100_pci_gart_disable(rdev);
		return 0;
	}
	return r100_pci_gart_enable(rdev);
}


/*
 * MC
 */
void r100_mc_disable_clients(struct radeon_device *rdev)
{
	uint32_t ov0_scale_cntl, crtc_ext_cntl, crtc_gen_cntl, crtc2_gen_cntl;

	/* FIXME: is this function correct for rs100,rs200,rs300 ? */
	if (r100_gui_wait_for_idle(rdev)) {
		printk(KERN_WARNING "Failed to wait GUI idle while "
		       "programming pipes. Bad things might happen.\n");
	}

	/* stop display and memory access */
	ov0_scale_cntl = RREG32(RADEON_OV0_SCALE_CNTL);
	WREG32(RADEON_OV0_SCALE_CNTL, ov0_scale_cntl & ~RADEON_SCALER_ENABLE);
	crtc_ext_cntl = RREG32(RADEON_CRTC_EXT_CNTL);
	WREG32(RADEON_CRTC_EXT_CNTL, crtc_ext_cntl | RADEON_CRTC_DISPLAY_DIS);
	crtc_gen_cntl = RREG32(RADEON_CRTC_GEN_CNTL);

	r100_gpu_wait_for_vsync(rdev);

	WREG32(RADEON_CRTC_GEN_CNTL,
	       (crtc_gen_cntl & ~(RADEON_CRTC_CUR_EN | RADEON_CRTC_ICON_EN)) |
	       RADEON_CRTC_DISP_REQ_EN_B | RADEON_CRTC_EXT_DISP_EN);

	if (!(rdev->flags & RADEON_SINGLE_CRTC)) {
		crtc2_gen_cntl = RREG32(RADEON_CRTC2_GEN_CNTL);

		r100_gpu_wait_for_vsync2(rdev);
		WREG32(RADEON_CRTC2_GEN_CNTL,
		       (crtc2_gen_cntl &
		        ~(RADEON_CRTC2_CUR_EN | RADEON_CRTC2_ICON_EN)) |
		       RADEON_CRTC2_DISP_REQ_EN_B);
	}

	udelay(500);
}

void r100_mc_setup(struct radeon_device *rdev)
{
	uint32_t tmp;
	int r;

	r = r100_debugfs_mc_info_init(rdev);
	if (r) {
		DRM_ERROR("Failed to register debugfs file for R100 MC !\n");
	}
	/* Write VRAM size in case we are limiting it */
	WREG32(RADEON_CONFIG_MEMSIZE, rdev->mc.real_vram_size);
	/* Novell bug 204882 for RN50/M6/M7 with 8/16/32MB VRAM,
	 * if the aperture is 64MB but we have 32MB VRAM
	 * we report only 32MB VRAM but we have to set MC_FB_LOCATION
	 * to 64MB, otherwise the gpu accidentially dies */
	tmp = rdev->mc.vram_location + rdev->mc.mc_vram_size - 1;
	tmp = REG_SET(RADEON_MC_FB_TOP, tmp >> 16);
	tmp |= REG_SET(RADEON_MC_FB_START, rdev->mc.vram_location >> 16);
	WREG32(RADEON_MC_FB_LOCATION, tmp);

	/* Enable bus mastering */
	tmp = RREG32(RADEON_BUS_CNTL) & ~RADEON_BUS_MASTER_DIS;
	WREG32(RADEON_BUS_CNTL, tmp);

	if (rdev->flags & RADEON_IS_AGP) {
		tmp = rdev->mc.gtt_location + rdev->mc.gtt_size - 1;
		tmp = REG_SET(RADEON_MC_AGP_TOP, tmp >> 16);
		tmp |= REG_SET(RADEON_MC_AGP_START, rdev->mc.gtt_location >> 16);
		WREG32(RADEON_MC_AGP_LOCATION, tmp);
		WREG32(RADEON_AGP_BASE, rdev->mc.agp_base);
	} else {
		WREG32(RADEON_MC_AGP_LOCATION, 0x0FFFFFFF);
		WREG32(RADEON_AGP_BASE, 0);
	}

	tmp = RREG32(RADEON_HOST_PATH_CNTL) & RADEON_HDP_APER_CNTL;
	tmp |= (7 << 28);
	WREG32(RADEON_HOST_PATH_CNTL, tmp | RADEON_HDP_SOFT_RESET | RADEON_HDP_READ_BUFFER_INVALIDATE);
	(void)RREG32(RADEON_HOST_PATH_CNTL);
	WREG32(RADEON_HOST_PATH_CNTL, tmp);
	(void)RREG32(RADEON_HOST_PATH_CNTL);
}

int r100_mc_init(struct radeon_device *rdev)
{
	int r;

	if (r100_debugfs_rbbm_init(rdev)) {
		DRM_ERROR("Failed to register debugfs file for RBBM !\n");
	}

	r100_gpu_init(rdev);
	/* Disable gart which also disable out of gart access */
	r100_pci_gart_disable(rdev);

	/* Setup GPU memory space */
	rdev->mc.gtt_location = 0xFFFFFFFFUL;
	if (rdev->flags & RADEON_IS_AGP) {
		r = radeon_agp_init(rdev);
		if (r) {
			printk(KERN_WARNING "[drm] Disabling AGP\n");
			rdev->flags &= ~RADEON_IS_AGP;
			rdev->mc.gtt_size = radeon_gart_size * 1024 * 1024;
		} else {
			rdev->mc.gtt_location = rdev->mc.agp_base;
		}
	}
	r = radeon_mc_setup(rdev);
	if (r) {
		return r;
	}

	r100_mc_disable_clients(rdev);
	if (r100_mc_wait_for_idle(rdev)) {
		printk(KERN_WARNING "Failed to wait MC idle while "
		       "programming pipes. Bad things might happen.\n");
	}

	r100_mc_setup(rdev);
	return 0;
}

void r100_mc_fini(struct radeon_device *rdev)
{
	r100_pci_gart_disable(rdev);
	radeon_gart_table_ram_free(rdev);
	radeon_gart_fini(rdev);
}


/*
 * Interrupts
 */
int r100_irq_set(struct radeon_device *rdev)
{
	uint32_t tmp = 0;

	if (rdev->irq.sw_int) {
		tmp |= RADEON_SW_INT_ENABLE;
	}
	if (rdev->irq.crtc_vblank_int[0]) {
		tmp |= RADEON_CRTC_VBLANK_MASK;
	}
	if (rdev->irq.crtc_vblank_int[1]) {
		tmp |= RADEON_CRTC2_VBLANK_MASK;
	}
	WREG32(RADEON_GEN_INT_CNTL, tmp);
	return 0;
}

static inline uint32_t r100_irq_ack(struct radeon_device *rdev)
{
	uint32_t irqs = RREG32(RADEON_GEN_INT_STATUS);
	uint32_t irq_mask = RADEON_SW_INT_TEST | RADEON_CRTC_VBLANK_STAT |
		RADEON_CRTC2_VBLANK_STAT;

	if (irqs) {
		WREG32(RADEON_GEN_INT_STATUS, irqs);
	}
	return irqs & irq_mask;
}

int r100_irq_process(struct radeon_device *rdev)
{
	uint32_t status;

	status = r100_irq_ack(rdev);
	if (!status) {
		return IRQ_NONE;
	}
	while (status) {
		/* SW interrupt */
		if (status & RADEON_SW_INT_TEST) {
			radeon_fence_process(rdev);
		}
		/* Vertical blank interrupts */
		if (status & RADEON_CRTC_VBLANK_STAT) {
			drm_handle_vblank(rdev->ddev, 0);
		}
		if (status & RADEON_CRTC2_VBLANK_STAT) {
			drm_handle_vblank(rdev->ddev, 1);
		}
		status = r100_irq_ack(rdev);
	}
	return IRQ_HANDLED;
}

u32 r100_get_vblank_counter(struct radeon_device *rdev, int crtc)
{
	if (crtc == 0)
		return RREG32(RADEON_CRTC_CRNT_FRAME);
	else
		return RREG32(RADEON_CRTC2_CRNT_FRAME);
}


/*
 * Fence emission
 */
void r100_fence_ring_emit(struct radeon_device *rdev,
			  struct radeon_fence *fence)
{
	/* Who ever call radeon_fence_emit should call ring_lock and ask
	 * for enough space (today caller are ib schedule and buffer move) */
	/* Wait until IDLE & CLEAN */
	radeon_ring_write(rdev, PACKET0(0x1720, 0));
	radeon_ring_write(rdev, (1 << 16) | (1 << 17));
	/* Emit fence sequence & fire IRQ */
	radeon_ring_write(rdev, PACKET0(rdev->fence_drv.scratch_reg, 0));
	radeon_ring_write(rdev, fence->seq);
	radeon_ring_write(rdev, PACKET0(RADEON_GEN_INT_STATUS, 0));
	radeon_ring_write(rdev, RADEON_SW_INT_FIRE);
}


/*
 * Writeback
 */
int r100_wb_init(struct radeon_device *rdev)
{
	int r;

	if (rdev->wb.wb_obj == NULL) {
		r = radeon_object_create(rdev, NULL, 4096,
					 true,
					 RADEON_GEM_DOMAIN_GTT,
					 false, &rdev->wb.wb_obj);
		if (r) {
			DRM_ERROR("radeon: failed to create WB buffer (%d).\n", r);
			return r;
		}
		r = radeon_object_pin(rdev->wb.wb_obj,
				      RADEON_GEM_DOMAIN_GTT,
				      &rdev->wb.gpu_addr);
		if (r) {
			DRM_ERROR("radeon: failed to pin WB buffer (%d).\n", r);
			return r;
		}
		r = radeon_object_kmap(rdev->wb.wb_obj, (void **)&rdev->wb.wb);
		if (r) {
			DRM_ERROR("radeon: failed to map WB buffer (%d).\n", r);
			return r;
		}
	}
	WREG32(0x774, rdev->wb.gpu_addr);
	WREG32(0x70C, rdev->wb.gpu_addr + 1024);
	WREG32(0x770, 0xff);
	return 0;
}

void r100_wb_fini(struct radeon_device *rdev)
{
	if (rdev->wb.wb_obj) {
		radeon_object_kunmap(rdev->wb.wb_obj);
		radeon_object_unpin(rdev->wb.wb_obj);
		radeon_object_unref(&rdev->wb.wb_obj);
		rdev->wb.wb = NULL;
		rdev->wb.wb_obj = NULL;
	}
}

int r100_copy_blit(struct radeon_device *rdev,
		   uint64_t src_offset,
		   uint64_t dst_offset,
		   unsigned num_pages,
		   struct radeon_fence *fence)
{
	uint32_t cur_pages;
	uint32_t stride_bytes = PAGE_SIZE;
	uint32_t pitch;
	uint32_t stride_pixels;
	unsigned ndw;
	int num_loops;
	int r = 0;

	/* radeon limited to 16k stride */
	stride_bytes &= 0x3fff;
	/* radeon pitch is /64 */
	pitch = stride_bytes / 64;
	stride_pixels = stride_bytes / 4;
	num_loops = DIV_ROUND_UP(num_pages, 8191);

	/* Ask for enough room for blit + flush + fence */
	ndw = 64 + (10 * num_loops);
	r = radeon_ring_lock(rdev, ndw);
	if (r) {
		DRM_ERROR("radeon: moving bo (%d) asking for %u dw.\n", r, ndw);
		return -EINVAL;
	}
	while (num_pages > 0) {
		cur_pages = num_pages;
		if (cur_pages > 8191) {
			cur_pages = 8191;
		}
		num_pages -= cur_pages;

		/* pages are in Y direction - height
		   page width in X direction - width */
		radeon_ring_write(rdev, PACKET3(PACKET3_BITBLT_MULTI, 8));
		radeon_ring_write(rdev,
				  RADEON_GMC_SRC_PITCH_OFFSET_CNTL |
				  RADEON_GMC_DST_PITCH_OFFSET_CNTL |
				  RADEON_GMC_SRC_CLIPPING |
				  RADEON_GMC_DST_CLIPPING |
				  RADEON_GMC_BRUSH_NONE |
				  (RADEON_COLOR_FORMAT_ARGB8888 << 8) |
				  RADEON_GMC_SRC_DATATYPE_COLOR |
				  RADEON_ROP3_S |
				  RADEON_DP_SRC_SOURCE_MEMORY |
				  RADEON_GMC_CLR_CMP_CNTL_DIS |
				  RADEON_GMC_WR_MSK_DIS);
		radeon_ring_write(rdev, (pitch << 22) | (src_offset >> 10));
		radeon_ring_write(rdev, (pitch << 22) | (dst_offset >> 10));
		radeon_ring_write(rdev, (0x1fff) | (0x1fff << 16));
		radeon_ring_write(rdev, 0);
		radeon_ring_write(rdev, (0x1fff) | (0x1fff << 16));
		radeon_ring_write(rdev, num_pages);
		radeon_ring_write(rdev, num_pages);
		radeon_ring_write(rdev, cur_pages | (stride_pixels << 16));
	}
	radeon_ring_write(rdev, PACKET0(RADEON_DSTCACHE_CTLSTAT, 0));
	radeon_ring_write(rdev, RADEON_RB2D_DC_FLUSH_ALL);
	radeon_ring_write(rdev, PACKET0(RADEON_WAIT_UNTIL, 0));
	radeon_ring_write(rdev,
			  RADEON_WAIT_2D_IDLECLEAN |
			  RADEON_WAIT_HOST_IDLECLEAN |
			  RADEON_WAIT_DMA_GUI_IDLE);
	if (fence) {
		r = radeon_fence_emit(rdev, fence);
	}
	radeon_ring_unlock_commit(rdev);
	return r;
}


/*
 * CP
 */
void r100_ring_start(struct radeon_device *rdev)
{
	int r;

	r = radeon_ring_lock(rdev, 2);
	if (r) {
		return;
	}
	radeon_ring_write(rdev, PACKET0(RADEON_ISYNC_CNTL, 0));
	radeon_ring_write(rdev,
			  RADEON_ISYNC_ANY2D_IDLE3D |
			  RADEON_ISYNC_ANY3D_IDLE2D |
			  RADEON_ISYNC_WAIT_IDLEGUI |
			  RADEON_ISYNC_CPSCRATCH_IDLEGUI);
	radeon_ring_unlock_commit(rdev);
}

static void r100_cp_load_microcode(struct radeon_device *rdev)
{
	int i;

	if (r100_gui_wait_for_idle(rdev)) {
		printk(KERN_WARNING "Failed to wait GUI idle while "
		       "programming pipes. Bad things might happen.\n");
	}

	WREG32(RADEON_CP_ME_RAM_ADDR, 0);
	if ((rdev->family == CHIP_R100) || (rdev->family == CHIP_RV100) ||
	    (rdev->family == CHIP_RV200) || (rdev->family == CHIP_RS100) ||
	    (rdev->family == CHIP_RS200)) {
		DRM_INFO("Loading R100 Microcode\n");
		for (i = 0; i < 256; i++) {
			WREG32(RADEON_CP_ME_RAM_DATAH, R100_cp_microcode[i][1]);
			WREG32(RADEON_CP_ME_RAM_DATAL, R100_cp_microcode[i][0]);
		}
	} else if ((rdev->family == CHIP_R200) ||
		   (rdev->family == CHIP_RV250) ||
		   (rdev->family == CHIP_RV280) ||
		   (rdev->family == CHIP_RS300)) {
		DRM_INFO("Loading R200 Microcode\n");
		for (i = 0; i < 256; i++) {
			WREG32(RADEON_CP_ME_RAM_DATAH, R200_cp_microcode[i][1]);
			WREG32(RADEON_CP_ME_RAM_DATAL, R200_cp_microcode[i][0]);
		}
	} else if ((rdev->family == CHIP_R300) ||
		   (rdev->family == CHIP_R350) ||
		   (rdev->family == CHIP_RV350) ||
		   (rdev->family == CHIP_RV380) ||
		   (rdev->family == CHIP_RS400) ||
		   (rdev->family == CHIP_RS480)) {
		DRM_INFO("Loading R300 Microcode\n");
		for (i = 0; i < 256; i++) {
			WREG32(RADEON_CP_ME_RAM_DATAH, R300_cp_microcode[i][1]);
			WREG32(RADEON_CP_ME_RAM_DATAL, R300_cp_microcode[i][0]);
		}
	} else if ((rdev->family == CHIP_R420) ||
		   (rdev->family == CHIP_R423) ||
		   (rdev->family == CHIP_RV410)) {
		DRM_INFO("Loading R400 Microcode\n");
		for (i = 0; i < 256; i++) {
			WREG32(RADEON_CP_ME_RAM_DATAH, R420_cp_microcode[i][1]);
			WREG32(RADEON_CP_ME_RAM_DATAL, R420_cp_microcode[i][0]);
		}
	} else if ((rdev->family == CHIP_RS690) ||
		   (rdev->family == CHIP_RS740)) {
		DRM_INFO("Loading RS690/RS740 Microcode\n");
		for (i = 0; i < 256; i++) {
			WREG32(RADEON_CP_ME_RAM_DATAH, RS690_cp_microcode[i][1]);
			WREG32(RADEON_CP_ME_RAM_DATAL, RS690_cp_microcode[i][0]);
		}
	} else if (rdev->family == CHIP_RS600) {
		DRM_INFO("Loading RS600 Microcode\n");
		for (i = 0; i < 256; i++) {
			WREG32(RADEON_CP_ME_RAM_DATAH, RS600_cp_microcode[i][1]);
			WREG32(RADEON_CP_ME_RAM_DATAL, RS600_cp_microcode[i][0]);
		}
	} else if ((rdev->family == CHIP_RV515) ||
		   (rdev->family == CHIP_R520) ||
		   (rdev->family == CHIP_RV530) ||
		   (rdev->family == CHIP_R580) ||
		   (rdev->family == CHIP_RV560) ||
		   (rdev->family == CHIP_RV570)) {
		DRM_INFO("Loading R500 Microcode\n");
		for (i = 0; i < 256; i++) {
			WREG32(RADEON_CP_ME_RAM_DATAH, R520_cp_microcode[i][1]);
			WREG32(RADEON_CP_ME_RAM_DATAL, R520_cp_microcode[i][0]);
		}
	}
}

int r100_cp_init(struct radeon_device *rdev, unsigned ring_size)
{
	unsigned rb_bufsz;
	unsigned rb_blksz;
	unsigned max_fetch;
	unsigned pre_write_timer;
	unsigned pre_write_limit;
	unsigned indirect2_start;
	unsigned indirect1_start;
	uint32_t tmp;
	int r;

	if (r100_debugfs_cp_init(rdev)) {
		DRM_ERROR("Failed to register debugfs file for CP !\n");
	}
	/* Reset CP */
	tmp = RREG32(RADEON_CP_CSQ_STAT);
	if ((tmp & (1 << 31))) {
		DRM_INFO("radeon: cp busy (0x%08X) resetting\n", tmp);
		WREG32(RADEON_CP_CSQ_MODE, 0);
		WREG32(RADEON_CP_CSQ_CNTL, 0);
		WREG32(RADEON_RBBM_SOFT_RESET, RADEON_SOFT_RESET_CP);
		tmp = RREG32(RADEON_RBBM_SOFT_RESET);
		mdelay(2);
		WREG32(RADEON_RBBM_SOFT_RESET, 0);
		tmp = RREG32(RADEON_RBBM_SOFT_RESET);
		mdelay(2);
		tmp = RREG32(RADEON_CP_CSQ_STAT);
		if ((tmp & (1 << 31))) {
			DRM_INFO("radeon: cp reset failed (0x%08X)\n", tmp);
		}
	} else {
		DRM_INFO("radeon: cp idle (0x%08X)\n", tmp);
	}
	/* Align ring size */
	rb_bufsz = drm_order(ring_size / 8);
	ring_size = (1 << (rb_bufsz + 1)) * 4;
	r100_cp_load_microcode(rdev);
	r = radeon_ring_init(rdev, ring_size);
	if (r) {
		return r;
	}
	/* Each time the cp read 1024 bytes (16 dword/quadword) update
	 * the rptr copy in system ram */
	rb_blksz = 9;
	/* cp will read 128bytes at a time (4 dwords) */
	max_fetch = 1;
	rdev->cp.align_mask = 16 - 1;
	/* Write to CP_RB_WPTR will be delayed for pre_write_timer clocks */
	pre_write_timer = 64;
	/* Force CP_RB_WPTR write if written more than one time before the
	 * delay expire
	 */
	pre_write_limit = 0;
	/* Setup the cp cache like this (cache size is 96 dwords) :
	 *	RING		0  to 15
	 *	INDIRECT1	16 to 79
	 *	INDIRECT2	80 to 95
	 * So ring cache size is 16dwords (> (2 * max_fetch = 2 * 4dwords))
	 *    indirect1 cache size is 64dwords (> (2 * max_fetch = 2 * 4dwords))
	 *    indirect2 cache size is 16dwords (> (2 * max_fetch = 2 * 4dwords))
	 * Idea being that most of the gpu cmd will be through indirect1 buffer
	 * so it gets the bigger cache.
	 */
	indirect2_start = 80;
	indirect1_start = 16;
	/* cp setup */
	WREG32(0x718, pre_write_timer | (pre_write_limit << 28));
	WREG32(RADEON_CP_RB_CNTL,
#ifdef __BIG_ENDIAN
	       RADEON_BUF_SWAP_32BIT |
#endif
	       REG_SET(RADEON_RB_BUFSZ, rb_bufsz) |
	       REG_SET(RADEON_RB_BLKSZ, rb_blksz) |
	       REG_SET(RADEON_MAX_FETCH, max_fetch) |
	       RADEON_RB_NO_UPDATE);
	/* Set ring address */
	DRM_INFO("radeon: ring at 0x%016lX\n", (unsigned long)rdev->cp.gpu_addr);
	WREG32(RADEON_CP_RB_BASE, rdev->cp.gpu_addr);
	/* Force read & write ptr to 0 */
	tmp = RREG32(RADEON_CP_RB_CNTL);
	WREG32(RADEON_CP_RB_CNTL, tmp | RADEON_RB_RPTR_WR_ENA);
	WREG32(RADEON_CP_RB_RPTR_WR, 0);
	WREG32(RADEON_CP_RB_WPTR, 0);
	WREG32(RADEON_CP_RB_CNTL, tmp);
	udelay(10);
	rdev->cp.rptr = RREG32(RADEON_CP_RB_RPTR);
	rdev->cp.wptr = RREG32(RADEON_CP_RB_WPTR);
	/* Set cp mode to bus mastering & enable cp*/
	WREG32(RADEON_CP_CSQ_MODE,
	       REG_SET(RADEON_INDIRECT2_START, indirect2_start) |
	       REG_SET(RADEON_INDIRECT1_START, indirect1_start));
	WREG32(0x718, 0);
	WREG32(0x744, 0x00004D4D);
	WREG32(RADEON_CP_CSQ_CNTL, RADEON_CSQ_PRIBM_INDBM);
	radeon_ring_start(rdev);
	r = radeon_ring_test(rdev);
	if (r) {
		DRM_ERROR("radeon: cp isn't working (%d).\n", r);
		return r;
	}
	rdev->cp.ready = true;
	return 0;
}

void r100_cp_fini(struct radeon_device *rdev)
{
	/* Disable ring */
	rdev->cp.ready = false;
	WREG32(RADEON_CP_CSQ_CNTL, 0);
	radeon_ring_fini(rdev);
	DRM_INFO("radeon: cp finalized\n");
}

void r100_cp_disable(struct radeon_device *rdev)
{
	/* Disable ring */
	rdev->cp.ready = false;
	WREG32(RADEON_CP_CSQ_MODE, 0);
	WREG32(RADEON_CP_CSQ_CNTL, 0);
	if (r100_gui_wait_for_idle(rdev)) {
		printk(KERN_WARNING "Failed to wait GUI idle while "
		       "programming pipes. Bad things might happen.\n");
	}
}

int r100_cp_reset(struct radeon_device *rdev)
{
	uint32_t tmp;
	bool reinit_cp;
	int i;

	reinit_cp = rdev->cp.ready;
	rdev->cp.ready = false;
	WREG32(RADEON_CP_CSQ_MODE, 0);
	WREG32(RADEON_CP_CSQ_CNTL, 0);
	WREG32(RADEON_RBBM_SOFT_RESET, RADEON_SOFT_RESET_CP);
	(void)RREG32(RADEON_RBBM_SOFT_RESET);
	udelay(200);
	WREG32(RADEON_RBBM_SOFT_RESET, 0);
	/* Wait to prevent race in RBBM_STATUS */
	mdelay(1);
	for (i = 0; i < rdev->usec_timeout; i++) {
		tmp = RREG32(RADEON_RBBM_STATUS);
		if (!(tmp & (1 << 16))) {
			DRM_INFO("CP reset succeed (RBBM_STATUS=0x%08X)\n",
				 tmp);
			if (reinit_cp) {
				return r100_cp_init(rdev, rdev->cp.ring_size);
			}
			return 0;
		}
		DRM_UDELAY(1);
	}
	tmp = RREG32(RADEON_RBBM_STATUS);
	DRM_ERROR("Failed to reset CP (RBBM_STATUS=0x%08X)!\n", tmp);
	return -1;
}


/*
 * CS functions
 */
int r100_cs_parse_packet0(struct radeon_cs_parser *p,
			  struct radeon_cs_packet *pkt,
			  const unsigned *auth, unsigned n,
			  radeon_packet0_check_t check)
{
	unsigned reg;
	unsigned i, j, m;
	unsigned idx;
	int r;

	idx = pkt->idx + 1;
	reg = pkt->reg;
	/* Check that register fall into register range
	 * determined by the number of entry (n) in the
	 * safe register bitmap.
	 */
	if (pkt->one_reg_wr) {
		if ((reg >> 7) > n) {
			return -EINVAL;
		}
	} else {
		if (((reg + (pkt->count << 2)) >> 7) > n) {
			return -EINVAL;
		}
	}
	for (i = 0; i <= pkt->count; i++, idx++) {
		j = (reg >> 7);
		m = 1 << ((reg >> 2) & 31);
		if (auth[j] & m) {
			r = check(p, pkt, idx, reg);
			if (r) {
				return r;
			}
		}
		if (pkt->one_reg_wr) {
			if (!(auth[j] & m)) {
				break;
			}
		} else {
			reg += 4;
		}
	}
	return 0;
}

void r100_cs_dump_packet(struct radeon_cs_parser *p,
			 struct radeon_cs_packet *pkt)
{
	struct radeon_cs_chunk *ib_chunk;
	volatile uint32_t *ib;
	unsigned i;
	unsigned idx;

	ib = p->ib->ptr;
	ib_chunk = &p->chunks[p->chunk_ib_idx];
	idx = pkt->idx;
	for (i = 0; i <= (pkt->count + 1); i++, idx++) {
		DRM_INFO("ib[%d]=0x%08X\n", idx, ib[idx]);
	}
}

/**
 * r100_cs_packet_parse() - parse cp packet and point ib index to next packet
 * @parser:	parser structure holding parsing context.
 * @pkt:	where to store packet informations
 *
 * Assume that chunk_ib_index is properly set. Will return -EINVAL
 * if packet is bigger than remaining ib size. or if packets is unknown.
 **/
int r100_cs_packet_parse(struct radeon_cs_parser *p,
			 struct radeon_cs_packet *pkt,
			 unsigned idx)
{
	struct radeon_cs_chunk *ib_chunk = &p->chunks[p->chunk_ib_idx];
	uint32_t header;

	if (idx >= ib_chunk->length_dw) {
		DRM_ERROR("Can not parse packet at %d after CS end %d !\n",
			  idx, ib_chunk->length_dw);
		return -EINVAL;
	}
	header = ib_chunk->kdata[idx];
	pkt->idx = idx;
	pkt->type = CP_PACKET_GET_TYPE(header);
	pkt->count = CP_PACKET_GET_COUNT(header);
	switch (pkt->type) {
	case PACKET_TYPE0:
		pkt->reg = CP_PACKET0_GET_REG(header);
		pkt->one_reg_wr = CP_PACKET0_GET_ONE_REG_WR(header);
		break;
	case PACKET_TYPE3:
		pkt->opcode = CP_PACKET3_GET_OPCODE(header);
		break;
	case PACKET_TYPE2:
		pkt->count = -1;
		break;
	default:
		DRM_ERROR("Unknown packet type %d at %d !\n", pkt->type, idx);
		return -EINVAL;
	}
	if ((pkt->count + 1 + pkt->idx) >= ib_chunk->length_dw) {
		DRM_ERROR("Packet (%d:%d:%d) end after CS buffer (%d) !\n",
			  pkt->idx, pkt->type, pkt->count, ib_chunk->length_dw);
		return -EINVAL;
	}
	return 0;
}

/**
 * r100_cs_packet_next_vline() - parse userspace VLINE packet
 * @parser:		parser structure holding parsing context.
 *
 * Userspace sends a special sequence for VLINE waits.
 * PACKET0 - VLINE_START_END + value
 * PACKET0 - WAIT_UNTIL +_value
 * RELOC (P3) - crtc_id in reloc.
 *
 * This function parses this and relocates the VLINE START END
 * and WAIT UNTIL packets to the correct crtc.
 * It also detects a switched off crtc and nulls out the
 * wait in that case.
 */
int r100_cs_packet_parse_vline(struct radeon_cs_parser *p)
{
	struct radeon_cs_chunk *ib_chunk;
	struct drm_mode_object *obj;
	struct drm_crtc *crtc;
	struct radeon_crtc *radeon_crtc;
	struct radeon_cs_packet p3reloc, waitreloc;
	int crtc_id;
	int r;
	uint32_t header, h_idx, reg;

	ib_chunk = &p->chunks[p->chunk_ib_idx];

	/* parse the wait until */
	r = r100_cs_packet_parse(p, &waitreloc, p->idx);
	if (r)
		return r;

	/* check its a wait until and only 1 count */
	if (waitreloc.reg != RADEON_WAIT_UNTIL ||
	    waitreloc.count != 0) {
		DRM_ERROR("vline wait had illegal wait until segment\n");
		r = -EINVAL;
		return r;
	}

	if (ib_chunk->kdata[waitreloc.idx + 1] != RADEON_WAIT_CRTC_VLINE) {
		DRM_ERROR("vline wait had illegal wait until\n");
		r = -EINVAL;
		return r;
	}

	/* jump over the NOP */
	r = r100_cs_packet_parse(p, &p3reloc, p->idx);
	if (r)
		return r;

	h_idx = p->idx - 2;
	p->idx += waitreloc.count;
	p->idx += p3reloc.count;

	header = ib_chunk->kdata[h_idx];
	crtc_id = ib_chunk->kdata[h_idx + 5];
	reg = ib_chunk->kdata[h_idx] >> 2;
	mutex_lock(&p->rdev->ddev->mode_config.mutex);
	obj = drm_mode_object_find(p->rdev->ddev, crtc_id, DRM_MODE_OBJECT_CRTC);
	if (!obj) {
		DRM_ERROR("cannot find crtc %d\n", crtc_id);
		r = -EINVAL;
		goto out;
	}
	crtc = obj_to_crtc(obj);
	radeon_crtc = to_radeon_crtc(crtc);
	crtc_id = radeon_crtc->crtc_id;

	if (!crtc->enabled) {
		/* if the CRTC isn't enabled - we need to nop out the wait until */
		ib_chunk->kdata[h_idx + 2] = PACKET2(0);
		ib_chunk->kdata[h_idx + 3] = PACKET2(0);
	} else if (crtc_id == 1) {
		switch (reg) {
		case AVIVO_D1MODE_VLINE_START_END:
			header &= R300_CP_PACKET0_REG_MASK;
			header |= AVIVO_D2MODE_VLINE_START_END >> 2;
			break;
		case RADEON_CRTC_GUI_TRIG_VLINE:
			header &= R300_CP_PACKET0_REG_MASK;
			header |= RADEON_CRTC2_GUI_TRIG_VLINE >> 2;
			break;
		default:
			DRM_ERROR("unknown crtc reloc\n");
			r = -EINVAL;
			goto out;
		}
		ib_chunk->kdata[h_idx] = header;
		ib_chunk->kdata[h_idx + 3] |= RADEON_ENG_DISPLAY_SELECT_CRTC1;
	}
out:
	mutex_unlock(&p->rdev->ddev->mode_config.mutex);
	return r;
}

/**
 * r100_cs_packet_next_reloc() - parse next packet which should be reloc packet3
 * @parser:		parser structure holding parsing context.
 * @data:		pointer to relocation data
 * @offset_start:	starting offset
 * @offset_mask:	offset mask (to align start offset on)
 * @reloc:		reloc informations
 *
 * Check next packet is relocation packet3, do bo validation and compute
 * GPU offset using the provided start.
 **/
int r100_cs_packet_next_reloc(struct radeon_cs_parser *p,
			      struct radeon_cs_reloc **cs_reloc)
{
	struct radeon_cs_chunk *ib_chunk;
	struct radeon_cs_chunk *relocs_chunk;
	struct radeon_cs_packet p3reloc;
	unsigned idx;
	int r;

	if (p->chunk_relocs_idx == -1) {
		DRM_ERROR("No relocation chunk !\n");
		return -EINVAL;
	}
	*cs_reloc = NULL;
	ib_chunk = &p->chunks[p->chunk_ib_idx];
	relocs_chunk = &p->chunks[p->chunk_relocs_idx];
	r = r100_cs_packet_parse(p, &p3reloc, p->idx);
	if (r) {
		return r;
	}
	p->idx += p3reloc.count + 2;
	if (p3reloc.type != PACKET_TYPE3 || p3reloc.opcode != PACKET3_NOP) {
		DRM_ERROR("No packet3 for relocation for packet at %d.\n",
			  p3reloc.idx);
		r100_cs_dump_packet(p, &p3reloc);
		return -EINVAL;
	}
	idx = ib_chunk->kdata[p3reloc.idx + 1];
	if (idx >= relocs_chunk->length_dw) {
		DRM_ERROR("Relocs at %d after relocations chunk end %d !\n",
			  idx, relocs_chunk->length_dw);
		r100_cs_dump_packet(p, &p3reloc);
		return -EINVAL;
	}
	/* FIXME: we assume reloc size is 4 dwords */
	*cs_reloc = p->relocs_ptr[(idx / 4)];
	return 0;
}

static int r100_packet0_check(struct radeon_cs_parser *p,
			      struct radeon_cs_packet *pkt)
{
	struct radeon_cs_chunk *ib_chunk;
	struct radeon_cs_reloc *reloc;
	volatile uint32_t *ib;
	uint32_t tmp;
	unsigned reg;
	unsigned i;
	unsigned idx;
	bool onereg;
	int r;
	u32 tile_flags = 0;

	ib = p->ib->ptr;
	ib_chunk = &p->chunks[p->chunk_ib_idx];
	idx = pkt->idx + 1;
	reg = pkt->reg;
	onereg = false;
	if (CP_PACKET0_GET_ONE_REG_WR(ib_chunk->kdata[pkt->idx])) {
		onereg = true;
	}
	for (i = 0; i <= pkt->count; i++, idx++, reg += 4) {
		switch (reg) {
		case RADEON_CRTC_GUI_TRIG_VLINE:
			r = r100_cs_packet_parse_vline(p);
			if (r) {
				DRM_ERROR("No reloc for ib[%d]=0x%04X\n",
						idx, reg);
				r100_cs_dump_packet(p, pkt);
				return r;
			}
			break;
		/* FIXME: only allow PACKET3 blit? easier to check for out of
		 * range access */
		case RADEON_DST_PITCH_OFFSET:
		case RADEON_SRC_PITCH_OFFSET:
			r = r100_cs_packet_next_reloc(p, &reloc);
			if (r) {
				DRM_ERROR("No reloc for ib[%d]=0x%04X\n",
					  idx, reg);
				r100_cs_dump_packet(p, pkt);
				return r;
			}
			tmp = ib_chunk->kdata[idx] & 0x003fffff;
			tmp += (((u32)reloc->lobj.gpu_offset) >> 10);

			if (reloc->lobj.tiling_flags & RADEON_TILING_MACRO)
				tile_flags |= RADEON_DST_TILE_MACRO;
			if (reloc->lobj.tiling_flags & RADEON_TILING_MICRO) {
				if (reg == RADEON_SRC_PITCH_OFFSET) {
					DRM_ERROR("Cannot src blit from microtiled surface\n");
					r100_cs_dump_packet(p, pkt);
					return -EINVAL;
				}
				tile_flags |= RADEON_DST_TILE_MICRO;
			}

			tmp |= tile_flags;
			ib[idx] = (ib_chunk->kdata[idx] & 0x3fc00000) | tmp;
			break;
		case RADEON_RB3D_DEPTHOFFSET:
		case RADEON_RB3D_COLOROFFSET:
		case R300_RB3D_COLOROFFSET0:
		case R300_ZB_DEPTHOFFSET:
		case R200_PP_TXOFFSET_0:
		case R200_PP_TXOFFSET_1:
		case R200_PP_TXOFFSET_2:
		case R200_PP_TXOFFSET_3:
		case R200_PP_TXOFFSET_4:
		case R200_PP_TXOFFSET_5:
		case RADEON_PP_TXOFFSET_0:
		case RADEON_PP_TXOFFSET_1:
		case RADEON_PP_TXOFFSET_2:
		case R300_TX_OFFSET_0:
		case R300_TX_OFFSET_0+4:
		case R300_TX_OFFSET_0+8:
		case R300_TX_OFFSET_0+12:
		case R300_TX_OFFSET_0+16:
		case R300_TX_OFFSET_0+20:
		case R300_TX_OFFSET_0+24:
		case R300_TX_OFFSET_0+28:
		case R300_TX_OFFSET_0+32:
		case R300_TX_OFFSET_0+36:
		case R300_TX_OFFSET_0+40:
		case R300_TX_OFFSET_0+44:
		case R300_TX_OFFSET_0+48:
		case R300_TX_OFFSET_0+52:
		case R300_TX_OFFSET_0+56:
		case R300_TX_OFFSET_0+60:
			/* rn50 has no 3D engine so fail on any 3d setup */
			if (ASIC_IS_RN50(p->rdev)) {
				DRM_ERROR("attempt to use RN50 3D engine failed\n");
				return -EINVAL;
			}
<<<<<<< HEAD
=======
			r = r100_cs_packet_next_reloc(p, &reloc);
			if (r) {
				DRM_ERROR("No reloc for ib[%d]=0x%04X\n",
					  idx, reg);
				r100_cs_dump_packet(p, pkt);
				return r;
			}
			ib[idx] = ib_chunk->kdata[idx] + ((u32)reloc->lobj.gpu_offset);
			break;
		case R300_RB3D_COLORPITCH0:
		case RADEON_RB3D_COLORPITCH:
			r = r100_cs_packet_next_reloc(p, &reloc);
			if (r) {
				DRM_ERROR("No reloc for ib[%d]=0x%04X\n",
					  idx, reg);
				r100_cs_dump_packet(p, pkt);
				return r;
			}

			if (reloc->lobj.tiling_flags & RADEON_TILING_MACRO)
				tile_flags |= RADEON_COLOR_TILE_ENABLE;
			if (reloc->lobj.tiling_flags & RADEON_TILING_MICRO)
				tile_flags |= RADEON_COLOR_MICROTILE_ENABLE;

			tmp = ib_chunk->kdata[idx] & ~(0x7 << 16);
			tmp |= tile_flags;
			ib[idx] = tmp;
			break;
		case RADEON_RB3D_ZPASS_ADDR:
>>>>>>> 1b0053a0
			r = r100_cs_packet_next_reloc(p, &reloc);
			if (r) {
				DRM_ERROR("No reloc for ib[%d]=0x%04X\n",
					  idx, reg);
				r100_cs_dump_packet(p, pkt);
				return r;
			}
			ib[idx] = ib_chunk->kdata[idx] + ((u32)reloc->lobj.gpu_offset);
			break;
		case R300_RB3D_COLORPITCH0:
		case RADEON_RB3D_COLORPITCH:
			r = r100_cs_packet_next_reloc(p, &reloc);
			if (r) {
				DRM_ERROR("No reloc for ib[%d]=0x%04X\n",
					  idx, reg);
				r100_cs_dump_packet(p, pkt);
				return r;
			}

			if (reloc->lobj.tiling_flags & RADEON_TILING_MACRO)
				tile_flags |= RADEON_COLOR_TILE_ENABLE;
			if (reloc->lobj.tiling_flags & RADEON_TILING_MICRO)
				tile_flags |= RADEON_COLOR_MICROTILE_ENABLE;

			tmp = ib_chunk->kdata[idx] & ~(0x7 << 16);
			tmp |= tile_flags;
			ib[idx] = tmp;
			break;
		default:
			/* FIXME: we don't want to allow anyothers packet */
			break;
		}
		if (onereg) {
			/* FIXME: forbid onereg write to register on relocate */
			break;
		}
	}
	return 0;
}

int r100_cs_track_check_pkt3_indx_buffer(struct radeon_cs_parser *p,
					 struct radeon_cs_packet *pkt,
					 struct radeon_object *robj)
{
	struct radeon_cs_chunk *ib_chunk;
	unsigned idx;

	ib_chunk = &p->chunks[p->chunk_ib_idx];
	idx = pkt->idx + 1;
	if ((ib_chunk->kdata[idx+2] + 1) > radeon_object_size(robj)) {
		DRM_ERROR("[drm] Buffer too small for PACKET3 INDX_BUFFER "
			  "(need %u have %lu) !\n",
			  ib_chunk->kdata[idx+2] + 1,
			  radeon_object_size(robj));
		return -EINVAL;
	}
	return 0;
}

static int r100_packet3_check(struct radeon_cs_parser *p,
			      struct radeon_cs_packet *pkt)
{
	struct radeon_cs_chunk *ib_chunk;
	struct radeon_cs_reloc *reloc;
	unsigned idx;
	unsigned i, c;
	volatile uint32_t *ib;
	int r;

	ib = p->ib->ptr;
	ib_chunk = &p->chunks[p->chunk_ib_idx];
	idx = pkt->idx + 1;
	switch (pkt->opcode) {
	case PACKET3_3D_LOAD_VBPNTR:
		c = ib_chunk->kdata[idx++];
		for (i = 0; i < (c - 1); i += 2, idx += 3) {
			r = r100_cs_packet_next_reloc(p, &reloc);
			if (r) {
				DRM_ERROR("No reloc for packet3 %d\n",
					  pkt->opcode);
				r100_cs_dump_packet(p, pkt);
				return r;
			}
			ib[idx+1] = ib_chunk->kdata[idx+1] + ((u32)reloc->lobj.gpu_offset);
			r = r100_cs_packet_next_reloc(p, &reloc);
			if (r) {
				DRM_ERROR("No reloc for packet3 %d\n",
					  pkt->opcode);
				r100_cs_dump_packet(p, pkt);
				return r;
			}
			ib[idx+2] = ib_chunk->kdata[idx+2] + ((u32)reloc->lobj.gpu_offset);
		}
		if (c & 1) {
			r = r100_cs_packet_next_reloc(p, &reloc);
			if (r) {
				DRM_ERROR("No reloc for packet3 %d\n",
					  pkt->opcode);
				r100_cs_dump_packet(p, pkt);
				return r;
			}
			ib[idx+1] = ib_chunk->kdata[idx+1] + ((u32)reloc->lobj.gpu_offset);
		}
		break;
	case PACKET3_INDX_BUFFER:
		r = r100_cs_packet_next_reloc(p, &reloc);
		if (r) {
			DRM_ERROR("No reloc for packet3 %d\n", pkt->opcode);
			r100_cs_dump_packet(p, pkt);
			return r;
		}
		ib[idx+1] = ib_chunk->kdata[idx+1] + ((u32)reloc->lobj.gpu_offset);
		r = r100_cs_track_check_pkt3_indx_buffer(p, pkt, reloc->robj);
		if (r) {
			return r;
		}
		break;
	case 0x23:
		/* FIXME: cleanup */
		/* 3D_RNDR_GEN_INDX_PRIM on r100/r200 */
		r = r100_cs_packet_next_reloc(p, &reloc);
		if (r) {
			DRM_ERROR("No reloc for packet3 %d\n", pkt->opcode);
			r100_cs_dump_packet(p, pkt);
			return r;
		}
		ib[idx] = ib_chunk->kdata[idx] + ((u32)reloc->lobj.gpu_offset);
		break;
	case PACKET3_3D_DRAW_IMMD:
		/* triggers drawing using in-packet vertex data */
	case PACKET3_3D_DRAW_IMMD_2:
		/* triggers drawing using in-packet vertex data */
	case PACKET3_3D_DRAW_VBUF_2:
		/* triggers drawing of vertex buffers setup elsewhere */
	case PACKET3_3D_DRAW_INDX_2:
		/* triggers drawing using indices to vertex buffer */
	case PACKET3_3D_DRAW_VBUF:
		/* triggers drawing of vertex buffers setup elsewhere */
	case PACKET3_3D_DRAW_INDX:
		/* triggers drawing using indices to vertex buffer */
	case PACKET3_NOP:
		break;
	default:
		DRM_ERROR("Packet3 opcode %x not supported\n", pkt->opcode);
		return -EINVAL;
	}
	return 0;
}

int r100_cs_parse(struct radeon_cs_parser *p)
{
	struct radeon_cs_packet pkt;
	int r;

	do {
		r = r100_cs_packet_parse(p, &pkt, p->idx);
		if (r) {
			return r;
		}
		p->idx += pkt.count + 2;
		switch (pkt.type) {
			case PACKET_TYPE0:
				r = r100_packet0_check(p, &pkt);
				break;
			case PACKET_TYPE2:
				break;
			case PACKET_TYPE3:
				r = r100_packet3_check(p, &pkt);
				break;
			default:
				DRM_ERROR("Unknown packet type %d !\n",
					  pkt.type);
				return -EINVAL;
		}
		if (r) {
			return r;
		}
	} while (p->idx < p->chunks[p->chunk_ib_idx].length_dw);
	return 0;
}


/*
 * Global GPU functions
 */
void r100_errata(struct radeon_device *rdev)
{
	rdev->pll_errata = 0;

	if (rdev->family == CHIP_RV200 || rdev->family == CHIP_RS200) {
		rdev->pll_errata |= CHIP_ERRATA_PLL_DUMMYREADS;
	}

	if (rdev->family == CHIP_RV100 ||
	    rdev->family == CHIP_RS100 ||
	    rdev->family == CHIP_RS200) {
		rdev->pll_errata |= CHIP_ERRATA_PLL_DELAY;
	}
}

/* Wait for vertical sync on primary CRTC */
void r100_gpu_wait_for_vsync(struct radeon_device *rdev)
{
	uint32_t crtc_gen_cntl, tmp;
	int i;

	crtc_gen_cntl = RREG32(RADEON_CRTC_GEN_CNTL);
	if ((crtc_gen_cntl & RADEON_CRTC_DISP_REQ_EN_B) ||
	    !(crtc_gen_cntl & RADEON_CRTC_EN)) {
		return;
	}
	/* Clear the CRTC_VBLANK_SAVE bit */
	WREG32(RADEON_CRTC_STATUS, RADEON_CRTC_VBLANK_SAVE_CLEAR);
	for (i = 0; i < rdev->usec_timeout; i++) {
		tmp = RREG32(RADEON_CRTC_STATUS);
		if (tmp & RADEON_CRTC_VBLANK_SAVE) {
			return;
		}
		DRM_UDELAY(1);
	}
}

/* Wait for vertical sync on secondary CRTC */
void r100_gpu_wait_for_vsync2(struct radeon_device *rdev)
{
	uint32_t crtc2_gen_cntl, tmp;
	int i;

	crtc2_gen_cntl = RREG32(RADEON_CRTC2_GEN_CNTL);
	if ((crtc2_gen_cntl & RADEON_CRTC2_DISP_REQ_EN_B) ||
	    !(crtc2_gen_cntl & RADEON_CRTC2_EN))
		return;

	/* Clear the CRTC_VBLANK_SAVE bit */
	WREG32(RADEON_CRTC2_STATUS, RADEON_CRTC2_VBLANK_SAVE_CLEAR);
	for (i = 0; i < rdev->usec_timeout; i++) {
		tmp = RREG32(RADEON_CRTC2_STATUS);
		if (tmp & RADEON_CRTC2_VBLANK_SAVE) {
			return;
		}
		DRM_UDELAY(1);
	}
}

int r100_rbbm_fifo_wait_for_entry(struct radeon_device *rdev, unsigned n)
{
	unsigned i;
	uint32_t tmp;

	for (i = 0; i < rdev->usec_timeout; i++) {
		tmp = RREG32(RADEON_RBBM_STATUS) & RADEON_RBBM_FIFOCNT_MASK;
		if (tmp >= n) {
			return 0;
		}
		DRM_UDELAY(1);
	}
	return -1;
}

int r100_gui_wait_for_idle(struct radeon_device *rdev)
{
	unsigned i;
	uint32_t tmp;

	if (r100_rbbm_fifo_wait_for_entry(rdev, 64)) {
		printk(KERN_WARNING "radeon: wait for empty RBBM fifo failed !"
		       " Bad things might happen.\n");
	}
	for (i = 0; i < rdev->usec_timeout; i++) {
		tmp = RREG32(RADEON_RBBM_STATUS);
		if (!(tmp & (1 << 31))) {
			return 0;
		}
		DRM_UDELAY(1);
	}
	return -1;
}

int r100_mc_wait_for_idle(struct radeon_device *rdev)
{
	unsigned i;
	uint32_t tmp;

	for (i = 0; i < rdev->usec_timeout; i++) {
		/* read MC_STATUS */
		tmp = RREG32(0x0150);
		if (tmp & (1 << 2)) {
			return 0;
		}
		DRM_UDELAY(1);
	}
	return -1;
}

void r100_gpu_init(struct radeon_device *rdev)
{
	/* TODO: anythings to do here ? pipes ? */
	r100_hdp_reset(rdev);
}

void r100_hdp_reset(struct radeon_device *rdev)
{
	uint32_t tmp;

	tmp = RREG32(RADEON_HOST_PATH_CNTL) & RADEON_HDP_APER_CNTL;
	tmp |= (7 << 28);
	WREG32(RADEON_HOST_PATH_CNTL, tmp | RADEON_HDP_SOFT_RESET | RADEON_HDP_READ_BUFFER_INVALIDATE);
	(void)RREG32(RADEON_HOST_PATH_CNTL);
	udelay(200);
	WREG32(RADEON_RBBM_SOFT_RESET, 0);
	WREG32(RADEON_HOST_PATH_CNTL, tmp);
	(void)RREG32(RADEON_HOST_PATH_CNTL);
}

int r100_rb2d_reset(struct radeon_device *rdev)
{
	uint32_t tmp;
	int i;

	WREG32(RADEON_RBBM_SOFT_RESET, RADEON_SOFT_RESET_E2);
	(void)RREG32(RADEON_RBBM_SOFT_RESET);
	udelay(200);
	WREG32(RADEON_RBBM_SOFT_RESET, 0);
	/* Wait to prevent race in RBBM_STATUS */
	mdelay(1);
	for (i = 0; i < rdev->usec_timeout; i++) {
		tmp = RREG32(RADEON_RBBM_STATUS);
		if (!(tmp & (1 << 26))) {
			DRM_INFO("RB2D reset succeed (RBBM_STATUS=0x%08X)\n",
				 tmp);
			return 0;
		}
		DRM_UDELAY(1);
	}
	tmp = RREG32(RADEON_RBBM_STATUS);
	DRM_ERROR("Failed to reset RB2D (RBBM_STATUS=0x%08X)!\n", tmp);
	return -1;
}

int r100_gpu_reset(struct radeon_device *rdev)
{
	uint32_t status;

	/* reset order likely matter */
	status = RREG32(RADEON_RBBM_STATUS);
	/* reset HDP */
	r100_hdp_reset(rdev);
	/* reset rb2d */
	if (status & ((1 << 17) | (1 << 18) | (1 << 27))) {
		r100_rb2d_reset(rdev);
	}
	/* TODO: reset 3D engine */
	/* reset CP */
	status = RREG32(RADEON_RBBM_STATUS);
	if (status & (1 << 16)) {
		r100_cp_reset(rdev);
	}
	/* Check if GPU is idle */
	status = RREG32(RADEON_RBBM_STATUS);
	if (status & (1 << 31)) {
		DRM_ERROR("Failed to reset GPU (RBBM_STATUS=0x%08X)\n", status);
		return -1;
	}
	DRM_INFO("GPU reset succeed (RBBM_STATUS=0x%08X)\n", status);
	return 0;
}


/*
 * VRAM info
 */
static void r100_vram_get_type(struct radeon_device *rdev)
{
	uint32_t tmp;

	rdev->mc.vram_is_ddr = false;
	if (rdev->flags & RADEON_IS_IGP)
		rdev->mc.vram_is_ddr = true;
	else if (RREG32(RADEON_MEM_SDRAM_MODE_REG) & RADEON_MEM_CFG_TYPE_DDR)
		rdev->mc.vram_is_ddr = true;
	if ((rdev->family == CHIP_RV100) ||
	    (rdev->family == CHIP_RS100) ||
	    (rdev->family == CHIP_RS200)) {
		tmp = RREG32(RADEON_MEM_CNTL);
		if (tmp & RV100_HALF_MODE) {
			rdev->mc.vram_width = 32;
		} else {
			rdev->mc.vram_width = 64;
		}
		if (rdev->flags & RADEON_SINGLE_CRTC) {
			rdev->mc.vram_width /= 4;
			rdev->mc.vram_is_ddr = true;
		}
	} else if (rdev->family <= CHIP_RV280) {
		tmp = RREG32(RADEON_MEM_CNTL);
		if (tmp & RADEON_MEM_NUM_CHANNELS_MASK) {
			rdev->mc.vram_width = 128;
		} else {
			rdev->mc.vram_width = 64;
		}
	} else {
		/* newer IGPs */
		rdev->mc.vram_width = 128;
	}
}

static u32 r100_get_accessible_vram(struct radeon_device *rdev)
{
	u32 aper_size;
	u8 byte;

	aper_size = RREG32(RADEON_CONFIG_APER_SIZE);

	/* Set HDP_APER_CNTL only on cards that are known not to be broken,
	 * that is has the 2nd generation multifunction PCI interface
	 */
	if (rdev->family == CHIP_RV280 ||
	    rdev->family >= CHIP_RV350) {
		WREG32_P(RADEON_HOST_PATH_CNTL, RADEON_HDP_APER_CNTL,
		       ~RADEON_HDP_APER_CNTL);
		DRM_INFO("Generation 2 PCI interface, using max accessible memory\n");
		return aper_size * 2;
	}

	/* Older cards have all sorts of funny issues to deal with. First
	 * check if it's a multifunction card by reading the PCI config
	 * header type... Limit those to one aperture size
	 */
	pci_read_config_byte(rdev->pdev, 0xe, &byte);
	if (byte & 0x80) {
		DRM_INFO("Generation 1 PCI interface in multifunction mode\n");
		DRM_INFO("Limiting VRAM to one aperture\n");
		return aper_size;
	}

	/* Single function older card. We read HDP_APER_CNTL to see how the BIOS
	 * have set it up. We don't write this as it's broken on some ASICs but
	 * we expect the BIOS to have done the right thing (might be too optimistic...)
	 */
	if (RREG32(RADEON_HOST_PATH_CNTL) & RADEON_HDP_APER_CNTL)
		return aper_size * 2;
	return aper_size;
}

void r100_vram_init_sizes(struct radeon_device *rdev)
{
	u64 config_aper_size;
	u32 accessible;

	config_aper_size = RREG32(RADEON_CONFIG_APER_SIZE);

	if (rdev->flags & RADEON_IS_IGP) {
		uint32_t tom;
		/* read NB_TOM to get the amount of ram stolen for the GPU */
		tom = RREG32(RADEON_NB_TOM);
		rdev->mc.real_vram_size = (((tom >> 16) - (tom & 0xffff) + 1) << 16);
		/* for IGPs we need to keep VRAM where it was put by the BIOS */
		rdev->mc.vram_location = (tom & 0xffff) << 16;
		WREG32(RADEON_CONFIG_MEMSIZE, rdev->mc.real_vram_size);
		rdev->mc.mc_vram_size = rdev->mc.real_vram_size;
	} else {
		rdev->mc.real_vram_size = RREG32(RADEON_CONFIG_MEMSIZE);
		/* Some production boards of m6 will report 0
		 * if it's 8 MB
		 */
		if (rdev->mc.real_vram_size == 0) {
			rdev->mc.real_vram_size = 8192 * 1024;
			WREG32(RADEON_CONFIG_MEMSIZE, rdev->mc.real_vram_size);
		}
		/* let driver place VRAM */
		rdev->mc.vram_location = 0xFFFFFFFFUL;
		 /* Fix for RN50, M6, M7 with 8/16/32(??) MBs of VRAM - 
		  * Novell bug 204882 + along with lots of ubuntu ones */
		if (config_aper_size > rdev->mc.real_vram_size)
			rdev->mc.mc_vram_size = config_aper_size;
		else
			rdev->mc.mc_vram_size = rdev->mc.real_vram_size;
	}

	/* work out accessible VRAM */
	accessible = r100_get_accessible_vram(rdev);

	rdev->mc.aper_base = drm_get_resource_start(rdev->ddev, 0);
	rdev->mc.aper_size = drm_get_resource_len(rdev->ddev, 0);

	if (accessible > rdev->mc.aper_size)
		accessible = rdev->mc.aper_size;

	if (rdev->mc.mc_vram_size > rdev->mc.aper_size)
		rdev->mc.mc_vram_size = rdev->mc.aper_size;

	if (rdev->mc.real_vram_size > rdev->mc.aper_size)
		rdev->mc.real_vram_size = rdev->mc.aper_size;
}

void r100_vram_info(struct radeon_device *rdev)
{
	r100_vram_get_type(rdev);

	r100_vram_init_sizes(rdev);
}


/*
 * Indirect registers accessor
 */
void r100_pll_errata_after_index(struct radeon_device *rdev)
{
	if (!(rdev->pll_errata & CHIP_ERRATA_PLL_DUMMYREADS)) {
		return;
	}
	(void)RREG32(RADEON_CLOCK_CNTL_DATA);
	(void)RREG32(RADEON_CRTC_GEN_CNTL);
}

static void r100_pll_errata_after_data(struct radeon_device *rdev)
{
	/* This workarounds is necessary on RV100, RS100 and RS200 chips
	 * or the chip could hang on a subsequent access
	 */
	if (rdev->pll_errata & CHIP_ERRATA_PLL_DELAY) {
		udelay(5000);
	}

	/* This function is required to workaround a hardware bug in some (all?)
	 * revisions of the R300.  This workaround should be called after every
	 * CLOCK_CNTL_INDEX register access.  If not, register reads afterward
	 * may not be correct.
	 */
	if (rdev->pll_errata & CHIP_ERRATA_R300_CG) {
		uint32_t save, tmp;

		save = RREG32(RADEON_CLOCK_CNTL_INDEX);
		tmp = save & ~(0x3f | RADEON_PLL_WR_EN);
		WREG32(RADEON_CLOCK_CNTL_INDEX, tmp);
		tmp = RREG32(RADEON_CLOCK_CNTL_DATA);
		WREG32(RADEON_CLOCK_CNTL_INDEX, save);
	}
}

uint32_t r100_pll_rreg(struct radeon_device *rdev, uint32_t reg)
{
	uint32_t data;

	WREG8(RADEON_CLOCK_CNTL_INDEX, reg & 0x3f);
	r100_pll_errata_after_index(rdev);
	data = RREG32(RADEON_CLOCK_CNTL_DATA);
	r100_pll_errata_after_data(rdev);
	return data;
}

void r100_pll_wreg(struct radeon_device *rdev, uint32_t reg, uint32_t v)
{
	WREG8(RADEON_CLOCK_CNTL_INDEX, ((reg & 0x3f) | RADEON_PLL_WR_EN));
	r100_pll_errata_after_index(rdev);
	WREG32(RADEON_CLOCK_CNTL_DATA, v);
	r100_pll_errata_after_data(rdev);
}

int r100_init(struct radeon_device *rdev)
{
	return 0;
}

/*
 * Debugfs info
 */
#if defined(CONFIG_DEBUG_FS)
static int r100_debugfs_rbbm_info(struct seq_file *m, void *data)
{
	struct drm_info_node *node = (struct drm_info_node *) m->private;
	struct drm_device *dev = node->minor->dev;
	struct radeon_device *rdev = dev->dev_private;
	uint32_t reg, value;
	unsigned i;

	seq_printf(m, "RBBM_STATUS 0x%08x\n", RREG32(RADEON_RBBM_STATUS));
	seq_printf(m, "RBBM_CMDFIFO_STAT 0x%08x\n", RREG32(0xE7C));
	seq_printf(m, "CP_STAT 0x%08x\n", RREG32(RADEON_CP_STAT));
	for (i = 0; i < 64; i++) {
		WREG32(RADEON_RBBM_CMDFIFO_ADDR, i | 0x100);
		reg = (RREG32(RADEON_RBBM_CMDFIFO_DATA) - 1) >> 2;
		WREG32(RADEON_RBBM_CMDFIFO_ADDR, i);
		value = RREG32(RADEON_RBBM_CMDFIFO_DATA);
		seq_printf(m, "[0x%03X] 0x%04X=0x%08X\n", i, reg, value);
	}
	return 0;
}

static int r100_debugfs_cp_ring_info(struct seq_file *m, void *data)
{
	struct drm_info_node *node = (struct drm_info_node *) m->private;
	struct drm_device *dev = node->minor->dev;
	struct radeon_device *rdev = dev->dev_private;
	uint32_t rdp, wdp;
	unsigned count, i, j;

	radeon_ring_free_size(rdev);
	rdp = RREG32(RADEON_CP_RB_RPTR);
	wdp = RREG32(RADEON_CP_RB_WPTR);
	count = (rdp + rdev->cp.ring_size - wdp) & rdev->cp.ptr_mask;
	seq_printf(m, "CP_STAT 0x%08x\n", RREG32(RADEON_CP_STAT));
	seq_printf(m, "CP_RB_WPTR 0x%08x\n", wdp);
	seq_printf(m, "CP_RB_RPTR 0x%08x\n", rdp);
	seq_printf(m, "%u free dwords in ring\n", rdev->cp.ring_free_dw);
	seq_printf(m, "%u dwords in ring\n", count);
	for (j = 0; j <= count; j++) {
		i = (rdp + j) & rdev->cp.ptr_mask;
		seq_printf(m, "r[%04d]=0x%08x\n", i, rdev->cp.ring[i]);
	}
	return 0;
}


static int r100_debugfs_cp_csq_fifo(struct seq_file *m, void *data)
{
	struct drm_info_node *node = (struct drm_info_node *) m->private;
	struct drm_device *dev = node->minor->dev;
	struct radeon_device *rdev = dev->dev_private;
	uint32_t csq_stat, csq2_stat, tmp;
	unsigned r_rptr, r_wptr, ib1_rptr, ib1_wptr, ib2_rptr, ib2_wptr;
	unsigned i;

	seq_printf(m, "CP_STAT 0x%08x\n", RREG32(RADEON_CP_STAT));
	seq_printf(m, "CP_CSQ_MODE 0x%08x\n", RREG32(RADEON_CP_CSQ_MODE));
	csq_stat = RREG32(RADEON_CP_CSQ_STAT);
	csq2_stat = RREG32(RADEON_CP_CSQ2_STAT);
	r_rptr = (csq_stat >> 0) & 0x3ff;
	r_wptr = (csq_stat >> 10) & 0x3ff;
	ib1_rptr = (csq_stat >> 20) & 0x3ff;
	ib1_wptr = (csq2_stat >> 0) & 0x3ff;
	ib2_rptr = (csq2_stat >> 10) & 0x3ff;
	ib2_wptr = (csq2_stat >> 20) & 0x3ff;
	seq_printf(m, "CP_CSQ_STAT 0x%08x\n", csq_stat);
	seq_printf(m, "CP_CSQ2_STAT 0x%08x\n", csq2_stat);
	seq_printf(m, "Ring rptr %u\n", r_rptr);
	seq_printf(m, "Ring wptr %u\n", r_wptr);
	seq_printf(m, "Indirect1 rptr %u\n", ib1_rptr);
	seq_printf(m, "Indirect1 wptr %u\n", ib1_wptr);
	seq_printf(m, "Indirect2 rptr %u\n", ib2_rptr);
	seq_printf(m, "Indirect2 wptr %u\n", ib2_wptr);
	/* FIXME: 0, 128, 640 depends on fifo setup see cp_init_kms
	 * 128 = indirect1_start * 8 & 640 = indirect2_start * 8 */
	seq_printf(m, "Ring fifo:\n");
	for (i = 0; i < 256; i++) {
		WREG32(RADEON_CP_CSQ_ADDR, i << 2);
		tmp = RREG32(RADEON_CP_CSQ_DATA);
		seq_printf(m, "rfifo[%04d]=0x%08X\n", i, tmp);
	}
	seq_printf(m, "Indirect1 fifo:\n");
	for (i = 256; i <= 512; i++) {
		WREG32(RADEON_CP_CSQ_ADDR, i << 2);
		tmp = RREG32(RADEON_CP_CSQ_DATA);
		seq_printf(m, "ib1fifo[%04d]=0x%08X\n", i, tmp);
	}
	seq_printf(m, "Indirect2 fifo:\n");
	for (i = 640; i < ib1_wptr; i++) {
		WREG32(RADEON_CP_CSQ_ADDR, i << 2);
		tmp = RREG32(RADEON_CP_CSQ_DATA);
		seq_printf(m, "ib2fifo[%04d]=0x%08X\n", i, tmp);
	}
	return 0;
}

static int r100_debugfs_mc_info(struct seq_file *m, void *data)
{
	struct drm_info_node *node = (struct drm_info_node *) m->private;
	struct drm_device *dev = node->minor->dev;
	struct radeon_device *rdev = dev->dev_private;
	uint32_t tmp;

	tmp = RREG32(RADEON_CONFIG_MEMSIZE);
	seq_printf(m, "CONFIG_MEMSIZE 0x%08x\n", tmp);
	tmp = RREG32(RADEON_MC_FB_LOCATION);
	seq_printf(m, "MC_FB_LOCATION 0x%08x\n", tmp);
	tmp = RREG32(RADEON_BUS_CNTL);
	seq_printf(m, "BUS_CNTL 0x%08x\n", tmp);
	tmp = RREG32(RADEON_MC_AGP_LOCATION);
	seq_printf(m, "MC_AGP_LOCATION 0x%08x\n", tmp);
	tmp = RREG32(RADEON_AGP_BASE);
	seq_printf(m, "AGP_BASE 0x%08x\n", tmp);
	tmp = RREG32(RADEON_HOST_PATH_CNTL);
	seq_printf(m, "HOST_PATH_CNTL 0x%08x\n", tmp);
	tmp = RREG32(0x01D0);
	seq_printf(m, "AIC_CTRL 0x%08x\n", tmp);
	tmp = RREG32(RADEON_AIC_LO_ADDR);
	seq_printf(m, "AIC_LO_ADDR 0x%08x\n", tmp);
	tmp = RREG32(RADEON_AIC_HI_ADDR);
	seq_printf(m, "AIC_HI_ADDR 0x%08x\n", tmp);
	tmp = RREG32(0x01E4);
	seq_printf(m, "AIC_TLB_ADDR 0x%08x\n", tmp);
	return 0;
}

static struct drm_info_list r100_debugfs_rbbm_list[] = {
	{"r100_rbbm_info", r100_debugfs_rbbm_info, 0, NULL},
};

static struct drm_info_list r100_debugfs_cp_list[] = {
	{"r100_cp_ring_info", r100_debugfs_cp_ring_info, 0, NULL},
	{"r100_cp_csq_fifo", r100_debugfs_cp_csq_fifo, 0, NULL},
};

static struct drm_info_list r100_debugfs_mc_info_list[] = {
	{"r100_mc_info", r100_debugfs_mc_info, 0, NULL},
};
#endif

int r100_debugfs_rbbm_init(struct radeon_device *rdev)
{
#if defined(CONFIG_DEBUG_FS)
	return radeon_debugfs_add_files(rdev, r100_debugfs_rbbm_list, 1);
#else
	return 0;
#endif
}

int r100_debugfs_cp_init(struct radeon_device *rdev)
{
#if defined(CONFIG_DEBUG_FS)
	return radeon_debugfs_add_files(rdev, r100_debugfs_cp_list, 2);
#else
	return 0;
#endif
}

int r100_debugfs_mc_info_init(struct radeon_device *rdev)
{
#if defined(CONFIG_DEBUG_FS)
	return radeon_debugfs_add_files(rdev, r100_debugfs_mc_info_list, 1);
#else
	return 0;
#endif
}

int r100_set_surface_reg(struct radeon_device *rdev, int reg,
			 uint32_t tiling_flags, uint32_t pitch,
			 uint32_t offset, uint32_t obj_size)
{
	int surf_index = reg * 16;
	int flags = 0;

	/* r100/r200 divide by 16 */
	if (rdev->family < CHIP_R300)
		flags = pitch / 16;
	else
		flags = pitch / 8;

	if (rdev->family <= CHIP_RS200) {
		if ((tiling_flags & (RADEON_TILING_MACRO|RADEON_TILING_MICRO))
				 == (RADEON_TILING_MACRO|RADEON_TILING_MICRO))
			flags |= RADEON_SURF_TILE_COLOR_BOTH;
		if (tiling_flags & RADEON_TILING_MACRO)
			flags |= RADEON_SURF_TILE_COLOR_MACRO;
	} else if (rdev->family <= CHIP_RV280) {
		if (tiling_flags & (RADEON_TILING_MACRO))
			flags |= R200_SURF_TILE_COLOR_MACRO;
		if (tiling_flags & RADEON_TILING_MICRO)
			flags |= R200_SURF_TILE_COLOR_MICRO;
	} else {
		if (tiling_flags & RADEON_TILING_MACRO)
			flags |= R300_SURF_TILE_MACRO;
		if (tiling_flags & RADEON_TILING_MICRO)
			flags |= R300_SURF_TILE_MICRO;
	}

	DRM_DEBUG("writing surface %d %d %x %x\n", reg, flags, offset, offset+obj_size-1);
	WREG32(RADEON_SURFACE0_INFO + surf_index, flags);
	WREG32(RADEON_SURFACE0_LOWER_BOUND + surf_index, offset);
	WREG32(RADEON_SURFACE0_UPPER_BOUND + surf_index, offset + obj_size - 1);
	return 0;
}

void r100_clear_surface_reg(struct radeon_device *rdev, int reg)
{
	int surf_index = reg * 16;
	WREG32(RADEON_SURFACE0_INFO + surf_index, 0);
}

void r100_bandwidth_update(struct radeon_device *rdev)
{
	fixed20_12 trcd_ff, trp_ff, tras_ff, trbs_ff, tcas_ff;
	fixed20_12 sclk_ff, mclk_ff, sclk_eff_ff, sclk_delay_ff;
	fixed20_12 peak_disp_bw, mem_bw, pix_clk, pix_clk2, temp_ff, crit_point_ff;
	uint32_t temp, data, mem_trcd, mem_trp, mem_tras;
	fixed20_12 memtcas_ff[8] = {
		fixed_init(1),
		fixed_init(2),
		fixed_init(3),
		fixed_init(0),
		fixed_init_half(1),
		fixed_init_half(2),
		fixed_init(0),
	};
	fixed20_12 memtcas_rs480_ff[8] = {
		fixed_init(0),
		fixed_init(1),
		fixed_init(2),
		fixed_init(3),
		fixed_init(0),
		fixed_init_half(1),
		fixed_init_half(2),
		fixed_init_half(3),
	};
	fixed20_12 memtcas2_ff[8] = {
		fixed_init(0),
		fixed_init(1),
		fixed_init(2),
		fixed_init(3),
		fixed_init(4),
		fixed_init(5),
		fixed_init(6),
		fixed_init(7),
	};
	fixed20_12 memtrbs[8] = {
		fixed_init(1),
		fixed_init_half(1),
		fixed_init(2),
		fixed_init_half(2),
		fixed_init(3),
		fixed_init_half(3),
		fixed_init(4),
		fixed_init_half(4)
	};
	fixed20_12 memtrbs_r4xx[8] = {
		fixed_init(4),
		fixed_init(5),
		fixed_init(6),
		fixed_init(7),
		fixed_init(8),
		fixed_init(9),
		fixed_init(10),
		fixed_init(11)
	};
	fixed20_12 min_mem_eff;
	fixed20_12 mc_latency_sclk, mc_latency_mclk, k1;
	fixed20_12 cur_latency_mclk, cur_latency_sclk;
	fixed20_12 disp_latency, disp_latency_overhead, disp_drain_rate,
		disp_drain_rate2, read_return_rate;
	fixed20_12 time_disp1_drop_priority;
	int c;
	int cur_size = 16;       /* in octawords */
	int critical_point = 0, critical_point2;
/* 	uint32_t read_return_rate, time_disp1_drop_priority; */
	int stop_req, max_stop_req;
	struct drm_display_mode *mode1 = NULL;
	struct drm_display_mode *mode2 = NULL;
	uint32_t pixel_bytes1 = 0;
	uint32_t pixel_bytes2 = 0;

	if (rdev->mode_info.crtcs[0]->base.enabled) {
		mode1 = &rdev->mode_info.crtcs[0]->base.mode;
		pixel_bytes1 = rdev->mode_info.crtcs[0]->base.fb->bits_per_pixel / 8;
	}
	if (rdev->mode_info.crtcs[1]->base.enabled) {
		mode2 = &rdev->mode_info.crtcs[1]->base.mode;
		pixel_bytes2 = rdev->mode_info.crtcs[1]->base.fb->bits_per_pixel / 8;
	}

	min_mem_eff.full = rfixed_const_8(0);
	/* get modes */
	if ((rdev->disp_priority == 2) && ASIC_IS_R300(rdev)) {
		uint32_t mc_init_misc_lat_timer = RREG32(R300_MC_INIT_MISC_LAT_TIMER);
		mc_init_misc_lat_timer &= ~(R300_MC_DISP1R_INIT_LAT_MASK << R300_MC_DISP1R_INIT_LAT_SHIFT);
		mc_init_misc_lat_timer &= ~(R300_MC_DISP0R_INIT_LAT_MASK << R300_MC_DISP0R_INIT_LAT_SHIFT);
		/* check crtc enables */
		if (mode2)
			mc_init_misc_lat_timer |= (1 << R300_MC_DISP1R_INIT_LAT_SHIFT);
		if (mode1)
			mc_init_misc_lat_timer |= (1 << R300_MC_DISP0R_INIT_LAT_SHIFT);
		WREG32(R300_MC_INIT_MISC_LAT_TIMER, mc_init_misc_lat_timer);
	}

	/*
	 * determine is there is enough bw for current mode
	 */
	mclk_ff.full = rfixed_const(rdev->clock.default_mclk);
	temp_ff.full = rfixed_const(100);
	mclk_ff.full = rfixed_div(mclk_ff, temp_ff);
	sclk_ff.full = rfixed_const(rdev->clock.default_sclk);
	sclk_ff.full = rfixed_div(sclk_ff, temp_ff);

	temp = (rdev->mc.vram_width / 8) * (rdev->mc.vram_is_ddr ? 2 : 1);
	temp_ff.full = rfixed_const(temp);
	mem_bw.full = rfixed_mul(mclk_ff, temp_ff);

	pix_clk.full = 0;
	pix_clk2.full = 0;
	peak_disp_bw.full = 0;
	if (mode1) {
		temp_ff.full = rfixed_const(1000);
		pix_clk.full = rfixed_const(mode1->clock); /* convert to fixed point */
		pix_clk.full = rfixed_div(pix_clk, temp_ff);
		temp_ff.full = rfixed_const(pixel_bytes1);
		peak_disp_bw.full += rfixed_mul(pix_clk, temp_ff);
	}
	if (mode2) {
		temp_ff.full = rfixed_const(1000);
		pix_clk2.full = rfixed_const(mode2->clock); /* convert to fixed point */
		pix_clk2.full = rfixed_div(pix_clk2, temp_ff);
		temp_ff.full = rfixed_const(pixel_bytes2);
		peak_disp_bw.full += rfixed_mul(pix_clk2, temp_ff);
	}

	mem_bw.full = rfixed_mul(mem_bw, min_mem_eff);
	if (peak_disp_bw.full >= mem_bw.full) {
		DRM_ERROR("You may not have enough display bandwidth for current mode\n"
			  "If you have flickering problem, try to lower resolution, refresh rate, or color depth\n");
	}

	/*  Get values from the EXT_MEM_CNTL register...converting its contents. */
	temp = RREG32(RADEON_MEM_TIMING_CNTL);
	if ((rdev->family == CHIP_RV100) || (rdev->flags & RADEON_IS_IGP)) { /* RV100, M6, IGPs */
		mem_trcd = ((temp >> 2) & 0x3) + 1;
		mem_trp  = ((temp & 0x3)) + 1;
		mem_tras = ((temp & 0x70) >> 4) + 1;
	} else if (rdev->family == CHIP_R300 ||
		   rdev->family == CHIP_R350) { /* r300, r350 */
		mem_trcd = (temp & 0x7) + 1;
		mem_trp = ((temp >> 8) & 0x7) + 1;
		mem_tras = ((temp >> 11) & 0xf) + 4;
	} else if (rdev->family == CHIP_RV350 ||
		   rdev->family <= CHIP_RV380) {
		/* rv3x0 */
		mem_trcd = (temp & 0x7) + 3;
		mem_trp = ((temp >> 8) & 0x7) + 3;
		mem_tras = ((temp >> 11) & 0xf) + 6;
	} else if (rdev->family == CHIP_R420 ||
		   rdev->family == CHIP_R423 ||
		   rdev->family == CHIP_RV410) {
		/* r4xx */
		mem_trcd = (temp & 0xf) + 3;
		if (mem_trcd > 15)
			mem_trcd = 15;
		mem_trp = ((temp >> 8) & 0xf) + 3;
		if (mem_trp > 15)
			mem_trp = 15;
		mem_tras = ((temp >> 12) & 0x1f) + 6;
		if (mem_tras > 31)
			mem_tras = 31;
	} else { /* RV200, R200 */
		mem_trcd = (temp & 0x7) + 1;
		mem_trp = ((temp >> 8) & 0x7) + 1;
		mem_tras = ((temp >> 12) & 0xf) + 4;
	}
	/* convert to FF */
	trcd_ff.full = rfixed_const(mem_trcd);
	trp_ff.full = rfixed_const(mem_trp);
	tras_ff.full = rfixed_const(mem_tras);

	/* Get values from the MEM_SDRAM_MODE_REG register...converting its */
	temp = RREG32(RADEON_MEM_SDRAM_MODE_REG);
	data = (temp & (7 << 20)) >> 20;
	if ((rdev->family == CHIP_RV100) || rdev->flags & RADEON_IS_IGP) {
		if (rdev->family == CHIP_RS480) /* don't think rs400 */
			tcas_ff = memtcas_rs480_ff[data];
		else
			tcas_ff = memtcas_ff[data];
	} else
		tcas_ff = memtcas2_ff[data];

	if (rdev->family == CHIP_RS400 ||
	    rdev->family == CHIP_RS480) {
		/* extra cas latency stored in bits 23-25 0-4 clocks */
		data = (temp >> 23) & 0x7;
		if (data < 5)
			tcas_ff.full += rfixed_const(data);
	}

	if (ASIC_IS_R300(rdev) && !(rdev->flags & RADEON_IS_IGP)) {
		/* on the R300, Tcas is included in Trbs.
		 */
		temp = RREG32(RADEON_MEM_CNTL);
		data = (R300_MEM_NUM_CHANNELS_MASK & temp);
		if (data == 1) {
			if (R300_MEM_USE_CD_CH_ONLY & temp) {
				temp = RREG32(R300_MC_IND_INDEX);
				temp &= ~R300_MC_IND_ADDR_MASK;
				temp |= R300_MC_READ_CNTL_CD_mcind;
				WREG32(R300_MC_IND_INDEX, temp);
				temp = RREG32(R300_MC_IND_DATA);
				data = (R300_MEM_RBS_POSITION_C_MASK & temp);
			} else {
				temp = RREG32(R300_MC_READ_CNTL_AB);
				data = (R300_MEM_RBS_POSITION_A_MASK & temp);
			}
		} else {
			temp = RREG32(R300_MC_READ_CNTL_AB);
			data = (R300_MEM_RBS_POSITION_A_MASK & temp);
		}
		if (rdev->family == CHIP_RV410 ||
		    rdev->family == CHIP_R420 ||
		    rdev->family == CHIP_R423)
			trbs_ff = memtrbs_r4xx[data];
		else
			trbs_ff = memtrbs[data];
		tcas_ff.full += trbs_ff.full;
	}

	sclk_eff_ff.full = sclk_ff.full;

	if (rdev->flags & RADEON_IS_AGP) {
		fixed20_12 agpmode_ff;
		agpmode_ff.full = rfixed_const(radeon_agpmode);
		temp_ff.full = rfixed_const_666(16);
		sclk_eff_ff.full -= rfixed_mul(agpmode_ff, temp_ff);
	}
	/* TODO PCIE lanes may affect this - agpmode == 16?? */

	if (ASIC_IS_R300(rdev)) {
		sclk_delay_ff.full = rfixed_const(250);
	} else {
		if ((rdev->family == CHIP_RV100) ||
		    rdev->flags & RADEON_IS_IGP) {
			if (rdev->mc.vram_is_ddr)
				sclk_delay_ff.full = rfixed_const(41);
			else
				sclk_delay_ff.full = rfixed_const(33);
		} else {
			if (rdev->mc.vram_width == 128)
				sclk_delay_ff.full = rfixed_const(57);
			else
				sclk_delay_ff.full = rfixed_const(41);
		}
	}

	mc_latency_sclk.full = rfixed_div(sclk_delay_ff, sclk_eff_ff);

	if (rdev->mc.vram_is_ddr) {
		if (rdev->mc.vram_width == 32) {
			k1.full = rfixed_const(40);
			c  = 3;
		} else {
			k1.full = rfixed_const(20);
			c  = 1;
		}
	} else {
		k1.full = rfixed_const(40);
		c  = 3;
	}

	temp_ff.full = rfixed_const(2);
	mc_latency_mclk.full = rfixed_mul(trcd_ff, temp_ff);
	temp_ff.full = rfixed_const(c);
	mc_latency_mclk.full += rfixed_mul(tcas_ff, temp_ff);
	temp_ff.full = rfixed_const(4);
	mc_latency_mclk.full += rfixed_mul(tras_ff, temp_ff);
	mc_latency_mclk.full += rfixed_mul(trp_ff, temp_ff);
	mc_latency_mclk.full += k1.full;

	mc_latency_mclk.full = rfixed_div(mc_latency_mclk, mclk_ff);
	mc_latency_mclk.full += rfixed_div(temp_ff, sclk_eff_ff);

	/*
	  HW cursor time assuming worst case of full size colour cursor.
	*/
	temp_ff.full = rfixed_const((2 * (cur_size - (rdev->mc.vram_is_ddr + 1))));
	temp_ff.full += trcd_ff.full;
	if (temp_ff.full < tras_ff.full)
		temp_ff.full = tras_ff.full;
	cur_latency_mclk.full = rfixed_div(temp_ff, mclk_ff);

	temp_ff.full = rfixed_const(cur_size);
	cur_latency_sclk.full = rfixed_div(temp_ff, sclk_eff_ff);
	/*
	  Find the total latency for the display data.
	*/
	disp_latency_overhead.full = rfixed_const(80);
	disp_latency_overhead.full = rfixed_div(disp_latency_overhead, sclk_ff);
	mc_latency_mclk.full += disp_latency_overhead.full + cur_latency_mclk.full;
	mc_latency_sclk.full += disp_latency_overhead.full + cur_latency_sclk.full;

	if (mc_latency_mclk.full > mc_latency_sclk.full)
		disp_latency.full = mc_latency_mclk.full;
	else
		disp_latency.full = mc_latency_sclk.full;

	/* setup Max GRPH_STOP_REQ default value */
	if (ASIC_IS_RV100(rdev))
		max_stop_req = 0x5c;
	else
		max_stop_req = 0x7c;

	if (mode1) {
		/*  CRTC1
		    Set GRPH_BUFFER_CNTL register using h/w defined optimal values.
		    GRPH_STOP_REQ <= MIN[ 0x7C, (CRTC_H_DISP + 1) * (bit depth) / 0x10 ]
		*/
		stop_req = mode1->hdisplay * pixel_bytes1 / 16;

		if (stop_req > max_stop_req)
			stop_req = max_stop_req;

		/*
		  Find the drain rate of the display buffer.
		*/
		temp_ff.full = rfixed_const((16/pixel_bytes1));
		disp_drain_rate.full = rfixed_div(pix_clk, temp_ff);

		/*
		  Find the critical point of the display buffer.
		*/
		crit_point_ff.full = rfixed_mul(disp_drain_rate, disp_latency);
		crit_point_ff.full += rfixed_const_half(0);

		critical_point = rfixed_trunc(crit_point_ff);

		if (rdev->disp_priority == 2) {
			critical_point = 0;
		}

		/*
		  The critical point should never be above max_stop_req-4.  Setting
		  GRPH_CRITICAL_CNTL = 0 will thus force high priority all the time.
		*/
		if (max_stop_req - critical_point < 4)
			critical_point = 0;

		if (critical_point == 0 && mode2 && rdev->family == CHIP_R300) {
			/* some R300 cards have problem with this set to 0, when CRTC2 is enabled.*/
			critical_point = 0x10;
		}

		temp = RREG32(RADEON_GRPH_BUFFER_CNTL);
		temp &= ~(RADEON_GRPH_STOP_REQ_MASK);
		temp |= (stop_req << RADEON_GRPH_STOP_REQ_SHIFT);
		temp &= ~(RADEON_GRPH_START_REQ_MASK);
		if ((rdev->family == CHIP_R350) &&
		    (stop_req > 0x15)) {
			stop_req -= 0x10;
		}
		temp |= (stop_req << RADEON_GRPH_START_REQ_SHIFT);
		temp |= RADEON_GRPH_BUFFER_SIZE;
		temp &= ~(RADEON_GRPH_CRITICAL_CNTL   |
			  RADEON_GRPH_CRITICAL_AT_SOF |
			  RADEON_GRPH_STOP_CNTL);
		/*
		  Write the result into the register.
		*/
		WREG32(RADEON_GRPH_BUFFER_CNTL, ((temp & ~RADEON_GRPH_CRITICAL_POINT_MASK) |
						       (critical_point << RADEON_GRPH_CRITICAL_POINT_SHIFT)));

#if 0
		if ((rdev->family == CHIP_RS400) ||
		    (rdev->family == CHIP_RS480)) {
			/* attempt to program RS400 disp regs correctly ??? */
			temp = RREG32(RS400_DISP1_REG_CNTL);
			temp &= ~(RS400_DISP1_START_REQ_LEVEL_MASK |
				  RS400_DISP1_STOP_REQ_LEVEL_MASK);
			WREG32(RS400_DISP1_REQ_CNTL1, (temp |
						       (critical_point << RS400_DISP1_START_REQ_LEVEL_SHIFT) |
						       (critical_point << RS400_DISP1_STOP_REQ_LEVEL_SHIFT)));
			temp = RREG32(RS400_DMIF_MEM_CNTL1);
			temp &= ~(RS400_DISP1_CRITICAL_POINT_START_MASK |
				  RS400_DISP1_CRITICAL_POINT_STOP_MASK);
			WREG32(RS400_DMIF_MEM_CNTL1, (temp |
						      (critical_point << RS400_DISP1_CRITICAL_POINT_START_SHIFT) |
						      (critical_point << RS400_DISP1_CRITICAL_POINT_STOP_SHIFT)));
		}
#endif

		DRM_DEBUG("GRPH_BUFFER_CNTL from to %x\n",
			  /* 	  (unsigned int)info->SavedReg->grph_buffer_cntl, */
			  (unsigned int)RREG32(RADEON_GRPH_BUFFER_CNTL));
	}

	if (mode2) {
		u32 grph2_cntl;
		stop_req = mode2->hdisplay * pixel_bytes2 / 16;

		if (stop_req > max_stop_req)
			stop_req = max_stop_req;

		/*
		  Find the drain rate of the display buffer.
		*/
		temp_ff.full = rfixed_const((16/pixel_bytes2));
		disp_drain_rate2.full = rfixed_div(pix_clk2, temp_ff);

		grph2_cntl = RREG32(RADEON_GRPH2_BUFFER_CNTL);
		grph2_cntl &= ~(RADEON_GRPH_STOP_REQ_MASK);
		grph2_cntl |= (stop_req << RADEON_GRPH_STOP_REQ_SHIFT);
		grph2_cntl &= ~(RADEON_GRPH_START_REQ_MASK);
		if ((rdev->family == CHIP_R350) &&
		    (stop_req > 0x15)) {
			stop_req -= 0x10;
		}
		grph2_cntl |= (stop_req << RADEON_GRPH_START_REQ_SHIFT);
		grph2_cntl |= RADEON_GRPH_BUFFER_SIZE;
		grph2_cntl &= ~(RADEON_GRPH_CRITICAL_CNTL   |
			  RADEON_GRPH_CRITICAL_AT_SOF |
			  RADEON_GRPH_STOP_CNTL);

		if ((rdev->family == CHIP_RS100) ||
		    (rdev->family == CHIP_RS200))
			critical_point2 = 0;
		else {
			temp = (rdev->mc.vram_width * rdev->mc.vram_is_ddr + 1)/128;
			temp_ff.full = rfixed_const(temp);
			temp_ff.full = rfixed_mul(mclk_ff, temp_ff);
			if (sclk_ff.full < temp_ff.full)
				temp_ff.full = sclk_ff.full;

			read_return_rate.full = temp_ff.full;

			if (mode1) {
				temp_ff.full = read_return_rate.full - disp_drain_rate.full;
				time_disp1_drop_priority.full = rfixed_div(crit_point_ff, temp_ff);
			} else {
				time_disp1_drop_priority.full = 0;
			}
			crit_point_ff.full = disp_latency.full + time_disp1_drop_priority.full + disp_latency.full;
			crit_point_ff.full = rfixed_mul(crit_point_ff, disp_drain_rate2);
			crit_point_ff.full += rfixed_const_half(0);

			critical_point2 = rfixed_trunc(crit_point_ff);

			if (rdev->disp_priority == 2) {
				critical_point2 = 0;
			}

			if (max_stop_req - critical_point2 < 4)
				critical_point2 = 0;

		}

		if (critical_point2 == 0 && rdev->family == CHIP_R300) {
			/* some R300 cards have problem with this set to 0 */
			critical_point2 = 0x10;
		}

		WREG32(RADEON_GRPH2_BUFFER_CNTL, ((grph2_cntl & ~RADEON_GRPH_CRITICAL_POINT_MASK) |
						  (critical_point2 << RADEON_GRPH_CRITICAL_POINT_SHIFT)));

		if ((rdev->family == CHIP_RS400) ||
		    (rdev->family == CHIP_RS480)) {
#if 0
			/* attempt to program RS400 disp2 regs correctly ??? */
			temp = RREG32(RS400_DISP2_REQ_CNTL1);
			temp &= ~(RS400_DISP2_START_REQ_LEVEL_MASK |
				  RS400_DISP2_STOP_REQ_LEVEL_MASK);
			WREG32(RS400_DISP2_REQ_CNTL1, (temp |
						       (critical_point2 << RS400_DISP1_START_REQ_LEVEL_SHIFT) |
						       (critical_point2 << RS400_DISP1_STOP_REQ_LEVEL_SHIFT)));
			temp = RREG32(RS400_DISP2_REQ_CNTL2);
			temp &= ~(RS400_DISP2_CRITICAL_POINT_START_MASK |
				  RS400_DISP2_CRITICAL_POINT_STOP_MASK);
			WREG32(RS400_DISP2_REQ_CNTL2, (temp |
						       (critical_point2 << RS400_DISP2_CRITICAL_POINT_START_SHIFT) |
						       (critical_point2 << RS400_DISP2_CRITICAL_POINT_STOP_SHIFT)));
#endif
			WREG32(RS400_DISP2_REQ_CNTL1, 0x105DC1CC);
			WREG32(RS400_DISP2_REQ_CNTL2, 0x2749D000);
			WREG32(RS400_DMIF_MEM_CNTL1,  0x29CA71DC);
			WREG32(RS400_DISP1_REQ_CNTL1, 0x28FBC3AC);
		}

		DRM_DEBUG("GRPH2_BUFFER_CNTL from to %x\n",
			  (unsigned int)RREG32(RADEON_GRPH2_BUFFER_CNTL));
	}
}<|MERGE_RESOLUTION|>--- conflicted
+++ resolved
@@ -1063,8 +1063,6 @@
 				DRM_ERROR("attempt to use RN50 3D engine failed\n");
 				return -EINVAL;
 			}
-<<<<<<< HEAD
-=======
 			r = r100_cs_packet_next_reloc(p, &reloc);
 			if (r) {
 				DRM_ERROR("No reloc for ib[%d]=0x%04X\n",
@@ -1094,7 +1092,6 @@
 			ib[idx] = tmp;
 			break;
 		case RADEON_RB3D_ZPASS_ADDR:
->>>>>>> 1b0053a0
 			r = r100_cs_packet_next_reloc(p, &reloc);
 			if (r) {
 				DRM_ERROR("No reloc for ib[%d]=0x%04X\n",
@@ -1103,25 +1100,6 @@
 				return r;
 			}
 			ib[idx] = ib_chunk->kdata[idx] + ((u32)reloc->lobj.gpu_offset);
-			break;
-		case R300_RB3D_COLORPITCH0:
-		case RADEON_RB3D_COLORPITCH:
-			r = r100_cs_packet_next_reloc(p, &reloc);
-			if (r) {
-				DRM_ERROR("No reloc for ib[%d]=0x%04X\n",
-					  idx, reg);
-				r100_cs_dump_packet(p, pkt);
-				return r;
-			}
-
-			if (reloc->lobj.tiling_flags & RADEON_TILING_MACRO)
-				tile_flags |= RADEON_COLOR_TILE_ENABLE;
-			if (reloc->lobj.tiling_flags & RADEON_TILING_MICRO)
-				tile_flags |= RADEON_COLOR_MICROTILE_ENABLE;
-
-			tmp = ib_chunk->kdata[idx] & ~(0x7 << 16);
-			tmp |= tile_flags;
-			ib[idx] = tmp;
 			break;
 		default:
 			/* FIXME: we don't want to allow anyothers packet */
