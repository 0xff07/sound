/*
 * Copyright 2008 Advanced Micro Devices, Inc.
 * Copyright 2008 Red Hat Inc.
 * Copyright 2009 Jerome Glisse.
 *
 * Permission is hereby granted, free of charge, to any person obtaining a
 * copy of this software and associated documentation files (the "Software"),
 * to deal in the Software without restriction, including without limitation
 * the rights to use, copy, modify, merge, publish, distribute, sublicense,
 * and/or sell copies of the Software, and to permit persons to whom the
 * Software is furnished to do so, subject to the following conditions:
 *
 * The above copyright notice and this permission notice shall be included in
 * all copies or substantial portions of the Software.
 *
 * THE SOFTWARE IS PROVIDED "AS IS", WITHOUT WARRANTY OF ANY KIND, EXPRESS OR
 * IMPLIED, INCLUDING BUT NOT LIMITED TO THE WARRANTIES OF MERCHANTABILITY,
 * FITNESS FOR A PARTICULAR PURPOSE AND NONINFRINGEMENT.  IN NO EVENT SHALL
 * THE COPYRIGHT HOLDER(S) OR AUTHOR(S) BE LIABLE FOR ANY CLAIM, DAMAGES OR
 * OTHER LIABILITY, WHETHER IN AN ACTION OF CONTRACT, TORT OR OTHERWISE,
 * ARISING FROM, OUT OF OR IN CONNECTION WITH THE SOFTWARE OR THE USE OR
 * OTHER DEALINGS IN THE SOFTWARE.
 *
 * Authors: Dave Airlie
 *          Alex Deucher
 *          Jerome Glisse
 */
#include <linux/seq_file.h>
#include <linux/firmware.h>
#include <linux/platform_device.h>
#include "drmP.h"
#include "radeon_drm.h"
#include "radeon.h"
#include "radeon_mode.h"
#include "r600d.h"
#include "avivod.h"
#include "atom.h"

#define PFP_UCODE_SIZE 576
#define PM4_UCODE_SIZE 1792
#define R700_PFP_UCODE_SIZE 848
#define R700_PM4_UCODE_SIZE 1360

/* Firmware Names */
MODULE_FIRMWARE("radeon/R600_pfp.bin");
MODULE_FIRMWARE("radeon/R600_me.bin");
MODULE_FIRMWARE("radeon/RV610_pfp.bin");
MODULE_FIRMWARE("radeon/RV610_me.bin");
MODULE_FIRMWARE("radeon/RV630_pfp.bin");
MODULE_FIRMWARE("radeon/RV630_me.bin");
MODULE_FIRMWARE("radeon/RV620_pfp.bin");
MODULE_FIRMWARE("radeon/RV620_me.bin");
MODULE_FIRMWARE("radeon/RV635_pfp.bin");
MODULE_FIRMWARE("radeon/RV635_me.bin");
MODULE_FIRMWARE("radeon/RV670_pfp.bin");
MODULE_FIRMWARE("radeon/RV670_me.bin");
MODULE_FIRMWARE("radeon/RS780_pfp.bin");
MODULE_FIRMWARE("radeon/RS780_me.bin");
MODULE_FIRMWARE("radeon/RV770_pfp.bin");
MODULE_FIRMWARE("radeon/RV770_me.bin");
MODULE_FIRMWARE("radeon/RV730_pfp.bin");
MODULE_FIRMWARE("radeon/RV730_me.bin");
MODULE_FIRMWARE("radeon/RV710_pfp.bin");
MODULE_FIRMWARE("radeon/RV710_me.bin");

int r600_debugfs_mc_info_init(struct radeon_device *rdev);

/* This files gather functions specifics to:
 * r600,rv610,rv630,rv620,rv635,rv670
 *
 * Some of these functions might be used by newer ASICs.
 */
int r600_mc_wait_for_idle(struct radeon_device *rdev);
void r600_gpu_init(struct radeon_device *rdev);
void r600_fini(struct radeon_device *rdev);


/*
 * R600 PCIE GART
 */
int r600_gart_clear_page(struct radeon_device *rdev, int i)
{
	void __iomem *ptr = (void *)rdev->gart.table.vram.ptr;
	u64 pte;

	if (i < 0 || i > rdev->gart.num_gpu_pages)
		return -EINVAL;
	pte = 0;
	writeq(pte, ((void __iomem *)ptr) + (i * 8));
	return 0;
}

void r600_pcie_gart_tlb_flush(struct radeon_device *rdev)
{
	unsigned i;
	u32 tmp;

	WREG32(VM_CONTEXT0_INVALIDATION_LOW_ADDR, rdev->mc.gtt_start >> 12);
	WREG32(VM_CONTEXT0_INVALIDATION_HIGH_ADDR, (rdev->mc.gtt_end - 1) >> 12);
	WREG32(VM_CONTEXT0_REQUEST_RESPONSE, REQUEST_TYPE(1));
	for (i = 0; i < rdev->usec_timeout; i++) {
		/* read MC_STATUS */
		tmp = RREG32(VM_CONTEXT0_REQUEST_RESPONSE);
		tmp = (tmp & RESPONSE_TYPE_MASK) >> RESPONSE_TYPE_SHIFT;
		if (tmp == 2) {
			printk(KERN_WARNING "[drm] r600 flush TLB failed\n");
			return;
		}
		if (tmp) {
			return;
		}
		udelay(1);
	}
}

<<<<<<< HEAD
	tmp = rdev->mc.vram_location + rdev->mc.mc_vram_size - 1;
	tmp = REG_SET(R600_MC_FB_TOP, tmp >> 24);
	tmp |= REG_SET(R600_MC_FB_BASE, rdev->mc.vram_location >> 24);
	WREG32(R600_MC_VM_FB_LOCATION, tmp);
	tmp = rdev->mc.gtt_location + rdev->mc.gtt_size - 1;
	tmp = REG_SET(R600_MC_AGP_TOP, tmp >> 22);
	WREG32(R600_MC_VM_AGP_TOP, tmp);
	tmp = REG_SET(R600_MC_AGP_BOT, rdev->mc.gtt_location >> 22);
	WREG32(R600_MC_VM_AGP_BOT, tmp);
	return 0;
=======
int r600_pcie_gart_init(struct radeon_device *rdev)
{
	int r;

	if (rdev->gart.table.vram.robj) {
		WARN(1, "R600 PCIE GART already initialized.\n");
		return 0;
	}
	/* Initialize common gart structure */
	r = radeon_gart_init(rdev);
	if (r)
		return r;
	rdev->gart.table_size = rdev->gart.num_gpu_pages * 8;
	return radeon_gart_table_vram_alloc(rdev);
>>>>>>> 94a8d5ca
}

int r600_pcie_gart_enable(struct radeon_device *rdev)
{
	u32 tmp;
	int r, i;

	if (rdev->gart.table.vram.robj == NULL) {
		dev_err(rdev->dev, "No VRAM object for PCIE GART.\n");
		return -EINVAL;
	}
	r = radeon_gart_table_vram_pin(rdev);
	if (r)
		return r;

	/* Setup L2 cache */
	WREG32(VM_L2_CNTL, ENABLE_L2_CACHE | ENABLE_L2_FRAGMENT_PROCESSING |
				ENABLE_L2_PTE_CACHE_LRU_UPDATE_BY_WRITE |
				EFFECTIVE_L2_QUEUE_SIZE(7));
	WREG32(VM_L2_CNTL2, 0);
	WREG32(VM_L2_CNTL3, BANK_SELECT_0(0) | BANK_SELECT_1(1));
	/* Setup TLB control */
	tmp = ENABLE_L1_TLB | ENABLE_L1_FRAGMENT_PROCESSING |
		SYSTEM_ACCESS_MODE_NOT_IN_SYS |
		EFFECTIVE_L1_TLB_SIZE(5) | EFFECTIVE_L1_QUEUE_SIZE(5) |
		ENABLE_WAIT_L2_QUERY;
	WREG32(MC_VM_L1_TLB_MCB_RD_SYS_CNTL, tmp);
	WREG32(MC_VM_L1_TLB_MCB_WR_SYS_CNTL, tmp);
	WREG32(MC_VM_L1_TLB_MCB_RD_HDP_CNTL, tmp | ENABLE_L1_STRICT_ORDERING);
	WREG32(MC_VM_L1_TLB_MCB_WR_HDP_CNTL, tmp);
	WREG32(MC_VM_L1_TLB_MCD_RD_A_CNTL, tmp);
	WREG32(MC_VM_L1_TLB_MCD_WR_A_CNTL, tmp);
	WREG32(MC_VM_L1_TLB_MCD_RD_B_CNTL, tmp);
	WREG32(MC_VM_L1_TLB_MCD_WR_B_CNTL, tmp);
	WREG32(MC_VM_L1_TLB_MCB_RD_GFX_CNTL, tmp);
	WREG32(MC_VM_L1_TLB_MCB_WR_GFX_CNTL, tmp);
	WREG32(MC_VM_L1_TLB_MCB_RD_PDMA_CNTL, tmp);
	WREG32(MC_VM_L1_TLB_MCB_WR_PDMA_CNTL, tmp);
	WREG32(MC_VM_L1_TLB_MCB_RD_SEM_CNTL, tmp | ENABLE_SEMAPHORE_MODE);
	WREG32(MC_VM_L1_TLB_MCB_WR_SEM_CNTL, tmp | ENABLE_SEMAPHORE_MODE);
	WREG32(VM_CONTEXT0_PAGE_TABLE_START_ADDR, rdev->mc.gtt_start >> 12);
	WREG32(VM_CONTEXT0_PAGE_TABLE_END_ADDR, (rdev->mc.gtt_end - 1) >> 12);
	WREG32(VM_CONTEXT0_PAGE_TABLE_BASE_ADDR, rdev->gart.table_addr >> 12);
	WREG32(VM_CONTEXT0_CNTL, ENABLE_CONTEXT | PAGE_TABLE_DEPTH(0) |
				RANGE_PROTECTION_FAULT_ENABLE_DEFAULT);
	WREG32(VM_CONTEXT0_PROTECTION_FAULT_DEFAULT_ADDR,
			(u32)(rdev->dummy_page.addr >> 12));
	for (i = 1; i < 7; i++)
		WREG32(VM_CONTEXT0_CNTL + (i * 4), 0);

	r600_pcie_gart_tlb_flush(rdev);
	rdev->gart.ready = true;
	return 0;
}

void r600_pcie_gart_disable(struct radeon_device *rdev)
{
	u32 tmp;
	int i;

	/* Disable all tables */
	for (i = 0; i < 7; i++)
		WREG32(VM_CONTEXT0_CNTL + (i * 4), 0);

	/* Disable L2 cache */
	WREG32(VM_L2_CNTL, ENABLE_L2_FRAGMENT_PROCESSING |
				EFFECTIVE_L2_QUEUE_SIZE(7));
	WREG32(VM_L2_CNTL3, BANK_SELECT_0(0) | BANK_SELECT_1(1));
	/* Setup L1 TLB control */
	tmp = EFFECTIVE_L1_TLB_SIZE(5) | EFFECTIVE_L1_QUEUE_SIZE(5) |
		ENABLE_WAIT_L2_QUERY;
	WREG32(MC_VM_L1_TLB_MCD_RD_A_CNTL, tmp);
	WREG32(MC_VM_L1_TLB_MCD_WR_A_CNTL, tmp);
	WREG32(MC_VM_L1_TLB_MCD_RD_B_CNTL, tmp);
	WREG32(MC_VM_L1_TLB_MCD_WR_B_CNTL, tmp);
	WREG32(MC_VM_L1_TLB_MCB_RD_GFX_CNTL, tmp);
	WREG32(MC_VM_L1_TLB_MCB_WR_GFX_CNTL, tmp);
	WREG32(MC_VM_L1_TLB_MCB_RD_PDMA_CNTL, tmp);
	WREG32(MC_VM_L1_TLB_MCB_WR_PDMA_CNTL, tmp);
	WREG32(MC_VM_L1_TLB_MCB_RD_SEM_CNTL, tmp);
	WREG32(MC_VM_L1_TLB_MCB_WR_SEM_CNTL, tmp);
	WREG32(MC_VM_L1_TLB_MCB_RD_SYS_CNTL, tmp);
	WREG32(MC_VM_L1_TLB_MCB_WR_SYS_CNTL, tmp);
	WREG32(MC_VM_L1_TLB_MCB_RD_HDP_CNTL, tmp);
	WREG32(MC_VM_L1_TLB_MCB_WR_HDP_CNTL, tmp);
	if (rdev->gart.table.vram.robj) {
		radeon_object_kunmap(rdev->gart.table.vram.robj);
		radeon_object_unpin(rdev->gart.table.vram.robj);
	}
}

void r600_pcie_gart_fini(struct radeon_device *rdev)
{
	r600_pcie_gart_disable(rdev);
	radeon_gart_table_vram_free(rdev);
	radeon_gart_fini(rdev);
}

int r600_mc_wait_for_idle(struct radeon_device *rdev)
{
	unsigned i;
	u32 tmp;

	for (i = 0; i < rdev->usec_timeout; i++) {
		/* read MC_STATUS */
		tmp = RREG32(R_000E50_SRBM_STATUS) & 0x3F00;
		if (!tmp)
			return 0;
		udelay(1);
	}
	return -1;
}

static void r600_mc_resume(struct radeon_device *rdev)
{
	u32 d1vga_control, d2vga_control;
	u32 vga_render_control, vga_hdp_control;
	u32 d1crtc_control, d2crtc_control;
	u32 new_d1grph_primary, new_d1grph_secondary;
	u32 new_d2grph_primary, new_d2grph_secondary;
	u64 old_vram_start;
	u32 tmp;
	int i, j;

	/* Initialize HDP */
	for (i = 0, j = 0; i < 32; i++, j += 0x18) {
		WREG32((0x2c14 + j), 0x00000000);
		WREG32((0x2c18 + j), 0x00000000);
		WREG32((0x2c1c + j), 0x00000000);
		WREG32((0x2c20 + j), 0x00000000);
		WREG32((0x2c24 + j), 0x00000000);
	}
	WREG32(HDP_REG_COHERENCY_FLUSH_CNTL, 0);

	d1vga_control = RREG32(D1VGA_CONTROL);
	d2vga_control = RREG32(D2VGA_CONTROL);
	vga_render_control = RREG32(VGA_RENDER_CONTROL);
	vga_hdp_control = RREG32(VGA_HDP_CONTROL);
	d1crtc_control = RREG32(D1CRTC_CONTROL);
	d2crtc_control = RREG32(D2CRTC_CONTROL);
	old_vram_start = (u64)(RREG32(MC_VM_FB_LOCATION) & 0xFFFF) << 24;
	new_d1grph_primary = RREG32(D1GRPH_PRIMARY_SURFACE_ADDRESS);
	new_d1grph_secondary = RREG32(D1GRPH_SECONDARY_SURFACE_ADDRESS);
	new_d1grph_primary += rdev->mc.vram_start - old_vram_start;
	new_d1grph_secondary += rdev->mc.vram_start - old_vram_start;
	new_d2grph_primary = RREG32(D2GRPH_PRIMARY_SURFACE_ADDRESS);
	new_d2grph_secondary = RREG32(D2GRPH_SECONDARY_SURFACE_ADDRESS);
	new_d2grph_primary += rdev->mc.vram_start - old_vram_start;
	new_d2grph_secondary += rdev->mc.vram_start - old_vram_start;

	/* Stop all video */
	WREG32(D1VGA_CONTROL, 0);
	WREG32(D2VGA_CONTROL, 0);
	WREG32(VGA_RENDER_CONTROL, 0);
	WREG32(D1CRTC_UPDATE_LOCK, 1);
	WREG32(D2CRTC_UPDATE_LOCK, 1);
	WREG32(D1CRTC_CONTROL, 0);
	WREG32(D2CRTC_CONTROL, 0);
	WREG32(D1CRTC_UPDATE_LOCK, 0);
	WREG32(D2CRTC_UPDATE_LOCK, 0);

	mdelay(1);
	if (r600_mc_wait_for_idle(rdev)) {
		printk(KERN_WARNING "[drm] MC not idle !\n");
	}

	/* Lockout access through VGA aperture*/
	WREG32(VGA_HDP_CONTROL, VGA_MEMORY_DISABLE);

	/* Update configuration */
	WREG32(MC_VM_SYSTEM_APERTURE_LOW_ADDR, rdev->mc.vram_start >> 12);
	WREG32(MC_VM_SYSTEM_APERTURE_HIGH_ADDR, (rdev->mc.vram_end - 1) >> 12);
	WREG32(MC_VM_SYSTEM_APERTURE_DEFAULT_ADDR, 0);
	tmp = (((rdev->mc.vram_end - 1) >> 24) & 0xFFFF) << 16;
	tmp |= ((rdev->mc.vram_start >> 24) & 0xFFFF);
	WREG32(MC_VM_FB_LOCATION, tmp);
	WREG32(HDP_NONSURFACE_BASE, (rdev->mc.vram_start >> 8));
	WREG32(HDP_NONSURFACE_INFO, (2 << 7));
	WREG32(HDP_NONSURFACE_SIZE, (rdev->mc.mc_vram_size - 1) | 0x3FF);
	if (rdev->flags & RADEON_IS_AGP) {
		WREG32(MC_VM_AGP_TOP, (rdev->mc.gtt_end - 1) >> 16);
		WREG32(MC_VM_AGP_BOT, rdev->mc.gtt_start >> 16);
		WREG32(MC_VM_AGP_BASE, rdev->mc.agp_base >> 22);
	} else {
		WREG32(MC_VM_AGP_BASE, 0);
		WREG32(MC_VM_AGP_TOP, 0x0FFFFFFF);
		WREG32(MC_VM_AGP_BOT, 0x0FFFFFFF);
	}
	WREG32(D1GRPH_PRIMARY_SURFACE_ADDRESS, new_d1grph_primary);
	WREG32(D1GRPH_SECONDARY_SURFACE_ADDRESS, new_d1grph_secondary);
	WREG32(D2GRPH_PRIMARY_SURFACE_ADDRESS, new_d2grph_primary);
	WREG32(D2GRPH_SECONDARY_SURFACE_ADDRESS, new_d2grph_secondary);
	WREG32(VGA_MEMORY_BASE_ADDRESS, rdev->mc.vram_start);

	/* Unlock host access */
	WREG32(VGA_HDP_CONTROL, vga_hdp_control);

	mdelay(1);
	if (r600_mc_wait_for_idle(rdev)) {
		printk(KERN_WARNING "[drm] MC not idle !\n");
	}

	/* Restore video state */
	WREG32(D1CRTC_UPDATE_LOCK, 1);
	WREG32(D2CRTC_UPDATE_LOCK, 1);
	WREG32(D1CRTC_CONTROL, d1crtc_control);
	WREG32(D2CRTC_CONTROL, d2crtc_control);
	WREG32(D1CRTC_UPDATE_LOCK, 0);
	WREG32(D2CRTC_UPDATE_LOCK, 0);
	WREG32(D1VGA_CONTROL, d1vga_control);
	WREG32(D2VGA_CONTROL, d2vga_control);
	WREG32(VGA_RENDER_CONTROL, vga_render_control);

	/* we need to own VRAM, so turn off the VGA renderer here
	 * to stop it overwriting our objects */
	radeon_avivo_vga_render_disable(rdev);
}

int r600_mc_init(struct radeon_device *rdev)
{
	fixed20_12 a;
	u32 tmp;
	int chansize;
	int r;

	/* Get VRAM informations */
	rdev->mc.vram_width = 128;
	rdev->mc.vram_is_ddr = true;
	tmp = RREG32(RAMCFG);
	if (tmp & CHANSIZE_OVERRIDE) {
		chansize = 16;
	} else if (tmp & CHANSIZE_MASK) {
		chansize = 64;
	} else {
		chansize = 32;
	}
	if (rdev->family == CHIP_R600) {
		rdev->mc.vram_width = 8 * chansize;
	} else if (rdev->family == CHIP_RV670) {
		rdev->mc.vram_width = 4 * chansize;
	} else if ((rdev->family == CHIP_RV610) ||
			(rdev->family == CHIP_RV620)) {
		rdev->mc.vram_width = chansize;
	} else if ((rdev->family == CHIP_RV630) ||
			(rdev->family == CHIP_RV635)) {
		rdev->mc.vram_width = 2 * chansize;
	}
	/* Could aper size report 0 ? */
	rdev->mc.aper_base = drm_get_resource_start(rdev->ddev, 0);
	rdev->mc.aper_size = drm_get_resource_len(rdev->ddev, 0);
	/* Setup GPU memory space */
	rdev->mc.mc_vram_size = RREG32(CONFIG_MEMSIZE);
	rdev->mc.real_vram_size = RREG32(CONFIG_MEMSIZE);
	if (rdev->flags & RADEON_IS_AGP) {
		r = radeon_agp_init(rdev);
		if (r)
			return r;
		/* gtt_size is setup by radeon_agp_init */
		rdev->mc.gtt_location = rdev->mc.agp_base;
		tmp = 0xFFFFFFFFUL - rdev->mc.agp_base - rdev->mc.gtt_size;
		/* Try to put vram before or after AGP because we
		 * we want SYSTEM_APERTURE to cover both VRAM and
		 * AGP so that GPU can catch out of VRAM/AGP access
		 */
		if (rdev->mc.gtt_location > rdev->mc.mc_vram_size) {
			/* Enought place before */
			rdev->mc.vram_location = rdev->mc.gtt_location -
							rdev->mc.mc_vram_size;
		} else if (tmp > rdev->mc.mc_vram_size) {
			/* Enought place after */
			rdev->mc.vram_location = rdev->mc.gtt_location +
							rdev->mc.gtt_size;
		} else {
			/* Try to setup VRAM then AGP might not
			 * not work on some card
			 */
			rdev->mc.vram_location = 0x00000000UL;
			rdev->mc.gtt_location = rdev->mc.mc_vram_size;
		}
	} else {
		if (rdev->family == CHIP_RS780 || rdev->family == CHIP_RS880) {
			rdev->mc.vram_location = (RREG32(MC_VM_FB_LOCATION) &
								0xFFFF) << 24;
			rdev->mc.gtt_size = radeon_gart_size * 1024 * 1024;
			tmp = rdev->mc.vram_location + rdev->mc.mc_vram_size;
			if ((0xFFFFFFFFUL - tmp) >= rdev->mc.gtt_size) {
				/* Enough place after vram */
				rdev->mc.gtt_location = tmp;
			} else if (rdev->mc.vram_location >= rdev->mc.gtt_size) {
				/* Enough place before vram */
				rdev->mc.gtt_location = 0;
			} else {
				/* Not enough place after or before shrink
				 * gart size
				 */
				if (rdev->mc.vram_location > (0xFFFFFFFFUL - tmp)) {
					rdev->mc.gtt_location = 0;
					rdev->mc.gtt_size = rdev->mc.vram_location;
				} else {
					rdev->mc.gtt_location = tmp;
					rdev->mc.gtt_size = 0xFFFFFFFFUL - tmp;
				}
			}
			rdev->mc.gtt_location = rdev->mc.mc_vram_size;
		} else {
			rdev->mc.vram_location = 0x00000000UL;
			rdev->mc.gtt_location = rdev->mc.mc_vram_size;
			rdev->mc.gtt_size = radeon_gart_size * 1024 * 1024;
		}
	}
	rdev->mc.vram_start = rdev->mc.vram_location;
	rdev->mc.vram_end = rdev->mc.vram_location + rdev->mc.mc_vram_size;
	rdev->mc.gtt_start = rdev->mc.gtt_location;
	rdev->mc.gtt_end = rdev->mc.gtt_location + rdev->mc.gtt_size;
	/* FIXME: we should enforce default clock in case GPU is not in
	 * default setup
	 */
	a.full = rfixed_const(100);
	rdev->pm.sclk.full = rfixed_const(rdev->clock.default_sclk);
	rdev->pm.sclk.full = rfixed_div(rdev->pm.sclk, a);
	return 0;
}

/* We doesn't check that the GPU really needs a reset we simply do the
 * reset, it's up to the caller to determine if the GPU needs one. We
 * might add an helper function to check that.
 */
int r600_gpu_soft_reset(struct radeon_device *rdev)
{
<<<<<<< HEAD
	r600_vram_get_type(rdev);
	rdev->mc.real_vram_size = RREG32(R600_CONFIG_MEMSIZE);
	rdev->mc.mc_vram_size = rdev->mc.real_vram_size;
=======
	u32 grbm_busy_mask = S_008010_VC_BUSY(1) | S_008010_VGT_BUSY_NO_DMA(1) |
				S_008010_VGT_BUSY(1) | S_008010_TA03_BUSY(1) |
				S_008010_TC_BUSY(1) | S_008010_SX_BUSY(1) |
				S_008010_SH_BUSY(1) | S_008010_SPI03_BUSY(1) |
				S_008010_SMX_BUSY(1) | S_008010_SC_BUSY(1) |
				S_008010_PA_BUSY(1) | S_008010_DB03_BUSY(1) |
				S_008010_CR_BUSY(1) | S_008010_CB03_BUSY(1) |
				S_008010_GUI_ACTIVE(1);
	u32 grbm2_busy_mask = S_008014_SPI0_BUSY(1) | S_008014_SPI1_BUSY(1) |
			S_008014_SPI2_BUSY(1) | S_008014_SPI3_BUSY(1) |
			S_008014_TA0_BUSY(1) | S_008014_TA1_BUSY(1) |
			S_008014_TA2_BUSY(1) | S_008014_TA3_BUSY(1) |
			S_008014_DB0_BUSY(1) | S_008014_DB1_BUSY(1) |
			S_008014_DB2_BUSY(1) | S_008014_DB3_BUSY(1) |
			S_008014_CB0_BUSY(1) | S_008014_CB1_BUSY(1) |
			S_008014_CB2_BUSY(1) | S_008014_CB3_BUSY(1);
	u32 srbm_reset = 0;
>>>>>>> 94a8d5ca

	/* Disable CP parsing/prefetching */
	WREG32(R_0086D8_CP_ME_CNTL, S_0086D8_CP_ME_HALT(0xff));
	/* Check if any of the rendering block is busy and reset it */
	if ((RREG32(R_008010_GRBM_STATUS) & grbm_busy_mask) ||
	    (RREG32(R_008014_GRBM_STATUS2) & grbm2_busy_mask)) {
		WREG32(R_008020_GRBM_SOFT_RESET, S_008020_SOFT_RESET_CR(1) |
			S_008020_SOFT_RESET_DB(1) |
			S_008020_SOFT_RESET_CB(1) |
			S_008020_SOFT_RESET_PA(1) |
			S_008020_SOFT_RESET_SC(1) |
			S_008020_SOFT_RESET_SMX(1) |
			S_008020_SOFT_RESET_SPI(1) |
			S_008020_SOFT_RESET_SX(1) |
			S_008020_SOFT_RESET_SH(1) |
			S_008020_SOFT_RESET_TC(1) |
			S_008020_SOFT_RESET_TA(1) |
			S_008020_SOFT_RESET_VC(1) |
			S_008020_SOFT_RESET_VGT(1));
		(void)RREG32(R_008020_GRBM_SOFT_RESET);
		udelay(50);
		WREG32(R_008020_GRBM_SOFT_RESET, 0);
		(void)RREG32(R_008020_GRBM_SOFT_RESET);
	}
	/* Reset CP (we always reset CP) */
	WREG32(R_008020_GRBM_SOFT_RESET, S_008020_SOFT_RESET_CP(1));
	(void)RREG32(R_008020_GRBM_SOFT_RESET);
	udelay(50);
	WREG32(R_008020_GRBM_SOFT_RESET, 0);
	(void)RREG32(R_008020_GRBM_SOFT_RESET);
	/* Reset others GPU block if necessary */
	if (G_000E50_RLC_BUSY(RREG32(R_000E50_SRBM_STATUS)))
		srbm_reset |= S_000E60_SOFT_RESET_RLC(1);
	if (G_000E50_GRBM_RQ_PENDING(RREG32(R_000E50_SRBM_STATUS)))
		srbm_reset |= S_000E60_SOFT_RESET_GRBM(1);
	if (G_000E50_HI_RQ_PENDING(RREG32(R_000E50_SRBM_STATUS)))
		srbm_reset |= S_000E60_SOFT_RESET_IH(1);
	if (G_000E50_VMC_BUSY(RREG32(R_000E50_SRBM_STATUS)))
		srbm_reset |= S_000E60_SOFT_RESET_VMC(1);
	if (G_000E50_MCB_BUSY(RREG32(R_000E50_SRBM_STATUS)))
		srbm_reset |= S_000E60_SOFT_RESET_MC(1);
	if (G_000E50_MCDZ_BUSY(RREG32(R_000E50_SRBM_STATUS)))
		srbm_reset |= S_000E60_SOFT_RESET_MC(1);
	if (G_000E50_MCDY_BUSY(RREG32(R_000E50_SRBM_STATUS)))
		srbm_reset |= S_000E60_SOFT_RESET_MC(1);
	if (G_000E50_MCDX_BUSY(RREG32(R_000E50_SRBM_STATUS)))
		srbm_reset |= S_000E60_SOFT_RESET_MC(1);
	if (G_000E50_MCDW_BUSY(RREG32(R_000E50_SRBM_STATUS)))
		srbm_reset |= S_000E60_SOFT_RESET_MC(1);
	if (G_000E50_RLC_BUSY(RREG32(R_000E50_SRBM_STATUS)))
		srbm_reset |= S_000E60_SOFT_RESET_RLC(1);
	if (G_000E50_SEM_BUSY(RREG32(R_000E50_SRBM_STATUS)))
		srbm_reset |= S_000E60_SOFT_RESET_SEM(1);
	WREG32(R_000E60_SRBM_SOFT_RESET, srbm_reset);
	(void)RREG32(R_000E60_SRBM_SOFT_RESET);
	udelay(50);
	WREG32(R_000E60_SRBM_SOFT_RESET, 0);
	(void)RREG32(R_000E60_SRBM_SOFT_RESET);
	/* Wait a little for things to settle down */
	udelay(50);
	return 0;
}

int r600_gpu_reset(struct radeon_device *rdev)
{
	return r600_gpu_soft_reset(rdev);
}

static u32 r600_get_tile_pipe_to_backend_map(u32 num_tile_pipes,
					     u32 num_backends,
					     u32 backend_disable_mask)
{
	u32 backend_map = 0;
	u32 enabled_backends_mask;
	u32 enabled_backends_count;
	u32 cur_pipe;
	u32 swizzle_pipe[R6XX_MAX_PIPES];
	u32 cur_backend;
	u32 i;

	if (num_tile_pipes > R6XX_MAX_PIPES)
		num_tile_pipes = R6XX_MAX_PIPES;
	if (num_tile_pipes < 1)
		num_tile_pipes = 1;
	if (num_backends > R6XX_MAX_BACKENDS)
		num_backends = R6XX_MAX_BACKENDS;
	if (num_backends < 1)
		num_backends = 1;

	enabled_backends_mask = 0;
	enabled_backends_count = 0;
	for (i = 0; i < R6XX_MAX_BACKENDS; ++i) {
		if (((backend_disable_mask >> i) & 1) == 0) {
			enabled_backends_mask |= (1 << i);
			++enabled_backends_count;
		}
		if (enabled_backends_count == num_backends)
			break;
	}

	if (enabled_backends_count == 0) {
		enabled_backends_mask = 1;
		enabled_backends_count = 1;
	}

	if (enabled_backends_count != num_backends)
		num_backends = enabled_backends_count;

	memset((uint8_t *)&swizzle_pipe[0], 0, sizeof(u32) * R6XX_MAX_PIPES);
	switch (num_tile_pipes) {
	case 1:
		swizzle_pipe[0] = 0;
		break;
	case 2:
		swizzle_pipe[0] = 0;
		swizzle_pipe[1] = 1;
		break;
	case 3:
		swizzle_pipe[0] = 0;
		swizzle_pipe[1] = 1;
		swizzle_pipe[2] = 2;
		break;
	case 4:
		swizzle_pipe[0] = 0;
		swizzle_pipe[1] = 1;
		swizzle_pipe[2] = 2;
		swizzle_pipe[3] = 3;
		break;
	case 5:
		swizzle_pipe[0] = 0;
		swizzle_pipe[1] = 1;
		swizzle_pipe[2] = 2;
		swizzle_pipe[3] = 3;
		swizzle_pipe[4] = 4;
		break;
	case 6:
		swizzle_pipe[0] = 0;
		swizzle_pipe[1] = 2;
		swizzle_pipe[2] = 4;
		swizzle_pipe[3] = 5;
		swizzle_pipe[4] = 1;
		swizzle_pipe[5] = 3;
		break;
	case 7:
		swizzle_pipe[0] = 0;
		swizzle_pipe[1] = 2;
		swizzle_pipe[2] = 4;
		swizzle_pipe[3] = 6;
		swizzle_pipe[4] = 1;
		swizzle_pipe[5] = 3;
		swizzle_pipe[6] = 5;
		break;
	case 8:
		swizzle_pipe[0] = 0;
		swizzle_pipe[1] = 2;
		swizzle_pipe[2] = 4;
		swizzle_pipe[3] = 6;
		swizzle_pipe[4] = 1;
		swizzle_pipe[5] = 3;
		swizzle_pipe[6] = 5;
		swizzle_pipe[7] = 7;
		break;
	}

	cur_backend = 0;
	for (cur_pipe = 0; cur_pipe < num_tile_pipes; ++cur_pipe) {
		while (((1 << cur_backend) & enabled_backends_mask) == 0)
			cur_backend = (cur_backend + 1) % R6XX_MAX_BACKENDS;

		backend_map |= (u32)(((cur_backend & 3) << (swizzle_pipe[cur_pipe] * 2)));

		cur_backend = (cur_backend + 1) % R6XX_MAX_BACKENDS;
	}

	return backend_map;
}

int r600_count_pipe_bits(uint32_t val)
{
	int i, ret = 0;

	for (i = 0; i < 32; i++) {
		ret += val & 1;
		val >>= 1;
	}
	return ret;
}

void r600_gpu_init(struct radeon_device *rdev)
{
	u32 tiling_config;
	u32 ramcfg;
	u32 tmp;
	int i, j;
	u32 sq_config;
	u32 sq_gpr_resource_mgmt_1 = 0;
	u32 sq_gpr_resource_mgmt_2 = 0;
	u32 sq_thread_resource_mgmt = 0;
	u32 sq_stack_resource_mgmt_1 = 0;
	u32 sq_stack_resource_mgmt_2 = 0;

	/* FIXME: implement */
	switch (rdev->family) {
	case CHIP_R600:
		rdev->config.r600.max_pipes = 4;
		rdev->config.r600.max_tile_pipes = 8;
		rdev->config.r600.max_simds = 4;
		rdev->config.r600.max_backends = 4;
		rdev->config.r600.max_gprs = 256;
		rdev->config.r600.max_threads = 192;
		rdev->config.r600.max_stack_entries = 256;
		rdev->config.r600.max_hw_contexts = 8;
		rdev->config.r600.max_gs_threads = 16;
		rdev->config.r600.sx_max_export_size = 128;
		rdev->config.r600.sx_max_export_pos_size = 16;
		rdev->config.r600.sx_max_export_smx_size = 128;
		rdev->config.r600.sq_num_cf_insts = 2;
		break;
	case CHIP_RV630:
	case CHIP_RV635:
		rdev->config.r600.max_pipes = 2;
		rdev->config.r600.max_tile_pipes = 2;
		rdev->config.r600.max_simds = 3;
		rdev->config.r600.max_backends = 1;
		rdev->config.r600.max_gprs = 128;
		rdev->config.r600.max_threads = 192;
		rdev->config.r600.max_stack_entries = 128;
		rdev->config.r600.max_hw_contexts = 8;
		rdev->config.r600.max_gs_threads = 4;
		rdev->config.r600.sx_max_export_size = 128;
		rdev->config.r600.sx_max_export_pos_size = 16;
		rdev->config.r600.sx_max_export_smx_size = 128;
		rdev->config.r600.sq_num_cf_insts = 2;
		break;
	case CHIP_RV610:
	case CHIP_RV620:
	case CHIP_RS780:
	case CHIP_RS880:
		rdev->config.r600.max_pipes = 1;
		rdev->config.r600.max_tile_pipes = 1;
		rdev->config.r600.max_simds = 2;
		rdev->config.r600.max_backends = 1;
		rdev->config.r600.max_gprs = 128;
		rdev->config.r600.max_threads = 192;
		rdev->config.r600.max_stack_entries = 128;
		rdev->config.r600.max_hw_contexts = 4;
		rdev->config.r600.max_gs_threads = 4;
		rdev->config.r600.sx_max_export_size = 128;
		rdev->config.r600.sx_max_export_pos_size = 16;
		rdev->config.r600.sx_max_export_smx_size = 128;
		rdev->config.r600.sq_num_cf_insts = 1;
		break;
	case CHIP_RV670:
		rdev->config.r600.max_pipes = 4;
		rdev->config.r600.max_tile_pipes = 4;
		rdev->config.r600.max_simds = 4;
		rdev->config.r600.max_backends = 4;
		rdev->config.r600.max_gprs = 192;
		rdev->config.r600.max_threads = 192;
		rdev->config.r600.max_stack_entries = 256;
		rdev->config.r600.max_hw_contexts = 8;
		rdev->config.r600.max_gs_threads = 16;
		rdev->config.r600.sx_max_export_size = 128;
		rdev->config.r600.sx_max_export_pos_size = 16;
		rdev->config.r600.sx_max_export_smx_size = 128;
		rdev->config.r600.sq_num_cf_insts = 2;
		break;
	default:
		break;
	}

	/* Initialize HDP */
	for (i = 0, j = 0; i < 32; i++, j += 0x18) {
		WREG32((0x2c14 + j), 0x00000000);
		WREG32((0x2c18 + j), 0x00000000);
		WREG32((0x2c1c + j), 0x00000000);
		WREG32((0x2c20 + j), 0x00000000);
		WREG32((0x2c24 + j), 0x00000000);
	}

	WREG32(GRBM_CNTL, GRBM_READ_TIMEOUT(0xff));

	/* Setup tiling */
	tiling_config = 0;
	ramcfg = RREG32(RAMCFG);
	switch (rdev->config.r600.max_tile_pipes) {
	case 1:
		tiling_config |= PIPE_TILING(0);
		break;
	case 2:
		tiling_config |= PIPE_TILING(1);
		break;
	case 4:
		tiling_config |= PIPE_TILING(2);
		break;
	case 8:
		tiling_config |= PIPE_TILING(3);
		break;
	default:
		break;
	}
	tiling_config |= BANK_TILING((ramcfg & NOOFBANK_MASK) >> NOOFBANK_SHIFT);
	tiling_config |= GROUP_SIZE(0);
	tmp = (ramcfg & NOOFROWS_MASK) >> NOOFROWS_SHIFT;
	if (tmp > 3) {
		tiling_config |= ROW_TILING(3);
		tiling_config |= SAMPLE_SPLIT(3);
	} else {
		tiling_config |= ROW_TILING(tmp);
		tiling_config |= SAMPLE_SPLIT(tmp);
	}
	tiling_config |= BANK_SWAPS(1);
	tmp = r600_get_tile_pipe_to_backend_map(rdev->config.r600.max_tile_pipes,
						rdev->config.r600.max_backends,
						(0xff << rdev->config.r600.max_backends) & 0xff);
	tiling_config |= BACKEND_MAP(tmp);
	WREG32(GB_TILING_CONFIG, tiling_config);
	WREG32(DCP_TILING_CONFIG, tiling_config & 0xffff);
	WREG32(HDP_TILING_CONFIG, tiling_config & 0xffff);

	tmp = BACKEND_DISABLE((R6XX_MAX_BACKENDS_MASK << rdev->config.r600.max_backends) & R6XX_MAX_BACKENDS_MASK);
	WREG32(CC_RB_BACKEND_DISABLE, tmp);

	/* Setup pipes */
	tmp = INACTIVE_QD_PIPES((R6XX_MAX_PIPES_MASK << rdev->config.r600.max_pipes) & R6XX_MAX_PIPES_MASK);
	tmp |= INACTIVE_SIMDS((R6XX_MAX_SIMDS_MASK << rdev->config.r600.max_simds) & R6XX_MAX_SIMDS_MASK);
	WREG32(CC_GC_SHADER_PIPE_CONFIG, tmp);
	WREG32(GC_USER_SHADER_PIPE_CONFIG, tmp);

	tmp = R6XX_MAX_BACKENDS - r600_count_pipe_bits(tmp & INACTIVE_QD_PIPES_MASK);
	WREG32(VGT_OUT_DEALLOC_CNTL, (tmp * 4) & DEALLOC_DIST_MASK);
	WREG32(VGT_VERTEX_REUSE_BLOCK_CNTL, ((tmp * 4) - 2) & VTX_REUSE_DEPTH_MASK);

	/* Setup some CP states */
	WREG32(CP_QUEUE_THRESHOLDS, (ROQ_IB1_START(0x16) | ROQ_IB2_START(0x2b)));
	WREG32(CP_MEQ_THRESHOLDS, (MEQ_END(0x40) | ROQ_END(0x40)));

	WREG32(TA_CNTL_AUX, (DISABLE_CUBE_ANISO | SYNC_GRADIENT |
			     SYNC_WALKER | SYNC_ALIGNER));
	/* Setup various GPU states */
	if (rdev->family == CHIP_RV670)
		WREG32(ARB_GDEC_RD_CNTL, 0x00000021);

	tmp = RREG32(SX_DEBUG_1);
	tmp |= SMX_EVENT_RELEASE;
	if ((rdev->family > CHIP_R600))
		tmp |= ENABLE_NEW_SMX_ADDRESS;
	WREG32(SX_DEBUG_1, tmp);

	if (((rdev->family) == CHIP_R600) ||
	    ((rdev->family) == CHIP_RV630) ||
	    ((rdev->family) == CHIP_RV610) ||
	    ((rdev->family) == CHIP_RV620) ||
	    ((rdev->family) == CHIP_RS780)) {
		WREG32(DB_DEBUG, PREZ_MUST_WAIT_FOR_POSTZ_DONE);
	} else {
		WREG32(DB_DEBUG, 0);
	}
	WREG32(DB_WATERMARKS, (DEPTH_FREE(4) | DEPTH_CACHELINE_FREE(16) |
			       DEPTH_FLUSH(16) | DEPTH_PENDING_FREE(4)));

	WREG32(PA_SC_MULTI_CHIP_CNTL, 0);
	WREG32(VGT_NUM_INSTANCES, 0);

	WREG32(SPI_CONFIG_CNTL, GPR_WRITE_PRIORITY(0));
	WREG32(SPI_CONFIG_CNTL_1, VTX_DONE_DELAY(0));

	tmp = RREG32(SQ_MS_FIFO_SIZES);
	if (((rdev->family) == CHIP_RV610) ||
	    ((rdev->family) == CHIP_RV620) ||
	    ((rdev->family) == CHIP_RS780)) {
		tmp = (CACHE_FIFO_SIZE(0xa) |
		       FETCH_FIFO_HIWATER(0xa) |
		       DONE_FIFO_HIWATER(0xe0) |
		       ALU_UPDATE_FIFO_HIWATER(0x8));
	} else if (((rdev->family) == CHIP_R600) ||
		   ((rdev->family) == CHIP_RV630)) {
		tmp &= ~DONE_FIFO_HIWATER(0xff);
		tmp |= DONE_FIFO_HIWATER(0x4);
	}
	WREG32(SQ_MS_FIFO_SIZES, tmp);

	/* SQ_CONFIG, SQ_GPR_RESOURCE_MGMT, SQ_THREAD_RESOURCE_MGMT, SQ_STACK_RESOURCE_MGMT
	 * should be adjusted as needed by the 2D/3D drivers.  This just sets default values
	 */
	sq_config = RREG32(SQ_CONFIG);
	sq_config &= ~(PS_PRIO(3) |
		       VS_PRIO(3) |
		       GS_PRIO(3) |
		       ES_PRIO(3));
	sq_config |= (DX9_CONSTS |
		      VC_ENABLE |
		      PS_PRIO(0) |
		      VS_PRIO(1) |
		      GS_PRIO(2) |
		      ES_PRIO(3));

	if ((rdev->family) == CHIP_R600) {
		sq_gpr_resource_mgmt_1 = (NUM_PS_GPRS(124) |
					  NUM_VS_GPRS(124) |
					  NUM_CLAUSE_TEMP_GPRS(4));
		sq_gpr_resource_mgmt_2 = (NUM_GS_GPRS(0) |
					  NUM_ES_GPRS(0));
		sq_thread_resource_mgmt = (NUM_PS_THREADS(136) |
					   NUM_VS_THREADS(48) |
					   NUM_GS_THREADS(4) |
					   NUM_ES_THREADS(4));
		sq_stack_resource_mgmt_1 = (NUM_PS_STACK_ENTRIES(128) |
					    NUM_VS_STACK_ENTRIES(128));
		sq_stack_resource_mgmt_2 = (NUM_GS_STACK_ENTRIES(0) |
					    NUM_ES_STACK_ENTRIES(0));
	} else if (((rdev->family) == CHIP_RV610) ||
		   ((rdev->family) == CHIP_RV620) ||
		   ((rdev->family) == CHIP_RS780)) {
		/* no vertex cache */
		sq_config &= ~VC_ENABLE;

		sq_gpr_resource_mgmt_1 = (NUM_PS_GPRS(44) |
					  NUM_VS_GPRS(44) |
					  NUM_CLAUSE_TEMP_GPRS(2));
		sq_gpr_resource_mgmt_2 = (NUM_GS_GPRS(17) |
					  NUM_ES_GPRS(17));
		sq_thread_resource_mgmt = (NUM_PS_THREADS(79) |
					   NUM_VS_THREADS(78) |
					   NUM_GS_THREADS(4) |
					   NUM_ES_THREADS(31));
		sq_stack_resource_mgmt_1 = (NUM_PS_STACK_ENTRIES(40) |
					    NUM_VS_STACK_ENTRIES(40));
		sq_stack_resource_mgmt_2 = (NUM_GS_STACK_ENTRIES(32) |
					    NUM_ES_STACK_ENTRIES(16));
	} else if (((rdev->family) == CHIP_RV630) ||
		   ((rdev->family) == CHIP_RV635)) {
		sq_gpr_resource_mgmt_1 = (NUM_PS_GPRS(44) |
					  NUM_VS_GPRS(44) |
					  NUM_CLAUSE_TEMP_GPRS(2));
		sq_gpr_resource_mgmt_2 = (NUM_GS_GPRS(18) |
					  NUM_ES_GPRS(18));
		sq_thread_resource_mgmt = (NUM_PS_THREADS(79) |
					   NUM_VS_THREADS(78) |
					   NUM_GS_THREADS(4) |
					   NUM_ES_THREADS(31));
		sq_stack_resource_mgmt_1 = (NUM_PS_STACK_ENTRIES(40) |
					    NUM_VS_STACK_ENTRIES(40));
		sq_stack_resource_mgmt_2 = (NUM_GS_STACK_ENTRIES(32) |
					    NUM_ES_STACK_ENTRIES(16));
	} else if ((rdev->family) == CHIP_RV670) {
		sq_gpr_resource_mgmt_1 = (NUM_PS_GPRS(44) |
					  NUM_VS_GPRS(44) |
					  NUM_CLAUSE_TEMP_GPRS(2));
		sq_gpr_resource_mgmt_2 = (NUM_GS_GPRS(17) |
					  NUM_ES_GPRS(17));
		sq_thread_resource_mgmt = (NUM_PS_THREADS(79) |
					   NUM_VS_THREADS(78) |
					   NUM_GS_THREADS(4) |
					   NUM_ES_THREADS(31));
		sq_stack_resource_mgmt_1 = (NUM_PS_STACK_ENTRIES(64) |
					    NUM_VS_STACK_ENTRIES(64));
		sq_stack_resource_mgmt_2 = (NUM_GS_STACK_ENTRIES(64) |
					    NUM_ES_STACK_ENTRIES(64));
	}

	WREG32(SQ_CONFIG, sq_config);
	WREG32(SQ_GPR_RESOURCE_MGMT_1,  sq_gpr_resource_mgmt_1);
	WREG32(SQ_GPR_RESOURCE_MGMT_2,  sq_gpr_resource_mgmt_2);
	WREG32(SQ_THREAD_RESOURCE_MGMT, sq_thread_resource_mgmt);
	WREG32(SQ_STACK_RESOURCE_MGMT_1, sq_stack_resource_mgmt_1);
	WREG32(SQ_STACK_RESOURCE_MGMT_2, sq_stack_resource_mgmt_2);

	if (((rdev->family) == CHIP_RV610) ||
	    ((rdev->family) == CHIP_RV620) ||
	    ((rdev->family) == CHIP_RS780)) {
		WREG32(VGT_CACHE_INVALIDATION, CACHE_INVALIDATION(TC_ONLY));
	} else {
		WREG32(VGT_CACHE_INVALIDATION, CACHE_INVALIDATION(VC_AND_TC));
	}

	/* More default values. 2D/3D driver should adjust as needed */
	WREG32(PA_SC_AA_SAMPLE_LOCS_2S, (S0_X(0xc) | S0_Y(0x4) |
					 S1_X(0x4) | S1_Y(0xc)));
	WREG32(PA_SC_AA_SAMPLE_LOCS_4S, (S0_X(0xe) | S0_Y(0xe) |
					 S1_X(0x2) | S1_Y(0x2) |
					 S2_X(0xa) | S2_Y(0x6) |
					 S3_X(0x6) | S3_Y(0xa)));
	WREG32(PA_SC_AA_SAMPLE_LOCS_8S_WD0, (S0_X(0xe) | S0_Y(0xb) |
					     S1_X(0x4) | S1_Y(0xc) |
					     S2_X(0x1) | S2_Y(0x6) |
					     S3_X(0xa) | S3_Y(0xe)));
	WREG32(PA_SC_AA_SAMPLE_LOCS_8S_WD1, (S4_X(0x6) | S4_Y(0x1) |
					     S5_X(0x0) | S5_Y(0x0) |
					     S6_X(0xb) | S6_Y(0x4) |
					     S7_X(0x7) | S7_Y(0x8)));

	WREG32(VGT_STRMOUT_EN, 0);
	tmp = rdev->config.r600.max_pipes * 16;
	switch (rdev->family) {
	case CHIP_RV610:
	case CHIP_RS780:
	case CHIP_RV620:
		tmp += 32;
		break;
	case CHIP_RV670:
		tmp += 128;
		break;
	default:
		break;
	}
	if (tmp > 256) {
		tmp = 256;
	}
	WREG32(VGT_ES_PER_GS, 128);
	WREG32(VGT_GS_PER_ES, tmp);
	WREG32(VGT_GS_PER_VS, 2);
	WREG32(VGT_GS_VERTEX_REUSE, 16);

	/* more default values. 2D/3D driver should adjust as needed */
	WREG32(PA_SC_LINE_STIPPLE_STATE, 0);
	WREG32(VGT_STRMOUT_EN, 0);
	WREG32(SX_MISC, 0);
	WREG32(PA_SC_MODE_CNTL, 0);
	WREG32(PA_SC_AA_CONFIG, 0);
	WREG32(PA_SC_LINE_STIPPLE, 0);
	WREG32(SPI_INPUT_Z, 0);
	WREG32(SPI_PS_IN_CONTROL_0, NUM_INTERP(2));
	WREG32(CB_COLOR7_FRAG, 0);

	/* Clear render buffer base addresses */
	WREG32(CB_COLOR0_BASE, 0);
	WREG32(CB_COLOR1_BASE, 0);
	WREG32(CB_COLOR2_BASE, 0);
	WREG32(CB_COLOR3_BASE, 0);
	WREG32(CB_COLOR4_BASE, 0);
	WREG32(CB_COLOR5_BASE, 0);
	WREG32(CB_COLOR6_BASE, 0);
	WREG32(CB_COLOR7_BASE, 0);
	WREG32(CB_COLOR7_FRAG, 0);

	switch (rdev->family) {
	case CHIP_RV610:
	case CHIP_RS780:
	case CHIP_RV620:
		tmp = TC_L2_SIZE(8);
		break;
	case CHIP_RV630:
	case CHIP_RV635:
		tmp = TC_L2_SIZE(4);
		break;
	case CHIP_R600:
		tmp = TC_L2_SIZE(0) | L2_DISABLE_LATE_HIT;
		break;
	default:
		tmp = TC_L2_SIZE(0);
		break;
	}
	WREG32(TC_CNTL, tmp);

	tmp = RREG32(HDP_HOST_PATH_CNTL);
	WREG32(HDP_HOST_PATH_CNTL, tmp);

	tmp = RREG32(ARB_POP);
	tmp |= ENABLE_TC128;
	WREG32(ARB_POP, tmp);

	WREG32(PA_SC_MULTI_CHIP_CNTL, 0);
	WREG32(PA_CL_ENHANCE, (CLIP_VTX_REORDER_ENA |
			       NUM_CLIP_SEQ(3)));
	WREG32(PA_SC_ENHANCE, FORCE_EOV_MAX_CLK_CNT(4095));
}


/*
 * Indirect registers accessor
 */
u32 r600_pciep_rreg(struct radeon_device *rdev, u32 reg)
{
	u32 r;

	WREG32(PCIE_PORT_INDEX, ((reg) & 0xff));
	(void)RREG32(PCIE_PORT_INDEX);
	r = RREG32(PCIE_PORT_DATA);
	return r;
}

void r600_pciep_wreg(struct radeon_device *rdev, u32 reg, u32 v)
{
	WREG32(PCIE_PORT_INDEX, ((reg) & 0xff));
	(void)RREG32(PCIE_PORT_INDEX);
	WREG32(PCIE_PORT_DATA, (v));
	(void)RREG32(PCIE_PORT_DATA);
}


/*
 * CP & Ring
 */
void r600_cp_stop(struct radeon_device *rdev)
{
	WREG32(R_0086D8_CP_ME_CNTL, S_0086D8_CP_ME_HALT(1));
}

int r600_cp_init_microcode(struct radeon_device *rdev)
{
	struct platform_device *pdev;
	const char *chip_name;
	size_t pfp_req_size, me_req_size;
	char fw_name[30];
	int err;

	DRM_DEBUG("\n");

	pdev = platform_device_register_simple("radeon_cp", 0, NULL, 0);
	err = IS_ERR(pdev);
	if (err) {
		printk(KERN_ERR "radeon_cp: Failed to register firmware\n");
		return -EINVAL;
	}

	switch (rdev->family) {
	case CHIP_R600: chip_name = "R600"; break;
	case CHIP_RV610: chip_name = "RV610"; break;
	case CHIP_RV630: chip_name = "RV630"; break;
	case CHIP_RV620: chip_name = "RV620"; break;
	case CHIP_RV635: chip_name = "RV635"; break;
	case CHIP_RV670: chip_name = "RV670"; break;
	case CHIP_RS780:
	case CHIP_RS880: chip_name = "RS780"; break;
	case CHIP_RV770: chip_name = "RV770"; break;
	case CHIP_RV730:
	case CHIP_RV740: chip_name = "RV730"; break;
	case CHIP_RV710: chip_name = "RV710"; break;
	default: BUG();
	}

	if (rdev->family >= CHIP_RV770) {
		pfp_req_size = R700_PFP_UCODE_SIZE * 4;
		me_req_size = R700_PM4_UCODE_SIZE * 4;
	} else {
		pfp_req_size = PFP_UCODE_SIZE * 4;
		me_req_size = PM4_UCODE_SIZE * 12;
	}

	DRM_INFO("Loading %s CP Microcode\n", chip_name);

	snprintf(fw_name, sizeof(fw_name), "radeon/%s_pfp.bin", chip_name);
	err = request_firmware(&rdev->pfp_fw, fw_name, &pdev->dev);
	if (err)
		goto out;
	if (rdev->pfp_fw->size != pfp_req_size) {
		printk(KERN_ERR
		       "r600_cp: Bogus length %zu in firmware \"%s\"\n",
		       rdev->pfp_fw->size, fw_name);
		err = -EINVAL;
		goto out;
	}

	snprintf(fw_name, sizeof(fw_name), "radeon/%s_me.bin", chip_name);
	err = request_firmware(&rdev->me_fw, fw_name, &pdev->dev);
	if (err)
		goto out;
	if (rdev->me_fw->size != me_req_size) {
		printk(KERN_ERR
		       "r600_cp: Bogus length %zu in firmware \"%s\"\n",
		       rdev->me_fw->size, fw_name);
		err = -EINVAL;
	}
out:
	platform_device_unregister(pdev);

	if (err) {
		if (err != -EINVAL)
			printk(KERN_ERR
			       "r600_cp: Failed to load firmware \"%s\"\n",
			       fw_name);
		release_firmware(rdev->pfp_fw);
		rdev->pfp_fw = NULL;
		release_firmware(rdev->me_fw);
		rdev->me_fw = NULL;
	}
	return err;
}

static int r600_cp_load_microcode(struct radeon_device *rdev)
{
	const __be32 *fw_data;
	int i;

	if (!rdev->me_fw || !rdev->pfp_fw)
		return -EINVAL;

	r600_cp_stop(rdev);

	WREG32(CP_RB_CNTL, RB_NO_UPDATE | RB_BLKSZ(15) | RB_BUFSZ(3));

	/* Reset cp */
	WREG32(GRBM_SOFT_RESET, SOFT_RESET_CP);
	RREG32(GRBM_SOFT_RESET);
	mdelay(15);
	WREG32(GRBM_SOFT_RESET, 0);

	WREG32(CP_ME_RAM_WADDR, 0);

	fw_data = (const __be32 *)rdev->me_fw->data;
	WREG32(CP_ME_RAM_WADDR, 0);
	for (i = 0; i < PM4_UCODE_SIZE * 3; i++)
		WREG32(CP_ME_RAM_DATA,
		       be32_to_cpup(fw_data++));

	fw_data = (const __be32 *)rdev->pfp_fw->data;
	WREG32(CP_PFP_UCODE_ADDR, 0);
	for (i = 0; i < PFP_UCODE_SIZE; i++)
		WREG32(CP_PFP_UCODE_DATA,
		       be32_to_cpup(fw_data++));

	WREG32(CP_PFP_UCODE_ADDR, 0);
	WREG32(CP_ME_RAM_WADDR, 0);
	WREG32(CP_ME_RAM_RADDR, 0);
	return 0;
}

int r600_cp_start(struct radeon_device *rdev)
{
	int r;
	uint32_t cp_me;

	r = radeon_ring_lock(rdev, 7);
	if (r) {
		DRM_ERROR("radeon: cp failed to lock ring (%d).\n", r);
		return r;
	}
	radeon_ring_write(rdev, PACKET3(PACKET3_ME_INITIALIZE, 5));
	radeon_ring_write(rdev, 0x1);
	if (rdev->family < CHIP_RV770) {
		radeon_ring_write(rdev, 0x3);
		radeon_ring_write(rdev, rdev->config.r600.max_hw_contexts - 1);
	} else {
		radeon_ring_write(rdev, 0x0);
		radeon_ring_write(rdev, rdev->config.rv770.max_hw_contexts - 1);
	}
	radeon_ring_write(rdev, PACKET3_ME_INITIALIZE_DEVICE_ID(1));
	radeon_ring_write(rdev, 0);
	radeon_ring_write(rdev, 0);
	radeon_ring_unlock_commit(rdev);

	cp_me = 0xff;
	WREG32(R_0086D8_CP_ME_CNTL, cp_me);
	return 0;
}

int r600_cp_resume(struct radeon_device *rdev)
{
	u32 tmp;
	u32 rb_bufsz;
	int r;

	/* Reset cp */
	WREG32(GRBM_SOFT_RESET, SOFT_RESET_CP);
	RREG32(GRBM_SOFT_RESET);
	mdelay(15);
	WREG32(GRBM_SOFT_RESET, 0);

	/* Set ring buffer size */
	rb_bufsz = drm_order(rdev->cp.ring_size / 8);
#ifdef __BIG_ENDIAN
	WREG32(CP_RB_CNTL, BUF_SWAP_32BIT | RB_NO_UPDATE |
		(drm_order(4096/8) << 8) | rb_bufsz);
#else
	WREG32(CP_RB_CNTL, RB_NO_UPDATE | (drm_order(4096/8) << 8) | rb_bufsz);
#endif
	WREG32(CP_SEM_WAIT_TIMER, 0x4);

	/* Set the write pointer delay */
	WREG32(CP_RB_WPTR_DELAY, 0);

	/* Initialize the ring buffer's read and write pointers */
	tmp = RREG32(CP_RB_CNTL);
	WREG32(CP_RB_CNTL, tmp | RB_RPTR_WR_ENA);
	WREG32(CP_RB_RPTR_WR, 0);
	WREG32(CP_RB_WPTR, 0);
	WREG32(CP_RB_RPTR_ADDR, rdev->cp.gpu_addr & 0xFFFFFFFF);
	WREG32(CP_RB_RPTR_ADDR_HI, upper_32_bits(rdev->cp.gpu_addr));
	mdelay(1);
	WREG32(CP_RB_CNTL, tmp);

	WREG32(CP_RB_BASE, rdev->cp.gpu_addr >> 8);
	WREG32(CP_DEBUG, (1 << 27) | (1 << 28));

	rdev->cp.rptr = RREG32(CP_RB_RPTR);
	rdev->cp.wptr = RREG32(CP_RB_WPTR);

	r600_cp_start(rdev);
	rdev->cp.ready = true;
	r = radeon_ring_test(rdev);
	if (r) {
		rdev->cp.ready = false;
		return r;
	}
	return 0;
}

void r600_cp_commit(struct radeon_device *rdev)
{
	WREG32(CP_RB_WPTR, rdev->cp.wptr);
	(void)RREG32(CP_RB_WPTR);
}

void r600_ring_init(struct radeon_device *rdev, unsigned ring_size)
{
	u32 rb_bufsz;

	/* Align ring size */
	rb_bufsz = drm_order(ring_size / 8);
	ring_size = (1 << (rb_bufsz + 1)) * 4;
	rdev->cp.ring_size = ring_size;
	rdev->cp.align_mask = 16 - 1;
}


/*
 * GPU scratch registers helpers function.
 */
void r600_scratch_init(struct radeon_device *rdev)
{
	int i;

	rdev->scratch.num_reg = 7;
	for (i = 0; i < rdev->scratch.num_reg; i++) {
		rdev->scratch.free[i] = true;
		rdev->scratch.reg[i] = SCRATCH_REG0 + (i * 4);
	}
}

int r600_ring_test(struct radeon_device *rdev)
{
	uint32_t scratch;
	uint32_t tmp = 0;
	unsigned i;
	int r;

	r = radeon_scratch_get(rdev, &scratch);
	if (r) {
		DRM_ERROR("radeon: cp failed to get scratch reg (%d).\n", r);
		return r;
	}
	WREG32(scratch, 0xCAFEDEAD);
	r = radeon_ring_lock(rdev, 3);
	if (r) {
		DRM_ERROR("radeon: cp failed to lock ring (%d).\n", r);
		radeon_scratch_free(rdev, scratch);
		return r;
	}
	radeon_ring_write(rdev, PACKET3(PACKET3_SET_CONFIG_REG, 1));
	radeon_ring_write(rdev, ((scratch - PACKET3_SET_CONFIG_REG_OFFSET) >> 2));
	radeon_ring_write(rdev, 0xDEADBEEF);
	radeon_ring_unlock_commit(rdev);
	for (i = 0; i < rdev->usec_timeout; i++) {
		tmp = RREG32(scratch);
		if (tmp == 0xDEADBEEF)
			break;
		DRM_UDELAY(1);
	}
	if (i < rdev->usec_timeout) {
		DRM_INFO("ring test succeeded in %d usecs\n", i);
	} else {
		DRM_ERROR("radeon: ring test failed (scratch(0x%04X)=0x%08X)\n",
			  scratch, tmp);
		r = -EINVAL;
	}
	radeon_scratch_free(rdev, scratch);
	return r;
}

/*
 * Writeback
 */
int r600_wb_init(struct radeon_device *rdev)
{
	int r;

	if (rdev->wb.wb_obj == NULL) {
		r = radeon_object_create(rdev, NULL, 4096,
					 true,
					 RADEON_GEM_DOMAIN_GTT,
					 false, &rdev->wb.wb_obj);
		if (r) {
			DRM_ERROR("radeon: failed to create WB buffer (%d).\n", r);
			return r;
		}
		r = radeon_object_pin(rdev->wb.wb_obj,
				      RADEON_GEM_DOMAIN_GTT,
				      &rdev->wb.gpu_addr);
		if (r) {
			DRM_ERROR("radeon: failed to pin WB buffer (%d).\n", r);
			return r;
		}
		r = radeon_object_kmap(rdev->wb.wb_obj, (void **)&rdev->wb.wb);
		if (r) {
			DRM_ERROR("radeon: failed to map WB buffer (%d).\n", r);
			return r;
		}
	}
	WREG32(SCRATCH_ADDR, (rdev->wb.gpu_addr >> 8) & 0xFFFFFFFF);
	WREG32(CP_RB_RPTR_ADDR, (rdev->wb.gpu_addr + 1024) & 0xFFFFFFFC);
	WREG32(CP_RB_RPTR_ADDR_HI, upper_32_bits(rdev->wb.gpu_addr + 1024) & 0xFF);
	WREG32(SCRATCH_UMSK, 0xff);
	return 0;
}

void r600_wb_fini(struct radeon_device *rdev)
{
	if (rdev->wb.wb_obj) {
		radeon_object_kunmap(rdev->wb.wb_obj);
		radeon_object_unpin(rdev->wb.wb_obj);
		radeon_object_unref(&rdev->wb.wb_obj);
		rdev->wb.wb = NULL;
		rdev->wb.wb_obj = NULL;
	}
}


/*
 * CS
 */
void r600_fence_ring_emit(struct radeon_device *rdev,
			  struct radeon_fence *fence)
{
	/* Emit fence sequence & fire IRQ */
	radeon_ring_write(rdev, PACKET3(PACKET3_SET_CONFIG_REG, 1));
	radeon_ring_write(rdev, ((rdev->fence_drv.scratch_reg - PACKET3_SET_CONFIG_REG_OFFSET) >> 2));
	radeon_ring_write(rdev, fence->seq);
}

int r600_copy_dma(struct radeon_device *rdev,
		  uint64_t src_offset,
		  uint64_t dst_offset,
		  unsigned num_pages,
		  struct radeon_fence *fence)
{
	/* FIXME: implement */
	return 0;
}

int r600_copy_blit(struct radeon_device *rdev,
		   uint64_t src_offset, uint64_t dst_offset,
		   unsigned num_pages, struct radeon_fence *fence)
{
	r600_blit_prepare_copy(rdev, num_pages * 4096);
	r600_kms_blit_copy(rdev, src_offset, dst_offset, num_pages * 4096);
	r600_blit_done_copy(rdev, fence);
	return 0;
}

int r600_irq_process(struct radeon_device *rdev)
{
	/* FIXME: implement */
	return 0;
}

int r600_irq_set(struct radeon_device *rdev)
{
	/* FIXME: implement */
	return 0;
}

int r600_set_surface_reg(struct radeon_device *rdev, int reg,
			 uint32_t tiling_flags, uint32_t pitch,
			 uint32_t offset, uint32_t obj_size)
{
	/* FIXME: implement */
	return 0;
}

void r600_clear_surface_reg(struct radeon_device *rdev, int reg)
{
	/* FIXME: implement */
}


bool r600_card_posted(struct radeon_device *rdev)
{
	uint32_t reg;

	/* first check CRTCs */
	reg = RREG32(D1CRTC_CONTROL) |
		RREG32(D2CRTC_CONTROL);
	if (reg & CRTC_EN)
		return true;

	/* then check MEM_SIZE, in case the crtcs are off */
	if (RREG32(CONFIG_MEMSIZE))
		return true;

	return false;
}

int r600_startup(struct radeon_device *rdev)
{
	int r;

	r600_gpu_reset(rdev);
	r600_mc_resume(rdev);
	r = r600_pcie_gart_enable(rdev);
	if (r)
		return r;
	r600_gpu_init(rdev);

	r = radeon_object_pin(rdev->r600_blit.shader_obj, RADEON_GEM_DOMAIN_VRAM,
			      &rdev->r600_blit.shader_gpu_addr);
	if (r) {
		DRM_ERROR("failed to pin blit object %d\n", r);
		return r;
	}

	r = radeon_ring_init(rdev, rdev->cp.ring_size);
	if (r)
		return r;
	r = r600_cp_load_microcode(rdev);
	if (r)
		return r;
	r = r600_cp_resume(rdev);
	if (r)
		return r;
	r = r600_wb_init(rdev);
	if (r)
		return r;
	return 0;
}

void r600_vga_set_state(struct radeon_device *rdev, bool state)
{
	uint32_t temp;

	temp = RREG32(CONFIG_CNTL);
	if (state == false) {
		temp &= ~(1<<0);
		temp |= (1<<1);
	} else {
		temp &= ~(1<<1);
	}
	WREG32(CONFIG_CNTL, temp);
}

int r600_resume(struct radeon_device *rdev)
{
	int r;

	if (radeon_gpu_reset(rdev)) {
		/* FIXME: what do we want to do here ? */
	}
	/* post card */
	if (rdev->is_atom_bios) {
		atom_asic_init(rdev->mode_info.atom_context);
	} else {
		radeon_combios_asic_init(rdev->ddev);
	}
	/* Initialize clocks */
	r = radeon_clocks_init(rdev);
	if (r) {
		return r;
	}

	r = r600_startup(rdev);
	if (r) {
		DRM_ERROR("r600 startup failed on resume\n");
		return r;
	}

	r = radeon_ib_test(rdev);
	if (r) {
		DRM_ERROR("radeon: failled testing IB (%d).\n", r);
		return r;
	}
	return r;
}


int r600_suspend(struct radeon_device *rdev)
{
	/* FIXME: we should wait for ring to be empty */
	r600_cp_stop(rdev);
	rdev->cp.ready = false;

	r600_pcie_gart_disable(rdev);
	/* unpin shaders bo */
	radeon_object_unpin(rdev->r600_blit.shader_obj);
	return 0;
}

/* Plan is to move initialization in that function and use
 * helper function so that radeon_device_init pretty much
 * do nothing more than calling asic specific function. This
 * should also allow to remove a bunch of callback function
 * like vram_info.
 */
int r600_init(struct radeon_device *rdev)
{
	int r;

	rdev->new_init_path = true;
	r = radeon_dummy_page_init(rdev);
	if (r)
		return r;
	if (r600_debugfs_mc_info_init(rdev)) {
		DRM_ERROR("Failed to register debugfs file for mc !\n");
	}
	/* This don't do much */
	r = radeon_gem_init(rdev);
	if (r)
		return r;
	/* Read BIOS */
	if (!radeon_get_bios(rdev)) {
		if (ASIC_IS_AVIVO(rdev))
			return -EINVAL;
	}
	/* Must be an ATOMBIOS */
	if (!rdev->is_atom_bios)
		return -EINVAL;
	r = radeon_atombios_init(rdev);
	if (r)
		return r;
	/* Post card if necessary */
	if (!r600_card_posted(rdev) && rdev->bios) {
		DRM_INFO("GPU not posted. posting now...\n");
		atom_asic_init(rdev->mode_info.atom_context);
	}
	/* Initialize scratch registers */
	r600_scratch_init(rdev);
	/* Initialize surface registers */
	radeon_surface_init(rdev);
	radeon_get_clock_info(rdev->ddev);
	r = radeon_clocks_init(rdev);
	if (r)
		return r;
	/* Fence driver */
	r = radeon_fence_driver_init(rdev);
	if (r)
		return r;
	r = r600_mc_init(rdev);
	if (r) {
		if (rdev->flags & RADEON_IS_AGP) {
			/* Retry with disabling AGP */
			r600_fini(rdev);
			rdev->flags &= ~RADEON_IS_AGP;
			return r600_init(rdev);
		}
		return r;
	}
	/* Memory manager */
	r = radeon_object_init(rdev);
	if (r)
		return r;
	rdev->cp.ring_obj = NULL;
	r600_ring_init(rdev, 1024 * 1024);

	if (!rdev->me_fw || !rdev->pfp_fw) {
		r = r600_cp_init_microcode(rdev);
		if (r) {
			DRM_ERROR("Failed to load firmware!\n");
			return r;
		}
	}

	r = r600_pcie_gart_init(rdev);
	if (r)
		return r;

	rdev->accel_working = true;
	r = r600_blit_init(rdev);
	if (r) {
		DRM_ERROR("radeon: failled blitter (%d).\n", r);
		return r;
	}

	r = r600_startup(rdev);
	if (r) {
		if (rdev->flags & RADEON_IS_AGP) {
			/* Retry with disabling AGP */
			r600_fini(rdev);
			rdev->flags &= ~RADEON_IS_AGP;
			return r600_init(rdev);
		}
		rdev->accel_working = false;
	}
	if (rdev->accel_working) {
		r = radeon_ib_pool_init(rdev);
		if (r) {
			DRM_ERROR("radeon: failled initializing IB pool (%d).\n", r);
			rdev->accel_working = false;
		}
		r = radeon_ib_test(rdev);
		if (r) {
			DRM_ERROR("radeon: failled testing IB (%d).\n", r);
			rdev->accel_working = false;
		}
	}
	return 0;
}

void r600_fini(struct radeon_device *rdev)
{
	/* Suspend operations */
	r600_suspend(rdev);

	r600_blit_fini(rdev);
	radeon_ring_fini(rdev);
	r600_pcie_gart_fini(rdev);
	radeon_gem_fini(rdev);
	radeon_fence_driver_fini(rdev);
	radeon_clocks_fini(rdev);
#if __OS_HAS_AGP
	if (rdev->flags & RADEON_IS_AGP)
		radeon_agp_fini(rdev);
#endif
	radeon_object_fini(rdev);
	if (rdev->is_atom_bios)
		radeon_atombios_fini(rdev);
	else
		radeon_combios_fini(rdev);
	kfree(rdev->bios);
	rdev->bios = NULL;
	radeon_dummy_page_fini(rdev);
}


/*
 * CS stuff
 */
void r600_ring_ib_execute(struct radeon_device *rdev, struct radeon_ib *ib)
{
	/* FIXME: implement */
	radeon_ring_write(rdev, PACKET3(PACKET3_INDIRECT_BUFFER, 2));
	radeon_ring_write(rdev, ib->gpu_addr & 0xFFFFFFFC);
	radeon_ring_write(rdev, upper_32_bits(ib->gpu_addr) & 0xFF);
	radeon_ring_write(rdev, ib->length_dw);
}

int r600_ib_test(struct radeon_device *rdev)
{
	struct radeon_ib *ib;
	uint32_t scratch;
	uint32_t tmp = 0;
	unsigned i;
	int r;

	r = radeon_scratch_get(rdev, &scratch);
	if (r) {
		DRM_ERROR("radeon: failed to get scratch reg (%d).\n", r);
		return r;
	}
	WREG32(scratch, 0xCAFEDEAD);
	r = radeon_ib_get(rdev, &ib);
	if (r) {
		DRM_ERROR("radeon: failed to get ib (%d).\n", r);
		return r;
	}
	ib->ptr[0] = PACKET3(PACKET3_SET_CONFIG_REG, 1);
	ib->ptr[1] = ((scratch - PACKET3_SET_CONFIG_REG_OFFSET) >> 2);
	ib->ptr[2] = 0xDEADBEEF;
	ib->ptr[3] = PACKET2(0);
	ib->ptr[4] = PACKET2(0);
	ib->ptr[5] = PACKET2(0);
	ib->ptr[6] = PACKET2(0);
	ib->ptr[7] = PACKET2(0);
	ib->ptr[8] = PACKET2(0);
	ib->ptr[9] = PACKET2(0);
	ib->ptr[10] = PACKET2(0);
	ib->ptr[11] = PACKET2(0);
	ib->ptr[12] = PACKET2(0);
	ib->ptr[13] = PACKET2(0);
	ib->ptr[14] = PACKET2(0);
	ib->ptr[15] = PACKET2(0);
	ib->length_dw = 16;
	r = radeon_ib_schedule(rdev, ib);
	if (r) {
		radeon_scratch_free(rdev, scratch);
		radeon_ib_free(rdev, &ib);
		DRM_ERROR("radeon: failed to schedule ib (%d).\n", r);
		return r;
	}
	r = radeon_fence_wait(ib->fence, false);
	if (r) {
		DRM_ERROR("radeon: fence wait failed (%d).\n", r);
		return r;
	}
	for (i = 0; i < rdev->usec_timeout; i++) {
		tmp = RREG32(scratch);
		if (tmp == 0xDEADBEEF)
			break;
		DRM_UDELAY(1);
	}
	if (i < rdev->usec_timeout) {
		DRM_INFO("ib test succeeded in %u usecs\n", i);
	} else {
		DRM_ERROR("radeon: ib test failed (sracth(0x%04X)=0x%08X)\n",
			  scratch, tmp);
		r = -EINVAL;
	}
	radeon_scratch_free(rdev, scratch);
	radeon_ib_free(rdev, &ib);
	return r;
}




/*
 * Debugfs info
 */
#if defined(CONFIG_DEBUG_FS)

static int r600_debugfs_cp_ring_info(struct seq_file *m, void *data)
{
	struct drm_info_node *node = (struct drm_info_node *) m->private;
	struct drm_device *dev = node->minor->dev;
	struct radeon_device *rdev = dev->dev_private;
	uint32_t rdp, wdp;
	unsigned count, i, j;

	radeon_ring_free_size(rdev);
	rdp = RREG32(CP_RB_RPTR);
	wdp = RREG32(CP_RB_WPTR);
	count = (rdp + rdev->cp.ring_size - wdp) & rdev->cp.ptr_mask;
	seq_printf(m, "CP_STAT 0x%08x\n", RREG32(CP_STAT));
	seq_printf(m, "CP_RB_WPTR 0x%08x\n", wdp);
	seq_printf(m, "CP_RB_RPTR 0x%08x\n", rdp);
	seq_printf(m, "%u free dwords in ring\n", rdev->cp.ring_free_dw);
	seq_printf(m, "%u dwords in ring\n", count);
	for (j = 0; j <= count; j++) {
		i = (rdp + j) & rdev->cp.ptr_mask;
		seq_printf(m, "r[%04d]=0x%08x\n", i, rdev->cp.ring[i]);
	}
	return 0;
}

static int r600_debugfs_mc_info(struct seq_file *m, void *data)
{
	struct drm_info_node *node = (struct drm_info_node *) m->private;
	struct drm_device *dev = node->minor->dev;
	struct radeon_device *rdev = dev->dev_private;

	DREG32_SYS(m, rdev, R_000E50_SRBM_STATUS);
	DREG32_SYS(m, rdev, VM_L2_STATUS);
	return 0;
}

static struct drm_info_list r600_mc_info_list[] = {
	{"r600_mc_info", r600_debugfs_mc_info, 0, NULL},
	{"r600_ring_info", r600_debugfs_cp_ring_info, 0, NULL},
};
#endif

int r600_debugfs_mc_info_init(struct radeon_device *rdev)
{
#if defined(CONFIG_DEBUG_FS)
	return radeon_debugfs_add_files(rdev, r600_mc_info_list, ARRAY_SIZE(r600_mc_info_list));
#else
	return 0;
#endif
}<|MERGE_RESOLUTION|>--- conflicted
+++ resolved
@@ -113,18 +113,6 @@
 	}
 }
 
-<<<<<<< HEAD
-	tmp = rdev->mc.vram_location + rdev->mc.mc_vram_size - 1;
-	tmp = REG_SET(R600_MC_FB_TOP, tmp >> 24);
-	tmp |= REG_SET(R600_MC_FB_BASE, rdev->mc.vram_location >> 24);
-	WREG32(R600_MC_VM_FB_LOCATION, tmp);
-	tmp = rdev->mc.gtt_location + rdev->mc.gtt_size - 1;
-	tmp = REG_SET(R600_MC_AGP_TOP, tmp >> 22);
-	WREG32(R600_MC_VM_AGP_TOP, tmp);
-	tmp = REG_SET(R600_MC_AGP_BOT, rdev->mc.gtt_location >> 22);
-	WREG32(R600_MC_VM_AGP_BOT, tmp);
-	return 0;
-=======
 int r600_pcie_gart_init(struct radeon_device *rdev)
 {
 	int r;
@@ -139,7 +127,6 @@
 		return r;
 	rdev->gart.table_size = rdev->gart.num_gpu_pages * 8;
 	return radeon_gart_table_vram_alloc(rdev);
->>>>>>> 94a8d5ca
 }
 
 int r600_pcie_gart_enable(struct radeon_device *rdev)
@@ -469,11 +456,6 @@
  */
 int r600_gpu_soft_reset(struct radeon_device *rdev)
 {
-<<<<<<< HEAD
-	r600_vram_get_type(rdev);
-	rdev->mc.real_vram_size = RREG32(R600_CONFIG_MEMSIZE);
-	rdev->mc.mc_vram_size = rdev->mc.real_vram_size;
-=======
 	u32 grbm_busy_mask = S_008010_VC_BUSY(1) | S_008010_VGT_BUSY_NO_DMA(1) |
 				S_008010_VGT_BUSY(1) | S_008010_TA03_BUSY(1) |
 				S_008010_TC_BUSY(1) | S_008010_SX_BUSY(1) |
@@ -491,7 +473,6 @@
 			S_008014_CB0_BUSY(1) | S_008014_CB1_BUSY(1) |
 			S_008014_CB2_BUSY(1) | S_008014_CB3_BUSY(1);
 	u32 srbm_reset = 0;
->>>>>>> 94a8d5ca
 
 	/* Disable CP parsing/prefetching */
 	WREG32(R_0086D8_CP_ME_CNTL, S_0086D8_CP_ME_HALT(0xff));
