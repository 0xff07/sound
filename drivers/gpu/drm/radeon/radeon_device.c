/*
 * Copyright 2008 Advanced Micro Devices, Inc.
 * Copyright 2008 Red Hat Inc.
 * Copyright 2009 Jerome Glisse.
 *
 * Permission is hereby granted, free of charge, to any person obtaining a
 * copy of this software and associated documentation files (the "Software"),
 * to deal in the Software without restriction, including without limitation
 * the rights to use, copy, modify, merge, publish, distribute, sublicense,
 * and/or sell copies of the Software, and to permit persons to whom the
 * Software is furnished to do so, subject to the following conditions:
 *
 * The above copyright notice and this permission notice shall be included in
 * all copies or substantial portions of the Software.
 *
 * THE SOFTWARE IS PROVIDED "AS IS", WITHOUT WARRANTY OF ANY KIND, EXPRESS OR
 * IMPLIED, INCLUDING BUT NOT LIMITED TO THE WARRANTIES OF MERCHANTABILITY,
 * FITNESS FOR A PARTICULAR PURPOSE AND NONINFRINGEMENT.  IN NO EVENT SHALL
 * THE COPYRIGHT HOLDER(S) OR AUTHOR(S) BE LIABLE FOR ANY CLAIM, DAMAGES OR
 * OTHER LIABILITY, WHETHER IN AN ACTION OF CONTRACT, TORT OR OTHERWISE,
 * ARISING FROM, OUT OF OR IN CONNECTION WITH THE SOFTWARE OR THE USE OR
 * OTHER DEALINGS IN THE SOFTWARE.
 *
 * Authors: Dave Airlie
 *          Alex Deucher
 *          Jerome Glisse
 */
#include <linux/console.h>
#include <drm/drmP.h>
#include <drm/drm_crtc_helper.h>
#include <drm/radeon_drm.h>
#include <linux/vgaarb.h>
#include "radeon_reg.h"
#include "radeon.h"
#include "radeon_asic.h"
#include "atom.h"

/*
 * Clear GPU surface registers.
 */
void radeon_surface_init(struct radeon_device *rdev)
{
	/* FIXME: check this out */
	if (rdev->family < CHIP_R600) {
		int i;

		for (i = 0; i < 8; i++) {
			WREG32(RADEON_SURFACE0_INFO +
			       i * (RADEON_SURFACE1_INFO - RADEON_SURFACE0_INFO),
			       0);
		}
		/* enable surfaces */
		WREG32(RADEON_SURFACE_CNTL, 0);
	}
}

/*
 * GPU scratch registers helpers function.
 */
void radeon_scratch_init(struct radeon_device *rdev)
{
	int i;

	/* FIXME: check this out */
	if (rdev->family < CHIP_R300) {
		rdev->scratch.num_reg = 5;
	} else {
		rdev->scratch.num_reg = 7;
	}
	for (i = 0; i < rdev->scratch.num_reg; i++) {
		rdev->scratch.free[i] = true;
		rdev->scratch.reg[i] = RADEON_SCRATCH_REG0 + (i * 4);
	}
}

int radeon_scratch_get(struct radeon_device *rdev, uint32_t *reg)
{
	int i;

	for (i = 0; i < rdev->scratch.num_reg; i++) {
		if (rdev->scratch.free[i]) {
			rdev->scratch.free[i] = false;
			*reg = rdev->scratch.reg[i];
			return 0;
		}
	}
	return -EINVAL;
}

void radeon_scratch_free(struct radeon_device *rdev, uint32_t reg)
{
	int i;

	for (i = 0; i < rdev->scratch.num_reg; i++) {
		if (rdev->scratch.reg[i] == reg) {
			rdev->scratch.free[i] = true;
			return;
		}
	}
}

/*
 * MC common functions
 */
int radeon_mc_setup(struct radeon_device *rdev)
{
	uint32_t tmp;

	/* Some chips have an "issue" with the memory controller, the
	 * location must be aligned to the size. We just align it down,
	 * too bad if we walk over the top of system memory, we don't
	 * use DMA without a remapped anyway.
	 * Affected chips are rv280, all r3xx, and all r4xx, but not IGP
	 */
	/* FGLRX seems to setup like this, VRAM a 0, then GART.
	 */
	/*
	 * Note: from R6xx the address space is 40bits but here we only
	 * use 32bits (still have to see a card which would exhaust 4G
	 * address space).
	 */
	if (rdev->mc.vram_location != 0xFFFFFFFFUL) {
		/* vram location was already setup try to put gtt after
		 * if it fits */
		tmp = rdev->mc.vram_location + rdev->mc.mc_vram_size;
		tmp = (tmp + rdev->mc.gtt_size - 1) & ~(rdev->mc.gtt_size - 1);
		if ((0xFFFFFFFFUL - tmp) >= rdev->mc.gtt_size) {
			rdev->mc.gtt_location = tmp;
		} else {
			if (rdev->mc.gtt_size >= rdev->mc.vram_location) {
				printk(KERN_ERR "[drm] GTT too big to fit "
				       "before or after vram location.\n");
				return -EINVAL;
			}
			rdev->mc.gtt_location = 0;
		}
	} else if (rdev->mc.gtt_location != 0xFFFFFFFFUL) {
		/* gtt location was already setup try to put vram before
		 * if it fits */
		if (rdev->mc.mc_vram_size < rdev->mc.gtt_location) {
			rdev->mc.vram_location = 0;
		} else {
			tmp = rdev->mc.gtt_location + rdev->mc.gtt_size;
			tmp += (rdev->mc.mc_vram_size - 1);
			tmp &= ~(rdev->mc.mc_vram_size - 1);
			if ((0xFFFFFFFFUL - tmp) >= rdev->mc.mc_vram_size) {
				rdev->mc.vram_location = tmp;
			} else {
				printk(KERN_ERR "[drm] vram too big to fit "
				       "before or after GTT location.\n");
				return -EINVAL;
			}
		}
	} else {
		rdev->mc.vram_location = 0;
		tmp = rdev->mc.mc_vram_size;
		tmp = (tmp + rdev->mc.gtt_size - 1) & ~(rdev->mc.gtt_size - 1);
		rdev->mc.gtt_location = tmp;
	}
	rdev->mc.vram_start = rdev->mc.vram_location;
	rdev->mc.vram_end = rdev->mc.vram_location + rdev->mc.mc_vram_size - 1;
	rdev->mc.gtt_start = rdev->mc.gtt_location;
	rdev->mc.gtt_end = rdev->mc.gtt_location + rdev->mc.gtt_size - 1;
	DRM_INFO("radeon: VRAM %uM\n", (unsigned)(rdev->mc.mc_vram_size >> 20));
	DRM_INFO("radeon: VRAM from 0x%08X to 0x%08X\n",
		 (unsigned)rdev->mc.vram_location,
		 (unsigned)(rdev->mc.vram_location + rdev->mc.mc_vram_size - 1));
	DRM_INFO("radeon: GTT %uM\n", (unsigned)(rdev->mc.gtt_size >> 20));
	DRM_INFO("radeon: GTT from 0x%08X to 0x%08X\n",
		 (unsigned)rdev->mc.gtt_location,
		 (unsigned)(rdev->mc.gtt_location + rdev->mc.gtt_size - 1));
	return 0;
}


/*
 * GPU helpers function.
 */
bool radeon_card_posted(struct radeon_device *rdev)
{
	uint32_t reg;

	/* first check CRTCs */
	if (ASIC_IS_AVIVO(rdev)) {
		reg = RREG32(AVIVO_D1CRTC_CONTROL) |
		      RREG32(AVIVO_D2CRTC_CONTROL);
		if (reg & AVIVO_CRTC_EN) {
			return true;
		}
	} else {
		reg = RREG32(RADEON_CRTC_GEN_CNTL) |
		      RREG32(RADEON_CRTC2_GEN_CNTL);
		if (reg & RADEON_CRTC_EN) {
			return true;
		}
	}

	/* then check MEM_SIZE, in case the crtcs are off */
	if (rdev->family >= CHIP_R600)
		reg = RREG32(R600_CONFIG_MEMSIZE);
	else
		reg = RREG32(RADEON_CONFIG_MEMSIZE);

	if (reg)
		return true;

	return false;

}

int radeon_dummy_page_init(struct radeon_device *rdev)
{
	rdev->dummy_page.page = alloc_page(GFP_DMA32 | GFP_KERNEL | __GFP_ZERO);
	if (rdev->dummy_page.page == NULL)
		return -ENOMEM;
	rdev->dummy_page.addr = pci_map_page(rdev->pdev, rdev->dummy_page.page,
					0, PAGE_SIZE, PCI_DMA_BIDIRECTIONAL);
	if (!rdev->dummy_page.addr) {
		__free_page(rdev->dummy_page.page);
		rdev->dummy_page.page = NULL;
		return -ENOMEM;
	}
	return 0;
}

void radeon_dummy_page_fini(struct radeon_device *rdev)
{
	if (rdev->dummy_page.page == NULL)
		return;
	pci_unmap_page(rdev->pdev, rdev->dummy_page.addr,
			PAGE_SIZE, PCI_DMA_BIDIRECTIONAL);
	__free_page(rdev->dummy_page.page);
	rdev->dummy_page.page = NULL;
}


/*
 * Registers accessors functions.
 */
uint32_t radeon_invalid_rreg(struct radeon_device *rdev, uint32_t reg)
{
	DRM_ERROR("Invalid callback to read register 0x%04X\n", reg);
	BUG_ON(1);
	return 0;
}

void radeon_invalid_wreg(struct radeon_device *rdev, uint32_t reg, uint32_t v)
{
	DRM_ERROR("Invalid callback to write register 0x%04X with 0x%08X\n",
		  reg, v);
	BUG_ON(1);
}

void radeon_register_accessor_init(struct radeon_device *rdev)
{
	rdev->mc_rreg = &radeon_invalid_rreg;
	rdev->mc_wreg = &radeon_invalid_wreg;
	rdev->pll_rreg = &radeon_invalid_rreg;
	rdev->pll_wreg = &radeon_invalid_wreg;
	rdev->pciep_rreg = &radeon_invalid_rreg;
	rdev->pciep_wreg = &radeon_invalid_wreg;

	/* Don't change order as we are overridding accessor. */
	if (rdev->family < CHIP_RV515) {
		rdev->pcie_reg_mask = 0xff;
	} else {
		rdev->pcie_reg_mask = 0x7ff;
	}
	/* FIXME: not sure here */
	if (rdev->family <= CHIP_R580) {
		rdev->pll_rreg = &r100_pll_rreg;
		rdev->pll_wreg = &r100_pll_wreg;
	}
	if (rdev->family >= CHIP_R420) {
		rdev->mc_rreg = &r420_mc_rreg;
		rdev->mc_wreg = &r420_mc_wreg;
	}
	if (rdev->family >= CHIP_RV515) {
		rdev->mc_rreg = &rv515_mc_rreg;
		rdev->mc_wreg = &rv515_mc_wreg;
	}
	if (rdev->family == CHIP_RS400 || rdev->family == CHIP_RS480) {
		rdev->mc_rreg = &rs400_mc_rreg;
		rdev->mc_wreg = &rs400_mc_wreg;
	}
	if (rdev->family == CHIP_RS690 || rdev->family == CHIP_RS740) {
		rdev->mc_rreg = &rs690_mc_rreg;
		rdev->mc_wreg = &rs690_mc_wreg;
	}
	if (rdev->family == CHIP_RS600) {
		rdev->mc_rreg = &rs600_mc_rreg;
		rdev->mc_wreg = &rs600_mc_wreg;
	}
	if (rdev->family >= CHIP_R600) {
		rdev->pciep_rreg = &r600_pciep_rreg;
		rdev->pciep_wreg = &r600_pciep_wreg;
	}
}


/*
 * ASIC
 */
int radeon_asic_init(struct radeon_device *rdev)
{
	radeon_register_accessor_init(rdev);
	switch (rdev->family) {
	case CHIP_R100:
	case CHIP_RV100:
	case CHIP_RS100:
	case CHIP_RV200:
	case CHIP_RS200:
	case CHIP_R200:
	case CHIP_RV250:
	case CHIP_RS300:
	case CHIP_RV280:
		rdev->asic = &r100_asic;
		break;
	case CHIP_R300:
	case CHIP_R350:
	case CHIP_RV350:
	case CHIP_RV380:
		rdev->asic = &r300_asic;
		if (rdev->flags & RADEON_IS_PCIE) {
			rdev->asic->gart_tlb_flush = &rv370_pcie_gart_tlb_flush;
			rdev->asic->gart_set_page = &rv370_pcie_gart_set_page;
		}
		break;
	case CHIP_R420:
	case CHIP_R423:
	case CHIP_RV410:
		rdev->asic = &r420_asic;
		break;
	case CHIP_RS400:
	case CHIP_RS480:
		rdev->asic = &rs400_asic;
		break;
	case CHIP_RS600:
		rdev->asic = &rs600_asic;
		break;
	case CHIP_RS690:
	case CHIP_RS740:
		rdev->asic = &rs690_asic;
		break;
	case CHIP_RV515:
		rdev->asic = &rv515_asic;
		break;
	case CHIP_R520:
	case CHIP_RV530:
	case CHIP_RV560:
	case CHIP_RV570:
	case CHIP_R580:
		rdev->asic = &r520_asic;
		break;
	case CHIP_R600:
	case CHIP_RV610:
	case CHIP_RV630:
	case CHIP_RV620:
	case CHIP_RV635:
	case CHIP_RV670:
	case CHIP_RS780:
	case CHIP_RS880:
		rdev->asic = &r600_asic;
		break;
	case CHIP_RV770:
	case CHIP_RV730:
	case CHIP_RV710:
	case CHIP_RV740:
		rdev->asic = &rv770_asic;
		break;
	default:
		/* FIXME: not supported yet */
		return -EINVAL;
	}
	return 0;
}


/*
 * Wrapper around modesetting bits.
 */
int radeon_clocks_init(struct radeon_device *rdev)
{
	int r;

	r = radeon_static_clocks_init(rdev->ddev);
	if (r) {
		return r;
	}
	DRM_INFO("Clocks initialized !\n");
	return 0;
}

void radeon_clocks_fini(struct radeon_device *rdev)
{
}

/* ATOM accessor methods */
static uint32_t cail_pll_read(struct card_info *info, uint32_t reg)
{
	struct radeon_device *rdev = info->dev->dev_private;
	uint32_t r;

	r = rdev->pll_rreg(rdev, reg);
	return r;
}

static void cail_pll_write(struct card_info *info, uint32_t reg, uint32_t val)
{
	struct radeon_device *rdev = info->dev->dev_private;

	rdev->pll_wreg(rdev, reg, val);
}

static uint32_t cail_mc_read(struct card_info *info, uint32_t reg)
{
	struct radeon_device *rdev = info->dev->dev_private;
	uint32_t r;

	r = rdev->mc_rreg(rdev, reg);
	return r;
}

static void cail_mc_write(struct card_info *info, uint32_t reg, uint32_t val)
{
	struct radeon_device *rdev = info->dev->dev_private;

	rdev->mc_wreg(rdev, reg, val);
}

static void cail_reg_write(struct card_info *info, uint32_t reg, uint32_t val)
{
	struct radeon_device *rdev = info->dev->dev_private;

	WREG32(reg*4, val);
}

static uint32_t cail_reg_read(struct card_info *info, uint32_t reg)
{
	struct radeon_device *rdev = info->dev->dev_private;
	uint32_t r;

	r = RREG32(reg*4);
	return r;
}

static struct card_info atom_card_info = {
	.dev = NULL,
	.reg_read = cail_reg_read,
	.reg_write = cail_reg_write,
	.mc_read = cail_mc_read,
	.mc_write = cail_mc_write,
	.pll_read = cail_pll_read,
	.pll_write = cail_pll_write,
};

int radeon_atombios_init(struct radeon_device *rdev)
{
	atom_card_info.dev = rdev->ddev;
	rdev->mode_info.atom_context = atom_parse(&atom_card_info, rdev->bios);
	radeon_atom_initialize_bios_scratch_regs(rdev->ddev);
	return 0;
}

void radeon_atombios_fini(struct radeon_device *rdev)
{
	kfree(rdev->mode_info.atom_context);
}

int radeon_combios_init(struct radeon_device *rdev)
{
	radeon_combios_initialize_bios_scratch_regs(rdev->ddev);
	return 0;
}

void radeon_combios_fini(struct radeon_device *rdev)
{
}

/* if we get transitioned to only one device, tak VGA back */
static unsigned int radeon_vga_set_decode(void *cookie, bool state)
{
	struct radeon_device *rdev = cookie;
	radeon_vga_set_state(rdev, state);
	if (state)
		return VGA_RSRC_LEGACY_IO | VGA_RSRC_LEGACY_MEM |
		       VGA_RSRC_NORMAL_IO | VGA_RSRC_NORMAL_MEM;
	else
		return VGA_RSRC_NORMAL_IO | VGA_RSRC_NORMAL_MEM;
}

void radeon_agp_disable(struct radeon_device *rdev)
{
	rdev->flags &= ~RADEON_IS_AGP;
	if (rdev->family >= CHIP_R600) {
		DRM_INFO("Forcing AGP to PCIE mode\n");
		rdev->flags |= RADEON_IS_PCIE;
	} else if (rdev->family >= CHIP_RV515 ||
			rdev->family == CHIP_RV380 ||
			rdev->family == CHIP_RV410 ||
			rdev->family == CHIP_R423) {
		DRM_INFO("Forcing AGP to PCIE mode\n");
		rdev->flags |= RADEON_IS_PCIE;
		rdev->asic->gart_tlb_flush = &rv370_pcie_gart_tlb_flush;
		rdev->asic->gart_set_page = &rv370_pcie_gart_set_page;
	} else {
		DRM_INFO("Forcing AGP to PCI mode\n");
		rdev->flags |= RADEON_IS_PCI;
		rdev->asic->gart_tlb_flush = &r100_pci_gart_tlb_flush;
		rdev->asic->gart_set_page = &r100_pci_gart_set_page;
	}
}

/*
 * Radeon device.
 */
int radeon_device_init(struct radeon_device *rdev,
		       struct drm_device *ddev,
		       struct pci_dev *pdev,
		       uint32_t flags)
{
	int r;
	int dma_bits;

	DRM_INFO("radeon: Initializing kernel modesetting.\n");
	rdev->shutdown = false;
	rdev->dev = &pdev->dev;
	rdev->ddev = ddev;
	rdev->pdev = pdev;
	rdev->flags = flags;
	rdev->family = flags & RADEON_FAMILY_MASK;
	rdev->is_atom_bios = false;
	rdev->usec_timeout = RADEON_MAX_USEC_TIMEOUT;
	rdev->mc.gtt_size = radeon_gart_size * 1024 * 1024;
	rdev->gpu_lockup = false;
	rdev->accel_working = false;
	/* mutex initialization are all done here so we
	 * can recall function without having locking issues */
	mutex_init(&rdev->cs_mutex);
	mutex_init(&rdev->ib_pool.mutex);
	mutex_init(&rdev->cp.mutex);
	rwlock_init(&rdev->fence_drv.lock);
	INIT_LIST_HEAD(&rdev->gem.objects);

	/* Set asic functions */
	r = radeon_asic_init(rdev);
	if (r) {
		return r;
	}

	if (radeon_agpmode == -1) {
		radeon_agp_disable(rdev);
	}

	/* set DMA mask + need_dma32 flags.
	 * PCIE - can handle 40-bits.
	 * IGP - can handle 40-bits (in theory)
	 * AGP - generally dma32 is safest
	 * PCI - only dma32
	 */
	rdev->need_dma32 = false;
	if (rdev->flags & RADEON_IS_AGP)
		rdev->need_dma32 = true;
	if (rdev->flags & RADEON_IS_PCI)
		rdev->need_dma32 = true;

	dma_bits = rdev->need_dma32 ? 32 : 40;
	r = pci_set_dma_mask(rdev->pdev, DMA_BIT_MASK(dma_bits));
	if (r) {
		printk(KERN_WARNING "radeon: No suitable DMA available.\n");
	}

	/* Registers mapping */
	/* TODO: block userspace mapping of io register */
	rdev->rmmio_base = drm_get_resource_start(rdev->ddev, 2);
	rdev->rmmio_size = drm_get_resource_len(rdev->ddev, 2);
	rdev->rmmio = ioremap(rdev->rmmio_base, rdev->rmmio_size);
	if (rdev->rmmio == NULL) {
		return -ENOMEM;
	}
	DRM_INFO("register mmio base: 0x%08X\n", (uint32_t)rdev->rmmio_base);
	DRM_INFO("register mmio size: %u\n", (unsigned)rdev->rmmio_size);

	/* if we have > 1 VGA cards, then disable the radeon VGA resources */
<<<<<<< HEAD
	r = vga_client_register(rdev->pdev, rdev, NULL, radeon_vga_set_decode);
	if (r) {
		return -EINVAL;
	}
=======
	/* this will fail for cards that aren't VGA class devices, just
	 * ignore it */
	vga_client_register(rdev->pdev, rdev, NULL, radeon_vga_set_decode);
>>>>>>> 25d27ede

	r = radeon_init(rdev);
	if (r)
		return r;

	if (rdev->flags & RADEON_IS_AGP && !rdev->accel_working) {
		/* Acceleration not working on AGP card try again
		 * with fallback to PCI or PCIE GART
		 */
		radeon_gpu_reset(rdev);
		radeon_fini(rdev);
		radeon_agp_disable(rdev);
		r = radeon_init(rdev);
		if (r)
			return r;
	}
	if (radeon_testing) {
		radeon_test_moves(rdev);
	}
	if (radeon_benchmarking) {
		radeon_benchmark(rdev);
	}
	return 0;
}

void radeon_device_fini(struct radeon_device *rdev)
{
	DRM_INFO("radeon: finishing device.\n");
	rdev->shutdown = true;
	radeon_fini(rdev);
	vga_client_register(rdev->pdev, NULL, NULL, NULL);
	iounmap(rdev->rmmio);
	rdev->rmmio = NULL;
}


/*
 * Suspend & resume.
 */
int radeon_suspend_kms(struct drm_device *dev, pm_message_t state)
{
	struct radeon_device *rdev = dev->dev_private;
	struct drm_crtc *crtc;

	if (dev == NULL || rdev == NULL) {
		return -ENODEV;
	}
	if (state.event == PM_EVENT_PRETHAW) {
		return 0;
	}
	/* unpin the front buffers */
	list_for_each_entry(crtc, &dev->mode_config.crtc_list, head) {
		struct radeon_framebuffer *rfb = to_radeon_framebuffer(crtc->fb);
		struct radeon_object *robj;

		if (rfb == NULL || rfb->obj == NULL) {
			continue;
		}
		robj = rfb->obj->driver_private;
		if (robj != rdev->fbdev_robj) {
			radeon_object_unpin(robj);
		}
	}
	/* evict vram memory */
	radeon_object_evict_vram(rdev);
	/* wait for gpu to finish processing current batch */
	radeon_fence_wait_last(rdev);

	radeon_save_bios_scratch_regs(rdev);

	radeon_suspend(rdev);
	/* evict remaining vram memory */
	radeon_object_evict_vram(rdev);

	pci_save_state(dev->pdev);
	if (state.event == PM_EVENT_SUSPEND) {
		/* Shut down the device */
		pci_disable_device(dev->pdev);
		pci_set_power_state(dev->pdev, PCI_D3hot);
	}
	acquire_console_sem();
	fb_set_suspend(rdev->fbdev_info, 1);
	release_console_sem();
	return 0;
}

int radeon_resume_kms(struct drm_device *dev)
{
	struct radeon_device *rdev = dev->dev_private;

	acquire_console_sem();
	pci_set_power_state(dev->pdev, PCI_D0);
	pci_restore_state(dev->pdev);
	if (pci_enable_device(dev->pdev)) {
		release_console_sem();
		return -1;
	}
	pci_set_master(dev->pdev);
	radeon_resume(rdev);
	radeon_restore_bios_scratch_regs(rdev);
	fb_set_suspend(rdev->fbdev_info, 0);
	release_console_sem();

	/* blat the mode back in */
	drm_helper_resume_force_mode(dev);
	return 0;
}


/*
 * Debugfs
 */
struct radeon_debugfs {
	struct drm_info_list	*files;
	unsigned		num_files;
};
static struct radeon_debugfs _radeon_debugfs[RADEON_DEBUGFS_MAX_NUM_FILES];
static unsigned _radeon_debugfs_count = 0;

int radeon_debugfs_add_files(struct radeon_device *rdev,
			     struct drm_info_list *files,
			     unsigned nfiles)
{
	unsigned i;

	for (i = 0; i < _radeon_debugfs_count; i++) {
		if (_radeon_debugfs[i].files == files) {
			/* Already registered */
			return 0;
		}
	}
	if ((_radeon_debugfs_count + nfiles) > RADEON_DEBUGFS_MAX_NUM_FILES) {
		DRM_ERROR("Reached maximum number of debugfs files.\n");
		DRM_ERROR("Report so we increase RADEON_DEBUGFS_MAX_NUM_FILES.\n");
		return -EINVAL;
	}
	_radeon_debugfs[_radeon_debugfs_count].files = files;
	_radeon_debugfs[_radeon_debugfs_count].num_files = nfiles;
	_radeon_debugfs_count++;
#if defined(CONFIG_DEBUG_FS)
	drm_debugfs_create_files(files, nfiles,
				 rdev->ddev->control->debugfs_root,
				 rdev->ddev->control);
	drm_debugfs_create_files(files, nfiles,
				 rdev->ddev->primary->debugfs_root,
				 rdev->ddev->primary);
#endif
	return 0;
}

#if defined(CONFIG_DEBUG_FS)
int radeon_debugfs_init(struct drm_minor *minor)
{
	return 0;
}

void radeon_debugfs_cleanup(struct drm_minor *minor)
{
	unsigned i;

	for (i = 0; i < _radeon_debugfs_count; i++) {
		drm_debugfs_remove_files(_radeon_debugfs[i].files,
					 _radeon_debugfs[i].num_files, minor);
	}
}
#endif<|MERGE_RESOLUTION|>--- conflicted
+++ resolved
@@ -582,16 +582,9 @@
 	DRM_INFO("register mmio size: %u\n", (unsigned)rdev->rmmio_size);
 
 	/* if we have > 1 VGA cards, then disable the radeon VGA resources */
-<<<<<<< HEAD
-	r = vga_client_register(rdev->pdev, rdev, NULL, radeon_vga_set_decode);
-	if (r) {
-		return -EINVAL;
-	}
-=======
 	/* this will fail for cards that aren't VGA class devices, just
 	 * ignore it */
 	vga_client_register(rdev->pdev, rdev, NULL, radeon_vga_set_decode);
->>>>>>> 25d27ede
 
 	r = radeon_init(rdev);
 	if (r)
