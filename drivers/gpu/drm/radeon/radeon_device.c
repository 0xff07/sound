--- conflicted
+++ resolved
@@ -38,11 +38,7 @@
 /*
  * Clear GPU surface registers.
  */
-<<<<<<< HEAD
-static void radeon_surface_init(struct radeon_device *rdev)
-=======
 void radeon_surface_init(struct radeon_device *rdev)
->>>>>>> 94a8d5ca
 {
 	/* FIXME: check this out */
 	if (rdev->family < CHIP_R600) {
@@ -161,15 +157,6 @@
 		tmp = (tmp + rdev->mc.gtt_size - 1) & ~(rdev->mc.gtt_size - 1);
 		rdev->mc.gtt_location = tmp;
 	}
-<<<<<<< HEAD
-	DRM_INFO("radeon: VRAM %uM\n", rdev->mc.real_vram_size >> 20);
-	DRM_INFO("radeon: VRAM from 0x%08X to 0x%08X\n",
-		 rdev->mc.vram_location,
-		 rdev->mc.vram_location + rdev->mc.mc_vram_size - 1);
-	if (rdev->mc.real_vram_size != rdev->mc.mc_vram_size)
-		DRM_INFO("radeon: VRAM less than aperture workaround enabled\n");
-	DRM_INFO("radeon: GTT %uM\n", rdev->mc.gtt_size >> 20);
-=======
 	rdev->mc.vram_start = rdev->mc.vram_location;
 	rdev->mc.vram_end = rdev->mc.vram_location + rdev->mc.mc_vram_size - 1;
 	rdev->mc.gtt_start = rdev->mc.gtt_location;
@@ -179,7 +166,6 @@
 		 (unsigned)rdev->mc.vram_location,
 		 (unsigned)(rdev->mc.vram_location + rdev->mc.mc_vram_size - 1));
 	DRM_INFO("radeon: GTT %uM\n", (unsigned)(rdev->mc.gtt_size >> 20));
->>>>>>> 94a8d5ca
 	DRM_INFO("radeon: GTT from 0x%08X to 0x%08X\n",
 		 (unsigned)rdev->mc.gtt_location,
 		 (unsigned)(rdev->mc.gtt_location + rdev->mc.gtt_size - 1));
@@ -515,11 +501,7 @@
 		       struct pci_dev *pdev,
 		       uint32_t flags)
 {
-<<<<<<< HEAD
-	int r, ret;
-=======
 	int r;
->>>>>>> 94a8d5ca
 	int dma_bits;
 
 	DRM_INFO("radeon: Initializing kernel modesetting.\n");
@@ -574,19 +556,6 @@
 		}
 	}
 
-<<<<<<< HEAD
-	/* Set asic functions */
-	r = radeon_asic_init(rdev);
-	if (r) {
-		return r;
-	}
-	r = radeon_init(rdev);
-	if (r) {
-		return r;
-	}
-
-=======
->>>>>>> 94a8d5ca
 	/* set DMA mask + need_dma32 flags.
 	 * PCIE - can handle 40-bits.
 	 * IGP - can handle 40-bits (in theory)
@@ -616,20 +585,11 @@
 	DRM_INFO("register mmio base: 0x%08X\n", (uint32_t)rdev->rmmio_base);
 	DRM_INFO("register mmio size: %u\n", (unsigned)rdev->rmmio_size);
 
-<<<<<<< HEAD
-	/* Setup errata flags */
-	radeon_errata(rdev);
-	/* Initialize scratch registers */
-	radeon_scratch_init(rdev);
-	/* Initialize surface registers */
-	radeon_surface_init(rdev);
-=======
 	rdev->new_init_path = false;
 	r = radeon_init(rdev);
 	if (r) {
 		return r;
 	}
->>>>>>> 94a8d5ca
 
 	/* if we have > 1 VGA cards, then disable the radeon VGA resources */
 	r = vga_client_register(rdev->pdev, rdev, NULL, radeon_vga_set_decode);
@@ -688,73 +648,8 @@
 		if (r) {
 			return r;
 		}
-<<<<<<< HEAD
-	}
-	/* Reset gpu before posting otherwise ATOM will enter infinite loop */
-	if (radeon_gpu_reset(rdev)) {
-		/* FIXME: what do we want to do here ? */
-	}
-	/* check if cards are posted or not */
-	if (!radeon_card_posted(rdev) && rdev->bios) {
-		DRM_INFO("GPU not posted. posting now...\n");
-		if (rdev->is_atom_bios) {
-			atom_asic_init(rdev->mode_info.atom_context);
-		} else {
-			radeon_combios_asic_init(rdev->ddev);
-		}
-	}
-	/* Initialize clocks */
-	r = radeon_clocks_init(rdev);
-	if (r) {
-		return r;
-	}
-	/* Get vram informations */
-	radeon_vram_info(rdev);
-
-	/* Add an MTRR for the VRAM */
-	rdev->mc.vram_mtrr = mtrr_add(rdev->mc.aper_base, rdev->mc.aper_size,
-				      MTRR_TYPE_WRCOMB, 1);
-	DRM_INFO("Detected VRAM RAM=%uM, BAR=%uM\n",
-		 rdev->mc.real_vram_size >> 20,
-		 (unsigned)rdev->mc.aper_size >> 20);
-	DRM_INFO("RAM width %dbits %cDR\n",
-		 rdev->mc.vram_width, rdev->mc.vram_is_ddr ? 'D' : 'S');
-	/* Initialize memory controller (also test AGP) */
-	r = radeon_mc_init(rdev);
-	if (r) {
-		return r;
-	}
-	/* Fence driver */
-	r = radeon_fence_driver_init(rdev);
-	if (r) {
-		return r;
-	}
-	r = radeon_irq_kms_init(rdev);
-	if (r) {
-		return r;
-	}
-	/* Memory manager */
-	r = radeon_object_init(rdev);
-	if (r) {
-		return r;
-	}
-	/* Initialize GART (initialize after TTM so we can allocate
-	 * memory through TTM but finalize after TTM) */
-	r = radeon_gart_enable(rdev);
-	if (!r) {
-		r = radeon_gem_init(rdev);
-	}
-
-	/* 1M ring buffer */
-	if (!r) {
-		r = radeon_cp_init(rdev, 1024 * 1024);
-	}
-	if (!r) {
-		r = radeon_wb_init(rdev);
-=======
 		/* Fence driver */
 		r = radeon_fence_driver_init(rdev);
->>>>>>> 94a8d5ca
 		if (r) {
 			return r;
 		}
@@ -794,20 +689,7 @@
 			return 0;
 		rdev->accel_working = true;
 	}
-<<<<<<< HEAD
-	ret = r;
-	r = radeon_modeset_init(rdev);
-	if (r) {
-		return r;
-	}
-	if (!ret) {
-		DRM_INFO("radeon: kernel modesetting successfully initialized.\n");
-=======
 	DRM_INFO("radeon: kernel modesetting successfully initialized.\n");
-	if (radeon_testing) {
-		radeon_test_moves(rdev);
->>>>>>> 94a8d5ca
-	}
 	if (radeon_testing) {
 		radeon_test_moves(rdev);
 	}
