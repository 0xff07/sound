/*
 * Copyright 2008 Advanced Micro Devices, Inc.
 * Copyright 2008 Red Hat Inc.
 * Copyright 2009 Jerome Glisse.
 *
 * Permission is hereby granted, free of charge, to any person obtaining a
 * copy of this software and associated documentation files (the "Software"),
 * to deal in the Software without restriction, including without limitation
 * the rights to use, copy, modify, merge, publish, distribute, sublicense,
 * and/or sell copies of the Software, and to permit persons to whom the
 * Software is furnished to do so, subject to the following conditions:
 *
 * The above copyright notice and this permission notice shall be included in
 * all copies or substantial portions of the Software.
 *
 * THE SOFTWARE IS PROVIDED "AS IS", WITHOUT WARRANTY OF ANY KIND, EXPRESS OR
 * IMPLIED, INCLUDING BUT NOT LIMITED TO THE WARRANTIES OF MERCHANTABILITY,
 * FITNESS FOR A PARTICULAR PURPOSE AND NONINFRINGEMENT.  IN NO EVENT SHALL
 * THE COPYRIGHT HOLDER(S) OR AUTHOR(S) BE LIABLE FOR ANY CLAIM, DAMAGES OR
 * OTHER LIABILITY, WHETHER IN AN ACTION OF CONTRACT, TORT OR OTHERWISE,
 * ARISING FROM, OUT OF OR IN CONNECTION WITH THE SOFTWARE OR THE USE OR
 * OTHER DEALINGS IN THE SOFTWARE.
 *
 * Authors: Dave Airlie
 *          Alex Deucher
 *          Jerome Glisse
 */
#include <linux/seq_file.h>
#include "drmP.h"
#include "radeon_drm.h"
#include "radeon_reg.h"
#include "radeon.h"
#include "atom.h"

int radeon_debugfs_ib_init(struct radeon_device *rdev);

/*
 * IB.
 */
int radeon_ib_get(struct radeon_device *rdev, struct radeon_ib **ib)
{
	struct radeon_fence *fence;
	struct radeon_ib *nib;
	unsigned long i;
	int r = 0;

	*ib = NULL;
	r = radeon_fence_create(rdev, &fence);
	if (r) {
		DRM_ERROR("failed to create fence for new IB\n");
		return r;
	}
	mutex_lock(&rdev->ib_pool.mutex);
	i = find_first_zero_bit(rdev->ib_pool.alloc_bm, RADEON_IB_POOL_SIZE);
	if (i < RADEON_IB_POOL_SIZE) {
		set_bit(i, rdev->ib_pool.alloc_bm);
		rdev->ib_pool.ibs[i].length_dw = 0;
		*ib = &rdev->ib_pool.ibs[i];
		mutex_unlock(&rdev->ib_pool.mutex);
		goto out;
	}
	if (list_empty(&rdev->ib_pool.scheduled_ibs)) {
		/* we go do nothings here */
		mutex_unlock(&rdev->ib_pool.mutex);
		DRM_ERROR("all IB allocated none scheduled.\n");
		r = -EINVAL;
		goto out;
	}
	/* get the first ib on the scheduled list */
	nib = list_entry(rdev->ib_pool.scheduled_ibs.next,
			 struct radeon_ib, list);
	if (nib->fence == NULL) {
		/* we go do nothings here */
		mutex_unlock(&rdev->ib_pool.mutex);
		DRM_ERROR("IB %lu scheduled without a fence.\n", nib->idx);
		r = -EINVAL;
		goto out;
	}
	mutex_unlock(&rdev->ib_pool.mutex);

	r = radeon_fence_wait(nib->fence, false);
	if (r) {
		DRM_ERROR("radeon: IB(%lu:0x%016lX:%u)\n", nib->idx,
			  (unsigned long)nib->gpu_addr, nib->length_dw);
		DRM_ERROR("radeon: GPU lockup detected, fail to get a IB\n");
		goto out;
	}
	radeon_fence_unref(&nib->fence);

	nib->length_dw = 0;

	/* scheduled list is accessed here */
	mutex_lock(&rdev->ib_pool.mutex);
	list_del(&nib->list);
	INIT_LIST_HEAD(&nib->list);
	mutex_unlock(&rdev->ib_pool.mutex);

	*ib = nib;
out:
	if (r) {
		radeon_fence_unref(&fence);
	} else {
		(*ib)->fence = fence;
	}
	return r;
}

void radeon_ib_free(struct radeon_device *rdev, struct radeon_ib **ib)
{
	struct radeon_ib *tmp = *ib;

	*ib = NULL;
	if (tmp == NULL) {
		return;
	}
	mutex_lock(&rdev->ib_pool.mutex);
	if (!list_empty(&tmp->list) && !radeon_fence_signaled(tmp->fence)) {
		/* IB is scheduled & not signaled don't do anythings */
		mutex_unlock(&rdev->ib_pool.mutex);
		return;
	}
	list_del(&tmp->list);
	INIT_LIST_HEAD(&tmp->list);
	if (tmp->fence)
		radeon_fence_unref(&tmp->fence);

	tmp->length_dw = 0;
	clear_bit(tmp->idx, rdev->ib_pool.alloc_bm);
	mutex_unlock(&rdev->ib_pool.mutex);
}

<<<<<<< HEAD
static void radeon_ib_align(struct radeon_device *rdev, struct radeon_ib *ib)
{
	while ((ib->length_dw & rdev->cp.align_mask)) {
		ib->ptr[ib->length_dw++] = PACKET2(0);
	}
}

=======
>>>>>>> 94a8d5ca
int radeon_ib_schedule(struct radeon_device *rdev, struct radeon_ib *ib)
{
	int r = 0;

<<<<<<< HEAD
	mutex_lock(&rdev->ib_pool.mutex);
	radeon_ib_align(rdev, ib);
=======
>>>>>>> 94a8d5ca
	if (!ib->length_dw || !rdev->cp.ready) {
		/* TODO: Nothings in the ib we should report. */
		DRM_ERROR("radeon: couldn't schedule IB(%lu).\n", ib->idx);
		return -EINVAL;
	}
<<<<<<< HEAD
=======

>>>>>>> 94a8d5ca
	/* 64 dwords should be enough for fence too */
	r = radeon_ring_lock(rdev, 64);
	if (r) {
		DRM_ERROR("radeon: scheduling IB failled (%d).\n", r);
		return r;
	}
	radeon_ring_ib_execute(rdev, ib);
	radeon_fence_emit(rdev, ib->fence);
	mutex_lock(&rdev->ib_pool.mutex);
	list_add_tail(&ib->list, &rdev->ib_pool.scheduled_ibs);
	mutex_unlock(&rdev->ib_pool.mutex);
	radeon_ring_unlock_commit(rdev);
	return 0;
}

int radeon_ib_pool_init(struct radeon_device *rdev)
{
	void *ptr;
	uint64_t gpu_addr;
	int i;
	int r = 0;

	if (rdev->ib_pool.robj)
		return 0;
	/* Allocate 1M object buffer */
	INIT_LIST_HEAD(&rdev->ib_pool.scheduled_ibs);
	r = radeon_object_create(rdev, NULL,  RADEON_IB_POOL_SIZE*64*1024,
				 true, RADEON_GEM_DOMAIN_GTT,
				 false, &rdev->ib_pool.robj);
	if (r) {
		DRM_ERROR("radeon: failed to ib pool (%d).\n", r);
		return r;
	}
	r = radeon_object_pin(rdev->ib_pool.robj, RADEON_GEM_DOMAIN_GTT, &gpu_addr);
	if (r) {
		DRM_ERROR("radeon: failed to pin ib pool (%d).\n", r);
		return r;
	}
	r = radeon_object_kmap(rdev->ib_pool.robj, &ptr);
	if (r) {
		DRM_ERROR("radeon: failed to map ib poll (%d).\n", r);
		return r;
	}
	for (i = 0; i < RADEON_IB_POOL_SIZE; i++) {
		unsigned offset;

		offset = i * 64 * 1024;
		rdev->ib_pool.ibs[i].gpu_addr = gpu_addr + offset;
		rdev->ib_pool.ibs[i].ptr = ptr + offset;
		rdev->ib_pool.ibs[i].idx = i;
		rdev->ib_pool.ibs[i].length_dw = 0;
		INIT_LIST_HEAD(&rdev->ib_pool.ibs[i].list);
	}
	bitmap_zero(rdev->ib_pool.alloc_bm, RADEON_IB_POOL_SIZE);
	rdev->ib_pool.ready = true;
	DRM_INFO("radeon: ib pool ready.\n");
	if (radeon_debugfs_ib_init(rdev)) {
		DRM_ERROR("Failed to register debugfs file for IB !\n");
	}
	return r;
}

void radeon_ib_pool_fini(struct radeon_device *rdev)
{
	if (!rdev->ib_pool.ready) {
		return;
	}
	mutex_lock(&rdev->ib_pool.mutex);
	bitmap_zero(rdev->ib_pool.alloc_bm, RADEON_IB_POOL_SIZE);
	if (rdev->ib_pool.robj) {
		radeon_object_kunmap(rdev->ib_pool.robj);
		radeon_object_unref(&rdev->ib_pool.robj);
		rdev->ib_pool.robj = NULL;
	}
	mutex_unlock(&rdev->ib_pool.mutex);
}


/*
 * Ring.
 */
void radeon_ring_free_size(struct radeon_device *rdev)
{
	if (rdev->family >= CHIP_R600)
		rdev->cp.rptr = RREG32(R600_CP_RB_RPTR);
	else
		rdev->cp.rptr = RREG32(RADEON_CP_RB_RPTR);
	/* This works because ring_size is a power of 2 */
	rdev->cp.ring_free_dw = (rdev->cp.rptr + (rdev->cp.ring_size / 4));
	rdev->cp.ring_free_dw -= rdev->cp.wptr;
	rdev->cp.ring_free_dw &= rdev->cp.ptr_mask;
	if (!rdev->cp.ring_free_dw) {
		rdev->cp.ring_free_dw = rdev->cp.ring_size / 4;
	}
}

int radeon_ring_lock(struct radeon_device *rdev, unsigned ndw)
{
	int r;

	/* Align requested size with padding so unlock_commit can
	 * pad safely */
	ndw = (ndw + rdev->cp.align_mask) & ~rdev->cp.align_mask;
	mutex_lock(&rdev->cp.mutex);
	while (ndw > (rdev->cp.ring_free_dw - 1)) {
		radeon_ring_free_size(rdev);
		if (ndw < rdev->cp.ring_free_dw) {
			break;
		}
		r = radeon_fence_wait_next(rdev);
		if (r) {
			mutex_unlock(&rdev->cp.mutex);
			return r;
		}
	}
	rdev->cp.count_dw = ndw;
	rdev->cp.wptr_old = rdev->cp.wptr;
	return 0;
}

void radeon_ring_unlock_commit(struct radeon_device *rdev)
{
	unsigned count_dw_pad;
	unsigned i;

	/* We pad to match fetch size */
	count_dw_pad = (rdev->cp.align_mask + 1) -
		       (rdev->cp.wptr & rdev->cp.align_mask);
	for (i = 0; i < count_dw_pad; i++) {
		radeon_ring_write(rdev, 2 << 30);
	}
	DRM_MEMORYBARRIER();
	radeon_cp_commit(rdev);
	mutex_unlock(&rdev->cp.mutex);
}

void radeon_ring_unlock_undo(struct radeon_device *rdev)
{
	rdev->cp.wptr = rdev->cp.wptr_old;
	mutex_unlock(&rdev->cp.mutex);
}

int radeon_ring_init(struct radeon_device *rdev, unsigned ring_size)
{
	int r;

	rdev->cp.ring_size = ring_size;
	/* Allocate ring buffer */
	if (rdev->cp.ring_obj == NULL) {
		r = radeon_object_create(rdev, NULL, rdev->cp.ring_size,
					 true,
					 RADEON_GEM_DOMAIN_GTT,
					 false,
					 &rdev->cp.ring_obj);
		if (r) {
			DRM_ERROR("radeon: failed to create ring buffer (%d).\n", r);
			mutex_unlock(&rdev->cp.mutex);
			return r;
		}
		r = radeon_object_pin(rdev->cp.ring_obj,
				      RADEON_GEM_DOMAIN_GTT,
				      &rdev->cp.gpu_addr);
		if (r) {
			DRM_ERROR("radeon: failed to pin ring buffer (%d).\n", r);
			mutex_unlock(&rdev->cp.mutex);
			return r;
		}
		r = radeon_object_kmap(rdev->cp.ring_obj,
				       (void **)&rdev->cp.ring);
		if (r) {
			DRM_ERROR("radeon: failed to map ring buffer (%d).\n", r);
			mutex_unlock(&rdev->cp.mutex);
			return r;
		}
	}
	rdev->cp.ptr_mask = (rdev->cp.ring_size / 4) - 1;
	rdev->cp.ring_free_dw = rdev->cp.ring_size / 4;
	return 0;
}

void radeon_ring_fini(struct radeon_device *rdev)
{
	mutex_lock(&rdev->cp.mutex);
	if (rdev->cp.ring_obj) {
		radeon_object_kunmap(rdev->cp.ring_obj);
		radeon_object_unpin(rdev->cp.ring_obj);
		radeon_object_unref(&rdev->cp.ring_obj);
		rdev->cp.ring = NULL;
		rdev->cp.ring_obj = NULL;
	}
	mutex_unlock(&rdev->cp.mutex);
}


/*
 * Debugfs info
 */
#if defined(CONFIG_DEBUG_FS)
static int radeon_debugfs_ib_info(struct seq_file *m, void *data)
{
	struct drm_info_node *node = (struct drm_info_node *) m->private;
	struct radeon_ib *ib = node->info_ent->data;
	unsigned i;

	if (ib == NULL) {
		return 0;
	}
	seq_printf(m, "IB %04lu\n", ib->idx);
	seq_printf(m, "IB fence %p\n", ib->fence);
	seq_printf(m, "IB size %05u dwords\n", ib->length_dw);
	for (i = 0; i < ib->length_dw; i++) {
		seq_printf(m, "[%05u]=0x%08X\n", i, ib->ptr[i]);
	}
	return 0;
}

static struct drm_info_list radeon_debugfs_ib_list[RADEON_IB_POOL_SIZE];
static char radeon_debugfs_ib_names[RADEON_IB_POOL_SIZE][32];
#endif

int radeon_debugfs_ib_init(struct radeon_device *rdev)
{
#if defined(CONFIG_DEBUG_FS)
	unsigned i;

	for (i = 0; i < RADEON_IB_POOL_SIZE; i++) {
		sprintf(radeon_debugfs_ib_names[i], "radeon_ib_%04u", i);
		radeon_debugfs_ib_list[i].name = radeon_debugfs_ib_names[i];
		radeon_debugfs_ib_list[i].show = &radeon_debugfs_ib_info;
		radeon_debugfs_ib_list[i].driver_features = 0;
		radeon_debugfs_ib_list[i].data = &rdev->ib_pool.ibs[i];
	}
	return radeon_debugfs_add_files(rdev, radeon_debugfs_ib_list,
					RADEON_IB_POOL_SIZE);
#else
	return 0;
#endif
}<|MERGE_RESOLUTION|>--- conflicted
+++ resolved
@@ -129,34 +129,16 @@
 	mutex_unlock(&rdev->ib_pool.mutex);
 }
 
-<<<<<<< HEAD
-static void radeon_ib_align(struct radeon_device *rdev, struct radeon_ib *ib)
-{
-	while ((ib->length_dw & rdev->cp.align_mask)) {
-		ib->ptr[ib->length_dw++] = PACKET2(0);
-	}
-}
-
-=======
->>>>>>> 94a8d5ca
 int radeon_ib_schedule(struct radeon_device *rdev, struct radeon_ib *ib)
 {
 	int r = 0;
 
-<<<<<<< HEAD
-	mutex_lock(&rdev->ib_pool.mutex);
-	radeon_ib_align(rdev, ib);
-=======
->>>>>>> 94a8d5ca
 	if (!ib->length_dw || !rdev->cp.ready) {
 		/* TODO: Nothings in the ib we should report. */
 		DRM_ERROR("radeon: couldn't schedule IB(%lu).\n", ib->idx);
 		return -EINVAL;
 	}
-<<<<<<< HEAD
-=======
-
->>>>>>> 94a8d5ca
+
 	/* 64 dwords should be enough for fence too */
 	r = radeon_ring_lock(rdev, 64);
 	if (r) {
