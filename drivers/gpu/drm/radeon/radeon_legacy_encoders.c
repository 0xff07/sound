/*
 * Copyright 2007-8 Advanced Micro Devices, Inc.
 * Copyright 2008 Red Hat Inc.
 *
 * Permission is hereby granted, free of charge, to any person obtaining a
 * copy of this software and associated documentation files (the "Software"),
 * to deal in the Software without restriction, including without limitation
 * the rights to use, copy, modify, merge, publish, distribute, sublicense,
 * and/or sell copies of the Software, and to permit persons to whom the
 * Software is furnished to do so, subject to the following conditions:
 *
 * The above copyright notice and this permission notice shall be included in
 * all copies or substantial portions of the Software.
 *
 * THE SOFTWARE IS PROVIDED "AS IS", WITHOUT WARRANTY OF ANY KIND, EXPRESS OR
 * IMPLIED, INCLUDING BUT NOT LIMITED TO THE WARRANTIES OF MERCHANTABILITY,
 * FITNESS FOR A PARTICULAR PURPOSE AND NONINFRINGEMENT.  IN NO EVENT SHALL
 * THE COPYRIGHT HOLDER(S) OR AUTHOR(S) BE LIABLE FOR ANY CLAIM, DAMAGES OR
 * OTHER LIABILITY, WHETHER IN AN ACTION OF CONTRACT, TORT OR OTHERWISE,
 * ARISING FROM, OUT OF OR IN CONNECTION WITH THE SOFTWARE OR THE USE OR
 * OTHER DEALINGS IN THE SOFTWARE.
 *
 * Authors: Dave Airlie
 *          Alex Deucher
 */
#include "drmP.h"
#include "drm_crtc_helper.h"
#include "radeon_drm.h"
#include "radeon.h"
#include "atom.h"

<<<<<<< HEAD
=======
static void radeon_legacy_encoder_disable(struct drm_encoder *encoder)
{
	struct radeon_encoder *radeon_encoder = to_radeon_encoder(encoder);
	struct drm_encoder_helper_funcs *encoder_funcs;

	encoder_funcs = encoder->helper_private;
	encoder_funcs->dpms(encoder, DRM_MODE_DPMS_OFF);
	radeon_encoder->active_device = 0;
}
>>>>>>> 94a8d5ca

static void radeon_legacy_lvds_dpms(struct drm_encoder *encoder, int mode)
{
	struct drm_device *dev = encoder->dev;
	struct radeon_device *rdev = dev->dev_private;
	struct radeon_encoder *radeon_encoder = to_radeon_encoder(encoder);
	uint32_t lvds_gen_cntl, lvds_pll_cntl, pixclks_cntl, disp_pwr_man;
	int panel_pwr_delay = 2000;
	DRM_DEBUG("\n");

	if (radeon_encoder->enc_priv) {
		if (rdev->is_atom_bios) {
			struct radeon_encoder_atom_dig *lvds = radeon_encoder->enc_priv;
			panel_pwr_delay = lvds->panel_pwr_delay;
		} else {
			struct radeon_encoder_lvds *lvds = radeon_encoder->enc_priv;
			panel_pwr_delay = lvds->panel_pwr_delay;
		}
	}

	switch (mode) {
	case DRM_MODE_DPMS_ON:
		disp_pwr_man = RREG32(RADEON_DISP_PWR_MAN);
		disp_pwr_man |= RADEON_AUTO_PWRUP_EN;
		WREG32(RADEON_DISP_PWR_MAN, disp_pwr_man);
		lvds_pll_cntl = RREG32(RADEON_LVDS_PLL_CNTL);
		lvds_pll_cntl |= RADEON_LVDS_PLL_EN;
		WREG32(RADEON_LVDS_PLL_CNTL, lvds_pll_cntl);
		udelay(1000);

		lvds_pll_cntl = RREG32(RADEON_LVDS_PLL_CNTL);
		lvds_pll_cntl &= ~RADEON_LVDS_PLL_RESET;
		WREG32(RADEON_LVDS_PLL_CNTL, lvds_pll_cntl);

		lvds_gen_cntl = RREG32(RADEON_LVDS_GEN_CNTL);
		lvds_gen_cntl |= (RADEON_LVDS_ON | RADEON_LVDS_EN | RADEON_LVDS_DIGON | RADEON_LVDS_BLON);
		lvds_gen_cntl &= ~(RADEON_LVDS_DISPLAY_DIS);
		udelay(panel_pwr_delay * 1000);
		WREG32(RADEON_LVDS_GEN_CNTL, lvds_gen_cntl);
		break;
	case DRM_MODE_DPMS_STANDBY:
	case DRM_MODE_DPMS_SUSPEND:
	case DRM_MODE_DPMS_OFF:
		pixclks_cntl = RREG32_PLL(RADEON_PIXCLKS_CNTL);
		WREG32_PLL_P(RADEON_PIXCLKS_CNTL, 0, ~RADEON_PIXCLK_LVDS_ALWAYS_ONb);
		lvds_gen_cntl = RREG32(RADEON_LVDS_GEN_CNTL);
		lvds_gen_cntl |= RADEON_LVDS_DISPLAY_DIS;
		lvds_gen_cntl &= ~(RADEON_LVDS_ON | RADEON_LVDS_BLON | RADEON_LVDS_EN | RADEON_LVDS_DIGON);
		udelay(panel_pwr_delay * 1000);
		WREG32(RADEON_LVDS_GEN_CNTL, lvds_gen_cntl);
		WREG32_PLL(RADEON_PIXCLKS_CNTL, pixclks_cntl);
		break;
	}

	if (rdev->is_atom_bios)
		radeon_atombios_encoder_dpms_scratch_regs(encoder, (mode == DRM_MODE_DPMS_ON) ? true : false);
	else
		radeon_combios_encoder_dpms_scratch_regs(encoder, (mode == DRM_MODE_DPMS_ON) ? true : false);
}

static void radeon_legacy_lvds_prepare(struct drm_encoder *encoder)
{
	struct radeon_device *rdev = encoder->dev->dev_private;

	if (rdev->is_atom_bios)
		radeon_atom_output_lock(encoder, true);
	else
		radeon_combios_output_lock(encoder, true);
	radeon_legacy_lvds_dpms(encoder, DRM_MODE_DPMS_OFF);

	radeon_encoder_set_active_device(encoder);
}

static void radeon_legacy_lvds_commit(struct drm_encoder *encoder)
{
	struct radeon_device *rdev = encoder->dev->dev_private;

	radeon_legacy_lvds_dpms(encoder, DRM_MODE_DPMS_ON);
	if (rdev->is_atom_bios)
		radeon_atom_output_lock(encoder, false);
	else
		radeon_combios_output_lock(encoder, false);
}

static void radeon_legacy_lvds_mode_set(struct drm_encoder *encoder,
					struct drm_display_mode *mode,
					struct drm_display_mode *adjusted_mode)
{
	struct drm_device *dev = encoder->dev;
	struct radeon_device *rdev = dev->dev_private;
	struct radeon_crtc *radeon_crtc = to_radeon_crtc(encoder->crtc);
	struct radeon_encoder *radeon_encoder = to_radeon_encoder(encoder);
	uint32_t lvds_pll_cntl, lvds_gen_cntl, lvds_ss_gen_cntl;

	DRM_DEBUG("\n");

	lvds_pll_cntl = RREG32(RADEON_LVDS_PLL_CNTL);
	lvds_pll_cntl &= ~RADEON_LVDS_PLL_EN;

	lvds_ss_gen_cntl = RREG32(RADEON_LVDS_SS_GEN_CNTL);
	if ((!rdev->is_atom_bios)) {
		struct radeon_encoder_lvds *lvds = (struct radeon_encoder_lvds *)radeon_encoder->enc_priv;
		if (lvds) {
			DRM_DEBUG("bios LVDS_GEN_CNTL: 0x%x\n", lvds->lvds_gen_cntl);
			lvds_gen_cntl = lvds->lvds_gen_cntl;
			lvds_ss_gen_cntl &= ~((0xf << RADEON_LVDS_PWRSEQ_DELAY1_SHIFT) |
					      (0xf << RADEON_LVDS_PWRSEQ_DELAY2_SHIFT));
			lvds_ss_gen_cntl |= ((lvds->panel_digon_delay << RADEON_LVDS_PWRSEQ_DELAY1_SHIFT) |
					     (lvds->panel_blon_delay << RADEON_LVDS_PWRSEQ_DELAY2_SHIFT));
		} else
			lvds_gen_cntl = RREG32(RADEON_LVDS_GEN_CNTL);
	} else
		lvds_gen_cntl = RREG32(RADEON_LVDS_GEN_CNTL);
	lvds_gen_cntl |= RADEON_LVDS_DISPLAY_DIS;
	lvds_gen_cntl &= ~(RADEON_LVDS_ON |
			   RADEON_LVDS_BLON |
			   RADEON_LVDS_EN |
			   RADEON_LVDS_RST_FM);

	if (ASIC_IS_R300(rdev))
		lvds_pll_cntl &= ~(R300_LVDS_SRC_SEL_MASK);

	if (radeon_crtc->crtc_id == 0) {
		if (ASIC_IS_R300(rdev)) {
			if (radeon_encoder->rmx_type != RMX_OFF)
				lvds_pll_cntl |= R300_LVDS_SRC_SEL_RMX;
		} else
			lvds_gen_cntl &= ~RADEON_LVDS_SEL_CRTC2;
	} else {
		if (ASIC_IS_R300(rdev))
			lvds_pll_cntl |= R300_LVDS_SRC_SEL_CRTC2;
		else
			lvds_gen_cntl |= RADEON_LVDS_SEL_CRTC2;
	}

	WREG32(RADEON_LVDS_GEN_CNTL, lvds_gen_cntl);
	WREG32(RADEON_LVDS_PLL_CNTL, lvds_pll_cntl);
	WREG32(RADEON_LVDS_SS_GEN_CNTL, lvds_ss_gen_cntl);

	if (rdev->family == CHIP_RV410)
		WREG32(RADEON_CLOCK_CNTL_INDEX, 0);

	if (rdev->is_atom_bios)
		radeon_atombios_encoder_crtc_scratch_regs(encoder, radeon_crtc->crtc_id);
	else
		radeon_combios_encoder_crtc_scratch_regs(encoder, radeon_crtc->crtc_id);
}

static bool radeon_legacy_lvds_mode_fixup(struct drm_encoder *encoder,
					  struct drm_display_mode *mode,
					  struct drm_display_mode *adjusted_mode)
{
	struct radeon_encoder *radeon_encoder = to_radeon_encoder(encoder);

	drm_mode_set_crtcinfo(adjusted_mode, 0);

	if (radeon_encoder->rmx_type != RMX_OFF)
		radeon_rmx_mode_fixup(encoder, mode, adjusted_mode);

	return true;
}

static const struct drm_encoder_helper_funcs radeon_legacy_lvds_helper_funcs = {
	.dpms = radeon_legacy_lvds_dpms,
	.mode_fixup = radeon_legacy_lvds_mode_fixup,
	.prepare = radeon_legacy_lvds_prepare,
	.mode_set = radeon_legacy_lvds_mode_set,
	.commit = radeon_legacy_lvds_commit,
	.disable = radeon_legacy_encoder_disable,
};


static const struct drm_encoder_funcs radeon_legacy_lvds_enc_funcs = {
	.destroy = radeon_enc_destroy,
};

static bool radeon_legacy_primary_dac_mode_fixup(struct drm_encoder *encoder,
						 struct drm_display_mode *mode,
						 struct drm_display_mode *adjusted_mode)
{

	drm_mode_set_crtcinfo(adjusted_mode, 0);

	return true;
}

static void radeon_legacy_primary_dac_dpms(struct drm_encoder *encoder, int mode)
{
	struct drm_device *dev = encoder->dev;
	struct radeon_device *rdev = dev->dev_private;
	uint32_t crtc_ext_cntl = RREG32(RADEON_CRTC_EXT_CNTL);
	uint32_t dac_cntl = RREG32(RADEON_DAC_CNTL);
	uint32_t dac_macro_cntl = RREG32(RADEON_DAC_MACRO_CNTL);

	DRM_DEBUG("\n");

	switch (mode) {
	case DRM_MODE_DPMS_ON:
		crtc_ext_cntl |= RADEON_CRTC_CRT_ON;
		dac_cntl &= ~RADEON_DAC_PDWN;
		dac_macro_cntl &= ~(RADEON_DAC_PDWN_R |
				    RADEON_DAC_PDWN_G |
				    RADEON_DAC_PDWN_B);
		break;
	case DRM_MODE_DPMS_STANDBY:
	case DRM_MODE_DPMS_SUSPEND:
	case DRM_MODE_DPMS_OFF:
		crtc_ext_cntl &= ~RADEON_CRTC_CRT_ON;
		dac_cntl |= RADEON_DAC_PDWN;
		dac_macro_cntl |= (RADEON_DAC_PDWN_R |
				   RADEON_DAC_PDWN_G |
				   RADEON_DAC_PDWN_B);
		break;
	}

	WREG32(RADEON_CRTC_EXT_CNTL, crtc_ext_cntl);
	WREG32(RADEON_DAC_CNTL, dac_cntl);
	WREG32(RADEON_DAC_MACRO_CNTL, dac_macro_cntl);

	if (rdev->is_atom_bios)
		radeon_atombios_encoder_dpms_scratch_regs(encoder, (mode == DRM_MODE_DPMS_ON) ? true : false);
	else
		radeon_combios_encoder_dpms_scratch_regs(encoder, (mode == DRM_MODE_DPMS_ON) ? true : false);
}

static void radeon_legacy_primary_dac_prepare(struct drm_encoder *encoder)
{
	struct radeon_device *rdev = encoder->dev->dev_private;

	if (rdev->is_atom_bios)
		radeon_atom_output_lock(encoder, true);
	else
		radeon_combios_output_lock(encoder, true);
	radeon_legacy_primary_dac_dpms(encoder, DRM_MODE_DPMS_OFF);
	radeon_encoder_set_active_device(encoder);
}

static void radeon_legacy_primary_dac_commit(struct drm_encoder *encoder)
{
	struct radeon_device *rdev = encoder->dev->dev_private;

	radeon_legacy_primary_dac_dpms(encoder, DRM_MODE_DPMS_ON);

	if (rdev->is_atom_bios)
		radeon_atom_output_lock(encoder, false);
	else
		radeon_combios_output_lock(encoder, false);
}

static void radeon_legacy_primary_dac_mode_set(struct drm_encoder *encoder,
					       struct drm_display_mode *mode,
					       struct drm_display_mode *adjusted_mode)
{
	struct drm_device *dev = encoder->dev;
	struct radeon_device *rdev = dev->dev_private;
	struct radeon_crtc *radeon_crtc = to_radeon_crtc(encoder->crtc);
	struct radeon_encoder *radeon_encoder = to_radeon_encoder(encoder);
	uint32_t disp_output_cntl, dac_cntl, dac2_cntl, dac_macro_cntl;

	DRM_DEBUG("\n");

	if (radeon_crtc->crtc_id == 0) {
		if (rdev->family == CHIP_R200 || ASIC_IS_R300(rdev)) {
			disp_output_cntl = RREG32(RADEON_DISP_OUTPUT_CNTL) &
				~(RADEON_DISP_DAC_SOURCE_MASK);
			WREG32(RADEON_DISP_OUTPUT_CNTL, disp_output_cntl);
		} else {
			dac2_cntl = RREG32(RADEON_DAC_CNTL2)  & ~(RADEON_DAC2_DAC_CLK_SEL);
			WREG32(RADEON_DAC_CNTL2, dac2_cntl);
		}
	} else {
		if (rdev->family == CHIP_R200 || ASIC_IS_R300(rdev)) {
			disp_output_cntl = RREG32(RADEON_DISP_OUTPUT_CNTL) &
				~(RADEON_DISP_DAC_SOURCE_MASK);
			disp_output_cntl |= RADEON_DISP_DAC_SOURCE_CRTC2;
			WREG32(RADEON_DISP_OUTPUT_CNTL, disp_output_cntl);
		} else {
			dac2_cntl = RREG32(RADEON_DAC_CNTL2) | RADEON_DAC2_DAC_CLK_SEL;
			WREG32(RADEON_DAC_CNTL2, dac2_cntl);
		}
	}

	dac_cntl = (RADEON_DAC_MASK_ALL |
		    RADEON_DAC_VGA_ADR_EN |
		    /* TODO 6-bits */
		    RADEON_DAC_8BIT_EN);

	WREG32_P(RADEON_DAC_CNTL,
		       dac_cntl,
		       RADEON_DAC_RANGE_CNTL |
		       RADEON_DAC_BLANKING);

	if (radeon_encoder->enc_priv) {
		struct radeon_encoder_primary_dac *p_dac = (struct radeon_encoder_primary_dac *)radeon_encoder->enc_priv;
		dac_macro_cntl = p_dac->ps2_pdac_adj;
	} else
		dac_macro_cntl = RREG32(RADEON_DAC_MACRO_CNTL);
	dac_macro_cntl |= RADEON_DAC_PDWN_R | RADEON_DAC_PDWN_G | RADEON_DAC_PDWN_B;
	WREG32(RADEON_DAC_MACRO_CNTL, dac_macro_cntl);

	if (rdev->is_atom_bios)
		radeon_atombios_encoder_crtc_scratch_regs(encoder, radeon_crtc->crtc_id);
	else
		radeon_combios_encoder_crtc_scratch_regs(encoder, radeon_crtc->crtc_id);
}

static enum drm_connector_status radeon_legacy_primary_dac_detect(struct drm_encoder *encoder,
								  struct drm_connector *connector)
{
	struct drm_device *dev = encoder->dev;
	struct radeon_device *rdev = dev->dev_private;
	uint32_t vclk_ecp_cntl, crtc_ext_cntl;
	uint32_t dac_ext_cntl, dac_cntl, dac_macro_cntl, tmp;
	enum drm_connector_status found = connector_status_disconnected;
	bool color = true;

	/* save the regs we need */
	vclk_ecp_cntl = RREG32_PLL(RADEON_VCLK_ECP_CNTL);
	crtc_ext_cntl = RREG32(RADEON_CRTC_EXT_CNTL);
	dac_ext_cntl = RREG32(RADEON_DAC_EXT_CNTL);
	dac_cntl = RREG32(RADEON_DAC_CNTL);
	dac_macro_cntl = RREG32(RADEON_DAC_MACRO_CNTL);

	tmp = vclk_ecp_cntl &
		~(RADEON_PIXCLK_ALWAYS_ONb | RADEON_PIXCLK_DAC_ALWAYS_ONb);
	WREG32_PLL(RADEON_VCLK_ECP_CNTL, tmp);

	tmp = crtc_ext_cntl | RADEON_CRTC_CRT_ON;
	WREG32(RADEON_CRTC_EXT_CNTL, tmp);

	tmp = RADEON_DAC_FORCE_BLANK_OFF_EN |
		RADEON_DAC_FORCE_DATA_EN;

	if (color)
		tmp |= RADEON_DAC_FORCE_DATA_SEL_RGB;
	else
		tmp |= RADEON_DAC_FORCE_DATA_SEL_G;

	if (ASIC_IS_R300(rdev))
		tmp |= (0x1b6 << RADEON_DAC_FORCE_DATA_SHIFT);
	else
		tmp |= (0x180 << RADEON_DAC_FORCE_DATA_SHIFT);

	WREG32(RADEON_DAC_EXT_CNTL, tmp);

	tmp = dac_cntl & ~(RADEON_DAC_RANGE_CNTL_MASK | RADEON_DAC_PDWN);
	tmp |= RADEON_DAC_RANGE_CNTL_PS2 | RADEON_DAC_CMP_EN;
	WREG32(RADEON_DAC_CNTL, tmp);

	tmp &= ~(RADEON_DAC_PDWN_R |
		 RADEON_DAC_PDWN_G |
		 RADEON_DAC_PDWN_B);

	WREG32(RADEON_DAC_MACRO_CNTL, tmp);

	udelay(2000);

	if (RREG32(RADEON_DAC_CNTL) & RADEON_DAC_CMP_OUTPUT)
		found = connector_status_connected;

	/* restore the regs we used */
	WREG32(RADEON_DAC_CNTL, dac_cntl);
	WREG32(RADEON_DAC_MACRO_CNTL, dac_macro_cntl);
	WREG32(RADEON_DAC_EXT_CNTL, dac_ext_cntl);
	WREG32(RADEON_CRTC_EXT_CNTL, crtc_ext_cntl);
	WREG32_PLL(RADEON_VCLK_ECP_CNTL, vclk_ecp_cntl);

	return found;
}

static const struct drm_encoder_helper_funcs radeon_legacy_primary_dac_helper_funcs = {
	.dpms = radeon_legacy_primary_dac_dpms,
	.mode_fixup = radeon_legacy_primary_dac_mode_fixup,
	.prepare = radeon_legacy_primary_dac_prepare,
	.mode_set = radeon_legacy_primary_dac_mode_set,
	.commit = radeon_legacy_primary_dac_commit,
	.detect = radeon_legacy_primary_dac_detect,
	.disable = radeon_legacy_encoder_disable,
};


static const struct drm_encoder_funcs radeon_legacy_primary_dac_enc_funcs = {
	.destroy = radeon_enc_destroy,
};

static bool radeon_legacy_tmds_int_mode_fixup(struct drm_encoder *encoder,
					      struct drm_display_mode *mode,
					      struct drm_display_mode *adjusted_mode)
{

	drm_mode_set_crtcinfo(adjusted_mode, 0);

	return true;
}

static void radeon_legacy_tmds_int_dpms(struct drm_encoder *encoder, int mode)
{
	struct drm_device *dev = encoder->dev;
	struct radeon_device *rdev = dev->dev_private;
	uint32_t fp_gen_cntl = RREG32(RADEON_FP_GEN_CNTL);
	DRM_DEBUG("\n");

	switch (mode) {
	case DRM_MODE_DPMS_ON:
		fp_gen_cntl |= (RADEON_FP_FPON | RADEON_FP_TMDS_EN);
		break;
	case DRM_MODE_DPMS_STANDBY:
	case DRM_MODE_DPMS_SUSPEND:
	case DRM_MODE_DPMS_OFF:
		fp_gen_cntl &= ~(RADEON_FP_FPON | RADEON_FP_TMDS_EN);
		break;
	}

	WREG32(RADEON_FP_GEN_CNTL, fp_gen_cntl);

	if (rdev->is_atom_bios)
		radeon_atombios_encoder_dpms_scratch_regs(encoder, (mode == DRM_MODE_DPMS_ON) ? true : false);
	else
		radeon_combios_encoder_dpms_scratch_regs(encoder, (mode == DRM_MODE_DPMS_ON) ? true : false);
}

static void radeon_legacy_tmds_int_prepare(struct drm_encoder *encoder)
{
	struct radeon_device *rdev = encoder->dev->dev_private;

	if (rdev->is_atom_bios)
		radeon_atom_output_lock(encoder, true);
	else
		radeon_combios_output_lock(encoder, true);
	radeon_legacy_tmds_int_dpms(encoder, DRM_MODE_DPMS_OFF);
	radeon_encoder_set_active_device(encoder);
}

static void radeon_legacy_tmds_int_commit(struct drm_encoder *encoder)
{
	struct radeon_device *rdev = encoder->dev->dev_private;

	radeon_legacy_tmds_int_dpms(encoder, DRM_MODE_DPMS_ON);

	if (rdev->is_atom_bios)
		radeon_atom_output_lock(encoder, true);
	else
		radeon_combios_output_lock(encoder, true);
}

static void radeon_legacy_tmds_int_mode_set(struct drm_encoder *encoder,
					    struct drm_display_mode *mode,
					    struct drm_display_mode *adjusted_mode)
{
	struct drm_device *dev = encoder->dev;
	struct radeon_device *rdev = dev->dev_private;
	struct radeon_crtc *radeon_crtc = to_radeon_crtc(encoder->crtc);
	struct radeon_encoder *radeon_encoder = to_radeon_encoder(encoder);
	uint32_t tmp, tmds_pll_cntl, tmds_transmitter_cntl, fp_gen_cntl;
	int i;

	DRM_DEBUG("\n");

	tmp = tmds_pll_cntl = RREG32(RADEON_TMDS_PLL_CNTL);
	tmp &= 0xfffff;
	if (rdev->family == CHIP_RV280) {
		/* bit 22 of TMDS_PLL_CNTL is read-back inverted */
		tmp ^= (1 << 22);
		tmds_pll_cntl ^= (1 << 22);
	}

	if (radeon_encoder->enc_priv) {
		struct radeon_encoder_int_tmds *tmds = (struct radeon_encoder_int_tmds *)radeon_encoder->enc_priv;

		for (i = 0; i < 4; i++) {
			if (tmds->tmds_pll[i].freq == 0)
				break;
			if ((uint32_t)(mode->clock / 10) < tmds->tmds_pll[i].freq) {
				tmp = tmds->tmds_pll[i].value ;
				break;
			}
		}
	}

	if (ASIC_IS_R300(rdev) || (rdev->family == CHIP_RV280)) {
		if (tmp & 0xfff00000)
			tmds_pll_cntl = tmp;
		else {
			tmds_pll_cntl &= 0xfff00000;
			tmds_pll_cntl |= tmp;
		}
	} else
		tmds_pll_cntl = tmp;

	tmds_transmitter_cntl = RREG32(RADEON_TMDS_TRANSMITTER_CNTL) &
		~(RADEON_TMDS_TRANSMITTER_PLLRST);

    if (rdev->family == CHIP_R200 ||
	rdev->family == CHIP_R100 ||
	ASIC_IS_R300(rdev))
	    tmds_transmitter_cntl &= ~(RADEON_TMDS_TRANSMITTER_PLLEN);
    else /* RV chips got this bit reversed */
	    tmds_transmitter_cntl |= RADEON_TMDS_TRANSMITTER_PLLEN;

    fp_gen_cntl = (RREG32(RADEON_FP_GEN_CNTL) |
		   (RADEON_FP_CRTC_DONT_SHADOW_VPAR |
		    RADEON_FP_CRTC_DONT_SHADOW_HEND));

    fp_gen_cntl &= ~(RADEON_FP_FPON | RADEON_FP_TMDS_EN);

    if (1) /*  FIXME rgbBits == 8 */
	    fp_gen_cntl |= RADEON_FP_PANEL_FORMAT;  /* 24 bit format */
    else
	    fp_gen_cntl &= ~RADEON_FP_PANEL_FORMAT;/* 18 bit format */

    if (radeon_crtc->crtc_id == 0) {
	    if (ASIC_IS_R300(rdev) || rdev->family == CHIP_R200) {
		    fp_gen_cntl &= ~R200_FP_SOURCE_SEL_MASK;
		    if (radeon_encoder->rmx_type != RMX_OFF)
			    fp_gen_cntl |= R200_FP_SOURCE_SEL_RMX;
		    else
			    fp_gen_cntl |= R200_FP_SOURCE_SEL_CRTC1;
	    } else
		    fp_gen_cntl |= RADEON_FP_SEL_CRTC1;
    } else {
	    if (ASIC_IS_R300(rdev) || rdev->family == CHIP_R200) {
		    fp_gen_cntl &= ~R200_FP_SOURCE_SEL_MASK;
		    fp_gen_cntl |= R200_FP_SOURCE_SEL_CRTC2;
	    } else
		    fp_gen_cntl |= RADEON_FP_SEL_CRTC2;
    }

    WREG32(RADEON_TMDS_PLL_CNTL, tmds_pll_cntl);
    WREG32(RADEON_TMDS_TRANSMITTER_CNTL, tmds_transmitter_cntl);
    WREG32(RADEON_FP_GEN_CNTL, fp_gen_cntl);

	if (rdev->is_atom_bios)
		radeon_atombios_encoder_crtc_scratch_regs(encoder, radeon_crtc->crtc_id);
	else
		radeon_combios_encoder_crtc_scratch_regs(encoder, radeon_crtc->crtc_id);
}

static const struct drm_encoder_helper_funcs radeon_legacy_tmds_int_helper_funcs = {
	.dpms = radeon_legacy_tmds_int_dpms,
	.mode_fixup = radeon_legacy_tmds_int_mode_fixup,
	.prepare = radeon_legacy_tmds_int_prepare,
	.mode_set = radeon_legacy_tmds_int_mode_set,
	.commit = radeon_legacy_tmds_int_commit,
	.disable = radeon_legacy_encoder_disable,
};


static const struct drm_encoder_funcs radeon_legacy_tmds_int_enc_funcs = {
	.destroy = radeon_enc_destroy,
};

static bool radeon_legacy_tmds_ext_mode_fixup(struct drm_encoder *encoder,
					      struct drm_display_mode *mode,
					      struct drm_display_mode *adjusted_mode)
{

	drm_mode_set_crtcinfo(adjusted_mode, 0);

	return true;
}

static void radeon_legacy_tmds_ext_dpms(struct drm_encoder *encoder, int mode)
{
	struct drm_device *dev = encoder->dev;
	struct radeon_device *rdev = dev->dev_private;
	uint32_t fp2_gen_cntl = RREG32(RADEON_FP2_GEN_CNTL);
	DRM_DEBUG("\n");

	switch (mode) {
	case DRM_MODE_DPMS_ON:
		fp2_gen_cntl &= ~RADEON_FP2_BLANK_EN;
		fp2_gen_cntl |= (RADEON_FP2_ON | RADEON_FP2_DVO_EN);
		break;
	case DRM_MODE_DPMS_STANDBY:
	case DRM_MODE_DPMS_SUSPEND:
	case DRM_MODE_DPMS_OFF:
		fp2_gen_cntl |= RADEON_FP2_BLANK_EN;
		fp2_gen_cntl &= ~(RADEON_FP2_ON | RADEON_FP2_DVO_EN);
		break;
	}

	WREG32(RADEON_FP2_GEN_CNTL, fp2_gen_cntl);

	if (rdev->is_atom_bios)
		radeon_atombios_encoder_dpms_scratch_regs(encoder, (mode == DRM_MODE_DPMS_ON) ? true : false);
	else
		radeon_combios_encoder_dpms_scratch_regs(encoder, (mode == DRM_MODE_DPMS_ON) ? true : false);
}

static void radeon_legacy_tmds_ext_prepare(struct drm_encoder *encoder)
{
	struct radeon_device *rdev = encoder->dev->dev_private;

	if (rdev->is_atom_bios)
		radeon_atom_output_lock(encoder, true);
	else
		radeon_combios_output_lock(encoder, true);
	radeon_legacy_tmds_ext_dpms(encoder, DRM_MODE_DPMS_OFF);
	radeon_encoder_set_active_device(encoder);
}

static void radeon_legacy_tmds_ext_commit(struct drm_encoder *encoder)
{
	struct radeon_device *rdev = encoder->dev->dev_private;
	radeon_legacy_tmds_ext_dpms(encoder, DRM_MODE_DPMS_ON);

	if (rdev->is_atom_bios)
		radeon_atom_output_lock(encoder, false);
	else
		radeon_combios_output_lock(encoder, false);
}

static void radeon_legacy_tmds_ext_mode_set(struct drm_encoder *encoder,
					    struct drm_display_mode *mode,
					    struct drm_display_mode *adjusted_mode)
{
	struct drm_device *dev = encoder->dev;
	struct radeon_device *rdev = dev->dev_private;
	struct radeon_crtc *radeon_crtc = to_radeon_crtc(encoder->crtc);
	struct radeon_encoder *radeon_encoder = to_radeon_encoder(encoder);
	uint32_t fp2_gen_cntl;

	DRM_DEBUG("\n");

	if (rdev->is_atom_bios) {
		radeon_encoder->pixel_clock = adjusted_mode->clock;
		atombios_external_tmds_setup(encoder, ATOM_ENABLE);
		fp2_gen_cntl = RREG32(RADEON_FP2_GEN_CNTL);
	} else {
		fp2_gen_cntl = RREG32(RADEON_FP2_GEN_CNTL);

		if (1) /*  FIXME rgbBits == 8 */
			fp2_gen_cntl |= RADEON_FP2_PANEL_FORMAT; /* 24 bit format, */
		else
			fp2_gen_cntl &= ~RADEON_FP2_PANEL_FORMAT;/* 18 bit format, */

		fp2_gen_cntl &= ~(RADEON_FP2_ON |
				  RADEON_FP2_DVO_EN |
				  RADEON_FP2_DVO_RATE_SEL_SDR);

		/* XXX: these are oem specific */
		if (ASIC_IS_R300(rdev)) {
			if ((dev->pdev->device == 0x4850) &&
			    (dev->pdev->subsystem_vendor == 0x1028) &&
			    (dev->pdev->subsystem_device == 0x2001)) /* Dell Inspiron 8600 */
				fp2_gen_cntl |= R300_FP2_DVO_CLOCK_MODE_SINGLE;
			else
				fp2_gen_cntl |= RADEON_FP2_PAD_FLOP_EN | R300_FP2_DVO_CLOCK_MODE_SINGLE;

			/*if (mode->clock > 165000)
			  fp2_gen_cntl |= R300_FP2_DVO_DUAL_CHANNEL_EN;*/
		}
	}

	if (radeon_crtc->crtc_id == 0) {
		if ((rdev->family == CHIP_R200) || ASIC_IS_R300(rdev)) {
			fp2_gen_cntl &= ~R200_FP2_SOURCE_SEL_MASK;
			if (radeon_encoder->rmx_type != RMX_OFF)
				fp2_gen_cntl |= R200_FP2_SOURCE_SEL_RMX;
			else
				fp2_gen_cntl |= R200_FP2_SOURCE_SEL_CRTC1;
		} else
			fp2_gen_cntl &= ~RADEON_FP2_SRC_SEL_CRTC2;
	} else {
		if ((rdev->family == CHIP_R200) || ASIC_IS_R300(rdev)) {
			fp2_gen_cntl &= ~R200_FP2_SOURCE_SEL_MASK;
			fp2_gen_cntl |= R200_FP2_SOURCE_SEL_CRTC2;
		} else
			fp2_gen_cntl |= RADEON_FP2_SRC_SEL_CRTC2;
	}

	WREG32(RADEON_FP2_GEN_CNTL, fp2_gen_cntl);

	if (rdev->is_atom_bios)
		radeon_atombios_encoder_crtc_scratch_regs(encoder, radeon_crtc->crtc_id);
	else
		radeon_combios_encoder_crtc_scratch_regs(encoder, radeon_crtc->crtc_id);
}

static const struct drm_encoder_helper_funcs radeon_legacy_tmds_ext_helper_funcs = {
	.dpms = radeon_legacy_tmds_ext_dpms,
	.mode_fixup = radeon_legacy_tmds_ext_mode_fixup,
	.prepare = radeon_legacy_tmds_ext_prepare,
	.mode_set = radeon_legacy_tmds_ext_mode_set,
	.commit = radeon_legacy_tmds_ext_commit,
	.disable = radeon_legacy_encoder_disable,
};


static const struct drm_encoder_funcs radeon_legacy_tmds_ext_enc_funcs = {
	.destroy = radeon_enc_destroy,
};

static bool radeon_legacy_tv_dac_mode_fixup(struct drm_encoder *encoder,
					    struct drm_display_mode *mode,
					    struct drm_display_mode *adjusted_mode)
{

	drm_mode_set_crtcinfo(adjusted_mode, 0);

	return true;
}

static void radeon_legacy_tv_dac_dpms(struct drm_encoder *encoder, int mode)
{
	struct drm_device *dev = encoder->dev;
	struct radeon_device *rdev = dev->dev_private;
	struct radeon_encoder *radeon_encoder = to_radeon_encoder(encoder);
	uint32_t fp2_gen_cntl = 0, crtc2_gen_cntl = 0, tv_dac_cntl = 0;
	uint32_t tv_master_cntl = 0;
	bool is_tv;
	DRM_DEBUG("\n");

	is_tv = radeon_encoder->active_device & ATOM_DEVICE_TV_SUPPORT ? true : false;

	if (rdev->family == CHIP_R200)
		fp2_gen_cntl = RREG32(RADEON_FP2_GEN_CNTL);
	else {
		if (is_tv)
			tv_master_cntl = RREG32(RADEON_TV_MASTER_CNTL);
		else
			crtc2_gen_cntl = RREG32(RADEON_CRTC2_GEN_CNTL);
		tv_dac_cntl = RREG32(RADEON_TV_DAC_CNTL);
	}

	switch (mode) {
	case DRM_MODE_DPMS_ON:
		if (rdev->family == CHIP_R200) {
			fp2_gen_cntl |= (RADEON_FP2_ON | RADEON_FP2_DVO_EN);
		} else {
			if (is_tv)
				tv_master_cntl |= RADEON_TV_ON;
			else
				crtc2_gen_cntl |= RADEON_CRTC2_CRT2_ON;

			if (rdev->family == CHIP_R420 ||
			    rdev->family == CHIP_R423 ||
			    rdev->family == CHIP_RV410)
				tv_dac_cntl &= ~(R420_TV_DAC_RDACPD |
						 R420_TV_DAC_GDACPD |
						 R420_TV_DAC_BDACPD |
						 RADEON_TV_DAC_BGSLEEP);
			else
				tv_dac_cntl &= ~(RADEON_TV_DAC_RDACPD |
						 RADEON_TV_DAC_GDACPD |
						 RADEON_TV_DAC_BDACPD |
						 RADEON_TV_DAC_BGSLEEP);
		}
		break;
	case DRM_MODE_DPMS_STANDBY:
	case DRM_MODE_DPMS_SUSPEND:
	case DRM_MODE_DPMS_OFF:
		if (rdev->family == CHIP_R200)
			fp2_gen_cntl &= ~(RADEON_FP2_ON | RADEON_FP2_DVO_EN);
		else {
			if (is_tv)
				tv_master_cntl &= ~RADEON_TV_ON;
			else
				crtc2_gen_cntl &= ~RADEON_CRTC2_CRT2_ON;

			if (rdev->family == CHIP_R420 ||
					rdev->family == CHIP_R423 ||
					rdev->family == CHIP_RV410)
				tv_dac_cntl |= (R420_TV_DAC_RDACPD |
						R420_TV_DAC_GDACPD |
						R420_TV_DAC_BDACPD |
						RADEON_TV_DAC_BGSLEEP);
			else
				tv_dac_cntl |= (RADEON_TV_DAC_RDACPD |
						RADEON_TV_DAC_GDACPD |
						RADEON_TV_DAC_BDACPD |
						RADEON_TV_DAC_BGSLEEP);
		}
		break;
	}

	if (rdev->family == CHIP_R200) {
		WREG32(RADEON_FP2_GEN_CNTL, fp2_gen_cntl);
	} else {
		if (is_tv)
			WREG32(RADEON_TV_MASTER_CNTL, tv_master_cntl);
		else
			WREG32(RADEON_CRTC2_GEN_CNTL, crtc2_gen_cntl);
		WREG32(RADEON_TV_DAC_CNTL, tv_dac_cntl);
	}

	if (rdev->is_atom_bios)
		radeon_atombios_encoder_dpms_scratch_regs(encoder, (mode == DRM_MODE_DPMS_ON) ? true : false);
	else
		radeon_combios_encoder_dpms_scratch_regs(encoder, (mode == DRM_MODE_DPMS_ON) ? true : false);
}

static void radeon_legacy_tv_dac_prepare(struct drm_encoder *encoder)
{
	struct radeon_device *rdev = encoder->dev->dev_private;

	if (rdev->is_atom_bios)
		radeon_atom_output_lock(encoder, true);
	else
		radeon_combios_output_lock(encoder, true);
	radeon_legacy_tv_dac_dpms(encoder, DRM_MODE_DPMS_OFF);
	radeon_encoder_set_active_device(encoder);
}

static void radeon_legacy_tv_dac_commit(struct drm_encoder *encoder)
{
	struct radeon_device *rdev = encoder->dev->dev_private;

	radeon_legacy_tv_dac_dpms(encoder, DRM_MODE_DPMS_ON);

	if (rdev->is_atom_bios)
		radeon_atom_output_lock(encoder, true);
	else
		radeon_combios_output_lock(encoder, true);
}

static void radeon_legacy_tv_dac_mode_set(struct drm_encoder *encoder,
		struct drm_display_mode *mode,
		struct drm_display_mode *adjusted_mode)
{
	struct drm_device *dev = encoder->dev;
	struct radeon_device *rdev = dev->dev_private;
	struct radeon_crtc *radeon_crtc = to_radeon_crtc(encoder->crtc);
	struct radeon_encoder *radeon_encoder = to_radeon_encoder(encoder);
	struct radeon_encoder_tv_dac *tv_dac = radeon_encoder->enc_priv;
	uint32_t tv_dac_cntl, gpiopad_a = 0, dac2_cntl, disp_output_cntl = 0;
	uint32_t disp_hw_debug = 0, fp2_gen_cntl = 0, disp_tv_out_cntl = 0;
	bool is_tv = false;

	DRM_DEBUG("\n");

<<<<<<< HEAD
=======
	is_tv = radeon_encoder->active_device & ATOM_DEVICE_TV_SUPPORT ? true : false;

>>>>>>> 94a8d5ca
	if (rdev->family != CHIP_R200) {
		tv_dac_cntl = RREG32(RADEON_TV_DAC_CNTL);
		if (rdev->family == CHIP_R420 ||
				rdev->family == CHIP_R423 ||
				rdev->family == CHIP_RV410) {
			tv_dac_cntl &= ~(RADEON_TV_DAC_STD_MASK |
					RADEON_TV_DAC_BGADJ_MASK |
					R420_TV_DAC_DACADJ_MASK |
					R420_TV_DAC_RDACPD |
					R420_TV_DAC_GDACPD |
					R420_TV_DAC_GDACPD |
					R420_TV_DAC_TVENABLE);
		} else {
			tv_dac_cntl &= ~(RADEON_TV_DAC_STD_MASK |
					RADEON_TV_DAC_BGADJ_MASK |
					RADEON_TV_DAC_DACADJ_MASK |
					RADEON_TV_DAC_RDACPD |
					RADEON_TV_DAC_GDACPD |
					RADEON_TV_DAC_GDACPD);
		}

		/*  FIXME TV */
		if (tv_dac) {
			struct radeon_encoder_tv_dac *tv_dac = radeon_encoder->enc_priv;
			tv_dac_cntl |= (RADEON_TV_DAC_NBLANK |
					RADEON_TV_DAC_NHOLD |
					RADEON_TV_DAC_STD_PS2 |
					tv_dac->ps2_tvdac_adj);
		} else
			tv_dac_cntl |= (RADEON_TV_DAC_NBLANK |
					RADEON_TV_DAC_NHOLD |
					RADEON_TV_DAC_STD_PS2);

		WREG32(RADEON_TV_DAC_CNTL, tv_dac_cntl);
	}

	if (ASIC_IS_R300(rdev)) {
		gpiopad_a = RREG32(RADEON_GPIOPAD_A) | 1;
		disp_output_cntl = RREG32(RADEON_DISP_OUTPUT_CNTL);
	}

	if (rdev->family == CHIP_R200 || ASIC_IS_R300(rdev))
		disp_tv_out_cntl = RREG32(RADEON_DISP_TV_OUT_CNTL);
	else
		disp_hw_debug = RREG32(RADEON_DISP_HW_DEBUG);

	if (rdev->family == CHIP_R200)
		fp2_gen_cntl = RREG32(RADEON_FP2_GEN_CNTL);

	if (is_tv) {
		uint32_t dac_cntl;

		dac_cntl = RREG32(RADEON_DAC_CNTL);
		dac_cntl &= ~RADEON_DAC_TVO_EN;
		WREG32(RADEON_DAC_CNTL, dac_cntl);

		if (ASIC_IS_R300(rdev))
			gpiopad_a = RREG32(RADEON_GPIOPAD_A) & ~1;

		dac2_cntl = RREG32(RADEON_DAC_CNTL2) & ~RADEON_DAC2_DAC2_CLK_SEL;
		if (radeon_crtc->crtc_id == 0) {
			if (ASIC_IS_R300(rdev)) {
				disp_output_cntl &= ~RADEON_DISP_TVDAC_SOURCE_MASK;
				disp_output_cntl |= (RADEON_DISP_TVDAC_SOURCE_CRTC |
						     RADEON_DISP_TV_SOURCE_CRTC);
			}
			if (rdev->family >= CHIP_R200) {
				disp_tv_out_cntl &= ~RADEON_DISP_TV_PATH_SRC_CRTC2;
			} else {
				disp_hw_debug |= RADEON_CRT2_DISP1_SEL;
			}
		} else {
			if (ASIC_IS_R300(rdev)) {
				disp_output_cntl &= ~RADEON_DISP_TVDAC_SOURCE_MASK;
				disp_output_cntl |= RADEON_DISP_TV_SOURCE_CRTC;
			}
			if (rdev->family >= CHIP_R200) {
				disp_tv_out_cntl |= RADEON_DISP_TV_PATH_SRC_CRTC2;
			} else {
				disp_hw_debug &= ~RADEON_CRT2_DISP1_SEL;
			}
		}
		WREG32(RADEON_DAC_CNTL2, dac2_cntl);
	} else {

		dac2_cntl = RREG32(RADEON_DAC_CNTL2) | RADEON_DAC2_DAC2_CLK_SEL;

		if (radeon_crtc->crtc_id == 0) {
			if (ASIC_IS_R300(rdev)) {
				disp_output_cntl &= ~RADEON_DISP_TVDAC_SOURCE_MASK;
				disp_output_cntl |= RADEON_DISP_TVDAC_SOURCE_CRTC;
			} else if (rdev->family == CHIP_R200) {
				fp2_gen_cntl &= ~(R200_FP2_SOURCE_SEL_MASK |
						  RADEON_FP2_DVO_RATE_SEL_SDR);
			} else
				disp_hw_debug |= RADEON_CRT2_DISP1_SEL;
		} else {
			if (ASIC_IS_R300(rdev)) {
				disp_output_cntl &= ~RADEON_DISP_TVDAC_SOURCE_MASK;
				disp_output_cntl |= RADEON_DISP_TVDAC_SOURCE_CRTC2;
			} else if (rdev->family == CHIP_R200) {
				fp2_gen_cntl &= ~(R200_FP2_SOURCE_SEL_MASK |
						  RADEON_FP2_DVO_RATE_SEL_SDR);
				fp2_gen_cntl |= R200_FP2_SOURCE_SEL_CRTC2;
			} else
				disp_hw_debug &= ~RADEON_CRT2_DISP1_SEL;
		}
		WREG32(RADEON_DAC_CNTL2, dac2_cntl);
	}

	if (ASIC_IS_R300(rdev)) {
		WREG32_P(RADEON_GPIOPAD_A, gpiopad_a, ~1);
		WREG32(RADEON_DISP_OUTPUT_CNTL, disp_output_cntl);
	}

	if (rdev->family >= CHIP_R200)
		WREG32(RADEON_DISP_TV_OUT_CNTL, disp_tv_out_cntl);
	else
		WREG32(RADEON_DISP_HW_DEBUG, disp_hw_debug);

	if (rdev->family == CHIP_R200)
		WREG32(RADEON_FP2_GEN_CNTL, fp2_gen_cntl);

	if (is_tv)
		radeon_legacy_tv_mode_set(encoder, mode, adjusted_mode);

	if (rdev->is_atom_bios)
		radeon_atombios_encoder_crtc_scratch_regs(encoder, radeon_crtc->crtc_id);
	else
		radeon_combios_encoder_crtc_scratch_regs(encoder, radeon_crtc->crtc_id);

}

static bool r300_legacy_tv_detect(struct drm_encoder *encoder,
				  struct drm_connector *connector)
{
	struct drm_device *dev = encoder->dev;
	struct radeon_device *rdev = dev->dev_private;
	uint32_t crtc2_gen_cntl, tv_dac_cntl, dac_cntl2, dac_ext_cntl;
	uint32_t disp_output_cntl, gpiopad_a, tmp;
	bool found = false;

	/* save regs needed */
	gpiopad_a = RREG32(RADEON_GPIOPAD_A);
	dac_cntl2 = RREG32(RADEON_DAC_CNTL2);
	crtc2_gen_cntl = RREG32(RADEON_CRTC2_GEN_CNTL);
	dac_ext_cntl = RREG32(RADEON_DAC_EXT_CNTL);
	tv_dac_cntl = RREG32(RADEON_TV_DAC_CNTL);
	disp_output_cntl = RREG32(RADEON_DISP_OUTPUT_CNTL);

	WREG32_P(RADEON_GPIOPAD_A, 0, ~1);

	WREG32(RADEON_DAC_CNTL2, RADEON_DAC2_DAC2_CLK_SEL);

	WREG32(RADEON_CRTC2_GEN_CNTL,
	       RADEON_CRTC2_CRT2_ON | RADEON_CRTC2_VSYNC_TRISTAT);

	tmp = disp_output_cntl & ~RADEON_DISP_TVDAC_SOURCE_MASK;
	tmp |= RADEON_DISP_TVDAC_SOURCE_CRTC2;
	WREG32(RADEON_DISP_OUTPUT_CNTL, tmp);

	WREG32(RADEON_DAC_EXT_CNTL,
	       RADEON_DAC2_FORCE_BLANK_OFF_EN |
	       RADEON_DAC2_FORCE_DATA_EN |
	       RADEON_DAC_FORCE_DATA_SEL_RGB |
	       (0xec << RADEON_DAC_FORCE_DATA_SHIFT));

	WREG32(RADEON_TV_DAC_CNTL,
	       RADEON_TV_DAC_STD_NTSC |
	       (8 << RADEON_TV_DAC_BGADJ_SHIFT) |
	       (6 << RADEON_TV_DAC_DACADJ_SHIFT));

	RREG32(RADEON_TV_DAC_CNTL);
	mdelay(4);

	WREG32(RADEON_TV_DAC_CNTL,
	       RADEON_TV_DAC_NBLANK |
	       RADEON_TV_DAC_NHOLD |
	       RADEON_TV_MONITOR_DETECT_EN |
	       RADEON_TV_DAC_STD_NTSC |
	       (8 << RADEON_TV_DAC_BGADJ_SHIFT) |
	       (6 << RADEON_TV_DAC_DACADJ_SHIFT));

	RREG32(RADEON_TV_DAC_CNTL);
	mdelay(6);

	tmp = RREG32(RADEON_TV_DAC_CNTL);
	if ((tmp & RADEON_TV_DAC_GDACDET) != 0) {
		found = true;
		DRM_DEBUG("S-video TV connection detected\n");
	} else if ((tmp & RADEON_TV_DAC_BDACDET) != 0) {
		found = true;
		DRM_DEBUG("Composite TV connection detected\n");
	}

	WREG32(RADEON_TV_DAC_CNTL, tv_dac_cntl);
	WREG32(RADEON_DAC_EXT_CNTL, dac_ext_cntl);
	WREG32(RADEON_CRTC2_GEN_CNTL, crtc2_gen_cntl);
	WREG32(RADEON_DISP_OUTPUT_CNTL, disp_output_cntl);
	WREG32(RADEON_DAC_CNTL2, dac_cntl2);
	WREG32_P(RADEON_GPIOPAD_A, gpiopad_a, ~1);
	return found;
}

static bool radeon_legacy_tv_detect(struct drm_encoder *encoder,
				    struct drm_connector *connector)
{
	struct drm_device *dev = encoder->dev;
	struct radeon_device *rdev = dev->dev_private;
	uint32_t tv_dac_cntl, dac_cntl2;
	uint32_t config_cntl, tv_pre_dac_mux_cntl, tv_master_cntl, tmp;
	bool found = false;

	if (ASIC_IS_R300(rdev))
		return r300_legacy_tv_detect(encoder, connector);

	dac_cntl2 = RREG32(RADEON_DAC_CNTL2);
	tv_master_cntl = RREG32(RADEON_TV_MASTER_CNTL);
	tv_dac_cntl = RREG32(RADEON_TV_DAC_CNTL);
	config_cntl = RREG32(RADEON_CONFIG_CNTL);
	tv_pre_dac_mux_cntl = RREG32(RADEON_TV_PRE_DAC_MUX_CNTL);

	tmp = dac_cntl2 & ~RADEON_DAC2_DAC2_CLK_SEL;
	WREG32(RADEON_DAC_CNTL2, tmp);

	tmp = tv_master_cntl | RADEON_TV_ON;
	tmp &= ~(RADEON_TV_ASYNC_RST |
		 RADEON_RESTART_PHASE_FIX |
		 RADEON_CRT_FIFO_CE_EN |
		 RADEON_TV_FIFO_CE_EN |
		 RADEON_RE_SYNC_NOW_SEL_MASK);
	tmp |= RADEON_TV_FIFO_ASYNC_RST | RADEON_CRT_ASYNC_RST;
	WREG32(RADEON_TV_MASTER_CNTL, tmp);

	tmp = RADEON_TV_DAC_NBLANK | RADEON_TV_DAC_NHOLD |
		RADEON_TV_MONITOR_DETECT_EN | RADEON_TV_DAC_STD_NTSC |
		(8 << RADEON_TV_DAC_BGADJ_SHIFT);

	if (config_cntl & RADEON_CFG_ATI_REV_ID_MASK)
		tmp |= (4 << RADEON_TV_DAC_DACADJ_SHIFT);
	else
		tmp |= (8 << RADEON_TV_DAC_DACADJ_SHIFT);
	WREG32(RADEON_TV_DAC_CNTL, tmp);

	tmp = RADEON_C_GRN_EN | RADEON_CMP_BLU_EN |
		RADEON_RED_MX_FORCE_DAC_DATA |
		RADEON_GRN_MX_FORCE_DAC_DATA |
		RADEON_BLU_MX_FORCE_DAC_DATA |
		(0x109 << RADEON_TV_FORCE_DAC_DATA_SHIFT);
	WREG32(RADEON_TV_PRE_DAC_MUX_CNTL, tmp);

	mdelay(3);
	tmp = RREG32(RADEON_TV_DAC_CNTL);
	if (tmp & RADEON_TV_DAC_GDACDET) {
		found = true;
		DRM_DEBUG("S-video TV connection detected\n");
	} else if ((tmp & RADEON_TV_DAC_BDACDET) != 0) {
		found = true;
		DRM_DEBUG("Composite TV connection detected\n");
	}

	WREG32(RADEON_TV_PRE_DAC_MUX_CNTL, tv_pre_dac_mux_cntl);
	WREG32(RADEON_TV_DAC_CNTL, tv_dac_cntl);
	WREG32(RADEON_TV_MASTER_CNTL, tv_master_cntl);
	WREG32(RADEON_DAC_CNTL2, dac_cntl2);
	return found;
}

static enum drm_connector_status radeon_legacy_tv_dac_detect(struct drm_encoder *encoder,
							     struct drm_connector *connector)
{
	struct drm_device *dev = encoder->dev;
	struct radeon_device *rdev = dev->dev_private;
	uint32_t crtc2_gen_cntl, tv_dac_cntl, dac_cntl2, dac_ext_cntl;
	uint32_t disp_hw_debug, disp_output_cntl, gpiopad_a, pixclks_cntl, tmp;
	enum drm_connector_status found = connector_status_disconnected;
	struct radeon_encoder *radeon_encoder = to_radeon_encoder(encoder);
	struct radeon_encoder_tv_dac *tv_dac = radeon_encoder->enc_priv;
	bool color = true;

	if (connector->connector_type == DRM_MODE_CONNECTOR_SVIDEO ||
	    connector->connector_type == DRM_MODE_CONNECTOR_Composite ||
	    connector->connector_type == DRM_MODE_CONNECTOR_9PinDIN) {
		bool tv_detect;

		if (radeon_encoder->active_device && !(radeon_encoder->active_device & ATOM_DEVICE_TV_SUPPORT))
			return connector_status_disconnected;

		tv_detect = radeon_legacy_tv_detect(encoder, connector);
		if (tv_detect && tv_dac)
			found = connector_status_connected;
		return found;
	}

	/* don't probe if the encoder is being used for something else not CRT related */
	if (radeon_encoder->active_device && !(radeon_encoder->active_device & ATOM_DEVICE_CRT_SUPPORT)) {
		DRM_INFO("not detecting due to %08x\n", radeon_encoder->active_device);
		return connector_status_disconnected;
	}

	/* save the regs we need */
	pixclks_cntl = RREG32_PLL(RADEON_PIXCLKS_CNTL);
	gpiopad_a = ASIC_IS_R300(rdev) ? RREG32(RADEON_GPIOPAD_A) : 0;
	disp_output_cntl = ASIC_IS_R300(rdev) ? RREG32(RADEON_DISP_OUTPUT_CNTL) : 0;
	disp_hw_debug = ASIC_IS_R300(rdev) ? 0 : RREG32(RADEON_DISP_HW_DEBUG);
	crtc2_gen_cntl = RREG32(RADEON_CRTC2_GEN_CNTL);
	tv_dac_cntl = RREG32(RADEON_TV_DAC_CNTL);
	dac_ext_cntl = RREG32(RADEON_DAC_EXT_CNTL);
	dac_cntl2 = RREG32(RADEON_DAC_CNTL2);

	tmp = pixclks_cntl & ~(RADEON_PIX2CLK_ALWAYS_ONb
			       | RADEON_PIX2CLK_DAC_ALWAYS_ONb);
	WREG32_PLL(RADEON_PIXCLKS_CNTL, tmp);

	if (ASIC_IS_R300(rdev))
		WREG32_P(RADEON_GPIOPAD_A, 1, ~1);

	tmp = crtc2_gen_cntl & ~RADEON_CRTC2_PIX_WIDTH_MASK;
	tmp |= RADEON_CRTC2_CRT2_ON |
		(2 << RADEON_CRTC2_PIX_WIDTH_SHIFT);

	WREG32(RADEON_CRTC2_GEN_CNTL, tmp);

	if (ASIC_IS_R300(rdev)) {
		tmp = disp_output_cntl & ~RADEON_DISP_TVDAC_SOURCE_MASK;
		tmp |= RADEON_DISP_TVDAC_SOURCE_CRTC2;
		WREG32(RADEON_DISP_OUTPUT_CNTL, tmp);
	} else {
		tmp = disp_hw_debug & ~RADEON_CRT2_DISP1_SEL;
		WREG32(RADEON_DISP_HW_DEBUG, tmp);
	}

	tmp = RADEON_TV_DAC_NBLANK |
		RADEON_TV_DAC_NHOLD |
		RADEON_TV_MONITOR_DETECT_EN |
		RADEON_TV_DAC_STD_PS2;

	WREG32(RADEON_TV_DAC_CNTL, tmp);

	tmp = RADEON_DAC2_FORCE_BLANK_OFF_EN |
		RADEON_DAC2_FORCE_DATA_EN;

	if (color)
		tmp |= RADEON_DAC_FORCE_DATA_SEL_RGB;
	else
		tmp |= RADEON_DAC_FORCE_DATA_SEL_G;

	if (ASIC_IS_R300(rdev))
		tmp |= (0x1b6 << RADEON_DAC_FORCE_DATA_SHIFT);
	else
		tmp |= (0x180 << RADEON_DAC_FORCE_DATA_SHIFT);

	WREG32(RADEON_DAC_EXT_CNTL, tmp);

	tmp = dac_cntl2 | RADEON_DAC2_DAC2_CLK_SEL | RADEON_DAC2_CMP_EN;
	WREG32(RADEON_DAC_CNTL2, tmp);

	udelay(10000);

	if (ASIC_IS_R300(rdev)) {
		if (RREG32(RADEON_DAC_CNTL2) & RADEON_DAC2_CMP_OUT_B)
			found = connector_status_connected;
	} else {
		if (RREG32(RADEON_DAC_CNTL2) & RADEON_DAC2_CMP_OUTPUT)
			found = connector_status_connected;
	}

	/* restore regs we used */
	WREG32(RADEON_DAC_CNTL2, dac_cntl2);
	WREG32(RADEON_DAC_EXT_CNTL, dac_ext_cntl);
	WREG32(RADEON_TV_DAC_CNTL, tv_dac_cntl);
	WREG32(RADEON_CRTC2_GEN_CNTL, crtc2_gen_cntl);

	if (ASIC_IS_R300(rdev)) {
		WREG32(RADEON_DISP_OUTPUT_CNTL, disp_output_cntl);
		WREG32_P(RADEON_GPIOPAD_A, gpiopad_a, ~1);
	} else {
		WREG32(RADEON_DISP_HW_DEBUG, disp_hw_debug);
	}
	WREG32_PLL(RADEON_PIXCLKS_CNTL, pixclks_cntl);

	return found;

}

static const struct drm_encoder_helper_funcs radeon_legacy_tv_dac_helper_funcs = {
	.dpms = radeon_legacy_tv_dac_dpms,
	.mode_fixup = radeon_legacy_tv_dac_mode_fixup,
	.prepare = radeon_legacy_tv_dac_prepare,
	.mode_set = radeon_legacy_tv_dac_mode_set,
	.commit = radeon_legacy_tv_dac_commit,
	.detect = radeon_legacy_tv_dac_detect,
	.disable = radeon_legacy_encoder_disable,
};


static const struct drm_encoder_funcs radeon_legacy_tv_dac_enc_funcs = {
	.destroy = radeon_enc_destroy,
};


static struct radeon_encoder_int_tmds *radeon_legacy_get_tmds_info(struct radeon_encoder *encoder)
{
	struct drm_device *dev = encoder->base.dev;
	struct radeon_device *rdev = dev->dev_private;
	struct radeon_encoder_int_tmds *tmds = NULL;
	bool ret;

	tmds = kzalloc(sizeof(struct radeon_encoder_int_tmds), GFP_KERNEL);

	if (!tmds)
		return NULL;

	if (rdev->is_atom_bios)
		ret = radeon_atombios_get_tmds_info(encoder, tmds);
	else
		ret = radeon_legacy_get_tmds_info_from_combios(encoder, tmds);

	if (ret == false)
		radeon_legacy_get_tmds_info_from_table(encoder, tmds);

	return tmds;
}

void
radeon_add_legacy_encoder(struct drm_device *dev, uint32_t encoder_id, uint32_t supported_device)
{
	struct radeon_device *rdev = dev->dev_private;
	struct drm_encoder *encoder;
	struct radeon_encoder *radeon_encoder;

	/* see if we already added it */
	list_for_each_entry(encoder, &dev->mode_config.encoder_list, head) {
		radeon_encoder = to_radeon_encoder(encoder);
		if (radeon_encoder->encoder_id == encoder_id) {
			radeon_encoder->devices |= supported_device;
			return;
		}

	}

	/* add a new one */
	radeon_encoder = kzalloc(sizeof(struct radeon_encoder), GFP_KERNEL);
	if (!radeon_encoder)
		return;

	encoder = &radeon_encoder->base;
	encoder->possible_crtcs = 0x3;
	encoder->possible_clones = 0;

	radeon_encoder->enc_priv = NULL;

	radeon_encoder->encoder_id = encoder_id;
	radeon_encoder->devices = supported_device;
	radeon_encoder->rmx_type = RMX_OFF;

	switch (radeon_encoder->encoder_id) {
	case ENCODER_OBJECT_ID_INTERNAL_LVDS:
		encoder->possible_crtcs = 0x1;
		drm_encoder_init(dev, encoder, &radeon_legacy_lvds_enc_funcs, DRM_MODE_ENCODER_LVDS);
		drm_encoder_helper_add(encoder, &radeon_legacy_lvds_helper_funcs);
		if (rdev->is_atom_bios)
			radeon_encoder->enc_priv = radeon_atombios_get_lvds_info(radeon_encoder);
		else
			radeon_encoder->enc_priv = radeon_combios_get_lvds_info(radeon_encoder);
		radeon_encoder->rmx_type = RMX_FULL;
		break;
	case ENCODER_OBJECT_ID_INTERNAL_TMDS1:
		drm_encoder_init(dev, encoder, &radeon_legacy_tmds_int_enc_funcs, DRM_MODE_ENCODER_TMDS);
		drm_encoder_helper_add(encoder, &radeon_legacy_tmds_int_helper_funcs);
		radeon_encoder->enc_priv = radeon_legacy_get_tmds_info(radeon_encoder);
		break;
	case ENCODER_OBJECT_ID_INTERNAL_DAC1:
		drm_encoder_init(dev, encoder, &radeon_legacy_primary_dac_enc_funcs, DRM_MODE_ENCODER_DAC);
		drm_encoder_helper_add(encoder, &radeon_legacy_primary_dac_helper_funcs);
		if (rdev->is_atom_bios)
			radeon_encoder->enc_priv = radeon_atombios_get_primary_dac_info(radeon_encoder);
		else
			radeon_encoder->enc_priv = radeon_combios_get_primary_dac_info(radeon_encoder);
		break;
	case ENCODER_OBJECT_ID_INTERNAL_DAC2:
		drm_encoder_init(dev, encoder, &radeon_legacy_tv_dac_enc_funcs, DRM_MODE_ENCODER_TVDAC);
		drm_encoder_helper_add(encoder, &radeon_legacy_tv_dac_helper_funcs);
		if (rdev->is_atom_bios)
			radeon_encoder->enc_priv = radeon_atombios_get_tv_dac_info(radeon_encoder);
		else
			radeon_encoder->enc_priv = radeon_combios_get_tv_dac_info(radeon_encoder);
		break;
	case ENCODER_OBJECT_ID_INTERNAL_DVO1:
		drm_encoder_init(dev, encoder, &radeon_legacy_tmds_ext_enc_funcs, DRM_MODE_ENCODER_TMDS);
		drm_encoder_helper_add(encoder, &radeon_legacy_tmds_ext_helper_funcs);
		if (!rdev->is_atom_bios)
			radeon_combios_get_ext_tmds_info(radeon_encoder);
		break;
	}
}<|MERGE_RESOLUTION|>--- conflicted
+++ resolved
@@ -29,8 +29,6 @@
 #include "radeon.h"
 #include "atom.h"
 
-<<<<<<< HEAD
-=======
 static void radeon_legacy_encoder_disable(struct drm_encoder *encoder)
 {
 	struct radeon_encoder *radeon_encoder = to_radeon_encoder(encoder);
@@ -40,7 +38,6 @@
 	encoder_funcs->dpms(encoder, DRM_MODE_DPMS_OFF);
 	radeon_encoder->active_device = 0;
 }
->>>>>>> 94a8d5ca
 
 static void radeon_legacy_lvds_dpms(struct drm_encoder *encoder, int mode)
 {
@@ -872,11 +869,8 @@
 
 	DRM_DEBUG("\n");
 
-<<<<<<< HEAD
-=======
 	is_tv = radeon_encoder->active_device & ATOM_DEVICE_TV_SUPPORT ? true : false;
 
->>>>>>> 94a8d5ca
 	if (rdev->family != CHIP_R200) {
 		tv_dac_cntl = RREG32(RADEON_TV_DAC_CNTL);
 		if (rdev->family == CHIP_R420 ||
