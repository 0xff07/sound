/*
 * linux/drivers/power/wm97xx_battery.c
 *
 * Battery measurement code for WM97xx
 *
 * based on tosa_battery.c
 *
 * Copyright (C) 2008 Marek Vasut <marek.vasut@gmail.com>
 *
 * This program is free software; you can redistribute it and/or modify
 * it under the terms of the GNU General Public License version 2 as
 * published by the Free Software Foundation.
 *
 */

#include <linux/init.h>
#include <linux/kernel.h>
#include <linux/module.h>
#include <linux/platform_device.h>
#include <linux/power_supply.h>
#include <linux/wm97xx.h>
#include <linux/spinlock.h>
#include <linux/interrupt.h>
#include <linux/gpio.h>
#include <linux/irq.h>

static DEFINE_MUTEX(bat_lock);
static struct work_struct bat_work;
struct mutex work_lock;
static int bat_status = POWER_SUPPLY_STATUS_UNKNOWN;
static struct wm97xx_batt_info *gpdata;
static enum power_supply_property *prop;

static unsigned long wm97xx_read_bat(struct power_supply *bat_ps)
{
<<<<<<< HEAD
=======
	struct wm97xx_pdata *wmdata = bat_ps->dev->parent->platform_data;
	struct wm97xx_batt_pdata *pdata = wmdata->batt_pdata;

>>>>>>> 94a8d5ca
	return wm97xx_read_aux_adc(dev_get_drvdata(bat_ps->dev->parent),
					pdata->batt_aux) * pdata->batt_mult /
					pdata->batt_div;
}

static unsigned long wm97xx_read_temp(struct power_supply *bat_ps)
{
<<<<<<< HEAD
=======
	struct wm97xx_pdata *wmdata = bat_ps->dev->parent->platform_data;
	struct wm97xx_batt_pdata *pdata = wmdata->batt_pdata;

>>>>>>> 94a8d5ca
	return wm97xx_read_aux_adc(dev_get_drvdata(bat_ps->dev->parent),
					pdata->temp_aux) * pdata->temp_mult /
					pdata->temp_div;
}

static int wm97xx_bat_get_property(struct power_supply *bat_ps,
			    enum power_supply_property psp,
			    union power_supply_propval *val)
{
	struct wm97xx_pdata *wmdata = bat_ps->dev->parent->platform_data;
	struct wm97xx_batt_pdata *pdata = wmdata->batt_pdata;

	switch (psp) {
	case POWER_SUPPLY_PROP_STATUS:
		val->intval = bat_status;
		break;
	case POWER_SUPPLY_PROP_TECHNOLOGY:
		val->intval = pdata->batt_tech;
		break;
	case POWER_SUPPLY_PROP_VOLTAGE_NOW:
		if (pdata->batt_aux >= 0)
			val->intval = wm97xx_read_bat(bat_ps);
		else
			return -EINVAL;
		break;
	case POWER_SUPPLY_PROP_TEMP:
		if (pdata->temp_aux >= 0)
			val->intval = wm97xx_read_temp(bat_ps);
		else
			return -EINVAL;
		break;
	case POWER_SUPPLY_PROP_VOLTAGE_MAX:
		if (pdata->max_voltage >= 0)
			val->intval = pdata->max_voltage;
		else
			return -EINVAL;
		break;
	case POWER_SUPPLY_PROP_VOLTAGE_MIN:
		if (pdata->min_voltage >= 0)
			val->intval = pdata->min_voltage;
		else
			return -EINVAL;
		break;
	case POWER_SUPPLY_PROP_PRESENT:
		val->intval = 1;
		break;
	default:
		return -EINVAL;
	}
	return 0;
}

static void wm97xx_bat_external_power_changed(struct power_supply *bat_ps)
{
	schedule_work(&bat_work);
}

static void wm97xx_bat_update(struct power_supply *bat_ps)
{
	int old_status = bat_status;
	struct wm97xx_pdata *wmdata = bat_ps->dev->parent->platform_data;
	struct wm97xx_batt_pdata *pdata = wmdata->batt_pdata;

	mutex_lock(&work_lock);

	bat_status = (pdata->charge_gpio >= 0) ?
			(gpio_get_value(pdata->charge_gpio) ?
			POWER_SUPPLY_STATUS_DISCHARGING :
			POWER_SUPPLY_STATUS_CHARGING) :
			POWER_SUPPLY_STATUS_UNKNOWN;

	if (old_status != bat_status) {
		pr_debug("%s: %i -> %i\n", bat_ps->name, old_status,
					bat_status);
		power_supply_changed(bat_ps);
	}

	mutex_unlock(&work_lock);
}

static struct power_supply bat_ps = {
	.type			= POWER_SUPPLY_TYPE_BATTERY,
	.get_property		= wm97xx_bat_get_property,
	.external_power_changed = wm97xx_bat_external_power_changed,
	.use_for_apm		= 1,
};

static void wm97xx_bat_work(struct work_struct *work)
{
	wm97xx_bat_update(&bat_ps);
}

static irqreturn_t wm97xx_chrg_irq(int irq, void *data)
{
	schedule_work(&bat_work);
	return IRQ_HANDLED;
}

#ifdef CONFIG_PM
static int wm97xx_bat_suspend(struct device *dev)
{
	flush_scheduled_work();
	return 0;
}

static int wm97xx_bat_resume(struct device *dev)
{
	schedule_work(&bat_work);
	return 0;
}

static struct dev_pm_ops wm97xx_bat_pm_ops = {
	.suspend	= wm97xx_bat_suspend,
	.resume		= wm97xx_bat_resume,
};
#endif

static int __devinit wm97xx_bat_probe(struct platform_device *dev)
{
	int ret = 0;
	int props = 1;	/* POWER_SUPPLY_PROP_PRESENT */
	int i = 0;
	struct wm97xx_pdata *wmdata = dev->dev.platform_data;
	struct wm97xx_batt_pdata *pdata;

	if (gpdata) {
		dev_err(&dev->dev, "Do not pass platform_data through "
			"wm97xx_bat_set_pdata!\n");
		return -EINVAL;
	} else
		pdata = wmdata->batt_pdata;

	if (dev->id != -1)
		return -EINVAL;

	mutex_init(&work_lock);

	if (!pdata) {
		dev_err(&dev->dev, "No platform_data supplied\n");
		return -EINVAL;
	}

	if (gpio_is_valid(pdata->charge_gpio)) {
		ret = gpio_request(pdata->charge_gpio, "BATT CHRG");
		if (ret)
			goto err;
		ret = gpio_direction_input(pdata->charge_gpio);
		if (ret)
			goto err2;
		ret = request_irq(gpio_to_irq(pdata->charge_gpio),
				wm97xx_chrg_irq, IRQF_DISABLED,
				"AC Detect", 0);
		if (ret)
			goto err2;
		props++;	/* POWER_SUPPLY_PROP_STATUS */
	}

	if (pdata->batt_tech >= 0)
		props++;	/* POWER_SUPPLY_PROP_TECHNOLOGY */
	if (pdata->temp_aux >= 0)
		props++;	/* POWER_SUPPLY_PROP_TEMP */
	if (pdata->batt_aux >= 0)
		props++;	/* POWER_SUPPLY_PROP_VOLTAGE_NOW */
	if (pdata->max_voltage >= 0)
		props++;	/* POWER_SUPPLY_PROP_VOLTAGE_MAX */
	if (pdata->min_voltage >= 0)
		props++;	/* POWER_SUPPLY_PROP_VOLTAGE_MIN */

	prop = kzalloc(props * sizeof(*prop), GFP_KERNEL);
	if (!prop)
		goto err3;

	prop[i++] = POWER_SUPPLY_PROP_PRESENT;
	if (pdata->charge_gpio >= 0)
		prop[i++] = POWER_SUPPLY_PROP_STATUS;
	if (pdata->batt_tech >= 0)
		prop[i++] = POWER_SUPPLY_PROP_TECHNOLOGY;
	if (pdata->temp_aux >= 0)
		prop[i++] = POWER_SUPPLY_PROP_TEMP;
	if (pdata->batt_aux >= 0)
		prop[i++] = POWER_SUPPLY_PROP_VOLTAGE_NOW;
	if (pdata->max_voltage >= 0)
		prop[i++] = POWER_SUPPLY_PROP_VOLTAGE_MAX;
	if (pdata->min_voltage >= 0)
		prop[i++] = POWER_SUPPLY_PROP_VOLTAGE_MIN;

	INIT_WORK(&bat_work, wm97xx_bat_work);

	if (!pdata->batt_name) {
		dev_info(&dev->dev, "Please consider setting proper battery "
				"name in platform definition file, falling "
				"back to name \"wm97xx-batt\"\n");
		bat_ps.name = "wm97xx-batt";
	} else
		bat_ps.name = pdata->batt_name;

	bat_ps.properties = prop;
	bat_ps.num_properties = props;

	ret = power_supply_register(&dev->dev, &bat_ps);
	if (!ret)
		schedule_work(&bat_work);
	else
		goto err4;

	return 0;
err4:
	kfree(prop);
err3:
	if (gpio_is_valid(pdata->charge_gpio))
		free_irq(gpio_to_irq(pdata->charge_gpio), dev);
err2:
	if (gpio_is_valid(pdata->charge_gpio))
		gpio_free(pdata->charge_gpio);
err:
	return ret;
}

static int __devexit wm97xx_bat_remove(struct platform_device *dev)
{
	struct wm97xx_pdata *wmdata = dev->dev.platform_data;
	struct wm97xx_batt_pdata *pdata = wmdata->batt_pdata;

	if (pdata && gpio_is_valid(pdata->charge_gpio)) {
		free_irq(gpio_to_irq(pdata->charge_gpio), dev);
		gpio_free(pdata->charge_gpio);
	}
	flush_scheduled_work();
	power_supply_unregister(&bat_ps);
	kfree(prop);
	return 0;
}

static struct platform_driver wm97xx_bat_driver = {
	.driver	= {
		.name	= "wm97xx-battery",
		.owner	= THIS_MODULE,
#ifdef CONFIG_PM
		.pm	= &wm97xx_bat_pm_ops,
#endif
	},
	.probe		= wm97xx_bat_probe,
	.remove		= __devexit_p(wm97xx_bat_remove),
};

static int __init wm97xx_bat_init(void)
{
	return platform_driver_register(&wm97xx_bat_driver);
}

static void __exit wm97xx_bat_exit(void)
{
	platform_driver_unregister(&wm97xx_bat_driver);
}

void wm97xx_bat_set_pdata(struct wm97xx_batt_info *data)
{
	gpdata = data;
}
EXPORT_SYMBOL_GPL(wm97xx_bat_set_pdata);

module_init(wm97xx_bat_init);
module_exit(wm97xx_bat_exit);

MODULE_LICENSE("GPL");
MODULE_AUTHOR("Marek Vasut <marek.vasut@gmail.com>");
MODULE_DESCRIPTION("WM97xx battery driver");<|MERGE_RESOLUTION|>--- conflicted
+++ resolved
@@ -33,12 +33,9 @@
 
 static unsigned long wm97xx_read_bat(struct power_supply *bat_ps)
 {
-<<<<<<< HEAD
-=======
 	struct wm97xx_pdata *wmdata = bat_ps->dev->parent->platform_data;
 	struct wm97xx_batt_pdata *pdata = wmdata->batt_pdata;
 
->>>>>>> 94a8d5ca
 	return wm97xx_read_aux_adc(dev_get_drvdata(bat_ps->dev->parent),
 					pdata->batt_aux) * pdata->batt_mult /
 					pdata->batt_div;
@@ -46,12 +43,9 @@
 
 static unsigned long wm97xx_read_temp(struct power_supply *bat_ps)
 {
-<<<<<<< HEAD
-=======
 	struct wm97xx_pdata *wmdata = bat_ps->dev->parent->platform_data;
 	struct wm97xx_batt_pdata *pdata = wmdata->batt_pdata;
 
->>>>>>> 94a8d5ca
 	return wm97xx_read_aux_adc(dev_get_drvdata(bat_ps->dev->parent),
 					pdata->temp_aux) * pdata->temp_mult /
 					pdata->temp_div;
