/* A driver for the D-Link DSB-R100 USB radio.  The R100 plugs
 into both the USB and an analog audio input, so this thing
 only deals with initialisation and frequency setting, the
 audio data has to be handled by a sound driver.

 Major issue: I can't find out where the device reports the signal
 strength, and indeed the windows software appearantly just looks
 at the stereo indicator as well.  So, scanning will only find
 stereo stations.  Sad, but I can't help it.

 Also, the windows program sends oodles of messages over to the
 device, and I couldn't figure out their meaning.  My suspicion
 is that they don't have any:-)

 You might find some interesting stuff about this module at
 http://unimut.fsk.uni-heidelberg.de/unimut/demi/dsbr

 Copyright (c) 2000 Markus Demleitner <msdemlei@cl.uni-heidelberg.de>

 This program is free software; you can redistribute it and/or modify
 it under the terms of the GNU General Public License as published by
 the Free Software Foundation; either version 2 of the License, or
 (at your option) any later version.

 This program is distributed in the hope that it will be useful,
 but WITHOUT ANY WARRANTY; without even the implied warranty of
 MERCHANTABILITY or FITNESS FOR A PARTICULAR PURPOSE.  See the
 GNU General Public License for more details.

 You should have received a copy of the GNU General Public License
 along with this program; if not, write to the Free Software
 Foundation, Inc., 59 Temple Place, Suite 330, Boston, MA 02111-1307 USA

 History:

 Version 0.43:
	Oliver Neukum: avoided DMA coherency issue

 Version 0.42:
	Converted dsbr100 to use video_ioctl2
	by Douglas Landgraf <dougsland@gmail.com>

 Version 0.41-ac1:
	Alan Cox: Some cleanups and fixes

 Version 0.41:
	Converted to V4L2 API by Mauro Carvalho Chehab <mchehab@infradead.org>

 Version 0.40:
	Markus: Updates for 2.6.x kernels, code layout changes, name sanitizing

 Version 0.30:
	Markus: Updates for 2.5.x kernel and more ISO compliant source

 Version 0.25:
	PSL and Markus: Cleanup, radio now doesn't stop on device close

 Version 0.24:
	Markus: Hope I got these silly VIDEO_TUNER_LOW issues finally
	right.  Some minor cleanup, improved standalone compilation

 Version 0.23:
	Markus: Sign extension bug fixed by declaring transfer_buffer unsigned

 Version 0.22:
	Markus: Some (brown bag) cleanup in what VIDIOCSTUNER returns,
	thanks to Mike Cox for pointing the problem out.

 Version 0.21:
	Markus: Minor cleanup, warnings if something goes wrong, lame attempt
	to adhere to Documentation/CodingStyle

 Version 0.2:
	Brad Hards <bradh@dynamite.com.au>: Fixes to make it work as non-module
	Markus: Copyright clarification

 Version 0.01: Markus: initial release

*/

#include <linux/kernel.h>
#include <linux/module.h>
#include <linux/init.h>
#include <linux/slab.h>
#include <linux/input.h>
#include <linux/videodev2.h>
#include <media/v4l2-common.h>
#include <media/v4l2-ioctl.h>
#include <linux/usb.h>

/*
 * Version Information
 */
#include <linux/version.h>	/* for KERNEL_VERSION MACRO	*/

#define DRIVER_VERSION "v0.41"
#define RADIO_VERSION KERNEL_VERSION(0,4,1)

static struct v4l2_queryctrl radio_qctrl[] = {
	{
		.id            = V4L2_CID_AUDIO_MUTE,
		.name          = "Mute",
		.minimum       = 0,
		.maximum       = 1,
		.default_value = 1,
		.type          = V4L2_CTRL_TYPE_BOOLEAN,
	}
};

#define DRIVER_AUTHOR "Markus Demleitner <msdemlei@tucana.harvard.edu>"
#define DRIVER_DESC "D-Link DSB-R100 USB FM radio driver"

#define DSB100_VENDOR 0x04b4
#define DSB100_PRODUCT 0x1002

/* Commands the device appears to understand */
#define DSB100_TUNE 1
#define DSB100_ONOFF 2

#define TB_LEN 16

/* Frequency limits in MHz -- these are European values.  For Japanese
devices, that would be 76 and 91.  */
#define FREQ_MIN  87.5
#define FREQ_MAX 108.0
#define FREQ_MUL 16000


static int usb_dsbr100_probe(struct usb_interface *intf,
			     const struct usb_device_id *id);
static void usb_dsbr100_disconnect(struct usb_interface *intf);
static int usb_dsbr100_open(struct inode *inode, struct file *file);
static int usb_dsbr100_close(struct inode *inode, struct file *file);

static int radio_nr = -1;
module_param(radio_nr, int, 0);

/* Data for one (physical) device */
struct dsbr100_device {
	struct usb_device *usbdev;
	struct video_device *videodev;
	u8 *transfer_buffer;
	int curfreq;
	int stereo;
	int users;
	int removed;
	int muted;
};


static struct usb_device_id usb_dsbr100_device_table [] = {
	{ USB_DEVICE(DSB100_VENDOR, DSB100_PRODUCT) },
	{ }						/* Terminating entry */
};

MODULE_DEVICE_TABLE (usb, usb_dsbr100_device_table);

/* USB subsystem interface */
static struct usb_driver usb_dsbr100_driver = {
	.name =		"dsbr100",
	.probe =	usb_dsbr100_probe,
	.disconnect =	usb_dsbr100_disconnect,
	.id_table =	usb_dsbr100_device_table,
};

/* Low-level device interface begins here */

/* switch on radio */
static int dsbr100_start(struct dsbr100_device *radio)
{
	if (usb_control_msg(radio->usbdev, usb_rcvctrlpipe(radio->usbdev, 0),
			USB_REQ_GET_STATUS,
			USB_TYPE_VENDOR | USB_RECIP_DEVICE | USB_DIR_IN,
			0x00, 0xC7, radio->transfer_buffer, 8, 300) < 0 ||
	usb_control_msg(radio->usbdev, usb_rcvctrlpipe(radio->usbdev, 0),
			DSB100_ONOFF,
			USB_TYPE_VENDOR | USB_RECIP_DEVICE | USB_DIR_IN,
			0x01, 0x00, radio->transfer_buffer, 8, 300) < 0)
		return -1;
	radio->muted=0;
	return (radio->transfer_buffer)[0];
}


/* switch off radio */
static int dsbr100_stop(struct dsbr100_device *radio)
{
	if (usb_control_msg(radio->usbdev, usb_rcvctrlpipe(radio->usbdev, 0),
			USB_REQ_GET_STATUS,
			USB_TYPE_VENDOR | USB_RECIP_DEVICE | USB_DIR_IN,
			0x16, 0x1C, radio->transfer_buffer, 8, 300) < 0 ||
	usb_control_msg(radio->usbdev, usb_rcvctrlpipe(radio->usbdev, 0),
			DSB100_ONOFF,
			USB_TYPE_VENDOR | USB_RECIP_DEVICE | USB_DIR_IN,
			0x00, 0x00, radio->transfer_buffer, 8, 300) < 0)
		return -1;
	radio->muted=1;
	return (radio->transfer_buffer)[0];
}

/* set a frequency, freq is defined by v4l's TUNER_LOW, i.e. 1/16th kHz */
static int dsbr100_setfreq(struct dsbr100_device *radio, int freq)
{
	freq = (freq / 16 * 80) / 1000 + 856;
	if (usb_control_msg(radio->usbdev, usb_rcvctrlpipe(radio->usbdev, 0),
			DSB100_TUNE,
			USB_TYPE_VENDOR | USB_RECIP_DEVICE | USB_DIR_IN,
			(freq >> 8) & 0x00ff, freq & 0xff,
			radio->transfer_buffer, 8, 300) < 0 ||
	   usb_control_msg(radio->usbdev, usb_rcvctrlpipe(radio->usbdev, 0),
			USB_REQ_GET_STATUS,
			USB_TYPE_VENDOR | USB_RECIP_DEVICE | USB_DIR_IN,
			0x96, 0xB7, radio->transfer_buffer, 8, 300) < 0 ||
	usb_control_msg(radio->usbdev, usb_rcvctrlpipe(radio->usbdev, 0),
			USB_REQ_GET_STATUS,
			USB_TYPE_VENDOR | USB_RECIP_DEVICE |  USB_DIR_IN,
			0x00, 0x24, radio->transfer_buffer, 8, 300) < 0) {
		radio->stereo = -1;
		return -1;
	}
	radio->stereo = !((radio->transfer_buffer)[0] & 0x01);
	return (radio->transfer_buffer)[0];
}

/* return the device status.  This is, in effect, just whether it
sees a stereo signal or not.  Pity. */
static void dsbr100_getstat(struct dsbr100_device *radio)
{
	if (usb_control_msg(radio->usbdev, usb_rcvctrlpipe(radio->usbdev, 0),
		USB_REQ_GET_STATUS,
		USB_TYPE_VENDOR | USB_RECIP_DEVICE | USB_DIR_IN,
		0x00 , 0x24, radio->transfer_buffer, 8, 300) < 0)
		radio->stereo = -1;
	else
		radio->stereo = !(radio->transfer_buffer[0] & 0x01);
}


/* USB subsystem interface begins here */

/* handle unplugging of the device, release data structures
if nothing keeps us from doing it.  If something is still
keeping us busy, the release callback of v4l will take care
of releasing it. */
static void usb_dsbr100_disconnect(struct usb_interface *intf)
{
	struct dsbr100_device *radio = usb_get_intfdata(intf);

	usb_set_intfdata (intf, NULL);
	if (radio) {
		video_unregister_device(radio->videodev);
		radio->videodev = NULL;
		if (radio->users) {
			kfree(radio->transfer_buffer);
			kfree(radio);
		} else {
			radio->removed = 1;
		}
	}
}


static int vidioc_querycap(struct file *file, void *priv,
					struct v4l2_capability *v)
{
	strlcpy(v->driver, "dsbr100", sizeof(v->driver));
	strlcpy(v->card, "D-Link R-100 USB FM Radio", sizeof(v->card));
	sprintf(v->bus_info, "USB");
	v->version = RADIO_VERSION;
	v->capabilities = V4L2_CAP_TUNER;
	return 0;
}

static int vidioc_g_tuner(struct file *file, void *priv,
				struct v4l2_tuner *v)
{
	struct dsbr100_device *radio = video_drvdata(file);

	if (v->index > 0)
		return -EINVAL;

	dsbr100_getstat(radio);
	strcpy(v->name, "FM");
	v->type = V4L2_TUNER_RADIO;
	v->rangelow = FREQ_MIN * FREQ_MUL;
	v->rangehigh = FREQ_MAX * FREQ_MUL;
	v->rxsubchans = V4L2_TUNER_SUB_MONO | V4L2_TUNER_SUB_STEREO;
	v->capability = V4L2_TUNER_CAP_LOW;
	if(radio->stereo)
		v->audmode = V4L2_TUNER_MODE_STEREO;
	else
		v->audmode = V4L2_TUNER_MODE_MONO;
	v->signal = 0xffff;     /* We can't get the signal strength */
	return 0;
}

static int vidioc_s_tuner(struct file *file, void *priv,
				struct v4l2_tuner *v)
{
	if (v->index > 0)
		return -EINVAL;

	return 0;
}

static int vidioc_s_frequency(struct file *file, void *priv,
				struct v4l2_frequency *f)
{
	struct dsbr100_device *radio = video_drvdata(file);

	radio->curfreq = f->frequency;
<<<<<<< HEAD
	if (dsbr100_setfreq(radio, radio->curfreq)==-1)
=======
	if (dsbr100_setfreq(radio, radio->curfreq) == -1)
>>>>>>> 57f8f7b6
		dev_warn(&radio->usbdev->dev, "Set frequency failed\n");
	return 0;
}

static int vidioc_g_frequency(struct file *file, void *priv,
				struct v4l2_frequency *f)
{
	struct dsbr100_device *radio = video_drvdata(file);

	f->type = V4L2_TUNER_RADIO;
	f->frequency = radio->curfreq;
	return 0;
}

static int vidioc_queryctrl(struct file *file, void *priv,
				struct v4l2_queryctrl *qc)
{
	int i;

	for (i = 0; i < ARRAY_SIZE(radio_qctrl); i++) {
		if (qc->id && qc->id == radio_qctrl[i].id) {
			memcpy(qc, &(radio_qctrl[i]), sizeof(*qc));
			return 0;
		}
	}
	return -EINVAL;
}

static int vidioc_g_ctrl(struct file *file, void *priv,
				struct v4l2_control *ctrl)
{
	struct dsbr100_device *radio = video_drvdata(file);

	switch (ctrl->id) {
	case V4L2_CID_AUDIO_MUTE:
		ctrl->value = radio->muted;
		return 0;
	}
	return -EINVAL;
}

static int vidioc_s_ctrl(struct file *file, void *priv,
				struct v4l2_control *ctrl)
{
	struct dsbr100_device *radio = video_drvdata(file);

	switch (ctrl->id) {
	case V4L2_CID_AUDIO_MUTE:
		if (ctrl->value) {
			if (dsbr100_stop(radio) == -1) {
				dev_warn(&radio->usbdev->dev,
					 "Radio did not respond properly\n");
				return -EBUSY;
			}
		} else {
			if (dsbr100_start(radio) == -1) {
				dev_warn(&radio->usbdev->dev,
					 "Radio did not respond properly\n");
				return -EBUSY;
			}
		}
		return 0;
	}
	return -EINVAL;
}

static int vidioc_g_audio(struct file *file, void *priv,
				struct v4l2_audio *a)
{
	if (a->index > 1)
		return -EINVAL;

	strcpy(a->name, "Radio");
	a->capability = V4L2_AUDCAP_STEREO;
	return 0;
}

static int vidioc_g_input(struct file *filp, void *priv, unsigned int *i)
{
	*i = 0;
	return 0;
}

static int vidioc_s_input(struct file *filp, void *priv, unsigned int i)
{
	if (i != 0)
		return -EINVAL;
	return 0;
}

static int vidioc_s_audio(struct file *file, void *priv,
					struct v4l2_audio *a)
{
	if (a->index != 0)
		return -EINVAL;
	return 0;
}

static int usb_dsbr100_open(struct inode *inode, struct file *file)
{
	struct dsbr100_device *radio = video_drvdata(file);
<<<<<<< HEAD
=======
	int retval;
>>>>>>> 57f8f7b6

	lock_kernel();
	radio->users = 1;
	radio->muted = 1;

<<<<<<< HEAD
	if (dsbr100_start(radio)<0) {
=======
	if (dsbr100_start(radio) < 0) {
>>>>>>> 57f8f7b6
		dev_warn(&radio->usbdev->dev,
			 "Radio did not start up properly\n");
		radio->users = 0;
		unlock_kernel();
		return -EIO;
	}
<<<<<<< HEAD
	dsbr100_setfreq(radio, radio->curfreq);
=======

	retval = dsbr100_setfreq(radio, radio->curfreq);

	if (retval == -1)
		printk(KERN_WARNING KBUILD_MODNAME ": Set frequency failed\n");

>>>>>>> 57f8f7b6
	unlock_kernel();
	return 0;
}

static int usb_dsbr100_close(struct inode *inode, struct file *file)
{
	struct dsbr100_device *radio = video_drvdata(file);

	if (!radio)
		return -ENODEV;
	radio->users = 0;
	if (radio->removed) {
		kfree(radio->transfer_buffer);
		kfree(radio);
	}
	return 0;
}

/* File system interface */
static const struct file_operations usb_dsbr100_fops = {
	.owner		= THIS_MODULE,
	.open		= usb_dsbr100_open,
	.release	= usb_dsbr100_close,
	.ioctl		= video_ioctl2,
#ifdef CONFIG_COMPAT
	.compat_ioctl	= v4l_compat_ioctl32,
#endif
	.llseek		= no_llseek,
};

static const struct v4l2_ioctl_ops usb_dsbr100_ioctl_ops = {
	.vidioc_querycap    = vidioc_querycap,
	.vidioc_g_tuner     = vidioc_g_tuner,
	.vidioc_s_tuner     = vidioc_s_tuner,
	.vidioc_g_frequency = vidioc_g_frequency,
	.vidioc_s_frequency = vidioc_s_frequency,
	.vidioc_queryctrl   = vidioc_queryctrl,
	.vidioc_g_ctrl      = vidioc_g_ctrl,
	.vidioc_s_ctrl      = vidioc_s_ctrl,
	.vidioc_g_audio     = vidioc_g_audio,
	.vidioc_s_audio     = vidioc_s_audio,
	.vidioc_g_input     = vidioc_g_input,
	.vidioc_s_input     = vidioc_s_input,
};

/* V4L2 interface */
static struct video_device dsbr100_videodev_template = {
	.name		= "D-Link DSB-R 100",
	.fops		= &usb_dsbr100_fops,
	.ioctl_ops 	= &usb_dsbr100_ioctl_ops,
	.release	= video_device_release,
};

/* check if the device is present and register with v4l and
usb if it is */
static int usb_dsbr100_probe(struct usb_interface *intf,
				const struct usb_device_id *id)
{
	struct dsbr100_device *radio;

	radio = kmalloc(sizeof(struct dsbr100_device), GFP_KERNEL);

	if (!radio)
		return -ENOMEM;

	radio->transfer_buffer = kmalloc(TB_LEN, GFP_KERNEL);

	if (!(radio->transfer_buffer)) {
		kfree(radio);
		return -ENOMEM;
	}
	radio->videodev = video_device_alloc();

	if (!(radio->videodev)) {
		kfree(radio->transfer_buffer);
		kfree(radio);
		return -ENOMEM;
	}
	memcpy(radio->videodev, &dsbr100_videodev_template,
		sizeof(dsbr100_videodev_template));
	radio->removed = 0;
	radio->users = 0;
	radio->usbdev = interface_to_usbdev(intf);
	radio->curfreq = FREQ_MIN * FREQ_MUL;
	video_set_drvdata(radio->videodev, radio);
	if (video_register_device(radio->videodev, VFL_TYPE_RADIO, radio_nr) < 0) {
		dev_warn(&intf->dev, "Could not register video device\n");
		video_device_release(radio->videodev);
		kfree(radio->transfer_buffer);
		kfree(radio);
		return -EIO;
	}
	usb_set_intfdata(intf, radio);
	return 0;
}

static int __init dsbr100_init(void)
{
	int retval = usb_register(&usb_dsbr100_driver);
	printk(KERN_INFO KBUILD_MODNAME ": " DRIVER_VERSION ":"
	       DRIVER_DESC "\n");
	return retval;
}

static void __exit dsbr100_exit(void)
{
	usb_deregister(&usb_dsbr100_driver);
}

module_init (dsbr100_init);
module_exit (dsbr100_exit);

MODULE_AUTHOR( DRIVER_AUTHOR );
MODULE_DESCRIPTION( DRIVER_DESC );
MODULE_LICENSE("GPL");<|MERGE_RESOLUTION|>--- conflicted
+++ resolved
@@ -309,11 +309,7 @@
 	struct dsbr100_device *radio = video_drvdata(file);
 
 	radio->curfreq = f->frequency;
-<<<<<<< HEAD
-	if (dsbr100_setfreq(radio, radio->curfreq)==-1)
-=======
 	if (dsbr100_setfreq(radio, radio->curfreq) == -1)
->>>>>>> 57f8f7b6
 		dev_warn(&radio->usbdev->dev, "Set frequency failed\n");
 	return 0;
 }
@@ -415,36 +411,25 @@
 static int usb_dsbr100_open(struct inode *inode, struct file *file)
 {
 	struct dsbr100_device *radio = video_drvdata(file);
-<<<<<<< HEAD
-=======
 	int retval;
->>>>>>> 57f8f7b6
 
 	lock_kernel();
 	radio->users = 1;
 	radio->muted = 1;
 
-<<<<<<< HEAD
-	if (dsbr100_start(radio)<0) {
-=======
 	if (dsbr100_start(radio) < 0) {
->>>>>>> 57f8f7b6
 		dev_warn(&radio->usbdev->dev,
 			 "Radio did not start up properly\n");
 		radio->users = 0;
 		unlock_kernel();
 		return -EIO;
 	}
-<<<<<<< HEAD
-	dsbr100_setfreq(radio, radio->curfreq);
-=======
 
 	retval = dsbr100_setfreq(radio, radio->curfreq);
 
 	if (retval == -1)
 		printk(KERN_WARNING KBUILD_MODNAME ": Set frequency failed\n");
 
->>>>>>> 57f8f7b6
 	unlock_kernel();
 	return 0;
 }
