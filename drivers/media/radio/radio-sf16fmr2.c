--- conflicted
+++ resolved
@@ -228,22 +228,12 @@
 	strlcpy(v->name, "FM", sizeof(v->name));
 	v->type = V4L2_TUNER_RADIO;
 
-<<<<<<< HEAD
-	mult = (fmr2->flags & V4L2_TUNER_CAP_LOW) ? 1 : 1000;
-	v->rangelow = RSF16_MINFREQ / mult;
-	v->rangehigh = RSF16_MAXFREQ / mult;
-	v->rxsubchans = V4L2_TUNER_SUB_MONO | V4L2_TUNER_SUB_STEREO;
-	v->capability = fmr2->flags&V4L2_TUNER_CAP_LOW;
-	v->audmode = fmr2->stereo ? V4L2_TUNER_MODE_STEREO:
-				V4L2_TUNER_MODE_MONO;
-=======
 	v->rangelow = RSF16_MINFREQ;
 	v->rangehigh = RSF16_MAXFREQ;
 	v->rxsubchans = fmr2->stereo ? V4L2_TUNER_SUB_STEREO :
 					V4L2_TUNER_SUB_MONO;
 	v->capability = V4L2_TUNER_CAP_STEREO | V4L2_TUNER_CAP_LOW;
 	v->audmode = V4L2_TUNER_MODE_STEREO;
->>>>>>> 533ac12e
 	mutex_lock(&fmr2->lock);
 	v->signal = fmr2_getsigstr(fmr2);
 	mutex_unlock(&fmr2->lock);
