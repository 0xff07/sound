/*
    ioctl system call
    Copyright (C) 2003-2004  Kevin Thayer <nufan_wfk at yahoo.com>
    Copyright (C) 2005-2007  Hans Verkuil <hverkuil@xs4all.nl>

    This program is free software; you can redistribute it and/or modify
    it under the terms of the GNU General Public License as published by
    the Free Software Foundation; either version 2 of the License, or
    (at your option) any later version.

    This program is distributed in the hope that it will be useful,
    but WITHOUT ANY WARRANTY; without even the implied warranty of
    MERCHANTABILITY or FITNESS FOR A PARTICULAR PURPOSE.  See the
    GNU General Public License for more details.

    You should have received a copy of the GNU General Public License
    along with this program; if not, write to the Free Software
    Foundation, Inc., 59 Temple Place, Suite 330, Boston, MA  02111-1307  USA
 */

#include "ivtv-driver.h"
#include "ivtv-version.h"
#include "ivtv-mailbox.h"
#include "ivtv-i2c.h"
#include "ivtv-queue.h"
#include "ivtv-fileops.h"
#include "ivtv-vbi.h"
#include "ivtv-routing.h"
#include "ivtv-streams.h"
#include "ivtv-yuv.h"
#include "ivtv-ioctl.h"
#include "ivtv-gpio.h"
#include "ivtv-controls.h"
#include "ivtv-cards.h"
#include <media/saa7127.h>
#include <media/tveeprom.h>
#include <media/v4l2-chip-ident.h>
#include <linux/dvb/audio.h>
#include <linux/i2c-id.h>

u16 ivtv_service2vbi(int type)
{
	switch (type) {
		case V4L2_SLICED_TELETEXT_B:
			return IVTV_SLICED_TYPE_TELETEXT_B;
		case V4L2_SLICED_CAPTION_525:
			return IVTV_SLICED_TYPE_CAPTION_525;
		case V4L2_SLICED_WSS_625:
			return IVTV_SLICED_TYPE_WSS_625;
		case V4L2_SLICED_VPS:
			return IVTV_SLICED_TYPE_VPS;
		default:
			return 0;
	}
}

static int valid_service_line(int field, int line, int is_pal)
{
	return (is_pal && line >= 6 && (line != 23 || field == 0)) ||
	       (!is_pal && line >= 10 && line < 22);
}

static u16 select_service_from_set(int field, int line, u16 set, int is_pal)
{
	u16 valid_set = (is_pal ? V4L2_SLICED_VBI_625 : V4L2_SLICED_VBI_525);
	int i;

	set = set & valid_set;
	if (set == 0 || !valid_service_line(field, line, is_pal)) {
		return 0;
	}
	if (!is_pal) {
		if (line == 21 && (set & V4L2_SLICED_CAPTION_525))
			return V4L2_SLICED_CAPTION_525;
	}
	else {
		if (line == 16 && field == 0 && (set & V4L2_SLICED_VPS))
			return V4L2_SLICED_VPS;
		if (line == 23 && field == 0 && (set & V4L2_SLICED_WSS_625))
			return V4L2_SLICED_WSS_625;
		if (line == 23)
			return 0;
	}
	for (i = 0; i < 32; i++) {
		if ((1 << i) & set)
			return 1 << i;
	}
	return 0;
}

void ivtv_expand_service_set(struct v4l2_sliced_vbi_format *fmt, int is_pal)
{
	u16 set = fmt->service_set;
	int f, l;

	fmt->service_set = 0;
	for (f = 0; f < 2; f++) {
		for (l = 0; l < 24; l++) {
			fmt->service_lines[f][l] = select_service_from_set(f, l, set, is_pal);
		}
	}
}

static void check_service_set(struct v4l2_sliced_vbi_format *fmt, int is_pal)
{
	int f, l;

	for (f = 0; f < 2; f++) {
		for (l = 0; l < 24; l++) {
			fmt->service_lines[f][l] = select_service_from_set(f, l, fmt->service_lines[f][l], is_pal);
		}
	}
}

u16 ivtv_get_service_set(struct v4l2_sliced_vbi_format *fmt)
{
	int f, l;
	u16 set = 0;

	for (f = 0; f < 2; f++) {
		for (l = 0; l < 24; l++) {
			set |= fmt->service_lines[f][l];
		}
	}
	return set;
}

void ivtv_set_osd_alpha(struct ivtv *itv)
{
	ivtv_vapi(itv, CX2341X_OSD_SET_GLOBAL_ALPHA, 3,
		itv->osd_global_alpha_state, itv->osd_global_alpha, !itv->osd_local_alpha_state);
	ivtv_vapi(itv, CX2341X_OSD_SET_CHROMA_KEY, 2, itv->osd_chroma_key_state, itv->osd_chroma_key);
}

int ivtv_set_speed(struct ivtv *itv, int speed)
{
	u32 data[CX2341X_MBOX_MAX_DATA];
	struct ivtv_stream *s;
	int single_step = (speed == 1 || speed == -1);
	DEFINE_WAIT(wait);

	if (speed == 0) speed = 1000;

	/* No change? */
	if (speed == itv->speed && !single_step)
		return 0;

	s = &itv->streams[IVTV_DEC_STREAM_TYPE_MPG];

	if (single_step && (speed < 0) == (itv->speed < 0)) {
		/* Single step video and no need to change direction */
		ivtv_vapi(itv, CX2341X_DEC_STEP_VIDEO, 1, 0);
		itv->speed = speed;
		return 0;
	}
	if (single_step)
		/* Need to change direction */
		speed = speed < 0 ? -1000 : 1000;

	data[0] = (speed > 1000 || speed < -1000) ? 0x80000000 : 0;
	data[0] |= (speed > 1000 || speed < -1500) ? 0x40000000 : 0;
	data[1] = (speed < 0);
	data[2] = speed < 0 ? 3 : 7;
	data[3] = itv->params.video_b_frames;
	data[4] = (speed == 1500 || speed == 500) ? itv->speed_mute_audio : 0;
	data[5] = 0;
	data[6] = 0;

	if (speed == 1500 || speed == -1500) data[0] |= 1;
	else if (speed == 2000 || speed == -2000) data[0] |= 2;
	else if (speed > -1000 && speed < 0) data[0] |= (-1000 / speed);
	else if (speed < 1000 && speed > 0) data[0] |= (1000 / speed);

	/* If not decoding, just change speed setting */
	if (atomic_read(&itv->decoding) > 0) {
		int got_sig = 0;

		/* Stop all DMA and decoding activity */
		ivtv_vapi(itv, CX2341X_DEC_PAUSE_PLAYBACK, 1, 0);

		/* Wait for any DMA to finish */
		prepare_to_wait(&itv->dma_waitq, &wait, TASK_INTERRUPTIBLE);
		while (itv->i_flags & IVTV_F_I_DMA) {
			got_sig = signal_pending(current);
			if (got_sig)
				break;
			got_sig = 0;
			schedule();
		}
		finish_wait(&itv->dma_waitq, &wait);
		if (got_sig)
			return -EINTR;

		/* Change Speed safely */
		ivtv_api(itv, CX2341X_DEC_SET_PLAYBACK_SPEED, 7, data);
		IVTV_DEBUG_INFO("Setting Speed to 0x%08x 0x%08x 0x%08x 0x%08x 0x%08x 0x%08x 0x%08x\n",
				data[0], data[1], data[2], data[3], data[4], data[5], data[6]);
	}
	if (single_step) {
		speed = (speed < 0) ? -1 : 1;
		ivtv_vapi(itv, CX2341X_DEC_STEP_VIDEO, 1, 0);
	}
	itv->speed = speed;
	return 0;
}

static int ivtv_validate_speed(int cur_speed, int new_speed)
{
	int fact = new_speed < 0 ? -1 : 1;
	int s;

	if (cur_speed == 0)
		cur_speed = 1000;
	if (new_speed < 0)
		new_speed = -new_speed;
	if (cur_speed < 0)
		cur_speed = -cur_speed;

	if (cur_speed <= new_speed) {
		if (new_speed > 1500)
			return fact * 2000;
		if (new_speed > 1000)
			return fact * 1500;
	}
	else {
		if (new_speed >= 2000)
			return fact * 2000;
		if (new_speed >= 1500)
			return fact * 1500;
		if (new_speed >= 1000)
			return fact * 1000;
	}
	if (new_speed == 0)
		return 1000;
	if (new_speed == 1 || new_speed == 1000)
		return fact * new_speed;

	s = new_speed;
	new_speed = 1000 / new_speed;
	if (1000 / cur_speed == new_speed)
		new_speed += (cur_speed < s) ? -1 : 1;
	if (new_speed > 60) return 1000 / (fact * 60);
	return 1000 / (fact * new_speed);
}

static int ivtv_video_command(struct ivtv *itv, struct ivtv_open_id *id,
		struct video_command *vc, int try)
{
	struct ivtv_stream *s = &itv->streams[IVTV_DEC_STREAM_TYPE_MPG];

	if (!(itv->v4l2_cap & V4L2_CAP_VIDEO_OUTPUT))
		return -EINVAL;

	switch (vc->cmd) {
	case VIDEO_CMD_PLAY: {
		vc->flags = 0;
		vc->play.speed = ivtv_validate_speed(itv->speed, vc->play.speed);
		if (vc->play.speed < 0)
			vc->play.format = VIDEO_PLAY_FMT_GOP;
		if (try) break;

		if (ivtv_set_output_mode(itv, OUT_MPG) != OUT_MPG)
			return -EBUSY;
		if (test_and_clear_bit(IVTV_F_I_DEC_PAUSED, &itv->i_flags)) {
			/* forces ivtv_set_speed to be called */
			itv->speed = 0;
		}
		return ivtv_start_decoding(id, vc->play.speed);
	}

	case VIDEO_CMD_STOP:
		vc->flags &= VIDEO_CMD_STOP_IMMEDIATELY|VIDEO_CMD_STOP_TO_BLACK;
		if (vc->flags & VIDEO_CMD_STOP_IMMEDIATELY)
			vc->stop.pts = 0;
		if (try) break;
		if (atomic_read(&itv->decoding) == 0)
			return 0;
		if (itv->output_mode != OUT_MPG)
			return -EBUSY;

		itv->output_mode = OUT_NONE;
		return ivtv_stop_v4l2_decode_stream(s, vc->flags, vc->stop.pts);

	case VIDEO_CMD_FREEZE:
		vc->flags &= VIDEO_CMD_FREEZE_TO_BLACK;
		if (try) break;
		if (itv->output_mode != OUT_MPG)
			return -EBUSY;
		if (atomic_read(&itv->decoding) > 0) {
			ivtv_vapi(itv, CX2341X_DEC_PAUSE_PLAYBACK, 1,
				(vc->flags & VIDEO_CMD_FREEZE_TO_BLACK) ? 1 : 0);
			set_bit(IVTV_F_I_DEC_PAUSED, &itv->i_flags);
		}
		break;

	case VIDEO_CMD_CONTINUE:
		vc->flags = 0;
		if (try) break;
		if (itv->output_mode != OUT_MPG)
			return -EBUSY;
		if (test_and_clear_bit(IVTV_F_I_DEC_PAUSED, &itv->i_flags)) {
			int speed = itv->speed;
			itv->speed = 0;
			return ivtv_start_decoding(id, speed);
		}
		break;

	default:
		return -EINVAL;
	}
	return 0;
}

static int ivtv_g_fmt_sliced_vbi_out(struct file *file, void *fh, struct v4l2_format *fmt)
{
	struct ivtv *itv = ((struct ivtv_open_id *)fh)->itv;
	struct v4l2_sliced_vbi_format *vbifmt = &fmt->fmt.sliced;

	vbifmt->reserved[0] = 0;
	vbifmt->reserved[1] = 0;
	if (!(itv->v4l2_cap & V4L2_CAP_SLICED_VBI_OUTPUT))
		return -EINVAL;
	vbifmt->io_size = sizeof(struct v4l2_sliced_vbi_data) * 36;
	if (itv->is_60hz) {
		vbifmt->service_lines[0][21] = V4L2_SLICED_CAPTION_525;
		vbifmt->service_lines[1][21] = V4L2_SLICED_CAPTION_525;
	} else {
		vbifmt->service_lines[0][23] = V4L2_SLICED_WSS_625;
		vbifmt->service_lines[0][16] = V4L2_SLICED_VPS;
	}
	vbifmt->service_set = ivtv_get_service_set(vbifmt);
	return 0;
}

static int ivtv_g_fmt_vid_cap(struct file *file, void *fh, struct v4l2_format *fmt)
{
	struct ivtv_open_id *id = fh;
	struct ivtv *itv = id->itv;
	struct v4l2_pix_format *pixfmt = &fmt->fmt.pix;

	pixfmt->width = itv->params.width;
	pixfmt->height = itv->params.height;
	pixfmt->colorspace = V4L2_COLORSPACE_SMPTE170M;
	pixfmt->field = V4L2_FIELD_INTERLACED;
	pixfmt->priv = 0;
	if (id->type == IVTV_ENC_STREAM_TYPE_YUV) {
		pixfmt->pixelformat = V4L2_PIX_FMT_HM12;
		/* YUV size is (Y=(h*w) + UV=(h*(w/2))) */
		pixfmt->sizeimage =
			pixfmt->height * pixfmt->width +
			pixfmt->height * (pixfmt->width / 2);
		pixfmt->bytesperline = 720;
	} else {
		pixfmt->pixelformat = V4L2_PIX_FMT_MPEG;
		pixfmt->sizeimage = 128 * 1024;
		pixfmt->bytesperline = 0;
	}
	return 0;
}

static int ivtv_g_fmt_vbi_cap(struct file *file, void *fh, struct v4l2_format *fmt)
{
	struct ivtv *itv = ((struct ivtv_open_id *)fh)->itv;
	struct v4l2_vbi_format *vbifmt = &fmt->fmt.vbi;

	vbifmt->sampling_rate = 27000000;
	vbifmt->offset = 248;
	vbifmt->samples_per_line = itv->vbi.raw_decoder_line_size - 4;
	vbifmt->sample_format = V4L2_PIX_FMT_GREY;
	vbifmt->start[0] = itv->vbi.start[0];
	vbifmt->start[1] = itv->vbi.start[1];
	vbifmt->count[0] = vbifmt->count[1] = itv->vbi.count;
	vbifmt->flags = 0;
	vbifmt->reserved[0] = 0;
	vbifmt->reserved[1] = 0;
	return 0;
}

static int ivtv_g_fmt_sliced_vbi_cap(struct file *file, void *fh, struct v4l2_format *fmt)
{
	struct v4l2_sliced_vbi_format *vbifmt = &fmt->fmt.sliced;
	struct ivtv_open_id *id = fh;
	struct ivtv *itv = id->itv;

	vbifmt->reserved[0] = 0;
	vbifmt->reserved[1] = 0;
	vbifmt->io_size = sizeof(struct v4l2_sliced_vbi_data) * 36;

	if (id->type == IVTV_DEC_STREAM_TYPE_VBI) {
		vbifmt->service_set = itv->is_50hz ? V4L2_SLICED_VBI_625 :
			V4L2_SLICED_VBI_525;
		ivtv_expand_service_set(vbifmt, itv->is_50hz);
		return 0;
	}

	itv->video_dec_func(itv, VIDIOC_G_FMT, fmt);
	vbifmt->service_set = ivtv_get_service_set(vbifmt);
	return 0;
}

static int ivtv_g_fmt_vid_out(struct file *file, void *fh, struct v4l2_format *fmt)
{
	struct ivtv_open_id *id = fh;
	struct ivtv *itv = id->itv;
	struct v4l2_pix_format *pixfmt = &fmt->fmt.pix;

	if (!(itv->v4l2_cap & V4L2_CAP_VIDEO_OUTPUT))
		return -EINVAL;
	pixfmt->width = itv->main_rect.width;
	pixfmt->height = itv->main_rect.height;
	pixfmt->colorspace = V4L2_COLORSPACE_SMPTE170M;
	pixfmt->field = V4L2_FIELD_INTERLACED;
	pixfmt->priv = 0;
	if (id->type == IVTV_DEC_STREAM_TYPE_YUV) {
		switch (itv->yuv_info.lace_mode & IVTV_YUV_MODE_MASK) {
		case IVTV_YUV_MODE_INTERLACED:
			pixfmt->field = (itv->yuv_info.lace_mode & IVTV_YUV_SYNC_MASK) ?
				V4L2_FIELD_INTERLACED_BT : V4L2_FIELD_INTERLACED_TB;
			break;
		case IVTV_YUV_MODE_PROGRESSIVE:
			pixfmt->field = V4L2_FIELD_NONE;
			break;
		default:
			pixfmt->field = V4L2_FIELD_ANY;
			break;
		}
		pixfmt->pixelformat = V4L2_PIX_FMT_HM12;
		pixfmt->bytesperline = 720;
		pixfmt->width = itv->yuv_info.v4l2_src_w;
		pixfmt->height = itv->yuv_info.v4l2_src_h;
		/* YUV size is (Y=(h*w) + UV=(h*(w/2))) */
		pixfmt->sizeimage =
			1080 * ((pixfmt->height + 31) & ~31);
	} else {
		pixfmt->pixelformat = V4L2_PIX_FMT_MPEG;
		pixfmt->sizeimage = 128 * 1024;
		pixfmt->bytesperline = 0;
	}
	return 0;
}

static int ivtv_g_fmt_vid_out_overlay(struct file *file, void *fh, struct v4l2_format *fmt)
{
	struct ivtv *itv = ((struct ivtv_open_id *)fh)->itv;
	struct v4l2_window *winfmt = &fmt->fmt.win;

	if (!(itv->v4l2_cap & V4L2_CAP_VIDEO_OUTPUT))
		return -EINVAL;
	winfmt->chromakey = itv->osd_chroma_key;
	winfmt->global_alpha = itv->osd_global_alpha;
	winfmt->field = V4L2_FIELD_INTERLACED;
	winfmt->clips = NULL;
	winfmt->clipcount = 0;
	winfmt->bitmap = NULL;
	winfmt->w.top = winfmt->w.left = 0;
	winfmt->w.width = itv->osd_rect.width;
	winfmt->w.height = itv->osd_rect.height;
	return 0;
}

static int ivtv_try_fmt_sliced_vbi_out(struct file *file, void *fh, struct v4l2_format *fmt)
{
	return ivtv_g_fmt_sliced_vbi_out(file, fh, fmt);
}

static int ivtv_try_fmt_vid_cap(struct file *file, void *fh, struct v4l2_format *fmt)
{
	struct ivtv_open_id *id = fh;
	struct ivtv *itv = id->itv;
	int w = fmt->fmt.pix.width;
	int h = fmt->fmt.pix.height;

	w = min(w, 720);
	w = max(w, 2);
	h = min(h, itv->is_50hz ? 576 : 480);
	h = max(h, 2);
	ivtv_g_fmt_vid_cap(file, fh, fmt);
	fmt->fmt.pix.width = w;
	fmt->fmt.pix.height = h;
	return 0;
}

static int ivtv_try_fmt_vbi_cap(struct file *file, void *fh, struct v4l2_format *fmt)
{
	return ivtv_g_fmt_vbi_cap(file, fh, fmt);
}

static int ivtv_try_fmt_sliced_vbi_cap(struct file *file, void *fh, struct v4l2_format *fmt)
{
	struct v4l2_sliced_vbi_format *vbifmt = &fmt->fmt.sliced;
	struct ivtv_open_id *id = fh;
	struct ivtv *itv = id->itv;

	if (id->type == IVTV_DEC_STREAM_TYPE_VBI)
		return ivtv_g_fmt_sliced_vbi_cap(file, fh, fmt);

	/* set sliced VBI capture format */
	vbifmt->io_size = sizeof(struct v4l2_sliced_vbi_data) * 36;
	vbifmt->reserved[0] = 0;
	vbifmt->reserved[1] = 0;

	if (vbifmt->service_set)
		ivtv_expand_service_set(vbifmt, itv->is_50hz);
	check_service_set(vbifmt, itv->is_50hz);
	vbifmt->service_set = ivtv_get_service_set(vbifmt);
	return 0;
}

static int ivtv_try_fmt_vid_out(struct file *file, void *fh, struct v4l2_format *fmt)
{
	struct ivtv_open_id *id = fh;
<<<<<<< HEAD
	struct ivtv *itv = id->itv;
=======
>>>>>>> 2f5ad54e
	s32 w = fmt->fmt.pix.width;
	s32 h = fmt->fmt.pix.height;
	int field = fmt->fmt.pix.field;
	int ret = ivtv_g_fmt_vid_out(file, fh, fmt);

	w = min(w, 720);
	w = max(w, 2);
<<<<<<< HEAD
	h = min(h, itv->is_out_50hz ? 576 : 480);
=======
	/* Why can the height be 576 even when the output is NTSC?

	   Internally the buffers of the PVR350 are always set to 720x576. The
	   decoded video frame will always be placed in the top left corner of
	   this buffer. For any video which is not 720x576, the buffer will
	   then be cropped to remove the unused right and lower areas, with
	   the remaining image being scaled by the hardware to fit the display
	   area. The video can be scaled both up and down, so a 720x480 video
	   can be displayed full-screen on PAL and a 720x576 video can be
	   displayed without cropping on NTSC.

	   Note that the scaling only occurs on the video stream, the osd
	   resolution is locked to the broadcast standard and not scaled.

	   Thanks to Ian Armstrong for this explanation. */
	h = min(h, 576);
>>>>>>> 2f5ad54e
	h = max(h, 2);
	if (id->type == IVTV_DEC_STREAM_TYPE_YUV)
		fmt->fmt.pix.field = field;
	fmt->fmt.pix.width = w;
	fmt->fmt.pix.height = h;
	return ret;
}

static int ivtv_try_fmt_vid_out_overlay(struct file *file, void *fh, struct v4l2_format *fmt)
{
	struct ivtv *itv = ((struct ivtv_open_id *)fh)->itv;
	u32 chromakey = fmt->fmt.win.chromakey;
	u8 global_alpha = fmt->fmt.win.global_alpha;

	if (!(itv->v4l2_cap & V4L2_CAP_VIDEO_OUTPUT))
		return -EINVAL;
	ivtv_g_fmt_vid_out_overlay(file, fh, fmt);
	fmt->fmt.win.chromakey = chromakey;
	fmt->fmt.win.global_alpha = global_alpha;
	return 0;
}

static int ivtv_s_fmt_sliced_vbi_out(struct file *file, void *fh, struct v4l2_format *fmt)
{
	return ivtv_g_fmt_sliced_vbi_out(file, fh, fmt);
}

static int ivtv_s_fmt_vid_cap(struct file *file, void *fh, struct v4l2_format *fmt)
{
	struct ivtv_open_id *id = fh;
	struct ivtv *itv = id->itv;
	struct cx2341x_mpeg_params *p = &itv->params;
	int ret = ivtv_try_fmt_vid_cap(file, fh, fmt);
	int w = fmt->fmt.pix.width;
	int h = fmt->fmt.pix.height;

	if (ret)
		return ret;

	if (p->width == w && p->height == h)
		return 0;

	if (atomic_read(&itv->capturing) > 0)
		return -EBUSY;

	p->width = w;
	p->height = h;
	if (p->video_encoding == V4L2_MPEG_VIDEO_ENCODING_MPEG_1)
		fmt->fmt.pix.width /= 2;
	itv->video_dec_func(itv, VIDIOC_S_FMT, fmt);
	return ivtv_g_fmt_vid_cap(file, fh, fmt);
}

static int ivtv_s_fmt_vbi_cap(struct file *file, void *fh, struct v4l2_format *fmt)
{
	struct ivtv *itv = ((struct ivtv_open_id *)fh)->itv;

	if (!ivtv_raw_vbi(itv) && atomic_read(&itv->capturing) > 0)
		return -EBUSY;
	itv->vbi.sliced_in->service_set = 0;
	itv->vbi.in.type = V4L2_BUF_TYPE_VBI_CAPTURE;
	itv->video_dec_func(itv, VIDIOC_S_FMT, fmt);
	return ivtv_g_fmt_vbi_cap(file, fh, fmt);
}

static int ivtv_s_fmt_sliced_vbi_cap(struct file *file, void *fh, struct v4l2_format *fmt)
{
	struct v4l2_sliced_vbi_format *vbifmt = &fmt->fmt.sliced;
	struct ivtv_open_id *id = fh;
	struct ivtv *itv = id->itv;
	int ret = ivtv_try_fmt_sliced_vbi_cap(file, fh, fmt);

	if (ret || id->type == IVTV_DEC_STREAM_TYPE_VBI)
		return ret;

	check_service_set(vbifmt, itv->is_50hz);
	if (ivtv_raw_vbi(itv) && atomic_read(&itv->capturing) > 0)
		return -EBUSY;
	itv->vbi.in.type = V4L2_BUF_TYPE_SLICED_VBI_CAPTURE;
	itv->video_dec_func(itv, VIDIOC_S_FMT, fmt);
	memcpy(itv->vbi.sliced_in, vbifmt, sizeof(*itv->vbi.sliced_in));
	return 0;
}

static int ivtv_s_fmt_vid_out(struct file *file, void *fh, struct v4l2_format *fmt)
{
	struct ivtv_open_id *id = fh;
	struct ivtv *itv = id->itv;
	struct yuv_playback_info *yi = &itv->yuv_info;
	int ret = ivtv_try_fmt_vid_out(file, fh, fmt);

	if (ret)
		return ret;

	if (id->type != IVTV_DEC_STREAM_TYPE_YUV)
		return 0;

	/* Return now if we already have some frame data */
	if (yi->stream_size)
		return -EBUSY;

	yi->v4l2_src_w = fmt->fmt.pix.width;
	yi->v4l2_src_h = fmt->fmt.pix.height;

	switch (fmt->fmt.pix.field) {
	case V4L2_FIELD_NONE:
		yi->lace_mode = IVTV_YUV_MODE_PROGRESSIVE;
		break;
	case V4L2_FIELD_ANY:
		yi->lace_mode = IVTV_YUV_MODE_AUTO;
		break;
	case V4L2_FIELD_INTERLACED_BT:
		yi->lace_mode =
			IVTV_YUV_MODE_INTERLACED|IVTV_YUV_SYNC_ODD;
		break;
	case V4L2_FIELD_INTERLACED_TB:
	default:
		yi->lace_mode = IVTV_YUV_MODE_INTERLACED;
		break;
	}
	yi->lace_sync_field = (yi->lace_mode & IVTV_YUV_SYNC_MASK) == IVTV_YUV_SYNC_EVEN ? 0 : 1;

	if (test_bit(IVTV_F_I_DEC_YUV, &itv->i_flags))
		itv->dma_data_req_size =
			1080 * ((yi->v4l2_src_h + 31) & ~31);

	return 0;
}

static int ivtv_s_fmt_vid_out_overlay(struct file *file, void *fh, struct v4l2_format *fmt)
{
	struct ivtv *itv = ((struct ivtv_open_id *)fh)->itv;
	int ret = ivtv_try_fmt_vid_out_overlay(file, fh, fmt);

	if (ret == 0) {
		itv->osd_chroma_key = fmt->fmt.win.chromakey;
		itv->osd_global_alpha = fmt->fmt.win.global_alpha;
		ivtv_set_osd_alpha(itv);
	}
	return ret;
}

static int ivtv_g_chip_ident(struct file *file, void *fh, struct v4l2_chip_ident *chip)
{
	struct ivtv *itv = ((struct ivtv_open_id *)fh)->itv;

	chip->ident = V4L2_IDENT_NONE;
	chip->revision = 0;
	if (chip->match_type == V4L2_CHIP_MATCH_HOST) {
		if (v4l2_chip_match_host(chip->match_type, chip->match_chip))
			chip->ident = itv->has_cx23415 ? V4L2_IDENT_CX23415 : V4L2_IDENT_CX23416;
		return 0;
	}
	if (chip->match_type == V4L2_CHIP_MATCH_I2C_DRIVER)
		return ivtv_i2c_id(itv, chip->match_chip, VIDIOC_G_CHIP_IDENT, chip);
	if (chip->match_type == V4L2_CHIP_MATCH_I2C_ADDR)
		return ivtv_call_i2c_client(itv, chip->match_chip, VIDIOC_G_CHIP_IDENT, chip);
	return -EINVAL;
}

#ifdef CONFIG_VIDEO_ADV_DEBUG
static int ivtv_itvc(struct ivtv *itv, unsigned int cmd, void *arg)
{
	struct v4l2_register *regs = arg;
	unsigned long flags;
	volatile u8 __iomem *reg_start;

	if (!capable(CAP_SYS_ADMIN))
		return -EPERM;
	if (regs->reg >= IVTV_REG_OFFSET && regs->reg < IVTV_REG_OFFSET + IVTV_REG_SIZE)
		reg_start = itv->reg_mem - IVTV_REG_OFFSET;
	else if (itv->has_cx23415 && regs->reg >= IVTV_DECODER_OFFSET &&
			regs->reg < IVTV_DECODER_OFFSET + IVTV_DECODER_SIZE)
		reg_start = itv->dec_mem - IVTV_DECODER_OFFSET;
	else if (regs->reg >= 0 && regs->reg < IVTV_ENCODER_SIZE)
		reg_start = itv->enc_mem;
	else
		return -EINVAL;

	spin_lock_irqsave(&ivtv_cards_lock, flags);
	if (cmd == VIDIOC_DBG_G_REGISTER)
		regs->val = readl(regs->reg + reg_start);
	else
		writel(regs->val, regs->reg + reg_start);
	spin_unlock_irqrestore(&ivtv_cards_lock, flags);
	return 0;
}

static int ivtv_g_register(struct file *file, void *fh, struct v4l2_register *reg)
{
	struct ivtv *itv = ((struct ivtv_open_id *)fh)->itv;

	if (v4l2_chip_match_host(reg->match_type, reg->match_chip))
		return ivtv_itvc(itv, VIDIOC_DBG_G_REGISTER, reg);
	if (reg->match_type == V4L2_CHIP_MATCH_I2C_DRIVER)
		return ivtv_i2c_id(itv, reg->match_chip, VIDIOC_DBG_G_REGISTER, reg);
	return ivtv_call_i2c_client(itv, reg->match_chip, VIDIOC_DBG_G_REGISTER, reg);
}

static int ivtv_s_register(struct file *file, void *fh, struct v4l2_register *reg)
{
	struct ivtv *itv = ((struct ivtv_open_id *)fh)->itv;

	if (v4l2_chip_match_host(reg->match_type, reg->match_chip))
		return ivtv_itvc(itv, VIDIOC_DBG_S_REGISTER, reg);
	if (reg->match_type == V4L2_CHIP_MATCH_I2C_DRIVER)
		return ivtv_i2c_id(itv, reg->match_chip, VIDIOC_DBG_S_REGISTER, reg);
	return ivtv_call_i2c_client(itv, reg->match_chip, VIDIOC_DBG_S_REGISTER, reg);
}
#endif

static int ivtv_g_priority(struct file *file, void *fh, enum v4l2_priority *p)
{
	struct ivtv *itv = ((struct ivtv_open_id *)fh)->itv;

	*p = v4l2_prio_max(&itv->prio);

	return 0;
}

static int ivtv_s_priority(struct file *file, void *fh, enum v4l2_priority prio)
{
	struct ivtv_open_id *id = fh;
	struct ivtv *itv = id->itv;

	return v4l2_prio_change(&itv->prio, &id->prio, prio);
}

static int ivtv_querycap(struct file *file, void *fh, struct v4l2_capability *vcap)
{
	struct ivtv *itv = ((struct ivtv_open_id *)fh)->itv;

	strlcpy(vcap->driver, IVTV_DRIVER_NAME, sizeof(vcap->driver));
	strlcpy(vcap->card, itv->card_name, sizeof(vcap->card));
	snprintf(vcap->bus_info, sizeof(vcap->bus_info), "PCI:%s", pci_name(itv->dev));
	vcap->version = IVTV_DRIVER_VERSION; 	    /* version */
	vcap->capabilities = itv->v4l2_cap; 	    /* capabilities */
	return 0;
}

static int ivtv_enumaudio(struct file *file, void *fh, struct v4l2_audio *vin)
{
	struct ivtv *itv = ((struct ivtv_open_id *)fh)->itv;

	return ivtv_get_audio_input(itv, vin->index, vin);
}

static int ivtv_g_audio(struct file *file, void *fh, struct v4l2_audio *vin)
{
	struct ivtv *itv = ((struct ivtv_open_id *)fh)->itv;

	vin->index = itv->audio_input;
	return ivtv_get_audio_input(itv, vin->index, vin);
}

static int ivtv_s_audio(struct file *file, void *fh, struct v4l2_audio *vout)
{
	struct ivtv *itv = ((struct ivtv_open_id *)fh)->itv;

	if (vout->index >= itv->nof_audio_inputs)
		return -EINVAL;

	itv->audio_input = vout->index;
	ivtv_audio_set_io(itv);

	return 0;
}

static int ivtv_enumaudout(struct file *file, void *fh, struct v4l2_audioout *vin)
{
	struct ivtv *itv = ((struct ivtv_open_id *)fh)->itv;

	/* set it to defaults from our table */
	return ivtv_get_audio_output(itv, vin->index, vin);
}

static int ivtv_g_audout(struct file *file, void *fh, struct v4l2_audioout *vin)
{
	struct ivtv *itv = ((struct ivtv_open_id *)fh)->itv;

	vin->index = 0;
	return ivtv_get_audio_output(itv, vin->index, vin);
}

static int ivtv_s_audout(struct file *file, void *fh, struct v4l2_audioout *vout)
{
	struct ivtv *itv = ((struct ivtv_open_id *)fh)->itv;

	return ivtv_get_audio_output(itv, vout->index, vout);
}

static int ivtv_enum_input(struct file *file, void *fh, struct v4l2_input *vin)
{
	struct ivtv *itv = ((struct ivtv_open_id *)fh)->itv;

	/* set it to defaults from our table */
	return ivtv_get_input(itv, vin->index, vin);
}

static int ivtv_enum_output(struct file *file, void *fh, struct v4l2_output *vout)
{
	struct ivtv *itv = ((struct ivtv_open_id *)fh)->itv;

	return ivtv_get_output(itv, vout->index, vout);
}

static int ivtv_cropcap(struct file *file, void *fh, struct v4l2_cropcap *cropcap)
{
	struct ivtv_open_id *id = fh;
	struct ivtv *itv = id->itv;
	struct yuv_playback_info *yi = &itv->yuv_info;
	int streamtype;

	streamtype = id->type;

	if (cropcap->type != V4L2_BUF_TYPE_VIDEO_OUTPUT)
		return -EINVAL;
	cropcap->bounds.top = cropcap->bounds.left = 0;
	cropcap->bounds.width = 720;
	if (cropcap->type == V4L2_BUF_TYPE_VIDEO_CAPTURE) {
		cropcap->bounds.height = itv->is_50hz ? 576 : 480;
		cropcap->pixelaspect.numerator = itv->is_50hz ? 59 : 10;
		cropcap->pixelaspect.denominator = itv->is_50hz ? 54 : 11;
	} else if (streamtype == IVTV_DEC_STREAM_TYPE_YUV) {
		if (yi->track_osd) {
			cropcap->bounds.width = yi->osd_full_w;
			cropcap->bounds.height = yi->osd_full_h;
		} else {
			cropcap->bounds.width = 720;
			cropcap->bounds.height =
					itv->is_out_50hz ? 576 : 480;
		}
		cropcap->pixelaspect.numerator = itv->is_out_50hz ? 59 : 10;
		cropcap->pixelaspect.denominator = itv->is_out_50hz ? 54 : 11;
	} else {
		cropcap->bounds.height = itv->is_out_50hz ? 576 : 480;
		cropcap->pixelaspect.numerator = itv->is_out_50hz ? 59 : 10;
		cropcap->pixelaspect.denominator = itv->is_out_50hz ? 54 : 11;
	}
	cropcap->defrect = cropcap->bounds;
	return 0;
}

static int ivtv_s_crop(struct file *file, void *fh, struct v4l2_crop *crop)
{
	struct ivtv_open_id *id = fh;
	struct ivtv *itv = id->itv;
	struct yuv_playback_info *yi = &itv->yuv_info;
	int streamtype;

	streamtype = id->type;

	if (ivtv_debug & IVTV_DBGFLG_IOCTL) {
		printk(KERN_INFO "ivtv%d ioctl: ", itv->num);
		/* Should be replaced */
		/* v4l_printk_ioctl(VIDIOC_S_CROP); */
	}

	if (crop->type == V4L2_BUF_TYPE_VIDEO_OUTPUT &&
	    (itv->v4l2_cap & V4L2_CAP_VIDEO_OUTPUT)) {
		if (streamtype == IVTV_DEC_STREAM_TYPE_YUV) {
			yi->main_rect = crop->c;
			return 0;
		} else {
			if (!ivtv_vapi(itv, CX2341X_OSD_SET_FRAMEBUFFER_WINDOW, 4,
				crop->c.width, crop->c.height, crop->c.left, crop->c.top)) {
				itv->main_rect = crop->c;
				return 0;
			}
		}
		return -EINVAL;
	}
	return -EINVAL;
}

static int ivtv_g_crop(struct file *file, void *fh, struct v4l2_crop *crop)
{
	struct ivtv_open_id *id = fh;
	struct ivtv *itv = id->itv;
	struct yuv_playback_info *yi = &itv->yuv_info;
	int streamtype;

	streamtype = id->type;

	if (crop->type == V4L2_BUF_TYPE_VIDEO_OUTPUT &&
	    (itv->v4l2_cap & V4L2_CAP_VIDEO_OUTPUT)) {
		if (streamtype == IVTV_DEC_STREAM_TYPE_YUV)
			crop->c = yi->main_rect;
		else
			crop->c = itv->main_rect;
		return 0;
	}
	return -EINVAL;
}

static int ivtv_enum_fmt_vid_cap(struct file *file, void *fh, struct v4l2_fmtdesc *fmt)
{
	static struct v4l2_fmtdesc formats[] = {
		{ 0, 0, 0,
		  "HM12 (YUV 4:2:0)", V4L2_PIX_FMT_HM12,
		  { 0, 0, 0, 0 }
		},
		{ 1, 0, V4L2_FMT_FLAG_COMPRESSED,
		  "MPEG", V4L2_PIX_FMT_MPEG,
		  { 0, 0, 0, 0 }
		}
	};
	enum v4l2_buf_type type = fmt->type;

	if (fmt->index > 1)
		return -EINVAL;

	*fmt = formats[fmt->index];
	fmt->type = type;
	return 0;
}

static int ivtv_enum_fmt_vid_out(struct file *file, void *fh, struct v4l2_fmtdesc *fmt)
{
	struct ivtv *itv = ((struct ivtv_open_id *)fh)->itv;

	static struct v4l2_fmtdesc formats[] = {
		{ 0, 0, 0,
		  "HM12 (YUV 4:2:0)", V4L2_PIX_FMT_HM12,
		  { 0, 0, 0, 0 }
		},
		{ 1, 0, V4L2_FMT_FLAG_COMPRESSED,
		  "MPEG", V4L2_PIX_FMT_MPEG,
		  { 0, 0, 0, 0 }
		}
	};
	enum v4l2_buf_type type = fmt->type;

	if (!(itv->v4l2_cap & V4L2_CAP_VIDEO_OUTPUT))
		return -EINVAL;

	if (fmt->index > 1)
		return -EINVAL;

	*fmt = formats[fmt->index];
	fmt->type = type;

	return 0;
}

static int ivtv_g_input(struct file *file, void *fh, unsigned int *i)
{
	struct ivtv *itv = ((struct ivtv_open_id *)fh)->itv;

	*i = itv->active_input;

	return 0;
}

int ivtv_s_input(struct file *file, void *fh, unsigned int inp)
{
	struct ivtv *itv = ((struct ivtv_open_id *)fh)->itv;

	if (inp < 0 || inp >= itv->nof_inputs)
		return -EINVAL;

	if (inp == itv->active_input) {
		IVTV_DEBUG_INFO("Input unchanged\n");
		return 0;
	}

	if (atomic_read(&itv->capturing) > 0) {
		return -EBUSY;
	}

	IVTV_DEBUG_INFO("Changing input from %d to %d\n",
			itv->active_input, inp);

	itv->active_input = inp;
	/* Set the audio input to whatever is appropriate for the
	   input type. */
	itv->audio_input = itv->card->video_inputs[inp].audio_index;

	/* prevent others from messing with the streams until
	   we're finished changing inputs. */
	ivtv_mute(itv);
	ivtv_video_set_io(itv);
	ivtv_audio_set_io(itv);
	ivtv_unmute(itv);

	return 0;
}

static int ivtv_g_output(struct file *file, void *fh, unsigned int *i)
{
	struct ivtv *itv = ((struct ivtv_open_id *)fh)->itv;

	if (!(itv->v4l2_cap & V4L2_CAP_VIDEO_OUTPUT))
		return -EINVAL;

	*i = itv->active_output;

	return 0;
}

static int ivtv_s_output(struct file *file, void *fh, unsigned int outp)
{
	struct ivtv *itv = ((struct ivtv_open_id *)fh)->itv;
	struct v4l2_routing route;

	if (outp >= itv->card->nof_outputs)
		return -EINVAL;

	if (outp == itv->active_output) {
		IVTV_DEBUG_INFO("Output unchanged\n");
		return 0;
	}
	IVTV_DEBUG_INFO("Changing output from %d to %d\n",
		   itv->active_output, outp);

	itv->active_output = outp;
	route.input = SAA7127_INPUT_TYPE_NORMAL;
	route.output = itv->card->video_outputs[outp].video_output;
	ivtv_saa7127(itv, VIDIOC_INT_S_VIDEO_ROUTING, &route);

	return 0;
}

static int ivtv_g_frequency(struct file *file, void *fh, struct v4l2_frequency *vf)
{
	struct ivtv *itv = ((struct ivtv_open_id *)fh)->itv;

	if (vf->tuner != 0)
		return -EINVAL;

	ivtv_call_i2c_clients(itv, VIDIOC_G_FREQUENCY, vf);
	return 0;
}

int ivtv_s_frequency(struct file *file, void *fh, struct v4l2_frequency *vf)
{
	struct ivtv *itv = ((struct ivtv_open_id *)fh)->itv;

	if (vf->tuner != 0)
		return -EINVAL;

	ivtv_mute(itv);
	IVTV_DEBUG_INFO("v4l2 ioctl: set frequency %d\n", vf->frequency);
	ivtv_call_i2c_clients(itv, VIDIOC_S_FREQUENCY, vf);
	ivtv_unmute(itv);
	return 0;
}

static int ivtv_g_std(struct file *file, void *fh, v4l2_std_id *std)
{
	struct ivtv *itv = ((struct ivtv_open_id *)fh)->itv;

	*std = itv->std;
	return 0;
}

int ivtv_s_std(struct file *file, void *fh, v4l2_std_id *std)
{
	struct ivtv *itv = ((struct ivtv_open_id *)fh)->itv;
	struct yuv_playback_info *yi = &itv->yuv_info;

	if ((*std & V4L2_STD_ALL) == 0)
		return -EINVAL;

	if (*std == itv->std)
		return 0;

	if (test_bit(IVTV_F_I_RADIO_USER, &itv->i_flags) ||
	    atomic_read(&itv->capturing) > 0 ||
	    atomic_read(&itv->decoding) > 0) {
		/* Switching standard would turn off the radio or mess
		   with already running streams, prevent that by
		   returning EBUSY. */
		return -EBUSY;
	}

	itv->std = *std;
	itv->is_60hz = (*std & V4L2_STD_525_60) ? 1 : 0;
	itv->params.is_50hz = itv->is_50hz = !itv->is_60hz;
	itv->params.width = 720;
	itv->params.height = itv->is_50hz ? 576 : 480;
	itv->vbi.count = itv->is_50hz ? 18 : 12;
	itv->vbi.start[0] = itv->is_50hz ? 6 : 10;
	itv->vbi.start[1] = itv->is_50hz ? 318 : 273;

	if (itv->hw_flags & IVTV_HW_CX25840)
		itv->vbi.sliced_decoder_line_size = itv->is_60hz ? 272 : 284;

	IVTV_DEBUG_INFO("Switching standard to %llx.\n", (unsigned long long)itv->std);

	/* Tuner */
	ivtv_call_i2c_clients(itv, VIDIOC_S_STD, &itv->std);

	if (itv->v4l2_cap & V4L2_CAP_VIDEO_OUTPUT) {
		/* set display standard */
		itv->std_out = *std;
		itv->is_out_60hz = itv->is_60hz;
		itv->is_out_50hz = itv->is_50hz;
		ivtv_call_i2c_clients(itv, VIDIOC_INT_S_STD_OUTPUT, &itv->std_out);
		ivtv_vapi(itv, CX2341X_DEC_SET_STANDARD, 1, itv->is_out_50hz);
		itv->main_rect.left = itv->main_rect.top = 0;
		itv->main_rect.width = 720;
		itv->main_rect.height = itv->params.height;
		ivtv_vapi(itv, CX2341X_OSD_SET_FRAMEBUFFER_WINDOW, 4,
			720, itv->main_rect.height, 0, 0);
		yi->main_rect = itv->main_rect;
		if (!itv->osd_info) {
			yi->osd_full_w = 720;
			yi->osd_full_h = itv->is_out_50hz ? 576 : 480;
		}
	}
	return 0;
}

static int ivtv_s_tuner(struct file *file, void *fh, struct v4l2_tuner *vt)
{
	struct ivtv_open_id *id = fh;
	struct ivtv *itv = id->itv;

	if (vt->index != 0)
		return -EINVAL;

	ivtv_call_i2c_clients(itv, VIDIOC_S_TUNER, vt);

	return 0;
}

static int ivtv_g_tuner(struct file *file, void *fh, struct v4l2_tuner *vt)
{
	struct ivtv *itv = ((struct ivtv_open_id *)fh)->itv;

	if (vt->index != 0)
		return -EINVAL;

	ivtv_call_i2c_clients(itv, VIDIOC_G_TUNER, vt);

	if (test_bit(IVTV_F_I_RADIO_USER, &itv->i_flags)) {
		strlcpy(vt->name, "ivtv Radio Tuner", sizeof(vt->name));
		vt->type = V4L2_TUNER_RADIO;
	} else {
		strlcpy(vt->name, "ivtv TV Tuner", sizeof(vt->name));
		vt->type = V4L2_TUNER_ANALOG_TV;
	}

	return 0;
}

static int ivtv_g_sliced_vbi_cap(struct file *file, void *fh, struct v4l2_sliced_vbi_cap *cap)
{
	struct ivtv *itv = ((struct ivtv_open_id *)fh)->itv;
	int set = itv->is_50hz ? V4L2_SLICED_VBI_625 : V4L2_SLICED_VBI_525;
	int f, l;

	if (cap->type == V4L2_BUF_TYPE_SLICED_VBI_CAPTURE) {
		for (f = 0; f < 2; f++) {
			for (l = 0; l < 24; l++) {
				if (valid_service_line(f, l, itv->is_50hz))
					cap->service_lines[f][l] = set;
			}
		}
		return 0;
	}
	if (cap->type == V4L2_BUF_TYPE_SLICED_VBI_OUTPUT) {
		if (!(itv->v4l2_cap & V4L2_CAP_SLICED_VBI_OUTPUT))
			return -EINVAL;
		if (itv->is_60hz) {
			cap->service_lines[0][21] = V4L2_SLICED_CAPTION_525;
			cap->service_lines[1][21] = V4L2_SLICED_CAPTION_525;
		} else {
			cap->service_lines[0][23] = V4L2_SLICED_WSS_625;
			cap->service_lines[0][16] = V4L2_SLICED_VPS;
		}
		return 0;
	}
	return -EINVAL;
}

static int ivtv_g_enc_index(struct file *file, void *fh, struct v4l2_enc_idx *idx)
{
	struct ivtv *itv = ((struct ivtv_open_id *)fh)->itv;
	struct v4l2_enc_idx_entry *e = idx->entry;
	int entries;
	int i;

	entries = (itv->pgm_info_write_idx + IVTV_MAX_PGM_INDEX - itv->pgm_info_read_idx) %
				IVTV_MAX_PGM_INDEX;
	if (entries > V4L2_ENC_IDX_ENTRIES)
		entries = V4L2_ENC_IDX_ENTRIES;
	idx->entries = 0;
	for (i = 0; i < entries; i++) {
		*e = itv->pgm_info[(itv->pgm_info_read_idx + i) % IVTV_MAX_PGM_INDEX];
		if ((e->flags & V4L2_ENC_IDX_FRAME_MASK) <= V4L2_ENC_IDX_FRAME_B) {
			idx->entries++;
			e++;
		}
	}
	itv->pgm_info_read_idx = (itv->pgm_info_read_idx + idx->entries) % IVTV_MAX_PGM_INDEX;
	return 0;
}

static int ivtv_encoder_cmd(struct file *file, void *fh, struct v4l2_encoder_cmd *enc)
{
	struct ivtv_open_id *id = fh;
	struct ivtv *itv = id->itv;


	switch (enc->cmd) {
	case V4L2_ENC_CMD_START:
		IVTV_DEBUG_IOCTL("V4L2_ENC_CMD_START\n");
		enc->flags = 0;
		return ivtv_start_capture(id);

	case V4L2_ENC_CMD_STOP:
		IVTV_DEBUG_IOCTL("V4L2_ENC_CMD_STOP\n");
		enc->flags &= V4L2_ENC_CMD_STOP_AT_GOP_END;
		ivtv_stop_capture(id, enc->flags & V4L2_ENC_CMD_STOP_AT_GOP_END);
		return 0;

	case V4L2_ENC_CMD_PAUSE:
		IVTV_DEBUG_IOCTL("V4L2_ENC_CMD_PAUSE\n");
		enc->flags = 0;

		if (!atomic_read(&itv->capturing))
			return -EPERM;
		if (test_and_set_bit(IVTV_F_I_ENC_PAUSED, &itv->i_flags))
			return 0;

		ivtv_mute(itv);
		ivtv_vapi(itv, CX2341X_ENC_PAUSE_ENCODER, 1, 0);
		break;

	case V4L2_ENC_CMD_RESUME:
		IVTV_DEBUG_IOCTL("V4L2_ENC_CMD_RESUME\n");
		enc->flags = 0;

		if (!atomic_read(&itv->capturing))
			return -EPERM;

		if (!test_and_clear_bit(IVTV_F_I_ENC_PAUSED, &itv->i_flags))
			return 0;

		ivtv_vapi(itv, CX2341X_ENC_PAUSE_ENCODER, 1, 1);
		ivtv_unmute(itv);
		break;
	default:
		IVTV_DEBUG_IOCTL("Unknown cmd %d\n", enc->cmd);
		return -EINVAL;
	}

	return 0;
}

static int ivtv_try_encoder_cmd(struct file *file, void *fh, struct v4l2_encoder_cmd *enc)
{
	struct ivtv *itv = ((struct ivtv_open_id *)fh)->itv;

	switch (enc->cmd) {
	case V4L2_ENC_CMD_START:
		IVTV_DEBUG_IOCTL("V4L2_ENC_CMD_START\n");
		enc->flags = 0;
		return 0;

	case V4L2_ENC_CMD_STOP:
		IVTV_DEBUG_IOCTL("V4L2_ENC_CMD_STOP\n");
		enc->flags &= V4L2_ENC_CMD_STOP_AT_GOP_END;
		return 0;

	case V4L2_ENC_CMD_PAUSE:
		IVTV_DEBUG_IOCTL("V4L2_ENC_CMD_PAUSE\n");
		enc->flags = 0;
		return 0;

	case V4L2_ENC_CMD_RESUME:
		IVTV_DEBUG_IOCTL("V4L2_ENC_CMD_RESUME\n");
		enc->flags = 0;
		return 0;
	default:
		IVTV_DEBUG_IOCTL("Unknown cmd %d\n", enc->cmd);
		return -EINVAL;
	}
}

static int ivtv_g_fbuf(struct file *file, void *fh, struct v4l2_framebuffer *fb)
{
	struct ivtv *itv = ((struct ivtv_open_id *)fh)->itv;
	u32 data[CX2341X_MBOX_MAX_DATA];
	struct yuv_playback_info *yi = &itv->yuv_info;

	int pixfmt;
	static u32 pixel_format[16] = {
		V4L2_PIX_FMT_PAL8, /* Uses a 256-entry RGB colormap */
		V4L2_PIX_FMT_RGB565,
		V4L2_PIX_FMT_RGB555,
		V4L2_PIX_FMT_RGB444,
		V4L2_PIX_FMT_RGB32,
		0,
		0,
		0,
		V4L2_PIX_FMT_PAL8, /* Uses a 256-entry YUV colormap */
		V4L2_PIX_FMT_YUV565,
		V4L2_PIX_FMT_YUV555,
		V4L2_PIX_FMT_YUV444,
		V4L2_PIX_FMT_YUV32,
		0,
		0,
		0,
	};

	if (!(itv->v4l2_cap & V4L2_CAP_VIDEO_OUTPUT_OVERLAY))
		return -EINVAL;
	if (!itv->osd_video_pbase)
		return -EINVAL;

	fb->capability = V4L2_FBUF_CAP_EXTERNOVERLAY | V4L2_FBUF_CAP_CHROMAKEY |
		V4L2_FBUF_CAP_GLOBAL_ALPHA;

	ivtv_vapi_result(itv, data, CX2341X_OSD_GET_STATE, 0);
	data[0] |= (read_reg(0x2a00) >> 7) & 0x40;
	pixfmt = (data[0] >> 3) & 0xf;

	fb->fmt.pixelformat = pixel_format[pixfmt];
	fb->fmt.width = itv->osd_rect.width;
	fb->fmt.height = itv->osd_rect.height;
	fb->fmt.field = V4L2_FIELD_INTERLACED;
	fb->fmt.bytesperline = fb->fmt.width;
	fb->fmt.colorspace = V4L2_COLORSPACE_SMPTE170M;
	fb->fmt.field = V4L2_FIELD_INTERLACED;
	fb->fmt.priv = 0;
	if (fb->fmt.pixelformat != V4L2_PIX_FMT_PAL8)
		fb->fmt.bytesperline *= 2;
	if (fb->fmt.pixelformat == V4L2_PIX_FMT_RGB32 ||
	    fb->fmt.pixelformat == V4L2_PIX_FMT_YUV32)
		fb->fmt.bytesperline *= 2;
	fb->fmt.sizeimage = fb->fmt.bytesperline * fb->fmt.height;
	fb->base = (void *)itv->osd_video_pbase;
	fb->flags = 0;

	if (itv->osd_chroma_key_state)
		fb->flags |= V4L2_FBUF_FLAG_CHROMAKEY;

	if (itv->osd_global_alpha_state)
		fb->flags |= V4L2_FBUF_FLAG_GLOBAL_ALPHA;

	if (yi->track_osd)
		fb->flags |= V4L2_FBUF_FLAG_OVERLAY;

	pixfmt &= 7;

	/* no local alpha for RGB565 or unknown formats */
	if (pixfmt == 1 || pixfmt > 4)
		return 0;

	/* 16-bit formats have inverted local alpha */
	if (pixfmt == 2 || pixfmt == 3)
		fb->capability |= V4L2_FBUF_CAP_LOCAL_INV_ALPHA;
	else
		fb->capability |= V4L2_FBUF_CAP_LOCAL_ALPHA;

	if (itv->osd_local_alpha_state) {
		/* 16-bit formats have inverted local alpha */
		if (pixfmt == 2 || pixfmt == 3)
			fb->flags |= V4L2_FBUF_FLAG_LOCAL_INV_ALPHA;
		else
			fb->flags |= V4L2_FBUF_FLAG_LOCAL_ALPHA;
	}

	return 0;
}

static int ivtv_s_fbuf(struct file *file, void *fh, struct v4l2_framebuffer *fb)
{
	struct ivtv_open_id *id = fh;
	struct ivtv *itv = id->itv;
	struct yuv_playback_info *yi = &itv->yuv_info;

	if (!(itv->v4l2_cap & V4L2_CAP_VIDEO_OUTPUT_OVERLAY))
		return -EINVAL;
	if (!itv->osd_video_pbase)
		return -EINVAL;

	itv->osd_global_alpha_state = (fb->flags & V4L2_FBUF_FLAG_GLOBAL_ALPHA) != 0;
	itv->osd_local_alpha_state =
		(fb->flags & (V4L2_FBUF_FLAG_LOCAL_ALPHA|V4L2_FBUF_FLAG_LOCAL_INV_ALPHA)) != 0;
	itv->osd_chroma_key_state = (fb->flags & V4L2_FBUF_FLAG_CHROMAKEY) != 0;
	ivtv_set_osd_alpha(itv);
	yi->track_osd = (fb->flags & V4L2_FBUF_FLAG_OVERLAY) != 0;
	return ivtv_g_fbuf(file, fh, fb);
}

static int ivtv_overlay(struct file *file, void *fh, unsigned int on)
{
	struct ivtv_open_id *id = fh;
	struct ivtv *itv = id->itv;

	if (!(itv->v4l2_cap & V4L2_CAP_VIDEO_OUTPUT_OVERLAY))
		return -EINVAL;

	ivtv_vapi(itv, CX2341X_OSD_SET_STATE, 1, on != 0);

	return 0;
}

static int ivtv_log_status(struct file *file, void *fh)
{
	struct ivtv *itv = ((struct ivtv_open_id *)fh)->itv;
	u32 data[CX2341X_MBOX_MAX_DATA];

	int has_output = itv->v4l2_cap & V4L2_CAP_VIDEO_OUTPUT;
	struct v4l2_input vidin;
	struct v4l2_audio audin;
	int i;

	IVTV_INFO("=================  START STATUS CARD #%d  =================\n", itv->num);
	IVTV_INFO("Version: %s Card: %s\n", IVTV_VERSION, itv->card_name);
	if (itv->hw_flags & IVTV_HW_TVEEPROM) {
		struct tveeprom tv;

		ivtv_read_eeprom(itv, &tv);
	}
	ivtv_call_i2c_clients(itv, VIDIOC_LOG_STATUS, NULL);
	ivtv_get_input(itv, itv->active_input, &vidin);
	ivtv_get_audio_input(itv, itv->audio_input, &audin);
	IVTV_INFO("Video Input:  %s\n", vidin.name);
	IVTV_INFO("Audio Input:  %s%s\n", audin.name,
		(itv->dualwatch_stereo_mode & ~0x300) == 0x200 ? " (Bilingual)" : "");
	if (has_output) {
		struct v4l2_output vidout;
		struct v4l2_audioout audout;
		int mode = itv->output_mode;
		static const char * const output_modes[5] = {
			"None",
			"MPEG Streaming",
			"YUV Streaming",
			"YUV Frames",
			"Passthrough",
		};
		static const char * const audio_modes[5] = {
			"Stereo",
			"Left",
			"Right",
			"Mono",
			"Swapped"
		};
		static const char * const alpha_mode[4] = {
			"None",
			"Global",
			"Local",
			"Global and Local"
		};
		static const char * const pixel_format[16] = {
			"ARGB Indexed",
			"RGB 5:6:5",
			"ARGB 1:5:5:5",
			"ARGB 1:4:4:4",
			"ARGB 8:8:8:8",
			"5",
			"6",
			"7",
			"AYUV Indexed",
			"YUV 5:6:5",
			"AYUV 1:5:5:5",
			"AYUV 1:4:4:4",
			"AYUV 8:8:8:8",
			"13",
			"14",
			"15",
		};

		ivtv_get_output(itv, itv->active_output, &vidout);
		ivtv_get_audio_output(itv, 0, &audout);
		IVTV_INFO("Video Output: %s\n", vidout.name);
		IVTV_INFO("Audio Output: %s (Stereo/Bilingual: %s/%s)\n", audout.name,
			audio_modes[itv->audio_stereo_mode],
			audio_modes[itv->audio_bilingual_mode]);
		if (mode < 0 || mode > OUT_PASSTHROUGH)
			mode = OUT_NONE;
		IVTV_INFO("Output Mode:  %s\n", output_modes[mode]);
		ivtv_vapi_result(itv, data, CX2341X_OSD_GET_STATE, 0);
		data[0] |= (read_reg(0x2a00) >> 7) & 0x40;
		IVTV_INFO("Overlay:      %s, Alpha: %s, Pixel Format: %s\n",
			data[0] & 1 ? "On" : "Off",
			alpha_mode[(data[0] >> 1) & 0x3],
			pixel_format[(data[0] >> 3) & 0xf]);
	}
	IVTV_INFO("Tuner:  %s\n",
		test_bit(IVTV_F_I_RADIO_USER, &itv->i_flags) ? "Radio" : "TV");
	cx2341x_log_status(&itv->params, itv->name);
	IVTV_INFO("Status flags:    0x%08lx\n", itv->i_flags);
	for (i = 0; i < IVTV_MAX_STREAMS; i++) {
		struct ivtv_stream *s = &itv->streams[i];

		if (s->v4l2dev == NULL || s->buffers == 0)
			continue;
		IVTV_INFO("Stream %s: status 0x%04lx, %d%% of %d KiB (%d buffers) in use\n", s->name, s->s_flags,
				(s->buffers - s->q_free.buffers) * 100 / s->buffers,
				(s->buffers * s->buf_size) / 1024, s->buffers);
	}

	IVTV_INFO("Read MPG/VBI: %lld/%lld bytes\n", (long long)itv->mpg_data_received, (long long)itv->vbi_data_inserted);
	IVTV_INFO("==================  END STATUS CARD #%d  ==================\n", itv->num);

	return 0;
}

static int ivtv_decoder_ioctls(struct file *filp, unsigned int cmd, void *arg)
{
	struct ivtv_open_id *id = (struct ivtv_open_id *)filp->private_data;
	struct ivtv *itv = id->itv;
	int nonblocking = filp->f_flags & O_NONBLOCK;
	struct ivtv_stream *s = &itv->streams[id->type];

	switch (cmd) {
	case IVTV_IOC_DMA_FRAME: {
		struct ivtv_dma_frame *args = arg;

		IVTV_DEBUG_IOCTL("IVTV_IOC_DMA_FRAME\n");
		if (!(itv->v4l2_cap & V4L2_CAP_VIDEO_OUTPUT))
			return -EINVAL;
		if (args->type != V4L2_BUF_TYPE_VIDEO_OUTPUT)
			return -EINVAL;
		if (itv->output_mode == OUT_UDMA_YUV && args->y_source == NULL)
			return 0;
		if (ivtv_start_decoding(id, id->type)) {
			return -EBUSY;
		}
		if (ivtv_set_output_mode(itv, OUT_UDMA_YUV) != OUT_UDMA_YUV) {
			ivtv_release_stream(s);
			return -EBUSY;
		}
		/* Mark that this file handle started the UDMA_YUV mode */
		id->yuv_frames = 1;
		if (args->y_source == NULL)
			return 0;
		return ivtv_yuv_prep_frame(itv, args);
	}

	case VIDEO_GET_PTS: {
		u32 data[CX2341X_MBOX_MAX_DATA];
		u64 *pts = arg;

		IVTV_DEBUG_IOCTL("VIDEO_GET_PTS\n");
		if (s->type < IVTV_DEC_STREAM_TYPE_MPG) {
			*pts = s->dma_pts;
			break;
		}
		if (!(itv->v4l2_cap & V4L2_CAP_VIDEO_OUTPUT))
			return -EINVAL;

		if (test_bit(IVTV_F_I_VALID_DEC_TIMINGS, &itv->i_flags)) {
			*pts = (u64) ((u64)itv->last_dec_timing[2] << 32) |
					(u64)itv->last_dec_timing[1];
			break;
		}
		*pts = 0;
		if (atomic_read(&itv->decoding)) {
			if (ivtv_api(itv, CX2341X_DEC_GET_TIMING_INFO, 5, data)) {
				IVTV_DEBUG_WARN("GET_TIMING: couldn't read clock\n");
				return -EIO;
			}
			memcpy(itv->last_dec_timing, data, sizeof(itv->last_dec_timing));
			set_bit(IVTV_F_I_VALID_DEC_TIMINGS, &itv->i_flags);
			*pts = (u64) ((u64) data[2] << 32) | (u64) data[1];
			/*timing->scr = (u64) (((u64) data[4] << 32) | (u64) (data[3]));*/
		}
		break;
	}

	case VIDEO_GET_FRAME_COUNT: {
		u32 data[CX2341X_MBOX_MAX_DATA];
		u64 *frame = arg;

		IVTV_DEBUG_IOCTL("VIDEO_GET_FRAME_COUNT\n");
		if (s->type < IVTV_DEC_STREAM_TYPE_MPG) {
			*frame = 0;
			break;
		}
		if (!(itv->v4l2_cap & V4L2_CAP_VIDEO_OUTPUT))
			return -EINVAL;

		if (test_bit(IVTV_F_I_VALID_DEC_TIMINGS, &itv->i_flags)) {
			*frame = itv->last_dec_timing[0];
			break;
		}
		*frame = 0;
		if (atomic_read(&itv->decoding)) {
			if (ivtv_api(itv, CX2341X_DEC_GET_TIMING_INFO, 5, data)) {
				IVTV_DEBUG_WARN("GET_TIMING: couldn't read clock\n");
				return -EIO;
			}
			memcpy(itv->last_dec_timing, data, sizeof(itv->last_dec_timing));
			set_bit(IVTV_F_I_VALID_DEC_TIMINGS, &itv->i_flags);
			*frame = data[0];
		}
		break;
	}

	case VIDEO_PLAY: {
		struct video_command vc;

		IVTV_DEBUG_IOCTL("VIDEO_PLAY\n");
		memset(&vc, 0, sizeof(vc));
		vc.cmd = VIDEO_CMD_PLAY;
		return ivtv_video_command(itv, id, &vc, 0);
	}

	case VIDEO_STOP: {
		struct video_command vc;

		IVTV_DEBUG_IOCTL("VIDEO_STOP\n");
		memset(&vc, 0, sizeof(vc));
		vc.cmd = VIDEO_CMD_STOP;
		vc.flags = VIDEO_CMD_STOP_TO_BLACK | VIDEO_CMD_STOP_IMMEDIATELY;
		return ivtv_video_command(itv, id, &vc, 0);
	}

	case VIDEO_FREEZE: {
		struct video_command vc;

		IVTV_DEBUG_IOCTL("VIDEO_FREEZE\n");
		memset(&vc, 0, sizeof(vc));
		vc.cmd = VIDEO_CMD_FREEZE;
		return ivtv_video_command(itv, id, &vc, 0);
	}

	case VIDEO_CONTINUE: {
		struct video_command vc;

		IVTV_DEBUG_IOCTL("VIDEO_CONTINUE\n");
		memset(&vc, 0, sizeof(vc));
		vc.cmd = VIDEO_CMD_CONTINUE;
		return ivtv_video_command(itv, id, &vc, 0);
	}

	case VIDEO_COMMAND:
	case VIDEO_TRY_COMMAND: {
		struct video_command *vc = arg;
		int try = (cmd == VIDEO_TRY_COMMAND);

		if (try)
			IVTV_DEBUG_IOCTL("VIDEO_TRY_COMMAND %d\n", vc->cmd);
		else
			IVTV_DEBUG_IOCTL("VIDEO_COMMAND %d\n", vc->cmd);
		return ivtv_video_command(itv, id, vc, try);
	}

	case VIDEO_GET_EVENT: {
		struct video_event *ev = arg;
		DEFINE_WAIT(wait);

		IVTV_DEBUG_IOCTL("VIDEO_GET_EVENT\n");
		if (!(itv->v4l2_cap & V4L2_CAP_VIDEO_OUTPUT))
			return -EINVAL;
		memset(ev, 0, sizeof(*ev));
		set_bit(IVTV_F_I_EV_VSYNC_ENABLED, &itv->i_flags);

		while (1) {
			if (test_and_clear_bit(IVTV_F_I_EV_DEC_STOPPED, &itv->i_flags))
				ev->type = VIDEO_EVENT_DECODER_STOPPED;
			else if (test_and_clear_bit(IVTV_F_I_EV_VSYNC, &itv->i_flags)) {
				ev->type = VIDEO_EVENT_VSYNC;
				ev->u.vsync_field = test_bit(IVTV_F_I_EV_VSYNC_FIELD, &itv->i_flags) ?
					VIDEO_VSYNC_FIELD_ODD : VIDEO_VSYNC_FIELD_EVEN;
				if (itv->output_mode == OUT_UDMA_YUV &&
					(itv->yuv_info.lace_mode & IVTV_YUV_MODE_MASK) ==
								IVTV_YUV_MODE_PROGRESSIVE) {
					ev->u.vsync_field = VIDEO_VSYNC_FIELD_PROGRESSIVE;
				}
			}
			if (ev->type)
				return 0;
			if (nonblocking)
				return -EAGAIN;
			/* Wait for event. Note that serialize_lock is locked,
			   so to allow other processes to access the driver while
			   we are waiting unlock first and later lock again. */
			mutex_unlock(&itv->serialize_lock);
			prepare_to_wait(&itv->event_waitq, &wait, TASK_INTERRUPTIBLE);
			if ((itv->i_flags & (IVTV_F_I_EV_DEC_STOPPED|IVTV_F_I_EV_VSYNC)) == 0)
				schedule();
			finish_wait(&itv->event_waitq, &wait);
			mutex_lock(&itv->serialize_lock);
			if (signal_pending(current)) {
				/* return if a signal was received */
				IVTV_DEBUG_INFO("User stopped wait for event\n");
				return -EINTR;
			}
		}
		break;
	}

	default:
		return -EINVAL;
	}
	return 0;
}

static int ivtv_default(struct file *file, void *fh, int cmd, void *arg)
{
	struct ivtv *itv = ((struct ivtv_open_id *)fh)->itv;

	switch (cmd) {
	case VIDIOC_INT_S_AUDIO_ROUTING: {
		struct v4l2_routing *route = arg;

		ivtv_i2c_hw(itv, itv->card->hw_audio, VIDIOC_INT_S_AUDIO_ROUTING, route);
		break;
	}

	case VIDIOC_INT_RESET: {
		u32 val = *(u32 *)arg;

		if ((val == 0 && itv->options.newi2c) || (val & 0x01))
			ivtv_reset_ir_gpio(itv);
		if (val & 0x02)
			itv->video_dec_func(itv, cmd, NULL);
		break;
	}

	default:
		return -EINVAL;
	}
	return 0;
}

static int ivtv_serialized_ioctl(struct ivtv *itv, struct inode *inode, struct file *filp,
		unsigned int cmd, unsigned long arg)
{
	struct video_device *vfd = video_devdata(filp);
	struct ivtv_open_id *id = (struct ivtv_open_id *)filp->private_data;
	int ret;

	/* Filter dvb ioctls that cannot be handled by the v4l ioctl framework */
	switch (cmd) {
	case VIDEO_SELECT_SOURCE:
		IVTV_DEBUG_IOCTL("VIDEO_SELECT_SOURCE\n");
		if (!(itv->v4l2_cap & V4L2_CAP_VIDEO_OUTPUT))
			return -EINVAL;
		return ivtv_passthrough_mode(itv, arg == VIDEO_SOURCE_DEMUX);

	case AUDIO_SET_MUTE:
		IVTV_DEBUG_IOCTL("AUDIO_SET_MUTE\n");
		itv->speed_mute_audio = arg;
		return 0;

	case AUDIO_CHANNEL_SELECT:
		IVTV_DEBUG_IOCTL("AUDIO_CHANNEL_SELECT\n");
		if (arg > AUDIO_STEREO_SWAPPED)
			return -EINVAL;
		itv->audio_stereo_mode = arg;
		ivtv_vapi(itv, CX2341X_DEC_SET_AUDIO_MODE, 2, itv->audio_bilingual_mode, itv->audio_stereo_mode);
		return 0;

	case AUDIO_BILINGUAL_CHANNEL_SELECT:
		IVTV_DEBUG_IOCTL("AUDIO_BILINGUAL_CHANNEL_SELECT\n");
		if (arg > AUDIO_STEREO_SWAPPED)
			return -EINVAL;
		itv->audio_bilingual_mode = arg;
		ivtv_vapi(itv, CX2341X_DEC_SET_AUDIO_MODE, 2, itv->audio_bilingual_mode, itv->audio_stereo_mode);
		return 0;

	case IVTV_IOC_DMA_FRAME:
	case VIDEO_GET_PTS:
	case VIDEO_GET_FRAME_COUNT:
	case VIDEO_GET_EVENT:
	case VIDEO_PLAY:
	case VIDEO_STOP:
	case VIDEO_FREEZE:
	case VIDEO_CONTINUE:
	case VIDEO_COMMAND:
	case VIDEO_TRY_COMMAND:
		return ivtv_decoder_ioctls(filp, cmd, (void *)arg);

	default:
		break;
	}

	/* check priority */
	switch (cmd) {
	case VIDIOC_S_CTRL:
	case VIDIOC_S_STD:
	case VIDIOC_S_INPUT:
	case VIDIOC_S_OUTPUT:
	case VIDIOC_S_TUNER:
	case VIDIOC_S_FREQUENCY:
	case VIDIOC_S_FMT:
	case VIDIOC_S_CROP:
	case VIDIOC_S_AUDIO:
	case VIDIOC_S_AUDOUT:
	case VIDIOC_S_EXT_CTRLS:
	case VIDIOC_S_FBUF:
	case VIDIOC_OVERLAY:
		ret = v4l2_prio_check(&itv->prio, &id->prio);
		if (ret)
			return ret;
	}

	if (ivtv_debug & IVTV_DBGFLG_IOCTL)
		vfd->debug = V4L2_DEBUG_IOCTL | V4L2_DEBUG_IOCTL_ARG;
	ret = video_ioctl2(inode, filp, cmd, arg);
	vfd->debug = 0;
	return ret;
}

int ivtv_v4l2_ioctl(struct inode *inode, struct file *filp, unsigned int cmd,
		    unsigned long arg)
{
	struct ivtv_open_id *id = (struct ivtv_open_id *)filp->private_data;
	struct ivtv *itv = id->itv;
	int res;

	mutex_lock(&itv->serialize_lock);
	res = ivtv_serialized_ioctl(itv, inode, filp, cmd, arg);
	mutex_unlock(&itv->serialize_lock);
	return res;
}

static const struct v4l2_ioctl_ops ivtv_ioctl_ops = {
	.vidioc_querycap    		    = ivtv_querycap,
	.vidioc_g_priority  		    = ivtv_g_priority,
	.vidioc_s_priority  		    = ivtv_s_priority,
	.vidioc_s_audio     		    = ivtv_s_audio,
	.vidioc_g_audio     		    = ivtv_g_audio,
	.vidioc_enumaudio   		    = ivtv_enumaudio,
	.vidioc_s_audout     		    = ivtv_s_audout,
	.vidioc_g_audout     		    = ivtv_g_audout,
	.vidioc_enum_input   		    = ivtv_enum_input,
	.vidioc_enum_output   		    = ivtv_enum_output,
	.vidioc_enumaudout   		    = ivtv_enumaudout,
	.vidioc_cropcap       		    = ivtv_cropcap,
	.vidioc_s_crop       		    = ivtv_s_crop,
	.vidioc_g_crop       		    = ivtv_g_crop,
	.vidioc_g_input      		    = ivtv_g_input,
	.vidioc_s_input      		    = ivtv_s_input,
	.vidioc_g_output     		    = ivtv_g_output,
	.vidioc_s_output     		    = ivtv_s_output,
	.vidioc_g_frequency 		    = ivtv_g_frequency,
	.vidioc_s_frequency  		    = ivtv_s_frequency,
	.vidioc_s_tuner      		    = ivtv_s_tuner,
	.vidioc_g_tuner      		    = ivtv_g_tuner,
	.vidioc_g_enc_index 		    = ivtv_g_enc_index,
	.vidioc_g_fbuf			    = ivtv_g_fbuf,
	.vidioc_s_fbuf			    = ivtv_s_fbuf,
	.vidioc_g_std 			    = ivtv_g_std,
	.vidioc_s_std 			    = ivtv_s_std,
	.vidioc_overlay			    = ivtv_overlay,
	.vidioc_log_status		    = ivtv_log_status,
	.vidioc_enum_fmt_vid_cap 	    = ivtv_enum_fmt_vid_cap,
	.vidioc_encoder_cmd  		    = ivtv_encoder_cmd,
	.vidioc_try_encoder_cmd 	    = ivtv_try_encoder_cmd,
	.vidioc_enum_fmt_vid_out 	    = ivtv_enum_fmt_vid_out,
	.vidioc_g_fmt_vid_cap 		    = ivtv_g_fmt_vid_cap,
	.vidioc_g_fmt_vbi_cap		    = ivtv_g_fmt_vbi_cap,
	.vidioc_g_fmt_sliced_vbi_cap        = ivtv_g_fmt_sliced_vbi_cap,
	.vidioc_g_fmt_vid_out               = ivtv_g_fmt_vid_out,
	.vidioc_g_fmt_vid_out_overlay       = ivtv_g_fmt_vid_out_overlay,
	.vidioc_g_fmt_sliced_vbi_out        = ivtv_g_fmt_sliced_vbi_out,
	.vidioc_s_fmt_vid_cap  		    = ivtv_s_fmt_vid_cap,
	.vidioc_s_fmt_vbi_cap 		    = ivtv_s_fmt_vbi_cap,
	.vidioc_s_fmt_sliced_vbi_cap        = ivtv_s_fmt_sliced_vbi_cap,
	.vidioc_s_fmt_vid_out               = ivtv_s_fmt_vid_out,
	.vidioc_s_fmt_vid_out_overlay       = ivtv_s_fmt_vid_out_overlay,
	.vidioc_s_fmt_sliced_vbi_out        = ivtv_s_fmt_sliced_vbi_out,
	.vidioc_try_fmt_vid_cap  	    = ivtv_try_fmt_vid_cap,
	.vidioc_try_fmt_vbi_cap		    = ivtv_try_fmt_vbi_cap,
	.vidioc_try_fmt_sliced_vbi_cap      = ivtv_try_fmt_sliced_vbi_cap,
	.vidioc_try_fmt_vid_out 	    = ivtv_try_fmt_vid_out,
	.vidioc_try_fmt_vid_out_overlay     = ivtv_try_fmt_vid_out_overlay,
	.vidioc_try_fmt_sliced_vbi_out 	    = ivtv_try_fmt_sliced_vbi_out,
	.vidioc_g_sliced_vbi_cap 	    = ivtv_g_sliced_vbi_cap,
	.vidioc_g_chip_ident 		    = ivtv_g_chip_ident,
#ifdef CONFIG_VIDEO_ADV_DEBUG
	.vidioc_g_register 		    = ivtv_g_register,
	.vidioc_s_register 		    = ivtv_s_register,
#endif
	.vidioc_default 		    = ivtv_default,
	.vidioc_queryctrl 		    = ivtv_queryctrl,
	.vidioc_querymenu 		    = ivtv_querymenu,
	.vidioc_g_ext_ctrls 		    = ivtv_g_ext_ctrls,
	.vidioc_s_ext_ctrls 		    = ivtv_s_ext_ctrls,
	.vidioc_try_ext_ctrls    	    = ivtv_try_ext_ctrls,
};

void ivtv_set_funcs(struct video_device *vdev)
{
	vdev->ioctl_ops = &ivtv_ioctl_ops;
}<|MERGE_RESOLUTION|>--- conflicted
+++ resolved
@@ -509,10 +509,6 @@
 static int ivtv_try_fmt_vid_out(struct file *file, void *fh, struct v4l2_format *fmt)
 {
 	struct ivtv_open_id *id = fh;
-<<<<<<< HEAD
-	struct ivtv *itv = id->itv;
-=======
->>>>>>> 2f5ad54e
 	s32 w = fmt->fmt.pix.width;
 	s32 h = fmt->fmt.pix.height;
 	int field = fmt->fmt.pix.field;
@@ -520,9 +516,6 @@
 
 	w = min(w, 720);
 	w = max(w, 2);
-<<<<<<< HEAD
-	h = min(h, itv->is_out_50hz ? 576 : 480);
-=======
 	/* Why can the height be 576 even when the output is NTSC?
 
 	   Internally the buffers of the PVR350 are always set to 720x576. The
@@ -539,7 +532,6 @@
 
 	   Thanks to Ian Armstrong for this explanation. */
 	h = min(h, 576);
->>>>>>> 2f5ad54e
 	h = max(h, 2);
 	if (id->type == IVTV_DEC_STREAM_TYPE_YUV)
 		fmt->fmt.pix.field = field;
