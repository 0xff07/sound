/*
 *
 * (c) 2004 Gerd Knorr <kraxel@bytesex.org> [SuSE Labs]
 *
 *  Extended 3 / 2005 by Hartmut Hackmann to support various
 *  cards with the tda10046 DVB-T channel decoder
 *
 *  This program is free software; you can redistribute it and/or modify
 *  it under the terms of the GNU General Public License as published by
 *  the Free Software Foundation; either version 2 of the License, or
 *  (at your option) any later version.
 *
 *  This program is distributed in the hope that it will be useful,
 *  but WITHOUT ANY WARRANTY; without even the implied warranty of
 *  MERCHANTABILITY or FITNESS FOR A PARTICULAR PURPOSE.  See the
 *  GNU General Public License for more details.
 *
 *  You should have received a copy of the GNU General Public License
 *  along with this program; if not, write to the Free Software
 *  Foundation, Inc., 675 Mass Ave, Cambridge, MA 02139, USA.
 */

#include <linux/init.h>
#include <linux/list.h>
#include <linux/module.h>
#include <linux/kernel.h>
#include <linux/slab.h>
#include <linux/delay.h>
#include <linux/kthread.h>
#include <linux/suspend.h>

#include "saa7134-reg.h"
#include "saa7134.h"
#include <media/v4l2-common.h>
#include "dvb-pll.h"
#include <dvb_frontend.h>

#include "mt352.h"
#include "mt352_priv.h" /* FIXME */
#include "tda1004x.h"
#include "nxt200x.h"
#include "tuner-xc2028.h"

#include "tda10086.h"
#include "tda826x.h"
#include "tda827x.h"
#include "isl6421.h"
#include "isl6405.h"
#include "lnbp21.h"
#include "tuner-simple.h"

MODULE_AUTHOR("Gerd Knorr <kraxel@bytesex.org> [SuSE Labs]");
MODULE_LICENSE("GPL");

static unsigned int antenna_pwr;

module_param(antenna_pwr, int, 0444);
MODULE_PARM_DESC(antenna_pwr,"enable antenna power (Pinnacle 300i)");

static int use_frontend;
module_param(use_frontend, int, 0644);
MODULE_PARM_DESC(use_frontend,"for cards with multiple frontends (0: terrestrial, 1: satellite)");

static int debug;
module_param(debug, int, 0644);
MODULE_PARM_DESC(debug, "Turn on/off module debugging (default:off).");

DVB_DEFINE_MOD_OPT_ADAPTER_NR(adapter_nr);

#define dprintk(fmt, arg...)	do { if (debug) \
	printk(KERN_DEBUG "%s/dvb: " fmt, dev->name , ## arg); } while(0)

/* Print a warning */
#define wprintk(fmt, arg...) \
	printk(KERN_WARNING "%s/dvb: " fmt, dev->name, ## arg)

/* ------------------------------------------------------------------
 * mt352 based DVB-T cards
 */

static int pinnacle_antenna_pwr(struct saa7134_dev *dev, int on)
{
	u32 ok;

	if (!on) {
		saa_setl(SAA7134_GPIO_GPMODE0 >> 2,     (1 << 26));
		saa_clearl(SAA7134_GPIO_GPSTATUS0 >> 2, (1 << 26));
		return 0;
	}

	saa_setl(SAA7134_GPIO_GPMODE0 >> 2,     (1 << 26));
	saa_setl(SAA7134_GPIO_GPSTATUS0 >> 2,   (1 << 26));
	udelay(10);

	saa_setl(SAA7134_GPIO_GPMODE0 >> 2,     (1 << 28));
	saa_clearl(SAA7134_GPIO_GPSTATUS0 >> 2, (1 << 28));
	udelay(10);
	saa_setl(SAA7134_GPIO_GPSTATUS0 >> 2,   (1 << 28));
	udelay(10);
	ok = saa_readl(SAA7134_GPIO_GPSTATUS0) & (1 << 27);
	dprintk("%s %s\n", __func__, ok ? "on" : "off");

	if (!ok)
		saa_clearl(SAA7134_GPIO_GPSTATUS0 >> 2,   (1 << 26));
	return ok;
}

static int mt352_pinnacle_init(struct dvb_frontend* fe)
{
	static u8 clock_config []  = { CLOCK_CTL,  0x3d, 0x28 };
	static u8 reset []         = { RESET,      0x80 };
	static u8 adc_ctl_1_cfg [] = { ADC_CTL_1,  0x40 };
	static u8 agc_cfg []       = { AGC_TARGET, 0x28, 0xa0 };
	static u8 capt_range_cfg[] = { CAPT_RANGE, 0x31 };
	static u8 fsm_ctl_cfg[]    = { 0x7b,       0x04 };
	static u8 gpp_ctl_cfg []   = { GPP_CTL,    0x0f };
	static u8 scan_ctl_cfg []  = { SCAN_CTL,   0x0d };
	static u8 irq_cfg []       = { INTERRUPT_EN_0, 0x00, 0x00, 0x00, 0x00 };
	struct saa7134_dev *dev= fe->dvb->priv;

	dprintk("%s called\n", __func__);

	mt352_write(fe, clock_config,   sizeof(clock_config));
	udelay(200);
	mt352_write(fe, reset,          sizeof(reset));
	mt352_write(fe, adc_ctl_1_cfg,  sizeof(adc_ctl_1_cfg));
	mt352_write(fe, agc_cfg,        sizeof(agc_cfg));
	mt352_write(fe, capt_range_cfg, sizeof(capt_range_cfg));
	mt352_write(fe, gpp_ctl_cfg,    sizeof(gpp_ctl_cfg));

	mt352_write(fe, fsm_ctl_cfg,    sizeof(fsm_ctl_cfg));
	mt352_write(fe, scan_ctl_cfg,   sizeof(scan_ctl_cfg));
	mt352_write(fe, irq_cfg,        sizeof(irq_cfg));

	return 0;
}

static int mt352_aver777_init(struct dvb_frontend* fe)
{
	static u8 clock_config []  = { CLOCK_CTL,  0x38, 0x2d };
	static u8 reset []         = { RESET,      0x80 };
	static u8 adc_ctl_1_cfg [] = { ADC_CTL_1,  0x40 };
	static u8 agc_cfg []       = { AGC_TARGET, 0x28, 0xa0 };
	static u8 capt_range_cfg[] = { CAPT_RANGE, 0x33 };

	mt352_write(fe, clock_config,   sizeof(clock_config));
	udelay(200);
	mt352_write(fe, reset,          sizeof(reset));
	mt352_write(fe, adc_ctl_1_cfg,  sizeof(adc_ctl_1_cfg));
	mt352_write(fe, agc_cfg,        sizeof(agc_cfg));
	mt352_write(fe, capt_range_cfg, sizeof(capt_range_cfg));

	return 0;
}

static int mt352_avermedia_xc3028_init(struct dvb_frontend *fe)
{
	static u8 clock_config []  = { CLOCK_CTL, 0x38, 0x2d };
	static u8 reset []         = { RESET, 0x80 };
	static u8 adc_ctl_1_cfg [] = { ADC_CTL_1, 0x40 };
	static u8 agc_cfg []       = { AGC_TARGET, 0xe };
	static u8 capt_range_cfg[] = { CAPT_RANGE, 0x33 };

	mt352_write(fe, clock_config,   sizeof(clock_config));
	udelay(200);
	mt352_write(fe, reset,          sizeof(reset));
	mt352_write(fe, adc_ctl_1_cfg,  sizeof(adc_ctl_1_cfg));
	mt352_write(fe, agc_cfg,        sizeof(agc_cfg));
	mt352_write(fe, capt_range_cfg, sizeof(capt_range_cfg));
	return 0;
}

static int mt352_pinnacle_tuner_set_params(struct dvb_frontend* fe,
					   struct dvb_frontend_parameters* params)
{
	u8 off[] = { 0x00, 0xf1};
	u8 on[]  = { 0x00, 0x71};
	struct i2c_msg msg = {.addr=0x43, .flags=0, .buf=off, .len = sizeof(off)};

	struct saa7134_dev *dev = fe->dvb->priv;
	struct v4l2_frequency f;

	/* set frequency (mt2050) */
	f.tuner     = 0;
	f.type      = V4L2_TUNER_DIGITAL_TV;
	f.frequency = params->frequency / 1000 * 16 / 1000;
	if (fe->ops.i2c_gate_ctrl)
		fe->ops.i2c_gate_ctrl(fe, 1);
	i2c_transfer(&dev->i2c_adap, &msg, 1);
	saa7134_i2c_call_clients(dev,VIDIOC_S_FREQUENCY,&f);
	msg.buf = on;
	if (fe->ops.i2c_gate_ctrl)
		fe->ops.i2c_gate_ctrl(fe, 1);
	i2c_transfer(&dev->i2c_adap, &msg, 1);

	pinnacle_antenna_pwr(dev, antenna_pwr);

	/* mt352 setup */
	return mt352_pinnacle_init(fe);
}

static struct mt352_config pinnacle_300i = {
	.demod_address = 0x3c >> 1,
	.adc_clock     = 20333,
	.if2           = 36150,
	.no_tuner      = 1,
	.demod_init    = mt352_pinnacle_init,
};

static struct mt352_config avermedia_777 = {
	.demod_address = 0xf,
	.demod_init    = mt352_aver777_init,
};

static struct mt352_config avermedia_xc3028_mt352_dev = {
	.demod_address   = (0x1e >> 1),
	.no_tuner        = 1,
	.demod_init      = mt352_avermedia_xc3028_init,
};

/* ==================================================================
 * tda1004x based DVB-T cards, helper functions
 */

static int philips_tda1004x_request_firmware(struct dvb_frontend *fe,
					   const struct firmware **fw, char *name)
{
	struct saa7134_dev *dev = fe->dvb->priv;
	return request_firmware(fw, name, &dev->pci->dev);
}

/* ------------------------------------------------------------------
 * these tuners are tu1216, td1316(a)
 */

static int philips_tda6651_pll_set(struct dvb_frontend *fe, struct dvb_frontend_parameters *params)
{
	struct saa7134_dev *dev = fe->dvb->priv;
	struct tda1004x_state *state = fe->demodulator_priv;
	u8 addr = state->config->tuner_address;
	u8 tuner_buf[4];
	struct i2c_msg tuner_msg = {.addr = addr,.flags = 0,.buf = tuner_buf,.len =
			sizeof(tuner_buf) };
	int tuner_frequency = 0;
	u8 band, cp, filter;

	/* determine charge pump */
	tuner_frequency = params->frequency + 36166000;
	if (tuner_frequency < 87000000)
		return -EINVAL;
	else if (tuner_frequency < 130000000)
		cp = 3;
	else if (tuner_frequency < 160000000)
		cp = 5;
	else if (tuner_frequency < 200000000)
		cp = 6;
	else if (tuner_frequency < 290000000)
		cp = 3;
	else if (tuner_frequency < 420000000)
		cp = 5;
	else if (tuner_frequency < 480000000)
		cp = 6;
	else if (tuner_frequency < 620000000)
		cp = 3;
	else if (tuner_frequency < 830000000)
		cp = 5;
	else if (tuner_frequency < 895000000)
		cp = 7;
	else
		return -EINVAL;

	/* determine band */
	if (params->frequency < 49000000)
		return -EINVAL;
	else if (params->frequency < 161000000)
		band = 1;
	else if (params->frequency < 444000000)
		band = 2;
	else if (params->frequency < 861000000)
		band = 4;
	else
		return -EINVAL;

	/* setup PLL filter */
	switch (params->u.ofdm.bandwidth) {
	case BANDWIDTH_6_MHZ:
		filter = 0;
		break;

	case BANDWIDTH_7_MHZ:
		filter = 0;
		break;

	case BANDWIDTH_8_MHZ:
		filter = 1;
		break;

	default:
		return -EINVAL;
	}

	/* calculate divisor
	 * ((36166000+((1000000/6)/2)) + Finput)/(1000000/6)
	 */
	tuner_frequency = (((params->frequency / 1000) * 6) + 217496) / 1000;

	/* setup tuner buffer */
	tuner_buf[0] = (tuner_frequency >> 8) & 0x7f;
	tuner_buf[1] = tuner_frequency & 0xff;
	tuner_buf[2] = 0xca;
	tuner_buf[3] = (cp << 5) | (filter << 3) | band;

	if (fe->ops.i2c_gate_ctrl)
		fe->ops.i2c_gate_ctrl(fe, 1);
	if (i2c_transfer(&dev->i2c_adap, &tuner_msg, 1) != 1) {
		wprintk("could not write to tuner at addr: 0x%02x\n",
			addr << 1);
		return -EIO;
	}
	msleep(1);
	return 0;
}

static int philips_tu1216_init(struct dvb_frontend *fe)
{
	struct saa7134_dev *dev = fe->dvb->priv;
	struct tda1004x_state *state = fe->demodulator_priv;
	u8 addr = state->config->tuner_address;
	static u8 tu1216_init[] = { 0x0b, 0xf5, 0x85, 0xab };
	struct i2c_msg tuner_msg = {.addr = addr,.flags = 0,.buf = tu1216_init,.len = sizeof(tu1216_init) };

	/* setup PLL configuration */
	if (fe->ops.i2c_gate_ctrl)
		fe->ops.i2c_gate_ctrl(fe, 1);
	if (i2c_transfer(&dev->i2c_adap, &tuner_msg, 1) != 1)
		return -EIO;
	msleep(1);

	return 0;
}

/* ------------------------------------------------------------------ */

static struct tda1004x_config philips_tu1216_60_config = {
	.demod_address = 0x8,
	.invert        = 1,
	.invert_oclk   = 0,
	.xtal_freq     = TDA10046_XTAL_4M,
	.agc_config    = TDA10046_AGC_DEFAULT,
	.if_freq       = TDA10046_FREQ_3617,
	.tuner_address = 0x60,
	.request_firmware = philips_tda1004x_request_firmware
};

static struct tda1004x_config philips_tu1216_61_config = {

	.demod_address = 0x8,
	.invert        = 1,
	.invert_oclk   = 0,
	.xtal_freq     = TDA10046_XTAL_4M,
	.agc_config    = TDA10046_AGC_DEFAULT,
	.if_freq       = TDA10046_FREQ_3617,
	.tuner_address = 0x61,
	.request_firmware = philips_tda1004x_request_firmware
};

/* ------------------------------------------------------------------ */

static int philips_td1316_tuner_init(struct dvb_frontend *fe)
{
	struct saa7134_dev *dev = fe->dvb->priv;
	struct tda1004x_state *state = fe->demodulator_priv;
	u8 addr = state->config->tuner_address;
	static u8 msg[] = { 0x0b, 0xf5, 0x86, 0xab };
	struct i2c_msg init_msg = {.addr = addr,.flags = 0,.buf = msg,.len = sizeof(msg) };

	/* setup PLL configuration */
	if (fe->ops.i2c_gate_ctrl)
		fe->ops.i2c_gate_ctrl(fe, 1);
	if (i2c_transfer(&dev->i2c_adap, &init_msg, 1) != 1)
		return -EIO;
	return 0;
}

static int philips_td1316_tuner_set_params(struct dvb_frontend *fe, struct dvb_frontend_parameters *params)
{
	return philips_tda6651_pll_set(fe, params);
}

static int philips_td1316_tuner_sleep(struct dvb_frontend *fe)
{
	struct saa7134_dev *dev = fe->dvb->priv;
	struct tda1004x_state *state = fe->demodulator_priv;
	u8 addr = state->config->tuner_address;
	static u8 msg[] = { 0x0b, 0xdc, 0x86, 0xa4 };
	struct i2c_msg analog_msg = {.addr = addr,.flags = 0,.buf = msg,.len = sizeof(msg) };

	/* switch the tuner to analog mode */
	if (fe->ops.i2c_gate_ctrl)
		fe->ops.i2c_gate_ctrl(fe, 1);
	if (i2c_transfer(&dev->i2c_adap, &analog_msg, 1) != 1)
		return -EIO;
	return 0;
}

/* ------------------------------------------------------------------ */

static int philips_europa_tuner_init(struct dvb_frontend *fe)
{
	struct saa7134_dev *dev = fe->dvb->priv;
	static u8 msg[] = { 0x00, 0x40};
	struct i2c_msg init_msg = {.addr = 0x43,.flags = 0,.buf = msg,.len = sizeof(msg) };


	if (philips_td1316_tuner_init(fe))
		return -EIO;
	msleep(1);
	if (i2c_transfer(&dev->i2c_adap, &init_msg, 1) != 1)
		return -EIO;

	return 0;
}

static int philips_europa_tuner_sleep(struct dvb_frontend *fe)
{
	struct saa7134_dev *dev = fe->dvb->priv;

	static u8 msg[] = { 0x00, 0x14 };
	struct i2c_msg analog_msg = {.addr = 0x43,.flags = 0,.buf = msg,.len = sizeof(msg) };

	if (philips_td1316_tuner_sleep(fe))
		return -EIO;

	/* switch the board to analog mode */
	if (fe->ops.i2c_gate_ctrl)
		fe->ops.i2c_gate_ctrl(fe, 1);
	i2c_transfer(&dev->i2c_adap, &analog_msg, 1);
	return 0;
}

static int philips_europa_demod_sleep(struct dvb_frontend *fe)
{
	struct saa7134_dev *dev = fe->dvb->priv;

	if (dev->original_demod_sleep)
		dev->original_demod_sleep(fe);
	fe->ops.i2c_gate_ctrl(fe, 1);
	return 0;
}

static struct tda1004x_config philips_europa_config = {

	.demod_address = 0x8,
	.invert        = 0,
	.invert_oclk   = 0,
	.xtal_freq     = TDA10046_XTAL_4M,
	.agc_config    = TDA10046_AGC_IFO_AUTO_POS,
	.if_freq       = TDA10046_FREQ_052,
	.tuner_address = 0x61,
	.request_firmware = philips_tda1004x_request_firmware
};

static struct tda1004x_config medion_cardbus = {
	.demod_address = 0x08,
	.invert        = 1,
	.invert_oclk   = 0,
	.xtal_freq     = TDA10046_XTAL_16M,
	.agc_config    = TDA10046_AGC_IFO_AUTO_NEG,
	.if_freq       = TDA10046_FREQ_3613,
	.tuner_address = 0x61,
	.request_firmware = philips_tda1004x_request_firmware
};

/* ------------------------------------------------------------------
 * tda 1004x based cards with philips silicon tuner
 */

static int tda8290_i2c_gate_ctrl( struct dvb_frontend* fe, int enable)
{
	struct tda1004x_state *state = fe->demodulator_priv;

	u8 addr = state->config->i2c_gate;
	static u8 tda8290_close[] = { 0x21, 0xc0};
	static u8 tda8290_open[]  = { 0x21, 0x80};
	struct i2c_msg tda8290_msg = {.addr = addr,.flags = 0, .len = 2};
	if (enable) {
		tda8290_msg.buf = tda8290_close;
	} else {
		tda8290_msg.buf = tda8290_open;
	}
	if (i2c_transfer(state->i2c, &tda8290_msg, 1) != 1) {
		struct saa7134_dev *dev = fe->dvb->priv;
		wprintk("could not access tda8290 I2C gate\n");
		return -EIO;
	}
	msleep(20);
	return 0;
}

static int philips_tda827x_tuner_init(struct dvb_frontend *fe)
{
	struct saa7134_dev *dev = fe->dvb->priv;
	struct tda1004x_state *state = fe->demodulator_priv;

	switch (state->config->antenna_switch) {
	case 0: break;
	case 1:	dprintk("setting GPIO21 to 0 (TV antenna?)\n");
		saa7134_set_gpio(dev, 21, 0);
		break;
	case 2: dprintk("setting GPIO21 to 1 (Radio antenna?)\n");
		saa7134_set_gpio(dev, 21, 1);
		break;
	}
	return 0;
}

static int philips_tda827x_tuner_sleep(struct dvb_frontend *fe)
{
	struct saa7134_dev *dev = fe->dvb->priv;
	struct tda1004x_state *state = fe->demodulator_priv;

	switch (state->config->antenna_switch) {
	case 0: break;
	case 1: dprintk("setting GPIO21 to 1 (Radio antenna?)\n");
		saa7134_set_gpio(dev, 21, 1);
		break;
	case 2:	dprintk("setting GPIO21 to 0 (TV antenna?)\n");
		saa7134_set_gpio(dev, 21, 0);
		break;
	}
	return 0;
}

static int configure_tda827x_fe(struct saa7134_dev *dev,
				struct tda1004x_config *cdec_conf,
				struct tda827x_config *tuner_conf)
{
	struct videobuf_dvb_frontend *fe0;

	/* Get the first frontend */
	fe0 = videobuf_dvb_get_frontend(&dev->frontends, 1);

	fe0->dvb.frontend = dvb_attach(tda10046_attach, cdec_conf, &dev->i2c_adap);
	if (fe0->dvb.frontend) {
		if (cdec_conf->i2c_gate)
			fe0->dvb.frontend->ops.i2c_gate_ctrl = tda8290_i2c_gate_ctrl;
		if (dvb_attach(tda827x_attach, fe0->dvb.frontend,
			       cdec_conf->tuner_address,
			       &dev->i2c_adap, tuner_conf))
			return 0;

		wprintk("no tda827x tuner found at addr: %02x\n",
				cdec_conf->tuner_address);
	}
	return -EINVAL;
}

/* ------------------------------------------------------------------ */

static struct tda827x_config tda827x_cfg_0 = {
	.init = philips_tda827x_tuner_init,
	.sleep = philips_tda827x_tuner_sleep,
	.config = 0,
	.switch_addr = 0
};

static struct tda827x_config tda827x_cfg_1 = {
	.init = philips_tda827x_tuner_init,
	.sleep = philips_tda827x_tuner_sleep,
	.config = 1,
	.switch_addr = 0x4b
};

static struct tda827x_config tda827x_cfg_2 = {
	.init = philips_tda827x_tuner_init,
	.sleep = philips_tda827x_tuner_sleep,
	.config = 2,
	.switch_addr = 0x4b
};

static struct tda827x_config tda827x_cfg_2_sw42 = {
	.init = philips_tda827x_tuner_init,
	.sleep = philips_tda827x_tuner_sleep,
	.config = 2,
	.switch_addr = 0x42
};

/* ------------------------------------------------------------------ */

static struct tda1004x_config tda827x_lifeview_config = {
	.demod_address = 0x08,
	.invert        = 1,
	.invert_oclk   = 0,
	.xtal_freq     = TDA10046_XTAL_16M,
	.agc_config    = TDA10046_AGC_TDA827X,
	.gpio_config   = TDA10046_GP11_I,
	.if_freq       = TDA10046_FREQ_045,
	.tuner_address = 0x60,
	.request_firmware = philips_tda1004x_request_firmware
};

static struct tda1004x_config philips_tiger_config = {
	.demod_address = 0x08,
	.invert        = 1,
	.invert_oclk   = 0,
	.xtal_freq     = TDA10046_XTAL_16M,
	.agc_config    = TDA10046_AGC_TDA827X,
	.gpio_config   = TDA10046_GP11_I,
	.if_freq       = TDA10046_FREQ_045,
	.i2c_gate      = 0x4b,
	.tuner_address = 0x61,
	.antenna_switch= 1,
	.request_firmware = philips_tda1004x_request_firmware
};

static struct tda1004x_config cinergy_ht_config = {
	.demod_address = 0x08,
	.invert        = 1,
	.invert_oclk   = 0,
	.xtal_freq     = TDA10046_XTAL_16M,
	.agc_config    = TDA10046_AGC_TDA827X,
	.gpio_config   = TDA10046_GP01_I,
	.if_freq       = TDA10046_FREQ_045,
	.i2c_gate      = 0x4b,
	.tuner_address = 0x61,
	.request_firmware = philips_tda1004x_request_firmware
};

static struct tda1004x_config cinergy_ht_pci_config = {
	.demod_address = 0x08,
	.invert        = 1,
	.invert_oclk   = 0,
	.xtal_freq     = TDA10046_XTAL_16M,
	.agc_config    = TDA10046_AGC_TDA827X,
	.gpio_config   = TDA10046_GP01_I,
	.if_freq       = TDA10046_FREQ_045,
	.i2c_gate      = 0x4b,
	.tuner_address = 0x60,
	.request_firmware = philips_tda1004x_request_firmware
};

static struct tda1004x_config philips_tiger_s_config = {
	.demod_address = 0x08,
	.invert        = 1,
	.invert_oclk   = 0,
	.xtal_freq     = TDA10046_XTAL_16M,
	.agc_config    = TDA10046_AGC_TDA827X,
	.gpio_config   = TDA10046_GP01_I,
	.if_freq       = TDA10046_FREQ_045,
	.i2c_gate      = 0x4b,
	.tuner_address = 0x61,
	.antenna_switch= 1,
	.request_firmware = philips_tda1004x_request_firmware
};

static struct tda1004x_config pinnacle_pctv_310i_config = {
	.demod_address = 0x08,
	.invert        = 1,
	.invert_oclk   = 0,
	.xtal_freq     = TDA10046_XTAL_16M,
	.agc_config    = TDA10046_AGC_TDA827X,
	.gpio_config   = TDA10046_GP11_I,
	.if_freq       = TDA10046_FREQ_045,
	.i2c_gate      = 0x4b,
	.tuner_address = 0x61,
	.request_firmware = philips_tda1004x_request_firmware
};

static struct tda1004x_config hauppauge_hvr_1110_config = {
	.demod_address = 0x08,
	.invert        = 1,
	.invert_oclk   = 0,
	.xtal_freq     = TDA10046_XTAL_16M,
	.agc_config    = TDA10046_AGC_TDA827X,
	.gpio_config   = TDA10046_GP11_I,
	.if_freq       = TDA10046_FREQ_045,
	.i2c_gate      = 0x4b,
	.tuner_address = 0x61,
	.request_firmware = philips_tda1004x_request_firmware
};

static struct tda1004x_config asus_p7131_dual_config = {
	.demod_address = 0x08,
	.invert        = 1,
	.invert_oclk   = 0,
	.xtal_freq     = TDA10046_XTAL_16M,
	.agc_config    = TDA10046_AGC_TDA827X,
	.gpio_config   = TDA10046_GP11_I,
	.if_freq       = TDA10046_FREQ_045,
	.i2c_gate      = 0x4b,
	.tuner_address = 0x61,
	.antenna_switch= 2,
	.request_firmware = philips_tda1004x_request_firmware
};

static struct tda1004x_config lifeview_trio_config = {
	.demod_address = 0x09,
	.invert        = 1,
	.invert_oclk   = 0,
	.xtal_freq     = TDA10046_XTAL_16M,
	.agc_config    = TDA10046_AGC_TDA827X,
	.gpio_config   = TDA10046_GP00_I,
	.if_freq       = TDA10046_FREQ_045,
	.tuner_address = 0x60,
	.request_firmware = philips_tda1004x_request_firmware
};

static struct tda1004x_config tevion_dvbt220rf_config = {
	.demod_address = 0x08,
	.invert        = 1,
	.invert_oclk   = 0,
	.xtal_freq     = TDA10046_XTAL_16M,
	.agc_config    = TDA10046_AGC_TDA827X,
	.gpio_config   = TDA10046_GP11_I,
	.if_freq       = TDA10046_FREQ_045,
	.tuner_address = 0x60,
	.request_firmware = philips_tda1004x_request_firmware
};

static struct tda1004x_config md8800_dvbt_config = {
	.demod_address = 0x08,
	.invert        = 1,
	.invert_oclk   = 0,
	.xtal_freq     = TDA10046_XTAL_16M,
	.agc_config    = TDA10046_AGC_TDA827X,
	.gpio_config   = TDA10046_GP01_I,
	.if_freq       = TDA10046_FREQ_045,
	.i2c_gate      = 0x4b,
	.tuner_address = 0x60,
	.request_firmware = philips_tda1004x_request_firmware
};

static struct tda1004x_config asus_p7131_4871_config = {
	.demod_address = 0x08,
	.invert        = 1,
	.invert_oclk   = 0,
	.xtal_freq     = TDA10046_XTAL_16M,
	.agc_config    = TDA10046_AGC_TDA827X,
	.gpio_config   = TDA10046_GP01_I,
	.if_freq       = TDA10046_FREQ_045,
	.i2c_gate      = 0x4b,
	.tuner_address = 0x61,
	.antenna_switch= 2,
	.request_firmware = philips_tda1004x_request_firmware
};

static struct tda1004x_config asus_p7131_hybrid_lna_config = {
	.demod_address = 0x08,
	.invert        = 1,
	.invert_oclk   = 0,
	.xtal_freq     = TDA10046_XTAL_16M,
	.agc_config    = TDA10046_AGC_TDA827X,
	.gpio_config   = TDA10046_GP11_I,
	.if_freq       = TDA10046_FREQ_045,
	.i2c_gate      = 0x4b,
	.tuner_address = 0x61,
	.antenna_switch= 2,
	.request_firmware = philips_tda1004x_request_firmware
};

static struct tda1004x_config kworld_dvb_t_210_config = {
	.demod_address = 0x08,
	.invert        = 1,
	.invert_oclk   = 0,
	.xtal_freq     = TDA10046_XTAL_16M,
	.agc_config    = TDA10046_AGC_TDA827X,
	.gpio_config   = TDA10046_GP11_I,
	.if_freq       = TDA10046_FREQ_045,
	.i2c_gate      = 0x4b,
	.tuner_address = 0x61,
	.antenna_switch= 1,
	.request_firmware = philips_tda1004x_request_firmware
};

static struct tda1004x_config avermedia_super_007_config = {
	.demod_address = 0x08,
	.invert        = 1,
	.invert_oclk   = 0,
	.xtal_freq     = TDA10046_XTAL_16M,
	.agc_config    = TDA10046_AGC_TDA827X,
	.gpio_config   = TDA10046_GP01_I,
	.if_freq       = TDA10046_FREQ_045,
	.i2c_gate      = 0x4b,
	.tuner_address = 0x60,
	.antenna_switch= 1,
	.request_firmware = philips_tda1004x_request_firmware
};

static struct tda1004x_config twinhan_dtv_dvb_3056_config = {
	.demod_address = 0x08,
	.invert        = 1,
	.invert_oclk   = 0,
	.xtal_freq     = TDA10046_XTAL_16M,
	.agc_config    = TDA10046_AGC_TDA827X,
	.gpio_config   = TDA10046_GP01_I,
	.if_freq       = TDA10046_FREQ_045,
	.i2c_gate      = 0x42,
	.tuner_address = 0x61,
	.antenna_switch = 1,
	.request_firmware = philips_tda1004x_request_firmware
};

static struct tda1004x_config asus_tiger_3in1_config = {
	.demod_address = 0x0b,
	.invert        = 1,
	.invert_oclk   = 0,
	.xtal_freq     = TDA10046_XTAL_16M,
	.agc_config    = TDA10046_AGC_TDA827X,
	.gpio_config   = TDA10046_GP11_I,
	.if_freq       = TDA10046_FREQ_045,
	.i2c_gate      = 0x4b,
	.tuner_address = 0x61,
	.antenna_switch = 1,
	.request_firmware = philips_tda1004x_request_firmware
};

/* ------------------------------------------------------------------
 * special case: this card uses saa713x GPIO22 for the mode switch
 */

static int ads_duo_tuner_init(struct dvb_frontend *fe)
{
	struct saa7134_dev *dev = fe->dvb->priv;
	philips_tda827x_tuner_init(fe);
	/* route TDA8275a AGC input to the channel decoder */
	saa7134_set_gpio(dev, 22, 1);
	return 0;
}

static int ads_duo_tuner_sleep(struct dvb_frontend *fe)
{
	struct saa7134_dev *dev = fe->dvb->priv;
	/* route TDA8275a AGC input to the analog IF chip*/
	saa7134_set_gpio(dev, 22, 0);
	philips_tda827x_tuner_sleep(fe);
	return 0;
}

static struct tda827x_config ads_duo_cfg = {
	.init = ads_duo_tuner_init,
	.sleep = ads_duo_tuner_sleep,
	.config = 0
};

static struct tda1004x_config ads_tech_duo_config = {
	.demod_address = 0x08,
	.invert        = 1,
	.invert_oclk   = 0,
	.xtal_freq     = TDA10046_XTAL_16M,
	.agc_config    = TDA10046_AGC_TDA827X,
	.gpio_config   = TDA10046_GP00_I,
	.if_freq       = TDA10046_FREQ_045,
	.tuner_address = 0x61,
	.request_firmware = philips_tda1004x_request_firmware
};

/* ==================================================================
 * tda10086 based DVB-S cards, helper functions
 */

static struct tda10086_config flydvbs = {
	.demod_address = 0x0e,
	.invert = 0,
	.diseqc_tone = 0,
	.xtal_freq = TDA10086_XTAL_16M,
};

static struct tda10086_config sd1878_4m = {
	.demod_address = 0x0e,
	.invert = 0,
	.diseqc_tone = 0,
	.xtal_freq = TDA10086_XTAL_4M,
};

/* ------------------------------------------------------------------
 * special case: lnb supply is connected to the gated i2c
 */

static int md8800_set_voltage(struct dvb_frontend *fe, fe_sec_voltage_t voltage)
{
	int res = -EIO;
	struct saa7134_dev *dev = fe->dvb->priv;
	if (fe->ops.i2c_gate_ctrl) {
		fe->ops.i2c_gate_ctrl(fe, 1);
		if (dev->original_set_voltage)
			res = dev->original_set_voltage(fe, voltage);
		fe->ops.i2c_gate_ctrl(fe, 0);
	}
	return res;
};

static int md8800_set_high_voltage(struct dvb_frontend *fe, long arg)
{
	int res = -EIO;
	struct saa7134_dev *dev = fe->dvb->priv;
	if (fe->ops.i2c_gate_ctrl) {
		fe->ops.i2c_gate_ctrl(fe, 1);
		if (dev->original_set_high_voltage)
			res = dev->original_set_high_voltage(fe, arg);
		fe->ops.i2c_gate_ctrl(fe, 0);
	}
	return res;
};

static int md8800_set_voltage2(struct dvb_frontend *fe, fe_sec_voltage_t voltage)
{
	struct saa7134_dev *dev = fe->dvb->priv;
	u8 wbuf[2] = { 0x1f, 00 };
	u8 rbuf;
	struct i2c_msg msg[] = { { .addr = 0x08, .flags = 0, .buf = wbuf, .len = 1 },
				 { .addr = 0x08, .flags = I2C_M_RD, .buf = &rbuf, .len = 1 } };

	if (i2c_transfer(&dev->i2c_adap, msg, 2) != 2)
		return -EIO;
	/* NOTE: this assumes that gpo1 is used, it might be bit 5 (gpo2) */
	if (voltage == SEC_VOLTAGE_18)
		wbuf[1] = rbuf | 0x10;
	else
		wbuf[1] = rbuf & 0xef;
	msg[0].len = 2;
	i2c_transfer(&dev->i2c_adap, msg, 1);
	return 0;
}

static int md8800_set_high_voltage2(struct dvb_frontend *fe, long arg)
{
	struct saa7134_dev *dev = fe->dvb->priv;
	wprintk("%s: sorry can't set high LNB supply voltage from here\n", __func__);
	return -EIO;
}

/* ==================================================================
 * nxt200x based ATSC cards, helper functions
 */

static struct nxt200x_config avertvhda180 = {
	.demod_address    = 0x0a,
};

static struct nxt200x_config kworldatsc110 = {
	.demod_address    = 0x0a,
};

/* ==================================================================
 * Core code
 */

static int dvb_init(struct saa7134_dev *dev)
{
	int ret;
	int attach_xc3028 = 0;
	struct videobuf_dvb_frontend *fe0;

	/* FIXME: add support for multi-frontend */
	mutex_init(&dev->frontends.lock);
	INIT_LIST_HEAD(&dev->frontends.felist);
	dev->frontends.active_fe_id = 0;

	printk(KERN_INFO "%s() allocating 1 frontend\n", __func__);

	if (videobuf_dvb_alloc_frontend(&dev->frontends, 1) == NULL) {
		printk(KERN_ERR "%s() failed to alloc\n", __func__);
		return -ENOMEM;
	}

	/* Get the first frontend */
	fe0 = videobuf_dvb_get_frontend(&dev->frontends, 1);
	if (!fe0)
		return -EINVAL;

	/* init struct videobuf_dvb */
	dev->ts.nr_bufs    = 32;
	dev->ts.nr_packets = 32*4;
	fe0->dvb.name = dev->name;
	videobuf_queue_sg_init(&fe0->dvb.dvbq, &saa7134_ts_qops,
			    &dev->pci->dev, &dev->slock,
			    V4L2_BUF_TYPE_VIDEO_CAPTURE,
			    V4L2_FIELD_ALTERNATE,
			    sizeof(struct saa7134_buf),
			    dev);

	switch (dev->board) {
	case SAA7134_BOARD_PINNACLE_300I_DVBT_PAL:
		dprintk("pinnacle 300i dvb setup\n");
		fe0->dvb.frontend = dvb_attach(mt352_attach, &pinnacle_300i,
					       &dev->i2c_adap);
		if (fe0->dvb.frontend) {
			fe0->dvb.frontend->ops.tuner_ops.set_params = mt352_pinnacle_tuner_set_params;
		}
		break;
	case SAA7134_BOARD_AVERMEDIA_777:
	case SAA7134_BOARD_AVERMEDIA_A16AR:
		dprintk("avertv 777 dvb setup\n");
		fe0->dvb.frontend = dvb_attach(mt352_attach, &avermedia_777,
					       &dev->i2c_adap);
		if (fe0->dvb.frontend) {
			dvb_attach(simple_tuner_attach, fe0->dvb.frontend,
				   &dev->i2c_adap, 0x61,
				   TUNER_PHILIPS_TD1316);
		}
		break;
	case SAA7134_BOARD_AVERMEDIA_A16D:
		dprintk("AverMedia A16D dvb setup\n");
		fe0->dvb.frontend = dvb_attach(mt352_attach,
						&avermedia_xc3028_mt352_dev,
						&dev->i2c_adap);
		attach_xc3028 = 1;
		break;
	case SAA7134_BOARD_MD7134:
		fe0->dvb.frontend = dvb_attach(tda10046_attach,
					       &medion_cardbus,
					       &dev->i2c_adap);
		if (fe0->dvb.frontend) {
			dvb_attach(simple_tuner_attach, fe0->dvb.frontend,
				   &dev->i2c_adap, medion_cardbus.tuner_address,
				   TUNER_PHILIPS_FMD1216ME_MK3);
		}
		break;
	case SAA7134_BOARD_PHILIPS_TOUGH:
		fe0->dvb.frontend = dvb_attach(tda10046_attach,
					       &philips_tu1216_60_config,
					       &dev->i2c_adap);
		if (fe0->dvb.frontend) {
			fe0->dvb.frontend->ops.tuner_ops.init = philips_tu1216_init;
			fe0->dvb.frontend->ops.tuner_ops.set_params = philips_tda6651_pll_set;
		}
		break;
	case SAA7134_BOARD_FLYDVBTDUO:
	case SAA7134_BOARD_FLYDVBT_DUO_CARDBUS:
		if (configure_tda827x_fe(dev, &tda827x_lifeview_config,
					 &tda827x_cfg_0) < 0)
			goto dettach_frontend;
		break;
	case SAA7134_BOARD_PHILIPS_EUROPA:
	case SAA7134_BOARD_VIDEOMATE_DVBT_300:
		fe0->dvb.frontend = dvb_attach(tda10046_attach,
					       &philips_europa_config,
					       &dev->i2c_adap);
		if (fe0->dvb.frontend) {
			dev->original_demod_sleep = fe0->dvb.frontend->ops.sleep;
			fe0->dvb.frontend->ops.sleep = philips_europa_demod_sleep;
			fe0->dvb.frontend->ops.tuner_ops.init = philips_europa_tuner_init;
			fe0->dvb.frontend->ops.tuner_ops.sleep = philips_europa_tuner_sleep;
			fe0->dvb.frontend->ops.tuner_ops.set_params = philips_td1316_tuner_set_params;
		}
		break;
	case SAA7134_BOARD_VIDEOMATE_DVBT_200:
		fe0->dvb.frontend = dvb_attach(tda10046_attach,
					       &philips_tu1216_61_config,
					       &dev->i2c_adap);
		if (fe0->dvb.frontend) {
			fe0->dvb.frontend->ops.tuner_ops.init = philips_tu1216_init;
			fe0->dvb.frontend->ops.tuner_ops.set_params = philips_tda6651_pll_set;
		}
		break;
	case SAA7134_BOARD_KWORLD_DVBT_210:
		if (configure_tda827x_fe(dev, &kworld_dvb_t_210_config,
					 &tda827x_cfg_2) < 0)
			goto dettach_frontend;
		break;
	case SAA7134_BOARD_PHILIPS_TIGER:
		if (configure_tda827x_fe(dev, &philips_tiger_config,
					 &tda827x_cfg_0) < 0)
			goto dettach_frontend;
		break;
	case SAA7134_BOARD_PINNACLE_PCTV_310i:
		if (configure_tda827x_fe(dev, &pinnacle_pctv_310i_config,
					 &tda827x_cfg_1) < 0)
			goto dettach_frontend;
		break;
	case SAA7134_BOARD_HAUPPAUGE_HVR1110:
		if (configure_tda827x_fe(dev, &hauppauge_hvr_1110_config,
					 &tda827x_cfg_1) < 0)
			goto dettach_frontend;
		break;
	case SAA7134_BOARD_ASUSTeK_P7131_DUAL:
		if (configure_tda827x_fe(dev, &asus_p7131_dual_config,
					 &tda827x_cfg_0) < 0)
			goto dettach_frontend;
		break;
	case SAA7134_BOARD_FLYDVBT_LR301:
		if (configure_tda827x_fe(dev, &tda827x_lifeview_config,
					 &tda827x_cfg_0) < 0)
			goto dettach_frontend;
		break;
	case SAA7134_BOARD_FLYDVB_TRIO:
		if (!use_frontend) {	/* terrestrial */
			if (configure_tda827x_fe(dev, &lifeview_trio_config,
						 &tda827x_cfg_0) < 0)
				goto dettach_frontend;
		} else {  		/* satellite */
			fe0->dvb.frontend = dvb_attach(tda10086_attach, &flydvbs, &dev->i2c_adap);
			if (fe0->dvb.frontend) {
				if (dvb_attach(tda826x_attach, fe0->dvb.frontend, 0x63,
									&dev->i2c_adap, 0) == NULL) {
					wprintk("%s: Lifeview Trio, No tda826x found!\n", __func__);
					goto dettach_frontend;
				}
				if (dvb_attach(isl6421_attach, fe0->dvb.frontend, &dev->i2c_adap,
										0x08, 0, 0) == NULL) {
					wprintk("%s: Lifeview Trio, No ISL6421 found!\n", __func__);
					goto dettach_frontend;
				}
			}
		}
		break;
	case SAA7134_BOARD_ADS_DUO_CARDBUS_PTV331:
	case SAA7134_BOARD_FLYDVBT_HYBRID_CARDBUS:
		fe0->dvb.frontend = dvb_attach(tda10046_attach,
					       &ads_tech_duo_config,
					       &dev->i2c_adap);
		if (fe0->dvb.frontend) {
			if (dvb_attach(tda827x_attach,fe0->dvb.frontend,
				   ads_tech_duo_config.tuner_address, &dev->i2c_adap,
								&ads_duo_cfg) == NULL) {
				wprintk("no tda827x tuner found at addr: %02x\n",
					ads_tech_duo_config.tuner_address);
				goto dettach_frontend;
			}
		} else
			wprintk("failed to attach tda10046\n");
		break;
	case SAA7134_BOARD_TEVION_DVBT_220RF:
		if (configure_tda827x_fe(dev, &tevion_dvbt220rf_config,
					 &tda827x_cfg_0) < 0)
			goto dettach_frontend;
		break;
	case SAA7134_BOARD_MEDION_MD8800_QUADRO:
		if (!use_frontend) {     /* terrestrial */
			if (configure_tda827x_fe(dev, &md8800_dvbt_config,
						 &tda827x_cfg_0) < 0)
				goto dettach_frontend;
		} else {        /* satellite */
			fe0->dvb.frontend = dvb_attach(tda10086_attach,
							&flydvbs, &dev->i2c_adap);
			if (fe0->dvb.frontend) {
				struct dvb_frontend *fe = fe0->dvb.frontend;
				u8 dev_id = dev->eedata[2];
				u8 data = 0xc4;
				struct i2c_msg msg = {.addr = 0x08, .flags = 0, .len = 1};

				if (dvb_attach(tda826x_attach, fe0->dvb.frontend,
						0x60, &dev->i2c_adap, 0) == NULL) {
					wprintk("%s: Medion Quadro, no tda826x "
						"found !\n", __func__);
					goto dettach_frontend;
				}
				if (dev_id != 0x08) {
					/* we need to open the i2c gate (we know it exists) */
					fe->ops.i2c_gate_ctrl(fe, 1);
					if (dvb_attach(isl6405_attach, fe,
							&dev->i2c_adap, 0x08, 0, 0) == NULL) {
						wprintk("%s: Medion Quadro, no ISL6405 "
							"found !\n", __func__);
						goto dettach_frontend;
					}
					if (dev_id == 0x07) {
						/* fire up the 2nd section of the LNB supply since
						   we can't do this from the other section */
						msg.buf = &data;
						i2c_transfer(&dev->i2c_adap, &msg, 1);
					}
					fe->ops.i2c_gate_ctrl(fe, 0);
					dev->original_set_voltage = fe->ops.set_voltage;
					fe->ops.set_voltage = md8800_set_voltage;
					dev->original_set_high_voltage = fe->ops.enable_high_lnb_voltage;
					fe->ops.enable_high_lnb_voltage = md8800_set_high_voltage;
				} else {
					fe->ops.set_voltage = md8800_set_voltage2;
					fe->ops.enable_high_lnb_voltage = md8800_set_high_voltage2;
				}
			}
		}
		break;
	case SAA7134_BOARD_AVERMEDIA_AVERTVHD_A180:
		fe0->dvb.frontend = dvb_attach(nxt200x_attach, &avertvhda180,
					       &dev->i2c_adap);
		if (fe0->dvb.frontend)
			dvb_attach(dvb_pll_attach, fe0->dvb.frontend, 0x61,
				   NULL, DVB_PLL_TDHU2);
		break;
	case SAA7134_BOARD_ADS_INSTANT_HDTV_PCI:
	case SAA7134_BOARD_KWORLD_ATSC110:
		fe0->dvb.frontend = dvb_attach(nxt200x_attach, &kworldatsc110,
					       &dev->i2c_adap);
		if (fe0->dvb.frontend)
			dvb_attach(simple_tuner_attach, fe0->dvb.frontend,
				   &dev->i2c_adap, 0x61,
				   TUNER_PHILIPS_TUV1236D);
		break;
	case SAA7134_BOARD_FLYDVBS_LR300:
		fe0->dvb.frontend = dvb_attach(tda10086_attach, &flydvbs,
					       &dev->i2c_adap);
		if (fe0->dvb.frontend) {
			if (dvb_attach(tda826x_attach, fe0->dvb.frontend, 0x60,
				       &dev->i2c_adap, 0) == NULL) {
				wprintk("%s: No tda826x found!\n", __func__);
				goto dettach_frontend;
			}
			if (dvb_attach(isl6421_attach, fe0->dvb.frontend,
				       &dev->i2c_adap, 0x08, 0, 0) == NULL) {
				wprintk("%s: No ISL6421 found!\n", __func__);
				goto dettach_frontend;
			}
		}
		break;
	case SAA7134_BOARD_ASUS_EUROPA2_HYBRID:
		fe0->dvb.frontend = dvb_attach(tda10046_attach,
					       &medion_cardbus,
					       &dev->i2c_adap);
		if (fe0->dvb.frontend) {
			dev->original_demod_sleep = fe0->dvb.frontend->ops.sleep;
			fe0->dvb.frontend->ops.sleep = philips_europa_demod_sleep;

			dvb_attach(simple_tuner_attach, fe0->dvb.frontend,
				   &dev->i2c_adap, medion_cardbus.tuner_address,
				   TUNER_PHILIPS_FMD1216ME_MK3);
		}
		break;
	case SAA7134_BOARD_VIDEOMATE_DVBT_200A:
		fe0->dvb.frontend = dvb_attach(tda10046_attach,
				&philips_europa_config,
				&dev->i2c_adap);
		if (fe0->dvb.frontend) {
			fe0->dvb.frontend->ops.tuner_ops.init = philips_td1316_tuner_init;
			fe0->dvb.frontend->ops.tuner_ops.set_params = philips_td1316_tuner_set_params;
		}
		break;
	case SAA7134_BOARD_CINERGY_HT_PCMCIA:
		if (configure_tda827x_fe(dev, &cinergy_ht_config,
					 &tda827x_cfg_0) < 0)
			goto dettach_frontend;
		break;
	case SAA7134_BOARD_CINERGY_HT_PCI:
		if (configure_tda827x_fe(dev, &cinergy_ht_pci_config,
					 &tda827x_cfg_0) < 0)
			goto dettach_frontend;
		break;
	case SAA7134_BOARD_PHILIPS_TIGER_S:
		if (configure_tda827x_fe(dev, &philips_tiger_s_config,
					 &tda827x_cfg_2) < 0)
			goto dettach_frontend;
		break;
	case SAA7134_BOARD_ASUS_P7131_4871:
		if (configure_tda827x_fe(dev, &asus_p7131_4871_config,
					 &tda827x_cfg_2) < 0)
			goto dettach_frontend;
		break;
	case SAA7134_BOARD_ASUSTeK_P7131_HYBRID_LNA:
		if (configure_tda827x_fe(dev, &asus_p7131_hybrid_lna_config,
					 &tda827x_cfg_2) < 0)
			goto dettach_frontend;
		break;
	case SAA7134_BOARD_AVERMEDIA_SUPER_007:
		if (configure_tda827x_fe(dev, &avermedia_super_007_config,
					 &tda827x_cfg_0) < 0)
			goto dettach_frontend;
		break;
	case SAA7134_BOARD_TWINHAN_DTV_DVB_3056:
		if (configure_tda827x_fe(dev, &twinhan_dtv_dvb_3056_config,
					 &tda827x_cfg_2_sw42) < 0)
			goto dettach_frontend;
		break;
	case SAA7134_BOARD_PHILIPS_SNAKE:
		fe0->dvb.frontend = dvb_attach(tda10086_attach, &flydvbs,
						&dev->i2c_adap);
		if (fe0->dvb.frontend) {
			if (dvb_attach(tda826x_attach, fe0->dvb.frontend, 0x60,
					&dev->i2c_adap, 0) == NULL) {
				wprintk("%s: No tda826x found!\n", __func__);
				goto dettach_frontend;
			}
			if (dvb_attach(lnbp21_attach, fe0->dvb.frontend,
					&dev->i2c_adap, 0, 0) == NULL) {
				wprintk("%s: No lnbp21 found!\n", __func__);
				goto dettach_frontend;
			}
		}
		break;
	case SAA7134_BOARD_CREATIX_CTX953:
		if (configure_tda827x_fe(dev, &md8800_dvbt_config,
					 &tda827x_cfg_0) < 0)
			goto dettach_frontend;
		break;
	case SAA7134_BOARD_MSI_TVANYWHERE_AD11:
		if (configure_tda827x_fe(dev, &philips_tiger_s_config,
					 &tda827x_cfg_2) < 0)
			goto dettach_frontend;
		break;
	case SAA7134_BOARD_AVERMEDIA_CARDBUS_506:
		dprintk("AverMedia E506R dvb setup\n");
		saa7134_set_gpio(dev, 25, 0);
		msleep(10);
		saa7134_set_gpio(dev, 25, 1);
		fe0->dvb.frontend = dvb_attach(mt352_attach,
						&avermedia_xc3028_mt352_dev,
						&dev->i2c_adap);
		attach_xc3028 = 1;
		break;
	case SAA7134_BOARD_MD7134_BRIDGE_2:
		fe0->dvb.frontend = dvb_attach(tda10086_attach,
						&sd1878_4m, &dev->i2c_adap);
		if (fe0->dvb.frontend) {
			struct dvb_frontend *fe;
			if (dvb_attach(dvb_pll_attach, fe0->dvb.frontend, 0x60,
				  &dev->i2c_adap, DVB_PLL_PHILIPS_SD1878_TDA8261) == NULL) {
				wprintk("%s: MD7134 DVB-S, no SD1878 "
					"found !\n", __func__);
				goto dettach_frontend;
			}
			/* we need to open the i2c gate (we know it exists) */
			fe = fe0->dvb.frontend;
			fe->ops.i2c_gate_ctrl(fe, 1);
			if (dvb_attach(isl6405_attach, fe,
					&dev->i2c_adap, 0x08, 0, 0) == NULL) {
				wprintk("%s: MD7134 DVB-S, no ISL6405 "
					"found !\n", __func__);
				goto dettach_frontend;
			}
			fe->ops.i2c_gate_ctrl(fe, 0);
			dev->original_set_voltage = fe->ops.set_voltage;
			fe->ops.set_voltage = md8800_set_voltage;
			dev->original_set_high_voltage = fe->ops.enable_high_lnb_voltage;
			fe->ops.enable_high_lnb_voltage = md8800_set_high_voltage;
		}
		break;
	case SAA7134_BOARD_AVERMEDIA_M103:
		saa7134_set_gpio(dev, 25, 0);
		msleep(10);
		saa7134_set_gpio(dev, 25, 1);
		fe0->dvb.frontend = dvb_attach(mt352_attach,
						&avermedia_xc3028_mt352_dev,
						&dev->i2c_adap);
		attach_xc3028 = 1;
		break;
	case SAA7134_BOARD_ASUSTeK_TIGER_3IN1:
		if (!use_frontend) {     /* terrestrial */
			if (configure_tda827x_fe(dev, &asus_tiger_3in1_config,
							&tda827x_cfg_2) < 0)
				goto dettach_frontend;
		} else {  		/* satellite */
<<<<<<< HEAD
			dev->dvb.frontend = dvb_attach(tda10086_attach,
						&flydvbs, &dev->i2c_adap);
			if (dev->dvb.frontend) {
				if (dvb_attach(tda826x_attach,
						dev->dvb.frontend, 0x60,
=======
			fe0->dvb.frontend = dvb_attach(tda10086_attach,
						&flydvbs, &dev->i2c_adap);
			if (fe0->dvb.frontend) {
				if (dvb_attach(tda826x_attach,
						fe0->dvb.frontend, 0x60,
>>>>>>> 2f5ad54e
						&dev->i2c_adap, 0) == NULL) {
					wprintk("%s: Asus Tiger 3in1, no "
						"tda826x found!\n", __func__);
					goto dettach_frontend;
				}
<<<<<<< HEAD
				if (dvb_attach(lnbp21_attach, dev->dvb.frontend,
=======
				if (dvb_attach(lnbp21_attach, fe0->dvb.frontend,
>>>>>>> 2f5ad54e
						&dev->i2c_adap, 0, 0) == NULL) {
					wprintk("%s: Asus Tiger 3in1, no lnbp21"
						" found!\n", __func__);
					goto dettach_frontend;
				}
			}
		}
		break;
	case SAA7134_BOARD_ASUSTeK_TIGER:
		if (configure_tda827x_fe(dev, &philips_tiger_config,
					 &tda827x_cfg_0) < 0)
			goto dettach_frontend;
		break;
	default:
		wprintk("Huh? unknown DVB card?\n");
		break;
	}

	if (attach_xc3028) {
		struct dvb_frontend *fe;
		struct xc2028_config cfg = {
			.i2c_adap  = &dev->i2c_adap,
			.i2c_addr  = 0x61,
		};

		if (!fe0->dvb.frontend)
			return -1;

		fe = dvb_attach(xc2028_attach, fe0->dvb.frontend, &cfg);
		if (!fe) {
			printk(KERN_ERR "%s/2: xc3028 attach failed\n",
			       dev->name);
			goto dettach_frontend;
		}
	}

	if (NULL == fe0->dvb.frontend) {
		printk(KERN_ERR "%s/dvb: frontend initialization failed\n", dev->name);
		return -1;
	}
	/* define general-purpose callback pointer */
<<<<<<< HEAD
	dev->dvb.frontend->callback = saa7134_tuner_callback;
=======
	fe0->dvb.frontend->callback = saa7134_tuner_callback;
>>>>>>> 2f5ad54e

	/* register everything else */
	ret = videobuf_dvb_register_bus(&dev->frontends, THIS_MODULE, dev,
		&dev->pci->dev, adapter_nr, 0);

	/* this sequence is necessary to make the tda1004x load its firmware
	 * and to enter analog mode of hybrid boards
	 */
	if (!ret) {
		if (fe0->dvb.frontend->ops.init)
			fe0->dvb.frontend->ops.init(fe0->dvb.frontend);
		if (fe0->dvb.frontend->ops.sleep)
			fe0->dvb.frontend->ops.sleep(fe0->dvb.frontend);
		if (fe0->dvb.frontend->ops.tuner_ops.sleep)
			fe0->dvb.frontend->ops.tuner_ops.sleep(fe0->dvb.frontend);
	}
	return ret;

dettach_frontend:
	if (fe0->dvb.frontend)
		dvb_frontend_detach(fe0->dvb.frontend);
	fe0->dvb.frontend = NULL;

	return -1;
}

static int dvb_fini(struct saa7134_dev *dev)
{
	struct videobuf_dvb_frontend *fe0;

	/* Get the first frontend */
	fe0 = videobuf_dvb_get_frontend(&dev->frontends, 1);
	if (!fe0)
		return -EINVAL;

	/* FIXME: I suspect that this code is bogus, since the entry for
	   Pinnacle 300I DVB-T PAL already defines the proper init to allow
	   the detection of mt2032 (TDA9887_PORT2_INACTIVE)
	 */
	if (dev->board == SAA7134_BOARD_PINNACLE_300I_DVBT_PAL) {
		struct v4l2_priv_tun_config tda9887_cfg;
		static int on  = TDA9887_PRESENT | TDA9887_PORT2_INACTIVE;

		tda9887_cfg.tuner = TUNER_TDA9887;
		tda9887_cfg.priv  = &on;

		/* otherwise we don't detect the tuner on next insmod */
		saa7134_i2c_call_clients(dev, TUNER_SET_CONFIG, &tda9887_cfg);
	} else if (dev->board == SAA7134_BOARD_MEDION_MD8800_QUADRO) {
		if ((dev->eedata[2] == 0x07) && use_frontend) {
			/* turn off the 2nd lnb supply */
			u8 data = 0x80;
			struct i2c_msg msg = {.addr = 0x08, .buf = &data, .flags = 0, .len = 1};
			struct dvb_frontend *fe;
			fe = fe0->dvb.frontend;
			if (fe->ops.i2c_gate_ctrl) {
				fe->ops.i2c_gate_ctrl(fe, 1);
				i2c_transfer(&dev->i2c_adap, &msg, 1);
				fe->ops.i2c_gate_ctrl(fe, 0);
			}
		}
	}
	if (fe0->dvb.frontend)
		videobuf_dvb_unregister_bus(&dev->frontends);
	return 0;
}

static struct saa7134_mpeg_ops dvb_ops = {
	.type          = SAA7134_MPEG_DVB,
	.init          = dvb_init,
	.fini          = dvb_fini,
};

static int __init dvb_register(void)
{
	return saa7134_ts_register(&dvb_ops);
}

static void __exit dvb_unregister(void)
{
	saa7134_ts_unregister(&dvb_ops);
}

module_init(dvb_register);
module_exit(dvb_unregister);

/* ------------------------------------------------------------------ */
/*
 * Local variables:
 * c-basic-offset: 8
 * End:
 */<|MERGE_RESOLUTION|>--- conflicted
+++ resolved
@@ -1339,29 +1339,17 @@
 							&tda827x_cfg_2) < 0)
 				goto dettach_frontend;
 		} else {  		/* satellite */
-<<<<<<< HEAD
-			dev->dvb.frontend = dvb_attach(tda10086_attach,
-						&flydvbs, &dev->i2c_adap);
-			if (dev->dvb.frontend) {
-				if (dvb_attach(tda826x_attach,
-						dev->dvb.frontend, 0x60,
-=======
 			fe0->dvb.frontend = dvb_attach(tda10086_attach,
 						&flydvbs, &dev->i2c_adap);
 			if (fe0->dvb.frontend) {
 				if (dvb_attach(tda826x_attach,
 						fe0->dvb.frontend, 0x60,
->>>>>>> 2f5ad54e
 						&dev->i2c_adap, 0) == NULL) {
 					wprintk("%s: Asus Tiger 3in1, no "
 						"tda826x found!\n", __func__);
 					goto dettach_frontend;
 				}
-<<<<<<< HEAD
-				if (dvb_attach(lnbp21_attach, dev->dvb.frontend,
-=======
 				if (dvb_attach(lnbp21_attach, fe0->dvb.frontend,
->>>>>>> 2f5ad54e
 						&dev->i2c_adap, 0, 0) == NULL) {
 					wprintk("%s: Asus Tiger 3in1, no lnbp21"
 						" found!\n", __func__);
@@ -1403,11 +1391,7 @@
 		return -1;
 	}
 	/* define general-purpose callback pointer */
-<<<<<<< HEAD
-	dev->dvb.frontend->callback = saa7134_tuner_callback;
-=======
 	fe0->dvb.frontend->callback = saa7134_tuner_callback;
->>>>>>> 2f5ad54e
 
 	/* register everything else */
 	ret = videobuf_dvb_register_bus(&dev->frontends, THIS_MODULE, dev,
