--- conflicted
+++ resolved
@@ -245,11 +245,7 @@
 	.mpeg_timing   = S5H1409_MPEGTIMING_CONTINOUS_NONINVERTING_CLOCK
 };
 
-<<<<<<< HEAD
-static struct zl10353_config em28xx_terratec_xs_zl10353_xc3028 = {
-=======
 static struct zl10353_config em28xx_zl10353_xc3028_no_i2c_gate = {
->>>>>>> 5e8e7c38
 	.demod_address = (0x1e >> 1),
 	.no_tuner = 1,
 	.disable_i2c_gate_ctrl = 1,
@@ -481,10 +477,6 @@
 			goto out_free;
 		}
 		break;
-<<<<<<< HEAD
-	case EM2880_BOARD_HAUPPAUGE_WINTV_HVR_900:
-=======
->>>>>>> 5e8e7c38
 	case EM2880_BOARD_KWORLD_DVB_310U:
 	case EM2880_BOARD_EMPIRE_DUAL_TV:
 		dvb->frontend = dvb_attach(zl10353_attach,
@@ -495,11 +487,6 @@
 			goto out_free;
 		}
 		break;
-<<<<<<< HEAD
-	case EM2880_BOARD_TERRATEC_HYBRID_XS:
-		dvb->frontend = dvb_attach(zl10353_attach,
-					   &em28xx_terratec_xs_zl10353_xc3028,
-=======
 	case EM2880_BOARD_HAUPPAUGE_WINTV_HVR_900:
 		dvb->frontend = dvb_attach(zl10353_attach,
 					   &em28xx_zl10353_xc3028_no_i2c_gate,
@@ -513,26 +500,15 @@
 	case EM2881_BOARD_PINNACLE_HYBRID_PRO:
 		dvb->frontend = dvb_attach(zl10353_attach,
 					   &em28xx_zl10353_xc3028_no_i2c_gate,
->>>>>>> 5e8e7c38
 					   &dev->i2c_adap);
 		if (dvb->frontend == NULL) {
 			/* This board could have either a zl10353 or a mt352.
 			   If the chip id isn't for zl10353, try mt352 */
-<<<<<<< HEAD
-
-			/* FIXME: make support for mt352 work */
-			printk(KERN_ERR "version of this board with mt352 not "
-			       "currently supported\n");
-			result = -EINVAL;
-			goto out_free;
-		}
-=======
 			dvb->frontend = dvb_attach(mt352_attach,
 						   &terratec_xs_mt352_cfg,
 						   &dev->i2c_adap);
 		}
 
->>>>>>> 5e8e7c38
 		if (attach_xc3028(0x61, dev) < 0) {
 			result = -EINVAL;
 			goto out_free;
