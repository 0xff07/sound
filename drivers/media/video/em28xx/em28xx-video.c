/*
   em28xx-video.c - driver for Empia EM2800/EM2820/2840 USB
		    video capture devices

   Copyright (C) 2005 Ludovico Cavedon <cavedon@sssup.it>
		      Markus Rechberger <mrechberger@gmail.com>
		      Mauro Carvalho Chehab <mchehab@infradead.org>
		      Sascha Sommer <saschasommer@freenet.de>

	Some parts based on SN9C10x PC Camera Controllers GPL driver made
		by Luca Risolia <luca.risolia@studio.unibo.it>

   This program is free software; you can redistribute it and/or modify
   it under the terms of the GNU General Public License as published by
   the Free Software Foundation; either version 2 of the License, or
   (at your option) any later version.

   This program is distributed in the hope that it will be useful,
   but WITHOUT ANY WARRANTY; without even the implied warranty of
   MERCHANTABILITY or FITNESS FOR A PARTICULAR PURPOSE.  See the
   GNU General Public License for more details.

   You should have received a copy of the GNU General Public License
   along with this program; if not, write to the Free Software
   Foundation, Inc., 675 Mass Ave, Cambridge, MA 02139, USA.
 */

#include <linux/init.h>
#include <linux/list.h>
#include <linux/module.h>
#include <linux/kernel.h>
#include <linux/bitmap.h>
#include <linux/usb.h>
#include <linux/i2c.h>
#include <linux/version.h>
#include <linux/mm.h>
#include <linux/mutex.h>

#include "em28xx.h"
#include <media/v4l2-common.h>
#include <media/v4l2-ioctl.h>
#include <media/v4l2-chip-ident.h>
#include <media/msp3400.h>
#include <media/tuner.h>

#define DRIVER_AUTHOR "Ludovico Cavedon <cavedon@sssup.it>, " \
		      "Markus Rechberger <mrechberger@gmail.com>, " \
		      "Mauro Carvalho Chehab <mchehab@infradead.org>, " \
		      "Sascha Sommer <saschasommer@freenet.de>"

#define DRIVER_DESC         "Empia em28xx based USB video device driver"
#define EM28XX_VERSION_CODE  KERNEL_VERSION(0, 1, 2)

#define em28xx_videodbg(fmt, arg...) do {\
	if (video_debug) \
		printk(KERN_INFO "%s %s :"fmt, \
			 dev->name, __func__ , ##arg); } while (0)

static unsigned int isoc_debug;
module_param(isoc_debug, int, 0644);
MODULE_PARM_DESC(isoc_debug, "enable debug messages [isoc transfers]");

#define em28xx_isocdbg(fmt, arg...) \
do {\
	if (isoc_debug) { \
		printk(KERN_INFO "%s %s :"fmt, \
			 dev->name, __func__ , ##arg); \
	} \
  } while (0)

MODULE_AUTHOR(DRIVER_AUTHOR);
MODULE_DESCRIPTION(DRIVER_DESC);
MODULE_LICENSE("GPL");

static unsigned int video_nr[] = {[0 ... (EM28XX_MAXBOARDS - 1)] = UNSET };
static unsigned int vbi_nr[]   = {[0 ... (EM28XX_MAXBOARDS - 1)] = UNSET };
static unsigned int radio_nr[] = {[0 ... (EM28XX_MAXBOARDS - 1)] = UNSET };

module_param_array(video_nr, int, NULL, 0444);
module_param_array(vbi_nr, int, NULL, 0444);
module_param_array(radio_nr, int, NULL, 0444);
MODULE_PARM_DESC(video_nr, "video device numbers");
MODULE_PARM_DESC(vbi_nr,   "vbi device numbers");
MODULE_PARM_DESC(radio_nr, "radio device numbers");

static unsigned int video_debug;
module_param(video_debug, int, 0644);
MODULE_PARM_DESC(video_debug, "enable debug messages [video]");

/* supported video standards */
static struct em28xx_fmt format[] = {
	{
		.name     = "16 bpp YUY2, 4:2:2, packed",
		.fourcc   = V4L2_PIX_FMT_YUYV,
		.depth    = 16,
		.reg	  = EM28XX_OUTFMT_YUV422_Y0UY1V,
	}, {
		.name     = "16 bpp RGB 565, LE",
		.fourcc   = V4L2_PIX_FMT_RGB565,
		.depth    = 16,
		.reg      = EM28XX_OUTFMT_RGB_16_656,
	}, {
		.name     = "8 bpp Bayer BGBG..GRGR",
		.fourcc   = V4L2_PIX_FMT_SBGGR8,
		.depth    = 8,
		.reg      = EM28XX_OUTFMT_RGB_8_BGBG,
	}, {
		.name     = "8 bpp Bayer GRGR..BGBG",
		.fourcc   = V4L2_PIX_FMT_SGRBG8,
		.depth    = 8,
		.reg      = EM28XX_OUTFMT_RGB_8_GRGR,
	}, {
		.name     = "8 bpp Bayer GBGB..RGRG",
		.fourcc   = V4L2_PIX_FMT_SGBRG8,
		.depth    = 8,
		.reg      = EM28XX_OUTFMT_RGB_8_GBGB,
	}, {
		.name     = "12 bpp YUV411",
		.fourcc   = V4L2_PIX_FMT_YUV411P,
		.depth    = 12,
		.reg      = EM28XX_OUTFMT_YUV411,
	},
};

/* supported controls */
/* Common to all boards */
static struct v4l2_queryctrl em28xx_qctrl[] = {
	{
		.id = V4L2_CID_AUDIO_VOLUME,
		.type = V4L2_CTRL_TYPE_INTEGER,
		.name = "Volume",
		.minimum = 0x0,
		.maximum = 0x1f,
		.step = 0x1,
		.default_value = 0x1f,
		.flags = 0,
	}, {
		.id = V4L2_CID_AUDIO_MUTE,
		.type = V4L2_CTRL_TYPE_BOOLEAN,
		.name = "Mute",
		.minimum = 0,
		.maximum = 1,
		.step = 1,
		.default_value = 1,
		.flags = 0,
	}
};

/* ------------------------------------------------------------------
	DMA and thread functions
   ------------------------------------------------------------------*/

/*
 * Announces that a buffer were filled and request the next
 */
static inline void buffer_filled(struct em28xx *dev,
				  struct em28xx_dmaqueue *dma_q,
				  struct em28xx_buffer *buf)
{
	/* Advice that buffer was filled */
	em28xx_isocdbg("[%p/%d] wakeup\n", buf, buf->vb.i);
	buf->vb.state = VIDEOBUF_DONE;
	buf->vb.field_count++;
	do_gettimeofday(&buf->vb.ts);

	dev->isoc_ctl.buf = NULL;

	list_del(&buf->vb.queue);
	wake_up(&buf->vb.done);
}

/*
 * Identify the buffer header type and properly handles
 */
static void em28xx_copy_video(struct em28xx *dev,
			      struct em28xx_dmaqueue  *dma_q,
			      struct em28xx_buffer *buf,
			      unsigned char *p,
			      unsigned char *outp, unsigned long len)
{
	void *fieldstart, *startwrite, *startread;
	int  linesdone, currlinedone, offset, lencopy, remain;
	int bytesperline = dev->width << 1;

	if (dma_q->pos + len > buf->vb.size)
		len = buf->vb.size - dma_q->pos;

	if (p[0] != 0x88 && p[0] != 0x22) {
		em28xx_isocdbg("frame is not complete\n");
		len += 4;
	} else
		p += 4;

	startread = p;
	remain = len;

	/* Interlaces frame */
	if (buf->top_field)
		fieldstart = outp;
	else
		fieldstart = outp + bytesperline;

	linesdone = dma_q->pos / bytesperline;
	currlinedone = dma_q->pos % bytesperline;
	offset = linesdone * bytesperline * 2 + currlinedone;
	startwrite = fieldstart + offset;
	lencopy = bytesperline - currlinedone;
	lencopy = lencopy > remain ? remain : lencopy;

	if ((char *)startwrite + lencopy > (char *)outp + buf->vb.size) {
		em28xx_isocdbg("Overflow of %zi bytes past buffer end (1)\n",
			       ((char *)startwrite + lencopy) -
			       ((char *)outp + buf->vb.size));
		remain = (char *)outp + buf->vb.size - (char *)startwrite;
		lencopy = remain;
	}
	if (lencopy <= 0)
		return;
	memcpy(startwrite, startread, lencopy);

	remain -= lencopy;

	while (remain > 0) {
		startwrite += lencopy + bytesperline;
		startread += lencopy;
		if (bytesperline > remain)
			lencopy = remain;
		else
			lencopy = bytesperline;

		if ((char *)startwrite + lencopy > (char *)outp +
		    buf->vb.size) {
			em28xx_isocdbg("Overflow of %zi bytes past buffer end (2)\n",
				       ((char *)startwrite + lencopy) -
				       ((char *)outp + buf->vb.size));
			lencopy = remain = (char *)outp + buf->vb.size -
					   (char *)startwrite;
		}
		if (lencopy <= 0)
			break;

		memcpy(startwrite, startread, lencopy);

		remain -= lencopy;
	}

	dma_q->pos += len;
}

static inline void print_err_status(struct em28xx *dev,
				     int packet, int status)
{
	char *errmsg = "Unknown";

	switch (status) {
	case -ENOENT:
		errmsg = "unlinked synchronuously";
		break;
	case -ECONNRESET:
		errmsg = "unlinked asynchronuously";
		break;
	case -ENOSR:
		errmsg = "Buffer error (overrun)";
		break;
	case -EPIPE:
		errmsg = "Stalled (device not responding)";
		break;
	case -EOVERFLOW:
		errmsg = "Babble (bad cable?)";
		break;
	case -EPROTO:
		errmsg = "Bit-stuff error (bad cable?)";
		break;
	case -EILSEQ:
		errmsg = "CRC/Timeout (could be anything)";
		break;
	case -ETIME:
		errmsg = "Device does not respond";
		break;
	}
	if (packet < 0) {
		em28xx_isocdbg("URB status %d [%s].\n",	status, errmsg);
	} else {
		em28xx_isocdbg("URB packet %d, status %d [%s].\n",
			       packet, status, errmsg);
	}
}

/*
 * video-buf generic routine to get the next available buffer
 */
static inline void get_next_buf(struct em28xx_dmaqueue *dma_q,
					  struct em28xx_buffer **buf)
{
	struct em28xx *dev = container_of(dma_q, struct em28xx, vidq);
	char *outp;

	if (list_empty(&dma_q->active)) {
		em28xx_isocdbg("No active queue to serve\n");
		dev->isoc_ctl.buf = NULL;
		*buf = NULL;
		return;
	}

	/* Get the next buffer */
	*buf = list_entry(dma_q->active.next, struct em28xx_buffer, vb.queue);

	/* Cleans up buffer - Usefull for testing for frame/URB loss */
	outp = videobuf_to_vmalloc(&(*buf)->vb);
	memset(outp, 0, (*buf)->vb.size);

	dev->isoc_ctl.buf = *buf;

	return;
}

/*
 * Controls the isoc copy of each urb packet
 */
static inline int em28xx_isoc_copy(struct em28xx *dev, struct urb *urb)
{
	struct em28xx_buffer    *buf;
	struct em28xx_dmaqueue  *dma_q = urb->context;
	unsigned char *outp = NULL;
	int i, len = 0, rc = 1;
	unsigned char *p;

	if (!dev)
		return 0;

	if ((dev->state & DEV_DISCONNECTED) || (dev->state & DEV_MISCONFIGURED))
		return 0;

	if (urb->status < 0) {
		print_err_status(dev, -1, urb->status);
		if (urb->status == -ENOENT)
			return 0;
	}

	buf = dev->isoc_ctl.buf;
	if (buf != NULL)
		outp = videobuf_to_vmalloc(&buf->vb);

	for (i = 0; i < urb->number_of_packets; i++) {
		int status = urb->iso_frame_desc[i].status;

		if (status < 0) {
			print_err_status(dev, i, status);
			if (urb->iso_frame_desc[i].status != -EPROTO)
				continue;
		}

		len = urb->iso_frame_desc[i].actual_length - 4;

		if (urb->iso_frame_desc[i].actual_length <= 0) {
			/* em28xx_isocdbg("packet %d is empty",i); - spammy */
			continue;
		}
		if (urb->iso_frame_desc[i].actual_length >
						dev->max_pkt_size) {
			em28xx_isocdbg("packet bigger than packet size");
			continue;
		}

		p = urb->transfer_buffer + urb->iso_frame_desc[i].offset;

		/* FIXME: incomplete buffer checks where removed to make
		   logic simpler. Impacts of those changes should be evaluated
		 */
		if (p[0] == 0x33 && p[1] == 0x95 && p[2] == 0x00) {
			em28xx_isocdbg("VBI HEADER!!!\n");
			/* FIXME: Should add vbi copy */
			continue;
		}
		if (p[0] == 0x22 && p[1] == 0x5a) {
			em28xx_isocdbg("Video frame %d, length=%i, %s\n", p[2],
				       len, (p[2] & 1) ? "odd" : "even");

			if (!(p[2] & 1)) {
				if (buf != NULL)
					buffer_filled(dev, dma_q, buf);
				get_next_buf(dma_q, &buf);
				if (buf == NULL)
					outp = NULL;
				else
					outp = videobuf_to_vmalloc(&buf->vb);
			}

			if (buf != NULL) {
				if (p[2] & 1)
					buf->top_field = 0;
				else
					buf->top_field = 1;
			}

			dma_q->pos = 0;
		}
		if (buf != NULL)
			em28xx_copy_video(dev, dma_q, buf, p, outp, len);
	}
	return rc;
}

/* ------------------------------------------------------------------
	Videobuf operations
   ------------------------------------------------------------------*/

static int
buffer_setup(struct videobuf_queue *vq, unsigned int *count, unsigned int *size)
{
	struct em28xx_fh *fh = vq->priv_data;
	struct em28xx        *dev = fh->dev;
	struct v4l2_frequency f;

	*size = (fh->dev->width * fh->dev->height * dev->format->depth + 7) >> 3;

	if (0 == *count)
		*count = EM28XX_DEF_BUF;

	if (*count < EM28XX_MIN_BUF)
		*count = EM28XX_MIN_BUF;

	/* Ask tuner to go to analog or radio mode */
	memset(&f, 0, sizeof(f));
	f.frequency = dev->ctl_freq;
	f.type = fh->radio ? V4L2_TUNER_RADIO : V4L2_TUNER_ANALOG_TV;

	v4l2_device_call_all(&dev->v4l2_dev, 0, tuner, s_frequency, &f);

	return 0;
}

/* This is called *without* dev->slock held; please keep it that way */
static void free_buffer(struct videobuf_queue *vq, struct em28xx_buffer *buf)
{
	struct em28xx_fh     *fh  = vq->priv_data;
	struct em28xx        *dev = fh->dev;
	unsigned long flags = 0;
	if (in_interrupt())
		BUG();

	/* We used to wait for the buffer to finish here, but this didn't work
	   because, as we were keeping the state as VIDEOBUF_QUEUED,
	   videobuf_queue_cancel marked it as finished for us.
	   (Also, it could wedge forever if the hardware was misconfigured.)

	   This should be safe; by the time we get here, the buffer isn't
	   queued anymore. If we ever start marking the buffers as
	   VIDEOBUF_ACTIVE, it won't be, though.
	*/
	spin_lock_irqsave(&dev->slock, flags);
	if (dev->isoc_ctl.buf == buf)
		dev->isoc_ctl.buf = NULL;
	spin_unlock_irqrestore(&dev->slock, flags);

	videobuf_vmalloc_free(&buf->vb);
	buf->vb.state = VIDEOBUF_NEEDS_INIT;
}

static int
buffer_prepare(struct videobuf_queue *vq, struct videobuf_buffer *vb,
						enum v4l2_field field)
{
	struct em28xx_fh     *fh  = vq->priv_data;
	struct em28xx_buffer *buf = container_of(vb, struct em28xx_buffer, vb);
	struct em28xx        *dev = fh->dev;
	int                  rc = 0, urb_init = 0;

	buf->vb.size = (fh->dev->width * fh->dev->height * dev->format->depth + 7) >> 3;

	if (0 != buf->vb.baddr  &&  buf->vb.bsize < buf->vb.size)
		return -EINVAL;

	buf->vb.width  = dev->width;
	buf->vb.height = dev->height;
	buf->vb.field  = field;

	if (VIDEOBUF_NEEDS_INIT == buf->vb.state) {
		rc = videobuf_iolock(vq, &buf->vb, NULL);
		if (rc < 0)
			goto fail;
	}

	if (!dev->isoc_ctl.num_bufs)
		urb_init = 1;

	if (urb_init) {
		rc = em28xx_init_isoc(dev, EM28XX_NUM_PACKETS,
				      EM28XX_NUM_BUFS, dev->max_pkt_size,
				      em28xx_isoc_copy);
		if (rc < 0)
			goto fail;
	}

	buf->vb.state = VIDEOBUF_PREPARED;
	return 0;

fail:
	free_buffer(vq, buf);
	return rc;
}

static void
buffer_queue(struct videobuf_queue *vq, struct videobuf_buffer *vb)
{
	struct em28xx_buffer    *buf     = container_of(vb,
							struct em28xx_buffer,
							vb);
	struct em28xx_fh        *fh      = vq->priv_data;
	struct em28xx           *dev     = fh->dev;
	struct em28xx_dmaqueue  *vidq    = &dev->vidq;

	buf->vb.state = VIDEOBUF_QUEUED;
	list_add_tail(&buf->vb.queue, &vidq->active);

}

static void buffer_release(struct videobuf_queue *vq,
				struct videobuf_buffer *vb)
{
	struct em28xx_buffer   *buf  = container_of(vb,
						    struct em28xx_buffer,
						    vb);
	struct em28xx_fh       *fh   = vq->priv_data;
	struct em28xx          *dev  = (struct em28xx *)fh->dev;

	em28xx_isocdbg("em28xx: called buffer_release\n");

	free_buffer(vq, buf);
}

static struct videobuf_queue_ops em28xx_video_qops = {
	.buf_setup      = buffer_setup,
	.buf_prepare    = buffer_prepare,
	.buf_queue      = buffer_queue,
	.buf_release    = buffer_release,
};

/*********************  v4l2 interface  **************************************/

static void video_mux(struct em28xx *dev, int index)
{
	dev->ctl_input = index;
	dev->ctl_ainput = INPUT(index)->amux;
	dev->ctl_aoutput = INPUT(index)->aout;

	if (!dev->ctl_aoutput)
		dev->ctl_aoutput = EM28XX_AOUT_MASTER;

	v4l2_device_call_all(&dev->v4l2_dev, 0, video, s_routing,
			INPUT(index)->vmux, 0, 0);

	if (dev->board.has_msp34xx) {
		if (dev->i2s_speed) {
			v4l2_device_call_all(&dev->v4l2_dev, 0, audio,
				s_i2s_clock_freq, dev->i2s_speed);
		}
		/* Note: this is msp3400 specific */
		v4l2_device_call_all(&dev->v4l2_dev, 0, audio, s_routing,
			 dev->ctl_ainput, MSP_OUTPUT(MSP_SC_IN_DSP_SCART1), 0);
	}

	if (dev->board.adecoder != EM28XX_NOADECODER) {
		v4l2_device_call_all(&dev->v4l2_dev, 0, audio, s_routing,
			dev->ctl_ainput, dev->ctl_aoutput, 0);
	}

	em28xx_audio_analog_set(dev);
}

/* Usage lock check functions */
static int res_get(struct em28xx_fh *fh)
{
	struct em28xx    *dev = fh->dev;
	int		 rc   = 0;

	/* This instance already has stream_on */
	if (fh->stream_on)
		return rc;

	if (dev->stream_on)
		return -EBUSY;

	dev->stream_on = 1;
	fh->stream_on  = 1;
	return rc;
}

static int res_check(struct em28xx_fh *fh)
{
	return fh->stream_on;
}

static void res_free(struct em28xx_fh *fh)
{
	struct em28xx    *dev = fh->dev;

	fh->stream_on = 0;
	dev->stream_on = 0;
}

/*
 * em28xx_get_ctrl()
 * return the current saturation, brightness or contrast, mute state
 */
static int em28xx_get_ctrl(struct em28xx *dev, struct v4l2_control *ctrl)
{
	switch (ctrl->id) {
	case V4L2_CID_AUDIO_MUTE:
		ctrl->value = dev->mute;
		return 0;
	case V4L2_CID_AUDIO_VOLUME:
		ctrl->value = dev->volume;
		return 0;
	default:
		return -EINVAL;
	}
}

/*
 * em28xx_set_ctrl()
 * mute or set new saturation, brightness or contrast
 */
static int em28xx_set_ctrl(struct em28xx *dev, const struct v4l2_control *ctrl)
{
	switch (ctrl->id) {
	case V4L2_CID_AUDIO_MUTE:
		if (ctrl->value != dev->mute) {
			dev->mute = ctrl->value;
			return em28xx_audio_analog_set(dev);
		}
		return 0;
	case V4L2_CID_AUDIO_VOLUME:
		dev->volume = ctrl->value;
		return em28xx_audio_analog_set(dev);
	default:
		return -EINVAL;
	}
}

static int check_dev(struct em28xx *dev)
{
	if (dev->state & DEV_DISCONNECTED) {
		em28xx_errdev("v4l2 ioctl: device not present\n");
		return -ENODEV;
	}

	if (dev->state & DEV_MISCONFIGURED) {
		em28xx_errdev("v4l2 ioctl: device is misconfigured; "
			      "close and open it again\n");
		return -EIO;
	}
	return 0;
}

static void get_scale(struct em28xx *dev,
			unsigned int width, unsigned int height,
			unsigned int *hscale, unsigned int *vscale)
{
	unsigned int          maxw = norm_maxw(dev);
	unsigned int          maxh = norm_maxh(dev);

	*hscale = (((unsigned long)maxw) << 12) / width - 4096L;
	if (*hscale >= 0x4000)
		*hscale = 0x3fff;

	*vscale = (((unsigned long)maxh) << 12) / height - 4096L;
	if (*vscale >= 0x4000)
		*vscale = 0x3fff;
}

/* ------------------------------------------------------------------
	IOCTL vidioc handling
   ------------------------------------------------------------------*/

static int vidioc_g_fmt_vid_cap(struct file *file, void *priv,
					struct v4l2_format *f)
{
	struct em28xx_fh      *fh  = priv;
	struct em28xx         *dev = fh->dev;

	mutex_lock(&dev->lock);

	f->fmt.pix.width = dev->width;
	f->fmt.pix.height = dev->height;
	f->fmt.pix.pixelformat = dev->format->fourcc;
	f->fmt.pix.bytesperline = (dev->width * dev->format->depth + 7) >> 3;
	f->fmt.pix.sizeimage = f->fmt.pix.bytesperline  * dev->height;
	f->fmt.pix.colorspace = V4L2_COLORSPACE_SMPTE170M;

	/* FIXME: TOP? NONE? BOTTOM? ALTENATE? */
	f->fmt.pix.field = dev->interlaced ?
			   V4L2_FIELD_INTERLACED : V4L2_FIELD_TOP;

	mutex_unlock(&dev->lock);
	return 0;
}

static struct em28xx_fmt *format_by_fourcc(unsigned int fourcc)
{
	unsigned int i;

	for (i = 0; i < ARRAY_SIZE(format); i++)
		if (format[i].fourcc == fourcc)
			return &format[i];

	return NULL;
}

static int vidioc_try_fmt_vid_cap(struct file *file, void *priv,
			struct v4l2_format *f)
{
	struct em28xx_fh      *fh    = priv;
	struct em28xx         *dev   = fh->dev;
	unsigned int          width  = f->fmt.pix.width;
	unsigned int          height = f->fmt.pix.height;
	unsigned int          maxw   = norm_maxw(dev);
	unsigned int          maxh   = norm_maxh(dev);
	unsigned int          hscale, vscale;
	struct em28xx_fmt     *fmt;

	fmt = format_by_fourcc(f->fmt.pix.pixelformat);
	if (!fmt) {
		em28xx_videodbg("Fourcc format (%08x) invalid.\n",
				f->fmt.pix.pixelformat);
		return -EINVAL;
	}

	if (dev->board.is_27xx) {
		/* FIXME: This is the only supported fmt */
		width  = 640;
		height = 480;
	} else if (dev->board.is_em2800) {
		/* the em2800 can only scale down to 50% */
		height = height > (3 * maxh / 4) ? maxh : maxh / 2;
		width = width > (3 * maxw / 4) ? maxw : maxw / 2;
		/* According to empiatech support the MaxPacketSize is too small
		 * to support framesizes larger than 640x480 @ 30 fps or 640x576
		 * @ 25 fps.  As this would cut of a part of the image we prefer
		 * 360x576 or 360x480 for now */
		if (width == maxw && height == maxh)
			width /= 2;
	} else {
		/* width must even because of the YUYV format
		   height must be even because of interlacing */
		v4l_bound_align_image(&width, 48, maxw, 1, &height, 32, maxh, 1, 0);
	}

	get_scale(dev, width, height, &hscale, &vscale);

	width = (((unsigned long)maxw) << 12) / (hscale + 4096L);
	height = (((unsigned long)maxh) << 12) / (vscale + 4096L);

	f->fmt.pix.width = width;
	f->fmt.pix.height = height;
	f->fmt.pix.pixelformat = fmt->fourcc;
	f->fmt.pix.bytesperline = (dev->width * fmt->depth + 7) >> 3;
	f->fmt.pix.sizeimage = f->fmt.pix.bytesperline * height;
	f->fmt.pix.colorspace = V4L2_COLORSPACE_SMPTE170M;
	f->fmt.pix.field = V4L2_FIELD_INTERLACED;

	return 0;
}

static int em28xx_set_video_format(struct em28xx *dev, unsigned int fourcc,
				   unsigned width, unsigned height)
{
	struct em28xx_fmt     *fmt;

<<<<<<< HEAD
	/* FIXME: This is the only supported fmt */
	if (dev->board.is_27xx) {
		width  = 640;
		height = 480;
	}

=======
>>>>>>> 5e8e7c38
	fmt = format_by_fourcc(fourcc);
	if (!fmt)
		return -EINVAL;

	dev->format = fmt;
	dev->width  = width;
	dev->height = height;

	/* set new image size */
	get_scale(dev, dev->width, dev->height, &dev->hscale, &dev->vscale);

	em28xx_set_alternate(dev);
	em28xx_resolution_set(dev);

	return 0;
}

static int vidioc_s_fmt_vid_cap(struct file *file, void *priv,
			struct v4l2_format *f)
{
	struct em28xx_fh      *fh  = priv;
	struct em28xx         *dev = fh->dev;
	int                   rc;

	rc = check_dev(dev);
	if (rc < 0)
		return rc;

	mutex_lock(&dev->lock);

	vidioc_try_fmt_vid_cap(file, priv, f);

	if (videobuf_queue_is_busy(&fh->vb_vidq)) {
		em28xx_errdev("%s queue busy\n", __func__);
		rc = -EBUSY;
		goto out;
	}

	if (dev->stream_on && !fh->stream_on) {
		em28xx_errdev("%s device in use by another fh\n", __func__);
		rc = -EBUSY;
		goto out;
	}

	rc = em28xx_set_video_format(dev, f->fmt.pix.pixelformat,
				f->fmt.pix.width, f->fmt.pix.height);

out:
	mutex_unlock(&dev->lock);
	return rc;
}

static int vidioc_s_std(struct file *file, void *priv, v4l2_std_id *norm)
{
	struct em28xx_fh   *fh  = priv;
	struct em28xx      *dev = fh->dev;
	struct v4l2_format f;
	int                rc;

	rc = check_dev(dev);
	if (rc < 0)
		return rc;

	mutex_lock(&dev->lock);
	dev->norm = *norm;

	/* Adjusts width/height, if needed */
	f.fmt.pix.width = dev->width;
	f.fmt.pix.height = dev->height;
	vidioc_try_fmt_vid_cap(file, priv, &f);

	/* set new image size */
	dev->width = f.fmt.pix.width;
	dev->height = f.fmt.pix.height;
	get_scale(dev, dev->width, dev->height, &dev->hscale, &dev->vscale);

	em28xx_resolution_set(dev);
	v4l2_device_call_all(&dev->v4l2_dev, 0, core, s_std, dev->norm);

	mutex_unlock(&dev->lock);
	return 0;
}

static const char *iname[] = {
	[EM28XX_VMUX_COMPOSITE1] = "Composite1",
	[EM28XX_VMUX_COMPOSITE2] = "Composite2",
	[EM28XX_VMUX_COMPOSITE3] = "Composite3",
	[EM28XX_VMUX_COMPOSITE4] = "Composite4",
	[EM28XX_VMUX_SVIDEO]     = "S-Video",
	[EM28XX_VMUX_TELEVISION] = "Television",
	[EM28XX_VMUX_CABLE]      = "Cable TV",
	[EM28XX_VMUX_DVB]        = "DVB",
	[EM28XX_VMUX_DEBUG]      = "for debug only",
};

static int vidioc_enum_input(struct file *file, void *priv,
				struct v4l2_input *i)
{
	struct em28xx_fh   *fh  = priv;
	struct em28xx      *dev = fh->dev;
	unsigned int       n;

	n = i->index;
	if (n >= MAX_EM28XX_INPUT)
		return -EINVAL;
	if (0 == INPUT(n)->type)
		return -EINVAL;

	i->index = n;
	i->type = V4L2_INPUT_TYPE_CAMERA;

	strcpy(i->name, iname[INPUT(n)->type]);

	if ((EM28XX_VMUX_TELEVISION == INPUT(n)->type) ||
		(EM28XX_VMUX_CABLE == INPUT(n)->type))
		i->type = V4L2_INPUT_TYPE_TUNER;

	i->std = dev->vdev->tvnorms;

	return 0;
}

static int vidioc_g_input(struct file *file, void *priv, unsigned int *i)
{
	struct em28xx_fh   *fh  = priv;
	struct em28xx      *dev = fh->dev;

	*i = dev->ctl_input;

	return 0;
}

static int vidioc_s_input(struct file *file, void *priv, unsigned int i)
{
	struct em28xx_fh   *fh  = priv;
	struct em28xx      *dev = fh->dev;
	int                rc;

	rc = check_dev(dev);
	if (rc < 0)
		return rc;

	if (i >= MAX_EM28XX_INPUT)
		return -EINVAL;
	if (0 == INPUT(i)->type)
		return -EINVAL;

	dev->ctl_input = i;

	mutex_lock(&dev->lock);
	video_mux(dev, dev->ctl_input);
	mutex_unlock(&dev->lock);
	return 0;
}

static int vidioc_g_audio(struct file *file, void *priv, struct v4l2_audio *a)
{
	struct em28xx_fh   *fh    = priv;
	struct em28xx      *dev   = fh->dev;

	switch (a->index) {
	case EM28XX_AMUX_VIDEO:
		strcpy(a->name, "Television");
		break;
	case EM28XX_AMUX_LINE_IN:
		strcpy(a->name, "Line In");
		break;
	case EM28XX_AMUX_VIDEO2:
		strcpy(a->name, "Television alt");
		break;
	case EM28XX_AMUX_PHONE:
		strcpy(a->name, "Phone");
		break;
	case EM28XX_AMUX_MIC:
		strcpy(a->name, "Mic");
		break;
	case EM28XX_AMUX_CD:
		strcpy(a->name, "CD");
		break;
	case EM28XX_AMUX_AUX:
		strcpy(a->name, "Aux");
		break;
	case EM28XX_AMUX_PCM_OUT:
		strcpy(a->name, "PCM");
		break;
	default:
		return -EINVAL;
	}

	a->index = dev->ctl_ainput;
	a->capability = V4L2_AUDCAP_STEREO;

	return 0;
}

static int vidioc_s_audio(struct file *file, void *priv, struct v4l2_audio *a)
{
	struct em28xx_fh   *fh  = priv;
	struct em28xx      *dev = fh->dev;


	if (a->index >= MAX_EM28XX_INPUT)
		return -EINVAL;
	if (0 == INPUT(a->index)->type)
		return -EINVAL;

	mutex_lock(&dev->lock);

	dev->ctl_ainput = INPUT(a->index)->amux;
	dev->ctl_aoutput = INPUT(a->index)->aout;

	if (!dev->ctl_aoutput)
		dev->ctl_aoutput = EM28XX_AOUT_MASTER;

	mutex_unlock(&dev->lock);
	return 0;
}

static int vidioc_queryctrl(struct file *file, void *priv,
				struct v4l2_queryctrl *qc)
{
	struct em28xx_fh      *fh  = priv;
	struct em28xx         *dev = fh->dev;
	int                   id  = qc->id;
	int                   i;
	int                   rc;

	rc = check_dev(dev);
	if (rc < 0)
		return rc;

	memset(qc, 0, sizeof(*qc));

	qc->id = id;

	if (!dev->board.has_msp34xx) {
		for (i = 0; i < ARRAY_SIZE(em28xx_qctrl); i++) {
			if (qc->id && qc->id == em28xx_qctrl[i].id) {
				memcpy(qc, &(em28xx_qctrl[i]), sizeof(*qc));
				return 0;
			}
		}
	}

	mutex_lock(&dev->lock);
	v4l2_device_call_all(&dev->v4l2_dev, 0, core, queryctrl, qc);
	mutex_unlock(&dev->lock);

	if (qc->type)
		return 0;
	else
		return -EINVAL;
}

static int vidioc_g_ctrl(struct file *file, void *priv,
				struct v4l2_control *ctrl)
{
	struct em28xx_fh      *fh  = priv;
	struct em28xx         *dev = fh->dev;
	int                   rc;

	rc = check_dev(dev);
	if (rc < 0)
		return rc;
	rc = 0;

	mutex_lock(&dev->lock);

	if (dev->board.has_msp34xx)
		v4l2_device_call_all(&dev->v4l2_dev, 0, core, g_ctrl, ctrl);
	else {
		rc = em28xx_get_ctrl(dev, ctrl);
		if (rc < 0) {
			v4l2_device_call_all(&dev->v4l2_dev, 0, core, g_ctrl, ctrl);
			rc = 0;
		}
	}

	mutex_unlock(&dev->lock);
	return rc;
}

static int vidioc_s_ctrl(struct file *file, void *priv,
				struct v4l2_control *ctrl)
{
	struct em28xx_fh      *fh  = priv;
	struct em28xx         *dev = fh->dev;
	u8                    i;
	int                   rc;

	rc = check_dev(dev);
	if (rc < 0)
		return rc;

	mutex_lock(&dev->lock);

	if (dev->board.has_msp34xx)
		v4l2_device_call_all(&dev->v4l2_dev, 0, core, s_ctrl, ctrl);
	else {
		rc = 1;
		for (i = 0; i < ARRAY_SIZE(em28xx_qctrl); i++) {
			if (ctrl->id == em28xx_qctrl[i].id) {
				if (ctrl->value < em28xx_qctrl[i].minimum ||
				    ctrl->value > em28xx_qctrl[i].maximum) {
					rc = -ERANGE;
					break;
				}

				rc = em28xx_set_ctrl(dev, ctrl);
				break;
			}
		}
	}

	/* Control not found - try to send it to the attached devices */
	if (rc == 1) {
		v4l2_device_call_all(&dev->v4l2_dev, 0, core, s_ctrl, ctrl);
		rc = 0;
	}

	mutex_unlock(&dev->lock);
	return rc;
}

static int vidioc_g_tuner(struct file *file, void *priv,
				struct v4l2_tuner *t)
{
	struct em28xx_fh      *fh  = priv;
	struct em28xx         *dev = fh->dev;
	int                   rc;

	rc = check_dev(dev);
	if (rc < 0)
		return rc;

	if (0 != t->index)
		return -EINVAL;

	strcpy(t->name, "Tuner");

	mutex_lock(&dev->lock);
	v4l2_device_call_all(&dev->v4l2_dev, 0, tuner, g_tuner, t);
	mutex_unlock(&dev->lock);

	return 0;
}

static int vidioc_s_tuner(struct file *file, void *priv,
				struct v4l2_tuner *t)
{
	struct em28xx_fh      *fh  = priv;
	struct em28xx         *dev = fh->dev;
	int                   rc;

	rc = check_dev(dev);
	if (rc < 0)
		return rc;

	if (0 != t->index)
		return -EINVAL;

	mutex_lock(&dev->lock);
	v4l2_device_call_all(&dev->v4l2_dev, 0, tuner, s_tuner, t);
	mutex_unlock(&dev->lock);

	return 0;
}

static int vidioc_g_frequency(struct file *file, void *priv,
				struct v4l2_frequency *f)
{
	struct em28xx_fh      *fh  = priv;
	struct em28xx         *dev = fh->dev;

	mutex_lock(&dev->lock);
	f->type = fh->radio ? V4L2_TUNER_RADIO : V4L2_TUNER_ANALOG_TV;
	f->frequency = dev->ctl_freq;
	mutex_unlock(&dev->lock);

	return 0;
}

static int vidioc_s_frequency(struct file *file, void *priv,
				struct v4l2_frequency *f)
{
	struct em28xx_fh      *fh  = priv;
	struct em28xx         *dev = fh->dev;
	int                   rc;

	rc = check_dev(dev);
	if (rc < 0)
		return rc;

	if (0 != f->tuner)
		return -EINVAL;

	if (unlikely(0 == fh->radio && f->type != V4L2_TUNER_ANALOG_TV))
		return -EINVAL;
	if (unlikely(1 == fh->radio && f->type != V4L2_TUNER_RADIO))
		return -EINVAL;

	mutex_lock(&dev->lock);

	dev->ctl_freq = f->frequency;
	v4l2_device_call_all(&dev->v4l2_dev, 0, tuner, s_frequency, f);

	mutex_unlock(&dev->lock);

	return 0;
}

#ifdef CONFIG_VIDEO_ADV_DEBUG
static int em28xx_reg_len(int reg)
{
	switch (reg) {
	case EM28XX_R40_AC97LSB:
	case EM28XX_R30_HSCALELOW:
	case EM28XX_R32_VSCALELOW:
		return 2;
	default:
		return 1;
	}
}

static int vidioc_g_chip_ident(struct file *file, void *priv,
	       struct v4l2_dbg_chip_ident *chip)
{
	struct em28xx_fh      *fh  = priv;
	struct em28xx         *dev = fh->dev;

	chip->ident = V4L2_IDENT_NONE;
	chip->revision = 0;

	v4l2_device_call_all(&dev->v4l2_dev, 0, core, g_chip_ident, chip);

	return 0;
}


static int vidioc_g_register(struct file *file, void *priv,
			     struct v4l2_dbg_register *reg)
{
	struct em28xx_fh      *fh  = priv;
	struct em28xx         *dev = fh->dev;
	int ret;

	switch (reg->match.type) {
	case V4L2_CHIP_MATCH_AC97:
		mutex_lock(&dev->lock);
		ret = em28xx_read_ac97(dev, reg->reg);
		mutex_unlock(&dev->lock);
		if (ret < 0)
			return ret;

		reg->val = ret;
		reg->size = 1;
		return 0;
	case V4L2_CHIP_MATCH_I2C_DRIVER:
		v4l2_device_call_all(&dev->v4l2_dev, 0, core, g_register, reg);
		return 0;
	case V4L2_CHIP_MATCH_I2C_ADDR:
		/* Not supported yet */
		return -EINVAL;
	default:
		if (!v4l2_chip_match_host(&reg->match))
			return -EINVAL;
	}

	/* Match host */
	reg->size = em28xx_reg_len(reg->reg);
	if (reg->size == 1) {
		mutex_lock(&dev->lock);
		ret = em28xx_read_reg(dev, reg->reg);
		mutex_unlock(&dev->lock);

		if (ret < 0)
			return ret;

		reg->val = ret;
	} else {
		__le16 val = 0;
		mutex_lock(&dev->lock);
		ret = em28xx_read_reg_req_len(dev, USB_REQ_GET_STATUS,
						   reg->reg, (char *)&val, 2);
		mutex_unlock(&dev->lock);
		if (ret < 0)
			return ret;

		reg->val = le16_to_cpu(val);
	}

	return 0;
}

static int vidioc_s_register(struct file *file, void *priv,
			     struct v4l2_dbg_register *reg)
{
	struct em28xx_fh      *fh  = priv;
	struct em28xx         *dev = fh->dev;
	__le16 buf;
	int    rc;

	switch (reg->match.type) {
	case V4L2_CHIP_MATCH_AC97:
		mutex_lock(&dev->lock);
		rc = em28xx_write_ac97(dev, reg->reg, reg->val);
		mutex_unlock(&dev->lock);

		return rc;
	case V4L2_CHIP_MATCH_I2C_DRIVER:
		v4l2_device_call_all(&dev->v4l2_dev, 0, core, s_register, reg);
		return 0;
	case V4L2_CHIP_MATCH_I2C_ADDR:
		/* Not supported yet */
		return -EINVAL;
	default:
		if (!v4l2_chip_match_host(&reg->match))
			return -EINVAL;
	}

	/* Match host */
	buf = cpu_to_le16(reg->val);

	mutex_lock(&dev->lock);
	rc = em28xx_write_regs(dev, reg->reg, (char *)&buf,
			       em28xx_reg_len(reg->reg));
	mutex_unlock(&dev->lock);

	return rc;
}
#endif


static int vidioc_cropcap(struct file *file, void *priv,
					struct v4l2_cropcap *cc)
{
	struct em28xx_fh      *fh  = priv;
	struct em28xx         *dev = fh->dev;

	if (cc->type != V4L2_BUF_TYPE_VIDEO_CAPTURE)
		return -EINVAL;

	cc->bounds.left = 0;
	cc->bounds.top = 0;
	cc->bounds.width = dev->width;
	cc->bounds.height = dev->height;
	cc->defrect = cc->bounds;
	cc->pixelaspect.numerator = 54;	/* 4:3 FIXME: remove magic numbers */
	cc->pixelaspect.denominator = 59;

	return 0;
}

static int vidioc_streamon(struct file *file, void *priv,
					enum v4l2_buf_type type)
{
	struct em28xx_fh      *fh  = priv;
	struct em28xx         *dev = fh->dev;
	int                   rc;

	rc = check_dev(dev);
	if (rc < 0)
		return rc;


	mutex_lock(&dev->lock);
	rc = res_get(fh);

	if (likely(rc >= 0))
		rc = videobuf_streamon(&fh->vb_vidq);

	mutex_unlock(&dev->lock);

	return rc;
}

static int vidioc_streamoff(struct file *file, void *priv,
					enum v4l2_buf_type type)
{
	struct em28xx_fh      *fh  = priv;
	struct em28xx         *dev = fh->dev;
	int                   rc;

	rc = check_dev(dev);
	if (rc < 0)
		return rc;

	if (fh->type != V4L2_BUF_TYPE_VIDEO_CAPTURE)
		return -EINVAL;
	if (type != fh->type)
		return -EINVAL;

	mutex_lock(&dev->lock);

	videobuf_streamoff(&fh->vb_vidq);
	res_free(fh);

	mutex_unlock(&dev->lock);

	return 0;
}

static int vidioc_querycap(struct file *file, void  *priv,
					struct v4l2_capability *cap)
{
	struct em28xx_fh      *fh  = priv;
	struct em28xx         *dev = fh->dev;

	strlcpy(cap->driver, "em28xx", sizeof(cap->driver));
	strlcpy(cap->card, em28xx_boards[dev->model].name, sizeof(cap->card));
	usb_make_path(dev->udev, cap->bus_info, sizeof(cap->bus_info));

	cap->version = EM28XX_VERSION_CODE;

	cap->capabilities =
			V4L2_CAP_SLICED_VBI_CAPTURE |
			V4L2_CAP_VIDEO_CAPTURE |
			V4L2_CAP_AUDIO |
			V4L2_CAP_READWRITE | V4L2_CAP_STREAMING;

	if (dev->tuner_type != TUNER_ABSENT)
		cap->capabilities |= V4L2_CAP_TUNER;

	return 0;
}

static int vidioc_enum_fmt_vid_cap(struct file *file, void  *priv,
					struct v4l2_fmtdesc *f)
{
	if (unlikely(f->index >= ARRAY_SIZE(format)))
		return -EINVAL;

	strlcpy(f->description, format[f->index].name, sizeof(f->description));
	f->pixelformat = format[f->index].fourcc;

	return 0;
}

/* Sliced VBI ioctls */
static int vidioc_g_fmt_sliced_vbi_cap(struct file *file, void *priv,
					struct v4l2_format *f)
{
	struct em28xx_fh      *fh  = priv;
	struct em28xx         *dev = fh->dev;
	int                   rc;

	rc = check_dev(dev);
	if (rc < 0)
		return rc;

	mutex_lock(&dev->lock);

	f->fmt.sliced.service_set = 0;
	v4l2_device_call_all(&dev->v4l2_dev, 0, video, g_fmt, f);

	if (f->fmt.sliced.service_set == 0)
		rc = -EINVAL;

	mutex_unlock(&dev->lock);

	return rc;
}

static int vidioc_try_set_sliced_vbi_cap(struct file *file, void *priv,
			struct v4l2_format *f)
{
	struct em28xx_fh      *fh  = priv;
	struct em28xx         *dev = fh->dev;
	int                   rc;

	rc = check_dev(dev);
	if (rc < 0)
		return rc;

	mutex_lock(&dev->lock);
	v4l2_device_call_all(&dev->v4l2_dev, 0, video, g_fmt, f);
	mutex_unlock(&dev->lock);

	if (f->fmt.sliced.service_set == 0)
		return -EINVAL;

	return 0;
}


static int vidioc_reqbufs(struct file *file, void *priv,
			  struct v4l2_requestbuffers *rb)
{
	struct em28xx_fh      *fh  = priv;
	struct em28xx         *dev = fh->dev;
	int                   rc;

	rc = check_dev(dev);
	if (rc < 0)
		return rc;

	return videobuf_reqbufs(&fh->vb_vidq, rb);
}

static int vidioc_querybuf(struct file *file, void *priv,
			   struct v4l2_buffer *b)
{
	struct em28xx_fh      *fh  = priv;
	struct em28xx         *dev = fh->dev;
	int                   rc;

	rc = check_dev(dev);
	if (rc < 0)
		return rc;

	return videobuf_querybuf(&fh->vb_vidq, b);
}

static int vidioc_qbuf(struct file *file, void *priv, struct v4l2_buffer *b)
{
	struct em28xx_fh      *fh  = priv;
	struct em28xx         *dev = fh->dev;
	int                   rc;

	rc = check_dev(dev);
	if (rc < 0)
		return rc;

	return videobuf_qbuf(&fh->vb_vidq, b);
}

static int vidioc_dqbuf(struct file *file, void *priv, struct v4l2_buffer *b)
{
	struct em28xx_fh      *fh  = priv;
	struct em28xx         *dev = fh->dev;
	int                   rc;

	rc = check_dev(dev);
	if (rc < 0)
		return rc;

	return videobuf_dqbuf(&fh->vb_vidq, b, file->f_flags & O_NONBLOCK);
}

#ifdef CONFIG_VIDEO_V4L1_COMPAT
static int vidiocgmbuf(struct file *file, void *priv, struct video_mbuf *mbuf)
{
	struct em28xx_fh  *fh = priv;

	return videobuf_cgmbuf(&fh->vb_vidq, mbuf, 8);
}
#endif


/* ----------------------------------------------------------- */
/* RADIO ESPECIFIC IOCTLS                                      */
/* ----------------------------------------------------------- */

static int radio_querycap(struct file *file, void  *priv,
			  struct v4l2_capability *cap)
{
	struct em28xx *dev = ((struct em28xx_fh *)priv)->dev;

	strlcpy(cap->driver, "em28xx", sizeof(cap->driver));
	strlcpy(cap->card, em28xx_boards[dev->model].name, sizeof(cap->card));
	usb_make_path(dev->udev, cap->bus_info, sizeof(cap->bus_info));

	cap->version = EM28XX_VERSION_CODE;
	cap->capabilities = V4L2_CAP_TUNER;
	return 0;
}

static int radio_g_tuner(struct file *file, void *priv,
			 struct v4l2_tuner *t)
{
	struct em28xx *dev = ((struct em28xx_fh *)priv)->dev;

	if (unlikely(t->index > 0))
		return -EINVAL;

	strcpy(t->name, "Radio");
	t->type = V4L2_TUNER_RADIO;

	mutex_lock(&dev->lock);
	v4l2_device_call_all(&dev->v4l2_dev, 0, tuner, g_tuner, t);
	mutex_unlock(&dev->lock);

	return 0;
}

static int radio_enum_input(struct file *file, void *priv,
			    struct v4l2_input *i)
{
	if (i->index != 0)
		return -EINVAL;
	strcpy(i->name, "Radio");
	i->type = V4L2_INPUT_TYPE_TUNER;

	return 0;
}

static int radio_g_audio(struct file *file, void *priv, struct v4l2_audio *a)
{
	if (unlikely(a->index))
		return -EINVAL;

	strcpy(a->name, "Radio");
	return 0;
}

static int radio_s_tuner(struct file *file, void *priv,
			 struct v4l2_tuner *t)
{
	struct em28xx *dev = ((struct em28xx_fh *)priv)->dev;

	if (0 != t->index)
		return -EINVAL;

	mutex_lock(&dev->lock);
	v4l2_device_call_all(&dev->v4l2_dev, 0, tuner, s_tuner, t);
	mutex_unlock(&dev->lock);

	return 0;
}

static int radio_s_audio(struct file *file, void *fh,
			 struct v4l2_audio *a)
{
	return 0;
}

static int radio_s_input(struct file *file, void *fh, unsigned int i)
{
	return 0;
}

static int radio_queryctrl(struct file *file, void *priv,
			   struct v4l2_queryctrl *qc)
{
	int i;

	if (qc->id <  V4L2_CID_BASE ||
		qc->id >= V4L2_CID_LASTP1)
		return -EINVAL;

	for (i = 0; i < ARRAY_SIZE(em28xx_qctrl); i++) {
		if (qc->id && qc->id == em28xx_qctrl[i].id) {
			memcpy(qc, &(em28xx_qctrl[i]), sizeof(*qc));
			return 0;
		}
	}

	return -EINVAL;
}

/*
 * em28xx_v4l2_open()
 * inits the device and starts isoc transfer
 */
static int em28xx_v4l2_open(struct file *filp)
{
	int minor = video_devdata(filp)->minor;
	int errCode = 0, radio;
	struct em28xx *dev;
	enum v4l2_buf_type fh_type;
	struct em28xx_fh *fh;

	dev = em28xx_get_device(minor, &fh_type, &radio);

	if (NULL == dev)
		return -ENODEV;

	mutex_lock(&dev->lock);

	em28xx_videodbg("open minor=%d type=%s users=%d\n",
				minor, v4l2_type_names[fh_type], dev->users);


	fh = kzalloc(sizeof(struct em28xx_fh), GFP_KERNEL);
	if (!fh) {
		em28xx_errdev("em28xx-video.c: Out of memory?!\n");
		mutex_unlock(&dev->lock);
		return -ENOMEM;
	}
	fh->dev = dev;
	fh->radio = radio;
	fh->type = fh_type;
	filp->private_data = fh;

	if (fh->type == V4L2_BUF_TYPE_VIDEO_CAPTURE && dev->users == 0) {
		em28xx_set_mode(dev, EM28XX_ANALOG_MODE);
		em28xx_set_alternate(dev);
		em28xx_resolution_set(dev);

		/* Needed, since GPIO might have disabled power of
		   some i2c device
		 */
		em28xx_wake_i2c(dev);

	}
	if (fh->radio) {
		em28xx_videodbg("video_open: setting radio device\n");
		v4l2_device_call_all(&dev->v4l2_dev, 0, tuner, s_radio);
	}

	dev->users++;

	videobuf_queue_vmalloc_init(&fh->vb_vidq, &em28xx_video_qops,
			NULL, &dev->slock, fh->type, V4L2_FIELD_INTERLACED,
			sizeof(struct em28xx_buffer), fh);

	mutex_unlock(&dev->lock);

	return errCode;
}

/*
 * em28xx_realease_resources()
 * unregisters the v4l2,i2c and usb devices
 * called when the device gets disconected or at module unload
*/
void em28xx_release_analog_resources(struct em28xx *dev)
{

	/*FIXME: I2C IR should be disconnected */

	if (dev->radio_dev) {
		if (-1 != dev->radio_dev->minor)
			video_unregister_device(dev->radio_dev);
		else
			video_device_release(dev->radio_dev);
		dev->radio_dev = NULL;
	}
	if (dev->vbi_dev) {
		em28xx_info("V4L2 device /dev/vbi%d deregistered\n",
			    dev->vbi_dev->num);
		if (-1 != dev->vbi_dev->minor)
			video_unregister_device(dev->vbi_dev);
		else
			video_device_release(dev->vbi_dev);
		dev->vbi_dev = NULL;
	}
	if (dev->vdev) {
		em28xx_info("V4L2 device /dev/video%d deregistered\n",
			    dev->vdev->num);
		if (-1 != dev->vdev->minor)
			video_unregister_device(dev->vdev);
		else
			video_device_release(dev->vdev);
		dev->vdev = NULL;
	}
}

/*
 * em28xx_v4l2_close()
 * stops streaming and deallocates all resources allocated by the v4l2
 * calls and ioctls
 */
static int em28xx_v4l2_close(struct file *filp)
{
	struct em28xx_fh *fh  = filp->private_data;
	struct em28xx    *dev = fh->dev;
	int              errCode;

	em28xx_videodbg("users=%d\n", dev->users);


	mutex_lock(&dev->lock);
	if (res_check(fh))
		res_free(fh);

	if (dev->users == 1) {
		videobuf_stop(&fh->vb_vidq);
		videobuf_mmap_free(&fh->vb_vidq);

		/* the device is already disconnect,
		   free the remaining resources */
		if (dev->state & DEV_DISCONNECTED) {
			em28xx_release_resources(dev);
			mutex_unlock(&dev->lock);
			kfree(dev);
			return 0;
		}

		/* Save some power by putting tuner to sleep */
		v4l2_device_call_all(&dev->v4l2_dev, 0, tuner, s_standby);

		/* do this before setting alternate! */
		em28xx_uninit_isoc(dev);
		em28xx_set_mode(dev, EM28XX_SUSPEND);

		/* set alternate 0 */
		dev->alt = 0;
		em28xx_videodbg("setting alternate 0\n");
		errCode = usb_set_interface(dev->udev, 0, 0);
		if (errCode < 0) {
			em28xx_errdev("cannot change alternate number to "
					"0 (error=%i)\n", errCode);
		}
	}
	kfree(fh);
	dev->users--;
	wake_up_interruptible_nr(&dev->open, 1);
	mutex_unlock(&dev->lock);
	return 0;
}

/*
 * em28xx_v4l2_read()
 * will allocate buffers when called for the first time
 */
static ssize_t
em28xx_v4l2_read(struct file *filp, char __user *buf, size_t count,
		 loff_t *pos)
{
	struct em28xx_fh *fh = filp->private_data;
	struct em28xx *dev = fh->dev;
	int rc;

	rc = check_dev(dev);
	if (rc < 0)
		return rc;

	/* FIXME: read() is not prepared to allow changing the video
	   resolution while streaming. Seems a bug at em28xx_set_fmt
	 */

	if (fh->type == V4L2_BUF_TYPE_VIDEO_CAPTURE) {
		mutex_lock(&dev->lock);
		rc = res_get(fh);
		mutex_unlock(&dev->lock);

		if (unlikely(rc < 0))
			return rc;

		return videobuf_read_stream(&fh->vb_vidq, buf, count, pos, 0,
					filp->f_flags & O_NONBLOCK);
	}
	return 0;
}

/*
 * em28xx_v4l2_poll()
 * will allocate buffers when called for the first time
 */
static unsigned int em28xx_v4l2_poll(struct file *filp, poll_table *wait)
{
	struct em28xx_fh *fh = filp->private_data;
	struct em28xx *dev = fh->dev;
	int rc;

	rc = check_dev(dev);
	if (rc < 0)
		return rc;

	mutex_lock(&dev->lock);
	rc = res_get(fh);
	mutex_unlock(&dev->lock);

	if (unlikely(rc < 0))
		return POLLERR;

	if (V4L2_BUF_TYPE_VIDEO_CAPTURE != fh->type)
		return POLLERR;

	return videobuf_poll_stream(filp, &fh->vb_vidq, wait);
}

/*
 * em28xx_v4l2_mmap()
 */
static int em28xx_v4l2_mmap(struct file *filp, struct vm_area_struct *vma)
{
	struct em28xx_fh *fh    = filp->private_data;
	struct em28xx	 *dev   = fh->dev;
	int		 rc;

	rc = check_dev(dev);
	if (rc < 0)
		return rc;

	mutex_lock(&dev->lock);
	rc = res_get(fh);
	mutex_unlock(&dev->lock);

	if (unlikely(rc < 0))
		return rc;

	rc = videobuf_mmap_mapper(&fh->vb_vidq, vma);

	em28xx_videodbg("vma start=0x%08lx, size=%ld, ret=%d\n",
		(unsigned long)vma->vm_start,
		(unsigned long)vma->vm_end-(unsigned long)vma->vm_start,
		rc);

	return rc;
}

static const struct v4l2_file_operations em28xx_v4l_fops = {
	.owner         = THIS_MODULE,
	.open          = em28xx_v4l2_open,
	.release       = em28xx_v4l2_close,
	.read          = em28xx_v4l2_read,
	.poll          = em28xx_v4l2_poll,
	.mmap          = em28xx_v4l2_mmap,
	.ioctl	       = video_ioctl2,
};

static const struct v4l2_ioctl_ops video_ioctl_ops = {
	.vidioc_querycap            = vidioc_querycap,
	.vidioc_enum_fmt_vid_cap    = vidioc_enum_fmt_vid_cap,
	.vidioc_g_fmt_vid_cap       = vidioc_g_fmt_vid_cap,
	.vidioc_try_fmt_vid_cap     = vidioc_try_fmt_vid_cap,
	.vidioc_s_fmt_vid_cap       = vidioc_s_fmt_vid_cap,
	.vidioc_g_audio             = vidioc_g_audio,
	.vidioc_s_audio             = vidioc_s_audio,
	.vidioc_cropcap             = vidioc_cropcap,

	.vidioc_g_fmt_sliced_vbi_cap   = vidioc_g_fmt_sliced_vbi_cap,
	.vidioc_try_fmt_sliced_vbi_cap = vidioc_try_set_sliced_vbi_cap,
	.vidioc_s_fmt_sliced_vbi_cap   = vidioc_try_set_sliced_vbi_cap,

	.vidioc_reqbufs             = vidioc_reqbufs,
	.vidioc_querybuf            = vidioc_querybuf,
	.vidioc_qbuf                = vidioc_qbuf,
	.vidioc_dqbuf               = vidioc_dqbuf,
	.vidioc_s_std               = vidioc_s_std,
	.vidioc_enum_input          = vidioc_enum_input,
	.vidioc_g_input             = vidioc_g_input,
	.vidioc_s_input             = vidioc_s_input,
	.vidioc_queryctrl           = vidioc_queryctrl,
	.vidioc_g_ctrl              = vidioc_g_ctrl,
	.vidioc_s_ctrl              = vidioc_s_ctrl,
	.vidioc_streamon            = vidioc_streamon,
	.vidioc_streamoff           = vidioc_streamoff,
	.vidioc_g_tuner             = vidioc_g_tuner,
	.vidioc_s_tuner             = vidioc_s_tuner,
	.vidioc_g_frequency         = vidioc_g_frequency,
	.vidioc_s_frequency         = vidioc_s_frequency,
#ifdef CONFIG_VIDEO_ADV_DEBUG
	.vidioc_g_register          = vidioc_g_register,
	.vidioc_s_register          = vidioc_s_register,
	.vidioc_g_chip_ident        = vidioc_g_chip_ident,
#endif
#ifdef CONFIG_VIDEO_V4L1_COMPAT
	.vidiocgmbuf                = vidiocgmbuf,
#endif
};

static const struct video_device em28xx_video_template = {
	.fops                       = &em28xx_v4l_fops,
	.release                    = video_device_release,
	.ioctl_ops 		    = &video_ioctl_ops,

	.minor                      = -1,

	.tvnorms                    = V4L2_STD_ALL,
	.current_norm               = V4L2_STD_PAL,
};

static const struct v4l2_file_operations radio_fops = {
	.owner         = THIS_MODULE,
	.open          = em28xx_v4l2_open,
	.release       = em28xx_v4l2_close,
	.ioctl	       = video_ioctl2,
};

static const struct v4l2_ioctl_ops radio_ioctl_ops = {
	.vidioc_querycap      = radio_querycap,
	.vidioc_g_tuner       = radio_g_tuner,
	.vidioc_enum_input    = radio_enum_input,
	.vidioc_g_audio       = radio_g_audio,
	.vidioc_s_tuner       = radio_s_tuner,
	.vidioc_s_audio       = radio_s_audio,
	.vidioc_s_input       = radio_s_input,
	.vidioc_queryctrl     = radio_queryctrl,
	.vidioc_g_ctrl        = vidioc_g_ctrl,
	.vidioc_s_ctrl        = vidioc_s_ctrl,
	.vidioc_g_frequency   = vidioc_g_frequency,
	.vidioc_s_frequency   = vidioc_s_frequency,
#ifdef CONFIG_VIDEO_ADV_DEBUG
	.vidioc_g_register    = vidioc_g_register,
	.vidioc_s_register    = vidioc_s_register,
#endif
};

static struct video_device em28xx_radio_template = {
	.name                 = "em28xx-radio",
	.fops                 = &radio_fops,
	.ioctl_ops 	      = &radio_ioctl_ops,
	.minor                = -1,
};

/******************************** usb interface ******************************/



static struct video_device *em28xx_vdev_init(struct em28xx *dev,
					const struct video_device *template,
					const char *type_name)
{
	struct video_device *vfd;

	vfd = video_device_alloc();
	if (NULL == vfd)
		return NULL;

	*vfd		= *template;
	vfd->minor	= -1;
	vfd->v4l2_dev	= &dev->v4l2_dev;
	vfd->release	= video_device_release;
	vfd->debug	= video_debug;

	snprintf(vfd->name, sizeof(vfd->name), "%s %s",
		 dev->name, type_name);

	return vfd;
}

int em28xx_register_analog_devices(struct em28xx *dev)
{
      u8 val;
	int ret;

	printk(KERN_INFO "%s: v4l2 driver version %d.%d.%d\n",
		dev->name,
		(EM28XX_VERSION_CODE >> 16) & 0xff,
		(EM28XX_VERSION_CODE >> 8) & 0xff, EM28XX_VERSION_CODE & 0xff);

	/* set default norm */
	dev->norm = em28xx_video_template.current_norm;
	dev->interlaced = EM28XX_INTERLACED_DEFAULT;
	dev->ctl_input = 0;

	/* Analog specific initialization */
	dev->format = &format[0];
	em28xx_set_video_format(dev, format[0].fourcc,
				norm_maxw(dev), norm_maxh(dev));

	video_mux(dev, dev->ctl_input);

	/* Audio defaults */
	dev->mute = 1;
	dev->volume = 0x1f;

	/* enable vbi capturing */

/*	em28xx_write_reg(dev, EM28XX_R0E_AUDIOSRC, 0xc0); audio register */
	val = (u8)em28xx_read_reg(dev, EM28XX_R0F_XCLK);
	em28xx_write_reg(dev, EM28XX_R0F_XCLK,
			 (EM28XX_XCLK_AUDIO_UNMUTE | val));
	em28xx_write_reg(dev, EM28XX_R11_VINCTRL, 0x51);

	em28xx_set_outfmt(dev);
	em28xx_colorlevels_set_default(dev);
	em28xx_compression_disable(dev);

	/* allocate and fill video video_device struct */
	dev->vdev = em28xx_vdev_init(dev, &em28xx_video_template, "video");
	if (!dev->vdev) {
		em28xx_errdev("cannot allocate video_device.\n");
		return -ENODEV;
	}

	/* register v4l2 video video_device */
	ret = video_register_device(dev->vdev, VFL_TYPE_GRABBER,
				       video_nr[dev->devno]);
	if (ret) {
		em28xx_errdev("unable to register video device (error=%i).\n",
			      ret);
		return ret;
	}

	/* Allocate and fill vbi video_device struct */
	dev->vbi_dev = em28xx_vdev_init(dev, &em28xx_video_template, "vbi");

	/* register v4l2 vbi video_device */
	ret = video_register_device(dev->vbi_dev, VFL_TYPE_VBI,
					vbi_nr[dev->devno]);
	if (ret < 0) {
		em28xx_errdev("unable to register vbi device\n");
		return ret;
	}

	if (em28xx_boards[dev->model].radio.type == EM28XX_RADIO) {
		dev->radio_dev = em28xx_vdev_init(dev, &em28xx_radio_template,
						  "radio");
		if (!dev->radio_dev) {
			em28xx_errdev("cannot allocate video_device.\n");
			return -ENODEV;
		}
		ret = video_register_device(dev->radio_dev, VFL_TYPE_RADIO,
					    radio_nr[dev->devno]);
		if (ret < 0) {
			em28xx_errdev("can't register radio device\n");
			return ret;
		}
		em28xx_info("Registered radio device as /dev/radio%d\n",
			    dev->radio_dev->num);
	}

	em28xx_info("V4L2 device registered as /dev/video%d and /dev/vbi%d\n",
				dev->vdev->num, dev->vbi_dev->num);

	return 0;
}<|MERGE_RESOLUTION|>--- conflicted
+++ resolved
@@ -726,11 +726,7 @@
 		return -EINVAL;
 	}
 
-	if (dev->board.is_27xx) {
-		/* FIXME: This is the only supported fmt */
-		width  = 640;
-		height = 480;
-	} else if (dev->board.is_em2800) {
+	if (dev->board.is_em2800) {
 		/* the em2800 can only scale down to 50% */
 		height = height > (3 * maxh / 4) ? maxh : maxh / 2;
 		width = width > (3 * maxw / 4) ? maxw : maxw / 2;
@@ -767,15 +763,6 @@
 {
 	struct em28xx_fmt     *fmt;
 
-<<<<<<< HEAD
-	/* FIXME: This is the only supported fmt */
-	if (dev->board.is_27xx) {
-		width  = 640;
-		height = 480;
-	}
-
-=======
->>>>>>> 5e8e7c38
 	fmt = format_by_fourcc(fourcc);
 	if (!fmt)
 		return -EINVAL;
