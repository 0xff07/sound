/*
 * stk-webcam.c : Driver for Syntek 1125 USB webcam controller
 *
 * Copyright (C) 2006 Nicolas VIVIEN
 * Copyright 2007-2008 Jaime Velasco Juan <jsagarribay@gmail.com>
 *
 * Some parts are inspired from cafe_ccic.c
 * Copyright 2006-2007 Jonathan Corbet
 *
 * This program is free software; you can redistribute it and/or modify
 * it under the terms of the GNU General Public License as published by
 * the Free Software Foundation; either version 2 of the License, or
 * any later version.
 *
 * This program is distributed in the hope that it will be useful,
 * but WITHOUT ANY WARRANTY; without even the implied warranty of
 * MERCHANTABILITY or FITNESS FOR A PARTICULAR PURPOSE. See the
 * GNU General Public License for more details.
 *
 * You should have received a copy of the GNU General Public License
 * along with this program; if not, write to the Free Software
 * Foundation, Inc., 59 Temple Place, Suite 330, Boston, MA 02111-1307 USA
 */

#include <linux/module.h>
#include <linux/init.h>
#include <linux/kernel.h>
#include <linux/errno.h>
#include <linux/slab.h>

#include <linux/usb.h>
#include <linux/mm.h>
#include <linux/vmalloc.h>
#include <linux/videodev2.h>
#include <media/v4l2-common.h>
#include <media/v4l2-ioctl.h>

#include "stk-webcam.h"


static int hflip = 1;
module_param(hflip, bool, 0444);
MODULE_PARM_DESC(hflip, "Horizontal image flip (mirror). Defaults to 1");

static int vflip = 1;
module_param(vflip, bool, 0444);
MODULE_PARM_DESC(vflip, "Vertical image flip. Defaults to 1");

static int debug;
module_param(debug, int, 0444);
MODULE_PARM_DESC(debug, "Debug v4l ioctls. Defaults to 0");

MODULE_LICENSE("GPL");
MODULE_AUTHOR("Jaime Velasco Juan <jsagarribay@gmail.com> and Nicolas VIVIEN");
MODULE_DESCRIPTION("Syntek DC1125 webcam driver");



/* Some cameras have audio interfaces, we aren't interested in those */
static struct usb_device_id stkwebcam_table[] = {
	{ USB_DEVICE_AND_INTERFACE_INFO(0x174f, 0xa311, 0xff, 0xff, 0xff) },
	{ USB_DEVICE_AND_INTERFACE_INFO(0x05e1, 0x0501, 0xff, 0xff, 0xff) },
	{ }
};
MODULE_DEVICE_TABLE(usb, stkwebcam_table);

/*
 * Basic stuff
 */
int stk_camera_write_reg(struct stk_camera *dev, u16 index, u8 value)
{
	struct usb_device *udev = dev->udev;
	int ret;

	ret =  usb_control_msg(udev, usb_sndctrlpipe(udev, 0),
			0x01,
			USB_DIR_OUT | USB_TYPE_VENDOR | USB_RECIP_DEVICE,
			value,
			index,
			NULL,
			0,
			500);
	if (ret < 0)
		return ret;
	else
		return 0;
}

int stk_camera_read_reg(struct stk_camera *dev, u16 index, int *value)
{
	struct usb_device *udev = dev->udev;
	int ret;

	ret = usb_control_msg(udev, usb_rcvctrlpipe(udev, 0),
			0x00,
			USB_DIR_IN | USB_TYPE_VENDOR | USB_RECIP_DEVICE,
			0x00,
			index,
			(u8 *) value,
			sizeof(u8),
			500);
	if (ret < 0)
		return ret;
	else
		return 0;
}

static int stk_start_stream(struct stk_camera *dev)
{
	int value;
	int i, ret;
	int value_116, value_117;

	if (!is_present(dev))
		return -ENODEV;
	if (!is_memallocd(dev) || !is_initialised(dev)) {
		STK_ERROR("FIXME: Buffers are not allocated\n");
		return -EFAULT;
	}
	ret = usb_set_interface(dev->udev, 0, 5);

	if (ret < 0)
		STK_ERROR("usb_set_interface failed !\n");
	if (stk_sensor_wakeup(dev))
		STK_ERROR("error awaking the sensor\n");

	stk_camera_read_reg(dev, 0x0116, &value_116);
	stk_camera_read_reg(dev, 0x0117, &value_117);

	stk_camera_write_reg(dev, 0x0116, 0x0000);
	stk_camera_write_reg(dev, 0x0117, 0x0000);

	stk_camera_read_reg(dev, 0x0100, &value);
	stk_camera_write_reg(dev, 0x0100, value | 0x80);

	stk_camera_write_reg(dev, 0x0116, value_116);
	stk_camera_write_reg(dev, 0x0117, value_117);
	for (i = 0; i < MAX_ISO_BUFS; i++) {
		if (dev->isobufs[i].urb) {
			ret = usb_submit_urb(dev->isobufs[i].urb, GFP_KERNEL);
			atomic_inc(&dev->urbs_used);
			if (ret)
				return ret;
		}
	}
	set_streaming(dev);
	return 0;
}

static int stk_stop_stream(struct stk_camera *dev)
{
	int value;
	int i;
	if (is_present(dev)) {
		stk_camera_read_reg(dev, 0x0100, &value);
		stk_camera_write_reg(dev, 0x0100, value & ~0x80);
		if (dev->isobufs != NULL) {
			for (i = 0; i < MAX_ISO_BUFS; i++) {
				if (dev->isobufs[i].urb)
					usb_kill_urb(dev->isobufs[i].urb);
			}
		}
		unset_streaming(dev);

		if (usb_set_interface(dev->udev, 0, 0))
			STK_ERROR("usb_set_interface failed !\n");
		if (stk_sensor_sleep(dev))
			STK_ERROR("error suspending the sensor\n");
	}
	return 0;
}

/*
 * This seems to be the shortest init sequence we
 * must do in order to find the sensor
 * Bit 5 of reg. 0x0000 here is important, when reset to 0 the sensor
 * is also reset. Maybe powers down it?
 * Rest of values don't make a difference
 */

static struct regval stk1125_initvals[] = {
	/*TODO: What means this sequence? */
	{0x0000, 0x24},
	{0x0100, 0x21},
	{0x0002, 0x68},
	{0x0003, 0x80},
	{0x0005, 0x00},
	{0x0007, 0x03},
	{0x000d, 0x00},
	{0x000f, 0x02},
	{0x0300, 0x12},
	{0x0350, 0x41},
	{0x0351, 0x00},
	{0x0352, 0x00},
	{0x0353, 0x00},
	{0x0018, 0x10},
	{0x0019, 0x00},
	{0x001b, 0x0e},
	{0x001c, 0x46},
	{0x0300, 0x80},
	{0x001a, 0x04},
	{0x0110, 0x00},
	{0x0111, 0x00},
	{0x0112, 0x00},
	{0x0113, 0x00},

	{0xffff, 0xff},
};


static int stk_initialise(struct stk_camera *dev)
{
	struct regval *rv;
	int ret;
	if (!is_present(dev))
		return -ENODEV;
	if (is_initialised(dev))
		return 0;
	rv = stk1125_initvals;
	while (rv->reg != 0xffff) {
		ret = stk_camera_write_reg(dev, rv->reg, rv->val);
		if (ret)
			return ret;
		rv++;
	}
	if (stk_sensor_init(dev) == 0) {
		set_initialised(dev);
		return 0;
	} else
		return -1;
}

#ifdef CONFIG_VIDEO_V4L1_COMPAT

/* sysfs functions */
/*FIXME cleanup this */

static ssize_t show_brightness(struct device *class,
			struct device_attribute *attr, char *buf)
{
	struct video_device *vdev = to_video_device(class);
	struct stk_camera *dev = vdev_to_camera(vdev);

	return sprintf(buf, "%X\n", dev->vsettings.brightness);
}

static ssize_t store_brightness(struct device *class,
		struct device_attribute *attr, const char *buf, size_t count)
{
	char *endp;
	unsigned long value;
	int ret;

	struct video_device *vdev = to_video_device(class);
	struct stk_camera *dev = vdev_to_camera(vdev);

	value = simple_strtoul(buf, &endp, 16);

	dev->vsettings.brightness = (int) value;

	ret = stk_sensor_set_brightness(dev, value >> 8);
	if (ret)
		return ret;
	else
		return count;
}

static ssize_t show_hflip(struct device *class,
		struct device_attribute *attr, char *buf)
{
	struct video_device *vdev = to_video_device(class);
	struct stk_camera *dev = vdev_to_camera(vdev);

	return sprintf(buf, "%d\n", dev->vsettings.hflip);
}

static ssize_t store_hflip(struct device *class,
		struct device_attribute *attr, const char *buf, size_t count)
{
	struct video_device *vdev = to_video_device(class);
	struct stk_camera *dev = vdev_to_camera(vdev);

	if (strncmp(buf, "1", 1) == 0)
		dev->vsettings.hflip = 1;
	else if (strncmp(buf, "0", 1) == 0)
		dev->vsettings.hflip = 0;
	else
		return -EINVAL;

	return strlen(buf);
}

static ssize_t show_vflip(struct device *class,
		struct device_attribute *attr, char *buf)
{
	struct video_device *vdev = to_video_device(class);
	struct stk_camera *dev = vdev_to_camera(vdev);

	return sprintf(buf, "%d\n", dev->vsettings.vflip);
}

static ssize_t store_vflip(struct device *class,
		struct device_attribute *attr, const char *buf, size_t count)
{
	struct video_device *vdev = to_video_device(class);
	struct stk_camera *dev = vdev_to_camera(vdev);

	if (strncmp(buf, "1", 1) == 0)
		dev->vsettings.vflip = 1;
	else if (strncmp(buf, "0", 1) == 0)
		dev->vsettings.vflip = 0;
	else
		return -EINVAL;

	return strlen(buf);
}

static DEVICE_ATTR(brightness, S_IRUGO | S_IWUGO,
			show_brightness, store_brightness);
static DEVICE_ATTR(hflip, S_IRUGO | S_IWUGO, show_hflip, store_hflip);
static DEVICE_ATTR(vflip, S_IRUGO | S_IWUGO, show_vflip, store_vflip);

static int stk_create_sysfs_files(struct video_device *vdev)
{
	int ret;

	ret = device_create_file(&vdev->dev, &dev_attr_brightness);
	ret += device_create_file(&vdev->dev, &dev_attr_hflip);
	ret += device_create_file(&vdev->dev, &dev_attr_vflip);
	if (ret)
		STK_WARNING("Could not create sysfs files\n");
	return ret;
}

static void stk_remove_sysfs_files(struct video_device *vdev)
{
	device_remove_file(&vdev->dev, &dev_attr_brightness);
	device_remove_file(&vdev->dev, &dev_attr_hflip);
	device_remove_file(&vdev->dev, &dev_attr_vflip);
}

#else
#define stk_create_sysfs_files(a)
#define stk_remove_sysfs_files(a)
#endif

/* *********************************************** */
/*
 * This function is called as an URB transfert is complete (Isochronous pipe).
 * So, the traitement is done in interrupt time, so it has be fast, not crash,
 * and not stall. Neat.
 */
static void stk_isoc_handler(struct urb *urb)
{
	int i;
	int ret;
	int framelen;
	unsigned long flags;

	unsigned char *fill = NULL;
	unsigned char *iso_buf = NULL;

	struct stk_camera *dev;
	struct stk_sio_buffer *fb;

	dev = (struct stk_camera *) urb->context;

	if (dev == NULL) {
		STK_ERROR("isoc_handler called with NULL device !\n");
		return;
	}

	if (urb->status == -ENOENT || urb->status == -ECONNRESET
		|| urb->status == -ESHUTDOWN) {
		atomic_dec(&dev->urbs_used);
		return;
	}

	spin_lock_irqsave(&dev->spinlock, flags);

	if (urb->status != -EINPROGRESS && urb->status != 0) {
		STK_ERROR("isoc_handler: urb->status == %d\n", urb->status);
		goto resubmit;
	}

	if (list_empty(&dev->sio_avail)) {
		/*FIXME Stop streaming after a while */
		(void) (printk_ratelimit() &&
		STK_ERROR("isoc_handler without available buffer!\n"));
		goto resubmit;
	}
	fb = list_first_entry(&dev->sio_avail,
			struct stk_sio_buffer, list);
	fill = fb->buffer + fb->v4lbuf.bytesused;

	for (i = 0; i < urb->number_of_packets; i++) {
		if (urb->iso_frame_desc[i].status != 0) {
			if (urb->iso_frame_desc[i].status != -EXDEV)
				STK_ERROR("Frame %d has error %d\n", i,
					urb->iso_frame_desc[i].status);
			continue;
		}
		framelen = urb->iso_frame_desc[i].actual_length;
		iso_buf = urb->transfer_buffer + urb->iso_frame_desc[i].offset;

		if (framelen <= 4)
			continue; /* no data */

		/*
		 * we found something informational from there
		 * the isoc frames have to type of headers
		 * type1: 00 xx 00 00 or 20 xx 00 00
		 * type2: 80 xx 00 00 00 00 00 00 or a0 xx 00 00 00 00 00 00
		 * xx is a sequencer which has never been seen over 0x3f
		 * imho data written down looks like bayer, i see similarities
		 * after every 640 bytes
		 */
		if (*iso_buf & 0x80) {
			framelen -= 8;
			iso_buf += 8;
			/* This marks a new frame */
			if (fb->v4lbuf.bytesused != 0
				&& fb->v4lbuf.bytesused != dev->frame_size) {
				(void) (printk_ratelimit() &&
				STK_ERROR("frame %d, "
					"bytesused=%d, skipping\n",
					i, fb->v4lbuf.bytesused));
				fb->v4lbuf.bytesused = 0;
				fill = fb->buffer;
			} else if (fb->v4lbuf.bytesused == dev->frame_size) {
				if (list_is_singular(&dev->sio_avail)) {
					/* Always reuse the last buffer */
					fb->v4lbuf.bytesused = 0;
					fill = fb->buffer;
				} else {
					list_move_tail(dev->sio_avail.next,
						&dev->sio_full);
					wake_up(&dev->wait_frame);
					fb = list_first_entry(&dev->sio_avail,
						struct stk_sio_buffer, list);
					fb->v4lbuf.bytesused = 0;
					fill = fb->buffer;
				}
			}
		} else {
			framelen -= 4;
			iso_buf += 4;
		}

		/* Our buffer is full !!! */
		if (framelen + fb->v4lbuf.bytesused > dev->frame_size) {
			(void) (printk_ratelimit() &&
			STK_ERROR("Frame buffer overflow, lost sync\n"));
			/*FIXME Do something here? */
			continue;
		}
		spin_unlock_irqrestore(&dev->spinlock, flags);
		memcpy(fill, iso_buf, framelen);
		spin_lock_irqsave(&dev->spinlock, flags);
		fill += framelen;

		/* New size of our buffer */
		fb->v4lbuf.bytesused += framelen;
	}

resubmit:
	spin_unlock_irqrestore(&dev->spinlock, flags);
	urb->dev = dev->udev;
	ret = usb_submit_urb(urb, GFP_ATOMIC);
	if (ret != 0) {
		STK_ERROR("Error (%d) re-submitting urb in stk_isoc_handler.\n",
			ret);
	}
}

/* -------------------------------------------- */

static int stk_prepare_iso(struct stk_camera *dev)
{
	void *kbuf;
	int i, j;
	struct urb *urb;
	struct usb_device *udev;

	if (dev == NULL)
		return -ENXIO;
	udev = dev->udev;

	if (dev->isobufs)
		STK_ERROR("isobufs already allocated. Bad\n");
	else
		dev->isobufs = kzalloc(MAX_ISO_BUFS * sizeof(*dev->isobufs),
					GFP_KERNEL);
	if (dev->isobufs == NULL) {
		STK_ERROR("Unable to allocate iso buffers\n");
		return -ENOMEM;
	}
	for (i = 0; i < MAX_ISO_BUFS; i++) {
		if (dev->isobufs[i].data == NULL) {
			kbuf = kzalloc(ISO_BUFFER_SIZE, GFP_KERNEL);
			if (kbuf == NULL) {
				STK_ERROR("Failed to allocate iso buffer %d\n",
					i);
				goto isobufs_out;
			}
			dev->isobufs[i].data = kbuf;
		} else
			STK_ERROR("isobuf data already allocated\n");
		if (dev->isobufs[i].urb == NULL) {
			urb = usb_alloc_urb(ISO_FRAMES_PER_DESC, GFP_KERNEL);
			if (urb == NULL) {
				STK_ERROR("Failed to allocate URB %d\n", i);
				goto isobufs_out;
			}
			dev->isobufs[i].urb = urb;
		} else {
			STK_ERROR("Killing URB\n");
			usb_kill_urb(dev->isobufs[i].urb);
			urb = dev->isobufs[i].urb;
		}
		urb->interval = 1;
		urb->dev = udev;
		urb->pipe = usb_rcvisocpipe(udev, dev->isoc_ep);
		urb->transfer_flags = URB_ISO_ASAP;
		urb->transfer_buffer = dev->isobufs[i].data;
		urb->transfer_buffer_length = ISO_BUFFER_SIZE;
		urb->complete = stk_isoc_handler;
		urb->context = dev;
		urb->start_frame = 0;
		urb->number_of_packets = ISO_FRAMES_PER_DESC;

		for (j = 0; j < ISO_FRAMES_PER_DESC; j++) {
			urb->iso_frame_desc[j].offset = j * ISO_MAX_FRAME_SIZE;
			urb->iso_frame_desc[j].length = ISO_MAX_FRAME_SIZE;
		}
	}
	set_memallocd(dev);
	return 0;

isobufs_out:
	for (i = 0; i < MAX_ISO_BUFS && dev->isobufs[i].data; i++)
		kfree(dev->isobufs[i].data);
	for (i = 0; i < MAX_ISO_BUFS && dev->isobufs[i].urb; i++)
		usb_free_urb(dev->isobufs[i].urb);
	kfree(dev->isobufs);
	dev->isobufs = NULL;
	return -ENOMEM;
}

static void stk_clean_iso(struct stk_camera *dev)
{
	int i;

	if (dev == NULL || dev->isobufs == NULL)
		return;

	for (i = 0; i < MAX_ISO_BUFS; i++) {
		struct urb *urb;

		urb = dev->isobufs[i].urb;
		if (urb) {
			if (atomic_read(&dev->urbs_used) && is_present(dev))
				usb_kill_urb(urb);
			usb_free_urb(urb);
		}
		kfree(dev->isobufs[i].data);
	}
	kfree(dev->isobufs);
	dev->isobufs = NULL;
	unset_memallocd(dev);
}

static int stk_setup_siobuf(struct stk_camera *dev, int index)
{
	struct stk_sio_buffer *buf = dev->sio_bufs + index;
	INIT_LIST_HEAD(&buf->list);
	buf->v4lbuf.length = PAGE_ALIGN(dev->frame_size);
	buf->buffer = vmalloc_user(buf->v4lbuf.length);
	if (buf->buffer == NULL)
		return -ENOMEM;
	buf->mapcount = 0;
	buf->dev = dev;
	buf->v4lbuf.index = index;
	buf->v4lbuf.type = V4L2_BUF_TYPE_VIDEO_CAPTURE;
	buf->v4lbuf.field = V4L2_FIELD_NONE;
	buf->v4lbuf.memory = V4L2_MEMORY_MMAP;
	buf->v4lbuf.m.offset = 2*index*buf->v4lbuf.length;
	return 0;
}

static int stk_free_sio_buffers(struct stk_camera *dev)
{
	int i;
	int nbufs;
	unsigned long flags;
	if (dev->n_sbufs == 0 || dev->sio_bufs == NULL)
		return 0;
	/*
	* If any buffers are mapped, we cannot free them at all.
	*/
	for (i = 0; i < dev->n_sbufs; i++) {
		if (dev->sio_bufs[i].mapcount > 0)
			return -EBUSY;
	}
	/*
	* OK, let's do it.
	*/
	spin_lock_irqsave(&dev->spinlock, flags);
	INIT_LIST_HEAD(&dev->sio_avail);
	INIT_LIST_HEAD(&dev->sio_full);
	nbufs = dev->n_sbufs;
	dev->n_sbufs = 0;
	spin_unlock_irqrestore(&dev->spinlock, flags);
	for (i = 0; i < nbufs; i++) {
		if (dev->sio_bufs[i].buffer != NULL)
			vfree(dev->sio_bufs[i].buffer);
	}
	kfree(dev->sio_bufs);
	dev->sio_bufs = NULL;
	return 0;
}

static int stk_prepare_sio_buffers(struct stk_camera *dev, unsigned n_sbufs)
{
	int i;
	if (dev->sio_bufs != NULL)
		STK_ERROR("sio_bufs already allocated\n");
	else {
		dev->sio_bufs = kzalloc(n_sbufs * sizeof(struct stk_sio_buffer),
				GFP_KERNEL);
		if (dev->sio_bufs == NULL)
			return -ENOMEM;
		for (i = 0; i < n_sbufs; i++) {
			if (stk_setup_siobuf(dev, i))
				return (dev->n_sbufs > 1)? 0 : -ENOMEM;
			dev->n_sbufs = i+1;
		}
	}
	return 0;
}

static int stk_allocate_buffers(struct stk_camera *dev, unsigned n_sbufs)
{
	int err;
	err = stk_prepare_iso(dev);
	if (err) {
		stk_clean_iso(dev);
		return err;
	}
	err = stk_prepare_sio_buffers(dev, n_sbufs);
	if (err) {
		stk_free_sio_buffers(dev);
		return err;
	}
	return 0;
}

static void stk_free_buffers(struct stk_camera *dev)
{
	stk_clean_iso(dev);
	stk_free_sio_buffers(dev);
}
/* -------------------------------------------- */

/* v4l file operations */

static int v4l_stk_open(struct inode *inode, struct file *fp)
{
	struct stk_camera *dev;
	struct video_device *vdev;

	vdev = video_devdata(fp);
	dev = vdev_to_camera(vdev);

	lock_kernel();
	if (dev == NULL || !is_present(dev)) {
		unlock_kernel();
		return -ENXIO;
	}
	fp->private_data = dev;
	usb_autopm_get_interface(dev->interface);
	unlock_kernel();

	return 0;
}

static int v4l_stk_release(struct inode *inode, struct file *fp)
{
	struct stk_camera *dev = fp->private_data;

	if (dev->owner == fp) {
		stk_stop_stream(dev);
		stk_free_buffers(dev);
		dev->owner = NULL;
	}

	if(is_present(dev))
		usb_autopm_put_interface(dev->interface);

	return 0;
}

static ssize_t v4l_stk_read(struct file *fp, char __user *buf,
		size_t count, loff_t *f_pos)
{
	int i;
	int ret;
	unsigned long flags;
	struct stk_sio_buffer *sbuf;
	struct stk_camera *dev = fp->private_data;

	if (!is_present(dev))
		return -EIO;
	if (dev->owner && dev->owner != fp)
		return -EBUSY;
	dev->owner = fp;
	if (!is_streaming(dev)) {
		if (stk_initialise(dev)
			|| stk_allocate_buffers(dev, 3)
			|| stk_start_stream(dev))
			return -ENOMEM;
		spin_lock_irqsave(&dev->spinlock, flags);
		for (i = 0; i < dev->n_sbufs; i++) {
			list_add_tail(&dev->sio_bufs[i].list, &dev->sio_avail);
			dev->sio_bufs[i].v4lbuf.flags = V4L2_BUF_FLAG_QUEUED;
		}
		spin_unlock_irqrestore(&dev->spinlock, flags);
	}
	if (*f_pos == 0) {
		if (fp->f_flags & O_NONBLOCK && list_empty(&dev->sio_full))
			return -EWOULDBLOCK;
		ret = wait_event_interruptible(dev->wait_frame,
			!list_empty(&dev->sio_full) || !is_present(dev));
		if (ret)
			return ret;
		if (!is_present(dev))
			return -EIO;
	}
	if (count + *f_pos > dev->frame_size)
		count = dev->frame_size - *f_pos;
	spin_lock_irqsave(&dev->spinlock, flags);
	if (list_empty(&dev->sio_full)) {
		spin_unlock_irqrestore(&dev->spinlock, flags);
		STK_ERROR("BUG: No siobufs ready\n");
		return 0;
	}
	sbuf = list_first_entry(&dev->sio_full, struct stk_sio_buffer, list);
	spin_unlock_irqrestore(&dev->spinlock, flags);

	if (copy_to_user(buf, sbuf->buffer + *f_pos, count))
		return -EFAULT;

	*f_pos += count;

	if (*f_pos >= dev->frame_size) {
		*f_pos = 0;
		spin_lock_irqsave(&dev->spinlock, flags);
		list_move_tail(&sbuf->list, &dev->sio_avail);
		spin_unlock_irqrestore(&dev->spinlock, flags);
	}
	return count;
}

static unsigned int v4l_stk_poll(struct file *fp, poll_table *wait)
{
	struct stk_camera *dev = fp->private_data;

	poll_wait(fp, &dev->wait_frame, wait);

	if (!is_present(dev))
		return POLLERR;

	if (!list_empty(&dev->sio_full))
		return (POLLIN | POLLRDNORM);

	return 0;
}


static void stk_v4l_vm_open(struct vm_area_struct *vma)
{
	struct stk_sio_buffer *sbuf = vma->vm_private_data;
	sbuf->mapcount++;
}
static void stk_v4l_vm_close(struct vm_area_struct *vma)
{
	struct stk_sio_buffer *sbuf = vma->vm_private_data;
	sbuf->mapcount--;
	if (sbuf->mapcount == 0)
		sbuf->v4lbuf.flags &= ~V4L2_BUF_FLAG_MAPPED;
}
static struct vm_operations_struct stk_v4l_vm_ops = {
	.open = stk_v4l_vm_open,
	.close = stk_v4l_vm_close
};

static int v4l_stk_mmap(struct file *fp, struct vm_area_struct *vma)
{
	unsigned int i;
	int ret;
	unsigned long offset = vma->vm_pgoff << PAGE_SHIFT;
	struct stk_camera *dev = fp->private_data;
	struct stk_sio_buffer *sbuf = NULL;

	if (!(vma->vm_flags & VM_WRITE) || !(vma->vm_flags & VM_SHARED))
		return -EINVAL;

	for (i = 0; i < dev->n_sbufs; i++) {
		if (dev->sio_bufs[i].v4lbuf.m.offset == offset) {
			sbuf = dev->sio_bufs + i;
			break;
		}
	}
	if (sbuf == NULL)
		return -EINVAL;
	ret = remap_vmalloc_range(vma, sbuf->buffer, 0);
	if (ret)
		return ret;
	vma->vm_flags |= VM_DONTEXPAND;
	vma->vm_private_data = sbuf;
	vma->vm_ops = &stk_v4l_vm_ops;
	sbuf->v4lbuf.flags |= V4L2_BUF_FLAG_MAPPED;
	stk_v4l_vm_open(vma);
	return 0;
}

/* v4l ioctl handlers */

static int stk_vidioc_querycap(struct file *filp,
		void *priv, struct v4l2_capability *cap)
{
	strcpy(cap->driver, "stk");
	strcpy(cap->card, "stk");
	cap->version = DRIVER_VERSION_NUM;

	cap->capabilities = V4L2_CAP_VIDEO_CAPTURE
		| V4L2_CAP_READWRITE | V4L2_CAP_STREAMING;
	return 0;
}

static int stk_vidioc_enum_input(struct file *filp,
		void *priv, struct v4l2_input *input)
{
	if (input->index != 0)
		return -EINVAL;

	strcpy(input->name, "Syntek USB Camera");
	input->type = V4L2_INPUT_TYPE_CAMERA;
	return 0;
}


static int stk_vidioc_g_input(struct file *filp, void *priv, unsigned int *i)
{
	*i = 0;
	return 0;
}

static int stk_vidioc_s_input(struct file *filp, void *priv, unsigned int i)
{
	if (i != 0)
		return -EINVAL;
	else
		return 0;
}

/* from vivi.c */
static int stk_vidioc_s_std(struct file *filp, void *priv, v4l2_std_id *a)
{
	return 0;
}

/* List of all V4Lv2 controls supported by the driver */
static struct v4l2_queryctrl stk_controls[] = {
	{
		.id      = V4L2_CID_BRIGHTNESS,
		.type    = V4L2_CTRL_TYPE_INTEGER,
		.name    = "Brightness",
		.minimum = 0,
		.maximum = 0xffff,
		.step    = 0x0100,
		.default_value = 0x6000,
	},
	/*TODO: get more controls to work */
};

static int stk_vidioc_queryctrl(struct file *filp,
		void *priv, struct v4l2_queryctrl *c)
{
	int i;
	int nbr;
	nbr = ARRAY_SIZE(stk_controls);

	for (i = 0; i < nbr; i++) {
		if (stk_controls[i].id == c->id) {
			memcpy(c, &stk_controls[i],
				sizeof(struct v4l2_queryctrl));
			return 0;
		}
	}
	return -EINVAL;
}

static int stk_vidioc_g_ctrl(struct file *filp,
		void *priv, struct v4l2_control *c)
{
	struct stk_camera *dev = priv;
	switch (c->id) {
	case V4L2_CID_BRIGHTNESS:
		c->value = dev->vsettings.brightness;
		break;
	default:
		return -EINVAL;
	}
	return 0;
}

static int stk_vidioc_s_ctrl(struct file *filp,
		void *priv, struct v4l2_control *c)
{
	struct stk_camera *dev = priv;
	switch (c->id) {
	case V4L2_CID_BRIGHTNESS:
		dev->vsettings.brightness = c->value;
		return stk_sensor_set_brightness(dev, c->value >> 8);
	default:
		return -EINVAL;
	}
	return 0;
}


static int stk_vidioc_enum_fmt_vid_cap(struct file *filp,
		void *priv, struct v4l2_fmtdesc *fmtd)
{
	fmtd->flags = 0;

	switch (fmtd->index) {
	case 0:
		fmtd->pixelformat = V4L2_PIX_FMT_RGB565;
		strcpy(fmtd->description, "r5g6b5");
		break;
	case 1:
		fmtd->pixelformat = V4L2_PIX_FMT_RGB565X;
		strcpy(fmtd->description, "r5g6b5BE");
		break;
	case 2:
		fmtd->pixelformat = V4L2_PIX_FMT_UYVY;
		strcpy(fmtd->description, "yuv4:2:2");
		break;
	case 3:
		fmtd->pixelformat = V4L2_PIX_FMT_SBGGR8;
		strcpy(fmtd->description, "Raw bayer");
		break;
	case 4:
		fmtd->pixelformat = V4L2_PIX_FMT_YUYV;
		strcpy(fmtd->description, "yuv4:2:2");
		break;
	default:
		return -EINVAL;
	}
	return 0;
}

static struct stk_size {
	unsigned w;
	unsigned h;
	enum stk_mode m;
} stk_sizes[] = {
	{ .w = 1280, .h = 1024, .m = MODE_SXGA, },
	{ .w = 640,  .h = 480,  .m = MODE_VGA,  },
	{ .w = 352,  .h = 288,  .m = MODE_CIF,  },
	{ .w = 320,  .h = 240,  .m = MODE_QVGA, },
	{ .w = 176,  .h = 144,  .m = MODE_QCIF, },
};

static int stk_vidioc_g_fmt_vid_cap(struct file *filp,
		void *priv, struct v4l2_format *f)
{
	struct v4l2_pix_format *pix_format = &f->fmt.pix;
	struct stk_camera *dev = priv;
	int i;

	for (i = 0; i < ARRAY_SIZE(stk_sizes)
			&& stk_sizes[i].m != dev->vsettings.mode;
		i++);
	if (i == ARRAY_SIZE(stk_sizes)) {
		STK_ERROR("ERROR: mode invalid\n");
		return -EINVAL;
	}
	pix_format->width = stk_sizes[i].w;
	pix_format->height = stk_sizes[i].h;
	pix_format->field = V4L2_FIELD_NONE;
	pix_format->colorspace = V4L2_COLORSPACE_SRGB;
	pix_format->priv = 0;
	pix_format->pixelformat = dev->vsettings.palette;
	if (dev->vsettings.palette == V4L2_PIX_FMT_SBGGR8)
		pix_format->bytesperline = pix_format->width;
	else
		pix_format->bytesperline = 2 * pix_format->width;
	pix_format->sizeimage = pix_format->bytesperline
				* pix_format->height;
	return 0;
}

static int stk_vidioc_try_fmt_vid_cap(struct file *filp,
		void *priv, struct v4l2_format *fmtd)
{
	int i;
	switch (fmtd->fmt.pix.pixelformat) {
	case V4L2_PIX_FMT_RGB565:
	case V4L2_PIX_FMT_RGB565X:
	case V4L2_PIX_FMT_UYVY:
	case V4L2_PIX_FMT_YUYV:
	case V4L2_PIX_FMT_SBGGR8:
		break;
	default:
		return -EINVAL;
	}
	for (i = 1; i < ARRAY_SIZE(stk_sizes); i++) {
		if (fmtd->fmt.pix.width > stk_sizes[i].w)
			break;
	}
	if (i == ARRAY_SIZE(stk_sizes)
		|| (abs(fmtd->fmt.pix.width - stk_sizes[i-1].w)
			< abs(fmtd->fmt.pix.width - stk_sizes[i].w))) {
		fmtd->fmt.pix.height = stk_sizes[i-1].h;
		fmtd->fmt.pix.width = stk_sizes[i-1].w;
		fmtd->fmt.pix.priv = i - 1;
	} else {
		fmtd->fmt.pix.height = stk_sizes[i].h;
		fmtd->fmt.pix.width = stk_sizes[i].w;
		fmtd->fmt.pix.priv = i;
	}

	fmtd->fmt.pix.field = V4L2_FIELD_NONE;
	fmtd->fmt.pix.colorspace = V4L2_COLORSPACE_SRGB;
	if (fmtd->fmt.pix.pixelformat == V4L2_PIX_FMT_SBGGR8)
		fmtd->fmt.pix.bytesperline = fmtd->fmt.pix.width;
	else
		fmtd->fmt.pix.bytesperline = 2 * fmtd->fmt.pix.width;
	fmtd->fmt.pix.sizeimage = fmtd->fmt.pix.bytesperline
		* fmtd->fmt.pix.height;
	return 0;
}

static int stk_setup_format(struct stk_camera *dev)
{
	int i = 0;
	int depth;
	if (dev->vsettings.palette == V4L2_PIX_FMT_SBGGR8)
		depth = 1;
	else
		depth = 2;
	while (stk_sizes[i].m != dev->vsettings.mode
			&& i < ARRAY_SIZE(stk_sizes))
		i++;
	if (i == ARRAY_SIZE(stk_sizes)) {
		STK_ERROR("Something is broken in %s\n", __func__);
		return -EFAULT;
	}
	/* This registers controls some timings, not sure of what. */
	stk_camera_write_reg(dev, 0x001b, 0x0e);
	if (dev->vsettings.mode == MODE_SXGA)
		stk_camera_write_reg(dev, 0x001c, 0x0e);
	else
		stk_camera_write_reg(dev, 0x001c, 0x46);
	/*
	 * Registers 0x0115 0x0114 are the size of each line (bytes),
	 * regs 0x0117 0x0116 are the heigth of the image.
	 */
	stk_camera_write_reg(dev, 0x0115,
		((stk_sizes[i].w * depth) >> 8) & 0xff);
	stk_camera_write_reg(dev, 0x0114,
		(stk_sizes[i].w * depth) & 0xff);
	stk_camera_write_reg(dev, 0x0117,
		(stk_sizes[i].h >> 8) & 0xff);
	stk_camera_write_reg(dev, 0x0116,
		stk_sizes[i].h & 0xff);
	return stk_sensor_configure(dev);
}

static int stk_vidioc_s_fmt_vid_cap(struct file *filp,
		void *priv, struct v4l2_format *fmtd)
{
	int ret;
	struct stk_camera *dev = priv;

	if (dev == NULL)
		return -ENODEV;
	if (!is_present(dev))
		return -ENODEV;
	if (is_streaming(dev))
		return -EBUSY;
	if (dev->owner && dev->owner != filp)
		return -EBUSY;
	ret = stk_vidioc_try_fmt_vid_cap(filp, priv, fmtd);
	if (ret)
		return ret;
	dev->owner = filp;

	dev->vsettings.palette = fmtd->fmt.pix.pixelformat;
	stk_free_buffers(dev);
	dev->frame_size = fmtd->fmt.pix.sizeimage;
	dev->vsettings.mode = stk_sizes[fmtd->fmt.pix.priv].m;

	stk_initialise(dev);
	return stk_setup_format(dev);
}

static int stk_vidioc_reqbufs(struct file *filp,
		void *priv, struct v4l2_requestbuffers *rb)
{
	struct stk_camera *dev = priv;

	if (dev == NULL)
		return -ENODEV;
	if (rb->type != V4L2_BUF_TYPE_VIDEO_CAPTURE)
		return -EINVAL;
	if (rb->memory != V4L2_MEMORY_MMAP)
		return -EINVAL;
	if (is_streaming(dev)
		|| (dev->owner && dev->owner != filp))
		return -EBUSY;
	dev->owner = filp;

	/*FIXME If they ask for zero, we must stop streaming and free */
	if (rb->count < 3)
		rb->count = 3;
	/* Arbitrary limit */
	else if (rb->count > 5)
		rb->count = 5;

	stk_allocate_buffers(dev, rb->count);
	rb->count = dev->n_sbufs;
	return 0;
}

static int stk_vidioc_querybuf(struct file *filp,
		void *priv, struct v4l2_buffer *buf)
{
	int index;
	struct stk_camera *dev = priv;
	struct stk_sio_buffer *sbuf;

	if (buf->type != V4L2_BUF_TYPE_VIDEO_CAPTURE)
		return -EINVAL;

	index = buf->index;

	if (index < 0 || index >= dev->n_sbufs)
		return -EINVAL;
	sbuf = dev->sio_bufs + buf->index;
	*buf = sbuf->v4lbuf;
	return 0;
}

static int stk_vidioc_qbuf(struct file *filp,
		void *priv, struct v4l2_buffer *buf)
{
	struct stk_camera *dev = priv;
	struct stk_sio_buffer *sbuf;
	unsigned long flags;
	if (buf->type != V4L2_BUF_TYPE_VIDEO_CAPTURE)
		return -EINVAL;

	if (buf->memory != V4L2_MEMORY_MMAP)
		return -EINVAL;

	if (buf->index < 0 || buf->index >= dev->n_sbufs)
		return -EINVAL;
	sbuf = dev->sio_bufs + buf->index;
	if (sbuf->v4lbuf.flags & V4L2_BUF_FLAG_QUEUED)
		return 0;
	sbuf->v4lbuf.flags |= V4L2_BUF_FLAG_QUEUED;
	sbuf->v4lbuf.flags &= ~V4L2_BUF_FLAG_DONE;
	spin_lock_irqsave(&dev->spinlock, flags);
	list_add_tail(&sbuf->list, &dev->sio_avail);
	*buf = sbuf->v4lbuf;
	spin_unlock_irqrestore(&dev->spinlock, flags);
	return 0;
}

static int stk_vidioc_dqbuf(struct file *filp,
		void *priv, struct v4l2_buffer *buf)
{
	struct stk_camera *dev = priv;
	struct stk_sio_buffer *sbuf;
	unsigned long flags;
	int ret;

	if (buf->type != V4L2_BUF_TYPE_VIDEO_CAPTURE
		|| !is_streaming(dev))
		return -EINVAL;

	if (filp->f_flags & O_NONBLOCK && list_empty(&dev->sio_full))
		return -EWOULDBLOCK;
	ret = wait_event_interruptible(dev->wait_frame,
		!list_empty(&dev->sio_full) || !is_present(dev));
	if (ret)
		return ret;
	if (!is_present(dev))
		return -EIO;

	spin_lock_irqsave(&dev->spinlock, flags);
	sbuf = list_first_entry(&dev->sio_full, struct stk_sio_buffer, list);
	list_del_init(&sbuf->list);
	spin_unlock_irqrestore(&dev->spinlock, flags);
	sbuf->v4lbuf.flags &= ~V4L2_BUF_FLAG_QUEUED;
	sbuf->v4lbuf.flags |= V4L2_BUF_FLAG_DONE;
	sbuf->v4lbuf.sequence = ++dev->sequence;
	do_gettimeofday(&sbuf->v4lbuf.timestamp);

	*buf = sbuf->v4lbuf;
	return 0;
}

static int stk_vidioc_streamon(struct file *filp,
		void *priv, enum v4l2_buf_type type)
{
	struct stk_camera *dev = priv;
	if (is_streaming(dev))
		return 0;
	if (dev->sio_bufs == NULL)
		return -EINVAL;
	dev->sequence = 0;
	return stk_start_stream(dev);
}

static int stk_vidioc_streamoff(struct file *filp,
		void *priv, enum v4l2_buf_type type)
{
	struct stk_camera *dev = priv;
	unsigned long flags;
	int i;
	stk_stop_stream(dev);
	spin_lock_irqsave(&dev->spinlock, flags);
	INIT_LIST_HEAD(&dev->sio_avail);
	INIT_LIST_HEAD(&dev->sio_full);
	for (i = 0; i < dev->n_sbufs; i++) {
		INIT_LIST_HEAD(&dev->sio_bufs[i].list);
		dev->sio_bufs[i].v4lbuf.flags = 0;
	}
	spin_unlock_irqrestore(&dev->spinlock, flags);
	return 0;
}


static int stk_vidioc_g_parm(struct file *filp,
		void *priv, struct v4l2_streamparm *sp)
{
	if (sp->type != V4L2_BUF_TYPE_VIDEO_CAPTURE)
		return -EINVAL;

	sp->parm.capture.capability = 0;
	sp->parm.capture.capturemode = 0;
	/*FIXME This is not correct */
	sp->parm.capture.timeperframe.numerator = 1;
	sp->parm.capture.timeperframe.denominator = 30;
	sp->parm.capture.readbuffers = 2;
	sp->parm.capture.extendedmode = 0;
	return 0;
}

static struct file_operations v4l_stk_fops = {
	.owner = THIS_MODULE,
	.open = v4l_stk_open,
	.release = v4l_stk_release,
	.read = v4l_stk_read,
	.poll = v4l_stk_poll,
	.mmap = v4l_stk_mmap,
	.ioctl = video_ioctl2,
#ifdef CONFIG_COMPAT
	.compat_ioctl = v4l_compat_ioctl32,
#endif
	.llseek = no_llseek
};

static const struct v4l2_ioctl_ops v4l_stk_ioctl_ops = {
	.vidioc_querycap = stk_vidioc_querycap,
	.vidioc_enum_fmt_vid_cap = stk_vidioc_enum_fmt_vid_cap,
	.vidioc_try_fmt_vid_cap = stk_vidioc_try_fmt_vid_cap,
	.vidioc_s_fmt_vid_cap = stk_vidioc_s_fmt_vid_cap,
	.vidioc_g_fmt_vid_cap = stk_vidioc_g_fmt_vid_cap,
	.vidioc_enum_input = stk_vidioc_enum_input,
	.vidioc_s_input = stk_vidioc_s_input,
	.vidioc_g_input = stk_vidioc_g_input,
	.vidioc_s_std = stk_vidioc_s_std,
	.vidioc_reqbufs = stk_vidioc_reqbufs,
	.vidioc_querybuf = stk_vidioc_querybuf,
	.vidioc_qbuf = stk_vidioc_qbuf,
	.vidioc_dqbuf = stk_vidioc_dqbuf,
	.vidioc_streamon = stk_vidioc_streamon,
	.vidioc_streamoff = stk_vidioc_streamoff,
	.vidioc_queryctrl = stk_vidioc_queryctrl,
	.vidioc_g_ctrl = stk_vidioc_g_ctrl,
	.vidioc_s_ctrl = stk_vidioc_s_ctrl,
	.vidioc_g_parm = stk_vidioc_g_parm,
};

static void stk_v4l_dev_release(struct video_device *vd)
{
	struct stk_camera *dev = vdev_to_camera(vd);

	if (dev->sio_bufs != NULL || dev->isobufs != NULL)
		STK_ERROR("We are leaking memory\n");
	usb_put_intf(dev->interface);
	kfree(dev);
}

static struct video_device stk_v4l_data = {
	.name = "stkwebcam",
	.minor = -1,
	.tvnorms = V4L2_STD_UNKNOWN,
	.current_norm = V4L2_STD_UNKNOWN,
	.fops = &v4l_stk_fops,
	.ioctl_ops = &v4l_stk_ioctl_ops,
	.release = stk_v4l_dev_release,
};


static int stk_register_video_device(struct stk_camera *dev)
{
	int err;

	dev->vdev = stk_v4l_data;
	dev->vdev.debug = debug;
	dev->vdev.parent = &dev->interface->dev;
	err = video_register_device(&dev->vdev, VFL_TYPE_GRABBER, -1);
	if (err)
		STK_ERROR("v4l registration failed\n");
	else
		STK_INFO("Syntek USB2.0 Camera is now controlling video device"
			" /dev/video%d\n", dev->vdev.num);
	return err;
}


/* USB Stuff */

static int stk_camera_probe(struct usb_interface *interface,
		const struct usb_device_id *id)
{
	int i;
	int err = 0;

	struct stk_camera *dev = NULL;
	struct usb_device *udev = interface_to_usbdev(interface);
	struct usb_host_interface *iface_desc;
	struct usb_endpoint_descriptor *endpoint;

	dev = kzalloc(sizeof(struct stk_camera), GFP_KERNEL);
	if (dev == NULL) {
		STK_ERROR("Out of memory !\n");
		return -ENOMEM;
	}

	spin_lock_init(&dev->spinlock);
	init_waitqueue_head(&dev->wait_frame);

	dev->udev = udev;
	dev->interface = interface;
	usb_get_intf(interface);

	dev->vsettings.vflip = vflip;
	dev->vsettings.hflip = hflip;
	dev->n_sbufs = 0;
	set_present(dev);

	/* Set up the endpoint information
	 * use only the first isoc-in endpoint
	 * for the current alternate setting */
	iface_desc = interface->cur_altsetting;

	for (i = 0; i < iface_desc->desc.bNumEndpoints; ++i) {
		endpoint = &iface_desc->endpoint[i].desc;

		if (!dev->isoc_ep
			&& ((endpoint->bEndpointAddress
				& USB_ENDPOINT_DIR_MASK) == USB_DIR_IN)
			&& ((endpoint->bmAttributes
				& USB_ENDPOINT_XFERTYPE_MASK) == USB_ENDPOINT_XFER_ISOC)) {
			/* we found an isoc in endpoint */
			dev->isoc_ep = (endpoint->bEndpointAddress & 0xF);
			break;
		}
	}
	if (!dev->isoc_ep) {
		STK_ERROR("Could not find isoc-in endpoint");
		err = -ENODEV;
		goto error;
	}
	dev->vsettings.brightness = 0x7fff;
	dev->vsettings.palette = V4L2_PIX_FMT_RGB565;
	dev->vsettings.mode = MODE_VGA;
	dev->frame_size = 640 * 480 * 2;

	INIT_LIST_HEAD(&dev->sio_avail);
	INIT_LIST_HEAD(&dev->sio_full);

	usb_set_intfdata(interface, dev);

	err = stk_register_video_device(dev);
	if (err) {
		goto error;
	}

	stk_create_sysfs_files(&dev->vdev);
	usb_autopm_enable(dev->interface);

	return 0;

error:
	kfree(dev);
	return err;
}

static void stk_camera_disconnect(struct usb_interface *interface)
{
	struct stk_camera *dev = usb_get_intfdata(interface);

	usb_set_intfdata(interface, NULL);
	unset_present(dev);

	wake_up_interruptible(&dev->wait_frame);
	stk_remove_sysfs_files(&dev->vdev);

	STK_INFO("Syntek USB2.0 Camera release resources "
<<<<<<< HEAD
		"video device /dev/video%d\n", dev->vdev.minor);
=======
		"video device /dev/video%d\n", dev->vdev.num);
>>>>>>> 57f8f7b6

	video_unregister_device(&dev->vdev);
}

#ifdef CONFIG_PM
static int stk_camera_suspend(struct usb_interface *intf, pm_message_t message)
{
	struct stk_camera *dev = usb_get_intfdata(intf);
	if (is_streaming(dev)) {
		stk_stop_stream(dev);
		/* yes, this is ugly */
		set_streaming(dev);
	}
	return 0;
}

static int stk_camera_resume(struct usb_interface *intf)
{
	struct stk_camera *dev = usb_get_intfdata(intf);
	if (!is_initialised(dev))
		return 0;
	unset_initialised(dev);
	stk_initialise(dev);
	stk_setup_format(dev);
	if (is_streaming(dev))
		stk_start_stream(dev);
	return 0;
}
#endif

static struct usb_driver stk_camera_driver = {
	.name = "stkwebcam",
	.probe = stk_camera_probe,
	.disconnect = stk_camera_disconnect,
	.id_table = stkwebcam_table,
#ifdef CONFIG_PM
	.suspend = stk_camera_suspend,
	.resume = stk_camera_resume,
#endif
};


static int __init stk_camera_init(void)
{
	int result;

	result = usb_register(&stk_camera_driver);
	if (result)
		STK_ERROR("usb_register failed ! Error number %d\n", result);


	return result;
}

static void __exit stk_camera_exit(void)
{
	usb_deregister(&stk_camera_driver);
}

module_init(stk_camera_init);
module_exit(stk_camera_exit);

<|MERGE_RESOLUTION|>--- conflicted
+++ resolved
@@ -1426,11 +1426,7 @@
 	stk_remove_sysfs_files(&dev->vdev);
 
 	STK_INFO("Syntek USB2.0 Camera release resources "
-<<<<<<< HEAD
-		"video device /dev/video%d\n", dev->vdev.minor);
-=======
 		"video device /dev/video%d\n", dev->vdev.num);
->>>>>>> 57f8f7b6
 
 	video_unregister_device(&dev->vdev);
 }
