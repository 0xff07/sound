--- conflicted
+++ resolved
@@ -414,12 +414,8 @@
 extern struct cx23885_subid cx23885_subids[];
 extern const unsigned int cx23885_idcount;
 
-<<<<<<< HEAD
-extern int cx23885_tuner_callback(void *priv, int component, int command, int arg);
-=======
 extern int cx23885_tuner_callback(void *priv, int component,
 	int command, int arg);
->>>>>>> 2f5ad54e
 extern void cx23885_card_list(struct cx23885_dev *dev);
 extern int  cx23885_ir_init(struct cx23885_dev *dev);
 extern void cx23885_gpio_setup(struct cx23885_dev *dev);
