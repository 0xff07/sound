--- conflicted
+++ resolved
@@ -392,13 +392,8 @@
 		fe0->dvb.frontend = dvb_attach(s5h1409_attach,
 						&hauppauge_hvr1500q_config,
 						&dev->i2c_bus[0].i2c_adap);
-<<<<<<< HEAD
-		if (port->dvb.frontend != NULL)
-			dvb_attach(xc5000_attach, port->dvb.frontend,
-=======
 		if (fe0->dvb.frontend != NULL)
 			dvb_attach(xc5000_attach, fe0->dvb.frontend,
->>>>>>> 2f5ad54e
 				   &i2c_bus->i2c_adap,
 				   &hauppauge_hvr1500q_tunerconfig);
 		break;
@@ -455,12 +450,8 @@
 				.fname   = XC3028L_DEFAULT_FIRMWARE,
 				.max_len = 64,
 				.demod   = 5000,
-<<<<<<< HEAD
-				/* This is true for all demods with v36 firmware? */
-=======
 				/* This is true for all demods with
 					v36 firmware? */
->>>>>>> 2f5ad54e
 				.type    = XC2028_D2633,
 			};
 
@@ -480,30 +471,18 @@
 			fe0->dvb.frontend = dvb_attach(s5h1411_attach,
 							&dvico_s5h1411_config,
 							&i2c_bus->i2c_adap);
-<<<<<<< HEAD
-		if (port->dvb.frontend != NULL)
-			dvb_attach(xc5000_attach, port->dvb.frontend,
-=======
 		if (fe0->dvb.frontend != NULL)
 			dvb_attach(xc5000_attach, fe0->dvb.frontend,
->>>>>>> 2f5ad54e
 				   &i2c_bus->i2c_adap,
 				   &dvico_xc5000_tunerconfig);
 		break;
 	case CX23885_BOARD_DVICO_FUSIONHDTV_DVB_T_DUAL_EXP: {
 		i2c_bus = &dev->i2c_bus[port->nr - 1];
 
-<<<<<<< HEAD
-		port->dvb.frontend = dvb_attach(zl10353_attach,
-					       &dvico_fusionhdtv_xc3028,
-					       &i2c_bus->i2c_adap);
-		if (port->dvb.frontend != NULL) {
-=======
 		fe0->dvb.frontend = dvb_attach(zl10353_attach,
 					       &dvico_fusionhdtv_xc3028,
 					       &i2c_bus->i2c_adap);
 		if (fe0->dvb.frontend != NULL) {
->>>>>>> 2f5ad54e
 			struct dvb_frontend      *fe;
 			struct xc2028_config	  cfg = {
 				.i2c_adap  = &i2c_bus->i2c_adap,
@@ -515,11 +494,7 @@
 				.demod       = XC3028_FE_ZARLINK456,
 			};
 
-<<<<<<< HEAD
-			fe = dvb_attach(xc2028_attach, port->dvb.frontend,
-=======
 			fe = dvb_attach(xc2028_attach, fe0->dvb.frontend,
->>>>>>> 2f5ad54e
 					&cfg);
 			if (fe != NULL && fe->ops.tuner_ops.set_config != NULL)
 				fe->ops.tuner_ops.set_config(fe, &ctl);
@@ -529,17 +504,10 @@
 	case CX23885_BOARD_LEADTEK_WINFAST_PXDVR3200_H:
 		i2c_bus = &dev->i2c_bus[0];
 
-<<<<<<< HEAD
-		port->dvb.frontend = dvb_attach(zl10353_attach,
-			&dvico_fusionhdtv_xc3028,
-			&i2c_bus->i2c_adap);
-		if (port->dvb.frontend != NULL) {
-=======
 		fe0->dvb.frontend = dvb_attach(zl10353_attach,
 			&dvico_fusionhdtv_xc3028,
 			&i2c_bus->i2c_adap);
 		if (fe0->dvb.frontend != NULL) {
->>>>>>> 2f5ad54e
 			struct dvb_frontend      *fe;
 			struct xc2028_config	  cfg = {
 				.i2c_adap  = &dev->i2c_bus[1].i2c_adap,
@@ -551,11 +519,7 @@
 				.demod       = XC3028_FE_ZARLINK456,
 			};
 
-<<<<<<< HEAD
-			fe = dvb_attach(xc2028_attach, port->dvb.frontend,
-=======
 			fe = dvb_attach(xc2028_attach, fe0->dvb.frontend,
->>>>>>> 2f5ad54e
 				&cfg);
 			if (fe != NULL && fe->ops.tuner_ops.set_config != NULL)
 				fe->ops.tuner_ops.set_config(fe, &ctl);
@@ -573,11 +537,7 @@
 		return -1;
 	}
 	/* define general-purpose callback pointer */
-<<<<<<< HEAD
-	port->dvb.frontend->callback = cx23885_tuner_callback;
-=======
 	fe0->dvb.frontend->callback = cx23885_tuner_callback;
->>>>>>> 2f5ad54e
 
 	/* Put the analog decoder in standby to keep it quiet */
 	cx23885_call_i2c_clients(i2c_bus, TUNER_SET_STANDBY, NULL);
