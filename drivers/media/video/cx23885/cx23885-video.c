--- conflicted
+++ resolved
@@ -886,24 +886,16 @@
 /* ------------------------------------------------------------------ */
 /* VIDEO CTRL IOCTLS                                                  */
 
-<<<<<<< HEAD
-static int cx23885_get_control(struct cx23885_dev *dev, struct v4l2_control *ctl)
-=======
 static int cx23885_get_control(struct cx23885_dev *dev,
 	struct v4l2_control *ctl)
->>>>>>> 2f5ad54e
 {
 	dprintk(1, "%s() calling cx25840(VIDIOC_G_CTRL)\n", __func__);
 	cx23885_call_i2c_clients(&dev->i2c_bus[2], VIDIOC_G_CTRL, ctl);
 	return 0;
 }
 
-<<<<<<< HEAD
-static int cx23885_set_control(struct cx23885_dev *dev, struct v4l2_control *ctl)
-=======
 static int cx23885_set_control(struct cx23885_dev *dev,
 	struct v4l2_control *ctl)
->>>>>>> 2f5ad54e
 {
 	dprintk(1, "%s() calling cx25840(VIDIOC_S_CTRL)"
 		" (disabled - no action)\n", __func__);
