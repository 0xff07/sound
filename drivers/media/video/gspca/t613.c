/*
 * V4L2 by Jean-Francois Moine <http://moinejf.free.fr>
 *
 * This program is free software; you can redistribute it and/or modify
 * it under the terms of the GNU General Public License as published by
 * the Free Software Foundation; either version 2 of the License, or
 * any later version.
 *
 * This program is distributed in the hope that it will be useful,
 * but WITHOUT ANY WARRANTY; without even the implied warranty of
 * MERCHANTABILITY or FITNESS FOR A PARTICULAR PURPOSE. See the
 * GNU General Public License for more details.
 *
 * You should have received a copy of the GNU General Public License
 * along with this program; if not, write to the Free Software
 * Foundation, Inc., 59 Temple Place, Suite 330, Boston, MA 02111-1307 USA
 *
 *Notes: * t613  + tas5130A
 *	* Focus to light do not balance well as in win.
 *	  Quality in win is not good, but its kinda better.
 *	 * Fix some "extraneous bytes", most of apps will show the image anyway
 *	 * Gamma table, is there, but its really doing something?
 *	 * 7~8 Fps, its ok, max on win its 10.
 *			Costantino Leandro
 */

#define MODULE_NAME "t613"

#include "gspca.h"

#define V4L2_CID_EFFECTS (V4L2_CID_PRIVATE_BASE + 0)

MODULE_AUTHOR("Leandro Costantino <le_costantino@pixartargentina.com.ar>");
MODULE_DESCRIPTION("GSPCA/T613 (JPEG Compliance) USB Camera Driver");
MODULE_LICENSE("GPL");

struct sd {
	struct gspca_dev gspca_dev;	/* !! must be the first item */

	unsigned char brightness;
	unsigned char contrast;
	unsigned char colors;
	unsigned char autogain;
	unsigned char gamma;
	unsigned char sharpness;
	unsigned char freq;
	unsigned char whitebalance;
	unsigned char mirror;
	unsigned char effect;

	__u8 sensor;
#define SENSOR_TAS5130A 0
<<<<<<< HEAD
#define SENSOR_OTHER 1
=======
#define SENSOR_OM6802 1
>>>>>>> 2f5ad54e
};

/* V4L2 controls supported by the driver */
static int sd_setbrightness(struct gspca_dev *gspca_dev, __s32 val);
static int sd_getbrightness(struct gspca_dev *gspca_dev, __s32 *val);
static int sd_setcontrast(struct gspca_dev *gspca_dev, __s32 val);
static int sd_getcontrast(struct gspca_dev *gspca_dev, __s32 *val);
static int sd_setcolors(struct gspca_dev *gspca_dev, __s32 val);
static int sd_getcolors(struct gspca_dev *gspca_dev, __s32 *val);
static int sd_setlowlight(struct gspca_dev *gspca_dev, __s32 val);
static int sd_getlowlight(struct gspca_dev *gspca_dev, __s32 *val);
static int sd_setgamma(struct gspca_dev *gspca_dev, __s32 val);
static int sd_getgamma(struct gspca_dev *gspca_dev, __s32 *val);
static int sd_setsharpness(struct gspca_dev *gspca_dev, __s32 val);
static int sd_getsharpness(struct gspca_dev *gspca_dev, __s32 *val);
static int sd_setfreq(struct gspca_dev *gspca_dev, __s32 val);
static int sd_getfreq(struct gspca_dev *gspca_dev, __s32 *val);
static int sd_setwhitebalance(struct gspca_dev *gspca_dev, __s32 val);
static int sd_getwhitebalance(struct gspca_dev *gspca_dev, __s32 *val);
static int sd_setflip(struct gspca_dev *gspca_dev, __s32 val);
static int sd_getflip(struct gspca_dev *gspca_dev, __s32 *val);
static int sd_seteffect(struct gspca_dev *gspca_dev, __s32 val);
static int sd_geteffect(struct gspca_dev *gspca_dev, __s32 *val);
static int sd_querymenu(struct gspca_dev *gspca_dev,
			struct v4l2_querymenu *menu);

static struct ctrl sd_ctrls[] = {
#define SD_BRIGHTNESS 0
	{
	 {
	  .id = V4L2_CID_BRIGHTNESS,
	  .type = V4L2_CTRL_TYPE_INTEGER,
	  .name = "Brightness",
	  .minimum = 0,
	  .maximum = 14,
	  .step = 1,
	  .default_value = 8,
	  },
	 .set = sd_setbrightness,
	 .get = sd_getbrightness,
	 },
#define SD_CONTRAST 1
	{
	 {
	  .id = V4L2_CID_CONTRAST,
	  .type = V4L2_CTRL_TYPE_INTEGER,
	  .name = "Contrast",
	  .minimum = 0,
	  .maximum = 0x0d,
	  .step = 1,
	  .default_value = 0x07,
	  },
	 .set = sd_setcontrast,
	 .get = sd_getcontrast,
	 },
#define SD_COLOR 2
	{
	 {
	  .id = V4L2_CID_SATURATION,
	  .type = V4L2_CTRL_TYPE_INTEGER,
	  .name = "Color",
	  .minimum = 0,
	  .maximum = 0x0f,
	  .step = 1,
	  .default_value = 0x05,
	  },
	 .set = sd_setcolors,
	 .get = sd_getcolors,
	 },
#define GAMMA_MAX 16
#define GAMMA_DEF 10
	{
	 {
	  .id = V4L2_CID_GAMMA,	/* (gamma on win) */
	  .type = V4L2_CTRL_TYPE_INTEGER,
	  .name = "Gamma",
	  .minimum = 0,
	  .maximum = GAMMA_MAX - 1,
	  .step = 1,
	  .default_value = GAMMA_DEF,
	  },
	 .set = sd_setgamma,
	 .get = sd_getgamma,
	 },
#define SD_AUTOGAIN 4
	{
	 {
	  .id = V4L2_CID_GAIN,	/* here, i activate only the lowlight,
				 * some apps dont bring up the
				 * backligth_compensation control) */
	  .type = V4L2_CTRL_TYPE_INTEGER,
	  .name = "Low Light",
	  .minimum = 0,
	  .maximum = 1,
	  .step = 1,
	  .default_value = 0x01,
	  },
	 .set = sd_setlowlight,
	 .get = sd_getlowlight,
	 },
#define SD_MIRROR 5
	{
	 {
	  .id = V4L2_CID_HFLIP,
	  .type = V4L2_CTRL_TYPE_BOOLEAN,
	  .name = "Mirror Image",
	  .minimum = 0,
	  .maximum = 1,
	  .step = 1,
	  .default_value = 0,
	  },
	 .set = sd_setflip,
	 .get = sd_getflip
	},
#define SD_LIGHTFREQ 6
	{
	 {
	  .id = V4L2_CID_POWER_LINE_FREQUENCY,
	  .type = V4L2_CTRL_TYPE_MENU,
	  .name = "Light Frequency Filter",
	  .minimum = 1,		/* 1 -> 0x50, 2->0x60 */
	  .maximum = 2,
	  .step = 1,
	  .default_value = 1,
	  },
	 .set = sd_setfreq,
	 .get = sd_getfreq},

#define SD_WHITE_BALANCE 7
	{
	 {
	  .id = V4L2_CID_WHITE_BALANCE_TEMPERATURE,
	  .type = V4L2_CTRL_TYPE_INTEGER,
	  .name = "White Balance",
	  .minimum = 0,
	  .maximum = 1,
	  .step = 1,
	  .default_value = 0,
	  },
	 .set = sd_setwhitebalance,
	 .get = sd_getwhitebalance
	},
#define SD_SHARPNESS 8		/* (aka definition on win) */
	{
	 {
	  .id = V4L2_CID_SHARPNESS,
	  .type = V4L2_CTRL_TYPE_INTEGER,
	  .name = "Sharpness",
	  .minimum = 0,
	  .maximum = 15,
	  .step = 1,
	  .default_value = 0x06,
	  },
	 .set = sd_setsharpness,
	 .get = sd_getsharpness,
	 },
#define SD_EFFECTS 9
	{
	 {
	  .id = V4L2_CID_EFFECTS,
	  .type = V4L2_CTRL_TYPE_MENU,
	  .name = "Webcam Effects",
	  .minimum = 0,
	  .maximum = 4,
	  .step = 1,
	  .default_value = 0,
	  },
	 .set = sd_seteffect,
	 .get = sd_geteffect
	},
};

static char *effects_control[] = {
	"Normal",
	"Emboss",		/* disabled */
	"Monochrome",
	"Sepia",
	"Sketch",
	"Sun Effect",		/* disabled */
	"Negative",
};

static struct v4l2_pix_format vga_mode_t16[] = {
	{160, 120, V4L2_PIX_FMT_JPEG, V4L2_FIELD_NONE,
		.bytesperline = 160,
		.sizeimage = 160 * 120 * 4 / 8 + 590,
		.colorspace = V4L2_COLORSPACE_JPEG,
		.priv = 4},
	{176, 144, V4L2_PIX_FMT_JPEG, V4L2_FIELD_NONE,
		.bytesperline = 176,
		.sizeimage = 176 * 144 * 3 / 8 + 590,
		.colorspace = V4L2_COLORSPACE_JPEG,
		.priv = 3},
	{320, 240, V4L2_PIX_FMT_JPEG, V4L2_FIELD_NONE,
		.bytesperline = 320,
		.sizeimage = 320 * 240 * 3 / 8 + 590,
		.colorspace = V4L2_COLORSPACE_JPEG,
		.priv = 2},
	{352, 288, V4L2_PIX_FMT_JPEG, V4L2_FIELD_NONE,
		.bytesperline = 352,
		.sizeimage = 352 * 288 * 3 / 8 + 590,
		.colorspace = V4L2_COLORSPACE_JPEG,
		.priv = 1},
	{640, 480, V4L2_PIX_FMT_JPEG, V4L2_FIELD_NONE,
		.bytesperline = 640,
		.sizeimage = 640 * 480 * 3 / 8 + 590,
		.colorspace = V4L2_COLORSPACE_JPEG,
		.priv = 0},
};

<<<<<<< HEAD
=======
/* sensor specific data */
struct additional_sensor_data {
	const __u8 data1[20];
	const __u8 data2[18];
	const __u8 data3[18];
	const __u8 data4[4];
	const __u8 data5[6];
	const __u8 stream[4];
};

const static struct additional_sensor_data sensor_data[] = {
    {				/* TAS5130A */
	.data1 =
		{0xd0, 0xbb, 0xd1, 0x28, 0xd2, 0x10, 0xd3, 0x10,
		 0xd4, 0xbb, 0xd5, 0x28, 0xd6, 0x1e, 0xd7, 0x27,
		 0xd8, 0xc8, 0xd9, 0xfc},
	.data2 =
		{0xe0, 0x60, 0xe1, 0xa8, 0xe2, 0xe0, 0xe3, 0x60,
		 0xe4, 0xa8, 0xe5, 0xe0, 0xe6, 0x60, 0xe7, 0xa8,
		 0xe8, 0xe0},
	.data3 =
		{0xc7, 0x60, 0xc8, 0xa8, 0xc9, 0xe0, 0xca, 0x60,
		 0xcb, 0xa8, 0xcc, 0xe0, 0xcd, 0x60, 0xce, 0xa8,
		 0xcf, 0xe0},
	.data4 =	/* Freq (50/60Hz). Splitted for test purpose */
		{0x66, 0x00, 0xa8, 0xe8},
	.data5 =
		{0x0c, 0x03, 0xab, 0x10, 0x81, 0x20},
	.stream =
		{0x0b, 0x04, 0x0a, 0x40},
    },
    {				/* OM6802 */
	.data1 =
		{0xd0, 0xc2, 0xd1, 0x28, 0xd2, 0x0f, 0xd3, 0x22,
		 0xd4, 0xcd, 0xd5, 0x27, 0xd6, 0x2c, 0xd7, 0x06,
		 0xd8, 0xb3, 0xd9, 0xfc},
	.data2 =
		{0xe0, 0x80, 0xe1, 0xff, 0xe2, 0xff, 0xe3, 0x80,
		 0xe4, 0xff, 0xe5, 0xff, 0xe6, 0x80, 0xe7, 0xff,
		 0xe8, 0xff},
	.data3 =
		{0xc7, 0x80, 0xc8, 0xff, 0xc9, 0xff, 0xca, 0x80,
		 0xcb, 0xff, 0xcc, 0xff, 0xcd, 0x80, 0xce, 0xff,
		 0xcf, 0xff},
	.data4 =	/*Freq (50/60Hz). Splitted for test purpose */
		{0x66, 0xca, 0xa8, 0xf0 },
	.data5 =	/* this could be removed later */
		{0x0c, 0x03, 0xab, 0x13, 0x81, 0x23},
	.stream =
		{0x0b, 0x04, 0x0a, 0x78},
    }
};

>>>>>>> 2f5ad54e
#define MAX_EFFECTS 7
/* easily done by soft, this table could be removed,
 * i keep it here just in case */
static const __u8 effects_table[MAX_EFFECTS][6] = {
	{0xa8, 0xe8, 0xc6, 0xd2, 0xc0, 0x00},	/* Normal */
	{0xa8, 0xc8, 0xc6, 0x52, 0xc0, 0x04},	/* Repujar */
	{0xa8, 0xe8, 0xc6, 0xd2, 0xc0, 0x20},	/* Monochrome */
	{0xa8, 0xe8, 0xc6, 0xd2, 0xc0, 0x80},	/* Sepia */
	{0xa8, 0xc8, 0xc6, 0x52, 0xc0, 0x02},	/* Croquis */
	{0xa8, 0xc8, 0xc6, 0xd2, 0xc0, 0x10},	/* Sun Effect */
	{0xa8, 0xc8, 0xc6, 0xd2, 0xc0, 0x40},	/* Negative */
};

static const __u8 gamma_table[GAMMA_MAX][34] = {
	{0x90, 0x00, 0x91, 0x3e, 0x92, 0x69, 0x93, 0x85,	/* 0 */
	 0x94, 0x95, 0x95, 0xa1, 0x96, 0xae, 0x97, 0xb9,
	 0x98, 0xc2, 0x99, 0xcb, 0x9a, 0xd4, 0x9b, 0xdb,
	 0x9c, 0xe3, 0x9d, 0xea, 0x9e, 0xf1, 0x9f, 0xf8,
	 0xa0, 0xff},
	{0x90, 0x00, 0x91, 0x33, 0x92, 0x5a, 0x93, 0x75,	/* 1 */
	 0x94, 0x85, 0x95, 0x93, 0x96, 0xa1, 0x97, 0xad,
	 0x98, 0xb7, 0x99, 0xc2, 0x9a, 0xcb, 0x9b, 0xd4,
	 0x9c, 0xde, 0x9D, 0xe7, 0x9e, 0xf0, 0x9f, 0xf7,
	 0xa0, 0xff},
	{0x90, 0x00, 0x91, 0x2f, 0x92, 0x51, 0x93, 0x6b,	/* 2 */
	 0x94, 0x7c, 0x95, 0x8a, 0x96, 0x99, 0x97, 0xa6,
	 0x98, 0xb1, 0x99, 0xbc, 0x9a, 0xc6, 0x9b, 0xd0,
	 0x9c, 0xdb, 0x9d, 0xe4, 0x9e, 0xed, 0x9f, 0xf6,
	 0xa0, 0xff},
	{0x90, 0x00, 0x91, 0x29, 0x92, 0x48, 0x93, 0x60,	/* 3 */
	 0x94, 0x72, 0x95, 0x81, 0x96, 0x90, 0x97, 0x9e,
	 0x98, 0xaa, 0x99, 0xb5, 0x9a, 0xbf, 0x9b, 0xcb,
	 0x9c, 0xd6, 0x9d, 0xe1, 0x9e, 0xeb, 0x9f, 0xf5,
	 0xa0, 0xff},
	{0x90, 0x00, 0x91, 0x23, 0x92, 0x3f, 0x93, 0x55,	/* 4 */
	 0x94, 0x68, 0x95, 0x77, 0x96, 0x86, 0x97, 0x95,
	 0x98, 0xa2, 0x99, 0xad, 0x9a, 0xb9, 0x9b, 0xc6,
	 0x9c, 0xd2, 0x9d, 0xde, 0x9e, 0xe9, 0x9f, 0xf4,
	 0xa0, 0xff},
	{0x90, 0x00, 0x91, 0x1b, 0x92, 0x33, 0x93, 0x48,	/* 5 */
	 0x94, 0x59, 0x95, 0x69, 0x96, 0x79, 0x97, 0x87,
	 0x98, 0x96, 0x99, 0xa3, 0x9a, 0xb1, 0x9b, 0xbe,
	 0x9c, 0xcc, 0x9d, 0xda, 0x9e, 0xe7, 0x9f, 0xf3,
	 0xa0, 0xff},
	{0x90, 0x00, 0x91, 0x02, 0x92, 0x10, 0x93, 0x20,	/* 6 */
	 0x94, 0x32, 0x95, 0x40, 0x96, 0x57, 0x97, 0x67,
	 0x98, 0x77, 0x99, 0x88, 0x9a, 0x99, 0x9b, 0xaa,
	 0x9c, 0xbb, 0x9d, 0xcc, 0x9e, 0xdd, 0x9f, 0xee,
	 0xa0, 0xff},
	{0x90, 0x00, 0x91, 0x02, 0x92, 0x14, 0x93, 0x26,	/* 7 */
	 0x94, 0x38, 0x95, 0x4a, 0x96, 0x60, 0x97, 0x70,
	 0x98, 0x80, 0x99, 0x90, 0x9a, 0xa0, 0x9b, 0xb0,
	 0x9c, 0xc0, 0x9D, 0xd0, 0x9e, 0xe0, 0x9f, 0xf0,
	 0xa0, 0xff},
	{0x90, 0x00, 0x91, 0x10, 0x92, 0x22, 0x93, 0x35,	/* 8 */
	 0x94, 0x47, 0x95, 0x5a, 0x96, 0x69, 0x97, 0x79,
	 0x98, 0x88, 0x99, 0x97, 0x9a, 0xa7, 0x9b, 0xb6,
	 0x9c, 0xc4, 0x9d, 0xd3, 0x9e, 0xe0, 0x9f, 0xf0,
	 0xa0, 0xff},
	{0x90, 0x00, 0x91, 0x10, 0x92, 0x26, 0x93, 0x40,	/* 9 */
	 0x94, 0x54, 0x95, 0x65, 0x96, 0x75, 0x97, 0x84,
	 0x98, 0x93, 0x99, 0xa1, 0x9a, 0xb0, 0x9b, 0xbd,
	 0x9c, 0xca, 0x9d, 0xd6, 0x9e, 0xe0, 0x9f, 0xf0,
	 0xa0, 0xff},
	{0x90, 0x00, 0x91, 0x18, 0x92, 0x2b, 0x93, 0x44,	/* 10 */
	 0x94, 0x60, 0x95, 0x70, 0x96, 0x80, 0x97, 0x8e,
	 0x98, 0x9c, 0x99, 0xaa, 0x9a, 0xb7, 0x9b, 0xc4,
	 0x9c, 0xd0, 0x9d, 0xd8, 0x9e, 0xe2, 0x9f, 0xf0,
	 0xa0, 0xff},
	{0x90, 0x00, 0x91, 0x1a, 0x92, 0x34, 0x93, 0x52,	/* 11 */
	 0x94, 0x66, 0x95, 0x7e, 0x96, 0x8D, 0x97, 0x9B,
	 0x98, 0xa8, 0x99, 0xb4, 0x9a, 0xc0, 0x9b, 0xcb,
	 0x9c, 0xd6, 0x9d, 0xe1, 0x9e, 0xeb, 0x9f, 0xf5,
	 0xa0, 0xff},
	{0x90, 0x00, 0x91, 0x3f, 0x92, 0x5a, 0x93, 0x6e,	/* 12 */
	 0x94, 0x7f, 0x95, 0x8e, 0x96, 0x9c, 0x97, 0xa8,
	 0x98, 0xb4, 0x99, 0xbf, 0x9a, 0xc9, 0x9b, 0xd3,
	 0x9c, 0xdc, 0x9d, 0xe5, 0x9e, 0xee, 0x9f, 0xf6,
	 0xa0, 0xff},
	{0x90, 0x00, 0x91, 0x54, 0x92, 0x6f, 0x93, 0x83,	/* 13 */
	 0x94, 0x93, 0x95, 0xa0, 0x96, 0xad, 0x97, 0xb7,
	 0x98, 0xc2, 0x99, 0xcb, 0x9a, 0xd4, 0x9b, 0xdc,
	 0x9c, 0xe4, 0x9d, 0xeb, 0x9e, 0xf2, 0x9f, 0xf9,
	 0xa0, 0xff},
	{0x90, 0x00, 0x91, 0x6e, 0x92, 0x88, 0x93, 0x9a,	/* 14 */
	 0x94, 0xa8, 0x95, 0xb3, 0x96, 0xbd, 0x97, 0xc6,
	 0x98, 0xcf, 0x99, 0xd6, 0x9a, 0xdd, 0x9b, 0xe3,
	 0x9c, 0xe9, 0x9d, 0xef, 0x9e, 0xf4, 0x9f, 0xfa,
	 0xa0, 0xff},
	{0x90, 0x00, 0x91, 0x93, 0x92, 0xa8, 0x93, 0xb7,	/* 15 */
	 0x94, 0xc1, 0x95, 0xca, 0x96, 0xd2, 0x97, 0xd8,
	 0x98, 0xde, 0x99, 0xe3, 0x9a, 0xe8, 0x9b, 0xed,
	 0x9c, 0xf1, 0x9d, 0xf5, 0x9e, 0xf8, 0x9f, 0xfc,
	 0xa0, 0xff}
};

static const __u8 tas5130a_sensor_init[][8] = {
	{0x62, 0x08, 0x63, 0x70, 0x64, 0x1d, 0x60, 0x09},
	{0x62, 0x20, 0x63, 0x01, 0x64, 0x02, 0x60, 0x09},
	{0x62, 0x07, 0x63, 0x03, 0x64, 0x00, 0x60, 0x09},
	{0x62, 0x07, 0x63, 0x03, 0x64, 0x00, 0x60, 0x09},
	{},
};

static __u8 sensor_reset[] = {0x61, 0x68, 0x62, 0xff, 0x60, 0x07};

/* read 1 byte */
static int reg_r(struct gspca_dev *gspca_dev,
		   __u16 index)
{
	usb_control_msg(gspca_dev->dev,
			usb_rcvctrlpipe(gspca_dev->dev, 0),
			0,		/* request */
			USB_DIR_IN | USB_TYPE_VENDOR | USB_RECIP_DEVICE,
			0,		/* value */
			index,
			gspca_dev->usb_buf, 1, 500);
	return gspca_dev->usb_buf[0];
}

static void reg_w(struct gspca_dev *gspca_dev,
		  __u16 index)
{
	usb_control_msg(gspca_dev->dev,
			usb_sndctrlpipe(gspca_dev->dev, 0),
			0,
<<<<<<< HEAD
			USB_DIR_OUT | USB_TYPE_VENDOR | USB_RECIP_INTERFACE,
=======
			USB_DIR_OUT | USB_TYPE_VENDOR | USB_RECIP_DEVICE,
>>>>>>> 2f5ad54e
			0, index,
			NULL, 0, 500);
}

<<<<<<< HEAD
static void i2c_w(struct gspca_dev *gspca_dev,
=======
static void reg_w_buf(struct gspca_dev *gspca_dev,
>>>>>>> 2f5ad54e
		  const __u8 *buffer, __u16 len)
{
	if (len <= USB_BUF_SZ) {
		memcpy(gspca_dev->usb_buf, buffer, len);
		usb_control_msg(gspca_dev->dev,
				usb_sndctrlpipe(gspca_dev->dev, 0),
				0,
<<<<<<< HEAD
			   USB_DIR_OUT | USB_TYPE_VENDOR | USB_RECIP_INTERFACE,
=======
			   USB_DIR_OUT | USB_TYPE_VENDOR | USB_RECIP_DEVICE,
>>>>>>> 2f5ad54e
				0x01, 0,
				gspca_dev->usb_buf, len, 500);
	} else {
		__u8 *tmpbuf;

		tmpbuf = kmalloc(len, GFP_KERNEL);
		memcpy(tmpbuf, buffer, len);
		usb_control_msg(gspca_dev->dev,
				usb_sndctrlpipe(gspca_dev->dev, 0),
				0,
<<<<<<< HEAD
			   USB_DIR_OUT | USB_TYPE_VENDOR | USB_RECIP_INTERFACE,
=======
			   USB_DIR_OUT | USB_TYPE_VENDOR | USB_RECIP_DEVICE,
>>>>>>> 2f5ad54e
				0x01, 0,
				tmpbuf, len, 500);
		kfree(tmpbuf);
	}
}

<<<<<<< HEAD
static void other_sensor_init(struct gspca_dev *gspca_dev)
=======
/* Reported as OM6802*/
static void om6802_sensor_init(struct gspca_dev *gspca_dev)
>>>>>>> 2f5ad54e
{
	int i;
	const __u8 *p;
	__u8 byte;
	__u8 val[6] = {0x62, 0, 0x64, 0, 0x60, 0x05};
	static const __u8 sensor_init[] = {
		0xdf, 0x6d,
		0xdd, 0x18,
		0x5a, 0xe0,
		0x5c, 0x07,
		0x5d, 0xb0,
		0x5e, 0x1e,
		0x60, 0x71,
		0xef, 0x00,
		0xe9, 0x00,
		0xea, 0x00,
		0x90, 0x24,
		0x91, 0xb2,
		0x82, 0x32,
<<<<<<< HEAD
		0xfd, 0x00,
		0xfd, 0x01,
=======
>>>>>>> 2f5ad54e
		0xfd, 0x41,
		0x00			/* table end */
	};

<<<<<<< HEAD
=======
	reg_w_buf(gspca_dev, sensor_reset, sizeof sensor_reset);
	msleep(5);
	i = 4;
	while (--i < 0) {
		byte = reg_r(gspca_dev, 0x0060);
		if (!(byte & 0x01))
			break;
		msleep(100);
	}
	byte = reg_r(gspca_dev, 0x0063);
	if (byte != 0x17) {
		err("Bad sensor reset %02x", byte);
		/* continue? */
	}

>>>>>>> 2f5ad54e
	p = sensor_init;
	while (*p != 0) {
		val[1] = *p++;
		val[3] = *p++;
		if (*p == 0)
			reg_w(gspca_dev, 0x3c80);
<<<<<<< HEAD
		i2c_w(gspca_dev, val, sizeof val);
=======
		reg_w_buf(gspca_dev, val, sizeof val);
>>>>>>> 2f5ad54e
		i = 4;
		while (--i >= 0) {
			msleep(15);
			byte = reg_r(gspca_dev, 0x60);
			if (!(byte & 0x01))
				break;
		}
	}
<<<<<<< HEAD
			reg_w(gspca_dev, 0x3c80);
=======
	msleep(15);
	reg_w(gspca_dev, 0x3c80);
>>>>>>> 2f5ad54e
}

/* this function is called at probe time */
static int sd_config(struct gspca_dev *gspca_dev,
		     const struct usb_device_id *id)
{
	struct sd *sd = (struct sd *) gspca_dev;
	struct cam *cam;

	cam = &gspca_dev->cam;
	cam->epaddr = 0x01;

	cam->cam_mode = vga_mode_t16;
	cam->nmodes = ARRAY_SIZE(vga_mode_t16);

	sd->brightness = sd_ctrls[SD_BRIGHTNESS].qctrl.default_value;
	sd->contrast = sd_ctrls[SD_CONTRAST].qctrl.default_value;
	sd->colors = sd_ctrls[SD_COLOR].qctrl.default_value;
	sd->gamma = GAMMA_DEF;
	sd->mirror = sd_ctrls[SD_MIRROR].qctrl.default_value;
	sd->freq = sd_ctrls[SD_LIGHTFREQ].qctrl.default_value;
	sd->whitebalance = sd_ctrls[SD_WHITE_BALANCE].qctrl.default_value;
	sd->sharpness = sd_ctrls[SD_SHARPNESS].qctrl.default_value;
	sd->effect = sd_ctrls[SD_EFFECTS].qctrl.default_value;
	return 0;
}

<<<<<<< HEAD
=======
static void setbrightness(struct gspca_dev *gspca_dev)
{
	struct sd *sd = (struct sd *) gspca_dev;
	unsigned int brightness;
	__u8 set6[4] = { 0x8f, 0x24, 0xc3, 0x00 };

	brightness = sd->brightness;
	if (brightness < 7) {
		set6[1] = 0x26;
		set6[3] = 0x70 - brightness * 0x10;
	} else {
		set6[3] = 0x00 + ((brightness - 7) * 0x10);
	}

	reg_w_buf(gspca_dev, set6, sizeof set6);
}

static void setcontrast(struct gspca_dev *gspca_dev)
{
	struct sd *sd = (struct sd *) gspca_dev;
	unsigned int contrast = sd->contrast;
	__u16 reg_to_write;

	if (contrast < 7)
		reg_to_write = 0x8ea9 - contrast * 0x200;
	else
		reg_to_write = 0x00a9 + (contrast - 7) * 0x200;

	reg_w(gspca_dev, reg_to_write);
}

static void setcolors(struct gspca_dev *gspca_dev)
{
	struct sd *sd = (struct sd *) gspca_dev;
	__u16 reg_to_write;

	reg_to_write = 0x80bb + sd->colors * 0x100;	/* was 0xc0 */
	reg_w(gspca_dev, reg_to_write);
}

>>>>>>> 2f5ad54e
static void setgamma(struct gspca_dev *gspca_dev)
{
	struct sd *sd = (struct sd *) gspca_dev;

	PDEBUG(D_CONF, "Gamma: %d", sd->gamma);
<<<<<<< HEAD
	i2c_w(gspca_dev, gamma_table[sd->gamma], sizeof gamma_table[0]);
=======
	reg_w_buf(gspca_dev, gamma_table[sd->gamma], sizeof gamma_table[0]);
}

static void setwhitebalance(struct gspca_dev *gspca_dev)
{
	struct sd *sd = (struct sd *) gspca_dev;

	__u8 white_balance[8] =
		{0x87, 0x20, 0x88, 0x20, 0x89, 0x20, 0x80, 0x38};

	if (sd->whitebalance)
		white_balance[7] = 0x3c;

	reg_w_buf(gspca_dev, white_balance, sizeof white_balance);
}

static void setsharpness(struct gspca_dev *gspca_dev)
{
	struct sd *sd = (struct sd *) gspca_dev;
	__u16 reg_to_write;

	reg_to_write = 0x0aa6 + 0x1000 * sd->sharpness;

	reg_w(gspca_dev, reg_to_write);
>>>>>>> 2f5ad54e
}

/* this function is called at probe and resume time */
static int sd_init(struct gspca_dev *gspca_dev)
{
	/* some of this registers are not really neded, because
	 * they are overriden by setbrigthness, setcontrast, etc,
	 * but wont hurt anyway, and can help someone with similar webcam
	 * to see the initial parameters.*/
	struct sd *sd = (struct sd *) gspca_dev;
	int i;
	__u8 byte, test_byte;

	static const __u8 read_indexs[] =
		{ 0x06, 0x07, 0x0a, 0x0b, 0x66, 0x80, 0x81, 0x8e, 0x8f, 0xa5,
		  0xa6, 0xa8, 0xbb, 0xbc, 0xc6, 0x00, 0x00 };
	static const __u8 n1[] =
			{0x08, 0x03, 0x09, 0x03, 0x12, 0x04};
	static const __u8 n2[] =
			{0x08, 0x00};
<<<<<<< HEAD
	static const __u8 nset[] =
			{ 0x61, 0x68, 0x62, 0xff, 0x60, 0x07 };
=======
>>>>>>> 2f5ad54e
	static const __u8 n3[] =
			{0x61, 0x68, 0x65, 0x0a, 0x60, 0x04};
	static const __u8 n4[] =
		{0x09, 0x01, 0x12, 0x04, 0x66, 0x8a, 0x80, 0x3c,
		 0x81, 0x22, 0x84, 0x50, 0x8a, 0x78, 0x8b, 0x68,
		 0x8c, 0x88, 0x8e, 0x33, 0x8f, 0x24, 0xaa, 0xb1,
		 0xa2, 0x60, 0xa5, 0x30, 0xa6, 0x3a, 0xa8, 0xe8,
		 0xae, 0x05, 0xb1, 0x00, 0xbb, 0x04, 0xbc, 0x48,
		 0xbe, 0x36, 0xc6, 0x88, 0xe9, 0x00, 0xc5, 0xc0,
		 0x65, 0x0a, 0xbb, 0x86, 0xaf, 0x58, 0xb0, 0x68,
		 0x87, 0x40, 0x89, 0x2b, 0x8d, 0xff, 0x83, 0x40,
		 0xac, 0x84, 0xad, 0x86, 0xaf, 0x46};
<<<<<<< HEAD
	static const __u8 nset4[] = {
		0xe0, 0x60, 0xe1, 0xa8, 0xe2, 0xe0, 0xe3, 0x60, 0xe4, 0xa8,
		0xe5, 0xe0, 0xe6, 0x60, 0xe7, 0xa8,
		0xe8, 0xe0
	};
	/* ojo puede ser 0xe6 en vez de 0xe9 */
	static const __u8 nset2[] = {
		0xd0, 0xbb, 0xd1, 0x28, 0xd2, 0x10, 0xd3, 0x10, 0xd4, 0xbb,
		0xd5, 0x28, 0xd6, 0x1e, 0xd7, 0x27,
		0xd8, 0xc8, 0xd9, 0xfc
	};
	static const __u8 missing[] =
		{ 0x87, 0x20, 0x88, 0x20, 0x89, 0x20, 0x80, 0x38 };
	static const __u8 nset3[] = {
		0xc7, 0x60, 0xc8, 0xa8, 0xc9, 0xe0, 0xca, 0x60, 0xcb, 0xa8,
		0xcc, 0xe0, 0xcd, 0x60, 0xce, 0xa8,
		0xcf, 0xe0
	};
	static const __u8 nset5[] =
			{ 0x8f, 0x24, 0xc3, 0x00 };	/* bright */
	static const __u8 nset7[4] =
			{ 0x66, 0xca, 0xa8, 0xf8 };	/* 50/60 Hz */
=======
>>>>>>> 2f5ad54e
	static const __u8 nset9[4] =
			{ 0x0b, 0x04, 0x0a, 0x78 };
	static const __u8 nset8[6] =
			{ 0xa8, 0xf0, 0xc6, 0x88, 0xc0, 0x00 };

	byte = reg_r(gspca_dev, 0x06);
	test_byte = reg_r(gspca_dev, 0x07);
	if (byte == 0x08 && test_byte == 0x07) {
<<<<<<< HEAD
		PDEBUG(D_CONF, "other sensor");
		sd->sensor = SENSOR_OTHER;
	} else {
		PDEBUG(D_CONF, "sensor %02x %02x", byte, test_byte);
		sd->sensor = SENSOR_TAS5130A;
	}

	i2c_w(gspca_dev, n1, sizeof n1);
	test_byte = 0;
	i = 5;
	while (--i >= 0) {
		i2c_w(gspca_dev, nset, sizeof nset);
		msleep(5);
		test_byte = reg_r(gspca_dev, 0x0063);
		msleep(100);
		if (test_byte == 0x17)
			break;		/* OK */
	}
	if (i < 0) {
		err("Bad sensor reset %02x", test_byte);
/*		return -EIO; */
/*fixme: test - continue */
	}
	i2c_w(gspca_dev, n2, sizeof n2);

=======
		PDEBUG(D_CONF, "sensor om6802");
		sd->sensor = SENSOR_OM6802;
	} else if (byte == 0x08 && test_byte == 0x01) {
		PDEBUG(D_CONF, "sensor tas5130a");
		sd->sensor = SENSOR_TAS5130A;
	} else {
		PDEBUG(D_CONF, "unknown sensor %02x %02x", byte, test_byte);
		sd->sensor = SENSOR_TAS5130A;
	}

	reg_w_buf(gspca_dev, n1, sizeof n1);
	test_byte = 0;
	i = 5;
	while (--i >= 0) {
		reg_w_buf(gspca_dev, sensor_reset, sizeof sensor_reset);
		test_byte = reg_r(gspca_dev, 0x0063);
		msleep(100);
		if (test_byte == 0x17)
			break;		/* OK */
	}
	if (i < 0) {
		err("Bad sensor reset %02x", test_byte);
/*		return -EIO; */
/*fixme: test - continue */
	}
	reg_w_buf(gspca_dev, n2, sizeof n2);

>>>>>>> 2f5ad54e
	i = 0;
	while (read_indexs[i] != 0x00) {
		test_byte = reg_r(gspca_dev, read_indexs[i]);
		PDEBUG(D_STREAM, "Reg 0x%02x = 0x%02x", read_indexs[i],
		       test_byte);
		i++;
	}

<<<<<<< HEAD
	i2c_w(gspca_dev, n3, sizeof n3);
	i2c_w(gspca_dev, n4, sizeof n4);
	reg_r(gspca_dev, 0x0080);
	reg_w(gspca_dev, 0x2c80);
	i2c_w(gspca_dev, nset2, sizeof nset2);
	i2c_w(gspca_dev, nset3, sizeof nset3);
	i2c_w(gspca_dev, nset4, sizeof nset4);
	reg_w(gspca_dev, 0x3880);
	reg_w(gspca_dev, 0x3880);
	reg_w(gspca_dev, 0x338e);
	i2c_w(gspca_dev, nset5, sizeof nset5);
	reg_w(gspca_dev, 0x00a9);
	setgamma(gspca_dev);
	reg_w(gspca_dev, 0x86bb);
	reg_w(gspca_dev, 0x4aa6);

	i2c_w(gspca_dev, missing, sizeof missing);

	reg_w(gspca_dev, 0x2087);
	reg_w(gspca_dev, 0x2088);
	reg_w(gspca_dev, 0x2089);

	i2c_w(gspca_dev, nset7, sizeof nset7);
	i2c_w(gspca_dev, nset10, sizeof nset10);
	i2c_w(gspca_dev, nset8, sizeof nset8);
	i2c_w(gspca_dev, nset9, sizeof nset9);

	reg_w(gspca_dev, 0x2880);
	i2c_w(gspca_dev, nset2, sizeof nset2);
	i2c_w(gspca_dev, nset3, sizeof nset3);
	i2c_w(gspca_dev, nset4, sizeof nset4);
=======
	reg_w_buf(gspca_dev, n3, sizeof n3);
	reg_w_buf(gspca_dev, n4, sizeof n4);
	reg_r(gspca_dev, 0x0080);
	reg_w(gspca_dev, 0x2c80);
>>>>>>> 2f5ad54e

	reg_w_buf(gspca_dev, sensor_data[sd->sensor].data1,
			sizeof sensor_data[sd->sensor].data1);
	reg_w_buf(gspca_dev, sensor_data[sd->sensor].data3,
			sizeof sensor_data[sd->sensor].data3);
	reg_w_buf(gspca_dev, sensor_data[sd->sensor].data2,
			sizeof sensor_data[sd->sensor].data2);

<<<<<<< HEAD
static void setbrightness(struct gspca_dev *gspca_dev)
{
	struct sd *sd = (struct sd *) gspca_dev;
	unsigned int brightness;
	__u8 set6[4] = { 0x8f, 0x26, 0xc3, 0x00 };

	brightness = sd->brightness;
	if (brightness < 7) {
		set6[3] = 0x70 - brightness * 0x10;
	} else {
		set6[1] = 0x24;
		set6[3] = 0x00 + ((brightness - 7) * 0x10);
	}

	i2c_w(gspca_dev, set6, sizeof set6);
=======
	reg_w(gspca_dev, 0x3880);
	reg_w(gspca_dev, 0x3880);
	reg_w(gspca_dev, 0x338e);

	setbrightness(gspca_dev);
	setcontrast(gspca_dev);
	setgamma(gspca_dev);
	setcolors(gspca_dev);
	setsharpness(gspca_dev);
	setwhitebalance(gspca_dev);

	reg_w(gspca_dev, 0x2087);	/* tied to white balance? */
	reg_w(gspca_dev, 0x2088);
	reg_w(gspca_dev, 0x2089);

	reg_w_buf(gspca_dev, sensor_data[sd->sensor].data4,
			sizeof sensor_data[sd->sensor].data4);
	reg_w_buf(gspca_dev, sensor_data[sd->sensor].data5,
			sizeof sensor_data[sd->sensor].data5);
	reg_w_buf(gspca_dev, nset8, sizeof nset8);
	reg_w_buf(gspca_dev, nset9, sizeof nset9);

	reg_w(gspca_dev, 0x2880);

	reg_w_buf(gspca_dev, sensor_data[sd->sensor].data1,
			sizeof sensor_data[sd->sensor].data1);
	reg_w_buf(gspca_dev, sensor_data[sd->sensor].data3,
			sizeof sensor_data[sd->sensor].data3);
	reg_w_buf(gspca_dev, sensor_data[sd->sensor].data2,
			sizeof sensor_data[sd->sensor].data2);

	return 0;
>>>>>>> 2f5ad54e
}

static void setflip(struct gspca_dev *gspca_dev)
{
	struct sd *sd = (struct sd *) gspca_dev;
	__u8 flipcmd[8] =
		{0x62, 0x07, 0x63, 0x03, 0x64, 0x00, 0x60, 0x09};

	if (sd->mirror)
		flipcmd[3] = 0x01;

<<<<<<< HEAD
	i2c_w(gspca_dev, flipcmd, sizeof flipcmd);
=======
	reg_w_buf(gspca_dev, flipcmd, sizeof flipcmd);
>>>>>>> 2f5ad54e
}

static void seteffect(struct gspca_dev *gspca_dev)
{
	struct sd *sd = (struct sd *) gspca_dev;

<<<<<<< HEAD
	i2c_w(gspca_dev, effects_table[sd->effect], sizeof effects_table[0]);
=======
	reg_w_buf(gspca_dev, effects_table[sd->effect],
				sizeof effects_table[0]);
>>>>>>> 2f5ad54e
	if (sd->effect == 1 || sd->effect == 5) {
		PDEBUG(D_CONF,
		       "This effect have been disabled for webcam \"safety\"");
		return;
	}

	if (sd->effect == 1 || sd->effect == 4)
		reg_w(gspca_dev, 0x4aa6);
	else
		reg_w(gspca_dev, 0xfaa6);
<<<<<<< HEAD
}

static void setwhitebalance(struct gspca_dev *gspca_dev)
{
	struct sd *sd = (struct sd *) gspca_dev;

	__u8 white_balance[8] =
	    { 0x87, 0x20, 0x88, 0x20, 0x89, 0x20, 0x80, 0x38 };

	if (sd->whitebalance == 1)
		white_balance[7] = 0x3c;

	i2c_w(gspca_dev, white_balance, sizeof white_balance);
=======
>>>>>>> 2f5ad54e
}

static void setlightfreq(struct gspca_dev *gspca_dev)
{
	struct sd *sd = (struct sd *) gspca_dev;
	__u8 freq[4] = { 0x66, 0x40, 0xa8, 0xe8 };

	if (sd->freq == 2)	/* 60hz */
		freq[1] = 0x00;

<<<<<<< HEAD
	i2c_w(gspca_dev, freq, sizeof freq);
=======
	reg_w_buf(gspca_dev, freq, sizeof freq);
>>>>>>> 2f5ad54e
}

/* Is this really needed?
 * i added some module parameters for test with some users */
static void poll_sensor(struct gspca_dev *gspca_dev)
{
	struct sd *sd = (struct sd *) gspca_dev;
<<<<<<< HEAD
	unsigned int contrast = sd->contrast;
	__u16 reg_to_write;

	if (contrast < 7)
		reg_to_write = 0x8ea9 - (0x200 * contrast);
	else
		reg_to_write = (0x00a9 + ((contrast - 7) * 0x200));

	reg_w(gspca_dev, reg_to_write);
=======
	static const __u8 poll1[] =
		{0x67, 0x05, 0x68, 0x81, 0x69, 0x80, 0x6a, 0x82,
		 0x6b, 0x68, 0x6c, 0x69, 0x72, 0xd9, 0x73, 0x34,
		 0x74, 0x32, 0x75, 0x92, 0x76, 0x00, 0x09, 0x01,
		 0x60, 0x14};
	static const __u8 poll2[] =
		{0x67, 0x02, 0x68, 0x71, 0x69, 0x72, 0x72, 0xa9,
		 0x73, 0x02, 0x73, 0x02, 0x60, 0x14};
	static const __u8 poll3[] =
		{0x87, 0x3f, 0x88, 0x20, 0x89, 0x2d};
	static const __u8 poll4[] =
		{0xa6, 0x0a, 0xea, 0xcf, 0xbe, 0x26, 0xb1, 0x5f,
		 0xa1, 0xb1, 0xda, 0x6b, 0xdb, 0x98, 0xdf, 0x0c,
		 0xc2, 0x80, 0xc3, 0x10};

	if (sd->sensor != SENSOR_TAS5130A) {
		PDEBUG(D_STREAM, "[Sensor requires polling]");
		reg_w_buf(gspca_dev, poll1, sizeof poll1);
		reg_w_buf(gspca_dev, poll2, sizeof poll2);
		reg_w_buf(gspca_dev, poll3, sizeof poll3);
		reg_w_buf(gspca_dev, poll4, sizeof poll4);
	}
>>>>>>> 2f5ad54e
}

static int sd_start(struct gspca_dev *gspca_dev)
{
	struct sd *sd = (struct sd *) gspca_dev;
	int i, mode;
	__u8 t2[] = { 0x07, 0x00, 0x0d, 0x60, 0x0e, 0x80 };
	static const __u8 t3[] =
		{ 0xb3, 0x07, 0xb4, 0x00, 0xb5, 0x88, 0xb6, 0x02, 0xb7, 0x06,
		  0xb8, 0x00, 0xb9, 0xe7, 0xba, 0x01 };

	mode = gspca_dev->cam.cam_mode[(int) gspca_dev->curr_mode]. priv;
	switch (mode) {
	case 1:		/* 352x288 */
		t2[1] = 0x40;
		break;
	case 2:		/* 320x240 */
		t2[1] = 0x10;
		break;
	case 3:		/* 176x144 */
		t2[1] = 0x50;
		break;
	case 4:		/* 160x120 */
		t2[1] = 0x20;
		break;
	default:	/* 640x480 (0x00) */
		break;
	}

<<<<<<< HEAD
	reg_to_write = 0xc0bb + sd->colors * 0x100;
	reg_w(gspca_dev, reg_to_write);
=======
	if (sd->sensor == SENSOR_TAS5130A) {
		i = 0;
		while (tas5130a_sensor_init[i][0] != 0) {
			reg_w_buf(gspca_dev, tas5130a_sensor_init[i],
					 sizeof tas5130a_sensor_init[0]);
			i++;
		}
		reg_w(gspca_dev, 0x3c80);
		/* just in case and to keep sync with logs (for mine) */
		reg_w_buf(gspca_dev, tas5130a_sensor_init[3],
				 sizeof tas5130a_sensor_init[0]);
		reg_w(gspca_dev, 0x3c80);
	} else {
		om6802_sensor_init(gspca_dev);
	}
	reg_w_buf(gspca_dev, sensor_data[sd->sensor].data4,
			sizeof sensor_data[sd->sensor].data4);
	reg_r(gspca_dev, 0x0012);
	reg_w_buf(gspca_dev, t2, sizeof t2);
	reg_w_buf(gspca_dev, t3, sizeof t3);
	reg_w(gspca_dev, 0x0013);
	msleep(15);
	reg_w_buf(gspca_dev, sensor_data[sd->sensor].stream,
			sizeof sensor_data[sd->sensor].stream);
	poll_sensor(gspca_dev);

	/* restart on each start, just in case, sometimes regs goes wrong
	 * when using controls from app */
	setbrightness(gspca_dev);
	setcontrast(gspca_dev);
	setcolors(gspca_dev);
	return 0;
}

static void sd_stopN(struct gspca_dev *gspca_dev)
{
	struct sd *sd = (struct sd *) gspca_dev;

	reg_w_buf(gspca_dev, sensor_data[sd->sensor].stream,
			sizeof sensor_data[sd->sensor].stream);
	msleep(20);
	reg_w_buf(gspca_dev, sensor_data[sd->sensor].stream,
			sizeof sensor_data[sd->sensor].stream);
	msleep(20);
	reg_w(gspca_dev, 0x0309);
>>>>>>> 2f5ad54e
}

static void sd_pkt_scan(struct gspca_dev *gspca_dev,
			struct gspca_frame *frame,	/* target */
			__u8 *data,			/* isoc packet */
			int len)			/* iso packet length */
{
	static __u8 ffd9[] = { 0xff, 0xd9 };

	if (data[0] == 0x5a) {
		/* Control Packet, after this came the header again,
		 * but extra bytes came in the packet before this,
		 * sometimes an EOF arrives, sometimes not... */
		return;
	}
	data += 2;
	len -= 2;
	if (data[0] == 0xff && data[1] == 0xd8) {
		/* extra bytes....., could be processed too but would be
		 * a waste of time, right now leave the application and
		 * libjpeg do it for ourserlves.. */
		frame = gspca_frame_add(gspca_dev, LAST_PACKET, frame,
					ffd9, 2);
		gspca_frame_add(gspca_dev, FIRST_PACKET, frame, data, len);
		return;
	}

<<<<<<< HEAD
	reg_w(gspca_dev, reg_to_write);
}

static int sd_start(struct gspca_dev *gspca_dev)
{
	struct sd *sd = (struct sd *) gspca_dev;
	int i, mode;
	static const __u8 t1[] = { 0x66, 0x00, 0xa8, 0xe8 };
	__u8 t2[] = { 0x07, 0x00, 0x0d, 0x60, 0x0e, 0x80 };
	static const __u8 t3[] =
		{ 0xb3, 0x07, 0xb4, 0x00, 0xb5, 0x88, 0xb6, 0x02, 0xb7, 0x06,
		  0xb8, 0x00, 0xb9, 0xe7, 0xba, 0x01 };
	static const __u8 t4[] = { 0x0b, 0x04, 0x0a, 0x40 };

	mode = gspca_dev->cam.cam_mode[(int) gspca_dev->curr_mode]. priv;
	switch (mode) {
	case 1:		/* 352x288 */
		t2[1] = 0x40;
		break;
	case 2:		/* 320x240 */
		t2[1] = 0x10;
		break;
	case 3:		/* 176x144 */
		t2[1] = 0x50;
		break;
	case 4:		/* 160x120 */
		t2[1] = 0x20;
		break;
	default:	/* 640x480 (0x00) */
		break;
	}

	if (sd->sensor == SENSOR_TAS5130A) {
		i = 0;
		while (tas5130a_sensor_init[i][0] != 0) {
			i2c_w(gspca_dev, tas5130a_sensor_init[i],
					 sizeof tas5130a_sensor_init[0]);
			i++;
		}
		reg_w(gspca_dev, 0x3c80);
		/* just in case and to keep sync with logs (for mine) */
		i2c_w(gspca_dev, tas5130a_sensor_init[3],
				 sizeof tas5130a_sensor_init[0]);
		reg_w(gspca_dev, 0x3c80);
	} else {
		other_sensor_init(gspca_dev);
	}
	/* just in case and to keep sync with logs  (for mine) */
	i2c_w(gspca_dev, t1, sizeof t1);
	i2c_w(gspca_dev, t2, sizeof t2);
	reg_r(gspca_dev, 0x0012);
	i2c_w(gspca_dev, t3, sizeof t3);
	reg_w(gspca_dev, 0x0013);
	i2c_w(gspca_dev, t4, sizeof t4);
	/* restart on each start, just in case, sometimes regs goes wrong
	 * when using controls from app */
	setbrightness(gspca_dev);
	setcontrast(gspca_dev);
	setcolors(gspca_dev);
	return 0;
}

static void sd_pkt_scan(struct gspca_dev *gspca_dev,
			struct gspca_frame *frame,	/* target */
			__u8 *data,			/* isoc packet */
			int len)			/* iso packet length */
{
	static __u8 ffd9[] = { 0xff, 0xd9 };

	if (data[0] == 0x5a) {
		/* Control Packet, after this came the header again,
		 * but extra bytes came in the packet before this,
		 * sometimes an EOF arrives, sometimes not... */
		return;
	}
	data += 2;
	len -= 2;
	if (data[0] == 0xff && data[1] == 0xd8) {
		/* extra bytes....., could be processed too but would be
		 * a waste of time, right now leave the application and
		 * libjpeg do it for ourserlves.. */
		frame = gspca_frame_add(gspca_dev, LAST_PACKET, frame,
					ffd9, 2);
		gspca_frame_add(gspca_dev, FIRST_PACKET, frame, data, len);
		return;
	}

=======
>>>>>>> 2f5ad54e
	if (data[len - 2] == 0xff && data[len - 1] == 0xd9) {
		/* Just in case, i have seen packets with the marker,
		 * other's do not include it... */
		len -= 2;
	}
	gspca_frame_add(gspca_dev, INTER_PACKET, frame, data, len);
}

static int sd_setbrightness(struct gspca_dev *gspca_dev, __s32 val)
{
	struct sd *sd = (struct sd *) gspca_dev;

	sd->brightness = val;
	if (gspca_dev->streaming)
		setbrightness(gspca_dev);
	return 0;
}

static int sd_getbrightness(struct gspca_dev *gspca_dev, __s32 *val)
{
	struct sd *sd = (struct sd *) gspca_dev;

	*val = sd->brightness;
	return *val;
}

static int sd_setwhitebalance(struct gspca_dev *gspca_dev, __s32 val)
{
	struct sd *sd = (struct sd *) gspca_dev;

	sd->whitebalance = val;
	if (gspca_dev->streaming)
		setwhitebalance(gspca_dev);
	return 0;
}

static int sd_getwhitebalance(struct gspca_dev *gspca_dev, __s32 *val)
{
	struct sd *sd = (struct sd *) gspca_dev;

	*val = sd->whitebalance;
	return *val;
}

static int sd_setflip(struct gspca_dev *gspca_dev, __s32 val)
{
	struct sd *sd = (struct sd *) gspca_dev;

	sd->mirror = val;
	if (gspca_dev->streaming)
		setflip(gspca_dev);
	return 0;
}

static int sd_getflip(struct gspca_dev *gspca_dev, __s32 *val)
{
	struct sd *sd = (struct sd *) gspca_dev;

	*val = sd->mirror;
	return *val;
}

static int sd_seteffect(struct gspca_dev *gspca_dev, __s32 val)
{
	struct sd *sd = (struct sd *) gspca_dev;

	sd->effect = val;
	if (gspca_dev->streaming)
		seteffect(gspca_dev);
	return 0;
}

static int sd_geteffect(struct gspca_dev *gspca_dev, __s32 *val)
{
	struct sd *sd = (struct sd *) gspca_dev;

	*val = sd->effect;
	return *val;
}

static int sd_setcontrast(struct gspca_dev *gspca_dev, __s32 val)
{
	struct sd *sd = (struct sd *) gspca_dev;

	sd->contrast = val;
	if (gspca_dev->streaming)
		setcontrast(gspca_dev);
	return 0;
}

static int sd_getcontrast(struct gspca_dev *gspca_dev, __s32 *val)
{
	struct sd *sd = (struct sd *) gspca_dev;

	*val = sd->contrast;
	return *val;
}

static int sd_setcolors(struct gspca_dev *gspca_dev, __s32 val)
{
	struct sd *sd = (struct sd *) gspca_dev;

	sd->colors = val;
	if (gspca_dev->streaming)
		setcolors(gspca_dev);
	return 0;
}

static int sd_getcolors(struct gspca_dev *gspca_dev, __s32 *val)
{
	struct sd *sd = (struct sd *) gspca_dev;

	*val = sd->colors;
	return 0;
}

static int sd_setgamma(struct gspca_dev *gspca_dev, __s32 val)
{
	struct sd *sd = (struct sd *) gspca_dev;

	sd->gamma = val;
	if (gspca_dev->streaming)
		setgamma(gspca_dev);
	return 0;
}

static int sd_getgamma(struct gspca_dev *gspca_dev, __s32 *val)
{
	struct sd *sd = (struct sd *) gspca_dev;

	*val = sd->gamma;
	return 0;
}

static int sd_setfreq(struct gspca_dev *gspca_dev, __s32 val)
{
	struct sd *sd = (struct sd *) gspca_dev;

	sd->freq = val;
	if (gspca_dev->streaming)
		setlightfreq(gspca_dev);
	return 0;
}

static int sd_getfreq(struct gspca_dev *gspca_dev, __s32 *val)
{
	struct sd *sd = (struct sd *) gspca_dev;

	*val = sd->freq;
	return 0;
}

static int sd_setsharpness(struct gspca_dev *gspca_dev, __s32 val)
{
	struct sd *sd = (struct sd *) gspca_dev;

	sd->sharpness = val;
	if (gspca_dev->streaming)
		setsharpness(gspca_dev);
	return 0;
}

static int sd_getsharpness(struct gspca_dev *gspca_dev, __s32 *val)
{
	struct sd *sd = (struct sd *) gspca_dev;

	*val = sd->sharpness;
	return 0;
}

/* Low Light set  here......*/
static int sd_setlowlight(struct gspca_dev *gspca_dev, __s32 val)
{
	struct sd *sd = (struct sd *) gspca_dev;

	sd->autogain = val;
	if (val != 0)
		reg_w(gspca_dev, 0xf48e);
	else
		reg_w(gspca_dev, 0xb48e);
	return 0;
}

static int sd_getlowlight(struct gspca_dev *gspca_dev, __s32 *val)
{
	struct sd *sd = (struct sd *) gspca_dev;

	*val = sd->autogain;
	return 0;
}

static int sd_querymenu(struct gspca_dev *gspca_dev,
			struct v4l2_querymenu *menu)
{
	switch (menu->id) {
	case V4L2_CID_POWER_LINE_FREQUENCY:
		switch (menu->index) {
		case 1:		/* V4L2_CID_POWER_LINE_FREQUENCY_50HZ */
			strcpy((char *) menu->name, "50 Hz");
			return 0;
		case 2:		/* V4L2_CID_POWER_LINE_FREQUENCY_60HZ */
			strcpy((char *) menu->name, "60 Hz");
			return 0;
		}
		break;
	case V4L2_CID_EFFECTS:
		if ((unsigned) menu->index < ARRAY_SIZE(effects_control)) {
			strncpy((char *) menu->name,
				effects_control[menu->index], 32);
			return 0;
		}
		break;
	}
	return -EINVAL;
}

/* sub-driver description */
static const struct sd_desc sd_desc = {
	.name = MODULE_NAME,
	.ctrls = sd_ctrls,
	.nctrls = ARRAY_SIZE(sd_ctrls),
	.config = sd_config,
	.init = sd_init,
	.start = sd_start,
	.stopN = sd_stopN,
	.pkt_scan = sd_pkt_scan,
	.querymenu = sd_querymenu,
};

/* -- module initialisation -- */
static const __devinitdata struct usb_device_id device_table[] = {
	{USB_DEVICE(0x17a1, 0x0128)},
	{}
};
MODULE_DEVICE_TABLE(usb, device_table);

/* -- device connect -- */
static int sd_probe(struct usb_interface *intf,
		    const struct usb_device_id *id)
{
	return gspca_dev_probe(intf, id, &sd_desc, sizeof(struct sd),
			       THIS_MODULE);
}

static struct usb_driver sd_driver = {
	.name = MODULE_NAME,
	.id_table = device_table,
	.probe = sd_probe,
	.disconnect = gspca_disconnect,
#ifdef CONFIG_PM
	.suspend = gspca_suspend,
	.resume = gspca_resume,
#endif
};

/* -- module insert / remove -- */
static int __init sd_mod_init(void)
{
	if (usb_register(&sd_driver) < 0)
		return -1;
	PDEBUG(D_PROBE, "registered");
	return 0;
}
static void __exit sd_mod_exit(void)
{
	usb_deregister(&sd_driver);
	PDEBUG(D_PROBE, "deregistered");
}

module_init(sd_mod_init);
module_exit(sd_mod_exit);<|MERGE_RESOLUTION|>--- conflicted
+++ resolved
@@ -50,11 +50,7 @@
 
 	__u8 sensor;
 #define SENSOR_TAS5130A 0
-<<<<<<< HEAD
-#define SENSOR_OTHER 1
-=======
 #define SENSOR_OM6802 1
->>>>>>> 2f5ad54e
 };
 
 /* V4L2 controls supported by the driver */
@@ -265,8 +261,6 @@
 		.priv = 0},
 };
 
-<<<<<<< HEAD
-=======
 /* sensor specific data */
 struct additional_sensor_data {
 	const __u8 data1[20];
@@ -320,7 +314,6 @@
     }
 };
 
->>>>>>> 2f5ad54e
 #define MAX_EFFECTS 7
 /* easily done by soft, this table could be removed,
  * i keep it here just in case */
@@ -447,20 +440,12 @@
 	usb_control_msg(gspca_dev->dev,
 			usb_sndctrlpipe(gspca_dev->dev, 0),
 			0,
-<<<<<<< HEAD
-			USB_DIR_OUT | USB_TYPE_VENDOR | USB_RECIP_INTERFACE,
-=======
 			USB_DIR_OUT | USB_TYPE_VENDOR | USB_RECIP_DEVICE,
->>>>>>> 2f5ad54e
 			0, index,
 			NULL, 0, 500);
 }
 
-<<<<<<< HEAD
-static void i2c_w(struct gspca_dev *gspca_dev,
-=======
 static void reg_w_buf(struct gspca_dev *gspca_dev,
->>>>>>> 2f5ad54e
 		  const __u8 *buffer, __u16 len)
 {
 	if (len <= USB_BUF_SZ) {
@@ -468,11 +453,7 @@
 		usb_control_msg(gspca_dev->dev,
 				usb_sndctrlpipe(gspca_dev->dev, 0),
 				0,
-<<<<<<< HEAD
-			   USB_DIR_OUT | USB_TYPE_VENDOR | USB_RECIP_INTERFACE,
-=======
 			   USB_DIR_OUT | USB_TYPE_VENDOR | USB_RECIP_DEVICE,
->>>>>>> 2f5ad54e
 				0x01, 0,
 				gspca_dev->usb_buf, len, 500);
 	} else {
@@ -483,23 +464,15 @@
 		usb_control_msg(gspca_dev->dev,
 				usb_sndctrlpipe(gspca_dev->dev, 0),
 				0,
-<<<<<<< HEAD
-			   USB_DIR_OUT | USB_TYPE_VENDOR | USB_RECIP_INTERFACE,
-=======
 			   USB_DIR_OUT | USB_TYPE_VENDOR | USB_RECIP_DEVICE,
->>>>>>> 2f5ad54e
 				0x01, 0,
 				tmpbuf, len, 500);
 		kfree(tmpbuf);
 	}
 }
 
-<<<<<<< HEAD
-static void other_sensor_init(struct gspca_dev *gspca_dev)
-=======
 /* Reported as OM6802*/
 static void om6802_sensor_init(struct gspca_dev *gspca_dev)
->>>>>>> 2f5ad54e
 {
 	int i;
 	const __u8 *p;
@@ -519,17 +492,10 @@
 		0x90, 0x24,
 		0x91, 0xb2,
 		0x82, 0x32,
-<<<<<<< HEAD
-		0xfd, 0x00,
-		0xfd, 0x01,
-=======
->>>>>>> 2f5ad54e
 		0xfd, 0x41,
 		0x00			/* table end */
 	};
 
-<<<<<<< HEAD
-=======
 	reg_w_buf(gspca_dev, sensor_reset, sizeof sensor_reset);
 	msleep(5);
 	i = 4;
@@ -545,18 +511,13 @@
 		/* continue? */
 	}
 
->>>>>>> 2f5ad54e
 	p = sensor_init;
 	while (*p != 0) {
 		val[1] = *p++;
 		val[3] = *p++;
 		if (*p == 0)
 			reg_w(gspca_dev, 0x3c80);
-<<<<<<< HEAD
-		i2c_w(gspca_dev, val, sizeof val);
-=======
 		reg_w_buf(gspca_dev, val, sizeof val);
->>>>>>> 2f5ad54e
 		i = 4;
 		while (--i >= 0) {
 			msleep(15);
@@ -565,12 +526,8 @@
 				break;
 		}
 	}
-<<<<<<< HEAD
-			reg_w(gspca_dev, 0x3c80);
-=======
 	msleep(15);
 	reg_w(gspca_dev, 0x3c80);
->>>>>>> 2f5ad54e
 }
 
 /* this function is called at probe time */
@@ -598,8 +555,6 @@
 	return 0;
 }
 
-<<<<<<< HEAD
-=======
 static void setbrightness(struct gspca_dev *gspca_dev)
 {
 	struct sd *sd = (struct sd *) gspca_dev;
@@ -640,15 +595,11 @@
 	reg_w(gspca_dev, reg_to_write);
 }
 
->>>>>>> 2f5ad54e
 static void setgamma(struct gspca_dev *gspca_dev)
 {
 	struct sd *sd = (struct sd *) gspca_dev;
 
 	PDEBUG(D_CONF, "Gamma: %d", sd->gamma);
-<<<<<<< HEAD
-	i2c_w(gspca_dev, gamma_table[sd->gamma], sizeof gamma_table[0]);
-=======
 	reg_w_buf(gspca_dev, gamma_table[sd->gamma], sizeof gamma_table[0]);
 }
 
@@ -673,7 +624,6 @@
 	reg_to_write = 0x0aa6 + 0x1000 * sd->sharpness;
 
 	reg_w(gspca_dev, reg_to_write);
->>>>>>> 2f5ad54e
 }
 
 /* this function is called at probe and resume time */
@@ -694,11 +644,6 @@
 			{0x08, 0x03, 0x09, 0x03, 0x12, 0x04};
 	static const __u8 n2[] =
 			{0x08, 0x00};
-<<<<<<< HEAD
-	static const __u8 nset[] =
-			{ 0x61, 0x68, 0x62, 0xff, 0x60, 0x07 };
-=======
->>>>>>> 2f5ad54e
 	static const __u8 n3[] =
 			{0x61, 0x68, 0x65, 0x0a, 0x60, 0x04};
 	static const __u8 n4[] =
@@ -711,31 +656,6 @@
 		 0x65, 0x0a, 0xbb, 0x86, 0xaf, 0x58, 0xb0, 0x68,
 		 0x87, 0x40, 0x89, 0x2b, 0x8d, 0xff, 0x83, 0x40,
 		 0xac, 0x84, 0xad, 0x86, 0xaf, 0x46};
-<<<<<<< HEAD
-	static const __u8 nset4[] = {
-		0xe0, 0x60, 0xe1, 0xa8, 0xe2, 0xe0, 0xe3, 0x60, 0xe4, 0xa8,
-		0xe5, 0xe0, 0xe6, 0x60, 0xe7, 0xa8,
-		0xe8, 0xe0
-	};
-	/* ojo puede ser 0xe6 en vez de 0xe9 */
-	static const __u8 nset2[] = {
-		0xd0, 0xbb, 0xd1, 0x28, 0xd2, 0x10, 0xd3, 0x10, 0xd4, 0xbb,
-		0xd5, 0x28, 0xd6, 0x1e, 0xd7, 0x27,
-		0xd8, 0xc8, 0xd9, 0xfc
-	};
-	static const __u8 missing[] =
-		{ 0x87, 0x20, 0x88, 0x20, 0x89, 0x20, 0x80, 0x38 };
-	static const __u8 nset3[] = {
-		0xc7, 0x60, 0xc8, 0xa8, 0xc9, 0xe0, 0xca, 0x60, 0xcb, 0xa8,
-		0xcc, 0xe0, 0xcd, 0x60, 0xce, 0xa8,
-		0xcf, 0xe0
-	};
-	static const __u8 nset5[] =
-			{ 0x8f, 0x24, 0xc3, 0x00 };	/* bright */
-	static const __u8 nset7[4] =
-			{ 0x66, 0xca, 0xa8, 0xf8 };	/* 50/60 Hz */
-=======
->>>>>>> 2f5ad54e
 	static const __u8 nset9[4] =
 			{ 0x0b, 0x04, 0x0a, 0x78 };
 	static const __u8 nset8[6] =
@@ -744,33 +664,6 @@
 	byte = reg_r(gspca_dev, 0x06);
 	test_byte = reg_r(gspca_dev, 0x07);
 	if (byte == 0x08 && test_byte == 0x07) {
-<<<<<<< HEAD
-		PDEBUG(D_CONF, "other sensor");
-		sd->sensor = SENSOR_OTHER;
-	} else {
-		PDEBUG(D_CONF, "sensor %02x %02x", byte, test_byte);
-		sd->sensor = SENSOR_TAS5130A;
-	}
-
-	i2c_w(gspca_dev, n1, sizeof n1);
-	test_byte = 0;
-	i = 5;
-	while (--i >= 0) {
-		i2c_w(gspca_dev, nset, sizeof nset);
-		msleep(5);
-		test_byte = reg_r(gspca_dev, 0x0063);
-		msleep(100);
-		if (test_byte == 0x17)
-			break;		/* OK */
-	}
-	if (i < 0) {
-		err("Bad sensor reset %02x", test_byte);
-/*		return -EIO; */
-/*fixme: test - continue */
-	}
-	i2c_w(gspca_dev, n2, sizeof n2);
-
-=======
 		PDEBUG(D_CONF, "sensor om6802");
 		sd->sensor = SENSOR_OM6802;
 	} else if (byte == 0x08 && test_byte == 0x01) {
@@ -798,7 +691,6 @@
 	}
 	reg_w_buf(gspca_dev, n2, sizeof n2);
 
->>>>>>> 2f5ad54e
 	i = 0;
 	while (read_indexs[i] != 0x00) {
 		test_byte = reg_r(gspca_dev, read_indexs[i]);
@@ -807,44 +699,10 @@
 		i++;
 	}
 
-<<<<<<< HEAD
-	i2c_w(gspca_dev, n3, sizeof n3);
-	i2c_w(gspca_dev, n4, sizeof n4);
-	reg_r(gspca_dev, 0x0080);
-	reg_w(gspca_dev, 0x2c80);
-	i2c_w(gspca_dev, nset2, sizeof nset2);
-	i2c_w(gspca_dev, nset3, sizeof nset3);
-	i2c_w(gspca_dev, nset4, sizeof nset4);
-	reg_w(gspca_dev, 0x3880);
-	reg_w(gspca_dev, 0x3880);
-	reg_w(gspca_dev, 0x338e);
-	i2c_w(gspca_dev, nset5, sizeof nset5);
-	reg_w(gspca_dev, 0x00a9);
-	setgamma(gspca_dev);
-	reg_w(gspca_dev, 0x86bb);
-	reg_w(gspca_dev, 0x4aa6);
-
-	i2c_w(gspca_dev, missing, sizeof missing);
-
-	reg_w(gspca_dev, 0x2087);
-	reg_w(gspca_dev, 0x2088);
-	reg_w(gspca_dev, 0x2089);
-
-	i2c_w(gspca_dev, nset7, sizeof nset7);
-	i2c_w(gspca_dev, nset10, sizeof nset10);
-	i2c_w(gspca_dev, nset8, sizeof nset8);
-	i2c_w(gspca_dev, nset9, sizeof nset9);
-
-	reg_w(gspca_dev, 0x2880);
-	i2c_w(gspca_dev, nset2, sizeof nset2);
-	i2c_w(gspca_dev, nset3, sizeof nset3);
-	i2c_w(gspca_dev, nset4, sizeof nset4);
-=======
 	reg_w_buf(gspca_dev, n3, sizeof n3);
 	reg_w_buf(gspca_dev, n4, sizeof n4);
 	reg_r(gspca_dev, 0x0080);
 	reg_w(gspca_dev, 0x2c80);
->>>>>>> 2f5ad54e
 
 	reg_w_buf(gspca_dev, sensor_data[sd->sensor].data1,
 			sizeof sensor_data[sd->sensor].data1);
@@ -853,23 +711,6 @@
 	reg_w_buf(gspca_dev, sensor_data[sd->sensor].data2,
 			sizeof sensor_data[sd->sensor].data2);
 
-<<<<<<< HEAD
-static void setbrightness(struct gspca_dev *gspca_dev)
-{
-	struct sd *sd = (struct sd *) gspca_dev;
-	unsigned int brightness;
-	__u8 set6[4] = { 0x8f, 0x26, 0xc3, 0x00 };
-
-	brightness = sd->brightness;
-	if (brightness < 7) {
-		set6[3] = 0x70 - brightness * 0x10;
-	} else {
-		set6[1] = 0x24;
-		set6[3] = 0x00 + ((brightness - 7) * 0x10);
-	}
-
-	i2c_w(gspca_dev, set6, sizeof set6);
-=======
 	reg_w(gspca_dev, 0x3880);
 	reg_w(gspca_dev, 0x3880);
 	reg_w(gspca_dev, 0x338e);
@@ -902,7 +743,6 @@
 			sizeof sensor_data[sd->sensor].data2);
 
 	return 0;
->>>>>>> 2f5ad54e
 }
 
 static void setflip(struct gspca_dev *gspca_dev)
@@ -914,23 +754,15 @@
 	if (sd->mirror)
 		flipcmd[3] = 0x01;
 
-<<<<<<< HEAD
-	i2c_w(gspca_dev, flipcmd, sizeof flipcmd);
-=======
 	reg_w_buf(gspca_dev, flipcmd, sizeof flipcmd);
->>>>>>> 2f5ad54e
 }
 
 static void seteffect(struct gspca_dev *gspca_dev)
 {
 	struct sd *sd = (struct sd *) gspca_dev;
 
-<<<<<<< HEAD
-	i2c_w(gspca_dev, effects_table[sd->effect], sizeof effects_table[0]);
-=======
 	reg_w_buf(gspca_dev, effects_table[sd->effect],
 				sizeof effects_table[0]);
->>>>>>> 2f5ad54e
 	if (sd->effect == 1 || sd->effect == 5) {
 		PDEBUG(D_CONF,
 		       "This effect have been disabled for webcam \"safety\"");
@@ -941,22 +773,6 @@
 		reg_w(gspca_dev, 0x4aa6);
 	else
 		reg_w(gspca_dev, 0xfaa6);
-<<<<<<< HEAD
-}
-
-static void setwhitebalance(struct gspca_dev *gspca_dev)
-{
-	struct sd *sd = (struct sd *) gspca_dev;
-
-	__u8 white_balance[8] =
-	    { 0x87, 0x20, 0x88, 0x20, 0x89, 0x20, 0x80, 0x38 };
-
-	if (sd->whitebalance == 1)
-		white_balance[7] = 0x3c;
-
-	i2c_w(gspca_dev, white_balance, sizeof white_balance);
-=======
->>>>>>> 2f5ad54e
 }
 
 static void setlightfreq(struct gspca_dev *gspca_dev)
@@ -967,11 +783,7 @@
 	if (sd->freq == 2)	/* 60hz */
 		freq[1] = 0x00;
 
-<<<<<<< HEAD
-	i2c_w(gspca_dev, freq, sizeof freq);
-=======
 	reg_w_buf(gspca_dev, freq, sizeof freq);
->>>>>>> 2f5ad54e
 }
 
 /* Is this really needed?
@@ -979,17 +791,6 @@
 static void poll_sensor(struct gspca_dev *gspca_dev)
 {
 	struct sd *sd = (struct sd *) gspca_dev;
-<<<<<<< HEAD
-	unsigned int contrast = sd->contrast;
-	__u16 reg_to_write;
-
-	if (contrast < 7)
-		reg_to_write = 0x8ea9 - (0x200 * contrast);
-	else
-		reg_to_write = (0x00a9 + ((contrast - 7) * 0x200));
-
-	reg_w(gspca_dev, reg_to_write);
-=======
 	static const __u8 poll1[] =
 		{0x67, 0x05, 0x68, 0x81, 0x69, 0x80, 0x6a, 0x82,
 		 0x6b, 0x68, 0x6c, 0x69, 0x72, 0xd9, 0x73, 0x34,
@@ -1012,7 +813,6 @@
 		reg_w_buf(gspca_dev, poll3, sizeof poll3);
 		reg_w_buf(gspca_dev, poll4, sizeof poll4);
 	}
->>>>>>> 2f5ad54e
 }
 
 static int sd_start(struct gspca_dev *gspca_dev)
@@ -1042,10 +842,6 @@
 		break;
 	}
 
-<<<<<<< HEAD
-	reg_to_write = 0xc0bb + sd->colors * 0x100;
-	reg_w(gspca_dev, reg_to_write);
-=======
 	if (sd->sensor == SENSOR_TAS5130A) {
 		i = 0;
 		while (tas5130a_sensor_init[i][0] != 0) {
@@ -1091,7 +887,6 @@
 			sizeof sensor_data[sd->sensor].stream);
 	msleep(20);
 	reg_w(gspca_dev, 0x0309);
->>>>>>> 2f5ad54e
 }
 
 static void sd_pkt_scan(struct gspca_dev *gspca_dev,
@@ -1119,96 +914,6 @@
 		return;
 	}
 
-<<<<<<< HEAD
-	reg_w(gspca_dev, reg_to_write);
-}
-
-static int sd_start(struct gspca_dev *gspca_dev)
-{
-	struct sd *sd = (struct sd *) gspca_dev;
-	int i, mode;
-	static const __u8 t1[] = { 0x66, 0x00, 0xa8, 0xe8 };
-	__u8 t2[] = { 0x07, 0x00, 0x0d, 0x60, 0x0e, 0x80 };
-	static const __u8 t3[] =
-		{ 0xb3, 0x07, 0xb4, 0x00, 0xb5, 0x88, 0xb6, 0x02, 0xb7, 0x06,
-		  0xb8, 0x00, 0xb9, 0xe7, 0xba, 0x01 };
-	static const __u8 t4[] = { 0x0b, 0x04, 0x0a, 0x40 };
-
-	mode = gspca_dev->cam.cam_mode[(int) gspca_dev->curr_mode]. priv;
-	switch (mode) {
-	case 1:		/* 352x288 */
-		t2[1] = 0x40;
-		break;
-	case 2:		/* 320x240 */
-		t2[1] = 0x10;
-		break;
-	case 3:		/* 176x144 */
-		t2[1] = 0x50;
-		break;
-	case 4:		/* 160x120 */
-		t2[1] = 0x20;
-		break;
-	default:	/* 640x480 (0x00) */
-		break;
-	}
-
-	if (sd->sensor == SENSOR_TAS5130A) {
-		i = 0;
-		while (tas5130a_sensor_init[i][0] != 0) {
-			i2c_w(gspca_dev, tas5130a_sensor_init[i],
-					 sizeof tas5130a_sensor_init[0]);
-			i++;
-		}
-		reg_w(gspca_dev, 0x3c80);
-		/* just in case and to keep sync with logs (for mine) */
-		i2c_w(gspca_dev, tas5130a_sensor_init[3],
-				 sizeof tas5130a_sensor_init[0]);
-		reg_w(gspca_dev, 0x3c80);
-	} else {
-		other_sensor_init(gspca_dev);
-	}
-	/* just in case and to keep sync with logs  (for mine) */
-	i2c_w(gspca_dev, t1, sizeof t1);
-	i2c_w(gspca_dev, t2, sizeof t2);
-	reg_r(gspca_dev, 0x0012);
-	i2c_w(gspca_dev, t3, sizeof t3);
-	reg_w(gspca_dev, 0x0013);
-	i2c_w(gspca_dev, t4, sizeof t4);
-	/* restart on each start, just in case, sometimes regs goes wrong
-	 * when using controls from app */
-	setbrightness(gspca_dev);
-	setcontrast(gspca_dev);
-	setcolors(gspca_dev);
-	return 0;
-}
-
-static void sd_pkt_scan(struct gspca_dev *gspca_dev,
-			struct gspca_frame *frame,	/* target */
-			__u8 *data,			/* isoc packet */
-			int len)			/* iso packet length */
-{
-	static __u8 ffd9[] = { 0xff, 0xd9 };
-
-	if (data[0] == 0x5a) {
-		/* Control Packet, after this came the header again,
-		 * but extra bytes came in the packet before this,
-		 * sometimes an EOF arrives, sometimes not... */
-		return;
-	}
-	data += 2;
-	len -= 2;
-	if (data[0] == 0xff && data[1] == 0xd8) {
-		/* extra bytes....., could be processed too but would be
-		 * a waste of time, right now leave the application and
-		 * libjpeg do it for ourserlves.. */
-		frame = gspca_frame_add(gspca_dev, LAST_PACKET, frame,
-					ffd9, 2);
-		gspca_frame_add(gspca_dev, FIRST_PACKET, frame, data, len);
-		return;
-	}
-
-=======
->>>>>>> 2f5ad54e
 	if (data[len - 2] == 0xff && data[len - 1] == 0xd9) {
 		/* Just in case, i have seen packets with the marker,
 		 * other's do not include it... */
