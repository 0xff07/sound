/*
 * Main USB camera driver
 *
 * Copyright (C) 2008-2009 Jean-Francois Moine (http://moinejf.free.fr)
 *
 * This program is free software; you can redistribute it and/or modify it
 * under the terms of the GNU General Public License as published by the
 * Free Software Foundation; either version 2 of the License, or (at your
 * option) any later version.
 *
 * This program is distributed in the hope that it will be useful, but
 * WITHOUT ANY WARRANTY; without even the implied warranty of MERCHANTABILITY
 * or FITNESS FOR A PARTICULAR PURPOSE.  See the GNU General Public License
 * for more details.
 *
 * You should have received a copy of the GNU General Public License
 * along with this program; if not, write to the Free Software Foundation,
 * Inc., 675 Mass Ave, Cambridge, MA 02139, USA.
 */

#define MODULE_NAME "gspca"

#include <linux/init.h>
#include <linux/version.h>
#include <linux/fs.h>
#include <linux/vmalloc.h>
#include <linux/sched.h>
#include <linux/slab.h>
#include <linux/mm.h>
#include <linux/string.h>
#include <linux/pagemap.h>
#include <linux/io.h>
#include <asm/page.h>
#include <linux/uaccess.h>
#include <linux/jiffies.h>
#include <media/v4l2-ioctl.h>

#include "gspca.h"

/* global values */
#define DEF_NURBS 3		/* default number of URBs */
#if DEF_NURBS > MAX_NURBS
#error "DEF_NURBS too big"
#endif

MODULE_AUTHOR("Jean-Francois Moine <http://moinejf.free.fr>");
MODULE_DESCRIPTION("GSPCA USB Camera Driver");
MODULE_LICENSE("GPL");

#define DRIVER_VERSION_NUMBER	KERNEL_VERSION(2, 6, 0)

#ifdef GSPCA_DEBUG
int gspca_debug = D_ERR | D_PROBE;
EXPORT_SYMBOL(gspca_debug);

static void PDEBUG_MODE(char *txt, __u32 pixfmt, int w, int h)
{
	if ((pixfmt >> 24) >= '0' && (pixfmt >> 24) <= 'z') {
		PDEBUG(D_CONF|D_STREAM, "%s %c%c%c%c %dx%d",
			txt,
			pixfmt & 0xff,
			(pixfmt >> 8) & 0xff,
			(pixfmt >> 16) & 0xff,
			pixfmt >> 24,
			w, h);
	} else {
		PDEBUG(D_CONF|D_STREAM, "%s 0x%08x %dx%d",
			txt,
			pixfmt,
			w, h);
	}
}
#else
#define PDEBUG_MODE(txt, pixfmt, w, h)
#endif

/* specific memory types - !! should different from V4L2_MEMORY_xxx */
#define GSPCA_MEMORY_NO 0	/* V4L2_MEMORY_xxx starts from 1 */
#define GSPCA_MEMORY_READ 7

#define BUF_ALL_FLAGS (V4L2_BUF_FLAG_QUEUED | V4L2_BUF_FLAG_DONE)

/*
 * VMA operations.
 */
static void gspca_vm_open(struct vm_area_struct *vma)
{
	struct gspca_frame *frame = vma->vm_private_data;

	frame->vma_use_count++;
	frame->v4l2_buf.flags |= V4L2_BUF_FLAG_MAPPED;
}

static void gspca_vm_close(struct vm_area_struct *vma)
{
	struct gspca_frame *frame = vma->vm_private_data;

	if (--frame->vma_use_count <= 0)
		frame->v4l2_buf.flags &= ~V4L2_BUF_FLAG_MAPPED;
}

static struct vm_operations_struct gspca_vm_ops = {
	.open		= gspca_vm_open,
	.close		= gspca_vm_close,
};

/* get the current input frame buffer */
struct gspca_frame *gspca_get_i_frame(struct gspca_dev *gspca_dev)
{
	struct gspca_frame *frame;
	int i;

	i = gspca_dev->fr_i;
	i = gspca_dev->fr_queue[i];
	frame = &gspca_dev->frame[i];
	if ((frame->v4l2_buf.flags & BUF_ALL_FLAGS)
				!= V4L2_BUF_FLAG_QUEUED)
		return NULL;
	return frame;
}
EXPORT_SYMBOL(gspca_get_i_frame);

/*
 * fill a video frame from an URB and resubmit
 */
static void fill_frame(struct gspca_dev *gspca_dev,
			struct urb *urb)
{
	struct gspca_frame *frame;
	u8 *data;		/* address of data in the iso message */
	int i, len, st;
	cam_pkt_op pkt_scan;

	if (urb->status != 0) {
		if (urb->status == -ESHUTDOWN)
			return;		/* disconnection */
#ifdef CONFIG_PM
		if (!gspca_dev->frozen)
#endif
			PDEBUG(D_ERR|D_PACK, "urb status: %d", urb->status);
		return;
	}
	pkt_scan = gspca_dev->sd_desc->pkt_scan;
	for (i = 0; i < urb->number_of_packets; i++) {

		/* check the availability of the frame buffer */
		frame = gspca_get_i_frame(gspca_dev);
		if (!frame) {
			gspca_dev->last_packet_type = DISCARD_PACKET;
			break;
		}

		/* check the packet status and length */
		len = urb->iso_frame_desc[i].actual_length;
		if (len == 0) {
			if (gspca_dev->empty_packet == 0)
				gspca_dev->empty_packet = 1;
			continue;
		}
		st = urb->iso_frame_desc[i].status;
		if (st) {
			PDEBUG(D_ERR,
				"ISOC data error: [%d] len=%d, status=%d",
				i, len, st);
			gspca_dev->last_packet_type = DISCARD_PACKET;
			continue;
		}

		/* let the packet be analyzed by the subdriver */
		PDEBUG(D_PACK, "packet [%d] o:%d l:%d",
			i, urb->iso_frame_desc[i].offset, len);
		data = (u8 *) urb->transfer_buffer
					+ urb->iso_frame_desc[i].offset;
		pkt_scan(gspca_dev, frame, data, len);
	}

	/* resubmit the URB */
	st = usb_submit_urb(urb, GFP_ATOMIC);
	if (st < 0)
		PDEBUG(D_ERR|D_PACK, "usb_submit_urb() ret %d", st);
}

/*
 * ISOC message interrupt from the USB device
 *
 * Analyse each packet and call the subdriver for copy to the frame buffer.
 */
static void isoc_irq(struct urb *urb)
{
	struct gspca_dev *gspca_dev = (struct gspca_dev *) urb->context;

	PDEBUG(D_PACK, "isoc irq");
	if (!gspca_dev->streaming)
		return;
	fill_frame(gspca_dev, urb);
}

/*
 * bulk message interrupt from the USB device
 */
static void bulk_irq(struct urb *urb)
{
	struct gspca_dev *gspca_dev = (struct gspca_dev *) urb->context;
	struct gspca_frame *frame;
	int st;

	PDEBUG(D_PACK, "bulk irq");
	if (!gspca_dev->streaming)
		return;
	switch (urb->status) {
	case 0:
		break;
	case -ESHUTDOWN:
		return;		/* disconnection */
	case -ECONNRESET:
		urb->status = 0;
		break;
	default:
#ifdef CONFIG_PM
		if (!gspca_dev->frozen)
#endif
			PDEBUG(D_ERR|D_PACK, "urb status: %d", urb->status);
		return;
	}

	/* check the availability of the frame buffer */
	frame = gspca_get_i_frame(gspca_dev);
	if (!frame) {
		gspca_dev->last_packet_type = DISCARD_PACKET;
	} else {
		PDEBUG(D_PACK, "packet l:%d", urb->actual_length);
		gspca_dev->sd_desc->pkt_scan(gspca_dev,
					frame,
					urb->transfer_buffer,
					urb->actual_length);
	}

	/* resubmit the URB */
	if (gspca_dev->cam.bulk_nurbs != 0) {
		st = usb_submit_urb(urb, GFP_ATOMIC);
		if (st < 0)
			PDEBUG(D_ERR|D_PACK, "usb_submit_urb() ret %d", st);
	}
}

/*
 * add data to the current frame
 *
 * This function is called by the subdrivers at interrupt level.
 *
 * To build a frame, these ones must add
 *	- one FIRST_PACKET
 *	- 0 or many INTER_PACKETs
 *	- one LAST_PACKET
 * DISCARD_PACKET invalidates the whole frame.
 * On LAST_PACKET, a new frame is returned.
 */
struct gspca_frame *gspca_frame_add(struct gspca_dev *gspca_dev,
				    enum gspca_packet_type packet_type,
				    struct gspca_frame *frame,
				    const __u8 *data,
				    int len)
{
	int i, j;

	PDEBUG(D_PACK, "add t:%d l:%d",	packet_type, len);

	/* when start of a new frame, if the current frame buffer
	 * is not queued, discard the whole frame */
	if (packet_type == FIRST_PACKET) {
		if ((frame->v4l2_buf.flags & BUF_ALL_FLAGS)
						!= V4L2_BUF_FLAG_QUEUED) {
			gspca_dev->last_packet_type = DISCARD_PACKET;
			return frame;
		}
		frame->data_end = frame->data;
		jiffies_to_timeval(get_jiffies_64(),
				   &frame->v4l2_buf.timestamp);
		frame->v4l2_buf.sequence = ++gspca_dev->sequence;
	} else if (gspca_dev->last_packet_type == DISCARD_PACKET) {
		if (packet_type == LAST_PACKET)
			gspca_dev->last_packet_type = packet_type;
		return frame;
	}

	/* append the packet to the frame buffer */
	if (len > 0) {
		if (frame->data_end - frame->data + len
						 > frame->v4l2_buf.length) {
			PDEBUG(D_ERR|D_PACK, "frame overflow %zd > %d",
				frame->data_end - frame->data + len,
				frame->v4l2_buf.length);
			packet_type = DISCARD_PACKET;
		} else {
			memcpy(frame->data_end, data, len);
			frame->data_end += len;
		}
	}
	gspca_dev->last_packet_type = packet_type;

	/* if last packet, wake up the application and advance in the queue */
	if (packet_type == LAST_PACKET) {
		frame->v4l2_buf.bytesused = frame->data_end - frame->data;
		frame->v4l2_buf.flags &= ~V4L2_BUF_FLAG_QUEUED;
		frame->v4l2_buf.flags |= V4L2_BUF_FLAG_DONE;
		wake_up_interruptible(&gspca_dev->wq);	/* event = new frame */
		i = (gspca_dev->fr_i + 1) % gspca_dev->nframes;
		gspca_dev->fr_i = i;
		PDEBUG(D_FRAM, "frame complete len:%d q:%d i:%d o:%d",
			frame->v4l2_buf.bytesused,
			gspca_dev->fr_q,
			i,
			gspca_dev->fr_o);
		j = gspca_dev->fr_queue[i];
		frame = &gspca_dev->frame[j];
	}
	return frame;
}
EXPORT_SYMBOL(gspca_frame_add);

static int gspca_is_compressed(__u32 format)
{
	switch (format) {
	case V4L2_PIX_FMT_MJPEG:
	case V4L2_PIX_FMT_JPEG:
	case V4L2_PIX_FMT_SPCA561:
	case V4L2_PIX_FMT_PAC207:
	case V4L2_PIX_FMT_MR97310A:
		return 1;
	}
	return 0;
}

static void *rvmalloc(unsigned long size)
{
	void *mem;
	unsigned long adr;

	mem = vmalloc_32(size);
	if (mem != NULL) {
		adr = (unsigned long) mem;
		while ((long) size > 0) {
			SetPageReserved(vmalloc_to_page((void *) adr));
			adr += PAGE_SIZE;
			size -= PAGE_SIZE;
		}
	}
	return mem;
}

static void rvfree(void *mem, long size)
{
	unsigned long adr;

	adr = (unsigned long) mem;
	while (size > 0) {
		ClearPageReserved(vmalloc_to_page((void *) adr));
		adr += PAGE_SIZE;
		size -= PAGE_SIZE;
	}
	vfree(mem);
}

static int frame_alloc(struct gspca_dev *gspca_dev,
			unsigned int count)
{
	struct gspca_frame *frame;
	unsigned int frsz;
	int i;

	i = gspca_dev->curr_mode;
	frsz = gspca_dev->cam.cam_mode[i].sizeimage;
	PDEBUG(D_STREAM, "frame alloc frsz: %d", frsz);
	frsz = PAGE_ALIGN(frsz);
	gspca_dev->frsz = frsz;
	if (count > GSPCA_MAX_FRAMES)
		count = GSPCA_MAX_FRAMES;
	gspca_dev->frbuf = rvmalloc(frsz * count);
	if (!gspca_dev->frbuf) {
		err("frame alloc failed");
		return -ENOMEM;
	}
	gspca_dev->nframes = count;
	for (i = 0; i < count; i++) {
		frame = &gspca_dev->frame[i];
		frame->v4l2_buf.index = i;
		frame->v4l2_buf.type = V4L2_BUF_TYPE_VIDEO_CAPTURE;
		frame->v4l2_buf.flags = 0;
		frame->v4l2_buf.field = V4L2_FIELD_NONE;
		frame->v4l2_buf.length = frsz;
		frame->v4l2_buf.memory = gspca_dev->memory;
		frame->v4l2_buf.sequence = 0;
		frame->data = frame->data_end =
					gspca_dev->frbuf + i * frsz;
		frame->v4l2_buf.m.offset = i * frsz;
	}
	gspca_dev->fr_i = gspca_dev->fr_o = gspca_dev->fr_q = 0;
	gspca_dev->last_packet_type = DISCARD_PACKET;
	gspca_dev->sequence = 0;
	return 0;
}

static void frame_free(struct gspca_dev *gspca_dev)
{
	int i;

	PDEBUG(D_STREAM, "frame free");
	if (gspca_dev->frbuf != NULL) {
		rvfree(gspca_dev->frbuf,
			gspca_dev->nframes * gspca_dev->frsz);
		gspca_dev->frbuf = NULL;
		for (i = 0; i < gspca_dev->nframes; i++)
			gspca_dev->frame[i].data = NULL;
	}
	gspca_dev->nframes = 0;
}

static void destroy_urbs(struct gspca_dev *gspca_dev)
{
	struct urb *urb;
	unsigned int i;

	PDEBUG(D_STREAM, "kill transfer");
	for (i = 0; i < MAX_NURBS; i++) {
		urb = gspca_dev->urb[i];
		if (urb == NULL)
			break;

		gspca_dev->urb[i] = NULL;
		usb_kill_urb(urb);
		if (urb->transfer_buffer != NULL)
			usb_buffer_free(gspca_dev->dev,
					urb->transfer_buffer_length,
					urb->transfer_buffer,
					urb->transfer_dma);
		usb_free_urb(urb);
	}
}

/*
 * look for an input transfer endpoint in an alternate setting
 */
static struct usb_host_endpoint *alt_xfer(struct usb_host_interface *alt,
					  int xfer)
{
	struct usb_host_endpoint *ep;
	int i, attr;

	for (i = 0; i < alt->desc.bNumEndpoints; i++) {
		ep = &alt->endpoint[i];
		attr = ep->desc.bmAttributes & USB_ENDPOINT_XFERTYPE_MASK;
		if (attr == xfer
		    && ep->desc.wMaxPacketSize != 0)
			return ep;
	}
	return NULL;
}

/*
 * look for an input (isoc or bulk) endpoint
 *
 * The endpoint is defined by the subdriver.
 * Use only the first isoc (some Zoran - 0x0572:0x0001 - have two such ep).
 * This routine may be called many times when the bandwidth is too small
 * (the bandwidth is checked on urb submit).
 */
static struct usb_host_endpoint *get_ep(struct gspca_dev *gspca_dev)
{
	struct usb_interface *intf;
	struct usb_host_endpoint *ep;
	int xfer, i, ret;

	intf = usb_ifnum_to_if(gspca_dev->dev, gspca_dev->iface);
	ep = NULL;
	xfer = gspca_dev->cam.bulk ? USB_ENDPOINT_XFER_BULK
				   : USB_ENDPOINT_XFER_ISOC;
	i = gspca_dev->alt;			/* previous alt setting */
	while (--i >= 0) {
		ep = alt_xfer(&intf->altsetting[i], xfer);
		if (ep)
			break;
	}
	if (ep == NULL) {
		err("no transfer endpoint found");
		return NULL;
	}
	PDEBUG(D_STREAM, "use alt %d ep 0x%02x",
			i, ep->desc.bEndpointAddress);
	if (gspca_dev->nbalt > 1) {
		ret = usb_set_interface(gspca_dev->dev, gspca_dev->iface, i);
		if (ret < 0) {
			err("set alt %d err %d", i, ret);
			return NULL;
		}
	}
	gspca_dev->alt = i;		/* memorize the current alt setting */
	return ep;
}

/*
 * create the URBs for image transfer
 */
static int create_urbs(struct gspca_dev *gspca_dev,
			struct usb_host_endpoint *ep)
{
	struct urb *urb;
	int n, nurbs, i, psize, npkt, bsize;

	/* calculate the packet size and the number of packets */
	psize = le16_to_cpu(ep->desc.wMaxPacketSize);

	if (!gspca_dev->cam.bulk) {		/* isoc */

		/* See paragraph 5.9 / table 5-11 of the usb 2.0 spec. */
		psize = (psize & 0x07ff) * (1 + ((psize >> 11) & 3));
		npkt = gspca_dev->cam.npkt;
		if (npkt == 0)
			npkt = 32;		/* default value */
		bsize = psize * npkt;
		PDEBUG(D_STREAM,
			"isoc %d pkts size %d = bsize:%d",
			npkt, psize, bsize);
		nurbs = DEF_NURBS;
	} else {				/* bulk */
		npkt = 0;
		bsize = gspca_dev->cam.bulk_size;
		if (bsize == 0)
			bsize = psize;
		PDEBUG(D_STREAM, "bulk bsize:%d", bsize);
		if (gspca_dev->cam.bulk_nurbs != 0)
			nurbs = gspca_dev->cam.bulk_nurbs;
		else
			nurbs = 1;
	}

	gspca_dev->nurbs = nurbs;
	for (n = 0; n < nurbs; n++) {
		urb = usb_alloc_urb(npkt, GFP_KERNEL);
		if (!urb) {
			err("usb_alloc_urb failed");
			destroy_urbs(gspca_dev);
			return -ENOMEM;
		}
		urb->transfer_buffer = usb_buffer_alloc(gspca_dev->dev,
						bsize,
						GFP_KERNEL,
						&urb->transfer_dma);

		if (urb->transfer_buffer == NULL) {
			usb_free_urb(urb);
			err("usb_buffer_urb failed");
			destroy_urbs(gspca_dev);
			return -ENOMEM;
		}
		gspca_dev->urb[n] = urb;
		urb->dev = gspca_dev->dev;
		urb->context = gspca_dev;
		urb->transfer_buffer_length = bsize;
		if (npkt != 0) {		/* ISOC */
			urb->pipe = usb_rcvisocpipe(gspca_dev->dev,
						    ep->desc.bEndpointAddress);
			urb->transfer_flags = URB_ISO_ASAP
					| URB_NO_TRANSFER_DMA_MAP;
			urb->interval = ep->desc.bInterval;
			urb->complete = isoc_irq;
			urb->number_of_packets = npkt;
			for (i = 0; i < npkt; i++) {
				urb->iso_frame_desc[i].length = psize;
				urb->iso_frame_desc[i].offset = psize * i;
			}
		} else {		/* bulk */
			urb->pipe = usb_rcvbulkpipe(gspca_dev->dev,
						ep->desc.bEndpointAddress),
			urb->transfer_flags = URB_NO_TRANSFER_DMA_MAP;
			urb->complete = bulk_irq;
		}
	}
	return 0;
}

/*
 * start the USB transfer
 */
static int gspca_init_transfer(struct gspca_dev *gspca_dev)
{
	struct usb_host_endpoint *ep;
	int n, ret;

	if (mutex_lock_interruptible(&gspca_dev->usb_lock))
		return -ERESTARTSYS;

	if (!gspca_dev->present) {
		ret = -ENODEV;
		goto out;
	}

	/* set the higher alternate setting and
	 * loop until urb submit succeeds */
	gspca_dev->alt = gspca_dev->nbalt;
	for (;;) {
		PDEBUG(D_STREAM, "init transfer alt %d", gspca_dev->alt);
		ep = get_ep(gspca_dev);
		if (ep == NULL) {
			ret = -EIO;
			goto out;
		}
		ret = create_urbs(gspca_dev, ep);
		if (ret < 0)
			goto out;

		/* clear the bulk endpoint */
		if (gspca_dev->cam.bulk)
			usb_clear_halt(gspca_dev->dev,
					gspca_dev->urb[0]->pipe);

		/* start the cam */
		ret = gspca_dev->sd_desc->start(gspca_dev);
		if (ret < 0) {
			destroy_urbs(gspca_dev);
			goto out;
		}
		gspca_dev->streaming = 1;

		/* some bulk transfers are started by the subdriver */
		if (gspca_dev->cam.bulk && gspca_dev->cam.bulk_nurbs == 0)
			break;

		/* submit the URBs */
		for (n = 0; n < gspca_dev->nurbs; n++) {
			ret = usb_submit_urb(gspca_dev->urb[n], GFP_KERNEL);
			if (ret < 0) {
				PDEBUG(D_ERR|D_STREAM,
					"usb_submit_urb [%d] err %d", n, ret);
				gspca_dev->streaming = 0;
				destroy_urbs(gspca_dev);
				if (ret == -ENOSPC) {
					msleep(20);	/* wait for kill
							 * complete */
					break;	/* try the previous alt */
				}
				goto out;
			}
		}
		if (ret >= 0)
			break;
	}
out:
	mutex_unlock(&gspca_dev->usb_lock);
	return ret;
}

static int gspca_set_alt0(struct gspca_dev *gspca_dev)
{
	int ret;

	if (gspca_dev->alt == 0)
		return 0;
	ret = usb_set_interface(gspca_dev->dev, gspca_dev->iface, 0);
	if (ret < 0)
		PDEBUG(D_ERR|D_STREAM, "set alt 0 err %d", ret);
	return ret;
}

/* Note: both the queue and the usb locks should be held when calling this */
static void gspca_stream_off(struct gspca_dev *gspca_dev)
{
	gspca_dev->streaming = 0;
	if (gspca_dev->present) {
		if (gspca_dev->sd_desc->stopN)
			gspca_dev->sd_desc->stopN(gspca_dev);
		destroy_urbs(gspca_dev);
		gspca_set_alt0(gspca_dev);
	}

	/* always call stop0 to free the subdriver's resources */
	if (gspca_dev->sd_desc->stop0)
		gspca_dev->sd_desc->stop0(gspca_dev);
	PDEBUG(D_STREAM, "stream off OK");
}

static void gspca_set_default_mode(struct gspca_dev *gspca_dev)
{
	int i;

	i = gspca_dev->cam.nmodes - 1;	/* take the highest mode */
	gspca_dev->curr_mode = i;
	gspca_dev->width = gspca_dev->cam.cam_mode[i].width;
	gspca_dev->height = gspca_dev->cam.cam_mode[i].height;
	gspca_dev->pixfmt = gspca_dev->cam.cam_mode[i].pixelformat;
}

static int wxh_to_mode(struct gspca_dev *gspca_dev,
			int width, int height)
{
	int i;

	for (i = gspca_dev->cam.nmodes; --i > 0; ) {
		if (width >= gspca_dev->cam.cam_mode[i].width
		    && height >= gspca_dev->cam.cam_mode[i].height)
			break;
	}
	return i;
}

/*
 * search a mode with the right pixel format
 */
static int gspca_get_mode(struct gspca_dev *gspca_dev,
			int mode,
			int pixfmt)
{
	int modeU, modeD;

	modeU = modeD = mode;
	while ((modeU < gspca_dev->cam.nmodes) || modeD >= 0) {
		if (--modeD >= 0) {
			if (gspca_dev->cam.cam_mode[modeD].pixelformat
								== pixfmt)
				return modeD;
		}
		if (++modeU < gspca_dev->cam.nmodes) {
			if (gspca_dev->cam.cam_mode[modeU].pixelformat
								== pixfmt)
				return modeU;
		}
	}
	return -EINVAL;
}

static int vidioc_enum_fmt_vid_cap(struct file *file, void  *priv,
				struct v4l2_fmtdesc *fmtdesc)
{
	struct gspca_dev *gspca_dev = priv;
	int i, j, index;
	__u32 fmt_tb[8];

	/* give an index to each format */
	index = 0;
	j = 0;
	for (i = gspca_dev->cam.nmodes; --i >= 0; ) {
		fmt_tb[index] = gspca_dev->cam.cam_mode[i].pixelformat;
		j = 0;
		for (;;) {
			if (fmt_tb[j] == fmt_tb[index])
				break;
			j++;
		}
		if (j == index) {
			if (fmtdesc->index == index)
				break;		/* new format */
			index++;
			if (index >= ARRAY_SIZE(fmt_tb))
				return -EINVAL;
		}
	}
	if (i < 0)
		return -EINVAL;		/* no more format */

	fmtdesc->pixelformat = fmt_tb[index];
	if (gspca_is_compressed(fmt_tb[index]))
		fmtdesc->flags = V4L2_FMT_FLAG_COMPRESSED;
	fmtdesc->description[0] = fmtdesc->pixelformat & 0xff;
	fmtdesc->description[1] = (fmtdesc->pixelformat >> 8) & 0xff;
	fmtdesc->description[2] = (fmtdesc->pixelformat >> 16) & 0xff;
	fmtdesc->description[3] = fmtdesc->pixelformat >> 24;
	fmtdesc->description[4] = '\0';
	return 0;
}

static int vidioc_g_fmt_vid_cap(struct file *file, void *priv,
			    struct v4l2_format *fmt)
{
	struct gspca_dev *gspca_dev = priv;
	int mode;

	mode = gspca_dev->curr_mode;
	memcpy(&fmt->fmt.pix, &gspca_dev->cam.cam_mode[mode],
		sizeof fmt->fmt.pix);
	return 0;
}

static int try_fmt_vid_cap(struct gspca_dev *gspca_dev,
			struct v4l2_format *fmt)
{
	int w, h, mode, mode2;

	w = fmt->fmt.pix.width;
	h = fmt->fmt.pix.height;

#ifdef GSPCA_DEBUG
	if (gspca_debug & D_CONF)
		PDEBUG_MODE("try fmt cap", fmt->fmt.pix.pixelformat, w, h);
#endif
	/* search the closest mode for width and height */
	mode = wxh_to_mode(gspca_dev, w, h);

	/* OK if right palette */
	if (gspca_dev->cam.cam_mode[mode].pixelformat
						!= fmt->fmt.pix.pixelformat) {

		/* else, search the closest mode with the same pixel format */
		mode2 = gspca_get_mode(gspca_dev, mode,
					fmt->fmt.pix.pixelformat);
		if (mode2 >= 0)
			mode = mode2;
/*		else
			;		 * no chance, return this mode */
	}
	memcpy(&fmt->fmt.pix, &gspca_dev->cam.cam_mode[mode],
		sizeof fmt->fmt.pix);
	return mode;			/* used when s_fmt */
}

static int vidioc_try_fmt_vid_cap(struct file *file,
			      void *priv,
			      struct v4l2_format *fmt)
{
	struct gspca_dev *gspca_dev = priv;
	int ret;

	ret = try_fmt_vid_cap(gspca_dev, fmt);
	if (ret < 0)
		return ret;
	return 0;
}

static int vidioc_s_fmt_vid_cap(struct file *file, void *priv,
			    struct v4l2_format *fmt)
{
	struct gspca_dev *gspca_dev = priv;
	int ret;

	if (mutex_lock_interruptible(&gspca_dev->queue_lock))
		return -ERESTARTSYS;

	ret = try_fmt_vid_cap(gspca_dev, fmt);
	if (ret < 0)
		goto out;

	if (gspca_dev->nframes != 0
	    && fmt->fmt.pix.sizeimage > gspca_dev->frsz) {
		ret = -EINVAL;
		goto out;
	}

	if (ret == gspca_dev->curr_mode) {
		ret = 0;
		goto out;			/* same mode */
	}

	if (gspca_dev->streaming) {
		ret = -EBUSY;
		goto out;
	}
	gspca_dev->width = fmt->fmt.pix.width;
	gspca_dev->height = fmt->fmt.pix.height;
	gspca_dev->pixfmt = fmt->fmt.pix.pixelformat;
	gspca_dev->curr_mode = ret;

	ret = 0;
out:
	mutex_unlock(&gspca_dev->queue_lock);
	return ret;
}

static int vidioc_enum_framesizes(struct file *file, void *priv,
				  struct v4l2_frmsizeenum *fsize)
{
	struct gspca_dev *gspca_dev = priv;
	int i;
	__u32 index = 0;

	for (i = 0; i < gspca_dev->cam.nmodes; i++) {
		if (fsize->pixel_format !=
				gspca_dev->cam.cam_mode[i].pixelformat)
			continue;

		if (fsize->index == index) {
			fsize->type = V4L2_FRMSIZE_TYPE_DISCRETE;
			fsize->discrete.width =
				gspca_dev->cam.cam_mode[i].width;
			fsize->discrete.height =
				gspca_dev->cam.cam_mode[i].height;
			return 0;
		}
		index++;
	}

	return -EINVAL;
}

static void gspca_release(struct video_device *vfd)
{
	struct gspca_dev *gspca_dev = container_of(vfd, struct gspca_dev, vdev);

	PDEBUG(D_STREAM, "device released");

	kfree(gspca_dev->usb_buf);
	kfree(gspca_dev);
}

static int dev_open(struct file *file)
{
	struct gspca_dev *gspca_dev;
	int ret;

	PDEBUG(D_STREAM, "%s open", current->comm);
	gspca_dev = (struct gspca_dev *) video_devdata(file);
	if (mutex_lock_interruptible(&gspca_dev->queue_lock))
		return -ERESTARTSYS;
	if (!gspca_dev->present) {
		ret = -ENODEV;
		goto out;
	}

	if (gspca_dev->users > 4) {	/* (arbitrary value) */
		ret = -EBUSY;
		goto out;
	}

	/* protect the subdriver against rmmod */
	if (!try_module_get(gspca_dev->module)) {
		ret = -ENODEV;
		goto out;
	}

	gspca_dev->users++;

	file->private_data = gspca_dev;
#ifdef GSPCA_DEBUG
	/* activate the v4l2 debug */
	if (gspca_debug & D_V4L2)
		gspca_dev->vdev.debug |= V4L2_DEBUG_IOCTL
					| V4L2_DEBUG_IOCTL_ARG;
	else
		gspca_dev->vdev.debug &= ~(V4L2_DEBUG_IOCTL
					| V4L2_DEBUG_IOCTL_ARG);
#endif
	ret = 0;
out:
	mutex_unlock(&gspca_dev->queue_lock);
	if (ret != 0)
		PDEBUG(D_ERR|D_STREAM, "open failed err %d", ret);
	else
		PDEBUG(D_STREAM, "open done");
	return ret;
}

static int dev_close(struct file *file)
{
	struct gspca_dev *gspca_dev = file->private_data;

	PDEBUG(D_STREAM, "%s close", current->comm);
	if (mutex_lock_interruptible(&gspca_dev->queue_lock))
		return -ERESTARTSYS;
	gspca_dev->users--;

	/* if the file did the capture, free the streaming resources */
	if (gspca_dev->capt_file == file) {
		if (gspca_dev->streaming) {
			mutex_lock(&gspca_dev->usb_lock);
			gspca_stream_off(gspca_dev);
			mutex_unlock(&gspca_dev->usb_lock);
		}
		frame_free(gspca_dev);
		gspca_dev->capt_file = NULL;
		gspca_dev->memory = GSPCA_MEMORY_NO;
	}
	file->private_data = NULL;
	module_put(gspca_dev->module);
	mutex_unlock(&gspca_dev->queue_lock);

	PDEBUG(D_STREAM, "close done");

	return 0;
}

static int vidioc_querycap(struct file *file, void  *priv,
			   struct v4l2_capability *cap)
{
	struct gspca_dev *gspca_dev = priv;
	int ret;

	/* protect the access to the usb device */
	if (mutex_lock_interruptible(&gspca_dev->usb_lock))
		return -ERESTARTSYS;
	if (!gspca_dev->present) {
		ret = -ENODEV;
		goto out;
	}
	strncpy(cap->driver, gspca_dev->sd_desc->name, sizeof cap->driver);
	if (gspca_dev->dev->product != NULL) {
		strncpy(cap->card, gspca_dev->dev->product,
			sizeof cap->card);
	} else {
		snprintf(cap->card, sizeof cap->card,
			"USB Camera (%04x:%04x)",
			le16_to_cpu(gspca_dev->dev->descriptor.idVendor),
			le16_to_cpu(gspca_dev->dev->descriptor.idProduct));
	}
	usb_make_path(gspca_dev->dev, cap->bus_info, sizeof(cap->bus_info));
	cap->version = DRIVER_VERSION_NUMBER;
	cap->capabilities = V4L2_CAP_VIDEO_CAPTURE
			  | V4L2_CAP_STREAMING
			  | V4L2_CAP_READWRITE;
	ret = 0;
out:
	mutex_unlock(&gspca_dev->usb_lock);
	return ret;
}

static const struct ctrl *get_ctrl(struct gspca_dev *gspca_dev,
				   int id)
{
	const struct ctrl *ctrls;
	int i;

	for (i = 0, ctrls = gspca_dev->sd_desc->ctrls;
	     i < gspca_dev->sd_desc->nctrls;
	     i++, ctrls++) {
		if (gspca_dev->ctrl_dis & (1 << i))
			continue;
		if (id == ctrls->qctrl.id)
			return ctrls;
	}
	return NULL;
}

static int vidioc_queryctrl(struct file *file, void *priv,
			   struct v4l2_queryctrl *q_ctrl)
{
	struct gspca_dev *gspca_dev = priv;
	const struct ctrl *ctrls;
	int i;
	u32 id;

	ctrls = NULL;
	id = q_ctrl->id;
	if (id & V4L2_CTRL_FLAG_NEXT_CTRL) {
		id &= V4L2_CTRL_ID_MASK;
		id++;
		for (i = 0; i < gspca_dev->sd_desc->nctrls; i++) {
			if (gspca_dev->ctrl_dis & (1 << i))
				continue;
<<<<<<< HEAD
			if (ctrls->qctrl.id < id)
				continue;
			if (ctrls != NULL) {
				if (gspca_dev->sd_desc->ctrls[i].qctrl.id
					    > ctrls->qctrl.id)
					continue;
			}
=======
			if (gspca_dev->sd_desc->ctrls[i].qctrl.id < id)
				continue;
			if (ctrls && gspca_dev->sd_desc->ctrls[i].qctrl.id
					    > ctrls->qctrl.id)
				continue;
>>>>>>> 4e8a2372
			ctrls = &gspca_dev->sd_desc->ctrls[i];
		}
	} else {
		ctrls = get_ctrl(gspca_dev, id);
	}
	if (ctrls == NULL)
		return -EINVAL;
	memcpy(q_ctrl, ctrls, sizeof *q_ctrl);
	return 0;
}

static int vidioc_s_ctrl(struct file *file, void *priv,
			 struct v4l2_control *ctrl)
{
	struct gspca_dev *gspca_dev = priv;
	const struct ctrl *ctrls;
	int ret;

	ctrls = get_ctrl(gspca_dev, ctrl->id);
	if (ctrls == NULL)
		return -EINVAL;

	if (ctrl->value < ctrls->qctrl.minimum
	    || ctrl->value > ctrls->qctrl.maximum)
		return -ERANGE;
	PDEBUG(D_CONF, "set ctrl [%08x] = %d", ctrl->id, ctrl->value);
	if (mutex_lock_interruptible(&gspca_dev->usb_lock))
		return -ERESTARTSYS;
	if (gspca_dev->present)
		ret = ctrls->set(gspca_dev, ctrl->value);
	else
		ret = -ENODEV;
	mutex_unlock(&gspca_dev->usb_lock);
	return ret;
}

static int vidioc_g_ctrl(struct file *file, void *priv,
			 struct v4l2_control *ctrl)
{
	struct gspca_dev *gspca_dev = priv;
	const struct ctrl *ctrls;
	int ret;

	ctrls = get_ctrl(gspca_dev, ctrl->id);
	if (ctrls == NULL)
		return -EINVAL;

	if (mutex_lock_interruptible(&gspca_dev->usb_lock))
		return -ERESTARTSYS;
	if (gspca_dev->present)
		ret = ctrls->get(gspca_dev, &ctrl->value);
	else
		ret = -ENODEV;
	mutex_unlock(&gspca_dev->usb_lock);
	return ret;
}

/*fixme: have an audio flag in gspca_dev?*/
static int vidioc_s_audio(struct file *file, void *priv,
			 struct v4l2_audio *audio)
{
	if (audio->index != 0)
		return -EINVAL;
	return 0;
}

static int vidioc_g_audio(struct file *file, void *priv,
			 struct v4l2_audio *audio)
{
	strcpy(audio->name, "Microphone");
	return 0;
}

static int vidioc_enumaudio(struct file *file, void *priv,
			 struct v4l2_audio *audio)
{
	if (audio->index != 0)
		return -EINVAL;

	strcpy(audio->name, "Microphone");
	audio->capability = 0;
	audio->mode = 0;
	return 0;
}

static int vidioc_querymenu(struct file *file, void *priv,
			    struct v4l2_querymenu *qmenu)
{
	struct gspca_dev *gspca_dev = priv;

	if (!gspca_dev->sd_desc->querymenu)
		return -EINVAL;
	return gspca_dev->sd_desc->querymenu(gspca_dev, qmenu);
}

static int vidioc_enum_input(struct file *file, void *priv,
				struct v4l2_input *input)
{
	struct gspca_dev *gspca_dev = priv;

	if (input->index != 0)
		return -EINVAL;
	input->type = V4L2_INPUT_TYPE_CAMERA;
	input->status = gspca_dev->cam.input_flags;
	strncpy(input->name, gspca_dev->sd_desc->name,
		sizeof input->name);
	return 0;
}

static int vidioc_g_input(struct file *file, void *priv, unsigned int *i)
{
	*i = 0;
	return 0;
}

static int vidioc_s_input(struct file *file, void *priv, unsigned int i)
{
	if (i > 0)
		return -EINVAL;
	return (0);
}

static int vidioc_reqbufs(struct file *file, void *priv,
			  struct v4l2_requestbuffers *rb)
{
	struct gspca_dev *gspca_dev = priv;
	int i, ret = 0;

	switch (rb->memory) {
	case GSPCA_MEMORY_READ:			/* (internal call) */
	case V4L2_MEMORY_MMAP:
	case V4L2_MEMORY_USERPTR:
		break;
	default:
		return -EINVAL;
	}
	if (mutex_lock_interruptible(&gspca_dev->queue_lock))
		return -ERESTARTSYS;

	if (gspca_dev->memory != GSPCA_MEMORY_NO
	    && gspca_dev->memory != rb->memory) {
		ret = -EBUSY;
		goto out;
	}

	/* only one file may do the capture */
	if (gspca_dev->capt_file != NULL
	    && gspca_dev->capt_file != file) {
		ret = -EBUSY;
		goto out;
	}

	/* if allocated, the buffers must not be mapped */
	for (i = 0; i < gspca_dev->nframes; i++) {
		if (gspca_dev->frame[i].vma_use_count) {
			ret = -EBUSY;
			goto out;
		}
	}

	/* stop streaming */
	if (gspca_dev->streaming) {
		mutex_lock(&gspca_dev->usb_lock);
		gspca_stream_off(gspca_dev);
		mutex_unlock(&gspca_dev->usb_lock);
	}

	/* free the previous allocated buffers, if any */
	if (gspca_dev->nframes != 0) {
		frame_free(gspca_dev);
		gspca_dev->capt_file = NULL;
	}
	if (rb->count == 0)			/* unrequest */
		goto out;
	gspca_dev->memory = rb->memory;
	ret = frame_alloc(gspca_dev, rb->count);
	if (ret == 0) {
		rb->count = gspca_dev->nframes;
		gspca_dev->capt_file = file;
	}
out:
	mutex_unlock(&gspca_dev->queue_lock);
	PDEBUG(D_STREAM, "reqbufs st:%d c:%d", ret, rb->count);
	return ret;
}

static int vidioc_querybuf(struct file *file, void *priv,
			   struct v4l2_buffer *v4l2_buf)
{
	struct gspca_dev *gspca_dev = priv;
	struct gspca_frame *frame;

	if (v4l2_buf->index < 0
	    || v4l2_buf->index >= gspca_dev->nframes)
		return -EINVAL;

	frame = &gspca_dev->frame[v4l2_buf->index];
	memcpy(v4l2_buf, &frame->v4l2_buf, sizeof *v4l2_buf);
	return 0;
}

static int vidioc_streamon(struct file *file, void *priv,
			   enum v4l2_buf_type buf_type)
{
	struct gspca_dev *gspca_dev = priv;
	int ret;

	if (buf_type != V4L2_BUF_TYPE_VIDEO_CAPTURE)
		return -EINVAL;
	if (mutex_lock_interruptible(&gspca_dev->queue_lock))
		return -ERESTARTSYS;

	if (gspca_dev->nframes == 0
	    || !(gspca_dev->frame[0].v4l2_buf.flags & V4L2_BUF_FLAG_QUEUED)) {
		ret = -EINVAL;
		goto out;
	}
	if (!gspca_dev->streaming) {
		ret = gspca_init_transfer(gspca_dev);
		if (ret < 0)
			goto out;
	}
#ifdef GSPCA_DEBUG
	if (gspca_debug & D_STREAM) {
		PDEBUG_MODE("stream on OK",
			gspca_dev->pixfmt,
			gspca_dev->width,
			gspca_dev->height);
	}
#endif
	ret = 0;
out:
	mutex_unlock(&gspca_dev->queue_lock);
	return ret;
}

static int vidioc_streamoff(struct file *file, void *priv,
				enum v4l2_buf_type buf_type)
{
	struct gspca_dev *gspca_dev = priv;
	int i, ret;

	if (buf_type != V4L2_BUF_TYPE_VIDEO_CAPTURE)
		return -EINVAL;
	if (!gspca_dev->streaming)
		return 0;
	if (mutex_lock_interruptible(&gspca_dev->queue_lock))
		return -ERESTARTSYS;

	/* stop streaming */
	if (mutex_lock_interruptible(&gspca_dev->usb_lock)) {
		ret = -ERESTARTSYS;
		goto out;
	}
	gspca_stream_off(gspca_dev);
	mutex_unlock(&gspca_dev->usb_lock);

	/* empty the application queues */
	for (i = 0; i < gspca_dev->nframes; i++)
		gspca_dev->frame[i].v4l2_buf.flags &= ~BUF_ALL_FLAGS;
	gspca_dev->fr_i = gspca_dev->fr_o = gspca_dev->fr_q = 0;
	gspca_dev->last_packet_type = DISCARD_PACKET;
	gspca_dev->sequence = 0;
	ret = 0;
out:
	mutex_unlock(&gspca_dev->queue_lock);
	return ret;
}

static int vidioc_g_jpegcomp(struct file *file, void *priv,
			struct v4l2_jpegcompression *jpegcomp)
{
	struct gspca_dev *gspca_dev = priv;
	int ret;

	if (!gspca_dev->sd_desc->get_jcomp)
		return -EINVAL;
	if (mutex_lock_interruptible(&gspca_dev->usb_lock))
		return -ERESTARTSYS;
	if (gspca_dev->present)
		ret = gspca_dev->sd_desc->get_jcomp(gspca_dev, jpegcomp);
	else
		ret = -ENODEV;
	mutex_unlock(&gspca_dev->usb_lock);
	return ret;
}

static int vidioc_s_jpegcomp(struct file *file, void *priv,
			struct v4l2_jpegcompression *jpegcomp)
{
	struct gspca_dev *gspca_dev = priv;
	int ret;

	if (!gspca_dev->sd_desc->set_jcomp)
		return -EINVAL;
	if (mutex_lock_interruptible(&gspca_dev->usb_lock))
		return -ERESTARTSYS;
	if (gspca_dev->present)
		ret = gspca_dev->sd_desc->set_jcomp(gspca_dev, jpegcomp);
	else
		ret = -ENODEV;
	mutex_unlock(&gspca_dev->usb_lock);
	return ret;
}

static int vidioc_g_parm(struct file *filp, void *priv,
			struct v4l2_streamparm *parm)
{
	struct gspca_dev *gspca_dev = priv;

	parm->parm.capture.readbuffers = gspca_dev->nbufread;

	if (gspca_dev->sd_desc->get_streamparm) {
		int ret;

		if (mutex_lock_interruptible(&gspca_dev->usb_lock))
			return -ERESTARTSYS;
		if (gspca_dev->present)
			ret = gspca_dev->sd_desc->get_streamparm(gspca_dev,
								 parm);
		else
			ret = -ENODEV;
		mutex_unlock(&gspca_dev->usb_lock);
		return ret;
	}

	return 0;
}

static int vidioc_s_parm(struct file *filp, void *priv,
			struct v4l2_streamparm *parm)
{
	struct gspca_dev *gspca_dev = priv;
	int n;

	n = parm->parm.capture.readbuffers;
	if (n == 0 || n > GSPCA_MAX_FRAMES)
		parm->parm.capture.readbuffers = gspca_dev->nbufread;
	else
		gspca_dev->nbufread = n;

	if (gspca_dev->sd_desc->set_streamparm) {
		int ret;

		if (mutex_lock_interruptible(&gspca_dev->usb_lock))
			return -ERESTARTSYS;
		if (gspca_dev->present)
			ret = gspca_dev->sd_desc->set_streamparm(gspca_dev,
								 parm);
		else
			ret = -ENODEV;
		mutex_unlock(&gspca_dev->usb_lock);
		return ret;
	}

	return 0;
}

static int vidioc_s_std(struct file *filp, void *priv,
			v4l2_std_id *parm)
{
	return 0;
}

#ifdef CONFIG_VIDEO_V4L1_COMPAT
static int vidiocgmbuf(struct file *file, void *priv,
			struct video_mbuf *mbuf)
{
	struct gspca_dev *gspca_dev = file->private_data;
	int i;

	PDEBUG(D_STREAM, "cgmbuf");
	if (gspca_dev->nframes == 0) {
		int ret;

		{
			struct v4l2_format fmt;

			fmt.type = V4L2_BUF_TYPE_VIDEO_CAPTURE;
			i = gspca_dev->cam.nmodes - 1;	/* highest mode */
			fmt.fmt.pix.width = gspca_dev->cam.cam_mode[i].width;
			fmt.fmt.pix.height = gspca_dev->cam.cam_mode[i].height;
			fmt.fmt.pix.pixelformat = V4L2_PIX_FMT_BGR24;
			ret = vidioc_s_fmt_vid_cap(file, priv, &fmt);
			if (ret != 0)
				return ret;
		}
		{
			struct v4l2_requestbuffers rb;

			memset(&rb, 0, sizeof rb);
			rb.count = 4;
			rb.type = V4L2_BUF_TYPE_VIDEO_CAPTURE;
			rb.memory = V4L2_MEMORY_MMAP;
			ret = vidioc_reqbufs(file, priv, &rb);
			if (ret != 0)
				return ret;
		}
	}
	mbuf->frames = gspca_dev->nframes;
	mbuf->size = gspca_dev->frsz * gspca_dev->nframes;
	for (i = 0; i < mbuf->frames; i++)
		mbuf->offsets[i] = gspca_dev->frame[i].v4l2_buf.m.offset;
	return 0;
}
#endif

static int dev_mmap(struct file *file, struct vm_area_struct *vma)
{
	struct gspca_dev *gspca_dev = file->private_data;
	struct gspca_frame *frame;
	struct page *page;
	unsigned long addr, start, size;
	int i, ret;

	start = vma->vm_start;
	size = vma->vm_end - vma->vm_start;
	PDEBUG(D_STREAM, "mmap start:%08x size:%d", (int) start, (int) size);

	if (mutex_lock_interruptible(&gspca_dev->queue_lock))
		return -ERESTARTSYS;
	if (!gspca_dev->present) {
		ret = -ENODEV;
		goto out;
	}
	if (gspca_dev->capt_file != file) {
		ret = -EINVAL;
		goto out;
	}

	frame = NULL;
	for (i = 0; i < gspca_dev->nframes; ++i) {
		if (gspca_dev->frame[i].v4l2_buf.memory != V4L2_MEMORY_MMAP) {
			PDEBUG(D_STREAM, "mmap bad memory type");
			break;
		}
		if ((gspca_dev->frame[i].v4l2_buf.m.offset >> PAGE_SHIFT)
						== vma->vm_pgoff) {
			frame = &gspca_dev->frame[i];
			break;
		}
	}
	if (frame == NULL) {
		PDEBUG(D_STREAM, "mmap no frame buffer found");
		ret = -EINVAL;
		goto out;
	}
#ifdef CONFIG_VIDEO_V4L1_COMPAT
	/* v4l1 maps all the buffers */
	if (i != 0
	    || size != frame->v4l2_buf.length * gspca_dev->nframes)
#endif
	    if (size != frame->v4l2_buf.length) {
		PDEBUG(D_STREAM, "mmap bad size");
		ret = -EINVAL;
		goto out;
	}

	/*
	 * - VM_IO marks the area as being a mmaped region for I/O to a
	 *   device. It also prevents the region from being core dumped.
	 */
	vma->vm_flags |= VM_IO;

	addr = (unsigned long) frame->data;
	while (size > 0) {
		page = vmalloc_to_page((void *) addr);
		ret = vm_insert_page(vma, start, page);
		if (ret < 0)
			goto out;
		start += PAGE_SIZE;
		addr += PAGE_SIZE;
		size -= PAGE_SIZE;
	}

	vma->vm_ops = &gspca_vm_ops;
	vma->vm_private_data = frame;
	gspca_vm_open(vma);
	ret = 0;
out:
	mutex_unlock(&gspca_dev->queue_lock);
	return ret;
}

/*
 * wait for a video frame
 *
 * If a frame is ready, its index is returned.
 */
static int frame_wait(struct gspca_dev *gspca_dev,
			int nonblock_ing)
{
	struct gspca_frame *frame;
	int i, j, ret;

	/* check if a frame is ready */
	i = gspca_dev->fr_o;
	j = gspca_dev->fr_queue[i];
	frame = &gspca_dev->frame[j];

	if (!(frame->v4l2_buf.flags & V4L2_BUF_FLAG_DONE)) {
		if (nonblock_ing)
			return -EAGAIN;

		/* wait till a frame is ready */
		ret = wait_event_interruptible_timeout(gspca_dev->wq,
			(frame->v4l2_buf.flags & V4L2_BUF_FLAG_DONE) ||
			!gspca_dev->streaming || !gspca_dev->present,
			msecs_to_jiffies(3000));
		if (ret < 0)
			return ret;
		if (ret == 0 || !gspca_dev->streaming || !gspca_dev->present)
			return -EIO;
	}

	gspca_dev->fr_o = (i + 1) % gspca_dev->nframes;
	PDEBUG(D_FRAM, "frame wait q:%d i:%d o:%d",
		gspca_dev->fr_q,
		gspca_dev->fr_i,
		gspca_dev->fr_o);

	if (gspca_dev->sd_desc->dq_callback) {
		mutex_lock(&gspca_dev->usb_lock);
		if (gspca_dev->present)
			gspca_dev->sd_desc->dq_callback(gspca_dev);
		mutex_unlock(&gspca_dev->usb_lock);
	}
	return j;
}

/*
 * dequeue a video buffer
 *
 * If nonblock_ing is false, block until a buffer is available.
 */
static int vidioc_dqbuf(struct file *file, void *priv,
			struct v4l2_buffer *v4l2_buf)
{
	struct gspca_dev *gspca_dev = priv;
	struct gspca_frame *frame;
	int i, ret;

	PDEBUG(D_FRAM, "dqbuf");
	if (v4l2_buf->memory != gspca_dev->memory)
		return -EINVAL;

	if (!gspca_dev->present)
		return -ENODEV;

	/* if not streaming, be sure the application will not loop forever */
	if (!(file->f_flags & O_NONBLOCK)
	    && !gspca_dev->streaming && gspca_dev->users == 1)
		return -EINVAL;

	/* only the capturing file may dequeue */
	if (gspca_dev->capt_file != file)
		return -EINVAL;

	/* only one dequeue / read at a time */
	if (mutex_lock_interruptible(&gspca_dev->read_lock))
		return -ERESTARTSYS;

	ret = frame_wait(gspca_dev, file->f_flags & O_NONBLOCK);
	if (ret < 0)
		goto out;
	i = ret;				/* frame index */
	frame = &gspca_dev->frame[i];
	if (gspca_dev->memory == V4L2_MEMORY_USERPTR) {
		if (copy_to_user((__u8 __user *) frame->v4l2_buf.m.userptr,
				 frame->data,
				 frame->v4l2_buf.bytesused)) {
			PDEBUG(D_ERR|D_STREAM,
				"dqbuf cp to user failed");
			ret = -EFAULT;
			goto out;
		}
	}
	frame->v4l2_buf.flags &= ~V4L2_BUF_FLAG_DONE;
	memcpy(v4l2_buf, &frame->v4l2_buf, sizeof *v4l2_buf);
	PDEBUG(D_FRAM, "dqbuf %d", i);
	ret = 0;
out:
	mutex_unlock(&gspca_dev->read_lock);
	return ret;
}

/*
 * queue a video buffer
 *
 * Attempting to queue a buffer that has already been
 * queued will return -EINVAL.
 */
static int vidioc_qbuf(struct file *file, void *priv,
			struct v4l2_buffer *v4l2_buf)
{
	struct gspca_dev *gspca_dev = priv;
	struct gspca_frame *frame;
	int i, index, ret;

	PDEBUG(D_FRAM, "qbuf %d", v4l2_buf->index);

	if (mutex_lock_interruptible(&gspca_dev->queue_lock))
		return -ERESTARTSYS;

	index = v4l2_buf->index;
	if ((unsigned) index >= gspca_dev->nframes) {
		PDEBUG(D_FRAM,
			"qbuf idx %d >= %d", index, gspca_dev->nframes);
		ret = -EINVAL;
		goto out;
	}
	if (v4l2_buf->memory != gspca_dev->memory) {
		PDEBUG(D_FRAM, "qbuf bad memory type");
		ret = -EINVAL;
		goto out;
	}

	frame = &gspca_dev->frame[index];
	if (frame->v4l2_buf.flags & BUF_ALL_FLAGS) {
		PDEBUG(D_FRAM, "qbuf bad state");
		ret = -EINVAL;
		goto out;
	}

	frame->v4l2_buf.flags |= V4L2_BUF_FLAG_QUEUED;

	if (frame->v4l2_buf.memory == V4L2_MEMORY_USERPTR) {
		frame->v4l2_buf.m.userptr = v4l2_buf->m.userptr;
		frame->v4l2_buf.length = v4l2_buf->length;
	}

	/* put the buffer in the 'queued' queue */
	i = gspca_dev->fr_q;
	gspca_dev->fr_queue[i] = index;
	gspca_dev->fr_q = (i + 1) % gspca_dev->nframes;
	PDEBUG(D_FRAM, "qbuf q:%d i:%d o:%d",
		gspca_dev->fr_q,
		gspca_dev->fr_i,
		gspca_dev->fr_o);

	v4l2_buf->flags |= V4L2_BUF_FLAG_QUEUED;
	v4l2_buf->flags &= ~V4L2_BUF_FLAG_DONE;
	ret = 0;
out:
	mutex_unlock(&gspca_dev->queue_lock);
	return ret;
}

/*
 * allocate the resources for read()
 */
static int read_alloc(struct gspca_dev *gspca_dev,
			struct file *file)
{
	struct v4l2_buffer v4l2_buf;
	int i, ret;

	PDEBUG(D_STREAM, "read alloc");
	if (gspca_dev->nframes == 0) {
		struct v4l2_requestbuffers rb;

		memset(&rb, 0, sizeof rb);
		rb.count = gspca_dev->nbufread;
		rb.type = V4L2_BUF_TYPE_VIDEO_CAPTURE;
		rb.memory = GSPCA_MEMORY_READ;
		ret = vidioc_reqbufs(file, gspca_dev, &rb);
		if (ret != 0) {
			PDEBUG(D_STREAM, "read reqbuf err %d", ret);
			return ret;
		}
		memset(&v4l2_buf, 0, sizeof v4l2_buf);
		v4l2_buf.type = V4L2_BUF_TYPE_VIDEO_CAPTURE;
		v4l2_buf.memory = GSPCA_MEMORY_READ;
		for (i = 0; i < gspca_dev->nbufread; i++) {
			v4l2_buf.index = i;
			ret = vidioc_qbuf(file, gspca_dev, &v4l2_buf);
			if (ret != 0) {
				PDEBUG(D_STREAM, "read qbuf err: %d", ret);
				return ret;
			}
		}
		gspca_dev->memory = GSPCA_MEMORY_READ;
	}

	/* start streaming */
	ret = vidioc_streamon(file, gspca_dev, V4L2_BUF_TYPE_VIDEO_CAPTURE);
	if (ret != 0)
		PDEBUG(D_STREAM, "read streamon err %d", ret);
	return ret;
}

static unsigned int dev_poll(struct file *file, poll_table *wait)
{
	struct gspca_dev *gspca_dev = file->private_data;
	int i, ret;

	PDEBUG(D_FRAM, "poll");

	poll_wait(file, &gspca_dev->wq, wait);

	/* if reqbufs is not done, the user would use read() */
	if (gspca_dev->nframes == 0) {
		if (gspca_dev->memory != GSPCA_MEMORY_NO)
			return POLLERR;		/* not the 1st time */
		ret = read_alloc(gspca_dev, file);
		if (ret != 0)
			return POLLERR;
	}

	if (mutex_lock_interruptible(&gspca_dev->queue_lock) != 0)
		return POLLERR;

	/* check the next incoming buffer */
	i = gspca_dev->fr_o;
	i = gspca_dev->fr_queue[i];
	if (gspca_dev->frame[i].v4l2_buf.flags & V4L2_BUF_FLAG_DONE)
		ret = POLLIN | POLLRDNORM;	/* something to read */
	else
		ret = 0;
	mutex_unlock(&gspca_dev->queue_lock);
	if (!gspca_dev->present)
		return POLLHUP;
	return ret;
}

static ssize_t dev_read(struct file *file, char __user *data,
		    size_t count, loff_t *ppos)
{
	struct gspca_dev *gspca_dev = file->private_data;
	struct gspca_frame *frame;
	struct v4l2_buffer v4l2_buf;
	struct timeval timestamp;
	int n, ret, ret2;

	PDEBUG(D_FRAM, "read (%zd)", count);
	if (!gspca_dev->present)
		return -ENODEV;
	switch (gspca_dev->memory) {
	case GSPCA_MEMORY_NO:			/* first time */
		ret = read_alloc(gspca_dev, file);
		if (ret != 0)
			return ret;
		break;
	case GSPCA_MEMORY_READ:
		if (gspca_dev->capt_file == file)
			break;
		/* fall thru */
	default:
		return -EINVAL;
	}

	/* get a frame */
	jiffies_to_timeval(get_jiffies_64(), &timestamp);
	timestamp.tv_sec--;
	n = 2;
	for (;;) {
		memset(&v4l2_buf, 0, sizeof v4l2_buf);
		v4l2_buf.type = V4L2_BUF_TYPE_VIDEO_CAPTURE;
		v4l2_buf.memory = GSPCA_MEMORY_READ;
		ret = vidioc_dqbuf(file, gspca_dev, &v4l2_buf);
		if (ret != 0) {
			PDEBUG(D_STREAM, "read dqbuf err %d", ret);
			return ret;
		}

		/* if the process slept for more than 1 second,
		 * get a newer frame */
		frame = &gspca_dev->frame[v4l2_buf.index];
		if (--n < 0)
			break;			/* avoid infinite loop */
		if (frame->v4l2_buf.timestamp.tv_sec >= timestamp.tv_sec)
			break;
		ret = vidioc_qbuf(file, gspca_dev, &v4l2_buf);
		if (ret != 0) {
			PDEBUG(D_STREAM, "read qbuf err %d", ret);
			return ret;
		}
	}

	/* copy the frame */
	if (count > frame->v4l2_buf.bytesused)
		count = frame->v4l2_buf.bytesused;
	ret = copy_to_user(data, frame->data, count);
	if (ret != 0) {
		PDEBUG(D_ERR|D_STREAM,
			"read cp to user lack %d / %zd", ret, count);
		ret = -EFAULT;
		goto out;
	}
	ret = count;
out:
	/* in each case, requeue the buffer */
	ret2 = vidioc_qbuf(file, gspca_dev, &v4l2_buf);
	if (ret2 != 0)
		return ret2;
	return ret;
}

static struct v4l2_file_operations dev_fops = {
	.owner = THIS_MODULE,
	.open = dev_open,
	.release = dev_close,
	.read = dev_read,
	.mmap = dev_mmap,
	.unlocked_ioctl = video_ioctl2,
	.poll	= dev_poll,
};

static const struct v4l2_ioctl_ops dev_ioctl_ops = {
	.vidioc_querycap	= vidioc_querycap,
	.vidioc_dqbuf		= vidioc_dqbuf,
	.vidioc_qbuf		= vidioc_qbuf,
	.vidioc_enum_fmt_vid_cap = vidioc_enum_fmt_vid_cap,
	.vidioc_try_fmt_vid_cap	= vidioc_try_fmt_vid_cap,
	.vidioc_g_fmt_vid_cap	= vidioc_g_fmt_vid_cap,
	.vidioc_s_fmt_vid_cap	= vidioc_s_fmt_vid_cap,
	.vidioc_streamon	= vidioc_streamon,
	.vidioc_queryctrl	= vidioc_queryctrl,
	.vidioc_g_ctrl		= vidioc_g_ctrl,
	.vidioc_s_ctrl		= vidioc_s_ctrl,
	.vidioc_g_audio		= vidioc_g_audio,
	.vidioc_s_audio		= vidioc_s_audio,
	.vidioc_enumaudio	= vidioc_enumaudio,
	.vidioc_querymenu	= vidioc_querymenu,
	.vidioc_enum_input	= vidioc_enum_input,
	.vidioc_g_input		= vidioc_g_input,
	.vidioc_s_input		= vidioc_s_input,
	.vidioc_reqbufs		= vidioc_reqbufs,
	.vidioc_querybuf	= vidioc_querybuf,
	.vidioc_streamoff	= vidioc_streamoff,
	.vidioc_g_jpegcomp	= vidioc_g_jpegcomp,
	.vidioc_s_jpegcomp	= vidioc_s_jpegcomp,
	.vidioc_g_parm		= vidioc_g_parm,
	.vidioc_s_parm		= vidioc_s_parm,
	.vidioc_s_std		= vidioc_s_std,
	.vidioc_enum_framesizes = vidioc_enum_framesizes,
#ifdef CONFIG_VIDEO_V4L1_COMPAT
	.vidiocgmbuf          = vidiocgmbuf,
#endif
};

static struct video_device gspca_template = {
	.name = "gspca main driver",
	.fops = &dev_fops,
	.ioctl_ops = &dev_ioctl_ops,
	.release = gspca_release,
	.minor = -1,
};

/*
 * probe and create a new gspca device
 *
 * This function must be called by the sub-driver when it is
 * called for probing a new device.
 */
int gspca_dev_probe(struct usb_interface *intf,
		const struct usb_device_id *id,
		const struct sd_desc *sd_desc,
		int dev_size,
		struct module *module)
{
	struct usb_interface_descriptor *interface;
	struct gspca_dev *gspca_dev;
	struct usb_device *dev = interface_to_usbdev(intf);
	int ret;

	PDEBUG(D_PROBE, "probing %04x:%04x", id->idVendor, id->idProduct);

	/* we don't handle multi-config cameras */
	if (dev->descriptor.bNumConfigurations != 1)
		return -ENODEV;
	interface = &intf->cur_altsetting->desc;
	if (interface->bInterfaceNumber > 0)
		return -ENODEV;

	/* create the device */
	if (dev_size < sizeof *gspca_dev)
		dev_size = sizeof *gspca_dev;
	gspca_dev = kzalloc(dev_size, GFP_KERNEL);
	if (!gspca_dev) {
		err("couldn't kzalloc gspca struct");
		return -ENOMEM;
	}
	gspca_dev->usb_buf = kmalloc(USB_BUF_SZ, GFP_KERNEL);
	if (!gspca_dev->usb_buf) {
		err("out of memory");
		ret = -ENOMEM;
		goto out;
	}
	gspca_dev->dev = dev;
	gspca_dev->iface = interface->bInterfaceNumber;
	gspca_dev->nbalt = intf->num_altsetting;
	gspca_dev->sd_desc = sd_desc;
	gspca_dev->nbufread = 2;
	gspca_dev->empty_packet = -1;	/* don't check the empty packets */

	/* configure the subdriver and initialize the USB device */
	ret = sd_desc->config(gspca_dev, id);
	if (ret < 0)
		goto out;
	ret = sd_desc->init(gspca_dev);
	if (ret < 0)
		goto out;
	ret = gspca_set_alt0(gspca_dev);
	if (ret < 0)
		goto out;
	gspca_set_default_mode(gspca_dev);

	mutex_init(&gspca_dev->usb_lock);
	mutex_init(&gspca_dev->read_lock);
	mutex_init(&gspca_dev->queue_lock);
	init_waitqueue_head(&gspca_dev->wq);

	/* init video stuff */
	memcpy(&gspca_dev->vdev, &gspca_template, sizeof gspca_template);
	gspca_dev->vdev.parent = &intf->dev;
	gspca_dev->module = module;
	gspca_dev->present = 1;
	ret = video_register_device(&gspca_dev->vdev,
				  VFL_TYPE_GRABBER,
				  -1);
	if (ret < 0) {
		err("video_register_device err %d", ret);
		goto out;
	}

	usb_set_intfdata(intf, gspca_dev);
	PDEBUG(D_PROBE, "probe ok");
	return 0;
out:
	kfree(gspca_dev->usb_buf);
	kfree(gspca_dev);
	return ret;
}
EXPORT_SYMBOL(gspca_dev_probe);

/*
 * USB disconnection
 *
 * This function must be called by the sub-driver
 * when the device disconnects, after the specific resources are freed.
 */
void gspca_disconnect(struct usb_interface *intf)
{
	struct gspca_dev *gspca_dev = usb_get_intfdata(intf);

	mutex_lock(&gspca_dev->usb_lock);
	gspca_dev->present = 0;

	if (gspca_dev->streaming) {
		destroy_urbs(gspca_dev);
		wake_up_interruptible(&gspca_dev->wq);
	}

	/* the device is freed at exit of this function */
	gspca_dev->dev = NULL;
	mutex_unlock(&gspca_dev->usb_lock);

	usb_set_intfdata(intf, NULL);

	/* release the device */
	/* (this will call gspca_release() immediatly or on last close) */
	video_unregister_device(&gspca_dev->vdev);

	PDEBUG(D_PROBE, "disconnect complete");
}
EXPORT_SYMBOL(gspca_disconnect);

#ifdef CONFIG_PM
int gspca_suspend(struct usb_interface *intf, pm_message_t message)
{
	struct gspca_dev *gspca_dev = usb_get_intfdata(intf);

	if (!gspca_dev->streaming)
		return 0;
	gspca_dev->frozen = 1;		/* avoid urb error messages */
	if (gspca_dev->sd_desc->stopN)
		gspca_dev->sd_desc->stopN(gspca_dev);
	destroy_urbs(gspca_dev);
	gspca_set_alt0(gspca_dev);
	if (gspca_dev->sd_desc->stop0)
		gspca_dev->sd_desc->stop0(gspca_dev);
	return 0;
}
EXPORT_SYMBOL(gspca_suspend);

int gspca_resume(struct usb_interface *intf)
{
	struct gspca_dev *gspca_dev = usb_get_intfdata(intf);

	gspca_dev->frozen = 0;
	gspca_dev->sd_desc->init(gspca_dev);
	if (gspca_dev->streaming)
		return gspca_init_transfer(gspca_dev);
	return 0;
}
EXPORT_SYMBOL(gspca_resume);
#endif
/* -- cam driver utility functions -- */

/* auto gain and exposure algorithm based on the knee algorithm described here:
   http://ytse.tricolour.net/docs/LowLightOptimization.html

   Returns 0 if no changes were made, 1 if the gain and or exposure settings
   where changed. */
int gspca_auto_gain_n_exposure(struct gspca_dev *gspca_dev, int avg_lum,
	int desired_avg_lum, int deadzone, int gain_knee, int exposure_knee)
{
	int i, steps, gain, orig_gain, exposure, orig_exposure, autogain;
	const struct ctrl *gain_ctrl = NULL;
	const struct ctrl *exposure_ctrl = NULL;
	const struct ctrl *autogain_ctrl = NULL;
	int retval = 0;

	for (i = 0; i < gspca_dev->sd_desc->nctrls; i++) {
		if (gspca_dev->sd_desc->ctrls[i].qctrl.id == V4L2_CID_GAIN)
			gain_ctrl = &gspca_dev->sd_desc->ctrls[i];
		if (gspca_dev->sd_desc->ctrls[i].qctrl.id == V4L2_CID_EXPOSURE)
			exposure_ctrl = &gspca_dev->sd_desc->ctrls[i];
		if (gspca_dev->sd_desc->ctrls[i].qctrl.id == V4L2_CID_AUTOGAIN)
			autogain_ctrl = &gspca_dev->sd_desc->ctrls[i];
	}
	if (!gain_ctrl || !exposure_ctrl || !autogain_ctrl) {
		PDEBUG(D_ERR, "Error: gspca_auto_gain_n_exposure called "
			"on cam without (auto)gain/exposure");
		return 0;
	}

	if (gain_ctrl->get(gspca_dev, &gain) ||
			exposure_ctrl->get(gspca_dev, &exposure) ||
			autogain_ctrl->get(gspca_dev, &autogain) || !autogain)
		return 0;

	orig_gain = gain;
	orig_exposure = exposure;

	/* If we are of a multiple of deadzone, do multiple steps to reach the
	   desired lumination fast (with the risc of a slight overshoot) */
	steps = abs(desired_avg_lum - avg_lum) / deadzone;

	PDEBUG(D_FRAM, "autogain: lum: %d, desired: %d, steps: %d",
		avg_lum, desired_avg_lum, steps);

	for (i = 0; i < steps; i++) {
		if (avg_lum > desired_avg_lum) {
			if (gain > gain_knee)
				gain--;
			else if (exposure > exposure_knee)
				exposure--;
			else if (gain > gain_ctrl->qctrl.default_value)
				gain--;
			else if (exposure > exposure_ctrl->qctrl.minimum)
				exposure--;
			else if (gain > gain_ctrl->qctrl.minimum)
				gain--;
			else
				break;
		} else {
			if (gain < gain_ctrl->qctrl.default_value)
				gain++;
			else if (exposure < exposure_knee)
				exposure++;
			else if (gain < gain_knee)
				gain++;
			else if (exposure < exposure_ctrl->qctrl.maximum)
				exposure++;
			else if (gain < gain_ctrl->qctrl.maximum)
				gain++;
			else
				break;
		}
	}

	if (gain != orig_gain) {
		gain_ctrl->set(gspca_dev, gain);
		retval = 1;
	}
	if (exposure != orig_exposure) {
		exposure_ctrl->set(gspca_dev, exposure);
		retval = 1;
	}

	return retval;
}
EXPORT_SYMBOL(gspca_auto_gain_n_exposure);

/* -- module insert / remove -- */
static int __init gspca_init(void)
{
	info("main v%d.%d.%d registered",
		(DRIVER_VERSION_NUMBER >> 16) & 0xff,
		(DRIVER_VERSION_NUMBER >> 8) & 0xff,
		DRIVER_VERSION_NUMBER & 0xff);
	return 0;
}
static void __exit gspca_exit(void)
{
	info("main deregistered");
}

module_init(gspca_init);
module_exit(gspca_exit);

#ifdef GSPCA_DEBUG
module_param_named(debug, gspca_debug, int, 0644);
MODULE_PARM_DESC(debug,
		"Debug (bit) 0x01:error 0x02:probe 0x04:config"
		" 0x08:stream 0x10:frame 0x20:packet 0x40:USBin 0x80:USBout"
		" 0x0100: v4l2");
#endif<|MERGE_RESOLUTION|>--- conflicted
+++ resolved
@@ -1042,21 +1042,11 @@
 		for (i = 0; i < gspca_dev->sd_desc->nctrls; i++) {
 			if (gspca_dev->ctrl_dis & (1 << i))
 				continue;
-<<<<<<< HEAD
-			if (ctrls->qctrl.id < id)
-				continue;
-			if (ctrls != NULL) {
-				if (gspca_dev->sd_desc->ctrls[i].qctrl.id
-					    > ctrls->qctrl.id)
-					continue;
-			}
-=======
 			if (gspca_dev->sd_desc->ctrls[i].qctrl.id < id)
 				continue;
 			if (ctrls && gspca_dev->sd_desc->ctrls[i].qctrl.id
 					    > ctrls->qctrl.id)
 				continue;
->>>>>>> 4e8a2372
 			ctrls = &gspca_dev->sd_desc->ctrls[i];
 		}
 	} else {
