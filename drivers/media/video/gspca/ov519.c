/**
 * OV519 driver
 *
 * Copyright (C) 2008 Jean-Francois Moine (http://moinejf.free.fr)
 *
 * This module is adapted from the ov51x-jpeg package, which itself
 * was adapted from the ov511 driver.
 *
 * Original copyright for the ov511 driver is:
 *
 * Copyright (c) 1999-2004 Mark W. McClelland
 * Support for OV519, OV8610 Copyright (c) 2003 Joerg Heckenbach
 *
 * ov51x-jpeg original copyright is:
 *
 * Copyright (c) 2004-2007 Romain Beauxis <toots@rastageeks.org>
 * Support for OV7670 sensors was contributed by Sam Skipsey <aoanla@yahoo.com>
 *
 * This program is free software; you can redistribute it and/or modify
 * it under the terms of the GNU General Public License as published by
 * the Free Software Foundation; either version 2 of the License, or
 * any later version.
 *
 * This program is distributed in the hope that it will be useful,
 * but WITHOUT ANY WARRANTY; without even the implied warranty of
 * MERCHANTABILITY or FITNESS FOR A PARTICULAR PURPOSE. See the
 * GNU General Public License for more details.
 *
 * You should have received a copy of the GNU General Public License
 * along with this program; if not, write to the Free Software
 * Foundation, Inc., 59 Temple Place, Suite 330, Boston, MA 02111-1307 USA
 *
 */
#define MODULE_NAME "ov519"

#include "gspca.h"

MODULE_AUTHOR("Jean-Francois Moine <http://moinejf.free.fr>");
MODULE_DESCRIPTION("OV519 USB Camera Driver");
MODULE_LICENSE("GPL");

/* global parameters */
static int frame_rate;

/* Number of times to retry a failed I2C transaction. Increase this if you
 * are getting "Failed to read sensor ID..." */
static int i2c_detect_tries = 10;

/* ov519 device descriptor */
struct sd {
	struct gspca_dev gspca_dev;		/* !! must be the first item */

<<<<<<< HEAD
=======
	__u8 packet_nr;

>>>>>>> 4e8a2372
	char bridge;
#define BRIDGE_OV511		0
#define BRIDGE_OV511PLUS	1
#define BRIDGE_OV518		2
#define BRIDGE_OV518PLUS	3
#define BRIDGE_OV519		4
<<<<<<< HEAD
=======
#define BRIDGE_MASK		7

	char invert_led;
#define BRIDGE_INVERT_LED	8
>>>>>>> 4e8a2372

	/* Determined by sensor type */
	__u8 sif;

	__u8 brightness;
	__u8 contrast;
	__u8 colors;
	__u8 hflip;
	__u8 vflip;
	__u8 autobrightness;
	__u8 freq;

	__u8 stopped;		/* Streaming is temporarily paused */

	__u8 frame_rate;	/* current Framerate */
	__u8 clockdiv;		/* clockdiv override */

	char sensor;		/* Type of image sensor chip (SEN_*) */
#define SEN_UNKNOWN 0
#define SEN_OV6620 1
#define SEN_OV6630 2
#define SEN_OV66308AF 3
#define SEN_OV7610 4
#define SEN_OV7620 5
#define SEN_OV7640 6
#define SEN_OV7670 7
#define SEN_OV76BE 8
#define SEN_OV8610 9
};

/* V4L2 controls supported by the driver */
static int sd_setbrightness(struct gspca_dev *gspca_dev, __s32 val);
static int sd_getbrightness(struct gspca_dev *gspca_dev, __s32 *val);
static int sd_setcontrast(struct gspca_dev *gspca_dev, __s32 val);
static int sd_getcontrast(struct gspca_dev *gspca_dev, __s32 *val);
static int sd_setcolors(struct gspca_dev *gspca_dev, __s32 val);
static int sd_getcolors(struct gspca_dev *gspca_dev, __s32 *val);
static int sd_sethflip(struct gspca_dev *gspca_dev, __s32 val);
static int sd_gethflip(struct gspca_dev *gspca_dev, __s32 *val);
static int sd_setvflip(struct gspca_dev *gspca_dev, __s32 val);
static int sd_getvflip(struct gspca_dev *gspca_dev, __s32 *val);
<<<<<<< HEAD
static void setbrightness(struct gspca_dev *gspca_dev);
static void setcontrast(struct gspca_dev *gspca_dev);
static void setcolors(struct gspca_dev *gspca_dev);

static struct ctrl sd_ctrls[] = {
=======
static int sd_setautobrightness(struct gspca_dev *gspca_dev, __s32 val);
static int sd_getautobrightness(struct gspca_dev *gspca_dev, __s32 *val);
static int sd_setfreq(struct gspca_dev *gspca_dev, __s32 val);
static int sd_getfreq(struct gspca_dev *gspca_dev, __s32 *val);
static void setbrightness(struct gspca_dev *gspca_dev);
static void setcontrast(struct gspca_dev *gspca_dev);
static void setcolors(struct gspca_dev *gspca_dev);
static void setautobrightness(struct sd *sd);
static void setfreq(struct sd *sd);

static const struct ctrl sd_ctrls[] = {
>>>>>>> 4e8a2372
	{
	    {
		.id      = V4L2_CID_BRIGHTNESS,
		.type    = V4L2_CTRL_TYPE_INTEGER,
		.name    = "Brightness",
		.minimum = 0,
		.maximum = 255,
		.step    = 1,
#define BRIGHTNESS_DEF 127
		.default_value = BRIGHTNESS_DEF,
	    },
	    .set = sd_setbrightness,
	    .get = sd_getbrightness,
	},
	{
	    {
		.id      = V4L2_CID_CONTRAST,
		.type    = V4L2_CTRL_TYPE_INTEGER,
		.name    = "Contrast",
		.minimum = 0,
		.maximum = 255,
		.step    = 1,
#define CONTRAST_DEF 127
		.default_value = CONTRAST_DEF,
	    },
	    .set = sd_setcontrast,
	    .get = sd_getcontrast,
	},
	{
	    {
		.id      = V4L2_CID_SATURATION,
		.type    = V4L2_CTRL_TYPE_INTEGER,
		.name    = "Color",
		.minimum = 0,
		.maximum = 255,
		.step    = 1,
#define COLOR_DEF 127
		.default_value = COLOR_DEF,
	    },
	    .set = sd_setcolors,
	    .get = sd_getcolors,
	},
/* The flip controls work with ov7670 only */
#define HFLIP_IDX 3
	{
	    {
		.id      = V4L2_CID_HFLIP,
		.type    = V4L2_CTRL_TYPE_BOOLEAN,
		.name    = "Mirror",
		.minimum = 0,
		.maximum = 1,
		.step    = 1,
#define HFLIP_DEF 0
		.default_value = HFLIP_DEF,
	    },
	    .set = sd_sethflip,
	    .get = sd_gethflip,
	},
#define VFLIP_IDX 4
	{
	    {
		.id      = V4L2_CID_VFLIP,
		.type    = V4L2_CTRL_TYPE_BOOLEAN,
		.name    = "Vflip",
		.minimum = 0,
		.maximum = 1,
		.step    = 1,
#define VFLIP_DEF 0
		.default_value = VFLIP_DEF,
	    },
	    .set = sd_setvflip,
	    .get = sd_getvflip,
	},
#define AUTOBRIGHT_IDX 5
	{
	    {
		.id      = V4L2_CID_AUTOBRIGHTNESS,
		.type    = V4L2_CTRL_TYPE_BOOLEAN,
		.name    = "Auto Brightness",
		.minimum = 0,
		.maximum = 1,
		.step    = 1,
#define AUTOBRIGHT_DEF 1
		.default_value = AUTOBRIGHT_DEF,
	    },
	    .set = sd_setautobrightness,
	    .get = sd_getautobrightness,
	},
#define FREQ_IDX 6
	{
	    {
		.id	 = V4L2_CID_POWER_LINE_FREQUENCY,
		.type    = V4L2_CTRL_TYPE_MENU,
		.name    = "Light frequency filter",
		.minimum = 0,
		.maximum = 2,	/* 0: 0, 1: 50Hz, 2:60Hz */
		.step    = 1,
#define FREQ_DEF 0
		.default_value = FREQ_DEF,
	    },
	    .set = sd_setfreq,
	    .get = sd_getfreq,
	},
#define OV7670_FREQ_IDX 7
	{
	    {
		.id	 = V4L2_CID_POWER_LINE_FREQUENCY,
		.type    = V4L2_CTRL_TYPE_MENU,
		.name    = "Light frequency filter",
		.minimum = 0,
		.maximum = 3,	/* 0: 0, 1: 50Hz, 2:60Hz 3: Auto Hz */
		.step    = 1,
#define OV7670_FREQ_DEF 3
		.default_value = OV7670_FREQ_DEF,
	    },
	    .set = sd_setfreq,
	    .get = sd_getfreq,
	},
};

static const struct v4l2_pix_format ov519_vga_mode[] = {
	{320, 240, V4L2_PIX_FMT_JPEG, V4L2_FIELD_NONE,
		.bytesperline = 320,
		.sizeimage = 320 * 240 * 3 / 8 + 590,
		.colorspace = V4L2_COLORSPACE_JPEG,
		.priv = 1},
	{640, 480, V4L2_PIX_FMT_JPEG, V4L2_FIELD_NONE,
		.bytesperline = 640,
		.sizeimage = 640 * 480 * 3 / 8 + 590,
		.colorspace = V4L2_COLORSPACE_JPEG,
		.priv = 0},
};
static const struct v4l2_pix_format ov519_sif_mode[] = {
<<<<<<< HEAD
=======
	{160, 120, V4L2_PIX_FMT_JPEG, V4L2_FIELD_NONE,
		.bytesperline = 160,
		.sizeimage = 160 * 120 * 3 / 8 + 590,
		.colorspace = V4L2_COLORSPACE_JPEG,
		.priv = 3},
>>>>>>> 4e8a2372
	{176, 144, V4L2_PIX_FMT_JPEG, V4L2_FIELD_NONE,
		.bytesperline = 176,
		.sizeimage = 176 * 144 * 3 / 8 + 590,
		.colorspace = V4L2_COLORSPACE_JPEG,
		.priv = 1},
	{320, 240, V4L2_PIX_FMT_JPEG, V4L2_FIELD_NONE,
		.bytesperline = 320,
		.sizeimage = 320 * 240 * 3 / 8 + 590,
		.colorspace = V4L2_COLORSPACE_JPEG,
		.priv = 2},
	{352, 288, V4L2_PIX_FMT_JPEG, V4L2_FIELD_NONE,
		.bytesperline = 352,
		.sizeimage = 352 * 288 * 3 / 8 + 590,
		.colorspace = V4L2_COLORSPACE_JPEG,
		.priv = 0},
};

<<<<<<< HEAD
static const struct v4l2_pix_format ov518_vga_mode[] = {
	{320, 240, V4L2_PIX_FMT_OV518, V4L2_FIELD_NONE,
		.bytesperline = 320,
		.sizeimage = 320 * 240 * 3 / 8 + 590,
=======
/* Note some of the sizeimage values for the ov511 / ov518 may seem
   larger then necessary, however they need to be this big as the ov511 /
   ov518 always fills the entire isoc frame, using 0 padding bytes when
   it doesn't have any data. So with low framerates the amount of data
   transfered can become quite large (libv4l will remove all the 0 padding
   in userspace). */
static const struct v4l2_pix_format ov518_vga_mode[] = {
	{320, 240, V4L2_PIX_FMT_OV518, V4L2_FIELD_NONE,
		.bytesperline = 320,
		.sizeimage = 320 * 240 * 3,
>>>>>>> 4e8a2372
		.colorspace = V4L2_COLORSPACE_JPEG,
		.priv = 1},
	{640, 480, V4L2_PIX_FMT_OV518, V4L2_FIELD_NONE,
		.bytesperline = 640,
<<<<<<< HEAD
		.sizeimage = 640 * 480 * 3 / 8 + 590,
=======
		.sizeimage = 640 * 480 * 2,
>>>>>>> 4e8a2372
		.colorspace = V4L2_COLORSPACE_JPEG,
		.priv = 0},
};
static const struct v4l2_pix_format ov518_sif_mode[] = {
<<<<<<< HEAD
	{176, 144, V4L2_PIX_FMT_OV518, V4L2_FIELD_NONE,
		.bytesperline = 176,
		.sizeimage = 40000,
		.colorspace = V4L2_COLORSPACE_JPEG,
		.priv = 1},
	{352, 288, V4L2_PIX_FMT_OV518, V4L2_FIELD_NONE,
		.bytesperline = 352,
		.sizeimage = 352 * 288 * 3 / 8 + 590,
=======
	{160, 120, V4L2_PIX_FMT_OV518, V4L2_FIELD_NONE,
		.bytesperline = 160,
		.sizeimage = 70000,
		.colorspace = V4L2_COLORSPACE_JPEG,
		.priv = 3},
	{176, 144, V4L2_PIX_FMT_OV518, V4L2_FIELD_NONE,
		.bytesperline = 176,
		.sizeimage = 70000,
		.colorspace = V4L2_COLORSPACE_JPEG,
		.priv = 1},
	{320, 240, V4L2_PIX_FMT_OV518, V4L2_FIELD_NONE,
		.bytesperline = 320,
		.sizeimage = 320 * 240 * 3,
		.colorspace = V4L2_COLORSPACE_JPEG,
		.priv = 2},
	{352, 288, V4L2_PIX_FMT_OV518, V4L2_FIELD_NONE,
		.bytesperline = 352,
		.sizeimage = 352 * 288 * 3,
>>>>>>> 4e8a2372
		.colorspace = V4L2_COLORSPACE_JPEG,
		.priv = 0},
};

<<<<<<< HEAD

/* Registers common to OV511 / OV518 */
#define R51x_SYS_RESET          	0x50
=======
static const struct v4l2_pix_format ov511_vga_mode[] = {
	{320, 240, V4L2_PIX_FMT_OV511, V4L2_FIELD_NONE,
		.bytesperline = 320,
		.sizeimage = 320 * 240 * 3,
		.colorspace = V4L2_COLORSPACE_JPEG,
		.priv = 1},
	{640, 480, V4L2_PIX_FMT_OV511, V4L2_FIELD_NONE,
		.bytesperline = 640,
		.sizeimage = 640 * 480 * 2,
		.colorspace = V4L2_COLORSPACE_JPEG,
		.priv = 0},
};
static const struct v4l2_pix_format ov511_sif_mode[] = {
	{160, 120, V4L2_PIX_FMT_OV511, V4L2_FIELD_NONE,
		.bytesperline = 160,
		.sizeimage = 70000,
		.colorspace = V4L2_COLORSPACE_JPEG,
		.priv = 3},
	{176, 144, V4L2_PIX_FMT_OV511, V4L2_FIELD_NONE,
		.bytesperline = 176,
		.sizeimage = 70000,
		.colorspace = V4L2_COLORSPACE_JPEG,
		.priv = 1},
	{320, 240, V4L2_PIX_FMT_OV511, V4L2_FIELD_NONE,
		.bytesperline = 320,
		.sizeimage = 320 * 240 * 3,
		.colorspace = V4L2_COLORSPACE_JPEG,
		.priv = 2},
	{352, 288, V4L2_PIX_FMT_OV511, V4L2_FIELD_NONE,
		.bytesperline = 352,
		.sizeimage = 352 * 288 * 3,
		.colorspace = V4L2_COLORSPACE_JPEG,
		.priv = 0},
};

/* Registers common to OV511 / OV518 */
#define R51x_FIFO_PSIZE			0x30	/* 2 bytes wide w/ OV518(+) */
#define R51x_SYS_RESET          	0x50
	/* Reset type flags */
	#define	OV511_RESET_OMNICE	0x08
>>>>>>> 4e8a2372
#define R51x_SYS_INIT         		0x53
#define R51x_SYS_SNAP			0x52
#define R51x_SYS_CUST_ID		0x5F
#define R51x_COMP_LUT_BEGIN		0x80

/* OV511 Camera interface register numbers */
<<<<<<< HEAD
#define R511_SYS_LED_CTL		0x55	/* OV511+ only */
#define	OV511_RESET_NOREGS		0x3F	/* All but OV511 & regs */
=======
#define R511_CAM_DELAY			0x10
#define R511_CAM_EDGE			0x11
#define R511_CAM_PXCNT			0x12
#define R511_CAM_LNCNT			0x13
#define R511_CAM_PXDIV			0x14
#define R511_CAM_LNDIV			0x15
#define R511_CAM_UV_EN			0x16
#define R511_CAM_LINE_MODE		0x17
#define R511_CAM_OPTS			0x18

#define R511_SNAP_FRAME			0x19
#define R511_SNAP_PXCNT			0x1A
#define R511_SNAP_LNCNT			0x1B
#define R511_SNAP_PXDIV			0x1C
#define R511_SNAP_LNDIV			0x1D
#define R511_SNAP_UV_EN			0x1E
#define R511_SNAP_UV_EN			0x1E
#define R511_SNAP_OPTS			0x1F

#define R511_DRAM_FLOW_CTL		0x20
#define R511_FIFO_OPTS			0x31
#define R511_I2C_CTL			0x40
#define R511_SYS_LED_CTL		0x55	/* OV511+ only */
#define R511_COMP_EN			0x78
#define R511_COMP_LUT_EN		0x79
>>>>>>> 4e8a2372

/* OV518 Camera interface register numbers */
#define R518_GPIO_OUT			0x56	/* OV518(+) only */
#define R518_GPIO_CTL			0x57	/* OV518(+) only */

/* OV519 Camera interface register numbers */
#define OV519_R10_H_SIZE		0x10
#define OV519_R11_V_SIZE		0x11
#define OV519_R12_X_OFFSETL		0x12
#define OV519_R13_X_OFFSETH		0x13
#define OV519_R14_Y_OFFSETL		0x14
#define OV519_R15_Y_OFFSETH		0x15
#define OV519_R16_DIVIDER		0x16
#define OV519_R20_DFR			0x20
#define OV519_R25_FORMAT		0x25

/* OV519 System Controller register numbers */
#define OV519_SYS_RESET1 0x51
#define OV519_SYS_EN_CLK1 0x54

#define OV519_GPIO_DATA_OUT0		0x71
#define OV519_GPIO_IO_CTRL0		0x72

#define OV511_ENDPOINT_ADDRESS  1	/* Isoc endpoint number */

/* I2C registers */
#define R51x_I2C_W_SID		0x41
#define R51x_I2C_SADDR_3	0x42
#define R51x_I2C_SADDR_2	0x43
#define R51x_I2C_R_SID		0x44
#define R51x_I2C_DATA		0x45
#define R518_I2C_CTL		0x47	/* OV518(+) only */

/* I2C ADDRESSES */
#define OV7xx0_SID   0x42
#define OV8xx0_SID   0xa0
#define OV6xx0_SID   0xc0

/* OV7610 registers */
#define OV7610_REG_GAIN		0x00	/* gain setting (5:0) */
#define OV7610_REG_BLUE		0x01	/* blue channel balance */
#define OV7610_REG_RED		0x02	/* red channel balance */
#define OV7610_REG_SAT		0x03	/* saturation */
#define OV8610_REG_HUE		0x04	/* 04 reserved */
#define OV7610_REG_CNT		0x05	/* Y contrast */
#define OV7610_REG_BRT		0x06	/* Y brightness */
#define OV7610_REG_COM_C	0x14	/* misc common regs */
#define OV7610_REG_ID_HIGH	0x1c	/* manufacturer ID MSB */
#define OV7610_REG_ID_LOW	0x1d	/* manufacturer ID LSB */
#define OV7610_REG_COM_I	0x29	/* misc settings */

/* OV7670 registers */
#define OV7670_REG_GAIN        0x00    /* Gain lower 8 bits (rest in vref) */
#define OV7670_REG_BLUE        0x01    /* blue gain */
#define OV7670_REG_RED         0x02    /* red gain */
#define OV7670_REG_VREF        0x03    /* Pieces of GAIN, VSTART, VSTOP */
#define OV7670_REG_COM1        0x04    /* Control 1 */
#define OV7670_REG_AECHH       0x07    /* AEC MS 5 bits */
#define OV7670_REG_COM3        0x0c    /* Control 3 */
#define OV7670_REG_COM4        0x0d    /* Control 4 */
#define OV7670_REG_COM5        0x0e    /* All "reserved" */
#define OV7670_REG_COM6        0x0f    /* Control 6 */
#define OV7670_REG_AECH        0x10    /* More bits of AEC value */
#define OV7670_REG_CLKRC       0x11    /* Clock control */
#define OV7670_REG_COM7        0x12    /* Control 7 */
#define   OV7670_COM7_FMT_VGA    0x00
#define   OV7670_COM7_YUV        0x00    /* YUV */
#define   OV7670_COM7_FMT_QVGA   0x10    /* QVGA format */
#define   OV7670_COM7_FMT_MASK   0x38
#define   OV7670_COM7_RESET      0x80    /* Register reset */
#define OV7670_REG_COM8        0x13    /* Control 8 */
#define   OV7670_COM8_AEC        0x01    /* Auto exposure enable */
#define   OV7670_COM8_AWB        0x02    /* White balance enable */
#define   OV7670_COM8_AGC        0x04    /* Auto gain enable */
#define   OV7670_COM8_BFILT      0x20    /* Band filter enable */
#define   OV7670_COM8_AECSTEP    0x40    /* Unlimited AEC step size */
#define   OV7670_COM8_FASTAEC    0x80    /* Enable fast AGC/AEC */
#define OV7670_REG_COM9        0x14    /* Control 9  - gain ceiling */
#define OV7670_REG_COM10       0x15    /* Control 10 */
#define OV7670_REG_HSTART      0x17    /* Horiz start high bits */
#define OV7670_REG_HSTOP       0x18    /* Horiz stop high bits */
#define OV7670_REG_VSTART      0x19    /* Vert start high bits */
#define OV7670_REG_VSTOP       0x1a    /* Vert stop high bits */
#define OV7670_REG_MVFP        0x1e    /* Mirror / vflip */
#define   OV7670_MVFP_VFLIP	 0x10    /* vertical flip */
#define   OV7670_MVFP_MIRROR     0x20    /* Mirror image */
#define OV7670_REG_AEW         0x24    /* AGC upper limit */
#define OV7670_REG_AEB         0x25    /* AGC lower limit */
#define OV7670_REG_VPT         0x26    /* AGC/AEC fast mode op region */
#define OV7670_REG_HREF        0x32    /* HREF pieces */
#define OV7670_REG_TSLB        0x3a    /* lots of stuff */
#define OV7670_REG_COM11       0x3b    /* Control 11 */
#define   OV7670_COM11_EXP       0x02
#define   OV7670_COM11_HZAUTO    0x10    /* Auto detect 50/60 Hz */
#define OV7670_REG_COM12       0x3c    /* Control 12 */
#define OV7670_REG_COM13       0x3d    /* Control 13 */
#define   OV7670_COM13_GAMMA     0x80    /* Gamma enable */
#define   OV7670_COM13_UVSAT     0x40    /* UV saturation auto adjustment */
#define OV7670_REG_COM14       0x3e    /* Control 14 */
#define OV7670_REG_EDGE        0x3f    /* Edge enhancement factor */
#define OV7670_REG_COM15       0x40    /* Control 15 */
#define   OV7670_COM15_R00FF     0xc0    /*            00 to FF */
#define OV7670_REG_COM16       0x41    /* Control 16 */
#define   OV7670_COM16_AWBGAIN   0x08    /* AWB gain enable */
#define OV7670_REG_BRIGHT      0x55    /* Brightness */
#define OV7670_REG_CONTRAS     0x56    /* Contrast control */
#define OV7670_REG_GFIX        0x69    /* Fix gain control */
#define OV7670_REG_RGB444      0x8c    /* RGB 444 control */
#define OV7670_REG_HAECC1      0x9f    /* Hist AEC/AGC control 1 */
#define OV7670_REG_HAECC2      0xa0    /* Hist AEC/AGC control 2 */
#define OV7670_REG_BD50MAX     0xa5    /* 50hz banding step limit */
#define OV7670_REG_HAECC3      0xa6    /* Hist AEC/AGC control 3 */
#define OV7670_REG_HAECC4      0xa7    /* Hist AEC/AGC control 4 */
#define OV7670_REG_HAECC5      0xa8    /* Hist AEC/AGC control 5 */
#define OV7670_REG_HAECC6      0xa9    /* Hist AEC/AGC control 6 */
#define OV7670_REG_HAECC7      0xaa    /* Hist AEC/AGC control 7 */
#define OV7670_REG_BD60MAX     0xab    /* 60hz banding step limit */

struct ov_regvals {
	__u8 reg;
	__u8 val;
};
struct ov_i2c_regvals {
	__u8 reg;
	__u8 val;
};

static const struct ov_i2c_regvals norm_6x20[] = {
	{ 0x12, 0x80 }, /* reset */
	{ 0x11, 0x01 },
	{ 0x03, 0x60 },
	{ 0x05, 0x7f }, /* For when autoadjust is off */
	{ 0x07, 0xa8 },
	/* The ratio of 0x0c and 0x0d  controls the white point */
	{ 0x0c, 0x24 },
	{ 0x0d, 0x24 },
	{ 0x0f, 0x15 }, /* COMS */
	{ 0x10, 0x75 }, /* AEC Exposure time */
	{ 0x12, 0x24 }, /* Enable AGC */
	{ 0x14, 0x04 },
	/* 0x16: 0x06 helps frame stability with moving objects */
	{ 0x16, 0x06 },
/*	{ 0x20, 0x30 },  * Aperture correction enable */
	{ 0x26, 0xb2 }, /* BLC enable */
	/* 0x28: 0x05 Selects RGB format if RGB on */
	{ 0x28, 0x05 },
	{ 0x2a, 0x04 }, /* Disable framerate adjust */
/*	{ 0x2b, 0xac },  * Framerate; Set 2a[7] first */
	{ 0x2d, 0x85 },
	{ 0x33, 0xa0 }, /* Color Processing Parameter */
	{ 0x34, 0xd2 }, /* Max A/D range */
	{ 0x38, 0x8b },
	{ 0x39, 0x40 },

	{ 0x3c, 0x39 }, /* Enable AEC mode changing */
	{ 0x3c, 0x3c }, /* Change AEC mode */
	{ 0x3c, 0x24 }, /* Disable AEC mode changing */

	{ 0x3d, 0x80 },
	/* These next two registers (0x4a, 0x4b) are undocumented.
	 * They control the color balance */
	{ 0x4a, 0x80 },
	{ 0x4b, 0x80 },
	{ 0x4d, 0xd2 }, /* This reduces noise a bit */
	{ 0x4e, 0xc1 },
	{ 0x4f, 0x04 },
/* Do 50-53 have any effect? */
/* Toggle 0x12[2] off and on here? */
};

static const struct ov_i2c_regvals norm_6x30[] = {
	{ 0x12, 0x80 }, /* Reset */
	{ 0x00, 0x1f }, /* Gain */
	{ 0x01, 0x99 }, /* Blue gain */
	{ 0x02, 0x7c }, /* Red gain */
	{ 0x03, 0xc0 }, /* Saturation */
	{ 0x05, 0x0a }, /* Contrast */
	{ 0x06, 0x95 }, /* Brightness */
	{ 0x07, 0x2d }, /* Sharpness */
	{ 0x0c, 0x20 },
	{ 0x0d, 0x20 },
	{ 0x0e, 0xa0 }, /* Was 0x20, bit7 enables a 2x gain which we need */
	{ 0x0f, 0x05 },
	{ 0x10, 0x9a },
	{ 0x11, 0x00 }, /* Pixel clock = fastest */
	{ 0x12, 0x24 }, /* Enable AGC and AWB */
	{ 0x13, 0x21 },
	{ 0x14, 0x80 },
	{ 0x15, 0x01 },
	{ 0x16, 0x03 },
	{ 0x17, 0x38 },
	{ 0x18, 0xea },
	{ 0x19, 0x04 },
	{ 0x1a, 0x93 },
	{ 0x1b, 0x00 },
	{ 0x1e, 0xc4 },
	{ 0x1f, 0x04 },
	{ 0x20, 0x20 },
	{ 0x21, 0x10 },
	{ 0x22, 0x88 },
	{ 0x23, 0xc0 }, /* Crystal circuit power level */
	{ 0x25, 0x9a }, /* Increase AEC black ratio */
	{ 0x26, 0xb2 }, /* BLC enable */
	{ 0x27, 0xa2 },
	{ 0x28, 0x00 },
	{ 0x29, 0x00 },
	{ 0x2a, 0x84 }, /* 60 Hz power */
	{ 0x2b, 0xa8 }, /* 60 Hz power */
	{ 0x2c, 0xa0 },
	{ 0x2d, 0x95 }, /* Enable auto-brightness */
	{ 0x2e, 0x88 },
	{ 0x33, 0x26 },
	{ 0x34, 0x03 },
	{ 0x36, 0x8f },
	{ 0x37, 0x80 },
	{ 0x38, 0x83 },
	{ 0x39, 0x80 },
	{ 0x3a, 0x0f },
	{ 0x3b, 0x3c },
	{ 0x3c, 0x1a },
	{ 0x3d, 0x80 },
	{ 0x3e, 0x80 },
	{ 0x3f, 0x0e },
	{ 0x40, 0x00 }, /* White bal */
	{ 0x41, 0x00 }, /* White bal */
	{ 0x42, 0x80 },
	{ 0x43, 0x3f }, /* White bal */
	{ 0x44, 0x80 },
	{ 0x45, 0x20 },
	{ 0x46, 0x20 },
	{ 0x47, 0x80 },
	{ 0x48, 0x7f },
	{ 0x49, 0x00 },
	{ 0x4a, 0x00 },
	{ 0x4b, 0x80 },
	{ 0x4c, 0xd0 },
	{ 0x4d, 0x10 }, /* U = 0.563u, V = 0.714v */
	{ 0x4e, 0x40 },
	{ 0x4f, 0x07 }, /* UV avg., col. killer: max */
	{ 0x50, 0xff },
	{ 0x54, 0x23 }, /* Max AGC gain: 18dB */
	{ 0x55, 0xff },
	{ 0x56, 0x12 },
	{ 0x57, 0x81 },
	{ 0x58, 0x75 },
	{ 0x59, 0x01 }, /* AGC dark current comp.: +1 */
	{ 0x5a, 0x2c },
	{ 0x5b, 0x0f }, /* AWB chrominance levels */
	{ 0x5c, 0x10 },
	{ 0x3d, 0x80 },
	{ 0x27, 0xa6 },
	{ 0x12, 0x20 }, /* Toggle AWB */
	{ 0x12, 0x24 },
};

/* Lawrence Glaister <lg@jfm.bc.ca> reports:
 *
 * Register 0x0f in the 7610 has the following effects:
 *
 * 0x85 (AEC method 1): Best overall, good contrast range
 * 0x45 (AEC method 2): Very overexposed
 * 0xa5 (spec sheet default): Ok, but the black level is
 *	shifted resulting in loss of contrast
 * 0x05 (old driver setting): very overexposed, too much
 *	contrast
 */
static const struct ov_i2c_regvals norm_7610[] = {
	{ 0x10, 0xff },
	{ 0x16, 0x06 },
	{ 0x28, 0x24 },
	{ 0x2b, 0xac },
	{ 0x12, 0x00 },
	{ 0x38, 0x81 },
	{ 0x28, 0x24 },	/* 0c */
	{ 0x0f, 0x85 },	/* lg's setting */
	{ 0x15, 0x01 },
	{ 0x20, 0x1c },
	{ 0x23, 0x2a },
	{ 0x24, 0x10 },
	{ 0x25, 0x8a },
	{ 0x26, 0xa2 },
	{ 0x27, 0xc2 },
	{ 0x2a, 0x04 },
	{ 0x2c, 0xfe },
	{ 0x2d, 0x93 },
	{ 0x30, 0x71 },
	{ 0x31, 0x60 },
	{ 0x32, 0x26 },
	{ 0x33, 0x20 },
	{ 0x34, 0x48 },
	{ 0x12, 0x24 },
	{ 0x11, 0x01 },
	{ 0x0c, 0x24 },
	{ 0x0d, 0x24 },
};

static const struct ov_i2c_regvals norm_7620[] = {
	{ 0x00, 0x00 },		/* gain */
	{ 0x01, 0x80 },		/* blue gain */
	{ 0x02, 0x80 },		/* red gain */
	{ 0x03, 0xc0 },		/* OV7670_REG_VREF */
	{ 0x06, 0x60 },
	{ 0x07, 0x00 },
	{ 0x0c, 0x24 },
	{ 0x0c, 0x24 },
	{ 0x0d, 0x24 },
	{ 0x11, 0x01 },
	{ 0x12, 0x24 },
	{ 0x13, 0x01 },
	{ 0x14, 0x84 },
	{ 0x15, 0x01 },
	{ 0x16, 0x03 },
	{ 0x17, 0x2f },
	{ 0x18, 0xcf },
	{ 0x19, 0x06 },
	{ 0x1a, 0xf5 },
	{ 0x1b, 0x00 },
	{ 0x20, 0x18 },
	{ 0x21, 0x80 },
	{ 0x22, 0x80 },
	{ 0x23, 0x00 },
	{ 0x26, 0xa2 },
	{ 0x27, 0xea },
	{ 0x28, 0x22 }, /* Was 0x20, bit1 enables a 2x gain which we need */
	{ 0x29, 0x00 },
	{ 0x2a, 0x10 },
	{ 0x2b, 0x00 },
	{ 0x2c, 0x88 },
	{ 0x2d, 0x91 },
	{ 0x2e, 0x80 },
	{ 0x2f, 0x44 },
	{ 0x60, 0x27 },
	{ 0x61, 0x02 },
	{ 0x62, 0x5f },
	{ 0x63, 0xd5 },
	{ 0x64, 0x57 },
	{ 0x65, 0x83 },
	{ 0x66, 0x55 },
	{ 0x67, 0x92 },
	{ 0x68, 0xcf },
	{ 0x69, 0x76 },
	{ 0x6a, 0x22 },
	{ 0x6b, 0x00 },
	{ 0x6c, 0x02 },
	{ 0x6d, 0x44 },
	{ 0x6e, 0x80 },
	{ 0x6f, 0x1d },
	{ 0x70, 0x8b },
	{ 0x71, 0x00 },
	{ 0x72, 0x14 },
	{ 0x73, 0x54 },
	{ 0x74, 0x00 },
	{ 0x75, 0x8e },
	{ 0x76, 0x00 },
	{ 0x77, 0xff },
	{ 0x78, 0x80 },
	{ 0x79, 0x80 },
	{ 0x7a, 0x80 },
	{ 0x7b, 0xe2 },
	{ 0x7c, 0x00 },
};

/* 7640 and 7648. The defaults should be OK for most registers. */
static const struct ov_i2c_regvals norm_7640[] = {
	{ 0x12, 0x80 },
	{ 0x12, 0x14 },
};

/* 7670. Defaults taken from OmniVision provided data,
*  as provided by Jonathan Corbet of OLPC		*/
static const struct ov_i2c_regvals norm_7670[] = {
	{ OV7670_REG_COM7, OV7670_COM7_RESET },
	{ OV7670_REG_TSLB, 0x04 },		/* OV */
	{ OV7670_REG_COM7, OV7670_COM7_FMT_VGA }, /* VGA */
	{ OV7670_REG_CLKRC, 0x01 },
/*
 * Set the hardware window.  These values from OV don't entirely
 * make sense - hstop is less than hstart.  But they work...
 */
	{ OV7670_REG_HSTART, 0x13 },
	{ OV7670_REG_HSTOP, 0x01 },
	{ OV7670_REG_HREF, 0xb6 },
	{ OV7670_REG_VSTART, 0x02 },
	{ OV7670_REG_VSTOP, 0x7a },
	{ OV7670_REG_VREF, 0x0a },

	{ OV7670_REG_COM3, 0x00 },
	{ OV7670_REG_COM14, 0x00 },
/* Mystery scaling numbers */
	{ 0x70, 0x3a },
	{ 0x71, 0x35 },
	{ 0x72, 0x11 },
	{ 0x73, 0xf0 },
	{ 0xa2, 0x02 },
/*	{ OV7670_REG_COM10, 0x0 }, */

/* Gamma curve values */
	{ 0x7a, 0x20 },
	{ 0x7b, 0x10 },
	{ 0x7c, 0x1e },
	{ 0x7d, 0x35 },
	{ 0x7e, 0x5a },
	{ 0x7f, 0x69 },
	{ 0x80, 0x76 },
	{ 0x81, 0x80 },
	{ 0x82, 0x88 },
	{ 0x83, 0x8f },
	{ 0x84, 0x96 },
	{ 0x85, 0xa3 },
	{ 0x86, 0xaf },
	{ 0x87, 0xc4 },
	{ 0x88, 0xd7 },
	{ 0x89, 0xe8 },

/* AGC and AEC parameters.  Note we start by disabling those features,
   then turn them only after tweaking the values. */
	{ OV7670_REG_COM8, OV7670_COM8_FASTAEC
			 | OV7670_COM8_AECSTEP
			 | OV7670_COM8_BFILT },
	{ OV7670_REG_GAIN, 0x00 },
	{ OV7670_REG_AECH, 0x00 },
	{ OV7670_REG_COM4, 0x40 }, /* magic reserved bit */
	{ OV7670_REG_COM9, 0x18 }, /* 4x gain + magic rsvd bit */
	{ OV7670_REG_BD50MAX, 0x05 },
	{ OV7670_REG_BD60MAX, 0x07 },
	{ OV7670_REG_AEW, 0x95 },
	{ OV7670_REG_AEB, 0x33 },
	{ OV7670_REG_VPT, 0xe3 },
	{ OV7670_REG_HAECC1, 0x78 },
	{ OV7670_REG_HAECC2, 0x68 },
	{ 0xa1, 0x03 }, /* magic */
	{ OV7670_REG_HAECC3, 0xd8 },
	{ OV7670_REG_HAECC4, 0xd8 },
	{ OV7670_REG_HAECC5, 0xf0 },
	{ OV7670_REG_HAECC6, 0x90 },
	{ OV7670_REG_HAECC7, 0x94 },
	{ OV7670_REG_COM8, OV7670_COM8_FASTAEC
			| OV7670_COM8_AECSTEP
			| OV7670_COM8_BFILT
			| OV7670_COM8_AGC
			| OV7670_COM8_AEC },

/* Almost all of these are magic "reserved" values.  */
	{ OV7670_REG_COM5, 0x61 },
	{ OV7670_REG_COM6, 0x4b },
	{ 0x16, 0x02 },
	{ OV7670_REG_MVFP, 0x07 },
	{ 0x21, 0x02 },
	{ 0x22, 0x91 },
	{ 0x29, 0x07 },
	{ 0x33, 0x0b },
	{ 0x35, 0x0b },
	{ 0x37, 0x1d },
	{ 0x38, 0x71 },
	{ 0x39, 0x2a },
	{ OV7670_REG_COM12, 0x78 },
	{ 0x4d, 0x40 },
	{ 0x4e, 0x20 },
	{ OV7670_REG_GFIX, 0x00 },
	{ 0x6b, 0x4a },
	{ 0x74, 0x10 },
	{ 0x8d, 0x4f },
	{ 0x8e, 0x00 },
	{ 0x8f, 0x00 },
	{ 0x90, 0x00 },
	{ 0x91, 0x00 },
	{ 0x96, 0x00 },
	{ 0x9a, 0x00 },
	{ 0xb0, 0x84 },
	{ 0xb1, 0x0c },
	{ 0xb2, 0x0e },
	{ 0xb3, 0x82 },
	{ 0xb8, 0x0a },

/* More reserved magic, some of which tweaks white balance */
	{ 0x43, 0x0a },
	{ 0x44, 0xf0 },
	{ 0x45, 0x34 },
	{ 0x46, 0x58 },
	{ 0x47, 0x28 },
	{ 0x48, 0x3a },
	{ 0x59, 0x88 },
	{ 0x5a, 0x88 },
	{ 0x5b, 0x44 },
	{ 0x5c, 0x67 },
	{ 0x5d, 0x49 },
	{ 0x5e, 0x0e },
	{ 0x6c, 0x0a },
	{ 0x6d, 0x55 },
	{ 0x6e, 0x11 },
	{ 0x6f, 0x9f },
					/* "9e for advance AWB" */
	{ 0x6a, 0x40 },
	{ OV7670_REG_BLUE, 0x40 },
	{ OV7670_REG_RED, 0x60 },
	{ OV7670_REG_COM8, OV7670_COM8_FASTAEC
			| OV7670_COM8_AECSTEP
			| OV7670_COM8_BFILT
			| OV7670_COM8_AGC
			| OV7670_COM8_AEC
			| OV7670_COM8_AWB },

/* Matrix coefficients */
	{ 0x4f, 0x80 },
	{ 0x50, 0x80 },
	{ 0x51, 0x00 },
	{ 0x52, 0x22 },
	{ 0x53, 0x5e },
	{ 0x54, 0x80 },
	{ 0x58, 0x9e },

	{ OV7670_REG_COM16, OV7670_COM16_AWBGAIN },
	{ OV7670_REG_EDGE, 0x00 },
	{ 0x75, 0x05 },
	{ 0x76, 0xe1 },
	{ 0x4c, 0x00 },
	{ 0x77, 0x01 },
	{ OV7670_REG_COM13, OV7670_COM13_GAMMA
			  | OV7670_COM13_UVSAT
			  | 2},		/* was 3 */
	{ 0x4b, 0x09 },
	{ 0xc9, 0x60 },
	{ OV7670_REG_COM16, 0x38 },
	{ 0x56, 0x40 },

	{ 0x34, 0x11 },
	{ OV7670_REG_COM11, OV7670_COM11_EXP|OV7670_COM11_HZAUTO },
	{ 0xa4, 0x88 },
	{ 0x96, 0x00 },
	{ 0x97, 0x30 },
	{ 0x98, 0x20 },
	{ 0x99, 0x30 },
	{ 0x9a, 0x84 },
	{ 0x9b, 0x29 },
	{ 0x9c, 0x03 },
	{ 0x9d, 0x4c },
	{ 0x9e, 0x3f },
	{ 0x78, 0x04 },

/* Extra-weird stuff.  Some sort of multiplexor register */
	{ 0x79, 0x01 },
	{ 0xc8, 0xf0 },
	{ 0x79, 0x0f },
	{ 0xc8, 0x00 },
	{ 0x79, 0x10 },
	{ 0xc8, 0x7e },
	{ 0x79, 0x0a },
	{ 0xc8, 0x80 },
	{ 0x79, 0x0b },
	{ 0xc8, 0x01 },
	{ 0x79, 0x0c },
	{ 0xc8, 0x0f },
	{ 0x79, 0x0d },
	{ 0xc8, 0x20 },
	{ 0x79, 0x09 },
	{ 0xc8, 0x80 },
	{ 0x79, 0x02 },
	{ 0xc8, 0xc0 },
	{ 0x79, 0x03 },
	{ 0xc8, 0x40 },
	{ 0x79, 0x05 },
	{ 0xc8, 0x30 },
	{ 0x79, 0x26 },
};

static const struct ov_i2c_regvals norm_8610[] = {
	{ 0x12, 0x80 },
	{ 0x00, 0x00 },
	{ 0x01, 0x80 },
	{ 0x02, 0x80 },
	{ 0x03, 0xc0 },
	{ 0x04, 0x30 },
	{ 0x05, 0x30 }, /* was 0x10, new from windrv 090403 */
	{ 0x06, 0x70 }, /* was 0x80, new from windrv 090403 */
	{ 0x0a, 0x86 },
	{ 0x0b, 0xb0 },
	{ 0x0c, 0x20 },
	{ 0x0d, 0x20 },
	{ 0x11, 0x01 },
	{ 0x12, 0x25 },
	{ 0x13, 0x01 },
	{ 0x14, 0x04 },
	{ 0x15, 0x01 }, /* Lin and Win think different about UV order */
	{ 0x16, 0x03 },
	{ 0x17, 0x38 }, /* was 0x2f, new from windrv 090403 */
	{ 0x18, 0xea }, /* was 0xcf, new from windrv 090403 */
	{ 0x19, 0x02 }, /* was 0x06, new from windrv 090403 */
	{ 0x1a, 0xf5 },
	{ 0x1b, 0x00 },
	{ 0x20, 0xd0 }, /* was 0x90, new from windrv 090403 */
	{ 0x23, 0xc0 }, /* was 0x00, new from windrv 090403 */
	{ 0x24, 0x30 }, /* was 0x1d, new from windrv 090403 */
	{ 0x25, 0x50 }, /* was 0x57, new from windrv 090403 */
	{ 0x26, 0xa2 },
	{ 0x27, 0xea },
	{ 0x28, 0x00 },
	{ 0x29, 0x00 },
	{ 0x2a, 0x80 },
	{ 0x2b, 0xc8 }, /* was 0xcc, new from windrv 090403 */
	{ 0x2c, 0xac },
	{ 0x2d, 0x45 }, /* was 0xd5, new from windrv 090403 */
	{ 0x2e, 0x80 },
	{ 0x2f, 0x14 }, /* was 0x01, new from windrv 090403 */
	{ 0x4c, 0x00 },
	{ 0x4d, 0x30 }, /* was 0x10, new from windrv 090403 */
	{ 0x60, 0x02 }, /* was 0x01, new from windrv 090403 */
	{ 0x61, 0x00 }, /* was 0x09, new from windrv 090403 */
	{ 0x62, 0x5f }, /* was 0xd7, new from windrv 090403 */
	{ 0x63, 0xff },
	{ 0x64, 0x53 }, /* new windrv 090403 says 0x57,
			 * maybe thats wrong */
	{ 0x65, 0x00 },
	{ 0x66, 0x55 },
	{ 0x67, 0xb0 },
	{ 0x68, 0xc0 }, /* was 0xaf, new from windrv 090403 */
	{ 0x69, 0x02 },
	{ 0x6a, 0x22 },
	{ 0x6b, 0x00 },
	{ 0x6c, 0x99 }, /* was 0x80, old windrv says 0x00, but
			 * deleting bit7 colors the first images red */
	{ 0x6d, 0x11 }, /* was 0x00, new from windrv 090403 */
	{ 0x6e, 0x11 }, /* was 0x00, new from windrv 090403 */
	{ 0x6f, 0x01 },
	{ 0x70, 0x8b },
	{ 0x71, 0x00 },
	{ 0x72, 0x14 },
	{ 0x73, 0x54 },
	{ 0x74, 0x00 },/* 0x60? - was 0x00, new from windrv 090403 */
	{ 0x75, 0x0e },
	{ 0x76, 0x02 }, /* was 0x02, new from windrv 090403 */
	{ 0x77, 0xff },
	{ 0x78, 0x80 },
	{ 0x79, 0x80 },
	{ 0x7a, 0x80 },
	{ 0x7b, 0x10 }, /* was 0x13, new from windrv 090403 */
	{ 0x7c, 0x00 },
	{ 0x7d, 0x08 }, /* was 0x09, new from windrv 090403 */
	{ 0x7e, 0x08 }, /* was 0xc0, new from windrv 090403 */
	{ 0x7f, 0xfb },
	{ 0x80, 0x28 },
	{ 0x81, 0x00 },
	{ 0x82, 0x23 },
	{ 0x83, 0x0b },
	{ 0x84, 0x00 },
	{ 0x85, 0x62 }, /* was 0x61, new from windrv 090403 */
	{ 0x86, 0xc9 },
	{ 0x87, 0x00 },
	{ 0x88, 0x00 },
	{ 0x89, 0x01 },
	{ 0x12, 0x20 },
	{ 0x12, 0x25 }, /* was 0x24, new from windrv 090403 */
};

static unsigned char ov7670_abs_to_sm(unsigned char v)
{
	if (v > 127)
		return v & 0x7f;
	return (128 - v) | 0x80;
}

/* Write a OV519 register */
static int reg_w(struct sd *sd, __u16 index, __u8 value)
{
	int ret;
	int req = (sd->bridge <= BRIDGE_OV511PLUS) ? 2 : 1;

	sd->gspca_dev.usb_buf[0] = value;
	ret = usb_control_msg(sd->gspca_dev.dev,
			usb_sndctrlpipe(sd->gspca_dev.dev, 0),
			req,
			USB_DIR_OUT | USB_TYPE_VENDOR | USB_RECIP_DEVICE,
			0, index,
			sd->gspca_dev.usb_buf, 1, 500);
	if (ret < 0)
		PDEBUG(D_ERR, "Write reg [%02x] %02x failed", index, value);
	return ret;
}

/* Read from a OV519 register */
/* returns: negative is error, pos or zero is data */
static int reg_r(struct sd *sd, __u16 index)
{
	int ret;
	int req = (sd->bridge <= BRIDGE_OV511PLUS) ? 3 : 1;

	ret = usb_control_msg(sd->gspca_dev.dev,
			usb_rcvctrlpipe(sd->gspca_dev.dev, 0),
			req,
			USB_DIR_IN | USB_TYPE_VENDOR | USB_RECIP_DEVICE,
			0, index, sd->gspca_dev.usb_buf, 1, 500);

	if (ret >= 0)
		ret = sd->gspca_dev.usb_buf[0];
	else
		PDEBUG(D_ERR, "Read reg [0x%02x] failed", index);
	return ret;
}

/* Read 8 values from a OV519 register */
static int reg_r8(struct sd *sd,
		  __u16 index)
{
	int ret;

	ret = usb_control_msg(sd->gspca_dev.dev,
			usb_rcvctrlpipe(sd->gspca_dev.dev, 0),
			1,			/* REQ_IO */
			USB_DIR_IN | USB_TYPE_VENDOR | USB_RECIP_DEVICE,
			0, index, sd->gspca_dev.usb_buf, 8, 500);

	if (ret >= 0)
		ret = sd->gspca_dev.usb_buf[0];
	else
		PDEBUG(D_ERR, "Read reg 8 [0x%02x] failed", index);
	return ret;
}

/*
 * Writes bits at positions specified by mask to an OV51x reg. Bits that are in
 * the same position as 1's in "mask" are cleared and set to "value". Bits
 * that are in the same position as 0's in "mask" are preserved, regardless
 * of their respective state in "value".
 */
static int reg_w_mask(struct sd *sd,
			__u16 index,
			__u8 value,
			__u8 mask)
{
	int ret;
	__u8 oldval;

	if (mask != 0xff) {
		value &= mask;			/* Enforce mask on value */
		ret = reg_r(sd, index);
		if (ret < 0)
			return ret;

		oldval = ret & ~mask;		/* Clear the masked bits */
		value |= oldval;		/* Set the desired bits */
	}
	return reg_w(sd, index, value);
}

/*
 * Writes multiple (n) byte value to a single register. Only valid with certain
 * registers (0x30 and 0xc4 - 0xce).
 */
static int ov518_reg_w32(struct sd *sd, __u16 index, u32 value, int n)
{
	int ret;

	*((u32 *)sd->gspca_dev.usb_buf) = __cpu_to_le32(value);

	ret = usb_control_msg(sd->gspca_dev.dev,
			usb_sndctrlpipe(sd->gspca_dev.dev, 0),
			1 /* REG_IO */,
			USB_DIR_OUT | USB_TYPE_VENDOR | USB_RECIP_DEVICE,
			0, index,
			sd->gspca_dev.usb_buf, n, 500);
	if (ret < 0)
		PDEBUG(D_ERR, "Write reg32 [%02x] %08x failed", index, value);
	return ret;
}

<<<<<<< HEAD
=======
static int ov511_i2c_w(struct sd *sd, __u8 reg, __u8 value)
{
	int rc, retries;

	PDEBUG(D_USBO, "i2c 0x%02x -> [0x%02x]", value, reg);

	/* Three byte write cycle */
	for (retries = 6; ; ) {
		/* Select camera register */
		rc = reg_w(sd, R51x_I2C_SADDR_3, reg);
		if (rc < 0)
			return rc;

		/* Write "value" to I2C data port of OV511 */
		rc = reg_w(sd, R51x_I2C_DATA, value);
		if (rc < 0)
			return rc;

		/* Initiate 3-byte write cycle */
		rc = reg_w(sd, R511_I2C_CTL, 0x01);
		if (rc < 0)
			return rc;

		do
			rc = reg_r(sd, R511_I2C_CTL);
		while (rc > 0 && ((rc & 1) == 0)); /* Retry until idle */

		if (rc < 0)
			return rc;

		if ((rc & 2) == 0) /* Ack? */
			break;
		if (--retries < 0) {
			PDEBUG(D_USBO, "i2c write retries exhausted");
			return -1;
		}
	}

	return 0;
}

static int ov511_i2c_r(struct sd *sd, __u8 reg)
{
	int rc, value, retries;

	/* Two byte write cycle */
	for (retries = 6; ; ) {
		/* Select camera register */
		rc = reg_w(sd, R51x_I2C_SADDR_2, reg);
		if (rc < 0)
			return rc;

		/* Initiate 2-byte write cycle */
		rc = reg_w(sd, R511_I2C_CTL, 0x03);
		if (rc < 0)
			return rc;

		do
			rc = reg_r(sd, R511_I2C_CTL);
		while (rc > 0 && ((rc & 1) == 0)); /* Retry until idle */

		if (rc < 0)
			return rc;

		if ((rc & 2) == 0) /* Ack? */
			break;

		/* I2C abort */
		reg_w(sd, R511_I2C_CTL, 0x10);

		if (--retries < 0) {
			PDEBUG(D_USBI, "i2c write retries exhausted");
			return -1;
		}
	}

	/* Two byte read cycle */
	for (retries = 6; ; ) {
		/* Initiate 2-byte read cycle */
		rc = reg_w(sd, R511_I2C_CTL, 0x05);
		if (rc < 0)
			return rc;

		do
			rc = reg_r(sd, R511_I2C_CTL);
		while (rc > 0 && ((rc & 1) == 0)); /* Retry until idle */

		if (rc < 0)
			return rc;

		if ((rc & 2) == 0) /* Ack? */
			break;

		/* I2C abort */
		rc = reg_w(sd, R511_I2C_CTL, 0x10);
		if (rc < 0)
			return rc;

		if (--retries < 0) {
			PDEBUG(D_USBI, "i2c read retries exhausted");
			return -1;
		}
	}

	value = reg_r(sd, R51x_I2C_DATA);

	PDEBUG(D_USBI, "i2c [0x%02X] -> 0x%02X", reg, value);

	/* This is needed to make i2c_w() work */
	rc = reg_w(sd, R511_I2C_CTL, 0x05);
	if (rc < 0)
		return rc;

	return value;
}
>>>>>>> 4e8a2372

/*
 * The OV518 I2C I/O procedure is different, hence, this function.
 * This is normally only called from i2c_w(). Note that this function
 * always succeeds regardless of whether the sensor is present and working.
 */
static int ov518_i2c_w(struct sd *sd,
		__u8 reg,
		__u8 value)
{
	int rc;

	PDEBUG(D_USBO, "i2c 0x%02x -> [0x%02x]", value, reg);

	/* Select camera register */
	rc = reg_w(sd, R51x_I2C_SADDR_3, reg);
	if (rc < 0)
		return rc;

	/* Write "value" to I2C data port of OV511 */
	rc = reg_w(sd, R51x_I2C_DATA, value);
	if (rc < 0)
		return rc;

	/* Initiate 3-byte write cycle */
	rc = reg_w(sd, R518_I2C_CTL, 0x01);
	if (rc < 0)
		return rc;

	/* wait for write complete */
	msleep(4);
	return reg_r8(sd, R518_I2C_CTL);
}

/*
 * returns: negative is error, pos or zero is data
 *
 * The OV518 I2C I/O procedure is different, hence, this function.
 * This is normally only called from i2c_r(). Note that this function
 * always succeeds regardless of whether the sensor is present and working.
 */
static int ov518_i2c_r(struct sd *sd, __u8 reg)
{
	int rc, value;

	/* Select camera register */
	rc = reg_w(sd, R51x_I2C_SADDR_2, reg);
	if (rc < 0)
		return rc;

	/* Initiate 2-byte write cycle */
	rc = reg_w(sd, R518_I2C_CTL, 0x03);
	if (rc < 0)
		return rc;

	/* Initiate 2-byte read cycle */
	rc = reg_w(sd, R518_I2C_CTL, 0x05);
	if (rc < 0)
		return rc;
	value = reg_r(sd, R51x_I2C_DATA);
	PDEBUG(D_USBI, "i2c [0x%02X] -> 0x%02X", reg, value);
	return value;
}

static int i2c_w(struct sd *sd, __u8 reg, __u8 value)
{
	switch (sd->bridge) {
	case BRIDGE_OV511:
	case BRIDGE_OV511PLUS:
		return ov511_i2c_w(sd, reg, value);
	case BRIDGE_OV518:
	case BRIDGE_OV518PLUS:
	case BRIDGE_OV519:
		return ov518_i2c_w(sd, reg, value);
	}
	return -1; /* Should never happen */
}

static int i2c_r(struct sd *sd, __u8 reg)
{
	switch (sd->bridge) {
	case BRIDGE_OV511:
	case BRIDGE_OV511PLUS:
		return ov511_i2c_r(sd, reg);
	case BRIDGE_OV518:
	case BRIDGE_OV518PLUS:
	case BRIDGE_OV519:
		return ov518_i2c_r(sd, reg);
	}
	return -1; /* Should never happen */
}

/* Writes bits at positions specified by mask to an I2C reg. Bits that are in
 * the same position as 1's in "mask" are cleared and set to "value". Bits
 * that are in the same position as 0's in "mask" are preserved, regardless
 * of their respective state in "value".
 */
static int i2c_w_mask(struct sd *sd,
		   __u8 reg,
		   __u8 value,
		   __u8 mask)
{
	int rc;
	__u8 oldval;

	value &= mask;			/* Enforce mask on value */
	rc = i2c_r(sd, reg);
	if (rc < 0)
		return rc;
	oldval = rc & ~mask;		/* Clear the masked bits */
	value |= oldval;		/* Set the desired bits */
	return i2c_w(sd, reg, value);
}

/* Temporarily stops OV511 from functioning. Must do this before changing
 * registers while the camera is streaming */
static inline int ov51x_stop(struct sd *sd)
{
	PDEBUG(D_STREAM, "stopping");
	sd->stopped = 1;
	switch (sd->bridge) {
	case BRIDGE_OV511:
	case BRIDGE_OV511PLUS:
		return reg_w(sd, R51x_SYS_RESET, 0x3d);
	case BRIDGE_OV518:
	case BRIDGE_OV518PLUS:
		return reg_w_mask(sd, R51x_SYS_RESET, 0x3a, 0x3a);
	case BRIDGE_OV519:
		return reg_w(sd, OV519_SYS_RESET1, 0x0f);
	}

	return 0;
}

/* Restarts OV511 after ov511_stop() is called. Has no effect if it is not
 * actually stopped (for performance). */
static inline int ov51x_restart(struct sd *sd)
{
	int rc;

	PDEBUG(D_STREAM, "restarting");
	if (!sd->stopped)
		return 0;
	sd->stopped = 0;

	/* Reinitialize the stream */
	switch (sd->bridge) {
	case BRIDGE_OV511:
	case BRIDGE_OV511PLUS:
		return reg_w(sd, R51x_SYS_RESET, 0x00);
	case BRIDGE_OV518:
	case BRIDGE_OV518PLUS:
		rc = reg_w(sd, 0x2f, 0x80);
		if (rc < 0)
			return rc;
		return reg_w(sd, R51x_SYS_RESET, 0x00);
	case BRIDGE_OV519:
		return reg_w(sd, OV519_SYS_RESET1, 0x00);
	}

	return 0;
}

/* This does an initial reset of an OmniVision sensor and ensures that I2C
 * is synchronized. Returns <0 on failure.
 */
static int init_ov_sensor(struct sd *sd)
{
	int i;

	/* Reset the sensor */
	if (i2c_w(sd, 0x12, 0x80) < 0)
		return -EIO;

	/* Wait for it to initialize */
	msleep(150);

	for (i = 0; i < i2c_detect_tries; i++) {
		if (i2c_r(sd, OV7610_REG_ID_HIGH) == 0x7f &&
		    i2c_r(sd, OV7610_REG_ID_LOW) == 0xa2) {
			PDEBUG(D_PROBE, "I2C synced in %d attempt(s)", i);
			return 0;
		}

		/* Reset the sensor */
		if (i2c_w(sd, 0x12, 0x80) < 0)
			return -EIO;
		/* Wait for it to initialize */
		msleep(150);
		/* Dummy read to sync I2C */
		if (i2c_r(sd, 0x00) < 0)
			return -EIO;
	}
	return -EIO;
}

/* Set the read and write slave IDs. The "slave" argument is the write slave,
 * and the read slave will be set to (slave + 1).
 * This should not be called from outside the i2c I/O functions.
 * Sets I2C read and write slave IDs. Returns <0 for error
 */
static int ov51x_set_slave_ids(struct sd *sd,
				__u8 slave)
{
	int rc;

	rc = reg_w(sd, R51x_I2C_W_SID, slave);
	if (rc < 0)
		return rc;
	return reg_w(sd, R51x_I2C_R_SID, slave + 1);
}

static int write_regvals(struct sd *sd,
			 const struct ov_regvals *regvals,
			 int n)
{
	int rc;

	while (--n >= 0) {
		rc = reg_w(sd, regvals->reg, regvals->val);
		if (rc < 0)
			return rc;
		regvals++;
	}
	return 0;
}

static int write_i2c_regvals(struct sd *sd,
			     const struct ov_i2c_regvals *regvals,
			     int n)
{
	int rc;

	while (--n >= 0) {
		rc = i2c_w(sd, regvals->reg, regvals->val);
		if (rc < 0)
			return rc;
		regvals++;
	}
	return 0;
}

/****************************************************************************
 *
 * OV511 and sensor configuration
 *
 ***************************************************************************/

/* This initializes the OV8110, OV8610 sensor. The OV8110 uses
 * the same register settings as the OV8610, since they are very similar.
 */
static int ov8xx0_configure(struct sd *sd)
{
	int rc;

	PDEBUG(D_PROBE, "starting ov8xx0 configuration");

	/* Detect sensor (sub)type */
	rc = i2c_r(sd, OV7610_REG_COM_I);
	if (rc < 0) {
		PDEBUG(D_ERR, "Error detecting sensor type");
		return -1;
	}
	if ((rc & 3) == 1) {
		sd->sensor = SEN_OV8610;
	} else {
		PDEBUG(D_ERR, "Unknown image sensor version: %d", rc & 3);
		return -1;
	}

	/* Set sensor-specific vars */
	return 0;
}

/* This initializes the OV7610, OV7620, or OV76BE sensor. The OV76BE uses
 * the same register settings as the OV7610, since they are very similar.
 */
static int ov7xx0_configure(struct sd *sd)
{
	int rc, high, low;


	PDEBUG(D_PROBE, "starting OV7xx0 configuration");

	/* Detect sensor (sub)type */
	rc = i2c_r(sd, OV7610_REG_COM_I);

	/* add OV7670 here
	 * it appears to be wrongly detected as a 7610 by default */
	if (rc < 0) {
		PDEBUG(D_ERR, "Error detecting sensor type");
		return -1;
	}
	if ((rc & 3) == 3) {
		/* quick hack to make OV7670s work */
		high = i2c_r(sd, 0x0a);
		low = i2c_r(sd, 0x0b);
		/* info("%x, %x", high, low); */
		if (high == 0x76 && low == 0x73) {
			PDEBUG(D_PROBE, "Sensor is an OV7670");
			sd->sensor = SEN_OV7670;
		} else {
			PDEBUG(D_PROBE, "Sensor is an OV7610");
			sd->sensor = SEN_OV7610;
		}
	} else if ((rc & 3) == 1) {
		/* I don't know what's different about the 76BE yet. */
		if (i2c_r(sd, 0x15) & 1) {
			PDEBUG(D_PROBE, "Sensor is an OV7620AE");
			sd->sensor = SEN_OV7620;
		} else {
			PDEBUG(D_PROBE, "Sensor is an OV76BE");
			sd->sensor = SEN_OV76BE;
		}
	} else if ((rc & 3) == 0) {
		/* try to read product id registers */
		high = i2c_r(sd, 0x0a);
		if (high < 0) {
			PDEBUG(D_ERR, "Error detecting camera chip PID");
			return high;
		}
		low = i2c_r(sd, 0x0b);
		if (low < 0) {
			PDEBUG(D_ERR, "Error detecting camera chip VER");
			return low;
		}
		if (high == 0x76) {
			switch (low) {
			case 0x30:
				PDEBUG(D_PROBE, "Sensor is an OV7630/OV7635");
				PDEBUG(D_ERR,
				      "7630 is not supported by this driver");
				return -1;
			case 0x40:
				PDEBUG(D_PROBE, "Sensor is an OV7645");
				sd->sensor = SEN_OV7640; /* FIXME */
				break;
			case 0x45:
				PDEBUG(D_PROBE, "Sensor is an OV7645B");
				sd->sensor = SEN_OV7640; /* FIXME */
				break;
			case 0x48:
				PDEBUG(D_PROBE, "Sensor is an OV7648");
				sd->sensor = SEN_OV7640; /* FIXME */
				break;
			default:
				PDEBUG(D_PROBE, "Unknown sensor: 0x76%x", low);
				return -1;
			}
		} else {
			PDEBUG(D_PROBE, "Sensor is an OV7620");
			sd->sensor = SEN_OV7620;
		}
	} else {
		PDEBUG(D_ERR, "Unknown image sensor version: %d", rc & 3);
		return -1;
	}

	/* Set sensor-specific vars */
	return 0;
}

/* This initializes the OV6620, OV6630, OV6630AE, or OV6630AF sensor. */
static int ov6xx0_configure(struct sd *sd)
{
	int rc;
	PDEBUG(D_PROBE, "starting OV6xx0 configuration");

	/* Detect sensor (sub)type */
	rc = i2c_r(sd, OV7610_REG_COM_I);
	if (rc < 0) {
		PDEBUG(D_ERR, "Error detecting sensor type");
		return -1;
	}

	/* Ugh. The first two bits are the version bits, but
	 * the entire register value must be used. I guess OVT
	 * underestimated how many variants they would make. */
	switch (rc) {
	case 0x00:
		sd->sensor = SEN_OV6630;
		PDEBUG(D_ERR,
			"WARNING: Sensor is an OV66308. Your camera may have");
		PDEBUG(D_ERR, "been misdetected in previous driver versions.");
		break;
	case 0x01:
		sd->sensor = SEN_OV6620;
		PDEBUG(D_PROBE, "Sensor is an OV6620");
		break;
	case 0x02:
		sd->sensor = SEN_OV6630;
		PDEBUG(D_PROBE, "Sensor is an OV66308AE");
		break;
	case 0x03:
		sd->sensor = SEN_OV66308AF;
		PDEBUG(D_PROBE, "Sensor is an OV66308AF");
		break;
	case 0x90:
		sd->sensor = SEN_OV6630;
		PDEBUG(D_ERR,
			"WARNING: Sensor is an OV66307. Your camera may have");
		PDEBUG(D_ERR, "been misdetected in previous driver versions.");
		break;
	default:
		PDEBUG(D_ERR, "FATAL: Unknown sensor version: 0x%02x", rc);
		return -1;
	}

	/* Set sensor-specific vars */
	sd->sif = 1;

	return 0;
}

/* Turns on or off the LED. Only has an effect with OV511+/OV518(+)/OV519 */
static void ov51x_led_control(struct sd *sd, int on)
{
<<<<<<< HEAD
=======
	if (sd->invert_led)
		on = !on;

>>>>>>> 4e8a2372
	switch (sd->bridge) {
	/* OV511 has no LED control */
	case BRIDGE_OV511PLUS:
		reg_w(sd, R511_SYS_LED_CTL, on ? 1 : 0);
		break;
	case BRIDGE_OV518:
	case BRIDGE_OV518PLUS:
		reg_w_mask(sd, R518_GPIO_OUT, on ? 0x02 : 0x00, 0x02);
		break;
	case BRIDGE_OV519:
		reg_w_mask(sd, OV519_GPIO_DATA_OUT0, !on, 1);	/* 0 / 1 */
		break;
	}
}

<<<<<<< HEAD
/* OV518 quantization tables are 8x4 (instead of 8x8) */
static int ov518_upload_quan_tables(struct sd *sd)
{
	const unsigned char yQuanTable518[] = {
		5, 4, 5, 6, 6, 7, 7, 7,
		5, 5, 5, 5, 6, 7, 7, 7,
		6, 6, 6, 6, 7, 7, 7, 8,
		7, 7, 6, 7, 7, 7, 8, 8
	};

	const unsigned char uvQuanTable518[] = {
		6, 6, 6, 7, 7, 7, 7, 7,
		6, 6, 6, 7, 7, 7, 7, 7,
		6, 6, 6, 7, 7, 7, 7, 8,
		7, 7, 7, 7, 7, 7, 8, 8
	};

	const unsigned char *pYTable = yQuanTable518;
	const unsigned char *pUVTable = uvQuanTable518;
	unsigned char val0, val1;
	int i, rc, reg = R51x_COMP_LUT_BEGIN;

	PDEBUG(D_PROBE, "Uploading quantization tables");

	for (i = 0; i < 16; i++) {
		val0 = *pYTable++;
		val1 = *pYTable++;
		val0 &= 0x0f;
		val1 &= 0x0f;
		val0 |= val1 << 4;
		rc = reg_w(sd, reg, val0);
		if (rc < 0)
			return rc;

		val0 = *pUVTable++;
		val1 = *pUVTable++;
		val0 &= 0x0f;
		val1 &= 0x0f;
		val0 |= val1 << 4;
		rc = reg_w(sd, reg + 16, val0);
		if (rc < 0)
			return rc;

		reg++;
	}

	return 0;
}

/* This initializes the OV518/OV518+ and the sensor */
static int ov518_configure(struct gspca_dev *gspca_dev)
{
	struct sd *sd = (struct sd *) gspca_dev;
	int rc;

	/* For 518 and 518+ */
	static struct ov_regvals init_518[] = {
		{ R51x_SYS_RESET,	0x40 },
		{ R51x_SYS_INIT,	0xe1 },
		{ R51x_SYS_RESET,	0x3e },
		{ R51x_SYS_INIT,	0xe1 },
		{ R51x_SYS_RESET,	0x00 },
		{ R51x_SYS_INIT,	0xe1 },
		{ 0x46,			0x00 },
		{ 0x5d,			0x03 },
	};

	static struct ov_regvals norm_518[] = {
		{ R51x_SYS_SNAP,	0x02 }, /* Reset */
		{ R51x_SYS_SNAP,	0x01 }, /* Enable */
		{ 0x31, 		0x0f },
		{ 0x5d,			0x03 },
		{ 0x24,			0x9f },
		{ 0x25,			0x90 },
		{ 0x20,			0x00 },
		{ 0x51,			0x04 },
		{ 0x71,			0x19 },
		{ 0x2f,			0x80 },
	};

	static struct ov_regvals norm_518_p[] = {
		{ R51x_SYS_SNAP,	0x02 }, /* Reset */
		{ R51x_SYS_SNAP,	0x01 }, /* Enable */
		{ 0x31, 		0x0f },
		{ 0x5d,			0x03 },
		{ 0x24,			0x9f },
		{ 0x25,			0x90 },
		{ 0x20,			0x60 },
		{ 0x51,			0x02 },
		{ 0x71,			0x19 },
		{ 0x40,			0xff },
		{ 0x41,			0x42 },
		{ 0x46,			0x00 },
		{ 0x33,			0x04 },
		{ 0x21,			0x19 },
		{ 0x3f,			0x10 },
		{ 0x2f,			0x80 },
	};

	/* First 5 bits of custom ID reg are a revision ID on OV518 */
	PDEBUG(D_PROBE, "Device revision %d",
	       0x1F & reg_r(sd, R51x_SYS_CUST_ID));

	rc = write_regvals(sd, init_518, ARRAY_SIZE(init_518));
	if (rc < 0)
		return rc;

	/* Set LED GPIO pin to output mode */
	rc = reg_w_mask(sd, R518_GPIO_CTL, 0x00, 0x02);
	if (rc < 0)
		return rc;

	switch (sd->bridge) {
	case BRIDGE_OV518:
		rc = write_regvals(sd, norm_518, ARRAY_SIZE(norm_518));
		if (rc < 0)
			return rc;
		break;
	case BRIDGE_OV518PLUS:
		rc = write_regvals(sd, norm_518_p, ARRAY_SIZE(norm_518_p));
		if (rc < 0)
			return rc;
		break;
	}

	rc = ov518_upload_quan_tables(sd);
	if (rc < 0) {
		PDEBUG(D_ERR, "Error uploading quantization tables");
		return rc;
	}

	rc = reg_w(sd, 0x2f, 0x80);
	if (rc < 0)
		return rc;

	return 0;
}

static int ov519_configure(struct sd *sd)
{
	static const struct ov_regvals init_519[] = {
		{ 0x5a,  0x6d }, /* EnableSystem */
		{ 0x53,  0x9b },
		{ 0x54,  0xff }, /* set bit2 to enable jpeg */
		{ 0x5d,  0x03 },
		{ 0x49,  0x01 },
		{ 0x48,  0x00 },
		/* Set LED pin to output mode. Bit 4 must be cleared or sensor
		 * detection will fail. This deserves further investigation. */
		{ OV519_GPIO_IO_CTRL0,   0xee },
		{ 0x51,  0x0f }, /* SetUsbInit */
		{ 0x51,  0x00 },
		{ 0x22,  0x00 },
		/* windows reads 0x55 at this point*/
	};

	return write_regvals(sd, init_519, ARRAY_SIZE(init_519));
}

/* this function is called at probe time */
static int sd_config(struct gspca_dev *gspca_dev,
			const struct usb_device_id *id)
{
	struct sd *sd = (struct sd *) gspca_dev;
	struct cam *cam;
	int ret = 0;

	sd->bridge = id->driver_info;

	switch (sd->bridge) {
	case BRIDGE_OV518:
	case BRIDGE_OV518PLUS:
		ret = ov518_configure(gspca_dev);
		break;
	case BRIDGE_OV519:
		ret = ov519_configure(sd);
		break;
	}

	if (ret)
		goto error;

	ov51x_led_control(sd, 0);	/* turn LED off */
=======
static int ov51x_upload_quan_tables(struct sd *sd)
{
	const unsigned char yQuanTable511[] = {
		0, 1, 1, 2, 2, 3, 3, 4,
		1, 1, 1, 2, 2, 3, 4, 4,
		1, 1, 2, 2, 3, 4, 4, 4,
		2, 2, 2, 3, 4, 4, 4, 4,
		2, 2, 3, 4, 4, 5, 5, 5,
		3, 3, 4, 4, 5, 5, 5, 5,
		3, 4, 4, 4, 5, 5, 5, 5,
		4, 4, 4, 4, 5, 5, 5, 5
	};

	const unsigned char uvQuanTable511[] = {
		0, 2, 2, 3, 4, 4, 4, 4,
		2, 2, 2, 4, 4, 4, 4, 4,
		2, 2, 3, 4, 4, 4, 4, 4,
		3, 4, 4, 4, 4, 4, 4, 4,
		4, 4, 4, 4, 4, 4, 4, 4,
		4, 4, 4, 4, 4, 4, 4, 4,
		4, 4, 4, 4, 4, 4, 4, 4,
		4, 4, 4, 4, 4, 4, 4, 4
	};

	/* OV518 quantization tables are 8x4 (instead of 8x8) */
	const unsigned char yQuanTable518[] = {
		5, 4, 5, 6, 6, 7, 7, 7,
		5, 5, 5, 5, 6, 7, 7, 7,
		6, 6, 6, 6, 7, 7, 7, 8,
		7, 7, 6, 7, 7, 7, 8, 8
	};
>>>>>>> 4e8a2372

	const unsigned char uvQuanTable518[] = {
		6, 6, 6, 7, 7, 7, 7, 7,
		6, 6, 6, 7, 7, 7, 7, 7,
		6, 6, 6, 7, 7, 7, 7, 8,
		7, 7, 7, 7, 7, 7, 8, 8
	};

	const unsigned char *pYTable, *pUVTable;
	unsigned char val0, val1;
	int i, size, rc, reg = R51x_COMP_LUT_BEGIN;

	PDEBUG(D_PROBE, "Uploading quantization tables");

	if (sd->bridge == BRIDGE_OV511 || sd->bridge == BRIDGE_OV511PLUS) {
		pYTable = yQuanTable511;
		pUVTable = uvQuanTable511;
		size  = 32;
	} else {
		pYTable = yQuanTable518;
		pUVTable = uvQuanTable518;
		size  = 16;
	}

	for (i = 0; i < size; i++) {
		val0 = *pYTable++;
		val1 = *pYTable++;
		val0 &= 0x0f;
		val1 &= 0x0f;
		val0 |= val1 << 4;
		rc = reg_w(sd, reg, val0);
		if (rc < 0)
			return rc;

		val0 = *pUVTable++;
		val1 = *pUVTable++;
		val0 &= 0x0f;
		val1 &= 0x0f;
		val0 |= val1 << 4;
		rc = reg_w(sd, reg + size, val0);
		if (rc < 0)
			return rc;

<<<<<<< HEAD
	cam = &gspca_dev->cam;
	switch (sd->bridge) {
	case BRIDGE_OV518:
	case BRIDGE_OV518PLUS:
		if (!sd->sif) {
			cam->cam_mode = ov518_vga_mode;
			cam->nmodes = ARRAY_SIZE(ov518_vga_mode);
		} else {
			cam->cam_mode = ov518_sif_mode;
			cam->nmodes = ARRAY_SIZE(ov518_sif_mode);
		}
		break;
	case BRIDGE_OV519:
		if (!sd->sif) {
			cam->cam_mode = ov519_vga_mode;
			cam->nmodes = ARRAY_SIZE(ov519_vga_mode);
		} else {
			cam->cam_mode = ov519_sif_mode;
			cam->nmodes = ARRAY_SIZE(ov519_sif_mode);
		}
		break;
=======
		reg++;
>>>>>>> 4e8a2372
	}

	return 0;
}

/* This initializes the OV511/OV511+ and the sensor */
static int ov511_configure(struct gspca_dev *gspca_dev)
{
	struct sd *sd = (struct sd *) gspca_dev;
	int rc;

	/* For 511 and 511+ */
	const struct ov_regvals init_511[] = {
		{ R51x_SYS_RESET,	0x7f },
		{ R51x_SYS_INIT,	0x01 },
		{ R51x_SYS_RESET,	0x7f },
		{ R51x_SYS_INIT,	0x01 },
		{ R51x_SYS_RESET,	0x3f },
		{ R51x_SYS_INIT,	0x01 },
		{ R51x_SYS_RESET,	0x3d },
	};

	const struct ov_regvals norm_511[] = {
		{ R511_DRAM_FLOW_CTL, 	0x01 },
		{ R51x_SYS_SNAP,	0x00 },
		{ R51x_SYS_SNAP,	0x02 },
		{ R51x_SYS_SNAP,	0x00 },
		{ R511_FIFO_OPTS,	0x1f },
		{ R511_COMP_EN,		0x00 },
		{ R511_COMP_LUT_EN,	0x03 },
	};

	const struct ov_regvals norm_511_p[] = {
		{ R511_DRAM_FLOW_CTL,	0xff },
		{ R51x_SYS_SNAP,	0x00 },
		{ R51x_SYS_SNAP,	0x02 },
		{ R51x_SYS_SNAP,	0x00 },
		{ R511_FIFO_OPTS,	0xff },
		{ R511_COMP_EN,		0x00 },
		{ R511_COMP_LUT_EN,	0x03 },
	};

	const struct ov_regvals compress_511[] = {
		{ 0x70, 0x1f },
		{ 0x71, 0x05 },
		{ 0x72, 0x06 },
		{ 0x73, 0x06 },
		{ 0x74, 0x14 },
		{ 0x75, 0x03 },
		{ 0x76, 0x04 },
		{ 0x77, 0x04 },
	};

	PDEBUG(D_PROBE, "Device custom id %x", reg_r(sd, R51x_SYS_CUST_ID));

	rc = write_regvals(sd, init_511, ARRAY_SIZE(init_511));
	if (rc < 0)
		return rc;

	switch (sd->bridge) {
	case BRIDGE_OV511:
		rc = write_regvals(sd, norm_511, ARRAY_SIZE(norm_511));
		if (rc < 0)
			return rc;
		break;
	case BRIDGE_OV511PLUS:
		rc = write_regvals(sd, norm_511_p, ARRAY_SIZE(norm_511_p));
		if (rc < 0)
			return rc;
		break;
	}

	/* Init compression */
	rc = write_regvals(sd, compress_511, ARRAY_SIZE(compress_511));
	if (rc < 0)
		return rc;

	rc = ov51x_upload_quan_tables(sd);
	if (rc < 0) {
		PDEBUG(D_ERR, "Error uploading quantization tables");
		return rc;
	}

	return 0;
}

/* This initializes the OV518/OV518+ and the sensor */
static int ov518_configure(struct gspca_dev *gspca_dev)
{
	struct sd *sd = (struct sd *) gspca_dev;
	int rc;

	/* For 518 and 518+ */
	const struct ov_regvals init_518[] = {
		{ R51x_SYS_RESET,	0x40 },
		{ R51x_SYS_INIT,	0xe1 },
		{ R51x_SYS_RESET,	0x3e },
		{ R51x_SYS_INIT,	0xe1 },
		{ R51x_SYS_RESET,	0x00 },
		{ R51x_SYS_INIT,	0xe1 },
		{ 0x46,			0x00 },
		{ 0x5d,			0x03 },
	};

	const struct ov_regvals norm_518[] = {
		{ R51x_SYS_SNAP,	0x02 }, /* Reset */
		{ R51x_SYS_SNAP,	0x01 }, /* Enable */
		{ 0x31, 		0x0f },
		{ 0x5d,			0x03 },
		{ 0x24,			0x9f },
		{ 0x25,			0x90 },
		{ 0x20,			0x00 },
		{ 0x51,			0x04 },
		{ 0x71,			0x19 },
		{ 0x2f,			0x80 },
	};

	const struct ov_regvals norm_518_p[] = {
		{ R51x_SYS_SNAP,	0x02 }, /* Reset */
		{ R51x_SYS_SNAP,	0x01 }, /* Enable */
		{ 0x31, 		0x0f },
		{ 0x5d,			0x03 },
		{ 0x24,			0x9f },
		{ 0x25,			0x90 },
		{ 0x20,			0x60 },
		{ 0x51,			0x02 },
		{ 0x71,			0x19 },
		{ 0x40,			0xff },
		{ 0x41,			0x42 },
		{ 0x46,			0x00 },
		{ 0x33,			0x04 },
		{ 0x21,			0x19 },
		{ 0x3f,			0x10 },
		{ 0x2f,			0x80 },
	};

	/* First 5 bits of custom ID reg are a revision ID on OV518 */
	PDEBUG(D_PROBE, "Device revision %d",
	       0x1F & reg_r(sd, R51x_SYS_CUST_ID));

	rc = write_regvals(sd, init_518, ARRAY_SIZE(init_518));
	if (rc < 0)
		return rc;

	/* Set LED GPIO pin to output mode */
	rc = reg_w_mask(sd, R518_GPIO_CTL, 0x00, 0x02);
	if (rc < 0)
		return rc;

	switch (sd->bridge) {
	case BRIDGE_OV518:
		rc = write_regvals(sd, norm_518, ARRAY_SIZE(norm_518));
		if (rc < 0)
			return rc;
		break;
	case BRIDGE_OV518PLUS:
		rc = write_regvals(sd, norm_518_p, ARRAY_SIZE(norm_518_p));
		if (rc < 0)
			return rc;
		break;
	}

	rc = ov51x_upload_quan_tables(sd);
	if (rc < 0) {
		PDEBUG(D_ERR, "Error uploading quantization tables");
		return rc;
	}

	rc = reg_w(sd, 0x2f, 0x80);
	if (rc < 0)
		return rc;

	return 0;
}

static int ov519_configure(struct sd *sd)
{
	static const struct ov_regvals init_519[] = {
		{ 0x5a,  0x6d }, /* EnableSystem */
		{ 0x53,  0x9b },
		{ 0x54,  0xff }, /* set bit2 to enable jpeg */
		{ 0x5d,  0x03 },
		{ 0x49,  0x01 },
		{ 0x48,  0x00 },
		/* Set LED pin to output mode. Bit 4 must be cleared or sensor
		 * detection will fail. This deserves further investigation. */
		{ OV519_GPIO_IO_CTRL0,   0xee },
		{ 0x51,  0x0f }, /* SetUsbInit */
		{ 0x51,  0x00 },
		{ 0x22,  0x00 },
		/* windows reads 0x55 at this point*/
	};

	return write_regvals(sd, init_519, ARRAY_SIZE(init_519));
}

/* this function is called at probe time */
static int sd_config(struct gspca_dev *gspca_dev,
			const struct usb_device_id *id)
{
	struct sd *sd = (struct sd *) gspca_dev;
	struct cam *cam;
	int ret = 0;

	sd->bridge = id->driver_info & BRIDGE_MASK;
	sd->invert_led = id->driver_info & BRIDGE_INVERT_LED;

	switch (sd->bridge) {
	case BRIDGE_OV511:
	case BRIDGE_OV511PLUS:
		ret = ov511_configure(gspca_dev);
		break;
	case BRIDGE_OV518:
	case BRIDGE_OV518PLUS:
		ret = ov518_configure(gspca_dev);
		break;
	case BRIDGE_OV519:
		ret = ov519_configure(sd);
		break;
	}

	if (ret)
		goto error;

	ov51x_led_control(sd, 0);	/* turn LED off */

	/* Test for 76xx */
	if (ov51x_set_slave_ids(sd, OV7xx0_SID) < 0)
		goto error;

	/* The OV519 must be more aggressive about sensor detection since
	 * I2C write will never fail if the sensor is not present. We have
	 * to try to initialize the sensor to detect its presence */
	if (init_ov_sensor(sd) >= 0) {
		if (ov7xx0_configure(sd) < 0) {
			PDEBUG(D_ERR, "Failed to configure OV7xx0");
			goto error;
		}
	} else {

		/* Test for 6xx0 */
		if (ov51x_set_slave_ids(sd, OV6xx0_SID) < 0)
			goto error;

		if (init_ov_sensor(sd) >= 0) {
			if (ov6xx0_configure(sd) < 0) {
				PDEBUG(D_ERR, "Failed to configure OV6xx0");
				goto error;
			}
		} else {

			/* Test for 8xx0 */
			if (ov51x_set_slave_ids(sd, OV8xx0_SID) < 0)
				goto error;

			if (init_ov_sensor(sd) < 0) {
				PDEBUG(D_ERR,
					"Can't determine sensor slave IDs");
				goto error;
			}
			if (ov8xx0_configure(sd) < 0) {
				PDEBUG(D_ERR,
					"Failed to configure OV8xx0 sensor");
				goto error;
			}
		}
	}

	cam = &gspca_dev->cam;
	switch (sd->bridge) {
	case BRIDGE_OV511:
	case BRIDGE_OV511PLUS:
		if (!sd->sif) {
			cam->cam_mode = ov511_vga_mode;
			cam->nmodes = ARRAY_SIZE(ov511_vga_mode);
		} else {
			cam->cam_mode = ov511_sif_mode;
			cam->nmodes = ARRAY_SIZE(ov511_sif_mode);
		}
		break;
	case BRIDGE_OV518:
	case BRIDGE_OV518PLUS:
		if (!sd->sif) {
			cam->cam_mode = ov518_vga_mode;
			cam->nmodes = ARRAY_SIZE(ov518_vga_mode);
		} else {
			cam->cam_mode = ov518_sif_mode;
			cam->nmodes = ARRAY_SIZE(ov518_sif_mode);
		}
		break;
	case BRIDGE_OV519:
		if (!sd->sif) {
			cam->cam_mode = ov519_vga_mode;
			cam->nmodes = ARRAY_SIZE(ov519_vga_mode);
		} else {
			cam->cam_mode = ov519_sif_mode;
			cam->nmodes = ARRAY_SIZE(ov519_sif_mode);
		}
		break;
	}
	sd->brightness = BRIGHTNESS_DEF;
	if (sd->sensor == SEN_OV6630 || sd->sensor == SEN_OV66308AF)
		sd->contrast = 200; /* The default is too low for the ov6630 */
	else
		sd->contrast = CONTRAST_DEF;
	sd->colors = COLOR_DEF;
	sd->hflip = HFLIP_DEF;
	sd->vflip = VFLIP_DEF;
	sd->autobrightness = AUTOBRIGHT_DEF;
	if (sd->sensor == SEN_OV7670) {
		sd->freq = OV7670_FREQ_DEF;
		gspca_dev->ctrl_dis = 1 << FREQ_IDX;
	} else {
		sd->freq = FREQ_DEF;
		gspca_dev->ctrl_dis = (1 << HFLIP_IDX) | (1 << VFLIP_IDX) |
				      (1 << OV7670_FREQ_IDX);
	}
	if (sd->sensor == SEN_OV7640 || sd->sensor == SEN_OV7670)
		gspca_dev->ctrl_dis |= 1 << AUTOBRIGHT_IDX;
	/* OV8610 Frequency filter control should work but needs testing */
	if (sd->sensor == SEN_OV8610)
		gspca_dev->ctrl_dis |= 1 << FREQ_IDX;

	return 0;
error:
	PDEBUG(D_ERR, "OV519 Config failed");
	return -EBUSY;
}

/* this function is called at probe and resume time */
static int sd_init(struct gspca_dev *gspca_dev)
{
	struct sd *sd = (struct sd *) gspca_dev;

	/* initialize the sensor */
	switch (sd->sensor) {
	case SEN_OV6620:
		if (write_i2c_regvals(sd, norm_6x20, ARRAY_SIZE(norm_6x20)))
			return -EIO;
		break;
	case SEN_OV6630:
	case SEN_OV66308AF:
		if (write_i2c_regvals(sd, norm_6x30, ARRAY_SIZE(norm_6x30)))
			return -EIO;
		break;
	default:
/*	case SEN_OV7610: */
/*	case SEN_OV76BE: */
		if (write_i2c_regvals(sd, norm_7610, ARRAY_SIZE(norm_7610)))
			return -EIO;
		if (i2c_w_mask(sd, 0x0e, 0x00, 0x40))
			return -EIO;
		break;
	case SEN_OV7620:
		if (write_i2c_regvals(sd, norm_7620, ARRAY_SIZE(norm_7620)))
			return -EIO;
		break;
	case SEN_OV7640:
		if (write_i2c_regvals(sd, norm_7640, ARRAY_SIZE(norm_7640)))
			return -EIO;
		break;
	case SEN_OV7670:
		if (write_i2c_regvals(sd, norm_7670, ARRAY_SIZE(norm_7670)))
			return -EIO;
		break;
	case SEN_OV8610:
		if (write_i2c_regvals(sd, norm_8610, ARRAY_SIZE(norm_8610)))
			return -EIO;
		break;
	}
	return 0;
}

<<<<<<< HEAD
=======
/* Set up the OV511/OV511+ with the given image parameters.
 *
 * Do not put any sensor-specific code in here (including I2C I/O functions)
 */
static int ov511_mode_init_regs(struct sd *sd)
{
	int hsegs, vsegs, packet_size, fps, needed;
	int interlaced = 0;
	struct usb_host_interface *alt;
	struct usb_interface *intf;

	intf = usb_ifnum_to_if(sd->gspca_dev.dev, sd->gspca_dev.iface);
	alt = usb_altnum_to_altsetting(intf, sd->gspca_dev.alt);
	if (!alt) {
		PDEBUG(D_ERR, "Couldn't get altsetting");
		return -EIO;
	}

	packet_size = le16_to_cpu(alt->endpoint[0].desc.wMaxPacketSize);
	reg_w(sd, R51x_FIFO_PSIZE, packet_size >> 5);

	reg_w(sd, R511_CAM_UV_EN, 0x01);
	reg_w(sd, R511_SNAP_UV_EN, 0x01);
	reg_w(sd, R511_SNAP_OPTS, 0x03);

	/* Here I'm assuming that snapshot size == image size.
	 * I hope that's always true. --claudio
	 */
	hsegs = (sd->gspca_dev.width >> 3) - 1;
	vsegs = (sd->gspca_dev.height >> 3) - 1;

	reg_w(sd, R511_CAM_PXCNT, hsegs);
	reg_w(sd, R511_CAM_LNCNT, vsegs);
	reg_w(sd, R511_CAM_PXDIV, 0x00);
	reg_w(sd, R511_CAM_LNDIV, 0x00);

	/* YUV420, low pass filter on */
	reg_w(sd, R511_CAM_OPTS, 0x03);

	/* Snapshot additions */
	reg_w(sd, R511_SNAP_PXCNT, hsegs);
	reg_w(sd, R511_SNAP_LNCNT, vsegs);
	reg_w(sd, R511_SNAP_PXDIV, 0x00);
	reg_w(sd, R511_SNAP_LNDIV, 0x00);

	/******** Set the framerate ********/
	if (frame_rate > 0)
		sd->frame_rate = frame_rate;

	switch (sd->sensor) {
	case SEN_OV6620:
		/* No framerate control, doesn't like higher rates yet */
		sd->clockdiv = 3;
		break;

	/* Note once the FIXME's in mode_init_ov_sensor_regs() are fixed
	   for more sensors we need to do this for them too */
	case SEN_OV7620:
	case SEN_OV7640:
	case SEN_OV76BE:
		if (sd->gspca_dev.width == 320)
			interlaced = 1;
		/* Fall through */
	case SEN_OV6630:
	case SEN_OV7610:
	case SEN_OV7670:
		switch (sd->frame_rate) {
		case 30:
		case 25:
			/* Not enough bandwidth to do 640x480 @ 30 fps */
			if (sd->gspca_dev.width != 640) {
				sd->clockdiv = 0;
				break;
			}
			/* Fall through for 640x480 case */
		default:
/*		case 20: */
/*		case 15: */
			sd->clockdiv = 1;
			break;
		case 10:
			sd->clockdiv = 2;
			break;
		case 5:
			sd->clockdiv = 5;
			break;
		}
		if (interlaced) {
			sd->clockdiv = (sd->clockdiv + 1) * 2 - 1;
			/* Higher then 10 does not work */
			if (sd->clockdiv > 10)
				sd->clockdiv = 10;
		}
		break;

	case SEN_OV8610:
		/* No framerate control ?? */
		sd->clockdiv = 0;
		break;
	}

	/* Check if we have enough bandwidth to disable compression */
	fps = (interlaced ? 60 : 30) / (sd->clockdiv + 1) + 1;
	needed = fps * sd->gspca_dev.width * sd->gspca_dev.height * 3 / 2;
	/* 1400 is a conservative estimate of the max nr of isoc packets/sec */
	if (needed > 1400 * packet_size) {
		/* Enable Y and UV quantization and compression */
		reg_w(sd, R511_COMP_EN, 0x07);
		reg_w(sd, R511_COMP_LUT_EN, 0x03);
	} else {
		reg_w(sd, R511_COMP_EN, 0x06);
		reg_w(sd, R511_COMP_LUT_EN, 0x00);
	}

	reg_w(sd, R51x_SYS_RESET, OV511_RESET_OMNICE);
	reg_w(sd, R51x_SYS_RESET, 0);

	return 0;
}

>>>>>>> 4e8a2372
/* Sets up the OV518/OV518+ with the given image parameters
 *
 * OV518 needs a completely different approach, until we can figure out what
 * the individual registers do. Also, only 15 FPS is supported now.
 *
 * Do not put any sensor-specific code in here (including I2C I/O functions)
 */
static int ov518_mode_init_regs(struct sd *sd)
{
<<<<<<< HEAD
	int hsegs, vsegs;
=======
	int hsegs, vsegs, packet_size;
	struct usb_host_interface *alt;
	struct usb_interface *intf;

	intf = usb_ifnum_to_if(sd->gspca_dev.dev, sd->gspca_dev.iface);
	alt = usb_altnum_to_altsetting(intf, sd->gspca_dev.alt);
	if (!alt) {
		PDEBUG(D_ERR, "Couldn't get altsetting");
		return -EIO;
	}

	packet_size = le16_to_cpu(alt->endpoint[0].desc.wMaxPacketSize);
	ov518_reg_w32(sd, R51x_FIFO_PSIZE, packet_size & ~7, 2);
>>>>>>> 4e8a2372

	/******** Set the mode ********/

	reg_w(sd, 0x2b, 0);
	reg_w(sd, 0x2c, 0);
	reg_w(sd, 0x2d, 0);
	reg_w(sd, 0x2e, 0);
	reg_w(sd, 0x3b, 0);
	reg_w(sd, 0x3c, 0);
	reg_w(sd, 0x3d, 0);
	reg_w(sd, 0x3e, 0);

	if (sd->bridge == BRIDGE_OV518) {
		/* Set 8-bit (YVYU) input format */
		reg_w_mask(sd, 0x20, 0x08, 0x08);

		/* Set 12-bit (4:2:0) output format */
		reg_w_mask(sd, 0x28, 0x80, 0xf0);
		reg_w_mask(sd, 0x38, 0x80, 0xf0);
	} else {
		reg_w(sd, 0x28, 0x80);
		reg_w(sd, 0x38, 0x80);
	}

	hsegs = sd->gspca_dev.width / 16;
	vsegs = sd->gspca_dev.height / 4;

	reg_w(sd, 0x29, hsegs);
	reg_w(sd, 0x2a, vsegs);

	reg_w(sd, 0x39, hsegs);
	reg_w(sd, 0x3a, vsegs);

	/* Windows driver does this here; who knows why */
	reg_w(sd, 0x2f, 0x80);

<<<<<<< HEAD
	/******** Set the framerate (to 30 FPS) ********/
	if (sd->bridge == BRIDGE_OV518PLUS)
		sd->clockdiv = 1;
	else
		sd->clockdiv = 0;

	/* Mode independent, but framerate dependent, regs */
	reg_w(sd, 0x51, 0x04);	/* Clock divider; lower==faster */
	reg_w(sd, 0x22, 0x18);
	reg_w(sd, 0x23, 0xff);

	if (sd->bridge == BRIDGE_OV518PLUS)
		reg_w(sd, 0x21, 0x19);
	else
=======
	/******** Set the framerate  ********/
	sd->clockdiv = 1;

	/* Mode independent, but framerate dependent, regs */
	/* 0x51: Clock divider; Only works on some cams which use 2 crystals */
	reg_w(sd, 0x51, 0x04);
	reg_w(sd, 0x22, 0x18);
	reg_w(sd, 0x23, 0xff);

	if (sd->bridge == BRIDGE_OV518PLUS) {
		switch (sd->sensor) {
		case SEN_OV7620:
			if (sd->gspca_dev.width == 320) {
				reg_w(sd, 0x20, 0x00);
				reg_w(sd, 0x21, 0x19);
			} else {
				reg_w(sd, 0x20, 0x60);
				reg_w(sd, 0x21, 0x1f);
			}
			break;
		default:
			reg_w(sd, 0x21, 0x19);
		}
	} else
>>>>>>> 4e8a2372
		reg_w(sd, 0x71, 0x17);	/* Compression-related? */

	/* FIXME: Sensor-specific */
	/* Bit 5 is what matters here. Of course, it is "reserved" */
	i2c_w(sd, 0x54, 0x23);

	reg_w(sd, 0x2f, 0x80);

	if (sd->bridge == BRIDGE_OV518PLUS) {
		reg_w(sd, 0x24, 0x94);
		reg_w(sd, 0x25, 0x90);
		ov518_reg_w32(sd, 0xc4,    400, 2);	/* 190h   */
		ov518_reg_w32(sd, 0xc6,    540, 2);	/* 21ch   */
		ov518_reg_w32(sd, 0xc7,    540, 2);	/* 21ch   */
		ov518_reg_w32(sd, 0xc8,    108, 2);	/* 6ch    */
		ov518_reg_w32(sd, 0xca, 131098, 3);	/* 2001ah */
		ov518_reg_w32(sd, 0xcb,    532, 2);	/* 214h   */
		ov518_reg_w32(sd, 0xcc,   2400, 2);	/* 960h   */
		ov518_reg_w32(sd, 0xcd,     32, 2);	/* 20h    */
		ov518_reg_w32(sd, 0xce,    608, 2);	/* 260h   */
	} else {
		reg_w(sd, 0x24, 0x9f);
		reg_w(sd, 0x25, 0x90);
		ov518_reg_w32(sd, 0xc4,    400, 2);	/* 190h   */
		ov518_reg_w32(sd, 0xc6,    381, 2);	/* 17dh   */
		ov518_reg_w32(sd, 0xc7,    381, 2);	/* 17dh   */
		ov518_reg_w32(sd, 0xc8,    128, 2);	/* 80h    */
		ov518_reg_w32(sd, 0xca, 183331, 3);	/* 2cc23h */
		ov518_reg_w32(sd, 0xcb,    746, 2);	/* 2eah   */
		ov518_reg_w32(sd, 0xcc,   1750, 2);	/* 6d6h   */
		ov518_reg_w32(sd, 0xcd,     45, 2);	/* 2dh    */
		ov518_reg_w32(sd, 0xce,    851, 2);	/* 353h   */
	}

	reg_w(sd, 0x2f, 0x80);

	return 0;
}


/* Sets up the OV519 with the given image parameters
 *
 * OV519 needs a completely different approach, until we can figure out what
 * the individual registers do.
 *
 * Do not put any sensor-specific code in here (including I2C I/O functions)
 */
static int ov519_mode_init_regs(struct sd *sd)
{
	static const struct ov_regvals mode_init_519_ov7670[] = {
		{ 0x5d,	0x03 }, /* Turn off suspend mode */
		{ 0x53,	0x9f }, /* was 9b in 1.65-1.08 */
		{ 0x54,	0x0f }, /* bit2 (jpeg enable) */
		{ 0xa2,	0x20 }, /* a2-a5 are undocumented */
		{ 0xa3,	0x18 },
		{ 0xa4,	0x04 },
		{ 0xa5,	0x28 },
		{ 0x37,	0x00 },	/* SetUsbInit */
		{ 0x55,	0x02 }, /* 4.096 Mhz audio clock */
		/* Enable both fields, YUV Input, disable defect comp (why?) */
		{ 0x20,	0x0c },
		{ 0x21,	0x38 },
		{ 0x22,	0x1d },
		{ 0x17,	0x50 }, /* undocumented */
		{ 0x37,	0x00 }, /* undocumented */
		{ 0x40,	0xff }, /* I2C timeout counter */
		{ 0x46,	0x00 }, /* I2C clock prescaler */
		{ 0x59,	0x04 },	/* new from windrv 090403 */
		{ 0xff,	0x00 }, /* undocumented */
		/* windows reads 0x55 at this point, why? */
	};

	static const struct ov_regvals mode_init_519[] = {
		{ 0x5d,	0x03 }, /* Turn off suspend mode */
		{ 0x53,	0x9f }, /* was 9b in 1.65-1.08 */
		{ 0x54,	0x0f }, /* bit2 (jpeg enable) */
		{ 0xa2,	0x20 }, /* a2-a5 are undocumented */
		{ 0xa3,	0x18 },
		{ 0xa4,	0x04 },
		{ 0xa5,	0x28 },
		{ 0x37,	0x00 },	/* SetUsbInit */
		{ 0x55,	0x02 }, /* 4.096 Mhz audio clock */
		/* Enable both fields, YUV Input, disable defect comp (why?) */
		{ 0x22,	0x1d },
		{ 0x17,	0x50 }, /* undocumented */
		{ 0x37,	0x00 }, /* undocumented */
		{ 0x40,	0xff }, /* I2C timeout counter */
		{ 0x46,	0x00 }, /* I2C clock prescaler */
		{ 0x59,	0x04 },	/* new from windrv 090403 */
		{ 0xff,	0x00 }, /* undocumented */
		/* windows reads 0x55 at this point, why? */
	};

	/******** Set the mode ********/
	if (sd->sensor != SEN_OV7670) {
		if (write_regvals(sd, mode_init_519,
				  ARRAY_SIZE(mode_init_519)))
			return -EIO;
		if (sd->sensor == SEN_OV7640) {
			/* Select 8-bit input mode */
			reg_w_mask(sd, OV519_R20_DFR, 0x10, 0x10);
		}
	} else {
		if (write_regvals(sd, mode_init_519_ov7670,
				  ARRAY_SIZE(mode_init_519_ov7670)))
			return -EIO;
	}

	reg_w(sd, OV519_R10_H_SIZE,	sd->gspca_dev.width >> 4);
	reg_w(sd, OV519_R11_V_SIZE,	sd->gspca_dev.height >> 3);
	if (sd->sensor == SEN_OV7670 &&
	    sd->gspca_dev.cam.cam_mode[sd->gspca_dev.curr_mode].priv)
		reg_w(sd, OV519_R12_X_OFFSETL, 0x04);
	else
		reg_w(sd, OV519_R12_X_OFFSETL, 0x00);
	reg_w(sd, OV519_R13_X_OFFSETH,	0x00);
	reg_w(sd, OV519_R14_Y_OFFSETL,	0x00);
	reg_w(sd, OV519_R15_Y_OFFSETH,	0x00);
	reg_w(sd, OV519_R16_DIVIDER,	0x00);
	reg_w(sd, OV519_R25_FORMAT,	0x03); /* YUV422 */
	reg_w(sd, 0x26,			0x00); /* Undocumented */

	/******** Set the framerate ********/
	if (frame_rate > 0)
		sd->frame_rate = frame_rate;

/* FIXME: These are only valid at the max resolution. */
	sd->clockdiv = 0;
	switch (sd->sensor) {
	case SEN_OV7640:
		switch (sd->frame_rate) {
		default:
/*		case 30: */
			reg_w(sd, 0xa4, 0x0c);
			reg_w(sd, 0x23, 0xff);
			break;
		case 25:
			reg_w(sd, 0xa4, 0x0c);
			reg_w(sd, 0x23, 0x1f);
			break;
		case 20:
			reg_w(sd, 0xa4, 0x0c);
			reg_w(sd, 0x23, 0x1b);
			break;
		case 15:
			reg_w(sd, 0xa4, 0x04);
			reg_w(sd, 0x23, 0xff);
			sd->clockdiv = 1;
			break;
		case 10:
			reg_w(sd, 0xa4, 0x04);
			reg_w(sd, 0x23, 0x1f);
			sd->clockdiv = 1;
			break;
		case 5:
			reg_w(sd, 0xa4, 0x04);
			reg_w(sd, 0x23, 0x1b);
			sd->clockdiv = 1;
			break;
		}
		break;
	case SEN_OV8610:
		switch (sd->frame_rate) {
		default:	/* 15 fps */
/*		case 15: */
			reg_w(sd, 0xa4, 0x06);
			reg_w(sd, 0x23, 0xff);
			break;
		case 10:
			reg_w(sd, 0xa4, 0x06);
			reg_w(sd, 0x23, 0x1f);
			break;
		case 5:
			reg_w(sd, 0xa4, 0x06);
			reg_w(sd, 0x23, 0x1b);
			break;
		}
		break;
	case SEN_OV7670:		/* guesses, based on 7640 */
		PDEBUG(D_STREAM, "Setting framerate to %d fps",
				 (sd->frame_rate == 0) ? 15 : sd->frame_rate);
		reg_w(sd, 0xa4, 0x10);
		switch (sd->frame_rate) {
		case 30:
			reg_w(sd, 0x23, 0xff);
			break;
		case 20:
			reg_w(sd, 0x23, 0x1b);
			break;
		default:
/*		case 15: */
			reg_w(sd, 0x23, 0xff);
			sd->clockdiv = 1;
			break;
		}
		break;
	}
	return 0;
}

static int mode_init_ov_sensor_regs(struct sd *sd)
{
	struct gspca_dev *gspca_dev;
	int qvga;

	gspca_dev = &sd->gspca_dev;
	qvga = gspca_dev->cam.cam_mode[(int) gspca_dev->curr_mode].priv & 1;

	/******** Mode (VGA/QVGA) and sensor specific regs ********/
	switch (sd->sensor) {
	case SEN_OV8610:
		/* For OV8610 qvga means qsvga */
		i2c_w_mask(sd, OV7610_REG_COM_C, qvga ? (1 << 5) : 0, 1 << 5);
		break;
	case SEN_OV7610:
		i2c_w_mask(sd, 0x14, qvga ? 0x20 : 0x00, 0x20);
		break;
	case SEN_OV7620:
	case SEN_OV76BE:
		i2c_w_mask(sd, 0x14, qvga ? 0x20 : 0x00, 0x20);
		i2c_w_mask(sd, 0x28, qvga ? 0x00 : 0x20, 0x20);
		i2c_w(sd, 0x24, qvga ? 0x20 : 0x3a);
		i2c_w(sd, 0x25, qvga ? 0x30 : 0x60);
		i2c_w_mask(sd, 0x2d, qvga ? 0x40 : 0x00, 0x40);
		i2c_w_mask(sd, 0x67, qvga ? 0xb0 : 0x90, 0xf0);
		i2c_w_mask(sd, 0x74, qvga ? 0x20 : 0x00, 0x20);
		break;
	case SEN_OV7640:
		i2c_w_mask(sd, 0x14, qvga ? 0x20 : 0x00, 0x20);
		i2c_w_mask(sd, 0x28, qvga ? 0x00 : 0x20, 0x20);
/*		i2c_w(sd, 0x24, qvga ? 0x20 : 0x3a); */
/*		i2c_w(sd, 0x25, qvga ? 0x30 : 0x60); */
/*		i2c_w_mask(sd, 0x2d, qvga ? 0x40 : 0x00, 0x40); */
/*		i2c_w_mask(sd, 0x67, qvga ? 0xf0 : 0x90, 0xf0); */
/*		i2c_w_mask(sd, 0x74, qvga ? 0x20 : 0x00, 0x20); */
		break;
	case SEN_OV7670:
		/* set COM7_FMT_VGA or COM7_FMT_QVGA
		 * do we need to set anything else?
		 *	HSTART etc are set in set_ov_sensor_window itself */
		i2c_w_mask(sd, OV7670_REG_COM7,
			 qvga ? OV7670_COM7_FMT_QVGA : OV7670_COM7_FMT_VGA,
			 OV7670_COM7_FMT_MASK);
		break;
	case SEN_OV6620:
	case SEN_OV6630:
	case SEN_OV66308AF:
		i2c_w_mask(sd, 0x14, qvga ? 0x20 : 0x00, 0x20);
		break;
	default:
		return -EINVAL;
	}

	/******** Palette-specific regs ********/

	/* The OV518 needs special treatment. Although both the OV518
	 * and the OV6630 support a 16-bit video bus, only the 8 bit Y
	 * bus is actually used. The UV bus is tied to ground.
	 * Therefore, the OV6630 needs to be in 8-bit multiplexed
	 * output mode */

	/* OV7640 is 8-bit only */

	if (sd->sensor != SEN_OV6630 && sd->sensor != SEN_OV66308AF &&
					sd->sensor != SEN_OV7640)
		i2c_w_mask(sd, 0x13, 0x00, 0x20);

	/******** Clock programming ********/
	i2c_w(sd, 0x11, sd->clockdiv);

	/******** Special Features ********/
/* no evidence this is possible with OV7670, either */
	/* Test Pattern */
	if (sd->sensor != SEN_OV7640 && sd->sensor != SEN_OV7670)
		i2c_w_mask(sd, 0x12, 0x00, 0x02);

	/* Enable auto white balance */
	if (sd->sensor == SEN_OV7670)
		i2c_w_mask(sd, OV7670_REG_COM8, OV7670_COM8_AWB,
				OV7670_COM8_AWB);
	else
		i2c_w_mask(sd, 0x12, 0x04, 0x04);

	/* This will go away as soon as ov51x_mode_init_sensor_regs() */
	/* is fully tested. */
	/* 7620/6620/6630? don't have register 0x35, so play it safe */
	if (sd->sensor == SEN_OV7610 || sd->sensor == SEN_OV76BE) {
		if (!qvga)
			i2c_w(sd, 0x35, 0x9e);
		else
			i2c_w(sd, 0x35, 0x1e);
	}
	return 0;
}

static void sethvflip(struct sd *sd)
{
	if (sd->sensor != SEN_OV7670)
		return;
	if (sd->gspca_dev.streaming)
		ov51x_stop(sd);
	i2c_w_mask(sd, OV7670_REG_MVFP,
		OV7670_MVFP_MIRROR * sd->hflip
			| OV7670_MVFP_VFLIP * sd->vflip,
		OV7670_MVFP_MIRROR | OV7670_MVFP_VFLIP);
	if (sd->gspca_dev.streaming)
		ov51x_restart(sd);
}

static int set_ov_sensor_window(struct sd *sd)
{
	struct gspca_dev *gspca_dev;
	int qvga, crop;
	int hwsbase, hwebase, vwsbase, vwebase, hwscale, vwscale;
	int ret, hstart, hstop, vstop, vstart;
	__u8 v;

	gspca_dev = &sd->gspca_dev;
	qvga = gspca_dev->cam.cam_mode[(int) gspca_dev->curr_mode].priv & 1;
	crop = gspca_dev->cam.cam_mode[(int) gspca_dev->curr_mode].priv & 2;

	/* The different sensor ICs handle setting up of window differently.
	 * IF YOU SET IT WRONG, YOU WILL GET ALL ZERO ISOC DATA FROM OV51x!! */
	switch (sd->sensor) {
	case SEN_OV8610:
		hwsbase = 0x1e;
		hwebase = 0x1e;
		vwsbase = 0x02;
		vwebase = 0x02;
		break;
	case SEN_OV7610:
	case SEN_OV76BE:
		hwsbase = 0x38;
		hwebase = 0x3a;
		vwsbase = vwebase = 0x05;
		break;
	case SEN_OV6620:
	case SEN_OV6630:
	case SEN_OV66308AF:
		hwsbase = 0x38;
		hwebase = 0x3a;
		vwsbase = 0x05;
		vwebase = 0x06;
<<<<<<< HEAD
		if (qvga) {
			/* HDG: this fixes U and V getting swapped */
			hwsbase--;
			vwsbase--;
=======
		if (sd->sensor == SEN_OV66308AF && qvga)
			/* HDG: this fixes U and V getting swapped */
			hwsbase++;
		if (crop) {
			hwsbase += 8;
			hwebase += 8;
			vwsbase += 11;
			vwebase += 11;
>>>>>>> 4e8a2372
		}
		break;
	case SEN_OV7620:
		hwsbase = 0x2f;		/* From 7620.SET (spec is wrong) */
		hwebase = 0x2f;
		vwsbase = vwebase = 0x05;
		break;
	case SEN_OV7640:
		hwsbase = 0x1a;
		hwebase = 0x1a;
		vwsbase = vwebase = 0x03;
		break;
	case SEN_OV7670:
		/*handling of OV7670 hardware sensor start and stop values
		 * is very odd, compared to the other OV sensors */
		vwsbase = vwebase = hwebase = hwsbase = 0x00;
		break;
	default:
		return -EINVAL;
	}

	switch (sd->sensor) {
	case SEN_OV6620:
	case SEN_OV6630:
	case SEN_OV66308AF:
		if (qvga) {		/* QCIF */
			hwscale = 0;
			vwscale = 0;
		} else {		/* CIF */
			hwscale = 1;
			vwscale = 1;	/* The datasheet says 0;
					 * it's wrong */
		}
		break;
	case SEN_OV8610:
		if (qvga) {		/* QSVGA */
			hwscale = 1;
			vwscale = 1;
		} else {		/* SVGA */
			hwscale = 2;
			vwscale = 2;
		}
		break;
	default:			/* SEN_OV7xx0 */
		if (qvga) {		/* QVGA */
			hwscale = 1;
			vwscale = 0;
		} else {		/* VGA */
			hwscale = 2;
			vwscale = 1;
		}
	}

	ret = mode_init_ov_sensor_regs(sd);
	if (ret < 0)
		return ret;

	if (sd->sensor == SEN_OV8610) {
		i2c_w_mask(sd, 0x2d, 0x05, 0x40);
				/* old 0x95, new 0x05 from windrv 090403 */
						/* bits 5-7: reserved */
		i2c_w_mask(sd, 0x28, 0x20, 0x20);
					/* bit 5: progressive mode on */
	}

	/* The below is wrong for OV7670s because their window registers
	 * only store the high bits in 0x17 to 0x1a */

	/* SRH Use sd->max values instead of requested win values */
	/* SCS Since we're sticking with only the max hardware widths
	 * for a given mode */
	/* I can hard code this for OV7670s */
	/* Yes, these numbers do look odd, but they're tested and work! */
	if (sd->sensor == SEN_OV7670) {
		if (qvga) {		/* QVGA from ov7670.c by
					 * Jonathan Corbet */
			hstart = 164;
			hstop = 28;
			vstart = 14;
			vstop = 494;
		} else {		/* VGA */
			hstart = 158;
			hstop = 14;
			vstart = 10;
			vstop = 490;
		}
		/* OV7670 hardware window registers are split across
		 * multiple locations */
		i2c_w(sd, OV7670_REG_HSTART, hstart >> 3);
		i2c_w(sd, OV7670_REG_HSTOP, hstop >> 3);
		v = i2c_r(sd, OV7670_REG_HREF);
		v = (v & 0xc0) | ((hstop & 0x7) << 3) | (hstart & 0x07);
		msleep(10);	/* need to sleep between read and write to
				 * same reg! */
		i2c_w(sd, OV7670_REG_HREF, v);

		i2c_w(sd, OV7670_REG_VSTART, vstart >> 2);
		i2c_w(sd, OV7670_REG_VSTOP, vstop >> 2);
		v = i2c_r(sd, OV7670_REG_VREF);
		v = (v & 0xc0) | ((vstop & 0x3) << 2) | (vstart & 0x03);
		msleep(10);	/* need to sleep between read and write to
				 * same reg! */
		i2c_w(sd, OV7670_REG_VREF, v);
	} else {
		i2c_w(sd, 0x17, hwsbase);
		i2c_w(sd, 0x18, hwebase + (sd->gspca_dev.width >> hwscale));
		i2c_w(sd, 0x19, vwsbase);
		i2c_w(sd, 0x1a, vwebase + (sd->gspca_dev.height >> vwscale));
	}
	return 0;
}

/* -- start the camera -- */
static int sd_start(struct gspca_dev *gspca_dev)
{
	struct sd *sd = (struct sd *) gspca_dev;
	int ret = 0;

	switch (sd->bridge) {
<<<<<<< HEAD
=======
	case BRIDGE_OV511:
	case BRIDGE_OV511PLUS:
		ret = ov511_mode_init_regs(sd);
		break;
>>>>>>> 4e8a2372
	case BRIDGE_OV518:
	case BRIDGE_OV518PLUS:
		ret = ov518_mode_init_regs(sd);
		break;
	case BRIDGE_OV519:
		ret = ov519_mode_init_regs(sd);
		break;
	}
	if (ret < 0)
		goto out;

	ret = set_ov_sensor_window(sd);
	if (ret < 0)
		goto out;

	setcontrast(gspca_dev);
	setbrightness(gspca_dev);
	setcolors(gspca_dev);
<<<<<<< HEAD
=======
	sethvflip(sd);
	setautobrightness(sd);
	setfreq(sd);
>>>>>>> 4e8a2372

	ret = ov51x_restart(sd);
	if (ret < 0)
		goto out;
	ov51x_led_control(sd, 1);
	return 0;
out:
	PDEBUG(D_ERR, "camera start error:%d", ret);
	return ret;
}

static void sd_stopN(struct gspca_dev *gspca_dev)
{
	struct sd *sd = (struct sd *) gspca_dev;

	ov51x_stop(sd);
	ov51x_led_control(sd, 0);
}

<<<<<<< HEAD
static void ov518_pkt_scan(struct gspca_dev *gspca_dev,
			struct gspca_frame *frame,	/* target */
			__u8 *data,			/* isoc packet */
			int len)			/* iso packet length */
{
	PDEBUG(D_STREAM, "ov518_pkt_scan: %d bytes", len);

	if (len & 7) {
		len--;
		PDEBUG(D_STREAM, "packet number: %d\n", (int)data[len]);
	}

=======
static void ov511_pkt_scan(struct gspca_dev *gspca_dev,
			struct gspca_frame *frame,	/* target */
			__u8 *in,			/* isoc packet */
			int len)			/* iso packet length */
{
	struct sd *sd = (struct sd *) gspca_dev;

	/* SOF/EOF packets have 1st to 8th bytes zeroed and the 9th
	 * byte non-zero. The EOF packet has image width/height in the
	 * 10th and 11th bytes. The 9th byte is given as follows:
	 *
	 * bit 7: EOF
	 *     6: compression enabled
	 *     5: 422/420/400 modes
	 *     4: 422/420/400 modes
	 *     3: 1
	 *     2: snapshot button on
	 *     1: snapshot frame
	 *     0: even/odd field
	 */
	if (!(in[0] | in[1] | in[2] | in[3] | in[4] | in[5] | in[6] | in[7]) &&
	    (in[8] & 0x08)) {
		if (in[8] & 0x80) {
			/* Frame end */
			if ((in[9] + 1) * 8 != gspca_dev->width ||
			    (in[10] + 1) * 8 != gspca_dev->height) {
				PDEBUG(D_ERR, "Invalid frame size, got: %dx%d,"
					" requested: %dx%d\n",
					(in[9] + 1) * 8, (in[10] + 1) * 8,
					gspca_dev->width, gspca_dev->height);
				gspca_dev->last_packet_type = DISCARD_PACKET;
				return;
			}
			/* Add 11 byte footer to frame, might be usefull */
			gspca_frame_add(gspca_dev, LAST_PACKET, frame, in, 11);
			return;
		} else {
			/* Frame start */
			gspca_frame_add(gspca_dev, FIRST_PACKET, frame, in, 0);
			sd->packet_nr = 0;
		}
	}

	/* Ignore the packet number */
	len--;

	/* intermediate packet */
	gspca_frame_add(gspca_dev, INTER_PACKET, frame, in, len);
}

static void ov518_pkt_scan(struct gspca_dev *gspca_dev,
			struct gspca_frame *frame,	/* target */
			__u8 *data,			/* isoc packet */
			int len)			/* iso packet length */
{
	struct sd *sd = (struct sd *) gspca_dev;

>>>>>>> 4e8a2372
	/* A false positive here is likely, until OVT gives me
	 * the definitive SOF/EOF format */
	if ((!(data[0] | data[1] | data[2] | data[3] | data[5])) && data[6]) {
		gspca_frame_add(gspca_dev, LAST_PACKET, frame, data, 0);
		gspca_frame_add(gspca_dev, FIRST_PACKET, frame, data, 0);
<<<<<<< HEAD
=======
		sd->packet_nr = 0;
	}

	if (gspca_dev->last_packet_type == DISCARD_PACKET)
		return;

	/* Does this device use packet numbers ? */
	if (len & 7) {
		len--;
		if (sd->packet_nr == data[len])
			sd->packet_nr++;
		/* The last few packets of the frame (which are all 0's
		   except that they may contain part of the footer), are
		   numbered 0 */
		else if (sd->packet_nr == 0 || data[len]) {
			PDEBUG(D_ERR, "Invalid packet nr: %d (expect: %d)",
				(int)data[len], (int)sd->packet_nr);
			gspca_dev->last_packet_type = DISCARD_PACKET;
			return;
		}
>>>>>>> 4e8a2372
	}

	/* intermediate packet */
	gspca_frame_add(gspca_dev, INTER_PACKET, frame, data, len);
}

static void ov519_pkt_scan(struct gspca_dev *gspca_dev,
			struct gspca_frame *frame,	/* target */
			__u8 *data,			/* isoc packet */
			int len)			/* iso packet length */
{
	/* Header of ov519 is 16 bytes:
	 *     Byte     Value      Description
	 *	0	0xff	magic
	 *	1	0xff	magic
	 *	2	0xff	magic
	 *	3	0xXX	0x50 = SOF, 0x51 = EOF
	 *	9	0xXX	0x01 initial frame without data,
	 *			0x00 standard frame with image
	 *	14	Lo	in EOF: length of image data / 8
	 *	15	Hi
	 */

	if (data[0] == 0xff && data[1] == 0xff && data[2] == 0xff) {
		switch (data[3]) {
		case 0x50:		/* start of frame */
#define HDRSZ 16
			data += HDRSZ;
			len -= HDRSZ;
#undef HDRSZ
			if (data[0] == 0xff || data[1] == 0xd8)
				gspca_frame_add(gspca_dev, FIRST_PACKET, frame,
						data, len);
			else
				gspca_dev->last_packet_type = DISCARD_PACKET;
			return;
		case 0x51:		/* end of frame */
			if (data[9] != 0)
				gspca_dev->last_packet_type = DISCARD_PACKET;
			gspca_frame_add(gspca_dev, LAST_PACKET, frame,
					data, 0);
			return;
		}
	}

	/* intermediate packet */
	gspca_frame_add(gspca_dev, INTER_PACKET, frame,
			data, len);
}

static void sd_pkt_scan(struct gspca_dev *gspca_dev,
			struct gspca_frame *frame,	/* target */
			__u8 *data,			/* isoc packet */
			int len)			/* iso packet length */
{
	struct sd *sd = (struct sd *) gspca_dev;

	switch (sd->bridge) {
	case BRIDGE_OV511:
	case BRIDGE_OV511PLUS:
<<<<<<< HEAD
=======
		ov511_pkt_scan(gspca_dev, frame, data, len);
>>>>>>> 4e8a2372
		break;
	case BRIDGE_OV518:
	case BRIDGE_OV518PLUS:
		ov518_pkt_scan(gspca_dev, frame, data, len);
		break;
	case BRIDGE_OV519:
		ov519_pkt_scan(gspca_dev, frame, data, len);
		break;
	}
}

/* -- management routines -- */

static void setbrightness(struct gspca_dev *gspca_dev)
{
	struct sd *sd = (struct sd *) gspca_dev;
	int val;

	val = sd->brightness;
	switch (sd->sensor) {
	case SEN_OV8610:
	case SEN_OV7610:
	case SEN_OV76BE:
	case SEN_OV6620:
	case SEN_OV6630:
	case SEN_OV66308AF:
	case SEN_OV7640:
		i2c_w(sd, OV7610_REG_BRT, val);
		break;
	case SEN_OV7620:
		/* 7620 doesn't like manual changes when in auto mode */
		if (!sd->autobrightness)
			i2c_w(sd, OV7610_REG_BRT, val);
		break;
	case SEN_OV7670:
/*win trace
 *		i2c_w_mask(sd, OV7670_REG_COM8, 0, OV7670_COM8_AEC); */
		i2c_w(sd, OV7670_REG_BRIGHT, ov7670_abs_to_sm(val));
		break;
	}
}

static void setcontrast(struct gspca_dev *gspca_dev)
{
	struct sd *sd = (struct sd *) gspca_dev;
	int val;

	val = sd->contrast;
	switch (sd->sensor) {
	case SEN_OV7610:
	case SEN_OV6620:
		i2c_w(sd, OV7610_REG_CNT, val);
		break;
	case SEN_OV6630:
	case SEN_OV66308AF:
		i2c_w_mask(sd, OV7610_REG_CNT, val >> 4, 0x0f);
		break;
	case SEN_OV8610: {
		static const __u8 ctab[] = {
			0x03, 0x09, 0x0b, 0x0f, 0x53, 0x6f, 0x35, 0x7f
		};

		/* Use Y gamma control instead. Bit 0 enables it. */
		i2c_w(sd, 0x64, ctab[val >> 5]);
		break;
	    }
	case SEN_OV7620: {
		static const __u8 ctab[] = {
			0x01, 0x05, 0x09, 0x11, 0x15, 0x35, 0x37, 0x57,
			0x5b, 0xa5, 0xa7, 0xc7, 0xc9, 0xcf, 0xef, 0xff
		};

		/* Use Y gamma control instead. Bit 0 enables it. */
		i2c_w(sd, 0x64, ctab[val >> 4]);
		break;
	    }
	case SEN_OV7640:
		/* Use gain control instead. */
		i2c_w(sd, OV7610_REG_GAIN, val >> 2);
		break;
	case SEN_OV7670:
		/* check that this isn't just the same as ov7610 */
		i2c_w(sd, OV7670_REG_CONTRAS, val >> 1);
		break;
	}
}

static void setcolors(struct gspca_dev *gspca_dev)
{
	struct sd *sd = (struct sd *) gspca_dev;
	int val;

	val = sd->colors;
	switch (sd->sensor) {
	case SEN_OV8610:
	case SEN_OV7610:
	case SEN_OV76BE:
	case SEN_OV6620:
	case SEN_OV6630:
	case SEN_OV66308AF:
		i2c_w(sd, OV7610_REG_SAT, val);
		break;
	case SEN_OV7620:
		/* Use UV gamma control instead. Bits 0 & 7 are reserved. */
/*		rc = ov_i2c_write(sd->dev, 0x62, (val >> 9) & 0x7e);
		if (rc < 0)
			goto out; */
		i2c_w(sd, OV7610_REG_SAT, val);
		break;
	case SEN_OV7640:
		i2c_w(sd, OV7610_REG_SAT, val & 0xf0);
		break;
	case SEN_OV7670:
		/* supported later once I work out how to do it
		 * transparently fail now! */
		/* set REG_COM13 values for UV sat auto mode */
		break;
	}
}

static void setautobrightness(struct sd *sd)
{
	if (sd->sensor == SEN_OV7640 || sd->sensor == SEN_OV7670)
		return;

	i2c_w_mask(sd, 0x2d, sd->autobrightness ? 0x10 : 0x00, 0x10);
}

static void setfreq(struct sd *sd)
{
	if (sd->sensor == SEN_OV7670) {
		switch (sd->freq) {
		case 0: /* Banding filter disabled */
			i2c_w_mask(sd, OV7670_REG_COM8, 0, OV7670_COM8_BFILT);
			break;
		case 1: /* 50 hz */
			i2c_w_mask(sd, OV7670_REG_COM8, OV7670_COM8_BFILT,
				   OV7670_COM8_BFILT);
			i2c_w_mask(sd, OV7670_REG_COM11, 0x08, 0x18);
			break;
		case 2: /* 60 hz */
			i2c_w_mask(sd, OV7670_REG_COM8, OV7670_COM8_BFILT,
				   OV7670_COM8_BFILT);
			i2c_w_mask(sd, OV7670_REG_COM11, 0x00, 0x18);
			break;
		case 3: /* Auto hz */
			i2c_w_mask(sd, OV7670_REG_COM8, OV7670_COM8_BFILT,
				   OV7670_COM8_BFILT);
			i2c_w_mask(sd, OV7670_REG_COM11, OV7670_COM11_HZAUTO,
				   0x18);
			break;
		}
	} else {
		switch (sd->freq) {
		case 0: /* Banding filter disabled */
			i2c_w_mask(sd, 0x2d, 0x00, 0x04);
			i2c_w_mask(sd, 0x2a, 0x00, 0x80);
			break;
		case 1: /* 50 hz (filter on and framerate adj) */
			i2c_w_mask(sd, 0x2d, 0x04, 0x04);
			i2c_w_mask(sd, 0x2a, 0x80, 0x80);
			/* 20 fps -> 16.667 fps */
			if (sd->sensor == SEN_OV6620 ||
			    sd->sensor == SEN_OV6630 ||
			    sd->sensor == SEN_OV66308AF)
				i2c_w(sd, 0x2b, 0x5e);
			else
				i2c_w(sd, 0x2b, 0xac);
			break;
		case 2: /* 60 hz (filter on, ...) */
			i2c_w_mask(sd, 0x2d, 0x04, 0x04);
			if (sd->sensor == SEN_OV6620 ||
			    sd->sensor == SEN_OV6630 ||
			    sd->sensor == SEN_OV66308AF) {
				/* 20 fps -> 15 fps */
				i2c_w_mask(sd, 0x2a, 0x80, 0x80);
				i2c_w(sd, 0x2b, 0xa8);
			} else {
				/* no framerate adj. */
				i2c_w_mask(sd, 0x2a, 0x00, 0x80);
			}
			break;
		}
	}
}

static int sd_setbrightness(struct gspca_dev *gspca_dev, __s32 val)
{
	struct sd *sd = (struct sd *) gspca_dev;

	sd->brightness = val;
	if (gspca_dev->streaming)
		setbrightness(gspca_dev);
	return 0;
}

static int sd_getbrightness(struct gspca_dev *gspca_dev, __s32 *val)
{
	struct sd *sd = (struct sd *) gspca_dev;

	*val = sd->brightness;
	return 0;
}

static int sd_setcontrast(struct gspca_dev *gspca_dev, __s32 val)
{
	struct sd *sd = (struct sd *) gspca_dev;

	sd->contrast = val;
	if (gspca_dev->streaming)
		setcontrast(gspca_dev);
	return 0;
}

static int sd_getcontrast(struct gspca_dev *gspca_dev, __s32 *val)
{
	struct sd *sd = (struct sd *) gspca_dev;

	*val = sd->contrast;
	return 0;
}

static int sd_setcolors(struct gspca_dev *gspca_dev, __s32 val)
{
	struct sd *sd = (struct sd *) gspca_dev;

	sd->colors = val;
	if (gspca_dev->streaming)
		setcolors(gspca_dev);
	return 0;
}

static int sd_getcolors(struct gspca_dev *gspca_dev, __s32 *val)
{
	struct sd *sd = (struct sd *) gspca_dev;

	*val = sd->colors;
	return 0;
}

static int sd_sethflip(struct gspca_dev *gspca_dev, __s32 val)
{
	struct sd *sd = (struct sd *) gspca_dev;

	sd->hflip = val;
	if (gspca_dev->streaming)
		sethvflip(sd);
	return 0;
}

static int sd_gethflip(struct gspca_dev *gspca_dev, __s32 *val)
{
	struct sd *sd = (struct sd *) gspca_dev;

	*val = sd->hflip;
	return 0;
}

static int sd_setvflip(struct gspca_dev *gspca_dev, __s32 val)
{
	struct sd *sd = (struct sd *) gspca_dev;

	sd->vflip = val;
	if (gspca_dev->streaming)
		sethvflip(sd);
	return 0;
}

static int sd_getvflip(struct gspca_dev *gspca_dev, __s32 *val)
{
	struct sd *sd = (struct sd *) gspca_dev;

	*val = sd->vflip;
	return 0;
}

static int sd_setautobrightness(struct gspca_dev *gspca_dev, __s32 val)
{
	struct sd *sd = (struct sd *) gspca_dev;

	sd->autobrightness = val;
	if (gspca_dev->streaming)
		setautobrightness(sd);
	return 0;
}

static int sd_getautobrightness(struct gspca_dev *gspca_dev, __s32 *val)
{
	struct sd *sd = (struct sd *) gspca_dev;

	*val = sd->autobrightness;
	return 0;
}

static int sd_setfreq(struct gspca_dev *gspca_dev, __s32 val)
{
	struct sd *sd = (struct sd *) gspca_dev;

	sd->freq = val;
	if (gspca_dev->streaming)
		setfreq(sd);
	return 0;
}

static int sd_getfreq(struct gspca_dev *gspca_dev, __s32 *val)
{
	struct sd *sd = (struct sd *) gspca_dev;

	*val = sd->freq;
	return 0;
}

static int sd_querymenu(struct gspca_dev *gspca_dev,
			struct v4l2_querymenu *menu)
{
	struct sd *sd = (struct sd *) gspca_dev;

	switch (menu->id) {
	case V4L2_CID_POWER_LINE_FREQUENCY:
		switch (menu->index) {
		case 0:		/* V4L2_CID_POWER_LINE_FREQUENCY_DISABLED */
			strcpy((char *) menu->name, "NoFliker");
			return 0;
		case 1:		/* V4L2_CID_POWER_LINE_FREQUENCY_50HZ */
			strcpy((char *) menu->name, "50 Hz");
			return 0;
		case 2:		/* V4L2_CID_POWER_LINE_FREQUENCY_60HZ */
			strcpy((char *) menu->name, "60 Hz");
			return 0;
		case 3:
			if (sd->sensor != SEN_OV7670)
				return -EINVAL;

			strcpy((char *) menu->name, "Automatic");
			return 0;
		}
		break;
	}
	return -EINVAL;
}

/* sub-driver description */
static const struct sd_desc sd_desc = {
	.name = MODULE_NAME,
	.ctrls = sd_ctrls,
	.nctrls = ARRAY_SIZE(sd_ctrls),
	.config = sd_config,
	.init = sd_init,
	.start = sd_start,
	.stopN = sd_stopN,
	.pkt_scan = sd_pkt_scan,
	.querymenu = sd_querymenu,
};

/* -- module initialisation -- */
static const __devinitdata struct usb_device_id device_table[] = {
	{USB_DEVICE(0x041e, 0x4052), .driver_info = BRIDGE_OV519 },
	{USB_DEVICE(0x041e, 0x405f), .driver_info = BRIDGE_OV519 },
	{USB_DEVICE(0x041e, 0x4060), .driver_info = BRIDGE_OV519 },
	{USB_DEVICE(0x041e, 0x4061), .driver_info = BRIDGE_OV519 },
<<<<<<< HEAD
	{USB_DEVICE(0x041e, 0x4064), .driver_info = BRIDGE_OV519 },
	{USB_DEVICE(0x041e, 0x4068), .driver_info = BRIDGE_OV519 },
	{USB_DEVICE(0x045e, 0x028c), .driver_info = BRIDGE_OV519 },
	{USB_DEVICE(0x054c, 0x0154), .driver_info = BRIDGE_OV519 },
	{USB_DEVICE(0x054c, 0x0155), .driver_info = BRIDGE_OV519 },
=======
	{USB_DEVICE(0x041e, 0x4064),
	 .driver_info = BRIDGE_OV519 | BRIDGE_INVERT_LED },
	{USB_DEVICE(0x041e, 0x4068),
	 .driver_info = BRIDGE_OV519 | BRIDGE_INVERT_LED },
	{USB_DEVICE(0x045e, 0x028c), .driver_info = BRIDGE_OV519 },
	{USB_DEVICE(0x054c, 0x0154), .driver_info = BRIDGE_OV519 },
	{USB_DEVICE(0x054c, 0x0155), .driver_info = BRIDGE_OV519 },
	{USB_DEVICE(0x05a9, 0x0511), .driver_info = BRIDGE_OV511 },
>>>>>>> 4e8a2372
	{USB_DEVICE(0x05a9, 0x0518), .driver_info = BRIDGE_OV518 },
	{USB_DEVICE(0x05a9, 0x0519), .driver_info = BRIDGE_OV519 },
	{USB_DEVICE(0x05a9, 0x0530), .driver_info = BRIDGE_OV519 },
	{USB_DEVICE(0x05a9, 0x4519), .driver_info = BRIDGE_OV519 },
	{USB_DEVICE(0x05a9, 0x8519), .driver_info = BRIDGE_OV519 },
<<<<<<< HEAD
	{USB_DEVICE(0x05a9, 0xa518), .driver_info = BRIDGE_OV518PLUS },
=======
	{USB_DEVICE(0x05a9, 0xa511), .driver_info = BRIDGE_OV511PLUS },
	{USB_DEVICE(0x05a9, 0xa518), .driver_info = BRIDGE_OV518PLUS },
	{USB_DEVICE(0x0813, 0x0002), .driver_info = BRIDGE_OV511PLUS },
>>>>>>> 4e8a2372
	{}
};

MODULE_DEVICE_TABLE(usb, device_table);

/* -- device connect -- */
static int sd_probe(struct usb_interface *intf,
			const struct usb_device_id *id)
{
	return gspca_dev_probe(intf, id, &sd_desc, sizeof(struct sd),
				THIS_MODULE);
}

static struct usb_driver sd_driver = {
	.name = MODULE_NAME,
	.id_table = device_table,
	.probe = sd_probe,
	.disconnect = gspca_disconnect,
#ifdef CONFIG_PM
	.suspend = gspca_suspend,
	.resume = gspca_resume,
#endif
};

/* -- module insert / remove -- */
static int __init sd_mod_init(void)
{
	int ret;
	ret = usb_register(&sd_driver);
	if (ret < 0)
		return ret;
	PDEBUG(D_PROBE, "registered");
	return 0;
}
static void __exit sd_mod_exit(void)
{
	usb_deregister(&sd_driver);
	PDEBUG(D_PROBE, "deregistered");
}

module_init(sd_mod_init);
module_exit(sd_mod_exit);

module_param(frame_rate, int, 0644);
MODULE_PARM_DESC(frame_rate, "Frame rate (5, 10, 15, 20 or 30 fps)");<|MERGE_RESOLUTION|>--- conflicted
+++ resolved
@@ -50,24 +50,18 @@
 struct sd {
 	struct gspca_dev gspca_dev;		/* !! must be the first item */
 
-<<<<<<< HEAD
-=======
 	__u8 packet_nr;
 
->>>>>>> 4e8a2372
 	char bridge;
 #define BRIDGE_OV511		0
 #define BRIDGE_OV511PLUS	1
 #define BRIDGE_OV518		2
 #define BRIDGE_OV518PLUS	3
 #define BRIDGE_OV519		4
-<<<<<<< HEAD
-=======
 #define BRIDGE_MASK		7
 
 	char invert_led;
 #define BRIDGE_INVERT_LED	8
->>>>>>> 4e8a2372
 
 	/* Determined by sensor type */
 	__u8 sif;
@@ -109,13 +103,6 @@
 static int sd_gethflip(struct gspca_dev *gspca_dev, __s32 *val);
 static int sd_setvflip(struct gspca_dev *gspca_dev, __s32 val);
 static int sd_getvflip(struct gspca_dev *gspca_dev, __s32 *val);
-<<<<<<< HEAD
-static void setbrightness(struct gspca_dev *gspca_dev);
-static void setcontrast(struct gspca_dev *gspca_dev);
-static void setcolors(struct gspca_dev *gspca_dev);
-
-static struct ctrl sd_ctrls[] = {
-=======
 static int sd_setautobrightness(struct gspca_dev *gspca_dev, __s32 val);
 static int sd_getautobrightness(struct gspca_dev *gspca_dev, __s32 *val);
 static int sd_setfreq(struct gspca_dev *gspca_dev, __s32 val);
@@ -127,7 +114,6 @@
 static void setfreq(struct sd *sd);
 
 static const struct ctrl sd_ctrls[] = {
->>>>>>> 4e8a2372
 	{
 	    {
 		.id      = V4L2_CID_BRIGHTNESS,
@@ -261,14 +247,11 @@
 		.priv = 0},
 };
 static const struct v4l2_pix_format ov519_sif_mode[] = {
-<<<<<<< HEAD
-=======
 	{160, 120, V4L2_PIX_FMT_JPEG, V4L2_FIELD_NONE,
 		.bytesperline = 160,
 		.sizeimage = 160 * 120 * 3 / 8 + 590,
 		.colorspace = V4L2_COLORSPACE_JPEG,
 		.priv = 3},
->>>>>>> 4e8a2372
 	{176, 144, V4L2_PIX_FMT_JPEG, V4L2_FIELD_NONE,
 		.bytesperline = 176,
 		.sizeimage = 176 * 144 * 3 / 8 + 590,
@@ -286,12 +269,6 @@
 		.priv = 0},
 };
 
-<<<<<<< HEAD
-static const struct v4l2_pix_format ov518_vga_mode[] = {
-	{320, 240, V4L2_PIX_FMT_OV518, V4L2_FIELD_NONE,
-		.bytesperline = 320,
-		.sizeimage = 320 * 240 * 3 / 8 + 590,
-=======
 /* Note some of the sizeimage values for the ov511 / ov518 may seem
    larger then necessary, however they need to be this big as the ov511 /
    ov518 always fills the entire isoc frame, using 0 padding bytes when
@@ -302,30 +279,15 @@
 	{320, 240, V4L2_PIX_FMT_OV518, V4L2_FIELD_NONE,
 		.bytesperline = 320,
 		.sizeimage = 320 * 240 * 3,
->>>>>>> 4e8a2372
 		.colorspace = V4L2_COLORSPACE_JPEG,
 		.priv = 1},
 	{640, 480, V4L2_PIX_FMT_OV518, V4L2_FIELD_NONE,
 		.bytesperline = 640,
-<<<<<<< HEAD
-		.sizeimage = 640 * 480 * 3 / 8 + 590,
-=======
 		.sizeimage = 640 * 480 * 2,
->>>>>>> 4e8a2372
 		.colorspace = V4L2_COLORSPACE_JPEG,
 		.priv = 0},
 };
 static const struct v4l2_pix_format ov518_sif_mode[] = {
-<<<<<<< HEAD
-	{176, 144, V4L2_PIX_FMT_OV518, V4L2_FIELD_NONE,
-		.bytesperline = 176,
-		.sizeimage = 40000,
-		.colorspace = V4L2_COLORSPACE_JPEG,
-		.priv = 1},
-	{352, 288, V4L2_PIX_FMT_OV518, V4L2_FIELD_NONE,
-		.bytesperline = 352,
-		.sizeimage = 352 * 288 * 3 / 8 + 590,
-=======
 	{160, 120, V4L2_PIX_FMT_OV518, V4L2_FIELD_NONE,
 		.bytesperline = 160,
 		.sizeimage = 70000,
@@ -344,16 +306,10 @@
 	{352, 288, V4L2_PIX_FMT_OV518, V4L2_FIELD_NONE,
 		.bytesperline = 352,
 		.sizeimage = 352 * 288 * 3,
->>>>>>> 4e8a2372
 		.colorspace = V4L2_COLORSPACE_JPEG,
 		.priv = 0},
 };
 
-<<<<<<< HEAD
-
-/* Registers common to OV511 / OV518 */
-#define R51x_SYS_RESET          	0x50
-=======
 static const struct v4l2_pix_format ov511_vga_mode[] = {
 	{320, 240, V4L2_PIX_FMT_OV511, V4L2_FIELD_NONE,
 		.bytesperline = 320,
@@ -394,17 +350,12 @@
 #define R51x_SYS_RESET          	0x50
 	/* Reset type flags */
 	#define	OV511_RESET_OMNICE	0x08
->>>>>>> 4e8a2372
 #define R51x_SYS_INIT         		0x53
 #define R51x_SYS_SNAP			0x52
 #define R51x_SYS_CUST_ID		0x5F
 #define R51x_COMP_LUT_BEGIN		0x80
 
 /* OV511 Camera interface register numbers */
-<<<<<<< HEAD
-#define R511_SYS_LED_CTL		0x55	/* OV511+ only */
-#define	OV511_RESET_NOREGS		0x3F	/* All but OV511 & regs */
-=======
 #define R511_CAM_DELAY			0x10
 #define R511_CAM_EDGE			0x11
 #define R511_CAM_PXCNT			0x12
@@ -430,7 +381,6 @@
 #define R511_SYS_LED_CTL		0x55	/* OV511+ only */
 #define R511_COMP_EN			0x78
 #define R511_COMP_LUT_EN		0x79
->>>>>>> 4e8a2372
 
 /* OV518 Camera interface register numbers */
 #define R518_GPIO_OUT			0x56	/* OV518(+) only */
@@ -1195,8 +1145,6 @@
 	return ret;
 }
 
-<<<<<<< HEAD
-=======
 static int ov511_i2c_w(struct sd *sd, __u8 reg, __u8 value)
 {
 	int rc, retries;
@@ -1312,7 +1260,6 @@
 
 	return value;
 }
->>>>>>> 4e8a2372
 
 /*
  * The OV518 I2C I/O procedure is different, hence, this function.
@@ -1730,12 +1677,9 @@
 /* Turns on or off the LED. Only has an effect with OV511+/OV518(+)/OV519 */
 static void ov51x_led_control(struct sd *sd, int on)
 {
-<<<<<<< HEAD
-=======
 	if (sd->invert_led)
 		on = !on;
 
->>>>>>> 4e8a2372
 	switch (sd->bridge) {
 	/* OV511 has no LED control */
 	case BRIDGE_OV511PLUS:
@@ -1751,191 +1695,6 @@
 	}
 }
 
-<<<<<<< HEAD
-/* OV518 quantization tables are 8x4 (instead of 8x8) */
-static int ov518_upload_quan_tables(struct sd *sd)
-{
-	const unsigned char yQuanTable518[] = {
-		5, 4, 5, 6, 6, 7, 7, 7,
-		5, 5, 5, 5, 6, 7, 7, 7,
-		6, 6, 6, 6, 7, 7, 7, 8,
-		7, 7, 6, 7, 7, 7, 8, 8
-	};
-
-	const unsigned char uvQuanTable518[] = {
-		6, 6, 6, 7, 7, 7, 7, 7,
-		6, 6, 6, 7, 7, 7, 7, 7,
-		6, 6, 6, 7, 7, 7, 7, 8,
-		7, 7, 7, 7, 7, 7, 8, 8
-	};
-
-	const unsigned char *pYTable = yQuanTable518;
-	const unsigned char *pUVTable = uvQuanTable518;
-	unsigned char val0, val1;
-	int i, rc, reg = R51x_COMP_LUT_BEGIN;
-
-	PDEBUG(D_PROBE, "Uploading quantization tables");
-
-	for (i = 0; i < 16; i++) {
-		val0 = *pYTable++;
-		val1 = *pYTable++;
-		val0 &= 0x0f;
-		val1 &= 0x0f;
-		val0 |= val1 << 4;
-		rc = reg_w(sd, reg, val0);
-		if (rc < 0)
-			return rc;
-
-		val0 = *pUVTable++;
-		val1 = *pUVTable++;
-		val0 &= 0x0f;
-		val1 &= 0x0f;
-		val0 |= val1 << 4;
-		rc = reg_w(sd, reg + 16, val0);
-		if (rc < 0)
-			return rc;
-
-		reg++;
-	}
-
-	return 0;
-}
-
-/* This initializes the OV518/OV518+ and the sensor */
-static int ov518_configure(struct gspca_dev *gspca_dev)
-{
-	struct sd *sd = (struct sd *) gspca_dev;
-	int rc;
-
-	/* For 518 and 518+ */
-	static struct ov_regvals init_518[] = {
-		{ R51x_SYS_RESET,	0x40 },
-		{ R51x_SYS_INIT,	0xe1 },
-		{ R51x_SYS_RESET,	0x3e },
-		{ R51x_SYS_INIT,	0xe1 },
-		{ R51x_SYS_RESET,	0x00 },
-		{ R51x_SYS_INIT,	0xe1 },
-		{ 0x46,			0x00 },
-		{ 0x5d,			0x03 },
-	};
-
-	static struct ov_regvals norm_518[] = {
-		{ R51x_SYS_SNAP,	0x02 }, /* Reset */
-		{ R51x_SYS_SNAP,	0x01 }, /* Enable */
-		{ 0x31, 		0x0f },
-		{ 0x5d,			0x03 },
-		{ 0x24,			0x9f },
-		{ 0x25,			0x90 },
-		{ 0x20,			0x00 },
-		{ 0x51,			0x04 },
-		{ 0x71,			0x19 },
-		{ 0x2f,			0x80 },
-	};
-
-	static struct ov_regvals norm_518_p[] = {
-		{ R51x_SYS_SNAP,	0x02 }, /* Reset */
-		{ R51x_SYS_SNAP,	0x01 }, /* Enable */
-		{ 0x31, 		0x0f },
-		{ 0x5d,			0x03 },
-		{ 0x24,			0x9f },
-		{ 0x25,			0x90 },
-		{ 0x20,			0x60 },
-		{ 0x51,			0x02 },
-		{ 0x71,			0x19 },
-		{ 0x40,			0xff },
-		{ 0x41,			0x42 },
-		{ 0x46,			0x00 },
-		{ 0x33,			0x04 },
-		{ 0x21,			0x19 },
-		{ 0x3f,			0x10 },
-		{ 0x2f,			0x80 },
-	};
-
-	/* First 5 bits of custom ID reg are a revision ID on OV518 */
-	PDEBUG(D_PROBE, "Device revision %d",
-	       0x1F & reg_r(sd, R51x_SYS_CUST_ID));
-
-	rc = write_regvals(sd, init_518, ARRAY_SIZE(init_518));
-	if (rc < 0)
-		return rc;
-
-	/* Set LED GPIO pin to output mode */
-	rc = reg_w_mask(sd, R518_GPIO_CTL, 0x00, 0x02);
-	if (rc < 0)
-		return rc;
-
-	switch (sd->bridge) {
-	case BRIDGE_OV518:
-		rc = write_regvals(sd, norm_518, ARRAY_SIZE(norm_518));
-		if (rc < 0)
-			return rc;
-		break;
-	case BRIDGE_OV518PLUS:
-		rc = write_regvals(sd, norm_518_p, ARRAY_SIZE(norm_518_p));
-		if (rc < 0)
-			return rc;
-		break;
-	}
-
-	rc = ov518_upload_quan_tables(sd);
-	if (rc < 0) {
-		PDEBUG(D_ERR, "Error uploading quantization tables");
-		return rc;
-	}
-
-	rc = reg_w(sd, 0x2f, 0x80);
-	if (rc < 0)
-		return rc;
-
-	return 0;
-}
-
-static int ov519_configure(struct sd *sd)
-{
-	static const struct ov_regvals init_519[] = {
-		{ 0x5a,  0x6d }, /* EnableSystem */
-		{ 0x53,  0x9b },
-		{ 0x54,  0xff }, /* set bit2 to enable jpeg */
-		{ 0x5d,  0x03 },
-		{ 0x49,  0x01 },
-		{ 0x48,  0x00 },
-		/* Set LED pin to output mode. Bit 4 must be cleared or sensor
-		 * detection will fail. This deserves further investigation. */
-		{ OV519_GPIO_IO_CTRL0,   0xee },
-		{ 0x51,  0x0f }, /* SetUsbInit */
-		{ 0x51,  0x00 },
-		{ 0x22,  0x00 },
-		/* windows reads 0x55 at this point*/
-	};
-
-	return write_regvals(sd, init_519, ARRAY_SIZE(init_519));
-}
-
-/* this function is called at probe time */
-static int sd_config(struct gspca_dev *gspca_dev,
-			const struct usb_device_id *id)
-{
-	struct sd *sd = (struct sd *) gspca_dev;
-	struct cam *cam;
-	int ret = 0;
-
-	sd->bridge = id->driver_info;
-
-	switch (sd->bridge) {
-	case BRIDGE_OV518:
-	case BRIDGE_OV518PLUS:
-		ret = ov518_configure(gspca_dev);
-		break;
-	case BRIDGE_OV519:
-		ret = ov519_configure(sd);
-		break;
-	}
-
-	if (ret)
-		goto error;
-
-	ov51x_led_control(sd, 0);	/* turn LED off */
-=======
 static int ov51x_upload_quan_tables(struct sd *sd)
 {
 	const unsigned char yQuanTable511[] = {
@@ -1967,7 +1726,6 @@
 		6, 6, 6, 6, 7, 7, 7, 8,
 		7, 7, 6, 7, 7, 7, 8, 8
 	};
->>>>>>> 4e8a2372
 
 	const unsigned char uvQuanTable518[] = {
 		6, 6, 6, 7, 7, 7, 7, 7,
@@ -2011,31 +1769,7 @@
 		if (rc < 0)
 			return rc;
 
-<<<<<<< HEAD
-	cam = &gspca_dev->cam;
-	switch (sd->bridge) {
-	case BRIDGE_OV518:
-	case BRIDGE_OV518PLUS:
-		if (!sd->sif) {
-			cam->cam_mode = ov518_vga_mode;
-			cam->nmodes = ARRAY_SIZE(ov518_vga_mode);
-		} else {
-			cam->cam_mode = ov518_sif_mode;
-			cam->nmodes = ARRAY_SIZE(ov518_sif_mode);
-		}
-		break;
-	case BRIDGE_OV519:
-		if (!sd->sif) {
-			cam->cam_mode = ov519_vga_mode;
-			cam->nmodes = ARRAY_SIZE(ov519_vga_mode);
-		} else {
-			cam->cam_mode = ov519_sif_mode;
-			cam->nmodes = ARRAY_SIZE(ov519_sif_mode);
-		}
-		break;
-=======
 		reg++;
->>>>>>> 4e8a2372
 	}
 
 	return 0;
@@ -2409,8 +2143,6 @@
 	return 0;
 }
 
-<<<<<<< HEAD
-=======
 /* Set up the OV511/OV511+ with the given image parameters.
  *
  * Do not put any sensor-specific code in here (including I2C I/O functions)
@@ -2531,7 +2263,6 @@
 	return 0;
 }
 
->>>>>>> 4e8a2372
 /* Sets up the OV518/OV518+ with the given image parameters
  *
  * OV518 needs a completely different approach, until we can figure out what
@@ -2541,9 +2272,6 @@
  */
 static int ov518_mode_init_regs(struct sd *sd)
 {
-<<<<<<< HEAD
-	int hsegs, vsegs;
-=======
 	int hsegs, vsegs, packet_size;
 	struct usb_host_interface *alt;
 	struct usb_interface *intf;
@@ -2557,7 +2285,6 @@
 
 	packet_size = le16_to_cpu(alt->endpoint[0].desc.wMaxPacketSize);
 	ov518_reg_w32(sd, R51x_FIFO_PSIZE, packet_size & ~7, 2);
->>>>>>> 4e8a2372
 
 	/******** Set the mode ********/
 
@@ -2594,22 +2321,6 @@
 	/* Windows driver does this here; who knows why */
 	reg_w(sd, 0x2f, 0x80);
 
-<<<<<<< HEAD
-	/******** Set the framerate (to 30 FPS) ********/
-	if (sd->bridge == BRIDGE_OV518PLUS)
-		sd->clockdiv = 1;
-	else
-		sd->clockdiv = 0;
-
-	/* Mode independent, but framerate dependent, regs */
-	reg_w(sd, 0x51, 0x04);	/* Clock divider; lower==faster */
-	reg_w(sd, 0x22, 0x18);
-	reg_w(sd, 0x23, 0xff);
-
-	if (sd->bridge == BRIDGE_OV518PLUS)
-		reg_w(sd, 0x21, 0x19);
-	else
-=======
 	/******** Set the framerate  ********/
 	sd->clockdiv = 1;
 
@@ -2634,7 +2345,6 @@
 			reg_w(sd, 0x21, 0x19);
 		}
 	} else
->>>>>>> 4e8a2372
 		reg_w(sd, 0x71, 0x17);	/* Compression-related? */
 
 	/* FIXME: Sensor-specific */
@@ -2978,12 +2688,6 @@
 		hwebase = 0x3a;
 		vwsbase = 0x05;
 		vwebase = 0x06;
-<<<<<<< HEAD
-		if (qvga) {
-			/* HDG: this fixes U and V getting swapped */
-			hwsbase--;
-			vwsbase--;
-=======
 		if (sd->sensor == SEN_OV66308AF && qvga)
 			/* HDG: this fixes U and V getting swapped */
 			hwsbase++;
@@ -2992,7 +2696,6 @@
 			hwebase += 8;
 			vwsbase += 11;
 			vwebase += 11;
->>>>>>> 4e8a2372
 		}
 		break;
 	case SEN_OV7620:
@@ -3112,13 +2815,10 @@
 	int ret = 0;
 
 	switch (sd->bridge) {
-<<<<<<< HEAD
-=======
 	case BRIDGE_OV511:
 	case BRIDGE_OV511PLUS:
 		ret = ov511_mode_init_regs(sd);
 		break;
->>>>>>> 4e8a2372
 	case BRIDGE_OV518:
 	case BRIDGE_OV518PLUS:
 		ret = ov518_mode_init_regs(sd);
@@ -3137,12 +2837,9 @@
 	setcontrast(gspca_dev);
 	setbrightness(gspca_dev);
 	setcolors(gspca_dev);
-<<<<<<< HEAD
-=======
 	sethvflip(sd);
 	setautobrightness(sd);
 	setfreq(sd);
->>>>>>> 4e8a2372
 
 	ret = ov51x_restart(sd);
 	if (ret < 0)
@@ -3162,20 +2859,6 @@
 	ov51x_led_control(sd, 0);
 }
 
-<<<<<<< HEAD
-static void ov518_pkt_scan(struct gspca_dev *gspca_dev,
-			struct gspca_frame *frame,	/* target */
-			__u8 *data,			/* isoc packet */
-			int len)			/* iso packet length */
-{
-	PDEBUG(D_STREAM, "ov518_pkt_scan: %d bytes", len);
-
-	if (len & 7) {
-		len--;
-		PDEBUG(D_STREAM, "packet number: %d\n", (int)data[len]);
-	}
-
-=======
 static void ov511_pkt_scan(struct gspca_dev *gspca_dev,
 			struct gspca_frame *frame,	/* target */
 			__u8 *in,			/* isoc packet */
@@ -3233,14 +2916,11 @@
 {
 	struct sd *sd = (struct sd *) gspca_dev;
 
->>>>>>> 4e8a2372
 	/* A false positive here is likely, until OVT gives me
 	 * the definitive SOF/EOF format */
 	if ((!(data[0] | data[1] | data[2] | data[3] | data[5])) && data[6]) {
 		gspca_frame_add(gspca_dev, LAST_PACKET, frame, data, 0);
 		gspca_frame_add(gspca_dev, FIRST_PACKET, frame, data, 0);
-<<<<<<< HEAD
-=======
 		sd->packet_nr = 0;
 	}
 
@@ -3261,7 +2941,6 @@
 			gspca_dev->last_packet_type = DISCARD_PACKET;
 			return;
 		}
->>>>>>> 4e8a2372
 	}
 
 	/* intermediate packet */
@@ -3322,10 +3001,7 @@
 	switch (sd->bridge) {
 	case BRIDGE_OV511:
 	case BRIDGE_OV511PLUS:
-<<<<<<< HEAD
-=======
 		ov511_pkt_scan(gspca_dev, frame, data, len);
->>>>>>> 4e8a2372
 		break;
 	case BRIDGE_OV518:
 	case BRIDGE_OV518PLUS:
@@ -3686,13 +3362,6 @@
 	{USB_DEVICE(0x041e, 0x405f), .driver_info = BRIDGE_OV519 },
 	{USB_DEVICE(0x041e, 0x4060), .driver_info = BRIDGE_OV519 },
 	{USB_DEVICE(0x041e, 0x4061), .driver_info = BRIDGE_OV519 },
-<<<<<<< HEAD
-	{USB_DEVICE(0x041e, 0x4064), .driver_info = BRIDGE_OV519 },
-	{USB_DEVICE(0x041e, 0x4068), .driver_info = BRIDGE_OV519 },
-	{USB_DEVICE(0x045e, 0x028c), .driver_info = BRIDGE_OV519 },
-	{USB_DEVICE(0x054c, 0x0154), .driver_info = BRIDGE_OV519 },
-	{USB_DEVICE(0x054c, 0x0155), .driver_info = BRIDGE_OV519 },
-=======
 	{USB_DEVICE(0x041e, 0x4064),
 	 .driver_info = BRIDGE_OV519 | BRIDGE_INVERT_LED },
 	{USB_DEVICE(0x041e, 0x4068),
@@ -3701,19 +3370,14 @@
 	{USB_DEVICE(0x054c, 0x0154), .driver_info = BRIDGE_OV519 },
 	{USB_DEVICE(0x054c, 0x0155), .driver_info = BRIDGE_OV519 },
 	{USB_DEVICE(0x05a9, 0x0511), .driver_info = BRIDGE_OV511 },
->>>>>>> 4e8a2372
 	{USB_DEVICE(0x05a9, 0x0518), .driver_info = BRIDGE_OV518 },
 	{USB_DEVICE(0x05a9, 0x0519), .driver_info = BRIDGE_OV519 },
 	{USB_DEVICE(0x05a9, 0x0530), .driver_info = BRIDGE_OV519 },
 	{USB_DEVICE(0x05a9, 0x4519), .driver_info = BRIDGE_OV519 },
 	{USB_DEVICE(0x05a9, 0x8519), .driver_info = BRIDGE_OV519 },
-<<<<<<< HEAD
-	{USB_DEVICE(0x05a9, 0xa518), .driver_info = BRIDGE_OV518PLUS },
-=======
 	{USB_DEVICE(0x05a9, 0xa511), .driver_info = BRIDGE_OV511PLUS },
 	{USB_DEVICE(0x05a9, 0xa518), .driver_info = BRIDGE_OV518PLUS },
 	{USB_DEVICE(0x0813, 0x0002), .driver_info = BRIDGE_OV511PLUS },
->>>>>>> 4e8a2372
 	{}
 };
 
