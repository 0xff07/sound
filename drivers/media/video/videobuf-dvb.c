/*
 *
 * some helper function for simple DVB cards which simply DMA the
 * complete transport stream and let the computer sort everything else
 * (i.e. we are using the software demux, ...).  Also uses the
 * video-buf to manage DMA buffers.
 *
 * (c) 2004 Gerd Knorr <kraxel@bytesex.org> [SUSE Labs]
 *
 * This program is free software; you can redistribute it and/or modify
 * it under the terms of the GNU General Public License as published by
 * the Free Software Foundation; either version 2 of the License, or
 * (at your option) any later version.
 */

#include <linux/module.h>
#include <linux/init.h>
#include <linux/device.h>
#include <linux/fs.h>
#include <linux/kthread.h>
#include <linux/file.h>

#include <linux/freezer.h>

#include <media/videobuf-core.h>
#include <media/videobuf-dvb.h>

/* ------------------------------------------------------------------ */

MODULE_AUTHOR("Gerd Knorr <kraxel@bytesex.org> [SuSE Labs]");
MODULE_LICENSE("GPL");

static unsigned int debug;
module_param(debug, int, 0644);
MODULE_PARM_DESC(debug,"enable debug messages");

#define dprintk(fmt, arg...)	if (debug)			\
	printk(KERN_DEBUG "%s/dvb: " fmt, dvb->name , ## arg)

/* ------------------------------------------------------------------ */

static int videobuf_dvb_thread(void *data)
{
	struct videobuf_dvb *dvb = data;
	struct videobuf_buffer *buf;
	unsigned long flags;
	int err;
	void *outp;

	dprintk("dvb thread started\n");
	set_freezable();
	videobuf_read_start(&dvb->dvbq);

	for (;;) {
		/* fetch next buffer */
		buf = list_entry(dvb->dvbq.stream.next,
				 struct videobuf_buffer, stream);
		list_del(&buf->stream);
		err = videobuf_waiton(buf,0,1);

		/* no more feeds left or stop_feed() asked us to quit */
		if (0 == dvb->nfeeds)
			break;
		if (kthread_should_stop())
			break;
		try_to_freeze();

		/* feed buffer data to demux */
		outp = videobuf_queue_to_vmalloc (&dvb->dvbq, buf);

		if (buf->state == VIDEOBUF_DONE)
			dvb_dmx_swfilter(&dvb->demux, outp,
					 buf->size);

		/* requeue buffer */
		list_add_tail(&buf->stream,&dvb->dvbq.stream);
		spin_lock_irqsave(dvb->dvbq.irqlock,flags);
		dvb->dvbq.ops->buf_queue(&dvb->dvbq,buf);
		spin_unlock_irqrestore(dvb->dvbq.irqlock,flags);
	}

	videobuf_read_stop(&dvb->dvbq);
	dprintk("dvb thread stopped\n");

	/* Hmm, linux becomes *very* unhappy without this ... */
	while (!kthread_should_stop()) {
		set_current_state(TASK_INTERRUPTIBLE);
		schedule();
	}
	return 0;
}

static int videobuf_dvb_start_feed(struct dvb_demux_feed *feed)
{
	struct dvb_demux *demux  = feed->demux;
	struct videobuf_dvb *dvb = demux->priv;
	int rc;

	if (!demux->dmx.frontend)
		return -EINVAL;

	mutex_lock(&dvb->lock);
	dvb->nfeeds++;
	rc = dvb->nfeeds;

	if (NULL != dvb->thread)
		goto out;
	dvb->thread = kthread_run(videobuf_dvb_thread,
				  dvb, "%s dvb", dvb->name);
	if (IS_ERR(dvb->thread)) {
		rc = PTR_ERR(dvb->thread);
		dvb->thread = NULL;
	}

out:
	mutex_unlock(&dvb->lock);
	return rc;
}

static int videobuf_dvb_stop_feed(struct dvb_demux_feed *feed)
{
	struct dvb_demux *demux  = feed->demux;
	struct videobuf_dvb *dvb = demux->priv;
	int err = 0;

	mutex_lock(&dvb->lock);
	dvb->nfeeds--;
	if (0 == dvb->nfeeds  &&  NULL != dvb->thread) {
		err = kthread_stop(dvb->thread);
		dvb->thread = NULL;
	}
	mutex_unlock(&dvb->lock);
	return err;
}

static int videobuf_dvb_register_adapter(struct videobuf_dvb_frontends *fe,
			  struct module *module,
			  void *adapter_priv,
			  struct device *device,
			  char *adapter_name,
			  short *adapter_nr,
			  int mfe_shared)
{
	int result;

	mutex_init(&fe->lock);

	/* register adapter */
	result = dvb_register_adapter(&fe->adapter, adapter_name, module,
		device, adapter_nr);
	if (result < 0) {
		printk(KERN_WARNING "%s: dvb_register_adapter failed (errno = %d)\n",
		       adapter_name, result);
	}
	fe->adapter.priv = adapter_priv;
	fe->adapter.mfe_shared = mfe_shared;

	return result;
}

static int videobuf_dvb_register_frontend(struct dvb_adapter *adapter,
	struct videobuf_dvb *dvb)
{
	int result;

	/* register frontend */
	result = dvb_register_frontend(adapter, dvb->frontend);
	if (result < 0) {
		printk(KERN_WARNING "%s: dvb_register_frontend failed (errno = %d)\n",
		       dvb->name, result);
		goto fail_frontend;
	}

	/* register demux stuff */
	dvb->demux.dmx.capabilities =
		DMX_TS_FILTERING | DMX_SECTION_FILTERING |
		DMX_MEMORY_BASED_FILTERING;
	dvb->demux.priv       = dvb;
	dvb->demux.filternum  = 256;
	dvb->demux.feednum    = 256;
	dvb->demux.start_feed = videobuf_dvb_start_feed;
	dvb->demux.stop_feed  = videobuf_dvb_stop_feed;
	result = dvb_dmx_init(&dvb->demux);
	if (result < 0) {
		printk(KERN_WARNING "%s: dvb_dmx_init failed (errno = %d)\n",
		       dvb->name, result);
		goto fail_dmx;
	}

	dvb->dmxdev.filternum    = 256;
	dvb->dmxdev.demux        = &dvb->demux.dmx;
	dvb->dmxdev.capabilities = 0;
	result = dvb_dmxdev_init(&dvb->dmxdev, adapter);

	if (result < 0) {
		printk(KERN_WARNING "%s: dvb_dmxdev_init failed (errno = %d)\n",
		       dvb->name, result);
		goto fail_dmxdev;
	}

	dvb->fe_hw.source = DMX_FRONTEND_0;
	result = dvb->demux.dmx.add_frontend(&dvb->demux.dmx, &dvb->fe_hw);
	if (result < 0) {
		printk(KERN_WARNING "%s: add_frontend failed (DMX_FRONTEND_0, errno = %d)\n",
		       dvb->name, result);
		goto fail_fe_hw;
	}

	dvb->fe_mem.source = DMX_MEMORY_FE;
	result = dvb->demux.dmx.add_frontend(&dvb->demux.dmx, &dvb->fe_mem);
	if (result < 0) {
		printk(KERN_WARNING "%s: add_frontend failed (DMX_MEMORY_FE, errno = %d)\n",
		       dvb->name, result);
		goto fail_fe_mem;
	}

	result = dvb->demux.dmx.connect_frontend(&dvb->demux.dmx, &dvb->fe_hw);
	if (result < 0) {
		printk(KERN_WARNING "%s: connect_frontend failed (errno = %d)\n",
		       dvb->name, result);
		goto fail_fe_conn;
	}

	/* register network adapter */
	dvb_net_init(adapter, &dvb->net, &dvb->demux.dmx);
	if (dvb->net.dvbdev == NULL) {
		result = -ENOMEM;
		goto fail_fe_conn;
	}
	return 0;

fail_fe_conn:
	dvb->demux.dmx.remove_frontend(&dvb->demux.dmx, &dvb->fe_mem);
fail_fe_mem:
	dvb->demux.dmx.remove_frontend(&dvb->demux.dmx, &dvb->fe_hw);
fail_fe_hw:
	dvb_dmxdev_release(&dvb->dmxdev);
fail_dmxdev:
	dvb_dmx_release(&dvb->demux);
fail_dmx:
	dvb_unregister_frontend(dvb->frontend);
fail_frontend:
	dvb_frontend_detach(dvb->frontend);
	dvb->frontend = NULL;

	return result;
}

/* ------------------------------------------------------------------ */
/* Register a single adapter and one or more frontends */
int videobuf_dvb_register_bus(struct videobuf_dvb_frontends *f,
			  struct module *module,
			  void *adapter_priv,
			  struct device *device,
			  short *adapter_nr,
			  int mfe_shared)
{
	struct list_head *list, *q;
	struct videobuf_dvb_frontend *fe;
	int res;

	fe = videobuf_dvb_get_frontend(f, 1);
	if (!fe) {
		printk(KERN_WARNING "Unable to register the adapter which has no frontends\n");
		return -EINVAL;
	}

	/* Bring up the adapter */
	res = videobuf_dvb_register_adapter(f, module, adapter_priv, device,
		fe->dvb.name, adapter_nr, mfe_shared);
	if (res < 0) {
		printk(KERN_WARNING "videobuf_dvb_register_adapter failed (errno = %d)\n", res);
		return res;
	}

	/* Attach all of the frontends to the adapter */
	mutex_lock(&f->lock);
	list_for_each_safe(list, q, &f->felist) {
		fe = list_entry(list, struct videobuf_dvb_frontend, felist);
		res = videobuf_dvb_register_frontend(&f->adapter, &fe->dvb);
		if (res < 0) {
			printk(KERN_WARNING "%s: videobuf_dvb_register_frontend failed (errno = %d)\n",
				fe->dvb.name, res);
			goto err;
		}
	}
	mutex_unlock(&f->lock);
	return 0;

err:
	mutex_unlock(&f->lock);
	videobuf_dvb_unregister_bus(f);
	return res;
}
EXPORT_SYMBOL(videobuf_dvb_register_bus);

void videobuf_dvb_unregister_bus(struct videobuf_dvb_frontends *f)
{
<<<<<<< HEAD
	struct list_head *list, *q;
	struct videobuf_dvb_frontend *fe;

	mutex_lock(&f->lock);
	list_for_each_safe(list, q, &f->felist) {
		fe = list_entry(list, struct videobuf_dvb_frontend, felist);
		if (fe->dvb.net.dvbdev) {
			dvb_net_release(&fe->dvb.net);
			fe->dvb.demux.dmx.remove_frontend(&fe->dvb.demux.dmx,
				&fe->dvb.fe_mem);
			fe->dvb.demux.dmx.remove_frontend(&fe->dvb.demux.dmx,
				&fe->dvb.fe_hw);
			dvb_dmxdev_release(&fe->dvb.dmxdev);
			dvb_dmx_release(&fe->dvb.demux);
			dvb_unregister_frontend(fe->dvb.frontend);
		}
		if (fe->dvb.frontend)
			/* always allocated, may have been reset */
			dvb_frontend_detach(fe->dvb.frontend);
		list_del(list);
		kfree(fe);
	}
	mutex_unlock(&f->lock);
=======
	videobuf_dvb_dealloc_frontends(f);
>>>>>>> 57f8f7b6

	dvb_unregister_adapter(&f->adapter);
}
EXPORT_SYMBOL(videobuf_dvb_unregister_bus);

struct videobuf_dvb_frontend *videobuf_dvb_get_frontend(
	struct videobuf_dvb_frontends *f, int id)
{
	struct list_head *list, *q;
	struct videobuf_dvb_frontend *fe, *ret = NULL;

	mutex_lock(&f->lock);

	list_for_each_safe(list, q, &f->felist) {
		fe = list_entry(list, struct videobuf_dvb_frontend, felist);
		if (fe->id == id) {
			ret = fe;
			break;
		}
	}

	mutex_unlock(&f->lock);

	return ret;
}
EXPORT_SYMBOL(videobuf_dvb_get_frontend);

int videobuf_dvb_find_frontend(struct videobuf_dvb_frontends *f,
	struct dvb_frontend *p)
{
	struct list_head *list, *q;
	struct videobuf_dvb_frontend *fe = NULL;
	int ret = 0;

	mutex_lock(&f->lock);

	list_for_each_safe(list, q, &f->felist) {
		fe = list_entry(list, struct videobuf_dvb_frontend, felist);
		if (fe->dvb.frontend == p) {
			ret = fe->id;
			break;
		}
	}

	mutex_unlock(&f->lock);

	return ret;
}
EXPORT_SYMBOL(videobuf_dvb_find_frontend);

struct videobuf_dvb_frontend *videobuf_dvb_alloc_frontend(
	struct videobuf_dvb_frontends *f, int id)
{
	struct videobuf_dvb_frontend *fe;

	fe = kzalloc(sizeof(struct videobuf_dvb_frontend), GFP_KERNEL);
	if (fe == NULL)
		goto fail_alloc;

	fe->id = id;
	mutex_init(&fe->dvb.lock);

	mutex_lock(&f->lock);
	list_add_tail(&fe->felist, &f->felist);
	mutex_unlock(&f->lock);

fail_alloc:
	return fe;
}
<<<<<<< HEAD
EXPORT_SYMBOL(videobuf_dvb_alloc_frontend);
=======
EXPORT_SYMBOL(videobuf_dvb_alloc_frontend);

void videobuf_dvb_dealloc_frontends(struct videobuf_dvb_frontends *f)
{
	struct list_head *list, *q;
	struct videobuf_dvb_frontend *fe;

	mutex_lock(&f->lock);
	list_for_each_safe(list, q, &f->felist) {
		fe = list_entry(list, struct videobuf_dvb_frontend, felist);
		if (fe->dvb.net.dvbdev) {
			dvb_net_release(&fe->dvb.net);
			fe->dvb.demux.dmx.remove_frontend(&fe->dvb.demux.dmx,
				&fe->dvb.fe_mem);
			fe->dvb.demux.dmx.remove_frontend(&fe->dvb.demux.dmx,
				&fe->dvb.fe_hw);
			dvb_dmxdev_release(&fe->dvb.dmxdev);
			dvb_dmx_release(&fe->dvb.demux);
			dvb_unregister_frontend(fe->dvb.frontend);
		}
		if (fe->dvb.frontend)
			/* always allocated, may have been reset */
			dvb_frontend_detach(fe->dvb.frontend);
		list_del(list); /* remove list entry */
		kfree(fe);	/* free frontend allocation */
	}
	mutex_unlock(&f->lock);
}
EXPORT_SYMBOL(videobuf_dvb_dealloc_frontends);
>>>>>>> 57f8f7b6
<|MERGE_RESOLUTION|>--- conflicted
+++ resolved
@@ -296,33 +296,7 @@
 
 void videobuf_dvb_unregister_bus(struct videobuf_dvb_frontends *f)
 {
-<<<<<<< HEAD
-	struct list_head *list, *q;
-	struct videobuf_dvb_frontend *fe;
-
-	mutex_lock(&f->lock);
-	list_for_each_safe(list, q, &f->felist) {
-		fe = list_entry(list, struct videobuf_dvb_frontend, felist);
-		if (fe->dvb.net.dvbdev) {
-			dvb_net_release(&fe->dvb.net);
-			fe->dvb.demux.dmx.remove_frontend(&fe->dvb.demux.dmx,
-				&fe->dvb.fe_mem);
-			fe->dvb.demux.dmx.remove_frontend(&fe->dvb.demux.dmx,
-				&fe->dvb.fe_hw);
-			dvb_dmxdev_release(&fe->dvb.dmxdev);
-			dvb_dmx_release(&fe->dvb.demux);
-			dvb_unregister_frontend(fe->dvb.frontend);
-		}
-		if (fe->dvb.frontend)
-			/* always allocated, may have been reset */
-			dvb_frontend_detach(fe->dvb.frontend);
-		list_del(list);
-		kfree(fe);
-	}
-	mutex_unlock(&f->lock);
-=======
 	videobuf_dvb_dealloc_frontends(f);
->>>>>>> 57f8f7b6
 
 	dvb_unregister_adapter(&f->adapter);
 }
@@ -392,9 +366,6 @@
 fail_alloc:
 	return fe;
 }
-<<<<<<< HEAD
-EXPORT_SYMBOL(videobuf_dvb_alloc_frontend);
-=======
 EXPORT_SYMBOL(videobuf_dvb_alloc_frontend);
 
 void videobuf_dvb_dealloc_frontends(struct videobuf_dvb_frontends *f)
@@ -423,5 +394,4 @@
 	}
 	mutex_unlock(&f->lock);
 }
-EXPORT_SYMBOL(videobuf_dvb_dealloc_frontends);
->>>>>>> 57f8f7b6
+EXPORT_SYMBOL(videobuf_dvb_dealloc_frontends);