--- conflicted
+++ resolved
@@ -885,11 +885,7 @@
 	usb_set_intfdata(intf, cam);
 
 	dev_info(&udev->dev, DRIVER_DESC " controlling video device %d\n",
-<<<<<<< HEAD
-		 cam->vdev->minor);
-=======
 		 cam->vdev->num);
->>>>>>> 57f8f7b6
 	return 0;
 }
 
