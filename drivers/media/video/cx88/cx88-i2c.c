--- conflicted
+++ resolved
@@ -116,15 +116,10 @@
 
 void cx88_call_i2c_clients(struct cx88_core *core, unsigned int cmd, void *arg)
 {
-<<<<<<< HEAD
-	struct videobuf_dvb_frontends *f = &core->dvbdev->frontends;
-	struct videobuf_dvb_frontend *fe = NULL;
-=======
 #if defined(CONFIG_VIDEO_CX88_DVB) || defined(CONFIG_VIDEO_CX88_DVB_MODULE)
 	struct videobuf_dvb_frontends *f = &core->dvbdev->frontends;
 	struct videobuf_dvb_frontend *fe = NULL;
 #endif
->>>>>>> 57f8f7b6
 	if (0 != core->i2c_rc)
 		return;
 
