/*
 *
 * device driver for Conexant 2388x based TV cards
 * MPEG Transport Stream (DVB) routines
 *
 * (c) 2004, 2005 Chris Pascoe <c.pascoe@itee.uq.edu.au>
 * (c) 2004 Gerd Knorr <kraxel@bytesex.org> [SuSE Labs]
 *
 *  This program is free software; you can redistribute it and/or modify
 *  it under the terms of the GNU General Public License as published by
 *  the Free Software Foundation; either version 2 of the License, or
 *  (at your option) any later version.
 *
 *  This program is distributed in the hope that it will be useful,
 *  but WITHOUT ANY WARRANTY; without even the implied warranty of
 *  MERCHANTABILITY or FITNESS FOR A PARTICULAR PURPOSE.  See the
 *  GNU General Public License for more details.
 *
 *  You should have received a copy of the GNU General Public License
 *  along with this program; if not, write to the Free Software
 *  Foundation, Inc., 675 Mass Ave, Cambridge, MA 02139, USA.
 */

#include <linux/module.h>
#include <linux/init.h>
#include <linux/device.h>
#include <linux/fs.h>
#include <linux/kthread.h>
#include <linux/file.h>
#include <linux/suspend.h>

#include "cx88.h"
#include "dvb-pll.h"
#include <media/v4l2-common.h>

#include "mt352.h"
#include "mt352_priv.h"
#include "cx88-vp3054-i2c.h"
#include "zl10353.h"
#include "cx22702.h"
#include "or51132.h"
#include "lgdt330x.h"
#include "s5h1409.h"
#include "xc5000.h"
#include "nxt200x.h"
#include "cx24123.h"
#include "isl6421.h"
#include "tuner-simple.h"
#include "tda9887.h"
#include "s5h1411.h"
#include "stv0299.h"
#include "z0194a.h"
#include "stv0288.h"
#include "stb6000.h"
#include "cx24116.h"

MODULE_DESCRIPTION("driver for cx2388x based DVB cards");
MODULE_AUTHOR("Chris Pascoe <c.pascoe@itee.uq.edu.au>");
MODULE_AUTHOR("Gerd Knorr <kraxel@bytesex.org> [SuSE Labs]");
MODULE_LICENSE("GPL");

static unsigned int debug;
module_param(debug, int, 0644);
MODULE_PARM_DESC(debug,"enable debug messages [dvb]");

DVB_DEFINE_MOD_OPT_ADAPTER_NR(adapter_nr);

#define dprintk(level,fmt, arg...)	if (debug >= level) \
	printk(KERN_DEBUG "%s/2-dvb: " fmt, core->name, ## arg)

/* ------------------------------------------------------------------ */

static int dvb_buf_setup(struct videobuf_queue *q,
			 unsigned int *count, unsigned int *size)
{
	struct cx8802_dev *dev = q->priv_data;

	dev->ts_packet_size  = 188 * 4;
	dev->ts_packet_count = 32;

	*size  = dev->ts_packet_size * dev->ts_packet_count;
	*count = 32;
	return 0;
}

static int dvb_buf_prepare(struct videobuf_queue *q,
			   struct videobuf_buffer *vb, enum v4l2_field field)
{
	struct cx8802_dev *dev = q->priv_data;
	return cx8802_buf_prepare(q, dev, (struct cx88_buffer*)vb,field);
}

static void dvb_buf_queue(struct videobuf_queue *q, struct videobuf_buffer *vb)
{
	struct cx8802_dev *dev = q->priv_data;
	cx8802_buf_queue(dev, (struct cx88_buffer*)vb);
}

static void dvb_buf_release(struct videobuf_queue *q,
			    struct videobuf_buffer *vb)
{
	cx88_free_buffer(q, (struct cx88_buffer*)vb);
}

static struct videobuf_queue_ops dvb_qops = {
	.buf_setup    = dvb_buf_setup,
	.buf_prepare  = dvb_buf_prepare,
	.buf_queue    = dvb_buf_queue,
	.buf_release  = dvb_buf_release,
};

/* ------------------------------------------------------------------ */

static int cx88_dvb_bus_ctrl(struct dvb_frontend* fe, int acquire)
{
	struct cx8802_dev *dev= fe->dvb->priv;
	struct cx8802_driver *drv = NULL;
	int ret = 0;
	int fe_id;

	fe_id = videobuf_dvb_find_frontend(&dev->frontends, fe);
	if (!fe_id) {
		printk(KERN_ERR "%s() No frontend found\n", __func__);
		return -EINVAL;
	}

	drv = cx8802_get_driver(dev, CX88_MPEG_DVB);
	if (drv) {
		if (acquire){
			dev->frontends.active_fe_id = fe_id;
			ret = drv->request_acquire(drv);
		} else {
			ret = drv->request_release(drv);
			dev->frontends.active_fe_id = 0;
		}
	}

	return ret;
}

/* ------------------------------------------------------------------ */

static int dvico_fusionhdtv_demod_init(struct dvb_frontend* fe)
{
	static u8 clock_config []  = { CLOCK_CTL,  0x38, 0x39 };
	static u8 reset []         = { RESET,      0x80 };
	static u8 adc_ctl_1_cfg [] = { ADC_CTL_1,  0x40 };
	static u8 agc_cfg []       = { AGC_TARGET, 0x24, 0x20 };
	static u8 gpp_ctl_cfg []   = { GPP_CTL,    0x33 };
	static u8 capt_range_cfg[] = { CAPT_RANGE, 0x32 };

	mt352_write(fe, clock_config,   sizeof(clock_config));
	udelay(200);
	mt352_write(fe, reset,          sizeof(reset));
	mt352_write(fe, adc_ctl_1_cfg,  sizeof(adc_ctl_1_cfg));

	mt352_write(fe, agc_cfg,        sizeof(agc_cfg));
	mt352_write(fe, gpp_ctl_cfg,    sizeof(gpp_ctl_cfg));
	mt352_write(fe, capt_range_cfg, sizeof(capt_range_cfg));
	return 0;
}

static int dvico_dual_demod_init(struct dvb_frontend *fe)
{
	static u8 clock_config []  = { CLOCK_CTL,  0x38, 0x38 };
	static u8 reset []         = { RESET,      0x80 };
	static u8 adc_ctl_1_cfg [] = { ADC_CTL_1,  0x40 };
	static u8 agc_cfg []       = { AGC_TARGET, 0x28, 0x20 };
	static u8 gpp_ctl_cfg []   = { GPP_CTL,    0x33 };
	static u8 capt_range_cfg[] = { CAPT_RANGE, 0x32 };

	mt352_write(fe, clock_config,   sizeof(clock_config));
	udelay(200);
	mt352_write(fe, reset,          sizeof(reset));
	mt352_write(fe, adc_ctl_1_cfg,  sizeof(adc_ctl_1_cfg));

	mt352_write(fe, agc_cfg,        sizeof(agc_cfg));
	mt352_write(fe, gpp_ctl_cfg,    sizeof(gpp_ctl_cfg));
	mt352_write(fe, capt_range_cfg, sizeof(capt_range_cfg));

	return 0;
}

static int dntv_live_dvbt_demod_init(struct dvb_frontend* fe)
{
	static u8 clock_config []  = { 0x89, 0x38, 0x39 };
	static u8 reset []         = { 0x50, 0x80 };
	static u8 adc_ctl_1_cfg [] = { 0x8E, 0x40 };
	static u8 agc_cfg []       = { 0x67, 0x10, 0x23, 0x00, 0xFF, 0xFF,
				       0x00, 0xFF, 0x00, 0x40, 0x40 };
	static u8 dntv_extra[]     = { 0xB5, 0x7A };
	static u8 capt_range_cfg[] = { 0x75, 0x32 };

	mt352_write(fe, clock_config,   sizeof(clock_config));
	udelay(2000);
	mt352_write(fe, reset,          sizeof(reset));
	mt352_write(fe, adc_ctl_1_cfg,  sizeof(adc_ctl_1_cfg));

	mt352_write(fe, agc_cfg,        sizeof(agc_cfg));
	udelay(2000);
	mt352_write(fe, dntv_extra,     sizeof(dntv_extra));
	mt352_write(fe, capt_range_cfg, sizeof(capt_range_cfg));

	return 0;
}

static struct mt352_config dvico_fusionhdtv = {
	.demod_address = 0x0f,
	.demod_init    = dvico_fusionhdtv_demod_init,
};

static struct mt352_config dntv_live_dvbt_config = {
	.demod_address = 0x0f,
	.demod_init    = dntv_live_dvbt_demod_init,
};

static struct mt352_config dvico_fusionhdtv_dual = {
	.demod_address = 0x0f,
	.demod_init    = dvico_dual_demod_init,
};

#if defined(CONFIG_VIDEO_CX88_VP3054) || (defined(CONFIG_VIDEO_CX88_VP3054_MODULE) && defined(MODULE))
static int dntv_live_dvbt_pro_demod_init(struct dvb_frontend* fe)
{
	static u8 clock_config []  = { 0x89, 0x38, 0x38 };
	static u8 reset []         = { 0x50, 0x80 };
	static u8 adc_ctl_1_cfg [] = { 0x8E, 0x40 };
	static u8 agc_cfg []       = { 0x67, 0x10, 0x20, 0x00, 0xFF, 0xFF,
				       0x00, 0xFF, 0x00, 0x40, 0x40 };
	static u8 dntv_extra[]     = { 0xB5, 0x7A };
	static u8 capt_range_cfg[] = { 0x75, 0x32 };

	mt352_write(fe, clock_config,   sizeof(clock_config));
	udelay(2000);
	mt352_write(fe, reset,          sizeof(reset));
	mt352_write(fe, adc_ctl_1_cfg,  sizeof(adc_ctl_1_cfg));

	mt352_write(fe, agc_cfg,        sizeof(agc_cfg));
	udelay(2000);
	mt352_write(fe, dntv_extra,     sizeof(dntv_extra));
	mt352_write(fe, capt_range_cfg, sizeof(capt_range_cfg));

	return 0;
}

static struct mt352_config dntv_live_dvbt_pro_config = {
	.demod_address = 0x0f,
	.no_tuner      = 1,
	.demod_init    = dntv_live_dvbt_pro_demod_init,
};
#endif

static struct zl10353_config dvico_fusionhdtv_hybrid = {
	.demod_address = 0x0f,
	.no_tuner      = 1,
};

static struct zl10353_config dvico_fusionhdtv_xc3028 = {
	.demod_address = 0x0f,
	.if2           = 45600,
	.no_tuner      = 1,
};

static struct mt352_config dvico_fusionhdtv_mt352_xc3028 = {
	.demod_address = 0x0f,
	.if2 = 4560,
	.no_tuner = 1,
	.demod_init = dvico_fusionhdtv_demod_init,
};

static struct zl10353_config dvico_fusionhdtv_plus_v1_1 = {
	.demod_address = 0x0f,
};

static struct cx22702_config connexant_refboard_config = {
	.demod_address = 0x43,
	.output_mode   = CX22702_SERIAL_OUTPUT,
};

static struct cx22702_config hauppauge_hvr_config = {
	.demod_address = 0x63,
	.output_mode   = CX22702_SERIAL_OUTPUT,
};

static int or51132_set_ts_param(struct dvb_frontend* fe, int is_punctured)
{
	struct cx8802_dev *dev= fe->dvb->priv;
	dev->ts_gen_cntrl = is_punctured ? 0x04 : 0x00;
	return 0;
}

static struct or51132_config pchdtv_hd3000 = {
	.demod_address = 0x15,
	.set_ts_params = or51132_set_ts_param,
};

static int lgdt330x_pll_rf_set(struct dvb_frontend* fe, int index)
{
	struct cx8802_dev *dev= fe->dvb->priv;
	struct cx88_core *core = dev->core;

	dprintk(1, "%s: index = %d\n", __func__, index);
	if (index == 0)
		cx_clear(MO_GP0_IO, 8);
	else
		cx_set(MO_GP0_IO, 8);
	return 0;
}

static int lgdt330x_set_ts_param(struct dvb_frontend* fe, int is_punctured)
{
	struct cx8802_dev *dev= fe->dvb->priv;
	if (is_punctured)
		dev->ts_gen_cntrl |= 0x04;
	else
		dev->ts_gen_cntrl &= ~0x04;
	return 0;
}

static struct lgdt330x_config fusionhdtv_3_gold = {
	.demod_address = 0x0e,
	.demod_chip    = LGDT3302,
	.serial_mpeg   = 0x04, /* TPSERIAL for 3302 in TOP_CONTROL */
	.set_ts_params = lgdt330x_set_ts_param,
};

static struct lgdt330x_config fusionhdtv_5_gold = {
	.demod_address = 0x0e,
	.demod_chip    = LGDT3303,
	.serial_mpeg   = 0x40, /* TPSERIAL for 3303 in TOP_CONTROL */
	.set_ts_params = lgdt330x_set_ts_param,
};

static struct lgdt330x_config pchdtv_hd5500 = {
	.demod_address = 0x59,
	.demod_chip    = LGDT3303,
	.serial_mpeg   = 0x40, /* TPSERIAL for 3303 in TOP_CONTROL */
	.set_ts_params = lgdt330x_set_ts_param,
};

static int nxt200x_set_ts_param(struct dvb_frontend* fe, int is_punctured)
{
	struct cx8802_dev *dev= fe->dvb->priv;
	dev->ts_gen_cntrl = is_punctured ? 0x04 : 0x00;
	return 0;
}

static struct nxt200x_config ati_hdtvwonder = {
	.demod_address = 0x0a,
	.set_ts_params = nxt200x_set_ts_param,
};

static int cx24123_set_ts_param(struct dvb_frontend* fe,
	int is_punctured)
{
	struct cx8802_dev *dev= fe->dvb->priv;
	dev->ts_gen_cntrl = 0x02;
	return 0;
}

static int kworld_dvbs_100_set_voltage(struct dvb_frontend* fe,
				       fe_sec_voltage_t voltage)
{
	struct cx8802_dev *dev= fe->dvb->priv;
	struct cx88_core *core = dev->core;

	if (voltage == SEC_VOLTAGE_OFF)
		cx_write(MO_GP0_IO, 0x000006fb);
	else
		cx_write(MO_GP0_IO, 0x000006f9);

	if (core->prev_set_voltage)
		return core->prev_set_voltage(fe, voltage);
	return 0;
}

static int geniatech_dvbs_set_voltage(struct dvb_frontend *fe,
				      fe_sec_voltage_t voltage)
{
	struct cx8802_dev *dev= fe->dvb->priv;
	struct cx88_core *core = dev->core;

	if (voltage == SEC_VOLTAGE_OFF) {
		dprintk(1,"LNB Voltage OFF\n");
		cx_write(MO_GP0_IO, 0x0000efff);
	}

	if (core->prev_set_voltage)
		return core->prev_set_voltage(fe, voltage);
	return 0;
}

static int tevii_dvbs_set_voltage(struct dvb_frontend *fe,
				      fe_sec_voltage_t voltage)
{
	struct cx8802_dev *dev= fe->dvb->priv;
	struct cx88_core *core = dev->core;

	switch (voltage) {
		case SEC_VOLTAGE_13:
			printk("LNB Voltage SEC_VOLTAGE_13\n");
			cx_write(MO_GP0_IO, 0x00006040);
			break;
		case SEC_VOLTAGE_18:
			printk("LNB Voltage SEC_VOLTAGE_18\n");
			cx_write(MO_GP0_IO, 0x00006060);
			break;
		case SEC_VOLTAGE_OFF:
		   	printk("LNB Voltage SEC_VOLTAGE_off\n");
			break;
	}

	if (core->prev_set_voltage)
		return core->prev_set_voltage(fe, voltage);
	return 0;
}

static struct cx24123_config geniatech_dvbs_config = {
	.demod_address = 0x55,
	.set_ts_params = cx24123_set_ts_param,
};

static struct cx24123_config hauppauge_novas_config = {
	.demod_address = 0x55,
	.set_ts_params = cx24123_set_ts_param,
};

static struct cx24123_config kworld_dvbs_100_config = {
	.demod_address = 0x15,
	.set_ts_params = cx24123_set_ts_param,
	.lnb_polarity  = 1,
};

static struct s5h1409_config pinnacle_pctv_hd_800i_config = {
	.demod_address = 0x32 >> 1,
	.output_mode   = S5H1409_PARALLEL_OUTPUT,
	.gpio	       = S5H1409_GPIO_ON,
	.qam_if	       = 44000,
	.inversion     = S5H1409_INVERSION_OFF,
	.status_mode   = S5H1409_DEMODLOCKING,
	.mpeg_timing   = S5H1409_MPEGTIMING_NONCONTINOUS_NONINVERTING_CLOCK,
};

static struct s5h1409_config dvico_hdtv5_pci_nano_config = {
	.demod_address = 0x32 >> 1,
	.output_mode   = S5H1409_SERIAL_OUTPUT,
	.gpio          = S5H1409_GPIO_OFF,
	.inversion     = S5H1409_INVERSION_OFF,
	.status_mode   = S5H1409_DEMODLOCKING,
	.mpeg_timing   = S5H1409_MPEGTIMING_CONTINOUS_NONINVERTING_CLOCK,
};

static struct s5h1409_config kworld_atsc_120_config = {
	.demod_address = 0x32 >> 1,
	.output_mode   = S5H1409_SERIAL_OUTPUT,
	.gpio	       = S5H1409_GPIO_OFF,
	.inversion     = S5H1409_INVERSION_OFF,
	.status_mode   = S5H1409_DEMODLOCKING,
	.mpeg_timing   = S5H1409_MPEGTIMING_CONTINOUS_NONINVERTING_CLOCK,
};

static struct xc5000_config pinnacle_pctv_hd_800i_tuner_config = {
	.i2c_address	= 0x64,
	.if_khz		= 5380,
};

static struct zl10353_config cx88_pinnacle_hybrid_pctv = {
	.demod_address = (0x1e >> 1),
	.no_tuner      = 1,
	.if2           = 45600,
};

static struct zl10353_config cx88_geniatech_x8000_mt = {
       .demod_address = (0x1e >> 1),
       .no_tuner = 1,
};

static struct s5h1411_config dvico_fusionhdtv7_config = {
	.output_mode   = S5H1411_SERIAL_OUTPUT,
	.gpio          = S5H1411_GPIO_ON,
	.mpeg_timing   = S5H1411_MPEGTIMING_CONTINOUS_NONINVERTING_CLOCK,
	.qam_if        = S5H1411_IF_44000,
	.vsb_if        = S5H1411_IF_44000,
	.inversion     = S5H1411_INVERSION_OFF,
	.status_mode   = S5H1411_DEMODLOCKING
};

static struct xc5000_config dvico_fusionhdtv7_tuner_config = {
	.i2c_address    = 0xc2 >> 1,
	.if_khz         = 5380,
};

static int attach_xc3028(u8 addr, struct cx8802_dev *dev)
{
	struct dvb_frontend *fe;
	struct videobuf_dvb_frontend *fe0 = NULL;
	struct xc2028_ctrl ctl;
	struct xc2028_config cfg = {
		.i2c_adap  = &dev->core->i2c_adap,
		.i2c_addr  = addr,
		.ctrl      = &ctl,
	};

	/* Get the first frontend */
	fe0 = videobuf_dvb_get_frontend(&dev->frontends, 1);
	if (!fe0)
		return -EINVAL;

	if (!fe0->dvb.frontend) {
		printk(KERN_ERR "%s/2: dvb frontend not attached. "
				"Can't attach xc3028\n",
		       dev->core->name);
		return -EINVAL;
	}

	/*
	 * Some xc3028 devices may be hidden by an I2C gate. This is known
	 * to happen with some s5h1409-based devices.
	 * Now that I2C gate is open, sets up xc3028 configuration
	 */
	cx88_setup_xc3028(dev->core, &ctl);

	fe = dvb_attach(xc2028_attach, fe0->dvb.frontend, &cfg);
	if (!fe) {
		printk(KERN_ERR "%s/2: xc3028 attach failed\n",
		       dev->core->name);
		dvb_frontend_detach(fe0->dvb.frontend);
		dvb_unregister_frontend(fe0->dvb.frontend);
		fe0->dvb.frontend = NULL;
		return -EINVAL;
	}

	printk(KERN_INFO "%s/2: xc3028 attached\n",
	       dev->core->name);

	return 0;
}

static int cx24116_set_ts_param(struct dvb_frontend *fe,
	int is_punctured)
{
	struct cx8802_dev *dev = fe->dvb->priv;
	dev->ts_gen_cntrl = 0x2;

	return 0;
}

static int cx24116_reset_device(struct dvb_frontend *fe)
{
	struct cx8802_dev *dev = fe->dvb->priv;
	struct cx88_core *core = dev->core;

	/* Reset the part */
	/* Put the cx24116 into reset */
	cx_write(MO_SRST_IO, 0);
	msleep(10);
	/* Take the cx24116 out of reset */
	cx_write(MO_SRST_IO, 1);
	msleep(10);

	return 0;
}

static struct cx24116_config hauppauge_hvr4000_config = {
	.demod_address          = 0x05,
	.set_ts_params          = cx24116_set_ts_param,
	.reset_device           = cx24116_reset_device,
};

static struct cx24116_config tevii_s460_config = {
	.demod_address = 0x55,
	.set_ts_params = cx24116_set_ts_param,
	.reset_device  = cx24116_reset_device,
};

static struct stv0299_config tevii_tuner_sharp_config = {
	.demod_address = 0x68,
	.inittab = sharp_z0194a_inittab,
	.mclk = 88000000UL,
	.invert = 1,
	.skip_reinit = 0,
	.lock_output = 1,
	.volt13_op0_op1 = STV0299_VOLT13_OP1,
	.min_delay_ms = 100,
	.set_symbol_rate = sharp_z0194a_set_symbol_rate,
	.set_ts_params = cx24116_set_ts_param,
};

static struct stv0288_config tevii_tuner_earda_config = {
	.demod_address = 0x68,
	.min_delay_ms = 100,
	.set_ts_params = cx24116_set_ts_param,
};

static int dvb_register(struct cx8802_dev *dev)
{
	struct cx88_core *core = dev->core;
	struct videobuf_dvb_frontend *fe0, *fe1 = NULL;
	int mfe_shared = 0; /* bus not shared by default */

	/* Get the first frontend */
	fe0 = videobuf_dvb_get_frontend(&dev->frontends, 1);
	if (!fe0)
		return -EINVAL;

	/* multi-frontend gate control is undefined or defaults to fe0 */
	dev->frontends.gate = 0;

	/* init frontend(s) */
	switch (core->boardnr) {
	case CX88_BOARD_HAUPPAUGE_DVB_T1:
		fe0->dvb.frontend = dvb_attach(cx22702_attach,
					       &connexant_refboard_config,
					       &core->i2c_adap);
		if (fe0->dvb.frontend != NULL) {
			if (!dvb_attach(dvb_pll_attach, fe0->dvb.frontend,
					0x61, &core->i2c_adap,
					DVB_PLL_THOMSON_DTT759X))
				goto frontend_detach;
		}
		break;
	case CX88_BOARD_TERRATEC_CINERGY_1400_DVB_T1:
	case CX88_BOARD_CONEXANT_DVB_T1:
	case CX88_BOARD_KWORLD_DVB_T_CX22702:
	case CX88_BOARD_WINFAST_DTV1000:
		fe0->dvb.frontend = dvb_attach(cx22702_attach,
					       &connexant_refboard_config,
					       &core->i2c_adap);
		if (fe0->dvb.frontend != NULL) {
			if (!dvb_attach(dvb_pll_attach, fe0->dvb.frontend,
					0x60, &core->i2c_adap,
					DVB_PLL_THOMSON_DTT7579))
				goto frontend_detach;
		}
		break;
	case CX88_BOARD_WINFAST_DTV2000H:
	case CX88_BOARD_HAUPPAUGE_HVR1100:
	case CX88_BOARD_HAUPPAUGE_HVR1100LP:
	case CX88_BOARD_HAUPPAUGE_HVR1300:
		fe0->dvb.frontend = dvb_attach(cx22702_attach,
					       &hauppauge_hvr_config,
					       &core->i2c_adap);
		if (fe0->dvb.frontend != NULL) {
			if (!dvb_attach(simple_tuner_attach, fe0->dvb.frontend,
				   &core->i2c_adap, 0x61,
				   TUNER_PHILIPS_FMD1216ME_MK3))
				goto frontend_detach;
		}
		break;
	case CX88_BOARD_HAUPPAUGE_HVR3000:
		/* DVB-S init */
		fe0->dvb.frontend = dvb_attach(cx24123_attach,
			       &hauppauge_novas_config,
			       &dev->core->i2c_adap);
		if (fe0->dvb.frontend) {
			if (!dvb_attach(isl6421_attach, fe0->dvb.frontend,
			&dev->core->i2c_adap, 0x08, ISL6421_DCL, 0x00)) {
				dprintk( 1, "%s(): HVR3000 - DVB-S LNB Init: failed\n", __func__);
			}
		} else {
			dprintk( 1, "%s(): HVR3000 - DVB-S Init: failed\n", __func__);
		}
		/* DVB-T init */
		fe1 = videobuf_dvb_get_frontend(&dev->frontends, 2);
		if (fe1) {
			dev->frontends.gate = 2;
			mfe_shared = 1;
			fe1->dvb.frontend = dvb_attach(cx22702_attach,
				&hauppauge_hvr_config,
				&dev->core->i2c_adap);
			if (fe1->dvb.frontend) {
				fe1->dvb.frontend->id = 1;
				if(!dvb_attach(simple_tuner_attach, fe1->dvb.frontend,
						&dev->core->i2c_adap, 0x61,
						TUNER_PHILIPS_FMD1216ME_MK3)) {
					dprintk( 1, "%s(): HVR3000 - DVB-T misc Init: failed\n", __func__);
				}
			} else {
				dprintk( 1, "%s(): HVR3000 - DVB-T Init: failed\n", __func__);
			}
		} else {
			dprintk( 1, "%s(): HVR3000 - DVB-T Init: can't find frontend 2.\n", __func__);
		}
		break;
	case CX88_BOARD_DVICO_FUSIONHDTV_DVB_T_PLUS:
		fe0->dvb.frontend = dvb_attach(mt352_attach,
					       &dvico_fusionhdtv,
					       &core->i2c_adap);
		if (fe0->dvb.frontend != NULL) {
			if (!dvb_attach(dvb_pll_attach, fe0->dvb.frontend,
					0x60, NULL, DVB_PLL_THOMSON_DTT7579))
				goto frontend_detach;
			break;
		}
		/* ZL10353 replaces MT352 on later cards */
		fe0->dvb.frontend = dvb_attach(zl10353_attach,
					       &dvico_fusionhdtv_plus_v1_1,
					       &core->i2c_adap);
		if (fe0->dvb.frontend != NULL) {
			if (!dvb_attach(dvb_pll_attach, fe0->dvb.frontend,
					0x60, NULL, DVB_PLL_THOMSON_DTT7579))
				goto frontend_detach;
		}
		break;
	case CX88_BOARD_DVICO_FUSIONHDTV_DVB_T_DUAL:
		/* The tin box says DEE1601, but it seems to be DTT7579
		 * compatible, with a slightly different MT352 AGC gain. */
		fe0->dvb.frontend = dvb_attach(mt352_attach,
					       &dvico_fusionhdtv_dual,
					       &core->i2c_adap);
		if (fe0->dvb.frontend != NULL) {
			if (!dvb_attach(dvb_pll_attach, fe0->dvb.frontend,
					0x61, NULL, DVB_PLL_THOMSON_DTT7579))
				goto frontend_detach;
			break;
		}
		/* ZL10353 replaces MT352 on later cards */
		fe0->dvb.frontend = dvb_attach(zl10353_attach,
					       &dvico_fusionhdtv_plus_v1_1,
					       &core->i2c_adap);
		if (fe0->dvb.frontend != NULL) {
			if (!dvb_attach(dvb_pll_attach, fe0->dvb.frontend,
					0x61, NULL, DVB_PLL_THOMSON_DTT7579))
				goto frontend_detach;
		}
		break;
	case CX88_BOARD_DVICO_FUSIONHDTV_DVB_T1:
		fe0->dvb.frontend = dvb_attach(mt352_attach,
					       &dvico_fusionhdtv,
					       &core->i2c_adap);
		if (fe0->dvb.frontend != NULL) {
			if (!dvb_attach(dvb_pll_attach, fe0->dvb.frontend,
					0x61, NULL, DVB_PLL_LG_Z201))
				goto frontend_detach;
		}
		break;
	case CX88_BOARD_KWORLD_DVB_T:
	case CX88_BOARD_DNTV_LIVE_DVB_T:
	case CX88_BOARD_ADSTECH_DVB_T_PCI:
		fe0->dvb.frontend = dvb_attach(mt352_attach,
					       &dntv_live_dvbt_config,
					       &core->i2c_adap);
		if (fe0->dvb.frontend != NULL) {
			if (!dvb_attach(dvb_pll_attach, fe0->dvb.frontend,
					0x61, NULL, DVB_PLL_UNKNOWN_1))
				goto frontend_detach;
		}
		break;
	case CX88_BOARD_DNTV_LIVE_DVB_T_PRO:
#if defined(CONFIG_VIDEO_CX88_VP3054) || (defined(CONFIG_VIDEO_CX88_VP3054_MODULE) && defined(MODULE))
		/* MT352 is on a secondary I2C bus made from some GPIO lines */
		fe0->dvb.frontend = dvb_attach(mt352_attach, &dntv_live_dvbt_pro_config,
					       &dev->vp3054->adap);
		if (fe0->dvb.frontend != NULL) {
			if (!dvb_attach(simple_tuner_attach, fe0->dvb.frontend,
					&core->i2c_adap, 0x61,
					TUNER_PHILIPS_FMD1216ME_MK3))
				goto frontend_detach;
		}
#else
		printk(KERN_ERR "%s/2: built without vp3054 support\n",
				core->name);
#endif
		break;
	case CX88_BOARD_DVICO_FUSIONHDTV_DVB_T_HYBRID:
		fe0->dvb.frontend = dvb_attach(zl10353_attach,
					       &dvico_fusionhdtv_hybrid,
					       &core->i2c_adap);
		if (fe0->dvb.frontend != NULL) {
			if (!dvb_attach(simple_tuner_attach, fe0->dvb.frontend,
				   &core->i2c_adap, 0x61,
				   TUNER_THOMSON_FE6600))
				goto frontend_detach;
		}
		break;
	case CX88_BOARD_DVICO_FUSIONHDTV_DVB_T_PRO:
		fe0->dvb.frontend = dvb_attach(zl10353_attach,
					       &dvico_fusionhdtv_xc3028,
					       &core->i2c_adap);
		if (fe0->dvb.frontend == NULL)
			fe0->dvb.frontend = dvb_attach(mt352_attach,
						&dvico_fusionhdtv_mt352_xc3028,
						&core->i2c_adap);
		/*
		 * On this board, the demod provides the I2C bus pullup.
		 * We must not permit gate_ctrl to be performed, or
		 * the xc3028 cannot communicate on the bus.
		 */
		if (fe0->dvb.frontend)
			fe0->dvb.frontend->ops.i2c_gate_ctrl = NULL;
		if (attach_xc3028(0x61, dev) < 0)
			goto frontend_detach;
		break;
	case CX88_BOARD_PCHDTV_HD3000:
		fe0->dvb.frontend = dvb_attach(or51132_attach, &pchdtv_hd3000,
					       &core->i2c_adap);
		if (fe0->dvb.frontend != NULL) {
			if (!dvb_attach(simple_tuner_attach, fe0->dvb.frontend,
					&core->i2c_adap, 0x61,
					TUNER_THOMSON_DTT761X))
				goto frontend_detach;
		}
		break;
	case CX88_BOARD_DVICO_FUSIONHDTV_3_GOLD_Q:
		dev->ts_gen_cntrl = 0x08;

		/* Do a hardware reset of chip before using it. */
		cx_clear(MO_GP0_IO, 1);
		mdelay(100);
		cx_set(MO_GP0_IO, 1);
		mdelay(200);

		/* Select RF connector callback */
		fusionhdtv_3_gold.pll_rf_set = lgdt330x_pll_rf_set;
		fe0->dvb.frontend = dvb_attach(lgdt330x_attach,
					       &fusionhdtv_3_gold,
					       &core->i2c_adap);
		if (fe0->dvb.frontend != NULL) {
			if (!dvb_attach(simple_tuner_attach, fe0->dvb.frontend,
					&core->i2c_adap, 0x61,
					TUNER_MICROTUNE_4042FI5))
				goto frontend_detach;
		}
		break;
	case CX88_BOARD_DVICO_FUSIONHDTV_3_GOLD_T:
		dev->ts_gen_cntrl = 0x08;

		/* Do a hardware reset of chip before using it. */
		cx_clear(MO_GP0_IO, 1);
		mdelay(100);
		cx_set(MO_GP0_IO, 9);
		mdelay(200);
		fe0->dvb.frontend = dvb_attach(lgdt330x_attach,
					       &fusionhdtv_3_gold,
					       &core->i2c_adap);
		if (fe0->dvb.frontend != NULL) {
			if (!dvb_attach(simple_tuner_attach, fe0->dvb.frontend,
					&core->i2c_adap, 0x61,
					TUNER_THOMSON_DTT761X))
				goto frontend_detach;
		}
		break;
	case CX88_BOARD_DVICO_FUSIONHDTV_5_GOLD:
		dev->ts_gen_cntrl = 0x08;

		/* Do a hardware reset of chip before using it. */
		cx_clear(MO_GP0_IO, 1);
		mdelay(100);
		cx_set(MO_GP0_IO, 1);
		mdelay(200);
		fe0->dvb.frontend = dvb_attach(lgdt330x_attach,
					       &fusionhdtv_5_gold,
					       &core->i2c_adap);
		if (fe0->dvb.frontend != NULL) {
			if (!dvb_attach(simple_tuner_attach, fe0->dvb.frontend,
					&core->i2c_adap, 0x61,
					TUNER_LG_TDVS_H06XF))
				goto frontend_detach;
			if (!dvb_attach(tda9887_attach, fe0->dvb.frontend,
				   &core->i2c_adap, 0x43))
				goto frontend_detach;
		}
		break;
	case CX88_BOARD_PCHDTV_HD5500:
		dev->ts_gen_cntrl = 0x08;

		/* Do a hardware reset of chip before using it. */
		cx_clear(MO_GP0_IO, 1);
		mdelay(100);
		cx_set(MO_GP0_IO, 1);
		mdelay(200);
		fe0->dvb.frontend = dvb_attach(lgdt330x_attach,
					       &pchdtv_hd5500,
					       &core->i2c_adap);
		if (fe0->dvb.frontend != NULL) {
			if (!dvb_attach(simple_tuner_attach, fe0->dvb.frontend,
					&core->i2c_adap, 0x61,
					TUNER_LG_TDVS_H06XF))
				goto frontend_detach;
			if (!dvb_attach(tda9887_attach, fe0->dvb.frontend,
				   &core->i2c_adap, 0x43))
				goto frontend_detach;
		}
		break;
	case CX88_BOARD_ATI_HDTVWONDER:
		fe0->dvb.frontend = dvb_attach(nxt200x_attach,
					       &ati_hdtvwonder,
					       &core->i2c_adap);
		if (fe0->dvb.frontend != NULL) {
			if (!dvb_attach(simple_tuner_attach, fe0->dvb.frontend,
					&core->i2c_adap, 0x61,
					TUNER_PHILIPS_TUV1236D))
				goto frontend_detach;
		}
		break;
	case CX88_BOARD_HAUPPAUGE_NOVASPLUS_S1:
	case CX88_BOARD_HAUPPAUGE_NOVASE2_S1:
		fe0->dvb.frontend = dvb_attach(cx24123_attach,
					       &hauppauge_novas_config,
					       &core->i2c_adap);
		if (fe0->dvb.frontend) {
			if (!dvb_attach(isl6421_attach, fe0->dvb.frontend,
					&core->i2c_adap, 0x08, ISL6421_DCL, 0x00))
				goto frontend_detach;
		}
		break;
	case CX88_BOARD_KWORLD_DVBS_100:
		fe0->dvb.frontend = dvb_attach(cx24123_attach,
					       &kworld_dvbs_100_config,
					       &core->i2c_adap);
		if (fe0->dvb.frontend) {
			core->prev_set_voltage = fe0->dvb.frontend->ops.set_voltage;
			fe0->dvb.frontend->ops.set_voltage = kworld_dvbs_100_set_voltage;
		}
		break;
	case CX88_BOARD_GENIATECH_DVBS:
		fe0->dvb.frontend = dvb_attach(cx24123_attach,
					       &geniatech_dvbs_config,
					       &core->i2c_adap);
		if (fe0->dvb.frontend) {
			core->prev_set_voltage = fe0->dvb.frontend->ops.set_voltage;
			fe0->dvb.frontend->ops.set_voltage = geniatech_dvbs_set_voltage;
		}
		break;
	case CX88_BOARD_PINNACLE_PCTV_HD_800i:
		fe0->dvb.frontend = dvb_attach(s5h1409_attach,
					       &pinnacle_pctv_hd_800i_config,
					       &core->i2c_adap);
		if (fe0->dvb.frontend != NULL) {
			if (!dvb_attach(xc5000_attach, fe0->dvb.frontend,
					&core->i2c_adap,
					&pinnacle_pctv_hd_800i_tuner_config))
				goto frontend_detach;
		}
		break;
	case CX88_BOARD_DVICO_FUSIONHDTV_5_PCI_NANO:
		fe0->dvb.frontend = dvb_attach(s5h1409_attach,
						&dvico_hdtv5_pci_nano_config,
						&core->i2c_adap);
		if (fe0->dvb.frontend != NULL) {
			struct dvb_frontend *fe;
			struct xc2028_config cfg = {
				.i2c_adap  = &core->i2c_adap,
				.i2c_addr  = 0x61,
			};
			static struct xc2028_ctrl ctl = {
				.fname       = XC2028_DEFAULT_FIRMWARE,
				.max_len     = 64,
				.scode_table = XC3028_FE_OREN538,
			};

			fe = dvb_attach(xc2028_attach,
					fe0->dvb.frontend, &cfg);
			if (fe != NULL && fe->ops.tuner_ops.set_config != NULL)
				fe->ops.tuner_ops.set_config(fe, &ctl);
		}
		break;
	 case CX88_BOARD_PINNACLE_HYBRID_PCTV:
		fe0->dvb.frontend = dvb_attach(zl10353_attach,
					       &cx88_pinnacle_hybrid_pctv,
					       &core->i2c_adap);
		if (fe0->dvb.frontend) {
			fe0->dvb.frontend->ops.i2c_gate_ctrl = NULL;
			if (attach_xc3028(0x61, dev) < 0)
				goto frontend_detach;
		}
		break;
	 case CX88_BOARD_GENIATECH_X8000_MT:
		dev->ts_gen_cntrl = 0x00;

		fe0->dvb.frontend = dvb_attach(zl10353_attach,
					       &cx88_geniatech_x8000_mt,
					       &core->i2c_adap);
		if (attach_xc3028(0x61, dev) < 0)
			goto frontend_detach;
		break;
	 case CX88_BOARD_KWORLD_ATSC_120:
		fe0->dvb.frontend = dvb_attach(s5h1409_attach,
					       &kworld_atsc_120_config,
					       &core->i2c_adap);
		if (attach_xc3028(0x61, dev) < 0)
			goto frontend_detach;
		break;
	case CX88_BOARD_DVICO_FUSIONHDTV_7_GOLD:
		fe0->dvb.frontend = dvb_attach(s5h1411_attach,
					       &dvico_fusionhdtv7_config,
					       &core->i2c_adap);
		if (fe0->dvb.frontend != NULL) {
			if (!dvb_attach(xc5000_attach, fe0->dvb.frontend,
					&core->i2c_adap,
					&dvico_fusionhdtv7_tuner_config))
<<<<<<< HEAD
=======
				goto frontend_detach;
		}
		break;
	case CX88_BOARD_HAUPPAUGE_HVR4000:
		/* DVB-S/S2 Init */
		fe0->dvb.frontend = dvb_attach(cx24116_attach,
			&hauppauge_hvr4000_config,
			&dev->core->i2c_adap);
		if (fe0->dvb.frontend) {
			if(!dvb_attach(isl6421_attach, fe0->dvb.frontend,
				&dev->core->i2c_adap, 0x08, ISL6421_DCL, 0x00)) {
				dprintk( 1, "%s(): HVR4000 - DVB-S LNB Init: failed\n", __func__);
			}
		} else {
			dprintk( 1, "%s(): HVR4000 - DVB-S Init: failed\n", __func__);
		}
		/* DVB-T Init */
		fe1 = videobuf_dvb_get_frontend(&dev->frontends, 2);
		if (fe1) {
			dev->frontends.gate = 2;
			mfe_shared = 1;
			fe1->dvb.frontend = dvb_attach(cx22702_attach,
				&hauppauge_hvr_config,
				&dev->core->i2c_adap);
			if (fe1->dvb.frontend) {
				fe1->dvb.frontend->id = 1;
				if(!dvb_attach(simple_tuner_attach, fe1->dvb.frontend,
					&dev->core->i2c_adap, 0x61,
					TUNER_PHILIPS_FMD1216ME_MK3)) {
					dprintk( 1, "%s(): HVR4000 - DVB-T misc Init: failed\n", __func__);
				}
			} else {
				dprintk( 1, "%s(): HVR4000 - DVB-T Init: failed\n", __func__);
			}
		} else {
			dprintk( 1, "%s(): HVR4000 - DVB-T Init: can't find frontend 2.\n", __func__);
		}
		break;
	case CX88_BOARD_HAUPPAUGE_HVR4000LITE:
		fe0->dvb.frontend = dvb_attach(cx24116_attach,
			&hauppauge_hvr4000_config,
			&dev->core->i2c_adap);
		if (fe0->dvb.frontend) {
			dvb_attach(isl6421_attach, fe0->dvb.frontend,
				&dev->core->i2c_adap,
				0x08, ISL6421_DCL, 0x00);
		}
		break;
	case CX88_BOARD_TEVII_S420:
		fe0->dvb.frontend = dvb_attach(stv0299_attach,
						&tevii_tuner_sharp_config,
						&core->i2c_adap);
		if (fe0->dvb.frontend != NULL) {
			if (!dvb_attach(dvb_pll_attach, fe0->dvb.frontend, 0x60,
					&core->i2c_adap, DVB_PLL_OPERA1))
>>>>>>> 57f8f7b6
				goto frontend_detach;
			core->prev_set_voltage = fe0->dvb.frontend->ops.set_voltage;
			fe0->dvb.frontend->ops.set_voltage = tevii_dvbs_set_voltage;

		} else {
			fe0->dvb.frontend = dvb_attach(stv0288_attach,
							    &tevii_tuner_earda_config,
							    &core->i2c_adap);
				if (fe0->dvb.frontend != NULL) {
					if (!dvb_attach(stb6000_attach, fe0->dvb.frontend, 0x61,
						&core->i2c_adap))
					goto frontend_detach;
				core->prev_set_voltage = fe0->dvb.frontend->ops.set_voltage;
				fe0->dvb.frontend->ops.set_voltage = tevii_dvbs_set_voltage;
			}
		}
		break;
	case CX88_BOARD_TEVII_S460:
		fe0->dvb.frontend = dvb_attach(cx24116_attach,
					       &tevii_s460_config,
					       &core->i2c_adap);
		if (fe0->dvb.frontend != NULL) {
			core->prev_set_voltage = fe0->dvb.frontend->ops.set_voltage;
			fe0->dvb.frontend->ops.set_voltage = tevii_dvbs_set_voltage;
		}
		break;
	case CX88_BOARD_OMICOM_SS4_PCI:
	case CX88_BOARD_TBS_8920:
	case CX88_BOARD_PROF_7300:
		fe0->dvb.frontend = dvb_attach(cx24116_attach,
					       &hauppauge_hvr4000_config,
					       &core->i2c_adap);
		if (fe0->dvb.frontend != NULL) {
			core->prev_set_voltage = fe0->dvb.frontend->ops.set_voltage;
			fe0->dvb.frontend->ops.set_voltage = tevii_dvbs_set_voltage;
		}
		break;
	case CX88_BOARD_HAUPPAUGE_HVR4000:
		/* DVB-S/S2 Init */
		fe0->dvb.frontend = dvb_attach(cx24116_attach,
			&hauppauge_hvr4000_config,
			&dev->core->i2c_adap);
		if (fe0->dvb.frontend) {
			if(!dvb_attach(isl6421_attach, fe0->dvb.frontend,
				&dev->core->i2c_adap, 0x08, ISL6421_DCL, 0x00)) {
				dprintk( 1, "%s(): HVR4000 - DVB-S LNB Init: failed\n", __func__);
			}
		} else {
			dprintk( 1, "%s(): HVR4000 - DVB-S Init: failed\n", __func__);
		}
		/* DVB-T Init */
		fe1 = videobuf_dvb_get_frontend(&dev->frontends, 2);
		if (fe1) {
			dev->frontends.gate = 2;
			mfe_shared = 1;
			fe1->dvb.frontend = dvb_attach(cx22702_attach,
				&hauppauge_hvr_config,
				&dev->core->i2c_adap);
			if (fe1->dvb.frontend) {
				fe1->dvb.frontend->id = 1;
				if(!dvb_attach(simple_tuner_attach, fe1->dvb.frontend,
					&dev->core->i2c_adap, 0x61,
					TUNER_PHILIPS_FMD1216ME_MK3)) {
					dprintk( 1, "%s(): HVR4000 - DVB-T misc Init: failed\n", __func__);
				}
			} else {
				dprintk( 1, "%s(): HVR4000 - DVB-T Init: failed\n", __func__);
			}
		} else {
			dprintk( 1, "%s(): HVR4000 - DVB-T Init: can't find frontend 2.\n", __func__);
		}
		break;
	case CX88_BOARD_HAUPPAUGE_HVR4000LITE:
		fe0->dvb.frontend = dvb_attach(cx24116_attach,
			&hauppauge_hvr4000_config,
			&dev->core->i2c_adap);
		if (fe0->dvb.frontend) {
			dvb_attach(isl6421_attach, fe0->dvb.frontend,
				&dev->core->i2c_adap,
				0x08, ISL6421_DCL, 0x00);
		}
		break;
	case CX88_BOARD_TEVII_S420:
		fe0->dvb.frontend = dvb_attach(stv0299_attach,
						&tevii_tuner_sharp_config,
						&core->i2c_adap);
		if (fe0->dvb.frontend != NULL) {
			if (!dvb_attach(dvb_pll_attach, fe0->dvb.frontend, 0x60,
					&core->i2c_adap, DVB_PLL_OPERA1))
				goto frontend_detach;
			core->prev_set_voltage = fe0->dvb.frontend->ops.set_voltage;
			fe0->dvb.frontend->ops.set_voltage = tevii_dvbs_set_voltage;

		} else {
			fe0->dvb.frontend = dvb_attach(stv0288_attach,
							    &tevii_tuner_earda_config,
							    &core->i2c_adap);
				if (fe0->dvb.frontend != NULL) {
					if (!dvb_attach(stb6000_attach, fe0->dvb.frontend, 0x61,
						&core->i2c_adap))
					goto frontend_detach;
				core->prev_set_voltage = fe0->dvb.frontend->ops.set_voltage;
				fe0->dvb.frontend->ops.set_voltage = tevii_dvbs_set_voltage;

			}
		}
		break;
	case CX88_BOARD_TEVII_S460:
		fe0->dvb.frontend = dvb_attach(cx24116_attach,
					       &tevii_s460_config,
					       &core->i2c_adap);
		if (fe0->dvb.frontend != NULL) {
			core->prev_set_voltage = fe0->dvb.frontend->ops.set_voltage;
			fe0->dvb.frontend->ops.set_voltage = tevii_dvbs_set_voltage;
		}
		break;
	case CX88_BOARD_OMICOM_SS4_PCI:
	case CX88_BOARD_TBS_8920:
	case CX88_BOARD_PROF_7300:
		fe0->dvb.frontend = dvb_attach(cx24116_attach,
					       &hauppauge_hvr4000_config,
					       &core->i2c_adap);
		if (fe0->dvb.frontend != NULL) {
			core->prev_set_voltage = fe0->dvb.frontend->ops.set_voltage;
			fe0->dvb.frontend->ops.set_voltage = tevii_dvbs_set_voltage;
		}
		break;
	default:
		printk(KERN_ERR "%s/2: The frontend of your DVB/ATSC card isn't supported yet\n",
		       core->name);
		break;
	}

        if ( (NULL == fe0->dvb.frontend) || (fe1 && NULL == fe1->dvb.frontend) ) {
		printk(KERN_ERR
		       "%s/2: frontend initialization failed\n",
		       core->name);
		return -EINVAL;
	}
	/* define general-purpose callback pointer */
	fe0->dvb.frontend->callback = cx88_tuner_callback;

	/* Ensure all frontends negotiate bus access */
	fe0->dvb.frontend->ops.ts_bus_ctrl = cx88_dvb_bus_ctrl;
	if (fe1)
		fe1->dvb.frontend->ops.ts_bus_ctrl = cx88_dvb_bus_ctrl;

	/* Put the analog decoder in standby to keep it quiet */
	cx88_call_i2c_clients(core, TUNER_SET_STANDBY, NULL);

	/* register everything */
	return videobuf_dvb_register_bus(&dev->frontends, THIS_MODULE, dev,
		&dev->pci->dev, adapter_nr, mfe_shared);

frontend_detach:
<<<<<<< HEAD
	if (fe0->dvb.frontend) {
		dvb_frontend_detach(fe0->dvb.frontend);
		fe0->dvb.frontend = NULL;
	}
=======
	videobuf_dvb_dealloc_frontends(&dev->frontends);
>>>>>>> 57f8f7b6
	return -EINVAL;
}

/* ----------------------------------------------------------- */

/* CX8802 MPEG -> mini driver - We have been given the hardware */
static int cx8802_dvb_advise_acquire(struct cx8802_driver *drv)
{
	struct cx88_core *core = drv->core;
	int err = 0;
	dprintk( 1, "%s\n", __func__);

	switch (core->boardnr) {
	case CX88_BOARD_HAUPPAUGE_HVR1300:
		/* We arrive here with either the cx23416 or the cx22702
		 * on the bus. Take the bus from the cx23416 and enable the
		 * cx22702 demod
		 */
		cx_set(MO_GP0_IO,   0x00000080); /* cx22702 out of reset and enable */
		cx_clear(MO_GP0_IO, 0x00000004);
		udelay(1000);
		break;

	case CX88_BOARD_HAUPPAUGE_HVR3000:
	case CX88_BOARD_HAUPPAUGE_HVR4000:
		if(core->dvbdev->frontends.active_fe_id == 1) {
			/* DVB-S/S2 Enabled */

			/* Toggle reset on cx22702 leaving i2c active */
			cx_write(MO_GP0_IO, (core->board.input[0].gpio0 & 0x0000ff00) | 0x00000080);
			udelay(1000);
			cx_clear(MO_GP0_IO, 0x00000080);
			udelay(50);
			cx_set(MO_GP0_IO, 0x00000080); /* cx22702 out of reset */
			cx_set(MO_GP0_IO, 0x00000004); /* tri-state the cx22702 pins */
			udelay(1000);

			cx_write(MO_SRST_IO, 1); /* Take the cx24116/cx24123 out of reset */
			core->dvbdev->ts_gen_cntrl = 0x02; /* Parallel IO */
		} else
		if (core->dvbdev->frontends.active_fe_id == 2) {
			/* DVB-T Enabled */

			/* Put the cx24116/cx24123 into reset */
			cx_write(MO_SRST_IO, 0);

			/* cx22702 out of reset and enable it */
			cx_set(MO_GP0_IO,   0x00000080);
			cx_clear(MO_GP0_IO, 0x00000004);
			core->dvbdev->ts_gen_cntrl = 0x0c; /* Serial IO */
			udelay(1000);
		}
		break;

	default:
		err = -ENODEV;
	}
	return err;
}

/* CX8802 MPEG -> mini driver - We no longer have the hardware */
static int cx8802_dvb_advise_release(struct cx8802_driver *drv)
{
	struct cx88_core *core = drv->core;
	int err = 0;
	dprintk( 1, "%s\n", __func__);

	switch (core->boardnr) {
	case CX88_BOARD_HAUPPAUGE_HVR1300:
		/* Do Nothing, leave the cx22702 on the bus. */
		break;
	case CX88_BOARD_HAUPPAUGE_HVR3000:
	case CX88_BOARD_HAUPPAUGE_HVR4000:
		break;
	default:
		err = -ENODEV;
	}
	return err;
}

static int cx8802_dvb_probe(struct cx8802_driver *drv)
{
	struct cx88_core *core = drv->core;
	struct cx8802_dev *dev = drv->core->dvbdev;
	int err, i;
	struct videobuf_dvb_frontend *fe;

	dprintk( 1, "%s\n", __func__);
	dprintk( 1, " ->being probed by Card=%d Name=%s, PCI %02x:%02x\n",
		core->boardnr,
		core->name,
		core->pci_bus,
		core->pci_slot);

	err = -ENODEV;
	if (!(core->board.mpeg & CX88_MPEG_DVB))
		goto fail_core;

	/* If vp3054 isn't enabled, a stub will just return 0 */
	err = vp3054_i2c_probe(dev);
	if (0 != err)
		goto fail_core;

	/* dvb stuff */
	printk(KERN_INFO "%s/2: cx2388x based DVB/ATSC card\n", core->name);
	dev->ts_gen_cntrl = 0x0c;

	for (i = 1; i <= core->board.num_frontends; i++) {
		fe = videobuf_dvb_get_frontend(&core->dvbdev->frontends, i);
		if (!fe) {
			printk(KERN_ERR "%s() failed to get frontend(%d)\n", __func__, i);
			continue;
		}
		videobuf_queue_sg_init(&fe->dvb.dvbq, &dvb_qops,
			    &dev->pci->dev, &dev->slock,
			    V4L2_BUF_TYPE_VIDEO_CAPTURE,
			    V4L2_FIELD_TOP,
			    sizeof(struct cx88_buffer),
			    dev);
		/* init struct videobuf_dvb */
		fe->dvb.name = dev->core->name;
	}
	err = dvb_register(dev);
	if (err != 0)
		printk(KERN_ERR "%s/2: dvb_register failed (err = %d)\n",
		       core->name, err);
fail_core:
	return err;
}

static int cx8802_dvb_remove(struct cx8802_driver *drv)
{
	struct cx88_core *core = drv->core;
	struct cx8802_dev *dev = drv->core->dvbdev;

<<<<<<< HEAD
=======
	dprintk( 1, "%s\n", __func__);

>>>>>>> 57f8f7b6
	videobuf_dvb_unregister_bus(&dev->frontends);

	vp3054_i2c_remove(dev);

	return 0;
}

static struct cx8802_driver cx8802_dvb_driver = {
	.type_id        = CX88_MPEG_DVB,
	.hw_access      = CX8802_DRVCTL_SHARED,
	.probe          = cx8802_dvb_probe,
	.remove         = cx8802_dvb_remove,
	.advise_acquire = cx8802_dvb_advise_acquire,
	.advise_release = cx8802_dvb_advise_release,
};

static int dvb_init(void)
{
	printk(KERN_INFO "cx88/2: cx2388x dvb driver version %d.%d.%d loaded\n",
	       (CX88_VERSION_CODE >> 16) & 0xff,
	       (CX88_VERSION_CODE >>  8) & 0xff,
	       CX88_VERSION_CODE & 0xff);
#ifdef SNAPSHOT
	printk(KERN_INFO "cx2388x: snapshot date %04d-%02d-%02d\n",
	       SNAPSHOT/10000, (SNAPSHOT/100)%100, SNAPSHOT%100);
#endif
	return cx8802_register_driver(&cx8802_dvb_driver);
}

static void dvb_fini(void)
{
	cx8802_unregister_driver(&cx8802_dvb_driver);
}

module_init(dvb_init);
module_exit(dvb_fini);

/*
 * Local variables:
 * c-basic-offset: 8
 * compile-command: "make DVB=1"
 * End:
 */<|MERGE_RESOLUTION|>--- conflicted
+++ resolved
@@ -989,8 +989,6 @@
 			if (!dvb_attach(xc5000_attach, fe0->dvb.frontend,
 					&core->i2c_adap,
 					&dvico_fusionhdtv7_tuner_config))
-<<<<<<< HEAD
-=======
 				goto frontend_detach;
 		}
 		break;
@@ -1046,7 +1044,6 @@
 		if (fe0->dvb.frontend != NULL) {
 			if (!dvb_attach(dvb_pll_attach, fe0->dvb.frontend, 0x60,
 					&core->i2c_adap, DVB_PLL_OPERA1))
->>>>>>> 57f8f7b6
 				goto frontend_detach;
 			core->prev_set_voltage = fe0->dvb.frontend->ops.set_voltage;
 			fe0->dvb.frontend->ops.set_voltage = tevii_dvbs_set_voltage;
@@ -1084,96 +1081,6 @@
 			fe0->dvb.frontend->ops.set_voltage = tevii_dvbs_set_voltage;
 		}
 		break;
-	case CX88_BOARD_HAUPPAUGE_HVR4000:
-		/* DVB-S/S2 Init */
-		fe0->dvb.frontend = dvb_attach(cx24116_attach,
-			&hauppauge_hvr4000_config,
-			&dev->core->i2c_adap);
-		if (fe0->dvb.frontend) {
-			if(!dvb_attach(isl6421_attach, fe0->dvb.frontend,
-				&dev->core->i2c_adap, 0x08, ISL6421_DCL, 0x00)) {
-				dprintk( 1, "%s(): HVR4000 - DVB-S LNB Init: failed\n", __func__);
-			}
-		} else {
-			dprintk( 1, "%s(): HVR4000 - DVB-S Init: failed\n", __func__);
-		}
-		/* DVB-T Init */
-		fe1 = videobuf_dvb_get_frontend(&dev->frontends, 2);
-		if (fe1) {
-			dev->frontends.gate = 2;
-			mfe_shared = 1;
-			fe1->dvb.frontend = dvb_attach(cx22702_attach,
-				&hauppauge_hvr_config,
-				&dev->core->i2c_adap);
-			if (fe1->dvb.frontend) {
-				fe1->dvb.frontend->id = 1;
-				if(!dvb_attach(simple_tuner_attach, fe1->dvb.frontend,
-					&dev->core->i2c_adap, 0x61,
-					TUNER_PHILIPS_FMD1216ME_MK3)) {
-					dprintk( 1, "%s(): HVR4000 - DVB-T misc Init: failed\n", __func__);
-				}
-			} else {
-				dprintk( 1, "%s(): HVR4000 - DVB-T Init: failed\n", __func__);
-			}
-		} else {
-			dprintk( 1, "%s(): HVR4000 - DVB-T Init: can't find frontend 2.\n", __func__);
-		}
-		break;
-	case CX88_BOARD_HAUPPAUGE_HVR4000LITE:
-		fe0->dvb.frontend = dvb_attach(cx24116_attach,
-			&hauppauge_hvr4000_config,
-			&dev->core->i2c_adap);
-		if (fe0->dvb.frontend) {
-			dvb_attach(isl6421_attach, fe0->dvb.frontend,
-				&dev->core->i2c_adap,
-				0x08, ISL6421_DCL, 0x00);
-		}
-		break;
-	case CX88_BOARD_TEVII_S420:
-		fe0->dvb.frontend = dvb_attach(stv0299_attach,
-						&tevii_tuner_sharp_config,
-						&core->i2c_adap);
-		if (fe0->dvb.frontend != NULL) {
-			if (!dvb_attach(dvb_pll_attach, fe0->dvb.frontend, 0x60,
-					&core->i2c_adap, DVB_PLL_OPERA1))
-				goto frontend_detach;
-			core->prev_set_voltage = fe0->dvb.frontend->ops.set_voltage;
-			fe0->dvb.frontend->ops.set_voltage = tevii_dvbs_set_voltage;
-
-		} else {
-			fe0->dvb.frontend = dvb_attach(stv0288_attach,
-							    &tevii_tuner_earda_config,
-							    &core->i2c_adap);
-				if (fe0->dvb.frontend != NULL) {
-					if (!dvb_attach(stb6000_attach, fe0->dvb.frontend, 0x61,
-						&core->i2c_adap))
-					goto frontend_detach;
-				core->prev_set_voltage = fe0->dvb.frontend->ops.set_voltage;
-				fe0->dvb.frontend->ops.set_voltage = tevii_dvbs_set_voltage;
-
-			}
-		}
-		break;
-	case CX88_BOARD_TEVII_S460:
-		fe0->dvb.frontend = dvb_attach(cx24116_attach,
-					       &tevii_s460_config,
-					       &core->i2c_adap);
-		if (fe0->dvb.frontend != NULL) {
-			core->prev_set_voltage = fe0->dvb.frontend->ops.set_voltage;
-			fe0->dvb.frontend->ops.set_voltage = tevii_dvbs_set_voltage;
-		}
-		break;
-	case CX88_BOARD_OMICOM_SS4_PCI:
-	case CX88_BOARD_TBS_8920:
-	case CX88_BOARD_PROF_7300:
-		fe0->dvb.frontend = dvb_attach(cx24116_attach,
-					       &hauppauge_hvr4000_config,
-					       &core->i2c_adap);
-		if (fe0->dvb.frontend != NULL) {
-			core->prev_set_voltage = fe0->dvb.frontend->ops.set_voltage;
-			fe0->dvb.frontend->ops.set_voltage = tevii_dvbs_set_voltage;
-		}
-		break;
 	default:
 		printk(KERN_ERR "%s/2: The frontend of your DVB/ATSC card isn't supported yet\n",
 		       core->name);
@@ -1202,14 +1109,7 @@
 		&dev->pci->dev, adapter_nr, mfe_shared);
 
 frontend_detach:
-<<<<<<< HEAD
-	if (fe0->dvb.frontend) {
-		dvb_frontend_detach(fe0->dvb.frontend);
-		fe0->dvb.frontend = NULL;
-	}
-=======
 	videobuf_dvb_dealloc_frontends(&dev->frontends);
->>>>>>> 57f8f7b6
 	return -EINVAL;
 }
 
@@ -1345,11 +1245,8 @@
 	struct cx88_core *core = drv->core;
 	struct cx8802_dev *dev = drv->core->dvbdev;
 
-<<<<<<< HEAD
-=======
 	dprintk( 1, "%s\n", __func__);
 
->>>>>>> 57f8f7b6
 	videobuf_dvb_unregister_bus(&dev->frontends);
 
 	vp3054_i2c_remove(dev);
