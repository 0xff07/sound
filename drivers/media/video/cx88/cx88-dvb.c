--- conflicted
+++ resolved
@@ -406,11 +406,7 @@
 			cx_write(MO_GP0_IO, 0x00006060);
 			break;
 		case SEC_VOLTAGE_OFF:
-<<<<<<< HEAD
-			printk("LNB Voltage SEC_VOLTAGE_off\n");
-=======
 		   	printk("LNB Voltage SEC_VOLTAGE_off\n");
->>>>>>> 2f5ad54e
 			break;
 	}
 
@@ -555,15 +551,10 @@
 	struct cx88_core *core = dev->core;
 
 	/* Reset the part */
-<<<<<<< HEAD
-	cx_write(MO_SRST_IO, 0);
-	msleep(10);
-=======
 	/* Put the cx24116 into reset */
 	cx_write(MO_SRST_IO, 0);
 	msleep(10);
 	/* Take the cx24116 out of reset */
->>>>>>> 2f5ad54e
 	cx_write(MO_SRST_IO, 1);
 	msleep(10);
 
@@ -584,22 +575,14 @@
 
 static struct stv0299_config tevii_tuner_sharp_config = {
 	.demod_address = 0x68,
-<<<<<<< HEAD
-	.inittab = sharp_z0194a__inittab,
-=======
 	.inittab = sharp_z0194a_inittab,
->>>>>>> 2f5ad54e
 	.mclk = 88000000UL,
 	.invert = 1,
 	.skip_reinit = 0,
 	.lock_output = 1,
 	.volt13_op0_op1 = STV0299_VOLT13_OP1,
 	.min_delay_ms = 100,
-<<<<<<< HEAD
-	.set_symbol_rate = sharp_z0194a__set_symbol_rate,
-=======
 	.set_symbol_rate = sharp_z0194a_set_symbol_rate,
->>>>>>> 2f5ad54e
 	.set_ts_params = cx24116_set_ts_param,
 };
 
@@ -915,13 +898,8 @@
 		fe0->dvb.frontend = dvb_attach(cx24123_attach,
 					       &hauppauge_novas_config,
 					       &core->i2c_adap);
-<<<<<<< HEAD
-		if (dev->dvb.frontend) {
-			if (!dvb_attach(isl6421_attach, dev->dvb.frontend,
-=======
 		if (fe0->dvb.frontend) {
 			if (!dvb_attach(isl6421_attach, fe0->dvb.frontend,
->>>>>>> 2f5ad54e
 					&core->i2c_adap, 0x08, ISL6421_DCL, 0x00))
 				goto frontend_detach;
 		}
@@ -948,13 +926,8 @@
 		fe0->dvb.frontend = dvb_attach(s5h1409_attach,
 					       &pinnacle_pctv_hd_800i_config,
 					       &core->i2c_adap);
-<<<<<<< HEAD
-		if (dev->dvb.frontend != NULL) {
-			if (!dvb_attach(xc5000_attach, dev->dvb.frontend,
-=======
 		if (fe0->dvb.frontend != NULL) {
 			if (!dvb_attach(xc5000_attach, fe0->dvb.frontend,
->>>>>>> 2f5ad54e
 					&core->i2c_adap,
 					&pinnacle_pctv_hd_800i_tuner_config))
 				goto frontend_detach;
@@ -983,19 +956,11 @@
 		}
 		break;
 	 case CX88_BOARD_PINNACLE_HYBRID_PCTV:
-<<<<<<< HEAD
-		dev->dvb.frontend = dvb_attach(zl10353_attach,
-					       &cx88_pinnacle_hybrid_pctv,
-					       &core->i2c_adap);
-		if (dev->dvb.frontend) {
-			dev->dvb.frontend->ops.i2c_gate_ctrl = NULL;
-=======
 		fe0->dvb.frontend = dvb_attach(zl10353_attach,
 					       &cx88_pinnacle_hybrid_pctv,
 					       &core->i2c_adap);
 		if (fe0->dvb.frontend) {
 			fe0->dvb.frontend->ops.i2c_gate_ctrl = NULL;
->>>>>>> 2f5ad54e
 			if (attach_xc3028(0x61, dev) < 0)
 				goto frontend_detach;
 		}
@@ -1020,28 +985,14 @@
 		fe0->dvb.frontend = dvb_attach(s5h1411_attach,
 					       &dvico_fusionhdtv7_config,
 					       &core->i2c_adap);
-<<<<<<< HEAD
-		if (dev->dvb.frontend != NULL) {
-			if (!dvb_attach(xc5000_attach, dev->dvb.frontend,
-=======
 		if (fe0->dvb.frontend != NULL) {
 			if (!dvb_attach(xc5000_attach, fe0->dvb.frontend,
->>>>>>> 2f5ad54e
 					&core->i2c_adap,
 					&dvico_fusionhdtv7_tuner_config))
 				goto frontend_detach;
 		}
 		break;
 	case CX88_BOARD_HAUPPAUGE_HVR4000:
-<<<<<<< HEAD
-	case CX88_BOARD_HAUPPAUGE_HVR4000LITE:
-		/* Support for DVB-S only, not DVB-T support */
-		dev->dvb.frontend = dvb_attach(cx24116_attach,
-			&hauppauge_hvr4000_config,
-			&dev->core->i2c_adap);
-		if (dev->dvb.frontend) {
-			dvb_attach(isl6421_attach, dev->dvb.frontend,
-=======
 		/* DVB-S/S2 Init */
 		fe0->dvb.frontend = dvb_attach(cx24116_attach,
 			&hauppauge_hvr4000_config,
@@ -1082,34 +1033,11 @@
 			&dev->core->i2c_adap);
 		if (fe0->dvb.frontend) {
 			dvb_attach(isl6421_attach, fe0->dvb.frontend,
->>>>>>> 2f5ad54e
 				&dev->core->i2c_adap,
 				0x08, ISL6421_DCL, 0x00);
 		}
 		break;
 	case CX88_BOARD_TEVII_S420:
-<<<<<<< HEAD
-		dev->dvb.frontend = dvb_attach(stv0299_attach,
-						&tevii_tuner_sharp_config,
-						&core->i2c_adap);
-		if (dev->dvb.frontend != NULL) {
-			if (!dvb_attach(dvb_pll_attach, dev->dvb.frontend, 0x60,
-					&core->i2c_adap, DVB_PLL_OPERA1))
-				goto frontend_detach;
-			core->prev_set_voltage = dev->dvb.frontend->ops.set_voltage;
-			dev->dvb.frontend->ops.set_voltage = tevii_dvbs_set_voltage;
-
-		} else {
-			dev->dvb.frontend = dvb_attach(stv0288_attach,
-							    &tevii_tuner_earda_config,
-							    &core->i2c_adap);
-				if (dev->dvb.frontend != NULL) {
-					if (!dvb_attach(stb6000_attach, dev->dvb.frontend, 0x61,
-						&core->i2c_adap))
-					goto frontend_detach;
-				core->prev_set_voltage = dev->dvb.frontend->ops.set_voltage;
-				dev->dvb.frontend->ops.set_voltage = tevii_dvbs_set_voltage;
-=======
 		fe0->dvb.frontend = dvb_attach(stv0299_attach,
 						&tevii_tuner_sharp_config,
 						&core->i2c_adap);
@@ -1130,47 +1058,28 @@
 					goto frontend_detach;
 				core->prev_set_voltage = fe0->dvb.frontend->ops.set_voltage;
 				fe0->dvb.frontend->ops.set_voltage = tevii_dvbs_set_voltage;
->>>>>>> 2f5ad54e
 
 			}
 		}
 		break;
 	case CX88_BOARD_TEVII_S460:
-<<<<<<< HEAD
-		dev->dvb.frontend = dvb_attach(cx24116_attach,
-					       &tevii_s460_config,
-					       &core->i2c_adap);
-		if (dev->dvb.frontend != NULL) {
-			core->prev_set_voltage = dev->dvb.frontend->ops.set_voltage;
-			dev->dvb.frontend->ops.set_voltage = tevii_dvbs_set_voltage;
-=======
 		fe0->dvb.frontend = dvb_attach(cx24116_attach,
 					       &tevii_s460_config,
 					       &core->i2c_adap);
 		if (fe0->dvb.frontend != NULL) {
 			core->prev_set_voltage = fe0->dvb.frontend->ops.set_voltage;
 			fe0->dvb.frontend->ops.set_voltage = tevii_dvbs_set_voltage;
->>>>>>> 2f5ad54e
 		}
 		break;
 	case CX88_BOARD_OMICOM_SS4_PCI:
 	case CX88_BOARD_TBS_8920:
 	case CX88_BOARD_PROF_7300:
-<<<<<<< HEAD
-		dev->dvb.frontend = dvb_attach(cx24116_attach,
-					       &hauppauge_hvr4000_config,
-					       &core->i2c_adap);
-		if (dev->dvb.frontend != NULL) {
-			core->prev_set_voltage = dev->dvb.frontend->ops.set_voltage;
-			dev->dvb.frontend->ops.set_voltage = tevii_dvbs_set_voltage;
-=======
 		fe0->dvb.frontend = dvb_attach(cx24116_attach,
 					       &hauppauge_hvr4000_config,
 					       &core->i2c_adap);
 		if (fe0->dvb.frontend != NULL) {
 			core->prev_set_voltage = fe0->dvb.frontend->ops.set_voltage;
 			fe0->dvb.frontend->ops.set_voltage = tevii_dvbs_set_voltage;
->>>>>>> 2f5ad54e
 		}
 		break;
 	default:
@@ -1186,11 +1095,7 @@
 		return -EINVAL;
 	}
 	/* define general-purpose callback pointer */
-<<<<<<< HEAD
-	dev->dvb.frontend->callback = cx88_tuner_callback;
-=======
 	fe0->dvb.frontend->callback = cx88_tuner_callback;
->>>>>>> 2f5ad54e
 
 	/* Ensure all frontends negotiate bus access */
 	fe0->dvb.frontend->ops.ts_bus_ctrl = cx88_dvb_bus_ctrl;
