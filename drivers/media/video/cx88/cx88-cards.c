/*
 *
 * device driver for Conexant 2388x based TV cards
 * card-specific stuff.
 *
 * (c) 2003 Gerd Knorr <kraxel@bytesex.org> [SuSE Labs]
 *
 *  This program is free software; you can redistribute it and/or modify
 *  it under the terms of the GNU General Public License as published by
 *  the Free Software Foundation; either version 2 of the License, or
 *  (at your option) any later version.
 *
 *  This program is distributed in the hope that it will be useful,
 *  but WITHOUT ANY WARRANTY; without even the implied warranty of
 *  MERCHANTABILITY or FITNESS FOR A PARTICULAR PURPOSE.  See the
 *  GNU General Public License for more details.
 *
 *  You should have received a copy of the GNU General Public License
 *  along with this program; if not, write to the Free Software
 *  Foundation, Inc., 675 Mass Ave, Cambridge, MA 02139, USA.
 */

#include <linux/init.h>
#include <linux/module.h>
#include <linux/pci.h>
#include <linux/delay.h>

#include "cx88.h"
#include "tea5767.h"

static unsigned int tuner[] = {[0 ... (CX88_MAXBOARDS - 1)] = UNSET };
static unsigned int radio[] = {[0 ... (CX88_MAXBOARDS - 1)] = UNSET };
static unsigned int card[]  = {[0 ... (CX88_MAXBOARDS - 1)] = UNSET };

module_param_array(tuner, int, NULL, 0444);
module_param_array(radio, int, NULL, 0444);
module_param_array(card,  int, NULL, 0444);

MODULE_PARM_DESC(tuner,"tuner type");
MODULE_PARM_DESC(radio,"radio tuner type");
MODULE_PARM_DESC(card,"card type");

static unsigned int latency = UNSET;
module_param(latency,int,0444);
MODULE_PARM_DESC(latency,"pci latency timer");

#define info_printk(core, fmt, arg...) \
	printk(KERN_INFO "%s: " fmt, core->name , ## arg)

#define warn_printk(core, fmt, arg...) \
	printk(KERN_WARNING "%s: " fmt, core->name , ## arg)

#define err_printk(core, fmt, arg...) \
	printk(KERN_ERR "%s: " fmt, core->name , ## arg)


/* ------------------------------------------------------------------ */
/* board config info                                                  */

/* If radio_type !=UNSET, radio_addr should be specified
 */

static const struct cx88_board cx88_boards[] = {
	[CX88_BOARD_UNKNOWN] = {
		.name		= "UNKNOWN/GENERIC",
		.tuner_type     = UNSET,
		.radio_type     = UNSET,
		.tuner_addr	= ADDR_UNSET,
		.radio_addr	= ADDR_UNSET,
		.input          = {{
			.type   = CX88_VMUX_COMPOSITE1,
			.vmux   = 0,
		},{
			.type   = CX88_VMUX_COMPOSITE2,
			.vmux   = 1,
		},{
			.type   = CX88_VMUX_COMPOSITE3,
			.vmux   = 2,
		},{
			.type   = CX88_VMUX_COMPOSITE4,
			.vmux   = 3,
		}},
	},
	[CX88_BOARD_HAUPPAUGE] = {
		.name		= "Hauppauge WinTV 34xxx models",
		.tuner_type     = UNSET,
		.radio_type     = UNSET,
		.tuner_addr	= ADDR_UNSET,
		.radio_addr	= ADDR_UNSET,
		.tda9887_conf   = TDA9887_PRESENT,
		.input          = {{
			.type   = CX88_VMUX_TELEVISION,
			.vmux   = 0,
			.gpio0  = 0xff00,  // internal decoder
		},{
			.type   = CX88_VMUX_DEBUG,
			.vmux   = 0,
			.gpio0  = 0xff01,  // mono from tuner chip
		},{
			.type   = CX88_VMUX_COMPOSITE1,
			.vmux   = 1,
			.gpio0  = 0xff02,
		},{
			.type   = CX88_VMUX_SVIDEO,
			.vmux   = 2,
			.gpio0  = 0xff02,
		}},
		.radio = {
			.type   = CX88_RADIO,
			.gpio0  = 0xff01,
		},
	},
	[CX88_BOARD_GDI] = {
		.name		= "GDI Black Gold",
		.tuner_type     = UNSET,
		.radio_type     = UNSET,
		.tuner_addr	= ADDR_UNSET,
		.radio_addr	= ADDR_UNSET,
		.input          = {{
			.type   = CX88_VMUX_TELEVISION,
			.vmux   = 0,
		},{
			.type   = CX88_VMUX_SVIDEO,
			.vmux   = 2,
		}},
	},
	[CX88_BOARD_PIXELVIEW] = {
		.name           = "PixelView",
		.tuner_type     = TUNER_PHILIPS_PAL,
		.radio_type     = UNSET,
		.tuner_addr	= ADDR_UNSET,
		.radio_addr	= ADDR_UNSET,
		.input          = {{
			.type   = CX88_VMUX_TELEVISION,
			.vmux   = 0,
			.gpio0  = 0xff00,  // internal decoder
		},{
			.type   = CX88_VMUX_COMPOSITE1,
			.vmux   = 1,
		},{
			.type   = CX88_VMUX_SVIDEO,
			.vmux   = 2,
		}},
		.radio = {
			 .type  = CX88_RADIO,
			 .gpio0 = 0xff10,
		},
	},
	[CX88_BOARD_ATI_WONDER_PRO] = {
		.name           = "ATI TV Wonder Pro",
		.tuner_type     = TUNER_PHILIPS_4IN1,
		.radio_type     = UNSET,
		.tuner_addr	= ADDR_UNSET,
		.radio_addr	= ADDR_UNSET,
		.tda9887_conf   = TDA9887_PRESENT | TDA9887_INTERCARRIER,
		.input          = {{
			.type   = CX88_VMUX_TELEVISION,
			.vmux   = 0,
			.gpio0  = 0x03ff,
		},{
			.type   = CX88_VMUX_COMPOSITE1,
			.vmux   = 1,
			.gpio0  = 0x03fe,
		},{
			.type   = CX88_VMUX_SVIDEO,
			.vmux   = 2,
			.gpio0  = 0x03fe,
		}},
	},
	[CX88_BOARD_WINFAST2000XP_EXPERT] = {
		.name           = "Leadtek Winfast 2000XP Expert",
		.tuner_type     = TUNER_PHILIPS_4IN1,
		.radio_type     = UNSET,
		.tuner_addr	= ADDR_UNSET,
		.radio_addr	= ADDR_UNSET,
		.tda9887_conf   = TDA9887_PRESENT,
		.input          = {{
			.type   = CX88_VMUX_TELEVISION,
			.vmux   = 0,
			.gpio0	= 0x00F5e700,
			.gpio1  = 0x00003004,
			.gpio2  = 0x00F5e700,
			.gpio3  = 0x02000000,
		},{
			.type   = CX88_VMUX_COMPOSITE1,
			.vmux   = 1,
			.gpio0	= 0x00F5c700,
			.gpio1  = 0x00003004,
			.gpio2  = 0x00F5c700,
			.gpio3  = 0x02000000,
		},{
			.type   = CX88_VMUX_SVIDEO,
			.vmux   = 2,
			.gpio0	= 0x00F5c700,
			.gpio1  = 0x00003004,
			.gpio2  = 0x00F5c700,
			.gpio3  = 0x02000000,
		}},
		.radio = {
			.type   = CX88_RADIO,
			.gpio0	= 0x00F5d700,
			.gpio1  = 0x00003004,
			.gpio2  = 0x00F5d700,
			.gpio3  = 0x02000000,
		},
	},
	[CX88_BOARD_AVERTV_STUDIO_303] = {
		.name           = "AverTV Studio 303 (M126)",
		.tuner_type     = TUNER_PHILIPS_FM1216ME_MK3,
		.radio_type     = UNSET,
		.tuner_addr	= ADDR_UNSET,
		.radio_addr	= ADDR_UNSET,
		.tda9887_conf   = TDA9887_PRESENT,
		.input          = {{
			.type   = CX88_VMUX_TELEVISION,
			.vmux   = 0,
			.gpio1  = 0xe09f,
		},{
			.type   = CX88_VMUX_COMPOSITE1,
			.vmux   = 1,
			.gpio1  = 0xe05f,
		},{
			.type   = CX88_VMUX_SVIDEO,
			.vmux   = 2,
			.gpio1  = 0xe05f,
		}},
		.radio = {
			.gpio1  = 0xe0df,
			.type   = CX88_RADIO,
		},
	},
	[CX88_BOARD_MSI_TVANYWHERE_MASTER] = {
		// added gpio values thanks to Michal
		// values for PAL from DScaler
		.name           = "MSI TV-@nywhere Master",
		.tuner_type     = TUNER_MT2032,
		.radio_type     = UNSET,
		.tuner_addr	= ADDR_UNSET,
		.radio_addr	= ADDR_UNSET,
		.tda9887_conf	= TDA9887_PRESENT | TDA9887_INTERCARRIER_NTSC,
		.input          = {{
			.type   = CX88_VMUX_TELEVISION,
			.vmux   = 0,
			.gpio0  = 0x000040bf,
			.gpio1  = 0x000080c0,
			.gpio2  = 0x0000ff40,
		},{
			.type   = CX88_VMUX_COMPOSITE1,
			.vmux   = 1,
			.gpio0  = 0x000040bf,
			.gpio1  = 0x000080c0,
			.gpio2  = 0x0000ff40,
		},{
			.type   = CX88_VMUX_SVIDEO,
			.vmux   = 2,
			.gpio0  = 0x000040bf,
			.gpio1  = 0x000080c0,
			.gpio2  = 0x0000ff40,
		}},
		.radio = {
			 .type   = CX88_RADIO,
			 .vmux   = 3,
			 .gpio0  = 0x000040bf,
			 .gpio1  = 0x000080c0,
			 .gpio2  = 0x0000ff20,
		},
	},
	[CX88_BOARD_WINFAST_DV2000] = {
		.name           = "Leadtek Winfast DV2000",
		.tuner_type     = TUNER_PHILIPS_FM1216ME_MK3,
		.radio_type     = UNSET,
		.tuner_addr	= ADDR_UNSET,
		.radio_addr	= ADDR_UNSET,
		.tda9887_conf   = TDA9887_PRESENT,
		.input          = {{
			.type   = CX88_VMUX_TELEVISION,
			.vmux   = 0,
			.gpio0  = 0x0035e700,
			.gpio1  = 0x00003004,
			.gpio2  = 0x0035e700,
			.gpio3  = 0x02000000,
		},{

			.type   = CX88_VMUX_COMPOSITE1,
			.vmux   = 1,
			.gpio0  = 0x0035c700,
			.gpio1  = 0x00003004,
			.gpio2  = 0x0035c700,
			.gpio3  = 0x02000000,
		},{
			.type   = CX88_VMUX_SVIDEO,
			.vmux   = 2,
			.gpio0  = 0x0035c700,
			.gpio1  = 0x0035c700,
			.gpio2  = 0x02000000,
			.gpio3  = 0x02000000,
		}},
		.radio = {
			.type   = CX88_RADIO,
			.gpio0  = 0x0035d700,
			.gpio1  = 0x00007004,
			.gpio2  = 0x0035d700,
			.gpio3  = 0x02000000,
		},
	},
	[CX88_BOARD_LEADTEK_PVR2000] = {
		// gpio values for PAL version from regspy by DScaler
		.name           = "Leadtek PVR 2000",
		.tuner_type     = TUNER_PHILIPS_FM1216ME_MK3,
		.radio_type     = UNSET,
		.tuner_addr	= ADDR_UNSET,
		.radio_addr	= ADDR_UNSET,
		.tda9887_conf   = TDA9887_PRESENT,
		.input          = {{
			.type   = CX88_VMUX_TELEVISION,
			.vmux   = 0,
			.gpio0  = 0x0000bde2,
			.audioroute = 1,
		},{
			.type   = CX88_VMUX_COMPOSITE1,
			.vmux   = 1,
			.gpio0  = 0x0000bde6,
			.audioroute = 1,
		},{
			.type   = CX88_VMUX_SVIDEO,
			.vmux   = 2,
			.gpio0  = 0x0000bde6,
			.audioroute = 1,
		}},
		.radio = {
			.type   = CX88_RADIO,
			.gpio0  = 0x0000bd62,
			.audioroute = 1,
		},
		.mpeg           = CX88_MPEG_BLACKBIRD,
	},
	[CX88_BOARD_IODATA_GVVCP3PCI] = {
		.name		= "IODATA GV-VCP3/PCI",
		.tuner_type     = TUNER_ABSENT,
		.radio_type     = UNSET,
		.tuner_addr	= ADDR_UNSET,
		.radio_addr	= ADDR_UNSET,
		.input          = {{
			.type   = CX88_VMUX_COMPOSITE1,
			.vmux   = 0,
		},{
			.type   = CX88_VMUX_COMPOSITE2,
			.vmux   = 1,
		},{
			.type   = CX88_VMUX_SVIDEO,
			.vmux   = 2,
		}},
	},
	[CX88_BOARD_PROLINK_PLAYTVPVR] = {
		.name           = "Prolink PlayTV PVR",
		.tuner_type     = TUNER_PHILIPS_FM1236_MK3,
		.radio_type     = UNSET,
		.tuner_addr	= ADDR_UNSET,
		.radio_addr	= ADDR_UNSET,
		.tda9887_conf	= TDA9887_PRESENT,
		.input          = {{
			.type   = CX88_VMUX_TELEVISION,
			.vmux   = 0,
			.gpio0  = 0xbff0,
		},{
			.type   = CX88_VMUX_COMPOSITE1,
			.vmux   = 1,
			.gpio0  = 0xbff3,
		},{
			.type   = CX88_VMUX_SVIDEO,
			.vmux   = 2,
			.gpio0  = 0xbff3,
		}},
		.radio = {
			.type   = CX88_RADIO,
			.gpio0  = 0xbff0,
		},
	},
	[CX88_BOARD_ASUS_PVR_416] = {
		.name		= "ASUS PVR-416",
		.tuner_type     = TUNER_PHILIPS_FM1236_MK3,
		.radio_type     = UNSET,
		.tuner_addr	= ADDR_UNSET,
		.radio_addr	= ADDR_UNSET,
		.tda9887_conf   = TDA9887_PRESENT,
		.input          = {{
			.type   = CX88_VMUX_TELEVISION,
			.vmux   = 0,
			.gpio0  = 0x0000fde6,
		},{
			.type   = CX88_VMUX_SVIDEO,
			.vmux   = 2,
			.gpio0  = 0x0000fde6, // 0x0000fda6 L,R RCA audio in?
			.audioroute = 1,
		}},
		.radio = {
			.type   = CX88_RADIO,
			.gpio0  = 0x0000fde2,
		},
		.mpeg           = CX88_MPEG_BLACKBIRD,
	},
	[CX88_BOARD_MSI_TVANYWHERE] = {
		.name           = "MSI TV-@nywhere",
		.tuner_type     = TUNER_MT2032,
		.radio_type     = UNSET,
		.tuner_addr	= ADDR_UNSET,
		.radio_addr	= ADDR_UNSET,
		.tda9887_conf   = TDA9887_PRESENT,
		.input          = {{
			.type   = CX88_VMUX_TELEVISION,
			.vmux   = 0,
			.gpio0  = 0x00000fbf,
			.gpio2  = 0x0000fc08,
		},{
			.type   = CX88_VMUX_COMPOSITE1,
			.vmux   = 1,
			.gpio0  = 0x00000fbf,
			.gpio2  = 0x0000fc68,
		},{
			.type   = CX88_VMUX_SVIDEO,
			.vmux   = 2,
			.gpio0  = 0x00000fbf,
			.gpio2  = 0x0000fc68,
		}},
	},
	[CX88_BOARD_KWORLD_DVB_T] = {
		.name           = "KWorld/VStream XPert DVB-T",
		.tuner_type     = TUNER_ABSENT,
		.radio_type     = UNSET,
		.tuner_addr	= ADDR_UNSET,
		.radio_addr	= ADDR_UNSET,
		.input          = {{
			.type   = CX88_VMUX_COMPOSITE1,
			.vmux   = 1,
			.gpio0  = 0x0700,
			.gpio2  = 0x0101,
		},{
			.type   = CX88_VMUX_SVIDEO,
			.vmux   = 2,
			.gpio0  = 0x0700,
			.gpio2  = 0x0101,
		}},
		.mpeg           = CX88_MPEG_DVB,
	},
	[CX88_BOARD_DVICO_FUSIONHDTV_DVB_T1] = {
		.name           = "DViCO FusionHDTV DVB-T1",
		.tuner_type     = TUNER_ABSENT, /* No analog tuner */
		.radio_type     = UNSET,
		.tuner_addr	= ADDR_UNSET,
		.radio_addr	= ADDR_UNSET,
		.input          = {{
			.type   = CX88_VMUX_COMPOSITE1,
			.vmux   = 1,
			.gpio0  = 0x000027df,
		},{
			.type   = CX88_VMUX_SVIDEO,
			.vmux   = 2,
			.gpio0  = 0x000027df,
		}},
		.mpeg           = CX88_MPEG_DVB,
	},
	[CX88_BOARD_KWORLD_LTV883] = {
		.name           = "KWorld LTV883RF",
		.tuner_type     = TUNER_TNF_8831BGFF,
		.radio_type     = UNSET,
		.tuner_addr	= ADDR_UNSET,
		.radio_addr	= ADDR_UNSET,
		.input          = {{
			.type   = CX88_VMUX_TELEVISION,
			.vmux   = 0,
			.gpio0  = 0x07f8,
		},{
			.type   = CX88_VMUX_DEBUG,
			.vmux   = 0,
			.gpio0  = 0x07f9,  // mono from tuner chip
		},{
			.type   = CX88_VMUX_COMPOSITE1,
			.vmux   = 1,
			.gpio0  = 0x000007fa,
		},{
			.type   = CX88_VMUX_SVIDEO,
			.vmux   = 2,
			.gpio0  = 0x000007fa,
		}},
		.radio = {
			.type   = CX88_RADIO,
			.gpio0  = 0x000007f8,
		},
	},
	[CX88_BOARD_DVICO_FUSIONHDTV_3_GOLD_Q] = {
		.name		= "DViCO FusionHDTV 3 Gold-Q",
		.tuner_type     = TUNER_MICROTUNE_4042FI5,
		.radio_type     = UNSET,
		.tuner_addr	= ADDR_UNSET,
		.radio_addr	= ADDR_UNSET,
		/*
		   GPIO[0] resets DT3302 DTV receiver
		    0 - reset asserted
		    1 - normal operation
		   GPIO[1] mutes analog audio output connector
		    0 - enable selected source
		    1 - mute
		   GPIO[2] selects source for analog audio output connector
		    0 - analog audio input connector on tab
		    1 - analog DAC output from CX23881 chip
		   GPIO[3] selects RF input connector on tuner module
		    0 - RF connector labeled CABLE
		    1 - RF connector labeled ANT
		   GPIO[4] selects high RF for QAM256 mode
		    0 - normal RF
		    1 - high RF
		*/
		.input          = {{
			.type   = CX88_VMUX_TELEVISION,
			.vmux   = 0,
			.gpio0	= 0x0f0d,
		},{
			.type   = CX88_VMUX_CABLE,
			.vmux   = 0,
			.gpio0	= 0x0f05,
		},{
			.type   = CX88_VMUX_COMPOSITE1,
			.vmux   = 1,
			.gpio0	= 0x0f00,
		},{
			.type   = CX88_VMUX_SVIDEO,
			.vmux   = 2,
			.gpio0	= 0x0f00,
		}},
		.mpeg           = CX88_MPEG_DVB,
	},
	[CX88_BOARD_HAUPPAUGE_DVB_T1] = {
		.name           = "Hauppauge Nova-T DVB-T",
		.tuner_type     = TUNER_ABSENT,
		.radio_type     = UNSET,
		.tuner_addr	= ADDR_UNSET,
		.radio_addr	= ADDR_UNSET,
		.input          = {{
			.type   = CX88_VMUX_DVB,
			.vmux   = 0,
		}},
		.mpeg           = CX88_MPEG_DVB,
	},
	[CX88_BOARD_CONEXANT_DVB_T1] = {
		.name           = "Conexant DVB-T reference design",
		.tuner_type     = TUNER_ABSENT,
		.radio_type     = UNSET,
		.tuner_addr	= ADDR_UNSET,
		.radio_addr	= ADDR_UNSET,
		.input          = {{
			.type   = CX88_VMUX_DVB,
			.vmux   = 0,
		}},
		.mpeg           = CX88_MPEG_DVB,
	},
	[CX88_BOARD_PROVIDEO_PV259] = {
		.name		= "Provideo PV259",
		.tuner_type     = TUNER_PHILIPS_FQ1216ME,
		.radio_type     = UNSET,
		.tuner_addr	= ADDR_UNSET,
		.radio_addr	= ADDR_UNSET,
		.input          = {{
			.type   = CX88_VMUX_TELEVISION,
			.vmux   = 0,
			.audioroute = 1,
		}},
		.mpeg           = CX88_MPEG_BLACKBIRD,
	},
	[CX88_BOARD_DVICO_FUSIONHDTV_DVB_T_PLUS] = {
		.name           = "DViCO FusionHDTV DVB-T Plus",
		.tuner_type     = TUNER_ABSENT, /* No analog tuner */
		.radio_type     = UNSET,
		.tuner_addr	= ADDR_UNSET,
		.radio_addr	= ADDR_UNSET,
		.input          = {{
			.type   = CX88_VMUX_COMPOSITE1,
			.vmux   = 1,
			.gpio0  = 0x000027df,
		},{
			.type   = CX88_VMUX_SVIDEO,
			.vmux   = 2,
			.gpio0  = 0x000027df,
		}},
		.mpeg           = CX88_MPEG_DVB,
	},
	[CX88_BOARD_DNTV_LIVE_DVB_T] = {
		.name		= "digitalnow DNTV Live! DVB-T",
		.tuner_type     = TUNER_ABSENT,
		.radio_type     = UNSET,
		.tuner_addr	= ADDR_UNSET,
		.radio_addr	= ADDR_UNSET,
		.input		= {{
			.type   = CX88_VMUX_COMPOSITE1,
			.vmux   = 1,
			.gpio0  = 0x00000700,
			.gpio2  = 0x00000101,
		},{
			.type   = CX88_VMUX_SVIDEO,
			.vmux   = 2,
			.gpio0  = 0x00000700,
			.gpio2  = 0x00000101,
		}},
		.mpeg           = CX88_MPEG_DVB,
	},
	[CX88_BOARD_PCHDTV_HD3000] = {
		.name           = "pcHDTV HD3000 HDTV",
		.tuner_type     = TUNER_THOMSON_DTT761X,
		.radio_type     = UNSET,
		.tuner_addr	= ADDR_UNSET,
		.radio_addr	= ADDR_UNSET,
		.tda9887_conf   = TDA9887_PRESENT,
		/* GPIO[2] = audio source for analog audio out connector
		 *  0 = analog audio input connector
		 *  1 = CX88 audio DACs
		 *
		 * GPIO[7] = input to CX88's audio/chroma ADC
		 *  0 = FM 10.7 MHz IF
		 *  1 = Sound 4.5 MHz IF
		 *
		 * GPIO[1,5,6] = Oren 51132 pins 27,35,28 respectively
		 *
		 * GPIO[16] = Remote control input
		 */
		.input          = {{
			.type   = CX88_VMUX_TELEVISION,
			.vmux   = 0,
			.gpio0  = 0x00008484,
		},{
			.type   = CX88_VMUX_COMPOSITE1,
			.vmux   = 1,
			.gpio0  = 0x00008400,
		},{
			.type   = CX88_VMUX_SVIDEO,
			.vmux   = 2,
			.gpio0  = 0x00008400,
		}},
		.radio = {
			.type   = CX88_RADIO,
			.gpio0  = 0x00008404,
		},
		.mpeg           = CX88_MPEG_DVB,
	},
	[CX88_BOARD_HAUPPAUGE_ROSLYN] = {
		// entry added by Kaustubh D. Bhalerao <bhalerao.1@osu.edu>
		// GPIO values obtained from regspy, courtesy Sean Covel
		.name           = "Hauppauge WinTV 28xxx (Roslyn) models",
		.tuner_type     = UNSET,
		.radio_type     = UNSET,
		.tuner_addr	= ADDR_UNSET,
		.radio_addr	= ADDR_UNSET,
		.input          = {{
			.type   = CX88_VMUX_TELEVISION,
			.vmux   = 0,
			.gpio0  = 0xed1a,
			.gpio2  = 0x00ff,
		},{
			.type   = CX88_VMUX_DEBUG,
			.vmux   = 0,
			.gpio0  = 0xff01,
		},{
			.type   = CX88_VMUX_COMPOSITE1,
			.vmux   = 1,
			.gpio0  = 0xff02,
		},{
			.type   = CX88_VMUX_SVIDEO,
			.vmux   = 2,
			.gpio0  = 0xed92,
			.gpio2  = 0x00ff,
		}},
		.radio = {
			 .type   = CX88_RADIO,
			 .gpio0  = 0xed96,
			 .gpio2  = 0x00ff,
		 },
		.mpeg           = CX88_MPEG_BLACKBIRD,
	},
	[CX88_BOARD_DIGITALLOGIC_MEC] = {
		.name           = "Digital-Logic MICROSPACE Entertainment Center (MEC)",
		.tuner_type     = TUNER_PHILIPS_FM1216ME_MK3,
		.radio_type     = UNSET,
		.tuner_addr	= ADDR_UNSET,
		.radio_addr	= ADDR_UNSET,
		.tda9887_conf   = TDA9887_PRESENT,
		.input          = {{
			.type   = CX88_VMUX_TELEVISION,
			.vmux   = 0,
			.gpio0  = 0x00009d80,
			.audioroute = 1,
		},{
			.type   = CX88_VMUX_COMPOSITE1,
			.vmux   = 1,
			.gpio0  = 0x00009d76,
			.audioroute = 1,
		},{
			.type   = CX88_VMUX_SVIDEO,
			.vmux   = 2,
			.gpio0  = 0x00009d76,
			.audioroute = 1,
		}},
		.radio = {
			.type   = CX88_RADIO,
			.gpio0  = 0x00009d00,
			.audioroute = 1,
		},
		.mpeg           = CX88_MPEG_BLACKBIRD,
	},
	[CX88_BOARD_IODATA_GVBCTV7E] = {
		.name           = "IODATA GV/BCTV7E",
		.tuner_type     = TUNER_PHILIPS_FQ1286,
		.radio_type     = UNSET,
		.tuner_addr	= ADDR_UNSET,
		.radio_addr	= ADDR_UNSET,
		.tda9887_conf   = TDA9887_PRESENT,
		.input          = {{
			.type   = CX88_VMUX_TELEVISION,
			.vmux   = 1,
			.gpio1  = 0x0000e03f,
		},{
			.type   = CX88_VMUX_COMPOSITE1,
			.vmux   = 2,
			.gpio1  = 0x0000e07f,
		},{
			.type   = CX88_VMUX_SVIDEO,
			.vmux   = 3,
			.gpio1  = 0x0000e07f,
		}}
	},
	[CX88_BOARD_PIXELVIEW_PLAYTV_ULTRA_PRO] = {
		.name           = "PixelView PlayTV Ultra Pro (Stereo)",
		/* May be also TUNER_YMEC_TVF_5533MF for NTSC/M or PAL/M */
		.tuner_type     = TUNER_PHILIPS_FM1216ME_MK3,
		.radio_type     = UNSET,
		.tuner_addr	= ADDR_UNSET,
		.radio_addr	= ADDR_UNSET,
		.input          = {{
			.type   = CX88_VMUX_TELEVISION,
			.vmux   = 0,
			.gpio0  = 0xbf61,  /* internal decoder */
		},{
			.type   = CX88_VMUX_COMPOSITE1,
			.vmux   = 1,
			.gpio0	= 0xbf63,
		},{
			.type   = CX88_VMUX_SVIDEO,
			.vmux   = 2,
			.gpio0	= 0xbf63,
		}},
		.radio = {
			 .type  = CX88_RADIO,
			 .gpio0 = 0xbf60,
		 },
	},
	[CX88_BOARD_DVICO_FUSIONHDTV_3_GOLD_T] = {
		.name           = "DViCO FusionHDTV 3 Gold-T",
		.tuner_type     = TUNER_THOMSON_DTT761X,
		.radio_type     = UNSET,
		.tuner_addr	= ADDR_UNSET,
		.radio_addr	= ADDR_UNSET,
		.tda9887_conf   = TDA9887_PRESENT,
		.input          = {{
			.type   = CX88_VMUX_TELEVISION,
			.vmux   = 0,
			.gpio0  = 0x97ed,
		},{
			.type   = CX88_VMUX_COMPOSITE1,
			.vmux   = 1,
			.gpio0  = 0x97e9,
		},{
			.type   = CX88_VMUX_SVIDEO,
			.vmux   = 2,
			.gpio0  = 0x97e9,
		}},
		.mpeg           = CX88_MPEG_DVB,
	},
	[CX88_BOARD_ADSTECH_DVB_T_PCI] = {
		.name           = "ADS Tech Instant TV DVB-T PCI",
		.tuner_type     = TUNER_ABSENT,
		.radio_type     = UNSET,
		.tuner_addr	= ADDR_UNSET,
		.radio_addr	= ADDR_UNSET,
		.input          = {{
			.type   = CX88_VMUX_COMPOSITE1,
			.vmux   = 1,
			.gpio0  = 0x0700,
			.gpio2  = 0x0101,
		},{
			.type   = CX88_VMUX_SVIDEO,
			.vmux   = 2,
			.gpio0  = 0x0700,
			.gpio2  = 0x0101,
		}},
		.mpeg           = CX88_MPEG_DVB,
	},
	[CX88_BOARD_TERRATEC_CINERGY_1400_DVB_T1] = {
		.name           = "TerraTec Cinergy 1400 DVB-T",
		.tuner_type     = TUNER_ABSENT,
		.input          = {{
			.type   = CX88_VMUX_DVB,
			.vmux   = 0,
		},{
			.type   = CX88_VMUX_COMPOSITE1,
			.vmux   = 2,
		},{
			.type   = CX88_VMUX_SVIDEO,
			.vmux   = 2,
		}},
		.mpeg           = CX88_MPEG_DVB,
	},
	[CX88_BOARD_DVICO_FUSIONHDTV_5_GOLD] = {
		.name           = "DViCO FusionHDTV 5 Gold",
		.tuner_type     = TUNER_LG_TDVS_H06XF, /* TDVS-H062F */
		.radio_type     = UNSET,
		.tuner_addr	= ADDR_UNSET,
		.radio_addr	= ADDR_UNSET,
		.tda9887_conf   = TDA9887_PRESENT,
		.input          = {{
			.type   = CX88_VMUX_TELEVISION,
			.vmux   = 0,
			.gpio0  = 0x87fd,
		},{
			.type   = CX88_VMUX_COMPOSITE1,
			.vmux   = 1,
			.gpio0  = 0x87f9,
		},{
			.type   = CX88_VMUX_SVIDEO,
			.vmux   = 2,
			.gpio0  = 0x87f9,
		}},
		.mpeg           = CX88_MPEG_DVB,
	},
	[CX88_BOARD_AVERMEDIA_ULTRATV_MC_550] = {
		.name           = "AverMedia UltraTV Media Center PCI 550",
		.tuner_type     = TUNER_PHILIPS_FM1236_MK3,
		.radio_type     = UNSET,
		.tuner_addr     = ADDR_UNSET,
		.radio_addr     = ADDR_UNSET,
		.tda9887_conf   = TDA9887_PRESENT,
		.input          = {{
			.type   = CX88_VMUX_COMPOSITE1,
			.vmux   = 0,
			.gpio0  = 0x0000cd73,
			.audioroute = 1,
		},{
			.type   = CX88_VMUX_SVIDEO,
			.vmux   = 1,
			.gpio0  = 0x0000cd73,
			.audioroute = 1,
		},{
			.type   = CX88_VMUX_TELEVISION,
			.vmux   = 3,
			.gpio0  = 0x0000cdb3,
			.audioroute = 1,
		}},
		.radio = {
			.type   = CX88_RADIO,
			.vmux   = 2,
			.gpio0  = 0x0000cdf3,
			.audioroute = 1,
		},
		.mpeg           = CX88_MPEG_BLACKBIRD,
	},
	[CX88_BOARD_KWORLD_VSTREAM_EXPERT_DVD] = {
		 /* Alexander Wold <awold@bigfoot.com> */
		 .name           = "Kworld V-Stream Xpert DVD",
		 .tuner_type     = UNSET,
		 .input          = {{
			 .type   = CX88_VMUX_COMPOSITE1,
			 .vmux   = 1,
			 .gpio0  = 0x03000000,
			 .gpio1  = 0x01000000,
			 .gpio2  = 0x02000000,
			 .gpio3  = 0x00100000,
		 },{
			 .type   = CX88_VMUX_SVIDEO,
			 .vmux   = 2,
			 .gpio0  = 0x03000000,
			 .gpio1  = 0x01000000,
			 .gpio2  = 0x02000000,
			 .gpio3  = 0x00100000,
		 }},
	},
	[CX88_BOARD_ATI_HDTVWONDER] = {
		.name           = "ATI HDTV Wonder",
		.tuner_type     = TUNER_PHILIPS_TUV1236D,
		.radio_type     = UNSET,
		.tuner_addr	= ADDR_UNSET,
		.radio_addr	= ADDR_UNSET,
		.input          = {{
			.type   = CX88_VMUX_TELEVISION,
			.vmux   = 0,
			.gpio0  = 0x00000ff7,
			.gpio1  = 0x000000ff,
			.gpio2  = 0x00000001,
			.gpio3  = 0x00000000,
		},{
			.type   = CX88_VMUX_COMPOSITE1,
			.vmux   = 1,
			.gpio0  = 0x00000ffe,
			.gpio1  = 0x000000ff,
			.gpio2  = 0x00000001,
			.gpio3  = 0x00000000,
		},{
			.type   = CX88_VMUX_SVIDEO,
			.vmux   = 2,
			.gpio0  = 0x00000ffe,
			.gpio1  = 0x000000ff,
			.gpio2  = 0x00000001,
			.gpio3  = 0x00000000,
		}},
		.mpeg           = CX88_MPEG_DVB,
	},
	[CX88_BOARD_WINFAST_DTV1000] = {
		.name           = "WinFast DTV1000-T",
		.tuner_type     = TUNER_ABSENT,
		.radio_type     = UNSET,
		.tuner_addr	= ADDR_UNSET,
		.radio_addr	= ADDR_UNSET,
		.input          = {{
			.type   = CX88_VMUX_DVB,
			.vmux   = 0,
		},{
			.type   = CX88_VMUX_COMPOSITE1,
			.vmux   = 1,
		},{
			.type   = CX88_VMUX_SVIDEO,
			.vmux   = 2,
		}},
		.mpeg           = CX88_MPEG_DVB,
	},
	[CX88_BOARD_AVERTV_303] = {
		.name           = "AVerTV 303 (M126)",
		.tuner_type     = TUNER_PHILIPS_FM1216ME_MK3,
		.radio_type     = UNSET,
		.tuner_addr	= ADDR_UNSET,
		.radio_addr	= ADDR_UNSET,
		.tda9887_conf   = TDA9887_PRESENT,
		.input          = {{
			.type   = CX88_VMUX_TELEVISION,
			.vmux   = 0,
			.gpio0  = 0x00ff,
			.gpio1  = 0xe09f,
			.gpio2  = 0x0010,
			.gpio3  = 0x0000,
		},{
			.type   = CX88_VMUX_COMPOSITE1,
			.vmux   = 1,
			.gpio0  = 0x00ff,
			.gpio1  = 0xe05f,
			.gpio2  = 0x0010,
			.gpio3  = 0x0000,
		},{
			.type   = CX88_VMUX_SVIDEO,
			.vmux   = 2,
			.gpio0  = 0x00ff,
			.gpio1  = 0xe05f,
			.gpio2  = 0x0010,
			.gpio3  = 0x0000,
		}},
	},
	[CX88_BOARD_HAUPPAUGE_NOVASPLUS_S1] = {
		.name		= "Hauppauge Nova-S-Plus DVB-S",
		.tuner_type	= TUNER_ABSENT,
		.radio_type	= UNSET,
		.tuner_addr	= ADDR_UNSET,
		.radio_addr	= ADDR_UNSET,
		.input		= {{
			.type	= CX88_VMUX_DVB,
			.vmux	= 0,
		},{
			.type	= CX88_VMUX_COMPOSITE1,
			.vmux	= 1,
		},{
			.type	= CX88_VMUX_SVIDEO,
			.vmux	= 2,
		}},
		.mpeg           = CX88_MPEG_DVB,
	},
	[CX88_BOARD_HAUPPAUGE_NOVASE2_S1] = {
		.name		= "Hauppauge Nova-SE2 DVB-S",
		.tuner_type	= TUNER_ABSENT,
		.radio_type	= UNSET,
		.tuner_addr	= ADDR_UNSET,
		.radio_addr	= ADDR_UNSET,
		.input		= {{
			.type	= CX88_VMUX_DVB,
			.vmux	= 0,
		}},
		.mpeg           = CX88_MPEG_DVB,
	},
	[CX88_BOARD_KWORLD_DVBS_100] = {
		.name		= "KWorld DVB-S 100",
		.tuner_type	= TUNER_ABSENT,
		.radio_type	= UNSET,
		.tuner_addr	= ADDR_UNSET,
		.radio_addr	= ADDR_UNSET,
		.input		= {{
			.type	= CX88_VMUX_DVB,
			.vmux	= 0,
		},{
			.type	= CX88_VMUX_COMPOSITE1,
			.vmux	= 1,
		},{
			.type	= CX88_VMUX_SVIDEO,
			.vmux	= 2,
		}},
		.mpeg           = CX88_MPEG_DVB,
	},
	[CX88_BOARD_HAUPPAUGE_HVR1100] = {
		.name		= "Hauppauge WinTV-HVR1100 DVB-T/Hybrid",
		.tuner_type     = TUNER_PHILIPS_FMD1216ME_MK3,
		.radio_type	= UNSET,
		.tuner_addr	= ADDR_UNSET,
		.radio_addr	= ADDR_UNSET,
		.tda9887_conf   = TDA9887_PRESENT,
		.input		= {{
			.type   = CX88_VMUX_TELEVISION,
			.vmux   = 0,
		},{
			.type	= CX88_VMUX_COMPOSITE1,
			.vmux	= 1,
		},{
			.type	= CX88_VMUX_SVIDEO,
			.vmux	= 2,
		}},
		/* fixme: Add radio support */
		.mpeg           = CX88_MPEG_DVB,
	},
	[CX88_BOARD_HAUPPAUGE_HVR1100LP] = {
		.name		= "Hauppauge WinTV-HVR1100 DVB-T/Hybrid (Low Profile)",
		.tuner_type     = TUNER_PHILIPS_FMD1216ME_MK3,
		.radio_type	= UNSET,
		.tuner_addr	= ADDR_UNSET,
		.radio_addr	= ADDR_UNSET,
		.tda9887_conf   = TDA9887_PRESENT,
		.input		= {{
			.type   = CX88_VMUX_TELEVISION,
			.vmux   = 0,
		},{
			.type	= CX88_VMUX_COMPOSITE1,
			.vmux	= 1,
		}},
		/* fixme: Add radio support */
		.mpeg           = CX88_MPEG_DVB,
	},
	[CX88_BOARD_DNTV_LIVE_DVB_T_PRO] = {
		.name           = "digitalnow DNTV Live! DVB-T Pro",
		.tuner_type     = TUNER_PHILIPS_FMD1216ME_MK3,
		.radio_type     = UNSET,
		.tuner_addr	= ADDR_UNSET,
		.radio_addr	= ADDR_UNSET,
		.tda9887_conf   = TDA9887_PRESENT | TDA9887_PORT1_ACTIVE |
				  TDA9887_PORT2_ACTIVE,
		.input          = {{
			.type   = CX88_VMUX_TELEVISION,
			.vmux   = 0,
			.gpio0  = 0xf80808,
		},{
			.type   = CX88_VMUX_COMPOSITE1,
			.vmux   = 1,
			.gpio0	= 0xf80808,
		},{
			.type   = CX88_VMUX_SVIDEO,
			.vmux   = 2,
			.gpio0	= 0xf80808,
		}},
		.radio = {
			 .type  = CX88_RADIO,
			 .gpio0 = 0xf80808,
		},
		.mpeg           = CX88_MPEG_DVB,
	},
	[CX88_BOARD_KWORLD_DVB_T_CX22702] = {
		/* Kworld V-stream Xpert DVB-T with Thomson tuner */
		/* DTT 7579 Conexant CX22702-19 Conexant CX2388x  */
		/* Manenti Marco <marco_manenti@colman.it> */
		.name           = "KWorld/VStream XPert DVB-T with cx22702",
		.tuner_type     = TUNER_ABSENT,
		.radio_type     = UNSET,
		.tuner_addr	= ADDR_UNSET,
		.radio_addr	= ADDR_UNSET,
		.input          = {{
			.type   = CX88_VMUX_COMPOSITE1,
			.vmux   = 1,
			.gpio0  = 0x0700,
			.gpio2  = 0x0101,
		},{
			.type   = CX88_VMUX_SVIDEO,
			.vmux   = 2,
			.gpio0  = 0x0700,
			.gpio2  = 0x0101,
		}},
		.mpeg           = CX88_MPEG_DVB,
	},
	[CX88_BOARD_DVICO_FUSIONHDTV_DVB_T_DUAL] = {
		.name           = "DViCO FusionHDTV DVB-T Dual Digital",
		.tuner_type     = TUNER_ABSENT, /* No analog tuner */
		.radio_type     = UNSET,
		.tuner_addr	= ADDR_UNSET,
		.radio_addr	= ADDR_UNSET,
		.input          = {{
			.type   = CX88_VMUX_COMPOSITE1,
			.vmux   = 1,
			.gpio0  = 0x000067df,
		 },{
			.type   = CX88_VMUX_SVIDEO,
			.vmux   = 2,
			.gpio0  = 0x000067df,
		}},
		.mpeg           = CX88_MPEG_DVB,
	},
	[CX88_BOARD_KWORLD_HARDWARE_MPEG_TV_XPERT] = {
		.name           = "KWorld HardwareMpegTV XPert",
		.tuner_type     = TUNER_PHILIPS_TDA8290,
		.radio_type     = UNSET,
		.tuner_addr	= ADDR_UNSET,
		.radio_addr	= ADDR_UNSET,
		.input          = {{
			.type   = CX88_VMUX_TELEVISION,
			.vmux   = 0,
			.gpio0  = 0x3de2,
			.gpio2  = 0x00ff,
		},{
			.type   = CX88_VMUX_COMPOSITE1,
			.vmux   = 1,
			.gpio0  = 0x3de6,
			.audioroute = 1,
		},{
			.type   = CX88_VMUX_SVIDEO,
			.vmux   = 2,
			.gpio0  = 0x3de6,
			.audioroute = 1,
		}},
		.radio = {
			.type   = CX88_RADIO,
			.gpio0  = 0x3de6,
			.gpio2  = 0x00ff,
		},
		.mpeg           = CX88_MPEG_BLACKBIRD,
	},
	[CX88_BOARD_DVICO_FUSIONHDTV_DVB_T_HYBRID] = {
		.name           = "DViCO FusionHDTV DVB-T Hybrid",
		.tuner_type     = TUNER_THOMSON_FE6600,
		.radio_type     = UNSET,
		.tuner_addr	= ADDR_UNSET,
		.radio_addr	= ADDR_UNSET,
		.input          = {{
			.type   = CX88_VMUX_TELEVISION,
			.vmux   = 0,
			.gpio0  = 0x0000a75f,
		},{
			.type   = CX88_VMUX_COMPOSITE1,
			.vmux   = 1,
			.gpio0  = 0x0000a75b,
		},{
			.type   = CX88_VMUX_SVIDEO,
			.vmux   = 2,
			.gpio0  = 0x0000a75b,
		}},
		.mpeg           = CX88_MPEG_DVB,
	},
	[CX88_BOARD_PCHDTV_HD5500] = {
		.name           = "pcHDTV HD5500 HDTV",
		.tuner_type     = TUNER_LG_TDVS_H06XF, /* TDVS-H064F */
		.radio_type     = UNSET,
		.tuner_addr	= ADDR_UNSET,
		.radio_addr	= ADDR_UNSET,
		.tda9887_conf   = TDA9887_PRESENT,
		.input          = {{
			.type   = CX88_VMUX_TELEVISION,
			.vmux   = 0,
			.gpio0  = 0x87fd,
		},{
			.type   = CX88_VMUX_COMPOSITE1,
			.vmux   = 1,
			.gpio0  = 0x87f9,
		},{
			.type   = CX88_VMUX_SVIDEO,
			.vmux   = 2,
			.gpio0  = 0x87f9,
		}},
		.mpeg           = CX88_MPEG_DVB,
	},
	[CX88_BOARD_KWORLD_MCE200_DELUXE] = {
		/* FIXME: tested TV input only, disabled composite,
		   svideo and radio until they can be tested also. */
		.name           = "Kworld MCE 200 Deluxe",
		.tuner_type     = TUNER_TENA_9533_DI,
		.radio_type     = UNSET,
		.tda9887_conf   = TDA9887_PRESENT,
		.tuner_addr     = ADDR_UNSET,
		.radio_addr     = ADDR_UNSET,
		.input          = {{
			.type   = CX88_VMUX_TELEVISION,
			.vmux   = 0,
			.gpio0  = 0x0000BDE6
		}},
		.mpeg           = CX88_MPEG_BLACKBIRD,
	},
	[CX88_BOARD_PIXELVIEW_PLAYTV_P7000] = {
		/* FIXME: SVideo, Composite and FM inputs are untested */
		.name           = "PixelView PlayTV P7000",
		.tuner_type     = TUNER_PHILIPS_FM1216ME_MK3,
		.radio_type     = UNSET,
		.tuner_addr	= ADDR_UNSET,
		.radio_addr	= ADDR_UNSET,
		.tda9887_conf   = TDA9887_PRESENT | TDA9887_PORT1_ACTIVE |
				  TDA9887_PORT2_ACTIVE,
		.input          = {{
			.type   = CX88_VMUX_TELEVISION,
			.vmux   = 0,
			.gpio0  = 0x5da6,
		}},
		.mpeg           = CX88_MPEG_BLACKBIRD,
	},
	[CX88_BOARD_NPGTECH_REALTV_TOP10FM] = {
		.name           = "NPG Tech Real TV FM Top 10",
		.tuner_type     = TUNER_TNF_5335MF, /* Actually a TNF9535 */
		.radio_type     = UNSET,
		.tuner_addr	= ADDR_UNSET,
		.radio_addr	= ADDR_UNSET,
		.input          = {{
			.type   = CX88_VMUX_TELEVISION,
			.vmux   = 0,
			.gpio0	= 0x0788,
		},{
			.type   = CX88_VMUX_COMPOSITE1,
			.vmux   = 1,
			.gpio0	= 0x078b,
		},{
			.type   = CX88_VMUX_SVIDEO,
			.vmux   = 2,
			.gpio0	= 0x078b,
		}},
		.radio = {
			 .type  = CX88_RADIO,
			 .gpio0 = 0x074a,
		},
	},
	[CX88_BOARD_WINFAST_DTV2000H] = {
		/* video inputs and radio still in testing */
		.name           = "WinFast DTV2000 H",
		.tuner_type     = TUNER_PHILIPS_FMD1216ME_MK3,
		.radio_type     = UNSET,
		.tuner_addr     = ADDR_UNSET,
		.radio_addr     = ADDR_UNSET,
		.tda9887_conf   = TDA9887_PRESENT,
		.input          = {{
			.type   = CX88_VMUX_TELEVISION,
			.vmux   = 0,
			.gpio0  = 0x00017304,
			.gpio1  = 0x00008203,
			.gpio2  = 0x00017304,
			.gpio3  = 0x02000000,
		}},
		.mpeg           = CX88_MPEG_DVB,
	},
	[CX88_BOARD_GENIATECH_DVBS] = {
		.name          = "Geniatech DVB-S",
		.tuner_type    = TUNER_ABSENT,
		.radio_type    = UNSET,
		.tuner_addr    = ADDR_UNSET,
		.radio_addr    = ADDR_UNSET,
		.input  = {{
			.type  = CX88_VMUX_DVB,
			.vmux  = 0,
		},{
			.type  = CX88_VMUX_COMPOSITE1,
			.vmux  = 1,
		}},
		.mpeg           = CX88_MPEG_DVB,
	},
	[CX88_BOARD_HAUPPAUGE_HVR3000] = {
		.name           = "Hauppauge WinTV-HVR3000 TriMode Analog/DVB-S/DVB-T",
		.tuner_type     = TUNER_PHILIPS_FMD1216ME_MK3,
		.radio_type     = UNSET,
		.tuner_addr     = ADDR_UNSET,
		.radio_addr     = ADDR_UNSET,
		.tda9887_conf   = TDA9887_PRESENT,
		.audio_chip     = V4L2_IDENT_WM8775,
		.input          = {{
			.type   = CX88_VMUX_TELEVISION,
			.vmux   = 0,
			.gpio0  = 0x84bf,
			/* 1: TV Audio / FM Mono */
			.audioroute = 1,
		},{
			.type   = CX88_VMUX_COMPOSITE1,
			.vmux   = 1,
			.gpio0  = 0x84bf,
			/* 2: Line-In */
			.audioroute = 2,
		},{
			.type   = CX88_VMUX_SVIDEO,
			.vmux   = 2,
			.gpio0  = 0x84bf,
			/* 2: Line-In */
			.audioroute = 2,
		}},
		.radio = {
			.type   = CX88_RADIO,
			.gpio0	= 0x84bf,
			/* 4: FM Stereo (untested) */
			.audioroute = 8,
		},
		.mpeg           = CX88_MPEG_DVB,
		.num_frontends	= 2,
	},
	[CX88_BOARD_NORWOOD_MICRO] = {
		.name           = "Norwood Micro TV Tuner",
		.tuner_type     = TUNER_TNF_5335MF,
		.radio_type     = UNSET,
		.tuner_addr     = ADDR_UNSET,
		.radio_addr     = ADDR_UNSET,
		.input          = {{
			.type   = CX88_VMUX_TELEVISION,
			.vmux   = 0,
			.gpio0  = 0x0709,
		},{
			.type   = CX88_VMUX_COMPOSITE1,
			.vmux   = 1,
			.gpio0  = 0x070b,
		},{
			.type   = CX88_VMUX_SVIDEO,
			.vmux   = 2,
			.gpio0  = 0x070b,
		}},
	},
	[CX88_BOARD_TE_DTV_250_OEM_SWANN] = {
		.name           = "Shenzhen Tungsten Ages Tech TE-DTV-250 / Swann OEM",
		.tuner_type     = TUNER_LG_PAL_NEW_TAPC,
		.radio_type     = UNSET,
		.tuner_addr     = ADDR_UNSET,
		.radio_addr     = ADDR_UNSET,
		.input          = {{
			.type   = CX88_VMUX_TELEVISION,
			.vmux   = 0,
			.gpio0  = 0x003fffff,
			.gpio1  = 0x00e00000,
			.gpio2  = 0x003fffff,
			.gpio3  = 0x02000000,
		},{
			.type   = CX88_VMUX_COMPOSITE1,
			.vmux   = 1,
			.gpio0  = 0x003fffff,
			.gpio1  = 0x00e00000,
			.gpio2  = 0x003fffff,
			.gpio3  = 0x02000000,
		},{
			.type   = CX88_VMUX_SVIDEO,
			.vmux   = 2,
			.gpio0  = 0x003fffff,
			.gpio1  = 0x00e00000,
			.gpio2  = 0x003fffff,
			.gpio3  = 0x02000000,
		}},
	},
	[CX88_BOARD_HAUPPAUGE_HVR1300] = {
		.name		= "Hauppauge WinTV-HVR1300 DVB-T/Hybrid MPEG Encoder",
		.tuner_type     = TUNER_PHILIPS_FMD1216ME_MK3,
		.radio_type	= UNSET,
		.tuner_addr	= ADDR_UNSET,
		.radio_addr	= ADDR_UNSET,
		.tda9887_conf   = TDA9887_PRESENT,
		.audio_chip     = V4L2_IDENT_WM8775,
		/*
		 * gpio0 as reported by Mike Crash <mike AT mikecrash.com>
		 */
		.input		= {{
			.type   = CX88_VMUX_TELEVISION,
			.vmux   = 0,
			.gpio0	= 0xef88,
<<<<<<< HEAD
=======
			/* 1: TV Audio / FM Mono */
>>>>>>> 2f5ad54e
			.audioroute = 1,
		},{
			.type	= CX88_VMUX_COMPOSITE1,
			.vmux	= 1,
			.gpio0	= 0xef88,
<<<<<<< HEAD
=======
			/* 2: Line-In */
>>>>>>> 2f5ad54e
			.audioroute = 2,
		},{
			.type	= CX88_VMUX_SVIDEO,
			.vmux	= 2,
			.gpio0	= 0xef88,
<<<<<<< HEAD
=======
			/* 2: Line-In */
>>>>>>> 2f5ad54e
			.audioroute = 2,
		}},
		.mpeg           = CX88_MPEG_DVB | CX88_MPEG_BLACKBIRD,
		.radio = {
			.type   = CX88_RADIO,
			.gpio0	= 0xef88,
<<<<<<< HEAD
=======
			/* 4: FM Stereo (untested) */
			.audioroute = 8,
>>>>>>> 2f5ad54e
		},
	},
	[CX88_BOARD_ADSTECH_PTV_390] = {
		.name           = "ADS Tech Instant Video PCI",
		.tuner_type     = TUNER_ABSENT,
		.radio_type     = UNSET,
		.tuner_addr     = ADDR_UNSET,
		.radio_addr     = ADDR_UNSET,
		.input          = {{
			.type   = CX88_VMUX_DEBUG,
			.vmux   = 3,
			.gpio0  = 0x04ff,
		},{
			.type   = CX88_VMUX_COMPOSITE1,
			.vmux   = 1,
			.gpio0  = 0x07fa,
		},{
			.type   = CX88_VMUX_SVIDEO,
			.vmux   = 2,
			.gpio0  = 0x07fa,
		}},
	},
	[CX88_BOARD_PINNACLE_PCTV_HD_800i] = {
		.name           = "Pinnacle PCTV HD 800i",
		.tuner_type     = TUNER_XC5000,
		.radio_type     = UNSET,
		.tuner_addr	= ADDR_UNSET,
		.radio_addr	= ADDR_UNSET,
		.input          = {{
			.type   = CX88_VMUX_TELEVISION,
			.vmux   = 0,
			.gpio0  = 0x04fb,
			.gpio1  = 0x10ff,
		},{
			.type   = CX88_VMUX_COMPOSITE1,
			.vmux   = 1,
			.gpio0  = 0x04fb,
			.gpio1  = 0x10ef,
			.audioroute = 1,
		},{
			.type   = CX88_VMUX_SVIDEO,
			.vmux   = 2,
			.gpio0  = 0x04fb,
			.gpio1  = 0x10ef,
			.audioroute = 1,
		}},
		.mpeg           = CX88_MPEG_DVB,
	},
	[CX88_BOARD_DVICO_FUSIONHDTV_5_PCI_NANO] = {
		.name           = "DViCO FusionHDTV 5 PCI nano",
		/* xc3008 tuner, digital only for now */
		.tuner_type     = TUNER_ABSENT,
		.radio_type     = UNSET,
		.tuner_addr	= ADDR_UNSET,
		.radio_addr	= ADDR_UNSET,
		.input          = {{
			.type   = CX88_VMUX_TELEVISION,
			.vmux   = 0,
			.gpio0  = 0x000027df, /* Unconfirmed */
		}, {
			.type   = CX88_VMUX_COMPOSITE1,
			.vmux   = 1,
			.gpio0  = 0x000027df, /* Unconfirmed */
			.audioroute = 1,
		}, {
			.type   = CX88_VMUX_SVIDEO,
			.vmux   = 2,
			.gpio0  = 0x000027df, /* Unconfirmed */
			.audioroute = 1,
		} },
		.mpeg           = CX88_MPEG_DVB,
	},
	[CX88_BOARD_PINNACLE_HYBRID_PCTV] = {
		.name           = "Pinnacle Hybrid PCTV",
		.tuner_type     = TUNER_XC2028,
		.tuner_addr     = 0x61,
		.radio_type     = TUNER_XC2028,
		.radio_addr     = 0x61,
		.input          = { {
			.type   = CX88_VMUX_TELEVISION,
			.vmux   = 0,
			.gpio0  = 0x004ff,
			.gpio1  = 0x010ff,
			.gpio2  = 0x00001,
		}, {
			.type   = CX88_VMUX_COMPOSITE1,
			.vmux   = 1,
			.gpio0  = 0x004fb,
			.gpio1  = 0x010ef,
			.audioroute = 1,
		}, {
			.type   = CX88_VMUX_SVIDEO,
			.vmux   = 2,
			.gpio0  = 0x004fb,
			.gpio1  = 0x010ef,
			.audioroute = 1,
		} },
		.radio = {
			.type   = CX88_RADIO,
			.gpio0  = 0x004ff,
			.gpio1  = 0x010ff,
			.gpio2  = 0x0ff,
		},
		.mpeg           = CX88_MPEG_DVB,
	},
	[CX88_BOARD_WINFAST_TV2000_XP_GLOBAL] = {
		.name           = "Winfast TV2000 XP Global",
		.tuner_type     = TUNER_XC2028,
		.tuner_addr     = 0x61,
		.input          = { {
			.type   = CX88_VMUX_TELEVISION,
			.vmux   = 0,
			.gpio0  = 0x0400, /* pin 2:mute = 0 (off?) */
			.gpio1  = 0x0000,
			.gpio2  = 0x0800, /* pin 19:audio = 0 (tv) */

		}, {
			.type   = CX88_VMUX_COMPOSITE1,
			.vmux   = 1,
			.gpio0  = 0x0400, /* probably?  or 0x0404 to turn mute on */
			.gpio1  = 0x0000,
			.gpio2  = 0x0808, /* pin 19:audio = 1 (line) */

		}, {
			.type   = CX88_VMUX_SVIDEO,
			.vmux   = 2,
		} },
		.radio = {
			.type   = CX88_RADIO,
			.gpio0  = 0x004ff,
			.gpio1  = 0x010ff,
			.gpio2  = 0x0ff,
		},
	},
	[CX88_BOARD_POWERCOLOR_REAL_ANGEL] = {
		.name           = "PowerColor RA330",	/* Long names may confuse LIRC. */
		.tuner_type     = TUNER_XC2028,
		.tuner_addr     = 0x61,
		.input          = { {
			.type   = CX88_VMUX_DEBUG,
			.vmux   = 3,		/* Due to the way the cx88 driver is written,	*/
			.gpio0 = 0x00ff,	/* there is no way to deactivate audio pass-	*/
			.gpio1 = 0xf39d,	/* through without this entry. Furthermore, if	*/
			.gpio3 = 0x0000,	/* the TV mux entry is first, you get audio	*/
		}, {				/* from the tuner on boot for a little while.	*/
			.type   = CX88_VMUX_TELEVISION,
			.vmux   = 0,
			.gpio0 = 0x00ff,
			.gpio1 = 0xf35d,
			.gpio3 = 0x0000,
		}, {
			.type   = CX88_VMUX_COMPOSITE1,
			.vmux   = 1,
			.gpio0 = 0x00ff,
			.gpio1 = 0xf37d,
			.gpio3 = 0x0000,
		}, {
			.type   = CX88_VMUX_SVIDEO,
			.vmux   = 2,
			.gpio0  = 0x000ff,
			.gpio1  = 0x0f37d,
			.gpio3  = 0x00000,
		} },
		.radio = {
			.type   = CX88_RADIO,
			.gpio0  = 0x000ff,
			.gpio1  = 0x0f35d,
			.gpio3  = 0x00000,
		},
	},
	[CX88_BOARD_GENIATECH_X8000_MT] = {
		/* Also PowerColor Real Angel 330 and Geniatech X800 OEM */
		.name           = "Geniatech X8000-MT DVBT",
		.tuner_type     = TUNER_XC2028,
		.tuner_addr     = 0x61,
		.input          = { {
			.type   = CX88_VMUX_TELEVISION,
			.vmux   = 0,
			.gpio0  = 0x00000000,
			.gpio1  = 0x00e3e341,
			.gpio2  = 0x00000000,
			.gpio3  = 0x00000000,
		}, {
			.type   = CX88_VMUX_COMPOSITE1,
			.vmux   = 1,
			.gpio0  = 0x00000000,
			.gpio1  = 0x00e3e361,
			.gpio2  = 0x00000000,
			.gpio3  = 0x00000000,
		}, {
			.type   = CX88_VMUX_SVIDEO,
			.vmux   = 2,
			.gpio0  = 0x00000000,
			.gpio1  = 0x00e3e361,
			.gpio2  = 0x00000000,
			.gpio3  = 0x00000000,
		} },
		.radio = {
			.type   = CX88_RADIO,
			.gpio0  = 0x00000000,
			.gpio1  = 0x00e3e341,
			.gpio2  = 0x00000000,
			.gpio3  = 0x00000000,
		},
		.mpeg           = CX88_MPEG_DVB,
	},
	[CX88_BOARD_DVICO_FUSIONHDTV_DVB_T_PRO] = {
		.name           = "DViCO FusionHDTV DVB-T PRO",
		.tuner_type     = TUNER_XC2028,
		.tuner_addr     = 0x61,
		.radio_type     = UNSET,
		.radio_addr     = ADDR_UNSET,
		.input          = { {
			.type   = CX88_VMUX_COMPOSITE1,
			.vmux   = 1,
			.gpio0  = 0x000067df,
		}, {
			.type   = CX88_VMUX_SVIDEO,
			.vmux   = 2,
			.gpio0  = 0x000067df,
		} },
		.mpeg           = CX88_MPEG_DVB,
	},
	[CX88_BOARD_DVICO_FUSIONHDTV_7_GOLD] = {
		.name           = "DViCO FusionHDTV 7 Gold",
		.tuner_type     = TUNER_XC5000,
		.radio_type     = UNSET,
		.tuner_addr	= ADDR_UNSET,
		.radio_addr	= ADDR_UNSET,
		.input          = {{
			.type   = CX88_VMUX_TELEVISION,
			.vmux   = 0,
			.gpio0  = 0x10df,
		},{
			.type   = CX88_VMUX_COMPOSITE1,
			.vmux   = 1,
			.gpio0  = 0x16d9,
		},{
			.type   = CX88_VMUX_SVIDEO,
			.vmux   = 2,
			.gpio0  = 0x16d9,
		}},
		.mpeg           = CX88_MPEG_DVB,
	},
	[CX88_BOARD_PROLINK_PV_8000GT] = {
		.name           = "Prolink Pixelview MPEG 8000GT",
		.tuner_type     = TUNER_XC2028,
		.tuner_addr     = 0x61,
		.input          = { {
			.type   = CX88_VMUX_TELEVISION,
			.vmux   = 0,
			.gpio0 = 0x0ff,
			.gpio2 = 0x0cfb,
		}, {
			.type   = CX88_VMUX_COMPOSITE1,
			.vmux   = 1,
			.gpio2 = 0x0cfb,
		}, {
			.type   = CX88_VMUX_SVIDEO,
			.vmux   = 2,
			.gpio2 = 0x0cfb,
		} },
		.radio = {
			.type   = CX88_RADIO,
			.gpio2 = 0x0cfb,
		},
	},
	[CX88_BOARD_PROLINK_PV_GLOBAL_XTREME] = {
		.name           = "Prolink Pixelview Global Extreme",
		.tuner_type     = TUNER_XC2028,
		.tuner_addr     = 0x61,
		.input          = { {
			.type   = CX88_VMUX_TELEVISION,
			.vmux   = 0,
			.gpio0 = 0x04fb,
			.gpio1 = 0x04080,
			.gpio2 = 0x0cf7,
		}, {
			.type   = CX88_VMUX_COMPOSITE1,
			.vmux   = 1,
			.gpio0 = 0x04fb,
			.gpio1 = 0x04080,
			.gpio2 = 0x0cfb,
		}, {
			.type   = CX88_VMUX_SVIDEO,
			.vmux   = 2,
			.gpio0 = 0x04fb,
			.gpio1 = 0x04080,
			.gpio2 = 0x0cfb,
		} },
		.radio = {
			.type   = CX88_RADIO,
			.gpio0 = 0x04ff,
			.gpio1 = 0x04080,
			.gpio2 = 0x0cf7,
		},
	},
	/* Both radio, analog and ATSC work with this board.
	   However, for analog to work, s5h1409 gate should be open,
	   otherwise, tuner-xc3028 won't be detected.
	   A proper fix require using the newer i2c methods to add
	   tuner-xc3028 without doing an i2c probe.
	 */
	[CX88_BOARD_KWORLD_ATSC_120] = {
		.name           = "Kworld PlusTV HD PCI 120 (ATSC 120)",
		.tuner_type     = TUNER_XC2028,
		.radio_type     = UNSET,
		.tuner_addr	= ADDR_UNSET,
		.radio_addr	= ADDR_UNSET,
		.input          = { {
			.type   = CX88_VMUX_TELEVISION,
			.vmux   = 0,
			.gpio0  = 0x000000ff,
			.gpio1  = 0x0000f35d,
			.gpio2  = 0x00000000,
		}, {
			.type   = CX88_VMUX_COMPOSITE1,
			.vmux   = 1,
			.gpio0  = 0x000000ff,
			.gpio1  = 0x0000f37e,
			.gpio2  = 0x00000000,
		}, {
			.type   = CX88_VMUX_SVIDEO,
			.vmux   = 2,
			.gpio0  = 0x000000ff,
			.gpio1  = 0x0000f37e,
			.gpio2  = 0x00000000,
		} },
		.radio = {
			.type   = CX88_RADIO,
			.gpio0  = 0x000000ff,
			.gpio1  = 0x0000f35d,
			.gpio2  = 0x00000000,
		},
		.mpeg           = CX88_MPEG_DVB,
	},
	[CX88_BOARD_HAUPPAUGE_HVR4000] = {
		.name           = "Hauppauge WinTV-HVR4000 DVB-S/S2/T/Hybrid",
		.tuner_type     = TUNER_PHILIPS_FMD1216ME_MK3,
		.radio_type     = UNSET,
		.tuner_addr     = ADDR_UNSET,
		.radio_addr     = ADDR_UNSET,
		.tda9887_conf   = TDA9887_PRESENT,
<<<<<<< HEAD
=======
		.audio_chip     = V4L2_IDENT_WM8775,
>>>>>>> 2f5ad54e
		/*
		 * GPIO0 (WINTV2000)
		 *
		 * Analogue     SAT     DVB-T
		 * Antenna      0xc4bf  0xc4bb
		 * Composite    0xc4bf  0xc4bb
		 * S-Video      0xc4bf  0xc4bb
		 * Composite1   0xc4ff  0xc4fb
		 * S-Video1     0xc4ff  0xc4fb
		 *
		 * BIT  VALUE   FUNCTION GP{x}_IO
		 * 0    1       I:?
		 * 1    1       I:?
<<<<<<< HEAD
		 * 2    1       O:DVB-T DEMOD ENABLE LOW/ANALOG DEMOD ENABLE HIGH
=======
		 * 2    1       O:MPEG PORT 0=DVB-T 1=DVB-S
>>>>>>> 2f5ad54e
		 * 3    1       I:?
		 * 4    1       I:?
		 * 5    1       I:?
		 * 6    0       O:INPUT SELECTOR 0=INTERNAL 1=EXPANSION
		 * 7    1       O:DVB-T DEMOD RESET LOW
		 *
		 * BIT  VALUE   FUNCTION GP{x}_OE
		 * 8    0       I
		 * 9    0       I
		 * a    1       O
		 * b    0       I
		 * c    0       I
		 * d    0       I
		 * e    1       O
		 * f    1       O
<<<<<<< HEAD
=======
		 *
		 * WM8775 ADC
		 *
		 * 1: TV Audio / FM Mono
		 * 2: Line-In
		 * 3: Line-In Expansion
		 * 4: FM Stereo
>>>>>>> 2f5ad54e
		 */
		.input          = {{
			.type   = CX88_VMUX_TELEVISION,
			.vmux   = 0,
			.gpio0  = 0xc4bf,
<<<<<<< HEAD
=======
			/* 1: TV Audio / FM Mono */
			.audioroute = 1,
>>>>>>> 2f5ad54e
		}, {
			.type   = CX88_VMUX_COMPOSITE1,
			.vmux   = 1,
			.gpio0  = 0xc4bf,
<<<<<<< HEAD
=======
			/* 2: Line-In */
			.audioroute = 2,
>>>>>>> 2f5ad54e
		}, {
			.type   = CX88_VMUX_SVIDEO,
			.vmux   = 2,
			.gpio0  = 0xc4bf,
<<<<<<< HEAD
		} },
		/* fixme: Add radio support */
		.mpeg           = CX88_MPEG_DVB,
=======
			/* 2: Line-In */
			.audioroute = 2,
		} },
		.radio = {
			.type   = CX88_RADIO,
			.gpio0	= 0xc4bf,
			/* 4: FM Stereo */
			.audioroute = 8,
		},
		.mpeg           = CX88_MPEG_DVB,
		.num_frontends	= 2,
>>>>>>> 2f5ad54e
	},
	[CX88_BOARD_HAUPPAUGE_HVR4000LITE] = {
		.name           = "Hauppauge WinTV-HVR4000(Lite) DVB-S/S2",
		.tuner_type     = UNSET,
		.radio_type     = UNSET,
		.tuner_addr     = ADDR_UNSET,
		.radio_addr     = ADDR_UNSET,
		.input          = {{
			.type   = CX88_VMUX_DVB,
			.vmux   = 0,
		} },
		.mpeg           = CX88_MPEG_DVB,
	},
	[CX88_BOARD_TEVII_S420] = {
		.name           = "TeVii S420 DVB-S",
		.tuner_type     = UNSET,
		.radio_type     = UNSET,
		.tuner_addr     = ADDR_UNSET,
		.radio_addr     = ADDR_UNSET,
		.input          = {{
			.type   = CX88_VMUX_DVB,
			.vmux   = 0,
		} },
		.mpeg           = CX88_MPEG_DVB,
	},
	[CX88_BOARD_TEVII_S460] = {
		.name           = "TeVii S460 DVB-S/S2",
		.tuner_type     = UNSET,
		.radio_type     = UNSET,
		.tuner_addr     = ADDR_UNSET,
		.radio_addr     = ADDR_UNSET,
		.input          = {{
			.type   = CX88_VMUX_DVB,
			.vmux   = 0,
		} },
		.mpeg           = CX88_MPEG_DVB,
	},
	[CX88_BOARD_OMICOM_SS4_PCI] = {
		.name           = "Omicom SS4 DVB-S/S2 PCI",
		.tuner_type     = UNSET,
		.radio_type     = UNSET,
		.tuner_addr     = ADDR_UNSET,
		.radio_addr     = ADDR_UNSET,
		.input          = {{
			.type   = CX88_VMUX_DVB,
			.vmux   = 0,
		} },
		.mpeg           = CX88_MPEG_DVB,
	},
	[CX88_BOARD_TBS_8920] = {
		.name           = "TBS 8920 DVB-S/S2",
		.tuner_type     = TUNER_ABSENT,
		.radio_type     = UNSET,
		.tuner_addr     = ADDR_UNSET,
		.radio_addr     = ADDR_UNSET,
		.input          = {{
			.type   = CX88_VMUX_DVB,
			.vmux   = 1,
		} },
		.mpeg           = CX88_MPEG_DVB,
	},
	[CX88_BOARD_PROF_7300] = {
		.name           = "PROF 7300 DVB-S/S2",
		.tuner_type     = UNSET,
		.radio_type     = UNSET,
		.tuner_addr     = ADDR_UNSET,
		.radio_addr     = ADDR_UNSET,
		.input          = {{
			.type   = CX88_VMUX_DVB,
			.vmux   = 0,
		} },
		.mpeg           = CX88_MPEG_DVB,
	},
};

/* ------------------------------------------------------------------ */
/* PCI subsystem IDs                                                  */

static const struct cx88_subid cx88_subids[] = {
	{
		.subvendor = 0x0070,
		.subdevice = 0x3400,
		.card      = CX88_BOARD_HAUPPAUGE,
	},{
		.subvendor = 0x0070,
		.subdevice = 0x3401,
		.card      = CX88_BOARD_HAUPPAUGE,
	},{
		.subvendor = 0x14c7,
		.subdevice = 0x0106,
		.card      = CX88_BOARD_GDI,
	},{
		.subvendor = 0x14c7,
		.subdevice = 0x0107, /* with mpeg encoder */
		.card      = CX88_BOARD_GDI,
	},{
		.subvendor = PCI_VENDOR_ID_ATI,
		.subdevice = 0x00f8,
		.card      = CX88_BOARD_ATI_WONDER_PRO,
	},{
		.subvendor = 0x107d,
		.subdevice = 0x6611,
		.card      = CX88_BOARD_WINFAST2000XP_EXPERT,
	},{
		.subvendor = 0x107d,
		.subdevice = 0x6613,	/* NTSC */
		.card      = CX88_BOARD_WINFAST2000XP_EXPERT,
	},{
		.subvendor = 0x107d,
		.subdevice = 0x6620,
		.card      = CX88_BOARD_WINFAST_DV2000,
	},{
		.subvendor = 0x107d,
		.subdevice = 0x663b,
		.card      = CX88_BOARD_LEADTEK_PVR2000,
	},{
		.subvendor = 0x107d,
		.subdevice = 0x663c,
		.card      = CX88_BOARD_LEADTEK_PVR2000,
	},{
		.subvendor = 0x1461,
		.subdevice = 0x000b,
		.card      = CX88_BOARD_AVERTV_STUDIO_303,
	},{
		.subvendor = 0x1462,
		.subdevice = 0x8606,
		.card      = CX88_BOARD_MSI_TVANYWHERE_MASTER,
	},{
		.subvendor = 0x10fc,
		.subdevice = 0xd003,
		.card      = CX88_BOARD_IODATA_GVVCP3PCI,
	},{
		.subvendor = 0x1043,
		.subdevice = 0x4823,  /* with mpeg encoder */
		.card      = CX88_BOARD_ASUS_PVR_416,
	},{
		.subvendor = 0x17de,
		.subdevice = 0x08a6,
		.card      = CX88_BOARD_KWORLD_DVB_T,
	},{
		.subvendor = 0x18ac,
		.subdevice = 0xd810,
		.card      = CX88_BOARD_DVICO_FUSIONHDTV_3_GOLD_Q,
	},{
		.subvendor = 0x18ac,
		.subdevice = 0xd820,
		.card      = CX88_BOARD_DVICO_FUSIONHDTV_3_GOLD_T,
	},{
		.subvendor = 0x18ac,
		.subdevice = 0xdb00,
		.card      = CX88_BOARD_DVICO_FUSIONHDTV_DVB_T1,
	},{
		.subvendor = 0x0070,
		.subdevice = 0x9002,
		.card      = CX88_BOARD_HAUPPAUGE_DVB_T1,
	},{
		.subvendor = 0x14f1,
		.subdevice = 0x0187,
		.card      = CX88_BOARD_CONEXANT_DVB_T1,
	},{
		.subvendor = 0x1540,
		.subdevice = 0x2580,
		.card      = CX88_BOARD_PROVIDEO_PV259,
	},{
		.subvendor = 0x18ac,
		.subdevice = 0xdb10,
		.card      = CX88_BOARD_DVICO_FUSIONHDTV_DVB_T_PLUS,
	},{
		.subvendor = 0x1554,
		.subdevice = 0x4811,
		.card      = CX88_BOARD_PIXELVIEW,
	},{
		.subvendor = 0x7063,
		.subdevice = 0x3000, /* HD-3000 card */
		.card      = CX88_BOARD_PCHDTV_HD3000,
	},{
		.subvendor = 0x17de,
		.subdevice = 0xa8a6,
		.card      = CX88_BOARD_DNTV_LIVE_DVB_T,
	},{
		.subvendor = 0x0070,
		.subdevice = 0x2801,
		.card      = CX88_BOARD_HAUPPAUGE_ROSLYN,
	},{
		.subvendor = 0x14f1,
		.subdevice = 0x0342,
		.card      = CX88_BOARD_DIGITALLOGIC_MEC,
	},{
		.subvendor = 0x10fc,
		.subdevice = 0xd035,
		.card      = CX88_BOARD_IODATA_GVBCTV7E,
	},{
		.subvendor = 0x1421,
		.subdevice = 0x0334,
		.card      = CX88_BOARD_ADSTECH_DVB_T_PCI,
	},{
		.subvendor = 0x153b,
		.subdevice = 0x1166,
		.card      = CX88_BOARD_TERRATEC_CINERGY_1400_DVB_T1,
	},{
		.subvendor = 0x18ac,
		.subdevice = 0xd500,
		.card      = CX88_BOARD_DVICO_FUSIONHDTV_5_GOLD,
	},{
		.subvendor = 0x1461,
		.subdevice = 0x8011,
		.card      = CX88_BOARD_AVERMEDIA_ULTRATV_MC_550,
	},{
		.subvendor = PCI_VENDOR_ID_ATI,
		.subdevice = 0xa101,
		.card      = CX88_BOARD_ATI_HDTVWONDER,
	},{
		.subvendor = 0x107d,
		.subdevice = 0x665f,
		.card      = CX88_BOARD_WINFAST_DTV1000,
	},{
		.subvendor = 0x1461,
		.subdevice = 0x000a,
		.card      = CX88_BOARD_AVERTV_303,
	},{
		.subvendor = 0x0070,
		.subdevice = 0x9200,
		.card      = CX88_BOARD_HAUPPAUGE_NOVASE2_S1,
	},{
		.subvendor = 0x0070,
		.subdevice = 0x9201,
		.card      = CX88_BOARD_HAUPPAUGE_NOVASPLUS_S1,
	},{
		.subvendor = 0x0070,
		.subdevice = 0x9202,
		.card      = CX88_BOARD_HAUPPAUGE_NOVASPLUS_S1,
	},{
		.subvendor = 0x17de,
		.subdevice = 0x08b2,
		.card      = CX88_BOARD_KWORLD_DVBS_100,
	},{
		.subvendor = 0x0070,
		.subdevice = 0x9400,
		.card      = CX88_BOARD_HAUPPAUGE_HVR1100,
	},{
		.subvendor = 0x0070,
		.subdevice = 0x9402,
		.card      = CX88_BOARD_HAUPPAUGE_HVR1100,
	},{
		.subvendor = 0x0070,
		.subdevice = 0x9800,
		.card      = CX88_BOARD_HAUPPAUGE_HVR1100LP,
	},{
		.subvendor = 0x0070,
		.subdevice = 0x9802,
		.card      = CX88_BOARD_HAUPPAUGE_HVR1100LP,
	},{
		.subvendor = 0x0070,
		.subdevice = 0x9001,
		.card      = CX88_BOARD_HAUPPAUGE_DVB_T1,
	},{
		.subvendor = 0x1822,
		.subdevice = 0x0025,
		.card      = CX88_BOARD_DNTV_LIVE_DVB_T_PRO,
	},{
		.subvendor = 0x17de,
		.subdevice = 0x08a1,
		.card      = CX88_BOARD_KWORLD_DVB_T_CX22702,
	},{
		.subvendor = 0x18ac,
		.subdevice = 0xdb50,
		.card      = CX88_BOARD_DVICO_FUSIONHDTV_DVB_T_DUAL,
	},{
		.subvendor = 0x18ac,
		.subdevice = 0xdb54,
		.card      = CX88_BOARD_DVICO_FUSIONHDTV_DVB_T_DUAL,
		/* Re-branded DViCO: DigitalNow DVB-T Dual */
	},{
		.subvendor = 0x18ac,
		.subdevice = 0xdb11,
		.card      = CX88_BOARD_DVICO_FUSIONHDTV_DVB_T_PLUS,
		/* Re-branded DViCO: UltraView DVB-T Plus */
	}, {
		.subvendor = 0x18ac,
		.subdevice = 0xdb30,
		.card      = CX88_BOARD_DVICO_FUSIONHDTV_DVB_T_PRO,
	}, {
		.subvendor = 0x17de,
		.subdevice = 0x0840,
		.card      = CX88_BOARD_KWORLD_HARDWARE_MPEG_TV_XPERT,
	},{
		.subvendor = 0x1421,
		.subdevice = 0x0305,
		.card      = CX88_BOARD_KWORLD_HARDWARE_MPEG_TV_XPERT,
	},{
		.subvendor = 0x18ac,
		.subdevice = 0xdb40,
		.card      = CX88_BOARD_DVICO_FUSIONHDTV_DVB_T_HYBRID,
	},{
		.subvendor = 0x18ac,
		.subdevice = 0xdb44,
		.card      = CX88_BOARD_DVICO_FUSIONHDTV_DVB_T_HYBRID,
	},{
		.subvendor = 0x7063,
		.subdevice = 0x5500,
		.card      = CX88_BOARD_PCHDTV_HD5500,
	},{
		.subvendor = 0x17de,
		.subdevice = 0x0841,
		.card      = CX88_BOARD_KWORLD_MCE200_DELUXE,
	},{
		.subvendor = 0x1822,
		.subdevice = 0x0019,
		.card      = CX88_BOARD_DNTV_LIVE_DVB_T_PRO,
	},{
		.subvendor = 0x1554,
		.subdevice = 0x4813,
		.card      = CX88_BOARD_PIXELVIEW_PLAYTV_P7000,
	},{
		.subvendor = 0x14f1,
		.subdevice = 0x0842,
		.card      = CX88_BOARD_NPGTECH_REALTV_TOP10FM,
	},{
		.subvendor = 0x107d,
		.subdevice = 0x665e,
		.card      = CX88_BOARD_WINFAST_DTV2000H,
	},{
		.subvendor = 0x18ac,
		.subdevice = 0xd800, /* FusionHDTV 3 Gold (original revision) */
		.card      = CX88_BOARD_DVICO_FUSIONHDTV_3_GOLD_Q,
	},{
		.subvendor = 0x14f1,
		.subdevice = 0x0084,
		.card      = CX88_BOARD_GENIATECH_DVBS,
	},{
		.subvendor = 0x0070,
		.subdevice = 0x1404,
		.card      = CX88_BOARD_HAUPPAUGE_HVR3000,
	},{
		.subvendor = 0x1461,
		.subdevice = 0xc111, /* AverMedia M150-D */
		/* This board is known to work with the ASUS PVR416 config */
		.card      = CX88_BOARD_ASUS_PVR_416,
	},{
		.subvendor = 0xc180,
		.subdevice = 0xc980,
		.card      = CX88_BOARD_TE_DTV_250_OEM_SWANN,
	},{
		.subvendor = 0x0070,
		.subdevice = 0x9600,
		.card      = CX88_BOARD_HAUPPAUGE_HVR1300,
	},{
		.subvendor = 0x0070,
		.subdevice = 0x9601,
		.card      = CX88_BOARD_HAUPPAUGE_HVR1300,
	},{
		.subvendor = 0x0070,
		.subdevice = 0x9602,
		.card      = CX88_BOARD_HAUPPAUGE_HVR1300,
	},{
		.subvendor = 0x107d,
		.subdevice = 0x6632,
		.card      = CX88_BOARD_LEADTEK_PVR2000,
	},{
		.subvendor = 0x12ab,
		.subdevice = 0x2300, /* Club3D Zap TV2100 */
		.card      = CX88_BOARD_KWORLD_DVB_T_CX22702,
	},{
		.subvendor = 0x0070,
		.subdevice = 0x9000,
		.card      = CX88_BOARD_HAUPPAUGE_DVB_T1,
	},{
		.subvendor = 0x0070,
		.subdevice = 0x1400,
		.card      = CX88_BOARD_HAUPPAUGE_HVR3000,
	},{
		.subvendor = 0x0070,
		.subdevice = 0x1401,
		.card      = CX88_BOARD_HAUPPAUGE_HVR3000,
	},{
		.subvendor = 0x0070,
		.subdevice = 0x1402,
		.card      = CX88_BOARD_HAUPPAUGE_HVR3000,
	},{
		.subvendor = 0x1421,
		.subdevice = 0x0341, /* ADS Tech InstantTV DVB-S */
		.card      = CX88_BOARD_KWORLD_DVBS_100,
	},{
		.subvendor = 0x1421,
		.subdevice = 0x0390,
		.card      = CX88_BOARD_ADSTECH_PTV_390,
	},{
		.subvendor = 0x11bd,
		.subdevice = 0x0051,
		.card      = CX88_BOARD_PINNACLE_PCTV_HD_800i,
	}, {
		.subvendor = 0x18ac,
		.subdevice = 0xd530,
		.card      = CX88_BOARD_DVICO_FUSIONHDTV_5_PCI_NANO,
	}, {
		.subvendor = 0x12ab,
		.subdevice = 0x1788,
		.card      = CX88_BOARD_PINNACLE_HYBRID_PCTV,
	}, {
		.subvendor = 0x14f1,
		.subdevice = 0xea3d,
		.card      = CX88_BOARD_POWERCOLOR_REAL_ANGEL,
	}, {
		.subvendor = 0x107d,
		.subdevice = 0x6f18,
		.card      = CX88_BOARD_WINFAST_TV2000_XP_GLOBAL,
	}, {
		.subvendor = 0x14f1,
		.subdevice = 0x8852,
		.card      = CX88_BOARD_GENIATECH_X8000_MT,
	}, {
		.subvendor = 0x18ac,
		.subdevice = 0xd610,
		.card      = CX88_BOARD_DVICO_FUSIONHDTV_7_GOLD,
	}, {
		.subvendor = 0x1554,
		.subdevice = 0x4935,
		.card      = CX88_BOARD_PROLINK_PV_8000GT,
	}, {
		.subvendor = 0x1554,
		.subdevice = 0x4976,
		.card      = CX88_BOARD_PROLINK_PV_GLOBAL_XTREME,
	}, {
		.subvendor = 0x17de,
		.subdevice = 0x08c1,
		.card      = CX88_BOARD_KWORLD_ATSC_120,
	}, {
		.subvendor = 0x0070,
		.subdevice = 0x6900,
		.card      = CX88_BOARD_HAUPPAUGE_HVR4000,
	}, {
		.subvendor = 0x0070,
		.subdevice = 0x6904,
		.card      = CX88_BOARD_HAUPPAUGE_HVR4000,
	}, {
		.subvendor = 0x0070,
		.subdevice = 0x6902,
		.card      = CX88_BOARD_HAUPPAUGE_HVR4000,
	}, {
		.subvendor = 0x0070,
		.subdevice = 0x6905,
		.card      = CX88_BOARD_HAUPPAUGE_HVR4000LITE,
	}, {
		.subvendor = 0x0070,
		.subdevice = 0x6906,
		.card      = CX88_BOARD_HAUPPAUGE_HVR4000LITE,
	}, {
		.subvendor = 0xd420,
		.subdevice = 0x9022,
		.card      = CX88_BOARD_TEVII_S420,
	}, {
		.subvendor = 0xd460,
		.subdevice = 0x9022,
		.card      = CX88_BOARD_TEVII_S460,
	}, {
		.subvendor = 0xA044,
		.subdevice = 0x2011,
		.card      = CX88_BOARD_OMICOM_SS4_PCI,
	}, {
		.subvendor = 0x8920,
		.subdevice = 0x8888,
		.card      = CX88_BOARD_TBS_8920,
	}, {
		.subvendor = 0xB033,
		.subdevice = 0x3033,
		.card      = CX88_BOARD_PROF_7300,
	},
};

/* ----------------------------------------------------------------------- */
/* some leadtek specific stuff                                             */

static void leadtek_eeprom(struct cx88_core *core, u8 *eeprom_data)
{
	/* This is just for the "Winfast 2000XP Expert" board ATM; I don't have data on
	 * any others.
	 *
	 * Byte 0 is 1 on the NTSC board.
	 */

	if (eeprom_data[4] != 0x7d ||
	    eeprom_data[5] != 0x10 ||
	    eeprom_data[7] != 0x66) {
		warn_printk(core, "Leadtek eeprom invalid.\n");
		return;
	}

	core->board.tuner_type = (eeprom_data[6] == 0x13) ?
		TUNER_PHILIPS_FM1236_MK3 : TUNER_PHILIPS_FM1216ME_MK3;

	info_printk(core, "Leadtek Winfast 2000XP Expert config: "
		    "tuner=%d, eeprom[0]=0x%02x\n",
		    core->board.tuner_type, eeprom_data[0]);
}

static void hauppauge_eeprom(struct cx88_core *core, u8 *eeprom_data)
{
	struct tveeprom tv;

	tveeprom_hauppauge_analog(&core->i2c_client, &tv, eeprom_data);
	core->board.tuner_type = tv.tuner_type;
	core->tuner_formats = tv.tuner_formats;
	core->board.radio.type = tv.has_radio ? CX88_RADIO : 0;

	/* Make sure we support the board model */
	switch (tv.model)
	{
	case 14009: /* WinTV-HVR3000 (Retail, IR, b/panel video, 3.5mm audio in) */
	case 14019: /* WinTV-HVR3000 (Retail, IR Blaster, b/panel video, 3.5mm audio in) */
	case 14029: /* WinTV-HVR3000 (Retail, IR, b/panel video, 3.5mm audio in - 880 bridge) */
	case 14109: /* WinTV-HVR3000 (Retail, IR, b/panel video, 3.5mm audio in - low profile) */
	case 14129: /* WinTV-HVR3000 (Retail, IR, b/panel video, 3.5mm audio in - 880 bridge - LP) */
	case 14559: /* WinTV-HVR3000 (OEM, no IR, b/panel video, 3.5mm audio in) */
	case 14569: /* WinTV-HVR3000 (OEM, no IR, no back panel video) */
	case 14659: /* WinTV-HVR3000 (OEM, no IR, b/panel video, RCA audio in - Low profile) */
	case 14669: /* WinTV-HVR3000 (OEM, no IR, no b/panel video - Low profile) */
	case 28552: /* WinTV-PVR 'Roslyn' (No IR) */
	case 34519: /* WinTV-PCI-FM */
	case 69009:
		/* WinTV-HVR4000 (DVBS/S2/T, Video and IR, back panel inputs) */
	case 69100: /* WinTV-HVR4000LITE (DVBS/S2, IR) */
	case 69500: /* WinTV-HVR4000LITE (DVBS/S2, No IR) */
	case 69559:
		/* WinTV-HVR4000 (DVBS/S2/T, Video no IR, back panel inputs) */
	case 69569: /* WinTV-HVR4000 (DVBS/S2/T, Video no IR) */
	case 90002: /* Nova-T-PCI (9002) */
	case 92001: /* Nova-S-Plus (Video and IR) */
	case 92002: /* Nova-S-Plus (Video and IR) */
	case 90003: /* Nova-T-PCI (9002 No RF out) */
	case 90500: /* Nova-T-PCI (oem) */
	case 90501: /* Nova-T-PCI (oem/IR) */
	case 92000: /* Nova-SE2 (OEM, No Video or IR) */
	case 94009: /* WinTV-HVR1100 (Video and IR Retail) */
	case 94501: /* WinTV-HVR1100 (Video and IR OEM) */
	case 96009: /* WinTV-HVR1300 (PAL Video, MPEG Video and IR RX) */
	case 96019: /* WinTV-HVR1300 (PAL Video, MPEG Video and IR RX/TX) */
	case 96559: /* WinTV-HVR1300 (PAL Video, MPEG Video no IR) */
	case 96569: /* WinTV-HVR1300 () */
	case 96659: /* WinTV-HVR1300 () */
	case 98559: /* WinTV-HVR1100LP (Video no IR, Retail - Low Profile) */
		/* known */
		break;
	default:
		warn_printk(core, "warning: unknown hauppauge model #%d\n",
			    tv.model);
		break;
	}

	info_printk(core, "hauppauge eeprom: model=%d\n", tv.model);
}

/* ----------------------------------------------------------------------- */
/* some GDI (was: Modular Technology) specific stuff                       */

static struct {
	int  id;
	int  fm;
	char *name;
} gdi_tuner[] = {
	[ 0x01 ] = { .id   = TUNER_ABSENT,
		     .name = "NTSC_M" },
	[ 0x02 ] = { .id   = TUNER_ABSENT,
		     .name = "PAL_B" },
	[ 0x03 ] = { .id   = TUNER_ABSENT,
		     .name = "PAL_I" },
	[ 0x04 ] = { .id   = TUNER_ABSENT,
		     .name = "PAL_D" },
	[ 0x05 ] = { .id   = TUNER_ABSENT,
		     .name = "SECAM" },

	[ 0x10 ] = { .id   = TUNER_ABSENT,
		     .fm   = 1,
		     .name = "TEMIC_4049" },
	[ 0x11 ] = { .id   = TUNER_TEMIC_4136FY5,
		     .name = "TEMIC_4136" },
	[ 0x12 ] = { .id   = TUNER_ABSENT,
		     .name = "TEMIC_4146" },

	[ 0x20 ] = { .id   = TUNER_PHILIPS_FQ1216ME,
		     .fm   = 1,
		     .name = "PHILIPS_FQ1216_MK3" },
	[ 0x21 ] = { .id   = TUNER_ABSENT, .fm = 1,
		     .name = "PHILIPS_FQ1236_MK3" },
	[ 0x22 ] = { .id   = TUNER_ABSENT,
		     .name = "PHILIPS_FI1236_MK3" },
	[ 0x23 ] = { .id   = TUNER_ABSENT,
		     .name = "PHILIPS_FI1216_MK3" },
};

static void gdi_eeprom(struct cx88_core *core, u8 *eeprom_data)
{
	char *name = (eeprom_data[0x0d] < ARRAY_SIZE(gdi_tuner))
		? gdi_tuner[eeprom_data[0x0d]].name : NULL;

	info_printk(core, "GDI: tuner=%s\n", name ? name : "unknown");
	if (NULL == name)
		return;
	core->board.tuner_type = gdi_tuner[eeprom_data[0x0d]].id;
	core->board.radio.type = gdi_tuner[eeprom_data[0x0d]].fm ?
		CX88_RADIO : 0;
}

/* ------------------------------------------------------------------- */
/* some Divco specific stuff                                           */
static int cx88_dvico_xc2028_callback(struct cx88_core *core,
				      int command, int arg)
{
	switch (command) {
	case XC2028_TUNER_RESET:
		switch (core->boardnr) {
		case CX88_BOARD_DVICO_FUSIONHDTV_5_PCI_NANO:
			/* GPIO-4 xc3028 tuner */

			cx_set(MO_GP0_IO, 0x00001000);
			cx_clear(MO_GP0_IO, 0x00000010);
			msleep(100);
			cx_set(MO_GP0_IO, 0x00000010);
			msleep(100);
			break;
		default:
			cx_write(MO_GP0_IO, 0x101000);
			mdelay(5);
			cx_set(MO_GP0_IO, 0x101010);
		}
		break;
	default:
		return -EINVAL;
	}

	return 0;
}


/* ----------------------------------------------------------------------- */
/* some Geniatech specific stuff                                           */

static int cx88_xc3028_geniatech_tuner_callback(struct cx88_core *core,
						int command, int mode)
{
	switch (command) {
	case XC2028_TUNER_RESET:
		switch (INPUT(core->input).type) {
		case CX88_RADIO:
			break;
		case CX88_VMUX_DVB:
			cx_write(MO_GP1_IO, 0x030302);
			mdelay(50);
			break;
		default:
			cx_write(MO_GP1_IO, 0x030301);
			mdelay(50);
		}
		cx_write(MO_GP1_IO, 0x101010);
		mdelay(50);
		cx_write(MO_GP1_IO, 0x101000);
		mdelay(50);
		cx_write(MO_GP1_IO, 0x101010);
		mdelay(50);
		return 0;
	}
	return -EINVAL;
}

/* ------------------------------------------------------------------- */
/* some Divco specific stuff                                           */
static int cx88_pv_8000gt_callback(struct cx88_core *core,
				   int command, int arg)
{
	switch (command) {
	case XC2028_TUNER_RESET:
		cx_write(MO_GP2_IO, 0xcf7);
		mdelay(50);
		cx_write(MO_GP2_IO, 0xef5);
		mdelay(50);
		cx_write(MO_GP2_IO, 0xcf7);
		break;
	default:
		return -EINVAL;
	}

	return 0;
}

/* ----------------------------------------------------------------------- */
/* some DViCO specific stuff                                               */

static void dvico_fusionhdtv_hybrid_init(struct cx88_core *core)
{
	struct i2c_msg msg = { .addr = 0x45, .flags = 0 };
	int i, err;
	static u8 init_bufs[13][5] = {
		{ 0x10, 0x00, 0x20, 0x01, 0x03 },
		{ 0x10, 0x10, 0x01, 0x00, 0x21 },
		{ 0x10, 0x10, 0x10, 0x00, 0xCA },
		{ 0x10, 0x10, 0x12, 0x00, 0x08 },
		{ 0x10, 0x10, 0x13, 0x00, 0x0A },
		{ 0x10, 0x10, 0x16, 0x01, 0xC0 },
		{ 0x10, 0x10, 0x22, 0x01, 0x3D },
		{ 0x10, 0x10, 0x73, 0x01, 0x2E },
		{ 0x10, 0x10, 0x72, 0x00, 0xC5 },
		{ 0x10, 0x10, 0x71, 0x01, 0x97 },
		{ 0x10, 0x10, 0x70, 0x00, 0x0F },
		{ 0x10, 0x10, 0xB0, 0x00, 0x01 },
		{ 0x03, 0x0C },
	};

	for (i = 0; i < ARRAY_SIZE(init_bufs); i++) {
		msg.buf = init_bufs[i];
		msg.len = (i != 12 ? 5 : 2);
		err = i2c_transfer(&core->i2c_adap, &msg, 1);
		if (err != 1) {
			warn_printk(core, "dvico_fusionhdtv_hybrid_init buf %d "
					  "failed (err = %d)!\n", i, err);
			return;
		}
	}
}

static int cx88_xc2028_tuner_callback(struct cx88_core *core,
				      int command, int arg)
{
	/* Board-specific callbacks */
	switch (core->boardnr) {
	case CX88_BOARD_WINFAST_TV2000_XP_GLOBAL:
	case CX88_BOARD_POWERCOLOR_REAL_ANGEL:
	case CX88_BOARD_GENIATECH_X8000_MT:
	case CX88_BOARD_KWORLD_ATSC_120:
		return cx88_xc3028_geniatech_tuner_callback(core,
							command, arg);
	case CX88_BOARD_PROLINK_PV_8000GT:
	case CX88_BOARD_PROLINK_PV_GLOBAL_XTREME:
		return cx88_pv_8000gt_callback(core, command, arg);
	case CX88_BOARD_DVICO_FUSIONHDTV_DVB_T_PRO:
	case CX88_BOARD_DVICO_FUSIONHDTV_5_PCI_NANO:
		return cx88_dvico_xc2028_callback(core, command, arg);
	}

	switch (command) {
	case XC2028_TUNER_RESET:
		switch (INPUT(core->input).type) {
		case CX88_RADIO:
			info_printk(core, "setting GPIO to radio!\n");
			cx_write(MO_GP0_IO, 0x4ff);
			mdelay(250);
			cx_write(MO_GP2_IO, 0xff);
			mdelay(250);
			break;
		case CX88_VMUX_DVB:	/* Digital TV*/
		default:		/* Analog TV */
			info_printk(core, "setting GPIO to TV!\n");
			break;
		}
		cx_write(MO_GP1_IO, 0x101010);
		mdelay(250);
		cx_write(MO_GP1_IO, 0x101000);
		mdelay(250);
		cx_write(MO_GP1_IO, 0x101010);
		mdelay(250);
		return 0;
	}
	return -EINVAL;
}

/* ----------------------------------------------------------------------- */
/* Tuner callback function. Currently only needed for the Pinnacle 	   *
 * PCTV HD 800i with an xc5000 sillicon tuner. This is used for both	   *
 * analog tuner attach (tuner-core.c) and dvb tuner attach (cx88-dvb.c)    */

static int cx88_xc5000_tuner_callback(struct cx88_core *core,
				      int command, int arg)
{
	switch (core->boardnr) {
	case CX88_BOARD_PINNACLE_PCTV_HD_800i:
		if (command == 0) { /* This is the reset command from xc5000 */
			/* Reset XC5000 tuner via SYS_RSTO_pin */
			cx_write(MO_SRST_IO, 0);
			msleep(10);
			cx_write(MO_SRST_IO, 1);
			return 0;
		} else {
			err_printk(core, "xc5000: unknown tuner "
				   "callback command.\n");
			return -EINVAL;
		}
		break;
	case CX88_BOARD_DVICO_FUSIONHDTV_7_GOLD:
		if (command == 0) { /* This is the reset command from xc5000 */
			cx_clear(MO_GP0_IO, 0x00000010);
			msleep(10);
			cx_set(MO_GP0_IO, 0x00000010);
			return 0;
		} else {
			printk(KERN_ERR
				"xc5000: unknown tuner callback command.\n");
			return -EINVAL;
		}
		break;
	}
	return 0; /* Should never be here */
}

int cx88_tuner_callback(void *priv, int component, int command, int arg)
{
	struct i2c_algo_bit_data *i2c_algo = priv;
	struct cx88_core *core;

	if (!i2c_algo) {
		printk(KERN_ERR "cx88: Error - i2c private data undefined.\n");
		return -EINVAL;
	}

	core = i2c_algo->data;

	if (!core) {
		printk(KERN_ERR "cx88: Error - device struct undefined.\n");
		return -EINVAL;
	}

	if (component != DVB_FRONTEND_COMPONENT_TUNER)
		return -EINVAL;

	switch (core->board.tuner_type) {
		case TUNER_XC2028:
			info_printk(core, "Calling XC2028/3028 callback\n");
			return cx88_xc2028_tuner_callback(core, command, arg);
		case TUNER_XC5000:
			info_printk(core, "Calling XC5000 callback\n");
			return cx88_xc5000_tuner_callback(core, command, arg);
	}
	err_printk(core, "Error: Calling callback for tuner %d\n",
		   core->board.tuner_type);
	return -EINVAL;
}
EXPORT_SYMBOL(cx88_tuner_callback);

/* ----------------------------------------------------------------------- */

static void cx88_card_list(struct cx88_core *core, struct pci_dev *pci)
{
	int i;

	if (0 == pci->subsystem_vendor &&
	    0 == pci->subsystem_device) {
		printk(KERN_ERR
		       "%s: Your board has no valid PCI Subsystem ID and thus can't\n"
		       "%s: be autodetected.  Please pass card=<n> insmod option to\n"
		       "%s: workaround that.  Redirect complaints to the vendor of\n"
		       "%s: the TV card.  Best regards,\n"
		       "%s:         -- tux\n",
		       core->name,core->name,core->name,core->name,core->name);
	} else {
		printk(KERN_ERR
		       "%s: Your board isn't known (yet) to the driver.  You can\n"
		       "%s: try to pick one of the existing card configs via\n"
		       "%s: card=<n> insmod option.  Updating to the latest\n"
		       "%s: version might help as well.\n",
		       core->name,core->name,core->name,core->name);
	}
	err_printk(core, "Here is a list of valid choices for the card=<n> "
		   "insmod option:\n");
	for (i = 0; i < ARRAY_SIZE(cx88_boards); i++)
		printk(KERN_ERR "%s:    card=%d -> %s\n",
		       core->name, i, cx88_boards[i].name);
}

static void cx88_card_setup_pre_i2c(struct cx88_core *core)
{
	switch (core->boardnr) {
	case CX88_BOARD_HAUPPAUGE_HVR1300:
		/*
		 * Bring the 702 demod up before i2c scanning/attach or devices are hidden
		 * We leave here with the 702 on the bus
		 *
		 * "reset the IR receiver on GPIO[3]"
		 * Reported by Mike Crash <mike AT mikecrash.com>
		 */
		cx_write(MO_GP0_IO, 0x0000ef88);
		udelay(1000);
		cx_clear(MO_GP0_IO, 0x00000088);
		udelay(50);
		cx_set(MO_GP0_IO, 0x00000088); /* 702 out of reset */
		udelay(1000);
		break;

	case CX88_BOARD_PROLINK_PV_GLOBAL_XTREME:
	case CX88_BOARD_PROLINK_PV_8000GT:
		cx_write(MO_GP2_IO, 0xcf7);
		mdelay(50);
		cx_write(MO_GP2_IO, 0xef5);
		mdelay(50);
		cx_write(MO_GP2_IO, 0xcf7);
		msleep(10);
		break;

	case CX88_BOARD_DVICO_FUSIONHDTV_7_GOLD:
		/* Enable the xc5000 tuner */
		cx_set(MO_GP0_IO, 0x00001010);
		break;

	case CX88_BOARD_HAUPPAUGE_HVR3000:
	case CX88_BOARD_HAUPPAUGE_HVR4000:
<<<<<<< HEAD
	case CX88_BOARD_HAUPPAUGE_HVR4000LITE:
		/* Init GPIO */
		cx_write(MO_GP0_IO, core->board.input[0].gpio0);
		udelay(1000);
=======
		/* Init GPIO */
		cx_write(MO_GP0_IO, core->board.input[0].gpio0);
		udelay(1000);
		cx_clear(MO_GP0_IO, 0x00000080);
		udelay(50);
		cx_set(MO_GP0_IO, 0x00000080); /* 702 out of reset */
		udelay(1000);
>>>>>>> 2f5ad54e
		break;
	}
}

/*
 * Sets board-dependent xc3028 configuration
 */
void cx88_setup_xc3028(struct cx88_core *core, struct xc2028_ctrl *ctl)
{
	memset(ctl, 0, sizeof(*ctl));

	ctl->fname   = XC2028_DEFAULT_FIRMWARE;
	ctl->max_len = 64;

	switch (core->boardnr) {
	case CX88_BOARD_POWERCOLOR_REAL_ANGEL:
		/* Now works with firmware version 2.7 */
		if (core->i2c_algo.udelay < 16)
			core->i2c_algo.udelay = 16;
		break;
	case CX88_BOARD_DVICO_FUSIONHDTV_DVB_T_PRO:
		ctl->demod = XC3028_FE_ZARLINK456;
		break;
	case CX88_BOARD_KWORLD_ATSC_120:
	case CX88_BOARD_DVICO_FUSIONHDTV_5_PCI_NANO:
		ctl->demod = XC3028_FE_OREN538;
		break;
	case CX88_BOARD_PROLINK_PV_GLOBAL_XTREME:
	case CX88_BOARD_PROLINK_PV_8000GT:
		/*
		 * Those boards uses non-MTS firmware
		 */
		break;
	case CX88_BOARD_PINNACLE_HYBRID_PCTV:
		ctl->demod = XC3028_FE_ZARLINK456;
		ctl->mts = 1;
		break;
	default:
		ctl->demod = XC3028_FE_OREN538;
		ctl->mts = 1;
	}
}
EXPORT_SYMBOL_GPL(cx88_setup_xc3028);

static void cx88_card_setup(struct cx88_core *core)
{
	static u8 eeprom[256];
	struct tuner_setup tun_setup;
	unsigned int mode_mask = T_RADIO     |
				 T_ANALOG_TV |
				 T_DIGITAL_TV;

	memset(&tun_setup, 0, sizeof(tun_setup));

	if (0 == core->i2c_rc) {
		core->i2c_client.addr = 0xa0 >> 1;
		tveeprom_read(&core->i2c_client, eeprom, sizeof(eeprom));
	}

	switch (core->boardnr) {
	case CX88_BOARD_HAUPPAUGE:
	case CX88_BOARD_HAUPPAUGE_ROSLYN:
		if (0 == core->i2c_rc)
			hauppauge_eeprom(core, eeprom+8);
		break;
	case CX88_BOARD_GDI:
		if (0 == core->i2c_rc)
			gdi_eeprom(core, eeprom);
		break;
	case CX88_BOARD_WINFAST2000XP_EXPERT:
		if (0 == core->i2c_rc)
			leadtek_eeprom(core, eeprom);
		break;
	case CX88_BOARD_HAUPPAUGE_NOVASPLUS_S1:
	case CX88_BOARD_HAUPPAUGE_NOVASE2_S1:
	case CX88_BOARD_HAUPPAUGE_DVB_T1:
	case CX88_BOARD_HAUPPAUGE_HVR1100:
	case CX88_BOARD_HAUPPAUGE_HVR1100LP:
	case CX88_BOARD_HAUPPAUGE_HVR3000:
	case CX88_BOARD_HAUPPAUGE_HVR1300:
	case CX88_BOARD_HAUPPAUGE_HVR4000:
	case CX88_BOARD_HAUPPAUGE_HVR4000LITE:
		if (0 == core->i2c_rc)
			hauppauge_eeprom(core, eeprom);
		break;
	case CX88_BOARD_KWORLD_DVBS_100:
		cx_write(MO_GP0_IO, 0x000007f8);
		cx_write(MO_GP1_IO, 0x00000001);
		break;
	case CX88_BOARD_DVICO_FUSIONHDTV_DVB_T_PRO:
		/* GPIO0:0 is hooked to demod reset */
		/* GPIO0:4 is hooked to xc3028 reset */
		cx_write(MO_GP0_IO, 0x00111100);
		msleep(1);
		cx_write(MO_GP0_IO, 0x00111111);
		break;
	case CX88_BOARD_DVICO_FUSIONHDTV_DVB_T_DUAL:
		/* GPIO0:6 is hooked to FX2 reset pin */
		cx_set(MO_GP0_IO, 0x00004040);
		cx_clear(MO_GP0_IO, 0x00000040);
		msleep(1000);
		cx_set(MO_GP0_IO, 0x00004040);
		/* FALLTHROUGH */
	case CX88_BOARD_DVICO_FUSIONHDTV_DVB_T1:
	case CX88_BOARD_DVICO_FUSIONHDTV_DVB_T_PLUS:
	case CX88_BOARD_DVICO_FUSIONHDTV_DVB_T_HYBRID:
		/* GPIO0:0 is hooked to mt352 reset pin */
		cx_set(MO_GP0_IO, 0x00000101);
		cx_clear(MO_GP0_IO, 0x00000001);
		msleep(1);
		cx_set(MO_GP0_IO, 0x00000101);
		if (0 == core->i2c_rc &&
		    core->boardnr == CX88_BOARD_DVICO_FUSIONHDTV_DVB_T_HYBRID)
			dvico_fusionhdtv_hybrid_init(core);
		break;
	case CX88_BOARD_KWORLD_DVB_T:
	case CX88_BOARD_DNTV_LIVE_DVB_T:
		cx_set(MO_GP0_IO, 0x00000707);
		cx_set(MO_GP2_IO, 0x00000101);
		cx_clear(MO_GP2_IO, 0x00000001);
		msleep(1);
		cx_clear(MO_GP0_IO, 0x00000007);
		cx_set(MO_GP2_IO, 0x00000101);
		break;
	case CX88_BOARD_DNTV_LIVE_DVB_T_PRO:
		cx_write(MO_GP0_IO, 0x00080808);
		break;
	case CX88_BOARD_ATI_HDTVWONDER:
		if (0 == core->i2c_rc) {
			/* enable tuner */
			int i;
			static const u8 buffer [][2] = {
				{0x10,0x12},
				{0x13,0x04},
				{0x16,0x00},
				{0x14,0x04},
				{0x17,0x00}
			};
			core->i2c_client.addr = 0x0a;

			for (i = 0; i < ARRAY_SIZE(buffer); i++)
				if (2 != i2c_master_send(&core->i2c_client,
							buffer[i],2))
					warn_printk(core, "Unable to enable "
						    "tuner(%i).\n", i);
		}
		break;
	case CX88_BOARD_MSI_TVANYWHERE_MASTER:
	{
		struct v4l2_priv_tun_config tea5767_cfg;
		struct tea5767_ctrl ctl;

		memset(&ctl, 0, sizeof(ctl));

		ctl.high_cut  = 1;
		ctl.st_noise  = 1;
		ctl.deemph_75 = 1;
		ctl.xtal_freq = TEA5767_HIGH_LO_13MHz;

		tea5767_cfg.tuner = TUNER_TEA5767;
		tea5767_cfg.priv  = &ctl;

		cx88_call_i2c_clients(core, TUNER_SET_CONFIG, &tea5767_cfg);
		break;
	}
	case  CX88_BOARD_TEVII_S420:
	case  CX88_BOARD_TEVII_S460:
	case  CX88_BOARD_OMICOM_SS4_PCI:
	case  CX88_BOARD_TBS_8920:
	case  CX88_BOARD_PROF_7300:
		cx_write(MO_SRST_IO, 0);
		msleep(100);
		cx_write(MO_SRST_IO, 1);
		msleep(100);
		break;
	} /*end switch() */


	/* Setup tuners */
	if ((core->board.radio_type != UNSET)) {
		tun_setup.mode_mask      = T_RADIO;
		tun_setup.type           = core->board.radio_type;
		tun_setup.addr           = core->board.radio_addr;
		tun_setup.tuner_callback = cx88_tuner_callback;
		cx88_call_i2c_clients(core, TUNER_SET_TYPE_ADDR, &tun_setup);
		mode_mask &= ~T_RADIO;
	}

	if (core->board.tuner_type != TUNER_ABSENT) {
		tun_setup.mode_mask      = mode_mask;
		tun_setup.type           = core->board.tuner_type;
		tun_setup.addr           = core->board.tuner_addr;
		tun_setup.tuner_callback = cx88_tuner_callback;

		cx88_call_i2c_clients(core, TUNER_SET_TYPE_ADDR, &tun_setup);
	}

	if (core->board.tda9887_conf) {
		struct v4l2_priv_tun_config tda9887_cfg;

		tda9887_cfg.tuner = TUNER_TDA9887;
		tda9887_cfg.priv  = &core->board.tda9887_conf;

		cx88_call_i2c_clients(core, TUNER_SET_CONFIG, &tda9887_cfg);
	}

	if (core->board.tuner_type == TUNER_XC2028) {
		struct v4l2_priv_tun_config  xc2028_cfg;
		struct xc2028_ctrl           ctl;

		/* Fills device-dependent initialization parameters */
		cx88_setup_xc3028(core, &ctl);

		/* Sends parameters to xc2028/3028 tuner */
		memset(&xc2028_cfg, 0, sizeof(xc2028_cfg));
		xc2028_cfg.tuner = TUNER_XC2028;
		xc2028_cfg.priv  = &ctl;
		info_printk(core, "Asking xc2028/3028 to load firmware %s\n",
			    ctl.fname);
		cx88_call_i2c_clients(core, TUNER_SET_CONFIG, &xc2028_cfg);
	}
	cx88_call_i2c_clients (core, TUNER_SET_STANDBY, NULL);
}

/* ------------------------------------------------------------------ */

static int cx88_pci_quirks(const char *name, struct pci_dev *pci)
{
	unsigned int lat = UNSET;
	u8 ctrl = 0;
	u8 value;

	/* check pci quirks */
	if (pci_pci_problems & PCIPCI_TRITON) {
		printk(KERN_INFO "%s: quirk: PCIPCI_TRITON -- set TBFX\n",
		       name);
		ctrl |= CX88X_EN_TBFX;
	}
	if (pci_pci_problems & PCIPCI_NATOMA) {
		printk(KERN_INFO "%s: quirk: PCIPCI_NATOMA -- set TBFX\n",
		       name);
		ctrl |= CX88X_EN_TBFX;
	}
	if (pci_pci_problems & PCIPCI_VIAETBF) {
		printk(KERN_INFO "%s: quirk: PCIPCI_VIAETBF -- set TBFX\n",
		       name);
		ctrl |= CX88X_EN_TBFX;
	}
	if (pci_pci_problems & PCIPCI_VSFX) {
		printk(KERN_INFO "%s: quirk: PCIPCI_VSFX -- set VSFX\n",
		       name);
		ctrl |= CX88X_EN_VSFX;
	}
#ifdef PCIPCI_ALIMAGIK
	if (pci_pci_problems & PCIPCI_ALIMAGIK) {
		printk(KERN_INFO "%s: quirk: PCIPCI_ALIMAGIK -- latency fixup\n",
		       name);
		lat = 0x0A;
	}
#endif

	/* check insmod options */
	if (UNSET != latency)
		lat = latency;

	/* apply stuff */
	if (ctrl) {
		pci_read_config_byte(pci, CX88X_DEVCTRL, &value);
		value |= ctrl;
		pci_write_config_byte(pci, CX88X_DEVCTRL, value);
	}
	if (UNSET != lat) {
		printk(KERN_INFO "%s: setting pci latency timer to %d\n",
		       name, latency);
		pci_write_config_byte(pci, PCI_LATENCY_TIMER, latency);
	}
	return 0;
}

int cx88_get_resources(const struct cx88_core *core, struct pci_dev *pci)
{
	if (request_mem_region(pci_resource_start(pci,0),
			       pci_resource_len(pci,0),
			       core->name))
		return 0;
	printk(KERN_ERR
	       "%s/%d: Can't get MMIO memory @ 0x%llx, subsystem: %04x:%04x\n",
	       core->name, PCI_FUNC(pci->devfn),
	       (unsigned long long)pci_resource_start(pci, 0),
	       pci->subsystem_vendor, pci->subsystem_device);
	return -EBUSY;
}

/* Allocate and initialize the cx88 core struct.  One should hold the
 * devlist mutex before calling this.  */
struct cx88_core *cx88_core_create(struct pci_dev *pci, int nr)
{
	struct cx88_core *core;
	int i;

	core = kzalloc(sizeof(*core), GFP_KERNEL);

	atomic_inc(&core->refcount);
	core->pci_bus  = pci->bus->number;
	core->pci_slot = PCI_SLOT(pci->devfn);
	core->pci_irqmask = PCI_INT_RISC_RD_BERRINT | PCI_INT_RISC_WR_BERRINT |
			    PCI_INT_BRDG_BERRINT | PCI_INT_SRC_DMA_BERRINT |
			    PCI_INT_DST_DMA_BERRINT | PCI_INT_IPB_DMA_BERRINT;
	mutex_init(&core->lock);

	core->nr = nr;
	sprintf(core->name, "cx88[%d]", core->nr);
	if (0 != cx88_get_resources(core, pci)) {
		kfree(core);
		return NULL;
	}

	/* PCI stuff */
	cx88_pci_quirks(core->name, pci);
	core->lmmio = ioremap(pci_resource_start(pci, 0),
			      pci_resource_len(pci, 0));
	core->bmmio = (u8 __iomem *)core->lmmio;

	/* board config */
	core->boardnr = UNSET;
	if (card[core->nr] < ARRAY_SIZE(cx88_boards))
		core->boardnr = card[core->nr];
	for (i = 0; UNSET == core->boardnr && i < ARRAY_SIZE(cx88_subids); i++)
		if (pci->subsystem_vendor == cx88_subids[i].subvendor &&
		    pci->subsystem_device == cx88_subids[i].subdevice)
			core->boardnr = cx88_subids[i].card;
	if (UNSET == core->boardnr) {
		core->boardnr = CX88_BOARD_UNKNOWN;
		cx88_card_list(core, pci);
	}

	memcpy(&core->board, &cx88_boards[core->boardnr], sizeof(core->board));

	if (!core->board.num_frontends)
		core->board.num_frontends=1;

	info_printk(core, "subsystem: %04x:%04x, board: %s [card=%d,%s], frontend(s): %d\n",
		pci->subsystem_vendor, pci->subsystem_device, core->board.name,
		core->boardnr, card[core->nr] == core->boardnr ?
		"insmod option" : "autodetected",
		core->board.num_frontends);

	if (tuner[core->nr] != UNSET)
		core->board.tuner_type = tuner[core->nr];
	if (radio[core->nr] != UNSET)
		core->board.radio_type = radio[core->nr];

	info_printk(core, "TV tuner type %d, Radio tuner type %d\n",
		    core->board.tuner_type, core->board.radio_type);

	/* init hardware */
	cx88_reset(core);
	cx88_card_setup_pre_i2c(core);
	cx88_i2c_init(core, pci);

	/* load tuner module, if needed */
	if (TUNER_ABSENT != core->board.tuner_type)
		request_module("tuner");

	cx88_card_setup(core);
	cx88_ir_init(core, pci);

	return core;
}<|MERGE_RESOLUTION|>--- conflicted
+++ resolved
@@ -1369,39 +1369,27 @@
 			.type   = CX88_VMUX_TELEVISION,
 			.vmux   = 0,
 			.gpio0	= 0xef88,
-<<<<<<< HEAD
-=======
 			/* 1: TV Audio / FM Mono */
->>>>>>> 2f5ad54e
 			.audioroute = 1,
 		},{
 			.type	= CX88_VMUX_COMPOSITE1,
 			.vmux	= 1,
 			.gpio0	= 0xef88,
-<<<<<<< HEAD
-=======
 			/* 2: Line-In */
->>>>>>> 2f5ad54e
 			.audioroute = 2,
 		},{
 			.type	= CX88_VMUX_SVIDEO,
 			.vmux	= 2,
 			.gpio0	= 0xef88,
-<<<<<<< HEAD
-=======
 			/* 2: Line-In */
->>>>>>> 2f5ad54e
 			.audioroute = 2,
 		}},
 		.mpeg           = CX88_MPEG_DVB | CX88_MPEG_BLACKBIRD,
 		.radio = {
 			.type   = CX88_RADIO,
 			.gpio0	= 0xef88,
-<<<<<<< HEAD
-=======
 			/* 4: FM Stereo (untested) */
 			.audioroute = 8,
->>>>>>> 2f5ad54e
 		},
 	},
 	[CX88_BOARD_ADSTECH_PTV_390] = {
@@ -1745,10 +1733,7 @@
 		.tuner_addr     = ADDR_UNSET,
 		.radio_addr     = ADDR_UNSET,
 		.tda9887_conf   = TDA9887_PRESENT,
-<<<<<<< HEAD
-=======
 		.audio_chip     = V4L2_IDENT_WM8775,
->>>>>>> 2f5ad54e
 		/*
 		 * GPIO0 (WINTV2000)
 		 *
@@ -1762,11 +1747,7 @@
 		 * BIT  VALUE   FUNCTION GP{x}_IO
 		 * 0    1       I:?
 		 * 1    1       I:?
-<<<<<<< HEAD
-		 * 2    1       O:DVB-T DEMOD ENABLE LOW/ANALOG DEMOD ENABLE HIGH
-=======
 		 * 2    1       O:MPEG PORT 0=DVB-T 1=DVB-S
->>>>>>> 2f5ad54e
 		 * 3    1       I:?
 		 * 4    1       I:?
 		 * 5    1       I:?
@@ -1782,8 +1763,6 @@
 		 * d    0       I
 		 * e    1       O
 		 * f    1       O
-<<<<<<< HEAD
-=======
 		 *
 		 * WM8775 ADC
 		 *
@@ -1791,35 +1770,23 @@
 		 * 2: Line-In
 		 * 3: Line-In Expansion
 		 * 4: FM Stereo
->>>>>>> 2f5ad54e
 		 */
 		.input          = {{
 			.type   = CX88_VMUX_TELEVISION,
 			.vmux   = 0,
 			.gpio0  = 0xc4bf,
-<<<<<<< HEAD
-=======
 			/* 1: TV Audio / FM Mono */
 			.audioroute = 1,
->>>>>>> 2f5ad54e
 		}, {
 			.type   = CX88_VMUX_COMPOSITE1,
 			.vmux   = 1,
 			.gpio0  = 0xc4bf,
-<<<<<<< HEAD
-=======
 			/* 2: Line-In */
 			.audioroute = 2,
->>>>>>> 2f5ad54e
 		}, {
 			.type   = CX88_VMUX_SVIDEO,
 			.vmux   = 2,
 			.gpio0  = 0xc4bf,
-<<<<<<< HEAD
-		} },
-		/* fixme: Add radio support */
-		.mpeg           = CX88_MPEG_DVB,
-=======
 			/* 2: Line-In */
 			.audioroute = 2,
 		} },
@@ -1831,7 +1798,6 @@
 		},
 		.mpeg           = CX88_MPEG_DVB,
 		.num_frontends	= 2,
->>>>>>> 2f5ad54e
 	},
 	[CX88_BOARD_HAUPPAUGE_HVR4000LITE] = {
 		.name           = "Hauppauge WinTV-HVR4000(Lite) DVB-S/S2",
@@ -2733,12 +2699,6 @@
 
 	case CX88_BOARD_HAUPPAUGE_HVR3000:
 	case CX88_BOARD_HAUPPAUGE_HVR4000:
-<<<<<<< HEAD
-	case CX88_BOARD_HAUPPAUGE_HVR4000LITE:
-		/* Init GPIO */
-		cx_write(MO_GP0_IO, core->board.input[0].gpio0);
-		udelay(1000);
-=======
 		/* Init GPIO */
 		cx_write(MO_GP0_IO, core->board.input[0].gpio0);
 		udelay(1000);
@@ -2746,7 +2706,6 @@
 		udelay(50);
 		cx_set(MO_GP0_IO, 0x00000080); /* 702 out of reset */
 		udelay(1000);
->>>>>>> 2f5ad54e
 		break;
 	}
 }
