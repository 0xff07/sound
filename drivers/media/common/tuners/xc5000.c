/*
 *  Driver for Xceive XC5000 "QAM/8VSB single chip tuner"
 *
 *  Copyright (c) 2007 Xceive Corporation
 *  Copyright (c) 2007 Steven Toth <stoth@linuxtv.org>
 *
 *  This program is free software; you can redistribute it and/or modify
 *  it under the terms of the GNU General Public License as published by
 *  the Free Software Foundation; either version 2 of the License, or
 *  (at your option) any later version.
 *
 *  This program is distributed in the hope that it will be useful,
 *  but WITHOUT ANY WARRANTY; without even the implied warranty of
 *  MERCHANTABILITY or FITNESS FOR A PARTICULAR PURPOSE.  See the
 *
 *  GNU General Public License for more details.
 *
 *  You should have received a copy of the GNU General Public License
 *  along with this program; if not, write to the Free Software
 *  Foundation, Inc., 675 Mass Ave, Cambridge, MA 02139, USA.
 */

#include <linux/module.h>
#include <linux/moduleparam.h>
#include <linux/videodev2.h>
#include <linux/delay.h>
#include <linux/dvb/frontend.h>
#include <linux/i2c.h>

#include "dvb_frontend.h"

#include "xc5000.h"
#include "tuner-i2c.h"

static int debug;
module_param(debug, int, 0644);
MODULE_PARM_DESC(debug, "Turn on/off debugging (default:off).");

static int xc5000_load_fw_on_attach;
module_param_named(init_fw, xc5000_load_fw_on_attach, int, 0644);
MODULE_PARM_DESC(init_fw, "Load firmware during driver initialization.");

static DEFINE_MUTEX(xc5000_list_mutex);
static LIST_HEAD(hybrid_tuner_instance_list);

<<<<<<< HEAD
#define dprintk(level,fmt, arg...) if (debug >= level) \
=======
#define dprintk(level, fmt, arg...) if (debug >= level) \
>>>>>>> 2f5ad54e
	printk(KERN_INFO "%s: " fmt, "xc5000", ## arg)

#define XC5000_DEFAULT_FIRMWARE "dvb-fe-xc5000-1.1.fw"
#define XC5000_DEFAULT_FIRMWARE_SIZE 12332

struct xc5000_priv {
	struct tuner_i2c_props i2c_props;
	struct list_head hybrid_tuner_instance_list;

	u32 if_khz;
	u32 freq_hz;
	u32 bandwidth;
	u8  video_standard;
	u8  rf_mode;
};

/* Misc Defines */
#define MAX_TV_STANDARD			23
#define XC_MAX_I2C_WRITE_LENGTH		64

/* Signal Types */
#define XC_RF_MODE_AIR			0
#define XC_RF_MODE_CABLE		1

/* Result codes */
#define XC_RESULT_SUCCESS		0
#define XC_RESULT_RESET_FAILURE		1
#define XC_RESULT_I2C_WRITE_FAILURE	2
#define XC_RESULT_I2C_READ_FAILURE	3
#define XC_RESULT_OUT_OF_RANGE		5

/* Product id */
#define XC_PRODUCT_ID_FW_NOT_LOADED	0x2000
#define XC_PRODUCT_ID_FW_LOADED 	0x1388

/* Registers */
#define XREG_INIT         0x00
#define XREG_VIDEO_MODE   0x01
#define XREG_AUDIO_MODE   0x02
#define XREG_RF_FREQ      0x03
#define XREG_D_CODE       0x04
#define XREG_IF_OUT       0x05
#define XREG_SEEK_MODE    0x07
#define XREG_POWER_DOWN   0x0A
#define XREG_SIGNALSOURCE 0x0D /* 0=Air, 1=Cable */
#define XREG_SMOOTHEDCVBS 0x0E
#define XREG_XTALFREQ     0x0F
#define XREG_FINERFFREQ   0x10
#define XREG_DDIMODE      0x11

#define XREG_ADC_ENV      0x00
#define XREG_QUALITY      0x01
#define XREG_FRAME_LINES  0x02
#define XREG_HSYNC_FREQ   0x03
#define XREG_LOCK         0x04
#define XREG_FREQ_ERROR   0x05
#define XREG_SNR          0x06
#define XREG_VERSION      0x07
#define XREG_PRODUCT_ID   0x08
#define XREG_BUSY         0x09

/*
   Basic firmware description. This will remain with
   the driver for documentation purposes.

   This represents an I2C firmware file encoded as a
   string of unsigned char. Format is as follows:

   char[0  ]=len0_MSB  -> len = len_MSB * 256 + len_LSB
   char[1  ]=len0_LSB  -> length of first write transaction
   char[2  ]=data0 -> first byte to be sent
   char[3  ]=data1
   char[4  ]=data2
   char[   ]=...
   char[M  ]=dataN  -> last byte to be sent
   char[M+1]=len1_MSB  -> len = len_MSB * 256 + len_LSB
   char[M+2]=len1_LSB  -> length of second write transaction
   char[M+3]=data0
   char[M+4]=data1
   ...
   etc.

   The [len] value should be interpreted as follows:

   len= len_MSB _ len_LSB
   len=1111_1111_1111_1111   : End of I2C_SEQUENCE
   len=0000_0000_0000_0000   : Reset command: Do hardware reset
   len=0NNN_NNNN_NNNN_NNNN   : Normal transaction: number of bytes = {1:32767)
   len=1WWW_WWWW_WWWW_WWWW   : Wait command: wait for {1:32767} ms

   For the RESET and WAIT commands, the two following bytes will contain
   immediately the length of the following transaction.

*/
struct XC_TV_STANDARD {
	char *Name;
	u16 AudioMode;
	u16 VideoMode;
};

/* Tuner standards */
#define MN_NTSC_PAL_BTSC	0
#define MN_NTSC_PAL_A2		1
#define MN_NTSC_PAL_EIAJ	2
#define MN_NTSC_PAL_Mono	3
#define BG_PAL_A2		4
#define BG_PAL_NICAM		5
#define BG_PAL_MONO		6
#define I_PAL_NICAM		7
#define I_PAL_NICAM_MONO	8
#define DK_PAL_A2		9
#define DK_PAL_NICAM		10
#define DK_PAL_MONO		11
#define DK_SECAM_A2DK1		12
#define DK_SECAM_A2LDK3 	13
#define DK_SECAM_A2MONO 	14
#define L_SECAM_NICAM		15
#define LC_SECAM_NICAM		16
#define DTV6			17
#define DTV8			18
#define DTV7_8			19
#define DTV7			20
#define FM_Radio_INPUT2 	21
#define FM_Radio_INPUT1 	22

static struct XC_TV_STANDARD XC5000_Standard[MAX_TV_STANDARD] = {
	{"M/N-NTSC/PAL-BTSC", 0x0400, 0x8020},
	{"M/N-NTSC/PAL-A2",   0x0600, 0x8020},
	{"M/N-NTSC/PAL-EIAJ", 0x0440, 0x8020},
	{"M/N-NTSC/PAL-Mono", 0x0478, 0x8020},
	{"B/G-PAL-A2",        0x0A00, 0x8049},
	{"B/G-PAL-NICAM",     0x0C04, 0x8049},
	{"B/G-PAL-MONO",      0x0878, 0x8059},
	{"I-PAL-NICAM",       0x1080, 0x8009},
	{"I-PAL-NICAM-MONO",  0x0E78, 0x8009},
	{"D/K-PAL-A2",        0x1600, 0x8009},
	{"D/K-PAL-NICAM",     0x0E80, 0x8009},
	{"D/K-PAL-MONO",      0x1478, 0x8009},
	{"D/K-SECAM-A2 DK1",  0x1200, 0x8009},
	{"D/K-SECAM-A2 L/DK3", 0x0E00, 0x8009},
	{"D/K-SECAM-A2 MONO", 0x1478, 0x8009},
	{"L-SECAM-NICAM",     0x8E82, 0x0009},
	{"L'-SECAM-NICAM",    0x8E82, 0x4009},
	{"DTV6",              0x00C0, 0x8002},
	{"DTV8",              0x00C0, 0x800B},
	{"DTV7/8",            0x00C0, 0x801B},
	{"DTV7",              0x00C0, 0x8007},
	{"FM Radio-INPUT2",   0x9802, 0x9002},
	{"FM Radio-INPUT1",   0x0208, 0x9002}
};

static int  xc5000_is_firmware_loaded(struct dvb_frontend *fe);
static int  xc5000_writeregs(struct xc5000_priv *priv, u8 *buf, u8 len);
static int  xc5000_readregs(struct xc5000_priv *priv, u8 *buf, u8 len);
static void xc5000_TunerReset(struct dvb_frontend *fe);

static int xc_send_i2c_data(struct xc5000_priv *priv, u8 *buf, int len)
{
	return xc5000_writeregs(priv, buf, len)
		? XC_RESULT_I2C_WRITE_FAILURE : XC_RESULT_SUCCESS;
}

static int xc_read_i2c_data(struct xc5000_priv *priv, u8 *buf, int len)
{
	return xc5000_readregs(priv, buf, len)
		? XC_RESULT_I2C_READ_FAILURE : XC_RESULT_SUCCESS;
}

static int xc_reset(struct dvb_frontend *fe)
{
	xc5000_TunerReset(fe);
	return XC_RESULT_SUCCESS;
}

static void xc_wait(int wait_ms)
{
	msleep(wait_ms);
}

static void xc5000_TunerReset(struct dvb_frontend *fe)
{
	struct xc5000_priv *priv = fe->tuner_priv;
	int ret;

	dprintk(1, "%s()\n", __func__);

	if (fe->callback) {
		ret = fe->callback(((fe->dvb) && (fe->dvb->priv)) ?
					   fe->dvb->priv :
					   priv->i2c_props.adap->algo_data,
					   DVB_FRONTEND_COMPONENT_TUNER,
					   XC5000_TUNER_RESET, 0);
		if (ret)
			printk(KERN_ERR "xc5000: reset failed\n");
	} else
		printk(KERN_ERR "xc5000: no tuner reset callback function, fatal\n");
}

static int xc_write_reg(struct xc5000_priv *priv, u16 regAddr, u16 i2cData)
{
	u8 buf[4];
	int WatchDogTimer = 5;
	int result;

	buf[0] = (regAddr >> 8) & 0xFF;
	buf[1] = regAddr & 0xFF;
	buf[2] = (i2cData >> 8) & 0xFF;
	buf[3] = i2cData & 0xFF;
	result = xc_send_i2c_data(priv, buf, 4);
	if (result == XC_RESULT_SUCCESS) {
		/* wait for busy flag to clear */
		while ((WatchDogTimer > 0) && (result == XC_RESULT_SUCCESS)) {
			buf[0] = 0;
			buf[1] = XREG_BUSY;

			result = xc_send_i2c_data(priv, buf, 2);
			if (result == XC_RESULT_SUCCESS) {
				result = xc_read_i2c_data(priv, buf, 2);
				if (result == XC_RESULT_SUCCESS) {
					if ((buf[0] == 0) && (buf[1] == 0)) {
						/* busy flag cleared */
					break;
					} else {
						xc_wait(100); /* wait 5 ms */
						WatchDogTimer--;
					}
				}
			}
		}
	}
	if (WatchDogTimer < 0)
		result = XC_RESULT_I2C_WRITE_FAILURE;

	return result;
}

static int xc_read_reg(struct xc5000_priv *priv, u16 regAddr, u16 *i2cData)
{
	u8 buf[2];
	int result;

	buf[0] = (regAddr >> 8) & 0xFF;
	buf[1] = regAddr & 0xFF;
	result = xc_send_i2c_data(priv, buf, 2);
	if (result != XC_RESULT_SUCCESS)
		return result;

	result = xc_read_i2c_data(priv, buf, 2);
	if (result != XC_RESULT_SUCCESS)
		return result;

	*i2cData = buf[0] * 256 + buf[1];
	return result;
}

static int xc_load_i2c_sequence(struct dvb_frontend *fe, const u8 *i2c_sequence)
{
	struct xc5000_priv *priv = fe->tuner_priv;

	int i, nbytes_to_send, result;
	unsigned int len, pos, index;
	u8 buf[XC_MAX_I2C_WRITE_LENGTH];

	index = 0;
	while ((i2c_sequence[index] != 0xFF) ||
		(i2c_sequence[index + 1] != 0xFF)) {
		len = i2c_sequence[index] * 256 + i2c_sequence[index+1];
		if (len == 0x0000) {
			/* RESET command */
			result = xc_reset(fe);
			index += 2;
			if (result != XC_RESULT_SUCCESS)
				return result;
		} else if (len & 0x8000) {
			/* WAIT command */
			xc_wait(len & 0x7FFF);
			index += 2;
		} else {
			/* Send i2c data whilst ensuring individual transactions
			 * do not exceed XC_MAX_I2C_WRITE_LENGTH bytes.
			 */
			index += 2;
			buf[0] = i2c_sequence[index];
			buf[1] = i2c_sequence[index + 1];
			pos = 2;
			while (pos < len) {
				if ((len - pos) > XC_MAX_I2C_WRITE_LENGTH - 2)
					nbytes_to_send =
						XC_MAX_I2C_WRITE_LENGTH;
				else
					nbytes_to_send = (len - pos + 2);
				for (i = 2; i < nbytes_to_send; i++) {
					buf[i] = i2c_sequence[index + pos +
						i - 2];
				}
				result = xc_send_i2c_data(priv, buf,
					nbytes_to_send);

				if (result != XC_RESULT_SUCCESS)
					return result;

				pos += nbytes_to_send - 2;
			}
			index += len;
		}
	}
	return XC_RESULT_SUCCESS;
}

static int xc_initialize(struct xc5000_priv *priv)
{
	dprintk(1, "%s()\n", __func__);
	return xc_write_reg(priv, XREG_INIT, 0);
}

static int xc_SetTVStandard(struct xc5000_priv *priv,
	u16 VideoMode, u16 AudioMode)
{
	int ret;
	dprintk(1, "%s(0x%04x,0x%04x)\n", __func__, VideoMode, AudioMode);
	dprintk(1, "%s() Standard = %s\n",
		__func__,
		XC5000_Standard[priv->video_standard].Name);

	ret = xc_write_reg(priv, XREG_VIDEO_MODE, VideoMode);
	if (ret == XC_RESULT_SUCCESS)
		ret = xc_write_reg(priv, XREG_AUDIO_MODE, AudioMode);

	return ret;
}

static int xc_shutdown(struct xc5000_priv *priv)
{
	return XC_RESULT_SUCCESS;
	/* Fixme: cannot bring tuner back alive once shutdown
	 *        without reloading the driver modules.
	 *    return xc_write_reg(priv, XREG_POWER_DOWN, 0);
	 */
}

static int xc_SetSignalSource(struct xc5000_priv *priv, u16 rf_mode)
{
	dprintk(1, "%s(%d) Source = %s\n", __func__, rf_mode,
		rf_mode == XC_RF_MODE_AIR ? "ANTENNA" : "CABLE");

	if ((rf_mode != XC_RF_MODE_AIR) && (rf_mode != XC_RF_MODE_CABLE)) {
		rf_mode = XC_RF_MODE_CABLE;
		printk(KERN_ERR
			"%s(), Invalid mode, defaulting to CABLE",
			__func__);
	}
	return xc_write_reg(priv, XREG_SIGNALSOURCE, rf_mode);
}

static const struct dvb_tuner_ops xc5000_tuner_ops;

static int xc_set_RF_frequency(struct xc5000_priv *priv, u32 freq_hz)
{
	u16 freq_code;

	dprintk(1, "%s(%u)\n", __func__, freq_hz);

	if ((freq_hz > xc5000_tuner_ops.info.frequency_max) ||
		(freq_hz < xc5000_tuner_ops.info.frequency_min))
		return XC_RESULT_OUT_OF_RANGE;

	freq_code = (u16)(freq_hz / 15625);

	return xc_write_reg(priv, XREG_RF_FREQ, freq_code);
}


static int xc_set_IF_frequency(struct xc5000_priv *priv, u32 freq_khz)
{
	u32 freq_code = (freq_khz * 1024)/1000;
	dprintk(1, "%s(freq_khz = %d) freq_code = 0x%x\n",
		__func__, freq_khz, freq_code);

	return xc_write_reg(priv, XREG_IF_OUT, freq_code);
}


static int xc_get_ADC_Envelope(struct xc5000_priv *priv, u16 *adc_envelope)
{
	return xc_read_reg(priv, XREG_ADC_ENV, adc_envelope);
}

static int xc_get_frequency_error(struct xc5000_priv *priv, u32 *freq_error_hz)
{
	int result;
	u16 regData;
	u32 tmp;

	result = xc_read_reg(priv, XREG_FREQ_ERROR, &regData);
	if (result)
		return result;

	tmp = (u32)regData;
	(*freq_error_hz) = (tmp * 15625) / 1000;
	return result;
}

static int xc_get_lock_status(struct xc5000_priv *priv, u16 *lock_status)
{
	return xc_read_reg(priv, XREG_LOCK, lock_status);
}

static int xc_get_version(struct xc5000_priv *priv,
	u8 *hw_majorversion, u8 *hw_minorversion,
	u8 *fw_majorversion, u8 *fw_minorversion)
{
	u16 data;
	int result;

	result = xc_read_reg(priv, XREG_VERSION, &data);
	if (result)
		return result;

	(*hw_majorversion) = (data >> 12) & 0x0F;
	(*hw_minorversion) = (data >>  8) & 0x0F;
	(*fw_majorversion) = (data >>  4) & 0x0F;
	(*fw_minorversion) = data & 0x0F;

	return 0;
}

static int xc_get_hsync_freq(struct xc5000_priv *priv, u32 *hsync_freq_hz)
{
	u16 regData;
	int result;

	result = xc_read_reg(priv, XREG_HSYNC_FREQ, &regData);
	if (result)
		return result;

	(*hsync_freq_hz) = ((regData & 0x0fff) * 763)/100;
	return result;
}

static int xc_get_frame_lines(struct xc5000_priv *priv, u16 *frame_lines)
{
	return xc_read_reg(priv, XREG_FRAME_LINES, frame_lines);
}

static int xc_get_quality(struct xc5000_priv *priv, u16 *quality)
{
	return xc_read_reg(priv, XREG_QUALITY, quality);
}

static u16 WaitForLock(struct xc5000_priv *priv)
{
	u16 lockState = 0;
	int watchDogCount = 40;

	while ((lockState == 0) && (watchDogCount > 0)) {
		xc_get_lock_status(priv, &lockState);
		if (lockState != 1) {
			xc_wait(5);
			watchDogCount--;
		}
	}
	return lockState;
}

static int xc_tune_channel(struct xc5000_priv *priv, u32 freq_hz)
{
	int found = 0;

	dprintk(1, "%s(%u)\n", __func__, freq_hz);

	if (xc_set_RF_frequency(priv, freq_hz) != XC_RESULT_SUCCESS)
		return 0;

	if (WaitForLock(priv) == 1)
		found = 1;

	return found;
}

static int xc5000_readreg(struct xc5000_priv *priv, u16 reg, u16 *val)
{
	u8 buf[2] = { reg >> 8, reg & 0xff };
	u8 bval[2] = { 0, 0 };
	struct i2c_msg msg[2] = {
		{ .addr = priv->i2c_props.addr,
			.flags = 0, .buf = &buf[0], .len = 2 },
		{ .addr = priv->i2c_props.addr,
			.flags = I2C_M_RD, .buf = &bval[0], .len = 2 },
	};

	if (i2c_transfer(priv->i2c_props.adap, msg, 2) != 2) {
		printk(KERN_WARNING "xc5000: I2C read failed\n");
		return -EREMOTEIO;
	}

	*val = (bval[0] << 8) | bval[1];
	return 0;
}

static int xc5000_writeregs(struct xc5000_priv *priv, u8 *buf, u8 len)
{
	struct i2c_msg msg = { .addr = priv->i2c_props.addr,
		.flags = 0, .buf = buf, .len = len };

	if (i2c_transfer(priv->i2c_props.adap, &msg, 1) != 1) {
		printk(KERN_ERR "xc5000: I2C write failed (len=%i)\n",
			(int)len);
		return -EREMOTEIO;
	}
	return 0;
}

static int xc5000_readregs(struct xc5000_priv *priv, u8 *buf, u8 len)
{
	struct i2c_msg msg = { .addr = priv->i2c_props.addr,
		.flags = I2C_M_RD, .buf = buf, .len = len };

	if (i2c_transfer(priv->i2c_props.adap, &msg, 1) != 1) {
<<<<<<< HEAD
		printk(KERN_ERR "xc5000 I2C read failed (len=%i)\n",(int)len);
=======
		printk(KERN_ERR "xc5000 I2C read failed (len=%i)\n", (int)len);
>>>>>>> 2f5ad54e
		return -EREMOTEIO;
	}
	return 0;
}

static int xc5000_fwupload(struct dvb_frontend *fe)
{
	struct xc5000_priv *priv = fe->tuner_priv;
	const struct firmware *fw;
	int ret;

	/* request the firmware, this will block and timeout */
	printk(KERN_INFO "xc5000: waiting for firmware upload (%s)...\n",
		XC5000_DEFAULT_FIRMWARE);

<<<<<<< HEAD
	ret = request_firmware(&fw, XC5000_DEFAULT_FIRMWARE, &priv->i2c_props.adap->dev);
=======
	ret = request_firmware(&fw, XC5000_DEFAULT_FIRMWARE,
		&priv->i2c_props.adap->dev);
>>>>>>> 2f5ad54e
	if (ret) {
		printk(KERN_ERR "xc5000: Upload failed. (file not found?)\n");
		ret = XC_RESULT_RESET_FAILURE;
		goto out;
	} else {
		printk(KERN_INFO "xc5000: firmware read %Zu bytes.\n",
		       fw->size);
		ret = XC_RESULT_SUCCESS;
	}

	if (fw->size != XC5000_DEFAULT_FIRMWARE_SIZE) {
		printk(KERN_ERR "xc5000: firmware incorrect size\n");
		ret = XC_RESULT_RESET_FAILURE;
	} else {
		printk(KERN_INFO "xc5000: firmware upload\n");
		ret = xc_load_i2c_sequence(fe,  fw->data);
	}

out:
	release_firmware(fw);
	return ret;
}

static void xc_debug_dump(struct xc5000_priv *priv)
{
	u16 adc_envelope;
	u32 freq_error_hz = 0;
	u16 lock_status;
	u32 hsync_freq_hz = 0;
	u16 frame_lines;
	u16 quality;
	u8 hw_majorversion = 0, hw_minorversion = 0;
	u8 fw_majorversion = 0, fw_minorversion = 0;

	/* Wait for stats to stabilize.
	 * Frame Lines needs two frame times after initial lock
	 * before it is valid.
	 */
	xc_wait(100);

	xc_get_ADC_Envelope(priv,  &adc_envelope);
	dprintk(1, "*** ADC envelope (0-1023) = %d\n", adc_envelope);

	xc_get_frequency_error(priv, &freq_error_hz);
	dprintk(1, "*** Frequency error = %d Hz\n", freq_error_hz);

	xc_get_lock_status(priv,  &lock_status);
	dprintk(1, "*** Lock status (0-Wait, 1-Locked, 2-No-signal) = %d\n",
		lock_status);

	xc_get_version(priv,  &hw_majorversion, &hw_minorversion,
		&fw_majorversion, &fw_minorversion);
	dprintk(1, "*** HW: V%02x.%02x, FW: V%02x.%02x\n",
		hw_majorversion, hw_minorversion,
		fw_majorversion, fw_minorversion);

	xc_get_hsync_freq(priv,  &hsync_freq_hz);
	dprintk(1, "*** Horizontal sync frequency = %d Hz\n", hsync_freq_hz);

	xc_get_frame_lines(priv,  &frame_lines);
	dprintk(1, "*** Frame lines = %d\n", frame_lines);

	xc_get_quality(priv,  &quality);
	dprintk(1, "*** Quality (0:<8dB, 7:>56dB) = %d\n", quality);
}

static int xc5000_set_params(struct dvb_frontend *fe,
	struct dvb_frontend_parameters *params)
{
	struct xc5000_priv *priv = fe->tuner_priv;
	int ret;

	dprintk(1, "%s() frequency=%d (Hz)\n", __func__, params->frequency);

	switch (params->u.vsb.modulation) {
	case VSB_8:
	case VSB_16:
		dprintk(1, "%s() VSB modulation\n", __func__);
		priv->rf_mode = XC_RF_MODE_AIR;
		priv->freq_hz = params->frequency - 1750000;
		priv->bandwidth = BANDWIDTH_6_MHZ;
		priv->video_standard = DTV6;
		break;
	case QAM_64:
	case QAM_256:
	case QAM_AUTO:
		dprintk(1, "%s() QAM modulation\n", __func__);
		priv->rf_mode = XC_RF_MODE_CABLE;
		priv->freq_hz = params->frequency - 1750000;
		priv->bandwidth = BANDWIDTH_6_MHZ;
		priv->video_standard = DTV6;
		break;
	default:
		return -EINVAL;
	}

	dprintk(1, "%s() frequency=%d (compensated)\n",
		__func__, priv->freq_hz);

	ret = xc_SetSignalSource(priv, priv->rf_mode);
	if (ret != XC_RESULT_SUCCESS) {
		printk(KERN_ERR
			"xc5000: xc_SetSignalSource(%d) failed\n",
			priv->rf_mode);
		return -EREMOTEIO;
	}

	ret = xc_SetTVStandard(priv,
		XC5000_Standard[priv->video_standard].VideoMode,
		XC5000_Standard[priv->video_standard].AudioMode);
	if (ret != XC_RESULT_SUCCESS) {
		printk(KERN_ERR "xc5000: xc_SetTVStandard failed\n");
		return -EREMOTEIO;
	}

	ret = xc_set_IF_frequency(priv, priv->if_khz);
	if (ret != XC_RESULT_SUCCESS) {
		printk(KERN_ERR "xc5000: xc_Set_IF_frequency(%d) failed\n",
		       priv->if_khz);
		return -EIO;
	}

	xc_tune_channel(priv, priv->freq_hz);

	if (debug)
		xc_debug_dump(priv);

	return 0;
}

static int xc5000_is_firmware_loaded(struct dvb_frontend *fe)
{
	struct xc5000_priv *priv = fe->tuner_priv;
	int ret;
	u16 id;

	ret = xc5000_readreg(priv, XREG_PRODUCT_ID, &id);
	if (ret == XC_RESULT_SUCCESS) {
		if (id == XC_PRODUCT_ID_FW_NOT_LOADED)
			ret = XC_RESULT_RESET_FAILURE;
		else
			ret = XC_RESULT_SUCCESS;
	}

	dprintk(1, "%s() returns %s id = 0x%x\n", __func__,
		ret == XC_RESULT_SUCCESS ? "True" : "False", id);
	return ret;
}

static int xc_load_fw_and_init_tuner(struct dvb_frontend *fe);

static int xc5000_set_analog_params(struct dvb_frontend *fe,
	struct analog_parameters *params)
{
	struct xc5000_priv *priv = fe->tuner_priv;
	int ret;

	if (xc5000_is_firmware_loaded(fe) != XC_RESULT_SUCCESS)
		xc_load_fw_and_init_tuner(fe);

	dprintk(1, "%s() frequency=%d (in units of 62.5khz)\n",
		__func__, params->frequency);

	priv->rf_mode = XC_RF_MODE_CABLE; /* Fix me: it could be air. */

	/* params->frequency is in units of 62.5khz */
	priv->freq_hz = params->frequency * 62500;

	/* FIX ME: Some video standards may have several possible audio
		   standards. We simply default to one of them here.
	 */
	if (params->std & V4L2_STD_MN) {
		/* default to BTSC audio standard */
		priv->video_standard = MN_NTSC_PAL_BTSC;
		goto tune_channel;
	}

	if (params->std & V4L2_STD_PAL_BG) {
		/* default to NICAM audio standard */
		priv->video_standard = BG_PAL_NICAM;
		goto tune_channel;
	}

	if (params->std & V4L2_STD_PAL_I) {
		/* default to NICAM audio standard */
		priv->video_standard = I_PAL_NICAM;
		goto tune_channel;
	}

	if (params->std & V4L2_STD_PAL_DK) {
		/* default to NICAM audio standard */
		priv->video_standard = DK_PAL_NICAM;
		goto tune_channel;
	}

	if (params->std & V4L2_STD_SECAM_DK) {
		/* default to A2 DK1 audio standard */
		priv->video_standard = DK_SECAM_A2DK1;
		goto tune_channel;
	}

	if (params->std & V4L2_STD_SECAM_L) {
		priv->video_standard = L_SECAM_NICAM;
		goto tune_channel;
	}

	if (params->std & V4L2_STD_SECAM_LC) {
		priv->video_standard = LC_SECAM_NICAM;
		goto tune_channel;
	}

tune_channel:
	ret = xc_SetSignalSource(priv, priv->rf_mode);
	if (ret != XC_RESULT_SUCCESS) {
		printk(KERN_ERR
			"xc5000: xc_SetSignalSource(%d) failed\n",
			priv->rf_mode);
		return -EREMOTEIO;
	}

	ret = xc_SetTVStandard(priv,
		XC5000_Standard[priv->video_standard].VideoMode,
		XC5000_Standard[priv->video_standard].AudioMode);
	if (ret != XC_RESULT_SUCCESS) {
		printk(KERN_ERR "xc5000: xc_SetTVStandard failed\n");
		return -EREMOTEIO;
	}

	xc_tune_channel(priv, priv->freq_hz);

	if (debug)
		xc_debug_dump(priv);

	return 0;
}

static int xc5000_get_frequency(struct dvb_frontend *fe, u32 *freq)
{
	struct xc5000_priv *priv = fe->tuner_priv;
	dprintk(1, "%s()\n", __func__);
	*freq = priv->freq_hz;
	return 0;
}

static int xc5000_get_bandwidth(struct dvb_frontend *fe, u32 *bw)
{
	struct xc5000_priv *priv = fe->tuner_priv;
	dprintk(1, "%s()\n", __func__);

	*bw = priv->bandwidth;
	return 0;
}

static int xc5000_get_status(struct dvb_frontend *fe, u32 *status)
{
	struct xc5000_priv *priv = fe->tuner_priv;
	u16 lock_status = 0;

	xc_get_lock_status(priv, &lock_status);

	dprintk(1, "%s() lock_status = 0x%08x\n", __func__, lock_status);

	*status = lock_status;

	return 0;
}

static int xc_load_fw_and_init_tuner(struct dvb_frontend *fe)
{
	struct xc5000_priv *priv = fe->tuner_priv;
	int ret = 0;

	if (xc5000_is_firmware_loaded(fe) != XC_RESULT_SUCCESS) {
		ret = xc5000_fwupload(fe);
		if (ret != XC_RESULT_SUCCESS)
			return ret;
	}

	/* Start the tuner self-calibration process */
	ret |= xc_initialize(priv);

	/* Wait for calibration to complete.
	 * We could continue but XC5000 will clock stretch subsequent
	 * I2C transactions until calibration is complete.  This way we
	 * don't have to rely on clock stretching working.
	 */
	xc_wait(100);

	/* Default to "CABLE" mode */
	ret |= xc_write_reg(priv, XREG_SIGNALSOURCE, XC_RF_MODE_CABLE);

	return ret;
}

static int xc5000_sleep(struct dvb_frontend *fe)
{
	struct xc5000_priv *priv = fe->tuner_priv;
	int ret;

	dprintk(1, "%s()\n", __func__);

	/* On Pinnacle PCTV HD 800i, the tuner cannot be reinitialized
	 * once shutdown without reloading the driver. Maybe I am not
	 * doing something right.
	 *
	 */

	ret = xc_shutdown(priv);
	if (ret != XC_RESULT_SUCCESS) {
		printk(KERN_ERR
			"xc5000: %s() unable to shutdown tuner\n",
			__func__);
		return -EREMOTEIO;
	} else
		return XC_RESULT_SUCCESS;
}

static int xc5000_init(struct dvb_frontend *fe)
{
	struct xc5000_priv *priv = fe->tuner_priv;
	dprintk(1, "%s()\n", __func__);

	if (xc_load_fw_and_init_tuner(fe) != XC_RESULT_SUCCESS) {
		printk(KERN_ERR "xc5000: Unable to initialise tuner\n");
		return -EREMOTEIO;
	}

	if (debug)
		xc_debug_dump(priv);

	return 0;
}

static int xc5000_release(struct dvb_frontend *fe)
{
	struct xc5000_priv *priv = fe->tuner_priv;

	dprintk(1, "%s()\n", __func__);

	mutex_lock(&xc5000_list_mutex);

	if (priv)
		hybrid_tuner_release_state(priv);

	mutex_unlock(&xc5000_list_mutex);

	fe->tuner_priv = NULL;

	return 0;
}

static const struct dvb_tuner_ops xc5000_tuner_ops = {
	.info = {
		.name           = "Xceive XC5000",
		.frequency_min  =    1000000,
		.frequency_max  = 1023000000,
		.frequency_step =      50000,
	},

	.release	   = xc5000_release,
	.init		   = xc5000_init,
	.sleep		   = xc5000_sleep,

	.set_params	   = xc5000_set_params,
	.set_analog_params = xc5000_set_analog_params,
	.get_frequency	   = xc5000_get_frequency,
	.get_bandwidth	   = xc5000_get_bandwidth,
	.get_status	   = xc5000_get_status
};

struct dvb_frontend *xc5000_attach(struct dvb_frontend *fe,
				   struct i2c_adapter *i2c,
				   struct xc5000_config *cfg)
{
	struct xc5000_priv *priv = NULL;
	int instance;
	u16 id = 0;

	dprintk(1, "%s(%d-%04x)\n", __func__,
		i2c ? i2c_adapter_id(i2c) : -1,
		cfg ? cfg->i2c_address : -1);

	mutex_lock(&xc5000_list_mutex);

	instance = hybrid_tuner_request_state(struct xc5000_priv, priv,
					      hybrid_tuner_instance_list,
					      i2c, cfg->i2c_address, "xc5000");
	switch (instance) {
	case 0:
		goto fail;
		break;
	case 1:
		/* new tuner instance */
		priv->bandwidth = BANDWIDTH_6_MHZ;
		priv->if_khz = cfg->if_khz;

		fe->tuner_priv = priv;
		break;
	default:
		/* existing tuner instance */
		fe->tuner_priv = priv;
		break;
	}

	/* Check if firmware has been loaded. It is possible that another
	   instance of the driver has loaded the firmware.
	 */
	if (xc5000_readreg(priv, XREG_PRODUCT_ID, &id) != 0)
		goto fail;

	switch (id) {
	case XC_PRODUCT_ID_FW_LOADED:
		printk(KERN_INFO
			"xc5000: Successfully identified at address 0x%02x\n",
			cfg->i2c_address);
		printk(KERN_INFO
			"xc5000: Firmware has been loaded previously\n");
		break;
	case XC_PRODUCT_ID_FW_NOT_LOADED:
		printk(KERN_INFO
			"xc5000: Successfully identified at address 0x%02x\n",
			cfg->i2c_address);
		printk(KERN_INFO
			"xc5000: Firmware has not been loaded previously\n");
		break;
	default:
		printk(KERN_ERR
			"xc5000: Device not found at addr 0x%02x (0x%x)\n",
			cfg->i2c_address, id);
		goto fail;
	}

	mutex_unlock(&xc5000_list_mutex);

	memcpy(&fe->ops.tuner_ops, &xc5000_tuner_ops,
		sizeof(struct dvb_tuner_ops));

	if (xc5000_load_fw_on_attach)
		xc5000_init(fe);

	return fe;
fail:
	mutex_unlock(&xc5000_list_mutex);

	xc5000_release(fe);
	return NULL;
}
EXPORT_SYMBOL(xc5000_attach);

MODULE_AUTHOR("Steven Toth");
MODULE_DESCRIPTION("Xceive xc5000 silicon tuner driver");
MODULE_LICENSE("GPL");<|MERGE_RESOLUTION|>--- conflicted
+++ resolved
@@ -43,11 +43,7 @@
 static DEFINE_MUTEX(xc5000_list_mutex);
 static LIST_HEAD(hybrid_tuner_instance_list);
 
-<<<<<<< HEAD
-#define dprintk(level,fmt, arg...) if (debug >= level) \
-=======
 #define dprintk(level, fmt, arg...) if (debug >= level) \
->>>>>>> 2f5ad54e
 	printk(KERN_INFO "%s: " fmt, "xc5000", ## arg)
 
 #define XC5000_DEFAULT_FIRMWARE "dvb-fe-xc5000-1.1.fw"
@@ -566,11 +562,7 @@
 		.flags = I2C_M_RD, .buf = buf, .len = len };
 
 	if (i2c_transfer(priv->i2c_props.adap, &msg, 1) != 1) {
-<<<<<<< HEAD
-		printk(KERN_ERR "xc5000 I2C read failed (len=%i)\n",(int)len);
-=======
 		printk(KERN_ERR "xc5000 I2C read failed (len=%i)\n", (int)len);
->>>>>>> 2f5ad54e
 		return -EREMOTEIO;
 	}
 	return 0;
@@ -586,12 +578,8 @@
 	printk(KERN_INFO "xc5000: waiting for firmware upload (%s)...\n",
 		XC5000_DEFAULT_FIRMWARE);
 
-<<<<<<< HEAD
-	ret = request_firmware(&fw, XC5000_DEFAULT_FIRMWARE, &priv->i2c_props.adap->dev);
-=======
 	ret = request_firmware(&fw, XC5000_DEFAULT_FIRMWARE,
 		&priv->i2c_props.adap->dev);
->>>>>>> 2f5ad54e
 	if (ret) {
 		printk(KERN_ERR "xc5000: Upload failed. (file not found?)\n");
 		ret = XC_RESULT_RESET_FAILURE;
