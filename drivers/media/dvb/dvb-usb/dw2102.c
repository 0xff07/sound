--- conflicted
+++ resolved
@@ -137,8 +137,6 @@
 			buf6[1] = msg[0].buf[0];
 			ret = dw210x_op_rw(d->udev, 0xb2, 0, 0,
 					buf6, 2, DW210X_WRITE_MSG);
-<<<<<<< HEAD
-=======
 			break;
 		}
 
@@ -251,7 +249,6 @@
 			memcpy(obuf + 2, msg[0].buf, msg[0].len);
 			ret = dw210x_op_rw(d->udev, 0xc2, 0, 0,
 					obuf, msg[0].len + 2, DW210X_WRITE_MSG);
->>>>>>> 2f5ad54e
 			break;
 		}
 		case(DW2102_RC_QUERY): {
@@ -278,137 +275,6 @@
 	return num;
 }
 
-<<<<<<< HEAD
-static int dw2102_serit_i2c_transfer(struct i2c_adapter *adap,
-						struct i2c_msg msg[], int num)
-{
-	struct dvb_usb_device *d = i2c_get_adapdata(adap);
-	int ret = 0;
-	u8 buf6[] = {0, 0, 0, 0, 0, 0, 0};
-
-	if (!d)
-		return -ENODEV;
-	if (mutex_lock_interruptible(&d->i2c_mutex) < 0)
-		return -EAGAIN;
-
-	switch (num) {
-	case 2:
-		/* read si2109 register by number */
-		buf6[0] = 0xd0;
-		buf6[1] = msg[0].len;
-		buf6[2] = msg[0].buf[0];
-		ret = dw210x_op_rw(d->udev, 0xc2, 0, 0,
-				buf6, msg[0].len + 2, DW210X_WRITE_MSG);
-		/* read si2109 register */
-		ret = dw210x_op_rw(d->udev, 0xc3, 0xd0, 0,
-				buf6, msg[1].len + 2, DW210X_READ_MSG);
-		memcpy(msg[1].buf, buf6 + 2, msg[1].len);
-
-		break;
-	case 1:
-		switch (msg[0].addr) {
-		case 0x68:
-			/* write to si2109 register */
-			buf6[0] = 0xd0;
-			buf6[1] = msg[0].len;
-			memcpy(buf6 + 2, msg[0].buf, msg[0].len);
-			ret = dw210x_op_rw(d->udev, 0xc2, 0, 0, buf6,
-					msg[0].len + 2, DW210X_WRITE_MSG);
-			break;
-		case(DW2102_RC_QUERY):
-			ret  = dw210x_op_rw(d->udev, 0xb8, 0, 0,
-					buf6, 2, DW210X_READ_MSG);
-			msg[0].buf[0] = buf6[0];
-			msg[0].buf[1] = buf6[1];
-			break;
-		case(DW2102_VOLTAGE_CTRL):
-			buf6[0] = 0x30;
-			buf6[1] = msg[0].buf[0];
-			ret = dw210x_op_rw(d->udev, 0xb2, 0, 0,
-					buf6, 2, DW210X_WRITE_MSG);
-			break;
-		}
-		break;
-	}
-
-	mutex_unlock(&d->i2c_mutex);
-	return num;
-}
-static int dw2102_earda_i2c_transfer(struct i2c_adapter *adap, struct i2c_msg msg[], int num)
-{
-	struct dvb_usb_device *d = i2c_get_adapdata(adap);
-	int ret = 0;
-
-	if (!d)
-		return -ENODEV;
-	if (mutex_lock_interruptible(&d->i2c_mutex) < 0)
-		return -EAGAIN;
-
-	switch (num) {
-	case 2: {
-		/* read */
-		/* first write first register number */
-		u8 ibuf [msg[1].len + 2], obuf[3];
-		obuf[0] = 0xd0;
-		obuf[1] = msg[0].len;
-		obuf[2] = msg[0].buf[0];
-		ret = dw210x_op_rw(d->udev, 0xc2, 0, 0,
-				obuf, msg[0].len + 2, DW210X_WRITE_MSG);
-		/* second read registers */
-		ret = dw210x_op_rw(d->udev, 0xc3, 0xd1 , 0,
-				ibuf, msg[1].len + 2, DW210X_READ_MSG);
-		memcpy(msg[1].buf, ibuf + 2, msg[1].len);
-
-		break;
-	}
-	case 1:
-		switch (msg[0].addr) {
-		case 0x68: {
-			/* write to register */
-			u8 obuf[msg[0].len + 2];
-			obuf[0] = 0xd0;
-			obuf[1] = msg[0].len;
-			memcpy(obuf + 2, msg[0].buf, msg[0].len);
-			ret = dw210x_op_rw(d->udev, 0xc2, 0, 0,
-					obuf, msg[0].len + 2, DW210X_WRITE_MSG);
-			break;
-		}
-		case 0x61: {
-			/* write to tuner */
-			u8 obuf[msg[0].len + 2];
-			obuf[0] = 0xc2;
-			obuf[1] = msg[0].len;
-			memcpy(obuf + 2, msg[0].buf, msg[0].len);
-			ret = dw210x_op_rw(d->udev, 0xc2, 0, 0,
-					obuf, msg[0].len + 2, DW210X_WRITE_MSG);
-			break;
-		}
-		case(DW2102_RC_QUERY): {
-			u8 ibuf[2];
-			ret  = dw210x_op_rw(d->udev, 0xb8, 0, 0,
-					ibuf, 2, DW210X_READ_MSG);
-			memcpy(msg[0].buf, ibuf , 2);
-			break;
-		}
-		case(DW2102_VOLTAGE_CTRL): {
-			u8 obuf[2];
-			obuf[0] = 0x30;
-			obuf[1] = msg[0].buf[0];
-			ret = dw210x_op_rw(d->udev, 0xb2, 0, 0,
-					obuf, 2, DW210X_WRITE_MSG);
-			break;
-		}
-		}
-
-		break;
-	}
-
-	mutex_unlock(&d->i2c_mutex);
-	return num;
-}
-
-=======
->>>>>>> 2f5ad54e
 static int dw2104_i2c_transfer(struct i2c_adapter *adap, struct i2c_msg msg[], int num)
 {
 	struct dvb_usb_device *d = i2c_get_adapdata(adap);
@@ -509,7 +375,6 @@
 static struct i2c_algorithm dw2102_earda_i2c_algo = {
 	.master_xfer = dw2102_earda_i2c_transfer,
 	.functionality = dw210x_i2c_func,
-<<<<<<< HEAD
 };
 
 static struct i2c_algorithm dw2104_i2c_algo = {
@@ -517,15 +382,6 @@
 	.functionality = dw210x_i2c_func,
 };
 
-=======
-};
-
-static struct i2c_algorithm dw2104_i2c_algo = {
-	.master_xfer = dw2104_i2c_transfer,
-	.functionality = dw210x_i2c_func,
-};
-
->>>>>>> 2f5ad54e
 static int dw210x_read_mac_address(struct dvb_usb_device *d, u8 mac[6])
 {
 	int i;
@@ -566,8 +422,6 @@
 	return 0;
 }
 
-<<<<<<< HEAD
-=======
 static struct stv0299_config sharp_z0194a_config = {
 	.demod_address = 0x68,
 	.inittab = sharp_z0194a_inittab,
@@ -580,7 +434,6 @@
 	.set_symbol_rate = sharp_z0194a_set_symbol_rate,
 };
 
->>>>>>> 2f5ad54e
 static struct cx24116_config dw2104_config = {
 	.demod_address = 0x55,
 	.mpg_clk_pos_pol = 0x01,
