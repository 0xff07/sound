/*
 * dvb_frontend.h
 *
 * Copyright (C) 2001 convergence integrated media GmbH
 * Copyright (C) 2004 convergence GmbH
 *
 * Written by Ralph Metzler
 * Overhauled by Holger Waechtler
 * Kernel I2C stuff by Michael Hunold <hunold@convergence.de>
 *
 * This program is free software; you can redistribute it and/or
 * modify it under the terms of the GNU Lesser General Public License
 * as published by the Free Software Foundation; either version 2.1
 * of the License, or (at your option) any later version.
 *
 * This program is distributed in the hope that it will be useful,
 * but WITHOUT ANY WARRANTY; without even the implied warranty of
 * MERCHANTABILITY or FITNESS FOR A PARTICULAR PURPOSE.  See the
 * GNU General Public License for more details.
 *

 * You should have received a copy of the GNU Lesser General Public License
 * along with this program; if not, write to the Free Software
 * Foundation, Inc., 59 Temple Place - Suite 330, Boston, MA  02111-1307, USA.
 *
 */

#ifndef _DVB_FRONTEND_H_
#define _DVB_FRONTEND_H_

#include <linux/types.h>
#include <linux/sched.h>
#include <linux/ioctl.h>
#include <linux/i2c.h>
#include <linux/module.h>
#include <linux/errno.h>
#include <linux/delay.h>
#include <linux/mutex.h>

#include <linux/dvb/frontend.h>

#include "dvbdev.h"

struct dvb_frontend_tune_settings {
	int min_delay_ms;
	int step_size;
	int max_drift;
	struct dvb_frontend_parameters parameters;
};

struct dvb_frontend;

struct dvb_tuner_info {
	char name[128];

	u32 frequency_min;
	u32 frequency_max;
	u32 frequency_step;

	u32 bandwidth_min;
	u32 bandwidth_max;
	u32 bandwidth_step;
};

struct analog_parameters {
	unsigned int frequency;
	unsigned int mode;
	unsigned int audmode;
	u64 std;
};

struct dvb_tuner_ops {

	struct dvb_tuner_info info;

	int (*release)(struct dvb_frontend *fe);
	int (*init)(struct dvb_frontend *fe);
	int (*sleep)(struct dvb_frontend *fe);

	/** This is for simple PLLs - set all parameters in one go. */
	int (*set_params)(struct dvb_frontend *fe, struct dvb_frontend_parameters *p);
	int (*set_analog_params)(struct dvb_frontend *fe, struct analog_parameters *p);

	/** This is support for demods like the mt352 - fills out the supplied buffer with what to write. */
	int (*calc_regs)(struct dvb_frontend *fe, struct dvb_frontend_parameters *p, u8 *buf, int buf_len);

	/** This is to allow setting tuner-specific configs */
	int (*set_config)(struct dvb_frontend *fe, void *priv_cfg);

	int (*get_frequency)(struct dvb_frontend *fe, u32 *frequency);
	int (*get_bandwidth)(struct dvb_frontend *fe, u32 *bandwidth);

#define TUNER_STATUS_LOCKED 1
#define TUNER_STATUS_STEREO 2
	int (*get_status)(struct dvb_frontend *fe, u32 *status);
	int (*get_rf_strength)(struct dvb_frontend *fe, u16 *strength);

	/** These are provided seperately from set_params in order to facilitate silicon
	 * tuners which require sophisticated tuning loops, controlling each parameter seperately. */
	int (*set_frequency)(struct dvb_frontend *fe, u32 frequency);
	int (*set_bandwidth)(struct dvb_frontend *fe, u32 bandwidth);
};

struct analog_demod_info {
	char *name;
};

struct analog_demod_ops {

	struct analog_demod_info info;

	void (*set_params)(struct dvb_frontend *fe,
			   struct analog_parameters *params);
	int  (*has_signal)(struct dvb_frontend *fe);
	int  (*is_stereo)(struct dvb_frontend *fe);
	int  (*get_afc)(struct dvb_frontend *fe);
	void (*tuner_status)(struct dvb_frontend *fe);
	void (*standby)(struct dvb_frontend *fe);
	void (*release)(struct dvb_frontend *fe);
	int  (*i2c_gate_ctrl)(struct dvb_frontend *fe, int enable);

	/** This is to allow setting tuner-specific configuration */
	int (*set_config)(struct dvb_frontend *fe, void *priv_cfg);
};

struct dvb_frontend_ops {

	struct dvb_frontend_info info;

	void (*release)(struct dvb_frontend* fe);
	void (*release_sec)(struct dvb_frontend* fe);

	int (*init)(struct dvb_frontend* fe);
	int (*sleep)(struct dvb_frontend* fe);

	int (*write)(struct dvb_frontend* fe, u8* buf, int len);

	/* if this is set, it overrides the default swzigzag */
	int (*tune)(struct dvb_frontend* fe,
		    struct dvb_frontend_parameters* params,
		    unsigned int mode_flags,
		    unsigned int *delay,
		    fe_status_t *status);
	/* get frontend tuning algorithm from the module */
	int (*get_frontend_algo)(struct dvb_frontend *fe);

	/* these two are only used for the swzigzag code */
	int (*set_frontend)(struct dvb_frontend* fe, struct dvb_frontend_parameters* params);
	int (*get_tune_settings)(struct dvb_frontend* fe, struct dvb_frontend_tune_settings* settings);

	int (*get_frontend)(struct dvb_frontend* fe, struct dvb_frontend_parameters* params);

	int (*read_status)(struct dvb_frontend* fe, fe_status_t* status);
	int (*read_ber)(struct dvb_frontend* fe, u32* ber);
	int (*read_signal_strength)(struct dvb_frontend* fe, u16* strength);
	int (*read_snr)(struct dvb_frontend* fe, u16* snr);
	int (*read_ucblocks)(struct dvb_frontend* fe, u32* ucblocks);

	int (*diseqc_reset_overload)(struct dvb_frontend* fe);
	int (*diseqc_send_master_cmd)(struct dvb_frontend* fe, struct dvb_diseqc_master_cmd* cmd);
	int (*diseqc_recv_slave_reply)(struct dvb_frontend* fe, struct dvb_diseqc_slave_reply* reply);
	int (*diseqc_send_burst)(struct dvb_frontend* fe, fe_sec_mini_cmd_t minicmd);
	int (*set_tone)(struct dvb_frontend* fe, fe_sec_tone_mode_t tone);
	int (*set_voltage)(struct dvb_frontend* fe, fe_sec_voltage_t voltage);
	int (*enable_high_lnb_voltage)(struct dvb_frontend* fe, long arg);
	int (*dishnetwork_send_legacy_command)(struct dvb_frontend* fe, unsigned long cmd);
	int (*i2c_gate_ctrl)(struct dvb_frontend* fe, int enable);
	int (*ts_bus_ctrl)(struct dvb_frontend* fe, int acquire);

	struct dvb_tuner_ops tuner_ops;
	struct analog_demod_ops analog_ops;

	int (*set_property)(struct dvb_frontend* fe, struct dtv_property* tvp);
	int (*get_property)(struct dvb_frontend* fe, struct dtv_property* tvp);
};

#define MAX_EVENT 8

struct dvb_fe_events {
	struct dvb_frontend_event events[MAX_EVENT];
	int			  eventw;
	int			  eventr;
	int			  overflow;
	wait_queue_head_t	  wait_queue;
	struct mutex		  mtx;
};

struct dtv_frontend_properties {

	/* Cache State */
	u32			state;

	u32			frequency;
	fe_modulation_t		modulation;

	fe_sec_voltage_t	voltage;
	fe_sec_tone_mode_t	sectone;
	fe_spectral_inversion_t	inversion;
	fe_code_rate_t		fec_inner;
	fe_transmit_mode_t	transmission_mode;
	u32			bandwidth_hz;	/* 0 = AUTO */
	fe_guard_interval_t	guard_interval;
	fe_hierarchy_t		hierarchy;
	u32			symbol_rate;
	fe_code_rate_t		code_rate_HP;
	fe_code_rate_t		code_rate_LP;

	fe_pilot_t		pilot;
	fe_rolloff_t		rolloff;

	fe_delivery_system_t	delivery_system;
};

struct dvb_frontend {
	struct dvb_frontend_ops ops;
	struct dvb_adapter *dvb;
	void *demodulator_priv;
	void *tuner_priv;
	void *frontend_priv;
	void *sec_priv;
	void *analog_demod_priv;
	struct dtv_frontend_properties dtv_property_cache;
#define DVB_FRONTEND_COMPONENT_TUNER 0
	int (*callback)(void *adapter_priv, int component, int cmd, int arg);
<<<<<<< HEAD
=======
	int id;
>>>>>>> 2f5ad54e
};

extern int dvb_register_frontend(struct dvb_adapter *dvb,
				 struct dvb_frontend *fe);

extern int dvb_unregister_frontend(struct dvb_frontend *fe);

extern void dvb_frontend_detach(struct dvb_frontend *fe);

extern void dvb_frontend_reinitialise(struct dvb_frontend *fe);

extern void dvb_frontend_sleep_until(struct timeval *waketime, u32 add_usec);
extern s32 timeval_usec_diff(struct timeval lasttime, struct timeval curtime);

#endif<|MERGE_RESOLUTION|>--- conflicted
+++ resolved
@@ -222,10 +222,7 @@
 	struct dtv_frontend_properties dtv_property_cache;
 #define DVB_FRONTEND_COMPONENT_TUNER 0
 	int (*callback)(void *adapter_priv, int component, int cmd, int arg);
-<<<<<<< HEAD
-=======
 	int id;
->>>>>>> 2f5ad54e
 };
 
 extern int dvb_register_frontend(struct dvb_adapter *dvb,
