--- conflicted
+++ resolved
@@ -903,36 +903,18 @@
 	int i;
 
 	if (tvp->cmd <= 0 || tvp->cmd > DTV_MAX_COMMAND) {
-<<<<<<< HEAD
-		printk("%s: tvp.cmd = 0x%08x (undefined/unknown/invalid)\n",
-=======
 		printk(KERN_WARNING "%s: tvp.cmd = 0x%08x undefined\n",
->>>>>>> 2f5ad54e
 			__func__, tvp->cmd);
 		return;
 	}
 
-<<<<<<< HEAD
-	printk("%s() tvp.cmd    = 0x%08x (%s)\n"
-		,__FUNCTION__
-=======
 	dprintk("%s() tvp.cmd    = 0x%08x (%s)\n"
 		,__func__
->>>>>>> 2f5ad54e
 		,tvp->cmd
 		,dtv_cmds[ tvp->cmd ].name);
 
 	if(dtv_cmds[ tvp->cmd ].buffer) {
 
-<<<<<<< HEAD
-		printk("%s() tvp.u.buffer.len = 0x%02x\n"
-			,__FUNCTION__
-			,tvp->u.buffer.len);
-
-		for(i = 0; i < tvp->u.buffer.len; i++)
-			printk("%s() tvp.u.buffer.data[0x%02x] = 0x%02x\n"
-				,__FUNCTION__
-=======
 		dprintk("%s() tvp.u.buffer.len = 0x%02x\n"
 			,__func__
 			,tvp->u.buffer.len);
@@ -940,16 +922,11 @@
 		for(i = 0; i < tvp->u.buffer.len; i++)
 			dprintk("%s() tvp.u.buffer.data[0x%02x] = 0x%02x\n"
 				,__func__
->>>>>>> 2f5ad54e
 				,i
 				,tvp->u.buffer.data[i]);
 
 	} else
-<<<<<<< HEAD
-		printk("%s() tvp.u.data = 0x%08x\n", __FUNCTION__, tvp->u.data);
-=======
 		dprintk("%s() tvp.u.data = 0x%08x\n", __func__, tvp->u.data);
->>>>>>> 2f5ad54e
 }
 
 int is_legacy_delivery_system(fe_delivery_system_t s)
@@ -969,11 +946,6 @@
 {
 	struct dtv_frontend_properties *c = &fe->dtv_property_cache;
 
-<<<<<<< HEAD
-	printk("%s()\n", __FUNCTION__);
-
-=======
->>>>>>> 2f5ad54e
 	c->frequency = p->frequency;
 	c->inversion = p->inversion;
 
@@ -1028,42 +1000,25 @@
 	struct dvb_frontend_private *fepriv = fe->frontend_priv;
 	struct dvb_frontend_parameters *p = &fepriv->parameters;
 
-<<<<<<< HEAD
-	printk("%s()\n", __FUNCTION__);
-
-=======
->>>>>>> 2f5ad54e
 	p->frequency = c->frequency;
 	p->inversion = c->inversion;
 
 	switch (fe->ops.info.type) {
 	case FE_QPSK:
-<<<<<<< HEAD
-		printk("%s() Preparing QPSK req\n", __FUNCTION__);
-=======
 		dprintk("%s() Preparing QPSK req\n", __func__);
->>>>>>> 2f5ad54e
 		p->u.qpsk.symbol_rate = c->symbol_rate;
 		p->u.qpsk.fec_inner = c->fec_inner;
 		c->delivery_system = SYS_DVBS;
 		break;
 	case FE_QAM:
-<<<<<<< HEAD
-		printk("%s() Preparing QAM req\n", __FUNCTION__);
-=======
 		dprintk("%s() Preparing QAM req\n", __func__);
->>>>>>> 2f5ad54e
 		p->u.qam.symbol_rate = c->symbol_rate;
 		p->u.qam.fec_inner = c->fec_inner;
 		p->u.qam.modulation = c->modulation;
 		c->delivery_system = SYS_DVBC_ANNEX_AC;
 		break;
 	case FE_OFDM:
-<<<<<<< HEAD
-		printk("%s() Preparing OFDM req\n", __FUNCTION__);
-=======
 		dprintk("%s() Preparing OFDM req\n", __func__);
->>>>>>> 2f5ad54e
 		if (c->bandwidth_hz == 6000000)
 			p->u.ofdm.bandwidth = BANDWIDTH_6_MHZ;
 		else if (c->bandwidth_hz == 7000000)
@@ -1081,11 +1036,7 @@
 		c->delivery_system = SYS_DVBT;
 		break;
 	case FE_ATSC:
-<<<<<<< HEAD
-		printk("%s() Preparing VSB req\n", __FUNCTION__);
-=======
 		dprintk("%s() Preparing VSB req\n", __func__);
->>>>>>> 2f5ad54e
 		p->u.vsb.modulation = c->modulation;
 		if ((c->modulation == VSB_8) || (c->modulation == VSB_16))
 			c->delivery_system = SYS_ATSC;
@@ -1104,21 +1055,13 @@
 	struct dvb_frontend_private *fepriv = fe->frontend_priv;
 	struct dvb_frontend_parameters *p = &fepriv->parameters;
 
-<<<<<<< HEAD
-	printk("%s()\n", __FUNCTION__);
-
-=======
->>>>>>> 2f5ad54e
 	p->frequency = c->frequency;
 	p->inversion = c->inversion;
 
 	switch(c->modulation) {
 	case PSK_8:
 	case APSK_16:
-<<<<<<< HEAD
-=======
 	case APSK_32:
->>>>>>> 2f5ad54e
 	case QPSK:
 		p->u.qpsk.symbol_rate = c->symbol_rate;
 		p->u.qpsk.fec_inner = c->fec_inner;
@@ -1145,30 +1088,17 @@
 {
 	struct dtv_frontend_properties *c = &fe->dtv_property_cache;
 
-<<<<<<< HEAD
-	printk("%s()\n", __FUNCTION__);
-
-=======
->>>>>>> 2f5ad54e
 	/* For legacy delivery systems we don't need the delivery_system to
 	 * be specified, but we populate the older structures from the cache
 	 * so we can call set_frontend on older drivers.
 	 */
 	if(is_legacy_delivery_system(c->delivery_system)) {
 
-<<<<<<< HEAD
-		printk("%s() legacy, modulation = %d\n", __FUNCTION__, c->modulation);
-		dtv_property_legacy_params_sync(fe);
-
-	} else {
-		printk("%s() adv, modulation = %d\n", __FUNCTION__, c->modulation);
-=======
 		dprintk("%s() legacy, modulation = %d\n", __func__, c->modulation);
 		dtv_property_legacy_params_sync(fe);
 
 	} else {
 		dprintk("%s() adv, modulation = %d\n", __func__, c->modulation);
->>>>>>> 2f5ad54e
 
 		/* For advanced delivery systems / modulation types ...
 		 * we seed the lecacy dvb_frontend_parameters structure
@@ -1190,11 +1120,6 @@
 {
 	int r = 0;
 
-<<<<<<< HEAD
-	printk("%s()\n", __FUNCTION__);
-
-=======
->>>>>>> 2f5ad54e
 	dtv_property_dump(tvp);
 
 	/* Allow the frontend to validate incoming properties */
@@ -1268,10 +1193,6 @@
 {
 	int r = 0;
 	struct dvb_frontend_private *fepriv = fe->frontend_priv;
-<<<<<<< HEAD
-	printk("%s()\n", __FUNCTION__);
-=======
->>>>>>> 2f5ad54e
 	dtv_property_dump(tvp);
 
 	/* Allow the frontend to validate incoming properties */
@@ -1286,11 +1207,7 @@
 		/* Reset a cache of data specific to the frontend here. This does
 		 * not effect hardware.
 		 */
-<<<<<<< HEAD
-		printk("%s() Flushing property cache\n", __FUNCTION__);
-=======
 		dprintk("%s() Flushing property cache\n", __func__);
->>>>>>> 2f5ad54e
 		memset(&fe->dtv_property_cache, 0, sizeof(struct dtv_frontend_properties));
 		fe->dtv_property_cache.state = tvp->cmd;
 		fe->dtv_property_cache.delivery_system = SYS_UNDEFINED;
@@ -1301,11 +1218,7 @@
 		 * ioctl.
 		 */
 		fe->dtv_property_cache.state = tvp->cmd;
-<<<<<<< HEAD
-		printk("%s() Finalised property cache\n", __FUNCTION__);
-=======
 		dprintk("%s() Finalised property cache\n", __func__);
->>>>>>> 2f5ad54e
 		dtv_property_cache_submit(fe);
 
 		r |= dvb_frontend_ioctl_legacy(inode, file, FE_SET_FRONTEND,
@@ -1416,19 +1329,10 @@
 	dprintk("%s\n", __func__);
 
 	if(cmd == FE_SET_PROPERTY) {
-<<<<<<< HEAD
-		printk("%s() FE_SET_PROPERTY\n", __FUNCTION__);
-
-		tvps = (struct dtv_properties __user *)parg;
-
-		printk("%s() properties.num = %d\n", __FUNCTION__, tvps->num);
-		printk("%s() properties.props = %p\n", __FUNCTION__, tvps->props);
-=======
 		tvps = (struct dtv_properties __user *)parg;
 
 		dprintk("%s() properties.num = %d\n", __func__, tvps->num);
 		dprintk("%s() properties.props = %p\n", __func__, tvps->props);
->>>>>>> 2f5ad54e
 
 		/* Put an arbitrary limit on the number of messages that can
 		 * be sent at once */
@@ -1452,31 +1356,16 @@
 			err |= (tvp + i)->result;
 		}
 
-<<<<<<< HEAD
-		if(fe->dtv_property_cache.state == DTV_TUNE) {
-			printk("%s() Property cache is full, tuning\n", __FUNCTION__);
-		}
+		if(fe->dtv_property_cache.state == DTV_TUNE)
+			dprintk("%s() Property cache is full, tuning\n", __func__);
 
 	} else
 	if(cmd == FE_GET_PROPERTY) {
-		printk("%s() FE_GET_PROPERTY\n", __FUNCTION__);
-
-		tvps = (struct dtv_properties __user *)parg;
-
-		printk("%s() properties.num = %d\n", __FUNCTION__, tvps->num);
-		printk("%s() properties.props = %p\n", __FUNCTION__, tvps->props);
-=======
-		if(fe->dtv_property_cache.state == DTV_TUNE)
-			dprintk("%s() Property cache is full, tuning\n", __func__);
-
-	} else
-	if(cmd == FE_GET_PROPERTY) {
 
 		tvps = (struct dtv_properties __user *)parg;
 
 		dprintk("%s() properties.num = %d\n", __func__, tvps->num);
 		dprintk("%s() properties.props = %p\n", __func__, tvps->props);
->>>>>>> 2f5ad54e
 
 		/* Put an arbitrary limit on the number of messages that can
 		 * be sent at once */
