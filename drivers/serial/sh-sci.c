/*
 * drivers/serial/sh-sci.c
 *
 * SuperH on-chip serial module support.  (SCI with no FIFO / with FIFO)
 *
 *  Copyright (C) 2002 - 2008  Paul Mundt
 *  Modified to support SH7720 SCIF. Markus Brunner, Mark Jonas (Jul 2007).
 *
 * based off of the old drivers/char/sh-sci.c by:
 *
 *   Copyright (C) 1999, 2000  Niibe Yutaka
 *   Copyright (C) 2000  Sugioka Toshinobu
 *   Modified to support multiple serial ports. Stuart Menefy (May 2000).
 *   Modified to support SecureEdge. David McCullough (2002)
 *   Modified to support SH7300 SCIF. Takashi Kusuda (Jun 2003).
 *   Removed SH7300 support (Jul 2007).
 *
 * This file is subject to the terms and conditions of the GNU General Public
 * License.  See the file "COPYING" in the main directory of this archive
 * for more details.
 */
#if defined(CONFIG_SERIAL_SH_SCI_CONSOLE) && defined(CONFIG_MAGIC_SYSRQ)
#define SUPPORT_SYSRQ
#endif

#undef DEBUG

#include <linux/module.h>
#include <linux/errno.h>
#include <linux/timer.h>
#include <linux/interrupt.h>
#include <linux/tty.h>
#include <linux/tty_flip.h>
#include <linux/serial.h>
#include <linux/major.h>
#include <linux/string.h>
#include <linux/sysrq.h>
#include <linux/ioport.h>
#include <linux/mm.h>
#include <linux/init.h>
#include <linux/delay.h>
#include <linux/console.h>
#include <linux/platform_device.h>
#include <linux/serial_sci.h>
#include <linux/notifier.h>
#include <linux/cpufreq.h>
#include <linux/clk.h>
#include <linux/ctype.h>
#include <linux/err.h>

#ifdef CONFIG_SUPERH
#include <asm/clock.h>
#include <asm/sh_bios.h>
#include <asm/kgdb.h>
#endif

#include "sh-sci.h"

struct sci_port {
	struct uart_port	port;

	/* Port type */
	unsigned int		type;

	/* Port IRQs: ERI, RXI, TXI, BRI (optional) */
	unsigned int		irqs[SCIx_NR_IRQS];

	/* Port pin configuration */
	void			(*init_pins)(struct uart_port *port,
					     unsigned int cflag);

	/* Port enable callback */
	void			(*enable)(struct uart_port *port);

	/* Port disable callback */
	void			(*disable)(struct uart_port *port);

	/* Break timer */
	struct timer_list	break_timer;
	int			break_flag;

#ifdef CONFIG_HAVE_CLK
	/* Port clock */
	struct clk		*clk;
#endif
};

#ifdef CONFIG_SH_KGDB
static struct sci_port *kgdb_sci_port;
#endif

#ifdef CONFIG_SERIAL_SH_SCI_CONSOLE
static struct sci_port *serial_console_port;
#endif

/* Function prototypes */
static void sci_stop_tx(struct uart_port *port);

#define SCI_NPORTS CONFIG_SERIAL_SH_SCI_NR_UARTS

static struct sci_port sci_ports[SCI_NPORTS];
static struct uart_driver sci_uart_driver;

#if defined(CONFIG_SERIAL_SH_SCI_CONSOLE) && \
    defined(CONFIG_SH_STANDARD_BIOS) || defined(CONFIG_SH_KGDB)
static inline void handle_error(struct uart_port *port)
{
	/* Clear error flags */
	sci_out(port, SCxSR, SCxSR_ERROR_CLEAR(port));
}

static int get_char(struct uart_port *port)
{
	unsigned long flags;
	unsigned short status;
	int c;

	spin_lock_irqsave(&port->lock, flags);
	do {
		status = sci_in(port, SCxSR);
		if (status & SCxSR_ERRORS(port)) {
			handle_error(port);
			continue;
		}
	} while (!(status & SCxSR_RDxF(port)));
	c = sci_in(port, SCxRDR);
	sci_in(port, SCxSR);            /* Dummy read */
	sci_out(port, SCxSR, SCxSR_RDxF_CLEAR(port));
	spin_unlock_irqrestore(&port->lock, flags);

	return c;
}
#endif /* CONFIG_SH_STANDARD_BIOS || CONFIG_SH_KGDB */

#if defined(CONFIG_SERIAL_SH_SCI_CONSOLE) || defined(CONFIG_SH_KGDB)
static void put_char(struct uart_port *port, char c)
{
	unsigned long flags;
	unsigned short status;

	spin_lock_irqsave(&port->lock, flags);

	do {
		status = sci_in(port, SCxSR);
	} while (!(status & SCxSR_TDxE(port)));

	sci_in(port, SCxSR);            /* Dummy read */
	sci_out(port, SCxSR, SCxSR_TDxE_CLEAR(port));
	sci_out(port, SCxTDR, c);

	spin_unlock_irqrestore(&port->lock, flags);
}
#endif

#ifdef CONFIG_SERIAL_SH_SCI_CONSOLE
static void put_string(struct sci_port *sci_port, const char *buffer, int count)
{
	struct uart_port *port = &sci_port->port;
	const unsigned char *p = buffer;
	int i;

#if defined(CONFIG_SH_STANDARD_BIOS) || defined(CONFIG_SH_KGDB)
	int checksum;
	int usegdb=0;

#ifdef CONFIG_SH_STANDARD_BIOS
	/* This call only does a trap the first time it is
	 * called, and so is safe to do here unconditionally
	 */
	usegdb |= sh_bios_in_gdb_mode();
#endif
#ifdef CONFIG_SH_KGDB
	usegdb |= (kgdb_in_gdb_mode && (sci_port == kgdb_sci_port));
#endif

	if (usegdb) {
	    /*  $<packet info>#<checksum>. */
	    do {
		unsigned char c;
		put_char(port, '$');
		put_char(port, 'O'); /* 'O'utput to console */
		checksum = 'O';

		for (i=0; i<count; i++) { /* Don't use run length encoding */
			int h, l;

			c = *p++;
			h = hex_asc_hi(c);
			l = hex_asc_lo(c);
			put_char(port, h);
			put_char(port, l);
			checksum += h + l;
		}
		put_char(port, '#');
		put_char(port, hex_asc_hi(checksum));
		put_char(port, hex_asc_lo(checksum));
	    } while  (get_char(port) != '+');
	} else
#endif /* CONFIG_SH_STANDARD_BIOS || CONFIG_SH_KGDB */
	for (i=0; i<count; i++) {
		if (*p == 10)
			put_char(port, '\r');
		put_char(port, *p++);
	}
}
#endif /* CONFIG_SERIAL_SH_SCI_CONSOLE */

#ifdef CONFIG_SH_KGDB
static int kgdb_sci_getchar(void)
{
        int c;

        /* Keep trying to read a character, this could be neater */
        while ((c = get_char(&kgdb_sci_port->port)) < 0)
		cpu_relax();

        return c;
}

static inline void kgdb_sci_putchar(int c)
{
        put_char(&kgdb_sci_port->port, c);
}
#endif /* CONFIG_SH_KGDB */

#if defined(__H8300S__)
enum { sci_disable, sci_enable };

static void h8300_sci_config(struct uart_port* port, unsigned int ctrl)
{
	volatile unsigned char *mstpcrl=(volatile unsigned char *)MSTPCRL;
	int ch = (port->mapbase  - SMR0) >> 3;
	unsigned char mask = 1 << (ch+1);

	if (ctrl == sci_disable) {
		*mstpcrl |= mask;
	} else {
		*mstpcrl &= ~mask;
	}
}

static inline void h8300_sci_enable(struct uart_port *port)
{
	h8300_sci_config(port, sci_enable);
}

static inline void h8300_sci_disable(struct uart_port *port)
{
	h8300_sci_config(port, sci_disable);
}
#endif

#if defined(__H8300H__) || defined(__H8300S__)
static void sci_init_pins_sci(struct uart_port* port, unsigned int cflag)
{
	int ch = (port->mapbase - SMR0) >> 3;

	/* set DDR regs */
	H8300_GPIO_DDR(h8300_sci_pins[ch].port,
		       h8300_sci_pins[ch].rx,
		       H8300_GPIO_INPUT);
	H8300_GPIO_DDR(h8300_sci_pins[ch].port,
		       h8300_sci_pins[ch].tx,
		       H8300_GPIO_OUTPUT);

	/* tx mark output*/
	H8300_SCI_DR(ch) |= h8300_sci_pins[ch].tx;
}
#else
#define sci_init_pins_sci NULL
#endif

#if defined(CONFIG_CPU_SUBTYPE_SH7707) || defined(CONFIG_CPU_SUBTYPE_SH7709)
static void sci_init_pins_irda(struct uart_port *port, unsigned int cflag)
{
	unsigned int fcr_val = 0;

	if (cflag & CRTSCTS)
		fcr_val |= SCFCR_MCE;

	sci_out(port, SCFCR, fcr_val);
}
#else
#define sci_init_pins_irda NULL
#endif

#if defined(CONFIG_CPU_SUBTYPE_SH7710) || defined(CONFIG_CPU_SUBTYPE_SH7712)
static void sci_init_pins_scif(struct uart_port* port, unsigned int cflag)
{
	unsigned int fcr_val = 0;

	set_sh771x_scif_pfc(port);
	if (cflag & CRTSCTS) {
		fcr_val |= SCFCR_MCE;
	}
	sci_out(port, SCFCR, fcr_val);
}
#elif defined(CONFIG_CPU_SUBTYPE_SH7720) || defined(CONFIG_CPU_SUBTYPE_SH7721)
static void sci_init_pins_scif(struct uart_port *port, unsigned int cflag)
{
	unsigned int fcr_val = 0;
	unsigned short data;

	if (cflag & CRTSCTS) {
		/* enable RTS/CTS */
		if (port->mapbase == 0xa4430000) { /* SCIF0 */
			/* Clear PTCR bit 9-2; enable all scif pins but sck */
			data = ctrl_inw(PORT_PTCR);
			ctrl_outw((data & 0xfc03), PORT_PTCR);
		} else if (port->mapbase == 0xa4438000) { /* SCIF1 */
			/* Clear PVCR bit 9-2 */
			data = ctrl_inw(PORT_PVCR);
			ctrl_outw((data & 0xfc03), PORT_PVCR);
		}
		fcr_val |= SCFCR_MCE;
	} else {
		if (port->mapbase == 0xa4430000) { /* SCIF0 */
			/* Clear PTCR bit 5-2; enable only tx and rx  */
			data = ctrl_inw(PORT_PTCR);
			ctrl_outw((data & 0xffc3), PORT_PTCR);
		} else if (port->mapbase == 0xa4438000) { /* SCIF1 */
			/* Clear PVCR bit 5-2 */
			data = ctrl_inw(PORT_PVCR);
			ctrl_outw((data & 0xffc3), PORT_PVCR);
		}
	}
	sci_out(port, SCFCR, fcr_val);
}
#elif defined(CONFIG_CPU_SH3)
/* For SH7705, SH7706, SH7707, SH7709, SH7709A, SH7729 */
static void sci_init_pins_scif(struct uart_port *port, unsigned int cflag)
{
	unsigned int fcr_val = 0;
	unsigned short data;

	/* We need to set SCPCR to enable RTS/CTS */
	data = ctrl_inw(SCPCR);
	/* Clear out SCP7MD1,0, SCP6MD1,0, SCP4MD1,0*/
	ctrl_outw(data & 0x0fcf, SCPCR);

	if (cflag & CRTSCTS)
		fcr_val |= SCFCR_MCE;
	else {
		/* We need to set SCPCR to enable RTS/CTS */
		data = ctrl_inw(SCPCR);
		/* Clear out SCP7MD1,0, SCP4MD1,0,
		   Set SCP6MD1,0 = {01} (output)  */
		ctrl_outw((data & 0x0fcf) | 0x1000, SCPCR);

		data = ctrl_inb(SCPDR);
		/* Set /RTS2 (bit6) = 0 */
		ctrl_outb(data & 0xbf, SCPDR);
	}

	sci_out(port, SCFCR, fcr_val);
}
#elif defined(CONFIG_CPU_SUBTYPE_SH7722)
static void sci_init_pins_scif(struct uart_port *port, unsigned int cflag)
{
	unsigned int fcr_val = 0;
	unsigned short data;

	if (port->mapbase == 0xffe00000) {
		data = ctrl_inw(PSCR);
		data &= ~0x03cf;
		if (cflag & CRTSCTS)
			fcr_val |= SCFCR_MCE;
		else
			data |= 0x0340;

		ctrl_outw(data, PSCR);
	}
	/* SCIF1 and SCIF2 should be setup by board code */

	sci_out(port, SCFCR, fcr_val);
}
#elif defined(CONFIG_CPU_SUBTYPE_SH7723)
static void sci_init_pins_scif(struct uart_port *port, unsigned int cflag)
{
	/* Nothing to do here.. */
	sci_out(port, SCFCR, 0);
}
#else
/* For SH7750 */
static void sci_init_pins_scif(struct uart_port *port, unsigned int cflag)
{
	unsigned int fcr_val = 0;

	if (cflag & CRTSCTS) {
		fcr_val |= SCFCR_MCE;
	} else {
#if defined(CONFIG_CPU_SUBTYPE_SH7343) || defined(CONFIG_CPU_SUBTYPE_SH7366)
		/* Nothing */
#elif defined(CONFIG_CPU_SUBTYPE_SH7763) || \
      defined(CONFIG_CPU_SUBTYPE_SH7780) || \
      defined(CONFIG_CPU_SUBTYPE_SH7785) || \
      defined(CONFIG_CPU_SUBTYPE_SHX3)
		ctrl_outw(0x0080, SCSPTR0); /* Set RTS = 1 */
#else
		ctrl_outw(0x0080, SCSPTR2); /* Set RTS = 1 */
#endif
	}
	sci_out(port, SCFCR, fcr_val);
}
#endif

#if defined(CONFIG_CPU_SUBTYPE_SH7760) || \
    defined(CONFIG_CPU_SUBTYPE_SH7780) || \
    defined(CONFIG_CPU_SUBTYPE_SH7785)
static inline int scif_txroom(struct uart_port *port)
{
	return SCIF_TXROOM_MAX - (sci_in(port, SCTFDR) & 0xff);
}

static inline int scif_rxroom(struct uart_port *port)
{
	return sci_in(port, SCRFDR) & 0xff;
}
#elif defined(CONFIG_CPU_SUBTYPE_SH7763)
static inline int scif_txroom(struct uart_port *port)
{
	if((port->mapbase == 0xffe00000) || (port->mapbase == 0xffe08000)) /* SCIF0/1*/
		return SCIF_TXROOM_MAX - (sci_in(port, SCTFDR) & 0xff);
	else /* SCIF2 */
		return SCIF2_TXROOM_MAX - (sci_in(port, SCFDR) >> 8);
}

static inline int scif_rxroom(struct uart_port *port)
{
	if((port->mapbase == 0xffe00000) || (port->mapbase == 0xffe08000)) /* SCIF0/1*/
		return sci_in(port, SCRFDR) & 0xff;
	else /* SCIF2 */
		return sci_in(port, SCFDR) & SCIF2_RFDC_MASK;
}
#else
static inline int scif_txroom(struct uart_port *port)
{
	return SCIF_TXROOM_MAX - (sci_in(port, SCFDR) >> 8);
}

static inline int scif_rxroom(struct uart_port *port)
{
	return sci_in(port, SCFDR) & SCIF_RFDC_MASK;
}
#endif

static inline int sci_txroom(struct uart_port *port)
{
	return ((sci_in(port, SCxSR) & SCI_TDRE) != 0);
}

static inline int sci_rxroom(struct uart_port *port)
{
	return ((sci_in(port, SCxSR) & SCxSR_RDxF(port)) != 0);
}

/* ********************************************************************** *
 *                   the interrupt related routines                       *
 * ********************************************************************** */

static void sci_transmit_chars(struct uart_port *port)
{
	struct circ_buf *xmit = &port->info->xmit;
	unsigned int stopped = uart_tx_stopped(port);
	unsigned short status;
	unsigned short ctrl;
	int count;

	status = sci_in(port, SCxSR);
	if (!(status & SCxSR_TDxE(port))) {
		ctrl = sci_in(port, SCSCR);
		if (uart_circ_empty(xmit)) {
			ctrl &= ~SCI_CTRL_FLAGS_TIE;
		} else {
			ctrl |= SCI_CTRL_FLAGS_TIE;
		}
		sci_out(port, SCSCR, ctrl);
		return;
	}

<<<<<<< HEAD
	if (port->type == PORT_SCIF)
		count = scif_txroom(port);
	else
=======
	if (port->type == PORT_SCI)
>>>>>>> a39c4ad1
		count = sci_txroom(port);
	else
		count = scif_txroom(port);

	do {
		unsigned char c;

		if (port->x_char) {
			c = port->x_char;
			port->x_char = 0;
		} else if (!uart_circ_empty(xmit) && !stopped) {
			c = xmit->buf[xmit->tail];
			xmit->tail = (xmit->tail + 1) & (UART_XMIT_SIZE - 1);
		} else {
			break;
		}

		sci_out(port, SCxTDR, c);

		port->icount.tx++;
	} while (--count > 0);

	sci_out(port, SCxSR, SCxSR_TDxE_CLEAR(port));

	if (uart_circ_chars_pending(xmit) < WAKEUP_CHARS)
		uart_write_wakeup(port);
	if (uart_circ_empty(xmit)) {
		sci_stop_tx(port);
	} else {
		ctrl = sci_in(port, SCSCR);

<<<<<<< HEAD
		if (port->type == PORT_SCIF) {
=======
		if (port->type != PORT_SCI) {
>>>>>>> a39c4ad1
			sci_in(port, SCxSR); /* Dummy read */
			sci_out(port, SCxSR, SCxSR_TDxE_CLEAR(port));
		}

		ctrl |= SCI_CTRL_FLAGS_TIE;
		sci_out(port, SCSCR, ctrl);
	}
}

/* On SH3, SCIF may read end-of-break as a space->mark char */
#define STEPFN(c)  ({int __c=(c); (((__c-1)|(__c)) == -1); })

static inline void sci_receive_chars(struct uart_port *port)
{
	struct sci_port *sci_port = (struct sci_port *)port;
	struct tty_struct *tty = port->info->port.tty;
	int i, count, copied = 0;
	unsigned short status;
	unsigned char flag;

	status = sci_in(port, SCxSR);
	if (!(status & SCxSR_RDxF(port)))
		return;

	while (1) {
<<<<<<< HEAD
		if (port->type == PORT_SCIF)
			count = scif_rxroom(port);
		else
=======
		if (port->type == PORT_SCI)
>>>>>>> a39c4ad1
			count = sci_rxroom(port);
		else
			count = scif_rxroom(port);

		/* Don't copy more bytes than there is room for in the buffer */
		count = tty_buffer_request_room(tty, count);

		/* If for any reason we can't copy more data, we're done! */
		if (count == 0)
			break;

		if (port->type == PORT_SCI) {
			char c = sci_in(port, SCxRDR);
			if (uart_handle_sysrq_char(port, c) || sci_port->break_flag)
				count = 0;
			else {
				tty_insert_flip_char(tty, c, TTY_NORMAL);
			}
		} else {
			for (i=0; i<count; i++) {
				char c = sci_in(port, SCxRDR);
				status = sci_in(port, SCxSR);
#if defined(CONFIG_CPU_SH3)
				/* Skip "chars" during break */
				if (sci_port->break_flag) {
					if ((c == 0) &&
					    (status & SCxSR_FER(port))) {
						count--; i--;
						continue;
					}

					/* Nonzero => end-of-break */
					pr_debug("scif: debounce<%02x>\n", c);
					sci_port->break_flag = 0;

					if (STEPFN(c)) {
						count--; i--;
						continue;
					}
				}
#endif /* CONFIG_CPU_SH3 */
				if (uart_handle_sysrq_char(port, c)) {
					count--; i--;
					continue;
				}

				/* Store data and status */
				if (status&SCxSR_FER(port)) {
					flag = TTY_FRAME;
					pr_debug("sci: frame error\n");
				} else if (status&SCxSR_PER(port)) {
					flag = TTY_PARITY;
					pr_debug("sci: parity error\n");
				} else
					flag = TTY_NORMAL;
				tty_insert_flip_char(tty, c, flag);
			}
		}

		sci_in(port, SCxSR); /* dummy read */
		sci_out(port, SCxSR, SCxSR_RDxF_CLEAR(port));

		copied += count;
		port->icount.rx += count;
	}

	if (copied) {
		/* Tell the rest of the system the news. New characters! */
		tty_flip_buffer_push(tty);
	} else {
		sci_in(port, SCxSR); /* dummy read */
		sci_out(port, SCxSR, SCxSR_RDxF_CLEAR(port));
	}
}

#define SCI_BREAK_JIFFIES (HZ/20)
/* The sci generates interrupts during the break,
 * 1 per millisecond or so during the break period, for 9600 baud.
 * So dont bother disabling interrupts.
 * But dont want more than 1 break event.
 * Use a kernel timer to periodically poll the rx line until
 * the break is finished.
 */
static void sci_schedule_break_timer(struct sci_port *port)
{
	port->break_timer.expires = jiffies + SCI_BREAK_JIFFIES;
	add_timer(&port->break_timer);
}
/* Ensure that two consecutive samples find the break over. */
static void sci_break_timer(unsigned long data)
{
	struct sci_port *port = (struct sci_port *)data;

	if (sci_rxd_in(&port->port) == 0) {
		port->break_flag = 1;
		sci_schedule_break_timer(port);
	} else if (port->break_flag == 1) {
		/* break is over. */
		port->break_flag = 2;
		sci_schedule_break_timer(port);
	} else
		port->break_flag = 0;
}

static inline int sci_handle_errors(struct uart_port *port)
{
	int copied = 0;
	unsigned short status = sci_in(port, SCxSR);
	struct tty_struct *tty = port->info->port.tty;

	if (status & SCxSR_ORER(port)) {
		/* overrun error */
		if (tty_insert_flip_char(tty, 0, TTY_OVERRUN))
			copied++;
		pr_debug("sci: overrun error\n");
	}

	if (status & SCxSR_FER(port)) {
		if (sci_rxd_in(port) == 0) {
			/* Notify of BREAK */
			struct sci_port *sci_port = (struct sci_port *)port;

			if (!sci_port->break_flag) {
				sci_port->break_flag = 1;
				sci_schedule_break_timer(sci_port);

				/* Do sysrq handling. */
				if (uart_handle_break(port))
					return 0;
			        pr_debug("sci: BREAK detected\n");
				if (tty_insert_flip_char(tty, 0, TTY_BREAK))
				        copied++;
                       }
		} else {
			/* frame error */
			if (tty_insert_flip_char(tty, 0, TTY_FRAME))
				copied++;
			pr_debug("sci: frame error\n");
		}
	}

	if (status & SCxSR_PER(port)) {
		/* parity error */
		if (tty_insert_flip_char(tty, 0, TTY_PARITY))
			copied++;
		pr_debug("sci: parity error\n");
	}

	if (copied)
		tty_flip_buffer_push(tty);

	return copied;
}

static inline int sci_handle_breaks(struct uart_port *port)
{
	int copied = 0;
	unsigned short status = sci_in(port, SCxSR);
	struct tty_struct *tty = port->info->port.tty;
	struct sci_port *s = &sci_ports[port->line];

	if (uart_handle_break(port))
		return 0;

	if (!s->break_flag && status & SCxSR_BRK(port)) {
#if defined(CONFIG_CPU_SH3)
		/* Debounce break */
		s->break_flag = 1;
#endif
		/* Notify of BREAK */
		if (tty_insert_flip_char(tty, 0, TTY_BREAK))
			copied++;
		pr_debug("sci: BREAK detected\n");
	}

#if defined(SCIF_ORER)
	/* XXX: Handle SCIF overrun error */
	if (port->type != PORT_SCI && (sci_in(port, SCLSR) & SCIF_ORER) != 0) {
		sci_out(port, SCLSR, 0);
		if (tty_insert_flip_char(tty, 0, TTY_OVERRUN)) {
			copied++;
			pr_debug("sci: overrun error\n");
		}
	}
#endif

	if (copied)
		tty_flip_buffer_push(tty);

	return copied;
}

static irqreturn_t sci_rx_interrupt(int irq, void *port)
{
	/* I think sci_receive_chars has to be called irrespective
	 * of whether the I_IXOFF is set, otherwise, how is the interrupt
	 * to be disabled?
	 */
	sci_receive_chars(port);

	return IRQ_HANDLED;
}

static irqreturn_t sci_tx_interrupt(int irq, void *ptr)
{
	struct uart_port *port = ptr;

	spin_lock_irq(&port->lock);
	sci_transmit_chars(port);
	spin_unlock_irq(&port->lock);

	return IRQ_HANDLED;
}

static irqreturn_t sci_er_interrupt(int irq, void *ptr)
{
	struct uart_port *port = ptr;

	/* Handle errors */
	if (port->type == PORT_SCI) {
		if (sci_handle_errors(port)) {
			/* discard character in rx buffer */
			sci_in(port, SCxSR);
			sci_out(port, SCxSR, SCxSR_RDxF_CLEAR(port));
		}
	} else {
#if defined(SCIF_ORER)
		if((sci_in(port, SCLSR) & SCIF_ORER) != 0) {
			struct tty_struct *tty = port->info->port.tty;

			sci_out(port, SCLSR, 0);
			tty_insert_flip_char(tty, 0, TTY_OVERRUN);
			tty_flip_buffer_push(tty);
			pr_debug("scif: overrun error\n");
		}
#endif
		sci_rx_interrupt(irq, ptr);
	}

	sci_out(port, SCxSR, SCxSR_ERROR_CLEAR(port));

	/* Kick the transmission */
	sci_tx_interrupt(irq, ptr);

	return IRQ_HANDLED;
}

static irqreturn_t sci_br_interrupt(int irq, void *ptr)
{
	struct uart_port *port = ptr;

	/* Handle BREAKs */
	sci_handle_breaks(port);
	sci_out(port, SCxSR, SCxSR_BREAK_CLEAR(port));

	return IRQ_HANDLED;
}

static irqreturn_t sci_mpxed_interrupt(int irq, void *ptr)
{
	unsigned short ssr_status, scr_status;
	struct uart_port *port = ptr;
	irqreturn_t ret = IRQ_NONE;

        ssr_status = sci_in(port,SCxSR);
        scr_status = sci_in(port,SCSCR);

	/* Tx Interrupt */
	if ((ssr_status & 0x0020) && (scr_status & SCI_CTRL_FLAGS_TIE))
		ret = sci_tx_interrupt(irq, ptr);
	/* Rx Interrupt */
	if ((ssr_status & 0x0002) && (scr_status & SCI_CTRL_FLAGS_RIE))
		ret = sci_rx_interrupt(irq, ptr);
	/* Error Interrupt */
	if ((ssr_status & 0x0080) && (scr_status & SCI_CTRL_FLAGS_REIE))
		ret = sci_er_interrupt(irq, ptr);
	/* Break Interrupt */
	if ((ssr_status & 0x0010) && (scr_status & SCI_CTRL_FLAGS_REIE))
		ret = sci_br_interrupt(irq, ptr);

	return ret;
}

#if defined(CONFIG_CPU_FREQ) && defined(CONFIG_HAVE_CLK)
/*
 * Here we define a transistion notifier so that we can update all of our
 * ports' baud rate when the peripheral clock changes.
 */
static int sci_notifier(struct notifier_block *self,
			unsigned long phase, void *p)
{
	struct cpufreq_freqs *freqs = p;
	int i;

	if ((phase == CPUFREQ_POSTCHANGE) ||
	    (phase == CPUFREQ_RESUMECHANGE)){
		for (i = 0; i < SCI_NPORTS; i++) {
			struct uart_port *port = &sci_ports[i].port;
			struct clk *clk;

			/*
			 * Update the uartclk per-port if frequency has
			 * changed, since it will no longer necessarily be
			 * consistent with the old frequency.
			 *
			 * Really we want to be able to do something like
			 * uart_change_speed() or something along those lines
			 * here to implicitly reset the per-port baud rate..
			 *
			 * Clean this up later..
			 */
			clk = clk_get(NULL, "module_clk");
			port->uartclk = clk_get_rate(clk);
			clk_put(clk);
		}

		printk(KERN_INFO "%s: got a postchange notification "
		       "for cpu %d (old %d, new %d)\n",
		       __func__, freqs->cpu, freqs->old, freqs->new);
	}

	return NOTIFY_OK;
}

static struct notifier_block sci_nb = { &sci_notifier, NULL, 0 };
#endif /* CONFIG_CPU_FREQ && CONFIG_HAVE_CLK */

static int sci_request_irq(struct sci_port *port)
{
	int i;
	irqreturn_t (*handlers[4])(int irq, void *ptr) = {
		sci_er_interrupt, sci_rx_interrupt, sci_tx_interrupt,
		sci_br_interrupt,
	};
	const char *desc[] = { "SCI Receive Error", "SCI Receive Data Full",
			       "SCI Transmit Data Empty", "SCI Break" };

	if (port->irqs[0] == port->irqs[1]) {
		if (!port->irqs[0]) {
			printk(KERN_ERR "sci: Cannot allocate irq.(IRQ=0)\n");
			return -ENODEV;
		}

		if (request_irq(port->irqs[0], sci_mpxed_interrupt,
				IRQF_DISABLED, "sci", port)) {
			printk(KERN_ERR "sci: Cannot allocate irq.\n");
			return -ENODEV;
		}
	} else {
		for (i = 0; i < ARRAY_SIZE(handlers); i++) {
			if (!port->irqs[i])
				continue;
			if (request_irq(port->irqs[i], handlers[i],
					IRQF_DISABLED, desc[i], port)) {
				printk(KERN_ERR "sci: Cannot allocate irq.\n");
				return -ENODEV;
			}
		}
	}

	return 0;
}

static void sci_free_irq(struct sci_port *port)
{
	int i;

        if (port->irqs[0] == port->irqs[1]) {
                if (!port->irqs[0])
                        printk("sci: sci_free_irq error\n");
		else
                        free_irq(port->irqs[0], port);
        } else {
		for (i = 0; i < ARRAY_SIZE(port->irqs); i++) {
			if (!port->irqs[i])
				continue;

			free_irq(port->irqs[i], port);
		}
	}
}

static unsigned int sci_tx_empty(struct uart_port *port)
{
	/* Can't detect */
	return TIOCSER_TEMT;
}

static void sci_set_mctrl(struct uart_port *port, unsigned int mctrl)
{
	/* This routine is used for seting signals of: DTR, DCD, CTS/RTS */
	/* We use SCIF's hardware for CTS/RTS, so don't need any for that. */
	/* If you have signals for DTR and DCD, please implement here. */
}

static unsigned int sci_get_mctrl(struct uart_port *port)
{
	/* This routine is used for geting signals of: DTR, DCD, DSR, RI,
	   and CTS/RTS */

	return TIOCM_DTR | TIOCM_RTS | TIOCM_DSR;
}

static void sci_start_tx(struct uart_port *port)
{
	unsigned short ctrl;

	/* Set TIE (Transmit Interrupt Enable) bit in SCSCR */
	ctrl = sci_in(port, SCSCR);
	ctrl |= SCI_CTRL_FLAGS_TIE;
	sci_out(port, SCSCR, ctrl);
}

static void sci_stop_tx(struct uart_port *port)
{
	unsigned short ctrl;

	/* Clear TIE (Transmit Interrupt Enable) bit in SCSCR */
	ctrl = sci_in(port, SCSCR);
	ctrl &= ~SCI_CTRL_FLAGS_TIE;
	sci_out(port, SCSCR, ctrl);
}

static void sci_start_rx(struct uart_port *port, unsigned int tty_start)
{
	unsigned short ctrl;

	/* Set RIE (Receive Interrupt Enable) bit in SCSCR */
	ctrl = sci_in(port, SCSCR);
	ctrl |= SCI_CTRL_FLAGS_RIE | SCI_CTRL_FLAGS_REIE;
	sci_out(port, SCSCR, ctrl);
}

static void sci_stop_rx(struct uart_port *port)
{
	unsigned short ctrl;

	/* Clear RIE (Receive Interrupt Enable) bit in SCSCR */
	ctrl = sci_in(port, SCSCR);
	ctrl &= ~(SCI_CTRL_FLAGS_RIE | SCI_CTRL_FLAGS_REIE);
	sci_out(port, SCSCR, ctrl);
}

static void sci_enable_ms(struct uart_port *port)
{
	/* Nothing here yet .. */
}

static void sci_break_ctl(struct uart_port *port, int break_state)
{
	/* Nothing here yet .. */
}

static int sci_startup(struct uart_port *port)
{
	struct sci_port *s = &sci_ports[port->line];

	if (s->enable)
		s->enable(port);

#ifdef CONFIG_HAVE_CLK
	s->clk = clk_get(NULL, "module_clk");
#endif

	sci_request_irq(s);
	sci_start_tx(port);
	sci_start_rx(port, 1);

	return 0;
}

static void sci_shutdown(struct uart_port *port)
{
	struct sci_port *s = &sci_ports[port->line];

	sci_stop_rx(port);
	sci_stop_tx(port);
	sci_free_irq(s);

	if (s->disable)
		s->disable(port);

#ifdef CONFIG_HAVE_CLK
	clk_put(s->clk);
	s->clk = NULL;
#endif
}

static void sci_set_termios(struct uart_port *port, struct ktermios *termios,
			    struct ktermios *old)
{
	struct sci_port *s = &sci_ports[port->line];
	unsigned int status, baud, smr_val;
	int t = -1;

	baud = uart_get_baud_rate(port, termios, old, 0, port->uartclk/16);
	if (likely(baud))
		t = SCBRR_VALUE(baud, port->uartclk);

	do {
		status = sci_in(port, SCxSR);
	} while (!(status & SCxSR_TEND(port)));

	sci_out(port, SCSCR, 0x00);	/* TE=0, RE=0, CKE1=0 */

<<<<<<< HEAD
	if (port->type == PORT_SCIF)
=======
	if (port->type != PORT_SCI)
>>>>>>> a39c4ad1
		sci_out(port, SCFCR, SCFCR_RFRST | SCFCR_TFRST);

	smr_val = sci_in(port, SCSMR) & 3;
	if ((termios->c_cflag & CSIZE) == CS7)
		smr_val |= 0x40;
	if (termios->c_cflag & PARENB)
		smr_val |= 0x20;
	if (termios->c_cflag & PARODD)
		smr_val |= 0x30;
	if (termios->c_cflag & CSTOPB)
		smr_val |= 0x08;

	uart_update_timeout(port, termios->c_cflag, baud);

	sci_out(port, SCSMR, smr_val);

	if (t > 0) {
		if(t >= 256) {
			sci_out(port, SCSMR, (sci_in(port, SCSMR) & ~3) | 1);
			t >>= 2;
		} else {
			sci_out(port, SCSMR, sci_in(port, SCSMR) & ~3);
		}
		sci_out(port, SCBRR, t);
		udelay((1000000+(baud-1)) / baud); /* Wait one bit interval */
	}

	if (likely(s->init_pins))
		s->init_pins(port, termios->c_cflag);

	sci_out(port, SCSCR, SCSCR_INIT(port));

	if ((termios->c_cflag & CREAD) != 0)
              sci_start_rx(port,0);
}

static const char *sci_type(struct uart_port *port)
{
	switch (port->type) {
		case PORT_SCI:	return "sci";
		case PORT_SCIF:	return "scif";
		case PORT_IRDA: return "irda";
		case PORT_SCIFA:	return "scifa";
	}

	return NULL;
}

static void sci_release_port(struct uart_port *port)
{
	/* Nothing here yet .. */
}

static int sci_request_port(struct uart_port *port)
{
	/* Nothing here yet .. */
	return 0;
}

static void sci_config_port(struct uart_port *port, int flags)
{
	struct sci_port *s = &sci_ports[port->line];

	port->type = s->type;

	switch (port->type) {
	case PORT_SCI:
		s->init_pins = sci_init_pins_sci;
		break;
	case PORT_SCIF:
	case PORT_SCIFA:
		s->init_pins = sci_init_pins_scif;
		break;
	case PORT_IRDA:
		s->init_pins = sci_init_pins_irda;
		break;
	}

	if (port->flags & UPF_IOREMAP && !port->membase) {
#if defined(CONFIG_SUPERH64)
		port->mapbase = onchip_remap(SCIF_ADDR_SH5, 1024, "SCIF");
		port->membase = (void __iomem *)port->mapbase;
#else
		port->membase = ioremap_nocache(port->mapbase, 0x40);
#endif

		printk(KERN_ERR "sci: can't remap port#%d\n", port->line);
	}
}

static int sci_verify_port(struct uart_port *port, struct serial_struct *ser)
{
	struct sci_port *s = &sci_ports[port->line];

	if (ser->irq != s->irqs[SCIx_TXI_IRQ] || ser->irq > nr_irqs)
		return -EINVAL;
	if (ser->baud_base < 2400)
		/* No paper tape reader for Mitch.. */
		return -EINVAL;

	return 0;
}

static struct uart_ops sci_uart_ops = {
	.tx_empty	= sci_tx_empty,
	.set_mctrl	= sci_set_mctrl,
	.get_mctrl	= sci_get_mctrl,
	.start_tx	= sci_start_tx,
	.stop_tx	= sci_stop_tx,
	.stop_rx	= sci_stop_rx,
	.enable_ms	= sci_enable_ms,
	.break_ctl	= sci_break_ctl,
	.startup	= sci_startup,
	.shutdown	= sci_shutdown,
	.set_termios	= sci_set_termios,
	.type		= sci_type,
	.release_port	= sci_release_port,
	.request_port	= sci_request_port,
	.config_port	= sci_config_port,
	.verify_port	= sci_verify_port,
};

static void __init sci_init_ports(void)
{
	static int first = 1;
	int i;

	if (!first)
		return;

	first = 0;

	for (i = 0; i < SCI_NPORTS; i++) {
		sci_ports[i].port.ops		= &sci_uart_ops;
		sci_ports[i].port.iotype	= UPIO_MEM;
		sci_ports[i].port.line		= i;
		sci_ports[i].port.fifosize	= 1;

#if defined(__H8300H__) || defined(__H8300S__)
#ifdef __H8300S__
		sci_ports[i].enable	= h8300_sci_enable;
		sci_ports[i].disable	= h8300_sci_disable;
#endif
		sci_ports[i].port.uartclk = CONFIG_CPU_CLOCK;
#elif defined(CONFIG_HAVE_CLK)
		/*
		 * XXX: We should use a proper SCI/SCIF clock
		 */
		{
			struct clk *clk = clk_get(NULL, "module_clk");
			sci_ports[i].port.uartclk = clk_get_rate(clk);
			clk_put(clk);
		}
#else
#error "Need a valid uartclk"
#endif

		sci_ports[i].break_timer.data = (unsigned long)&sci_ports[i];
		sci_ports[i].break_timer.function = sci_break_timer;

		init_timer(&sci_ports[i].break_timer);
	}
}

int __init early_sci_setup(struct uart_port *port)
{
	if (unlikely(port->line > SCI_NPORTS))
		return -ENODEV;

	sci_init_ports();

	sci_ports[port->line].port.membase	= port->membase;
	sci_ports[port->line].port.mapbase	= port->mapbase;
	sci_ports[port->line].port.type		= port->type;

	return 0;
}

#ifdef CONFIG_SERIAL_SH_SCI_CONSOLE
/*
 *	Print a string to the serial port trying not to disturb
 *	any possible real use of the port...
 */
static void serial_console_write(struct console *co, const char *s,
				 unsigned count)
{
	put_string(serial_console_port, s, count);
}

static int __init serial_console_setup(struct console *co, char *options)
{
	struct uart_port *port;
	int baud = 115200;
	int bits = 8;
	int parity = 'n';
	int flow = 'n';
	int ret;

	/*
	 * Check whether an invalid uart number has been specified, and
	 * if so, search for the first available port that does have
	 * console support.
	 */
	if (co->index >= SCI_NPORTS)
		co->index = 0;

	serial_console_port = &sci_ports[co->index];
	port = &serial_console_port->port;

	/*
	 * Also need to check port->type, we don't actually have any
	 * UPIO_PORT ports, but uart_report_port() handily misreports
	 * it anyways if we don't have a port available by the time this is
	 * called.
	 */
	if (!port->type)
		return -ENODEV;
	if (!port->membase || !port->mapbase)
		return -ENODEV;

	port->type = serial_console_port->type;

#ifdef CONFIG_HAVE_CLK
	if (!serial_console_port->clk)
		serial_console_port->clk = clk_get(NULL, "module_clk");
#endif

	if (port->flags & UPF_IOREMAP)
		sci_config_port(port, 0);

	if (serial_console_port->enable)
		serial_console_port->enable(port);

	if (options)
		uart_parse_options(options, &baud, &parity, &bits, &flow);

	ret = uart_set_options(port, co, baud, parity, bits, flow);
#if defined(__H8300H__) || defined(__H8300S__)
	/* disable rx interrupt */
	if (ret == 0)
		sci_stop_rx(port);
#endif
	return ret;
}

static struct console serial_console = {
	.name		= "ttySC",
	.device		= uart_console_device,
	.write		= serial_console_write,
	.setup		= serial_console_setup,
	.flags		= CON_PRINTBUFFER,
	.index		= -1,
	.data		= &sci_uart_driver,
};

static int __init sci_console_init(void)
{
	sci_init_ports();
	register_console(&serial_console);
	return 0;
}
console_initcall(sci_console_init);
#endif /* CONFIG_SERIAL_SH_SCI_CONSOLE */

#ifdef CONFIG_SH_KGDB_CONSOLE
/*
 * FIXME: Most of this can go away.. at the moment, we rely on
 * arch/sh/kernel/setup.c to do the command line parsing for kgdb, though
 * most of that can easily be done here instead.
 *
 * For the time being, just accept the values that were parsed earlier..
 */
static void __init kgdb_console_get_options(struct uart_port *port, int *baud,
					    int *parity, int *bits)
{
	*baud = kgdb_baud;
	*parity = tolower(kgdb_parity);
	*bits = kgdb_bits - '0';
}

/*
 * The naming here is somewhat misleading, since kgdb_console_setup() takes
 * care of the early-on initialization for kgdb, regardless of whether we
 * actually use kgdb as a console or not.
 *
 * On the plus side, this lets us kill off the old kgdb_sci_setup() nonsense.
 */
int __init kgdb_console_setup(struct console *co, char *options)
{
	struct uart_port *port = &sci_ports[kgdb_portnum].port;
	int baud = 38400;
	int bits = 8;
	int parity = 'n';
	int flow = 'n';

	if (co->index != kgdb_portnum)
		co->index = kgdb_portnum;

	kgdb_sci_port = &sci_ports[co->index];
	port = &kgdb_sci_port->port;

	/*
	 * Also need to check port->type, we don't actually have any
	 * UPIO_PORT ports, but uart_report_port() handily misreports
	 * it anyways if we don't have a port available by the time this is
	 * called.
	 */
	if (!port->type)
		return -ENODEV;
	if (!port->membase || !port->mapbase)
		return -ENODEV;

	if (options)
		uart_parse_options(options, &baud, &parity, &bits, &flow);
	else
		kgdb_console_get_options(port, &baud, &parity, &bits);

	kgdb_getchar = kgdb_sci_getchar;
	kgdb_putchar = kgdb_sci_putchar;

	return uart_set_options(port, co, baud, parity, bits, flow);
}

static struct console kgdb_console = {
	.name		= "ttySC",
	.device		= uart_console_device,
	.write		= kgdb_console_write,
	.setup		= kgdb_console_setup,
	.flags		= CON_PRINTBUFFER,
	.index		= -1,
	.data		= &sci_uart_driver,
};

/* Register the KGDB console so we get messages (d'oh!) */
static int __init kgdb_console_init(void)
{
	sci_init_ports();
	register_console(&kgdb_console);
	return 0;
}
console_initcall(kgdb_console_init);
#endif /* CONFIG_SH_KGDB_CONSOLE */

#if defined(CONFIG_SH_KGDB_CONSOLE)
#define SCI_CONSOLE	&kgdb_console
#elif defined(CONFIG_SERIAL_SH_SCI_CONSOLE)
#define SCI_CONSOLE	&serial_console
#else
#define SCI_CONSOLE	0
#endif

static char banner[] __initdata =
	KERN_INFO "SuperH SCI(F) driver initialized\n";

static struct uart_driver sci_uart_driver = {
	.owner		= THIS_MODULE,
	.driver_name	= "sci",
	.dev_name	= "ttySC",
	.major		= SCI_MAJOR,
	.minor		= SCI_MINOR_START,
	.nr		= SCI_NPORTS,
	.cons		= SCI_CONSOLE,
};

/*
 * Register a set of serial devices attached to a platform device.  The
 * list is terminated with a zero flags entry, which means we expect
 * all entries to have at least UPF_BOOT_AUTOCONF set. Platforms that need
 * remapping (such as sh64) should also set UPF_IOREMAP.
 */
static int __devinit sci_probe(struct platform_device *dev)
{
	struct plat_sci_port *p = dev->dev.platform_data;
	int i, ret = -EINVAL;

	for (i = 0; p && p->flags != 0; p++, i++) {
		struct sci_port *sciport = &sci_ports[i];

		/* Sanity check */
		if (unlikely(i == SCI_NPORTS)) {
			dev_notice(&dev->dev, "Attempting to register port "
				   "%d when only %d are available.\n",
				   i+1, SCI_NPORTS);
			dev_notice(&dev->dev, "Consider bumping "
				   "CONFIG_SERIAL_SH_SCI_NR_UARTS!\n");
			break;
		}

		sciport->port.mapbase	= p->mapbase;

		if (p->mapbase && !p->membase) {
			if (p->flags & UPF_IOREMAP) {
				p->membase = ioremap_nocache(p->mapbase, 0x40);
				if (IS_ERR(p->membase)) {
					ret = PTR_ERR(p->membase);
					goto err_unreg;
				}
			} else {
				/*
				 * For the simple (and majority of) cases
				 * where we don't need to do any remapping,
				 * just cast the cookie directly.
				 */
				p->membase = (void __iomem *)p->mapbase;
			}
		}

		sciport->port.membase	= p->membase;

		sciport->port.irq	= p->irqs[SCIx_TXI_IRQ];
		sciport->port.flags	= p->flags;
		sciport->port.dev	= &dev->dev;

		sciport->type		= sciport->port.type = p->type;

		memcpy(&sciport->irqs, &p->irqs, sizeof(p->irqs));

		uart_add_one_port(&sci_uart_driver, &sciport->port);
	}

#if defined(CONFIG_SH_KGDB) && !defined(CONFIG_SH_KGDB_CONSOLE)
	kgdb_sci_port	= &sci_ports[kgdb_portnum];
	kgdb_getchar	= kgdb_sci_getchar;
	kgdb_putchar	= kgdb_sci_putchar;
#endif

#if defined(CONFIG_CPU_FREQ) && defined(CONFIG_HAVE_CLK)
	cpufreq_register_notifier(&sci_nb, CPUFREQ_TRANSITION_NOTIFIER);
	dev_info(&dev->dev, "CPU frequency notifier registered\n");
#endif

#ifdef CONFIG_SH_STANDARD_BIOS
	sh_bios_gdb_detach();
#endif

	return 0;

err_unreg:
	for (i = i - 1; i >= 0; i--)
		uart_remove_one_port(&sci_uart_driver, &sci_ports[i].port);

	return ret;
}

static int __devexit sci_remove(struct platform_device *dev)
{
	int i;

	for (i = 0; i < SCI_NPORTS; i++)
		uart_remove_one_port(&sci_uart_driver, &sci_ports[i].port);

	return 0;
}

static int sci_suspend(struct platform_device *dev, pm_message_t state)
{
	int i;

	for (i = 0; i < SCI_NPORTS; i++) {
		struct sci_port *p = &sci_ports[i];

		if (p->type != PORT_UNKNOWN && p->port.dev == &dev->dev)
			uart_suspend_port(&sci_uart_driver, &p->port);
	}

	return 0;
}

static int sci_resume(struct platform_device *dev)
{
	int i;

	for (i = 0; i < SCI_NPORTS; i++) {
		struct sci_port *p = &sci_ports[i];

		if (p->type != PORT_UNKNOWN && p->port.dev == &dev->dev)
			uart_resume_port(&sci_uart_driver, &p->port);
	}

	return 0;
}

static struct platform_driver sci_driver = {
	.probe		= sci_probe,
	.remove		= __devexit_p(sci_remove),
	.suspend	= sci_suspend,
	.resume		= sci_resume,
	.driver		= {
		.name	= "sh-sci",
		.owner	= THIS_MODULE,
	},
};

static int __init sci_init(void)
{
	int ret;

	printk(banner);

	sci_init_ports();

	ret = uart_register_driver(&sci_uart_driver);
	if (likely(ret == 0)) {
		ret = platform_driver_register(&sci_driver);
		if (unlikely(ret))
			uart_unregister_driver(&sci_uart_driver);
	}

	return ret;
}

static void __exit sci_exit(void)
{
	platform_driver_unregister(&sci_driver);
	uart_unregister_driver(&sci_uart_driver);
}

module_init(sci_init);
module_exit(sci_exit);

MODULE_LICENSE("GPL");
MODULE_ALIAS("platform:sh-sci");<|MERGE_RESOLUTION|>--- conflicted
+++ resolved
@@ -478,13 +478,7 @@
 		return;
 	}
 
-<<<<<<< HEAD
-	if (port->type == PORT_SCIF)
-		count = scif_txroom(port);
-	else
-=======
 	if (port->type == PORT_SCI)
->>>>>>> a39c4ad1
 		count = sci_txroom(port);
 	else
 		count = scif_txroom(port);
@@ -516,11 +510,7 @@
 	} else {
 		ctrl = sci_in(port, SCSCR);
 
-<<<<<<< HEAD
-		if (port->type == PORT_SCIF) {
-=======
 		if (port->type != PORT_SCI) {
->>>>>>> a39c4ad1
 			sci_in(port, SCxSR); /* Dummy read */
 			sci_out(port, SCxSR, SCxSR_TDxE_CLEAR(port));
 		}
@@ -546,13 +536,7 @@
 		return;
 
 	while (1) {
-<<<<<<< HEAD
-		if (port->type == PORT_SCIF)
-			count = scif_rxroom(port);
-		else
-=======
 		if (port->type == PORT_SCI)
->>>>>>> a39c4ad1
 			count = sci_rxroom(port);
 		else
 			count = scif_rxroom(port);
@@ -1058,11 +1042,7 @@
 
 	sci_out(port, SCSCR, 0x00);	/* TE=0, RE=0, CKE1=0 */
 
-<<<<<<< HEAD
-	if (port->type == PORT_SCIF)
-=======
 	if (port->type != PORT_SCI)
->>>>>>> a39c4ad1
 		sci_out(port, SCFCR, SCFCR_RFRST | SCFCR_TFRST);
 
 	smr_val = sci_in(port, SCSMR) & 3;
