--- conflicted
+++ resolved
@@ -295,14 +295,6 @@
 #define ZTE_PRODUCT_MF626			0x0031
 #define ZTE_PRODUCT_CDMA_TECH			0xfffe
 
-<<<<<<< HEAD
-/* Ericsson products */
-#define ERICSSON_VENDOR_ID			0x0bdb
-#define ERICSSON_PRODUCT_F3507G_1		0x1900
-#define ERICSSON_PRODUCT_F3507G_2		0x1902
-
-=======
->>>>>>> c441c297
 #define BENQ_VENDOR_ID				0x04a5
 #define BENQ_PRODUCT_H10			0x4068
 
@@ -422,10 +414,7 @@
 	{ USB_DEVICE(NOVATELWIRELESS_VENDOR_ID, NOVATELWIRELESS_PRODUCT_EU870D) }, /* Novatel EU850D/EU860D/EU870D */
 	{ USB_DEVICE(NOVATELWIRELESS_VENDOR_ID, NOVATELWIRELESS_PRODUCT_MC950D) }, /* Novatel MC930D/MC950D */
 	{ USB_DEVICE(NOVATELWIRELESS_VENDOR_ID, NOVATELWIRELESS_PRODUCT_MC727) }, /* Novatel MC727/U727/USB727 */
-<<<<<<< HEAD
-=======
 	{ USB_DEVICE(NOVATELWIRELESS_VENDOR_ID, NOVATELWIRELESS_PRODUCT_U727) }, /* Novatel MC727/U727/USB727 */
->>>>>>> c441c297
 	{ USB_DEVICE(NOVATELWIRELESS_VENDOR_ID, NOVATELWIRELESS_PRODUCT_EVDO_FULLSPEED) }, /* Novatel EVDO product */
 	{ USB_DEVICE(NOVATELWIRELESS_VENDOR_ID, NOVATELWIRELESS_PRODUCT_HSPA_FULLSPEED) }, /* Novatel HSPA product */
 	{ USB_DEVICE(NOVATELWIRELESS_VENDOR_ID, NOVATELWIRELESS_PRODUCT_EVDO_EMBEDDED_FULLSPEED) }, /* Novatel EVDO Embedded product */
@@ -453,10 +442,6 @@
 	{ USB_DEVICE(DELL_VENDOR_ID, DELL_PRODUCT_5520_MINICARD_CINGULAR) },	/* Dell Wireless HSDPA 5520 == Novatel Expedite EU860D */
 	{ USB_DEVICE(DELL_VENDOR_ID, DELL_PRODUCT_5520_MINICARD_GENERIC_L) },	/* Dell Wireless HSDPA 5520 */
 	{ USB_DEVICE(DELL_VENDOR_ID, DELL_PRODUCT_5520_MINICARD_GENERIC_I) },	/* Dell Wireless 5520 Voda I Mobile Broadband (3G HSDPA) Minicard */
-<<<<<<< HEAD
-	{ USB_DEVICE(DELL_VENDOR_ID, 0x8147) },					/* Dell Wireless 5530 Mobile Broadband (3G HSPA) Mini-Card */
-=======
->>>>>>> c441c297
 	{ USB_DEVICE(DELL_VENDOR_ID, DELL_PRODUCT_5730_MINICARD_SPRINT) },	/* Dell Wireless 5730 Mobile Broadband EVDO/HSPA Mini-Card */
 	{ USB_DEVICE(DELL_VENDOR_ID, DELL_PRODUCT_5730_MINICARD_TELUS) },	/* Dell Wireless 5730 Mobile Broadband EVDO/HSPA Mini-Card */
 	{ USB_DEVICE(DELL_VENDOR_ID, DELL_PRODUCT_5730_MINICARD_VZW) }, 	/* Dell Wireless 5730 Mobile Broadband EVDO/HSPA Mini-Card */
@@ -528,11 +513,6 @@
 	{ USB_DEVICE(ZTE_VENDOR_ID, ZTE_PRODUCT_MF626) },
 	{ USB_DEVICE(ZTE_VENDOR_ID, ZTE_PRODUCT_MF628) },
 	{ USB_DEVICE(ZTE_VENDOR_ID, ZTE_PRODUCT_CDMA_TECH) },
-<<<<<<< HEAD
-	{ USB_DEVICE(ERICSSON_VENDOR_ID, ERICSSON_PRODUCT_F3507G_1) },
-	{ USB_DEVICE(ERICSSON_VENDOR_ID, ERICSSON_PRODUCT_F3507G_2) },
-=======
->>>>>>> c441c297
 	{ USB_DEVICE(BENQ_VENDOR_ID, BENQ_PRODUCT_H10) },
 	{ USB_DEVICE(0x1da5, 0x4515) }, /* BenQ H20 */
 	{ } /* Terminating entry */
