--- conflicted
+++ resolved
@@ -308,13 +308,10 @@
 #define DLINK_PRODUCT_DWM_652			0x3e04
 
 
-<<<<<<< HEAD
-=======
 /* TOSHIBA PRODUCTS */
 #define TOSHIBA_VENDOR_ID			0x0930
 #define TOSHIBA_PRODUCT_HSDPA_MINICARD		0x1302
 
->>>>>>> 533ac12e
 static struct usb_device_id option_ids[] = {
 	{ USB_DEVICE(OPTION_VENDOR_ID, OPTION_PRODUCT_COLT) },
 	{ USB_DEVICE(OPTION_VENDOR_ID, OPTION_PRODUCT_RICOLA) },
@@ -959,11 +956,7 @@
 				usb_pipeout(urb->pipe), 0); */
 	}
 
-<<<<<<< HEAD
-	option_send_setup(tty, port);
-=======
 	option_send_setup(port);
->>>>>>> 533ac12e
 
 	return 0;
 }
