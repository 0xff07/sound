/*
  USB Driver for GSM modems

  Copyright (C) 2005  Matthias Urlichs <smurf@smurf.noris.de>

  This driver is free software; you can redistribute it and/or modify
  it under the terms of Version 2 of the GNU General Public License as
  published by the Free Software Foundation.

  Portions copied from the Keyspan driver by Hugh Blemings <hugh@blemings.org>

  History: see the git log.

  Work sponsored by: Sigos GmbH, Germany <info@sigos.de>

  This driver exists because the "normal" serial driver doesn't work too well
  with GSM modems. Issues:
  - data loss -- one single Receive URB is not nearly enough
  - nonstandard flow (Option devices) control
  - controlling the baud rate doesn't make sense

  This driver is named "option" because the most common device it's
  used for is a PC-Card (with an internal OHCI-USB interface, behind
  which the GSM interface sits), made by Option Inc.

  Some of the "one port" devices actually exhibit multiple USB instances
  on the USB bus. This is not a bug, these ports are used for different
  device features.
*/

#define DRIVER_VERSION "v0.7.2"
#define DRIVER_AUTHOR "Matthias Urlichs <smurf@smurf.noris.de>"
#define DRIVER_DESC "USB Driver for GSM modems"

#include <linux/kernel.h>
#include <linux/jiffies.h>
#include <linux/errno.h>
#include <linux/tty.h>
#include <linux/tty_flip.h>
#include <linux/module.h>
#include <linux/bitops.h>
#include <linux/usb.h>
#include <linux/usb/serial.h>

/* Function prototypes */
static int  option_probe(struct usb_serial *serial,
			const struct usb_device_id *id);
static int  option_open(struct tty_struct *tty, struct usb_serial_port *port);
static void option_close(struct usb_serial_port *port);
static void option_dtr_rts(struct usb_serial_port *port, int on);

static int  option_startup(struct usb_serial *serial);
static void option_disconnect(struct usb_serial *serial);
static void option_release(struct usb_serial *serial);
static int  option_write_room(struct tty_struct *tty);

static void option_instat_callback(struct urb *urb);

static int option_write(struct tty_struct *tty, struct usb_serial_port *port,
			const unsigned char *buf, int count);
static int  option_chars_in_buffer(struct tty_struct *tty);
static void option_set_termios(struct tty_struct *tty,
			struct usb_serial_port *port, struct ktermios *old);
static int  option_tiocmget(struct tty_struct *tty, struct file *file);
static int  option_tiocmset(struct tty_struct *tty, struct file *file,
				unsigned int set, unsigned int clear);
static int  option_send_setup(struct usb_serial_port *port);
#ifdef CONFIG_PM
static int  option_suspend(struct usb_serial *serial, pm_message_t message);
static int  option_resume(struct usb_serial *serial);
#endif

/* Vendor and product IDs */
#define OPTION_VENDOR_ID			0x0AF0
#define OPTION_PRODUCT_COLT			0x5000
#define OPTION_PRODUCT_RICOLA			0x6000
#define OPTION_PRODUCT_RICOLA_LIGHT		0x6100
#define OPTION_PRODUCT_RICOLA_QUAD		0x6200
#define OPTION_PRODUCT_RICOLA_QUAD_LIGHT	0x6300
#define OPTION_PRODUCT_RICOLA_NDIS		0x6050
#define OPTION_PRODUCT_RICOLA_NDIS_LIGHT	0x6150
#define OPTION_PRODUCT_RICOLA_NDIS_QUAD		0x6250
#define OPTION_PRODUCT_RICOLA_NDIS_QUAD_LIGHT	0x6350
#define OPTION_PRODUCT_COBRA			0x6500
#define OPTION_PRODUCT_COBRA_BUS		0x6501
#define OPTION_PRODUCT_VIPER			0x6600
#define OPTION_PRODUCT_VIPER_BUS		0x6601
#define OPTION_PRODUCT_GT_MAX_READY		0x6701
#define OPTION_PRODUCT_FUJI_MODEM_LIGHT		0x6721
#define OPTION_PRODUCT_FUJI_MODEM_GT		0x6741
#define OPTION_PRODUCT_FUJI_MODEM_EX		0x6761
#define OPTION_PRODUCT_KOI_MODEM		0x6800
#define OPTION_PRODUCT_SCORPION_MODEM		0x6901
#define OPTION_PRODUCT_ETNA_MODEM		0x7001
#define OPTION_PRODUCT_ETNA_MODEM_LITE		0x7021
#define OPTION_PRODUCT_ETNA_MODEM_GT		0x7041
#define OPTION_PRODUCT_ETNA_MODEM_EX		0x7061
#define OPTION_PRODUCT_ETNA_KOI_MODEM		0x7100
#define OPTION_PRODUCT_GTM380_MODEM		0x7201

#define HUAWEI_VENDOR_ID			0x12D1
#define HUAWEI_PRODUCT_E600			0x1001
#define HUAWEI_PRODUCT_E220			0x1003
#define HUAWEI_PRODUCT_E220BIS			0x1004
#define HUAWEI_PRODUCT_E1401			0x1401
#define HUAWEI_PRODUCT_E1402			0x1402
#define HUAWEI_PRODUCT_E1403			0x1403
#define HUAWEI_PRODUCT_E1404			0x1404
#define HUAWEI_PRODUCT_E1405			0x1405
#define HUAWEI_PRODUCT_E1406			0x1406
#define HUAWEI_PRODUCT_E1407			0x1407
#define HUAWEI_PRODUCT_E1408			0x1408
#define HUAWEI_PRODUCT_E1409			0x1409
#define HUAWEI_PRODUCT_E140A			0x140A
#define HUAWEI_PRODUCT_E140B			0x140B
#define HUAWEI_PRODUCT_E140C			0x140C
#define HUAWEI_PRODUCT_E140D			0x140D
#define HUAWEI_PRODUCT_E140E			0x140E
#define HUAWEI_PRODUCT_E140F			0x140F
#define HUAWEI_PRODUCT_E1410			0x1410
#define HUAWEI_PRODUCT_E1411			0x1411
#define HUAWEI_PRODUCT_E1412			0x1412
#define HUAWEI_PRODUCT_E1413			0x1413
#define HUAWEI_PRODUCT_E1414			0x1414
#define HUAWEI_PRODUCT_E1415			0x1415
#define HUAWEI_PRODUCT_E1416			0x1416
#define HUAWEI_PRODUCT_E1417			0x1417
#define HUAWEI_PRODUCT_E1418			0x1418
#define HUAWEI_PRODUCT_E1419			0x1419
#define HUAWEI_PRODUCT_E141A			0x141A
#define HUAWEI_PRODUCT_E141B			0x141B
#define HUAWEI_PRODUCT_E141C			0x141C
#define HUAWEI_PRODUCT_E141D			0x141D
#define HUAWEI_PRODUCT_E141E			0x141E
#define HUAWEI_PRODUCT_E141F			0x141F
#define HUAWEI_PRODUCT_E1420			0x1420
#define HUAWEI_PRODUCT_E1421			0x1421
#define HUAWEI_PRODUCT_E1422			0x1422
#define HUAWEI_PRODUCT_E1423			0x1423
#define HUAWEI_PRODUCT_E1424			0x1424
#define HUAWEI_PRODUCT_E1425			0x1425
#define HUAWEI_PRODUCT_E1426			0x1426
#define HUAWEI_PRODUCT_E1427			0x1427
#define HUAWEI_PRODUCT_E1428			0x1428
#define HUAWEI_PRODUCT_E1429			0x1429
#define HUAWEI_PRODUCT_E142A			0x142A
#define HUAWEI_PRODUCT_E142B			0x142B
#define HUAWEI_PRODUCT_E142C			0x142C
#define HUAWEI_PRODUCT_E142D			0x142D
#define HUAWEI_PRODUCT_E142E			0x142E
#define HUAWEI_PRODUCT_E142F			0x142F
#define HUAWEI_PRODUCT_E1430			0x1430
#define HUAWEI_PRODUCT_E1431			0x1431
#define HUAWEI_PRODUCT_E1432			0x1432
#define HUAWEI_PRODUCT_E1433			0x1433
#define HUAWEI_PRODUCT_E1434			0x1434
#define HUAWEI_PRODUCT_E1435			0x1435
#define HUAWEI_PRODUCT_E1436			0x1436
#define HUAWEI_PRODUCT_E1437			0x1437
#define HUAWEI_PRODUCT_E1438			0x1438
#define HUAWEI_PRODUCT_E1439			0x1439
#define HUAWEI_PRODUCT_E143A			0x143A
#define HUAWEI_PRODUCT_E143B			0x143B
#define HUAWEI_PRODUCT_E143C			0x143C
#define HUAWEI_PRODUCT_E143D			0x143D
#define HUAWEI_PRODUCT_E143E			0x143E
#define HUAWEI_PRODUCT_E143F			0x143F

#define QUANTA_VENDOR_ID			0x0408
#define QUANTA_PRODUCT_Q101			0xEA02
#define QUANTA_PRODUCT_Q111			0xEA03
#define QUANTA_PRODUCT_GLX			0xEA04
#define QUANTA_PRODUCT_GKE			0xEA05
#define QUANTA_PRODUCT_GLE			0xEA06

#define NOVATELWIRELESS_VENDOR_ID		0x1410

/* YISO PRODUCTS */

#define YISO_VENDOR_ID				0x0EAB
#define YISO_PRODUCT_U893			0xC893

/* MERLIN EVDO PRODUCTS */
#define NOVATELWIRELESS_PRODUCT_V640		0x1100
#define NOVATELWIRELESS_PRODUCT_V620		0x1110
#define NOVATELWIRELESS_PRODUCT_V740		0x1120
#define NOVATELWIRELESS_PRODUCT_V720		0x1130

/* MERLIN HSDPA/HSPA PRODUCTS */
#define NOVATELWIRELESS_PRODUCT_U730		0x1400
#define NOVATELWIRELESS_PRODUCT_U740		0x1410
#define NOVATELWIRELESS_PRODUCT_U870		0x1420
#define NOVATELWIRELESS_PRODUCT_XU870		0x1430
#define NOVATELWIRELESS_PRODUCT_X950D		0x1450

/* EXPEDITE PRODUCTS */
#define NOVATELWIRELESS_PRODUCT_EV620		0x2100
#define NOVATELWIRELESS_PRODUCT_ES720		0x2110
#define NOVATELWIRELESS_PRODUCT_E725		0x2120
#define NOVATELWIRELESS_PRODUCT_ES620		0x2130
#define NOVATELWIRELESS_PRODUCT_EU730		0x2400
#define NOVATELWIRELESS_PRODUCT_EU740		0x2410
#define NOVATELWIRELESS_PRODUCT_EU870D		0x2420

/* OVATION PRODUCTS */
#define NOVATELWIRELESS_PRODUCT_MC727		0x4100
#define NOVATELWIRELESS_PRODUCT_MC950D		0x4400
#define NOVATELWIRELESS_PRODUCT_U727		0x5010
#define NOVATELWIRELESS_PRODUCT_MC727_NEW	0x5100
#define NOVATELWIRELESS_PRODUCT_MC760		0x6000
#define NOVATELWIRELESS_PRODUCT_OVMC760		0x6002

/* FUTURE NOVATEL PRODUCTS */
#define NOVATELWIRELESS_PRODUCT_EVDO_HIGHSPEED	0X6001
#define NOVATELWIRELESS_PRODUCT_HSPA_FULLSPEED	0X7000
#define NOVATELWIRELESS_PRODUCT_HSPA_HIGHSPEED	0X7001
#define NOVATELWIRELESS_PRODUCT_EVDO_EMBEDDED_FULLSPEED	0X8000
#define NOVATELWIRELESS_PRODUCT_EVDO_EMBEDDED_HIGHSPEED	0X8001
#define NOVATELWIRELESS_PRODUCT_HSPA_EMBEDDED_FULLSPEED	0X9000
#define NOVATELWIRELESS_PRODUCT_HSPA_EMBEDDED_HIGHSPEED	0X9001
#define NOVATELWIRELESS_PRODUCT_GLOBAL		0XA001

/* AMOI PRODUCTS */
#define AMOI_VENDOR_ID				0x1614
#define AMOI_PRODUCT_H01			0x0800
#define AMOI_PRODUCT_H01A			0x7002
#define AMOI_PRODUCT_H02			0x0802

#define DELL_VENDOR_ID				0x413C

/* Dell modems */
#define DELL_PRODUCT_5700_MINICARD		0x8114
#define DELL_PRODUCT_5500_MINICARD		0x8115
#define DELL_PRODUCT_5505_MINICARD		0x8116
#define DELL_PRODUCT_5700_EXPRESSCARD		0x8117
#define DELL_PRODUCT_5510_EXPRESSCARD		0x8118

#define DELL_PRODUCT_5700_MINICARD_SPRINT	0x8128
#define DELL_PRODUCT_5700_MINICARD_TELUS	0x8129

#define DELL_PRODUCT_5720_MINICARD_VZW		0x8133
#define DELL_PRODUCT_5720_MINICARD_SPRINT	0x8134
#define DELL_PRODUCT_5720_MINICARD_TELUS	0x8135
#define DELL_PRODUCT_5520_MINICARD_CINGULAR	0x8136
#define DELL_PRODUCT_5520_MINICARD_GENERIC_L	0x8137
#define DELL_PRODUCT_5520_MINICARD_GENERIC_I	0x8138

#define DELL_PRODUCT_5730_MINICARD_SPRINT	0x8180
#define DELL_PRODUCT_5730_MINICARD_TELUS	0x8181
#define DELL_PRODUCT_5730_MINICARD_VZW		0x8182

#define KYOCERA_VENDOR_ID			0x0c88
#define KYOCERA_PRODUCT_KPC650			0x17da
#define KYOCERA_PRODUCT_KPC680			0x180a

#define ANYDATA_VENDOR_ID			0x16d5
#define ANYDATA_PRODUCT_ADU_620UW		0x6202
#define ANYDATA_PRODUCT_ADU_E100A		0x6501
#define ANYDATA_PRODUCT_ADU_500A		0x6502

#define AXESSTEL_VENDOR_ID			0x1726
#define AXESSTEL_PRODUCT_MV110H			0x1000

#define BANDRICH_VENDOR_ID			0x1A8D
#define BANDRICH_PRODUCT_C100_1			0x1002
#define BANDRICH_PRODUCT_C100_2			0x1003
#define BANDRICH_PRODUCT_1004			0x1004
#define BANDRICH_PRODUCT_1005			0x1005
#define BANDRICH_PRODUCT_1006			0x1006
#define BANDRICH_PRODUCT_1007			0x1007
#define BANDRICH_PRODUCT_1008			0x1008
#define BANDRICH_PRODUCT_1009			0x1009
#define BANDRICH_PRODUCT_100A			0x100a

#define BANDRICH_PRODUCT_100B			0x100b
#define BANDRICH_PRODUCT_100C			0x100c
#define BANDRICH_PRODUCT_100D			0x100d
#define BANDRICH_PRODUCT_100E			0x100e

#define BANDRICH_PRODUCT_100F			0x100f
#define BANDRICH_PRODUCT_1010			0x1010
#define BANDRICH_PRODUCT_1011			0x1011
#define BANDRICH_PRODUCT_1012			0x1012

#define AMOI_VENDOR_ID			0x1614
#define AMOI_PRODUCT_9508			0x0800

#define QUALCOMM_VENDOR_ID			0x05C6

#define MAXON_VENDOR_ID				0x16d8

#define TELIT_VENDOR_ID				0x1bc7
#define TELIT_PRODUCT_UC864E			0x1003
#define TELIT_PRODUCT_UC864G			0x1004

/* ZTE PRODUCTS */
#define ZTE_VENDOR_ID				0x19d2
#define ZTE_PRODUCT_MF622			0x0001
#define ZTE_PRODUCT_MF628			0x0015
#define ZTE_PRODUCT_MF626			0x0031
#define ZTE_PRODUCT_CDMA_TECH			0xfffe
#define ZTE_PRODUCT_AC8710			0xfff1
<<<<<<< HEAD
=======
#define ZTE_PRODUCT_AC2726			0xfff5
>>>>>>> 94a8d5ca

#define BENQ_VENDOR_ID				0x04a5
#define BENQ_PRODUCT_H10			0x4068

#define DLINK_VENDOR_ID				0x1186
#define DLINK_PRODUCT_DWM_652			0x3e04

#define QISDA_VENDOR_ID				0x1da5
#define QISDA_PRODUCT_H21_4512			0x4512
#define QISDA_PRODUCT_H21_4523			0x4523
#define QISDA_PRODUCT_H20_4515			0x4515
#define QISDA_PRODUCT_H20_4519			0x4519


/* TOSHIBA PRODUCTS */
#define TOSHIBA_VENDOR_ID			0x0930
#define TOSHIBA_PRODUCT_HSDPA_MINICARD		0x1302

#define ALINK_VENDOR_ID				0x1e0e
#define ALINK_PRODUCT_3GU			0x9200

/* ALCATEL PRODUCTS */
#define ALCATEL_VENDOR_ID			0x1bbb
#define ALCATEL_PRODUCT_X060S			0x0000


static struct usb_device_id option_ids[] = {
	{ USB_DEVICE(OPTION_VENDOR_ID, OPTION_PRODUCT_COLT) },
	{ USB_DEVICE(OPTION_VENDOR_ID, OPTION_PRODUCT_RICOLA) },
	{ USB_DEVICE(OPTION_VENDOR_ID, OPTION_PRODUCT_RICOLA_LIGHT) },
	{ USB_DEVICE(OPTION_VENDOR_ID, OPTION_PRODUCT_RICOLA_QUAD) },
	{ USB_DEVICE(OPTION_VENDOR_ID, OPTION_PRODUCT_RICOLA_QUAD_LIGHT) },
	{ USB_DEVICE(OPTION_VENDOR_ID, OPTION_PRODUCT_RICOLA_NDIS) },
	{ USB_DEVICE(OPTION_VENDOR_ID, OPTION_PRODUCT_RICOLA_NDIS_LIGHT) },
	{ USB_DEVICE(OPTION_VENDOR_ID, OPTION_PRODUCT_RICOLA_NDIS_QUAD) },
	{ USB_DEVICE(OPTION_VENDOR_ID, OPTION_PRODUCT_RICOLA_NDIS_QUAD_LIGHT) },
	{ USB_DEVICE(OPTION_VENDOR_ID, OPTION_PRODUCT_COBRA) },
	{ USB_DEVICE(OPTION_VENDOR_ID, OPTION_PRODUCT_COBRA_BUS) },
	{ USB_DEVICE(OPTION_VENDOR_ID, OPTION_PRODUCT_VIPER) },
	{ USB_DEVICE(OPTION_VENDOR_ID, OPTION_PRODUCT_VIPER_BUS) },
	{ USB_DEVICE(OPTION_VENDOR_ID, OPTION_PRODUCT_GT_MAX_READY) },
	{ USB_DEVICE(OPTION_VENDOR_ID, OPTION_PRODUCT_FUJI_MODEM_LIGHT) },
	{ USB_DEVICE(OPTION_VENDOR_ID, OPTION_PRODUCT_FUJI_MODEM_GT) },
	{ USB_DEVICE(OPTION_VENDOR_ID, OPTION_PRODUCT_FUJI_MODEM_EX) },
	{ USB_DEVICE(OPTION_VENDOR_ID, OPTION_PRODUCT_KOI_MODEM) },
	{ USB_DEVICE(OPTION_VENDOR_ID, OPTION_PRODUCT_SCORPION_MODEM) },
	{ USB_DEVICE(OPTION_VENDOR_ID, OPTION_PRODUCT_ETNA_MODEM) },
	{ USB_DEVICE(OPTION_VENDOR_ID, OPTION_PRODUCT_ETNA_MODEM_LITE) },
	{ USB_DEVICE(OPTION_VENDOR_ID, OPTION_PRODUCT_ETNA_MODEM_GT) },
	{ USB_DEVICE(OPTION_VENDOR_ID, OPTION_PRODUCT_ETNA_MODEM_EX) },
	{ USB_DEVICE(OPTION_VENDOR_ID, OPTION_PRODUCT_ETNA_KOI_MODEM) },
	{ USB_DEVICE(OPTION_VENDOR_ID, OPTION_PRODUCT_GTM380_MODEM) },
	{ USB_DEVICE(QUANTA_VENDOR_ID, QUANTA_PRODUCT_Q101) },
	{ USB_DEVICE(QUANTA_VENDOR_ID, QUANTA_PRODUCT_Q111) },
	{ USB_DEVICE(QUANTA_VENDOR_ID, QUANTA_PRODUCT_GLX) },
	{ USB_DEVICE(QUANTA_VENDOR_ID, QUANTA_PRODUCT_GKE) },
	{ USB_DEVICE(QUANTA_VENDOR_ID, QUANTA_PRODUCT_GLE) },
	{ USB_DEVICE_AND_INTERFACE_INFO(HUAWEI_VENDOR_ID, HUAWEI_PRODUCT_E600, 0xff, 0xff, 0xff) },
	{ USB_DEVICE_AND_INTERFACE_INFO(HUAWEI_VENDOR_ID, HUAWEI_PRODUCT_E220, 0xff, 0xff, 0xff) },
	{ USB_DEVICE_AND_INTERFACE_INFO(HUAWEI_VENDOR_ID, HUAWEI_PRODUCT_E220BIS, 0xff, 0xff, 0xff) },
	{ USB_DEVICE_AND_INTERFACE_INFO(HUAWEI_VENDOR_ID, HUAWEI_PRODUCT_E1401, 0xff, 0xff, 0xff) },
	{ USB_DEVICE_AND_INTERFACE_INFO(HUAWEI_VENDOR_ID, HUAWEI_PRODUCT_E1402, 0xff, 0xff, 0xff) },
	{ USB_DEVICE_AND_INTERFACE_INFO(HUAWEI_VENDOR_ID, HUAWEI_PRODUCT_E1403, 0xff, 0xff, 0xff) },
	{ USB_DEVICE_AND_INTERFACE_INFO(HUAWEI_VENDOR_ID, HUAWEI_PRODUCT_E1404, 0xff, 0xff, 0xff) },
	{ USB_DEVICE_AND_INTERFACE_INFO(HUAWEI_VENDOR_ID, HUAWEI_PRODUCT_E1405, 0xff, 0xff, 0xff) },
	{ USB_DEVICE_AND_INTERFACE_INFO(HUAWEI_VENDOR_ID, HUAWEI_PRODUCT_E1406, 0xff, 0xff, 0xff) },
	{ USB_DEVICE_AND_INTERFACE_INFO(HUAWEI_VENDOR_ID, HUAWEI_PRODUCT_E1407, 0xff, 0xff, 0xff) },
	{ USB_DEVICE_AND_INTERFACE_INFO(HUAWEI_VENDOR_ID, HUAWEI_PRODUCT_E1408, 0xff, 0xff, 0xff) },
	{ USB_DEVICE_AND_INTERFACE_INFO(HUAWEI_VENDOR_ID, HUAWEI_PRODUCT_E1409, 0xff, 0xff, 0xff) },
	{ USB_DEVICE_AND_INTERFACE_INFO(HUAWEI_VENDOR_ID, HUAWEI_PRODUCT_E140A, 0xff, 0xff, 0xff) },
	{ USB_DEVICE_AND_INTERFACE_INFO(HUAWEI_VENDOR_ID, HUAWEI_PRODUCT_E140B, 0xff, 0xff, 0xff) },
	{ USB_DEVICE_AND_INTERFACE_INFO(HUAWEI_VENDOR_ID, HUAWEI_PRODUCT_E140C, 0xff, 0xff, 0xff) },
	{ USB_DEVICE_AND_INTERFACE_INFO(HUAWEI_VENDOR_ID, HUAWEI_PRODUCT_E140D, 0xff, 0xff, 0xff) },
	{ USB_DEVICE_AND_INTERFACE_INFO(HUAWEI_VENDOR_ID, HUAWEI_PRODUCT_E140E, 0xff, 0xff, 0xff) },
	{ USB_DEVICE_AND_INTERFACE_INFO(HUAWEI_VENDOR_ID, HUAWEI_PRODUCT_E140F, 0xff, 0xff, 0xff) },
	{ USB_DEVICE_AND_INTERFACE_INFO(HUAWEI_VENDOR_ID, HUAWEI_PRODUCT_E1410, 0xff, 0xff, 0xff) },
	{ USB_DEVICE_AND_INTERFACE_INFO(HUAWEI_VENDOR_ID, HUAWEI_PRODUCT_E1411, 0xff, 0xff, 0xff) },
	{ USB_DEVICE_AND_INTERFACE_INFO(HUAWEI_VENDOR_ID, HUAWEI_PRODUCT_E1412, 0xff, 0xff, 0xff) },
	{ USB_DEVICE_AND_INTERFACE_INFO(HUAWEI_VENDOR_ID, HUAWEI_PRODUCT_E1413, 0xff, 0xff, 0xff) },
	{ USB_DEVICE_AND_INTERFACE_INFO(HUAWEI_VENDOR_ID, HUAWEI_PRODUCT_E1414, 0xff, 0xff, 0xff) },
	{ USB_DEVICE_AND_INTERFACE_INFO(HUAWEI_VENDOR_ID, HUAWEI_PRODUCT_E1415, 0xff, 0xff, 0xff) },
	{ USB_DEVICE_AND_INTERFACE_INFO(HUAWEI_VENDOR_ID, HUAWEI_PRODUCT_E1416, 0xff, 0xff, 0xff) },
	{ USB_DEVICE_AND_INTERFACE_INFO(HUAWEI_VENDOR_ID, HUAWEI_PRODUCT_E1417, 0xff, 0xff, 0xff) },
	{ USB_DEVICE_AND_INTERFACE_INFO(HUAWEI_VENDOR_ID, HUAWEI_PRODUCT_E1418, 0xff, 0xff, 0xff) },
	{ USB_DEVICE_AND_INTERFACE_INFO(HUAWEI_VENDOR_ID, HUAWEI_PRODUCT_E1419, 0xff, 0xff, 0xff) },
	{ USB_DEVICE_AND_INTERFACE_INFO(HUAWEI_VENDOR_ID, HUAWEI_PRODUCT_E141A, 0xff, 0xff, 0xff) },
	{ USB_DEVICE_AND_INTERFACE_INFO(HUAWEI_VENDOR_ID, HUAWEI_PRODUCT_E141B, 0xff, 0xff, 0xff) },
	{ USB_DEVICE_AND_INTERFACE_INFO(HUAWEI_VENDOR_ID, HUAWEI_PRODUCT_E141C, 0xff, 0xff, 0xff) },
	{ USB_DEVICE_AND_INTERFACE_INFO(HUAWEI_VENDOR_ID, HUAWEI_PRODUCT_E141D, 0xff, 0xff, 0xff) },
	{ USB_DEVICE_AND_INTERFACE_INFO(HUAWEI_VENDOR_ID, HUAWEI_PRODUCT_E141E, 0xff, 0xff, 0xff) },
	{ USB_DEVICE_AND_INTERFACE_INFO(HUAWEI_VENDOR_ID, HUAWEI_PRODUCT_E141F, 0xff, 0xff, 0xff) },
	{ USB_DEVICE_AND_INTERFACE_INFO(HUAWEI_VENDOR_ID, HUAWEI_PRODUCT_E1420, 0xff, 0xff, 0xff) },
	{ USB_DEVICE_AND_INTERFACE_INFO(HUAWEI_VENDOR_ID, HUAWEI_PRODUCT_E1421, 0xff, 0xff, 0xff) },
	{ USB_DEVICE_AND_INTERFACE_INFO(HUAWEI_VENDOR_ID, HUAWEI_PRODUCT_E1422, 0xff, 0xff, 0xff) },
	{ USB_DEVICE_AND_INTERFACE_INFO(HUAWEI_VENDOR_ID, HUAWEI_PRODUCT_E1423, 0xff, 0xff, 0xff) },
	{ USB_DEVICE_AND_INTERFACE_INFO(HUAWEI_VENDOR_ID, HUAWEI_PRODUCT_E1424, 0xff, 0xff, 0xff) },
	{ USB_DEVICE_AND_INTERFACE_INFO(HUAWEI_VENDOR_ID, HUAWEI_PRODUCT_E1425, 0xff, 0xff, 0xff) },
	{ USB_DEVICE_AND_INTERFACE_INFO(HUAWEI_VENDOR_ID, HUAWEI_PRODUCT_E1426, 0xff, 0xff, 0xff) },
	{ USB_DEVICE_AND_INTERFACE_INFO(HUAWEI_VENDOR_ID, HUAWEI_PRODUCT_E1427, 0xff, 0xff, 0xff) },
	{ USB_DEVICE_AND_INTERFACE_INFO(HUAWEI_VENDOR_ID, HUAWEI_PRODUCT_E1428, 0xff, 0xff, 0xff) },
	{ USB_DEVICE_AND_INTERFACE_INFO(HUAWEI_VENDOR_ID, HUAWEI_PRODUCT_E1429, 0xff, 0xff, 0xff) },
	{ USB_DEVICE_AND_INTERFACE_INFO(HUAWEI_VENDOR_ID, HUAWEI_PRODUCT_E142A, 0xff, 0xff, 0xff) },
	{ USB_DEVICE_AND_INTERFACE_INFO(HUAWEI_VENDOR_ID, HUAWEI_PRODUCT_E142B, 0xff, 0xff, 0xff) },
	{ USB_DEVICE_AND_INTERFACE_INFO(HUAWEI_VENDOR_ID, HUAWEI_PRODUCT_E142C, 0xff, 0xff, 0xff) },
	{ USB_DEVICE_AND_INTERFACE_INFO(HUAWEI_VENDOR_ID, HUAWEI_PRODUCT_E142D, 0xff, 0xff, 0xff) },
	{ USB_DEVICE_AND_INTERFACE_INFO(HUAWEI_VENDOR_ID, HUAWEI_PRODUCT_E142E, 0xff, 0xff, 0xff) },
	{ USB_DEVICE_AND_INTERFACE_INFO(HUAWEI_VENDOR_ID, HUAWEI_PRODUCT_E142F, 0xff, 0xff, 0xff) },
	{ USB_DEVICE_AND_INTERFACE_INFO(HUAWEI_VENDOR_ID, HUAWEI_PRODUCT_E1430, 0xff, 0xff, 0xff) },
	{ USB_DEVICE_AND_INTERFACE_INFO(HUAWEI_VENDOR_ID, HUAWEI_PRODUCT_E1431, 0xff, 0xff, 0xff) },
	{ USB_DEVICE_AND_INTERFACE_INFO(HUAWEI_VENDOR_ID, HUAWEI_PRODUCT_E1432, 0xff, 0xff, 0xff) },
	{ USB_DEVICE_AND_INTERFACE_INFO(HUAWEI_VENDOR_ID, HUAWEI_PRODUCT_E1433, 0xff, 0xff, 0xff) },
	{ USB_DEVICE_AND_INTERFACE_INFO(HUAWEI_VENDOR_ID, HUAWEI_PRODUCT_E1434, 0xff, 0xff, 0xff) },
	{ USB_DEVICE_AND_INTERFACE_INFO(HUAWEI_VENDOR_ID, HUAWEI_PRODUCT_E1435, 0xff, 0xff, 0xff) },
	{ USB_DEVICE_AND_INTERFACE_INFO(HUAWEI_VENDOR_ID, HUAWEI_PRODUCT_E1436, 0xff, 0xff, 0xff) },
	{ USB_DEVICE_AND_INTERFACE_INFO(HUAWEI_VENDOR_ID, HUAWEI_PRODUCT_E1437, 0xff, 0xff, 0xff) },
	{ USB_DEVICE_AND_INTERFACE_INFO(HUAWEI_VENDOR_ID, HUAWEI_PRODUCT_E1438, 0xff, 0xff, 0xff) },
	{ USB_DEVICE_AND_INTERFACE_INFO(HUAWEI_VENDOR_ID, HUAWEI_PRODUCT_E1439, 0xff, 0xff, 0xff) },
	{ USB_DEVICE_AND_INTERFACE_INFO(HUAWEI_VENDOR_ID, HUAWEI_PRODUCT_E143A, 0xff, 0xff, 0xff) },
	{ USB_DEVICE_AND_INTERFACE_INFO(HUAWEI_VENDOR_ID, HUAWEI_PRODUCT_E143B, 0xff, 0xff, 0xff) },
	{ USB_DEVICE_AND_INTERFACE_INFO(HUAWEI_VENDOR_ID, HUAWEI_PRODUCT_E143C, 0xff, 0xff, 0xff) },
	{ USB_DEVICE_AND_INTERFACE_INFO(HUAWEI_VENDOR_ID, HUAWEI_PRODUCT_E143D, 0xff, 0xff, 0xff) },
	{ USB_DEVICE_AND_INTERFACE_INFO(HUAWEI_VENDOR_ID, HUAWEI_PRODUCT_E143E, 0xff, 0xff, 0xff) },
	{ USB_DEVICE_AND_INTERFACE_INFO(HUAWEI_VENDOR_ID, HUAWEI_PRODUCT_E143F, 0xff, 0xff, 0xff) },
	{ USB_DEVICE(AMOI_VENDOR_ID, AMOI_PRODUCT_9508) },
	{ USB_DEVICE(NOVATELWIRELESS_VENDOR_ID, NOVATELWIRELESS_PRODUCT_V640) }, /* Novatel Merlin V640/XV620 */
	{ USB_DEVICE(NOVATELWIRELESS_VENDOR_ID, NOVATELWIRELESS_PRODUCT_V620) }, /* Novatel Merlin V620/S620 */
	{ USB_DEVICE(NOVATELWIRELESS_VENDOR_ID, NOVATELWIRELESS_PRODUCT_V740) }, /* Novatel Merlin EX720/V740/X720 */
	{ USB_DEVICE(NOVATELWIRELESS_VENDOR_ID, NOVATELWIRELESS_PRODUCT_V720) }, /* Novatel Merlin V720/S720/PC720 */
	{ USB_DEVICE(NOVATELWIRELESS_VENDOR_ID, NOVATELWIRELESS_PRODUCT_U730) }, /* Novatel U730/U740 (VF version) */
	{ USB_DEVICE(NOVATELWIRELESS_VENDOR_ID, NOVATELWIRELESS_PRODUCT_U740) }, /* Novatel U740 */
	{ USB_DEVICE(NOVATELWIRELESS_VENDOR_ID, NOVATELWIRELESS_PRODUCT_U870) }, /* Novatel U870 */
	{ USB_DEVICE(NOVATELWIRELESS_VENDOR_ID, NOVATELWIRELESS_PRODUCT_XU870) }, /* Novatel Merlin XU870 HSDPA/3G */
	{ USB_DEVICE(NOVATELWIRELESS_VENDOR_ID, NOVATELWIRELESS_PRODUCT_X950D) }, /* Novatel X950D */
	{ USB_DEVICE(NOVATELWIRELESS_VENDOR_ID, NOVATELWIRELESS_PRODUCT_EV620) }, /* Novatel EV620/ES620 CDMA/EV-DO */
	{ USB_DEVICE(NOVATELWIRELESS_VENDOR_ID, NOVATELWIRELESS_PRODUCT_ES720) }, /* Novatel ES620/ES720/U720/USB720 */
	{ USB_DEVICE(NOVATELWIRELESS_VENDOR_ID, NOVATELWIRELESS_PRODUCT_E725) }, /* Novatel E725/E726 */
	{ USB_DEVICE(NOVATELWIRELESS_VENDOR_ID, NOVATELWIRELESS_PRODUCT_ES620) }, /* Novatel Merlin ES620 SM Bus */
	{ USB_DEVICE(NOVATELWIRELESS_VENDOR_ID, NOVATELWIRELESS_PRODUCT_EU730) }, /* Novatel EU730 and Vodafone EU740 */
	{ USB_DEVICE(NOVATELWIRELESS_VENDOR_ID, NOVATELWIRELESS_PRODUCT_EU740) }, /* Novatel non-Vodafone EU740 */
	{ USB_DEVICE(NOVATELWIRELESS_VENDOR_ID, NOVATELWIRELESS_PRODUCT_EU870D) }, /* Novatel EU850D/EU860D/EU870D */
	{ USB_DEVICE(NOVATELWIRELESS_VENDOR_ID, NOVATELWIRELESS_PRODUCT_MC950D) }, /* Novatel MC930D/MC950D */
	{ USB_DEVICE(NOVATELWIRELESS_VENDOR_ID, NOVATELWIRELESS_PRODUCT_MC727) }, /* Novatel MC727/U727/USB727 */
	{ USB_DEVICE(NOVATELWIRELESS_VENDOR_ID, NOVATELWIRELESS_PRODUCT_MC727_NEW) }, /* Novatel MC727/U727/USB727 refresh */
	{ USB_DEVICE(NOVATELWIRELESS_VENDOR_ID, NOVATELWIRELESS_PRODUCT_U727) }, /* Novatel MC727/U727/USB727 */
	{ USB_DEVICE(NOVATELWIRELESS_VENDOR_ID, NOVATELWIRELESS_PRODUCT_MC760) }, /* Novatel MC760/U760/USB760 */
	{ USB_DEVICE(NOVATELWIRELESS_VENDOR_ID, NOVATELWIRELESS_PRODUCT_OVMC760) }, /* Novatel Ovation MC760 */
	{ USB_DEVICE(NOVATELWIRELESS_VENDOR_ID, NOVATELWIRELESS_PRODUCT_HSPA_FULLSPEED) }, /* Novatel HSPA product */
	{ USB_DEVICE(NOVATELWIRELESS_VENDOR_ID, NOVATELWIRELESS_PRODUCT_EVDO_EMBEDDED_FULLSPEED) }, /* Novatel EVDO Embedded product */
	{ USB_DEVICE(NOVATELWIRELESS_VENDOR_ID, NOVATELWIRELESS_PRODUCT_HSPA_EMBEDDED_FULLSPEED) }, /* Novatel HSPA Embedded product */
	{ USB_DEVICE(NOVATELWIRELESS_VENDOR_ID, NOVATELWIRELESS_PRODUCT_EVDO_HIGHSPEED) }, /* Novatel EVDO product */
	{ USB_DEVICE(NOVATELWIRELESS_VENDOR_ID, NOVATELWIRELESS_PRODUCT_HSPA_HIGHSPEED) }, /* Novatel HSPA product */
	{ USB_DEVICE(NOVATELWIRELESS_VENDOR_ID, NOVATELWIRELESS_PRODUCT_EVDO_EMBEDDED_HIGHSPEED) }, /* Novatel EVDO Embedded product */
	{ USB_DEVICE(NOVATELWIRELESS_VENDOR_ID, NOVATELWIRELESS_PRODUCT_HSPA_EMBEDDED_HIGHSPEED) }, /* Novatel HSPA Embedded product */
	{ USB_DEVICE(NOVATELWIRELESS_VENDOR_ID, NOVATELWIRELESS_PRODUCT_GLOBAL) }, /* Novatel Global product */

	{ USB_DEVICE(AMOI_VENDOR_ID, AMOI_PRODUCT_H01) },
	{ USB_DEVICE(AMOI_VENDOR_ID, AMOI_PRODUCT_H01A) },
	{ USB_DEVICE(AMOI_VENDOR_ID, AMOI_PRODUCT_H02) },

	{ USB_DEVICE(DELL_VENDOR_ID, DELL_PRODUCT_5700_MINICARD) },		/* Dell Wireless 5700 Mobile Broadband CDMA/EVDO Mini-Card == Novatel Expedite EV620 CDMA/EV-DO */
	{ USB_DEVICE(DELL_VENDOR_ID, DELL_PRODUCT_5500_MINICARD) },		/* Dell Wireless 5500 Mobile Broadband HSDPA Mini-Card == Novatel Expedite EU740 HSDPA/3G */
	{ USB_DEVICE(DELL_VENDOR_ID, DELL_PRODUCT_5505_MINICARD) },		/* Dell Wireless 5505 Mobile Broadband HSDPA Mini-Card == Novatel Expedite EU740 HSDPA/3G */
	{ USB_DEVICE(DELL_VENDOR_ID, DELL_PRODUCT_5700_EXPRESSCARD) },		/* Dell Wireless 5700 Mobile Broadband CDMA/EVDO ExpressCard == Novatel Merlin XV620 CDMA/EV-DO */
	{ USB_DEVICE(DELL_VENDOR_ID, DELL_PRODUCT_5510_EXPRESSCARD) },		/* Dell Wireless 5510 Mobile Broadband HSDPA ExpressCard == Novatel Merlin XU870 HSDPA/3G */
	{ USB_DEVICE(DELL_VENDOR_ID, DELL_PRODUCT_5700_MINICARD_SPRINT) },	/* Dell Wireless 5700 Mobile Broadband CDMA/EVDO Mini-Card == Novatel Expedite E720 CDMA/EV-DO */
	{ USB_DEVICE(DELL_VENDOR_ID, DELL_PRODUCT_5700_MINICARD_TELUS) },	/* Dell Wireless 5700 Mobile Broadband CDMA/EVDO Mini-Card == Novatel Expedite ET620 CDMA/EV-DO */
	{ USB_DEVICE(DELL_VENDOR_ID, DELL_PRODUCT_5720_MINICARD_VZW) }, 	/* Dell Wireless 5720 == Novatel EV620 CDMA/EV-DO */
	{ USB_DEVICE(DELL_VENDOR_ID, DELL_PRODUCT_5720_MINICARD_SPRINT) }, 	/* Dell Wireless 5720 == Novatel EV620 CDMA/EV-DO */
	{ USB_DEVICE(DELL_VENDOR_ID, DELL_PRODUCT_5720_MINICARD_TELUS) }, 	/* Dell Wireless 5720 == Novatel EV620 CDMA/EV-DO */
	{ USB_DEVICE(DELL_VENDOR_ID, DELL_PRODUCT_5520_MINICARD_CINGULAR) },	/* Dell Wireless HSDPA 5520 == Novatel Expedite EU860D */
	{ USB_DEVICE(DELL_VENDOR_ID, DELL_PRODUCT_5520_MINICARD_GENERIC_L) },	/* Dell Wireless HSDPA 5520 */
	{ USB_DEVICE(DELL_VENDOR_ID, DELL_PRODUCT_5520_MINICARD_GENERIC_I) },	/* Dell Wireless 5520 Voda I Mobile Broadband (3G HSDPA) Minicard */
	{ USB_DEVICE(DELL_VENDOR_ID, DELL_PRODUCT_5730_MINICARD_SPRINT) },	/* Dell Wireless 5730 Mobile Broadband EVDO/HSPA Mini-Card */
	{ USB_DEVICE(DELL_VENDOR_ID, DELL_PRODUCT_5730_MINICARD_TELUS) },	/* Dell Wireless 5730 Mobile Broadband EVDO/HSPA Mini-Card */
	{ USB_DEVICE(DELL_VENDOR_ID, DELL_PRODUCT_5730_MINICARD_VZW) }, 	/* Dell Wireless 5730 Mobile Broadband EVDO/HSPA Mini-Card */
	{ USB_DEVICE(ANYDATA_VENDOR_ID, ANYDATA_PRODUCT_ADU_E100A) },	/* ADU-E100, ADU-310 */
	{ USB_DEVICE(ANYDATA_VENDOR_ID, ANYDATA_PRODUCT_ADU_500A) },
	{ USB_DEVICE(ANYDATA_VENDOR_ID, ANYDATA_PRODUCT_ADU_620UW) },
	{ USB_DEVICE(AXESSTEL_VENDOR_ID, AXESSTEL_PRODUCT_MV110H) },
	{ USB_DEVICE(YISO_VENDOR_ID, YISO_PRODUCT_U893) },
	{ USB_DEVICE(BANDRICH_VENDOR_ID, BANDRICH_PRODUCT_C100_1) },
	{ USB_DEVICE(BANDRICH_VENDOR_ID, BANDRICH_PRODUCT_C100_2) },
	{ USB_DEVICE(BANDRICH_VENDOR_ID, BANDRICH_PRODUCT_1004) },
	{ USB_DEVICE(BANDRICH_VENDOR_ID, BANDRICH_PRODUCT_1005) },
	{ USB_DEVICE(BANDRICH_VENDOR_ID, BANDRICH_PRODUCT_1006) },
	{ USB_DEVICE(BANDRICH_VENDOR_ID, BANDRICH_PRODUCT_1007) },
	{ USB_DEVICE(BANDRICH_VENDOR_ID, BANDRICH_PRODUCT_1008) },
	{ USB_DEVICE(BANDRICH_VENDOR_ID, BANDRICH_PRODUCT_1009) },
	{ USB_DEVICE(BANDRICH_VENDOR_ID, BANDRICH_PRODUCT_100A) },
	{ USB_DEVICE(BANDRICH_VENDOR_ID, BANDRICH_PRODUCT_100B) },
	{ USB_DEVICE(BANDRICH_VENDOR_ID, BANDRICH_PRODUCT_100C) },
	{ USB_DEVICE(BANDRICH_VENDOR_ID, BANDRICH_PRODUCT_100D) },
	{ USB_DEVICE(BANDRICH_VENDOR_ID, BANDRICH_PRODUCT_100E) },
	{ USB_DEVICE(BANDRICH_VENDOR_ID, BANDRICH_PRODUCT_100F) },
	{ USB_DEVICE(BANDRICH_VENDOR_ID, BANDRICH_PRODUCT_1010) },
	{ USB_DEVICE(BANDRICH_VENDOR_ID, BANDRICH_PRODUCT_1011) },
	{ USB_DEVICE(BANDRICH_VENDOR_ID, BANDRICH_PRODUCT_1012) },
	{ USB_DEVICE(KYOCERA_VENDOR_ID, KYOCERA_PRODUCT_KPC650) },
	{ USB_DEVICE(KYOCERA_VENDOR_ID, KYOCERA_PRODUCT_KPC680) },
	{ USB_DEVICE(QUALCOMM_VENDOR_ID, 0x6000)}, /* ZTE AC8700 */
	{ USB_DEVICE(QUALCOMM_VENDOR_ID, 0x6613)}, /* Onda H600/ZTE MF330 */
	{ USB_DEVICE(MAXON_VENDOR_ID, 0x6280) }, /* BP3-USB & BP3-EXT HSDPA */
	{ USB_DEVICE(TELIT_VENDOR_ID, TELIT_PRODUCT_UC864E) },
<<<<<<< HEAD
=======
	{ USB_DEVICE(TELIT_VENDOR_ID, TELIT_PRODUCT_UC864G) },
>>>>>>> 94a8d5ca
	{ USB_DEVICE_AND_INTERFACE_INFO(ZTE_VENDOR_ID, ZTE_PRODUCT_MF622, 0xff, 0xff, 0xff) }, /* ZTE WCDMA products */
	{ USB_DEVICE_AND_INTERFACE_INFO(ZTE_VENDOR_ID, 0x0002, 0xff, 0xff, 0xff) },
	{ USB_DEVICE_AND_INTERFACE_INFO(ZTE_VENDOR_ID, 0x0003, 0xff, 0xff, 0xff) },
	{ USB_DEVICE_AND_INTERFACE_INFO(ZTE_VENDOR_ID, 0x0004, 0xff, 0xff, 0xff) },
	{ USB_DEVICE_AND_INTERFACE_INFO(ZTE_VENDOR_ID, 0x0005, 0xff, 0xff, 0xff) },
	{ USB_DEVICE_AND_INTERFACE_INFO(ZTE_VENDOR_ID, 0x0006, 0xff, 0xff, 0xff) },
	{ USB_DEVICE_AND_INTERFACE_INFO(ZTE_VENDOR_ID, 0x0007, 0xff, 0xff, 0xff) },
	{ USB_DEVICE_AND_INTERFACE_INFO(ZTE_VENDOR_ID, 0x0008, 0xff, 0xff, 0xff) },
	{ USB_DEVICE_AND_INTERFACE_INFO(ZTE_VENDOR_ID, 0x0009, 0xff, 0xff, 0xff) },
	{ USB_DEVICE_AND_INTERFACE_INFO(ZTE_VENDOR_ID, 0x000a, 0xff, 0xff, 0xff) },
	{ USB_DEVICE_AND_INTERFACE_INFO(ZTE_VENDOR_ID, 0x000b, 0xff, 0xff, 0xff) },
	{ USB_DEVICE_AND_INTERFACE_INFO(ZTE_VENDOR_ID, 0x000c, 0xff, 0xff, 0xff) },
	{ USB_DEVICE_AND_INTERFACE_INFO(ZTE_VENDOR_ID, 0x000d, 0xff, 0xff, 0xff) },
	{ USB_DEVICE_AND_INTERFACE_INFO(ZTE_VENDOR_ID, 0x000e, 0xff, 0xff, 0xff) },
	{ USB_DEVICE_AND_INTERFACE_INFO(ZTE_VENDOR_ID, 0x000f, 0xff, 0xff, 0xff) },
	{ USB_DEVICE_AND_INTERFACE_INFO(ZTE_VENDOR_ID, 0x0010, 0xff, 0xff, 0xff) },
	{ USB_DEVICE_AND_INTERFACE_INFO(ZTE_VENDOR_ID, 0x0011, 0xff, 0xff, 0xff) },
	{ USB_DEVICE_AND_INTERFACE_INFO(ZTE_VENDOR_ID, 0x0012, 0xff, 0xff, 0xff) },
	{ USB_DEVICE_AND_INTERFACE_INFO(ZTE_VENDOR_ID, 0x0013, 0xff, 0xff, 0xff) },
	{ USB_DEVICE_AND_INTERFACE_INFO(ZTE_VENDOR_ID, ZTE_PRODUCT_MF628, 0xff, 0xff, 0xff) },
	{ USB_DEVICE_AND_INTERFACE_INFO(ZTE_VENDOR_ID, 0x0016, 0xff, 0xff, 0xff) },
	{ USB_DEVICE_AND_INTERFACE_INFO(ZTE_VENDOR_ID, 0x0017, 0xff, 0xff, 0xff) },
	{ USB_DEVICE_AND_INTERFACE_INFO(ZTE_VENDOR_ID, 0x0018, 0xff, 0xff, 0xff) },
	{ USB_DEVICE_AND_INTERFACE_INFO(ZTE_VENDOR_ID, 0x0019, 0xff, 0xff, 0xff) },
	{ USB_DEVICE_AND_INTERFACE_INFO(ZTE_VENDOR_ID, 0x0020, 0xff, 0xff, 0xff) },
	{ USB_DEVICE_AND_INTERFACE_INFO(ZTE_VENDOR_ID, 0x0021, 0xff, 0xff, 0xff) },
	{ USB_DEVICE_AND_INTERFACE_INFO(ZTE_VENDOR_ID, 0x0022, 0xff, 0xff, 0xff) },
	{ USB_DEVICE_AND_INTERFACE_INFO(ZTE_VENDOR_ID, 0x0023, 0xff, 0xff, 0xff) },
	{ USB_DEVICE_AND_INTERFACE_INFO(ZTE_VENDOR_ID, 0x0024, 0xff, 0xff, 0xff) },
	{ USB_DEVICE_AND_INTERFACE_INFO(ZTE_VENDOR_ID, 0x0025, 0xff, 0xff, 0xff) },
	{ USB_DEVICE_AND_INTERFACE_INFO(ZTE_VENDOR_ID, 0x0026, 0xff, 0xff, 0xff) },
	{ USB_DEVICE_AND_INTERFACE_INFO(ZTE_VENDOR_ID, 0x0028, 0xff, 0xff, 0xff) },
	{ USB_DEVICE_AND_INTERFACE_INFO(ZTE_VENDOR_ID, 0x0029, 0xff, 0xff, 0xff) },
	{ USB_DEVICE_AND_INTERFACE_INFO(ZTE_VENDOR_ID, 0x0030, 0xff, 0xff, 0xff) },
	{ USB_DEVICE_AND_INTERFACE_INFO(ZTE_VENDOR_ID, ZTE_PRODUCT_MF626, 0xff, 0xff, 0xff) },
	{ USB_DEVICE_AND_INTERFACE_INFO(ZTE_VENDOR_ID, 0x0032, 0xff, 0xff, 0xff) },
	{ USB_DEVICE_AND_INTERFACE_INFO(ZTE_VENDOR_ID, 0x0033, 0xff, 0xff, 0xff) },
	{ USB_DEVICE_AND_INTERFACE_INFO(ZTE_VENDOR_ID, 0x0037, 0xff, 0xff, 0xff) },
	{ USB_DEVICE_AND_INTERFACE_INFO(ZTE_VENDOR_ID, 0x0039, 0xff, 0xff, 0xff) },
	{ USB_DEVICE_AND_INTERFACE_INFO(ZTE_VENDOR_ID, 0x0042, 0xff, 0xff, 0xff) },
	{ USB_DEVICE_AND_INTERFACE_INFO(ZTE_VENDOR_ID, 0x0043, 0xff, 0xff, 0xff) },
	{ USB_DEVICE_AND_INTERFACE_INFO(ZTE_VENDOR_ID, 0x0048, 0xff, 0xff, 0xff) },
	{ USB_DEVICE_AND_INTERFACE_INFO(ZTE_VENDOR_ID, 0x0049, 0xff, 0xff, 0xff) },
	{ USB_DEVICE_AND_INTERFACE_INFO(ZTE_VENDOR_ID, 0x0051, 0xff, 0xff, 0xff) },
	{ USB_DEVICE_AND_INTERFACE_INFO(ZTE_VENDOR_ID, 0x0052, 0xff, 0xff, 0xff) },
	{ USB_DEVICE_AND_INTERFACE_INFO(ZTE_VENDOR_ID, 0x0054, 0xff, 0xff, 0xff) },
	{ USB_DEVICE_AND_INTERFACE_INFO(ZTE_VENDOR_ID, 0x0055, 0xff, 0xff, 0xff) },
	{ USB_DEVICE_AND_INTERFACE_INFO(ZTE_VENDOR_ID, 0x0057, 0xff, 0xff, 0xff) },
	{ USB_DEVICE_AND_INTERFACE_INFO(ZTE_VENDOR_ID, 0x0058, 0xff, 0xff, 0xff) },
	{ USB_DEVICE_AND_INTERFACE_INFO(ZTE_VENDOR_ID, 0x0061, 0xff, 0xff, 0xff) },
	{ USB_DEVICE_AND_INTERFACE_INFO(ZTE_VENDOR_ID, 0x0062, 0xff, 0xff, 0xff) },
	{ USB_DEVICE_AND_INTERFACE_INFO(ZTE_VENDOR_ID, 0x0063, 0xff, 0xff, 0xff) },
	{ USB_DEVICE_AND_INTERFACE_INFO(ZTE_VENDOR_ID, 0x0064, 0xff, 0xff, 0xff) },
	{ USB_DEVICE_AND_INTERFACE_INFO(ZTE_VENDOR_ID, 0x0066, 0xff, 0xff, 0xff) },
	{ USB_DEVICE_AND_INTERFACE_INFO(ZTE_VENDOR_ID, 0x0069, 0xff, 0xff, 0xff) },
	{ USB_DEVICE_AND_INTERFACE_INFO(ZTE_VENDOR_ID, 0x0076, 0xff, 0xff, 0xff) },
	{ USB_DEVICE_AND_INTERFACE_INFO(ZTE_VENDOR_ID, 0x0078, 0xff, 0xff, 0xff) },
	{ USB_DEVICE_AND_INTERFACE_INFO(ZTE_VENDOR_ID, 0x0082, 0xff, 0xff, 0xff) },
	{ USB_DEVICE_AND_INTERFACE_INFO(ZTE_VENDOR_ID, 0x0086, 0xff, 0xff, 0xff) },
	{ USB_DEVICE_AND_INTERFACE_INFO(ZTE_VENDOR_ID, 0x2002, 0xff, 0xff, 0xff) },
	{ USB_DEVICE_AND_INTERFACE_INFO(ZTE_VENDOR_ID, 0x2003, 0xff, 0xff, 0xff) },
	{ USB_DEVICE_AND_INTERFACE_INFO(ZTE_VENDOR_ID, 0x0014, 0xff, 0xff, 0xff) }, /* ZTE CDMA products */
	{ USB_DEVICE_AND_INTERFACE_INFO(ZTE_VENDOR_ID, 0x0027, 0xff, 0xff, 0xff) },
	{ USB_DEVICE_AND_INTERFACE_INFO(ZTE_VENDOR_ID, 0x0059, 0xff, 0xff, 0xff) },
	{ USB_DEVICE_AND_INTERFACE_INFO(ZTE_VENDOR_ID, 0x0060, 0xff, 0xff, 0xff) },
	{ USB_DEVICE_AND_INTERFACE_INFO(ZTE_VENDOR_ID, 0x0070, 0xff, 0xff, 0xff) },
	{ USB_DEVICE_AND_INTERFACE_INFO(ZTE_VENDOR_ID, 0x0073, 0xff, 0xff, 0xff) },
	{ USB_DEVICE_AND_INTERFACE_INFO(ZTE_VENDOR_ID, ZTE_PRODUCT_CDMA_TECH, 0xff, 0xff, 0xff) },
	{ USB_DEVICE_AND_INTERFACE_INFO(ZTE_VENDOR_ID, ZTE_PRODUCT_AC8710, 0xff, 0xff, 0xff) },
<<<<<<< HEAD
=======
	{ USB_DEVICE_AND_INTERFACE_INFO(ZTE_VENDOR_ID, ZTE_PRODUCT_AC2726, 0xff, 0xff, 0xff) },
>>>>>>> 94a8d5ca
	{ USB_DEVICE(BENQ_VENDOR_ID, BENQ_PRODUCT_H10) },
	{ USB_DEVICE(DLINK_VENDOR_ID, DLINK_PRODUCT_DWM_652) },
	{ USB_DEVICE(QISDA_VENDOR_ID, QISDA_PRODUCT_H21_4512) },
	{ USB_DEVICE(QISDA_VENDOR_ID, QISDA_PRODUCT_H21_4523) },
	{ USB_DEVICE(QISDA_VENDOR_ID, QISDA_PRODUCT_H20_4515) },
	{ USB_DEVICE(QISDA_VENDOR_ID, QISDA_PRODUCT_H20_4519) },
	{ USB_DEVICE(TOSHIBA_VENDOR_ID, TOSHIBA_PRODUCT_HSDPA_MINICARD ) }, /* Toshiba 3G HSDPA == Novatel Expedite EU870D MiniCard */
	{ USB_DEVICE(ALINK_VENDOR_ID, 0x9000) },
	{ USB_DEVICE_AND_INTERFACE_INFO(ALINK_VENDOR_ID, ALINK_PRODUCT_3GU, 0xff, 0xff, 0xff) },
	{ USB_DEVICE(ALCATEL_VENDOR_ID, ALCATEL_PRODUCT_X060S) },
	{ } /* Terminating entry */
};
MODULE_DEVICE_TABLE(usb, option_ids);

static struct usb_driver option_driver = {
	.name       = "option",
	.probe      = usb_serial_probe,
	.disconnect = usb_serial_disconnect,
#ifdef CONFIG_PM
	.suspend    = usb_serial_suspend,
	.resume     = usb_serial_resume,
<<<<<<< HEAD
=======
	.supports_autosuspend =	1,
>>>>>>> 94a8d5ca
#endif
	.id_table   = option_ids,
	.no_dynamic_id = 	1,
};

/* The card has three separate interfaces, which the serial driver
 * recognizes separately, thus num_port=1.
 */

static struct usb_serial_driver option_1port_device = {
	.driver = {
		.owner =	THIS_MODULE,
		.name =		"option1",
	},
	.description       = "GSM modem (1-port)",
	.usb_driver        = &option_driver,
	.id_table          = option_ids,
	.num_ports         = 1,
	.probe             = option_probe,
	.open              = option_open,
	.close             = option_close,
	.dtr_rts	   = option_dtr_rts,
	.write             = option_write,
	.write_room        = option_write_room,
	.chars_in_buffer   = option_chars_in_buffer,
	.set_termios       = option_set_termios,
	.tiocmget          = option_tiocmget,
	.tiocmset          = option_tiocmset,
	.attach            = option_startup,
	.disconnect        = option_disconnect,
	.release           = option_release,
	.read_int_callback = option_instat_callback,
#ifdef CONFIG_PM
	.suspend           = option_suspend,
	.resume            = option_resume,
#endif
};

static int debug;

/* per port private data */

#define N_IN_URB 4
#define N_OUT_URB 4
#define IN_BUFLEN 4096
#define OUT_BUFLEN 4096

struct option_intf_private {
	spinlock_t susp_lock;
	unsigned int suspended:1;
	int in_flight;
};

struct option_port_private {
	/* Input endpoints and buffer for this port */
	struct urb *in_urbs[N_IN_URB];
	u8 *in_buffer[N_IN_URB];
	/* Output endpoints and buffer for this port */
	struct urb *out_urbs[N_OUT_URB];
	u8 *out_buffer[N_OUT_URB];
	unsigned long out_busy;		/* Bit vector of URBs in use */
	int opened;
	struct usb_anchor delayed;

	/* Settings for the port */
	int rts_state;	/* Handshaking pins (outputs) */
	int dtr_state;
	int cts_state;	/* Handshaking pins (inputs) */
	int dsr_state;
	int dcd_state;
	int ri_state;

	unsigned long tx_start_time[N_OUT_URB];
};

/* Functions used by new usb-serial code. */
static int __init option_init(void)
{
	int retval;
	retval = usb_serial_register(&option_1port_device);
	if (retval)
		goto failed_1port_device_register;
	retval = usb_register(&option_driver);
	if (retval)
		goto failed_driver_register;

	printk(KERN_INFO KBUILD_MODNAME ": " DRIVER_VERSION ":"
	       DRIVER_DESC "\n");

	return 0;

failed_driver_register:
	usb_serial_deregister(&option_1port_device);
failed_1port_device_register:
	return retval;
}

static void __exit option_exit(void)
{
	usb_deregister(&option_driver);
	usb_serial_deregister(&option_1port_device);
}

module_init(option_init);
module_exit(option_exit);

static int option_probe(struct usb_serial *serial,
			const struct usb_device_id *id)
{
	struct option_intf_private *data;
	/* D-Link DWM 652 still exposes CD-Rom emulation interface in modem mode */
	if (serial->dev->descriptor.idVendor == DLINK_VENDOR_ID &&
		serial->dev->descriptor.idProduct == DLINK_PRODUCT_DWM_652 &&
		serial->interface->cur_altsetting->desc.bInterfaceClass == 0x8)
		return -ENODEV;

	data = serial->private = kzalloc(sizeof(struct option_intf_private), GFP_KERNEL);
	if (!data)
		return -ENOMEM;
	spin_lock_init(&data->susp_lock);
	return 0;
}

static void option_set_termios(struct tty_struct *tty,
		struct usb_serial_port *port, struct ktermios *old_termios)
{
	dbg("%s", __func__);
	/* Doesn't support option setting */
	tty_termios_copy_hw(tty->termios, old_termios);
	option_send_setup(port);
}

static int option_tiocmget(struct tty_struct *tty, struct file *file)
{
	struct usb_serial_port *port = tty->driver_data;
	unsigned int value;
	struct option_port_private *portdata;

	portdata = usb_get_serial_port_data(port);

	value = ((portdata->rts_state) ? TIOCM_RTS : 0) |
		((portdata->dtr_state) ? TIOCM_DTR : 0) |
		((portdata->cts_state) ? TIOCM_CTS : 0) |
		((portdata->dsr_state) ? TIOCM_DSR : 0) |
		((portdata->dcd_state) ? TIOCM_CAR : 0) |
		((portdata->ri_state) ? TIOCM_RNG : 0);

	return value;
}

static int option_tiocmset(struct tty_struct *tty, struct file *file,
			unsigned int set, unsigned int clear)
{
	struct usb_serial_port *port = tty->driver_data;
	struct option_port_private *portdata;

	portdata = usb_get_serial_port_data(port);

	/* FIXME: what locks portdata fields ? */
	if (set & TIOCM_RTS)
		portdata->rts_state = 1;
	if (set & TIOCM_DTR)
		portdata->dtr_state = 1;

	if (clear & TIOCM_RTS)
		portdata->rts_state = 0;
	if (clear & TIOCM_DTR)
		portdata->dtr_state = 0;
	return option_send_setup(port);
}

/* Write */
static int option_write(struct tty_struct *tty, struct usb_serial_port *port,
			const unsigned char *buf, int count)
{
	struct option_port_private *portdata;
	struct option_intf_private *intfdata;
	int i;
	int left, todo;
	struct urb *this_urb = NULL; /* spurious */
	int err;
	unsigned long flags;

	portdata = usb_get_serial_port_data(port);
	intfdata = port->serial->private;

	dbg("%s: write (%d chars)", __func__, count);

	i = 0;
	left = count;
	for (i = 0; left > 0 && i < N_OUT_URB; i++) {
		todo = left;
		if (todo > OUT_BUFLEN)
			todo = OUT_BUFLEN;

		this_urb = portdata->out_urbs[i];
		if (test_and_set_bit(i, &portdata->out_busy)) {
			if (time_before(jiffies,
					portdata->tx_start_time[i] + 10 * HZ))
				continue;
			usb_unlink_urb(this_urb);
			continue;
		}
		dbg("%s: endpoint %d buf %d", __func__,
			usb_pipeendpoint(this_urb->pipe), i);

		err = usb_autopm_get_interface_async(port->serial->interface);
		if (err < 0)
			break;

		/* send the data */
		memcpy(this_urb->transfer_buffer, buf, todo);
		this_urb->transfer_buffer_length = todo;

<<<<<<< HEAD
		err = usb_submit_urb(this_urb, GFP_ATOMIC);
		if (err) {
			dbg("usb_submit_urb %p (write bulk) failed "
				"(%d)", this_urb, err);
			clear_bit(i, &portdata->out_busy);
			continue;
=======
		spin_lock_irqsave(&intfdata->susp_lock, flags);
		if (intfdata->suspended) {
			usb_anchor_urb(this_urb, &portdata->delayed);
			spin_unlock_irqrestore(&intfdata->susp_lock, flags);
		} else {
			intfdata->in_flight++;
			spin_unlock_irqrestore(&intfdata->susp_lock, flags);
			err = usb_submit_urb(this_urb, GFP_ATOMIC);
			if (err) {
				dbg("usb_submit_urb %p (write bulk) failed "
					"(%d)", this_urb, err);
				clear_bit(i, &portdata->out_busy);
				spin_lock_irqsave(&intfdata->susp_lock, flags);
				intfdata->in_flight--;
				spin_unlock_irqrestore(&intfdata->susp_lock, flags);
				continue;
			}
>>>>>>> 94a8d5ca
		}

		portdata->tx_start_time[i] = jiffies;
		buf += todo;
		left -= todo;
	}

	count -= left;
	dbg("%s: wrote (did %d)", __func__, count);
	return count;
}

static void option_indat_callback(struct urb *urb)
{
	int err;
	int endpoint;
	struct usb_serial_port *port;
	struct tty_struct *tty;
	unsigned char *data = urb->transfer_buffer;
	int status = urb->status;

	dbg("%s: %p", __func__, urb);

	endpoint = usb_pipeendpoint(urb->pipe);
	port =  urb->context;

	if (status) {
		dbg("%s: nonzero status: %d on endpoint %02x.",
		    __func__, status, endpoint);
	} else {
		tty = tty_port_tty_get(&port->port);
		if (urb->actual_length) {
			tty_buffer_request_room(tty, urb->actual_length);
			tty_insert_flip_string(tty, data, urb->actual_length);
			tty_flip_buffer_push(tty);
		} else 
			dbg("%s: empty read urb received", __func__);
		tty_kref_put(tty);

		/* Resubmit urb so we continue receiving */
		if (port->port.count && status != -ESHUTDOWN) {
			err = usb_submit_urb(urb, GFP_ATOMIC);
			if (err)
				printk(KERN_ERR "%s: resubmit read urb failed. "
					"(%d)", __func__, err);
			else
				usb_mark_last_busy(port->serial->dev);
		}

	}
	return;
}

static void option_outdat_callback(struct urb *urb)
{
	struct usb_serial_port *port;
	struct option_port_private *portdata;
	struct option_intf_private *intfdata;
	int i;

	dbg("%s", __func__);

	port =  urb->context;
	intfdata = port->serial->private;

	usb_serial_port_softint(port);
	usb_autopm_put_interface_async(port->serial->interface);
	portdata = usb_get_serial_port_data(port);
	spin_lock(&intfdata->susp_lock);
	intfdata->in_flight--;
	spin_unlock(&intfdata->susp_lock);

	for (i = 0; i < N_OUT_URB; ++i) {
		if (portdata->out_urbs[i] == urb) {
			smp_mb__before_clear_bit();
			clear_bit(i, &portdata->out_busy);
			break;
		}
	}
}

static void option_instat_callback(struct urb *urb)
{
	int err;
	int status = urb->status;
	struct usb_serial_port *port =  urb->context;
	struct option_port_private *portdata = usb_get_serial_port_data(port);

	dbg("%s", __func__);
	dbg("%s: urb %p port %p has data %p", __func__, urb, port, portdata);

	if (status == 0) {
		struct usb_ctrlrequest *req_pkt =
				(struct usb_ctrlrequest *)urb->transfer_buffer;

		if (!req_pkt) {
			dbg("%s: NULL req_pkt\n", __func__);
			return;
		}
		if ((req_pkt->bRequestType == 0xA1) &&
				(req_pkt->bRequest == 0x20)) {
			int old_dcd_state;
			unsigned char signals = *((unsigned char *)
					urb->transfer_buffer +
					sizeof(struct usb_ctrlrequest));

			dbg("%s: signal x%x", __func__, signals);

			old_dcd_state = portdata->dcd_state;
			portdata->cts_state = 1;
			portdata->dcd_state = ((signals & 0x01) ? 1 : 0);
			portdata->dsr_state = ((signals & 0x02) ? 1 : 0);
			portdata->ri_state = ((signals & 0x08) ? 1 : 0);

			if (old_dcd_state && !portdata->dcd_state) {
				struct tty_struct *tty =
						tty_port_tty_get(&port->port);
				if (tty && !C_CLOCAL(tty))
					tty_hangup(tty);
				tty_kref_put(tty);
			}
		} else {
			dbg("%s: type %x req %x", __func__,
				req_pkt->bRequestType, req_pkt->bRequest);
		}
	} else
		err("%s: error %d", __func__, status);

	/* Resubmit urb so we continue receiving IRQ data */
	if (status != -ESHUTDOWN && status != -ENOENT) {
		err = usb_submit_urb(urb, GFP_ATOMIC);
		if (err)
			dbg("%s: resubmit intr urb failed. (%d)",
				__func__, err);
	}
}

static int option_write_room(struct tty_struct *tty)
{
	struct usb_serial_port *port = tty->driver_data;
	struct option_port_private *portdata;
	int i;
	int data_len = 0;
	struct urb *this_urb;

	portdata = usb_get_serial_port_data(port);

	for (i = 0; i < N_OUT_URB; i++) {
		this_urb = portdata->out_urbs[i];
		if (this_urb && !test_bit(i, &portdata->out_busy))
			data_len += OUT_BUFLEN;
	}

	dbg("%s: %d", __func__, data_len);
	return data_len;
}

static int option_chars_in_buffer(struct tty_struct *tty)
{
	struct usb_serial_port *port = tty->driver_data;
	struct option_port_private *portdata;
	int i;
	int data_len = 0;
	struct urb *this_urb;

	portdata = usb_get_serial_port_data(port);

	for (i = 0; i < N_OUT_URB; i++) {
		this_urb = portdata->out_urbs[i];
		/* FIXME: This locking is insufficient as this_urb may
		   go unused during the test */
		if (this_urb && test_bit(i, &portdata->out_busy))
			data_len += this_urb->transfer_buffer_length;
	}
	dbg("%s: %d", __func__, data_len);
	return data_len;
}

static int option_open(struct tty_struct *tty, struct usb_serial_port *port)
{
	struct option_port_private *portdata;
<<<<<<< HEAD
=======
	struct option_intf_private *intfdata;
	struct usb_serial *serial = port->serial;
>>>>>>> 94a8d5ca
	int i, err;
	struct urb *urb;

	portdata = usb_get_serial_port_data(port);
	intfdata = serial->private;

	dbg("%s", __func__);

	/* Start reading from the IN endpoint */
	for (i = 0; i < N_IN_URB; i++) {
		urb = portdata->in_urbs[i];
		if (!urb)
			continue;
		err = usb_submit_urb(urb, GFP_KERNEL);
		if (err) {
			dbg("%s: submit urb %d failed (%d) %d",
				__func__, i, err,
				urb->transfer_buffer_length);
		}
	}

	option_send_setup(port);

	serial->interface->needs_remote_wakeup = 1;
	spin_lock_irq(&intfdata->susp_lock);
	portdata->opened = 1;
	spin_unlock_irq(&intfdata->susp_lock);
	usb_autopm_put_interface(serial->interface);

	return 0;
}

static void option_dtr_rts(struct usb_serial_port *port, int on)
{
	struct usb_serial *serial = port->serial;
	struct option_port_private *portdata;

	dbg("%s", __func__);
	portdata = usb_get_serial_port_data(port);
	mutex_lock(&serial->disc_mutex);
	portdata->rts_state = on;
	portdata->dtr_state = on;
	if (serial->dev)
		option_send_setup(port);
	mutex_unlock(&serial->disc_mutex);
}


static void option_close(struct usb_serial_port *port)
{
	int i;
	struct usb_serial *serial = port->serial;
	struct option_port_private *portdata;
	struct option_intf_private *intfdata = port->serial->private;

	dbg("%s", __func__);
	portdata = usb_get_serial_port_data(port);

	if (serial->dev) {
		/* Stop reading/writing urbs */
		spin_lock_irq(&intfdata->susp_lock);
		portdata->opened = 0;
		spin_unlock_irq(&intfdata->susp_lock);

		for (i = 0; i < N_IN_URB; i++)
			usb_kill_urb(portdata->in_urbs[i]);
		for (i = 0; i < N_OUT_URB; i++)
			usb_kill_urb(portdata->out_urbs[i]);
		usb_autopm_get_interface(serial->interface);
		serial->interface->needs_remote_wakeup = 0;
	}
}

/* Helper functions used by option_setup_urbs */
static struct urb *option_setup_urb(struct usb_serial *serial, int endpoint,
		int dir, void *ctx, char *buf, int len,
		void (*callback)(struct urb *))
{
	struct urb *urb;

	if (endpoint == -1)
		return NULL;		/* endpoint not needed */

	urb = usb_alloc_urb(0, GFP_KERNEL);		/* No ISO */
	if (urb == NULL) {
		dbg("%s: alloc for endpoint %d failed.", __func__, endpoint);
		return NULL;
	}

		/* Fill URB using supplied data. */
	usb_fill_bulk_urb(urb, serial->dev,
		      usb_sndbulkpipe(serial->dev, endpoint) | dir,
		      buf, len, callback, ctx);

	return urb;
}

/* Setup urbs */
static void option_setup_urbs(struct usb_serial *serial)
{
	int i, j;
	struct usb_serial_port *port;
	struct option_port_private *portdata;

	dbg("%s", __func__);

	for (i = 0; i < serial->num_ports; i++) {
		port = serial->port[i];
		portdata = usb_get_serial_port_data(port);

		/* Do indat endpoints first */
		for (j = 0; j < N_IN_URB; ++j) {
			portdata->in_urbs[j] = option_setup_urb(serial,
					port->bulk_in_endpointAddress,
					USB_DIR_IN, port,
					portdata->in_buffer[j],
					IN_BUFLEN, option_indat_callback);
		}

		/* outdat endpoints */
		for (j = 0; j < N_OUT_URB; ++j) {
			portdata->out_urbs[j] = option_setup_urb(serial,
					port->bulk_out_endpointAddress,
					USB_DIR_OUT, port,
					portdata->out_buffer[j],
					OUT_BUFLEN, option_outdat_callback);
		}
	}
}


/** send RTS/DTR state to the port.
 *
 * This is exactly the same as SET_CONTROL_LINE_STATE from the PSTN
 * CDC.
*/
static int option_send_setup(struct usb_serial_port *port)
{
	struct usb_serial *serial = port->serial;
	struct option_port_private *portdata;
	int ifNum = serial->interface->cur_altsetting->desc.bInterfaceNumber;
	int val = 0;
	dbg("%s", __func__);

	portdata = usb_get_serial_port_data(port);

	if (portdata->dtr_state)
		val |= 0x01;
	if (portdata->rts_state)
		val |= 0x02;

	return usb_control_msg(serial->dev,
		usb_rcvctrlpipe(serial->dev, 0),
		0x22, 0x21, val, ifNum, NULL, 0, USB_CTRL_SET_TIMEOUT);
}

static int option_startup(struct usb_serial *serial)
{
	int i, j, err;
	struct usb_serial_port *port;
	struct option_port_private *portdata;
	u8 *buffer;

	dbg("%s", __func__);

	/* Now setup per port private data */
	for (i = 0; i < serial->num_ports; i++) {
		port = serial->port[i];
		portdata = kzalloc(sizeof(*portdata), GFP_KERNEL);
		if (!portdata) {
			dbg("%s: kmalloc for option_port_private (%d) failed!.",
					__func__, i);
			return 1;
		}
		init_usb_anchor(&portdata->delayed);

		for (j = 0; j < N_IN_URB; j++) {
			buffer = (u8 *)__get_free_page(GFP_KERNEL);
			if (!buffer)
				goto bail_out_error;
			portdata->in_buffer[j] = buffer;
		}

		for (j = 0; j < N_OUT_URB; j++) {
			buffer = kmalloc(OUT_BUFLEN, GFP_KERNEL);
			if (!buffer)
				goto bail_out_error2;
			portdata->out_buffer[j] = buffer;
		}

		usb_set_serial_port_data(port, portdata);

		if (!port->interrupt_in_urb)
			continue;
		err = usb_submit_urb(port->interrupt_in_urb, GFP_KERNEL);
		if (err)
			dbg("%s: submit irq_in urb failed %d",
				__func__, err);
	}
	option_setup_urbs(serial);
	return 0;

bail_out_error2:
	for (j = 0; j < N_OUT_URB; j++)
		kfree(portdata->out_buffer[j]);
bail_out_error:
	for (j = 0; j < N_IN_URB; j++)
		if (portdata->in_buffer[j])
			free_page((unsigned long)portdata->in_buffer[j]);
	kfree(portdata);
	return 1;
}

static void stop_read_write_urbs(struct usb_serial *serial)
{
	int i, j;
	struct usb_serial_port *port;
	struct option_port_private *portdata;

	/* Stop reading/writing urbs */
	for (i = 0; i < serial->num_ports; ++i) {
		port = serial->port[i];
		portdata = usb_get_serial_port_data(port);
		for (j = 0; j < N_IN_URB; j++)
			usb_kill_urb(portdata->in_urbs[j]);
		for (j = 0; j < N_OUT_URB; j++)
			usb_kill_urb(portdata->out_urbs[j]);
	}
}

static void option_disconnect(struct usb_serial *serial)
{
	dbg("%s", __func__);

	stop_read_write_urbs(serial);
}

static void option_release(struct usb_serial *serial)
{
	int i, j;
	struct usb_serial_port *port;
	struct option_port_private *portdata;

	dbg("%s", __func__);

	/* Now free them */
	for (i = 0; i < serial->num_ports; ++i) {
		port = serial->port[i];
		portdata = usb_get_serial_port_data(port);

		for (j = 0; j < N_IN_URB; j++) {
			if (portdata->in_urbs[j]) {
				usb_free_urb(portdata->in_urbs[j]);
				free_page((unsigned long)
					portdata->in_buffer[j]);
				portdata->in_urbs[j] = NULL;
			}
		}
		for (j = 0; j < N_OUT_URB; j++) {
			if (portdata->out_urbs[j]) {
				usb_free_urb(portdata->out_urbs[j]);
				kfree(portdata->out_buffer[j]);
				portdata->out_urbs[j] = NULL;
			}
		}
	}

	/* Now free per port private data */
	for (i = 0; i < serial->num_ports; i++) {
		port = serial->port[i];
		kfree(usb_get_serial_port_data(port));
	}
}

#ifdef CONFIG_PM
static int option_suspend(struct usb_serial *serial, pm_message_t message)
{
	struct option_intf_private *intfdata = serial->private;
	int b;

	dbg("%s entered", __func__);

	if (serial->dev->auto_pm) {
		spin_lock_irq(&intfdata->susp_lock);
		b = intfdata->in_flight;
		spin_unlock_irq(&intfdata->susp_lock);

		if (b)
			return -EBUSY;
	}

	spin_lock_irq(&intfdata->susp_lock);
	intfdata->suspended = 1;
	spin_unlock_irq(&intfdata->susp_lock);
	stop_read_write_urbs(serial);

	return 0;
}

static void play_delayed(struct usb_serial_port *port)
{
	struct option_intf_private *data;
	struct option_port_private *portdata;
	struct urb *urb;
	int err;

	portdata = usb_get_serial_port_data(port);
	data = port->serial->private;
	while ((urb = usb_get_from_anchor(&portdata->delayed))) {
		err = usb_submit_urb(urb, GFP_ATOMIC);
		if (!err)
			data->in_flight++;
	}
}

static int option_resume(struct usb_serial *serial)
{
	int i, j;
	struct usb_serial_port *port;
	struct option_intf_private *intfdata = serial->private;
	struct option_port_private *portdata;
	struct urb *urb;
	int err = 0;

	dbg("%s entered", __func__);
	/* get the interrupt URBs resubmitted unconditionally */
	for (i = 0; i < serial->num_ports; i++) {
		port = serial->port[i];
		if (!port->interrupt_in_urb) {
			dbg("%s: No interrupt URB for port %d\n", __func__, i);
			continue;
		}
		err = usb_submit_urb(port->interrupt_in_urb, GFP_NOIO);
		dbg("Submitted interrupt URB for port %d (result %d)", i, err);
		if (err < 0) {
			err("%s: Error %d for interrupt URB of port%d",
				 __func__, err, i);
			goto err_out;
		}
	}

	for (i = 0; i < serial->num_ports; i++) {
		/* walk all ports */
		port = serial->port[i];
		portdata = usb_get_serial_port_data(port);

		/* skip closed ports */
		spin_lock_irq(&intfdata->susp_lock);
		if (!portdata->opened) {
			spin_unlock_irq(&intfdata->susp_lock);
			continue;
		}

		for (j = 0; j < N_IN_URB; j++) {
			urb = portdata->in_urbs[j];
			err = usb_submit_urb(urb, GFP_ATOMIC);
			if (err < 0) {
				err("%s: Error %d for bulk URB %d",
					 __func__, err, i);
				spin_unlock_irq(&intfdata->susp_lock);
				goto err_out;
			}
		}
		play_delayed(port);
		spin_unlock_irq(&intfdata->susp_lock);
	}
	spin_lock_irq(&intfdata->susp_lock);
	intfdata->suspended = 0;
	spin_unlock_irq(&intfdata->susp_lock);
err_out:
	return err;
}
#endif

MODULE_AUTHOR(DRIVER_AUTHOR);
MODULE_DESCRIPTION(DRIVER_DESC);
MODULE_VERSION(DRIVER_VERSION);
MODULE_LICENSE("GPL");

module_param(debug, bool, S_IRUGO | S_IWUSR);
MODULE_PARM_DESC(debug, "Debug messages");<|MERGE_RESOLUTION|>--- conflicted
+++ resolved
@@ -300,10 +300,7 @@
 #define ZTE_PRODUCT_MF626			0x0031
 #define ZTE_PRODUCT_CDMA_TECH			0xfffe
 #define ZTE_PRODUCT_AC8710			0xfff1
-<<<<<<< HEAD
-=======
 #define ZTE_PRODUCT_AC2726			0xfff5
->>>>>>> 94a8d5ca
 
 #define BENQ_VENDOR_ID				0x04a5
 #define BENQ_PRODUCT_H10			0x4068
@@ -507,10 +504,7 @@
 	{ USB_DEVICE(QUALCOMM_VENDOR_ID, 0x6613)}, /* Onda H600/ZTE MF330 */
 	{ USB_DEVICE(MAXON_VENDOR_ID, 0x6280) }, /* BP3-USB & BP3-EXT HSDPA */
 	{ USB_DEVICE(TELIT_VENDOR_ID, TELIT_PRODUCT_UC864E) },
-<<<<<<< HEAD
-=======
 	{ USB_DEVICE(TELIT_VENDOR_ID, TELIT_PRODUCT_UC864G) },
->>>>>>> 94a8d5ca
 	{ USB_DEVICE_AND_INTERFACE_INFO(ZTE_VENDOR_ID, ZTE_PRODUCT_MF622, 0xff, 0xff, 0xff) }, /* ZTE WCDMA products */
 	{ USB_DEVICE_AND_INTERFACE_INFO(ZTE_VENDOR_ID, 0x0002, 0xff, 0xff, 0xff) },
 	{ USB_DEVICE_AND_INTERFACE_INFO(ZTE_VENDOR_ID, 0x0003, 0xff, 0xff, 0xff) },
@@ -580,10 +574,7 @@
 	{ USB_DEVICE_AND_INTERFACE_INFO(ZTE_VENDOR_ID, 0x0073, 0xff, 0xff, 0xff) },
 	{ USB_DEVICE_AND_INTERFACE_INFO(ZTE_VENDOR_ID, ZTE_PRODUCT_CDMA_TECH, 0xff, 0xff, 0xff) },
 	{ USB_DEVICE_AND_INTERFACE_INFO(ZTE_VENDOR_ID, ZTE_PRODUCT_AC8710, 0xff, 0xff, 0xff) },
-<<<<<<< HEAD
-=======
 	{ USB_DEVICE_AND_INTERFACE_INFO(ZTE_VENDOR_ID, ZTE_PRODUCT_AC2726, 0xff, 0xff, 0xff) },
->>>>>>> 94a8d5ca
 	{ USB_DEVICE(BENQ_VENDOR_ID, BENQ_PRODUCT_H10) },
 	{ USB_DEVICE(DLINK_VENDOR_ID, DLINK_PRODUCT_DWM_652) },
 	{ USB_DEVICE(QISDA_VENDOR_ID, QISDA_PRODUCT_H21_4512) },
@@ -605,10 +596,7 @@
 #ifdef CONFIG_PM
 	.suspend    = usb_serial_suspend,
 	.resume     = usb_serial_resume,
-<<<<<<< HEAD
-=======
 	.supports_autosuspend =	1,
->>>>>>> 94a8d5ca
 #endif
 	.id_table   = option_ids,
 	.no_dynamic_id = 	1,
@@ -823,14 +811,6 @@
 		memcpy(this_urb->transfer_buffer, buf, todo);
 		this_urb->transfer_buffer_length = todo;
 
-<<<<<<< HEAD
-		err = usb_submit_urb(this_urb, GFP_ATOMIC);
-		if (err) {
-			dbg("usb_submit_urb %p (write bulk) failed "
-				"(%d)", this_urb, err);
-			clear_bit(i, &portdata->out_busy);
-			continue;
-=======
 		spin_lock_irqsave(&intfdata->susp_lock, flags);
 		if (intfdata->suspended) {
 			usb_anchor_urb(this_urb, &portdata->delayed);
@@ -848,7 +828,6 @@
 				spin_unlock_irqrestore(&intfdata->susp_lock, flags);
 				continue;
 			}
->>>>>>> 94a8d5ca
 		}
 
 		portdata->tx_start_time[i] = jiffies;
@@ -1030,11 +1009,8 @@
 static int option_open(struct tty_struct *tty, struct usb_serial_port *port)
 {
 	struct option_port_private *portdata;
-<<<<<<< HEAD
-=======
 	struct option_intf_private *intfdata;
 	struct usb_serial *serial = port->serial;
->>>>>>> 94a8d5ca
 	int i, err;
 	struct urb *urb;
 
