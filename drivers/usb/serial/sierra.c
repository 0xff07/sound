--- conflicted
+++ resolved
@@ -17,13 +17,8 @@
   Whom based his on the Keyspan driver by Hugh Blemings <hugh@blemings.org>
 */
 
-<<<<<<< HEAD
-#define DRIVER_VERSION "v.1.3.3"
-#define DRIVER_AUTHOR "Kevin Lloyd <klloyd@sierrawireless.com>"
-=======
 #define DRIVER_VERSION "v.1.3.7"
 #define DRIVER_AUTHOR "Kevin Lloyd, Elina Pasheva, Matthew Safar, Rory Filer"
->>>>>>> 533ac12e
 #define DRIVER_DESC "USB Driver for Sierra Wireless USB modems"
 
 #include <linux/kernel.h>
@@ -285,40 +280,6 @@
 
 	portdata = usb_get_serial_port_data(port);
 
-<<<<<<< HEAD
-	if (tty) {
-		int val = 0;
-		if (portdata->dtr_state)
-			val |= 0x01;
-		if (portdata->rts_state)
-			val |= 0x02;
-
-		/* If composite device then properly report interface */
-		if (serial->num_ports == 1) {
-			interface = sierra_calc_interface(serial);
-
-			/* Control message is sent only to interfaces with
-			 * interrupt_in endpoints
-			 */
-			if (port->interrupt_in_urb) {
-				/* send control message */
-				return usb_control_msg(serial->dev,
-					usb_rcvctrlpipe(serial->dev, 0),
-					0x22, 0x21, val, interface,
-					NULL, 0, USB_CTRL_SET_TIMEOUT);
-			}
-		}
-
-		/* Otherwise the need to do non-composite mapping */
-		else {
-			if (port->bulk_out_endpointAddress == 2)
-				interface = 0;
-			else if (port->bulk_out_endpointAddress == 4)
-				interface = 1;
-			else if (port->bulk_out_endpointAddress == 5)
-				interface = 2;
-
-=======
 	if (portdata->dtr_state)
 		val |= 0x01;
 	if (portdata->rts_state)
@@ -332,15 +293,10 @@
 		 */
 		if (port->interrupt_in_urb) {
 			/* send control message */
->>>>>>> 533ac12e
 			return usb_control_msg(serial->dev,
 				usb_rcvctrlpipe(serial->dev, 0),
 				0x22, 0x21, val, interface,
 				NULL, 0, USB_CTRL_SET_TIMEOUT);
-<<<<<<< HEAD
-
-=======
->>>>>>> 533ac12e
 		}
 	}
 
@@ -693,9 +649,6 @@
 		}
 	}
 
-<<<<<<< HEAD
-	sierra_send_setup(tty, port);
-=======
 	if (ok_cnt > 0) /* at least one rx urb submitted */
 		return 0;
 	else
@@ -712,7 +665,6 @@
 
 	if (endpoint == -1)
 		return NULL;
->>>>>>> 533ac12e
 
 	urb = usb_alloc_urb(0, mem_flags);
 	if (urb == NULL) {
