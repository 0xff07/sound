/*
  USB Driver for Sierra Wireless

  Copyright (C) 2006, 2007, 2008  Kevin Lloyd <klloyd@sierrawireless.com>,

  Copyright (C) 2008, 2009  Elina Pasheva, Matthew Safar, Rory Filer
			<linux@sierrawireless.com>

  IMPORTANT DISCLAIMER: This driver is not commercially supported by
  Sierra Wireless. Use at your own risk.

  This driver is free software; you can redistribute it and/or modify
  it under the terms of Version 2 of the GNU General Public License as
  published by the Free Software Foundation.

  Portions based on the option driver by Matthias Urlichs <smurf@smurf.noris.de>
  Whom based his on the Keyspan driver by Hugh Blemings <hugh@blemings.org>
*/

#define DRIVER_VERSION "v.1.3.7"
#define DRIVER_AUTHOR "Kevin Lloyd, Elina Pasheva, Matthew Safar, Rory Filer"
#define DRIVER_DESC "USB Driver for Sierra Wireless USB modems"

#include <linux/kernel.h>
#include <linux/jiffies.h>
#include <linux/errno.h>
#include <linux/tty.h>
#include <linux/tty_flip.h>
#include <linux/module.h>
#include <linux/usb.h>
#include <linux/usb/serial.h>

#define SWIMS_USB_REQUEST_SetPower	0x00
#define SWIMS_USB_REQUEST_SetNmea	0x07

#define N_IN_URB	8
#define N_OUT_URB	64
#define IN_BUFLEN	4096

#define MAX_TRANSFER		(PAGE_SIZE - 512)
/* MAX_TRANSFER is chosen so that the VM is not stressed by
   allocations > PAGE_SIZE and the number of packets in a page
   is an integer 512 is the largest possible packet on EHCI */

static int debug;
static int nmea;

/* Used in interface blacklisting */
struct sierra_iface_info {
	const u32 infolen;	/* number of interface numbers on blacklist */
	const u8  *ifaceinfo;	/* pointer to the array holding the numbers */
};

struct sierra_intf_private {
	spinlock_t susp_lock;
	unsigned int suspended:1;
	int in_flight;
};

static int sierra_set_power_state(struct usb_device *udev, __u16 swiState)
{
	int result;
	dev_dbg(&udev->dev, "%s\n", __func__);
	result = usb_control_msg(udev, usb_sndctrlpipe(udev, 0),
			SWIMS_USB_REQUEST_SetPower,	/* __u8 request      */
			USB_TYPE_VENDOR,		/* __u8 request type */
			swiState,			/* __u16 value       */
			0,				/* __u16 index       */
			NULL,				/* void *data        */
			0,				/* __u16 size 	     */
			USB_CTRL_SET_TIMEOUT);		/* int timeout 	     */
	return result;
}

static int sierra_vsc_set_nmea(struct usb_device *udev, __u16 enable)
{
	int result;
	dev_dbg(&udev->dev, "%s\n", __func__);
	result = usb_control_msg(udev, usb_sndctrlpipe(udev, 0),
			SWIMS_USB_REQUEST_SetNmea,	/* __u8 request      */
			USB_TYPE_VENDOR,		/* __u8 request type */
			enable,				/* __u16 value       */
			0x0000,				/* __u16 index       */
			NULL,				/* void *data        */
			0,				/* __u16 size 	     */
			USB_CTRL_SET_TIMEOUT);		/* int timeout       */
	return result;
}

static int sierra_calc_num_ports(struct usb_serial *serial)
{
	int num_ports = 0;
	u8 ifnum, numendpoints;

	dev_dbg(&serial->dev->dev, "%s\n", __func__);

	ifnum = serial->interface->cur_altsetting->desc.bInterfaceNumber;
	numendpoints = serial->interface->cur_altsetting->desc.bNumEndpoints;

	/* Dummy interface present on some SKUs should be ignored */
	if (ifnum == 0x99)
		num_ports = 0;
	else if (numendpoints <= 3)
		num_ports = 1;
	else
		num_ports = (numendpoints-1)/2;
	return num_ports;
}

static int is_blacklisted(const u8 ifnum,
				const struct sierra_iface_info *blacklist)
{
	const u8  *info;
	int i;

	if (blacklist) {
		info = blacklist->ifaceinfo;

		for (i = 0; i < blacklist->infolen; i++) {
			if (info[i] == ifnum)
				return 1;
		}
	}
	return 0;
}

static int sierra_calc_interface(struct usb_serial *serial)
{
	int interface;
	struct usb_interface *p_interface;
	struct usb_host_interface *p_host_interface;
	dev_dbg(&serial->dev->dev, "%s\n", __func__);

	/* Get the interface structure pointer from the serial struct */
	p_interface = serial->interface;

	/* Get a pointer to the host interface structure */
	p_host_interface = p_interface->cur_altsetting;

	/* read the interface descriptor for this active altsetting
	 * to find out the interface number we are on
	*/
	interface = p_host_interface->desc.bInterfaceNumber;

	return interface;
}

static int sierra_probe(struct usb_serial *serial,
			const struct usb_device_id *id)
{
	int result = 0;
	struct usb_device *udev;
	struct sierra_intf_private *data;
	u8 ifnum;

	udev = serial->dev;
	dev_dbg(&udev->dev, "%s\n", __func__);

	ifnum = sierra_calc_interface(serial);
	/*
	 * If this interface supports more than 1 alternate
	 * select the 2nd one
	 */
	if (serial->interface->num_altsetting == 2) {
		dev_dbg(&udev->dev, "Selecting alt setting for interface %d\n",
			ifnum);
		/* We know the alternate setting is 1 for the MC8785 */
		usb_set_interface(udev, ifnum, 1);
	}

	/* ifnum could have changed - by calling usb_set_interface */
	ifnum = sierra_calc_interface(serial);

	if (is_blacklisted(ifnum,
				(struct sierra_iface_info *)id->driver_info)) {
		dev_dbg(&serial->dev->dev,
			"Ignoring blacklisted interface #%d\n", ifnum);
		return -ENODEV;
	}

	data = serial->private = kzalloc(sizeof(struct sierra_intf_private), GFP_KERNEL);
	if (!data)
		return -ENOMEM;
	spin_lock_init(&data->susp_lock);

	return result;
}

static const u8 direct_ip_non_serial_ifaces[] = { 7, 8, 9, 10, 11 };
static const struct sierra_iface_info direct_ip_interface_blacklist = {
	.infolen = ARRAY_SIZE(direct_ip_non_serial_ifaces),
	.ifaceinfo = direct_ip_non_serial_ifaces,
};

static struct usb_device_id id_table [] = {
	{ USB_DEVICE(0x0F3D, 0x0112) }, /* Airprime/Sierra PC 5220 */
	{ USB_DEVICE(0x03F0, 0x1B1D) },	/* HP ev2200 a.k.a MC5720 */
	{ USB_DEVICE(0x03F0, 0x1E1D) },	/* HP hs2300 a.k.a MC8775 */

	{ USB_DEVICE(0x1199, 0x0017) },	/* Sierra Wireless EM5625 */
	{ USB_DEVICE(0x1199, 0x0018) },	/* Sierra Wireless MC5720 */
	{ USB_DEVICE(0x1199, 0x0218) },	/* Sierra Wireless MC5720 */
	{ USB_DEVICE(0x1199, 0x0020) },	/* Sierra Wireless MC5725 */
	{ USB_DEVICE(0x1199, 0x0220) },	/* Sierra Wireless MC5725 */
	{ USB_DEVICE(0x1199, 0x0022) },	/* Sierra Wireless EM5725 */
	{ USB_DEVICE(0x1199, 0x0024) },	/* Sierra Wireless MC5727 */
	{ USB_DEVICE(0x1199, 0x0224) },	/* Sierra Wireless MC5727 */
	{ USB_DEVICE(0x1199, 0x0019) },	/* Sierra Wireless AirCard 595 */
	{ USB_DEVICE(0x1199, 0x0021) },	/* Sierra Wireless AirCard 597E */
	{ USB_DEVICE(0x1199, 0x0112) }, /* Sierra Wireless AirCard 580 */
	{ USB_DEVICE(0x1199, 0x0120) },	/* Sierra Wireless USB Dongle 595U */
	/* Sierra Wireless C597 */
	{ USB_DEVICE_AND_INTERFACE_INFO(0x1199, 0x0023, 0xFF, 0xFF, 0xFF) },
	/* Sierra Wireless T598 */
	{ USB_DEVICE_AND_INTERFACE_INFO(0x1199, 0x0025, 0xFF, 0xFF, 0xFF) },
	{ USB_DEVICE(0x1199, 0x0026) }, /* Sierra Wireless T11 */
	{ USB_DEVICE(0x1199, 0x0027) }, /* Sierra Wireless AC402 */
	{ USB_DEVICE(0x1199, 0x0028) }, /* Sierra Wireless MC5728 */
	{ USB_DEVICE(0x1199, 0x0029) }, /* Sierra Wireless Device */

	{ USB_DEVICE(0x1199, 0x6802) },	/* Sierra Wireless MC8755 */
	{ USB_DEVICE(0x1199, 0x6803) },	/* Sierra Wireless MC8765 */
	{ USB_DEVICE(0x1199, 0x6804) },	/* Sierra Wireless MC8755 */
	{ USB_DEVICE(0x1199, 0x6805) },	/* Sierra Wireless MC8765 */
	{ USB_DEVICE(0x1199, 0x6808) },	/* Sierra Wireless MC8755 */
	{ USB_DEVICE(0x1199, 0x6809) },	/* Sierra Wireless MC8765 */
	{ USB_DEVICE(0x1199, 0x6812) },	/* Sierra Wireless MC8775 & AC 875U */
	{ USB_DEVICE(0x1199, 0x6813) },	/* Sierra Wireless MC8775 */
	{ USB_DEVICE(0x1199, 0x6815) },	/* Sierra Wireless MC8775 */
	{ USB_DEVICE(0x1199, 0x6816) },	/* Sierra Wireless MC8775 */
	{ USB_DEVICE(0x1199, 0x6820) },	/* Sierra Wireless AirCard 875 */
	{ USB_DEVICE(0x1199, 0x6821) },	/* Sierra Wireless AirCard 875U */
	{ USB_DEVICE(0x1199, 0x6822) },	/* Sierra Wireless AirCard 875E */
	{ USB_DEVICE(0x1199, 0x6832) },	/* Sierra Wireless MC8780 */
	{ USB_DEVICE(0x1199, 0x6833) },	/* Sierra Wireless MC8781 */
	{ USB_DEVICE(0x1199, 0x6834) },	/* Sierra Wireless MC8780 */
	{ USB_DEVICE(0x1199, 0x6835) },	/* Sierra Wireless MC8781 */
	{ USB_DEVICE(0x1199, 0x6838) },	/* Sierra Wireless MC8780 */
	{ USB_DEVICE(0x1199, 0x6839) },	/* Sierra Wireless MC8781 */
	{ USB_DEVICE(0x1199, 0x683A) },	/* Sierra Wireless MC8785 */
	{ USB_DEVICE(0x1199, 0x683B) },	/* Sierra Wireless MC8785 Composite */
	/* Sierra Wireless MC8790, MC8791, MC8792 Composite */
	{ USB_DEVICE(0x1199, 0x683C) },
	{ USB_DEVICE(0x1199, 0x683D) },	/* Sierra Wireless MC8791 Composite */
	/* Sierra Wireless MC8790, MC8791, MC8792 */
	{ USB_DEVICE(0x1199, 0x683E) },
	{ USB_DEVICE(0x1199, 0x6850) },	/* Sierra Wireless AirCard 880 */
	{ USB_DEVICE(0x1199, 0x6851) },	/* Sierra Wireless AirCard 881 */
	{ USB_DEVICE(0x1199, 0x6852) },	/* Sierra Wireless AirCard 880 E */
	{ USB_DEVICE(0x1199, 0x6853) },	/* Sierra Wireless AirCard 881 E */
	{ USB_DEVICE(0x1199, 0x6855) },	/* Sierra Wireless AirCard 880 U */
	{ USB_DEVICE(0x1199, 0x6856) },	/* Sierra Wireless AirCard 881 U */
	{ USB_DEVICE(0x1199, 0x6859) },	/* Sierra Wireless AirCard 885 E */
	{ USB_DEVICE(0x1199, 0x685A) },	/* Sierra Wireless AirCard 885 E */
	/* Sierra Wireless C885 */
	{ USB_DEVICE_AND_INTERFACE_INFO(0x1199, 0x6880, 0xFF, 0xFF, 0xFF)},
	/* Sierra Wireless C888, Air Card 501, USB 303, USB 304 */
	{ USB_DEVICE_AND_INTERFACE_INFO(0x1199, 0x6890, 0xFF, 0xFF, 0xFF)},
	/* Sierra Wireless C22/C33 */
	{ USB_DEVICE_AND_INTERFACE_INFO(0x1199, 0x6891, 0xFF, 0xFF, 0xFF)},
	/* Sierra Wireless HSPA Non-Composite Device */
	{ USB_DEVICE_AND_INTERFACE_INFO(0x1199, 0x6892, 0xFF, 0xFF, 0xFF)},
	{ USB_DEVICE(0x1199, 0x6893) },	/* Sierra Wireless Device */
	{ USB_DEVICE(0x1199, 0x68A3), 	/* Sierra Wireless Direct IP modems */
	  .driver_info = (kernel_ulong_t)&direct_ip_interface_blacklist
	},

	{ }
};
MODULE_DEVICE_TABLE(usb, id_table);

static struct usb_driver sierra_driver = {
	.name       = "sierra",
	.probe      = usb_serial_probe,
	.disconnect = usb_serial_disconnect,
	.suspend    = usb_serial_suspend,
	.resume     = usb_serial_resume,
	.id_table   = id_table,
	.no_dynamic_id = 	1,
	.supports_autosuspend =	1,
};

struct sierra_port_private {
	spinlock_t lock;	/* lock the structure */
	int outstanding_urbs;	/* number of out urbs in flight */
	struct usb_anchor active;
	struct usb_anchor delayed;

	/* Input endpoints and buffers for this port */
	struct urb *in_urbs[N_IN_URB];

	/* Settings for the port */
	int rts_state;	/* Handshaking pins (outputs) */
	int dtr_state;
	int cts_state;	/* Handshaking pins (inputs) */
	int dsr_state;
	int dcd_state;
	int ri_state;

	unsigned int opened:1;
};

static int sierra_send_setup(struct usb_serial_port *port)
{
	struct usb_serial *serial = port->serial;
	struct sierra_port_private *portdata;
	__u16 interface = 0;
	int val = 0;

	dev_dbg(&port->dev, "%s\n", __func__);

	portdata = usb_get_serial_port_data(port);

	if (portdata->dtr_state)
		val |= 0x01;
	if (portdata->rts_state)
		val |= 0x02;

	/* If composite device then properly report interface */
	if (serial->num_ports == 1) {
		interface = sierra_calc_interface(serial);
		/* Control message is sent only to interfaces with
		 * interrupt_in endpoints
		 */
		if (port->interrupt_in_urb) {
			/* send control message */
			return usb_control_msg(serial->dev,
				usb_rcvctrlpipe(serial->dev, 0),
				0x22, 0x21, val, interface,
				NULL, 0, USB_CTRL_SET_TIMEOUT);
		}
	}

	/* Otherwise the need to do non-composite mapping */
	else {
		if (port->bulk_out_endpointAddress == 2)
			interface = 0;
		else if (port->bulk_out_endpointAddress == 4)
			interface = 1;
		else if (port->bulk_out_endpointAddress == 5)
			interface = 2;
		return usb_control_msg(serial->dev,
			usb_rcvctrlpipe(serial->dev, 0),
			0x22, 0x21, val, interface,
			NULL, 0, USB_CTRL_SET_TIMEOUT);
	}
	return 0;
}

static void sierra_set_termios(struct tty_struct *tty,
		struct usb_serial_port *port, struct ktermios *old_termios)
{
	dev_dbg(&port->dev, "%s\n", __func__);
	tty_termios_copy_hw(tty->termios, old_termios);
	sierra_send_setup(port);
}

static int sierra_tiocmget(struct tty_struct *tty, struct file *file)
{
	struct usb_serial_port *port = tty->driver_data;
	unsigned int value;
	struct sierra_port_private *portdata;

	dev_dbg(&port->dev, "%s\n", __func__);
	portdata = usb_get_serial_port_data(port);

	value = ((portdata->rts_state) ? TIOCM_RTS : 0) |
		((portdata->dtr_state) ? TIOCM_DTR : 0) |
		((portdata->cts_state) ? TIOCM_CTS : 0) |
		((portdata->dsr_state) ? TIOCM_DSR : 0) |
		((portdata->dcd_state) ? TIOCM_CAR : 0) |
		((portdata->ri_state) ? TIOCM_RNG : 0);

	return value;
}

static int sierra_tiocmset(struct tty_struct *tty, struct file *file,
			unsigned int set, unsigned int clear)
{
	struct usb_serial_port *port = tty->driver_data;
	struct sierra_port_private *portdata;

	portdata = usb_get_serial_port_data(port);

	if (set & TIOCM_RTS)
		portdata->rts_state = 1;
	if (set & TIOCM_DTR)
		portdata->dtr_state = 1;

	if (clear & TIOCM_RTS)
		portdata->rts_state = 0;
	if (clear & TIOCM_DTR)
		portdata->dtr_state = 0;
	return sierra_send_setup(port);
}

static void sierra_release_urb(struct urb *urb)
{
	struct usb_serial_port *port;
	if (urb) {
		port =  urb->context;
		dev_dbg(&port->dev, "%s: %p\n", __func__, urb);
		kfree(urb->transfer_buffer);
		usb_free_urb(urb);
	}
}

static void sierra_outdat_callback(struct urb *urb)
{
	struct usb_serial_port *port = urb->context;
	struct sierra_port_private *portdata = usb_get_serial_port_data(port);
	struct sierra_intf_private *intfdata;
	int status = urb->status;

	dev_dbg(&port->dev, "%s - port %d\n", __func__, port->number);
	intfdata = port->serial->private;

	/* free up the transfer buffer, as usb_free_urb() does not do this */
	kfree(urb->transfer_buffer);
	usb_autopm_put_interface_async(port->serial->interface);
	if (status)
		dev_dbg(&port->dev, "%s - nonzero write bulk status "
		    "received: %d\n", __func__, status);

	spin_lock(&portdata->lock);
	--portdata->outstanding_urbs;
	spin_unlock(&portdata->lock);
	spin_lock(&intfdata->susp_lock);
	--intfdata->in_flight;
	spin_unlock(&intfdata->susp_lock);

	usb_serial_port_softint(port);
}

/* Write */
static int sierra_write(struct tty_struct *tty, struct usb_serial_port *port,
					const unsigned char *buf, int count)
{
	struct sierra_port_private *portdata = usb_get_serial_port_data(port);
	struct sierra_intf_private *intfdata;
	struct usb_serial *serial = port->serial;
	unsigned long flags;
	unsigned char *buffer;
	struct urb *urb;
	size_t writesize = min((size_t)count, (size_t)MAX_TRANSFER);
	int retval = 0;

	/* verify that we actually have some data to write */
	if (count == 0)
		return 0;

	portdata = usb_get_serial_port_data(port);
	intfdata = serial->private;

	dev_dbg(&port->dev, "%s: write (%zd bytes)\n", __func__, writesize);
	spin_lock_irqsave(&portdata->lock, flags);
	dev_dbg(&port->dev, "%s - outstanding_urbs: %d\n", __func__,
		portdata->outstanding_urbs);
	if (portdata->outstanding_urbs > N_OUT_URB) {
		spin_unlock_irqrestore(&portdata->lock, flags);
		dev_dbg(&port->dev, "%s - write limit hit\n", __func__);
		return 0;
	}
	portdata->outstanding_urbs++;
	dev_dbg(&port->dev, "%s - 1, outstanding_urbs: %d\n", __func__,
		portdata->outstanding_urbs);
	spin_unlock_irqrestore(&portdata->lock, flags);

	retval = usb_autopm_get_interface_async(serial->interface);
	if (retval < 0) {
		spin_lock_irqsave(&portdata->lock, flags);
		portdata->outstanding_urbs--;
		spin_unlock_irqrestore(&portdata->lock, flags);
		goto error_simple;
	}

	buffer = kmalloc(writesize, GFP_ATOMIC);
	if (!buffer) {
		dev_err(&port->dev, "out of memory\n");
		retval = -ENOMEM;
		goto error_no_buffer;
	}

	urb = usb_alloc_urb(0, GFP_ATOMIC);
	if (!urb) {
		dev_err(&port->dev, "no more free urbs\n");
		retval = -ENOMEM;
		goto error_no_urb;
	}

	memcpy(buffer, buf, writesize);

	usb_serial_debug_data(debug, &port->dev, __func__, writesize, buffer);

	usb_fill_bulk_urb(urb, serial->dev,
			  usb_sndbulkpipe(serial->dev,
					  port->bulk_out_endpointAddress),
			  buffer, writesize, sierra_outdat_callback, port);

	/* Handle the need to send a zero length packet */
	urb->transfer_flags |= URB_ZERO_PACKET;

	spin_lock_irqsave(&intfdata->susp_lock, flags);

	if (intfdata->suspended) {
		usb_anchor_urb(urb, &portdata->delayed);
		spin_unlock_irqrestore(&intfdata->susp_lock, flags);
		goto skip_power;
	} else {
		usb_anchor_urb(urb, &portdata->active);
	}
	/* send it down the pipe */
	retval = usb_submit_urb(urb, GFP_ATOMIC);
	if (retval) {
		usb_unanchor_urb(urb);
		spin_unlock_irqrestore(&intfdata->susp_lock, flags);
		dev_err(&port->dev, "%s - usb_submit_urb(write bulk) failed "
			"with status = %d\n", __func__, retval);
		goto error;
	} else {
		intfdata->in_flight++;
		spin_unlock_irqrestore(&intfdata->susp_lock, flags);
	}

skip_power:
	/* we are done with this urb, so let the host driver
	 * really free it when it is finished with it */
	usb_free_urb(urb);

	return writesize;
error:
	usb_free_urb(urb);
error_no_urb:
	kfree(buffer);
error_no_buffer:
	spin_lock_irqsave(&portdata->lock, flags);
	--portdata->outstanding_urbs;
	dev_dbg(&port->dev, "%s - 2. outstanding_urbs: %d\n", __func__,
		portdata->outstanding_urbs);
	spin_unlock_irqrestore(&portdata->lock, flags);
	usb_autopm_put_interface_async(serial->interface);
error_simple:
	return retval;
}

static void sierra_indat_callback(struct urb *urb)
{
	int err;
	int endpoint;
	struct usb_serial_port *port;
	struct tty_struct *tty;
	unsigned char *data = urb->transfer_buffer;
	int status = urb->status;

	endpoint = usb_pipeendpoint(urb->pipe);
	port = urb->context;

	dev_dbg(&port->dev, "%s: %p\n", __func__, urb);

	if (status) {
		dev_dbg(&port->dev, "%s: nonzero status: %d on"
			" endpoint %02x\n", __func__, status, endpoint);
	} else {
		if (urb->actual_length) {
			tty = tty_port_tty_get(&port->port);

			tty_buffer_request_room(tty, urb->actual_length);
			tty_insert_flip_string(tty, data, urb->actual_length);
			tty_flip_buffer_push(tty);

			tty_kref_put(tty);
			usb_serial_debug_data(debug, &port->dev, __func__,
				urb->actual_length, data);
		} else {
			dev_dbg(&port->dev, "%s: empty read urb"
				" received\n", __func__);
		}
	}

	/* Resubmit urb so we continue receiving */
	if (port->port.count && status != -ESHUTDOWN && status != -EPERM) {
		usb_mark_last_busy(port->serial->dev);
		err = usb_submit_urb(urb, GFP_ATOMIC);
		if (err)
			dev_err(&port->dev, "resubmit read urb failed."
				"(%d)\n", err);
	}

	return;
}

static void sierra_instat_callback(struct urb *urb)
{
	int err;
	int status = urb->status;
	struct usb_serial_port *port =  urb->context;
	struct sierra_port_private *portdata = usb_get_serial_port_data(port);
	struct usb_serial *serial = port->serial;

	dev_dbg(&port->dev, "%s: urb %p port %p has data %p\n", __func__,
		urb, port, portdata);

	if (status == 0) {
		struct usb_ctrlrequest *req_pkt =
				(struct usb_ctrlrequest *)urb->transfer_buffer;

		if (!req_pkt) {
			dev_dbg(&port->dev, "%s: NULL req_pkt\n",
				__func__);
			return;
		}
		if ((req_pkt->bRequestType == 0xA1) &&
				(req_pkt->bRequest == 0x20)) {
			int old_dcd_state;
			unsigned char signals = *((unsigned char *)
					urb->transfer_buffer +
					sizeof(struct usb_ctrlrequest));
			struct tty_struct *tty;

			dev_dbg(&port->dev, "%s: signal x%x\n", __func__,
				signals);

			old_dcd_state = portdata->dcd_state;
			portdata->cts_state = 1;
			portdata->dcd_state = ((signals & 0x01) ? 1 : 0);
			portdata->dsr_state = ((signals & 0x02) ? 1 : 0);
			portdata->ri_state = ((signals & 0x08) ? 1 : 0);

			tty = tty_port_tty_get(&port->port);
			if (tty && !C_CLOCAL(tty) &&
					old_dcd_state && !portdata->dcd_state)
				tty_hangup(tty);
			tty_kref_put(tty);
		} else {
			dev_dbg(&port->dev, "%s: type %x req %x\n",
				__func__, req_pkt->bRequestType,
				req_pkt->bRequest);
		}
	} else
		dev_dbg(&port->dev, "%s: error %d\n", __func__, status);

	/* Resubmit urb so we continue receiving IRQ data */
	if (port->port.count && status != -ESHUTDOWN && status != -ENOENT) {
		usb_mark_last_busy(serial->dev);
		urb->dev = serial->dev;
		err = usb_submit_urb(urb, GFP_ATOMIC);
		if (err)
			dev_err(&port->dev, "%s: resubmit intr urb "
				"failed. (%d)\n", __func__, err);
	}
}

static int sierra_write_room(struct tty_struct *tty)
{
	struct usb_serial_port *port = tty->driver_data;
	struct sierra_port_private *portdata = usb_get_serial_port_data(port);
	unsigned long flags;

	dev_dbg(&port->dev, "%s - port %d\n", __func__, port->number);

	/* try to give a good number back based on if we have any free urbs at
	 * this point in time */
	spin_lock_irqsave(&portdata->lock, flags);
	if (portdata->outstanding_urbs > N_OUT_URB * 2 / 3) {
		spin_unlock_irqrestore(&portdata->lock, flags);
		dev_dbg(&port->dev, "%s - write limit hit\n", __func__);
		return 0;
	}
	spin_unlock_irqrestore(&portdata->lock, flags);

	return 2048;
}

static void sierra_stop_rx_urbs(struct usb_serial_port *port)
{
	int i;
	struct sierra_port_private *portdata = usb_get_serial_port_data(port);

	for (i = 0; i < ARRAY_SIZE(portdata->in_urbs); i++)
		usb_kill_urb(portdata->in_urbs[i]);

	usb_kill_urb(port->interrupt_in_urb);
}

static int sierra_submit_rx_urbs(struct usb_serial_port *port, gfp_t mem_flags)
{
	int ok_cnt;
	int err = -EINVAL;
	int i;
	struct urb *urb;
	struct sierra_port_private *portdata = usb_get_serial_port_data(port);

	ok_cnt = 0;
	for (i = 0; i < ARRAY_SIZE(portdata->in_urbs); i++) {
		urb = portdata->in_urbs[i];
		if (!urb)
			continue;
		err = usb_submit_urb(urb, mem_flags);
		if (err) {
			dev_err(&port->dev, "%s: submit urb failed: %d\n",
				__func__, err);
		} else {
			ok_cnt++;
		}
	}

	if (ok_cnt && port->interrupt_in_urb) {
		err = usb_submit_urb(port->interrupt_in_urb, mem_flags);
		if (err) {
			dev_err(&port->dev, "%s: submit intr urb failed: %d\n",
				__func__, err);
		}
	}

	if (ok_cnt > 0) /* at least one rx urb submitted */
		return 0;
	else
		return err;
}

static struct urb *sierra_setup_urb(struct usb_serial *serial, int endpoint,
					int dir, void *ctx, int len,
					gfp_t mem_flags,
					usb_complete_t callback)
{
	struct urb	*urb;
	u8		*buf;

	if (endpoint == -1)
		return NULL;

	urb = usb_alloc_urb(0, mem_flags);
	if (urb == NULL) {
		dev_dbg(&serial->dev->dev, "%s: alloc for endpoint %d failed\n",
			__func__, endpoint);
		return NULL;
	}

	buf = kmalloc(len, mem_flags);
	if (buf) {
		/* Fill URB using supplied data */
		usb_fill_bulk_urb(urb, serial->dev,
			usb_sndbulkpipe(serial->dev, endpoint) | dir,
			buf, len, callback, ctx);

		/* debug */
		dev_dbg(&serial->dev->dev, "%s %c u : %p d:%p\n", __func__,
				dir == USB_DIR_IN ? 'i' : 'o', urb, buf);
	} else {
		dev_dbg(&serial->dev->dev, "%s %c u:%p d:%p\n", __func__,
				dir == USB_DIR_IN ? 'i' : 'o', urb, buf);

		sierra_release_urb(urb);
		urb = NULL;
	}

	return urb;
}

static void sierra_close(struct usb_serial_port *port)
{
	int i;
	struct usb_serial *serial = port->serial;
	struct sierra_port_private *portdata;
	struct sierra_intf_private *intfdata = port->serial->private;


	dev_dbg(&port->dev, "%s\n", __func__);
	portdata = usb_get_serial_port_data(port);

	portdata->rts_state = 0;
	portdata->dtr_state = 0;

	if (serial->dev) {
		mutex_lock(&serial->disc_mutex);
		if (!serial->disconnected)
			sierra_send_setup(port);
		mutex_unlock(&serial->disc_mutex);
		spin_lock_irq(&intfdata->susp_lock);
		portdata->opened = 0;
		spin_unlock_irq(&intfdata->susp_lock);


		/* Stop reading urbs */
		sierra_stop_rx_urbs(port);
		/* .. and release them */
		for (i = 0; i < N_IN_URB; i++) {
			sierra_release_urb(portdata->in_urbs[i]);
			portdata->in_urbs[i] = NULL;
		}
		usb_autopm_get_interface(serial->interface);
		serial->interface->needs_remote_wakeup = 0;
	}
}

static int sierra_open(struct tty_struct *tty, struct usb_serial_port *port)
{
	struct sierra_port_private *portdata;
	struct usb_serial *serial = port->serial;
	struct sierra_intf_private *intfdata = serial->private;
	int i;
	int err;
	int endpoint;
	struct urb *urb;

	portdata = usb_get_serial_port_data(port);

	dev_dbg(&port->dev, "%s\n", __func__);

	/* Set some sane defaults */
	portdata->rts_state = 1;
	portdata->dtr_state = 1;


	endpoint = port->bulk_in_endpointAddress;
	for (i = 0; i < ARRAY_SIZE(portdata->in_urbs); i++) {
		urb = sierra_setup_urb(serial, endpoint, USB_DIR_IN, port,
					IN_BUFLEN, GFP_KERNEL,
					sierra_indat_callback);
		portdata->in_urbs[i] = urb;
	}
	/* clear halt condition */
	usb_clear_halt(serial->dev,
			usb_sndbulkpipe(serial->dev, endpoint) | USB_DIR_IN);

	err = sierra_submit_rx_urbs(port, GFP_KERNEL);
	if (err) {
		/* get rid of everything as in close */
		sierra_close(port);
		return err;
	}
	sierra_send_setup(port);

	serial->interface->needs_remote_wakeup = 1;
	spin_lock_irq(&intfdata->susp_lock);
	portdata->opened = 1;
	spin_unlock_irq(&intfdata->susp_lock);
	usb_autopm_put_interface(serial->interface);

	return 0;
}


static void sierra_dtr_rts(struct usb_serial_port *port, int on)
{
	struct usb_serial *serial = port->serial;
	struct sierra_port_private *portdata;

	portdata = usb_get_serial_port_data(port);
	portdata->rts_state = on;
	portdata->dtr_state = on;

	if (serial->dev) {
		mutex_lock(&serial->disc_mutex);
		if (!serial->disconnected)
			sierra_send_setup(port);
		mutex_unlock(&serial->disc_mutex);
	}
}

static int sierra_startup(struct usb_serial *serial)
{
	struct usb_serial_port *port;
	struct sierra_port_private *portdata;
	int i;

	dev_dbg(&serial->dev->dev, "%s\n", __func__);

	/* Set Device mode to D0 */
	sierra_set_power_state(serial->dev, 0x0000);

	/* Check NMEA and set */
	if (nmea)
		sierra_vsc_set_nmea(serial->dev, 1);

	/* Now setup per port private data */
	for (i = 0; i < serial->num_ports; i++) {
		port = serial->port[i];
		portdata = kzalloc(sizeof(*portdata), GFP_KERNEL);
		if (!portdata) {
			dev_dbg(&port->dev, "%s: kmalloc for "
				"sierra_port_private (%d) failed!.\n",
				__func__, i);
			return -ENOMEM;
		}
		spin_lock_init(&portdata->lock);
		init_usb_anchor(&portdata->active);
		init_usb_anchor(&portdata->delayed);
		/* Set the port private data pointer */
		usb_set_serial_port_data(port, portdata);
	}

	return 0;
}

static void sierra_release(struct usb_serial *serial)
{
	int i;
	struct usb_serial_port *port;
	struct sierra_port_private *portdata;

	dev_dbg(&serial->dev->dev, "%s\n", __func__);

	for (i = 0; i < serial->num_ports; ++i) {
		port = serial->port[i];
		if (!port)
			continue;
		portdata = usb_get_serial_port_data(port);
		if (!portdata)
			continue;
		kfree(portdata);
	}
}

static void stop_read_write_urbs(struct usb_serial *serial)
{
	int i, j;
	struct usb_serial_port *port;
	struct sierra_port_private *portdata;

	/* Stop reading/writing urbs */
	for (i = 0; i < serial->num_ports; ++i) {
		port = serial->port[i];
		portdata = usb_get_serial_port_data(port);
		for (j = 0; j < N_IN_URB; j++)
			usb_kill_urb(portdata->in_urbs[j]);
		usb_kill_anchored_urbs(&portdata->active);
	}
}

static int sierra_suspend(struct usb_serial *serial, pm_message_t message)
{
	struct sierra_intf_private *intfdata;
	int b;

	if (serial->dev->auto_pm) {
		intfdata = serial->private;
		spin_lock_irq(&intfdata->susp_lock);
		b = intfdata->in_flight;

		if (b) {
			spin_unlock_irq(&intfdata->susp_lock);
			return -EBUSY;
		} else {
			intfdata->suspended = 1;
			spin_unlock_irq(&intfdata->susp_lock);
		}
	}
	stop_read_write_urbs(serial);

	return 0;
}

static int sierra_resume(struct usb_serial *serial)
{
	struct usb_serial_port *port;
	struct sierra_intf_private *intfdata = serial->private;
	struct sierra_port_private *portdata;
	struct urb *urb;
	int ec = 0;
	int i, err;

	spin_lock_irq(&intfdata->susp_lock);
	for (i = 0; i < serial->num_ports; i++) {
		port = serial->port[i];
		portdata = usb_get_serial_port_data(port);

		while ((urb = usb_get_from_anchor(&portdata->delayed))) {
			usb_anchor_urb(urb, &portdata->active);
			intfdata->in_flight++;
			err = usb_submit_urb(urb, GFP_ATOMIC);
			if (err < 0) {
				intfdata->in_flight--;
				usb_unanchor_urb(urb);
				usb_scuttle_anchored_urbs(&portdata->delayed);
				break;
			}
		}

		if (portdata->opened) {
			err = sierra_submit_rx_urbs(port, GFP_ATOMIC);
			if (err)
				ec++;
		}
	}
	intfdata->suspended = 0;
	spin_unlock_irq(&intfdata->susp_lock);

	return ec ? -EIO : 0;
}

static struct usb_serial_driver sierra_device = {
	.driver = {
		.owner =	THIS_MODULE,
		.name =		"sierra",
	},
	.description       = "Sierra USB modem",
	.id_table          = id_table,
	.usb_driver        = &sierra_driver,
	.calc_num_ports	   = sierra_calc_num_ports,
	.probe		   = sierra_probe,
	.open              = sierra_open,
	.close             = sierra_close,
	.dtr_rts	   = sierra_dtr_rts,
	.write             = sierra_write,
	.write_room        = sierra_write_room,
	.set_termios       = sierra_set_termios,
	.tiocmget          = sierra_tiocmget,
	.tiocmset          = sierra_tiocmset,
	.attach            = sierra_startup,
	.release           = sierra_release,
<<<<<<< HEAD
=======
	.suspend	   = sierra_suspend,
	.resume		   = sierra_resume,
>>>>>>> 94a8d5ca
	.read_int_callback = sierra_instat_callback,
};

/* Functions used by new usb-serial code. */
static int __init sierra_init(void)
{
	int retval;
	retval = usb_serial_register(&sierra_device);
	if (retval)
		goto failed_device_register;


	retval = usb_register(&sierra_driver);
	if (retval)
		goto failed_driver_register;

	printk(KERN_INFO KBUILD_MODNAME ": " DRIVER_VERSION ":"
	       DRIVER_DESC "\n");

	return 0;

failed_driver_register:
	usb_serial_deregister(&sierra_device);
failed_device_register:
	return retval;
}

static void __exit sierra_exit(void)
{
	usb_deregister(&sierra_driver);
	usb_serial_deregister(&sierra_device);
}

module_init(sierra_init);
module_exit(sierra_exit);

MODULE_AUTHOR(DRIVER_AUTHOR);
MODULE_DESCRIPTION(DRIVER_DESC);
MODULE_VERSION(DRIVER_VERSION);
MODULE_LICENSE("GPL");

module_param(nmea, bool, S_IRUGO | S_IWUSR);
MODULE_PARM_DESC(nmea, "NMEA streaming");

module_param(debug, bool, S_IRUGO | S_IWUSR);
MODULE_PARM_DESC(debug, "Debug messages");<|MERGE_RESOLUTION|>--- conflicted
+++ resolved
@@ -1009,11 +1009,8 @@
 	.tiocmset          = sierra_tiocmset,
 	.attach            = sierra_startup,
 	.release           = sierra_release,
-<<<<<<< HEAD
-=======
 	.suspend	   = sierra_suspend,
 	.resume		   = sierra_resume,
->>>>>>> 94a8d5ca
 	.read_int_callback = sierra_instat_callback,
 };
 
