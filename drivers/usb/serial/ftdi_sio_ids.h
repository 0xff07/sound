/*
 * vendor/product IDs (VID/PID) of devices using FTDI USB serial converters.
 * Please keep numerically sorted within individual areas, thanks!
 *
 * Philipp Gühring - pg@futureware.at - added the Device ID of the USB relais
 * from Rudolf Gugler
 *
 */


/**********************************/
/***** devices using FTDI VID *****/
/**********************************/


#define FTDI_VID	0x0403	/* Vendor Id */


/*** "original" FTDI device PIDs ***/

#define FTDI_8U232AM_PID 0x6001 /* Similar device to SIO above */
#define FTDI_8U232AM_ALT_PID 0x6006 /* FTDI's alternate PID for above */
#define FTDI_8U2232C_PID 0x6010 /* Dual channel device */
#define FTDI_4232H_PID 0x6011 /* Quad channel hi-speed device */
#define FTDI_232H_PID  0x6014 /* Single channel hi-speed device */
#define FTDI_SIO_PID	0x8372	/* Product Id SIO application of 8U100AX */
#define FTDI_232RL_PID  0xFBFA  /* Product ID for FT232RL */


/*** third-party PIDs (using FTDI_VID) ***/

/*
 * Marvell OpenRD Base, Client
 * http://www.open-rd.org
 * OpenRD Base, Client use VID 0x0403
 */
#define MARVELL_OPENRD_PID	0x9e90

/* www.candapter.com Ewert Energy Systems CANdapter device */
#define FTDI_CANDAPTER_PID 0x9F80 /* Product Id */

/*
 * Texas Instruments XDS100v2 JTAG / BeagleBone A3
 * http://processors.wiki.ti.com/index.php/XDS100
 * http://beagleboard.org/bone
 */
#define TI_XDS100V2_PID		0xa6d0

#define FTDI_NXTCAM_PID		0xABB8 /* NXTCam for Mindstorms NXT */

/* US Interface Navigator (http://www.usinterface.com/) */
#define FTDI_USINT_CAT_PID	0xb810	/* Navigator CAT and 2nd PTT lines */
#define FTDI_USINT_WKEY_PID	0xb811	/* Navigator WKEY and FSK lines */
#define FTDI_USINT_RS232_PID	0xb812	/* Navigator RS232 and CONFIG lines */

/* OOCDlink by Joern Kaipf <joernk@web.de>
 * (http://www.joernonline.de/) */
#define FTDI_OOCDLINK_PID	0xbaf8	/* Amontec JTAGkey */

/* Luminary Micro Stellaris Boards, VID = FTDI_VID */
/* FTDI 2332C Dual channel device, side A=245 FIFO (JTAG), Side B=RS232 UART */
#define LMI_LM3S_DEVEL_BOARD_PID	0xbcd8
#define LMI_LM3S_EVAL_BOARD_PID		0xbcd9
#define LMI_LM3S_ICDI_BOARD_PID		0xbcda

#define FTDI_TURTELIZER_PID	0xBDC8 /* JTAG/RS-232 adapter by egnite GmbH */

/* OpenDCC (www.opendcc.de) product id */
#define FTDI_OPENDCC_PID	0xBFD8
#define FTDI_OPENDCC_SNIFFER_PID	0xBFD9
#define FTDI_OPENDCC_THROTTLE_PID	0xBFDA
#define FTDI_OPENDCC_GATEWAY_PID	0xBFDB
#define FTDI_OPENDCC_GBM_PID	0xBFDC

/*
 * RR-CirKits LocoBuffer USB (http://www.rr-cirkits.com)
 */
#define FTDI_RRCIRKITS_LOCOBUFFER_PID	0xc7d0	/* LocoBuffer USB */

/* DMX4ALL DMX Interfaces */
#define FTDI_DMX4ALL 0xC850

/*
 * ASK.fr devices
 */
#define FTDI_ASK_RDR400_PID	0xC991	/* ASK RDR 400 series card reader */

/* www.starting-point-systems.com µChameleon device */
#define FTDI_MICRO_CHAMELEON_PID	0xCAA0	/* Product Id */

/*
 * Tactrix OpenPort (ECU) devices.
 * OpenPort 1.3M submitted by Donour Sizemore.
 * OpenPort 1.3S and 1.3U submitted by Ian Abbott.
 */
#define FTDI_TACTRIX_OPENPORT_13M_PID	0xCC48	/* OpenPort 1.3 Mitsubishi */
#define FTDI_TACTRIX_OPENPORT_13S_PID	0xCC49	/* OpenPort 1.3 Subaru */
#define FTDI_TACTRIX_OPENPORT_13U_PID	0xCC4A	/* OpenPort 1.3 Universal */

/* SCS HF Radio Modems PID's (http://www.scs-ptc.com) */
/* the VID is the standard ftdi vid (FTDI_VID) */
#define FTDI_SCS_DEVICE_0_PID 0xD010    /* SCS PTC-IIusb */
#define FTDI_SCS_DEVICE_1_PID 0xD011    /* SCS Tracker / DSP TNC */
#define FTDI_SCS_DEVICE_2_PID 0xD012
#define FTDI_SCS_DEVICE_3_PID 0xD013
#define FTDI_SCS_DEVICE_4_PID 0xD014
#define FTDI_SCS_DEVICE_5_PID 0xD015
#define FTDI_SCS_DEVICE_6_PID 0xD016
#define FTDI_SCS_DEVICE_7_PID 0xD017

/* iPlus device */
#define FTDI_IPLUS_PID 0xD070 /* Product Id */
#define FTDI_IPLUS2_PID 0xD071 /* Product Id */

/*
 * Gamma Scout (http://gamma-scout.com/). Submitted by rsc@runtux.com.
 */
#define FTDI_GAMMA_SCOUT_PID		0xD678	/* Gamma Scout online */

/* Propox devices */
#define FTDI_PROPOX_JTAGCABLEII_PID	0xD738
#define FTDI_PROPOX_ISPCABLEIII_PID	0xD739

/* Lenz LI-USB Computer Interface. */
#define FTDI_LENZ_LIUSB_PID	0xD780

/* Vardaan Enterprises Serial Interface VEUSB422R3 */
#define FTDI_VARDAAN_PID	0xF070

/*
 * Xsens Technologies BV products (http://www.xsens.com).
 */
#define XSENS_CONVERTER_0_PID	0xD388
#define XSENS_CONVERTER_1_PID	0xD389
#define XSENS_CONVERTER_2_PID	0xD38A
#define XSENS_CONVERTER_3_PID	0xD38B
#define XSENS_CONVERTER_4_PID	0xD38C
#define XSENS_CONVERTER_5_PID	0xD38D
#define XSENS_CONVERTER_6_PID	0xD38E
#define XSENS_CONVERTER_7_PID	0xD38F

/*
 * NDI (www.ndigital.com) product ids
 */
#define FTDI_NDI_HUC_PID		0xDA70	/* NDI Host USB Converter */
#define FTDI_NDI_SPECTRA_SCU_PID	0xDA71	/* NDI Spectra SCU */
#define FTDI_NDI_FUTURE_2_PID		0xDA72	/* NDI future device #2 */
#define FTDI_NDI_FUTURE_3_PID		0xDA73	/* NDI future device #3 */
#define FTDI_NDI_AURORA_SCU_PID		0xDA74	/* NDI Aurora SCU */

/*
 * ChamSys Limited (www.chamsys.co.uk) USB wing/interface product IDs
 */
#define FTDI_CHAMSYS_24_MASTER_WING_PID        0xDAF8
#define FTDI_CHAMSYS_PC_WING_PID       0xDAF9
#define FTDI_CHAMSYS_USB_DMX_PID       0xDAFA
#define FTDI_CHAMSYS_MIDI_TIMECODE_PID 0xDAFB
#define FTDI_CHAMSYS_MINI_WING_PID     0xDAFC
#define FTDI_CHAMSYS_MAXI_WING_PID     0xDAFD
#define FTDI_CHAMSYS_MEDIA_WING_PID    0xDAFE
#define FTDI_CHAMSYS_WING_PID  0xDAFF

/*
 * Westrex International devices submitted by Cory Lee
 */
#define FTDI_WESTREX_MODEL_777_PID	0xDC00	/* Model 777 */
#define FTDI_WESTREX_MODEL_8900F_PID	0xDC01	/* Model 8900F */

/*
 * ACG Identification Technologies GmbH products (http://www.acg.de/).
 * Submitted by anton -at- goto10 -dot- org.
 */
#define FTDI_ACG_HFDUAL_PID		0xDD20	/* HF Dual ISO Reader (RFID) */

/*
 * Definitions for Artemis astronomical USB based cameras
 * Check it at http://www.artemisccd.co.uk/
 */
#define FTDI_ARTEMIS_PID	0xDF28	/* All Artemis Cameras */

/*
 * Definitions for ATIK Instruments astronomical USB based cameras
 * Check it at http://www.atik-instruments.com/
 */
#define FTDI_ATIK_ATK16_PID	0xDF30	/* ATIK ATK-16 Grayscale Camera */
#define FTDI_ATIK_ATK16C_PID	0xDF32	/* ATIK ATK-16C Colour Camera */
#define FTDI_ATIK_ATK16HR_PID	0xDF31	/* ATIK ATK-16HR Grayscale Camera */
#define FTDI_ATIK_ATK16HRC_PID	0xDF33	/* ATIK ATK-16HRC Colour Camera */
#define FTDI_ATIK_ATK16IC_PID   0xDF35  /* ATIK ATK-16IC Grayscale Camera */

/*
 * Yost Engineering, Inc. products (www.yostengineering.com).
 * PID 0xE050 submitted by Aaron Prose.
 */
#define FTDI_YEI_SERVOCENTER31_PID	0xE050	/* YEI ServoCenter3.1 USB */

/*
 * ELV USB devices submitted by Christian Abt of ELV (www.elv.de).
 * All of these devices use FTDI's vendor ID (0x0403).
 * Further IDs taken from ELV Windows .inf file.
 *
 * The previously included PID for the UO 100 module was incorrect.
 * In fact, that PID was for ELV's UR 100 USB-RS232 converter (0xFB58).
 *
 * Armin Laeuger originally sent the PID for the UM 100 module.
 */
#define FTDI_ELV_USR_PID	0xE000	/* ELV Universal-Sound-Recorder */
#define FTDI_ELV_MSM1_PID	0xE001	/* ELV Mini-Sound-Modul */
#define FTDI_ELV_KL100_PID	0xE002	/* ELV Kfz-Leistungsmesser KL 100 */
#define FTDI_ELV_WS550_PID	0xE004	/* WS 550 */
#define FTDI_ELV_EC3000_PID	0xE006	/* ENERGY CONTROL 3000 USB */
#define FTDI_ELV_WS888_PID	0xE008	/* WS 888 */
#define FTDI_ELV_TWS550_PID	0xE009	/* Technoline WS 550 */
#define FTDI_ELV_FEM_PID	0xE00A	/* Funk Energie Monitor */
#define FTDI_ELV_FHZ1300PC_PID	0xE0E8	/* FHZ 1300 PC */
#define FTDI_ELV_WS500_PID	0xE0E9	/* PC-Wetterstation (WS 500) */
#define FTDI_ELV_HS485_PID	0xE0EA	/* USB to RS-485 adapter */
#define FTDI_ELV_UMS100_PID	0xE0EB	/* ELV USB Master-Slave Schaltsteckdose UMS 100 */
#define FTDI_ELV_TFD128_PID	0xE0EC	/* ELV Temperatur-Feuchte-Datenlogger TFD 128 */
#define FTDI_ELV_FM3RX_PID	0xE0ED	/* ELV Messwertuebertragung FM3 RX */
#define FTDI_ELV_WS777_PID	0xE0EE	/* Conrad WS 777 */
#define FTDI_ELV_EM1010PC_PID	0xE0EF	/* Energy monitor EM 1010 PC */
#define FTDI_ELV_CSI8_PID	0xE0F0	/* Computer-Schalt-Interface (CSI 8) */
#define FTDI_ELV_EM1000DL_PID	0xE0F1	/* PC-Datenlogger fuer Energiemonitor (EM 1000 DL) */
#define FTDI_ELV_PCK100_PID	0xE0F2	/* PC-Kabeltester (PCK 100) */
#define FTDI_ELV_RFP500_PID	0xE0F3	/* HF-Leistungsmesser (RFP 500) */
#define FTDI_ELV_FS20SIG_PID	0xE0F4	/* Signalgeber (FS 20 SIG) */
#define FTDI_ELV_UTP8_PID	0xE0F5	/* ELV UTP 8 */
#define FTDI_ELV_WS300PC_PID	0xE0F6	/* PC-Wetterstation (WS 300 PC) */
#define FTDI_ELV_WS444PC_PID	0xE0F7	/* Conrad WS 444 PC */
#define FTDI_PHI_FISCO_PID      0xE40B  /* PHI Fisco USB to Serial cable */
#define FTDI_ELV_UAD8_PID	0xF068	/* USB-AD-Wandler (UAD 8) */
#define FTDI_ELV_UDA7_PID	0xF069	/* USB-DA-Wandler (UDA 7) */
#define FTDI_ELV_USI2_PID	0xF06A	/* USB-Schrittmotoren-Interface (USI 2) */
#define FTDI_ELV_T1100_PID	0xF06B	/* Thermometer (T 1100) */
#define FTDI_ELV_PCD200_PID	0xF06C	/* PC-Datenlogger (PCD 200) */
#define FTDI_ELV_ULA200_PID	0xF06D	/* USB-LCD-Ansteuerung (ULA 200) */
#define FTDI_ELV_ALC8500_PID	0xF06E	/* ALC 8500 Expert */
#define FTDI_ELV_FHZ1000PC_PID	0xF06F	/* FHZ 1000 PC */
#define FTDI_ELV_UR100_PID	0xFB58	/* USB-RS232-Umsetzer (UR 100) */
#define FTDI_ELV_UM100_PID	0xFB5A	/* USB-Modul UM 100 */
#define FTDI_ELV_UO100_PID	0xFB5B	/* USB-Modul UO 100 */
/* Additional ELV PIDs that default to using the FTDI D2XX drivers on
 * MS Windows, rather than the FTDI Virtual Com Port drivers.
 * Maybe these will be easier to use with the libftdi/libusb user-space
 * drivers, or possibly the Comedi drivers in some cases. */
#define FTDI_ELV_CLI7000_PID	0xFB59	/* Computer-Light-Interface (CLI 7000) */
#define FTDI_ELV_PPS7330_PID	0xFB5C	/* Processor-Power-Supply (PPS 7330) */
#define FTDI_ELV_TFM100_PID	0xFB5D	/* Temperatur-Feuchte-Messgeraet (TFM 100) */
#define FTDI_ELV_UDF77_PID	0xFB5E	/* USB DCF Funkuhr (UDF 77) */
#define FTDI_ELV_UIO88_PID	0xFB5F	/* USB-I/O Interface (UIO 88) */

/*
 * EVER Eco Pro UPS (http://www.ever.com.pl/)
 */

#define	EVER_ECO_PRO_CDS	0xe520	/* RS-232 converter */

/*
 * Active Robots product ids.
 */
#define FTDI_ACTIVE_ROBOTS_PID	0xE548	/* USB comms board */

/* Pyramid Computer GmbH */
#define FTDI_PYRAMID_PID	0xE6C8	/* Pyramid Appliance Display */

/* www.elsterelectricity.com Elster Unicom III Optical Probe */
#define FTDI_ELSTER_UNICOM_PID		0xE700 /* Product Id */

/*
 * Gude Analog- und Digitalsysteme GmbH
 */
#define FTDI_GUDEADS_E808_PID    0xE808
#define FTDI_GUDEADS_E809_PID    0xE809
#define FTDI_GUDEADS_E80A_PID    0xE80A
#define FTDI_GUDEADS_E80B_PID    0xE80B
#define FTDI_GUDEADS_E80C_PID    0xE80C
#define FTDI_GUDEADS_E80D_PID    0xE80D
#define FTDI_GUDEADS_E80E_PID    0xE80E
#define FTDI_GUDEADS_E80F_PID    0xE80F
#define FTDI_GUDEADS_E888_PID    0xE888  /* Expert ISDN Control USB */
#define FTDI_GUDEADS_E889_PID    0xE889  /* USB RS-232 OptoBridge */
#define FTDI_GUDEADS_E88A_PID    0xE88A
#define FTDI_GUDEADS_E88B_PID    0xE88B
#define FTDI_GUDEADS_E88C_PID    0xE88C
#define FTDI_GUDEADS_E88D_PID    0xE88D
#define FTDI_GUDEADS_E88E_PID    0xE88E
#define FTDI_GUDEADS_E88F_PID    0xE88F

/*
 * Eclo (http://www.eclo.pt/) product IDs.
 * PID 0xEA90 submitted by Martin Grill.
 */
#define FTDI_ECLO_COM_1WIRE_PID	0xEA90	/* COM to 1-Wire USB adaptor */

/* TNC-X USB-to-packet-radio adapter, versions prior to 3.0 (DLP module) */
#define FTDI_TNC_X_PID		0xEBE0

/*
 * Teratronik product ids.
 * Submitted by O. Wölfelschneider.
 */
#define FTDI_TERATRONIK_VCP_PID	 0xEC88	/* Teratronik device (preferring VCP driver on windows) */
#define FTDI_TERATRONIK_D2XX_PID 0xEC89	/* Teratronik device (preferring D2XX driver on windows) */

/* Rig Expert Ukraine devices */
#define FTDI_REU_TINY_PID		0xED22	/* RigExpert Tiny */

/*
 * Hameg HO820 and HO870 interface (using VID 0x0403)
 */
#define HAMEG_HO820_PID			0xed74
#define HAMEG_HO730_PID			0xed73
#define HAMEG_HO720_PID			0xed72
#define HAMEG_HO870_PID			0xed71

/*
 *  MaxStream devices	www.maxstream.net
 */
#define FTDI_MAXSTREAM_PID	0xEE18	/* Xbee PKG-U Module */

/*
 * microHAM product IDs (http://www.microham.com).
 * Submitted by Justin Burket (KL1RL) <zorton@jtan.com>
 * and Mike Studer (K6EEP) <k6eep@hamsoftware.org>.
 * Ian Abbott <abbotti@mev.co.uk> added a few more from the driver INF file.
 */
#define FTDI_MHAM_KW_PID	0xEEE8	/* USB-KW interface */
#define FTDI_MHAM_YS_PID	0xEEE9	/* USB-YS interface */
#define FTDI_MHAM_Y6_PID	0xEEEA	/* USB-Y6 interface */
#define FTDI_MHAM_Y8_PID	0xEEEB	/* USB-Y8 interface */
#define FTDI_MHAM_IC_PID	0xEEEC	/* USB-IC interface */
#define FTDI_MHAM_DB9_PID	0xEEED	/* USB-DB9 interface */
#define FTDI_MHAM_RS232_PID	0xEEEE	/* USB-RS232 interface */
#define FTDI_MHAM_Y9_PID	0xEEEF	/* USB-Y9 interface */

/* Domintell products  http://www.domintell.com */
#define FTDI_DOMINTELL_DGQG_PID	0xEF50	/* Master */
#define FTDI_DOMINTELL_DUSB_PID	0xEF51	/* DUSB01 module */

/*
 * The following are the values for the Perle Systems
 * UltraPort USB serial converters
 */
#define FTDI_PERLE_ULTRAPORT_PID 0xF0C0	/* Perle UltraPort Product Id */

/* Sprog II (Andrew Crosland's SprogII DCC interface) */
#define FTDI_SPROG_II		0xF0C8

/* an infrared receiver for user access control with IR tags */
#define FTDI_PIEGROUP_PID	0xF208	/* Product Id */

/* ACT Solutions HomePro ZWave interface
   (http://www.act-solutions.com/HomePro-Product-Matrix.html) */
#define FTDI_ACTZWAVE_PID	0xF2D0

/*
 * 4N-GALAXY.DE PIDs for CAN-USB, USB-RS232, USB-RS422, USB-RS485,
 * USB-TTY aktiv, USB-TTY passiv.  Some PIDs are used by several devices
 * and I'm not entirely sure which are used by which.
 */
#define FTDI_4N_GALAXY_DE_1_PID	0xF3C0
#define FTDI_4N_GALAXY_DE_2_PID	0xF3C1
#define FTDI_4N_GALAXY_DE_3_PID	0xF3C2

/*
 * Linx Technologies product ids
 */
#define LINX_SDMUSBQSS_PID	0xF448	/* Linx SDM-USB-QS-S */
#define LINX_MASTERDEVEL2_PID   0xF449	/* Linx Master Development 2.0 */
#define LINX_FUTURE_0_PID   0xF44A	/* Linx future device */
#define LINX_FUTURE_1_PID   0xF44B	/* Linx future device */
#define LINX_FUTURE_2_PID   0xF44C	/* Linx future device */

/*
 * Oceanic product ids
 */
#define FTDI_OCEANIC_PID	0xF460  /* Oceanic dive instrument */

/*
 * SUUNTO product ids
 */
#define FTDI_SUUNTO_SPORTS_PID	0xF680	/* Suunto Sports instrument */

/* USB-UIRT - An infrared receiver and transmitter using the 8U232AM chip */
/* http://www.usbuirt.com/ */
#define FTDI_USB_UIRT_PID	0xF850	/* Product Id */

/* CCS Inc. ICDU/ICDU40 product ID -
 * the FT232BM is used in an in-circuit-debugger unit for PIC16's/PIC18's */
#define FTDI_CCSICDU20_0_PID    0xF9D0
#define FTDI_CCSICDU40_1_PID    0xF9D1
#define FTDI_CCSMACHX_2_PID     0xF9D2
#define FTDI_CCSLOAD_N_GO_3_PID 0xF9D3
#define FTDI_CCSICDU64_4_PID    0xF9D4
#define FTDI_CCSPRIME8_5_PID    0xF9D5

/*
 * The following are the values for the Matrix Orbital LCD displays,
 * which are the FT232BM ( similar to the 8U232AM )
 */
#define FTDI_MTXORB_0_PID      0xFA00  /* Matrix Orbital Product Id */
#define FTDI_MTXORB_1_PID      0xFA01  /* Matrix Orbital Product Id */
#define FTDI_MTXORB_2_PID      0xFA02  /* Matrix Orbital Product Id */
#define FTDI_MTXORB_3_PID      0xFA03  /* Matrix Orbital Product Id */
#define FTDI_MTXORB_4_PID      0xFA04  /* Matrix Orbital Product Id */
#define FTDI_MTXORB_5_PID      0xFA05  /* Matrix Orbital Product Id */
#define FTDI_MTXORB_6_PID      0xFA06  /* Matrix Orbital Product Id */

/*
 * Home Electronics (www.home-electro.com) USB gadgets
 */
#define FTDI_HE_TIRA1_PID	0xFA78	/* Tira-1 IR transceiver */

/* Inside Accesso contactless reader (http://www.insidecontactless.com/) */
#define INSIDE_ACCESSO		0xFAD0

/*
 * ThorLabs USB motor drivers
 */
#define FTDI_THORLABS_PID		0xfaf0 /* ThorLabs USB motor drivers */

/*
 * Protego product ids
 */
#define PROTEGO_SPECIAL_1	0xFC70	/* special/unknown device */
#define PROTEGO_R2X0		0xFC71	/* R200-USB TRNG unit (R210, R220, and R230) */
#define PROTEGO_SPECIAL_3	0xFC72	/* special/unknown device */
#define PROTEGO_SPECIAL_4	0xFC73	/* special/unknown device */

/*
 * Sony Ericsson product ids
 */
#define FTDI_DSS20_PID		0xFC82	/* DSS-20 Sync Station for Sony Ericsson P800 */
#define FTDI_URBAN_0_PID	0xFC8A	/* Sony Ericsson Urban, uart #0 */
#define FTDI_URBAN_1_PID	0xFC8B	/* Sony Ericsson Urban, uart #1 */

/* www.irtrans.de device */
#define FTDI_IRTRANS_PID 0xFC60 /* Product Id */

/*
 * RM Michaelides CANview USB (http://www.rmcan.com) (FTDI_VID)
 * CAN fieldbus interface adapter, added by port GmbH www.port.de)
 * Ian Abbott changed the macro names for consistency.
 */
#define FTDI_RM_CANVIEW_PID	0xfd60	/* Product Id */
/* www.thoughttechnology.com/ TT-USB provide with procomp use ftdi_sio */
#define FTDI_TTUSB_PID 0xFF20 /* Product Id */

#define FTDI_USBX_707_PID 0xF857	/* ADSTech IR Blaster USBX-707 (FTDI_VID) */

#define FTDI_RELAIS_PID	0xFA10  /* Relais device from Rudolf Gugler */

/*
 * PCDJ use ftdi based dj-controllers. The following PID is
 * for their DAC-2 device http://www.pcdjhardware.com/DAC2.asp
 * (the VID is the standard ftdi vid (FTDI_VID), PID sent by Wouter Paesen)
 */
#define FTDI_PCDJ_DAC2_PID 0xFA88

#define FTDI_R2000KU_TRUE_RNG	0xFB80  /* R2000KU TRUE RNG (FTDI_VID) */

/*
 * DIEBOLD BCS SE923 (FTDI_VID)
 */
#define DIEBOLD_BCS_SE923_PID	0xfb99

/* www.crystalfontz.com devices
 * - thanx for providing free devices for evaluation !
 * they use the ftdi chipset for the USB interface
 * and the vendor id is the same
 */
#define FTDI_XF_632_PID 0xFC08	/* 632: 16x2 Character Display */
#define FTDI_XF_634_PID 0xFC09	/* 634: 20x4 Character Display */
#define FTDI_XF_547_PID 0xFC0A	/* 547: Two line Display */
#define FTDI_XF_633_PID 0xFC0B	/* 633: 16x2 Character Display with Keys */
#define FTDI_XF_631_PID 0xFC0C	/* 631: 20x2 Character Display */
#define FTDI_XF_635_PID 0xFC0D	/* 635: 20x4 Character Display */
#define FTDI_XF_640_PID 0xFC0E	/* 640: Two line Display */
#define FTDI_XF_642_PID 0xFC0F	/* 642: Two line Display */

/*
 * Video Networks Limited / Homechoice in the UK use an ftdi-based device
 * for their 1Mb broadband internet service.  The following PID is exhibited
 * by the usb device supplied (the VID is the standard ftdi vid (FTDI_VID)
 */
#define FTDI_VNHCPCUSB_D_PID 0xfe38 /* Product Id */

/* AlphaMicro Components AMC-232USB01 device (FTDI_VID) */
#define FTDI_AMC232_PID 0xFF00 /* Product Id */

/*
 * IBS elektronik product ids (FTDI_VID)
 * Submitted by Thomas Schleusener
 */
#define FTDI_IBS_US485_PID	0xff38  /* IBS US485 (USB<-->RS422/485 interface) */
#define FTDI_IBS_PICPRO_PID	0xff39  /* IBS PIC-Programmer */
#define FTDI_IBS_PCMCIA_PID	0xff3a  /* IBS Card reader for PCMCIA SRAM-cards */
#define FTDI_IBS_PK1_PID	0xff3b  /* IBS PK1 - Particel counter */
#define FTDI_IBS_RS232MON_PID	0xff3c  /* IBS RS232 - Monitor */
#define FTDI_IBS_APP70_PID	0xff3d  /* APP 70 (dust monitoring system) */
#define FTDI_IBS_PEDO_PID	0xff3e  /* IBS PEDO-Modem (RF modem 868.35 MHz) */
#define FTDI_IBS_PROD_PID	0xff3f  /* future device */
/* www.canusb.com Lawicel CANUSB device (FTDI_VID) */
#define FTDI_CANUSB_PID 0xFFA8 /* Product Id */

/*
 * TavIR AVR product ids (FTDI_VID)
 */
#define FTDI_TAVIR_STK500_PID	0xFA33	/* STK500 AVR programmer */



/********************************/
/** third-party VID/PID combos **/
/********************************/



/*
 * Atmel STK541
 */
#define ATMEL_VID		0x03eb /* Vendor ID */
#define STK541_PID		0x2109 /* Zigbee Controller */

/*
 * Blackfin gnICE JTAG
 * http://docs.blackfin.uclinux.org/doku.php?id=hw:jtag:gnice
 */
#define ADI_VID			0x0456
#define ADI_GNICE_PID		0xF000
#define ADI_GNICEPLUS_PID	0xF001

/*
 * Hornby Elite
 */
#define HORNBY_VID		0x04D8
#define HORNBY_ELITE_PID	0x000A

/*
 * RATOC REX-USB60F
 */
#define RATOC_VENDOR_ID		0x0584
#define RATOC_PRODUCT_ID_USB60F	0xb020

/*
 * Acton Research Corp.
 */
#define ACTON_VID		0x0647	/* Vendor ID */
#define ACTON_SPECTRAPRO_PID	0x0100

/*
 * Contec products (http://www.contec.com)
 * Submitted by Daniel Sangorrin
 */
#define CONTEC_VID		0x06CE	/* Vendor ID */
#define CONTEC_COM1USBH_PID	0x8311	/* COM-1(USB)H */

/*
 * Definitions for B&B Electronics products.
 */
#define BANDB_VID		0x0856	/* B&B Electronics Vendor ID */
#define BANDB_USOTL4_PID	0xAC01	/* USOTL4 Isolated RS-485 Converter */
#define BANDB_USTL4_PID		0xAC02	/* USTL4 RS-485 Converter */
#define BANDB_USO9ML2_PID	0xAC03	/* USO9ML2 Isolated RS-232 Converter */
#define BANDB_USOPTL4_PID	0xAC11
#define BANDB_USPTL4_PID	0xAC12
#define BANDB_USO9ML2DR_2_PID	0xAC16
#define BANDB_USO9ML2DR_PID	0xAC17
#define BANDB_USOPTL4DR2_PID	0xAC18	/* USOPTL4R-2 2-port Isolated RS-232 Converter */
#define BANDB_USOPTL4DR_PID	0xAC19
#define BANDB_485USB9F_2W_PID	0xAC25
#define BANDB_485USB9F_4W_PID	0xAC26
#define BANDB_232USB9M_PID	0xAC27
#define BANDB_485USBTB_2W_PID	0xAC33
#define BANDB_485USBTB_4W_PID	0xAC34
#define BANDB_TTL5USB9M_PID	0xAC49
#define BANDB_TTL3USB9M_PID	0xAC50
#define BANDB_ZZ_PROG1_USB_PID	0xBA02

/*
 * Intrepid Control Systems (http://www.intrepidcs.com/) ValueCAN and NeoVI
 */
#define INTREPID_VID		0x093C
#define INTREPID_VALUECAN_PID	0x0601
#define INTREPID_NEOVI_PID	0x0701

/*
 * Definitions for ID TECH (www.idt-net.com) devices
 */
#define IDTECH_VID		0x0ACD	/* ID TECH Vendor ID */
#define IDTECH_IDT1221U_PID	0x0300	/* IDT1221U USB to RS-232 adapter */

/*
 * Definitions for Omnidirectional Control Technology, Inc. devices
 */
#define OCT_VID			0x0B39	/* OCT vendor ID */
/* Note: OCT US101 is also rebadged as Dick Smith Electronics (NZ) XH6381 */
/* Also rebadged as Dick Smith Electronics (Aus) XH6451 */
/* Also rebadged as SIIG Inc. model US2308 hardware version 1 */
#define OCT_DK201_PID		0x0103	/* OCT DK201 USB docking station */
#define OCT_US101_PID		0x0421	/* OCT US101 USB to RS-232 */

/*
 * Definitions for Icom Inc. devices
 */
#define ICOM_VID		0x0C26 /* Icom vendor ID */
/* Note: ID-1 is a communications tranceiver for HAM-radio operators */
#define ICOM_ID_1_PID		0x0004 /* ID-1 USB to RS-232 */
/* Note: OPC is an Optional cable to connect an Icom Tranceiver */
#define ICOM_OPC_U_UC_PID	0x0018 /* OPC-478UC, OPC-1122U cloning cable */
/* Note: ID-RP* devices are Icom Repeater Devices for HAM-radio */
#define ICOM_ID_RP2C1_PID	0x0009 /* ID-RP2C Asset 1 to RS-232 */
#define ICOM_ID_RP2C2_PID	0x000A /* ID-RP2C Asset 2 to RS-232 */
#define ICOM_ID_RP2D_PID	0x000B /* ID-RP2D configuration port*/
#define ICOM_ID_RP2VT_PID	0x000C /* ID-RP2V Transmit config port */
#define ICOM_ID_RP2VR_PID	0x000D /* ID-RP2V Receive config port */
#define ICOM_ID_RP4KVT_PID	0x0010 /* ID-RP4000V Transmit config port */
#define ICOM_ID_RP4KVR_PID	0x0011 /* ID-RP4000V Receive config port */
#define ICOM_ID_RP2KVT_PID	0x0012 /* ID-RP2000V Transmit config port */
#define ICOM_ID_RP2KVR_PID	0x0013 /* ID-RP2000V Receive config port */

/*
 * GN Otometrics (http://www.otometrics.com)
 * Submitted by Ville Sundberg.
 */
#define GN_OTOMETRICS_VID	0x0c33	/* Vendor ID */
#define AURICAL_USB_PID		0x0010	/* Aurical USB Audiometer */

/*
 * The following are the values for the Sealevel SeaLINK+ adapters.
 * (Original list sent by Tuan Hoang.  Ian Abbott renamed the macros and
 * removed some PIDs that don't seem to match any existing products.)
 */
#define SEALEVEL_VID		0x0c52	/* Sealevel Vendor ID */
#define SEALEVEL_2101_PID	0x2101	/* SeaLINK+232 (2101/2105) */
#define SEALEVEL_2102_PID	0x2102	/* SeaLINK+485 (2102) */
#define SEALEVEL_2103_PID	0x2103	/* SeaLINK+232I (2103) */
#define SEALEVEL_2104_PID	0x2104	/* SeaLINK+485I (2104) */
#define SEALEVEL_2106_PID	0x9020	/* SeaLINK+422 (2106) */
#define SEALEVEL_2201_1_PID	0x2211	/* SeaPORT+2/232 (2201) Port 1 */
#define SEALEVEL_2201_2_PID	0x2221	/* SeaPORT+2/232 (2201) Port 2 */
#define SEALEVEL_2202_1_PID	0x2212	/* SeaPORT+2/485 (2202) Port 1 */
#define SEALEVEL_2202_2_PID	0x2222	/* SeaPORT+2/485 (2202) Port 2 */
#define SEALEVEL_2203_1_PID	0x2213	/* SeaPORT+2 (2203) Port 1 */
#define SEALEVEL_2203_2_PID	0x2223	/* SeaPORT+2 (2203) Port 2 */
#define SEALEVEL_2401_1_PID	0x2411	/* SeaPORT+4/232 (2401) Port 1 */
#define SEALEVEL_2401_2_PID	0x2421	/* SeaPORT+4/232 (2401) Port 2 */
#define SEALEVEL_2401_3_PID	0x2431	/* SeaPORT+4/232 (2401) Port 3 */
#define SEALEVEL_2401_4_PID	0x2441	/* SeaPORT+4/232 (2401) Port 4 */
#define SEALEVEL_2402_1_PID	0x2412	/* SeaPORT+4/485 (2402) Port 1 */
#define SEALEVEL_2402_2_PID	0x2422	/* SeaPORT+4/485 (2402) Port 2 */
#define SEALEVEL_2402_3_PID	0x2432	/* SeaPORT+4/485 (2402) Port 3 */
#define SEALEVEL_2402_4_PID	0x2442	/* SeaPORT+4/485 (2402) Port 4 */
#define SEALEVEL_2403_1_PID	0x2413	/* SeaPORT+4 (2403) Port 1 */
#define SEALEVEL_2403_2_PID	0x2423	/* SeaPORT+4 (2403) Port 2 */
#define SEALEVEL_2403_3_PID	0x2433	/* SeaPORT+4 (2403) Port 3 */
#define SEALEVEL_2403_4_PID	0x2443	/* SeaPORT+4 (2403) Port 4 */
#define SEALEVEL_2801_1_PID	0X2811	/* SeaLINK+8/232 (2801) Port 1 */
#define SEALEVEL_2801_2_PID	0X2821	/* SeaLINK+8/232 (2801) Port 2 */
#define SEALEVEL_2801_3_PID	0X2831	/* SeaLINK+8/232 (2801) Port 3 */
#define SEALEVEL_2801_4_PID	0X2841	/* SeaLINK+8/232 (2801) Port 4 */
#define SEALEVEL_2801_5_PID	0X2851	/* SeaLINK+8/232 (2801) Port 5 */
#define SEALEVEL_2801_6_PID	0X2861	/* SeaLINK+8/232 (2801) Port 6 */
#define SEALEVEL_2801_7_PID	0X2871	/* SeaLINK+8/232 (2801) Port 7 */
#define SEALEVEL_2801_8_PID	0X2881	/* SeaLINK+8/232 (2801) Port 8 */
#define SEALEVEL_2802_1_PID	0X2812	/* SeaLINK+8/485 (2802) Port 1 */
#define SEALEVEL_2802_2_PID	0X2822	/* SeaLINK+8/485 (2802) Port 2 */
#define SEALEVEL_2802_3_PID	0X2832	/* SeaLINK+8/485 (2802) Port 3 */
#define SEALEVEL_2802_4_PID	0X2842	/* SeaLINK+8/485 (2802) Port 4 */
#define SEALEVEL_2802_5_PID	0X2852	/* SeaLINK+8/485 (2802) Port 5 */
#define SEALEVEL_2802_6_PID	0X2862	/* SeaLINK+8/485 (2802) Port 6 */
#define SEALEVEL_2802_7_PID	0X2872	/* SeaLINK+8/485 (2802) Port 7 */
#define SEALEVEL_2802_8_PID	0X2882	/* SeaLINK+8/485 (2802) Port 8 */
#define SEALEVEL_2803_1_PID	0X2813	/* SeaLINK+8 (2803) Port 1 */
#define SEALEVEL_2803_2_PID	0X2823	/* SeaLINK+8 (2803) Port 2 */
#define SEALEVEL_2803_3_PID	0X2833	/* SeaLINK+8 (2803) Port 3 */
#define SEALEVEL_2803_4_PID	0X2843	/* SeaLINK+8 (2803) Port 4 */
#define SEALEVEL_2803_5_PID	0X2853	/* SeaLINK+8 (2803) Port 5 */
#define SEALEVEL_2803_6_PID	0X2863	/* SeaLINK+8 (2803) Port 6 */
#define SEALEVEL_2803_7_PID	0X2873	/* SeaLINK+8 (2803) Port 7 */
#define SEALEVEL_2803_8_PID	0X2883	/* SeaLINK+8 (2803) Port 8 */

/*
 * JETI SPECTROMETER SPECBOS 1201
 * http://www.jeti.com/cms/index.php/instruments/other-instruments/specbos-2101
 */
#define JETI_VID		0x0c6c
#define JETI_SPC1201_PID	0x04b2

/*
 * FTDI USB UART chips used in construction projects from the
 * Elektor Electronics magazine (http://www.elektor.com/)
 */
#define ELEKTOR_VID		0x0C7D
#define ELEKTOR_FT323R_PID	0x0005	/* RFID-Reader, issue 09-2006 */

/*
 * Posiflex inc retail equipment (http://www.posiflex.com.tw)
 */
#define POSIFLEX_VID		0x0d3a  /* Vendor ID */
#define POSIFLEX_PP7000_PID	0x0300  /* PP-7000II thermal printer */

/*
 * The following are the values for two KOBIL chipcard terminals.
 */
#define KOBIL_VID		0x0d46	/* KOBIL Vendor ID */
#define KOBIL_CONV_B1_PID	0x2020	/* KOBIL Konverter for B1 */
#define KOBIL_CONV_KAAN_PID	0x2021	/* KOBIL_Konverter for KAAN */

#define FTDI_NF_RIC_VID	0x0DCD	/* Vendor Id */
#define FTDI_NF_RIC_PID	0x0001	/* Product Id */

/*
 * Falcom Wireless Communications GmbH
 */
#define FALCOM_VID		0x0F94	/* Vendor Id */
#define FALCOM_TWIST_PID	0x0001	/* Falcom Twist USB GPRS modem */
#define FALCOM_SAMBA_PID	0x0005	/* Falcom Samba USB GPRS modem */

/* Larsen and Brusgaard AltiTrack/USBtrack */
#define LARSENBRUSGAARD_VID		0x0FD8
#define LB_ALTITRACK_PID		0x0001

/*
 * TTi (Thurlby Thandar Instruments)
 */
#define TTI_VID			0x103E	/* Vendor Id */
#define TTI_QL355P_PID		0x03E8	/* TTi QL355P power supply */

/* Interbiometrics USB I/O Board */
/* Developed for Interbiometrics by Rudolf Gugler */
#define INTERBIOMETRICS_VID              0x1209
#define INTERBIOMETRICS_IOBOARD_PID      0x1002
#define INTERBIOMETRICS_MINI_IOBOARD_PID 0x1006

/*
 * Testo products (http://www.testo.com/)
 * Submitted by Colin Leroy
 */
#define TESTO_VID			0x128D
#define TESTO_USB_INTERFACE_PID		0x0001

/*
 * Mobility Electronics products.
 */
#define MOBILITY_VID			0x1342
#define MOBILITY_USB_SERIAL_PID		0x0202	/* EasiDock USB 200 serial */

/*
 * FIC / OpenMoko, Inc. http://wiki.openmoko.org/wiki/Neo1973_Debug_Board_v3
 * Submitted by Harald Welte <laforge@openmoko.org>
 */
#define	FIC_VID			0x1457
#define	FIC_NEO1973_DEBUG_PID	0x5118

/* Olimex */
#define OLIMEX_VID			0x15BA
#define OLIMEX_ARM_USB_OCD_PID		0x0003
#define OLIMEX_ARM_USB_OCD_H_PID	0x002b

/*
 * Telldus Technologies
 */
#define TELLDUS_VID			0x1781	/* Vendor ID */
#define TELLDUS_TELLSTICK_PID		0x0C30	/* RF control dongle 433 MHz using FT232RL */

/*
 * RT Systems programming cables for various ham radios
 */
#define RTSYSTEMS_VID			0x2100	/* Vendor ID */
#define RTSYSTEMS_SERIAL_VX7_PID	0x9e52	/* Serial converter for VX-7 Radios using FT232RL */
#define RTSYSTEMS_CT29B_PID		0x9e54	/* CT29B Radio Cable */

/*
 * Bayer Ascensia Contour blood glucose meter USB-converter cable.
 * http://winglucofacts.com/cables/
 */
#define BAYER_VID                      0x1A79
#define BAYER_CONTOUR_CABLE_PID        0x6001

/*
 * The following are the values for the Matrix Orbital FTDI Range
 * Anything in this range will use an FT232RL.
 */
#define MTXORB_VID			0x1B3D
#define MTXORB_FTDI_RANGE_0100_PID	0x0100
#define MTXORB_FTDI_RANGE_0101_PID	0x0101
#define MTXORB_FTDI_RANGE_0102_PID	0x0102
#define MTXORB_FTDI_RANGE_0103_PID	0x0103
#define MTXORB_FTDI_RANGE_0104_PID	0x0104
#define MTXORB_FTDI_RANGE_0105_PID	0x0105
#define MTXORB_FTDI_RANGE_0106_PID	0x0106
#define MTXORB_FTDI_RANGE_0107_PID	0x0107
#define MTXORB_FTDI_RANGE_0108_PID	0x0108
#define MTXORB_FTDI_RANGE_0109_PID	0x0109
#define MTXORB_FTDI_RANGE_010A_PID	0x010A
#define MTXORB_FTDI_RANGE_010B_PID	0x010B
#define MTXORB_FTDI_RANGE_010C_PID	0x010C
#define MTXORB_FTDI_RANGE_010D_PID	0x010D
#define MTXORB_FTDI_RANGE_010E_PID	0x010E
#define MTXORB_FTDI_RANGE_010F_PID	0x010F
#define MTXORB_FTDI_RANGE_0110_PID	0x0110
#define MTXORB_FTDI_RANGE_0111_PID	0x0111
#define MTXORB_FTDI_RANGE_0112_PID	0x0112
#define MTXORB_FTDI_RANGE_0113_PID	0x0113
#define MTXORB_FTDI_RANGE_0114_PID	0x0114
#define MTXORB_FTDI_RANGE_0115_PID	0x0115
#define MTXORB_FTDI_RANGE_0116_PID	0x0116
#define MTXORB_FTDI_RANGE_0117_PID	0x0117
#define MTXORB_FTDI_RANGE_0118_PID	0x0118
#define MTXORB_FTDI_RANGE_0119_PID	0x0119
#define MTXORB_FTDI_RANGE_011A_PID	0x011A
#define MTXORB_FTDI_RANGE_011B_PID	0x011B
#define MTXORB_FTDI_RANGE_011C_PID	0x011C
#define MTXORB_FTDI_RANGE_011D_PID	0x011D
#define MTXORB_FTDI_RANGE_011E_PID	0x011E
#define MTXORB_FTDI_RANGE_011F_PID	0x011F
#define MTXORB_FTDI_RANGE_0120_PID	0x0120
#define MTXORB_FTDI_RANGE_0121_PID	0x0121
#define MTXORB_FTDI_RANGE_0122_PID	0x0122
#define MTXORB_FTDI_RANGE_0123_PID	0x0123
#define MTXORB_FTDI_RANGE_0124_PID	0x0124
#define MTXORB_FTDI_RANGE_0125_PID	0x0125
#define MTXORB_FTDI_RANGE_0126_PID	0x0126
#define MTXORB_FTDI_RANGE_0127_PID	0x0127
#define MTXORB_FTDI_RANGE_0128_PID	0x0128
#define MTXORB_FTDI_RANGE_0129_PID	0x0129
#define MTXORB_FTDI_RANGE_012A_PID	0x012A
#define MTXORB_FTDI_RANGE_012B_PID	0x012B
#define MTXORB_FTDI_RANGE_012C_PID	0x012C
#define MTXORB_FTDI_RANGE_012D_PID	0x012D
#define MTXORB_FTDI_RANGE_012E_PID	0x012E
#define MTXORB_FTDI_RANGE_012F_PID	0x012F
#define MTXORB_FTDI_RANGE_0130_PID	0x0130
#define MTXORB_FTDI_RANGE_0131_PID	0x0131
#define MTXORB_FTDI_RANGE_0132_PID	0x0132
#define MTXORB_FTDI_RANGE_0133_PID	0x0133
#define MTXORB_FTDI_RANGE_0134_PID	0x0134
#define MTXORB_FTDI_RANGE_0135_PID	0x0135
#define MTXORB_FTDI_RANGE_0136_PID	0x0136
#define MTXORB_FTDI_RANGE_0137_PID	0x0137
#define MTXORB_FTDI_RANGE_0138_PID	0x0138
#define MTXORB_FTDI_RANGE_0139_PID	0x0139
#define MTXORB_FTDI_RANGE_013A_PID	0x013A
#define MTXORB_FTDI_RANGE_013B_PID	0x013B
#define MTXORB_FTDI_RANGE_013C_PID	0x013C
#define MTXORB_FTDI_RANGE_013D_PID	0x013D
#define MTXORB_FTDI_RANGE_013E_PID	0x013E
#define MTXORB_FTDI_RANGE_013F_PID	0x013F
#define MTXORB_FTDI_RANGE_0140_PID	0x0140
#define MTXORB_FTDI_RANGE_0141_PID	0x0141
#define MTXORB_FTDI_RANGE_0142_PID	0x0142
#define MTXORB_FTDI_RANGE_0143_PID	0x0143
#define MTXORB_FTDI_RANGE_0144_PID	0x0144
#define MTXORB_FTDI_RANGE_0145_PID	0x0145
#define MTXORB_FTDI_RANGE_0146_PID	0x0146
#define MTXORB_FTDI_RANGE_0147_PID	0x0147
#define MTXORB_FTDI_RANGE_0148_PID	0x0148
#define MTXORB_FTDI_RANGE_0149_PID	0x0149
#define MTXORB_FTDI_RANGE_014A_PID	0x014A
#define MTXORB_FTDI_RANGE_014B_PID	0x014B
#define MTXORB_FTDI_RANGE_014C_PID	0x014C
#define MTXORB_FTDI_RANGE_014D_PID	0x014D
#define MTXORB_FTDI_RANGE_014E_PID	0x014E
#define MTXORB_FTDI_RANGE_014F_PID	0x014F
#define MTXORB_FTDI_RANGE_0150_PID	0x0150
#define MTXORB_FTDI_RANGE_0151_PID	0x0151
#define MTXORB_FTDI_RANGE_0152_PID	0x0152
#define MTXORB_FTDI_RANGE_0153_PID	0x0153
#define MTXORB_FTDI_RANGE_0154_PID	0x0154
#define MTXORB_FTDI_RANGE_0155_PID	0x0155
#define MTXORB_FTDI_RANGE_0156_PID	0x0156
#define MTXORB_FTDI_RANGE_0157_PID	0x0157
#define MTXORB_FTDI_RANGE_0158_PID	0x0158
#define MTXORB_FTDI_RANGE_0159_PID	0x0159
#define MTXORB_FTDI_RANGE_015A_PID	0x015A
#define MTXORB_FTDI_RANGE_015B_PID	0x015B
#define MTXORB_FTDI_RANGE_015C_PID	0x015C
#define MTXORB_FTDI_RANGE_015D_PID	0x015D
#define MTXORB_FTDI_RANGE_015E_PID	0x015E
#define MTXORB_FTDI_RANGE_015F_PID	0x015F
#define MTXORB_FTDI_RANGE_0160_PID	0x0160
#define MTXORB_FTDI_RANGE_0161_PID	0x0161
#define MTXORB_FTDI_RANGE_0162_PID	0x0162
#define MTXORB_FTDI_RANGE_0163_PID	0x0163
#define MTXORB_FTDI_RANGE_0164_PID	0x0164
#define MTXORB_FTDI_RANGE_0165_PID	0x0165
#define MTXORB_FTDI_RANGE_0166_PID	0x0166
#define MTXORB_FTDI_RANGE_0167_PID	0x0167
#define MTXORB_FTDI_RANGE_0168_PID	0x0168
#define MTXORB_FTDI_RANGE_0169_PID	0x0169
#define MTXORB_FTDI_RANGE_016A_PID	0x016A
#define MTXORB_FTDI_RANGE_016B_PID	0x016B
#define MTXORB_FTDI_RANGE_016C_PID	0x016C
#define MTXORB_FTDI_RANGE_016D_PID	0x016D
#define MTXORB_FTDI_RANGE_016E_PID	0x016E
#define MTXORB_FTDI_RANGE_016F_PID	0x016F
#define MTXORB_FTDI_RANGE_0170_PID	0x0170
#define MTXORB_FTDI_RANGE_0171_PID	0x0171
#define MTXORB_FTDI_RANGE_0172_PID	0x0172
#define MTXORB_FTDI_RANGE_0173_PID	0x0173
#define MTXORB_FTDI_RANGE_0174_PID	0x0174
#define MTXORB_FTDI_RANGE_0175_PID	0x0175
#define MTXORB_FTDI_RANGE_0176_PID	0x0176
#define MTXORB_FTDI_RANGE_0177_PID	0x0177
#define MTXORB_FTDI_RANGE_0178_PID	0x0178
#define MTXORB_FTDI_RANGE_0179_PID	0x0179
#define MTXORB_FTDI_RANGE_017A_PID	0x017A
#define MTXORB_FTDI_RANGE_017B_PID	0x017B
#define MTXORB_FTDI_RANGE_017C_PID	0x017C
#define MTXORB_FTDI_RANGE_017D_PID	0x017D
#define MTXORB_FTDI_RANGE_017E_PID	0x017E
#define MTXORB_FTDI_RANGE_017F_PID	0x017F
#define MTXORB_FTDI_RANGE_0180_PID	0x0180
#define MTXORB_FTDI_RANGE_0181_PID	0x0181
#define MTXORB_FTDI_RANGE_0182_PID	0x0182
#define MTXORB_FTDI_RANGE_0183_PID	0x0183
#define MTXORB_FTDI_RANGE_0184_PID	0x0184
#define MTXORB_FTDI_RANGE_0185_PID	0x0185
#define MTXORB_FTDI_RANGE_0186_PID	0x0186
#define MTXORB_FTDI_RANGE_0187_PID	0x0187
#define MTXORB_FTDI_RANGE_0188_PID	0x0188
#define MTXORB_FTDI_RANGE_0189_PID	0x0189
#define MTXORB_FTDI_RANGE_018A_PID	0x018A
#define MTXORB_FTDI_RANGE_018B_PID	0x018B
#define MTXORB_FTDI_RANGE_018C_PID	0x018C
#define MTXORB_FTDI_RANGE_018D_PID	0x018D
#define MTXORB_FTDI_RANGE_018E_PID	0x018E
#define MTXORB_FTDI_RANGE_018F_PID	0x018F
#define MTXORB_FTDI_RANGE_0190_PID	0x0190
#define MTXORB_FTDI_RANGE_0191_PID	0x0191
#define MTXORB_FTDI_RANGE_0192_PID	0x0192
#define MTXORB_FTDI_RANGE_0193_PID	0x0193
#define MTXORB_FTDI_RANGE_0194_PID	0x0194
#define MTXORB_FTDI_RANGE_0195_PID	0x0195
#define MTXORB_FTDI_RANGE_0196_PID	0x0196
#define MTXORB_FTDI_RANGE_0197_PID	0x0197
#define MTXORB_FTDI_RANGE_0198_PID	0x0198
#define MTXORB_FTDI_RANGE_0199_PID	0x0199
#define MTXORB_FTDI_RANGE_019A_PID	0x019A
#define MTXORB_FTDI_RANGE_019B_PID	0x019B
#define MTXORB_FTDI_RANGE_019C_PID	0x019C
#define MTXORB_FTDI_RANGE_019D_PID	0x019D
#define MTXORB_FTDI_RANGE_019E_PID	0x019E
#define MTXORB_FTDI_RANGE_019F_PID	0x019F
#define MTXORB_FTDI_RANGE_01A0_PID	0x01A0
#define MTXORB_FTDI_RANGE_01A1_PID	0x01A1
#define MTXORB_FTDI_RANGE_01A2_PID	0x01A2
#define MTXORB_FTDI_RANGE_01A3_PID	0x01A3
#define MTXORB_FTDI_RANGE_01A4_PID	0x01A4
#define MTXORB_FTDI_RANGE_01A5_PID	0x01A5
#define MTXORB_FTDI_RANGE_01A6_PID	0x01A6
#define MTXORB_FTDI_RANGE_01A7_PID	0x01A7
#define MTXORB_FTDI_RANGE_01A8_PID	0x01A8
#define MTXORB_FTDI_RANGE_01A9_PID	0x01A9
#define MTXORB_FTDI_RANGE_01AA_PID	0x01AA
#define MTXORB_FTDI_RANGE_01AB_PID	0x01AB
#define MTXORB_FTDI_RANGE_01AC_PID	0x01AC
#define MTXORB_FTDI_RANGE_01AD_PID	0x01AD
#define MTXORB_FTDI_RANGE_01AE_PID	0x01AE
#define MTXORB_FTDI_RANGE_01AF_PID	0x01AF
#define MTXORB_FTDI_RANGE_01B0_PID	0x01B0
#define MTXORB_FTDI_RANGE_01B1_PID	0x01B1
#define MTXORB_FTDI_RANGE_01B2_PID	0x01B2
#define MTXORB_FTDI_RANGE_01B3_PID	0x01B3
#define MTXORB_FTDI_RANGE_01B4_PID	0x01B4
#define MTXORB_FTDI_RANGE_01B5_PID	0x01B5
#define MTXORB_FTDI_RANGE_01B6_PID	0x01B6
#define MTXORB_FTDI_RANGE_01B7_PID	0x01B7
#define MTXORB_FTDI_RANGE_01B8_PID	0x01B8
#define MTXORB_FTDI_RANGE_01B9_PID	0x01B9
#define MTXORB_FTDI_RANGE_01BA_PID	0x01BA
#define MTXORB_FTDI_RANGE_01BB_PID	0x01BB
#define MTXORB_FTDI_RANGE_01BC_PID	0x01BC
#define MTXORB_FTDI_RANGE_01BD_PID	0x01BD
#define MTXORB_FTDI_RANGE_01BE_PID	0x01BE
#define MTXORB_FTDI_RANGE_01BF_PID	0x01BF
#define MTXORB_FTDI_RANGE_01C0_PID	0x01C0
#define MTXORB_FTDI_RANGE_01C1_PID	0x01C1
#define MTXORB_FTDI_RANGE_01C2_PID	0x01C2
#define MTXORB_FTDI_RANGE_01C3_PID	0x01C3
#define MTXORB_FTDI_RANGE_01C4_PID	0x01C4
#define MTXORB_FTDI_RANGE_01C5_PID	0x01C5
#define MTXORB_FTDI_RANGE_01C6_PID	0x01C6
#define MTXORB_FTDI_RANGE_01C7_PID	0x01C7
#define MTXORB_FTDI_RANGE_01C8_PID	0x01C8
#define MTXORB_FTDI_RANGE_01C9_PID	0x01C9
#define MTXORB_FTDI_RANGE_01CA_PID	0x01CA
#define MTXORB_FTDI_RANGE_01CB_PID	0x01CB
#define MTXORB_FTDI_RANGE_01CC_PID	0x01CC
#define MTXORB_FTDI_RANGE_01CD_PID	0x01CD
#define MTXORB_FTDI_RANGE_01CE_PID	0x01CE
#define MTXORB_FTDI_RANGE_01CF_PID	0x01CF
#define MTXORB_FTDI_RANGE_01D0_PID	0x01D0
#define MTXORB_FTDI_RANGE_01D1_PID	0x01D1
#define MTXORB_FTDI_RANGE_01D2_PID	0x01D2
#define MTXORB_FTDI_RANGE_01D3_PID	0x01D3
#define MTXORB_FTDI_RANGE_01D4_PID	0x01D4
#define MTXORB_FTDI_RANGE_01D5_PID	0x01D5
#define MTXORB_FTDI_RANGE_01D6_PID	0x01D6
#define MTXORB_FTDI_RANGE_01D7_PID	0x01D7
#define MTXORB_FTDI_RANGE_01D8_PID	0x01D8
#define MTXORB_FTDI_RANGE_01D9_PID	0x01D9
#define MTXORB_FTDI_RANGE_01DA_PID	0x01DA
#define MTXORB_FTDI_RANGE_01DB_PID	0x01DB
#define MTXORB_FTDI_RANGE_01DC_PID	0x01DC
#define MTXORB_FTDI_RANGE_01DD_PID	0x01DD
#define MTXORB_FTDI_RANGE_01DE_PID	0x01DE
#define MTXORB_FTDI_RANGE_01DF_PID	0x01DF
#define MTXORB_FTDI_RANGE_01E0_PID	0x01E0
#define MTXORB_FTDI_RANGE_01E1_PID	0x01E1
#define MTXORB_FTDI_RANGE_01E2_PID	0x01E2
#define MTXORB_FTDI_RANGE_01E3_PID	0x01E3
#define MTXORB_FTDI_RANGE_01E4_PID	0x01E4
#define MTXORB_FTDI_RANGE_01E5_PID	0x01E5
#define MTXORB_FTDI_RANGE_01E6_PID	0x01E6
#define MTXORB_FTDI_RANGE_01E7_PID	0x01E7
#define MTXORB_FTDI_RANGE_01E8_PID	0x01E8
#define MTXORB_FTDI_RANGE_01E9_PID	0x01E9
#define MTXORB_FTDI_RANGE_01EA_PID	0x01EA
#define MTXORB_FTDI_RANGE_01EB_PID	0x01EB
#define MTXORB_FTDI_RANGE_01EC_PID	0x01EC
#define MTXORB_FTDI_RANGE_01ED_PID	0x01ED
#define MTXORB_FTDI_RANGE_01EE_PID	0x01EE
#define MTXORB_FTDI_RANGE_01EF_PID	0x01EF
#define MTXORB_FTDI_RANGE_01F0_PID	0x01F0
#define MTXORB_FTDI_RANGE_01F1_PID	0x01F1
#define MTXORB_FTDI_RANGE_01F2_PID	0x01F2
#define MTXORB_FTDI_RANGE_01F3_PID	0x01F3
#define MTXORB_FTDI_RANGE_01F4_PID	0x01F4
#define MTXORB_FTDI_RANGE_01F5_PID	0x01F5
#define MTXORB_FTDI_RANGE_01F6_PID	0x01F6
#define MTXORB_FTDI_RANGE_01F7_PID	0x01F7
#define MTXORB_FTDI_RANGE_01F8_PID	0x01F8
#define MTXORB_FTDI_RANGE_01F9_PID	0x01F9
#define MTXORB_FTDI_RANGE_01FA_PID	0x01FA
#define MTXORB_FTDI_RANGE_01FB_PID	0x01FB
#define MTXORB_FTDI_RANGE_01FC_PID	0x01FC
#define MTXORB_FTDI_RANGE_01FD_PID	0x01FD
#define MTXORB_FTDI_RANGE_01FE_PID	0x01FE
#define MTXORB_FTDI_RANGE_01FF_PID	0x01FF



/*
 * The Mobility Lab (TML)
 * Submitted by Pierre Castella
 */
#define TML_VID			0x1B91	/* Vendor ID */
#define TML_USB_SERIAL_PID	0x0064	/* USB - Serial Converter */

/* Alti-2 products  http://www.alti-2.com */
#define ALTI2_VID	0x1BC9
#define ALTI2_N3_PID	0x6001	/* Neptune 3 */

/*
 * Ionics PlugComputer
 */
#define IONICS_VID			0x1c0c
#define IONICS_PLUGCOMPUTER_PID		0x0102

/*
 * Dresden Elektronik Sensor Terminal Board
 */
#define DE_VID			0x1cf1 /* Vendor ID */
#define STB_PID			0x0001 /* Sensor Terminal Board */
#define WHT_PID			0x0004 /* Wireless Handheld Terminal */

/*
 * STMicroelectonics
 */
#define ST_VID			0x0483
#define ST_STMCLT1030_PID	0x3747 /* ST Micro Connect Lite STMCLT1030 */

/*
 * Papouch products (http://www.papouch.com/)
 * Submitted by Folkert van Heusden
 */

#define PAPOUCH_VID			0x5050	/* Vendor ID */
#define PAPOUCH_SB485_PID		0x0100	/* Papouch SB485 USB-485/422 Converter */
#define PAPOUCH_AP485_PID		0x0101	/* AP485 USB-RS485 Converter */
#define PAPOUCH_SB422_PID		0x0102	/* Papouch SB422 USB-RS422 Converter  */
#define PAPOUCH_SB485_2_PID		0x0103	/* Papouch SB485 USB-485/422 Converter */
#define PAPOUCH_AP485_2_PID		0x0104	/* AP485 USB-RS485 Converter */
#define PAPOUCH_SB422_2_PID		0x0105	/* Papouch SB422 USB-RS422 Converter  */
#define PAPOUCH_SB485S_PID		0x0106	/* Papouch SB485S USB-485/422 Converter */
#define PAPOUCH_SB485C_PID		0x0107	/* Papouch SB485C USB-485/422 Converter */
#define PAPOUCH_LEC_PID			0x0300	/* LEC USB Converter */
#define PAPOUCH_SB232_PID		0x0301	/* Papouch SB232 USB-RS232 Converter */
#define PAPOUCH_TMU_PID			0x0400	/* TMU USB Thermometer */
#define PAPOUCH_IRAMP_PID		0x0500	/* Papouch IRAmp Duplex */
#define PAPOUCH_DRAK5_PID		0x0700	/* Papouch DRAK5 */
#define PAPOUCH_QUIDO8x8_PID		0x0800	/* Papouch Quido 8/8 Module */
#define PAPOUCH_QUIDO4x4_PID		0x0900	/* Papouch Quido 4/4 Module */
#define PAPOUCH_QUIDO2x2_PID		0x0a00	/* Papouch Quido 2/2 Module */
#define PAPOUCH_QUIDO10x1_PID		0x0b00	/* Papouch Quido 10/1 Module */
#define PAPOUCH_QUIDO30x3_PID		0x0c00	/* Papouch Quido 30/3 Module */
#define PAPOUCH_QUIDO60x3_PID		0x0d00	/* Papouch Quido 60(100)/3 Module */
#define PAPOUCH_QUIDO2x16_PID		0x0e00	/* Papouch Quido 2/16 Module */
#define PAPOUCH_QUIDO3x32_PID		0x0f00	/* Papouch Quido 3/32 Module */
#define PAPOUCH_DRAK6_PID		0x1000	/* Papouch DRAK6 */
#define PAPOUCH_UPSUSB_PID		0x8000	/* Papouch UPS-USB adapter */
#define PAPOUCH_MU_PID			0x8001	/* MU controller */
#define PAPOUCH_SIMUKEY_PID		0x8002	/* Papouch SimuKey */
#define PAPOUCH_AD4USB_PID		0x8003	/* AD4USB Measurement Module */
#define PAPOUCH_GMUX_PID		0x8004	/* Papouch GOLIATH MUX */
#define PAPOUCH_GMSR_PID		0x8005	/* Papouch GOLIATH MSR */

/*
 * Marvell SheevaPlug
 */
#define MARVELL_VID		0x9e88
#define MARVELL_SHEEVAPLUG_PID	0x9e8f

/*
 * Evolution Robotics products (http://www.evolution.com/).
 * Submitted by Shawn M. Lavelle.
 */
#define EVOLUTION_VID		0xDEEE	/* Vendor ID */
#define EVOLUTION_ER1_PID	0x0300	/* ER1 Control Module */
#define EVO_8U232AM_PID		0x02FF	/* Evolution robotics RCM2 (FT232AM)*/
#define EVO_HYBRID_PID		0x0302	/* Evolution robotics RCM4 PID (FT232BM)*/
#define EVO_RCM4_PID		0x0303	/* Evolution robotics RCM4 PID */

/*
 * MJS Gadgets HD Radio / XM Radio / Sirius Radio interfaces (using VID 0x0403)
 */
#define MJSG_GENERIC_PID	0x9378
#define MJSG_SR_RADIO_PID	0x9379
#define MJSG_XM_RADIO_PID	0x937A
#define MJSG_HD_RADIO_PID	0x937C

/*
 * D.O.Tec products (http://www.directout.eu)
 */
#define FTDI_DOTEC_PID 0x9868

/*
 * Xverve Signalyzer tools (http://www.signalyzer.com/)
 */
#define XVERVE_SIGNALYZER_ST_PID	0xBCA0
#define XVERVE_SIGNALYZER_SLITE_PID	0xBCA1
#define XVERVE_SIGNALYZER_SH2_PID	0xBCA2
#define XVERVE_SIGNALYZER_SH4_PID	0xBCA4

/*
 * Segway Robotic Mobility Platform USB interface (using VID 0x0403)
 * Submitted by John G. Rogers
 */
#define SEGWAY_RMP200_PID	0xe729


/*
 * Accesio USB Data Acquisition products (http://www.accesio.com/)
 */
#define ACCESIO_COM4SM_PID 	0xD578

/* www.sciencescope.co.uk educational dataloggers */
#define FTDI_SCIENCESCOPE_LOGBOOKML_PID		0xFF18
#define FTDI_SCIENCESCOPE_LS_LOGBOOK_PID	0xFF1C
#define FTDI_SCIENCESCOPE_HS_LOGBOOK_PID	0xFF1D

/*
 * Milkymist One JTAG/Serial
 */
#define QIHARDWARE_VID			0x20B7
#define MILKYMISTONE_JTAGSERIAL_PID	0x0713

/*
 * CTI GmbH RS485 Converter http://www.cti-lean.com/
 */
/* USB-485-Mini*/
#define FTDI_CTI_MINI_PID	0xF608
/* USB-Nano-485*/
#define FTDI_CTI_NANO_PID	0xF60B

/*
 * ZeitControl cardsystems GmbH rfid-readers http://zeitconrol.de
 */
/* TagTracer MIFARE*/
#define FTDI_ZEITCONTROL_TAGTRACE_MIFARE_PID	0xF7C0

/*
 * Rainforest Automation
 */
/* ZigBee controller */
<<<<<<< HEAD
#define FTDI_RF_R106		0x8A28
=======
#define FTDI_RF_R106		0x8A28

/*
 * Product: HCP HIT GPRS modem
 * Manufacturer: HCP d.o.o.
 * ATI command output: Cinterion MC55i
 */
#define FTDI_CINTERION_MC55I_PID	0xA951
>>>>>>> 650d6e25
<|MERGE_RESOLUTION|>--- conflicted
+++ resolved
@@ -1186,9 +1186,6 @@
  * Rainforest Automation
  */
 /* ZigBee controller */
-<<<<<<< HEAD
-#define FTDI_RF_R106		0x8A28
-=======
 #define FTDI_RF_R106		0x8A28
 
 /*
@@ -1196,5 +1193,4 @@
  * Manufacturer: HCP d.o.o.
  * ATI command output: Cinterion MC55i
  */
-#define FTDI_CINTERION_MC55I_PID	0xA951
->>>>>>> 650d6e25
+#define FTDI_CINTERION_MC55I_PID	0xA951