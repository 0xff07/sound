/*
 * Definitions for the FTDI USB Single Port Serial Converter -
 * known as FTDI_SIO (Serial Input/Output application of the chipset)
 *
 * The example I have is known as the USC-1000 which is available from
 * http://www.dse.co.nz - cat no XH4214 It looks similar to this:
 * http://www.dansdata.com/usbser.htm but I can't be sure There are other
 * USC-1000s which don't look like my device though so beware!
 *
 * The device is based on the FTDI FT8U100AX chip. It has a DB25 on one side,
 * USB on the other.
 *
 * Thanx to FTDI (http://www.ftdichip.com) for so kindly providing details
 * of the protocol required to talk to the device and ongoing assistence
 * during development.
 *
 * Bill Ryder - bryder@sgi.com formerly of Silicon Graphics, Inc.- wrote the
 * FTDI_SIO implementation.
 *
 * Philipp Gühring - pg@futureware.at - added the Device ID of the USB relais
 * from Rudolf Gugler
 *
 */

#define FTDI_VID	0x0403	/* Vendor Id */
#define FTDI_SIO_PID	0x8372	/* Product Id SIO application of 8U100AX  */
#define FTDI_8U232AM_PID 0x6001 /* Similar device to SIO above */
#define FTDI_8U232AM_ALT_PID 0x6006 /* FTDI's alternate PID for above */
#define FTDI_8U2232C_PID 0x6010 /* Dual channel device */
#define FTDI_232RL_PID  0xFBFA  /* Product ID for FT232RL */
#define FTDI_4232H_PID 0x6011 /* Quad channel hi-speed device */
#define FTDI_RELAIS_PID	0xFA10  /* Relais device from Rudolf Gugler */
#define FTDI_NF_RIC_VID	0x0DCD	/* Vendor Id */
#define FTDI_NF_RIC_PID	0x0001	/* Product Id */
#define FTDI_USBX_707_PID 0xF857	/* ADSTech IR Blaster USBX-707 */

/* Larsen and Brusgaard AltiTrack/USBtrack  */
#define LARSENBRUSGAARD_VID		0x0FD8
#define LB_ALTITRACK_PID		0x0001

/* www.canusb.com Lawicel CANUSB device */
#define FTDI_CANUSB_PID 0xFFA8 /* Product Id */

/* AlphaMicro Components AMC-232USB01 device */
#define FTDI_AMC232_PID 0xFF00 /* Product Id */

/* www.candapter.com Ewert Energy Systems CANdapter device */
#define FTDI_CANDAPTER_PID 0x9F80 /* Product Id */

/* SCS HF Radio Modems PID's (http://www.scs-ptc.com) */
/* the VID is the standard ftdi vid (FTDI_VID) */
#define FTDI_SCS_DEVICE_0_PID 0xD010    /* SCS PTC-IIusb */
#define FTDI_SCS_DEVICE_1_PID 0xD011    /* SCS Tracker / DSP TNC */
#define FTDI_SCS_DEVICE_2_PID 0xD012
#define FTDI_SCS_DEVICE_3_PID 0xD013
#define FTDI_SCS_DEVICE_4_PID 0xD014
#define FTDI_SCS_DEVICE_5_PID 0xD015
#define FTDI_SCS_DEVICE_6_PID 0xD016
#define FTDI_SCS_DEVICE_7_PID 0xD017

/* ACT Solutions HomePro ZWave interface (http://www.act-solutions.com/HomePro.htm) */
#define FTDI_ACTZWAVE_PID	0xF2D0


/* www.starting-point-systems.com µChameleon device */
#define FTDI_MICRO_CHAMELEON_PID	0xCAA0	/* Product Id */

/* www.irtrans.de device */
#define FTDI_IRTRANS_PID 0xFC60 /* Product Id */


/* www.thoughttechnology.com/ TT-USB provide with procomp use ftdi_sio */
#define FTDI_TTUSB_PID 0xFF20 /* Product Id */

/* iPlus device */
#define FTDI_IPLUS_PID 0xD070 /* Product Id */
#define FTDI_IPLUS2_PID 0xD071 /* Product Id */

/* DMX4ALL DMX Interfaces */
#define FTDI_DMX4ALL 0xC850

/* OpenDCC (www.opendcc.de) product id */
#define FTDI_OPENDCC_PID	0xBFD8
#define FTDI_OPENDCC_SNIFFER_PID	0xBFD9
#define FTDI_OPENDCC_THROTTLE_PID	0xBFDA
#define FTDI_OPENDCC_GATEWAY_PID	0xBFDB

/* Sprog II (Andrew Crosland's SprogII DCC interface) */
#define FTDI_SPROG_II		0xF0C8

/* www.crystalfontz.com devices - thanx for providing free devices for evaluation ! */
/* they use the ftdi chipset for the USB interface and the vendor id is the same */
#define FTDI_XF_632_PID 0xFC08	/* 632: 16x2 Character Display */
#define FTDI_XF_634_PID 0xFC09	/* 634: 20x4 Character Display */
#define FTDI_XF_547_PID 0xFC0A	/* 547: Two line Display */
#define FTDI_XF_633_PID 0xFC0B	/* 633: 16x2 Character Display with Keys */
#define FTDI_XF_631_PID 0xFC0C	/* 631: 20x2 Character Display */
#define FTDI_XF_635_PID 0xFC0D	/* 635: 20x4 Character Display */
#define FTDI_XF_640_PID 0xFC0E	/* 640: Two line Display */
#define FTDI_XF_642_PID 0xFC0F	/* 642: Two line Display */

/* Video Networks Limited / Homechoice in the UK use an ftdi-based device for their 1Mb */
/* broadband internet service.  The following PID is exhibited by the usb device supplied */
/* (the VID is the standard ftdi vid (FTDI_VID) */
#define FTDI_VNHCPCUSB_D_PID 0xfe38 /* Product Id */

/*
 * PCDJ use ftdi based dj-controllers.  The following PID is for their DAC-2 device
 * http://www.pcdjhardware.com/DAC2.asp (PID sent by Wouter Paesen)
 * (the VID is the standard ftdi vid (FTDI_VID) */
#define FTDI_PCDJ_DAC2_PID 0xFA88

/*
 * The following are the values for the Matrix Orbital LCD displays,
 * which are the FT232BM ( similar to the 8U232AM )
 */
#define FTDI_MTXORB_0_PID      0xFA00  /* Matrix Orbital Product Id */
#define FTDI_MTXORB_1_PID      0xFA01  /* Matrix Orbital Product Id */
#define FTDI_MTXORB_2_PID      0xFA02  /* Matrix Orbital Product Id */
#define FTDI_MTXORB_3_PID      0xFA03  /* Matrix Orbital Product Id */
#define FTDI_MTXORB_4_PID      0xFA04  /* Matrix Orbital Product Id */
#define FTDI_MTXORB_5_PID      0xFA05  /* Matrix Orbital Product Id */
#define FTDI_MTXORB_6_PID      0xFA06  /* Matrix Orbital Product Id */

/* OOCDlink by Joern Kaipf <joernk@web.de>
 * (http://www.joernonline.de/dw/doku.php?id=start&idx=projects:oocdlink) */
#define FTDI_OOCDLINK_PID	0xbaf8	/* Amontec JTAGkey */

/*
 * The following are the values for the Matrix Orbital FTDI Range
 * Anything in this range will use an FT232RL.
 */
#define MTXORB_VID			0x1B3D
#define MTXORB_FTDI_RANGE_0100_PID	0x0100
#define MTXORB_FTDI_RANGE_0101_PID	0x0101
#define MTXORB_FTDI_RANGE_0102_PID	0x0102
#define MTXORB_FTDI_RANGE_0103_PID	0x0103
#define MTXORB_FTDI_RANGE_0104_PID	0x0104
#define MTXORB_FTDI_RANGE_0105_PID	0x0105
#define MTXORB_FTDI_RANGE_0106_PID	0x0106
#define MTXORB_FTDI_RANGE_0107_PID	0x0107
#define MTXORB_FTDI_RANGE_0108_PID	0x0108
#define MTXORB_FTDI_RANGE_0109_PID	0x0109
#define MTXORB_FTDI_RANGE_010A_PID	0x010A
#define MTXORB_FTDI_RANGE_010B_PID	0x010B
#define MTXORB_FTDI_RANGE_010C_PID	0x010C
#define MTXORB_FTDI_RANGE_010D_PID	0x010D
#define MTXORB_FTDI_RANGE_010E_PID	0x010E
#define MTXORB_FTDI_RANGE_010F_PID	0x010F
#define MTXORB_FTDI_RANGE_0110_PID	0x0110
#define MTXORB_FTDI_RANGE_0111_PID	0x0111
#define MTXORB_FTDI_RANGE_0112_PID	0x0112
#define MTXORB_FTDI_RANGE_0113_PID	0x0113
#define MTXORB_FTDI_RANGE_0114_PID	0x0114
#define MTXORB_FTDI_RANGE_0115_PID	0x0115
#define MTXORB_FTDI_RANGE_0116_PID	0x0116
#define MTXORB_FTDI_RANGE_0117_PID	0x0117
#define MTXORB_FTDI_RANGE_0118_PID	0x0118
#define MTXORB_FTDI_RANGE_0119_PID	0x0119
#define MTXORB_FTDI_RANGE_011A_PID	0x011A
#define MTXORB_FTDI_RANGE_011B_PID	0x011B
#define MTXORB_FTDI_RANGE_011C_PID	0x011C
#define MTXORB_FTDI_RANGE_011D_PID	0x011D
#define MTXORB_FTDI_RANGE_011E_PID	0x011E
#define MTXORB_FTDI_RANGE_011F_PID	0x011F
#define MTXORB_FTDI_RANGE_0120_PID	0x0120
#define MTXORB_FTDI_RANGE_0121_PID	0x0121
#define MTXORB_FTDI_RANGE_0122_PID	0x0122
#define MTXORB_FTDI_RANGE_0123_PID	0x0123
#define MTXORB_FTDI_RANGE_0124_PID	0x0124
#define MTXORB_FTDI_RANGE_0125_PID	0x0125
#define MTXORB_FTDI_RANGE_0126_PID	0x0126
#define MTXORB_FTDI_RANGE_0127_PID	0x0127
#define MTXORB_FTDI_RANGE_0128_PID	0x0128
#define MTXORB_FTDI_RANGE_0129_PID	0x0129
#define MTXORB_FTDI_RANGE_012A_PID	0x012A
#define MTXORB_FTDI_RANGE_012B_PID	0x012B
#define MTXORB_FTDI_RANGE_012C_PID	0x012C
#define MTXORB_FTDI_RANGE_012D_PID	0x012D
#define MTXORB_FTDI_RANGE_012E_PID	0x012E
#define MTXORB_FTDI_RANGE_012F_PID	0x012F
#define MTXORB_FTDI_RANGE_0130_PID	0x0130
#define MTXORB_FTDI_RANGE_0131_PID	0x0131
#define MTXORB_FTDI_RANGE_0132_PID	0x0132
#define MTXORB_FTDI_RANGE_0133_PID	0x0133
#define MTXORB_FTDI_RANGE_0134_PID	0x0134
#define MTXORB_FTDI_RANGE_0135_PID	0x0135
#define MTXORB_FTDI_RANGE_0136_PID	0x0136
#define MTXORB_FTDI_RANGE_0137_PID	0x0137
#define MTXORB_FTDI_RANGE_0138_PID	0x0138
#define MTXORB_FTDI_RANGE_0139_PID	0x0139
#define MTXORB_FTDI_RANGE_013A_PID	0x013A
#define MTXORB_FTDI_RANGE_013B_PID	0x013B
#define MTXORB_FTDI_RANGE_013C_PID	0x013C
#define MTXORB_FTDI_RANGE_013D_PID	0x013D
#define MTXORB_FTDI_RANGE_013E_PID	0x013E
#define MTXORB_FTDI_RANGE_013F_PID	0x013F
#define MTXORB_FTDI_RANGE_0140_PID	0x0140
#define MTXORB_FTDI_RANGE_0141_PID	0x0141
#define MTXORB_FTDI_RANGE_0142_PID	0x0142
#define MTXORB_FTDI_RANGE_0143_PID	0x0143
#define MTXORB_FTDI_RANGE_0144_PID	0x0144
#define MTXORB_FTDI_RANGE_0145_PID	0x0145
#define MTXORB_FTDI_RANGE_0146_PID	0x0146
#define MTXORB_FTDI_RANGE_0147_PID	0x0147
#define MTXORB_FTDI_RANGE_0148_PID	0x0148
#define MTXORB_FTDI_RANGE_0149_PID	0x0149
#define MTXORB_FTDI_RANGE_014A_PID	0x014A
#define MTXORB_FTDI_RANGE_014B_PID	0x014B
#define MTXORB_FTDI_RANGE_014C_PID	0x014C
#define MTXORB_FTDI_RANGE_014D_PID	0x014D
#define MTXORB_FTDI_RANGE_014E_PID	0x014E
#define MTXORB_FTDI_RANGE_014F_PID	0x014F
#define MTXORB_FTDI_RANGE_0150_PID	0x0150
#define MTXORB_FTDI_RANGE_0151_PID	0x0151
#define MTXORB_FTDI_RANGE_0152_PID	0x0152
#define MTXORB_FTDI_RANGE_0153_PID	0x0153
#define MTXORB_FTDI_RANGE_0154_PID	0x0154
#define MTXORB_FTDI_RANGE_0155_PID	0x0155
#define MTXORB_FTDI_RANGE_0156_PID	0x0156
#define MTXORB_FTDI_RANGE_0157_PID	0x0157
#define MTXORB_FTDI_RANGE_0158_PID	0x0158
#define MTXORB_FTDI_RANGE_0159_PID	0x0159
#define MTXORB_FTDI_RANGE_015A_PID	0x015A
#define MTXORB_FTDI_RANGE_015B_PID	0x015B
#define MTXORB_FTDI_RANGE_015C_PID	0x015C
#define MTXORB_FTDI_RANGE_015D_PID	0x015D
#define MTXORB_FTDI_RANGE_015E_PID	0x015E
#define MTXORB_FTDI_RANGE_015F_PID	0x015F
#define MTXORB_FTDI_RANGE_0160_PID	0x0160
#define MTXORB_FTDI_RANGE_0161_PID	0x0161
#define MTXORB_FTDI_RANGE_0162_PID	0x0162
#define MTXORB_FTDI_RANGE_0163_PID	0x0163
#define MTXORB_FTDI_RANGE_0164_PID	0x0164
#define MTXORB_FTDI_RANGE_0165_PID	0x0165
#define MTXORB_FTDI_RANGE_0166_PID	0x0166
#define MTXORB_FTDI_RANGE_0167_PID	0x0167
#define MTXORB_FTDI_RANGE_0168_PID	0x0168
#define MTXORB_FTDI_RANGE_0169_PID	0x0169
#define MTXORB_FTDI_RANGE_016A_PID	0x016A
#define MTXORB_FTDI_RANGE_016B_PID	0x016B
#define MTXORB_FTDI_RANGE_016C_PID	0x016C
#define MTXORB_FTDI_RANGE_016D_PID	0x016D
#define MTXORB_FTDI_RANGE_016E_PID	0x016E
#define MTXORB_FTDI_RANGE_016F_PID	0x016F
#define MTXORB_FTDI_RANGE_0170_PID	0x0170
#define MTXORB_FTDI_RANGE_0171_PID	0x0171
#define MTXORB_FTDI_RANGE_0172_PID	0x0172
#define MTXORB_FTDI_RANGE_0173_PID	0x0173
#define MTXORB_FTDI_RANGE_0174_PID	0x0174
#define MTXORB_FTDI_RANGE_0175_PID	0x0175
#define MTXORB_FTDI_RANGE_0176_PID	0x0176
#define MTXORB_FTDI_RANGE_0177_PID	0x0177
#define MTXORB_FTDI_RANGE_0178_PID	0x0178
#define MTXORB_FTDI_RANGE_0179_PID	0x0179
#define MTXORB_FTDI_RANGE_017A_PID	0x017A
#define MTXORB_FTDI_RANGE_017B_PID	0x017B
#define MTXORB_FTDI_RANGE_017C_PID	0x017C
#define MTXORB_FTDI_RANGE_017D_PID	0x017D
#define MTXORB_FTDI_RANGE_017E_PID	0x017E
#define MTXORB_FTDI_RANGE_017F_PID	0x017F
#define MTXORB_FTDI_RANGE_0180_PID	0x0180
#define MTXORB_FTDI_RANGE_0181_PID	0x0181
#define MTXORB_FTDI_RANGE_0182_PID	0x0182
#define MTXORB_FTDI_RANGE_0183_PID	0x0183
#define MTXORB_FTDI_RANGE_0184_PID	0x0184
#define MTXORB_FTDI_RANGE_0185_PID	0x0185
#define MTXORB_FTDI_RANGE_0186_PID	0x0186
#define MTXORB_FTDI_RANGE_0187_PID	0x0187
#define MTXORB_FTDI_RANGE_0188_PID	0x0188
#define MTXORB_FTDI_RANGE_0189_PID	0x0189
#define MTXORB_FTDI_RANGE_018A_PID	0x018A
#define MTXORB_FTDI_RANGE_018B_PID	0x018B
#define MTXORB_FTDI_RANGE_018C_PID	0x018C
#define MTXORB_FTDI_RANGE_018D_PID	0x018D
#define MTXORB_FTDI_RANGE_018E_PID	0x018E
#define MTXORB_FTDI_RANGE_018F_PID	0x018F
#define MTXORB_FTDI_RANGE_0190_PID	0x0190
#define MTXORB_FTDI_RANGE_0191_PID	0x0191
#define MTXORB_FTDI_RANGE_0192_PID	0x0192
#define MTXORB_FTDI_RANGE_0193_PID	0x0193
#define MTXORB_FTDI_RANGE_0194_PID	0x0194
#define MTXORB_FTDI_RANGE_0195_PID	0x0195
#define MTXORB_FTDI_RANGE_0196_PID	0x0196
#define MTXORB_FTDI_RANGE_0197_PID	0x0197
#define MTXORB_FTDI_RANGE_0198_PID	0x0198
#define MTXORB_FTDI_RANGE_0199_PID	0x0199
#define MTXORB_FTDI_RANGE_019A_PID	0x019A
#define MTXORB_FTDI_RANGE_019B_PID	0x019B
#define MTXORB_FTDI_RANGE_019C_PID	0x019C
#define MTXORB_FTDI_RANGE_019D_PID	0x019D
#define MTXORB_FTDI_RANGE_019E_PID	0x019E
#define MTXORB_FTDI_RANGE_019F_PID	0x019F
#define MTXORB_FTDI_RANGE_01A0_PID	0x01A0
#define MTXORB_FTDI_RANGE_01A1_PID	0x01A1
#define MTXORB_FTDI_RANGE_01A2_PID	0x01A2
#define MTXORB_FTDI_RANGE_01A3_PID	0x01A3
#define MTXORB_FTDI_RANGE_01A4_PID	0x01A4
#define MTXORB_FTDI_RANGE_01A5_PID	0x01A5
#define MTXORB_FTDI_RANGE_01A6_PID	0x01A6
#define MTXORB_FTDI_RANGE_01A7_PID	0x01A7
#define MTXORB_FTDI_RANGE_01A8_PID	0x01A8
#define MTXORB_FTDI_RANGE_01A9_PID	0x01A9
#define MTXORB_FTDI_RANGE_01AA_PID	0x01AA
#define MTXORB_FTDI_RANGE_01AB_PID	0x01AB
#define MTXORB_FTDI_RANGE_01AC_PID	0x01AC
#define MTXORB_FTDI_RANGE_01AD_PID	0x01AD
#define MTXORB_FTDI_RANGE_01AE_PID	0x01AE
#define MTXORB_FTDI_RANGE_01AF_PID	0x01AF
#define MTXORB_FTDI_RANGE_01B0_PID	0x01B0
#define MTXORB_FTDI_RANGE_01B1_PID	0x01B1
#define MTXORB_FTDI_RANGE_01B2_PID	0x01B2
#define MTXORB_FTDI_RANGE_01B3_PID	0x01B3
#define MTXORB_FTDI_RANGE_01B4_PID	0x01B4
#define MTXORB_FTDI_RANGE_01B5_PID	0x01B5
#define MTXORB_FTDI_RANGE_01B6_PID	0x01B6
#define MTXORB_FTDI_RANGE_01B7_PID	0x01B7
#define MTXORB_FTDI_RANGE_01B8_PID	0x01B8
#define MTXORB_FTDI_RANGE_01B9_PID	0x01B9
#define MTXORB_FTDI_RANGE_01BA_PID	0x01BA
#define MTXORB_FTDI_RANGE_01BB_PID	0x01BB
#define MTXORB_FTDI_RANGE_01BC_PID	0x01BC
#define MTXORB_FTDI_RANGE_01BD_PID	0x01BD
#define MTXORB_FTDI_RANGE_01BE_PID	0x01BE
#define MTXORB_FTDI_RANGE_01BF_PID	0x01BF
#define MTXORB_FTDI_RANGE_01C0_PID	0x01C0
#define MTXORB_FTDI_RANGE_01C1_PID	0x01C1
#define MTXORB_FTDI_RANGE_01C2_PID	0x01C2
#define MTXORB_FTDI_RANGE_01C3_PID	0x01C3
#define MTXORB_FTDI_RANGE_01C4_PID	0x01C4
#define MTXORB_FTDI_RANGE_01C5_PID	0x01C5
#define MTXORB_FTDI_RANGE_01C6_PID	0x01C6
#define MTXORB_FTDI_RANGE_01C7_PID	0x01C7
#define MTXORB_FTDI_RANGE_01C8_PID	0x01C8
#define MTXORB_FTDI_RANGE_01C9_PID	0x01C9
#define MTXORB_FTDI_RANGE_01CA_PID	0x01CA
#define MTXORB_FTDI_RANGE_01CB_PID	0x01CB
#define MTXORB_FTDI_RANGE_01CC_PID	0x01CC
#define MTXORB_FTDI_RANGE_01CD_PID	0x01CD
#define MTXORB_FTDI_RANGE_01CE_PID	0x01CE
#define MTXORB_FTDI_RANGE_01CF_PID	0x01CF
#define MTXORB_FTDI_RANGE_01D0_PID	0x01D0
#define MTXORB_FTDI_RANGE_01D1_PID	0x01D1
#define MTXORB_FTDI_RANGE_01D2_PID	0x01D2
#define MTXORB_FTDI_RANGE_01D3_PID	0x01D3
#define MTXORB_FTDI_RANGE_01D4_PID	0x01D4
#define MTXORB_FTDI_RANGE_01D5_PID	0x01D5
#define MTXORB_FTDI_RANGE_01D6_PID	0x01D6
#define MTXORB_FTDI_RANGE_01D7_PID	0x01D7
#define MTXORB_FTDI_RANGE_01D8_PID	0x01D8
#define MTXORB_FTDI_RANGE_01D9_PID	0x01D9
#define MTXORB_FTDI_RANGE_01DA_PID	0x01DA
#define MTXORB_FTDI_RANGE_01DB_PID	0x01DB
#define MTXORB_FTDI_RANGE_01DC_PID	0x01DC
#define MTXORB_FTDI_RANGE_01DD_PID	0x01DD
#define MTXORB_FTDI_RANGE_01DE_PID	0x01DE
#define MTXORB_FTDI_RANGE_01DF_PID	0x01DF
#define MTXORB_FTDI_RANGE_01E0_PID	0x01E0
#define MTXORB_FTDI_RANGE_01E1_PID	0x01E1
#define MTXORB_FTDI_RANGE_01E2_PID	0x01E2
#define MTXORB_FTDI_RANGE_01E3_PID	0x01E3
#define MTXORB_FTDI_RANGE_01E4_PID	0x01E4
#define MTXORB_FTDI_RANGE_01E5_PID	0x01E5
#define MTXORB_FTDI_RANGE_01E6_PID	0x01E6
#define MTXORB_FTDI_RANGE_01E7_PID	0x01E7
#define MTXORB_FTDI_RANGE_01E8_PID	0x01E8
#define MTXORB_FTDI_RANGE_01E9_PID	0x01E9
#define MTXORB_FTDI_RANGE_01EA_PID	0x01EA
#define MTXORB_FTDI_RANGE_01EB_PID	0x01EB
#define MTXORB_FTDI_RANGE_01EC_PID	0x01EC
#define MTXORB_FTDI_RANGE_01ED_PID	0x01ED
#define MTXORB_FTDI_RANGE_01EE_PID	0x01EE
#define MTXORB_FTDI_RANGE_01EF_PID	0x01EF
#define MTXORB_FTDI_RANGE_01F0_PID	0x01F0
#define MTXORB_FTDI_RANGE_01F1_PID	0x01F1
#define MTXORB_FTDI_RANGE_01F2_PID	0x01F2
#define MTXORB_FTDI_RANGE_01F3_PID	0x01F3
#define MTXORB_FTDI_RANGE_01F4_PID	0x01F4
#define MTXORB_FTDI_RANGE_01F5_PID	0x01F5
#define MTXORB_FTDI_RANGE_01F6_PID	0x01F6
#define MTXORB_FTDI_RANGE_01F7_PID	0x01F7
#define MTXORB_FTDI_RANGE_01F8_PID	0x01F8
#define MTXORB_FTDI_RANGE_01F9_PID	0x01F9
#define MTXORB_FTDI_RANGE_01FA_PID	0x01FA
#define MTXORB_FTDI_RANGE_01FB_PID	0x01FB
#define MTXORB_FTDI_RANGE_01FC_PID	0x01FC
#define MTXORB_FTDI_RANGE_01FD_PID	0x01FD
#define MTXORB_FTDI_RANGE_01FE_PID	0x01FE
#define MTXORB_FTDI_RANGE_01FF_PID	0x01FF



/* Interbiometrics USB I/O Board */
/* Developed for Interbiometrics by Rudolf Gugler */
#define INTERBIOMETRICS_VID              0x1209
#define INTERBIOMETRICS_IOBOARD_PID      0x1002
#define INTERBIOMETRICS_MINI_IOBOARD_PID 0x1006

/*
 * The following are the values for the Perle Systems
 * UltraPort USB serial converters
 */
#define FTDI_PERLE_ULTRAPORT_PID 0xF0C0	/* Perle UltraPort Product Id */

/*
 * The following are the values for the Sealevel SeaLINK+ adapters.
 * (Original list sent by Tuan Hoang.  Ian Abbott renamed the macros and
 * removed some PIDs that don't seem to match any existing products.)
 */
#define SEALEVEL_VID		0x0c52	/* Sealevel Vendor ID */
#define SEALEVEL_2101_PID	0x2101	/* SeaLINK+232 (2101/2105) */
#define SEALEVEL_2102_PID	0x2102	/* SeaLINK+485 (2102) */
#define SEALEVEL_2103_PID	0x2103	/* SeaLINK+232I (2103) */
#define SEALEVEL_2104_PID	0x2104	/* SeaLINK+485I (2104) */
#define SEALEVEL_2106_PID	0x9020	/* SeaLINK+422 (2106) */
#define SEALEVEL_2201_1_PID	0x2211	/* SeaPORT+2/232 (2201) Port 1 */
#define SEALEVEL_2201_2_PID	0x2221	/* SeaPORT+2/232 (2201) Port 2 */
#define SEALEVEL_2202_1_PID	0x2212	/* SeaPORT+2/485 (2202) Port 1 */
#define SEALEVEL_2202_2_PID	0x2222	/* SeaPORT+2/485 (2202) Port 2 */
#define SEALEVEL_2203_1_PID	0x2213	/* SeaPORT+2 (2203) Port 1 */
#define SEALEVEL_2203_2_PID	0x2223	/* SeaPORT+2 (2203) Port 2 */
#define SEALEVEL_2401_1_PID	0x2411	/* SeaPORT+4/232 (2401) Port 1 */
#define SEALEVEL_2401_2_PID	0x2421	/* SeaPORT+4/232 (2401) Port 2 */
#define SEALEVEL_2401_3_PID	0x2431	/* SeaPORT+4/232 (2401) Port 3 */
#define SEALEVEL_2401_4_PID	0x2441	/* SeaPORT+4/232 (2401) Port 4 */
#define SEALEVEL_2402_1_PID	0x2412	/* SeaPORT+4/485 (2402) Port 1 */
#define SEALEVEL_2402_2_PID	0x2422	/* SeaPORT+4/485 (2402) Port 2 */
#define SEALEVEL_2402_3_PID	0x2432	/* SeaPORT+4/485 (2402) Port 3 */
#define SEALEVEL_2402_4_PID	0x2442	/* SeaPORT+4/485 (2402) Port 4 */
#define SEALEVEL_2403_1_PID	0x2413	/* SeaPORT+4 (2403) Port 1 */
#define SEALEVEL_2403_2_PID	0x2423	/* SeaPORT+4 (2403) Port 2 */
#define SEALEVEL_2403_3_PID	0x2433	/* SeaPORT+4 (2403) Port 3 */
#define SEALEVEL_2403_4_PID	0x2443	/* SeaPORT+4 (2403) Port 4 */
#define SEALEVEL_2801_1_PID	0X2811	/* SeaLINK+8/232 (2801) Port 1 */
#define SEALEVEL_2801_2_PID	0X2821	/* SeaLINK+8/232 (2801) Port 2 */
#define SEALEVEL_2801_3_PID	0X2831	/* SeaLINK+8/232 (2801) Port 3 */
#define SEALEVEL_2801_4_PID	0X2841	/* SeaLINK+8/232 (2801) Port 4 */
#define SEALEVEL_2801_5_PID	0X2851	/* SeaLINK+8/232 (2801) Port 5 */
#define SEALEVEL_2801_6_PID	0X2861	/* SeaLINK+8/232 (2801) Port 6 */
#define SEALEVEL_2801_7_PID	0X2871	/* SeaLINK+8/232 (2801) Port 7 */
#define SEALEVEL_2801_8_PID	0X2881	/* SeaLINK+8/232 (2801) Port 8 */
#define SEALEVEL_2802_1_PID	0X2812	/* SeaLINK+8/485 (2802) Port 1 */
#define SEALEVEL_2802_2_PID	0X2822	/* SeaLINK+8/485 (2802) Port 2 */
#define SEALEVEL_2802_3_PID	0X2832	/* SeaLINK+8/485 (2802) Port 3 */
#define SEALEVEL_2802_4_PID	0X2842	/* SeaLINK+8/485 (2802) Port 4 */
#define SEALEVEL_2802_5_PID	0X2852	/* SeaLINK+8/485 (2802) Port 5 */
#define SEALEVEL_2802_6_PID	0X2862	/* SeaLINK+8/485 (2802) Port 6 */
#define SEALEVEL_2802_7_PID	0X2872	/* SeaLINK+8/485 (2802) Port 7 */
#define SEALEVEL_2802_8_PID	0X2882	/* SeaLINK+8/485 (2802) Port 8 */
#define SEALEVEL_2803_1_PID	0X2813	/* SeaLINK+8 (2803) Port 1 */
#define SEALEVEL_2803_2_PID	0X2823 	/* SeaLINK+8 (2803) Port 2 */
#define SEALEVEL_2803_3_PID	0X2833 	/* SeaLINK+8 (2803) Port 3 */
#define SEALEVEL_2803_4_PID	0X2843 	/* SeaLINK+8 (2803) Port 4 */
#define SEALEVEL_2803_5_PID	0X2853 	/* SeaLINK+8 (2803) Port 5 */
#define SEALEVEL_2803_6_PID	0X2863 	/* SeaLINK+8 (2803) Port 6 */
#define SEALEVEL_2803_7_PID	0X2873 	/* SeaLINK+8 (2803) Port 7 */
#define SEALEVEL_2803_8_PID	0X2883 	/* SeaLINK+8 (2803) Port 8 */

/*
 * The following are the values for two KOBIL chipcard terminals.
 */
#define KOBIL_VID		0x0d46	/* KOBIL Vendor ID */
#define KOBIL_CONV_B1_PID	0x2020	/* KOBIL Konverter for B1 */
#define KOBIL_CONV_KAAN_PID	0x2021	/* KOBIL_Konverter for KAAN */

/*
 * Icom ID-1 digital transceiver
 */

#define ICOM_ID1_VID            0x0C26
#define ICOM_ID1_PID            0x0004

/*
 * ASK.fr devices
 */
#define FTDI_ASK_RDR400_PID	0xC991	/* ASK RDR 400 series card reader */

/*
 * FTDI USB UART chips used in construction projects from the
 * Elektor Electronics magazine (http://elektor-electronics.co.uk)
 */
#define ELEKTOR_VID		0x0C7D
#define ELEKTOR_FT323R_PID	0x0005	/* RFID-Reader, issue 09-2006 */

/*
 * DSS-20 Sync Station for Sony Ericsson P800
 */
#define FTDI_DSS20_PID          0xFC82

/*
 * Home Electronics (www.home-electro.com) USB gadgets
 */
#define FTDI_HE_TIRA1_PID	0xFA78	/* Tira-1 IR transceiver */

/* USB-UIRT - An infrared receiver and transmitter using the 8U232AM chip */
/* http://home.earthlink.net/~jrhees/USBUIRT/index.htm */
#define FTDI_USB_UIRT_PID	0xF850	/* Product Id */

/* TNC-X USB-to-packet-radio adapter, versions prior to 3.0 (DLP module) */

#define FTDI_TNC_X_PID		0xEBE0

/*
 * ELV USB devices submitted by Christian Abt of ELV (www.elv.de).
 * All of these devices use FTDI's vendor ID (0x0403).
 *
 * The previously included PID for the UO 100 module was incorrect.
 * In fact, that PID was for ELV's UR 100 USB-RS232 converter (0xFB58).
 *
 * Armin Laeuger originally sent the PID for the UM 100 module.
 */
#define FTDI_R2000KU_TRUE_RNG	0xFB80  /* R2000KU TRUE RNG */
#define FTDI_ELV_UR100_PID	0xFB58	/* USB-RS232-Umsetzer (UR 100) */
#define FTDI_ELV_UM100_PID	0xFB5A	/* USB-Modul UM 100 */
#define FTDI_ELV_UO100_PID	0xFB5B	/* USB-Modul UO 100 */
#define FTDI_ELV_ALC8500_PID	0xF06E	/* ALC 8500 Expert */
/* Additional ELV PIDs that default to using the FTDI D2XX drivers on
 * MS Windows, rather than the FTDI Virtual Com Port drivers.
 * Maybe these will be easier to use with the libftdi/libusb user-space
 * drivers, or possibly the Comedi drivers in some cases. */
#define FTDI_ELV_CLI7000_PID	0xFB59	/* Computer-Light-Interface (CLI 7000) */
#define FTDI_ELV_PPS7330_PID	0xFB5C	/* Processor-Power-Supply (PPS 7330) */
#define FTDI_ELV_TFM100_PID	0xFB5D	/* Temperartur-Feuchte Messgeraet (TFM 100) */
#define FTDI_ELV_UDF77_PID	0xFB5E	/* USB DCF Funkurh (UDF 77) */
#define FTDI_ELV_UIO88_PID	0xFB5F	/* USB-I/O Interface (UIO 88) */
#define FTDI_ELV_UAD8_PID	0xF068	/* USB-AD-Wandler (UAD 8) */
#define FTDI_ELV_UDA7_PID	0xF069	/* USB-DA-Wandler (UDA 7) */
#define FTDI_ELV_USI2_PID	0xF06A	/* USB-Schrittmotoren-Interface (USI 2) */
#define FTDI_ELV_T1100_PID	0xF06B	/* Thermometer (T 1100) */
#define FTDI_ELV_PCD200_PID	0xF06C	/* PC-Datenlogger (PCD 200) */
#define FTDI_ELV_ULA200_PID	0xF06D	/* USB-LCD-Ansteuerung (ULA 200) */
#define FTDI_ELV_FHZ1000PC_PID	0xF06F	/* FHZ 1000 PC */
#define FTDI_ELV_CSI8_PID	0xE0F0	/* Computer-Schalt-Interface (CSI 8) */
#define FTDI_ELV_EM1000DL_PID	0xE0F1	/* PC-Datenlogger fuer Energiemonitor (EM 1000 DL) */
#define FTDI_ELV_PCK100_PID	0xE0F2	/* PC-Kabeltester (PCK 100) */
#define FTDI_ELV_RFP500_PID	0xE0F3	/* HF-Leistungsmesser (RFP 500) */
#define FTDI_ELV_FS20SIG_PID	0xE0F4	/* Signalgeber (FS 20 SIG) */
#define FTDI_ELV_WS300PC_PID	0xE0F6	/* PC-Wetterstation (WS 300 PC) */
#define FTDI_ELV_FHZ1300PC_PID	0xE0E8	/* FHZ 1300 PC */
#define FTDI_ELV_WS500_PID	0xE0E9	/* PC-Wetterstation (WS 500) */
#define FTDI_ELV_HS485_PID	0xE0EA	/* USB to RS-485 adapter */
#define FTDI_ELV_EM1010PC_PID	0xE0EF	/* Engery monitor EM 1010 PC */
#define FTDI_PHI_FISCO_PID      0xE40B  /* PHI Fisco USB to Serial cable */

/*
 * Definitions for ID TECH (www.idt-net.com) devices
 */
#define IDTECH_VID		0x0ACD	/* ID TECH Vendor ID */
#define IDTECH_IDT1221U_PID	0x0300	/* IDT1221U USB to RS-232 adapter */

/*
 * Definitions for Omnidirectional Control Technology, Inc. devices
 */
#define OCT_VID			0x0B39	/* OCT vendor ID */
/* Note: OCT US101 is also rebadged as Dick Smith Electronics (NZ) XH6381 */
/* Also rebadged as Dick Smith Electronics (Aus) XH6451 */
/* Also rebadged as SIIG Inc. model US2308 hardware version 1 */
#define OCT_US101_PID		0x0421	/* OCT US101 USB to RS-232 */

/* an infrared receiver for user access control with IR tags */
#define FTDI_PIEGROUP_PID	0xF208	/* Product Id */

/*
 * Definitions for Artemis astronomical USB based cameras
 * Check it at http://www.artemisccd.co.uk/
 */
#define FTDI_ARTEMIS_PID	0xDF28	/* All Artemis Cameras */

/*
 * Definitions for ATIK Instruments astronomical USB based cameras
 * Check it at http://www.atik-instruments.com/
 */
#define FTDI_ATIK_ATK16_PID	0xDF30	/* ATIK ATK-16 Grayscale Camera */
#define FTDI_ATIK_ATK16C_PID	0xDF32	/* ATIK ATK-16C Colour Camera */
#define FTDI_ATIK_ATK16HR_PID	0xDF31	/* ATIK ATK-16HR Grayscale Camera */
#define FTDI_ATIK_ATK16HRC_PID	0xDF33	/* ATIK ATK-16HRC Colour Camera */
#define FTDI_ATIK_ATK16IC_PID   0xDF35  /* ATIK ATK-16IC Grayscale Camera */

/*
 * Protego product ids
 */
#define PROTEGO_SPECIAL_1	0xFC70	/* special/unknown device */
#define PROTEGO_R2X0		0xFC71	/* R200-USB TRNG unit (R210, R220, and R230) */
#define PROTEGO_SPECIAL_3	0xFC72	/* special/unknown device */
#define PROTEGO_SPECIAL_4	0xFC73	/* special/unknown device */

/*
 * Gude Analog- und Digitalsysteme GmbH
 */
#define FTDI_GUDEADS_E808_PID    0xE808
#define FTDI_GUDEADS_E809_PID    0xE809
#define FTDI_GUDEADS_E80A_PID    0xE80A
#define FTDI_GUDEADS_E80B_PID    0xE80B
#define FTDI_GUDEADS_E80C_PID    0xE80C
#define FTDI_GUDEADS_E80D_PID    0xE80D
#define FTDI_GUDEADS_E80E_PID    0xE80E
#define FTDI_GUDEADS_E80F_PID    0xE80F
#define FTDI_GUDEADS_E888_PID    0xE888  /* Expert ISDN Control USB */
#define FTDI_GUDEADS_E889_PID    0xE889  /* USB RS-232 OptoBridge */
#define FTDI_GUDEADS_E88A_PID    0xE88A
#define FTDI_GUDEADS_E88B_PID    0xE88B
#define FTDI_GUDEADS_E88C_PID    0xE88C
#define FTDI_GUDEADS_E88D_PID    0xE88D
#define FTDI_GUDEADS_E88E_PID    0xE88E
#define FTDI_GUDEADS_E88F_PID    0xE88F

/*
 * Linx Technologies product ids
 */
#define LINX_SDMUSBQSS_PID	0xF448	/* Linx SDM-USB-QS-S */
#define LINX_MASTERDEVEL2_PID   0xF449   /* Linx Master Development 2.0 */
#define LINX_FUTURE_0_PID   0xF44A   /* Linx future device */
#define LINX_FUTURE_1_PID   0xF44B   /* Linx future device */
#define LINX_FUTURE_2_PID   0xF44C   /* Linx future device */

/* CCS Inc. ICDU/ICDU40 product ID - the FT232BM is used in an in-circuit-debugger */
/* unit for PIC16's/PIC18's */
#define FTDI_CCSICDU20_0_PID    0xF9D0
#define FTDI_CCSICDU40_1_PID    0xF9D1
#define FTDI_CCSMACHX_2_PID     0xF9D2
#define FTDI_CCSLOAD_N_GO_3_PID 0xF9D3
#define FTDI_CCSICDU64_4_PID    0xF9D4
#define FTDI_CCSPRIME8_5_PID    0xF9D5

/* Inside Accesso contactless reader (http://www.insidefr.com) */
#define INSIDE_ACCESSO		0xFAD0

/*
 * Intrepid Control Systems (http://www.intrepidcs.com/) ValueCAN and NeoVI
 */
#define INTREPID_VID		0x093C
#define INTREPID_VALUECAN_PID	0x0601
#define INTREPID_NEOVI_PID	0x0701

/*
 * Falcom Wireless Communications GmbH
 */
#define FALCOM_VID		0x0F94	/* Vendor Id */
#define FALCOM_TWIST_PID	0x0001	/* Falcom Twist USB GPRS modem */
#define FALCOM_SAMBA_PID	0x0005	/* Falcom Samba USB GPRS modem */

/*
 * SUUNTO product ids
 */
#define FTDI_SUUNTO_SPORTS_PID	0xF680	/* Suunto Sports instrument */

/*
 * Oceanic product ids
 */
#define FTDI_OCEANIC_PID	0xF460  /* Oceanic dive instrument */

/*
 * TTi (Thurlby Thandar Instruments)
 */
#define TTI_VID			0x103E	/* Vendor Id */
#define TTI_QL355P_PID		0x03E8	/* TTi QL355P power supply */

/*
 * Definitions for B&B Electronics products.
 */
#define BANDB_VID		0x0856	/* B&B Electronics Vendor ID */
#define BANDB_USOTL4_PID	0xAC01	/* USOTL4 Isolated RS-485 Converter */
#define BANDB_USTL4_PID		0xAC02	/* USTL4 RS-485 Converter */
#define BANDB_USO9ML2_PID	0xAC03	/* USO9ML2 Isolated RS-232 Converter */

/*
 * RM Michaelides CANview USB (http://www.rmcan.com)
 * CAN fieldbus interface adapter, added by port GmbH www.port.de)
 * Ian Abbott changed the macro names for consistency.
 */
#define FTDI_RM_CANVIEW_PID	0xfd60	/* Product Id */

/*
 * EVER Eco Pro UPS (http://www.ever.com.pl/)
 */

#define	EVER_ECO_PRO_CDS	0xe520	/* RS-232 converter */

/*
 * 4N-GALAXY.DE PIDs for CAN-USB, USB-RS232, USB-RS422, USB-RS485,
 * USB-TTY activ, USB-TTY passiv.  Some PIDs are used by several devices
 * and I'm not entirely sure which are used by which.
 */
#define FTDI_4N_GALAXY_DE_1_PID	0xF3C0
#define FTDI_4N_GALAXY_DE_2_PID	0xF3C1

/*
 * Mobility Electronics products.
 */
#define MOBILITY_VID			0x1342
#define MOBILITY_USB_SERIAL_PID		0x0202	/* EasiDock USB 200 serial */

/*
 * microHAM product IDs (http://www.microham.com).
 * Submitted by Justin Burket (KL1RL) <zorton@jtan.com>
 * and Mike Studer (K6EEP) <k6eep@hamsoftware.org>.
 * Ian Abbott <abbotti@mev.co.uk> added a few more from the driver INF file.
 */
#define FTDI_MHAM_KW_PID 0xEEE8		/* USB-KW interface */
#define FTDI_MHAM_YS_PID 0xEEE9		/* USB-YS interface */
#define FTDI_MHAM_Y6_PID 0xEEEA		/* USB-Y6 interface */
#define FTDI_MHAM_Y8_PID 0xEEEB		/* USB-Y8 interface */
#define FTDI_MHAM_IC_PID 0xEEEC		/* USB-IC interface */
#define FTDI_MHAM_DB9_PID 0xEEED	/* USB-DB9 interface */
#define FTDI_MHAM_RS232_PID 0xEEEE	/* USB-RS232 interface */
#define FTDI_MHAM_Y9_PID 0xEEEF		/* USB-Y9 interface */

/*
 * Active Robots product ids.
 */
#define FTDI_ACTIVE_ROBOTS_PID	0xE548	/* USB comms board */

/*
 * Xsens Technologies BV products (http://www.xsens.com).
 */
#define XSENS_CONVERTER_0_PID	0xD388
#define XSENS_CONVERTER_1_PID	0xD389
#define XSENS_CONVERTER_2_PID	0xD38A
#define XSENS_CONVERTER_3_PID	0xD38B
#define XSENS_CONVERTER_4_PID	0xD38C
#define XSENS_CONVERTER_5_PID	0xD38D
#define XSENS_CONVERTER_6_PID	0xD38E
#define XSENS_CONVERTER_7_PID	0xD38F

/*
 * Teratronik product ids.
 * Submitted by O. Wölfelschneider.
 */
#define FTDI_TERATRONIK_VCP_PID	 0xEC88	/* Teratronik device (preferring VCP driver on windows) */
#define FTDI_TERATRONIK_D2XX_PID 0xEC89	/* Teratronik device (preferring D2XX driver on windows) */

/*
 * Evolution Robotics products (http://www.evolution.com/).
 * Submitted by Shawn M. Lavelle.
 */
#define EVOLUTION_VID		0xDEEE	/* Vendor ID */
#define EVOLUTION_ER1_PID	0x0300	/* ER1 Control Module */
#define EVO_8U232AM_PID	0x02FF	/* Evolution robotics RCM2 (FT232AM)*/
#define EVO_HYBRID_PID		0x0302	/* Evolution robotics RCM4 PID (FT232BM)*/
#define EVO_RCM4_PID		0x0303	/* Evolution robotics RCM4 PID */

/* Pyramid Computer GmbH */
#define FTDI_PYRAMID_PID	0xE6C8	/* Pyramid Appliance Display */

/*
 * NDI (www.ndigital.com) product ids
 */
#define FTDI_NDI_HUC_PID		0xDA70	/* NDI Host USB Converter */
#define FTDI_NDI_SPECTRA_SCU_PID	0xDA71	/* NDI Spectra SCU */
#define FTDI_NDI_FUTURE_2_PID		0xDA72	/* NDI future device #2 */
#define FTDI_NDI_FUTURE_3_PID		0xDA73	/* NDI future device #3 */
#define FTDI_NDI_AURORA_SCU_PID		0xDA74	/* NDI Aurora SCU */

/*
 * Posiflex inc retail equipment (http://www.posiflex.com.tw)
 */
#define POSIFLEX_VID		0x0d3a  /* Vendor ID */
#define POSIFLEX_PP7000_PID	0x0300  /* PP-7000II thermal printer */

/*
 * Westrex International devices submitted by Cory Lee
 */
#define FTDI_WESTREX_MODEL_777_PID	0xDC00	/* Model 777 */
#define FTDI_WESTREX_MODEL_8900F_PID	0xDC01	/* Model 8900F */

/*
 * RR-CirKits LocoBuffer USB (http://www.rr-cirkits.com)
 */
#define FTDI_RRCIRKITS_LOCOBUFFER_PID	0xc7d0	/* LocoBuffer USB */

/*
 * Eclo (http://www.eclo.pt/) product IDs.
 * PID 0xEA90 submitted by Martin Grill.
 */
#define FTDI_ECLO_COM_1WIRE_PID	0xEA90	/* COM to 1-Wire USB adaptor */

/*
 * Papouch products (http://www.papouch.com/)
 * Submitted by Folkert van Heusden
 */

#define PAPOUCH_VID			0x5050	/* Vendor ID */
#define PAPOUCH_TMU_PID			0x0400	/* TMU USB Thermometer */
#define PAPOUCH_QUIDO4x4_PID		0x0900	/* Quido 4/4 Module */

/*
 * ACG Identification Technologies GmbH products (http://www.acg.de/).
 * Submitted by anton -at- goto10 -dot- org.
 */
#define FTDI_ACG_HFDUAL_PID		0xDD20	/* HF Dual ISO Reader (RFID) */

/*
 * Yost Engineering, Inc. products (www.yostengineering.com).
 * PID 0xE050 submitted by Aaron Prose.
 */
#define FTDI_YEI_SERVOCENTER31_PID	0xE050	/* YEI ServoCenter3.1 USB */

/*
 * ThorLabs USB motor drivers
 */
#define FTDI_THORLABS_PID		0xfaf0 /* ThorLabs USB motor drivers */

/*
 * Testo products (http://www.testo.com/)
 * Submitted by Colin Leroy
 */
#define TESTO_VID			0x128D
#define TESTO_USB_INTERFACE_PID		0x0001

/*
 * Gamma Scout (http://gamma-scout.com/). Submitted by rsc@runtux.com.
 */
#define FTDI_GAMMA_SCOUT_PID		0xD678	/* Gamma Scout online */

/*
 * Tactrix OpenPort (ECU) devices.
 * OpenPort 1.3M submitted by Donour Sizemore.
 * OpenPort 1.3S and 1.3U submitted by Ian Abbott.
 */
#define FTDI_TACTRIX_OPENPORT_13M_PID	0xCC48	/* OpenPort 1.3 Mitsubishi */
#define FTDI_TACTRIX_OPENPORT_13S_PID	0xCC49	/* OpenPort 1.3 Subaru */
#define FTDI_TACTRIX_OPENPORT_13U_PID	0xCC4A	/* OpenPort 1.3 Universal */

/*
 * Telldus Technologies
 */
#define TELLDUS_VID			0x1781	/* Vendor ID */
#define TELLDUS_TELLSTICK_PID		0x0C30	/* RF control dongle 433 MHz using FT232RL */

/*
 * IBS elektronik product ids
 * Submitted by Thomas Schleusener
 */
#define FTDI_IBS_US485_PID	0xff38  /* IBS US485 (USB<-->RS422/485 interface) */
#define FTDI_IBS_PICPRO_PID	0xff39  /* IBS PIC-Programmer */
#define FTDI_IBS_PCMCIA_PID	0xff3a  /* IBS Card reader for PCMCIA SRAM-cards */
#define FTDI_IBS_PK1_PID	0xff3b  /* IBS PK1 - Particel counter */
#define FTDI_IBS_RS232MON_PID	0xff3c  /* IBS RS232 - Monitor */
#define FTDI_IBS_APP70_PID	0xff3d  /* APP 70 (dust monitoring system) */
#define FTDI_IBS_PEDO_PID	0xff3e  /* IBS PEDO-Modem (RF modem 868.35 MHz) */
#define FTDI_IBS_PROD_PID	0xff3f  /* future device */

/*
 *  MaxStream devices	www.maxstream.net
 */
#define FTDI_MAXSTREAM_PID	0xEE18	/* Xbee PKG-U Module */

/* Olimex */
#define OLIMEX_VID			0x15BA
#define OLIMEX_ARM_USB_OCD_PID		0x0003

/* Luminary Micro Stellaris Boards, VID = FTDI_VID */
/* FTDI 2332C Dual channel device, side A=245 FIFO (JTAG), Side B=RS232 UART */
#define LMI_LM3S_DEVEL_BOARD_PID	0xbcd8
#define LMI_LM3S_EVAL_BOARD_PID		0xbcd9

/* www.elsterelectricity.com Elster Unicom III Optical Probe */
#define FTDI_ELSTER_UNICOM_PID		0xE700 /* Product Id */

/*
 * The Mobility Lab (TML)
 * Submitted by Pierre Castella
 */
#define TML_VID			0x1B91	/* Vendor ID */
#define TML_USB_SERIAL_PID	0x0064	/* USB - Serial Converter */

/* Propox devices */
#define FTDI_PROPOX_JTAGCABLEII_PID	0xD738

/* Rig Expert Ukraine devices */
#define FTDI_REU_TINY_PID		0xED22	/* RigExpert Tiny */

/* Domintell products  http://www.domintell.com */
#define FTDI_DOMINTELL_DGQG_PID	0xEF50	/* Master */
#define FTDI_DOMINTELL_DUSB_PID	0xEF51	/* DUSB01 module */

/* Alti-2 products  http://www.alti-2.com */
#define ALTI2_VID	0x1BC9
#define ALTI2_N3_PID	0x6001	/* Neptune 3 */

/* Commands */
#define FTDI_SIO_RESET 		0 /* Reset the port */
#define FTDI_SIO_MODEM_CTRL 	1 /* Set the modem control register */
#define FTDI_SIO_SET_FLOW_CTRL	2 /* Set flow control register */
#define FTDI_SIO_SET_BAUD_RATE	3 /* Set baud rate */
#define FTDI_SIO_SET_DATA	4 /* Set the data characteristics of the port */
#define FTDI_SIO_GET_MODEM_STATUS	5 /* Retrieve current value of modern status register */
#define FTDI_SIO_SET_EVENT_CHAR	6 /* Set the event character */
#define FTDI_SIO_SET_ERROR_CHAR	7 /* Set the error character */
#define FTDI_SIO_SET_LATENCY_TIMER	9 /* Set the latency timer */
#define FTDI_SIO_GET_LATENCY_TIMER	10 /* Get the latency timer */

/* Interface indicies for FT2232, FT2232H and FT4232H devices*/
#define INTERFACE_A		1
#define INTERFACE_B		2
#define INTERFACE_C		3
#define INTERFACE_D		4

/*
 * FIC / OpenMoko, Inc. http://wiki.openmoko.org/wiki/Neo1973_Debug_Board_v3
 * Submitted by Harald Welte <laforge@openmoko.org>
 */
#define	FIC_VID			0x1457
#define	FIC_NEO1973_DEBUG_PID	0x5118

/*
 * RATOC REX-USB60F
 */
#define RATOC_VENDOR_ID		0x0584
#define RATOC_PRODUCT_ID_USB60F	0xb020

/*
 * DIEBOLD BCS SE923
 */
#define DIEBOLD_BCS_SE923_PID	0xfb99

/*
 * Atmel STK541
 */
#define ATMEL_VID		0x03eb /* Vendor ID */
#define STK541_PID		0x2109 /* Zigbee Controller */

/*
 * Dresden Elektronic Sensor Terminal Board
 */
#define DE_VID			0x1cf1 /* Vendor ID */
#define STB_PID			0x0001 /* Sensor Terminal Board */
#define WHT_PID			0x0004 /* Wireless Handheld Terminal */

/*
 * Blackfin gnICE JTAG
 * http://docs.blackfin.uclinux.org/doku.php?id=hw:jtag:gnice
 */
#define ADI_VID 		0x0456
#define ADI_GNICE_PID 		0xF000
#define ADI_GNICEPLUS_PID 	0xF001

/*
 * JETI SPECTROMETER SPECBOS 1201
 * http://www.jeti.com/products/sys/scb/scb1201.php
 */
#define JETI_VID		0x0c6c
#define JETI_SPC1201_PID	0x04b2

/*
 * Marvell SheevaPlug
 */
#define MARVELL_VID		0x9e88
#define MARVELL_SHEEVAPLUG_PID	0x9e8f

#define FTDI_TURTELIZER_PID	0xBDC8 /* JTAG/RS-232 adapter by egnite GmBH */

/*
 * GN Otometrics (http://www.otometrics.com)
 * Submitted by Ville Sundberg.
 */
#define GN_OTOMETRICS_VID	0x0c33	/* Vendor ID */
#define AURICAL_USB_PID		0x0010	/* Aurical USB Audiometer */

/*
 * Bayer Ascensia Contour blood glucose meter USB-converter cable.
 * http://winglucofacts.com/cables/
 */
#define BAYER_VID                      0x1A79
#define BAYER_CONTOUR_CABLE_PID        0x6001

/*
 * Marvell OpenRD Base, Client
 * http://www.open-rd.org
 * OpenRD Base, Client use VID 0x0403
 */
#define MARVELL_OPENRD_PID	0x9e90

<<<<<<< HEAD
=======
/*
 * Hameg HO820 and HO870 interface (using VID 0x0403)
 */
#define        HAMEG_HO820_PID         0xed74
#define        HAMEG_HO870_PID         0xed71

>>>>>>> 94a8d5ca
/*
 *   BmRequestType:  1100 0000b
 *   bRequest:       FTDI_E2_READ
 *   wValue:         0
 *   wIndex:         Address of word to read
 *   wLength:        2
 *   Data:           Will return a word of data from E2Address
 *
 */

/* Port Identifier Table */
#define PIT_DEFAULT 		0 /* SIOA */
#define PIT_SIOA		1 /* SIOA */
/* The device this driver is tested with one has only one port */
#define PIT_SIOB		2 /* SIOB */
#define PIT_PARALLEL		3 /* Parallel */

/* FTDI_SIO_RESET */
#define FTDI_SIO_RESET_REQUEST FTDI_SIO_RESET
#define FTDI_SIO_RESET_REQUEST_TYPE 0x40
#define FTDI_SIO_RESET_SIO 0
#define FTDI_SIO_RESET_PURGE_RX 1
#define FTDI_SIO_RESET_PURGE_TX 2

/*
 * BmRequestType:  0100 0000B
 * bRequest:       FTDI_SIO_RESET
 * wValue:         Control Value
 *                   0 = Reset SIO
 *                   1 = Purge RX buffer
 *                   2 = Purge TX buffer
 * wIndex:         Port
 * wLength:        0
 * Data:           None
 *
 * The Reset SIO command has this effect:
 *
 *    Sets flow control set to 'none'
 *    Event char = $0D
 *    Event trigger = disabled
 *    Purge RX buffer
 *    Purge TX buffer
 *    Clear DTR
 *    Clear RTS
 *    baud and data format not reset
 *
 * The Purge RX and TX buffer commands affect nothing except the buffers
 *
   */

/* FTDI_SIO_SET_BAUDRATE */
#define FTDI_SIO_SET_BAUDRATE_REQUEST_TYPE 0x40
#define FTDI_SIO_SET_BAUDRATE_REQUEST 3

/*
 * BmRequestType:  0100 0000B
 * bRequest:       FTDI_SIO_SET_BAUDRATE
 * wValue:         BaudDivisor value - see below
 * wIndex:         Port
 * wLength:        0
 * Data:           None
 * The BaudDivisor values are calculated as follows:
 * - BaseClock is either 12000000 or 48000000 depending on the device. FIXME: I wish
 *   I knew how to detect old chips to select proper base clock!
 * - BaudDivisor is a fixed point number encoded in a funny way.
 *   (--WRONG WAY OF THINKING--)
 *   BaudDivisor is a fixed point number encoded with following bit weighs:
 *   (-2)(-1)(13..0). It is a radical with a denominator of 4, so values
 *   end with 0.0 (00...), 0.25 (10...), 0.5 (01...), and 0.75 (11...).
 *   (--THE REALITY--)
 *   The both-bits-set has quite different meaning from 0.75 - the chip designers
 *   have decided it to mean 0.125 instead of 0.75.
 *   This info looked up in FTDI application note "FT8U232 DEVICES \ Data Rates
 *   and Flow Control Consideration for USB to RS232".
 * - BaudDivisor = (BaseClock / 16) / BaudRate, where the (=) operation should
 *   automagically re-encode the resulting value to take fractions into consideration.
 * As all values are integers, some bit twiddling is in order:
 *   BaudDivisor = (BaseClock / 16 / BaudRate) |
 *   (((BaseClock / 2 / BaudRate) & 4) ? 0x4000    // 0.5
 *    : ((BaseClock / 2 / BaudRate) & 2) ? 0x8000  // 0.25
 *    : ((BaseClock / 2 / BaudRate) & 1) ? 0xc000  // 0.125
 *    : 0)
 *
 * For the FT232BM, a 17th divisor bit was introduced to encode the multiples
 * of 0.125 missing from the FT8U232AM.  Bits 16 to 14 are coded as follows
 * (the first four codes are the same as for the FT8U232AM, where bit 16 is
 * always 0):
 *   000 - add .000 to divisor
 *   001 - add .500 to divisor
 *   010 - add .250 to divisor
 *   011 - add .125 to divisor
 *   100 - add .375 to divisor
 *   101 - add .625 to divisor
 *   110 - add .750 to divisor
 *   111 - add .875 to divisor
 * Bits 15 to 0 of the 17-bit divisor are placed in the urb value.  Bit 16 is
 * placed in bit 0 of the urb index.
 *
 * Note that there are a couple of special cases to support the highest baud
 * rates.  If the calculated divisor value is 1, this needs to be replaced with
 * 0.  Additionally for the FT232BM, if the calculated divisor value is 0x4001
 * (1.5), this needs to be replaced with 0x0001 (1) (but this divisor value is
 * not supported by the FT8U232AM).
 */

typedef enum {
	SIO = 1,
	FT8U232AM = 2,
	FT232BM = 3,
	FT2232C = 4,
	FT232RL = 5,
	FT2232H = 6,
	FT4232H = 7
} ftdi_chip_type_t;

typedef enum {
 ftdi_sio_b300 = 0,
 ftdi_sio_b600 = 1,
 ftdi_sio_b1200 = 2,
 ftdi_sio_b2400 = 3,
 ftdi_sio_b4800 = 4,
 ftdi_sio_b9600 = 5,
 ftdi_sio_b19200 = 6,
 ftdi_sio_b38400 = 7,
 ftdi_sio_b57600 = 8,
 ftdi_sio_b115200 = 9
} FTDI_SIO_baudrate_t;

/*
 * The ftdi_8U232AM_xxMHz_byyy constants have been removed. The encoded divisor values
 * are calculated internally.
 */

#define FTDI_SIO_SET_DATA_REQUEST FTDI_SIO_SET_DATA
#define FTDI_SIO_SET_DATA_REQUEST_TYPE 0x40
#define FTDI_SIO_SET_DATA_PARITY_NONE (0x0 << 8)
#define FTDI_SIO_SET_DATA_PARITY_ODD (0x1 << 8)
#define FTDI_SIO_SET_DATA_PARITY_EVEN (0x2 << 8)
#define FTDI_SIO_SET_DATA_PARITY_MARK (0x3 << 8)
#define FTDI_SIO_SET_DATA_PARITY_SPACE (0x4 << 8)
#define FTDI_SIO_SET_DATA_STOP_BITS_1 (0x0 << 11)
#define FTDI_SIO_SET_DATA_STOP_BITS_15 (0x1 << 11)
#define FTDI_SIO_SET_DATA_STOP_BITS_2 (0x2 << 11)
#define FTDI_SIO_SET_BREAK (0x1 << 14)
/* FTDI_SIO_SET_DATA */

/*
 * BmRequestType:  0100 0000B
 * bRequest:       FTDI_SIO_SET_DATA
 * wValue:         Data characteristics (see below)
 * wIndex:         Port
 * wLength:        0
 * Data:           No
 *
 * Data characteristics
 *
 *   B0..7   Number of data bits
 *   B8..10  Parity
 *           0 = None
 *           1 = Odd
 *           2 = Even
 *           3 = Mark
 *           4 = Space
 *   B11..13 Stop Bits
 *           0 = 1
 *           1 = 1.5
 *           2 = 2
 *   B14
 *           1 = TX ON (break)
 *           0 = TX OFF (normal state)
 *   B15 Reserved
 *
 */



/* FTDI_SIO_MODEM_CTRL */
#define FTDI_SIO_SET_MODEM_CTRL_REQUEST_TYPE 0x40
#define FTDI_SIO_SET_MODEM_CTRL_REQUEST FTDI_SIO_MODEM_CTRL

/*
 * BmRequestType:   0100 0000B
 * bRequest:        FTDI_SIO_MODEM_CTRL
 * wValue:          ControlValue (see below)
 * wIndex:          Port
 * wLength:         0
 * Data:            None
 *
 * NOTE: If the device is in RTS/CTS flow control, the RTS set by this
 * command will be IGNORED without an error being returned
 * Also - you can not set DTR and RTS with one control message
 */

#define FTDI_SIO_SET_DTR_MASK 0x1
#define FTDI_SIO_SET_DTR_HIGH (1 | (FTDI_SIO_SET_DTR_MASK  << 8))
#define FTDI_SIO_SET_DTR_LOW  (0 | (FTDI_SIO_SET_DTR_MASK  << 8))
#define FTDI_SIO_SET_RTS_MASK 0x2
#define FTDI_SIO_SET_RTS_HIGH (2 | (FTDI_SIO_SET_RTS_MASK << 8))
#define FTDI_SIO_SET_RTS_LOW (0 | (FTDI_SIO_SET_RTS_MASK << 8))

/*
 * ControlValue
 * B0    DTR state
 *          0 = reset
 *          1 = set
 * B1    RTS state
 *          0 = reset
 *          1 = set
 * B2..7 Reserved
 * B8    DTR state enable
 *          0 = ignore
 *          1 = use DTR state
 * B9    RTS state enable
 *          0 = ignore
 *          1 = use RTS state
 * B10..15 Reserved
 */

/* FTDI_SIO_SET_FLOW_CTRL */
#define FTDI_SIO_SET_FLOW_CTRL_REQUEST_TYPE 0x40
#define FTDI_SIO_SET_FLOW_CTRL_REQUEST FTDI_SIO_SET_FLOW_CTRL
#define FTDI_SIO_DISABLE_FLOW_CTRL 0x0
#define FTDI_SIO_RTS_CTS_HS (0x1 << 8)
#define FTDI_SIO_DTR_DSR_HS (0x2 << 8)
#define FTDI_SIO_XON_XOFF_HS (0x4 << 8)
/*
 *   BmRequestType:  0100 0000b
 *   bRequest:       FTDI_SIO_SET_FLOW_CTRL
 *   wValue:         Xoff/Xon
 *   wIndex:         Protocol/Port - hIndex is protocl / lIndex is port
 *   wLength:        0
 *   Data:           None
 *
 * hIndex protocol is:
 *   B0 Output handshaking using RTS/CTS
 *       0 = disabled
 *       1 = enabled
 *   B1 Output handshaking using DTR/DSR
 *       0 = disabled
 *       1 = enabled
 *   B2 Xon/Xoff handshaking
 *       0 = disabled
 *       1 = enabled
 *
 * A value of zero in the hIndex field disables handshaking
 *
 * If Xon/Xoff handshaking is specified, the hValue field should contain the XOFF character
 * and the lValue field contains the XON character.
 */

/*
 * FTDI_SIO_GET_LATENCY_TIMER
 *
 * Set the timeout interval. The FTDI collects data from the slave
 * device, transmitting it to the host when either A) 62 bytes are
 * received, or B) the timeout interval has elapsed and the buffer
 * contains at least 1 byte.  Setting this value to a small number
 * can dramatically improve performance for applications which send
 * small packets, since the default value is 16ms.
 */
#define  FTDI_SIO_GET_LATENCY_TIMER_REQUEST FTDI_SIO_GET_LATENCY_TIMER
#define  FTDI_SIO_GET_LATENCY_TIMER_REQUEST_TYPE 0xC0

/*
 *  BmRequestType:   1100 0000b
 *  bRequest:        FTDI_SIO_GET_LATENCY_TIMER
 *  wValue:          0
 *  wIndex:          Port
 *  wLength:         0
 *  Data:            latency (on return)
 */

/*
 * FTDI_SIO_SET_LATENCY_TIMER
 *
 * Set the timeout interval. The FTDI collects data from the slave
 * device, transmitting it to the host when either A) 62 bytes are
 * received, or B) the timeout interval has elapsed and the buffer
 * contains at least 1 byte.  Setting this value to a small number
 * can dramatically improve performance for applications which send
 * small packets, since the default value is 16ms.
 */
#define  FTDI_SIO_SET_LATENCY_TIMER_REQUEST FTDI_SIO_SET_LATENCY_TIMER
#define  FTDI_SIO_SET_LATENCY_TIMER_REQUEST_TYPE 0x40

/*
 *  BmRequestType:   0100 0000b
 *  bRequest:        FTDI_SIO_SET_LATENCY_TIMER
 *  wValue:          Latency (milliseconds)
 *  wIndex:          Port
 *  wLength:         0
 *  Data:            None
 *
 * wValue:
 *   B0..7   Latency timer
 *   B8..15  0
 *
 */

/*
 * FTDI_SIO_SET_EVENT_CHAR
 *
 * Set the special event character for the specified communications port.
 * If the device sees this character it will immediately return the
 * data read so far - rather than wait 40ms or until 62 bytes are read
 * which is what normally happens.
 */


#define  FTDI_SIO_SET_EVENT_CHAR_REQUEST FTDI_SIO_SET_EVENT_CHAR
#define  FTDI_SIO_SET_EVENT_CHAR_REQUEST_TYPE 0x40


/*
 *  BmRequestType:   0100 0000b
 *  bRequest:        FTDI_SIO_SET_EVENT_CHAR
 *  wValue:          EventChar
 *  wIndex:          Port
 *  wLength:         0
 *  Data:            None
 *
 * wValue:
 *   B0..7   Event Character
 *   B8      Event Character Processing
 *             0 = disabled
 *             1 = enabled
 *   B9..15  Reserved
 *
 */

/* FTDI_SIO_SET_ERROR_CHAR */

/* Set the parity error replacement character for the specified communications port */

/*
 *  BmRequestType:  0100 0000b
 *  bRequest:       FTDI_SIO_SET_EVENT_CHAR
 *  wValue:         Error Char
 *  wIndex:         Port
 *  wLength:        0
 *  Data:           None
 *
 *Error Char
 *  B0..7  Error Character
 *  B8     Error Character Processing
 *           0 = disabled
 *           1 = enabled
 *  B9..15 Reserved
 *
 */

/* FTDI_SIO_GET_MODEM_STATUS */
/* Retrieve the current value of the modem status register */

#define FTDI_SIO_GET_MODEM_STATUS_REQUEST_TYPE 0xc0
#define FTDI_SIO_GET_MODEM_STATUS_REQUEST FTDI_SIO_GET_MODEM_STATUS
#define FTDI_SIO_CTS_MASK 0x10
#define FTDI_SIO_DSR_MASK 0x20
#define FTDI_SIO_RI_MASK  0x40
#define FTDI_SIO_RLSD_MASK 0x80
/*
 *   BmRequestType:   1100 0000b
 *   bRequest:        FTDI_SIO_GET_MODEM_STATUS
 *   wValue:          zero
 *   wIndex:          Port
 *   wLength:         1
 *   Data:            Status
 *
 * One byte of data is returned
 * B0..3 0
 * B4    CTS
 *         0 = inactive
 *         1 = active
 * B5    DSR
 *         0 = inactive
 *         1 = active
 * B6    Ring Indicator (RI)
 *         0 = inactive
 *         1 = active
 * B7    Receive Line Signal Detect (RLSD)
 *         0 = inactive
 *         1 = active
 */



/* Descriptors returned by the device
 *
 *  Device Descriptor
 *
 * Offset	Field		Size	Value	Description
 * 0	bLength		1	0x12	Size of descriptor in bytes
 * 1	bDescriptorType	1	0x01	DEVICE Descriptor Type
 * 2	bcdUSB		2	0x0110	USB Spec Release Number
 * 4	bDeviceClass	1	0x00	Class Code
 * 5	bDeviceSubClass	1	0x00	SubClass Code
 * 6	bDeviceProtocol	1	0x00	Protocol Code
 * 7	bMaxPacketSize0 1	0x08	Maximum packet size for endpoint 0
 * 8	idVendor	2	0x0403	Vendor ID
 * 10	idProduct	2	0x8372	Product ID (FTDI_SIO_PID)
 * 12	bcdDevice	2	0x0001	Device release number
 * 14	iManufacturer	1	0x01	Index of man. string desc
 * 15	iProduct	1	0x02	Index of prod string desc
 * 16	iSerialNumber	1	0x02	Index of serial nmr string desc
 * 17	bNumConfigurations 1    0x01	Number of possible configurations
 *
 * Configuration Descriptor
 *
 * Offset	Field			Size	Value
 * 0	bLength			1	0x09	Size of descriptor in bytes
 * 1	bDescriptorType		1	0x02	CONFIGURATION Descriptor Type
 * 2	wTotalLength		2	0x0020	Total length of data
 * 4	bNumInterfaces		1	0x01	Number of interfaces supported
 * 5	bConfigurationValue	1	0x01	Argument for SetCOnfiguration() req
 * 6	iConfiguration		1	0x02	Index of config string descriptor
 * 7	bmAttributes		1	0x20	Config characteristics Remote Wakeup
 * 8	MaxPower		1	0x1E	Max power consumption
 *
 * Interface Descriptor
 *
 * Offset	Field			Size	Value
 * 0	bLength			1	0x09	Size of descriptor in bytes
 * 1	bDescriptorType		1	0x04	INTERFACE Descriptor Type
 * 2	bInterfaceNumber	1	0x00	Number of interface
 * 3	bAlternateSetting	1	0x00	Value used to select alternate
 * 4	bNumEndpoints		1	0x02	Number of endpoints
 * 5	bInterfaceClass		1	0xFF	Class Code
 * 6	bInterfaceSubClass	1	0xFF	Subclass Code
 * 7	bInterfaceProtocol	1	0xFF	Protocol Code
 * 8	iInterface		1	0x02	Index of interface string description
 *
 * IN Endpoint Descriptor
 *
 * Offset	Field			Size	Value
 * 0	bLength			1	0x07	Size of descriptor in bytes
 * 1	bDescriptorType		1	0x05	ENDPOINT descriptor type
 * 2	bEndpointAddress	1	0x82	Address of endpoint
 * 3	bmAttributes		1	0x02	Endpoint attributes - Bulk
 * 4	bNumEndpoints		2	0x0040	maximum packet size
 * 5	bInterval		1	0x00	Interval for polling endpoint
 *
 * OUT Endpoint Descriptor
 *
 * Offset	Field			Size	Value
 * 0	bLength			1	0x07	Size of descriptor in bytes
 * 1	bDescriptorType		1	0x05	ENDPOINT descriptor type
 * 2	bEndpointAddress	1	0x02	Address of endpoint
 * 3	bmAttributes		1	0x02	Endpoint attributes - Bulk
 * 4	bNumEndpoints		2	0x0040	maximum packet size
 * 5	bInterval		1	0x00	Interval for polling endpoint
 *
 * DATA FORMAT
 *
 * IN Endpoint
 *
 * The device reserves the first two bytes of data on this endpoint to contain the current
 * values of the modem and line status registers. In the absence of data, the device 
 * generates a message consisting of these two status bytes every 40 ms
 *
 * Byte 0: Modem Status
 *
 * Offset	Description
 * B0	Reserved - must be 1
 * B1	Reserved - must be 0
 * B2	Reserved - must be 0
 * B3	Reserved - must be 0
 * B4	Clear to Send (CTS)
 * B5	Data Set Ready (DSR)
 * B6	Ring Indicator (RI)
 * B7	Receive Line Signal Detect (RLSD)
 *
 * Byte 1: Line Status
 *
 * Offset	Description
 * B0	Data Ready (DR)
 * B1	Overrun Error (OE)
 * B2	Parity Error (PE)
 * B3	Framing Error (FE)
 * B4	Break Interrupt (BI)
 * B5	Transmitter Holding Register (THRE)
 * B6	Transmitter Empty (TEMT)
 * B7	Error in RCVR FIFO
 *
 */
#define FTDI_RS0_CTS	(1 << 4)
#define FTDI_RS0_DSR	(1 << 5)
#define FTDI_RS0_RI	(1 << 6)
#define FTDI_RS0_RLSD	(1 << 7)

#define FTDI_RS_DR  1
#define FTDI_RS_OE (1<<1)
#define FTDI_RS_PE (1<<2)
#define FTDI_RS_FE (1<<3)
#define FTDI_RS_BI (1<<4)
#define FTDI_RS_THRE (1<<5)
#define FTDI_RS_TEMT (1<<6)
#define FTDI_RS_FIFO  (1<<7)

/*
 * OUT Endpoint
 *
 * This device reserves the first bytes of data on this endpoint contain the length
 * and port identifier of the message. For the FTDI USB Serial converter the port 
 * identifier is always 1.
 *
 * Byte 0: Line Status
 *
 * Offset	Description
 * B0	Reserved - must be 1
 * B1	Reserved - must be 0
 * B2..7	Length of message - (not including Byte 0)
 *
 */
<|MERGE_RESOLUTION|>--- conflicted
+++ resolved
@@ -971,15 +971,12 @@
  */
 #define MARVELL_OPENRD_PID	0x9e90
 
-<<<<<<< HEAD
-=======
 /*
  * Hameg HO820 and HO870 interface (using VID 0x0403)
  */
 #define        HAMEG_HO820_PID         0xed74
 #define        HAMEG_HO870_PID         0xed71
 
->>>>>>> 94a8d5ca
 /*
  *   BmRequestType:  1100 0000b
  *   bRequest:       FTDI_E2_READ
