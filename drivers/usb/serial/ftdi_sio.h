/*
 * Definitions for the FTDI USB Single Port Serial Converter -
 * known as FTDI_SIO (Serial Input/Output application of the chipset)
 *
 * The example I have is known as the USC-1000 which is available from
 * http://www.dse.co.nz - cat no XH4214 It looks similar to this:
 * http://www.dansdata.com/usbser.htm but I can't be sure There are other
 * USC-1000s which don't look like my device though so beware!
 *
 * The device is based on the FTDI FT8U100AX chip. It has a DB25 on one side,
 * USB on the other.
 *
 * Thanx to FTDI (http://www.ftdichip.com) for so kindly providing details
 * of the protocol required to talk to the device and ongoing assistence
 * during development.
 *
 * Bill Ryder - bryder@sgi.com formerly of Silicon Graphics, Inc.- wrote the
 * FTDI_SIO implementation.
 *
 * Philipp Gühring - pg@futureware.at - added the Device ID of the USB relais
 * from Rudolf Gugler
 *
 */

#define FTDI_VID	0x0403	/* Vendor Id */
#define FTDI_SIO_PID	0x8372	/* Product Id SIO application of 8U100AX  */
#define FTDI_8U232AM_PID 0x6001 /* Similar device to SIO above */
#define FTDI_8U232AM_ALT_PID 0x6006 /* FTDI's alternate PID for above */
#define FTDI_8U2232C_PID 0x6010 /* Dual channel device */
#define FTDI_232RL_PID  0xFBFA  /* Product ID for FT232RL */
#define FTDI_4232H_PID 0x6011 /* Quad channel hi-speed device */
#define FTDI_RELAIS_PID	0xFA10  /* Relais device from Rudolf Gugler */
#define FTDI_NF_RIC_VID	0x0DCD	/* Vendor Id */
#define FTDI_NF_RIC_PID	0x0001	/* Product Id */
#define FTDI_USBX_707_PID 0xF857	/* ADSTech IR Blaster USBX-707 */

/* Larsen and Brusgaard AltiTrack/USBtrack  */
#define LARSENBRUSGAARD_VID		0x0FD8
#define LB_ALTITRACK_PID		0x0001

/* www.canusb.com Lawicel CANUSB device */
#define FTDI_CANUSB_PID 0xFFA8 /* Product Id */

/* AlphaMicro Components AMC-232USB01 device */
#define FTDI_AMC232_PID 0xFF00 /* Product Id */

/* www.candapter.com Ewert Energy Systems CANdapter device */
#define FTDI_CANDAPTER_PID 0x9F80 /* Product Id */

/* SCS HF Radio Modems PID's (http://www.scs-ptc.com) */
/* the VID is the standard ftdi vid (FTDI_VID) */
#define FTDI_SCS_DEVICE_0_PID 0xD010    /* SCS PTC-IIusb */
#define FTDI_SCS_DEVICE_1_PID 0xD011    /* SCS Tracker / DSP TNC */
#define FTDI_SCS_DEVICE_2_PID 0xD012
#define FTDI_SCS_DEVICE_3_PID 0xD013
#define FTDI_SCS_DEVICE_4_PID 0xD014
#define FTDI_SCS_DEVICE_5_PID 0xD015
#define FTDI_SCS_DEVICE_6_PID 0xD016
#define FTDI_SCS_DEVICE_7_PID 0xD017

/* ACT Solutions HomePro ZWave interface (http://www.act-solutions.com/HomePro.htm) */
#define FTDI_ACTZWAVE_PID	0xF2D0


/* www.starting-point-systems.com µChameleon device */
#define FTDI_MICRO_CHAMELEON_PID	0xCAA0	/* Product Id */

/* www.irtrans.de device */
#define FTDI_IRTRANS_PID 0xFC60 /* Product Id */


/* www.thoughttechnology.com/ TT-USB provide with procomp use ftdi_sio */
#define FTDI_TTUSB_PID 0xFF20 /* Product Id */

/* iPlus device */
#define FTDI_IPLUS_PID 0xD070 /* Product Id */
#define FTDI_IPLUS2_PID 0xD071 /* Product Id */

/* DMX4ALL DMX Interfaces */
#define FTDI_DMX4ALL 0xC850

/* OpenDCC (www.opendcc.de) product id */
#define FTDI_OPENDCC_PID	0xBFD8

/* Sprog II (Andrew Crosland's SprogII DCC interface) */
#define FTDI_SPROG_II		0xF0C8

/* www.crystalfontz.com devices - thanx for providing free devices for evaluation ! */
/* they use the ftdi chipset for the USB interface and the vendor id is the same */
#define FTDI_XF_632_PID 0xFC08	/* 632: 16x2 Character Display */
#define FTDI_XF_634_PID 0xFC09	/* 634: 20x4 Character Display */
#define FTDI_XF_547_PID 0xFC0A	/* 547: Two line Display */
#define FTDI_XF_633_PID 0xFC0B	/* 633: 16x2 Character Display with Keys */
#define FTDI_XF_631_PID 0xFC0C	/* 631: 20x2 Character Display */
#define FTDI_XF_635_PID 0xFC0D	/* 635: 20x4 Character Display */
#define FTDI_XF_640_PID 0xFC0E	/* 640: Two line Display */
#define FTDI_XF_642_PID 0xFC0F	/* 642: Two line Display */

/* Video Networks Limited / Homechoice in the UK use an ftdi-based device for their 1Mb */
/* broadband internet service.  The following PID is exhibited by the usb device supplied */
/* (the VID is the standard ftdi vid (FTDI_VID) */
#define FTDI_VNHCPCUSB_D_PID 0xfe38 /* Product Id */

/*
 * PCDJ use ftdi based dj-controllers.  The following PID is for their DAC-2 device
 * http://www.pcdjhardware.com/DAC2.asp (PID sent by Wouter Paesen)
 * (the VID is the standard ftdi vid (FTDI_VID) */
#define FTDI_PCDJ_DAC2_PID 0xFA88

/*
 * The following are the values for the Matrix Orbital LCD displays,
 * which are the FT232BM ( similar to the 8U232AM )
 */
#define FTDI_MTXORB_0_PID      0xFA00  /* Matrix Orbital Product Id */
#define FTDI_MTXORB_1_PID      0xFA01  /* Matrix Orbital Product Id */
#define FTDI_MTXORB_2_PID      0xFA02  /* Matrix Orbital Product Id */
#define FTDI_MTXORB_3_PID      0xFA03  /* Matrix Orbital Product Id */
#define FTDI_MTXORB_4_PID      0xFA04  /* Matrix Orbital Product Id */
#define FTDI_MTXORB_5_PID      0xFA05  /* Matrix Orbital Product Id */
#define FTDI_MTXORB_6_PID      0xFA06  /* Matrix Orbital Product Id */

/* OOCDlink by Joern Kaipf <joernk@web.de>
 * (http://www.joernonline.de/dw/doku.php?id=start&idx=projects:oocdlink) */
#define FTDI_OOCDLINK_PID	0xbaf8	/* Amontec JTAGkey */

/*
 * The following are the values for the Matrix Orbital FTDI Range
 * Anything in this range will use an FT232RL.
 */
#define MTXORB_VID			0x1B3D
#define MTXORB_FTDI_RANGE_0100_PID	0x0100
#define MTXORB_FTDI_RANGE_0101_PID	0x0101
#define MTXORB_FTDI_RANGE_0102_PID	0x0102
#define MTXORB_FTDI_RANGE_0103_PID	0x0103
#define MTXORB_FTDI_RANGE_0104_PID	0x0104
#define MTXORB_FTDI_RANGE_0105_PID	0x0105
#define MTXORB_FTDI_RANGE_0106_PID	0x0106
#define MTXORB_FTDI_RANGE_0107_PID	0x0107
#define MTXORB_FTDI_RANGE_0108_PID	0x0108
#define MTXORB_FTDI_RANGE_0109_PID	0x0109
#define MTXORB_FTDI_RANGE_010A_PID	0x010A
#define MTXORB_FTDI_RANGE_010B_PID	0x010B
#define MTXORB_FTDI_RANGE_010C_PID	0x010C
#define MTXORB_FTDI_RANGE_010D_PID	0x010D
#define MTXORB_FTDI_RANGE_010E_PID	0x010E
#define MTXORB_FTDI_RANGE_010F_PID	0x010F
#define MTXORB_FTDI_RANGE_0110_PID	0x0110
#define MTXORB_FTDI_RANGE_0111_PID	0x0111
#define MTXORB_FTDI_RANGE_0112_PID	0x0112
#define MTXORB_FTDI_RANGE_0113_PID	0x0113
#define MTXORB_FTDI_RANGE_0114_PID	0x0114
#define MTXORB_FTDI_RANGE_0115_PID	0x0115
#define MTXORB_FTDI_RANGE_0116_PID	0x0116
#define MTXORB_FTDI_RANGE_0117_PID	0x0117
#define MTXORB_FTDI_RANGE_0118_PID	0x0118
#define MTXORB_FTDI_RANGE_0119_PID	0x0119
#define MTXORB_FTDI_RANGE_011A_PID	0x011A
#define MTXORB_FTDI_RANGE_011B_PID	0x011B
#define MTXORB_FTDI_RANGE_011C_PID	0x011C
#define MTXORB_FTDI_RANGE_011D_PID	0x011D
#define MTXORB_FTDI_RANGE_011E_PID	0x011E
#define MTXORB_FTDI_RANGE_011F_PID	0x011F
#define MTXORB_FTDI_RANGE_0120_PID	0x0120
#define MTXORB_FTDI_RANGE_0121_PID	0x0121
#define MTXORB_FTDI_RANGE_0122_PID	0x0122
#define MTXORB_FTDI_RANGE_0123_PID	0x0123
#define MTXORB_FTDI_RANGE_0124_PID	0x0124
#define MTXORB_FTDI_RANGE_0125_PID	0x0125
#define MTXORB_FTDI_RANGE_0126_PID	0x0126
#define MTXORB_FTDI_RANGE_0127_PID	0x0127
#define MTXORB_FTDI_RANGE_0128_PID	0x0128
#define MTXORB_FTDI_RANGE_0129_PID	0x0129
#define MTXORB_FTDI_RANGE_012A_PID	0x012A
#define MTXORB_FTDI_RANGE_012B_PID	0x012B
#define MTXORB_FTDI_RANGE_012C_PID	0x012C
#define MTXORB_FTDI_RANGE_012D_PID	0x012D
#define MTXORB_FTDI_RANGE_012E_PID	0x012E
#define MTXORB_FTDI_RANGE_012F_PID	0x012F
#define MTXORB_FTDI_RANGE_0130_PID	0x0130
#define MTXORB_FTDI_RANGE_0131_PID	0x0131
#define MTXORB_FTDI_RANGE_0132_PID	0x0132
#define MTXORB_FTDI_RANGE_0133_PID	0x0133
#define MTXORB_FTDI_RANGE_0134_PID	0x0134
#define MTXORB_FTDI_RANGE_0135_PID	0x0135
#define MTXORB_FTDI_RANGE_0136_PID	0x0136
#define MTXORB_FTDI_RANGE_0137_PID	0x0137
#define MTXORB_FTDI_RANGE_0138_PID	0x0138
#define MTXORB_FTDI_RANGE_0139_PID	0x0139
#define MTXORB_FTDI_RANGE_013A_PID	0x013A
#define MTXORB_FTDI_RANGE_013B_PID	0x013B
#define MTXORB_FTDI_RANGE_013C_PID	0x013C
#define MTXORB_FTDI_RANGE_013D_PID	0x013D
#define MTXORB_FTDI_RANGE_013E_PID	0x013E
#define MTXORB_FTDI_RANGE_013F_PID	0x013F
#define MTXORB_FTDI_RANGE_0140_PID	0x0140
#define MTXORB_FTDI_RANGE_0141_PID	0x0141
#define MTXORB_FTDI_RANGE_0142_PID	0x0142
#define MTXORB_FTDI_RANGE_0143_PID	0x0143
#define MTXORB_FTDI_RANGE_0144_PID	0x0144
#define MTXORB_FTDI_RANGE_0145_PID	0x0145
#define MTXORB_FTDI_RANGE_0146_PID	0x0146
#define MTXORB_FTDI_RANGE_0147_PID	0x0147
#define MTXORB_FTDI_RANGE_0148_PID	0x0148
#define MTXORB_FTDI_RANGE_0149_PID	0x0149
#define MTXORB_FTDI_RANGE_014A_PID	0x014A
#define MTXORB_FTDI_RANGE_014B_PID	0x014B
#define MTXORB_FTDI_RANGE_014C_PID	0x014C
#define MTXORB_FTDI_RANGE_014D_PID	0x014D
#define MTXORB_FTDI_RANGE_014E_PID	0x014E
#define MTXORB_FTDI_RANGE_014F_PID	0x014F
#define MTXORB_FTDI_RANGE_0150_PID	0x0150
#define MTXORB_FTDI_RANGE_0151_PID	0x0151
#define MTXORB_FTDI_RANGE_0152_PID	0x0152
#define MTXORB_FTDI_RANGE_0153_PID	0x0153
#define MTXORB_FTDI_RANGE_0154_PID	0x0154
#define MTXORB_FTDI_RANGE_0155_PID	0x0155
#define MTXORB_FTDI_RANGE_0156_PID	0x0156
#define MTXORB_FTDI_RANGE_0157_PID	0x0157
#define MTXORB_FTDI_RANGE_0158_PID	0x0158
#define MTXORB_FTDI_RANGE_0159_PID	0x0159
#define MTXORB_FTDI_RANGE_015A_PID	0x015A
#define MTXORB_FTDI_RANGE_015B_PID	0x015B
#define MTXORB_FTDI_RANGE_015C_PID	0x015C
#define MTXORB_FTDI_RANGE_015D_PID	0x015D
#define MTXORB_FTDI_RANGE_015E_PID	0x015E
#define MTXORB_FTDI_RANGE_015F_PID	0x015F
#define MTXORB_FTDI_RANGE_0160_PID	0x0160
#define MTXORB_FTDI_RANGE_0161_PID	0x0161
#define MTXORB_FTDI_RANGE_0162_PID	0x0162
#define MTXORB_FTDI_RANGE_0163_PID	0x0163
#define MTXORB_FTDI_RANGE_0164_PID	0x0164
#define MTXORB_FTDI_RANGE_0165_PID	0x0165
#define MTXORB_FTDI_RANGE_0166_PID	0x0166
#define MTXORB_FTDI_RANGE_0167_PID	0x0167
#define MTXORB_FTDI_RANGE_0168_PID	0x0168
#define MTXORB_FTDI_RANGE_0169_PID	0x0169
#define MTXORB_FTDI_RANGE_016A_PID	0x016A
#define MTXORB_FTDI_RANGE_016B_PID	0x016B
#define MTXORB_FTDI_RANGE_016C_PID	0x016C
#define MTXORB_FTDI_RANGE_016D_PID	0x016D
#define MTXORB_FTDI_RANGE_016E_PID	0x016E
#define MTXORB_FTDI_RANGE_016F_PID	0x016F
#define MTXORB_FTDI_RANGE_0170_PID	0x0170
#define MTXORB_FTDI_RANGE_0171_PID	0x0171
#define MTXORB_FTDI_RANGE_0172_PID	0x0172
#define MTXORB_FTDI_RANGE_0173_PID	0x0173
#define MTXORB_FTDI_RANGE_0174_PID	0x0174
#define MTXORB_FTDI_RANGE_0175_PID	0x0175
#define MTXORB_FTDI_RANGE_0176_PID	0x0176
#define MTXORB_FTDI_RANGE_0177_PID	0x0177
#define MTXORB_FTDI_RANGE_0178_PID	0x0178
#define MTXORB_FTDI_RANGE_0179_PID	0x0179
#define MTXORB_FTDI_RANGE_017A_PID	0x017A
#define MTXORB_FTDI_RANGE_017B_PID	0x017B
#define MTXORB_FTDI_RANGE_017C_PID	0x017C
#define MTXORB_FTDI_RANGE_017D_PID	0x017D
#define MTXORB_FTDI_RANGE_017E_PID	0x017E
#define MTXORB_FTDI_RANGE_017F_PID	0x017F
#define MTXORB_FTDI_RANGE_0180_PID	0x0180
#define MTXORB_FTDI_RANGE_0181_PID	0x0181
#define MTXORB_FTDI_RANGE_0182_PID	0x0182
#define MTXORB_FTDI_RANGE_0183_PID	0x0183
#define MTXORB_FTDI_RANGE_0184_PID	0x0184
#define MTXORB_FTDI_RANGE_0185_PID	0x0185
#define MTXORB_FTDI_RANGE_0186_PID	0x0186
#define MTXORB_FTDI_RANGE_0187_PID	0x0187
#define MTXORB_FTDI_RANGE_0188_PID	0x0188
#define MTXORB_FTDI_RANGE_0189_PID	0x0189
#define MTXORB_FTDI_RANGE_018A_PID	0x018A
#define MTXORB_FTDI_RANGE_018B_PID	0x018B
#define MTXORB_FTDI_RANGE_018C_PID	0x018C
#define MTXORB_FTDI_RANGE_018D_PID	0x018D
#define MTXORB_FTDI_RANGE_018E_PID	0x018E
#define MTXORB_FTDI_RANGE_018F_PID	0x018F
#define MTXORB_FTDI_RANGE_0190_PID	0x0190
#define MTXORB_FTDI_RANGE_0191_PID	0x0191
#define MTXORB_FTDI_RANGE_0192_PID	0x0192
#define MTXORB_FTDI_RANGE_0193_PID	0x0193
#define MTXORB_FTDI_RANGE_0194_PID	0x0194
#define MTXORB_FTDI_RANGE_0195_PID	0x0195
#define MTXORB_FTDI_RANGE_0196_PID	0x0196
#define MTXORB_FTDI_RANGE_0197_PID	0x0197
#define MTXORB_FTDI_RANGE_0198_PID	0x0198
#define MTXORB_FTDI_RANGE_0199_PID	0x0199
#define MTXORB_FTDI_RANGE_019A_PID	0x019A
#define MTXORB_FTDI_RANGE_019B_PID	0x019B
#define MTXORB_FTDI_RANGE_019C_PID	0x019C
#define MTXORB_FTDI_RANGE_019D_PID	0x019D
#define MTXORB_FTDI_RANGE_019E_PID	0x019E
#define MTXORB_FTDI_RANGE_019F_PID	0x019F
#define MTXORB_FTDI_RANGE_01A0_PID	0x01A0
#define MTXORB_FTDI_RANGE_01A1_PID	0x01A1
#define MTXORB_FTDI_RANGE_01A2_PID	0x01A2
#define MTXORB_FTDI_RANGE_01A3_PID	0x01A3
#define MTXORB_FTDI_RANGE_01A4_PID	0x01A4
#define MTXORB_FTDI_RANGE_01A5_PID	0x01A5
#define MTXORB_FTDI_RANGE_01A6_PID	0x01A6
#define MTXORB_FTDI_RANGE_01A7_PID	0x01A7
#define MTXORB_FTDI_RANGE_01A8_PID	0x01A8
#define MTXORB_FTDI_RANGE_01A9_PID	0x01A9
#define MTXORB_FTDI_RANGE_01AA_PID	0x01AA
#define MTXORB_FTDI_RANGE_01AB_PID	0x01AB
#define MTXORB_FTDI_RANGE_01AC_PID	0x01AC
#define MTXORB_FTDI_RANGE_01AD_PID	0x01AD
#define MTXORB_FTDI_RANGE_01AE_PID	0x01AE
#define MTXORB_FTDI_RANGE_01AF_PID	0x01AF
#define MTXORB_FTDI_RANGE_01B0_PID	0x01B0
#define MTXORB_FTDI_RANGE_01B1_PID	0x01B1
#define MTXORB_FTDI_RANGE_01B2_PID	0x01B2
#define MTXORB_FTDI_RANGE_01B3_PID	0x01B3
#define MTXORB_FTDI_RANGE_01B4_PID	0x01B4
#define MTXORB_FTDI_RANGE_01B5_PID	0x01B5
#define MTXORB_FTDI_RANGE_01B6_PID	0x01B6
#define MTXORB_FTDI_RANGE_01B7_PID	0x01B7
#define MTXORB_FTDI_RANGE_01B8_PID	0x01B8
#define MTXORB_FTDI_RANGE_01B9_PID	0x01B9
#define MTXORB_FTDI_RANGE_01BA_PID	0x01BA
#define MTXORB_FTDI_RANGE_01BB_PID	0x01BB
#define MTXORB_FTDI_RANGE_01BC_PID	0x01BC
#define MTXORB_FTDI_RANGE_01BD_PID	0x01BD
#define MTXORB_FTDI_RANGE_01BE_PID	0x01BE
#define MTXORB_FTDI_RANGE_01BF_PID	0x01BF
#define MTXORB_FTDI_RANGE_01C0_PID	0x01C0
#define MTXORB_FTDI_RANGE_01C1_PID	0x01C1
#define MTXORB_FTDI_RANGE_01C2_PID	0x01C2
#define MTXORB_FTDI_RANGE_01C3_PID	0x01C3
#define MTXORB_FTDI_RANGE_01C4_PID	0x01C4
#define MTXORB_FTDI_RANGE_01C5_PID	0x01C5
#define MTXORB_FTDI_RANGE_01C6_PID	0x01C6
#define MTXORB_FTDI_RANGE_01C7_PID	0x01C7
#define MTXORB_FTDI_RANGE_01C8_PID	0x01C8
#define MTXORB_FTDI_RANGE_01C9_PID	0x01C9
#define MTXORB_FTDI_RANGE_01CA_PID	0x01CA
#define MTXORB_FTDI_RANGE_01CB_PID	0x01CB
#define MTXORB_FTDI_RANGE_01CC_PID	0x01CC
#define MTXORB_FTDI_RANGE_01CD_PID	0x01CD
#define MTXORB_FTDI_RANGE_01CE_PID	0x01CE
#define MTXORB_FTDI_RANGE_01CF_PID	0x01CF
#define MTXORB_FTDI_RANGE_01D0_PID	0x01D0
#define MTXORB_FTDI_RANGE_01D1_PID	0x01D1
#define MTXORB_FTDI_RANGE_01D2_PID	0x01D2
#define MTXORB_FTDI_RANGE_01D3_PID	0x01D3
#define MTXORB_FTDI_RANGE_01D4_PID	0x01D4
#define MTXORB_FTDI_RANGE_01D5_PID	0x01D5
#define MTXORB_FTDI_RANGE_01D6_PID	0x01D6
#define MTXORB_FTDI_RANGE_01D7_PID	0x01D7
#define MTXORB_FTDI_RANGE_01D8_PID	0x01D8
#define MTXORB_FTDI_RANGE_01D9_PID	0x01D9
#define MTXORB_FTDI_RANGE_01DA_PID	0x01DA
#define MTXORB_FTDI_RANGE_01DB_PID	0x01DB
#define MTXORB_FTDI_RANGE_01DC_PID	0x01DC
#define MTXORB_FTDI_RANGE_01DD_PID	0x01DD
#define MTXORB_FTDI_RANGE_01DE_PID	0x01DE
#define MTXORB_FTDI_RANGE_01DF_PID	0x01DF
#define MTXORB_FTDI_RANGE_01E0_PID	0x01E0
#define MTXORB_FTDI_RANGE_01E1_PID	0x01E1
#define MTXORB_FTDI_RANGE_01E2_PID	0x01E2
#define MTXORB_FTDI_RANGE_01E3_PID	0x01E3
#define MTXORB_FTDI_RANGE_01E4_PID	0x01E4
#define MTXORB_FTDI_RANGE_01E5_PID	0x01E5
#define MTXORB_FTDI_RANGE_01E6_PID	0x01E6
#define MTXORB_FTDI_RANGE_01E7_PID	0x01E7
#define MTXORB_FTDI_RANGE_01E8_PID	0x01E8
#define MTXORB_FTDI_RANGE_01E9_PID	0x01E9
#define MTXORB_FTDI_RANGE_01EA_PID	0x01EA
#define MTXORB_FTDI_RANGE_01EB_PID	0x01EB
#define MTXORB_FTDI_RANGE_01EC_PID	0x01EC
#define MTXORB_FTDI_RANGE_01ED_PID	0x01ED
#define MTXORB_FTDI_RANGE_01EE_PID	0x01EE
#define MTXORB_FTDI_RANGE_01EF_PID	0x01EF
#define MTXORB_FTDI_RANGE_01F0_PID	0x01F0
#define MTXORB_FTDI_RANGE_01F1_PID	0x01F1
#define MTXORB_FTDI_RANGE_01F2_PID	0x01F2
#define MTXORB_FTDI_RANGE_01F3_PID	0x01F3
#define MTXORB_FTDI_RANGE_01F4_PID	0x01F4
#define MTXORB_FTDI_RANGE_01F5_PID	0x01F5
#define MTXORB_FTDI_RANGE_01F6_PID	0x01F6
#define MTXORB_FTDI_RANGE_01F7_PID	0x01F7
#define MTXORB_FTDI_RANGE_01F8_PID	0x01F8
#define MTXORB_FTDI_RANGE_01F9_PID	0x01F9
#define MTXORB_FTDI_RANGE_01FA_PID	0x01FA
#define MTXORB_FTDI_RANGE_01FB_PID	0x01FB
#define MTXORB_FTDI_RANGE_01FC_PID	0x01FC
#define MTXORB_FTDI_RANGE_01FD_PID	0x01FD
#define MTXORB_FTDI_RANGE_01FE_PID	0x01FE
#define MTXORB_FTDI_RANGE_01FF_PID	0x01FF



/* Interbiometrics USB I/O Board */
/* Developed for Interbiometrics by Rudolf Gugler */
#define INTERBIOMETRICS_VID              0x1209
#define INTERBIOMETRICS_IOBOARD_PID      0x1002
#define INTERBIOMETRICS_MINI_IOBOARD_PID 0x1006

/*
 * The following are the values for the Perle Systems
 * UltraPort USB serial converters
 */
#define FTDI_PERLE_ULTRAPORT_PID 0xF0C0	/* Perle UltraPort Product Id */

/*
 * The following are the values for the Sealevel SeaLINK+ adapters.
 * (Original list sent by Tuan Hoang.  Ian Abbott renamed the macros and
 * removed some PIDs that don't seem to match any existing products.)
 */
#define SEALEVEL_VID		0x0c52	/* Sealevel Vendor ID */
#define SEALEVEL_2101_PID	0x2101	/* SeaLINK+232 (2101/2105) */
#define SEALEVEL_2102_PID	0x2102	/* SeaLINK+485 (2102) */
#define SEALEVEL_2103_PID	0x2103	/* SeaLINK+232I (2103) */
#define SEALEVEL_2104_PID	0x2104	/* SeaLINK+485I (2104) */
#define SEALEVEL_2106_PID	0x9020	/* SeaLINK+422 (2106) */
#define SEALEVEL_2201_1_PID	0x2211	/* SeaPORT+2/232 (2201) Port 1 */
#define SEALEVEL_2201_2_PID	0x2221	/* SeaPORT+2/232 (2201) Port 2 */
#define SEALEVEL_2202_1_PID	0x2212	/* SeaPORT+2/485 (2202) Port 1 */
#define SEALEVEL_2202_2_PID	0x2222	/* SeaPORT+2/485 (2202) Port 2 */
#define SEALEVEL_2203_1_PID	0x2213	/* SeaPORT+2 (2203) Port 1 */
#define SEALEVEL_2203_2_PID	0x2223	/* SeaPORT+2 (2203) Port 2 */
#define SEALEVEL_2401_1_PID	0x2411	/* SeaPORT+4/232 (2401) Port 1 */
#define SEALEVEL_2401_2_PID	0x2421	/* SeaPORT+4/232 (2401) Port 2 */
#define SEALEVEL_2401_3_PID	0x2431	/* SeaPORT+4/232 (2401) Port 3 */
#define SEALEVEL_2401_4_PID	0x2441	/* SeaPORT+4/232 (2401) Port 4 */
#define SEALEVEL_2402_1_PID	0x2412	/* SeaPORT+4/485 (2402) Port 1 */
#define SEALEVEL_2402_2_PID	0x2422	/* SeaPORT+4/485 (2402) Port 2 */
#define SEALEVEL_2402_3_PID	0x2432	/* SeaPORT+4/485 (2402) Port 3 */
#define SEALEVEL_2402_4_PID	0x2442	/* SeaPORT+4/485 (2402) Port 4 */
#define SEALEVEL_2403_1_PID	0x2413	/* SeaPORT+4 (2403) Port 1 */
#define SEALEVEL_2403_2_PID	0x2423	/* SeaPORT+4 (2403) Port 2 */
#define SEALEVEL_2403_3_PID	0x2433	/* SeaPORT+4 (2403) Port 3 */
#define SEALEVEL_2403_4_PID	0x2443	/* SeaPORT+4 (2403) Port 4 */
#define SEALEVEL_2801_1_PID	0X2811	/* SeaLINK+8/232 (2801) Port 1 */
#define SEALEVEL_2801_2_PID	0X2821	/* SeaLINK+8/232 (2801) Port 2 */
#define SEALEVEL_2801_3_PID	0X2831	/* SeaLINK+8/232 (2801) Port 3 */
#define SEALEVEL_2801_4_PID	0X2841	/* SeaLINK+8/232 (2801) Port 4 */
#define SEALEVEL_2801_5_PID	0X2851	/* SeaLINK+8/232 (2801) Port 5 */
#define SEALEVEL_2801_6_PID	0X2861	/* SeaLINK+8/232 (2801) Port 6 */
#define SEALEVEL_2801_7_PID	0X2871	/* SeaLINK+8/232 (2801) Port 7 */
#define SEALEVEL_2801_8_PID	0X2881	/* SeaLINK+8/232 (2801) Port 8 */
#define SEALEVEL_2802_1_PID	0X2812	/* SeaLINK+8/485 (2802) Port 1 */
#define SEALEVEL_2802_2_PID	0X2822	/* SeaLINK+8/485 (2802) Port 2 */
#define SEALEVEL_2802_3_PID	0X2832	/* SeaLINK+8/485 (2802) Port 3 */
#define SEALEVEL_2802_4_PID	0X2842	/* SeaLINK+8/485 (2802) Port 4 */
#define SEALEVEL_2802_5_PID	0X2852	/* SeaLINK+8/485 (2802) Port 5 */
#define SEALEVEL_2802_6_PID	0X2862	/* SeaLINK+8/485 (2802) Port 6 */
#define SEALEVEL_2802_7_PID	0X2872	/* SeaLINK+8/485 (2802) Port 7 */
#define SEALEVEL_2802_8_PID	0X2882	/* SeaLINK+8/485 (2802) Port 8 */
#define SEALEVEL_2803_1_PID	0X2813	/* SeaLINK+8 (2803) Port 1 */
#define SEALEVEL_2803_2_PID	0X2823 	/* SeaLINK+8 (2803) Port 2 */
#define SEALEVEL_2803_3_PID	0X2833 	/* SeaLINK+8 (2803) Port 3 */
#define SEALEVEL_2803_4_PID	0X2843 	/* SeaLINK+8 (2803) Port 4 */
#define SEALEVEL_2803_5_PID	0X2853 	/* SeaLINK+8 (2803) Port 5 */
#define SEALEVEL_2803_6_PID	0X2863 	/* SeaLINK+8 (2803) Port 6 */
#define SEALEVEL_2803_7_PID	0X2873 	/* SeaLINK+8 (2803) Port 7 */
#define SEALEVEL_2803_8_PID	0X2883 	/* SeaLINK+8 (2803) Port 8 */

/*
 * The following are the values for two KOBIL chipcard terminals.
 */
#define KOBIL_VID		0x0d46	/* KOBIL Vendor ID */
#define KOBIL_CONV_B1_PID	0x2020	/* KOBIL Konverter for B1 */
#define KOBIL_CONV_KAAN_PID	0x2021	/* KOBIL_Konverter for KAAN */

/*
 * Icom ID-1 digital transceiver
 */

#define ICOM_ID1_VID            0x0C26
#define ICOM_ID1_PID            0x0004

/*
 * ASK.fr devices
 */
#define FTDI_ASK_RDR400_PID	0xC991	/* ASK RDR 400 series card reader */

/*
 * FTDI USB UART chips used in construction projects from the
 * Elektor Electronics magazine (http://elektor-electronics.co.uk)
 */
#define ELEKTOR_VID		0x0C7D
#define ELEKTOR_FT323R_PID	0x0005	/* RFID-Reader, issue 09-2006 */

/*
 * DSS-20 Sync Station for Sony Ericsson P800
 */
#define FTDI_DSS20_PID          0xFC82

/*
 * Home Electronics (www.home-electro.com) USB gadgets
 */
#define FTDI_HE_TIRA1_PID	0xFA78	/* Tira-1 IR transceiver */

/* USB-UIRT - An infrared receiver and transmitter using the 8U232AM chip */
/* http://home.earthlink.net/~jrhees/USBUIRT/index.htm */
#define FTDI_USB_UIRT_PID	0xF850	/* Product Id */

/* TNC-X USB-to-packet-radio adapter, versions prior to 3.0 (DLP module) */

#define FTDI_TNC_X_PID		0xEBE0

/*
 * ELV USB devices submitted by Christian Abt of ELV (www.elv.de).
 * All of these devices use FTDI's vendor ID (0x0403).
 *
 * The previously included PID for the UO 100 module was incorrect.
 * In fact, that PID was for ELV's UR 100 USB-RS232 converter (0xFB58).
 *
 * Armin Laeuger originally sent the PID for the UM 100 module.
 */
#define FTDI_R2000KU_TRUE_RNG	0xFB80  /* R2000KU TRUE RNG */
#define FTDI_ELV_UR100_PID	0xFB58	/* USB-RS232-Umsetzer (UR 100) */
#define FTDI_ELV_UM100_PID	0xFB5A	/* USB-Modul UM 100 */
#define FTDI_ELV_UO100_PID	0xFB5B	/* USB-Modul UO 100 */
#define FTDI_ELV_ALC8500_PID	0xF06E	/* ALC 8500 Expert */
/* Additional ELV PIDs that default to using the FTDI D2XX drivers on
 * MS Windows, rather than the FTDI Virtual Com Port drivers.
 * Maybe these will be easier to use with the libftdi/libusb user-space
 * drivers, or possibly the Comedi drivers in some cases. */
#define FTDI_ELV_CLI7000_PID	0xFB59	/* Computer-Light-Interface (CLI 7000) */
#define FTDI_ELV_PPS7330_PID	0xFB5C	/* Processor-Power-Supply (PPS 7330) */
#define FTDI_ELV_TFM100_PID	0xFB5D	/* Temperartur-Feuchte Messgeraet (TFM 100) */
#define FTDI_ELV_UDF77_PID	0xFB5E	/* USB DCF Funkurh (UDF 77) */
#define FTDI_ELV_UIO88_PID	0xFB5F	/* USB-I/O Interface (UIO 88) */
#define FTDI_ELV_UAD8_PID	0xF068	/* USB-AD-Wandler (UAD 8) */
#define FTDI_ELV_UDA7_PID	0xF069	/* USB-DA-Wandler (UDA 7) */
#define FTDI_ELV_USI2_PID	0xF06A	/* USB-Schrittmotoren-Interface (USI 2) */
#define FTDI_ELV_T1100_PID	0xF06B	/* Thermometer (T 1100) */
#define FTDI_ELV_PCD200_PID	0xF06C	/* PC-Datenlogger (PCD 200) */
#define FTDI_ELV_ULA200_PID	0xF06D	/* USB-LCD-Ansteuerung (ULA 200) */
#define FTDI_ELV_FHZ1000PC_PID	0xF06F	/* FHZ 1000 PC */
#define FTDI_ELV_CSI8_PID	0xE0F0	/* Computer-Schalt-Interface (CSI 8) */
#define FTDI_ELV_EM1000DL_PID	0xE0F1	/* PC-Datenlogger fuer Energiemonitor (EM 1000 DL) */
#define FTDI_ELV_PCK100_PID	0xE0F2	/* PC-Kabeltester (PCK 100) */
#define FTDI_ELV_RFP500_PID	0xE0F3	/* HF-Leistungsmesser (RFP 500) */
#define FTDI_ELV_FS20SIG_PID	0xE0F4	/* Signalgeber (FS 20 SIG) */
#define FTDI_ELV_WS300PC_PID	0xE0F6	/* PC-Wetterstation (WS 300 PC) */
#define FTDI_ELV_FHZ1300PC_PID	0xE0E8	/* FHZ 1300 PC */
#define FTDI_ELV_WS500_PID	0xE0E9	/* PC-Wetterstation (WS 500) */
#define FTDI_ELV_HS485_PID	0xE0EA	/* USB to RS-485 adapter */
#define FTDI_ELV_EM1010PC_PID	0xE0EF	/* Engery monitor EM 1010 PC */
#define FTDI_PHI_FISCO_PID      0xE40B  /* PHI Fisco USB to Serial cable */

/*
 * Definitions for ID TECH (www.idt-net.com) devices
 */
#define IDTECH_VID		0x0ACD	/* ID TECH Vendor ID */
#define IDTECH_IDT1221U_PID	0x0300	/* IDT1221U USB to RS-232 adapter */

/*
 * Definitions for Omnidirectional Control Technology, Inc. devices
 */
#define OCT_VID			0x0B39	/* OCT vendor ID */
/* Note: OCT US101 is also rebadged as Dick Smith Electronics (NZ) XH6381 */
/* Also rebadged as Dick Smith Electronics (Aus) XH6451 */
/* Also rebadged as SIIG Inc. model US2308 hardware version 1 */
#define OCT_US101_PID		0x0421	/* OCT US101 USB to RS-232 */

/* an infrared receiver for user access control with IR tags */
#define FTDI_PIEGROUP_PID	0xF208	/* Product Id */

/*
 * Definitions for Artemis astronomical USB based cameras
 * Check it at http://www.artemisccd.co.uk/
 */
#define FTDI_ARTEMIS_PID	0xDF28	/* All Artemis Cameras */

/*
 * Definitions for ATIK Instruments astronomical USB based cameras
 * Check it at http://www.atik-instruments.com/
 */
#define FTDI_ATIK_ATK16_PID	0xDF30	/* ATIK ATK-16 Grayscale Camera */
#define FTDI_ATIK_ATK16C_PID	0xDF32	/* ATIK ATK-16C Colour Camera */
#define FTDI_ATIK_ATK16HR_PID	0xDF31	/* ATIK ATK-16HR Grayscale Camera */
#define FTDI_ATIK_ATK16HRC_PID	0xDF33	/* ATIK ATK-16HRC Colour Camera */
#define FTDI_ATIK_ATK16IC_PID   0xDF35  /* ATIK ATK-16IC Grayscale Camera */

/*
 * Protego product ids
 */
#define PROTEGO_SPECIAL_1	0xFC70	/* special/unknown device */
#define PROTEGO_R2X0		0xFC71	/* R200-USB TRNG unit (R210, R220, and R230) */
#define PROTEGO_SPECIAL_3	0xFC72	/* special/unknown device */
#define PROTEGO_SPECIAL_4	0xFC73	/* special/unknown device */

/*
 * Gude Analog- und Digitalsysteme GmbH
 */
#define FTDI_GUDEADS_E808_PID    0xE808
#define FTDI_GUDEADS_E809_PID    0xE809
#define FTDI_GUDEADS_E80A_PID    0xE80A
#define FTDI_GUDEADS_E80B_PID    0xE80B
#define FTDI_GUDEADS_E80C_PID    0xE80C
#define FTDI_GUDEADS_E80D_PID    0xE80D
#define FTDI_GUDEADS_E80E_PID    0xE80E
#define FTDI_GUDEADS_E80F_PID    0xE80F
#define FTDI_GUDEADS_E888_PID    0xE888  /* Expert ISDN Control USB */
#define FTDI_GUDEADS_E889_PID    0xE889  /* USB RS-232 OptoBridge */
#define FTDI_GUDEADS_E88A_PID    0xE88A
#define FTDI_GUDEADS_E88B_PID    0xE88B
#define FTDI_GUDEADS_E88C_PID    0xE88C
#define FTDI_GUDEADS_E88D_PID    0xE88D
#define FTDI_GUDEADS_E88E_PID    0xE88E
#define FTDI_GUDEADS_E88F_PID    0xE88F

/*
 * Linx Technologies product ids
 */
#define LINX_SDMUSBQSS_PID	0xF448	/* Linx SDM-USB-QS-S */
#define LINX_MASTERDEVEL2_PID   0xF449   /* Linx Master Development 2.0 */
#define LINX_FUTURE_0_PID   0xF44A   /* Linx future device */
#define LINX_FUTURE_1_PID   0xF44B   /* Linx future device */
#define LINX_FUTURE_2_PID   0xF44C   /* Linx future device */

/* CCS Inc. ICDU/ICDU40 product ID - the FT232BM is used in an in-circuit-debugger */
/* unit for PIC16's/PIC18's */
#define FTDI_CCSICDU20_0_PID    0xF9D0
#define FTDI_CCSICDU40_1_PID    0xF9D1
#define FTDI_CCSMACHX_2_PID     0xF9D2
#define FTDI_CCSLOAD_N_GO_3_PID 0xF9D3
#define FTDI_CCSICDU64_4_PID    0xF9D4
#define FTDI_CCSPRIME8_5_PID    0xF9D5

/* Inside Accesso contactless reader (http://www.insidefr.com) */
#define INSIDE_ACCESSO		0xFAD0

/*
 * Intrepid Control Systems (http://www.intrepidcs.com/) ValueCAN and NeoVI
 */
#define INTREPID_VID		0x093C
#define INTREPID_VALUECAN_PID	0x0601
#define INTREPID_NEOVI_PID	0x0701

/*
 * Falcom Wireless Communications GmbH
 */
#define FALCOM_VID		0x0F94	/* Vendor Id */
#define FALCOM_TWIST_PID	0x0001	/* Falcom Twist USB GPRS modem */
#define FALCOM_SAMBA_PID	0x0005	/* Falcom Samba USB GPRS modem */

/*
 * SUUNTO product ids
 */
#define FTDI_SUUNTO_SPORTS_PID	0xF680	/* Suunto Sports instrument */

/*
 * Oceanic product ids
 */
#define FTDI_OCEANIC_PID	0xF460  /* Oceanic dive instrument */

/*
 * TTi (Thurlby Thandar Instruments)
 */
#define TTI_VID			0x103E	/* Vendor Id */
#define TTI_QL355P_PID		0x03E8	/* TTi QL355P power supply */

/*
 * Definitions for B&B Electronics products.
 */
#define BANDB_VID		0x0856	/* B&B Electronics Vendor ID */
#define BANDB_USOTL4_PID	0xAC01	/* USOTL4 Isolated RS-485 Converter */
#define BANDB_USTL4_PID		0xAC02	/* USTL4 RS-485 Converter */
#define BANDB_USO9ML2_PID	0xAC03	/* USO9ML2 Isolated RS-232 Converter */

/*
 * RM Michaelides CANview USB (http://www.rmcan.com)
 * CAN fieldbus interface adapter, added by port GmbH www.port.de)
 * Ian Abbott changed the macro names for consistency.
 */
#define FTDI_RM_CANVIEW_PID	0xfd60	/* Product Id */

/*
 * EVER Eco Pro UPS (http://www.ever.com.pl/)
 */

#define	EVER_ECO_PRO_CDS	0xe520	/* RS-232 converter */

/*
 * 4N-GALAXY.DE PIDs for CAN-USB, USB-RS232, USB-RS422, USB-RS485,
 * USB-TTY activ, USB-TTY passiv.  Some PIDs are used by several devices
 * and I'm not entirely sure which are used by which.
 */
#define FTDI_4N_GALAXY_DE_1_PID	0xF3C0
#define FTDI_4N_GALAXY_DE_2_PID	0xF3C1

/*
 * Mobility Electronics products.
 */
#define MOBILITY_VID			0x1342
#define MOBILITY_USB_SERIAL_PID		0x0202	/* EasiDock USB 200 serial */

/*
 * microHAM product IDs (http://www.microham.com).
 * Submitted by Justin Burket (KL1RL) <zorton@jtan.com>
 * and Mike Studer (K6EEP) <k6eep@hamsoftware.org>.
 * Ian Abbott <abbotti@mev.co.uk> added a few more from the driver INF file.
 */
#define FTDI_MHAM_KW_PID 0xEEE8		/* USB-KW interface */
#define FTDI_MHAM_YS_PID 0xEEE9		/* USB-YS interface */
#define FTDI_MHAM_Y6_PID 0xEEEA		/* USB-Y6 interface */
#define FTDI_MHAM_Y8_PID 0xEEEB		/* USB-Y8 interface */
#define FTDI_MHAM_IC_PID 0xEEEC		/* USB-IC interface */
#define FTDI_MHAM_DB9_PID 0xEEED	/* USB-DB9 interface */
#define FTDI_MHAM_RS232_PID 0xEEEE	/* USB-RS232 interface */
#define FTDI_MHAM_Y9_PID 0xEEEF		/* USB-Y9 interface */

/*
 * Active Robots product ids.
 */
#define FTDI_ACTIVE_ROBOTS_PID	0xE548	/* USB comms board */

/*
 * Xsens Technologies BV products (http://www.xsens.com).
 */
#define XSENS_CONVERTER_0_PID	0xD388
#define XSENS_CONVERTER_1_PID	0xD389
#define XSENS_CONVERTER_2_PID	0xD38A
#define XSENS_CONVERTER_3_PID	0xD38B
#define XSENS_CONVERTER_4_PID	0xD38C
#define XSENS_CONVERTER_5_PID	0xD38D
#define XSENS_CONVERTER_6_PID	0xD38E
#define XSENS_CONVERTER_7_PID	0xD38F

/*
 * Teratronik product ids.
 * Submitted by O. Wölfelschneider.
 */
#define FTDI_TERATRONIK_VCP_PID	 0xEC88	/* Teratronik device (preferring VCP driver on windows) */
#define FTDI_TERATRONIK_D2XX_PID 0xEC89	/* Teratronik device (preferring D2XX driver on windows) */

/*
 * Evolution Robotics products (http://www.evolution.com/).
 * Submitted by Shawn M. Lavelle.
 */
#define EVOLUTION_VID		0xDEEE	/* Vendor ID */
#define EVOLUTION_ER1_PID	0x0300	/* ER1 Control Module */
#define EVO_8U232AM_PID	0x02FF	/* Evolution robotics RCM2 (FT232AM)*/
#define EVO_HYBRID_PID		0x0302	/* Evolution robotics RCM4 PID (FT232BM)*/
#define EVO_RCM4_PID		0x0303	/* Evolution robotics RCM4 PID */

/* Pyramid Computer GmbH */
#define FTDI_PYRAMID_PID	0xE6C8	/* Pyramid Appliance Display */

/*
 * NDI (www.ndigital.com) product ids
 */
#define FTDI_NDI_HUC_PID		0xDA70	/* NDI Host USB Converter */
#define FTDI_NDI_SPECTRA_SCU_PID	0xDA71	/* NDI Spectra SCU */
#define FTDI_NDI_FUTURE_2_PID		0xDA72	/* NDI future device #2 */
#define FTDI_NDI_FUTURE_3_PID		0xDA73	/* NDI future device #3 */
#define FTDI_NDI_AURORA_SCU_PID		0xDA74	/* NDI Aurora SCU */

/*
 * Posiflex inc retail equipment (http://www.posiflex.com.tw)
 */
#define POSIFLEX_VID		0x0d3a  /* Vendor ID */
#define POSIFLEX_PP7000_PID	0x0300  /* PP-7000II thermal printer */

/*
 * Westrex International devices submitted by Cory Lee
 */
#define FTDI_WESTREX_MODEL_777_PID	0xDC00	/* Model 777 */
#define FTDI_WESTREX_MODEL_8900F_PID	0xDC01	/* Model 8900F */

/*
 * RR-CirKits LocoBuffer USB (http://www.rr-cirkits.com)
 */
#define FTDI_RRCIRKITS_LOCOBUFFER_PID	0xc7d0	/* LocoBuffer USB */

/*
 * Eclo (http://www.eclo.pt/) product IDs.
 * PID 0xEA90 submitted by Martin Grill.
 */
#define FTDI_ECLO_COM_1WIRE_PID	0xEA90	/* COM to 1-Wire USB adaptor */

/*
 * Papouch products (http://www.papouch.com/)
 * Submitted by Folkert van Heusden
 */

#define PAPOUCH_VID			0x5050	/* Vendor ID */
#define PAPOUCH_TMU_PID			0x0400	/* TMU USB Thermometer */
#define PAPOUCH_QUIDO4x4_PID		0x0900	/* Quido 4/4 Module */

/*
 * ACG Identification Technologies GmbH products (http://www.acg.de/).
 * Submitted by anton -at- goto10 -dot- org.
 */
#define FTDI_ACG_HFDUAL_PID		0xDD20	/* HF Dual ISO Reader (RFID) */

/*
 * Yost Engineering, Inc. products (www.yostengineering.com).
 * PID 0xE050 submitted by Aaron Prose.
 */
#define FTDI_YEI_SERVOCENTER31_PID	0xE050	/* YEI ServoCenter3.1 USB */

/*
 * ThorLabs USB motor drivers
 */
#define FTDI_THORLABS_PID		0xfaf0 /* ThorLabs USB motor drivers */

/*
 * Testo products (http://www.testo.com/)
 * Submitted by Colin Leroy
 */
#define TESTO_VID			0x128D
#define TESTO_USB_INTERFACE_PID		0x0001

/*
 * Gamma Scout (http://gamma-scout.com/). Submitted by rsc@runtux.com.
 */
#define FTDI_GAMMA_SCOUT_PID		0xD678	/* Gamma Scout online */

/*
 * Tactrix OpenPort (ECU) devices.
 * OpenPort 1.3M submitted by Donour Sizemore.
 * OpenPort 1.3S and 1.3U submitted by Ian Abbott.
 */
#define FTDI_TACTRIX_OPENPORT_13M_PID	0xCC48	/* OpenPort 1.3 Mitsubishi */
#define FTDI_TACTRIX_OPENPORT_13S_PID	0xCC49	/* OpenPort 1.3 Subaru */
#define FTDI_TACTRIX_OPENPORT_13U_PID	0xCC4A	/* OpenPort 1.3 Universal */

/*
 * Telldus Technologies
 */
#define TELLDUS_VID			0x1781	/* Vendor ID */
#define TELLDUS_TELLSTICK_PID		0x0C30	/* RF control dongle 433 MHz using FT232RL */

/*
 * IBS elektronik product ids
 * Submitted by Thomas Schleusener
 */
#define FTDI_IBS_US485_PID	0xff38  /* IBS US485 (USB<-->RS422/485 interface) */
#define FTDI_IBS_PICPRO_PID	0xff39  /* IBS PIC-Programmer */
#define FTDI_IBS_PCMCIA_PID	0xff3a  /* IBS Card reader for PCMCIA SRAM-cards */
#define FTDI_IBS_PK1_PID	0xff3b  /* IBS PK1 - Particel counter */
#define FTDI_IBS_RS232MON_PID	0xff3c  /* IBS RS232 - Monitor */
#define FTDI_IBS_APP70_PID	0xff3d  /* APP 70 (dust monitoring system) */
#define FTDI_IBS_PEDO_PID	0xff3e  /* IBS PEDO-Modem (RF modem 868.35 MHz) */
#define FTDI_IBS_PROD_PID	0xff3f  /* future device */

/*
 *  MaxStream devices	www.maxstream.net
 */
#define FTDI_MAXSTREAM_PID	0xEE18	/* Xbee PKG-U Module */

/* Olimex */
#define OLIMEX_VID			0x15BA
#define OLIMEX_ARM_USB_OCD_PID		0x0003

/* Luminary Micro Stellaris Boards, VID = FTDI_VID */
/* FTDI 2332C Dual channel device, side A=245 FIFO (JTAG), Side B=RS232 UART */
#define LMI_LM3S_DEVEL_BOARD_PID	0xbcd8
#define LMI_LM3S_EVAL_BOARD_PID		0xbcd9

/* www.elsterelectricity.com Elster Unicom III Optical Probe */
#define FTDI_ELSTER_UNICOM_PID		0xE700 /* Product Id */

/*
 * The Mobility Lab (TML)
 * Submitted by Pierre Castella
 */
#define TML_VID			0x1B91	/* Vendor ID */
#define TML_USB_SERIAL_PID	0x0064	/* USB - Serial Converter */

/* Propox devices */
#define FTDI_PROPOX_JTAGCABLEII_PID	0xD738

/* Rig Expert Ukraine devices */
#define FTDI_REU_TINY_PID		0xED22	/* RigExpert Tiny */

/* Domintell products  http://www.domintell.com */
#define FTDI_DOMINTELL_DGQG_PID	0xEF50	/* Master */
#define FTDI_DOMINTELL_DUSB_PID	0xEF51	/* DUSB01 module */

/* Alti-2 products  http://www.alti-2.com */
#define ALTI2_VID	0x1BC9
#define ALTI2_N3_PID	0x6001	/* Neptune 3 */

/* Commands */
#define FTDI_SIO_RESET 		0 /* Reset the port */
#define FTDI_SIO_MODEM_CTRL 	1 /* Set the modem control register */
#define FTDI_SIO_SET_FLOW_CTRL	2 /* Set flow control register */
#define FTDI_SIO_SET_BAUD_RATE	3 /* Set baud rate */
#define FTDI_SIO_SET_DATA	4 /* Set the data characteristics of the port */
#define FTDI_SIO_GET_MODEM_STATUS	5 /* Retrieve current value of modern status register */
#define FTDI_SIO_SET_EVENT_CHAR	6 /* Set the event character */
#define FTDI_SIO_SET_ERROR_CHAR	7 /* Set the error character */
#define FTDI_SIO_SET_LATENCY_TIMER	9 /* Set the latency timer */
#define FTDI_SIO_GET_LATENCY_TIMER	10 /* Get the latency timer */

/* Interface indicies for FT2232, FT2232H and FT4232H devices*/
#define INTERFACE_A		1
#define INTERFACE_B		2
#define INTERFACE_C		3
#define INTERFACE_D		4

/*
 * FIC / OpenMoko, Inc. http://wiki.openmoko.org/wiki/Neo1973_Debug_Board_v3
 * Submitted by Harald Welte <laforge@openmoko.org>
 */
#define	FIC_VID			0x1457
#define	FIC_NEO1973_DEBUG_PID	0x5118

/*
 * RATOC REX-USB60F
 */
#define RATOC_VENDOR_ID		0x0584
#define RATOC_PRODUCT_ID_USB60F	0xb020

/*
 * DIEBOLD BCS SE923
 */
#define DIEBOLD_BCS_SE923_PID	0xfb99

/*
 * Atmel STK541
 */
#define ATMEL_VID		0x03eb /* Vendor ID */
#define STK541_PID		0x2109 /* Zigbee Controller */

/*
 * Dresden Elektronic Sensor Terminal Board
 */
#define DE_VID			0x1cf1 /* Vendor ID */
#define STB_PID			0x0001 /* Sensor Terminal Board */
#define WHT_PID			0x0004 /* Wireless Handheld Terminal */

/*
 * Blackfin gnICE JTAG
 * http://docs.blackfin.uclinux.org/doku.php?id=hw:jtag:gnice
 */
#define ADI_VID 		0x0456
#define ADI_GNICE_PID 		0xF000

/*
 * JETI SPECTROMETER SPECBOS 1201
 * http://www.jeti.com/products/sys/scb/scb1201.php
 */
#define JETI_VID		0x0c6c
#define JETI_SPC1201_PID	0x04b2

/*
 * Marvell SheevaPlug
 */
#define MARVELL_VID		0x9e88
#define MARVELL_SHEEVAPLUG_PID	0x9e8f

#define FTDI_TURTELIZER_PID	0xBDC8 /* JTAG/RS-232 adapter by egnite GmBH */

/*
 * GN Otometrics (http://www.otometrics.com)
 * Submitted by Ville Sundberg.
 */
#define GN_OTOMETRICS_VID	0x0c33	/* Vendor ID */
#define AURICAL_USB_PID		0x0010	/* Aurical USB Audiometer */

<<<<<<< HEAD
=======
/*
 * Bayer Ascensia Contour blood glucose meter USB-converter cable.
 * http://winglucofacts.com/cables/
 */
#define BAYER_VID                      0x1A79
#define BAYER_CONTOUR_CABLE_PID        0x6001

/*
 * Marvell OpenRD Base, Client
 * http://www.open-rd.org
 * OpenRD Base, Client use VID 0x0403
 */
#define MARVELL_OPENRD_PID	0x9e90

>>>>>>> 18dd0aa5
/*
 *   BmRequestType:  1100 0000b
 *   bRequest:       FTDI_E2_READ
 *   wValue:         0
 *   wIndex:         Address of word to read
 *   wLength:        2
 *   Data:           Will return a word of data from E2Address
 *
 */

/* Port Identifier Table */
#define PIT_DEFAULT 		0 /* SIOA */
#define PIT_SIOA		1 /* SIOA */
/* The device this driver is tested with one has only one port */
#define PIT_SIOB		2 /* SIOB */
#define PIT_PARALLEL		3 /* Parallel */

/* FTDI_SIO_RESET */
#define FTDI_SIO_RESET_REQUEST FTDI_SIO_RESET
#define FTDI_SIO_RESET_REQUEST_TYPE 0x40
#define FTDI_SIO_RESET_SIO 0
#define FTDI_SIO_RESET_PURGE_RX 1
#define FTDI_SIO_RESET_PURGE_TX 2

/*
 * BmRequestType:  0100 0000B
 * bRequest:       FTDI_SIO_RESET
 * wValue:         Control Value
 *                   0 = Reset SIO
 *                   1 = Purge RX buffer
 *                   2 = Purge TX buffer
 * wIndex:         Port
 * wLength:        0
 * Data:           None
 *
 * The Reset SIO command has this effect:
 *
 *    Sets flow control set to 'none'
 *    Event char = $0D
 *    Event trigger = disabled
 *    Purge RX buffer
 *    Purge TX buffer
 *    Clear DTR
 *    Clear RTS
 *    baud and data format not reset
 *
 * The Purge RX and TX buffer commands affect nothing except the buffers
 *
   */

/* FTDI_SIO_SET_BAUDRATE */
#define FTDI_SIO_SET_BAUDRATE_REQUEST_TYPE 0x40
#define FTDI_SIO_SET_BAUDRATE_REQUEST 3

/*
 * BmRequestType:  0100 0000B
 * bRequest:       FTDI_SIO_SET_BAUDRATE
 * wValue:         BaudDivisor value - see below
 * wIndex:         Port
 * wLength:        0
 * Data:           None
 * The BaudDivisor values are calculated as follows:
 * - BaseClock is either 12000000 or 48000000 depending on the device. FIXME: I wish
 *   I knew how to detect old chips to select proper base clock!
 * - BaudDivisor is a fixed point number encoded in a funny way.
 *   (--WRONG WAY OF THINKING--)
 *   BaudDivisor is a fixed point number encoded with following bit weighs:
 *   (-2)(-1)(13..0). It is a radical with a denominator of 4, so values
 *   end with 0.0 (00...), 0.25 (10...), 0.5 (01...), and 0.75 (11...).
 *   (--THE REALITY--)
 *   The both-bits-set has quite different meaning from 0.75 - the chip designers
 *   have decided it to mean 0.125 instead of 0.75.
 *   This info looked up in FTDI application note "FT8U232 DEVICES \ Data Rates
 *   and Flow Control Consideration for USB to RS232".
 * - BaudDivisor = (BaseClock / 16) / BaudRate, where the (=) operation should
 *   automagically re-encode the resulting value to take fractions into consideration.
 * As all values are integers, some bit twiddling is in order:
 *   BaudDivisor = (BaseClock / 16 / BaudRate) |
 *   (((BaseClock / 2 / BaudRate) & 4) ? 0x4000    // 0.5
 *    : ((BaseClock / 2 / BaudRate) & 2) ? 0x8000  // 0.25
 *    : ((BaseClock / 2 / BaudRate) & 1) ? 0xc000  // 0.125
 *    : 0)
 *
 * For the FT232BM, a 17th divisor bit was introduced to encode the multiples
 * of 0.125 missing from the FT8U232AM.  Bits 16 to 14 are coded as follows
 * (the first four codes are the same as for the FT8U232AM, where bit 16 is
 * always 0):
 *   000 - add .000 to divisor
 *   001 - add .500 to divisor
 *   010 - add .250 to divisor
 *   011 - add .125 to divisor
 *   100 - add .375 to divisor
 *   101 - add .625 to divisor
 *   110 - add .750 to divisor
 *   111 - add .875 to divisor
 * Bits 15 to 0 of the 17-bit divisor are placed in the urb value.  Bit 16 is
 * placed in bit 0 of the urb index.
 *
 * Note that there are a couple of special cases to support the highest baud
 * rates.  If the calculated divisor value is 1, this needs to be replaced with
 * 0.  Additionally for the FT232BM, if the calculated divisor value is 0x4001
 * (1.5), this needs to be replaced with 0x0001 (1) (but this divisor value is
 * not supported by the FT8U232AM).
 */

typedef enum {
	SIO = 1,
	FT8U232AM = 2,
	FT232BM = 3,
	FT2232C = 4,
	FT232RL = 5,
	FT2232H = 6,
	FT4232H = 7
} ftdi_chip_type_t;

typedef enum {
 ftdi_sio_b300 = 0,
 ftdi_sio_b600 = 1,
 ftdi_sio_b1200 = 2,
 ftdi_sio_b2400 = 3,
 ftdi_sio_b4800 = 4,
 ftdi_sio_b9600 = 5,
 ftdi_sio_b19200 = 6,
 ftdi_sio_b38400 = 7,
 ftdi_sio_b57600 = 8,
 ftdi_sio_b115200 = 9
} FTDI_SIO_baudrate_t;

/*
 * The ftdi_8U232AM_xxMHz_byyy constants have been removed. The encoded divisor values
 * are calculated internally.
 */

#define FTDI_SIO_SET_DATA_REQUEST FTDI_SIO_SET_DATA
#define FTDI_SIO_SET_DATA_REQUEST_TYPE 0x40
#define FTDI_SIO_SET_DATA_PARITY_NONE (0x0 << 8)
#define FTDI_SIO_SET_DATA_PARITY_ODD (0x1 << 8)
#define FTDI_SIO_SET_DATA_PARITY_EVEN (0x2 << 8)
#define FTDI_SIO_SET_DATA_PARITY_MARK (0x3 << 8)
#define FTDI_SIO_SET_DATA_PARITY_SPACE (0x4 << 8)
#define FTDI_SIO_SET_DATA_STOP_BITS_1 (0x0 << 11)
#define FTDI_SIO_SET_DATA_STOP_BITS_15 (0x1 << 11)
#define FTDI_SIO_SET_DATA_STOP_BITS_2 (0x2 << 11)
#define FTDI_SIO_SET_BREAK (0x1 << 14)
/* FTDI_SIO_SET_DATA */

/*
 * BmRequestType:  0100 0000B
 * bRequest:       FTDI_SIO_SET_DATA
 * wValue:         Data characteristics (see below)
 * wIndex:         Port
 * wLength:        0
 * Data:           No
 *
 * Data characteristics
 *
 *   B0..7   Number of data bits
 *   B8..10  Parity
 *           0 = None
 *           1 = Odd
 *           2 = Even
 *           3 = Mark
 *           4 = Space
 *   B11..13 Stop Bits
 *           0 = 1
 *           1 = 1.5
 *           2 = 2
 *   B14
 *           1 = TX ON (break)
 *           0 = TX OFF (normal state)
 *   B15 Reserved
 *
 */



/* FTDI_SIO_MODEM_CTRL */
#define FTDI_SIO_SET_MODEM_CTRL_REQUEST_TYPE 0x40
#define FTDI_SIO_SET_MODEM_CTRL_REQUEST FTDI_SIO_MODEM_CTRL

/*
 * BmRequestType:   0100 0000B
 * bRequest:        FTDI_SIO_MODEM_CTRL
 * wValue:          ControlValue (see below)
 * wIndex:          Port
 * wLength:         0
 * Data:            None
 *
 * NOTE: If the device is in RTS/CTS flow control, the RTS set by this
 * command will be IGNORED without an error being returned
 * Also - you can not set DTR and RTS with one control message
 */

#define FTDI_SIO_SET_DTR_MASK 0x1
#define FTDI_SIO_SET_DTR_HIGH (1 | (FTDI_SIO_SET_DTR_MASK  << 8))
#define FTDI_SIO_SET_DTR_LOW  (0 | (FTDI_SIO_SET_DTR_MASK  << 8))
#define FTDI_SIO_SET_RTS_MASK 0x2
#define FTDI_SIO_SET_RTS_HIGH (2 | (FTDI_SIO_SET_RTS_MASK << 8))
#define FTDI_SIO_SET_RTS_LOW (0 | (FTDI_SIO_SET_RTS_MASK << 8))

/*
 * ControlValue
 * B0    DTR state
 *          0 = reset
 *          1 = set
 * B1    RTS state
 *          0 = reset
 *          1 = set
 * B2..7 Reserved
 * B8    DTR state enable
 *          0 = ignore
 *          1 = use DTR state
 * B9    RTS state enable
 *          0 = ignore
 *          1 = use RTS state
 * B10..15 Reserved
 */

/* FTDI_SIO_SET_FLOW_CTRL */
#define FTDI_SIO_SET_FLOW_CTRL_REQUEST_TYPE 0x40
#define FTDI_SIO_SET_FLOW_CTRL_REQUEST FTDI_SIO_SET_FLOW_CTRL
#define FTDI_SIO_DISABLE_FLOW_CTRL 0x0
#define FTDI_SIO_RTS_CTS_HS (0x1 << 8)
#define FTDI_SIO_DTR_DSR_HS (0x2 << 8)
#define FTDI_SIO_XON_XOFF_HS (0x4 << 8)
/*
 *   BmRequestType:  0100 0000b
 *   bRequest:       FTDI_SIO_SET_FLOW_CTRL
 *   wValue:         Xoff/Xon
 *   wIndex:         Protocol/Port - hIndex is protocl / lIndex is port
 *   wLength:        0
 *   Data:           None
 *
 * hIndex protocol is:
 *   B0 Output handshaking using RTS/CTS
 *       0 = disabled
 *       1 = enabled
 *   B1 Output handshaking using DTR/DSR
 *       0 = disabled
 *       1 = enabled
 *   B2 Xon/Xoff handshaking
 *       0 = disabled
 *       1 = enabled
 *
 * A value of zero in the hIndex field disables handshaking
 *
 * If Xon/Xoff handshaking is specified, the hValue field should contain the XOFF character
 * and the lValue field contains the XON character.
 */

/*
 * FTDI_SIO_GET_LATENCY_TIMER
 *
 * Set the timeout interval. The FTDI collects data from the slave
 * device, transmitting it to the host when either A) 62 bytes are
 * received, or B) the timeout interval has elapsed and the buffer
 * contains at least 1 byte.  Setting this value to a small number
 * can dramatically improve performance for applications which send
 * small packets, since the default value is 16ms.
 */
#define  FTDI_SIO_GET_LATENCY_TIMER_REQUEST FTDI_SIO_GET_LATENCY_TIMER
#define  FTDI_SIO_GET_LATENCY_TIMER_REQUEST_TYPE 0xC0

/*
 *  BmRequestType:   1100 0000b
 *  bRequest:        FTDI_SIO_GET_LATENCY_TIMER
 *  wValue:          0
 *  wIndex:          Port
 *  wLength:         0
 *  Data:            latency (on return)
 */

/*
 * FTDI_SIO_SET_LATENCY_TIMER
 *
 * Set the timeout interval. The FTDI collects data from the slave
 * device, transmitting it to the host when either A) 62 bytes are
 * received, or B) the timeout interval has elapsed and the buffer
 * contains at least 1 byte.  Setting this value to a small number
 * can dramatically improve performance for applications which send
 * small packets, since the default value is 16ms.
 */
#define  FTDI_SIO_SET_LATENCY_TIMER_REQUEST FTDI_SIO_SET_LATENCY_TIMER
#define  FTDI_SIO_SET_LATENCY_TIMER_REQUEST_TYPE 0x40

/*
 *  BmRequestType:   0100 0000b
 *  bRequest:        FTDI_SIO_SET_LATENCY_TIMER
 *  wValue:          Latency (milliseconds)
 *  wIndex:          Port
 *  wLength:         0
 *  Data:            None
 *
 * wValue:
 *   B0..7   Latency timer
 *   B8..15  0
 *
 */

/*
 * FTDI_SIO_SET_EVENT_CHAR
 *
 * Set the special event character for the specified communications port.
 * If the device sees this character it will immediately return the
 * data read so far - rather than wait 40ms or until 62 bytes are read
 * which is what normally happens.
 */


#define  FTDI_SIO_SET_EVENT_CHAR_REQUEST FTDI_SIO_SET_EVENT_CHAR
#define  FTDI_SIO_SET_EVENT_CHAR_REQUEST_TYPE 0x40


/*
 *  BmRequestType:   0100 0000b
 *  bRequest:        FTDI_SIO_SET_EVENT_CHAR
 *  wValue:          EventChar
 *  wIndex:          Port
 *  wLength:         0
 *  Data:            None
 *
 * wValue:
 *   B0..7   Event Character
 *   B8      Event Character Processing
 *             0 = disabled
 *             1 = enabled
 *   B9..15  Reserved
 *
 */

/* FTDI_SIO_SET_ERROR_CHAR */

/* Set the parity error replacement character for the specified communications port */

/*
 *  BmRequestType:  0100 0000b
 *  bRequest:       FTDI_SIO_SET_EVENT_CHAR
 *  wValue:         Error Char
 *  wIndex:         Port
 *  wLength:        0
 *  Data:           None
 *
 *Error Char
 *  B0..7  Error Character
 *  B8     Error Character Processing
 *           0 = disabled
 *           1 = enabled
 *  B9..15 Reserved
 *
 */

/* FTDI_SIO_GET_MODEM_STATUS */
/* Retrieve the current value of the modem status register */

#define FTDI_SIO_GET_MODEM_STATUS_REQUEST_TYPE 0xc0
#define FTDI_SIO_GET_MODEM_STATUS_REQUEST FTDI_SIO_GET_MODEM_STATUS
#define FTDI_SIO_CTS_MASK 0x10
#define FTDI_SIO_DSR_MASK 0x20
#define FTDI_SIO_RI_MASK  0x40
#define FTDI_SIO_RLSD_MASK 0x80
/*
 *   BmRequestType:   1100 0000b
 *   bRequest:        FTDI_SIO_GET_MODEM_STATUS
 *   wValue:          zero
 *   wIndex:          Port
 *   wLength:         1
 *   Data:            Status
 *
 * One byte of data is returned
 * B0..3 0
 * B4    CTS
 *         0 = inactive
 *         1 = active
 * B5    DSR
 *         0 = inactive
 *         1 = active
 * B6    Ring Indicator (RI)
 *         0 = inactive
 *         1 = active
 * B7    Receive Line Signal Detect (RLSD)
 *         0 = inactive
 *         1 = active
 */



/* Descriptors returned by the device
 *
 *  Device Descriptor
 *
 * Offset	Field		Size	Value	Description
 * 0	bLength		1	0x12	Size of descriptor in bytes
 * 1	bDescriptorType	1	0x01	DEVICE Descriptor Type
 * 2	bcdUSB		2	0x0110	USB Spec Release Number
 * 4	bDeviceClass	1	0x00	Class Code
 * 5	bDeviceSubClass	1	0x00	SubClass Code
 * 6	bDeviceProtocol	1	0x00	Protocol Code
 * 7	bMaxPacketSize0 1	0x08	Maximum packet size for endpoint 0
 * 8	idVendor	2	0x0403	Vendor ID
 * 10	idProduct	2	0x8372	Product ID (FTDI_SIO_PID)
 * 12	bcdDevice	2	0x0001	Device release number
 * 14	iManufacturer	1	0x01	Index of man. string desc
 * 15	iProduct	1	0x02	Index of prod string desc
 * 16	iSerialNumber	1	0x02	Index of serial nmr string desc
 * 17	bNumConfigurations 1    0x01	Number of possible configurations
 *
 * Configuration Descriptor
 *
 * Offset	Field			Size	Value
 * 0	bLength			1	0x09	Size of descriptor in bytes
 * 1	bDescriptorType		1	0x02	CONFIGURATION Descriptor Type
 * 2	wTotalLength		2	0x0020	Total length of data
 * 4	bNumInterfaces		1	0x01	Number of interfaces supported
 * 5	bConfigurationValue	1	0x01	Argument for SetCOnfiguration() req
 * 6	iConfiguration		1	0x02	Index of config string descriptor
 * 7	bmAttributes		1	0x20	Config characteristics Remote Wakeup
 * 8	MaxPower		1	0x1E	Max power consumption
 *
 * Interface Descriptor
 *
 * Offset	Field			Size	Value
 * 0	bLength			1	0x09	Size of descriptor in bytes
 * 1	bDescriptorType		1	0x04	INTERFACE Descriptor Type
 * 2	bInterfaceNumber	1	0x00	Number of interface
 * 3	bAlternateSetting	1	0x00	Value used to select alternate
 * 4	bNumEndpoints		1	0x02	Number of endpoints
 * 5	bInterfaceClass		1	0xFF	Class Code
 * 6	bInterfaceSubClass	1	0xFF	Subclass Code
 * 7	bInterfaceProtocol	1	0xFF	Protocol Code
 * 8	iInterface		1	0x02	Index of interface string description
 *
 * IN Endpoint Descriptor
 *
 * Offset	Field			Size	Value
 * 0	bLength			1	0x07	Size of descriptor in bytes
 * 1	bDescriptorType		1	0x05	ENDPOINT descriptor type
 * 2	bEndpointAddress	1	0x82	Address of endpoint
 * 3	bmAttributes		1	0x02	Endpoint attributes - Bulk
 * 4	bNumEndpoints		2	0x0040	maximum packet size
 * 5	bInterval		1	0x00	Interval for polling endpoint
 *
 * OUT Endpoint Descriptor
 *
 * Offset	Field			Size	Value
 * 0	bLength			1	0x07	Size of descriptor in bytes
 * 1	bDescriptorType		1	0x05	ENDPOINT descriptor type
 * 2	bEndpointAddress	1	0x02	Address of endpoint
 * 3	bmAttributes		1	0x02	Endpoint attributes - Bulk
 * 4	bNumEndpoints		2	0x0040	maximum packet size
 * 5	bInterval		1	0x00	Interval for polling endpoint
 *
 * DATA FORMAT
 *
 * IN Endpoint
 *
 * The device reserves the first two bytes of data on this endpoint to contain the current
 * values of the modem and line status registers. In the absence of data, the device 
 * generates a message consisting of these two status bytes every 40 ms
 *
 * Byte 0: Modem Status
 *
 * Offset	Description
 * B0	Reserved - must be 1
 * B1	Reserved - must be 0
 * B2	Reserved - must be 0
 * B3	Reserved - must be 0
 * B4	Clear to Send (CTS)
 * B5	Data Set Ready (DSR)
 * B6	Ring Indicator (RI)
 * B7	Receive Line Signal Detect (RLSD)
 *
 * Byte 1: Line Status
 *
 * Offset	Description
 * B0	Data Ready (DR)
 * B1	Overrun Error (OE)
 * B2	Parity Error (PE)
 * B3	Framing Error (FE)
 * B4	Break Interrupt (BI)
 * B5	Transmitter Holding Register (THRE)
 * B6	Transmitter Empty (TEMT)
 * B7	Error in RCVR FIFO
 *
 */
#define FTDI_RS0_CTS	(1 << 4)
#define FTDI_RS0_DSR	(1 << 5)
#define FTDI_RS0_RI	(1 << 6)
#define FTDI_RS0_RLSD	(1 << 7)

#define FTDI_RS_DR  1
#define FTDI_RS_OE (1<<1)
#define FTDI_RS_PE (1<<2)
#define FTDI_RS_FE (1<<3)
#define FTDI_RS_BI (1<<4)
#define FTDI_RS_THRE (1<<5)
#define FTDI_RS_TEMT (1<<6)
#define FTDI_RS_FIFO  (1<<7)

/*
 * OUT Endpoint
 *
 * This device reserves the first bytes of data on this endpoint contain the length
 * and port identifier of the message. For the FTDI USB Serial converter the port 
 * identifier is always 1.
 *
 * Byte 0: Line Status
 *
 * Offset	Description
 * B0	Reserved - must be 1
 * B1	Reserved - must be 0
 * B2..7	Length of message - (not including Byte 0)
 *
 */
<|MERGE_RESOLUTION|>--- conflicted
+++ resolved
@@ -953,8 +953,6 @@
 #define GN_OTOMETRICS_VID	0x0c33	/* Vendor ID */
 #define AURICAL_USB_PID		0x0010	/* Aurical USB Audiometer */
 
-<<<<<<< HEAD
-=======
 /*
  * Bayer Ascensia Contour blood glucose meter USB-converter cable.
  * http://winglucofacts.com/cables/
@@ -969,7 +967,6 @@
  */
 #define MARVELL_OPENRD_PID	0x9e90
 
->>>>>>> 18dd0aa5
 /*
  *   BmRequestType:  1100 0000b
  *   bRequest:       FTDI_E2_READ
