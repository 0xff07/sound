--- conflicted
+++ resolved
@@ -95,10 +95,7 @@
 	{ USB_DEVICE(SUPERIAL_VENDOR_ID, SUPERIAL_PRODUCT_ID) },
 	{ USB_DEVICE(HP_VENDOR_ID, HP_LD220_PRODUCT_ID) },
 	{ USB_DEVICE(CRESSI_VENDOR_ID, CRESSI_EDY_PRODUCT_ID) },
-<<<<<<< HEAD
-=======
 	{ USB_DEVICE(SONY_VENDOR_ID, SONY_QN3USB_PRODUCT_ID) },
->>>>>>> 18dd0aa5
 	{ }					/* Terminating entry */
 };
 
