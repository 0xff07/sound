/*
 * Prolific PL2303 USB to serial adaptor driver header file
 *
 *	This program is free software; you can redistribute it and/or modify
 *	it under the terms of the GNU General Public License as published by
 *	the Free Software Foundation; either version 2 of the License, or
 *	(at your option) any later version.
 * 
 */

#define BENQ_VENDOR_ID			0x04a5
#define BENQ_PRODUCT_ID_S81		0x4027

#define PL2303_VENDOR_ID	0x067b
#define PL2303_PRODUCT_ID	0x2303
#define PL2303_PRODUCT_ID_RSAQ2		0x04bb
#define PL2303_PRODUCT_ID_DCU11		0x1234
#define PL2303_PRODUCT_ID_PHAROS	0xaaa0
#define PL2303_PRODUCT_ID_RSAQ3		0xaaa2
#define PL2303_PRODUCT_ID_ALDIGA	0x0611
#define PL2303_PRODUCT_ID_MMX		0x0612
#define PL2303_PRODUCT_ID_GPRS		0x0609

#define ATEN_VENDOR_ID		0x0557
#define ATEN_VENDOR_ID2		0x0547
#define ATEN_PRODUCT_ID		0x2008

#define IODATA_VENDOR_ID	0x04bb
#define IODATA_PRODUCT_ID	0x0a03
#define IODATA_PRODUCT_ID_RSAQ5	0x0a0e

#define ELCOM_VENDOR_ID		0x056e
#define ELCOM_PRODUCT_ID	0x5003
#define ELCOM_PRODUCT_ID_UCSGT	0x5004

#define ITEGNO_VENDOR_ID	0x0eba
#define ITEGNO_PRODUCT_ID	0x1080
#define ITEGNO_PRODUCT_ID_2080	0x2080

#define MA620_VENDOR_ID		0x0df7
#define MA620_PRODUCT_ID	0x0620

#define RATOC_VENDOR_ID		0x0584
#define RATOC_PRODUCT_ID	0xb000

#define TRIPP_VENDOR_ID		0x2478
#define TRIPP_PRODUCT_ID	0x2008

#define RADIOSHACK_VENDOR_ID	0x1453
#define RADIOSHACK_PRODUCT_ID	0x4026

#define DCU10_VENDOR_ID		0x0731
#define DCU10_PRODUCT_ID	0x0528

#define SITECOM_VENDOR_ID	0x6189
#define SITECOM_PRODUCT_ID	0x2068

/* Alcatel OT535/735 USB cable */
#define ALCATEL_VENDOR_ID	0x11f7
#define ALCATEL_PRODUCT_ID	0x02df

/* Samsung I330 phone cradle */
#define SAMSUNG_VENDOR_ID	0x04e8
#define SAMSUNG_PRODUCT_ID	0x8001

#define SIEMENS_VENDOR_ID	0x11f5
#define SIEMENS_PRODUCT_ID_SX1	0x0001
#define SIEMENS_PRODUCT_ID_X65	0x0003
#define SIEMENS_PRODUCT_ID_X75	0x0004
#define SIEMENS_PRODUCT_ID_EF81	0x0005

#define SYNTECH_VENDOR_ID	0x0745
#define SYNTECH_PRODUCT_ID	0x0001

/* Nokia CA-42 Cable */
#define NOKIA_CA42_VENDOR_ID	0x078b
#define NOKIA_CA42_PRODUCT_ID	0x1234

/* CA-42 CLONE Cable www.ca-42.com chipset: Prolific Technology Inc */
#define CA_42_CA42_VENDOR_ID	0x10b5
#define CA_42_CA42_PRODUCT_ID	0xac70

#define SAGEM_VENDOR_ID		0x079b
#define SAGEM_PRODUCT_ID	0x0027

/* Leadtek GPS 9531 (ID 0413:2101) */
#define LEADTEK_VENDOR_ID	0x0413
#define LEADTEK_9531_PRODUCT_ID	0x2101

/* USB GSM cable from Speed Dragon Multimedia, Ltd */
#define SPEEDDRAGON_VENDOR_ID	0x0e55
#define SPEEDDRAGON_PRODUCT_ID	0x110b

/* DATAPILOT Universal-2 Phone Cable */
#define DATAPILOT_U2_VENDOR_ID	0x0731
#define DATAPILOT_U2_PRODUCT_ID	0x2003

/* Belkin "F5U257" Serial Adapter */
#define BELKIN_VENDOR_ID	0x050d
#define BELKIN_PRODUCT_ID	0x0257

/* Alcor Micro Corp. USB 2.0 TO RS-232 */
#define ALCOR_VENDOR_ID		0x058F
#define ALCOR_PRODUCT_ID	0x9720

/* Willcom WS002IN Data Driver (by NetIndex Inc.) */
#define WS002IN_VENDOR_ID	0x11f6
#define WS002IN_PRODUCT_ID	0x2001

/* Corega CG-USBRS232R Serial Adapter */
#define COREGA_VENDOR_ID	0x07aa
#define COREGA_PRODUCT_ID	0x002a

/* Y.C. Cable U.S.A., Inc - USB to RS-232 */
#define YCCABLE_VENDOR_ID	0x05ad
#define YCCABLE_PRODUCT_ID	0x0fba

/* "Superial" USB - Serial */
#define SUPERIAL_VENDOR_ID	0x5372
#define SUPERIAL_PRODUCT_ID	0x2303

/* Hewlett-Packard LD220-HP POS Pole Display */
#define HP_VENDOR_ID		0x03f0
#define HP_LD220_PRODUCT_ID	0x3524

/* Cressi Edy (diving computer) PC interface */
#define CRESSI_VENDOR_ID	0x04b8
#define CRESSI_EDY_PRODUCT_ID	0x0521

/* Sony, USB data cable for CMD-Jxx mobile phones */
#define SONY_VENDOR_ID		0x054c
<<<<<<< HEAD
#define SONY_QN3USB_PRODUCT_ID	0x0437
=======
#define SONY_QN3USB_PRODUCT_ID	0x0437

/* Sanwa KB-USB2 multimeter cable (ID: 11ad:0001) */
#define SANWA_VENDOR_ID		0x11ad
#define SANWA_PRODUCT_ID	0x0001
>>>>>>> 94a8d5ca
<|MERGE_RESOLUTION|>--- conflicted
+++ resolved
@@ -129,12 +129,8 @@
 
 /* Sony, USB data cable for CMD-Jxx mobile phones */
 #define SONY_VENDOR_ID		0x054c
-<<<<<<< HEAD
-#define SONY_QN3USB_PRODUCT_ID	0x0437
-=======
 #define SONY_QN3USB_PRODUCT_ID	0x0437
 
 /* Sanwa KB-USB2 multimeter cable (ID: 11ad:0001) */
 #define SANWA_VENDOR_ID		0x11ad
-#define SANWA_PRODUCT_ID	0x0001
->>>>>>> 94a8d5ca
+#define SANWA_PRODUCT_ID	0x0001