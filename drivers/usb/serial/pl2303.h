--- conflicted
+++ resolved
@@ -125,12 +125,8 @@
 
 /* Cressi Edy (diving computer) PC interface */
 #define CRESSI_VENDOR_ID	0x04b8
-<<<<<<< HEAD
-#define CRESSI_EDY_PRODUCT_ID	0x0521
-=======
 #define CRESSI_EDY_PRODUCT_ID	0x0521
 
 /* Sony, USB data cable for CMD-Jxx mobile phones */
 #define SONY_VENDOR_ID		0x054c
-#define SONY_QN3USB_PRODUCT_ID	0x0437
->>>>>>> 18dd0aa5
+#define SONY_QN3USB_PRODUCT_ID	0x0437