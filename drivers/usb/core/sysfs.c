/*
 * drivers/usb/core/sysfs.c
 *
 * (C) Copyright 2002 David Brownell
 * (C) Copyright 2002,2004 Greg Kroah-Hartman
 * (C) Copyright 2002,2004 IBM Corp.
 *
 * All of the sysfs file attributes for usb devices and interfaces.
 *
 */


#include <linux/kernel.h>
#include <linux/string.h>
#include <linux/usb.h>
#include <linux/usb/quirks.h>
#include "usb.h"

/* Active configuration fields */
#define usb_actconfig_show(field, multiplier, format_string)		\
static ssize_t  show_##field(struct device *dev,			\
		struct device_attribute *attr, char *buf)		\
{									\
	struct usb_device *udev;					\
	struct usb_host_config *actconfig;				\
									\
	udev = to_usb_device(dev);					\
	actconfig = udev->actconfig;					\
	if (actconfig)							\
		return sprintf(buf, format_string,			\
				actconfig->desc.field * multiplier);	\
	else								\
		return 0;						\
}									\

#define usb_actconfig_attr(field, multiplier, format_string)		\
usb_actconfig_show(field, multiplier, format_string)			\
static DEVICE_ATTR(field, S_IRUGO, show_##field, NULL);

usb_actconfig_attr(bNumInterfaces, 1, "%2d\n")
usb_actconfig_attr(bmAttributes, 1, "%2x\n")
usb_actconfig_attr(bMaxPower, 2, "%3dmA\n")

static ssize_t show_configuration_string(struct device *dev,
		struct device_attribute *attr, char *buf)
{
	struct usb_device *udev;
	struct usb_host_config *actconfig;

	udev = to_usb_device(dev);
	actconfig = udev->actconfig;
	if ((!actconfig) || (!actconfig->string))
		return 0;
	return sprintf(buf, "%s\n", actconfig->string);
}
static DEVICE_ATTR(configuration, S_IRUGO, show_configuration_string, NULL);

/* configuration value is always present, and r/w */
usb_actconfig_show(bConfigurationValue, 1, "%u\n");

static ssize_t
set_bConfigurationValue(struct device *dev, struct device_attribute *attr,
		const char *buf, size_t count)
{
	struct usb_device	*udev = to_usb_device(dev);
	int			config, value;

	if (sscanf(buf, "%d", &config) != 1 || config < -1 || config > 255)
		return -EINVAL;
	usb_lock_device(udev);
	value = usb_set_configuration(udev, config);
	usb_unlock_device(udev);
	return (value < 0) ? value : count;
}

static DEVICE_ATTR(bConfigurationValue, S_IRUGO | S_IWUSR,
		show_bConfigurationValue, set_bConfigurationValue);

/* String fields */
#define usb_string_attr(name)						\
static ssize_t  show_##name(struct device *dev,				\
		struct device_attribute *attr, char *buf)		\
{									\
	struct usb_device *udev;					\
	int retval;							\
									\
	udev = to_usb_device(dev);					\
	usb_lock_device(udev);						\
	retval = sprintf(buf, "%s\n", udev->name);			\
	usb_unlock_device(udev);					\
	return retval;							\
}									\
static DEVICE_ATTR(name, S_IRUGO, show_##name, NULL);

usb_string_attr(product);
usb_string_attr(manufacturer);
usb_string_attr(serial);

static ssize_t
show_speed(struct device *dev, struct device_attribute *attr, char *buf)
{
	struct usb_device *udev;
	char *speed;

	udev = to_usb_device(dev);

	switch (udev->speed) {
	case USB_SPEED_LOW:
		speed = "1.5";
		break;
	case USB_SPEED_UNKNOWN:
	case USB_SPEED_FULL:
		speed = "12";
		break;
	case USB_SPEED_HIGH:
		speed = "480";
		break;
<<<<<<< HEAD
	case USB_SPEED_VARIABLE:
=======
	case USB_SPEED_WIRELESS:
>>>>>>> 55c63bd2
		speed = "480";
		break;
	case USB_SPEED_SUPER:
		speed = "5000";
		break;
	default:
		speed = "unknown";
	}
	return sprintf(buf, "%s\n", speed);
}
static DEVICE_ATTR(speed, S_IRUGO, show_speed, NULL);

static ssize_t
show_busnum(struct device *dev, struct device_attribute *attr, char *buf)
{
	struct usb_device *udev;

	udev = to_usb_device(dev);
	return sprintf(buf, "%d\n", udev->bus->busnum);
}
static DEVICE_ATTR(busnum, S_IRUGO, show_busnum, NULL);

static ssize_t
show_devnum(struct device *dev, struct device_attribute *attr, char *buf)
{
	struct usb_device *udev;

	udev = to_usb_device(dev);
	return sprintf(buf, "%d\n", udev->devnum);
}
static DEVICE_ATTR(devnum, S_IRUGO, show_devnum, NULL);

static ssize_t
show_devpath(struct device *dev, struct device_attribute *attr, char *buf)
{
	struct usb_device *udev;

	udev = to_usb_device(dev);
	return sprintf(buf, "%s\n", udev->devpath);
}
static DEVICE_ATTR(devpath, S_IRUGO, show_devpath, NULL);

static ssize_t
show_version(struct device *dev, struct device_attribute *attr, char *buf)
{
	struct usb_device *udev;
	u16 bcdUSB;

	udev = to_usb_device(dev);
	bcdUSB = le16_to_cpu(udev->descriptor.bcdUSB);
	return sprintf(buf, "%2x.%02x\n", bcdUSB >> 8, bcdUSB & 0xff);
}
static DEVICE_ATTR(version, S_IRUGO, show_version, NULL);

static ssize_t
show_maxchild(struct device *dev, struct device_attribute *attr, char *buf)
{
	struct usb_device *udev;

	udev = to_usb_device(dev);
	return sprintf(buf, "%d\n", udev->maxchild);
}
static DEVICE_ATTR(maxchild, S_IRUGO, show_maxchild, NULL);

static ssize_t
show_quirks(struct device *dev, struct device_attribute *attr, char *buf)
{
	struct usb_device *udev;

	udev = to_usb_device(dev);
	return sprintf(buf, "0x%x\n", udev->quirks);
}
static DEVICE_ATTR(quirks, S_IRUGO, show_quirks, NULL);

static ssize_t
show_avoid_reset_quirk(struct device *dev, struct device_attribute *attr, char *buf)
{
	struct usb_device *udev;

	udev = to_usb_device(dev);
	return sprintf(buf, "%d\n", !!(udev->quirks & USB_QUIRK_RESET_MORPHS));
}

static ssize_t
set_avoid_reset_quirk(struct device *dev, struct device_attribute *attr,
		const char *buf, size_t count)
{
	struct usb_device	*udev = to_usb_device(dev);
	int			config;

	if (sscanf(buf, "%d", &config) != 1 || config < 0 || config > 1)
		return -EINVAL;
	usb_lock_device(udev);
	if (config)
		udev->quirks |= USB_QUIRK_RESET_MORPHS;
	else
		udev->quirks &= ~USB_QUIRK_RESET_MORPHS;
	usb_unlock_device(udev);
	return count;
}

static DEVICE_ATTR(avoid_reset_quirk, S_IRUGO | S_IWUSR,
		show_avoid_reset_quirk, set_avoid_reset_quirk);

static ssize_t
show_urbnum(struct device *dev, struct device_attribute *attr, char *buf)
{
	struct usb_device *udev;

	udev = to_usb_device(dev);
	return sprintf(buf, "%d\n", atomic_read(&udev->urbnum));
}
static DEVICE_ATTR(urbnum, S_IRUGO, show_urbnum, NULL);


#ifdef	CONFIG_PM

static const char power_group[] = "power";

static ssize_t
show_persist(struct device *dev, struct device_attribute *attr, char *buf)
{
	struct usb_device *udev = to_usb_device(dev);

	return sprintf(buf, "%d\n", udev->persist_enabled);
}

static ssize_t
set_persist(struct device *dev, struct device_attribute *attr,
		const char *buf, size_t count)
{
	struct usb_device *udev = to_usb_device(dev);
	int value;

	/* Hubs are always enabled for USB_PERSIST */
	if (udev->descriptor.bDeviceClass == USB_CLASS_HUB)
		return -EPERM;

	if (sscanf(buf, "%d", &value) != 1)
		return -EINVAL;

	usb_lock_device(udev);
	udev->persist_enabled = !!value;
	usb_unlock_device(udev);
	return count;
}

static DEVICE_ATTR(persist, S_IRUGO | S_IWUSR, show_persist, set_persist);

static int add_persist_attributes(struct device *dev)
{
	int rc = 0;

	if (is_usb_device(dev)) {
		struct usb_device *udev = to_usb_device(dev);

		/* Hubs are automatically enabled for USB_PERSIST,
		 * no point in creating the attribute file.
		 */
		if (udev->descriptor.bDeviceClass != USB_CLASS_HUB)
			rc = sysfs_add_file_to_group(&dev->kobj,
					&dev_attr_persist.attr,
					power_group);
	}
	return rc;
}

static void remove_persist_attributes(struct device *dev)
{
	sysfs_remove_file_from_group(&dev->kobj,
			&dev_attr_persist.attr,
			power_group);
}
#else

#define add_persist_attributes(dev)	0
#define remove_persist_attributes(dev)	do {} while (0)

#endif	/* CONFIG_PM */

#ifdef	CONFIG_USB_SUSPEND

static ssize_t
show_connected_duration(struct device *dev, struct device_attribute *attr,
		char *buf)
{
	struct usb_device *udev = to_usb_device(dev);

	return sprintf(buf, "%u\n",
			jiffies_to_msecs(jiffies - udev->connect_time));
}

static DEVICE_ATTR(connected_duration, S_IRUGO, show_connected_duration, NULL);

/*
 * If the device is resumed, the last time the device was suspended has
 * been pre-subtracted from active_duration.  We add the current time to
 * get the duration that the device was actually active.
 *
 * If the device is suspended, the active_duration is up-to-date.
 */
static ssize_t
show_active_duration(struct device *dev, struct device_attribute *attr,
		char *buf)
{
	struct usb_device *udev = to_usb_device(dev);
	int duration;

	if (udev->state != USB_STATE_SUSPENDED)
		duration = jiffies_to_msecs(jiffies + udev->active_duration);
	else
		duration = jiffies_to_msecs(udev->active_duration);
	return sprintf(buf, "%u\n", duration);
}

static DEVICE_ATTR(active_duration, S_IRUGO, show_active_duration, NULL);

static ssize_t
show_autosuspend(struct device *dev, struct device_attribute *attr, char *buf)
{
	struct usb_device *udev = to_usb_device(dev);

	return sprintf(buf, "%d\n", udev->autosuspend_delay / HZ);
}

static ssize_t
set_autosuspend(struct device *dev, struct device_attribute *attr,
		const char *buf, size_t count)
{
	struct usb_device *udev = to_usb_device(dev);
	int value, old_delay;
	int rc;

	if (sscanf(buf, "%d", &value) != 1 || value >= INT_MAX/HZ ||
			value <= - INT_MAX/HZ)
		return -EINVAL;
	value *= HZ;

	usb_lock_device(udev);
	old_delay = udev->autosuspend_delay;
	udev->autosuspend_delay = value;

	if (old_delay < 0) {	/* Autosuspend wasn't allowed */
		if (value >= 0)
			usb_autosuspend_device(udev);
	} else {		/* Autosuspend was allowed */
		if (value < 0) {
			rc = usb_autoresume_device(udev);
			if (rc < 0) {
				count = rc;
				udev->autosuspend_delay = old_delay;
			}
		} else {
			usb_try_autosuspend_device(udev);
		}
	}

	usb_unlock_device(udev);
	return count;
}

static DEVICE_ATTR(autosuspend, S_IRUGO | S_IWUSR,
		show_autosuspend, set_autosuspend);

static const char on_string[] = "on";
static const char auto_string[] = "auto";

static ssize_t
show_level(struct device *dev, struct device_attribute *attr, char *buf)
{
	struct usb_device *udev = to_usb_device(dev);
	const char *p = auto_string;

	if (udev->state != USB_STATE_SUSPENDED && udev->autosuspend_disabled)
		p = on_string;
	return sprintf(buf, "%s\n", p);
}

static ssize_t
set_level(struct device *dev, struct device_attribute *attr,
		const char *buf, size_t count)
{
	struct usb_device *udev = to_usb_device(dev);
	int len = count;
	char *cp;
	int rc;

	cp = memchr(buf, '\n', count);
	if (cp)
		len = cp - buf;

	usb_lock_device(udev);

	if (len == sizeof on_string - 1 &&
			strncmp(buf, on_string, len) == 0)
		rc = usb_disable_autosuspend(udev);

	else if (len == sizeof auto_string - 1 &&
			strncmp(buf, auto_string, len) == 0)
		rc = usb_enable_autosuspend(udev);

	else
		rc = -EINVAL;

	usb_unlock_device(udev);
	return (rc < 0 ? rc : count);
}

static DEVICE_ATTR(level, S_IRUGO | S_IWUSR, show_level, set_level);

static int add_power_attributes(struct device *dev)
{
	int rc = 0;

	if (is_usb_device(dev)) {
		rc = sysfs_add_file_to_group(&dev->kobj,
				&dev_attr_autosuspend.attr,
				power_group);
		if (rc == 0)
			rc = sysfs_add_file_to_group(&dev->kobj,
					&dev_attr_level.attr,
					power_group);
		if (rc == 0)
			rc = sysfs_add_file_to_group(&dev->kobj,
					&dev_attr_connected_duration.attr,
					power_group);
		if (rc == 0)
			rc = sysfs_add_file_to_group(&dev->kobj,
					&dev_attr_active_duration.attr,
					power_group);
	}
	return rc;
}

static void remove_power_attributes(struct device *dev)
{
	sysfs_remove_file_from_group(&dev->kobj,
			&dev_attr_active_duration.attr,
			power_group);
	sysfs_remove_file_from_group(&dev->kobj,
			&dev_attr_connected_duration.attr,
			power_group);
	sysfs_remove_file_from_group(&dev->kobj,
			&dev_attr_level.attr,
			power_group);
	sysfs_remove_file_from_group(&dev->kobj,
			&dev_attr_autosuspend.attr,
			power_group);
}

#else

#define add_power_attributes(dev)	0
#define remove_power_attributes(dev)	do {} while (0)

#endif	/* CONFIG_USB_SUSPEND */


/* Descriptor fields */
#define usb_descriptor_attr_le16(field, format_string)			\
static ssize_t								\
show_##field(struct device *dev, struct device_attribute *attr,	\
		char *buf)						\
{									\
	struct usb_device *udev;					\
									\
	udev = to_usb_device(dev);					\
	return sprintf(buf, format_string, 				\
			le16_to_cpu(udev->descriptor.field));		\
}									\
static DEVICE_ATTR(field, S_IRUGO, show_##field, NULL);

usb_descriptor_attr_le16(idVendor, "%04x\n")
usb_descriptor_attr_le16(idProduct, "%04x\n")
usb_descriptor_attr_le16(bcdDevice, "%04x\n")

#define usb_descriptor_attr(field, format_string)			\
static ssize_t								\
show_##field(struct device *dev, struct device_attribute *attr,	\
		char *buf)						\
{									\
	struct usb_device *udev;					\
									\
	udev = to_usb_device(dev);					\
	return sprintf(buf, format_string, udev->descriptor.field);	\
}									\
static DEVICE_ATTR(field, S_IRUGO, show_##field, NULL);

usb_descriptor_attr(bDeviceClass, "%02x\n")
usb_descriptor_attr(bDeviceSubClass, "%02x\n")
usb_descriptor_attr(bDeviceProtocol, "%02x\n")
usb_descriptor_attr(bNumConfigurations, "%d\n")
usb_descriptor_attr(bMaxPacketSize0, "%d\n")



/* show if the device is authorized (1) or not (0) */
static ssize_t usb_dev_authorized_show(struct device *dev,
				       struct device_attribute *attr,
				       char *buf)
{
	struct usb_device *usb_dev = to_usb_device(dev);
	return snprintf(buf, PAGE_SIZE, "%u\n", usb_dev->authorized);
}


/*
 * Authorize a device to be used in the system
 *
 * Writing a 0 deauthorizes the device, writing a 1 authorizes it.
 */
static ssize_t usb_dev_authorized_store(struct device *dev,
					struct device_attribute *attr,
					const char *buf, size_t size)
{
	ssize_t result;
	struct usb_device *usb_dev = to_usb_device(dev);
	unsigned val;
	result = sscanf(buf, "%u\n", &val);
	if (result != 1)
		result = -EINVAL;
	else if (val == 0)
		result = usb_deauthorize_device(usb_dev);
	else
		result = usb_authorize_device(usb_dev);
	return result < 0? result : size;
}

static DEVICE_ATTR(authorized, 0644,
	    usb_dev_authorized_show, usb_dev_authorized_store);

/* "Safely remove a device" */
static ssize_t usb_remove_store(struct device *dev,
		struct device_attribute *attr,
		const char *buf, size_t count)
{
	struct usb_device *udev = to_usb_device(dev);
	int rc = 0;

	usb_lock_device(udev);
	if (udev->state != USB_STATE_NOTATTACHED) {

		/* To avoid races, first unconfigure and then remove */
		usb_set_configuration(udev, -1);
		rc = usb_remove_device(udev);
	}
	if (rc == 0)
		rc = count;
	usb_unlock_device(udev);
	return rc;
}
static DEVICE_ATTR(remove, 0200, NULL, usb_remove_store);


static struct attribute *dev_attrs[] = {
	/* current configuration's attributes */
	&dev_attr_configuration.attr,
	&dev_attr_bNumInterfaces.attr,
	&dev_attr_bConfigurationValue.attr,
	&dev_attr_bmAttributes.attr,
	&dev_attr_bMaxPower.attr,
	/* device attributes */
	&dev_attr_urbnum.attr,
	&dev_attr_idVendor.attr,
	&dev_attr_idProduct.attr,
	&dev_attr_bcdDevice.attr,
	&dev_attr_bDeviceClass.attr,
	&dev_attr_bDeviceSubClass.attr,
	&dev_attr_bDeviceProtocol.attr,
	&dev_attr_bNumConfigurations.attr,
	&dev_attr_bMaxPacketSize0.attr,
	&dev_attr_speed.attr,
	&dev_attr_busnum.attr,
	&dev_attr_devnum.attr,
	&dev_attr_devpath.attr,
	&dev_attr_version.attr,
	&dev_attr_maxchild.attr,
	&dev_attr_quirks.attr,
	&dev_attr_avoid_reset_quirk.attr,
	&dev_attr_authorized.attr,
	&dev_attr_remove.attr,
	NULL,
};
static struct attribute_group dev_attr_grp = {
	.attrs = dev_attrs,
};

/* When modifying this list, be sure to modify dev_string_attrs_are_visible()
 * accordingly.
 */
static struct attribute *dev_string_attrs[] = {
	&dev_attr_manufacturer.attr,
	&dev_attr_product.attr,
	&dev_attr_serial.attr,
	NULL
};

static mode_t dev_string_attrs_are_visible(struct kobject *kobj,
		struct attribute *a, int n)
{
	struct device *dev = container_of(kobj, struct device, kobj);
	struct usb_device *udev = to_usb_device(dev);

	if (a == &dev_attr_manufacturer.attr) {
		if (udev->manufacturer == NULL)
			return 0;
	} else if (a == &dev_attr_product.attr) {
		if (udev->product == NULL)
			return 0;
	} else if (a == &dev_attr_serial.attr) {
		if (udev->serial == NULL)
			return 0;
	}
	return a->mode;
}

static struct attribute_group dev_string_attr_grp = {
	.attrs =	dev_string_attrs,
	.is_visible =	dev_string_attrs_are_visible,
};

const struct attribute_group *usb_device_groups[] = {
	&dev_attr_grp,
	&dev_string_attr_grp,
	NULL
};

/* Binary descriptors */

static ssize_t
read_descriptors(struct kobject *kobj, struct bin_attribute *attr,
		char *buf, loff_t off, size_t count)
{
	struct device *dev = container_of(kobj, struct device, kobj);
	struct usb_device *udev = to_usb_device(dev);
	size_t nleft = count;
	size_t srclen, n;
	int cfgno;
	void *src;

	/* The binary attribute begins with the device descriptor.
	 * Following that are the raw descriptor entries for all the
	 * configurations (config plus subsidiary descriptors).
	 */
	for (cfgno = -1; cfgno < udev->descriptor.bNumConfigurations &&
			nleft > 0; ++cfgno) {
		if (cfgno < 0) {
			src = &udev->descriptor;
			srclen = sizeof(struct usb_device_descriptor);
		} else {
			src = udev->rawdescriptors[cfgno];
			srclen = __le16_to_cpu(udev->config[cfgno].desc.
					wTotalLength);
		}
		if (off < srclen) {
			n = min(nleft, srclen - (size_t) off);
			memcpy(buf, src + off, n);
			nleft -= n;
			buf += n;
			off = 0;
		} else {
			off -= srclen;
		}
	}
	return count - nleft;
}

static struct bin_attribute dev_bin_attr_descriptors = {
	.attr = {.name = "descriptors", .mode = 0444},
	.read = read_descriptors,
	.size = 18 + 65535,	/* dev descr + max-size raw descriptor */
};

int usb_create_sysfs_dev_files(struct usb_device *udev)
{
	struct device *dev = &udev->dev;
	int retval;

	retval = device_create_bin_file(dev, &dev_bin_attr_descriptors);
	if (retval)
		goto error;

	retval = add_persist_attributes(dev);
	if (retval)
		goto error;

	retval = add_power_attributes(dev);
	if (retval)
		goto error;
	return retval;
error:
	usb_remove_sysfs_dev_files(udev);
	return retval;
}

void usb_remove_sysfs_dev_files(struct usb_device *udev)
{
	struct device *dev = &udev->dev;

	remove_power_attributes(dev);
	remove_persist_attributes(dev);
	device_remove_bin_file(dev, &dev_bin_attr_descriptors);
}

/* Interface Accociation Descriptor fields */
#define usb_intf_assoc_attr(field, format_string)			\
static ssize_t								\
show_iad_##field(struct device *dev, struct device_attribute *attr,	\
		char *buf)						\
{									\
	struct usb_interface *intf = to_usb_interface(dev);		\
									\
	return sprintf(buf, format_string,				\
			intf->intf_assoc->field); 			\
}									\
static DEVICE_ATTR(iad_##field, S_IRUGO, show_iad_##field, NULL);

usb_intf_assoc_attr(bFirstInterface, "%02x\n")
usb_intf_assoc_attr(bInterfaceCount, "%02d\n")
usb_intf_assoc_attr(bFunctionClass, "%02x\n")
usb_intf_assoc_attr(bFunctionSubClass, "%02x\n")
usb_intf_assoc_attr(bFunctionProtocol, "%02x\n")

/* Interface fields */
#define usb_intf_attr(field, format_string)				\
static ssize_t								\
show_##field(struct device *dev, struct device_attribute *attr,	\
		char *buf)						\
{									\
	struct usb_interface *intf = to_usb_interface(dev);		\
									\
	return sprintf(buf, format_string,				\
			intf->cur_altsetting->desc.field); 		\
}									\
static DEVICE_ATTR(field, S_IRUGO, show_##field, NULL);

usb_intf_attr(bInterfaceNumber, "%02x\n")
usb_intf_attr(bAlternateSetting, "%2d\n")
usb_intf_attr(bNumEndpoints, "%02x\n")
usb_intf_attr(bInterfaceClass, "%02x\n")
usb_intf_attr(bInterfaceSubClass, "%02x\n")
usb_intf_attr(bInterfaceProtocol, "%02x\n")

static ssize_t show_interface_string(struct device *dev,
		struct device_attribute *attr, char *buf)
{
	struct usb_interface *intf;
	char *string;

	intf = to_usb_interface(dev);
	string = intf->cur_altsetting->string;
	barrier();		/* The altsetting might change! */

	if (!string)
		return 0;
	return sprintf(buf, "%s\n", string);
}
static DEVICE_ATTR(interface, S_IRUGO, show_interface_string, NULL);

static ssize_t show_modalias(struct device *dev,
		struct device_attribute *attr, char *buf)
{
	struct usb_interface *intf;
	struct usb_device *udev;
	struct usb_host_interface *alt;

	intf = to_usb_interface(dev);
	udev = interface_to_usbdev(intf);
	alt = intf->cur_altsetting;

	return sprintf(buf, "usb:v%04Xp%04Xd%04Xdc%02Xdsc%02Xdp%02X"
			"ic%02Xisc%02Xip%02X\n",
			le16_to_cpu(udev->descriptor.idVendor),
			le16_to_cpu(udev->descriptor.idProduct),
			le16_to_cpu(udev->descriptor.bcdDevice),
			udev->descriptor.bDeviceClass,
			udev->descriptor.bDeviceSubClass,
			udev->descriptor.bDeviceProtocol,
			alt->desc.bInterfaceClass,
			alt->desc.bInterfaceSubClass,
			alt->desc.bInterfaceProtocol);
}
static DEVICE_ATTR(modalias, S_IRUGO, show_modalias, NULL);

static ssize_t show_supports_autosuspend(struct device *dev,
		struct device_attribute *attr, char *buf)
{
	struct usb_interface *intf;
	struct usb_device *udev;
	int ret;

	intf = to_usb_interface(dev);
	udev = interface_to_usbdev(intf);

	usb_lock_device(udev);
	/* Devices will be autosuspended even when an interface isn't claimed */
	if (!intf->dev.driver ||
			to_usb_driver(intf->dev.driver)->supports_autosuspend)
		ret = sprintf(buf, "%u\n", 1);
	else
		ret = sprintf(buf, "%u\n", 0);
	usb_unlock_device(udev);

	return ret;
}
static DEVICE_ATTR(supports_autosuspend, S_IRUGO, show_supports_autosuspend, NULL);

static struct attribute *intf_attrs[] = {
	&dev_attr_bInterfaceNumber.attr,
	&dev_attr_bAlternateSetting.attr,
	&dev_attr_bNumEndpoints.attr,
	&dev_attr_bInterfaceClass.attr,
	&dev_attr_bInterfaceSubClass.attr,
	&dev_attr_bInterfaceProtocol.attr,
	&dev_attr_modalias.attr,
	&dev_attr_supports_autosuspend.attr,
	NULL,
};
static struct attribute_group intf_attr_grp = {
	.attrs = intf_attrs,
};

static struct attribute *intf_assoc_attrs[] = {
	&dev_attr_iad_bFirstInterface.attr,
	&dev_attr_iad_bInterfaceCount.attr,
	&dev_attr_iad_bFunctionClass.attr,
	&dev_attr_iad_bFunctionSubClass.attr,
	&dev_attr_iad_bFunctionProtocol.attr,
	NULL,
};

static mode_t intf_assoc_attrs_are_visible(struct kobject *kobj,
		struct attribute *a, int n)
{
	struct device *dev = container_of(kobj, struct device, kobj);
	struct usb_interface *intf = to_usb_interface(dev);

	if (intf->intf_assoc == NULL)
		return 0;
	return a->mode;
}

static struct attribute_group intf_assoc_attr_grp = {
	.attrs =	intf_assoc_attrs,
	.is_visible =	intf_assoc_attrs_are_visible,
};

const struct attribute_group *usb_interface_groups[] = {
	&intf_attr_grp,
	&intf_assoc_attr_grp,
	NULL
};

int usb_create_sysfs_intf_files(struct usb_interface *intf)
{
	struct usb_device *udev = interface_to_usbdev(intf);
	struct usb_host_interface *alt = intf->cur_altsetting;
	int retval;

	if (intf->sysfs_files_created || intf->unregistering)
		return 0;

	if (alt->string == NULL &&
			!(udev->quirks & USB_QUIRK_CONFIG_INTF_STRINGS))
		alt->string = usb_cache_string(udev, alt->desc.iInterface);
	if (alt->string)
		retval = device_create_file(&intf->dev, &dev_attr_interface);
	intf->sysfs_files_created = 1;
	return 0;
}

void usb_remove_sysfs_intf_files(struct usb_interface *intf)
{
	if (!intf->sysfs_files_created)
		return;

	device_remove_file(&intf->dev, &dev_attr_interface);
	intf->sysfs_files_created = 0;
}<|MERGE_RESOLUTION|>--- conflicted
+++ resolved
@@ -115,11 +115,7 @@
 	case USB_SPEED_HIGH:
 		speed = "480";
 		break;
-<<<<<<< HEAD
-	case USB_SPEED_VARIABLE:
-=======
 	case USB_SPEED_WIRELESS:
->>>>>>> 55c63bd2
 		speed = "480";
 		break;
 	case USB_SPEED_SUPER:
