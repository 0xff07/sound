/*
 * xHCI host controller driver
 *
 * Copyright (C) 2008 Intel Corp.
 *
 * Author: Sarah Sharp
 * Some code borrowed from the Linux EHCI driver.
 *
 * This program is free software; you can redistribute it and/or modify
 * it under the terms of the GNU General Public License version 2 as
 * published by the Free Software Foundation.
 *
 * This program is distributed in the hope that it will be useful, but
 * WITHOUT ANY WARRANTY; without even the implied warranty of MERCHANTABILITY
 * or FITNESS FOR A PARTICULAR PURPOSE.  See the GNU General Public License
 * for more details.
 *
 * You should have received a copy of the GNU General Public License
 * along with this program; if not, write to the Free Software Foundation,
 * Inc., 675 Mass Ave, Cambridge, MA 02139, USA.
 */

/*
 * Ring initialization rules:
 * 1. Each segment is initialized to zero, except for link TRBs.
 * 2. Ring cycle state = 0.  This represents Producer Cycle State (PCS) or
 *    Consumer Cycle State (CCS), depending on ring function.
 * 3. Enqueue pointer = dequeue pointer = address of first TRB in the segment.
 *
 * Ring behavior rules:
 * 1. A ring is empty if enqueue == dequeue.  This means there will always be at
 *    least one free TRB in the ring.  This is useful if you want to turn that
 *    into a link TRB and expand the ring.
 * 2. When incrementing an enqueue or dequeue pointer, if the next TRB is a
 *    link TRB, then load the pointer with the address in the link TRB.  If the
 *    link TRB had its toggle bit set, you may need to update the ring cycle
 *    state (see cycle bit rules).  You may have to do this multiple times
 *    until you reach a non-link TRB.
 * 3. A ring is full if enqueue++ (for the definition of increment above)
 *    equals the dequeue pointer.
 *
 * Cycle bit rules:
 * 1. When a consumer increments a dequeue pointer and encounters a toggle bit
 *    in a link TRB, it must toggle the ring cycle state.
 * 2. When a producer increments an enqueue pointer and encounters a toggle bit
 *    in a link TRB, it must toggle the ring cycle state.
 *
 * Producer rules:
 * 1. Check if ring is full before you enqueue.
 * 2. Write the ring cycle state to the cycle bit in the TRB you're enqueuing.
 *    Update enqueue pointer between each write (which may update the ring
 *    cycle state).
 * 3. Notify consumer.  If SW is producer, it rings the doorbell for command
 *    and endpoint rings.  If HC is the producer for the event ring,
 *    and it generates an interrupt according to interrupt modulation rules.
 *
 * Consumer rules:
 * 1. Check if TRB belongs to you.  If the cycle bit == your ring cycle state,
 *    the TRB is owned by the consumer.
 * 2. Update dequeue pointer (which may update the ring cycle state) and
 *    continue processing TRBs until you reach a TRB which is not owned by you.
 * 3. Notify the producer.  SW is the consumer for the event ring, and it
 *   updates event ring dequeue pointer.  HC is the consumer for the command and
 *   endpoint rings; it generates events on the event ring for these.
 */

#include <linux/scatterlist.h>
#include "xhci.h"

/*
 * Returns zero if the TRB isn't in this segment, otherwise it returns the DMA
 * address of the TRB.
 */
dma_addr_t xhci_trb_virt_to_dma(struct xhci_segment *seg,
		union xhci_trb *trb)
{
	unsigned long segment_offset;

	if (!seg || !trb || trb < seg->trbs)
		return 0;
	/* offset in TRBs */
	segment_offset = trb - seg->trbs;
	if (segment_offset > TRBS_PER_SEGMENT)
		return 0;
	return seg->dma + (segment_offset * sizeof(*trb));
}

/* Does this link TRB point to the first segment in a ring,
 * or was the previous TRB the last TRB on the last segment in the ERST?
 */
static inline bool last_trb_on_last_seg(struct xhci_hcd *xhci, struct xhci_ring *ring,
		struct xhci_segment *seg, union xhci_trb *trb)
{
	if (ring == xhci->event_ring)
		return (trb == &seg->trbs[TRBS_PER_SEGMENT]) &&
			(seg->next == xhci->event_ring->first_seg);
	else
		return trb->link.control & LINK_TOGGLE;
}

/* Is this TRB a link TRB or was the last TRB the last TRB in this event ring
 * segment?  I.e. would the updated event TRB pointer step off the end of the
 * event seg?
 */
static inline int last_trb(struct xhci_hcd *xhci, struct xhci_ring *ring,
		struct xhci_segment *seg, union xhci_trb *trb)
{
	if (ring == xhci->event_ring)
		return trb == &seg->trbs[TRBS_PER_SEGMENT];
	else
		return (trb->link.control & TRB_TYPE_BITMASK) == TRB_TYPE(TRB_LINK);
}

/* Updates trb to point to the next TRB in the ring, and updates seg if the next
 * TRB is in a new segment.  This does not skip over link TRBs, and it does not
 * effect the ring dequeue or enqueue pointers.
 */
static void next_trb(struct xhci_hcd *xhci,
		struct xhci_ring *ring,
		struct xhci_segment **seg,
		union xhci_trb **trb)
{
	if (last_trb(xhci, ring, *seg, *trb)) {
		*seg = (*seg)->next;
		*trb = ((*seg)->trbs);
	} else {
		*trb = (*trb)++;
	}
}

/*
 * See Cycle bit rules. SW is the consumer for the event ring only.
 * Don't make a ring full of link TRBs.  That would be dumb and this would loop.
 */
static void inc_deq(struct xhci_hcd *xhci, struct xhci_ring *ring, bool consumer)
{
	union xhci_trb *next = ++(ring->dequeue);
	unsigned long long addr;

	ring->deq_updates++;
	/* Update the dequeue pointer further if that was a link TRB or we're at
	 * the end of an event ring segment (which doesn't have link TRBS)
	 */
	while (last_trb(xhci, ring, ring->deq_seg, next)) {
		if (consumer && last_trb_on_last_seg(xhci, ring, ring->deq_seg, next)) {
			ring->cycle_state = (ring->cycle_state ? 0 : 1);
			if (!in_interrupt())
				xhci_dbg(xhci, "Toggle cycle state for ring %p = %i\n",
						ring,
						(unsigned int) ring->cycle_state);
		}
		ring->deq_seg = ring->deq_seg->next;
		ring->dequeue = ring->deq_seg->trbs;
		next = ring->dequeue;
	}
	addr = (unsigned long long) xhci_trb_virt_to_dma(ring->deq_seg, ring->dequeue);
	if (ring == xhci->event_ring)
		xhci_dbg(xhci, "Event ring deq = 0x%llx (DMA)\n", addr);
	else if (ring == xhci->cmd_ring)
		xhci_dbg(xhci, "Command ring deq = 0x%llx (DMA)\n", addr);
	else
		xhci_dbg(xhci, "Ring deq = 0x%llx (DMA)\n", addr);
}

/*
 * See Cycle bit rules. SW is the consumer for the event ring only.
 * Don't make a ring full of link TRBs.  That would be dumb and this would loop.
 *
 * If we've just enqueued a TRB that is in the middle of a TD (meaning the
 * chain bit is set), then set the chain bit in all the following link TRBs.
 * If we've enqueued the last TRB in a TD, make sure the following link TRBs
 * have their chain bit cleared (so that each Link TRB is a separate TD).
 *
 * Section 6.4.4.1 of the 0.95 spec says link TRBs cannot have the chain bit
 * set, but other sections talk about dealing with the chain bit set.  This was
 * fixed in the 0.96 specification errata, but we have to assume that all 0.95
 * xHCI hardware can't handle the chain bit being cleared on a link TRB.
 */
static void inc_enq(struct xhci_hcd *xhci, struct xhci_ring *ring, bool consumer)
{
	u32 chain;
	union xhci_trb *next;
	unsigned long long addr;

	chain = ring->enqueue->generic.field[3] & TRB_CHAIN;
	next = ++(ring->enqueue);

	ring->enq_updates++;
	/* Update the dequeue pointer further if that was a link TRB or we're at
	 * the end of an event ring segment (which doesn't have link TRBS)
	 */
	while (last_trb(xhci, ring, ring->enq_seg, next)) {
		if (!consumer) {
			if (ring != xhci->event_ring) {
				/* If we're not dealing with 0.95 hardware,
				 * carry over the chain bit of the previous TRB
				 * (which may mean the chain bit is cleared).
				 */
				if (!xhci_link_trb_quirk(xhci)) {
					next->link.control &= ~TRB_CHAIN;
					next->link.control |= chain;
				}
				/* Give this link TRB to the hardware */
				wmb();
				if (next->link.control & TRB_CYCLE)
					next->link.control &= (u32) ~TRB_CYCLE;
				else
					next->link.control |= (u32) TRB_CYCLE;
			}
			/* Toggle the cycle bit after the last ring segment. */
			if (last_trb_on_last_seg(xhci, ring, ring->enq_seg, next)) {
				ring->cycle_state = (ring->cycle_state ? 0 : 1);
				if (!in_interrupt())
					xhci_dbg(xhci, "Toggle cycle state for ring %p = %i\n",
							ring,
							(unsigned int) ring->cycle_state);
			}
		}
		ring->enq_seg = ring->enq_seg->next;
		ring->enqueue = ring->enq_seg->trbs;
		next = ring->enqueue;
	}
	addr = (unsigned long long) xhci_trb_virt_to_dma(ring->enq_seg, ring->enqueue);
	if (ring == xhci->event_ring)
		xhci_dbg(xhci, "Event ring enq = 0x%llx (DMA)\n", addr);
	else if (ring == xhci->cmd_ring)
		xhci_dbg(xhci, "Command ring enq = 0x%llx (DMA)\n", addr);
	else
		xhci_dbg(xhci, "Ring enq = 0x%llx (DMA)\n", addr);
}

/*
 * Check to see if there's room to enqueue num_trbs on the ring.  See rules
 * above.
 * FIXME: this would be simpler and faster if we just kept track of the number
 * of free TRBs in a ring.
 */
static int room_on_ring(struct xhci_hcd *xhci, struct xhci_ring *ring,
		unsigned int num_trbs)
{
	int i;
	union xhci_trb *enq = ring->enqueue;
	struct xhci_segment *enq_seg = ring->enq_seg;

	/* Check if ring is empty */
	if (enq == ring->dequeue)
		return 1;
	/* Make sure there's an extra empty TRB available */
	for (i = 0; i <= num_trbs; ++i) {
		if (enq == ring->dequeue)
			return 0;
		enq++;
		while (last_trb(xhci, ring, enq_seg, enq)) {
			enq_seg = enq_seg->next;
			enq = enq_seg->trbs;
		}
	}
	return 1;
}

void xhci_set_hc_event_deq(struct xhci_hcd *xhci)
{
	u64 temp;
	dma_addr_t deq;

	deq = xhci_trb_virt_to_dma(xhci->event_ring->deq_seg,
			xhci->event_ring->dequeue);
	if (deq == 0 && !in_interrupt())
		xhci_warn(xhci, "WARN something wrong with SW event ring "
				"dequeue ptr.\n");
	/* Update HC event ring dequeue pointer */
	temp = xhci_read_64(xhci, &xhci->ir_set->erst_dequeue);
	temp &= ERST_PTR_MASK;
	/* Don't clear the EHB bit (which is RW1C) because
	 * there might be more events to service.
	 */
	temp &= ~ERST_EHB;
	xhci_dbg(xhci, "// Write event ring dequeue pointer, preserving EHB bit\n");
	xhci_write_64(xhci, ((u64) deq & (u64) ~ERST_PTR_MASK) | temp,
			&xhci->ir_set->erst_dequeue);
}

/* Ring the host controller doorbell after placing a command on the ring */
void xhci_ring_cmd_db(struct xhci_hcd *xhci)
{
	u32 temp;

	xhci_dbg(xhci, "// Ding dong!\n");
	temp = xhci_readl(xhci, &xhci->dba->doorbell[0]) & DB_MASK;
	xhci_writel(xhci, temp | DB_TARGET_HOST, &xhci->dba->doorbell[0]);
	/* Flush PCI posted writes */
	xhci_readl(xhci, &xhci->dba->doorbell[0]);
}

static void ring_ep_doorbell(struct xhci_hcd *xhci,
		unsigned int slot_id,
		unsigned int ep_index)
{
	struct xhci_virt_ep *ep;
	unsigned int ep_state;
	u32 field;
	__u32 __iomem *db_addr = &xhci->dba->doorbell[slot_id];

	ep = &xhci->devs[slot_id]->eps[ep_index];
	ep_state = ep->ep_state;
	/* Don't ring the doorbell for this endpoint if there are pending
	 * cancellations because the we don't want to interrupt processing.
	 */
<<<<<<< HEAD
	if (!ep_ring->cancels_pending && !(ep_ring->state & SET_DEQ_PENDING)
			&& !(ep_ring->state & EP_HALTED)) {
=======
	if (!ep->cancels_pending && !(ep_state & SET_DEQ_PENDING)
			&& !(ep_state & EP_HALTED)) {
>>>>>>> 94a8d5ca
		field = xhci_readl(xhci, db_addr) & DB_MASK;
		xhci_writel(xhci, field | EPI_TO_DB(ep_index), db_addr);
		/* Flush PCI posted writes - FIXME Matthew Wilcox says this
		 * isn't time-critical and we shouldn't make the CPU wait for
		 * the flush.
		 */
		xhci_readl(xhci, db_addr);
	}
}

/*
 * Find the segment that trb is in.  Start searching in start_seg.
 * If we must move past a segment that has a link TRB with a toggle cycle state
 * bit set, then we will toggle the value pointed at by cycle_state.
 */
static struct xhci_segment *find_trb_seg(
		struct xhci_segment *start_seg,
		union xhci_trb	*trb, int *cycle_state)
{
	struct xhci_segment *cur_seg = start_seg;
	struct xhci_generic_trb *generic_trb;

	while (cur_seg->trbs > trb ||
			&cur_seg->trbs[TRBS_PER_SEGMENT - 1] < trb) {
		generic_trb = &cur_seg->trbs[TRBS_PER_SEGMENT - 1].generic;
		if (TRB_TYPE(generic_trb->field[3]) == TRB_LINK &&
				(generic_trb->field[3] & LINK_TOGGLE))
			*cycle_state = ~(*cycle_state) & 0x1;
		cur_seg = cur_seg->next;
		if (cur_seg == start_seg)
			/* Looped over the entire list.  Oops! */
			return 0;
	}
	return cur_seg;
}

/*
 * Move the xHC's endpoint ring dequeue pointer past cur_td.
 * Record the new state of the xHC's endpoint ring dequeue segment,
 * dequeue pointer, and new consumer cycle state in state.
 * Update our internal representation of the ring's dequeue pointer.
 *
 * We do this in three jumps:
 *  - First we update our new ring state to be the same as when the xHC stopped.
 *  - Then we traverse the ring to find the segment that contains
 *    the last TRB in the TD.  We toggle the xHC's new cycle state when we pass
 *    any link TRBs with the toggle cycle bit set.
 *  - Finally we move the dequeue state one TRB further, toggling the cycle bit
 *    if we've moved it past a link TRB with the toggle cycle bit set.
 */
void xhci_find_new_dequeue_state(struct xhci_hcd *xhci,
		unsigned int slot_id, unsigned int ep_index,
		struct xhci_td *cur_td, struct xhci_dequeue_state *state)
{
	struct xhci_virt_device *dev = xhci->devs[slot_id];
	struct xhci_ring *ep_ring = dev->eps[ep_index].ring;
	struct xhci_generic_trb *trb;
	struct xhci_ep_ctx *ep_ctx;
	dma_addr_t addr;

	state->new_cycle_state = 0;
	xhci_dbg(xhci, "Finding segment containing stopped TRB.\n");
	state->new_deq_seg = find_trb_seg(cur_td->start_seg,
			dev->eps[ep_index].stopped_trb,
			&state->new_cycle_state);
	if (!state->new_deq_seg)
		BUG();
	/* Dig out the cycle state saved by the xHC during the stop ep cmd */
	xhci_dbg(xhci, "Finding endpoint context\n");
	ep_ctx = xhci_get_ep_ctx(xhci, dev->out_ctx, ep_index);
	state->new_cycle_state = 0x1 & ep_ctx->deq;

	state->new_deq_ptr = cur_td->last_trb;
	xhci_dbg(xhci, "Finding segment containing last TRB in TD.\n");
	state->new_deq_seg = find_trb_seg(state->new_deq_seg,
			state->new_deq_ptr,
			&state->new_cycle_state);
	if (!state->new_deq_seg)
		BUG();

	trb = &state->new_deq_ptr->generic;
	if (TRB_TYPE(trb->field[3]) == TRB_LINK &&
				(trb->field[3] & LINK_TOGGLE))
		state->new_cycle_state = ~(state->new_cycle_state) & 0x1;
	next_trb(xhci, ep_ring, &state->new_deq_seg, &state->new_deq_ptr);

	/* Don't update the ring cycle state for the producer (us). */
	xhci_dbg(xhci, "New dequeue segment = %p (virtual)\n",
			state->new_deq_seg);
	addr = xhci_trb_virt_to_dma(state->new_deq_seg, state->new_deq_ptr);
	xhci_dbg(xhci, "New dequeue pointer = 0x%llx (DMA)\n",
			(unsigned long long) addr);
	xhci_dbg(xhci, "Setting dequeue pointer in internal ring state.\n");
	ep_ring->dequeue = state->new_deq_ptr;
	ep_ring->deq_seg = state->new_deq_seg;
}

static void td_to_noop(struct xhci_hcd *xhci, struct xhci_ring *ep_ring,
		struct xhci_td *cur_td)
{
	struct xhci_segment *cur_seg;
	union xhci_trb *cur_trb;

	for (cur_seg = cur_td->start_seg, cur_trb = cur_td->first_trb;
			true;
			next_trb(xhci, ep_ring, &cur_seg, &cur_trb)) {
		if ((cur_trb->generic.field[3] & TRB_TYPE_BITMASK) ==
				TRB_TYPE(TRB_LINK)) {
			/* Unchain any chained Link TRBs, but
			 * leave the pointers intact.
			 */
			cur_trb->generic.field[3] &= ~TRB_CHAIN;
			xhci_dbg(xhci, "Cancel (unchain) link TRB\n");
			xhci_dbg(xhci, "Address = %p (0x%llx dma); "
					"in seg %p (0x%llx dma)\n",
					cur_trb,
					(unsigned long long)xhci_trb_virt_to_dma(cur_seg, cur_trb),
					cur_seg,
					(unsigned long long)cur_seg->dma);
		} else {
			cur_trb->generic.field[0] = 0;
			cur_trb->generic.field[1] = 0;
			cur_trb->generic.field[2] = 0;
			/* Preserve only the cycle bit of this TRB */
			cur_trb->generic.field[3] &= TRB_CYCLE;
			cur_trb->generic.field[3] |= TRB_TYPE(TRB_TR_NOOP);
			xhci_dbg(xhci, "Cancel TRB %p (0x%llx dma) "
					"in seg %p (0x%llx dma)\n",
					cur_trb,
					(unsigned long long)xhci_trb_virt_to_dma(cur_seg, cur_trb),
					cur_seg,
					(unsigned long long)cur_seg->dma);
		}
		if (cur_trb == cur_td->last_trb)
			break;
	}
}

static int queue_set_tr_deq(struct xhci_hcd *xhci, int slot_id,
		unsigned int ep_index, struct xhci_segment *deq_seg,
		union xhci_trb *deq_ptr, u32 cycle_state);

void xhci_queue_new_dequeue_state(struct xhci_hcd *xhci,
<<<<<<< HEAD
		struct xhci_ring *ep_ring, unsigned int slot_id,
		unsigned int ep_index, struct xhci_dequeue_state *deq_state)
{
=======
		unsigned int slot_id, unsigned int ep_index,
		struct xhci_dequeue_state *deq_state)
{
	struct xhci_virt_ep *ep = &xhci->devs[slot_id]->eps[ep_index];

>>>>>>> 94a8d5ca
	xhci_dbg(xhci, "Set TR Deq Ptr cmd, new deq seg = %p (0x%llx dma), "
			"new deq ptr = %p (0x%llx dma), new cycle = %u\n",
			deq_state->new_deq_seg,
			(unsigned long long)deq_state->new_deq_seg->dma,
			deq_state->new_deq_ptr,
			(unsigned long long)xhci_trb_virt_to_dma(deq_state->new_deq_seg, deq_state->new_deq_ptr),
			deq_state->new_cycle_state);
	queue_set_tr_deq(xhci, slot_id, ep_index,
			deq_state->new_deq_seg,
			deq_state->new_deq_ptr,
			(u32) deq_state->new_cycle_state);
	/* Stop the TD queueing code from ringing the doorbell until
	 * this command completes.  The HC won't set the dequeue pointer
	 * if the ring is running, and ringing the doorbell starts the
	 * ring running.
	 */
<<<<<<< HEAD
	ep_ring->state |= SET_DEQ_PENDING;
	xhci_ring_cmd_db(xhci);
=======
	ep->ep_state |= SET_DEQ_PENDING;
>>>>>>> 94a8d5ca
}

/*
 * When we get a command completion for a Stop Endpoint Command, we need to
 * unlink any cancelled TDs from the ring.  There are two ways to do that:
 *
 *  1. If the HW was in the middle of processing the TD that needs to be
 *     cancelled, then we must move the ring's dequeue pointer past the last TRB
 *     in the TD with a Set Dequeue Pointer Command.
 *  2. Otherwise, we turn all the TRBs in the TD into No-op TRBs (with the chain
 *     bit cleared) so that the HW will skip over them.
 */
static void handle_stopped_endpoint(struct xhci_hcd *xhci,
		union xhci_trb *trb)
{
	unsigned int slot_id;
	unsigned int ep_index;
	struct xhci_ring *ep_ring;
	struct xhci_virt_ep *ep;
	struct list_head *entry;
	struct xhci_td *cur_td = 0;
	struct xhci_td *last_unlinked_td;

	struct xhci_dequeue_state deq_state;
#ifdef CONFIG_USB_HCD_STAT
	ktime_t stop_time = ktime_get();
#endif

	memset(&deq_state, 0, sizeof(deq_state));
	slot_id = TRB_TO_SLOT_ID(trb->generic.field[3]);
	ep_index = TRB_TO_EP_INDEX(trb->generic.field[3]);
	ep = &xhci->devs[slot_id]->eps[ep_index];
	ep_ring = ep->ring;

	if (list_empty(&ep->cancelled_td_list))
		return;

	/* Fix up the ep ring first, so HW stops executing cancelled TDs.
	 * We have the xHCI lock, so nothing can modify this list until we drop
	 * it.  We're also in the event handler, so we can't get re-interrupted
	 * if another Stop Endpoint command completes
	 */
	list_for_each(entry, &ep->cancelled_td_list) {
		cur_td = list_entry(entry, struct xhci_td, cancelled_td_list);
		xhci_dbg(xhci, "Cancelling TD starting at %p, 0x%llx (dma).\n",
				cur_td->first_trb,
				(unsigned long long)xhci_trb_virt_to_dma(cur_td->start_seg, cur_td->first_trb));
		/*
		 * If we stopped on the TD we need to cancel, then we have to
		 * move the xHC endpoint ring dequeue pointer past this TD.
		 */
<<<<<<< HEAD
		if (cur_td == ep_ring->stopped_td)
=======
		if (cur_td == ep->stopped_td)
>>>>>>> 94a8d5ca
			xhci_find_new_dequeue_state(xhci, slot_id, ep_index, cur_td,
					&deq_state);
		else
			td_to_noop(xhci, ep_ring, cur_td);
		/*
		 * The event handler won't see a completion for this TD anymore,
		 * so remove it from the endpoint ring's TD list.  Keep it in
		 * the cancelled TD list for URB completion later.
		 */
		list_del(&cur_td->td_list);
		ep->cancels_pending--;
	}
	last_unlinked_td = cur_td;

	/* If necessary, queue a Set Transfer Ring Dequeue Pointer command */
	if (deq_state.new_deq_ptr && deq_state.new_deq_seg) {
<<<<<<< HEAD
		xhci_queue_new_dequeue_state(xhci, ep_ring,
				slot_id, ep_index, &deq_state);
=======
		xhci_queue_new_dequeue_state(xhci,
				slot_id, ep_index, &deq_state);
		xhci_ring_cmd_db(xhci);
>>>>>>> 94a8d5ca
	} else {
		/* Otherwise just ring the doorbell to restart the ring */
		ring_ep_doorbell(xhci, slot_id, ep_index);
	}

	/*
	 * Drop the lock and complete the URBs in the cancelled TD list.
	 * New TDs to be cancelled might be added to the end of the list before
	 * we can complete all the URBs for the TDs we already unlinked.
	 * So stop when we've completed the URB for the last TD we unlinked.
	 */
	do {
		cur_td = list_entry(ep->cancelled_td_list.next,
				struct xhci_td, cancelled_td_list);
		list_del(&cur_td->cancelled_td_list);

		/* Clean up the cancelled URB */
#ifdef CONFIG_USB_HCD_STAT
		hcd_stat_update(xhci->tp_stat, cur_td->urb->actual_length,
				ktime_sub(stop_time, cur_td->start_time));
#endif
		cur_td->urb->hcpriv = NULL;
		usb_hcd_unlink_urb_from_ep(xhci_to_hcd(xhci), cur_td->urb);

		xhci_dbg(xhci, "Giveback cancelled URB %p\n", cur_td->urb);
		spin_unlock(&xhci->lock);
		/* Doesn't matter what we pass for status, since the core will
		 * just overwrite it (because the URB has been unlinked).
		 */
		usb_hcd_giveback_urb(xhci_to_hcd(xhci), cur_td->urb, 0);
		kfree(cur_td);

		spin_lock(&xhci->lock);
	} while (cur_td != last_unlinked_td);

	/* Return to the event handler with xhci->lock re-acquired */
}

/*
 * When we get a completion for a Set Transfer Ring Dequeue Pointer command,
 * we need to clear the set deq pending flag in the endpoint ring state, so that
 * the TD queueing code can ring the doorbell again.  We also need to ring the
 * endpoint doorbell to restart the ring, but only if there aren't more
 * cancellations pending.
 */
static void handle_set_deq_completion(struct xhci_hcd *xhci,
		struct xhci_event_cmd *event,
		union xhci_trb *trb)
{
	unsigned int slot_id;
	unsigned int ep_index;
	struct xhci_ring *ep_ring;
	struct xhci_virt_device *dev;
	struct xhci_ep_ctx *ep_ctx;
	struct xhci_slot_ctx *slot_ctx;

	slot_id = TRB_TO_SLOT_ID(trb->generic.field[3]);
	ep_index = TRB_TO_EP_INDEX(trb->generic.field[3]);
	dev = xhci->devs[slot_id];
<<<<<<< HEAD
	ep_ring = dev->ep_rings[ep_index];
=======
	ep_ring = dev->eps[ep_index].ring;
>>>>>>> 94a8d5ca
	ep_ctx = xhci_get_ep_ctx(xhci, dev->out_ctx, ep_index);
	slot_ctx = xhci_get_slot_ctx(xhci, dev->out_ctx);

	if (GET_COMP_CODE(event->status) != COMP_SUCCESS) {
		unsigned int ep_state;
		unsigned int slot_state;

		switch (GET_COMP_CODE(event->status)) {
		case COMP_TRB_ERR:
			xhci_warn(xhci, "WARN Set TR Deq Ptr cmd invalid because "
					"of stream ID configuration\n");
			break;
		case COMP_CTX_STATE:
			xhci_warn(xhci, "WARN Set TR Deq Ptr cmd failed due "
					"to incorrect slot or ep state.\n");
			ep_state = ep_ctx->ep_info;
			ep_state &= EP_STATE_MASK;
			slot_state = slot_ctx->dev_state;
			slot_state = GET_SLOT_STATE(slot_state);
			xhci_dbg(xhci, "Slot state = %u, EP state = %u\n",
					slot_state, ep_state);
			break;
		case COMP_EBADSLT:
			xhci_warn(xhci, "WARN Set TR Deq Ptr cmd failed because "
					"slot %u was not enabled.\n", slot_id);
			break;
		default:
			xhci_warn(xhci, "WARN Set TR Deq Ptr cmd with unknown "
					"completion code of %u.\n",
					GET_COMP_CODE(event->status));
			break;
		}
		/* OK what do we do now?  The endpoint state is hosed, and we
		 * should never get to this point if the synchronization between
		 * queueing, and endpoint state are correct.  This might happen
		 * if the device gets disconnected after we've finished
		 * cancelling URBs, which might not be an error...
		 */
	} else {
		xhci_dbg(xhci, "Successful Set TR Deq Ptr cmd, deq = @%08llx\n",
				ep_ctx->deq);
	}

	dev->eps[ep_index].ep_state &= ~SET_DEQ_PENDING;
	ring_ep_doorbell(xhci, slot_id, ep_index);
}

static void handle_reset_ep_completion(struct xhci_hcd *xhci,
		struct xhci_event_cmd *event,
		union xhci_trb *trb)
{
	int slot_id;
	unsigned int ep_index;
<<<<<<< HEAD

	slot_id = TRB_TO_SLOT_ID(trb->generic.field[3]);
	ep_index = TRB_TO_EP_INDEX(trb->generic.field[3]);
=======
	struct xhci_ring *ep_ring;

	slot_id = TRB_TO_SLOT_ID(trb->generic.field[3]);
	ep_index = TRB_TO_EP_INDEX(trb->generic.field[3]);
	ep_ring = xhci->devs[slot_id]->eps[ep_index].ring;
>>>>>>> 94a8d5ca
	/* This command will only fail if the endpoint wasn't halted,
	 * but we don't care.
	 */
	xhci_dbg(xhci, "Ignoring reset ep completion code of %u\n",
			(unsigned int) GET_COMP_CODE(event->status));

<<<<<<< HEAD
	/* Clear our internal halted state and restart the ring */
	xhci->devs[slot_id]->ep_rings[ep_index]->state &= ~EP_HALTED;
	ring_ep_doorbell(xhci, slot_id, ep_index);
=======
	/* HW with the reset endpoint quirk needs to have a configure endpoint
	 * command complete before the endpoint can be used.  Queue that here
	 * because the HW can't handle two commands being queued in a row.
	 */
	if (xhci->quirks & XHCI_RESET_EP_QUIRK) {
		xhci_dbg(xhci, "Queueing configure endpoint command\n");
		xhci_queue_configure_endpoint(xhci,
				xhci->devs[slot_id]->in_ctx->dma, slot_id,
				false);
		xhci_ring_cmd_db(xhci);
	} else {
		/* Clear our internal halted state and restart the ring */
		xhci->devs[slot_id]->eps[ep_index].ep_state &= ~EP_HALTED;
		ring_ep_doorbell(xhci, slot_id, ep_index);
	}
}

/* Check to see if a command in the device's command queue matches this one.
 * Signal the completion or free the command, and return 1.  Return 0 if the
 * completed command isn't at the head of the command list.
 */
static int handle_cmd_in_cmd_wait_list(struct xhci_hcd *xhci,
		struct xhci_virt_device *virt_dev,
		struct xhci_event_cmd *event)
{
	struct xhci_command *command;

	if (list_empty(&virt_dev->cmd_list))
		return 0;

	command = list_entry(virt_dev->cmd_list.next,
			struct xhci_command, cmd_list);
	if (xhci->cmd_ring->dequeue != command->command_trb)
		return 0;

	command->status =
		GET_COMP_CODE(event->status);
	list_del(&command->cmd_list);
	if (command->completion)
		complete(command->completion);
	else
		xhci_free_command(xhci, command);
	return 1;
>>>>>>> 94a8d5ca
}

static void handle_cmd_completion(struct xhci_hcd *xhci,
		struct xhci_event_cmd *event)
{
	int slot_id = TRB_TO_SLOT_ID(event->flags);
	u64 cmd_dma;
	dma_addr_t cmd_dequeue_dma;
	struct xhci_input_control_ctx *ctrl_ctx;
	struct xhci_virt_device *virt_dev;
	unsigned int ep_index;
	struct xhci_ring *ep_ring;
	unsigned int ep_state;

	cmd_dma = event->cmd_trb;
	cmd_dequeue_dma = xhci_trb_virt_to_dma(xhci->cmd_ring->deq_seg,
			xhci->cmd_ring->dequeue);
	/* Is the command ring deq ptr out of sync with the deq seg ptr? */
	if (cmd_dequeue_dma == 0) {
		xhci->error_bitmask |= 1 << 4;
		return;
	}
	/* Does the DMA address match our internal dequeue pointer address? */
	if (cmd_dma != (u64) cmd_dequeue_dma) {
		xhci->error_bitmask |= 1 << 5;
		return;
	}
	switch (xhci->cmd_ring->dequeue->generic.field[3] & TRB_TYPE_BITMASK) {
	case TRB_TYPE(TRB_ENABLE_SLOT):
		if (GET_COMP_CODE(event->status) == COMP_SUCCESS)
			xhci->slot_id = slot_id;
		else
			xhci->slot_id = 0;
		complete(&xhci->addr_dev);
		break;
	case TRB_TYPE(TRB_DISABLE_SLOT):
		if (xhci->devs[slot_id])
			xhci_free_virt_device(xhci, slot_id);
		break;
	case TRB_TYPE(TRB_CONFIG_EP):
		virt_dev = xhci->devs[slot_id];
		if (handle_cmd_in_cmd_wait_list(xhci, virt_dev, event))
			break;
		/*
		 * Configure endpoint commands can come from the USB core
		 * configuration or alt setting changes, or because the HW
		 * needed an extra configure endpoint command after a reset
		 * endpoint command.  In the latter case, the xHCI driver is
		 * not waiting on the configure endpoint command.
		 */
		ctrl_ctx = xhci_get_input_control_ctx(xhci,
				virt_dev->in_ctx);
		/* Input ctx add_flags are the endpoint index plus one */
		ep_index = xhci_last_valid_endpoint(ctrl_ctx->add_flags) - 1;
		ep_ring = xhci->devs[slot_id]->eps[ep_index].ring;
		if (!ep_ring) {
			/* This must have been an initial configure endpoint */
			xhci->devs[slot_id]->cmd_status =
				GET_COMP_CODE(event->status);
			complete(&xhci->devs[slot_id]->cmd_completion);
			break;
		}
		ep_state = xhci->devs[slot_id]->eps[ep_index].ep_state;
		xhci_dbg(xhci, "Completed config ep cmd - last ep index = %d, "
				"state = %d\n", ep_index, ep_state);
		if (xhci->quirks & XHCI_RESET_EP_QUIRK &&
				ep_state & EP_HALTED) {
			/* Clear our internal halted state and restart ring */
			xhci->devs[slot_id]->eps[ep_index].ep_state &=
				~EP_HALTED;
			ring_ep_doorbell(xhci, slot_id, ep_index);
		} else {
			xhci->devs[slot_id]->cmd_status =
				GET_COMP_CODE(event->status);
			complete(&xhci->devs[slot_id]->cmd_completion);
		}
		break;
	case TRB_TYPE(TRB_EVAL_CONTEXT):
		virt_dev = xhci->devs[slot_id];
		if (handle_cmd_in_cmd_wait_list(xhci, virt_dev, event))
			break;
		xhci->devs[slot_id]->cmd_status = GET_COMP_CODE(event->status);
		complete(&xhci->devs[slot_id]->cmd_completion);
		break;
	case TRB_TYPE(TRB_ADDR_DEV):
		xhci->devs[slot_id]->cmd_status = GET_COMP_CODE(event->status);
		complete(&xhci->addr_dev);
		break;
	case TRB_TYPE(TRB_STOP_RING):
		handle_stopped_endpoint(xhci, xhci->cmd_ring->dequeue);
		break;
	case TRB_TYPE(TRB_SET_DEQ):
		handle_set_deq_completion(xhci, event, xhci->cmd_ring->dequeue);
		break;
	case TRB_TYPE(TRB_CMD_NOOP):
		++xhci->noops_handled;
		break;
	case TRB_TYPE(TRB_RESET_EP):
		handle_reset_ep_completion(xhci, event, xhci->cmd_ring->dequeue);
		break;
	default:
		/* Skip over unknown commands on the event ring */
		xhci->error_bitmask |= 1 << 6;
		break;
	}
	inc_deq(xhci, xhci->cmd_ring, false);
}

static void handle_port_status(struct xhci_hcd *xhci,
		union xhci_trb *event)
{
	u32 port_id;

	/* Port status change events always have a successful completion code */
	if (GET_COMP_CODE(event->generic.field[2]) != COMP_SUCCESS) {
		xhci_warn(xhci, "WARN: xHC returned failed port status event\n");
		xhci->error_bitmask |= 1 << 8;
	}
	/* FIXME: core doesn't care about all port link state changes yet */
	port_id = GET_PORT_ID(event->generic.field[0]);
	xhci_dbg(xhci, "Port Status Change Event for port %d\n", port_id);

	/* Update event ring dequeue pointer before dropping the lock */
	inc_deq(xhci, xhci->event_ring, true);
	xhci_set_hc_event_deq(xhci);

	spin_unlock(&xhci->lock);
	/* Pass this up to the core */
	usb_hcd_poll_rh_status(xhci_to_hcd(xhci));
	spin_lock(&xhci->lock);
}

/*
 * This TD is defined by the TRBs starting at start_trb in start_seg and ending
 * at end_trb, which may be in another segment.  If the suspect DMA address is a
 * TRB in this TD, this function returns that TRB's segment.  Otherwise it
 * returns 0.
 */
static struct xhci_segment *trb_in_td(
		struct xhci_segment *start_seg,
		union xhci_trb	*start_trb,
		union xhci_trb	*end_trb,
		dma_addr_t	suspect_dma)
{
	dma_addr_t start_dma;
	dma_addr_t end_seg_dma;
	dma_addr_t end_trb_dma;
	struct xhci_segment *cur_seg;

	start_dma = xhci_trb_virt_to_dma(start_seg, start_trb);
	cur_seg = start_seg;

	do {
		/* We may get an event for a Link TRB in the middle of a TD */
		end_seg_dma = xhci_trb_virt_to_dma(cur_seg,
				&start_seg->trbs[TRBS_PER_SEGMENT - 1]);
		/* If the end TRB isn't in this segment, this is set to 0 */
		end_trb_dma = xhci_trb_virt_to_dma(cur_seg, end_trb);

		if (end_trb_dma > 0) {
			/* The end TRB is in this segment, so suspect should be here */
			if (start_dma <= end_trb_dma) {
				if (suspect_dma >= start_dma && suspect_dma <= end_trb_dma)
					return cur_seg;
			} else {
				/* Case for one segment with
				 * a TD wrapped around to the top
				 */
				if ((suspect_dma >= start_dma &&
							suspect_dma <= end_seg_dma) ||
						(suspect_dma >= cur_seg->dma &&
						 suspect_dma <= end_trb_dma))
					return cur_seg;
			}
			return 0;
		} else {
			/* Might still be somewhere in this segment */
			if (suspect_dma >= start_dma && suspect_dma <= end_seg_dma)
				return cur_seg;
		}
		cur_seg = cur_seg->next;
		start_dma = xhci_trb_virt_to_dma(cur_seg, &cur_seg->trbs[0]);
	} while (1);

}

/*
 * If this function returns an error condition, it means it got a Transfer
 * event with a corrupted Slot ID, Endpoint ID, or TRB DMA address.
 * At this point, the host controller is probably hosed and should be reset.
 */
static int handle_tx_event(struct xhci_hcd *xhci,
		struct xhci_transfer_event *event)
{
	struct xhci_virt_device *xdev;
	struct xhci_virt_ep *ep;
	struct xhci_ring *ep_ring;
	unsigned int slot_id;
	int ep_index;
	struct xhci_td *td = 0;
	dma_addr_t event_dma;
	struct xhci_segment *event_seg;
	union xhci_trb *event_trb;
	struct urb *urb = 0;
	int status = -EINPROGRESS;
	struct xhci_ep_ctx *ep_ctx;
<<<<<<< HEAD

	xhci_dbg(xhci, "In %s\n", __func__);
	xdev = xhci->devs[TRB_TO_SLOT_ID(event->flags)];
=======
	u32 trb_comp_code;

	xhci_dbg(xhci, "In %s\n", __func__);
	slot_id = TRB_TO_SLOT_ID(event->flags);
	xdev = xhci->devs[slot_id];
>>>>>>> 94a8d5ca
	if (!xdev) {
		xhci_err(xhci, "ERROR Transfer event pointed to bad slot\n");
		return -ENODEV;
	}

	/* Endpoint ID is 1 based, our index is zero based */
	ep_index = TRB_TO_EP_ID(event->flags) - 1;
	xhci_dbg(xhci, "%s - ep index = %d\n", __func__, ep_index);
<<<<<<< HEAD
	ep_ring = xdev->ep_rings[ep_index];
=======
	ep = &xdev->eps[ep_index];
	ep_ring = ep->ring;
>>>>>>> 94a8d5ca
	ep_ctx = xhci_get_ep_ctx(xhci, xdev->out_ctx, ep_index);
	if (!ep_ring || (ep_ctx->ep_info & EP_STATE_MASK) == EP_STATE_DISABLED) {
		xhci_err(xhci, "ERROR Transfer event pointed to disabled endpoint\n");
		return -ENODEV;
	}

	event_dma = event->buffer;
	/* This TRB should be in the TD at the head of this ring's TD list */
	xhci_dbg(xhci, "%s - checking for list empty\n", __func__);
	if (list_empty(&ep_ring->td_list)) {
		xhci_warn(xhci, "WARN Event TRB for slot %d ep %d with no TDs queued?\n",
				TRB_TO_SLOT_ID(event->flags), ep_index);
		xhci_dbg(xhci, "Event TRB with TRB type ID %u\n",
				(unsigned int) (event->flags & TRB_TYPE_BITMASK)>>10);
		xhci_print_trb_offsets(xhci, (union xhci_trb *) event);
		urb = NULL;
		goto cleanup;
	}
	xhci_dbg(xhci, "%s - getting list entry\n", __func__);
	td = list_entry(ep_ring->td_list.next, struct xhci_td, td_list);

	/* Is this a TRB in the currently executing TD? */
	xhci_dbg(xhci, "%s - looking for TD\n", __func__);
	event_seg = trb_in_td(ep_ring->deq_seg, ep_ring->dequeue,
			td->last_trb, event_dma);
	xhci_dbg(xhci, "%s - found event_seg = %p\n", __func__, event_seg);
	if (!event_seg) {
		/* HC is busted, give up! */
		xhci_err(xhci, "ERROR Transfer event TRB DMA ptr not part of current TD\n");
		return -ESHUTDOWN;
	}
	event_trb = &event_seg->trbs[(event_dma - event_seg->dma) / sizeof(*event_trb)];
	xhci_dbg(xhci, "Event TRB with TRB type ID %u\n",
			(unsigned int) (event->flags & TRB_TYPE_BITMASK)>>10);
	xhci_dbg(xhci, "Offset 0x00 (buffer lo) = 0x%x\n",
			lower_32_bits(event->buffer));
	xhci_dbg(xhci, "Offset 0x04 (buffer hi) = 0x%x\n",
			upper_32_bits(event->buffer));
	xhci_dbg(xhci, "Offset 0x08 (transfer length) = 0x%x\n",
			(unsigned int) event->transfer_len);
	xhci_dbg(xhci, "Offset 0x0C (flags) = 0x%x\n",
			(unsigned int) event->flags);

	/* Look for common error cases */
	trb_comp_code = GET_COMP_CODE(event->transfer_len);
	switch (trb_comp_code) {
	/* Skip codes that require special handling depending on
	 * transfer type
	 */
	case COMP_SUCCESS:
	case COMP_SHORT_TX:
		break;
	case COMP_STOP:
		xhci_dbg(xhci, "Stopped on Transfer TRB\n");
		break;
	case COMP_STOP_INVAL:
		xhci_dbg(xhci, "Stopped on No-op or Link TRB\n");
		break;
	case COMP_STALL:
		xhci_warn(xhci, "WARN: Stalled endpoint\n");
<<<<<<< HEAD
		ep_ring->state |= EP_HALTED;
=======
		ep->ep_state |= EP_HALTED;
>>>>>>> 94a8d5ca
		status = -EPIPE;
		break;
	case COMP_TRB_ERR:
		xhci_warn(xhci, "WARN: TRB error on endpoint\n");
		status = -EILSEQ;
		break;
	case COMP_TX_ERR:
		xhci_warn(xhci, "WARN: transfer error on endpoint\n");
		status = -EPROTO;
		break;
	case COMP_BABBLE:
		xhci_warn(xhci, "WARN: babble error on endpoint\n");
		status = -EOVERFLOW;
		break;
	case COMP_DB_ERR:
		xhci_warn(xhci, "WARN: HC couldn't access mem fast enough\n");
		status = -ENOSR;
		break;
	default:
		xhci_warn(xhci, "ERROR Unknown event condition, HC probably busted\n");
		urb = NULL;
		goto cleanup;
	}
	/* Now update the urb's actual_length and give back to the core */
	/* Was this a control transfer? */
	if (usb_endpoint_xfer_control(&td->urb->ep->desc)) {
		xhci_debug_trb(xhci, xhci->event_ring->dequeue);
		switch (trb_comp_code) {
		case COMP_SUCCESS:
			if (event_trb == ep_ring->dequeue) {
				xhci_warn(xhci, "WARN: Success on ctrl setup TRB without IOC set??\n");
				status = -ESHUTDOWN;
			} else if (event_trb != td->last_trb) {
				xhci_warn(xhci, "WARN: Success on ctrl data TRB without IOC set??\n");
				status = -ESHUTDOWN;
			} else {
				xhci_dbg(xhci, "Successful control transfer!\n");
				status = 0;
			}
			break;
		case COMP_SHORT_TX:
			xhci_warn(xhci, "WARN: short transfer on control ep\n");
			if (td->urb->transfer_flags & URB_SHORT_NOT_OK)
				status = -EREMOTEIO;
			else
				status = 0;
			break;
		case COMP_BABBLE:
			/* The 0.96 spec says a babbling control endpoint
			 * is not halted. The 0.96 spec says it is.  Some HW
			 * claims to be 0.95 compliant, but it halts the control
			 * endpoint anyway.  Check if a babble halted the
			 * endpoint.
			 */
			if (ep_ctx->ep_info != EP_STATE_HALTED)
				break;
			/* else fall through */
		case COMP_STALL:
			/* Did we transfer part of the data (middle) phase? */
			if (event_trb != ep_ring->dequeue &&
					event_trb != td->last_trb)
				td->urb->actual_length =
					td->urb->transfer_buffer_length
					- TRB_LEN(event->transfer_len);
			else
				td->urb->actual_length = 0;

			ep->stopped_td = td;
			ep->stopped_trb = event_trb;
			xhci_queue_reset_ep(xhci, slot_id, ep_index);
			xhci_cleanup_stalled_ring(xhci, td->urb->dev, ep_index);
			xhci_ring_cmd_db(xhci);
			goto td_cleanup;
		default:
			/* Others already handled above */
			break;
		}
		/*
		 * Did we transfer any data, despite the errors that might have
		 * happened?  I.e. did we get past the setup stage?
		 */
		if (event_trb != ep_ring->dequeue) {
			/* The event was for the status stage */
			if (event_trb == td->last_trb) {
				if (td->urb->actual_length != 0) {
					/* Don't overwrite a previously set error code */
<<<<<<< HEAD
					if (status == -EINPROGRESS || status == 0)
=======
					if ((status == -EINPROGRESS ||
								status == 0) &&
							(td->urb->transfer_flags
							 & URB_SHORT_NOT_OK))
>>>>>>> 94a8d5ca
						/* Did we already see a short data stage? */
						status = -EREMOTEIO;
				} else {
					td->urb->actual_length =
						td->urb->transfer_buffer_length;
				}
			} else {
			/* Maybe the event was for the data stage? */
<<<<<<< HEAD
				if (GET_COMP_CODE(event->transfer_len) != COMP_STOP_INVAL) {
=======
				if (trb_comp_code != COMP_STOP_INVAL) {
>>>>>>> 94a8d5ca
					/* We didn't stop on a link TRB in the middle */
					td->urb->actual_length =
						td->urb->transfer_buffer_length -
						TRB_LEN(event->transfer_len);
					xhci_dbg(xhci, "Waiting for status stage event\n");
					urb = NULL;
					goto cleanup;
				}
			}
		}
	} else {
		switch (trb_comp_code) {
		case COMP_SUCCESS:
			/* Double check that the HW transferred everything. */
			if (event_trb != td->last_trb) {
				xhci_warn(xhci, "WARN Successful completion "
						"on short TX\n");
				if (td->urb->transfer_flags & URB_SHORT_NOT_OK)
					status = -EREMOTEIO;
				else
					status = 0;
			} else {
				if (usb_endpoint_xfer_bulk(&td->urb->ep->desc))
					xhci_dbg(xhci, "Successful bulk "
							"transfer!\n");
				else
					xhci_dbg(xhci, "Successful interrupt "
							"transfer!\n");
				status = 0;
			}
			break;
		case COMP_SHORT_TX:
			if (td->urb->transfer_flags & URB_SHORT_NOT_OK)
				status = -EREMOTEIO;
			else
				status = 0;
			break;
		default:
			/* Others already handled above */
			break;
		}
		dev_dbg(&td->urb->dev->dev,
				"ep %#x - asked for %d bytes, "
				"%d bytes untransferred\n",
				td->urb->ep->desc.bEndpointAddress,
				td->urb->transfer_buffer_length,
				TRB_LEN(event->transfer_len));
		/* Fast path - was this the last TRB in the TD for this URB? */
		if (event_trb == td->last_trb) {
			if (TRB_LEN(event->transfer_len) != 0) {
				td->urb->actual_length =
					td->urb->transfer_buffer_length -
					TRB_LEN(event->transfer_len);
				if (td->urb->transfer_buffer_length <
						td->urb->actual_length) {
					xhci_warn(xhci, "HC gave bad length "
							"of %d bytes left\n",
							TRB_LEN(event->transfer_len));
					td->urb->actual_length = 0;
					if (td->urb->transfer_flags &
							URB_SHORT_NOT_OK)
						status = -EREMOTEIO;
					else
						status = 0;
				}
				/* Don't overwrite a previously set error code */
				if (status == -EINPROGRESS) {
					if (td->urb->transfer_flags & URB_SHORT_NOT_OK)
						status = -EREMOTEIO;
					else
						status = 0;
				}
<<<<<<< HEAD
				/* Don't overwrite a previously set error code */
				if (status == -EINPROGRESS) {
					if (td->urb->transfer_flags & URB_SHORT_NOT_OK)
						status = -EREMOTEIO;
					else
						status = 0;
				}
=======
>>>>>>> 94a8d5ca
			} else {
				td->urb->actual_length = td->urb->transfer_buffer_length;
				/* Ignore a short packet completion if the
				 * untransferred length was zero.
				 */
				if (status == -EREMOTEIO)
					status = 0;
			}
		} else {
			/* Slow path - walk the list, starting from the dequeue
			 * pointer, to get the actual length transferred.
			 */
			union xhci_trb *cur_trb;
			struct xhci_segment *cur_seg;

			td->urb->actual_length = 0;
			for (cur_trb = ep_ring->dequeue, cur_seg = ep_ring->deq_seg;
					cur_trb != event_trb;
					next_trb(xhci, ep_ring, &cur_seg, &cur_trb)) {
				if (TRB_TYPE(cur_trb->generic.field[3]) != TRB_TR_NOOP &&
						TRB_TYPE(cur_trb->generic.field[3]) != TRB_LINK)
					td->urb->actual_length +=
						TRB_LEN(cur_trb->generic.field[2]);
			}
			/* If the ring didn't stop on a Link or No-op TRB, add
			 * in the actual bytes transferred from the Normal TRB
			 */
			if (trb_comp_code != COMP_STOP_INVAL)
				td->urb->actual_length +=
					TRB_LEN(cur_trb->generic.field[2]) -
					TRB_LEN(event->transfer_len);
		}
	}
<<<<<<< HEAD
	if (GET_COMP_CODE(event->transfer_len) == COMP_STOP_INVAL ||
			GET_COMP_CODE(event->transfer_len) == COMP_STOP) {
=======
	if (trb_comp_code == COMP_STOP_INVAL ||
			trb_comp_code == COMP_STOP) {
>>>>>>> 94a8d5ca
		/* The Endpoint Stop Command completion will take care of any
		 * stopped TDs.  A stopped TD may be restarted, so don't update
		 * the ring dequeue pointer or take this TD off any lists yet.
		 */
<<<<<<< HEAD
		ep_ring->stopped_td = td;
		ep_ring->stopped_trb = event_trb;
	} else {
		if (GET_COMP_CODE(event->transfer_len) == COMP_STALL) {
=======
		ep->stopped_td = td;
		ep->stopped_trb = event_trb;
	} else {
		if (trb_comp_code == COMP_STALL ||
				trb_comp_code == COMP_BABBLE) {
>>>>>>> 94a8d5ca
			/* The transfer is completed from the driver's
			 * perspective, but we need to issue a set dequeue
			 * command for this stalled endpoint to move the dequeue
			 * pointer past the TD.  We can't do that here because
			 * the halt condition must be cleared first.
			 */
<<<<<<< HEAD
			ep_ring->stopped_td = td;
			ep_ring->stopped_trb = event_trb;
=======
			ep->stopped_td = td;
			ep->stopped_trb = event_trb;
>>>>>>> 94a8d5ca
		} else {
			/* Update ring dequeue pointer */
			while (ep_ring->dequeue != td->last_trb)
				inc_deq(xhci, ep_ring, false);
			inc_deq(xhci, ep_ring, false);
		}

td_cleanup:
		/* Clean up the endpoint's TD list */
		urb = td->urb;
		/* Do one last check of the actual transfer length.
		 * If the host controller said we transferred more data than
		 * the buffer length, urb->actual_length will be a very big
		 * number (since it's unsigned).  Play it safe and say we didn't
		 * transfer anything.
		 */
		if (urb->actual_length > urb->transfer_buffer_length) {
			xhci_warn(xhci, "URB transfer length is wrong, "
					"xHC issue? req. len = %u, "
					"act. len = %u\n",
					urb->transfer_buffer_length,
					urb->actual_length);
			urb->actual_length = 0;
			if (td->urb->transfer_flags & URB_SHORT_NOT_OK)
				status = -EREMOTEIO;
			else
				status = 0;
		}
		list_del(&td->td_list);
		/* Was this TD slated to be cancelled but completed anyway? */
		if (!list_empty(&td->cancelled_td_list)) {
			list_del(&td->cancelled_td_list);
			ep->cancels_pending--;
		}
		/* Leave the TD around for the reset endpoint function to use
		 * (but only if it's not a control endpoint, since we already
		 * queued the Set TR dequeue pointer command for stalled
		 * control endpoints).
		 */
		if (usb_endpoint_xfer_control(&urb->ep->desc) ||
			(trb_comp_code != COMP_STALL &&
				trb_comp_code != COMP_BABBLE)) {
			kfree(td);
		}
<<<<<<< HEAD
		/* Leave the TD around for the reset endpoint function to use */
		if (GET_COMP_CODE(event->transfer_len) != COMP_STALL) {
			kfree(td);
		}
=======
>>>>>>> 94a8d5ca
		urb->hcpriv = NULL;
	}
cleanup:
	inc_deq(xhci, xhci->event_ring, true);
	xhci_set_hc_event_deq(xhci);

	/* FIXME for multi-TD URBs (who have buffers bigger than 64MB) */
	if (urb) {
		usb_hcd_unlink_urb_from_ep(xhci_to_hcd(xhci), urb);
		xhci_dbg(xhci, "Giveback URB %p, len = %d, status = %d\n",
<<<<<<< HEAD
				urb, td->urb->actual_length, status);
=======
				urb, urb->actual_length, status);
>>>>>>> 94a8d5ca
		spin_unlock(&xhci->lock);
		usb_hcd_giveback_urb(xhci_to_hcd(xhci), urb, status);
		spin_lock(&xhci->lock);
	}
	return 0;
}

/*
 * This function handles all OS-owned events on the event ring.  It may drop
 * xhci->lock between event processing (e.g. to pass up port status changes).
 */
void xhci_handle_event(struct xhci_hcd *xhci)
{
	union xhci_trb *event;
	int update_ptrs = 1;
	int ret;

	xhci_dbg(xhci, "In %s\n", __func__);
	if (!xhci->event_ring || !xhci->event_ring->dequeue) {
		xhci->error_bitmask |= 1 << 1;
		return;
	}

	event = xhci->event_ring->dequeue;
	/* Does the HC or OS own the TRB? */
	if ((event->event_cmd.flags & TRB_CYCLE) !=
			xhci->event_ring->cycle_state) {
		xhci->error_bitmask |= 1 << 2;
		return;
	}
	xhci_dbg(xhci, "%s - OS owns TRB\n", __func__);

	/* FIXME: Handle more event types. */
	switch ((event->event_cmd.flags & TRB_TYPE_BITMASK)) {
	case TRB_TYPE(TRB_COMPLETION):
		xhci_dbg(xhci, "%s - calling handle_cmd_completion\n", __func__);
		handle_cmd_completion(xhci, &event->event_cmd);
		xhci_dbg(xhci, "%s - returned from handle_cmd_completion\n", __func__);
		break;
	case TRB_TYPE(TRB_PORT_STATUS):
		xhci_dbg(xhci, "%s - calling handle_port_status\n", __func__);
		handle_port_status(xhci, event);
		xhci_dbg(xhci, "%s - returned from handle_port_status\n", __func__);
		update_ptrs = 0;
		break;
	case TRB_TYPE(TRB_TRANSFER):
		xhci_dbg(xhci, "%s - calling handle_tx_event\n", __func__);
		ret = handle_tx_event(xhci, &event->trans_event);
		xhci_dbg(xhci, "%s - returned from handle_tx_event\n", __func__);
		if (ret < 0)
			xhci->error_bitmask |= 1 << 9;
		else
			update_ptrs = 0;
		break;
	default:
		xhci->error_bitmask |= 1 << 3;
	}

	if (update_ptrs) {
		/* Update SW and HC event ring dequeue pointer */
		inc_deq(xhci, xhci->event_ring, true);
		xhci_set_hc_event_deq(xhci);
	}
	/* Are there more items on the event ring? */
	xhci_handle_event(xhci);
}

/****		Endpoint Ring Operations	****/

/*
 * Generic function for queueing a TRB on a ring.
 * The caller must have checked to make sure there's room on the ring.
 */
static void queue_trb(struct xhci_hcd *xhci, struct xhci_ring *ring,
		bool consumer,
		u32 field1, u32 field2, u32 field3, u32 field4)
{
	struct xhci_generic_trb *trb;

	trb = &ring->enqueue->generic;
	trb->field[0] = field1;
	trb->field[1] = field2;
	trb->field[2] = field3;
	trb->field[3] = field4;
	inc_enq(xhci, ring, consumer);
}

/*
 * Does various checks on the endpoint ring, and makes it ready to queue num_trbs.
 * FIXME allocate segments if the ring is full.
 */
static int prepare_ring(struct xhci_hcd *xhci, struct xhci_ring *ep_ring,
		u32 ep_state, unsigned int num_trbs, gfp_t mem_flags)
{
	/* Make sure the endpoint has been added to xHC schedule */
	xhci_dbg(xhci, "Endpoint state = 0x%x\n", ep_state);
	switch (ep_state) {
	case EP_STATE_DISABLED:
		/*
		 * USB core changed config/interfaces without notifying us,
		 * or hardware is reporting the wrong state.
		 */
		xhci_warn(xhci, "WARN urb submitted to disabled ep\n");
		return -ENOENT;
	case EP_STATE_ERROR:
		xhci_warn(xhci, "WARN waiting for error on ep to be cleared\n");
		/* FIXME event handling code for error needs to clear it */
		/* XXX not sure if this should be -ENOENT or not */
		return -EINVAL;
	case EP_STATE_HALTED:
		xhci_dbg(xhci, "WARN halted endpoint, queueing URB anyway.\n");
	case EP_STATE_STOPPED:
	case EP_STATE_RUNNING:
		break;
	default:
		xhci_err(xhci, "ERROR unknown endpoint state for ep\n");
		/*
		 * FIXME issue Configure Endpoint command to try to get the HC
		 * back into a known state.
		 */
		return -EINVAL;
	}
	if (!room_on_ring(xhci, ep_ring, num_trbs)) {
		/* FIXME allocate more room */
		xhci_err(xhci, "ERROR no room on ep ring\n");
		return -ENOMEM;
	}
	return 0;
}

static int prepare_transfer(struct xhci_hcd *xhci,
		struct xhci_virt_device *xdev,
		unsigned int ep_index,
		unsigned int num_trbs,
		struct urb *urb,
		struct xhci_td **td,
		gfp_t mem_flags)
{
	int ret;
	struct xhci_ep_ctx *ep_ctx = xhci_get_ep_ctx(xhci, xdev->out_ctx, ep_index);
<<<<<<< HEAD
	ret = prepare_ring(xhci, xdev->ep_rings[ep_index],
=======
	ret = prepare_ring(xhci, xdev->eps[ep_index].ring,
>>>>>>> 94a8d5ca
			ep_ctx->ep_info & EP_STATE_MASK,
			num_trbs, mem_flags);
	if (ret)
		return ret;
	*td = kzalloc(sizeof(struct xhci_td), mem_flags);
	if (!*td)
		return -ENOMEM;
	INIT_LIST_HEAD(&(*td)->td_list);
	INIT_LIST_HEAD(&(*td)->cancelled_td_list);

	ret = usb_hcd_link_urb_to_ep(xhci_to_hcd(xhci), urb);
	if (unlikely(ret)) {
		kfree(*td);
		return ret;
	}

	(*td)->urb = urb;
	urb->hcpriv = (void *) (*td);
	/* Add this TD to the tail of the endpoint ring's TD list */
	list_add_tail(&(*td)->td_list, &xdev->eps[ep_index].ring->td_list);
	(*td)->start_seg = xdev->eps[ep_index].ring->enq_seg;
	(*td)->first_trb = xdev->eps[ep_index].ring->enqueue;

	return 0;
}

static unsigned int count_sg_trbs_needed(struct xhci_hcd *xhci, struct urb *urb)
{
	int num_sgs, num_trbs, running_total, temp, i;
	struct scatterlist *sg;

	sg = NULL;
	num_sgs = urb->num_sgs;
	temp = urb->transfer_buffer_length;

	xhci_dbg(xhci, "count sg list trbs: \n");
	num_trbs = 0;
	for_each_sg(urb->sg->sg, sg, num_sgs, i) {
		unsigned int previous_total_trbs = num_trbs;
		unsigned int len = sg_dma_len(sg);

		/* Scatter gather list entries may cross 64KB boundaries */
		running_total = TRB_MAX_BUFF_SIZE -
			(sg_dma_address(sg) & ((1 << TRB_MAX_BUFF_SHIFT) - 1));
		if (running_total != 0)
			num_trbs++;

		/* How many more 64KB chunks to transfer, how many more TRBs? */
		while (running_total < sg_dma_len(sg)) {
			num_trbs++;
			running_total += TRB_MAX_BUFF_SIZE;
		}
		xhci_dbg(xhci, " sg #%d: dma = %#llx, len = %#x (%d), num_trbs = %d\n",
				i, (unsigned long long)sg_dma_address(sg),
				len, len, num_trbs - previous_total_trbs);

		len = min_t(int, len, temp);
		temp -= len;
		if (temp == 0)
			break;
	}
	xhci_dbg(xhci, "\n");
	if (!in_interrupt())
		dev_dbg(&urb->dev->dev, "ep %#x - urb len = %d, sglist used, num_trbs = %d\n",
				urb->ep->desc.bEndpointAddress,
				urb->transfer_buffer_length,
				num_trbs);
	return num_trbs;
}

static void check_trb_math(struct urb *urb, int num_trbs, int running_total)
{
	if (num_trbs != 0)
		dev_dbg(&urb->dev->dev, "%s - ep %#x - Miscalculated number of "
				"TRBs, %d left\n", __func__,
				urb->ep->desc.bEndpointAddress, num_trbs);
	if (running_total != urb->transfer_buffer_length)
		dev_dbg(&urb->dev->dev, "%s - ep %#x - Miscalculated tx length, "
				"queued %#x (%d), asked for %#x (%d)\n",
				__func__,
				urb->ep->desc.bEndpointAddress,
				running_total, running_total,
				urb->transfer_buffer_length,
				urb->transfer_buffer_length);
}

static void giveback_first_trb(struct xhci_hcd *xhci, int slot_id,
		unsigned int ep_index, int start_cycle,
		struct xhci_generic_trb *start_trb, struct xhci_td *td)
{
	/*
	 * Pass all the TRBs to the hardware at once and make sure this write
	 * isn't reordered.
	 */
	wmb();
	start_trb->field[3] |= start_cycle;
	ring_ep_doorbell(xhci, slot_id, ep_index);
}

/*
 * xHCI uses normal TRBs for both bulk and interrupt.  When the interrupt
 * endpoint is to be serviced, the xHC will consume (at most) one TD.  A TD
 * (comprised of sg list entries) can take several service intervals to
 * transmit.
 */
int xhci_queue_intr_tx(struct xhci_hcd *xhci, gfp_t mem_flags,
		struct urb *urb, int slot_id, unsigned int ep_index)
{
	struct xhci_ep_ctx *ep_ctx = xhci_get_ep_ctx(xhci,
			xhci->devs[slot_id]->out_ctx, ep_index);
	int xhci_interval;
	int ep_interval;

	xhci_interval = EP_INTERVAL_TO_UFRAMES(ep_ctx->ep_info);
	ep_interval = urb->interval;
	/* Convert to microframes */
	if (urb->dev->speed == USB_SPEED_LOW ||
			urb->dev->speed == USB_SPEED_FULL)
		ep_interval *= 8;
	/* FIXME change this to a warning and a suggestion to use the new API
	 * to set the polling interval (once the API is added).
	 */
	if (xhci_interval != ep_interval) {
		if (!printk_ratelimit())
			dev_dbg(&urb->dev->dev, "Driver uses different interval"
					" (%d microframe%s) than xHCI "
					"(%d microframe%s)\n",
					ep_interval,
					ep_interval == 1 ? "" : "s",
					xhci_interval,
					xhci_interval == 1 ? "" : "s");
		urb->interval = xhci_interval;
		/* Convert back to frames for LS/FS devices */
		if (urb->dev->speed == USB_SPEED_LOW ||
				urb->dev->speed == USB_SPEED_FULL)
			urb->interval /= 8;
	}
	return xhci_queue_bulk_tx(xhci, GFP_ATOMIC, urb, slot_id, ep_index);
}

static int queue_bulk_sg_tx(struct xhci_hcd *xhci, gfp_t mem_flags,
		struct urb *urb, int slot_id, unsigned int ep_index)
{
	struct xhci_ring *ep_ring;
	unsigned int num_trbs;
	struct xhci_td *td;
	struct scatterlist *sg;
	int num_sgs;
	int trb_buff_len, this_sg_len, running_total;
	bool first_trb;
	u64 addr;

	struct xhci_generic_trb *start_trb;
	int start_cycle;

	ep_ring = xhci->devs[slot_id]->eps[ep_index].ring;
	num_trbs = count_sg_trbs_needed(xhci, urb);
	num_sgs = urb->num_sgs;

	trb_buff_len = prepare_transfer(xhci, xhci->devs[slot_id],
			ep_index, num_trbs, urb, &td, mem_flags);
	if (trb_buff_len < 0)
		return trb_buff_len;
	/*
	 * Don't give the first TRB to the hardware (by toggling the cycle bit)
	 * until we've finished creating all the other TRBs.  The ring's cycle
	 * state may change as we enqueue the other TRBs, so save it too.
	 */
	start_trb = &ep_ring->enqueue->generic;
	start_cycle = ep_ring->cycle_state;

	running_total = 0;
	/*
	 * How much data is in the first TRB?
	 *
	 * There are three forces at work for TRB buffer pointers and lengths:
	 * 1. We don't want to walk off the end of this sg-list entry buffer.
	 * 2. The transfer length that the driver requested may be smaller than
	 *    the amount of memory allocated for this scatter-gather list.
	 * 3. TRBs buffers can't cross 64KB boundaries.
	 */
	sg = urb->sg->sg;
	addr = (u64) sg_dma_address(sg);
	this_sg_len = sg_dma_len(sg);
	trb_buff_len = TRB_MAX_BUFF_SIZE -
		(addr & ((1 << TRB_MAX_BUFF_SHIFT) - 1));
	trb_buff_len = min_t(int, trb_buff_len, this_sg_len);
	if (trb_buff_len > urb->transfer_buffer_length)
		trb_buff_len = urb->transfer_buffer_length;
	xhci_dbg(xhci, "First length to xfer from 1st sglist entry = %u\n",
			trb_buff_len);

	first_trb = true;
	/* Queue the first TRB, even if it's zero-length */
	do {
		u32 field = 0;
		u32 length_field = 0;

		/* Don't change the cycle bit of the first TRB until later */
		if (first_trb)
			first_trb = false;
		else
			field |= ep_ring->cycle_state;

		/* Chain all the TRBs together; clear the chain bit in the last
		 * TRB to indicate it's the last TRB in the chain.
		 */
		if (num_trbs > 1) {
			field |= TRB_CHAIN;
		} else {
			/* FIXME - add check for ZERO_PACKET flag before this */
			td->last_trb = ep_ring->enqueue;
			field |= TRB_IOC;
		}
		xhci_dbg(xhci, " sg entry: dma = %#x, len = %#x (%d), "
				"64KB boundary at %#x, end dma = %#x\n",
				(unsigned int) addr, trb_buff_len, trb_buff_len,
				(unsigned int) (addr + TRB_MAX_BUFF_SIZE) & ~(TRB_MAX_BUFF_SIZE - 1),
				(unsigned int) addr + trb_buff_len);
		if (TRB_MAX_BUFF_SIZE -
				(addr & ((1 << TRB_MAX_BUFF_SHIFT) - 1)) < trb_buff_len) {
			xhci_warn(xhci, "WARN: sg dma xfer crosses 64KB boundaries!\n");
			xhci_dbg(xhci, "Next boundary at %#x, end dma = %#x\n",
					(unsigned int) (addr + TRB_MAX_BUFF_SIZE) & ~(TRB_MAX_BUFF_SIZE - 1),
					(unsigned int) addr + trb_buff_len);
		}
		length_field = TRB_LEN(trb_buff_len) |
			TD_REMAINDER(urb->transfer_buffer_length - running_total) |
			TRB_INTR_TARGET(0);
		queue_trb(xhci, ep_ring, false,
				lower_32_bits(addr),
				upper_32_bits(addr),
				length_field,
				/* We always want to know if the TRB was short,
				 * or we won't get an event when it completes.
				 * (Unless we use event data TRBs, which are a
				 * waste of space and HC resources.)
				 */
				field | TRB_ISP | TRB_TYPE(TRB_NORMAL));
		--num_trbs;
		running_total += trb_buff_len;

		/* Calculate length for next transfer --
		 * Are we done queueing all the TRBs for this sg entry?
		 */
		this_sg_len -= trb_buff_len;
		if (this_sg_len == 0) {
			--num_sgs;
			if (num_sgs == 0)
				break;
			sg = sg_next(sg);
			addr = (u64) sg_dma_address(sg);
			this_sg_len = sg_dma_len(sg);
		} else {
			addr += trb_buff_len;
		}

		trb_buff_len = TRB_MAX_BUFF_SIZE -
			(addr & ((1 << TRB_MAX_BUFF_SHIFT) - 1));
		trb_buff_len = min_t(int, trb_buff_len, this_sg_len);
		if (running_total + trb_buff_len > urb->transfer_buffer_length)
			trb_buff_len =
				urb->transfer_buffer_length - running_total;
	} while (running_total < urb->transfer_buffer_length);

	check_trb_math(urb, num_trbs, running_total);
	giveback_first_trb(xhci, slot_id, ep_index, start_cycle, start_trb, td);
	return 0;
}

/* This is very similar to what ehci-q.c qtd_fill() does */
int xhci_queue_bulk_tx(struct xhci_hcd *xhci, gfp_t mem_flags,
		struct urb *urb, int slot_id, unsigned int ep_index)
{
	struct xhci_ring *ep_ring;
	struct xhci_td *td;
	int num_trbs;
	struct xhci_generic_trb *start_trb;
	bool first_trb;
	int start_cycle;
	u32 field, length_field;

	int running_total, trb_buff_len, ret;
	u64 addr;

	if (urb->sg)
		return queue_bulk_sg_tx(xhci, mem_flags, urb, slot_id, ep_index);

	ep_ring = xhci->devs[slot_id]->eps[ep_index].ring;

	num_trbs = 0;
	/* How much data is (potentially) left before the 64KB boundary? */
	running_total = TRB_MAX_BUFF_SIZE -
		(urb->transfer_dma & ((1 << TRB_MAX_BUFF_SHIFT) - 1));

	/* If there's some data on this 64KB chunk, or we have to send a
	 * zero-length transfer, we need at least one TRB
	 */
	if (running_total != 0 || urb->transfer_buffer_length == 0)
		num_trbs++;
	/* How many more 64KB chunks to transfer, how many more TRBs? */
	while (running_total < urb->transfer_buffer_length) {
		num_trbs++;
		running_total += TRB_MAX_BUFF_SIZE;
	}
	/* FIXME: this doesn't deal with URB_ZERO_PACKET - need one more */

	if (!in_interrupt())
		dev_dbg(&urb->dev->dev, "ep %#x - urb len = %#x (%d), addr = %#llx, num_trbs = %d\n",
				urb->ep->desc.bEndpointAddress,
				urb->transfer_buffer_length,
				urb->transfer_buffer_length,
				(unsigned long long)urb->transfer_dma,
				num_trbs);

	ret = prepare_transfer(xhci, xhci->devs[slot_id], ep_index,
			num_trbs, urb, &td, mem_flags);
	if (ret < 0)
		return ret;

	/*
	 * Don't give the first TRB to the hardware (by toggling the cycle bit)
	 * until we've finished creating all the other TRBs.  The ring's cycle
	 * state may change as we enqueue the other TRBs, so save it too.
	 */
	start_trb = &ep_ring->enqueue->generic;
	start_cycle = ep_ring->cycle_state;

	running_total = 0;
	/* How much data is in the first TRB? */
	addr = (u64) urb->transfer_dma;
	trb_buff_len = TRB_MAX_BUFF_SIZE -
		(urb->transfer_dma & ((1 << TRB_MAX_BUFF_SHIFT) - 1));
	if (urb->transfer_buffer_length < trb_buff_len)
		trb_buff_len = urb->transfer_buffer_length;

	first_trb = true;

	/* Queue the first TRB, even if it's zero-length */
	do {
		field = 0;

		/* Don't change the cycle bit of the first TRB until later */
		if (first_trb)
			first_trb = false;
		else
			field |= ep_ring->cycle_state;

		/* Chain all the TRBs together; clear the chain bit in the last
		 * TRB to indicate it's the last TRB in the chain.
		 */
		if (num_trbs > 1) {
			field |= TRB_CHAIN;
		} else {
			/* FIXME - add check for ZERO_PACKET flag before this */
			td->last_trb = ep_ring->enqueue;
			field |= TRB_IOC;
		}
		length_field = TRB_LEN(trb_buff_len) |
			TD_REMAINDER(urb->transfer_buffer_length - running_total) |
			TRB_INTR_TARGET(0);
		queue_trb(xhci, ep_ring, false,
				lower_32_bits(addr),
				upper_32_bits(addr),
				length_field,
				/* We always want to know if the TRB was short,
				 * or we won't get an event when it completes.
				 * (Unless we use event data TRBs, which are a
				 * waste of space and HC resources.)
				 */
				field | TRB_ISP | TRB_TYPE(TRB_NORMAL));
		--num_trbs;
		running_total += trb_buff_len;

		/* Calculate length for next transfer */
		addr += trb_buff_len;
		trb_buff_len = urb->transfer_buffer_length - running_total;
		if (trb_buff_len > TRB_MAX_BUFF_SIZE)
			trb_buff_len = TRB_MAX_BUFF_SIZE;
	} while (running_total < urb->transfer_buffer_length);

	check_trb_math(urb, num_trbs, running_total);
	giveback_first_trb(xhci, slot_id, ep_index, start_cycle, start_trb, td);
	return 0;
}

/* Caller must have locked xhci->lock */
int xhci_queue_ctrl_tx(struct xhci_hcd *xhci, gfp_t mem_flags,
		struct urb *urb, int slot_id, unsigned int ep_index)
{
	struct xhci_ring *ep_ring;
	int num_trbs;
	int ret;
	struct usb_ctrlrequest *setup;
	struct xhci_generic_trb *start_trb;
	int start_cycle;
	u32 field, length_field;
	struct xhci_td *td;

	ep_ring = xhci->devs[slot_id]->eps[ep_index].ring;

	/*
	 * Need to copy setup packet into setup TRB, so we can't use the setup
	 * DMA address.
	 */
	if (!urb->setup_packet)
		return -EINVAL;

	if (!in_interrupt())
		xhci_dbg(xhci, "Queueing ctrl tx for slot id %d, ep %d\n",
				slot_id, ep_index);
	/* 1 TRB for setup, 1 for status */
	num_trbs = 2;
	/*
	 * Don't need to check if we need additional event data and normal TRBs,
	 * since data in control transfers will never get bigger than 16MB
	 * XXX: can we get a buffer that crosses 64KB boundaries?
	 */
	if (urb->transfer_buffer_length > 0)
		num_trbs++;
	ret = prepare_transfer(xhci, xhci->devs[slot_id], ep_index, num_trbs,
			urb, &td, mem_flags);
	if (ret < 0)
		return ret;

	/*
	 * Don't give the first TRB to the hardware (by toggling the cycle bit)
	 * until we've finished creating all the other TRBs.  The ring's cycle
	 * state may change as we enqueue the other TRBs, so save it too.
	 */
	start_trb = &ep_ring->enqueue->generic;
	start_cycle = ep_ring->cycle_state;

	/* Queue setup TRB - see section 6.4.1.2.1 */
	/* FIXME better way to translate setup_packet into two u32 fields? */
	setup = (struct usb_ctrlrequest *) urb->setup_packet;
	queue_trb(xhci, ep_ring, false,
			/* FIXME endianness is probably going to bite my ass here. */
			setup->bRequestType | setup->bRequest << 8 | setup->wValue << 16,
			setup->wIndex | setup->wLength << 16,
			TRB_LEN(8) | TRB_INTR_TARGET(0),
			/* Immediate data in pointer */
			TRB_IDT | TRB_TYPE(TRB_SETUP));

	/* If there's data, queue data TRBs */
	field = 0;
	length_field = TRB_LEN(urb->transfer_buffer_length) |
		TD_REMAINDER(urb->transfer_buffer_length) |
		TRB_INTR_TARGET(0);
	if (urb->transfer_buffer_length > 0) {
		if (setup->bRequestType & USB_DIR_IN)
			field |= TRB_DIR_IN;
		queue_trb(xhci, ep_ring, false,
				lower_32_bits(urb->transfer_dma),
				upper_32_bits(urb->transfer_dma),
				length_field,
				/* Event on short tx */
				field | TRB_ISP | TRB_TYPE(TRB_DATA) | ep_ring->cycle_state);
	}

	/* Save the DMA address of the last TRB in the TD */
	td->last_trb = ep_ring->enqueue;

	/* Queue status TRB - see Table 7 and sections 4.11.2.2 and 6.4.1.2.3 */
	/* If the device sent data, the status stage is an OUT transfer */
	if (urb->transfer_buffer_length > 0 && setup->bRequestType & USB_DIR_IN)
		field = 0;
	else
		field = TRB_DIR_IN;
	queue_trb(xhci, ep_ring, false,
			0,
			0,
			TRB_INTR_TARGET(0),
			/* Event on completion */
			field | TRB_IOC | TRB_TYPE(TRB_STATUS) | ep_ring->cycle_state);

	giveback_first_trb(xhci, slot_id, ep_index, start_cycle, start_trb, td);
	return 0;
}

/****		Command Ring Operations		****/

/* Generic function for queueing a command TRB on the command ring.
 * Check to make sure there's room on the command ring for one command TRB.
 * Also check that there's room reserved for commands that must not fail.
 * If this is a command that must not fail, meaning command_must_succeed = TRUE,
 * then only check for the number of reserved spots.
 * Don't decrement xhci->cmd_ring_reserved_trbs after we've queued the TRB
 * because the command event handler may want to resubmit a failed command.
 */
static int queue_command(struct xhci_hcd *xhci, u32 field1, u32 field2,
		u32 field3, u32 field4, bool command_must_succeed)
{
	int reserved_trbs = xhci->cmd_ring_reserved_trbs;
	if (!command_must_succeed)
		reserved_trbs++;

	if (!room_on_ring(xhci, xhci->cmd_ring, reserved_trbs)) {
		if (!in_interrupt())
			xhci_err(xhci, "ERR: No room for command on command ring\n");
		if (command_must_succeed)
			xhci_err(xhci, "ERR: Reserved TRB counting for "
					"unfailable commands failed.\n");
		return -ENOMEM;
	}
	queue_trb(xhci, xhci->cmd_ring, false, field1, field2, field3,
			field4 | xhci->cmd_ring->cycle_state);
	return 0;
}

/* Queue a no-op command on the command ring */
static int queue_cmd_noop(struct xhci_hcd *xhci)
{
	return queue_command(xhci, 0, 0, 0, TRB_TYPE(TRB_CMD_NOOP), false);
}

/*
 * Place a no-op command on the command ring to test the command and
 * event ring.
 */
void *xhci_setup_one_noop(struct xhci_hcd *xhci)
{
	if (queue_cmd_noop(xhci) < 0)
		return NULL;
	xhci->noops_submitted++;
	return xhci_ring_cmd_db;
}

/* Queue a slot enable or disable request on the command ring */
int xhci_queue_slot_control(struct xhci_hcd *xhci, u32 trb_type, u32 slot_id)
{
	return queue_command(xhci, 0, 0, 0,
			TRB_TYPE(trb_type) | SLOT_ID_FOR_TRB(slot_id), false);
}

/* Queue an address device command TRB */
int xhci_queue_address_device(struct xhci_hcd *xhci, dma_addr_t in_ctx_ptr,
		u32 slot_id)
{
	return queue_command(xhci, lower_32_bits(in_ctx_ptr),
			upper_32_bits(in_ctx_ptr), 0,
<<<<<<< HEAD
			TRB_TYPE(TRB_ADDR_DEV) | SLOT_ID_FOR_TRB(slot_id));
=======
			TRB_TYPE(TRB_ADDR_DEV) | SLOT_ID_FOR_TRB(slot_id),
			false);
>>>>>>> 94a8d5ca
}

/* Queue a configure endpoint command TRB */
int xhci_queue_configure_endpoint(struct xhci_hcd *xhci, dma_addr_t in_ctx_ptr,
		u32 slot_id, bool command_must_succeed)
{
	return queue_command(xhci, lower_32_bits(in_ctx_ptr),
			upper_32_bits(in_ctx_ptr), 0,
			TRB_TYPE(TRB_CONFIG_EP) | SLOT_ID_FOR_TRB(slot_id),
			command_must_succeed);
}

/* Queue an evaluate context command TRB */
int xhci_queue_evaluate_context(struct xhci_hcd *xhci, dma_addr_t in_ctx_ptr,
		u32 slot_id)
{
	return queue_command(xhci, lower_32_bits(in_ctx_ptr),
			upper_32_bits(in_ctx_ptr), 0,
<<<<<<< HEAD
			TRB_TYPE(TRB_CONFIG_EP) | SLOT_ID_FOR_TRB(slot_id));
=======
			TRB_TYPE(TRB_EVAL_CONTEXT) | SLOT_ID_FOR_TRB(slot_id),
			false);
>>>>>>> 94a8d5ca
}

int xhci_queue_stop_endpoint(struct xhci_hcd *xhci, int slot_id,
		unsigned int ep_index)
{
	u32 trb_slot_id = SLOT_ID_FOR_TRB(slot_id);
	u32 trb_ep_index = EP_ID_FOR_TRB(ep_index);
	u32 type = TRB_TYPE(TRB_STOP_RING);

	return queue_command(xhci, 0, 0, 0,
			trb_slot_id | trb_ep_index | type, false);
}

/* Set Transfer Ring Dequeue Pointer command.
 * This should not be used for endpoints that have streams enabled.
 */
static int queue_set_tr_deq(struct xhci_hcd *xhci, int slot_id,
		unsigned int ep_index, struct xhci_segment *deq_seg,
		union xhci_trb *deq_ptr, u32 cycle_state)
{
	dma_addr_t addr;
	u32 trb_slot_id = SLOT_ID_FOR_TRB(slot_id);
	u32 trb_ep_index = EP_ID_FOR_TRB(ep_index);
	u32 type = TRB_TYPE(TRB_SET_DEQ);

	addr = xhci_trb_virt_to_dma(deq_seg, deq_ptr);
	if (addr == 0) {
		xhci_warn(xhci, "WARN Cannot submit Set TR Deq Ptr\n");
		xhci_warn(xhci, "WARN deq seg = %p, deq pt = %p\n",
				deq_seg, deq_ptr);
		return 0;
	}
	return queue_command(xhci, lower_32_bits(addr) | cycle_state,
			upper_32_bits(addr), 0,
<<<<<<< HEAD
			trb_slot_id | trb_ep_index | type);
=======
			trb_slot_id | trb_ep_index | type, false);
>>>>>>> 94a8d5ca
}

int xhci_queue_reset_ep(struct xhci_hcd *xhci, int slot_id,
		unsigned int ep_index)
{
	u32 trb_slot_id = SLOT_ID_FOR_TRB(slot_id);
	u32 trb_ep_index = EP_ID_FOR_TRB(ep_index);
	u32 type = TRB_TYPE(TRB_RESET_EP);

<<<<<<< HEAD
	return queue_command(xhci, 0, 0, 0, trb_slot_id | trb_ep_index | type);
=======
	return queue_command(xhci, 0, 0, 0, trb_slot_id | trb_ep_index | type,
			false);
>>>>>>> 94a8d5ca
}<|MERGE_RESOLUTION|>--- conflicted
+++ resolved
@@ -306,13 +306,8 @@
 	/* Don't ring the doorbell for this endpoint if there are pending
 	 * cancellations because the we don't want to interrupt processing.
 	 */
-<<<<<<< HEAD
-	if (!ep_ring->cancels_pending && !(ep_ring->state & SET_DEQ_PENDING)
-			&& !(ep_ring->state & EP_HALTED)) {
-=======
 	if (!ep->cancels_pending && !(ep_state & SET_DEQ_PENDING)
 			&& !(ep_state & EP_HALTED)) {
->>>>>>> 94a8d5ca
 		field = xhci_readl(xhci, db_addr) & DB_MASK;
 		xhci_writel(xhci, field | EPI_TO_DB(ep_index), db_addr);
 		/* Flush PCI posted writes - FIXME Matthew Wilcox says this
@@ -456,17 +451,11 @@
 		union xhci_trb *deq_ptr, u32 cycle_state);
 
 void xhci_queue_new_dequeue_state(struct xhci_hcd *xhci,
-<<<<<<< HEAD
-		struct xhci_ring *ep_ring, unsigned int slot_id,
-		unsigned int ep_index, struct xhci_dequeue_state *deq_state)
-{
-=======
 		unsigned int slot_id, unsigned int ep_index,
 		struct xhci_dequeue_state *deq_state)
 {
 	struct xhci_virt_ep *ep = &xhci->devs[slot_id]->eps[ep_index];
 
->>>>>>> 94a8d5ca
 	xhci_dbg(xhci, "Set TR Deq Ptr cmd, new deq seg = %p (0x%llx dma), "
 			"new deq ptr = %p (0x%llx dma), new cycle = %u\n",
 			deq_state->new_deq_seg,
@@ -483,12 +472,7 @@
 	 * if the ring is running, and ringing the doorbell starts the
 	 * ring running.
 	 */
-<<<<<<< HEAD
-	ep_ring->state |= SET_DEQ_PENDING;
-	xhci_ring_cmd_db(xhci);
-=======
 	ep->ep_state |= SET_DEQ_PENDING;
->>>>>>> 94a8d5ca
 }
 
 /*
@@ -540,11 +524,7 @@
 		 * If we stopped on the TD we need to cancel, then we have to
 		 * move the xHC endpoint ring dequeue pointer past this TD.
 		 */
-<<<<<<< HEAD
-		if (cur_td == ep_ring->stopped_td)
-=======
 		if (cur_td == ep->stopped_td)
->>>>>>> 94a8d5ca
 			xhci_find_new_dequeue_state(xhci, slot_id, ep_index, cur_td,
 					&deq_state);
 		else
@@ -561,14 +541,9 @@
 
 	/* If necessary, queue a Set Transfer Ring Dequeue Pointer command */
 	if (deq_state.new_deq_ptr && deq_state.new_deq_seg) {
-<<<<<<< HEAD
-		xhci_queue_new_dequeue_state(xhci, ep_ring,
-				slot_id, ep_index, &deq_state);
-=======
 		xhci_queue_new_dequeue_state(xhci,
 				slot_id, ep_index, &deq_state);
 		xhci_ring_cmd_db(xhci);
->>>>>>> 94a8d5ca
 	} else {
 		/* Otherwise just ring the doorbell to restart the ring */
 		ring_ep_doorbell(xhci, slot_id, ep_index);
@@ -628,11 +603,7 @@
 	slot_id = TRB_TO_SLOT_ID(trb->generic.field[3]);
 	ep_index = TRB_TO_EP_INDEX(trb->generic.field[3]);
 	dev = xhci->devs[slot_id];
-<<<<<<< HEAD
-	ep_ring = dev->ep_rings[ep_index];
-=======
 	ep_ring = dev->eps[ep_index].ring;
->>>>>>> 94a8d5ca
 	ep_ctx = xhci_get_ep_ctx(xhci, dev->out_ctx, ep_index);
 	slot_ctx = xhci_get_slot_ctx(xhci, dev->out_ctx);
 
@@ -686,28 +657,17 @@
 {
 	int slot_id;
 	unsigned int ep_index;
-<<<<<<< HEAD
-
-	slot_id = TRB_TO_SLOT_ID(trb->generic.field[3]);
-	ep_index = TRB_TO_EP_INDEX(trb->generic.field[3]);
-=======
 	struct xhci_ring *ep_ring;
 
 	slot_id = TRB_TO_SLOT_ID(trb->generic.field[3]);
 	ep_index = TRB_TO_EP_INDEX(trb->generic.field[3]);
 	ep_ring = xhci->devs[slot_id]->eps[ep_index].ring;
->>>>>>> 94a8d5ca
 	/* This command will only fail if the endpoint wasn't halted,
 	 * but we don't care.
 	 */
 	xhci_dbg(xhci, "Ignoring reset ep completion code of %u\n",
 			(unsigned int) GET_COMP_CODE(event->status));
 
-<<<<<<< HEAD
-	/* Clear our internal halted state and restart the ring */
-	xhci->devs[slot_id]->ep_rings[ep_index]->state &= ~EP_HALTED;
-	ring_ep_doorbell(xhci, slot_id, ep_index);
-=======
 	/* HW with the reset endpoint quirk needs to have a configure endpoint
 	 * command complete before the endpoint can be used.  Queue that here
 	 * because the HW can't handle two commands being queued in a row.
@@ -751,7 +711,6 @@
 	else
 		xhci_free_command(xhci, command);
 	return 1;
->>>>>>> 94a8d5ca
 }
 
 static void handle_cmd_completion(struct xhci_hcd *xhci,
@@ -958,17 +917,11 @@
 	struct urb *urb = 0;
 	int status = -EINPROGRESS;
 	struct xhci_ep_ctx *ep_ctx;
-<<<<<<< HEAD
-
-	xhci_dbg(xhci, "In %s\n", __func__);
-	xdev = xhci->devs[TRB_TO_SLOT_ID(event->flags)];
-=======
 	u32 trb_comp_code;
 
 	xhci_dbg(xhci, "In %s\n", __func__);
 	slot_id = TRB_TO_SLOT_ID(event->flags);
 	xdev = xhci->devs[slot_id];
->>>>>>> 94a8d5ca
 	if (!xdev) {
 		xhci_err(xhci, "ERROR Transfer event pointed to bad slot\n");
 		return -ENODEV;
@@ -977,12 +930,8 @@
 	/* Endpoint ID is 1 based, our index is zero based */
 	ep_index = TRB_TO_EP_ID(event->flags) - 1;
 	xhci_dbg(xhci, "%s - ep index = %d\n", __func__, ep_index);
-<<<<<<< HEAD
-	ep_ring = xdev->ep_rings[ep_index];
-=======
 	ep = &xdev->eps[ep_index];
 	ep_ring = ep->ring;
->>>>>>> 94a8d5ca
 	ep_ctx = xhci_get_ep_ctx(xhci, xdev->out_ctx, ep_index);
 	if (!ep_ring || (ep_ctx->ep_info & EP_STATE_MASK) == EP_STATE_DISABLED) {
 		xhci_err(xhci, "ERROR Transfer event pointed to disabled endpoint\n");
@@ -1043,11 +992,7 @@
 		break;
 	case COMP_STALL:
 		xhci_warn(xhci, "WARN: Stalled endpoint\n");
-<<<<<<< HEAD
-		ep_ring->state |= EP_HALTED;
-=======
 		ep->ep_state |= EP_HALTED;
->>>>>>> 94a8d5ca
 		status = -EPIPE;
 		break;
 	case COMP_TRB_ERR:
@@ -1134,14 +1079,10 @@
 			if (event_trb == td->last_trb) {
 				if (td->urb->actual_length != 0) {
 					/* Don't overwrite a previously set error code */
-<<<<<<< HEAD
-					if (status == -EINPROGRESS || status == 0)
-=======
 					if ((status == -EINPROGRESS ||
 								status == 0) &&
 							(td->urb->transfer_flags
 							 & URB_SHORT_NOT_OK))
->>>>>>> 94a8d5ca
 						/* Did we already see a short data stage? */
 						status = -EREMOTEIO;
 				} else {
@@ -1150,11 +1091,7 @@
 				}
 			} else {
 			/* Maybe the event was for the data stage? */
-<<<<<<< HEAD
-				if (GET_COMP_CODE(event->transfer_len) != COMP_STOP_INVAL) {
-=======
 				if (trb_comp_code != COMP_STOP_INVAL) {
->>>>>>> 94a8d5ca
 					/* We didn't stop on a link TRB in the middle */
 					td->urb->actual_length =
 						td->urb->transfer_buffer_length -
@@ -1227,16 +1164,6 @@
 					else
 						status = 0;
 				}
-<<<<<<< HEAD
-				/* Don't overwrite a previously set error code */
-				if (status == -EINPROGRESS) {
-					if (td->urb->transfer_flags & URB_SHORT_NOT_OK)
-						status = -EREMOTEIO;
-					else
-						status = 0;
-				}
-=======
->>>>>>> 94a8d5ca
 			} else {
 				td->urb->actual_length = td->urb->transfer_buffer_length;
 				/* Ignore a short packet completion if the
@@ -1270,42 +1197,25 @@
 					TRB_LEN(event->transfer_len);
 		}
 	}
-<<<<<<< HEAD
-	if (GET_COMP_CODE(event->transfer_len) == COMP_STOP_INVAL ||
-			GET_COMP_CODE(event->transfer_len) == COMP_STOP) {
-=======
 	if (trb_comp_code == COMP_STOP_INVAL ||
 			trb_comp_code == COMP_STOP) {
->>>>>>> 94a8d5ca
 		/* The Endpoint Stop Command completion will take care of any
 		 * stopped TDs.  A stopped TD may be restarted, so don't update
 		 * the ring dequeue pointer or take this TD off any lists yet.
 		 */
-<<<<<<< HEAD
-		ep_ring->stopped_td = td;
-		ep_ring->stopped_trb = event_trb;
-	} else {
-		if (GET_COMP_CODE(event->transfer_len) == COMP_STALL) {
-=======
 		ep->stopped_td = td;
 		ep->stopped_trb = event_trb;
 	} else {
 		if (trb_comp_code == COMP_STALL ||
 				trb_comp_code == COMP_BABBLE) {
->>>>>>> 94a8d5ca
 			/* The transfer is completed from the driver's
 			 * perspective, but we need to issue a set dequeue
 			 * command for this stalled endpoint to move the dequeue
 			 * pointer past the TD.  We can't do that here because
 			 * the halt condition must be cleared first.
 			 */
-<<<<<<< HEAD
-			ep_ring->stopped_td = td;
-			ep_ring->stopped_trb = event_trb;
-=======
 			ep->stopped_td = td;
 			ep->stopped_trb = event_trb;
->>>>>>> 94a8d5ca
 		} else {
 			/* Update ring dequeue pointer */
 			while (ep_ring->dequeue != td->last_trb)
@@ -1350,13 +1260,6 @@
 				trb_comp_code != COMP_BABBLE)) {
 			kfree(td);
 		}
-<<<<<<< HEAD
-		/* Leave the TD around for the reset endpoint function to use */
-		if (GET_COMP_CODE(event->transfer_len) != COMP_STALL) {
-			kfree(td);
-		}
-=======
->>>>>>> 94a8d5ca
 		urb->hcpriv = NULL;
 	}
 cleanup:
@@ -1367,11 +1270,7 @@
 	if (urb) {
 		usb_hcd_unlink_urb_from_ep(xhci_to_hcd(xhci), urb);
 		xhci_dbg(xhci, "Giveback URB %p, len = %d, status = %d\n",
-<<<<<<< HEAD
-				urb, td->urb->actual_length, status);
-=======
 				urb, urb->actual_length, status);
->>>>>>> 94a8d5ca
 		spin_unlock(&xhci->lock);
 		usb_hcd_giveback_urb(xhci_to_hcd(xhci), urb, status);
 		spin_lock(&xhci->lock);
@@ -1512,11 +1411,7 @@
 {
 	int ret;
 	struct xhci_ep_ctx *ep_ctx = xhci_get_ep_ctx(xhci, xdev->out_ctx, ep_index);
-<<<<<<< HEAD
-	ret = prepare_ring(xhci, xdev->ep_rings[ep_index],
-=======
 	ret = prepare_ring(xhci, xdev->eps[ep_index].ring,
->>>>>>> 94a8d5ca
 			ep_ctx->ep_info & EP_STATE_MASK,
 			num_trbs, mem_flags);
 	if (ret)
@@ -2058,12 +1953,8 @@
 {
 	return queue_command(xhci, lower_32_bits(in_ctx_ptr),
 			upper_32_bits(in_ctx_ptr), 0,
-<<<<<<< HEAD
-			TRB_TYPE(TRB_ADDR_DEV) | SLOT_ID_FOR_TRB(slot_id));
-=======
 			TRB_TYPE(TRB_ADDR_DEV) | SLOT_ID_FOR_TRB(slot_id),
 			false);
->>>>>>> 94a8d5ca
 }
 
 /* Queue a configure endpoint command TRB */
@@ -2082,12 +1973,8 @@
 {
 	return queue_command(xhci, lower_32_bits(in_ctx_ptr),
 			upper_32_bits(in_ctx_ptr), 0,
-<<<<<<< HEAD
-			TRB_TYPE(TRB_CONFIG_EP) | SLOT_ID_FOR_TRB(slot_id));
-=======
 			TRB_TYPE(TRB_EVAL_CONTEXT) | SLOT_ID_FOR_TRB(slot_id),
 			false);
->>>>>>> 94a8d5ca
 }
 
 int xhci_queue_stop_endpoint(struct xhci_hcd *xhci, int slot_id,
@@ -2122,11 +2009,7 @@
 	}
 	return queue_command(xhci, lower_32_bits(addr) | cycle_state,
 			upper_32_bits(addr), 0,
-<<<<<<< HEAD
-			trb_slot_id | trb_ep_index | type);
-=======
 			trb_slot_id | trb_ep_index | type, false);
->>>>>>> 94a8d5ca
 }
 
 int xhci_queue_reset_ep(struct xhci_hcd *xhci, int slot_id,
@@ -2136,10 +2019,6 @@
 	u32 trb_ep_index = EP_ID_FOR_TRB(ep_index);
 	u32 type = TRB_TYPE(TRB_RESET_EP);
 
-<<<<<<< HEAD
-	return queue_command(xhci, 0, 0, 0, trb_slot_id | trb_ep_index | type);
-=======
 	return queue_command(xhci, 0, 0, 0, trb_slot_id | trb_ep_index | type,
 			false);
->>>>>>> 94a8d5ca
 }