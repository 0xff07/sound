--- conflicted
+++ resolved
@@ -413,12 +413,8 @@
 	int i;
 
 	struct xhci_slot_ctx *slot_ctx = xhci_get_slot_ctx(xhci, ctx);
-<<<<<<< HEAD
-	dma_addr_t dma = ctx->dma + ((unsigned long)slot_ctx - (unsigned long)ctx);
-=======
 	dma_addr_t dma = ctx->dma +
 		((unsigned long)slot_ctx - (unsigned long)ctx->bytes);
->>>>>>> 94a8d5ca
 	int csz = HCC_64BYTE_CONTEXT(xhci->hcc_params);
 
 	xhci_dbg(xhci, "Slot Context:\n");
@@ -464,11 +460,7 @@
 	for (i = 0; i < last_ep_ctx; ++i) {
 		struct xhci_ep_ctx *ep_ctx = xhci_get_ep_ctx(xhci, ctx, i);
 		dma_addr_t dma = ctx->dma +
-<<<<<<< HEAD
-			((unsigned long)ep_ctx - (unsigned long)ctx);
-=======
 			((unsigned long)ep_ctx - (unsigned long)ctx->bytes);
->>>>>>> 94a8d5ca
 
 		xhci_dbg(xhci, "Endpoint %02d Context:\n", i);
 		xhci_dbg(xhci, "@%p (virt) @%08llx (dma) %#08x - ep_info\n",
