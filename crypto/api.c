--- conflicted
+++ resolved
@@ -219,18 +219,9 @@
 	if (!alg) {
 		request_module("%s", name);
 
-<<<<<<< HEAD
-		request_module(name);
-
-		if (!((type ^ CRYPTO_ALG_NEED_FALLBACK) & mask &
-		      CRYPTO_ALG_NEED_FALLBACK) &&
-		    snprintf(tmp, sizeof(tmp), "%s-all", name) < sizeof(tmp))
-			request_module(tmp);
-=======
 		if (!((type ^ CRYPTO_ALG_NEED_FALLBACK) & mask &
 		      CRYPTO_ALG_NEED_FALLBACK))
 			request_module("%s-all", name);
->>>>>>> 533ac12e
 
 		alg = crypto_alg_lookup(name, type, mask);
 	}
