/*
 * linux/ipc/shm.c
 * Copyright (C) 1992, 1993 Krishna Balasubramanian
 *	 Many improvements/fixes by Bruno Haible.
 * Replaced `struct shm_desc' by `struct vm_area_struct', July 1994.
 * Fixed the shm swap deallocation (shm_unuse()), August 1998 Andrea Arcangeli.
 *
 * /proc/sysvipc/shm support (c) 1999 Dragos Acostachioaie <dragos@iname.com>
 * BIGMEM support, Andrea Arcangeli <andrea@suse.de>
 * SMP thread shm, Jean-Luc Boyard <jean-luc.boyard@siemens.fr>
 * HIGHMEM support, Ingo Molnar <mingo@redhat.com>
 * Make shmmax, shmall, shmmni sysctl'able, Christoph Rohland <cr@sap.com>
 * Shared /dev/zero support, Kanoj Sarcar <kanoj@sgi.com>
 * Move the mm functionality over to mm/shmem.c, Christoph Rohland <cr@sap.com>
 *
 * support for audit of ipc object properties and permission changes
 * Dustin Kirkland <dustin.kirkland@us.ibm.com>
 *
 * namespaces support
 * OpenVZ, SWsoft Inc.
 * Pavel Emelianov <xemul@openvz.org>
 */

#include <linux/slab.h>
#include <linux/mm.h>
#include <linux/hugetlb.h>
#include <linux/shm.h>
#include <linux/init.h>
#include <linux/file.h>
#include <linux/mman.h>
#include <linux/shmem_fs.h>
#include <linux/security.h>
#include <linux/syscalls.h>
#include <linux/audit.h>
#include <linux/capability.h>
#include <linux/ptrace.h>
#include <linux/seq_file.h>
#include <linux/rwsem.h>
#include <linux/nsproxy.h>
#include <linux/mount.h>
#include <linux/ipc_namespace.h>
#include <linux/ima.h>

#include <asm/uaccess.h>

#include "util.h"

struct shm_file_data {
	int id;
	struct ipc_namespace *ns;
	struct file *file;
	const struct vm_operations_struct *vm_ops;
};

#define shm_file_data(file) (*((struct shm_file_data **)&(file)->private_data))

static const struct file_operations shm_file_operations;
static struct vm_operations_struct shm_vm_ops;

#define shm_ids(ns)	((ns)->ids[IPC_SHM_IDS])

#define shm_unlock(shp)			\
	ipc_unlock(&(shp)->shm_perm)

static int newseg(struct ipc_namespace *, struct ipc_params *);
static void shm_open(struct vm_area_struct *vma);
static void shm_close(struct vm_area_struct *vma);
static void shm_destroy (struct ipc_namespace *ns, struct shmid_kernel *shp);
#ifdef CONFIG_PROC_FS
static int sysvipc_shm_proc_show(struct seq_file *s, void *it);
#endif

void shm_init_ns(struct ipc_namespace *ns)
{
	ns->shm_ctlmax = SHMMAX;
	ns->shm_ctlall = SHMALL;
	ns->shm_ctlmni = SHMMNI;
	ns->shm_tot = 0;
	ipc_init_ids(&shm_ids(ns));
}

/*
 * Called with shm_ids.rw_mutex (writer) and the shp structure locked.
 * Only shm_ids.rw_mutex remains locked on exit.
 */
static void do_shm_rmid(struct ipc_namespace *ns, struct kern_ipc_perm *ipcp)
{
	struct shmid_kernel *shp;
	shp = container_of(ipcp, struct shmid_kernel, shm_perm);

	if (shp->shm_nattch){
		shp->shm_perm.mode |= SHM_DEST;
		/* Do not find it any more */
		shp->shm_perm.key = IPC_PRIVATE;
		shm_unlock(shp);
	} else
		shm_destroy(ns, shp);
}

#ifdef CONFIG_IPC_NS
void shm_exit_ns(struct ipc_namespace *ns)
{
	free_ipcs(ns, &shm_ids(ns), do_shm_rmid);
}
#endif

void __init shm_init (void)
{
	shm_init_ns(&init_ipc_ns);
	ipc_init_proc_interface("sysvipc/shm",
				"       key      shmid perms       size  cpid  lpid nattch   uid   gid  cuid  cgid      atime      dtime      ctime\n",
				IPC_SHM_IDS, sysvipc_shm_proc_show);
}

/*
 * shm_lock_(check_) routines are called in the paths where the rw_mutex
 * is not necessarily held.
 */
static inline struct shmid_kernel *shm_lock(struct ipc_namespace *ns, int id)
{
	struct kern_ipc_perm *ipcp = ipc_lock(&shm_ids(ns), id);

	if (IS_ERR(ipcp))
		return (struct shmid_kernel *)ipcp;

	return container_of(ipcp, struct shmid_kernel, shm_perm);
}

static inline struct shmid_kernel *shm_lock_check(struct ipc_namespace *ns,
						int id)
{
	struct kern_ipc_perm *ipcp = ipc_lock_check(&shm_ids(ns), id);

	if (IS_ERR(ipcp))
		return (struct shmid_kernel *)ipcp;

	return container_of(ipcp, struct shmid_kernel, shm_perm);
}

static inline void shm_rmid(struct ipc_namespace *ns, struct shmid_kernel *s)
{
	ipc_rmid(&shm_ids(ns), &s->shm_perm);
}


/* This is called by fork, once for every shm attach. */
static void shm_open(struct vm_area_struct *vma)
{
	struct file *file = vma->vm_file;
	struct shm_file_data *sfd = shm_file_data(file);
	struct shmid_kernel *shp;

	shp = shm_lock(sfd->ns, sfd->id);
	BUG_ON(IS_ERR(shp));
	shp->shm_atim = get_seconds();
	shp->shm_lprid = task_tgid_vnr(current);
	shp->shm_nattch++;
	shm_unlock(shp);
}

/*
 * shm_destroy - free the struct shmid_kernel
 *
 * @ns: namespace
 * @shp: struct to free
 *
 * It has to be called with shp and shm_ids.rw_mutex (writer) locked,
 * but returns with shp unlocked and freed.
 */
static void shm_destroy(struct ipc_namespace *ns, struct shmid_kernel *shp)
{
	ns->shm_tot -= (shp->shm_segsz + PAGE_SIZE - 1) >> PAGE_SHIFT;
	shm_rmid(ns, shp);
	shm_unlock(shp);
	if (!is_file_hugepages(shp->shm_file))
		shmem_lock(shp->shm_file, 0, shp->mlock_user);
	else if (shp->mlock_user)
		user_shm_unlock(shp->shm_file->f_path.dentry->d_inode->i_size,
						shp->mlock_user);
	fput (shp->shm_file);
	security_shm_free(shp);
	ipc_rcu_putref(shp);
}

/*
 * remove the attach descriptor vma.
 * free memory for segment if it is marked destroyed.
 * The descriptor has already been removed from the current->mm->mmap list
 * and will later be kfree()d.
 */
static void shm_close(struct vm_area_struct *vma)
{
	struct file * file = vma->vm_file;
	struct shm_file_data *sfd = shm_file_data(file);
	struct shmid_kernel *shp;
	struct ipc_namespace *ns = sfd->ns;

	down_write(&shm_ids(ns).rw_mutex);
	/* remove from the list of attaches of the shm segment */
	shp = shm_lock(ns, sfd->id);
	BUG_ON(IS_ERR(shp));
	shp->shm_lprid = task_tgid_vnr(current);
	shp->shm_dtim = get_seconds();
	shp->shm_nattch--;
	if(shp->shm_nattch == 0 &&
	   shp->shm_perm.mode & SHM_DEST)
		shm_destroy(ns, shp);
	else
		shm_unlock(shp);
	up_write(&shm_ids(ns).rw_mutex);
}

static int shm_fault(struct vm_area_struct *vma, struct vm_fault *vmf)
{
	struct file *file = vma->vm_file;
	struct shm_file_data *sfd = shm_file_data(file);

	return sfd->vm_ops->fault(vma, vmf);
}

#ifdef CONFIG_NUMA
static int shm_set_policy(struct vm_area_struct *vma, struct mempolicy *new)
{
	struct file *file = vma->vm_file;
	struct shm_file_data *sfd = shm_file_data(file);
	int err = 0;
	if (sfd->vm_ops->set_policy)
		err = sfd->vm_ops->set_policy(vma, new);
	return err;
}

static struct mempolicy *shm_get_policy(struct vm_area_struct *vma,
					unsigned long addr)
{
	struct file *file = vma->vm_file;
	struct shm_file_data *sfd = shm_file_data(file);
	struct mempolicy *pol = NULL;

	if (sfd->vm_ops->get_policy)
		pol = sfd->vm_ops->get_policy(vma, addr);
	else if (vma->vm_policy)
		pol = vma->vm_policy;

	return pol;
}
#endif

static int shm_mmap(struct file * file, struct vm_area_struct * vma)
{
	struct shm_file_data *sfd = shm_file_data(file);
	int ret;

	ret = sfd->file->f_op->mmap(sfd->file, vma);
	if (ret != 0)
		return ret;
	sfd->vm_ops = vma->vm_ops;
#ifdef CONFIG_MMU
	BUG_ON(!sfd->vm_ops->fault);
#endif
	vma->vm_ops = &shm_vm_ops;
	shm_open(vma);

	return ret;
}

static int shm_release(struct inode *ino, struct file *file)
{
	struct shm_file_data *sfd = shm_file_data(file);

	put_ipc_ns(sfd->ns);
	shm_file_data(file) = NULL;
	kfree(sfd);
	return 0;
}

static int shm_fsync(struct file *file, struct dentry *dentry, int datasync)
{
	int (*fsync) (struct file *, struct dentry *, int datasync);
	struct shm_file_data *sfd = shm_file_data(file);
	int ret = -EINVAL;

	fsync = sfd->file->f_op->fsync;
	if (fsync)
		ret = fsync(sfd->file, sfd->file->f_path.dentry, datasync);
	return ret;
}

static unsigned long shm_get_unmapped_area(struct file *file,
	unsigned long addr, unsigned long len, unsigned long pgoff,
	unsigned long flags)
{
	struct shm_file_data *sfd = shm_file_data(file);
	return get_unmapped_area(sfd->file, addr, len, pgoff, flags);
}

int is_file_shm_hugepages(struct file *file)
{
	int ret = 0;

	if (file->f_op == &shm_file_operations) {
		struct shm_file_data *sfd;
		sfd = shm_file_data(file);
		ret = is_file_hugepages(sfd->file);
	}
	return ret;
}

static const struct file_operations shm_file_operations = {
	.mmap		= shm_mmap,
	.fsync		= shm_fsync,
	.release	= shm_release,
	.get_unmapped_area	= shm_get_unmapped_area,
};

static struct vm_operations_struct shm_vm_ops = {
	.open	= shm_open,	/* callback for a new vm-area open */
	.close	= shm_close,	/* callback for when the vm-area is released */
	.fault	= shm_fault,
#if defined(CONFIG_NUMA)
	.set_policy = shm_set_policy,
	.get_policy = shm_get_policy,
#endif
};

/**
 * newseg - Create a new shared memory segment
 * @ns: namespace
 * @params: ptr to the structure that contains key, size and shmflg
 *
 * Called with shm_ids.rw_mutex held as a writer.
 */

static int newseg(struct ipc_namespace *ns, struct ipc_params *params)
{
	key_t key = params->key;
	int shmflg = params->flg;
	size_t size = params->u.size;
	int error;
	struct shmid_kernel *shp;
	int numpages = (size + PAGE_SIZE -1) >> PAGE_SHIFT;
	struct file * file;
	char name[13];
	int id;
	int acctflag = 0;

	if (size < SHMMIN || size > ns->shm_ctlmax)
		return -EINVAL;

	if (ns->shm_tot + numpages > ns->shm_ctlall)
		return -ENOSPC;

	shp = ipc_rcu_alloc(sizeof(*shp));
	if (!shp)
		return -ENOMEM;

	shp->shm_perm.key = key;
	shp->shm_perm.mode = (shmflg & S_IRWXUGO);
	shp->mlock_user = NULL;

	shp->shm_perm.security = NULL;
	error = security_shm_alloc(shp);
	if (error) {
		ipc_rcu_putref(shp);
		return error;
	}

	sprintf (name, "SYSV%08x", key);
	if (shmflg & SHM_HUGETLB) {
		/* hugetlb_file_setup applies strict accounting */
		if (shmflg & SHM_NORESERVE)
			acctflag = VM_NORESERVE;
		file = hugetlb_file_setup(name, size, acctflag,
<<<<<<< HEAD
							&shp->mlock_user);
=======
					&shp->mlock_user, HUGETLB_SHMFS_INODE);
>>>>>>> 94a8d5ca
	} else {
		/*
		 * Do not allow no accounting for OVERCOMMIT_NEVER, even
	 	 * if it's asked for.
		 */
		if  ((shmflg & SHM_NORESERVE) &&
				sysctl_overcommit_memory != OVERCOMMIT_NEVER)
			acctflag = VM_NORESERVE;
		file = shmem_file_setup(name, size, acctflag);
	}
	error = PTR_ERR(file);
	if (IS_ERR(file))
		goto no_file;

	id = ipc_addid(&shm_ids(ns), &shp->shm_perm, ns->shm_ctlmni);
	if (id < 0) {
		error = id;
		goto no_id;
	}

	shp->shm_cprid = task_tgid_vnr(current);
	shp->shm_lprid = 0;
	shp->shm_atim = shp->shm_dtim = 0;
	shp->shm_ctim = get_seconds();
	shp->shm_segsz = size;
	shp->shm_nattch = 0;
	shp->shm_file = file;
	/*
	 * shmid gets reported as "inode#" in /proc/pid/maps.
	 * proc-ps tools use this. Changing this will break them.
	 */
	file->f_dentry->d_inode->i_ino = shp->shm_perm.id;

	ns->shm_tot += numpages;
	error = shp->shm_perm.id;
	shm_unlock(shp);
	return error;

no_id:
	if (is_file_hugepages(file) && shp->mlock_user)
		user_shm_unlock(size, shp->mlock_user);
	fput(file);
no_file:
	security_shm_free(shp);
	ipc_rcu_putref(shp);
	return error;
}

/*
 * Called with shm_ids.rw_mutex and ipcp locked.
 */
static inline int shm_security(struct kern_ipc_perm *ipcp, int shmflg)
{
	struct shmid_kernel *shp;

	shp = container_of(ipcp, struct shmid_kernel, shm_perm);
	return security_shm_associate(shp, shmflg);
}

/*
 * Called with shm_ids.rw_mutex and ipcp locked.
 */
static inline int shm_more_checks(struct kern_ipc_perm *ipcp,
				struct ipc_params *params)
{
	struct shmid_kernel *shp;

	shp = container_of(ipcp, struct shmid_kernel, shm_perm);
	if (shp->shm_segsz < params->u.size)
		return -EINVAL;

	return 0;
}

SYSCALL_DEFINE3(shmget, key_t, key, size_t, size, int, shmflg)
{
	struct ipc_namespace *ns;
	struct ipc_ops shm_ops;
	struct ipc_params shm_params;

	ns = current->nsproxy->ipc_ns;

	shm_ops.getnew = newseg;
	shm_ops.associate = shm_security;
	shm_ops.more_checks = shm_more_checks;

	shm_params.key = key;
	shm_params.flg = shmflg;
	shm_params.u.size = size;

	return ipcget(ns, &shm_ids(ns), &shm_ops, &shm_params);
}

static inline unsigned long copy_shmid_to_user(void __user *buf, struct shmid64_ds *in, int version)
{
	switch(version) {
	case IPC_64:
		return copy_to_user(buf, in, sizeof(*in));
	case IPC_OLD:
	    {
		struct shmid_ds out;

		ipc64_perm_to_ipc_perm(&in->shm_perm, &out.shm_perm);
		out.shm_segsz	= in->shm_segsz;
		out.shm_atime	= in->shm_atime;
		out.shm_dtime	= in->shm_dtime;
		out.shm_ctime	= in->shm_ctime;
		out.shm_cpid	= in->shm_cpid;
		out.shm_lpid	= in->shm_lpid;
		out.shm_nattch	= in->shm_nattch;

		return copy_to_user(buf, &out, sizeof(out));
	    }
	default:
		return -EINVAL;
	}
}

static inline unsigned long
copy_shmid_from_user(struct shmid64_ds *out, void __user *buf, int version)
{
	switch(version) {
	case IPC_64:
		if (copy_from_user(out, buf, sizeof(*out)))
			return -EFAULT;
		return 0;
	case IPC_OLD:
	    {
		struct shmid_ds tbuf_old;

		if (copy_from_user(&tbuf_old, buf, sizeof(tbuf_old)))
			return -EFAULT;

		out->shm_perm.uid	= tbuf_old.shm_perm.uid;
		out->shm_perm.gid	= tbuf_old.shm_perm.gid;
		out->shm_perm.mode	= tbuf_old.shm_perm.mode;

		return 0;
	    }
	default:
		return -EINVAL;
	}
}

static inline unsigned long copy_shminfo_to_user(void __user *buf, struct shminfo64 *in, int version)
{
	switch(version) {
	case IPC_64:
		return copy_to_user(buf, in, sizeof(*in));
	case IPC_OLD:
	    {
		struct shminfo out;

		if(in->shmmax > INT_MAX)
			out.shmmax = INT_MAX;
		else
			out.shmmax = (int)in->shmmax;

		out.shmmin	= in->shmmin;
		out.shmmni	= in->shmmni;
		out.shmseg	= in->shmseg;
		out.shmall	= in->shmall; 

		return copy_to_user(buf, &out, sizeof(out));
	    }
	default:
		return -EINVAL;
	}
}

/*
 * Called with shm_ids.rw_mutex held as a reader
 */
static void shm_get_stat(struct ipc_namespace *ns, unsigned long *rss,
		unsigned long *swp)
{
	int next_id;
	int total, in_use;

	*rss = 0;
	*swp = 0;

	in_use = shm_ids(ns).in_use;

	for (total = 0, next_id = 0; total < in_use; next_id++) {
		struct kern_ipc_perm *ipc;
		struct shmid_kernel *shp;
		struct inode *inode;

		ipc = idr_find(&shm_ids(ns).ipcs_idr, next_id);
		if (ipc == NULL)
			continue;
		shp = container_of(ipc, struct shmid_kernel, shm_perm);

		inode = shp->shm_file->f_path.dentry->d_inode;

		if (is_file_hugepages(shp->shm_file)) {
			struct address_space *mapping = inode->i_mapping;
			struct hstate *h = hstate_file(shp->shm_file);
			*rss += pages_per_huge_page(h) * mapping->nrpages;
		} else {
#ifdef CONFIG_SHMEM
			struct shmem_inode_info *info = SHMEM_I(inode);
			spin_lock(&info->lock);
			*rss += inode->i_mapping->nrpages;
			*swp += info->swapped;
			spin_unlock(&info->lock);
#else
			*rss += inode->i_mapping->nrpages;
#endif
		}

		total++;
	}
}

/*
 * This function handles some shmctl commands which require the rw_mutex
 * to be held in write mode.
 * NOTE: no locks must be held, the rw_mutex is taken inside this function.
 */
static int shmctl_down(struct ipc_namespace *ns, int shmid, int cmd,
		       struct shmid_ds __user *buf, int version)
{
	struct kern_ipc_perm *ipcp;
	struct shmid64_ds shmid64;
	struct shmid_kernel *shp;
	int err;

	if (cmd == IPC_SET) {
		if (copy_shmid_from_user(&shmid64, buf, version))
			return -EFAULT;
	}

	ipcp = ipcctl_pre_down(&shm_ids(ns), shmid, cmd, &shmid64.shm_perm, 0);
	if (IS_ERR(ipcp))
		return PTR_ERR(ipcp);

	shp = container_of(ipcp, struct shmid_kernel, shm_perm);

	err = security_shm_shmctl(shp, cmd);
	if (err)
		goto out_unlock;
	switch (cmd) {
	case IPC_RMID:
		do_shm_rmid(ns, ipcp);
		goto out_up;
	case IPC_SET:
		ipc_update_perm(&shmid64.shm_perm, ipcp);
		shp->shm_ctim = get_seconds();
		break;
	default:
		err = -EINVAL;
	}
out_unlock:
	shm_unlock(shp);
out_up:
	up_write(&shm_ids(ns).rw_mutex);
	return err;
}

SYSCALL_DEFINE3(shmctl, int, shmid, int, cmd, struct shmid_ds __user *, buf)
{
	struct shmid_kernel *shp;
	int err, version;
	struct ipc_namespace *ns;

	if (cmd < 0 || shmid < 0) {
		err = -EINVAL;
		goto out;
	}

	version = ipc_parse_version(&cmd);
	ns = current->nsproxy->ipc_ns;

	switch (cmd) { /* replace with proc interface ? */
	case IPC_INFO:
	{
		struct shminfo64 shminfo;

		err = security_shm_shmctl(NULL, cmd);
		if (err)
			return err;

		memset(&shminfo, 0, sizeof(shminfo));
		shminfo.shmmni = shminfo.shmseg = ns->shm_ctlmni;
		shminfo.shmmax = ns->shm_ctlmax;
		shminfo.shmall = ns->shm_ctlall;

		shminfo.shmmin = SHMMIN;
		if(copy_shminfo_to_user (buf, &shminfo, version))
			return -EFAULT;

		down_read(&shm_ids(ns).rw_mutex);
		err = ipc_get_maxid(&shm_ids(ns));
		up_read(&shm_ids(ns).rw_mutex);

		if(err<0)
			err = 0;
		goto out;
	}
	case SHM_INFO:
	{
		struct shm_info shm_info;

		err = security_shm_shmctl(NULL, cmd);
		if (err)
			return err;

		memset(&shm_info, 0, sizeof(shm_info));
		down_read(&shm_ids(ns).rw_mutex);
		shm_info.used_ids = shm_ids(ns).in_use;
		shm_get_stat (ns, &shm_info.shm_rss, &shm_info.shm_swp);
		shm_info.shm_tot = ns->shm_tot;
		shm_info.swap_attempts = 0;
		shm_info.swap_successes = 0;
		err = ipc_get_maxid(&shm_ids(ns));
		up_read(&shm_ids(ns).rw_mutex);
		if (copy_to_user(buf, &shm_info, sizeof(shm_info))) {
			err = -EFAULT;
			goto out;
		}

		err = err < 0 ? 0 : err;
		goto out;
	}
	case SHM_STAT:
	case IPC_STAT:
	{
		struct shmid64_ds tbuf;
		int result;

		if (cmd == SHM_STAT) {
			shp = shm_lock(ns, shmid);
			if (IS_ERR(shp)) {
				err = PTR_ERR(shp);
				goto out;
			}
			result = shp->shm_perm.id;
		} else {
			shp = shm_lock_check(ns, shmid);
			if (IS_ERR(shp)) {
				err = PTR_ERR(shp);
				goto out;
			}
			result = 0;
		}
		err = -EACCES;
		if (ipcperms (&shp->shm_perm, S_IRUGO))
			goto out_unlock;
		err = security_shm_shmctl(shp, cmd);
		if (err)
			goto out_unlock;
		memset(&tbuf, 0, sizeof(tbuf));
		kernel_to_ipc64_perm(&shp->shm_perm, &tbuf.shm_perm);
		tbuf.shm_segsz	= shp->shm_segsz;
		tbuf.shm_atime	= shp->shm_atim;
		tbuf.shm_dtime	= shp->shm_dtim;
		tbuf.shm_ctime	= shp->shm_ctim;
		tbuf.shm_cpid	= shp->shm_cprid;
		tbuf.shm_lpid	= shp->shm_lprid;
		tbuf.shm_nattch	= shp->shm_nattch;
		shm_unlock(shp);
		if(copy_shmid_to_user (buf, &tbuf, version))
			err = -EFAULT;
		else
			err = result;
		goto out;
	}
	case SHM_LOCK:
	case SHM_UNLOCK:
	{
		struct file *uninitialized_var(shm_file);

		lru_add_drain_all();  /* drain pagevecs to lru lists */

		shp = shm_lock_check(ns, shmid);
		if (IS_ERR(shp)) {
			err = PTR_ERR(shp);
			goto out;
		}

		audit_ipc_obj(&(shp->shm_perm));

		if (!capable(CAP_IPC_LOCK)) {
			uid_t euid = current_euid();
			err = -EPERM;
			if (euid != shp->shm_perm.uid &&
			    euid != shp->shm_perm.cuid)
				goto out_unlock;
			if (cmd == SHM_LOCK &&
			    !current->signal->rlim[RLIMIT_MEMLOCK].rlim_cur)
				goto out_unlock;
		}

		err = security_shm_shmctl(shp, cmd);
		if (err)
			goto out_unlock;
		
		if(cmd==SHM_LOCK) {
			struct user_struct *user = current_user();
			if (!is_file_hugepages(shp->shm_file)) {
				err = shmem_lock(shp->shm_file, 1, user);
				if (!err && !(shp->shm_perm.mode & SHM_LOCKED)){
					shp->shm_perm.mode |= SHM_LOCKED;
					shp->mlock_user = user;
				}
			}
		} else if (!is_file_hugepages(shp->shm_file)) {
			shmem_lock(shp->shm_file, 0, shp->mlock_user);
			shp->shm_perm.mode &= ~SHM_LOCKED;
			shp->mlock_user = NULL;
		}
		shm_unlock(shp);
		goto out;
	}
	case IPC_RMID:
	case IPC_SET:
		err = shmctl_down(ns, shmid, cmd, buf, version);
		return err;
	default:
		return -EINVAL;
	}

out_unlock:
	shm_unlock(shp);
out:
	return err;
}

/*
 * Fix shmaddr, allocate descriptor, map shm, add attach descriptor to lists.
 *
 * NOTE! Despite the name, this is NOT a direct system call entrypoint. The
 * "raddr" thing points to kernel space, and there has to be a wrapper around
 * this.
 */
long do_shmat(int shmid, char __user *shmaddr, int shmflg, ulong *raddr)
{
	struct shmid_kernel *shp;
	unsigned long addr;
	unsigned long size;
	struct file * file;
	int    err;
	unsigned long flags;
	unsigned long prot;
	int acc_mode;
	unsigned long user_addr;
	struct ipc_namespace *ns;
	struct shm_file_data *sfd;
	struct path path;
	fmode_t f_mode;

	err = -EINVAL;
	if (shmid < 0)
		goto out;
	else if ((addr = (ulong)shmaddr)) {
		if (addr & (SHMLBA-1)) {
			if (shmflg & SHM_RND)
				addr &= ~(SHMLBA-1);	   /* round down */
			else
#ifndef __ARCH_FORCE_SHMLBA
				if (addr & ~PAGE_MASK)
#endif
					goto out;
		}
		flags = MAP_SHARED | MAP_FIXED;
	} else {
		if ((shmflg & SHM_REMAP))
			goto out;

		flags = MAP_SHARED;
	}

	if (shmflg & SHM_RDONLY) {
		prot = PROT_READ;
		acc_mode = S_IRUGO;
		f_mode = FMODE_READ;
	} else {
		prot = PROT_READ | PROT_WRITE;
		acc_mode = S_IRUGO | S_IWUGO;
		f_mode = FMODE_READ | FMODE_WRITE;
	}
	if (shmflg & SHM_EXEC) {
		prot |= PROT_EXEC;
		acc_mode |= S_IXUGO;
	}

	/*
	 * We cannot rely on the fs check since SYSV IPC does have an
	 * additional creator id...
	 */
	ns = current->nsproxy->ipc_ns;
	shp = shm_lock_check(ns, shmid);
	if (IS_ERR(shp)) {
		err = PTR_ERR(shp);
		goto out;
	}

	err = -EACCES;
	if (ipcperms(&shp->shm_perm, acc_mode))
		goto out_unlock;

	err = security_shm_shmat(shp, shmaddr, shmflg);
	if (err)
		goto out_unlock;

	path.dentry = dget(shp->shm_file->f_path.dentry);
	path.mnt    = shp->shm_file->f_path.mnt;
	shp->shm_nattch++;
	size = i_size_read(path.dentry->d_inode);
	shm_unlock(shp);

	err = -ENOMEM;
	sfd = kzalloc(sizeof(*sfd), GFP_KERNEL);
	if (!sfd)
		goto out_put_dentry;

	file = alloc_file(path.mnt, path.dentry, f_mode, &shm_file_operations);
	if (!file)
		goto out_free;
	ima_counts_get(file);

	file->private_data = sfd;
	file->f_mapping = shp->shm_file->f_mapping;
	sfd->id = shp->shm_perm.id;
	sfd->ns = get_ipc_ns(ns);
	sfd->file = shp->shm_file;
	sfd->vm_ops = NULL;

	down_write(&current->mm->mmap_sem);
	if (addr && !(shmflg & SHM_REMAP)) {
		err = -EINVAL;
		if (find_vma_intersection(current->mm, addr, addr + size))
			goto invalid;
		/*
		 * If shm segment goes below stack, make sure there is some
		 * space left for the stack to grow (at least 4 pages).
		 */
		if (addr < current->mm->start_stack &&
		    addr > current->mm->start_stack - size - PAGE_SIZE * 5)
			goto invalid;
	}
		
	user_addr = do_mmap (file, addr, size, prot, flags, 0);
	*raddr = user_addr;
	err = 0;
	if (IS_ERR_VALUE(user_addr))
		err = (long)user_addr;
invalid:
	up_write(&current->mm->mmap_sem);

	fput(file);

out_nattch:
	down_write(&shm_ids(ns).rw_mutex);
	shp = shm_lock(ns, shmid);
	BUG_ON(IS_ERR(shp));
	shp->shm_nattch--;
	if(shp->shm_nattch == 0 &&
	   shp->shm_perm.mode & SHM_DEST)
		shm_destroy(ns, shp);
	else
		shm_unlock(shp);
	up_write(&shm_ids(ns).rw_mutex);

out:
	return err;

out_unlock:
	shm_unlock(shp);
	goto out;

out_free:
	kfree(sfd);
out_put_dentry:
	dput(path.dentry);
	goto out_nattch;
}

SYSCALL_DEFINE3(shmat, int, shmid, char __user *, shmaddr, int, shmflg)
{
	unsigned long ret;
	long err;

	err = do_shmat(shmid, shmaddr, shmflg, &ret);
	if (err)
		return err;
	force_successful_syscall_return();
	return (long)ret;
}

/*
 * detach and kill segment if marked destroyed.
 * The work is done in shm_close.
 */
SYSCALL_DEFINE1(shmdt, char __user *, shmaddr)
{
	struct mm_struct *mm = current->mm;
	struct vm_area_struct *vma;
	unsigned long addr = (unsigned long)shmaddr;
	int retval = -EINVAL;
#ifdef CONFIG_MMU
	loff_t size = 0;
	struct vm_area_struct *next;
#endif

	if (addr & ~PAGE_MASK)
		return retval;

	down_write(&mm->mmap_sem);

	/*
	 * This function tries to be smart and unmap shm segments that
	 * were modified by partial mlock or munmap calls:
	 * - It first determines the size of the shm segment that should be
	 *   unmapped: It searches for a vma that is backed by shm and that
	 *   started at address shmaddr. It records it's size and then unmaps
	 *   it.
	 * - Then it unmaps all shm vmas that started at shmaddr and that
	 *   are within the initially determined size.
	 * Errors from do_munmap are ignored: the function only fails if
	 * it's called with invalid parameters or if it's called to unmap
	 * a part of a vma. Both calls in this function are for full vmas,
	 * the parameters are directly copied from the vma itself and always
	 * valid - therefore do_munmap cannot fail. (famous last words?)
	 */
	/*
	 * If it had been mremap()'d, the starting address would not
	 * match the usual checks anyway. So assume all vma's are
	 * above the starting address given.
	 */
	vma = find_vma(mm, addr);

#ifdef CONFIG_MMU
	while (vma) {
		next = vma->vm_next;

		/*
		 * Check if the starting address would match, i.e. it's
		 * a fragment created by mprotect() and/or munmap(), or it
		 * otherwise it starts at this address with no hassles.
		 */
		if ((vma->vm_ops == &shm_vm_ops) &&
			(vma->vm_start - addr)/PAGE_SIZE == vma->vm_pgoff) {


			size = vma->vm_file->f_path.dentry->d_inode->i_size;
			do_munmap(mm, vma->vm_start, vma->vm_end - vma->vm_start);
			/*
			 * We discovered the size of the shm segment, so
			 * break out of here and fall through to the next
			 * loop that uses the size information to stop
			 * searching for matching vma's.
			 */
			retval = 0;
			vma = next;
			break;
		}
		vma = next;
	}

	/*
	 * We need look no further than the maximum address a fragment
	 * could possibly have landed at. Also cast things to loff_t to
	 * prevent overflows and make comparisions vs. equal-width types.
	 */
	size = PAGE_ALIGN(size);
	while (vma && (loff_t)(vma->vm_end - addr) <= size) {
		next = vma->vm_next;

		/* finding a matching vma now does not alter retval */
		if ((vma->vm_ops == &shm_vm_ops) &&
			(vma->vm_start - addr)/PAGE_SIZE == vma->vm_pgoff)

			do_munmap(mm, vma->vm_start, vma->vm_end - vma->vm_start);
		vma = next;
	}

#else /* CONFIG_MMU */
	/* under NOMMU conditions, the exact address to be destroyed must be
	 * given */
	retval = -EINVAL;
	if (vma->vm_start == addr && vma->vm_ops == &shm_vm_ops) {
		do_munmap(mm, vma->vm_start, vma->vm_end - vma->vm_start);
		retval = 0;
	}

#endif

	up_write(&mm->mmap_sem);
	return retval;
}

#ifdef CONFIG_PROC_FS
static int sysvipc_shm_proc_show(struct seq_file *s, void *it)
{
	struct shmid_kernel *shp = it;

#if BITS_PER_LONG <= 32
#define SIZE_SPEC "%10lu"
#else
#define SIZE_SPEC "%21lu"
#endif

	return seq_printf(s,
			  "%10d %10d  %4o " SIZE_SPEC " %5u %5u  "
			  "%5lu %5u %5u %5u %5u %10lu %10lu %10lu\n",
			  shp->shm_perm.key,
			  shp->shm_perm.id,
			  shp->shm_perm.mode,
			  shp->shm_segsz,
			  shp->shm_cprid,
			  shp->shm_lprid,
			  shp->shm_nattch,
			  shp->shm_perm.uid,
			  shp->shm_perm.gid,
			  shp->shm_perm.cuid,
			  shp->shm_perm.cgid,
			  shp->shm_atim,
			  shp->shm_dtim,
			  shp->shm_ctim);
}
#endif<|MERGE_RESOLUTION|>--- conflicted
+++ resolved
@@ -370,11 +370,7 @@
 		if (shmflg & SHM_NORESERVE)
 			acctflag = VM_NORESERVE;
 		file = hugetlb_file_setup(name, size, acctflag,
-<<<<<<< HEAD
-							&shp->mlock_user);
-=======
 					&shp->mlock_user, HUGETLB_SHMFS_INODE);
->>>>>>> 94a8d5ca
 	} else {
 		/*
 		 * Do not allow no accounting for OVERCOMMIT_NEVER, even
