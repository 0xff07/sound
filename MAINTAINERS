--- conflicted
+++ resolved
@@ -378,14 +378,9 @@
 S:	Supported
 
 AMD MICROCODE UPDATE SUPPORT
-<<<<<<< HEAD
-P:      Peter Oruba
-M:      peter.oruba@amd.com
-=======
 P:      Andreas Herrmann
 M:      andeas.herrmann3@amd.com
 L:      amd64-microcode@amd64.org
->>>>>>> 57f8f7b6
 S:      Supported
 
 AMS (Apple Motion Sensor) DRIVER
@@ -3198,14 +3193,11 @@
 L:	i2c@lm-sensors.org
 S:	Maintained
 
-<<<<<<< HEAD
-=======
 PANASONIC LAPTOP ACPI EXTRAS DRIVER
 P:	Harald Welte
 M:	laforge@gnumonks.org
 S:	Maintained
 
->>>>>>> 57f8f7b6
 PANASONIC MN10300/AM33 PORT
 P:	David Howells
 M:	dhowells@redhat.com
@@ -3436,13 +3428,6 @@
 QLOGIC QLA3XXX NETWORK DRIVER
 P:	Ron Mercer
 M:	linux-driver@qlogic.com
-L:	netdev@vger.kernel.org
-S:	Supported
-
-QLOGIC QLGE 10Gb ETHERNET DRIVER
-P:	Ron Mercer
-M:	linux-driver@qlogic.com
-M:	ron.mercer@qlogic.com
 L:	netdev@vger.kernel.org
 S:	Supported
 
