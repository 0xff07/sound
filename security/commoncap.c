// SPDX-License-Identifier: GPL-2.0-or-later
/* Common capabilities, needed by capability.o.
 */

#include <linux/capability.h>
#include <linux/audit.h>
#include <linux/init.h>
#include <linux/kernel.h>
#include <linux/lsm_hooks.h>
#include <linux/file.h>
#include <linux/mm.h>
#include <linux/mman.h>
#include <linux/pagemap.h>
#include <linux/swap.h>
#include <linux/skbuff.h>
#include <linux/netlink.h>
#include <linux/ptrace.h>
#include <linux/xattr.h>
#include <linux/hugetlb.h>
#include <linux/mount.h>
#include <linux/sched.h>
#include <linux/prctl.h>
#include <linux/securebits.h>
#include <linux/user_namespace.h>
#include <linux/binfmts.h>
#include <linux/personality.h>
#include <linux/mnt_idmapping.h>

/*
 * If a non-root user executes a setuid-root binary in
 * !secure(SECURE_NOROOT) mode, then we raise capabilities.
 * However if fE is also set, then the intent is for only
 * the file capabilities to be applied, and the setuid-root
 * bit is left on either to change the uid (plausible) or
 * to get full privilege on a kernel without file capabilities
 * support.  So in that case we do not raise capabilities.
 *
 * Warn if that happens, once per boot.
 */
static void warn_setuid_and_fcaps_mixed(const char *fname)
{
	static int warned;
	if (!warned) {
		printk(KERN_INFO "warning: `%s' has both setuid-root and"
			" effective capabilities. Therefore not raising all"
			" capabilities.\n", fname);
		warned = 1;
	}
}

/**
 * cap_capable - Determine whether a task has a particular effective capability
 * @cred: The credentials to use
 * @targ_ns:  The user namespace in which we need the capability
 * @cap: The capability to check for
 * @opts: Bitmask of options defined in include/linux/security.h
 *
 * Determine whether the nominated task has the specified capability amongst
 * its effective set, returning 0 if it does, -ve if it does not.
 *
 * NOTE WELL: cap_has_capability() cannot be used like the kernel's capable()
 * and has_capability() functions.  That is, it has the reverse semantics:
 * cap_has_capability() returns 0 when a task has a capability, but the
 * kernel's capable() and has_capability() returns 1 for this case.
 */
int cap_capable(const struct cred *cred, struct user_namespace *targ_ns,
		int cap, unsigned int opts)
{
	struct user_namespace *ns = targ_ns;

	/* See if cred has the capability in the target user namespace
	 * by examining the target user namespace and all of the target
	 * user namespace's parents.
	 */
	for (;;) {
		/* Do we have the necessary capabilities? */
		if (ns == cred->user_ns)
			return cap_raised(cred->cap_effective, cap) ? 0 : -EPERM;

		/*
		 * If we're already at a lower level than we're looking for,
		 * we're done searching.
		 */
		if (ns->level <= cred->user_ns->level)
			return -EPERM;

		/* 
		 * The owner of the user namespace in the parent of the
		 * user namespace has all caps.
		 */
		if ((ns->parent == cred->user_ns) && uid_eq(ns->owner, cred->euid))
			return 0;

		/*
		 * If you have a capability in a parent user ns, then you have
		 * it over all children user namespaces as well.
		 */
		ns = ns->parent;
	}

	/* We never get here */
}

/**
 * cap_settime - Determine whether the current process may set the system clock
 * @ts: The time to set
 * @tz: The timezone to set
 *
 * Determine whether the current process may set the system clock and timezone
 * information, returning 0 if permission granted, -ve if denied.
 */
int cap_settime(const struct timespec64 *ts, const struct timezone *tz)
{
	if (!capable(CAP_SYS_TIME))
		return -EPERM;
	return 0;
}

/**
 * cap_ptrace_access_check - Determine whether the current process may access
 *			   another
 * @child: The process to be accessed
 * @mode: The mode of attachment.
 *
 * If we are in the same or an ancestor user_ns and have all the target
 * task's capabilities, then ptrace access is allowed.
 * If we have the ptrace capability to the target user_ns, then ptrace
 * access is allowed.
 * Else denied.
 *
 * Determine whether a process may access another, returning 0 if permission
 * granted, -ve if denied.
 */
int cap_ptrace_access_check(struct task_struct *child, unsigned int mode)
{
	int ret = 0;
	const struct cred *cred, *child_cred;
	const kernel_cap_t *caller_caps;

	rcu_read_lock();
	cred = current_cred();
	child_cred = __task_cred(child);
	if (mode & PTRACE_MODE_FSCREDS)
		caller_caps = &cred->cap_effective;
	else
		caller_caps = &cred->cap_permitted;
	if (cred->user_ns == child_cred->user_ns &&
	    cap_issubset(child_cred->cap_permitted, *caller_caps))
		goto out;
	if (ns_capable(child_cred->user_ns, CAP_SYS_PTRACE))
		goto out;
	ret = -EPERM;
out:
	rcu_read_unlock();
	return ret;
}

/**
 * cap_ptrace_traceme - Determine whether another process may trace the current
 * @parent: The task proposed to be the tracer
 *
 * If parent is in the same or an ancestor user_ns and has all current's
 * capabilities, then ptrace access is allowed.
 * If parent has the ptrace capability to current's user_ns, then ptrace
 * access is allowed.
 * Else denied.
 *
 * Determine whether the nominated task is permitted to trace the current
 * process, returning 0 if permission is granted, -ve if denied.
 */
int cap_ptrace_traceme(struct task_struct *parent)
{
	int ret = 0;
	const struct cred *cred, *child_cred;

	rcu_read_lock();
	cred = __task_cred(parent);
	child_cred = current_cred();
	if (cred->user_ns == child_cred->user_ns &&
	    cap_issubset(child_cred->cap_permitted, cred->cap_permitted))
		goto out;
	if (has_ns_capability(parent, child_cred->user_ns, CAP_SYS_PTRACE))
		goto out;
	ret = -EPERM;
out:
	rcu_read_unlock();
	return ret;
}

/**
 * cap_capget - Retrieve a task's capability sets
 * @target: The task from which to retrieve the capability sets
 * @effective: The place to record the effective set
 * @inheritable: The place to record the inheritable set
 * @permitted: The place to record the permitted set
 *
 * This function retrieves the capabilities of the nominated task and returns
 * them to the caller.
 */
int cap_capget(struct task_struct *target, kernel_cap_t *effective,
	       kernel_cap_t *inheritable, kernel_cap_t *permitted)
{
	const struct cred *cred;

	/* Derived from kernel/capability.c:sys_capget. */
	rcu_read_lock();
	cred = __task_cred(target);
	*effective   = cred->cap_effective;
	*inheritable = cred->cap_inheritable;
	*permitted   = cred->cap_permitted;
	rcu_read_unlock();
	return 0;
}

/*
 * Determine whether the inheritable capabilities are limited to the old
 * permitted set.  Returns 1 if they are limited, 0 if they are not.
 */
static inline int cap_inh_is_capped(void)
{
	/* they are so limited unless the current task has the CAP_SETPCAP
	 * capability
	 */
	if (cap_capable(current_cred(), current_cred()->user_ns,
			CAP_SETPCAP, CAP_OPT_NONE) == 0)
		return 0;
	return 1;
}

/**
 * cap_capset - Validate and apply proposed changes to current's capabilities
 * @new: The proposed new credentials; alterations should be made here
 * @old: The current task's current credentials
 * @effective: A pointer to the proposed new effective capabilities set
 * @inheritable: A pointer to the proposed new inheritable capabilities set
 * @permitted: A pointer to the proposed new permitted capabilities set
 *
 * This function validates and applies a proposed mass change to the current
 * process's capability sets.  The changes are made to the proposed new
 * credentials, and assuming no error, will be committed by the caller of LSM.
 */
int cap_capset(struct cred *new,
	       const struct cred *old,
	       const kernel_cap_t *effective,
	       const kernel_cap_t *inheritable,
	       const kernel_cap_t *permitted)
{
	if (cap_inh_is_capped() &&
	    !cap_issubset(*inheritable,
			  cap_combine(old->cap_inheritable,
				      old->cap_permitted)))
		/* incapable of using this inheritable set */
		return -EPERM;

	if (!cap_issubset(*inheritable,
			  cap_combine(old->cap_inheritable,
				      old->cap_bset)))
		/* no new pI capabilities outside bounding set */
		return -EPERM;

	/* verify restrictions on target's new Permitted set */
	if (!cap_issubset(*permitted, old->cap_permitted))
		return -EPERM;

	/* verify the _new_Effective_ is a subset of the _new_Permitted_ */
	if (!cap_issubset(*effective, *permitted))
		return -EPERM;

	new->cap_effective   = *effective;
	new->cap_inheritable = *inheritable;
	new->cap_permitted   = *permitted;

	/*
	 * Mask off ambient bits that are no longer both permitted and
	 * inheritable.
	 */
	new->cap_ambient = cap_intersect(new->cap_ambient,
					 cap_intersect(*permitted,
						       *inheritable));
	if (WARN_ON(!cap_ambient_invariant_ok(new)))
		return -EINVAL;
	return 0;
}

/**
 * cap_inode_need_killpriv - Determine if inode change affects privileges
 * @dentry: The inode/dentry in being changed with change marked ATTR_KILL_PRIV
 *
 * Determine if an inode having a change applied that's marked ATTR_KILL_PRIV
 * affects the security markings on that inode, and if it is, should
 * inode_killpriv() be invoked or the change rejected.
 *
 * Return: 1 if security.capability has a value, meaning inode_killpriv()
 * is required, 0 otherwise, meaning inode_killpriv() is not required.
 */
int cap_inode_need_killpriv(struct dentry *dentry)
{
	struct inode *inode = d_backing_inode(dentry);
	int error;

	error = __vfs_getxattr(dentry, inode, XATTR_NAME_CAPS, NULL, 0);
	return error > 0;
}

/**
 * cap_inode_killpriv - Erase the security markings on an inode
 *
 * @mnt_userns:	user namespace of the mount the inode was found from
 * @dentry:	The inode/dentry to alter
 *
 * Erase the privilege-enhancing security markings on an inode.
 *
 * If the inode has been found through an idmapped mount the user namespace of
 * the vfsmount must be passed through @mnt_userns. This function will then
 * take care to map the inode according to @mnt_userns before checking
 * permissions. On non-idmapped mounts or if permission checking is to be
 * performed on the raw inode simply passs init_user_ns.
 *
 * Return: 0 if successful, -ve on error.
 */
int cap_inode_killpriv(struct user_namespace *mnt_userns, struct dentry *dentry)
{
	int error;

	error = __vfs_removexattr(mnt_userns, dentry, XATTR_NAME_CAPS);
	if (error == -EOPNOTSUPP)
		error = 0;
	return error;
}

static bool rootid_owns_currentns(vfsuid_t rootvfsuid)
{
	struct user_namespace *ns;
	kuid_t kroot;

	if (!vfsuid_valid(rootvfsuid))
		return false;

	kroot = vfsuid_into_kuid(rootvfsuid);
	for (ns = current_user_ns();; ns = ns->parent) {
		if (from_kuid(ns, kroot) == 0)
			return true;
		if (ns == &init_user_ns)
			break;
	}

	return false;
}

static __u32 sansflags(__u32 m)
{
	return m & ~VFS_CAP_FLAGS_EFFECTIVE;
}

static bool is_v2header(int size, const struct vfs_cap_data *cap)
{
	if (size != XATTR_CAPS_SZ_2)
		return false;
	return sansflags(le32_to_cpu(cap->magic_etc)) == VFS_CAP_REVISION_2;
}

static bool is_v3header(int size, const struct vfs_cap_data *cap)
{
	if (size != XATTR_CAPS_SZ_3)
		return false;
	return sansflags(le32_to_cpu(cap->magic_etc)) == VFS_CAP_REVISION_3;
}

/*
 * getsecurity: We are called for security.* before any attempt to read the
 * xattr from the inode itself.
 *
 * This gives us a chance to read the on-disk value and convert it.  If we
 * return -EOPNOTSUPP, then vfs_getxattr() will call the i_op handler.
 *
 * Note we are not called by vfs_getxattr_alloc(), but that is only called
 * by the integrity subsystem, which really wants the unconverted values -
 * so that's good.
 */
int cap_inode_getsecurity(struct user_namespace *mnt_userns,
			  struct inode *inode, const char *name, void **buffer,
			  bool alloc)
{
	int size;
	kuid_t kroot;
	vfsuid_t vfsroot;
	u32 nsmagic, magic;
	uid_t root, mappedroot;
	char *tmpbuf = NULL;
	struct vfs_cap_data *cap;
	struct vfs_ns_cap_data *nscap = NULL;
	struct dentry *dentry;
	struct user_namespace *fs_ns;

	if (strcmp(name, "capability") != 0)
		return -EOPNOTSUPP;

	dentry = d_find_any_alias(inode);
	if (!dentry)
		return -EINVAL;
	size = vfs_getxattr_alloc(mnt_userns, dentry, XATTR_NAME_CAPS, &tmpbuf,
				  sizeof(struct vfs_ns_cap_data), GFP_NOFS);
	dput(dentry);
<<<<<<< HEAD

	if (ret < 0 || !tmpbuf) {
		size = ret;
		goto out_free;
	}
=======
	/* gcc11 complains if we don't check for !tmpbuf */
	if (size < 0 || !tmpbuf)
		goto out_free;
>>>>>>> 577cc143

	fs_ns = inode->i_sb->s_user_ns;
	cap = (struct vfs_cap_data *) tmpbuf;
	if (is_v2header(size, cap)) {
		root = 0;
	} else if (is_v3header(size, cap)) {
		nscap = (struct vfs_ns_cap_data *) tmpbuf;
		root = le32_to_cpu(nscap->rootid);
	} else {
		size = -EINVAL;
		goto out_free;
	}

	kroot = make_kuid(fs_ns, root);

	/* If this is an idmapped mount shift the kuid. */
	vfsroot = make_vfsuid(mnt_userns, fs_ns, kroot);

	/* If the root kuid maps to a valid uid in current ns, then return
	 * this as a nscap. */
	mappedroot = from_kuid(current_user_ns(), vfsuid_into_kuid(vfsroot));
	if (mappedroot != (uid_t)-1 && mappedroot != (uid_t)0) {
		size = sizeof(struct vfs_ns_cap_data);
		if (alloc) {
			if (!nscap) {
				/* v2 -> v3 conversion */
				nscap = kzalloc(size, GFP_ATOMIC);
				if (!nscap) {
					size = -ENOMEM;
					goto out_free;
				}
				nsmagic = VFS_CAP_REVISION_3;
				magic = le32_to_cpu(cap->magic_etc);
				if (magic & VFS_CAP_FLAGS_EFFECTIVE)
					nsmagic |= VFS_CAP_FLAGS_EFFECTIVE;
				memcpy(&nscap->data, &cap->data, sizeof(__le32) * 2 * VFS_CAP_U32);
				nscap->magic_etc = cpu_to_le32(nsmagic);
			} else {
				/* use allocated v3 buffer */
				tmpbuf = NULL;
			}
			nscap->rootid = cpu_to_le32(mappedroot);
			*buffer = nscap;
		}
		goto out_free;
	}

	if (!rootid_owns_currentns(vfsroot)) {
		size = -EOVERFLOW;
		goto out_free;
	}

	/* This comes from a parent namespace.  Return as a v2 capability */
	size = sizeof(struct vfs_cap_data);
	if (alloc) {
		if (nscap) {
			/* v3 -> v2 conversion */
			cap = kzalloc(size, GFP_ATOMIC);
			if (!cap) {
				size = -ENOMEM;
				goto out_free;
			}
			magic = VFS_CAP_REVISION_2;
			nsmagic = le32_to_cpu(nscap->magic_etc);
			if (nsmagic & VFS_CAP_FLAGS_EFFECTIVE)
				magic |= VFS_CAP_FLAGS_EFFECTIVE;
			memcpy(&cap->data, &nscap->data, sizeof(__le32) * 2 * VFS_CAP_U32);
			cap->magic_etc = cpu_to_le32(magic);
		} else {
			/* use unconverted v2 */
			tmpbuf = NULL;
		}
		*buffer = cap;
	}
out_free:
	kfree(tmpbuf);
	return size;
}

/**
 * rootid_from_xattr - translate root uid of vfs caps
 *
 * @value:	vfs caps value which may be modified by this function
 * @size:	size of @ivalue
 * @task_ns:	user namespace of the caller
 */
static vfsuid_t rootid_from_xattr(const void *value, size_t size,
				  struct user_namespace *task_ns)
{
	const struct vfs_ns_cap_data *nscap = value;
	uid_t rootid = 0;

	if (size == XATTR_CAPS_SZ_3)
		rootid = le32_to_cpu(nscap->rootid);

	return VFSUIDT_INIT(make_kuid(task_ns, rootid));
}

static bool validheader(size_t size, const struct vfs_cap_data *cap)
{
	return is_v2header(size, cap) || is_v3header(size, cap);
}

/**
 * cap_convert_nscap - check vfs caps
 *
 * @mnt_userns:	user namespace of the mount the inode was found from
 * @dentry:	used to retrieve inode to check permissions on
 * @ivalue:	vfs caps value which may be modified by this function
 * @size:	size of @ivalue
 *
 * User requested a write of security.capability.  If needed, update the
 * xattr to change from v2 to v3, or to fixup the v3 rootid.
 *
 * If the inode has been found through an idmapped mount the user namespace of
 * the vfsmount must be passed through @mnt_userns. This function will then
 * take care to map the inode according to @mnt_userns before checking
 * permissions. On non-idmapped mounts or if permission checking is to be
 * performed on the raw inode simply passs init_user_ns.
 *
 * Return: On success, return the new size; on error, return < 0.
 */
int cap_convert_nscap(struct user_namespace *mnt_userns, struct dentry *dentry,
		      const void **ivalue, size_t size)
{
	struct vfs_ns_cap_data *nscap;
	uid_t nsrootid;
	const struct vfs_cap_data *cap = *ivalue;
	__u32 magic, nsmagic;
	struct inode *inode = d_backing_inode(dentry);
	struct user_namespace *task_ns = current_user_ns(),
		*fs_ns = inode->i_sb->s_user_ns;
	kuid_t rootid;
	vfsuid_t vfsrootid;
	size_t newsize;

	if (!*ivalue)
		return -EINVAL;
	if (!validheader(size, cap))
		return -EINVAL;
	if (!capable_wrt_inode_uidgid(mnt_userns, inode, CAP_SETFCAP))
		return -EPERM;
	if (size == XATTR_CAPS_SZ_2 && (mnt_userns == fs_ns))
		if (ns_capable(inode->i_sb->s_user_ns, CAP_SETFCAP))
			/* user is privileged, just write the v2 */
			return size;

	vfsrootid = rootid_from_xattr(*ivalue, size, task_ns);
	if (!vfsuid_valid(vfsrootid))
		return -EINVAL;

	rootid = from_vfsuid(mnt_userns, fs_ns, vfsrootid);
	if (!uid_valid(rootid))
		return -EINVAL;

	nsrootid = from_kuid(fs_ns, rootid);
	if (nsrootid == -1)
		return -EINVAL;

	newsize = sizeof(struct vfs_ns_cap_data);
	nscap = kmalloc(newsize, GFP_ATOMIC);
	if (!nscap)
		return -ENOMEM;
	nscap->rootid = cpu_to_le32(nsrootid);
	nsmagic = VFS_CAP_REVISION_3;
	magic = le32_to_cpu(cap->magic_etc);
	if (magic & VFS_CAP_FLAGS_EFFECTIVE)
		nsmagic |= VFS_CAP_FLAGS_EFFECTIVE;
	nscap->magic_etc = cpu_to_le32(nsmagic);
	memcpy(&nscap->data, &cap->data, sizeof(__le32) * 2 * VFS_CAP_U32);

	*ivalue = nscap;
	return newsize;
}

/*
 * Calculate the new process capability sets from the capability sets attached
 * to a file.
 */
static inline int bprm_caps_from_vfs_caps(struct cpu_vfs_cap_data *caps,
					  struct linux_binprm *bprm,
					  bool *effective,
					  bool *has_fcap)
{
	struct cred *new = bprm->cred;
	unsigned i;
	int ret = 0;

	if (caps->magic_etc & VFS_CAP_FLAGS_EFFECTIVE)
		*effective = true;

	if (caps->magic_etc & VFS_CAP_REVISION_MASK)
		*has_fcap = true;

	CAP_FOR_EACH_U32(i) {
		__u32 permitted = caps->permitted.cap[i];
		__u32 inheritable = caps->inheritable.cap[i];

		/*
		 * pP' = (X & fP) | (pI & fI)
		 * The addition of pA' is handled later.
		 */
		new->cap_permitted.cap[i] =
			(new->cap_bset.cap[i] & permitted) |
			(new->cap_inheritable.cap[i] & inheritable);

		if (permitted & ~new->cap_permitted.cap[i])
			/* insufficient to execute correctly */
			ret = -EPERM;
	}

	/*
	 * For legacy apps, with no internal support for recognizing they
	 * do not have enough capabilities, we return an error if they are
	 * missing some "forced" (aka file-permitted) capabilities.
	 */
	return *effective ? ret : 0;
}

/**
 * get_vfs_caps_from_disk - retrieve vfs caps from disk
 *
 * @mnt_userns:	user namespace of the mount the inode was found from
 * @dentry:	dentry from which @inode is retrieved
 * @cpu_caps:	vfs capabilities
 *
 * Extract the on-exec-apply capability sets for an executable file.
 *
 * If the inode has been found through an idmapped mount the user namespace of
 * the vfsmount must be passed through @mnt_userns. This function will then
 * take care to map the inode according to @mnt_userns before checking
 * permissions. On non-idmapped mounts or if permission checking is to be
 * performed on the raw inode simply passs init_user_ns.
 */
int get_vfs_caps_from_disk(struct user_namespace *mnt_userns,
			   const struct dentry *dentry,
			   struct cpu_vfs_cap_data *cpu_caps)
{
	struct inode *inode = d_backing_inode(dentry);
	__u32 magic_etc;
	unsigned tocopy, i;
	int size;
	struct vfs_ns_cap_data data, *nscaps = &data;
	struct vfs_cap_data *caps = (struct vfs_cap_data *) &data;
	kuid_t rootkuid;
	vfsuid_t rootvfsuid;
	struct user_namespace *fs_ns;

	memset(cpu_caps, 0, sizeof(struct cpu_vfs_cap_data));

	if (!inode)
		return -ENODATA;

	fs_ns = inode->i_sb->s_user_ns;
	size = __vfs_getxattr((struct dentry *)dentry, inode,
			      XATTR_NAME_CAPS, &data, XATTR_CAPS_SZ);
	if (size == -ENODATA || size == -EOPNOTSUPP)
		/* no data, that's ok */
		return -ENODATA;

	if (size < 0)
		return size;

	if (size < sizeof(magic_etc))
		return -EINVAL;

	cpu_caps->magic_etc = magic_etc = le32_to_cpu(caps->magic_etc);

	rootkuid = make_kuid(fs_ns, 0);
	switch (magic_etc & VFS_CAP_REVISION_MASK) {
	case VFS_CAP_REVISION_1:
		if (size != XATTR_CAPS_SZ_1)
			return -EINVAL;
		tocopy = VFS_CAP_U32_1;
		break;
	case VFS_CAP_REVISION_2:
		if (size != XATTR_CAPS_SZ_2)
			return -EINVAL;
		tocopy = VFS_CAP_U32_2;
		break;
	case VFS_CAP_REVISION_3:
		if (size != XATTR_CAPS_SZ_3)
			return -EINVAL;
		tocopy = VFS_CAP_U32_3;
		rootkuid = make_kuid(fs_ns, le32_to_cpu(nscaps->rootid));
		break;

	default:
		return -EINVAL;
	}

	rootvfsuid = make_vfsuid(mnt_userns, fs_ns, rootkuid);
	if (!vfsuid_valid(rootvfsuid))
		return -ENODATA;

	/* Limit the caps to the mounter of the filesystem
	 * or the more limited uid specified in the xattr.
	 */
	if (!rootid_owns_currentns(rootvfsuid))
		return -ENODATA;

	CAP_FOR_EACH_U32(i) {
		if (i >= tocopy)
			break;
		cpu_caps->permitted.cap[i] = le32_to_cpu(caps->data[i].permitted);
		cpu_caps->inheritable.cap[i] = le32_to_cpu(caps->data[i].inheritable);
	}

	cpu_caps->permitted.cap[CAP_LAST_U32] &= CAP_LAST_U32_VALID_MASK;
	cpu_caps->inheritable.cap[CAP_LAST_U32] &= CAP_LAST_U32_VALID_MASK;

	cpu_caps->rootid = vfsuid_into_kuid(rootvfsuid);

	return 0;
}

/*
 * Attempt to get the on-exec apply capability sets for an executable file from
 * its xattrs and, if present, apply them to the proposed credentials being
 * constructed by execve().
 */
static int get_file_caps(struct linux_binprm *bprm, struct file *file,
			 bool *effective, bool *has_fcap)
{
	int rc = 0;
	struct cpu_vfs_cap_data vcaps;

	cap_clear(bprm->cred->cap_permitted);

	if (!file_caps_enabled)
		return 0;

	if (!mnt_may_suid(file->f_path.mnt))
		return 0;

	/*
	 * This check is redundant with mnt_may_suid() but is kept to make
	 * explicit that capability bits are limited to s_user_ns and its
	 * descendants.
	 */
	if (!current_in_userns(file->f_path.mnt->mnt_sb->s_user_ns))
		return 0;

	rc = get_vfs_caps_from_disk(file_mnt_user_ns(file),
				    file->f_path.dentry, &vcaps);
	if (rc < 0) {
		if (rc == -EINVAL)
			printk(KERN_NOTICE "Invalid argument reading file caps for %s\n",
					bprm->filename);
		else if (rc == -ENODATA)
			rc = 0;
		goto out;
	}

	rc = bprm_caps_from_vfs_caps(&vcaps, bprm, effective, has_fcap);

out:
	if (rc)
		cap_clear(bprm->cred->cap_permitted);

	return rc;
}

static inline bool root_privileged(void) { return !issecure(SECURE_NOROOT); }

static inline bool __is_real(kuid_t uid, struct cred *cred)
{ return uid_eq(cred->uid, uid); }

static inline bool __is_eff(kuid_t uid, struct cred *cred)
{ return uid_eq(cred->euid, uid); }

static inline bool __is_suid(kuid_t uid, struct cred *cred)
{ return !__is_real(uid, cred) && __is_eff(uid, cred); }

/*
 * handle_privileged_root - Handle case of privileged root
 * @bprm: The execution parameters, including the proposed creds
 * @has_fcap: Are any file capabilities set?
 * @effective: Do we have effective root privilege?
 * @root_uid: This namespace' root UID WRT initial USER namespace
 *
 * Handle the case where root is privileged and hasn't been neutered by
 * SECURE_NOROOT.  If file capabilities are set, they won't be combined with
 * set UID root and nothing is changed.  If we are root, cap_permitted is
 * updated.  If we have become set UID root, the effective bit is set.
 */
static void handle_privileged_root(struct linux_binprm *bprm, bool has_fcap,
				   bool *effective, kuid_t root_uid)
{
	const struct cred *old = current_cred();
	struct cred *new = bprm->cred;

	if (!root_privileged())
		return;
	/*
	 * If the legacy file capability is set, then don't set privs
	 * for a setuid root binary run by a non-root user.  Do set it
	 * for a root user just to cause least surprise to an admin.
	 */
	if (has_fcap && __is_suid(root_uid, new)) {
		warn_setuid_and_fcaps_mixed(bprm->filename);
		return;
	}
	/*
	 * To support inheritance of root-permissions and suid-root
	 * executables under compatibility mode, we override the
	 * capability sets for the file.
	 */
	if (__is_eff(root_uid, new) || __is_real(root_uid, new)) {
		/* pP' = (cap_bset & ~0) | (pI & ~0) */
		new->cap_permitted = cap_combine(old->cap_bset,
						 old->cap_inheritable);
	}
	/*
	 * If only the real uid is 0, we do not set the effective bit.
	 */
	if (__is_eff(root_uid, new))
		*effective = true;
}

#define __cap_gained(field, target, source) \
	!cap_issubset(target->cap_##field, source->cap_##field)
#define __cap_grew(target, source, cred) \
	!cap_issubset(cred->cap_##target, cred->cap_##source)
#define __cap_full(field, cred) \
	cap_issubset(CAP_FULL_SET, cred->cap_##field)

static inline bool __is_setuid(struct cred *new, const struct cred *old)
{ return !uid_eq(new->euid, old->uid); }

static inline bool __is_setgid(struct cred *new, const struct cred *old)
{ return !gid_eq(new->egid, old->gid); }

/*
 * 1) Audit candidate if current->cap_effective is set
 *
 * We do not bother to audit if 3 things are true:
 *   1) cap_effective has all caps
 *   2) we became root *OR* are were already root
 *   3) root is supposed to have all caps (SECURE_NOROOT)
 * Since this is just a normal root execing a process.
 *
 * Number 1 above might fail if you don't have a full bset, but I think
 * that is interesting information to audit.
 *
 * A number of other conditions require logging:
 * 2) something prevented setuid root getting all caps
 * 3) non-setuid root gets fcaps
 * 4) non-setuid root gets ambient
 */
static inline bool nonroot_raised_pE(struct cred *new, const struct cred *old,
				     kuid_t root, bool has_fcap)
{
	bool ret = false;

	if ((__cap_grew(effective, ambient, new) &&
	     !(__cap_full(effective, new) &&
	       (__is_eff(root, new) || __is_real(root, new)) &&
	       root_privileged())) ||
	    (root_privileged() &&
	     __is_suid(root, new) &&
	     !__cap_full(effective, new)) ||
	    (!__is_setuid(new, old) &&
	     ((has_fcap &&
	       __cap_gained(permitted, new, old)) ||
	      __cap_gained(ambient, new, old))))

		ret = true;

	return ret;
}

/**
 * cap_bprm_creds_from_file - Set up the proposed credentials for execve().
 * @bprm: The execution parameters, including the proposed creds
 * @file: The file to pull the credentials from
 *
 * Set up the proposed credentials for a new execution context being
 * constructed by execve().  The proposed creds in @bprm->cred is altered,
 * which won't take effect immediately.
 *
 * Return: 0 if successful, -ve on error.
 */
int cap_bprm_creds_from_file(struct linux_binprm *bprm, struct file *file)
{
	/* Process setpcap binaries and capabilities for uid 0 */
	const struct cred *old = current_cred();
	struct cred *new = bprm->cred;
	bool effective = false, has_fcap = false, is_setid;
	int ret;
	kuid_t root_uid;

	if (WARN_ON(!cap_ambient_invariant_ok(old)))
		return -EPERM;

	ret = get_file_caps(bprm, file, &effective, &has_fcap);
	if (ret < 0)
		return ret;

	root_uid = make_kuid(new->user_ns, 0);

	handle_privileged_root(bprm, has_fcap, &effective, root_uid);

	/* if we have fs caps, clear dangerous personality flags */
	if (__cap_gained(permitted, new, old))
		bprm->per_clear |= PER_CLEAR_ON_SETID;

	/* Don't let someone trace a set[ug]id/setpcap binary with the revised
	 * credentials unless they have the appropriate permit.
	 *
	 * In addition, if NO_NEW_PRIVS, then ensure we get no new privs.
	 */
	is_setid = __is_setuid(new, old) || __is_setgid(new, old);

	if ((is_setid || __cap_gained(permitted, new, old)) &&
	    ((bprm->unsafe & ~LSM_UNSAFE_PTRACE) ||
	     !ptracer_capable(current, new->user_ns))) {
		/* downgrade; they get no more than they had, and maybe less */
		if (!ns_capable(new->user_ns, CAP_SETUID) ||
		    (bprm->unsafe & LSM_UNSAFE_NO_NEW_PRIVS)) {
			new->euid = new->uid;
			new->egid = new->gid;
		}
		new->cap_permitted = cap_intersect(new->cap_permitted,
						   old->cap_permitted);
	}

	new->suid = new->fsuid = new->euid;
	new->sgid = new->fsgid = new->egid;

	/* File caps or setid cancels ambient. */
	if (has_fcap || is_setid)
		cap_clear(new->cap_ambient);

	/*
	 * Now that we've computed pA', update pP' to give:
	 *   pP' = (X & fP) | (pI & fI) | pA'
	 */
	new->cap_permitted = cap_combine(new->cap_permitted, new->cap_ambient);

	/*
	 * Set pE' = (fE ? pP' : pA').  Because pA' is zero if fE is set,
	 * this is the same as pE' = (fE ? pP' : 0) | pA'.
	 */
	if (effective)
		new->cap_effective = new->cap_permitted;
	else
		new->cap_effective = new->cap_ambient;

	if (WARN_ON(!cap_ambient_invariant_ok(new)))
		return -EPERM;

	if (nonroot_raised_pE(new, old, root_uid, has_fcap)) {
		ret = audit_log_bprm_fcaps(bprm, new, old);
		if (ret < 0)
			return ret;
	}

	new->securebits &= ~issecure_mask(SECURE_KEEP_CAPS);

	if (WARN_ON(!cap_ambient_invariant_ok(new)))
		return -EPERM;

	/* Check for privilege-elevated exec. */
	if (is_setid ||
	    (!__is_real(root_uid, new) &&
	     (effective ||
	      __cap_grew(permitted, ambient, new))))
		bprm->secureexec = 1;

	return 0;
}

/**
 * cap_inode_setxattr - Determine whether an xattr may be altered
 * @dentry: The inode/dentry being altered
 * @name: The name of the xattr to be changed
 * @value: The value that the xattr will be changed to
 * @size: The size of value
 * @flags: The replacement flag
 *
 * Determine whether an xattr may be altered or set on an inode, returning 0 if
 * permission is granted, -ve if denied.
 *
 * This is used to make sure security xattrs don't get updated or set by those
 * who aren't privileged to do so.
 */
int cap_inode_setxattr(struct dentry *dentry, const char *name,
		       const void *value, size_t size, int flags)
{
	struct user_namespace *user_ns = dentry->d_sb->s_user_ns;

	/* Ignore non-security xattrs */
	if (strncmp(name, XATTR_SECURITY_PREFIX,
			XATTR_SECURITY_PREFIX_LEN) != 0)
		return 0;

	/*
	 * For XATTR_NAME_CAPS the check will be done in
	 * cap_convert_nscap(), called by setxattr()
	 */
	if (strcmp(name, XATTR_NAME_CAPS) == 0)
		return 0;

	if (!ns_capable(user_ns, CAP_SYS_ADMIN))
		return -EPERM;
	return 0;
}

/**
 * cap_inode_removexattr - Determine whether an xattr may be removed
 *
 * @mnt_userns:	User namespace of the mount the inode was found from
 * @dentry:	The inode/dentry being altered
 * @name:	The name of the xattr to be changed
 *
 * Determine whether an xattr may be removed from an inode, returning 0 if
 * permission is granted, -ve if denied.
 *
 * If the inode has been found through an idmapped mount the user namespace of
 * the vfsmount must be passed through @mnt_userns. This function will then
 * take care to map the inode according to @mnt_userns before checking
 * permissions. On non-idmapped mounts or if permission checking is to be
 * performed on the raw inode simply passs init_user_ns.
 *
 * This is used to make sure security xattrs don't get removed by those who
 * aren't privileged to remove them.
 */
int cap_inode_removexattr(struct user_namespace *mnt_userns,
			  struct dentry *dentry, const char *name)
{
	struct user_namespace *user_ns = dentry->d_sb->s_user_ns;

	/* Ignore non-security xattrs */
	if (strncmp(name, XATTR_SECURITY_PREFIX,
			XATTR_SECURITY_PREFIX_LEN) != 0)
		return 0;

	if (strcmp(name, XATTR_NAME_CAPS) == 0) {
		/* security.capability gets namespaced */
		struct inode *inode = d_backing_inode(dentry);
		if (!inode)
			return -EINVAL;
		if (!capable_wrt_inode_uidgid(mnt_userns, inode, CAP_SETFCAP))
			return -EPERM;
		return 0;
	}

	if (!ns_capable(user_ns, CAP_SYS_ADMIN))
		return -EPERM;
	return 0;
}

/*
 * cap_emulate_setxuid() fixes the effective / permitted capabilities of
 * a process after a call to setuid, setreuid, or setresuid.
 *
 *  1) When set*uiding _from_ one of {r,e,s}uid == 0 _to_ all of
 *  {r,e,s}uid != 0, the permitted and effective capabilities are
 *  cleared.
 *
 *  2) When set*uiding _from_ euid == 0 _to_ euid != 0, the effective
 *  capabilities of the process are cleared.
 *
 *  3) When set*uiding _from_ euid != 0 _to_ euid == 0, the effective
 *  capabilities are set to the permitted capabilities.
 *
 *  fsuid is handled elsewhere. fsuid == 0 and {r,e,s}uid!= 0 should
 *  never happen.
 *
 *  -astor
 *
 * cevans - New behaviour, Oct '99
 * A process may, via prctl(), elect to keep its capabilities when it
 * calls setuid() and switches away from uid==0. Both permitted and
 * effective sets will be retained.
 * Without this change, it was impossible for a daemon to drop only some
 * of its privilege. The call to setuid(!=0) would drop all privileges!
 * Keeping uid 0 is not an option because uid 0 owns too many vital
 * files..
 * Thanks to Olaf Kirch and Peter Benie for spotting this.
 */
static inline void cap_emulate_setxuid(struct cred *new, const struct cred *old)
{
	kuid_t root_uid = make_kuid(old->user_ns, 0);

	if ((uid_eq(old->uid, root_uid) ||
	     uid_eq(old->euid, root_uid) ||
	     uid_eq(old->suid, root_uid)) &&
	    (!uid_eq(new->uid, root_uid) &&
	     !uid_eq(new->euid, root_uid) &&
	     !uid_eq(new->suid, root_uid))) {
		if (!issecure(SECURE_KEEP_CAPS)) {
			cap_clear(new->cap_permitted);
			cap_clear(new->cap_effective);
		}

		/*
		 * Pre-ambient programs expect setresuid to nonroot followed
		 * by exec to drop capabilities.  We should make sure that
		 * this remains the case.
		 */
		cap_clear(new->cap_ambient);
	}
	if (uid_eq(old->euid, root_uid) && !uid_eq(new->euid, root_uid))
		cap_clear(new->cap_effective);
	if (!uid_eq(old->euid, root_uid) && uid_eq(new->euid, root_uid))
		new->cap_effective = new->cap_permitted;
}

/**
 * cap_task_fix_setuid - Fix up the results of setuid() call
 * @new: The proposed credentials
 * @old: The current task's current credentials
 * @flags: Indications of what has changed
 *
 * Fix up the results of setuid() call before the credential changes are
 * actually applied.
 *
 * Return: 0 to grant the changes, -ve to deny them.
 */
int cap_task_fix_setuid(struct cred *new, const struct cred *old, int flags)
{
	switch (flags) {
	case LSM_SETID_RE:
	case LSM_SETID_ID:
	case LSM_SETID_RES:
		/* juggle the capabilities to follow [RES]UID changes unless
		 * otherwise suppressed */
		if (!issecure(SECURE_NO_SETUID_FIXUP))
			cap_emulate_setxuid(new, old);
		break;

	case LSM_SETID_FS:
		/* juggle the capabilties to follow FSUID changes, unless
		 * otherwise suppressed
		 *
		 * FIXME - is fsuser used for all CAP_FS_MASK capabilities?
		 *          if not, we might be a bit too harsh here.
		 */
		if (!issecure(SECURE_NO_SETUID_FIXUP)) {
			kuid_t root_uid = make_kuid(old->user_ns, 0);
			if (uid_eq(old->fsuid, root_uid) && !uid_eq(new->fsuid, root_uid))
				new->cap_effective =
					cap_drop_fs_set(new->cap_effective);

			if (!uid_eq(old->fsuid, root_uid) && uid_eq(new->fsuid, root_uid))
				new->cap_effective =
					cap_raise_fs_set(new->cap_effective,
							 new->cap_permitted);
		}
		break;

	default:
		return -EINVAL;
	}

	return 0;
}

/*
 * Rationale: code calling task_setscheduler, task_setioprio, and
 * task_setnice, assumes that
 *   . if capable(cap_sys_nice), then those actions should be allowed
 *   . if not capable(cap_sys_nice), but acting on your own processes,
 *   	then those actions should be allowed
 * This is insufficient now since you can call code without suid, but
 * yet with increased caps.
 * So we check for increased caps on the target process.
 */
static int cap_safe_nice(struct task_struct *p)
{
	int is_subset, ret = 0;

	rcu_read_lock();
	is_subset = cap_issubset(__task_cred(p)->cap_permitted,
				 current_cred()->cap_permitted);
	if (!is_subset && !ns_capable(__task_cred(p)->user_ns, CAP_SYS_NICE))
		ret = -EPERM;
	rcu_read_unlock();

	return ret;
}

/**
 * cap_task_setscheduler - Detemine if scheduler policy change is permitted
 * @p: The task to affect
 *
 * Detemine if the requested scheduler policy change is permitted for the
 * specified task.
 *
 * Return: 0 if permission is granted, -ve if denied.
 */
int cap_task_setscheduler(struct task_struct *p)
{
	return cap_safe_nice(p);
}

/**
 * cap_task_setioprio - Detemine if I/O priority change is permitted
 * @p: The task to affect
 * @ioprio: The I/O priority to set
 *
 * Detemine if the requested I/O priority change is permitted for the specified
 * task.
 *
 * Return: 0 if permission is granted, -ve if denied.
 */
int cap_task_setioprio(struct task_struct *p, int ioprio)
{
	return cap_safe_nice(p);
}

/**
 * cap_task_setnice - Detemine if task priority change is permitted
 * @p: The task to affect
 * @nice: The nice value to set
 *
 * Detemine if the requested task priority change is permitted for the
 * specified task.
 *
 * Return: 0 if permission is granted, -ve if denied.
 */
int cap_task_setnice(struct task_struct *p, int nice)
{
	return cap_safe_nice(p);
}

/*
 * Implement PR_CAPBSET_DROP.  Attempt to remove the specified capability from
 * the current task's bounding set.  Returns 0 on success, -ve on error.
 */
static int cap_prctl_drop(unsigned long cap)
{
	struct cred *new;

	if (!ns_capable(current_user_ns(), CAP_SETPCAP))
		return -EPERM;
	if (!cap_valid(cap))
		return -EINVAL;

	new = prepare_creds();
	if (!new)
		return -ENOMEM;
	cap_lower(new->cap_bset, cap);
	return commit_creds(new);
}

/**
 * cap_task_prctl - Implement process control functions for this security module
 * @option: The process control function requested
 * @arg2: The argument data for this function
 * @arg3: The argument data for this function
 * @arg4: The argument data for this function
 * @arg5: The argument data for this function
 *
 * Allow process control functions (sys_prctl()) to alter capabilities; may
 * also deny access to other functions not otherwise implemented here.
 *
 * Return: 0 or +ve on success, -ENOSYS if this function is not implemented
 * here, other -ve on error.  If -ENOSYS is returned, sys_prctl() and other LSM
 * modules will consider performing the function.
 */
int cap_task_prctl(int option, unsigned long arg2, unsigned long arg3,
		   unsigned long arg4, unsigned long arg5)
{
	const struct cred *old = current_cred();
	struct cred *new;

	switch (option) {
	case PR_CAPBSET_READ:
		if (!cap_valid(arg2))
			return -EINVAL;
		return !!cap_raised(old->cap_bset, arg2);

	case PR_CAPBSET_DROP:
		return cap_prctl_drop(arg2);

	/*
	 * The next four prctl's remain to assist with transitioning a
	 * system from legacy UID=0 based privilege (when filesystem
	 * capabilities are not in use) to a system using filesystem
	 * capabilities only - as the POSIX.1e draft intended.
	 *
	 * Note:
	 *
	 *  PR_SET_SECUREBITS =
	 *      issecure_mask(SECURE_KEEP_CAPS_LOCKED)
	 *    | issecure_mask(SECURE_NOROOT)
	 *    | issecure_mask(SECURE_NOROOT_LOCKED)
	 *    | issecure_mask(SECURE_NO_SETUID_FIXUP)
	 *    | issecure_mask(SECURE_NO_SETUID_FIXUP_LOCKED)
	 *
	 * will ensure that the current process and all of its
	 * children will be locked into a pure
	 * capability-based-privilege environment.
	 */
	case PR_SET_SECUREBITS:
		if ((((old->securebits & SECURE_ALL_LOCKS) >> 1)
		     & (old->securebits ^ arg2))			/*[1]*/
		    || ((old->securebits & SECURE_ALL_LOCKS & ~arg2))	/*[2]*/
		    || (arg2 & ~(SECURE_ALL_LOCKS | SECURE_ALL_BITS))	/*[3]*/
		    || (cap_capable(current_cred(),
				    current_cred()->user_ns,
				    CAP_SETPCAP,
				    CAP_OPT_NONE) != 0)			/*[4]*/
			/*
			 * [1] no changing of bits that are locked
			 * [2] no unlocking of locks
			 * [3] no setting of unsupported bits
			 * [4] doing anything requires privilege (go read about
			 *     the "sendmail capabilities bug")
			 */
		    )
			/* cannot change a locked bit */
			return -EPERM;

		new = prepare_creds();
		if (!new)
			return -ENOMEM;
		new->securebits = arg2;
		return commit_creds(new);

	case PR_GET_SECUREBITS:
		return old->securebits;

	case PR_GET_KEEPCAPS:
		return !!issecure(SECURE_KEEP_CAPS);

	case PR_SET_KEEPCAPS:
		if (arg2 > 1) /* Note, we rely on arg2 being unsigned here */
			return -EINVAL;
		if (issecure(SECURE_KEEP_CAPS_LOCKED))
			return -EPERM;

		new = prepare_creds();
		if (!new)
			return -ENOMEM;
		if (arg2)
			new->securebits |= issecure_mask(SECURE_KEEP_CAPS);
		else
			new->securebits &= ~issecure_mask(SECURE_KEEP_CAPS);
		return commit_creds(new);

	case PR_CAP_AMBIENT:
		if (arg2 == PR_CAP_AMBIENT_CLEAR_ALL) {
			if (arg3 | arg4 | arg5)
				return -EINVAL;

			new = prepare_creds();
			if (!new)
				return -ENOMEM;
			cap_clear(new->cap_ambient);
			return commit_creds(new);
		}

		if (((!cap_valid(arg3)) | arg4 | arg5))
			return -EINVAL;

		if (arg2 == PR_CAP_AMBIENT_IS_SET) {
			return !!cap_raised(current_cred()->cap_ambient, arg3);
		} else if (arg2 != PR_CAP_AMBIENT_RAISE &&
			   arg2 != PR_CAP_AMBIENT_LOWER) {
			return -EINVAL;
		} else {
			if (arg2 == PR_CAP_AMBIENT_RAISE &&
			    (!cap_raised(current_cred()->cap_permitted, arg3) ||
			     !cap_raised(current_cred()->cap_inheritable,
					 arg3) ||
			     issecure(SECURE_NO_CAP_AMBIENT_RAISE)))
				return -EPERM;

			new = prepare_creds();
			if (!new)
				return -ENOMEM;
			if (arg2 == PR_CAP_AMBIENT_RAISE)
				cap_raise(new->cap_ambient, arg3);
			else
				cap_lower(new->cap_ambient, arg3);
			return commit_creds(new);
		}

	default:
		/* No functionality available - continue with default */
		return -ENOSYS;
	}
}

/**
 * cap_vm_enough_memory - Determine whether a new virtual mapping is permitted
 * @mm: The VM space in which the new mapping is to be made
 * @pages: The size of the mapping
 *
 * Determine whether the allocation of a new virtual mapping by the current
 * task is permitted.
 *
 * Return: 1 if permission is granted, 0 if not.
 */
int cap_vm_enough_memory(struct mm_struct *mm, long pages)
{
	int cap_sys_admin = 0;

	if (cap_capable(current_cred(), &init_user_ns,
				CAP_SYS_ADMIN, CAP_OPT_NOAUDIT) == 0)
		cap_sys_admin = 1;

	return cap_sys_admin;
}

/**
 * cap_mmap_addr - check if able to map given addr
 * @addr: address attempting to be mapped
 *
 * If the process is attempting to map memory below dac_mmap_min_addr they need
 * CAP_SYS_RAWIO.  The other parameters to this function are unused by the
 * capability security module.
 *
 * Return: 0 if this mapping should be allowed or -EPERM if not.
 */
int cap_mmap_addr(unsigned long addr)
{
	int ret = 0;

	if (addr < dac_mmap_min_addr) {
		ret = cap_capable(current_cred(), &init_user_ns, CAP_SYS_RAWIO,
				  CAP_OPT_NONE);
		/* set PF_SUPERPRIV if it turns out we allow the low mmap */
		if (ret == 0)
			current->flags |= PF_SUPERPRIV;
	}
	return ret;
}

int cap_mmap_file(struct file *file, unsigned long reqprot,
		  unsigned long prot, unsigned long flags)
{
	return 0;
}

#ifdef CONFIG_SECURITY

static struct security_hook_list capability_hooks[] __lsm_ro_after_init = {
	LSM_HOOK_INIT(capable, cap_capable),
	LSM_HOOK_INIT(settime, cap_settime),
	LSM_HOOK_INIT(ptrace_access_check, cap_ptrace_access_check),
	LSM_HOOK_INIT(ptrace_traceme, cap_ptrace_traceme),
	LSM_HOOK_INIT(capget, cap_capget),
	LSM_HOOK_INIT(capset, cap_capset),
	LSM_HOOK_INIT(bprm_creds_from_file, cap_bprm_creds_from_file),
	LSM_HOOK_INIT(inode_need_killpriv, cap_inode_need_killpriv),
	LSM_HOOK_INIT(inode_killpriv, cap_inode_killpriv),
	LSM_HOOK_INIT(inode_getsecurity, cap_inode_getsecurity),
	LSM_HOOK_INIT(mmap_addr, cap_mmap_addr),
	LSM_HOOK_INIT(mmap_file, cap_mmap_file),
	LSM_HOOK_INIT(task_fix_setuid, cap_task_fix_setuid),
	LSM_HOOK_INIT(task_prctl, cap_task_prctl),
	LSM_HOOK_INIT(task_setscheduler, cap_task_setscheduler),
	LSM_HOOK_INIT(task_setioprio, cap_task_setioprio),
	LSM_HOOK_INIT(task_setnice, cap_task_setnice),
	LSM_HOOK_INIT(vm_enough_memory, cap_vm_enough_memory),
};

static int __init capability_init(void)
{
	security_add_hooks(capability_hooks, ARRAY_SIZE(capability_hooks),
				"capability");
	return 0;
}

DEFINE_LSM(capability) = {
	.name = "capability",
	.order = LSM_ORDER_FIRST,
	.init = capability_init,
};

#endif /* CONFIG_SECURITY */<|MERGE_RESOLUTION|>--- conflicted
+++ resolved
@@ -401,17 +401,9 @@
 	size = vfs_getxattr_alloc(mnt_userns, dentry, XATTR_NAME_CAPS, &tmpbuf,
 				  sizeof(struct vfs_ns_cap_data), GFP_NOFS);
 	dput(dentry);
-<<<<<<< HEAD
-
-	if (ret < 0 || !tmpbuf) {
-		size = ret;
-		goto out_free;
-	}
-=======
 	/* gcc11 complains if we don't check for !tmpbuf */
 	if (size < 0 || !tmpbuf)
 		goto out_free;
->>>>>>> 577cc143
 
 	fs_ns = inode->i_sb->s_user_ns;
 	cap = (struct vfs_cap_data *) tmpbuf;
