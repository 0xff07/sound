/*
 * Copyright (C) 2005,2006,2007,2008 IBM Corporation
 *
 * Authors:
 * Reiner Sailer <sailer@watson.ibm.com>
 * Serge Hallyn <serue@us.ibm.com>
 * Kylene Hall <kylene@us.ibm.com>
 * Mimi Zohar <zohar@us.ibm.com>
 *
 * This program is free software; you can redistribute it and/or
 * modify it under the terms of the GNU General Public License as
 * published by the Free Software Foundation, version 2 of the
 * License.
 *
 * File: ima_main.c
 *             implements the IMA hooks: ima_bprm_check, ima_file_mmap,
 *             and ima_path_check.
 */
#include <linux/module.h>
#include <linux/file.h>
#include <linux/binfmts.h>
#include <linux/mount.h>
#include <linux/mman.h>

#include "ima.h"

int ima_initialized;

char *ima_hash = "sha1";
static int __init hash_setup(char *str)
{
	if (strncmp(str, "md5", 3) == 0)
		ima_hash = "md5";
	return 1;
}
__setup("ima_hash=", hash_setup);

/**
 * ima_file_free - called on __fput()
 * @file: pointer to file structure being freed
 *
 * Flag files that changed, based on i_version;
 * and decrement the iint readcount/writecount.
 */
void ima_file_free(struct file *file)
{
	struct inode *inode = file->f_dentry->d_inode;
	struct ima_iint_cache *iint;

	if (!ima_initialized || !S_ISREG(inode->i_mode))
		return;
	iint = ima_iint_find_get(inode);
	if (!iint)
		return;

	mutex_lock(&iint->mutex);
	if (iint->opencount <= 0) {
		printk(KERN_INFO
		       "%s: %s open/free imbalance (r:%ld w:%ld o:%ld f:%ld)\n",
		       __FUNCTION__, file->f_dentry->d_name.name,
		       iint->readcount, iint->writecount,
		       iint->opencount, atomic_long_read(&file->f_count));
		if (!(iint->flags & IMA_IINT_DUMP_STACK)) {
			dump_stack();
			iint->flags |= IMA_IINT_DUMP_STACK;
		}
	}
	iint->opencount--;

	if ((file->f_mode & (FMODE_READ | FMODE_WRITE)) == FMODE_READ)
		iint->readcount--;

	if (file->f_mode & FMODE_WRITE) {
		iint->writecount--;
		if (iint->writecount == 0) {
			if (iint->version != inode->i_version)
				iint->flags &= ~IMA_MEASURED;
		}
	}
	mutex_unlock(&iint->mutex);
	kref_put(&iint->refcount, iint_free);
}

/* ima_read_write_check - reflect possible reading/writing errors in the PCR.
 *
 * When opening a file for read, if the file is already open for write,
 * the file could change, resulting in a file measurement error.
 *
 * Opening a file for write, if the file is already open for read, results
 * in a time of measure, time of use (ToMToU) error.
 *
 * In either case invalidate the PCR.
 */
enum iint_pcr_error { TOMTOU, OPEN_WRITERS };
static void ima_read_write_check(enum iint_pcr_error error,
				 struct ima_iint_cache *iint,
				 struct inode *inode,
				 const unsigned char *filename)
{
	switch (error) {
	case TOMTOU:
		if (iint->readcount > 0)
			ima_add_violation(inode, filename, "invalid_pcr",
					  "ToMToU");
		break;
	case OPEN_WRITERS:
		if (iint->writecount > 0)
			ima_add_violation(inode, filename, "invalid_pcr",
					  "open_writers");
		break;
	}
}

static int get_path_measurement(struct ima_iint_cache *iint, struct file *file,
				const unsigned char *filename)
{
	int rc = 0;

	iint->opencount++;
	iint->readcount++;

	rc = ima_collect_measurement(iint, file);
	if (!rc)
		ima_store_measurement(iint, file, filename);
	return rc;
}

static void ima_update_counts(struct ima_iint_cache *iint, int mask)
{
	iint->opencount++;
	if ((mask & MAY_WRITE) || (mask == 0))
		iint->writecount++;
	else if (mask & (MAY_READ | MAY_EXEC))
		iint->readcount++;
}

/**
 * ima_path_check - based on policy, collect/store measurement.
 * @path: contains a pointer to the path to be measured
 * @mask: contains MAY_READ, MAY_WRITE or MAY_EXECUTE
 *
 * Measure the file being open for readonly, based on the
 * ima_must_measure() policy decision.
 *
 * Keep read/write counters for all files, but only
 * invalidate the PCR for measured files:
 * 	- Opening a file for write when already open for read,
 *	  results in a time of measure, time of use (ToMToU) error.
 *	- Opening a file for read when already open for write,
 * 	  could result in a file measurement error.
 *
 * Always return 0 and audit dentry_open failures.
 * (Return code will be based upon measurement appraisal.)
 */
int ima_path_check(struct path *path, int mask, int update_counts)
{
	struct inode *inode = path->dentry->d_inode;
	struct ima_iint_cache *iint;
	struct file *file = NULL;
	int rc;

	if (!ima_initialized || !S_ISREG(inode->i_mode))
		return 0;
	iint = ima_iint_find_insert_get(inode);
	if (!iint)
		return 0;

	mutex_lock(&iint->mutex);
	if (update_counts)
		ima_update_counts(iint, mask);

	rc = ima_must_measure(iint, inode, MAY_READ, PATH_CHECK);
	if (rc < 0)
		goto out;

	if ((mask & MAY_WRITE) || (mask == 0))
		ima_read_write_check(TOMTOU, iint, inode,
				     path->dentry->d_name.name);

	if ((mask & (MAY_WRITE | MAY_READ | MAY_EXEC)) != MAY_READ)
		goto out;

	ima_read_write_check(OPEN_WRITERS, iint, inode,
			     path->dentry->d_name.name);
	if (!(iint->flags & IMA_MEASURED)) {
		struct dentry *dentry = dget(path->dentry);
		struct vfsmount *mnt = mntget(path->mnt);

		file = dentry_open(dentry, mnt, O_RDONLY | O_LARGEFILE,
				   current_cred());
		if (IS_ERR(file)) {
			int audit_info = 0;

			integrity_audit_msg(AUDIT_INTEGRITY_PCR, inode,
					    dentry->d_name.name,
					    "add_measurement",
					    "dentry_open failed",
					    1, audit_info);
			file = NULL;
			goto out;
		}
		rc = get_path_measurement(iint, file, dentry->d_name.name);
	}
out:
	mutex_unlock(&iint->mutex);
	if (file)
		fput(file);
	kref_put(&iint->refcount, iint_free);
	return 0;
}
EXPORT_SYMBOL_GPL(ima_path_check);

static int process_measurement(struct file *file, const unsigned char *filename,
			       int mask, int function)
{
	struct inode *inode = file->f_dentry->d_inode;
	struct ima_iint_cache *iint;
	int rc;

	if (!ima_initialized || !S_ISREG(inode->i_mode))
		return 0;
	iint = ima_iint_find_insert_get(inode);
	if (!iint)
		return -ENOMEM;

	mutex_lock(&iint->mutex);
	rc = ima_must_measure(iint, inode, mask, function);
	if (rc != 0)
		goto out;

	rc = ima_collect_measurement(iint, file);
	if (!rc)
		ima_store_measurement(iint, file, filename);
out:
	mutex_unlock(&iint->mutex);
	kref_put(&iint->refcount, iint_free);
	return rc;
}

/*
 * ima_counts_put - decrement file counts
 *
 * File counts are incremented in ima_path_check. On file open
 * error, such as ETXTBSY, decrement the counts to prevent
 * unnecessary imbalance messages.
 */
void ima_counts_put(struct path *path, int mask)
{
	struct inode *inode = path->dentry->d_inode;
	struct ima_iint_cache *iint;

<<<<<<< HEAD
	if (!ima_initialized || !S_ISREG(inode->i_mode))
=======
	/* The inode may already have been freed, freeing the iint
	 * with it. Verify the inode is not NULL before dereferencing
	 * it.
	 */
	if (!ima_initialized || !inode || !S_ISREG(inode->i_mode))
>>>>>>> 1110afbe
		return;
	iint = ima_iint_find_insert_get(inode);
	if (!iint)
		return;

	mutex_lock(&iint->mutex);
	iint->opencount--;
	if ((mask & MAY_WRITE) || (mask == 0))
		iint->writecount--;
	else if (mask & (MAY_READ | MAY_EXEC))
		iint->readcount--;
	mutex_unlock(&iint->mutex);

	kref_put(&iint->refcount, iint_free);
}

/*
 * ima_counts_get - increment file counts
 *
 * - for IPC shm and shmat file.
 * - for nfsd exported files.
 *
 * Increment the counts for these files to prevent unnecessary
 * imbalance messages.
 */
void ima_counts_get(struct file *file)
{
	struct inode *inode = file->f_dentry->d_inode;
	struct ima_iint_cache *iint;

	if (!ima_initialized || !S_ISREG(inode->i_mode))
		return;
	iint = ima_iint_find_insert_get(inode);
	if (!iint)
		return;
	mutex_lock(&iint->mutex);
	iint->opencount++;
	if ((file->f_mode & (FMODE_READ | FMODE_WRITE)) == FMODE_READ)
		iint->readcount++;

	if (file->f_mode & FMODE_WRITE)
		iint->writecount++;
	mutex_unlock(&iint->mutex);

	kref_put(&iint->refcount, iint_free);
}
EXPORT_SYMBOL_GPL(ima_counts_get);

/**
 * ima_file_mmap - based on policy, collect/store measurement.
 * @file: pointer to the file to be measured (May be NULL)
 * @prot: contains the protection that will be applied by the kernel.
 *
 * Measure files being mmapped executable based on the ima_must_measure()
 * policy decision.
 *
 * Return 0 on success, an error code on failure.
 * (Based on the results of appraise_measurement().)
 */
int ima_file_mmap(struct file *file, unsigned long prot)
{
	int rc;

	if (!file)
		return 0;
	if (prot & PROT_EXEC)
		rc = process_measurement(file, file->f_dentry->d_name.name,
					 MAY_EXEC, FILE_MMAP);
	return 0;
}

/**
 * ima_bprm_check - based on policy, collect/store measurement.
 * @bprm: contains the linux_binprm structure
 *
 * The OS protects against an executable file, already open for write,
 * from being executed in deny_write_access() and an executable file,
 * already open for execute, from being modified in get_write_access().
 * So we can be certain that what we verify and measure here is actually
 * what is being executed.
 *
 * Return 0 on success, an error code on failure.
 * (Based on the results of appraise_measurement().)
 */
int ima_bprm_check(struct linux_binprm *bprm)
{
	int rc;

	rc = process_measurement(bprm->file, bprm->filename,
				 MAY_EXEC, BPRM_CHECK);
	return 0;
}

static int __init init_ima(void)
{
	int error;

	ima_iintcache_init();
	error = ima_init();
	ima_initialized = 1;
	return error;
}

static void __exit cleanup_ima(void)
{
	ima_cleanup();
}

late_initcall(init_ima);	/* Start IMA after the TPM is available */

MODULE_DESCRIPTION("Integrity Measurement Architecture");
MODULE_LICENSE("GPL");<|MERGE_RESOLUTION|>--- conflicted
+++ resolved
@@ -249,15 +249,11 @@
 	struct inode *inode = path->dentry->d_inode;
 	struct ima_iint_cache *iint;
 
-<<<<<<< HEAD
-	if (!ima_initialized || !S_ISREG(inode->i_mode))
-=======
 	/* The inode may already have been freed, freeing the iint
 	 * with it. Verify the inode is not NULL before dereferencing
 	 * it.
 	 */
 	if (!ima_initialized || !inode || !S_ISREG(inode->i_mode))
->>>>>>> 1110afbe
 		return;
 	iint = ima_iint_find_insert_get(inode);
 	if (!iint)
