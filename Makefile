VERSION = 2
PATCHLEVEL = 6
SUBLEVEL = 29
<<<<<<< HEAD
EXTRAVERSION = -rc7
=======
EXTRAVERSION = -rc8
>>>>>>> 4c55bb01
NAME = Erotic Pickled Herring

# *DOCUMENTATION*
# To see a list of typical targets execute "make help"
# More info can be located in ./README
# Comments in this file are targeted only to the developer, do not
# expect to learn how to build the kernel reading this file.

# Do not:
# o  use make's built-in rules and variables
#    (this increases performance and avoids hard-to-debug behaviour);
# o  print "Entering directory ...";
MAKEFLAGS += -rR --no-print-directory

# We are using a recursive build, so we need to do a little thinking
# to get the ordering right.
#
# Most importantly: sub-Makefiles should only ever modify files in
# their own directory. If in some directory we have a dependency on
# a file in another dir (which doesn't happen often, but it's often
# unavoidable when linking the built-in.o targets which finally
# turn into vmlinux), we will call a sub make in that other dir, and
# after that we are sure that everything which is in that other dir
# is now up to date.
#
# The only cases where we need to modify files which have global
# effects are thus separated out and done before the recursive
# descending is started. They are now explicitly listed as the
# prepare rule.

# To put more focus on warnings, be less verbose as default
# Use 'make V=1' to see the full commands

ifdef V
  ifeq ("$(origin V)", "command line")
    KBUILD_VERBOSE = $(V)
  endif
endif
ifndef KBUILD_VERBOSE
  KBUILD_VERBOSE = 0
endif

# Call a source code checker (by default, "sparse") as part of the
# C compilation.
#
# Use 'make C=1' to enable checking of only re-compiled files.
# Use 'make C=2' to enable checking of *all* source files, regardless
# of whether they are re-compiled or not.
#
# See the file "Documentation/sparse.txt" for more details, including
# where to get the "sparse" utility.

ifdef C
  ifeq ("$(origin C)", "command line")
    KBUILD_CHECKSRC = $(C)
  endif
endif
ifndef KBUILD_CHECKSRC
  KBUILD_CHECKSRC = 0
endif

# Use make M=dir to specify directory of external module to build
# Old syntax make ... SUBDIRS=$PWD is still supported
# Setting the environment variable KBUILD_EXTMOD take precedence
ifdef SUBDIRS
  KBUILD_EXTMOD ?= $(SUBDIRS)
endif
ifdef M
  ifeq ("$(origin M)", "command line")
    KBUILD_EXTMOD := $(M)
  endif
endif


# kbuild supports saving output files in a separate directory.
# To locate output files in a separate directory two syntaxes are supported.
# In both cases the working directory must be the root of the kernel src.
# 1) O=
# Use "make O=dir/to/store/output/files/"
#
# 2) Set KBUILD_OUTPUT
# Set the environment variable KBUILD_OUTPUT to point to the directory
# where the output files shall be placed.
# export KBUILD_OUTPUT=dir/to/store/output/files/
# make
#
# The O= assignment takes precedence over the KBUILD_OUTPUT environment
# variable.


# KBUILD_SRC is set on invocation of make in OBJ directory
# KBUILD_SRC is not intended to be used by the regular user (for now)
ifeq ($(KBUILD_SRC),)

# OK, Make called in directory where kernel src resides
# Do we want to locate output files in a separate directory?
ifdef O
  ifeq ("$(origin O)", "command line")
    KBUILD_OUTPUT := $(O)
  endif
endif

# That's our default target when none is given on the command line
PHONY := _all
_all:

# Cancel implicit rules on top Makefile
$(CURDIR)/Makefile Makefile: ;

ifneq ($(KBUILD_OUTPUT),)
# Invoke a second make in the output directory, passing relevant variables
# check that the output directory actually exists
saved-output := $(KBUILD_OUTPUT)
KBUILD_OUTPUT := $(shell cd $(KBUILD_OUTPUT) && /bin/pwd)
$(if $(KBUILD_OUTPUT),, \
     $(error output directory "$(saved-output)" does not exist))

PHONY += $(MAKECMDGOALS) sub-make

$(filter-out _all sub-make $(CURDIR)/Makefile, $(MAKECMDGOALS)) _all: sub-make
	$(Q)@:

sub-make: FORCE
	$(if $(KBUILD_VERBOSE:1=),@)$(MAKE) -C $(KBUILD_OUTPUT) \
	KBUILD_SRC=$(CURDIR) \
	KBUILD_EXTMOD="$(KBUILD_EXTMOD)" -f $(CURDIR)/Makefile \
	$(filter-out _all sub-make,$(MAKECMDGOALS))

# Leave processing to above invocation of make
skip-makefile := 1
endif # ifneq ($(KBUILD_OUTPUT),)
endif # ifeq ($(KBUILD_SRC),)

# We process the rest of the Makefile if this is the final invocation of make
ifeq ($(skip-makefile),)

# If building an external module we do not care about the all: rule
# but instead _all depend on modules
PHONY += all
ifeq ($(KBUILD_EXTMOD),)
_all: all
else
_all: modules
endif

srctree		:= $(if $(KBUILD_SRC),$(KBUILD_SRC),$(CURDIR))
TOPDIR		:= $(srctree)
# FIXME - TOPDIR is obsolete, use srctree/objtree
objtree		:= $(CURDIR)
src		:= $(srctree)
obj		:= $(objtree)

VPATH		:= $(srctree)$(if $(KBUILD_EXTMOD),:$(KBUILD_EXTMOD))

export srctree objtree VPATH TOPDIR


# SUBARCH tells the usermode build what the underlying arch is.  That is set
# first, and if a usermode build is happening, the "ARCH=um" on the command
# line overrides the setting of ARCH below.  If a native build is happening,
# then ARCH is assigned, getting whatever value it gets normally, and 
# SUBARCH is subsequently ignored.

SUBARCH := $(shell uname -m | sed -e s/i.86/i386/ -e s/sun4u/sparc64/ \
				  -e s/arm.*/arm/ -e s/sa110/arm/ \
				  -e s/s390x/s390/ -e s/parisc64/parisc/ \
				  -e s/ppc.*/powerpc/ -e s/mips.*/mips/ \
				  -e s/sh.*/sh/ )

# Cross compiling and selecting different set of gcc/bin-utils
# ---------------------------------------------------------------------------
#
# When performing cross compilation for other architectures ARCH shall be set
# to the target architecture. (See arch/* for the possibilities).
# ARCH can be set during invocation of make:
# make ARCH=ia64
# Another way is to have ARCH set in the environment.
# The default ARCH is the host where make is executed.

# CROSS_COMPILE specify the prefix used for all executables used
# during compilation. Only gcc and related bin-utils executables
# are prefixed with $(CROSS_COMPILE).
# CROSS_COMPILE can be set on the command line
# make CROSS_COMPILE=ia64-linux-
# Alternatively CROSS_COMPILE can be set in the environment.
# Default value for CROSS_COMPILE is not to prefix executables
# Note: Some architectures assign CROSS_COMPILE in their arch/*/Makefile
export KBUILD_BUILDHOST := $(SUBARCH)
ARCH		?= $(SUBARCH)
CROSS_COMPILE	?=

# Architecture as present in compile.h
UTS_MACHINE 	:= $(ARCH)
SRCARCH 	:= $(ARCH)

# Additional ARCH settings for x86
ifeq ($(ARCH),i386)
        SRCARCH := x86
endif
ifeq ($(ARCH),x86_64)
        SRCARCH := x86
endif

# Additional ARCH settings for sparc
ifeq ($(ARCH),sparc64)
       SRCARCH := sparc
endif

# Where to locate arch specific headers
hdr-arch  := $(SRCARCH)

ifeq ($(ARCH),m68knommu)
       hdr-arch  := m68k
endif

KCONFIG_CONFIG	?= .config

# SHELL used by kbuild
CONFIG_SHELL := $(shell if [ -x "$$BASH" ]; then echo $$BASH; \
	  else if [ -x /bin/bash ]; then echo /bin/bash; \
	  else echo sh; fi ; fi)

HOSTCC       = gcc
HOSTCXX      = g++
HOSTCFLAGS   = -Wall -Wstrict-prototypes -O2 -fomit-frame-pointer
HOSTCXXFLAGS = -O2

# Decide whether to build built-in, modular, or both.
# Normally, just do built-in.

KBUILD_MODULES :=
KBUILD_BUILTIN := 1

#	If we have only "make modules", don't compile built-in objects.
#	When we're building modules with modversions, we need to consider
#	the built-in objects during the descend as well, in order to
#	make sure the checksums are up to date before we record them.

ifeq ($(MAKECMDGOALS),modules)
  KBUILD_BUILTIN := $(if $(CONFIG_MODVERSIONS),1)
endif

#	If we have "make <whatever> modules", compile modules
#	in addition to whatever we do anyway.
#	Just "make" or "make all" shall build modules as well

ifneq ($(filter all _all modules,$(MAKECMDGOALS)),)
  KBUILD_MODULES := 1
endif

ifeq ($(MAKECMDGOALS),)
  KBUILD_MODULES := 1
endif

export KBUILD_MODULES KBUILD_BUILTIN
export KBUILD_CHECKSRC KBUILD_SRC KBUILD_EXTMOD

# Beautify output
# ---------------------------------------------------------------------------
#
# Normally, we echo the whole command before executing it. By making
# that echo $($(quiet)$(cmd)), we now have the possibility to set
# $(quiet) to choose other forms of output instead, e.g.
#
#         quiet_cmd_cc_o_c = Compiling $(RELDIR)/$@
#         cmd_cc_o_c       = $(CC) $(c_flags) -c -o $@ $<
#
# If $(quiet) is empty, the whole command will be printed.
# If it is set to "quiet_", only the short version will be printed. 
# If it is set to "silent_", nothing will be printed at all, since
# the variable $(silent_cmd_cc_o_c) doesn't exist.
#
# A simple variant is to prefix commands with $(Q) - that's useful
# for commands that shall be hidden in non-verbose mode.
#
#	$(Q)ln $@ :<
#
# If KBUILD_VERBOSE equals 0 then the above command will be hidden.
# If KBUILD_VERBOSE equals 1 then the above command is displayed.

ifeq ($(KBUILD_VERBOSE),1)
  quiet =
  Q =
else
  quiet=quiet_
  Q = @
endif

# If the user is running make -s (silent mode), suppress echoing of
# commands

ifneq ($(findstring s,$(MAKEFLAGS)),)
  quiet=silent_
endif

export quiet Q KBUILD_VERBOSE


# Look for make include files relative to root of kernel src
MAKEFLAGS += --include-dir=$(srctree)

# We need some generic definitions (do not try to remake the file).
$(srctree)/scripts/Kbuild.include: ;
include $(srctree)/scripts/Kbuild.include

# Make variables (CC, etc...)

AS		= $(CROSS_COMPILE)as
LD		= $(CROSS_COMPILE)ld
CC		= $(CROSS_COMPILE)gcc
CPP		= $(CC) -E
AR		= $(CROSS_COMPILE)ar
NM		= $(CROSS_COMPILE)nm
STRIP		= $(CROSS_COMPILE)strip
OBJCOPY		= $(CROSS_COMPILE)objcopy
OBJDUMP		= $(CROSS_COMPILE)objdump
AWK		= awk
GENKSYMS	= scripts/genksyms/genksyms
DEPMOD		= /sbin/depmod
KALLSYMS	= scripts/kallsyms
PERL		= perl
CHECK		= sparse

CHECKFLAGS     := -D__linux__ -Dlinux -D__STDC__ -Dunix -D__unix__ \
		  -Wbitwise -Wno-return-void $(CF)
MODFLAGS	= -DMODULE
CFLAGS_MODULE   = $(MODFLAGS)
AFLAGS_MODULE   = $(MODFLAGS)
LDFLAGS_MODULE  =
CFLAGS_KERNEL	=
AFLAGS_KERNEL	=


# Use LINUXINCLUDE when you must reference the include/ directory.
# Needed to be compatible with the O= option
LINUXINCLUDE    := -Iinclude \
                   $(if $(KBUILD_SRC),-Iinclude2 -I$(srctree)/include) \
                   -I$(srctree)/arch/$(hdr-arch)/include               \
                   -include include/linux/autoconf.h

KBUILD_CPPFLAGS := -D__KERNEL__

KBUILD_CFLAGS   := -Wall -Wundef -Wstrict-prototypes -Wno-trigraphs \
		   -fno-strict-aliasing -fno-common \
		   -Werror-implicit-function-declaration
KBUILD_AFLAGS   := -D__ASSEMBLY__

# Read KERNELRELEASE from include/config/kernel.release (if it exists)
KERNELRELEASE = $(shell cat include/config/kernel.release 2> /dev/null)
KERNELVERSION = $(VERSION).$(PATCHLEVEL).$(SUBLEVEL)$(EXTRAVERSION)

export VERSION PATCHLEVEL SUBLEVEL KERNELRELEASE KERNELVERSION
export ARCH SRCARCH CONFIG_SHELL HOSTCC HOSTCFLAGS CROSS_COMPILE AS LD CC
export CPP AR NM STRIP OBJCOPY OBJDUMP MAKE AWK GENKSYMS PERL UTS_MACHINE
export HOSTCXX HOSTCXXFLAGS LDFLAGS_MODULE CHECK CHECKFLAGS

export KBUILD_CPPFLAGS NOSTDINC_FLAGS LINUXINCLUDE OBJCOPYFLAGS LDFLAGS
export KBUILD_CFLAGS CFLAGS_KERNEL CFLAGS_MODULE
export KBUILD_AFLAGS AFLAGS_KERNEL AFLAGS_MODULE

# When compiling out-of-tree modules, put MODVERDIR in the module
# tree rather than in the kernel tree. The kernel tree might
# even be read-only.
export MODVERDIR := $(if $(KBUILD_EXTMOD),$(firstword $(KBUILD_EXTMOD))/).tmp_versions

# Files to ignore in find ... statements

RCS_FIND_IGNORE := \( -name SCCS -o -name BitKeeper -o -name .svn -o -name CVS -o -name .pc -o -name .hg -o -name .git \) -prune -o
export RCS_TAR_IGNORE := --exclude SCCS --exclude BitKeeper --exclude .svn --exclude CVS --exclude .pc --exclude .hg --exclude .git

# ===========================================================================
# Rules shared between *config targets and build targets

# Basic helpers built in scripts/
PHONY += scripts_basic
scripts_basic:
	$(Q)$(MAKE) $(build)=scripts/basic

# To avoid any implicit rule to kick in, define an empty command.
scripts/basic/%: scripts_basic ;

PHONY += outputmakefile
# outputmakefile generates a Makefile in the output directory, if using a
# separate output directory. This allows convenient use of make in the
# output directory.
outputmakefile:
ifneq ($(KBUILD_SRC),)
	$(Q)ln -fsn $(srctree) source
	$(Q)$(CONFIG_SHELL) $(srctree)/scripts/mkmakefile \
	    $(srctree) $(objtree) $(VERSION) $(PATCHLEVEL)
endif

# To make sure we do not include .config for any of the *config targets
# catch them early, and hand them over to scripts/kconfig/Makefile
# It is allowed to specify more targets when calling make, including
# mixing *config targets and build targets.
# For example 'make oldconfig all'.
# Detect when mixed targets is specified, and make a second invocation
# of make so .config is not included in this case either (for *config).

no-dot-config-targets := clean mrproper distclean \
			 cscope TAGS tags help %docs check% \
			 include/linux/version.h headers_% \
			 kernelrelease kernelversion

config-targets := 0
mixed-targets  := 0
dot-config     := 1

ifneq ($(filter $(no-dot-config-targets), $(MAKECMDGOALS)),)
	ifeq ($(filter-out $(no-dot-config-targets), $(MAKECMDGOALS)),)
		dot-config := 0
	endif
endif

ifeq ($(KBUILD_EXTMOD),)
        ifneq ($(filter config %config,$(MAKECMDGOALS)),)
                config-targets := 1
                ifneq ($(filter-out config %config,$(MAKECMDGOALS)),)
                        mixed-targets := 1
                endif
        endif
endif

ifeq ($(mixed-targets),1)
# ===========================================================================
# We're called with mixed targets (*config and build targets).
# Handle them one by one.

%:: FORCE
	$(Q)$(MAKE) -C $(srctree) KBUILD_SRC= $@

else
ifeq ($(config-targets),1)
# ===========================================================================
# *config targets only - make sure prerequisites are updated, and descend
# in scripts/kconfig to make the *config target

# Read arch specific Makefile to set KBUILD_DEFCONFIG as needed.
# KBUILD_DEFCONFIG may point out an alternative default configuration
# used for 'make defconfig'
include $(srctree)/arch/$(SRCARCH)/Makefile
export KBUILD_DEFCONFIG KBUILD_KCONFIG

config: scripts_basic outputmakefile FORCE
	$(Q)mkdir -p include/linux include/config
	$(Q)$(MAKE) $(build)=scripts/kconfig $@

%config: scripts_basic outputmakefile FORCE
	$(Q)mkdir -p include/linux include/config
	$(Q)$(MAKE) $(build)=scripts/kconfig $@

else
# ===========================================================================
# Build targets only - this includes vmlinux, arch specific targets, clean
# targets and others. In general all targets except *config targets.

ifeq ($(KBUILD_EXTMOD),)
# Additional helpers built in scripts/
# Carefully list dependencies so we do not try to build scripts twice
# in parallel
PHONY += scripts
scripts: scripts_basic include/config/auto.conf
	$(Q)$(MAKE) $(build)=$(@)

# Objects we will link into vmlinux / subdirs we need to visit
init-y		:= init/
drivers-y	:= drivers/ sound/ firmware/
net-y		:= net/
libs-y		:= lib/
core-y		:= usr/
endif # KBUILD_EXTMOD

ifeq ($(dot-config),1)
# Read in config
-include include/config/auto.conf

ifeq ($(KBUILD_EXTMOD),)
# Read in dependencies to all Kconfig* files, make sure to run
# oldconfig if changes are detected.
-include include/config/auto.conf.cmd

# To avoid any implicit rule to kick in, define an empty command
$(KCONFIG_CONFIG) include/config/auto.conf.cmd: ;

# If .config is newer than include/config/auto.conf, someone tinkered
# with it and forgot to run make oldconfig.
# if auto.conf.cmd is missing then we are probably in a cleaned tree so
# we execute the config step to be sure to catch updated Kconfig files
include/config/auto.conf: $(KCONFIG_CONFIG) include/config/auto.conf.cmd
	$(Q)$(MAKE) -f $(srctree)/Makefile silentoldconfig
else
# external modules needs include/linux/autoconf.h and include/config/auto.conf
# but do not care if they are up-to-date. Use auto.conf to trigger the test
PHONY += include/config/auto.conf

include/config/auto.conf:
	$(Q)test -e include/linux/autoconf.h -a -e $@ || (		\
	echo;								\
	echo "  ERROR: Kernel configuration is invalid.";		\
	echo "         include/linux/autoconf.h or $@ are missing.";	\
	echo "         Run 'make oldconfig && make prepare' on kernel src to fix it.";	\
	echo;								\
	/bin/false)

endif # KBUILD_EXTMOD

else
# Dummy target needed, because used as prerequisite
include/config/auto.conf: ;
endif # $(dot-config)

# The all: target is the default when no target is given on the
# command line.
# This allow a user to issue only 'make' to build a kernel including modules
# Defaults vmlinux but it is usually overridden in the arch makefile
all: vmlinux

ifdef CONFIG_CC_OPTIMIZE_FOR_SIZE
KBUILD_CFLAGS	+= -Os
else
KBUILD_CFLAGS	+= -O2
endif

include $(srctree)/arch/$(SRCARCH)/Makefile

ifneq (CONFIG_FRAME_WARN,0)
KBUILD_CFLAGS += $(call cc-option,-Wframe-larger-than=${CONFIG_FRAME_WARN})
endif

# Force gcc to behave correct even for buggy distributions
# Arch Makefiles may override this setting
KBUILD_CFLAGS += $(call cc-option, -fno-stack-protector)

ifdef CONFIG_FRAME_POINTER
KBUILD_CFLAGS	+= -fno-omit-frame-pointer -fno-optimize-sibling-calls
else
KBUILD_CFLAGS	+= -fomit-frame-pointer
endif

ifdef CONFIG_DEBUG_INFO
KBUILD_CFLAGS	+= -g
KBUILD_AFLAGS	+= -gdwarf-2
endif

ifdef CONFIG_FUNCTION_TRACER
KBUILD_CFLAGS	+= -pg
endif

# We trigger additional mismatches with less inlining
ifdef CONFIG_DEBUG_SECTION_MISMATCH
KBUILD_CFLAGS += $(call cc-option, -fno-inline-functions-called-once)
endif

# arch Makefile may override CC so keep this after arch Makefile is included
NOSTDINC_FLAGS += -nostdinc -isystem $(shell $(CC) -print-file-name=include)
CHECKFLAGS     += $(NOSTDINC_FLAGS)

# warn about C99 declaration after statement
KBUILD_CFLAGS += $(call cc-option,-Wdeclaration-after-statement,)

# disable pointer signed / unsigned warnings in gcc 4.0
KBUILD_CFLAGS += $(call cc-option,-Wno-pointer-sign,)

# Add user supplied CPPFLAGS, AFLAGS and CFLAGS as the last assignments
# But warn user when we do so
warn-assign = \
$(warning "WARNING: Appending $$K$(1) ($(K$(1))) from $(origin K$(1)) to kernel $$$(1)")

ifneq ($(KCPPFLAGS),)
        $(call warn-assign,CPPFLAGS)
        KBUILD_CPPFLAGS += $(KCPPFLAGS)
endif
ifneq ($(KAFLAGS),)
        $(call warn-assign,AFLAGS)
        KBUILD_AFLAGS += $(KAFLAGS)
endif
ifneq ($(KCFLAGS),)
        $(call warn-assign,CFLAGS)
        KBUILD_CFLAGS += $(KCFLAGS)
endif

# Use --build-id when available.
LDFLAGS_BUILD_ID = $(patsubst -Wl$(comma)%,%,\
			      $(call ld-option, -Wl$(comma)--build-id,))
LDFLAGS_MODULE += $(LDFLAGS_BUILD_ID)
LDFLAGS_vmlinux += $(LDFLAGS_BUILD_ID)

# Default kernel image to build when no specific target is given.
# KBUILD_IMAGE may be overruled on the command line or
# set in the environment
# Also any assignments in arch/$(ARCH)/Makefile take precedence over
# this default value
export KBUILD_IMAGE ?= vmlinux

#
# INSTALL_PATH specifies where to place the updated kernel and system map
# images. Default is /boot, but you can set it to other values
export	INSTALL_PATH ?= /boot

#
# INSTALL_MOD_PATH specifies a prefix to MODLIB for module directory
# relocations required by build roots.  This is not defined in the
# makefile but the argument can be passed to make if needed.
#

MODLIB	= $(INSTALL_MOD_PATH)/lib/modules/$(KERNELRELEASE)
export MODLIB

#
#  INSTALL_MOD_STRIP, if defined, will cause modules to be
#  stripped after they are installed.  If INSTALL_MOD_STRIP is '1', then
#  the default option --strip-debug will be used.  Otherwise,
#  INSTALL_MOD_STRIP will used as the options to the strip command.

ifdef INSTALL_MOD_STRIP
ifeq ($(INSTALL_MOD_STRIP),1)
mod_strip_cmd = $(STRIP) --strip-debug
else
mod_strip_cmd = $(STRIP) $(INSTALL_MOD_STRIP)
endif # INSTALL_MOD_STRIP=1
else
mod_strip_cmd = true
endif # INSTALL_MOD_STRIP
export mod_strip_cmd


ifeq ($(KBUILD_EXTMOD),)
core-y		+= kernel/ mm/ fs/ ipc/ security/ crypto/ block/

vmlinux-dirs	:= $(patsubst %/,%,$(filter %/, $(init-y) $(init-m) \
		     $(core-y) $(core-m) $(drivers-y) $(drivers-m) \
		     $(net-y) $(net-m) $(libs-y) $(libs-m)))

vmlinux-alldirs	:= $(sort $(vmlinux-dirs) $(patsubst %/,%,$(filter %/, \
		     $(init-n) $(init-) \
		     $(core-n) $(core-) $(drivers-n) $(drivers-) \
		     $(net-n)  $(net-)  $(libs-n)    $(libs-))))

init-y		:= $(patsubst %/, %/built-in.o, $(init-y))
core-y		:= $(patsubst %/, %/built-in.o, $(core-y))
drivers-y	:= $(patsubst %/, %/built-in.o, $(drivers-y))
net-y		:= $(patsubst %/, %/built-in.o, $(net-y))
libs-y1		:= $(patsubst %/, %/lib.a, $(libs-y))
libs-y2		:= $(patsubst %/, %/built-in.o, $(libs-y))
libs-y		:= $(libs-y1) $(libs-y2)

# Build vmlinux
# ---------------------------------------------------------------------------
# vmlinux is built from the objects selected by $(vmlinux-init) and
# $(vmlinux-main). Most are built-in.o files from top-level directories
# in the kernel tree, others are specified in arch/$(ARCH)/Makefile.
# Ordering when linking is important, and $(vmlinux-init) must be first.
#
# vmlinux
#   ^
#   |
#   +-< $(vmlinux-init)
#   |   +--< init/version.o + more
#   |
#   +--< $(vmlinux-main)
#   |    +--< driver/built-in.o mm/built-in.o + more
#   |
#   +-< kallsyms.o (see description in CONFIG_KALLSYMS section)
#
# vmlinux version (uname -v) cannot be updated during normal
# descending-into-subdirs phase since we do not yet know if we need to
# update vmlinux.
# Therefore this step is delayed until just before final link of vmlinux -
# except in the kallsyms case where it is done just before adding the
# symbols to the kernel.
#
# System.map is generated to document addresses of all kernel symbols

vmlinux-init := $(head-y) $(init-y)
vmlinux-main := $(core-y) $(libs-y) $(drivers-y) $(net-y)
vmlinux-all  := $(vmlinux-init) $(vmlinux-main)
vmlinux-lds  := arch/$(SRCARCH)/kernel/vmlinux.lds
export KBUILD_VMLINUX_OBJS := $(vmlinux-all)

# Rule to link vmlinux - also used during CONFIG_KALLSYMS
# May be overridden by arch/$(ARCH)/Makefile
quiet_cmd_vmlinux__ ?= LD      $@
      cmd_vmlinux__ ?= $(LD) $(LDFLAGS) $(LDFLAGS_vmlinux) -o $@ \
      -T $(vmlinux-lds) $(vmlinux-init)                          \
      --start-group $(vmlinux-main) --end-group                  \
      $(filter-out $(vmlinux-lds) $(vmlinux-init) $(vmlinux-main) vmlinux.o FORCE ,$^)

# Generate new vmlinux version
quiet_cmd_vmlinux_version = GEN     .version
      cmd_vmlinux_version = set -e;                     \
	if [ ! -r .version ]; then			\
	  rm -f .version;				\
	  echo 1 >.version;				\
	else						\
	  mv .version .old_version;			\
	  expr 0$$(cat .old_version) + 1 >.version;	\
	fi;						\
	$(MAKE) $(build)=init

# Generate System.map
quiet_cmd_sysmap = SYSMAP
      cmd_sysmap = $(CONFIG_SHELL) $(srctree)/scripts/mksysmap

# Link of vmlinux
# If CONFIG_KALLSYMS is set .version is already updated
# Generate System.map and verify that the content is consistent
# Use + in front of the vmlinux_version rule to silent warning with make -j2
# First command is ':' to allow us to use + in front of the rule
define rule_vmlinux__
	:
	$(if $(CONFIG_KALLSYMS),,+$(call cmd,vmlinux_version))

	$(call cmd,vmlinux__)
	$(Q)echo 'cmd_$@ := $(cmd_vmlinux__)' > $(@D)/.$(@F).cmd

	$(Q)$(if $($(quiet)cmd_sysmap),                                      \
	  echo '  $($(quiet)cmd_sysmap)  System.map' &&)                     \
	$(cmd_sysmap) $@ System.map;                                         \
	if [ $$? -ne 0 ]; then                                               \
		rm -f $@;                                                    \
		/bin/false;                                                  \
	fi;
	$(verify_kallsyms)
endef


ifdef CONFIG_KALLSYMS
# Generate section listing all symbols and add it into vmlinux $(kallsyms.o)
# It's a three stage process:
# o .tmp_vmlinux1 has all symbols and sections, but __kallsyms is
#   empty
#   Running kallsyms on that gives us .tmp_kallsyms1.o with
#   the right size - vmlinux version (uname -v) is updated during this step
# o .tmp_vmlinux2 now has a __kallsyms section of the right size,
#   but due to the added section, some addresses have shifted.
#   From here, we generate a correct .tmp_kallsyms2.o
# o The correct .tmp_kallsyms2.o is linked into the final vmlinux.
# o Verify that the System.map from vmlinux matches the map from
#   .tmp_vmlinux2, just in case we did not generate kallsyms correctly.
# o If CONFIG_KALLSYMS_EXTRA_PASS is set, do an extra pass using
#   .tmp_vmlinux3 and .tmp_kallsyms3.o.  This is only meant as a
#   temporary bypass to allow the kernel to be built while the
#   maintainers work out what went wrong with kallsyms.

ifdef CONFIG_KALLSYMS_EXTRA_PASS
last_kallsyms := 3
else
last_kallsyms := 2
endif

kallsyms.o := .tmp_kallsyms$(last_kallsyms).o

define verify_kallsyms
	$(Q)$(if $($(quiet)cmd_sysmap),                                      \
	  echo '  $($(quiet)cmd_sysmap)  .tmp_System.map' &&)                \
	  $(cmd_sysmap) .tmp_vmlinux$(last_kallsyms) .tmp_System.map
	$(Q)cmp -s System.map .tmp_System.map ||                             \
		(echo Inconsistent kallsyms data;                            \
		 echo Try setting CONFIG_KALLSYMS_EXTRA_PASS;                \
		 rm .tmp_kallsyms* ; /bin/false )
endef

# Update vmlinux version before link
# Use + in front of this rule to silent warning about make -j1
# First command is ':' to allow us to use + in front of this rule
cmd_ksym_ld = $(cmd_vmlinux__)
define rule_ksym_ld
	: 
	+$(call cmd,vmlinux_version)
	$(call cmd,vmlinux__)
	$(Q)echo 'cmd_$@ := $(cmd_vmlinux__)' > $(@D)/.$(@F).cmd
endef

# Generate .S file with all kernel symbols
quiet_cmd_kallsyms = KSYM    $@
      cmd_kallsyms = $(NM) -n $< | $(KALLSYMS) \
                     $(if $(CONFIG_KALLSYMS_ALL),--all-symbols) > $@

.tmp_kallsyms1.o .tmp_kallsyms2.o .tmp_kallsyms3.o: %.o: %.S scripts FORCE
	$(call if_changed_dep,as_o_S)

.tmp_kallsyms%.S: .tmp_vmlinux% $(KALLSYMS)
	$(call cmd,kallsyms)

# .tmp_vmlinux1 must be complete except kallsyms, so update vmlinux version
.tmp_vmlinux1: $(vmlinux-lds) $(vmlinux-all) FORCE
	$(call if_changed_rule,ksym_ld)

.tmp_vmlinux2: $(vmlinux-lds) $(vmlinux-all) .tmp_kallsyms1.o FORCE
	$(call if_changed,vmlinux__)

.tmp_vmlinux3: $(vmlinux-lds) $(vmlinux-all) .tmp_kallsyms2.o FORCE
	$(call if_changed,vmlinux__)

# Needs to visit scripts/ before $(KALLSYMS) can be used.
$(KALLSYMS): scripts ;

# Generate some data for debugging strange kallsyms problems
debug_kallsyms: .tmp_map$(last_kallsyms)

.tmp_map%: .tmp_vmlinux% FORCE
	($(OBJDUMP) -h $< | $(AWK) '/^ +[0-9]/{print $$4 " 0 " $$2}'; $(NM) $<) | sort > $@

.tmp_map3: .tmp_map2

.tmp_map2: .tmp_map1

endif # ifdef CONFIG_KALLSYMS

# Do modpost on a prelinked vmlinux. The finally linked vmlinux has
# relevant sections renamed as per the linker script.
quiet_cmd_vmlinux-modpost = LD      $@
      cmd_vmlinux-modpost = $(LD) $(LDFLAGS) -r -o $@                          \
	 $(vmlinux-init) --start-group $(vmlinux-main) --end-group             \
	 $(filter-out $(vmlinux-init) $(vmlinux-main) FORCE ,$^)
define rule_vmlinux-modpost
	:
	+$(call cmd,vmlinux-modpost)
	$(Q)$(MAKE) -f $(srctree)/scripts/Makefile.modpost $@
	$(Q)echo 'cmd_$@ := $(cmd_vmlinux-modpost)' > $(dot-target).cmd
endef

# vmlinux image - including updated kernel symbols
vmlinux: $(vmlinux-lds) $(vmlinux-init) $(vmlinux-main) vmlinux.o $(kallsyms.o) FORCE
ifdef CONFIG_HEADERS_CHECK
	$(Q)$(MAKE) -f $(srctree)/Makefile headers_check
endif
ifdef CONFIG_SAMPLES
	$(Q)$(MAKE) $(build)=samples
endif
ifdef CONFIG_BUILD_DOCSRC
	$(Q)$(MAKE) $(build)=Documentation
endif
	$(call vmlinux-modpost)
	$(call if_changed_rule,vmlinux__)
	$(Q)rm -f .old_version

# build vmlinux.o first to catch section mismatch errors early
ifdef CONFIG_KALLSYMS
.tmp_vmlinux1: vmlinux.o
endif

modpost-init := $(filter-out init/built-in.o, $(vmlinux-init))
vmlinux.o: $(modpost-init) $(vmlinux-main) FORCE
	$(call if_changed_rule,vmlinux-modpost)

# The actual objects are generated when descending, 
# make sure no implicit rule kicks in
$(sort $(vmlinux-init) $(vmlinux-main)) $(vmlinux-lds): $(vmlinux-dirs) ;

# Handle descending into subdirectories listed in $(vmlinux-dirs)
# Preset locale variables to speed up the build process. Limit locale
# tweaks to this spot to avoid wrong language settings when running
# make menuconfig etc.
# Error messages still appears in the original language

PHONY += $(vmlinux-dirs)
$(vmlinux-dirs): prepare scripts
	$(Q)$(MAKE) $(build)=$@

# Build the kernel release string
#
# The KERNELRELEASE value built here is stored in the file
# include/config/kernel.release, and is used when executing several
# make targets, such as "make install" or "make modules_install."
#
# The eventual kernel release string consists of the following fields,
# shown in a hierarchical format to show how smaller parts are concatenated
# to form the larger and final value, with values coming from places like
# the Makefile, kernel config options, make command line options and/or
# SCM tag information.
#
#	$(KERNELVERSION)
#	  $(VERSION)			eg, 2
#	  $(PATCHLEVEL)			eg, 6
#	  $(SUBLEVEL)			eg, 18
#	  $(EXTRAVERSION)		eg, -rc6
#	$(localver-full)
#	  $(localver)
#	    localversion*		(files without backups, containing '~')
#	    $(CONFIG_LOCALVERSION)	(from kernel config setting)
#	  $(localver-auto)		(only if CONFIG_LOCALVERSION_AUTO is set)
#	    ./scripts/setlocalversion	(SCM tag, if one exists)
#	    $(LOCALVERSION)		(from make command line if provided)
#
#  Note how the final $(localver-auto) string is included *only* if the
# kernel config option CONFIG_LOCALVERSION_AUTO is selected.  Also, at the
# moment, only git is supported but other SCMs can edit the script
# scripts/setlocalversion and add the appropriate checks as needed.

pattern = ".*/localversion[^~]*"
string  = $(shell cat /dev/null \
	   `find $(objtree) $(srctree) -maxdepth 1 -regex $(pattern) | sort -u`)

localver = $(subst $(space),, $(string) \
			      $(patsubst "%",%,$(CONFIG_LOCALVERSION)))

# If CONFIG_LOCALVERSION_AUTO is set scripts/setlocalversion is called
# and if the SCM is know a tag from the SCM is appended.
# The appended tag is determined by the SCM used.
#
# .scmversion is used when generating rpm packages so we do not loose
# the version information from the SCM when we do the build of the kernel
# from the copied source
ifdef CONFIG_LOCALVERSION_AUTO

ifeq ($(wildcard .scmversion),)
        _localver-auto = $(shell $(CONFIG_SHELL) \
                         $(srctree)/scripts/setlocalversion $(srctree))
else
        _localver-auto = $(shell cat .scmversion 2> /dev/null)
endif

	localver-auto  = $(LOCALVERSION)$(_localver-auto)
endif

localver-full = $(localver)$(localver-auto)

# Store (new) KERNELRELASE string in include/config/kernel.release
kernelrelease = $(KERNELVERSION)$(localver-full)
include/config/kernel.release: include/config/auto.conf FORCE
	$(Q)rm -f $@
	$(Q)echo $(kernelrelease) > $@


# Things we need to do before we recursively start building the kernel
# or the modules are listed in "prepare".
# A multi level approach is used. prepareN is processed before prepareN-1.
# archprepare is used in arch Makefiles and when processed asm symlink,
# version.h and scripts_basic is processed / created.

# Listed in dependency order
PHONY += prepare archprepare prepare0 prepare1 prepare2 prepare3

# prepare3 is used to check if we are building in a separate output directory,
# and if so do:
# 1) Check that make has not been executed in the kernel src $(srctree)
# 2) Create the include2 directory, used for the second asm symlink
prepare3: include/config/kernel.release
ifneq ($(KBUILD_SRC),)
	@$(kecho) '  Using $(srctree) as source for kernel'
	$(Q)if [ -f $(srctree)/.config -o -d $(srctree)/include/config ]; then \
		echo "  $(srctree) is not clean, please run 'make mrproper'";\
		echo "  in the '$(srctree)' directory.";\
		/bin/false; \
	fi;
	$(Q)if [ ! -d include2 ]; then                                  \
	    mkdir -p include2;                                          \
	    ln -fsn $(srctree)/include/asm-$(SRCARCH) include2/asm;     \
	fi
endif

# prepare2 creates a makefile if using a separate output directory
prepare2: prepare3 outputmakefile

prepare1: prepare2 include/linux/version.h include/linux/utsrelease.h \
                   include/asm include/config/auto.conf
	$(cmd_crmodverdir)

archprepare: prepare1 scripts_basic

prepare0: archprepare FORCE
	$(Q)$(MAKE) $(build)=.
	$(Q)$(MAKE) $(build)=. missing-syscalls

# All the preparing..
prepare: prepare0

# Leave this as default for preprocessing vmlinux.lds.S, which is now
# done in arch/$(ARCH)/kernel/Makefile

export CPPFLAGS_vmlinux.lds += -P -C -U$(ARCH)

# The asm symlink changes when $(ARCH) changes.
# Detect this and ask user to run make mrproper
# If asm is a stale symlink (point to dir that does not exist) remove it
define check-symlink
	set -e;                                                            \
	if [ -L include/asm ]; then                                        \
		asmlink=`readlink include/asm | cut -d '-' -f 2`;          \
		if [ "$$asmlink" != "$(SRCARCH)" ]; then                   \
			echo "ERROR: the symlink $@ points to asm-$$asmlink but asm-$(SRCARCH) was expected"; \
			echo "       set ARCH or save .config and run 'make mrproper' to fix it";             \
			exit 1;                                            \
		fi;                                                        \
		test -e $$asmlink || rm include/asm;                       \
	elif [ -d include/asm ]; then                                      \
		echo "ERROR: $@ is a directory but a symlink was expected";\
		exit 1;                                                    \
	fi
endef

# We create the target directory of the symlink if it does
# not exist so the test in check-symlink works and we have a
# directory for generated filesas used by some architectures.
define create-symlink
	if [ ! -L include/asm ]; then                                      \
			$(kecho) '  SYMLINK $@ -> include/asm-$(SRCARCH)'; \
			if [ ! -d include/asm-$(SRCARCH) ]; then           \
				mkdir -p include/asm-$(SRCARCH);           \
			fi;                                                \
			ln -fsn asm-$(SRCARCH) $@;                         \
	fi
endef

include/asm: FORCE
	$(Q)$(check-symlink)
	$(Q)$(create-symlink)

# Generate some files
# ---------------------------------------------------------------------------

# KERNELRELEASE can change from a few different places, meaning version.h
# needs to be updated, so this check is forced on all builds

uts_len := 64
define filechk_utsrelease.h
	if [ `echo -n "$(KERNELRELEASE)" | wc -c ` -gt $(uts_len) ]; then \
	  echo '"$(KERNELRELEASE)" exceeds $(uts_len) characters' >&2;    \
	  exit 1;                                                         \
	fi;                                                               \
	(echo \#define UTS_RELEASE \"$(KERNELRELEASE)\";)
endef

define filechk_version.h
	(echo \#define LINUX_VERSION_CODE $(shell                             \
	expr $(VERSION) \* 65536 + $(PATCHLEVEL) \* 256 + $(SUBLEVEL));     \
	echo '#define KERNEL_VERSION(a,b,c) (((a) << 16) + ((b) << 8) + (c))';)
endef

include/linux/version.h: $(srctree)/Makefile FORCE
	$(call filechk,version.h)

include/linux/utsrelease.h: include/config/kernel.release FORCE
	$(call filechk,utsrelease.h)

PHONY += headerdep
headerdep:
	$(Q)find include/ -name '*.h' | xargs --max-args 1 scripts/headerdep.pl

# ---------------------------------------------------------------------------

PHONY += depend dep
depend dep:
	@echo '*** Warning: make $@ is unnecessary now.'

# ---------------------------------------------------------------------------
# Firmware install
INSTALL_FW_PATH=$(INSTALL_MOD_PATH)/lib/firmware
export INSTALL_FW_PATH

PHONY += firmware_install
firmware_install: FORCE
	@mkdir -p $(objtree)/firmware
	$(Q)$(MAKE) -f $(srctree)/scripts/Makefile.fwinst obj=firmware __fw_install

# ---------------------------------------------------------------------------
# Kernel headers

#Default location for installed headers
export INSTALL_HDR_PATH = $(objtree)/usr

hdr-inst := -rR -f $(srctree)/scripts/Makefile.headersinst obj
# Find out where the Kbuild file is located to support
# arch/$(ARCH)/include/asm
hdr-dir = $(strip                                                         \
          $(if $(wildcard $(srctree)/arch/$(hdr-arch)/include/asm/Kbuild), \
               arch/$(hdr-arch)/include/asm, include/asm-$(hdr-arch)))

# If we do an all arch process set dst to asm-$(hdr-arch)
hdr-dst = $(if $(KBUILD_HEADERS), dst=include/asm-$(hdr-arch), dst=include/asm)

PHONY += __headers
__headers: include/linux/version.h scripts_basic FORCE
	$(Q)$(MAKE) $(build)=scripts scripts/unifdef

PHONY += headers_install_all
headers_install_all:
	$(Q)$(CONFIG_SHELL) $(srctree)/scripts/headers.sh install

PHONY += headers_install
headers_install: __headers
	$(if $(wildcard $(srctree)/$(hdr-dir)/Kbuild),, \
	$(error Headers not exportable for the $(SRCARCH) architecture))
	$(Q)$(MAKE) $(hdr-inst)=include
	$(Q)$(MAKE) $(hdr-inst)=$(hdr-dir) $(hdr-dst)

PHONY += headers_check_all
headers_check_all: headers_install_all
	$(Q)$(CONFIG_SHELL) $(srctree)/scripts/headers.sh check

PHONY += headers_check
headers_check: headers_install
	$(Q)$(MAKE) $(hdr-inst)=include HDRCHECK=1
	$(Q)$(MAKE) $(hdr-inst)=$(hdr-dir) $(hdr-dst) HDRCHECK=1

# ---------------------------------------------------------------------------
# Modules

ifdef CONFIG_MODULES

# By default, build modules as well

all: modules

#	Build modules
#
#	A module can be listed more than once in obj-m resulting in
#	duplicate lines in modules.order files.  Those are removed
#	using awk while concatenating to the final file.

PHONY += modules
modules: $(vmlinux-dirs) $(if $(KBUILD_BUILTIN),vmlinux)
	$(Q)$(AWK) '!x[$$0]++' $(vmlinux-dirs:%=$(objtree)/%/modules.order) > $(objtree)/modules.order
	@$(kecho) '  Building modules, stage 2.';
	$(Q)$(MAKE) -f $(srctree)/scripts/Makefile.modpost
	$(Q)$(MAKE) -f $(srctree)/scripts/Makefile.fwinst obj=firmware __fw_modbuild


# Target to prepare building external modules
PHONY += modules_prepare
modules_prepare: prepare scripts

# Target to install modules
PHONY += modules_install
modules_install: _modinst_ _modinst_post

PHONY += _modinst_
_modinst_:
	@if [ -z "`$(DEPMOD) -V 2>/dev/null | grep module-init-tools`" ]; then \
		echo "Warning: you may need to install module-init-tools"; \
		echo "See http://www.codemonkey.org.uk/docs/post-halloween-2.6.txt";\
		sleep 1; \
	fi
	@rm -rf $(MODLIB)/kernel
	@rm -f $(MODLIB)/source
	@mkdir -p $(MODLIB)/kernel
	@ln -s $(srctree) $(MODLIB)/source
	@if [ ! $(objtree) -ef  $(MODLIB)/build ]; then \
		rm -f $(MODLIB)/build ; \
		ln -s $(objtree) $(MODLIB)/build ; \
	fi
	@cp -f $(objtree)/modules.order $(MODLIB)/
	$(Q)$(MAKE) -f $(srctree)/scripts/Makefile.modinst

# This depmod is only for convenience to give the initial
# boot a modules.dep even before / is mounted read-write.  However the
# boot script depmod is the master version.
PHONY += _modinst_post
_modinst_post: _modinst_
	$(Q)$(MAKE) -f $(srctree)/scripts/Makefile.fwinst obj=firmware __fw_modinst
	$(call cmd,depmod)

else # CONFIG_MODULES

# Modules not configured
# ---------------------------------------------------------------------------

modules modules_install: FORCE
	@echo
	@echo "The present kernel configuration has modules disabled."
	@echo "Type 'make config' and enable loadable module support."
	@echo "Then build a kernel with module support enabled."
	@echo
	@exit 1

endif # CONFIG_MODULES

###
# Cleaning is done on three levels.
# make clean     Delete most generated files
#                Leave enough to build external modules
# make mrproper  Delete the current configuration, and all generated files
# make distclean Remove editor backup files, patch leftover files and the like

# Directories & files removed with 'make clean'
CLEAN_DIRS  += $(MODVERDIR)
CLEAN_FILES +=	vmlinux System.map \
                .tmp_kallsyms* .tmp_version .tmp_vmlinux* .tmp_System.map

# Directories & files removed with 'make mrproper'
MRPROPER_DIRS  += include/config include2 usr/include
MRPROPER_FILES += .config .config.old include/asm .version .old_version \
                  include/linux/autoconf.h include/linux/version.h      \
                  include/linux/utsrelease.h                            \
                  include/linux/bounds.h include/asm*/asm-offsets.h     \
		  Module.symvers Module.markers tags TAGS cscope*

# clean - Delete most, but leave enough to build external modules
#
clean: rm-dirs  := $(CLEAN_DIRS)
clean: rm-files := $(CLEAN_FILES)
clean-dirs      := $(addprefix _clean_,$(srctree) $(vmlinux-alldirs) Documentation)

PHONY += $(clean-dirs) clean archclean
$(clean-dirs):
	$(Q)$(MAKE) $(clean)=$(patsubst _clean_%,%,$@)

clean: archclean $(clean-dirs)
	$(call cmd,rmdirs)
	$(call cmd,rmfiles)
	@find . $(RCS_FIND_IGNORE) \
		\( -name '*.[oas]' -o -name '*.ko' -o -name '.*.cmd' \
		-o -name '.*.d' -o -name '.*.tmp' -o -name '*.mod.c' \
		-o -name '*.symtypes' -o -name 'modules.order' \
		-o -name 'Module.markers' -o -name '.tmp_*.o.*' \) \
		-type f -print | xargs rm -f

# mrproper - Delete all generated files, including .config
#
mrproper: rm-dirs  := $(wildcard $(MRPROPER_DIRS))
mrproper: rm-files := $(wildcard $(MRPROPER_FILES))
mrproper-dirs      := $(addprefix _mrproper_,Documentation/DocBook scripts)

PHONY += $(mrproper-dirs) mrproper archmrproper
$(mrproper-dirs):
	$(Q)$(MAKE) $(clean)=$(patsubst _mrproper_%,%,$@)

mrproper: clean archmrproper $(mrproper-dirs)
	$(call cmd,rmdirs)
	$(call cmd,rmfiles)

# distclean
#
PHONY += distclean

distclean: mrproper
	@find $(srctree) $(RCS_FIND_IGNORE) \
		\( -name '*.orig' -o -name '*.rej' -o -name '*~' \
		-o -name '*.bak' -o -name '#*#' -o -name '.*.orig' \
		-o -name '.*.rej' -o -size 0 \
		-o -name '*%' -o -name '.*.cmd' -o -name 'core' \) \
		-type f -print | xargs rm -f


# Packaging of the kernel to various formats
# ---------------------------------------------------------------------------
# rpm target kept for backward compatibility
package-dir	:= $(srctree)/scripts/package

%pkg: include/config/kernel.release FORCE
	$(Q)$(MAKE) $(build)=$(package-dir) $@
rpm: include/config/kernel.release FORCE
	$(Q)$(MAKE) $(build)=$(package-dir) $@


# Brief documentation of the typical targets used
# ---------------------------------------------------------------------------

boards := $(wildcard $(srctree)/arch/$(SRCARCH)/configs/*_defconfig)
boards := $(notdir $(boards))
board-dirs := $(dir $(wildcard $(srctree)/arch/$(SRCARCH)/configs/*/*_defconfig))
board-dirs := $(sort $(notdir $(board-dirs:/=)))

help:
	@echo  'Cleaning targets:'
	@echo  '  clean		  - Remove most generated files but keep the config and'
	@echo  '                    enough build support to build external modules'
	@echo  '  mrproper	  - Remove all generated files + config + various backup files'
	@echo  '  distclean	  - mrproper + remove editor backup and patch files'
	@echo  ''
	@echo  'Configuration targets:'
	@$(MAKE) -f $(srctree)/scripts/kconfig/Makefile help
	@echo  ''
	@echo  'Other generic targets:'
	@echo  '  all		  - Build all targets marked with [*]'
	@echo  '* vmlinux	  - Build the bare kernel'
	@echo  '* modules	  - Build all modules'
	@echo  '  modules_install - Install all modules to INSTALL_MOD_PATH (default: /)'
	@echo  '  firmware_install- Install all firmware to INSTALL_FW_PATH'
	@echo  '                    (default: $$(INSTALL_MOD_PATH)/lib/firmware)'
	@echo  '  dir/            - Build all files in dir and below'
	@echo  '  dir/file.[ois]  - Build specified target only'
	@echo  '  dir/file.ko     - Build module including final link'
	@echo  '  prepare         - Set up for building external modules'
	@echo  '  tags/TAGS	  - Generate tags file for editors'
	@echo  '  cscope	  - Generate cscope index'
	@echo  '  kernelrelease	  - Output the release version string'
	@echo  '  kernelversion	  - Output the version stored in Makefile'
	@echo  '  headers_install - Install sanitised kernel headers to INSTALL_HDR_PATH'; \
	 echo  '                    (default: $(INSTALL_HDR_PATH))'; \
	 echo  ''
	@echo  'Static analysers'
	@echo  '  checkstack      - Generate a list of stack hogs'
	@echo  '  namespacecheck  - Name space analysis on compiled kernel'
	@echo  '  versioncheck    - Sanity check on version.h usage'
	@echo  '  includecheck    - Check for duplicate included header files'
	@echo  '  export_report   - List the usages of all exported symbols'
	@echo  '  headers_check   - Sanity check on exported headers'
	@echo  '  headerdep       - Detect inclusion cycles in headers'; \
	 echo  ''
	@echo  'Kernel packaging:'
	@$(MAKE) $(build)=$(package-dir) help
	@echo  ''
	@echo  'Documentation targets:'
	@$(MAKE) -f $(srctree)/Documentation/DocBook/Makefile dochelp
	@echo  ''
	@echo  'Architecture specific targets ($(SRCARCH)):'
	@$(if $(archhelp),$(archhelp),\
		echo '  No architecture specific help defined for $(SRCARCH)')
	@echo  ''
	@$(if $(boards), \
		$(foreach b, $(boards), \
		printf "  %-24s - Build for %s\\n" $(b) $(subst _defconfig,,$(b));) \
		echo '')
	@$(if $(board-dirs), \
		$(foreach b, $(board-dirs), \
		printf "  %-16s - Show %s-specific targets\\n" help-$(b) $(b);) \
		printf "  %-16s - Show all of the above\\n" help-boards; \
		echo '')

	@echo  '  make V=0|1 [targets] 0 => quiet build (default), 1 => verbose build'
	@echo  '  make V=2   [targets] 2 => give reason for rebuild of target'
	@echo  '  make O=dir [targets] Locate all output files in "dir", including .config'
	@echo  '  make C=1   [targets] Check all c source with $$CHECK (sparse by default)'
	@echo  '  make C=2   [targets] Force check of all c source with $$CHECK'
	@echo  ''
	@echo  'Execute "make" or "make all" to build all targets marked with [*] '
	@echo  'For further info see the ./README file'


help-board-dirs := $(addprefix help-,$(board-dirs))

help-boards: $(help-board-dirs)

boards-per-dir = $(notdir $(wildcard $(srctree)/arch/$(SRCARCH)/configs/$*/*_defconfig))

$(help-board-dirs): help-%:
	@echo  'Architecture specific targets ($(SRCARCH) $*):'
	@$(if $(boards-per-dir), \
		$(foreach b, $(boards-per-dir), \
		printf "  %-24s - Build for %s\\n" $*/$(b) $(subst _defconfig,,$(b));) \
		echo '')


# Documentation targets
# ---------------------------------------------------------------------------
%docs: scripts_basic FORCE
	$(Q)$(MAKE) $(build)=Documentation/DocBook $@

else # KBUILD_EXTMOD

###
# External module support.
# When building external modules the kernel used as basis is considered
# read-only, and no consistency checks are made and the make
# system is not used on the basis kernel. If updates are required
# in the basis kernel ordinary make commands (without M=...) must
# be used.
#
# The following are the only valid targets when building external
# modules.
# make M=dir clean     Delete all automatically generated files
# make M=dir modules   Make all modules in specified dir
# make M=dir	       Same as 'make M=dir modules'
# make M=dir modules_install
#                      Install the modules built in the module directory
#                      Assumes install directory is already created

# We are always building modules
KBUILD_MODULES := 1
PHONY += crmodverdir
crmodverdir:
	$(cmd_crmodverdir)

PHONY += $(objtree)/Module.symvers
$(objtree)/Module.symvers:
	@test -e $(objtree)/Module.symvers || ( \
	echo; \
	echo "  WARNING: Symbol version dump $(objtree)/Module.symvers"; \
	echo "           is missing; modules will have no dependencies and modversions."; \
	echo )

module-dirs := $(addprefix _module_,$(KBUILD_EXTMOD))
PHONY += $(module-dirs) modules
$(module-dirs): crmodverdir $(objtree)/Module.symvers
	$(Q)$(MAKE) $(build)=$(patsubst _module_%,%,$@)

modules: $(module-dirs)
	@$(kecho) '  Building modules, stage 2.';
	$(Q)$(MAKE) -f $(srctree)/scripts/Makefile.modpost

PHONY += modules_install
modules_install: _emodinst_ _emodinst_post

install-dir := $(if $(INSTALL_MOD_DIR),$(INSTALL_MOD_DIR),extra)
PHONY += _emodinst_
_emodinst_:
	$(Q)mkdir -p $(MODLIB)/$(install-dir)
	$(Q)$(MAKE) -f $(srctree)/scripts/Makefile.modinst

PHONY += _emodinst_post
_emodinst_post: _emodinst_
	$(call cmd,depmod)

clean-dirs := $(addprefix _clean_,$(KBUILD_EXTMOD))

PHONY += $(clean-dirs) clean
$(clean-dirs):
	$(Q)$(MAKE) $(clean)=$(patsubst _clean_%,%,$@)

clean:	rm-dirs := $(MODVERDIR)
clean: rm-files := $(KBUILD_EXTMOD)/Module.symvers
clean: $(clean-dirs)
	$(call cmd,rmdirs)
	$(call cmd,rmfiles)
	@find $(KBUILD_EXTMOD) $(RCS_FIND_IGNORE) \
		\( -name '*.[oas]' -o -name '*.ko' -o -name '.*.cmd' \
		-o -name '.*.d' -o -name '.*.tmp' -o -name '*.mod.c' \) \
		-type f -print | xargs rm -f

help:
	@echo  '  Building external modules.'
	@echo  '  Syntax: make -C path/to/kernel/src M=$$PWD target'
	@echo  ''
	@echo  '  modules         - default target, build the module(s)'
	@echo  '  modules_install - install the module'
	@echo  '  clean           - remove generated files in module directory only'
	@echo  ''

# Dummies...
PHONY += prepare scripts
prepare: ;
scripts: ;
endif # KBUILD_EXTMOD

# Generate tags for editors
# ---------------------------------------------------------------------------
quiet_cmd_tags = GEN     $@
      cmd_tags = $(CONFIG_SHELL) $(srctree)/scripts/tags.sh $@

tags TAGS cscope: FORCE
	$(call cmd,tags)

# Scripts to check various things for consistency
# ---------------------------------------------------------------------------

includecheck:
	find * $(RCS_FIND_IGNORE) \
		-name '*.[hcS]' -type f -print | sort \
		| xargs $(PERL) -w $(srctree)/scripts/checkincludes.pl

versioncheck:
	find * $(RCS_FIND_IGNORE) \
		-name '*.[hcS]' -type f -print | sort \
		| xargs $(PERL) -w $(srctree)/scripts/checkversion.pl

namespacecheck:
	$(PERL) $(srctree)/scripts/namespace.pl

export_report:
	$(PERL) $(srctree)/scripts/export_report.pl

endif #ifeq ($(config-targets),1)
endif #ifeq ($(mixed-targets),1)

PHONY += checkstack kernelrelease kernelversion

# UML needs a little special treatment here.  It wants to use the host
# toolchain, so needs $(SUBARCH) passed to checkstack.pl.  Everyone
# else wants $(ARCH), including people doing cross-builds, which means
# that $(SUBARCH) doesn't work here.
ifeq ($(ARCH), um)
CHECKSTACK_ARCH := $(SUBARCH)
else
CHECKSTACK_ARCH := $(ARCH)
endif
checkstack:
	$(OBJDUMP) -d vmlinux $$(find . -name '*.ko') | \
	$(PERL) $(src)/scripts/checkstack.pl $(CHECKSTACK_ARCH)

kernelrelease:
	$(if $(wildcard include/config/kernel.release), $(Q)echo $(KERNELRELEASE), \
	$(error kernelrelease not valid - run 'make prepare' to update it))
kernelversion:
	@echo $(KERNELVERSION)

# Single targets
# ---------------------------------------------------------------------------
# Single targets are compatible with:
# - build with mixed source and output
# - build with separate output dir 'make O=...'
# - external modules
#
#  target-dir => where to store outputfile
#  build-dir  => directory in kernel source tree to use

ifeq ($(KBUILD_EXTMOD),)
        build-dir  = $(patsubst %/,%,$(dir $@))
        target-dir = $(dir $@)
else
        zap-slash=$(filter-out .,$(patsubst %/,%,$(dir $@)))
        build-dir  = $(KBUILD_EXTMOD)$(if $(zap-slash),/$(zap-slash))
        target-dir = $(if $(KBUILD_EXTMOD),$(dir $<),$(dir $@))
endif

%.s: %.c prepare scripts FORCE
	$(Q)$(MAKE) $(build)=$(build-dir) $(target-dir)$(notdir $@)
%.i: %.c prepare scripts FORCE
	$(Q)$(MAKE) $(build)=$(build-dir) $(target-dir)$(notdir $@)
%.o: %.c prepare scripts FORCE
	$(Q)$(MAKE) $(build)=$(build-dir) $(target-dir)$(notdir $@)
%.lst: %.c prepare scripts FORCE
	$(Q)$(MAKE) $(build)=$(build-dir) $(target-dir)$(notdir $@)
%.s: %.S prepare scripts FORCE
	$(Q)$(MAKE) $(build)=$(build-dir) $(target-dir)$(notdir $@)
%.o: %.S prepare scripts FORCE
	$(Q)$(MAKE) $(build)=$(build-dir) $(target-dir)$(notdir $@)
%.symtypes: %.c prepare scripts FORCE
	$(Q)$(MAKE) $(build)=$(build-dir) $(target-dir)$(notdir $@)

# Modules
/: prepare scripts FORCE
	$(cmd_crmodverdir)
	$(Q)$(MAKE) KBUILD_MODULES=$(if $(CONFIG_MODULES),1) \
	$(build)=$(build-dir)
%/: prepare scripts FORCE
	$(cmd_crmodverdir)
	$(Q)$(MAKE) KBUILD_MODULES=$(if $(CONFIG_MODULES),1) \
	$(build)=$(build-dir)
%.ko: prepare scripts FORCE
	$(cmd_crmodverdir)
	$(Q)$(MAKE) KBUILD_MODULES=$(if $(CONFIG_MODULES),1)   \
	$(build)=$(build-dir) $(@:.ko=.o)
	$(Q)$(MAKE) -f $(srctree)/scripts/Makefile.modpost

# FIXME Should go into a make.lib or something 
# ===========================================================================

quiet_cmd_rmdirs = $(if $(wildcard $(rm-dirs)),CLEAN   $(wildcard $(rm-dirs)))
      cmd_rmdirs = rm -rf $(rm-dirs)

quiet_cmd_rmfiles = $(if $(wildcard $(rm-files)),CLEAN   $(wildcard $(rm-files)))
      cmd_rmfiles = rm -f $(rm-files)

# Run depmod only if we have System.map and depmod is executable
quiet_cmd_depmod = DEPMOD  $(KERNELRELEASE)
      cmd_depmod = \
	if [ -r System.map -a -x $(DEPMOD) ]; then                              \
		$(DEPMOD) -ae -F System.map                                     \
		$(if $(strip $(INSTALL_MOD_PATH)), -b $(INSTALL_MOD_PATH) )     \
		$(KERNELRELEASE);                                               \
	fi

# Create temporary dir for module support files
# clean it up only when building all modules
cmd_crmodverdir = $(Q)mkdir -p $(MODVERDIR) \
                  $(if $(KBUILD_MODULES),; rm -f $(MODVERDIR)/*)

a_flags = -Wp,-MD,$(depfile) $(KBUILD_AFLAGS) $(AFLAGS_KERNEL) \
	  $(NOSTDINC_FLAGS) $(LINUXINCLUDE) $(KBUILD_CPPFLAGS) \
	  $(modkern_aflags) $(EXTRA_AFLAGS) $(AFLAGS_$(basetarget).o)

quiet_cmd_as_o_S = AS      $@
cmd_as_o_S       = $(CC) $(a_flags) -c -o $@ $<

# read all saved command lines

targets := $(wildcard $(sort $(targets)))
cmd_files := $(wildcard .*.cmd $(foreach f,$(targets),$(dir $(f)).$(notdir $(f)).cmd))

ifneq ($(cmd_files),)
  $(cmd_files): ;	# Do not try to update included dependency files
  include $(cmd_files)
endif

# Shorthand for $(Q)$(MAKE) -f scripts/Makefile.clean obj=dir
# Usage:
# $(Q)$(MAKE) $(clean)=dir
clean := -f $(if $(KBUILD_SRC),$(srctree)/)scripts/Makefile.clean obj

endif	# skip-makefile

PHONY += FORCE
FORCE:

# Declare the contents of the .PHONY variable as phony.  We keep that
# information in a variable se we can use it in if_changed and friends.
.PHONY: $(PHONY)<|MERGE_RESOLUTION|>--- conflicted
+++ resolved
@@ -1,11 +1,7 @@
 VERSION = 2
 PATCHLEVEL = 6
 SUBLEVEL = 29
-<<<<<<< HEAD
-EXTRAVERSION = -rc7
-=======
 EXTRAVERSION = -rc8
->>>>>>> 4c55bb01
 NAME = Erotic Pickled Herring
 
 # *DOCUMENTATION*
