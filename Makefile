--- conflicted
+++ resolved
@@ -1,11 +1,7 @@
 VERSION = 2
 PATCHLEVEL = 6
 SUBLEVEL = 28
-<<<<<<< HEAD
-EXTRAVERSION = -rc2
-=======
 EXTRAVERSION = -rc3
->>>>>>> 4bab0ea1
 NAME = Killer Bat of Doom
 
 # *DOCUMENTATION*
