/*
 * Resizable virtual memory filesystem for Linux.
 *
 * Copyright (C) 2000 Linus Torvalds.
 *		 2000 Transmeta Corp.
 *		 2000-2001 Christoph Rohland
 *		 2000-2001 SAP AG
 *		 2002 Red Hat Inc.
 * Copyright (C) 2002-2005 Hugh Dickins.
 * Copyright (C) 2002-2005 VERITAS Software Corporation.
 * Copyright (C) 2004 Andi Kleen, SuSE Labs
 *
 * Extended attribute support for tmpfs:
 * Copyright (c) 2004, Luke Kenneth Casson Leighton <lkcl@lkcl.net>
 * Copyright (c) 2004 Red Hat, Inc., James Morris <jmorris@redhat.com>
 *
 * tiny-shmem:
 * Copyright (c) 2004, 2008 Matt Mackall <mpm@selenic.com>
 *
 * This file is released under the GPL.
 */

#include <linux/fs.h>
#include <linux/init.h>
#include <linux/vfs.h>
#include <linux/mount.h>
#include <linux/pagemap.h>
#include <linux/file.h>
#include <linux/mm.h>
#include <linux/module.h>
#include <linux/percpu_counter.h>
#include <linux/swap.h>

static struct vfsmount *shm_mnt;

#ifdef CONFIG_SHMEM
/*
 * This virtual memory filesystem is heavily based on the ramfs. It
 * extends ramfs by the ability to use swap and honor resource limits
 * which makes it a completely usable filesystem.
 */

#include <linux/xattr.h>
#include <linux/exportfs.h>
#include <linux/posix_acl.h>
#include <linux/generic_acl.h>
#include <linux/mman.h>
#include <linux/string.h>
#include <linux/slab.h>
#include <linux/backing-dev.h>
#include <linux/shmem_fs.h>
#include <linux/writeback.h>
#include <linux/blkdev.h>
#include <linux/security.h>
#include <linux/swapops.h>
#include <linux/mempolicy.h>
#include <linux/namei.h>
#include <linux/ctype.h>
#include <linux/migrate.h>
#include <linux/highmem.h>
#include <linux/seq_file.h>
#include <linux/magic.h>

#include <asm/uaccess.h>
#include <asm/div64.h>
#include <asm/pgtable.h>

/*
 * The maximum size of a shmem/tmpfs file is limited by the maximum size of
 * its triple-indirect swap vector - see illustration at shmem_swp_entry().
 *
 * With 4kB page size, maximum file size is just over 2TB on a 32-bit kernel,
 * but one eighth of that on a 64-bit kernel.  With 8kB page size, maximum
 * file size is just over 4TB on a 64-bit kernel, but 16TB on a 32-bit kernel,
 * MAX_LFS_FILESIZE being then more restrictive than swap vector layout.
 *
 * We use / and * instead of shifts in the definitions below, so that the swap
 * vector can be tested with small even values (e.g. 20) for ENTRIES_PER_PAGE.
 */
#define ENTRIES_PER_PAGE (PAGE_CACHE_SIZE/sizeof(unsigned long))
#define ENTRIES_PER_PAGEPAGE ((unsigned long long)ENTRIES_PER_PAGE*ENTRIES_PER_PAGE)

#define SHMSWP_MAX_INDEX (SHMEM_NR_DIRECT + (ENTRIES_PER_PAGEPAGE/2) * (ENTRIES_PER_PAGE+1))
#define SHMSWP_MAX_BYTES (SHMSWP_MAX_INDEX << PAGE_CACHE_SHIFT)

#define SHMEM_MAX_BYTES  min_t(unsigned long long, SHMSWP_MAX_BYTES, MAX_LFS_FILESIZE)
#define SHMEM_MAX_INDEX  ((unsigned long)((SHMEM_MAX_BYTES+1) >> PAGE_CACHE_SHIFT))

#define BLOCKS_PER_PAGE  (PAGE_CACHE_SIZE/512)
#define VM_ACCT(size)    (PAGE_CACHE_ALIGN(size) >> PAGE_SHIFT)

/* info->flags needs VM_flags to handle pagein/truncate races efficiently */
#define SHMEM_PAGEIN	 VM_READ
#define SHMEM_TRUNCATE	 VM_WRITE

/* Definition to limit shmem_truncate's steps between cond_rescheds */
#define LATENCY_LIMIT	 64

/* Pretend that each entry is of this size in directory's i_size */
#define BOGO_DIRENT_SIZE 20

struct shmem_xattr {
	struct list_head list;	/* anchored by shmem_inode_info->xattr_list */
	char *name;		/* xattr name */
	size_t size;
	char value[0];
};

/* Flag allocation requirements to shmem_getpage and shmem_swp_alloc */
enum sgp_type {
	SGP_READ,	/* don't exceed i_size, don't allocate page */
	SGP_CACHE,	/* don't exceed i_size, may allocate page */
	SGP_DIRTY,	/* like SGP_CACHE, but set new page dirty */
	SGP_WRITE,	/* may exceed i_size, may allocate page */
};

#ifdef CONFIG_TMPFS
static unsigned long shmem_default_max_blocks(void)
{
	return totalram_pages / 2;
}

static unsigned long shmem_default_max_inodes(void)
{
	return min(totalram_pages - totalhigh_pages, totalram_pages / 2);
}
#endif

static int shmem_getpage(struct inode *inode, unsigned long idx,
			 struct page **pagep, enum sgp_type sgp, int *type);

static inline struct page *shmem_dir_alloc(gfp_t gfp_mask)
{
	/*
	 * The above definition of ENTRIES_PER_PAGE, and the use of
	 * BLOCKS_PER_PAGE on indirect pages, assume PAGE_CACHE_SIZE:
	 * might be reconsidered if it ever diverges from PAGE_SIZE.
	 *
	 * Mobility flags are masked out as swap vectors cannot move
	 */
	return alloc_pages((gfp_mask & ~GFP_MOVABLE_MASK) | __GFP_ZERO,
				PAGE_CACHE_SHIFT-PAGE_SHIFT);
}

static inline void shmem_dir_free(struct page *page)
{
	__free_pages(page, PAGE_CACHE_SHIFT-PAGE_SHIFT);
}

static struct page **shmem_dir_map(struct page *page)
{
	return (struct page **)kmap_atomic(page, KM_USER0);
}

static inline void shmem_dir_unmap(struct page **dir)
{
	kunmap_atomic(dir, KM_USER0);
}

static swp_entry_t *shmem_swp_map(struct page *page)
{
	return (swp_entry_t *)kmap_atomic(page, KM_USER1);
}

static inline void shmem_swp_balance_unmap(void)
{
	/*
	 * When passing a pointer to an i_direct entry, to code which
	 * also handles indirect entries and so will shmem_swp_unmap,
	 * we must arrange for the preempt count to remain in balance.
	 * What kmap_atomic of a lowmem page does depends on config
	 * and architecture, so pretend to kmap_atomic some lowmem page.
	 */
	(void) kmap_atomic(ZERO_PAGE(0), KM_USER1);
}

static inline void shmem_swp_unmap(swp_entry_t *entry)
{
	kunmap_atomic(entry, KM_USER1);
}

static inline struct shmem_sb_info *SHMEM_SB(struct super_block *sb)
{
	return sb->s_fs_info;
}

/*
 * shmem_file_setup pre-accounts the whole fixed size of a VM object,
 * for shared memory and for shared anonymous (/dev/zero) mappings
 * (unless MAP_NORESERVE and sysctl_overcommit_memory <= 1),
 * consistent with the pre-accounting of private mappings ...
 */
static inline int shmem_acct_size(unsigned long flags, loff_t size)
{
	return (flags & VM_NORESERVE) ?
		0 : security_vm_enough_memory_kern(VM_ACCT(size));
}

static inline void shmem_unacct_size(unsigned long flags, loff_t size)
{
	if (!(flags & VM_NORESERVE))
		vm_unacct_memory(VM_ACCT(size));
}

/*
 * ... whereas tmpfs objects are accounted incrementally as
 * pages are allocated, in order to allow huge sparse files.
 * shmem_getpage reports shmem_acct_block failure as -ENOSPC not -ENOMEM,
 * so that a failure on a sparse tmpfs mapping will give SIGBUS not OOM.
 */
static inline int shmem_acct_block(unsigned long flags)
{
	return (flags & VM_NORESERVE) ?
		security_vm_enough_memory_kern(VM_ACCT(PAGE_CACHE_SIZE)) : 0;
}

static inline void shmem_unacct_blocks(unsigned long flags, long pages)
{
	if (flags & VM_NORESERVE)
		vm_unacct_memory(pages * VM_ACCT(PAGE_CACHE_SIZE));
}

static const struct super_operations shmem_ops;
static const struct address_space_operations shmem_aops;
static const struct file_operations shmem_file_operations;
static const struct inode_operations shmem_inode_operations;
static const struct inode_operations shmem_dir_inode_operations;
static const struct inode_operations shmem_special_inode_operations;
static const struct vm_operations_struct shmem_vm_ops;

static struct backing_dev_info shmem_backing_dev_info  __read_mostly = {
	.ra_pages	= 0,	/* No readahead */
	.capabilities	= BDI_CAP_NO_ACCT_AND_WRITEBACK | BDI_CAP_SWAP_BACKED,
};

static LIST_HEAD(shmem_swaplist);
static DEFINE_MUTEX(shmem_swaplist_mutex);

static void shmem_free_blocks(struct inode *inode, long pages)
{
	struct shmem_sb_info *sbinfo = SHMEM_SB(inode->i_sb);
	if (sbinfo->max_blocks) {
		percpu_counter_add(&sbinfo->used_blocks, -pages);
		spin_lock(&inode->i_lock);
		inode->i_blocks -= pages*BLOCKS_PER_PAGE;
		spin_unlock(&inode->i_lock);
	}
}

static int shmem_reserve_inode(struct super_block *sb)
{
	struct shmem_sb_info *sbinfo = SHMEM_SB(sb);
	if (sbinfo->max_inodes) {
		spin_lock(&sbinfo->stat_lock);
		if (!sbinfo->free_inodes) {
			spin_unlock(&sbinfo->stat_lock);
			return -ENOSPC;
		}
		sbinfo->free_inodes--;
		spin_unlock(&sbinfo->stat_lock);
	}
	return 0;
}

static void shmem_free_inode(struct super_block *sb)
{
	struct shmem_sb_info *sbinfo = SHMEM_SB(sb);
	if (sbinfo->max_inodes) {
		spin_lock(&sbinfo->stat_lock);
		sbinfo->free_inodes++;
		spin_unlock(&sbinfo->stat_lock);
	}
}

/**
 * shmem_recalc_inode - recalculate the size of an inode
 * @inode: inode to recalc
 *
 * We have to calculate the free blocks since the mm can drop
 * undirtied hole pages behind our back.
 *
 * But normally   info->alloced == inode->i_mapping->nrpages + info->swapped
 * So mm freed is info->alloced - (inode->i_mapping->nrpages + info->swapped)
 *
 * It has to be called with the spinlock held.
 */
static void shmem_recalc_inode(struct inode *inode)
{
	struct shmem_inode_info *info = SHMEM_I(inode);
	long freed;

	freed = info->alloced - info->swapped - inode->i_mapping->nrpages;
	if (freed > 0) {
		info->alloced -= freed;
		shmem_unacct_blocks(info->flags, freed);
		shmem_free_blocks(inode, freed);
	}
}

/**
 * shmem_swp_entry - find the swap vector position in the info structure
 * @info:  info structure for the inode
 * @index: index of the page to find
 * @page:  optional page to add to the structure. Has to be preset to
 *         all zeros
 *
 * If there is no space allocated yet it will return NULL when
 * page is NULL, else it will use the page for the needed block,
 * setting it to NULL on return to indicate that it has been used.
 *
 * The swap vector is organized the following way:
 *
 * There are SHMEM_NR_DIRECT entries directly stored in the
 * shmem_inode_info structure. So small files do not need an addional
 * allocation.
 *
 * For pages with index > SHMEM_NR_DIRECT there is the pointer
 * i_indirect which points to a page which holds in the first half
 * doubly indirect blocks, in the second half triple indirect blocks:
 *
 * For an artificial ENTRIES_PER_PAGE = 4 this would lead to the
 * following layout (for SHMEM_NR_DIRECT == 16):
 *
 * i_indirect -> dir --> 16-19
 * 	      |	     +-> 20-23
 * 	      |
 * 	      +-->dir2 --> 24-27
 * 	      |	       +-> 28-31
 * 	      |	       +-> 32-35
 * 	      |	       +-> 36-39
 * 	      |
 * 	      +-->dir3 --> 40-43
 * 	       	       +-> 44-47
 * 	      	       +-> 48-51
 * 	      	       +-> 52-55
 */
static swp_entry_t *shmem_swp_entry(struct shmem_inode_info *info, unsigned long index, struct page **page)
{
	unsigned long offset;
	struct page **dir;
	struct page *subdir;

	if (index < SHMEM_NR_DIRECT) {
		shmem_swp_balance_unmap();
		return info->i_direct+index;
	}
	if (!info->i_indirect) {
		if (page) {
			info->i_indirect = *page;
			*page = NULL;
		}
		return NULL;			/* need another page */
	}

	index -= SHMEM_NR_DIRECT;
	offset = index % ENTRIES_PER_PAGE;
	index /= ENTRIES_PER_PAGE;
	dir = shmem_dir_map(info->i_indirect);

	if (index >= ENTRIES_PER_PAGE/2) {
		index -= ENTRIES_PER_PAGE/2;
		dir += ENTRIES_PER_PAGE/2 + index/ENTRIES_PER_PAGE;
		index %= ENTRIES_PER_PAGE;
		subdir = *dir;
		if (!subdir) {
			if (page) {
				*dir = *page;
				*page = NULL;
			}
			shmem_dir_unmap(dir);
			return NULL;		/* need another page */
		}
		shmem_dir_unmap(dir);
		dir = shmem_dir_map(subdir);
	}

	dir += index;
	subdir = *dir;
	if (!subdir) {
		if (!page || !(subdir = *page)) {
			shmem_dir_unmap(dir);
			return NULL;		/* need a page */
		}
		*dir = subdir;
		*page = NULL;
	}
	shmem_dir_unmap(dir);
	return shmem_swp_map(subdir) + offset;
}

static void shmem_swp_set(struct shmem_inode_info *info, swp_entry_t *entry, unsigned long value)
{
	long incdec = value? 1: -1;

	entry->val = value;
	info->swapped += incdec;
	if ((unsigned long)(entry - info->i_direct) >= SHMEM_NR_DIRECT) {
		struct page *page = kmap_atomic_to_page(entry);
		set_page_private(page, page_private(page) + incdec);
	}
}

/**
 * shmem_swp_alloc - get the position of the swap entry for the page.
 * @info:	info structure for the inode
 * @index:	index of the page to find
 * @sgp:	check and recheck i_size? skip allocation?
 *
 * If the entry does not exist, allocate it.
 */
static swp_entry_t *shmem_swp_alloc(struct shmem_inode_info *info, unsigned long index, enum sgp_type sgp)
{
	struct inode *inode = &info->vfs_inode;
	struct shmem_sb_info *sbinfo = SHMEM_SB(inode->i_sb);
	struct page *page = NULL;
	swp_entry_t *entry;

	if (sgp != SGP_WRITE &&
	    ((loff_t) index << PAGE_CACHE_SHIFT) >= i_size_read(inode))
		return ERR_PTR(-EINVAL);

	while (!(entry = shmem_swp_entry(info, index, &page))) {
		if (sgp == SGP_READ)
			return shmem_swp_map(ZERO_PAGE(0));
		/*
		 * Test used_blocks against 1 less max_blocks, since we have 1 data
		 * page (and perhaps indirect index pages) yet to allocate:
		 * a waste to allocate index if we cannot allocate data.
		 */
		if (sbinfo->max_blocks) {
			if (percpu_counter_compare(&sbinfo->used_blocks,
						sbinfo->max_blocks - 1) >= 0)
				return ERR_PTR(-ENOSPC);
			percpu_counter_inc(&sbinfo->used_blocks);
			spin_lock(&inode->i_lock);
			inode->i_blocks += BLOCKS_PER_PAGE;
			spin_unlock(&inode->i_lock);
		}

		spin_unlock(&info->lock);
		page = shmem_dir_alloc(mapping_gfp_mask(inode->i_mapping));
		spin_lock(&info->lock);

		if (!page) {
			shmem_free_blocks(inode, 1);
			return ERR_PTR(-ENOMEM);
		}
		if (sgp != SGP_WRITE &&
		    ((loff_t) index << PAGE_CACHE_SHIFT) >= i_size_read(inode)) {
			entry = ERR_PTR(-EINVAL);
			break;
		}
		if (info->next_index <= index)
			info->next_index = index + 1;
	}
	if (page) {
		/* another task gave its page, or truncated the file */
		shmem_free_blocks(inode, 1);
		shmem_dir_free(page);
	}
	if (info->next_index <= index && !IS_ERR(entry))
		info->next_index = index + 1;
	return entry;
}

/**
 * shmem_free_swp - free some swap entries in a directory
 * @dir:        pointer to the directory
 * @edir:       pointer after last entry of the directory
 * @punch_lock: pointer to spinlock when needed for the holepunch case
 */
static int shmem_free_swp(swp_entry_t *dir, swp_entry_t *edir,
						spinlock_t *punch_lock)
{
	spinlock_t *punch_unlock = NULL;
	swp_entry_t *ptr;
	int freed = 0;

	for (ptr = dir; ptr < edir; ptr++) {
		if (ptr->val) {
			if (unlikely(punch_lock)) {
				punch_unlock = punch_lock;
				punch_lock = NULL;
				spin_lock(punch_unlock);
				if (!ptr->val)
					continue;
			}
			free_swap_and_cache(*ptr);
			*ptr = (swp_entry_t){0};
			freed++;
		}
	}
	if (punch_unlock)
		spin_unlock(punch_unlock);
	return freed;
}

static int shmem_map_and_free_swp(struct page *subdir, int offset,
		int limit, struct page ***dir, spinlock_t *punch_lock)
{
	swp_entry_t *ptr;
	int freed = 0;

	ptr = shmem_swp_map(subdir);
	for (; offset < limit; offset += LATENCY_LIMIT) {
		int size = limit - offset;
		if (size > LATENCY_LIMIT)
			size = LATENCY_LIMIT;
		freed += shmem_free_swp(ptr+offset, ptr+offset+size,
							punch_lock);
		if (need_resched()) {
			shmem_swp_unmap(ptr);
			if (*dir) {
				shmem_dir_unmap(*dir);
				*dir = NULL;
			}
			cond_resched();
			ptr = shmem_swp_map(subdir);
		}
	}
	shmem_swp_unmap(ptr);
	return freed;
}

static void shmem_free_pages(struct list_head *next)
{
	struct page *page;
	int freed = 0;

	do {
		page = container_of(next, struct page, lru);
		next = next->next;
		shmem_dir_free(page);
		freed++;
		if (freed >= LATENCY_LIMIT) {
			cond_resched();
			freed = 0;
		}
	} while (next);
}

static void shmem_truncate_range(struct inode *inode, loff_t start, loff_t end)
{
	struct shmem_inode_info *info = SHMEM_I(inode);
	unsigned long idx;
	unsigned long size;
	unsigned long limit;
	unsigned long stage;
	unsigned long diroff;
	struct page **dir;
	struct page *topdir;
	struct page *middir;
	struct page *subdir;
	swp_entry_t *ptr;
	LIST_HEAD(pages_to_free);
	long nr_pages_to_free = 0;
	long nr_swaps_freed = 0;
	int offset;
	int freed;
	int punch_hole;
	spinlock_t *needs_lock;
	spinlock_t *punch_lock;
	unsigned long upper_limit;

	inode->i_ctime = inode->i_mtime = CURRENT_TIME;
	idx = (start + PAGE_CACHE_SIZE - 1) >> PAGE_CACHE_SHIFT;
	if (idx >= info->next_index)
		return;

	spin_lock(&info->lock);
	info->flags |= SHMEM_TRUNCATE;
	if (likely(end == (loff_t) -1)) {
		limit = info->next_index;
		upper_limit = SHMEM_MAX_INDEX;
		info->next_index = idx;
		needs_lock = NULL;
		punch_hole = 0;
	} else {
		if (end + 1 >= inode->i_size) {	/* we may free a little more */
			limit = (inode->i_size + PAGE_CACHE_SIZE - 1) >>
							PAGE_CACHE_SHIFT;
			upper_limit = SHMEM_MAX_INDEX;
		} else {
			limit = (end + 1) >> PAGE_CACHE_SHIFT;
			upper_limit = limit;
		}
		needs_lock = &info->lock;
		punch_hole = 1;
	}

	topdir = info->i_indirect;
	if (topdir && idx <= SHMEM_NR_DIRECT && !punch_hole) {
		info->i_indirect = NULL;
		nr_pages_to_free++;
		list_add(&topdir->lru, &pages_to_free);
	}
	spin_unlock(&info->lock);

	if (info->swapped && idx < SHMEM_NR_DIRECT) {
		ptr = info->i_direct;
		size = limit;
		if (size > SHMEM_NR_DIRECT)
			size = SHMEM_NR_DIRECT;
		nr_swaps_freed = shmem_free_swp(ptr+idx, ptr+size, needs_lock);
	}

	/*
	 * If there are no indirect blocks or we are punching a hole
	 * below indirect blocks, nothing to be done.
	 */
	if (!topdir || limit <= SHMEM_NR_DIRECT)
		goto done2;

	/*
	 * The truncation case has already dropped info->lock, and we're safe
	 * because i_size and next_index have already been lowered, preventing
	 * access beyond.  But in the punch_hole case, we still need to take
	 * the lock when updating the swap directory, because there might be
	 * racing accesses by shmem_getpage(SGP_CACHE), shmem_unuse_inode or
	 * shmem_writepage.  However, whenever we find we can remove a whole
	 * directory page (not at the misaligned start or end of the range),
	 * we first NULLify its pointer in the level above, and then have no
	 * need to take the lock when updating its contents: needs_lock and
	 * punch_lock (either pointing to info->lock or NULL) manage this.
	 */

	upper_limit -= SHMEM_NR_DIRECT;
	limit -= SHMEM_NR_DIRECT;
	idx = (idx > SHMEM_NR_DIRECT)? (idx - SHMEM_NR_DIRECT): 0;
	offset = idx % ENTRIES_PER_PAGE;
	idx -= offset;

	dir = shmem_dir_map(topdir);
	stage = ENTRIES_PER_PAGEPAGE/2;
	if (idx < ENTRIES_PER_PAGEPAGE/2) {
		middir = topdir;
		diroff = idx/ENTRIES_PER_PAGE;
	} else {
		dir += ENTRIES_PER_PAGE/2;
		dir += (idx - ENTRIES_PER_PAGEPAGE/2)/ENTRIES_PER_PAGEPAGE;
		while (stage <= idx)
			stage += ENTRIES_PER_PAGEPAGE;
		middir = *dir;
		if (*dir) {
			diroff = ((idx - ENTRIES_PER_PAGEPAGE/2) %
				ENTRIES_PER_PAGEPAGE) / ENTRIES_PER_PAGE;
			if (!diroff && !offset && upper_limit >= stage) {
				if (needs_lock) {
					spin_lock(needs_lock);
					*dir = NULL;
					spin_unlock(needs_lock);
					needs_lock = NULL;
				} else
					*dir = NULL;
				nr_pages_to_free++;
				list_add(&middir->lru, &pages_to_free);
			}
			shmem_dir_unmap(dir);
			dir = shmem_dir_map(middir);
		} else {
			diroff = 0;
			offset = 0;
			idx = stage;
		}
	}

	for (; idx < limit; idx += ENTRIES_PER_PAGE, diroff++) {
		if (unlikely(idx == stage)) {
			shmem_dir_unmap(dir);
			dir = shmem_dir_map(topdir) +
			    ENTRIES_PER_PAGE/2 + idx/ENTRIES_PER_PAGEPAGE;
			while (!*dir) {
				dir++;
				idx += ENTRIES_PER_PAGEPAGE;
				if (idx >= limit)
					goto done1;
			}
			stage = idx + ENTRIES_PER_PAGEPAGE;
			middir = *dir;
			if (punch_hole)
				needs_lock = &info->lock;
			if (upper_limit >= stage) {
				if (needs_lock) {
					spin_lock(needs_lock);
					*dir = NULL;
					spin_unlock(needs_lock);
					needs_lock = NULL;
				} else
					*dir = NULL;
				nr_pages_to_free++;
				list_add(&middir->lru, &pages_to_free);
			}
			shmem_dir_unmap(dir);
			cond_resched();
			dir = shmem_dir_map(middir);
			diroff = 0;
		}
		punch_lock = needs_lock;
		subdir = dir[diroff];
		if (subdir && !offset && upper_limit-idx >= ENTRIES_PER_PAGE) {
			if (needs_lock) {
				spin_lock(needs_lock);
				dir[diroff] = NULL;
				spin_unlock(needs_lock);
				punch_lock = NULL;
			} else
				dir[diroff] = NULL;
			nr_pages_to_free++;
			list_add(&subdir->lru, &pages_to_free);
		}
		if (subdir && page_private(subdir) /* has swap entries */) {
			size = limit - idx;
			if (size > ENTRIES_PER_PAGE)
				size = ENTRIES_PER_PAGE;
			freed = shmem_map_and_free_swp(subdir,
					offset, size, &dir, punch_lock);
			if (!dir)
				dir = shmem_dir_map(middir);
			nr_swaps_freed += freed;
			if (offset || punch_lock) {
				spin_lock(&info->lock);
				set_page_private(subdir,
					page_private(subdir) - freed);
				spin_unlock(&info->lock);
			} else
				BUG_ON(page_private(subdir) != freed);
		}
		offset = 0;
	}
done1:
	shmem_dir_unmap(dir);
done2:
	if (inode->i_mapping->nrpages && (info->flags & SHMEM_PAGEIN)) {
		/*
		 * Call truncate_inode_pages again: racing shmem_unuse_inode
		 * may have swizzled a page in from swap since
		 * truncate_pagecache or generic_delete_inode did it, before we
		 * lowered next_index.  Also, though shmem_getpage checks
		 * i_size before adding to cache, no recheck after: so fix the
		 * narrow window there too.
		 *
		 * Recalling truncate_inode_pages_range and unmap_mapping_range
		 * every time for punch_hole (which never got a chance to clear
		 * SHMEM_PAGEIN at the start of vmtruncate_range) is expensive,
		 * yet hardly ever necessary: try to optimize them out later.
		 */
		truncate_inode_pages_range(inode->i_mapping, start, end);
		if (punch_hole)
			unmap_mapping_range(inode->i_mapping, start,
							end - start, 1);
	}

	spin_lock(&info->lock);
	info->flags &= ~SHMEM_TRUNCATE;
	info->swapped -= nr_swaps_freed;
	if (nr_pages_to_free)
		shmem_free_blocks(inode, nr_pages_to_free);
	shmem_recalc_inode(inode);
	spin_unlock(&info->lock);

	/*
	 * Empty swap vector directory pages to be freed?
	 */
	if (!list_empty(&pages_to_free)) {
		pages_to_free.prev->next = NULL;
		shmem_free_pages(pages_to_free.next);
	}
}

static int shmem_notify_change(struct dentry *dentry, struct iattr *attr)
{
	struct inode *inode = dentry->d_inode;
	loff_t newsize = attr->ia_size;
	int error;

	error = inode_change_ok(inode, attr);
	if (error)
		return error;

	if (S_ISREG(inode->i_mode) && (attr->ia_valid & ATTR_SIZE)
					&& newsize != inode->i_size) {
		struct page *page = NULL;

		if (newsize < inode->i_size) {
			/*
			 * If truncating down to a partial page, then
			 * if that page is already allocated, hold it
			 * in memory until the truncation is over, so
			 * truncate_partial_page cannot miss it were
			 * it assigned to swap.
			 */
			if (newsize & (PAGE_CACHE_SIZE-1)) {
				(void) shmem_getpage(inode,
					newsize >> PAGE_CACHE_SHIFT,
						&page, SGP_READ, NULL);
				if (page)
					unlock_page(page);
			}
			/*
			 * Reset SHMEM_PAGEIN flag so that shmem_truncate can
			 * detect if any pages might have been added to cache
			 * after truncate_inode_pages.  But we needn't bother
			 * if it's being fully truncated to zero-length: the
			 * nrpages check is efficient enough in that case.
			 */
			if (newsize) {
				struct shmem_inode_info *info = SHMEM_I(inode);
				spin_lock(&info->lock);
				info->flags &= ~SHMEM_PAGEIN;
				spin_unlock(&info->lock);
			}
		}

		/* XXX(truncate): truncate_setsize should be called last */
		truncate_setsize(inode, newsize);
		if (page)
			page_cache_release(page);
		shmem_truncate_range(inode, newsize, (loff_t)-1);
	}

	setattr_copy(inode, attr);
#ifdef CONFIG_TMPFS_POSIX_ACL
	if (attr->ia_valid & ATTR_MODE)
		error = generic_acl_chmod(inode);
#endif
	return error;
}

static void shmem_evict_inode(struct inode *inode)
{
	struct shmem_inode_info *info = SHMEM_I(inode);
	struct shmem_xattr *xattr, *nxattr;

	if (inode->i_mapping->a_ops == &shmem_aops) {
		truncate_inode_pages(inode->i_mapping, 0);
		shmem_unacct_size(info->flags, inode->i_size);
		inode->i_size = 0;
		shmem_truncate_range(inode, 0, (loff_t)-1);
		if (!list_empty(&info->swaplist)) {
			mutex_lock(&shmem_swaplist_mutex);
			list_del_init(&info->swaplist);
			mutex_unlock(&shmem_swaplist_mutex);
		}
	}

	list_for_each_entry_safe(xattr, nxattr, &info->xattr_list, list) {
		kfree(xattr->name);
		kfree(xattr);
	}
	BUG_ON(inode->i_blocks);
	shmem_free_inode(inode->i_sb);
	end_writeback(inode);
}

static inline int shmem_find_swp(swp_entry_t entry, swp_entry_t *dir, swp_entry_t *edir)
{
	swp_entry_t *ptr;

	for (ptr = dir; ptr < edir; ptr++) {
		if (ptr->val == entry.val)
			return ptr - dir;
	}
	return -1;
}

static int shmem_unuse_inode(struct shmem_inode_info *info, swp_entry_t entry, struct page *page)
{
	struct address_space *mapping;
	unsigned long idx;
	unsigned long size;
	unsigned long limit;
	unsigned long stage;
	struct page **dir;
	struct page *subdir;
	swp_entry_t *ptr;
	int offset;
	int error;

	idx = 0;
	ptr = info->i_direct;
	spin_lock(&info->lock);
	if (!info->swapped) {
		list_del_init(&info->swaplist);
		goto lost2;
	}
	limit = info->next_index;
	size = limit;
	if (size > SHMEM_NR_DIRECT)
		size = SHMEM_NR_DIRECT;
	offset = shmem_find_swp(entry, ptr, ptr+size);
	if (offset >= 0) {
		shmem_swp_balance_unmap();
		goto found;
	}
	if (!info->i_indirect)
		goto lost2;

	dir = shmem_dir_map(info->i_indirect);
	stage = SHMEM_NR_DIRECT + ENTRIES_PER_PAGEPAGE/2;

	for (idx = SHMEM_NR_DIRECT; idx < limit; idx += ENTRIES_PER_PAGE, dir++) {
		if (unlikely(idx == stage)) {
			shmem_dir_unmap(dir-1);
			if (cond_resched_lock(&info->lock)) {
				/* check it has not been truncated */
				if (limit > info->next_index) {
					limit = info->next_index;
					if (idx >= limit)
						goto lost2;
				}
			}
			dir = shmem_dir_map(info->i_indirect) +
			    ENTRIES_PER_PAGE/2 + idx/ENTRIES_PER_PAGEPAGE;
			while (!*dir) {
				dir++;
				idx += ENTRIES_PER_PAGEPAGE;
				if (idx >= limit)
					goto lost1;
			}
			stage = idx + ENTRIES_PER_PAGEPAGE;
			subdir = *dir;
			shmem_dir_unmap(dir);
			dir = shmem_dir_map(subdir);
		}
		subdir = *dir;
		if (subdir && page_private(subdir)) {
			ptr = shmem_swp_map(subdir);
			size = limit - idx;
			if (size > ENTRIES_PER_PAGE)
				size = ENTRIES_PER_PAGE;
			offset = shmem_find_swp(entry, ptr, ptr+size);
			shmem_swp_unmap(ptr);
			if (offset >= 0) {
				shmem_dir_unmap(dir);
				ptr = shmem_swp_map(subdir);
				goto found;
			}
		}
	}
lost1:
	shmem_dir_unmap(dir-1);
lost2:
	spin_unlock(&info->lock);
	return 0;
found:
	idx += offset;
	ptr += offset;

	/*
	 * Move _head_ to start search for next from here.
	 * But be careful: shmem_evict_inode checks list_empty without taking
	 * mutex, and there's an instant in list_move_tail when info->swaplist
	 * would appear empty, if it were the only one on shmem_swaplist.  We
	 * could avoid doing it if inode NULL; or use this minor optimization.
	 */
	if (shmem_swaplist.next != &info->swaplist)
		list_move_tail(&shmem_swaplist, &info->swaplist);

	/*
	 * We rely on shmem_swaplist_mutex, not only to protect the swaplist,
	 * but also to hold up shmem_evict_inode(): so inode cannot be freed
	 * beneath us (pagelock doesn't help until the page is in pagecache).
	 */
	mapping = info->vfs_inode.i_mapping;
	error = add_to_page_cache_locked(page, mapping, idx, GFP_NOWAIT);
	/* which does mem_cgroup_uncharge_cache_page on error */

	if (error == -EEXIST) {
		struct page *filepage = find_get_page(mapping, idx);
		error = 1;
		if (filepage) {
			/*
			 * There might be a more uptodate page coming down
			 * from a stacked writepage: forget our swappage if so.
			 */
			if (PageUptodate(filepage))
				error = 0;
			page_cache_release(filepage);
		}
	}
	if (!error) {
		delete_from_swap_cache(page);
		set_page_dirty(page);
		info->flags |= SHMEM_PAGEIN;
		shmem_swp_set(info, ptr, 0);
		swap_free(entry);
		error = 1;	/* not an error, but entry was found */
	}
	shmem_swp_unmap(ptr);
	spin_unlock(&info->lock);
	return error;
}

/*
 * shmem_unuse() search for an eventually swapped out shmem page.
 */
int shmem_unuse(swp_entry_t entry, struct page *page)
{
	struct list_head *p, *next;
	struct shmem_inode_info *info;
	int found = 0;
	int error;

	/*
	 * Charge page using GFP_KERNEL while we can wait, before taking
	 * the shmem_swaplist_mutex which might hold up shmem_writepage().
	 * Charged back to the user (not to caller) when swap account is used.
	 * add_to_page_cache() will be called with GFP_NOWAIT.
	 */
	error = mem_cgroup_cache_charge(page, current->mm, GFP_KERNEL);
	if (error)
		goto out;
	/*
	 * Try to preload while we can wait, to not make a habit of
	 * draining atomic reserves; but don't latch on to this cpu,
	 * it's okay if sometimes we get rescheduled after this.
	 */
	error = radix_tree_preload(GFP_KERNEL);
	if (error)
		goto uncharge;
	radix_tree_preload_end();

	mutex_lock(&shmem_swaplist_mutex);
	list_for_each_safe(p, next, &shmem_swaplist) {
		info = list_entry(p, struct shmem_inode_info, swaplist);
		found = shmem_unuse_inode(info, entry, page);
		cond_resched();
		if (found)
			break;
	}
	mutex_unlock(&shmem_swaplist_mutex);

uncharge:
	if (!found)
		mem_cgroup_uncharge_cache_page(page);
	if (found < 0)
		error = found;
out:
	unlock_page(page);
	page_cache_release(page);
	return error;
}

/*
 * Move the page from the page cache to the swap cache.
 */
static int shmem_writepage(struct page *page, struct writeback_control *wbc)
{
	struct shmem_inode_info *info;
	swp_entry_t *entry, swap;
	struct address_space *mapping;
	unsigned long index;
	struct inode *inode;

	BUG_ON(!PageLocked(page));
	mapping = page->mapping;
	index = page->index;
	inode = mapping->host;
	info = SHMEM_I(inode);
	if (info->flags & VM_LOCKED)
		goto redirty;
	if (!total_swap_pages)
		goto redirty;

	/*
	 * shmem_backing_dev_info's capabilities prevent regular writeback or
	 * sync from ever calling shmem_writepage; but a stacking filesystem
	 * may use the ->writepage of its underlying filesystem, in which case
	 * tmpfs should write out to swap only in response to memory pressure,
	 * and not for the writeback threads or sync.  However, in those cases,
	 * we do still want to check if there's a redundant swappage to be
	 * discarded.
	 */
	if (wbc->for_reclaim)
		swap = get_swap_page();
	else
		swap.val = 0;

	/*
	 * Add inode to shmem_unuse()'s list of swapped-out inodes,
	 * if it's not already there.  Do it now because we cannot take
	 * mutex while holding spinlock, and must do so before the page
	 * is moved to swap cache, when its pagelock no longer protects
	 * the inode from eviction.  But don't unlock the mutex until
	 * we've taken the spinlock, because shmem_unuse_inode() will
	 * prune a !swapped inode from the swaplist under both locks.
	 */
	if (swap.val) {
		mutex_lock(&shmem_swaplist_mutex);
		if (list_empty(&info->swaplist))
			list_add_tail(&info->swaplist, &shmem_swaplist);
	}

	spin_lock(&info->lock);
	if (swap.val)
		mutex_unlock(&shmem_swaplist_mutex);

	if (index >= info->next_index) {
		BUG_ON(!(info->flags & SHMEM_TRUNCATE));
		goto unlock;
	}
	entry = shmem_swp_entry(info, index, NULL);
	if (entry->val) {
		/*
		 * The more uptodate page coming down from a stacked
		 * writepage should replace our old swappage.
		 */
		free_swap_and_cache(*entry);
		shmem_swp_set(info, entry, 0);
	}
	shmem_recalc_inode(inode);

	if (swap.val && add_to_swap_cache(page, swap, GFP_ATOMIC) == 0) {
		delete_from_page_cache(page);
		shmem_swp_set(info, entry, swap.val);
		shmem_swp_unmap(entry);
		spin_unlock(&info->lock);
		swap_shmem_alloc(swap);
		BUG_ON(page_mapped(page));
		swap_writepage(page, wbc);
		return 0;
	}

	shmem_swp_unmap(entry);
unlock:
	spin_unlock(&info->lock);
	/*
	 * add_to_swap_cache() doesn't return -EEXIST, so we can safely
	 * clear SWAP_HAS_CACHE flag.
	 */
	swapcache_free(swap, NULL);
redirty:
	set_page_dirty(page);
	if (wbc->for_reclaim)
		return AOP_WRITEPAGE_ACTIVATE;	/* Return with page locked */
	unlock_page(page);
	return 0;
}

#ifdef CONFIG_NUMA
#ifdef CONFIG_TMPFS
static void shmem_show_mpol(struct seq_file *seq, struct mempolicy *mpol)
{
	char buffer[64];

	if (!mpol || mpol->mode == MPOL_DEFAULT)
		return;		/* show nothing */

	mpol_to_str(buffer, sizeof(buffer), mpol, 1);

	seq_printf(seq, ",mpol=%s", buffer);
}

static struct mempolicy *shmem_get_sbmpol(struct shmem_sb_info *sbinfo)
{
	struct mempolicy *mpol = NULL;
	if (sbinfo->mpol) {
		spin_lock(&sbinfo->stat_lock);	/* prevent replace/use races */
		mpol = sbinfo->mpol;
		mpol_get(mpol);
		spin_unlock(&sbinfo->stat_lock);
	}
	return mpol;
}
#endif /* CONFIG_TMPFS */

static struct page *shmem_swapin(swp_entry_t entry, gfp_t gfp,
			struct shmem_inode_info *info, unsigned long idx)
{
	struct mempolicy mpol, *spol;
	struct vm_area_struct pvma;
	struct page *page;

	spol = mpol_cond_copy(&mpol,
				mpol_shared_policy_lookup(&info->policy, idx));

	/* Create a pseudo vma that just contains the policy */
	pvma.vm_start = 0;
	pvma.vm_pgoff = idx;
	pvma.vm_ops = NULL;
	pvma.vm_policy = spol;
	page = swapin_readahead(entry, gfp, &pvma, 0);
	return page;
}

static struct page *shmem_alloc_page(gfp_t gfp,
			struct shmem_inode_info *info, unsigned long idx)
{
	struct vm_area_struct pvma;

	/* Create a pseudo vma that just contains the policy */
	pvma.vm_start = 0;
	pvma.vm_pgoff = idx;
	pvma.vm_ops = NULL;
	pvma.vm_policy = mpol_shared_policy_lookup(&info->policy, idx);

	/*
	 * alloc_page_vma() will drop the shared policy reference
	 */
	return alloc_page_vma(gfp, &pvma, 0);
}
#else /* !CONFIG_NUMA */
#ifdef CONFIG_TMPFS
static inline void shmem_show_mpol(struct seq_file *seq, struct mempolicy *p)
{
}
#endif /* CONFIG_TMPFS */

static inline struct page *shmem_swapin(swp_entry_t entry, gfp_t gfp,
			struct shmem_inode_info *info, unsigned long idx)
{
	return swapin_readahead(entry, gfp, NULL, 0);
}

static inline struct page *shmem_alloc_page(gfp_t gfp,
			struct shmem_inode_info *info, unsigned long idx)
{
	return alloc_page(gfp);
}
#endif /* CONFIG_NUMA */

#if !defined(CONFIG_NUMA) || !defined(CONFIG_TMPFS)
static inline struct mempolicy *shmem_get_sbmpol(struct shmem_sb_info *sbinfo)
{
	return NULL;
}
#endif

/*
 * shmem_getpage - either get the page from swap or allocate a new one
 *
 * If we allocate a new one we do not mark it dirty. That's up to the
 * vm. If we swap it in we mark it dirty since we also free the swap
 * entry since a page cannot live in both the swap and page cache
 */
static int shmem_getpage(struct inode *inode, unsigned long idx,
			struct page **pagep, enum sgp_type sgp, int *type)
{
	struct address_space *mapping = inode->i_mapping;
	struct shmem_inode_info *info = SHMEM_I(inode);
	struct shmem_sb_info *sbinfo;
	struct page *filepage = *pagep;
	struct page *swappage;
	struct page *prealloc_page = NULL;
	swp_entry_t *entry;
	swp_entry_t swap;
	gfp_t gfp;
	int error;

	if (idx >= SHMEM_MAX_INDEX)
		return -EFBIG;

	if (type)
		*type = 0;

	/*
	 * Normally, filepage is NULL on entry, and either found
	 * uptodate immediately, or allocated and zeroed, or read
	 * in under swappage, which is then assigned to filepage.
	 * But shmem_readpage (required for splice) passes in a locked
	 * filepage, which may be found not uptodate by other callers
	 * too, and may need to be copied from the swappage read in.
	 */
repeat:
	if (!filepage)
		filepage = find_lock_page(mapping, idx);
	if (filepage && PageUptodate(filepage))
		goto done;
	gfp = mapping_gfp_mask(mapping);
	if (!filepage) {
		/*
		 * Try to preload while we can wait, to not make a habit of
		 * draining atomic reserves; but don't latch on to this cpu.
		 */
		error = radix_tree_preload(gfp & ~__GFP_HIGHMEM);
		if (error)
			goto failed;
		radix_tree_preload_end();
		if (sgp != SGP_READ && !prealloc_page) {
			/* We don't care if this fails */
			prealloc_page = shmem_alloc_page(gfp, info, idx);
			if (prealloc_page) {
				if (mem_cgroup_cache_charge(prealloc_page,
						current->mm, GFP_KERNEL)) {
					page_cache_release(prealloc_page);
					prealloc_page = NULL;
				}
			}
		}
	}
	error = 0;

	spin_lock(&info->lock);
	shmem_recalc_inode(inode);
	entry = shmem_swp_alloc(info, idx, sgp);
	if (IS_ERR(entry)) {
		spin_unlock(&info->lock);
		error = PTR_ERR(entry);
		goto failed;
	}
	swap = *entry;

	if (swap.val) {
		/* Look it up and read it in.. */
		swappage = lookup_swap_cache(swap);
		if (!swappage) {
			shmem_swp_unmap(entry);
			spin_unlock(&info->lock);
			/* here we actually do the io */
			if (type)
				*type |= VM_FAULT_MAJOR;
			swappage = shmem_swapin(swap, gfp, info, idx);
			if (!swappage) {
				spin_lock(&info->lock);
				entry = shmem_swp_alloc(info, idx, sgp);
				if (IS_ERR(entry))
					error = PTR_ERR(entry);
				else {
					if (entry->val == swap.val)
						error = -ENOMEM;
					shmem_swp_unmap(entry);
				}
				spin_unlock(&info->lock);
				if (error)
					goto failed;
				goto repeat;
			}
			wait_on_page_locked(swappage);
			page_cache_release(swappage);
			goto repeat;
		}

		/* We have to do this with page locked to prevent races */
		if (!trylock_page(swappage)) {
			shmem_swp_unmap(entry);
			spin_unlock(&info->lock);
			wait_on_page_locked(swappage);
			page_cache_release(swappage);
			goto repeat;
		}
		if (PageWriteback(swappage)) {
			shmem_swp_unmap(entry);
			spin_unlock(&info->lock);
			wait_on_page_writeback(swappage);
			unlock_page(swappage);
			page_cache_release(swappage);
			goto repeat;
		}
		if (!PageUptodate(swappage)) {
			shmem_swp_unmap(entry);
			spin_unlock(&info->lock);
			unlock_page(swappage);
			page_cache_release(swappage);
			error = -EIO;
			goto failed;
		}

		if (filepage) {
			shmem_swp_set(info, entry, 0);
			shmem_swp_unmap(entry);
			delete_from_swap_cache(swappage);
			spin_unlock(&info->lock);
			copy_highpage(filepage, swappage);
			unlock_page(swappage);
			page_cache_release(swappage);
			flush_dcache_page(filepage);
			SetPageUptodate(filepage);
			set_page_dirty(filepage);
			swap_free(swap);
		} else if (!(error = add_to_page_cache_locked(swappage, mapping,
					idx, GFP_NOWAIT))) {
			info->flags |= SHMEM_PAGEIN;
			shmem_swp_set(info, entry, 0);
			shmem_swp_unmap(entry);
			delete_from_swap_cache(swappage);
			spin_unlock(&info->lock);
			filepage = swappage;
			set_page_dirty(filepage);
			swap_free(swap);
		} else {
			shmem_swp_unmap(entry);
			spin_unlock(&info->lock);
			if (error == -ENOMEM) {
				/*
				 * reclaim from proper memory cgroup and
				 * call memcg's OOM if needed.
				 */
				error = mem_cgroup_shmem_charge_fallback(
								swappage,
								current->mm,
								gfp);
				if (error) {
					unlock_page(swappage);
					page_cache_release(swappage);
					goto failed;
				}
			}
			unlock_page(swappage);
			page_cache_release(swappage);
			goto repeat;
		}
	} else if (sgp == SGP_READ && !filepage) {
		shmem_swp_unmap(entry);
		filepage = find_get_page(mapping, idx);
		if (filepage &&
		    (!PageUptodate(filepage) || !trylock_page(filepage))) {
			spin_unlock(&info->lock);
			wait_on_page_locked(filepage);
			page_cache_release(filepage);
			filepage = NULL;
			goto repeat;
		}
		spin_unlock(&info->lock);
	} else {
		shmem_swp_unmap(entry);
		sbinfo = SHMEM_SB(inode->i_sb);
		if (sbinfo->max_blocks) {
			if (percpu_counter_compare(&sbinfo->used_blocks,
						sbinfo->max_blocks) >= 0 ||
<<<<<<< HEAD
			    shmem_acct_block(info->flags)) {
				spin_unlock(&info->lock);
				error = -ENOSPC;
				goto failed;
			}
=======
			    shmem_acct_block(info->flags))
				goto nospace;
>>>>>>> bf0be0e9
			percpu_counter_inc(&sbinfo->used_blocks);
			spin_lock(&inode->i_lock);
			inode->i_blocks += BLOCKS_PER_PAGE;
			spin_unlock(&inode->i_lock);
		} else if (shmem_acct_block(info->flags))
			goto nospace;

		if (!filepage) {
			int ret;

			if (!prealloc_page) {
				spin_unlock(&info->lock);
				filepage = shmem_alloc_page(gfp, info, idx);
				if (!filepage) {
					shmem_unacct_blocks(info->flags, 1);
					shmem_free_blocks(inode, 1);
					error = -ENOMEM;
					goto failed;
				}
				SetPageSwapBacked(filepage);

				/*
				 * Precharge page while we can wait, compensate
				 * after
				 */
				error = mem_cgroup_cache_charge(filepage,
					current->mm, GFP_KERNEL);
				if (error) {
					page_cache_release(filepage);
					shmem_unacct_blocks(info->flags, 1);
					shmem_free_blocks(inode, 1);
					filepage = NULL;
					goto failed;
				}

				spin_lock(&info->lock);
			} else {
				filepage = prealloc_page;
				prealloc_page = NULL;
				SetPageSwapBacked(filepage);
			}

			entry = shmem_swp_alloc(info, idx, sgp);
			if (IS_ERR(entry))
				error = PTR_ERR(entry);
			else {
				swap = *entry;
				shmem_swp_unmap(entry);
			}
			ret = error || swap.val;
			if (ret)
				mem_cgroup_uncharge_cache_page(filepage);
			else
				ret = add_to_page_cache_lru(filepage, mapping,
						idx, GFP_NOWAIT);
			/*
			 * At add_to_page_cache_lru() failure, uncharge will
			 * be done automatically.
			 */
			if (ret) {
				spin_unlock(&info->lock);
				page_cache_release(filepage);
				shmem_unacct_blocks(info->flags, 1);
				shmem_free_blocks(inode, 1);
				filepage = NULL;
				if (error)
					goto failed;
				goto repeat;
			}
			info->flags |= SHMEM_PAGEIN;
		}

		info->alloced++;
		spin_unlock(&info->lock);
		clear_highpage(filepage);
		flush_dcache_page(filepage);
		SetPageUptodate(filepage);
		if (sgp == SGP_DIRTY)
			set_page_dirty(filepage);
	}
done:
	*pagep = filepage;
	error = 0;
	goto out;

nospace:
	/*
	 * Perhaps the page was brought in from swap between find_lock_page
	 * and taking info->lock?  We allow for that at add_to_page_cache_lru,
	 * but must also avoid reporting a spurious ENOSPC while working on a
	 * full tmpfs.  (When filepage has been passed in to shmem_getpage, it
	 * is already in page cache, which prevents this race from occurring.)
	 */
	if (!filepage) {
		struct page *page = find_get_page(mapping, idx);
		if (page) {
			spin_unlock(&info->lock);
			page_cache_release(page);
			goto repeat;
		}
	}
	spin_unlock(&info->lock);
	error = -ENOSPC;
failed:
	if (*pagep != filepage) {
		unlock_page(filepage);
		page_cache_release(filepage);
	}
out:
	if (prealloc_page) {
		mem_cgroup_uncharge_cache_page(prealloc_page);
		page_cache_release(prealloc_page);
	}
	return error;
}

static int shmem_fault(struct vm_area_struct *vma, struct vm_fault *vmf)
{
	struct inode *inode = vma->vm_file->f_path.dentry->d_inode;
	int error;
	int ret;

	if (((loff_t)vmf->pgoff << PAGE_CACHE_SHIFT) >= i_size_read(inode))
		return VM_FAULT_SIGBUS;

	error = shmem_getpage(inode, vmf->pgoff, &vmf->page, SGP_CACHE, &ret);
	if (error)
		return ((error == -ENOMEM) ? VM_FAULT_OOM : VM_FAULT_SIGBUS);
	if (ret & VM_FAULT_MAJOR) {
		count_vm_event(PGMAJFAULT);
		mem_cgroup_count_vm_event(vma->vm_mm, PGMAJFAULT);
	}
	return ret | VM_FAULT_LOCKED;
}

#ifdef CONFIG_NUMA
static int shmem_set_policy(struct vm_area_struct *vma, struct mempolicy *new)
{
	struct inode *i = vma->vm_file->f_path.dentry->d_inode;
	return mpol_set_shared_policy(&SHMEM_I(i)->policy, vma, new);
}

static struct mempolicy *shmem_get_policy(struct vm_area_struct *vma,
					  unsigned long addr)
{
	struct inode *i = vma->vm_file->f_path.dentry->d_inode;
	unsigned long idx;

	idx = ((addr - vma->vm_start) >> PAGE_SHIFT) + vma->vm_pgoff;
	return mpol_shared_policy_lookup(&SHMEM_I(i)->policy, idx);
}
#endif

int shmem_lock(struct file *file, int lock, struct user_struct *user)
{
	struct inode *inode = file->f_path.dentry->d_inode;
	struct shmem_inode_info *info = SHMEM_I(inode);
	int retval = -ENOMEM;

	spin_lock(&info->lock);
	if (lock && !(info->flags & VM_LOCKED)) {
		if (!user_shm_lock(inode->i_size, user))
			goto out_nomem;
		info->flags |= VM_LOCKED;
		mapping_set_unevictable(file->f_mapping);
	}
	if (!lock && (info->flags & VM_LOCKED) && user) {
		user_shm_unlock(inode->i_size, user);
		info->flags &= ~VM_LOCKED;
		mapping_clear_unevictable(file->f_mapping);
		scan_mapping_unevictable_pages(file->f_mapping);
	}
	retval = 0;

out_nomem:
	spin_unlock(&info->lock);
	return retval;
}

static int shmem_mmap(struct file *file, struct vm_area_struct *vma)
{
	file_accessed(file);
	vma->vm_ops = &shmem_vm_ops;
	vma->vm_flags |= VM_CAN_NONLINEAR;
	return 0;
}

static struct inode *shmem_get_inode(struct super_block *sb, const struct inode *dir,
				     int mode, dev_t dev, unsigned long flags)
{
	struct inode *inode;
	struct shmem_inode_info *info;
	struct shmem_sb_info *sbinfo = SHMEM_SB(sb);

	if (shmem_reserve_inode(sb))
		return NULL;

	inode = new_inode(sb);
	if (inode) {
		inode->i_ino = get_next_ino();
		inode_init_owner(inode, dir, mode);
		inode->i_blocks = 0;
		inode->i_mapping->backing_dev_info = &shmem_backing_dev_info;
		inode->i_atime = inode->i_mtime = inode->i_ctime = CURRENT_TIME;
		inode->i_generation = get_seconds();
		info = SHMEM_I(inode);
		memset(info, 0, (char *)inode - (char *)info);
		spin_lock_init(&info->lock);
		info->flags = flags & VM_NORESERVE;
		INIT_LIST_HEAD(&info->swaplist);
		INIT_LIST_HEAD(&info->xattr_list);
		cache_no_acl(inode);

		switch (mode & S_IFMT) {
		default:
			inode->i_op = &shmem_special_inode_operations;
			init_special_inode(inode, mode, dev);
			break;
		case S_IFREG:
			inode->i_mapping->a_ops = &shmem_aops;
			inode->i_op = &shmem_inode_operations;
			inode->i_fop = &shmem_file_operations;
			mpol_shared_policy_init(&info->policy,
						 shmem_get_sbmpol(sbinfo));
			break;
		case S_IFDIR:
			inc_nlink(inode);
			/* Some things misbehave if size == 0 on a directory */
			inode->i_size = 2 * BOGO_DIRENT_SIZE;
			inode->i_op = &shmem_dir_inode_operations;
			inode->i_fop = &simple_dir_operations;
			break;
		case S_IFLNK:
			/*
			 * Must not load anything in the rbtree,
			 * mpol_free_shared_policy will not be called.
			 */
			mpol_shared_policy_init(&info->policy, NULL);
			break;
		}
	} else
		shmem_free_inode(sb);
	return inode;
}

#ifdef CONFIG_TMPFS
static const struct inode_operations shmem_symlink_inode_operations;
static const struct inode_operations shmem_symlink_inline_operations;

/*
 * Normally tmpfs avoids the use of shmem_readpage and shmem_write_begin;
 * but providing them allows a tmpfs file to be used for splice, sendfile, and
 * below the loop driver, in the generic fashion that many filesystems support.
 */
static int shmem_readpage(struct file *file, struct page *page)
{
	struct inode *inode = page->mapping->host;
	int error = shmem_getpage(inode, page->index, &page, SGP_CACHE, NULL);
	unlock_page(page);
	return error;
}

static int
shmem_write_begin(struct file *file, struct address_space *mapping,
			loff_t pos, unsigned len, unsigned flags,
			struct page **pagep, void **fsdata)
{
	struct inode *inode = mapping->host;
	pgoff_t index = pos >> PAGE_CACHE_SHIFT;
	*pagep = NULL;
	return shmem_getpage(inode, index, pagep, SGP_WRITE, NULL);
}

static int
shmem_write_end(struct file *file, struct address_space *mapping,
			loff_t pos, unsigned len, unsigned copied,
			struct page *page, void *fsdata)
{
	struct inode *inode = mapping->host;

	if (pos + copied > inode->i_size)
		i_size_write(inode, pos + copied);

	set_page_dirty(page);
	unlock_page(page);
	page_cache_release(page);

	return copied;
}

static void do_shmem_file_read(struct file *filp, loff_t *ppos, read_descriptor_t *desc, read_actor_t actor)
{
	struct inode *inode = filp->f_path.dentry->d_inode;
	struct address_space *mapping = inode->i_mapping;
	unsigned long index, offset;
	enum sgp_type sgp = SGP_READ;

	/*
	 * Might this read be for a stacking filesystem?  Then when reading
	 * holes of a sparse file, we actually need to allocate those pages,
	 * and even mark them dirty, so it cannot exceed the max_blocks limit.
	 */
	if (segment_eq(get_fs(), KERNEL_DS))
		sgp = SGP_DIRTY;

	index = *ppos >> PAGE_CACHE_SHIFT;
	offset = *ppos & ~PAGE_CACHE_MASK;

	for (;;) {
		struct page *page = NULL;
		unsigned long end_index, nr, ret;
		loff_t i_size = i_size_read(inode);

		end_index = i_size >> PAGE_CACHE_SHIFT;
		if (index > end_index)
			break;
		if (index == end_index) {
			nr = i_size & ~PAGE_CACHE_MASK;
			if (nr <= offset)
				break;
		}

		desc->error = shmem_getpage(inode, index, &page, sgp, NULL);
		if (desc->error) {
			if (desc->error == -EINVAL)
				desc->error = 0;
			break;
		}
		if (page)
			unlock_page(page);

		/*
		 * We must evaluate after, since reads (unlike writes)
		 * are called without i_mutex protection against truncate
		 */
		nr = PAGE_CACHE_SIZE;
		i_size = i_size_read(inode);
		end_index = i_size >> PAGE_CACHE_SHIFT;
		if (index == end_index) {
			nr = i_size & ~PAGE_CACHE_MASK;
			if (nr <= offset) {
				if (page)
					page_cache_release(page);
				break;
			}
		}
		nr -= offset;

		if (page) {
			/*
			 * If users can be writing to this page using arbitrary
			 * virtual addresses, take care about potential aliasing
			 * before reading the page on the kernel side.
			 */
			if (mapping_writably_mapped(mapping))
				flush_dcache_page(page);
			/*
			 * Mark the page accessed if we read the beginning.
			 */
			if (!offset)
				mark_page_accessed(page);
		} else {
			page = ZERO_PAGE(0);
			page_cache_get(page);
		}

		/*
		 * Ok, we have the page, and it's up-to-date, so
		 * now we can copy it to user space...
		 *
		 * The actor routine returns how many bytes were actually used..
		 * NOTE! This may not be the same as how much of a user buffer
		 * we filled up (we may be padding etc), so we can only update
		 * "pos" here (the actor routine has to update the user buffer
		 * pointers and the remaining count).
		 */
		ret = actor(desc, page, offset, nr);
		offset += ret;
		index += offset >> PAGE_CACHE_SHIFT;
		offset &= ~PAGE_CACHE_MASK;

		page_cache_release(page);
		if (ret != nr || !desc->count)
			break;

		cond_resched();
	}

	*ppos = ((loff_t) index << PAGE_CACHE_SHIFT) + offset;
	file_accessed(filp);
}

static ssize_t shmem_file_aio_read(struct kiocb *iocb,
		const struct iovec *iov, unsigned long nr_segs, loff_t pos)
{
	struct file *filp = iocb->ki_filp;
	ssize_t retval;
	unsigned long seg;
	size_t count;
	loff_t *ppos = &iocb->ki_pos;

	retval = generic_segment_checks(iov, &nr_segs, &count, VERIFY_WRITE);
	if (retval)
		return retval;

	for (seg = 0; seg < nr_segs; seg++) {
		read_descriptor_t desc;

		desc.written = 0;
		desc.arg.buf = iov[seg].iov_base;
		desc.count = iov[seg].iov_len;
		if (desc.count == 0)
			continue;
		desc.error = 0;
		do_shmem_file_read(filp, ppos, &desc, file_read_actor);
		retval += desc.written;
		if (desc.error) {
			retval = retval ?: desc.error;
			break;
		}
		if (desc.count > 0)
			break;
	}
	return retval;
}

static int shmem_statfs(struct dentry *dentry, struct kstatfs *buf)
{
	struct shmem_sb_info *sbinfo = SHMEM_SB(dentry->d_sb);

	buf->f_type = TMPFS_MAGIC;
	buf->f_bsize = PAGE_CACHE_SIZE;
	buf->f_namelen = NAME_MAX;
	if (sbinfo->max_blocks) {
		buf->f_blocks = sbinfo->max_blocks;
		buf->f_bavail = buf->f_bfree =
				sbinfo->max_blocks - percpu_counter_sum(&sbinfo->used_blocks);
	}
	if (sbinfo->max_inodes) {
		buf->f_files = sbinfo->max_inodes;
		buf->f_ffree = sbinfo->free_inodes;
	}
	/* else leave those fields 0 like simple_statfs */
	return 0;
}

/*
 * File creation. Allocate an inode, and we're done..
 */
static int
shmem_mknod(struct inode *dir, struct dentry *dentry, int mode, dev_t dev)
{
	struct inode *inode;
	int error = -ENOSPC;

	inode = shmem_get_inode(dir->i_sb, dir, mode, dev, VM_NORESERVE);
	if (inode) {
		error = security_inode_init_security(inode, dir,
						     &dentry->d_name, NULL,
						     NULL, NULL);
		if (error) {
			if (error != -EOPNOTSUPP) {
				iput(inode);
				return error;
			}
		}
#ifdef CONFIG_TMPFS_POSIX_ACL
		error = generic_acl_init(inode, dir);
		if (error) {
			iput(inode);
			return error;
		}
#else
		error = 0;
#endif
		dir->i_size += BOGO_DIRENT_SIZE;
		dir->i_ctime = dir->i_mtime = CURRENT_TIME;
		d_instantiate(dentry, inode);
		dget(dentry); /* Extra count - pin the dentry in core */
	}
	return error;
}

static int shmem_mkdir(struct inode *dir, struct dentry *dentry, int mode)
{
	int error;

	if ((error = shmem_mknod(dir, dentry, mode | S_IFDIR, 0)))
		return error;
	inc_nlink(dir);
	return 0;
}

static int shmem_create(struct inode *dir, struct dentry *dentry, int mode,
		struct nameidata *nd)
{
	return shmem_mknod(dir, dentry, mode | S_IFREG, 0);
}

/*
 * Link a file..
 */
static int shmem_link(struct dentry *old_dentry, struct inode *dir, struct dentry *dentry)
{
	struct inode *inode = old_dentry->d_inode;
	int ret;

	/*
	 * No ordinary (disk based) filesystem counts links as inodes;
	 * but each new link needs a new dentry, pinning lowmem, and
	 * tmpfs dentries cannot be pruned until they are unlinked.
	 */
	ret = shmem_reserve_inode(inode->i_sb);
	if (ret)
		goto out;

	dir->i_size += BOGO_DIRENT_SIZE;
	inode->i_ctime = dir->i_ctime = dir->i_mtime = CURRENT_TIME;
	inc_nlink(inode);
	ihold(inode);	/* New dentry reference */
	dget(dentry);		/* Extra pinning count for the created dentry */
	d_instantiate(dentry, inode);
out:
	return ret;
}

static int shmem_unlink(struct inode *dir, struct dentry *dentry)
{
	struct inode *inode = dentry->d_inode;

	if (inode->i_nlink > 1 && !S_ISDIR(inode->i_mode))
		shmem_free_inode(inode->i_sb);

	dir->i_size -= BOGO_DIRENT_SIZE;
	inode->i_ctime = dir->i_ctime = dir->i_mtime = CURRENT_TIME;
	drop_nlink(inode);
	dput(dentry);	/* Undo the count from "create" - this does all the work */
	return 0;
}

static int shmem_rmdir(struct inode *dir, struct dentry *dentry)
{
	if (!simple_empty(dentry))
		return -ENOTEMPTY;

	drop_nlink(dentry->d_inode);
	drop_nlink(dir);
	return shmem_unlink(dir, dentry);
}

/*
 * The VFS layer already does all the dentry stuff for rename,
 * we just have to decrement the usage count for the target if
 * it exists so that the VFS layer correctly free's it when it
 * gets overwritten.
 */
static int shmem_rename(struct inode *old_dir, struct dentry *old_dentry, struct inode *new_dir, struct dentry *new_dentry)
{
	struct inode *inode = old_dentry->d_inode;
	int they_are_dirs = S_ISDIR(inode->i_mode);

	if (!simple_empty(new_dentry))
		return -ENOTEMPTY;

	if (new_dentry->d_inode) {
		(void) shmem_unlink(new_dir, new_dentry);
		if (they_are_dirs)
			drop_nlink(old_dir);
	} else if (they_are_dirs) {
		drop_nlink(old_dir);
		inc_nlink(new_dir);
	}

	old_dir->i_size -= BOGO_DIRENT_SIZE;
	new_dir->i_size += BOGO_DIRENT_SIZE;
	old_dir->i_ctime = old_dir->i_mtime =
	new_dir->i_ctime = new_dir->i_mtime =
	inode->i_ctime = CURRENT_TIME;
	return 0;
}

static int shmem_symlink(struct inode *dir, struct dentry *dentry, const char *symname)
{
	int error;
	int len;
	struct inode *inode;
	struct page *page = NULL;
	char *kaddr;
	struct shmem_inode_info *info;

	len = strlen(symname) + 1;
	if (len > PAGE_CACHE_SIZE)
		return -ENAMETOOLONG;

	inode = shmem_get_inode(dir->i_sb, dir, S_IFLNK|S_IRWXUGO, 0, VM_NORESERVE);
	if (!inode)
		return -ENOSPC;

	error = security_inode_init_security(inode, dir, &dentry->d_name, NULL,
					     NULL, NULL);
	if (error) {
		if (error != -EOPNOTSUPP) {
			iput(inode);
			return error;
		}
		error = 0;
	}

	info = SHMEM_I(inode);
	inode->i_size = len-1;
	if (len <= SHMEM_SYMLINK_INLINE_LEN) {
		/* do it inline */
		memcpy(info->inline_symlink, symname, len);
		inode->i_op = &shmem_symlink_inline_operations;
	} else {
		error = shmem_getpage(inode, 0, &page, SGP_WRITE, NULL);
		if (error) {
			iput(inode);
			return error;
		}
		inode->i_mapping->a_ops = &shmem_aops;
		inode->i_op = &shmem_symlink_inode_operations;
		kaddr = kmap_atomic(page, KM_USER0);
		memcpy(kaddr, symname, len);
		kunmap_atomic(kaddr, KM_USER0);
		set_page_dirty(page);
		unlock_page(page);
		page_cache_release(page);
	}
	dir->i_size += BOGO_DIRENT_SIZE;
	dir->i_ctime = dir->i_mtime = CURRENT_TIME;
	d_instantiate(dentry, inode);
	dget(dentry);
	return 0;
}

static void *shmem_follow_link_inline(struct dentry *dentry, struct nameidata *nd)
{
	nd_set_link(nd, SHMEM_I(dentry->d_inode)->inline_symlink);
	return NULL;
}

static void *shmem_follow_link(struct dentry *dentry, struct nameidata *nd)
{
	struct page *page = NULL;
	int res = shmem_getpage(dentry->d_inode, 0, &page, SGP_READ, NULL);
	nd_set_link(nd, res ? ERR_PTR(res) : kmap(page));
	if (page)
		unlock_page(page);
	return page;
}

static void shmem_put_link(struct dentry *dentry, struct nameidata *nd, void *cookie)
{
	if (!IS_ERR(nd_get_link(nd))) {
		struct page *page = cookie;
		kunmap(page);
		mark_page_accessed(page);
		page_cache_release(page);
	}
}

#ifdef CONFIG_TMPFS_XATTR
/*
 * Superblocks without xattr inode operations may get some security.* xattr
 * support from the LSM "for free". As soon as we have any other xattrs
 * like ACLs, we also need to implement the security.* handlers at
 * filesystem level, though.
 */

static int shmem_xattr_get(struct dentry *dentry, const char *name,
			   void *buffer, size_t size)
{
	struct shmem_inode_info *info;
	struct shmem_xattr *xattr;
	int ret = -ENODATA;

	info = SHMEM_I(dentry->d_inode);

	spin_lock(&info->lock);
	list_for_each_entry(xattr, &info->xattr_list, list) {
		if (strcmp(name, xattr->name))
			continue;

		ret = xattr->size;
		if (buffer) {
			if (size < xattr->size)
				ret = -ERANGE;
			else
				memcpy(buffer, xattr->value, xattr->size);
		}
		break;
	}
	spin_unlock(&info->lock);
	return ret;
}

static int shmem_xattr_set(struct dentry *dentry, const char *name,
			   const void *value, size_t size, int flags)
{
	struct inode *inode = dentry->d_inode;
	struct shmem_inode_info *info = SHMEM_I(inode);
	struct shmem_xattr *xattr;
	struct shmem_xattr *new_xattr = NULL;
	size_t len;
	int err = 0;

	/* value == NULL means remove */
	if (value) {
		/* wrap around? */
		len = sizeof(*new_xattr) + size;
		if (len <= sizeof(*new_xattr))
			return -ENOMEM;

		new_xattr = kmalloc(len, GFP_KERNEL);
		if (!new_xattr)
			return -ENOMEM;

		new_xattr->name = kstrdup(name, GFP_KERNEL);
		if (!new_xattr->name) {
			kfree(new_xattr);
			return -ENOMEM;
		}

		new_xattr->size = size;
		memcpy(new_xattr->value, value, size);
	}

	spin_lock(&info->lock);
	list_for_each_entry(xattr, &info->xattr_list, list) {
		if (!strcmp(name, xattr->name)) {
			if (flags & XATTR_CREATE) {
				xattr = new_xattr;
				err = -EEXIST;
			} else if (new_xattr) {
				list_replace(&xattr->list, &new_xattr->list);
			} else {
				list_del(&xattr->list);
			}
			goto out;
		}
	}
	if (flags & XATTR_REPLACE) {
		xattr = new_xattr;
		err = -ENODATA;
	} else {
		list_add(&new_xattr->list, &info->xattr_list);
		xattr = NULL;
	}
out:
	spin_unlock(&info->lock);
	if (xattr)
		kfree(xattr->name);
	kfree(xattr);
	return err;
}


static const struct xattr_handler *shmem_xattr_handlers[] = {
#ifdef CONFIG_TMPFS_POSIX_ACL
	&generic_acl_access_handler,
	&generic_acl_default_handler,
#endif
	NULL
};

static int shmem_xattr_validate(const char *name)
{
	struct { const char *prefix; size_t len; } arr[] = {
		{ XATTR_SECURITY_PREFIX, XATTR_SECURITY_PREFIX_LEN },
		{ XATTR_TRUSTED_PREFIX, XATTR_TRUSTED_PREFIX_LEN }
	};
	int i;

	for (i = 0; i < ARRAY_SIZE(arr); i++) {
		size_t preflen = arr[i].len;
		if (strncmp(name, arr[i].prefix, preflen) == 0) {
			if (!name[preflen])
				return -EINVAL;
			return 0;
		}
	}
	return -EOPNOTSUPP;
}

static ssize_t shmem_getxattr(struct dentry *dentry, const char *name,
			      void *buffer, size_t size)
{
	int err;

	/*
	 * If this is a request for a synthetic attribute in the system.*
	 * namespace use the generic infrastructure to resolve a handler
	 * for it via sb->s_xattr.
	 */
	if (!strncmp(name, XATTR_SYSTEM_PREFIX, XATTR_SYSTEM_PREFIX_LEN))
		return generic_getxattr(dentry, name, buffer, size);

	err = shmem_xattr_validate(name);
	if (err)
		return err;

	return shmem_xattr_get(dentry, name, buffer, size);
}

static int shmem_setxattr(struct dentry *dentry, const char *name,
			  const void *value, size_t size, int flags)
{
	int err;

	/*
	 * If this is a request for a synthetic attribute in the system.*
	 * namespace use the generic infrastructure to resolve a handler
	 * for it via sb->s_xattr.
	 */
	if (!strncmp(name, XATTR_SYSTEM_PREFIX, XATTR_SYSTEM_PREFIX_LEN))
		return generic_setxattr(dentry, name, value, size, flags);

	err = shmem_xattr_validate(name);
	if (err)
		return err;

	if (size == 0)
		value = "";  /* empty EA, do not remove */

	return shmem_xattr_set(dentry, name, value, size, flags);

}

static int shmem_removexattr(struct dentry *dentry, const char *name)
{
	int err;

	/*
	 * If this is a request for a synthetic attribute in the system.*
	 * namespace use the generic infrastructure to resolve a handler
	 * for it via sb->s_xattr.
	 */
	if (!strncmp(name, XATTR_SYSTEM_PREFIX, XATTR_SYSTEM_PREFIX_LEN))
		return generic_removexattr(dentry, name);

	err = shmem_xattr_validate(name);
	if (err)
		return err;

	return shmem_xattr_set(dentry, name, NULL, 0, XATTR_REPLACE);
}

static bool xattr_is_trusted(const char *name)
{
	return !strncmp(name, XATTR_TRUSTED_PREFIX, XATTR_TRUSTED_PREFIX_LEN);
}

static ssize_t shmem_listxattr(struct dentry *dentry, char *buffer, size_t size)
{
	bool trusted = capable(CAP_SYS_ADMIN);
	struct shmem_xattr *xattr;
	struct shmem_inode_info *info;
	size_t used = 0;

	info = SHMEM_I(dentry->d_inode);

	spin_lock(&info->lock);
	list_for_each_entry(xattr, &info->xattr_list, list) {
		size_t len;

		/* skip "trusted." attributes for unprivileged callers */
		if (!trusted && xattr_is_trusted(xattr->name))
			continue;

		len = strlen(xattr->name) + 1;
		used += len;
		if (buffer) {
			if (size < used) {
				used = -ERANGE;
				break;
			}
			memcpy(buffer, xattr->name, len);
			buffer += len;
		}
	}
	spin_unlock(&info->lock);

	return used;
}
#endif /* CONFIG_TMPFS_XATTR */

static const struct inode_operations shmem_symlink_inline_operations = {
	.readlink	= generic_readlink,
	.follow_link	= shmem_follow_link_inline,
#ifdef CONFIG_TMPFS_XATTR
	.setxattr	= shmem_setxattr,
	.getxattr	= shmem_getxattr,
	.listxattr	= shmem_listxattr,
	.removexattr	= shmem_removexattr,
#endif
};

static const struct inode_operations shmem_symlink_inode_operations = {
	.readlink	= generic_readlink,
	.follow_link	= shmem_follow_link,
	.put_link	= shmem_put_link,
#ifdef CONFIG_TMPFS_XATTR
	.setxattr	= shmem_setxattr,
	.getxattr	= shmem_getxattr,
	.listxattr	= shmem_listxattr,
	.removexattr	= shmem_removexattr,
#endif
};

static struct dentry *shmem_get_parent(struct dentry *child)
{
	return ERR_PTR(-ESTALE);
}

static int shmem_match(struct inode *ino, void *vfh)
{
	__u32 *fh = vfh;
	__u64 inum = fh[2];
	inum = (inum << 32) | fh[1];
	return ino->i_ino == inum && fh[0] == ino->i_generation;
}

static struct dentry *shmem_fh_to_dentry(struct super_block *sb,
		struct fid *fid, int fh_len, int fh_type)
{
	struct inode *inode;
	struct dentry *dentry = NULL;
	u64 inum = fid->raw[2];
	inum = (inum << 32) | fid->raw[1];

	if (fh_len < 3)
		return NULL;

	inode = ilookup5(sb, (unsigned long)(inum + fid->raw[0]),
			shmem_match, fid->raw);
	if (inode) {
		dentry = d_find_alias(inode);
		iput(inode);
	}

	return dentry;
}

static int shmem_encode_fh(struct dentry *dentry, __u32 *fh, int *len,
				int connectable)
{
	struct inode *inode = dentry->d_inode;

	if (*len < 3) {
		*len = 3;
		return 255;
	}

	if (inode_unhashed(inode)) {
		/* Unfortunately insert_inode_hash is not idempotent,
		 * so as we hash inodes here rather than at creation
		 * time, we need a lock to ensure we only try
		 * to do it once
		 */
		static DEFINE_SPINLOCK(lock);
		spin_lock(&lock);
		if (inode_unhashed(inode))
			__insert_inode_hash(inode,
					    inode->i_ino + inode->i_generation);
		spin_unlock(&lock);
	}

	fh[0] = inode->i_generation;
	fh[1] = inode->i_ino;
	fh[2] = ((__u64)inode->i_ino) >> 32;

	*len = 3;
	return 1;
}

static const struct export_operations shmem_export_ops = {
	.get_parent     = shmem_get_parent,
	.encode_fh      = shmem_encode_fh,
	.fh_to_dentry	= shmem_fh_to_dentry,
};

static int shmem_parse_options(char *options, struct shmem_sb_info *sbinfo,
			       bool remount)
{
	char *this_char, *value, *rest;

	while (options != NULL) {
		this_char = options;
		for (;;) {
			/*
			 * NUL-terminate this option: unfortunately,
			 * mount options form a comma-separated list,
			 * but mpol's nodelist may also contain commas.
			 */
			options = strchr(options, ',');
			if (options == NULL)
				break;
			options++;
			if (!isdigit(*options)) {
				options[-1] = '\0';
				break;
			}
		}
		if (!*this_char)
			continue;
		if ((value = strchr(this_char,'=')) != NULL) {
			*value++ = 0;
		} else {
			printk(KERN_ERR
			    "tmpfs: No value for mount option '%s'\n",
			    this_char);
			return 1;
		}

		if (!strcmp(this_char,"size")) {
			unsigned long long size;
			size = memparse(value,&rest);
			if (*rest == '%') {
				size <<= PAGE_SHIFT;
				size *= totalram_pages;
				do_div(size, 100);
				rest++;
			}
			if (*rest)
				goto bad_val;
			sbinfo->max_blocks =
				DIV_ROUND_UP(size, PAGE_CACHE_SIZE);
		} else if (!strcmp(this_char,"nr_blocks")) {
			sbinfo->max_blocks = memparse(value, &rest);
			if (*rest)
				goto bad_val;
		} else if (!strcmp(this_char,"nr_inodes")) {
			sbinfo->max_inodes = memparse(value, &rest);
			if (*rest)
				goto bad_val;
		} else if (!strcmp(this_char,"mode")) {
			if (remount)
				continue;
			sbinfo->mode = simple_strtoul(value, &rest, 8) & 07777;
			if (*rest)
				goto bad_val;
		} else if (!strcmp(this_char,"uid")) {
			if (remount)
				continue;
			sbinfo->uid = simple_strtoul(value, &rest, 0);
			if (*rest)
				goto bad_val;
		} else if (!strcmp(this_char,"gid")) {
			if (remount)
				continue;
			sbinfo->gid = simple_strtoul(value, &rest, 0);
			if (*rest)
				goto bad_val;
		} else if (!strcmp(this_char,"mpol")) {
			if (mpol_parse_str(value, &sbinfo->mpol, 1))
				goto bad_val;
		} else {
			printk(KERN_ERR "tmpfs: Bad mount option %s\n",
			       this_char);
			return 1;
		}
	}
	return 0;

bad_val:
	printk(KERN_ERR "tmpfs: Bad value '%s' for mount option '%s'\n",
	       value, this_char);
	return 1;

}

static int shmem_remount_fs(struct super_block *sb, int *flags, char *data)
{
	struct shmem_sb_info *sbinfo = SHMEM_SB(sb);
	struct shmem_sb_info config = *sbinfo;
	unsigned long inodes;
	int error = -EINVAL;

	if (shmem_parse_options(data, &config, true))
		return error;

	spin_lock(&sbinfo->stat_lock);
	inodes = sbinfo->max_inodes - sbinfo->free_inodes;
	if (percpu_counter_compare(&sbinfo->used_blocks, config.max_blocks) > 0)
		goto out;
	if (config.max_inodes < inodes)
		goto out;
	/*
	 * Those tests also disallow limited->unlimited while any are in
	 * use, so i_blocks will always be zero when max_blocks is zero;
	 * but we must separately disallow unlimited->limited, because
	 * in that case we have no record of how much is already in use.
	 */
	if (config.max_blocks && !sbinfo->max_blocks)
		goto out;
	if (config.max_inodes && !sbinfo->max_inodes)
		goto out;

	error = 0;
	sbinfo->max_blocks  = config.max_blocks;
	sbinfo->max_inodes  = config.max_inodes;
	sbinfo->free_inodes = config.max_inodes - inodes;

	mpol_put(sbinfo->mpol);
	sbinfo->mpol        = config.mpol;	/* transfers initial ref */
out:
	spin_unlock(&sbinfo->stat_lock);
	return error;
}

static int shmem_show_options(struct seq_file *seq, struct vfsmount *vfs)
{
	struct shmem_sb_info *sbinfo = SHMEM_SB(vfs->mnt_sb);

	if (sbinfo->max_blocks != shmem_default_max_blocks())
		seq_printf(seq, ",size=%luk",
			sbinfo->max_blocks << (PAGE_CACHE_SHIFT - 10));
	if (sbinfo->max_inodes != shmem_default_max_inodes())
		seq_printf(seq, ",nr_inodes=%lu", sbinfo->max_inodes);
	if (sbinfo->mode != (S_IRWXUGO | S_ISVTX))
		seq_printf(seq, ",mode=%03o", sbinfo->mode);
	if (sbinfo->uid != 0)
		seq_printf(seq, ",uid=%u", sbinfo->uid);
	if (sbinfo->gid != 0)
		seq_printf(seq, ",gid=%u", sbinfo->gid);
	shmem_show_mpol(seq, sbinfo->mpol);
	return 0;
}
#endif /* CONFIG_TMPFS */

static void shmem_put_super(struct super_block *sb)
{
	struct shmem_sb_info *sbinfo = SHMEM_SB(sb);

	percpu_counter_destroy(&sbinfo->used_blocks);
	kfree(sbinfo);
	sb->s_fs_info = NULL;
}

int shmem_fill_super(struct super_block *sb, void *data, int silent)
{
	struct inode *inode;
	struct dentry *root;
	struct shmem_sb_info *sbinfo;
	int err = -ENOMEM;

	/* Round up to L1_CACHE_BYTES to resist false sharing */
	sbinfo = kzalloc(max((int)sizeof(struct shmem_sb_info),
				L1_CACHE_BYTES), GFP_KERNEL);
	if (!sbinfo)
		return -ENOMEM;

	sbinfo->mode = S_IRWXUGO | S_ISVTX;
	sbinfo->uid = current_fsuid();
	sbinfo->gid = current_fsgid();
	sb->s_fs_info = sbinfo;

#ifdef CONFIG_TMPFS
	/*
	 * Per default we only allow half of the physical ram per
	 * tmpfs instance, limiting inodes to one per page of lowmem;
	 * but the internal instance is left unlimited.
	 */
	if (!(sb->s_flags & MS_NOUSER)) {
		sbinfo->max_blocks = shmem_default_max_blocks();
		sbinfo->max_inodes = shmem_default_max_inodes();
		if (shmem_parse_options(data, sbinfo, false)) {
			err = -EINVAL;
			goto failed;
		}
	}
	sb->s_export_op = &shmem_export_ops;
#else
	sb->s_flags |= MS_NOUSER;
#endif

	spin_lock_init(&sbinfo->stat_lock);
	if (percpu_counter_init(&sbinfo->used_blocks, 0))
		goto failed;
	sbinfo->free_inodes = sbinfo->max_inodes;

	sb->s_maxbytes = SHMEM_MAX_BYTES;
	sb->s_blocksize = PAGE_CACHE_SIZE;
	sb->s_blocksize_bits = PAGE_CACHE_SHIFT;
	sb->s_magic = TMPFS_MAGIC;
	sb->s_op = &shmem_ops;
	sb->s_time_gran = 1;
#ifdef CONFIG_TMPFS_XATTR
	sb->s_xattr = shmem_xattr_handlers;
#endif
#ifdef CONFIG_TMPFS_POSIX_ACL
	sb->s_flags |= MS_POSIXACL;
#endif

	inode = shmem_get_inode(sb, NULL, S_IFDIR | sbinfo->mode, 0, VM_NORESERVE);
	if (!inode)
		goto failed;
	inode->i_uid = sbinfo->uid;
	inode->i_gid = sbinfo->gid;
	root = d_alloc_root(inode);
	if (!root)
		goto failed_iput;
	sb->s_root = root;
	return 0;

failed_iput:
	iput(inode);
failed:
	shmem_put_super(sb);
	return err;
}

static struct kmem_cache *shmem_inode_cachep;

static struct inode *shmem_alloc_inode(struct super_block *sb)
{
	struct shmem_inode_info *p;
	p = (struct shmem_inode_info *)kmem_cache_alloc(shmem_inode_cachep, GFP_KERNEL);
	if (!p)
		return NULL;
	return &p->vfs_inode;
}

static void shmem_i_callback(struct rcu_head *head)
{
	struct inode *inode = container_of(head, struct inode, i_rcu);
	INIT_LIST_HEAD(&inode->i_dentry);
	kmem_cache_free(shmem_inode_cachep, SHMEM_I(inode));
}

static void shmem_destroy_inode(struct inode *inode)
{
	if ((inode->i_mode & S_IFMT) == S_IFREG) {
		/* only struct inode is valid if it's an inline symlink */
		mpol_free_shared_policy(&SHMEM_I(inode)->policy);
	}
	call_rcu(&inode->i_rcu, shmem_i_callback);
}

static void init_once(void *foo)
{
	struct shmem_inode_info *p = (struct shmem_inode_info *) foo;

	inode_init_once(&p->vfs_inode);
}

static int init_inodecache(void)
{
	shmem_inode_cachep = kmem_cache_create("shmem_inode_cache",
				sizeof(struct shmem_inode_info),
				0, SLAB_PANIC, init_once);
	return 0;
}

static void destroy_inodecache(void)
{
	kmem_cache_destroy(shmem_inode_cachep);
}

static const struct address_space_operations shmem_aops = {
	.writepage	= shmem_writepage,
	.set_page_dirty	= __set_page_dirty_no_writeback,
#ifdef CONFIG_TMPFS
	.readpage	= shmem_readpage,
	.write_begin	= shmem_write_begin,
	.write_end	= shmem_write_end,
#endif
	.migratepage	= migrate_page,
	.error_remove_page = generic_error_remove_page,
};

static const struct file_operations shmem_file_operations = {
	.mmap		= shmem_mmap,
#ifdef CONFIG_TMPFS
	.llseek		= generic_file_llseek,
	.read		= do_sync_read,
	.write		= do_sync_write,
	.aio_read	= shmem_file_aio_read,
	.aio_write	= generic_file_aio_write,
	.fsync		= noop_fsync,
	.splice_read	= generic_file_splice_read,
	.splice_write	= generic_file_splice_write,
#endif
};

static const struct inode_operations shmem_inode_operations = {
	.setattr	= shmem_notify_change,
	.truncate_range	= shmem_truncate_range,
#ifdef CONFIG_TMPFS_XATTR
	.setxattr	= shmem_setxattr,
	.getxattr	= shmem_getxattr,
	.listxattr	= shmem_listxattr,
	.removexattr	= shmem_removexattr,
#endif
#ifdef CONFIG_TMPFS_POSIX_ACL
	.check_acl	= generic_check_acl,
#endif

};

static const struct inode_operations shmem_dir_inode_operations = {
#ifdef CONFIG_TMPFS
	.create		= shmem_create,
	.lookup		= simple_lookup,
	.link		= shmem_link,
	.unlink		= shmem_unlink,
	.symlink	= shmem_symlink,
	.mkdir		= shmem_mkdir,
	.rmdir		= shmem_rmdir,
	.mknod		= shmem_mknod,
	.rename		= shmem_rename,
#endif
#ifdef CONFIG_TMPFS_XATTR
	.setxattr	= shmem_setxattr,
	.getxattr	= shmem_getxattr,
	.listxattr	= shmem_listxattr,
	.removexattr	= shmem_removexattr,
#endif
#ifdef CONFIG_TMPFS_POSIX_ACL
	.setattr	= shmem_notify_change,
	.check_acl	= generic_check_acl,
#endif
};

static const struct inode_operations shmem_special_inode_operations = {
#ifdef CONFIG_TMPFS_XATTR
	.setxattr	= shmem_setxattr,
	.getxattr	= shmem_getxattr,
	.listxattr	= shmem_listxattr,
	.removexattr	= shmem_removexattr,
#endif
#ifdef CONFIG_TMPFS_POSIX_ACL
	.setattr	= shmem_notify_change,
	.check_acl	= generic_check_acl,
#endif
};

static const struct super_operations shmem_ops = {
	.alloc_inode	= shmem_alloc_inode,
	.destroy_inode	= shmem_destroy_inode,
#ifdef CONFIG_TMPFS
	.statfs		= shmem_statfs,
	.remount_fs	= shmem_remount_fs,
	.show_options	= shmem_show_options,
#endif
	.evict_inode	= shmem_evict_inode,
	.drop_inode	= generic_delete_inode,
	.put_super	= shmem_put_super,
};

static const struct vm_operations_struct shmem_vm_ops = {
	.fault		= shmem_fault,
#ifdef CONFIG_NUMA
	.set_policy     = shmem_set_policy,
	.get_policy     = shmem_get_policy,
#endif
};


static struct dentry *shmem_mount(struct file_system_type *fs_type,
	int flags, const char *dev_name, void *data)
{
	return mount_nodev(fs_type, flags, data, shmem_fill_super);
}

static struct file_system_type tmpfs_fs_type = {
	.owner		= THIS_MODULE,
	.name		= "tmpfs",
	.mount		= shmem_mount,
	.kill_sb	= kill_litter_super,
};

int __init init_tmpfs(void)
{
	int error;

	error = bdi_init(&shmem_backing_dev_info);
	if (error)
		goto out4;

	error = init_inodecache();
	if (error)
		goto out3;

	error = register_filesystem(&tmpfs_fs_type);
	if (error) {
		printk(KERN_ERR "Could not register tmpfs\n");
		goto out2;
	}

	shm_mnt = vfs_kern_mount(&tmpfs_fs_type, MS_NOUSER,
				tmpfs_fs_type.name, NULL);
	if (IS_ERR(shm_mnt)) {
		error = PTR_ERR(shm_mnt);
		printk(KERN_ERR "Could not kern_mount tmpfs\n");
		goto out1;
	}
	return 0;

out1:
	unregister_filesystem(&tmpfs_fs_type);
out2:
	destroy_inodecache();
out3:
	bdi_destroy(&shmem_backing_dev_info);
out4:
	shm_mnt = ERR_PTR(error);
	return error;
}

#ifdef CONFIG_CGROUP_MEM_RES_CTLR
/**
 * mem_cgroup_get_shmem_target - find a page or entry assigned to the shmem file
 * @inode: the inode to be searched
 * @pgoff: the offset to be searched
 * @pagep: the pointer for the found page to be stored
 * @ent: the pointer for the found swap entry to be stored
 *
 * If a page is found, refcount of it is incremented. Callers should handle
 * these refcount.
 */
void mem_cgroup_get_shmem_target(struct inode *inode, pgoff_t pgoff,
					struct page **pagep, swp_entry_t *ent)
{
	swp_entry_t entry = { .val = 0 }, *ptr;
	struct page *page = NULL;
	struct shmem_inode_info *info = SHMEM_I(inode);

	if ((pgoff << PAGE_CACHE_SHIFT) >= i_size_read(inode))
		goto out;

	spin_lock(&info->lock);
	ptr = shmem_swp_entry(info, pgoff, NULL);
#ifdef CONFIG_SWAP
	if (ptr && ptr->val) {
		entry.val = ptr->val;
		page = find_get_page(&swapper_space, entry.val);
	} else
#endif
		page = find_get_page(inode->i_mapping, pgoff);
	if (ptr)
		shmem_swp_unmap(ptr);
	spin_unlock(&info->lock);
out:
	*pagep = page;
	*ent = entry;
}
#endif

#else /* !CONFIG_SHMEM */

/*
 * tiny-shmem: simple shmemfs and tmpfs using ramfs code
 *
 * This is intended for small system where the benefits of the full
 * shmem code (swap-backed and resource-limited) are outweighed by
 * their complexity. On systems without swap this code should be
 * effectively equivalent, but much lighter weight.
 */

#include <linux/ramfs.h>

static struct file_system_type tmpfs_fs_type = {
	.name		= "tmpfs",
	.mount		= ramfs_mount,
	.kill_sb	= kill_litter_super,
};

int __init init_tmpfs(void)
{
	BUG_ON(register_filesystem(&tmpfs_fs_type) != 0);

	shm_mnt = kern_mount(&tmpfs_fs_type);
	BUG_ON(IS_ERR(shm_mnt));

	return 0;
}

int shmem_unuse(swp_entry_t entry, struct page *page)
{
	return 0;
}

int shmem_lock(struct file *file, int lock, struct user_struct *user)
{
	return 0;
}

#ifdef CONFIG_CGROUP_MEM_RES_CTLR
/**
 * mem_cgroup_get_shmem_target - find a page or entry assigned to the shmem file
 * @inode: the inode to be searched
 * @pgoff: the offset to be searched
 * @pagep: the pointer for the found page to be stored
 * @ent: the pointer for the found swap entry to be stored
 *
 * If a page is found, refcount of it is incremented. Callers should handle
 * these refcount.
 */
void mem_cgroup_get_shmem_target(struct inode *inode, pgoff_t pgoff,
					struct page **pagep, swp_entry_t *ent)
{
	struct page *page = NULL;

	if ((pgoff << PAGE_CACHE_SHIFT) >= i_size_read(inode))
		goto out;
	page = find_get_page(inode->i_mapping, pgoff);
out:
	*pagep = page;
	*ent = (swp_entry_t){ .val = 0 };
}
#endif

#define shmem_vm_ops				generic_file_vm_ops
#define shmem_file_operations			ramfs_file_operations
#define shmem_get_inode(sb, dir, mode, dev, flags)	ramfs_get_inode(sb, dir, mode, dev)
#define shmem_acct_size(flags, size)		0
#define shmem_unacct_size(flags, size)		do {} while (0)
#define SHMEM_MAX_BYTES				MAX_LFS_FILESIZE

#endif /* CONFIG_SHMEM */

/* common code */

/**
 * shmem_file_setup - get an unlinked file living in tmpfs
 * @name: name for dentry (to be seen in /proc/<pid>/maps
 * @size: size to be set for the file
 * @flags: VM_NORESERVE suppresses pre-accounting of the entire object size
 */
struct file *shmem_file_setup(const char *name, loff_t size, unsigned long flags)
{
	int error;
	struct file *file;
	struct inode *inode;
	struct path path;
	struct dentry *root;
	struct qstr this;

	if (IS_ERR(shm_mnt))
		return (void *)shm_mnt;

	if (size < 0 || size > SHMEM_MAX_BYTES)
		return ERR_PTR(-EINVAL);

	if (shmem_acct_size(flags, size))
		return ERR_PTR(-ENOMEM);

	error = -ENOMEM;
	this.name = name;
	this.len = strlen(name);
	this.hash = 0; /* will go */
	root = shm_mnt->mnt_root;
	path.dentry = d_alloc(root, &this);
	if (!path.dentry)
		goto put_memory;
	path.mnt = mntget(shm_mnt);

	error = -ENOSPC;
	inode = shmem_get_inode(root->d_sb, NULL, S_IFREG | S_IRWXUGO, 0, flags);
	if (!inode)
		goto put_dentry;

	d_instantiate(path.dentry, inode);
	inode->i_size = size;
	inode->i_nlink = 0;	/* It is unlinked */
#ifndef CONFIG_MMU
	error = ramfs_nommu_expand_for_mapping(inode, size);
	if (error)
		goto put_dentry;
#endif

	error = -ENFILE;
	file = alloc_file(&path, FMODE_WRITE | FMODE_READ,
		  &shmem_file_operations);
	if (!file)
		goto put_dentry;

	return file;

put_dentry:
	path_put(&path);
put_memory:
	shmem_unacct_size(flags, size);
	return ERR_PTR(error);
}
EXPORT_SYMBOL_GPL(shmem_file_setup);

/**
 * shmem_zero_setup - setup a shared anonymous mapping
 * @vma: the vma to be mmapped is prepared by do_mmap_pgoff
 */
int shmem_zero_setup(struct vm_area_struct *vma)
{
	struct file *file;
	loff_t size = vma->vm_end - vma->vm_start;

	file = shmem_file_setup("dev/zero", size, vma->vm_flags);
	if (IS_ERR(file))
		return PTR_ERR(file);

	if (vma->vm_file)
		fput(vma->vm_file);
	vma->vm_file = file;
	vma->vm_ops = &shmem_vm_ops;
	vma->vm_flags |= VM_CAN_NONLINEAR;
	return 0;
}<|MERGE_RESOLUTION|>--- conflicted
+++ resolved
@@ -1417,16 +1417,8 @@
 		if (sbinfo->max_blocks) {
 			if (percpu_counter_compare(&sbinfo->used_blocks,
 						sbinfo->max_blocks) >= 0 ||
-<<<<<<< HEAD
-			    shmem_acct_block(info->flags)) {
-				spin_unlock(&info->lock);
-				error = -ENOSPC;
-				goto failed;
-			}
-=======
 			    shmem_acct_block(info->flags))
 				goto nospace;
->>>>>>> bf0be0e9
 			percpu_counter_inc(&sbinfo->used_blocks);
 			spin_lock(&inode->i_lock);
 			inode->i_blocks += BLOCKS_PER_PAGE;
