/*
 * Generic hugetlb support.
 * (C) William Irwin, April 2004
 */
#include <linux/gfp.h>
#include <linux/list.h>
#include <linux/init.h>
#include <linux/module.h>
#include <linux/mm.h>
#include <linux/seq_file.h>
#include <linux/sysctl.h>
#include <linux/highmem.h>
#include <linux/mmu_notifier.h>
#include <linux/nodemask.h>
#include <linux/pagemap.h>
#include <linux/mempolicy.h>
#include <linux/cpuset.h>
#include <linux/mutex.h>
#include <linux/bootmem.h>
#include <linux/sysfs.h>

#include <asm/page.h>
#include <asm/pgtable.h>
#include <asm/io.h>

#include <linux/hugetlb.h>
#include "internal.h"

const unsigned long hugetlb_zero = 0, hugetlb_infinity = ~0UL;
static gfp_t htlb_alloc_mask = GFP_HIGHUSER;
unsigned long hugepages_treat_as_movable;

static int max_hstate;
unsigned int default_hstate_idx;
struct hstate hstates[HUGE_MAX_HSTATE];

__initdata LIST_HEAD(huge_boot_pages);

/* for command line parsing */
static struct hstate * __initdata parsed_hstate;
static unsigned long __initdata default_hstate_max_huge_pages;
static unsigned long __initdata default_hstate_size;

#define for_each_hstate(h) \
	for ((h) = hstates; (h) < &hstates[max_hstate]; (h)++)

/*
 * Protects updates to hugepage_freelists, nr_huge_pages, and free_huge_pages
 */
static DEFINE_SPINLOCK(hugetlb_lock);

/*
 * Region tracking -- allows tracking of reservations and instantiated pages
 *                    across the pages in a mapping.
 *
 * The region data structures are protected by a combination of the mmap_sem
 * and the hugetlb_instantion_mutex.  To access or modify a region the caller
 * must either hold the mmap_sem for write, or the mmap_sem for read and
 * the hugetlb_instantiation mutex:
 *
 * 	down_write(&mm->mmap_sem);
 * or
 * 	down_read(&mm->mmap_sem);
 * 	mutex_lock(&hugetlb_instantiation_mutex);
 */
struct file_region {
	struct list_head link;
	long from;
	long to;
};

static long region_add(struct list_head *head, long f, long t)
{
	struct file_region *rg, *nrg, *trg;

	/* Locate the region we are either in or before. */
	list_for_each_entry(rg, head, link)
		if (f <= rg->to)
			break;

	/* Round our left edge to the current segment if it encloses us. */
	if (f > rg->from)
		f = rg->from;

	/* Check for and consume any regions we now overlap with. */
	nrg = rg;
	list_for_each_entry_safe(rg, trg, rg->link.prev, link) {
		if (&rg->link == head)
			break;
		if (rg->from > t)
			break;

		/* If this area reaches higher then extend our area to
		 * include it completely.  If this is not the first area
		 * which we intend to reuse, free it. */
		if (rg->to > t)
			t = rg->to;
		if (rg != nrg) {
			list_del(&rg->link);
			kfree(rg);
		}
	}
	nrg->from = f;
	nrg->to = t;
	return 0;
}

static long region_chg(struct list_head *head, long f, long t)
{
	struct file_region *rg, *nrg;
	long chg = 0;

	/* Locate the region we are before or in. */
	list_for_each_entry(rg, head, link)
		if (f <= rg->to)
			break;

	/* If we are below the current region then a new region is required.
	 * Subtle, allocate a new region at the position but make it zero
	 * size such that we can guarantee to record the reservation. */
	if (&rg->link == head || t < rg->from) {
		nrg = kmalloc(sizeof(*nrg), GFP_KERNEL);
		if (!nrg)
			return -ENOMEM;
		nrg->from = f;
		nrg->to   = f;
		INIT_LIST_HEAD(&nrg->link);
		list_add(&nrg->link, rg->link.prev);

		return t - f;
	}

	/* Round our left edge to the current segment if it encloses us. */
	if (f > rg->from)
		f = rg->from;
	chg = t - f;

	/* Check for and consume any regions we now overlap with. */
	list_for_each_entry(rg, rg->link.prev, link) {
		if (&rg->link == head)
			break;
		if (rg->from > t)
			return chg;

		/* We overlap with this area, if it extends futher than
		 * us then we must extend ourselves.  Account for its
		 * existing reservation. */
		if (rg->to > t) {
			chg += rg->to - t;
			t = rg->to;
		}
		chg -= rg->to - rg->from;
	}
	return chg;
}

static long region_truncate(struct list_head *head, long end)
{
	struct file_region *rg, *trg;
	long chg = 0;

	/* Locate the region we are either in or before. */
	list_for_each_entry(rg, head, link)
		if (end <= rg->to)
			break;
	if (&rg->link == head)
		return 0;

	/* If we are in the middle of a region then adjust it. */
	if (end > rg->from) {
		chg = rg->to - end;
		rg->to = end;
		rg = list_entry(rg->link.next, typeof(*rg), link);
	}

	/* Drop any remaining regions. */
	list_for_each_entry_safe(rg, trg, rg->link.prev, link) {
		if (&rg->link == head)
			break;
		chg += rg->to - rg->from;
		list_del(&rg->link);
		kfree(rg);
	}
	return chg;
}

static long region_count(struct list_head *head, long f, long t)
{
	struct file_region *rg;
	long chg = 0;

	/* Locate each segment we overlap with, and count that overlap. */
	list_for_each_entry(rg, head, link) {
		int seg_from;
		int seg_to;

		if (rg->to <= f)
			continue;
		if (rg->from >= t)
			break;

		seg_from = max(rg->from, f);
		seg_to = min(rg->to, t);

		chg += seg_to - seg_from;
	}

	return chg;
}

/*
 * Convert the address within this vma to the page offset within
 * the mapping, in pagecache page units; huge pages here.
 */
static pgoff_t vma_hugecache_offset(struct hstate *h,
			struct vm_area_struct *vma, unsigned long address)
{
	return ((address - vma->vm_start) >> huge_page_shift(h)) +
			(vma->vm_pgoff >> huge_page_order(h));
}

/*
 * Flags for MAP_PRIVATE reservations.  These are stored in the bottom
 * bits of the reservation map pointer, which are always clear due to
 * alignment.
 */
#define HPAGE_RESV_OWNER    (1UL << 0)
#define HPAGE_RESV_UNMAPPED (1UL << 1)
#define HPAGE_RESV_MASK (HPAGE_RESV_OWNER | HPAGE_RESV_UNMAPPED)

/*
 * These helpers are used to track how many pages are reserved for
 * faults in a MAP_PRIVATE mapping. Only the process that called mmap()
 * is guaranteed to have their future faults succeed.
 *
 * With the exception of reset_vma_resv_huge_pages() which is called at fork(),
 * the reserve counters are updated with the hugetlb_lock held. It is safe
 * to reset the VMA at fork() time as it is not in use yet and there is no
 * chance of the global counters getting corrupted as a result of the values.
 *
 * The private mapping reservation is represented in a subtly different
 * manner to a shared mapping.  A shared mapping has a region map associated
 * with the underlying file, this region map represents the backing file
 * pages which have ever had a reservation assigned which this persists even
 * after the page is instantiated.  A private mapping has a region map
 * associated with the original mmap which is attached to all VMAs which
 * reference it, this region map represents those offsets which have consumed
 * reservation ie. where pages have been instantiated.
 */
static unsigned long get_vma_private_data(struct vm_area_struct *vma)
{
	return (unsigned long)vma->vm_private_data;
}

static void set_vma_private_data(struct vm_area_struct *vma,
							unsigned long value)
{
	vma->vm_private_data = (void *)value;
}

struct resv_map {
	struct kref refs;
	struct list_head regions;
};

static struct resv_map *resv_map_alloc(void)
{
	struct resv_map *resv_map = kmalloc(sizeof(*resv_map), GFP_KERNEL);
	if (!resv_map)
		return NULL;

	kref_init(&resv_map->refs);
	INIT_LIST_HEAD(&resv_map->regions);

	return resv_map;
}

static void resv_map_release(struct kref *ref)
{
	struct resv_map *resv_map = container_of(ref, struct resv_map, refs);

	/* Clear out any active regions before we release the map. */
	region_truncate(&resv_map->regions, 0);
	kfree(resv_map);
}

static struct resv_map *vma_resv_map(struct vm_area_struct *vma)
{
	VM_BUG_ON(!is_vm_hugetlb_page(vma));
	if (!(vma->vm_flags & VM_SHARED))
		return (struct resv_map *)(get_vma_private_data(vma) &
							~HPAGE_RESV_MASK);
	return NULL;
}

static void set_vma_resv_map(struct vm_area_struct *vma, struct resv_map *map)
{
	VM_BUG_ON(!is_vm_hugetlb_page(vma));
	VM_BUG_ON(vma->vm_flags & VM_SHARED);

	set_vma_private_data(vma, (get_vma_private_data(vma) &
				HPAGE_RESV_MASK) | (unsigned long)map);
}

static void set_vma_resv_flags(struct vm_area_struct *vma, unsigned long flags)
{
	VM_BUG_ON(!is_vm_hugetlb_page(vma));
	VM_BUG_ON(vma->vm_flags & VM_SHARED);

	set_vma_private_data(vma, get_vma_private_data(vma) | flags);
}

static int is_vma_resv_set(struct vm_area_struct *vma, unsigned long flag)
{
	VM_BUG_ON(!is_vm_hugetlb_page(vma));

	return (get_vma_private_data(vma) & flag) != 0;
}

/* Decrement the reserved pages in the hugepage pool by one */
static void decrement_hugepage_resv_vma(struct hstate *h,
			struct vm_area_struct *vma)
{
	if (vma->vm_flags & VM_NORESERVE)
		return;

	if (vma->vm_flags & VM_SHARED) {
		/* Shared mappings always use reserves */
		h->resv_huge_pages--;
	} else if (is_vma_resv_set(vma, HPAGE_RESV_OWNER)) {
		/*
		 * Only the process that called mmap() has reserves for
		 * private mappings.
		 */
		h->resv_huge_pages--;
	}
}

/* Reset counters to 0 and clear all HPAGE_RESV_* flags */
void reset_vma_resv_huge_pages(struct vm_area_struct *vma)
{
	VM_BUG_ON(!is_vm_hugetlb_page(vma));
	if (!(vma->vm_flags & VM_SHARED))
		vma->vm_private_data = (void *)0;
}

/* Returns true if the VMA has associated reserve pages */
static int vma_has_reserves(struct vm_area_struct *vma)
{
	if (vma->vm_flags & VM_SHARED)
		return 1;
	if (is_vma_resv_set(vma, HPAGE_RESV_OWNER))
		return 1;
	return 0;
}

static void clear_huge_page(struct page *page,
			unsigned long addr, unsigned long sz)
{
	int i;

	might_sleep();
	for (i = 0; i < sz/PAGE_SIZE; i++) {
		cond_resched();
		clear_user_highpage(page + i, addr + i * PAGE_SIZE);
	}
}

static void copy_huge_page(struct page *dst, struct page *src,
			   unsigned long addr, struct vm_area_struct *vma)
{
	int i;
	struct hstate *h = hstate_vma(vma);

	might_sleep();
	for (i = 0; i < pages_per_huge_page(h); i++) {
		cond_resched();
		copy_user_highpage(dst + i, src + i, addr + i*PAGE_SIZE, vma);
	}
}

static void enqueue_huge_page(struct hstate *h, struct page *page)
{
	int nid = page_to_nid(page);
	list_add(&page->lru, &h->hugepage_freelists[nid]);
	h->free_huge_pages++;
	h->free_huge_pages_node[nid]++;
}

static struct page *dequeue_huge_page(struct hstate *h)
{
	int nid;
	struct page *page = NULL;

	for (nid = 0; nid < MAX_NUMNODES; ++nid) {
		if (!list_empty(&h->hugepage_freelists[nid])) {
			page = list_entry(h->hugepage_freelists[nid].next,
					  struct page, lru);
			list_del(&page->lru);
			h->free_huge_pages--;
			h->free_huge_pages_node[nid]--;
			break;
		}
	}
	return page;
}

static struct page *dequeue_huge_page_vma(struct hstate *h,
				struct vm_area_struct *vma,
				unsigned long address, int avoid_reserve)
{
	int nid;
	struct page *page = NULL;
	struct mempolicy *mpol;
	nodemask_t *nodemask;
	struct zonelist *zonelist = huge_zonelist(vma, address,
					htlb_alloc_mask, &mpol, &nodemask);
	struct zone *zone;
	struct zoneref *z;

	/*
	 * A child process with MAP_PRIVATE mappings created by their parent
	 * have no page reserves. This check ensures that reservations are
	 * not "stolen". The child may still get SIGKILLed
	 */
	if (!vma_has_reserves(vma) &&
			h->free_huge_pages - h->resv_huge_pages == 0)
		return NULL;

	/* If reserves cannot be used, ensure enough pages are in the pool */
	if (avoid_reserve && h->free_huge_pages - h->resv_huge_pages == 0)
		return NULL;

	for_each_zone_zonelist_nodemask(zone, z, zonelist,
						MAX_NR_ZONES - 1, nodemask) {
		nid = zone_to_nid(zone);
		if (cpuset_zone_allowed_softwall(zone, htlb_alloc_mask) &&
		    !list_empty(&h->hugepage_freelists[nid])) {
			page = list_entry(h->hugepage_freelists[nid].next,
					  struct page, lru);
			list_del(&page->lru);
			h->free_huge_pages--;
			h->free_huge_pages_node[nid]--;

			if (!avoid_reserve)
				decrement_hugepage_resv_vma(h, vma);

			break;
		}
	}
	mpol_cond_put(mpol);
	return page;
}

static void update_and_free_page(struct hstate *h, struct page *page)
{
	int i;

	h->nr_huge_pages--;
	h->nr_huge_pages_node[page_to_nid(page)]--;
	for (i = 0; i < pages_per_huge_page(h); i++) {
		page[i].flags &= ~(1 << PG_locked | 1 << PG_error | 1 << PG_referenced |
				1 << PG_dirty | 1 << PG_active | 1 << PG_reserved |
				1 << PG_private | 1<< PG_writeback);
	}
	set_compound_page_dtor(page, NULL);
	set_page_refcounted(page);
	arch_release_hugepage(page);
	__free_pages(page, huge_page_order(h));
}

struct hstate *size_to_hstate(unsigned long size)
{
	struct hstate *h;

	for_each_hstate(h) {
		if (huge_page_size(h) == size)
			return h;
	}
	return NULL;
}

static void free_huge_page(struct page *page)
{
	/*
	 * Can't pass hstate in here because it is called from the
	 * compound page destructor.
	 */
	struct hstate *h = page_hstate(page);
	int nid = page_to_nid(page);
	struct address_space *mapping;

	mapping = (struct address_space *) page_private(page);
	set_page_private(page, 0);
	BUG_ON(page_count(page));
	INIT_LIST_HEAD(&page->lru);

	spin_lock(&hugetlb_lock);
	if (h->surplus_huge_pages_node[nid] && huge_page_order(h) < MAX_ORDER) {
		update_and_free_page(h, page);
		h->surplus_huge_pages--;
		h->surplus_huge_pages_node[nid]--;
	} else {
		enqueue_huge_page(h, page);
	}
	spin_unlock(&hugetlb_lock);
	if (mapping)
		hugetlb_put_quota(mapping, 1);
}

/*
 * Increment or decrement surplus_huge_pages.  Keep node-specific counters
 * balanced by operating on them in a round-robin fashion.
 * Returns 1 if an adjustment was made.
 */
static int adjust_pool_surplus(struct hstate *h, int delta)
{
	static int prev_nid;
	int nid = prev_nid;
	int ret = 0;

	VM_BUG_ON(delta != -1 && delta != 1);
	do {
		nid = next_node(nid, node_online_map);
		if (nid == MAX_NUMNODES)
			nid = first_node(node_online_map);

		/* To shrink on this node, there must be a surplus page */
		if (delta < 0 && !h->surplus_huge_pages_node[nid])
			continue;
		/* Surplus cannot exceed the total number of pages */
		if (delta > 0 && h->surplus_huge_pages_node[nid] >=
						h->nr_huge_pages_node[nid])
			continue;

		h->surplus_huge_pages += delta;
		h->surplus_huge_pages_node[nid] += delta;
		ret = 1;
		break;
	} while (nid != prev_nid);

	prev_nid = nid;
	return ret;
}

static void prep_new_huge_page(struct hstate *h, struct page *page, int nid)
{
	set_compound_page_dtor(page, free_huge_page);
	spin_lock(&hugetlb_lock);
	h->nr_huge_pages++;
	h->nr_huge_pages_node[nid]++;
	spin_unlock(&hugetlb_lock);
	put_page(page); /* free it into the hugepage allocator */
}

static struct page *alloc_fresh_huge_page_node(struct hstate *h, int nid)
{
	struct page *page;

	if (h->order >= MAX_ORDER)
		return NULL;

	page = alloc_pages_node(nid,
		htlb_alloc_mask|__GFP_COMP|__GFP_THISNODE|
						__GFP_REPEAT|__GFP_NOWARN,
		huge_page_order(h));
	if (page) {
		if (arch_prepare_hugepage(page)) {
			__free_pages(page, huge_page_order(h));
			return NULL;
		}
		prep_new_huge_page(h, page, nid);
	}

	return page;
}

/*
 * Use a helper variable to find the next node and then
 * copy it back to hugetlb_next_nid afterwards:
 * otherwise there's a window in which a racer might
 * pass invalid nid MAX_NUMNODES to alloc_pages_node.
 * But we don't need to use a spin_lock here: it really
 * doesn't matter if occasionally a racer chooses the
 * same nid as we do.  Move nid forward in the mask even
 * if we just successfully allocated a hugepage so that
 * the next caller gets hugepages on the next node.
 */
static int hstate_next_node(struct hstate *h)
{
	int next_nid;
	next_nid = next_node(h->hugetlb_next_nid, node_online_map);
	if (next_nid == MAX_NUMNODES)
		next_nid = first_node(node_online_map);
	h->hugetlb_next_nid = next_nid;
	return next_nid;
}

static int alloc_fresh_huge_page(struct hstate *h)
{
	struct page *page;
	int start_nid;
	int next_nid;
	int ret = 0;

	start_nid = h->hugetlb_next_nid;

	do {
		page = alloc_fresh_huge_page_node(h, h->hugetlb_next_nid);
		if (page)
			ret = 1;
		next_nid = hstate_next_node(h);
	} while (!page && h->hugetlb_next_nid != start_nid);

	if (ret)
		count_vm_event(HTLB_BUDDY_PGALLOC);
	else
		count_vm_event(HTLB_BUDDY_PGALLOC_FAIL);

	return ret;
}

static struct page *alloc_buddy_huge_page(struct hstate *h,
			struct vm_area_struct *vma, unsigned long address)
{
	struct page *page;
	unsigned int nid;

	if (h->order >= MAX_ORDER)
		return NULL;

	/*
	 * Assume we will successfully allocate the surplus page to
	 * prevent racing processes from causing the surplus to exceed
	 * overcommit
	 *
	 * This however introduces a different race, where a process B
	 * tries to grow the static hugepage pool while alloc_pages() is
	 * called by process A. B will only examine the per-node
	 * counters in determining if surplus huge pages can be
	 * converted to normal huge pages in adjust_pool_surplus(). A
	 * won't be able to increment the per-node counter, until the
	 * lock is dropped by B, but B doesn't drop hugetlb_lock until
	 * no more huge pages can be converted from surplus to normal
	 * state (and doesn't try to convert again). Thus, we have a
	 * case where a surplus huge page exists, the pool is grown, and
	 * the surplus huge page still exists after, even though it
	 * should just have been converted to a normal huge page. This
	 * does not leak memory, though, as the hugepage will be freed
	 * once it is out of use. It also does not allow the counters to
	 * go out of whack in adjust_pool_surplus() as we don't modify
	 * the node values until we've gotten the hugepage and only the
	 * per-node value is checked there.
	 */
	spin_lock(&hugetlb_lock);
	if (h->surplus_huge_pages >= h->nr_overcommit_huge_pages) {
		spin_unlock(&hugetlb_lock);
		return NULL;
	} else {
		h->nr_huge_pages++;
		h->surplus_huge_pages++;
	}
	spin_unlock(&hugetlb_lock);

	page = alloc_pages(htlb_alloc_mask|__GFP_COMP|
					__GFP_REPEAT|__GFP_NOWARN,
					huge_page_order(h));

	if (page && arch_prepare_hugepage(page)) {
		__free_pages(page, huge_page_order(h));
		return NULL;
	}

	spin_lock(&hugetlb_lock);
	if (page) {
		/*
		 * This page is now managed by the hugetlb allocator and has
		 * no users -- drop the buddy allocator's reference.
		 */
		put_page_testzero(page);
		VM_BUG_ON(page_count(page));
		nid = page_to_nid(page);
		set_compound_page_dtor(page, free_huge_page);
		/*
		 * We incremented the global counters already
		 */
		h->nr_huge_pages_node[nid]++;
		h->surplus_huge_pages_node[nid]++;
		__count_vm_event(HTLB_BUDDY_PGALLOC);
	} else {
		h->nr_huge_pages--;
		h->surplus_huge_pages--;
		__count_vm_event(HTLB_BUDDY_PGALLOC_FAIL);
	}
	spin_unlock(&hugetlb_lock);

	return page;
}

/*
 * Increase the hugetlb pool such that it can accomodate a reservation
 * of size 'delta'.
 */
static int gather_surplus_pages(struct hstate *h, int delta)
{
	struct list_head surplus_list;
	struct page *page, *tmp;
	int ret, i;
	int needed, allocated;

	needed = (h->resv_huge_pages + delta) - h->free_huge_pages;
	if (needed <= 0) {
		h->resv_huge_pages += delta;
		return 0;
	}

	allocated = 0;
	INIT_LIST_HEAD(&surplus_list);

	ret = -ENOMEM;
retry:
	spin_unlock(&hugetlb_lock);
	for (i = 0; i < needed; i++) {
		page = alloc_buddy_huge_page(h, NULL, 0);
		if (!page) {
			/*
			 * We were not able to allocate enough pages to
			 * satisfy the entire reservation so we free what
			 * we've allocated so far.
			 */
			spin_lock(&hugetlb_lock);
			needed = 0;
			goto free;
		}

		list_add(&page->lru, &surplus_list);
	}
	allocated += needed;

	/*
	 * After retaking hugetlb_lock, we need to recalculate 'needed'
	 * because either resv_huge_pages or free_huge_pages may have changed.
	 */
	spin_lock(&hugetlb_lock);
	needed = (h->resv_huge_pages + delta) -
			(h->free_huge_pages + allocated);
	if (needed > 0)
		goto retry;

	/*
	 * The surplus_list now contains _at_least_ the number of extra pages
	 * needed to accomodate the reservation.  Add the appropriate number
	 * of pages to the hugetlb pool and free the extras back to the buddy
	 * allocator.  Commit the entire reservation here to prevent another
	 * process from stealing the pages as they are added to the pool but
	 * before they are reserved.
	 */
	needed += allocated;
	h->resv_huge_pages += delta;
	ret = 0;
free:
	/* Free the needed pages to the hugetlb pool */
	list_for_each_entry_safe(page, tmp, &surplus_list, lru) {
		if ((--needed) < 0)
			break;
		list_del(&page->lru);
		enqueue_huge_page(h, page);
	}

	/* Free unnecessary surplus pages to the buddy allocator */
	if (!list_empty(&surplus_list)) {
		spin_unlock(&hugetlb_lock);
		list_for_each_entry_safe(page, tmp, &surplus_list, lru) {
			list_del(&page->lru);
			/*
			 * The page has a reference count of zero already, so
			 * call free_huge_page directly instead of using
			 * put_page.  This must be done with hugetlb_lock
			 * unlocked which is safe because free_huge_page takes
			 * hugetlb_lock before deciding how to free the page.
			 */
			free_huge_page(page);
		}
		spin_lock(&hugetlb_lock);
	}

	return ret;
}

/*
 * When releasing a hugetlb pool reservation, any surplus pages that were
 * allocated to satisfy the reservation must be explicitly freed if they were
 * never used.
 */
static void return_unused_surplus_pages(struct hstate *h,
					unsigned long unused_resv_pages)
{
	static int nid = -1;
	struct page *page;
	unsigned long nr_pages;

	/*
	 * We want to release as many surplus pages as possible, spread
	 * evenly across all nodes. Iterate across all nodes until we
	 * can no longer free unreserved surplus pages. This occurs when
	 * the nodes with surplus pages have no free pages.
	 */
	unsigned long remaining_iterations = num_online_nodes();

	/* Uncommit the reservation */
	h->resv_huge_pages -= unused_resv_pages;

	/* Cannot return gigantic pages currently */
	if (h->order >= MAX_ORDER)
		return;

	nr_pages = min(unused_resv_pages, h->surplus_huge_pages);

	while (remaining_iterations-- && nr_pages) {
		nid = next_node(nid, node_online_map);
		if (nid == MAX_NUMNODES)
			nid = first_node(node_online_map);

		if (!h->surplus_huge_pages_node[nid])
			continue;

		if (!list_empty(&h->hugepage_freelists[nid])) {
			page = list_entry(h->hugepage_freelists[nid].next,
					  struct page, lru);
			list_del(&page->lru);
			update_and_free_page(h, page);
			h->free_huge_pages--;
			h->free_huge_pages_node[nid]--;
			h->surplus_huge_pages--;
			h->surplus_huge_pages_node[nid]--;
			nr_pages--;
			remaining_iterations = num_online_nodes();
		}
	}
}

/*
 * Determine if the huge page at addr within the vma has an associated
 * reservation.  Where it does not we will need to logically increase
 * reservation and actually increase quota before an allocation can occur.
 * Where any new reservation would be required the reservation change is
 * prepared, but not committed.  Once the page has been quota'd allocated
 * an instantiated the change should be committed via vma_commit_reservation.
 * No action is required on failure.
 */
static int vma_needs_reservation(struct hstate *h,
			struct vm_area_struct *vma, unsigned long addr)
{
	struct address_space *mapping = vma->vm_file->f_mapping;
	struct inode *inode = mapping->host;

	if (vma->vm_flags & VM_SHARED) {
		pgoff_t idx = vma_hugecache_offset(h, vma, addr);
		return region_chg(&inode->i_mapping->private_list,
							idx, idx + 1);

	} else if (!is_vma_resv_set(vma, HPAGE_RESV_OWNER)) {
		return 1;

	} else  {
		int err;
		pgoff_t idx = vma_hugecache_offset(h, vma, addr);
		struct resv_map *reservations = vma_resv_map(vma);

		err = region_chg(&reservations->regions, idx, idx + 1);
		if (err < 0)
			return err;
		return 0;
	}
}
static void vma_commit_reservation(struct hstate *h,
			struct vm_area_struct *vma, unsigned long addr)
{
	struct address_space *mapping = vma->vm_file->f_mapping;
	struct inode *inode = mapping->host;

	if (vma->vm_flags & VM_SHARED) {
		pgoff_t idx = vma_hugecache_offset(h, vma, addr);
		region_add(&inode->i_mapping->private_list, idx, idx + 1);

	} else if (is_vma_resv_set(vma, HPAGE_RESV_OWNER)) {
		pgoff_t idx = vma_hugecache_offset(h, vma, addr);
		struct resv_map *reservations = vma_resv_map(vma);

		/* Mark this page used in the map. */
		region_add(&reservations->regions, idx, idx + 1);
	}
}

static struct page *alloc_huge_page(struct vm_area_struct *vma,
				    unsigned long addr, int avoid_reserve)
{
	struct hstate *h = hstate_vma(vma);
	struct page *page;
	struct address_space *mapping = vma->vm_file->f_mapping;
	struct inode *inode = mapping->host;
	unsigned int chg;

	/*
	 * Processes that did not create the mapping will have no reserves and
	 * will not have accounted against quota. Check that the quota can be
	 * made before satisfying the allocation
	 * MAP_NORESERVE mappings may also need pages and quota allocated
	 * if no reserve mapping overlaps.
	 */
	chg = vma_needs_reservation(h, vma, addr);
	if (chg < 0)
		return ERR_PTR(chg);
	if (chg)
		if (hugetlb_get_quota(inode->i_mapping, chg))
			return ERR_PTR(-ENOSPC);

	spin_lock(&hugetlb_lock);
	page = dequeue_huge_page_vma(h, vma, addr, avoid_reserve);
	spin_unlock(&hugetlb_lock);

	if (!page) {
		page = alloc_buddy_huge_page(h, vma, addr);
		if (!page) {
			hugetlb_put_quota(inode->i_mapping, chg);
			return ERR_PTR(-VM_FAULT_OOM);
		}
	}

	set_page_refcounted(page);
	set_page_private(page, (unsigned long) mapping);

	vma_commit_reservation(h, vma, addr);

	return page;
}

__attribute__((weak)) int alloc_bootmem_huge_page(struct hstate *h)
{
	struct huge_bootmem_page *m;
	int nr_nodes = nodes_weight(node_online_map);

	while (nr_nodes) {
		void *addr;

		addr = __alloc_bootmem_node_nopanic(
				NODE_DATA(h->hugetlb_next_nid),
				huge_page_size(h), huge_page_size(h), 0);

		if (addr) {
			/*
			 * Use the beginning of the huge page to store the
			 * huge_bootmem_page struct (until gather_bootmem
			 * puts them into the mem_map).
			 */
			m = addr;
			if (m)
				goto found;
		}
		hstate_next_node(h);
		nr_nodes--;
	}
	return 0;

found:
	BUG_ON((unsigned long)virt_to_phys(m) & (huge_page_size(h) - 1));
	/* Put them into a private list first because mem_map is not up yet */
	list_add(&m->list, &huge_boot_pages);
	m->hstate = h;
	return 1;
}

/* Put bootmem huge pages into the standard lists after mem_map is up */
static void __init gather_bootmem_prealloc(void)
{
	struct huge_bootmem_page *m;

	list_for_each_entry(m, &huge_boot_pages, list) {
		struct page *page = virt_to_page(m);
		struct hstate *h = m->hstate;
		__ClearPageReserved(page);
		WARN_ON(page_count(page) != 1);
		prep_compound_page(page, h->order);
		prep_new_huge_page(h, page, page_to_nid(page));
	}
}

static void __init hugetlb_hstate_alloc_pages(struct hstate *h)
{
	unsigned long i;

	for (i = 0; i < h->max_huge_pages; ++i) {
		if (h->order >= MAX_ORDER) {
			if (!alloc_bootmem_huge_page(h))
				break;
		} else if (!alloc_fresh_huge_page(h))
			break;
	}
	h->max_huge_pages = i;
}

static void __init hugetlb_init_hstates(void)
{
	struct hstate *h;

	for_each_hstate(h) {
		/* oversize hugepages were init'ed in early boot */
		if (h->order < MAX_ORDER)
			hugetlb_hstate_alloc_pages(h);
	}
}

static char * __init memfmt(char *buf, unsigned long n)
{
	if (n >= (1UL << 30))
		sprintf(buf, "%lu GB", n >> 30);
	else if (n >= (1UL << 20))
		sprintf(buf, "%lu MB", n >> 20);
	else
		sprintf(buf, "%lu KB", n >> 10);
	return buf;
}

static void __init report_hugepages(void)
{
	struct hstate *h;

	for_each_hstate(h) {
		char buf[32];
		printk(KERN_INFO "HugeTLB registered %s page size, "
				 "pre-allocated %ld pages\n",
			memfmt(buf, huge_page_size(h)),
			h->free_huge_pages);
	}
}

#ifdef CONFIG_HIGHMEM
static void try_to_free_low(struct hstate *h, unsigned long count)
{
	int i;

	if (h->order >= MAX_ORDER)
		return;

	for (i = 0; i < MAX_NUMNODES; ++i) {
		struct page *page, *next;
		struct list_head *freel = &h->hugepage_freelists[i];
		list_for_each_entry_safe(page, next, freel, lru) {
			if (count >= h->nr_huge_pages)
				return;
			if (PageHighMem(page))
				continue;
			list_del(&page->lru);
			update_and_free_page(h, page);
			h->free_huge_pages--;
			h->free_huge_pages_node[page_to_nid(page)]--;
		}
	}
}
#else
static inline void try_to_free_low(struct hstate *h, unsigned long count)
{
}
#endif

#define persistent_huge_pages(h) (h->nr_huge_pages - h->surplus_huge_pages)
static unsigned long set_max_huge_pages(struct hstate *h, unsigned long count)
{
	unsigned long min_count, ret;

	if (h->order >= MAX_ORDER)
		return h->max_huge_pages;

	/*
	 * Increase the pool size
	 * First take pages out of surplus state.  Then make up the
	 * remaining difference by allocating fresh huge pages.
	 *
	 * We might race with alloc_buddy_huge_page() here and be unable
	 * to convert a surplus huge page to a normal huge page. That is
	 * not critical, though, it just means the overall size of the
	 * pool might be one hugepage larger than it needs to be, but
	 * within all the constraints specified by the sysctls.
	 */
	spin_lock(&hugetlb_lock);
	while (h->surplus_huge_pages && count > persistent_huge_pages(h)) {
		if (!adjust_pool_surplus(h, -1))
			break;
	}

	while (count > persistent_huge_pages(h)) {
		/*
		 * If this allocation races such that we no longer need the
		 * page, free_huge_page will handle it by freeing the page
		 * and reducing the surplus.
		 */
		spin_unlock(&hugetlb_lock);
		ret = alloc_fresh_huge_page(h);
		spin_lock(&hugetlb_lock);
		if (!ret)
			goto out;

	}

	/*
	 * Decrease the pool size
	 * First return free pages to the buddy allocator (being careful
	 * to keep enough around to satisfy reservations).  Then place
	 * pages into surplus state as needed so the pool will shrink
	 * to the desired size as pages become free.
	 *
	 * By placing pages into the surplus state independent of the
	 * overcommit value, we are allowing the surplus pool size to
	 * exceed overcommit. There are few sane options here. Since
	 * alloc_buddy_huge_page() is checking the global counter,
	 * though, we'll note that we're not allowed to exceed surplus
	 * and won't grow the pool anywhere else. Not until one of the
	 * sysctls are changed, or the surplus pages go out of use.
	 */
	min_count = h->resv_huge_pages + h->nr_huge_pages - h->free_huge_pages;
	min_count = max(count, min_count);
	try_to_free_low(h, min_count);
	while (min_count < persistent_huge_pages(h)) {
		struct page *page = dequeue_huge_page(h);
		if (!page)
			break;
		update_and_free_page(h, page);
	}
	while (count < persistent_huge_pages(h)) {
		if (!adjust_pool_surplus(h, 1))
			break;
	}
out:
	ret = persistent_huge_pages(h);
	spin_unlock(&hugetlb_lock);
	return ret;
}

#define HSTATE_ATTR_RO(_name) \
	static struct kobj_attribute _name##_attr = __ATTR_RO(_name)

#define HSTATE_ATTR(_name) \
	static struct kobj_attribute _name##_attr = \
		__ATTR(_name, 0644, _name##_show, _name##_store)

static struct kobject *hugepages_kobj;
static struct kobject *hstate_kobjs[HUGE_MAX_HSTATE];

static struct hstate *kobj_to_hstate(struct kobject *kobj)
{
	int i;
	for (i = 0; i < HUGE_MAX_HSTATE; i++)
		if (hstate_kobjs[i] == kobj)
			return &hstates[i];
	BUG();
	return NULL;
}

static ssize_t nr_hugepages_show(struct kobject *kobj,
					struct kobj_attribute *attr, char *buf)
{
	struct hstate *h = kobj_to_hstate(kobj);
	return sprintf(buf, "%lu\n", h->nr_huge_pages);
}
static ssize_t nr_hugepages_store(struct kobject *kobj,
		struct kobj_attribute *attr, const char *buf, size_t count)
{
	int err;
	unsigned long input;
	struct hstate *h = kobj_to_hstate(kobj);

	err = strict_strtoul(buf, 10, &input);
	if (err)
		return 0;

	h->max_huge_pages = set_max_huge_pages(h, input);

	return count;
}
HSTATE_ATTR(nr_hugepages);

static ssize_t nr_overcommit_hugepages_show(struct kobject *kobj,
					struct kobj_attribute *attr, char *buf)
{
	struct hstate *h = kobj_to_hstate(kobj);
	return sprintf(buf, "%lu\n", h->nr_overcommit_huge_pages);
}
static ssize_t nr_overcommit_hugepages_store(struct kobject *kobj,
		struct kobj_attribute *attr, const char *buf, size_t count)
{
	int err;
	unsigned long input;
	struct hstate *h = kobj_to_hstate(kobj);

	err = strict_strtoul(buf, 10, &input);
	if (err)
		return 0;

	spin_lock(&hugetlb_lock);
	h->nr_overcommit_huge_pages = input;
	spin_unlock(&hugetlb_lock);

	return count;
}
HSTATE_ATTR(nr_overcommit_hugepages);

static ssize_t free_hugepages_show(struct kobject *kobj,
					struct kobj_attribute *attr, char *buf)
{
	struct hstate *h = kobj_to_hstate(kobj);
	return sprintf(buf, "%lu\n", h->free_huge_pages);
}
HSTATE_ATTR_RO(free_hugepages);

static ssize_t resv_hugepages_show(struct kobject *kobj,
					struct kobj_attribute *attr, char *buf)
{
	struct hstate *h = kobj_to_hstate(kobj);
	return sprintf(buf, "%lu\n", h->resv_huge_pages);
}
HSTATE_ATTR_RO(resv_hugepages);

static ssize_t surplus_hugepages_show(struct kobject *kobj,
					struct kobj_attribute *attr, char *buf)
{
	struct hstate *h = kobj_to_hstate(kobj);
	return sprintf(buf, "%lu\n", h->surplus_huge_pages);
}
HSTATE_ATTR_RO(surplus_hugepages);

static struct attribute *hstate_attrs[] = {
	&nr_hugepages_attr.attr,
	&nr_overcommit_hugepages_attr.attr,
	&free_hugepages_attr.attr,
	&resv_hugepages_attr.attr,
	&surplus_hugepages_attr.attr,
	NULL,
};

static struct attribute_group hstate_attr_group = {
	.attrs = hstate_attrs,
};

static int __init hugetlb_sysfs_add_hstate(struct hstate *h)
{
	int retval;

	hstate_kobjs[h - hstates] = kobject_create_and_add(h->name,
							hugepages_kobj);
	if (!hstate_kobjs[h - hstates])
		return -ENOMEM;

	retval = sysfs_create_group(hstate_kobjs[h - hstates],
							&hstate_attr_group);
	if (retval)
		kobject_put(hstate_kobjs[h - hstates]);

	return retval;
}

static void __init hugetlb_sysfs_init(void)
{
	struct hstate *h;
	int err;

	hugepages_kobj = kobject_create_and_add("hugepages", mm_kobj);
	if (!hugepages_kobj)
		return;

	for_each_hstate(h) {
		err = hugetlb_sysfs_add_hstate(h);
		if (err)
			printk(KERN_ERR "Hugetlb: Unable to add hstate %s",
								h->name);
	}
}

static void __exit hugetlb_exit(void)
{
	struct hstate *h;

	for_each_hstate(h) {
		kobject_put(hstate_kobjs[h - hstates]);
	}

	kobject_put(hugepages_kobj);
}
module_exit(hugetlb_exit);

static int __init hugetlb_init(void)
{
	/* Some platform decide whether they support huge pages at boot
	 * time. On these, such as powerpc, HPAGE_SHIFT is set to 0 when
	 * there is no such support
	 */
	if (HPAGE_SHIFT == 0)
		return 0;

	if (!size_to_hstate(default_hstate_size)) {
		default_hstate_size = HPAGE_SIZE;
		if (!size_to_hstate(default_hstate_size))
			hugetlb_add_hstate(HUGETLB_PAGE_ORDER);
	}
	default_hstate_idx = size_to_hstate(default_hstate_size) - hstates;
	if (default_hstate_max_huge_pages)
		default_hstate.max_huge_pages = default_hstate_max_huge_pages;

	hugetlb_init_hstates();

	gather_bootmem_prealloc();

	report_hugepages();

	hugetlb_sysfs_init();

	return 0;
}
module_init(hugetlb_init);

/* Should be called on processing a hugepagesz=... option */
void __init hugetlb_add_hstate(unsigned order)
{
	struct hstate *h;
	unsigned long i;

	if (size_to_hstate(PAGE_SIZE << order)) {
		printk(KERN_WARNING "hugepagesz= specified twice, ignoring\n");
		return;
	}
	BUG_ON(max_hstate >= HUGE_MAX_HSTATE);
	BUG_ON(order == 0);
	h = &hstates[max_hstate++];
	h->order = order;
	h->mask = ~((1ULL << (order + PAGE_SHIFT)) - 1);
	h->nr_huge_pages = 0;
	h->free_huge_pages = 0;
	for (i = 0; i < MAX_NUMNODES; ++i)
		INIT_LIST_HEAD(&h->hugepage_freelists[i]);
	h->hugetlb_next_nid = first_node(node_online_map);
	snprintf(h->name, HSTATE_NAME_LEN, "hugepages-%lukB",
					huge_page_size(h)/1024);

	parsed_hstate = h;
}

static int __init hugetlb_nrpages_setup(char *s)
{
	unsigned long *mhp;
	static unsigned long *last_mhp;

	/*
	 * !max_hstate means we haven't parsed a hugepagesz= parameter yet,
	 * so this hugepages= parameter goes to the "default hstate".
	 */
	if (!max_hstate)
		mhp = &default_hstate_max_huge_pages;
	else
		mhp = &parsed_hstate->max_huge_pages;

	if (mhp == last_mhp) {
		printk(KERN_WARNING "hugepages= specified twice without "
			"interleaving hugepagesz=, ignoring\n");
		return 1;
	}

	if (sscanf(s, "%lu", mhp) <= 0)
		*mhp = 0;

	/*
	 * Global state is always initialized later in hugetlb_init.
	 * But we need to allocate >= MAX_ORDER hstates here early to still
	 * use the bootmem allocator.
	 */
	if (max_hstate && parsed_hstate->order >= MAX_ORDER)
		hugetlb_hstate_alloc_pages(parsed_hstate);

	last_mhp = mhp;

	return 1;
}
__setup("hugepages=", hugetlb_nrpages_setup);

static int __init hugetlb_default_setup(char *s)
{
	default_hstate_size = memparse(s, &s);
	return 1;
}
__setup("default_hugepagesz=", hugetlb_default_setup);

static unsigned int cpuset_mems_nr(unsigned int *array)
{
	int node;
	unsigned int nr = 0;

	for_each_node_mask(node, cpuset_current_mems_allowed)
		nr += array[node];

	return nr;
}

#ifdef CONFIG_SYSCTL
int hugetlb_sysctl_handler(struct ctl_table *table, int write,
			   struct file *file, void __user *buffer,
			   size_t *length, loff_t *ppos)
{
	struct hstate *h = &default_hstate;
	unsigned long tmp;

	if (!write)
		tmp = h->max_huge_pages;

	table->data = &tmp;
	table->maxlen = sizeof(unsigned long);
	proc_doulongvec_minmax(table, write, file, buffer, length, ppos);

	if (write)
		h->max_huge_pages = set_max_huge_pages(h, tmp);

	return 0;
}

int hugetlb_treat_movable_handler(struct ctl_table *table, int write,
			struct file *file, void __user *buffer,
			size_t *length, loff_t *ppos)
{
	proc_dointvec(table, write, file, buffer, length, ppos);
	if (hugepages_treat_as_movable)
		htlb_alloc_mask = GFP_HIGHUSER_MOVABLE;
	else
		htlb_alloc_mask = GFP_HIGHUSER;
	return 0;
}

int hugetlb_overcommit_handler(struct ctl_table *table, int write,
			struct file *file, void __user *buffer,
			size_t *length, loff_t *ppos)
{
	struct hstate *h = &default_hstate;
	unsigned long tmp;

	if (!write)
		tmp = h->nr_overcommit_huge_pages;

	table->data = &tmp;
	table->maxlen = sizeof(unsigned long);
	proc_doulongvec_minmax(table, write, file, buffer, length, ppos);

	if (write) {
		spin_lock(&hugetlb_lock);
		h->nr_overcommit_huge_pages = tmp;
		spin_unlock(&hugetlb_lock);
	}

	return 0;
}

#endif /* CONFIG_SYSCTL */

void hugetlb_report_meminfo(struct seq_file *m)
{
	struct hstate *h = &default_hstate;
<<<<<<< HEAD
	return sprintf(buf,
=======
	seq_printf(m,
>>>>>>> 57f8f7b6
			"HugePages_Total:   %5lu\n"
			"HugePages_Free:    %5lu\n"
			"HugePages_Rsvd:    %5lu\n"
			"HugePages_Surp:    %5lu\n"
			"Hugepagesize:   %8lu kB\n",
			h->nr_huge_pages,
			h->free_huge_pages,
			h->resv_huge_pages,
			h->surplus_huge_pages,
			1UL << (huge_page_order(h) + PAGE_SHIFT - 10));
}

int hugetlb_report_node_meminfo(int nid, char *buf)
{
	struct hstate *h = &default_hstate;
	return sprintf(buf,
		"Node %d HugePages_Total: %5u\n"
		"Node %d HugePages_Free:  %5u\n"
		"Node %d HugePages_Surp:  %5u\n",
		nid, h->nr_huge_pages_node[nid],
		nid, h->free_huge_pages_node[nid],
		nid, h->surplus_huge_pages_node[nid]);
}

/* Return the number pages of memory we physically have, in PAGE_SIZE units. */
unsigned long hugetlb_total_pages(void)
{
	struct hstate *h = &default_hstate;
	return h->nr_huge_pages * pages_per_huge_page(h);
}

static int hugetlb_acct_memory(struct hstate *h, long delta)
{
	int ret = -ENOMEM;

	spin_lock(&hugetlb_lock);
	/*
	 * When cpuset is configured, it breaks the strict hugetlb page
	 * reservation as the accounting is done on a global variable. Such
	 * reservation is completely rubbish in the presence of cpuset because
	 * the reservation is not checked against page availability for the
	 * current cpuset. Application can still potentially OOM'ed by kernel
	 * with lack of free htlb page in cpuset that the task is in.
	 * Attempt to enforce strict accounting with cpuset is almost
	 * impossible (or too ugly) because cpuset is too fluid that
	 * task or memory node can be dynamically moved between cpusets.
	 *
	 * The change of semantics for shared hugetlb mapping with cpuset is
	 * undesirable. However, in order to preserve some of the semantics,
	 * we fall back to check against current free page availability as
	 * a best attempt and hopefully to minimize the impact of changing
	 * semantics that cpuset has.
	 */
	if (delta > 0) {
		if (gather_surplus_pages(h, delta) < 0)
			goto out;

		if (delta > cpuset_mems_nr(h->free_huge_pages_node)) {
			return_unused_surplus_pages(h, delta);
			goto out;
		}
	}

	ret = 0;
	if (delta < 0)
		return_unused_surplus_pages(h, (unsigned long) -delta);

out:
	spin_unlock(&hugetlb_lock);
	return ret;
}

static void hugetlb_vm_op_open(struct vm_area_struct *vma)
{
	struct resv_map *reservations = vma_resv_map(vma);

	/*
	 * This new VMA should share its siblings reservation map if present.
	 * The VMA will only ever have a valid reservation map pointer where
	 * it is being copied for another still existing VMA.  As that VMA
	 * has a reference to the reservation map it cannot dissappear until
	 * after this open call completes.  It is therefore safe to take a
	 * new reference here without additional locking.
	 */
	if (reservations)
		kref_get(&reservations->refs);
}

static void hugetlb_vm_op_close(struct vm_area_struct *vma)
{
	struct hstate *h = hstate_vma(vma);
	struct resv_map *reservations = vma_resv_map(vma);
	unsigned long reserve;
	unsigned long start;
	unsigned long end;

	if (reservations) {
		start = vma_hugecache_offset(h, vma, vma->vm_start);
		end = vma_hugecache_offset(h, vma, vma->vm_end);

		reserve = (end - start) -
			region_count(&reservations->regions, start, end);

		kref_put(&reservations->refs, resv_map_release);

		if (reserve) {
			hugetlb_acct_memory(h, -reserve);
			hugetlb_put_quota(vma->vm_file->f_mapping, reserve);
		}
	}
}

/*
 * We cannot handle pagefaults against hugetlb pages at all.  They cause
 * handle_mm_fault() to try to instantiate regular-sized pages in the
 * hugegpage VMA.  do_page_fault() is supposed to trap this, so BUG is we get
 * this far.
 */
static int hugetlb_vm_op_fault(struct vm_area_struct *vma, struct vm_fault *vmf)
{
	BUG();
	return 0;
}

struct vm_operations_struct hugetlb_vm_ops = {
	.fault = hugetlb_vm_op_fault,
	.open = hugetlb_vm_op_open,
	.close = hugetlb_vm_op_close,
};

static pte_t make_huge_pte(struct vm_area_struct *vma, struct page *page,
				int writable)
{
	pte_t entry;

	if (writable) {
		entry =
		    pte_mkwrite(pte_mkdirty(mk_pte(page, vma->vm_page_prot)));
	} else {
		entry = huge_pte_wrprotect(mk_pte(page, vma->vm_page_prot));
	}
	entry = pte_mkyoung(entry);
	entry = pte_mkhuge(entry);

	return entry;
}

static void set_huge_ptep_writable(struct vm_area_struct *vma,
				   unsigned long address, pte_t *ptep)
{
	pte_t entry;

	entry = pte_mkwrite(pte_mkdirty(huge_ptep_get(ptep)));
	if (huge_ptep_set_access_flags(vma, address, ptep, entry, 1)) {
		update_mmu_cache(vma, address, entry);
	}
}


int copy_hugetlb_page_range(struct mm_struct *dst, struct mm_struct *src,
			    struct vm_area_struct *vma)
{
	pte_t *src_pte, *dst_pte, entry;
	struct page *ptepage;
	unsigned long addr;
	int cow;
	struct hstate *h = hstate_vma(vma);
	unsigned long sz = huge_page_size(h);

	cow = (vma->vm_flags & (VM_SHARED | VM_MAYWRITE)) == VM_MAYWRITE;

	for (addr = vma->vm_start; addr < vma->vm_end; addr += sz) {
		src_pte = huge_pte_offset(src, addr);
		if (!src_pte)
			continue;
		dst_pte = huge_pte_alloc(dst, addr, sz);
		if (!dst_pte)
			goto nomem;

		/* If the pagetables are shared don't copy or take references */
		if (dst_pte == src_pte)
			continue;

		spin_lock(&dst->page_table_lock);
		spin_lock_nested(&src->page_table_lock, SINGLE_DEPTH_NESTING);
		if (!huge_pte_none(huge_ptep_get(src_pte))) {
			if (cow)
				huge_ptep_set_wrprotect(src, addr, src_pte);
			entry = huge_ptep_get(src_pte);
			ptepage = pte_page(entry);
			get_page(ptepage);
			set_huge_pte_at(dst, addr, dst_pte, entry);
		}
		spin_unlock(&src->page_table_lock);
		spin_unlock(&dst->page_table_lock);
	}
	return 0;

nomem:
	return -ENOMEM;
}

void __unmap_hugepage_range(struct vm_area_struct *vma, unsigned long start,
			    unsigned long end, struct page *ref_page)
{
	struct mm_struct *mm = vma->vm_mm;
	unsigned long address;
	pte_t *ptep;
	pte_t pte;
	struct page *page;
	struct page *tmp;
	struct hstate *h = hstate_vma(vma);
	unsigned long sz = huge_page_size(h);

	/*
	 * A page gathering list, protected by per file i_mmap_lock. The
	 * lock is used to avoid list corruption from multiple unmapping
	 * of the same page since we are using page->lru.
	 */
	LIST_HEAD(page_list);

	WARN_ON(!is_vm_hugetlb_page(vma));
	BUG_ON(start & ~huge_page_mask(h));
	BUG_ON(end & ~huge_page_mask(h));

	mmu_notifier_invalidate_range_start(mm, start, end);
	spin_lock(&mm->page_table_lock);
	for (address = start; address < end; address += sz) {
		ptep = huge_pte_offset(mm, address);
		if (!ptep)
			continue;

		if (huge_pmd_unshare(mm, &address, ptep))
			continue;

		/*
		 * If a reference page is supplied, it is because a specific
		 * page is being unmapped, not a range. Ensure the page we
		 * are about to unmap is the actual page of interest.
		 */
		if (ref_page) {
			pte = huge_ptep_get(ptep);
			if (huge_pte_none(pte))
				continue;
			page = pte_page(pte);
			if (page != ref_page)
				continue;

			/*
			 * Mark the VMA as having unmapped its page so that
			 * future faults in this VMA will fail rather than
			 * looking like data was lost
			 */
			set_vma_resv_flags(vma, HPAGE_RESV_UNMAPPED);
		}

		pte = huge_ptep_get_and_clear(mm, address, ptep);
		if (huge_pte_none(pte))
			continue;

		page = pte_page(pte);
		if (pte_dirty(pte))
			set_page_dirty(page);
		list_add(&page->lru, &page_list);
	}
	spin_unlock(&mm->page_table_lock);
	flush_tlb_range(vma, start, end);
	mmu_notifier_invalidate_range_end(mm, start, end);
	list_for_each_entry_safe(page, tmp, &page_list, lru) {
		list_del(&page->lru);
		put_page(page);
	}
}

void unmap_hugepage_range(struct vm_area_struct *vma, unsigned long start,
			  unsigned long end, struct page *ref_page)
{
	spin_lock(&vma->vm_file->f_mapping->i_mmap_lock);
	__unmap_hugepage_range(vma, start, end, ref_page);
	spin_unlock(&vma->vm_file->f_mapping->i_mmap_lock);
}

/*
 * This is called when the original mapper is failing to COW a MAP_PRIVATE
 * mappping it owns the reserve page for. The intention is to unmap the page
 * from other VMAs and let the children be SIGKILLed if they are faulting the
 * same region.
 */
static int unmap_ref_private(struct mm_struct *mm, struct vm_area_struct *vma,
				struct page *page, unsigned long address)
{
	struct vm_area_struct *iter_vma;
	struct address_space *mapping;
	struct prio_tree_iter iter;
	pgoff_t pgoff;

	/*
	 * vm_pgoff is in PAGE_SIZE units, hence the different calculation
	 * from page cache lookup which is in HPAGE_SIZE units.
	 */
	address = address & huge_page_mask(hstate_vma(vma));
	pgoff = ((address - vma->vm_start) >> PAGE_SHIFT)
		+ (vma->vm_pgoff >> PAGE_SHIFT);
	mapping = (struct address_space *)page_private(page);

	vma_prio_tree_foreach(iter_vma, &iter, &mapping->i_mmap, pgoff, pgoff) {
		/* Do not unmap the current VMA */
		if (iter_vma == vma)
			continue;

		/*
		 * Unmap the page from other VMAs without their own reserves.
		 * They get marked to be SIGKILLed if they fault in these
		 * areas. This is because a future no-page fault on this VMA
		 * could insert a zeroed page instead of the data existing
		 * from the time of fork. This would look like data corruption
		 */
		if (!is_vma_resv_set(iter_vma, HPAGE_RESV_OWNER))
			unmap_hugepage_range(iter_vma,
				address, address + HPAGE_SIZE,
				page);
	}

	return 1;
}

static int hugetlb_cow(struct mm_struct *mm, struct vm_area_struct *vma,
			unsigned long address, pte_t *ptep, pte_t pte,
			struct page *pagecache_page)
{
	struct hstate *h = hstate_vma(vma);
	struct page *old_page, *new_page;
	int avoidcopy;
	int outside_reserve = 0;

	old_page = pte_page(pte);

retry_avoidcopy:
	/* If no-one else is actually using this page, avoid the copy
	 * and just make the page writable */
	avoidcopy = (page_count(old_page) == 1);
	if (avoidcopy) {
		set_huge_ptep_writable(vma, address, ptep);
		return 0;
	}

	/*
	 * If the process that created a MAP_PRIVATE mapping is about to
	 * perform a COW due to a shared page count, attempt to satisfy
	 * the allocation without using the existing reserves. The pagecache
	 * page is used to determine if the reserve at this address was
	 * consumed or not. If reserves were used, a partial faulted mapping
	 * at the time of fork() could consume its reserves on COW instead
	 * of the full address range.
	 */
	if (!(vma->vm_flags & VM_SHARED) &&
			is_vma_resv_set(vma, HPAGE_RESV_OWNER) &&
			old_page != pagecache_page)
		outside_reserve = 1;

	page_cache_get(old_page);
	new_page = alloc_huge_page(vma, address, outside_reserve);

	if (IS_ERR(new_page)) {
		page_cache_release(old_page);

		/*
		 * If a process owning a MAP_PRIVATE mapping fails to COW,
		 * it is due to references held by a child and an insufficient
		 * huge page pool. To guarantee the original mappers
		 * reliability, unmap the page from child processes. The child
		 * may get SIGKILLed if it later faults.
		 */
		if (outside_reserve) {
			BUG_ON(huge_pte_none(pte));
			if (unmap_ref_private(mm, vma, old_page, address)) {
				BUG_ON(page_count(old_page) != 1);
				BUG_ON(huge_pte_none(pte));
				goto retry_avoidcopy;
			}
			WARN_ON_ONCE(1);
		}

		return -PTR_ERR(new_page);
	}

	spin_unlock(&mm->page_table_lock);
	copy_huge_page(new_page, old_page, address, vma);
	__SetPageUptodate(new_page);
	spin_lock(&mm->page_table_lock);

	ptep = huge_pte_offset(mm, address & huge_page_mask(h));
	if (likely(pte_same(huge_ptep_get(ptep), pte))) {
		/* Break COW */
		huge_ptep_clear_flush(vma, address, ptep);
		set_huge_pte_at(mm, address, ptep,
				make_huge_pte(vma, new_page, 1));
		/* Make the old page be freed below */
		new_page = old_page;
	}
	page_cache_release(new_page);
	page_cache_release(old_page);
	return 0;
}

/* Return the pagecache page at a given address within a VMA */
static struct page *hugetlbfs_pagecache_page(struct hstate *h,
			struct vm_area_struct *vma, unsigned long address)
{
	struct address_space *mapping;
	pgoff_t idx;

	mapping = vma->vm_file->f_mapping;
	idx = vma_hugecache_offset(h, vma, address);

	return find_lock_page(mapping, idx);
}

static int hugetlb_no_page(struct mm_struct *mm, struct vm_area_struct *vma,
			unsigned long address, pte_t *ptep, int write_access)
{
	struct hstate *h = hstate_vma(vma);
	int ret = VM_FAULT_SIGBUS;
	pgoff_t idx;
	unsigned long size;
	struct page *page;
	struct address_space *mapping;
	pte_t new_pte;

	/*
	 * Currently, we are forced to kill the process in the event the
	 * original mapper has unmapped pages from the child due to a failed
	 * COW. Warn that such a situation has occured as it may not be obvious
	 */
	if (is_vma_resv_set(vma, HPAGE_RESV_UNMAPPED)) {
		printk(KERN_WARNING
			"PID %d killed due to inadequate hugepage pool\n",
			current->pid);
		return ret;
	}

	mapping = vma->vm_file->f_mapping;
	idx = vma_hugecache_offset(h, vma, address);

	/*
	 * Use page lock to guard against racing truncation
	 * before we get page_table_lock.
	 */
retry:
	page = find_lock_page(mapping, idx);
	if (!page) {
		size = i_size_read(mapping->host) >> huge_page_shift(h);
		if (idx >= size)
			goto out;
		page = alloc_huge_page(vma, address, 0);
		if (IS_ERR(page)) {
			ret = -PTR_ERR(page);
			goto out;
		}
		clear_huge_page(page, address, huge_page_size(h));
		__SetPageUptodate(page);

		if (vma->vm_flags & VM_SHARED) {
			int err;
			struct inode *inode = mapping->host;

			err = add_to_page_cache(page, mapping, idx, GFP_KERNEL);
			if (err) {
				put_page(page);
				if (err == -EEXIST)
					goto retry;
				goto out;
			}

			spin_lock(&inode->i_lock);
			inode->i_blocks += blocks_per_huge_page(h);
			spin_unlock(&inode->i_lock);
		} else
			lock_page(page);
	}

	/*
	 * If we are going to COW a private mapping later, we examine the
	 * pending reservations for this page now. This will ensure that
	 * any allocations necessary to record that reservation occur outside
	 * the spinlock.
	 */
	if (write_access && !(vma->vm_flags & VM_SHARED))
		if (vma_needs_reservation(h, vma, address) < 0) {
			ret = VM_FAULT_OOM;
			goto backout_unlocked;
		}

	spin_lock(&mm->page_table_lock);
	size = i_size_read(mapping->host) >> huge_page_shift(h);
	if (idx >= size)
		goto backout;

	ret = 0;
	if (!huge_pte_none(huge_ptep_get(ptep)))
		goto backout;

	new_pte = make_huge_pte(vma, page, ((vma->vm_flags & VM_WRITE)
				&& (vma->vm_flags & VM_SHARED)));
	set_huge_pte_at(mm, address, ptep, new_pte);

	if (write_access && !(vma->vm_flags & VM_SHARED)) {
		/* Optimization, do the COW without a second fault */
		ret = hugetlb_cow(mm, vma, address, ptep, new_pte, page);
	}

	spin_unlock(&mm->page_table_lock);
	unlock_page(page);
out:
	return ret;

backout:
	spin_unlock(&mm->page_table_lock);
backout_unlocked:
	unlock_page(page);
	put_page(page);
	goto out;
}

int hugetlb_fault(struct mm_struct *mm, struct vm_area_struct *vma,
			unsigned long address, int write_access)
{
	pte_t *ptep;
	pte_t entry;
	int ret;
	struct page *pagecache_page = NULL;
	static DEFINE_MUTEX(hugetlb_instantiation_mutex);
	struct hstate *h = hstate_vma(vma);

	ptep = huge_pte_alloc(mm, address, huge_page_size(h));
	if (!ptep)
		return VM_FAULT_OOM;

	/*
	 * Serialize hugepage allocation and instantiation, so that we don't
	 * get spurious allocation failures if two CPUs race to instantiate
	 * the same page in the page cache.
	 */
	mutex_lock(&hugetlb_instantiation_mutex);
	entry = huge_ptep_get(ptep);
	if (huge_pte_none(entry)) {
		ret = hugetlb_no_page(mm, vma, address, ptep, write_access);
		goto out_mutex;
	}

	ret = 0;

	/*
	 * If we are going to COW the mapping later, we examine the pending
	 * reservations for this page now. This will ensure that any
	 * allocations necessary to record that reservation occur outside the
	 * spinlock. For private mappings, we also lookup the pagecache
	 * page now as it is used to determine if a reservation has been
	 * consumed.
	 */
	if (write_access && !pte_write(entry)) {
		if (vma_needs_reservation(h, vma, address) < 0) {
			ret = VM_FAULT_OOM;
			goto out_mutex;
		}

		if (!(vma->vm_flags & VM_SHARED))
			pagecache_page = hugetlbfs_pagecache_page(h,
								vma, address);
	}

	spin_lock(&mm->page_table_lock);
	/* Check for a racing update before calling hugetlb_cow */
	if (unlikely(!pte_same(entry, huge_ptep_get(ptep))))
		goto out_page_table_lock;


	if (write_access) {
		if (!pte_write(entry)) {
			ret = hugetlb_cow(mm, vma, address, ptep, entry,
							pagecache_page);
			goto out_page_table_lock;
		}
		entry = pte_mkdirty(entry);
	}
	entry = pte_mkyoung(entry);
	if (huge_ptep_set_access_flags(vma, address, ptep, entry, write_access))
		update_mmu_cache(vma, address, entry);

out_page_table_lock:
	spin_unlock(&mm->page_table_lock);

	if (pagecache_page) {
		unlock_page(pagecache_page);
		put_page(pagecache_page);
	}

out_mutex:
	mutex_unlock(&hugetlb_instantiation_mutex);

	return ret;
}

/* Can be overriden by architectures */
__attribute__((weak)) struct page *
follow_huge_pud(struct mm_struct *mm, unsigned long address,
	       pud_t *pud, int write)
{
	BUG();
	return NULL;
}

static int huge_zeropage_ok(pte_t *ptep, int write, int shared)
{
	if (!ptep || write || shared)
		return 0;
	else
		return huge_pte_none(huge_ptep_get(ptep));
}

int follow_hugetlb_page(struct mm_struct *mm, struct vm_area_struct *vma,
			struct page **pages, struct vm_area_struct **vmas,
			unsigned long *position, int *length, int i,
			int write)
{
	unsigned long pfn_offset;
	unsigned long vaddr = *position;
	int remainder = *length;
	struct hstate *h = hstate_vma(vma);
	int zeropage_ok = 0;
	int shared = vma->vm_flags & VM_SHARED;

	spin_lock(&mm->page_table_lock);
	while (vaddr < vma->vm_end && remainder) {
		pte_t *pte;
		struct page *page;

		/*
		 * Some archs (sparc64, sh*) have multiple pte_ts to
		 * each hugepage.  We have to make * sure we get the
		 * first, for the page indexing below to work.
		 */
		pte = huge_pte_offset(mm, vaddr & huge_page_mask(h));
		if (huge_zeropage_ok(pte, write, shared))
			zeropage_ok = 1;

		if (!pte ||
		    (huge_pte_none(huge_ptep_get(pte)) && !zeropage_ok) ||
		    (write && !pte_write(huge_ptep_get(pte)))) {
			int ret;

			spin_unlock(&mm->page_table_lock);
			ret = hugetlb_fault(mm, vma, vaddr, write);
			spin_lock(&mm->page_table_lock);
			if (!(ret & VM_FAULT_ERROR))
				continue;

			remainder = 0;
			if (!i)
				i = -EFAULT;
			break;
		}

		pfn_offset = (vaddr & ~huge_page_mask(h)) >> PAGE_SHIFT;
		page = pte_page(huge_ptep_get(pte));
same_page:
		if (pages) {
			if (zeropage_ok)
				pages[i] = ZERO_PAGE(0);
			else
				pages[i] = page + pfn_offset;
			get_page(pages[i]);
		}

		if (vmas)
			vmas[i] = vma;

		vaddr += PAGE_SIZE;
		++pfn_offset;
		--remainder;
		++i;
		if (vaddr < vma->vm_end && remainder &&
				pfn_offset < pages_per_huge_page(h)) {
			/*
			 * We use pfn_offset to avoid touching the pageframes
			 * of this compound page.
			 */
			goto same_page;
		}
	}
	spin_unlock(&mm->page_table_lock);
	*length = remainder;
	*position = vaddr;

	return i;
}

void hugetlb_change_protection(struct vm_area_struct *vma,
		unsigned long address, unsigned long end, pgprot_t newprot)
{
	struct mm_struct *mm = vma->vm_mm;
	unsigned long start = address;
	pte_t *ptep;
	pte_t pte;
	struct hstate *h = hstate_vma(vma);

	BUG_ON(address >= end);
	flush_cache_range(vma, address, end);

	spin_lock(&vma->vm_file->f_mapping->i_mmap_lock);
	spin_lock(&mm->page_table_lock);
	for (; address < end; address += huge_page_size(h)) {
		ptep = huge_pte_offset(mm, address);
		if (!ptep)
			continue;
		if (huge_pmd_unshare(mm, &address, ptep))
			continue;
		if (!huge_pte_none(huge_ptep_get(ptep))) {
			pte = huge_ptep_get_and_clear(mm, address, ptep);
			pte = pte_mkhuge(pte_modify(pte, newprot));
			set_huge_pte_at(mm, address, ptep, pte);
		}
	}
	spin_unlock(&mm->page_table_lock);
	spin_unlock(&vma->vm_file->f_mapping->i_mmap_lock);

	flush_tlb_range(vma, start, end);
}

int hugetlb_reserve_pages(struct inode *inode,
					long from, long to,
					struct vm_area_struct *vma)
{
	long ret, chg;
	struct hstate *h = hstate_inode(inode);

	if (vma && vma->vm_flags & VM_NORESERVE)
		return 0;

	/*
	 * Shared mappings base their reservation on the number of pages that
	 * are already allocated on behalf of the file. Private mappings need
	 * to reserve the full area even if read-only as mprotect() may be
	 * called to make the mapping read-write. Assume !vma is a shm mapping
	 */
	if (!vma || vma->vm_flags & VM_SHARED)
		chg = region_chg(&inode->i_mapping->private_list, from, to);
	else {
		struct resv_map *resv_map = resv_map_alloc();
		if (!resv_map)
			return -ENOMEM;

		chg = to - from;

		set_vma_resv_map(vma, resv_map);
		set_vma_resv_flags(vma, HPAGE_RESV_OWNER);
	}

	if (chg < 0)
		return chg;

	if (hugetlb_get_quota(inode->i_mapping, chg))
		return -ENOSPC;
	ret = hugetlb_acct_memory(h, chg);
	if (ret < 0) {
		hugetlb_put_quota(inode->i_mapping, chg);
		return ret;
	}
	if (!vma || vma->vm_flags & VM_SHARED)
		region_add(&inode->i_mapping->private_list, from, to);
	return 0;
}

void hugetlb_unreserve_pages(struct inode *inode, long offset, long freed)
{
	struct hstate *h = hstate_inode(inode);
	long chg = region_truncate(&inode->i_mapping->private_list, offset);

	spin_lock(&inode->i_lock);
	inode->i_blocks -= blocks_per_huge_page(h);
	spin_unlock(&inode->i_lock);

	hugetlb_put_quota(inode->i_mapping, (chg - freed));
	hugetlb_acct_memory(h, -(chg - freed));
}<|MERGE_RESOLUTION|>--- conflicted
+++ resolved
@@ -1459,11 +1459,7 @@
 void hugetlb_report_meminfo(struct seq_file *m)
 {
 	struct hstate *h = &default_hstate;
-<<<<<<< HEAD
-	return sprintf(buf,
-=======
 	seq_printf(m,
->>>>>>> 57f8f7b6
 			"HugePages_Total:   %5lu\n"
 			"HugePages_Free:    %5lu\n"
 			"HugePages_Rsvd:    %5lu\n"
