/*
 *	linux/mm/mlock.c
 *
 *  (C) Copyright 1995 Linus Torvalds
 *  (C) Copyright 2002 Christoph Hellwig
 */

#include <linux/capability.h>
#include <linux/mman.h>
#include <linux/mm.h>
#include <linux/swap.h>
#include <linux/swapops.h>
#include <linux/pagemap.h>
#include <linux/mempolicy.h>
#include <linux/syscalls.h>
#include <linux/sched.h>
#include <linux/module.h>
#include <linux/rmap.h>
#include <linux/mmzone.h>
#include <linux/hugetlb.h>

#include "internal.h"

int can_do_mlock(void)
{
	if (capable(CAP_IPC_LOCK))
		return 1;
	if (current->signal->rlim[RLIMIT_MEMLOCK].rlim_cur != 0)
		return 1;
	return 0;
}
EXPORT_SYMBOL(can_do_mlock);

#ifdef CONFIG_UNEVICTABLE_LRU
/*
 * Mlocked pages are marked with PageMlocked() flag for efficient testing
 * in vmscan and, possibly, the fault path; and to support semi-accurate
 * statistics.
 *
 * An mlocked page [PageMlocked(page)] is unevictable.  As such, it will
 * be placed on the LRU "unevictable" list, rather than the [in]active lists.
 * The unevictable list is an LRU sibling list to the [in]active lists.
 * PageUnevictable is set to indicate the unevictable state.
 *
 * When lazy mlocking via vmscan, it is important to ensure that the
 * vma's VM_LOCKED status is not concurrently being modified, otherwise we
 * may have mlocked a page that is being munlocked. So lazy mlock must take
 * the mmap_sem for read, and verify that the vma really is locked
 * (see mm/rmap.c).
 */

/*
 *  LRU accounting for clear_page_mlock()
 */
void __clear_page_mlock(struct page *page)
{
	VM_BUG_ON(!PageLocked(page));

	if (!page->mapping) {	/* truncated ? */
		return;
	}

	dec_zone_page_state(page, NR_MLOCK);
	count_vm_event(UNEVICTABLE_PGCLEARED);
	if (!isolate_lru_page(page)) {
		putback_lru_page(page);
	} else {
		/*
<<<<<<< HEAD
		 * Page not on the LRU yet.  Flush all pagevecs and retry.
		 */
		lru_add_drain_all();
		if (!isolate_lru_page(page))
			putback_lru_page(page);
		else if (PageUnevictable(page))
			count_vm_event(UNEVICTABLE_PGSTRANDED);

=======
		 * We lost the race. the page already moved to evictable list.
		 */
		if (PageUnevictable(page))
			count_vm_event(UNEVICTABLE_PGSTRANDED);
>>>>>>> a39c4ad1
	}
}

/*
 * Mark page as mlocked if not already.
 * If page on LRU, isolate and putback to move to unevictable list.
 */
void mlock_vma_page(struct page *page)
{
	BUG_ON(!PageLocked(page));

	if (!TestSetPageMlocked(page)) {
		inc_zone_page_state(page, NR_MLOCK);
		count_vm_event(UNEVICTABLE_PGMLOCKED);
		if (!isolate_lru_page(page))
			putback_lru_page(page);
	}
}

/*
 * called from munlock()/munmap() path with page supposedly on the LRU.
 *
 * Note:  unlike mlock_vma_page(), we can't just clear the PageMlocked
 * [in try_to_munlock()] and then attempt to isolate the page.  We must
 * isolate the page to keep others from messing with its unevictable
 * and mlocked state while trying to munlock.  However, we pre-clear the
 * mlocked state anyway as we might lose the isolation race and we might
 * not get another chance to clear PageMlocked.  If we successfully
 * isolate the page and try_to_munlock() detects other VM_LOCKED vmas
 * mapping the page, it will restore the PageMlocked state, unless the page
 * is mapped in a non-linear vma.  So, we go ahead and SetPageMlocked(),
 * perhaps redundantly.
 * If we lose the isolation race, and the page is mapped by other VM_LOCKED
 * vmas, we'll detect this in vmscan--via try_to_munlock() or try_to_unmap()
 * either of which will restore the PageMlocked state by calling
 * mlock_vma_page() above, if it can grab the vma's mmap sem.
 */
static void munlock_vma_page(struct page *page)
{
	BUG_ON(!PageLocked(page));

	if (TestClearPageMlocked(page)) {
		dec_zone_page_state(page, NR_MLOCK);
		if (!isolate_lru_page(page)) {
			int ret = try_to_munlock(page);
			/*
			 * did try_to_unlock() succeed or punt?
			 */
			if (ret == SWAP_SUCCESS || ret == SWAP_AGAIN)
				count_vm_event(UNEVICTABLE_PGMUNLOCKED);

			putback_lru_page(page);
		} else {
			/*
			 * We lost the race.  let try_to_unmap() deal
			 * with it.  At least we get the page state and
			 * mlock stats right.  However, page is still on
			 * the noreclaim list.  We'll fix that up when
			 * the page is eventually freed or we scan the
			 * noreclaim list.
			 */
			if (PageUnevictable(page))
				count_vm_event(UNEVICTABLE_PGSTRANDED);
			else
				count_vm_event(UNEVICTABLE_PGMUNLOCKED);
		}
	}
}

/**
 * __mlock_vma_pages_range() -  mlock/munlock a range of pages in the vma.
 * @vma:   target vma
 * @start: start address
 * @end:   end address
 * @mlock: 0 indicate munlock, otherwise mlock.
 *
 * If @mlock == 0, unlock an mlocked range;
 * else mlock the range of pages.  This takes care of making the pages present ,
 * too.
 *
 * return 0 on success, negative error code on error.
 *
 * vma->vm_mm->mmap_sem must be held for at least read.
 */
static long __mlock_vma_pages_range(struct vm_area_struct *vma,
				   unsigned long start, unsigned long end,
				   int mlock)
{
	struct mm_struct *mm = vma->vm_mm;
	unsigned long addr = start;
	struct page *pages[16]; /* 16 gives a reasonable batch */
	int nr_pages = (end - start) / PAGE_SIZE;
	int ret;
	int gup_flags = 0;

	VM_BUG_ON(start & ~PAGE_MASK);
	VM_BUG_ON(end   & ~PAGE_MASK);
	VM_BUG_ON(start < vma->vm_start);
	VM_BUG_ON(end   > vma->vm_end);
	VM_BUG_ON((!rwsem_is_locked(&mm->mmap_sem)) &&
		  (atomic_read(&mm->mm_users) != 0));

	/*
	 * mlock:   don't page populate if page has PROT_NONE permission.
	 * munlock: the pages always do munlock althrough
	 *          its has PROT_NONE permission.
	 */
	if (!mlock)
		gup_flags |= GUP_FLAGS_IGNORE_VMA_PERMISSIONS;

	if (vma->vm_flags & VM_WRITE)
		gup_flags |= GUP_FLAGS_WRITE;

<<<<<<< HEAD
	lru_add_drain_all();	/* push cached pages to LRU */

=======
>>>>>>> a39c4ad1
	while (nr_pages > 0) {
		int i;

		cond_resched();

		/*
		 * get_user_pages makes pages present if we are
		 * setting mlock. and this extra reference count will
		 * disable migration of this page.  However, page may
		 * still be truncated out from under us.
		 */
		ret = __get_user_pages(current, mm, addr,
				min_t(int, nr_pages, ARRAY_SIZE(pages)),
				gup_flags, pages, NULL);
		/*
		 * This can happen for, e.g., VM_NONLINEAR regions before
		 * a page has been allocated and mapped at a given offset,
		 * or for addresses that map beyond end of a file.
		 * We'll mlock the the pages if/when they get faulted in.
		 */
		if (ret < 0)
			break;
		if (ret == 0) {
			/*
			 * We know the vma is there, so the only time
			 * we cannot get a single page should be an
			 * error (ret < 0) case.
			 */
			WARN_ON(1);
			break;
		}

		lru_add_drain();	/* push cached pages to LRU */

		for (i = 0; i < ret; i++) {
			struct page *page = pages[i];

			lock_page(page);
			/*
			 * Because we lock page here and migration is blocked
			 * by the elevated reference, we need only check for
			 * page truncation (file-cache only).
			 */
			if (page->mapping) {
				if (mlock)
					mlock_vma_page(page);
				else
					munlock_vma_page(page);
			}
			unlock_page(page);
			put_page(page);		/* ref from get_user_pages() */

			/*
			 * here we assume that get_user_pages() has given us
			 * a list of virtually contiguous pages.
			 */
			addr += PAGE_SIZE;	/* for next get_user_pages() */
			nr_pages--;
		}
		ret = 0;
	}

<<<<<<< HEAD
	lru_add_drain_all();	/* to update stats */

=======
>>>>>>> a39c4ad1
	return ret;	/* count entire vma as locked_vm */
}

/*
 * convert get_user_pages() return value to posix mlock() error
 */
static int __mlock_posix_error_return(long retval)
{
	if (retval == -EFAULT)
		retval = -ENOMEM;
	else if (retval == -ENOMEM)
		retval = -EAGAIN;
	return retval;
}

#else /* CONFIG_UNEVICTABLE_LRU */

/*
 * Just make pages present if VM_LOCKED.  No-op if unlocking.
 */
static long __mlock_vma_pages_range(struct vm_area_struct *vma,
				   unsigned long start, unsigned long end,
				   int mlock)
{
	if (mlock && (vma->vm_flags & VM_LOCKED))
		return make_pages_present(start, end);
	return 0;
}

static inline int __mlock_posix_error_return(long retval)
{
	return 0;
}

#endif /* CONFIG_UNEVICTABLE_LRU */

/**
 * mlock_vma_pages_range() - mlock pages in specified vma range.
 * @vma - the vma containing the specfied address range
 * @start - starting address in @vma to mlock
 * @end   - end address [+1] in @vma to mlock
 *
 * For mmap()/mremap()/expansion of mlocked vma.
 *
 * return 0 on success for "normal" vmas.
 *
 * return number of pages [> 0] to be removed from locked_vm on success
 * of "special" vmas.
 *
 * return negative error if vma spanning @start-@range disappears while
 * mmap semaphore is dropped.  Unlikely?
 */
long mlock_vma_pages_range(struct vm_area_struct *vma,
			unsigned long start, unsigned long end)
{
	struct mm_struct *mm = vma->vm_mm;
	int nr_pages = (end - start) / PAGE_SIZE;
	BUG_ON(!(vma->vm_flags & VM_LOCKED));

	/*
	 * filter unlockable vmas
	 */
	if (vma->vm_flags & (VM_IO | VM_PFNMAP))
		goto no_mlock;

	if (!((vma->vm_flags & (VM_DONTEXPAND | VM_RESERVED)) ||
			is_vm_hugetlb_page(vma) ||
			vma == get_gate_vma(current))) {
		long error;
		downgrade_write(&mm->mmap_sem);

		error = __mlock_vma_pages_range(vma, start, end, 1);

		up_read(&mm->mmap_sem);
		/* vma can change or disappear */
		down_write(&mm->mmap_sem);
		vma = find_vma(mm, start);
		/* non-NULL vma must contain @start, but need to check @end */
		if (!vma ||  end > vma->vm_end)
			return -ENOMEM;

		return 0;	/* hide other errors from mmap(), et al */
	}

	/*
	 * User mapped kernel pages or huge pages:
	 * make these pages present to populate the ptes, but
	 * fall thru' to reset VM_LOCKED--no need to unlock, and
	 * return nr_pages so these don't get counted against task's
	 * locked limit.  huge pages are already counted against
	 * locked vm limit.
	 */
	make_pages_present(start, end);

no_mlock:
	vma->vm_flags &= ~VM_LOCKED;	/* and don't come back! */
	return nr_pages;		/* error or pages NOT mlocked */
}


/*
 * munlock_vma_pages_range() - munlock all pages in the vma range.'
 * @vma - vma containing range to be munlock()ed.
 * @start - start address in @vma of the range
 * @end - end of range in @vma.
 *
 *  For mremap(), munmap() and exit().
 *
 * Called with @vma VM_LOCKED.
 *
 * Returns with VM_LOCKED cleared.  Callers must be prepared to
 * deal with this.
 *
 * We don't save and restore VM_LOCKED here because pages are
 * still on lru.  In unmap path, pages might be scanned by reclaim
 * and re-mlocked by try_to_{munlock|unmap} before we unmap and
 * free them.  This will result in freeing mlocked pages.
 */
void munlock_vma_pages_range(struct vm_area_struct *vma,
			   unsigned long start, unsigned long end)
{
	vma->vm_flags &= ~VM_LOCKED;
	__mlock_vma_pages_range(vma, start, end, 0);
}

/*
 * mlock_fixup  - handle mlock[all]/munlock[all] requests.
 *
 * Filters out "special" vmas -- VM_LOCKED never gets set for these, and
 * munlock is a no-op.  However, for some special vmas, we go ahead and
 * populate the ptes via make_pages_present().
 *
 * For vmas that pass the filters, merge/split as appropriate.
 */
static int mlock_fixup(struct vm_area_struct *vma, struct vm_area_struct **prev,
	unsigned long start, unsigned long end, unsigned int newflags)
{
	struct mm_struct *mm = vma->vm_mm;
	pgoff_t pgoff;
	int nr_pages;
	int ret = 0;
	int lock = newflags & VM_LOCKED;

	if (newflags == vma->vm_flags ||
			(vma->vm_flags & (VM_IO | VM_PFNMAP)))
		goto out;	/* don't set VM_LOCKED,  don't count */

	if ((vma->vm_flags & (VM_DONTEXPAND | VM_RESERVED)) ||
			is_vm_hugetlb_page(vma) ||
			vma == get_gate_vma(current)) {
		if (lock)
			make_pages_present(start, end);
		goto out;	/* don't set VM_LOCKED,  don't count */
	}

	pgoff = vma->vm_pgoff + ((start - vma->vm_start) >> PAGE_SHIFT);
	*prev = vma_merge(mm, *prev, start, end, newflags, vma->anon_vma,
			  vma->vm_file, pgoff, vma_policy(vma));
	if (*prev) {
		vma = *prev;
		goto success;
	}

	if (start != vma->vm_start) {
		ret = split_vma(mm, vma, start, 1);
		if (ret)
			goto out;
	}

	if (end != vma->vm_end) {
		ret = split_vma(mm, vma, end, 0);
		if (ret)
			goto out;
	}

success:
	/*
	 * Keep track of amount of locked VM.
	 */
	nr_pages = (end - start) >> PAGE_SHIFT;
	if (!lock)
		nr_pages = -nr_pages;
	mm->locked_vm += nr_pages;

	/*
	 * vm_flags is protected by the mmap_sem held in write mode.
	 * It's okay if try_to_unmap_one unmaps a page just after we
	 * set VM_LOCKED, __mlock_vma_pages_range will bring it back.
	 */
	vma->vm_flags = newflags;

	if (lock) {
		/*
		 * mmap_sem is currently held for write.  Downgrade the write
		 * lock to a read lock so that other faults, mmap scans, ...
		 * while we fault in all pages.
		 */
		downgrade_write(&mm->mmap_sem);

		ret = __mlock_vma_pages_range(vma, start, end, 1);

		/*
		 * Need to reacquire mmap sem in write mode, as our callers
		 * expect this.  We have no support for atomically upgrading
		 * a sem to write, so we need to check for ranges while sem
		 * is unlocked.
		 */
		up_read(&mm->mmap_sem);
		/* vma can change or disappear */
		down_write(&mm->mmap_sem);
		*prev = find_vma(mm, start);
		/* non-NULL *prev must contain @start, but need to check @end */
		if (!(*prev) || end > (*prev)->vm_end)
			ret = -ENOMEM;
		else if (ret > 0) {
			mm->locked_vm -= ret;
			ret = 0;
		} else
			ret = __mlock_posix_error_return(ret); /* translate if needed */
	} else {
		/*
		 * TODO:  for unlocking, pages will already be resident, so
		 * we don't need to wait for allocations/reclaim/pagein, ...
		 * However, unlocking a very large region can still take a
		 * while.  Should we downgrade the semaphore for both lock
		 * AND unlock ?
		 */
		__mlock_vma_pages_range(vma, start, end, 0);
	}

out:
	*prev = vma;
	return ret;
}

static int do_mlock(unsigned long start, size_t len, int on)
{
	unsigned long nstart, end, tmp;
	struct vm_area_struct * vma, * prev;
	int error;

	len = PAGE_ALIGN(len);
	end = start + len;
	if (end < start)
		return -EINVAL;
	if (end == start)
		return 0;
	vma = find_vma_prev(current->mm, start, &prev);
	if (!vma || vma->vm_start > start)
		return -ENOMEM;

	if (start > vma->vm_start)
		prev = vma;

	for (nstart = start ; ; ) {
		unsigned int newflags;

		/* Here we know that  vma->vm_start <= nstart < vma->vm_end. */

		newflags = vma->vm_flags | VM_LOCKED;
		if (!on)
			newflags &= ~VM_LOCKED;

		tmp = vma->vm_end;
		if (tmp > end)
			tmp = end;
		error = mlock_fixup(vma, &prev, nstart, tmp, newflags);
		if (error)
			break;
		nstart = tmp;
		if (nstart < prev->vm_end)
			nstart = prev->vm_end;
		if (nstart >= end)
			break;

		vma = prev->vm_next;
		if (!vma || vma->vm_start != nstart) {
			error = -ENOMEM;
			break;
		}
	}
	return error;
}

asmlinkage long sys_mlock(unsigned long start, size_t len)
{
	unsigned long locked;
	unsigned long lock_limit;
	int error = -ENOMEM;

	if (!can_do_mlock())
		return -EPERM;

	lru_add_drain_all();	/* flush pagevec */

	down_write(&current->mm->mmap_sem);
	len = PAGE_ALIGN(len + (start & ~PAGE_MASK));
	start &= PAGE_MASK;

	locked = len >> PAGE_SHIFT;
	locked += current->mm->locked_vm;

	lock_limit = current->signal->rlim[RLIMIT_MEMLOCK].rlim_cur;
	lock_limit >>= PAGE_SHIFT;

	/* check against resource limits */
	if ((locked <= lock_limit) || capable(CAP_IPC_LOCK))
		error = do_mlock(start, len, 1);
	up_write(&current->mm->mmap_sem);
	return error;
}

asmlinkage long sys_munlock(unsigned long start, size_t len)
{
	int ret;

	down_write(&current->mm->mmap_sem);
	len = PAGE_ALIGN(len + (start & ~PAGE_MASK));
	start &= PAGE_MASK;
	ret = do_mlock(start, len, 0);
	up_write(&current->mm->mmap_sem);
	return ret;
}

static int do_mlockall(int flags)
{
	struct vm_area_struct * vma, * prev = NULL;
	unsigned int def_flags = 0;

	if (flags & MCL_FUTURE)
		def_flags = VM_LOCKED;
	current->mm->def_flags = def_flags;
	if (flags == MCL_FUTURE)
		goto out;

	for (vma = current->mm->mmap; vma ; vma = prev->vm_next) {
		unsigned int newflags;

		newflags = vma->vm_flags | VM_LOCKED;
		if (!(flags & MCL_CURRENT))
			newflags &= ~VM_LOCKED;

		/* Ignore errors */
		mlock_fixup(vma, &prev, vma->vm_start, vma->vm_end, newflags);
	}
out:
	return 0;
}

asmlinkage long sys_mlockall(int flags)
{
	unsigned long lock_limit;
	int ret = -EINVAL;

	if (!flags || (flags & ~(MCL_CURRENT | MCL_FUTURE)))
		goto out;

	ret = -EPERM;
	if (!can_do_mlock())
		goto out;

	lru_add_drain_all();	/* flush pagevec */

	down_write(&current->mm->mmap_sem);

	lock_limit = current->signal->rlim[RLIMIT_MEMLOCK].rlim_cur;
	lock_limit >>= PAGE_SHIFT;

	ret = -ENOMEM;
	if (!(flags & MCL_CURRENT) || (current->mm->total_vm <= lock_limit) ||
	    capable(CAP_IPC_LOCK))
		ret = do_mlockall(flags);
	up_write(&current->mm->mmap_sem);
out:
	return ret;
}

asmlinkage long sys_munlockall(void)
{
	int ret;

	down_write(&current->mm->mmap_sem);
	ret = do_mlockall(0);
	up_write(&current->mm->mmap_sem);
	return ret;
}

/*
 * Objects with different lifetime than processes (SHM_LOCK and SHM_HUGETLB
 * shm segments) get accounted against the user_struct instead.
 */
static DEFINE_SPINLOCK(shmlock_user_lock);

int user_shm_lock(size_t size, struct user_struct *user)
{
	unsigned long lock_limit, locked;
	int allowed = 0;

	locked = (size + PAGE_SIZE - 1) >> PAGE_SHIFT;
	lock_limit = current->signal->rlim[RLIMIT_MEMLOCK].rlim_cur;
	if (lock_limit == RLIM_INFINITY)
		allowed = 1;
	lock_limit >>= PAGE_SHIFT;
	spin_lock(&shmlock_user_lock);
	if (!allowed &&
	    locked + user->locked_shm > lock_limit && !capable(CAP_IPC_LOCK))
		goto out;
	get_uid(user);
	user->locked_shm += locked;
	allowed = 1;
out:
	spin_unlock(&shmlock_user_lock);
	return allowed;
}

void user_shm_unlock(size_t size, struct user_struct *user)
{
	spin_lock(&shmlock_user_lock);
	user->locked_shm -= (size + PAGE_SIZE - 1) >> PAGE_SHIFT;
	spin_unlock(&shmlock_user_lock);
	free_uid(user);
}<|MERGE_RESOLUTION|>--- conflicted
+++ resolved
@@ -66,21 +66,10 @@
 		putback_lru_page(page);
 	} else {
 		/*
-<<<<<<< HEAD
-		 * Page not on the LRU yet.  Flush all pagevecs and retry.
-		 */
-		lru_add_drain_all();
-		if (!isolate_lru_page(page))
-			putback_lru_page(page);
-		else if (PageUnevictable(page))
-			count_vm_event(UNEVICTABLE_PGSTRANDED);
-
-=======
 		 * We lost the race. the page already moved to evictable list.
 		 */
 		if (PageUnevictable(page))
 			count_vm_event(UNEVICTABLE_PGSTRANDED);
->>>>>>> a39c4ad1
 	}
 }
 
@@ -194,11 +183,6 @@
 	if (vma->vm_flags & VM_WRITE)
 		gup_flags |= GUP_FLAGS_WRITE;
 
-<<<<<<< HEAD
-	lru_add_drain_all();	/* push cached pages to LRU */
-
-=======
->>>>>>> a39c4ad1
 	while (nr_pages > 0) {
 		int i;
 
@@ -261,11 +245,6 @@
 		ret = 0;
 	}
 
-<<<<<<< HEAD
-	lru_add_drain_all();	/* to update stats */
-
-=======
->>>>>>> a39c4ad1
 	return ret;	/* count entire vma as locked_vm */
 }
 
