/*
 *	linux/mm/mlock.c
 *
 *  (C) Copyright 1995 Linus Torvalds
 *  (C) Copyright 2002 Christoph Hellwig
 */

#include <linux/capability.h>
#include <linux/mman.h>
#include <linux/mm.h>
#include <linux/swap.h>
#include <linux/swapops.h>
#include <linux/pagemap.h>
#include <linux/mempolicy.h>
#include <linux/syscalls.h>
#include <linux/sched.h>
#include <linux/module.h>
#include <linux/rmap.h>
#include <linux/mmzone.h>
#include <linux/hugetlb.h>

#include "internal.h"

int can_do_mlock(void)
{
	if (capable(CAP_IPC_LOCK))
		return 1;
	if (current->signal->rlim[RLIMIT_MEMLOCK].rlim_cur != 0)
		return 1;
	return 0;
}
EXPORT_SYMBOL(can_do_mlock);

#ifdef CONFIG_UNEVICTABLE_LRU
/*
 * Mlocked pages are marked with PageMlocked() flag for efficient testing
 * in vmscan and, possibly, the fault path; and to support semi-accurate
 * statistics.
 *
 * An mlocked page [PageMlocked(page)] is unevictable.  As such, it will
 * be placed on the LRU "unevictable" list, rather than the [in]active lists.
 * The unevictable list is an LRU sibling list to the [in]active lists.
 * PageUnevictable is set to indicate the unevictable state.
 *
 * When lazy mlocking via vmscan, it is important to ensure that the
 * vma's VM_LOCKED status is not concurrently being modified, otherwise we
 * may have mlocked a page that is being munlocked. So lazy mlock must take
 * the mmap_sem for read, and verify that the vma really is locked
 * (see mm/rmap.c).
 */

/*
 *  LRU accounting for clear_page_mlock()
 */
void __clear_page_mlock(struct page *page)
{
	VM_BUG_ON(!PageLocked(page));

	if (!page->mapping) {	/* truncated ? */
		return;
	}

	dec_zone_page_state(page, NR_MLOCK);
	count_vm_event(UNEVICTABLE_PGCLEARED);
	if (!isolate_lru_page(page)) {
		putback_lru_page(page);
	} else {
		/*
		 * We lost the race. the page already moved to evictable list.
		 */
		if (PageUnevictable(page))
			count_vm_event(UNEVICTABLE_PGSTRANDED);
	}
}

/*
 * Mark page as mlocked if not already.
 * If page on LRU, isolate and putback to move to unevictable list.
 */
void mlock_vma_page(struct page *page)
{
	BUG_ON(!PageLocked(page));

	if (!TestSetPageMlocked(page)) {
		inc_zone_page_state(page, NR_MLOCK);
		count_vm_event(UNEVICTABLE_PGMLOCKED);
		if (!isolate_lru_page(page))
			putback_lru_page(page);
	}
}

/*
 * called from munlock()/munmap() path with page supposedly on the LRU.
 *
 * Note:  unlike mlock_vma_page(), we can't just clear the PageMlocked
 * [in try_to_munlock()] and then attempt to isolate the page.  We must
 * isolate the page to keep others from messing with its unevictable
 * and mlocked state while trying to munlock.  However, we pre-clear the
 * mlocked state anyway as we might lose the isolation race and we might
 * not get another chance to clear PageMlocked.  If we successfully
 * isolate the page and try_to_munlock() detects other VM_LOCKED vmas
 * mapping the page, it will restore the PageMlocked state, unless the page
 * is mapped in a non-linear vma.  So, we go ahead and SetPageMlocked(),
 * perhaps redundantly.
 * If we lose the isolation race, and the page is mapped by other VM_LOCKED
 * vmas, we'll detect this in vmscan--via try_to_munlock() or try_to_unmap()
 * either of which will restore the PageMlocked state by calling
 * mlock_vma_page() above, if it can grab the vma's mmap sem.
 */
static void munlock_vma_page(struct page *page)
{
	BUG_ON(!PageLocked(page));

	if (TestClearPageMlocked(page)) {
		dec_zone_page_state(page, NR_MLOCK);
		if (!isolate_lru_page(page)) {
			int ret = try_to_munlock(page);
			/*
			 * did try_to_unlock() succeed or punt?
			 */
			if (ret == SWAP_SUCCESS || ret == SWAP_AGAIN)
				count_vm_event(UNEVICTABLE_PGMUNLOCKED);

			putback_lru_page(page);
		} else {
			/*
			 * We lost the race.  let try_to_unmap() deal
			 * with it.  At least we get the page state and
			 * mlock stats right.  However, page is still on
			 * the noreclaim list.  We'll fix that up when
			 * the page is eventually freed or we scan the
			 * noreclaim list.
			 */
			if (PageUnevictable(page))
				count_vm_event(UNEVICTABLE_PGSTRANDED);
			else
				count_vm_event(UNEVICTABLE_PGMUNLOCKED);
		}
	}
}

/**
 * __mlock_vma_pages_range() -  mlock/munlock a range of pages in the vma.
 * @vma:   target vma
 * @start: start address
 * @end:   end address
 * @mlock: 0 indicate munlock, otherwise mlock.
 *
 * If @mlock == 0, unlock an mlocked range;
 * else mlock the range of pages.  This takes care of making the pages present ,
 * too.
 *
 * return 0 on success, negative error code on error.
 *
 * vma->vm_mm->mmap_sem must be held for at least read.
 */
static long __mlock_vma_pages_range(struct vm_area_struct *vma,
				   unsigned long start, unsigned long end,
				   int mlock)
{
	struct mm_struct *mm = vma->vm_mm;
	unsigned long addr = start;
	struct page *pages[16]; /* 16 gives a reasonable batch */
	int nr_pages = (end - start) / PAGE_SIZE;
<<<<<<< HEAD
	int ret;
=======
	int ret = 0;
>>>>>>> c0193f39
	int gup_flags = 0;

	VM_BUG_ON(start & ~PAGE_MASK);
	VM_BUG_ON(end   & ~PAGE_MASK);
	VM_BUG_ON(start < vma->vm_start);
	VM_BUG_ON(end   > vma->vm_end);
	VM_BUG_ON((!rwsem_is_locked(&mm->mmap_sem)) &&
		  (atomic_read(&mm->mm_users) != 0));

	/*
	 * mlock:   don't page populate if page has PROT_NONE permission.
	 * munlock: the pages always do munlock althrough
	 *          its has PROT_NONE permission.
	 */
	if (!mlock)
		gup_flags |= GUP_FLAGS_IGNORE_VMA_PERMISSIONS;

	if (vma->vm_flags & VM_WRITE)
		gup_flags |= GUP_FLAGS_WRITE;

	while (nr_pages > 0) {
		int i;

		cond_resched();

		/*
		 * get_user_pages makes pages present if we are
		 * setting mlock. and this extra reference count will
		 * disable migration of this page.  However, page may
		 * still be truncated out from under us.
		 */
		ret = __get_user_pages(current, mm, addr,
				min_t(int, nr_pages, ARRAY_SIZE(pages)),
				gup_flags, pages, NULL);
		/*
		 * This can happen for, e.g., VM_NONLINEAR regions before
		 * a page has been allocated and mapped at a given offset,
		 * or for addresses that map beyond end of a file.
		 * We'll mlock the the pages if/when they get faulted in.
		 */
		if (ret < 0)
			break;
		if (ret == 0) {
			/*
			 * We know the vma is there, so the only time
			 * we cannot get a single page should be an
			 * error (ret < 0) case.
			 */
			WARN_ON(1);
			break;
		}

		lru_add_drain();	/* push cached pages to LRU */

		for (i = 0; i < ret; i++) {
			struct page *page = pages[i];

			lock_page(page);
			/*
			 * Because we lock page here and migration is blocked
			 * by the elevated reference, we need only check for
			 * page truncation (file-cache only).
			 */
			if (page->mapping) {
				if (mlock)
					mlock_vma_page(page);
				else
					munlock_vma_page(page);
			}
			unlock_page(page);
			put_page(page);		/* ref from get_user_pages() */

			/*
			 * here we assume that get_user_pages() has given us
			 * a list of virtually contiguous pages.
			 */
			addr += PAGE_SIZE;	/* for next get_user_pages() */
			nr_pages--;
		}
		ret = 0;
	}

	return ret;	/* count entire vma as locked_vm */
}

/*
 * convert get_user_pages() return value to posix mlock() error
 */
static int __mlock_posix_error_return(long retval)
{
	if (retval == -EFAULT)
		retval = -ENOMEM;
	else if (retval == -ENOMEM)
		retval = -EAGAIN;
	return retval;
}

#else /* CONFIG_UNEVICTABLE_LRU */

/*
 * Just make pages present if VM_LOCKED.  No-op if unlocking.
 */
static long __mlock_vma_pages_range(struct vm_area_struct *vma,
				   unsigned long start, unsigned long end,
				   int mlock)
{
	if (mlock && (vma->vm_flags & VM_LOCKED))
		return make_pages_present(start, end);
	return 0;
}

static inline int __mlock_posix_error_return(long retval)
{
	return 0;
}

#endif /* CONFIG_UNEVICTABLE_LRU */

/**
 * mlock_vma_pages_range() - mlock pages in specified vma range.
 * @vma - the vma containing the specfied address range
 * @start - starting address in @vma to mlock
 * @end   - end address [+1] in @vma to mlock
 *
 * For mmap()/mremap()/expansion of mlocked vma.
 *
 * return 0 on success for "normal" vmas.
 *
 * return number of pages [> 0] to be removed from locked_vm on success
 * of "special" vmas.
 *
 * return negative error if vma spanning @start-@range disappears while
 * mmap semaphore is dropped.  Unlikely?
 */
long mlock_vma_pages_range(struct vm_area_struct *vma,
			unsigned long start, unsigned long end)
{
	struct mm_struct *mm = vma->vm_mm;
	int nr_pages = (end - start) / PAGE_SIZE;
	BUG_ON(!(vma->vm_flags & VM_LOCKED));

	/*
	 * filter unlockable vmas
	 */
	if (vma->vm_flags & (VM_IO | VM_PFNMAP))
		goto no_mlock;

	if (!((vma->vm_flags & (VM_DONTEXPAND | VM_RESERVED)) ||
			is_vm_hugetlb_page(vma) ||
			vma == get_gate_vma(current))) {
		long error;
		downgrade_write(&mm->mmap_sem);

		error = __mlock_vma_pages_range(vma, start, end, 1);

		up_read(&mm->mmap_sem);
		/* vma can change or disappear */
		down_write(&mm->mmap_sem);
		vma = find_vma(mm, start);
		/* non-NULL vma must contain @start, but need to check @end */
		if (!vma ||  end > vma->vm_end)
			return -ENOMEM;

		return 0;	/* hide other errors from mmap(), et al */
	}

	/*
	 * User mapped kernel pages or huge pages:
	 * make these pages present to populate the ptes, but
	 * fall thru' to reset VM_LOCKED--no need to unlock, and
	 * return nr_pages so these don't get counted against task's
	 * locked limit.  huge pages are already counted against
	 * locked vm limit.
	 */
	make_pages_present(start, end);

no_mlock:
	vma->vm_flags &= ~VM_LOCKED;	/* and don't come back! */
	return nr_pages;		/* error or pages NOT mlocked */
}


/*
 * munlock_vma_pages_range() - munlock all pages in the vma range.'
 * @vma - vma containing range to be munlock()ed.
 * @start - start address in @vma of the range
 * @end - end of range in @vma.
 *
 *  For mremap(), munmap() and exit().
 *
 * Called with @vma VM_LOCKED.
 *
 * Returns with VM_LOCKED cleared.  Callers must be prepared to
 * deal with this.
 *
 * We don't save and restore VM_LOCKED here because pages are
 * still on lru.  In unmap path, pages might be scanned by reclaim
 * and re-mlocked by try_to_{munlock|unmap} before we unmap and
 * free them.  This will result in freeing mlocked pages.
 */
void munlock_vma_pages_range(struct vm_area_struct *vma,
			   unsigned long start, unsigned long end)
{
	vma->vm_flags &= ~VM_LOCKED;
	__mlock_vma_pages_range(vma, start, end, 0);
}

/*
 * mlock_fixup  - handle mlock[all]/munlock[all] requests.
 *
 * Filters out "special" vmas -- VM_LOCKED never gets set for these, and
 * munlock is a no-op.  However, for some special vmas, we go ahead and
 * populate the ptes via make_pages_present().
 *
 * For vmas that pass the filters, merge/split as appropriate.
 */
static int mlock_fixup(struct vm_area_struct *vma, struct vm_area_struct **prev,
	unsigned long start, unsigned long end, unsigned int newflags)
{
	struct mm_struct *mm = vma->vm_mm;
	pgoff_t pgoff;
	int nr_pages;
	int ret = 0;
	int lock = newflags & VM_LOCKED;

	if (newflags == vma->vm_flags ||
			(vma->vm_flags & (VM_IO | VM_PFNMAP)))
		goto out;	/* don't set VM_LOCKED,  don't count */

	if ((vma->vm_flags & (VM_DONTEXPAND | VM_RESERVED)) ||
			is_vm_hugetlb_page(vma) ||
			vma == get_gate_vma(current)) {
		if (lock)
			make_pages_present(start, end);
		goto out;	/* don't set VM_LOCKED,  don't count */
	}

	pgoff = vma->vm_pgoff + ((start - vma->vm_start) >> PAGE_SHIFT);
	*prev = vma_merge(mm, *prev, start, end, newflags, vma->anon_vma,
			  vma->vm_file, pgoff, vma_policy(vma));
	if (*prev) {
		vma = *prev;
		goto success;
	}

	if (start != vma->vm_start) {
		ret = split_vma(mm, vma, start, 1);
		if (ret)
			goto out;
	}

	if (end != vma->vm_end) {
		ret = split_vma(mm, vma, end, 0);
		if (ret)
			goto out;
	}

success:
	/*
	 * Keep track of amount of locked VM.
	 */
	nr_pages = (end - start) >> PAGE_SHIFT;
	if (!lock)
		nr_pages = -nr_pages;
	mm->locked_vm += nr_pages;

	/*
	 * vm_flags is protected by the mmap_sem held in write mode.
	 * It's okay if try_to_unmap_one unmaps a page just after we
	 * set VM_LOCKED, __mlock_vma_pages_range will bring it back.
	 */
	vma->vm_flags = newflags;

	if (lock) {
		/*
		 * mmap_sem is currently held for write.  Downgrade the write
		 * lock to a read lock so that other faults, mmap scans, ...
		 * while we fault in all pages.
		 */
		downgrade_write(&mm->mmap_sem);

		ret = __mlock_vma_pages_range(vma, start, end, 1);

		/*
		 * Need to reacquire mmap sem in write mode, as our callers
		 * expect this.  We have no support for atomically upgrading
		 * a sem to write, so we need to check for ranges while sem
		 * is unlocked.
		 */
		up_read(&mm->mmap_sem);
		/* vma can change or disappear */
		down_write(&mm->mmap_sem);
		*prev = find_vma(mm, start);
		/* non-NULL *prev must contain @start, but need to check @end */
		if (!(*prev) || end > (*prev)->vm_end)
			ret = -ENOMEM;
		else if (ret > 0) {
			mm->locked_vm -= ret;
			ret = 0;
		} else
			ret = __mlock_posix_error_return(ret); /* translate if needed */
	} else {
		/*
		 * TODO:  for unlocking, pages will already be resident, so
		 * we don't need to wait for allocations/reclaim/pagein, ...
		 * However, unlocking a very large region can still take a
		 * while.  Should we downgrade the semaphore for both lock
		 * AND unlock ?
		 */
		__mlock_vma_pages_range(vma, start, end, 0);
	}

out:
	*prev = vma;
	return ret;
}

static int do_mlock(unsigned long start, size_t len, int on)
{
	unsigned long nstart, end, tmp;
	struct vm_area_struct * vma, * prev;
	int error;

	len = PAGE_ALIGN(len);
	end = start + len;
	if (end < start)
		return -EINVAL;
	if (end == start)
		return 0;
	vma = find_vma_prev(current->mm, start, &prev);
	if (!vma || vma->vm_start > start)
		return -ENOMEM;

	if (start > vma->vm_start)
		prev = vma;

	for (nstart = start ; ; ) {
		unsigned int newflags;

		/* Here we know that  vma->vm_start <= nstart < vma->vm_end. */

		newflags = vma->vm_flags | VM_LOCKED;
		if (!on)
			newflags &= ~VM_LOCKED;

		tmp = vma->vm_end;
		if (tmp > end)
			tmp = end;
		error = mlock_fixup(vma, &prev, nstart, tmp, newflags);
		if (error)
			break;
		nstart = tmp;
		if (nstart < prev->vm_end)
			nstart = prev->vm_end;
		if (nstart >= end)
			break;

		vma = prev->vm_next;
		if (!vma || vma->vm_start != nstart) {
			error = -ENOMEM;
			break;
		}
	}
	return error;
}

asmlinkage long sys_mlock(unsigned long start, size_t len)
{
	unsigned long locked;
	unsigned long lock_limit;
	int error = -ENOMEM;

	if (!can_do_mlock())
		return -EPERM;

	lru_add_drain_all();	/* flush pagevec */

	down_write(&current->mm->mmap_sem);
	len = PAGE_ALIGN(len + (start & ~PAGE_MASK));
	start &= PAGE_MASK;

	locked = len >> PAGE_SHIFT;
	locked += current->mm->locked_vm;

	lock_limit = current->signal->rlim[RLIMIT_MEMLOCK].rlim_cur;
	lock_limit >>= PAGE_SHIFT;

	/* check against resource limits */
	if ((locked <= lock_limit) || capable(CAP_IPC_LOCK))
		error = do_mlock(start, len, 1);
	up_write(&current->mm->mmap_sem);
	return error;
}

asmlinkage long sys_munlock(unsigned long start, size_t len)
{
	int ret;

	down_write(&current->mm->mmap_sem);
	len = PAGE_ALIGN(len + (start & ~PAGE_MASK));
	start &= PAGE_MASK;
	ret = do_mlock(start, len, 0);
	up_write(&current->mm->mmap_sem);
	return ret;
}

static int do_mlockall(int flags)
{
	struct vm_area_struct * vma, * prev = NULL;
	unsigned int def_flags = 0;

	if (flags & MCL_FUTURE)
		def_flags = VM_LOCKED;
	current->mm->def_flags = def_flags;
	if (flags == MCL_FUTURE)
		goto out;

	for (vma = current->mm->mmap; vma ; vma = prev->vm_next) {
		unsigned int newflags;

		newflags = vma->vm_flags | VM_LOCKED;
		if (!(flags & MCL_CURRENT))
			newflags &= ~VM_LOCKED;

		/* Ignore errors */
		mlock_fixup(vma, &prev, vma->vm_start, vma->vm_end, newflags);
	}
out:
	return 0;
}

asmlinkage long sys_mlockall(int flags)
{
	unsigned long lock_limit;
	int ret = -EINVAL;

	if (!flags || (flags & ~(MCL_CURRENT | MCL_FUTURE)))
		goto out;

	ret = -EPERM;
	if (!can_do_mlock())
		goto out;

	lru_add_drain_all();	/* flush pagevec */

	down_write(&current->mm->mmap_sem);

	lock_limit = current->signal->rlim[RLIMIT_MEMLOCK].rlim_cur;
	lock_limit >>= PAGE_SHIFT;

	ret = -ENOMEM;
	if (!(flags & MCL_CURRENT) || (current->mm->total_vm <= lock_limit) ||
	    capable(CAP_IPC_LOCK))
		ret = do_mlockall(flags);
	up_write(&current->mm->mmap_sem);
out:
	return ret;
}

asmlinkage long sys_munlockall(void)
{
	int ret;

	down_write(&current->mm->mmap_sem);
	ret = do_mlockall(0);
	up_write(&current->mm->mmap_sem);
	return ret;
}

/*
 * Objects with different lifetime than processes (SHM_LOCK and SHM_HUGETLB
 * shm segments) get accounted against the user_struct instead.
 */
static DEFINE_SPINLOCK(shmlock_user_lock);

int user_shm_lock(size_t size, struct user_struct *user)
{
	unsigned long lock_limit, locked;
	int allowed = 0;

	locked = (size + PAGE_SIZE - 1) >> PAGE_SHIFT;
	lock_limit = current->signal->rlim[RLIMIT_MEMLOCK].rlim_cur;
	if (lock_limit == RLIM_INFINITY)
		allowed = 1;
	lock_limit >>= PAGE_SHIFT;
	spin_lock(&shmlock_user_lock);
	if (!allowed &&
	    locked + user->locked_shm > lock_limit && !capable(CAP_IPC_LOCK))
		goto out;
	get_uid(user);
	user->locked_shm += locked;
	allowed = 1;
out:
	spin_unlock(&shmlock_user_lock);
	return allowed;
}

void user_shm_unlock(size_t size, struct user_struct *user)
{
	spin_lock(&shmlock_user_lock);
	user->locked_shm -= (size + PAGE_SIZE - 1) >> PAGE_SHIFT;
	spin_unlock(&shmlock_user_lock);
	free_uid(user);
}<|MERGE_RESOLUTION|>--- conflicted
+++ resolved
@@ -162,11 +162,7 @@
 	unsigned long addr = start;
 	struct page *pages[16]; /* 16 gives a reasonable batch */
 	int nr_pages = (end - start) / PAGE_SIZE;
-<<<<<<< HEAD
-	int ret;
-=======
 	int ret = 0;
->>>>>>> c0193f39
 	int gup_flags = 0;
 
 	VM_BUG_ON(start & ~PAGE_MASK);
