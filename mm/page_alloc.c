--- conflicted
+++ resolved
@@ -4815,16 +4815,10 @@
 				arch_zone_highest_possible_pfn[i])
 			printk(KERN_CONT "empty\n");
 		else
-<<<<<<< HEAD
-			printk(KERN_CONT "%0#10lx -> %0#10lx\n",
-				arch_zone_lowest_possible_pfn[i],
-				arch_zone_highest_possible_pfn[i]);
-=======
 			printk(KERN_CONT "[mem %0#10lx-%0#10lx]\n",
 				arch_zone_lowest_possible_pfn[i] << PAGE_SHIFT,
 				(arch_zone_highest_possible_pfn[i]
 					<< PAGE_SHIFT) - 1);
->>>>>>> f8f5701b
 	}
 
 	/* Print out the PFNs ZONE_MOVABLE begins at in each node */
