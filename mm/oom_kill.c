--- conflicted
+++ resolved
@@ -307,12 +307,7 @@
 		}
 		printk(KERN_INFO "[%5d] %5d %5d %8lu %8lu %3d     %3d %s\n",
 		       p->pid, __task_cred(p)->uid, p->tgid, mm->total_vm,
-<<<<<<< HEAD
-		       get_mm_rss(mm), (int)task_cpu(p), p->oomkilladj,
-		       p->comm);
-=======
 		       get_mm_rss(mm), (int)task_cpu(p), mm->oom_adj, p->comm);
->>>>>>> 533ac12e
 		task_unlock(p);
 	} while_each_thread(g, p);
 }
