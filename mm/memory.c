/*
 *  linux/mm/memory.c
 *
 *  Copyright (C) 1991, 1992, 1993, 1994  Linus Torvalds
 */

/*
 * demand-loading started 01.12.91 - seems it is high on the list of
 * things wanted, and it should be easy to implement. - Linus
 */

/*
 * Ok, demand-loading was easy, shared pages a little bit tricker. Shared
 * pages started 02.12.91, seems to work. - Linus.
 *
 * Tested sharing by executing about 30 /bin/sh: under the old kernel it
 * would have taken more than the 6M I have free, but it worked well as
 * far as I could see.
 *
 * Also corrected some "invalidate()"s - I wasn't doing enough of them.
 */

/*
 * Real VM (paging to/from disk) started 18.12.91. Much more work and
 * thought has to go into this. Oh, well..
 * 19.12.91  -  works, somewhat. Sometimes I get faults, don't know why.
 *		Found it. Everything seems to work now.
 * 20.12.91  -  Ok, making the swap-device changeable like the root.
 */

/*
 * 05.04.94  -  Multi-page memory management added for v1.1.
 * 		Idea by Alex Bligh (alex@cconcepts.co.uk)
 *
 * 16.07.99  -  Support of BIGMEM added by Gerhard Wichert, Siemens AG
 *		(Gerhard.Wichert@pdb.siemens.de)
 *
 * Aug/Sep 2004 Changed to four level page tables (Andi Kleen)
 */

#include <linux/kernel_stat.h>
#include <linux/mm.h>
#include <linux/hugetlb.h>
#include <linux/mman.h>
#include <linux/swap.h>
#include <linux/highmem.h>
#include <linux/pagemap.h>
#include <linux/rmap.h>
#include <linux/module.h>
#include <linux/delayacct.h>
#include <linux/init.h>
#include <linux/writeback.h>
#include <linux/memcontrol.h>
#include <linux/mmu_notifier.h>
#include <linux/kallsyms.h>
#include <linux/swapops.h>
#include <linux/elf.h>

#include <asm/pgalloc.h>
#include <asm/uaccess.h>
#include <asm/tlb.h>
#include <asm/tlbflush.h>
#include <asm/pgtable.h>

#include "internal.h"

#ifndef CONFIG_NEED_MULTIPLE_NODES
/* use the per-pgdat data instead for discontigmem - mbligh */
unsigned long max_mapnr;
struct page *mem_map;

EXPORT_SYMBOL(max_mapnr);
EXPORT_SYMBOL(mem_map);
#endif

unsigned long num_physpages;
/*
 * A number of key systems in x86 including ioremap() rely on the assumption
 * that high_memory defines the upper bound on direct map memory, then end
 * of ZONE_NORMAL.  Under CONFIG_DISCONTIG this means that max_low_pfn and
 * highstart_pfn must be the same; there must be no gap between ZONE_NORMAL
 * and ZONE_HIGHMEM.
 */
void * high_memory;

EXPORT_SYMBOL(num_physpages);
EXPORT_SYMBOL(high_memory);

/*
 * Randomize the address space (stacks, mmaps, brk, etc.).
 *
 * ( When CONFIG_COMPAT_BRK=y we exclude brk from randomization,
 *   as ancient (libc5 based) binaries can segfault. )
 */
int randomize_va_space __read_mostly =
#ifdef CONFIG_COMPAT_BRK
					1;
#else
					2;
#endif

static int __init disable_randmaps(char *s)
{
	randomize_va_space = 0;
	return 1;
}
__setup("norandmaps", disable_randmaps);


/*
 * If a p?d_bad entry is found while walking page tables, report
 * the error, before resetting entry to p?d_none.  Usually (but
 * very seldom) called out from the p?d_none_or_clear_bad macros.
 */

void pgd_clear_bad(pgd_t *pgd)
{
	pgd_ERROR(*pgd);
	pgd_clear(pgd);
}

void pud_clear_bad(pud_t *pud)
{
	pud_ERROR(*pud);
	pud_clear(pud);
}

void pmd_clear_bad(pmd_t *pmd)
{
	pmd_ERROR(*pmd);
	pmd_clear(pmd);
}

/*
 * Note: this doesn't free the actual pages themselves. That
 * has been handled earlier when unmapping all the memory regions.
 */
static void free_pte_range(struct mmu_gather *tlb, pmd_t *pmd)
{
	pgtable_t token = pmd_pgtable(*pmd);
	pmd_clear(pmd);
	pte_free_tlb(tlb, token);
	tlb->mm->nr_ptes--;
}

static inline void free_pmd_range(struct mmu_gather *tlb, pud_t *pud,
				unsigned long addr, unsigned long end,
				unsigned long floor, unsigned long ceiling)
{
	pmd_t *pmd;
	unsigned long next;
	unsigned long start;

	start = addr;
	pmd = pmd_offset(pud, addr);
	do {
		next = pmd_addr_end(addr, end);
		if (pmd_none_or_clear_bad(pmd))
			continue;
		free_pte_range(tlb, pmd);
	} while (pmd++, addr = next, addr != end);

	start &= PUD_MASK;
	if (start < floor)
		return;
	if (ceiling) {
		ceiling &= PUD_MASK;
		if (!ceiling)
			return;
	}
	if (end - 1 > ceiling - 1)
		return;

	pmd = pmd_offset(pud, start);
	pud_clear(pud);
	pmd_free_tlb(tlb, pmd);
}

static inline void free_pud_range(struct mmu_gather *tlb, pgd_t *pgd,
				unsigned long addr, unsigned long end,
				unsigned long floor, unsigned long ceiling)
{
	pud_t *pud;
	unsigned long next;
	unsigned long start;

	start = addr;
	pud = pud_offset(pgd, addr);
	do {
		next = pud_addr_end(addr, end);
		if (pud_none_or_clear_bad(pud))
			continue;
		free_pmd_range(tlb, pud, addr, next, floor, ceiling);
	} while (pud++, addr = next, addr != end);

	start &= PGDIR_MASK;
	if (start < floor)
		return;
	if (ceiling) {
		ceiling &= PGDIR_MASK;
		if (!ceiling)
			return;
	}
	if (end - 1 > ceiling - 1)
		return;

	pud = pud_offset(pgd, start);
	pgd_clear(pgd);
	pud_free_tlb(tlb, pud);
}

/*
 * This function frees user-level page tables of a process.
 *
 * Must be called with pagetable lock held.
 */
void free_pgd_range(struct mmu_gather *tlb,
			unsigned long addr, unsigned long end,
			unsigned long floor, unsigned long ceiling)
{
	pgd_t *pgd;
	unsigned long next;
	unsigned long start;

	/*
	 * The next few lines have given us lots of grief...
	 *
	 * Why are we testing PMD* at this top level?  Because often
	 * there will be no work to do at all, and we'd prefer not to
	 * go all the way down to the bottom just to discover that.
	 *
	 * Why all these "- 1"s?  Because 0 represents both the bottom
	 * of the address space and the top of it (using -1 for the
	 * top wouldn't help much: the masks would do the wrong thing).
	 * The rule is that addr 0 and floor 0 refer to the bottom of
	 * the address space, but end 0 and ceiling 0 refer to the top
	 * Comparisons need to use "end - 1" and "ceiling - 1" (though
	 * that end 0 case should be mythical).
	 *
	 * Wherever addr is brought up or ceiling brought down, we must
	 * be careful to reject "the opposite 0" before it confuses the
	 * subsequent tests.  But what about where end is brought down
	 * by PMD_SIZE below? no, end can't go down to 0 there.
	 *
	 * Whereas we round start (addr) and ceiling down, by different
	 * masks at different levels, in order to test whether a table
	 * now has no other vmas using it, so can be freed, we don't
	 * bother to round floor or end up - the tests don't need that.
	 */

	addr &= PMD_MASK;
	if (addr < floor) {
		addr += PMD_SIZE;
		if (!addr)
			return;
	}
	if (ceiling) {
		ceiling &= PMD_MASK;
		if (!ceiling)
			return;
	}
	if (end - 1 > ceiling - 1)
		end -= PMD_SIZE;
	if (addr > end - 1)
		return;

	start = addr;
	pgd = pgd_offset(tlb->mm, addr);
	do {
		next = pgd_addr_end(addr, end);
		if (pgd_none_or_clear_bad(pgd))
			continue;
		free_pud_range(tlb, pgd, addr, next, floor, ceiling);
	} while (pgd++, addr = next, addr != end);
}

void free_pgtables(struct mmu_gather *tlb, struct vm_area_struct *vma,
		unsigned long floor, unsigned long ceiling)
{
	while (vma) {
		struct vm_area_struct *next = vma->vm_next;
		unsigned long addr = vma->vm_start;

		/*
		 * Hide vma from rmap and vmtruncate before freeing pgtables
		 */
		anon_vma_unlink(vma);
		unlink_file_vma(vma);

		if (is_vm_hugetlb_page(vma)) {
			hugetlb_free_pgd_range(tlb, addr, vma->vm_end,
				floor, next? next->vm_start: ceiling);
		} else {
			/*
			 * Optimization: gather nearby vmas into one call down
			 */
			while (next && next->vm_start <= vma->vm_end + PMD_SIZE
			       && !is_vm_hugetlb_page(next)) {
				vma = next;
				next = vma->vm_next;
				anon_vma_unlink(vma);
				unlink_file_vma(vma);
			}
			free_pgd_range(tlb, addr, vma->vm_end,
				floor, next? next->vm_start: ceiling);
		}
		vma = next;
	}
}

int __pte_alloc(struct mm_struct *mm, pmd_t *pmd, unsigned long address)
{
	pgtable_t new = pte_alloc_one(mm, address);
	if (!new)
		return -ENOMEM;

	/*
	 * Ensure all pte setup (eg. pte page lock and page clearing) are
	 * visible before the pte is made visible to other CPUs by being
	 * put into page tables.
	 *
	 * The other side of the story is the pointer chasing in the page
	 * table walking code (when walking the page table without locking;
	 * ie. most of the time). Fortunately, these data accesses consist
	 * of a chain of data-dependent loads, meaning most CPUs (alpha
	 * being the notable exception) will already guarantee loads are
	 * seen in-order. See the alpha page table accessors for the
	 * smp_read_barrier_depends() barriers in page table walking code.
	 */
	smp_wmb(); /* Could be smp_wmb__xxx(before|after)_spin_lock */

	spin_lock(&mm->page_table_lock);
	if (!pmd_present(*pmd)) {	/* Has another populated it ? */
		mm->nr_ptes++;
		pmd_populate(mm, pmd, new);
		new = NULL;
	}
	spin_unlock(&mm->page_table_lock);
	if (new)
		pte_free(mm, new);
	return 0;
}

int __pte_alloc_kernel(pmd_t *pmd, unsigned long address)
{
	pte_t *new = pte_alloc_one_kernel(&init_mm, address);
	if (!new)
		return -ENOMEM;

	smp_wmb(); /* See comment in __pte_alloc */

	spin_lock(&init_mm.page_table_lock);
	if (!pmd_present(*pmd)) {	/* Has another populated it ? */
		pmd_populate_kernel(&init_mm, pmd, new);
		new = NULL;
	}
	spin_unlock(&init_mm.page_table_lock);
	if (new)
		pte_free_kernel(&init_mm, new);
	return 0;
}

static inline void add_mm_rss(struct mm_struct *mm, int file_rss, int anon_rss)
{
	if (file_rss)
		add_mm_counter(mm, file_rss, file_rss);
	if (anon_rss)
		add_mm_counter(mm, anon_rss, anon_rss);
}

/*
 * This function is called to print an error when a bad pte
 * is found. For example, we might have a PFN-mapped pte in
 * a region that doesn't allow it.
 *
 * The calling function must still handle the error.
 */
static void print_bad_pte(struct vm_area_struct *vma, unsigned long addr,
			  pte_t pte, struct page *page)
{
	pgd_t *pgd = pgd_offset(vma->vm_mm, addr);
	pud_t *pud = pud_offset(pgd, addr);
	pmd_t *pmd = pmd_offset(pud, addr);
	struct address_space *mapping;
	pgoff_t index;
	static unsigned long resume;
	static unsigned long nr_shown;
	static unsigned long nr_unshown;

	/*
	 * Allow a burst of 60 reports, then keep quiet for that minute;
	 * or allow a steady drip of one report per second.
	 */
	if (nr_shown == 60) {
		if (time_before(jiffies, resume)) {
			nr_unshown++;
			return;
		}
		if (nr_unshown) {
			printk(KERN_ALERT
				"BUG: Bad page map: %lu messages suppressed\n",
				nr_unshown);
			nr_unshown = 0;
		}
		nr_shown = 0;
	}
	if (nr_shown++ == 0)
		resume = jiffies + 60 * HZ;

	mapping = vma->vm_file ? vma->vm_file->f_mapping : NULL;
	index = linear_page_index(vma, addr);

	printk(KERN_ALERT
		"BUG: Bad page map in process %s  pte:%08llx pmd:%08llx\n",
		current->comm,
		(long long)pte_val(pte), (long long)pmd_val(*pmd));
	if (page) {
		printk(KERN_ALERT
		"page:%p flags:%p count:%d mapcount:%d mapping:%p index:%lx\n",
		page, (void *)page->flags, page_count(page),
		page_mapcount(page), page->mapping, page->index);
	}
	printk(KERN_ALERT
		"addr:%p vm_flags:%08lx anon_vma:%p mapping:%p index:%lx\n",
		(void *)addr, vma->vm_flags, vma->anon_vma, mapping, index);
	/*
	 * Choose text because data symbols depend on CONFIG_KALLSYMS_ALL=y
	 */
	if (vma->vm_ops)
		print_symbol(KERN_ALERT "vma->vm_ops->fault: %s\n",
				(unsigned long)vma->vm_ops->fault);
	if (vma->vm_file && vma->vm_file->f_op)
		print_symbol(KERN_ALERT "vma->vm_file->f_op->mmap: %s\n",
				(unsigned long)vma->vm_file->f_op->mmap);
	dump_stack();
	add_taint(TAINT_BAD_PAGE);
}

static inline int is_cow_mapping(unsigned int flags)
{
	return (flags & (VM_SHARED | VM_MAYWRITE)) == VM_MAYWRITE;
}

/*
 * vm_normal_page -- This function gets the "struct page" associated with a pte.
 *
 * "Special" mappings do not wish to be associated with a "struct page" (either
 * it doesn't exist, or it exists but they don't want to touch it). In this
 * case, NULL is returned here. "Normal" mappings do have a struct page.
 *
 * There are 2 broad cases. Firstly, an architecture may define a pte_special()
 * pte bit, in which case this function is trivial. Secondly, an architecture
 * may not have a spare pte bit, which requires a more complicated scheme,
 * described below.
 *
 * A raw VM_PFNMAP mapping (ie. one that is not COWed) is always considered a
 * special mapping (even if there are underlying and valid "struct pages").
 * COWed pages of a VM_PFNMAP are always normal.
 *
 * The way we recognize COWed pages within VM_PFNMAP mappings is through the
 * rules set up by "remap_pfn_range()": the vma will have the VM_PFNMAP bit
 * set, and the vm_pgoff will point to the first PFN mapped: thus every special
 * mapping will always honor the rule
 *
 *	pfn_of_page == vma->vm_pgoff + ((addr - vma->vm_start) >> PAGE_SHIFT)
 *
 * And for normal mappings this is false.
 *
 * This restricts such mappings to be a linear translation from virtual address
 * to pfn. To get around this restriction, we allow arbitrary mappings so long
 * as the vma is not a COW mapping; in that case, we know that all ptes are
 * special (because none can have been COWed).
 *
 *
 * In order to support COW of arbitrary special mappings, we have VM_MIXEDMAP.
 *
 * VM_MIXEDMAP mappings can likewise contain memory with or without "struct
 * page" backing, however the difference is that _all_ pages with a struct
 * page (that is, those where pfn_valid is true) are refcounted and considered
 * normal pages by the VM. The disadvantage is that pages are refcounted
 * (which can be slower and simply not an option for some PFNMAP users). The
 * advantage is that we don't have to follow the strict linearity rule of
 * PFNMAP mappings in order to support COWable mappings.
 *
 */
#ifdef __HAVE_ARCH_PTE_SPECIAL
# define HAVE_PTE_SPECIAL 1
#else
# define HAVE_PTE_SPECIAL 0
#endif
struct page *vm_normal_page(struct vm_area_struct *vma, unsigned long addr,
				pte_t pte)
{
	unsigned long pfn = pte_pfn(pte);

	if (HAVE_PTE_SPECIAL) {
		if (likely(!pte_special(pte)))
			goto check_pfn;
		if (!(vma->vm_flags & (VM_PFNMAP | VM_MIXEDMAP)))
			print_bad_pte(vma, addr, pte, NULL);
		return NULL;
	}

	/* !HAVE_PTE_SPECIAL case follows: */

	if (unlikely(vma->vm_flags & (VM_PFNMAP|VM_MIXEDMAP))) {
		if (vma->vm_flags & VM_MIXEDMAP) {
			if (!pfn_valid(pfn))
				return NULL;
			goto out;
		} else {
			unsigned long off;
			off = (addr - vma->vm_start) >> PAGE_SHIFT;
			if (pfn == vma->vm_pgoff + off)
				return NULL;
			if (!is_cow_mapping(vma->vm_flags))
				return NULL;
		}
	}

check_pfn:
	if (unlikely(pfn > highest_memmap_pfn)) {
		print_bad_pte(vma, addr, pte, NULL);
		return NULL;
	}

	/*
	 * NOTE! We still have PageReserved() pages in the page tables.
	 * eg. VDSO mappings can cause them to exist.
	 */
out:
	return pfn_to_page(pfn);
}

/*
 * copy one vm_area from one task to the other. Assumes the page tables
 * already present in the new task to be cleared in the whole range
 * covered by this vma.
 */

static inline void
copy_one_pte(struct mm_struct *dst_mm, struct mm_struct *src_mm,
		pte_t *dst_pte, pte_t *src_pte, struct vm_area_struct *vma,
		unsigned long addr, int *rss)
{
	unsigned long vm_flags = vma->vm_flags;
	pte_t pte = *src_pte;
	struct page *page;

	/* pte contains position in swap or file, so copy. */
	if (unlikely(!pte_present(pte))) {
		if (!pte_file(pte)) {
			swp_entry_t entry = pte_to_swp_entry(pte);

			swap_duplicate(entry);
			/* make sure dst_mm is on swapoff's mmlist. */
			if (unlikely(list_empty(&dst_mm->mmlist))) {
				spin_lock(&mmlist_lock);
				if (list_empty(&dst_mm->mmlist))
					list_add(&dst_mm->mmlist,
						 &src_mm->mmlist);
				spin_unlock(&mmlist_lock);
			}
			if (is_write_migration_entry(entry) &&
					is_cow_mapping(vm_flags)) {
				/*
				 * COW mappings require pages in both parent
				 * and child to be set to read.
				 */
				make_migration_entry_read(&entry);
				pte = swp_entry_to_pte(entry);
				set_pte_at(src_mm, addr, src_pte, pte);
			}
		}
		goto out_set_pte;
	}

	/*
	 * If it's a COW mapping, write protect it both
	 * in the parent and the child
	 */
	if (is_cow_mapping(vm_flags)) {
		ptep_set_wrprotect(src_mm, addr, src_pte);
		pte = pte_wrprotect(pte);
	}

	/*
	 * If it's a shared mapping, mark it clean in
	 * the child
	 */
	if (vm_flags & VM_SHARED)
		pte = pte_mkclean(pte);
	pte = pte_mkold(pte);

	page = vm_normal_page(vma, addr, pte);
	if (page) {
		get_page(page);
		page_dup_rmap(page, vma, addr);
		rss[!!PageAnon(page)]++;
	}

out_set_pte:
	set_pte_at(dst_mm, addr, dst_pte, pte);
}

static int copy_pte_range(struct mm_struct *dst_mm, struct mm_struct *src_mm,
		pmd_t *dst_pmd, pmd_t *src_pmd, struct vm_area_struct *vma,
		unsigned long addr, unsigned long end)
{
	pte_t *src_pte, *dst_pte;
	spinlock_t *src_ptl, *dst_ptl;
	int progress = 0;
	int rss[2];

again:
	rss[1] = rss[0] = 0;
	dst_pte = pte_alloc_map_lock(dst_mm, dst_pmd, addr, &dst_ptl);
	if (!dst_pte)
		return -ENOMEM;
	src_pte = pte_offset_map_nested(src_pmd, addr);
	src_ptl = pte_lockptr(src_mm, src_pmd);
	spin_lock_nested(src_ptl, SINGLE_DEPTH_NESTING);
	arch_enter_lazy_mmu_mode();

	do {
		/*
		 * We are holding two locks at this point - either of them
		 * could generate latencies in another task on another CPU.
		 */
		if (progress >= 32) {
			progress = 0;
			if (need_resched() ||
			    spin_needbreak(src_ptl) || spin_needbreak(dst_ptl))
				break;
		}
		if (pte_none(*src_pte)) {
			progress++;
			continue;
		}
		copy_one_pte(dst_mm, src_mm, dst_pte, src_pte, vma, addr, rss);
		progress += 8;
	} while (dst_pte++, src_pte++, addr += PAGE_SIZE, addr != end);

	arch_leave_lazy_mmu_mode();
	spin_unlock(src_ptl);
	pte_unmap_nested(src_pte - 1);
	add_mm_rss(dst_mm, rss[0], rss[1]);
	pte_unmap_unlock(dst_pte - 1, dst_ptl);
	cond_resched();
	if (addr != end)
		goto again;
	return 0;
}

static inline int copy_pmd_range(struct mm_struct *dst_mm, struct mm_struct *src_mm,
		pud_t *dst_pud, pud_t *src_pud, struct vm_area_struct *vma,
		unsigned long addr, unsigned long end)
{
	pmd_t *src_pmd, *dst_pmd;
	unsigned long next;

	dst_pmd = pmd_alloc(dst_mm, dst_pud, addr);
	if (!dst_pmd)
		return -ENOMEM;
	src_pmd = pmd_offset(src_pud, addr);
	do {
		next = pmd_addr_end(addr, end);
		if (pmd_none_or_clear_bad(src_pmd))
			continue;
		if (copy_pte_range(dst_mm, src_mm, dst_pmd, src_pmd,
						vma, addr, next))
			return -ENOMEM;
	} while (dst_pmd++, src_pmd++, addr = next, addr != end);
	return 0;
}

static inline int copy_pud_range(struct mm_struct *dst_mm, struct mm_struct *src_mm,
		pgd_t *dst_pgd, pgd_t *src_pgd, struct vm_area_struct *vma,
		unsigned long addr, unsigned long end)
{
	pud_t *src_pud, *dst_pud;
	unsigned long next;

	dst_pud = pud_alloc(dst_mm, dst_pgd, addr);
	if (!dst_pud)
		return -ENOMEM;
	src_pud = pud_offset(src_pgd, addr);
	do {
		next = pud_addr_end(addr, end);
		if (pud_none_or_clear_bad(src_pud))
			continue;
		if (copy_pmd_range(dst_mm, src_mm, dst_pud, src_pud,
						vma, addr, next))
			return -ENOMEM;
	} while (dst_pud++, src_pud++, addr = next, addr != end);
	return 0;
}

int copy_page_range(struct mm_struct *dst_mm, struct mm_struct *src_mm,
		struct vm_area_struct *vma)
{
	pgd_t *src_pgd, *dst_pgd;
	unsigned long next;
	unsigned long addr = vma->vm_start;
	unsigned long end = vma->vm_end;
	int ret;

	/*
	 * Don't copy ptes where a page fault will fill them correctly.
	 * Fork becomes much lighter when there are big shared or private
	 * readonly mappings. The tradeoff is that copy_page_range is more
	 * efficient than faulting.
	 */
	if (!(vma->vm_flags & (VM_HUGETLB|VM_NONLINEAR|VM_PFNMAP|VM_INSERTPAGE))) {
		if (!vma->anon_vma)
			return 0;
	}

	if (is_vm_hugetlb_page(vma))
		return copy_hugetlb_page_range(dst_mm, src_mm, vma);

	if (unlikely(is_pfn_mapping(vma))) {
		/*
		 * We do not free on error cases below as remove_vma
		 * gets called on error from higher level routine
		 */
		ret = track_pfn_vma_copy(vma);
		if (ret)
			return ret;
	}

	/*
	 * We need to invalidate the secondary MMU mappings only when
	 * there could be a permission downgrade on the ptes of the
	 * parent mm. And a permission downgrade will only happen if
	 * is_cow_mapping() returns true.
	 */
	if (is_cow_mapping(vma->vm_flags))
		mmu_notifier_invalidate_range_start(src_mm, addr, end);

	ret = 0;
	dst_pgd = pgd_offset(dst_mm, addr);
	src_pgd = pgd_offset(src_mm, addr);
	do {
		next = pgd_addr_end(addr, end);
		if (pgd_none_or_clear_bad(src_pgd))
			continue;
		if (unlikely(copy_pud_range(dst_mm, src_mm, dst_pgd, src_pgd,
					    vma, addr, next))) {
			ret = -ENOMEM;
			break;
		}
	} while (dst_pgd++, src_pgd++, addr = next, addr != end);

	if (is_cow_mapping(vma->vm_flags))
		mmu_notifier_invalidate_range_end(src_mm,
						  vma->vm_start, end);
	return ret;
}

static unsigned long zap_pte_range(struct mmu_gather *tlb,
				struct vm_area_struct *vma, pmd_t *pmd,
				unsigned long addr, unsigned long end,
				long *zap_work, struct zap_details *details)
{
	struct mm_struct *mm = tlb->mm;
	pte_t *pte;
	spinlock_t *ptl;
	int file_rss = 0;
	int anon_rss = 0;

	pte = pte_offset_map_lock(mm, pmd, addr, &ptl);
	arch_enter_lazy_mmu_mode();
	do {
		pte_t ptent = *pte;
		if (pte_none(ptent)) {
			(*zap_work)--;
			continue;
		}

		(*zap_work) -= PAGE_SIZE;

		if (pte_present(ptent)) {
			struct page *page;

			page = vm_normal_page(vma, addr, ptent);
			if (unlikely(details) && page) {
				/*
				 * unmap_shared_mapping_pages() wants to
				 * invalidate cache without truncating:
				 * unmap shared but keep private pages.
				 */
				if (details->check_mapping &&
				    details->check_mapping != page->mapping)
					continue;
				/*
				 * Each page->index must be checked when
				 * invalidating or truncating nonlinear.
				 */
				if (details->nonlinear_vma &&
				    (page->index < details->first_index ||
				     page->index > details->last_index))
					continue;
			}
			ptent = ptep_get_and_clear_full(mm, addr, pte,
							tlb->fullmm);
			tlb_remove_tlb_entry(tlb, pte, addr);
			if (unlikely(!page))
				continue;
			if (unlikely(details) && details->nonlinear_vma
			    && linear_page_index(details->nonlinear_vma,
						addr) != page->index)
				set_pte_at(mm, addr, pte,
					   pgoff_to_pte(page->index));
			if (PageAnon(page))
				anon_rss--;
			else {
				if (pte_dirty(ptent))
					set_page_dirty(page);
				if (pte_young(ptent) &&
				    likely(!VM_SequentialReadHint(vma)))
					mark_page_accessed(page);
				file_rss--;
			}
			page_remove_rmap(page);
			if (unlikely(page_mapcount(page) < 0))
				print_bad_pte(vma, addr, ptent, page);
			tlb_remove_page(tlb, page);
			continue;
		}
		/*
		 * If details->check_mapping, we leave swap entries;
		 * if details->nonlinear_vma, we leave file entries.
		 */
		if (unlikely(details))
			continue;
		if (pte_file(ptent)) {
			if (unlikely(!(vma->vm_flags & VM_NONLINEAR)))
				print_bad_pte(vma, addr, ptent, NULL);
		} else if
		  (unlikely(!free_swap_and_cache(pte_to_swp_entry(ptent))))
			print_bad_pte(vma, addr, ptent, NULL);
		pte_clear_not_present_full(mm, addr, pte, tlb->fullmm);
	} while (pte++, addr += PAGE_SIZE, (addr != end && *zap_work > 0));

	add_mm_rss(mm, file_rss, anon_rss);
	arch_leave_lazy_mmu_mode();
	pte_unmap_unlock(pte - 1, ptl);

	return addr;
}

static inline unsigned long zap_pmd_range(struct mmu_gather *tlb,
				struct vm_area_struct *vma, pud_t *pud,
				unsigned long addr, unsigned long end,
				long *zap_work, struct zap_details *details)
{
	pmd_t *pmd;
	unsigned long next;

	pmd = pmd_offset(pud, addr);
	do {
		next = pmd_addr_end(addr, end);
		if (pmd_none_or_clear_bad(pmd)) {
			(*zap_work)--;
			continue;
		}
		next = zap_pte_range(tlb, vma, pmd, addr, next,
						zap_work, details);
	} while (pmd++, addr = next, (addr != end && *zap_work > 0));

	return addr;
}

static inline unsigned long zap_pud_range(struct mmu_gather *tlb,
				struct vm_area_struct *vma, pgd_t *pgd,
				unsigned long addr, unsigned long end,
				long *zap_work, struct zap_details *details)
{
	pud_t *pud;
	unsigned long next;

	pud = pud_offset(pgd, addr);
	do {
		next = pud_addr_end(addr, end);
		if (pud_none_or_clear_bad(pud)) {
			(*zap_work)--;
			continue;
		}
		next = zap_pmd_range(tlb, vma, pud, addr, next,
						zap_work, details);
	} while (pud++, addr = next, (addr != end && *zap_work > 0));

	return addr;
}

static unsigned long unmap_page_range(struct mmu_gather *tlb,
				struct vm_area_struct *vma,
				unsigned long addr, unsigned long end,
				long *zap_work, struct zap_details *details)
{
	pgd_t *pgd;
	unsigned long next;

	if (details && !details->check_mapping && !details->nonlinear_vma)
		details = NULL;

	BUG_ON(addr >= end);
	tlb_start_vma(tlb, vma);
	pgd = pgd_offset(vma->vm_mm, addr);
	do {
		next = pgd_addr_end(addr, end);
		if (pgd_none_or_clear_bad(pgd)) {
			(*zap_work)--;
			continue;
		}
		next = zap_pud_range(tlb, vma, pgd, addr, next,
						zap_work, details);
	} while (pgd++, addr = next, (addr != end && *zap_work > 0));
	tlb_end_vma(tlb, vma);

	return addr;
}

#ifdef CONFIG_PREEMPT
# define ZAP_BLOCK_SIZE	(8 * PAGE_SIZE)
#else
/* No preempt: go for improved straight-line efficiency */
# define ZAP_BLOCK_SIZE	(1024 * PAGE_SIZE)
#endif

/**
 * unmap_vmas - unmap a range of memory covered by a list of vma's
 * @tlbp: address of the caller's struct mmu_gather
 * @vma: the starting vma
 * @start_addr: virtual address at which to start unmapping
 * @end_addr: virtual address at which to end unmapping
 * @nr_accounted: Place number of unmapped pages in vm-accountable vma's here
 * @details: details of nonlinear truncation or shared cache invalidation
 *
 * Returns the end address of the unmapping (restart addr if interrupted).
 *
 * Unmap all pages in the vma list.
 *
 * We aim to not hold locks for too long (for scheduling latency reasons).
 * So zap pages in ZAP_BLOCK_SIZE bytecounts.  This means we need to
 * return the ending mmu_gather to the caller.
 *
 * Only addresses between `start' and `end' will be unmapped.
 *
 * The VMA list must be sorted in ascending virtual address order.
 *
 * unmap_vmas() assumes that the caller will flush the whole unmapped address
 * range after unmap_vmas() returns.  So the only responsibility here is to
 * ensure that any thus-far unmapped pages are flushed before unmap_vmas()
 * drops the lock and schedules.
 */
unsigned long unmap_vmas(struct mmu_gather **tlbp,
		struct vm_area_struct *vma, unsigned long start_addr,
		unsigned long end_addr, unsigned long *nr_accounted,
		struct zap_details *details)
{
	long zap_work = ZAP_BLOCK_SIZE;
	unsigned long tlb_start = 0;	/* For tlb_finish_mmu */
	int tlb_start_valid = 0;
	unsigned long start = start_addr;
	spinlock_t *i_mmap_lock = details? details->i_mmap_lock: NULL;
	int fullmm = (*tlbp)->fullmm;
	struct mm_struct *mm = vma->vm_mm;

	mmu_notifier_invalidate_range_start(mm, start_addr, end_addr);
	for ( ; vma && vma->vm_start < end_addr; vma = vma->vm_next) {
		unsigned long end;

		start = max(vma->vm_start, start_addr);
		if (start >= vma->vm_end)
			continue;
		end = min(vma->vm_end, end_addr);
		if (end <= vma->vm_start)
			continue;

		if (vma->vm_flags & VM_ACCOUNT)
			*nr_accounted += (end - start) >> PAGE_SHIFT;

		if (unlikely(is_pfn_mapping(vma)))
			untrack_pfn_vma(vma, 0, 0);

		while (start != end) {
			if (!tlb_start_valid) {
				tlb_start = start;
				tlb_start_valid = 1;
			}

			if (unlikely(is_vm_hugetlb_page(vma))) {
				/*
				 * It is undesirable to test vma->vm_file as it
				 * should be non-null for valid hugetlb area.
				 * However, vm_file will be NULL in the error
				 * cleanup path of do_mmap_pgoff. When
				 * hugetlbfs ->mmap method fails,
				 * do_mmap_pgoff() nullifies vma->vm_file
				 * before calling this function to clean up.
				 * Since no pte has actually been setup, it is
				 * safe to do nothing in this case.
				 */
				if (vma->vm_file) {
					unmap_hugepage_range(vma, start, end, NULL);
					zap_work -= (end - start) /
					pages_per_huge_page(hstate_vma(vma));
				}

				start = end;
			} else
				start = unmap_page_range(*tlbp, vma,
						start, end, &zap_work, details);

			if (zap_work > 0) {
				BUG_ON(start != end);
				break;
			}

			tlb_finish_mmu(*tlbp, tlb_start, start);

			if (need_resched() ||
				(i_mmap_lock && spin_needbreak(i_mmap_lock))) {
				if (i_mmap_lock) {
					*tlbp = NULL;
					goto out;
				}
				cond_resched();
			}

			*tlbp = tlb_gather_mmu(vma->vm_mm, fullmm);
			tlb_start_valid = 0;
			zap_work = ZAP_BLOCK_SIZE;
		}
	}
out:
	mmu_notifier_invalidate_range_end(mm, start_addr, end_addr);
	return start;	/* which is now the end (or restart) address */
}

/**
 * zap_page_range - remove user pages in a given range
 * @vma: vm_area_struct holding the applicable pages
 * @address: starting address of pages to zap
 * @size: number of bytes to zap
 * @details: details of nonlinear truncation or shared cache invalidation
 */
unsigned long zap_page_range(struct vm_area_struct *vma, unsigned long address,
		unsigned long size, struct zap_details *details)
{
	struct mm_struct *mm = vma->vm_mm;
	struct mmu_gather *tlb;
	unsigned long end = address + size;
	unsigned long nr_accounted = 0;

	lru_add_drain();
	tlb = tlb_gather_mmu(mm, 0);
	update_hiwater_rss(mm);
	end = unmap_vmas(&tlb, vma, address, end, &nr_accounted, details);
	if (tlb)
		tlb_finish_mmu(tlb, address, end);
	return end;
}

/**
 * zap_vma_ptes - remove ptes mapping the vma
 * @vma: vm_area_struct holding ptes to be zapped
 * @address: starting address of pages to zap
 * @size: number of bytes to zap
 *
 * This function only unmaps ptes assigned to VM_PFNMAP vmas.
 *
 * The entire address range must be fully contained within the vma.
 *
 * Returns 0 if successful.
 */
int zap_vma_ptes(struct vm_area_struct *vma, unsigned long address,
		unsigned long size)
{
	if (address < vma->vm_start || address + size > vma->vm_end ||
	    		!(vma->vm_flags & VM_PFNMAP))
		return -1;
	zap_page_range(vma, address, size, NULL);
	return 0;
}
EXPORT_SYMBOL_GPL(zap_vma_ptes);

/*
 * Do a quick page-table lookup for a single page.
 */
struct page *follow_page(struct vm_area_struct *vma, unsigned long address,
			unsigned int flags)
{
	pgd_t *pgd;
	pud_t *pud;
	pmd_t *pmd;
	pte_t *ptep, pte;
	spinlock_t *ptl;
	struct page *page;
	struct mm_struct *mm = vma->vm_mm;

	page = follow_huge_addr(mm, address, flags & FOLL_WRITE);
	if (!IS_ERR(page)) {
		BUG_ON(flags & FOLL_GET);
		goto out;
	}

	page = NULL;
	pgd = pgd_offset(mm, address);
	if (pgd_none(*pgd) || unlikely(pgd_bad(*pgd)))
		goto no_page_table;

	pud = pud_offset(pgd, address);
	if (pud_none(*pud))
		goto no_page_table;
	if (pud_huge(*pud)) {
		BUG_ON(flags & FOLL_GET);
		page = follow_huge_pud(mm, address, pud, flags & FOLL_WRITE);
		goto out;
	}
	if (unlikely(pud_bad(*pud)))
		goto no_page_table;

	pmd = pmd_offset(pud, address);
	if (pmd_none(*pmd))
		goto no_page_table;
	if (pmd_huge(*pmd)) {
		BUG_ON(flags & FOLL_GET);
		page = follow_huge_pmd(mm, address, pmd, flags & FOLL_WRITE);
		goto out;
	}
	if (unlikely(pmd_bad(*pmd)))
		goto no_page_table;

	ptep = pte_offset_map_lock(mm, pmd, address, &ptl);

	pte = *ptep;
	if (!pte_present(pte))
		goto no_page;
	if ((flags & FOLL_WRITE) && !pte_write(pte))
		goto unlock;
	page = vm_normal_page(vma, address, pte);
	if (unlikely(!page))
		goto bad_page;

	if (flags & FOLL_GET)
		get_page(page);
	if (flags & FOLL_TOUCH) {
		if ((flags & FOLL_WRITE) &&
		    !pte_dirty(pte) && !PageDirty(page))
			set_page_dirty(page);
		/*
		 * pte_mkyoung() would be more correct here, but atomic care
		 * is needed to avoid losing the dirty bit: it is easier to use
		 * mark_page_accessed().
		 */
		mark_page_accessed(page);
	}
unlock:
	pte_unmap_unlock(ptep, ptl);
out:
	return page;

bad_page:
	pte_unmap_unlock(ptep, ptl);
	return ERR_PTR(-EFAULT);

no_page:
	pte_unmap_unlock(ptep, ptl);
	if (!pte_none(pte))
		return page;
	/* Fall through to ZERO_PAGE handling */
no_page_table:
	/*
	 * When core dumping an enormous anonymous area that nobody
	 * has touched so far, we don't want to allocate page tables.
	 */
	if (flags & FOLL_ANON) {
		page = ZERO_PAGE(0);
		if (flags & FOLL_GET)
			get_page(page);
		BUG_ON(flags & FOLL_WRITE);
	}
	return page;
}

/* Can we do the FOLL_ANON optimization? */
static inline int use_zero_page(struct vm_area_struct *vma)
{
	/*
	 * We don't want to optimize FOLL_ANON for make_pages_present()
	 * when it tries to page in a VM_LOCKED region. As to VM_SHARED,
	 * we want to get the page from the page tables to make sure
	 * that we serialize and update with any other user of that
	 * mapping.
	 */
	if (vma->vm_flags & (VM_LOCKED | VM_SHARED))
		return 0;
	/*
	 * And if we have a fault routine, it's not an anonymous region.
	 */
	return !vma->vm_ops || !vma->vm_ops->fault;
}



int __get_user_pages(struct task_struct *tsk, struct mm_struct *mm,
		     unsigned long start, int len, int flags,
		struct page **pages, struct vm_area_struct **vmas)
{
	int i;
	unsigned int vm_flags = 0;
	int write = !!(flags & GUP_FLAGS_WRITE);
	int force = !!(flags & GUP_FLAGS_FORCE);
	int ignore = !!(flags & GUP_FLAGS_IGNORE_VMA_PERMISSIONS);
	int ignore_sigkill = !!(flags & GUP_FLAGS_IGNORE_SIGKILL);

	if (len <= 0)
		return 0;
	/* 
	 * Require read or write permissions.
	 * If 'force' is set, we only require the "MAY" flags.
	 */
	vm_flags  = write ? (VM_WRITE | VM_MAYWRITE) : (VM_READ | VM_MAYREAD);
	vm_flags &= force ? (VM_MAYREAD | VM_MAYWRITE) : (VM_READ | VM_WRITE);
	i = 0;

	do {
		struct vm_area_struct *vma;
		unsigned int foll_flags;

		vma = find_extend_vma(mm, start);
		if (!vma && in_gate_area(tsk, start)) {
			unsigned long pg = start & PAGE_MASK;
			struct vm_area_struct *gate_vma = get_gate_vma(tsk);
			pgd_t *pgd;
			pud_t *pud;
			pmd_t *pmd;
			pte_t *pte;

			/* user gate pages are read-only */
			if (!ignore && write)
				return i ? : -EFAULT;
			if (pg > TASK_SIZE)
				pgd = pgd_offset_k(pg);
			else
				pgd = pgd_offset_gate(mm, pg);
			BUG_ON(pgd_none(*pgd));
			pud = pud_offset(pgd, pg);
			BUG_ON(pud_none(*pud));
			pmd = pmd_offset(pud, pg);
			if (pmd_none(*pmd))
				return i ? : -EFAULT;
			pte = pte_offset_map(pmd, pg);
			if (pte_none(*pte)) {
				pte_unmap(pte);
				return i ? : -EFAULT;
			}
			if (pages) {
				struct page *page = vm_normal_page(gate_vma, start, *pte);
				pages[i] = page;
				if (page)
					get_page(page);
			}
			pte_unmap(pte);
			if (vmas)
				vmas[i] = gate_vma;
			i++;
			start += PAGE_SIZE;
			len--;
			continue;
		}

		if (!vma ||
		    (vma->vm_flags & (VM_IO | VM_PFNMAP)) ||
		    (!ignore && !(vm_flags & vma->vm_flags)))
			return i ? : -EFAULT;

		if (is_vm_hugetlb_page(vma)) {
			i = follow_hugetlb_page(mm, vma, pages, vmas,
						&start, &len, i, write);
			continue;
		}

		foll_flags = FOLL_TOUCH;
		if (pages)
			foll_flags |= FOLL_GET;
		if (!write && use_zero_page(vma))
			foll_flags |= FOLL_ANON;

		do {
			struct page *page;

			/*
			 * If we have a pending SIGKILL, don't keep faulting
			 * pages and potentially allocating memory, unless
			 * current is handling munlock--e.g., on exit. In
			 * that case, we are not allocating memory.  Rather,
			 * we're only unlocking already resident/mapped pages.
			 */
			if (unlikely(!ignore_sigkill &&
					fatal_signal_pending(current)))
				return i ? i : -ERESTARTSYS;

			if (write)
				foll_flags |= FOLL_WRITE;

			cond_resched();
			while (!(page = follow_page(vma, start, foll_flags))) {
				int ret;

<<<<<<< HEAD
				/* FOLL_WRITE matches FAULT_FLAG_WRITE! */
				ret = handle_mm_fault(mm, vma, start, foll_flags & FOLL_WRITE);
=======
				ret = handle_mm_fault(mm, vma, start,
					(foll_flags & FOLL_WRITE) ?
					FAULT_FLAG_WRITE : 0);

>>>>>>> 4e8a2372
				if (ret & VM_FAULT_ERROR) {
					if (ret & VM_FAULT_OOM)
						return i ? i : -ENOMEM;
					else if (ret & VM_FAULT_SIGBUS)
						return i ? i : -EFAULT;
					BUG();
				}
				if (ret & VM_FAULT_MAJOR)
					tsk->maj_flt++;
				else
					tsk->min_flt++;

				/*
				 * The VM_FAULT_WRITE bit tells us that
				 * do_wp_page has broken COW when necessary,
				 * even if maybe_mkwrite decided not to set
				 * pte_write. We can thus safely do subsequent
				 * page lookups as if they were reads. But only
				 * do so when looping for pte_write is futile:
				 * in some cases userspace may also be wanting
				 * to write to the gotten user page, which a
				 * read fault here might prevent (a readonly
				 * page might get reCOWed by userspace write).
				 */
				if ((ret & VM_FAULT_WRITE) &&
				    !(vma->vm_flags & VM_WRITE))
					foll_flags &= ~FOLL_WRITE;

				cond_resched();
			}
			if (IS_ERR(page))
				return i ? i : PTR_ERR(page);
			if (pages) {
				pages[i] = page;

				flush_anon_page(vma, page, start);
				flush_dcache_page(page);
			}
			if (vmas)
				vmas[i] = vma;
			i++;
			start += PAGE_SIZE;
			len--;
		} while (len && start < vma->vm_end);
	} while (len);
	return i;
}

/**
 * get_user_pages() - pin user pages in memory
 * @tsk:	task_struct of target task
 * @mm:		mm_struct of target mm
 * @start:	starting user address
 * @len:	number of pages from start to pin
 * @write:	whether pages will be written to by the caller
 * @force:	whether to force write access even if user mapping is
 *		readonly. This will result in the page being COWed even
 *		in MAP_SHARED mappings. You do not want this.
 * @pages:	array that receives pointers to the pages pinned.
 *		Should be at least nr_pages long. Or NULL, if caller
 *		only intends to ensure the pages are faulted in.
 * @vmas:	array of pointers to vmas corresponding to each page.
 *		Or NULL if the caller does not require them.
 *
 * Returns number of pages pinned. This may be fewer than the number
 * requested. If len is 0 or negative, returns 0. If no pages
 * were pinned, returns -errno. Each page returned must be released
 * with a put_page() call when it is finished with. vmas will only
 * remain valid while mmap_sem is held.
 *
 * Must be called with mmap_sem held for read or write.
 *
 * get_user_pages walks a process's page tables and takes a reference to
 * each struct page that each user address corresponds to at a given
 * instant. That is, it takes the page that would be accessed if a user
 * thread accesses the given user virtual address at that instant.
 *
 * This does not guarantee that the page exists in the user mappings when
 * get_user_pages returns, and there may even be a completely different
 * page there in some cases (eg. if mmapped pagecache has been invalidated
 * and subsequently re faulted). However it does guarantee that the page
 * won't be freed completely. And mostly callers simply care that the page
 * contains data that was valid *at some point in time*. Typically, an IO
 * or similar operation cannot guarantee anything stronger anyway because
 * locks can't be held over the syscall boundary.
 *
 * If write=0, the page must not be written to. If the page is written to,
 * set_page_dirty (or set_page_dirty_lock, as appropriate) must be called
 * after the page is finished with, and before put_page is called.
 *
 * get_user_pages is typically used for fewer-copy IO operations, to get a
 * handle on the memory by some means other than accesses via the user virtual
 * addresses. The pages may be submitted for DMA to devices or accessed via
 * their kernel linear mapping (via the kmap APIs). Care should be taken to
 * use the correct cache flushing APIs.
 *
 * See also get_user_pages_fast, for performance critical applications.
 */
int get_user_pages(struct task_struct *tsk, struct mm_struct *mm,
		unsigned long start, int len, int write, int force,
		struct page **pages, struct vm_area_struct **vmas)
{
	int flags = 0;

	if (write)
		flags |= GUP_FLAGS_WRITE;
	if (force)
		flags |= GUP_FLAGS_FORCE;

	return __get_user_pages(tsk, mm,
				start, len, flags,
				pages, vmas);
}

EXPORT_SYMBOL(get_user_pages);

pte_t *get_locked_pte(struct mm_struct *mm, unsigned long addr,
			spinlock_t **ptl)
{
	pgd_t * pgd = pgd_offset(mm, addr);
	pud_t * pud = pud_alloc(mm, pgd, addr);
	if (pud) {
		pmd_t * pmd = pmd_alloc(mm, pud, addr);
		if (pmd)
			return pte_alloc_map_lock(mm, pmd, addr, ptl);
	}
	return NULL;
}

/*
 * This is the old fallback for page remapping.
 *
 * For historical reasons, it only allows reserved pages. Only
 * old drivers should use this, and they needed to mark their
 * pages reserved for the old functions anyway.
 */
static int insert_page(struct vm_area_struct *vma, unsigned long addr,
			struct page *page, pgprot_t prot)
{
	struct mm_struct *mm = vma->vm_mm;
	int retval;
	pte_t *pte;
	spinlock_t *ptl;

	retval = -EINVAL;
	if (PageAnon(page))
		goto out;
	retval = -ENOMEM;
	flush_dcache_page(page);
	pte = get_locked_pte(mm, addr, &ptl);
	if (!pte)
		goto out;
	retval = -EBUSY;
	if (!pte_none(*pte))
		goto out_unlock;

	/* Ok, finally just insert the thing.. */
	get_page(page);
	inc_mm_counter(mm, file_rss);
	page_add_file_rmap(page);
	set_pte_at(mm, addr, pte, mk_pte(page, prot));

	retval = 0;
	pte_unmap_unlock(pte, ptl);
	return retval;
out_unlock:
	pte_unmap_unlock(pte, ptl);
out:
	return retval;
}

/**
 * vm_insert_page - insert single page into user vma
 * @vma: user vma to map to
 * @addr: target user address of this page
 * @page: source kernel page
 *
 * This allows drivers to insert individual pages they've allocated
 * into a user vma.
 *
 * The page has to be a nice clean _individual_ kernel allocation.
 * If you allocate a compound page, you need to have marked it as
 * such (__GFP_COMP), or manually just split the page up yourself
 * (see split_page()).
 *
 * NOTE! Traditionally this was done with "remap_pfn_range()" which
 * took an arbitrary page protection parameter. This doesn't allow
 * that. Your vma protection will have to be set up correctly, which
 * means that if you want a shared writable mapping, you'd better
 * ask for a shared writable mapping!
 *
 * The page does not need to be reserved.
 */
int vm_insert_page(struct vm_area_struct *vma, unsigned long addr,
			struct page *page)
{
	if (addr < vma->vm_start || addr >= vma->vm_end)
		return -EFAULT;
	if (!page_count(page))
		return -EINVAL;
	vma->vm_flags |= VM_INSERTPAGE;
	return insert_page(vma, addr, page, vma->vm_page_prot);
}
EXPORT_SYMBOL(vm_insert_page);

static int insert_pfn(struct vm_area_struct *vma, unsigned long addr,
			unsigned long pfn, pgprot_t prot)
{
	struct mm_struct *mm = vma->vm_mm;
	int retval;
	pte_t *pte, entry;
	spinlock_t *ptl;

	retval = -ENOMEM;
	pte = get_locked_pte(mm, addr, &ptl);
	if (!pte)
		goto out;
	retval = -EBUSY;
	if (!pte_none(*pte))
		goto out_unlock;

	/* Ok, finally just insert the thing.. */
	entry = pte_mkspecial(pfn_pte(pfn, prot));
	set_pte_at(mm, addr, pte, entry);
	update_mmu_cache(vma, addr, entry); /* XXX: why not for insert_page? */

	retval = 0;
out_unlock:
	pte_unmap_unlock(pte, ptl);
out:
	return retval;
}

/**
 * vm_insert_pfn - insert single pfn into user vma
 * @vma: user vma to map to
 * @addr: target user address of this page
 * @pfn: source kernel pfn
 *
 * Similar to vm_inert_page, this allows drivers to insert individual pages
 * they've allocated into a user vma. Same comments apply.
 *
 * This function should only be called from a vm_ops->fault handler, and
 * in that case the handler should return NULL.
 *
 * vma cannot be a COW mapping.
 *
 * As this is called only for pages that do not currently exist, we
 * do not need to flush old virtual caches or the TLB.
 */
int vm_insert_pfn(struct vm_area_struct *vma, unsigned long addr,
			unsigned long pfn)
{
	int ret;
	pgprot_t pgprot = vma->vm_page_prot;
	/*
	 * Technically, architectures with pte_special can avoid all these
	 * restrictions (same for remap_pfn_range).  However we would like
	 * consistency in testing and feature parity among all, so we should
	 * try to keep these invariants in place for everybody.
	 */
	BUG_ON(!(vma->vm_flags & (VM_PFNMAP|VM_MIXEDMAP)));
	BUG_ON((vma->vm_flags & (VM_PFNMAP|VM_MIXEDMAP)) ==
						(VM_PFNMAP|VM_MIXEDMAP));
	BUG_ON((vma->vm_flags & VM_PFNMAP) && is_cow_mapping(vma->vm_flags));
	BUG_ON((vma->vm_flags & VM_MIXEDMAP) && pfn_valid(pfn));

	if (addr < vma->vm_start || addr >= vma->vm_end)
		return -EFAULT;
	if (track_pfn_vma_new(vma, &pgprot, pfn, PAGE_SIZE))
		return -EINVAL;

	ret = insert_pfn(vma, addr, pfn, pgprot);

	if (ret)
		untrack_pfn_vma(vma, pfn, PAGE_SIZE);

	return ret;
}
EXPORT_SYMBOL(vm_insert_pfn);

int vm_insert_mixed(struct vm_area_struct *vma, unsigned long addr,
			unsigned long pfn)
{
	BUG_ON(!(vma->vm_flags & VM_MIXEDMAP));

	if (addr < vma->vm_start || addr >= vma->vm_end)
		return -EFAULT;

	/*
	 * If we don't have pte special, then we have to use the pfn_valid()
	 * based VM_MIXEDMAP scheme (see vm_normal_page), and thus we *must*
	 * refcount the page if pfn_valid is true (hence insert_page rather
	 * than insert_pfn).
	 */
	if (!HAVE_PTE_SPECIAL && pfn_valid(pfn)) {
		struct page *page;

		page = pfn_to_page(pfn);
		return insert_page(vma, addr, page, vma->vm_page_prot);
	}
	return insert_pfn(vma, addr, pfn, vma->vm_page_prot);
}
EXPORT_SYMBOL(vm_insert_mixed);

/*
 * maps a range of physical memory into the requested pages. the old
 * mappings are removed. any references to nonexistent pages results
 * in null mappings (currently treated as "copy-on-access")
 */
static int remap_pte_range(struct mm_struct *mm, pmd_t *pmd,
			unsigned long addr, unsigned long end,
			unsigned long pfn, pgprot_t prot)
{
	pte_t *pte;
	spinlock_t *ptl;

	pte = pte_alloc_map_lock(mm, pmd, addr, &ptl);
	if (!pte)
		return -ENOMEM;
	arch_enter_lazy_mmu_mode();
	do {
		BUG_ON(!pte_none(*pte));
		set_pte_at(mm, addr, pte, pte_mkspecial(pfn_pte(pfn, prot)));
		pfn++;
	} while (pte++, addr += PAGE_SIZE, addr != end);
	arch_leave_lazy_mmu_mode();
	pte_unmap_unlock(pte - 1, ptl);
	return 0;
}

static inline int remap_pmd_range(struct mm_struct *mm, pud_t *pud,
			unsigned long addr, unsigned long end,
			unsigned long pfn, pgprot_t prot)
{
	pmd_t *pmd;
	unsigned long next;

	pfn -= addr >> PAGE_SHIFT;
	pmd = pmd_alloc(mm, pud, addr);
	if (!pmd)
		return -ENOMEM;
	do {
		next = pmd_addr_end(addr, end);
		if (remap_pte_range(mm, pmd, addr, next,
				pfn + (addr >> PAGE_SHIFT), prot))
			return -ENOMEM;
	} while (pmd++, addr = next, addr != end);
	return 0;
}

static inline int remap_pud_range(struct mm_struct *mm, pgd_t *pgd,
			unsigned long addr, unsigned long end,
			unsigned long pfn, pgprot_t prot)
{
	pud_t *pud;
	unsigned long next;

	pfn -= addr >> PAGE_SHIFT;
	pud = pud_alloc(mm, pgd, addr);
	if (!pud)
		return -ENOMEM;
	do {
		next = pud_addr_end(addr, end);
		if (remap_pmd_range(mm, pud, addr, next,
				pfn + (addr >> PAGE_SHIFT), prot))
			return -ENOMEM;
	} while (pud++, addr = next, addr != end);
	return 0;
}

/**
 * remap_pfn_range - remap kernel memory to userspace
 * @vma: user vma to map to
 * @addr: target user address to start at
 * @pfn: physical address of kernel memory
 * @size: size of map area
 * @prot: page protection flags for this mapping
 *
 *  Note: this is only safe if the mm semaphore is held when called.
 */
int remap_pfn_range(struct vm_area_struct *vma, unsigned long addr,
		    unsigned long pfn, unsigned long size, pgprot_t prot)
{
	pgd_t *pgd;
	unsigned long next;
	unsigned long end = addr + PAGE_ALIGN(size);
	struct mm_struct *mm = vma->vm_mm;
	int err;

	/*
	 * Physically remapped pages are special. Tell the
	 * rest of the world about it:
	 *   VM_IO tells people not to look at these pages
	 *	(accesses can have side effects).
	 *   VM_RESERVED is specified all over the place, because
	 *	in 2.4 it kept swapout's vma scan off this vma; but
	 *	in 2.6 the LRU scan won't even find its pages, so this
	 *	flag means no more than count its pages in reserved_vm,
	 * 	and omit it from core dump, even when VM_IO turned off.
	 *   VM_PFNMAP tells the core MM that the base pages are just
	 *	raw PFN mappings, and do not have a "struct page" associated
	 *	with them.
	 *
	 * There's a horrible special case to handle copy-on-write
	 * behaviour that some programs depend on. We mark the "original"
	 * un-COW'ed pages by matching them up with "vma->vm_pgoff".
	 */
	if (addr == vma->vm_start && end == vma->vm_end) {
		vma->vm_pgoff = pfn;
		vma->vm_flags |= VM_PFN_AT_MMAP;
	} else if (is_cow_mapping(vma->vm_flags))
		return -EINVAL;

	vma->vm_flags |= VM_IO | VM_RESERVED | VM_PFNMAP;

	err = track_pfn_vma_new(vma, &prot, pfn, PAGE_ALIGN(size));
	if (err) {
		/*
		 * To indicate that track_pfn related cleanup is not
		 * needed from higher level routine calling unmap_vmas
		 */
		vma->vm_flags &= ~(VM_IO | VM_RESERVED | VM_PFNMAP);
		vma->vm_flags &= ~VM_PFN_AT_MMAP;
		return -EINVAL;
	}

	BUG_ON(addr >= end);
	pfn -= addr >> PAGE_SHIFT;
	pgd = pgd_offset(mm, addr);
	flush_cache_range(vma, addr, end);
	do {
		next = pgd_addr_end(addr, end);
		err = remap_pud_range(mm, pgd, addr, next,
				pfn + (addr >> PAGE_SHIFT), prot);
		if (err)
			break;
	} while (pgd++, addr = next, addr != end);

	if (err)
		untrack_pfn_vma(vma, pfn, PAGE_ALIGN(size));

	return err;
}
EXPORT_SYMBOL(remap_pfn_range);

static int apply_to_pte_range(struct mm_struct *mm, pmd_t *pmd,
				     unsigned long addr, unsigned long end,
				     pte_fn_t fn, void *data)
{
	pte_t *pte;
	int err;
	pgtable_t token;
	spinlock_t *uninitialized_var(ptl);

	pte = (mm == &init_mm) ?
		pte_alloc_kernel(pmd, addr) :
		pte_alloc_map_lock(mm, pmd, addr, &ptl);
	if (!pte)
		return -ENOMEM;

	BUG_ON(pmd_huge(*pmd));

	arch_enter_lazy_mmu_mode();

	token = pmd_pgtable(*pmd);

	do {
		err = fn(pte, token, addr, data);
		if (err)
			break;
	} while (pte++, addr += PAGE_SIZE, addr != end);

	arch_leave_lazy_mmu_mode();

	if (mm != &init_mm)
		pte_unmap_unlock(pte-1, ptl);
	return err;
}

static int apply_to_pmd_range(struct mm_struct *mm, pud_t *pud,
				     unsigned long addr, unsigned long end,
				     pte_fn_t fn, void *data)
{
	pmd_t *pmd;
	unsigned long next;
	int err;

	BUG_ON(pud_huge(*pud));

	pmd = pmd_alloc(mm, pud, addr);
	if (!pmd)
		return -ENOMEM;
	do {
		next = pmd_addr_end(addr, end);
		err = apply_to_pte_range(mm, pmd, addr, next, fn, data);
		if (err)
			break;
	} while (pmd++, addr = next, addr != end);
	return err;
}

static int apply_to_pud_range(struct mm_struct *mm, pgd_t *pgd,
				     unsigned long addr, unsigned long end,
				     pte_fn_t fn, void *data)
{
	pud_t *pud;
	unsigned long next;
	int err;

	pud = pud_alloc(mm, pgd, addr);
	if (!pud)
		return -ENOMEM;
	do {
		next = pud_addr_end(addr, end);
		err = apply_to_pmd_range(mm, pud, addr, next, fn, data);
		if (err)
			break;
	} while (pud++, addr = next, addr != end);
	return err;
}

/*
 * Scan a region of virtual memory, filling in page tables as necessary
 * and calling a provided function on each leaf page table.
 */
int apply_to_page_range(struct mm_struct *mm, unsigned long addr,
			unsigned long size, pte_fn_t fn, void *data)
{
	pgd_t *pgd;
	unsigned long next;
	unsigned long start = addr, end = addr + size;
	int err;

	BUG_ON(addr >= end);
	mmu_notifier_invalidate_range_start(mm, start, end);
	pgd = pgd_offset(mm, addr);
	do {
		next = pgd_addr_end(addr, end);
		err = apply_to_pud_range(mm, pgd, addr, next, fn, data);
		if (err)
			break;
	} while (pgd++, addr = next, addr != end);
	mmu_notifier_invalidate_range_end(mm, start, end);
	return err;
}
EXPORT_SYMBOL_GPL(apply_to_page_range);

/*
 * handle_pte_fault chooses page fault handler according to an entry
 * which was read non-atomically.  Before making any commitment, on
 * those architectures or configurations (e.g. i386 with PAE) which
 * might give a mix of unmatched parts, do_swap_page and do_file_page
 * must check under lock before unmapping the pte and proceeding
 * (but do_wp_page is only called after already making such a check;
 * and do_anonymous_page and do_no_page can safely check later on).
 */
static inline int pte_unmap_same(struct mm_struct *mm, pmd_t *pmd,
				pte_t *page_table, pte_t orig_pte)
{
	int same = 1;
#if defined(CONFIG_SMP) || defined(CONFIG_PREEMPT)
	if (sizeof(pte_t) > sizeof(unsigned long)) {
		spinlock_t *ptl = pte_lockptr(mm, pmd);
		spin_lock(ptl);
		same = pte_same(*page_table, orig_pte);
		spin_unlock(ptl);
	}
#endif
	pte_unmap(page_table);
	return same;
}

/*
 * Do pte_mkwrite, but only if the vma says VM_WRITE.  We do this when
 * servicing faults for write access.  In the normal case, do always want
 * pte_mkwrite.  But get_user_pages can cause write faults for mappings
 * that do not have writing enabled, when used by access_process_vm.
 */
static inline pte_t maybe_mkwrite(pte_t pte, struct vm_area_struct *vma)
{
	if (likely(vma->vm_flags & VM_WRITE))
		pte = pte_mkwrite(pte);
	return pte;
}

static inline void cow_user_page(struct page *dst, struct page *src, unsigned long va, struct vm_area_struct *vma)
{
	/*
	 * If the source page was a PFN mapping, we don't have
	 * a "struct page" for it. We do a best-effort copy by
	 * just copying from the original user address. If that
	 * fails, we just zero-fill it. Live with it.
	 */
	if (unlikely(!src)) {
		void *kaddr = kmap_atomic(dst, KM_USER0);
		void __user *uaddr = (void __user *)(va & PAGE_MASK);

		/*
		 * This really shouldn't fail, because the page is there
		 * in the page tables. But it might just be unreadable,
		 * in which case we just give up and fill the result with
		 * zeroes.
		 */
		if (__copy_from_user_inatomic(kaddr, uaddr, PAGE_SIZE))
			memset(kaddr, 0, PAGE_SIZE);
		kunmap_atomic(kaddr, KM_USER0);
		flush_dcache_page(dst);
	} else
		copy_user_highpage(dst, src, va, vma);
}

/*
 * This routine handles present pages, when users try to write
 * to a shared page. It is done by copying the page to a new address
 * and decrementing the shared-page counter for the old page.
 *
 * Note that this routine assumes that the protection checks have been
 * done by the caller (the low-level page fault routine in most cases).
 * Thus we can safely just mark it writable once we've done any necessary
 * COW.
 *
 * We also mark the page dirty at this point even though the page will
 * change only once the write actually happens. This avoids a few races,
 * and potentially makes it more efficient.
 *
 * We enter with non-exclusive mmap_sem (to exclude vma changes,
 * but allow concurrent faults), with pte both mapped and locked.
 * We return with mmap_sem still held, but pte unmapped and unlocked.
 */
static int do_wp_page(struct mm_struct *mm, struct vm_area_struct *vma,
		unsigned long address, pte_t *page_table, pmd_t *pmd,
		spinlock_t *ptl, pte_t orig_pte)
{
	struct page *old_page, *new_page;
	pte_t entry;
	int reuse = 0, ret = 0;
	int page_mkwrite = 0;
	struct page *dirty_page = NULL;

	old_page = vm_normal_page(vma, address, orig_pte);
	if (!old_page) {
		/*
		 * VM_MIXEDMAP !pfn_valid() case
		 *
		 * We should not cow pages in a shared writeable mapping.
		 * Just mark the pages writable as we can't do any dirty
		 * accounting on raw pfn maps.
		 */
		if ((vma->vm_flags & (VM_WRITE|VM_SHARED)) ==
				     (VM_WRITE|VM_SHARED))
			goto reuse;
		goto gotten;
	}

	/*
	 * Take out anonymous pages first, anonymous shared vmas are
	 * not dirty accountable.
	 */
	if (PageAnon(old_page)) {
		if (!trylock_page(old_page)) {
			page_cache_get(old_page);
			pte_unmap_unlock(page_table, ptl);
			lock_page(old_page);
			page_table = pte_offset_map_lock(mm, pmd, address,
							 &ptl);
			if (!pte_same(*page_table, orig_pte)) {
				unlock_page(old_page);
				page_cache_release(old_page);
				goto unlock;
			}
			page_cache_release(old_page);
		}
		reuse = reuse_swap_page(old_page);
		unlock_page(old_page);
	} else if (unlikely((vma->vm_flags & (VM_WRITE|VM_SHARED)) ==
					(VM_WRITE|VM_SHARED))) {
		/*
		 * Only catch write-faults on shared writable pages,
		 * read-only shared pages can get COWed by
		 * get_user_pages(.write=1, .force=1).
		 */
		if (vma->vm_ops && vma->vm_ops->page_mkwrite) {
			struct vm_fault vmf;
			int tmp;

			vmf.virtual_address = (void __user *)(address &
								PAGE_MASK);
			vmf.pgoff = old_page->index;
			vmf.flags = FAULT_FLAG_WRITE|FAULT_FLAG_MKWRITE;
			vmf.page = old_page;

			/*
			 * Notify the address space that the page is about to
			 * become writable so that it can prohibit this or wait
			 * for the page to get into an appropriate state.
			 *
			 * We do this without the lock held, so that it can
			 * sleep if it needs to.
			 */
			page_cache_get(old_page);
			pte_unmap_unlock(page_table, ptl);

			tmp = vma->vm_ops->page_mkwrite(vma, &vmf);
			if (unlikely(tmp &
					(VM_FAULT_ERROR | VM_FAULT_NOPAGE))) {
				ret = tmp;
				goto unwritable_page;
			}
			if (unlikely(!(tmp & VM_FAULT_LOCKED))) {
				lock_page(old_page);
				if (!old_page->mapping) {
					ret = 0; /* retry the fault */
					unlock_page(old_page);
					goto unwritable_page;
				}
			} else
				VM_BUG_ON(!PageLocked(old_page));

			/*
			 * Since we dropped the lock we need to revalidate
			 * the PTE as someone else may have changed it.  If
			 * they did, we just return, as we can count on the
			 * MMU to tell us if they didn't also make it writable.
			 */
			page_table = pte_offset_map_lock(mm, pmd, address,
							 &ptl);
			if (!pte_same(*page_table, orig_pte)) {
				unlock_page(old_page);
				page_cache_release(old_page);
				goto unlock;
			}

			page_mkwrite = 1;
		}
		dirty_page = old_page;
		get_page(dirty_page);
		reuse = 1;
	}

	if (reuse) {
reuse:
		flush_cache_page(vma, address, pte_pfn(orig_pte));
		entry = pte_mkyoung(orig_pte);
		entry = maybe_mkwrite(pte_mkdirty(entry), vma);
		if (ptep_set_access_flags(vma, address, page_table, entry,1))
			update_mmu_cache(vma, address, entry);
		ret |= VM_FAULT_WRITE;
		goto unlock;
	}

	/*
	 * Ok, we need to copy. Oh, well..
	 */
	page_cache_get(old_page);
gotten:
	pte_unmap_unlock(page_table, ptl);

	if (unlikely(anon_vma_prepare(vma)))
		goto oom;
	VM_BUG_ON(old_page == ZERO_PAGE(0));
	new_page = alloc_page_vma(GFP_HIGHUSER_MOVABLE, vma, address);
	if (!new_page)
		goto oom;
	/*
	 * Don't let another task, with possibly unlocked vma,
	 * keep the mlocked page.
	 */
	if ((vma->vm_flags & VM_LOCKED) && old_page) {
		lock_page(old_page);	/* for LRU manipulation */
		clear_page_mlock(old_page);
		unlock_page(old_page);
	}
	cow_user_page(new_page, old_page, address, vma);
	__SetPageUptodate(new_page);

	if (mem_cgroup_newpage_charge(new_page, mm, GFP_KERNEL))
		goto oom_free_new;

	/*
	 * Re-check the pte - we dropped the lock
	 */
	page_table = pte_offset_map_lock(mm, pmd, address, &ptl);
	if (likely(pte_same(*page_table, orig_pte))) {
		if (old_page) {
			if (!PageAnon(old_page)) {
				dec_mm_counter(mm, file_rss);
				inc_mm_counter(mm, anon_rss);
			}
		} else
			inc_mm_counter(mm, anon_rss);
		flush_cache_page(vma, address, pte_pfn(orig_pte));
		entry = mk_pte(new_page, vma->vm_page_prot);
		entry = maybe_mkwrite(pte_mkdirty(entry), vma);
		/*
		 * Clear the pte entry and flush it first, before updating the
		 * pte with the new entry. This will avoid a race condition
		 * seen in the presence of one thread doing SMC and another
		 * thread doing COW.
		 */
		ptep_clear_flush_notify(vma, address, page_table);
		page_add_new_anon_rmap(new_page, vma, address);
		set_pte_at(mm, address, page_table, entry);
		update_mmu_cache(vma, address, entry);
		if (old_page) {
			/*
			 * Only after switching the pte to the new page may
			 * we remove the mapcount here. Otherwise another
			 * process may come and find the rmap count decremented
			 * before the pte is switched to the new page, and
			 * "reuse" the old page writing into it while our pte
			 * here still points into it and can be read by other
			 * threads.
			 *
			 * The critical issue is to order this
			 * page_remove_rmap with the ptp_clear_flush above.
			 * Those stores are ordered by (if nothing else,)
			 * the barrier present in the atomic_add_negative
			 * in page_remove_rmap.
			 *
			 * Then the TLB flush in ptep_clear_flush ensures that
			 * no process can access the old page before the
			 * decremented mapcount is visible. And the old page
			 * cannot be reused until after the decremented
			 * mapcount is visible. So transitively, TLBs to
			 * old page will be flushed before it can be reused.
			 */
			page_remove_rmap(old_page);
		}

		/* Free the old page.. */
		new_page = old_page;
		ret |= VM_FAULT_WRITE;
	} else
		mem_cgroup_uncharge_page(new_page);

	if (new_page)
		page_cache_release(new_page);
	if (old_page)
		page_cache_release(old_page);
unlock:
	pte_unmap_unlock(page_table, ptl);
	if (dirty_page) {
		/*
		 * Yes, Virginia, this is actually required to prevent a race
		 * with clear_page_dirty_for_io() from clearing the page dirty
		 * bit after it clear all dirty ptes, but before a racing
		 * do_wp_page installs a dirty pte.
		 *
		 * do_no_page is protected similarly.
		 */
		if (!page_mkwrite) {
			wait_on_page_locked(dirty_page);
			set_page_dirty_balance(dirty_page, page_mkwrite);
		}
		put_page(dirty_page);
		if (page_mkwrite) {
			struct address_space *mapping = dirty_page->mapping;

			set_page_dirty(dirty_page);
			unlock_page(dirty_page);
			page_cache_release(dirty_page);
			if (mapping)	{
				/*
				 * Some device drivers do not set page.mapping
				 * but still dirty their pages
				 */
				balance_dirty_pages_ratelimited(mapping);
			}
		}

		/* file_update_time outside page_lock */
		if (vma->vm_file)
			file_update_time(vma->vm_file);
	}
	return ret;
oom_free_new:
	page_cache_release(new_page);
oom:
	if (old_page) {
		if (page_mkwrite) {
			unlock_page(old_page);
			page_cache_release(old_page);
		}
		page_cache_release(old_page);
	}
	return VM_FAULT_OOM;

unwritable_page:
	page_cache_release(old_page);
	return ret;
}

/*
 * Helper functions for unmap_mapping_range().
 *
 * __ Notes on dropping i_mmap_lock to reduce latency while unmapping __
 *
 * We have to restart searching the prio_tree whenever we drop the lock,
 * since the iterator is only valid while the lock is held, and anyway
 * a later vma might be split and reinserted earlier while lock dropped.
 *
 * The list of nonlinear vmas could be handled more efficiently, using
 * a placeholder, but handle it in the same way until a need is shown.
 * It is important to search the prio_tree before nonlinear list: a vma
 * may become nonlinear and be shifted from prio_tree to nonlinear list
 * while the lock is dropped; but never shifted from list to prio_tree.
 *
 * In order to make forward progress despite restarting the search,
 * vm_truncate_count is used to mark a vma as now dealt with, so we can
 * quickly skip it next time around.  Since the prio_tree search only
 * shows us those vmas affected by unmapping the range in question, we
 * can't efficiently keep all vmas in step with mapping->truncate_count:
 * so instead reset them all whenever it wraps back to 0 (then go to 1).
 * mapping->truncate_count and vma->vm_truncate_count are protected by
 * i_mmap_lock.
 *
 * In order to make forward progress despite repeatedly restarting some
 * large vma, note the restart_addr from unmap_vmas when it breaks out:
 * and restart from that address when we reach that vma again.  It might
 * have been split or merged, shrunk or extended, but never shifted: so
 * restart_addr remains valid so long as it remains in the vma's range.
 * unmap_mapping_range forces truncate_count to leap over page-aligned
 * values so we can save vma's restart_addr in its truncate_count field.
 */
#define is_restart_addr(truncate_count) (!((truncate_count) & ~PAGE_MASK))

static void reset_vma_truncate_counts(struct address_space *mapping)
{
	struct vm_area_struct *vma;
	struct prio_tree_iter iter;

	vma_prio_tree_foreach(vma, &iter, &mapping->i_mmap, 0, ULONG_MAX)
		vma->vm_truncate_count = 0;
	list_for_each_entry(vma, &mapping->i_mmap_nonlinear, shared.vm_set.list)
		vma->vm_truncate_count = 0;
}

static int unmap_mapping_range_vma(struct vm_area_struct *vma,
		unsigned long start_addr, unsigned long end_addr,
		struct zap_details *details)
{
	unsigned long restart_addr;
	int need_break;

	/*
	 * files that support invalidating or truncating portions of the
	 * file from under mmaped areas must have their ->fault function
	 * return a locked page (and set VM_FAULT_LOCKED in the return).
	 * This provides synchronisation against concurrent unmapping here.
	 */

again:
	restart_addr = vma->vm_truncate_count;
	if (is_restart_addr(restart_addr) && start_addr < restart_addr) {
		start_addr = restart_addr;
		if (start_addr >= end_addr) {
			/* Top of vma has been split off since last time */
			vma->vm_truncate_count = details->truncate_count;
			return 0;
		}
	}

	restart_addr = zap_page_range(vma, start_addr,
					end_addr - start_addr, details);
	need_break = need_resched() || spin_needbreak(details->i_mmap_lock);

	if (restart_addr >= end_addr) {
		/* We have now completed this vma: mark it so */
		vma->vm_truncate_count = details->truncate_count;
		if (!need_break)
			return 0;
	} else {
		/* Note restart_addr in vma's truncate_count field */
		vma->vm_truncate_count = restart_addr;
		if (!need_break)
			goto again;
	}

	spin_unlock(details->i_mmap_lock);
	cond_resched();
	spin_lock(details->i_mmap_lock);
	return -EINTR;
}

static inline void unmap_mapping_range_tree(struct prio_tree_root *root,
					    struct zap_details *details)
{
	struct vm_area_struct *vma;
	struct prio_tree_iter iter;
	pgoff_t vba, vea, zba, zea;

restart:
	vma_prio_tree_foreach(vma, &iter, root,
			details->first_index, details->last_index) {
		/* Skip quickly over those we have already dealt with */
		if (vma->vm_truncate_count == details->truncate_count)
			continue;

		vba = vma->vm_pgoff;
		vea = vba + ((vma->vm_end - vma->vm_start) >> PAGE_SHIFT) - 1;
		/* Assume for now that PAGE_CACHE_SHIFT == PAGE_SHIFT */
		zba = details->first_index;
		if (zba < vba)
			zba = vba;
		zea = details->last_index;
		if (zea > vea)
			zea = vea;

		if (unmap_mapping_range_vma(vma,
			((zba - vba) << PAGE_SHIFT) + vma->vm_start,
			((zea - vba + 1) << PAGE_SHIFT) + vma->vm_start,
				details) < 0)
			goto restart;
	}
}

static inline void unmap_mapping_range_list(struct list_head *head,
					    struct zap_details *details)
{
	struct vm_area_struct *vma;

	/*
	 * In nonlinear VMAs there is no correspondence between virtual address
	 * offset and file offset.  So we must perform an exhaustive search
	 * across *all* the pages in each nonlinear VMA, not just the pages
	 * whose virtual address lies outside the file truncation point.
	 */
restart:
	list_for_each_entry(vma, head, shared.vm_set.list) {
		/* Skip quickly over those we have already dealt with */
		if (vma->vm_truncate_count == details->truncate_count)
			continue;
		details->nonlinear_vma = vma;
		if (unmap_mapping_range_vma(vma, vma->vm_start,
					vma->vm_end, details) < 0)
			goto restart;
	}
}

/**
 * unmap_mapping_range - unmap the portion of all mmaps in the specified address_space corresponding to the specified page range in the underlying file.
 * @mapping: the address space containing mmaps to be unmapped.
 * @holebegin: byte in first page to unmap, relative to the start of
 * the underlying file.  This will be rounded down to a PAGE_SIZE
 * boundary.  Note that this is different from vmtruncate(), which
 * must keep the partial page.  In contrast, we must get rid of
 * partial pages.
 * @holelen: size of prospective hole in bytes.  This will be rounded
 * up to a PAGE_SIZE boundary.  A holelen of zero truncates to the
 * end of the file.
 * @even_cows: 1 when truncating a file, unmap even private COWed pages;
 * but 0 when invalidating pagecache, don't throw away private data.
 */
void unmap_mapping_range(struct address_space *mapping,
		loff_t const holebegin, loff_t const holelen, int even_cows)
{
	struct zap_details details;
	pgoff_t hba = holebegin >> PAGE_SHIFT;
	pgoff_t hlen = (holelen + PAGE_SIZE - 1) >> PAGE_SHIFT;

	/* Check for overflow. */
	if (sizeof(holelen) > sizeof(hlen)) {
		long long holeend =
			(holebegin + holelen + PAGE_SIZE - 1) >> PAGE_SHIFT;
		if (holeend & ~(long long)ULONG_MAX)
			hlen = ULONG_MAX - hba + 1;
	}

	details.check_mapping = even_cows? NULL: mapping;
	details.nonlinear_vma = NULL;
	details.first_index = hba;
	details.last_index = hba + hlen - 1;
	if (details.last_index < details.first_index)
		details.last_index = ULONG_MAX;
	details.i_mmap_lock = &mapping->i_mmap_lock;

	spin_lock(&mapping->i_mmap_lock);

	/* Protect against endless unmapping loops */
	mapping->truncate_count++;
	if (unlikely(is_restart_addr(mapping->truncate_count))) {
		if (mapping->truncate_count == 0)
			reset_vma_truncate_counts(mapping);
		mapping->truncate_count++;
	}
	details.truncate_count = mapping->truncate_count;

	if (unlikely(!prio_tree_empty(&mapping->i_mmap)))
		unmap_mapping_range_tree(&mapping->i_mmap, &details);
	if (unlikely(!list_empty(&mapping->i_mmap_nonlinear)))
		unmap_mapping_range_list(&mapping->i_mmap_nonlinear, &details);
	spin_unlock(&mapping->i_mmap_lock);
}
EXPORT_SYMBOL(unmap_mapping_range);

/**
 * vmtruncate - unmap mappings "freed" by truncate() syscall
 * @inode: inode of the file used
 * @offset: file offset to start truncating
 *
 * NOTE! We have to be ready to update the memory sharing
 * between the file and the memory map for a potential last
 * incomplete page.  Ugly, but necessary.
 */
int vmtruncate(struct inode * inode, loff_t offset)
{
	if (inode->i_size < offset) {
		unsigned long limit;

		limit = current->signal->rlim[RLIMIT_FSIZE].rlim_cur;
		if (limit != RLIM_INFINITY && offset > limit)
			goto out_sig;
		if (offset > inode->i_sb->s_maxbytes)
			goto out_big;
		i_size_write(inode, offset);
	} else {
		struct address_space *mapping = inode->i_mapping;

		/*
		 * truncation of in-use swapfiles is disallowed - it would
		 * cause subsequent swapout to scribble on the now-freed
		 * blocks.
		 */
		if (IS_SWAPFILE(inode))
			return -ETXTBSY;
		i_size_write(inode, offset);

		/*
		 * unmap_mapping_range is called twice, first simply for
		 * efficiency so that truncate_inode_pages does fewer
		 * single-page unmaps.  However after this first call, and
		 * before truncate_inode_pages finishes, it is possible for
		 * private pages to be COWed, which remain after
		 * truncate_inode_pages finishes, hence the second
		 * unmap_mapping_range call must be made for correctness.
		 */
		unmap_mapping_range(mapping, offset + PAGE_SIZE - 1, 0, 1);
		truncate_inode_pages(mapping, offset);
		unmap_mapping_range(mapping, offset + PAGE_SIZE - 1, 0, 1);
	}

	if (inode->i_op->truncate)
		inode->i_op->truncate(inode);
	return 0;

out_sig:
	send_sig(SIGXFSZ, current, 0);
out_big:
	return -EFBIG;
}
EXPORT_SYMBOL(vmtruncate);

int vmtruncate_range(struct inode *inode, loff_t offset, loff_t end)
{
	struct address_space *mapping = inode->i_mapping;

	/*
	 * If the underlying filesystem is not going to provide
	 * a way to truncate a range of blocks (punch a hole) -
	 * we should return failure right now.
	 */
	if (!inode->i_op->truncate_range)
		return -ENOSYS;

	mutex_lock(&inode->i_mutex);
	down_write(&inode->i_alloc_sem);
	unmap_mapping_range(mapping, offset, (end - offset), 1);
	truncate_inode_pages_range(mapping, offset, end);
	unmap_mapping_range(mapping, offset, (end - offset), 1);
	inode->i_op->truncate_range(inode, offset, end);
	up_write(&inode->i_alloc_sem);
	mutex_unlock(&inode->i_mutex);

	return 0;
}

/*
 * We enter with non-exclusive mmap_sem (to exclude vma changes,
 * but allow concurrent faults), and pte mapped but not yet locked.
 * We return with mmap_sem still held, but pte unmapped and unlocked.
 */
static int do_swap_page(struct mm_struct *mm, struct vm_area_struct *vma,
		unsigned long address, pte_t *page_table, pmd_t *pmd,
		unsigned int flags, pte_t orig_pte)
{
	spinlock_t *ptl;
	struct page *page;
	swp_entry_t entry;
	pte_t pte;
	struct mem_cgroup *ptr = NULL;
	int ret = 0;

	if (!pte_unmap_same(mm, pmd, page_table, orig_pte))
		goto out;

	entry = pte_to_swp_entry(orig_pte);
	if (is_migration_entry(entry)) {
		migration_entry_wait(mm, pmd, address);
		goto out;
	}
	delayacct_set_flag(DELAYACCT_PF_SWAPIN);
	page = lookup_swap_cache(entry);
	if (!page) {
		grab_swap_token(mm); /* Contend for token _before_ read-in */
		page = swapin_readahead(entry,
					GFP_HIGHUSER_MOVABLE, vma, address);
		if (!page) {
			/*
			 * Back out if somebody else faulted in this pte
			 * while we released the pte lock.
			 */
			page_table = pte_offset_map_lock(mm, pmd, address, &ptl);
			if (likely(pte_same(*page_table, orig_pte)))
				ret = VM_FAULT_OOM;
			delayacct_clear_flag(DELAYACCT_PF_SWAPIN);
			goto unlock;
		}

		/* Had to read the page from swap area: Major fault */
		ret = VM_FAULT_MAJOR;
		count_vm_event(PGMAJFAULT);
	}

	lock_page(page);
	delayacct_clear_flag(DELAYACCT_PF_SWAPIN);

	if (mem_cgroup_try_charge_swapin(mm, page, GFP_KERNEL, &ptr)) {
		ret = VM_FAULT_OOM;
		goto out_page;
	}

	/*
	 * Back out if somebody else already faulted in this pte.
	 */
	page_table = pte_offset_map_lock(mm, pmd, address, &ptl);
	if (unlikely(!pte_same(*page_table, orig_pte)))
		goto out_nomap;

	if (unlikely(!PageUptodate(page))) {
		ret = VM_FAULT_SIGBUS;
		goto out_nomap;
	}

	/*
	 * The page isn't present yet, go ahead with the fault.
	 *
	 * Be careful about the sequence of operations here.
	 * To get its accounting right, reuse_swap_page() must be called
	 * while the page is counted on swap but not yet in mapcount i.e.
	 * before page_add_anon_rmap() and swap_free(); try_to_free_swap()
	 * must be called after the swap_free(), or it will never succeed.
	 * Because delete_from_swap_page() may be called by reuse_swap_page(),
	 * mem_cgroup_commit_charge_swapin() may not be able to find swp_entry
	 * in page->private. In this case, a record in swap_cgroup  is silently
	 * discarded at swap_free().
	 */

	inc_mm_counter(mm, anon_rss);
	pte = mk_pte(page, vma->vm_page_prot);
	if ((flags & FAULT_FLAG_WRITE) && reuse_swap_page(page)) {
		pte = maybe_mkwrite(pte_mkdirty(pte), vma);
		flags &= ~FAULT_FLAG_WRITE;
	}
	flush_icache_page(vma, page);
	set_pte_at(mm, address, page_table, pte);
	page_add_anon_rmap(page, vma, address);
	/* It's better to call commit-charge after rmap is established */
	mem_cgroup_commit_charge_swapin(page, ptr);

	swap_free(entry);
	if (vm_swap_full() || (vma->vm_flags & VM_LOCKED) || PageMlocked(page))
		try_to_free_swap(page);
	unlock_page(page);

	if (flags & FAULT_FLAG_WRITE) {
		ret |= do_wp_page(mm, vma, address, page_table, pmd, ptl, pte);
		if (ret & VM_FAULT_ERROR)
			ret &= VM_FAULT_ERROR;
		goto out;
	}

	/* No need to invalidate - it was non-present before */
	update_mmu_cache(vma, address, pte);
unlock:
	pte_unmap_unlock(page_table, ptl);
out:
	return ret;
out_nomap:
	mem_cgroup_cancel_charge_swapin(ptr);
	pte_unmap_unlock(page_table, ptl);
out_page:
	unlock_page(page);
	page_cache_release(page);
	return ret;
}

/*
 * We enter with non-exclusive mmap_sem (to exclude vma changes,
 * but allow concurrent faults), and pte mapped but not yet locked.
 * We return with mmap_sem still held, but pte unmapped and unlocked.
 */
static int do_anonymous_page(struct mm_struct *mm, struct vm_area_struct *vma,
		unsigned long address, pte_t *page_table, pmd_t *pmd,
		unsigned int flags)
{
	struct page *page;
	spinlock_t *ptl;
	pte_t entry;

	/* Allocate our own private page. */
	pte_unmap(page_table);

	if (unlikely(anon_vma_prepare(vma)))
		goto oom;
	page = alloc_zeroed_user_highpage_movable(vma, address);
	if (!page)
		goto oom;
	__SetPageUptodate(page);

	if (mem_cgroup_newpage_charge(page, mm, GFP_KERNEL))
		goto oom_free_page;

	entry = mk_pte(page, vma->vm_page_prot);
	entry = maybe_mkwrite(pte_mkdirty(entry), vma);

	page_table = pte_offset_map_lock(mm, pmd, address, &ptl);
	if (!pte_none(*page_table))
		goto release;
	inc_mm_counter(mm, anon_rss);
	page_add_new_anon_rmap(page, vma, address);
	set_pte_at(mm, address, page_table, entry);

	/* No need to invalidate - it was non-present before */
	update_mmu_cache(vma, address, entry);
unlock:
	pte_unmap_unlock(page_table, ptl);
	return 0;
release:
	mem_cgroup_uncharge_page(page);
	page_cache_release(page);
	goto unlock;
oom_free_page:
	page_cache_release(page);
oom:
	return VM_FAULT_OOM;
}

/*
 * __do_fault() tries to create a new page mapping. It aggressively
 * tries to share with existing pages, but makes a separate copy if
 * the FAULT_FLAG_WRITE is set in the flags parameter in order to avoid
 * the next page fault.
 *
 * As this is called only for pages that do not currently exist, we
 * do not need to flush old virtual caches or the TLB.
 *
 * We enter with non-exclusive mmap_sem (to exclude vma changes,
 * but allow concurrent faults), and pte neither mapped nor locked.
 * We return with mmap_sem still held, but pte unmapped and unlocked.
 */
static int __do_fault(struct mm_struct *mm, struct vm_area_struct *vma,
		unsigned long address, pmd_t *pmd,
		pgoff_t pgoff, unsigned int flags, pte_t orig_pte)
{
	pte_t *page_table;
	spinlock_t *ptl;
	struct page *page;
	pte_t entry;
	int anon = 0;
	int charged = 0;
	struct page *dirty_page = NULL;
	struct vm_fault vmf;
	int ret;
	int page_mkwrite = 0;

	vmf.virtual_address = (void __user *)(address & PAGE_MASK);
	vmf.pgoff = pgoff;
	vmf.flags = flags;
	vmf.page = NULL;

	ret = vma->vm_ops->fault(vma, &vmf);
	if (unlikely(ret & (VM_FAULT_ERROR | VM_FAULT_NOPAGE)))
		return ret;

	/*
	 * For consistency in subsequent calls, make the faulted page always
	 * locked.
	 */
	if (unlikely(!(ret & VM_FAULT_LOCKED)))
		lock_page(vmf.page);
	else
		VM_BUG_ON(!PageLocked(vmf.page));

	/*
	 * Should we do an early C-O-W break?
	 */
	page = vmf.page;
	if (flags & FAULT_FLAG_WRITE) {
		if (!(vma->vm_flags & VM_SHARED)) {
			anon = 1;
			if (unlikely(anon_vma_prepare(vma))) {
				ret = VM_FAULT_OOM;
				goto out;
			}
			page = alloc_page_vma(GFP_HIGHUSER_MOVABLE,
						vma, address);
			if (!page) {
				ret = VM_FAULT_OOM;
				goto out;
			}
			if (mem_cgroup_newpage_charge(page, mm, GFP_KERNEL)) {
				ret = VM_FAULT_OOM;
				page_cache_release(page);
				goto out;
			}
			charged = 1;
			/*
			 * Don't let another task, with possibly unlocked vma,
			 * keep the mlocked page.
			 */
			if (vma->vm_flags & VM_LOCKED)
				clear_page_mlock(vmf.page);
			copy_user_highpage(page, vmf.page, address, vma);
			__SetPageUptodate(page);
		} else {
			/*
			 * If the page will be shareable, see if the backing
			 * address space wants to know that the page is about
			 * to become writable
			 */
			if (vma->vm_ops->page_mkwrite) {
				int tmp;

				unlock_page(page);
				vmf.flags = FAULT_FLAG_WRITE|FAULT_FLAG_MKWRITE;
				tmp = vma->vm_ops->page_mkwrite(vma, &vmf);
				if (unlikely(tmp &
					  (VM_FAULT_ERROR | VM_FAULT_NOPAGE))) {
					ret = tmp;
					goto unwritable_page;
				}
				if (unlikely(!(tmp & VM_FAULT_LOCKED))) {
					lock_page(page);
					if (!page->mapping) {
						ret = 0; /* retry the fault */
						unlock_page(page);
						goto unwritable_page;
					}
				} else
					VM_BUG_ON(!PageLocked(page));
				page_mkwrite = 1;
			}
		}

	}

	page_table = pte_offset_map_lock(mm, pmd, address, &ptl);

	/*
	 * This silly early PAGE_DIRTY setting removes a race
	 * due to the bad i386 page protection. But it's valid
	 * for other architectures too.
	 *
	 * Note that if FAULT_FLAG_WRITE is set, we either now have
	 * an exclusive copy of the page, or this is a shared mapping,
	 * so we can make it writable and dirty to avoid having to
	 * handle that later.
	 */
	/* Only go through if we didn't race with anybody else... */
	if (likely(pte_same(*page_table, orig_pte))) {
		flush_icache_page(vma, page);
		entry = mk_pte(page, vma->vm_page_prot);
		if (flags & FAULT_FLAG_WRITE)
			entry = maybe_mkwrite(pte_mkdirty(entry), vma);
		if (anon) {
			inc_mm_counter(mm, anon_rss);
			page_add_new_anon_rmap(page, vma, address);
		} else {
			inc_mm_counter(mm, file_rss);
			page_add_file_rmap(page);
			if (flags & FAULT_FLAG_WRITE) {
				dirty_page = page;
				get_page(dirty_page);
			}
		}
		set_pte_at(mm, address, page_table, entry);

		/* no need to invalidate: a not-present page won't be cached */
		update_mmu_cache(vma, address, entry);
	} else {
		if (charged)
			mem_cgroup_uncharge_page(page);
		if (anon)
			page_cache_release(page);
		else
			anon = 1; /* no anon but release faulted_page */
	}

	pte_unmap_unlock(page_table, ptl);

out:
	if (dirty_page) {
		struct address_space *mapping = page->mapping;

		if (set_page_dirty(dirty_page))
			page_mkwrite = 1;
		unlock_page(dirty_page);
		put_page(dirty_page);
		if (page_mkwrite && mapping) {
			/*
			 * Some device drivers do not set page.mapping but still
			 * dirty their pages
			 */
			balance_dirty_pages_ratelimited(mapping);
		}

		/* file_update_time outside page_lock */
		if (vma->vm_file)
			file_update_time(vma->vm_file);
	} else {
		unlock_page(vmf.page);
		if (anon)
			page_cache_release(vmf.page);
	}

	return ret;

unwritable_page:
	page_cache_release(page);
	return ret;
}

static int do_linear_fault(struct mm_struct *mm, struct vm_area_struct *vma,
		unsigned long address, pte_t *page_table, pmd_t *pmd,
		unsigned int flags, pte_t orig_pte)
{
	pgoff_t pgoff = (((address & PAGE_MASK)
			- vma->vm_start) >> PAGE_SHIFT) + vma->vm_pgoff;

	pte_unmap(page_table);
	return __do_fault(mm, vma, address, pmd, pgoff, flags, orig_pte);
}

/*
 * Fault of a previously existing named mapping. Repopulate the pte
 * from the encoded file_pte if possible. This enables swappable
 * nonlinear vmas.
 *
 * We enter with non-exclusive mmap_sem (to exclude vma changes,
 * but allow concurrent faults), and pte mapped but not yet locked.
 * We return with mmap_sem still held, but pte unmapped and unlocked.
 */
static int do_nonlinear_fault(struct mm_struct *mm, struct vm_area_struct *vma,
		unsigned long address, pte_t *page_table, pmd_t *pmd,
		unsigned int flags, pte_t orig_pte)
{
	pgoff_t pgoff;

	flags |= FAULT_FLAG_NONLINEAR;

	if (!pte_unmap_same(mm, pmd, page_table, orig_pte))
		return 0;

	if (unlikely(!(vma->vm_flags & VM_NONLINEAR))) {
		/*
		 * Page table corrupted: show pte and kill process.
		 */
		print_bad_pte(vma, address, orig_pte, NULL);
		return VM_FAULT_OOM;
	}

	pgoff = pte_to_pgoff(orig_pte);
	return __do_fault(mm, vma, address, pmd, pgoff, flags, orig_pte);
}

/*
 * These routines also need to handle stuff like marking pages dirty
 * and/or accessed for architectures that don't do it in hardware (most
 * RISC architectures).  The early dirtying is also good on the i386.
 *
 * There is also a hook called "update_mmu_cache()" that architectures
 * with external mmu caches can use to update those (ie the Sparc or
 * PowerPC hashed page tables that act as extended TLBs).
 *
 * We enter with non-exclusive mmap_sem (to exclude vma changes,
 * but allow concurrent faults), and pte mapped but not yet locked.
 * We return with mmap_sem still held, but pte unmapped and unlocked.
 */
static inline int handle_pte_fault(struct mm_struct *mm,
		struct vm_area_struct *vma, unsigned long address,
		pte_t *pte, pmd_t *pmd, unsigned int flags)
{
	pte_t entry;
	spinlock_t *ptl;

	entry = *pte;
	if (!pte_present(entry)) {
		if (pte_none(entry)) {
			if (vma->vm_ops) {
				if (likely(vma->vm_ops->fault))
					return do_linear_fault(mm, vma, address,
						pte, pmd, flags, entry);
			}
			return do_anonymous_page(mm, vma, address,
						 pte, pmd, flags);
		}
		if (pte_file(entry))
			return do_nonlinear_fault(mm, vma, address,
					pte, pmd, flags, entry);
		return do_swap_page(mm, vma, address,
					pte, pmd, flags, entry);
	}

	ptl = pte_lockptr(mm, pmd);
	spin_lock(ptl);
	if (unlikely(!pte_same(*pte, entry)))
		goto unlock;
	if (flags & FAULT_FLAG_WRITE) {
		if (!pte_write(entry))
			return do_wp_page(mm, vma, address,
					pte, pmd, ptl, entry);
		entry = pte_mkdirty(entry);
	}
	entry = pte_mkyoung(entry);
	if (ptep_set_access_flags(vma, address, pte, entry, flags & FAULT_FLAG_WRITE)) {
		update_mmu_cache(vma, address, entry);
	} else {
		/*
		 * This is needed only for protection faults but the arch code
		 * is not yet telling us if this is a protection fault or not.
		 * This still avoids useless tlb flushes for .text page faults
		 * with threads.
		 */
		if (flags & FAULT_FLAG_WRITE)
			flush_tlb_page(vma, address);
	}
unlock:
	pte_unmap_unlock(pte, ptl);
	return 0;
}

/*
 * By the time we get here, we already hold the mm semaphore
 */
int handle_mm_fault(struct mm_struct *mm, struct vm_area_struct *vma,
		unsigned long address, unsigned int flags)
{
	pgd_t *pgd;
	pud_t *pud;
	pmd_t *pmd;
	pte_t *pte;

	__set_current_state(TASK_RUNNING);

	count_vm_event(PGFAULT);

	if (unlikely(is_vm_hugetlb_page(vma)))
		return hugetlb_fault(mm, vma, address, flags);

	pgd = pgd_offset(mm, address);
	pud = pud_alloc(mm, pgd, address);
	if (!pud)
		return VM_FAULT_OOM;
	pmd = pmd_alloc(mm, pud, address);
	if (!pmd)
		return VM_FAULT_OOM;
	pte = pte_alloc_map(mm, pmd, address);
	if (!pte)
		return VM_FAULT_OOM;

	return handle_pte_fault(mm, vma, address, pte, pmd, flags);
}

#ifndef __PAGETABLE_PUD_FOLDED
/*
 * Allocate page upper directory.
 * We've already handled the fast-path in-line.
 */
int __pud_alloc(struct mm_struct *mm, pgd_t *pgd, unsigned long address)
{
	pud_t *new = pud_alloc_one(mm, address);
	if (!new)
		return -ENOMEM;

	smp_wmb(); /* See comment in __pte_alloc */

	spin_lock(&mm->page_table_lock);
	if (pgd_present(*pgd))		/* Another has populated it */
		pud_free(mm, new);
	else
		pgd_populate(mm, pgd, new);
	spin_unlock(&mm->page_table_lock);
	return 0;
}
#endif /* __PAGETABLE_PUD_FOLDED */

#ifndef __PAGETABLE_PMD_FOLDED
/*
 * Allocate page middle directory.
 * We've already handled the fast-path in-line.
 */
int __pmd_alloc(struct mm_struct *mm, pud_t *pud, unsigned long address)
{
	pmd_t *new = pmd_alloc_one(mm, address);
	if (!new)
		return -ENOMEM;

	smp_wmb(); /* See comment in __pte_alloc */

	spin_lock(&mm->page_table_lock);
#ifndef __ARCH_HAS_4LEVEL_HACK
	if (pud_present(*pud))		/* Another has populated it */
		pmd_free(mm, new);
	else
		pud_populate(mm, pud, new);
#else
	if (pgd_present(*pud))		/* Another has populated it */
		pmd_free(mm, new);
	else
		pgd_populate(mm, pud, new);
#endif /* __ARCH_HAS_4LEVEL_HACK */
	spin_unlock(&mm->page_table_lock);
	return 0;
}
#endif /* __PAGETABLE_PMD_FOLDED */

int make_pages_present(unsigned long addr, unsigned long end)
{
	int ret, len, write;
	struct vm_area_struct * vma;

	vma = find_vma(current->mm, addr);
	if (!vma)
		return -ENOMEM;
	write = (vma->vm_flags & VM_WRITE) != 0;
	BUG_ON(addr >= end);
	BUG_ON(end > vma->vm_end);
	len = DIV_ROUND_UP(end, PAGE_SIZE) - addr/PAGE_SIZE;
	ret = get_user_pages(current, current->mm, addr,
			len, write, 0, NULL, NULL);
	if (ret < 0)
		return ret;
	return ret == len ? 0 : -EFAULT;
}

#if !defined(__HAVE_ARCH_GATE_AREA)

#if defined(AT_SYSINFO_EHDR)
static struct vm_area_struct gate_vma;

static int __init gate_vma_init(void)
{
	gate_vma.vm_mm = NULL;
	gate_vma.vm_start = FIXADDR_USER_START;
	gate_vma.vm_end = FIXADDR_USER_END;
	gate_vma.vm_flags = VM_READ | VM_MAYREAD | VM_EXEC | VM_MAYEXEC;
	gate_vma.vm_page_prot = __P101;
	/*
	 * Make sure the vDSO gets into every core dump.
	 * Dumping its contents makes post-mortem fully interpretable later
	 * without matching up the same kernel and hardware config to see
	 * what PC values meant.
	 */
	gate_vma.vm_flags |= VM_ALWAYSDUMP;
	return 0;
}
__initcall(gate_vma_init);
#endif

struct vm_area_struct *get_gate_vma(struct task_struct *tsk)
{
#ifdef AT_SYSINFO_EHDR
	return &gate_vma;
#else
	return NULL;
#endif
}

int in_gate_area_no_task(unsigned long addr)
{
#ifdef AT_SYSINFO_EHDR
	if ((addr >= FIXADDR_USER_START) && (addr < FIXADDR_USER_END))
		return 1;
#endif
	return 0;
}

#endif	/* __HAVE_ARCH_GATE_AREA */

static int follow_pte(struct mm_struct *mm, unsigned long address,
		pte_t **ptepp, spinlock_t **ptlp)
{
	pgd_t *pgd;
	pud_t *pud;
	pmd_t *pmd;
	pte_t *ptep;

	pgd = pgd_offset(mm, address);
	if (pgd_none(*pgd) || unlikely(pgd_bad(*pgd)))
		goto out;

	pud = pud_offset(pgd, address);
	if (pud_none(*pud) || unlikely(pud_bad(*pud)))
		goto out;

	pmd = pmd_offset(pud, address);
	if (pmd_none(*pmd) || unlikely(pmd_bad(*pmd)))
		goto out;

	/* We cannot handle huge page PFN maps. Luckily they don't exist. */
	if (pmd_huge(*pmd))
		goto out;

	ptep = pte_offset_map_lock(mm, pmd, address, ptlp);
	if (!ptep)
		goto out;
	if (!pte_present(*ptep))
		goto unlock;
	*ptepp = ptep;
	return 0;
unlock:
	pte_unmap_unlock(ptep, *ptlp);
out:
	return -EINVAL;
}

/**
 * follow_pfn - look up PFN at a user virtual address
 * @vma: memory mapping
 * @address: user virtual address
 * @pfn: location to store found PFN
 *
 * Only IO mappings and raw PFN mappings are allowed.
 *
 * Returns zero and the pfn at @pfn on success, -ve otherwise.
 */
int follow_pfn(struct vm_area_struct *vma, unsigned long address,
	unsigned long *pfn)
{
	int ret = -EINVAL;
	spinlock_t *ptl;
	pte_t *ptep;

	if (!(vma->vm_flags & (VM_IO | VM_PFNMAP)))
		return ret;

	ret = follow_pte(vma->vm_mm, address, &ptep, &ptl);
	if (ret)
		return ret;
	*pfn = pte_pfn(*ptep);
	pte_unmap_unlock(ptep, ptl);
	return 0;
}
EXPORT_SYMBOL(follow_pfn);

#ifdef CONFIG_HAVE_IOREMAP_PROT
int follow_phys(struct vm_area_struct *vma,
		unsigned long address, unsigned int flags,
		unsigned long *prot, resource_size_t *phys)
{
	int ret = -EINVAL;
	pte_t *ptep, pte;
	spinlock_t *ptl;

	if (!(vma->vm_flags & (VM_IO | VM_PFNMAP)))
		goto out;

	if (follow_pte(vma->vm_mm, address, &ptep, &ptl))
		goto out;
	pte = *ptep;

	if ((flags & FOLL_WRITE) && !pte_write(pte))
		goto unlock;

	*prot = pgprot_val(pte_pgprot(pte));
	*phys = (resource_size_t)pte_pfn(pte) << PAGE_SHIFT;

	ret = 0;
unlock:
	pte_unmap_unlock(ptep, ptl);
out:
	return ret;
}

int generic_access_phys(struct vm_area_struct *vma, unsigned long addr,
			void *buf, int len, int write)
{
	resource_size_t phys_addr;
	unsigned long prot = 0;
	void __iomem *maddr;
	int offset = addr & (PAGE_SIZE-1);

	if (follow_phys(vma, addr, write, &prot, &phys_addr))
		return -EINVAL;

	maddr = ioremap_prot(phys_addr, PAGE_SIZE, prot);
	if (write)
		memcpy_toio(maddr + offset, buf, len);
	else
		memcpy_fromio(buf, maddr + offset, len);
	iounmap(maddr);

	return len;
}
#endif

/*
 * Access another process' address space.
 * Source/target buffer must be kernel space,
 * Do not walk the page table directly, use get_user_pages
 */
int access_process_vm(struct task_struct *tsk, unsigned long addr, void *buf, int len, int write)
{
	struct mm_struct *mm;
	struct vm_area_struct *vma;
	void *old_buf = buf;

	mm = get_task_mm(tsk);
	if (!mm)
		return 0;

	down_read(&mm->mmap_sem);
	/* ignore errors, just check how much was successfully transferred */
	while (len) {
		int bytes, ret, offset;
		void *maddr;
		struct page *page = NULL;

		ret = get_user_pages(tsk, mm, addr, 1,
				write, 1, &page, &vma);
		if (ret <= 0) {
			/*
			 * Check if this is a VM_IO | VM_PFNMAP VMA, which
			 * we can access using slightly different code.
			 */
#ifdef CONFIG_HAVE_IOREMAP_PROT
			vma = find_vma(mm, addr);
			if (!vma)
				break;
			if (vma->vm_ops && vma->vm_ops->access)
				ret = vma->vm_ops->access(vma, addr, buf,
							  len, write);
			if (ret <= 0)
#endif
				break;
			bytes = ret;
		} else {
			bytes = len;
			offset = addr & (PAGE_SIZE-1);
			if (bytes > PAGE_SIZE-offset)
				bytes = PAGE_SIZE-offset;

			maddr = kmap(page);
			if (write) {
				copy_to_user_page(vma, page, addr,
						  maddr + offset, buf, bytes);
				set_page_dirty_lock(page);
			} else {
				copy_from_user_page(vma, page, addr,
						    buf, maddr + offset, bytes);
			}
			kunmap(page);
			page_cache_release(page);
		}
		len -= bytes;
		buf += bytes;
		addr += bytes;
	}
	up_read(&mm->mmap_sem);
	mmput(mm);

	return buf - old_buf;
}

/*
 * Print the name of a VMA.
 */
void print_vma_addr(char *prefix, unsigned long ip)
{
	struct mm_struct *mm = current->mm;
	struct vm_area_struct *vma;

	/*
	 * Do not print if we are in atomic
	 * contexts (in exception stacks, etc.):
	 */
	if (preempt_count())
		return;

	down_read(&mm->mmap_sem);
	vma = find_vma(mm, ip);
	if (vma && vma->vm_file) {
		struct file *f = vma->vm_file;
		char *buf = (char *)__get_free_page(GFP_KERNEL);
		if (buf) {
			char *p, *s;

			p = d_path(&f->f_path, buf, PAGE_SIZE);
			if (IS_ERR(p))
				p = "?";
			s = strrchr(p, '/');
			if (s)
				p = s+1;
			printk("%s%s[%lx+%lx]", prefix, p,
					vma->vm_start,
					vma->vm_end - vma->vm_start);
			free_page((unsigned long)buf);
		}
	}
	up_read(&current->mm->mmap_sem);
}

#ifdef CONFIG_PROVE_LOCKING
void might_fault(void)
{
	/*
	 * Some code (nfs/sunrpc) uses socket ops on kernel memory while
	 * holding the mmap_sem, this is safe because kernel memory doesn't
	 * get paged out, therefore we'll never actually fault, and the
	 * below annotations will generate false positives.
	 */
	if (segment_eq(get_fs(), KERNEL_DS))
		return;

	might_sleep();
	/*
	 * it would be nicer only to annotate paths which are not under
	 * pagefault_disable, however that requires a larger audit and
	 * providing helpers like get_user_atomic.
	 */
	if (!in_atomic() && current->mm)
		might_lock_read(&current->mm->mmap_sem);
}
EXPORT_SYMBOL(might_fault);
#endif<|MERGE_RESOLUTION|>--- conflicted
+++ resolved
@@ -1311,15 +1311,10 @@
 			while (!(page = follow_page(vma, start, foll_flags))) {
 				int ret;
 
-<<<<<<< HEAD
-				/* FOLL_WRITE matches FAULT_FLAG_WRITE! */
-				ret = handle_mm_fault(mm, vma, start, foll_flags & FOLL_WRITE);
-=======
 				ret = handle_mm_fault(mm, vma, start,
 					(foll_flags & FOLL_WRITE) ?
 					FAULT_FLAG_WRITE : 0);
 
->>>>>>> 4e8a2372
 				if (ret & VM_FAULT_ERROR) {
 					if (ret & VM_FAULT_OOM)
 						return i ? i : -ENOMEM;
