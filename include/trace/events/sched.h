#undef TRACE_SYSTEM
#define TRACE_SYSTEM sched

#if !defined(_TRACE_SCHED_H) || defined(TRACE_HEADER_MULTI_READ)
#define _TRACE_SCHED_H

#include <linux/sched.h>
#include <linux/tracepoint.h>

/*
 * Tracepoint for calling kthread_stop, performed to end a kthread:
 */
TRACE_EVENT(sched_kthread_stop,

	TP_PROTO(struct task_struct *t),

	TP_ARGS(t),

	TP_STRUCT__entry(
		__array(	char,	comm,	TASK_COMM_LEN	)
		__field(	pid_t,	pid			)
	),

	TP_fast_assign(
		memcpy(__entry->comm, t->comm, TASK_COMM_LEN);
		__entry->pid	= t->pid;
	),

	TP_printk("task %s:%d", __entry->comm, __entry->pid)
);

/*
 * Tracepoint for the return value of the kthread stopping:
 */
TRACE_EVENT(sched_kthread_stop_ret,

	TP_PROTO(int ret),

	TP_ARGS(ret),

	TP_STRUCT__entry(
		__field(	int,	ret	)
	),

	TP_fast_assign(
		__entry->ret	= ret;
	),

	TP_printk("ret %d", __entry->ret)
);

/*
 * Tracepoint for waiting on task to unschedule:
 *
 * (NOTE: the 'rq' argument is not used by generic trace events,
 *        but used by the latency tracer plugin. )
 */
TRACE_EVENT(sched_wait_task,

	TP_PROTO(struct rq *rq, struct task_struct *p),

	TP_ARGS(rq, p),

	TP_STRUCT__entry(
		__array(	char,	comm,	TASK_COMM_LEN	)
		__field(	pid_t,	pid			)
		__field(	int,	prio			)
	),

	TP_fast_assign(
		memcpy(__entry->comm, p->comm, TASK_COMM_LEN);
		__entry->pid	= p->pid;
		__entry->prio	= p->prio;
	),

	TP_printk("task %s:%d [%d]",
		  __entry->comm, __entry->pid, __entry->prio)
);

/*
 * Tracepoint for waking up a task:
 *
 * (NOTE: the 'rq' argument is not used by generic trace events,
 *        but used by the latency tracer plugin. )
 */
TRACE_EVENT(sched_wakeup,

	TP_PROTO(struct rq *rq, struct task_struct *p, int success),

	TP_ARGS(rq, p, success),

	TP_STRUCT__entry(
		__array(	char,	comm,	TASK_COMM_LEN	)
		__field(	pid_t,	pid			)
		__field(	int,	prio			)
		__field(	int,	success			)
		__field(	int,	cpu			)
	),

	TP_fast_assign(
		memcpy(__entry->comm, p->comm, TASK_COMM_LEN);
		__entry->pid		= p->pid;
		__entry->prio		= p->prio;
		__entry->success	= success;
		__entry->cpu		= task_cpu(p);
	),

	TP_printk("task %s:%d [%d] success=%d [%03d]",
		  __entry->comm, __entry->pid, __entry->prio,
		  __entry->success, __entry->cpu)
);

/*
 * Tracepoint for waking up a new task:
 *
 * (NOTE: the 'rq' argument is not used by generic trace events,
 *        but used by the latency tracer plugin. )
 */
TRACE_EVENT(sched_wakeup_new,

	TP_PROTO(struct rq *rq, struct task_struct *p, int success),

	TP_ARGS(rq, p, success),

	TP_STRUCT__entry(
		__array(	char,	comm,	TASK_COMM_LEN	)
		__field(	pid_t,	pid			)
		__field(	int,	prio			)
		__field(	int,	success			)
		__field(	int,	cpu			)
	),

	TP_fast_assign(
		memcpy(__entry->comm, p->comm, TASK_COMM_LEN);
		__entry->pid		= p->pid;
		__entry->prio		= p->prio;
		__entry->success	= success;
		__entry->cpu		= task_cpu(p);
	),

	TP_printk("task %s:%d [%d] success=%d [%03d]",
		  __entry->comm, __entry->pid, __entry->prio,
		  __entry->success, __entry->cpu)
);

/*
 * Tracepoint for task switches, performed by the scheduler:
 *
 * (NOTE: the 'rq' argument is not used by generic trace events,
 *        but used by the latency tracer plugin. )
 */
TRACE_EVENT(sched_switch,

	TP_PROTO(struct rq *rq, struct task_struct *prev,
		 struct task_struct *next),

	TP_ARGS(rq, prev, next),

	TP_STRUCT__entry(
		__array(	char,	prev_comm,	TASK_COMM_LEN	)
		__field(	pid_t,	prev_pid			)
		__field(	int,	prev_prio			)
		__field(	long,	prev_state			)
		__array(	char,	next_comm,	TASK_COMM_LEN	)
		__field(	pid_t,	next_pid			)
		__field(	int,	next_prio			)
	),

	TP_fast_assign(
		memcpy(__entry->next_comm, next->comm, TASK_COMM_LEN);
		__entry->prev_pid	= prev->pid;
		__entry->prev_prio	= prev->prio;
		__entry->prev_state	= prev->state;
		memcpy(__entry->prev_comm, prev->comm, TASK_COMM_LEN);
		__entry->next_pid	= next->pid;
		__entry->next_prio	= next->prio;
	),

	TP_printk("task %s:%d [%d] (%s) ==> %s:%d [%d]",
		__entry->prev_comm, __entry->prev_pid, __entry->prev_prio,
		__entry->prev_state ?
		  __print_flags(__entry->prev_state, "|",
				{ 1, "S"} , { 2, "D" }, { 4, "T" }, { 8, "t" },
				{ 16, "Z" }, { 32, "X" }, { 64, "x" },
				{ 128, "W" }) : "R",
		__entry->next_comm, __entry->next_pid, __entry->next_prio)
);

/*
 * Tracepoint for a task being migrated:
 */
TRACE_EVENT(sched_migrate_task,

	TP_PROTO(struct task_struct *p, int dest_cpu),

	TP_ARGS(p, dest_cpu),

	TP_STRUCT__entry(
		__array(	char,	comm,	TASK_COMM_LEN	)
		__field(	pid_t,	pid			)
		__field(	int,	prio			)
		__field(	int,	orig_cpu		)
		__field(	int,	dest_cpu		)
	),

	TP_fast_assign(
		memcpy(__entry->comm, p->comm, TASK_COMM_LEN);
		__entry->pid		= p->pid;
		__entry->prio		= p->prio;
		__entry->orig_cpu	= task_cpu(p);
		__entry->dest_cpu	= dest_cpu;
	),

	TP_printk("task %s:%d [%d] from: %d  to: %d",
		  __entry->comm, __entry->pid, __entry->prio,
		  __entry->orig_cpu, __entry->dest_cpu)
);

/*
 * Tracepoint for freeing a task:
 */
TRACE_EVENT(sched_process_free,

	TP_PROTO(struct task_struct *p),

	TP_ARGS(p),

	TP_STRUCT__entry(
		__array(	char,	comm,	TASK_COMM_LEN	)
		__field(	pid_t,	pid			)
		__field(	int,	prio			)
	),

	TP_fast_assign(
		memcpy(__entry->comm, p->comm, TASK_COMM_LEN);
		__entry->pid		= p->pid;
		__entry->prio		= p->prio;
	),

	TP_printk("task %s:%d [%d]",
		  __entry->comm, __entry->pid, __entry->prio)
);

/*
 * Tracepoint for a task exiting:
 */
TRACE_EVENT(sched_process_exit,

	TP_PROTO(struct task_struct *p),

	TP_ARGS(p),

	TP_STRUCT__entry(
		__array(	char,	comm,	TASK_COMM_LEN	)
		__field(	pid_t,	pid			)
		__field(	int,	prio			)
	),

	TP_fast_assign(
		memcpy(__entry->comm, p->comm, TASK_COMM_LEN);
		__entry->pid		= p->pid;
		__entry->prio		= p->prio;
	),

	TP_printk("task %s:%d [%d]",
		  __entry->comm, __entry->pid, __entry->prio)
);

/*
 * Tracepoint for a waiting task:
 */
TRACE_EVENT(sched_process_wait,

	TP_PROTO(struct pid *pid),

	TP_ARGS(pid),

	TP_STRUCT__entry(
		__array(	char,	comm,	TASK_COMM_LEN	)
		__field(	pid_t,	pid			)
		__field(	int,	prio			)
	),

	TP_fast_assign(
		memcpy(__entry->comm, current->comm, TASK_COMM_LEN);
		__entry->pid		= pid_nr(pid);
		__entry->prio		= current->prio;
	),

	TP_printk("task %s:%d [%d]",
		  __entry->comm, __entry->pid, __entry->prio)
);

/*
 * Tracepoint for do_fork:
 */
TRACE_EVENT(sched_process_fork,

	TP_PROTO(struct task_struct *parent, struct task_struct *child),

	TP_ARGS(parent, child),

	TP_STRUCT__entry(
		__array(	char,	parent_comm,	TASK_COMM_LEN	)
		__field(	pid_t,	parent_pid			)
		__array(	char,	child_comm,	TASK_COMM_LEN	)
		__field(	pid_t,	child_pid			)
	),

	TP_fast_assign(
		memcpy(__entry->parent_comm, parent->comm, TASK_COMM_LEN);
		__entry->parent_pid	= parent->pid;
		memcpy(__entry->child_comm, child->comm, TASK_COMM_LEN);
		__entry->child_pid	= child->pid;
	),

	TP_printk("parent %s:%d  child %s:%d",
		__entry->parent_comm, __entry->parent_pid,
		__entry->child_comm, __entry->child_pid)
);

/*
 * Tracepoint for sending a signal:
 */
TRACE_EVENT(sched_signal_send,

	TP_PROTO(int sig, struct task_struct *p),

	TP_ARGS(sig, p),

	TP_STRUCT__entry(
		__field(	int,	sig			)
		__array(	char,	comm,	TASK_COMM_LEN	)
		__field(	pid_t,	pid			)
	),

	TP_fast_assign(
		memcpy(__entry->comm, p->comm, TASK_COMM_LEN);
		__entry->pid	= p->pid;
		__entry->sig	= sig;
	),

	TP_printk("sig: %d  task %s:%d",
		  __entry->sig, __entry->comm, __entry->pid)
);

/*
 * XXX the below sched_stat tracepoints only apply to SCHED_OTHER/BATCH/IDLE
 *     adding sched_stat support to SCHED_FIFO/RR would be welcome.
 */

/*
 * Tracepoint for accounting wait time (time the task is runnable
 * but not actually running due to scheduler contention).
 */
TRACE_EVENT(sched_stat_wait,

	TP_PROTO(struct task_struct *tsk, u64 delay),

	TP_ARGS(tsk, delay),

	TP_STRUCT__entry(
		__array( char,	comm,	TASK_COMM_LEN	)
		__field( pid_t,	pid			)
		__field( u64,	delay			)
	),

	TP_fast_assign(
		memcpy(__entry->comm, tsk->comm, TASK_COMM_LEN);
		__entry->pid	= tsk->pid;
		__entry->delay	= delay;
	)
	TP_perf_assign(
		__perf_count(delay);
	),

	TP_printk("task: %s:%d wait: %Lu [ns]",
			__entry->comm, __entry->pid,
			(unsigned long long)__entry->delay)
);

/*
<<<<<<< HEAD
=======
 * Tracepoint for accounting runtime (time the task is executing
 * on a CPU).
 */
TRACE_EVENT(sched_stat_runtime,

	TP_PROTO(struct task_struct *tsk, u64 runtime, u64 vruntime),

	TP_ARGS(tsk, runtime, vruntime),

	TP_STRUCT__entry(
		__array( char,	comm,	TASK_COMM_LEN	)
		__field( pid_t,	pid			)
		__field( u64,	runtime			)
		__field( u64,	vruntime			)
	),

	TP_fast_assign(
		memcpy(__entry->comm, tsk->comm, TASK_COMM_LEN);
		__entry->pid		= tsk->pid;
		__entry->runtime	= runtime;
		__entry->vruntime	= vruntime;
	)
	TP_perf_assign(
		__perf_count(runtime);
	),

	TP_printk("task: %s:%d runtime: %Lu [ns], vruntime: %Lu [ns]",
			__entry->comm, __entry->pid,
			(unsigned long long)__entry->runtime,
			(unsigned long long)__entry->vruntime)
);

/*
>>>>>>> 94a8d5ca
 * Tracepoint for accounting sleep time (time the task is not runnable,
 * including iowait, see below).
 */
TRACE_EVENT(sched_stat_sleep,

	TP_PROTO(struct task_struct *tsk, u64 delay),

	TP_ARGS(tsk, delay),

	TP_STRUCT__entry(
		__array( char,	comm,	TASK_COMM_LEN	)
		__field( pid_t,	pid			)
		__field( u64,	delay			)
	),

	TP_fast_assign(
		memcpy(__entry->comm, tsk->comm, TASK_COMM_LEN);
		__entry->pid	= tsk->pid;
		__entry->delay	= delay;
	)
	TP_perf_assign(
		__perf_count(delay);
	),

	TP_printk("task: %s:%d sleep: %Lu [ns]",
			__entry->comm, __entry->pid,
			(unsigned long long)__entry->delay)
);

/*
 * Tracepoint for accounting iowait time (time the task is not runnable
 * due to waiting on IO to complete).
 */
TRACE_EVENT(sched_stat_iowait,

	TP_PROTO(struct task_struct *tsk, u64 delay),

	TP_ARGS(tsk, delay),

	TP_STRUCT__entry(
		__array( char,	comm,	TASK_COMM_LEN	)
		__field( pid_t,	pid			)
		__field( u64,	delay			)
	),

	TP_fast_assign(
		memcpy(__entry->comm, tsk->comm, TASK_COMM_LEN);
		__entry->pid	= tsk->pid;
		__entry->delay	= delay;
	)
	TP_perf_assign(
		__perf_count(delay);
	),

	TP_printk("task: %s:%d iowait: %Lu [ns]",
			__entry->comm, __entry->pid,
			(unsigned long long)__entry->delay)
);

#endif /* _TRACE_SCHED_H */

/* This part must be outside protection */
#include <trace/define_trace.h><|MERGE_RESOLUTION|>--- conflicted
+++ resolved
@@ -380,8 +380,6 @@
 );
 
 /*
-<<<<<<< HEAD
-=======
  * Tracepoint for accounting runtime (time the task is executing
  * on a CPU).
  */
@@ -415,7 +413,6 @@
 );
 
 /*
->>>>>>> 94a8d5ca
  * Tracepoint for accounting sleep time (time the task is not runnable,
  * including iowait, see below).
  */
