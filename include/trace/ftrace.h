/*
 * Stage 1 of the trace events.
 *
 * Override the macros in <trace/trace_events.h> to include the following:
 *
 * struct ftrace_raw_<call> {
 *	struct trace_entry		ent;
 *	<type>				<item>;
 *	<type2>				<item2>[<len>];
 *	[...]
 * };
 *
 * The <type> <item> is created by the __field(type, item) macro or
 * the __array(type2, item2, len) macro.
 * We simply do "type item;", and that will create the fields
 * in the structure.
 */

#include <linux/ftrace_event.h>

#undef __field
#define __field(type, item)		type	item;

#undef __field_ext
#define __field_ext(type, item, filter_type)	type	item;

#undef __array
#define __array(type, item, len)	type	item[len];

#undef __dynamic_array
#define __dynamic_array(type, item, len) u32 __data_loc_##item;

#undef __string
#define __string(item, src) __dynamic_array(char, item, -1)

#undef TP_STRUCT__entry
#define TP_STRUCT__entry(args...) args

#undef TRACE_EVENT
#define TRACE_EVENT(name, proto, args, tstruct, assign, print)	\
	struct ftrace_raw_##name {				\
		struct trace_entry	ent;			\
		tstruct						\
		char			__data[0];		\
	};							\
	static struct ftrace_event_call event_##name

#undef __cpparg
#define __cpparg(arg...) arg

/* Callbacks are meaningless to ftrace. */
#undef TRACE_EVENT_FN
#define TRACE_EVENT_FN(name, proto, args, tstruct,			\
		assign, print, reg, unreg)				\
	TRACE_EVENT(name, __cpparg(proto), __cpparg(args),		\
		__cpparg(tstruct), __cpparg(assign), __cpparg(print))	\

#include TRACE_INCLUDE(TRACE_INCLUDE_FILE)


/*
 * Stage 2 of the trace events.
 *
 * Include the following:
 *
 * struct ftrace_data_offsets_<call> {
 *	u32				<item1>;
 *	u32				<item2>;
 *	[...]
 * };
 *
 * The __dynamic_array() macro will create each u32 <item>, this is
 * to keep the offset of each array from the beginning of the event.
 * The size of an array is also encoded, in the higher 16 bits of <item>.
 */

#undef __field
#define __field(type, item)

#undef __field_ext
#define __field_ext(type, item, filter_type)

#undef __array
#define __array(type, item, len)

#undef __dynamic_array
#define __dynamic_array(type, item, len)	u32 item;

#undef __string
#define __string(item, src) __dynamic_array(char, item, -1)

#undef TRACE_EVENT
#define TRACE_EVENT(call, proto, args, tstruct, assign, print)		\
	struct ftrace_data_offsets_##call {				\
		tstruct;						\
	};

#include TRACE_INCLUDE(TRACE_INCLUDE_FILE)

/*
 * Setup the showing format of trace point.
 *
 * int
 * ftrace_format_##call(struct trace_seq *s)
 * {
 *	struct ftrace_raw_##call field;
 *	int ret;
 *
 *	ret = trace_seq_printf(s, #type " " #item ";"
 *			       " offset:%u; size:%u;\n",
 *			       offsetof(struct ftrace_raw_##call, item),
 *			       sizeof(field.type));
 *
 * }
 */

#undef TP_STRUCT__entry
#define TP_STRUCT__entry(args...) args

#undef __field
#define __field(type, item)					\
	ret = trace_seq_printf(s, "\tfield:" #type " " #item ";\t"	\
			       "offset:%u;\tsize:%u;\n",		\
			       (unsigned int)offsetof(typeof(field), item), \
			       (unsigned int)sizeof(field.item));	\
	if (!ret)							\
		return 0;

#undef __field_ext
#define __field_ext(type, item, filter_type)	__field(type, item)

#undef __array
#define __array(type, item, len)						\
	ret = trace_seq_printf(s, "\tfield:" #type " " #item "[" #len "];\t"	\
			       "offset:%u;\tsize:%u;\n",		\
			       (unsigned int)offsetof(typeof(field), item), \
			       (unsigned int)sizeof(field.item));	\
	if (!ret)							\
		return 0;

#undef __dynamic_array
#define __dynamic_array(type, item, len)				       \
	ret = trace_seq_printf(s, "\tfield:__data_loc " #type "[] " #item ";\t"\
			       "offset:%u;\tsize:%u;\n",		       \
			       (unsigned int)offsetof(typeof(field),	       \
					__data_loc_##item),		       \
			       (unsigned int)sizeof(field.__data_loc_##item)); \
	if (!ret)							       \
		return 0;

#undef __string
#define __string(item, src) __dynamic_array(char, item, -1)

#undef __entry
#define __entry REC

#undef __print_symbolic
#undef __get_dynamic_array
#undef __get_str

#undef TP_printk
#define TP_printk(fmt, args...) "%s, %s\n", #fmt, __stringify(args)

#undef TP_fast_assign
#define TP_fast_assign(args...) args

#undef TP_perf_assign
#define TP_perf_assign(args...)

#undef TRACE_EVENT
#define TRACE_EVENT(call, proto, args, tstruct, func, print)		\
static int								\
ftrace_format_##call(struct ftrace_event_call *unused,			\
		      struct trace_seq *s)				\
{									\
	struct ftrace_raw_##call field __attribute__((unused));		\
	int ret = 0;							\
									\
	tstruct;							\
									\
	trace_seq_printf(s, "\nprint fmt: " print);			\
									\
	return ret;							\
}

#include TRACE_INCLUDE(TRACE_INCLUDE_FILE)

/*
 * Stage 3 of the trace events.
 *
 * Override the macros in <trace/trace_events.h> to include the following:
 *
 * enum print_line_t
 * ftrace_raw_output_<call>(struct trace_iterator *iter, int flags)
 * {
 *	struct trace_seq *s = &iter->seq;
 *	struct ftrace_raw_<call> *field; <-- defined in stage 1
 *	struct trace_entry *entry;
 *	struct trace_seq *p;
 *	int ret;
 *
 *	entry = iter->ent;
 *
 *	if (entry->type != event_<call>.id) {
 *		WARN_ON_ONCE(1);
 *		return TRACE_TYPE_UNHANDLED;
 *	}
 *
 *	field = (typeof(field))entry;
 *
 *	p = get_cpu_var(ftrace_event_seq);
 *	trace_seq_init(p);
 *	ret = trace_seq_printf(s, <TP_printk> "\n");
 *	put_cpu();
 *	if (!ret)
 *		return TRACE_TYPE_PARTIAL_LINE;
 *
 *	return TRACE_TYPE_HANDLED;
 * }
 *
 * This is the method used to print the raw event to the trace
 * output format. Note, this is not needed if the data is read
 * in binary.
 */

#undef __entry
#define __entry field

#undef TP_printk
#define TP_printk(fmt, args...) fmt "\n", args

#undef __get_dynamic_array
#define __get_dynamic_array(field)	\
		((void *)__entry + (__entry->__data_loc_##field & 0xffff))

#undef __get_str
#define __get_str(field) (char *)__get_dynamic_array(field)

#undef __print_flags
#define __print_flags(flag, delim, flag_array...)			\
	({								\
		static const struct trace_print_flags __flags[] =	\
			{ flag_array, { -1, NULL }};			\
		ftrace_print_flags_seq(p, delim, flag, __flags);	\
	})

#undef __print_symbolic
#define __print_symbolic(value, symbol_array...)			\
	({								\
		static const struct trace_print_flags symbols[] =	\
			{ symbol_array, { -1, NULL }};			\
		ftrace_print_symbols_seq(p, value, symbols);		\
	})

#undef TRACE_EVENT
#define TRACE_EVENT(call, proto, args, tstruct, assign, print)		\
static enum print_line_t						\
ftrace_raw_output_##call(struct trace_iterator *iter, int flags)	\
{									\
	struct trace_seq *s = &iter->seq;				\
	struct ftrace_raw_##call *field;				\
	struct trace_entry *entry;					\
	struct trace_seq *p;						\
	int ret;							\
									\
	entry = iter->ent;						\
									\
	if (entry->type != event_##call.id) {				\
		WARN_ON_ONCE(1);					\
		return TRACE_TYPE_UNHANDLED;				\
	}								\
									\
	field = (typeof(field))entry;					\
									\
	p = &get_cpu_var(ftrace_event_seq);				\
	trace_seq_init(p);						\
	ret = trace_seq_printf(s, #call ": " print);			\
	put_cpu();							\
	if (!ret)							\
		return TRACE_TYPE_PARTIAL_LINE;				\
									\
	return TRACE_TYPE_HANDLED;					\
}
	
#include TRACE_INCLUDE(TRACE_INCLUDE_FILE)

#undef __field_ext
#define __field_ext(type, item, filter_type)				\
	ret = trace_define_field(event_call, #type, #item,		\
				 offsetof(typeof(field), item),		\
				 sizeof(field.item),			\
				 is_signed_type(type), filter_type);	\
	if (ret)							\
		return ret;

#undef __field
#define __field(type, item)	__field_ext(type, item, FILTER_OTHER)

#undef __array
#define __array(type, item, len)					\
	BUILD_BUG_ON(len > MAX_FILTER_STR_VAL);				\
	ret = trace_define_field(event_call, #type "[" #len "]", #item,	\
				 offsetof(typeof(field), item),		\
				 sizeof(field.item), 0, FILTER_OTHER);	\
	if (ret)							\
		return ret;

#undef __dynamic_array
#define __dynamic_array(type, item, len)				       \
	ret = trace_define_field(event_call, "__data_loc " #type "[]", #item,  \
				 offsetof(typeof(field), __data_loc_##item),   \
				 sizeof(field.__data_loc_##item), 0,	       \
				 FILTER_OTHER);

#undef __string
#define __string(item, src) __dynamic_array(char, item, -1)

#undef TRACE_EVENT
#define TRACE_EVENT(call, proto, args, tstruct, func, print)		\
static int								\
ftrace_define_fields_##call(struct ftrace_event_call *event_call)	\
{									\
	struct ftrace_raw_##call field;					\
	int ret;							\
									\
	ret = trace_define_common_fields(event_call);			\
	if (ret)							\
		return ret;						\
									\
	tstruct;							\
									\
	return ret;							\
}

#include TRACE_INCLUDE(TRACE_INCLUDE_FILE)

/*
 * remember the offset of each array from the beginning of the event.
 */

#undef __entry
#define __entry entry

#undef __field
#define __field(type, item)

#undef __field_ext
#define __field_ext(type, item, filter_type)

#undef __array
#define __array(type, item, len)

#undef __dynamic_array
#define __dynamic_array(type, item, len)				\
	__data_offsets->item = __data_size +				\
			       offsetof(typeof(*entry), __data);	\
	__data_offsets->item |= (len * sizeof(type)) << 16;		\
	__data_size += (len) * sizeof(type);

#undef __string
#define __string(item, src) __dynamic_array(char, item, strlen(src) + 1)       \

#undef TRACE_EVENT
#define TRACE_EVENT(call, proto, args, tstruct, assign, print)		\
static inline int ftrace_get_offsets_##call(				\
	struct ftrace_data_offsets_##call *__data_offsets, proto)       \
{									\
	int __data_size = 0;						\
	struct ftrace_raw_##call __maybe_unused *entry;			\
									\
	tstruct;							\
									\
	return __data_size;						\
}

#include TRACE_INCLUDE(TRACE_INCLUDE_FILE)

#ifdef CONFIG_EVENT_PROFILE

/*
<<<<<<< HEAD
 * Generate the functions needed for tracepoint perf_counter support.
 *
 * NOTE: The insertion profile callback (ftrace_profile_<call>) is defined later
 *
 * static int ftrace_profile_enable_<call>(struct ftrace_event_call *event_call)
 * {
 * 	int ret = 0;
 *
 * 	if (!atomic_inc_return(&event_call->profile_count))
 * 		ret = register_trace_<call>(ftrace_profile_<call>);
 *
 * 	return ret;
 * }
 *
 * static void ftrace_profile_disable_<call>(struct ftrace_event_call *event_call)
 * {
 * 	if (atomic_add_negative(-1, &event->call->profile_count))
 * 		unregister_trace_<call>(ftrace_profile_<call>);
=======
 * Generate the functions needed for tracepoint perf_event support.
 *
 * NOTE: The insertion profile callback (ftrace_profile_<call>) is defined later
 *
 * static int ftrace_profile_enable_<call>(void)
 * {
 * 	return register_trace_<call>(ftrace_profile_<call>);
 * }
 *
 * static void ftrace_profile_disable_<call>(void)
 * {
 * 	unregister_trace_<call>(ftrace_profile_<call>);
>>>>>>> 94a8d5ca
 * }
 *
 */

#undef TRACE_EVENT
#define TRACE_EVENT(call, proto, args, tstruct, assign, print)		\
									\
static void ftrace_profile_##call(proto);				\
									\
<<<<<<< HEAD
static int ftrace_profile_enable_##call(struct ftrace_event_call *event_call) \
{									\
	int ret = 0;							\
									\
	if (!atomic_inc_return(&event_call->profile_count))		\
		ret = register_trace_##call(ftrace_profile_##call);	\
									\
	return ret;							\
}									\
									\
static void ftrace_profile_disable_##call(struct ftrace_event_call *event_call)\
{									\
	if (atomic_add_negative(-1, &event_call->profile_count))	\
		unregister_trace_##call(ftrace_profile_##call);		\
=======
static int ftrace_profile_enable_##call(void)				\
{									\
	return register_trace_##call(ftrace_profile_##call);		\
}									\
									\
static void ftrace_profile_disable_##call(void)				\
{									\
	unregister_trace_##call(ftrace_profile_##call);			\
>>>>>>> 94a8d5ca
}

#include TRACE_INCLUDE(TRACE_INCLUDE_FILE)

#endif

/*
 * Stage 4 of the trace events.
 *
 * Override the macros in <trace/trace_events.h> to include the following:
 *
 * static void ftrace_event_<call>(proto)
 * {
 *	event_trace_printk(_RET_IP_, "<call>: " <fmt>);
 * }
 *
 * static int ftrace_reg_event_<call>(void)
 * {
 *	int ret;
 *
 *	ret = register_trace_<call>(ftrace_event_<call>);
 *	if (!ret)
 *		pr_info("event trace: Could not activate trace point "
 *			"probe to  <call>");
 *	return ret;
 * }
 *
 * static void ftrace_unreg_event_<call>(void)
 * {
 *	unregister_trace_<call>(ftrace_event_<call>);
 * }
 *
 *
 * For those macros defined with TRACE_EVENT:
 *
 * static struct ftrace_event_call event_<call>;
 *
 * static void ftrace_raw_event_<call>(proto)
 * {
 *	struct ring_buffer_event *event;
 *	struct ftrace_raw_<call> *entry; <-- defined in stage 1
 *	struct ring_buffer *buffer;
 *	unsigned long irq_flags;
 *	int pc;
 *
 *	local_save_flags(irq_flags);
 *	pc = preempt_count();
 *
 *	event = trace_current_buffer_lock_reserve(&buffer,
 *				  event_<call>.id,
 *				  sizeof(struct ftrace_raw_<call>),
 *				  irq_flags, pc);
 *	if (!event)
 *		return;
 *	entry	= ring_buffer_event_data(event);
 *
 *	<assign>;  <-- Here we assign the entries by the __field and
 *			__array macros.
 *
 *	trace_current_buffer_unlock_commit(buffer, event, irq_flags, pc);
 * }
 *
 * static int ftrace_raw_reg_event_<call>(void)
 * {
 *	int ret;
 *
 *	ret = register_trace_<call>(ftrace_raw_event_<call>);
 *	if (!ret)
 *		pr_info("event trace: Could not activate trace point "
 *			"probe to <call>");
 *	return ret;
 * }
 *
 * static void ftrace_unreg_event_<call>(void)
 * {
 *	unregister_trace_<call>(ftrace_raw_event_<call>);
 * }
 *
 * static struct trace_event ftrace_event_type_<call> = {
 *	.trace			= ftrace_raw_output_<call>, <-- stage 2
 * };
 *
 * static int ftrace_raw_init_event_<call>(void)
 * {
 *	int id;
 *
 *	id = register_ftrace_event(&ftrace_event_type_<call>);
 *	if (!id)
 *		return -ENODEV;
 *	event_<call>.id = id;
 *	return 0;
 * }
 *
 * static struct ftrace_event_call __used
 * __attribute__((__aligned__(4)))
 * __attribute__((section("_ftrace_events"))) event_<call> = {
 *	.name			= "<call>",
 *	.system			= "<system>",
 *	.raw_init		= ftrace_raw_init_event_<call>,
 *	.regfunc		= ftrace_reg_event_<call>,
 *	.unregfunc		= ftrace_unreg_event_<call>,
 *	.show_format		= ftrace_format_<call>,
 * }
 *
 */

#undef TP_FMT
#define TP_FMT(fmt, args...)	fmt "\n", ##args

#ifdef CONFIG_EVENT_PROFILE

#define _TRACE_PROFILE_INIT(call)					\
	.profile_count = ATOMIC_INIT(-1),				\
	.profile_enable = ftrace_profile_enable_##call,			\
	.profile_disable = ftrace_profile_disable_##call,

#else
#define _TRACE_PROFILE_INIT(call)
#endif

#undef __entry
#define __entry entry

#undef __field
#define __field(type, item)

#undef __array
#define __array(type, item, len)

#undef __dynamic_array
#define __dynamic_array(type, item, len)				\
	__entry->__data_loc_##item = __data_offsets.item;

#undef __string
#define __string(item, src) __dynamic_array(char, item, -1)       	\

#undef __assign_str
#define __assign_str(dst, src)						\
	strcpy(__get_str(dst), src);

#undef TRACE_EVENT
#define TRACE_EVENT(call, proto, args, tstruct, assign, print)		\
									\
static struct ftrace_event_call event_##call;				\
									\
static void ftrace_raw_event_##call(proto)				\
{									\
	struct ftrace_data_offsets_##call __maybe_unused __data_offsets;\
	struct ftrace_event_call *event_call = &event_##call;		\
	struct ring_buffer_event *event;				\
	struct ftrace_raw_##call *entry;				\
	struct ring_buffer *buffer;					\
	unsigned long irq_flags;					\
	int __data_size;						\
	int pc;								\
									\
	local_save_flags(irq_flags);					\
	pc = preempt_count();						\
									\
	__data_size = ftrace_get_offsets_##call(&__data_offsets, args); \
									\
	event = trace_current_buffer_lock_reserve(&buffer,		\
				 event_##call.id,			\
				 sizeof(*entry) + __data_size,		\
				 irq_flags, pc);			\
	if (!event)							\
		return;							\
	entry	= ring_buffer_event_data(event);			\
									\
									\
	tstruct								\
									\
	{ assign; }							\
									\
	if (!filter_current_check_discard(buffer, event_call, entry, event)) \
		trace_nowake_buffer_unlock_commit(buffer,		\
						  event, irq_flags, pc); \
}									\
									\
static int ftrace_raw_reg_event_##call(void *ptr)			\
{									\
	int ret;							\
									\
	ret = register_trace_##call(ftrace_raw_event_##call);		\
	if (ret)							\
		pr_info("event trace: Could not activate trace point "	\
			"probe to " #call "\n");			\
	return ret;							\
}									\
									\
static void ftrace_raw_unreg_event_##call(void *ptr)			\
{									\
	unregister_trace_##call(ftrace_raw_event_##call);		\
}									\
									\
static struct trace_event ftrace_event_type_##call = {			\
	.trace			= ftrace_raw_output_##call,		\
};									\
									\
static int ftrace_raw_init_event_##call(void)				\
{									\
	int id;								\
									\
	id = register_ftrace_event(&ftrace_event_type_##call);		\
	if (!id)							\
		return -ENODEV;						\
	event_##call.id = id;						\
	INIT_LIST_HEAD(&event_##call.fields);				\
	return 0;							\
}									\
									\
static struct ftrace_event_call __used					\
__attribute__((__aligned__(4)))						\
__attribute__((section("_ftrace_events"))) event_##call = {		\
	.name			= #call,				\
	.system			= __stringify(TRACE_SYSTEM),		\
	.event			= &ftrace_event_type_##call,		\
	.raw_init		= ftrace_raw_init_event_##call,		\
	.regfunc		= ftrace_raw_reg_event_##call,		\
	.unregfunc		= ftrace_raw_unreg_event_##call,	\
	.show_format		= ftrace_format_##call,			\
	.define_fields		= ftrace_define_fields_##call,		\
	_TRACE_PROFILE_INIT(call)					\
}

#include TRACE_INCLUDE(TRACE_INCLUDE_FILE)

/*
 * Define the insertion callback to profile events
 *
 * The job is very similar to ftrace_raw_event_<call> except that we don't
 * insert in the ring buffer but in a perf counter.
 *
 * static void ftrace_profile_<call>(proto)
 * {
 *	struct ftrace_data_offsets_<call> __maybe_unused __data_offsets;
 *	struct ftrace_event_call *event_call = &event_<call>;
<<<<<<< HEAD
 *	extern void perf_tpcounter_event(int, u64, u64, void *, int);
 *	struct ftrace_raw_##call *entry;
 *	u64 __addr = 0, __count = 1;
 *	unsigned long irq_flags;
 *	int __entry_size;
 *	int __data_size;
 *	int pc;
 *
 *	local_save_flags(irq_flags);
=======
 *	extern void perf_tp_event(int, u64, u64, void *, int);
 *	struct ftrace_raw_##call *entry;
 *	u64 __addr = 0, __count = 1;
 *	unsigned long irq_flags;
 *	struct trace_entry *ent;
 *	int __entry_size;
 *	int __data_size;
 *	int __cpu
 *	int pc;
 *
>>>>>>> 94a8d5ca
 *	pc = preempt_count();
 *
 *	__data_size = ftrace_get_offsets_<call>(&__data_offsets, args);
 *
 *	// Below we want to get the aligned size by taking into account
 *	// the u32 field that will later store the buffer size
 *	__entry_size = ALIGN(__data_size + sizeof(*entry) + sizeof(u32),
 *			     sizeof(u64));
 *	__entry_size -= sizeof(u32);
 *
<<<<<<< HEAD
 *	do {
 *		char raw_data[__entry_size]; <- allocate our sample in the stack
 *		struct trace_entry *ent;
 *
 *		zero dead bytes from alignment to avoid stack leak to userspace:
 *
 *		*(u64 *)(&raw_data[__entry_size - sizeof(u64)]) = 0ULL;
 *		entry = (struct ftrace_raw_<call> *)raw_data;
 *		ent = &entry->ent;
 *		tracing_generic_entry_update(ent, irq_flags, pc);
 *		ent->type = event_call->id;
 *
 *		<tstruct> <- do some jobs with dynamic arrays
 *
 *		<assign>  <- affect our values
 *
 *		perf_tpcounter_event(event_call->id, __addr, __count, entry,
 *			     __entry_size);  <- submit them to perf counter
 *	} while (0);
=======
 *	// Protect the non nmi buffer
 *	// This also protects the rcu read side
 *	local_irq_save(irq_flags);
 *	__cpu = smp_processor_id();
 *
 *	if (in_nmi())
 *		raw_data = rcu_dereference(trace_profile_buf_nmi);
 *	else
 *		raw_data = rcu_dereference(trace_profile_buf);
 *
 *	if (!raw_data)
 *		goto end;
 *
 *	raw_data = per_cpu_ptr(raw_data, __cpu);
 *
 *	//zero dead bytes from alignment to avoid stack leak to userspace:
 *	*(u64 *)(&raw_data[__entry_size - sizeof(u64)]) = 0ULL;
 *	entry = (struct ftrace_raw_<call> *)raw_data;
 *	ent = &entry->ent;
 *	tracing_generic_entry_update(ent, irq_flags, pc);
 *	ent->type = event_call->id;
 *
 *	<tstruct> <- do some jobs with dynamic arrays
 *
 *	<assign>  <- affect our values
 *
 *	perf_tp_event(event_call->id, __addr, __count, entry,
 *		     __entry_size);  <- submit them to perf counter
>>>>>>> 94a8d5ca
 *
 * }
 */

#ifdef CONFIG_EVENT_PROFILE

#undef __perf_addr
#define __perf_addr(a) __addr = (a)

#undef __perf_count
#define __perf_count(c) __count = (c)

#undef TRACE_EVENT
#define TRACE_EVENT(call, proto, args, tstruct, assign, print)		\
static void ftrace_profile_##call(proto)				\
{									\
	struct ftrace_data_offsets_##call __maybe_unused __data_offsets;\
	struct ftrace_event_call *event_call = &event_##call;		\
<<<<<<< HEAD
	extern void perf_tpcounter_event(int, u64, u64, void *, int);	\
	struct ftrace_raw_##call *entry;				\
	u64 __addr = 0, __count = 1;					\
	unsigned long irq_flags;					\
	int __entry_size;						\
	int __data_size;						\
	int pc;								\
									\
	local_save_flags(irq_flags);					\
=======
	extern void perf_tp_event(int, u64, u64, void *, int);	\
	struct ftrace_raw_##call *entry;				\
	u64 __addr = 0, __count = 1;					\
	unsigned long irq_flags;					\
	struct trace_entry *ent;					\
	int __entry_size;						\
	int __data_size;						\
	char *raw_data;							\
	int __cpu;							\
	int pc;								\
									\
>>>>>>> 94a8d5ca
	pc = preempt_count();						\
									\
	__data_size = ftrace_get_offsets_##call(&__data_offsets, args); \
	__entry_size = ALIGN(__data_size + sizeof(*entry) + sizeof(u32),\
			     sizeof(u64));				\
	__entry_size -= sizeof(u32);					\
									\
<<<<<<< HEAD
	do {								\
		char raw_data[__entry_size];				\
		struct trace_entry *ent;				\
									\
		*(u64 *)(&raw_data[__entry_size - sizeof(u64)]) = 0ULL;	\
		entry = (struct ftrace_raw_##call *)raw_data;		\
		ent = &entry->ent;					\
		tracing_generic_entry_update(ent, irq_flags, pc);	\
		ent->type = event_call->id;				\
									\
		tstruct							\
									\
		{ assign; }						\
									\
		perf_tpcounter_event(event_call->id, __addr, __count, entry,\
			     __entry_size);				\
	} while (0);							\
=======
	if (WARN_ONCE(__entry_size > FTRACE_MAX_PROFILE_SIZE,		\
		      "profile buffer not large enough"))		\
		return;							\
									\
	local_irq_save(irq_flags);					\
	__cpu = smp_processor_id();					\
									\
	if (in_nmi())							\
		raw_data = rcu_dereference(trace_profile_buf_nmi);		\
	else								\
		raw_data = rcu_dereference(trace_profile_buf);		\
									\
	if (!raw_data)							\
		goto end;						\
									\
	raw_data = per_cpu_ptr(raw_data, __cpu);			\
									\
	*(u64 *)(&raw_data[__entry_size - sizeof(u64)]) = 0ULL;		\
	entry = (struct ftrace_raw_##call *)raw_data;			\
	ent = &entry->ent;						\
	tracing_generic_entry_update(ent, irq_flags, pc);		\
	ent->type = event_call->id;					\
									\
	tstruct								\
									\
	{ assign; }							\
									\
	perf_tp_event(event_call->id, __addr, __count, entry,		\
			     __entry_size);				\
									\
end:									\
	local_irq_restore(irq_flags);					\
>>>>>>> 94a8d5ca
									\
}

#include TRACE_INCLUDE(TRACE_INCLUDE_FILE)
#endif /* CONFIG_EVENT_PROFILE */

#undef _TRACE_PROFILE_INIT
<|MERGE_RESOLUTION|>--- conflicted
+++ resolved
@@ -378,30 +378,10 @@
 #ifdef CONFIG_EVENT_PROFILE
 
 /*
-<<<<<<< HEAD
- * Generate the functions needed for tracepoint perf_counter support.
+ * Generate the functions needed for tracepoint perf_event support.
  *
  * NOTE: The insertion profile callback (ftrace_profile_<call>) is defined later
  *
- * static int ftrace_profile_enable_<call>(struct ftrace_event_call *event_call)
- * {
- * 	int ret = 0;
- *
- * 	if (!atomic_inc_return(&event_call->profile_count))
- * 		ret = register_trace_<call>(ftrace_profile_<call>);
- *
- * 	return ret;
- * }
- *
- * static void ftrace_profile_disable_<call>(struct ftrace_event_call *event_call)
- * {
- * 	if (atomic_add_negative(-1, &event->call->profile_count))
- * 		unregister_trace_<call>(ftrace_profile_<call>);
-=======
- * Generate the functions needed for tracepoint perf_event support.
- *
- * NOTE: The insertion profile callback (ftrace_profile_<call>) is defined later
- *
  * static int ftrace_profile_enable_<call>(void)
  * {
  * 	return register_trace_<call>(ftrace_profile_<call>);
@@ -410,7 +390,6 @@
  * static void ftrace_profile_disable_<call>(void)
  * {
  * 	unregister_trace_<call>(ftrace_profile_<call>);
->>>>>>> 94a8d5ca
  * }
  *
  */
@@ -420,22 +399,6 @@
 									\
 static void ftrace_profile_##call(proto);				\
 									\
-<<<<<<< HEAD
-static int ftrace_profile_enable_##call(struct ftrace_event_call *event_call) \
-{									\
-	int ret = 0;							\
-									\
-	if (!atomic_inc_return(&event_call->profile_count))		\
-		ret = register_trace_##call(ftrace_profile_##call);	\
-									\
-	return ret;							\
-}									\
-									\
-static void ftrace_profile_disable_##call(struct ftrace_event_call *event_call)\
-{									\
-	if (atomic_add_negative(-1, &event_call->profile_count))	\
-		unregister_trace_##call(ftrace_profile_##call);		\
-=======
 static int ftrace_profile_enable_##call(void)				\
 {									\
 	return register_trace_##call(ftrace_profile_##call);		\
@@ -444,7 +407,6 @@
 static void ftrace_profile_disable_##call(void)				\
 {									\
 	unregister_trace_##call(ftrace_profile_##call);			\
->>>>>>> 94a8d5ca
 }
 
 #include TRACE_INCLUDE(TRACE_INCLUDE_FILE)
@@ -682,17 +644,6 @@
  * {
  *	struct ftrace_data_offsets_<call> __maybe_unused __data_offsets;
  *	struct ftrace_event_call *event_call = &event_<call>;
-<<<<<<< HEAD
- *	extern void perf_tpcounter_event(int, u64, u64, void *, int);
- *	struct ftrace_raw_##call *entry;
- *	u64 __addr = 0, __count = 1;
- *	unsigned long irq_flags;
- *	int __entry_size;
- *	int __data_size;
- *	int pc;
- *
- *	local_save_flags(irq_flags);
-=======
  *	extern void perf_tp_event(int, u64, u64, void *, int);
  *	struct ftrace_raw_##call *entry;
  *	u64 __addr = 0, __count = 1;
@@ -703,7 +654,6 @@
  *	int __cpu
  *	int pc;
  *
->>>>>>> 94a8d5ca
  *	pc = preempt_count();
  *
  *	__data_size = ftrace_get_offsets_<call>(&__data_offsets, args);
@@ -714,27 +664,6 @@
  *			     sizeof(u64));
  *	__entry_size -= sizeof(u32);
  *
-<<<<<<< HEAD
- *	do {
- *		char raw_data[__entry_size]; <- allocate our sample in the stack
- *		struct trace_entry *ent;
- *
- *		zero dead bytes from alignment to avoid stack leak to userspace:
- *
- *		*(u64 *)(&raw_data[__entry_size - sizeof(u64)]) = 0ULL;
- *		entry = (struct ftrace_raw_<call> *)raw_data;
- *		ent = &entry->ent;
- *		tracing_generic_entry_update(ent, irq_flags, pc);
- *		ent->type = event_call->id;
- *
- *		<tstruct> <- do some jobs with dynamic arrays
- *
- *		<assign>  <- affect our values
- *
- *		perf_tpcounter_event(event_call->id, __addr, __count, entry,
- *			     __entry_size);  <- submit them to perf counter
- *	} while (0);
-=======
  *	// Protect the non nmi buffer
  *	// This also protects the rcu read side
  *	local_irq_save(irq_flags);
@@ -763,7 +692,6 @@
  *
  *	perf_tp_event(event_call->id, __addr, __count, entry,
  *		     __entry_size);  <- submit them to perf counter
->>>>>>> 94a8d5ca
  *
  * }
  */
@@ -782,17 +710,6 @@
 {									\
 	struct ftrace_data_offsets_##call __maybe_unused __data_offsets;\
 	struct ftrace_event_call *event_call = &event_##call;		\
-<<<<<<< HEAD
-	extern void perf_tpcounter_event(int, u64, u64, void *, int);	\
-	struct ftrace_raw_##call *entry;				\
-	u64 __addr = 0, __count = 1;					\
-	unsigned long irq_flags;					\
-	int __entry_size;						\
-	int __data_size;						\
-	int pc;								\
-									\
-	local_save_flags(irq_flags);					\
-=======
 	extern void perf_tp_event(int, u64, u64, void *, int);	\
 	struct ftrace_raw_##call *entry;				\
 	u64 __addr = 0, __count = 1;					\
@@ -804,7 +721,6 @@
 	int __cpu;							\
 	int pc;								\
 									\
->>>>>>> 94a8d5ca
 	pc = preempt_count();						\
 									\
 	__data_size = ftrace_get_offsets_##call(&__data_offsets, args); \
@@ -812,25 +728,6 @@
 			     sizeof(u64));				\
 	__entry_size -= sizeof(u32);					\
 									\
-<<<<<<< HEAD
-	do {								\
-		char raw_data[__entry_size];				\
-		struct trace_entry *ent;				\
-									\
-		*(u64 *)(&raw_data[__entry_size - sizeof(u64)]) = 0ULL;	\
-		entry = (struct ftrace_raw_##call *)raw_data;		\
-		ent = &entry->ent;					\
-		tracing_generic_entry_update(ent, irq_flags, pc);	\
-		ent->type = event_call->id;				\
-									\
-		tstruct							\
-									\
-		{ assign; }						\
-									\
-		perf_tpcounter_event(event_call->id, __addr, __count, entry,\
-			     __entry_size);				\
-	} while (0);							\
-=======
 	if (WARN_ONCE(__entry_size > FTRACE_MAX_PROFILE_SIZE,		\
 		      "profile buffer not large enough"))		\
 		return;							\
@@ -863,7 +760,6 @@
 									\
 end:									\
 	local_irq_restore(irq_flags);					\
->>>>>>> 94a8d5ca
 									\
 }
 
