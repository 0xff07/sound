/*
 * Helper macros to support writing architecture specific
 * linker scripts.
 *
 * A minimal linker scripts has following content:
 * [This is a sample, architectures may have special requiriements]
 *
 * OUTPUT_FORMAT(...)
 * OUTPUT_ARCH(...)
 * ENTRY(...)
 * SECTIONS
 * {
 *	. = START;
 *	__init_begin = .;
 *	HEAD_TEXT_SECTION
 *	INIT_TEXT_SECTION(PAGE_SIZE)
 *	INIT_DATA_SECTION(...)
 *	PERCPU(PAGE_SIZE)
 *	__init_end = .;
 *
 *	_stext = .;
 *	TEXT_SECTION = 0
 *	_etext = .;
 *
 *      _sdata = .;
 *	RO_DATA_SECTION(PAGE_SIZE)
 *	RW_DATA_SECTION(...)
 *	_edata = .;
 *
 *	EXCEPTION_TABLE(...)
 *	NOTES
 *
 *	__bss_start = .;
 *	BSS_SECTION(0, 0)
 *	__bss_stop = .;
 *	_end = .;
 *
 *	/DISCARD/ : {
 *		EXIT_TEXT
 *		EXIT_DATA
 *		EXIT_CALL
 *	}
 *	STABS_DEBUG
 *	DWARF_DEBUG
 * }
 *
 * [__init_begin, __init_end] is the init section that may be freed after init
 * [_stext, _etext] is the text section
 * [_sdata, _edata] is the data section
 *
 * Some of the included output section have their own set of constants.
 * Examples are: [__initramfs_start, __initramfs_end] for initramfs and
 *               [__nosave_begin, __nosave_end] for the nosave data
 */

#ifndef LOAD_OFFSET
#define LOAD_OFFSET 0
#endif

#ifndef VMLINUX_SYMBOL
#define VMLINUX_SYMBOL(_sym_) _sym_
#endif

/* Align . to a 8 byte boundary equals to maximum function alignment. */
#define ALIGN_FUNCTION()  . = ALIGN(8)

/* The actual configuration determine if the init/exit sections
 * are handled as text/data or they can be discarded (which
 * often happens at runtime)
 */
#ifdef CONFIG_HOTPLUG
#define DEV_KEEP(sec)    *(.dev##sec)
#define DEV_DISCARD(sec)
#else
#define DEV_KEEP(sec)
#define DEV_DISCARD(sec) *(.dev##sec)
#endif

#ifdef CONFIG_HOTPLUG_CPU
#define CPU_KEEP(sec)    *(.cpu##sec)
#define CPU_DISCARD(sec)
#else
#define CPU_KEEP(sec)
#define CPU_DISCARD(sec) *(.cpu##sec)
#endif

#if defined(CONFIG_MEMORY_HOTPLUG)
#define MEM_KEEP(sec)    *(.mem##sec)
#define MEM_DISCARD(sec)
#else
#define MEM_KEEP(sec)
#define MEM_DISCARD(sec) *(.mem##sec)
#endif

#ifdef CONFIG_FTRACE_MCOUNT_RECORD
#define MCOUNT_REC()	VMLINUX_SYMBOL(__start_mcount_loc) = .; \
			*(__mcount_loc)				\
			VMLINUX_SYMBOL(__stop_mcount_loc) = .;
#else
#define MCOUNT_REC()
#endif

#ifdef CONFIG_TRACE_BRANCH_PROFILING
#define LIKELY_PROFILE()	VMLINUX_SYMBOL(__start_annotated_branch_profile) = .; \
				*(_ftrace_annotated_branch)			      \
				VMLINUX_SYMBOL(__stop_annotated_branch_profile) = .;
#else
#define LIKELY_PROFILE()
#endif

#ifdef CONFIG_PROFILE_ALL_BRANCHES
#define BRANCH_PROFILE()	VMLINUX_SYMBOL(__start_branch_profile) = .;   \
				*(_ftrace_branch)			      \
				VMLINUX_SYMBOL(__stop_branch_profile) = .;
#else
#define BRANCH_PROFILE()
#endif

#ifdef CONFIG_EVENT_TRACING
#define FTRACE_EVENTS()	VMLINUX_SYMBOL(__start_ftrace_events) = .;	\
			*(_ftrace_events)				\
			VMLINUX_SYMBOL(__stop_ftrace_events) = .;
#else
#define FTRACE_EVENTS()
#endif

#ifdef CONFIG_TRACING
#define TRACE_PRINTKS() VMLINUX_SYMBOL(__start___trace_bprintk_fmt) = .;      \
			 *(__trace_printk_fmt) /* Trace_printk fmt' pointer */ \
			 VMLINUX_SYMBOL(__stop___trace_bprintk_fmt) = .;
#else
#define TRACE_PRINTKS()
#endif

#ifdef CONFIG_FTRACE_SYSCALLS
#define TRACE_SYSCALLS() VMLINUX_SYMBOL(__start_syscalls_metadata) = .;	\
			 *(__syscalls_metadata)				\
			 VMLINUX_SYMBOL(__stop_syscalls_metadata) = .;
#else
#define TRACE_SYSCALLS()
#endif

/* .data section */
#define DATA_DATA							\
	*(.data)							\
	*(.ref.data)							\
	DEV_KEEP(init.data)						\
	DEV_KEEP(exit.data)						\
	CPU_KEEP(init.data)						\
	CPU_KEEP(exit.data)						\
	MEM_KEEP(init.data)						\
	MEM_KEEP(exit.data)						\
	. = ALIGN(8);							\
	VMLINUX_SYMBOL(__start___markers) = .;				\
	*(__markers)							\
	VMLINUX_SYMBOL(__stop___markers) = .;				\
	. = ALIGN(32);							\
	VMLINUX_SYMBOL(__start___tracepoints) = .;			\
	*(__tracepoints)						\
	VMLINUX_SYMBOL(__stop___tracepoints) = .;			\
	/* implement dynamic printk debug */				\
	. = ALIGN(8);							\
	VMLINUX_SYMBOL(__start___verbose) = .;                          \
	*(__verbose)                                                    \
	VMLINUX_SYMBOL(__stop___verbose) = .;				\
	LIKELY_PROFILE()		       				\
	BRANCH_PROFILE()						\
	TRACE_PRINTKS()							\
	FTRACE_EVENTS()							\
	TRACE_SYSCALLS()

/*
 * Data section helpers
 */
#define NOSAVE_DATA							\
	. = ALIGN(PAGE_SIZE);						\
	VMLINUX_SYMBOL(__nosave_begin) = .;				\
	*(.data.nosave)							\
	. = ALIGN(PAGE_SIZE);						\
	VMLINUX_SYMBOL(__nosave_end) = .;

#define PAGE_ALIGNED_DATA(page_align)					\
	. = ALIGN(page_align);						\
	*(.data.page_aligned)

#define READ_MOSTLY_DATA(align)						\
	. = ALIGN(align);						\
	*(.data.read_mostly)

#define CACHELINE_ALIGNED_DATA(align)					\
	. = ALIGN(align);						\
	*(.data.cacheline_aligned)

#define INIT_TASK(align)						\
	. = ALIGN(align);						\
	*(.data.init_task)

/*
 * Read only Data
 */
#define RO_DATA_SECTION(align)						\
	. = ALIGN((align));						\
	.rodata           : AT(ADDR(.rodata) - LOAD_OFFSET) {		\
		VMLINUX_SYMBOL(__start_rodata) = .;			\
		*(.rodata) *(.rodata.*)					\
		*(__vermagic)		/* Kernel version magic */	\
		*(__markers_strings)	/* Markers: strings */		\
		*(__tracepoints_strings)/* Tracepoints: strings */	\
	}								\
									\
	.rodata1          : AT(ADDR(.rodata1) - LOAD_OFFSET) {		\
		*(.rodata1)						\
	}								\
									\
	BUG_TABLE							\
									\
	/* PCI quirks */						\
	.pci_fixup        : AT(ADDR(.pci_fixup) - LOAD_OFFSET) {	\
		VMLINUX_SYMBOL(__start_pci_fixups_early) = .;		\
		*(.pci_fixup_early)					\
		VMLINUX_SYMBOL(__end_pci_fixups_early) = .;		\
		VMLINUX_SYMBOL(__start_pci_fixups_header) = .;		\
		*(.pci_fixup_header)					\
		VMLINUX_SYMBOL(__end_pci_fixups_header) = .;		\
		VMLINUX_SYMBOL(__start_pci_fixups_final) = .;		\
		*(.pci_fixup_final)					\
		VMLINUX_SYMBOL(__end_pci_fixups_final) = .;		\
		VMLINUX_SYMBOL(__start_pci_fixups_enable) = .;		\
		*(.pci_fixup_enable)					\
		VMLINUX_SYMBOL(__end_pci_fixups_enable) = .;		\
		VMLINUX_SYMBOL(__start_pci_fixups_resume) = .;		\
		*(.pci_fixup_resume)					\
		VMLINUX_SYMBOL(__end_pci_fixups_resume) = .;		\
		VMLINUX_SYMBOL(__start_pci_fixups_resume_early) = .;	\
		*(.pci_fixup_resume_early)				\
		VMLINUX_SYMBOL(__end_pci_fixups_resume_early) = .;	\
		VMLINUX_SYMBOL(__start_pci_fixups_suspend) = .;		\
		*(.pci_fixup_suspend)					\
		VMLINUX_SYMBOL(__end_pci_fixups_suspend) = .;		\
	}								\
									\
	/* Built-in firmware blobs */					\
	.builtin_fw        : AT(ADDR(.builtin_fw) - LOAD_OFFSET) {	\
		VMLINUX_SYMBOL(__start_builtin_fw) = .;			\
		*(.builtin_fw)						\
		VMLINUX_SYMBOL(__end_builtin_fw) = .;			\
	}								\
									\
	/* RapidIO route ops */						\
	.rio_route        : AT(ADDR(.rio_route) - LOAD_OFFSET) {	\
		VMLINUX_SYMBOL(__start_rio_route_ops) = .;		\
		*(.rio_route_ops)					\
		VMLINUX_SYMBOL(__end_rio_route_ops) = .;		\
	}								\
									\
	TRACEDATA							\
									\
	/* Kernel symbol table: Normal symbols */			\
	__ksymtab         : AT(ADDR(__ksymtab) - LOAD_OFFSET) {		\
		VMLINUX_SYMBOL(__start___ksymtab) = .;			\
		*(__ksymtab)						\
		VMLINUX_SYMBOL(__stop___ksymtab) = .;			\
	}								\
									\
	/* Kernel symbol table: GPL-only symbols */			\
	__ksymtab_gpl     : AT(ADDR(__ksymtab_gpl) - LOAD_OFFSET) {	\
		VMLINUX_SYMBOL(__start___ksymtab_gpl) = .;		\
		*(__ksymtab_gpl)					\
		VMLINUX_SYMBOL(__stop___ksymtab_gpl) = .;		\
	}								\
									\
	/* Kernel symbol table: Normal unused symbols */		\
	__ksymtab_unused  : AT(ADDR(__ksymtab_unused) - LOAD_OFFSET) {	\
		VMLINUX_SYMBOL(__start___ksymtab_unused) = .;		\
		*(__ksymtab_unused)					\
		VMLINUX_SYMBOL(__stop___ksymtab_unused) = .;		\
	}								\
									\
	/* Kernel symbol table: GPL-only unused symbols */		\
	__ksymtab_unused_gpl : AT(ADDR(__ksymtab_unused_gpl) - LOAD_OFFSET) { \
		VMLINUX_SYMBOL(__start___ksymtab_unused_gpl) = .;	\
		*(__ksymtab_unused_gpl)					\
		VMLINUX_SYMBOL(__stop___ksymtab_unused_gpl) = .;	\
	}								\
									\
	/* Kernel symbol table: GPL-future-only symbols */		\
	__ksymtab_gpl_future : AT(ADDR(__ksymtab_gpl_future) - LOAD_OFFSET) { \
		VMLINUX_SYMBOL(__start___ksymtab_gpl_future) = .;	\
		*(__ksymtab_gpl_future)					\
		VMLINUX_SYMBOL(__stop___ksymtab_gpl_future) = .;	\
	}								\
									\
	/* Kernel symbol table: Normal symbols */			\
	__kcrctab         : AT(ADDR(__kcrctab) - LOAD_OFFSET) {		\
		VMLINUX_SYMBOL(__start___kcrctab) = .;			\
		*(__kcrctab)						\
		VMLINUX_SYMBOL(__stop___kcrctab) = .;			\
	}								\
									\
	/* Kernel symbol table: GPL-only symbols */			\
	__kcrctab_gpl     : AT(ADDR(__kcrctab_gpl) - LOAD_OFFSET) {	\
		VMLINUX_SYMBOL(__start___kcrctab_gpl) = .;		\
		*(__kcrctab_gpl)					\
		VMLINUX_SYMBOL(__stop___kcrctab_gpl) = .;		\
	}								\
									\
	/* Kernel symbol table: Normal unused symbols */		\
	__kcrctab_unused  : AT(ADDR(__kcrctab_unused) - LOAD_OFFSET) {	\
		VMLINUX_SYMBOL(__start___kcrctab_unused) = .;		\
		*(__kcrctab_unused)					\
		VMLINUX_SYMBOL(__stop___kcrctab_unused) = .;		\
	}								\
									\
	/* Kernel symbol table: GPL-only unused symbols */		\
	__kcrctab_unused_gpl : AT(ADDR(__kcrctab_unused_gpl) - LOAD_OFFSET) { \
		VMLINUX_SYMBOL(__start___kcrctab_unused_gpl) = .;	\
		*(__kcrctab_unused_gpl)					\
		VMLINUX_SYMBOL(__stop___kcrctab_unused_gpl) = .;	\
	}								\
									\
	/* Kernel symbol table: GPL-future-only symbols */		\
	__kcrctab_gpl_future : AT(ADDR(__kcrctab_gpl_future) - LOAD_OFFSET) { \
		VMLINUX_SYMBOL(__start___kcrctab_gpl_future) = .;	\
		*(__kcrctab_gpl_future)					\
		VMLINUX_SYMBOL(__stop___kcrctab_gpl_future) = .;	\
	}								\
									\
	/* Kernel symbol table: strings */				\
        __ksymtab_strings : AT(ADDR(__ksymtab_strings) - LOAD_OFFSET) {	\
		*(__ksymtab_strings)					\
	}								\
									\
	/* __*init sections */						\
	__init_rodata : AT(ADDR(__init_rodata) - LOAD_OFFSET) {		\
		*(.ref.rodata)						\
		MCOUNT_REC()						\
		DEV_KEEP(init.rodata)					\
		DEV_KEEP(exit.rodata)					\
		CPU_KEEP(init.rodata)					\
		CPU_KEEP(exit.rodata)					\
		MEM_KEEP(init.rodata)					\
		MEM_KEEP(exit.rodata)					\
	}								\
									\
	/* Built-in module parameters. */				\
	__param : AT(ADDR(__param) - LOAD_OFFSET) {			\
		VMLINUX_SYMBOL(__start___param) = .;			\
		*(__param)						\
		VMLINUX_SYMBOL(__stop___param) = .;			\
		. = ALIGN((align));					\
		VMLINUX_SYMBOL(__end_rodata) = .;			\
	}								\
	. = ALIGN((align));

/* RODATA & RO_DATA provided for backward compatibility.
 * All archs are supposed to use RO_DATA() */
#define RODATA          RO_DATA_SECTION(4096)
#define RO_DATA(align)  RO_DATA_SECTION(align)

#define SECURITY_INIT							\
	.security_initcall.init : AT(ADDR(.security_initcall.init) - LOAD_OFFSET) { \
		VMLINUX_SYMBOL(__security_initcall_start) = .;		\
		*(.security_initcall.init) 				\
		VMLINUX_SYMBOL(__security_initcall_end) = .;		\
	}

/* .text section. Map to function alignment to avoid address changes
 * during second ld run in second ld pass when generating System.map */
#define TEXT_TEXT							\
		ALIGN_FUNCTION();					\
		*(.text.hot)						\
		*(.text)						\
		*(.ref.text)						\
	DEV_KEEP(init.text)						\
	DEV_KEEP(exit.text)						\
	CPU_KEEP(init.text)						\
	CPU_KEEP(exit.text)						\
	MEM_KEEP(init.text)						\
	MEM_KEEP(exit.text)						\
		*(.text.unlikely)


/* sched.text is aling to function alignment to secure we have same
 * address even at second ld pass when generating System.map */
#define SCHED_TEXT							\
		ALIGN_FUNCTION();					\
		VMLINUX_SYMBOL(__sched_text_start) = .;			\
		*(.sched.text)						\
		VMLINUX_SYMBOL(__sched_text_end) = .;

/* spinlock.text is aling to function alignment to secure we have same
 * address even at second ld pass when generating System.map */
#define LOCK_TEXT							\
		ALIGN_FUNCTION();					\
		VMLINUX_SYMBOL(__lock_text_start) = .;			\
		*(.spinlock.text)					\
		VMLINUX_SYMBOL(__lock_text_end) = .;

#define KPROBES_TEXT							\
		ALIGN_FUNCTION();					\
		VMLINUX_SYMBOL(__kprobes_text_start) = .;		\
		*(.kprobes.text)					\
		VMLINUX_SYMBOL(__kprobes_text_end) = .;

#ifdef CONFIG_FUNCTION_GRAPH_TRACER
#define IRQENTRY_TEXT							\
		ALIGN_FUNCTION();					\
		VMLINUX_SYMBOL(__irqentry_text_start) = .;		\
		*(.irqentry.text)					\
		VMLINUX_SYMBOL(__irqentry_text_end) = .;
#else
#define IRQENTRY_TEXT
#endif

/* Section used for early init (in .S files) */
#define HEAD_TEXT  *(.head.text)

#define HEAD_TEXT_SECTION							\
	.head.text : AT(ADDR(.head.text) - LOAD_OFFSET) {		\
		HEAD_TEXT						\
	}

/*
 * Exception table
 */
#define EXCEPTION_TABLE(align)						\
	. = ALIGN(align);						\
	__ex_table : AT(ADDR(__ex_table) - LOAD_OFFSET) {		\
		VMLINUX_SYMBOL(__start___ex_table) = .;			\
		*(__ex_table)						\
		VMLINUX_SYMBOL(__stop___ex_table) = .;			\
	}

/*
 * Init task
 */
#define INIT_TASK_DATA(align)						\
	. = ALIGN(align);						\
	.data.init_task : {						\
		INIT_TASK						\
	}

#ifdef CONFIG_CONSTRUCTORS
#define KERNEL_CTORS()	VMLINUX_SYMBOL(__ctors_start) = .; \
			*(.ctors)			   \
			VMLINUX_SYMBOL(__ctors_end) = .;
#else
#define KERNEL_CTORS()
#endif

/* init and exit section handling */
#define INIT_DATA							\
	*(.init.data)							\
	DEV_DISCARD(init.data)						\
	CPU_DISCARD(init.data)						\
	MEM_DISCARD(init.data)						\
	KERNEL_CTORS()							\
	*(.init.rodata)							\
	DEV_DISCARD(init.rodata)					\
	CPU_DISCARD(init.rodata)					\
	MEM_DISCARD(init.rodata)

#define INIT_TEXT							\
	*(.init.text)							\
	DEV_DISCARD(init.text)						\
	CPU_DISCARD(init.text)						\
	MEM_DISCARD(init.text)

#define EXIT_DATA							\
	*(.exit.data)							\
	DEV_DISCARD(exit.data)						\
	DEV_DISCARD(exit.rodata)					\
	CPU_DISCARD(exit.data)						\
	CPU_DISCARD(exit.rodata)					\
	MEM_DISCARD(exit.data)						\
	MEM_DISCARD(exit.rodata)

#define EXIT_TEXT							\
	*(.exit.text)							\
	DEV_DISCARD(exit.text)						\
	CPU_DISCARD(exit.text)						\
	MEM_DISCARD(exit.text)

#define EXIT_CALL							\
	*(.exitcall.exit)

/*
 * bss (Block Started by Symbol) - uninitialized data
 * zeroed during startup
 */
#define SBSS								\
	.sbss : AT(ADDR(.sbss) - LOAD_OFFSET) {				\
		*(.sbss)						\
		*(.scommon)						\
	}

#define BSS(bss_align)							\
	. = ALIGN(bss_align);						\
	.bss : AT(ADDR(.bss) - LOAD_OFFSET) {				\
		VMLINUX_SYMBOL(__bss_start) = .;			\
		*(.bss.page_aligned)					\
		*(.dynbss)						\
		*(.bss)							\
		*(COMMON)						\
		VMLINUX_SYMBOL(__bss_stop) = .;				\
	}

/*
 * DWARF debug sections.
 * Symbols in the DWARF debugging sections are relative to
 * the beginning of the section so we begin them at 0.
 */
#define DWARF_DEBUG							\
		/* DWARF 1 */						\
		.debug          0 : { *(.debug) }			\
		.line           0 : { *(.line) }			\
		/* GNU DWARF 1 extensions */				\
		.debug_srcinfo  0 : { *(.debug_srcinfo) }		\
		.debug_sfnames  0 : { *(.debug_sfnames) }		\
		/* DWARF 1.1 and DWARF 2 */				\
		.debug_aranges  0 : { *(.debug_aranges) }		\
		.debug_pubnames 0 : { *(.debug_pubnames) }		\
		/* DWARF 2 */						\
		.debug_info     0 : { *(.debug_info			\
				.gnu.linkonce.wi.*) }			\
		.debug_abbrev   0 : { *(.debug_abbrev) }		\
		.debug_line     0 : { *(.debug_line) }			\
		.debug_frame    0 : { *(.debug_frame) }			\
		.debug_str      0 : { *(.debug_str) }			\
		.debug_loc      0 : { *(.debug_loc) }			\
		.debug_macinfo  0 : { *(.debug_macinfo) }		\
		/* SGI/MIPS DWARF 2 extensions */			\
		.debug_weaknames 0 : { *(.debug_weaknames) }		\
		.debug_funcnames 0 : { *(.debug_funcnames) }		\
		.debug_typenames 0 : { *(.debug_typenames) }		\
		.debug_varnames  0 : { *(.debug_varnames) }		\

		/* Stabs debugging sections.  */
#define STABS_DEBUG							\
		.stab 0 : { *(.stab) }					\
		.stabstr 0 : { *(.stabstr) }				\
		.stab.excl 0 : { *(.stab.excl) }			\
		.stab.exclstr 0 : { *(.stab.exclstr) }			\
		.stab.index 0 : { *(.stab.index) }			\
		.stab.indexstr 0 : { *(.stab.indexstr) }		\
		.comment 0 : { *(.comment) }

#ifdef CONFIG_GENERIC_BUG
#define BUG_TABLE							\
	. = ALIGN(8);							\
	__bug_table : AT(ADDR(__bug_table) - LOAD_OFFSET) {		\
		VMLINUX_SYMBOL(__start___bug_table) = .;		\
		*(__bug_table)						\
		VMLINUX_SYMBOL(__stop___bug_table) = .;			\
	}
#else
#define BUG_TABLE
#endif

#ifdef CONFIG_PM_TRACE
#define TRACEDATA							\
	. = ALIGN(4);							\
	.tracedata : AT(ADDR(.tracedata) - LOAD_OFFSET) {		\
		VMLINUX_SYMBOL(__tracedata_start) = .;			\
		*(.tracedata)						\
		VMLINUX_SYMBOL(__tracedata_end) = .;			\
	}
#else
#define TRACEDATA
#endif

#define NOTES								\
	.notes : AT(ADDR(.notes) - LOAD_OFFSET) {			\
		VMLINUX_SYMBOL(__start_notes) = .;			\
		*(.note.*)						\
		VMLINUX_SYMBOL(__stop_notes) = .;			\
	}

#define INIT_SETUP(initsetup_align)					\
		. = ALIGN(initsetup_align);				\
		VMLINUX_SYMBOL(__setup_start) = .;			\
		*(.init.setup)						\
		VMLINUX_SYMBOL(__setup_end) = .;

#define INITCALLS							\
	*(.initcallearly.init)						\
	VMLINUX_SYMBOL(__early_initcall_end) = .;			\
  	*(.initcall0.init)						\
  	*(.initcall0s.init)						\
  	*(.initcall1.init)						\
  	*(.initcall1s.init)						\
  	*(.initcall2.init)						\
  	*(.initcall2s.init)						\
  	*(.initcall3.init)						\
  	*(.initcall3s.init)						\
  	*(.initcall4.init)						\
  	*(.initcall4s.init)						\
  	*(.initcall5.init)						\
  	*(.initcall5s.init)						\
	*(.initcallrootfs.init)						\
  	*(.initcall6.init)						\
  	*(.initcall6s.init)						\
  	*(.initcall7.init)						\
  	*(.initcall7s.init)

#define INIT_CALLS							\
		VMLINUX_SYMBOL(__initcall_start) = .;			\
		INITCALLS						\
		VMLINUX_SYMBOL(__initcall_end) = .;

#define CON_INITCALL							\
		VMLINUX_SYMBOL(__con_initcall_start) = .;		\
		*(.con_initcall.init)					\
		VMLINUX_SYMBOL(__con_initcall_end) = .;

#define SECURITY_INITCALL						\
		VMLINUX_SYMBOL(__security_initcall_start) = .;		\
		*(.security_initcall.init)				\
		VMLINUX_SYMBOL(__security_initcall_end) = .;

#ifdef CONFIG_BLK_DEV_INITRD
#define INIT_RAM_FS							\
	. = ALIGN(PAGE_SIZE);						\
	VMLINUX_SYMBOL(__initramfs_start) = .;				\
	*(.init.ramfs)							\
	VMLINUX_SYMBOL(__initramfs_end) = .;
#else
<<<<<<< HEAD
#define INITRAMFS
=======
#define INIT_RAM_FS
>>>>>>> 4e8a2372
#endif

/**
 * PERCPU_VADDR - define output section for percpu area
 * @vaddr: explicit base address (optional)
 * @phdr: destination PHDR (optional)
 *
 * Macro which expands to output section for percpu area.  If @vaddr
 * is not blank, it specifies explicit base address and all percpu
 * symbols will be offset from the given address.  If blank, @vaddr
 * always equals @laddr + LOAD_OFFSET.
 *
 * @phdr defines the output PHDR to use if not blank.  Be warned that
 * output PHDR is sticky.  If @phdr is specified, the next output
 * section in the linker script will go there too.  @phdr should have
 * a leading colon.
 *
 * Note that this macros defines __per_cpu_load as an absolute symbol.
 * If there is no need to put the percpu section at a predetermined
 * address, use PERCPU().
 */
#define PERCPU_VADDR(vaddr, phdr)					\
	VMLINUX_SYMBOL(__per_cpu_load) = .;				\
	.data.percpu vaddr : AT(VMLINUX_SYMBOL(__per_cpu_load)		\
				- LOAD_OFFSET) {			\
		VMLINUX_SYMBOL(__per_cpu_start) = .;			\
		*(.data.percpu.first)					\
		*(.data.percpu.page_aligned)				\
		*(.data.percpu)						\
		*(.data.percpu.shared_aligned)				\
		VMLINUX_SYMBOL(__per_cpu_end) = .;			\
	} phdr								\
	. = VMLINUX_SYMBOL(__per_cpu_load) + SIZEOF(.data.percpu);

/**
 * PERCPU - define output section for percpu area, simple version
 * @align: required alignment
 *
 * Align to @align and outputs output section for percpu area.  This
 * macro doesn't maniuplate @vaddr or @phdr and __per_cpu_load and
 * __per_cpu_start will be identical.
 *
 * This macro is equivalent to ALIGN(align); PERCPU_VADDR( , ) except
 * that __per_cpu_load is defined as a relative symbol against
 * .data.percpu which is required for relocatable x86_32
 * configuration.
 */
#define PERCPU(align)							\
	. = ALIGN(align);						\
	.data.percpu	: AT(ADDR(.data.percpu) - LOAD_OFFSET) {	\
		VMLINUX_SYMBOL(__per_cpu_load) = .;			\
		VMLINUX_SYMBOL(__per_cpu_start) = .;			\
		*(.data.percpu.first)					\
		*(.data.percpu.page_aligned)				\
		*(.data.percpu)						\
		*(.data.percpu.shared_aligned)				\
		VMLINUX_SYMBOL(__per_cpu_end) = .;			\
	}


/*
 * Definition of the high level *_SECTION macros
 * They will fit only a subset of the architectures
 */


/*
 * Writeable data.
 * All sections are combined in a single .data section.
 * The sections following CONSTRUCTORS are arranged so their
 * typical alignment matches.
 * A cacheline is typical/always less than a PAGE_SIZE so
 * the sections that has this restriction (or similar)
 * is located before the ones requiring PAGE_SIZE alignment.
 * NOSAVE_DATA starts and ends with a PAGE_SIZE alignment which
 * matches the requirment of PAGE_ALIGNED_DATA.
 *
 * use 0 as page_align if page_aligned data is not used */
#define RW_DATA_SECTION(cacheline, nosave, pagealigned, inittask)	\
	. = ALIGN(PAGE_SIZE);						\
	.data : AT(ADDR(.data) - LOAD_OFFSET) {				\
		INIT_TASK(inittask)					\
		CACHELINE_ALIGNED_DATA(cacheline)			\
		READ_MOSTLY_DATA(cacheline)				\
		DATA_DATA						\
		CONSTRUCTORS						\
		NOSAVE_DATA(nosave)					\
		PAGE_ALIGNED_DATA(pagealigned)				\
	}

#define INIT_TEXT_SECTION(inittext_align)				\
	. = ALIGN(inittext_align);					\
	.init.text : AT(ADDR(.init.text) - LOAD_OFFSET) {		\
		VMLINUX_SYMBOL(_sinittext) = .;				\
		INIT_TEXT						\
		VMLINUX_SYMBOL(_einittext) = .;				\
	}

#define INIT_DATA_SECTION(initsetup_align)				\
	.init.data : AT(ADDR(.init.data) - LOAD_OFFSET) {		\
		INIT_DATA						\
		INIT_SETUP(initsetup_align)				\
		INIT_CALLS						\
		CON_INITCALL						\
		SECURITY_INITCALL					\
		INIT_RAM_FS						\
	}

#define BSS_SECTION(sbss_align, bss_align)				\
	SBSS								\
	BSS(bss_align)							\
	. = ALIGN(4);
<|MERGE_RESOLUTION|>--- conflicted
+++ resolved
@@ -625,11 +625,7 @@
 	*(.init.ramfs)							\
 	VMLINUX_SYMBOL(__initramfs_end) = .;
 #else
-<<<<<<< HEAD
-#define INITRAMFS
-=======
 #define INIT_RAM_FS
->>>>>>> 4e8a2372
 #endif
 
 /**
