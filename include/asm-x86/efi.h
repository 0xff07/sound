#ifndef ASM_X86__EFI_H
#define ASM_X86__EFI_H

#ifdef CONFIG_X86_32

extern unsigned long asmlinkage efi_call_phys(void *, ...);

#define efi_call_phys0(f)		efi_call_phys(f)
#define efi_call_phys1(f, a1)		efi_call_phys(f, a1)
#define efi_call_phys2(f, a1, a2)	efi_call_phys(f, a1, a2)
#define efi_call_phys3(f, a1, a2, a3)	efi_call_phys(f, a1, a2, a3)
#define efi_call_phys4(f, a1, a2, a3, a4)	\
	efi_call_phys(f, a1, a2, a3, a4)
#define efi_call_phys5(f, a1, a2, a3, a4, a5)	\
	efi_call_phys(f, a1, a2, a3, a4, a5)
#define efi_call_phys6(f, a1, a2, a3, a4, a5, a6)	\
	efi_call_phys(f, a1, a2, a3, a4, a5, a6)
/*
 * Wrap all the virtual calls in a way that forces the parameters on the stack.
 */

#define efi_call_virt(f, args...) \
	((efi_##f##_t __attribute__((regparm(0)))*)efi.systab->runtime->f)(args)

#define efi_call_virt0(f)		efi_call_virt(f)
#define efi_call_virt1(f, a1)		efi_call_virt(f, a1)
#define efi_call_virt2(f, a1, a2)	efi_call_virt(f, a1, a2)
#define efi_call_virt3(f, a1, a2, a3)	efi_call_virt(f, a1, a2, a3)
#define efi_call_virt4(f, a1, a2, a3, a4)	\
	efi_call_virt(f, a1, a2, a3, a4)
#define efi_call_virt5(f, a1, a2, a3, a4, a5)	\
	efi_call_virt(f, a1, a2, a3, a4, a5)
#define efi_call_virt6(f, a1, a2, a3, a4, a5, a6)	\
	efi_call_virt(f, a1, a2, a3, a4, a5, a6)

#define efi_ioremap(addr, size)			ioremap_cache(addr, size)

#else /* !CONFIG_X86_32 */

#define MAX_EFI_IO_PAGES	100

extern u64 efi_call0(void *fp);
extern u64 efi_call1(void *fp, u64 arg1);
extern u64 efi_call2(void *fp, u64 arg1, u64 arg2);
extern u64 efi_call3(void *fp, u64 arg1, u64 arg2, u64 arg3);
extern u64 efi_call4(void *fp, u64 arg1, u64 arg2, u64 arg3, u64 arg4);
extern u64 efi_call5(void *fp, u64 arg1, u64 arg2, u64 arg3,
		     u64 arg4, u64 arg5);
extern u64 efi_call6(void *fp, u64 arg1, u64 arg2, u64 arg3,
		     u64 arg4, u64 arg5, u64 arg6);

#define efi_call_phys0(f)			\
	efi_call0((void *)(f))
#define efi_call_phys1(f, a1)			\
	efi_call1((void *)(f), (u64)(a1))
#define efi_call_phys2(f, a1, a2)			\
	efi_call2((void *)(f), (u64)(a1), (u64)(a2))
#define efi_call_phys3(f, a1, a2, a3)				\
	efi_call3((void *)(f), (u64)(a1), (u64)(a2), (u64)(a3))
#define efi_call_phys4(f, a1, a2, a3, a4)				\
	efi_call4((void *)(f), (u64)(a1), (u64)(a2), (u64)(a3),		\
		  (u64)(a4))
#define efi_call_phys5(f, a1, a2, a3, a4, a5)				\
	efi_call5((void *)(f), (u64)(a1), (u64)(a2), (u64)(a3),		\
		  (u64)(a4), (u64)(a5))
#define efi_call_phys6(f, a1, a2, a3, a4, a5, a6)			\
	efi_call6((void *)(f), (u64)(a1), (u64)(a2), (u64)(a3),		\
		  (u64)(a4), (u64)(a5), (u64)(a6))

#define efi_call_virt0(f)				\
	efi_call0((void *)(efi.systab->runtime->f))
#define efi_call_virt1(f, a1)					\
	efi_call1((void *)(efi.systab->runtime->f), (u64)(a1))
#define efi_call_virt2(f, a1, a2)					\
	efi_call2((void *)(efi.systab->runtime->f), (u64)(a1), (u64)(a2))
#define efi_call_virt3(f, a1, a2, a3)					\
	efi_call3((void *)(efi.systab->runtime->f), (u64)(a1), (u64)(a2), \
		  (u64)(a3))
#define efi_call_virt4(f, a1, a2, a3, a4)				\
	efi_call4((void *)(efi.systab->runtime->f), (u64)(a1), (u64)(a2), \
		  (u64)(a3), (u64)(a4))
#define efi_call_virt5(f, a1, a2, a3, a4, a5)				\
	efi_call5((void *)(efi.systab->runtime->f), (u64)(a1), (u64)(a2), \
		  (u64)(a3), (u64)(a4), (u64)(a5))
#define efi_call_virt6(f, a1, a2, a3, a4, a5, a6)			\
	efi_call6((void *)(efi.systab->runtime->f), (u64)(a1), (u64)(a2), \
		  (u64)(a3), (u64)(a4), (u64)(a5), (u64)(a6))

extern void __iomem *efi_ioremap(unsigned long addr, unsigned long size);

#endif /* CONFIG_X86_32 */

extern void efi_reserve_early(void);
extern void efi_call_phys_prelog(void);
extern void efi_call_phys_epilog(void);

<<<<<<< HEAD
=======
#ifndef CONFIG_EFI
/*
 * IF EFI is not configured, have the EFI calls return -ENOSYS.
 */
#define efi_call0(_f)					(-ENOSYS)
#define efi_call1(_f, _a1)				(-ENOSYS)
#define efi_call2(_f, _a1, _a2)				(-ENOSYS)
#define efi_call3(_f, _a1, _a2, _a3)			(-ENOSYS)
#define efi_call4(_f, _a1, _a2, _a3, _a4)		(-ENOSYS)
#define efi_call5(_f, _a1, _a2, _a3, _a4, _a5)		(-ENOSYS)
#define efi_call6(_f, _a1, _a2, _a3, _a4, _a5, _a6)	(-ENOSYS)
#endif /* CONFIG_EFI */

>>>>>>> 2f5ad54e
#endif /* ASM_X86__EFI_H */<|MERGE_RESOLUTION|>--- conflicted
+++ resolved
@@ -94,8 +94,6 @@
 extern void efi_call_phys_prelog(void);
 extern void efi_call_phys_epilog(void);
 
-<<<<<<< HEAD
-=======
 #ifndef CONFIG_EFI
 /*
  * IF EFI is not configured, have the EFI calls return -ENOSYS.
@@ -109,5 +107,4 @@
 #define efi_call6(_f, _a1, _a2, _a3, _a4, _a5, _a6)	(-ENOSYS)
 #endif /* CONFIG_EFI */
 
->>>>>>> 2f5ad54e
 #endif /* ASM_X86__EFI_H */