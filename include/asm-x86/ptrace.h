#ifndef ASM_X86__PTRACE_H
#define ASM_X86__PTRACE_H

#include <linux/compiler.h>	/* For __user */
#include <asm/ptrace-abi.h>
#include <asm/processor-flags.h>

#ifdef __KERNEL__
#include <asm/ds.h>		/* the DS BTS struct is used for ptrace too */
#include <asm/segment.h>
#endif

#ifndef __ASSEMBLY__

#ifdef __i386__
/* this struct defines the way the registers are stored on the
   stack during a system call. */

#ifndef __KERNEL__

struct pt_regs {
	long ebx;
	long ecx;
	long edx;
	long esi;
	long edi;
	long ebp;
	long eax;
	int  xds;
	int  xes;
	int  xfs;
	/* int  gs; */
	long orig_eax;
	long eip;
	int  xcs;
	long eflags;
	long esp;
	int  xss;
};

#else /* __KERNEL__ */

struct pt_regs {
	unsigned long bx;
	unsigned long cx;
	unsigned long dx;
	unsigned long si;
	unsigned long di;
	unsigned long bp;
	unsigned long ax;
	unsigned long ds;
	unsigned long es;
	unsigned long fs;
	/* int  gs; */
	unsigned long orig_ax;
	unsigned long ip;
	unsigned long cs;
	unsigned long flags;
	unsigned long sp;
	unsigned long ss;
};

#endif /* __KERNEL__ */

#else /* __i386__ */

#ifndef __KERNEL__

struct pt_regs {
	unsigned long r15;
	unsigned long r14;
	unsigned long r13;
	unsigned long r12;
	unsigned long rbp;
	unsigned long rbx;
/* arguments: non interrupts/non tracing syscalls only save upto here*/
	unsigned long r11;
	unsigned long r10;
	unsigned long r9;
	unsigned long r8;
	unsigned long rax;
	unsigned long rcx;
	unsigned long rdx;
	unsigned long rsi;
	unsigned long rdi;
	unsigned long orig_rax;
/* end of arguments */
/* cpu exception frame or undefined */
	unsigned long rip;
	unsigned long cs;
	unsigned long eflags;
	unsigned long rsp;
	unsigned long ss;
/* top of stack page */
};

#else /* __KERNEL__ */

struct pt_regs {
	unsigned long r15;
	unsigned long r14;
	unsigned long r13;
	unsigned long r12;
	unsigned long bp;
	unsigned long bx;
/* arguments: non interrupts/non tracing syscalls only save upto here*/
	unsigned long r11;
	unsigned long r10;
	unsigned long r9;
	unsigned long r8;
	unsigned long ax;
	unsigned long cx;
	unsigned long dx;
	unsigned long si;
	unsigned long di;
	unsigned long orig_ax;
/* end of arguments */
/* cpu exception frame or undefined */
	unsigned long ip;
	unsigned long cs;
	unsigned long flags;
	unsigned long sp;
	unsigned long ss;
/* top of stack page */
};

#endif /* __KERNEL__ */
#endif /* !__i386__ */


#ifdef CONFIG_X86_PTRACE_BTS
/* a branch trace record entry
 *
 * In order to unify the interface between various processor versions,
 * we use the below data structure for all processors.
 */
enum bts_qualifier {
	BTS_INVALID = 0,
	BTS_BRANCH,
	BTS_TASK_ARRIVES,
	BTS_TASK_DEPARTS
};

struct bts_struct {
	__u64 qualifier;
	union {
		/* BTS_BRANCH */
		struct {
			__u64 from_ip;
			__u64 to_ip;
		} lbr;
		/* BTS_TASK_ARRIVES or
		   BTS_TASK_DEPARTS */
		__u64 jiffies;
	} variant;
};
#endif /* CONFIG_X86_PTRACE_BTS */

#ifdef __KERNEL__

#include <linux/init.h>

struct cpuinfo_x86;
struct task_struct;

#ifdef CONFIG_X86_PTRACE_BTS
extern void __cpuinit ptrace_bts_init_intel(struct cpuinfo_x86 *);
extern void ptrace_bts_take_timestamp(struct task_struct *, enum bts_qualifier);
#else
#define ptrace_bts_init_intel(config) do {} while (0)
#endif /* CONFIG_X86_PTRACE_BTS */

extern unsigned long profile_pc(struct pt_regs *regs);

extern unsigned long
convert_ip_to_linear(struct task_struct *child, struct pt_regs *regs);
extern void send_sigtrap(struct task_struct *tsk, struct pt_regs *regs,
			 int error_code, int si_code);
<<<<<<< HEAD
#endif
=======
void signal_fault(struct pt_regs *regs, void __user *frame, char *where);

extern long syscall_trace_enter(struct pt_regs *);
extern void syscall_trace_leave(struct pt_regs *);
>>>>>>> 2e532d68

void signal_fault(struct pt_regs *regs, void __user *frame, char *where);

extern long syscall_trace_enter(struct pt_regs *);
extern void syscall_trace_leave(struct pt_regs *);

static inline unsigned long regs_return_value(struct pt_regs *regs)
{
	return regs->ax;
}

/*
 * user_mode_vm(regs) determines whether a register set came from user mode.
 * This is true if V8086 mode was enabled OR if the register set was from
 * protected mode with RPL-3 CS value.  This tricky test checks that with
 * one comparison.  Many places in the kernel can bypass this full check
 * if they have already ruled out V8086 mode, so user_mode(regs) can be used.
 */
static inline int user_mode(struct pt_regs *regs)
{
#ifdef CONFIG_X86_32
	return (regs->cs & SEGMENT_RPL_MASK) == USER_RPL;
#else
	return !!(regs->cs & 3);
#endif
}

static inline int user_mode_vm(struct pt_regs *regs)
{
#ifdef CONFIG_X86_32
	return ((regs->cs & SEGMENT_RPL_MASK) | (regs->flags & X86_VM_MASK)) >=
		USER_RPL;
#else
	return user_mode(regs);
#endif
}

static inline int v8086_mode(struct pt_regs *regs)
{
#ifdef CONFIG_X86_32
	return (regs->flags & X86_VM_MASK);
#else
	return 0;	/* No V86 mode support in long mode */
#endif
}

/*
 * X86_32 CPUs don't save ss and esp if the CPU is already in kernel mode
 * when it traps.  So regs will be the current sp.
 *
 * This is valid only for kernel mode traps.
 */
static inline unsigned long kernel_trap_sp(struct pt_regs *regs)
{
#ifdef CONFIG_X86_32
	return (unsigned long)regs;
#else
	return regs->sp;
#endif
}

static inline unsigned long instruction_pointer(struct pt_regs *regs)
{
	return regs->ip;
}

static inline unsigned long frame_pointer(struct pt_regs *regs)
{
	return regs->bp;
}

static inline unsigned long user_stack_pointer(struct pt_regs *regs)
{
	return regs->sp;
}

/*
 * These are defined as per linux/ptrace.h, which see.
 */
#define arch_has_single_step()	(1)
extern void user_enable_single_step(struct task_struct *);
extern void user_disable_single_step(struct task_struct *);

extern void user_enable_block_step(struct task_struct *);
#ifdef CONFIG_X86_DEBUGCTLMSR
#define arch_has_block_step()	(1)
#else
#define arch_has_block_step()	(boot_cpu_data.x86 >= 6)
#endif

struct user_desc;
extern int do_get_thread_area(struct task_struct *p, int idx,
			      struct user_desc __user *info);
extern int do_set_thread_area(struct task_struct *p, int idx,
			      struct user_desc __user *info, int can_allocate);

#define __ARCH_WANT_COMPAT_SYS_PTRACE

#endif /* __KERNEL__ */

#endif /* !__ASSEMBLY__ */

#endif /* ASM_X86__PTRACE_H */<|MERGE_RESOLUTION|>--- conflicted
+++ resolved
@@ -176,15 +176,6 @@
 convert_ip_to_linear(struct task_struct *child, struct pt_regs *regs);
 extern void send_sigtrap(struct task_struct *tsk, struct pt_regs *regs,
 			 int error_code, int si_code);
-<<<<<<< HEAD
-#endif
-=======
-void signal_fault(struct pt_regs *regs, void __user *frame, char *where);
-
-extern long syscall_trace_enter(struct pt_regs *);
-extern void syscall_trace_leave(struct pt_regs *);
->>>>>>> 2e532d68
-
 void signal_fault(struct pt_regs *regs, void __user *frame, char *where);
 
 extern long syscall_trace_enter(struct pt_regs *);
