#ifndef __SOUND_CONTROL_H
#define __SOUND_CONTROL_H

/*
 *  Header file for control interface
 *  Copyright (c) by Jaroslav Kysela <perex@perex.cz>
 *
 *
 *   This program is free software; you can redistribute it and/or modify
 *   it under the terms of the GNU General Public License as published by
 *   the Free Software Foundation; either version 2 of the License, or
 *   (at your option) any later version.
 *
 *   This program is distributed in the hope that it will be useful,
 *   but WITHOUT ANY WARRANTY; without even the implied warranty of
 *   MERCHANTABILITY or FITNESS FOR A PARTICULAR PURPOSE.  See the
 *   GNU General Public License for more details.
 *
 *   You should have received a copy of the GNU General Public License
 *   along with this program; if not, write to the Free Software
 *   Foundation, Inc., 59 Temple Place, Suite 330, Boston, MA  02111-1307 USA
 *
 */

#include <sound/asound.h>

#define snd_kcontrol_chip(kcontrol) ((kcontrol)->private_data)

struct snd_kcontrol;
typedef int (snd_kcontrol_info_t) (struct snd_kcontrol * kcontrol, struct snd_ctl_elem_info * uinfo);
typedef int (snd_kcontrol_get_t) (struct snd_kcontrol * kcontrol, struct snd_ctl_elem_value * ucontrol);
typedef int (snd_kcontrol_put_t) (struct snd_kcontrol * kcontrol, struct snd_ctl_elem_value * ucontrol);
typedef int (snd_kcontrol_tlv_rw_t)(struct snd_kcontrol *kcontrol,
				    int op_flag, /* 0=read,1=write,-1=command */
				    unsigned int size,
				    unsigned int __user *tlv);


struct snd_kcontrol_new {
	snd_ctl_elem_iface_t iface;	/* interface identifier */
	unsigned int device;		/* device/client number */
	unsigned int subdevice;		/* subdevice (substream) number */
	unsigned char *name;		/* ASCII name of item */
	unsigned int index;		/* index of item */
	unsigned int access;		/* access rights */
	unsigned int count;		/* count of same elements */
	snd_kcontrol_info_t *info;
	snd_kcontrol_get_t *get;
	snd_kcontrol_put_t *put;
	union {
		snd_kcontrol_tlv_rw_t *c;
		const unsigned int *p;
	} tlv;
	unsigned long private_value;
};

struct snd_kcontrol_volatile {
	struct snd_ctl_file *owner;	/* locked */
	pid_t owner_pid;
	unsigned int access;	/* access rights */
};

struct snd_kcontrol {
	struct list_head list;		/* list of controls */
	struct snd_ctl_elem_id id;
	unsigned int count;		/* count of same elements */
	snd_kcontrol_info_t *info;
	snd_kcontrol_get_t *get;
	snd_kcontrol_put_t *put;
	union {
		snd_kcontrol_tlv_rw_t *c;
		const unsigned int *p;
	} tlv;
	unsigned long private_value;
	void *private_data;
	void (*private_free)(struct snd_kcontrol *kcontrol);
	struct snd_kcontrol_volatile vd[0];	/* volatile data */
};

#define snd_kcontrol(n) list_entry(n, struct snd_kcontrol, list)

struct snd_kctl_event {
	struct list_head list;	/* list of events */
	struct snd_ctl_elem_id id;
	unsigned int mask;
};

#define snd_kctl_event(n) list_entry(n, struct snd_kctl_event, list)

struct snd_ctl_file {
	struct list_head list;		/* list of all control files */
	struct snd_card *card;
	pid_t pid;
	int prefer_pcm_subdevice;
	int prefer_rawmidi_subdevice;
	wait_queue_head_t change_sleep;
	spinlock_t read_lock;
	struct fasync_struct *fasync;
	int subscribed;			/* read interface is activated */
	struct list_head events;	/* waiting events for read */
};

#define snd_ctl_file(n) list_entry(n, struct snd_ctl_file, list)

typedef int (*snd_kctl_ioctl_func_t) (struct snd_card * card,
				      struct snd_ctl_file * control,
				      unsigned int cmd, unsigned long arg);

void snd_ctl_notify(struct snd_card * card, unsigned int mask, struct snd_ctl_elem_id * id);

struct snd_kcontrol *snd_ctl_new1(const struct snd_kcontrol_new * kcontrolnew, void * private_data);
void snd_ctl_free_one(struct snd_kcontrol * kcontrol);
int snd_ctl_add(struct snd_card * card, struct snd_kcontrol * kcontrol);
int snd_ctl_remove(struct snd_card * card, struct snd_kcontrol * kcontrol);
int snd_ctl_remove_id(struct snd_card * card, struct snd_ctl_elem_id *id);
int snd_ctl_rename_id(struct snd_card * card, struct snd_ctl_elem_id *src_id, struct snd_ctl_elem_id *dst_id);
struct snd_kcontrol *snd_ctl_find_numid(struct snd_card * card, unsigned int numid);
struct snd_kcontrol *snd_ctl_find_id(struct snd_card * card, struct snd_ctl_elem_id *id);

int snd_ctl_create(struct snd_card *card);

int snd_ctl_register_ioctl(snd_kctl_ioctl_func_t fcn);
int snd_ctl_unregister_ioctl(snd_kctl_ioctl_func_t fcn);
#ifdef CONFIG_COMPAT
int snd_ctl_register_ioctl_compat(snd_kctl_ioctl_func_t fcn);
int snd_ctl_unregister_ioctl_compat(snd_kctl_ioctl_func_t fcn);
#else
#define snd_ctl_register_ioctl_compat(fcn)
#define snd_ctl_unregister_ioctl_compat(fcn)
#endif

static inline unsigned int snd_ctl_get_ioffnum(struct snd_kcontrol *kctl, struct snd_ctl_elem_id *id)
{
	return id->numid - kctl->id.numid;
}

static inline unsigned int snd_ctl_get_ioffidx(struct snd_kcontrol *kctl, struct snd_ctl_elem_id *id)
{
	return id->index - kctl->id.index;
}

static inline unsigned int snd_ctl_get_ioff(struct snd_kcontrol *kctl, struct snd_ctl_elem_id *id)
{
	if (id->numid) {
		return snd_ctl_get_ioffnum(kctl, id);
	} else {
		return snd_ctl_get_ioffidx(kctl, id);
	}
}

static inline struct snd_ctl_elem_id *snd_ctl_build_ioff(struct snd_ctl_elem_id *dst_id,
						    struct snd_kcontrol *src_kctl,
						    unsigned int offset)
{
	*dst_id = src_kctl->id;
	dst_id->index += offset;
	dst_id->numid += offset;
	return dst_id;
}

/*
 * Frequently used control callbacks
 */
int snd_ctl_boolean_mono_info(struct snd_kcontrol *kcontrol,
			      struct snd_ctl_elem_info *uinfo);
int snd_ctl_boolean_stereo_info(struct snd_kcontrol *kcontrol,
				struct snd_ctl_elem_info *uinfo);

/*
 * virtual master control
 */
struct snd_kcontrol *snd_ctl_make_virtual_master(char *name,
						 const unsigned int *tlv);
int _snd_ctl_add_slave(struct snd_kcontrol *master, struct snd_kcontrol *slave,
		       unsigned int flags);
/* optional flags for slave */
#define SND_CTL_SLAVE_NEED_UPDATE	(1 << 0)

<<<<<<< HEAD
=======
/**
 * snd_ctl_add_slave - Add a virtual slave control
 * @master: vmaster element
 * @slave: slave element to add
 *
 * Add a virtual slave control to the given master element created via
 * snd_ctl_create_virtual_master() beforehand.
 * Returns zero if successful or a negative error code.
 *
 * All slaves must be the same type (returning the same information
 * via info callback).  The fucntion doesn't check it, so it's your
 * responsibility.
 *
 * Also, some additional limitations:
 * at most two channels,
 * logarithmic volume control (dB level) thus no linear volume,
 * master can only attenuate the volume without gain
 */
>>>>>>> decdd7bd
static inline int
snd_ctl_add_slave(struct snd_kcontrol *master, struct snd_kcontrol *slave)
{
	return _snd_ctl_add_slave(master, slave, 0);
}

<<<<<<< HEAD
=======
/**
 * snd_ctl_add_slave_uncached - Add a virtual slave control
 * @master: vmaster element
 * @slave: slave element to add
 *
 * Add a virtual slave control to the given master.
 * Unlike snd_ctl_add_slave(), the element added via this function
 * is supposed to have volatile values, and get callback is called
 * at each time quried from the master.
 *
 * When the control peeks the hardware values directly and the value
 * can be changed by other means than the put callback of the element,
 * this function should be used to keep the value always up-to-date.
 */
>>>>>>> decdd7bd
static inline int
snd_ctl_add_slave_uncached(struct snd_kcontrol *master,
			   struct snd_kcontrol *slave)
{
	return _snd_ctl_add_slave(master, slave, SND_CTL_SLAVE_NEED_UPDATE);
}

#endif	/* __SOUND_CONTROL_H */<|MERGE_RESOLUTION|>--- conflicted
+++ resolved
@@ -176,8 +176,6 @@
 /* optional flags for slave */
 #define SND_CTL_SLAVE_NEED_UPDATE	(1 << 0)
 
-<<<<<<< HEAD
-=======
 /**
  * snd_ctl_add_slave - Add a virtual slave control
  * @master: vmaster element
@@ -196,15 +194,12 @@
  * logarithmic volume control (dB level) thus no linear volume,
  * master can only attenuate the volume without gain
  */
->>>>>>> decdd7bd
 static inline int
 snd_ctl_add_slave(struct snd_kcontrol *master, struct snd_kcontrol *slave)
 {
 	return _snd_ctl_add_slave(master, slave, 0);
 }
 
-<<<<<<< HEAD
-=======
 /**
  * snd_ctl_add_slave_uncached - Add a virtual slave control
  * @master: vmaster element
@@ -219,7 +214,6 @@
  * can be changed by other means than the put callback of the element,
  * this function should be used to keep the value always up-to-date.
  */
->>>>>>> decdd7bd
 static inline int
 snd_ctl_add_slave_uncached(struct snd_kcontrol *master,
 			   struct snd_kcontrol *slave)
