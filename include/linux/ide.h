--- conflicted
+++ resolved
@@ -481,12 +481,6 @@
 /* ATAPI device flags */
 enum {
 	IDE_AFLAG_DRQ_INTERRUPT		= (1 << 0),
-<<<<<<< HEAD
-	IDE_AFLAG_MEDIA_CHANGED		= (1 << 1),
-	/* Drive cannot lock the door. */
-	IDE_AFLAG_NO_DOORLOCK		= (1 << 2),
-=======
->>>>>>> 2f5ad54e
 
 	/* ide-cd */
 	/* Drive cannot eject the disc. */
@@ -522,11 +516,6 @@
 	IDE_AFLAG_CLIK_DRIVE		= (1 << 19),
 	/* Requires BH algorithm for packets */
 	IDE_AFLAG_ZIP_DRIVE		= (1 << 20),
-<<<<<<< HEAD
-	/* Write protect */
-	IDE_AFLAG_WP			= (1 << 21),
-=======
->>>>>>> 2f5ad54e
 	/* Supports format progress report */
 	IDE_AFLAG_SRFP			= (1 << 22),
 
@@ -542,17 +531,10 @@
 	IDE_AFLAG_FILEMARK		= (1 << 27),
 	/* 0 = no tape is loaded, so we don't rewind after ejecting */
 	IDE_AFLAG_MEDIUM_PRESENT	= (1 << 28),
-<<<<<<< HEAD
 
 	IDE_AFLAG_NO_AUTOCLOSE		= (1 << 29),
 };
 
-=======
-
-	IDE_AFLAG_NO_AUTOCLOSE		= (1 << 29),
-};
-
->>>>>>> 2f5ad54e
 /* device flags */
 enum {
 	/* restore settings after device reset */
@@ -606,15 +588,11 @@
 	/* don't unload heads */
 	IDE_DFLAG_NO_UNLOAD		= (1 << 27),
 	/* heads unloaded, please don't reset port */
-<<<<<<< HEAD
-	IDE_DFLAG_PARKED		= (1 << 28)
-=======
 	IDE_DFLAG_PARKED		= (1 << 28),
 	IDE_DFLAG_MEDIA_CHANGED		= (1 << 29),
 	/* write protect */
 	IDE_DFLAG_WP			= (1 << 30),
 	IDE_DFLAG_FORMAT_IN_PROGRESS	= (1 << 31),
->>>>>>> 2f5ad54e
 };
 
 struct ide_drive_s {
@@ -633,11 +611,8 @@
 #endif
 	struct hwif_s		*hwif;	/* actually (ide_hwif_t *) */
 
-<<<<<<< HEAD
-=======
 	const struct ide_disk_ops *disk_ops;
 
->>>>>>> 2f5ad54e
 	unsigned long dev_flags;
 
 	unsigned long sleep;		/* sleep until this time */
@@ -1164,13 +1139,8 @@
 	void		(*resume)(ide_drive_t *);
 	void		(*shutdown)(ide_drive_t *);
 #ifdef CONFIG_IDE_PROC_FS
-<<<<<<< HEAD
-	ide_proc_entry_t		*proc;
-	const struct ide_proc_devset	*settings;
-=======
 	ide_proc_entry_t *		(*proc_entries)(ide_drive_t *);
 	const struct ide_proc_devset *	(*proc_devsets)(ide_drive_t *);
->>>>>>> 2f5ad54e
 #endif
 };
 
