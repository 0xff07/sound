/*
 * INET		An implementation of the TCP/IP protocol suite for the LINUX
 *		operating system.  INET is implemented using the  BSD Socket
 *		interface as the means of communication with the user level.
 *
 *		Definitions for the Interfaces handler.
 *
 * Version:	@(#)dev.h	1.0.10	08/12/93
 *
 * Authors:	Ross Biro
 *		Fred N. van Kempen, <waltje@uWalt.NL.Mugnet.ORG>
 *		Corey Minyard <wf-rch!minyard@relay.EU.net>
 *		Donald J. Becker, <becker@cesdis.gsfc.nasa.gov>
 *		Alan Cox, <alan@lxorguk.ukuu.org.uk>
 *		Bjorn Ekwall. <bj0rn@blox.se>
 *              Pekka Riikonen <priikone@poseidon.pspt.fi>
 *
 *		This program is free software; you can redistribute it and/or
 *		modify it under the terms of the GNU General Public License
 *		as published by the Free Software Foundation; either version
 *		2 of the License, or (at your option) any later version.
 *
 *		Moved to /usr/include/linux for NET3
 */
#ifndef _LINUX_NETDEVICE_H
#define _LINUX_NETDEVICE_H

#include <linux/if.h>
#include <linux/if_ether.h>
#include <linux/if_packet.h>

#ifdef __KERNEL__
#include <linux/timer.h>
#include <linux/delay.h>
#include <asm/atomic.h>
#include <asm/cache.h>
#include <asm/byteorder.h>

#include <linux/device.h>
#include <linux/percpu.h>
#include <linux/dmaengine.h>
#include <linux/workqueue.h>

#include <net/net_namespace.h>
#include <net/dsa.h>
#ifdef CONFIG_DCB
#include <net/dcbnl.h>
#endif

struct vlan_group;
struct ethtool_ops;
struct netpoll_info;
/* 802.11 specific */
struct wireless_dev;
					/* source back-compat hooks */
#define SET_ETHTOOL_OPS(netdev,ops) \
	( (netdev)->ethtool_ops = (ops) )

#define HAVE_ALLOC_NETDEV		/* feature macro: alloc_xxxdev
					   functions are available. */
#define HAVE_FREE_NETDEV		/* free_netdev() */
#define HAVE_NETDEV_PRIV		/* netdev_priv() */

#define NET_XMIT_SUCCESS	0
#define NET_XMIT_DROP		1	/* skb dropped			*/
#define NET_XMIT_CN		2	/* congestion notification	*/
#define NET_XMIT_POLICED	3	/* skb is shot by police	*/
#define NET_XMIT_MASK		0xFFFF	/* qdisc flags in net/sch_generic.h */

/* Backlog congestion levels */
#define NET_RX_SUCCESS		0   /* keep 'em coming, baby */
#define NET_RX_DROP		1  /* packet dropped */
#define NET_RX_CN_LOW		2   /* storm alert, just in case */
#define NET_RX_CN_MOD		3   /* Storm on its way! */
#define NET_RX_CN_HIGH		4   /* The storm is here */
#define NET_RX_BAD		5  /* packet dropped due to kernel error */

/* NET_XMIT_CN is special. It does not guarantee that this packet is lost. It
 * indicates that the device will soon be dropping packets, or already drops
 * some packets of the same priority; prompting us to send less aggressively. */
#define net_xmit_eval(e)	((e) == NET_XMIT_CN? 0 : (e))
#define net_xmit_errno(e)	((e) != NET_XMIT_CN ? -ENOBUFS : 0)

#endif

#define MAX_ADDR_LEN	32		/* Largest hardware address length */

/* Driver transmit return codes */
#define NETDEV_TX_OK 0		/* driver took care of packet */
#define NETDEV_TX_BUSY 1	/* driver tx path was busy*/
#define NETDEV_TX_LOCKED -1	/* driver tx lock was already taken */

#ifdef  __KERNEL__

/*
 *	Compute the worst case header length according to the protocols
 *	used.
 */
 
#if defined(CONFIG_WLAN_80211) || defined(CONFIG_AX25) || defined(CONFIG_AX25_MODULE)
# if defined(CONFIG_MAC80211_MESH)
#  define LL_MAX_HEADER 128
# else
#  define LL_MAX_HEADER 96
# endif
#elif defined(CONFIG_TR)
# define LL_MAX_HEADER 48
#else
# define LL_MAX_HEADER 32
#endif

#if !defined(CONFIG_NET_IPIP) && !defined(CONFIG_NET_IPIP_MODULE) && \
    !defined(CONFIG_NET_IPGRE) &&  !defined(CONFIG_NET_IPGRE_MODULE) && \
    !defined(CONFIG_IPV6_SIT) && !defined(CONFIG_IPV6_SIT_MODULE) && \
    !defined(CONFIG_IPV6_TUNNEL) && !defined(CONFIG_IPV6_TUNNEL_MODULE)
#define MAX_HEADER LL_MAX_HEADER
#else
#define MAX_HEADER (LL_MAX_HEADER + 48)
#endif

#endif  /*  __KERNEL__  */

/*
 *	Network device statistics. Akin to the 2.0 ether stats but
 *	with byte counters.
 */
 
struct net_device_stats
{
	unsigned long	rx_packets;		/* total packets received	*/
	unsigned long	tx_packets;		/* total packets transmitted	*/
	unsigned long	rx_bytes;		/* total bytes received 	*/
	unsigned long	tx_bytes;		/* total bytes transmitted	*/
	unsigned long	rx_errors;		/* bad packets received		*/
	unsigned long	tx_errors;		/* packet transmit problems	*/
	unsigned long	rx_dropped;		/* no space in linux buffers	*/
	unsigned long	tx_dropped;		/* no space available in linux	*/
	unsigned long	multicast;		/* multicast packets received	*/
	unsigned long	collisions;

	/* detailed rx_errors: */
	unsigned long	rx_length_errors;
	unsigned long	rx_over_errors;		/* receiver ring buff overflow	*/
	unsigned long	rx_crc_errors;		/* recved pkt with crc error	*/
	unsigned long	rx_frame_errors;	/* recv'd frame alignment error */
	unsigned long	rx_fifo_errors;		/* recv'r fifo overrun		*/
	unsigned long	rx_missed_errors;	/* receiver missed packet	*/

	/* detailed tx_errors */
	unsigned long	tx_aborted_errors;
	unsigned long	tx_carrier_errors;
	unsigned long	tx_fifo_errors;
	unsigned long	tx_heartbeat_errors;
	unsigned long	tx_window_errors;
	
	/* for cslip etc */
	unsigned long	rx_compressed;
	unsigned long	tx_compressed;
};


/* Media selection options. */
enum {
        IF_PORT_UNKNOWN = 0,
        IF_PORT_10BASE2,
        IF_PORT_10BASET,
        IF_PORT_AUI,
        IF_PORT_100BASET,
        IF_PORT_100BASETX,
        IF_PORT_100BASEFX
};

#ifdef __KERNEL__

#include <linux/cache.h>
#include <linux/skbuff.h>

struct neighbour;
struct neigh_parms;
struct sk_buff;

struct netif_rx_stats
{
	unsigned total;
	unsigned dropped;
	unsigned time_squeeze;
	unsigned cpu_collision;
};

DECLARE_PER_CPU(struct netif_rx_stats, netdev_rx_stat);

struct dev_addr_list
{
	struct dev_addr_list	*next;
	u8			da_addr[MAX_ADDR_LEN];
	u8			da_addrlen;
	u8			da_synced;
	int			da_users;
	int			da_gusers;
};

/*
 *	We tag multicasts with these structures.
 */

#define dev_mc_list	dev_addr_list
#define dmi_addr	da_addr
#define dmi_addrlen	da_addrlen
#define dmi_users	da_users
#define dmi_gusers	da_gusers

struct hh_cache
{
	struct hh_cache *hh_next;	/* Next entry			     */
	atomic_t	hh_refcnt;	/* number of users                   */
/*
 * We want hh_output, hh_len, hh_lock and hh_data be a in a separate
 * cache line on SMP.
 * They are mostly read, but hh_refcnt may be changed quite frequently,
 * incurring cache line ping pongs.
 */
	__be16		hh_type ____cacheline_aligned_in_smp;
					/* protocol identifier, f.e ETH_P_IP
                                         *  NOTE:  For VLANs, this will be the
                                         *  encapuslated type. --BLG
                                         */
	u16		hh_len;		/* length of header */
	int		(*hh_output)(struct sk_buff *skb);
	seqlock_t	hh_lock;

	/* cached hardware header; allow for machine alignment needs.        */
#define HH_DATA_MOD	16
#define HH_DATA_OFF(__len) \
	(HH_DATA_MOD - (((__len - 1) & (HH_DATA_MOD - 1)) + 1))
#define HH_DATA_ALIGN(__len) \
	(((__len)+(HH_DATA_MOD-1))&~(HH_DATA_MOD - 1))
	unsigned long	hh_data[HH_DATA_ALIGN(LL_MAX_HEADER) / sizeof(long)];
};

/* Reserve HH_DATA_MOD byte aligned hard_header_len, but at least that much.
 * Alternative is:
 *   dev->hard_header_len ? (dev->hard_header_len +
 *                           (HH_DATA_MOD - 1)) & ~(HH_DATA_MOD - 1) : 0
 *
 * We could use other alignment values, but we must maintain the
 * relationship HH alignment <= LL alignment.
 *
 * LL_ALLOCATED_SPACE also takes into account the tailroom the device
 * may need.
 */
#define LL_RESERVED_SPACE(dev) \
	((((dev)->hard_header_len+(dev)->needed_headroom)&~(HH_DATA_MOD - 1)) + HH_DATA_MOD)
#define LL_RESERVED_SPACE_EXTRA(dev,extra) \
	((((dev)->hard_header_len+(dev)->needed_headroom+(extra))&~(HH_DATA_MOD - 1)) + HH_DATA_MOD)
#define LL_ALLOCATED_SPACE(dev) \
	((((dev)->hard_header_len+(dev)->needed_headroom+(dev)->needed_tailroom)&~(HH_DATA_MOD - 1)) + HH_DATA_MOD)

struct header_ops {
	int	(*create) (struct sk_buff *skb, struct net_device *dev,
			   unsigned short type, const void *daddr,
			   const void *saddr, unsigned len);
	int	(*parse)(const struct sk_buff *skb, unsigned char *haddr);
	int	(*rebuild)(struct sk_buff *skb);
#define HAVE_HEADER_CACHE
	int	(*cache)(const struct neighbour *neigh, struct hh_cache *hh);
	void	(*cache_update)(struct hh_cache *hh,
				const struct net_device *dev,
				const unsigned char *haddr);
};

/* These flag bits are private to the generic network queueing
 * layer, they may not be explicitly referenced by any other
 * code.
 */

enum netdev_state_t
{
	__LINK_STATE_START,
	__LINK_STATE_PRESENT,
	__LINK_STATE_NOCARRIER,
	__LINK_STATE_LINKWATCH_PENDING,
	__LINK_STATE_DORMANT,
};


/*
 * This structure holds at boot time configured netdevice settings. They
 * are then used in the device probing. 
 */
struct netdev_boot_setup {
	char name[IFNAMSIZ];
	struct ifmap map;
};
#define NETDEV_BOOT_SETUP_MAX 8

extern int __init netdev_boot_setup(char *str);

/*
 * Structure for NAPI scheduling similar to tasklet but with weighting
 */
struct napi_struct {
	/* The poll_list must only be managed by the entity which
	 * changes the state of the NAPI_STATE_SCHED bit.  This means
	 * whoever atomically sets that bit can add this napi_struct
	 * to the per-cpu poll_list, and whoever clears that bit
	 * can remove from the list right before clearing the bit.
	 */
	struct list_head	poll_list;

	unsigned long		state;
	int			weight;
	int			(*poll)(struct napi_struct *, int);
#ifdef CONFIG_NETPOLL
	spinlock_t		poll_lock;
	int			poll_owner;
#endif
	struct net_device	*dev;
	struct list_head	dev_list;
	struct sk_buff		*gro_list;
	struct sk_buff		*skb;
};

enum
{
	NAPI_STATE_SCHED,	/* Poll is scheduled */
	NAPI_STATE_DISABLE,	/* Disable pending */
	NAPI_STATE_NPSVC,	/* Netpoll - don't dequeue from poll_list */
};

extern void __napi_schedule(struct napi_struct *n);

static inline int napi_disable_pending(struct napi_struct *n)
{
	return test_bit(NAPI_STATE_DISABLE, &n->state);
}

/**
 *	napi_schedule_prep - check if napi can be scheduled
 *	@n: napi context
 *
 * Test if NAPI routine is already running, and if not mark
 * it as running.  This is used as a condition variable
 * insure only one NAPI poll instance runs.  We also make
 * sure there is no pending NAPI disable.
 */
static inline int napi_schedule_prep(struct napi_struct *n)
{
	return !napi_disable_pending(n) &&
		!test_and_set_bit(NAPI_STATE_SCHED, &n->state);
}

/**
 *	napi_schedule - schedule NAPI poll
 *	@n: napi context
 *
 * Schedule NAPI poll routine to be called if it is not already
 * running.
 */
static inline void napi_schedule(struct napi_struct *n)
{
	if (napi_schedule_prep(n))
		__napi_schedule(n);
}

/* Try to reschedule poll. Called by dev->poll() after napi_complete().  */
static inline int napi_reschedule(struct napi_struct *napi)
{
	if (napi_schedule_prep(napi)) {
		__napi_schedule(napi);
		return 1;
	}
	return 0;
}

/**
 *	napi_complete - NAPI processing complete
 *	@n: napi context
 *
 * Mark NAPI processing as complete.
 */
extern void __napi_complete(struct napi_struct *n);
extern void napi_complete(struct napi_struct *n);

/**
 *	napi_disable - prevent NAPI from scheduling
 *	@n: napi context
 *
 * Stop NAPI from being scheduled on this context.
 * Waits till any outstanding processing completes.
 */
static inline void napi_disable(struct napi_struct *n)
{
	set_bit(NAPI_STATE_DISABLE, &n->state);
	while (test_and_set_bit(NAPI_STATE_SCHED, &n->state))
		msleep(1);
	clear_bit(NAPI_STATE_DISABLE, &n->state);
}

/**
 *	napi_enable - enable NAPI scheduling
 *	@n: napi context
 *
 * Resume NAPI from being scheduled on this context.
 * Must be paired with napi_disable.
 */
static inline void napi_enable(struct napi_struct *n)
{
	BUG_ON(!test_bit(NAPI_STATE_SCHED, &n->state));
	smp_mb__before_clear_bit();
	clear_bit(NAPI_STATE_SCHED, &n->state);
}

#ifdef CONFIG_SMP
/**
 *	napi_synchronize - wait until NAPI is not running
 *	@n: napi context
 *
 * Wait until NAPI is done being scheduled on this context.
 * Waits till any outstanding processing completes but
 * does not disable future activations.
 */
static inline void napi_synchronize(const struct napi_struct *n)
{
	while (test_bit(NAPI_STATE_SCHED, &n->state))
		msleep(1);
}
#else
# define napi_synchronize(n)	barrier()
#endif

enum netdev_queue_state_t
{
	__QUEUE_STATE_XOFF,
	__QUEUE_STATE_FROZEN,
};

struct netdev_queue {
	struct net_device	*dev;
	struct Qdisc		*qdisc;
	unsigned long		state;
	spinlock_t		_xmit_lock;
	int			xmit_lock_owner;
	struct Qdisc		*qdisc_sleeping;
} ____cacheline_aligned_in_smp;


/*
 * This structure defines the management hooks for network devices.
 * The following hooks can be defined; unless noted otherwise, they are
 * optional and can be filled with a null pointer.
 *
 * int (*ndo_init)(struct net_device *dev);
 *     This function is called once when network device is registered.
 *     The network device can use this to any late stage initializaton
 *     or semantic validattion. It can fail with an error code which will
 *     be propogated back to register_netdev
 *
 * void (*ndo_uninit)(struct net_device *dev);
 *     This function is called when device is unregistered or when registration
 *     fails. It is not called if init fails.
 *
 * int (*ndo_open)(struct net_device *dev);
 *     This function is called when network device transistions to the up
 *     state.
 *
 * int (*ndo_stop)(struct net_device *dev);
 *     This function is called when network device transistions to the down
 *     state.
 *
 * int (*ndo_start_xmit)(struct sk_buff *skb, struct net_device *dev);
 *	Called when a packet needs to be transmitted.
 *	Must return NETDEV_TX_OK , NETDEV_TX_BUSY, or NETDEV_TX_LOCKED,
 *	Required can not be NULL.
 *
 * u16 (*ndo_select_queue)(struct net_device *dev, struct sk_buff *skb);
 *	Called to decide which queue to when device supports multiple
 *	transmit queues.
 *
 * void (*ndo_change_rx_flags)(struct net_device *dev, int flags);
 *	This function is called to allow device receiver to make
 *	changes to configuration when multicast or promiscious is enabled.
 *
 * void (*ndo_set_rx_mode)(struct net_device *dev);
 *	This function is called device changes address list filtering.
 *
 * void (*ndo_set_multicast_list)(struct net_device *dev);
 *	This function is called when the multicast address list changes.
 *
 * int (*ndo_set_mac_address)(struct net_device *dev, void *addr);
 *	This function  is called when the Media Access Control address
 *	needs to be changed. If not this interface is not defined, the
 *	mac address can not be changed.
 *
 * int (*ndo_validate_addr)(struct net_device *dev);
 *	Test if Media Access Control address is valid for the device.
 *
 * int (*ndo_do_ioctl)(struct net_device *dev, struct ifreq *ifr, int cmd);
 *	Called when a user request an ioctl which can't be handled by
 *	the generic interface code. If not defined ioctl's return
 *	not supported error code.
 *
 * int (*ndo_set_config)(struct net_device *dev, struct ifmap *map);
 *	Used to set network devices bus interface parameters. This interface
 *	is retained for legacy reason, new devices should use the bus
 *	interface (PCI) for low level management.
 *
 * int (*ndo_change_mtu)(struct net_device *dev, int new_mtu);
 *	Called when a user wants to change the Maximum Transfer Unit
 *	of a device. If not defined, any request to change MTU will
 *	will return an error.
 *
 * void (*ndo_tx_timeout)(struct net_device *dev);
 *	Callback uses when the transmitter has not made any progress
 *	for dev->watchdog ticks.
 *
 * struct net_device_stats* (*get_stats)(struct net_device *dev);
 *	Called when a user wants to get the network device usage
 *	statistics. If not defined, the counters in dev->stats will
 *	be used.
 *
 * void (*ndo_vlan_rx_register)(struct net_device *dev, struct vlan_group *grp);
 *	If device support VLAN receive accleration
 *	(ie. dev->features & NETIF_F_HW_VLAN_RX), then this function is called
 *	when vlan groups for the device changes.  Note: grp is NULL
 *	if no vlan's groups are being used.
 *
 * void (*ndo_vlan_rx_add_vid)(struct net_device *dev, unsigned short vid);
 *	If device support VLAN filtering (dev->features & NETIF_F_HW_VLAN_FILTER)
 *	this function is called when a VLAN id is registered.
 *
 * void (*ndo_vlan_rx_kill_vid)(struct net_device *dev, unsigned short vid);
 *	If device support VLAN filtering (dev->features & NETIF_F_HW_VLAN_FILTER)
 *	this function is called when a VLAN id is unregistered.
 *
 * void (*ndo_poll_controller)(struct net_device *dev);
 */
#define HAVE_NET_DEVICE_OPS
struct net_device_ops {
	int			(*ndo_init)(struct net_device *dev);
	void			(*ndo_uninit)(struct net_device *dev);
	int			(*ndo_open)(struct net_device *dev);
	int			(*ndo_stop)(struct net_device *dev);
	int			(*ndo_start_xmit) (struct sk_buff *skb,
						   struct net_device *dev);
	u16			(*ndo_select_queue)(struct net_device *dev,
						    struct sk_buff *skb);
#define HAVE_CHANGE_RX_FLAGS
	void			(*ndo_change_rx_flags)(struct net_device *dev,
						       int flags);
#define HAVE_SET_RX_MODE
	void			(*ndo_set_rx_mode)(struct net_device *dev);
#define HAVE_MULTICAST
	void			(*ndo_set_multicast_list)(struct net_device *dev);
#define HAVE_SET_MAC_ADDR
	int			(*ndo_set_mac_address)(struct net_device *dev,
						       void *addr);
#define HAVE_VALIDATE_ADDR
	int			(*ndo_validate_addr)(struct net_device *dev);
#define HAVE_PRIVATE_IOCTL
	int			(*ndo_do_ioctl)(struct net_device *dev,
					        struct ifreq *ifr, int cmd);
#define HAVE_SET_CONFIG
	int			(*ndo_set_config)(struct net_device *dev,
					          struct ifmap *map);
#define HAVE_CHANGE_MTU
	int			(*ndo_change_mtu)(struct net_device *dev,
						  int new_mtu);
	int			(*ndo_neigh_setup)(struct net_device *dev,
						   struct neigh_parms *);
#define HAVE_TX_TIMEOUT
	void			(*ndo_tx_timeout) (struct net_device *dev);

	struct net_device_stats* (*ndo_get_stats)(struct net_device *dev);

	void			(*ndo_vlan_rx_register)(struct net_device *dev,
						        struct vlan_group *grp);
	void			(*ndo_vlan_rx_add_vid)(struct net_device *dev,
						       unsigned short vid);
	void			(*ndo_vlan_rx_kill_vid)(struct net_device *dev,
						        unsigned short vid);
#ifdef CONFIG_NET_POLL_CONTROLLER
#define HAVE_NETDEV_POLL
	void                    (*ndo_poll_controller)(struct net_device *dev);
#endif
};

/*
 *	The DEVICE structure.
 *	Actually, this whole structure is a big mistake.  It mixes I/O
 *	data with strictly "high-level" data, and it has to know about
 *	almost every data structure used in the INET module.
 *
 *	FIXME: cleanup struct net_device such that network protocol info
 *	moves out.
 */

struct net_device
{

	/*
	 * This is the first field of the "visible" part of this structure
	 * (i.e. as seen by users in the "Space.c" file).  It is the name
	 * the interface.
	 */
	char			name[IFNAMSIZ];
	/* device name hash chain */
	struct hlist_node	name_hlist;
	/* snmp alias */
	char 			*ifalias;

	/*
	 *	I/O specific fields
	 *	FIXME: Merge these and struct ifmap into one
	 */
	unsigned long		mem_end;	/* shared mem end	*/
	unsigned long		mem_start;	/* shared mem start	*/
	unsigned long		base_addr;	/* device I/O address	*/
	unsigned int		irq;		/* device IRQ number	*/

	/*
	 *	Some hardware also needs these fields, but they are not
	 *	part of the usual set specified in Space.c.
	 */

	unsigned char		if_port;	/* Selectable AUI, TP,..*/
	unsigned char		dma;		/* DMA channel		*/

	unsigned long		state;

	struct list_head	dev_list;
	struct list_head	napi_list;

	/* Net device features */
	unsigned long		features;
#define NETIF_F_SG		1	/* Scatter/gather IO. */
#define NETIF_F_IP_CSUM		2	/* Can checksum TCP/UDP over IPv4. */
#define NETIF_F_NO_CSUM		4	/* Does not require checksum. F.e. loopack. */
#define NETIF_F_HW_CSUM		8	/* Can checksum all the packets. */
#define NETIF_F_IPV6_CSUM	16	/* Can checksum TCP/UDP over IPV6 */
#define NETIF_F_HIGHDMA		32	/* Can DMA to high memory. */
#define NETIF_F_FRAGLIST	64	/* Scatter/gather IO. */
#define NETIF_F_HW_VLAN_TX	128	/* Transmit VLAN hw acceleration */
#define NETIF_F_HW_VLAN_RX	256	/* Receive VLAN hw acceleration */
#define NETIF_F_HW_VLAN_FILTER	512	/* Receive filtering on VLAN */
#define NETIF_F_VLAN_CHALLENGED	1024	/* Device cannot handle VLAN packets */
#define NETIF_F_GSO		2048	/* Enable software GSO. */
#define NETIF_F_LLTX		4096	/* LockLess TX - deprecated. Please */
					/* do not use LLTX in new drivers */
#define NETIF_F_NETNS_LOCAL	8192	/* Does not change network namespaces */
#define NETIF_F_GRO		16384	/* Generic receive offload */
#define NETIF_F_LRO		32768	/* large receive offload */

	/* Segmentation offload features */
#define NETIF_F_GSO_SHIFT	16
#define NETIF_F_GSO_MASK	0xffff0000
#define NETIF_F_TSO		(SKB_GSO_TCPV4 << NETIF_F_GSO_SHIFT)
#define NETIF_F_UFO		(SKB_GSO_UDP << NETIF_F_GSO_SHIFT)
#define NETIF_F_GSO_ROBUST	(SKB_GSO_DODGY << NETIF_F_GSO_SHIFT)
#define NETIF_F_TSO_ECN		(SKB_GSO_TCP_ECN << NETIF_F_GSO_SHIFT)
#define NETIF_F_TSO6		(SKB_GSO_TCPV6 << NETIF_F_GSO_SHIFT)

	/* List of features with software fallbacks. */
#define NETIF_F_GSO_SOFTWARE	(NETIF_F_TSO | NETIF_F_TSO_ECN | NETIF_F_TSO6)


#define NETIF_F_GEN_CSUM	(NETIF_F_NO_CSUM | NETIF_F_HW_CSUM)
#define NETIF_F_V4_CSUM		(NETIF_F_GEN_CSUM | NETIF_F_IP_CSUM)
#define NETIF_F_V6_CSUM		(NETIF_F_GEN_CSUM | NETIF_F_IPV6_CSUM)
#define NETIF_F_ALL_CSUM	(NETIF_F_V4_CSUM | NETIF_F_V6_CSUM)

	/*
	 * If one device supports one of these features, then enable them
	 * for all in netdev_increment_features.
	 */
#define NETIF_F_ONE_FOR_ALL	(NETIF_F_GSO_SOFTWARE | NETIF_F_GSO_ROBUST | \
				 NETIF_F_SG | NETIF_F_HIGHDMA |		\
				 NETIF_F_FRAGLIST)

	/* Interface index. Unique device identifier	*/
	int			ifindex;
	int			iflink;

	struct net_device_stats	stats;

#ifdef CONFIG_WIRELESS_EXT
	/* List of functions to handle Wireless Extensions (instead of ioctl).
	 * See <net/iw_handler.h> for details. Jean II */
	const struct iw_handler_def *	wireless_handlers;
	/* Instance data managed by the core of Wireless Extensions. */
	struct iw_public_data *	wireless_data;
#endif
	/* Management operations */
	const struct net_device_ops *netdev_ops;
	const struct ethtool_ops *ethtool_ops;

	/* Hardware header description */
	const struct header_ops *header_ops;

	unsigned int		flags;	/* interface flags (a la BSD)	*/
	unsigned short		gflags;
        unsigned short          priv_flags; /* Like 'flags' but invisible to userspace. */
	unsigned short		padded;	/* How much padding added by alloc_netdev() */

	unsigned char		operstate; /* RFC2863 operstate */
	unsigned char		link_mode; /* mapping policy to operstate */

	unsigned		mtu;	/* interface MTU value		*/
	unsigned short		type;	/* interface hardware type	*/
	unsigned short		hard_header_len;	/* hardware hdr length	*/

	/* extra head- and tailroom the hardware may need, but not in all cases
	 * can this be guaranteed, especially tailroom. Some cases also use
	 * LL_MAX_HEADER instead to allocate the skb.
	 */
	unsigned short		needed_headroom;
	unsigned short		needed_tailroom;

	struct net_device	*master; /* Pointer to master device of a group,
					  * which this device is member of.
					  */

	/* Interface address info. */
	unsigned char		perm_addr[MAX_ADDR_LEN]; /* permanent hw address */
	unsigned char		addr_len;	/* hardware address length	*/
	unsigned short          dev_id;		/* for shared network cards */

	spinlock_t		addr_list_lock;
	struct dev_addr_list	*uc_list;	/* Secondary unicast mac addresses */
	int			uc_count;	/* Number of installed ucasts	*/
	int			uc_promisc;
	struct dev_addr_list	*mc_list;	/* Multicast mac addresses	*/
	int			mc_count;	/* Number of installed mcasts	*/
	unsigned int		promiscuity;
	unsigned int		allmulti;


	/* Protocol specific pointers */
	
#ifdef CONFIG_NET_DSA
	void			*dsa_ptr;	/* dsa specific data */
#endif
	void 			*atalk_ptr;	/* AppleTalk link 	*/
	void			*ip_ptr;	/* IPv4 specific data	*/  
	void                    *dn_ptr;        /* DECnet specific data */
	void                    *ip6_ptr;       /* IPv6 specific data */
	void			*ec_ptr;	/* Econet specific data	*/
	void			*ax25_ptr;	/* AX.25 specific data */
	struct wireless_dev	*ieee80211_ptr;	/* IEEE 802.11 specific data,
						   assign before registering */

/*
 * Cache line mostly used on receive path (including eth_type_trans())
 */
	unsigned long		last_rx;	/* Time of last Rx	*/
	/* Interface address info used in eth_type_trans() */
	unsigned char		dev_addr[MAX_ADDR_LEN];	/* hw address, (before bcast 
							   because most packets are unicast) */

	unsigned char		broadcast[MAX_ADDR_LEN];	/* hw bcast add	*/

	struct netdev_queue	rx_queue;

	struct netdev_queue	*_tx ____cacheline_aligned_in_smp;

	/* Number of TX queues allocated at alloc_netdev_mq() time  */
	unsigned int		num_tx_queues;

	/* Number of TX queues currently active in device  */
	unsigned int		real_num_tx_queues;

	unsigned long		tx_queue_len;	/* Max frames per queue allowed */
	spinlock_t		tx_global_lock;
/*
 * One part is mostly used on xmit path (device)
 */
	/* These may be needed for future network-power-down code. */
	unsigned long		trans_start;	/* Time (in jiffies) of last Tx	*/

	int			watchdog_timeo; /* used by dev_watchdog() */
	struct timer_list	watchdog_timer;

	/* Number of references to this device */
	atomic_t		refcnt ____cacheline_aligned_in_smp;

	/* delayed register/unregister */
	struct list_head	todo_list;
	/* device index hash chain */
	struct hlist_node	index_hlist;

	struct net_device	*link_watch_next;

	/* register/unregister state machine */
	enum { NETREG_UNINITIALIZED=0,
	       NETREG_REGISTERED,	/* completed register_netdevice */
	       NETREG_UNREGISTERING,	/* called unregister_netdevice */
	       NETREG_UNREGISTERED,	/* completed unregister todo */
	       NETREG_RELEASED,		/* called free_netdev */
	       NETREG_DUMMY,		/* dummy device for NAPI poll */
	} reg_state;

	/* Called from unregister, can be used to call free_netdev */
	void (*destructor)(struct net_device *dev);

#ifdef CONFIG_NETPOLL
	struct netpoll_info	*npinfo;
#endif

#ifdef CONFIG_NET_NS
	/* Network namespace this network device is inside */
	struct net		*nd_net;
#endif

	/* mid-layer private */
	void			*ml_priv;

	/* bridge stuff */
	struct net_bridge_port	*br_port;
	/* macvlan */
	struct macvlan_port	*macvlan_port;
	/* GARP */
	struct garp_port	*garp_port;

	/* class/net/name entry */
	struct device		dev;
	/* space for optional statistics and wireless sysfs groups */
	struct attribute_group  *sysfs_groups[3];

	/* rtnetlink link ops */
	const struct rtnl_link_ops *rtnl_link_ops;

	/* VLAN feature mask */
	unsigned long vlan_features;

	/* for setting kernel sock attribute on TCP connection setup */
#define GSO_MAX_SIZE		65536
	unsigned int		gso_max_size;

#ifdef CONFIG_DCB
	/* Data Center Bridging netlink ops */
	struct dcbnl_rtnl_ops *dcbnl_ops;
#endif

#ifdef CONFIG_COMPAT_NET_DEV_OPS
	struct {
		int			(*init)(struct net_device *dev);
		void			(*uninit)(struct net_device *dev);
		int			(*open)(struct net_device *dev);
		int			(*stop)(struct net_device *dev);
		int			(*hard_start_xmit) (struct sk_buff *skb,
							    struct net_device *dev);
		u16			(*select_queue)(struct net_device *dev,
							struct sk_buff *skb);
		void			(*change_rx_flags)(struct net_device *dev,
							   int flags);
		void			(*set_rx_mode)(struct net_device *dev);
		void			(*set_multicast_list)(struct net_device *dev);
		int			(*set_mac_address)(struct net_device *dev,
							   void *addr);
		int			(*validate_addr)(struct net_device *dev);
		int			(*do_ioctl)(struct net_device *dev,
						    struct ifreq *ifr, int cmd);
		int			(*set_config)(struct net_device *dev,
						      struct ifmap *map);
		int			(*change_mtu)(struct net_device *dev, int new_mtu);
		int			(*neigh_setup)(struct net_device *dev,
						       struct neigh_parms *);
		void			(*tx_timeout) (struct net_device *dev);
		struct net_device_stats* (*get_stats)(struct net_device *dev);
		void			(*vlan_rx_register)(struct net_device *dev,
							    struct vlan_group *grp);
		void			(*vlan_rx_add_vid)(struct net_device *dev,
							   unsigned short vid);
		void			(*vlan_rx_kill_vid)(struct net_device *dev,
							    unsigned short vid);
#ifdef CONFIG_NET_POLL_CONTROLLER
		void                    (*poll_controller)(struct net_device *dev);
#endif
	};
#endif
};
#define to_net_dev(d) container_of(d, struct net_device, dev)

#define	NETDEV_ALIGN		32
#define	NETDEV_ALIGN_CONST	(NETDEV_ALIGN - 1)

static inline
struct netdev_queue *netdev_get_tx_queue(const struct net_device *dev,
					 unsigned int index)
{
	return &dev->_tx[index];
}

static inline void netdev_for_each_tx_queue(struct net_device *dev,
					    void (*f)(struct net_device *,
						      struct netdev_queue *,
						      void *),
					    void *arg)
{
	unsigned int i;

	for (i = 0; i < dev->num_tx_queues; i++)
		f(dev, &dev->_tx[i], arg);
}

/*
 * Net namespace inlines
 */
static inline
struct net *dev_net(const struct net_device *dev)
{
#ifdef CONFIG_NET_NS
	return dev->nd_net;
#else
	return &init_net;
#endif
}

static inline
void dev_net_set(struct net_device *dev, struct net *net)
{
#ifdef CONFIG_NET_NS
	release_net(dev->nd_net);
	dev->nd_net = hold_net(net);
#endif
}

static inline bool netdev_uses_dsa_tags(struct net_device *dev)
{
#ifdef CONFIG_NET_DSA_TAG_DSA
	if (dev->dsa_ptr != NULL)
		return dsa_uses_dsa_tags(dev->dsa_ptr);
#endif

	return 0;
}

static inline bool netdev_uses_trailer_tags(struct net_device *dev)
{
#ifdef CONFIG_NET_DSA_TAG_TRAILER
	if (dev->dsa_ptr != NULL)
		return dsa_uses_trailer_tags(dev->dsa_ptr);
#endif

	return 0;
}

/**
 *	netdev_priv - access network device private data
 *	@dev: network device
 *
 * Get network device private data
 */
static inline void *netdev_priv(const struct net_device *dev)
{
	return (char *)dev + ((sizeof(struct net_device)
			       + NETDEV_ALIGN_CONST)
			      & ~NETDEV_ALIGN_CONST);
}

/* Set the sysfs physical device reference for the network logical device
 * if set prior to registration will cause a symlink during initialization.
 */
#define SET_NETDEV_DEV(net, pdev)	((net)->dev.parent = (pdev))

/**
 *	netif_napi_add - initialize a napi context
 *	@dev:  network device
 *	@napi: napi context
 *	@poll: polling function
 *	@weight: default weight
 *
 * netif_napi_add() must be used to initialize a napi context prior to calling
 * *any* of the other napi related functions.
 */
void netif_napi_add(struct net_device *dev, struct napi_struct *napi,
		    int (*poll)(struct napi_struct *, int), int weight);

/**
 *  netif_napi_del - remove a napi context
 *  @napi: napi context
 *
 *  netif_napi_del() removes a napi context from the network device napi list
 */
void netif_napi_del(struct napi_struct *napi);

struct napi_gro_cb {
	/* This is non-zero if the packet may be of the same flow. */
	int same_flow;

	/* This is non-zero if the packet cannot be merged with the new skb. */
	int flush;

	/* Number of segments aggregated. */
	int count;

	/* Free the skb? */
	int free;
};

#define NAPI_GRO_CB(skb) ((struct napi_gro_cb *)(skb)->cb)

struct packet_type {
	__be16			type;	/* This is really htons(ether_type). */
	struct net_device	*dev;	/* NULL is wildcarded here	     */
	int			(*func) (struct sk_buff *,
					 struct net_device *,
					 struct packet_type *,
					 struct net_device *);
	struct sk_buff		*(*gso_segment)(struct sk_buff *skb,
						int features);
	int			(*gso_send_check)(struct sk_buff *skb);
	struct sk_buff		**(*gro_receive)(struct sk_buff **head,
					       struct sk_buff *skb);
	int			(*gro_complete)(struct sk_buff *skb);
	void			*af_packet_priv;
	struct list_head	list;
};

struct napi_gro_fraginfo {
	skb_frag_t frags[MAX_SKB_FRAGS];
	unsigned int nr_frags;
	unsigned int ip_summed;
	unsigned int len;
	__wsum csum;
};

#include <linux/interrupt.h>
#include <linux/notifier.h>

extern rwlock_t				dev_base_lock;		/* Device list lock */


#define for_each_netdev(net, d)		\
		list_for_each_entry(d, &(net)->dev_base_head, dev_list)
#define for_each_netdev_safe(net, d, n)	\
		list_for_each_entry_safe(d, n, &(net)->dev_base_head, dev_list)
#define for_each_netdev_continue(net, d)		\
		list_for_each_entry_continue(d, &(net)->dev_base_head, dev_list)
#define net_device_entry(lh)	list_entry(lh, struct net_device, dev_list)

static inline struct net_device *next_net_device(struct net_device *dev)
{
	struct list_head *lh;
	struct net *net;

	net = dev_net(dev);
	lh = dev->dev_list.next;
	return lh == &net->dev_base_head ? NULL : net_device_entry(lh);
}

static inline struct net_device *first_net_device(struct net *net)
{
	return list_empty(&net->dev_base_head) ? NULL :
		net_device_entry(net->dev_base_head.next);
}

extern int 			netdev_boot_setup_check(struct net_device *dev);
extern unsigned long		netdev_boot_base(const char *prefix, int unit);
extern struct net_device    *dev_getbyhwaddr(struct net *net, unsigned short type, char *hwaddr);
extern struct net_device *dev_getfirstbyhwtype(struct net *net, unsigned short type);
extern struct net_device *__dev_getfirstbyhwtype(struct net *net, unsigned short type);
extern void		dev_add_pack(struct packet_type *pt);
extern void		dev_remove_pack(struct packet_type *pt);
extern void		__dev_remove_pack(struct packet_type *pt);

extern struct net_device	*dev_get_by_flags(struct net *net, unsigned short flags,
						  unsigned short mask);
extern struct net_device	*dev_get_by_name(struct net *net, const char *name);
extern struct net_device	*__dev_get_by_name(struct net *net, const char *name);
extern int		dev_alloc_name(struct net_device *dev, const char *name);
extern int		dev_open(struct net_device *dev);
extern int		dev_close(struct net_device *dev);
extern void		dev_disable_lro(struct net_device *dev);
extern int		dev_queue_xmit(struct sk_buff *skb);
extern int		register_netdevice(struct net_device *dev);
extern void		unregister_netdevice(struct net_device *dev);
extern void		free_netdev(struct net_device *dev);
extern void		synchronize_net(void);
extern int 		register_netdevice_notifier(struct notifier_block *nb);
extern int		unregister_netdevice_notifier(struct notifier_block *nb);
extern int		init_dummy_netdev(struct net_device *dev);
<<<<<<< HEAD
=======
extern void		netdev_resync_ops(struct net_device *dev);
>>>>>>> 4c55bb01

extern int call_netdevice_notifiers(unsigned long val, struct net_device *dev);
extern struct net_device	*dev_get_by_index(struct net *net, int ifindex);
extern struct net_device	*__dev_get_by_index(struct net *net, int ifindex);
extern int		dev_restart(struct net_device *dev);
#ifdef CONFIG_NETPOLL_TRAP
extern int		netpoll_trap(void);
#endif

static inline int dev_hard_header(struct sk_buff *skb, struct net_device *dev,
				  unsigned short type,
				  const void *daddr, const void *saddr,
				  unsigned len)
{
	if (!dev->header_ops || !dev->header_ops->create)
		return 0;

	return dev->header_ops->create(skb, dev, type, daddr, saddr, len);
}

static inline int dev_parse_header(const struct sk_buff *skb,
				   unsigned char *haddr)
{
	const struct net_device *dev = skb->dev;

	if (!dev->header_ops || !dev->header_ops->parse)
		return 0;
	return dev->header_ops->parse(skb, haddr);
}

typedef int gifconf_func_t(struct net_device * dev, char __user * bufptr, int len);
extern int		register_gifconf(unsigned int family, gifconf_func_t * gifconf);
static inline int unregister_gifconf(unsigned int family)
{
	return register_gifconf(family, NULL);
}

/*
 * Incoming packets are placed on per-cpu queues so that
 * no locking is needed.
 */
struct softnet_data
{
	struct Qdisc		*output_queue;
	struct sk_buff_head	input_pkt_queue;
	struct list_head	poll_list;
	struct sk_buff		*completion_queue;

	struct napi_struct	backlog;
};

DECLARE_PER_CPU(struct softnet_data,softnet_data);

#define HAVE_NETIF_QUEUE

extern void __netif_schedule(struct Qdisc *q);

static inline void netif_schedule_queue(struct netdev_queue *txq)
{
	if (!test_bit(__QUEUE_STATE_XOFF, &txq->state))
		__netif_schedule(txq->qdisc);
}

static inline void netif_tx_schedule_all(struct net_device *dev)
{
	unsigned int i;

	for (i = 0; i < dev->num_tx_queues; i++)
		netif_schedule_queue(netdev_get_tx_queue(dev, i));
}

static inline void netif_tx_start_queue(struct netdev_queue *dev_queue)
{
	clear_bit(__QUEUE_STATE_XOFF, &dev_queue->state);
}

/**
 *	netif_start_queue - allow transmit
 *	@dev: network device
 *
 *	Allow upper layers to call the device hard_start_xmit routine.
 */
static inline void netif_start_queue(struct net_device *dev)
{
	netif_tx_start_queue(netdev_get_tx_queue(dev, 0));
}

static inline void netif_tx_start_all_queues(struct net_device *dev)
{
	unsigned int i;

	for (i = 0; i < dev->num_tx_queues; i++) {
		struct netdev_queue *txq = netdev_get_tx_queue(dev, i);
		netif_tx_start_queue(txq);
	}
}

static inline void netif_tx_wake_queue(struct netdev_queue *dev_queue)
{
#ifdef CONFIG_NETPOLL_TRAP
	if (netpoll_trap()) {
		clear_bit(__QUEUE_STATE_XOFF, &dev_queue->state);
		return;
	}
#endif
	if (test_and_clear_bit(__QUEUE_STATE_XOFF, &dev_queue->state))
		__netif_schedule(dev_queue->qdisc);
}

/**
 *	netif_wake_queue - restart transmit
 *	@dev: network device
 *
 *	Allow upper layers to call the device hard_start_xmit routine.
 *	Used for flow control when transmit resources are available.
 */
static inline void netif_wake_queue(struct net_device *dev)
{
	netif_tx_wake_queue(netdev_get_tx_queue(dev, 0));
}

static inline void netif_tx_wake_all_queues(struct net_device *dev)
{
	unsigned int i;

	for (i = 0; i < dev->num_tx_queues; i++) {
		struct netdev_queue *txq = netdev_get_tx_queue(dev, i);
		netif_tx_wake_queue(txq);
	}
}

static inline void netif_tx_stop_queue(struct netdev_queue *dev_queue)
{
	set_bit(__QUEUE_STATE_XOFF, &dev_queue->state);
}

/**
 *	netif_stop_queue - stop transmitted packets
 *	@dev: network device
 *
 *	Stop upper layers calling the device hard_start_xmit routine.
 *	Used for flow control when transmit resources are unavailable.
 */
static inline void netif_stop_queue(struct net_device *dev)
{
	netif_tx_stop_queue(netdev_get_tx_queue(dev, 0));
}

static inline void netif_tx_stop_all_queues(struct net_device *dev)
{
	unsigned int i;

	for (i = 0; i < dev->num_tx_queues; i++) {
		struct netdev_queue *txq = netdev_get_tx_queue(dev, i);
		netif_tx_stop_queue(txq);
	}
}

static inline int netif_tx_queue_stopped(const struct netdev_queue *dev_queue)
{
	return test_bit(__QUEUE_STATE_XOFF, &dev_queue->state);
}

/**
 *	netif_queue_stopped - test if transmit queue is flowblocked
 *	@dev: network device
 *
 *	Test if transmit queue on device is currently unable to send.
 */
static inline int netif_queue_stopped(const struct net_device *dev)
{
	return netif_tx_queue_stopped(netdev_get_tx_queue(dev, 0));
}

static inline int netif_tx_queue_frozen(const struct netdev_queue *dev_queue)
{
	return test_bit(__QUEUE_STATE_FROZEN, &dev_queue->state);
}

/**
 *	netif_running - test if up
 *	@dev: network device
 *
 *	Test if the device has been brought up.
 */
static inline int netif_running(const struct net_device *dev)
{
	return test_bit(__LINK_STATE_START, &dev->state);
}

/*
 * Routines to manage the subqueues on a device.  We only need start
 * stop, and a check if it's stopped.  All other device management is
 * done at the overall netdevice level.
 * Also test the device if we're multiqueue.
 */

/**
 *	netif_start_subqueue - allow sending packets on subqueue
 *	@dev: network device
 *	@queue_index: sub queue index
 *
 * Start individual transmit queue of a device with multiple transmit queues.
 */
static inline void netif_start_subqueue(struct net_device *dev, u16 queue_index)
{
	struct netdev_queue *txq = netdev_get_tx_queue(dev, queue_index);
	clear_bit(__QUEUE_STATE_XOFF, &txq->state);
}

/**
 *	netif_stop_subqueue - stop sending packets on subqueue
 *	@dev: network device
 *	@queue_index: sub queue index
 *
 * Stop individual transmit queue of a device with multiple transmit queues.
 */
static inline void netif_stop_subqueue(struct net_device *dev, u16 queue_index)
{
	struct netdev_queue *txq = netdev_get_tx_queue(dev, queue_index);
#ifdef CONFIG_NETPOLL_TRAP
	if (netpoll_trap())
		return;
#endif
	set_bit(__QUEUE_STATE_XOFF, &txq->state);
}

/**
 *	netif_subqueue_stopped - test status of subqueue
 *	@dev: network device
 *	@queue_index: sub queue index
 *
 * Check individual transmit queue of a device with multiple transmit queues.
 */
static inline int __netif_subqueue_stopped(const struct net_device *dev,
					 u16 queue_index)
{
	struct netdev_queue *txq = netdev_get_tx_queue(dev, queue_index);
	return test_bit(__QUEUE_STATE_XOFF, &txq->state);
}

static inline int netif_subqueue_stopped(const struct net_device *dev,
					 struct sk_buff *skb)
{
	return __netif_subqueue_stopped(dev, skb_get_queue_mapping(skb));
}

/**
 *	netif_wake_subqueue - allow sending packets on subqueue
 *	@dev: network device
 *	@queue_index: sub queue index
 *
 * Resume individual transmit queue of a device with multiple transmit queues.
 */
static inline void netif_wake_subqueue(struct net_device *dev, u16 queue_index)
{
	struct netdev_queue *txq = netdev_get_tx_queue(dev, queue_index);
#ifdef CONFIG_NETPOLL_TRAP
	if (netpoll_trap())
		return;
#endif
	if (test_and_clear_bit(__QUEUE_STATE_XOFF, &txq->state))
		__netif_schedule(txq->qdisc);
}

/**
 *	netif_is_multiqueue - test if device has multiple transmit queues
 *	@dev: network device
 *
 * Check if device has multiple transmit queues
 */
static inline int netif_is_multiqueue(const struct net_device *dev)
{
	return (dev->num_tx_queues > 1);
}

/* Use this variant when it is known for sure that it
 * is executing from hardware interrupt context or with hardware interrupts
 * disabled.
 */
extern void dev_kfree_skb_irq(struct sk_buff *skb);

/* Use this variant in places where it could be invoked
 * from either hardware interrupt or other context, with hardware interrupts
 * either disabled or enabled.
 */
extern void dev_kfree_skb_any(struct sk_buff *skb);

#define HAVE_NETIF_RX 1
extern int		netif_rx(struct sk_buff *skb);
extern int		netif_rx_ni(struct sk_buff *skb);
#define HAVE_NETIF_RECEIVE_SKB 1
extern int		netif_receive_skb(struct sk_buff *skb);
extern void		napi_gro_flush(struct napi_struct *napi);
extern int		dev_gro_receive(struct napi_struct *napi,
					struct sk_buff *skb);
extern int		napi_gro_receive(struct napi_struct *napi,
					 struct sk_buff *skb);
extern void		napi_reuse_skb(struct napi_struct *napi,
				       struct sk_buff *skb);
extern struct sk_buff *	napi_fraginfo_skb(struct napi_struct *napi,
					  struct napi_gro_fraginfo *info);
extern int		napi_gro_frags(struct napi_struct *napi,
				       struct napi_gro_fraginfo *info);
extern void		netif_nit_deliver(struct sk_buff *skb);
extern int		dev_valid_name(const char *name);
extern int		dev_ioctl(struct net *net, unsigned int cmd, void __user *);
extern int		dev_ethtool(struct net *net, struct ifreq *);
extern unsigned		dev_get_flags(const struct net_device *);
extern int		dev_change_flags(struct net_device *, unsigned);
extern int		dev_change_name(struct net_device *, const char *);
extern int		dev_set_alias(struct net_device *, const char *, size_t);
extern int		dev_change_net_namespace(struct net_device *,
						 struct net *, const char *);
extern int		dev_set_mtu(struct net_device *, int);
extern int		dev_set_mac_address(struct net_device *,
					    struct sockaddr *);
extern int		dev_hard_start_xmit(struct sk_buff *skb,
					    struct net_device *dev,
					    struct netdev_queue *txq);

extern int		netdev_budget;

/* Called by rtnetlink.c:rtnl_unlock() */
extern void netdev_run_todo(void);

/**
 *	dev_put - release reference to device
 *	@dev: network device
 *
 * Release reference to device to allow it to be freed.
 */
static inline void dev_put(struct net_device *dev)
{
	atomic_dec(&dev->refcnt);
}

/**
 *	dev_hold - get reference to device
 *	@dev: network device
 *
 * Hold reference to device to keep it from being freed.
 */
static inline void dev_hold(struct net_device *dev)
{
	atomic_inc(&dev->refcnt);
}

/* Carrier loss detection, dial on demand. The functions netif_carrier_on
 * and _off may be called from IRQ context, but it is caller
 * who is responsible for serialization of these calls.
 *
 * The name carrier is inappropriate, these functions should really be
 * called netif_lowerlayer_*() because they represent the state of any
 * kind of lower layer not just hardware media.
 */

extern void linkwatch_fire_event(struct net_device *dev);

/**
 *	netif_carrier_ok - test if carrier present
 *	@dev: network device
 *
 * Check if carrier is present on device
 */
static inline int netif_carrier_ok(const struct net_device *dev)
{
	return !test_bit(__LINK_STATE_NOCARRIER, &dev->state);
}

extern void __netdev_watchdog_up(struct net_device *dev);

extern void netif_carrier_on(struct net_device *dev);

extern void netif_carrier_off(struct net_device *dev);

/**
 *	netif_dormant_on - mark device as dormant.
 *	@dev: network device
 *
 * Mark device as dormant (as per RFC2863).
 *
 * The dormant state indicates that the relevant interface is not
 * actually in a condition to pass packets (i.e., it is not 'up') but is
 * in a "pending" state, waiting for some external event.  For "on-
 * demand" interfaces, this new state identifies the situation where the
 * interface is waiting for events to place it in the up state.
 *
 */
static inline void netif_dormant_on(struct net_device *dev)
{
	if (!test_and_set_bit(__LINK_STATE_DORMANT, &dev->state))
		linkwatch_fire_event(dev);
}

/**
 *	netif_dormant_off - set device as not dormant.
 *	@dev: network device
 *
 * Device is not in dormant state.
 */
static inline void netif_dormant_off(struct net_device *dev)
{
	if (test_and_clear_bit(__LINK_STATE_DORMANT, &dev->state))
		linkwatch_fire_event(dev);
}

/**
 *	netif_dormant - test if carrier present
 *	@dev: network device
 *
 * Check if carrier is present on device
 */
static inline int netif_dormant(const struct net_device *dev)
{
	return test_bit(__LINK_STATE_DORMANT, &dev->state);
}


/**
 *	netif_oper_up - test if device is operational
 *	@dev: network device
 *
 * Check if carrier is operational
 */
static inline int netif_oper_up(const struct net_device *dev) {
	return (dev->operstate == IF_OPER_UP ||
		dev->operstate == IF_OPER_UNKNOWN /* backward compat */);
}

/**
 *	netif_device_present - is device available or removed
 *	@dev: network device
 *
 * Check if device has not been removed from system.
 */
static inline int netif_device_present(struct net_device *dev)
{
	return test_bit(__LINK_STATE_PRESENT, &dev->state);
}

extern void netif_device_detach(struct net_device *dev);

extern void netif_device_attach(struct net_device *dev);

/*
 * Network interface message level settings
 */
#define HAVE_NETIF_MSG 1

enum {
	NETIF_MSG_DRV		= 0x0001,
	NETIF_MSG_PROBE		= 0x0002,
	NETIF_MSG_LINK		= 0x0004,
	NETIF_MSG_TIMER		= 0x0008,
	NETIF_MSG_IFDOWN	= 0x0010,
	NETIF_MSG_IFUP		= 0x0020,
	NETIF_MSG_RX_ERR	= 0x0040,
	NETIF_MSG_TX_ERR	= 0x0080,
	NETIF_MSG_TX_QUEUED	= 0x0100,
	NETIF_MSG_INTR		= 0x0200,
	NETIF_MSG_TX_DONE	= 0x0400,
	NETIF_MSG_RX_STATUS	= 0x0800,
	NETIF_MSG_PKTDATA	= 0x1000,
	NETIF_MSG_HW		= 0x2000,
	NETIF_MSG_WOL		= 0x4000,
};

#define netif_msg_drv(p)	((p)->msg_enable & NETIF_MSG_DRV)
#define netif_msg_probe(p)	((p)->msg_enable & NETIF_MSG_PROBE)
#define netif_msg_link(p)	((p)->msg_enable & NETIF_MSG_LINK)
#define netif_msg_timer(p)	((p)->msg_enable & NETIF_MSG_TIMER)
#define netif_msg_ifdown(p)	((p)->msg_enable & NETIF_MSG_IFDOWN)
#define netif_msg_ifup(p)	((p)->msg_enable & NETIF_MSG_IFUP)
#define netif_msg_rx_err(p)	((p)->msg_enable & NETIF_MSG_RX_ERR)
#define netif_msg_tx_err(p)	((p)->msg_enable & NETIF_MSG_TX_ERR)
#define netif_msg_tx_queued(p)	((p)->msg_enable & NETIF_MSG_TX_QUEUED)
#define netif_msg_intr(p)	((p)->msg_enable & NETIF_MSG_INTR)
#define netif_msg_tx_done(p)	((p)->msg_enable & NETIF_MSG_TX_DONE)
#define netif_msg_rx_status(p)	((p)->msg_enable & NETIF_MSG_RX_STATUS)
#define netif_msg_pktdata(p)	((p)->msg_enable & NETIF_MSG_PKTDATA)
#define netif_msg_hw(p)		((p)->msg_enable & NETIF_MSG_HW)
#define netif_msg_wol(p)	((p)->msg_enable & NETIF_MSG_WOL)

static inline u32 netif_msg_init(int debug_value, int default_msg_enable_bits)
{
	/* use default */
	if (debug_value < 0 || debug_value >= (sizeof(u32) * 8))
		return default_msg_enable_bits;
	if (debug_value == 0)	/* no output */
		return 0;
	/* set low N bits */
	return (1 << debug_value) - 1;
}

/* Test if receive needs to be scheduled but only if up */
static inline int netif_rx_schedule_prep(struct napi_struct *napi)
{
	return napi_schedule_prep(napi);
}

/* Add interface to tail of rx poll list. This assumes that _prep has
 * already been called and returned 1.
 */
static inline void __netif_rx_schedule(struct napi_struct *napi)
{
	__napi_schedule(napi);
}

/* Try to reschedule poll. Called by irq handler. */

static inline void netif_rx_schedule(struct napi_struct *napi)
{
	if (netif_rx_schedule_prep(napi))
		__netif_rx_schedule(napi);
}

/* Try to reschedule poll. Called by dev->poll() after netif_rx_complete().  */
static inline int netif_rx_reschedule(struct napi_struct *napi)
{
	if (napi_schedule_prep(napi)) {
		__netif_rx_schedule(napi);
		return 1;
	}
	return 0;
}

/* same as netif_rx_complete, except that local_irq_save(flags)
 * has already been issued
 */
static inline void __netif_rx_complete(struct napi_struct *napi)
{
	__napi_complete(napi);
}

/* Remove interface from poll list: it must be in the poll list
 * on current cpu. This primitive is called by dev->poll(), when
 * it completes the work. The device cannot be out of poll list at this
 * moment, it is BUG().
 */
static inline void netif_rx_complete(struct napi_struct *napi)
{
	napi_complete(napi);
}

static inline void __netif_tx_lock(struct netdev_queue *txq, int cpu)
{
	spin_lock(&txq->_xmit_lock);
	txq->xmit_lock_owner = cpu;
}

static inline void __netif_tx_lock_bh(struct netdev_queue *txq)
{
	spin_lock_bh(&txq->_xmit_lock);
	txq->xmit_lock_owner = smp_processor_id();
}

static inline int __netif_tx_trylock(struct netdev_queue *txq)
{
	int ok = spin_trylock(&txq->_xmit_lock);
	if (likely(ok))
		txq->xmit_lock_owner = smp_processor_id();
	return ok;
}

static inline void __netif_tx_unlock(struct netdev_queue *txq)
{
	txq->xmit_lock_owner = -1;
	spin_unlock(&txq->_xmit_lock);
}

static inline void __netif_tx_unlock_bh(struct netdev_queue *txq)
{
	txq->xmit_lock_owner = -1;
	spin_unlock_bh(&txq->_xmit_lock);
}

/**
 *	netif_tx_lock - grab network device transmit lock
 *	@dev: network device
 *
 * Get network device transmit lock
 */
static inline void netif_tx_lock(struct net_device *dev)
{
	unsigned int i;
	int cpu;

	spin_lock(&dev->tx_global_lock);
	cpu = smp_processor_id();
	for (i = 0; i < dev->num_tx_queues; i++) {
		struct netdev_queue *txq = netdev_get_tx_queue(dev, i);

		/* We are the only thread of execution doing a
		 * freeze, but we have to grab the _xmit_lock in
		 * order to synchronize with threads which are in
		 * the ->hard_start_xmit() handler and already
		 * checked the frozen bit.
		 */
		__netif_tx_lock(txq, cpu);
		set_bit(__QUEUE_STATE_FROZEN, &txq->state);
		__netif_tx_unlock(txq);
	}
}

static inline void netif_tx_lock_bh(struct net_device *dev)
{
	local_bh_disable();
	netif_tx_lock(dev);
}

static inline void netif_tx_unlock(struct net_device *dev)
{
	unsigned int i;

	for (i = 0; i < dev->num_tx_queues; i++) {
		struct netdev_queue *txq = netdev_get_tx_queue(dev, i);

		/* No need to grab the _xmit_lock here.  If the
		 * queue is not stopped for another reason, we
		 * force a schedule.
		 */
		clear_bit(__QUEUE_STATE_FROZEN, &txq->state);
		if (!test_bit(__QUEUE_STATE_XOFF, &txq->state))
			__netif_schedule(txq->qdisc);
	}
	spin_unlock(&dev->tx_global_lock);
}

static inline void netif_tx_unlock_bh(struct net_device *dev)
{
	netif_tx_unlock(dev);
	local_bh_enable();
}

#define HARD_TX_LOCK(dev, txq, cpu) {			\
	if ((dev->features & NETIF_F_LLTX) == 0) {	\
		__netif_tx_lock(txq, cpu);		\
	}						\
}

#define HARD_TX_UNLOCK(dev, txq) {			\
	if ((dev->features & NETIF_F_LLTX) == 0) {	\
		__netif_tx_unlock(txq);			\
	}						\
}

static inline void netif_tx_disable(struct net_device *dev)
{
	unsigned int i;
	int cpu;

	local_bh_disable();
	cpu = smp_processor_id();
	for (i = 0; i < dev->num_tx_queues; i++) {
		struct netdev_queue *txq = netdev_get_tx_queue(dev, i);

		__netif_tx_lock(txq, cpu);
		netif_tx_stop_queue(txq);
		__netif_tx_unlock(txq);
	}
	local_bh_enable();
}

static inline void netif_addr_lock(struct net_device *dev)
{
	spin_lock(&dev->addr_list_lock);
}

static inline void netif_addr_lock_bh(struct net_device *dev)
{
	spin_lock_bh(&dev->addr_list_lock);
}

static inline void netif_addr_unlock(struct net_device *dev)
{
	spin_unlock(&dev->addr_list_lock);
}

static inline void netif_addr_unlock_bh(struct net_device *dev)
{
	spin_unlock_bh(&dev->addr_list_lock);
}

/* These functions live elsewhere (drivers/net/net_init.c, but related) */

extern void		ether_setup(struct net_device *dev);

/* Support for loadable net-drivers */
extern struct net_device *alloc_netdev_mq(int sizeof_priv, const char *name,
				       void (*setup)(struct net_device *),
				       unsigned int queue_count);
#define alloc_netdev(sizeof_priv, name, setup) \
	alloc_netdev_mq(sizeof_priv, name, setup, 1)
extern int		register_netdev(struct net_device *dev);
extern void		unregister_netdev(struct net_device *dev);
/* Functions used for secondary unicast and multicast support */
extern void		dev_set_rx_mode(struct net_device *dev);
extern void		__dev_set_rx_mode(struct net_device *dev);
extern int		dev_unicast_delete(struct net_device *dev, void *addr, int alen);
extern int		dev_unicast_add(struct net_device *dev, void *addr, int alen);
extern int		dev_unicast_sync(struct net_device *to, struct net_device *from);
extern void		dev_unicast_unsync(struct net_device *to, struct net_device *from);
extern int 		dev_mc_delete(struct net_device *dev, void *addr, int alen, int all);
extern int		dev_mc_add(struct net_device *dev, void *addr, int alen, int newonly);
extern int		dev_mc_sync(struct net_device *to, struct net_device *from);
extern void		dev_mc_unsync(struct net_device *to, struct net_device *from);
extern int 		__dev_addr_delete(struct dev_addr_list **list, int *count, void *addr, int alen, int all);
extern int		__dev_addr_add(struct dev_addr_list **list, int *count, void *addr, int alen, int newonly);
extern int		__dev_addr_sync(struct dev_addr_list **to, int *to_count, struct dev_addr_list **from, int *from_count);
extern void		__dev_addr_unsync(struct dev_addr_list **to, int *to_count, struct dev_addr_list **from, int *from_count);
extern int		dev_set_promiscuity(struct net_device *dev, int inc);
extern int		dev_set_allmulti(struct net_device *dev, int inc);
extern void		netdev_state_change(struct net_device *dev);
extern void		netdev_bonding_change(struct net_device *dev);
extern void		netdev_features_change(struct net_device *dev);
/* Load a device via the kmod */
extern void		dev_load(struct net *net, const char *name);
extern void		dev_mcast_init(void);
extern const struct net_device_stats *dev_get_stats(struct net_device *dev);

extern int		netdev_max_backlog;
extern int		weight_p;
extern int		netdev_set_master(struct net_device *dev, struct net_device *master);
extern int skb_checksum_help(struct sk_buff *skb);
extern struct sk_buff *skb_gso_segment(struct sk_buff *skb, int features);
#ifdef CONFIG_BUG
extern void netdev_rx_csum_fault(struct net_device *dev);
#else
static inline void netdev_rx_csum_fault(struct net_device *dev)
{
}
#endif
/* rx skb timestamps */
extern void		net_enable_timestamp(void);
extern void		net_disable_timestamp(void);

#ifdef CONFIG_PROC_FS
extern void *dev_seq_start(struct seq_file *seq, loff_t *pos);
extern void *dev_seq_next(struct seq_file *seq, void *v, loff_t *pos);
extern void dev_seq_stop(struct seq_file *seq, void *v);
#endif

extern int netdev_class_create_file(struct class_attribute *class_attr);
extern void netdev_class_remove_file(struct class_attribute *class_attr);

extern char *netdev_drivername(const struct net_device *dev, char *buffer, int len);

extern void linkwatch_run_queue(void);

unsigned long netdev_increment_features(unsigned long all, unsigned long one,
					unsigned long mask);
unsigned long netdev_fix_features(unsigned long features, const char *name);

static inline int net_gso_ok(int features, int gso_type)
{
	int feature = gso_type << NETIF_F_GSO_SHIFT;
	return (features & feature) == feature;
}

static inline int skb_gso_ok(struct sk_buff *skb, int features)
{
	return net_gso_ok(features, skb_shinfo(skb)->gso_type);
}

static inline int netif_needs_gso(struct net_device *dev, struct sk_buff *skb)
{
	return skb_is_gso(skb) &&
	       (!skb_gso_ok(skb, dev->features) ||
	        (skb_shinfo(skb)->frag_list &&
	         !(dev->features & NETIF_F_FRAGLIST)) ||
		unlikely(skb->ip_summed != CHECKSUM_PARTIAL));
}

static inline void netif_set_gso_max_size(struct net_device *dev,
					  unsigned int size)
{
	dev->gso_max_size = size;
}

/* On bonding slaves other than the currently active slave, suppress
 * duplicates except for 802.3ad ETH_P_SLOW, alb non-mcast/bcast, and
 * ARP on active-backup slaves with arp_validate enabled.
 */
static inline int skb_bond_should_drop(struct sk_buff *skb)
{
	struct net_device *dev = skb->dev;
	struct net_device *master = dev->master;

	if (master) {
		if (master->priv_flags & IFF_MASTER_ARPMON)
			dev->last_rx = jiffies;

		if (dev->priv_flags & IFF_SLAVE_INACTIVE) {
			if ((dev->priv_flags & IFF_SLAVE_NEEDARP) &&
			    skb->protocol == __constant_htons(ETH_P_ARP))
				return 0;

			if (master->priv_flags & IFF_MASTER_ALB) {
				if (skb->pkt_type != PACKET_BROADCAST &&
				    skb->pkt_type != PACKET_MULTICAST)
					return 0;
			}
			if (master->priv_flags & IFF_MASTER_8023AD &&
			    skb->protocol == __constant_htons(ETH_P_SLOW))
				return 0;

			return 1;
		}
	}
	return 0;
}

extern struct pernet_operations __net_initdata loopback_net_ops;
#endif /* __KERNEL__ */

#endif	/* _LINUX_DEV_H */<|MERGE_RESOLUTION|>--- conflicted
+++ resolved
@@ -1079,10 +1079,7 @@
 extern int 		register_netdevice_notifier(struct notifier_block *nb);
 extern int		unregister_netdevice_notifier(struct notifier_block *nb);
 extern int		init_dummy_netdev(struct net_device *dev);
-<<<<<<< HEAD
-=======
 extern void		netdev_resync_ops(struct net_device *dev);
->>>>>>> 4c55bb01
 
 extern int call_netdevice_notifiers(unsigned long val, struct net_device *dev);
 extern struct net_device	*dev_get_by_index(struct net *net, int ifindex);
