--- conflicted
+++ resolved
@@ -131,13 +131,8 @@
 	void			*data;
 
 	atomic_t		profile_count;
-<<<<<<< HEAD
-	int			(*profile_enable)(struct ftrace_event_call *);
-	void			(*profile_disable)(struct ftrace_event_call *);
-=======
 	int			(*profile_enable)(void);
 	void			(*profile_disable)(void);
->>>>>>> 94a8d5ca
 };
 
 #define FTRACE_MAX_PROFILE_SIZE	2048
