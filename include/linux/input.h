--- conflicted
+++ resolved
@@ -656,10 +656,7 @@
 #define ABS_MT_POSITION_Y	0x36	/* Center Y ellipse position */
 #define ABS_MT_TOOL_TYPE	0x37	/* Type of touching device */
 #define ABS_MT_BLOB_ID		0x38	/* Group a set of packets as a blob */
-<<<<<<< HEAD
-=======
 #define ABS_MT_TRACKING_ID	0x39	/* Unique ID of initiated contact */
->>>>>>> 93bfd012
 
 #define ABS_MAX			0x3f
 #define ABS_CNT			(ABS_MAX+1)
