--- conflicted
+++ resolved
@@ -265,10 +265,7 @@
 #define TAINT_DIE			7
 #define TAINT_OVERRIDDEN_ACPI_TABLE	8
 #define TAINT_WARN			9
-<<<<<<< HEAD
-=======
 #define TAINT_CRAP			10
->>>>>>> 2f5ad54e
 
 extern void dump_stack(void) __cold;
 
