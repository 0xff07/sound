/*
 * MFD driver for twl6040
 *
 * Authors:     Jorge Eduardo Candelaria <jorge.candelaria@ti.com>
 *              Misael Lopez Cruz <misael.lopez@ti.com>
 *
 * Copyright:   (C) 2011 Texas Instruments, Inc.
 *
 * This program is free software; you can redistribute it and/or modify
 * it under the terms of the GNU General Public License version 2 as
 * published by the Free Software Foundation.
 *
 * This program is distributed in the hope that it will be useful, but
 * WITHOUT ANY WARRANTY; without even the implied warranty of
 * MERCHANTABILITY or FITNESS FOR A PARTICULAR PURPOSE.  See the GNU
 * General Public License for more details.
 *
 * You should have received a copy of the GNU General Public License
 * along with this program; if not, write to the Free Software
 * Foundation, Inc., 51 Franklin St, Fifth Floor, Boston, MA
 * 02110-1301 USA
 *
 */

#ifndef __TWL6040_CODEC_H__
#define __TWL6040_CODEC_H__

#include <linux/interrupt.h>
#include <linux/mfd/core.h>

#define TWL6040_REG_ASICID		0x01
#define TWL6040_REG_ASICREV		0x02
#define TWL6040_REG_INTID		0x03
#define TWL6040_REG_INTMR		0x04
#define TWL6040_REG_NCPCTL		0x05
#define TWL6040_REG_LDOCTL		0x06
#define TWL6040_REG_HPPLLCTL		0x07
#define TWL6040_REG_LPPLLCTL		0x08
#define TWL6040_REG_LPPLLDIV		0x09
#define TWL6040_REG_AMICBCTL		0x0A
#define TWL6040_REG_DMICBCTL		0x0B
#define TWL6040_REG_MICLCTL		0x0C
#define TWL6040_REG_MICRCTL		0x0D
#define TWL6040_REG_MICGAIN		0x0E
#define TWL6040_REG_LINEGAIN		0x0F
#define TWL6040_REG_HSLCTL		0x10
#define TWL6040_REG_HSRCTL		0x11
#define TWL6040_REG_HSGAIN		0x12
#define TWL6040_REG_EARCTL		0x13
#define TWL6040_REG_HFLCTL		0x14
#define TWL6040_REG_HFLGAIN		0x15
#define TWL6040_REG_HFRCTL		0x16
#define TWL6040_REG_HFRGAIN		0x17
#define TWL6040_REG_VIBCTLL		0x18
#define TWL6040_REG_VIBDATL		0x19
#define TWL6040_REG_VIBCTLR		0x1A
#define TWL6040_REG_VIBDATR		0x1B
#define TWL6040_REG_HKCTL1		0x1C
#define TWL6040_REG_HKCTL2		0x1D
#define TWL6040_REG_GPOCTL		0x1E
#define TWL6040_REG_ALB			0x1F
#define TWL6040_REG_DLB			0x20
#define TWL6040_REG_TRIM1		0x28
#define TWL6040_REG_TRIM2		0x29
#define TWL6040_REG_TRIM3		0x2A
#define TWL6040_REG_HSOTRIM		0x2B
#define TWL6040_REG_HFOTRIM		0x2C
#define TWL6040_REG_ACCCTL		0x2D
#define TWL6040_REG_STATUS		0x2E

<<<<<<< HEAD
#define TWL6040_CACHEREGNUM		(TWL6040_REG_STATUS + 1)

=======
>>>>>>> 0a742681
/* INTID (0x03) fields */

#define TWL6040_THINT			0x01
#define TWL6040_PLUGINT			0x02
#define TWL6040_UNPLUGINT		0x04
#define TWL6040_HOOKINT			0x08
#define TWL6040_HFINT			0x10
#define TWL6040_VIBINT			0x20
#define TWL6040_READYINT		0x40

/* INTMR (0x04) fields */

#define TWL6040_THMSK			0x01
#define TWL6040_PLUGMSK			0x02
#define TWL6040_HOOKMSK			0x08
#define TWL6040_HFMSK			0x10
#define TWL6040_VIBMSK			0x20
#define TWL6040_READYMSK		0x40
#define TWL6040_ALLINT_MSK		0x7B

/* NCPCTL (0x05) fields */

#define TWL6040_NCPENA			0x01
#define TWL6040_NCPOPEN			0x40

/* LDOCTL (0x06) fields */

#define TWL6040_LSLDOENA		0x01
#define TWL6040_HSLDOENA		0x04
#define TWL6040_REFENA			0x40
#define TWL6040_OSCENA			0x80

/* HPPLLCTL (0x07) fields */

#define TWL6040_HPLLENA			0x01
#define TWL6040_HPLLRST			0x02
#define TWL6040_HPLLBP			0x04
#define TWL6040_HPLLSQRENA		0x08
#define TWL6040_MCLK_12000KHZ		(0 << 5)
#define TWL6040_MCLK_19200KHZ		(1 << 5)
#define TWL6040_MCLK_26000KHZ		(2 << 5)
#define TWL6040_MCLK_38400KHZ		(3 << 5)
#define TWL6040_MCLK_MSK		0x60

/* LPPLLCTL (0x08) fields */

#define TWL6040_LPLLENA			0x01
#define TWL6040_LPLLRST			0x02
#define TWL6040_LPLLSEL			0x04
#define TWL6040_LPLLFIN			0x08
#define TWL6040_HPLLSEL			0x10

/* HSLCTL/R (0x10/0x11) fields */

#define TWL6040_HSDACMODE		(1 << 1)
#define TWL6040_HSDRVMODE		(1 << 3)

/* VIBCTLL (0x18) fields */

#define TWL6040_VIBENAL			0x01
#define TWL6040_VIBCTRLL		0x04
#define TWL6040_VIBCTRLLP		0x08
#define TWL6040_VIBCTRLLN		0x10

/* VIBDATL (0x19) fields */

#define TWL6040_VIBDAT_MAX		0x64

/* VIBCTLR (0x1A) fields */

#define TWL6040_VIBENAR			0x01
#define TWL6040_VIBCTRLR		0x04
#define TWL6040_VIBCTRLRP		0x08
#define TWL6040_VIBCTRLRN		0x10

/* GPOCTL (0x1E) fields */

#define TWL6040_GPO1			0x01
#define TWL6040_GPO2			0x02
#define TWL6040_GPO3			0x03

/* ACCCTL (0x2D) fields */

#define TWL6040_I2CSEL			0x01
#define TWL6040_RESETSPLIT		0x04
#define TWL6040_INTCLRMODE		0x08

/* STATUS (0x2E) fields */

#define TWL6040_PLUGCOMP		0x02
#define TWL6040_VIBLOCDET		0x10
#define TWL6040_VIBROCDET		0x20
#define TWL6040_TSHUTDET                0x40

#define TWL6040_CELLS			2

#define TWL6040_REV_ES1_0		0x00
#define TWL6040_REV_ES1_1		0x01
#define TWL6040_REV_ES1_2		0x02

#define TWL6040_IRQ_TH			0
#define TWL6040_IRQ_PLUG		1
#define TWL6040_IRQ_HOOK		2
#define TWL6040_IRQ_HF			3
#define TWL6040_IRQ_VIB			4
#define TWL6040_IRQ_READY		5

/* PLL selection */
#define TWL6040_SYSCLK_SEL_LPPLL	0
#define TWL6040_SYSCLK_SEL_HPPLL	1

struct twl6040 {
	struct device *dev;
	struct mutex mutex;
	struct mutex io_mutex;
	struct mutex irq_mutex;
	struct mfd_cell cells[TWL6040_CELLS];
	struct completion ready;

	int audpwron;
	int power_count;
	int rev;

	int pll;
	unsigned int sysclk;

	unsigned int irq;
	unsigned int irq_base;
	u8 irq_masks_cur;
	u8 irq_masks_cache;
};

int twl6040_reg_read(struct twl6040 *twl6040, unsigned int reg);
int twl6040_reg_write(struct twl6040 *twl6040, unsigned int reg,
		      u8 val);
int twl6040_set_bits(struct twl6040 *twl6040, unsigned int reg,
		     u8 mask);
int twl6040_clear_bits(struct twl6040 *twl6040, unsigned int reg,
		       u8 mask);
int twl6040_power(struct twl6040 *twl6040, int on);
int twl6040_set_pll(struct twl6040 *twl6040, int pll_id,
		    unsigned int freq_in, unsigned int freq_out);
int twl6040_get_pll(struct twl6040 *twl6040);
unsigned int twl6040_get_sysclk(struct twl6040 *twl6040);
int twl6040_irq_init(struct twl6040 *twl6040);
void twl6040_irq_exit(struct twl6040 *twl6040);

static inline int twl6040_get_revid(struct twl6040 *twl6040)
{
	return twl6040->rev;
}

#endif  /* End of __TWL6040_CODEC_H__ */<|MERGE_RESOLUTION|>--- conflicted
+++ resolved
@@ -68,11 +68,6 @@
 #define TWL6040_REG_ACCCTL		0x2D
 #define TWL6040_REG_STATUS		0x2E
 
-<<<<<<< HEAD
-#define TWL6040_CACHEREGNUM		(TWL6040_REG_STATUS + 1)
-
-=======
->>>>>>> 0a742681
 /* INTID (0x03) fields */
 
 #define TWL6040_THINT			0x01
