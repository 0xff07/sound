--- conflicted
+++ resolved
@@ -161,10 +161,6 @@
 	unsigned long offline_fqs;	/* Kicked due to being offline. */
 	unsigned long resched_ipi;	/* Sent a resched IPI. */
 
-<<<<<<< HEAD
-	/* 5) For future __rcu_pending statistics. */
-	long n_rcu_pending;		/* rcu_pending() calls since boot. */
-=======
 	/* 5) __rcu_pending() statistics. */
 	long n_rcu_pending;		/* rcu_pending() calls since boot. */
 	long n_rp_qs_pending;
@@ -174,7 +170,6 @@
 	long n_rp_gp_started;
 	long n_rp_need_fqs;
 	long n_rp_need_nothing;
->>>>>>> 533ac12e
 
 	int cpu;
 };
