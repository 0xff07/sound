#ifndef _LINUX_RMAP_H
#define _LINUX_RMAP_H
/*
 * Declarations for Reverse Mapping functions in mm/rmap.c
 */

#include <linux/list.h>
#include <linux/slab.h>
#include <linux/mm.h>
#include <linux/spinlock.h>
#include <linux/memcontrol.h>

/*
 * The anon_vma heads a list of private "related" vmas, to scan if
 * an anonymous page pointing to this anon_vma needs to be unmapped:
 * the vmas on the list will be related by forking, or by splitting.
 *
 * Since vmas come and go as they are split and merged (particularly
 * in mprotect), the mapping field of an anonymous page cannot point
 * directly to a vma: instead it points to an anon_vma, on whose list
 * the related vmas can be easily linked or unlinked.
 *
 * After unlinking the last vma on the list, we must garbage collect
 * the anon_vma object itself: we're guaranteed no page can be
 * pointing to this anon_vma once its vma list is empty.
 */
struct anon_vma {
	spinlock_t lock;	/* Serialize access to vma list */
	/*
	 * NOTE: the LSB of the head.next is set by
	 * mm_take_all_locks() _after_ taking the above lock. So the
	 * head must only be read/written after taking the above lock
	 * to be sure to see a valid next pointer. The LSB bit itself
	 * is serialized by a system wide lock only visible to
	 * mm_take_all_locks() (mm_all_locks_mutex).
	 */
	struct list_head head;	/* List of private "related" vmas */
};

#ifdef CONFIG_MMU

static inline void anon_vma_lock(struct vm_area_struct *vma)
{
	struct anon_vma *anon_vma = vma->anon_vma;
	if (anon_vma)
		spin_lock(&anon_vma->lock);
}

static inline void anon_vma_unlock(struct vm_area_struct *vma)
{
	struct anon_vma *anon_vma = vma->anon_vma;
	if (anon_vma)
		spin_unlock(&anon_vma->lock);
}

/*
 * anon_vma helper functions.
 */
void anon_vma_init(void);	/* create anon_vma_cachep */
int  anon_vma_prepare(struct vm_area_struct *);
void __anon_vma_merge(struct vm_area_struct *, struct vm_area_struct *);
void anon_vma_unlink(struct vm_area_struct *);
void anon_vma_link(struct vm_area_struct *);
void __anon_vma_link(struct vm_area_struct *);

/*
 * rmap interfaces called when adding or removing pte of page
 */
void page_add_anon_rmap(struct page *, struct vm_area_struct *, unsigned long);
void page_add_new_anon_rmap(struct page *, struct vm_area_struct *, unsigned long);
void page_add_file_rmap(struct page *);
void page_remove_rmap(struct page *);

#ifdef CONFIG_DEBUG_VM
void page_dup_rmap(struct page *page, struct vm_area_struct *vma, unsigned long address);
#else
static inline void page_dup_rmap(struct page *page, struct vm_area_struct *vma, unsigned long address)
{
	atomic_inc(&page->_mapcount);
}
#endif

/*
 * Called from mm/vmscan.c to handle paging out
 */
int page_referenced(struct page *, int is_locked,
			struct mem_cgroup *cnt, unsigned long *vm_flags);
int try_to_unmap(struct page *, int ignore_refs);

/*
 * Called from mm/filemap_xip.c to unmap empty zero page
 */
pte_t *page_check_address(struct page *, struct mm_struct *,
				unsigned long, spinlock_t **, int);

/*
 * Used by swapoff to help locate where page is expected in vma.
 */
unsigned long page_address_in_vma(struct page *, struct vm_area_struct *);

/*
 * Cleans the PTEs of shared mappings.
 * (and since clean PTEs should also be readonly, write protects them too)
 *
 * returns the number of cleaned PTEs.
 */
int page_mkclean(struct page *);

/*
 * called in munlock()/munmap() path to check for other vmas holding
 * the page mlocked.
 */
int try_to_munlock(struct page *);

#else	/* !CONFIG_MMU */

#define anon_vma_init()		do {} while (0)
#define anon_vma_prepare(vma)	(0)
#define anon_vma_link(vma)	do {} while (0)

<<<<<<< HEAD
#define page_referenced(page, locked, cnt, flags) TestClearPageReferenced(page)
=======
static inline int page_referenced(struct page *page, int is_locked,
				  struct mem_cgroup *cnt,
				  unsigned long *vm_flags)
{
	*vm_flags = 0;
	return TestClearPageReferenced(page);
}

>>>>>>> 4e8a2372
#define try_to_unmap(page, refs) SWAP_FAIL

static inline int page_mkclean(struct page *page)
{
	return 0;
}


#endif	/* CONFIG_MMU */

/*
 * Return values of try_to_unmap
 */
#define SWAP_SUCCESS	0
#define SWAP_AGAIN	1
#define SWAP_FAIL	2
#define SWAP_MLOCK	3

#endif	/* _LINUX_RMAP_H */<|MERGE_RESOLUTION|>--- conflicted
+++ resolved
@@ -118,9 +118,6 @@
 #define anon_vma_prepare(vma)	(0)
 #define anon_vma_link(vma)	do {} while (0)
 
-<<<<<<< HEAD
-#define page_referenced(page, locked, cnt, flags) TestClearPageReferenced(page)
-=======
 static inline int page_referenced(struct page *page, int is_locked,
 				  struct mem_cgroup *cnt,
 				  unsigned long *vm_flags)
@@ -129,7 +126,6 @@
 	return TestClearPageReferenced(page);
 }
 
->>>>>>> 4e8a2372
 #define try_to_unmap(page, refs) SWAP_FAIL
 
 static inline int page_mkclean(struct page *page)
