/*  linux/include/linux/clocksource.h
 *
 *  This file contains the structure definitions for clocksources.
 *
 *  If you are not a clocksource, or timekeeping code, you should
 *  not be including this file!
 */
#ifndef _LINUX_CLOCKSOURCE_H
#define _LINUX_CLOCKSOURCE_H

#include <linux/types.h>
#include <linux/timex.h>
#include <linux/time.h>
#include <linux/list.h>
#include <linux/cache.h>
#include <linux/timer.h>
#include <asm/div64.h>
#include <asm/io.h>

/* clocksource cycle base type */
typedef u64 cycle_t;
struct clocksource;

/**
 * struct cyclecounter - hardware abstraction for a free running counter
 *	Provides completely state-free accessors to the underlying hardware.
 *	Depending on which hardware it reads, the cycle counter may wrap
 *	around quickly. Locking rules (if necessary) have to be defined
 *	by the implementor and user of specific instances of this API.
 *
 * @read:		returns the current cycle value
 * @mask:		bitmask for two's complement
 *			subtraction of non 64 bit counters,
 *			see CLOCKSOURCE_MASK() helper macro
 * @mult:		cycle to nanosecond multiplier
 * @shift:		cycle to nanosecond divisor (power of two)
 */
struct cyclecounter {
	cycle_t (*read)(const struct cyclecounter *cc);
	cycle_t mask;
	u32 mult;
	u32 shift;
};

/**
 * struct timecounter - layer above a %struct cyclecounter which counts nanoseconds
 *	Contains the state needed by timecounter_read() to detect
 *	cycle counter wrap around. Initialize with
 *	timecounter_init(). Also used to convert cycle counts into the
 *	corresponding nanosecond counts with timecounter_cyc2time(). Users
 *	of this code are responsible for initializing the underlying
 *	cycle counter hardware, locking issues and reading the time
 *	more often than the cycle counter wraps around. The nanosecond
 *	counter will only wrap around after ~585 years.
 *
 * @cc:			the cycle counter used by this instance
 * @cycle_last:		most recent cycle counter value seen by
 *			timecounter_read()
 * @nsec:		continuously increasing count
 */
struct timecounter {
	const struct cyclecounter *cc;
	cycle_t cycle_last;
	u64 nsec;
};

/**
 * cyclecounter_cyc2ns - converts cycle counter cycles to nanoseconds
 * @tc:		Pointer to cycle counter.
 * @cycles:	Cycles
 *
 * XXX - This could use some mult_lxl_ll() asm optimization. Same code
 * as in cyc2ns, but with unsigned result.
 */
static inline u64 cyclecounter_cyc2ns(const struct cyclecounter *cc,
				      cycle_t cycles)
{
	u64 ret = (u64)cycles;
	ret = (ret * cc->mult) >> cc->shift;
	return ret;
}

/**
 * timecounter_init - initialize a time counter
 * @tc:			Pointer to time counter which is to be initialized/reset
 * @cc:			A cycle counter, ready to be used.
 * @start_tstamp:	Arbitrary initial time stamp.
 *
 * After this call the current cycle register (roughly) corresponds to
 * the initial time stamp. Every call to timecounter_read() increments
 * the time stamp counter by the number of elapsed nanoseconds.
 */
extern void timecounter_init(struct timecounter *tc,
			     const struct cyclecounter *cc,
			     u64 start_tstamp);

/**
 * timecounter_read - return nanoseconds elapsed since timecounter_init()
 *                    plus the initial time stamp
 * @tc:          Pointer to time counter.
 *
 * In other words, keeps track of time since the same epoch as
 * the function which generated the initial time stamp.
 */
extern u64 timecounter_read(struct timecounter *tc);

/**
 * timecounter_cyc2time - convert a cycle counter to same
 *                        time base as values returned by
 *                        timecounter_read()
 * @tc:		Pointer to time counter.
 * @cycle:	a value returned by tc->cc->read()
 *
 * Cycle counts that are converted correctly as long as they
 * fall into the interval [-1/2 max cycle count, +1/2 max cycle count],
 * with "max cycle count" == cs->mask+1.
 *
 * This allows conversion of cycle counter values which were generated
 * in the past.
 */
extern u64 timecounter_cyc2time(struct timecounter *tc,
				cycle_t cycle_tstamp);

/**
 * struct clocksource - hardware abstraction for a free running counter
 *	Provides mostly state-free accessors to the underlying hardware.
 *	This is the structure used for system time.
 *
 * @name:		ptr to clocksource name
 * @list:		list head for registration
 * @rating:		rating value for selection (higher is better)
 *			To avoid rating inflation the following
 *			list should give you a guide as to how
 *			to assign your clocksource a rating
 *			1-99: Unfit for real use
 *				Only available for bootup and testing purposes.
 *			100-199: Base level usability.
 *				Functional for real use, but not desired.
 *			200-299: Good.
 *				A correct and usable clocksource.
 *			300-399: Desired.
 *				A reasonably fast and accurate clocksource.
 *			400-499: Perfect
 *				The ideal clocksource. A must-use where
 *				available.
 * @read:		returns a cycle value, passes clocksource as argument
 * @enable:		optional function to enable the clocksource
 * @disable:		optional function to disable the clocksource
 * @mask:		bitmask for two's complement
 *			subtraction of non 64 bit counters
 * @mult:		cycle to nanosecond multiplier (adjusted by NTP)
 * @mult_orig:		cycle to nanosecond multiplier (unadjusted by NTP)
 * @shift:		cycle to nanosecond divisor (power of two)
 * @flags:		flags describing special properties
 * @vread:		vsyscall based read
 * @resume:		resume function for the clocksource, if necessary
 * @cycle_interval:	Used internally by timekeeping core, please ignore.
 * @xtime_interval:	Used internally by timekeeping core, please ignore.
 */
struct clocksource {
	/*
	 * First part of structure is read mostly
	 */
	char *name;
	struct list_head list;
	int rating;
	cycle_t (*read)(struct clocksource *cs);
	int (*enable)(struct clocksource *cs);
	void (*disable)(struct clocksource *cs);
	cycle_t mask;
	u32 mult;
	u32 mult_orig;
	u32 shift;
	unsigned long flags;
	cycle_t (*vread)(void);
	void (*resume)(void);
#ifdef CONFIG_IA64
	void *fsys_mmio;        /* used by fsyscall asm code */
#define CLKSRC_FSYS_MMIO_SET(mmio, addr)      ((mmio) = (addr))
#else
#define CLKSRC_FSYS_MMIO_SET(mmio, addr)      do { } while (0)
#endif

	/* timekeeping specific data, ignore */
	cycle_t cycle_interval;
	u64	xtime_interval;
	u32	raw_interval;
	/*
	 * Second part is written at each timer interrupt
	 * Keep it in a different cache line to dirty no
	 * more than one cache line.
	 */
	cycle_t cycle_last ____cacheline_aligned_in_smp;
	u64 xtime_nsec;
	s64 error;
	struct timespec raw_time;

#ifdef CONFIG_CLOCKSOURCE_WATCHDOG
	/* Watchdog related data, used by the framework */
	struct list_head wd_list;
	cycle_t wd_last;
#endif
};

extern struct clocksource *clock;	/* current clocksource */

/*
 * Clock source flags bits::
 */
#define CLOCK_SOURCE_IS_CONTINUOUS		0x01
#define CLOCK_SOURCE_MUST_VERIFY		0x02

#define CLOCK_SOURCE_WATCHDOG			0x10
#define CLOCK_SOURCE_VALID_FOR_HRES		0x20

/* simplify initialization of mask field */
#define CLOCKSOURCE_MASK(bits) (cycle_t)((bits) < 64 ? ((1ULL<<(bits))-1) : -1)

/**
 * clocksource_khz2mult - calculates mult from khz and shift
 * @khz:		Clocksource frequency in KHz
 * @shift_constant:	Clocksource shift factor
 *
 * Helper functions that converts a khz counter frequency to a timsource
 * multiplier, given the clocksource shift value
 */
static inline u32 clocksource_khz2mult(u32 khz, u32 shift_constant)
{
	/*  khz = cyc/(Million ns)
	 *  mult/2^shift  = ns/cyc
	 *  mult = ns/cyc * 2^shift
	 *  mult = 1Million/khz * 2^shift
	 *  mult = 1000000 * 2^shift / khz
	 *  mult = (1000000<<shift) / khz
	 */
	u64 tmp = ((u64)1000000) << shift_constant;

	tmp += khz/2; /* round for do_div */
	do_div(tmp, khz);

	return (u32)tmp;
}

/**
 * clocksource_hz2mult - calculates mult from hz and shift
 * @hz:			Clocksource frequency in Hz
 * @shift_constant:	Clocksource shift factor
 *
 * Helper functions that converts a hz counter
 * frequency to a timsource multiplier, given the
 * clocksource shift value
 */
static inline u32 clocksource_hz2mult(u32 hz, u32 shift_constant)
{
	/*  hz = cyc/(Billion ns)
	 *  mult/2^shift  = ns/cyc
	 *  mult = ns/cyc * 2^shift
	 *  mult = 1Billion/hz * 2^shift
	 *  mult = 1000000000 * 2^shift / hz
	 *  mult = (1000000000<<shift) / hz
	 */
	u64 tmp = ((u64)1000000000) << shift_constant;

	tmp += hz/2; /* round for do_div */
	do_div(tmp, hz);

	return (u32)tmp;
}

/**
 * clocksource_read: - Access the clocksource's current cycle value
 * @cs:		pointer to clocksource being read
 *
 * Uses the clocksource to return the current cycle_t value
 */
static inline cycle_t clocksource_read(struct clocksource *cs)
{
	return cs->read(cs);
}

/**
 * clocksource_enable: - enable clocksource
 * @cs:		pointer to clocksource
 *
 * Enables the specified clocksource. The clocksource callback
 * function should start up the hardware and setup mult and field
 * members of struct clocksource to reflect hardware capabilities.
 */
static inline int clocksource_enable(struct clocksource *cs)
{
<<<<<<< HEAD
	return cs->enable ? cs->enable(cs) : 0;
=======
	int ret = 0;

	if (cs->enable)
		ret = cs->enable(cs);

	/* save mult_orig on enable */
	cs->mult_orig = cs->mult;

	return ret;
>>>>>>> 533ac12e
}

/**
 * clocksource_disable: - disable clocksource
 * @cs:		pointer to clocksource
 *
 * Disables the specified clocksource. The clocksource callback
 * function should power down the now unused hardware block to
 * save power.
 */
static inline void clocksource_disable(struct clocksource *cs)
{
	if (cs->disable)
		cs->disable(cs);
}

/**
 * cyc2ns - converts clocksource cycles to nanoseconds
 * @cs:		Pointer to clocksource
 * @cycles:	Cycles
 *
 * Uses the clocksource and ntp ajdustment to convert cycle_ts to nanoseconds.
 *
 * XXX - This could use some mult_lxl_ll() asm optimization
 */
static inline s64 cyc2ns(struct clocksource *cs, cycle_t cycles)
{
	u64 ret = (u64)cycles;
	ret = (ret * cs->mult) >> cs->shift;
	return ret;
}

/**
 * clocksource_calculate_interval - Calculates a clocksource interval struct
 *
 * @c:		Pointer to clocksource.
 * @length_nsec: Desired interval length in nanoseconds.
 *
 * Calculates a fixed cycle/nsec interval for a given clocksource/adjustment
 * pair and interval request.
 *
 * Unless you're the timekeeping code, you should not be using this!
 */
static inline void clocksource_calculate_interval(struct clocksource *c,
					  	  unsigned long length_nsec)
{
	u64 tmp;

	/* Do the ns -> cycle conversion first, using original mult */
	tmp = length_nsec;
	tmp <<= c->shift;
	tmp += c->mult_orig/2;
	do_div(tmp, c->mult_orig);

	c->cycle_interval = (cycle_t)tmp;
	if (c->cycle_interval == 0)
		c->cycle_interval = 1;

	/* Go back from cycles -> shifted ns, this time use ntp adjused mult */
	c->xtime_interval = (u64)c->cycle_interval * c->mult;
	c->raw_interval = ((u64)c->cycle_interval * c->mult_orig) >> c->shift;
}


/* used to install a new clocksource */
extern int clocksource_register(struct clocksource*);
extern void clocksource_unregister(struct clocksource*);
extern void clocksource_touch_watchdog(void);
extern struct clocksource* clocksource_get_next(void);
extern void clocksource_change_rating(struct clocksource *cs, int rating);
extern void clocksource_resume(void);

#ifdef CONFIG_GENERIC_TIME_VSYSCALL
extern void update_vsyscall(struct timespec *ts, struct clocksource *c);
extern void update_vsyscall_tz(void);
#else
static inline void update_vsyscall(struct timespec *ts, struct clocksource *c)
{
}

static inline void update_vsyscall_tz(void)
{
}
#endif

#endif /* _LINUX_CLOCKSOURCE_H */<|MERGE_RESOLUTION|>--- conflicted
+++ resolved
@@ -288,9 +288,6 @@
  */
 static inline int clocksource_enable(struct clocksource *cs)
 {
-<<<<<<< HEAD
-	return cs->enable ? cs->enable(cs) : 0;
-=======
 	int ret = 0;
 
 	if (cs->enable)
@@ -300,7 +297,6 @@
 	cs->mult_orig = cs->mult;
 
 	return ret;
->>>>>>> 533ac12e
 }
 
 /**
