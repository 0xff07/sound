/*
 *  include/linux/eventfd.h
 *
 *  Copyright (C) 2007  Davide Libenzi <davidel@xmailserver.org>
 *
 */

#ifndef _LINUX_EVENTFD_H
#define _LINUX_EVENTFD_H

#include <linux/fcntl.h>
#include <linux/file.h>

/*
 * CAREFUL: Check include/asm-generic/fcntl.h when defining
 * new flags, since they might collide with O_* ones. We want
 * to re-use O_* flags that couldn't possibly have a meaning
 * from eventfd, in order to leave a free define-space for
 * shared O_* flags.
 */
#define EFD_SEMAPHORE (1 << 0)
#define EFD_CLOEXEC O_CLOEXEC
#define EFD_NONBLOCK O_NONBLOCK

#define EFD_SHARED_FCNTL_FLAGS (O_CLOEXEC | O_NONBLOCK)
#define EFD_FLAGS_SET (EFD_SHARED_FCNTL_FLAGS | EFD_SEMAPHORE)

#ifdef CONFIG_EVENTFD

<<<<<<< HEAD
=======
struct file *eventfd_file_create(unsigned int count, int flags);
>>>>>>> 94a8d5ca
struct eventfd_ctx *eventfd_ctx_get(struct eventfd_ctx *ctx);
void eventfd_ctx_put(struct eventfd_ctx *ctx);
struct file *eventfd_fget(int fd);
struct eventfd_ctx *eventfd_ctx_fdget(int fd);
struct eventfd_ctx *eventfd_ctx_fileget(struct file *file);
int eventfd_signal(struct eventfd_ctx *ctx, int n);

#else /* CONFIG_EVENTFD */

/*
 * Ugly ugly ugly error layer to support modules that uses eventfd but
 * pretend to work in !CONFIG_EVENTFD configurations. Namely, AIO.
 */
<<<<<<< HEAD
=======
static inline struct file *eventfd_file_create(unsigned int count, int flags)
{
	return ERR_PTR(-ENOSYS);
}

>>>>>>> 94a8d5ca
static inline struct eventfd_ctx *eventfd_ctx_fdget(int fd)
{
	return ERR_PTR(-ENOSYS);
}

static inline int eventfd_signal(struct eventfd_ctx *ctx, int n)
{
	return -ENOSYS;
}

static inline void eventfd_ctx_put(struct eventfd_ctx *ctx)
{

}

#endif

#endif /* _LINUX_EVENTFD_H */
<|MERGE_RESOLUTION|>--- conflicted
+++ resolved
@@ -27,10 +27,7 @@
 
 #ifdef CONFIG_EVENTFD
 
-<<<<<<< HEAD
-=======
 struct file *eventfd_file_create(unsigned int count, int flags);
->>>>>>> 94a8d5ca
 struct eventfd_ctx *eventfd_ctx_get(struct eventfd_ctx *ctx);
 void eventfd_ctx_put(struct eventfd_ctx *ctx);
 struct file *eventfd_fget(int fd);
@@ -44,14 +41,11 @@
  * Ugly ugly ugly error layer to support modules that uses eventfd but
  * pretend to work in !CONFIG_EVENTFD configurations. Namely, AIO.
  */
-<<<<<<< HEAD
-=======
 static inline struct file *eventfd_file_create(unsigned int count, int flags)
 {
 	return ERR_PTR(-ENOSYS);
 }
 
->>>>>>> 94a8d5ca
 static inline struct eventfd_ctx *eventfd_ctx_fdget(int fd)
 {
 	return ERR_PTR(-ENOSYS);
