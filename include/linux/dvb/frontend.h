/*
 * frontend.h
 *
 * Copyright (C) 2000 Marcus Metzler <marcus@convergence.de>
 *		    Ralph  Metzler <ralph@convergence.de>
 *		    Holger Waechtler <holger@convergence.de>
 *		    Andre Draszik <ad@convergence.de>
 *		    for convergence integrated media GmbH
 *
 * This program is free software; you can redistribute it and/or
 * modify it under the terms of the GNU Lesser General Public License
 * as published by the Free Software Foundation; either version 2.1
 * of the License, or (at your option) any later version.
 *
 * This program is distributed in the hope that it will be useful,
 * but WITHOUT ANY WARRANTY; without even the implied warranty of
 * MERCHANTABILITY or FITNESS FOR A PARTICULAR PURPOSE.  See the
 * GNU General Public License for more details.
 *
 * You should have received a copy of the GNU Lesser General Public License
 * along with this program; if not, write to the Free Software
 * Foundation, Inc., 59 Temple Place - Suite 330, Boston, MA  02111-1307, USA.
 *
 */

#ifndef _DVBFRONTEND_H_
#define _DVBFRONTEND_H_

#include <asm/types.h>


typedef enum fe_type {
	FE_QPSK,
	FE_QAM,
	FE_OFDM,
	FE_ATSC
} fe_type_t;


typedef enum fe_caps {
	FE_IS_STUPID			= 0,
	FE_CAN_INVERSION_AUTO		= 0x1,
	FE_CAN_FEC_1_2			= 0x2,
	FE_CAN_FEC_2_3			= 0x4,
	FE_CAN_FEC_3_4			= 0x8,
	FE_CAN_FEC_4_5			= 0x10,
	FE_CAN_FEC_5_6			= 0x20,
	FE_CAN_FEC_6_7			= 0x40,
	FE_CAN_FEC_7_8			= 0x80,
	FE_CAN_FEC_8_9			= 0x100,
	FE_CAN_FEC_AUTO			= 0x200,
	FE_CAN_QPSK			= 0x400,
	FE_CAN_QAM_16			= 0x800,
	FE_CAN_QAM_32			= 0x1000,
	FE_CAN_QAM_64			= 0x2000,
	FE_CAN_QAM_128			= 0x4000,
	FE_CAN_QAM_256			= 0x8000,
	FE_CAN_QAM_AUTO			= 0x10000,
	FE_CAN_TRANSMISSION_MODE_AUTO	= 0x20000,
	FE_CAN_BANDWIDTH_AUTO		= 0x40000,
	FE_CAN_GUARD_INTERVAL_AUTO	= 0x80000,
	FE_CAN_HIERARCHY_AUTO		= 0x100000,
	FE_CAN_8VSB			= 0x200000,
	FE_CAN_16VSB			= 0x400000,
	FE_HAS_EXTENDED_CAPS		= 0x800000,   // We need more bitspace for newer APIs, indicate this.
	FE_NEEDS_BENDING		= 0x20000000, // not supported anymore, don't use (frontend requires frequency bending)
	FE_CAN_RECOVER			= 0x40000000, // frontend can recover from a cable unplug automatically
	FE_CAN_MUTE_TS			= 0x80000000  // frontend can stop spurious TS data output
} fe_caps_t;


struct dvb_frontend_info {
	char       name[128];
	fe_type_t  type;
	__u32      frequency_min;
	__u32      frequency_max;
	__u32      frequency_stepsize;
	__u32      frequency_tolerance;
	__u32      symbol_rate_min;
	__u32      symbol_rate_max;
	__u32      symbol_rate_tolerance;	/* ppm */
	__u32      notifier_delay;		/* DEPRECATED */
	fe_caps_t  caps;
};


/**
 *  Check out the DiSEqC bus spec available on http://www.eutelsat.org/ for
 *  the meaning of this struct...
 */
struct dvb_diseqc_master_cmd {
	__u8 msg [6];	/*  { framing, address, command, data [3] } */
	__u8 msg_len;	/*  valid values are 3...6  */
};


struct dvb_diseqc_slave_reply {
	__u8 msg [4];	/*  { framing, data [3] } */
	__u8 msg_len;	/*  valid values are 0...4, 0 means no msg  */
	int  timeout;	/*  return from ioctl after timeout ms with */
};			/*  errorcode when no message was received  */


typedef enum fe_sec_voltage {
	SEC_VOLTAGE_13,
	SEC_VOLTAGE_18,
	SEC_VOLTAGE_OFF
} fe_sec_voltage_t;


typedef enum fe_sec_tone_mode {
	SEC_TONE_ON,
	SEC_TONE_OFF
} fe_sec_tone_mode_t;


typedef enum fe_sec_mini_cmd {
	SEC_MINI_A,
	SEC_MINI_B
} fe_sec_mini_cmd_t;


typedef enum fe_status {
	FE_HAS_SIGNAL	= 0x01,   /*  found something above the noise level */
	FE_HAS_CARRIER	= 0x02,   /*  found a DVB signal  */
	FE_HAS_VITERBI	= 0x04,   /*  FEC is stable  */
	FE_HAS_SYNC	= 0x08,   /*  found sync bytes  */
	FE_HAS_LOCK	= 0x10,   /*  everything's working... */
	FE_TIMEDOUT	= 0x20,   /*  no lock within the last ~2 seconds */
	FE_REINIT	= 0x40    /*  frontend was reinitialized,  */
} fe_status_t;			  /*  application is recommended to reset */
				  /*  DiSEqC, tone and parameters */

typedef enum fe_spectral_inversion {
	INVERSION_OFF,
	INVERSION_ON,
	INVERSION_AUTO
} fe_spectral_inversion_t;


typedef enum fe_code_rate {
	FEC_NONE = 0,
	FEC_1_2,
	FEC_2_3,
	FEC_3_4,
	FEC_4_5,
	FEC_5_6,
	FEC_6_7,
	FEC_7_8,
	FEC_8_9,
	FEC_AUTO,
	FEC_3_5,
	FEC_9_10,
} fe_code_rate_t;


typedef enum fe_modulation {
	QPSK,
	QAM_16,
	QAM_32,
	QAM_64,
	QAM_128,
	QAM_256,
	QAM_AUTO,
	VSB_8,
	VSB_16,
	PSK_8,
	APSK_16,
<<<<<<< HEAD
=======
	APSK_32,
>>>>>>> 2f5ad54e
	DQPSK,
} fe_modulation_t;

typedef enum fe_transmit_mode {
	TRANSMISSION_MODE_2K,
	TRANSMISSION_MODE_8K,
	TRANSMISSION_MODE_AUTO
} fe_transmit_mode_t;

typedef enum fe_bandwidth {
	BANDWIDTH_8_MHZ,
	BANDWIDTH_7_MHZ,
	BANDWIDTH_6_MHZ,
	BANDWIDTH_AUTO
} fe_bandwidth_t;


typedef enum fe_guard_interval {
	GUARD_INTERVAL_1_32,
	GUARD_INTERVAL_1_16,
	GUARD_INTERVAL_1_8,
	GUARD_INTERVAL_1_4,
	GUARD_INTERVAL_AUTO
} fe_guard_interval_t;


typedef enum fe_hierarchy {
	HIERARCHY_NONE,
	HIERARCHY_1,
	HIERARCHY_2,
	HIERARCHY_4,
	HIERARCHY_AUTO
} fe_hierarchy_t;


struct dvb_qpsk_parameters {
	__u32		symbol_rate;  /* symbol rate in Symbols per second */
	fe_code_rate_t	fec_inner;    /* forward error correction (see above) */
};

struct dvb_qam_parameters {
	__u32		symbol_rate; /* symbol rate in Symbols per second */
	fe_code_rate_t	fec_inner;   /* forward error correction (see above) */
	fe_modulation_t	modulation;  /* modulation type (see above) */
};

struct dvb_vsb_parameters {
	fe_modulation_t	modulation;  /* modulation type (see above) */
};

struct dvb_ofdm_parameters {
	fe_bandwidth_t      bandwidth;
	fe_code_rate_t      code_rate_HP;  /* high priority stream code rate */
	fe_code_rate_t      code_rate_LP;  /* low priority stream code rate */
	fe_modulation_t     constellation; /* modulation type (see above) */
	fe_transmit_mode_t  transmission_mode;
	fe_guard_interval_t guard_interval;
	fe_hierarchy_t      hierarchy_information;
};


struct dvb_frontend_parameters {
	__u32 frequency;     /* (absolute) frequency in Hz for QAM/OFDM/ATSC */
			     /* intermediate frequency in kHz for QPSK */
	fe_spectral_inversion_t inversion;
	union {
		struct dvb_qpsk_parameters qpsk;
		struct dvb_qam_parameters  qam;
		struct dvb_ofdm_parameters ofdm;
		struct dvb_vsb_parameters vsb;
	} u;
};


struct dvb_frontend_event {
	fe_status_t status;
	struct dvb_frontend_parameters parameters;
};

/* S2API Commands */
#define DTV_UNDEFINED		0
#define DTV_TUNE		1
#define DTV_CLEAR		2
#define DTV_FREQUENCY		3
#define DTV_MODULATION		4
#define DTV_BANDWIDTH_HZ	5
#define DTV_INVERSION		6
#define DTV_DISEQC_MASTER	7
#define DTV_SYMBOL_RATE		8
#define DTV_INNER_FEC		9
#define DTV_VOLTAGE		10
#define DTV_TONE		11
#define DTV_PILOT		12
#define DTV_ROLLOFF		13
#define DTV_DISEQC_SLAVE_REPLY	14

/* Basic enumeration set for querying unlimited capabilities */
#define DTV_FE_CAPABILITY_COUNT	15
#define DTV_FE_CAPABILITY	16
#define DTV_DELIVERY_SYSTEM	17

#define DTV_API_VERSION				35
#define DTV_API_VERSION				35
#define DTV_CODE_RATE_HP			36
#define DTV_CODE_RATE_LP			37
#define DTV_GUARD_INTERVAL			38
#define DTV_TRANSMISSION_MODE			39
#define DTV_HIERARCHY				40

#define DTV_MAX_COMMAND				DTV_HIERARCHY

typedef enum fe_pilot {
	PILOT_ON,
	PILOT_OFF,
	PILOT_AUTO,
} fe_pilot_t;

typedef enum fe_rolloff {
	ROLLOFF_35, /* Implied value in DVB-S, default for DVB-S2 */
	ROLLOFF_20,
	ROLLOFF_25,
	ROLLOFF_AUTO,
} fe_rolloff_t;

typedef enum fe_delivery_system {
	SYS_UNDEFINED,
	SYS_DVBC_ANNEX_AC,
	SYS_DVBC_ANNEX_B,
	SYS_DVBT,
<<<<<<< HEAD
=======
	SYS_DSS,
>>>>>>> 2f5ad54e
	SYS_DVBS,
	SYS_DVBS2,
	SYS_DVBH,
	SYS_ISDBT,
	SYS_ISDBS,
	SYS_ISDBC,
	SYS_ATSC,
	SYS_ATSCMH,
	SYS_DMBTH,
	SYS_CMMB,
	SYS_DAB,
} fe_delivery_system_t;

struct dtv_cmds_h {
	char	*name;		/* A display name for debugging purposes */

	__u32	cmd;		/* A unique ID */

	/* Flags */
	__u32	set:1;		/* Either a set or get property */
	__u32	buffer:1;	/* Does this property use the buffer? */
	__u32	reserved:30;	/* Align */
};

struct dtv_property {
	__u32 cmd;
	__u32 reserved[3];
	union {
		__u32 data;
		struct {
			__u8 data[32];
			__u32 len;
			__u32 reserved1[3];
			void *reserved2;
		} buffer;
	} u;
	int result;
} __attribute__ ((packed));

/* num of properties cannot exceed DTV_IOCTL_MAX_MSGS per ioctl */
#define DTV_IOCTL_MAX_MSGS 64

struct dtv_properties {
	__u32 num;
	struct dtv_property *props;
};

#define FE_SET_PROPERTY		   _IOW('o', 82, struct dtv_properties)
#define FE_GET_PROPERTY		   _IOR('o', 83, struct dtv_properties)


/**
 * When set, this flag will disable any zigzagging or other "normal" tuning
 * behaviour. Additionally, there will be no automatic monitoring of the lock
 * status, and hence no frontend events will be generated. If a frontend device
 * is closed, this flag will be automatically turned off when the device is
 * reopened read-write.
 */
#define FE_TUNE_MODE_ONESHOT 0x01


#define FE_GET_INFO		   _IOR('o', 61, struct dvb_frontend_info)

#define FE_DISEQC_RESET_OVERLOAD   _IO('o', 62)
#define FE_DISEQC_SEND_MASTER_CMD  _IOW('o', 63, struct dvb_diseqc_master_cmd)
#define FE_DISEQC_RECV_SLAVE_REPLY _IOR('o', 64, struct dvb_diseqc_slave_reply)
#define FE_DISEQC_SEND_BURST       _IO('o', 65)  /* fe_sec_mini_cmd_t */

#define FE_SET_TONE		   _IO('o', 66)  /* fe_sec_tone_mode_t */
#define FE_SET_VOLTAGE		   _IO('o', 67)  /* fe_sec_voltage_t */
#define FE_ENABLE_HIGH_LNB_VOLTAGE _IO('o', 68)  /* int */

#define FE_READ_STATUS		   _IOR('o', 69, fe_status_t)
#define FE_READ_BER		   _IOR('o', 70, __u32)
#define FE_READ_SIGNAL_STRENGTH    _IOR('o', 71, __u16)
#define FE_READ_SNR		   _IOR('o', 72, __u16)
#define FE_READ_UNCORRECTED_BLOCKS _IOR('o', 73, __u32)

#define FE_SET_FRONTEND		   _IOW('o', 76, struct dvb_frontend_parameters)
#define FE_GET_FRONTEND		   _IOR('o', 77, struct dvb_frontend_parameters)
#define FE_SET_FRONTEND_TUNE_MODE  _IO('o', 81) /* unsigned int */
#define FE_GET_EVENT		   _IOR('o', 78, struct dvb_frontend_event)

#define FE_DISHNETWORK_SEND_LEGACY_CMD _IO('o', 80) /* unsigned int */

#endif /*_DVBFRONTEND_H_*/<|MERGE_RESOLUTION|>--- conflicted
+++ resolved
@@ -166,10 +166,7 @@
 	VSB_16,
 	PSK_8,
 	APSK_16,
-<<<<<<< HEAD
-=======
 	APSK_32,
->>>>>>> 2f5ad54e
 	DQPSK,
 } fe_modulation_t;
 
@@ -299,10 +296,7 @@
 	SYS_DVBC_ANNEX_AC,
 	SYS_DVBC_ANNEX_B,
 	SYS_DVBT,
-<<<<<<< HEAD
-=======
 	SYS_DSS,
->>>>>>> 2f5ad54e
 	SYS_DVBS,
 	SYS_DVBS2,
 	SYS_DVBH,
