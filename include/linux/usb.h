#ifndef __LINUX_USB_H
#define __LINUX_USB_H

#include <linux/mod_devicetable.h>
#include <linux/usb/ch9.h>

#define USB_MAJOR			180
#define USB_DEVICE_MAJOR		189


#ifdef __KERNEL__

#include <linux/errno.h>        /* for -ENODEV */
#include <linux/delay.h>	/* for mdelay() */
#include <linux/interrupt.h>	/* for in_interrupt() */
#include <linux/list.h>		/* for struct list_head */
#include <linux/kref.h>		/* for struct kref */
#include <linux/device.h>	/* for struct device */
#include <linux/fs.h>		/* for struct file_operations */
#include <linux/completion.h>	/* for struct completion */
#include <linux/sched.h>	/* for current && schedule_timeout */
#include <linux/mutex.h>	/* for struct mutex */

struct usb_device;
struct usb_driver;
struct wusb_dev;

/*-------------------------------------------------------------------------*/

/*
 * Host-side wrappers for standard USB descriptors ... these are parsed
 * from the data provided by devices.  Parsing turns them from a flat
 * sequence of descriptors into a hierarchy:
 *
 *  - devices have one (usually) or more configs;
 *  - configs have one (often) or more interfaces;
 *  - interfaces have one (usually) or more settings;
 *  - each interface setting has zero or (usually) more endpoints.
 *  - a SuperSpeed endpoint has a companion descriptor
 *
 * And there might be other descriptors mixed in with those.
 *
 * Devices may also have class-specific or vendor-specific descriptors.
 */

struct ep_device;

/* For SS devices */
/**
 * struct usb_host_ss_ep_comp - Valid for SuperSpeed devices only
 * @desc: endpoint companion descriptor, wMaxPacketSize in native byteorder
 * @extra: descriptors following this endpoint companion descriptor
 * @extralen: how many bytes of "extra" are valid
 */
struct usb_host_ss_ep_comp {
	struct usb_ss_ep_comp_descriptor	desc;
	unsigned char				*extra;   /* Extra descriptors */
	int					extralen;
};

/**
 * struct usb_host_endpoint - host-side endpoint descriptor and queue
 * @desc: descriptor for this endpoint, wMaxPacketSize in native byteorder
 * @urb_list: urbs queued to this endpoint; maintained by usbcore
 * @hcpriv: for use by HCD; typically holds hardware dma queue head (QH)
 *	with one or more transfer descriptors (TDs) per urb
 * @ep_dev: ep_device for sysfs info
 * @ss_ep_comp: companion descriptor information for this endpoint
 * @extra: descriptors following this endpoint in the configuration
 * @extralen: how many bytes of "extra" are valid
 * @enabled: URBs may be submitted to this endpoint
 *
 * USB requests are always queued to a given endpoint, identified by a
 * descriptor within an active interface in a given USB configuration.
 */
struct usb_host_endpoint {
	struct usb_endpoint_descriptor	desc;
	struct list_head		urb_list;
	void				*hcpriv;
	struct ep_device 		*ep_dev;	/* For sysfs info */
	struct usb_host_ss_ep_comp	*ss_ep_comp;	/* For SS devices */

	unsigned char *extra;   /* Extra descriptors */
	int extralen;
	int enabled;
};

/* host-side wrapper for one interface setting's parsed descriptors */
struct usb_host_interface {
	struct usb_interface_descriptor	desc;

	/* array of desc.bNumEndpoint endpoints associated with this
	 * interface setting.  these will be in no particular order.
	 */
	struct usb_host_endpoint *endpoint;

	char *string;		/* iInterface string, if present */
	unsigned char *extra;   /* Extra descriptors */
	int extralen;
};

enum usb_interface_condition {
	USB_INTERFACE_UNBOUND = 0,
	USB_INTERFACE_BINDING,
	USB_INTERFACE_BOUND,
	USB_INTERFACE_UNBINDING,
};

/**
 * struct usb_interface - what usb device drivers talk to
 * @altsetting: array of interface structures, one for each alternate
 * 	setting that may be selected.  Each one includes a set of
 * 	endpoint configurations.  They will be in no particular order.
 * @cur_altsetting: the current altsetting.
 * @num_altsetting: number of altsettings defined.
 * @intf_assoc: interface association descriptor
 * @minor: the minor number assigned to this interface, if this
 *	interface is bound to a driver that uses the USB major number.
 *	If this interface does not use the USB major, this field should
 *	be unused.  The driver should set this value in the probe()
 *	function of the driver, after it has been assigned a minor
 *	number from the USB core by calling usb_register_dev().
 * @condition: binding state of the interface: not bound, binding
 *	(in probe()), bound to a driver, or unbinding (in disconnect())
 * @is_active: flag set when the interface is bound and not suspended.
 * @sysfs_files_created: sysfs attributes exist
 * @ep_devs_created: endpoint child pseudo-devices exist
 * @unregistering: flag set when the interface is being unregistered
 * @needs_remote_wakeup: flag set when the driver requires remote-wakeup
 *	capability during autosuspend.
 * @needs_altsetting0: flag set when a set-interface request for altsetting 0
 *	has been deferred.
 * @needs_binding: flag set when the driver should be re-probed or unbound
 *	following a reset or suspend operation it doesn't support.
 * @dev: driver model's view of this device
 * @usb_dev: if an interface is bound to the USB major, this will point
 *	to the sysfs representation for that device.
 * @pm_usage_cnt: PM usage counter for this interface; autosuspend is not
 *	allowed unless the counter is 0.
 * @reset_ws: Used for scheduling resets from atomic context.
 * @reset_running: set to 1 if the interface is currently running a
 *      queued reset so that usb_cancel_queued_reset() doesn't try to
 *      remove from the workqueue when running inside the worker
 *      thread. See __usb_queue_reset_device().
 *
 * USB device drivers attach to interfaces on a physical device.  Each
 * interface encapsulates a single high level function, such as feeding
 * an audio stream to a speaker or reporting a change in a volume control.
 * Many USB devices only have one interface.  The protocol used to talk to
 * an interface's endpoints can be defined in a usb "class" specification,
 * or by a product's vendor.  The (default) control endpoint is part of
 * every interface, but is never listed among the interface's descriptors.
 *
 * The driver that is bound to the interface can use standard driver model
 * calls such as dev_get_drvdata() on the dev member of this structure.
 *
 * Each interface may have alternate settings.  The initial configuration
 * of a device sets altsetting 0, but the device driver can change
 * that setting using usb_set_interface().  Alternate settings are often
 * used to control the use of periodic endpoints, such as by having
 * different endpoints use different amounts of reserved USB bandwidth.
 * All standards-conformant USB devices that use isochronous endpoints
 * will use them in non-default settings.
 *
 * The USB specification says that alternate setting numbers must run from
 * 0 to one less than the total number of alternate settings.  But some
 * devices manage to mess this up, and the structures aren't necessarily
 * stored in numerical order anyhow.  Use usb_altnum_to_altsetting() to
 * look up an alternate setting in the altsetting array based on its number.
 */
struct usb_interface {
	/* array of alternate settings for this interface,
	 * stored in no particular order */
	struct usb_host_interface *altsetting;

	struct usb_host_interface *cur_altsetting;	/* the currently
					 * active alternate setting */
	unsigned num_altsetting;	/* number of alternate settings */

	/* If there is an interface association descriptor then it will list
	 * the associated interfaces */
	struct usb_interface_assoc_descriptor *intf_assoc;

	int minor;			/* minor number this interface is
					 * bound to */
	enum usb_interface_condition condition;		/* state of binding */
	unsigned is_active:1;		/* the interface is not suspended */
	unsigned sysfs_files_created:1;	/* the sysfs attributes exist */
	unsigned ep_devs_created:1;	/* endpoint "devices" exist */
	unsigned unregistering:1;	/* unregistration is in progress */
	unsigned needs_remote_wakeup:1;	/* driver requires remote wakeup */
	unsigned needs_altsetting0:1;	/* switch to altsetting 0 is pending */
	unsigned needs_binding:1;	/* needs delayed unbind/rebind */
	unsigned reset_running:1;

	struct device dev;		/* interface specific device info */
	struct device *usb_dev;
	atomic_t pm_usage_cnt;		/* usage counter for autosuspend */
	struct work_struct reset_ws;	/* for resets in atomic context */
};
#define	to_usb_interface(d) container_of(d, struct usb_interface, dev)
#define	interface_to_usbdev(intf) \
	container_of(intf->dev.parent, struct usb_device, dev)

static inline void *usb_get_intfdata(struct usb_interface *intf)
{
	return dev_get_drvdata(&intf->dev);
}

static inline void usb_set_intfdata(struct usb_interface *intf, void *data)
{
	dev_set_drvdata(&intf->dev, data);
}

struct usb_interface *usb_get_intf(struct usb_interface *intf);
void usb_put_intf(struct usb_interface *intf);

/* this maximum is arbitrary */
#define USB_MAXINTERFACES	32
#define USB_MAXIADS		USB_MAXINTERFACES/2

/**
 * struct usb_interface_cache - long-term representation of a device interface
 * @num_altsetting: number of altsettings defined.
 * @ref: reference counter.
 * @altsetting: variable-length array of interface structures, one for
 *	each alternate setting that may be selected.  Each one includes a
 *	set of endpoint configurations.  They will be in no particular order.
 *
 * These structures persist for the lifetime of a usb_device, unlike
 * struct usb_interface (which persists only as long as its configuration
 * is installed).  The altsetting arrays can be accessed through these
 * structures at any time, permitting comparison of configurations and
 * providing support for the /proc/bus/usb/devices pseudo-file.
 */
struct usb_interface_cache {
	unsigned num_altsetting;	/* number of alternate settings */
	struct kref ref;		/* reference counter */

	/* variable-length array of alternate settings for this interface,
	 * stored in no particular order */
	struct usb_host_interface altsetting[0];
};
#define	ref_to_usb_interface_cache(r) \
		container_of(r, struct usb_interface_cache, ref)
#define	altsetting_to_usb_interface_cache(a) \
		container_of(a, struct usb_interface_cache, altsetting[0])

/**
 * struct usb_host_config - representation of a device's configuration
 * @desc: the device's configuration descriptor.
 * @string: pointer to the cached version of the iConfiguration string, if
 *	present for this configuration.
 * @intf_assoc: list of any interface association descriptors in this config
 * @interface: array of pointers to usb_interface structures, one for each
 *	interface in the configuration.  The number of interfaces is stored
 *	in desc.bNumInterfaces.  These pointers are valid only while the
 *	the configuration is active.
 * @intf_cache: array of pointers to usb_interface_cache structures, one
 *	for each interface in the configuration.  These structures exist
 *	for the entire life of the device.
 * @extra: pointer to buffer containing all extra descriptors associated
 *	with this configuration (those preceding the first interface
 *	descriptor).
 * @extralen: length of the extra descriptors buffer.
 *
 * USB devices may have multiple configurations, but only one can be active
 * at any time.  Each encapsulates a different operational environment;
 * for example, a dual-speed device would have separate configurations for
 * full-speed and high-speed operation.  The number of configurations
 * available is stored in the device descriptor as bNumConfigurations.
 *
 * A configuration can contain multiple interfaces.  Each corresponds to
 * a different function of the USB device, and all are available whenever
 * the configuration is active.  The USB standard says that interfaces
 * are supposed to be numbered from 0 to desc.bNumInterfaces-1, but a lot
 * of devices get this wrong.  In addition, the interface array is not
 * guaranteed to be sorted in numerical order.  Use usb_ifnum_to_if() to
 * look up an interface entry based on its number.
 *
 * Device drivers should not attempt to activate configurations.  The choice
 * of which configuration to install is a policy decision based on such
 * considerations as available power, functionality provided, and the user's
 * desires (expressed through userspace tools).  However, drivers can call
 * usb_reset_configuration() to reinitialize the current configuration and
 * all its interfaces.
 */
struct usb_host_config {
	struct usb_config_descriptor	desc;

	char *string;		/* iConfiguration string, if present */

	/* List of any Interface Association Descriptors in this
	 * configuration. */
	struct usb_interface_assoc_descriptor *intf_assoc[USB_MAXIADS];

	/* the interfaces associated with this configuration,
	 * stored in no particular order */
	struct usb_interface *interface[USB_MAXINTERFACES];

	/* Interface information available even when this is not the
	 * active configuration */
	struct usb_interface_cache *intf_cache[USB_MAXINTERFACES];

	unsigned char *extra;   /* Extra descriptors */
	int extralen;
};

int __usb_get_extra_descriptor(char *buffer, unsigned size,
	unsigned char type, void **ptr);
#define usb_get_extra_descriptor(ifpoint, type, ptr) \
				__usb_get_extra_descriptor((ifpoint)->extra, \
				(ifpoint)->extralen, \
				type, (void **)ptr)

/* ----------------------------------------------------------------------- */

/* USB device number allocation bitmap */
struct usb_devmap {
	unsigned long devicemap[128 / (8*sizeof(unsigned long))];
};

/*
 * Allocated per bus (tree of devices) we have:
 */
struct usb_bus {
	struct device *controller;	/* host/master side hardware */
	int busnum;			/* Bus number (in order of reg) */
	const char *bus_name;		/* stable id (PCI slot_name etc) */
	u8 uses_dma;			/* Does the host controller use DMA? */
	u8 otg_port;			/* 0, or number of OTG/HNP port */
	unsigned is_b_host:1;		/* true during some HNP roleswitches */
	unsigned b_hnp_enable:1;	/* OTG: did A-Host enable HNP? */

	int devnum_next;		/* Next open device number in
					 * round-robin allocation */

	struct usb_devmap devmap;	/* device address allocation map */
	struct usb_device *root_hub;	/* Root hub */
	struct list_head bus_list;	/* list of busses */

	int bandwidth_allocated;	/* on this bus: how much of the time
					 * reserved for periodic (intr/iso)
					 * requests is used, on average?
					 * Units: microseconds/frame.
					 * Limits: Full/low speed reserve 90%,
					 * while high speed reserves 80%.
					 */
	int bandwidth_int_reqs;		/* number of Interrupt requests */
	int bandwidth_isoc_reqs;	/* number of Isoc. requests */

#ifdef CONFIG_USB_DEVICEFS
	struct dentry *usbfs_dentry;	/* usbfs dentry entry for the bus */
#endif

#if defined(CONFIG_USB_MON) || defined(CONFIG_USB_MON_MODULE)
	struct mon_bus *mon_bus;	/* non-null when associated */
	int monitored;			/* non-zero when monitored */
#endif
};

/* ----------------------------------------------------------------------- */

/* This is arbitrary.
 * From USB 2.0 spec Table 11-13, offset 7, a hub can
 * have up to 255 ports. The most yet reported is 10.
 *
 * Current Wireless USB host hardware (Intel i1480 for example) allows
 * up to 22 devices to connect. Upcoming hardware might raise that
 * limit. Because the arrays need to add a bit for hub status data, we
 * do 31, so plus one evens out to four bytes.
 */
#define USB_MAXCHILDREN		(31)

struct usb_tt;

/**
 * struct usb_device - kernel's representation of a USB device
 * @devnum: device number; address on a USB bus
 * @devpath: device ID string for use in messages (e.g., /port/...)
 * @route: tree topology hex string for use with xHCI
 * @state: device state: configured, not attached, etc.
 * @speed: device speed: high/full/low (or error)
 * @tt: Transaction Translator info; used with low/full speed dev, highspeed hub
 * @ttport: device port on that tt hub
 * @toggle: one bit for each endpoint, with ([0] = IN, [1] = OUT) endpoints
 * @parent: our hub, unless we're the root
 * @bus: bus we're part of
 * @ep0: endpoint 0 data (default control pipe)
 * @dev: generic device interface
 * @descriptor: USB device descriptor
 * @config: all of the device's configs
 * @actconfig: the active configuration
 * @ep_in: array of IN endpoints
 * @ep_out: array of OUT endpoints
 * @rawdescriptors: raw descriptors for each config
 * @bus_mA: Current available from the bus
 * @portnum: parent port number (origin 1)
 * @level: number of USB hub ancestors
 * @can_submit: URBs may be submitted
 * @discon_suspended: disconnected while suspended
 * @persist_enabled:  USB_PERSIST enabled for this device
 * @have_langid: whether string_langid is valid
 * @authorized: policy has said we can use it;
 *	(user space) policy determines if we authorize this device to be
 *	used or not. By default, wired USB devices are authorized.
 *	WUSB devices are not, until we authorize them from user space.
 *	FIXME -- complete doc
 * @authenticated: Crypto authentication passed
 * @wusb: device is Wireless USB
 * @string_langid: language ID for strings
 * @product: iProduct string, if present (static)
 * @manufacturer: iManufacturer string, if present (static)
 * @serial: iSerialNumber string, if present (static)
 * @filelist: usbfs files that are open to this device
 * @usb_classdev: USB class device that was created for usbfs device
 *	access from userspace
 * @usbfs_dentry: usbfs dentry entry for the device
 * @maxchild: number of ports if hub
 * @children: child devices - USB devices that are attached to this hub
 * @pm_usage_cnt: usage counter for autosuspend
 * @quirks: quirks of the whole device
 * @urbnum: number of URBs submitted for the whole device
 * @active_duration: total time device is not suspended
 * @autosuspend: for delayed autosuspends
 * @autoresume: for autoresumes requested while in_interrupt
 * @pm_mutex: protects PM operations
 * @last_busy: time of last use
 * @autosuspend_delay: in jiffies
 * @connect_time: time device was first connected
 * @auto_pm: autosuspend/resume in progress
 * @do_remote_wakeup:  remote wakeup should be enabled
 * @reset_resume: needs reset instead of resume
 * @autosuspend_disabled: autosuspend disabled by the user
 * @autoresume_disabled: autoresume disabled by the user
 * @skip_sys_resume: skip the next system resume
 * @wusb_dev: if this is a Wireless USB device, link to the WUSB
 *	specific data for the device.
 * @slot_id: Slot ID assigned by xHCI
 *
 * Notes:
 * Usbcore drivers should not set usbdev->state directly.  Instead use
 * usb_set_device_state().
 */
struct usb_device {
	int		devnum;
	char		devpath [16];
	u32		route;
	enum usb_device_state	state;
	enum usb_device_speed	speed;

	struct usb_tt	*tt;
	int		ttport;

	unsigned int toggle[2];

	struct usb_device *parent;
	struct usb_bus *bus;
	struct usb_host_endpoint ep0;

	struct device dev;

	struct usb_device_descriptor descriptor;
	struct usb_host_config *config;

	struct usb_host_config *actconfig;
	struct usb_host_endpoint *ep_in[16];
	struct usb_host_endpoint *ep_out[16];

	char **rawdescriptors;

	unsigned short bus_mA;
	u8 portnum;
	u8 level;

	unsigned can_submit:1;
	unsigned discon_suspended:1;
	unsigned persist_enabled:1;
	unsigned have_langid:1;
	unsigned authorized:1;
 	unsigned authenticated:1;
	unsigned wusb:1;
	int string_langid;

	/* static strings from the device */
	char *product;
	char *manufacturer;
	char *serial;

	struct list_head filelist;
#ifdef CONFIG_USB_DEVICE_CLASS
	struct device *usb_classdev;
#endif
#ifdef CONFIG_USB_DEVICEFS
	struct dentry *usbfs_dentry;
#endif

	int maxchild;
	struct usb_device *children[USB_MAXCHILDREN];

	int pm_usage_cnt;
	u32 quirks;
	atomic_t urbnum;

	unsigned long active_duration;

#ifdef CONFIG_PM
	struct delayed_work autosuspend;
	struct work_struct autoresume;
	struct mutex pm_mutex;

	unsigned long last_busy;
	int autosuspend_delay;
	unsigned long connect_time;

	unsigned auto_pm:1;
	unsigned do_remote_wakeup:1;
	unsigned reset_resume:1;
	unsigned autosuspend_disabled:1;
	unsigned autoresume_disabled:1;
	unsigned skip_sys_resume:1;
#endif
	struct wusb_dev *wusb_dev;
	int slot_id;
};
#define	to_usb_device(d) container_of(d, struct usb_device, dev)

extern struct usb_device *usb_get_dev(struct usb_device *dev);
extern void usb_put_dev(struct usb_device *dev);

/* USB device locking */
#define usb_lock_device(udev)		down(&(udev)->dev.sem)
#define usb_unlock_device(udev)		up(&(udev)->dev.sem)
#define usb_trylock_device(udev)	down_trylock(&(udev)->dev.sem)
extern int usb_lock_device_for_reset(struct usb_device *udev,
				     const struct usb_interface *iface);

/* USB port reset for device reinitialization */
extern int usb_reset_device(struct usb_device *dev);
extern void usb_queue_reset_device(struct usb_interface *dev);

extern struct usb_device *usb_find_device(u16 vendor_id, u16 product_id);

/* USB autosuspend and autoresume */
#ifdef CONFIG_USB_SUSPEND
extern int usb_autopm_set_interface(struct usb_interface *intf);
extern int usb_autopm_get_interface(struct usb_interface *intf);
extern void usb_autopm_put_interface(struct usb_interface *intf);
extern int usb_autopm_get_interface_async(struct usb_interface *intf);
extern void usb_autopm_put_interface_async(struct usb_interface *intf);

static inline void usb_autopm_enable(struct usb_interface *intf)
{
	atomic_set(&intf->pm_usage_cnt, 0);
	usb_autopm_set_interface(intf);
}

static inline void usb_autopm_disable(struct usb_interface *intf)
{
	atomic_set(&intf->pm_usage_cnt, 1);
	usb_autopm_set_interface(intf);
}

static inline void usb_mark_last_busy(struct usb_device *udev)
{
	udev->last_busy = jiffies;
}

#else

static inline int usb_autopm_set_interface(struct usb_interface *intf)
{ return 0; }

static inline int usb_autopm_get_interface(struct usb_interface *intf)
{ return 0; }

static inline int usb_autopm_get_interface_async(struct usb_interface *intf)
{ return 0; }

static inline void usb_autopm_put_interface(struct usb_interface *intf)
{ }
static inline void usb_autopm_put_interface_async(struct usb_interface *intf)
{ }
static inline void usb_autopm_enable(struct usb_interface *intf)
{ }
static inline void usb_autopm_disable(struct usb_interface *intf)
{ }
static inline void usb_mark_last_busy(struct usb_device *udev)
{ }
#endif

/*-------------------------------------------------------------------------*/

/* for drivers using iso endpoints */
extern int usb_get_current_frame_number(struct usb_device *usb_dev);

/* used these for multi-interface device registration */
extern int usb_driver_claim_interface(struct usb_driver *driver,
			struct usb_interface *iface, void *priv);

/**
 * usb_interface_claimed - returns true iff an interface is claimed
 * @iface: the interface being checked
 *
 * Returns true (nonzero) iff the interface is claimed, else false (zero).
 * Callers must own the driver model's usb bus readlock.  So driver
 * probe() entries don't need extra locking, but other call contexts
 * may need to explicitly claim that lock.
 *
 */
static inline int usb_interface_claimed(struct usb_interface *iface)
{
	return (iface->dev.driver != NULL);
}

extern void usb_driver_release_interface(struct usb_driver *driver,
			struct usb_interface *iface);
const struct usb_device_id *usb_match_id(struct usb_interface *interface,
					 const struct usb_device_id *id);
extern int usb_match_one_id(struct usb_interface *interface,
			    const struct usb_device_id *id);

extern struct usb_interface *usb_find_interface(struct usb_driver *drv,
		int minor);
extern struct usb_interface *usb_ifnum_to_if(const struct usb_device *dev,
		unsigned ifnum);
extern struct usb_host_interface *usb_altnum_to_altsetting(
		const struct usb_interface *intf, unsigned int altnum);


/**
 * usb_make_path - returns stable device path in the usb tree
 * @dev: the device whose path is being constructed
 * @buf: where to put the string
 * @size: how big is "buf"?
 *
 * Returns length of the string (> 0) or negative if size was too small.
 *
 * This identifier is intended to be "stable", reflecting physical paths in
 * hardware such as physical bus addresses for host controllers or ports on
 * USB hubs.  That makes it stay the same until systems are physically
 * reconfigured, by re-cabling a tree of USB devices or by moving USB host
 * controllers.  Adding and removing devices, including virtual root hubs
 * in host controller driver modules, does not change these path identifers;
 * neither does rebooting or re-enumerating.  These are more useful identifiers
 * than changeable ("unstable") ones like bus numbers or device addresses.
 *
 * With a partial exception for devices connected to USB 2.0 root hubs, these
 * identifiers are also predictable.  So long as the device tree isn't changed,
 * plugging any USB device into a given hub port always gives it the same path.
 * Because of the use of "companion" controllers, devices connected to ports on
 * USB 2.0 root hubs (EHCI host controllers) will get one path ID if they are
 * high speed, and a different one if they are full or low speed.
 */
static inline int usb_make_path(struct usb_device *dev, char *buf, size_t size)
{
	int actual;
	actual = snprintf(buf, size, "usb-%s-%s", dev->bus->bus_name,
			  dev->devpath);
	return (actual >= (int)size) ? -1 : actual;
}

/*-------------------------------------------------------------------------*/

#define USB_DEVICE_ID_MATCH_DEVICE \
		(USB_DEVICE_ID_MATCH_VENDOR | USB_DEVICE_ID_MATCH_PRODUCT)
#define USB_DEVICE_ID_MATCH_DEV_RANGE \
		(USB_DEVICE_ID_MATCH_DEV_LO | USB_DEVICE_ID_MATCH_DEV_HI)
#define USB_DEVICE_ID_MATCH_DEVICE_AND_VERSION \
		(USB_DEVICE_ID_MATCH_DEVICE | USB_DEVICE_ID_MATCH_DEV_RANGE)
#define USB_DEVICE_ID_MATCH_DEV_INFO \
		(USB_DEVICE_ID_MATCH_DEV_CLASS | \
		USB_DEVICE_ID_MATCH_DEV_SUBCLASS | \
		USB_DEVICE_ID_MATCH_DEV_PROTOCOL)
#define USB_DEVICE_ID_MATCH_INT_INFO \
		(USB_DEVICE_ID_MATCH_INT_CLASS | \
		USB_DEVICE_ID_MATCH_INT_SUBCLASS | \
		USB_DEVICE_ID_MATCH_INT_PROTOCOL)

/**
 * USB_DEVICE - macro used to describe a specific usb device
 * @vend: the 16 bit USB Vendor ID
 * @prod: the 16 bit USB Product ID
 *
 * This macro is used to create a struct usb_device_id that matches a
 * specific device.
 */
#define USB_DEVICE(vend,prod) \
	.match_flags = USB_DEVICE_ID_MATCH_DEVICE, \
	.idVendor = (vend), \
	.idProduct = (prod)
/**
 * USB_DEVICE_VER - describe a specific usb device with a version range
 * @vend: the 16 bit USB Vendor ID
 * @prod: the 16 bit USB Product ID
 * @lo: the bcdDevice_lo value
 * @hi: the bcdDevice_hi value
 *
 * This macro is used to create a struct usb_device_id that matches a
 * specific device, with a version range.
 */
#define USB_DEVICE_VER(vend, prod, lo, hi) \
	.match_flags = USB_DEVICE_ID_MATCH_DEVICE_AND_VERSION, \
	.idVendor = (vend), \
	.idProduct = (prod), \
	.bcdDevice_lo = (lo), \
	.bcdDevice_hi = (hi)

/**
 * USB_DEVICE_INTERFACE_PROTOCOL - describe a usb device with a specific interface protocol
 * @vend: the 16 bit USB Vendor ID
 * @prod: the 16 bit USB Product ID
 * @pr: bInterfaceProtocol value
 *
 * This macro is used to create a struct usb_device_id that matches a
 * specific interface protocol of devices.
 */
#define USB_DEVICE_INTERFACE_PROTOCOL(vend, prod, pr) \
	.match_flags = USB_DEVICE_ID_MATCH_DEVICE | \
		       USB_DEVICE_ID_MATCH_INT_PROTOCOL, \
	.idVendor = (vend), \
	.idProduct = (prod), \
	.bInterfaceProtocol = (pr)

/**
 * USB_DEVICE_INFO - macro used to describe a class of usb devices
 * @cl: bDeviceClass value
 * @sc: bDeviceSubClass value
 * @pr: bDeviceProtocol value
 *
 * This macro is used to create a struct usb_device_id that matches a
 * specific class of devices.
 */
#define USB_DEVICE_INFO(cl, sc, pr) \
	.match_flags = USB_DEVICE_ID_MATCH_DEV_INFO, \
	.bDeviceClass = (cl), \
	.bDeviceSubClass = (sc), \
	.bDeviceProtocol = (pr)

/**
 * USB_INTERFACE_INFO - macro used to describe a class of usb interfaces
 * @cl: bInterfaceClass value
 * @sc: bInterfaceSubClass value
 * @pr: bInterfaceProtocol value
 *
 * This macro is used to create a struct usb_device_id that matches a
 * specific class of interfaces.
 */
#define USB_INTERFACE_INFO(cl, sc, pr) \
	.match_flags = USB_DEVICE_ID_MATCH_INT_INFO, \
	.bInterfaceClass = (cl), \
	.bInterfaceSubClass = (sc), \
	.bInterfaceProtocol = (pr)

/**
 * USB_DEVICE_AND_INTERFACE_INFO - describe a specific usb device with a class of usb interfaces
 * @vend: the 16 bit USB Vendor ID
 * @prod: the 16 bit USB Product ID
 * @cl: bInterfaceClass value
 * @sc: bInterfaceSubClass value
 * @pr: bInterfaceProtocol value
 *
 * This macro is used to create a struct usb_device_id that matches a
 * specific device with a specific class of interfaces.
 *
 * This is especially useful when explicitly matching devices that have
 * vendor specific bDeviceClass values, but standards-compliant interfaces.
 */
#define USB_DEVICE_AND_INTERFACE_INFO(vend, prod, cl, sc, pr) \
	.match_flags = USB_DEVICE_ID_MATCH_INT_INFO \
		| USB_DEVICE_ID_MATCH_DEVICE, \
	.idVendor = (vend), \
	.idProduct = (prod), \
	.bInterfaceClass = (cl), \
	.bInterfaceSubClass = (sc), \
	.bInterfaceProtocol = (pr)

/* ----------------------------------------------------------------------- */

/* Stuff for dynamic usb ids */
struct usb_dynids {
	spinlock_t lock;
	struct list_head list;
};

struct usb_dynid {
	struct list_head node;
	struct usb_device_id id;
};

extern ssize_t usb_store_new_id(struct usb_dynids *dynids,
				struct device_driver *driver,
				const char *buf, size_t count);

/**
 * struct usbdrv_wrap - wrapper for driver-model structure
 * @driver: The driver-model core driver structure.
 * @for_devices: Non-zero for device drivers, 0 for interface drivers.
 */
struct usbdrv_wrap {
	struct device_driver driver;
	int for_devices;
};

/**
 * struct usb_driver - identifies USB interface driver to usbcore
 * @name: The driver name should be unique among USB drivers,
 *	and should normally be the same as the module name.
 * @probe: Called to see if the driver is willing to manage a particular
 *	interface on a device.  If it is, probe returns zero and uses
 *	usb_set_intfdata() to associate driver-specific data with the
 *	interface.  It may also use usb_set_interface() to specify the
 *	appropriate altsetting.  If unwilling to manage the interface,
 *	return -ENODEV, if genuine IO errors occured, an appropriate
 *	negative errno value.
 * @disconnect: Called when the interface is no longer accessible, usually
 *	because its device has been (or is being) disconnected or the
 *	driver module is being unloaded.
 * @ioctl: Used for drivers that want to talk to userspace through
 *	the "usbfs" filesystem.  This lets devices provide ways to
 *	expose information to user space regardless of where they
 *	do (or don't) show up otherwise in the filesystem.
 * @suspend: Called when the device is going to be suspended by the system.
 * @resume: Called when the device is being resumed by the system.
 * @reset_resume: Called when the suspended device has been reset instead
 *	of being resumed.
 * @pre_reset: Called by usb_reset_device() when the device
 *	is about to be reset.
 * @post_reset: Called by usb_reset_device() after the device
 *	has been reset
 * @id_table: USB drivers use ID table to support hotplugging.
 *	Export this with MODULE_DEVICE_TABLE(usb,...).  This must be set
 *	or your driver's probe function will never get called.
 * @dynids: used internally to hold the list of dynamically added device
 *	ids for this driver.
 * @drvwrap: Driver-model core structure wrapper.
 * @no_dynamic_id: if set to 1, the USB core will not allow dynamic ids to be
 *	added to this driver by preventing the sysfs file from being created.
 * @supports_autosuspend: if set to 0, the USB core will not allow autosuspend
 *	for interfaces bound to this driver.
 * @soft_unbind: if set to 1, the USB core will not kill URBs and disable
 *	endpoints before calling the driver's disconnect method.
 *
 * USB interface drivers must provide a name, probe() and disconnect()
 * methods, and an id_table.  Other driver fields are optional.
 *
 * The id_table is used in hotplugging.  It holds a set of descriptors,
 * and specialized data may be associated with each entry.  That table
 * is used by both user and kernel mode hotplugging support.
 *
 * The probe() and disconnect() methods are called in a context where
 * they can sleep, but they should avoid abusing the privilege.  Most
 * work to connect to a device should be done when the device is opened,
 * and undone at the last close.  The disconnect code needs to address
 * concurrency issues with respect to open() and close() methods, as
 * well as forcing all pending I/O requests to complete (by unlinking
 * them as necessary, and blocking until the unlinks complete).
 */
struct usb_driver {
	const char *name;

	int (*probe) (struct usb_interface *intf,
		      const struct usb_device_id *id);

	void (*disconnect) (struct usb_interface *intf);

	int (*ioctl) (struct usb_interface *intf, unsigned int code,
			void *buf);

	int (*suspend) (struct usb_interface *intf, pm_message_t message);
	int (*resume) (struct usb_interface *intf);
	int (*reset_resume)(struct usb_interface *intf);

	int (*pre_reset)(struct usb_interface *intf);
	int (*post_reset)(struct usb_interface *intf);

	const struct usb_device_id *id_table;

	struct usb_dynids dynids;
	struct usbdrv_wrap drvwrap;
	unsigned int no_dynamic_id:1;
	unsigned int supports_autosuspend:1;
	unsigned int soft_unbind:1;
};
#define	to_usb_driver(d) container_of(d, struct usb_driver, drvwrap.driver)

/**
 * struct usb_device_driver - identifies USB device driver to usbcore
 * @name: The driver name should be unique among USB drivers,
 *	and should normally be the same as the module name.
 * @probe: Called to see if the driver is willing to manage a particular
 *	device.  If it is, probe returns zero and uses dev_set_drvdata()
 *	to associate driver-specific data with the device.  If unwilling
 *	to manage the device, return a negative errno value.
 * @disconnect: Called when the device is no longer accessible, usually
 *	because it has been (or is being) disconnected or the driver's
 *	module is being unloaded.
 * @suspend: Called when the device is going to be suspended by the system.
 * @resume: Called when the device is being resumed by the system.
 * @drvwrap: Driver-model core structure wrapper.
 * @supports_autosuspend: if set to 0, the USB core will not allow autosuspend
 *	for devices bound to this driver.
 *
 * USB drivers must provide all the fields listed above except drvwrap.
 */
struct usb_device_driver {
	const char *name;

	int (*probe) (struct usb_device *udev);
	void (*disconnect) (struct usb_device *udev);

	int (*suspend) (struct usb_device *udev, pm_message_t message);
	int (*resume) (struct usb_device *udev, pm_message_t message);
	struct usbdrv_wrap drvwrap;
	unsigned int supports_autosuspend:1;
};
#define	to_usb_device_driver(d) container_of(d, struct usb_device_driver, \
		drvwrap.driver)

extern struct bus_type usb_bus_type;

/**
 * struct usb_class_driver - identifies a USB driver that wants to use the USB major number
 * @name: the usb class device name for this driver.  Will show up in sysfs.
<<<<<<< HEAD
 * @nodename: Callback to provide a naming hint for a possible
=======
 * @devnode: Callback to provide a naming hint for a possible
>>>>>>> 94a8d5ca
 *	device node to create.
 * @fops: pointer to the struct file_operations of this driver.
 * @minor_base: the start of the minor range for this driver.
 *
 * This structure is used for the usb_register_dev() and
 * usb_unregister_dev() functions, to consolidate a number of the
 * parameters used for them.
 */
struct usb_class_driver {
	char *name;
	char *(*devnode)(struct device *dev, mode_t *mode);
	const struct file_operations *fops;
	int minor_base;
};

/*
 * use these in module_init()/module_exit()
 * and don't forget MODULE_DEVICE_TABLE(usb, ...)
 */
extern int usb_register_driver(struct usb_driver *, struct module *,
			       const char *);
static inline int usb_register(struct usb_driver *driver)
{
	return usb_register_driver(driver, THIS_MODULE, KBUILD_MODNAME);
}
extern void usb_deregister(struct usb_driver *);

extern int usb_register_device_driver(struct usb_device_driver *,
			struct module *);
extern void usb_deregister_device_driver(struct usb_device_driver *);

extern int usb_register_dev(struct usb_interface *intf,
			    struct usb_class_driver *class_driver);
extern void usb_deregister_dev(struct usb_interface *intf,
			       struct usb_class_driver *class_driver);

extern int usb_disabled(void);

/* ----------------------------------------------------------------------- */

/*
 * URB support, for asynchronous request completions
 */

/*
 * urb->transfer_flags:
 *
 * Note: URB_DIR_IN/OUT is automatically set in usb_submit_urb().
 */
#define URB_SHORT_NOT_OK	0x0001	/* report short reads as errors */
#define URB_ISO_ASAP		0x0002	/* iso-only, urb->start_frame
					 * ignored */
#define URB_NO_TRANSFER_DMA_MAP	0x0004	/* urb->transfer_dma valid on submit */
#define URB_NO_SETUP_DMA_MAP	0x0008	/* urb->setup_dma valid on submit */
#define URB_NO_FSBR		0x0020	/* UHCI-specific */
#define URB_ZERO_PACKET		0x0040	/* Finish bulk OUT with short packet */
#define URB_NO_INTERRUPT	0x0080	/* HINT: no non-error interrupt
					 * needed */
#define URB_FREE_BUFFER		0x0100	/* Free transfer buffer with the URB */

#define URB_DIR_IN		0x0200	/* Transfer from device to host */
#define URB_DIR_OUT		0
#define URB_DIR_MASK		URB_DIR_IN

struct usb_iso_packet_descriptor {
	unsigned int offset;
	unsigned int length;		/* expected length */
	unsigned int actual_length;
	int status;
};

struct urb;

struct usb_anchor {
	struct list_head urb_list;
	wait_queue_head_t wait;
	spinlock_t lock;
	unsigned int poisoned:1;
};

static inline void init_usb_anchor(struct usb_anchor *anchor)
{
	INIT_LIST_HEAD(&anchor->urb_list);
	init_waitqueue_head(&anchor->wait);
	spin_lock_init(&anchor->lock);
}

typedef void (*usb_complete_t)(struct urb *);

/**
 * struct urb - USB Request Block
 * @urb_list: For use by current owner of the URB.
 * @anchor_list: membership in the list of an anchor
 * @anchor: to anchor URBs to a common mooring
 * @ep: Points to the endpoint's data structure.  Will eventually
 *	replace @pipe.
 * @pipe: Holds endpoint number, direction, type, and more.
 *	Create these values with the eight macros available;
 *	usb_{snd,rcv}TYPEpipe(dev,endpoint), where the TYPE is "ctrl"
 *	(control), "bulk", "int" (interrupt), or "iso" (isochronous).
 *	For example usb_sndbulkpipe() or usb_rcvintpipe().  Endpoint
 *	numbers range from zero to fifteen.  Note that "in" endpoint two
 *	is a different endpoint (and pipe) from "out" endpoint two.
 *	The current configuration controls the existence, type, and
 *	maximum packet size of any given endpoint.
 * @dev: Identifies the USB device to perform the request.
 * @status: This is read in non-iso completion functions to get the
 *	status of the particular request.  ISO requests only use it
 *	to tell whether the URB was unlinked; detailed status for
 *	each frame is in the fields of the iso_frame-desc.
 * @transfer_flags: A variety of flags may be used to affect how URB
 *	submission, unlinking, or operation are handled.  Different
 *	kinds of URB can use different flags.
 * @transfer_buffer:  This identifies the buffer to (or from) which the I/O
 *	request will be performed unless URB_NO_TRANSFER_DMA_MAP is set
 *	(however, do not leave garbage in transfer_buffer even then).
 *	This buffer must be suitable for DMA; allocate it with
 *	kmalloc() or equivalent.  For transfers to "in" endpoints, contents
 *	of this buffer will be modified.  This buffer is used for the data
 *	stage of control transfers.
 * @transfer_dma: When transfer_flags includes URB_NO_TRANSFER_DMA_MAP,
 *	the device driver is saying that it provided this DMA address,
 *	which the host controller driver should use in preference to the
 *	transfer_buffer.
 * @sg: scatter gather buffer list
 * @num_sgs: number of entries in the sg list
 * @transfer_buffer_length: How big is transfer_buffer.  The transfer may
 *	be broken up into chunks according to the current maximum packet
 *	size for the endpoint, which is a function of the configuration
 *	and is encoded in the pipe.  When the length is zero, neither
 *	transfer_buffer nor transfer_dma is used.
 * @actual_length: This is read in non-iso completion functions, and
 *	it tells how many bytes (out of transfer_buffer_length) were
 *	transferred.  It will normally be the same as requested, unless
 *	either an error was reported or a short read was performed.
 *	The URB_SHORT_NOT_OK transfer flag may be used to make such
 *	short reads be reported as errors.
 * @setup_packet: Only used for control transfers, this points to eight bytes
 *	of setup data.  Control transfers always start by sending this data
 *	to the device.  Then transfer_buffer is read or written, if needed.
 * @setup_dma: For control transfers with URB_NO_SETUP_DMA_MAP set, the
 *	device driver has provided this DMA address for the setup packet.
 *	The host controller driver should use this in preference to
 *	setup_packet, but the HCD may chose to ignore the address if it must
 *	copy the setup packet into internal structures.  Therefore, setup_packet
 *	must always point to a valid buffer.
 * @start_frame: Returns the initial frame for isochronous transfers.
 * @number_of_packets: Lists the number of ISO transfer buffers.
 * @interval: Specifies the polling interval for interrupt or isochronous
 *	transfers.  The units are frames (milliseconds) for full and low
 *	speed devices, and microframes (1/8 millisecond) for highspeed ones.
 * @error_count: Returns the number of ISO transfers that reported errors.
 * @context: For use in completion functions.  This normally points to
 *	request-specific driver context.
 * @complete: Completion handler. This URB is passed as the parameter to the
 *	completion function.  The completion function may then do what
 *	it likes with the URB, including resubmitting or freeing it.
 * @iso_frame_desc: Used to provide arrays of ISO transfer buffers and to
 *	collect the transfer status for each buffer.
 *
 * This structure identifies USB transfer requests.  URBs must be allocated by
 * calling usb_alloc_urb() and freed with a call to usb_free_urb().
 * Initialization may be done using various usb_fill_*_urb() functions.  URBs
 * are submitted using usb_submit_urb(), and pending requests may be canceled
 * using usb_unlink_urb() or usb_kill_urb().
 *
 * Data Transfer Buffers:
 *
 * Normally drivers provide I/O buffers allocated with kmalloc() or otherwise
 * taken from the general page pool.  That is provided by transfer_buffer
 * (control requests also use setup_packet), and host controller drivers
 * perform a dma mapping (and unmapping) for each buffer transferred.  Those
 * mapping operations can be expensive on some platforms (perhaps using a dma
 * bounce buffer or talking to an IOMMU),
 * although they're cheap on commodity x86 and ppc hardware.
 *
 * Alternatively, drivers may pass the URB_NO_xxx_DMA_MAP transfer flags,
 * which tell the host controller driver that no such mapping is needed since
 * the device driver is DMA-aware.  For example, a device driver might
 * allocate a DMA buffer with usb_buffer_alloc() or call usb_buffer_map().
 * When these transfer flags are provided, host controller drivers will
 * attempt to use the dma addresses found in the transfer_dma and/or
 * setup_dma fields rather than determining a dma address themselves.
 *
 * Note that transfer_buffer must still be set if the controller
 * does not support DMA (as indicated by bus.uses_dma) and when talking
 * to root hub. If you have to trasfer between highmem zone and the device
 * on such controller, create a bounce buffer or bail out with an error.
 * If transfer_buffer cannot be set (is in highmem) and the controller is DMA
 * capable, assign NULL to it, so that usbmon knows not to use the value.
 * The setup_packet must always be set, so it cannot be located in highmem.
 *
 * Initialization:
 *
 * All URBs submitted must initialize the dev, pipe, transfer_flags (may be
 * zero), and complete fields.  All URBs must also initialize
 * transfer_buffer and transfer_buffer_length.  They may provide the
 * URB_SHORT_NOT_OK transfer flag, indicating that short reads are
 * to be treated as errors; that flag is invalid for write requests.
 *
 * Bulk URBs may
 * use the URB_ZERO_PACKET transfer flag, indicating that bulk OUT transfers
 * should always terminate with a short packet, even if it means adding an
 * extra zero length packet.
 *
 * Control URBs must provide a setup_packet.  The setup_packet and
 * transfer_buffer may each be mapped for DMA or not, independently of
 * the other.  The transfer_flags bits URB_NO_TRANSFER_DMA_MAP and
 * URB_NO_SETUP_DMA_MAP indicate which buffers have already been mapped.
 * URB_NO_SETUP_DMA_MAP is ignored for non-control URBs.
 *
 * Interrupt URBs must provide an interval, saying how often (in milliseconds
 * or, for highspeed devices, 125 microsecond units)
 * to poll for transfers.  After the URB has been submitted, the interval
 * field reflects how the transfer was actually scheduled.
 * The polling interval may be more frequent than requested.
 * For example, some controllers have a maximum interval of 32 milliseconds,
 * while others support intervals of up to 1024 milliseconds.
 * Isochronous URBs also have transfer intervals.  (Note that for isochronous
 * endpoints, as well as high speed interrupt endpoints, the encoding of
 * the transfer interval in the endpoint descriptor is logarithmic.
 * Device drivers must convert that value to linear units themselves.)
 *
 * Isochronous URBs normally use the URB_ISO_ASAP transfer flag, telling
 * the host controller to schedule the transfer as soon as bandwidth
 * utilization allows, and then set start_frame to reflect the actual frame
 * selected during submission.  Otherwise drivers must specify the start_frame
 * and handle the case where the transfer can't begin then.  However, drivers
 * won't know how bandwidth is currently allocated, and while they can
 * find the current frame using usb_get_current_frame_number () they can't
 * know the range for that frame number.  (Ranges for frame counter values
 * are HC-specific, and can go from 256 to 65536 frames from "now".)
 *
 * Isochronous URBs have a different data transfer model, in part because
 * the quality of service is only "best effort".  Callers provide specially
 * allocated URBs, with number_of_packets worth of iso_frame_desc structures
 * at the end.  Each such packet is an individual ISO transfer.  Isochronous
 * URBs are normally queued, submitted by drivers to arrange that
 * transfers are at least double buffered, and then explicitly resubmitted
 * in completion handlers, so
 * that data (such as audio or video) streams at as constant a rate as the
 * host controller scheduler can support.
 *
 * Completion Callbacks:
 *
 * The completion callback is made in_interrupt(), and one of the first
 * things that a completion handler should do is check the status field.
 * The status field is provided for all URBs.  It is used to report
 * unlinked URBs, and status for all non-ISO transfers.  It should not
 * be examined before the URB is returned to the completion handler.
 *
 * The context field is normally used to link URBs back to the relevant
 * driver or request state.
 *
 * When the completion callback is invoked for non-isochronous URBs, the
 * actual_length field tells how many bytes were transferred.  This field
 * is updated even when the URB terminated with an error or was unlinked.
 *
 * ISO transfer status is reported in the status and actual_length fields
 * of the iso_frame_desc array, and the number of errors is reported in
 * error_count.  Completion callbacks for ISO transfers will normally
 * (re)submit URBs to ensure a constant transfer rate.
 *
 * Note that even fields marked "public" should not be touched by the driver
 * when the urb is owned by the hcd, that is, since the call to
 * usb_submit_urb() till the entry into the completion routine.
 */
struct urb {
	/* private: usb core and host controller only fields in the urb */
	struct kref kref;		/* reference count of the URB */
	void *hcpriv;			/* private data for host controller */
	atomic_t use_count;		/* concurrent submissions counter */
	atomic_t reject;		/* submissions will fail */
	int unlinked;			/* unlink error code */

	/* public: documented fields in the urb that can be used by drivers */
	struct list_head urb_list;	/* list head for use by the urb's
					 * current owner */
	struct list_head anchor_list;	/* the URB may be anchored */
	struct usb_anchor *anchor;
	struct usb_device *dev; 	/* (in) pointer to associated device */
	struct usb_host_endpoint *ep;	/* (internal) pointer to endpoint */
	unsigned int pipe;		/* (in) pipe information */
	int status;			/* (return) non-ISO status */
	unsigned int transfer_flags;	/* (in) URB_SHORT_NOT_OK | ...*/
	void *transfer_buffer;		/* (in) associated data buffer */
	dma_addr_t transfer_dma;	/* (in) dma addr for transfer_buffer */
	struct usb_sg_request *sg;	/* (in) scatter gather buffer list */
	int num_sgs;			/* (in) number of entries in the sg list */
	u32 transfer_buffer_length;	/* (in) data buffer length */
	u32 actual_length;		/* (return) actual transfer length */
	unsigned char *setup_packet;	/* (in) setup packet (control only) */
	dma_addr_t setup_dma;		/* (in) dma addr for setup_packet */
	int start_frame;		/* (modify) start frame (ISO) */
	int number_of_packets;		/* (in) number of ISO packets */
	int interval;			/* (modify) transfer interval
					 * (INT/ISO) */
	int error_count;		/* (return) number of ISO errors */
	void *context;			/* (in) context for completion */
	usb_complete_t complete;	/* (in) completion routine */
	struct usb_iso_packet_descriptor iso_frame_desc[0];
					/* (in) ISO ONLY */
};

/* ----------------------------------------------------------------------- */

/**
 * usb_fill_control_urb - initializes a control urb
 * @urb: pointer to the urb to initialize.
 * @dev: pointer to the struct usb_device for this urb.
 * @pipe: the endpoint pipe
 * @setup_packet: pointer to the setup_packet buffer
 * @transfer_buffer: pointer to the transfer buffer
 * @buffer_length: length of the transfer buffer
 * @complete_fn: pointer to the usb_complete_t function
 * @context: what to set the urb context to.
 *
 * Initializes a control urb with the proper information needed to submit
 * it to a device.
 */
static inline void usb_fill_control_urb(struct urb *urb,
					struct usb_device *dev,
					unsigned int pipe,
					unsigned char *setup_packet,
					void *transfer_buffer,
					int buffer_length,
					usb_complete_t complete_fn,
					void *context)
{
	urb->dev = dev;
	urb->pipe = pipe;
	urb->setup_packet = setup_packet;
	urb->transfer_buffer = transfer_buffer;
	urb->transfer_buffer_length = buffer_length;
	urb->complete = complete_fn;
	urb->context = context;
}

/**
 * usb_fill_bulk_urb - macro to help initialize a bulk urb
 * @urb: pointer to the urb to initialize.
 * @dev: pointer to the struct usb_device for this urb.
 * @pipe: the endpoint pipe
 * @transfer_buffer: pointer to the transfer buffer
 * @buffer_length: length of the transfer buffer
 * @complete_fn: pointer to the usb_complete_t function
 * @context: what to set the urb context to.
 *
 * Initializes a bulk urb with the proper information needed to submit it
 * to a device.
 */
static inline void usb_fill_bulk_urb(struct urb *urb,
				     struct usb_device *dev,
				     unsigned int pipe,
				     void *transfer_buffer,
				     int buffer_length,
				     usb_complete_t complete_fn,
				     void *context)
{
	urb->dev = dev;
	urb->pipe = pipe;
	urb->transfer_buffer = transfer_buffer;
	urb->transfer_buffer_length = buffer_length;
	urb->complete = complete_fn;
	urb->context = context;
}

/**
 * usb_fill_int_urb - macro to help initialize a interrupt urb
 * @urb: pointer to the urb to initialize.
 * @dev: pointer to the struct usb_device for this urb.
 * @pipe: the endpoint pipe
 * @transfer_buffer: pointer to the transfer buffer
 * @buffer_length: length of the transfer buffer
 * @complete_fn: pointer to the usb_complete_t function
 * @context: what to set the urb context to.
 * @interval: what to set the urb interval to, encoded like
 *	the endpoint descriptor's bInterval value.
 *
 * Initializes a interrupt urb with the proper information needed to submit
 * it to a device.
 * Note that high speed interrupt endpoints use a logarithmic encoding of
 * the endpoint interval, and express polling intervals in microframes
 * (eight per millisecond) rather than in frames (one per millisecond).
 */
static inline void usb_fill_int_urb(struct urb *urb,
				    struct usb_device *dev,
				    unsigned int pipe,
				    void *transfer_buffer,
				    int buffer_length,
				    usb_complete_t complete_fn,
				    void *context,
				    int interval)
{
	urb->dev = dev;
	urb->pipe = pipe;
	urb->transfer_buffer = transfer_buffer;
	urb->transfer_buffer_length = buffer_length;
	urb->complete = complete_fn;
	urb->context = context;
	if (dev->speed == USB_SPEED_HIGH)
		urb->interval = 1 << (interval - 1);
	else
		urb->interval = interval;
	urb->start_frame = -1;
}

extern void usb_init_urb(struct urb *urb);
extern struct urb *usb_alloc_urb(int iso_packets, gfp_t mem_flags);
extern void usb_free_urb(struct urb *urb);
#define usb_put_urb usb_free_urb
extern struct urb *usb_get_urb(struct urb *urb);
extern int usb_submit_urb(struct urb *urb, gfp_t mem_flags);
extern int usb_unlink_urb(struct urb *urb);
extern void usb_kill_urb(struct urb *urb);
extern void usb_poison_urb(struct urb *urb);
extern void usb_unpoison_urb(struct urb *urb);
extern void usb_kill_anchored_urbs(struct usb_anchor *anchor);
extern void usb_poison_anchored_urbs(struct usb_anchor *anchor);
extern void usb_unpoison_anchored_urbs(struct usb_anchor *anchor);
extern void usb_unlink_anchored_urbs(struct usb_anchor *anchor);
extern void usb_anchor_urb(struct urb *urb, struct usb_anchor *anchor);
extern void usb_unanchor_urb(struct urb *urb);
extern int usb_wait_anchor_empty_timeout(struct usb_anchor *anchor,
					 unsigned int timeout);
extern struct urb *usb_get_from_anchor(struct usb_anchor *anchor);
extern void usb_scuttle_anchored_urbs(struct usb_anchor *anchor);
extern int usb_anchor_empty(struct usb_anchor *anchor);

/**
 * usb_urb_dir_in - check if an URB describes an IN transfer
 * @urb: URB to be checked
 *
 * Returns 1 if @urb describes an IN transfer (device-to-host),
 * otherwise 0.
 */
static inline int usb_urb_dir_in(struct urb *urb)
{
	return (urb->transfer_flags & URB_DIR_MASK) == URB_DIR_IN;
}

/**
 * usb_urb_dir_out - check if an URB describes an OUT transfer
 * @urb: URB to be checked
 *
 * Returns 1 if @urb describes an OUT transfer (host-to-device),
 * otherwise 0.
 */
static inline int usb_urb_dir_out(struct urb *urb)
{
	return (urb->transfer_flags & URB_DIR_MASK) == URB_DIR_OUT;
}

void *usb_buffer_alloc(struct usb_device *dev, size_t size,
	gfp_t mem_flags, dma_addr_t *dma);
void usb_buffer_free(struct usb_device *dev, size_t size,
	void *addr, dma_addr_t dma);

#if 0
struct urb *usb_buffer_map(struct urb *urb);
void usb_buffer_dmasync(struct urb *urb);
void usb_buffer_unmap(struct urb *urb);
#endif

struct scatterlist;
int usb_buffer_map_sg(const struct usb_device *dev, int is_in,
		      struct scatterlist *sg, int nents);
#if 0
void usb_buffer_dmasync_sg(const struct usb_device *dev, int is_in,
			   struct scatterlist *sg, int n_hw_ents);
#endif
void usb_buffer_unmap_sg(const struct usb_device *dev, int is_in,
			 struct scatterlist *sg, int n_hw_ents);

/*-------------------------------------------------------------------*
 *                         SYNCHRONOUS CALL SUPPORT                  *
 *-------------------------------------------------------------------*/

extern int usb_control_msg(struct usb_device *dev, unsigned int pipe,
	__u8 request, __u8 requesttype, __u16 value, __u16 index,
	void *data, __u16 size, int timeout);
extern int usb_interrupt_msg(struct usb_device *usb_dev, unsigned int pipe,
	void *data, int len, int *actual_length, int timeout);
extern int usb_bulk_msg(struct usb_device *usb_dev, unsigned int pipe,
	void *data, int len, int *actual_length,
	int timeout);

/* wrappers around usb_control_msg() for the most common standard requests */
extern int usb_get_descriptor(struct usb_device *dev, unsigned char desctype,
	unsigned char descindex, void *buf, int size);
extern int usb_get_status(struct usb_device *dev,
	int type, int target, void *data);
extern int usb_string(struct usb_device *dev, int index,
	char *buf, size_t size);

/* wrappers that also update important state inside usbcore */
extern int usb_clear_halt(struct usb_device *dev, int pipe);
extern int usb_reset_configuration(struct usb_device *dev);
extern int usb_set_interface(struct usb_device *dev, int ifnum, int alternate);
extern void usb_reset_endpoint(struct usb_device *dev, unsigned int epaddr);

/* this request isn't really synchronous, but it belongs with the others */
extern int usb_driver_set_configuration(struct usb_device *udev, int config);

/*
 * timeouts, in milliseconds, used for sending/receiving control messages
 * they typically complete within a few frames (msec) after they're issued
 * USB identifies 5 second timeouts, maybe more in a few cases, and a few
 * slow devices (like some MGE Ellipse UPSes) actually push that limit.
 */
#define USB_CTRL_GET_TIMEOUT	5000
#define USB_CTRL_SET_TIMEOUT	5000


/**
 * struct usb_sg_request - support for scatter/gather I/O
 * @status: zero indicates success, else negative errno
 * @bytes: counts bytes transferred.
 *
 * These requests are initialized using usb_sg_init(), and then are used
 * as request handles passed to usb_sg_wait() or usb_sg_cancel().  Most
 * members of the request object aren't for driver access.
 *
 * The status and bytecount values are valid only after usb_sg_wait()
 * returns.  If the status is zero, then the bytecount matches the total
 * from the request.
 *
 * After an error completion, drivers may need to clear a halt condition
 * on the endpoint.
 */
struct usb_sg_request {
	int			status;
	size_t			bytes;

	/* private:
	 * members below are private to usbcore,
	 * and are not provided for driver access!
	 */
	spinlock_t		lock;

	struct usb_device	*dev;
	int			pipe;
	struct scatterlist	*sg;
	int			nents;

	int			entries;
	struct urb		**urbs;

	int			count;
	struct completion	complete;
};

int usb_sg_init(
	struct usb_sg_request	*io,
	struct usb_device	*dev,
	unsigned		pipe,
	unsigned		period,
	struct scatterlist	*sg,
	int			nents,
	size_t			length,
	gfp_t			mem_flags
);
void usb_sg_cancel(struct usb_sg_request *io);
void usb_sg_wait(struct usb_sg_request *io);


/* ----------------------------------------------------------------------- */

/*
 * For various legacy reasons, Linux has a small cookie that's paired with
 * a struct usb_device to identify an endpoint queue.  Queue characteristics
 * are defined by the endpoint's descriptor.  This cookie is called a "pipe",
 * an unsigned int encoded as:
 *
 *  - direction:	bit 7		(0 = Host-to-Device [Out],
 *					 1 = Device-to-Host [In] ...
 *					like endpoint bEndpointAddress)
 *  - device address:	bits 8-14       ... bit positions known to uhci-hcd
 *  - endpoint:		bits 15-18      ... bit positions known to uhci-hcd
 *  - pipe type:	bits 30-31	(00 = isochronous, 01 = interrupt,
 *					 10 = control, 11 = bulk)
 *
 * Given the device address and endpoint descriptor, pipes are redundant.
 */

/* NOTE:  these are not the standard USB_ENDPOINT_XFER_* values!! */
/* (yet ... they're the values used by usbfs) */
#define PIPE_ISOCHRONOUS		0
#define PIPE_INTERRUPT			1
#define PIPE_CONTROL			2
#define PIPE_BULK			3

#define usb_pipein(pipe)	((pipe) & USB_DIR_IN)
#define usb_pipeout(pipe)	(!usb_pipein(pipe))

#define usb_pipedevice(pipe)	(((pipe) >> 8) & 0x7f)
#define usb_pipeendpoint(pipe)	(((pipe) >> 15) & 0xf)

#define usb_pipetype(pipe)	(((pipe) >> 30) & 3)
#define usb_pipeisoc(pipe)	(usb_pipetype((pipe)) == PIPE_ISOCHRONOUS)
#define usb_pipeint(pipe)	(usb_pipetype((pipe)) == PIPE_INTERRUPT)
#define usb_pipecontrol(pipe)	(usb_pipetype((pipe)) == PIPE_CONTROL)
#define usb_pipebulk(pipe)	(usb_pipetype((pipe)) == PIPE_BULK)

static inline unsigned int __create_pipe(struct usb_device *dev,
		unsigned int endpoint)
{
	return (dev->devnum << 8) | (endpoint << 15);
}

/* Create various pipes... */
#define usb_sndctrlpipe(dev,endpoint)	\
	((PIPE_CONTROL << 30) | __create_pipe(dev, endpoint))
#define usb_rcvctrlpipe(dev,endpoint)	\
	((PIPE_CONTROL << 30) | __create_pipe(dev, endpoint) | USB_DIR_IN)
#define usb_sndisocpipe(dev,endpoint)	\
	((PIPE_ISOCHRONOUS << 30) | __create_pipe(dev, endpoint))
#define usb_rcvisocpipe(dev,endpoint)	\
	((PIPE_ISOCHRONOUS << 30) | __create_pipe(dev, endpoint) | USB_DIR_IN)
#define usb_sndbulkpipe(dev,endpoint)	\
	((PIPE_BULK << 30) | __create_pipe(dev, endpoint))
#define usb_rcvbulkpipe(dev,endpoint)	\
	((PIPE_BULK << 30) | __create_pipe(dev, endpoint) | USB_DIR_IN)
#define usb_sndintpipe(dev,endpoint)	\
	((PIPE_INTERRUPT << 30) | __create_pipe(dev, endpoint))
#define usb_rcvintpipe(dev,endpoint)	\
	((PIPE_INTERRUPT << 30) | __create_pipe(dev, endpoint) | USB_DIR_IN)

/*-------------------------------------------------------------------------*/

static inline __u16
usb_maxpacket(struct usb_device *udev, int pipe, int is_out)
{
	struct usb_host_endpoint	*ep;
	unsigned			epnum = usb_pipeendpoint(pipe);

	if (is_out) {
		WARN_ON(usb_pipein(pipe));
		ep = udev->ep_out[epnum];
	} else {
		WARN_ON(usb_pipeout(pipe));
		ep = udev->ep_in[epnum];
	}
	if (!ep)
		return 0;

	/* NOTE:  only 0x07ff bits are for packet size... */
	return le16_to_cpu(ep->desc.wMaxPacketSize);
}

/* ----------------------------------------------------------------------- */

/* Events from the usb core */
#define USB_DEVICE_ADD		0x0001
#define USB_DEVICE_REMOVE	0x0002
#define USB_BUS_ADD		0x0003
#define USB_BUS_REMOVE		0x0004
extern void usb_register_notify(struct notifier_block *nb);
extern void usb_unregister_notify(struct notifier_block *nb);

#ifdef DEBUG
#define dbg(format, arg...) printk(KERN_DEBUG "%s: " format "\n" , \
	__FILE__ , ## arg)
#else
#define dbg(format, arg...) do {} while (0)
#endif

#define err(format, arg...) printk(KERN_ERR KBUILD_MODNAME ": " \
	format "\n" , ## arg)

/* debugfs stuff */
extern struct dentry *usb_debug_root;

#endif  /* __KERNEL__ */

#endif<|MERGE_RESOLUTION|>--- conflicted
+++ resolved
@@ -922,11 +922,7 @@
 /**
  * struct usb_class_driver - identifies a USB driver that wants to use the USB major number
  * @name: the usb class device name for this driver.  Will show up in sysfs.
-<<<<<<< HEAD
- * @nodename: Callback to provide a naming hint for a possible
-=======
  * @devnode: Callback to provide a naming hint for a possible
->>>>>>> 94a8d5ca
  *	device node to create.
  * @fops: pointer to the struct file_operations of this driver.
  * @minor_base: the start of the minor range for this driver.
