/* Credentials management - see Documentation/credentials.txt
 *
 * Copyright (C) 2008 Red Hat, Inc. All Rights Reserved.
 * Written by David Howells (dhowells@redhat.com)
 *
 * This program is free software; you can redistribute it and/or
 * modify it under the terms of the GNU General Public Licence
 * as published by the Free Software Foundation; either version
 * 2 of the Licence, or (at your option) any later version.
 */

#ifndef _LINUX_CRED_H
#define _LINUX_CRED_H

#include <linux/capability.h>
#include <linux/init.h>
#include <linux/key.h>
#include <linux/selinux.h>
#include <asm/atomic.h>

struct user_struct;
struct cred;
struct inode;

/*
 * COW Supplementary groups list
 */
#define NGROUPS_SMALL		32
#define NGROUPS_PER_BLOCK	((unsigned int)(PAGE_SIZE / sizeof(gid_t)))

struct group_info {
	atomic_t	usage;
	int		ngroups;
	int		nblocks;
	gid_t		small_block[NGROUPS_SMALL];
	gid_t		*blocks[0];
};

/**
 * get_group_info - Get a reference to a group info structure
 * @group_info: The group info to reference
 *
 * This gets a reference to a set of supplementary groups.
 *
 * If the caller is accessing a task's credentials, they must hold the RCU read
 * lock when reading.
 */
static inline struct group_info *get_group_info(struct group_info *gi)
{
	atomic_inc(&gi->usage);
	return gi;
}

/**
 * put_group_info - Release a reference to a group info structure
 * @group_info: The group info to release
 */
#define put_group_info(group_info)			\
do {							\
	if (atomic_dec_and_test(&(group_info)->usage))	\
		groups_free(group_info);		\
} while (0)

extern struct group_info *groups_alloc(int);
extern struct group_info init_groups;
extern void groups_free(struct group_info *);
extern int set_current_groups(struct group_info *);
extern int set_groups(struct cred *, struct group_info *);
extern int groups_search(const struct group_info *, gid_t);

/* access the groups "array" with this macro */
#define GROUP_AT(gi, i) \
	((gi)->blocks[(i) / NGROUPS_PER_BLOCK][(i) % NGROUPS_PER_BLOCK])

extern int in_group_p(gid_t);
extern int in_egroup_p(gid_t);

/*
 * The common credentials for a thread group
 * - shared by CLONE_THREAD
 */
#ifdef CONFIG_KEYS
struct thread_group_cred {
	atomic_t	usage;
	pid_t		tgid;			/* thread group process ID */
	spinlock_t	lock;
	struct key	*session_keyring;	/* keyring inherited over fork */
	struct key	*process_keyring;	/* keyring private to this process */
	struct rcu_head	rcu;			/* RCU deletion hook */
};
#endif

/*
 * The security context of a task
 *
 * The parts of the context break down into two categories:
 *
 *  (1) The objective context of a task.  These parts are used when some other
 *	task is attempting to affect this one.
 *
 *  (2) The subjective context.  These details are used when the task is acting
 *	upon another object, be that a file, a task, a key or whatever.
 *
 * Note that some members of this structure belong to both categories - the
 * LSM security pointer for instance.
 *
 * A task has two security pointers.  task->real_cred points to the objective
 * context that defines that task's actual details.  The objective part of this
 * context is used whenever that task is acted upon.
 *
 * task->cred points to the subjective context that defines the details of how
 * that task is going to act upon another object.  This may be overridden
 * temporarily to point to another security context, but normally points to the
 * same context as task->real_cred.
 */
struct cred {
	atomic_t	usage;
#ifdef CONFIG_DEBUG_CREDENTIALS
	atomic_t	subscribers;	/* number of processes subscribed */
	void		*put_addr;
	unsigned	magic;
#define CRED_MAGIC	0x43736564
#define CRED_MAGIC_DEAD	0x44656144
#endif
	uid_t		uid;		/* real UID of the task */
	gid_t		gid;		/* real GID of the task */
	uid_t		suid;		/* saved UID of the task */
	gid_t		sgid;		/* saved GID of the task */
	uid_t		euid;		/* effective UID of the task */
	gid_t		egid;		/* effective GID of the task */
	uid_t		fsuid;		/* UID for VFS ops */
	gid_t		fsgid;		/* GID for VFS ops */
	unsigned	securebits;	/* SUID-less security management */
	kernel_cap_t	cap_inheritable; /* caps our children can inherit */
	kernel_cap_t	cap_permitted;	/* caps we're permitted */
	kernel_cap_t	cap_effective;	/* caps we can actually use */
	kernel_cap_t	cap_bset;	/* capability bounding set */
#ifdef CONFIG_KEYS
	unsigned char	jit_keyring;	/* default keyring to attach requested
					 * keys to */
	struct key	*thread_keyring; /* keyring private to this thread */
	struct key	*request_key_auth; /* assumed request_key authority */
	struct thread_group_cred *tgcred; /* thread-group shared credentials */
#endif
#ifdef CONFIG_SECURITY
	void		*security;	/* subjective LSM security */
#endif
	struct user_struct *user;	/* real user ID subscription */
	struct group_info *group_info;	/* supplementary groups for euid/fsgid */
	struct rcu_head	rcu;		/* RCU deletion hook */
};

extern void __put_cred(struct cred *);
extern void exit_creds(struct task_struct *);
extern int copy_creds(struct task_struct *, unsigned long);
extern struct cred *cred_alloc_blank(void);
extern struct cred *prepare_creds(void);
extern struct cred *prepare_exec_creds(void);
extern struct cred *prepare_usermodehelper_creds(void);
extern int commit_creds(struct cred *);
extern void abort_creds(struct cred *);
extern const struct cred *override_creds(const struct cred *);
extern void revert_creds(const struct cred *);
extern struct cred *prepare_kernel_cred(struct task_struct *);
extern int change_create_files_as(struct cred *, struct inode *);
extern int set_security_override(struct cred *, u32);
extern int set_security_override_from_ctx(struct cred *, const char *);
extern int set_create_files_as(struct cred *, struct inode *);
extern void __init cred_init(void);

/*
 * check for validity of credentials
 */
#ifdef CONFIG_DEBUG_CREDENTIALS
extern void __invalid_creds(const struct cred *, const char *, unsigned);
extern void __validate_process_creds(struct task_struct *,
				     const char *, unsigned);

<<<<<<< HEAD
static inline bool creds_are_invalid(const struct cred *cred)
{
	if (cred->magic != CRED_MAGIC)
		return true;
	if (atomic_read(&cred->usage) < atomic_read(&cred->subscribers))
		return true;
#ifdef CONFIG_SECURITY_SELINUX
	if (selinux_is_enabled()) {
		if ((unsigned long) cred->security < PAGE_SIZE)
			return true;
		if ((*(u32 *)cred->security & 0xffffff00) ==
		    (POISON_FREE << 24 | POISON_FREE << 16 | POISON_FREE << 8))
			return true;
	}
#endif
	return false;
}
=======
extern bool creds_are_invalid(const struct cred *cred);
>>>>>>> 94a8d5ca

static inline void __validate_creds(const struct cred *cred,
				    const char *file, unsigned line)
{
	if (unlikely(creds_are_invalid(cred)))
		__invalid_creds(cred, file, line);
}

#define validate_creds(cred)				\
do {							\
	__validate_creds((cred), __FILE__, __LINE__);	\
} while(0)

#define validate_process_creds()				\
do {								\
	__validate_process_creds(current, __FILE__, __LINE__);	\
} while(0)

extern void validate_creds_for_do_exit(struct task_struct *);
#else
static inline void validate_creds(const struct cred *cred)
{
}
static inline void validate_creds_for_do_exit(struct task_struct *tsk)
{
}
static inline void validate_process_creds(void)
{
}
#endif

/**
 * get_new_cred - Get a reference on a new set of credentials
 * @cred: The new credentials to reference
 *
 * Get a reference on the specified set of new credentials.  The caller must
 * release the reference.
 */
static inline struct cred *get_new_cred(struct cred *cred)
{
	atomic_inc(&cred->usage);
	return cred;
}

/**
 * get_cred - Get a reference on a set of credentials
 * @cred: The credentials to reference
 *
 * Get a reference on the specified set of credentials.  The caller must
 * release the reference.
 *
 * This is used to deal with a committed set of credentials.  Although the
 * pointer is const, this will temporarily discard the const and increment the
 * usage count.  The purpose of this is to attempt to catch at compile time the
 * accidental alteration of a set of credentials that should be considered
 * immutable.
 */
static inline const struct cred *get_cred(const struct cred *cred)
{
	struct cred *nonconst_cred = (struct cred *) cred;
	validate_creds(cred);
	return get_new_cred(nonconst_cred);
}

/**
 * put_cred - Release a reference to a set of credentials
 * @cred: The credentials to release
 *
 * Release a reference to a set of credentials, deleting them when the last ref
 * is released.
 *
 * This takes a const pointer to a set of credentials because the credentials
 * on task_struct are attached by const pointers to prevent accidental
 * alteration of otherwise immutable credential sets.
 */
static inline void put_cred(const struct cred *_cred)
{
	struct cred *cred = (struct cred *) _cred;

	validate_creds(cred);
	if (atomic_dec_and_test(&(cred)->usage))
		__put_cred(cred);
}

/**
 * current_cred - Access the current task's subjective credentials
 *
 * Access the subjective credentials of the current task.
 */
#define current_cred() \
	(current->cred)

/**
 * __task_cred - Access a task's objective credentials
 * @task: The task to query
 *
 * Access the objective credentials of a task.  The caller must hold the RCU
 * readlock.
 *
 * The caller must make sure task doesn't go away, either by holding a ref on
 * task or by holding tasklist_lock to prevent it from being unlinked.
 */
#define __task_cred(task) \
	((const struct cred *)(rcu_dereference((task)->real_cred)))

/**
 * get_task_cred - Get another task's objective credentials
 * @task: The task to query
 *
 * Get the objective credentials of a task, pinning them so that they can't go
 * away.  Accessing a task's credentials directly is not permitted.
 *
 * The caller must make sure task doesn't go away, either by holding a ref on
 * task or by holding tasklist_lock to prevent it from being unlinked.
 */
#define get_task_cred(task)				\
({							\
	struct cred *__cred;				\
	rcu_read_lock();				\
	__cred = (struct cred *) __task_cred((task));	\
	get_cred(__cred);				\
	rcu_read_unlock();				\
	__cred;						\
})

/**
 * get_current_cred - Get the current task's subjective credentials
 *
 * Get the subjective credentials of the current task, pinning them so that
 * they can't go away.  Accessing the current task's credentials directly is
 * not permitted.
 */
#define get_current_cred()				\
	(get_cred(current_cred()))

/**
 * get_current_user - Get the current task's user_struct
 *
 * Get the user record of the current task, pinning it so that it can't go
 * away.
 */
#define get_current_user()				\
({							\
	struct user_struct *__u;			\
	struct cred *__cred;				\
	__cred = (struct cred *) current_cred();	\
	__u = get_uid(__cred->user);			\
	__u;						\
})

/**
 * get_current_groups - Get the current task's supplementary group list
 *
 * Get the supplementary group list of the current task, pinning it so that it
 * can't go away.
 */
#define get_current_groups()				\
({							\
	struct group_info *__groups;			\
	struct cred *__cred;				\
	__cred = (struct cred *) current_cred();	\
	__groups = get_group_info(__cred->group_info);	\
	__groups;					\
})

#define task_cred_xxx(task, xxx)			\
({							\
	__typeof__(((struct cred *)NULL)->xxx) ___val;	\
	rcu_read_lock();				\
	___val = __task_cred((task))->xxx;		\
	rcu_read_unlock();				\
	___val;						\
})

#define task_uid(task)		(task_cred_xxx((task), uid))
#define task_euid(task)		(task_cred_xxx((task), euid))

#define current_cred_xxx(xxx)			\
({						\
	current->cred->xxx;			\
})

#define current_uid()		(current_cred_xxx(uid))
#define current_gid()		(current_cred_xxx(gid))
#define current_euid()		(current_cred_xxx(euid))
#define current_egid()		(current_cred_xxx(egid))
#define current_suid()		(current_cred_xxx(suid))
#define current_sgid()		(current_cred_xxx(sgid))
#define current_fsuid() 	(current_cred_xxx(fsuid))
#define current_fsgid() 	(current_cred_xxx(fsgid))
#define current_cap()		(current_cred_xxx(cap_effective))
#define current_user()		(current_cred_xxx(user))
#define current_user_ns()	(current_cred_xxx(user)->user_ns)
#define current_security()	(current_cred_xxx(security))

#define current_uid_gid(_uid, _gid)		\
do {						\
	const struct cred *__cred;		\
	__cred = current_cred();		\
	*(_uid) = __cred->uid;			\
	*(_gid) = __cred->gid;			\
} while(0)

#define current_euid_egid(_euid, _egid)		\
do {						\
	const struct cred *__cred;		\
	__cred = current_cred();		\
	*(_euid) = __cred->euid;		\
	*(_egid) = __cred->egid;		\
} while(0)

#define current_fsuid_fsgid(_fsuid, _fsgid)	\
do {						\
	const struct cred *__cred;		\
	__cred = current_cred();		\
	*(_fsuid) = __cred->fsuid;		\
	*(_fsgid) = __cred->fsgid;		\
} while(0)

#endif /* _LINUX_CRED_H */<|MERGE_RESOLUTION|>--- conflicted
+++ resolved
@@ -176,27 +176,7 @@
 extern void __validate_process_creds(struct task_struct *,
 				     const char *, unsigned);
 
-<<<<<<< HEAD
-static inline bool creds_are_invalid(const struct cred *cred)
-{
-	if (cred->magic != CRED_MAGIC)
-		return true;
-	if (atomic_read(&cred->usage) < atomic_read(&cred->subscribers))
-		return true;
-#ifdef CONFIG_SECURITY_SELINUX
-	if (selinux_is_enabled()) {
-		if ((unsigned long) cred->security < PAGE_SIZE)
-			return true;
-		if ((*(u32 *)cred->security & 0xffffff00) ==
-		    (POISON_FREE << 24 | POISON_FREE << 16 | POISON_FREE << 8))
-			return true;
-	}
-#endif
-	return false;
-}
-=======
 extern bool creds_are_invalid(const struct cred *cred);
->>>>>>> 94a8d5ca
 
 static inline void __validate_creds(const struct cred *cred,
 				    const char *file, unsigned line)
