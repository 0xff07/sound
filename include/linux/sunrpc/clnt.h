--- conflicted
+++ resolved
@@ -22,10 +22,7 @@
 #include <linux/sunrpc/timer.h>
 #include <asm/signal.h>
 #include <linux/path.h>
-<<<<<<< HEAD
-=======
 #include <net/ipv6.h>
->>>>>>> 94a8d5ca
 
 struct rpc_inode;
 
@@ -193,8 +190,6 @@
 #define IPV6_SCOPE_DELIMITER		'%'
 #define IPV6_SCOPE_ID_LEN		sizeof("%nnnnnnnnnn")
 
-<<<<<<< HEAD
-=======
 static inline bool __rpc_cmp_addr4(const struct sockaddr *sap1,
 				   const struct sockaddr *sap2)
 {
@@ -307,6 +302,5 @@
 	return ((struct sockaddr_in6 *) sa)->sin6_scope_id;
 }
 
->>>>>>> 94a8d5ca
 #endif /* __KERNEL__ */
 #endif /* _LINUX_SUNRPC_CLNT_H */