/*
 * include/linux/sunrpc/xdr.h
 *
 * Copyright (C) 1995-1997 Olaf Kirch <okir@monad.swb.de>
 */

#ifndef _SUNRPC_XDR_H_
#define _SUNRPC_XDR_H_

#ifdef __KERNEL__

#include <linux/uio.h>
#include <asm/byteorder.h>
#include <asm/unaligned.h>
#include <linux/scatterlist.h>

/*
 * Buffer adjustment
 */
#define XDR_QUADLEN(l)		(((l) + 3) >> 2)

/*
 * Generic opaque `network object.' At the kernel level, this type
 * is used only by lockd.
 */
#define XDR_MAX_NETOBJ		1024
struct xdr_netobj {
	unsigned int		len;
	u8 *			data;
};

/*
 * This is the generic XDR function. rqstp is either a rpc_rqst (client
 * side) or svc_rqst pointer (server side).
 * Encode functions always assume there's enough room in the buffer.
 */
typedef int	(*kxdrproc_t)(void *rqstp, __be32 *data, void *obj);

/*
 * Basic structure for transmission/reception of a client XDR message.
 * Features a header (for a linear buffer containing RPC headers
 * and the data payload for short messages), and then an array of
 * pages.
 * The tail iovec allows you to append data after the page array. Its
 * main interest is for appending padding to the pages in order to
 * satisfy the int_32-alignment requirements in RFC1832.
 *
 * For the future, we might want to string several of these together
 * in a list if anybody wants to make use of NFSv4 COMPOUND
 * operations and/or has a need for scatter/gather involving pages.
 */
struct xdr_buf {
	struct kvec	head[1],	/* RPC header + non-page data */
			tail[1];	/* Appended after page data */

	struct page **	pages;		/* Array of contiguous pages */
	unsigned int	page_base,	/* Start of page data */
			page_len,	/* Length of page data */
			flags;		/* Flags for data disposition */
#define XDRBUF_READ		0x01		/* target of file read */
#define XDRBUF_WRITE		0x02		/* source of file write */

	unsigned int	buflen,		/* Total length of storage buffer */
			len;		/* Length of XDR encoded message */

};

/*
 * pre-xdr'ed macros.
 */

#define	xdr_zero	cpu_to_be32(0)
#define	xdr_one		cpu_to_be32(1)
#define	xdr_two		cpu_to_be32(2)

#define	rpc_success		cpu_to_be32(RPC_SUCCESS)
#define	rpc_prog_unavail	cpu_to_be32(RPC_PROG_UNAVAIL)
#define	rpc_prog_mismatch	cpu_to_be32(RPC_PROG_MISMATCH)
#define	rpc_proc_unavail	cpu_to_be32(RPC_PROC_UNAVAIL)
#define	rpc_garbage_args	cpu_to_be32(RPC_GARBAGE_ARGS)
#define	rpc_system_err		cpu_to_be32(RPC_SYSTEM_ERR)
#define	rpc_drop_reply		cpu_to_be32(RPC_DROP_REPLY)

#define	rpc_auth_ok		cpu_to_be32(RPC_AUTH_OK)
#define	rpc_autherr_badcred	cpu_to_be32(RPC_AUTH_BADCRED)
#define	rpc_autherr_rejectedcred cpu_to_be32(RPC_AUTH_REJECTEDCRED)
#define	rpc_autherr_badverf	cpu_to_be32(RPC_AUTH_BADVERF)
#define	rpc_autherr_rejectedverf cpu_to_be32(RPC_AUTH_REJECTEDVERF)
#define	rpc_autherr_tooweak	cpu_to_be32(RPC_AUTH_TOOWEAK)
#define	rpcsec_gsserr_credproblem	cpu_to_be32(RPCSEC_GSS_CREDPROBLEM)
#define	rpcsec_gsserr_ctxproblem	cpu_to_be32(RPCSEC_GSS_CTXPROBLEM)
#define	rpc_autherr_oldseqnum	cpu_to_be32(101)

/*
 * Miscellaneous XDR helper functions
 */
__be32 *xdr_encode_opaque_fixed(__be32 *p, const void *ptr, unsigned int len);
__be32 *xdr_encode_opaque(__be32 *p, const void *ptr, unsigned int len);
__be32 *xdr_encode_string(__be32 *p, const char *s);
__be32 *xdr_decode_string_inplace(__be32 *p, char **sp, unsigned int *lenp,
			unsigned int maxlen);
__be32 *xdr_encode_netobj(__be32 *p, const struct xdr_netobj *);
__be32 *xdr_decode_netobj(__be32 *p, struct xdr_netobj *);

void	xdr_encode_pages(struct xdr_buf *, struct page **, unsigned int,
			 unsigned int);
void	xdr_inline_pages(struct xdr_buf *, unsigned int,
			 struct page **, unsigned int, unsigned int);

static inline __be32 *xdr_encode_array(__be32 *p, const void *s, unsigned int len)
{
	return xdr_encode_opaque(p, s, len);
}

/*
 * Decode 64bit quantities (NFSv3 support)
 */
static inline __be32 *
xdr_encode_hyper(__be32 *p, __u64 val)
{
<<<<<<< HEAD
	*(__be64 *)p = cpu_to_be64(val);
=======
	put_unaligned_be64(val, p);
>>>>>>> 94a8d5ca
	return p + 2;
}

static inline __be32 *
xdr_decode_hyper(__be32 *p, __u64 *valp)
{
<<<<<<< HEAD
	*valp = be64_to_cpup((__be64 *)p);
=======
	*valp = get_unaligned_be64(p);
>>>>>>> 94a8d5ca
	return p + 2;
}

/*
 * Adjust kvec to reflect end of xdr'ed data (RPC client XDR)
 */
static inline int
xdr_adjust_iovec(struct kvec *iov, __be32 *p)
{
	return iov->iov_len = ((u8 *) p - (u8 *) iov->iov_base);
}

/*
 * XDR buffer helper functions
 */
extern void xdr_shift_buf(struct xdr_buf *, size_t);
extern void xdr_buf_from_iov(struct kvec *, struct xdr_buf *);
extern int xdr_buf_subsegment(struct xdr_buf *, struct xdr_buf *, unsigned int, unsigned int);
extern int xdr_buf_read_netobj(struct xdr_buf *, struct xdr_netobj *, unsigned int);
extern int read_bytes_from_xdr_buf(struct xdr_buf *, unsigned int, void *, unsigned int);
extern int write_bytes_to_xdr_buf(struct xdr_buf *, unsigned int, void *, unsigned int);

/*
 * Helper structure for copying from an sk_buff.
 */
struct xdr_skb_reader {
	struct sk_buff	*skb;
	unsigned int	offset;
	size_t		count;
	__wsum		csum;
};

typedef size_t (*xdr_skb_read_actor)(struct xdr_skb_reader *desc, void *to, size_t len);

size_t xdr_skb_read_bits(struct xdr_skb_reader *desc, void *to, size_t len);
extern int csum_partial_copy_to_xdr(struct xdr_buf *, struct sk_buff *);
extern ssize_t xdr_partial_copy_from_skb(struct xdr_buf *, unsigned int,
		struct xdr_skb_reader *, xdr_skb_read_actor);

extern int xdr_encode_word(struct xdr_buf *, unsigned int, u32);
extern int xdr_decode_word(struct xdr_buf *, unsigned int, u32 *);

struct xdr_array2_desc;
typedef int (*xdr_xcode_elem_t)(struct xdr_array2_desc *desc, void *elem);
struct xdr_array2_desc {
	unsigned int elem_size;
	unsigned int array_len;
	unsigned int array_maxlen;
	xdr_xcode_elem_t xcode;
};

extern int xdr_decode_array2(struct xdr_buf *buf, unsigned int base,
                             struct xdr_array2_desc *desc);
extern int xdr_encode_array2(struct xdr_buf *buf, unsigned int base,
			     struct xdr_array2_desc *desc);

/*
 * Provide some simple tools for XDR buffer overflow-checking etc.
 */
struct xdr_stream {
	__be32 *p;		/* start of available buffer */
	struct xdr_buf *buf;	/* XDR buffer to read/write */

	__be32 *end;		/* end of available buffer space */
	struct kvec *iov;	/* pointer to the current kvec */
};

extern void xdr_init_encode(struct xdr_stream *xdr, struct xdr_buf *buf, __be32 *p);
extern __be32 *xdr_reserve_space(struct xdr_stream *xdr, size_t nbytes);
extern void xdr_write_pages(struct xdr_stream *xdr, struct page **pages,
		unsigned int base, unsigned int len);
extern void xdr_init_decode(struct xdr_stream *xdr, struct xdr_buf *buf, __be32 *p);
extern __be32 *xdr_inline_decode(struct xdr_stream *xdr, size_t nbytes);
extern void xdr_read_pages(struct xdr_stream *xdr, unsigned int len);
extern void xdr_enter_page(struct xdr_stream *xdr, unsigned int len);
extern int xdr_process_buf(struct xdr_buf *buf, unsigned int offset, unsigned int len, int (*actor)(struct scatterlist *, void *), void *data);

#endif /* __KERNEL__ */

#endif /* _SUNRPC_XDR_H_ */<|MERGE_RESOLUTION|>--- conflicted
+++ resolved
@@ -118,22 +118,14 @@
 static inline __be32 *
 xdr_encode_hyper(__be32 *p, __u64 val)
 {
-<<<<<<< HEAD
-	*(__be64 *)p = cpu_to_be64(val);
-=======
 	put_unaligned_be64(val, p);
->>>>>>> 94a8d5ca
 	return p + 2;
 }
 
 static inline __be32 *
 xdr_decode_hyper(__be32 *p, __u64 *valp)
 {
-<<<<<<< HEAD
-	*valp = be64_to_cpup((__be64 *)p);
-=======
 	*valp = get_unaligned_be64(p);
->>>>>>> 94a8d5ca
 	return p + 2;
 }
 
