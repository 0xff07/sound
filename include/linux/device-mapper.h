--- conflicted
+++ resolved
@@ -84,11 +84,7 @@
 
 struct dm_dev {
 	struct block_device *bdev;
-<<<<<<< HEAD
-	int mode;
-=======
 	fmode_t mode;
->>>>>>> 57f8f7b6
 	char name[16];
 };
 
