--- conflicted
+++ resolved
@@ -135,11 +135,6 @@
 extern int proc_readdir(struct file *, void *, filldir_t);
 extern struct dentry *proc_lookup(struct inode *, struct dentry *, struct nameidata *);
 
-<<<<<<< HEAD
-extern const struct file_operations proc_kcore_operations;
-
-=======
->>>>>>> 57f8f7b6
 extern int pid_ns_prepare_proc(struct pid_namespace *ns);
 extern void pid_ns_release_proc(struct pid_namespace *ns);
 
