--- conflicted
+++ resolved
@@ -1042,10 +1042,6 @@
 extern int lease_modify(struct file_lock **, int);
 extern int lock_may_read(struct inode *, loff_t start, unsigned long count);
 extern int lock_may_write(struct inode *, loff_t start, unsigned long count);
-<<<<<<< HEAD
-extern struct seq_operations locks_seq_operations;
-=======
->>>>>>> 57f8f7b6
 #else /* !CONFIG_FILE_LOCKING */
 #define fcntl_getlk(a, b) ({ -EINVAL; })
 #define fcntl_setlk(a, b, c, d) ({ -EACCES; })
