#ifndef _LINUX_MM_TYPES_H
#define _LINUX_MM_TYPES_H

#include <linux/auxvec.h>
#include <linux/types.h>
#include <linux/threads.h>
#include <linux/list.h>
#include <linux/spinlock.h>
#include <linux/prio_tree.h>
#include <linux/rbtree.h>
#include <linux/rwsem.h>
#include <linux/completion.h>
#include <linux/cpumask.h>
#include <linux/page-debug-flags.h>
#include <asm/page.h>
#include <asm/mmu.h>

#ifndef AT_VECTOR_SIZE_ARCH
#define AT_VECTOR_SIZE_ARCH 0
#endif
#define AT_VECTOR_SIZE (2*(AT_VECTOR_SIZE_ARCH + AT_VECTOR_SIZE_BASE + 1))

struct address_space;

#define USE_SPLIT_PTLOCKS	(NR_CPUS >= CONFIG_SPLIT_PTLOCK_CPUS)

/*
 * Each physical page in the system has a struct page associated with
 * it to keep track of whatever it is we are using the page for at the
 * moment. Note that we have no way to track which tasks are using
 * a page, though if it is a pagecache page, rmap structures can tell us
 * who is mapping it.
 */
struct page {
	unsigned long flags;		/* Atomic flags, some possibly
					 * updated asynchronously */
	atomic_t _count;		/* Usage count, see below. */
	union {
		atomic_t _mapcount;	/* Count of ptes mapped in mms,
					 * to show when page is mapped
					 * & limit reverse map searches.
					 */
		struct {		/* SLUB */
			u16 inuse;
			u16 objects;
		};
	};
	union {
	    struct {
		unsigned long private;		/* Mapping-private opaque data:
					 	 * usually used for buffer_heads
						 * if PagePrivate set; used for
						 * swp_entry_t if PageSwapCache;
						 * indicates order in the buddy
						 * system if PG_buddy is set.
						 */
		struct address_space *mapping;	/* If low bit clear, points to
						 * inode address_space, or NULL.
						 * If page mapped as anonymous
						 * memory, low bit is set, and
						 * it points to anon_vma object:
						 * see PAGE_MAPPING_ANON below.
						 */
	    };
#if USE_SPLIT_PTLOCKS
	    spinlock_t ptl;
#endif
	    struct kmem_cache *slab;	/* SLUB: Pointer to slab */
	    struct page *first_page;	/* Compound tail pages */
	};
	union {
		pgoff_t index;		/* Our offset within mapping. */
		void *freelist;		/* SLUB: freelist req. slab lock */
	};
	struct list_head lru;		/* Pageout list, eg. active_list
					 * protected by zone->lru_lock !
					 */
	/*
	 * On machines where all RAM is mapped into kernel address space,
	 * we can simply calculate the virtual address. On machines with
	 * highmem some memory is mapped into kernel virtual memory
	 * dynamically, so we need a place to store that address.
	 * Note that this field could be 16 bits on x86 ... ;)
	 *
	 * Architectures with slow multiplication can define
	 * WANT_PAGE_VIRTUAL in asm/page.h
	 */
#if defined(WANT_PAGE_VIRTUAL)
	void *virtual;			/* Kernel virtual address (NULL if
					   not kmapped, ie. highmem) */
#endif /* WANT_PAGE_VIRTUAL */
#ifdef CONFIG_WANT_PAGE_DEBUG_FLAGS
	unsigned long debug_flags;	/* Use atomic bitops on this */
#endif

#ifdef CONFIG_KMEMCHECK
	/*
	 * kmemcheck wants to track the status of each byte in a page; this
	 * is a pointer to such a status block. NULL if not tracked.
	 */
	void *shadow;
#endif
};

/*
 * A region containing a mapping of a non-memory backed file under NOMMU
 * conditions.  These are held in a global tree and are pinned by the VMAs that
 * map parts of them.
 */
struct vm_region {
	struct rb_node	vm_rb;		/* link in global region tree */
	unsigned long	vm_flags;	/* VMA vm_flags */
	unsigned long	vm_start;	/* start address of region */
	unsigned long	vm_end;		/* region initialised to here */
	unsigned long	vm_top;		/* region allocated to here */
	unsigned long	vm_pgoff;	/* the offset in vm_file corresponding to vm_start */
	struct file	*vm_file;	/* the backing file or NULL */

	int		vm_usage;	/* region usage count (access under nommu_region_sem) */
	bool		vm_icache_flushed : 1; /* true if the icache has been flushed for
						* this region */
};

/*
 * This struct defines a memory VMM memory area. There is one of these
 * per VM-area/task.  A VM area is any part of the process virtual memory
 * space that has a special rule for the page-fault handlers (ie a shared
 * library, the executable area etc).
 */
struct vm_area_struct {
	struct mm_struct * vm_mm;	/* The address space we belong to. */
	unsigned long vm_start;		/* Our start address within vm_mm. */
	unsigned long vm_end;		/* The first byte after our end address
					   within vm_mm. */

	/* linked list of VM areas per task, sorted by address */
	struct vm_area_struct *vm_next;

	pgprot_t vm_page_prot;		/* Access permissions of this VMA. */
	unsigned long vm_flags;		/* Flags, see mm.h. */

	struct rb_node vm_rb;

	/*
	 * For areas with an address space and backing store,
	 * linkage into the address_space->i_mmap prio tree, or
	 * linkage to the list of like vmas hanging off its node, or
	 * linkage of vma in the address_space->i_mmap_nonlinear list.
	 */
	union {
		struct {
			struct list_head list;
			void *parent;	/* aligns with prio_tree_node parent */
			struct vm_area_struct *head;
		} vm_set;

		struct raw_prio_tree_node prio_tree_node;
	} shared;

	/*
	 * A file's MAP_PRIVATE vma can be in both i_mmap tree and anon_vma
	 * list, after a COW of one of the file pages.	A MAP_SHARED vma
	 * can only be in the i_mmap tree.  An anonymous MAP_PRIVATE, stack
	 * or brk vma (with NULL file) can only be in an anon_vma list.
	 */
	struct list_head anon_vma_chain; /* Serialized by mmap_sem &
					  * page_table_lock */
	struct anon_vma *anon_vma;	/* Serialized by page_table_lock */

	/* Function pointers to deal with this struct. */
	const struct vm_operations_struct *vm_ops;

	/* Information about our backing store: */
	unsigned long vm_pgoff;		/* Offset (within vm_file) in PAGE_SIZE
					   units, *not* PAGE_CACHE_SIZE */
	struct file * vm_file;		/* File we map to (can be NULL). */
	void * vm_private_data;		/* was vm_pte (shared mem) */
	unsigned long vm_truncate_count;/* truncate_count or restart_addr */

#ifndef CONFIG_MMU
	struct vm_region *vm_region;	/* NOMMU mapping region */
#endif
#ifdef CONFIG_NUMA
	struct mempolicy *vm_policy;	/* NUMA policy for the VMA */
#endif
};

struct core_thread {
	struct task_struct *task;
	struct core_thread *next;
};

struct core_state {
	atomic_t nr_threads;
	struct core_thread dumper;
	struct completion startup;
};

enum {
	MM_FILEPAGES,
	MM_ANONPAGES,
	MM_SWAPENTS,
	NR_MM_COUNTERS
};

<<<<<<< HEAD
#if USE_SPLIT_PTLOCKS
=======
#if USE_SPLIT_PTLOCKS && defined(CONFIG_MMU)
>>>>>>> 93929ebc
#define SPLIT_RSS_COUNTING
struct mm_rss_stat {
	atomic_long_t count[NR_MM_COUNTERS];
};
/* per-thread cached information, */
struct task_rss_stat {
	int events;	/* for synchronization threshold */
	int count[NR_MM_COUNTERS];
};
#else  /* !USE_SPLIT_PTLOCKS */
struct mm_rss_stat {
	unsigned long count[NR_MM_COUNTERS];
};
#endif /* !USE_SPLIT_PTLOCKS */

struct mm_struct {
	struct vm_area_struct * mmap;		/* list of VMAs */
	struct rb_root mm_rb;
	struct vm_area_struct * mmap_cache;	/* last find_vma result */
#ifdef CONFIG_MMU
	unsigned long (*get_unmapped_area) (struct file *filp,
				unsigned long addr, unsigned long len,
				unsigned long pgoff, unsigned long flags);
	void (*unmap_area) (struct mm_struct *mm, unsigned long addr);
#endif
	unsigned long mmap_base;		/* base of mmap area */
	unsigned long task_size;		/* size of task vm space */
	unsigned long cached_hole_size; 	/* if non-zero, the largest hole below free_area_cache */
	unsigned long free_area_cache;		/* first hole of size cached_hole_size or larger */
	pgd_t * pgd;
	atomic_t mm_users;			/* How many users with user space? */
	atomic_t mm_count;			/* How many references to "struct mm_struct" (users count as 1) */
	int map_count;				/* number of VMAs */
	struct rw_semaphore mmap_sem;
	spinlock_t page_table_lock;		/* Protects page tables and some counters */

	struct list_head mmlist;		/* List of maybe swapped mm's.	These are globally strung
						 * together off init_mm.mmlist, and are protected
						 * by mmlist_lock
						 */


	unsigned long hiwater_rss;	/* High-watermark of RSS usage */
	unsigned long hiwater_vm;	/* High-water virtual memory usage */

	unsigned long total_vm, locked_vm, shared_vm, exec_vm;
	unsigned long stack_vm, reserved_vm, def_flags, nr_ptes;
	unsigned long start_code, end_code, start_data, end_data;
	unsigned long start_brk, brk, start_stack;
	unsigned long arg_start, arg_end, env_start, env_end;

	unsigned long saved_auxv[AT_VECTOR_SIZE]; /* for /proc/PID/auxv */

	/*
	 * Special counters, in some configurations protected by the
	 * page_table_lock, in other configurations by being atomic.
	 */
	struct mm_rss_stat rss_stat;

	struct linux_binfmt *binfmt;

	cpumask_t cpu_vm_mask;

	/* Architecture-specific MM context */
	mm_context_t context;

	/* Swap token stuff */
	/*
	 * Last value of global fault stamp as seen by this process.
	 * In other words, this value gives an indication of how long
	 * it has been since this task got the token.
	 * Look at mm/thrash.c
	 */
	unsigned int faultstamp;
	unsigned int token_priority;
	unsigned int last_interval;

	unsigned long flags; /* Must use atomic bitops to access the bits */

	struct core_state *core_state; /* coredumping support */
#ifdef CONFIG_AIO
	spinlock_t		ioctx_lock;
	struct hlist_head	ioctx_list;
#endif
#ifdef CONFIG_MM_OWNER
	/*
	 * "owner" points to a task that is regarded as the canonical
	 * user/owner of this mm. All of the following must be true in
	 * order for it to be changed:
	 *
	 * current == mm->owner
	 * current->mm != mm
	 * new_owner->mm == mm
	 * new_owner->alloc_lock is held
	 */
	struct task_struct *owner;
#endif

#ifdef CONFIG_PROC_FS
	/* store ref to file /proc/<pid>/exe symlink points to */
	struct file *exe_file;
	unsigned long num_exe_file_vmas;
#endif
#ifdef CONFIG_MMU_NOTIFIER
	struct mmu_notifier_mm *mmu_notifier_mm;
#endif
};

/* Future-safe accessor for struct mm_struct's cpu_vm_mask. */
#define mm_cpumask(mm) (&(mm)->cpu_vm_mask)

#endif /* _LINUX_MM_TYPES_H */<|MERGE_RESOLUTION|>--- conflicted
+++ resolved
@@ -203,11 +203,7 @@
 	NR_MM_COUNTERS
 };
 
-<<<<<<< HEAD
-#if USE_SPLIT_PTLOCKS
-=======
 #if USE_SPLIT_PTLOCKS && defined(CONFIG_MMU)
->>>>>>> 93929ebc
 #define SPLIT_RSS_COUNTING
 struct mm_rss_stat {
 	atomic_long_t count[NR_MM_COUNTERS];
