--- conflicted
+++ resolved
@@ -1349,11 +1349,8 @@
 	 */
 	unsigned long timer_slack_ns;
 	unsigned long default_timer_slack_ns;
-<<<<<<< HEAD
-=======
 
 	struct list_head	*scm_work_list;
->>>>>>> 4bab0ea1
 };
 
 /*
