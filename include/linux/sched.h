--- conflicted
+++ resolved
@@ -1247,7 +1247,6 @@
 	 * a short time
 	 */
 	unsigned char fpu_counter;
-	s8 oomkilladj; /* OOM kill score adjustment (bit shift). */
 #ifdef CONFIG_BLK_DEV_IO_TRACE
 	unsigned int btrace_seq;
 #endif
@@ -1789,10 +1788,6 @@
 
 #define RCU_READ_UNLOCK_BLOCKED (1 << 0) /* blocked while in RCU read-side. */
 #define RCU_READ_UNLOCK_NEED_QS (1 << 1) /* RCU core needs CPU response. */
-<<<<<<< HEAD
-#define RCU_READ_UNLOCK_GOT_QS  (1 << 2) /* CPU has responded to RCU core. */
-=======
->>>>>>> 94a8d5ca
 
 static inline void rcu_copy_process(struct task_struct *p)
 {
