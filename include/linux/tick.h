--- conflicted
+++ resolved
@@ -125,10 +125,6 @@
 
 	return len;
 }
-<<<<<<< HEAD
-static inline void tick_nohz_stop_idle(int cpu) { }
-=======
->>>>>>> 2f5ad54e
 static inline u64 get_cpu_idle_time_us(int cpu, u64 *unused) { return -1; }
 # endif /* !NO_HZ */
 
