
/******************************************************************************
 *
 * Name: acpiosxf.h - All interfaces to the OS Services Layer (OSL).  These
 *                    interfaces must be implemented by OSL to interface the
 *                    ACPI components to the host operating system.
 *
 *****************************************************************************/

/*
 * Copyright (C) 2000 - 2008, Intel Corp.
 * All rights reserved.
 *
 * Redistribution and use in source and binary forms, with or without
 * modification, are permitted provided that the following conditions
 * are met:
 * 1. Redistributions of source code must retain the above copyright
 *    notice, this list of conditions, and the following disclaimer,
 *    without modification.
 * 2. Redistributions in binary form must reproduce at minimum a disclaimer
 *    substantially similar to the "NO WARRANTY" disclaimer below
 *    ("Disclaimer") and any redistribution must be conditioned upon
 *    including a substantially similar Disclaimer requirement for further
 *    binary redistribution.
 * 3. Neither the names of the above-listed copyright holders nor the names
 *    of any contributors may be used to endorse or promote products derived
 *    from this software without specific prior written permission.
 *
 * Alternatively, this software may be distributed under the terms of the
 * GNU General Public License ("GPL") version 2 as published by the Free
 * Software Foundation.
 *
 * NO WARRANTY
 * THIS SOFTWARE IS PROVIDED BY THE COPYRIGHT HOLDERS AND CONTRIBUTORS
 * "AS IS" AND ANY EXPRESS OR IMPLIED WARRANTIES, INCLUDING, BUT NOT
 * LIMITED TO, THE IMPLIED WARRANTIES OF MERCHANTIBILITY AND FITNESS FOR
 * A PARTICULAR PURPOSE ARE DISCLAIMED. IN NO EVENT SHALL THE COPYRIGHT
 * HOLDERS OR CONTRIBUTORS BE LIABLE FOR SPECIAL, EXEMPLARY, OR CONSEQUENTIAL
 * DAMAGES (INCLUDING, BUT NOT LIMITED TO, PROCUREMENT OF SUBSTITUTE GOODS
 * OR SERVICES; LOSS OF USE, DATA, OR PROFITS; OR BUSINESS INTERRUPTION)
 * HOWEVER CAUSED AND ON ANY THEORY OF LIABILITY, WHETHER IN CONTRACT,
 * STRICT LIABILITY, OR TORT (INCLUDING NEGLIGENCE OR OTHERWISE) ARISING
 * IN ANY WAY OUT OF THE USE OF THIS SOFTWARE, EVEN IF ADVISED OF THE
 * POSSIBILITY OF SUCH DAMAGES.
 */

#ifndef __ACPIOSXF_H__
#define __ACPIOSXF_H__

#include "platform/acenv.h"
#include "actypes.h"

/* Types for acpi_os_execute */

typedef enum {
	OSL_GLOBAL_LOCK_HANDLER,
	OSL_NOTIFY_HANDLER,
	OSL_GPE_HANDLER,
	OSL_DEBUGGER_THREAD,
	OSL_EC_POLL_HANDLER,
	OSL_EC_BURST_HANDLER
} acpi_execute_type;

#define ACPI_NO_UNIT_LIMIT          ((u32) -1)
#define ACPI_MUTEX_SEM              1

/* Functions for acpi_os_signal */

#define ACPI_SIGNAL_FATAL           0
#define ACPI_SIGNAL_BREAKPOINT      1

struct acpi_signal_fatal_info {
	u32 type;
	u32 code;
	u32 argument;
};

/*
 * OSL Initialization and shutdown primitives
 */
acpi_status __initdata acpi_os_initialize(void);

acpi_status acpi_os_terminate(void);

/*
 * ACPI Table interfaces
 */
acpi_physical_address acpi_os_get_root_pointer(void);

acpi_status
acpi_os_predefined_override(const struct acpi_predefined_names *init_val,
			    acpi_string * new_val);

acpi_status
acpi_os_table_override(struct acpi_table_header *existing_table,
		       struct acpi_table_header **new_table);

/*
 * Spinlock primitives
 */
acpi_status acpi_os_create_lock(acpi_spinlock * out_handle);

void acpi_os_delete_lock(acpi_spinlock handle);

acpi_cpu_flags acpi_os_acquire_lock(acpi_spinlock handle);

void acpi_os_release_lock(acpi_spinlock handle, acpi_cpu_flags flags);

/*
 * Semaphore primitives
 */
acpi_status
acpi_os_create_semaphore(u32 max_units,
			 u32 initial_units, acpi_semaphore * out_handle);

acpi_status acpi_os_delete_semaphore(acpi_semaphore handle);

acpi_status
acpi_os_wait_semaphore(acpi_semaphore handle, u32 units, u16 timeout);

acpi_status acpi_os_signal_semaphore(acpi_semaphore handle, u32 units);

/*
 * Mutex primitives. May be configured to use semaphores instead via
 * ACPI_MUTEX_TYPE (see platform/acenv.h)
 */
#if (ACPI_MUTEX_TYPE != ACPI_BINARY_SEMAPHORE)

acpi_status acpi_os_create_mutex(acpi_mutex * out_handle);

void acpi_os_delete_mutex(acpi_mutex handle);

acpi_status acpi_os_acquire_mutex(acpi_mutex handle, u16 timeout);

void acpi_os_release_mutex(acpi_mutex handle);
#endif

/*
 * Memory allocation and mapping
 */
void *acpi_os_allocate(acpi_size size);

void __iomem *acpi_os_map_memory(acpi_physical_address where,
				acpi_size length);

void acpi_os_unmap_memory(void __iomem * logical_address, acpi_size size);
void early_acpi_os_unmap_memory(void __iomem * virt, acpi_size size);

#ifdef ACPI_FUTURE_USAGE
acpi_status
acpi_os_get_physical_address(void *logical_address,
			     acpi_physical_address * physical_address);
#endif

/*
 * Memory/Object Cache
 */
acpi_status
acpi_os_create_cache(char *cache_name,
		     u16 object_size,
		     u16 max_depth, acpi_cache_t ** return_cache);

acpi_status acpi_os_delete_cache(acpi_cache_t * cache);

acpi_status acpi_os_purge_cache(acpi_cache_t * cache);

void *acpi_os_acquire_object(acpi_cache_t * cache);

acpi_status acpi_os_release_object(acpi_cache_t * cache, void *object);

/*
 * Interrupt handlers
 */
acpi_status
acpi_os_install_interrupt_handler(u32 gsi,
				  acpi_osd_handler service_routine,
				  void *context);

acpi_status
acpi_os_remove_interrupt_handler(u32 gsi, acpi_osd_handler service_routine);

void acpi_os_gpe_count(u32 gpe_number);
void acpi_os_fixed_event_count(u32 fixed_event_number);

/*
 * Threads and Scheduling
 */
acpi_thread_id acpi_os_get_thread_id(void);

acpi_status
acpi_os_execute(acpi_execute_type type,
		acpi_osd_exec_callback function, void *context);

acpi_status
acpi_os_hotplug_execute(acpi_osd_exec_callback function, void *context);

void acpi_os_wait_events_complete(void *context);

void acpi_os_sleep(acpi_integer milliseconds);

void acpi_os_stall(u32 microseconds);

/*
 * Platform and hardware-independent I/O interfaces
 */
acpi_status acpi_os_read_port(acpi_io_address address, u32 * value, u32 width);

acpi_status acpi_os_write_port(acpi_io_address address, u32 value, u32 width);

/*
 * Platform and hardware-independent physical memory interfaces
 */
acpi_status
acpi_os_read_memory(acpi_physical_address address, u32 * value, u32 width);

acpi_status
acpi_os_write_memory(acpi_physical_address address, u32 value, u32 width);

/*
 * Platform and hardware-independent PCI configuration space access
 * Note: Can't use "Register" as a parameter, changed to "Reg" --
 * certain compilers complain.
 */
acpi_status
acpi_os_read_pci_configuration(struct acpi_pci_id *pci_id,
			       u32 reg, u32 *value, u32 width);

acpi_status
acpi_os_write_pci_configuration(struct acpi_pci_id *pci_id,
				u32 reg, acpi_integer value, u32 width);

/*
 * Interim function needed for PCI IRQ routing
 */
void
acpi_os_derive_pci_id(acpi_handle rhandle,
		      acpi_handle chandle, struct acpi_pci_id **pci_id);

/*
 * Miscellaneous
 */
acpi_status acpi_os_validate_interface(char *interface);
acpi_status acpi_osi_invalidate(char* interface);

acpi_status
acpi_os_validate_address(u8 space_id, acpi_physical_address address,
			 acpi_size length, char *name);
<<<<<<< HEAD
=======
acpi_status
acpi_os_invalidate_address(u8 space_id, acpi_physical_address address,
			 acpi_size length);
>>>>>>> 94a8d5ca

u64 acpi_os_get_timer(void);

acpi_status acpi_os_signal(u32 function, void *info);

/*
 * Debug print routines
 */
void ACPI_INTERNAL_VAR_XFACE acpi_os_printf(const char *format, ...);

void acpi_os_vprintf(const char *format, va_list args);

void acpi_os_redirect_output(void *destination);

#ifdef ACPI_FUTURE_USAGE
/*
 * Debug input
 */
u32 acpi_os_get_line(char *buffer);
#endif

/*
 * Directory manipulation
 */
void *acpi_os_open_directory(char *pathname,
			     char *wildcard_spec, char requested_file_type);

/* requeste_file_type values */

#define REQUEST_FILE_ONLY                   0
#define REQUEST_DIR_ONLY                    1

char *acpi_os_get_next_filename(void *dir_handle);

void acpi_os_close_directory(void *dir_handle);

#endif				/* __ACPIOSXF_H__ */<|MERGE_RESOLUTION|>--- conflicted
+++ resolved
@@ -245,12 +245,9 @@
 acpi_status
 acpi_os_validate_address(u8 space_id, acpi_physical_address address,
 			 acpi_size length, char *name);
-<<<<<<< HEAD
-=======
 acpi_status
 acpi_os_invalidate_address(u8 space_id, acpi_physical_address address,
 			 acpi_size length);
->>>>>>> 94a8d5ca
 
 u64 acpi_os_get_timer(void);
 
