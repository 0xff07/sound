/*
    tuner.h - definition for different tuners

    Copyright (C) 1997 Markus Schroeder (schroedm@uni-duesseldorf.de)
    minor modifications by Ralph Metzler (rjkm@thp.uni-koeln.de)

    This program is free software; you can redistribute it and/or modify
    it under the terms of the GNU General Public License as published by
    the Free Software Foundation; either version 2 of the License, or
    (at your option) any later version.

    This program is distributed in the hope that it will be useful,
    but WITHOUT ANY WARRANTY; without even the implied warranty of
    MERCHANTABILITY or FITNESS FOR A PARTICULAR PURPOSE.  See the
    GNU General Public License for more details.

    You should have received a copy of the GNU General Public License
    along with this program; if not, write to the Free Software
    Foundation, Inc., 675 Mass Ave, Cambridge, MA 02139, USA.
*/

#ifndef _TUNER_H
#define _TUNER_H

#include <linux/videodev2.h>

#define ADDR_UNSET (255)

#define TUNER_TEMIC_PAL			0        /* 4002 FH5 (3X 7756, 9483) */
#define TUNER_PHILIPS_PAL_I		1
#define TUNER_PHILIPS_NTSC		2
#define TUNER_PHILIPS_SECAM		3	/* you must actively select B/G, L, L` */

#define TUNER_ABSENT			4
#define TUNER_PHILIPS_PAL		5
#define TUNER_TEMIC_NTSC		6	/* 4032 FY5 (3X 7004, 9498, 9789)  */
#define TUNER_TEMIC_PAL_I		7	/* 4062 FY5 (3X 8501, 9957) */

#define TUNER_TEMIC_4036FY5_NTSC	8	/* 4036 FY5 (3X 1223, 1981, 7686) */
#define TUNER_ALPS_TSBH1_NTSC		9
#define TUNER_ALPS_TSBE1_PAL		10
#define TUNER_ALPS_TSBB5_PAL_I		11

#define TUNER_ALPS_TSBE5_PAL		12
#define TUNER_ALPS_TSBC5_PAL		13
#define TUNER_TEMIC_4006FH5_PAL		14	/* 4006 FH5 (3X 9500, 9501, 7291) */
#define TUNER_ALPS_TSHC6_NTSC		15

#define TUNER_TEMIC_PAL_DK		16	/* 4016 FY5 (3X 1392, 1393) */
#define TUNER_PHILIPS_NTSC_M		17
#define TUNER_TEMIC_4066FY5_PAL_I	18	/* 4066 FY5 (3X 7032, 7035) */
#define TUNER_TEMIC_4006FN5_MULTI_PAL	19	/* B/G, I and D/K autodetected (3X 7595, 7606, 7657) */

#define TUNER_TEMIC_4009FR5_PAL		20	/* incl. FM radio (3X 7607, 7488, 7711) */
#define TUNER_TEMIC_4039FR5_NTSC	21	/* incl. FM radio (3X 7246, 7578, 7732) */
#define TUNER_TEMIC_4046FM5		22	/* you must actively select B/G, D/K, I, L, L` !  (3X 7804, 7806, 8103, 8104) */
#define TUNER_PHILIPS_PAL_DK		23

#define TUNER_PHILIPS_FQ1216ME		24	/* you must actively select B/G/D/K, I, L, L` */
#define TUNER_LG_PAL_I_FM		25
#define TUNER_LG_PAL_I			26
#define TUNER_LG_NTSC_FM		27

#define TUNER_LG_PAL_FM			28
#define TUNER_LG_PAL			29
#define TUNER_TEMIC_4009FN5_MULTI_PAL_FM 30	/* B/G, I and D/K autodetected (3X 8155, 8160, 8163) */
#define TUNER_SHARP_2U5JF5540_NTSC	31

#define TUNER_Samsung_PAL_TCPM9091PD27	32
#define TUNER_MT2032			33
#define TUNER_TEMIC_4106FH5		34	/* 4106 FH5 (3X 7808, 7865) */
#define TUNER_TEMIC_4012FY5		35	/* 4012 FY5 (3X 0971, 1099) */

#define TUNER_TEMIC_4136FY5		36	/* 4136 FY5 (3X 7708, 7746) */
#define TUNER_LG_PAL_NEW_TAPC		37
#define TUNER_PHILIPS_FM1216ME_MK3	38
#define TUNER_LG_NTSC_NEW_TAPC		39

#define TUNER_HITACHI_NTSC		40
#define TUNER_PHILIPS_PAL_MK		41
#define TUNER_PHILIPS_FCV1236D		42
#define TUNER_PHILIPS_FM1236_MK3	43

#define TUNER_PHILIPS_4IN1		44	/* ATI TV Wonder Pro - Conexant */
/* Microtune merged with Temic 12/31/1999 partially financed by Alps - these may be similar to Temic */
#define TUNER_MICROTUNE_4049FM5 	45
#define TUNER_PANASONIC_VP27		46
#define TUNER_LG_NTSC_TAPE		47

#define TUNER_TNF_8831BGFF		48
#define TUNER_MICROTUNE_4042FI5		49	/* DViCO FusionHDTV 3 Gold-Q - 4042 FI5 (3X 8147) */
#define TUNER_TCL_2002N			50
#define TUNER_PHILIPS_FM1256_IH3	51

#define TUNER_THOMSON_DTT7610		52
#define TUNER_PHILIPS_FQ1286		53
#define TUNER_PHILIPS_TDA8290		54
#define TUNER_TCL_2002MB		55	/* Hauppauge PVR-150 PAL */

#define TUNER_PHILIPS_FQ1216AME_MK4	56	/* Hauppauge PVR-150 PAL */
#define TUNER_PHILIPS_FQ1236A_MK4	57	/* Hauppauge PVR-500MCE NTSC */
#define TUNER_YMEC_TVF_8531MF		58
#define TUNER_YMEC_TVF_5533MF		59	/* Pixelview Pro Ultra NTSC */

#define TUNER_THOMSON_DTT761X		60	/* DTT 7611 7611A 7612 7613 7613A 7614 7615 7615A */
#define TUNER_TENA_9533_DI		61
#define TUNER_TEA5767			62	/* Only FM Radio Tuner */
#define TUNER_PHILIPS_FMD1216ME_MK3	63

#define TUNER_LG_TDVS_H06XF		64	/* TDVS H061F, H062F, H064F */
#define TUNER_YMEC_TVF66T5_B_DFF	65	/* Acorp Y878F */
#define TUNER_LG_TALN			66
#define TUNER_PHILIPS_TD1316		67

#define TUNER_PHILIPS_TUV1236D		68	/* ATI HDTV Wonder */
#define TUNER_TNF_5335MF                69	/* Sabrent Bt848   */
#define TUNER_SAMSUNG_TCPN_2121P30A     70 	/* Hauppauge PVR-500MCE NTSC */
#define TUNER_XC2028			71

#define TUNER_THOMSON_FE6600		72	/* DViCO FusionHDTV DVB-T Hybrid */
#define TUNER_SAMSUNG_TCPG_6121P30A     73 	/* Hauppauge PVR-500 PAL */
#define TUNER_TDA9887                   74      /* This tuner should be used only internally */
#define TUNER_TEA5761			75	/* Only FM Radio Tuner */
#define TUNER_XC5000			76	/* Xceive Silicon Tuner */
#define TUNER_TCL_MF02GIP_5N		77	/* TCL MF02GIP_5N */
<<<<<<< HEAD
=======
#define TUNER_PHILIPS_FMD1216MEX_MK3	78
>>>>>>> 2f5ad54e

/* tv card specific */
#define TDA9887_PRESENT 		(1<<0)
#define TDA9887_PORT1_INACTIVE 		(1<<1)
#define TDA9887_PORT2_INACTIVE 		(1<<2)
#define TDA9887_QSS 			(1<<3)
#define TDA9887_INTERCARRIER 		(1<<4)
#define TDA9887_PORT1_ACTIVE 		(1<<5)
#define TDA9887_PORT2_ACTIVE 		(1<<6)
#define TDA9887_INTERCARRIER_NTSC 	(1<<7)
/* Tuner takeover point adjustment, in dB, -16 <= top <= 15 */
#define TDA9887_TOP_MASK 		(0x3f << 8)
#define TDA9887_TOP_SET 		(1 << 13)
#define TDA9887_TOP(top) 		(TDA9887_TOP_SET | (((16 + (top)) & 0x1f) << 8))

/* config options */
#define TDA9887_DEEMPHASIS_MASK 	(3<<16)
#define TDA9887_DEEMPHASIS_NONE 	(1<<16)
#define TDA9887_DEEMPHASIS_50 		(2<<16)
#define TDA9887_DEEMPHASIS_75 		(3<<16)
#define TDA9887_AUTOMUTE 		(1<<18)
#define TDA9887_GATING_18		(1<<19)
#define TDA9887_GAIN_NORMAL		(1<<20)
#define TDA9887_RIF_41_3		(1<<21)  /* radio IF1 41.3 vs 33.3 */

#ifdef __KERNEL__

enum tuner_mode {
	T_UNINITIALIZED = 0,
	T_RADIO		= 1 << V4L2_TUNER_RADIO,
	T_ANALOG_TV     = 1 << V4L2_TUNER_ANALOG_TV,
	T_DIGITAL_TV    = 1 << V4L2_TUNER_DIGITAL_TV,
	T_STANDBY	= 1 << 31
};

/* Older boards only had a single tuner device. Nowadays multiple tuner
   devices may be present on a single board. Using TUNER_SET_TYPE_ADDR
   to pass the tuner_setup structure it is possible to setup each tuner
   device in turn.

   Since multiple devices may be present it is no longer sufficient to
   send a command to a single i2c device. Instead you should broadcast
   the command to all i2c devices.

   By setting the mode_mask correctly you can select which commands are
   accepted by a specific tuner device. For example, set mode_mask to
   T_RADIO if the device is a radio-only tuner. That specific tuner will
   only accept commands when the tuner is in radio mode and ignore them
   when the tuner is set to TV mode.
 */

struct tuner_setup {
	unsigned short	addr; 	/* I2C address */
	unsigned int	type;   /* Tuner type */
	unsigned int	mode_mask;  /* Allowed tuner modes */
	unsigned int	config; /* configuraion for more complex tuners */
	int (*tuner_callback) (void *dev, int component, int cmd, int arg);
};

#endif /* __KERNEL__ */

#endif /* _TUNER_H */

/*
 * Overrides for Emacs so that we follow Linus's tabbing style.
 * ---------------------------------------------------------------------------
 * Local variables:
 * c-basic-offset: 8
 * End:
 */<|MERGE_RESOLUTION|>--- conflicted
+++ resolved
@@ -123,10 +123,7 @@
 #define TUNER_TEA5761			75	/* Only FM Radio Tuner */
 #define TUNER_XC5000			76	/* Xceive Silicon Tuner */
 #define TUNER_TCL_MF02GIP_5N		77	/* TCL MF02GIP_5N */
-<<<<<<< HEAD
-=======
 #define TUNER_PHILIPS_FMD1216MEX_MK3	78
->>>>>>> 2f5ad54e
 
 /* tv card specific */
 #define TDA9887_PRESENT 		(1<<0)
