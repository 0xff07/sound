/*
 * fs/inotify_user.c - inotify support for userspace
 *
 * Authors:
 *	John McCutchan	<ttb@tentacle.dhs.org>
 *	Robert Love	<rml@novell.com>
 *
 * Copyright (C) 2005 John McCutchan
 * Copyright 2006 Hewlett-Packard Development Company, L.P.
 *
 * Copyright (C) 2009 Eric Paris <Red Hat Inc>
 * inotify was largely rewriten to make use of the fsnotify infrastructure
 *
 * This program is free software; you can redistribute it and/or modify it
 * under the terms of the GNU General Public License as published by the
 * Free Software Foundation; either version 2, or (at your option) any
 * later version.
 *
 * This program is distributed in the hope that it will be useful, but
 * WITHOUT ANY WARRANTY; without even the implied warranty of
 * MERCHANTABILITY or FITNESS FOR A PARTICULAR PURPOSE.  See the GNU
 * General Public License for more details.
 */

#include <linux/file.h>
#include <linux/fs.h> /* struct inode */
#include <linux/fsnotify_backend.h>
#include <linux/idr.h>
#include <linux/init.h> /* module_init */
#include <linux/inotify.h>
#include <linux/kernel.h> /* roundup() */
#include <linux/magic.h> /* superblock magic number */
#include <linux/mount.h> /* mntget */
#include <linux/namei.h> /* LOOKUP_FOLLOW */
#include <linux/path.h> /* struct path */
#include <linux/sched.h> /* struct user */
#include <linux/slab.h> /* struct kmem_cache */
#include <linux/syscalls.h>
#include <linux/types.h>
#include <linux/uaccess.h>
#include <linux/poll.h>
#include <linux/wait.h>

#include "inotify.h"

#include <asm/ioctls.h>

static struct vfsmount *inotify_mnt __read_mostly;

/* this just sits here and wastes global memory.  used to just pad userspace messages with zeros */
static struct inotify_event nul_inotify_event;

/* these are configurable via /proc/sys/fs/inotify/ */
static int inotify_max_user_instances __read_mostly;
static int inotify_max_queued_events __read_mostly;
int inotify_max_user_watches __read_mostly;

static struct kmem_cache *inotify_inode_mark_cachep __read_mostly;
struct kmem_cache *event_priv_cachep __read_mostly;
static struct fsnotify_event *inotify_ignored_event;

/*
 * When inotify registers a new group it increments this and uses that
 * value as an offset to set the fsnotify group "name" and priority.
 */
static atomic_t inotify_grp_num;

#ifdef CONFIG_SYSCTL

#include <linux/sysctl.h>

static int zero;

ctl_table inotify_table[] = {
	{
		.ctl_name	= INOTIFY_MAX_USER_INSTANCES,
		.procname	= "max_user_instances",
		.data		= &inotify_max_user_instances,
		.maxlen		= sizeof(int),
		.mode		= 0644,
		.proc_handler	= &proc_dointvec_minmax,
		.strategy	= &sysctl_intvec,
		.extra1		= &zero,
	},
	{
		.ctl_name	= INOTIFY_MAX_USER_WATCHES,
		.procname	= "max_user_watches",
		.data		= &inotify_max_user_watches,
		.maxlen		= sizeof(int),
		.mode		= 0644,
		.proc_handler	= &proc_dointvec_minmax,
		.strategy	= &sysctl_intvec,
		.extra1		= &zero,
	},
	{
		.ctl_name	= INOTIFY_MAX_QUEUED_EVENTS,
		.procname	= "max_queued_events",
		.data		= &inotify_max_queued_events,
		.maxlen		= sizeof(int),
		.mode		= 0644,
		.proc_handler	= &proc_dointvec_minmax,
		.strategy	= &sysctl_intvec,
		.extra1		= &zero
	},
	{ .ctl_name = 0 }
};
#endif /* CONFIG_SYSCTL */

static inline __u32 inotify_arg_to_mask(u32 arg)
{
	__u32 mask;

	/* everything should accept their own ignored and cares about children */
	mask = (FS_IN_IGNORED | FS_EVENT_ON_CHILD);

<<<<<<< HEAD
/*
 * free_inotify_user_watch - cleans up the watch and its references
 */
static void free_inotify_user_watch(struct inotify_watch *w)
{
	struct inotify_user_watch *watch;
	struct inotify_device *dev;

	watch = container_of(w, struct inotify_user_watch, wdata);
	dev = watch->dev;

	atomic_dec(&dev->user->inotify_watches);
	put_inotify_dev(dev);
	kmem_cache_free(watch_cachep, watch);
}

/*
 * kernel_event - create a new kernel event with the given parameters
 *
 * This function can sleep.
 */
static struct inotify_kernel_event * kernel_event(s32 wd, u32 mask, u32 cookie,
						  const char *name)
{
	struct inotify_kernel_event *kevent;

	kevent = kmem_cache_alloc(event_cachep, GFP_NOFS);
	if (unlikely(!kevent))
		return NULL;

	/* we hand this out to user-space, so zero it just in case */
	memset(&kevent->event, 0, sizeof(struct inotify_event));

	kevent->event.wd = wd;
	kevent->event.mask = mask;
	kevent->event.cookie = cookie;

	INIT_LIST_HEAD(&kevent->list);

	if (name) {
		size_t len, rem, event_size = sizeof(struct inotify_event);

		/*
		 * We need to pad the filename so as to properly align an
		 * array of inotify_event structures.  Because the structure is
		 * small and the common case is a small filename, we just round
		 * up to the next multiple of the structure's sizeof.  This is
		 * simple and safe for all architectures.
		 */
		len = strlen(name) + 1;
		rem = event_size - len;
		if (len > event_size) {
			rem = event_size - (len % event_size);
			if (len % event_size == 0)
				rem = 0;
		}

		kevent->name = kmalloc(len + rem, GFP_NOFS);
		if (unlikely(!kevent->name)) {
			kmem_cache_free(event_cachep, kevent);
			return NULL;
		}
		memcpy(kevent->name, name, len);
		if (rem)
			memset(kevent->name + len, 0, rem);
		kevent->event.len = len + rem;
	} else {
		kevent->event.len = 0;
		kevent->name = NULL;
	}

	return kevent;
}
=======
	/* mask off the flags used to open the fd */
	mask |= (arg & (IN_ALL_EVENTS | IN_ONESHOT));
>>>>>>> 533ac12e

	return mask;
}

static inline u32 inotify_mask_to_arg(__u32 mask)
{
	return mask & (IN_ALL_EVENTS | IN_ISDIR | IN_UNMOUNT | IN_IGNORED |
		       IN_Q_OVERFLOW);
}

/* intofiy userspace file descriptor functions */
static unsigned int inotify_poll(struct file *file, poll_table *wait)
{
	struct fsnotify_group *group = file->private_data;
	int ret = 0;

	poll_wait(file, &group->notification_waitq, wait);
	mutex_lock(&group->notification_mutex);
	if (!fsnotify_notify_queue_is_empty(group))
		ret = POLLIN | POLLRDNORM;
	mutex_unlock(&group->notification_mutex);

	return ret;
}

/*
 * Get an inotify_kernel_event if one exists and is small
 * enough to fit in "count". Return an error pointer if
 * not large enough.
 *
 * Called with the group->notification_mutex held.
 */
static struct fsnotify_event *get_one_event(struct fsnotify_group *group,
					    size_t count)
{
	size_t event_size = sizeof(struct inotify_event);
	struct fsnotify_event *event;

	if (fsnotify_notify_queue_is_empty(group))
		return NULL;

	event = fsnotify_peek_notify_event(group);

	event_size += roundup(event->name_len, event_size);

	if (event_size > count)
		return ERR_PTR(-EINVAL);

	/* held the notification_mutex the whole time, so this is the
	 * same event we peeked above */
	fsnotify_remove_notify_event(group);

	return event;
}

/*
 * Copy an event to user space, returning how much we copied.
 *
 * We already checked that the event size is smaller than the
 * buffer we had in "get_one_event()" above.
 */
static ssize_t copy_event_to_user(struct fsnotify_group *group,
				  struct fsnotify_event *event,
				  char __user *buf)
{
	struct inotify_event inotify_event;
	struct fsnotify_event_private_data *fsn_priv;
	struct inotify_event_private_data *priv;
	size_t event_size = sizeof(struct inotify_event);
	size_t name_len;

	/* we get the inotify watch descriptor from the event private data */
	spin_lock(&event->lock);
	fsn_priv = fsnotify_remove_priv_from_event(group, event);
	spin_unlock(&event->lock);

	if (!fsn_priv)
		inotify_event.wd = -1;
	else {
		priv = container_of(fsn_priv, struct inotify_event_private_data,
				    fsnotify_event_priv_data);
		inotify_event.wd = priv->wd;
		inotify_free_event_priv(fsn_priv);
	}

	/* round up event->name_len so it is a multiple of event_size */
	name_len = roundup(event->name_len, event_size);
	inotify_event.len = name_len;

	inotify_event.mask = inotify_mask_to_arg(event->mask);
	inotify_event.cookie = event->sync_cookie;

	/* send the main event */
	if (copy_to_user(buf, &inotify_event, event_size))
		return -EFAULT;

	buf += event_size;

	/*
	 * fsnotify only stores the pathname, so here we have to send the pathname
	 * and then pad that pathname out to a multiple of sizeof(inotify_event)
	 * with zeros.  I get my zeros from the nul_inotify_event.
	 */
	if (name_len) {
		unsigned int len_to_zero = name_len - event->name_len;
		/* copy the path name */
		if (copy_to_user(buf, event->file_name, event->name_len))
			return -EFAULT;
		buf += event->name_len;

		/* fill userspace with 0's from nul_inotify_event */
		if (copy_to_user(buf, &nul_inotify_event, len_to_zero))
			return -EFAULT;
		buf += len_to_zero;
		event_size += name_len;
	}

	return event_size;
}

static ssize_t inotify_read(struct file *file, char __user *buf,
			    size_t count, loff_t *pos)
{
	struct fsnotify_group *group;
	struct fsnotify_event *kevent;
	char __user *start;
	int ret;
	DEFINE_WAIT(wait);

	start = buf;
	group = file->private_data;

	while (1) {
		prepare_to_wait(&group->notification_waitq, &wait, TASK_INTERRUPTIBLE);

		mutex_lock(&group->notification_mutex);
		kevent = get_one_event(group, count);
		mutex_unlock(&group->notification_mutex);

		if (kevent) {
			ret = PTR_ERR(kevent);
			if (IS_ERR(kevent))
				break;
			ret = copy_event_to_user(group, kevent, buf);
			fsnotify_put_event(kevent);
			if (ret < 0)
				break;
			buf += ret;
			count -= ret;
			continue;
		}

		ret = -EAGAIN;
		if (file->f_flags & O_NONBLOCK)
			break;
		ret = -EINTR;
		if (signal_pending(current))
			break;

		if (start != buf)
			break;

		schedule();
	}

	finish_wait(&group->notification_waitq, &wait);
	if (start != buf && ret != -EFAULT)
		ret = buf - start;
	return ret;
}

static int inotify_fasync(int fd, struct file *file, int on)
{
	struct fsnotify_group *group = file->private_data;

	return fasync_helper(fd, file, on, &group->inotify_data.fa) >= 0 ? 0 : -EIO;
}

static int inotify_release(struct inode *ignored, struct file *file)
{
	struct fsnotify_group *group = file->private_data;

	fsnotify_clear_marks_by_group(group);

	/* free this group, matching get was inotify_init->fsnotify_obtain_group */
	fsnotify_put_group(group);

	return 0;
}

static long inotify_ioctl(struct file *file, unsigned int cmd,
			  unsigned long arg)
{
	struct fsnotify_group *group;
	struct fsnotify_event_holder *holder;
	struct fsnotify_event *event;
	void __user *p;
	int ret = -ENOTTY;
	size_t send_len = 0;

	group = file->private_data;
	p = (void __user *) arg;

	switch (cmd) {
	case FIONREAD:
		mutex_lock(&group->notification_mutex);
		list_for_each_entry(holder, &group->notification_list, event_list) {
			event = holder->event;
			send_len += sizeof(struct inotify_event);
			send_len += roundup(event->name_len,
					     sizeof(struct inotify_event));
		}
		mutex_unlock(&group->notification_mutex);
		ret = put_user(send_len, (int __user *) p);
		break;
	}

	return ret;
}

static const struct file_operations inotify_fops = {
	.poll		= inotify_poll,
	.read		= inotify_read,
	.fasync		= inotify_fasync,
	.release	= inotify_release,
	.unlocked_ioctl	= inotify_ioctl,
	.compat_ioctl	= inotify_ioctl,
};


/*
 * find_inode - resolve a user-given path to a specific inode
 */
static int inotify_find_inode(const char __user *dirname, struct path *path, unsigned flags)
{
	int error;

	error = user_path_at(AT_FDCWD, dirname, flags, path);
	if (error)
		return error;
	/* you can only watch an inode if you have read permissions on it */
	error = inode_permission(path->dentry->d_inode, MAY_READ);
	if (error)
		path_put(path);
	return error;
}

/*
 * Send IN_IGNORED for this wd, remove this wd from the idr, and drop the
 * internal reference help on the mark because it is in the idr.
 */
void inotify_ignored_and_remove_idr(struct fsnotify_mark_entry *entry,
				    struct fsnotify_group *group)
{
	struct inotify_inode_mark_entry *ientry;
	struct inotify_event_private_data *event_priv;
	struct fsnotify_event_private_data *fsn_event_priv;
	struct idr *idr;

	ientry = container_of(entry, struct inotify_inode_mark_entry, fsn_entry);

	event_priv = kmem_cache_alloc(event_priv_cachep, GFP_KERNEL);
	if (unlikely(!event_priv))
		goto skip_send_ignore;

	fsn_event_priv = &event_priv->fsnotify_event_priv_data;

	fsn_event_priv->group = group;
	event_priv->wd = ientry->wd;

	fsnotify_add_notify_event(group, inotify_ignored_event, fsn_event_priv);

	/* did the private data get added? */
	if (list_empty(&fsn_event_priv->event_list))
		inotify_free_event_priv(fsn_event_priv);

skip_send_ignore:

	/* remove this entry from the idr */
	spin_lock(&group->inotify_data.idr_lock);
	idr = &group->inotify_data.idr;
	idr_remove(idr, ientry->wd);
	spin_unlock(&group->inotify_data.idr_lock);

	/* removed from idr, drop that reference */
	fsnotify_put_mark(entry);
}

/* ding dong the mark is dead */
static void inotify_free_mark(struct fsnotify_mark_entry *entry)
{
	struct inotify_inode_mark_entry *ientry = (struct inotify_inode_mark_entry *)entry;

	kmem_cache_free(inotify_inode_mark_cachep, ientry);
}

static int inotify_update_watch(struct fsnotify_group *group, struct inode *inode, u32 arg)
{
	struct fsnotify_mark_entry *entry = NULL;
	struct inotify_inode_mark_entry *ientry;
	int ret = 0;
	int add = (arg & IN_MASK_ADD);
	__u32 mask;
	__u32 old_mask, new_mask;

	/* don't allow invalid bits: we don't want flags set */
	mask = inotify_arg_to_mask(arg);
	if (unlikely(!mask))
		return -EINVAL;

	ientry = kmem_cache_alloc(inotify_inode_mark_cachep, GFP_KERNEL);
	if (unlikely(!ientry))
		return -ENOMEM;
	/* we set the mask at the end after attaching it */
	fsnotify_init_mark(&ientry->fsn_entry, inotify_free_mark);
	ientry->wd = 0;

find_entry:
	spin_lock(&inode->i_lock);
	entry = fsnotify_find_mark_entry(group, inode);
	spin_unlock(&inode->i_lock);
	if (entry) {
		kmem_cache_free(inotify_inode_mark_cachep, ientry);
		ientry = container_of(entry, struct inotify_inode_mark_entry, fsn_entry);
	} else {
		if (atomic_read(&group->inotify_data.user->inotify_watches) >= inotify_max_user_watches) {
			ret = -ENOSPC;
			goto out_err;
		}

		ret = fsnotify_add_mark(&ientry->fsn_entry, group, inode);
		if (ret == -EEXIST)
			goto find_entry;
		else if (ret)
			goto out_err;

		entry = &ientry->fsn_entry;
retry:
		ret = -ENOMEM;
		if (unlikely(!idr_pre_get(&group->inotify_data.idr, GFP_KERNEL)))
			goto out_err;

		spin_lock(&group->inotify_data.idr_lock);
		/* if entry is added to the idr we keep the reference obtained
		 * through fsnotify_mark_add.  remember to drop this reference
		 * when entry is removed from idr */
		ret = idr_get_new_above(&group->inotify_data.idr, entry,
					++group->inotify_data.last_wd,
					&ientry->wd);
		spin_unlock(&group->inotify_data.idr_lock);
		if (ret) {
			if (ret == -EAGAIN)
				goto retry;
			goto out_err;
		}
		atomic_inc(&group->inotify_data.user->inotify_watches);
	}

	spin_lock(&entry->lock);

	old_mask = entry->mask;
	if (add) {
		entry->mask |= mask;
		new_mask = entry->mask;
	} else {
		entry->mask = mask;
		new_mask = entry->mask;
	}

	spin_unlock(&entry->lock);

	if (old_mask != new_mask) {
		/* more bits in old than in new? */
		int dropped = (old_mask & ~new_mask);
		/* more bits in this entry than the inode's mask? */
		int do_inode = (new_mask & ~inode->i_fsnotify_mask);
		/* more bits in this entry than the group? */
		int do_group = (new_mask & ~group->mask);

		/* update the inode with this new entry */
		if (dropped || do_inode)
			fsnotify_recalc_inode_mask(inode);

		/* update the group mask with the new mask */
		if (dropped || do_group)
			fsnotify_recalc_group_mask(group);
	}

	return ientry->wd;

out_err:
	/* see this isn't supposed to happen, just kill the watch */
	if (entry) {
		fsnotify_destroy_mark_by_entry(entry);
		fsnotify_put_mark(entry);
	}
	return ret;
}

static struct fsnotify_group *inotify_new_group(struct user_struct *user, unsigned int max_events)
{
	struct fsnotify_group *group;
	unsigned int grp_num;

	/* fsnotify_obtain_group took a reference to group, we put this when we kill the file in the end */
	grp_num = (INOTIFY_GROUP_NUM - atomic_inc_return(&inotify_grp_num));
	group = fsnotify_obtain_group(grp_num, 0, &inotify_fsnotify_ops);
	if (IS_ERR(group))
		return group;

	group->max_events = max_events;

	spin_lock_init(&group->inotify_data.idr_lock);
	idr_init(&group->inotify_data.idr);
	group->inotify_data.last_wd = 0;
	group->inotify_data.user = user;
	group->inotify_data.fa = NULL;

	return group;
}


/* inotify syscalls */
SYSCALL_DEFINE1(inotify_init1, int, flags)
{
	struct fsnotify_group *group;
	struct user_struct *user;
	struct file *filp;
	int fd, ret;

	/* Check the IN_* constants for consistency.  */
	BUILD_BUG_ON(IN_CLOEXEC != O_CLOEXEC);
	BUILD_BUG_ON(IN_NONBLOCK != O_NONBLOCK);

	if (flags & ~(IN_CLOEXEC | IN_NONBLOCK))
		return -EINVAL;

	fd = get_unused_fd_flags(flags & O_CLOEXEC);
	if (fd < 0)
		return fd;

	filp = get_empty_filp();
	if (!filp) {
		ret = -ENFILE;
		goto out_put_fd;
	}

	user = get_current_user();
	if (unlikely(atomic_read(&user->inotify_devs) >=
			inotify_max_user_instances)) {
		ret = -EMFILE;
		goto out_free_uid;
	}

	/* fsnotify_obtain_group took a reference to group, we put this when we kill the file in the end */
	group = inotify_new_group(user, inotify_max_queued_events);
	if (IS_ERR(group)) {
		ret = PTR_ERR(group);
		goto out_free_uid;
	}

	filp->f_op = &inotify_fops;
	filp->f_path.mnt = mntget(inotify_mnt);
	filp->f_path.dentry = dget(inotify_mnt->mnt_root);
	filp->f_mapping = filp->f_path.dentry->d_inode->i_mapping;
	filp->f_mode = FMODE_READ;
	filp->f_flags = O_RDONLY | (flags & O_NONBLOCK);
	filp->private_data = group;

	atomic_inc(&user->inotify_devs);

	fd_install(fd, filp);

	return fd;

out_free_uid:
	free_uid(user);
	put_filp(filp);
out_put_fd:
	put_unused_fd(fd);
	return ret;
}

SYSCALL_DEFINE0(inotify_init)
{
	return sys_inotify_init1(0);
}

SYSCALL_DEFINE3(inotify_add_watch, int, fd, const char __user *, pathname,
		u32, mask)
{
	struct fsnotify_group *group;
	struct inode *inode;
	struct path path;
	struct file *filp;
	int ret, fput_needed;
	unsigned flags = 0;

	filp = fget_light(fd, &fput_needed);
	if (unlikely(!filp))
		return -EBADF;

	/* verify that this is indeed an inotify instance */
	if (unlikely(filp->f_op != &inotify_fops)) {
		ret = -EINVAL;
		goto fput_and_out;
	}

	if (!(mask & IN_DONT_FOLLOW))
		flags |= LOOKUP_FOLLOW;
	if (mask & IN_ONLYDIR)
		flags |= LOOKUP_DIRECTORY;

	ret = inotify_find_inode(pathname, &path, flags);
	if (ret)
		goto fput_and_out;

	/* inode held in place by reference to path; group by fget on fd */
	inode = path.dentry->d_inode;
	group = filp->private_data;

	/* create/update an inode mark */
	ret = inotify_update_watch(group, inode, mask);
	if (unlikely(ret))
		goto path_put_and_out;

path_put_and_out:
	path_put(&path);
fput_and_out:
	fput_light(filp, fput_needed);
	return ret;
}

SYSCALL_DEFINE2(inotify_rm_watch, int, fd, __s32, wd)
{
	struct fsnotify_group *group;
	struct fsnotify_mark_entry *entry;
	struct file *filp;
	int ret = 0, fput_needed;

	filp = fget_light(fd, &fput_needed);
	if (unlikely(!filp))
		return -EBADF;

	/* verify that this is indeed an inotify instance */
	if (unlikely(filp->f_op != &inotify_fops)) {
		ret = -EINVAL;
		goto out;
	}

	group = filp->private_data;

	spin_lock(&group->inotify_data.idr_lock);
	entry = idr_find(&group->inotify_data.idr, wd);
	if (unlikely(!entry)) {
		spin_unlock(&group->inotify_data.idr_lock);
		ret = -EINVAL;
		goto out;
	}
	fsnotify_get_mark(entry);
	spin_unlock(&group->inotify_data.idr_lock);

	fsnotify_destroy_mark_by_entry(entry);
	fsnotify_put_mark(entry);

out:
	fput_light(filp, fput_needed);
	return ret;
}

static int
inotify_get_sb(struct file_system_type *fs_type, int flags,
	       const char *dev_name, void *data, struct vfsmount *mnt)
{
	return get_sb_pseudo(fs_type, "inotify", NULL,
			INOTIFYFS_SUPER_MAGIC, mnt);
}

static struct file_system_type inotify_fs_type = {
    .name	= "inotifyfs",
    .get_sb	= inotify_get_sb,
    .kill_sb	= kill_anon_super,
};

/*
 * inotify_user_setup - Our initialization function.  Note that we cannnot return
 * error because we have compiled-in VFS hooks.  So an (unlikely) failure here
 * must result in panic().
 */
static int __init inotify_user_setup(void)
{
	int ret;

	ret = register_filesystem(&inotify_fs_type);
	if (unlikely(ret))
		panic("inotify: register_filesystem returned %d!\n", ret);

	inotify_mnt = kern_mount(&inotify_fs_type);
	if (IS_ERR(inotify_mnt))
		panic("inotify: kern_mount ret %ld!\n", PTR_ERR(inotify_mnt));

	inotify_inode_mark_cachep = KMEM_CACHE(inotify_inode_mark_entry, SLAB_PANIC);
	event_priv_cachep = KMEM_CACHE(inotify_event_private_data, SLAB_PANIC);
	inotify_ignored_event = fsnotify_create_event(NULL, FS_IN_IGNORED, NULL, FSNOTIFY_EVENT_NONE, NULL, 0);
	if (!inotify_ignored_event)
		panic("unable to allocate the inotify ignored event\n");

	inotify_max_queued_events = 16384;
	inotify_max_user_instances = 128;
	inotify_max_user_watches = 8192;

	return 0;
}
module_init(inotify_user_setup);<|MERGE_RESOLUTION|>--- conflicted
+++ resolved
@@ -113,84 +113,8 @@
 	/* everything should accept their own ignored and cares about children */
 	mask = (FS_IN_IGNORED | FS_EVENT_ON_CHILD);
 
-<<<<<<< HEAD
-/*
- * free_inotify_user_watch - cleans up the watch and its references
- */
-static void free_inotify_user_watch(struct inotify_watch *w)
-{
-	struct inotify_user_watch *watch;
-	struct inotify_device *dev;
-
-	watch = container_of(w, struct inotify_user_watch, wdata);
-	dev = watch->dev;
-
-	atomic_dec(&dev->user->inotify_watches);
-	put_inotify_dev(dev);
-	kmem_cache_free(watch_cachep, watch);
-}
-
-/*
- * kernel_event - create a new kernel event with the given parameters
- *
- * This function can sleep.
- */
-static struct inotify_kernel_event * kernel_event(s32 wd, u32 mask, u32 cookie,
-						  const char *name)
-{
-	struct inotify_kernel_event *kevent;
-
-	kevent = kmem_cache_alloc(event_cachep, GFP_NOFS);
-	if (unlikely(!kevent))
-		return NULL;
-
-	/* we hand this out to user-space, so zero it just in case */
-	memset(&kevent->event, 0, sizeof(struct inotify_event));
-
-	kevent->event.wd = wd;
-	kevent->event.mask = mask;
-	kevent->event.cookie = cookie;
-
-	INIT_LIST_HEAD(&kevent->list);
-
-	if (name) {
-		size_t len, rem, event_size = sizeof(struct inotify_event);
-
-		/*
-		 * We need to pad the filename so as to properly align an
-		 * array of inotify_event structures.  Because the structure is
-		 * small and the common case is a small filename, we just round
-		 * up to the next multiple of the structure's sizeof.  This is
-		 * simple and safe for all architectures.
-		 */
-		len = strlen(name) + 1;
-		rem = event_size - len;
-		if (len > event_size) {
-			rem = event_size - (len % event_size);
-			if (len % event_size == 0)
-				rem = 0;
-		}
-
-		kevent->name = kmalloc(len + rem, GFP_NOFS);
-		if (unlikely(!kevent->name)) {
-			kmem_cache_free(event_cachep, kevent);
-			return NULL;
-		}
-		memcpy(kevent->name, name, len);
-		if (rem)
-			memset(kevent->name + len, 0, rem);
-		kevent->event.len = len + rem;
-	} else {
-		kevent->event.len = 0;
-		kevent->name = NULL;
-	}
-
-	return kevent;
-}
-=======
 	/* mask off the flags used to open the fd */
 	mask |= (arg & (IN_ALL_EVENTS | IN_ONESHOT));
->>>>>>> 533ac12e
 
 	return mask;
 }
