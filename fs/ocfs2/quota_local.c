--- conflicted
+++ resolved
@@ -995,13 +995,8 @@
 		goto out_trans;
 	}
 	dchunk = (struct ocfs2_local_disk_chunk *)bh->b_data;
-<<<<<<< HEAD
-	ocfs2_set_new_buffer_uptodate(lqinode, bh);
-	status = ocfs2_journal_access_dq(handle, lqinode, bh,
-=======
 	ocfs2_set_new_buffer_uptodate(INODE_CACHE(lqinode), bh);
 	status = ocfs2_journal_access_dq(handle, INODE_CACHE(lqinode), bh,
->>>>>>> 94a8d5ca
 					 OCFS2_JOURNAL_ACCESS_CREATE);
 	if (status < 0) {
 		mlog_errno(status);
@@ -1034,13 +1029,8 @@
 		mlog_errno(status);
 		goto out_trans;
 	}
-<<<<<<< HEAD
-	ocfs2_set_new_buffer_uptodate(lqinode, dbh);
-	status = ocfs2_journal_access_dq(handle, lqinode, dbh,
-=======
 	ocfs2_set_new_buffer_uptodate(INODE_CACHE(lqinode), dbh);
 	status = ocfs2_journal_access_dq(handle, INODE_CACHE(lqinode), dbh,
->>>>>>> 94a8d5ca
 					 OCFS2_JOURNAL_ACCESS_CREATE);
 	if (status < 0) {
 		mlog_errno(status);
@@ -1143,11 +1133,7 @@
 		mlog_errno(status);
 		goto out;
 	}
-<<<<<<< HEAD
-	ocfs2_set_new_buffer_uptodate(lqinode, bh);
-=======
 	ocfs2_set_new_buffer_uptodate(INODE_CACHE(lqinode), bh);
->>>>>>> 94a8d5ca
 
 	/* Local quota info, chunk header and the new block we initialize */
 	handle = ocfs2_start_trans(OCFS2_SB(sb),
@@ -1159,11 +1145,7 @@
 		goto out;
 	}
 	/* Zero created block */
-<<<<<<< HEAD
-	status = ocfs2_journal_access_dq(handle, lqinode, bh,
-=======
 	status = ocfs2_journal_access_dq(handle, INODE_CACHE(lqinode), bh,
->>>>>>> 94a8d5ca
 				 OCFS2_JOURNAL_ACCESS_CREATE);
 	if (status < 0) {
 		mlog_errno(status);
@@ -1178,12 +1160,8 @@
 		goto out_trans;
 	}
 	/* Update chunk header */
-<<<<<<< HEAD
-	status = ocfs2_journal_access_dq(handle, lqinode, chunk->qc_headerbh,
-=======
 	status = ocfs2_journal_access_dq(handle, INODE_CACHE(lqinode),
 					 chunk->qc_headerbh,
->>>>>>> 94a8d5ca
 				 OCFS2_JOURNAL_ACCESS_WRITE);
 	if (status < 0) {
 		mlog_errno(status);
