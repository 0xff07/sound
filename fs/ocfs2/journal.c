/* -*- mode: c; c-basic-offset: 8; -*-
 * vim: noexpandtab sw=8 ts=8 sts=0:
 *
 * journal.c
 *
 * Defines functions of journalling api
 *
 * Copyright (C) 2003, 2004 Oracle.  All rights reserved.
 *
 * This program is free software; you can redistribute it and/or
 * modify it under the terms of the GNU General Public
 * License as published by the Free Software Foundation; either
 * version 2 of the License, or (at your option) any later version.
 *
 * This program is distributed in the hope that it will be useful,
 * but WITHOUT ANY WARRANTY; without even the implied warranty of
 * MERCHANTABILITY or FITNESS FOR A PARTICULAR PURPOSE.  See the GNU
 * General Public License for more details.
 *
 * You should have received a copy of the GNU General Public
 * License along with this program; if not, write to the
 * Free Software Foundation, Inc., 59 Temple Place - Suite 330,
 * Boston, MA 021110-1307, USA.
 */

#include <linux/fs.h>
#include <linux/types.h>
#include <linux/slab.h>
#include <linux/highmem.h>
#include <linux/kthread.h>

#define MLOG_MASK_PREFIX ML_JOURNAL
#include <cluster/masklog.h>

#include "ocfs2.h"

#include "alloc.h"
#include "dir.h"
#include "dlmglue.h"
#include "extent_map.h"
#include "heartbeat.h"
#include "inode.h"
#include "journal.h"
#include "localalloc.h"
#include "slot_map.h"
#include "super.h"
#include "sysfile.h"

#include "buffer_head_io.h"

DEFINE_SPINLOCK(trans_inc_lock);

static int ocfs2_force_read_journal(struct inode *inode);
static int ocfs2_recover_node(struct ocfs2_super *osb,
			      int node_num);
static int __ocfs2_recovery_thread(void *arg);
static int ocfs2_commit_cache(struct ocfs2_super *osb);
static int ocfs2_wait_on_mount(struct ocfs2_super *osb);
static int ocfs2_journal_toggle_dirty(struct ocfs2_super *osb,
				      int dirty, int replayed);
static int ocfs2_trylock_journal(struct ocfs2_super *osb,
				 int slot_num);
static int ocfs2_recover_orphans(struct ocfs2_super *osb,
				 int slot);
static int ocfs2_commit_thread(void *arg);


/*
 * The recovery_list is a simple linked list of node numbers to recover.
 * It is protected by the recovery_lock.
 */

struct ocfs2_recovery_map {
	unsigned int rm_used;
	unsigned int *rm_entries;
};

int ocfs2_recovery_init(struct ocfs2_super *osb)
{
	struct ocfs2_recovery_map *rm;

	mutex_init(&osb->recovery_lock);
	osb->disable_recovery = 0;
	osb->recovery_thread_task = NULL;
	init_waitqueue_head(&osb->recovery_event);

	rm = kzalloc(sizeof(struct ocfs2_recovery_map) +
		     osb->max_slots * sizeof(unsigned int),
		     GFP_KERNEL);
	if (!rm) {
		mlog_errno(-ENOMEM);
		return -ENOMEM;
	}

	rm->rm_entries = (unsigned int *)((char *)rm +
					  sizeof(struct ocfs2_recovery_map));
	osb->recovery_map = rm;

	return 0;
}

/* we can't grab the goofy sem lock from inside wait_event, so we use
 * memory barriers to make sure that we'll see the null task before
 * being woken up */
static int ocfs2_recovery_thread_running(struct ocfs2_super *osb)
{
	mb();
	return osb->recovery_thread_task != NULL;
}

void ocfs2_recovery_exit(struct ocfs2_super *osb)
{
	struct ocfs2_recovery_map *rm;

	/* disable any new recovery threads and wait for any currently
	 * running ones to exit. Do this before setting the vol_state. */
	mutex_lock(&osb->recovery_lock);
	osb->disable_recovery = 1;
	mutex_unlock(&osb->recovery_lock);
	wait_event(osb->recovery_event, !ocfs2_recovery_thread_running(osb));

	/* At this point, we know that no more recovery threads can be
	 * launched, so wait for any recovery completion work to
	 * complete. */
	flush_workqueue(ocfs2_wq);

	/*
	 * Now that recovery is shut down, and the osb is about to be
	 * freed,  the osb_lock is not taken here.
	 */
	rm = osb->recovery_map;
	/* XXX: Should we bug if there are dirty entries? */

	kfree(rm);
}

static int __ocfs2_recovery_map_test(struct ocfs2_super *osb,
				     unsigned int node_num)
{
	int i;
	struct ocfs2_recovery_map *rm = osb->recovery_map;

	assert_spin_locked(&osb->osb_lock);

	for (i = 0; i < rm->rm_used; i++) {
		if (rm->rm_entries[i] == node_num)
			return 1;
	}

	return 0;
}

/* Behaves like test-and-set.  Returns the previous value */
static int ocfs2_recovery_map_set(struct ocfs2_super *osb,
				  unsigned int node_num)
{
	struct ocfs2_recovery_map *rm = osb->recovery_map;

	spin_lock(&osb->osb_lock);
	if (__ocfs2_recovery_map_test(osb, node_num)) {
		spin_unlock(&osb->osb_lock);
		return 1;
	}

	/* XXX: Can this be exploited? Not from o2dlm... */
	BUG_ON(rm->rm_used >= osb->max_slots);

	rm->rm_entries[rm->rm_used] = node_num;
	rm->rm_used++;
	spin_unlock(&osb->osb_lock);

	return 0;
}

static void ocfs2_recovery_map_clear(struct ocfs2_super *osb,
				     unsigned int node_num)
{
	int i;
	struct ocfs2_recovery_map *rm = osb->recovery_map;

	spin_lock(&osb->osb_lock);

	for (i = 0; i < rm->rm_used; i++) {
		if (rm->rm_entries[i] == node_num)
			break;
	}

	if (i < rm->rm_used) {
		/* XXX: be careful with the pointer math */
		memmove(&(rm->rm_entries[i]), &(rm->rm_entries[i + 1]),
			(rm->rm_used - i - 1) * sizeof(unsigned int));
		rm->rm_used--;
	}

	spin_unlock(&osb->osb_lock);
}

static int ocfs2_commit_cache(struct ocfs2_super *osb)
{
	int status = 0;
	unsigned int flushed;
	unsigned long old_id;
	struct ocfs2_journal *journal = NULL;

	mlog_entry_void();

	journal = osb->journal;

	/* Flush all pending commits and checkpoint the journal. */
	down_write(&journal->j_trans_barrier);

	if (atomic_read(&journal->j_num_trans) == 0) {
		up_write(&journal->j_trans_barrier);
		mlog(0, "No transactions for me to flush!\n");
		goto finally;
	}

	jbd2_journal_lock_updates(journal->j_journal);
	status = jbd2_journal_flush(journal->j_journal);
	jbd2_journal_unlock_updates(journal->j_journal);
	if (status < 0) {
		up_write(&journal->j_trans_barrier);
		mlog_errno(status);
		goto finally;
	}

	old_id = ocfs2_inc_trans_id(journal);

	flushed = atomic_read(&journal->j_num_trans);
	atomic_set(&journal->j_num_trans, 0);
	up_write(&journal->j_trans_barrier);

	mlog(0, "commit_thread: flushed transaction %lu (%u handles)\n",
	     journal->j_trans_id, flushed);

	ocfs2_wake_downconvert_thread(osb);
	wake_up(&journal->j_checkpointed);
finally:
	mlog_exit(status);
	return status;
}

/* pass it NULL and it will allocate a new handle object for you.  If
 * you pass it a handle however, it may still return error, in which
 * case it has free'd the passed handle for you. */
handle_t *ocfs2_start_trans(struct ocfs2_super *osb, int max_buffs)
{
	journal_t *journal = osb->journal->j_journal;
	handle_t *handle;

	BUG_ON(!osb || !osb->journal->j_journal);

	if (ocfs2_is_hard_readonly(osb))
		return ERR_PTR(-EROFS);

	BUG_ON(osb->journal->j_state == OCFS2_JOURNAL_FREE);
	BUG_ON(max_buffs <= 0);

	/* JBD might support this, but our journalling code doesn't yet. */
	if (journal_current_handle()) {
		mlog(ML_ERROR, "Recursive transaction attempted!\n");
		BUG();
	}

	down_read(&osb->journal->j_trans_barrier);

	handle = jbd2_journal_start(journal, max_buffs);
	if (IS_ERR(handle)) {
		up_read(&osb->journal->j_trans_barrier);

		mlog_errno(PTR_ERR(handle));

		if (is_journal_aborted(journal)) {
			ocfs2_abort(osb->sb, "Detected aborted journal");
			handle = ERR_PTR(-EROFS);
		}
	} else {
		if (!ocfs2_mount_local(osb))
			atomic_inc(&(osb->journal->j_num_trans));
	}

	return handle;
}

int ocfs2_commit_trans(struct ocfs2_super *osb,
		       handle_t *handle)
{
	int ret;
	struct ocfs2_journal *journal = osb->journal;

	BUG_ON(!handle);

	ret = jbd2_journal_stop(handle);
	if (ret < 0)
		mlog_errno(ret);

	up_read(&journal->j_trans_barrier);

	return ret;
}

/*
 * 'nblocks' is what you want to add to the current
 * transaction. extend_trans will either extend the current handle by
 * nblocks, or commit it and start a new one with nblocks credits.
 *
 * This might call jbd2_journal_restart() which will commit dirty buffers
 * and then restart the transaction. Before calling
 * ocfs2_extend_trans(), any changed blocks should have been
 * dirtied. After calling it, all blocks which need to be changed must
 * go through another set of journal_access/journal_dirty calls.
 *
 * WARNING: This will not release any semaphores or disk locks taken
 * during the transaction, so make sure they were taken *before*
 * start_trans or we'll have ordering deadlocks.
 *
 * WARNING2: Note that we do *not* drop j_trans_barrier here. This is
 * good because transaction ids haven't yet been recorded on the
 * cluster locks associated with this handle.
 */
int ocfs2_extend_trans(handle_t *handle, int nblocks)
{
	int status;

	BUG_ON(!handle);
	BUG_ON(!nblocks);

	mlog_entry_void();

	mlog(0, "Trying to extend transaction by %d blocks\n", nblocks);

#ifdef CONFIG_OCFS2_DEBUG_FS
	status = 1;
#else
	status = jbd2_journal_extend(handle, nblocks);
	if (status < 0) {
		mlog_errno(status);
		goto bail;
	}
#endif

	if (status > 0) {
		mlog(0,
		     "jbd2_journal_extend failed, trying "
		     "jbd2_journal_restart\n");
		status = jbd2_journal_restart(handle, nblocks);
		if (status < 0) {
			mlog_errno(status);
			goto bail;
		}
	}

	status = 0;
bail:

	mlog_exit(status);
	return status;
}

int ocfs2_journal_access(handle_t *handle,
			 struct inode *inode,
			 struct buffer_head *bh,
			 int type)
{
	int status;

	BUG_ON(!inode);
	BUG_ON(!handle);
	BUG_ON(!bh);

	mlog_entry("bh->b_blocknr=%llu, type=%d (\"%s\"), bh->b_size = %zu\n",
		   (unsigned long long)bh->b_blocknr, type,
		   (type == OCFS2_JOURNAL_ACCESS_CREATE) ?
		   "OCFS2_JOURNAL_ACCESS_CREATE" :
		   "OCFS2_JOURNAL_ACCESS_WRITE",
		   bh->b_size);

	/* we can safely remove this assertion after testing. */
	if (!buffer_uptodate(bh)) {
		mlog(ML_ERROR, "giving me a buffer that's not uptodate!\n");
		mlog(ML_ERROR, "b_blocknr=%llu\n",
		     (unsigned long long)bh->b_blocknr);
		BUG();
	}

	/* Set the current transaction information on the inode so
	 * that the locking code knows whether it can drop it's locks
	 * on this inode or not. We're protected from the commit
	 * thread updating the current transaction id until
	 * ocfs2_commit_trans() because ocfs2_start_trans() took
	 * j_trans_barrier for us. */
	ocfs2_set_inode_lock_trans(OCFS2_SB(inode->i_sb)->journal, inode);

	mutex_lock(&OCFS2_I(inode)->ip_io_mutex);
	switch (type) {
	case OCFS2_JOURNAL_ACCESS_CREATE:
	case OCFS2_JOURNAL_ACCESS_WRITE:
		status = jbd2_journal_get_write_access(handle, bh);
		break;

	case OCFS2_JOURNAL_ACCESS_UNDO:
		status = jbd2_journal_get_undo_access(handle, bh);
		break;

	default:
		status = -EINVAL;
		mlog(ML_ERROR, "Uknown access type!\n");
	}
	mutex_unlock(&OCFS2_I(inode)->ip_io_mutex);

	if (status < 0)
		mlog(ML_ERROR, "Error %d getting %d access to buffer!\n",
		     status, type);

	mlog_exit(status);
	return status;
}

int ocfs2_journal_dirty(handle_t *handle,
			struct buffer_head *bh)
{
	int status;

	mlog_entry("(bh->b_blocknr=%llu)\n",
		   (unsigned long long)bh->b_blocknr);

	status = jbd2_journal_dirty_metadata(handle, bh);
	if (status < 0)
		mlog(ML_ERROR, "Could not dirty metadata buffer. "
		     "(bh->b_blocknr=%llu)\n",
		     (unsigned long long)bh->b_blocknr);

	mlog_exit(status);
	return status;
}

#ifdef CONFIG_OCFS2_COMPAT_JBD
int ocfs2_journal_dirty_data(handle_t *handle,
			     struct buffer_head *bh)
{
	int err = journal_dirty_data(handle, bh);
	if (err)
		mlog_errno(err);
	/* TODO: When we can handle it, abort the handle and go RO on
	 * error here. */

	return err;
}
#endif

#define OCFS2_DEFAULT_COMMIT_INTERVAL	(HZ * JBD2_DEFAULT_MAX_COMMIT_AGE)

void ocfs2_set_journal_params(struct ocfs2_super *osb)
{
	journal_t *journal = osb->journal->j_journal;
	unsigned long commit_interval = OCFS2_DEFAULT_COMMIT_INTERVAL;

	if (osb->osb_commit_interval)
		commit_interval = osb->osb_commit_interval;

	spin_lock(&journal->j_state_lock);
	journal->j_commit_interval = commit_interval;
	if (osb->s_mount_opt & OCFS2_MOUNT_BARRIER)
		journal->j_flags |= JBD2_BARRIER;
	else
		journal->j_flags &= ~JBD2_BARRIER;
	spin_unlock(&journal->j_state_lock);
}

int ocfs2_journal_init(struct ocfs2_journal *journal, int *dirty)
{
	int status = -1;
	struct inode *inode = NULL; /* the journal inode */
	journal_t *j_journal = NULL;
	struct ocfs2_dinode *di = NULL;
	struct buffer_head *bh = NULL;
	struct ocfs2_super *osb;
	int inode_lock = 0;

	mlog_entry_void();

	BUG_ON(!journal);

	osb = journal->j_osb;

	/* already have the inode for our journal */
	inode = ocfs2_get_system_file_inode(osb, JOURNAL_SYSTEM_INODE,
					    osb->slot_num);
	if (inode == NULL) {
		status = -EACCES;
		mlog_errno(status);
		goto done;
	}
	if (is_bad_inode(inode)) {
		mlog(ML_ERROR, "access error (bad inode)\n");
		iput(inode);
		inode = NULL;
		status = -EACCES;
		goto done;
	}

	SET_INODE_JOURNAL(inode);
	OCFS2_I(inode)->ip_open_count++;

	/* Skip recovery waits here - journal inode metadata never
	 * changes in a live cluster so it can be considered an
	 * exception to the rule. */
	status = ocfs2_inode_lock_full(inode, &bh, 1, OCFS2_META_LOCK_RECOVERY);
	if (status < 0) {
		if (status != -ERESTARTSYS)
			mlog(ML_ERROR, "Could not get lock on journal!\n");
		goto done;
	}

	inode_lock = 1;
	di = (struct ocfs2_dinode *)bh->b_data;

	if (inode->i_size <  OCFS2_MIN_JOURNAL_SIZE) {
		mlog(ML_ERROR, "Journal file size (%lld) is too small!\n",
		     inode->i_size);
		status = -EINVAL;
		goto done;
	}

	mlog(0, "inode->i_size = %lld\n", inode->i_size);
	mlog(0, "inode->i_blocks = %llu\n",
			(unsigned long long)inode->i_blocks);
	mlog(0, "inode->ip_clusters = %u\n", OCFS2_I(inode)->ip_clusters);

	/* call the kernels journal init function now */
	j_journal = jbd2_journal_init_inode(inode);
	if (j_journal == NULL) {
		mlog(ML_ERROR, "Linux journal layer error\n");
		status = -EINVAL;
		goto done;
	}

	mlog(0, "Returned from jbd2_journal_init_inode\n");
	mlog(0, "j_journal->j_maxlen = %u\n", j_journal->j_maxlen);

	*dirty = (le32_to_cpu(di->id1.journal1.ij_flags) &
		  OCFS2_JOURNAL_DIRTY_FL);

	journal->j_journal = j_journal;
	journal->j_inode = inode;
	journal->j_bh = bh;

	ocfs2_set_journal_params(osb);

	journal->j_state = OCFS2_JOURNAL_LOADED;

	status = 0;
done:
	if (status < 0) {
		if (inode_lock)
			ocfs2_inode_unlock(inode, 1);
		brelse(bh);
		if (inode) {
			OCFS2_I(inode)->ip_open_count--;
			iput(inode);
		}
	}

	mlog_exit(status);
	return status;
}

static void ocfs2_bump_recovery_generation(struct ocfs2_dinode *di)
{
	le32_add_cpu(&(di->id1.journal1.ij_recovery_generation), 1);
}

static u32 ocfs2_get_recovery_generation(struct ocfs2_dinode *di)
{
	return le32_to_cpu(di->id1.journal1.ij_recovery_generation);
}

static int ocfs2_journal_toggle_dirty(struct ocfs2_super *osb,
				      int dirty, int replayed)
{
	int status;
	unsigned int flags;
	struct ocfs2_journal *journal = osb->journal;
	struct buffer_head *bh = journal->j_bh;
	struct ocfs2_dinode *fe;

	mlog_entry_void();

	fe = (struct ocfs2_dinode *)bh->b_data;
	if (!OCFS2_IS_VALID_DINODE(fe)) {
		/* This is called from startup/shutdown which will
		 * handle the errors in a specific manner, so no need
		 * to call ocfs2_error() here. */
		mlog(ML_ERROR, "Journal dinode %llu  has invalid "
		     "signature: %.*s",
		     (unsigned long long)le64_to_cpu(fe->i_blkno), 7,
		     fe->i_signature);
		status = -EIO;
		goto out;
	}

	flags = le32_to_cpu(fe->id1.journal1.ij_flags);
	if (dirty)
		flags |= OCFS2_JOURNAL_DIRTY_FL;
	else
		flags &= ~OCFS2_JOURNAL_DIRTY_FL;
	fe->id1.journal1.ij_flags = cpu_to_le32(flags);

	if (replayed)
		ocfs2_bump_recovery_generation(fe);

	status = ocfs2_write_block(osb, bh, journal->j_inode);
	if (status < 0)
		mlog_errno(status);

out:
	mlog_exit(status);
	return status;
}

/*
 * If the journal has been kmalloc'd it needs to be freed after this
 * call.
 */
void ocfs2_journal_shutdown(struct ocfs2_super *osb)
{
	struct ocfs2_journal *journal = NULL;
	int status = 0;
	struct inode *inode = NULL;
	int num_running_trans = 0;

	mlog_entry_void();

	BUG_ON(!osb);

	journal = osb->journal;
	if (!journal)
		goto done;

	inode = journal->j_inode;

	if (journal->j_state != OCFS2_JOURNAL_LOADED)
		goto done;

	/* need to inc inode use count - jbd2_journal_destroy will iput. */
	if (!igrab(inode))
		BUG();

	num_running_trans = atomic_read(&(osb->journal->j_num_trans));
	if (num_running_trans > 0)
		mlog(0, "Shutting down journal: must wait on %d "
		     "running transactions!\n",
		     num_running_trans);

	/* Do a commit_cache here. It will flush our journal, *and*
	 * release any locks that are still held.
	 * set the SHUTDOWN flag and release the trans lock.
	 * the commit thread will take the trans lock for us below. */
	journal->j_state = OCFS2_JOURNAL_IN_SHUTDOWN;

	/* The OCFS2_JOURNAL_IN_SHUTDOWN will signal to commit_cache to not
	 * drop the trans_lock (which we want to hold until we
	 * completely destroy the journal. */
	if (osb->commit_task) {
		/* Wait for the commit thread */
		mlog(0, "Waiting for ocfs2commit to exit....\n");
		kthread_stop(osb->commit_task);
		osb->commit_task = NULL;
	}

	BUG_ON(atomic_read(&(osb->journal->j_num_trans)) != 0);

	if (ocfs2_mount_local(osb)) {
		jbd2_journal_lock_updates(journal->j_journal);
		status = jbd2_journal_flush(journal->j_journal);
		jbd2_journal_unlock_updates(journal->j_journal);
		if (status < 0)
			mlog_errno(status);
	}

	if (status == 0) {
		/*
		 * Do not toggle if flush was unsuccessful otherwise
		 * will leave dirty metadata in a "clean" journal
		 */
		status = ocfs2_journal_toggle_dirty(osb, 0, 0);
		if (status < 0)
			mlog_errno(status);
	}

	/* Shutdown the kernel journal system */
	jbd2_journal_destroy(journal->j_journal);
<<<<<<< HEAD
=======
	journal->j_journal = NULL;
>>>>>>> fd64138c

	OCFS2_I(inode)->ip_open_count--;

	/* unlock our journal */
	ocfs2_inode_unlock(inode, 1);

	brelse(journal->j_bh);
	journal->j_bh = NULL;

	journal->j_state = OCFS2_JOURNAL_FREE;

//	up_write(&journal->j_trans_barrier);
done:
	if (inode)
		iput(inode);
	mlog_exit_void();
}

static void ocfs2_clear_journal_error(struct super_block *sb,
				      journal_t *journal,
				      int slot)
{
	int olderr;

	olderr = jbd2_journal_errno(journal);
	if (olderr) {
		mlog(ML_ERROR, "File system error %d recorded in "
		     "journal %u.\n", olderr, slot);
		mlog(ML_ERROR, "File system on device %s needs checking.\n",
		     sb->s_id);

		jbd2_journal_ack_err(journal);
		jbd2_journal_clear_err(journal);
	}
}

int ocfs2_journal_load(struct ocfs2_journal *journal, int local, int replayed)
{
	int status = 0;
	struct ocfs2_super *osb;

	mlog_entry_void();

	BUG_ON(!journal);

	osb = journal->j_osb;

	status = jbd2_journal_load(journal->j_journal);
	if (status < 0) {
		mlog(ML_ERROR, "Failed to load journal!\n");
		goto done;
	}

	ocfs2_clear_journal_error(osb->sb, journal->j_journal, osb->slot_num);

	status = ocfs2_journal_toggle_dirty(osb, 1, replayed);
	if (status < 0) {
		mlog_errno(status);
		goto done;
	}

	/* Launch the commit thread */
	if (!local) {
		osb->commit_task = kthread_run(ocfs2_commit_thread, osb,
					       "ocfs2cmt");
		if (IS_ERR(osb->commit_task)) {
			status = PTR_ERR(osb->commit_task);
			osb->commit_task = NULL;
			mlog(ML_ERROR, "unable to launch ocfs2commit thread, "
			     "error=%d", status);
			goto done;
		}
	} else
		osb->commit_task = NULL;

done:
	mlog_exit(status);
	return status;
}


/* 'full' flag tells us whether we clear out all blocks or if we just
 * mark the journal clean */
int ocfs2_journal_wipe(struct ocfs2_journal *journal, int full)
{
	int status;

	mlog_entry_void();

	BUG_ON(!journal);

	status = jbd2_journal_wipe(journal->j_journal, full);
	if (status < 0) {
		mlog_errno(status);
		goto bail;
	}

	status = ocfs2_journal_toggle_dirty(journal->j_osb, 0, 0);
	if (status < 0)
		mlog_errno(status);

bail:
	mlog_exit(status);
	return status;
}

static int ocfs2_recovery_completed(struct ocfs2_super *osb)
{
	int empty;
	struct ocfs2_recovery_map *rm = osb->recovery_map;

	spin_lock(&osb->osb_lock);
	empty = (rm->rm_used == 0);
	spin_unlock(&osb->osb_lock);

	return empty;
}

void ocfs2_wait_for_recovery(struct ocfs2_super *osb)
{
	wait_event(osb->recovery_event, ocfs2_recovery_completed(osb));
}

/*
 * JBD Might read a cached version of another nodes journal file. We
 * don't want this as this file changes often and we get no
 * notification on those changes. The only way to be sure that we've
 * got the most up to date version of those blocks then is to force
 * read them off disk. Just searching through the buffer cache won't
 * work as there may be pages backing this file which are still marked
 * up to date. We know things can't change on this file underneath us
 * as we have the lock by now :)
 */
static int ocfs2_force_read_journal(struct inode *inode)
{
	int status = 0;
	int i;
	u64 v_blkno, p_blkno, p_blocks, num_blocks;
#define CONCURRENT_JOURNAL_FILL 32ULL
	struct buffer_head *bhs[CONCURRENT_JOURNAL_FILL];

	mlog_entry_void();

	memset(bhs, 0, sizeof(struct buffer_head *) * CONCURRENT_JOURNAL_FILL);

	num_blocks = ocfs2_blocks_for_bytes(inode->i_sb, inode->i_size);
	v_blkno = 0;
	while (v_blkno < num_blocks) {
		status = ocfs2_extent_map_get_blocks(inode, v_blkno,
						     &p_blkno, &p_blocks, NULL);
		if (status < 0) {
			mlog_errno(status);
			goto bail;
		}

		if (p_blocks > CONCURRENT_JOURNAL_FILL)
			p_blocks = CONCURRENT_JOURNAL_FILL;

		/* We are reading journal data which should not
		 * be put in the uptodate cache */
		status = ocfs2_read_blocks_sync(OCFS2_SB(inode->i_sb),
						p_blkno, p_blocks, bhs);
		if (status < 0) {
			mlog_errno(status);
			goto bail;
		}

		for(i = 0; i < p_blocks; i++) {
			brelse(bhs[i]);
			bhs[i] = NULL;
		}

		v_blkno += p_blocks;
	}

bail:
	for(i = 0; i < CONCURRENT_JOURNAL_FILL; i++)
		brelse(bhs[i]);
	mlog_exit(status);
	return status;
}

struct ocfs2_la_recovery_item {
	struct list_head	lri_list;
	int			lri_slot;
	struct ocfs2_dinode	*lri_la_dinode;
	struct ocfs2_dinode	*lri_tl_dinode;
};

/* Does the second half of the recovery process. By this point, the
 * node is marked clean and can actually be considered recovered,
 * hence it's no longer in the recovery map, but there's still some
 * cleanup we can do which shouldn't happen within the recovery thread
 * as locking in that context becomes very difficult if we are to take
 * recovering nodes into account.
 *
 * NOTE: This function can and will sleep on recovery of other nodes
 * during cluster locking, just like any other ocfs2 process.
 */
void ocfs2_complete_recovery(struct work_struct *work)
{
	int ret;
	struct ocfs2_journal *journal =
		container_of(work, struct ocfs2_journal, j_recovery_work);
	struct ocfs2_super *osb = journal->j_osb;
	struct ocfs2_dinode *la_dinode, *tl_dinode;
	struct ocfs2_la_recovery_item *item, *n;
	LIST_HEAD(tmp_la_list);

	mlog_entry_void();

	mlog(0, "completing recovery from keventd\n");

	spin_lock(&journal->j_lock);
	list_splice_init(&journal->j_la_cleanups, &tmp_la_list);
	spin_unlock(&journal->j_lock);

	list_for_each_entry_safe(item, n, &tmp_la_list, lri_list) {
		list_del_init(&item->lri_list);

		mlog(0, "Complete recovery for slot %d\n", item->lri_slot);

		la_dinode = item->lri_la_dinode;
		if (la_dinode) {
			mlog(0, "Clean up local alloc %llu\n",
			     (unsigned long long)le64_to_cpu(la_dinode->i_blkno));

			ret = ocfs2_complete_local_alloc_recovery(osb,
								  la_dinode);
			if (ret < 0)
				mlog_errno(ret);

			kfree(la_dinode);
		}

		tl_dinode = item->lri_tl_dinode;
		if (tl_dinode) {
			mlog(0, "Clean up truncate log %llu\n",
			     (unsigned long long)le64_to_cpu(tl_dinode->i_blkno));

			ret = ocfs2_complete_truncate_log_recovery(osb,
								   tl_dinode);
			if (ret < 0)
				mlog_errno(ret);

			kfree(tl_dinode);
		}

		ret = ocfs2_recover_orphans(osb, item->lri_slot);
		if (ret < 0)
			mlog_errno(ret);

		kfree(item);
	}

	mlog(0, "Recovery completion\n");
	mlog_exit_void();
}

/* NOTE: This function always eats your references to la_dinode and
 * tl_dinode, either manually on error, or by passing them to
 * ocfs2_complete_recovery */
static void ocfs2_queue_recovery_completion(struct ocfs2_journal *journal,
					    int slot_num,
					    struct ocfs2_dinode *la_dinode,
					    struct ocfs2_dinode *tl_dinode)
{
	struct ocfs2_la_recovery_item *item;

	item = kmalloc(sizeof(struct ocfs2_la_recovery_item), GFP_NOFS);
	if (!item) {
		/* Though we wish to avoid it, we are in fact safe in
		 * skipping local alloc cleanup as fsck.ocfs2 is more
		 * than capable of reclaiming unused space. */
		if (la_dinode)
			kfree(la_dinode);

		if (tl_dinode)
			kfree(tl_dinode);

		mlog_errno(-ENOMEM);
		return;
	}

	INIT_LIST_HEAD(&item->lri_list);
	item->lri_la_dinode = la_dinode;
	item->lri_slot = slot_num;
	item->lri_tl_dinode = tl_dinode;

	spin_lock(&journal->j_lock);
	list_add_tail(&item->lri_list, &journal->j_la_cleanups);
	queue_work(ocfs2_wq, &journal->j_recovery_work);
	spin_unlock(&journal->j_lock);
}

/* Called by the mount code to queue recovery the last part of
 * recovery for it's own slot. */
void ocfs2_complete_mount_recovery(struct ocfs2_super *osb)
{
	struct ocfs2_journal *journal = osb->journal;

	if (osb->dirty) {
		/* No need to queue up our truncate_log as regular
		 * cleanup will catch that. */
		ocfs2_queue_recovery_completion(journal,
						osb->slot_num,
						osb->local_alloc_copy,
						NULL);
		ocfs2_schedule_truncate_log_flush(osb, 0);

		osb->local_alloc_copy = NULL;
		osb->dirty = 0;
	}
}

static int __ocfs2_recovery_thread(void *arg)
{
	int status, node_num;
	struct ocfs2_super *osb = arg;
	struct ocfs2_recovery_map *rm = osb->recovery_map;

	mlog_entry_void();

	status = ocfs2_wait_on_mount(osb);
	if (status < 0) {
		goto bail;
	}

restart:
	status = ocfs2_super_lock(osb, 1);
	if (status < 0) {
		mlog_errno(status);
		goto bail;
	}

	spin_lock(&osb->osb_lock);
	while (rm->rm_used) {
		/* It's always safe to remove entry zero, as we won't
		 * clear it until ocfs2_recover_node() has succeeded. */
		node_num = rm->rm_entries[0];
		spin_unlock(&osb->osb_lock);

		status = ocfs2_recover_node(osb, node_num);
		if (!status) {
			ocfs2_recovery_map_clear(osb, node_num);
		} else {
			mlog(ML_ERROR,
			     "Error %d recovering node %d on device (%u,%u)!\n",
			     status, node_num,
			     MAJOR(osb->sb->s_dev), MINOR(osb->sb->s_dev));
			mlog(ML_ERROR, "Volume requires unmount.\n");
		}

		spin_lock(&osb->osb_lock);
	}
	spin_unlock(&osb->osb_lock);
	mlog(0, "All nodes recovered\n");

	/* Refresh all journal recovery generations from disk */
	status = ocfs2_check_journals_nolocks(osb);
	status = (status == -EROFS) ? 0 : status;
	if (status < 0)
		mlog_errno(status);

	ocfs2_super_unlock(osb, 1);

	/* We always run recovery on our own orphan dir - the dead
	 * node(s) may have disallowd a previos inode delete. Re-processing
	 * is therefore required. */
	ocfs2_queue_recovery_completion(osb->journal, osb->slot_num, NULL,
					NULL);

bail:
	mutex_lock(&osb->recovery_lock);
	if (!status && !ocfs2_recovery_completed(osb)) {
		mutex_unlock(&osb->recovery_lock);
		goto restart;
	}

	osb->recovery_thread_task = NULL;
	mb(); /* sync with ocfs2_recovery_thread_running */
	wake_up(&osb->recovery_event);

	mutex_unlock(&osb->recovery_lock);

	mlog_exit(status);
	/* no one is callint kthread_stop() for us so the kthread() api
	 * requires that we call do_exit().  And it isn't exported, but
	 * complete_and_exit() seems to be a minimal wrapper around it. */
	complete_and_exit(NULL, status);
	return status;
}

void ocfs2_recovery_thread(struct ocfs2_super *osb, int node_num)
{
	mlog_entry("(node_num=%d, osb->node_num = %d)\n",
		   node_num, osb->node_num);

	mutex_lock(&osb->recovery_lock);
	if (osb->disable_recovery)
		goto out;

	/* People waiting on recovery will wait on
	 * the recovery map to empty. */
	if (ocfs2_recovery_map_set(osb, node_num))
		mlog(0, "node %d already in recovery map.\n", node_num);

	mlog(0, "starting recovery thread...\n");

	if (osb->recovery_thread_task)
		goto out;

	osb->recovery_thread_task =  kthread_run(__ocfs2_recovery_thread, osb,
						 "ocfs2rec");
	if (IS_ERR(osb->recovery_thread_task)) {
		mlog_errno((int)PTR_ERR(osb->recovery_thread_task));
		osb->recovery_thread_task = NULL;
	}

out:
	mutex_unlock(&osb->recovery_lock);
	wake_up(&osb->recovery_event);

	mlog_exit_void();
}

static int ocfs2_read_journal_inode(struct ocfs2_super *osb,
				    int slot_num,
				    struct buffer_head **bh,
				    struct inode **ret_inode)
{
	int status = -EACCES;
	struct inode *inode = NULL;

	BUG_ON(slot_num >= osb->max_slots);

	inode = ocfs2_get_system_file_inode(osb, JOURNAL_SYSTEM_INODE,
					    slot_num);
	if (!inode || is_bad_inode(inode)) {
		mlog_errno(status);
		goto bail;
	}
	SET_INODE_JOURNAL(inode);

	status = ocfs2_read_blocks(inode, OCFS2_I(inode)->ip_blkno, 1, bh,
				   OCFS2_BH_IGNORE_CACHE);
	if (status < 0) {
		mlog_errno(status);
		goto bail;
	}

	status = 0;

bail:
	if (inode) {
		if (status || !ret_inode)
			iput(inode);
		else
			*ret_inode = inode;
	}
	return status;
}

/* Does the actual journal replay and marks the journal inode as
 * clean. Will only replay if the journal inode is marked dirty. */
static int ocfs2_replay_journal(struct ocfs2_super *osb,
				int node_num,
				int slot_num)
{
	int status;
	int got_lock = 0;
	unsigned int flags;
	struct inode *inode = NULL;
	struct ocfs2_dinode *fe;
	journal_t *journal = NULL;
	struct buffer_head *bh = NULL;
	u32 slot_reco_gen;

	status = ocfs2_read_journal_inode(osb, slot_num, &bh, &inode);
	if (status) {
		mlog_errno(status);
		goto done;
	}

	fe = (struct ocfs2_dinode *)bh->b_data;
	slot_reco_gen = ocfs2_get_recovery_generation(fe);
	brelse(bh);
	bh = NULL;

	/*
	 * As the fs recovery is asynchronous, there is a small chance that
	 * another node mounted (and recovered) the slot before the recovery
	 * thread could get the lock. To handle that, we dirty read the journal
	 * inode for that slot to get the recovery generation. If it is
	 * different than what we expected, the slot has been recovered.
	 * If not, it needs recovery.
	 */
	if (osb->slot_recovery_generations[slot_num] != slot_reco_gen) {
		mlog(0, "Slot %u already recovered (old/new=%u/%u)\n", slot_num,
		     osb->slot_recovery_generations[slot_num], slot_reco_gen);
		osb->slot_recovery_generations[slot_num] = slot_reco_gen;
		status = -EBUSY;
		goto done;
	}

	/* Continue with recovery as the journal has not yet been recovered */

	status = ocfs2_inode_lock_full(inode, &bh, 1, OCFS2_META_LOCK_RECOVERY);
	if (status < 0) {
		mlog(0, "status returned from ocfs2_inode_lock=%d\n", status);
		if (status != -ERESTARTSYS)
			mlog(ML_ERROR, "Could not lock journal!\n");
		goto done;
	}
	got_lock = 1;

	fe = (struct ocfs2_dinode *) bh->b_data;

	flags = le32_to_cpu(fe->id1.journal1.ij_flags);
	slot_reco_gen = ocfs2_get_recovery_generation(fe);

	if (!(flags & OCFS2_JOURNAL_DIRTY_FL)) {
		mlog(0, "No recovery required for node %d\n", node_num);
		/* Refresh recovery generation for the slot */
		osb->slot_recovery_generations[slot_num] = slot_reco_gen;
		goto done;
	}

	mlog(ML_NOTICE, "Recovering node %d from slot %d on device (%u,%u)\n",
	     node_num, slot_num,
	     MAJOR(osb->sb->s_dev), MINOR(osb->sb->s_dev));

	OCFS2_I(inode)->ip_clusters = le32_to_cpu(fe->i_clusters);

	status = ocfs2_force_read_journal(inode);
	if (status < 0) {
		mlog_errno(status);
		goto done;
	}

	mlog(0, "calling journal_init_inode\n");
	journal = jbd2_journal_init_inode(inode);
	if (journal == NULL) {
		mlog(ML_ERROR, "Linux journal layer error\n");
		status = -EIO;
		goto done;
	}

	status = jbd2_journal_load(journal);
	if (status < 0) {
		mlog_errno(status);
		if (!igrab(inode))
			BUG();
		jbd2_journal_destroy(journal);
		goto done;
	}

	ocfs2_clear_journal_error(osb->sb, journal, slot_num);

	/* wipe the journal */
	mlog(0, "flushing the journal.\n");
	jbd2_journal_lock_updates(journal);
	status = jbd2_journal_flush(journal);
	jbd2_journal_unlock_updates(journal);
	if (status < 0)
		mlog_errno(status);

	/* This will mark the node clean */
	flags = le32_to_cpu(fe->id1.journal1.ij_flags);
	flags &= ~OCFS2_JOURNAL_DIRTY_FL;
	fe->id1.journal1.ij_flags = cpu_to_le32(flags);

	/* Increment recovery generation to indicate successful recovery */
	ocfs2_bump_recovery_generation(fe);
	osb->slot_recovery_generations[slot_num] =
					ocfs2_get_recovery_generation(fe);

	status = ocfs2_write_block(osb, bh, inode);
	if (status < 0)
		mlog_errno(status);

	if (!igrab(inode))
		BUG();

	jbd2_journal_destroy(journal);

done:
	/* drop the lock on this nodes journal */
	if (got_lock)
		ocfs2_inode_unlock(inode, 1);

	if (inode)
		iput(inode);

	brelse(bh);

	mlog_exit(status);
	return status;
}

/*
 * Do the most important parts of node recovery:
 *  - Replay it's journal
 *  - Stamp a clean local allocator file
 *  - Stamp a clean truncate log
 *  - Mark the node clean
 *
 * If this function completes without error, a node in OCFS2 can be
 * said to have been safely recovered. As a result, failure during the
 * second part of a nodes recovery process (local alloc recovery) is
 * far less concerning.
 */
static int ocfs2_recover_node(struct ocfs2_super *osb,
			      int node_num)
{
	int status = 0;
	int slot_num;
	struct ocfs2_dinode *la_copy = NULL;
	struct ocfs2_dinode *tl_copy = NULL;

	mlog_entry("(node_num=%d, osb->node_num = %d)\n",
		   node_num, osb->node_num);

	mlog(0, "checking node %d\n", node_num);

	/* Should not ever be called to recover ourselves -- in that
	 * case we should've called ocfs2_journal_load instead. */
	BUG_ON(osb->node_num == node_num);

	slot_num = ocfs2_node_num_to_slot(osb, node_num);
	if (slot_num == -ENOENT) {
		status = 0;
		mlog(0, "no slot for this node, so no recovery required.\n");
		goto done;
	}

	mlog(0, "node %d was using slot %d\n", node_num, slot_num);

	status = ocfs2_replay_journal(osb, node_num, slot_num);
	if (status < 0) {
		if (status == -EBUSY) {
			mlog(0, "Skipping recovery for slot %u (node %u) "
			     "as another node has recovered it\n", slot_num,
			     node_num);
			status = 0;
			goto done;
		}
		mlog_errno(status);
		goto done;
	}

	/* Stamp a clean local alloc file AFTER recovering the journal... */
	status = ocfs2_begin_local_alloc_recovery(osb, slot_num, &la_copy);
	if (status < 0) {
		mlog_errno(status);
		goto done;
	}

	/* An error from begin_truncate_log_recovery is not
	 * serious enough to warrant halting the rest of
	 * recovery. */
	status = ocfs2_begin_truncate_log_recovery(osb, slot_num, &tl_copy);
	if (status < 0)
		mlog_errno(status);

	/* Likewise, this would be a strange but ultimately not so
	 * harmful place to get an error... */
	status = ocfs2_clear_slot(osb, slot_num);
	if (status < 0)
		mlog_errno(status);

	/* This will kfree the memory pointed to by la_copy and tl_copy */
	ocfs2_queue_recovery_completion(osb->journal, slot_num, la_copy,
					tl_copy);

	status = 0;
done:

	mlog_exit(status);
	return status;
}

/* Test node liveness by trylocking his journal. If we get the lock,
 * we drop it here. Return 0 if we got the lock, -EAGAIN if node is
 * still alive (we couldn't get the lock) and < 0 on error. */
static int ocfs2_trylock_journal(struct ocfs2_super *osb,
				 int slot_num)
{
	int status, flags;
	struct inode *inode = NULL;

	inode = ocfs2_get_system_file_inode(osb, JOURNAL_SYSTEM_INODE,
					    slot_num);
	if (inode == NULL) {
		mlog(ML_ERROR, "access error\n");
		status = -EACCES;
		goto bail;
	}
	if (is_bad_inode(inode)) {
		mlog(ML_ERROR, "access error (bad inode)\n");
		iput(inode);
		inode = NULL;
		status = -EACCES;
		goto bail;
	}
	SET_INODE_JOURNAL(inode);

	flags = OCFS2_META_LOCK_RECOVERY | OCFS2_META_LOCK_NOQUEUE;
	status = ocfs2_inode_lock_full(inode, NULL, 1, flags);
	if (status < 0) {
		if (status != -EAGAIN)
			mlog_errno(status);
		goto bail;
	}

	ocfs2_inode_unlock(inode, 1);
bail:
	if (inode)
		iput(inode);

	return status;
}

/* Call this underneath ocfs2_super_lock. It also assumes that the
 * slot info struct has been updated from disk. */
int ocfs2_mark_dead_nodes(struct ocfs2_super *osb)
{
	unsigned int node_num;
	int status, i;
	u32 gen;
	struct buffer_head *bh = NULL;
	struct ocfs2_dinode *di;

	/* This is called with the super block cluster lock, so we
	 * know that the slot map can't change underneath us. */

	for (i = 0; i < osb->max_slots; i++) {
		/* Read journal inode to get the recovery generation */
		status = ocfs2_read_journal_inode(osb, i, &bh, NULL);
		if (status) {
			mlog_errno(status);
			goto bail;
		}
		di = (struct ocfs2_dinode *)bh->b_data;
		gen = ocfs2_get_recovery_generation(di);
		brelse(bh);
		bh = NULL;

		spin_lock(&osb->osb_lock);
		osb->slot_recovery_generations[i] = gen;

		mlog(0, "Slot %u recovery generation is %u\n", i,
		     osb->slot_recovery_generations[i]);

		if (i == osb->slot_num) {
			spin_unlock(&osb->osb_lock);
			continue;
		}

		status = ocfs2_slot_to_node_num_locked(osb, i, &node_num);
		if (status == -ENOENT) {
			spin_unlock(&osb->osb_lock);
			continue;
		}

		if (__ocfs2_recovery_map_test(osb, node_num)) {
			spin_unlock(&osb->osb_lock);
			continue;
		}
		spin_unlock(&osb->osb_lock);

		/* Ok, we have a slot occupied by another node which
		 * is not in the recovery map. We trylock his journal
		 * file here to test if he's alive. */
		status = ocfs2_trylock_journal(osb, i);
		if (!status) {
			/* Since we're called from mount, we know that
			 * the recovery thread can't race us on
			 * setting / checking the recovery bits. */
			ocfs2_recovery_thread(osb, node_num);
		} else if ((status < 0) && (status != -EAGAIN)) {
			mlog_errno(status);
			goto bail;
		}
	}

	status = 0;
bail:
	mlog_exit(status);
	return status;
}

struct ocfs2_orphan_filldir_priv {
	struct inode		*head;
	struct ocfs2_super	*osb;
};

static int ocfs2_orphan_filldir(void *priv, const char *name, int name_len,
				loff_t pos, u64 ino, unsigned type)
{
	struct ocfs2_orphan_filldir_priv *p = priv;
	struct inode *iter;

	if (name_len == 1 && !strncmp(".", name, 1))
		return 0;
	if (name_len == 2 && !strncmp("..", name, 2))
		return 0;

	/* Skip bad inodes so that recovery can continue */
	iter = ocfs2_iget(p->osb, ino,
			  OCFS2_FI_FLAG_ORPHAN_RECOVERY, 0);
	if (IS_ERR(iter))
		return 0;

	mlog(0, "queue orphan %llu\n",
	     (unsigned long long)OCFS2_I(iter)->ip_blkno);
	/* No locking is required for the next_orphan queue as there
	 * is only ever a single process doing orphan recovery. */
	OCFS2_I(iter)->ip_next_orphan = p->head;
	p->head = iter;

	return 0;
}

static int ocfs2_queue_orphans(struct ocfs2_super *osb,
			       int slot,
			       struct inode **head)
{
	int status;
	struct inode *orphan_dir_inode = NULL;
	struct ocfs2_orphan_filldir_priv priv;
	loff_t pos = 0;

	priv.osb = osb;
	priv.head = *head;

	orphan_dir_inode = ocfs2_get_system_file_inode(osb,
						       ORPHAN_DIR_SYSTEM_INODE,
						       slot);
	if  (!orphan_dir_inode) {
		status = -ENOENT;
		mlog_errno(status);
		return status;
	}	

	mutex_lock(&orphan_dir_inode->i_mutex);
	status = ocfs2_inode_lock(orphan_dir_inode, NULL, 0);
	if (status < 0) {
		mlog_errno(status);
		goto out;
	}

	status = ocfs2_dir_foreach(orphan_dir_inode, &pos, &priv,
				   ocfs2_orphan_filldir);
	if (status) {
		mlog_errno(status);
		goto out_cluster;
	}

	*head = priv.head;

out_cluster:
	ocfs2_inode_unlock(orphan_dir_inode, 0);
out:
	mutex_unlock(&orphan_dir_inode->i_mutex);
	iput(orphan_dir_inode);
	return status;
}

static int ocfs2_orphan_recovery_can_continue(struct ocfs2_super *osb,
					      int slot)
{
	int ret;

	spin_lock(&osb->osb_lock);
	ret = !osb->osb_orphan_wipes[slot];
	spin_unlock(&osb->osb_lock);
	return ret;
}

static void ocfs2_mark_recovering_orphan_dir(struct ocfs2_super *osb,
					     int slot)
{
	spin_lock(&osb->osb_lock);
	/* Mark ourselves such that new processes in delete_inode()
	 * know to quit early. */
	ocfs2_node_map_set_bit(osb, &osb->osb_recovering_orphan_dirs, slot);
	while (osb->osb_orphan_wipes[slot]) {
		/* If any processes are already in the middle of an
		 * orphan wipe on this dir, then we need to wait for
		 * them. */
		spin_unlock(&osb->osb_lock);
		wait_event_interruptible(osb->osb_wipe_event,
					 ocfs2_orphan_recovery_can_continue(osb, slot));
		spin_lock(&osb->osb_lock);
	}
	spin_unlock(&osb->osb_lock);
}

static void ocfs2_clear_recovering_orphan_dir(struct ocfs2_super *osb,
					      int slot)
{
	ocfs2_node_map_clear_bit(osb, &osb->osb_recovering_orphan_dirs, slot);
}

/*
 * Orphan recovery. Each mounted node has it's own orphan dir which we
 * must run during recovery. Our strategy here is to build a list of
 * the inodes in the orphan dir and iget/iput them. The VFS does
 * (most) of the rest of the work.
 *
 * Orphan recovery can happen at any time, not just mount so we have a
 * couple of extra considerations.
 *
 * - We grab as many inodes as we can under the orphan dir lock -
 *   doing iget() outside the orphan dir risks getting a reference on
 *   an invalid inode.
 * - We must be sure not to deadlock with other processes on the
 *   system wanting to run delete_inode(). This can happen when they go
 *   to lock the orphan dir and the orphan recovery process attempts to
 *   iget() inside the orphan dir lock. This can be avoided by
 *   advertising our state to ocfs2_delete_inode().
 */
static int ocfs2_recover_orphans(struct ocfs2_super *osb,
				 int slot)
{
	int ret = 0;
	struct inode *inode = NULL;
	struct inode *iter;
	struct ocfs2_inode_info *oi;

	mlog(0, "Recover inodes from orphan dir in slot %d\n", slot);

	ocfs2_mark_recovering_orphan_dir(osb, slot);
	ret = ocfs2_queue_orphans(osb, slot, &inode);
	ocfs2_clear_recovering_orphan_dir(osb, slot);

	/* Error here should be noted, but we want to continue with as
	 * many queued inodes as we've got. */
	if (ret)
		mlog_errno(ret);

	while (inode) {
		oi = OCFS2_I(inode);
		mlog(0, "iput orphan %llu\n", (unsigned long long)oi->ip_blkno);

		iter = oi->ip_next_orphan;

		spin_lock(&oi->ip_lock);
		/* The remote delete code may have set these on the
		 * assumption that the other node would wipe them
		 * successfully.  If they are still in the node's
		 * orphan dir, we need to reset that state. */
		oi->ip_flags &= ~(OCFS2_INODE_DELETED|OCFS2_INODE_SKIP_DELETE);

		/* Set the proper information to get us going into
		 * ocfs2_delete_inode. */
		oi->ip_flags |= OCFS2_INODE_MAYBE_ORPHANED;
		spin_unlock(&oi->ip_lock);

		iput(inode);

		inode = iter;
	}

	return ret;
}

static int ocfs2_wait_on_mount(struct ocfs2_super *osb)
{
	/* This check is good because ocfs2 will wait on our recovery
	 * thread before changing it to something other than MOUNTED
	 * or DISABLED. */
	wait_event(osb->osb_mount_event,
		   atomic_read(&osb->vol_state) == VOLUME_MOUNTED ||
		   atomic_read(&osb->vol_state) == VOLUME_DISABLED);

	/* If there's an error on mount, then we may never get to the
	 * MOUNTED flag, but this is set right before
	 * dismount_volume() so we can trust it. */
	if (atomic_read(&osb->vol_state) == VOLUME_DISABLED) {
		mlog(0, "mount error, exiting!\n");
		return -EBUSY;
	}

	return 0;
}

static int ocfs2_commit_thread(void *arg)
{
	int status;
	struct ocfs2_super *osb = arg;
	struct ocfs2_journal *journal = osb->journal;

	/* we can trust j_num_trans here because _should_stop() is only set in
	 * shutdown and nobody other than ourselves should be able to start
	 * transactions.  committing on shutdown might take a few iterations
	 * as final transactions put deleted inodes on the list */
	while (!(kthread_should_stop() &&
		 atomic_read(&journal->j_num_trans) == 0)) {

		wait_event_interruptible(osb->checkpoint_event,
					 atomic_read(&journal->j_num_trans)
					 || kthread_should_stop());

		status = ocfs2_commit_cache(osb);
		if (status < 0)
			mlog_errno(status);

		if (kthread_should_stop() && atomic_read(&journal->j_num_trans)){
			mlog(ML_KTHREAD,
			     "commit_thread: %u transactions pending on "
			     "shutdown\n",
			     atomic_read(&journal->j_num_trans));
		}
	}

	return 0;
}

/* Reads all the journal inodes without taking any cluster locks. Used
 * for hard readonly access to determine whether any journal requires
 * recovery. Also used to refresh the recovery generation numbers after
 * a journal has been recovered by another node.
 */
int ocfs2_check_journals_nolocks(struct ocfs2_super *osb)
{
	int ret = 0;
	unsigned int slot;
	struct buffer_head *di_bh = NULL;
	struct ocfs2_dinode *di;
	int journal_dirty = 0;

	for(slot = 0; slot < osb->max_slots; slot++) {
		ret = ocfs2_read_journal_inode(osb, slot, &di_bh, NULL);
		if (ret) {
			mlog_errno(ret);
			goto out;
		}

		di = (struct ocfs2_dinode *) di_bh->b_data;

		osb->slot_recovery_generations[slot] =
					ocfs2_get_recovery_generation(di);

		if (le32_to_cpu(di->id1.journal1.ij_flags) &
		    OCFS2_JOURNAL_DIRTY_FL)
			journal_dirty = 1;

		brelse(di_bh);
		di_bh = NULL;
	}

out:
	if (journal_dirty)
		ret = -EROFS;
	return ret;
}<|MERGE_RESOLUTION|>--- conflicted
+++ resolved
@@ -690,10 +690,7 @@
 
 	/* Shutdown the kernel journal system */
 	jbd2_journal_destroy(journal->j_journal);
-<<<<<<< HEAD
-=======
 	journal->j_journal = NULL;
->>>>>>> fd64138c
 
 	OCFS2_I(inode)->ip_open_count--;
 
