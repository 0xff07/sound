--- conflicted
+++ resolved
@@ -2471,15 +2471,6 @@
 		set_buffer_delay(bh_result);
 	} else if (ret > 0) {
 		bh_result->b_size = (ret << inode->i_blkbits);
-<<<<<<< HEAD
-		/*
-		 * With sub-block writes into unwritten extents
-		 * we also need to mark the buffer as new so that
-		 * the unwritten parts of the buffer gets correctly zeroed.
-		 */
-		if (buffer_unwritten(bh_result))
-			set_buffer_new(bh_result);
-=======
 		if (buffer_unwritten(bh_result)) {
 			/* A delayed write to unwritten bh should
 			 * be marked new and mapped.  Mapped ensures
@@ -2491,7 +2482,6 @@
 			set_buffer_new(bh_result);
 			set_buffer_mapped(bh_result);
 		}
->>>>>>> 533ac12e
 		ret = 0;
 	}
 
@@ -4558,11 +4548,7 @@
 
 	ret = 0;
 	if (ei->i_file_acl &&
-<<<<<<< HEAD
-	    ((ei->i_file_acl < 
-=======
 	    ((ei->i_file_acl <
->>>>>>> 533ac12e
 	      (le32_to_cpu(EXT4_SB(sb)->s_es->s_first_data_block) +
 	       EXT4_SB(sb)->s_gdb_count)) ||
 	     (ei->i_file_acl >= ext4_blocks_count(EXT4_SB(sb)->s_es)))) {
@@ -4577,11 +4563,7 @@
 		     !ext4_inode_is_fast_symlink(inode)))
 			/* Validate extent which is part of inode */
 			ret = ext4_ext_check_inode(inode);
-<<<<<<< HEAD
- 	} else if (S_ISREG(inode->i_mode) || S_ISDIR(inode->i_mode) ||
-=======
 	} else if (S_ISREG(inode->i_mode) || S_ISDIR(inode->i_mode) ||
->>>>>>> 533ac12e
 		   (S_ISLNK(inode->i_mode) &&
 		    !ext4_inode_is_fast_symlink(inode))) {
 		/* Validate block references which are part of inode */
