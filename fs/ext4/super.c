--- conflicted
+++ resolved
@@ -855,11 +855,7 @@
 	Opt_jqfmt_vfsold, Opt_jqfmt_vfsv0, Opt_quota, Opt_noquota,
 	Opt_ignore, Opt_barrier, Opt_err, Opt_resize, Opt_usrquota,
 	Opt_grpquota, Opt_extents, Opt_noextents, Opt_i_version,
-<<<<<<< HEAD
-	Opt_mballoc, Opt_nomballoc, Opt_stripe, Opt_delalloc, Opt_nodelalloc,
-=======
 	Opt_stripe, Opt_delalloc, Opt_nodelalloc,
->>>>>>> 2f5ad54e
 	Opt_inode_readahead_blks
 };
 
@@ -2430,24 +2426,6 @@
 	       test_opt(sb, DATA_FLAGS) == EXT4_MOUNT_ORDERED_DATA ? "ordered":
 	       "writeback");
 
-<<<<<<< HEAD
-	if (test_opt(sb, DATA_FLAGS) == EXT4_MOUNT_JOURNAL_DATA) {
-		printk(KERN_WARNING "EXT4-fs: Ignoring delalloc option - "
-				"requested data journaling mode\n");
-		clear_opt(sbi->s_mount_opt, DELALLOC);
-	} else if (test_opt(sb, DELALLOC))
-		printk(KERN_INFO "EXT4-fs: delayed allocation enabled\n");
-
-	ext4_ext_init(sb);
-	err = ext4_mb_init(sb, needs_recovery);
-	if (err) {
-		printk(KERN_ERR "EXT4-fs: failed to initalize mballoc (%d)\n",
-		       err);
-		goto failed_mount4;
-	}
-
-=======
->>>>>>> 2f5ad54e
 	lock_kernel();
 	return 0;
 
