/*
 * file.c - NTFS kernel file operations.  Part of the Linux-NTFS project.
 *
 * Copyright (c) 2001-2007 Anton Altaparmakov
 *
 * This program/include file is free software; you can redistribute it and/or
 * modify it under the terms of the GNU General Public License as published
 * by the Free Software Foundation; either version 2 of the License, or
 * (at your option) any later version.
 *
 * This program/include file is distributed in the hope that it will be
 * useful, but WITHOUT ANY WARRANTY; without even the implied warranty
 * of MERCHANTABILITY or FITNESS FOR A PARTICULAR PURPOSE.  See the
 * GNU General Public License for more details.
 *
 * You should have received a copy of the GNU General Public License
 * along with this program (in the main directory of the Linux-NTFS
 * distribution in the file COPYING); if not, write to the Free Software
 * Foundation,Inc., 59 Temple Place, Suite 330, Boston, MA  02111-1307  USA
 */

#include <linux/buffer_head.h>
#include <linux/pagemap.h>
#include <linux/pagevec.h>
#include <linux/sched.h>
#include <linux/swap.h>
#include <linux/uio.h>
#include <linux/writeback.h>

#include <asm/page.h>
#include <asm/uaccess.h>

#include "attrib.h"
#include "bitmap.h"
#include "inode.h"
#include "debug.h"
#include "lcnalloc.h"
#include "malloc.h"
#include "mft.h"
#include "ntfs.h"

/**
 * ntfs_file_open - called when an inode is about to be opened
 * @vi:		inode to be opened
 * @filp:	file structure describing the inode
 *
 * Limit file size to the page cache limit on architectures where unsigned long
 * is 32-bits. This is the most we can do for now without overflowing the page
 * cache page index. Doing it this way means we don't run into problems because
 * of existing too large files. It would be better to allow the user to read
 * the beginning of the file but I doubt very much anyone is going to hit this
 * check on a 32-bit architecture, so there is no point in adding the extra
 * complexity required to support this.
 *
 * On 64-bit architectures, the check is hopefully optimized away by the
 * compiler.
 *
 * After the check passes, just call generic_file_open() to do its work.
 */
static int ntfs_file_open(struct inode *vi, struct file *filp)
{
	if (sizeof(unsigned long) < 8) {
		if (i_size_read(vi) > MAX_LFS_FILESIZE)
			return -EOVERFLOW;
	}
	return generic_file_open(vi, filp);
}

#ifdef NTFS_RW

/**
 * ntfs_attr_extend_initialized - extend the initialized size of an attribute
 * @ni:			ntfs inode of the attribute to extend
 * @new_init_size:	requested new initialized size in bytes
 * @cached_page:	store any allocated but unused page here
 * @lru_pvec:		lru-buffering pagevec of the caller
 *
 * Extend the initialized size of an attribute described by the ntfs inode @ni
 * to @new_init_size bytes.  This involves zeroing any non-sparse space between
 * the old initialized size and @new_init_size both in the page cache and on
 * disk (if relevant complete pages are already uptodate in the page cache then
 * these are simply marked dirty).
 *
 * As a side-effect, the file size (vfs inode->i_size) may be incremented as,
 * in the resident attribute case, it is tied to the initialized size and, in
 * the non-resident attribute case, it may not fall below the initialized size.
 *
 * Note that if the attribute is resident, we do not need to touch the page
 * cache at all.  This is because if the page cache page is not uptodate we
 * bring it uptodate later, when doing the write to the mft record since we
 * then already have the page mapped.  And if the page is uptodate, the
 * non-initialized region will already have been zeroed when the page was
 * brought uptodate and the region may in fact already have been overwritten
 * with new data via mmap() based writes, so we cannot just zero it.  And since
 * POSIX specifies that the behaviour of resizing a file whilst it is mmap()ped
 * is unspecified, we choose not to do zeroing and thus we do not need to touch
 * the page at all.  For a more detailed explanation see ntfs_truncate() in
 * fs/ntfs/inode.c.
 *
 * @cached_page and @lru_pvec are just optimizations for dealing with multiple
 * pages.
 *
 * Return 0 on success and -errno on error.  In the case that an error is
 * encountered it is possible that the initialized size will already have been
 * incremented some way towards @new_init_size but it is guaranteed that if
 * this is the case, the necessary zeroing will also have happened and that all
 * metadata is self-consistent.
 *
 * Locking: i_mutex on the vfs inode corrseponsind to the ntfs inode @ni must be
 *	    held by the caller.
 */
static int ntfs_attr_extend_initialized(ntfs_inode *ni, const s64 new_init_size,
		struct page **cached_page, struct pagevec *lru_pvec)
{
	s64 old_init_size;
	loff_t old_i_size;
	pgoff_t index, end_index;
	unsigned long flags;
	struct inode *vi = VFS_I(ni);
	ntfs_inode *base_ni;
	MFT_RECORD *m = NULL;
	ATTR_RECORD *a;
	ntfs_attr_search_ctx *ctx = NULL;
	struct address_space *mapping;
	struct page *page = NULL;
	u8 *kattr;
	int err;
	u32 attr_len;

	read_lock_irqsave(&ni->size_lock, flags);
	old_init_size = ni->initialized_size;
	old_i_size = i_size_read(vi);
	BUG_ON(new_init_size > ni->allocated_size);
	read_unlock_irqrestore(&ni->size_lock, flags);
	ntfs_debug("Entering for i_ino 0x%lx, attribute type 0x%x, "
			"old_initialized_size 0x%llx, "
			"new_initialized_size 0x%llx, i_size 0x%llx.",
			vi->i_ino, (unsigned)le32_to_cpu(ni->type),
			(unsigned long long)old_init_size,
			(unsigned long long)new_init_size, old_i_size);
	if (!NInoAttr(ni))
		base_ni = ni;
	else
		base_ni = ni->ext.base_ntfs_ino;
	/* Use goto to reduce indentation and we need the label below anyway. */
	if (NInoNonResident(ni))
		goto do_non_resident_extend;
	BUG_ON(old_init_size != old_i_size);
	m = map_mft_record(base_ni);
	if (IS_ERR(m)) {
		err = PTR_ERR(m);
		m = NULL;
		goto err_out;
	}
	ctx = ntfs_attr_get_search_ctx(base_ni, m);
	if (unlikely(!ctx)) {
		err = -ENOMEM;
		goto err_out;
	}
	err = ntfs_attr_lookup(ni->type, ni->name, ni->name_len,
			CASE_SENSITIVE, 0, NULL, 0, ctx);
	if (unlikely(err)) {
		if (err == -ENOENT)
			err = -EIO;
		goto err_out;
	}
	m = ctx->mrec;
	a = ctx->attr;
	BUG_ON(a->non_resident);
	/* The total length of the attribute value. */
	attr_len = le32_to_cpu(a->data.resident.value_length);
	BUG_ON(old_i_size != (loff_t)attr_len);
	/*
	 * Do the zeroing in the mft record and update the attribute size in
	 * the mft record.
	 */
	kattr = (u8*)a + le16_to_cpu(a->data.resident.value_offset);
	memset(kattr + attr_len, 0, new_init_size - attr_len);
	a->data.resident.value_length = cpu_to_le32((u32)new_init_size);
	/* Finally, update the sizes in the vfs and ntfs inodes. */
	write_lock_irqsave(&ni->size_lock, flags);
	i_size_write(vi, new_init_size);
	ni->initialized_size = new_init_size;
	write_unlock_irqrestore(&ni->size_lock, flags);
	goto done;
do_non_resident_extend:
	/*
	 * If the new initialized size @new_init_size exceeds the current file
	 * size (vfs inode->i_size), we need to extend the file size to the
	 * new initialized size.
	 */
	if (new_init_size > old_i_size) {
		m = map_mft_record(base_ni);
		if (IS_ERR(m)) {
			err = PTR_ERR(m);
			m = NULL;
			goto err_out;
		}
		ctx = ntfs_attr_get_search_ctx(base_ni, m);
		if (unlikely(!ctx)) {
			err = -ENOMEM;
			goto err_out;
		}
		err = ntfs_attr_lookup(ni->type, ni->name, ni->name_len,
				CASE_SENSITIVE, 0, NULL, 0, ctx);
		if (unlikely(err)) {
			if (err == -ENOENT)
				err = -EIO;
			goto err_out;
		}
		m = ctx->mrec;
		a = ctx->attr;
		BUG_ON(!a->non_resident);
		BUG_ON(old_i_size != (loff_t)
				sle64_to_cpu(a->data.non_resident.data_size));
		a->data.non_resident.data_size = cpu_to_sle64(new_init_size);
		flush_dcache_mft_record_page(ctx->ntfs_ino);
		mark_mft_record_dirty(ctx->ntfs_ino);
		/* Update the file size in the vfs inode. */
		i_size_write(vi, new_init_size);
		ntfs_attr_put_search_ctx(ctx);
		ctx = NULL;
		unmap_mft_record(base_ni);
		m = NULL;
	}
	mapping = vi->i_mapping;
	index = old_init_size >> PAGE_CACHE_SHIFT;
	end_index = (new_init_size + PAGE_CACHE_SIZE - 1) >> PAGE_CACHE_SHIFT;
	do {
		/*
		 * Read the page.  If the page is not present, this will zero
		 * the uninitialized regions for us.
		 */
		page = read_mapping_page(mapping, index, NULL);
		if (IS_ERR(page)) {
			err = PTR_ERR(page);
			goto init_err_out;
		}
		if (unlikely(PageError(page))) {
			page_cache_release(page);
			err = -EIO;
			goto init_err_out;
		}
		/*
		 * Update the initialized size in the ntfs inode.  This is
		 * enough to make ntfs_writepage() work.
		 */
		write_lock_irqsave(&ni->size_lock, flags);
		ni->initialized_size = (s64)(index + 1) << PAGE_CACHE_SHIFT;
		if (ni->initialized_size > new_init_size)
			ni->initialized_size = new_init_size;
		write_unlock_irqrestore(&ni->size_lock, flags);
		/* Set the page dirty so it gets written out. */
		set_page_dirty(page);
		page_cache_release(page);
		/*
		 * Play nice with the vm and the rest of the system.  This is
		 * very much needed as we can potentially be modifying the
		 * initialised size from a very small value to a really huge
		 * value, e.g.
		 *	f = open(somefile, O_TRUNC);
		 *	truncate(f, 10GiB);
		 *	seek(f, 10GiB);
		 *	write(f, 1);
		 * And this would mean we would be marking dirty hundreds of
		 * thousands of pages or as in the above example more than
		 * two and a half million pages!
		 *
		 * TODO: For sparse pages could optimize this workload by using
		 * the FsMisc / MiscFs page bit as a "PageIsSparse" bit.  This
		 * would be set in readpage for sparse pages and here we would
		 * not need to mark dirty any pages which have this bit set.
		 * The only caveat is that we have to clear the bit everywhere
		 * where we allocate any clusters that lie in the page or that
		 * contain the page.
		 *
		 * TODO: An even greater optimization would be for us to only
		 * call readpage() on pages which are not in sparse regions as
		 * determined from the runlist.  This would greatly reduce the
		 * number of pages we read and make dirty in the case of sparse
		 * files.
		 */
		balance_dirty_pages_ratelimited(mapping);
		cond_resched();
	} while (++index < end_index);
	read_lock_irqsave(&ni->size_lock, flags);
	BUG_ON(ni->initialized_size != new_init_size);
	read_unlock_irqrestore(&ni->size_lock, flags);
	/* Now bring in sync the initialized_size in the mft record. */
	m = map_mft_record(base_ni);
	if (IS_ERR(m)) {
		err = PTR_ERR(m);
		m = NULL;
		goto init_err_out;
	}
	ctx = ntfs_attr_get_search_ctx(base_ni, m);
	if (unlikely(!ctx)) {
		err = -ENOMEM;
		goto init_err_out;
	}
	err = ntfs_attr_lookup(ni->type, ni->name, ni->name_len,
			CASE_SENSITIVE, 0, NULL, 0, ctx);
	if (unlikely(err)) {
		if (err == -ENOENT)
			err = -EIO;
		goto init_err_out;
	}
	m = ctx->mrec;
	a = ctx->attr;
	BUG_ON(!a->non_resident);
	a->data.non_resident.initialized_size = cpu_to_sle64(new_init_size);
done:
	flush_dcache_mft_record_page(ctx->ntfs_ino);
	mark_mft_record_dirty(ctx->ntfs_ino);
	if (ctx)
		ntfs_attr_put_search_ctx(ctx);
	if (m)
		unmap_mft_record(base_ni);
	ntfs_debug("Done, initialized_size 0x%llx, i_size 0x%llx.",
			(unsigned long long)new_init_size, i_size_read(vi));
	return 0;
init_err_out:
	write_lock_irqsave(&ni->size_lock, flags);
	ni->initialized_size = old_init_size;
	write_unlock_irqrestore(&ni->size_lock, flags);
err_out:
	if (ctx)
		ntfs_attr_put_search_ctx(ctx);
	if (m)
		unmap_mft_record(base_ni);
	ntfs_debug("Failed.  Returning error code %i.", err);
	return err;
}

/**
 * ntfs_fault_in_pages_readable -
 *
 * Fault a number of userspace pages into pagetables.
 *
 * Unlike include/linux/pagemap.h::fault_in_pages_readable(), this one copes
 * with more than two userspace pages as well as handling the single page case
 * elegantly.
 *
 * If you find this difficult to understand, then think of the while loop being
 * the following code, except that we do without the integer variable ret:
 *
 *	do {
 *		ret = __get_user(c, uaddr);
 *		uaddr += PAGE_SIZE;
 *	} while (!ret && uaddr < end);
 *
 * Note, the final __get_user() may well run out-of-bounds of the user buffer,
 * but _not_ out-of-bounds of the page the user buffer belongs to, and since
 * this is only a read and not a write, and since it is still in the same page,
 * it should not matter and this makes the code much simpler.
 */
static inline void ntfs_fault_in_pages_readable(const char __user *uaddr,
		int bytes)
{
	const char __user *end;
	volatile char c;

	/* Set @end to the first byte outside the last page we care about. */
	end = (const char __user*)PAGE_ALIGN((unsigned long)uaddr + bytes);

	while (!__get_user(c, uaddr) && (uaddr += PAGE_SIZE, uaddr < end))
		;
}

/**
 * ntfs_fault_in_pages_readable_iovec -
 *
 * Same as ntfs_fault_in_pages_readable() but operates on an array of iovecs.
 */
static inline void ntfs_fault_in_pages_readable_iovec(const struct iovec *iov,
		size_t iov_ofs, int bytes)
{
	do {
		const char __user *buf;
		unsigned len;

		buf = iov->iov_base + iov_ofs;
		len = iov->iov_len - iov_ofs;
		if (len > bytes)
			len = bytes;
		ntfs_fault_in_pages_readable(buf, len);
		bytes -= len;
		iov++;
		iov_ofs = 0;
	} while (bytes);
}

/**
 * __ntfs_grab_cache_pages - obtain a number of locked pages
 * @mapping:	address space mapping from which to obtain page cache pages
 * @index:	starting index in @mapping at which to begin obtaining pages
 * @nr_pages:	number of page cache pages to obtain
 * @pages:	array of pages in which to return the obtained page cache pages
 * @cached_page: allocated but as yet unused page
 * @lru_pvec:	lru-buffering pagevec of caller
 *
 * Obtain @nr_pages locked page cache pages from the mapping @maping and
 * starting at index @index.
 *
 * If a page is newly created, increment its refcount and add it to the
 * caller's lru-buffering pagevec @lru_pvec.
 *
 * This is the same as mm/filemap.c::__grab_cache_page(), except that @nr_pages
 * are obtained at once instead of just one page and that 0 is returned on
 * success and -errno on error.
 *
 * Note, the page locks are obtained in ascending page index order.
 */
static inline int __ntfs_grab_cache_pages(struct address_space *mapping,
		pgoff_t index, const unsigned nr_pages, struct page **pages,
		struct page **cached_page, struct pagevec *lru_pvec)
{
	int err, nr;

	BUG_ON(!nr_pages);
	err = nr = 0;
	do {
		pages[nr] = find_lock_page(mapping, index);
		if (!pages[nr]) {
			if (!*cached_page) {
				*cached_page = page_cache_alloc(mapping);
				if (unlikely(!*cached_page)) {
					err = -ENOMEM;
					goto err_out;
				}
			}
			err = add_to_page_cache(*cached_page, mapping, index,
					GFP_KERNEL);
			if (unlikely(err)) {
				if (err == -EEXIST)
					continue;
				goto err_out;
			}
			pages[nr] = *cached_page;
			page_cache_get(*cached_page);
			if (unlikely(!pagevec_add(lru_pvec, *cached_page)))
				__pagevec_lru_add_file(lru_pvec);
			*cached_page = NULL;
		}
		index++;
		nr++;
	} while (nr < nr_pages);
out:
	return err;
err_out:
	while (nr > 0) {
		unlock_page(pages[--nr]);
		page_cache_release(pages[nr]);
	}
	goto out;
}

static inline int ntfs_submit_bh_for_read(struct buffer_head *bh)
{
	lock_buffer(bh);
	get_bh(bh);
	bh->b_end_io = end_buffer_read_sync;
	return submit_bh(READ, bh);
}

/**
 * ntfs_prepare_pages_for_non_resident_write - prepare pages for receiving data
 * @pages:	array of destination pages
 * @nr_pages:	number of pages in @pages
 * @pos:	byte position in file at which the write begins
 * @bytes:	number of bytes to be written
 *
 * This is called for non-resident attributes from ntfs_file_buffered_write()
 * with i_mutex held on the inode (@pages[0]->mapping->host).  There are
 * @nr_pages pages in @pages which are locked but not kmap()ped.  The source
 * data has not yet been copied into the @pages.
 * 
 * Need to fill any holes with actual clusters, allocate buffers if necessary,
 * ensure all the buffers are mapped, and bring uptodate any buffers that are
 * only partially being written to.
 *
 * If @nr_pages is greater than one, we are guaranteed that the cluster size is
 * greater than PAGE_CACHE_SIZE, that all pages in @pages are entirely inside
 * the same cluster and that they are the entirety of that cluster, and that
 * the cluster is sparse, i.e. we need to allocate a cluster to fill the hole.
 *
 * i_size is not to be modified yet.
 *
 * Return 0 on success or -errno on error.
 */
static int ntfs_prepare_pages_for_non_resident_write(struct page **pages,
		unsigned nr_pages, s64 pos, size_t bytes)
{
	VCN vcn, highest_vcn = 0, cpos, cend, bh_cpos, bh_cend;
	LCN lcn;
	s64 bh_pos, vcn_len, end, initialized_size;
	sector_t lcn_block;
	struct page *page;
	struct inode *vi;
	ntfs_inode *ni, *base_ni = NULL;
	ntfs_volume *vol;
	runlist_element *rl, *rl2;
	struct buffer_head *bh, *head, *wait[2], **wait_bh = wait;
	ntfs_attr_search_ctx *ctx = NULL;
	MFT_RECORD *m = NULL;
	ATTR_RECORD *a = NULL;
	unsigned long flags;
	u32 attr_rec_len = 0;
	unsigned blocksize, u;
	int err, mp_size;
	bool rl_write_locked, was_hole, is_retry;
	unsigned char blocksize_bits;
	struct {
		u8 runlist_merged:1;
		u8 mft_attr_mapped:1;
		u8 mp_rebuilt:1;
		u8 attr_switched:1;
	} status = { 0, 0, 0, 0 };

	BUG_ON(!nr_pages);
	BUG_ON(!pages);
	BUG_ON(!*pages);
	vi = pages[0]->mapping->host;
	ni = NTFS_I(vi);
	vol = ni->vol;
	ntfs_debug("Entering for inode 0x%lx, attribute type 0x%x, start page "
			"index 0x%lx, nr_pages 0x%x, pos 0x%llx, bytes 0x%zx.",
			vi->i_ino, ni->type, pages[0]->index, nr_pages,
			(long long)pos, bytes);
	blocksize = vol->sb->s_blocksize;
	blocksize_bits = vol->sb->s_blocksize_bits;
	u = 0;
	do {
		page = pages[u];
		BUG_ON(!page);
		/*
		 * create_empty_buffers() will create uptodate/dirty buffers if
		 * the page is uptodate/dirty.
		 */
		if (!page_has_buffers(page)) {
			create_empty_buffers(page, blocksize, 0);
			if (unlikely(!page_has_buffers(page)))
				return -ENOMEM;
		}
	} while (++u < nr_pages);
	rl_write_locked = false;
	rl = NULL;
	err = 0;
	vcn = lcn = -1;
	vcn_len = 0;
	lcn_block = -1;
	was_hole = false;
	cpos = pos >> vol->cluster_size_bits;
	end = pos + bytes;
	cend = (end + vol->cluster_size - 1) >> vol->cluster_size_bits;
	/*
	 * Loop over each page and for each page over each buffer.  Use goto to
	 * reduce indentation.
	 */
	u = 0;
do_next_page:
	page = pages[u];
	bh_pos = (s64)page->index << PAGE_CACHE_SHIFT;
	bh = head = page_buffers(page);
	do {
		VCN cdelta;
		s64 bh_end;
		unsigned bh_cofs;

		/* Clear buffer_new on all buffers to reinitialise state. */
		if (buffer_new(bh))
			clear_buffer_new(bh);
		bh_end = bh_pos + blocksize;
		bh_cpos = bh_pos >> vol->cluster_size_bits;
		bh_cofs = bh_pos & vol->cluster_size_mask;
		if (buffer_mapped(bh)) {
			/*
			 * The buffer is already mapped.  If it is uptodate,
			 * ignore it.
			 */
			if (buffer_uptodate(bh))
				continue;
			/*
			 * The buffer is not uptodate.  If the page is uptodate
			 * set the buffer uptodate and otherwise ignore it.
			 */
			if (PageUptodate(page)) {
				set_buffer_uptodate(bh);
				continue;
			}
			/*
			 * Neither the page nor the buffer are uptodate.  If
			 * the buffer is only partially being written to, we
			 * need to read it in before the write, i.e. now.
			 */
			if ((bh_pos < pos && bh_end > pos) ||
					(bh_pos < end && bh_end > end)) {
				/*
				 * If the buffer is fully or partially within
				 * the initialized size, do an actual read.
				 * Otherwise, simply zero the buffer.
				 */
				read_lock_irqsave(&ni->size_lock, flags);
				initialized_size = ni->initialized_size;
				read_unlock_irqrestore(&ni->size_lock, flags);
				if (bh_pos < initialized_size) {
					ntfs_submit_bh_for_read(bh);
					*wait_bh++ = bh;
				} else {
					zero_user(page, bh_offset(bh),
							blocksize);
					set_buffer_uptodate(bh);
				}
			}
			continue;
		}
		/* Unmapped buffer.  Need to map it. */
		bh->b_bdev = vol->sb->s_bdev;
		/*
		 * If the current buffer is in the same clusters as the map
		 * cache, there is no need to check the runlist again.  The
		 * map cache is made up of @vcn, which is the first cached file
		 * cluster, @vcn_len which is the number of cached file
		 * clusters, @lcn is the device cluster corresponding to @vcn,
		 * and @lcn_block is the block number corresponding to @lcn.
		 */
		cdelta = bh_cpos - vcn;
		if (likely(!cdelta || (cdelta > 0 && cdelta < vcn_len))) {
map_buffer_cached:
			BUG_ON(lcn < 0);
			bh->b_blocknr = lcn_block +
					(cdelta << (vol->cluster_size_bits -
					blocksize_bits)) +
					(bh_cofs >> blocksize_bits);
			set_buffer_mapped(bh);
			/*
			 * If the page is uptodate so is the buffer.  If the
			 * buffer is fully outside the write, we ignore it if
			 * it was already allocated and we mark it dirty so it
			 * gets written out if we allocated it.  On the other
			 * hand, if we allocated the buffer but we are not
			 * marking it dirty we set buffer_new so we can do
			 * error recovery.
			 */
			if (PageUptodate(page)) {
				if (!buffer_uptodate(bh))
					set_buffer_uptodate(bh);
				if (unlikely(was_hole)) {
					/* We allocated the buffer. */
					unmap_underlying_metadata(bh->b_bdev,
							bh->b_blocknr);
					if (bh_end <= pos || bh_pos >= end)
						mark_buffer_dirty(bh);
					else
						set_buffer_new(bh);
				}
				continue;
			}
			/* Page is _not_ uptodate. */
			if (likely(!was_hole)) {
				/*
				 * Buffer was already allocated.  If it is not
				 * uptodate and is only partially being written
				 * to, we need to read it in before the write,
				 * i.e. now.
				 */
				if (!buffer_uptodate(bh) && bh_pos < end &&
						bh_end > pos &&
						(bh_pos < pos ||
						bh_end > end)) {
					/*
					 * If the buffer is fully or partially
					 * within the initialized size, do an
					 * actual read.  Otherwise, simply zero
					 * the buffer.
					 */
					read_lock_irqsave(&ni->size_lock,
							flags);
					initialized_size = ni->initialized_size;
					read_unlock_irqrestore(&ni->size_lock,
							flags);
					if (bh_pos < initialized_size) {
						ntfs_submit_bh_for_read(bh);
						*wait_bh++ = bh;
					} else {
						zero_user(page, bh_offset(bh),
								blocksize);
						set_buffer_uptodate(bh);
					}
				}
				continue;
			}
			/* We allocated the buffer. */
			unmap_underlying_metadata(bh->b_bdev, bh->b_blocknr);
			/*
			 * If the buffer is fully outside the write, zero it,
			 * set it uptodate, and mark it dirty so it gets
			 * written out.  If it is partially being written to,
			 * zero region surrounding the write but leave it to
			 * commit write to do anything else.  Finally, if the
			 * buffer is fully being overwritten, do nothing.
			 */
			if (bh_end <= pos || bh_pos >= end) {
				if (!buffer_uptodate(bh)) {
					zero_user(page, bh_offset(bh),
							blocksize);
					set_buffer_uptodate(bh);
				}
				mark_buffer_dirty(bh);
				continue;
			}
			set_buffer_new(bh);
			if (!buffer_uptodate(bh) &&
					(bh_pos < pos || bh_end > end)) {
				u8 *kaddr;
				unsigned pofs;
					
				kaddr = kmap_atomic(page, KM_USER0);
				if (bh_pos < pos) {
					pofs = bh_pos & ~PAGE_CACHE_MASK;
					memset(kaddr + pofs, 0, pos - bh_pos);
				}
				if (bh_end > end) {
					pofs = end & ~PAGE_CACHE_MASK;
					memset(kaddr + pofs, 0, bh_end - end);
				}
				kunmap_atomic(kaddr, KM_USER0);
				flush_dcache_page(page);
			}
			continue;
		}
		/*
		 * Slow path: this is the first buffer in the cluster.  If it
		 * is outside allocated size and is not uptodate, zero it and
		 * set it uptodate.
		 */
		read_lock_irqsave(&ni->size_lock, flags);
		initialized_size = ni->allocated_size;
		read_unlock_irqrestore(&ni->size_lock, flags);
		if (bh_pos > initialized_size) {
			if (PageUptodate(page)) {
				if (!buffer_uptodate(bh))
					set_buffer_uptodate(bh);
			} else if (!buffer_uptodate(bh)) {
				zero_user(page, bh_offset(bh), blocksize);
				set_buffer_uptodate(bh);
			}
			continue;
		}
		is_retry = false;
		if (!rl) {
			down_read(&ni->runlist.lock);
retry_remap:
			rl = ni->runlist.rl;
		}
		if (likely(rl != NULL)) {
			/* Seek to element containing target cluster. */
			while (rl->length && rl[1].vcn <= bh_cpos)
				rl++;
			lcn = ntfs_rl_vcn_to_lcn(rl, bh_cpos);
			if (likely(lcn >= 0)) {
				/*
				 * Successful remap, setup the map cache and
				 * use that to deal with the buffer.
				 */
				was_hole = false;
				vcn = bh_cpos;
				vcn_len = rl[1].vcn - vcn;
				lcn_block = lcn << (vol->cluster_size_bits -
						blocksize_bits);
				cdelta = 0;
				/*
				 * If the number of remaining clusters touched
				 * by the write is smaller or equal to the
				 * number of cached clusters, unlock the
				 * runlist as the map cache will be used from
				 * now on.
				 */
				if (likely(vcn + vcn_len >= cend)) {
					if (rl_write_locked) {
						up_write(&ni->runlist.lock);
						rl_write_locked = false;
					} else
						up_read(&ni->runlist.lock);
					rl = NULL;
				}
				goto map_buffer_cached;
			}
		} else
			lcn = LCN_RL_NOT_MAPPED;
		/*
		 * If it is not a hole and not out of bounds, the runlist is
		 * probably unmapped so try to map it now.
		 */
		if (unlikely(lcn != LCN_HOLE && lcn != LCN_ENOENT)) {
			if (likely(!is_retry && lcn == LCN_RL_NOT_MAPPED)) {
				/* Attempt to map runlist. */
				if (!rl_write_locked) {
					/*
					 * We need the runlist locked for
					 * writing, so if it is locked for
					 * reading relock it now and retry in
					 * case it changed whilst we dropped
					 * the lock.
					 */
					up_read(&ni->runlist.lock);
					down_write(&ni->runlist.lock);
					rl_write_locked = true;
					goto retry_remap;
				}
				err = ntfs_map_runlist_nolock(ni, bh_cpos,
						NULL);
				if (likely(!err)) {
					is_retry = true;
					goto retry_remap;
				}
				/*
				 * If @vcn is out of bounds, pretend @lcn is
				 * LCN_ENOENT.  As long as the buffer is out
				 * of bounds this will work fine.
				 */
				if (err == -ENOENT) {
					lcn = LCN_ENOENT;
					err = 0;
					goto rl_not_mapped_enoent;
				}
			} else
				err = -EIO;
			/* Failed to map the buffer, even after retrying. */
			bh->b_blocknr = -1;
			ntfs_error(vol->sb, "Failed to write to inode 0x%lx, "
					"attribute type 0x%x, vcn 0x%llx, "
					"vcn offset 0x%x, because its "
					"location on disk could not be "
					"determined%s (error code %i).",
					ni->mft_no, ni->type,
					(unsigned long long)bh_cpos,
					(unsigned)bh_pos &
					vol->cluster_size_mask,
					is_retry ? " even after retrying" : "",
					err);
			break;
		}
rl_not_mapped_enoent:
		/*
		 * The buffer is in a hole or out of bounds.  We need to fill
		 * the hole, unless the buffer is in a cluster which is not
		 * touched by the write, in which case we just leave the buffer
		 * unmapped.  This can only happen when the cluster size is
		 * less than the page cache size.
		 */
		if (unlikely(vol->cluster_size < PAGE_CACHE_SIZE)) {
			bh_cend = (bh_end + vol->cluster_size - 1) >>
					vol->cluster_size_bits;
			if ((bh_cend <= cpos || bh_cpos >= cend)) {
				bh->b_blocknr = -1;
				/*
				 * If the buffer is uptodate we skip it.  If it
				 * is not but the page is uptodate, we can set
				 * the buffer uptodate.  If the page is not
				 * uptodate, we can clear the buffer and set it
				 * uptodate.  Whether this is worthwhile is
				 * debatable and this could be removed.
				 */
				if (PageUptodate(page)) {
					if (!buffer_uptodate(bh))
						set_buffer_uptodate(bh);
				} else if (!buffer_uptodate(bh)) {
					zero_user(page, bh_offset(bh),
						blocksize);
					set_buffer_uptodate(bh);
				}
				continue;
			}
		}
		/*
		 * Out of bounds buffer is invalid if it was not really out of
		 * bounds.
		 */
		BUG_ON(lcn != LCN_HOLE);
		/*
		 * We need the runlist locked for writing, so if it is locked
		 * for reading relock it now and retry in case it changed
		 * whilst we dropped the lock.
		 */
		BUG_ON(!rl);
		if (!rl_write_locked) {
			up_read(&ni->runlist.lock);
			down_write(&ni->runlist.lock);
			rl_write_locked = true;
			goto retry_remap;
		}
		/* Find the previous last allocated cluster. */
		BUG_ON(rl->lcn != LCN_HOLE);
		lcn = -1;
		rl2 = rl;
		while (--rl2 >= ni->runlist.rl) {
			if (rl2->lcn >= 0) {
				lcn = rl2->lcn + rl2->length;
				break;
			}
		}
		rl2 = ntfs_cluster_alloc(vol, bh_cpos, 1, lcn, DATA_ZONE,
				false);
		if (IS_ERR(rl2)) {
			err = PTR_ERR(rl2);
			ntfs_debug("Failed to allocate cluster, error code %i.",
					err);
			break;
		}
		lcn = rl2->lcn;
		rl = ntfs_runlists_merge(ni->runlist.rl, rl2);
		if (IS_ERR(rl)) {
			err = PTR_ERR(rl);
			if (err != -ENOMEM)
				err = -EIO;
			if (ntfs_cluster_free_from_rl(vol, rl2)) {
				ntfs_error(vol->sb, "Failed to release "
						"allocated cluster in error "
						"code path.  Run chkdsk to "
						"recover the lost cluster.");
				NVolSetErrors(vol);
			}
			ntfs_free(rl2);
			break;
		}
		ni->runlist.rl = rl;
		status.runlist_merged = 1;
		ntfs_debug("Allocated cluster, lcn 0x%llx.",
				(unsigned long long)lcn);
		/* Map and lock the mft record and get the attribute record. */
		if (!NInoAttr(ni))
			base_ni = ni;
		else
			base_ni = ni->ext.base_ntfs_ino;
		m = map_mft_record(base_ni);
		if (IS_ERR(m)) {
			err = PTR_ERR(m);
			break;
		}
		ctx = ntfs_attr_get_search_ctx(base_ni, m);
		if (unlikely(!ctx)) {
			err = -ENOMEM;
			unmap_mft_record(base_ni);
			break;
		}
		status.mft_attr_mapped = 1;
		err = ntfs_attr_lookup(ni->type, ni->name, ni->name_len,
				CASE_SENSITIVE, bh_cpos, NULL, 0, ctx);
		if (unlikely(err)) {
			if (err == -ENOENT)
				err = -EIO;
			break;
		}
		m = ctx->mrec;
		a = ctx->attr;
		/*
		 * Find the runlist element with which the attribute extent
		 * starts.  Note, we cannot use the _attr_ version because we
		 * have mapped the mft record.  That is ok because we know the
		 * runlist fragment must be mapped already to have ever gotten
		 * here, so we can just use the _rl_ version.
		 */
		vcn = sle64_to_cpu(a->data.non_resident.lowest_vcn);
		rl2 = ntfs_rl_find_vcn_nolock(rl, vcn);
		BUG_ON(!rl2);
		BUG_ON(!rl2->length);
		BUG_ON(rl2->lcn < LCN_HOLE);
		highest_vcn = sle64_to_cpu(a->data.non_resident.highest_vcn);
		/*
		 * If @highest_vcn is zero, calculate the real highest_vcn
		 * (which can really be zero).
		 */
		if (!highest_vcn)
			highest_vcn = (sle64_to_cpu(
					a->data.non_resident.allocated_size) >>
					vol->cluster_size_bits) - 1;
		/*
		 * Determine the size of the mapping pairs array for the new
		 * extent, i.e. the old extent with the hole filled.
		 */
		mp_size = ntfs_get_size_for_mapping_pairs(vol, rl2, vcn,
				highest_vcn);
		if (unlikely(mp_size <= 0)) {
			if (!(err = mp_size))
				err = -EIO;
			ntfs_debug("Failed to get size for mapping pairs "
					"array, error code %i.", err);
			break;
		}
		/*
		 * Resize the attribute record to fit the new mapping pairs
		 * array.
		 */
		attr_rec_len = le32_to_cpu(a->length);
		err = ntfs_attr_record_resize(m, a, mp_size + le16_to_cpu(
				a->data.non_resident.mapping_pairs_offset));
		if (unlikely(err)) {
			BUG_ON(err != -ENOSPC);
			// TODO: Deal with this by using the current attribute
			// and fill it with as much of the mapping pairs
			// array as possible.  Then loop over each attribute
			// extent rewriting the mapping pairs arrays as we go
			// along and if when we reach the end we have not
			// enough space, try to resize the last attribute
			// extent and if even that fails, add a new attribute
			// extent.
			// We could also try to resize at each step in the hope
			// that we will not need to rewrite every single extent.
			// Note, we may need to decompress some extents to fill
			// the runlist as we are walking the extents...
			ntfs_error(vol->sb, "Not enough space in the mft "
					"record for the extended attribute "
					"record.  This case is not "
					"implemented yet.");
			err = -EOPNOTSUPP;
			break ;
		}
		status.mp_rebuilt = 1;
		/*
		 * Generate the mapping pairs array directly into the attribute
		 * record.
		 */
		err = ntfs_mapping_pairs_build(vol, (u8*)a + le16_to_cpu(
				a->data.non_resident.mapping_pairs_offset),
				mp_size, rl2, vcn, highest_vcn, NULL);
		if (unlikely(err)) {
			ntfs_error(vol->sb, "Cannot fill hole in inode 0x%lx, "
					"attribute type 0x%x, because building "
					"the mapping pairs failed with error "
					"code %i.", vi->i_ino,
					(unsigned)le32_to_cpu(ni->type), err);
			err = -EIO;
			break;
		}
		/* Update the highest_vcn but only if it was not set. */
		if (unlikely(!a->data.non_resident.highest_vcn))
			a->data.non_resident.highest_vcn =
					cpu_to_sle64(highest_vcn);
		/*
		 * If the attribute is sparse/compressed, update the compressed
		 * size in the ntfs_inode structure and the attribute record.
		 */
		if (likely(NInoSparse(ni) || NInoCompressed(ni))) {
			/*
			 * If we are not in the first attribute extent, switch
			 * to it, but first ensure the changes will make it to
			 * disk later.
			 */
			if (a->data.non_resident.lowest_vcn) {
				flush_dcache_mft_record_page(ctx->ntfs_ino);
				mark_mft_record_dirty(ctx->ntfs_ino);
				ntfs_attr_reinit_search_ctx(ctx);
				err = ntfs_attr_lookup(ni->type, ni->name,
						ni->name_len, CASE_SENSITIVE,
						0, NULL, 0, ctx);
				if (unlikely(err)) {
					status.attr_switched = 1;
					break;
				}
				/* @m is not used any more so do not set it. */
				a = ctx->attr;
			}
			write_lock_irqsave(&ni->size_lock, flags);
			ni->itype.compressed.size += vol->cluster_size;
			a->data.non_resident.compressed_size =
					cpu_to_sle64(ni->itype.compressed.size);
			write_unlock_irqrestore(&ni->size_lock, flags);
		}
		/* Ensure the changes make it to disk. */
		flush_dcache_mft_record_page(ctx->ntfs_ino);
		mark_mft_record_dirty(ctx->ntfs_ino);
		ntfs_attr_put_search_ctx(ctx);
		unmap_mft_record(base_ni);
		/* Successfully filled the hole. */
		status.runlist_merged = 0;
		status.mft_attr_mapped = 0;
		status.mp_rebuilt = 0;
		/* Setup the map cache and use that to deal with the buffer. */
		was_hole = true;
		vcn = bh_cpos;
		vcn_len = 1;
		lcn_block = lcn << (vol->cluster_size_bits - blocksize_bits);
		cdelta = 0;
		/*
		 * If the number of remaining clusters in the @pages is smaller
		 * or equal to the number of cached clusters, unlock the
		 * runlist as the map cache will be used from now on.
		 */
		if (likely(vcn + vcn_len >= cend)) {
			up_write(&ni->runlist.lock);
			rl_write_locked = false;
			rl = NULL;
		}
		goto map_buffer_cached;
	} while (bh_pos += blocksize, (bh = bh->b_this_page) != head);
	/* If there are no errors, do the next page. */
	if (likely(!err && ++u < nr_pages))
		goto do_next_page;
	/* If there are no errors, release the runlist lock if we took it. */
	if (likely(!err)) {
		if (unlikely(rl_write_locked)) {
			up_write(&ni->runlist.lock);
			rl_write_locked = false;
		} else if (unlikely(rl))
			up_read(&ni->runlist.lock);
		rl = NULL;
	}
	/* If we issued read requests, let them complete. */
	read_lock_irqsave(&ni->size_lock, flags);
	initialized_size = ni->initialized_size;
	read_unlock_irqrestore(&ni->size_lock, flags);
	while (wait_bh > wait) {
		bh = *--wait_bh;
		wait_on_buffer(bh);
		if (likely(buffer_uptodate(bh))) {
			page = bh->b_page;
			bh_pos = ((s64)page->index << PAGE_CACHE_SHIFT) +
					bh_offset(bh);
			/*
			 * If the buffer overflows the initialized size, need
			 * to zero the overflowing region.
			 */
			if (unlikely(bh_pos + blocksize > initialized_size)) {
				int ofs = 0;

				if (likely(bh_pos < initialized_size))
					ofs = initialized_size - bh_pos;
				zero_user_segment(page, bh_offset(bh) + ofs,
						blocksize);
			}
		} else /* if (unlikely(!buffer_uptodate(bh))) */
			err = -EIO;
	}
	if (likely(!err)) {
		/* Clear buffer_new on all buffers. */
		u = 0;
		do {
			bh = head = page_buffers(pages[u]);
			do {
				if (buffer_new(bh))
					clear_buffer_new(bh);
			} while ((bh = bh->b_this_page) != head);
		} while (++u < nr_pages);
		ntfs_debug("Done.");
		return err;
	}
	if (status.attr_switched) {
		/* Get back to the attribute extent we modified. */
		ntfs_attr_reinit_search_ctx(ctx);
		if (ntfs_attr_lookup(ni->type, ni->name, ni->name_len,
				CASE_SENSITIVE, bh_cpos, NULL, 0, ctx)) {
			ntfs_error(vol->sb, "Failed to find required "
					"attribute extent of attribute in "
					"error code path.  Run chkdsk to "
					"recover.");
			write_lock_irqsave(&ni->size_lock, flags);
			ni->itype.compressed.size += vol->cluster_size;
			write_unlock_irqrestore(&ni->size_lock, flags);
			flush_dcache_mft_record_page(ctx->ntfs_ino);
			mark_mft_record_dirty(ctx->ntfs_ino);
			/*
			 * The only thing that is now wrong is the compressed
			 * size of the base attribute extent which chkdsk
			 * should be able to fix.
			 */
			NVolSetErrors(vol);
		} else {
			m = ctx->mrec;
			a = ctx->attr;
			status.attr_switched = 0;
		}
	}
	/*
	 * If the runlist has been modified, need to restore it by punching a
	 * hole into it and we then need to deallocate the on-disk cluster as
	 * well.  Note, we only modify the runlist if we are able to generate a
	 * new mapping pairs array, i.e. only when the mapped attribute extent
	 * is not switched.
	 */
	if (status.runlist_merged && !status.attr_switched) {
		BUG_ON(!rl_write_locked);
		/* Make the file cluster we allocated sparse in the runlist. */
		if (ntfs_rl_punch_nolock(vol, &ni->runlist, bh_cpos, 1)) {
			ntfs_error(vol->sb, "Failed to punch hole into "
					"attribute runlist in error code "
					"path.  Run chkdsk to recover the "
					"lost cluster.");
			NVolSetErrors(vol);
		} else /* if (success) */ {
			status.runlist_merged = 0;
			/*
			 * Deallocate the on-disk cluster we allocated but only
			 * if we succeeded in punching its vcn out of the
			 * runlist.
			 */
			down_write(&vol->lcnbmp_lock);
			if (ntfs_bitmap_clear_bit(vol->lcnbmp_ino, lcn)) {
				ntfs_error(vol->sb, "Failed to release "
						"allocated cluster in error "
						"code path.  Run chkdsk to "
						"recover the lost cluster.");
				NVolSetErrors(vol);
			}
			up_write(&vol->lcnbmp_lock);
		}
	}
	/*
	 * Resize the attribute record to its old size and rebuild the mapping
	 * pairs array.  Note, we only can do this if the runlist has been
	 * restored to its old state which also implies that the mapped
	 * attribute extent is not switched.
	 */
	if (status.mp_rebuilt && !status.runlist_merged) {
		if (ntfs_attr_record_resize(m, a, attr_rec_len)) {
			ntfs_error(vol->sb, "Failed to restore attribute "
					"record in error code path.  Run "
					"chkdsk to recover.");
			NVolSetErrors(vol);
		} else /* if (success) */ {
			if (ntfs_mapping_pairs_build(vol, (u8*)a +
					le16_to_cpu(a->data.non_resident.
					mapping_pairs_offset), attr_rec_len -
					le16_to_cpu(a->data.non_resident.
					mapping_pairs_offset), ni->runlist.rl,
					vcn, highest_vcn, NULL)) {
				ntfs_error(vol->sb, "Failed to restore "
						"mapping pairs array in error "
						"code path.  Run chkdsk to "
						"recover.");
				NVolSetErrors(vol);
			}
			flush_dcache_mft_record_page(ctx->ntfs_ino);
			mark_mft_record_dirty(ctx->ntfs_ino);
		}
	}
	/* Release the mft record and the attribute. */
	if (status.mft_attr_mapped) {
		ntfs_attr_put_search_ctx(ctx);
		unmap_mft_record(base_ni);
	}
	/* Release the runlist lock. */
	if (rl_write_locked)
		up_write(&ni->runlist.lock);
	else if (rl)
		up_read(&ni->runlist.lock);
	/*
	 * Zero out any newly allocated blocks to avoid exposing stale data.
	 * If BH_New is set, we know that the block was newly allocated above
	 * and that it has not been fully zeroed and marked dirty yet.
	 */
	nr_pages = u;
	u = 0;
	end = bh_cpos << vol->cluster_size_bits;
	do {
		page = pages[u];
		bh = head = page_buffers(page);
		do {
			if (u == nr_pages &&
					((s64)page->index << PAGE_CACHE_SHIFT) +
					bh_offset(bh) >= end)
				break;
			if (!buffer_new(bh))
				continue;
			clear_buffer_new(bh);
			if (!buffer_uptodate(bh)) {
				if (PageUptodate(page))
					set_buffer_uptodate(bh);
				else {
					zero_user(page, bh_offset(bh),
							blocksize);
					set_buffer_uptodate(bh);
				}
			}
			mark_buffer_dirty(bh);
		} while ((bh = bh->b_this_page) != head);
	} while (++u <= nr_pages);
	ntfs_error(vol->sb, "Failed.  Returning error code %i.", err);
	return err;
}

/*
 * Copy as much as we can into the pages and return the number of bytes which
 * were sucessfully copied.  If a fault is encountered then clear the pages
 * out to (ofs + bytes) and return the number of bytes which were copied.
 */
static inline size_t ntfs_copy_from_user(struct page **pages,
		unsigned nr_pages, unsigned ofs, const char __user *buf,
		size_t bytes)
{
	struct page **last_page = pages + nr_pages;
	char *addr;
	size_t total = 0;
	unsigned len;
	int left;

	do {
		len = PAGE_CACHE_SIZE - ofs;
		if (len > bytes)
			len = bytes;
		addr = kmap_atomic(*pages, KM_USER0);
		left = __copy_from_user_inatomic(addr + ofs, buf, len);
		kunmap_atomic(addr, KM_USER0);
		if (unlikely(left)) {
			/* Do it the slow way. */
			addr = kmap(*pages);
			left = __copy_from_user(addr + ofs, buf, len);
			kunmap(*pages);
			if (unlikely(left))
				goto err_out;
		}
		total += len;
		bytes -= len;
		if (!bytes)
			break;
		buf += len;
		ofs = 0;
	} while (++pages < last_page);
out:
	return total;
err_out:
	total += len - left;
	/* Zero the rest of the target like __copy_from_user(). */
	while (++pages < last_page) {
		bytes -= len;
		if (!bytes)
			break;
		len = PAGE_CACHE_SIZE;
		if (len > bytes)
			len = bytes;
		zero_user(*pages, 0, len);
	}
	goto out;
}

static size_t __ntfs_copy_from_user_iovec_inatomic(char *vaddr,
		const struct iovec *iov, size_t iov_ofs, size_t bytes)
{
	size_t total = 0;

	while (1) {
		const char __user *buf = iov->iov_base + iov_ofs;
		unsigned len;
		size_t left;

		len = iov->iov_len - iov_ofs;
		if (len > bytes)
			len = bytes;
		left = __copy_from_user_inatomic(vaddr, buf, len);
		total += len;
		bytes -= len;
		vaddr += len;
		if (unlikely(left)) {
			total -= left;
			break;
		}
		if (!bytes)
			break;
		iov++;
		iov_ofs = 0;
	}
	return total;
}

static inline void ntfs_set_next_iovec(const struct iovec **iovp,
		size_t *iov_ofsp, size_t bytes)
{
	const struct iovec *iov = *iovp;
	size_t iov_ofs = *iov_ofsp;

	while (bytes) {
		unsigned len;

		len = iov->iov_len - iov_ofs;
		if (len > bytes)
			len = bytes;
		bytes -= len;
		iov_ofs += len;
		if (iov->iov_len == iov_ofs) {
			iov++;
			iov_ofs = 0;
		}
	}
	*iovp = iov;
	*iov_ofsp = iov_ofs;
}

/*
 * This has the same side-effects and return value as ntfs_copy_from_user().
 * The difference is that on a fault we need to memset the remainder of the
 * pages (out to offset + bytes), to emulate ntfs_copy_from_user()'s
 * single-segment behaviour.
 *
 * We call the same helper (__ntfs_copy_from_user_iovec_inatomic()) both
 * when atomic and when not atomic.  This is ok because
 * __ntfs_copy_from_user_iovec_inatomic() calls __copy_from_user_inatomic()
 * and it is ok to call this when non-atomic.
 * Infact, the only difference between __copy_from_user_inatomic() and
 * __copy_from_user() is that the latter calls might_sleep() and the former
 * should not zero the tail of the buffer on error.  And on many
 * architectures __copy_from_user_inatomic() is just defined to
 * __copy_from_user() so it makes no difference at all on those architectures.
 */
static inline size_t ntfs_copy_from_user_iovec(struct page **pages,
		unsigned nr_pages, unsigned ofs, const struct iovec **iov,
		size_t *iov_ofs, size_t bytes)
{
	struct page **last_page = pages + nr_pages;
	char *addr;
	size_t copied, len, total = 0;

	do {
		len = PAGE_CACHE_SIZE - ofs;
		if (len > bytes)
			len = bytes;
		addr = kmap_atomic(*pages, KM_USER0);
		copied = __ntfs_copy_from_user_iovec_inatomic(addr + ofs,
				*iov, *iov_ofs, len);
		kunmap_atomic(addr, KM_USER0);
		if (unlikely(copied != len)) {
			/* Do it the slow way. */
			addr = kmap(*pages);
			copied = __ntfs_copy_from_user_iovec_inatomic(addr + ofs,
					*iov, *iov_ofs, len);
			/*
			 * Zero the rest of the target like __copy_from_user().
			 */
			memset(addr + ofs + copied, 0, len - copied);
			kunmap(*pages);
			if (unlikely(copied != len))
				goto err_out;
		}
		total += len;
		bytes -= len;
		if (!bytes)
			break;
		ntfs_set_next_iovec(iov, iov_ofs, len);
		ofs = 0;
	} while (++pages < last_page);
out:
	return total;
err_out:
	total += copied;
	/* Zero the rest of the target like __copy_from_user(). */
	while (++pages < last_page) {
		bytes -= len;
		if (!bytes)
			break;
		len = PAGE_CACHE_SIZE;
		if (len > bytes)
			len = bytes;
		zero_user(*pages, 0, len);
	}
	goto out;
}

static inline void ntfs_flush_dcache_pages(struct page **pages,
		unsigned nr_pages)
{
	BUG_ON(!nr_pages);
	/*
	 * Warning: Do not do the decrement at the same time as the call to
	 * flush_dcache_page() because it is a NULL macro on i386 and hence the
	 * decrement never happens so the loop never terminates.
	 */
	do {
		--nr_pages;
		flush_dcache_page(pages[nr_pages]);
	} while (nr_pages > 0);
}

/**
 * ntfs_commit_pages_after_non_resident_write - commit the received data
 * @pages:	array of destination pages
 * @nr_pages:	number of pages in @pages
 * @pos:	byte position in file at which the write begins
 * @bytes:	number of bytes to be written
 *
 * See description of ntfs_commit_pages_after_write(), below.
 */
static inline int ntfs_commit_pages_after_non_resident_write(
		struct page **pages, const unsigned nr_pages,
		s64 pos, size_t bytes)
{
	s64 end, initialized_size;
	struct inode *vi;
	ntfs_inode *ni, *base_ni;
	struct buffer_head *bh, *head;
	ntfs_attr_search_ctx *ctx;
	MFT_RECORD *m;
	ATTR_RECORD *a;
	unsigned long flags;
	unsigned blocksize, u;
	int err;

	vi = pages[0]->mapping->host;
	ni = NTFS_I(vi);
	blocksize = vi->i_sb->s_blocksize;
	end = pos + bytes;
	u = 0;
	do {
		s64 bh_pos;
		struct page *page;
		bool partial;

		page = pages[u];
		bh_pos = (s64)page->index << PAGE_CACHE_SHIFT;
		bh = head = page_buffers(page);
		partial = false;
		do {
			s64 bh_end;

			bh_end = bh_pos + blocksize;
			if (bh_end <= pos || bh_pos >= end) {
				if (!buffer_uptodate(bh))
					partial = true;
			} else {
				set_buffer_uptodate(bh);
				mark_buffer_dirty(bh);
			}
		} while (bh_pos += blocksize, (bh = bh->b_this_page) != head);
		/*
		 * If all buffers are now uptodate but the page is not, set the
		 * page uptodate.
		 */
		if (!partial && !PageUptodate(page))
			SetPageUptodate(page);
	} while (++u < nr_pages);
	/*
	 * Finally, if we do not need to update initialized_size or i_size we
	 * are finished.
	 */
	read_lock_irqsave(&ni->size_lock, flags);
	initialized_size = ni->initialized_size;
	read_unlock_irqrestore(&ni->size_lock, flags);
	if (end <= initialized_size) {
		ntfs_debug("Done.");
		return 0;
	}
	/*
	 * Update initialized_size/i_size as appropriate, both in the inode and
	 * the mft record.
	 */
	if (!NInoAttr(ni))
		base_ni = ni;
	else
		base_ni = ni->ext.base_ntfs_ino;
	/* Map, pin, and lock the mft record. */
	m = map_mft_record(base_ni);
	if (IS_ERR(m)) {
		err = PTR_ERR(m);
		m = NULL;
		ctx = NULL;
		goto err_out;
	}
	BUG_ON(!NInoNonResident(ni));
	ctx = ntfs_attr_get_search_ctx(base_ni, m);
	if (unlikely(!ctx)) {
		err = -ENOMEM;
		goto err_out;
	}
	err = ntfs_attr_lookup(ni->type, ni->name, ni->name_len,
			CASE_SENSITIVE, 0, NULL, 0, ctx);
	if (unlikely(err)) {
		if (err == -ENOENT)
			err = -EIO;
		goto err_out;
	}
	a = ctx->attr;
	BUG_ON(!a->non_resident);
	write_lock_irqsave(&ni->size_lock, flags);
	BUG_ON(end > ni->allocated_size);
	ni->initialized_size = end;
	a->data.non_resident.initialized_size = cpu_to_sle64(end);
	if (end > i_size_read(vi)) {
		i_size_write(vi, end);
		a->data.non_resident.data_size =
				a->data.non_resident.initialized_size;
	}
	write_unlock_irqrestore(&ni->size_lock, flags);
	/* Mark the mft record dirty, so it gets written back. */
	flush_dcache_mft_record_page(ctx->ntfs_ino);
	mark_mft_record_dirty(ctx->ntfs_ino);
	ntfs_attr_put_search_ctx(ctx);
	unmap_mft_record(base_ni);
	ntfs_debug("Done.");
	return 0;
err_out:
	if (ctx)
		ntfs_attr_put_search_ctx(ctx);
	if (m)
		unmap_mft_record(base_ni);
	ntfs_error(vi->i_sb, "Failed to update initialized_size/i_size (error "
			"code %i).", err);
	if (err != -ENOMEM)
		NVolSetErrors(ni->vol);
	return err;
}

/**
 * ntfs_commit_pages_after_write - commit the received data
 * @pages:	array of destination pages
 * @nr_pages:	number of pages in @pages
 * @pos:	byte position in file at which the write begins
 * @bytes:	number of bytes to be written
 *
 * This is called from ntfs_file_buffered_write() with i_mutex held on the inode
 * (@pages[0]->mapping->host).  There are @nr_pages pages in @pages which are
 * locked but not kmap()ped.  The source data has already been copied into the
 * @page.  ntfs_prepare_pages_for_non_resident_write() has been called before
 * the data was copied (for non-resident attributes only) and it returned
 * success.
 *
 * Need to set uptodate and mark dirty all buffers within the boundary of the
 * write.  If all buffers in a page are uptodate we set the page uptodate, too.
 *
 * Setting the buffers dirty ensures that they get written out later when
 * ntfs_writepage() is invoked by the VM.
 *
 * Finally, we need to update i_size and initialized_size as appropriate both
 * in the inode and the mft record.
 *
 * This is modelled after fs/buffer.c::generic_commit_write(), which marks
 * buffers uptodate and dirty, sets the page uptodate if all buffers in the
 * page are uptodate, and updates i_size if the end of io is beyond i_size.  In
 * that case, it also marks the inode dirty.
 *
 * If things have gone as outlined in
 * ntfs_prepare_pages_for_non_resident_write(), we do not need to do any page
 * content modifications here for non-resident attributes.  For resident
 * attributes we need to do the uptodate bringing here which we combine with
 * the copying into the mft record which means we save one atomic kmap.
 *
 * Return 0 on success or -errno on error.
 */
static int ntfs_commit_pages_after_write(struct page **pages,
		const unsigned nr_pages, s64 pos, size_t bytes)
{
	s64 end, initialized_size;
	loff_t i_size;
	struct inode *vi;
	ntfs_inode *ni, *base_ni;
	struct page *page;
	ntfs_attr_search_ctx *ctx;
	MFT_RECORD *m;
	ATTR_RECORD *a;
	char *kattr, *kaddr;
	unsigned long flags;
	u32 attr_len;
	int err;

	BUG_ON(!nr_pages);
	BUG_ON(!pages);
	page = pages[0];
	BUG_ON(!page);
	vi = page->mapping->host;
	ni = NTFS_I(vi);
	ntfs_debug("Entering for inode 0x%lx, attribute type 0x%x, start page "
			"index 0x%lx, nr_pages 0x%x, pos 0x%llx, bytes 0x%zx.",
			vi->i_ino, ni->type, page->index, nr_pages,
			(long long)pos, bytes);
	if (NInoNonResident(ni))
		return ntfs_commit_pages_after_non_resident_write(pages,
				nr_pages, pos, bytes);
	BUG_ON(nr_pages > 1);
	/*
	 * Attribute is resident, implying it is not compressed, encrypted, or
	 * sparse.
	 */
	if (!NInoAttr(ni))
		base_ni = ni;
	else
		base_ni = ni->ext.base_ntfs_ino;
	BUG_ON(NInoNonResident(ni));
	/* Map, pin, and lock the mft record. */
	m = map_mft_record(base_ni);
	if (IS_ERR(m)) {
		err = PTR_ERR(m);
		m = NULL;
		ctx = NULL;
		goto err_out;
	}
	ctx = ntfs_attr_get_search_ctx(base_ni, m);
	if (unlikely(!ctx)) {
		err = -ENOMEM;
		goto err_out;
	}
	err = ntfs_attr_lookup(ni->type, ni->name, ni->name_len,
			CASE_SENSITIVE, 0, NULL, 0, ctx);
	if (unlikely(err)) {
		if (err == -ENOENT)
			err = -EIO;
		goto err_out;
	}
	a = ctx->attr;
	BUG_ON(a->non_resident);
	/* The total length of the attribute value. */
	attr_len = le32_to_cpu(a->data.resident.value_length);
	i_size = i_size_read(vi);
	BUG_ON(attr_len != i_size);
	BUG_ON(pos > attr_len);
	end = pos + bytes;
	BUG_ON(end > le32_to_cpu(a->length) -
			le16_to_cpu(a->data.resident.value_offset));
	kattr = (u8*)a + le16_to_cpu(a->data.resident.value_offset);
	kaddr = kmap_atomic(page, KM_USER0);
	/* Copy the received data from the page to the mft record. */
	memcpy(kattr + pos, kaddr + pos, bytes);
	/* Update the attribute length if necessary. */
	if (end > attr_len) {
		attr_len = end;
		a->data.resident.value_length = cpu_to_le32(attr_len);
	}
	/*
	 * If the page is not uptodate, bring the out of bounds area(s)
	 * uptodate by copying data from the mft record to the page.
	 */
	if (!PageUptodate(page)) {
		if (pos > 0)
			memcpy(kaddr, kattr, pos);
		if (end < attr_len)
			memcpy(kaddr + end, kattr + end, attr_len - end);
		/* Zero the region outside the end of the attribute value. */
		memset(kaddr + attr_len, 0, PAGE_CACHE_SIZE - attr_len);
		flush_dcache_page(page);
		SetPageUptodate(page);
	}
	kunmap_atomic(kaddr, KM_USER0);
	/* Update initialized_size/i_size if necessary. */
	read_lock_irqsave(&ni->size_lock, flags);
	initialized_size = ni->initialized_size;
	BUG_ON(end > ni->allocated_size);
	read_unlock_irqrestore(&ni->size_lock, flags);
	BUG_ON(initialized_size != i_size);
	if (end > initialized_size) {
		write_lock_irqsave(&ni->size_lock, flags);
		ni->initialized_size = end;
		i_size_write(vi, end);
		write_unlock_irqrestore(&ni->size_lock, flags);
	}
	/* Mark the mft record dirty, so it gets written back. */
	flush_dcache_mft_record_page(ctx->ntfs_ino);
	mark_mft_record_dirty(ctx->ntfs_ino);
	ntfs_attr_put_search_ctx(ctx);
	unmap_mft_record(base_ni);
	ntfs_debug("Done.");
	return 0;
err_out:
	if (err == -ENOMEM) {
		ntfs_warning(vi->i_sb, "Error allocating memory required to "
				"commit the write.");
		if (PageUptodate(page)) {
			ntfs_warning(vi->i_sb, "Page is uptodate, setting "
					"dirty so the write will be retried "
					"later on by the VM.");
			/*
			 * Put the page on mapping->dirty_pages, but leave its
			 * buffers' dirty state as-is.
			 */
			__set_page_dirty_nobuffers(page);
			err = 0;
		} else
			ntfs_error(vi->i_sb, "Page is not uptodate.  Written "
					"data has been lost.");
	} else {
		ntfs_error(vi->i_sb, "Resident attribute commit write failed "
				"with error %i.", err);
		NVolSetErrors(ni->vol);
	}
	if (ctx)
		ntfs_attr_put_search_ctx(ctx);
	if (m)
		unmap_mft_record(base_ni);
	return err;
}

/**
 * ntfs_file_buffered_write -
 *
 * Locking: The vfs is holding ->i_mutex on the inode.
 */
static ssize_t ntfs_file_buffered_write(struct kiocb *iocb,
		const struct iovec *iov, unsigned long nr_segs,
		loff_t pos, loff_t *ppos, size_t count)
{
	struct file *file = iocb->ki_filp;
	struct address_space *mapping = file->f_mapping;
	struct inode *vi = mapping->host;
	ntfs_inode *ni = NTFS_I(vi);
	ntfs_volume *vol = ni->vol;
	struct page *pages[NTFS_MAX_PAGES_PER_CLUSTER];
	struct page *cached_page = NULL;
	char __user *buf = NULL;
	s64 end, ll;
	VCN last_vcn;
	LCN lcn;
	unsigned long flags;
	size_t bytes, iov_ofs = 0;	/* Offset in the current iovec. */
	ssize_t status, written;
	unsigned nr_pages;
	int err;
	struct pagevec lru_pvec;

	ntfs_debug("Entering for i_ino 0x%lx, attribute type 0x%x, "
			"pos 0x%llx, count 0x%lx.",
			vi->i_ino, (unsigned)le32_to_cpu(ni->type),
			(unsigned long long)pos, (unsigned long)count);
	if (unlikely(!count))
		return 0;
	BUG_ON(NInoMstProtected(ni));
	/*
	 * If the attribute is not an index root and it is encrypted or
	 * compressed, we cannot write to it yet.  Note we need to check for
	 * AT_INDEX_ALLOCATION since this is the type of both directory and
	 * index inodes.
	 */
	if (ni->type != AT_INDEX_ALLOCATION) {
		/* If file is encrypted, deny access, just like NT4. */
		if (NInoEncrypted(ni)) {
			/*
			 * Reminder for later: Encrypted files are _always_
			 * non-resident so that the content can always be
			 * encrypted.
			 */
			ntfs_debug("Denying write access to encrypted file.");
			return -EACCES;
		}
		if (NInoCompressed(ni)) {
			/* Only unnamed $DATA attribute can be compressed. */
			BUG_ON(ni->type != AT_DATA);
			BUG_ON(ni->name_len);
			/*
			 * Reminder for later: If resident, the data is not
			 * actually compressed.  Only on the switch to non-
			 * resident does compression kick in.  This is in
			 * contrast to encrypted files (see above).
			 */
			ntfs_error(vi->i_sb, "Writing to compressed files is "
					"not implemented yet.  Sorry.");
			return -EOPNOTSUPP;
		}
	}
	/*
	 * If a previous ntfs_truncate() failed, repeat it and abort if it
	 * fails again.
	 */
	if (unlikely(NInoTruncateFailed(ni))) {
		down_write(&vi->i_alloc_sem);
		err = ntfs_truncate(vi);
		up_write(&vi->i_alloc_sem);
		if (err || NInoTruncateFailed(ni)) {
			if (!err)
				err = -EIO;
			ntfs_error(vol->sb, "Cannot perform write to inode "
					"0x%lx, attribute type 0x%x, because "
					"ntfs_truncate() failed (error code "
					"%i).", vi->i_ino,
					(unsigned)le32_to_cpu(ni->type), err);
			return err;
		}
	}
	/* The first byte after the write. */
	end = pos + count;
	/*
	 * If the write goes beyond the allocated size, extend the allocation
	 * to cover the whole of the write, rounded up to the nearest cluster.
	 */
	read_lock_irqsave(&ni->size_lock, flags);
	ll = ni->allocated_size;
	read_unlock_irqrestore(&ni->size_lock, flags);
	if (end > ll) {
		/* Extend the allocation without changing the data size. */
		ll = ntfs_attr_extend_allocation(ni, end, -1, pos);
		if (likely(ll >= 0)) {
			BUG_ON(pos >= ll);
			/* If the extension was partial truncate the write. */
			if (end > ll) {
				ntfs_debug("Truncating write to inode 0x%lx, "
						"attribute type 0x%x, because "
						"the allocation was only "
						"partially extended.",
						vi->i_ino, (unsigned)
						le32_to_cpu(ni->type));
				end = ll;
				count = ll - pos;
			}
		} else {
			err = ll;
			read_lock_irqsave(&ni->size_lock, flags);
			ll = ni->allocated_size;
			read_unlock_irqrestore(&ni->size_lock, flags);
			/* Perform a partial write if possible or fail. */
			if (pos < ll) {
				ntfs_debug("Truncating write to inode 0x%lx, "
						"attribute type 0x%x, because "
						"extending the allocation "
						"failed (error code %i).",
						vi->i_ino, (unsigned)
						le32_to_cpu(ni->type), err);
				end = ll;
				count = ll - pos;
			} else {
				ntfs_error(vol->sb, "Cannot perform write to "
						"inode 0x%lx, attribute type "
						"0x%x, because extending the "
						"allocation failed (error "
						"code %i).", vi->i_ino,
						(unsigned)
						le32_to_cpu(ni->type), err);
				return err;
			}
		}
	}
	pagevec_init(&lru_pvec, 0);
	written = 0;
	/*
	 * If the write starts beyond the initialized size, extend it up to the
	 * beginning of the write and initialize all non-sparse space between
	 * the old initialized size and the new one.  This automatically also
	 * increments the vfs inode->i_size to keep it above or equal to the
	 * initialized_size.
	 */
	read_lock_irqsave(&ni->size_lock, flags);
	ll = ni->initialized_size;
	read_unlock_irqrestore(&ni->size_lock, flags);
	if (pos > ll) {
		err = ntfs_attr_extend_initialized(ni, pos, &cached_page,
				&lru_pvec);
		if (err < 0) {
			ntfs_error(vol->sb, "Cannot perform write to inode "
					"0x%lx, attribute type 0x%x, because "
					"extending the initialized size "
					"failed (error code %i).", vi->i_ino,
					(unsigned)le32_to_cpu(ni->type), err);
			status = err;
			goto err_out;
		}
	}
	/*
	 * Determine the number of pages per cluster for non-resident
	 * attributes.
	 */
	nr_pages = 1;
	if (vol->cluster_size > PAGE_CACHE_SIZE && NInoNonResident(ni))
		nr_pages = vol->cluster_size >> PAGE_CACHE_SHIFT;
	/* Finally, perform the actual write. */
	last_vcn = -1;
	if (likely(nr_segs == 1))
		buf = iov->iov_base;
	do {
		VCN vcn;
		pgoff_t idx, start_idx;
		unsigned ofs, do_pages, u;
		size_t copied;

		start_idx = idx = pos >> PAGE_CACHE_SHIFT;
		ofs = pos & ~PAGE_CACHE_MASK;
		bytes = PAGE_CACHE_SIZE - ofs;
		do_pages = 1;
		if (nr_pages > 1) {
			vcn = pos >> vol->cluster_size_bits;
			if (vcn != last_vcn) {
				last_vcn = vcn;
				/*
				 * Get the lcn of the vcn the write is in.  If
				 * it is a hole, need to lock down all pages in
				 * the cluster.
				 */
				down_read(&ni->runlist.lock);
				lcn = ntfs_attr_vcn_to_lcn_nolock(ni, pos >>
						vol->cluster_size_bits, false);
				up_read(&ni->runlist.lock);
				if (unlikely(lcn < LCN_HOLE)) {
					status = -EIO;
					if (lcn == LCN_ENOMEM)
						status = -ENOMEM;
					else
						ntfs_error(vol->sb, "Cannot "
							"perform write to "
							"inode 0x%lx, "
							"attribute type 0x%x, "
							"because the attribute "
							"is corrupt.",
							vi->i_ino, (unsigned)
							le32_to_cpu(ni->type));
					break;
				}
				if (lcn == LCN_HOLE) {
					start_idx = (pos & ~(s64)
							vol->cluster_size_mask)
							>> PAGE_CACHE_SHIFT;
					bytes = vol->cluster_size - (pos &
							vol->cluster_size_mask);
					do_pages = nr_pages;
				}
			}
		}
		if (bytes > count)
			bytes = count;
		/*
		 * Bring in the user page(s) that we will copy from _first_.
		 * Otherwise there is a nasty deadlock on copying from the same
		 * page(s) as we are writing to, without it/them being marked
		 * up-to-date.  Note, at present there is nothing to stop the
		 * pages being swapped out between us bringing them into memory
		 * and doing the actual copying.
		 */
		if (likely(nr_segs == 1))
			ntfs_fault_in_pages_readable(buf, bytes);
		else
			ntfs_fault_in_pages_readable_iovec(iov, iov_ofs, bytes);
		/* Get and lock @do_pages starting at index @start_idx. */
		status = __ntfs_grab_cache_pages(mapping, start_idx, do_pages,
				pages, &cached_page, &lru_pvec);
		if (unlikely(status))
			break;
		/*
		 * For non-resident attributes, we need to fill any holes with
		 * actual clusters and ensure all bufferes are mapped.  We also
		 * need to bring uptodate any buffers that are only partially
		 * being written to.
		 */
		if (NInoNonResident(ni)) {
			status = ntfs_prepare_pages_for_non_resident_write(
					pages, do_pages, pos, bytes);
			if (unlikely(status)) {
				loff_t i_size;

				do {
					unlock_page(pages[--do_pages]);
					page_cache_release(pages[do_pages]);
				} while (do_pages);
				/*
				 * The write preparation may have instantiated
				 * allocated space outside i_size.  Trim this
				 * off again.  We can ignore any errors in this
				 * case as we will just be waisting a bit of
				 * allocated space, which is not a disaster.
				 */
				i_size = i_size_read(vi);
				if (pos + bytes > i_size)
					vmtruncate(vi, i_size);
				break;
			}
		}
		u = (pos >> PAGE_CACHE_SHIFT) - pages[0]->index;
		if (likely(nr_segs == 1)) {
			copied = ntfs_copy_from_user(pages + u, do_pages - u,
					ofs, buf, bytes);
			buf += copied;
		} else
			copied = ntfs_copy_from_user_iovec(pages + u,
					do_pages - u, ofs, &iov, &iov_ofs,
					bytes);
		ntfs_flush_dcache_pages(pages + u, do_pages - u);
		status = ntfs_commit_pages_after_write(pages, do_pages, pos,
				bytes);
		if (likely(!status)) {
			written += copied;
			count -= copied;
			pos += copied;
			if (unlikely(copied != bytes))
				status = -EFAULT;
		}
		do {
			unlock_page(pages[--do_pages]);
			mark_page_accessed(pages[do_pages]);
			page_cache_release(pages[do_pages]);
		} while (do_pages);
		if (unlikely(status))
			break;
		balance_dirty_pages_ratelimited(mapping);
		cond_resched();
	} while (count);
err_out:
	*ppos = pos;
	if (cached_page)
		page_cache_release(cached_page);
	pagevec_lru_add_file(&lru_pvec);
	ntfs_debug("Done.  Returning %s (written 0x%lx, status %li).",
			written ? "written" : "status", (unsigned long)written,
			(long)status);
	return written ? written : status;
}

/**
 * ntfs_file_aio_write_nolock -
 */
static ssize_t ntfs_file_aio_write_nolock(struct kiocb *iocb,
		const struct iovec *iov, unsigned long nr_segs, loff_t *ppos)
{
	struct file *file = iocb->ki_filp;
	struct address_space *mapping = file->f_mapping;
	struct inode *inode = mapping->host;
	loff_t pos;
	size_t count;		/* after file limit checks */
	ssize_t written, err;

	count = 0;
	err = generic_segment_checks(iov, &nr_segs, &count, VERIFY_READ);
	if (err)
		return err;
	pos = *ppos;
	vfs_check_frozen(inode->i_sb, SB_FREEZE_WRITE);
	/* We can write back this queue in page reclaim. */
	current->backing_dev_info = mapping->backing_dev_info;
	written = 0;
	err = generic_write_checks(file, &pos, &count, S_ISBLK(inode->i_mode));
	if (err)
		goto out;
	if (!count)
		goto out;
	err = file_remove_suid(file);
	if (err)
		goto out;
	file_update_time(file);
	written = ntfs_file_buffered_write(iocb, iov, nr_segs, pos, ppos,
			count);
out:
	current->backing_dev_info = NULL;
	return written ? written : err;
}

/**
 * ntfs_file_aio_write -
 */
static ssize_t ntfs_file_aio_write(struct kiocb *iocb, const struct iovec *iov,
		unsigned long nr_segs, loff_t pos)
{
	struct file *file = iocb->ki_filp;
	struct address_space *mapping = file->f_mapping;
	struct inode *inode = mapping->host;
	ssize_t ret;

	BUG_ON(iocb->ki_pos != pos);

	mutex_lock(&inode->i_mutex);
	ret = ntfs_file_aio_write_nolock(iocb, iov, nr_segs, &iocb->ki_pos);
	mutex_unlock(&inode->i_mutex);
	if (ret > 0) {
		int err = generic_write_sync(file, pos, ret);
		if (err < 0)
			ret = err;
	}
	return ret;
}

/**
<<<<<<< HEAD
 * ntfs_file_writev -
 *
 * Basically the same as generic_file_writev() except that it ends up calling
 * ntfs_file_aio_write_nolock() instead of __generic_file_aio_write_nolock().
 */
static ssize_t ntfs_file_writev(struct file *file, const struct iovec *iov,
		unsigned long nr_segs, loff_t *ppos)
{
	struct address_space *mapping = file->f_mapping;
	struct inode *inode = mapping->host;
	struct kiocb kiocb;
	ssize_t ret;

	mutex_lock(&inode->i_mutex);
	init_sync_kiocb(&kiocb, file);
	ret = ntfs_file_aio_write_nolock(&kiocb, iov, nr_segs, ppos);
	if (ret == -EIOCBQUEUED)
		ret = wait_on_sync_kiocb(&kiocb);
	mutex_unlock(&inode->i_mutex);
	if (ret > 0) {
		int err = generic_write_sync(file, *ppos - ret, ret);
		if (err < 0)
			ret = err;
	}
	return ret;
}

/**
 * ntfs_file_write - simple wrapper for ntfs_file_writev()
 */
static ssize_t ntfs_file_write(struct file *file, const char __user *buf,
		size_t count, loff_t *ppos)
{
	struct iovec local_iov = { .iov_base = (void __user *)buf,
				   .iov_len = count };

	return ntfs_file_writev(file, &local_iov, 1, ppos);
}

/**
=======
>>>>>>> 94a8d5ca
 * ntfs_file_fsync - sync a file to disk
 * @filp:	file to be synced
 * @dentry:	dentry describing the file to sync
 * @datasync:	if non-zero only flush user data and not metadata
 *
 * Data integrity sync of a file to disk.  Used for fsync, fdatasync, and msync
 * system calls.  This function is inspired by fs/buffer.c::file_fsync().
 *
 * If @datasync is false, write the mft record and all associated extent mft
 * records as well as the $DATA attribute and then sync the block device.
 *
 * If @datasync is true and the attribute is non-resident, we skip the writing
 * of the mft record and all associated extent mft records (this might still
 * happen due to the write_inode_now() call).
 *
 * Also, if @datasync is true, we do not wait on the inode to be written out
 * but we always wait on the page cache pages to be written out.
 *
 * Note: In the past @filp could be NULL so we ignore it as we don't need it
 * anyway.
 *
 * Locking: Caller must hold i_mutex on the inode.
 *
 * TODO: We should probably also write all attribute/index inodes associated
 * with this inode but since we have no simple way of getting to them we ignore
 * this problem for now.
 */
static int ntfs_file_fsync(struct file *filp, struct dentry *dentry,
		int datasync)
{
	struct inode *vi = dentry->d_inode;
	int err, ret = 0;

	ntfs_debug("Entering for inode 0x%lx.", vi->i_ino);
	BUG_ON(S_ISDIR(vi->i_mode));
	if (!datasync || !NInoNonResident(NTFS_I(vi)))
		ret = ntfs_write_inode(vi, 1);
	write_inode_now(vi, !datasync);
	/*
	 * NOTE: If we were to use mapping->private_list (see ext2 and
	 * fs/buffer.c) for dirty blocks then we could optimize the below to be
	 * sync_mapping_buffers(vi->i_mapping).
	 */
	err = sync_blockdev(vi->i_sb->s_bdev);
	if (unlikely(err && !ret))
		ret = err;
	if (likely(!ret))
		ntfs_debug("Done.");
	else
		ntfs_warning(vi->i_sb, "Failed to f%ssync inode 0x%lx.  Error "
				"%u.", datasync ? "data" : "", vi->i_ino, -ret);
	return ret;
}

#endif /* NTFS_RW */

const struct file_operations ntfs_file_ops = {
	.llseek		= generic_file_llseek,	 /* Seek inside file. */
	.read		= do_sync_read,		 /* Read from file. */
	.aio_read	= generic_file_aio_read, /* Async read from file. */
#ifdef NTFS_RW
	.write		= do_sync_write,	 /* Write to file. */
	.aio_write	= ntfs_file_aio_write,	 /* Async write to file. */
	/*.release	= ,*/			 /* Last file is closed.  See
						    fs/ext2/file.c::
						    ext2_release_file() for
						    how to use this to discard
						    preallocated space for
						    write opened files. */
	.fsync		= ntfs_file_fsync,	 /* Sync a file to disk. */
	/*.aio_fsync	= ,*/			 /* Sync all outstanding async
						    i/o operations on a
						    kiocb. */
#endif /* NTFS_RW */
	/*.ioctl	= ,*/			 /* Perform function on the
						    mounted filesystem. */
	.mmap		= generic_file_mmap,	 /* Mmap file. */
	.open		= ntfs_file_open,	 /* Open file. */
	.splice_read	= generic_file_splice_read /* Zero-copy data send with
						    the data source being on
						    the ntfs partition.  We do
						    not need to care about the
						    data destination. */
	/*.sendpage	= ,*/			 /* Zero-copy data send with
						    the data destination being
						    on the ntfs partition.  We
						    do not need to care about
						    the data source. */
};

const struct inode_operations ntfs_file_inode_ops = {
#ifdef NTFS_RW
	.truncate	= ntfs_truncate_vfs,
	.setattr	= ntfs_setattr,
#endif /* NTFS_RW */
};

const struct file_operations ntfs_empty_file_ops = {};

const struct inode_operations ntfs_empty_inode_ops = {};<|MERGE_RESOLUTION|>--- conflicted
+++ resolved
@@ -2146,49 +2146,6 @@
 }
 
 /**
-<<<<<<< HEAD
- * ntfs_file_writev -
- *
- * Basically the same as generic_file_writev() except that it ends up calling
- * ntfs_file_aio_write_nolock() instead of __generic_file_aio_write_nolock().
- */
-static ssize_t ntfs_file_writev(struct file *file, const struct iovec *iov,
-		unsigned long nr_segs, loff_t *ppos)
-{
-	struct address_space *mapping = file->f_mapping;
-	struct inode *inode = mapping->host;
-	struct kiocb kiocb;
-	ssize_t ret;
-
-	mutex_lock(&inode->i_mutex);
-	init_sync_kiocb(&kiocb, file);
-	ret = ntfs_file_aio_write_nolock(&kiocb, iov, nr_segs, ppos);
-	if (ret == -EIOCBQUEUED)
-		ret = wait_on_sync_kiocb(&kiocb);
-	mutex_unlock(&inode->i_mutex);
-	if (ret > 0) {
-		int err = generic_write_sync(file, *ppos - ret, ret);
-		if (err < 0)
-			ret = err;
-	}
-	return ret;
-}
-
-/**
- * ntfs_file_write - simple wrapper for ntfs_file_writev()
- */
-static ssize_t ntfs_file_write(struct file *file, const char __user *buf,
-		size_t count, loff_t *ppos)
-{
-	struct iovec local_iov = { .iov_base = (void __user *)buf,
-				   .iov_len = count };
-
-	return ntfs_file_writev(file, &local_iov, 1, ppos);
-}
-
-/**
-=======
->>>>>>> 94a8d5ca
  * ntfs_file_fsync - sync a file to disk
  * @filp:	file to be synced
  * @dentry:	dentry describing the file to sync
