/*
 * hugetlbpage-backed filesystem.  Based on ramfs.
 *
 * William Irwin, 2002
 *
 * Copyright (C) 2002 Linus Torvalds.
 */

#include <linux/module.h>
#include <linux/thread_info.h>
#include <asm/current.h>
#include <linux/sched.h>		/* remove ASAP */
#include <linux/fs.h>
#include <linux/mount.h>
#include <linux/file.h>
#include <linux/kernel.h>
#include <linux/writeback.h>
#include <linux/pagemap.h>
#include <linux/highmem.h>
#include <linux/init.h>
#include <linux/string.h>
#include <linux/capability.h>
#include <linux/ctype.h>
#include <linux/backing-dev.h>
#include <linux/hugetlb.h>
#include <linux/pagevec.h>
#include <linux/parser.h>
#include <linux/mman.h>
#include <linux/slab.h>
#include <linux/dnotify.h>
#include <linux/statfs.h>
#include <linux/security.h>
#include <linux/ima.h>
#include <linux/magic.h>

#include <asm/uaccess.h>

static const struct super_operations hugetlbfs_ops;
static const struct address_space_operations hugetlbfs_aops;
const struct file_operations hugetlbfs_file_operations;
static const struct inode_operations hugetlbfs_dir_inode_operations;
static const struct inode_operations hugetlbfs_inode_operations;

static struct backing_dev_info hugetlbfs_backing_dev_info = {
	.name		= "hugetlbfs",
	.ra_pages	= 0,	/* No readahead */
	.capabilities	= BDI_CAP_NO_ACCT_AND_WRITEBACK,
};

int sysctl_hugetlb_shm_group;

enum {
	Opt_size, Opt_nr_inodes,
	Opt_mode, Opt_uid, Opt_gid,
	Opt_pagesize,
	Opt_err,
};

static const match_table_t tokens = {
	{Opt_size,	"size=%s"},
	{Opt_nr_inodes,	"nr_inodes=%s"},
	{Opt_mode,	"mode=%o"},
	{Opt_uid,	"uid=%u"},
	{Opt_gid,	"gid=%u"},
	{Opt_pagesize,	"pagesize=%s"},
	{Opt_err,	NULL},
};

static void huge_pagevec_release(struct pagevec *pvec)
{
	int i;

	for (i = 0; i < pagevec_count(pvec); ++i)
		put_page(pvec->pages[i]);

	pagevec_reinit(pvec);
}

static int hugetlbfs_file_mmap(struct file *file, struct vm_area_struct *vma)
{
	struct inode *inode = file->f_path.dentry->d_inode;
	loff_t len, vma_len;
	int ret;
	struct hstate *h = hstate_file(file);

	/*
	 * vma address alignment (but not the pgoff alignment) has
	 * already been checked by prepare_hugepage_range.  If you add
	 * any error returns here, do so after setting VM_HUGETLB, so
	 * is_vm_hugetlb_page tests below unmap_region go the right
	 * way when do_mmap_pgoff unwinds (may be important on powerpc
	 * and ia64).
	 */
	vma->vm_flags |= VM_HUGETLB | VM_RESERVED;
	vma->vm_ops = &hugetlb_vm_ops;

	if (vma->vm_pgoff & ~(huge_page_mask(h) >> PAGE_SHIFT))
		return -EINVAL;

	vma_len = (loff_t)(vma->vm_end - vma->vm_start);

	mutex_lock(&inode->i_mutex);
	file_accessed(file);

	ret = -ENOMEM;
	len = vma_len + ((loff_t)vma->vm_pgoff << PAGE_SHIFT);

	if (hugetlb_reserve_pages(inode,
				vma->vm_pgoff >> huge_page_order(h),
				len >> huge_page_shift(h), vma,
				vma->vm_flags))
		goto out;

	ret = 0;
	hugetlb_prefault_arch_hook(vma->vm_mm);
	if (vma->vm_flags & VM_WRITE && inode->i_size < len)
		inode->i_size = len;
out:
	mutex_unlock(&inode->i_mutex);

	return ret;
}

/*
 * Called under down_write(mmap_sem).
 */

#ifndef HAVE_ARCH_HUGETLB_UNMAPPED_AREA
static unsigned long
hugetlb_get_unmapped_area(struct file *file, unsigned long addr,
		unsigned long len, unsigned long pgoff, unsigned long flags)
{
	struct mm_struct *mm = current->mm;
	struct vm_area_struct *vma;
	unsigned long start_addr;
	struct hstate *h = hstate_file(file);

	if (len & ~huge_page_mask(h))
		return -EINVAL;
	if (len > TASK_SIZE)
		return -ENOMEM;

	if (flags & MAP_FIXED) {
		if (prepare_hugepage_range(file, addr, len))
			return -EINVAL;
		return addr;
	}

	if (addr) {
		addr = ALIGN(addr, huge_page_size(h));
		vma = find_vma(mm, addr);
		if (TASK_SIZE - len >= addr &&
		    (!vma || addr + len <= vma->vm_start))
			return addr;
	}

	start_addr = mm->free_area_cache;

	if (len <= mm->cached_hole_size)
		start_addr = TASK_UNMAPPED_BASE;

full_search:
	addr = ALIGN(start_addr, huge_page_size(h));

	for (vma = find_vma(mm, addr); ; vma = vma->vm_next) {
		/* At this point:  (!vma || addr < vma->vm_end). */
		if (TASK_SIZE - len < addr) {
			/*
			 * Start a new search - just in case we missed
			 * some holes.
			 */
			if (start_addr != TASK_UNMAPPED_BASE) {
				start_addr = TASK_UNMAPPED_BASE;
				goto full_search;
			}
			return -ENOMEM;
		}

		if (!vma || addr + len <= vma->vm_start)
			return addr;
		addr = ALIGN(vma->vm_end, huge_page_size(h));
	}
}
#endif

static int
hugetlbfs_read_actor(struct page *page, unsigned long offset,
			char __user *buf, unsigned long count,
			unsigned long size)
{
	char *kaddr;
	unsigned long left, copied = 0;
	int i, chunksize;

	if (size > count)
		size = count;

	/* Find which 4k chunk and offset with in that chunk */
	i = offset >> PAGE_CACHE_SHIFT;
	offset = offset & ~PAGE_CACHE_MASK;

	while (size) {
		chunksize = PAGE_CACHE_SIZE;
		if (offset)
			chunksize -= offset;
		if (chunksize > size)
			chunksize = size;
		kaddr = kmap(&page[i]);
		left = __copy_to_user(buf, kaddr + offset, chunksize);
		kunmap(&page[i]);
		if (left) {
			copied += (chunksize - left);
			break;
		}
		offset = 0;
		size -= chunksize;
		buf += chunksize;
		copied += chunksize;
		i++;
	}
	return copied ? copied : -EFAULT;
}

/*
 * Support for read() - Find the page attached to f_mapping and copy out the
 * data. Its *very* similar to do_generic_mapping_read(), we can't use that
 * since it has PAGE_CACHE_SIZE assumptions.
 */
static ssize_t hugetlbfs_read(struct file *filp, char __user *buf,
			      size_t len, loff_t *ppos)
{
	struct hstate *h = hstate_file(filp);
	struct address_space *mapping = filp->f_mapping;
	struct inode *inode = mapping->host;
	unsigned long index = *ppos >> huge_page_shift(h);
	unsigned long offset = *ppos & ~huge_page_mask(h);
	unsigned long end_index;
	loff_t isize;
	ssize_t retval = 0;

	mutex_lock(&inode->i_mutex);

	/* validate length */
	if (len == 0)
		goto out;

	isize = i_size_read(inode);
	if (!isize)
		goto out;

	end_index = (isize - 1) >> huge_page_shift(h);
	for (;;) {
		struct page *page;
		unsigned long nr, ret;
		int ra;

		/* nr is the maximum number of bytes to copy from this page */
		nr = huge_page_size(h);
		if (index >= end_index) {
			if (index > end_index)
				goto out;
			nr = ((isize - 1) & ~huge_page_mask(h)) + 1;
			if (nr <= offset) {
				goto out;
			}
		}
		nr = nr - offset;

		/* Find the page */
		page = find_get_page(mapping, index);
		if (unlikely(page == NULL)) {
			/*
			 * We have a HOLE, zero out the user-buffer for the
			 * length of the hole or request.
			 */
			ret = len < nr ? len : nr;
			if (clear_user(buf, ret))
				ra = -EFAULT;
			else
				ra = 0;
		} else {
			/*
			 * We have the page, copy it to user space buffer.
			 */
			ra = hugetlbfs_read_actor(page, offset, buf, len, nr);
			ret = ra;
		}
		if (ra < 0) {
			if (retval == 0)
				retval = ra;
			if (page)
				page_cache_release(page);
			goto out;
		}

		offset += ret;
		retval += ret;
		len -= ret;
		index += offset >> huge_page_shift(h);
		offset &= ~huge_page_mask(h);

		if (page)
			page_cache_release(page);

		/* short read or no more work */
		if ((ret != nr) || (len == 0))
			break;
	}
out:
	*ppos = ((loff_t)index << huge_page_shift(h)) + offset;
	mutex_unlock(&inode->i_mutex);
	return retval;
}

static int hugetlbfs_write_begin(struct file *file,
			struct address_space *mapping,
			loff_t pos, unsigned len, unsigned flags,
			struct page **pagep, void **fsdata)
{
	return -EINVAL;
}

static int hugetlbfs_write_end(struct file *file, struct address_space *mapping,
			loff_t pos, unsigned len, unsigned copied,
			struct page *page, void *fsdata)
{
	BUG();
	return -EINVAL;
}

static void truncate_huge_page(struct page *page)
{
	cancel_dirty_page(page, /* No IO accounting for huge pages? */0);
	ClearPageUptodate(page);
	remove_from_page_cache(page);
	put_page(page);
}

static void truncate_hugepages(struct inode *inode, loff_t lstart)
{
	struct hstate *h = hstate_inode(inode);
	struct address_space *mapping = &inode->i_data;
	const pgoff_t start = lstart >> huge_page_shift(h);
	struct pagevec pvec;
	pgoff_t next;
	int i, freed = 0;

	pagevec_init(&pvec, 0);
	next = start;
	while (1) {
		if (!pagevec_lookup(&pvec, mapping, next, PAGEVEC_SIZE)) {
			if (next == start)
				break;
			next = start;
			continue;
		}

		for (i = 0; i < pagevec_count(&pvec); ++i) {
			struct page *page = pvec.pages[i];

			lock_page(page);
			if (page->index > next)
				next = page->index;
			++next;
			truncate_huge_page(page);
			unlock_page(page);
			freed++;
		}
		huge_pagevec_release(&pvec);
	}
	BUG_ON(!lstart && mapping->nrpages);
	hugetlb_unreserve_pages(inode, start, freed);
}

static void hugetlbfs_delete_inode(struct inode *inode)
{
	truncate_hugepages(inode, 0);
	clear_inode(inode);
}

static void hugetlbfs_forget_inode(struct inode *inode) __releases(inode_lock)
{
	struct super_block *sb = inode->i_sb;

	if (!hlist_unhashed(&inode->i_hash)) {
		if (!(inode->i_state & (I_DIRTY|I_SYNC)))
			list_move(&inode->i_list, &inode_unused);
		inodes_stat.nr_unused++;
		if (!sb || (sb->s_flags & MS_ACTIVE)) {
			spin_unlock(&inode_lock);
			return;
		}
		inode->i_state |= I_WILL_FREE;
		spin_unlock(&inode_lock);
		/*
		 * write_inode_now is a noop as we set BDI_CAP_NO_WRITEBACK
		 * in our backing_dev_info.
		 */
		write_inode_now(inode, 1);
		spin_lock(&inode_lock);
		inode->i_state &= ~I_WILL_FREE;
		inodes_stat.nr_unused--;
		hlist_del_init(&inode->i_hash);
	}
	list_del_init(&inode->i_list);
	list_del_init(&inode->i_sb_list);
	inode->i_state |= I_FREEING;
	inodes_stat.nr_inodes--;
	spin_unlock(&inode_lock);
	truncate_hugepages(inode, 0);
	clear_inode(inode);
	destroy_inode(inode);
}

static void hugetlbfs_drop_inode(struct inode *inode)
{
	if (!inode->i_nlink)
		generic_delete_inode(inode);
	else
		hugetlbfs_forget_inode(inode);
}

static inline void
hugetlb_vmtruncate_list(struct prio_tree_root *root, pgoff_t pgoff)
{
	struct vm_area_struct *vma;
	struct prio_tree_iter iter;

	vma_prio_tree_foreach(vma, &iter, root, pgoff, ULONG_MAX) {
		unsigned long v_offset;

		/*
		 * Can the expression below overflow on 32-bit arches?
		 * No, because the prio_tree returns us only those vmas
		 * which overlap the truncated area starting at pgoff,
		 * and no vma on a 32-bit arch can span beyond the 4GB.
		 */
		if (vma->vm_pgoff < pgoff)
			v_offset = (pgoff - vma->vm_pgoff) << PAGE_SHIFT;
		else
			v_offset = 0;

		__unmap_hugepage_range(vma,
				vma->vm_start + v_offset, vma->vm_end, NULL);
	}
}

static int hugetlb_vmtruncate(struct inode *inode, loff_t offset)
{
	pgoff_t pgoff;
	struct address_space *mapping = inode->i_mapping;
	struct hstate *h = hstate_inode(inode);

	BUG_ON(offset & ~huge_page_mask(h));
	pgoff = offset >> PAGE_SHIFT;

	i_size_write(inode, offset);
	spin_lock(&mapping->i_mmap_lock);
	if (!prio_tree_empty(&mapping->i_mmap))
		hugetlb_vmtruncate_list(&mapping->i_mmap, pgoff);
	spin_unlock(&mapping->i_mmap_lock);
	truncate_hugepages(inode, offset);
	return 0;
}

static int hugetlbfs_setattr(struct dentry *dentry, struct iattr *attr)
{
	struct inode *inode = dentry->d_inode;
	struct hstate *h = hstate_inode(inode);
	int error;
	unsigned int ia_valid = attr->ia_valid;

	BUG_ON(!inode);

	error = inode_change_ok(inode, attr);
	if (error)
		goto out;

	if (ia_valid & ATTR_SIZE) {
		error = -EINVAL;
		if (!(attr->ia_size & ~huge_page_mask(h)))
			error = hugetlb_vmtruncate(inode, attr->ia_size);
		if (error)
			goto out;
		attr->ia_valid &= ~ATTR_SIZE;
	}
	error = inode_setattr(inode, attr);
out:
	return error;
}

static struct inode *hugetlbfs_get_inode(struct super_block *sb, uid_t uid, 
					gid_t gid, int mode, dev_t dev)
{
	struct inode *inode;

	inode = new_inode(sb);
	if (inode) {
		struct hugetlbfs_inode_info *info;
		inode->i_mode = mode;
		inode->i_uid = uid;
		inode->i_gid = gid;
		inode->i_mapping->a_ops = &hugetlbfs_aops;
		inode->i_mapping->backing_dev_info =&hugetlbfs_backing_dev_info;
		inode->i_atime = inode->i_mtime = inode->i_ctime = CURRENT_TIME;
		INIT_LIST_HEAD(&inode->i_mapping->private_list);
		info = HUGETLBFS_I(inode);
		/*
		 * The policy is initialized here even if we are creating a
		 * private inode because initialization simply creates an
		 * an empty rb tree and calls spin_lock_init(), later when we
		 * call mpol_free_shared_policy() it will just return because
		 * the rb tree will still be empty.
		 */
		mpol_shared_policy_init(&info->policy, NULL);
		switch (mode & S_IFMT) {
		default:
			init_special_inode(inode, mode, dev);
			break;
		case S_IFREG:
			inode->i_op = &hugetlbfs_inode_operations;
			inode->i_fop = &hugetlbfs_file_operations;
			break;
		case S_IFDIR:
			inode->i_op = &hugetlbfs_dir_inode_operations;
			inode->i_fop = &simple_dir_operations;

			/* directory inodes start off with i_nlink == 2 (for "." entry) */
			inc_nlink(inode);
			break;
		case S_IFLNK:
			inode->i_op = &page_symlink_inode_operations;
			break;
		}
	}
	return inode;
}

/*
 * File creation. Allocate an inode, and we're done..
 */
static int hugetlbfs_mknod(struct inode *dir,
			struct dentry *dentry, int mode, dev_t dev)
{
	struct inode *inode;
	int error = -ENOSPC;
	gid_t gid;

	if (dir->i_mode & S_ISGID) {
		gid = dir->i_gid;
		if (S_ISDIR(mode))
			mode |= S_ISGID;
	} else {
		gid = current_fsgid();
	}
	inode = hugetlbfs_get_inode(dir->i_sb, current_fsuid(), gid, mode, dev);
	if (inode) {
		dir->i_ctime = dir->i_mtime = CURRENT_TIME;
		d_instantiate(dentry, inode);
		dget(dentry);	/* Extra count - pin the dentry in core */
		error = 0;
	}
	return error;
}

static int hugetlbfs_mkdir(struct inode *dir, struct dentry *dentry, int mode)
{
	int retval = hugetlbfs_mknod(dir, dentry, mode | S_IFDIR, 0);
	if (!retval)
		inc_nlink(dir);
	return retval;
}

static int hugetlbfs_create(struct inode *dir, struct dentry *dentry, int mode, struct nameidata *nd)
{
	return hugetlbfs_mknod(dir, dentry, mode | S_IFREG, 0);
}

static int hugetlbfs_symlink(struct inode *dir,
			struct dentry *dentry, const char *symname)
{
	struct inode *inode;
	int error = -ENOSPC;
	gid_t gid;

	if (dir->i_mode & S_ISGID)
		gid = dir->i_gid;
	else
		gid = current_fsgid();

	inode = hugetlbfs_get_inode(dir->i_sb, current_fsuid(),
					gid, S_IFLNK|S_IRWXUGO, 0);
	if (inode) {
		int l = strlen(symname)+1;
		error = page_symlink(inode, symname, l);
		if (!error) {
			d_instantiate(dentry, inode);
			dget(dentry);
		} else
			iput(inode);
	}
	dir->i_ctime = dir->i_mtime = CURRENT_TIME;

	return error;
}

/*
 * mark the head page dirty
 */
static int hugetlbfs_set_page_dirty(struct page *page)
{
	struct page *head = compound_head(page);

	SetPageDirty(head);
	return 0;
}

static int hugetlbfs_statfs(struct dentry *dentry, struct kstatfs *buf)
{
	struct hugetlbfs_sb_info *sbinfo = HUGETLBFS_SB(dentry->d_sb);
	struct hstate *h = hstate_inode(dentry->d_inode);

	buf->f_type = HUGETLBFS_MAGIC;
	buf->f_bsize = huge_page_size(h);
	if (sbinfo) {
		spin_lock(&sbinfo->stat_lock);
		/* If no limits set, just report 0 for max/free/used
		 * blocks, like simple_statfs() */
		if (sbinfo->max_blocks >= 0) {
			buf->f_blocks = sbinfo->max_blocks;
			buf->f_bavail = buf->f_bfree = sbinfo->free_blocks;
			buf->f_files = sbinfo->max_inodes;
			buf->f_ffree = sbinfo->free_inodes;
		}
		spin_unlock(&sbinfo->stat_lock);
	}
	buf->f_namelen = NAME_MAX;
	return 0;
}

static void hugetlbfs_put_super(struct super_block *sb)
{
	struct hugetlbfs_sb_info *sbi = HUGETLBFS_SB(sb);

	if (sbi) {
		sb->s_fs_info = NULL;
		kfree(sbi);
	}
}

static inline int hugetlbfs_dec_free_inodes(struct hugetlbfs_sb_info *sbinfo)
{
	if (sbinfo->free_inodes >= 0) {
		spin_lock(&sbinfo->stat_lock);
		if (unlikely(!sbinfo->free_inodes)) {
			spin_unlock(&sbinfo->stat_lock);
			return 0;
		}
		sbinfo->free_inodes--;
		spin_unlock(&sbinfo->stat_lock);
	}

	return 1;
}

static void hugetlbfs_inc_free_inodes(struct hugetlbfs_sb_info *sbinfo)
{
	if (sbinfo->free_inodes >= 0) {
		spin_lock(&sbinfo->stat_lock);
		sbinfo->free_inodes++;
		spin_unlock(&sbinfo->stat_lock);
	}
}


static struct kmem_cache *hugetlbfs_inode_cachep;

static struct inode *hugetlbfs_alloc_inode(struct super_block *sb)
{
	struct hugetlbfs_sb_info *sbinfo = HUGETLBFS_SB(sb);
	struct hugetlbfs_inode_info *p;

	if (unlikely(!hugetlbfs_dec_free_inodes(sbinfo)))
		return NULL;
	p = kmem_cache_alloc(hugetlbfs_inode_cachep, GFP_KERNEL);
	if (unlikely(!p)) {
		hugetlbfs_inc_free_inodes(sbinfo);
		return NULL;
	}
	return &p->vfs_inode;
}

static void hugetlbfs_destroy_inode(struct inode *inode)
{
	hugetlbfs_inc_free_inodes(HUGETLBFS_SB(inode->i_sb));
	mpol_free_shared_policy(&HUGETLBFS_I(inode)->policy);
	kmem_cache_free(hugetlbfs_inode_cachep, HUGETLBFS_I(inode));
}

static const struct address_space_operations hugetlbfs_aops = {
	.write_begin	= hugetlbfs_write_begin,
	.write_end	= hugetlbfs_write_end,
	.set_page_dirty	= hugetlbfs_set_page_dirty,
};


static void init_once(void *foo)
{
	struct hugetlbfs_inode_info *ei = (struct hugetlbfs_inode_info *)foo;

	inode_init_once(&ei->vfs_inode);
}

const struct file_operations hugetlbfs_file_operations = {
	.read			= hugetlbfs_read,
	.mmap			= hugetlbfs_file_mmap,
	.fsync			= simple_sync_file,
	.get_unmapped_area	= hugetlb_get_unmapped_area,
};

static const struct inode_operations hugetlbfs_dir_inode_operations = {
	.create		= hugetlbfs_create,
	.lookup		= simple_lookup,
	.link		= simple_link,
	.unlink		= simple_unlink,
	.symlink	= hugetlbfs_symlink,
	.mkdir		= hugetlbfs_mkdir,
	.rmdir		= simple_rmdir,
	.mknod		= hugetlbfs_mknod,
	.rename		= simple_rename,
	.setattr	= hugetlbfs_setattr,
};

static const struct inode_operations hugetlbfs_inode_operations = {
	.setattr	= hugetlbfs_setattr,
};

static const struct super_operations hugetlbfs_ops = {
	.alloc_inode    = hugetlbfs_alloc_inode,
	.destroy_inode  = hugetlbfs_destroy_inode,
	.statfs		= hugetlbfs_statfs,
	.delete_inode	= hugetlbfs_delete_inode,
	.drop_inode	= hugetlbfs_drop_inode,
	.put_super	= hugetlbfs_put_super,
	.show_options	= generic_show_options,
};

static int
hugetlbfs_parse_options(char *options, struct hugetlbfs_config *pconfig)
{
	char *p, *rest;
	substring_t args[MAX_OPT_ARGS];
	int option;
	unsigned long long size = 0;
	enum { NO_SIZE, SIZE_STD, SIZE_PERCENT } setsize = NO_SIZE;

	if (!options)
		return 0;

	while ((p = strsep(&options, ",")) != NULL) {
		int token;
		if (!*p)
			continue;

		token = match_token(p, tokens, args);
		switch (token) {
		case Opt_uid:
			if (match_int(&args[0], &option))
 				goto bad_val;
			pconfig->uid = option;
			break;

		case Opt_gid:
			if (match_int(&args[0], &option))
 				goto bad_val;
			pconfig->gid = option;
			break;

		case Opt_mode:
			if (match_octal(&args[0], &option))
 				goto bad_val;
			pconfig->mode = option & 01777U;
			break;

		case Opt_size: {
			/* memparse() will accept a K/M/G without a digit */
			if (!isdigit(*args[0].from))
				goto bad_val;
			size = memparse(args[0].from, &rest);
			setsize = SIZE_STD;
			if (*rest == '%')
				setsize = SIZE_PERCENT;
			break;
		}

		case Opt_nr_inodes:
			/* memparse() will accept a K/M/G without a digit */
			if (!isdigit(*args[0].from))
				goto bad_val;
			pconfig->nr_inodes = memparse(args[0].from, &rest);
			break;

		case Opt_pagesize: {
			unsigned long ps;
			ps = memparse(args[0].from, &rest);
			pconfig->hstate = size_to_hstate(ps);
			if (!pconfig->hstate) {
				printk(KERN_ERR
				"hugetlbfs: Unsupported page size %lu MB\n",
					ps >> 20);
				return -EINVAL;
			}
			break;
		}

		default:
			printk(KERN_ERR "hugetlbfs: Bad mount option: \"%s\"\n",
				 p);
			return -EINVAL;
			break;
		}
	}

	/* Do size after hstate is set up */
	if (setsize > NO_SIZE) {
		struct hstate *h = pconfig->hstate;
		if (setsize == SIZE_PERCENT) {
			size <<= huge_page_shift(h);
			size *= h->max_huge_pages;
			do_div(size, 100);
		}
		pconfig->nr_blocks = (size >> huge_page_shift(h));
	}

	return 0;

bad_val:
 	printk(KERN_ERR "hugetlbfs: Bad value '%s' for mount option '%s'\n",
	       args[0].from, p);
 	return -EINVAL;
}

static int
hugetlbfs_fill_super(struct super_block *sb, void *data, int silent)
{
	struct inode * inode;
	struct dentry * root;
	int ret;
	struct hugetlbfs_config config;
	struct hugetlbfs_sb_info *sbinfo;

	save_mount_options(sb, data);

	config.nr_blocks = -1; /* No limit on size by default */
	config.nr_inodes = -1; /* No limit on number of inodes by default */
	config.uid = current_fsuid();
	config.gid = current_fsgid();
	config.mode = 0755;
	config.hstate = &default_hstate;
	ret = hugetlbfs_parse_options(data, &config);
	if (ret)
		return ret;

	sbinfo = kmalloc(sizeof(struct hugetlbfs_sb_info), GFP_KERNEL);
	if (!sbinfo)
		return -ENOMEM;
	sb->s_fs_info = sbinfo;
	sbinfo->hstate = config.hstate;
	spin_lock_init(&sbinfo->stat_lock);
	sbinfo->max_blocks = config.nr_blocks;
	sbinfo->free_blocks = config.nr_blocks;
	sbinfo->max_inodes = config.nr_inodes;
	sbinfo->free_inodes = config.nr_inodes;
	sb->s_maxbytes = MAX_LFS_FILESIZE;
	sb->s_blocksize = huge_page_size(config.hstate);
	sb->s_blocksize_bits = huge_page_shift(config.hstate);
	sb->s_magic = HUGETLBFS_MAGIC;
	sb->s_op = &hugetlbfs_ops;
	sb->s_time_gran = 1;
	inode = hugetlbfs_get_inode(sb, config.uid, config.gid,
					S_IFDIR | config.mode, 0);
	if (!inode)
		goto out_free;

	root = d_alloc_root(inode);
	if (!root) {
		iput(inode);
		goto out_free;
	}
	sb->s_root = root;
	return 0;
out_free:
	kfree(sbinfo);
	return -ENOMEM;
}

int hugetlb_get_quota(struct address_space *mapping, long delta)
{
	int ret = 0;
	struct hugetlbfs_sb_info *sbinfo = HUGETLBFS_SB(mapping->host->i_sb);

	if (sbinfo->free_blocks > -1) {
		spin_lock(&sbinfo->stat_lock);
		if (sbinfo->free_blocks - delta >= 0)
			sbinfo->free_blocks -= delta;
		else
			ret = -ENOMEM;
		spin_unlock(&sbinfo->stat_lock);
	}

	return ret;
}

void hugetlb_put_quota(struct address_space *mapping, long delta)
{
	struct hugetlbfs_sb_info *sbinfo = HUGETLBFS_SB(mapping->host->i_sb);

	if (sbinfo->free_blocks > -1) {
		spin_lock(&sbinfo->stat_lock);
		sbinfo->free_blocks += delta;
		spin_unlock(&sbinfo->stat_lock);
	}
}

static int hugetlbfs_get_sb(struct file_system_type *fs_type,
	int flags, const char *dev_name, void *data, struct vfsmount *mnt)
{
	return get_sb_nodev(fs_type, flags, data, hugetlbfs_fill_super, mnt);
}

static struct file_system_type hugetlbfs_fs_type = {
	.name		= "hugetlbfs",
	.get_sb		= hugetlbfs_get_sb,
	.kill_sb	= kill_litter_super,
};

static struct vfsmount *hugetlbfs_vfsmount;

static int can_do_hugetlb_shm(int creat_flags)
{
	if (creat_flags != HUGETLB_SHMFS_INODE)
		return 0;
	if (capable(CAP_IPC_LOCK))
		return 1;
	if (in_group_p(sysctl_hugetlb_shm_group))
		return 1;
	return 0;
}

struct file *hugetlb_file_setup(const char *name, size_t size, int acctflag,
<<<<<<< HEAD
						struct user_struct **user)
=======
				struct user_struct **user, int creat_flags)
>>>>>>> 94a8d5ca
{
	int error = -ENOMEM;
	struct file *file;
	struct inode *inode;
	struct dentry *dentry, *root;
	struct qstr quick_string;

	*user = NULL;
	if (!hugetlbfs_vfsmount)
		return ERR_PTR(-ENOENT);

<<<<<<< HEAD
	if (!can_do_hugetlb_shm()) {
=======
	if (!can_do_hugetlb_shm(creat_flags)) {
>>>>>>> 94a8d5ca
		*user = current_user();
		if (user_shm_lock(size, *user)) {
			WARN_ONCE(1,
			  "Using mlock ulimits for SHM_HUGETLB deprecated\n");
		} else {
			*user = NULL;
			return ERR_PTR(-EPERM);
		}
	}

	root = hugetlbfs_vfsmount->mnt_root;
	quick_string.name = name;
	quick_string.len = strlen(quick_string.name);
	quick_string.hash = 0;
	dentry = d_alloc(root, &quick_string);
	if (!dentry)
		goto out_shm_unlock;

	error = -ENOSPC;
	inode = hugetlbfs_get_inode(root->d_sb, current_fsuid(),
				current_fsgid(), S_IFREG | S_IRWXUGO, 0);
	if (!inode)
		goto out_dentry;

	error = -ENOMEM;
	if (hugetlb_reserve_pages(inode, 0,
			size >> huge_page_shift(hstate_inode(inode)), NULL,
			acctflag))
		goto out_inode;

	d_instantiate(dentry, inode);
	inode->i_size = size;
	inode->i_nlink = 0;

	error = -ENFILE;
	file = alloc_file(hugetlbfs_vfsmount, dentry,
			FMODE_WRITE | FMODE_READ,
			&hugetlbfs_file_operations);
	if (!file)
		goto out_dentry; /* inode is already attached */
	ima_counts_get(file);

	return file;

out_inode:
	iput(inode);
out_dentry:
	dput(dentry);
out_shm_unlock:
	if (*user) {
		user_shm_unlock(size, *user);
		*user = NULL;
	}
	return ERR_PTR(error);
}

static int __init init_hugetlbfs_fs(void)
{
	int error;
	struct vfsmount *vfsmount;

	error = bdi_init(&hugetlbfs_backing_dev_info);
	if (error)
		return error;

	hugetlbfs_inode_cachep = kmem_cache_create("hugetlbfs_inode_cache",
					sizeof(struct hugetlbfs_inode_info),
					0, 0, init_once);
	if (hugetlbfs_inode_cachep == NULL)
		goto out2;

	error = register_filesystem(&hugetlbfs_fs_type);
	if (error)
		goto out;

	vfsmount = kern_mount(&hugetlbfs_fs_type);

	if (!IS_ERR(vfsmount)) {
		hugetlbfs_vfsmount = vfsmount;
		return 0;
	}

	error = PTR_ERR(vfsmount);

 out:
	if (error)
		kmem_cache_destroy(hugetlbfs_inode_cachep);
 out2:
	bdi_destroy(&hugetlbfs_backing_dev_info);
	return error;
}

static void __exit exit_hugetlbfs_fs(void)
{
	kmem_cache_destroy(hugetlbfs_inode_cachep);
	unregister_filesystem(&hugetlbfs_fs_type);
	bdi_destroy(&hugetlbfs_backing_dev_info);
}

module_init(init_hugetlbfs_fs)
module_exit(exit_hugetlbfs_fs)

MODULE_LICENSE("GPL");<|MERGE_RESOLUTION|>--- conflicted
+++ resolved
@@ -948,11 +948,7 @@
 }
 
 struct file *hugetlb_file_setup(const char *name, size_t size, int acctflag,
-<<<<<<< HEAD
-						struct user_struct **user)
-=======
 				struct user_struct **user, int creat_flags)
->>>>>>> 94a8d5ca
 {
 	int error = -ENOMEM;
 	struct file *file;
@@ -964,11 +960,7 @@
 	if (!hugetlbfs_vfsmount)
 		return ERR_PTR(-ENOENT);
 
-<<<<<<< HEAD
-	if (!can_do_hugetlb_shm()) {
-=======
 	if (!can_do_hugetlb_shm(creat_flags)) {
->>>>>>> 94a8d5ca
 		*user = current_user();
 		if (user_shm_lock(size, *user)) {
 			WARN_ONCE(1,
