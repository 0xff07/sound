--- conflicted
+++ resolved
@@ -1,5 +1,3 @@
-<<<<<<< HEAD
-=======
 Version 1.59
 ------------
 Client uses server inode numbers (which are persistent) rather than
@@ -9,7 +7,6 @@
 which uid mounted does not immediately force the server's reported
 uids to be overridden).
 
->>>>>>> 533ac12e
 Version 1.58
 ------------
 Guard against buffer overruns in various UCS-2 to UTF-8 string conversions
@@ -22,11 +19,8 @@
 session setup to distinguish multiple mounts to same server from different
 userids. Raw NTLMSSP fixed (it requires /proc/fs/cifs/experimental
 flag to be set to 2, and mount must enable krb5 to turn on extended security).
-<<<<<<< HEAD
-=======
 Performance of file create to Samba improved (posix create on lookup
 removes 1 of 2 network requests sent on file create)
->>>>>>> 533ac12e
  
 Version 1.57
 ------------
