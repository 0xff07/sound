/*
 *   fs/cifs/cifs_spnego.c -- SPNEGO upcall management for CIFS
 *
 *   Copyright (c) 2007 Red Hat, Inc.
 *   Author(s): Jeff Layton (jlayton@redhat.com)
 *
 *   This library is free software; you can redistribute it and/or modify
 *   it under the terms of the GNU Lesser General Public License as published
 *   by the Free Software Foundation; either version 2.1 of the License, or
 *   (at your option) any later version.
 *
 *   This library is distributed in the hope that it will be useful,
 *   but WITHOUT ANY WARRANTY; without even the implied warranty of
 *   MERCHANTABILITY or FITNESS FOR A PARTICULAR PURPOSE.  See
 *   the GNU Lesser General Public License for more details.
 *
 *   You should have received a copy of the GNU Lesser General Public License
 *   along with this library; if not, write to the Free Software
 *   Foundation, Inc., 59 Temple Place, Suite 330, Boston, MA 02111-1307 USA
 */

#include <linux/list.h>
#include <linux/string.h>
#include <keys/user-type.h>
#include <linux/key-type.h>
#include "cifsglob.h"
#include "cifs_spnego.h"
#include "cifs_debug.h"

/* create a new cifs key */
static int
cifs_spnego_key_instantiate(struct key *key, const void *data, size_t datalen)
{
	char *payload;
	int ret;

	ret = -ENOMEM;
	payload = kmalloc(datalen, GFP_KERNEL);
	if (!payload)
		goto error;

	/* attach the data */
	memcpy(payload, data, datalen);
	rcu_assign_pointer(key->payload.data, payload);
	ret = 0;

error:
	return ret;
}

static void
cifs_spnego_key_destroy(struct key *key)
{
	kfree(key->payload.data);
}


/*
 * keytype for CIFS spnego keys
 */
struct key_type cifs_spnego_key_type = {
	.name		= "cifs.spnego",
	.instantiate	= cifs_spnego_key_instantiate,
	.match		= user_match,
	.destroy	= cifs_spnego_key_destroy,
	.describe	= user_describe,
};

/* length of longest version string e.g.  strlen("ver=0xFF") */
#define MAX_VER_STR_LEN		8

/* length of longest security mechanism name, eg in future could have
 * strlen(";sec=ntlmsspi") */
#define MAX_MECH_STR_LEN	13

<<<<<<< HEAD
/* max possible addr len eg FEDC:BA98:7654:3210:FEDC:BA98:7654:3210/60 */
#define MAX_IPV6_ADDR_LEN	42
=======
/* max possible addr len eg FEDC:BA98:7654:3210:FEDC:BA98:7654:3210/128 */
#define MAX_IPV6_ADDR_LEN	43
>>>>>>> c0193f39

/* strlen of "host=" */
#define HOST_KEY_LEN		5

/* strlen of ";ip4=" or ";ip6=" */
#define IP_KEY_LEN		5

/* strlen of ";uid=0x" */
#define UID_KEY_LEN		7

/* strlen of ";user=" */
#define USER_KEY_LEN		6

/* get a key struct with a SPNEGO security blob, suitable for session setup */
struct key *
cifs_get_spnego_key(struct cifsSesInfo *sesInfo)
{
	struct TCP_Server_Info *server = sesInfo->server;
	char *description, *dp;
	size_t desc_len;
	struct key *spnego_key;
	const char *hostname = server->hostname;

	/* length of fields (with semicolons): ver=0xyz ip4=ipaddress
	   host=hostname sec=mechanism uid=0xFF user=username */
	desc_len = MAX_VER_STR_LEN +
		   HOST_KEY_LEN + strlen(hostname) +
		   IP_KEY_LEN + MAX_IPV6_ADDR_LEN +
		   MAX_MECH_STR_LEN +
		   UID_KEY_LEN + (sizeof(uid_t) * 2) +
		   USER_KEY_LEN + strlen(sesInfo->userName) + 1;

	spnego_key = ERR_PTR(-ENOMEM);
	description = kzalloc(desc_len, GFP_KERNEL);
	if (description == NULL)
		goto out;

	dp = description;
	/* start with version and hostname portion of UNC string */
	spnego_key = ERR_PTR(-EINVAL);
	sprintf(dp, "ver=0x%x;host=%s;", CIFS_SPNEGO_UPCALL_VERSION,
		hostname);
	dp = description + strlen(description);

	/* add the server address */
	if (server->addr.sockAddr.sin_family == AF_INET)
		sprintf(dp, "ip4=" NIPQUAD_FMT,
			NIPQUAD(server->addr.sockAddr.sin_addr));
	else if (server->addr.sockAddr.sin_family == AF_INET6)
		sprintf(dp, "ip6=" NIP6_SEQFMT,
			NIP6(server->addr.sockAddr6.sin6_addr));
	else
		goto out;

	dp = description + strlen(description);

	/* for now, only sec=krb5 and sec=mskrb5 are valid */
	if (server->secType == Kerberos)
		sprintf(dp, ";sec=krb5");
	else if (server->secType == MSKerberos)
		sprintf(dp, ";sec=mskrb5");
	else
		goto out;

	dp = description + strlen(description);
	sprintf(dp, ";uid=0x%x", sesInfo->linux_uid);

	dp = description + strlen(description);
	sprintf(dp, ";user=%s", sesInfo->userName);

	cFYI(1, ("key description = %s", description));
	spnego_key = request_key(&cifs_spnego_key_type, description, "");

#ifdef CONFIG_CIFS_DEBUG2
	if (cifsFYI && !IS_ERR(spnego_key)) {
		struct cifs_spnego_msg *msg = spnego_key->payload.data;
		cifs_dump_mem("SPNEGO reply blob:", msg->data, min(1024U,
				msg->secblob_len + msg->sesskey_len));
	}
#endif /* CONFIG_CIFS_DEBUG2 */

out:
	kfree(description);
	return spnego_key;
}<|MERGE_RESOLUTION|>--- conflicted
+++ resolved
@@ -73,13 +73,8 @@
  * strlen(";sec=ntlmsspi") */
 #define MAX_MECH_STR_LEN	13
 
-<<<<<<< HEAD
-/* max possible addr len eg FEDC:BA98:7654:3210:FEDC:BA98:7654:3210/60 */
-#define MAX_IPV6_ADDR_LEN	42
-=======
 /* max possible addr len eg FEDC:BA98:7654:3210:FEDC:BA98:7654:3210/128 */
 #define MAX_IPV6_ADDR_LEN	43
->>>>>>> c0193f39
 
 /* strlen of "host=" */
 #define HOST_KEY_LEN		5
