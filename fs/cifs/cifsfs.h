/*
 *   fs/cifs/cifsfs.h
 *
 *   Copyright (c) International Business Machines  Corp., 2002, 2007
 *   Author(s): Steve French (sfrench@us.ibm.com)
 *
 *   This library is free software; you can redistribute it and/or modify
 *   it under the terms of the GNU Lesser General Public License as published
 *   by the Free Software Foundation; either version 2.1 of the License, or
 *   (at your option) any later version.
 *
 *   This library is distributed in the hope that it will be useful,
 *   but WITHOUT ANY WARRANTY; without even the implied warranty of
 *   MERCHANTABILITY or FITNESS FOR A PARTICULAR PURPOSE.  See
 *   the GNU Lesser General Public License for more details.
 *
 *   You should have received a copy of the GNU Lesser General Public License
 *   along with this library; if not, write to the Free Software
 *   Foundation, Inc., 59 Temple Place, Suite 330, Boston, MA 02111-1307 USA
 */

#ifndef _CIFSFS_H
#define _CIFSFS_H

#define ROOT_I 2

extern struct file_system_type cifs_fs_type;
extern const struct address_space_operations cifs_addr_ops;
extern const struct address_space_operations cifs_addr_ops_smallbuf;

/* Functions related to super block operations */
/* extern const struct super_operations cifs_super_ops;*/
extern void cifs_read_inode(struct inode *);
/*extern void cifs_delete_inode(struct inode *);*/  /* BB not needed yet */
/* extern void cifs_write_inode(struct inode *); */ /* BB not needed yet */

/* Functions related to inodes */
extern const struct inode_operations cifs_dir_inode_ops;
extern struct inode *cifs_root_iget(struct super_block *, unsigned long);
extern int cifs_create(struct inode *, struct dentry *, int,
		       struct nameidata *);
extern struct dentry *cifs_lookup(struct inode *, struct dentry *,
				  struct nameidata *);
extern int cifs_unlink(struct inode *dir, struct dentry *dentry);
extern int cifs_hardlink(struct dentry *, struct inode *, struct dentry *);
extern int cifs_mknod(struct inode *, struct dentry *, int, dev_t);
extern int cifs_mkdir(struct inode *, struct dentry *, int);
extern int cifs_rmdir(struct inode *, struct dentry *);
extern int cifs_rename(struct inode *, struct dentry *, struct inode *,
		       struct dentry *);
extern int cifs_revalidate(struct dentry *);
extern int cifs_getattr(struct vfsmount *, struct dentry *, struct kstat *);
extern int cifs_setattr(struct dentry *, struct iattr *);

extern const struct inode_operations cifs_file_inode_ops;
extern const struct inode_operations cifs_symlink_inode_ops;
extern struct inode_operations cifs_dfs_referral_inode_operations;


/* Functions related to files and directories */
extern const struct file_operations cifs_file_ops;
extern const struct file_operations cifs_file_direct_ops; /* if directio mnt */
extern const struct file_operations cifs_file_nobrl_ops;
extern const struct file_operations cifs_file_direct_nobrl_ops; /* no brlocks */
extern int cifs_open(struct inode *inode, struct file *file);
extern int cifs_close(struct inode *inode, struct file *file);
extern int cifs_closedir(struct inode *inode, struct file *file);
extern ssize_t cifs_user_read(struct file *file, char __user *read_data,
			 size_t read_size, loff_t *poffset);
extern ssize_t cifs_user_write(struct file *file, const char __user *write_data,
			 size_t write_size, loff_t *poffset);
extern int cifs_lock(struct file *, int, struct file_lock *);
extern int cifs_fsync(struct file *, struct dentry *, int);
extern int cifs_flush(struct file *, fl_owner_t id);
extern int cifs_file_mmap(struct file * , struct vm_area_struct *);
extern const struct file_operations cifs_dir_ops;
extern int cifs_dir_open(struct inode *inode, struct file *file);
extern int cifs_readdir(struct file *file, void *direntry, filldir_t filldir);

/* Functions related to dir entries */
extern const struct dentry_operations cifs_dentry_ops;
extern const struct dentry_operations cifs_ci_dentry_ops;

/* Functions related to symlinks */
extern void *cifs_follow_link(struct dentry *direntry, struct nameidata *nd);
extern void cifs_put_link(struct dentry *direntry,
			  struct nameidata *nd, void *);
extern int cifs_readlink(struct dentry *direntry, char __user *buffer,
			 int buflen);
extern int cifs_symlink(struct inode *inode, struct dentry *direntry,
			const char *symname);
extern int	cifs_removexattr(struct dentry *, const char *);
extern int 	cifs_setxattr(struct dentry *, const char *, const void *,
			size_t, int);
extern ssize_t	cifs_getxattr(struct dentry *, const char *, void *, size_t);
extern ssize_t	cifs_listxattr(struct dentry *, char *, size_t);
extern long cifs_ioctl(struct file *filep, unsigned int cmd, unsigned long arg);

#ifdef CONFIG_CIFS_EXPERIMENTAL
extern const struct export_operations cifs_export_ops;
#endif /* EXPERIMENTAL */

<<<<<<< HEAD
#define CIFS_VERSION   "1.58"
=======
#define CIFS_VERSION   "1.59"
>>>>>>> 533ac12e
#endif				/* _CIFSFS_H */<|MERGE_RESOLUTION|>--- conflicted
+++ resolved
@@ -100,9 +100,5 @@
 extern const struct export_operations cifs_export_ops;
 #endif /* EXPERIMENTAL */
 
-<<<<<<< HEAD
-#define CIFS_VERSION   "1.58"
-=======
 #define CIFS_VERSION   "1.59"
->>>>>>> 533ac12e
 #endif				/* _CIFSFS_H */