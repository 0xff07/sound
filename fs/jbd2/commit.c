/*
 * linux/fs/jbd2/commit.c
 *
 * Written by Stephen C. Tweedie <sct@redhat.com>, 1998
 *
 * Copyright 1998 Red Hat corp --- All Rights Reserved
 *
 * This file is part of the Linux kernel and is made available under
 * the terms of the GNU General Public License, version 2, or at your
 * option, any later version, incorporated herein by reference.
 *
 * Journal commit routines for the generic filesystem journaling code;
 * part of the ext2fs journaling system.
 */

#include <linux/time.h>
#include <linux/fs.h>
#include <linux/jbd2.h>
#include <linux/marker.h>
#include <linux/errno.h>
#include <linux/slab.h>
#include <linux/mm.h>
#include <linux/pagemap.h>
#include <linux/jiffies.h>
#include <linux/crc32.h>
#include <linux/writeback.h>
#include <linux/backing-dev.h>

/*
 * Default IO end handler for temporary BJ_IO buffer_heads.
 */
static void journal_end_buffer_io_sync(struct buffer_head *bh, int uptodate)
{
	BUFFER_TRACE(bh, "");
	if (uptodate)
		set_buffer_uptodate(bh);
	else
		clear_buffer_uptodate(bh);
	unlock_buffer(bh);
}

/*
 * When an ext4 file is truncated, it is possible that some pages are not
 * successfully freed, because they are attached to a committing transaction.
 * After the transaction commits, these pages are left on the LRU, with no
 * ->mapping, and with attached buffers.  These pages are trivially reclaimable
 * by the VM, but their apparent absence upsets the VM accounting, and it makes
 * the numbers in /proc/meminfo look odd.
 *
 * So here, we have a buffer which has just come off the forget list.  Look to
 * see if we can strip all buffers from the backing page.
 *
 * Called under lock_journal(), and possibly under journal_datalist_lock.  The
 * caller provided us with a ref against the buffer, and we drop that here.
 */
static void release_buffer_page(struct buffer_head *bh)
{
	struct page *page;

	if (buffer_dirty(bh))
		goto nope;
	if (atomic_read(&bh->b_count) != 1)
		goto nope;
	page = bh->b_page;
	if (!page)
		goto nope;
	if (page->mapping)
		goto nope;

	/* OK, it's a truncated page */
	if (!trylock_page(page))
		goto nope;

	page_cache_get(page);
	__brelse(bh);
	try_to_free_buffers(page);
	unlock_page(page);
	page_cache_release(page);
	return;

nope:
	__brelse(bh);
}

/*
 * Done it all: now submit the commit record.  We should have
 * cleaned up our previous buffers by now, so if we are in abort
 * mode we can now just skip the rest of the journal write
 * entirely.
 *
 * Returns 1 if the journal needs to be aborted or 0 on success
 */
static int journal_submit_commit_record(journal_t *journal,
					transaction_t *commit_transaction,
					struct buffer_head **cbh,
					__u32 crc32_sum)
{
	struct journal_head *descriptor;
	struct commit_header *tmp;
	struct buffer_head *bh;
	int ret;
	int barrier_done = 0;
	struct timespec now = current_kernel_time();

	if (is_journal_aborted(journal))
		return 0;

	descriptor = jbd2_journal_get_descriptor_buffer(journal);
	if (!descriptor)
		return 1;

	bh = jh2bh(descriptor);

	tmp = (struct commit_header *)bh->b_data;
	tmp->h_magic = cpu_to_be32(JBD2_MAGIC_NUMBER);
	tmp->h_blocktype = cpu_to_be32(JBD2_COMMIT_BLOCK);
	tmp->h_sequence = cpu_to_be32(commit_transaction->t_tid);
	tmp->h_commit_sec = cpu_to_be64(now.tv_sec);
	tmp->h_commit_nsec = cpu_to_be32(now.tv_nsec);

	if (JBD2_HAS_COMPAT_FEATURE(journal,
				    JBD2_FEATURE_COMPAT_CHECKSUM)) {
		tmp->h_chksum_type 	= JBD2_CRC32_CHKSUM;
		tmp->h_chksum_size 	= JBD2_CRC32_CHKSUM_SIZE;
		tmp->h_chksum[0] 	= cpu_to_be32(crc32_sum);
	}

	JBUFFER_TRACE(descriptor, "submit commit block");
	lock_buffer(bh);
	clear_buffer_dirty(bh);
	set_buffer_uptodate(bh);
	bh->b_end_io = journal_end_buffer_io_sync;

	if (journal->j_flags & JBD2_BARRIER &&
		!JBD2_HAS_INCOMPAT_FEATURE(journal,
					 JBD2_FEATURE_INCOMPAT_ASYNC_COMMIT)) {
		set_buffer_ordered(bh);
		barrier_done = 1;
	}
	ret = submit_bh(WRITE, bh);
	if (barrier_done)
		clear_buffer_ordered(bh);

	/* is it possible for another commit to fail at roughly
	 * the same time as this one?  If so, we don't want to
	 * trust the barrier flag in the super, but instead want
	 * to remember if we sent a barrier request
	 */
	if (ret == -EOPNOTSUPP && barrier_done) {
		printk(KERN_WARNING
		       "JBD: barrier-based sync failed on %s - "
		       "disabling barriers\n", journal->j_devname);
		spin_lock(&journal->j_state_lock);
		journal->j_flags &= ~JBD2_BARRIER;
		spin_unlock(&journal->j_state_lock);

		/* And try again, without the barrier */
		lock_buffer(bh);
		set_buffer_uptodate(bh);
		clear_buffer_dirty(bh);
		ret = submit_bh(WRITE, bh);
	}
	*cbh = bh;
	return ret;
}

/*
 * This function along with journal_submit_commit_record
 * allows to write the commit record asynchronously.
 */
static int journal_wait_on_commit_record(struct buffer_head *bh)
{
	int ret = 0;

	clear_buffer_dirty(bh);
	wait_on_buffer(bh);

	if (unlikely(!buffer_uptodate(bh)))
		ret = -EIO;
	put_bh(bh);            /* One for getblk() */
	jbd2_journal_put_journal_head(bh2jh(bh));

	return ret;
}

/*
 * write the filemap data using writepage() address_space_operations.
 * We don't do block allocation here even for delalloc. We don't
 * use writepages() because with dealyed allocation we may be doing
 * block allocation in writepages().
 */
static int journal_submit_inode_data_buffers(struct address_space *mapping)
{
	int ret;
	struct writeback_control wbc = {
		.sync_mode =  WB_SYNC_ALL,
		.nr_to_write = mapping->nrpages * 2,
		.range_start = 0,
		.range_end = i_size_read(mapping->host),
		.for_writepages = 1,
	};

	ret = generic_writepages(mapping, &wbc);
	return ret;
}

/*
 * Submit all the data buffers of inode associated with the transaction to
 * disk.
 *
 * We are in a committing transaction. Therefore no new inode can be added to
 * our inode list. We use JI_COMMIT_RUNNING flag to protect inode we currently
 * operate on from being released while we write out pages.
 */
static int journal_submit_data_buffers(journal_t *journal,
		transaction_t *commit_transaction)
{
	struct jbd2_inode *jinode;
	int err, ret = 0;
	struct address_space *mapping;

	spin_lock(&journal->j_list_lock);
	list_for_each_entry(jinode, &commit_transaction->t_inode_list, i_list) {
		mapping = jinode->i_vfs_inode->i_mapping;
		jinode->i_flags |= JI_COMMIT_RUNNING;
		spin_unlock(&journal->j_list_lock);
		/*
		 * submit the inode data buffers. We use writepage
		 * instead of writepages. Because writepages can do
		 * block allocation  with delalloc. We need to write
		 * only allocated blocks here.
		 */
		err = journal_submit_inode_data_buffers(mapping);
		if (!ret)
			ret = err;
		spin_lock(&journal->j_list_lock);
		J_ASSERT(jinode->i_transaction == commit_transaction);
		jinode->i_flags &= ~JI_COMMIT_RUNNING;
		wake_up_bit(&jinode->i_flags, __JI_COMMIT_RUNNING);
	}
	spin_unlock(&journal->j_list_lock);
	return ret;
}

/*
 * Wait for data submitted for writeout, refile inodes to proper
 * transaction if needed.
 *
 */
static int journal_finish_inode_data_buffers(journal_t *journal,
		transaction_t *commit_transaction)
{
	struct jbd2_inode *jinode, *next_i;
	int err, ret = 0;

	/* For locking, see the comment in journal_submit_data_buffers() */
	spin_lock(&journal->j_list_lock);
	list_for_each_entry(jinode, &commit_transaction->t_inode_list, i_list) {
		jinode->i_flags |= JI_COMMIT_RUNNING;
		spin_unlock(&journal->j_list_lock);
		err = filemap_fdatawait(jinode->i_vfs_inode->i_mapping);
		if (err) {
			/*
			 * Because AS_EIO is cleared by
			 * wait_on_page_writeback_range(), set it again so
			 * that user process can get -EIO from fsync().
			 */
			set_bit(AS_EIO,
				&jinode->i_vfs_inode->i_mapping->flags);

			if (!ret)
				ret = err;
		}
		spin_lock(&journal->j_list_lock);
		jinode->i_flags &= ~JI_COMMIT_RUNNING;
		wake_up_bit(&jinode->i_flags, __JI_COMMIT_RUNNING);
	}

	/* Now refile inode to proper lists */
	list_for_each_entry_safe(jinode, next_i,
				 &commit_transaction->t_inode_list, i_list) {
		list_del(&jinode->i_list);
		if (jinode->i_next_transaction) {
			jinode->i_transaction = jinode->i_next_transaction;
			jinode->i_next_transaction = NULL;
			list_add(&jinode->i_list,
				&jinode->i_transaction->t_inode_list);
		} else {
			jinode->i_transaction = NULL;
		}
	}
	spin_unlock(&journal->j_list_lock);

	return ret;
}

static __u32 jbd2_checksum_data(__u32 crc32_sum, struct buffer_head *bh)
{
	struct page *page = bh->b_page;
	char *addr;
	__u32 checksum;

	addr = kmap_atomic(page, KM_USER0);
	checksum = crc32_be(crc32_sum,
		(void *)(addr + offset_in_page(bh->b_data)), bh->b_size);
	kunmap_atomic(addr, KM_USER0);

	return checksum;
}

static void write_tag_block(int tag_bytes, journal_block_tag_t *tag,
				   unsigned long long block)
{
	tag->t_blocknr = cpu_to_be32(block & (u32)~0);
	if (tag_bytes > JBD2_TAG_SIZE32)
		tag->t_blocknr_high = cpu_to_be32((block >> 31) >> 1);
}

/*
 * jbd2_journal_commit_transaction
 *
 * The primary function for committing a transaction to the log.  This
 * function is called by the journal thread to begin a complete commit.
 */
void jbd2_journal_commit_transaction(journal_t *journal)
{
	struct transaction_stats_s stats;
	transaction_t *commit_transaction;
	struct journal_head *jh, *new_jh, *descriptor;
	struct buffer_head **wbuf = journal->j_wbuf;
	int bufs;
	int flags;
	int err;
	unsigned long long blocknr;
	char *tagp = NULL;
	journal_header_t *header;
	journal_block_tag_t *tag = NULL;
	int space_left = 0;
	int first_tag = 0;
	int tag_flag;
	int i;
	int tag_bytes = journal_tag_bytes(journal);
	struct buffer_head *cbh = NULL; /* For transactional checksums */
	__u32 crc32_sum = ~0;

	/*
	 * First job: lock down the current transaction and wait for
	 * all outstanding updates to complete.
	 */

#ifdef COMMIT_STATS
	spin_lock(&journal->j_list_lock);
	summarise_journal_usage(journal);
	spin_unlock(&journal->j_list_lock);
#endif

	/* Do we need to erase the effects of a prior jbd2_journal_flush? */
	if (journal->j_flags & JBD2_FLUSHED) {
		jbd_debug(3, "super block updated\n");
		jbd2_journal_update_superblock(journal, 1);
	} else {
		jbd_debug(3, "superblock not updated\n");
	}

	J_ASSERT(journal->j_running_transaction != NULL);
	J_ASSERT(journal->j_committing_transaction == NULL);

	commit_transaction = journal->j_running_transaction;
	J_ASSERT(commit_transaction->t_state == T_RUNNING);

	trace_mark(jbd2_start_commit, "dev %s transaction %d",
		   journal->j_devname, commit_transaction->t_tid);
	jbd_debug(1, "JBD: starting commit of transaction %d\n",
			commit_transaction->t_tid);

	spin_lock(&journal->j_state_lock);
	commit_transaction->t_state = T_LOCKED;

	stats.u.run.rs_wait = commit_transaction->t_max_wait;
	stats.u.run.rs_locked = jiffies;
	stats.u.run.rs_running = jbd2_time_diff(commit_transaction->t_start,
						stats.u.run.rs_locked);

	spin_lock(&commit_transaction->t_handle_lock);
	while (commit_transaction->t_updates) {
		DEFINE_WAIT(wait);

		prepare_to_wait(&journal->j_wait_updates, &wait,
					TASK_UNINTERRUPTIBLE);
		if (commit_transaction->t_updates) {
			spin_unlock(&commit_transaction->t_handle_lock);
			spin_unlock(&journal->j_state_lock);
			schedule();
			spin_lock(&journal->j_state_lock);
			spin_lock(&commit_transaction->t_handle_lock);
		}
		finish_wait(&journal->j_wait_updates, &wait);
	}
	spin_unlock(&commit_transaction->t_handle_lock);

	J_ASSERT (commit_transaction->t_outstanding_credits <=
			journal->j_max_transaction_buffers);

	/*
	 * First thing we are allowed to do is to discard any remaining
	 * BJ_Reserved buffers.  Note, it is _not_ permissible to assume
	 * that there are no such buffers: if a large filesystem
	 * operation like a truncate needs to split itself over multiple
	 * transactions, then it may try to do a jbd2_journal_restart() while
	 * there are still BJ_Reserved buffers outstanding.  These must
	 * be released cleanly from the current transaction.
	 *
	 * In this case, the filesystem must still reserve write access
	 * again before modifying the buffer in the new transaction, but
	 * we do not require it to remember exactly which old buffers it
	 * has reserved.  This is consistent with the existing behaviour
	 * that multiple jbd2_journal_get_write_access() calls to the same
	 * buffer are perfectly permissable.
	 */
	while (commit_transaction->t_reserved_list) {
		jh = commit_transaction->t_reserved_list;
		JBUFFER_TRACE(jh, "reserved, unused: refile");
		/*
		 * A jbd2_journal_get_undo_access()+jbd2_journal_release_buffer() may
		 * leave undo-committed data.
		 */
		if (jh->b_committed_data) {
			struct buffer_head *bh = jh2bh(jh);

			jbd_lock_bh_state(bh);
			jbd2_free(jh->b_committed_data, bh->b_size);
			jh->b_committed_data = NULL;
			jbd_unlock_bh_state(bh);
		}
		jbd2_journal_refile_buffer(journal, jh);
	}

	/*
	 * Now try to drop any written-back buffers from the journal's
	 * checkpoint lists.  We do this *before* commit because it potentially
	 * frees some memory
	 */
	spin_lock(&journal->j_list_lock);
	__jbd2_journal_clean_checkpoint_list(journal);
	spin_unlock(&journal->j_list_lock);

	jbd_debug (3, "JBD: commit phase 1\n");

	/*
	 * Switch to a new revoke table.
	 */
	jbd2_journal_switch_revoke_table(journal);

	stats.u.run.rs_flushing = jiffies;
	stats.u.run.rs_locked = jbd2_time_diff(stats.u.run.rs_locked,
					       stats.u.run.rs_flushing);

	commit_transaction->t_state = T_FLUSH;
	journal->j_committing_transaction = commit_transaction;
	journal->j_running_transaction = NULL;
	commit_transaction->t_log_start = journal->j_head;
	wake_up(&journal->j_wait_transaction_locked);
	spin_unlock(&journal->j_state_lock);

	jbd_debug (3, "JBD: commit phase 2\n");

	/*
	 * Now start flushing things to disk, in the order they appear
	 * on the transaction lists.  Data blocks go first.
	 */
	err = journal_submit_data_buffers(journal, commit_transaction);
	if (err)
		jbd2_journal_abort(journal, err);

	jbd2_journal_write_revoke_records(journal, commit_transaction);

	jbd_debug(3, "JBD: commit phase 2\n");

	/*
	 * Way to go: we have now written out all of the data for a
	 * transaction!  Now comes the tricky part: we need to write out
	 * metadata.  Loop over the transaction's entire buffer list:
	 */
	spin_lock(&journal->j_state_lock);
	commit_transaction->t_state = T_COMMIT;
	spin_unlock(&journal->j_state_lock);

	stats.u.run.rs_logging = jiffies;
	stats.u.run.rs_flushing = jbd2_time_diff(stats.u.run.rs_flushing,
						 stats.u.run.rs_logging);
	stats.u.run.rs_blocks = commit_transaction->t_outstanding_credits;
	stats.u.run.rs_blocks_logged = 0;

	J_ASSERT(commit_transaction->t_nr_buffers <=
		 commit_transaction->t_outstanding_credits);

	err = 0;
	descriptor = NULL;
	bufs = 0;
	while (commit_transaction->t_buffers) {

		/* Find the next buffer to be journaled... */

		jh = commit_transaction->t_buffers;

		/* If we're in abort mode, we just un-journal the buffer and
		   release it. */

		if (is_journal_aborted(journal)) {
			clear_buffer_jbddirty(jh2bh(jh));
			JBUFFER_TRACE(jh, "journal is aborting: refile");
			jbd2_journal_refile_buffer(journal, jh);
			/* If that was the last one, we need to clean up
			 * any descriptor buffers which may have been
			 * already allocated, even if we are now
			 * aborting. */
			if (!commit_transaction->t_buffers)
				goto start_journal_io;
			continue;
		}

		/* Make sure we have a descriptor block in which to
		   record the metadata buffer. */

		if (!descriptor) {
			struct buffer_head *bh;

			J_ASSERT (bufs == 0);

			jbd_debug(4, "JBD: get descriptor\n");

			descriptor = jbd2_journal_get_descriptor_buffer(journal);
			if (!descriptor) {
				jbd2_journal_abort(journal, -EIO);
				continue;
			}

			bh = jh2bh(descriptor);
			jbd_debug(4, "JBD: got buffer %llu (%p)\n",
				(unsigned long long)bh->b_blocknr, bh->b_data);
			header = (journal_header_t *)&bh->b_data[0];
			header->h_magic     = cpu_to_be32(JBD2_MAGIC_NUMBER);
			header->h_blocktype = cpu_to_be32(JBD2_DESCRIPTOR_BLOCK);
			header->h_sequence  = cpu_to_be32(commit_transaction->t_tid);

			tagp = &bh->b_data[sizeof(journal_header_t)];
			space_left = bh->b_size - sizeof(journal_header_t);
			first_tag = 1;
			set_buffer_jwrite(bh);
			set_buffer_dirty(bh);
			wbuf[bufs++] = bh;

			/* Record it so that we can wait for IO
                           completion later */
			BUFFER_TRACE(bh, "ph3: file as descriptor");
			jbd2_journal_file_buffer(descriptor, commit_transaction,
					BJ_LogCtl);
		}

		/* Where is the buffer to be written? */

		err = jbd2_journal_next_log_block(journal, &blocknr);
		/* If the block mapping failed, just abandon the buffer
		   and repeat this loop: we'll fall into the
		   refile-on-abort condition above. */
		if (err) {
			jbd2_journal_abort(journal, err);
			continue;
		}

		/*
		 * start_this_handle() uses t_outstanding_credits to determine
		 * the free space in the log, but this counter is changed
		 * by jbd2_journal_next_log_block() also.
		 */
		commit_transaction->t_outstanding_credits--;

		/* Bump b_count to prevent truncate from stumbling over
                   the shadowed buffer!  @@@ This can go if we ever get
                   rid of the BJ_IO/BJ_Shadow pairing of buffers. */
		atomic_inc(&jh2bh(jh)->b_count);

		/* Make a temporary IO buffer with which to write it out
                   (this will requeue both the metadata buffer and the
                   temporary IO buffer). new_bh goes on BJ_IO*/

		set_bit(BH_JWrite, &jh2bh(jh)->b_state);
		/*
		 * akpm: jbd2_journal_write_metadata_buffer() sets
		 * new_bh->b_transaction to commit_transaction.
		 * We need to clean this up before we release new_bh
		 * (which is of type BJ_IO)
		 */
		JBUFFER_TRACE(jh, "ph3: write metadata");
		flags = jbd2_journal_write_metadata_buffer(commit_transaction,
						      jh, &new_jh, blocknr);
		set_bit(BH_JWrite, &jh2bh(new_jh)->b_state);
		wbuf[bufs++] = jh2bh(new_jh);

		/* Record the new block's tag in the current descriptor
                   buffer */

		tag_flag = 0;
		if (flags & 1)
			tag_flag |= JBD2_FLAG_ESCAPE;
		if (!first_tag)
			tag_flag |= JBD2_FLAG_SAME_UUID;

		tag = (journal_block_tag_t *) tagp;
		write_tag_block(tag_bytes, tag, jh2bh(jh)->b_blocknr);
		tag->t_flags = cpu_to_be32(tag_flag);
		tagp += tag_bytes;
		space_left -= tag_bytes;

		if (first_tag) {
			memcpy (tagp, journal->j_uuid, 16);
			tagp += 16;
			space_left -= 16;
			first_tag = 0;
		}

		/* If there's no more to do, or if the descriptor is full,
		   let the IO rip! */

		if (bufs == journal->j_wbufsize ||
		    commit_transaction->t_buffers == NULL ||
		    space_left < tag_bytes + 16) {

			jbd_debug(4, "JBD: Submit %d IOs\n", bufs);

			/* Write an end-of-descriptor marker before
                           submitting the IOs.  "tag" still points to
                           the last tag we set up. */

			tag->t_flags |= cpu_to_be32(JBD2_FLAG_LAST_TAG);

start_journal_io:
			for (i = 0; i < bufs; i++) {
				struct buffer_head *bh = wbuf[i];
				/*
				 * Compute checksum.
				 */
				if (JBD2_HAS_COMPAT_FEATURE(journal,
					JBD2_FEATURE_COMPAT_CHECKSUM)) {
					crc32_sum =
					    jbd2_checksum_data(crc32_sum, bh);
				}

				lock_buffer(bh);
				clear_buffer_dirty(bh);
				set_buffer_uptodate(bh);
				bh->b_end_io = journal_end_buffer_io_sync;
				submit_bh(WRITE, bh);
			}
			cond_resched();
			stats.u.run.rs_blocks_logged += bufs;

			/* Force a new descriptor to be generated next
                           time round the loop. */
			descriptor = NULL;
			bufs = 0;
		}
	}

	/* Done it all: now write the commit record asynchronously. */

	if (JBD2_HAS_INCOMPAT_FEATURE(journal,
		JBD2_FEATURE_INCOMPAT_ASYNC_COMMIT)) {
		err = journal_submit_commit_record(journal, commit_transaction,
						 &cbh, crc32_sum);
		if (err)
			__jbd2_journal_abort_hard(journal);
	}

	/*
	 * This is the right place to wait for data buffers both for ASYNC
	 * and !ASYNC commit. If commit is ASYNC, we need to wait only after
	 * the commit block went to disk (which happens above). If commit is
	 * SYNC, we need to wait for data buffers before we start writing
	 * commit block, which happens below in such setting.
	 */
	err = journal_finish_inode_data_buffers(journal, commit_transaction);
	if (err) {
		printk(KERN_WARNING
			"JBD2: Detected IO errors while flushing file data "
		       "on %s\n", journal->j_devname);
		if (journal->j_flags & JBD2_ABORT_ON_SYNCDATA_ERR)
			jbd2_journal_abort(journal, err);
		err = 0;
	}

	/* Lo and behold: we have just managed to send a transaction to
           the log.  Before we can commit it, wait for the IO so far to
           complete.  Control buffers being written are on the
           transaction's t_log_list queue, and metadata buffers are on
           the t_iobuf_list queue.

	   Wait for the buffers in reverse order.  That way we are
	   less likely to be woken up until all IOs have completed, and
	   so we incur less scheduling load.
	*/

	jbd_debug(3, "JBD: commit phase 3\n");

	/*
	 * akpm: these are BJ_IO, and j_list_lock is not needed.
	 * See __journal_try_to_free_buffer.
	 */
wait_for_iobuf:
	while (commit_transaction->t_iobuf_list != NULL) {
		struct buffer_head *bh;

		jh = commit_transaction->t_iobuf_list->b_tprev;
		bh = jh2bh(jh);
		if (buffer_locked(bh)) {
			wait_on_buffer(bh);
			goto wait_for_iobuf;
		}
		if (cond_resched())
			goto wait_for_iobuf;

		if (unlikely(!buffer_uptodate(bh)))
			err = -EIO;

		clear_buffer_jwrite(bh);

		JBUFFER_TRACE(jh, "ph4: unfile after journal write");
		jbd2_journal_unfile_buffer(journal, jh);

		/*
		 * ->t_iobuf_list should contain only dummy buffer_heads
		 * which were created by jbd2_journal_write_metadata_buffer().
		 */
		BUFFER_TRACE(bh, "dumping temporary bh");
		jbd2_journal_put_journal_head(jh);
		__brelse(bh);
		J_ASSERT_BH(bh, atomic_read(&bh->b_count) == 0);
		free_buffer_head(bh);

		/* We also have to unlock and free the corresponding
                   shadowed buffer */
		jh = commit_transaction->t_shadow_list->b_tprev;
		bh = jh2bh(jh);
		clear_bit(BH_JWrite, &bh->b_state);
		J_ASSERT_BH(bh, buffer_jbddirty(bh));

		/* The metadata is now released for reuse, but we need
                   to remember it against this transaction so that when
                   we finally commit, we can do any checkpointing
                   required. */
		JBUFFER_TRACE(jh, "file as BJ_Forget");
		jbd2_journal_file_buffer(jh, commit_transaction, BJ_Forget);
		/* Wake up any transactions which were waiting for this
		   IO to complete */
		wake_up_bit(&bh->b_state, BH_Unshadow);
		JBUFFER_TRACE(jh, "brelse shadowed buffer");
		__brelse(bh);
	}

	J_ASSERT (commit_transaction->t_shadow_list == NULL);

	jbd_debug(3, "JBD: commit phase 4\n");

	/* Here we wait for the revoke record and descriptor record buffers */
 wait_for_ctlbuf:
	while (commit_transaction->t_log_list != NULL) {
		struct buffer_head *bh;

		jh = commit_transaction->t_log_list->b_tprev;
		bh = jh2bh(jh);
		if (buffer_locked(bh)) {
			wait_on_buffer(bh);
			goto wait_for_ctlbuf;
		}
		if (cond_resched())
			goto wait_for_ctlbuf;

		if (unlikely(!buffer_uptodate(bh)))
			err = -EIO;

		BUFFER_TRACE(bh, "ph5: control buffer writeout done: unfile");
		clear_buffer_jwrite(bh);
		jbd2_journal_unfile_buffer(journal, jh);
		jbd2_journal_put_journal_head(jh);
		__brelse(bh);		/* One for getblk */
		/* AKPM: bforget here */
	}

	if (err)
		jbd2_journal_abort(journal, err);

	jbd_debug(3, "JBD: commit phase 5\n");

	if (!JBD2_HAS_INCOMPAT_FEATURE(journal,
		JBD2_FEATURE_INCOMPAT_ASYNC_COMMIT)) {
		err = journal_submit_commit_record(journal, commit_transaction,
						&cbh, crc32_sum);
		if (err)
			__jbd2_journal_abort_hard(journal);
	}
	if (!err && !is_journal_aborted(journal))
		err = journal_wait_on_commit_record(cbh);

	if (err)
		jbd2_journal_abort(journal, err);

	/* End of a transaction!  Finally, we can do checkpoint
           processing: any buffers committed as a result of this
           transaction can be removed from any checkpoint list it was on
           before. */

	jbd_debug(3, "JBD: commit phase 6\n");

	J_ASSERT(list_empty(&commit_transaction->t_inode_list));
	J_ASSERT(commit_transaction->t_buffers == NULL);
	J_ASSERT(commit_transaction->t_checkpoint_list == NULL);
	J_ASSERT(commit_transaction->t_iobuf_list == NULL);
	J_ASSERT(commit_transaction->t_shadow_list == NULL);
	J_ASSERT(commit_transaction->t_log_list == NULL);

restart_loop:
	/*
	 * As there are other places (journal_unmap_buffer()) adding buffers
	 * to this list we have to be careful and hold the j_list_lock.
	 */
	spin_lock(&journal->j_list_lock);
	while (commit_transaction->t_forget) {
		transaction_t *cp_transaction;
		struct buffer_head *bh;

		jh = commit_transaction->t_forget;
		spin_unlock(&journal->j_list_lock);
		bh = jh2bh(jh);
		jbd_lock_bh_state(bh);
		J_ASSERT_JH(jh,	jh->b_transaction == commit_transaction ||
			jh->b_transaction == journal->j_running_transaction);

		/*
		 * If there is undo-protected committed data against
		 * this buffer, then we can remove it now.  If it is a
		 * buffer needing such protection, the old frozen_data
		 * field now points to a committed version of the
		 * buffer, so rotate that field to the new committed
		 * data.
		 *
		 * Otherwise, we can just throw away the frozen data now.
		 */
		if (jh->b_committed_data) {
			jbd2_free(jh->b_committed_data, bh->b_size);
			jh->b_committed_data = NULL;
			if (jh->b_frozen_data) {
				jh->b_committed_data = jh->b_frozen_data;
				jh->b_frozen_data = NULL;
			}
		} else if (jh->b_frozen_data) {
			jbd2_free(jh->b_frozen_data, bh->b_size);
			jh->b_frozen_data = NULL;
		}

		spin_lock(&journal->j_list_lock);
		cp_transaction = jh->b_cp_transaction;
		if (cp_transaction) {
			JBUFFER_TRACE(jh, "remove from old cp transaction");
			cp_transaction->t_chp_stats.cs_dropped++;
			__jbd2_journal_remove_checkpoint(jh);
		}

		/* Only re-checkpoint the buffer_head if it is marked
		 * dirty.  If the buffer was added to the BJ_Forget list
		 * by jbd2_journal_forget, it may no longer be dirty and
		 * there's no point in keeping a checkpoint record for
		 * it. */

		/* A buffer which has been freed while still being
		 * journaled by a previous transaction may end up still
		 * being dirty here, but we want to avoid writing back
		 * that buffer in the future now that the last use has
		 * been committed.  That's not only a performance gain,
		 * it also stops aliasing problems if the buffer is left
		 * behind for writeback and gets reallocated for another
		 * use in a different page. */
		if (buffer_freed(bh)) {
			clear_buffer_freed(bh);
			clear_buffer_jbddirty(bh);
		}

		if (buffer_jbddirty(bh)) {
			JBUFFER_TRACE(jh, "add to new checkpointing trans");
			__jbd2_journal_insert_checkpoint(jh, commit_transaction);
			if (is_journal_aborted(journal))
				clear_buffer_jbddirty(bh);
			JBUFFER_TRACE(jh, "refile for checkpoint writeback");
			__jbd2_journal_refile_buffer(jh);
			jbd_unlock_bh_state(bh);
		} else {
			J_ASSERT_BH(bh, !buffer_dirty(bh));
			/* The buffer on BJ_Forget list and not jbddirty means
			 * it has been freed by this transaction and hence it
			 * could not have been reallocated until this
			 * transaction has committed. *BUT* it could be
			 * reallocated once we have written all the data to
			 * disk and before we process the buffer on BJ_Forget
			 * list. */
			JBUFFER_TRACE(jh, "refile or unfile freed buffer");
			__jbd2_journal_refile_buffer(jh);
			if (!jh->b_transaction) {
				jbd_unlock_bh_state(bh);
				 /* needs a brelse */
				jbd2_journal_remove_journal_head(bh);
				release_buffer_page(bh);
			} else
				jbd_unlock_bh_state(bh);
		}
		cond_resched_lock(&journal->j_list_lock);
	}
	spin_unlock(&journal->j_list_lock);
	/*
	 * This is a bit sleazy.  We use j_list_lock to protect transition
	 * of a transaction into T_FINISHED state and calling
	 * __jbd2_journal_drop_transaction(). Otherwise we could race with
	 * other checkpointing code processing the transaction...
	 */
	spin_lock(&journal->j_state_lock);
	spin_lock(&journal->j_list_lock);
	/*
	 * Now recheck if some buffers did not get attached to the transaction
	 * while the lock was dropped...
	 */
	if (commit_transaction->t_forget) {
		spin_unlock(&journal->j_list_lock);
		spin_unlock(&journal->j_state_lock);
		goto restart_loop;
	}

	/* Done with this transaction! */

	jbd_debug(3, "JBD: commit phase 7\n");

	J_ASSERT(commit_transaction->t_state == T_COMMIT);

	commit_transaction->t_start = jiffies;
	stats.u.run.rs_logging = jbd2_time_diff(stats.u.run.rs_logging,
						commit_transaction->t_start);

	/*
	 * File the transaction for history
	 */
	stats.ts_type = JBD2_STATS_RUN;
	stats.ts_tid = commit_transaction->t_tid;
	stats.u.run.rs_handle_count = commit_transaction->t_handle_count;
	spin_lock(&journal->j_history_lock);
	memcpy(journal->j_history + journal->j_history_cur, &stats,
			sizeof(stats));
	if (++journal->j_history_cur == journal->j_history_max)
		journal->j_history_cur = 0;

	/*
	 * Calculate overall stats
	 */
	journal->j_stats.ts_tid++;
	journal->j_stats.u.run.rs_wait += stats.u.run.rs_wait;
	journal->j_stats.u.run.rs_running += stats.u.run.rs_running;
	journal->j_stats.u.run.rs_locked += stats.u.run.rs_locked;
	journal->j_stats.u.run.rs_flushing += stats.u.run.rs_flushing;
	journal->j_stats.u.run.rs_logging += stats.u.run.rs_logging;
	journal->j_stats.u.run.rs_handle_count += stats.u.run.rs_handle_count;
	journal->j_stats.u.run.rs_blocks += stats.u.run.rs_blocks;
	journal->j_stats.u.run.rs_blocks_logged += stats.u.run.rs_blocks_logged;
	spin_unlock(&journal->j_history_lock);

	commit_transaction->t_state = T_FINISHED;
	J_ASSERT(commit_transaction == journal->j_committing_transaction);
	journal->j_commit_sequence = commit_transaction->t_tid;
	journal->j_committing_transaction = NULL;
	spin_unlock(&journal->j_state_lock);

	if (commit_transaction->t_checkpoint_list == NULL &&
	    commit_transaction->t_checkpoint_io_list == NULL) {
		__jbd2_journal_drop_transaction(journal, commit_transaction);
	} else {
		if (journal->j_checkpoint_transactions == NULL) {
			journal->j_checkpoint_transactions = commit_transaction;
			commit_transaction->t_cpnext = commit_transaction;
			commit_transaction->t_cpprev = commit_transaction;
		} else {
			commit_transaction->t_cpnext =
				journal->j_checkpoint_transactions;
			commit_transaction->t_cpprev =
				commit_transaction->t_cpnext->t_cpprev;
			commit_transaction->t_cpnext->t_cpprev =
				commit_transaction;
			commit_transaction->t_cpprev->t_cpnext =
				commit_transaction;
		}
	}
	spin_unlock(&journal->j_list_lock);

<<<<<<< HEAD
=======
	if (journal->j_commit_callback)
		journal->j_commit_callback(journal, commit_transaction);

>>>>>>> 2f5ad54e
	trace_mark(jbd2_end_commit, "dev %s transaction %d head %d",
		   journal->j_devname, commit_transaction->t_tid,
		   journal->j_tail_sequence);
	jbd_debug(1, "JBD: commit %d complete, head %d\n",
		  journal->j_commit_sequence, journal->j_tail_sequence);

	wake_up(&journal->j_wait_done_commit);
}<|MERGE_RESOLUTION|>--- conflicted
+++ resolved
@@ -995,12 +995,9 @@
 	}
 	spin_unlock(&journal->j_list_lock);
 
-<<<<<<< HEAD
-=======
 	if (journal->j_commit_callback)
 		journal->j_commit_callback(journal, commit_transaction);
 
->>>>>>> 2f5ad54e
 	trace_mark(jbd2_end_commit, "dev %s transaction %d head %d",
 		   journal->j_devname, commit_transaction->t_tid,
 		   journal->j_tail_sequence);
