--- conflicted
+++ resolved
@@ -1004,16 +1004,12 @@
 
 	if (!task)
 		return -ESRCH;
-<<<<<<< HEAD
-	oom_adjust = task->oomkilladj;
-=======
 
 	if (lock_task_sighand(task, &flags)) {
 		oom_adjust = task->signal->oom_adj;
 		unlock_task_sighand(task, &flags);
 	}
 
->>>>>>> 94a8d5ca
 	put_task_struct(task);
 
 	len = snprintf(buffer, sizeof(buffer), "%i\n", oom_adjust);
@@ -1046,13 +1042,6 @@
 	task = get_proc_task(file->f_path.dentry->d_inode);
 	if (!task)
 		return -ESRCH;
-<<<<<<< HEAD
-	if (oom_adjust < task->oomkilladj && !capable(CAP_SYS_RESOURCE)) {
-		put_task_struct(task);
-		return -EACCES;
-	}
-	task->oomkilladj = oom_adjust;
-=======
 	if (!lock_task_sighand(task, &flags)) {
 		put_task_struct(task);
 		return -ESRCH;
@@ -1067,7 +1056,6 @@
 	task->signal->oom_adj = oom_adjust;
 
 	unlock_task_sighand(task, &flags);
->>>>>>> 94a8d5ca
 	put_task_struct(task);
 
 	return count;
