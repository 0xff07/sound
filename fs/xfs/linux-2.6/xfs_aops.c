--- conflicted
+++ resolved
@@ -932,12 +932,9 @@
 	if (!xfs_is_delayed_page(page, IOMAP_DELAY))
 		goto out_invalidate;
 
-<<<<<<< HEAD
-=======
 	if (XFS_FORCED_SHUTDOWN(ip->i_mount))
 		goto out_invalidate;
 
->>>>>>> 93929ebc
 	xfs_fs_cmn_err(CE_ALERT, ip->i_mount,
 		"page discard on page %p, inode 0x%llx, offset %llu.",
 			page, ip->i_ino, offset);
@@ -970,15 +967,10 @@
 
 		if (error) {
 			/* something screwed, just bail */
-<<<<<<< HEAD
-			xfs_fs_cmn_err(CE_ALERT, ip->i_mount,
-			"page discard failed delalloc mapping lookup.");
-=======
 			if (!XFS_FORCED_SHUTDOWN(ip->i_mount)) {
 				xfs_fs_cmn_err(CE_ALERT, ip->i_mount,
 				"page discard failed delalloc mapping lookup.");
 			}
->>>>>>> 93929ebc
 			break;
 		}
 		if (!nimaps) {
@@ -1004,15 +996,10 @@
 		ASSERT(!flist.xbf_count && !flist.xbf_first);
 		if (error) {
 			/* something screwed, just bail */
-<<<<<<< HEAD
-			xfs_fs_cmn_err(CE_ALERT, ip->i_mount,
-			"page discard unable to remove delalloc mapping.");
-=======
 			if (!XFS_FORCED_SHUTDOWN(ip->i_mount)) {
 				xfs_fs_cmn_err(CE_ALERT, ip->i_mount,
 			"page discard unable to remove delalloc mapping.");
 			}
->>>>>>> 93929ebc
 			break;
 		}
 next_buffer:
