--- conflicted
+++ resolved
@@ -666,10 +666,6 @@
 const struct file_operations ufs_dir_operations = {
 	.read		= generic_read_dir,
 	.readdir	= ufs_readdir,
-<<<<<<< HEAD
-	.fsync		= ufs_sync_file,
-=======
 	.fsync		= simple_fsync,
->>>>>>> 533ac12e
 	.llseek		= generic_file_llseek,
 };