/*
 *  linux/fs/ufs/file.c
 *
 * Copyright (C) 1998
 * Daniel Pirkl <daniel.pirkl@email.cz>
 * Charles University, Faculty of Mathematics and Physics
 *
 *  from
 *
 *  linux/fs/ext2/file.c
 *
 * Copyright (C) 1992, 1993, 1994, 1995
 * Remy Card (card@masi.ibp.fr)
 * Laboratoire MASI - Institut Blaise Pascal
 * Universite Pierre et Marie Curie (Paris VI)
 *
 *  from
 *
 *  linux/fs/minix/file.c
 *
 *  Copyright (C) 1991, 1992  Linus Torvalds
 *
 *  ext2 fs regular file handling primitives
 */

#include <linux/fs.h>

#include "ufs_fs.h"
#include "ufs.h"

<<<<<<< HEAD

int ufs_sync_file(struct file *file, struct dentry *dentry, int datasync)
{
	struct inode *inode = dentry->d_inode;
	int err;
	int ret;

	ret = sync_mapping_buffers(inode->i_mapping);
	if (!(inode->i_state & I_DIRTY))
		return ret;
	if (datasync && !(inode->i_state & I_DIRTY_DATASYNC))
		return ret;

	err = ufs_sync_inode(inode);
	if (ret == 0)
		ret = err;
	return ret;
}


=======
>>>>>>> 533ac12e
/*
 * We have mostly NULL's here: the current defaults are ok for
 * the ufs filesystem.
 */
 
const struct file_operations ufs_file_operations = {
	.llseek		= generic_file_llseek,
	.read		= do_sync_read,
	.aio_read	= generic_file_aio_read,
	.write		= do_sync_write,
	.aio_write	= generic_file_aio_write,
	.mmap		= generic_file_mmap,
	.open           = generic_file_open,
	.fsync		= simple_fsync,
	.splice_read	= generic_file_splice_read,
};<|MERGE_RESOLUTION|>--- conflicted
+++ resolved
@@ -28,29 +28,6 @@
 #include "ufs_fs.h"
 #include "ufs.h"
 
-<<<<<<< HEAD
-
-int ufs_sync_file(struct file *file, struct dentry *dentry, int datasync)
-{
-	struct inode *inode = dentry->d_inode;
-	int err;
-	int ret;
-
-	ret = sync_mapping_buffers(inode->i_mapping);
-	if (!(inode->i_state & I_DIRTY))
-		return ret;
-	if (datasync && !(inode->i_state & I_DIRTY_DATASYNC))
-		return ret;
-
-	err = ufs_sync_inode(inode);
-	if (ret == 0)
-		ret = err;
-	return ret;
-}
-
-
-=======
->>>>>>> 533ac12e
 /*
  * We have mostly NULL's here: the current defaults are ok for
  * the ufs filesystem.
