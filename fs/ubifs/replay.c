/*
 * This file is part of UBIFS.
 *
 * Copyright (C) 2006-2008 Nokia Corporation.
 *
 * This program is free software; you can redistribute it and/or modify it
 * under the terms of the GNU General Public License version 2 as published by
 * the Free Software Foundation.
 *
 * This program is distributed in the hope that it will be useful, but WITHOUT
 * ANY WARRANTY; without even the implied warranty of MERCHANTABILITY or
 * FITNESS FOR A PARTICULAR PURPOSE.  See the GNU General Public License for
 * more details.
 *
 * You should have received a copy of the GNU General Public License along with
 * this program; if not, write to the Free Software Foundation, Inc., 51
 * Franklin St, Fifth Floor, Boston, MA 02110-1301 USA
 *
 * Authors: Adrian Hunter
 *          Artem Bityutskiy (Битюцкий Артём)
 */

/*
 * This file contains journal replay code. It runs when the file-system is being
 * mounted and requires no locking.
 *
 * The larger is the journal, the longer it takes to scan it, so the longer it
 * takes to mount UBIFS. This is why the journal has limited size which may be
 * changed depending on the system requirements. But a larger journal gives
 * faster I/O speed because it writes the index less frequently. So this is a
 * trade-off. Also, the journal is indexed by the in-memory index (TNC), so the
 * larger is the journal, the more memory its index may consume.
 */

#include "ubifs.h"

/*
 * Replay flags.
 *
 * REPLAY_DELETION: node was deleted
 * REPLAY_REF: node is a reference node
 */
enum {
	REPLAY_DELETION = 1,
	REPLAY_REF = 2,
};

/**
 * struct replay_entry - replay tree entry.
 * @lnum: logical eraseblock number of the node
 * @offs: node offset
 * @len: node length
 * @sqnum: node sequence number
 * @flags: replay flags
 * @rb: links the replay tree
 * @key: node key
 * @nm: directory entry name
 * @old_size: truncation old size
 * @new_size: truncation new size
 * @free: amount of free space in a bud
 * @dirty: amount of dirty space in a bud from padding and deletion nodes
 *
 * UBIFS journal replay must compare node sequence numbers, which means it must
 * build a tree of node information to insert into the TNC.
 */
struct replay_entry {
	int lnum;
	int offs;
	int len;
	unsigned long long sqnum;
	int flags;
	struct rb_node rb;
	union ubifs_key key;
	union {
		struct qstr nm;
		struct {
			loff_t old_size;
			loff_t new_size;
		};
		struct {
			int free;
			int dirty;
		};
	};
};

/**
 * struct bud_entry - entry in the list of buds to replay.
 * @list: next bud in the list
 * @bud: bud description object
 * @free: free bytes in the bud
 * @sqnum: reference node sequence number
 */
struct bud_entry {
	struct list_head list;
	struct ubifs_bud *bud;
	int free;
	unsigned long long sqnum;
};

/**
 * set_bud_lprops - set free and dirty space used by a bud.
 * @c: UBIFS file-system description object
 * @r: replay entry of bud
 */
static int set_bud_lprops(struct ubifs_info *c, struct replay_entry *r)
{
	const struct ubifs_lprops *lp;
	int err = 0, dirty;

	ubifs_get_lprops(c);

	lp = ubifs_lpt_lookup_dirty(c, r->lnum);
	if (IS_ERR(lp)) {
		err = PTR_ERR(lp);
		goto out;
	}

	dirty = lp->dirty;
	if (r->offs == 0 && (lp->free != c->leb_size || lp->dirty != 0)) {
		/*
		 * The LEB was added to the journal with a starting offset of
		 * zero which means the LEB must have been empty. The LEB
		 * property values should be lp->free == c->leb_size and
		 * lp->dirty == 0, but that is not the case. The reason is that
		 * the LEB was garbage collected. The garbage collector resets
		 * the free and dirty space without recording it anywhere except
		 * lprops, so if there is not a commit then lprops does not have
		 * that information next time the file system is mounted.
		 *
		 * We do not need to adjust free space because the scan has told
		 * us the exact value which is recorded in the replay entry as
		 * r->free.
		 *
		 * However we do need to subtract from the dirty space the
		 * amount of space that the garbage collector reclaimed, which
		 * is the whole LEB minus the amount of space that was free.
		 */
		dbg_mnt("bud LEB %d was GC'd (%d free, %d dirty)", r->lnum,
			lp->free, lp->dirty);
		dbg_gc("bud LEB %d was GC'd (%d free, %d dirty)", r->lnum,
			lp->free, lp->dirty);
		dirty -= c->leb_size - lp->free;
		/*
		 * If the replay order was perfect the dirty space would now be
		 * zero. The order is not perfect because the journal heads
		 * race with each other. This is not a problem but is does mean
		 * that the dirty space may temporarily exceed c->leb_size
		 * during the replay.
		 */
		if (dirty != 0)
			dbg_msg("LEB %d lp: %d free %d dirty "
				"replay: %d free %d dirty", r->lnum, lp->free,
				lp->dirty, r->free, r->dirty);
	}
	lp = ubifs_change_lp(c, lp, r->free, dirty + r->dirty,
			     lp->flags | LPROPS_TAKEN, 0);
	if (IS_ERR(lp)) {
		err = PTR_ERR(lp);
		goto out;
	}
out:
	ubifs_release_lprops(c);
	return err;
}

/**
 * trun_remove_range - apply a replay entry for a truncation to the TNC.
 * @c: UBIFS file-system description object
 * @r: replay entry of truncation
 */
static int trun_remove_range(struct ubifs_info *c, struct replay_entry *r)
{
	unsigned min_blk, max_blk;
	union ubifs_key min_key, max_key;
	ino_t ino;

	min_blk = r->new_size / UBIFS_BLOCK_SIZE;
	if (r->new_size & (UBIFS_BLOCK_SIZE - 1))
		min_blk += 1;

	max_blk = r->old_size / UBIFS_BLOCK_SIZE;
	if ((r->old_size & (UBIFS_BLOCK_SIZE - 1)) == 0)
		max_blk -= 1;

	ino = key_inum(c, &r->key);

	data_key_init(c, &min_key, ino, min_blk);
	data_key_init(c, &max_key, ino, max_blk);

	return ubifs_tnc_remove_range(c, &min_key, &max_key);
}

/**
 * apply_replay_entry - apply a replay entry to the TNC.
 * @c: UBIFS file-system description object
 * @r: replay entry to apply
 *
 * Apply a replay entry to the TNC.
 */
static int apply_replay_entry(struct ubifs_info *c, struct replay_entry *r)
{
	int err, deletion = ((r->flags & REPLAY_DELETION) != 0);

	dbg_mnt("LEB %d:%d len %d flgs %d sqnum %llu %s", r->lnum,
		r->offs, r->len, r->flags, r->sqnum, DBGKEY(&r->key));

	/* Set c->replay_sqnum to help deal with dangling branches. */
	c->replay_sqnum = r->sqnum;

	if (r->flags & REPLAY_REF)
		err = set_bud_lprops(c, r);
	else if (is_hash_key(c, &r->key)) {
		if (deletion)
			err = ubifs_tnc_remove_nm(c, &r->key, &r->nm);
		else
			err = ubifs_tnc_add_nm(c, &r->key, r->lnum, r->offs,
					       r->len, &r->nm);
	} else {
		if (deletion)
			switch (key_type(c, &r->key)) {
			case UBIFS_INO_KEY:
			{
				ino_t inum = key_inum(c, &r->key);

				err = ubifs_tnc_remove_ino(c, inum);
				break;
			}
			case UBIFS_TRUN_KEY:
				err = trun_remove_range(c, r);
				break;
			default:
				err = ubifs_tnc_remove(c, &r->key);
				break;
			}
		else
			err = ubifs_tnc_add(c, &r->key, r->lnum, r->offs,
					    r->len);
		if (err)
			return err;

		if (c->need_recovery)
			err = ubifs_recover_size_accum(c, &r->key, deletion,
						       r->new_size);
	}

	return err;
}

/**
 * destroy_replay_tree - destroy the replay.
 * @c: UBIFS file-system description object
 *
 * Destroy the replay tree.
 */
static void destroy_replay_tree(struct ubifs_info *c)
{
	struct rb_node *this = c->replay_tree.rb_node;
	struct replay_entry *r;

	while (this) {
		if (this->rb_left) {
			this = this->rb_left;
			continue;
		} else if (this->rb_right) {
			this = this->rb_right;
			continue;
		}
		r = rb_entry(this, struct replay_entry, rb);
		this = rb_parent(this);
		if (this) {
			if (this->rb_left == &r->rb)
				this->rb_left = NULL;
			else
				this->rb_right = NULL;
		}
		if (is_hash_key(c, &r->key))
			kfree(r->nm.name);
		kfree(r);
	}
	c->replay_tree = RB_ROOT;
}

/**
 * apply_replay_tree - apply the replay tree to the TNC.
 * @c: UBIFS file-system description object
 *
 * Apply the replay tree.
 * Returns zero in case of success and a negative error code in case of
 * failure.
 */
static int apply_replay_tree(struct ubifs_info *c)
{
	struct rb_node *this = rb_first(&c->replay_tree);

	while (this) {
		struct replay_entry *r;
		int err;

		cond_resched();

		r = rb_entry(this, struct replay_entry, rb);
		err = apply_replay_entry(c, r);
		if (err)
			return err;
		this = rb_next(this);
	}
	return 0;
}

/**
 * insert_node - insert a node to the replay tree.
 * @c: UBIFS file-system description object
 * @lnum: node logical eraseblock number
 * @offs: node offset
 * @len: node length
 * @key: node key
 * @sqnum: sequence number
 * @deletion: non-zero if this is a deletion
 * @used: number of bytes in use in a LEB
 * @old_size: truncation old size
 * @new_size: truncation new size
 *
 * This function inserts a scanned non-direntry node to the replay tree. The
 * replay tree is an RB-tree containing @struct replay_entry elements which are
 * indexed by the sequence number. The replay tree is applied at the very end
 * of the replay process. Since the tree is sorted in sequence number order,
 * the older modifications are applied first. This function returns zero in
 * case of success and a negative error code in case of failure.
 */
static int insert_node(struct ubifs_info *c, int lnum, int offs, int len,
		       union ubifs_key *key, unsigned long long sqnum,
		       int deletion, int *used, loff_t old_size,
		       loff_t new_size)
{
	struct rb_node **p = &c->replay_tree.rb_node, *parent = NULL;
	struct replay_entry *r;

	if (key_inum(c, key) >= c->highest_inum)
		c->highest_inum = key_inum(c, key);

	dbg_mnt("add LEB %d:%d, key %s", lnum, offs, DBGKEY(key));
	while (*p) {
		parent = *p;
		r = rb_entry(parent, struct replay_entry, rb);
		if (sqnum < r->sqnum) {
			p = &(*p)->rb_left;
			continue;
		} else if (sqnum > r->sqnum) {
			p = &(*p)->rb_right;
			continue;
		}
		ubifs_err("duplicate sqnum in replay");
		return -EINVAL;
	}

	r = kzalloc(sizeof(struct replay_entry), GFP_KERNEL);
	if (!r)
		return -ENOMEM;

	if (!deletion)
		*used += ALIGN(len, 8);
	r->lnum = lnum;
	r->offs = offs;
	r->len = len;
	r->sqnum = sqnum;
	r->flags = (deletion ? REPLAY_DELETION : 0);
	r->old_size = old_size;
	r->new_size = new_size;
	key_copy(c, key, &r->key);

	rb_link_node(&r->rb, parent, p);
	rb_insert_color(&r->rb, &c->replay_tree);
	return 0;
}

/**
 * insert_dent - insert a directory entry node into the replay tree.
 * @c: UBIFS file-system description object
 * @lnum: node logical eraseblock number
 * @offs: node offset
 * @len: node length
 * @key: node key
 * @name: directory entry name
 * @nlen: directory entry name length
 * @sqnum: sequence number
 * @deletion: non-zero if this is a deletion
 * @used: number of bytes in use in a LEB
 *
 * This function inserts a scanned directory entry node to the replay tree.
 * Returns zero in case of success and a negative error code in case of
 * failure.
 *
 * This function is also used for extended attribute entries because they are
 * implemented as directory entry nodes.
 */
static int insert_dent(struct ubifs_info *c, int lnum, int offs, int len,
		       union ubifs_key *key, const char *name, int nlen,
		       unsigned long long sqnum, int deletion, int *used)
{
	struct rb_node **p = &c->replay_tree.rb_node, *parent = NULL;
	struct replay_entry *r;
	char *nbuf;

	if (key_inum(c, key) >= c->highest_inum)
		c->highest_inum = key_inum(c, key);

	dbg_mnt("add LEB %d:%d, key %s", lnum, offs, DBGKEY(key));
	while (*p) {
		parent = *p;
		r = rb_entry(parent, struct replay_entry, rb);
		if (sqnum < r->sqnum) {
			p = &(*p)->rb_left;
			continue;
		}
		if (sqnum > r->sqnum) {
			p = &(*p)->rb_right;
			continue;
		}
		ubifs_err("duplicate sqnum in replay");
		return -EINVAL;
	}

	r = kzalloc(sizeof(struct replay_entry), GFP_KERNEL);
	if (!r)
		return -ENOMEM;
	nbuf = kmalloc(nlen + 1, GFP_KERNEL);
	if (!nbuf) {
		kfree(r);
		return -ENOMEM;
	}

	if (!deletion)
		*used += ALIGN(len, 8);
	r->lnum = lnum;
	r->offs = offs;
	r->len = len;
	r->sqnum = sqnum;
	r->nm.len = nlen;
	memcpy(nbuf, name, nlen);
	nbuf[nlen] = '\0';
	r->nm.name = nbuf;
	r->flags = (deletion ? REPLAY_DELETION : 0);
	key_copy(c, key, &r->key);

	ubifs_assert(!*p);
	rb_link_node(&r->rb, parent, p);
	rb_insert_color(&r->rb, &c->replay_tree);
	return 0;
}

/**
 * ubifs_validate_entry - validate directory or extended attribute entry node.
 * @c: UBIFS file-system description object
 * @dent: the node to validate
 *
 * This function validates directory or extended attribute entry node @dent.
 * Returns zero if the node is all right and a %-EINVAL if not.
 */
int ubifs_validate_entry(struct ubifs_info *c,
			 const struct ubifs_dent_node *dent)
{
	int key_type = key_type_flash(c, dent->key);
	int nlen = le16_to_cpu(dent->nlen);

	if (le32_to_cpu(dent->ch.len) != nlen + UBIFS_DENT_NODE_SZ + 1 ||
	    dent->type >= UBIFS_ITYPES_CNT ||
	    nlen > UBIFS_MAX_NLEN || dent->name[nlen] != 0 ||
	    strnlen(dent->name, nlen) != nlen ||
	    le64_to_cpu(dent->inum) > MAX_INUM) {
		ubifs_err("bad %s node", key_type == UBIFS_DENT_KEY ?
			  "directory entry" : "extended attribute entry");
		return -EINVAL;
	}

	if (key_type != UBIFS_DENT_KEY && key_type != UBIFS_XENT_KEY) {
		ubifs_err("bad key type %d", key_type);
		return -EINVAL;
	}

	return 0;
}

/**
 * replay_bud - replay a bud logical eraseblock.
 * @c: UBIFS file-system description object
 * @lnum: bud logical eraseblock number to replay
 * @offs: bud start offset
 * @jhead: journal head to which this bud belongs
 * @free: amount of free space in the bud is returned here
 * @dirty: amount of dirty space from padding and deletion nodes is returned
 * here
 *
 * This function returns zero in case of success and a negative error code in
 * case of failure.
 */
static int replay_bud(struct ubifs_info *c, int lnum, int offs, int jhead,
		      int *free, int *dirty)
{
	int err = 0, used = 0;
	struct ubifs_scan_leb *sleb;
	struct ubifs_scan_node *snod;
	struct ubifs_bud *bud;

	dbg_mnt("replay bud LEB %d, head %d", lnum, jhead);
	if (c->need_recovery)
		sleb = ubifs_recover_leb(c, lnum, offs, c->sbuf, jhead != GCHD);
	else
		sleb = ubifs_scan(c, lnum, offs, c->sbuf, 0);
	if (IS_ERR(sleb))
		return PTR_ERR(sleb);

	/*
	 * The bud does not have to start from offset zero - the beginning of
	 * the 'lnum' LEB may contain previously committed data. One of the
	 * things we have to do in replay is to correctly update lprops with
	 * newer information about this LEB.
	 *
	 * At this point lprops thinks that this LEB has 'c->leb_size - offs'
	 * bytes of free space because it only contain information about
	 * committed data.
	 *
	 * But we know that real amount of free space is 'c->leb_size -
	 * sleb->endpt', and the space in the 'lnum' LEB between 'offs' and
	 * 'sleb->endpt' is used by bud data. We have to correctly calculate
	 * how much of these data are dirty and update lprops with this
	 * information.
	 *
	 * The dirt in that LEB region is comprised of padding nodes, deletion
	 * nodes, truncation nodes and nodes which are obsoleted by subsequent
	 * nodes in this LEB. So instead of calculating clean space, we
	 * calculate used space ('used' variable).
	 */

	list_for_each_entry(snod, &sleb->nodes, list) {
		int deletion = 0;

		cond_resched();

		if (snod->sqnum >= SQNUM_WATERMARK) {
			ubifs_err("file system's life ended");
			goto out_dump;
		}

		if (snod->sqnum > c->max_sqnum)
			c->max_sqnum = snod->sqnum;

		switch (snod->type) {
		case UBIFS_INO_NODE:
		{
			struct ubifs_ino_node *ino = snod->node;
			loff_t new_size = le64_to_cpu(ino->size);

			if (le32_to_cpu(ino->nlink) == 0)
				deletion = 1;
			err = insert_node(c, lnum, snod->offs, snod->len,
					  &snod->key, snod->sqnum, deletion,
					  &used, 0, new_size);
			break;
		}
		case UBIFS_DATA_NODE:
		{
			struct ubifs_data_node *dn = snod->node;
			loff_t new_size = le32_to_cpu(dn->size) +
					  key_block(c, &snod->key) *
					  UBIFS_BLOCK_SIZE;

			err = insert_node(c, lnum, snod->offs, snod->len,
					  &snod->key, snod->sqnum, deletion,
					  &used, 0, new_size);
			break;
		}
		case UBIFS_DENT_NODE:
		case UBIFS_XENT_NODE:
		{
			struct ubifs_dent_node *dent = snod->node;

			err = ubifs_validate_entry(c, dent);
			if (err)
				goto out_dump;

			err = insert_dent(c, lnum, snod->offs, snod->len,
					  &snod->key, dent->name,
					  le16_to_cpu(dent->nlen), snod->sqnum,
					  !le64_to_cpu(dent->inum), &used);
			break;
		}
		case UBIFS_TRUN_NODE:
		{
			struct ubifs_trun_node *trun = snod->node;
			loff_t old_size = le64_to_cpu(trun->old_size);
			loff_t new_size = le64_to_cpu(trun->new_size);
			union ubifs_key key;

			/* Validate truncation node */
			if (old_size < 0 || old_size > c->max_inode_sz ||
			    new_size < 0 || new_size > c->max_inode_sz ||
			    old_size <= new_size) {
				ubifs_err("bad truncation node");
				goto out_dump;
			}

			/*
			 * Create a fake truncation key just to use the same
			 * functions which expect nodes to have keys.
			 */
			trun_key_init(c, &key, le32_to_cpu(trun->inum));
			err = insert_node(c, lnum, snod->offs, snod->len,
					  &key, snod->sqnum, 1, &used,
					  old_size, new_size);
			break;
		}
		default:
			ubifs_err("unexpected node type %d in bud LEB %d:%d",
				  snod->type, lnum, snod->offs);
			err = -EINVAL;
			goto out_dump;
		}
		if (err)
			goto out;
	}

	bud = ubifs_search_bud(c, lnum);
	if (!bud)
		BUG();

	ubifs_assert(sleb->endpt - offs >= used);
	ubifs_assert(sleb->endpt % c->min_io_size == 0);

	if (sleb->endpt + c->min_io_size <= c->leb_size &&
	    !(c->vfs_sb->s_flags & MS_RDONLY))
		err = ubifs_wbuf_seek_nolock(&c->jheads[jhead].wbuf, lnum,
					     sleb->endpt, UBI_SHORTTERM);

	*dirty = sleb->endpt - offs - used;
	*free = c->leb_size - sleb->endpt;

out:
	ubifs_scan_destroy(sleb);
	return err;

out_dump:
	ubifs_err("bad node is at LEB %d:%d", lnum, snod->offs);
	dbg_dump_node(c, snod->node);
	ubifs_scan_destroy(sleb);
	return -EINVAL;
}

/**
 * insert_ref_node - insert a reference node to the replay tree.
 * @c: UBIFS file-system description object
 * @lnum: node logical eraseblock number
 * @offs: node offset
 * @sqnum: sequence number
 * @free: amount of free space in bud
 * @dirty: amount of dirty space from padding and deletion nodes
 *
 * This function inserts a reference node to the replay tree and returns zero
 * in case of success or a negative error code in case of failure.
 */
static int insert_ref_node(struct ubifs_info *c, int lnum, int offs,
			   unsigned long long sqnum, int free, int dirty)
{
	struct rb_node **p = &c->replay_tree.rb_node, *parent = NULL;
	struct replay_entry *r;

	dbg_mnt("add ref LEB %d:%d", lnum, offs);
	while (*p) {
		parent = *p;
		r = rb_entry(parent, struct replay_entry, rb);
		if (sqnum < r->sqnum) {
			p = &(*p)->rb_left;
			continue;
		} else if (sqnum > r->sqnum) {
			p = &(*p)->rb_right;
			continue;
		}
		ubifs_err("duplicate sqnum in replay tree");
		return -EINVAL;
	}

	r = kzalloc(sizeof(struct replay_entry), GFP_KERNEL);
	if (!r)
		return -ENOMEM;

	r->lnum = lnum;
	r->offs = offs;
	r->sqnum = sqnum;
	r->flags = REPLAY_REF;
	r->free = free;
	r->dirty = dirty;

	rb_link_node(&r->rb, parent, p);
	rb_insert_color(&r->rb, &c->replay_tree);
	return 0;
}

/**
 * replay_buds - replay all buds.
 * @c: UBIFS file-system description object
 *
 * This function returns zero in case of success and a negative error code in
 * case of failure.
 */
static int replay_buds(struct ubifs_info *c)
{
	struct bud_entry *b;
	int err, uninitialized_var(free), uninitialized_var(dirty);

	list_for_each_entry(b, &c->replay_buds, list) {
		err = replay_bud(c, b->bud->lnum, b->bud->start, b->bud->jhead,
				 &free, &dirty);
		if (err)
			return err;
		err = insert_ref_node(c, b->bud->lnum, b->bud->start, b->sqnum,
				      free, dirty);
		if (err)
			return err;
	}

	return 0;
}

/**
 * destroy_bud_list - destroy the list of buds to replay.
 * @c: UBIFS file-system description object
 */
static void destroy_bud_list(struct ubifs_info *c)
{
	struct bud_entry *b;

	while (!list_empty(&c->replay_buds)) {
		b = list_entry(c->replay_buds.next, struct bud_entry, list);
		list_del(&b->list);
		kfree(b);
	}
}

/**
 * add_replay_bud - add a bud to the list of buds to replay.
 * @c: UBIFS file-system description object
 * @lnum: bud logical eraseblock number to replay
 * @offs: bud start offset
 * @jhead: journal head to which this bud belongs
 * @sqnum: reference node sequence number
 *
 * This function returns zero in case of success and a negative error code in
 * case of failure.
 */
static int add_replay_bud(struct ubifs_info *c, int lnum, int offs, int jhead,
			  unsigned long long sqnum)
{
	struct ubifs_bud *bud;
	struct bud_entry *b;

	dbg_mnt("add replay bud LEB %d:%d, head %d", lnum, offs, jhead);

	bud = kmalloc(sizeof(struct ubifs_bud), GFP_KERNEL);
	if (!bud)
		return -ENOMEM;

	b = kmalloc(sizeof(struct bud_entry), GFP_KERNEL);
	if (!b) {
		kfree(bud);
		return -ENOMEM;
	}

	bud->lnum = lnum;
	bud->start = offs;
	bud->jhead = jhead;
	ubifs_add_bud(c, bud);

	b->bud = bud;
	b->sqnum = sqnum;
	list_add_tail(&b->list, &c->replay_buds);

	return 0;
}

/**
 * validate_ref - validate a reference node.
 * @c: UBIFS file-system description object
 * @ref: the reference node to validate
 * @ref_lnum: LEB number of the reference node
 * @ref_offs: reference node offset
 *
 * This function returns %1 if a bud reference already exists for the LEB. %0 is
 * returned if the reference node is new, otherwise %-EINVAL is returned if
 * validation failed.
 */
static int validate_ref(struct ubifs_info *c, const struct ubifs_ref_node *ref)
{
	struct ubifs_bud *bud;
	int lnum = le32_to_cpu(ref->lnum);
	unsigned int offs = le32_to_cpu(ref->offs);
	unsigned int jhead = le32_to_cpu(ref->jhead);

	/*
	 * ref->offs may point to the end of LEB when the journal head points
	 * to the end of LEB and we write reference node for it during commit.
	 * So this is why we require 'offs > c->leb_size'.
	 */
	if (jhead >= c->jhead_cnt || lnum >= c->leb_cnt ||
	    lnum < c->main_first || offs > c->leb_size ||
	    offs & (c->min_io_size - 1))
		return -EINVAL;

	/* Make sure we have not already looked at this bud */
	bud = ubifs_search_bud(c, lnum);
	if (bud) {
		if (bud->jhead == jhead && bud->start <= offs)
			return 1;
		ubifs_err("bud at LEB %d:%d was already referred", lnum, offs);
		return -EINVAL;
	}

	return 0;
}

/**
 * replay_log_leb - replay a log logical eraseblock.
 * @c: UBIFS file-system description object
 * @lnum: log logical eraseblock to replay
 * @offs: offset to start replaying from
 * @sbuf: scan buffer
 *
 * This function replays a log LEB and returns zero in case of success, %1 if
 * this is the last LEB in the log, and a negative error code in case of
 * failure.
 */
static int replay_log_leb(struct ubifs_info *c, int lnum, int offs, void *sbuf)
{
	int err;
	struct ubifs_scan_leb *sleb;
	struct ubifs_scan_node *snod;
	const struct ubifs_cs_node *node;

	dbg_mnt("replay log LEB %d:%d", lnum, offs);
<<<<<<< HEAD
	sleb = ubifs_scan(c, lnum, offs, sbuf);
	if (IS_ERR(sleb) ) {
=======
	sleb = ubifs_scan(c, lnum, offs, sbuf, c->need_recovery);
	if (IS_ERR(sleb)) {
>>>>>>> 94a8d5ca
		if (PTR_ERR(sleb) != -EUCLEAN || !c->need_recovery)
			return PTR_ERR(sleb);
		sleb = ubifs_recover_log_leb(c, lnum, offs, sbuf);
		if (IS_ERR(sleb))
			return PTR_ERR(sleb);
	}

	if (sleb->nodes_cnt == 0) {
		err = 1;
		goto out;
	}

	node = sleb->buf;

	snod = list_entry(sleb->nodes.next, struct ubifs_scan_node, list);
	if (c->cs_sqnum == 0) {
		/*
		 * This is the first log LEB we are looking at, make sure that
		 * the first node is a commit start node. Also record its
		 * sequence number so that UBIFS can determine where the log
		 * ends, because all nodes which were have higher sequence
		 * numbers.
		 */
		if (snod->type != UBIFS_CS_NODE) {
			dbg_err("first log node at LEB %d:%d is not CS node",
				lnum, offs);
			goto out_dump;
		}
		if (le64_to_cpu(node->cmt_no) != c->cmt_no) {
			dbg_err("first CS node at LEB %d:%d has wrong "
				"commit number %llu expected %llu",
				lnum, offs,
				(unsigned long long)le64_to_cpu(node->cmt_no),
				c->cmt_no);
			goto out_dump;
		}

		c->cs_sqnum = le64_to_cpu(node->ch.sqnum);
		dbg_mnt("commit start sqnum %llu", c->cs_sqnum);
	}

	if (snod->sqnum < c->cs_sqnum) {
		/*
		 * This means that we reached end of log and now
		 * look to the older log data, which was already
		 * committed but the eraseblock was not erased (UBIFS
		 * only un-maps it). So this basically means we have to
		 * exit with "end of log" code.
		 */
		err = 1;
		goto out;
	}

	/* Make sure the first node sits at offset zero of the LEB */
	if (snod->offs != 0) {
		dbg_err("first node is not at zero offset");
		goto out_dump;
	}

	list_for_each_entry(snod, &sleb->nodes, list) {

		cond_resched();

		if (snod->sqnum >= SQNUM_WATERMARK) {
			ubifs_err("file system's life ended");
			goto out_dump;
		}

		if (snod->sqnum < c->cs_sqnum) {
			dbg_err("bad sqnum %llu, commit sqnum %llu",
				snod->sqnum, c->cs_sqnum);
			goto out_dump;
		}

		if (snod->sqnum > c->max_sqnum)
			c->max_sqnum = snod->sqnum;

		switch (snod->type) {
		case UBIFS_REF_NODE: {
			const struct ubifs_ref_node *ref = snod->node;

			err = validate_ref(c, ref);
			if (err == 1)
				break; /* Already have this bud */
			if (err)
				goto out_dump;

			err = add_replay_bud(c, le32_to_cpu(ref->lnum),
					     le32_to_cpu(ref->offs),
					     le32_to_cpu(ref->jhead),
					     snod->sqnum);
			if (err)
				goto out;

			break;
		}
		case UBIFS_CS_NODE:
			/* Make sure it sits at the beginning of LEB */
			if (snod->offs != 0) {
				ubifs_err("unexpected node in log");
				goto out_dump;
			}
			break;
		default:
			ubifs_err("unexpected node in log");
			goto out_dump;
		}
	}

	if (sleb->endpt || c->lhead_offs >= c->leb_size) {
		c->lhead_lnum = lnum;
		c->lhead_offs = sleb->endpt;
	}

	err = !sleb->endpt;
out:
	ubifs_scan_destroy(sleb);
	return err;

out_dump:
	ubifs_err("log error detected while replaying the log at LEB %d:%d",
		  lnum, offs + snod->offs);
	dbg_dump_node(c, snod->node);
	ubifs_scan_destroy(sleb);
	return -EINVAL;
}

/**
 * take_ihead - update the status of the index head in lprops to 'taken'.
 * @c: UBIFS file-system description object
 *
 * This function returns the amount of free space in the index head LEB or a
 * negative error code.
 */
static int take_ihead(struct ubifs_info *c)
{
	const struct ubifs_lprops *lp;
	int err, free;

	ubifs_get_lprops(c);

	lp = ubifs_lpt_lookup_dirty(c, c->ihead_lnum);
	if (IS_ERR(lp)) {
		err = PTR_ERR(lp);
		goto out;
	}

	free = lp->free;

	lp = ubifs_change_lp(c, lp, LPROPS_NC, LPROPS_NC,
			     lp->flags | LPROPS_TAKEN, 0);
	if (IS_ERR(lp)) {
		err = PTR_ERR(lp);
		goto out;
	}

	err = free;
out:
	ubifs_release_lprops(c);
	return err;
}

/**
 * ubifs_replay_journal - replay journal.
 * @c: UBIFS file-system description object
 *
 * This function scans the journal, replays and cleans it up. It makes sure all
 * memory data structures related to uncommitted journal are built (dirty TNC
 * tree, tree of buds, modified lprops, etc).
 */
int ubifs_replay_journal(struct ubifs_info *c)
{
	int err, i, lnum, offs, free;
	void *sbuf = NULL;

	BUILD_BUG_ON(UBIFS_TRUN_KEY > 5);

	/* Update the status of the index head in lprops to 'taken' */
	free = take_ihead(c);
	if (free < 0)
		return free; /* Error code */

	if (c->ihead_offs != c->leb_size - free) {
		ubifs_err("bad index head LEB %d:%d", c->ihead_lnum,
			  c->ihead_offs);
		return -EINVAL;
	}

	sbuf = vmalloc(c->leb_size);
	if (!sbuf)
		return -ENOMEM;

	dbg_mnt("start replaying the journal");

	c->replaying = 1;

	lnum = c->ltail_lnum = c->lhead_lnum;
	offs = c->lhead_offs;

	for (i = 0; i < c->log_lebs; i++, lnum++) {
		if (lnum >= UBIFS_LOG_LNUM + c->log_lebs) {
			/*
			 * The log is logically circular, we reached the last
			 * LEB, switch to the first one.
			 */
			lnum = UBIFS_LOG_LNUM;
			offs = 0;
		}
		err = replay_log_leb(c, lnum, offs, sbuf);
		if (err == 1)
			/* We hit the end of the log */
			break;
		if (err)
			goto out;
		offs = 0;
	}

	err = replay_buds(c);
	if (err)
		goto out;

	err = apply_replay_tree(c);
	if (err)
		goto out;

	/*
	 * UBIFS budgeting calculations use @c->budg_uncommitted_idx variable
	 * to roughly estimate index growth. Things like @c->min_idx_lebs
	 * depend on it. This means we have to initialize it to make sure
	 * budgeting works properly.
	 */
	c->budg_uncommitted_idx = atomic_long_read(&c->dirty_zn_cnt);
	c->budg_uncommitted_idx *= c->max_idx_node_sz;

	ubifs_assert(c->bud_bytes <= c->max_bud_bytes || c->need_recovery);
	dbg_mnt("finished, log head LEB %d:%d, max_sqnum %llu, "
		"highest_inum %lu", c->lhead_lnum, c->lhead_offs, c->max_sqnum,
		(unsigned long)c->highest_inum);
out:
	destroy_replay_tree(c);
	destroy_bud_list(c);
	vfree(sbuf);
	c->replaying = 0;
	return err;
}<|MERGE_RESOLUTION|>--- conflicted
+++ resolved
@@ -836,13 +836,8 @@
 	const struct ubifs_cs_node *node;
 
 	dbg_mnt("replay log LEB %d:%d", lnum, offs);
-<<<<<<< HEAD
-	sleb = ubifs_scan(c, lnum, offs, sbuf);
-	if (IS_ERR(sleb) ) {
-=======
 	sleb = ubifs_scan(c, lnum, offs, sbuf, c->need_recovery);
 	if (IS_ERR(sleb)) {
->>>>>>> 94a8d5ca
 		if (PTR_ERR(sleb) != -EUCLEAN || !c->need_recovery)
 			return PTR_ERR(sleb);
 		sleb = ubifs_recover_log_leb(c, lnum, offs, sbuf);
