--- conflicted
+++ resolved
@@ -981,12 +981,8 @@
 				strlen(PRIVROOT_NAME));
 	if (!IS_ERR(dentry)) {
 		REISERFS_SB(s)->priv_root = dentry;
-<<<<<<< HEAD
-		s->s_root->d_op = &xattr_lookup_poison_ops;
-=======
 		if (!reiserfs_expose_privroot(s))
 			s->s_root->d_op = &xattr_lookup_poison_ops;
->>>>>>> 533ac12e
 		if (dentry->d_inode)
 			dentry->d_inode->i_flags |= S_PRIVATE;
 	} else
