/*
 * Copyright 2000 by Hans Reiser, licensing governed by reiserfs/README
 */

#include <linux/string.h>
#include <linux/errno.h>
#include <linux/fs.h>
#include <linux/reiserfs_fs.h>
#include <linux/stat.h>
#include <linux/buffer_head.h>
#include <asm/uaccess.h>

extern const struct reiserfs_key MIN_KEY;

static int reiserfs_readdir(struct file *, void *, filldir_t);
static int reiserfs_dir_fsync(struct file *filp, struct dentry *dentry,
			      int datasync);

const struct file_operations reiserfs_dir_operations = {
	.read = generic_read_dir,
	.readdir = reiserfs_readdir,
	.fsync = reiserfs_dir_fsync,
	.ioctl = reiserfs_ioctl,
#ifdef CONFIG_COMPAT
	.compat_ioctl = reiserfs_compat_ioctl,
#endif
};

static int reiserfs_dir_fsync(struct file *filp, struct dentry *dentry,
			      int datasync)
{
	struct inode *inode = dentry->d_inode;
	int err;
	reiserfs_write_lock(inode->i_sb);
	err = reiserfs_commit_for_inode(inode);
	reiserfs_write_unlock(inode->i_sb);
	if (err < 0)
		return err;
	return 0;
}

#define store_ih(where,what) copy_item_head (where, what)

static inline bool is_privroot_deh(struct dentry *dir,
				   struct reiserfs_de_head *deh)
{
<<<<<<< HEAD
	int ret = 0;
#ifdef CONFIG_REISERFS_FS_XATTR
	struct dentry *privroot = REISERFS_SB(dir->d_sb)->priv_root;
	ret = (dir == dir->d_parent && privroot->d_inode &&
	       deh->deh_objectid == INODE_PKEY(privroot->d_inode)->k_objectid);
#endif
	return ret;
=======
	struct dentry *privroot = REISERFS_SB(dir->d_sb)->priv_root;
	if (reiserfs_expose_privroot(dir->d_sb))
		return 0;
	return (dir == dir->d_parent && privroot->d_inode &&
	        deh->deh_objectid == INODE_PKEY(privroot->d_inode)->k_objectid);
>>>>>>> 533ac12e
}

int reiserfs_readdir_dentry(struct dentry *dentry, void *dirent,
			   filldir_t filldir, loff_t *pos)
{
	struct inode *inode = dentry->d_inode;
	struct cpu_key pos_key;	/* key of current position in the directory (key of directory entry) */
	INITIALIZE_PATH(path_to_entry);
	struct buffer_head *bh;
	int item_num, entry_num;
	const struct reiserfs_key *rkey;
	struct item_head *ih, tmp_ih;
	int search_res;
	char *local_buf;
	loff_t next_pos;
	char small_buf[32];	/* avoid kmalloc if we can */
	struct reiserfs_dir_entry de;
	int ret = 0;

	reiserfs_write_lock(inode->i_sb);

	reiserfs_check_lock_depth(inode->i_sb, "readdir");

	/* form key for search the next directory entry using f_pos field of
	   file structure */
	make_cpu_key(&pos_key, inode, *pos ?: DOT_OFFSET, TYPE_DIRENTRY, 3);
	next_pos = cpu_key_k_offset(&pos_key);

	path_to_entry.reada = PATH_READA;
	while (1) {
	      research:
		/* search the directory item, containing entry with specified key */
		search_res =
		    search_by_entry_key(inode->i_sb, &pos_key, &path_to_entry,
					&de);
		if (search_res == IO_ERROR) {
			// FIXME: we could just skip part of directory which could
			// not be read
			ret = -EIO;
			goto out;
		}
		entry_num = de.de_entry_num;
		bh = de.de_bh;
		item_num = de.de_item_num;
		ih = de.de_ih;
		store_ih(&tmp_ih, ih);

		/* we must have found item, that is item of this directory, */
		RFALSE(COMP_SHORT_KEYS(&(ih->ih_key), &pos_key),
		       "vs-9000: found item %h does not match to dir we readdir %K",
		       ih, &pos_key);
		RFALSE(item_num > B_NR_ITEMS(bh) - 1,
		       "vs-9005 item_num == %d, item amount == %d",
		       item_num, B_NR_ITEMS(bh));

		/* and entry must be not more than number of entries in the item */
		RFALSE(I_ENTRY_COUNT(ih) < entry_num,
		       "vs-9010: entry number is too big %d (%d)",
		       entry_num, I_ENTRY_COUNT(ih));

		if (search_res == POSITION_FOUND
		    || entry_num < I_ENTRY_COUNT(ih)) {
			/* go through all entries in the directory item beginning from the entry, that has been found */
			struct reiserfs_de_head *deh =
			    B_I_DEH(bh, ih) + entry_num;

			for (; entry_num < I_ENTRY_COUNT(ih);
			     entry_num++, deh++) {
				int d_reclen;
				char *d_name;
				off_t d_off;
				ino_t d_ino;

				if (!de_visible(deh))
					/* it is hidden entry */
					continue;
				d_reclen = entry_length(bh, ih, entry_num);
				d_name = B_I_DEH_ENTRY_FILE_NAME(bh, ih, deh);

				if (d_reclen <= 0 ||
				    d_name + d_reclen > bh->b_data + bh->b_size) {
					/* There is corrupted data in entry,
					 * We'd better stop here */
					pathrelse(&path_to_entry);
					ret = -EIO;
					goto out;
				}

				if (!d_name[d_reclen - 1])
					d_reclen = strlen(d_name);

				if (d_reclen >
				    REISERFS_MAX_NAME(inode->i_sb->
						      s_blocksize)) {
					/* too big to send back to VFS */
					continue;
				}

				/* Ignore the .reiserfs_priv entry */
				if (is_privroot_deh(dentry, deh))
					continue;

				d_off = deh_offset(deh);
				*pos = d_off;
				d_ino = deh_objectid(deh);
				if (d_reclen <= 32) {
					local_buf = small_buf;
				} else {
					local_buf = kmalloc(d_reclen,
							    GFP_NOFS);
					if (!local_buf) {
						pathrelse(&path_to_entry);
						ret = -ENOMEM;
						goto out;
					}
					if (item_moved(&tmp_ih, &path_to_entry)) {
						kfree(local_buf);
						goto research;
					}
				}
				// Note, that we copy name to user space via temporary
				// buffer (local_buf) because filldir will block if
				// user space buffer is swapped out. At that time
				// entry can move to somewhere else
				memcpy(local_buf, d_name, d_reclen);
				if (filldir
				    (dirent, local_buf, d_reclen, d_off, d_ino,
				     DT_UNKNOWN) < 0) {
					if (local_buf != small_buf) {
						kfree(local_buf);
					}
					goto end;
				}
				if (local_buf != small_buf) {
					kfree(local_buf);
				}
				// next entry should be looked for with such offset
				next_pos = deh_offset(deh) + 1;

				if (item_moved(&tmp_ih, &path_to_entry)) {
					goto research;
				}
			}	/* for */
		}

		if (item_num != B_NR_ITEMS(bh) - 1)
			// end of directory has been reached
			goto end;

		/* item we went through is last item of node. Using right
		   delimiting key check is it directory end */
		rkey = get_rkey(&path_to_entry, inode->i_sb);
		if (!comp_le_keys(rkey, &MIN_KEY)) {
			/* set pos_key to key, that is the smallest and greater
			   that key of the last entry in the item */
			set_cpu_key_k_offset(&pos_key, next_pos);
			continue;
		}

		if (COMP_SHORT_KEYS(rkey, &pos_key)) {
			// end of directory has been reached
			goto end;
		}

		/* directory continues in the right neighboring block */
		set_cpu_key_k_offset(&pos_key,
				     le_key_k_offset(KEY_FORMAT_3_5, rkey));

	}			/* while */

end:
	*pos = next_pos;
	pathrelse(&path_to_entry);
	reiserfs_check_path(&path_to_entry);
out:
	reiserfs_write_unlock(inode->i_sb);
	return ret;
}

static int reiserfs_readdir(struct file *file, void *dirent, filldir_t filldir)
{
	struct dentry *dentry = file->f_path.dentry;
	return reiserfs_readdir_dentry(dentry, dirent, filldir, &file->f_pos);
}

/* compose directory item containing "." and ".." entries (entries are
   not aligned to 4 byte boundary) */
/* the last four params are LE */
void make_empty_dir_item_v1(char *body, __le32 dirid, __le32 objid,
			    __le32 par_dirid, __le32 par_objid)
{
	struct reiserfs_de_head *deh;

	memset(body, 0, EMPTY_DIR_SIZE_V1);
	deh = (struct reiserfs_de_head *)body;

	/* direntry header of "." */
	put_deh_offset(&(deh[0]), DOT_OFFSET);
	/* these two are from make_le_item_head, and are are LE */
	deh[0].deh_dir_id = dirid;
	deh[0].deh_objectid = objid;
	deh[0].deh_state = 0;	/* Endian safe if 0 */
	put_deh_location(&(deh[0]), EMPTY_DIR_SIZE_V1 - strlen("."));
	mark_de_visible(&(deh[0]));

	/* direntry header of ".." */
	put_deh_offset(&(deh[1]), DOT_DOT_OFFSET);
	/* key of ".." for the root directory */
	/* these two are from the inode, and are are LE */
	deh[1].deh_dir_id = par_dirid;
	deh[1].deh_objectid = par_objid;
	deh[1].deh_state = 0;	/* Endian safe if 0 */
	put_deh_location(&(deh[1]), deh_location(&(deh[0])) - strlen(".."));
	mark_de_visible(&(deh[1]));

	/* copy ".." and "." */
	memcpy(body + deh_location(&(deh[0])), ".", 1);
	memcpy(body + deh_location(&(deh[1])), "..", 2);
}

/* compose directory item containing "." and ".." entries */
void make_empty_dir_item(char *body, __le32 dirid, __le32 objid,
			 __le32 par_dirid, __le32 par_objid)
{
	struct reiserfs_de_head *deh;

	memset(body, 0, EMPTY_DIR_SIZE);
	deh = (struct reiserfs_de_head *)body;

	/* direntry header of "." */
	put_deh_offset(&(deh[0]), DOT_OFFSET);
	/* these two are from make_le_item_head, and are are LE */
	deh[0].deh_dir_id = dirid;
	deh[0].deh_objectid = objid;
	deh[0].deh_state = 0;	/* Endian safe if 0 */
	put_deh_location(&(deh[0]), EMPTY_DIR_SIZE - ROUND_UP(strlen(".")));
	mark_de_visible(&(deh[0]));

	/* direntry header of ".." */
	put_deh_offset(&(deh[1]), DOT_DOT_OFFSET);
	/* key of ".." for the root directory */
	/* these two are from the inode, and are are LE */
	deh[1].deh_dir_id = par_dirid;
	deh[1].deh_objectid = par_objid;
	deh[1].deh_state = 0;	/* Endian safe if 0 */
	put_deh_location(&(deh[1]),
			 deh_location(&(deh[0])) - ROUND_UP(strlen("..")));
	mark_de_visible(&(deh[1]));

	/* copy ".." and "." */
	memcpy(body + deh_location(&(deh[0])), ".", 1);
	memcpy(body + deh_location(&(deh[1])), "..", 2);
}<|MERGE_RESOLUTION|>--- conflicted
+++ resolved
@@ -44,21 +44,11 @@
 static inline bool is_privroot_deh(struct dentry *dir,
 				   struct reiserfs_de_head *deh)
 {
-<<<<<<< HEAD
-	int ret = 0;
-#ifdef CONFIG_REISERFS_FS_XATTR
-	struct dentry *privroot = REISERFS_SB(dir->d_sb)->priv_root;
-	ret = (dir == dir->d_parent && privroot->d_inode &&
-	       deh->deh_objectid == INODE_PKEY(privroot->d_inode)->k_objectid);
-#endif
-	return ret;
-=======
 	struct dentry *privroot = REISERFS_SB(dir->d_sb)->priv_root;
 	if (reiserfs_expose_privroot(dir->d_sb))
 		return 0;
 	return (dir == dir->d_parent && privroot->d_inode &&
 	        deh->deh_objectid == INODE_PKEY(privroot->d_inode)->k_objectid);
->>>>>>> 533ac12e
 }
 
 int reiserfs_readdir_dentry(struct dentry *dentry, void *dirent,
