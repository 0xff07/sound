#
# File system configuration
#

menu "File systems"

if BLOCK

config EXT2_FS
	tristate "Second extended fs support"
	help
	  Ext2 is a standard Linux file system for hard disks.

	  To compile this file system support as a module, choose M here: the
	  module will be called ext2.

	  If unsure, say Y.

config EXT2_FS_XATTR
	bool "Ext2 extended attributes"
	depends on EXT2_FS
	help
	  Extended attributes are name:value pairs associated with inodes by
	  the kernel or by users (see the attr(5) manual page, or visit
	  <http://acl.bestbits.at/> for details).

	  If unsure, say N.

config EXT2_FS_POSIX_ACL
	bool "Ext2 POSIX Access Control Lists"
	depends on EXT2_FS_XATTR
	select FS_POSIX_ACL
	help
	  Posix Access Control Lists (ACLs) support permissions for users and
	  groups beyond the owner/group/world scheme.

	  To learn more about Access Control Lists, visit the Posix ACLs for
	  Linux website <http://acl.bestbits.at/>.

	  If you don't know what Access Control Lists are, say N

config EXT2_FS_SECURITY
	bool "Ext2 Security Labels"
	depends on EXT2_FS_XATTR
	help
	  Security labels support alternative access control models
	  implemented by security modules like SELinux.  This option
	  enables an extended attribute handler for file security
	  labels in the ext2 filesystem.

	  If you are not using a security module that requires using
	  extended attributes for file security labels, say N.

config EXT2_FS_XIP
	bool "Ext2 execute in place support"
	depends on EXT2_FS && MMU
	help
	  Execute in place can be used on memory-backed block devices. If you
	  enable this option, you can select to mount block devices which are
	  capable of this feature without using the page cache.

	  If you do not use a block device that is capable of using this,
	  or if unsure, say N.

config FS_XIP
# execute in place
	bool
	depends on EXT2_FS_XIP
	default y

config EXT3_FS
	tristate "Ext3 journalling file system support"
	select JBD
	help
	  This is the journalling version of the Second extended file system
	  (often called ext3), the de facto standard Linux file system
	  (method to organize files on a storage device) for hard disks.

	  The journalling code included in this driver means you do not have
	  to run e2fsck (file system checker) on your file systems after a
	  crash.  The journal keeps track of any changes that were being made
	  at the time the system crashed, and can ensure that your file system
	  is consistent without the need for a lengthy check.

	  Other than adding the journal to the file system, the on-disk format
	  of ext3 is identical to ext2.  It is possible to freely switch
	  between using the ext3 driver and the ext2 driver, as long as the
	  file system has been cleanly unmounted, or e2fsck is run on the file
	  system.

	  To add a journal on an existing ext2 file system or change the
	  behavior of ext3 file systems, you can use the tune2fs utility ("man
	  tune2fs").  To modify attributes of files and directories on ext3
	  file systems, use chattr ("man chattr").  You need to be using
	  e2fsprogs version 1.20 or later in order to create ext3 journals
	  (available at <http://sourceforge.net/projects/e2fsprogs/>).

	  To compile this file system support as a module, choose M here: the
	  module will be called ext3.

config EXT3_FS_XATTR
	bool "Ext3 extended attributes"
	depends on EXT3_FS
	default y
	help
	  Extended attributes are name:value pairs associated with inodes by
	  the kernel or by users (see the attr(5) manual page, or visit
	  <http://acl.bestbits.at/> for details).

	  If unsure, say N.

	  You need this for POSIX ACL support on ext3.

config EXT3_FS_POSIX_ACL
	bool "Ext3 POSIX Access Control Lists"
	depends on EXT3_FS_XATTR
	select FS_POSIX_ACL
	help
	  Posix Access Control Lists (ACLs) support permissions for users and
	  groups beyond the owner/group/world scheme.

	  To learn more about Access Control Lists, visit the Posix ACLs for
	  Linux website <http://acl.bestbits.at/>.

	  If you don't know what Access Control Lists are, say N

config EXT3_FS_SECURITY
	bool "Ext3 Security Labels"
	depends on EXT3_FS_XATTR
	help
	  Security labels support alternative access control models
	  implemented by security modules like SELinux.  This option
	  enables an extended attribute handler for file security
	  labels in the ext3 filesystem.

	  If you are not using a security module that requires using
	  extended attributes for file security labels, say N.

config EXT4_FS
	tristate "The Extended 4 (ext4) filesystem"
	select JBD2
	select CRC16
	help
	  This is the next generation of the ext3 filesystem.

	  Unlike the change from ext2 filesystem to ext3 filesystem,
	  the on-disk format of ext4 is not forwards compatible with
	  ext3; it is based on extent maps and it supports 48-bit
	  physical block numbers.  The ext4 filesystem also supports delayed
	  allocation, persistent preallocation, high resolution time stamps,
	  and a number of other features to improve performance and speed
	  up fsck time.  For more information, please see the web pages at
	  http://ext4.wiki.kernel.org.

	  The ext4 filesystem will support mounting an ext3
	  filesystem; while there will be some performance gains from
	  the delayed allocation and inode table readahead, the best
	  performance gains will require enabling ext4 features in the
	  filesystem, or formating a new filesystem as an ext4
	  filesystem initially.

	  To compile this file system support as a module, choose M here. The
	  module will be called ext4dev.

	  If unsure, say N.

config EXT4DEV_COMPAT
	bool "Enable ext4dev compatibility"
	depends on EXT4_FS
	help
	  Starting with 2.6.28, the name of the ext4 filesystem was
	  renamed from ext4dev to ext4.  Unfortunately there are some
<<<<<<< HEAD
	  lagecy userspace programs (such as klibc's fstype) have
	  "ext4dev" hardcoded.  
=======
	  legacy userspace programs (such as klibc's fstype) have
	  "ext4dev" hardcoded.
>>>>>>> 2e532d68

	  To enable backwards compatibility so that systems that are
	  still expecting to mount ext4 filesystems using ext4dev,
	  chose Y here.   This feature will go away by 2.6.31, so
	  please arrange to get your userspace programs fixed!

config EXT4_FS_XATTR
	bool "Ext4 extended attributes"
	depends on EXT4_FS
	default y
	help
	  Extended attributes are name:value pairs associated with inodes by
	  the kernel or by users (see the attr(5) manual page, or visit
	  <http://acl.bestbits.at/> for details).

	  If unsure, say N.

	  You need this for POSIX ACL support on ext4.

config EXT4_FS_POSIX_ACL
	bool "Ext4 POSIX Access Control Lists"
	depends on EXT4_FS_XATTR
	select FS_POSIX_ACL
	help
	  POSIX Access Control Lists (ACLs) support permissions for users and
	  groups beyond the owner/group/world scheme.

	  To learn more about Access Control Lists, visit the POSIX ACLs for
	  Linux website <http://acl.bestbits.at/>.

	  If you don't know what Access Control Lists are, say N

config EXT4_FS_SECURITY
	bool "Ext4 Security Labels"
	depends on EXT4_FS_XATTR
	help
	  Security labels support alternative access control models
	  implemented by security modules like SELinux.  This option
	  enables an extended attribute handler for file security
	  labels in the ext4 filesystem.

	  If you are not using a security module that requires using
	  extended attributes for file security labels, say N.

config JBD
	tristate
	help
	  This is a generic journalling layer for block devices.  It is
	  currently used by the ext3 file system, but it could also be
	  used to add journal support to other file systems or block
	  devices such as RAID or LVM.

	  If you are using the ext3 file system, you need to say Y here.
	  If you are not using ext3 then you will probably want to say N.

	  To compile this device as a module, choose M here: the module will be
	  called jbd.  If you are compiling ext3 into the kernel, you
	  cannot compile this code as a module.

config JBD_DEBUG
	bool "JBD (ext3) debugging support"
	depends on JBD && DEBUG_FS
	help
	  If you are using the ext3 journaled file system (or potentially any
	  other file system/device using JBD), this option allows you to
	  enable debugging output while the system is running, in order to
	  help track down any problems you are having.  By default the
	  debugging output will be turned off.

	  If you select Y here, then you will be able to turn on debugging
	  with "echo N > /sys/kernel/debug/jbd/jbd-debug", where N is a
	  number between 1 and 5, the higher the number, the more debugging
	  output is generated.  To turn debugging off again, do
	  "echo 0 > /sys/kernel/debug/jbd/jbd-debug".

config JBD2
	tristate
	select CRC32
	help
	  This is a generic journaling layer for block devices that support
	  both 32-bit and 64-bit block numbers.  It is currently used by
<<<<<<< HEAD
	  the ext4 filesystem, but it could also be used to add
	  journal support to other file systems or block devices such
	  as RAID or LVM.

	  If you are using ext4, you need to say Y here. If you are not
	  using ext4 then you will probably want to say N.

	  To compile this device as a module, choose M here. The module will be
	  called jbd2.  If you are compiling ext4 into the kernel,
=======
	  the ext4 and OCFS2 filesystems, but it could also be used to add
	  journal support to other file systems or block devices such
	  as RAID or LVM.

	  If you are using ext4 or OCFS2, you need to say Y here.
	  If you are not using ext4 or OCFS2 then you will
	  probably want to say N.

	  To compile this device as a module, choose M here. The module will be
	  called jbd2.  If you are compiling ext4 or OCFS2 into the kernel,
>>>>>>> 2e532d68
	  you cannot compile this code as a module.

config JBD2_DEBUG
	bool "JBD2 (ext4) debugging support"
	depends on JBD2 && DEBUG_FS
	help
	  If you are using the ext4 journaled file system (or
	  potentially any other filesystem/device using JBD2), this option
	  allows you to enable debugging output while the system is running,
	  in order to help track down any problems you are having.
	  By default, the debugging output will be turned off.

	  If you select Y here, then you will be able to turn on debugging
	  with "echo N > /sys/kernel/debug/jbd2/jbd2-debug", where N is a
	  number between 1 and 5. The higher the number, the more debugging
	  output is generated.  To turn debugging off again, do
	  "echo 0 > /sys/kernel/debug/jbd2/jbd2-debug".

config FS_MBCACHE
# Meta block cache for Extended Attributes (ext2/ext3/ext4)
	tristate
	depends on EXT2_FS_XATTR || EXT3_FS_XATTR || EXT4_FS_XATTR
	default y if EXT2_FS=y || EXT3_FS=y || EXT4_FS=y
	default m if EXT2_FS=m || EXT3_FS=m || EXT4_FS=m

config REISERFS_FS
	tristate "Reiserfs support"
	help
	  Stores not just filenames but the files themselves in a balanced
	  tree.  Uses journalling.

	  Balanced trees are more efficient than traditional file system
	  architectural foundations.

	  In general, ReiserFS is as fast as ext2, but is very efficient with
	  large directories and small files.  Additional patches are needed
	  for NFS and quotas, please see <http://www.namesys.com/> for links.

	  It is more easily extended to have features currently found in
	  database and keyword search systems than block allocation based file
	  systems are.  The next version will be so extended, and will support
	  plugins consistent with our motto ``It takes more than a license to
	  make source code open.''

	  Read <http://www.namesys.com/> to learn more about reiserfs.

	  Sponsored by Threshold Networks, Emusic.com, and Bigstorage.com.

	  If you like it, you can pay us to add new features to it that you
	  need, buy a support contract, or pay us to port it to another OS.

config REISERFS_CHECK
	bool "Enable reiserfs debug mode"
	depends on REISERFS_FS
	help
	  If you set this to Y, then ReiserFS will perform every check it can
	  possibly imagine of its internal consistency throughout its
	  operation.  It will also go substantially slower.  More than once we
	  have forgotten that this was on, and then gone despondent over the
	  latest benchmarks.:-) Use of this option allows our team to go all
	  out in checking for consistency when debugging without fear of its
	  effect on end users.  If you are on the verge of sending in a bug
	  report, say Y and you might get a useful error message.  Almost
	  everyone should say N.

config REISERFS_PROC_INFO
	bool "Stats in /proc/fs/reiserfs"
	depends on REISERFS_FS && PROC_FS
	help
	  Create under /proc/fs/reiserfs a hierarchy of files, displaying
	  various ReiserFS statistics and internal data at the expense of
	  making your kernel or module slightly larger (+8 KB). This also
	  increases the amount of kernel memory required for each mount.
	  Almost everyone but ReiserFS developers and people fine-tuning
	  reiserfs or tracing problems should say N.

config REISERFS_FS_XATTR
	bool "ReiserFS extended attributes"
	depends on REISERFS_FS
	help
	  Extended attributes are name:value pairs associated with inodes by
	  the kernel or by users (see the attr(5) manual page, or visit
	  <http://acl.bestbits.at/> for details).

	  If unsure, say N.

config REISERFS_FS_POSIX_ACL
	bool "ReiserFS POSIX Access Control Lists"
	depends on REISERFS_FS_XATTR
	select FS_POSIX_ACL
	help
	  Posix Access Control Lists (ACLs) support permissions for users and
	  groups beyond the owner/group/world scheme.

	  To learn more about Access Control Lists, visit the Posix ACLs for
	  Linux website <http://acl.bestbits.at/>.

	  If you don't know what Access Control Lists are, say N

config REISERFS_FS_SECURITY
	bool "ReiserFS Security Labels"
	depends on REISERFS_FS_XATTR
	help
	  Security labels support alternative access control models
	  implemented by security modules like SELinux.  This option
	  enables an extended attribute handler for file security
	  labels in the ReiserFS filesystem.

	  If you are not using a security module that requires using
	  extended attributes for file security labels, say N.

config JFS_FS
	tristate "JFS filesystem support"
	select NLS
	help
	  This is a port of IBM's Journaled Filesystem .  More information is
	  available in the file <file:Documentation/filesystems/jfs.txt>.

	  If you do not intend to use the JFS filesystem, say N.

config JFS_POSIX_ACL
	bool "JFS POSIX Access Control Lists"
	depends on JFS_FS
	select FS_POSIX_ACL
	help
	  Posix Access Control Lists (ACLs) support permissions for users and
	  groups beyond the owner/group/world scheme.

	  To learn more about Access Control Lists, visit the Posix ACLs for
	  Linux website <http://acl.bestbits.at/>.

	  If you don't know what Access Control Lists are, say N

config JFS_SECURITY
	bool "JFS Security Labels"
	depends on JFS_FS
	help
	  Security labels support alternative access control models
	  implemented by security modules like SELinux.  This option
	  enables an extended attribute handler for file security
	  labels in the jfs filesystem.

	  If you are not using a security module that requires using
	  extended attributes for file security labels, say N.

config JFS_DEBUG
	bool "JFS debugging"
	depends on JFS_FS
	help
	  If you are experiencing any problems with the JFS filesystem, say
	  Y here.  This will result in additional debugging messages to be
	  written to the system log.  Under normal circumstances, this
	  results in very little overhead.

config JFS_STATISTICS
	bool "JFS statistics"
	depends on JFS_FS
	help
	  Enabling this option will cause statistics from the JFS file system
	  to be made available to the user in the /proc/fs/jfs/ directory.

config FS_POSIX_ACL
# Posix ACL utility routines (for now, only ext2/ext3/jfs/reiserfs/nfs4)
#
# NOTE: you can implement Posix ACLs without these helpers (XFS does).
# 	Never use this symbol for ifdefs.
#
	bool
	default n

config FILE_LOCKING
	bool "Enable POSIX file locking API" if EMBEDDED
	default y
	help
	  This option enables standard file locking support, required
          for filesystems like NFS and for the flock() system
          call. Disabling this option saves about 11k.

source "fs/xfs/Kconfig"
source "fs/gfs2/Kconfig"

config OCFS2_FS
	tristate "OCFS2 file system support"
	depends on NET && SYSFS
	select CONFIGFS_FS
	select JBD2
	select CRC32
	help
	  OCFS2 is a general purpose extent based shared disk cluster file
	  system with many similarities to ext3. It supports 64 bit inode
	  numbers, and has automatically extending metadata groups which may
	  also make it attractive for non-clustered use.

	  You'll want to install the ocfs2-tools package in order to at least
	  get "mount.ocfs2".

	  Project web page:    http://oss.oracle.com/projects/ocfs2
	  Tools web page:      http://oss.oracle.com/projects/ocfs2-tools
	  OCFS2 mailing lists: http://oss.oracle.com/projects/ocfs2/mailman/

	  For more information on OCFS2, see the file
	  <file:Documentation/filesystems/ocfs2.txt>.

config OCFS2_FS_O2CB
	tristate "O2CB Kernelspace Clustering"
	depends on OCFS2_FS
	default y
	help
	  OCFS2 includes a simple kernelspace clustering package, the OCFS2
	  Cluster Base.  It only requires a very small userspace component
	  to configure it. This comes with the standard ocfs2-tools package.
	  O2CB is limited to maintaining a cluster for OCFS2 file systems.
	  It cannot manage any other cluster applications.

	  It is always safe to say Y here, as the clustering method is
	  run-time selectable.

config OCFS2_FS_USERSPACE_CLUSTER
	tristate "OCFS2 Userspace Clustering"
	depends on OCFS2_FS && DLM
	default y
	help
	  This option will allow OCFS2 to use userspace clustering services
	  in conjunction with the DLM in fs/dlm.  If you are using a
	  userspace cluster manager, say Y here.

	  It is safe to say Y, as the clustering method is run-time
	  selectable.

config OCFS2_FS_STATS
	bool "OCFS2 statistics"
	depends on OCFS2_FS
	default y
	help
	  This option allows some fs statistics to be captured. Enabling
	  this option may increase the memory consumption.

config OCFS2_DEBUG_MASKLOG
	bool "OCFS2 logging support"
	depends on OCFS2_FS
	default y
	help
	  The ocfs2 filesystem has an extensive logging system.  The system
	  allows selection of events to log via files in /sys/o2cb/logmask/.
	  This option will enlarge your kernel, but it allows debugging of
	  ocfs2 filesystem issues.

config OCFS2_DEBUG_FS
	bool "OCFS2 expensive checks"
	depends on OCFS2_FS
	default n
	help
	  This option will enable expensive consistency checks. Enable
	  this option for debugging only as it is likely to decrease
	  performance of the filesystem.

config OCFS2_COMPAT_JBD
	bool "Use JBD for compatibility"
	depends on OCFS2_FS
	default n
	select JBD
	help
	  The ocfs2 filesystem now uses JBD2 for its journalling.  JBD2
	  is backwards compatible with JBD.  It is safe to say N here.
	  However, if you really want to use the original JBD, say Y here.

endif # BLOCK

config DNOTIFY
	bool "Dnotify support"
	default y
	help
	  Dnotify is a directory-based per-fd file change notification system
	  that uses signals to communicate events to user-space.  There exist
	  superior alternatives, but some applications may still rely on
	  dnotify.

	  If unsure, say Y.

config INOTIFY
	bool "Inotify file change notification support"
	default y
	---help---
	  Say Y here to enable inotify support.  Inotify is a file change
	  notification system and a replacement for dnotify.  Inotify fixes
	  numerous shortcomings in dnotify and introduces several new features
	  including multiple file events, one-shot support, and unmount
	  notification.

	  For more information, see <file:Documentation/filesystems/inotify.txt>

	  If unsure, say Y.

config INOTIFY_USER
	bool "Inotify support for userspace"
	depends on INOTIFY
	default y
	---help---
	  Say Y here to enable inotify support for userspace, including the
	  associated system calls.  Inotify allows monitoring of both files and
	  directories via a single open fd.  Events are read from the file
	  descriptor, which is also select()- and poll()-able.

	  For more information, see <file:Documentation/filesystems/inotify.txt>

	  If unsure, say Y.

config QUOTA
	bool "Quota support"
	help
	  If you say Y here, you will be able to set per user limits for disk
	  usage (also called disk quotas). Currently, it works for the
	  ext2, ext3, and reiserfs file system. ext3 also supports journalled
	  quotas for which you don't need to run quotacheck(8) after an unclean
	  shutdown.
	  For further details, read the Quota mini-HOWTO, available from
	  <http://www.tldp.org/docs.html#howto>, or the documentation provided
	  with the quota tools. Probably the quota support is only useful for
	  multi user systems. If unsure, say N.

config QUOTA_NETLINK_INTERFACE
	bool "Report quota messages through netlink interface"
	depends on QUOTA && NET
	help
	  If you say Y here, quota warnings (about exceeding softlimit, reaching
	  hardlimit, etc.) will be reported through netlink interface. If unsure,
	  say Y.

config PRINT_QUOTA_WARNING
	bool "Print quota warnings to console (OBSOLETE)"
	depends on QUOTA
	default y
	help
	  If you say Y here, quota warnings (about exceeding softlimit, reaching
	  hardlimit, etc.) will be printed to the process' controlling terminal.
	  Note that this behavior is currently deprecated and may go away in
	  future. Please use notification via netlink socket instead.

config QFMT_V1
	tristate "Old quota format support"
	depends on QUOTA
	help
	  This quota format was (is) used by kernels earlier than 2.4.22. If
	  you have quota working and you don't want to convert to new quota
	  format say Y here.

config QFMT_V2
	tristate "Quota format v2 support"
	depends on QUOTA
	help
	  This quota format allows using quotas with 32-bit UIDs/GIDs. If you
	  need this functionality say Y here.

config QUOTACTL
	bool
	depends on XFS_QUOTA || QUOTA
	default y

config AUTOFS_FS
	tristate "Kernel automounter support"
	help
	  The automounter is a tool to automatically mount remote file systems
	  on demand. This implementation is partially kernel-based to reduce
	  overhead in the already-mounted case; this is unlike the BSD
	  automounter (amd), which is a pure user space daemon.

	  To use the automounter you need the user-space tools from the autofs
	  package; you can find the location in <file:Documentation/Changes>.
	  You also want to answer Y to "NFS file system support", below.

	  If you want to use the newer version of the automounter with more
	  features, say N here and say Y to "Kernel automounter v4 support",
	  below.

	  To compile this support as a module, choose M here: the module will be
	  called autofs.

	  If you are not a part of a fairly large, distributed network, you
	  probably do not need an automounter, and can say N here.

config AUTOFS4_FS
	tristate "Kernel automounter version 4 support (also supports v3)"
	help
	  The automounter is a tool to automatically mount remote file systems
	  on demand. This implementation is partially kernel-based to reduce
	  overhead in the already-mounted case; this is unlike the BSD
	  automounter (amd), which is a pure user space daemon.

	  To use the automounter you need the user-space tools from
	  <ftp://ftp.kernel.org/pub/linux/daemons/autofs/v4/>; you also
	  want to answer Y to "NFS file system support", below.

	  To compile this support as a module, choose M here: the module will be
	  called autofs4.  You will need to add "alias autofs autofs4" to your
	  modules configuration file.

	  If you are not a part of a fairly large, distributed network or
	  don't have a laptop which needs to dynamically reconfigure to the
	  local network, you probably do not need an automounter, and can say
	  N here.

config FUSE_FS
	tristate "Filesystem in Userspace support"
	help
	  With FUSE it is possible to implement a fully functional filesystem
	  in a userspace program.

	  There's also companion library: libfuse.  This library along with
	  utilities is available from the FUSE homepage:
	  <http://fuse.sourceforge.net/>

	  See <file:Documentation/filesystems/fuse.txt> for more information.
	  See <file:Documentation/Changes> for needed library/utility version.

	  If you want to develop a userspace FS, or if you want to use
	  a filesystem based on FUSE, answer Y or M.

config GENERIC_ACL
	bool
	select FS_POSIX_ACL

if BLOCK
menu "CD-ROM/DVD Filesystems"

config ISO9660_FS
	tristate "ISO 9660 CDROM file system support"
	help
	  This is the standard file system used on CD-ROMs.  It was previously
	  known as "High Sierra File System" and is called "hsfs" on other
	  Unix systems.  The so-called Rock-Ridge extensions which allow for
	  long Unix filenames and symbolic links are also supported by this
	  driver.  If you have a CD-ROM drive and want to do more with it than
	  just listen to audio CDs and watch its LEDs, say Y (and read
	  <file:Documentation/filesystems/isofs.txt> and the CD-ROM-HOWTO,
	  available from <http://www.tldp.org/docs.html#howto>), thereby
	  enlarging your kernel by about 27 KB; otherwise say N.

	  To compile this file system support as a module, choose M here: the
	  module will be called isofs.

config JOLIET
	bool "Microsoft Joliet CDROM extensions"
	depends on ISO9660_FS
	select NLS
	help
	  Joliet is a Microsoft extension for the ISO 9660 CD-ROM file system
	  which allows for long filenames in unicode format (unicode is the
	  new 16 bit character code, successor to ASCII, which encodes the
	  characters of almost all languages of the world; see
	  <http://www.unicode.org/> for more information).  Say Y here if you
	  want to be able to read Joliet CD-ROMs under Linux.

config ZISOFS
	bool "Transparent decompression extension"
	depends on ISO9660_FS
	select ZLIB_INFLATE
	help
	  This is a Linux-specific extension to RockRidge which lets you store
	  data in compressed form on a CD-ROM and have it transparently
	  decompressed when the CD-ROM is accessed.  See
	  <http://www.kernel.org/pub/linux/utils/fs/zisofs/> for the tools
	  necessary to create such a filesystem.  Say Y here if you want to be
	  able to read such compressed CD-ROMs.

config UDF_FS
	tristate "UDF file system support"
	select CRC_ITU_T
	help
	  This is the new file system used on some CD-ROMs and DVDs. Say Y if
	  you intend to mount DVD discs or CDRW's written in packet mode, or
	  if written to by other UDF utilities, such as DirectCD.
	  Please read <file:Documentation/filesystems/udf.txt>.

	  To compile this file system support as a module, choose M here: the
	  module will be called udf.

	  If unsure, say N.

config UDF_NLS
	bool
	default y
	depends on (UDF_FS=m && NLS) || (UDF_FS=y && NLS=y)

endmenu
endif # BLOCK

if BLOCK
menu "DOS/FAT/NT Filesystems"

config FAT_FS
	tristate
	select NLS
	help
	  If you want to use one of the FAT-based file systems (the MS-DOS and
	  VFAT (Windows 95) file systems), then you must say Y or M here
	  to include FAT support. You will then be able to mount partitions or
	  diskettes with FAT-based file systems and transparently access the
	  files on them, i.e. MSDOS files will look and behave just like all
	  other Unix files.

	  This FAT support is not a file system in itself, it only provides
	  the foundation for the other file systems. You will have to say Y or
	  M to at least one of "MSDOS fs support" or "VFAT fs support" in
	  order to make use of it.

	  Another way to read and write MSDOS floppies and hard drive
	  partitions from within Linux (but not transparently) is with the
	  mtools ("man mtools") program suite. You don't need to say Y here in
	  order to do that.

	  If you need to move large files on floppies between a DOS and a
	  Linux box, say Y here, mount the floppy under Linux with an MSDOS
	  file system and use GNU tar's M option. GNU tar is a program
	  available for Unix and DOS ("man tar" or "info tar").

	  The FAT support will enlarge your kernel by about 37 KB. If unsure,
	  say Y.

	  To compile this as a module, choose M here: the module will be called
	  fat.  Note that if you compile the FAT support as a module, you
	  cannot compile any of the FAT-based file systems into the kernel
	  -- they will have to be modules as well.

config MSDOS_FS
	tristate "MSDOS fs support"
	select FAT_FS
	help
	  This allows you to mount MSDOS partitions of your hard drive (unless
	  they are compressed; to access compressed MSDOS partitions under
	  Linux, you can either use the DOS emulator DOSEMU, described in the
	  DOSEMU-HOWTO, available from
	  <http://www.tldp.org/docs.html#howto>, or try dmsdosfs in
	  <ftp://ibiblio.org/pub/Linux/system/filesystems/dosfs/>. If you
	  intend to use dosemu with a non-compressed MSDOS partition, say Y
	  here) and MSDOS floppies. This means that file access becomes
	  transparent, i.e. the MSDOS files look and behave just like all
	  other Unix files.

	  If you have Windows 95 or Windows NT installed on your MSDOS
	  partitions, you should use the VFAT file system (say Y to "VFAT fs
	  support" below), or you will not be able to see the long filenames
	  generated by Windows 95 / Windows NT.

	  This option will enlarge your kernel by about 7 KB. If unsure,
	  answer Y. This will only work if you said Y to "DOS FAT fs support"
	  as well. To compile this as a module, choose M here: the module will
	  be called msdos.

config VFAT_FS
	tristate "VFAT (Windows-95) fs support"
	select FAT_FS
	help
	  This option provides support for normal Windows file systems with
	  long filenames.  That includes non-compressed FAT-based file systems
	  used by Windows 95, Windows 98, Windows NT 4.0, and the Unix
	  programs from the mtools package.

	  The VFAT support enlarges your kernel by about 10 KB and it only
	  works if you said Y to the "DOS FAT fs support" above.  Please read
	  the file <file:Documentation/filesystems/vfat.txt> for details.  If
	  unsure, say Y.

	  To compile this as a module, choose M here: the module will be called
	  vfat.

config FAT_DEFAULT_CODEPAGE
	int "Default codepage for FAT"
	depends on MSDOS_FS || VFAT_FS
	default 437
	help
	  This option should be set to the codepage of your FAT filesystems.
	  It can be overridden with the "codepage" mount option.
	  See <file:Documentation/filesystems/vfat.txt> for more information.

config FAT_DEFAULT_IOCHARSET
	string "Default iocharset for FAT"
	depends on VFAT_FS
	default "iso8859-1"
	help
	  Set this to the default input/output character set you'd
	  like FAT to use. It should probably match the character set
	  that most of your FAT filesystems use, and can be overridden
	  with the "iocharset" mount option for FAT filesystems.
	  Note that "utf8" is not recommended for FAT filesystems.
	  If unsure, you shouldn't set "utf8" here.
	  See <file:Documentation/filesystems/vfat.txt> for more information.

config NTFS_FS
	tristate "NTFS file system support"
	select NLS
	help
	  NTFS is the file system of Microsoft Windows NT, 2000, XP and 2003.

	  Saying Y or M here enables read support.  There is partial, but
	  safe, write support available.  For write support you must also
	  say Y to "NTFS write support" below.

	  There are also a number of user-space tools available, called
	  ntfsprogs.  These include ntfsundelete and ntfsresize, that work
	  without NTFS support enabled in the kernel.

	  This is a rewrite from scratch of Linux NTFS support and replaced
	  the old NTFS code starting with Linux 2.5.11.  A backport to
	  the Linux 2.4 kernel series is separately available as a patch
	  from the project web site.

	  For more information see <file:Documentation/filesystems/ntfs.txt>
	  and <http://www.linux-ntfs.org/>.

	  To compile this file system support as a module, choose M here: the
	  module will be called ntfs.

	  If you are not using Windows NT, 2000, XP or 2003 in addition to
	  Linux on your computer it is safe to say N.

config NTFS_DEBUG
	bool "NTFS debugging support"
	depends on NTFS_FS
	help
	  If you are experiencing any problems with the NTFS file system, say
	  Y here.  This will result in additional consistency checks to be
	  performed by the driver as well as additional debugging messages to
	  be written to the system log.  Note that debugging messages are
	  disabled by default.  To enable them, supply the option debug_msgs=1
	  at the kernel command line when booting the kernel or as an option
	  to insmod when loading the ntfs module.  Once the driver is active,
	  you can enable debugging messages by doing (as root):
	  echo 1 > /proc/sys/fs/ntfs-debug
	  Replacing the "1" with "0" would disable debug messages.

	  If you leave debugging messages disabled, this results in little
	  overhead, but enabling debug messages results in very significant
	  slowdown of the system.

	  When reporting bugs, please try to have available a full dump of
	  debugging messages while the misbehaviour was occurring.

config NTFS_RW
	bool "NTFS write support"
	depends on NTFS_FS
	help
	  This enables the partial, but safe, write support in the NTFS driver.

	  The only supported operation is overwriting existing files, without
	  changing the file length.  No file or directory creation, deletion or
	  renaming is possible.  Note only non-resident files can be written to
	  so you may find that some very small files (<500 bytes or so) cannot
	  be written to.

	  While we cannot guarantee that it will not damage any data, we have
	  so far not received a single report where the driver would have
	  damaged someones data so we assume it is perfectly safe to use.

	  Note:  While write support is safe in this version (a rewrite from
	  scratch of the NTFS support), it should be noted that the old NTFS
	  write support, included in Linux 2.5.10 and before (since 1997),
	  is not safe.

	  This is currently useful with TopologiLinux.  TopologiLinux is run
	  on top of any DOS/Microsoft Windows system without partitioning your
	  hard disk.  Unlike other Linux distributions TopologiLinux does not
	  need its own partition.  For more information see
	  <http://topologi-linux.sourceforge.net/>

	  It is perfectly safe to say N here.

endmenu
endif # BLOCK

menu "Pseudo filesystems"

source "fs/proc/Kconfig"

config SYSFS
	bool "sysfs file system support" if EMBEDDED
	default y
	help
	The sysfs filesystem is a virtual filesystem that the kernel uses to
	export internal kernel objects, their attributes, and their
	relationships to one another.

	Users can use sysfs to ascertain useful information about the running
	kernel, such as the devices the kernel has discovered on each bus and
	which driver each is bound to. sysfs can also be used to tune devices
	and other kernel subsystems.

	Some system agents rely on the information in sysfs to operate.
	/sbin/hotplug uses device and object attributes in sysfs to assist in
	delegating policy decisions, like persistently naming devices.

	sysfs is currently used by the block subsystem to mount the root
	partition.  If sysfs is disabled you must specify the boot device on
	the kernel boot command line via its major and minor numbers.  For
	example, "root=03:01" for /dev/hda1.

	Designers of embedded systems may wish to say N here to conserve space.

config TMPFS
	bool "Virtual memory file system support (former shm fs)"
	help
	  Tmpfs is a file system which keeps all files in virtual memory.

	  Everything in tmpfs is temporary in the sense that no files will be
	  created on your hard drive. The files live in memory and swap
	  space. If you unmount a tmpfs instance, everything stored therein is
	  lost.

	  See <file:Documentation/filesystems/tmpfs.txt> for details.

config TMPFS_POSIX_ACL
	bool "Tmpfs POSIX Access Control Lists"
	depends on TMPFS
	select GENERIC_ACL
	help
	  POSIX Access Control Lists (ACLs) support permissions for users and
	  groups beyond the owner/group/world scheme.

	  To learn more about Access Control Lists, visit the POSIX ACLs for
	  Linux website <http://acl.bestbits.at/>.

	  If you don't know what Access Control Lists are, say N.

config HUGETLBFS
	bool "HugeTLB file system support"
	depends on X86 || IA64 || PPC64 || SPARC64 || (SUPERH && MMU) || \
		   (S390 && 64BIT) || BROKEN
	help
	  hugetlbfs is a filesystem backing for HugeTLB pages, based on
	  ramfs. For architectures that support it, say Y here and read
	  <file:Documentation/vm/hugetlbpage.txt> for details.

	  If unsure, say N.

config HUGETLB_PAGE
	def_bool HUGETLBFS

config CONFIGFS_FS
	tristate "Userspace-driven configuration filesystem"
	depends on SYSFS
	help
	  configfs is a ram-based filesystem that provides the converse
	  of sysfs's functionality. Where sysfs is a filesystem-based
	  view of kernel objects, configfs is a filesystem-based manager
	  of kernel objects, or config_items.

	  Both sysfs and configfs can and should exist together on the
	  same system. One is not a replacement for the other.

endmenu

menu "Miscellaneous filesystems"

config ADFS_FS
	tristate "ADFS file system support (EXPERIMENTAL)"
	depends on BLOCK && EXPERIMENTAL
	help
	  The Acorn Disc Filing System is the standard file system of the
	  RiscOS operating system which runs on Acorn's ARM-based Risc PC
	  systems and the Acorn Archimedes range of machines. If you say Y
	  here, Linux will be able to read from ADFS partitions on hard drives
	  and from ADFS-formatted floppy discs. If you also want to be able to
	  write to those devices, say Y to "ADFS write support" below.

	  The ADFS partition should be the first partition (i.e.,
	  /dev/[hs]d?1) on each of your drives. Please read the file
	  <file:Documentation/filesystems/adfs.txt> for further details.

	  To compile this code as a module, choose M here: the module will be
	  called adfs.

	  If unsure, say N.

config ADFS_FS_RW
	bool "ADFS write support (DANGEROUS)"
	depends on ADFS_FS
	help
	  If you say Y here, you will be able to write to ADFS partitions on
	  hard drives and ADFS-formatted floppy disks. This is experimental
	  codes, so if you're unsure, say N.

config AFFS_FS
	tristate "Amiga FFS file system support (EXPERIMENTAL)"
	depends on BLOCK && EXPERIMENTAL
	help
	  The Fast File System (FFS) is the common file system used on hard
	  disks by Amiga(tm) systems since AmigaOS Version 1.3 (34.20).  Say Y
	  if you want to be able to read and write files from and to an Amiga
	  FFS partition on your hard drive.  Amiga floppies however cannot be
	  read with this driver due to an incompatibility of the floppy
	  controller used in an Amiga and the standard floppy controller in
	  PCs and workstations. Read <file:Documentation/filesystems/affs.txt>
	  and <file:fs/affs/Changes>.

	  With this driver you can also mount disk files used by Bernd
	  Schmidt's Un*X Amiga Emulator
	  (<http://www.freiburg.linux.de/~uae/>).
	  If you want to do this, you will also need to say Y or M to "Loop
	  device support", above.

	  To compile this file system support as a module, choose M here: the
	  module will be called affs.  If unsure, say N.

config ECRYPT_FS
	tristate "eCrypt filesystem layer support (EXPERIMENTAL)"
	depends on EXPERIMENTAL && KEYS && CRYPTO && NET
	help
	  Encrypted filesystem that operates on the VFS layer.  See
	  <file:Documentation/filesystems/ecryptfs.txt> to learn more about
	  eCryptfs.  Userspace components are required and can be
	  obtained from <http://ecryptfs.sf.net>.

	  To compile this file system support as a module, choose M here: the
	  module will be called ecryptfs.

config HFS_FS
	tristate "Apple Macintosh file system support (EXPERIMENTAL)"
	depends on BLOCK && EXPERIMENTAL
	select NLS
	help
	  If you say Y here, you will be able to mount Macintosh-formatted
	  floppy disks and hard drive partitions with full read-write access.
	  Please read <file:Documentation/filesystems/hfs.txt> to learn about
	  the available mount options.

	  To compile this file system support as a module, choose M here: the
	  module will be called hfs.

config HFSPLUS_FS
	tristate "Apple Extended HFS file system support"
	depends on BLOCK
	select NLS
	select NLS_UTF8
	help
	  If you say Y here, you will be able to mount extended format
	  Macintosh-formatted hard drive partitions with full read-write access.

	  This file system is often called HFS+ and was introduced with
	  MacOS 8. It includes all Mac specific filesystem data such as
	  data forks and creator codes, but it also has several UNIX
	  style features such as file ownership and permissions.

config BEFS_FS
	tristate "BeOS file system (BeFS) support (read only) (EXPERIMENTAL)"
	depends on BLOCK && EXPERIMENTAL
	select NLS
	help
	  The BeOS File System (BeFS) is the native file system of Be, Inc's
	  BeOS. Notable features include support for arbitrary attributes
	  on files and directories, and database-like indices on selected
	  attributes. (Also note that this driver doesn't make those features
	  available at this time). It is a 64 bit filesystem, so it supports
	  extremely large volumes and files.

	  If you use this filesystem, you should also say Y to at least one
	  of the NLS (native language support) options below.

	  If you don't know what this is about, say N.

	  To compile this as a module, choose M here: the module will be
	  called befs.

config BEFS_DEBUG
	bool "Debug BeFS"
	depends on BEFS_FS
	help
	  If you say Y here, you can use the 'debug' mount option to enable
	  debugging output from the driver.

config BFS_FS
	tristate "BFS file system support (EXPERIMENTAL)"
	depends on BLOCK && EXPERIMENTAL
	help
	  Boot File System (BFS) is a file system used under SCO UnixWare to
	  allow the bootloader access to the kernel image and other important
	  files during the boot process.  It is usually mounted under /stand
	  and corresponds to the slice marked as "STAND" in the UnixWare
	  partition.  You should say Y if you want to read or write the files
	  on your /stand slice from within Linux.  You then also need to say Y
	  to "UnixWare slices support", below.  More information about the BFS
	  file system is contained in the file
	  <file:Documentation/filesystems/bfs.txt>.

	  If you don't know what this is about, say N.

	  To compile this as a module, choose M here: the module will be called
	  bfs.  Note that the file system of your root partition (the one
	  containing the directory /) cannot be compiled as a module.



config EFS_FS
	tristate "EFS file system support (read only) (EXPERIMENTAL)"
	depends on BLOCK && EXPERIMENTAL
	help
	  EFS is an older file system used for non-ISO9660 CD-ROMs and hard
	  disk partitions by SGI's IRIX operating system (IRIX 6.0 and newer
	  uses the XFS file system for hard disk partitions however).

	  This implementation only offers read-only access. If you don't know
	  what all this is about, it's safe to say N. For more information
	  about EFS see its home page at <http://aeschi.ch.eu.org/efs/>.

	  To compile the EFS file system support as a module, choose M here: the
	  module will be called efs.

config JFFS2_FS
	tristate "Journalling Flash File System v2 (JFFS2) support"
	select CRC32
	depends on MTD
	help
	  JFFS2 is the second generation of the Journalling Flash File System
	  for use on diskless embedded devices. It provides improved wear
	  levelling, compression and support for hard links. You cannot use
	  this on normal block devices, only on 'MTD' devices.

	  Further information on the design and implementation of JFFS2 is
	  available at <http://sources.redhat.com/jffs2/>.

config JFFS2_FS_DEBUG
	int "JFFS2 debugging verbosity (0 = quiet, 2 = noisy)"
	depends on JFFS2_FS
	default "0"
	help
	  This controls the amount of debugging messages produced by the JFFS2
	  code. Set it to zero for use in production systems. For evaluation,
	  testing and debugging, it's advisable to set it to one. This will
	  enable a few assertions and will print debugging messages at the
	  KERN_DEBUG loglevel, where they won't normally be visible. Level 2
	  is unlikely to be useful - it enables extra debugging in certain
	  areas which at one point needed debugging, but when the bugs were
	  located and fixed, the detailed messages were relegated to level 2.

	  If reporting bugs, please try to have available a full dump of the
	  messages at debug level 1 while the misbehaviour was occurring.

config JFFS2_FS_WRITEBUFFER
	bool "JFFS2 write-buffering support"
	depends on JFFS2_FS
	default y
	help
	  This enables the write-buffering support in JFFS2.

	  This functionality is required to support JFFS2 on the following
	  types of flash devices:
	    - NAND flash
	    - NOR flash with transparent ECC
	    - DataFlash

config JFFS2_FS_WBUF_VERIFY
	bool "Verify JFFS2 write-buffer reads"
	depends on JFFS2_FS_WRITEBUFFER
	default n
	help
	  This causes JFFS2 to read back every page written through the
	  write-buffer, and check for errors.

config JFFS2_SUMMARY
	bool "JFFS2 summary support (EXPERIMENTAL)"
	depends on JFFS2_FS && EXPERIMENTAL
	default n
	help
	  This feature makes it possible to use summary information
	  for faster filesystem mount.

	  The summary information can be inserted into a filesystem image
	  by the utility 'sumtool'.

	  If unsure, say 'N'.

config JFFS2_FS_XATTR
	bool "JFFS2 XATTR support (EXPERIMENTAL)"
	depends on JFFS2_FS && EXPERIMENTAL
	default n
	help
	  Extended attributes are name:value pairs associated with inodes by
	  the kernel or by users (see the attr(5) manual page, or visit
	  <http://acl.bestbits.at/> for details).

	  If unsure, say N.

config JFFS2_FS_POSIX_ACL
	bool "JFFS2 POSIX Access Control Lists"
	depends on JFFS2_FS_XATTR
	default y
	select FS_POSIX_ACL
	help
	  Posix Access Control Lists (ACLs) support permissions for users and
	  groups beyond the owner/group/world scheme.

	  To learn more about Access Control Lists, visit the Posix ACLs for
	  Linux website <http://acl.bestbits.at/>.

	  If you don't know what Access Control Lists are, say N

config JFFS2_FS_SECURITY
	bool "JFFS2 Security Labels"
	depends on JFFS2_FS_XATTR
	default y
	help
	  Security labels support alternative access control models
	  implemented by security modules like SELinux.  This option
	  enables an extended attribute handler for file security
	  labels in the jffs2 filesystem.

	  If you are not using a security module that requires using
	  extended attributes for file security labels, say N.

config JFFS2_COMPRESSION_OPTIONS
	bool "Advanced compression options for JFFS2"
	depends on JFFS2_FS
	default n
	help
	  Enabling this option allows you to explicitly choose which
	  compression modules, if any, are enabled in JFFS2. Removing
	  compressors can mean you cannot read existing file systems,
	  and enabling experimental compressors can mean that you
	  write a file system which cannot be read by a standard kernel.

	  If unsure, you should _definitely_ say 'N'.

config JFFS2_ZLIB
	bool "JFFS2 ZLIB compression support" if JFFS2_COMPRESSION_OPTIONS
	select ZLIB_INFLATE
	select ZLIB_DEFLATE
	depends on JFFS2_FS
	default y
	help
	  Zlib is designed to be a free, general-purpose, legally unencumbered,
	  lossless data-compression library for use on virtually any computer
	  hardware and operating system. See <http://www.gzip.org/zlib/> for
	  further information.

	  Say 'Y' if unsure.

config JFFS2_LZO
	bool "JFFS2 LZO compression support" if JFFS2_COMPRESSION_OPTIONS
	select LZO_COMPRESS
	select LZO_DECOMPRESS
	depends on JFFS2_FS
	default n
	help
	  minilzo-based compression. Generally works better than Zlib.

	  This feature was added in July, 2007. Say 'N' if you need
	  compatibility with older bootloaders or kernels.

config JFFS2_RTIME
	bool "JFFS2 RTIME compression support" if JFFS2_COMPRESSION_OPTIONS
	depends on JFFS2_FS
	default y
	help
	  Rtime does manage to recompress already-compressed data. Say 'Y' if unsure.

config JFFS2_RUBIN
	bool "JFFS2 RUBIN compression support" if JFFS2_COMPRESSION_OPTIONS
	depends on JFFS2_FS
	default n
	help
	  RUBINMIPS and DYNRUBIN compressors. Say 'N' if unsure.

choice
	prompt "JFFS2 default compression mode" if JFFS2_COMPRESSION_OPTIONS
	default JFFS2_CMODE_PRIORITY
	depends on JFFS2_FS
	help
	  You can set here the default compression mode of JFFS2 from
	  the available compression modes. Don't touch if unsure.

config JFFS2_CMODE_NONE
	bool "no compression"
	help
	  Uses no compression.

config JFFS2_CMODE_PRIORITY
	bool "priority"
	help
	  Tries the compressors in a predefined order and chooses the first
	  successful one.

config JFFS2_CMODE_SIZE
	bool "size (EXPERIMENTAL)"
	help
	  Tries all compressors and chooses the one which has the smallest
	  result.

config JFFS2_CMODE_FAVOURLZO
	bool "Favour LZO"
	help
	  Tries all compressors and chooses the one which has the smallest
	  result but gives some preference to LZO (which has faster
	  decompression) at the expense of size.

endchoice

# UBIFS File system configuration
source "fs/ubifs/Kconfig"

config CRAMFS
	tristate "Compressed ROM file system support (cramfs)"
	depends on BLOCK
	select ZLIB_INFLATE
	help
	  Saying Y here includes support for CramFs (Compressed ROM File
	  System).  CramFs is designed to be a simple, small, and compressed
	  file system for ROM based embedded systems.  CramFs is read-only,
	  limited to 256MB file systems (with 16MB files), and doesn't support
	  16/32 bits uid/gid, hard links and timestamps.

	  See <file:Documentation/filesystems/cramfs.txt> and
	  <file:fs/cramfs/README> for further information.

	  To compile this as a module, choose M here: the module will be called
	  cramfs.  Note that the root file system (the one containing the
	  directory /) cannot be compiled as a module.

	  If unsure, say N.

config VXFS_FS
	tristate "FreeVxFS file system support (VERITAS VxFS(TM) compatible)"
	depends on BLOCK
	help
	  FreeVxFS is a file system driver that support the VERITAS VxFS(TM)
	  file system format.  VERITAS VxFS(TM) is the standard file system
	  of SCO UnixWare (and possibly others) and optionally available
	  for Sunsoft Solaris, HP-UX and many other operating systems.
	  Currently only readonly access is supported.

	  NOTE: the file system type as used by mount(1), mount(2) and
	  fstab(5) is 'vxfs' as it describes the file system format, not
	  the actual driver.

	  To compile this as a module, choose M here: the module will be
	  called freevxfs.  If unsure, say N.

config MINIX_FS
	tristate "Minix file system support"
	depends on BLOCK
	help
	  Minix is a simple operating system used in many classes about OS's.
	  The minix file system (method to organize files on a hard disk
	  partition or a floppy disk) was the original file system for Linux,
	  but has been superseded by the second extended file system ext2fs.
	  You don't want to use the minix file system on your hard disk
	  because of certain built-in restrictions, but it is sometimes found
	  on older Linux floppy disks.  This option will enlarge your kernel
	  by about 28 KB. If unsure, say N.

	  To compile this file system support as a module, choose M here: the
	  module will be called minix.  Note that the file system of your root
	  partition (the one containing the directory /) cannot be compiled as
	  a module.

config OMFS_FS
	tristate "SonicBlue Optimized MPEG File System support"
	depends on BLOCK
	select CRC_ITU_T
	help
	  This is the proprietary file system used by the Rio Karma music
	  player and ReplayTV DVR.  Despite the name, this filesystem is not
	  more efficient than a standard FS for MPEG files, in fact likely
	  the opposite is true.  Say Y if you have either of these devices
	  and wish to mount its disk.

	  To compile this file system support as a module, choose M here: the
	  module will be called omfs.  If unsure, say N.

config HPFS_FS
	tristate "OS/2 HPFS file system support"
	depends on BLOCK
	help
	  OS/2 is IBM's operating system for PC's, the same as Warp, and HPFS
	  is the file system used for organizing files on OS/2 hard disk
	  partitions. Say Y if you want to be able to read files from and
	  write files to an OS/2 HPFS partition on your hard drive. OS/2
	  floppies however are in regular MSDOS format, so you don't need this
	  option in order to be able to read them. Read
	  <file:Documentation/filesystems/hpfs.txt>.

	  To compile this file system support as a module, choose M here: the
	  module will be called hpfs.  If unsure, say N.


config QNX4FS_FS
	tristate "QNX4 file system support (read only)"
	depends on BLOCK
	help
	  This is the file system used by the real-time operating systems
	  QNX 4 and QNX 6 (the latter is also called QNX RTP).
	  Further information is available at <http://www.qnx.com/>.
	  Say Y if you intend to mount QNX hard disks or floppies.
	  Unless you say Y to "QNX4FS read-write support" below, you will
	  only be able to read these file systems.

	  To compile this file system support as a module, choose M here: the
	  module will be called qnx4.

	  If you don't know whether you need it, then you don't need it:
	  answer N.

config QNX4FS_RW
	bool "QNX4FS write support (DANGEROUS)"
	depends on QNX4FS_FS && EXPERIMENTAL && BROKEN
	help
	  Say Y if you want to test write support for QNX4 file systems.

	  It's currently broken, so for now:
	  answer N.

config ROMFS_FS
	tristate "ROM file system support"
	depends on BLOCK
	---help---
	  This is a very small read-only file system mainly intended for
	  initial ram disks of installation disks, but it could be used for
	  other read-only media as well.  Read
	  <file:Documentation/filesystems/romfs.txt> for details.

	  To compile this file system support as a module, choose M here: the
	  module will be called romfs.  Note that the file system of your
	  root partition (the one containing the directory /) cannot be a
	  module.

	  If you don't know whether you need it, then you don't need it:
	  answer N.


config SYSV_FS
	tristate "System V/Xenix/V7/Coherent file system support"
	depends on BLOCK
	help
	  SCO, Xenix and Coherent are commercial Unix systems for Intel
	  machines, and Version 7 was used on the DEC PDP-11. Saying Y
	  here would allow you to read from their floppies and hard disk
	  partitions.

	  If you have floppies or hard disk partitions like that, it is likely
	  that they contain binaries from those other Unix systems; in order
	  to run these binaries, you will want to install linux-abi which is
	  a set of kernel modules that lets you run SCO, Xenix, Wyse,
	  UnixWare, Dell Unix and System V programs under Linux.  It is
	  available via FTP (user: ftp) from
	  <ftp://ftp.openlinux.org/pub/people/hch/linux-abi/>).
	  NOTE: that will work only for binaries from Intel-based systems;
	  PDP ones will have to wait until somebody ports Linux to -11 ;-)

	  If you only intend to mount files from some other Unix over the
	  network using NFS, you don't need the System V file system support
	  (but you need NFS file system support obviously).

	  Note that this option is generally not needed for floppies, since a
	  good portable way to transport files and directories between unixes
	  (and even other operating systems) is given by the tar program ("man
	  tar" or preferably "info tar").  Note also that this option has
	  nothing whatsoever to do with the option "System V IPC". Read about
	  the System V file system in
	  <file:Documentation/filesystems/sysv-fs.txt>.
	  Saying Y here will enlarge your kernel by about 27 KB.

	  To compile this as a module, choose M here: the module will be called
	  sysv.

	  If you haven't heard about all of this before, it's safe to say N.


config UFS_FS
	tristate "UFS file system support (read only)"
	depends on BLOCK
	help
	  BSD and derivate versions of Unix (such as SunOS, FreeBSD, NetBSD,
	  OpenBSD and NeXTstep) use a file system called UFS. Some System V
	  Unixes can create and mount hard disk partitions and diskettes using
	  this file system as well. Saying Y here will allow you to read from
	  these partitions; if you also want to write to them, say Y to the
	  experimental "UFS file system write support", below. Please read the
	  file <file:Documentation/filesystems/ufs.txt> for more information.

          The recently released UFS2 variant (used in FreeBSD 5.x) is
          READ-ONLY supported.

	  Note that this option is generally not needed for floppies, since a
	  good portable way to transport files and directories between unixes
	  (and even other operating systems) is given by the tar program ("man
	  tar" or preferably "info tar").

	  When accessing NeXTstep files, you may need to convert them from the
	  NeXT character set to the Latin1 character set; use the program
	  recode ("info recode") for this purpose.

	  To compile the UFS file system support as a module, choose M here: the
	  module will be called ufs.

	  If you haven't heard about all of this before, it's safe to say N.

config UFS_FS_WRITE
	bool "UFS file system write support (DANGEROUS)"
	depends on UFS_FS && EXPERIMENTAL
	help
	  Say Y here if you want to try writing to UFS partitions. This is
	  experimental, so you should back up your UFS partitions beforehand.

config UFS_DEBUG
	bool "UFS debugging"
	depends on UFS_FS
	help
	  If you are experiencing any problems with the UFS filesystem, say
	  Y here.  This will result in _many_ additional debugging messages to be
	  written to the system log.

endmenu

menuconfig NETWORK_FILESYSTEMS
	bool "Network File Systems"
	default y
	depends on NET
	---help---
	  Say Y here to get to see options for network filesystems and
	  filesystem-related networking code, such as NFS daemon and
	  RPCSEC security modules.

	  This option alone does not add any kernel code.

	  If you say N, all options in this submenu will be skipped and
	  disabled; if unsure, say Y here.

if NETWORK_FILESYSTEMS

config NFS_FS
	tristate "NFS client support"
	depends on INET
	select LOCKD
	select SUNRPC
	select NFS_ACL_SUPPORT if NFS_V3_ACL
	help
	  Choose Y here if you want to access files residing on other
	  computers using Sun's Network File System protocol.  To compile
	  this file system support as a module, choose M here: the module
	  will be called nfs.

	  To mount file systems exported by NFS servers, you also need to
	  install the user space mount.nfs command which can be found in
	  the Linux nfs-utils package, available from http://linux-nfs.org/.
	  Information about using the mount command is available in the
	  mount(8) man page.  More detail about the Linux NFS client
	  implementation is available via the nfs(5) man page.

	  Below you can choose which versions of the NFS protocol are
	  available in the kernel to mount NFS servers.  Support for NFS
	  version 2 (RFC 1094) is always available when NFS_FS is selected.

	  To configure a system which mounts its root file system via NFS
	  at boot time, say Y here, select "Kernel level IP
	  autoconfiguration" in the NETWORK menu, and select "Root file
	  system on NFS" below.  You cannot compile this file system as a
	  module in this case.

	  If unsure, say N.

config NFS_V3
	bool "NFS client support for NFS version 3"
	depends on NFS_FS
	help
	  This option enables support for version 3 of the NFS protocol
	  (RFC 1813) in the kernel's NFS client.

	  If unsure, say Y.

config NFS_V3_ACL
	bool "NFS client support for the NFSv3 ACL protocol extension"
	depends on NFS_V3
	help
	  Some NFS servers support an auxiliary NFSv3 ACL protocol that
	  Sun added to Solaris but never became an official part of the
	  NFS version 3 protocol.  This protocol extension allows
	  applications on NFS clients to manipulate POSIX Access Control
	  Lists on files residing on NFS servers.  NFS servers enforce
	  ACLs on local files whether this protocol is available or not.

	  Choose Y here if your NFS server supports the Solaris NFSv3 ACL
	  protocol extension and you want your NFS client to allow
	  applications to access and modify ACLs on files on the server.

	  Most NFS servers don't support the Solaris NFSv3 ACL protocol
	  extension.  You can choose N here or specify the "noacl" mount
	  option to prevent your NFS client from trying to use the NFSv3
	  ACL protocol.

	  If unsure, say N.

config NFS_V4
	bool "NFS client support for NFS version 4 (EXPERIMENTAL)"
	depends on NFS_FS && EXPERIMENTAL
	select RPCSEC_GSS_KRB5
	help
	  This option enables support for version 4 of the NFS protocol
	  (RFC 3530) in the kernel's NFS client.

	  To mount NFS servers using NFSv4, you also need to install user
	  space programs which can be found in the Linux nfs-utils package,
	  available from http://linux-nfs.org/.

	  If unsure, say N.

config ROOT_NFS
	bool "Root file system on NFS"
	depends on NFS_FS=y && IP_PNP
	help
	  If you want your system to mount its root file system via NFS,
	  choose Y here.  This is common practice for managing systems
	  without local permanent storage.  For details, read
	  <file:Documentation/filesystems/nfsroot.txt>.

	  Most people say N here.

config NFSD
	tristate "NFS server support"
	depends on INET
	select LOCKD
	select SUNRPC
	select EXPORTFS
	select NFS_ACL_SUPPORT if NFSD_V2_ACL
	help
	  Choose Y here if you want to allow other computers to access
	  files residing on this system using Sun's Network File System
	  protocol.  To compile the NFS server support as a module,
	  choose M here: the module will be called nfsd.

	  You may choose to use a user-space NFS server instead, in which
	  case you can choose N here.

	  To export local file systems using NFS, you also need to install
	  user space programs which can be found in the Linux nfs-utils
	  package, available from http://linux-nfs.org/.  More detail about
	  the Linux NFS server implementation is available via the
	  exports(5) man page.

	  Below you can choose which versions of the NFS protocol are
	  available to clients mounting the NFS server on this system.
	  Support for NFS version 2 (RFC 1094) is always available when
	  CONFIG_NFSD is selected.

	  If unsure, say N.

config NFSD_V2_ACL
	bool
	depends on NFSD

config NFSD_V3
	bool "NFS server support for NFS version 3"
	depends on NFSD
	help
	  This option enables support in your system's NFS server for
	  version 3 of the NFS protocol (RFC 1813).

	  If unsure, say Y.

config NFSD_V3_ACL
	bool "NFS server support for the NFSv3 ACL protocol extension"
	depends on NFSD_V3
	select NFSD_V2_ACL
	help
	  Solaris NFS servers support an auxiliary NFSv3 ACL protocol that
	  never became an official part of the NFS version 3 protocol.
	  This protocol extension allows applications on NFS clients to
	  manipulate POSIX Access Control Lists on files residing on NFS
	  servers.  NFS servers enforce POSIX ACLs on local files whether
	  this protocol is available or not.

	  This option enables support in your system's NFS server for the
	  NFSv3 ACL protocol extension allowing NFS clients to manipulate
	  POSIX ACLs on files exported by your system's NFS server.  NFS
	  clients which support the Solaris NFSv3 ACL protocol can then
	  access and modify ACLs on your NFS server.

	  To store ACLs on your NFS server, you also need to enable ACL-
	  related CONFIG options for your local file systems of choice.

	  If unsure, say N.

config NFSD_V4
	bool "NFS server support for NFS version 4 (EXPERIMENTAL)"
	depends on NFSD && PROC_FS && EXPERIMENTAL
	select NFSD_V3
	select FS_POSIX_ACL
	select RPCSEC_GSS_KRB5
	help
	  This option enables support in your system's NFS server for
	  version 4 of the NFS protocol (RFC 3530).

	  To export files using NFSv4, you need to install additional user
	  space programs which can be found in the Linux nfs-utils package,
	  available from http://linux-nfs.org/.

	  If unsure, say N.

config LOCKD
	tristate

config LOCKD_V4
	bool
	depends on NFSD_V3 || NFS_V3
	default y

config EXPORTFS
	tristate

config NFS_ACL_SUPPORT
	tristate
	select FS_POSIX_ACL

config NFS_COMMON
	bool
	depends on NFSD || NFS_FS
	default y

config SUNRPC
	tristate

config SUNRPC_GSS
	tristate

config SUNRPC_XPRT_RDMA
	tristate
	depends on SUNRPC && INFINIBAND && EXPERIMENTAL
	default SUNRPC && INFINIBAND
	help
	  This option enables an RPC client transport capability that
	  allows the NFS client to mount servers via an RDMA-enabled
	  transport.

	  To compile RPC client RDMA transport support as a module,
	  choose M here: the module will be called xprtrdma.

	  If unsure, say N.

config SUNRPC_REGISTER_V4
	bool "Register local RPC services via rpcbind v4 (EXPERIMENTAL)"
	depends on SUNRPC && EXPERIMENTAL
	default n
	help
	  Sun added support for registering RPC services at an IPv6
	  address by creating two new versions of the rpcbind protocol
	  (RFC 1833).

	  This option enables support in the kernel RPC server for
	  registering kernel RPC services via version 4 of the rpcbind
	  protocol.  If you enable this option, you must run a portmapper
	  daemon that supports rpcbind protocol version 4.

	  Serving NFS over IPv6 from knfsd (the kernel's NFS server)
	  requires that you enable this option and use a portmapper that
	  supports rpcbind version 4.

	  If unsure, say N to get traditional behavior (register kernel
	  RPC services using only rpcbind version 2).  Distributions
	  using the legacy Linux portmapper daemon must say N here.

config RPCSEC_GSS_KRB5
	tristate "Secure RPC: Kerberos V mechanism (EXPERIMENTAL)"
	depends on SUNRPC && EXPERIMENTAL
	select SUNRPC_GSS
	select CRYPTO
	select CRYPTO_MD5
	select CRYPTO_DES
	select CRYPTO_CBC
	help
	  Choose Y here to enable Secure RPC using the Kerberos version 5
	  GSS-API mechanism (RFC 1964).

	  Secure RPC calls with Kerberos require an auxiliary user-space
	  daemon which may be found in the Linux nfs-utils package
	  available from http://linux-nfs.org/.  In addition, user-space
	  Kerberos support should be installed.

	  If unsure, say N.

config RPCSEC_GSS_SPKM3
	tristate "Secure RPC: SPKM3 mechanism (EXPERIMENTAL)"
	depends on SUNRPC && EXPERIMENTAL
	select SUNRPC_GSS
	select CRYPTO
	select CRYPTO_MD5
	select CRYPTO_DES
	select CRYPTO_CAST5
	select CRYPTO_CBC
	help
	  Choose Y here to enable Secure RPC using the SPKM3 public key
	  GSS-API mechansim (RFC 2025).

	  Secure RPC calls with SPKM3 require an auxiliary userspace
	  daemon which may be found in the Linux nfs-utils package
	  available from http://linux-nfs.org/.

	  If unsure, say N.

config SMB_FS
	tristate "SMB file system support (OBSOLETE, please use CIFS)"
	depends on INET
	select NLS
	help
	  SMB (Server Message Block) is the protocol Windows for Workgroups
	  (WfW), Windows 95/98, Windows NT and OS/2 Lan Manager use to share
	  files and printers over local networks.  Saying Y here allows you to
	  mount their file systems (often called "shares" in this context) and
	  access them just like any other Unix directory.  Currently, this
	  works only if the Windows machines use TCP/IP as the underlying
	  transport protocol, and not NetBEUI.  For details, read
	  <file:Documentation/filesystems/smbfs.txt> and the SMB-HOWTO,
	  available from <http://www.tldp.org/docs.html#howto>.

	  Note: if you just want your box to act as an SMB *server* and make
	  files and printing services available to Windows clients (which need
	  to have a TCP/IP stack), you don't need to say Y here; you can use
	  the program SAMBA (available from <ftp://ftp.samba.org/pub/samba/>)
	  for that.

	  General information about how to connect Linux, Windows machines and
	  Macs is on the WWW at <http://www.eats.com/linux_mac_win.html>.

	  To compile the SMB support as a module, choose M here:
	  the module will be called smbfs.  Most people say N, however.

config SMB_NLS_DEFAULT
	bool "Use a default NLS"
	depends on SMB_FS
	help
	  Enabling this will make smbfs use nls translations by default. You
	  need to specify the local charset (CONFIG_NLS_DEFAULT) in the nls
	  settings and you need to give the default nls for the SMB server as
	  CONFIG_SMB_NLS_REMOTE.

	  The nls settings can be changed at mount time, if your smbmount
	  supports that, using the codepage and iocharset parameters.

	  smbmount from samba 2.2.0 or later supports this.

config SMB_NLS_REMOTE
	string "Default Remote NLS Option"
	depends on SMB_NLS_DEFAULT
	default "cp437"
	help
	  This setting allows you to specify a default value for which
	  codepage the server uses. If this field is left blank no
	  translations will be done by default. The local codepage/charset
	  default to CONFIG_NLS_DEFAULT.

	  The nls settings can be changed at mount time, if your smbmount
	  supports that, using the codepage and iocharset parameters.

	  smbmount from samba 2.2.0 or later supports this.

config CIFS
	tristate "CIFS support (advanced network filesystem, SMBFS successor)"
	depends on INET
	select NLS
	help
	  This is the client VFS module for the Common Internet File System
	  (CIFS) protocol which is the successor to the Server Message Block 
	  (SMB) protocol, the native file sharing mechanism for most early
	  PC operating systems.  The CIFS protocol is fully supported by 
	  file servers such as Windows 2000 (including Windows 2003, NT 4  
	  and Windows XP) as well by Samba (which provides excellent CIFS
	  server support for Linux and many other operating systems). Limited
	  support for OS/2 and Windows ME and similar servers is provided as
	  well.

	  The cifs module provides an advanced network file system
	  client for mounting to CIFS compliant servers.  It includes
	  support for DFS (hierarchical name space), secure per-user
	  session establishment via Kerberos or NTLM or NTLMv2,
	  safe distributed caching (oplock), optional packet
	  signing, Unicode and other internationalization improvements.
	  If you need to mount to Samba or Windows from this machine, say Y.

config CIFS_STATS
        bool "CIFS statistics"
        depends on CIFS
        help
          Enabling this option will cause statistics for each server share
	  mounted by the cifs client to be displayed in /proc/fs/cifs/Stats

config CIFS_STATS2
	bool "Extended statistics"
	depends on CIFS_STATS
	help
	  Enabling this option will allow more detailed statistics on SMB
	  request timing to be displayed in /proc/fs/cifs/DebugData and also
	  allow optional logging of slow responses to dmesg (depending on the
	  value of /proc/fs/cifs/cifsFYI, see fs/cifs/README for more details).
	  These additional statistics may have a minor effect on performance
	  and memory utilization.

	  Unless you are a developer or are doing network performance analysis
	  or tuning, say N.

config CIFS_WEAK_PW_HASH
	bool "Support legacy servers which use weaker LANMAN security"
	depends on CIFS
	help
	  Modern CIFS servers including Samba and most Windows versions
	  (since 1997) support stronger NTLM (and even NTLMv2 and Kerberos)
	  security mechanisms. These hash the password more securely
	  than the mechanisms used in the older LANMAN version of the
	  SMB protocol but LANMAN based authentication is needed to
	  establish sessions with some old SMB servers.

	  Enabling this option allows the cifs module to mount to older
	  LANMAN based servers such as OS/2 and Windows 95, but such
	  mounts may be less secure than mounts using NTLM or more recent
	  security mechanisms if you are on a public network.  Unless you
	  have a need to access old SMB servers (and are on a private
	  network) you probably want to say N.  Even if this support
	  is enabled in the kernel build, LANMAN authentication will not be
	  used automatically. At runtime LANMAN mounts are disabled but
	  can be set to required (or optional) either in
	  /proc/fs/cifs (see fs/cifs/README for more detail) or via an
	  option on the mount command. This support is disabled by
	  default in order to reduce the possibility of a downgrade
	  attack.

	  If unsure, say N.

config CIFS_UPCALL
	  bool "Kerberos/SPNEGO advanced session setup"
	  depends on CIFS && KEYS
	  help
	    Enables an upcall mechanism for CIFS which accesses
	    userspace helper utilities to provide SPNEGO packaged (RFC 4178)
	    Kerberos tickets which are needed to mount to certain secure servers
	    (for which more secure Kerberos authentication is required). If
	    unsure, say N.

config CIFS_XATTR
        bool "CIFS extended attributes"
        depends on CIFS
        help
          Extended attributes are name:value pairs associated with inodes by
          the kernel or by users (see the attr(5) manual page, or visit
          <http://acl.bestbits.at/> for details).  CIFS maps the name of
          extended attributes beginning with the user namespace prefix
          to SMB/CIFS EAs. EAs are stored on Windows servers without the
          user namespace prefix, but their names are seen by Linux cifs clients
          prefaced by the user namespace prefix. The system namespace
          (used by some filesystems to store ACLs) is not supported at
          this time.

          If unsure, say N.

config CIFS_POSIX
        bool "CIFS POSIX Extensions"
        depends on CIFS_XATTR
        help
          Enabling this option will cause the cifs client to attempt to
	  negotiate a newer dialect with servers, such as Samba 3.0.5
	  or later, that optionally can handle more POSIX like (rather
	  than Windows like) file behavior.  It also enables
	  support for POSIX ACLs (getfacl and setfacl) to servers
	  (such as Samba 3.10 and later) which can negotiate
	  CIFS POSIX ACL support.  If unsure, say N.

config CIFS_DEBUG2
	bool "Enable additional CIFS debugging routines"
	depends on CIFS
	help
	   Enabling this option adds a few more debugging routines
	   to the cifs code which slightly increases the size of
	   the cifs module and can cause additional logging of debug
	   messages in some error paths, slowing performance. This
	   option can be turned off unless you are debugging
	   cifs problems.  If unsure, say N.

config CIFS_EXPERIMENTAL
	  bool "CIFS Experimental Features (EXPERIMENTAL)"
	  depends on CIFS && EXPERIMENTAL
	  help
	    Enables cifs features under testing. These features are
	    experimental and currently include DFS support and directory 
	    change notification ie fcntl(F_DNOTIFY), as well as the upcall
	    mechanism which will be used for Kerberos session negotiation
	    and uid remapping.  Some of these features also may depend on 
	    setting a value of 1 to the pseudo-file /proc/fs/cifs/Experimental
	    (which is disabled by default). See the file fs/cifs/README 
	    for more details.  If unsure, say N.

config CIFS_DFS_UPCALL
	  bool "DFS feature support (EXPERIMENTAL)"
	  depends on CIFS_EXPERIMENTAL
	  depends on KEYS
	  help
	    Enables an upcall mechanism for CIFS which contacts userspace
	    helper utilities to provide server name resolution (host names to
	    IP addresses) which is needed for implicit mounts of DFS junction
	    points. If unsure, say N.

config NCP_FS
	tristate "NCP file system support (to mount NetWare volumes)"
	depends on IPX!=n || INET
	help
	  NCP (NetWare Core Protocol) is a protocol that runs over IPX and is
	  used by Novell NetWare clients to talk to file servers.  It is to
	  IPX what NFS is to TCP/IP, if that helps.  Saying Y here allows you
	  to mount NetWare file server volumes and to access them just like
	  any other Unix directory.  For details, please read the file
	  <file:Documentation/filesystems/ncpfs.txt> in the kernel source and
	  the IPX-HOWTO from <http://www.tldp.org/docs.html#howto>.

	  You do not have to say Y here if you want your Linux box to act as a
	  file *server* for Novell NetWare clients.

	  General information about how to connect Linux, Windows machines and
	  Macs is on the WWW at <http://www.eats.com/linux_mac_win.html>.

	  To compile this as a module, choose M here: the module will be called
	  ncpfs.  Say N unless you are connected to a Novell network.

source "fs/ncpfs/Kconfig"

config CODA_FS
	tristate "Coda file system support (advanced network fs)"
	depends on INET
	help
	  Coda is an advanced network file system, similar to NFS in that it
	  enables you to mount file systems of a remote server and access them
	  with regular Unix commands as if they were sitting on your hard
	  disk.  Coda has several advantages over NFS: support for
	  disconnected operation (e.g. for laptops), read/write server
	  replication, security model for authentication and encryption,
	  persistent client caches and write back caching.

	  If you say Y here, your Linux box will be able to act as a Coda
	  *client*.  You will need user level code as well, both for the
	  client and server.  Servers are currently user level, i.e. they need
	  no kernel support.  Please read
	  <file:Documentation/filesystems/coda.txt> and check out the Coda
	  home page <http://www.coda.cs.cmu.edu/>.

	  To compile the coda client support as a module, choose M here: the
	  module will be called coda.

config AFS_FS
	tristate "Andrew File System support (AFS) (EXPERIMENTAL)"
	depends on INET && EXPERIMENTAL
	select AF_RXRPC
	help
	  If you say Y here, you will get an experimental Andrew File System
	  driver. It currently only supports unsecured read-only AFS access.

	  See <file:Documentation/filesystems/afs.txt> for more information.

	  If unsure, say N.

config AFS_DEBUG
	bool "AFS dynamic debugging"
	depends on AFS_FS
	help
	  Say Y here to make runtime controllable debugging messages appear.

	  See <file:Documentation/filesystems/afs.txt> for more information.

	  If unsure, say N.

config 9P_FS
	tristate "Plan 9 Resource Sharing Support (9P2000) (Experimental)"
	depends on INET && NET_9P && EXPERIMENTAL
	help
	  If you say Y here, you will get experimental support for
	  Plan 9 resource sharing via the 9P2000 protocol.

	  See <http://v9fs.sf.net> for more information.

	  If unsure, say N.

endif # NETWORK_FILESYSTEMS

if BLOCK
menu "Partition Types"

source "fs/partitions/Kconfig"

endmenu
endif

source "fs/nls/Kconfig"
source "fs/dlm/Kconfig"

endmenu<|MERGE_RESOLUTION|>--- conflicted
+++ resolved
@@ -170,13 +170,8 @@
 	help
 	  Starting with 2.6.28, the name of the ext4 filesystem was
 	  renamed from ext4dev to ext4.  Unfortunately there are some
-<<<<<<< HEAD
-	  lagecy userspace programs (such as klibc's fstype) have
-	  "ext4dev" hardcoded.  
-=======
 	  legacy userspace programs (such as klibc's fstype) have
 	  "ext4dev" hardcoded.
->>>>>>> 2e532d68
 
 	  To enable backwards compatibility so that systems that are
 	  still expecting to mount ext4 filesystems using ext4dev,
@@ -258,17 +253,6 @@
 	help
 	  This is a generic journaling layer for block devices that support
 	  both 32-bit and 64-bit block numbers.  It is currently used by
-<<<<<<< HEAD
-	  the ext4 filesystem, but it could also be used to add
-	  journal support to other file systems or block devices such
-	  as RAID or LVM.
-
-	  If you are using ext4, you need to say Y here. If you are not
-	  using ext4 then you will probably want to say N.
-
-	  To compile this device as a module, choose M here. The module will be
-	  called jbd2.  If you are compiling ext4 into the kernel,
-=======
 	  the ext4 and OCFS2 filesystems, but it could also be used to add
 	  journal support to other file systems or block devices such
 	  as RAID or LVM.
@@ -279,7 +263,6 @@
 
 	  To compile this device as a module, choose M here. The module will be
 	  called jbd2.  If you are compiling ext4 or OCFS2 into the kernel,
->>>>>>> 2e532d68
 	  you cannot compile this code as a module.
 
 config JBD2_DEBUG
