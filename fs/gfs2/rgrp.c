/*
 * Copyright (C) Sistina Software, Inc.  1997-2003 All rights reserved.
 * Copyright (C) 2004-2008 Red Hat, Inc.  All rights reserved.
 *
 * This copyrighted material is made available to anyone wishing to use,
 * modify, copy, or redistribute it subject to the terms and conditions
 * of the GNU General Public License version 2.
 */

#include <linux/slab.h>
#include <linux/spinlock.h>
#include <linux/completion.h>
#include <linux/buffer_head.h>
#include <linux/fs.h>
#include <linux/gfs2_ondisk.h>
#include <linux/prefetch.h>
#include <linux/blkdev.h>

#include "gfs2.h"
#include "incore.h"
#include "glock.h"
#include "glops.h"
#include "lops.h"
#include "meta_io.h"
#include "quota.h"
#include "rgrp.h"
#include "super.h"
#include "trans.h"
#include "util.h"
#include "log.h"
#include "inode.h"
#include "trace_gfs2.h"

#define BFITNOENT ((u32)~0)
#define NO_BLOCK ((u64)~0)

#if BITS_PER_LONG == 32
#define LBITMASK   (0x55555555UL)
#define LBITSKIP55 (0x55555555UL)
#define LBITSKIP00 (0x00000000UL)
#else
#define LBITMASK   (0x5555555555555555UL)
#define LBITSKIP55 (0x5555555555555555UL)
#define LBITSKIP00 (0x0000000000000000UL)
#endif

/*
 * These routines are used by the resource group routines (rgrp.c)
 * to keep track of block allocation.  Each block is represented by two
 * bits.  So, each byte represents GFS2_NBBY (i.e. 4) blocks.
 *
 * 0 = Free
 * 1 = Used (not metadata)
 * 2 = Unlinked (still in use) inode
 * 3 = Used (metadata)
 */

static const char valid_change[16] = {
	        /* current */
	/* n */ 0, 1, 1, 1,
	/* e */ 1, 0, 0, 0,
	/* w */ 0, 0, 0, 1,
	        1, 0, 0, 0
};

static u32 rgblk_search(struct gfs2_rgrpd *rgd, u32 goal,
                        unsigned char old_state, unsigned char new_state,
			unsigned int *n);

/**
 * gfs2_setbit - Set a bit in the bitmaps
 * @buffer: the buffer that holds the bitmaps
 * @buflen: the length (in bytes) of the buffer
 * @block: the block to set
 * @new_state: the new state of the block
 *
 */

static inline void gfs2_setbit(struct gfs2_rgrpd *rgd, unsigned char *buf1,
			       unsigned char *buf2, unsigned int offset,
			       unsigned int buflen, u32 block,
			       unsigned char new_state)
{
	unsigned char *byte1, *byte2, *end, cur_state;
	const unsigned int bit = (block % GFS2_NBBY) * GFS2_BIT_SIZE;

	byte1 = buf1 + offset + (block / GFS2_NBBY);
	end = buf1 + offset + buflen;

	BUG_ON(byte1 >= end);

	cur_state = (*byte1 >> bit) & GFS2_BIT_MASK;

	if (unlikely(!valid_change[new_state * 4 + cur_state])) {
		gfs2_consist_rgrpd(rgd);
		return;
	}
	*byte1 ^= (cur_state ^ new_state) << bit;

	if (buf2) {
		byte2 = buf2 + offset + (block / GFS2_NBBY);
		cur_state = (*byte2 >> bit) & GFS2_BIT_MASK;
		*byte2 ^= (cur_state ^ new_state) << bit;
	}
}

/**
 * gfs2_testbit - test a bit in the bitmaps
 * @buffer: the buffer that holds the bitmaps
 * @buflen: the length (in bytes) of the buffer
 * @block: the block to read
 *
 */

static inline unsigned char gfs2_testbit(struct gfs2_rgrpd *rgd,
					 const unsigned char *buffer,
					 unsigned int buflen, u32 block)
{
	const unsigned char *byte, *end;
	unsigned char cur_state;
	unsigned int bit;

	byte = buffer + (block / GFS2_NBBY);
	bit = (block % GFS2_NBBY) * GFS2_BIT_SIZE;
	end = buffer + buflen;

	gfs2_assert(rgd->rd_sbd, byte < end);

	cur_state = (*byte >> bit) & GFS2_BIT_MASK;

	return cur_state;
}

/**
 * gfs2_bit_search
 * @ptr: Pointer to bitmap data
 * @mask: Mask to use (normally 0x55555.... but adjusted for search start)
 * @state: The state we are searching for
 *
 * We xor the bitmap data with a patter which is the bitwise opposite
 * of what we are looking for, this gives rise to a pattern of ones
 * wherever there is a match. Since we have two bits per entry, we
 * take this pattern, shift it down by one place and then and it with
 * the original. All the even bit positions (0,2,4, etc) then represent
 * successful matches, so we mask with 0x55555..... to remove the unwanted
 * odd bit positions.
 *
 * This allows searching of a whole u64 at once (32 blocks) with a
 * single test (on 64 bit arches).
 */

static inline u64 gfs2_bit_search(const __le64 *ptr, u64 mask, u8 state)
{
	u64 tmp;
	static const u64 search[] = {
		[0] = 0xffffffffffffffffULL,
		[1] = 0xaaaaaaaaaaaaaaaaULL,
		[2] = 0x5555555555555555ULL,
		[3] = 0x0000000000000000ULL,
	};
	tmp = le64_to_cpu(*ptr) ^ search[state];
	tmp &= (tmp >> 1);
	tmp &= mask;
	return tmp;
}

/**
 * gfs2_bitfit - Search an rgrp's bitmap buffer to find a bit-pair representing
 *       a block in a given allocation state.
 * @buffer: the buffer that holds the bitmaps
 * @len: the length (in bytes) of the buffer
 * @goal: start search at this block's bit-pair (within @buffer)
 * @state: GFS2_BLKST_XXX the state of the block we're looking for.
 *
 * Scope of @goal and returned block number is only within this bitmap buffer,
 * not entire rgrp or filesystem.  @buffer will be offset from the actual
 * beginning of a bitmap block buffer, skipping any header structures, but
 * headers are always a multiple of 64 bits long so that the buffer is
 * always aligned to a 64 bit boundary.
 *
 * The size of the buffer is in bytes, but is it assumed that it is
 * always ok to to read a complete multiple of 64 bits at the end
 * of the block in case the end is no aligned to a natural boundary.
 *
 * Return: the block number (bitmap buffer scope) that was found
 */

static u32 gfs2_bitfit(const u8 *buf, const unsigned int len,
		       u32 goal, u8 state)
{
	u32 spoint = (goal << 1) & ((8*sizeof(u64)) - 1);
	const __le64 *ptr = ((__le64 *)buf) + (goal >> 5);
	const __le64 *end = (__le64 *)(buf + ALIGN(len, sizeof(u64)));
	u64 tmp;
	u64 mask = 0x5555555555555555ULL;
	u32 bit;

	BUG_ON(state > 3);

	/* Mask off bits we don't care about at the start of the search */
	mask <<= spoint;
	tmp = gfs2_bit_search(ptr, mask, state);
	ptr++;
	while(tmp == 0 && ptr < end) {
		tmp = gfs2_bit_search(ptr, 0x5555555555555555ULL, state);
		ptr++;
	}
	/* Mask off any bits which are more than len bytes from the start */
	if (ptr == end && (len & (sizeof(u64) - 1)))
		tmp &= (((u64)~0) >> (64 - 8*(len & (sizeof(u64) - 1))));
	/* Didn't find anything, so return */
	if (tmp == 0)
		return BFITNOENT;
	ptr--;
	bit = __ffs64(tmp);
	bit /= 2;	/* two bits per entry in the bitmap */
	return (((const unsigned char *)ptr - buf) * GFS2_NBBY) + bit;
}

/**
 * gfs2_bitcount - count the number of bits in a certain state
 * @buffer: the buffer that holds the bitmaps
 * @buflen: the length (in bytes) of the buffer
 * @state: the state of the block we're looking for
 *
 * Returns: The number of bits
 */

static u32 gfs2_bitcount(struct gfs2_rgrpd *rgd, const u8 *buffer,
			 unsigned int buflen, u8 state)
{
	const u8 *byte = buffer;
	const u8 *end = buffer + buflen;
	const u8 state1 = state << 2;
	const u8 state2 = state << 4;
	const u8 state3 = state << 6;
	u32 count = 0;

	for (; byte < end; byte++) {
		if (((*byte) & 0x03) == state)
			count++;
		if (((*byte) & 0x0C) == state1)
			count++;
		if (((*byte) & 0x30) == state2)
			count++;
		if (((*byte) & 0xC0) == state3)
			count++;
	}

	return count;
}

/**
 * gfs2_rgrp_verify - Verify that a resource group is consistent
 * @sdp: the filesystem
 * @rgd: the rgrp
 *
 */

void gfs2_rgrp_verify(struct gfs2_rgrpd *rgd)
{
	struct gfs2_sbd *sdp = rgd->rd_sbd;
	struct gfs2_bitmap *bi = NULL;
	u32 length = rgd->rd_length;
	u32 count[4], tmp;
	int buf, x;

	memset(count, 0, 4 * sizeof(u32));

	/* Count # blocks in each of 4 possible allocation states */
	for (buf = 0; buf < length; buf++) {
		bi = rgd->rd_bits + buf;
		for (x = 0; x < 4; x++)
			count[x] += gfs2_bitcount(rgd,
						  bi->bi_bh->b_data +
						  bi->bi_offset,
						  bi->bi_len, x);
	}

	if (count[0] != rgd->rd_free) {
		if (gfs2_consist_rgrpd(rgd))
			fs_err(sdp, "free data mismatch:  %u != %u\n",
			       count[0], rgd->rd_free);
		return;
	}

	tmp = rgd->rd_data - rgd->rd_free - rgd->rd_dinodes;
	if (count[1] + count[2] != tmp) {
		if (gfs2_consist_rgrpd(rgd))
			fs_err(sdp, "used data mismatch:  %u != %u\n",
			       count[1], tmp);
		return;
	}

	if (count[3] != rgd->rd_dinodes) {
		if (gfs2_consist_rgrpd(rgd))
			fs_err(sdp, "used metadata mismatch:  %u != %u\n",
			       count[3], rgd->rd_dinodes);
		return;
	}

	if (count[2] > count[3]) {
		if (gfs2_consist_rgrpd(rgd))
			fs_err(sdp, "unlinked inodes > inodes:  %u\n",
			       count[2]);
		return;
	}

}

static inline int rgrp_contains_block(struct gfs2_rgrpd *rgd, u64 block)
{
	u64 first = rgd->rd_data0;
	u64 last = first + rgd->rd_data;
	return first <= block && block < last;
}

/**
 * gfs2_blk2rgrpd - Find resource group for a given data/meta block number
 * @sdp: The GFS2 superblock
 * @n: The data block number
 *
 * Returns: The resource group, or NULL if not found
 */

struct gfs2_rgrpd *gfs2_blk2rgrpd(struct gfs2_sbd *sdp, u64 blk)
{
	struct gfs2_rgrpd *rgd;

	spin_lock(&sdp->sd_rindex_spin);

	list_for_each_entry(rgd, &sdp->sd_rindex_mru_list, rd_list_mru) {
		if (rgrp_contains_block(rgd, blk)) {
			list_move(&rgd->rd_list_mru, &sdp->sd_rindex_mru_list);
			spin_unlock(&sdp->sd_rindex_spin);
			return rgd;
		}
	}

	spin_unlock(&sdp->sd_rindex_spin);

	return NULL;
}

/**
 * gfs2_rgrpd_get_first - get the first Resource Group in the filesystem
 * @sdp: The GFS2 superblock
 *
 * Returns: The first rgrp in the filesystem
 */

struct gfs2_rgrpd *gfs2_rgrpd_get_first(struct gfs2_sbd *sdp)
{
	gfs2_assert(sdp, !list_empty(&sdp->sd_rindex_list));
	return list_entry(sdp->sd_rindex_list.next, struct gfs2_rgrpd, rd_list);
}

/**
 * gfs2_rgrpd_get_next - get the next RG
 * @rgd: A RG
 *
 * Returns: The next rgrp
 */

struct gfs2_rgrpd *gfs2_rgrpd_get_next(struct gfs2_rgrpd *rgd)
{
	if (rgd->rd_list.next == &rgd->rd_sbd->sd_rindex_list)
		return NULL;
	return list_entry(rgd->rd_list.next, struct gfs2_rgrpd, rd_list);
}

static void clear_rgrpdi(struct gfs2_sbd *sdp)
{
	struct list_head *head;
	struct gfs2_rgrpd *rgd;
	struct gfs2_glock *gl;

	spin_lock(&sdp->sd_rindex_spin);
	sdp->sd_rindex_forward = NULL;
	spin_unlock(&sdp->sd_rindex_spin);

	head = &sdp->sd_rindex_list;
	while (!list_empty(head)) {
		rgd = list_entry(head->next, struct gfs2_rgrpd, rd_list);
		gl = rgd->rd_gl;

		list_del(&rgd->rd_list);
		list_del(&rgd->rd_list_mru);

		if (gl) {
			gl->gl_object = NULL;
			gfs2_glock_put(gl);
		}

		kfree(rgd->rd_bits);
		kmem_cache_free(gfs2_rgrpd_cachep, rgd);
	}
}

void gfs2_clear_rgrpd(struct gfs2_sbd *sdp)
{
	mutex_lock(&sdp->sd_rindex_mutex);
	clear_rgrpdi(sdp);
	mutex_unlock(&sdp->sd_rindex_mutex);
}

static void gfs2_rindex_print(const struct gfs2_rgrpd *rgd)
{
	printk(KERN_INFO "  ri_addr = %llu\n", (unsigned long long)rgd->rd_addr);
	printk(KERN_INFO "  ri_length = %u\n", rgd->rd_length);
	printk(KERN_INFO "  ri_data0 = %llu\n", (unsigned long long)rgd->rd_data0);
	printk(KERN_INFO "  ri_data = %u\n", rgd->rd_data);
	printk(KERN_INFO "  ri_bitbytes = %u\n", rgd->rd_bitbytes);
}

/**
 * gfs2_compute_bitstructs - Compute the bitmap sizes
 * @rgd: The resource group descriptor
 *
 * Calculates bitmap descriptors, one for each block that contains bitmap data
 *
 * Returns: errno
 */

static int compute_bitstructs(struct gfs2_rgrpd *rgd)
{
	struct gfs2_sbd *sdp = rgd->rd_sbd;
	struct gfs2_bitmap *bi;
	u32 length = rgd->rd_length; /* # blocks in hdr & bitmap */
	u32 bytes_left, bytes;
	int x;

	if (!length)
		return -EINVAL;

	rgd->rd_bits = kcalloc(length, sizeof(struct gfs2_bitmap), GFP_NOFS);
	if (!rgd->rd_bits)
		return -ENOMEM;

	bytes_left = rgd->rd_bitbytes;

	for (x = 0; x < length; x++) {
		bi = rgd->rd_bits + x;

		bi->bi_flags = 0;
		/* small rgrp; bitmap stored completely in header block */
		if (length == 1) {
			bytes = bytes_left;
			bi->bi_offset = sizeof(struct gfs2_rgrp);
			bi->bi_start = 0;
			bi->bi_len = bytes;
		/* header block */
		} else if (x == 0) {
			bytes = sdp->sd_sb.sb_bsize - sizeof(struct gfs2_rgrp);
			bi->bi_offset = sizeof(struct gfs2_rgrp);
			bi->bi_start = 0;
			bi->bi_len = bytes;
		/* last block */
		} else if (x + 1 == length) {
			bytes = bytes_left;
			bi->bi_offset = sizeof(struct gfs2_meta_header);
			bi->bi_start = rgd->rd_bitbytes - bytes_left;
			bi->bi_len = bytes;
		/* other blocks */
		} else {
			bytes = sdp->sd_sb.sb_bsize -
				sizeof(struct gfs2_meta_header);
			bi->bi_offset = sizeof(struct gfs2_meta_header);
			bi->bi_start = rgd->rd_bitbytes - bytes_left;
			bi->bi_len = bytes;
		}

		bytes_left -= bytes;
	}

	if (bytes_left) {
		gfs2_consist_rgrpd(rgd);
		return -EIO;
	}
	bi = rgd->rd_bits + (length - 1);
	if ((bi->bi_start + bi->bi_len) * GFS2_NBBY != rgd->rd_data) {
		if (gfs2_consist_rgrpd(rgd)) {
			gfs2_rindex_print(rgd);
			fs_err(sdp, "start=%u len=%u offset=%u\n",
			       bi->bi_start, bi->bi_len, bi->bi_offset);
		}
		return -EIO;
	}

	return 0;
}

/**
 * gfs2_ri_total - Total up the file system space, according to the rindex.
 *
 */
u64 gfs2_ri_total(struct gfs2_sbd *sdp)
{
	u64 total_data = 0;	
	struct inode *inode = sdp->sd_rindex;
	struct gfs2_inode *ip = GFS2_I(inode);
	char buf[sizeof(struct gfs2_rindex)];
	struct file_ra_state ra_state;
	int error, rgrps;

	mutex_lock(&sdp->sd_rindex_mutex);
	file_ra_state_init(&ra_state, inode->i_mapping);
	for (rgrps = 0;; rgrps++) {
		loff_t pos = rgrps * sizeof(struct gfs2_rindex);

		if (pos + sizeof(struct gfs2_rindex) >= ip->i_disksize)
			break;
		error = gfs2_internal_read(ip, &ra_state, buf, &pos,
					   sizeof(struct gfs2_rindex));
		if (error != sizeof(struct gfs2_rindex))
			break;
		total_data += be32_to_cpu(((struct gfs2_rindex *)buf)->ri_data);
	}
	mutex_unlock(&sdp->sd_rindex_mutex);
	return total_data;
}

static void gfs2_rindex_in(struct gfs2_rgrpd *rgd, const void *buf)
{
	const struct gfs2_rindex *str = buf;

	rgd->rd_addr = be64_to_cpu(str->ri_addr);
	rgd->rd_length = be32_to_cpu(str->ri_length);
	rgd->rd_data0 = be64_to_cpu(str->ri_data0);
	rgd->rd_data = be32_to_cpu(str->ri_data);
	rgd->rd_bitbytes = be32_to_cpu(str->ri_bitbytes);
}

/**
 * read_rindex_entry - Pull in a new resource index entry from the disk
 * @gl: The glock covering the rindex inode
 *
 * Returns: 0 on success, error code otherwise
 */

static int read_rindex_entry(struct gfs2_inode *ip,
			     struct file_ra_state *ra_state)
{
	struct gfs2_sbd *sdp = GFS2_SB(&ip->i_inode);
	loff_t pos = sdp->sd_rgrps * sizeof(struct gfs2_rindex);
	char buf[sizeof(struct gfs2_rindex)];
	int error;
	struct gfs2_rgrpd *rgd;

	error = gfs2_internal_read(ip, ra_state, buf, &pos,
				   sizeof(struct gfs2_rindex));
	if (!error)
		return 0;
	if (error != sizeof(struct gfs2_rindex)) {
		if (error > 0)
			error = -EIO;
		return error;
	}

	rgd = kmem_cache_zalloc(gfs2_rgrpd_cachep, GFP_NOFS);
	error = -ENOMEM;
	if (!rgd)
		return error;

	mutex_init(&rgd->rd_mutex);
	lops_init_le(&rgd->rd_le, &gfs2_rg_lops);
	rgd->rd_sbd = sdp;

	list_add_tail(&rgd->rd_list, &sdp->sd_rindex_list);
	list_add_tail(&rgd->rd_list_mru, &sdp->sd_rindex_mru_list);

	gfs2_rindex_in(rgd, buf);
	error = compute_bitstructs(rgd);
	if (error)
		return error;

	error = gfs2_glock_get(sdp, rgd->rd_addr,
			       &gfs2_rgrp_glops, CREATE, &rgd->rd_gl);
	if (error)
		return error;

	rgd->rd_gl->gl_object = rgd;
	rgd->rd_flags &= ~GFS2_RDF_UPTODATE;
	return error;
}

/**
 * gfs2_ri_update - Pull in a new resource index from the disk
 * @ip: pointer to the rindex inode
 *
 * Returns: 0 on successful update, error code otherwise
 */

static int gfs2_ri_update(struct gfs2_inode *ip)
{
	struct gfs2_sbd *sdp = GFS2_SB(&ip->i_inode);
	struct inode *inode = &ip->i_inode;
	struct file_ra_state ra_state;
	u64 rgrp_count = ip->i_disksize;
	int error;

	if (do_div(rgrp_count, sizeof(struct gfs2_rindex))) {
		gfs2_consist_inode(ip);
		return -EIO;
	}

	clear_rgrpdi(sdp);

	file_ra_state_init(&ra_state, inode->i_mapping);
	for (sdp->sd_rgrps = 0; sdp->sd_rgrps < rgrp_count; sdp->sd_rgrps++) {
		error = read_rindex_entry(ip, &ra_state);
		if (error) {
			clear_rgrpdi(sdp);
			return error;
		}
	}

	sdp->sd_rindex_uptodate = 1;
	return 0;
}

/**
 * gfs2_ri_update_special - Pull in a new resource index from the disk
 *
 * This is a special version that's safe to call from gfs2_inplace_reserve_i.
 * In this case we know that we don't have any resource groups in memory yet.
 *
 * @ip: pointer to the rindex inode
 *
 * Returns: 0 on successful update, error code otherwise
 */
static int gfs2_ri_update_special(struct gfs2_inode *ip)
{
	struct gfs2_sbd *sdp = GFS2_SB(&ip->i_inode);
	struct inode *inode = &ip->i_inode;
	struct file_ra_state ra_state;
	int error;

	file_ra_state_init(&ra_state, inode->i_mapping);
	for (sdp->sd_rgrps = 0;; sdp->sd_rgrps++) {
		/* Ignore partials */
		if ((sdp->sd_rgrps + 1) * sizeof(struct gfs2_rindex) >
		    ip->i_disksize)
			break;
		error = read_rindex_entry(ip, &ra_state);
		if (error) {
			clear_rgrpdi(sdp);
			return error;
		}
	}

	sdp->sd_rindex_uptodate = 1;
	return 0;
}

/**
 * gfs2_rindex_hold - Grab a lock on the rindex
 * @sdp: The GFS2 superblock
 * @ri_gh: the glock holder
 *
 * We grab a lock on the rindex inode to make sure that it doesn't
 * change whilst we are performing an operation. We keep this lock
 * for quite long periods of time compared to other locks. This
 * doesn't matter, since it is shared and it is very, very rarely
 * accessed in the exclusive mode (i.e. only when expanding the filesystem).
 *
 * This makes sure that we're using the latest copy of the resource index
 * special file, which might have been updated if someone expanded the
 * filesystem (via gfs2_grow utility), which adds new resource groups.
 *
 * Returns: 0 on success, error code otherwise
 */

int gfs2_rindex_hold(struct gfs2_sbd *sdp, struct gfs2_holder *ri_gh)
{
	struct gfs2_inode *ip = GFS2_I(sdp->sd_rindex);
	struct gfs2_glock *gl = ip->i_gl;
	int error;

	error = gfs2_glock_nq_init(gl, LM_ST_SHARED, 0, ri_gh);
	if (error)
		return error;

	/* Read new copy from disk if we don't have the latest */
	if (!sdp->sd_rindex_uptodate) {
		mutex_lock(&sdp->sd_rindex_mutex);
		if (!sdp->sd_rindex_uptodate) {
			error = gfs2_ri_update(ip);
			if (error)
				gfs2_glock_dq_uninit(ri_gh);
		}
		mutex_unlock(&sdp->sd_rindex_mutex);
	}

	return error;
}

static void gfs2_rgrp_in(struct gfs2_rgrpd *rgd, const void *buf)
{
	const struct gfs2_rgrp *str = buf;
	u32 rg_flags;

	rg_flags = be32_to_cpu(str->rg_flags);
	rg_flags &= ~GFS2_RDF_MASK;
	rgd->rd_flags &= GFS2_RDF_MASK;
	rgd->rd_flags |= rg_flags;
	rgd->rd_free = be32_to_cpu(str->rg_free);
	rgd->rd_dinodes = be32_to_cpu(str->rg_dinodes);
	rgd->rd_igeneration = be64_to_cpu(str->rg_igeneration);
}

static void gfs2_rgrp_out(struct gfs2_rgrpd *rgd, void *buf)
{
	struct gfs2_rgrp *str = buf;

	str->rg_flags = cpu_to_be32(rgd->rd_flags & ~GFS2_RDF_MASK);
	str->rg_free = cpu_to_be32(rgd->rd_free);
	str->rg_dinodes = cpu_to_be32(rgd->rd_dinodes);
	str->__pad = cpu_to_be32(0);
	str->rg_igeneration = cpu_to_be64(rgd->rd_igeneration);
	memset(&str->rg_reserved, 0, sizeof(str->rg_reserved));
}

/**
 * gfs2_rgrp_bh_get - Read in a RG's header and bitmaps
 * @rgd: the struct gfs2_rgrpd describing the RG to read in
 *
 * Read in all of a Resource Group's header and bitmap blocks.
 * Caller must eventually call gfs2_rgrp_relse() to free the bitmaps.
 *
 * Returns: errno
 */

int gfs2_rgrp_bh_get(struct gfs2_rgrpd *rgd)
{
	struct gfs2_sbd *sdp = rgd->rd_sbd;
	struct gfs2_glock *gl = rgd->rd_gl;
	unsigned int length = rgd->rd_length;
	struct gfs2_bitmap *bi;
	unsigned int x, y;
	int error;

	mutex_lock(&rgd->rd_mutex);

	spin_lock(&sdp->sd_rindex_spin);
	if (rgd->rd_bh_count) {
		rgd->rd_bh_count++;
		spin_unlock(&sdp->sd_rindex_spin);
		mutex_unlock(&rgd->rd_mutex);
		return 0;
	}
	spin_unlock(&sdp->sd_rindex_spin);

	for (x = 0; x < length; x++) {
		bi = rgd->rd_bits + x;
		error = gfs2_meta_read(gl, rgd->rd_addr + x, 0, &bi->bi_bh);
		if (error)
			goto fail;
	}

	for (y = length; y--;) {
		bi = rgd->rd_bits + y;
		error = gfs2_meta_wait(sdp, bi->bi_bh);
		if (error)
			goto fail;
		if (gfs2_metatype_check(sdp, bi->bi_bh, y ? GFS2_METATYPE_RB :
					      GFS2_METATYPE_RG)) {
			error = -EIO;
			goto fail;
		}
	}

	if (!(rgd->rd_flags & GFS2_RDF_UPTODATE)) {
		for (x = 0; x < length; x++)
			clear_bit(GBF_FULL, &rgd->rd_bits[x].bi_flags);
		gfs2_rgrp_in(rgd, (rgd->rd_bits[0].bi_bh)->b_data);
		rgd->rd_flags |= (GFS2_RDF_UPTODATE | GFS2_RDF_CHECK);
	}

	spin_lock(&sdp->sd_rindex_spin);
	rgd->rd_free_clone = rgd->rd_free;
	rgd->rd_bh_count++;
	spin_unlock(&sdp->sd_rindex_spin);

	mutex_unlock(&rgd->rd_mutex);

	return 0;

fail:
	while (x--) {
		bi = rgd->rd_bits + x;
		brelse(bi->bi_bh);
		bi->bi_bh = NULL;
		gfs2_assert_warn(sdp, !bi->bi_clone);
	}
	mutex_unlock(&rgd->rd_mutex);

	return error;
}

void gfs2_rgrp_bh_hold(struct gfs2_rgrpd *rgd)
{
	struct gfs2_sbd *sdp = rgd->rd_sbd;

	spin_lock(&sdp->sd_rindex_spin);
	gfs2_assert_warn(rgd->rd_sbd, rgd->rd_bh_count);
	rgd->rd_bh_count++;
	spin_unlock(&sdp->sd_rindex_spin);
}

/**
 * gfs2_rgrp_bh_put - Release RG bitmaps read in with gfs2_rgrp_bh_get()
 * @rgd: the struct gfs2_rgrpd describing the RG to read in
 *
 */

void gfs2_rgrp_bh_put(struct gfs2_rgrpd *rgd)
{
	struct gfs2_sbd *sdp = rgd->rd_sbd;
	int x, length = rgd->rd_length;

	spin_lock(&sdp->sd_rindex_spin);
	gfs2_assert_warn(rgd->rd_sbd, rgd->rd_bh_count);
	if (--rgd->rd_bh_count) {
		spin_unlock(&sdp->sd_rindex_spin);
		return;
	}

	for (x = 0; x < length; x++) {
		struct gfs2_bitmap *bi = rgd->rd_bits + x;
		kfree(bi->bi_clone);
		bi->bi_clone = NULL;
		brelse(bi->bi_bh);
		bi->bi_bh = NULL;
	}

	spin_unlock(&sdp->sd_rindex_spin);
}

static void gfs2_rgrp_send_discards(struct gfs2_sbd *sdp, u64 offset,
				    const struct gfs2_bitmap *bi)
{
	struct super_block *sb = sdp->sd_vfs;
	struct block_device *bdev = sb->s_bdev;
	const unsigned int sects_per_blk = sdp->sd_sb.sb_bsize /
					   bdev_logical_block_size(sb->s_bdev);
	u64 blk;
	sector_t start = 0;
	sector_t nr_sects = 0;
	int rv;
	unsigned int x;

	for (x = 0; x < bi->bi_len; x++) {
		const u8 *orig = bi->bi_bh->b_data + bi->bi_offset + x;
		const u8 *clone = bi->bi_clone + bi->bi_offset + x;
		u8 diff = ~(*orig | (*orig >> 1)) & (*clone | (*clone >> 1));
		diff &= 0x55;
		if (diff == 0)
			continue;
		blk = offset + ((bi->bi_start + x) * GFS2_NBBY);
		blk *= sects_per_blk; /* convert to sectors */
		while(diff) {
			if (diff & 1) {
				if (nr_sects == 0)
					goto start_new_extent;
				if ((start + nr_sects) != blk) {
					rv = blkdev_issue_discard(bdev, start,
							    nr_sects, GFP_NOFS);
					if (rv)
						goto fail;
					nr_sects = 0;
start_new_extent:
					start = blk;
				}
				nr_sects += sects_per_blk;
			}
			diff >>= 2;
			blk += sects_per_blk;
		}
	}
	if (nr_sects) {
		rv = blkdev_issue_discard(bdev, start, nr_sects, GFP_NOFS);
		if (rv)
			goto fail;
	}
	return;
fail:
	fs_warn(sdp, "error %d on discard request, turning discards off for this filesystem", rv);
	sdp->sd_args.ar_discard = 0;
}

void gfs2_rgrp_repolish_clones(struct gfs2_rgrpd *rgd)
{
	struct gfs2_sbd *sdp = rgd->rd_sbd;
	unsigned int length = rgd->rd_length;
	unsigned int x;

	for (x = 0; x < length; x++) {
		struct gfs2_bitmap *bi = rgd->rd_bits + x;
		if (!bi->bi_clone)
			continue;
		if (sdp->sd_args.ar_discard)
			gfs2_rgrp_send_discards(sdp, rgd->rd_data0, bi);
		clear_bit(GBF_FULL, &bi->bi_flags);
		memcpy(bi->bi_clone + bi->bi_offset,
		       bi->bi_bh->b_data + bi->bi_offset, bi->bi_len);
	}

	spin_lock(&sdp->sd_rindex_spin);
	rgd->rd_free_clone = rgd->rd_free;
	spin_unlock(&sdp->sd_rindex_spin);
}

/**
 * gfs2_alloc_get - get the struct gfs2_alloc structure for an inode
 * @ip: the incore GFS2 inode structure
 *
 * Returns: the struct gfs2_alloc
 */

struct gfs2_alloc *gfs2_alloc_get(struct gfs2_inode *ip)
{
	BUG_ON(ip->i_alloc != NULL);
	ip->i_alloc = kzalloc(sizeof(struct gfs2_alloc), GFP_KERNEL);
	return ip->i_alloc;
}

/**
 * try_rgrp_fit - See if a given reservation will fit in a given RG
 * @rgd: the RG data
 * @al: the struct gfs2_alloc structure describing the reservation
 *
 * If there's room for the requested blocks to be allocated from the RG:
 *   Sets the $al_rgd field in @al.
 *
 * Returns: 1 on success (it fits), 0 on failure (it doesn't fit)
 */

static int try_rgrp_fit(struct gfs2_rgrpd *rgd, struct gfs2_alloc *al)
{
	struct gfs2_sbd *sdp = rgd->rd_sbd;
	int ret = 0;

	if (rgd->rd_flags & (GFS2_RGF_NOALLOC | GFS2_RDF_ERROR))
		return 0;

	spin_lock(&sdp->sd_rindex_spin);
	if (rgd->rd_free_clone >= al->al_requested) {
		al->al_rgd = rgd;
		ret = 1;
	}
	spin_unlock(&sdp->sd_rindex_spin);

	return ret;
}

/**
 * try_rgrp_unlink - Look for any unlinked, allocated, but unused inodes
 * @rgd: The rgrp
 *
 * Returns: The inode, if one has been found
 */

static struct inode *try_rgrp_unlink(struct gfs2_rgrpd *rgd, u64 *last_unlinked)
{
	struct inode *inode;
	u32 goal = 0, block;
	u64 no_addr;
	struct gfs2_sbd *sdp = rgd->rd_sbd;
	unsigned int n;

	for(;;) {
		if (goal >= rgd->rd_data)
			break;
		down_write(&sdp->sd_log_flush_lock);
		n = 1;
		block = rgblk_search(rgd, goal, GFS2_BLKST_UNLINKED,
				     GFS2_BLKST_UNLINKED, &n);
		up_write(&sdp->sd_log_flush_lock);
		if (block == BFITNOENT)
			break;
		/* rgblk_search can return a block < goal, so we need to
		   keep it marching forward. */
		no_addr = block + rgd->rd_data0;
		goal++;
		if (*last_unlinked != NO_BLOCK && no_addr <= *last_unlinked)
			continue;
		*last_unlinked = no_addr;
		inode = gfs2_inode_lookup(rgd->rd_sbd->sd_vfs, DT_UNKNOWN,
					  no_addr, -1, 1);
		if (!IS_ERR(inode))
			return inode;
	}

	rgd->rd_flags &= ~GFS2_RDF_CHECK;
	return NULL;
}

/**
 * recent_rgrp_next - get next RG from "recent" list
 * @cur_rgd: current rgrp
 *
 * Returns: The next rgrp in the recent list
 */

static struct gfs2_rgrpd *recent_rgrp_next(struct gfs2_rgrpd *cur_rgd)
{
	struct gfs2_sbd *sdp = cur_rgd->rd_sbd;
	struct list_head *head;
	struct gfs2_rgrpd *rgd;

	spin_lock(&sdp->sd_rindex_spin);
	head = &sdp->sd_rindex_mru_list;
	if (unlikely(cur_rgd->rd_list_mru.next == head)) {
		spin_unlock(&sdp->sd_rindex_spin);
		return NULL;
	}
	rgd = list_entry(cur_rgd->rd_list_mru.next, struct gfs2_rgrpd, rd_list_mru);
	spin_unlock(&sdp->sd_rindex_spin);
	return rgd;
}

/**
 * forward_rgrp_get - get an rgrp to try next from full list
 * @sdp: The GFS2 superblock
 *
 * Returns: The rgrp to try next
 */

static struct gfs2_rgrpd *forward_rgrp_get(struct gfs2_sbd *sdp)
{
	struct gfs2_rgrpd *rgd;
	unsigned int journals = gfs2_jindex_size(sdp);
	unsigned int rg = 0, x;

	spin_lock(&sdp->sd_rindex_spin);

	rgd = sdp->sd_rindex_forward;
	if (!rgd) {
		if (sdp->sd_rgrps >= journals)
			rg = sdp->sd_rgrps * sdp->sd_jdesc->jd_jid / journals;

		for (x = 0, rgd = gfs2_rgrpd_get_first(sdp); x < rg;
		     x++, rgd = gfs2_rgrpd_get_next(rgd))
			/* Do Nothing */;

		sdp->sd_rindex_forward = rgd;
	}

	spin_unlock(&sdp->sd_rindex_spin);

	return rgd;
}

/**
 * forward_rgrp_set - set the forward rgrp pointer
 * @sdp: the filesystem
 * @rgd: The new forward rgrp
 *
 */

static void forward_rgrp_set(struct gfs2_sbd *sdp, struct gfs2_rgrpd *rgd)
{
	spin_lock(&sdp->sd_rindex_spin);
	sdp->sd_rindex_forward = rgd;
	spin_unlock(&sdp->sd_rindex_spin);
}

/**
 * get_local_rgrp - Choose and lock a rgrp for allocation
 * @ip: the inode to reserve space for
 * @rgp: the chosen and locked rgrp
 *
 * Try to acquire rgrp in way which avoids contending with others.
 *
 * Returns: errno
 */

static struct inode *get_local_rgrp(struct gfs2_inode *ip, u64 *last_unlinked)
{
	struct inode *inode = NULL;
	struct gfs2_sbd *sdp = GFS2_SB(&ip->i_inode);
	struct gfs2_rgrpd *rgd, *begin = NULL;
	struct gfs2_alloc *al = ip->i_alloc;
	int flags = LM_FLAG_TRY;
	int skipped = 0;
	int loops = 0;
	int error, rg_locked;

	rgd = gfs2_blk2rgrpd(sdp, ip->i_goal);

	while (rgd) {
		rg_locked = 0;

		if (gfs2_glock_is_locked_by_me(rgd->rd_gl)) {
			rg_locked = 1;
			error = 0;
		} else {
			error = gfs2_glock_nq_init(rgd->rd_gl, LM_ST_EXCLUSIVE,
						   LM_FLAG_TRY, &al->al_rgd_gh);
		}
		switch (error) {
		case 0:
			if (try_rgrp_fit(rgd, al))
				goto out;
			if (rgd->rd_flags & GFS2_RDF_CHECK)
				inode = try_rgrp_unlink(rgd, last_unlinked);
			if (!rg_locked)
				gfs2_glock_dq_uninit(&al->al_rgd_gh);
			if (inode)
				return inode;
			/* fall through */
		case GLR_TRYFAILED:
			rgd = recent_rgrp_next(rgd);
			break;

		default:
			return ERR_PTR(error);
		}
	}

	/* Go through full list of rgrps */

	begin = rgd = forward_rgrp_get(sdp);

	for (;;) {
		rg_locked = 0;

		if (gfs2_glock_is_locked_by_me(rgd->rd_gl)) {
			rg_locked = 1;
			error = 0;
		} else {
			error = gfs2_glock_nq_init(rgd->rd_gl, LM_ST_EXCLUSIVE, flags,
						   &al->al_rgd_gh);
		}
		switch (error) {
		case 0:
			if (try_rgrp_fit(rgd, al))
				goto out;
			if (rgd->rd_flags & GFS2_RDF_CHECK)
				inode = try_rgrp_unlink(rgd, last_unlinked);
			if (!rg_locked)
				gfs2_glock_dq_uninit(&al->al_rgd_gh);
			if (inode)
				return inode;
			break;

		case GLR_TRYFAILED:
			skipped++;
			break;

		default:
			return ERR_PTR(error);
		}

		rgd = gfs2_rgrpd_get_next(rgd);
		if (!rgd)
			rgd = gfs2_rgrpd_get_first(sdp);

		if (rgd == begin) {
			if (++loops >= 3)
				return ERR_PTR(-ENOSPC);
			if (!skipped)
				loops++;
			flags = 0;
			if (loops == 2)
				gfs2_log_flush(sdp, NULL);
		}
	}

out:
	if (begin) {
		spin_lock(&sdp->sd_rindex_spin);
		list_move(&rgd->rd_list_mru, &sdp->sd_rindex_mru_list);
		spin_unlock(&sdp->sd_rindex_spin);
		rgd = gfs2_rgrpd_get_next(rgd);
		if (!rgd)
			rgd = gfs2_rgrpd_get_first(sdp);
		forward_rgrp_set(sdp, rgd);
	}

	return NULL;
}

/**
 * gfs2_inplace_reserve_i - Reserve space in the filesystem
 * @ip: the inode to reserve space for
 *
 * Returns: errno
 */

int gfs2_inplace_reserve_i(struct gfs2_inode *ip, char *file, unsigned int line)
{
	struct gfs2_sbd *sdp = GFS2_SB(&ip->i_inode);
	struct gfs2_alloc *al = ip->i_alloc;
	struct inode *inode;
	int error = 0;
	u64 last_unlinked = NO_BLOCK;

	if (gfs2_assert_warn(sdp, al->al_requested))
		return -EINVAL;

try_again:
	/* We need to hold the rindex unless the inode we're using is
	   the rindex itself, in which case it's already held. */
	if (ip != GFS2_I(sdp->sd_rindex))
		error = gfs2_rindex_hold(sdp, &al->al_ri_gh);
	else if (!sdp->sd_rgrps) /* We may not have the rindex read in, so: */
		error = gfs2_ri_update_special(ip);

	if (error)
		return error;

	inode = get_local_rgrp(ip, &last_unlinked);
	if (inode) {
		if (ip != GFS2_I(sdp->sd_rindex))
			gfs2_glock_dq_uninit(&al->al_ri_gh);
		if (IS_ERR(inode))
			return PTR_ERR(inode);
		iput(inode);
		gfs2_log_flush(sdp, NULL);
		goto try_again;
	}

	al->al_file = file;
	al->al_line = line;

	return 0;
}

/**
 * gfs2_inplace_release - release an inplace reservation
 * @ip: the inode the reservation was taken out on
 *
 * Release a reservation made by gfs2_inplace_reserve().
 */

void gfs2_inplace_release(struct gfs2_inode *ip)
{
	struct gfs2_sbd *sdp = GFS2_SB(&ip->i_inode);
	struct gfs2_alloc *al = ip->i_alloc;

	if (gfs2_assert_warn(sdp, al->al_alloced <= al->al_requested) == -1)
		fs_warn(sdp, "al_alloced = %u, al_requested = %u "
			     "al_file = %s, al_line = %u\n",
		             al->al_alloced, al->al_requested, al->al_file,
			     al->al_line);

	al->al_rgd = NULL;
	if (al->al_rgd_gh.gh_gl)
		gfs2_glock_dq_uninit(&al->al_rgd_gh);
	if (ip != GFS2_I(sdp->sd_rindex))
		gfs2_glock_dq_uninit(&al->al_ri_gh);
}

/**
 * gfs2_get_block_type - Check a block in a RG is of given type
 * @rgd: the resource group holding the block
 * @block: the block number
 *
 * Returns: The block type (GFS2_BLKST_*)
 */

unsigned char gfs2_get_block_type(struct gfs2_rgrpd *rgd, u64 block)
{
	struct gfs2_bitmap *bi = NULL;
	u32 length, rgrp_block, buf_block;
	unsigned int buf;
	unsigned char type;

	length = rgd->rd_length;
	rgrp_block = block - rgd->rd_data0;

	for (buf = 0; buf < length; buf++) {
		bi = rgd->rd_bits + buf;
		if (rgrp_block < (bi->bi_start + bi->bi_len) * GFS2_NBBY)
			break;
	}

	gfs2_assert(rgd->rd_sbd, buf < length);
	buf_block = rgrp_block - bi->bi_start * GFS2_NBBY;

	type = gfs2_testbit(rgd, bi->bi_bh->b_data + bi->bi_offset,
			   bi->bi_len, buf_block);

	return type;
}

/**
 * rgblk_search - find a block in @old_state, change allocation
 *           state to @new_state
 * @rgd: the resource group descriptor
 * @goal: the goal block within the RG (start here to search for avail block)
 * @old_state: GFS2_BLKST_XXX the before-allocation state to find
 * @new_state: GFS2_BLKST_XXX the after-allocation block state
 * @n: The extent length
 *
 * Walk rgrp's bitmap to find bits that represent a block in @old_state.
 * Add the found bitmap buffer to the transaction.
 * Set the found bits to @new_state to change block's allocation state.
 *
 * This function never fails, because we wouldn't call it unless we
 * know (from reservation results, etc.) that a block is available.
 *
 * Scope of @goal and returned block is just within rgrp, not the whole
 * filesystem.
 *
 * Returns:  the block number allocated
 */

static u32 rgblk_search(struct gfs2_rgrpd *rgd, u32 goal,
			unsigned char old_state, unsigned char new_state,
			unsigned int *n)
{
	struct gfs2_bitmap *bi = NULL;
	const u32 length = rgd->rd_length;
	u32 blk = BFITNOENT;
	unsigned int buf, x;
	const unsigned int elen = *n;
	const u8 *buffer = NULL;

	*n = 0;
	/* Find bitmap block that contains bits for goal block */
	for (buf = 0; buf < length; buf++) {
		bi = rgd->rd_bits + buf;
		/* Convert scope of "goal" from rgrp-wide to within found bit block */
		if (goal < (bi->bi_start + bi->bi_len) * GFS2_NBBY) {
			goal -= bi->bi_start * GFS2_NBBY;
			goto do_search;
		}
	}
	buf = 0;
	goal = 0;

do_search:
	/* Search (up to entire) bitmap in this rgrp for allocatable block.
	   "x <= length", instead of "x < length", because we typically start
	   the search in the middle of a bit block, but if we can't find an
	   allocatable block anywhere else, we want to be able wrap around and
	   search in the first part of our first-searched bit block.  */
	for (x = 0; x <= length; x++) {
		bi = rgd->rd_bits + buf;

		if (test_bit(GBF_FULL, &bi->bi_flags) &&
		    (old_state == GFS2_BLKST_FREE))
			goto skip;

		/* The GFS2_BLKST_UNLINKED state doesn't apply to the clone
		   bitmaps, so we must search the originals for that. */
		buffer = bi->bi_bh->b_data + bi->bi_offset;
		if (old_state != GFS2_BLKST_UNLINKED && bi->bi_clone)
			buffer = bi->bi_clone + bi->bi_offset;

		blk = gfs2_bitfit(buffer, bi->bi_len, goal, old_state);
		if (blk != BFITNOENT)
			break;

		if ((goal == 0) && (old_state == GFS2_BLKST_FREE))
			set_bit(GBF_FULL, &bi->bi_flags);

		/* Try next bitmap block (wrap back to rgrp header if at end) */
skip:
		buf++;
		buf %= length;
		goal = 0;
	}

	if (blk == BFITNOENT)
		return blk;
	*n = 1;
	if (old_state == new_state)
		goto out;

	gfs2_trans_add_bh(rgd->rd_gl, bi->bi_bh, 1);
	gfs2_setbit(rgd, bi->bi_bh->b_data, bi->bi_clone, bi->bi_offset,
		    bi->bi_len, blk, new_state);
	goal = blk;
	while (*n < elen) {
		goal++;
		if (goal >= (bi->bi_len * GFS2_NBBY))
			break;
		if (gfs2_testbit(rgd, buffer, bi->bi_len, goal) !=
		    GFS2_BLKST_FREE)
			break;
		gfs2_setbit(rgd, bi->bi_bh->b_data, bi->bi_clone, bi->bi_offset,
			    bi->bi_len, goal, new_state);
		(*n)++;
	}
out:
	return (bi->bi_start * GFS2_NBBY) + blk;
}

/**
 * rgblk_free - Change alloc state of given block(s)
 * @sdp: the filesystem
 * @bstart: the start of a run of blocks to free
 * @blen: the length of the block run (all must lie within ONE RG!)
 * @new_state: GFS2_BLKST_XXX the after-allocation block state
 *
 * Returns:  Resource group containing the block(s)
 */

static struct gfs2_rgrpd *rgblk_free(struct gfs2_sbd *sdp, u64 bstart,
				     u32 blen, unsigned char new_state)
{
	struct gfs2_rgrpd *rgd;
	struct gfs2_bitmap *bi = NULL;
	u32 length, rgrp_blk, buf_blk;
	unsigned int buf;

	rgd = gfs2_blk2rgrpd(sdp, bstart);
	if (!rgd) {
		if (gfs2_consist(sdp))
			fs_err(sdp, "block = %llu\n", (unsigned long long)bstart);
		return NULL;
	}

	length = rgd->rd_length;

	rgrp_blk = bstart - rgd->rd_data0;

	while (blen--) {
		for (buf = 0; buf < length; buf++) {
			bi = rgd->rd_bits + buf;
			if (rgrp_blk < (bi->bi_start + bi->bi_len) * GFS2_NBBY)
				break;
		}

		gfs2_assert(rgd->rd_sbd, buf < length);

		buf_blk = rgrp_blk - bi->bi_start * GFS2_NBBY;
		rgrp_blk++;

		if (!bi->bi_clone) {
			bi->bi_clone = kmalloc(bi->bi_bh->b_size,
					       GFP_NOFS | __GFP_NOFAIL);
			memcpy(bi->bi_clone + bi->bi_offset,
			       bi->bi_bh->b_data + bi->bi_offset,
			       bi->bi_len);
		}
		gfs2_trans_add_bh(rgd->rd_gl, bi->bi_bh, 1);
		gfs2_setbit(rgd, bi->bi_bh->b_data, NULL, bi->bi_offset,
			    bi->bi_len, buf_blk, new_state);
	}

	return rgd;
}

/**
 * gfs2_rgrp_dump - print out an rgrp
 * @seq: The iterator
 * @gl: The glock in question
 *
 */

int gfs2_rgrp_dump(struct seq_file *seq, const struct gfs2_glock *gl)
{
	const struct gfs2_rgrpd *rgd = gl->gl_object;
	if (rgd == NULL)
		return 0;
	gfs2_print_dbg(seq, " R: n:%llu f:%02x b:%u/%u i:%u\n",
		       (unsigned long long)rgd->rd_addr, rgd->rd_flags,
		       rgd->rd_free, rgd->rd_free_clone, rgd->rd_dinodes);
	return 0;
}

/**
 * gfs2_alloc_block - Allocate one or more blocks
 * @ip: the inode to allocate the block for
 * @bn: Used to return the starting block number
 * @n: requested number of blocks/extent length (value/result)
 *
 * Returns: 0 or error
 */

int gfs2_alloc_block(struct gfs2_inode *ip, u64 *bn, unsigned int *n)
{
	struct gfs2_sbd *sdp = GFS2_SB(&ip->i_inode);
	struct buffer_head *dibh;
	struct gfs2_alloc *al = ip->i_alloc;
	struct gfs2_rgrpd *rgd = al->al_rgd;
	u32 goal, blk;
	u64 block;
	int error;

	if (rgrp_contains_block(rgd, ip->i_goal))
		goal = ip->i_goal - rgd->rd_data0;
	else
		goal = rgd->rd_last_alloc;

	blk = rgblk_search(rgd, goal, GFS2_BLKST_FREE, GFS2_BLKST_USED, n);

	/* Since all blocks are reserved in advance, this shouldn't happen */
	if (blk == BFITNOENT)
		goto rgrp_error;

	rgd->rd_last_alloc = blk;
	block = rgd->rd_data0 + blk;
	ip->i_goal = block;
	error = gfs2_meta_inode_buffer(ip, &dibh);
	if (error == 0) {
		struct gfs2_dinode *di = (struct gfs2_dinode *)dibh->b_data;
		gfs2_trans_add_bh(ip->i_gl, dibh, 1);
		di->di_goal_meta = di->di_goal_data = cpu_to_be64(ip->i_goal);
		brelse(dibh);
	}
<<<<<<< HEAD
	gfs2_assert_withdraw(sdp, rgd->rd_free >= *n);
=======
	if (rgd->rd_free < *n)
		goto rgrp_error;

>>>>>>> 533ac12e
	rgd->rd_free -= *n;

	gfs2_trans_add_bh(rgd->rd_gl, rgd->rd_bits[0].bi_bh, 1);
	gfs2_rgrp_out(rgd, rgd->rd_bits[0].bi_bh->b_data);

	al->al_alloced += *n;

	gfs2_statfs_change(sdp, 0, -(s64)*n, 0);
	gfs2_quota_change(ip, *n, ip->i_inode.i_uid, ip->i_inode.i_gid);

	spin_lock(&sdp->sd_rindex_spin);
	rgd->rd_free_clone -= *n;
	spin_unlock(&sdp->sd_rindex_spin);
	trace_gfs2_block_alloc(ip, block, *n, GFS2_BLKST_USED);
	*bn = block;
	return 0;

rgrp_error:
	fs_warn(sdp, "rgrp %llu has an error, marking it readonly until umount\n",
	        (unsigned long long)rgd->rd_addr);
	fs_warn(sdp, "umount on all nodes and run fsck.gfs2 to fix the error\n");
	gfs2_rgrp_dump(NULL, rgd->rd_gl);
	rgd->rd_flags |= GFS2_RDF_ERROR;
	return -EIO;
}

/**
 * gfs2_alloc_di - Allocate a dinode
 * @dip: the directory that the inode is going in
 *
 * Returns: the block allocated
 */

u64 gfs2_alloc_di(struct gfs2_inode *dip, u64 *generation)
{
	struct gfs2_sbd *sdp = GFS2_SB(&dip->i_inode);
	struct gfs2_alloc *al = dip->i_alloc;
	struct gfs2_rgrpd *rgd = al->al_rgd;
	u32 blk;
	u64 block;
	unsigned int n = 1;

	blk = rgblk_search(rgd, rgd->rd_last_alloc,
			   GFS2_BLKST_FREE, GFS2_BLKST_DINODE, &n);
	BUG_ON(blk == BFITNOENT);

	rgd->rd_last_alloc = blk;

	block = rgd->rd_data0 + blk;

	gfs2_assert_withdraw(sdp, rgd->rd_free);
	rgd->rd_free--;
	rgd->rd_dinodes++;
	*generation = rgd->rd_igeneration++;
	gfs2_trans_add_bh(rgd->rd_gl, rgd->rd_bits[0].bi_bh, 1);
	gfs2_rgrp_out(rgd, rgd->rd_bits[0].bi_bh->b_data);

	al->al_alloced++;

	gfs2_statfs_change(sdp, 0, -1, +1);
	gfs2_trans_add_unrevoke(sdp, block, 1);

	spin_lock(&sdp->sd_rindex_spin);
	rgd->rd_free_clone--;
	spin_unlock(&sdp->sd_rindex_spin);
	trace_gfs2_block_alloc(dip, block, 1, GFS2_BLKST_DINODE);
	return block;
}

/**
 * gfs2_free_data - free a contiguous run of data block(s)
 * @ip: the inode these blocks are being freed from
 * @bstart: first block of a run of contiguous blocks
 * @blen: the length of the block run
 *
 */

void gfs2_free_data(struct gfs2_inode *ip, u64 bstart, u32 blen)
{
	struct gfs2_sbd *sdp = GFS2_SB(&ip->i_inode);
	struct gfs2_rgrpd *rgd;

	rgd = rgblk_free(sdp, bstart, blen, GFS2_BLKST_FREE);
	if (!rgd)
		return;
	trace_gfs2_block_alloc(ip, bstart, blen, GFS2_BLKST_FREE);
	rgd->rd_free += blen;

	gfs2_trans_add_bh(rgd->rd_gl, rgd->rd_bits[0].bi_bh, 1);
	gfs2_rgrp_out(rgd, rgd->rd_bits[0].bi_bh->b_data);

	gfs2_trans_add_rg(rgd);

	gfs2_statfs_change(sdp, 0, +blen, 0);
	gfs2_quota_change(ip, -(s64)blen, ip->i_inode.i_uid, ip->i_inode.i_gid);
}

/**
 * gfs2_free_meta - free a contiguous run of data block(s)
 * @ip: the inode these blocks are being freed from
 * @bstart: first block of a run of contiguous blocks
 * @blen: the length of the block run
 *
 */

void gfs2_free_meta(struct gfs2_inode *ip, u64 bstart, u32 blen)
{
	struct gfs2_sbd *sdp = GFS2_SB(&ip->i_inode);
	struct gfs2_rgrpd *rgd;

	rgd = rgblk_free(sdp, bstart, blen, GFS2_BLKST_FREE);
	if (!rgd)
		return;
	trace_gfs2_block_alloc(ip, bstart, blen, GFS2_BLKST_FREE);
	rgd->rd_free += blen;

	gfs2_trans_add_bh(rgd->rd_gl, rgd->rd_bits[0].bi_bh, 1);
	gfs2_rgrp_out(rgd, rgd->rd_bits[0].bi_bh->b_data);

	gfs2_trans_add_rg(rgd);

	gfs2_statfs_change(sdp, 0, +blen, 0);
	gfs2_quota_change(ip, -(s64)blen, ip->i_inode.i_uid, ip->i_inode.i_gid);
	gfs2_meta_wipe(ip, bstart, blen);
}

void gfs2_unlink_di(struct inode *inode)
{
	struct gfs2_inode *ip = GFS2_I(inode);
	struct gfs2_sbd *sdp = GFS2_SB(inode);
	struct gfs2_rgrpd *rgd;
	u64 blkno = ip->i_no_addr;

	rgd = rgblk_free(sdp, blkno, 1, GFS2_BLKST_UNLINKED);
	if (!rgd)
		return;
	trace_gfs2_block_alloc(ip, blkno, 1, GFS2_BLKST_UNLINKED);
	gfs2_trans_add_bh(rgd->rd_gl, rgd->rd_bits[0].bi_bh, 1);
	gfs2_rgrp_out(rgd, rgd->rd_bits[0].bi_bh->b_data);
	gfs2_trans_add_rg(rgd);
}

static void gfs2_free_uninit_di(struct gfs2_rgrpd *rgd, u64 blkno)
{
	struct gfs2_sbd *sdp = rgd->rd_sbd;
	struct gfs2_rgrpd *tmp_rgd;

	tmp_rgd = rgblk_free(sdp, blkno, 1, GFS2_BLKST_FREE);
	if (!tmp_rgd)
		return;
	gfs2_assert_withdraw(sdp, rgd == tmp_rgd);

	if (!rgd->rd_dinodes)
		gfs2_consist_rgrpd(rgd);
	rgd->rd_dinodes--;
	rgd->rd_free++;

	gfs2_trans_add_bh(rgd->rd_gl, rgd->rd_bits[0].bi_bh, 1);
	gfs2_rgrp_out(rgd, rgd->rd_bits[0].bi_bh->b_data);

	gfs2_statfs_change(sdp, 0, +1, -1);
	gfs2_trans_add_rg(rgd);
}


void gfs2_free_di(struct gfs2_rgrpd *rgd, struct gfs2_inode *ip)
{
	gfs2_free_uninit_di(rgd, ip->i_no_addr);
	trace_gfs2_block_alloc(ip, ip->i_no_addr, 1, GFS2_BLKST_FREE);
	gfs2_quota_change(ip, -1, ip->i_inode.i_uid, ip->i_inode.i_gid);
	gfs2_meta_wipe(ip, ip->i_no_addr, 1);
}

/**
 * gfs2_rlist_add - add a RG to a list of RGs
 * @sdp: the filesystem
 * @rlist: the list of resource groups
 * @block: the block
 *
 * Figure out what RG a block belongs to and add that RG to the list
 *
 * FIXME: Don't use NOFAIL
 *
 */

void gfs2_rlist_add(struct gfs2_sbd *sdp, struct gfs2_rgrp_list *rlist,
		    u64 block)
{
	struct gfs2_rgrpd *rgd;
	struct gfs2_rgrpd **tmp;
	unsigned int new_space;
	unsigned int x;

	if (gfs2_assert_warn(sdp, !rlist->rl_ghs))
		return;

	rgd = gfs2_blk2rgrpd(sdp, block);
	if (!rgd) {
		if (gfs2_consist(sdp))
			fs_err(sdp, "block = %llu\n", (unsigned long long)block);
		return;
	}

	for (x = 0; x < rlist->rl_rgrps; x++)
		if (rlist->rl_rgd[x] == rgd)
			return;

	if (rlist->rl_rgrps == rlist->rl_space) {
		new_space = rlist->rl_space + 10;

		tmp = kcalloc(new_space, sizeof(struct gfs2_rgrpd *),
			      GFP_NOFS | __GFP_NOFAIL);

		if (rlist->rl_rgd) {
			memcpy(tmp, rlist->rl_rgd,
			       rlist->rl_space * sizeof(struct gfs2_rgrpd *));
			kfree(rlist->rl_rgd);
		}

		rlist->rl_space = new_space;
		rlist->rl_rgd = tmp;
	}

	rlist->rl_rgd[rlist->rl_rgrps++] = rgd;
}

/**
 * gfs2_rlist_alloc - all RGs have been added to the rlist, now allocate
 *      and initialize an array of glock holders for them
 * @rlist: the list of resource groups
 * @state: the lock state to acquire the RG lock in
 * @flags: the modifier flags for the holder structures
 *
 * FIXME: Don't use NOFAIL
 *
 */

void gfs2_rlist_alloc(struct gfs2_rgrp_list *rlist, unsigned int state)
{
	unsigned int x;

	rlist->rl_ghs = kcalloc(rlist->rl_rgrps, sizeof(struct gfs2_holder),
				GFP_NOFS | __GFP_NOFAIL);
	for (x = 0; x < rlist->rl_rgrps; x++)
		gfs2_holder_init(rlist->rl_rgd[x]->rd_gl,
				state, 0,
				&rlist->rl_ghs[x]);
}

/**
 * gfs2_rlist_free - free a resource group list
 * @list: the list of resource groups
 *
 */

void gfs2_rlist_free(struct gfs2_rgrp_list *rlist)
{
	unsigned int x;

	kfree(rlist->rl_rgd);

	if (rlist->rl_ghs) {
		for (x = 0; x < rlist->rl_rgrps; x++)
			gfs2_holder_uninit(&rlist->rl_ghs[x]);
		kfree(rlist->rl_ghs);
	}
}
<|MERGE_RESOLUTION|>--- conflicted
+++ resolved
@@ -1504,13 +1504,9 @@
 		di->di_goal_meta = di->di_goal_data = cpu_to_be64(ip->i_goal);
 		brelse(dibh);
 	}
-<<<<<<< HEAD
-	gfs2_assert_withdraw(sdp, rgd->rd_free >= *n);
-=======
 	if (rgd->rd_free < *n)
 		goto rgrp_error;
 
->>>>>>> 533ac12e
 	rgd->rd_free -= *n;
 
 	gfs2_trans_add_bh(rgd->rd_gl, rgd->rd_bits[0].bi_bh, 1);
