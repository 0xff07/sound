--- conflicted
+++ resolved
@@ -1277,25 +1277,6 @@
 
 static int test_meta_super(struct super_block *s, void *ptr)
 {
-<<<<<<< HEAD
-	struct super_block *sb;
-	struct path path;
-	int error;
-
-	error = kern_path(dev_name, LOOKUP_FOLLOW, &path);
-	if (error) {
-		printk(KERN_WARNING "GFS2: path_lookup on %s returned error %d\n",
-		       dev_name, error);
-		return NULL;
-	}
-	sb = path.dentry->d_inode->i_sb;
-	if (sb && (sb->s_type == &gfs2_fs_type))
-		atomic_inc(&sb->s_active);
-	else
-		sb = NULL;
-	path_put(&path);
-	return sb;
-=======
 	struct block_device *bdev = ptr;
 	return (bdev == s->s_bdev);
 }
@@ -1303,7 +1284,6 @@
 static int set_meta_super(struct super_block *s, void *ptr)
 {
 	return -EINVAL;
->>>>>>> 533ac12e
 }
 
 static int gfs2_get_sb_meta(struct file_system_type *fs_type, int flags,
