--- conflicted
+++ resolved
@@ -1056,19 +1056,11 @@
 	oldfs = get_fs(); set_fs(KERNEL_DS);
 	host_err = vfs_writev(file, (struct iovec __user *)vec, vlen, &offset);
 	set_fs(oldfs);
-<<<<<<< HEAD
-	if (host_err >= 0) {
-		*cnt = host_err;
-		nfsdstats.io_write += host_err;
-		fsnotify_modify(file->f_path.dentry);
-	}
-=======
 	if (host_err < 0)
 		goto out_nfserr;
 	*cnt = host_err;
 	nfsdstats.io_write += host_err;
 	fsnotify_modify(file->f_path.dentry);
->>>>>>> 4e8a2372
 
 	/* clear setuid/setgid flag after write */
 	if (inode->i_mode & (S_ISUID | S_ISGID))
