/*
 * linux/fs/nfs/callback.c
 *
 * Copyright (C) 2004 Trond Myklebust
 *
 * NFSv4 callback handling
 */

#include <linux/completion.h>
#include <linux/ip.h>
#include <linux/module.h>
#include <linux/smp_lock.h>
#include <linux/sunrpc/svc.h>
#include <linux/sunrpc/svcsock.h>
#include <linux/nfs_fs.h>
#include <linux/mutex.h>
#include <linux/freezer.h>
#include <linux/kthread.h>

#include <net/inet_sock.h>

#include "nfs4_fs.h"
#include "callback.h"
#include "internal.h"

#define NFSDBG_FACILITY NFSDBG_CALLBACK

struct nfs_callback_data {
	unsigned int users;
	struct svc_rqst *rqst;
	struct task_struct *task;
};

static struct nfs_callback_data nfs_callback_info;
static DEFINE_MUTEX(nfs_callback_mutex);
static struct svc_program nfs4_callback_program;

unsigned int nfs_callback_set_tcpport;
unsigned short nfs_callback_tcpport;
static const int nfs_set_port_min = 0;
static const int nfs_set_port_max = 65535;

/*
 * If the kernel has IPv6 support available, always listen for
 * both AF_INET and AF_INET6 requests.
 */
#if defined(CONFIG_IPV6) || defined(CONFIG_IPV6_MODULE)
static const sa_family_t	nfs_callback_family = AF_INET6;
#else
static const sa_family_t	nfs_callback_family = AF_INET;
#endif

static int param_set_port(const char *val, struct kernel_param *kp)
{
	char *endp;
	int num = simple_strtol(val, &endp, 0);
	if (endp == val || *endp || num < nfs_set_port_min || num > nfs_set_port_max)
		return -EINVAL;
	*((int *)kp->arg) = num;
	return 0;
}

module_param_call(callback_tcpport, param_set_port, param_get_int,
		 &nfs_callback_set_tcpport, 0644);

/*
 * This is the callback kernel thread.
 */
static int
nfs_callback_svc(void *vrqstp)
{
	int err, preverr = 0;
	struct svc_rqst *rqstp = vrqstp;

	set_freezable();

	/*
	 * FIXME: do we really need to run this under the BKL? If so, please
	 * add a comment about what it's intended to protect.
	 */
	lock_kernel();
	while (!kthread_should_stop()) {
		/*
		 * Listen for a request on the socket
		 */
		err = svc_recv(rqstp, MAX_SCHEDULE_TIMEOUT);
		if (err == -EAGAIN || err == -EINTR) {
			preverr = err;
			continue;
		}
		if (err < 0) {
			if (err != preverr) {
				printk(KERN_WARNING "%s: unexpected error "
					"from svc_recv (%d)\n", __func__, err);
				preverr = err;
			}
			schedule_timeout_uninterruptible(HZ);
			continue;
		}
		preverr = err;
		svc_process(rqstp);
	}
	unlock_kernel();
	return 0;
}

/*
 * Bring up the callback thread if it is not already up.
 */
int nfs_callback_up(void)
{
	struct svc_serv *serv = NULL;
	int ret = 0;

	mutex_lock(&nfs_callback_mutex);
	if (nfs_callback_info.users++ || nfs_callback_info.task != NULL)
		goto out;
	serv = svc_create(&nfs4_callback_program, NFS4_CALLBACK_BUFSIZE,
<<<<<<< HEAD
				AF_INET, NULL);
=======
				nfs_callback_family, NULL);
>>>>>>> 2f5ad54e
	ret = -ENOMEM;
	if (!serv)
		goto out_err;

	ret = svc_create_xprt(serv, "tcp", nfs_callback_set_tcpport,
			      SVC_SOCK_ANONYMOUS);
	if (ret <= 0)
		goto out_err;
	nfs_callback_tcpport = ret;
	dprintk("NFS: Callback listener port = %u (af %u)\n",
			nfs_callback_tcpport, nfs_callback_family);

	nfs_callback_info.rqst = svc_prepare_thread(serv, &serv->sv_pools[0]);
	if (IS_ERR(nfs_callback_info.rqst)) {
		ret = PTR_ERR(nfs_callback_info.rqst);
		nfs_callback_info.rqst = NULL;
		goto out_err;
	}

	svc_sock_update_bufs(serv);

	nfs_callback_info.task = kthread_run(nfs_callback_svc,
					     nfs_callback_info.rqst,
					     "nfsv4-svc");
	if (IS_ERR(nfs_callback_info.task)) {
		ret = PTR_ERR(nfs_callback_info.task);
		svc_exit_thread(nfs_callback_info.rqst);
		nfs_callback_info.rqst = NULL;
		nfs_callback_info.task = NULL;
		goto out_err;
	}
out:
	/*
	 * svc_create creates the svc_serv with sv_nrthreads == 1, and then
	 * svc_prepare_thread increments that. So we need to call svc_destroy
	 * on both success and failure so that the refcount is 1 when the
	 * thread exits.
	 */
	if (serv)
		svc_destroy(serv);
	mutex_unlock(&nfs_callback_mutex);
	return ret;
out_err:
	dprintk("NFS: Couldn't create callback socket or server thread; "
		"err = %d\n", ret);
	nfs_callback_info.users--;
	goto out;
}

/*
 * Kill the callback thread if it's no longer being used.
 */
void nfs_callback_down(void)
{
	mutex_lock(&nfs_callback_mutex);
	nfs_callback_info.users--;
	if (nfs_callback_info.users == 0 && nfs_callback_info.task != NULL) {
		kthread_stop(nfs_callback_info.task);
		svc_exit_thread(nfs_callback_info.rqst);
		nfs_callback_info.rqst = NULL;
		nfs_callback_info.task = NULL;
	}
	mutex_unlock(&nfs_callback_mutex);
}

static int nfs_callback_authenticate(struct svc_rqst *rqstp)
{
	struct nfs_client *clp;
	RPC_IFDEBUG(char buf[RPC_MAX_ADDRBUFLEN]);

	/* Don't talk to strangers */
	clp = nfs_find_client(svc_addr(rqstp), 4);
	if (clp == NULL)
		return SVC_DROP;

	dprintk("%s: %s NFSv4 callback!\n", __func__,
			svc_print_addr(rqstp, buf, sizeof(buf)));
	nfs_put_client(clp);

	switch (rqstp->rq_authop->flavour) {
		case RPC_AUTH_NULL:
			if (rqstp->rq_proc != CB_NULL)
				return SVC_DENIED;
			break;
		case RPC_AUTH_UNIX:
			break;
		case RPC_AUTH_GSS:
			/* FIXME: RPCSEC_GSS handling? */
		default:
			return SVC_DENIED;
	}
	return SVC_OK;
}

/*
 * Define NFS4 callback program
 */
static struct svc_version *nfs4_callback_version[] = {
	[1] = &nfs4_callback_version1,
};

static struct svc_stat nfs4_callback_stats;

static struct svc_program nfs4_callback_program = {
	.pg_prog = NFS4_CALLBACK,			/* RPC service number */
	.pg_nvers = ARRAY_SIZE(nfs4_callback_version),	/* Number of entries */
	.pg_vers = nfs4_callback_version,		/* version table */
	.pg_name = "NFSv4 callback",			/* service name */
	.pg_class = "nfs",				/* authentication class */
	.pg_stats = &nfs4_callback_stats,
	.pg_authenticate = nfs_callback_authenticate,
};<|MERGE_RESOLUTION|>--- conflicted
+++ resolved
@@ -116,11 +116,7 @@
 	if (nfs_callback_info.users++ || nfs_callback_info.task != NULL)
 		goto out;
 	serv = svc_create(&nfs4_callback_program, NFS4_CALLBACK_BUFSIZE,
-<<<<<<< HEAD
-				AF_INET, NULL);
-=======
 				nfs_callback_family, NULL);
->>>>>>> 2f5ad54e
 	ret = -ENOMEM;
 	if (!serv)
 		goto out_err;
