/*
 *  linux/fs/nfs/super.c
 *
 *  Copyright (C) 1992  Rick Sladkey
 *
 *  nfs superblock handling functions
 *
 *  Modularised by Alan Cox <alan@lxorguk.ukuu.org.uk>, while hacking some
 *  experimental NFS changes. Modularisation taken straight from SYS5 fs.
 *
 *  Change to nfs_read_super() to permit NFS mounts to multi-homed hosts.
 *  J.S.Peatfield@damtp.cam.ac.uk
 *
 *  Split from inode.c by David Howells <dhowells@redhat.com>
 *
 * - superblocks are indexed on server only - all inodes, dentries, etc. associated with a
 *   particular server are held in the same superblock
 * - NFS superblocks can have several effective roots to the dentry tree
 * - directory type roots are spliced into the tree when a path from one root reaches the root
 *   of another (see nfs_lookup())
 */

#include <linux/module.h>
#include <linux/init.h>

#include <linux/time.h>
#include <linux/kernel.h>
#include <linux/mm.h>
#include <linux/string.h>
#include <linux/stat.h>
#include <linux/errno.h>
#include <linux/unistd.h>
#include <linux/sunrpc/clnt.h>
#include <linux/sunrpc/stats.h>
#include <linux/sunrpc/metrics.h>
#include <linux/sunrpc/xprtsock.h>
#include <linux/sunrpc/xprtrdma.h>
#include <linux/nfs_fs.h>
#include <linux/nfs_mount.h>
#include <linux/nfs4_mount.h>
#include <linux/lockd/bind.h>
#include <linux/smp_lock.h>
#include <linux/seq_file.h>
#include <linux/mount.h>
#include <linux/mnt_namespace.h>
#include <linux/namei.h>
#include <linux/nfs_idmap.h>
#include <linux/vfs.h>
#include <linux/inet.h>
#include <linux/in6.h>
#include <net/ipv6.h>
#include <linux/netdevice.h>
#include <linux/nfs_xdr.h>
#include <linux/magic.h>
#include <linux/parser.h>

#include <asm/system.h>
#include <asm/uaccess.h>

#include "nfs4_fs.h"
#include "callback.h"
#include "delegation.h"
#include "iostat.h"
#include "internal.h"
#include "fscache.h"

#define NFSDBG_FACILITY		NFSDBG_VFS

enum {
	/* Mount options that take no arguments */
	Opt_soft, Opt_hard,
	Opt_posix, Opt_noposix,
	Opt_cto, Opt_nocto,
	Opt_ac, Opt_noac,
	Opt_lock, Opt_nolock,
	Opt_v2, Opt_v3, Opt_v4,
	Opt_udp, Opt_tcp, Opt_rdma,
	Opt_acl, Opt_noacl,
	Opt_rdirplus, Opt_nordirplus,
	Opt_sharecache, Opt_nosharecache,
	Opt_resvport, Opt_noresvport,
	Opt_fscache, Opt_nofscache,

	/* Mount options that take integer arguments */
	Opt_port,
	Opt_rsize, Opt_wsize, Opt_bsize,
	Opt_timeo, Opt_retrans,
	Opt_acregmin, Opt_acregmax,
	Opt_acdirmin, Opt_acdirmax,
	Opt_actimeo,
	Opt_namelen,
	Opt_mountport,
	Opt_mountvers,
	Opt_nfsvers,
	Opt_minorversion,

	/* Mount options that take string arguments */
	Opt_sec, Opt_proto, Opt_mountproto, Opt_mounthost,
	Opt_addr, Opt_mountaddr, Opt_clientaddr,
	Opt_lookupcache,
	Opt_fscache_uniq,

	/* Special mount options */
	Opt_userspace, Opt_deprecated, Opt_sloppy,

	Opt_err
};

static const match_table_t nfs_mount_option_tokens = {
	{ Opt_userspace, "bg" },
	{ Opt_userspace, "fg" },
	{ Opt_userspace, "retry=%s" },

	{ Opt_sloppy, "sloppy" },

	{ Opt_soft, "soft" },
	{ Opt_hard, "hard" },
	{ Opt_deprecated, "intr" },
	{ Opt_deprecated, "nointr" },
	{ Opt_posix, "posix" },
	{ Opt_noposix, "noposix" },
	{ Opt_cto, "cto" },
	{ Opt_nocto, "nocto" },
	{ Opt_ac, "ac" },
	{ Opt_noac, "noac" },
	{ Opt_lock, "lock" },
	{ Opt_nolock, "nolock" },
	{ Opt_v2, "v2" },
	{ Opt_v3, "v3" },
	{ Opt_v4, "v4" },
	{ Opt_udp, "udp" },
	{ Opt_tcp, "tcp" },
	{ Opt_rdma, "rdma" },
	{ Opt_acl, "acl" },
	{ Opt_noacl, "noacl" },
	{ Opt_rdirplus, "rdirplus" },
	{ Opt_nordirplus, "nordirplus" },
	{ Opt_sharecache, "sharecache" },
	{ Opt_nosharecache, "nosharecache" },
	{ Opt_resvport, "resvport" },
	{ Opt_noresvport, "noresvport" },
	{ Opt_fscache, "fsc" },
	{ Opt_fscache_uniq, "fsc=%s" },
	{ Opt_nofscache, "nofsc" },

	{ Opt_port, "port=%s" },
	{ Opt_rsize, "rsize=%s" },
	{ Opt_wsize, "wsize=%s" },
	{ Opt_bsize, "bsize=%s" },
	{ Opt_timeo, "timeo=%s" },
	{ Opt_retrans, "retrans=%s" },
	{ Opt_acregmin, "acregmin=%s" },
	{ Opt_acregmax, "acregmax=%s" },
	{ Opt_acdirmin, "acdirmin=%s" },
	{ Opt_acdirmax, "acdirmax=%s" },
	{ Opt_actimeo, "actimeo=%s" },
	{ Opt_namelen, "namlen=%s" },
	{ Opt_mountport, "mountport=%s" },
	{ Opt_mountvers, "mountvers=%s" },
	{ Opt_nfsvers, "nfsvers=%s" },
	{ Opt_nfsvers, "vers=%s" },
	{ Opt_minorversion, "minorversion=%s" },

	{ Opt_sec, "sec=%s" },
	{ Opt_proto, "proto=%s" },
	{ Opt_mountproto, "mountproto=%s" },
	{ Opt_addr, "addr=%s" },
	{ Opt_clientaddr, "clientaddr=%s" },
	{ Opt_mounthost, "mounthost=%s" },
	{ Opt_mountaddr, "mountaddr=%s" },

	{ Opt_lookupcache, "lookupcache=%s" },

	{ Opt_err, NULL }
};

enum {
	Opt_xprt_udp, Opt_xprt_tcp, Opt_xprt_rdma,

	Opt_xprt_err
};

static const match_table_t nfs_xprt_protocol_tokens = {
	{ Opt_xprt_udp, "udp" },
	{ Opt_xprt_tcp, "tcp" },
	{ Opt_xprt_rdma, "rdma" },

	{ Opt_xprt_err, NULL }
};

enum {
	Opt_sec_none, Opt_sec_sys,
	Opt_sec_krb5, Opt_sec_krb5i, Opt_sec_krb5p,
	Opt_sec_lkey, Opt_sec_lkeyi, Opt_sec_lkeyp,
	Opt_sec_spkm, Opt_sec_spkmi, Opt_sec_spkmp,

	Opt_sec_err
};

static const match_table_t nfs_secflavor_tokens = {
	{ Opt_sec_none, "none" },
	{ Opt_sec_none, "null" },
	{ Opt_sec_sys, "sys" },

	{ Opt_sec_krb5, "krb5" },
	{ Opt_sec_krb5i, "krb5i" },
	{ Opt_sec_krb5p, "krb5p" },

	{ Opt_sec_lkey, "lkey" },
	{ Opt_sec_lkeyi, "lkeyi" },
	{ Opt_sec_lkeyp, "lkeyp" },

	{ Opt_sec_spkm, "spkm3" },
	{ Opt_sec_spkmi, "spkm3i" },
	{ Opt_sec_spkmp, "spkm3p" },

	{ Opt_sec_err, NULL }
};

enum {
	Opt_lookupcache_all, Opt_lookupcache_positive,
	Opt_lookupcache_none,

	Opt_lookupcache_err
};

static match_table_t nfs_lookupcache_tokens = {
	{ Opt_lookupcache_all, "all" },
	{ Opt_lookupcache_positive, "pos" },
	{ Opt_lookupcache_positive, "positive" },
	{ Opt_lookupcache_none, "none" },

	{ Opt_lookupcache_err, NULL }
};


static void nfs_umount_begin(struct super_block *);
static int  nfs_statfs(struct dentry *, struct kstatfs *);
static int  nfs_show_options(struct seq_file *, struct vfsmount *);
static int  nfs_show_stats(struct seq_file *, struct vfsmount *);
static int nfs_get_sb(struct file_system_type *, int, const char *, void *, struct vfsmount *);
static int nfs_xdev_get_sb(struct file_system_type *fs_type,
		int flags, const char *dev_name, void *raw_data, struct vfsmount *mnt);
static void nfs_kill_super(struct super_block *);
static int nfs_remount(struct super_block *sb, int *flags, char *raw_data);

static struct file_system_type nfs_fs_type = {
	.owner		= THIS_MODULE,
	.name		= "nfs",
	.get_sb		= nfs_get_sb,
	.kill_sb	= nfs_kill_super,
	.fs_flags	= FS_RENAME_DOES_D_MOVE|FS_REVAL_DOT|FS_BINARY_MOUNTDATA,
};

struct file_system_type nfs_xdev_fs_type = {
	.owner		= THIS_MODULE,
	.name		= "nfs",
	.get_sb		= nfs_xdev_get_sb,
	.kill_sb	= nfs_kill_super,
	.fs_flags	= FS_RENAME_DOES_D_MOVE|FS_REVAL_DOT|FS_BINARY_MOUNTDATA,
};

static const struct super_operations nfs_sops = {
	.alloc_inode	= nfs_alloc_inode,
	.destroy_inode	= nfs_destroy_inode,
	.write_inode	= nfs_write_inode,
	.statfs		= nfs_statfs,
	.clear_inode	= nfs_clear_inode,
	.umount_begin	= nfs_umount_begin,
	.show_options	= nfs_show_options,
	.show_stats	= nfs_show_stats,
	.remount_fs	= nfs_remount,
};

#ifdef CONFIG_NFS_V4
static int nfs4_validate_text_mount_data(void *options,
	struct nfs_parsed_mount_data *args, const char *dev_name);
static int nfs4_try_mount(int flags, const char *dev_name,
	struct nfs_parsed_mount_data *data, struct vfsmount *mnt);
static int nfs4_get_sb(struct file_system_type *fs_type,
	int flags, const char *dev_name, void *raw_data, struct vfsmount *mnt);
static int nfs4_remote_get_sb(struct file_system_type *fs_type,
	int flags, const char *dev_name, void *raw_data, struct vfsmount *mnt);
static int nfs4_xdev_get_sb(struct file_system_type *fs_type,
	int flags, const char *dev_name, void *raw_data, struct vfsmount *mnt);
static int nfs4_referral_get_sb(struct file_system_type *fs_type,
	int flags, const char *dev_name, void *raw_data, struct vfsmount *mnt);
static int nfs4_remote_referral_get_sb(struct file_system_type *fs_type,
	int flags, const char *dev_name, void *raw_data, struct vfsmount *mnt);
static void nfs4_kill_super(struct super_block *sb);

static struct file_system_type nfs4_fs_type = {
	.owner		= THIS_MODULE,
	.name		= "nfs4",
	.get_sb		= nfs4_get_sb,
	.kill_sb	= nfs4_kill_super,
	.fs_flags	= FS_RENAME_DOES_D_MOVE|FS_REVAL_DOT|FS_BINARY_MOUNTDATA,
};

static struct file_system_type nfs4_remote_fs_type = {
	.owner		= THIS_MODULE,
	.name		= "nfs4",
	.get_sb		= nfs4_remote_get_sb,
	.kill_sb	= nfs4_kill_super,
	.fs_flags	= FS_RENAME_DOES_D_MOVE|FS_REVAL_DOT|FS_BINARY_MOUNTDATA,
};

struct file_system_type nfs4_xdev_fs_type = {
	.owner		= THIS_MODULE,
	.name		= "nfs4",
	.get_sb		= nfs4_xdev_get_sb,
	.kill_sb	= nfs4_kill_super,
	.fs_flags	= FS_RENAME_DOES_D_MOVE|FS_REVAL_DOT|FS_BINARY_MOUNTDATA,
};

static struct file_system_type nfs4_remote_referral_fs_type = {
	.owner		= THIS_MODULE,
	.name		= "nfs4",
	.get_sb		= nfs4_remote_referral_get_sb,
	.kill_sb	= nfs4_kill_super,
	.fs_flags	= FS_RENAME_DOES_D_MOVE|FS_REVAL_DOT|FS_BINARY_MOUNTDATA,
};

struct file_system_type nfs4_referral_fs_type = {
	.owner		= THIS_MODULE,
	.name		= "nfs4",
	.get_sb		= nfs4_referral_get_sb,
	.kill_sb	= nfs4_kill_super,
	.fs_flags	= FS_RENAME_DOES_D_MOVE|FS_REVAL_DOT|FS_BINARY_MOUNTDATA,
};

static const struct super_operations nfs4_sops = {
	.alloc_inode	= nfs_alloc_inode,
	.destroy_inode	= nfs_destroy_inode,
	.write_inode	= nfs_write_inode,
	.statfs		= nfs_statfs,
	.clear_inode	= nfs4_clear_inode,
	.umount_begin	= nfs_umount_begin,
	.show_options	= nfs_show_options,
	.show_stats	= nfs_show_stats,
	.remount_fs	= nfs_remount,
};
#endif

static struct shrinker acl_shrinker = {
	.shrink		= nfs_access_cache_shrinker,
	.seeks		= DEFAULT_SEEKS,
};

/*
 * Register the NFS filesystems
 */
int __init register_nfs_fs(void)
{
	int ret;

        ret = register_filesystem(&nfs_fs_type);
	if (ret < 0)
		goto error_0;

	ret = nfs_register_sysctl();
	if (ret < 0)
		goto error_1;
#ifdef CONFIG_NFS_V4
	ret = register_filesystem(&nfs4_fs_type);
	if (ret < 0)
		goto error_2;
#endif
	register_shrinker(&acl_shrinker);
	return 0;

#ifdef CONFIG_NFS_V4
error_2:
	nfs_unregister_sysctl();
#endif
error_1:
	unregister_filesystem(&nfs_fs_type);
error_0:
	return ret;
}

/*
 * Unregister the NFS filesystems
 */
void __exit unregister_nfs_fs(void)
{
	unregister_shrinker(&acl_shrinker);
#ifdef CONFIG_NFS_V4
	unregister_filesystem(&nfs4_fs_type);
#endif
	nfs_unregister_sysctl();
	unregister_filesystem(&nfs_fs_type);
}

void nfs_sb_active(struct super_block *sb)
{
	struct nfs_server *server = NFS_SB(sb);

	if (atomic_inc_return(&server->active) == 1)
		atomic_inc(&sb->s_active);
}

void nfs_sb_deactive(struct super_block *sb)
{
	struct nfs_server *server = NFS_SB(sb);

	if (atomic_dec_and_test(&server->active))
		deactivate_super(sb);
}

/*
 * Deliver file system statistics to userspace
 */
static int nfs_statfs(struct dentry *dentry, struct kstatfs *buf)
{
	struct nfs_server *server = NFS_SB(dentry->d_sb);
	unsigned char blockbits;
	unsigned long blockres;
	struct nfs_fh *fh = NFS_FH(dentry->d_inode);
	struct nfs_fattr fattr;
	struct nfs_fsstat res = {
			.fattr = &fattr,
	};
	int error;

	error = server->nfs_client->rpc_ops->statfs(server, fh, &res);
	if (error < 0)
		goto out_err;
	buf->f_type = NFS_SUPER_MAGIC;

	/*
	 * Current versions of glibc do not correctly handle the
	 * case where f_frsize != f_bsize.  Eventually we want to
	 * report the value of wtmult in this field.
	 */
	buf->f_frsize = dentry->d_sb->s_blocksize;

	/*
	 * On most *nix systems, f_blocks, f_bfree, and f_bavail
	 * are reported in units of f_frsize.  Linux hasn't had
	 * an f_frsize field in its statfs struct until recently,
	 * thus historically Linux's sys_statfs reports these
	 * fields in units of f_bsize.
	 */
	buf->f_bsize = dentry->d_sb->s_blocksize;
	blockbits = dentry->d_sb->s_blocksize_bits;
	blockres = (1 << blockbits) - 1;
	buf->f_blocks = (res.tbytes + blockres) >> blockbits;
	buf->f_bfree = (res.fbytes + blockres) >> blockbits;
	buf->f_bavail = (res.abytes + blockres) >> blockbits;

	buf->f_files = res.tfiles;
	buf->f_ffree = res.afiles;

	buf->f_namelen = server->namelen;

	return 0;

 out_err:
	dprintk("%s: statfs error = %d\n", __func__, -error);
	return error;
}

/*
 * Map the security flavour number to a name
 */
static const char *nfs_pseudoflavour_to_name(rpc_authflavor_t flavour)
{
	static const struct {
		rpc_authflavor_t flavour;
		const char *str;
	} sec_flavours[] = {
		{ RPC_AUTH_NULL, "null" },
		{ RPC_AUTH_UNIX, "sys" },
		{ RPC_AUTH_GSS_KRB5, "krb5" },
		{ RPC_AUTH_GSS_KRB5I, "krb5i" },
		{ RPC_AUTH_GSS_KRB5P, "krb5p" },
		{ RPC_AUTH_GSS_LKEY, "lkey" },
		{ RPC_AUTH_GSS_LKEYI, "lkeyi" },
		{ RPC_AUTH_GSS_LKEYP, "lkeyp" },
		{ RPC_AUTH_GSS_SPKM, "spkm" },
		{ RPC_AUTH_GSS_SPKMI, "spkmi" },
		{ RPC_AUTH_GSS_SPKMP, "spkmp" },
		{ UINT_MAX, "unknown" }
	};
	int i;

	for (i = 0; sec_flavours[i].flavour != UINT_MAX; i++) {
		if (sec_flavours[i].flavour == flavour)
			break;
	}
	return sec_flavours[i].str;
}

static void nfs_show_mountd_options(struct seq_file *m, struct nfs_server *nfss,
				    int showdefaults)
{
	struct sockaddr *sap = (struct sockaddr *)&nfss->mountd_address;

	switch (sap->sa_family) {
	case AF_INET: {
		struct sockaddr_in *sin = (struct sockaddr_in *)sap;
		seq_printf(m, ",mountaddr=%pI4", &sin->sin_addr.s_addr);
		break;
	}
	case AF_INET6: {
		struct sockaddr_in6 *sin6 = (struct sockaddr_in6 *)sap;
		seq_printf(m, ",mountaddr=%pI6", &sin6->sin6_addr);
		break;
	}
	default:
		if (showdefaults)
			seq_printf(m, ",mountaddr=unspecified");
	}

	if (nfss->mountd_version || showdefaults)
		seq_printf(m, ",mountvers=%u", nfss->mountd_version);
	if (nfss->mountd_port || showdefaults)
		seq_printf(m, ",mountport=%u", nfss->mountd_port);

	switch (nfss->mountd_protocol) {
	case IPPROTO_UDP:
		seq_printf(m, ",mountproto=udp");
		break;
	case IPPROTO_TCP:
		seq_printf(m, ",mountproto=tcp");
		break;
	default:
		if (showdefaults)
			seq_printf(m, ",mountproto=auto");
	}
}

/*
 * Describe the mount options in force on this server representation
 */
static void nfs_show_mount_options(struct seq_file *m, struct nfs_server *nfss,
				   int showdefaults)
{
	static const struct proc_nfs_info {
		int flag;
		const char *str;
		const char *nostr;
	} nfs_info[] = {
		{ NFS_MOUNT_SOFT, ",soft", ",hard" },
		{ NFS_MOUNT_POSIX, ",posix", "" },
		{ NFS_MOUNT_NOCTO, ",nocto", "" },
		{ NFS_MOUNT_NOAC, ",noac", "" },
		{ NFS_MOUNT_NONLM, ",nolock", "" },
		{ NFS_MOUNT_NOACL, ",noacl", "" },
		{ NFS_MOUNT_NORDIRPLUS, ",nordirplus", "" },
		{ NFS_MOUNT_UNSHARED, ",nosharecache", "" },
		{ NFS_MOUNT_NORESVPORT, ",noresvport", "" },
		{ 0, NULL, NULL }
	};
	const struct proc_nfs_info *nfs_infop;
	struct nfs_client *clp = nfss->nfs_client;
	u32 version = clp->rpc_ops->version;

	seq_printf(m, ",vers=%u", version);
	seq_printf(m, ",rsize=%u", nfss->rsize);
	seq_printf(m, ",wsize=%u", nfss->wsize);
	if (nfss->bsize != 0)
		seq_printf(m, ",bsize=%u", nfss->bsize);
	seq_printf(m, ",namlen=%u", nfss->namelen);
	if (nfss->acregmin != NFS_DEF_ACREGMIN*HZ || showdefaults)
		seq_printf(m, ",acregmin=%u", nfss->acregmin/HZ);
	if (nfss->acregmax != NFS_DEF_ACREGMAX*HZ || showdefaults)
		seq_printf(m, ",acregmax=%u", nfss->acregmax/HZ);
	if (nfss->acdirmin != NFS_DEF_ACDIRMIN*HZ || showdefaults)
		seq_printf(m, ",acdirmin=%u", nfss->acdirmin/HZ);
	if (nfss->acdirmax != NFS_DEF_ACDIRMAX*HZ || showdefaults)
		seq_printf(m, ",acdirmax=%u", nfss->acdirmax/HZ);
	for (nfs_infop = nfs_info; nfs_infop->flag; nfs_infop++) {
		if (nfss->flags & nfs_infop->flag)
			seq_puts(m, nfs_infop->str);
		else
			seq_puts(m, nfs_infop->nostr);
	}
	seq_printf(m, ",proto=%s",
		   rpc_peeraddr2str(nfss->client, RPC_DISPLAY_PROTO));
	if (version == 4) {
		if (nfss->port != NFS_PORT)
			seq_printf(m, ",port=%u", nfss->port);
	} else
		if (nfss->port)
			seq_printf(m, ",port=%u", nfss->port);

	seq_printf(m, ",timeo=%lu", 10U * nfss->client->cl_timeout->to_initval / HZ);
	seq_printf(m, ",retrans=%u", nfss->client->cl_timeout->to_retries);
	seq_printf(m, ",sec=%s", nfs_pseudoflavour_to_name(nfss->client->cl_auth->au_flavor));

	if (version != 4)
		nfs_show_mountd_options(m, nfss, showdefaults);

#ifdef CONFIG_NFS_V4
	if (clp->rpc_ops->version == 4)
		seq_printf(m, ",clientaddr=%s", clp->cl_ipaddr);
#endif
	if (nfss->options & NFS_OPTION_FSCACHE)
		seq_printf(m, ",fsc");
}

/*
 * Describe the mount options on this VFS mountpoint
 */
static int nfs_show_options(struct seq_file *m, struct vfsmount *mnt)
{
	struct nfs_server *nfss = NFS_SB(mnt->mnt_sb);

	nfs_show_mount_options(m, nfss, 0);

	seq_printf(m, ",addr=%s",
			rpc_peeraddr2str(nfss->nfs_client->cl_rpcclient,
							RPC_DISPLAY_ADDR));

	return 0;
}

/*
 * Present statistical information for this VFS mountpoint
 */
static int nfs_show_stats(struct seq_file *m, struct vfsmount *mnt)
{
	int i, cpu;
	struct nfs_server *nfss = NFS_SB(mnt->mnt_sb);
	struct rpc_auth *auth = nfss->client->cl_auth;
	struct nfs_iostats totals = { };

	seq_printf(m, "statvers=%s", NFS_IOSTAT_VERS);

	/*
	 * Display all mount option settings
	 */
	seq_printf(m, "\n\topts:\t");
	seq_puts(m, mnt->mnt_sb->s_flags & MS_RDONLY ? "ro" : "rw");
	seq_puts(m, mnt->mnt_sb->s_flags & MS_SYNCHRONOUS ? ",sync" : "");
	seq_puts(m, mnt->mnt_sb->s_flags & MS_NOATIME ? ",noatime" : "");
	seq_puts(m, mnt->mnt_sb->s_flags & MS_NODIRATIME ? ",nodiratime" : "");
	nfs_show_mount_options(m, nfss, 1);

	seq_printf(m, "\n\tage:\t%lu", (jiffies - nfss->mount_time) / HZ);

	seq_printf(m, "\n\tcaps:\t");
	seq_printf(m, "caps=0x%x", nfss->caps);
	seq_printf(m, ",wtmult=%u", nfss->wtmult);
	seq_printf(m, ",dtsize=%u", nfss->dtsize);
	seq_printf(m, ",bsize=%u", nfss->bsize);
	seq_printf(m, ",namlen=%u", nfss->namelen);

#ifdef CONFIG_NFS_V4
	if (nfss->nfs_client->rpc_ops->version == 4) {
		seq_printf(m, "\n\tnfsv4:\t");
		seq_printf(m, "bm0=0x%x", nfss->attr_bitmask[0]);
		seq_printf(m, ",bm1=0x%x", nfss->attr_bitmask[1]);
		seq_printf(m, ",acl=0x%x", nfss->acl_bitmask);
	}
#endif

	/*
	 * Display security flavor in effect for this mount
	 */
	seq_printf(m, "\n\tsec:\tflavor=%u", auth->au_ops->au_flavor);
	if (auth->au_flavor)
		seq_printf(m, ",pseudoflavor=%u", auth->au_flavor);

	/*
	 * Display superblock I/O counters
	 */
	for_each_possible_cpu(cpu) {
		struct nfs_iostats *stats;

		preempt_disable();
		stats = per_cpu_ptr(nfss->io_stats, cpu);

		for (i = 0; i < __NFSIOS_COUNTSMAX; i++)
			totals.events[i] += stats->events[i];
		for (i = 0; i < __NFSIOS_BYTESMAX; i++)
			totals.bytes[i] += stats->bytes[i];
#ifdef CONFIG_NFS_FSCACHE
		for (i = 0; i < __NFSIOS_FSCACHEMAX; i++)
			totals.fscache[i] += stats->fscache[i];
#endif

		preempt_enable();
	}

	seq_printf(m, "\n\tevents:\t");
	for (i = 0; i < __NFSIOS_COUNTSMAX; i++)
		seq_printf(m, "%lu ", totals.events[i]);
	seq_printf(m, "\n\tbytes:\t");
	for (i = 0; i < __NFSIOS_BYTESMAX; i++)
		seq_printf(m, "%Lu ", totals.bytes[i]);
#ifdef CONFIG_NFS_FSCACHE
	if (nfss->options & NFS_OPTION_FSCACHE) {
		seq_printf(m, "\n\tfsc:\t");
		for (i = 0; i < __NFSIOS_FSCACHEMAX; i++)
			seq_printf(m, "%Lu ", totals.bytes[i]);
	}
#endif
	seq_printf(m, "\n");

	rpc_print_iostats(m, nfss->client);

	return 0;
}

/*
 * Begin unmount by attempting to remove all automounted mountpoints we added
 * in response to xdev traversals and referrals
 */
static void nfs_umount_begin(struct super_block *sb)
{
	struct nfs_server *server;
	struct rpc_clnt *rpc;

	lock_kernel();

	server = NFS_SB(sb);
	/* -EIO all pending I/O */
	rpc = server->client_acl;
	if (!IS_ERR(rpc))
		rpc_killall_tasks(rpc);
	rpc = server->client;
	if (!IS_ERR(rpc))
		rpc_killall_tasks(rpc);

	unlock_kernel();
}

static struct nfs_parsed_mount_data *nfs_alloc_parsed_mount_data(int flags)
{
	struct nfs_parsed_mount_data *data;

	data = kzalloc(sizeof(*data), GFP_KERNEL);
	if (data) {
		data->flags		= flags;
		data->rsize		= NFS_MAX_FILE_IO_SIZE;
		data->wsize		= NFS_MAX_FILE_IO_SIZE;
		data->acregmin		= NFS_DEF_ACREGMIN;
		data->acregmax		= NFS_DEF_ACREGMAX;
		data->acdirmin		= NFS_DEF_ACDIRMIN;
		data->acdirmax		= NFS_DEF_ACDIRMAX;
		data->nfs_server.port	= NFS_UNSPEC_PORT;
		data->auth_flavors[0]	= RPC_AUTH_UNIX;
		data->auth_flavor_len	= 1;
		data->minorversion	= 0;
	}
	return data;
}

/*
 * Sanity-check a server address provided by the mount command.
 *
 * Address family must be initialized, and address must not be
 * the ANY address for that family.
 */
static int nfs_verify_server_address(struct sockaddr *addr)
{
	switch (addr->sa_family) {
	case AF_INET: {
		struct sockaddr_in *sa = (struct sockaddr_in *)addr;
		return sa->sin_addr.s_addr != htonl(INADDR_ANY);
	}
	case AF_INET6: {
		struct in6_addr *sa = &((struct sockaddr_in6 *)addr)->sin6_addr;
		return !ipv6_addr_any(sa);
	}
	}

	dfprintk(MOUNT, "NFS: Invalid IP address specified\n");
	return 0;
}

/*
 * Select between a default port value and a user-specified port value.
 * If a zero value is set, then autobind will be used.
 */
static void nfs_set_default_port(struct sockaddr *sap, const int parsed_port,
				 const unsigned short default_port)
{
	unsigned short port = default_port;

	if (parsed_port != NFS_UNSPEC_PORT)
		port = parsed_port;

	rpc_set_port(sap, port);
}

/*
 * Sanity check the NFS transport protocol.
 *
 */
static void nfs_validate_transport_protocol(struct nfs_parsed_mount_data *mnt)
{
	switch (mnt->nfs_server.protocol) {
	case XPRT_TRANSPORT_UDP:
	case XPRT_TRANSPORT_TCP:
	case XPRT_TRANSPORT_RDMA:
		break;
	default:
		mnt->nfs_server.protocol = XPRT_TRANSPORT_TCP;
	}
}

/*
 * For text based NFSv2/v3 mounts, the mount protocol transport default
 * settings should depend upon the specified NFS transport.
 */
static void nfs_set_mount_transport_protocol(struct nfs_parsed_mount_data *mnt)
{
	nfs_validate_transport_protocol(mnt);

	if (mnt->mount_server.protocol == XPRT_TRANSPORT_UDP ||
	    mnt->mount_server.protocol == XPRT_TRANSPORT_TCP)
			return;
	switch (mnt->nfs_server.protocol) {
	case XPRT_TRANSPORT_UDP:
		mnt->mount_server.protocol = XPRT_TRANSPORT_UDP;
		break;
	case XPRT_TRANSPORT_TCP:
	case XPRT_TRANSPORT_RDMA:
		mnt->mount_server.protocol = XPRT_TRANSPORT_TCP;
	}
}

/*
 * Parse the value of the 'sec=' option.
 */
static int nfs_parse_security_flavors(char *value,
				      struct nfs_parsed_mount_data *mnt)
{
	substring_t args[MAX_OPT_ARGS];

	dfprintk(MOUNT, "NFS: parsing sec=%s option\n", value);

	switch (match_token(value, nfs_secflavor_tokens, args)) {
	case Opt_sec_none:
		mnt->auth_flavors[0] = RPC_AUTH_NULL;
		break;
	case Opt_sec_sys:
		mnt->auth_flavors[0] = RPC_AUTH_UNIX;
		break;
	case Opt_sec_krb5:
		mnt->auth_flavors[0] = RPC_AUTH_GSS_KRB5;
		break;
	case Opt_sec_krb5i:
		mnt->auth_flavors[0] = RPC_AUTH_GSS_KRB5I;
		break;
	case Opt_sec_krb5p:
		mnt->auth_flavors[0] = RPC_AUTH_GSS_KRB5P;
		break;
	case Opt_sec_lkey:
		mnt->auth_flavors[0] = RPC_AUTH_GSS_LKEY;
		break;
	case Opt_sec_lkeyi:
		mnt->auth_flavors[0] = RPC_AUTH_GSS_LKEYI;
		break;
	case Opt_sec_lkeyp:
		mnt->auth_flavors[0] = RPC_AUTH_GSS_LKEYP;
		break;
	case Opt_sec_spkm:
		mnt->auth_flavors[0] = RPC_AUTH_GSS_SPKM;
		break;
	case Opt_sec_spkmi:
		mnt->auth_flavors[0] = RPC_AUTH_GSS_SPKMI;
		break;
	case Opt_sec_spkmp:
		mnt->auth_flavors[0] = RPC_AUTH_GSS_SPKMP;
		break;
	default:
		return 0;
	}

	mnt->auth_flavor_len = 1;
	return 1;
}

/*
 * Error-check and convert a string of mount options from user space into
 * a data structure.  The whole mount string is processed; bad options are
 * skipped as they are encountered.  If there were no errors, return 1;
 * otherwise return 0 (zero).
 */
static int nfs_parse_mount_options(char *raw,
				   struct nfs_parsed_mount_data *mnt)
{
	char *p, *string, *secdata;
	int rc, sloppy = 0, invalid_option = 0;

	if (!raw) {
		dfprintk(MOUNT, "NFS: mount options string was NULL.\n");
		return 1;
	}
	dfprintk(MOUNT, "NFS: nfs mount opts='%s'\n", raw);

	secdata = alloc_secdata();
	if (!secdata)
		goto out_nomem;

	rc = security_sb_copy_data(raw, secdata);
	if (rc)
		goto out_security_failure;

	rc = security_sb_parse_opts_str(secdata, &mnt->lsm_opts);
	if (rc)
		goto out_security_failure;

	free_secdata(secdata);

	while ((p = strsep(&raw, ",")) != NULL) {
		substring_t args[MAX_OPT_ARGS];
		unsigned long option;
		int token;

		if (!*p)
			continue;

		dfprintk(MOUNT, "NFS:   parsing nfs mount option '%s'\n", p);

		token = match_token(p, nfs_mount_option_tokens, args);
		switch (token) {

		/*
		 * boolean options:  foo/nofoo
		 */
		case Opt_soft:
			mnt->flags |= NFS_MOUNT_SOFT;
			break;
		case Opt_hard:
			mnt->flags &= ~NFS_MOUNT_SOFT;
			break;
		case Opt_posix:
			mnt->flags |= NFS_MOUNT_POSIX;
			break;
		case Opt_noposix:
			mnt->flags &= ~NFS_MOUNT_POSIX;
			break;
		case Opt_cto:
			mnt->flags &= ~NFS_MOUNT_NOCTO;
			break;
		case Opt_nocto:
			mnt->flags |= NFS_MOUNT_NOCTO;
			break;
		case Opt_ac:
			mnt->flags &= ~NFS_MOUNT_NOAC;
			break;
		case Opt_noac:
			mnt->flags |= NFS_MOUNT_NOAC;
			break;
		case Opt_lock:
			mnt->flags &= ~NFS_MOUNT_NONLM;
			break;
		case Opt_nolock:
			mnt->flags |= NFS_MOUNT_NONLM;
			break;
		case Opt_v2:
			mnt->flags &= ~NFS_MOUNT_VER3;
			mnt->version = 2;
			break;
		case Opt_v3:
			mnt->flags |= NFS_MOUNT_VER3;
			mnt->version = 3;
<<<<<<< HEAD
			break;
#ifdef CONFIG_NFS_V4
		case Opt_v4:
			mnt->flags &= ~NFS_MOUNT_VER3;
			mnt->version = 4;
			break;
=======
			break;
#ifdef CONFIG_NFS_V4
		case Opt_v4:
			mnt->flags &= ~NFS_MOUNT_VER3;
			mnt->version = 4;
			break;
>>>>>>> 94a8d5ca
#endif
		case Opt_udp:
			mnt->flags &= ~NFS_MOUNT_TCP;
			mnt->nfs_server.protocol = XPRT_TRANSPORT_UDP;
			break;
		case Opt_tcp:
			mnt->flags |= NFS_MOUNT_TCP;
			mnt->nfs_server.protocol = XPRT_TRANSPORT_TCP;
			break;
		case Opt_rdma:
			mnt->flags |= NFS_MOUNT_TCP; /* for side protocols */
			mnt->nfs_server.protocol = XPRT_TRANSPORT_RDMA;
			xprt_load_transport(p);
			break;
		case Opt_acl:
			mnt->flags &= ~NFS_MOUNT_NOACL;
			break;
		case Opt_noacl:
			mnt->flags |= NFS_MOUNT_NOACL;
			break;
		case Opt_rdirplus:
			mnt->flags &= ~NFS_MOUNT_NORDIRPLUS;
			break;
		case Opt_nordirplus:
			mnt->flags |= NFS_MOUNT_NORDIRPLUS;
			break;
		case Opt_sharecache:
			mnt->flags &= ~NFS_MOUNT_UNSHARED;
			break;
		case Opt_nosharecache:
			mnt->flags |= NFS_MOUNT_UNSHARED;
			break;
		case Opt_resvport:
			mnt->flags &= ~NFS_MOUNT_NORESVPORT;
			break;
		case Opt_noresvport:
			mnt->flags |= NFS_MOUNT_NORESVPORT;
			break;
		case Opt_fscache:
			mnt->options |= NFS_OPTION_FSCACHE;
			kfree(mnt->fscache_uniq);
			mnt->fscache_uniq = NULL;
			break;
		case Opt_nofscache:
			mnt->options &= ~NFS_OPTION_FSCACHE;
			kfree(mnt->fscache_uniq);
			mnt->fscache_uniq = NULL;
			break;
		case Opt_fscache_uniq:
			string = match_strdup(args);
			if (!string)
				goto out_nomem;
			kfree(mnt->fscache_uniq);
			mnt->fscache_uniq = string;
			mnt->options |= NFS_OPTION_FSCACHE;
			break;

		/*
		 * options that take numeric values
		 */
		case Opt_port:
			string = match_strdup(args);
			if (string == NULL)
				goto out_nomem;
			rc = strict_strtoul(string, 10, &option);
			kfree(string);
			if (rc != 0 || option > USHORT_MAX)
				goto out_invalid_value;
			mnt->nfs_server.port = option;
			break;
		case Opt_rsize:
			string = match_strdup(args);
			if (string == NULL)
				goto out_nomem;
			rc = strict_strtoul(string, 10, &option);
			kfree(string);
			if (rc != 0)
				goto out_invalid_value;
			mnt->rsize = option;
			break;
		case Opt_wsize:
			string = match_strdup(args);
			if (string == NULL)
				goto out_nomem;
			rc = strict_strtoul(string, 10, &option);
			kfree(string);
			if (rc != 0)
				goto out_invalid_value;
			mnt->wsize = option;
			break;
		case Opt_bsize:
			string = match_strdup(args);
			if (string == NULL)
				goto out_nomem;
			rc = strict_strtoul(string, 10, &option);
			kfree(string);
			if (rc != 0)
				goto out_invalid_value;
			mnt->bsize = option;
			break;
		case Opt_timeo:
			string = match_strdup(args);
			if (string == NULL)
				goto out_nomem;
			rc = strict_strtoul(string, 10, &option);
			kfree(string);
			if (rc != 0 || option == 0)
				goto out_invalid_value;
			mnt->timeo = option;
			break;
		case Opt_retrans:
			string = match_strdup(args);
			if (string == NULL)
				goto out_nomem;
			rc = strict_strtoul(string, 10, &option);
			kfree(string);
			if (rc != 0 || option == 0)
				goto out_invalid_value;
			mnt->retrans = option;
			break;
		case Opt_acregmin:
			string = match_strdup(args);
			if (string == NULL)
				goto out_nomem;
			rc = strict_strtoul(string, 10, &option);
			kfree(string);
			if (rc != 0)
				goto out_invalid_value;
			mnt->acregmin = option;
			break;
		case Opt_acregmax:
			string = match_strdup(args);
			if (string == NULL)
				goto out_nomem;
			rc = strict_strtoul(string, 10, &option);
			kfree(string);
			if (rc != 0)
				goto out_invalid_value;
			mnt->acregmax = option;
			break;
		case Opt_acdirmin:
			string = match_strdup(args);
			if (string == NULL)
				goto out_nomem;
			rc = strict_strtoul(string, 10, &option);
			kfree(string);
			if (rc != 0)
				goto out_invalid_value;
			mnt->acdirmin = option;
			break;
		case Opt_acdirmax:
			string = match_strdup(args);
			if (string == NULL)
				goto out_nomem;
			rc = strict_strtoul(string, 10, &option);
			kfree(string);
			if (rc != 0)
				goto out_invalid_value;
			mnt->acdirmax = option;
			break;
		case Opt_actimeo:
			string = match_strdup(args);
			if (string == NULL)
				goto out_nomem;
			rc = strict_strtoul(string, 10, &option);
			kfree(string);
			if (rc != 0)
				goto out_invalid_value;
			mnt->acregmin = mnt->acregmax =
			mnt->acdirmin = mnt->acdirmax = option;
			break;
		case Opt_namelen:
			string = match_strdup(args);
			if (string == NULL)
				goto out_nomem;
			rc = strict_strtoul(string, 10, &option);
			kfree(string);
			if (rc != 0)
				goto out_invalid_value;
			mnt->namlen = option;
			break;
		case Opt_mountport:
			string = match_strdup(args);
			if (string == NULL)
				goto out_nomem;
			rc = strict_strtoul(string, 10, &option);
			kfree(string);
			if (rc != 0 || option > USHORT_MAX)
				goto out_invalid_value;
			mnt->mount_server.port = option;
			break;
		case Opt_mountvers:
			string = match_strdup(args);
			if (string == NULL)
				goto out_nomem;
			rc = strict_strtoul(string, 10, &option);
			kfree(string);
			if (rc != 0 ||
			    option < NFS_MNT_VERSION ||
			    option > NFS_MNT3_VERSION)
				goto out_invalid_value;
			mnt->mount_server.version = option;
			break;
		case Opt_nfsvers:
			string = match_strdup(args);
			if (string == NULL)
				goto out_nomem;
			rc = strict_strtoul(string, 10, &option);
			kfree(string);
			if (rc != 0)
				goto out_invalid_value;
			switch (option) {
			case NFS2_VERSION:
				mnt->flags &= ~NFS_MOUNT_VER3;
				mnt->version = 2;
				break;
			case NFS3_VERSION:
				mnt->flags |= NFS_MOUNT_VER3;
				mnt->version = 3;
<<<<<<< HEAD
				break;
#ifdef CONFIG_NFS_V4
			case NFS4_VERSION:
				mnt->flags &= ~NFS_MOUNT_VER3;
				mnt->version = 4;
				break;
=======
				break;
#ifdef CONFIG_NFS_V4
			case NFS4_VERSION:
				mnt->flags &= ~NFS_MOUNT_VER3;
				mnt->version = 4;
				break;
>>>>>>> 94a8d5ca
#endif
			default:
				goto out_invalid_value;
			}
			break;
		case Opt_minorversion:
			string = match_strdup(args);
			if (string == NULL)
				goto out_nomem;
			rc = strict_strtoul(string, 10, &option);
			kfree(string);
			if (rc != 0)
				goto out_invalid_value;
			if (option > NFS4_MAX_MINOR_VERSION)
				goto out_invalid_value;
			mnt->minorversion = option;
			break;

		/*
		 * options that take text values
		 */
		case Opt_sec:
			string = match_strdup(args);
			if (string == NULL)
				goto out_nomem;
			rc = nfs_parse_security_flavors(string, mnt);
			kfree(string);
			if (!rc) {
				dfprintk(MOUNT, "NFS:   unrecognized "
						"security flavor\n");
				return 0;
			}
			break;
		case Opt_proto:
			string = match_strdup(args);
			if (string == NULL)
				goto out_nomem;
			token = match_token(string,
					    nfs_xprt_protocol_tokens, args);

			switch (token) {
			case Opt_xprt_udp:
				mnt->flags &= ~NFS_MOUNT_TCP;
				mnt->nfs_server.protocol = XPRT_TRANSPORT_UDP;
				kfree(string);
				break;
			case Opt_xprt_tcp:
				mnt->flags |= NFS_MOUNT_TCP;
				mnt->nfs_server.protocol = XPRT_TRANSPORT_TCP;
				kfree(string);
				break;
			case Opt_xprt_rdma:
				/* vector side protocols to TCP */
				mnt->flags |= NFS_MOUNT_TCP;
				mnt->nfs_server.protocol = XPRT_TRANSPORT_RDMA;
				xprt_load_transport(string);
				kfree(string);
				break;
			default:
				dfprintk(MOUNT, "NFS:   unrecognized "
						"transport protocol\n");
				return 0;
			}
			break;
		case Opt_mountproto:
			string = match_strdup(args);
			if (string == NULL)
				goto out_nomem;
			token = match_token(string,
					    nfs_xprt_protocol_tokens, args);
			kfree(string);

			switch (token) {
			case Opt_xprt_udp:
				mnt->mount_server.protocol = XPRT_TRANSPORT_UDP;
				break;
			case Opt_xprt_tcp:
				mnt->mount_server.protocol = XPRT_TRANSPORT_TCP;
				break;
			case Opt_xprt_rdma: /* not used for side protocols */
			default:
				dfprintk(MOUNT, "NFS:   unrecognized "
						"transport protocol\n");
				return 0;
			}
			break;
		case Opt_addr:
			string = match_strdup(args);
			if (string == NULL)
				goto out_nomem;
			mnt->nfs_server.addrlen =
				rpc_pton(string, strlen(string),
					(struct sockaddr *)
					&mnt->nfs_server.address,
					sizeof(mnt->nfs_server.address));
			kfree(string);
			if (mnt->nfs_server.addrlen == 0)
				goto out_invalid_address;
			break;
		case Opt_clientaddr:
			string = match_strdup(args);
			if (string == NULL)
				goto out_nomem;
			kfree(mnt->client_address);
			mnt->client_address = string;
			break;
		case Opt_mounthost:
			string = match_strdup(args);
			if (string == NULL)
				goto out_nomem;
			kfree(mnt->mount_server.hostname);
			mnt->mount_server.hostname = string;
			break;
		case Opt_mountaddr:
			string = match_strdup(args);
			if (string == NULL)
				goto out_nomem;
			mnt->mount_server.addrlen =
				rpc_pton(string, strlen(string),
					(struct sockaddr *)
					&mnt->mount_server.address,
					sizeof(mnt->mount_server.address));
			kfree(string);
			if (mnt->mount_server.addrlen == 0)
				goto out_invalid_address;
			break;
		case Opt_lookupcache:
			string = match_strdup(args);
			if (string == NULL)
				goto out_nomem;
			token = match_token(string,
					nfs_lookupcache_tokens, args);
			kfree(string);
			switch (token) {
				case Opt_lookupcache_all:
					mnt->flags &= ~(NFS_MOUNT_LOOKUP_CACHE_NONEG|NFS_MOUNT_LOOKUP_CACHE_NONE);
					break;
				case Opt_lookupcache_positive:
					mnt->flags &= ~NFS_MOUNT_LOOKUP_CACHE_NONE;
					mnt->flags |= NFS_MOUNT_LOOKUP_CACHE_NONEG;
					break;
				case Opt_lookupcache_none:
					mnt->flags |= NFS_MOUNT_LOOKUP_CACHE_NONEG|NFS_MOUNT_LOOKUP_CACHE_NONE;
					break;
				default:
					dfprintk(MOUNT, "NFS:   invalid "
							"lookupcache argument\n");
					return 0;
			};
			break;

		/*
		 * Special options
		 */
		case Opt_sloppy:
			sloppy = 1;
			dfprintk(MOUNT, "NFS:   relaxing parsing rules\n");
			break;
		case Opt_userspace:
		case Opt_deprecated:
			dfprintk(MOUNT, "NFS:   ignoring mount option "
					"'%s'\n", p);
			break;

		default:
			invalid_option = 1;
			dfprintk(MOUNT, "NFS:   unrecognized mount option "
					"'%s'\n", p);
		}
	}

	if (!sloppy && invalid_option)
		return 0;

	return 1;

out_invalid_address:
	printk(KERN_INFO "NFS: bad IP address specified: %s\n", p);
	return 0;
out_invalid_value:
	printk(KERN_INFO "NFS: bad mount option value specified: %s\n", p);
	return 0;
out_nomem:
	printk(KERN_INFO "NFS: not enough memory to parse option\n");
	return 0;
out_security_failure:
	free_secdata(secdata);
	printk(KERN_INFO "NFS: security options invalid: %d\n", rc);
	return 0;
}

/*
 * Match the requested auth flavors with the list returned by
 * the server.  Returns zero and sets the mount's authentication
 * flavor on success; returns -EACCES if server does not support
 * the requested flavor.
 */
static int nfs_walk_authlist(struct nfs_parsed_mount_data *args,
			     struct nfs_mount_request *request)
{
	unsigned int i, j, server_authlist_len = *(request->auth_flav_len);

	/*
	 * Certain releases of Linux's mountd return an empty
	 * flavor list.  To prevent behavioral regression with
	 * these servers (ie. rejecting mounts that used to
	 * succeed), revert to pre-2.6.32 behavior (no checking)
	 * if the returned flavor list is empty.
	 */
	if (server_authlist_len == 0)
		return 0;

	/*
	 * We avoid sophisticated negotiating here, as there are
	 * plenty of cases where we can get it wrong, providing
	 * either too little or too much security.
	 *
	 * RFC 2623, section 2.7 suggests we SHOULD prefer the
	 * flavor listed first.  However, some servers list
	 * AUTH_NULL first.  Our caller plants AUTH_SYS, the
	 * preferred default, in args->auth_flavors[0] if user
	 * didn't specify sec= mount option.
	 */
	for (i = 0; i < args->auth_flavor_len; i++)
		for (j = 0; j < server_authlist_len; j++)
			if (args->auth_flavors[i] == request->auth_flavs[j]) {
				dfprintk(MOUNT, "NFS: using auth flavor %d\n",
					request->auth_flavs[j]);
				args->auth_flavors[0] = request->auth_flavs[j];
				return 0;
			}

	dfprintk(MOUNT, "NFS: server does not support requested auth flavor\n");
	nfs_umount(request);
	return -EACCES;
}

/*
 * Use the remote server's MOUNT service to request the NFS file handle
 * corresponding to the provided path.
 */
static int nfs_try_mount(struct nfs_parsed_mount_data *args,
			 struct nfs_fh *root_fh)
{
	rpc_authflavor_t server_authlist[NFS_MAX_SECFLAVORS];
	unsigned int server_authlist_len = ARRAY_SIZE(server_authlist);
	struct nfs_mount_request request = {
		.sap		= (struct sockaddr *)
						&args->mount_server.address,
		.dirpath	= args->nfs_server.export_path,
		.protocol	= args->mount_server.protocol,
		.fh		= root_fh,
		.noresvport	= args->flags & NFS_MOUNT_NORESVPORT,
		.auth_flav_len	= &server_authlist_len,
		.auth_flavs	= server_authlist,
	};
	int status;

	if (args->mount_server.version == 0) {
		switch (args->version) {
			default:
				args->mount_server.version = NFS_MNT3_VERSION;
				break;
			case 2:
				args->mount_server.version = NFS_MNT_VERSION;
		}
	}
	request.version = args->mount_server.version;

	if (args->mount_server.hostname)
		request.hostname = args->mount_server.hostname;
	else
		request.hostname = args->nfs_server.hostname;

	/*
	 * Construct the mount server's address.
	 */
	if (args->mount_server.address.ss_family == AF_UNSPEC) {
		memcpy(request.sap, &args->nfs_server.address,
		       args->nfs_server.addrlen);
		args->mount_server.addrlen = args->nfs_server.addrlen;
	}
	request.salen = args->mount_server.addrlen;
	nfs_set_default_port(request.sap, args->mount_server.port, 0);

	/*
	 * Now ask the mount server to map our export path
	 * to a file handle.
	 */
	status = nfs_mount(&request);
	if (status != 0) {
		dfprintk(MOUNT, "NFS: unable to mount server %s, error %d\n",
				request.hostname, status);
		return status;
	}

	/*
	 * MNTv1 (NFSv2) does not support auth flavor negotiation.
	 */
	if (args->mount_server.version != NFS_MNT3_VERSION)
		return 0;
	return nfs_walk_authlist(args, &request);
}

static int nfs_parse_simple_hostname(const char *dev_name,
				     char **hostname, size_t maxnamlen,
				     char **export_path, size_t maxpathlen)
{
	size_t len;
	char *colon, *comma;

	colon = strchr(dev_name, ':');
	if (colon == NULL)
		goto out_bad_devname;

	len = colon - dev_name;
	if (len > maxnamlen)
		goto out_hostname;

	/* N.B. caller will free nfs_server.hostname in all cases */
	*hostname = kstrndup(dev_name, len, GFP_KERNEL);
	if (!*hostname)
		goto out_nomem;

	/* kill possible hostname list: not supported */
	comma = strchr(*hostname, ',');
	if (comma != NULL) {
		if (comma == *hostname)
			goto out_bad_devname;
		*comma = '\0';
	}

	colon++;
	len = strlen(colon);
	if (len > maxpathlen)
		goto out_path;
	*export_path = kstrndup(colon, len, GFP_KERNEL);
	if (!*export_path)
		goto out_nomem;

	dfprintk(MOUNT, "NFS: MNTPATH: '%s'\n", *export_path);
	return 0;

out_bad_devname:
	dfprintk(MOUNT, "NFS: device name not in host:path format\n");
	return -EINVAL;

out_nomem:
	dfprintk(MOUNT, "NFS: not enough memory to parse device name\n");
	return -ENOMEM;

out_hostname:
	dfprintk(MOUNT, "NFS: server hostname too long\n");
	return -ENAMETOOLONG;

out_path:
	dfprintk(MOUNT, "NFS: export pathname too long\n");
	return -ENAMETOOLONG;
}

/*
 * Hostname has square brackets around it because it contains one or
 * more colons.  We look for the first closing square bracket, and a
 * colon must follow it.
 */
static int nfs_parse_protected_hostname(const char *dev_name,
					char **hostname, size_t maxnamlen,
					char **export_path, size_t maxpathlen)
{
	size_t len;
	char *start, *end;

	start = (char *)(dev_name + 1);

	end = strchr(start, ']');
	if (end == NULL)
		goto out_bad_devname;
	if (*(end + 1) != ':')
		goto out_bad_devname;

	len = end - start;
	if (len > maxnamlen)
		goto out_hostname;

	/* N.B. caller will free nfs_server.hostname in all cases */
	*hostname = kstrndup(start, len, GFP_KERNEL);
	if (*hostname == NULL)
		goto out_nomem;

	end += 2;
	len = strlen(end);
	if (len > maxpathlen)
		goto out_path;
	*export_path = kstrndup(end, len, GFP_KERNEL);
	if (!*export_path)
		goto out_nomem;

	return 0;

out_bad_devname:
	dfprintk(MOUNT, "NFS: device name not in host:path format\n");
	return -EINVAL;

out_nomem:
	dfprintk(MOUNT, "NFS: not enough memory to parse device name\n");
	return -ENOMEM;

out_hostname:
	dfprintk(MOUNT, "NFS: server hostname too long\n");
	return -ENAMETOOLONG;

out_path:
	dfprintk(MOUNT, "NFS: export pathname too long\n");
	return -ENAMETOOLONG;
}

/*
 * Split "dev_name" into "hostname:export_path".
 *
 * The leftmost colon demarks the split between the server's hostname
 * and the export path.  If the hostname starts with a left square
 * bracket, then it may contain colons.
 *
 * Note: caller frees hostname and export path, even on error.
 */
static int nfs_parse_devname(const char *dev_name,
			     char **hostname, size_t maxnamlen,
			     char **export_path, size_t maxpathlen)
{
	if (*dev_name == '[')
		return nfs_parse_protected_hostname(dev_name,
						    hostname, maxnamlen,
						    export_path, maxpathlen);

	return nfs_parse_simple_hostname(dev_name,
					 hostname, maxnamlen,
					 export_path, maxpathlen);
}

/*
 * Validate the NFS2/NFS3 mount data
 * - fills in the mount root filehandle
 *
 * For option strings, user space handles the following behaviors:
 *
 * + DNS: mapping server host name to IP address ("addr=" option)
 *
 * + failure mode: how to behave if a mount request can't be handled
 *   immediately ("fg/bg" option)
 *
 * + retry: how often to retry a mount request ("retry=" option)
 *
 * + breaking back: trying proto=udp after proto=tcp, v2 after v3,
 *   mountproto=tcp after mountproto=udp, and so on
 */
static int nfs_validate_mount_data(void *options,
				   struct nfs_parsed_mount_data *args,
				   struct nfs_fh *mntfh,
				   const char *dev_name)
{
	struct nfs_mount_data *data = (struct nfs_mount_data *)options;
	struct sockaddr *sap = (struct sockaddr *)&args->nfs_server.address;

	if (data == NULL)
		goto out_no_data;

<<<<<<< HEAD
	args->flags		= (NFS_MOUNT_VER3 | NFS_MOUNT_TCP);
	args->rsize		= NFS_MAX_FILE_IO_SIZE;
	args->wsize		= NFS_MAX_FILE_IO_SIZE;
	args->acregmin		= NFS_DEF_ACREGMIN;
	args->acregmax		= NFS_DEF_ACREGMAX;
	args->acdirmin		= NFS_DEF_ACDIRMIN;
	args->acdirmax		= NFS_DEF_ACDIRMAX;
	args->mount_server.port	= NFS_UNSPEC_PORT;
	args->nfs_server.port	= NFS_UNSPEC_PORT;
	args->nfs_server.protocol = XPRT_TRANSPORT_TCP;
	args->auth_flavors[0]	= RPC_AUTH_UNIX;
	args->auth_flavor_len	= 1;
	args->minorversion	= 0;

=======
>>>>>>> 94a8d5ca
	switch (data->version) {
	case 1:
		data->namlen = 0;
	case 2:
		data->bsize = 0;
	case 3:
		if (data->flags & NFS_MOUNT_VER3)
			goto out_no_v3;
		data->root.size = NFS2_FHSIZE;
		memcpy(data->root.data, data->old_root.data, NFS2_FHSIZE);
	case 4:
		if (data->flags & NFS_MOUNT_SECFLAVOUR)
			goto out_no_sec;
	case 5:
		memset(data->context, 0, sizeof(data->context));
	case 6:
		if (data->flags & NFS_MOUNT_VER3) {
			if (data->root.size > NFS3_FHSIZE || data->root.size == 0)
				goto out_invalid_fh;
			mntfh->size = data->root.size;
			args->version = 3;
		} else {
			mntfh->size = NFS2_FHSIZE;
			args->version = 2;
		}


		memcpy(mntfh->data, data->root.data, mntfh->size);
		if (mntfh->size < sizeof(mntfh->data))
			memset(mntfh->data + mntfh->size, 0,
			       sizeof(mntfh->data) - mntfh->size);

		/*
		 * Translate to nfs_parsed_mount_data, which nfs_fill_super
		 * can deal with.
		 */
		args->flags		= data->flags & NFS_MOUNT_FLAGMASK;
		args->rsize		= data->rsize;
		args->wsize		= data->wsize;
		args->timeo		= data->timeo;
		args->retrans		= data->retrans;
		args->acregmin		= data->acregmin;
		args->acregmax		= data->acregmax;
		args->acdirmin		= data->acdirmin;
		args->acdirmax		= data->acdirmax;

		memcpy(sap, &data->addr, sizeof(data->addr));
		args->nfs_server.addrlen = sizeof(data->addr);
		if (!nfs_verify_server_address(sap))
			goto out_no_address;

		if (!(data->flags & NFS_MOUNT_TCP))
			args->nfs_server.protocol = XPRT_TRANSPORT_UDP;
		/* N.B. caller will free nfs_server.hostname in all cases */
		args->nfs_server.hostname = kstrdup(data->hostname, GFP_KERNEL);
		args->namlen		= data->namlen;
		args->bsize		= data->bsize;

		if (data->flags & NFS_MOUNT_SECFLAVOUR)
			args->auth_flavors[0] = data->pseudoflavor;
		if (!args->nfs_server.hostname)
			goto out_nomem;

		/*
		 * The legacy version 6 binary mount data from userspace has a
		 * field used only to transport selinux information into the
		 * the kernel.  To continue to support that functionality we
		 * have a touch of selinux knowledge here in the NFS code. The
		 * userspace code converted context=blah to just blah so we are
		 * converting back to the full string selinux understands.
		 */
		if (data->context[0]){
#ifdef CONFIG_SECURITY_SELINUX
			int rc;
			char *opts_str = kmalloc(sizeof(data->context) + 8, GFP_KERNEL);
			if (!opts_str)
				return -ENOMEM;
			strcpy(opts_str, "context=");
			data->context[NFS_MAX_CONTEXT_LEN] = '\0';
			strcat(opts_str, &data->context[0]);
			rc = security_sb_parse_opts_str(opts_str, &args->lsm_opts);
			kfree(opts_str);
			if (rc)
				return rc;
#else
			return -EINVAL;
#endif
		}

		break;
	default: {
		int status;

		if (nfs_parse_mount_options((char *)options, args) == 0)
			return -EINVAL;

		if (!nfs_verify_server_address(sap))
			goto out_no_address;

		if (args->version == 4)
#ifdef CONFIG_NFS_V4
			return nfs4_validate_text_mount_data(options,
							     args, dev_name);
#else
			goto out_v4_not_compiled;
#endif

		nfs_set_default_port(sap, args->nfs_server.port, 0);

		nfs_set_mount_transport_protocol(args);

		status = nfs_parse_devname(dev_name,
					   &args->nfs_server.hostname,
					   PAGE_SIZE,
					   &args->nfs_server.export_path,
					   NFS_MAXPATHLEN);
		if (!status)
			status = nfs_try_mount(args, mntfh);

		kfree(args->nfs_server.export_path);
		args->nfs_server.export_path = NULL;

		if (status)
			return status;

		break;
		}
	}

#ifndef CONFIG_NFS_V3
	if (args->version == 3)
		goto out_v3_not_compiled;
#endif /* !CONFIG_NFS_V3 */

	return 0;

out_no_data:
	dfprintk(MOUNT, "NFS: mount program didn't pass any mount data\n");
	return -EINVAL;

out_no_v3:
	dfprintk(MOUNT, "NFS: nfs_mount_data version %d does not support v3\n",
		 data->version);
	return -EINVAL;

out_no_sec:
	dfprintk(MOUNT, "NFS: nfs_mount_data version supports only AUTH_SYS\n");
	return -EINVAL;

#ifndef CONFIG_NFS_V3
out_v3_not_compiled:
	dfprintk(MOUNT, "NFS: NFSv3 is not compiled into kernel\n");
	return -EPROTONOSUPPORT;
#endif /* !CONFIG_NFS_V3 */

#ifndef CONFIG_NFS_V4
out_v4_not_compiled:
	dfprintk(MOUNT, "NFS: NFSv4 is not compiled into kernel\n");
	return -EPROTONOSUPPORT;
#endif /* !CONFIG_NFS_V4 */

out_nomem:
	dfprintk(MOUNT, "NFS: not enough memory to handle mount options\n");
	return -ENOMEM;

out_no_address:
	dfprintk(MOUNT, "NFS: mount program didn't pass remote address\n");
	return -EINVAL;

out_invalid_fh:
	dfprintk(MOUNT, "NFS: invalid root filehandle\n");
	return -EINVAL;
}

static int
nfs_compare_remount_data(struct nfs_server *nfss,
			 struct nfs_parsed_mount_data *data)
{
	if (data->flags != nfss->flags ||
	    data->rsize != nfss->rsize ||
	    data->wsize != nfss->wsize ||
	    data->retrans != nfss->client->cl_timeout->to_retries ||
	    data->auth_flavors[0] != nfss->client->cl_auth->au_flavor ||
	    data->acregmin != nfss->acregmin / HZ ||
	    data->acregmax != nfss->acregmax / HZ ||
	    data->acdirmin != nfss->acdirmin / HZ ||
	    data->acdirmax != nfss->acdirmax / HZ ||
	    data->timeo != (10U * nfss->client->cl_timeout->to_initval / HZ) ||
	    data->nfs_server.addrlen != nfss->nfs_client->cl_addrlen ||
	    memcmp(&data->nfs_server.address, &nfss->nfs_client->cl_addr,
		   data->nfs_server.addrlen) != 0)
		return -EINVAL;

	return 0;
}

static int
nfs_remount(struct super_block *sb, int *flags, char *raw_data)
{
	int error;
	struct nfs_server *nfss = sb->s_fs_info;
	struct nfs_parsed_mount_data *data;
	struct nfs_mount_data *options = (struct nfs_mount_data *)raw_data;
	struct nfs4_mount_data *options4 = (struct nfs4_mount_data *)raw_data;
	u32 nfsvers = nfss->nfs_client->rpc_ops->version;

	/*
	 * Userspace mount programs that send binary options generally send
	 * them populated with default values. We have no way to know which
	 * ones were explicitly specified. Fall back to legacy behavior and
	 * just return success.
	 */
	if ((nfsvers == 4 && (!options4 || options4->version == 1)) ||
	    (nfsvers <= 3 && (!options || (options->version >= 1 &&
					   options->version <= 6))))
		return 0;

	data = kzalloc(sizeof(*data), GFP_KERNEL);
	if (data == NULL)
		return -ENOMEM;

	lock_kernel();
	/* fill out struct with values from existing mount */
	data->flags = nfss->flags;
	data->rsize = nfss->rsize;
	data->wsize = nfss->wsize;
	data->retrans = nfss->client->cl_timeout->to_retries;
	data->auth_flavors[0] = nfss->client->cl_auth->au_flavor;
	data->acregmin = nfss->acregmin / HZ;
	data->acregmax = nfss->acregmax / HZ;
	data->acdirmin = nfss->acdirmin / HZ;
	data->acdirmax = nfss->acdirmax / HZ;
	data->timeo = 10U * nfss->client->cl_timeout->to_initval / HZ;
	data->nfs_server.addrlen = nfss->nfs_client->cl_addrlen;
	memcpy(&data->nfs_server.address, &nfss->nfs_client->cl_addr,
		data->nfs_server.addrlen);

	/* overwrite those values with any that were specified */
	error = nfs_parse_mount_options((char *)options, data);
	if (error < 0)
		goto out;

	/* compare new mount options with old ones */
	error = nfs_compare_remount_data(nfss, data);
out:
	kfree(data);
	unlock_kernel();
	return error;
}

/*
 * Initialise the common bits of the superblock
 */
static inline void nfs_initialise_sb(struct super_block *sb)
{
	struct nfs_server *server = NFS_SB(sb);

	sb->s_magic = NFS_SUPER_MAGIC;

	/* We probably want something more informative here */
	snprintf(sb->s_id, sizeof(sb->s_id),
		 "%x:%x", MAJOR(sb->s_dev), MINOR(sb->s_dev));

	if (sb->s_blocksize == 0)
		sb->s_blocksize = nfs_block_bits(server->wsize,
						 &sb->s_blocksize_bits);

	if (server->flags & NFS_MOUNT_NOAC)
		sb->s_flags |= MS_SYNCHRONOUS;

	sb->s_bdi = &server->backing_dev_info;

	nfs_super_set_maxbytes(sb, server->maxfilesize);
}

/*
 * Finish setting up an NFS2/3 superblock
 */
static void nfs_fill_super(struct super_block *sb,
			   struct nfs_parsed_mount_data *data)
{
	struct nfs_server *server = NFS_SB(sb);

	sb->s_blocksize_bits = 0;
	sb->s_blocksize = 0;
	if (data->bsize)
		sb->s_blocksize = nfs_block_size(data->bsize, &sb->s_blocksize_bits);

	if (server->nfs_client->rpc_ops->version == 3) {
		/* The VFS shouldn't apply the umask to mode bits. We will do
		 * so ourselves when necessary.
		 */
		sb->s_flags |= MS_POSIXACL;
		sb->s_time_gran = 1;
	}

	sb->s_op = &nfs_sops;
 	nfs_initialise_sb(sb);
}

/*
 * Finish setting up a cloned NFS2/3 superblock
 */
static void nfs_clone_super(struct super_block *sb,
			    const struct super_block *old_sb)
{
	struct nfs_server *server = NFS_SB(sb);

	sb->s_blocksize_bits = old_sb->s_blocksize_bits;
	sb->s_blocksize = old_sb->s_blocksize;
	sb->s_maxbytes = old_sb->s_maxbytes;

	if (server->nfs_client->rpc_ops->version == 3) {
		/* The VFS shouldn't apply the umask to mode bits. We will do
		 * so ourselves when necessary.
		 */
		sb->s_flags |= MS_POSIXACL;
		sb->s_time_gran = 1;
	}

	sb->s_op = old_sb->s_op;
 	nfs_initialise_sb(sb);
}

static int nfs_compare_mount_options(const struct super_block *s, const struct nfs_server *b, int flags)
{
	const struct nfs_server *a = s->s_fs_info;
	const struct rpc_clnt *clnt_a = a->client;
	const struct rpc_clnt *clnt_b = b->client;

	if ((s->s_flags & NFS_MS_MASK) != (flags & NFS_MS_MASK))
		goto Ebusy;
	if (a->nfs_client != b->nfs_client)
		goto Ebusy;
	if (a->flags != b->flags)
		goto Ebusy;
	if (a->wsize != b->wsize)
		goto Ebusy;
	if (a->rsize != b->rsize)
		goto Ebusy;
	if (a->acregmin != b->acregmin)
		goto Ebusy;
	if (a->acregmax != b->acregmax)
		goto Ebusy;
	if (a->acdirmin != b->acdirmin)
		goto Ebusy;
	if (a->acdirmax != b->acdirmax)
		goto Ebusy;
	if (clnt_a->cl_auth->au_flavor != clnt_b->cl_auth->au_flavor)
		goto Ebusy;
	return 1;
Ebusy:
	return 0;
}

struct nfs_sb_mountdata {
	struct nfs_server *server;
	int mntflags;
};

static int nfs_set_super(struct super_block *s, void *data)
{
	struct nfs_sb_mountdata *sb_mntdata = data;
	struct nfs_server *server = sb_mntdata->server;
	int ret;

	s->s_flags = sb_mntdata->mntflags;
	s->s_fs_info = server;
	ret = set_anon_super(s, server);
	if (ret == 0)
		server->s_dev = s->s_dev;
	return ret;
}

static int nfs_compare_super_address(struct nfs_server *server1,
				     struct nfs_server *server2)
{
	struct sockaddr *sap1, *sap2;

	sap1 = (struct sockaddr *)&server1->nfs_client->cl_addr;
	sap2 = (struct sockaddr *)&server2->nfs_client->cl_addr;

	if (sap1->sa_family != sap2->sa_family)
		return 0;

	switch (sap1->sa_family) {
	case AF_INET: {
		struct sockaddr_in *sin1 = (struct sockaddr_in *)sap1;
		struct sockaddr_in *sin2 = (struct sockaddr_in *)sap2;
		if (sin1->sin_addr.s_addr != sin2->sin_addr.s_addr)
			return 0;
		if (sin1->sin_port != sin2->sin_port)
			return 0;
		break;
	}
	case AF_INET6: {
		struct sockaddr_in6 *sin1 = (struct sockaddr_in6 *)sap1;
		struct sockaddr_in6 *sin2 = (struct sockaddr_in6 *)sap2;
		if (!ipv6_addr_equal(&sin1->sin6_addr, &sin2->sin6_addr))
			return 0;
		if (sin1->sin6_port != sin2->sin6_port)
			return 0;
		break;
	}
	default:
		return 0;
	}

	return 1;
}

static int nfs_compare_super(struct super_block *sb, void *data)
{
	struct nfs_sb_mountdata *sb_mntdata = data;
	struct nfs_server *server = sb_mntdata->server, *old = NFS_SB(sb);
	int mntflags = sb_mntdata->mntflags;

	if (!nfs_compare_super_address(old, server))
		return 0;
	/* Note: NFS_MOUNT_UNSHARED == NFS4_MOUNT_UNSHARED */
	if (old->flags & NFS_MOUNT_UNSHARED)
		return 0;
	if (memcmp(&old->fsid, &server->fsid, sizeof(old->fsid)) != 0)
		return 0;
	return nfs_compare_mount_options(sb, server, mntflags);
}

static int nfs_bdi_register(struct nfs_server *server)
{
	return bdi_register_dev(&server->backing_dev_info, server->s_dev);
}

static int nfs_get_sb(struct file_system_type *fs_type,
	int flags, const char *dev_name, void *raw_data, struct vfsmount *mnt)
{
	struct nfs_server *server = NULL;
	struct super_block *s;
	struct nfs_parsed_mount_data *data;
	struct nfs_fh *mntfh;
	struct dentry *mntroot;
	int (*compare_super)(struct super_block *, void *) = nfs_compare_super;
	struct nfs_sb_mountdata sb_mntdata = {
		.mntflags = flags,
	};
	int error = -ENOMEM;

	data = nfs_alloc_parsed_mount_data(NFS_MOUNT_VER3 | NFS_MOUNT_TCP);
	mntfh = kzalloc(sizeof(*mntfh), GFP_KERNEL);
	if (data == NULL || mntfh == NULL)
		goto out_free_fh;

	security_init_mnt_opts(&data->lsm_opts);

	/* Validate the mount data */
	error = nfs_validate_mount_data(raw_data, data, mntfh, dev_name);
	if (error < 0)
		goto out;

#ifdef CONFIG_NFS_V4
	if (data->version == 4) {
		error = nfs4_try_mount(flags, dev_name, data, mnt);
		kfree(data->client_address);
		goto out;
	}
#endif	/* CONFIG_NFS_V4 */

	/* Get a volume representation */
	server = nfs_create_server(data, mntfh);
	if (IS_ERR(server)) {
		error = PTR_ERR(server);
		goto out;
	}
	sb_mntdata.server = server;

	if (server->flags & NFS_MOUNT_UNSHARED)
		compare_super = NULL;

	/* Get a superblock - note that we may end up sharing one that already exists */
	s = sget(fs_type, compare_super, nfs_set_super, &sb_mntdata);
	if (IS_ERR(s)) {
		error = PTR_ERR(s);
		goto out_err_nosb;
	}

	if (s->s_fs_info != server) {
		nfs_free_server(server);
		server = NULL;
	} else {
		error = nfs_bdi_register(server);
		if (error)
			goto error_splat_super;
	}

	if (!s->s_root) {
		/* initial superblock/root creation */
		nfs_fill_super(s, data);
		nfs_fscache_get_super_cookie(
			s, data ? data->fscache_uniq : NULL, NULL);
	}

	mntroot = nfs_get_root(s, mntfh);
	if (IS_ERR(mntroot)) {
		error = PTR_ERR(mntroot);
		goto error_splat_super;
	}

	error = security_sb_set_mnt_opts(s, &data->lsm_opts);
	if (error)
		goto error_splat_root;

	s->s_flags |= MS_ACTIVE;
	mnt->mnt_sb = s;
	mnt->mnt_root = mntroot;
	error = 0;

out:
	kfree(data->nfs_server.hostname);
	kfree(data->mount_server.hostname);
	kfree(data->fscache_uniq);
	security_free_mnt_opts(&data->lsm_opts);
out_free_fh:
	kfree(mntfh);
	kfree(data);
	return error;

out_err_nosb:
	nfs_free_server(server);
	goto out;

error_splat_root:
	dput(mntroot);
error_splat_super:
	deactivate_locked_super(s);
	goto out;
}

/*
 * Destroy an NFS2/3 superblock
 */
static void nfs_kill_super(struct super_block *s)
{
	struct nfs_server *server = NFS_SB(s);

	kill_anon_super(s);
	bdi_unregister(&server->backing_dev_info);
	nfs_fscache_release_super_cookie(s);
	nfs_free_server(server);
}

/*
 * Clone an NFS2/3 server record on xdev traversal (FSID-change)
 */
static int nfs_xdev_get_sb(struct file_system_type *fs_type, int flags,
			   const char *dev_name, void *raw_data,
			   struct vfsmount *mnt)
{
	struct nfs_clone_mount *data = raw_data;
	struct super_block *s;
	struct nfs_server *server;
	struct dentry *mntroot;
	int (*compare_super)(struct super_block *, void *) = nfs_compare_super;
	struct nfs_sb_mountdata sb_mntdata = {
		.mntflags = flags,
	};
	int error;

	dprintk("--> nfs_xdev_get_sb()\n");

	/* create a new volume representation */
	server = nfs_clone_server(NFS_SB(data->sb), data->fh, data->fattr);
	if (IS_ERR(server)) {
		error = PTR_ERR(server);
		goto out_err_noserver;
	}
	sb_mntdata.server = server;

	if (server->flags & NFS_MOUNT_UNSHARED)
		compare_super = NULL;

	/* Get a superblock - note that we may end up sharing one that already exists */
	s = sget(&nfs_fs_type, compare_super, nfs_set_super, &sb_mntdata);
	if (IS_ERR(s)) {
		error = PTR_ERR(s);
		goto out_err_nosb;
	}

	if (s->s_fs_info != server) {
		nfs_free_server(server);
		server = NULL;
	} else {
		error = nfs_bdi_register(server);
		if (error)
			goto error_splat_super;
	}

	if (!s->s_root) {
		/* initial superblock/root creation */
		nfs_clone_super(s, data->sb);
		nfs_fscache_get_super_cookie(s, NULL, data);
	}

	mntroot = nfs_get_root(s, data->fh);
	if (IS_ERR(mntroot)) {
		error = PTR_ERR(mntroot);
		goto error_splat_super;
	}
	if (mntroot->d_inode->i_op != NFS_SB(s)->nfs_client->rpc_ops->dir_inode_ops) {
		dput(mntroot);
		error = -ESTALE;
		goto error_splat_super;
	}

	s->s_flags |= MS_ACTIVE;
	mnt->mnt_sb = s;
	mnt->mnt_root = mntroot;

	/* clone any lsm security options from the parent to the new sb */
	security_sb_clone_mnt_opts(data->sb, s);

	dprintk("<-- nfs_xdev_get_sb() = 0\n");
	return 0;

out_err_nosb:
	nfs_free_server(server);
out_err_noserver:
	dprintk("<-- nfs_xdev_get_sb() = %d [error]\n", error);
	return error;

error_splat_super:
	deactivate_locked_super(s);
	dprintk("<-- nfs_xdev_get_sb() = %d [splat]\n", error);
	return error;
}

#ifdef CONFIG_NFS_V4

/*
 * Finish setting up a cloned NFS4 superblock
 */
static void nfs4_clone_super(struct super_block *sb,
			    const struct super_block *old_sb)
{
	sb->s_blocksize_bits = old_sb->s_blocksize_bits;
	sb->s_blocksize = old_sb->s_blocksize;
	sb->s_maxbytes = old_sb->s_maxbytes;
	sb->s_time_gran = 1;
	sb->s_op = old_sb->s_op;
 	nfs_initialise_sb(sb);
}

/*
 * Set up an NFS4 superblock
 */
static void nfs4_fill_super(struct super_block *sb)
{
	sb->s_time_gran = 1;
	sb->s_op = &nfs4_sops;
	nfs_initialise_sb(sb);
}

static void nfs4_validate_mount_flags(struct nfs_parsed_mount_data *args)
{
	args->flags &= ~(NFS_MOUNT_NONLM|NFS_MOUNT_NOACL|NFS_MOUNT_VER3);
}

static int nfs4_validate_text_mount_data(void *options,
					 struct nfs_parsed_mount_data *args,
					 const char *dev_name)
{
	struct sockaddr *sap = (struct sockaddr *)&args->nfs_server.address;

	nfs_set_default_port(sap, args->nfs_server.port, NFS_PORT);

	nfs_validate_transport_protocol(args);

	nfs4_validate_mount_flags(args);

	if (args->version != 4) {
		dfprintk(MOUNT,
			 "NFS4: Illegal mount version\n");
		return -EINVAL;
	}

	if (args->auth_flavor_len > 1) {
		dfprintk(MOUNT,
			 "NFS4: Too many RPC auth flavours specified\n");
		return -EINVAL;
	}

	if (args->client_address == NULL) {
		dfprintk(MOUNT,
			 "NFS4: mount program didn't pass callback address\n");
		return -EINVAL;
	}

	return nfs_parse_devname(dev_name,
				   &args->nfs_server.hostname,
				   NFS4_MAXNAMLEN,
				   &args->nfs_server.export_path,
				   NFS4_MAXPATHLEN);
}

/*
 * Validate NFSv4 mount options
 */
static int nfs4_validate_mount_data(void *options,
				    struct nfs_parsed_mount_data *args,
				    const char *dev_name)
{
	struct sockaddr *sap = (struct sockaddr *)&args->nfs_server.address;
	struct nfs4_mount_data *data = (struct nfs4_mount_data *)options;
	char *c;

	if (data == NULL)
		goto out_no_data;

<<<<<<< HEAD
	args->rsize		= NFS_MAX_FILE_IO_SIZE;
	args->wsize		= NFS_MAX_FILE_IO_SIZE;
	args->acregmin		= NFS_DEF_ACREGMIN;
	args->acregmax		= NFS_DEF_ACREGMAX;
	args->acdirmin		= NFS_DEF_ACDIRMIN;
	args->acdirmax		= NFS_DEF_ACDIRMAX;
	args->nfs_server.port	= NFS_UNSPEC_PORT;
	args->auth_flavors[0]	= RPC_AUTH_UNIX;
	args->auth_flavor_len	= 1;
	args->version		= 4;
	args->minorversion	= 0;

=======
	args->version		= 4;
>>>>>>> 94a8d5ca
	switch (data->version) {
	case 1:
		if (data->host_addrlen > sizeof(args->nfs_server.address))
			goto out_no_address;
		if (data->host_addrlen == 0)
			goto out_no_address;
		args->nfs_server.addrlen = data->host_addrlen;
		if (copy_from_user(sap, data->host_addr, data->host_addrlen))
			return -EFAULT;
		if (!nfs_verify_server_address(sap))
			goto out_no_address;

		if (data->auth_flavourlen) {
			if (data->auth_flavourlen > 1)
				goto out_inval_auth;
			if (copy_from_user(&args->auth_flavors[0],
					   data->auth_flavours,
					   sizeof(args->auth_flavors[0])))
				return -EFAULT;
		}

		c = strndup_user(data->hostname.data, NFS4_MAXNAMLEN);
		if (IS_ERR(c))
			return PTR_ERR(c);
		args->nfs_server.hostname = c;

		c = strndup_user(data->mnt_path.data, NFS4_MAXPATHLEN);
		if (IS_ERR(c))
			return PTR_ERR(c);
		args->nfs_server.export_path = c;
		dfprintk(MOUNT, "NFS: MNTPATH: '%s'\n", c);

		c = strndup_user(data->client_addr.data, 16);
		if (IS_ERR(c))
			return PTR_ERR(c);
		args->client_address = c;

		/*
		 * Translate to nfs_parsed_mount_data, which nfs4_fill_super
		 * can deal with.
		 */

		args->flags	= data->flags & NFS4_MOUNT_FLAGMASK;
		args->rsize	= data->rsize;
		args->wsize	= data->wsize;
		args->timeo	= data->timeo;
		args->retrans	= data->retrans;
		args->acregmin	= data->acregmin;
		args->acregmax	= data->acregmax;
		args->acdirmin	= data->acdirmin;
		args->acdirmax	= data->acdirmax;
		args->nfs_server.protocol = data->proto;
		nfs_validate_transport_protocol(args);

		break;
	default:
		if (nfs_parse_mount_options((char *)options, args) == 0)
			return -EINVAL;

		if (!nfs_verify_server_address(sap))
			return -EINVAL;

		return nfs4_validate_text_mount_data(options, args, dev_name);
	}

	return 0;

out_no_data:
	dfprintk(MOUNT, "NFS4: mount program didn't pass any mount data\n");
	return -EINVAL;

out_inval_auth:
	dfprintk(MOUNT, "NFS4: Invalid number of RPC auth flavours %d\n",
		 data->auth_flavourlen);
	return -EINVAL;

out_no_address:
	dfprintk(MOUNT, "NFS4: mount program didn't pass remote address\n");
	return -EINVAL;
}

/*
 * Get the superblock for the NFS4 root partition
 */
static int nfs4_remote_get_sb(struct file_system_type *fs_type,
	int flags, const char *dev_name, void *raw_data, struct vfsmount *mnt)
{
	struct nfs_parsed_mount_data *data = raw_data;
	struct super_block *s;
	struct nfs_server *server;
	struct nfs_fh *mntfh;
	struct dentry *mntroot;
	int (*compare_super)(struct super_block *, void *) = nfs_compare_super;
	struct nfs_sb_mountdata sb_mntdata = {
		.mntflags = flags,
	};
	int error = -ENOMEM;

	mntfh = kzalloc(sizeof(*mntfh), GFP_KERNEL);
	if (data == NULL || mntfh == NULL)
		goto out_free_fh;

	security_init_mnt_opts(&data->lsm_opts);

	/* Get a volume representation */
	server = nfs4_create_server(data, mntfh);
	if (IS_ERR(server)) {
		error = PTR_ERR(server);
		goto out;
	}
	sb_mntdata.server = server;

	if (server->flags & NFS4_MOUNT_UNSHARED)
		compare_super = NULL;

	/* Get a superblock - note that we may end up sharing one that already exists */
	s = sget(&nfs4_fs_type, compare_super, nfs_set_super, &sb_mntdata);
	if (IS_ERR(s)) {
		error = PTR_ERR(s);
		goto out_free;
	}

	if (s->s_fs_info != server) {
		nfs_free_server(server);
		server = NULL;
	} else {
		error = nfs_bdi_register(server);
		if (error)
			goto error_splat_super;
	}

	if (!s->s_root) {
		/* initial superblock/root creation */
		nfs4_fill_super(s);
		nfs_fscache_get_super_cookie(
			s, data ? data->fscache_uniq : NULL, NULL);
	}

	mntroot = nfs4_get_root(s, mntfh);
	if (IS_ERR(mntroot)) {
		error = PTR_ERR(mntroot);
		goto error_splat_super;
	}

	error = security_sb_set_mnt_opts(s, &data->lsm_opts);
	if (error)
		goto error_splat_root;

	s->s_flags |= MS_ACTIVE;
	mnt->mnt_sb = s;
	mnt->mnt_root = mntroot;
	error = 0;

out:
	security_free_mnt_opts(&data->lsm_opts);
out_free_fh:
	kfree(mntfh);
	return error;

out_free:
	nfs_free_server(server);
	goto out;

error_splat_root:
	dput(mntroot);
error_splat_super:
	deactivate_locked_super(s);
	goto out;
}

static struct vfsmount *nfs_do_root_mount(struct file_system_type *fs_type,
		int flags, void *data, const char *hostname)
{
	struct vfsmount *root_mnt;
	char *root_devname;
	size_t len;

	len = strlen(hostname) + 3;
	root_devname = kmalloc(len, GFP_KERNEL);
	if (root_devname == NULL)
		return ERR_PTR(-ENOMEM);
	snprintf(root_devname, len, "%s:/", hostname);
	root_mnt = vfs_kern_mount(fs_type, flags, root_devname, data);
	kfree(root_devname);
	return root_mnt;
}

static void nfs_fix_devname(const struct path *path, struct vfsmount *mnt)
{
	char *page = (char *) __get_free_page(GFP_KERNEL);
	char *devname, *tmp;

	if (page == NULL)
		return;
	devname = nfs_path(path->mnt->mnt_devname,
			path->mnt->mnt_root, path->dentry,
			page, PAGE_SIZE);
	if (devname == NULL)
		goto out_freepage;
	tmp = kstrdup(devname, GFP_KERNEL);
	if (tmp == NULL)
		goto out_freepage;
	kfree(mnt->mnt_devname);
	mnt->mnt_devname = tmp;
out_freepage:
	free_page((unsigned long)page);
}

static int nfs_follow_remote_path(struct vfsmount *root_mnt,
		const char *export_path, struct vfsmount *mnt_target)
{
	struct mnt_namespace *ns_private;
	struct nameidata nd;
	struct super_block *s;
	int ret;

	ns_private = create_mnt_ns(root_mnt);
	ret = PTR_ERR(ns_private);
	if (IS_ERR(ns_private))
		goto out_mntput;

	ret = vfs_path_lookup(root_mnt->mnt_root, root_mnt,
			export_path, LOOKUP_FOLLOW, &nd);

	put_mnt_ns(ns_private);

	if (ret != 0)
		goto out_err;

	s = nd.path.mnt->mnt_sb;
	atomic_inc(&s->s_active);
	mnt_target->mnt_sb = s;
	mnt_target->mnt_root = dget(nd.path.dentry);

	/* Correct the device pathname */
	nfs_fix_devname(&nd.path, mnt_target);

	path_put(&nd.path);
	down_write(&s->s_umount);
	return 0;
out_mntput:
	mntput(root_mnt);
out_err:
	return ret;
}

static int nfs4_try_mount(int flags, const char *dev_name,
			 struct nfs_parsed_mount_data *data,
			 struct vfsmount *mnt)
{
	char *export_path;
	struct vfsmount *root_mnt;
	int error;

	dfprintk(MOUNT, "--> nfs4_try_mount()\n");

	export_path = data->nfs_server.export_path;
	data->nfs_server.export_path = "/";
	root_mnt = nfs_do_root_mount(&nfs4_remote_fs_type, flags, data,
			data->nfs_server.hostname);
	data->nfs_server.export_path = export_path;

	error = PTR_ERR(root_mnt);
	if (IS_ERR(root_mnt))
		goto out;

	error = nfs_follow_remote_path(root_mnt, export_path, mnt);

out:
	dfprintk(MOUNT, "<-- nfs4_try_mount() = %d%s\n", error,
			error != 0 ? " [error]" : "");
	return error;
}

/*
 * Get the superblock for an NFS4 mountpoint
 */
static int nfs4_get_sb(struct file_system_type *fs_type,
	int flags, const char *dev_name, void *raw_data, struct vfsmount *mnt)
{
	struct nfs_parsed_mount_data *data;
	int error = -ENOMEM;

	data = nfs_alloc_parsed_mount_data(0);
	if (data == NULL)
		goto out_free_data;

	/* Validate the mount data */
	error = nfs4_validate_mount_data(raw_data, data, dev_name);
	if (error < 0)
		goto out;

	error = nfs4_try_mount(flags, dev_name, data, mnt);

out:
	kfree(data->client_address);
	kfree(data->nfs_server.export_path);
	kfree(data->nfs_server.hostname);
	kfree(data->fscache_uniq);
out_free_data:
	kfree(data);
	dprintk("<-- nfs4_get_sb() = %d%s\n", error,
			error != 0 ? " [error]" : "");
	return error;
}

static void nfs4_kill_super(struct super_block *sb)
{
	struct nfs_server *server = NFS_SB(sb);

	dprintk("--> %s\n", __func__);
	nfs_super_return_all_delegations(sb);
	kill_anon_super(sb);
	nfs4_renewd_prepare_shutdown(server);
	nfs_fscache_release_super_cookie(sb);
	nfs_free_server(server);
	dprintk("<-- %s\n", __func__);
}

/*
 * Clone an NFS4 server record on xdev traversal (FSID-change)
 */
static int nfs4_xdev_get_sb(struct file_system_type *fs_type, int flags,
			    const char *dev_name, void *raw_data,
			    struct vfsmount *mnt)
{
	struct nfs_clone_mount *data = raw_data;
	struct super_block *s;
	struct nfs_server *server;
	struct dentry *mntroot;
	int (*compare_super)(struct super_block *, void *) = nfs_compare_super;
	struct nfs_sb_mountdata sb_mntdata = {
		.mntflags = flags,
	};
	int error;

	dprintk("--> nfs4_xdev_get_sb()\n");

	/* create a new volume representation */
	server = nfs_clone_server(NFS_SB(data->sb), data->fh, data->fattr);
	if (IS_ERR(server)) {
		error = PTR_ERR(server);
		goto out_err_noserver;
	}
	sb_mntdata.server = server;

	if (server->flags & NFS4_MOUNT_UNSHARED)
		compare_super = NULL;

	/* Get a superblock - note that we may end up sharing one that already exists */
	s = sget(&nfs4_fs_type, compare_super, nfs_set_super, &sb_mntdata);
	if (IS_ERR(s)) {
		error = PTR_ERR(s);
		goto out_err_nosb;
	}

	if (s->s_fs_info != server) {
		nfs_free_server(server);
		server = NULL;
	} else {
		error = nfs_bdi_register(server);
		if (error)
			goto error_splat_super;
	}

	if (!s->s_root) {
		/* initial superblock/root creation */
		nfs4_clone_super(s, data->sb);
		nfs_fscache_get_super_cookie(s, NULL, data);
	}

	mntroot = nfs4_get_root(s, data->fh);
	if (IS_ERR(mntroot)) {
		error = PTR_ERR(mntroot);
		goto error_splat_super;
	}
	if (mntroot->d_inode->i_op != NFS_SB(s)->nfs_client->rpc_ops->dir_inode_ops) {
		dput(mntroot);
		error = -ESTALE;
		goto error_splat_super;
	}

	s->s_flags |= MS_ACTIVE;
	mnt->mnt_sb = s;
	mnt->mnt_root = mntroot;

	security_sb_clone_mnt_opts(data->sb, s);

	dprintk("<-- nfs4_xdev_get_sb() = 0\n");
	return 0;

out_err_nosb:
	nfs_free_server(server);
out_err_noserver:
	dprintk("<-- nfs4_xdev_get_sb() = %d [error]\n", error);
	return error;

error_splat_super:
	deactivate_locked_super(s);
	dprintk("<-- nfs4_xdev_get_sb() = %d [splat]\n", error);
	return error;
}

static int nfs4_remote_referral_get_sb(struct file_system_type *fs_type,
		int flags, const char *dev_name, void *raw_data,
		struct vfsmount *mnt)
{
	struct nfs_clone_mount *data = raw_data;
	struct super_block *s;
	struct nfs_server *server;
	struct dentry *mntroot;
	struct nfs_fh mntfh;
	int (*compare_super)(struct super_block *, void *) = nfs_compare_super;
	struct nfs_sb_mountdata sb_mntdata = {
		.mntflags = flags,
	};
	int error;

	dprintk("--> nfs4_referral_get_sb()\n");

	/* create a new volume representation */
	server = nfs4_create_referral_server(data, &mntfh);
	if (IS_ERR(server)) {
		error = PTR_ERR(server);
		goto out_err_noserver;
	}
	sb_mntdata.server = server;

	if (server->flags & NFS4_MOUNT_UNSHARED)
		compare_super = NULL;

	/* Get a superblock - note that we may end up sharing one that already exists */
	s = sget(&nfs4_fs_type, compare_super, nfs_set_super, &sb_mntdata);
	if (IS_ERR(s)) {
		error = PTR_ERR(s);
		goto out_err_nosb;
	}

	if (s->s_fs_info != server) {
		nfs_free_server(server);
		server = NULL;
	} else {
		error = nfs_bdi_register(server);
		if (error)
			goto error_splat_super;
	}

	if (!s->s_root) {
		/* initial superblock/root creation */
		nfs4_fill_super(s);
		nfs_fscache_get_super_cookie(s, NULL, data);
	}

	mntroot = nfs4_get_root(s, &mntfh);
	if (IS_ERR(mntroot)) {
		error = PTR_ERR(mntroot);
		goto error_splat_super;
	}
	if (mntroot->d_inode->i_op != NFS_SB(s)->nfs_client->rpc_ops->dir_inode_ops) {
		dput(mntroot);
		error = -ESTALE;
		goto error_splat_super;
	}

	s->s_flags |= MS_ACTIVE;
	mnt->mnt_sb = s;
	mnt->mnt_root = mntroot;

	security_sb_clone_mnt_opts(data->sb, s);

	dprintk("<-- nfs4_referral_get_sb() = 0\n");
	return 0;

out_err_nosb:
	nfs_free_server(server);
out_err_noserver:
	dprintk("<-- nfs4_referral_get_sb() = %d [error]\n", error);
	return error;

error_splat_super:
	deactivate_locked_super(s);
	dprintk("<-- nfs4_referral_get_sb() = %d [splat]\n", error);
	return error;
}

/*
 * Create an NFS4 server record on referral traversal
 */
static int nfs4_referral_get_sb(struct file_system_type *fs_type,
		int flags, const char *dev_name, void *raw_data,
		struct vfsmount *mnt)
{
	struct nfs_clone_mount *data = raw_data;
	char *export_path;
	struct vfsmount *root_mnt;
	int error;

	dprintk("--> nfs4_referral_get_sb()\n");

	export_path = data->mnt_path;
	data->mnt_path = "/";

	root_mnt = nfs_do_root_mount(&nfs4_remote_referral_fs_type,
			flags, data, data->hostname);
	data->mnt_path = export_path;

	error = PTR_ERR(root_mnt);
	if (IS_ERR(root_mnt))
		goto out;

	error = nfs_follow_remote_path(root_mnt, export_path, mnt);
out:
	dprintk("<-- nfs4_referral_get_sb() = %d%s\n", error,
			error != 0 ? " [error]" : "");
	return error;
}

#endif /* CONFIG_NFS_V4 */<|MERGE_RESOLUTION|>--- conflicted
+++ resolved
@@ -961,21 +961,12 @@
 		case Opt_v3:
 			mnt->flags |= NFS_MOUNT_VER3;
 			mnt->version = 3;
-<<<<<<< HEAD
 			break;
 #ifdef CONFIG_NFS_V4
 		case Opt_v4:
 			mnt->flags &= ~NFS_MOUNT_VER3;
 			mnt->version = 4;
 			break;
-=======
-			break;
-#ifdef CONFIG_NFS_V4
-		case Opt_v4:
-			mnt->flags &= ~NFS_MOUNT_VER3;
-			mnt->version = 4;
-			break;
->>>>>>> 94a8d5ca
 #endif
 		case Opt_udp:
 			mnt->flags &= ~NFS_MOUNT_TCP;
@@ -1195,21 +1186,12 @@
 			case NFS3_VERSION:
 				mnt->flags |= NFS_MOUNT_VER3;
 				mnt->version = 3;
-<<<<<<< HEAD
 				break;
 #ifdef CONFIG_NFS_V4
 			case NFS4_VERSION:
 				mnt->flags &= ~NFS_MOUNT_VER3;
 				mnt->version = 4;
 				break;
-=======
-				break;
-#ifdef CONFIG_NFS_V4
-			case NFS4_VERSION:
-				mnt->flags &= ~NFS_MOUNT_VER3;
-				mnt->version = 4;
-				break;
->>>>>>> 94a8d5ca
 #endif
 			default:
 				goto out_invalid_value;
@@ -1676,23 +1658,6 @@
 	if (data == NULL)
 		goto out_no_data;
 
-<<<<<<< HEAD
-	args->flags		= (NFS_MOUNT_VER3 | NFS_MOUNT_TCP);
-	args->rsize		= NFS_MAX_FILE_IO_SIZE;
-	args->wsize		= NFS_MAX_FILE_IO_SIZE;
-	args->acregmin		= NFS_DEF_ACREGMIN;
-	args->acregmax		= NFS_DEF_ACREGMAX;
-	args->acdirmin		= NFS_DEF_ACDIRMIN;
-	args->acdirmax		= NFS_DEF_ACDIRMAX;
-	args->mount_server.port	= NFS_UNSPEC_PORT;
-	args->nfs_server.port	= NFS_UNSPEC_PORT;
-	args->nfs_server.protocol = XPRT_TRANSPORT_TCP;
-	args->auth_flavors[0]	= RPC_AUTH_UNIX;
-	args->auth_flavor_len	= 1;
-	args->minorversion	= 0;
-
-=======
->>>>>>> 94a8d5ca
 	switch (data->version) {
 	case 1:
 		data->namlen = 0;
@@ -2409,22 +2374,7 @@
 	if (data == NULL)
 		goto out_no_data;
 
-<<<<<<< HEAD
-	args->rsize		= NFS_MAX_FILE_IO_SIZE;
-	args->wsize		= NFS_MAX_FILE_IO_SIZE;
-	args->acregmin		= NFS_DEF_ACREGMIN;
-	args->acregmax		= NFS_DEF_ACREGMAX;
-	args->acdirmin		= NFS_DEF_ACDIRMIN;
-	args->acdirmax		= NFS_DEF_ACDIRMAX;
-	args->nfs_server.port	= NFS_UNSPEC_PORT;
-	args->auth_flavors[0]	= RPC_AUTH_UNIX;
-	args->auth_flavor_len	= 1;
 	args->version		= 4;
-	args->minorversion	= 0;
-
-=======
-	args->version		= 4;
->>>>>>> 94a8d5ca
 	switch (data->version) {
 	case 1:
 		if (data->host_addrlen > sizeof(args->nfs_server.address))
