/******************************************************************************
*******************************************************************************
**
**  Copyright (C) Sistina Software, Inc.  1997-2003  All rights reserved.
**  Copyright (C) 2004-2008 Red Hat, Inc.  All rights reserved.
**
**  This copyrighted material is made available to anyone wishing to use,
**  modify, copy, or redistribute it subject to the terms and conditions
**  of the GNU General Public License v.2.
**
*******************************************************************************
******************************************************************************/

#include "dlm_internal.h"
#include "lockspace.h"
#include "member.h"
#include "recoverd.h"
#include "ast.h"
#include "dir.h"
#include "lowcomms.h"
#include "config.h"
#include "memory.h"
#include "lock.h"
#include "recover.h"
#include "requestqueue.h"
#include "user.h"

static int			ls_count;
static struct mutex		ls_lock;
static struct list_head		lslist;
static spinlock_t		lslist_lock;
static struct task_struct *	scand_task;


static ssize_t dlm_control_store(struct dlm_ls *ls, const char *buf, size_t len)
{
	ssize_t ret = len;
	int n = simple_strtol(buf, NULL, 0);

	ls = dlm_find_lockspace_local(ls->ls_local_handle);
	if (!ls)
		return -EINVAL;

	switch (n) {
	case 0:
		dlm_ls_stop(ls);
		break;
	case 1:
		dlm_ls_start(ls);
		break;
	default:
		ret = -EINVAL;
	}
	dlm_put_lockspace(ls);
	return ret;
}

static ssize_t dlm_event_store(struct dlm_ls *ls, const char *buf, size_t len)
{
	ls->ls_uevent_result = simple_strtol(buf, NULL, 0);
	set_bit(LSFL_UEVENT_WAIT, &ls->ls_flags);
	wake_up(&ls->ls_uevent_wait);
	return len;
}

static ssize_t dlm_id_show(struct dlm_ls *ls, char *buf)
{
	return snprintf(buf, PAGE_SIZE, "%u\n", ls->ls_global_id);
}

static ssize_t dlm_id_store(struct dlm_ls *ls, const char *buf, size_t len)
{
	ls->ls_global_id = simple_strtoul(buf, NULL, 0);
	return len;
}

static ssize_t dlm_recover_status_show(struct dlm_ls *ls, char *buf)
{
	uint32_t status = dlm_recover_status(ls);
	return snprintf(buf, PAGE_SIZE, "%x\n", status);
}

static ssize_t dlm_recover_nodeid_show(struct dlm_ls *ls, char *buf)
{
	return snprintf(buf, PAGE_SIZE, "%d\n", ls->ls_recover_nodeid);
}

struct dlm_attr {
	struct attribute attr;
	ssize_t (*show)(struct dlm_ls *, char *);
	ssize_t (*store)(struct dlm_ls *, const char *, size_t);
};

static struct dlm_attr dlm_attr_control = {
	.attr  = {.name = "control", .mode = S_IWUSR},
	.store = dlm_control_store
};

static struct dlm_attr dlm_attr_event = {
	.attr  = {.name = "event_done", .mode = S_IWUSR},
	.store = dlm_event_store
};

static struct dlm_attr dlm_attr_id = {
	.attr  = {.name = "id", .mode = S_IRUGO | S_IWUSR},
	.show  = dlm_id_show,
	.store = dlm_id_store
};

static struct dlm_attr dlm_attr_recover_status = {
	.attr  = {.name = "recover_status", .mode = S_IRUGO},
	.show  = dlm_recover_status_show
};

static struct dlm_attr dlm_attr_recover_nodeid = {
	.attr  = {.name = "recover_nodeid", .mode = S_IRUGO},
	.show  = dlm_recover_nodeid_show
};

static struct attribute *dlm_attrs[] = {
	&dlm_attr_control.attr,
	&dlm_attr_event.attr,
	&dlm_attr_id.attr,
	&dlm_attr_recover_status.attr,
	&dlm_attr_recover_nodeid.attr,
	NULL,
};

static ssize_t dlm_attr_show(struct kobject *kobj, struct attribute *attr,
			     char *buf)
{
	struct dlm_ls *ls  = container_of(kobj, struct dlm_ls, ls_kobj);
	struct dlm_attr *a = container_of(attr, struct dlm_attr, attr);
	return a->show ? a->show(ls, buf) : 0;
}

static ssize_t dlm_attr_store(struct kobject *kobj, struct attribute *attr,
			      const char *buf, size_t len)
{
	struct dlm_ls *ls  = container_of(kobj, struct dlm_ls, ls_kobj);
	struct dlm_attr *a = container_of(attr, struct dlm_attr, attr);
	return a->store ? a->store(ls, buf, len) : len;
}

static void lockspace_kobj_release(struct kobject *k)
{
	struct dlm_ls *ls  = container_of(k, struct dlm_ls, ls_kobj);
	kfree(ls);
}

static struct sysfs_ops dlm_attr_ops = {
	.show  = dlm_attr_show,
	.store = dlm_attr_store,
};

static struct kobj_type dlm_ktype = {
	.default_attrs = dlm_attrs,
	.sysfs_ops     = &dlm_attr_ops,
	.release       = lockspace_kobj_release,
};

static struct kset *dlm_kset;

static int do_uevent(struct dlm_ls *ls, int in)
{
	int error;

	if (in)
		kobject_uevent(&ls->ls_kobj, KOBJ_ONLINE);
	else
		kobject_uevent(&ls->ls_kobj, KOBJ_OFFLINE);

	log_debug(ls, "%s the lockspace group...", in ? "joining" : "leaving");

	/* dlm_controld will see the uevent, do the necessary group management
	   and then write to sysfs to wake us */

	error = wait_event_interruptible(ls->ls_uevent_wait,
			test_and_clear_bit(LSFL_UEVENT_WAIT, &ls->ls_flags));

	log_debug(ls, "group event done %d %d", error, ls->ls_uevent_result);

	if (error)
		goto out;

	error = ls->ls_uevent_result;
 out:
	if (error)
		log_error(ls, "group %s failed %d %d", in ? "join" : "leave",
			  error, ls->ls_uevent_result);
	return error;
}


int __init dlm_lockspace_init(void)
{
	ls_count = 0;
	mutex_init(&ls_lock);
	INIT_LIST_HEAD(&lslist);
	spin_lock_init(&lslist_lock);

	dlm_kset = kset_create_and_add("dlm", NULL, kernel_kobj);
	if (!dlm_kset) {
		printk(KERN_WARNING "%s: can not create kset\n", __func__);
		return -ENOMEM;
	}
	return 0;
}

void dlm_lockspace_exit(void)
{
	kset_unregister(dlm_kset);
}

static struct dlm_ls *find_ls_to_scan(void)
{
	struct dlm_ls *ls;

	spin_lock(&lslist_lock);
	list_for_each_entry(ls, &lslist, ls_list) {
		if (time_after_eq(jiffies, ls->ls_scan_time +
					    dlm_config.ci_scan_secs * HZ)) {
			spin_unlock(&lslist_lock);
			return ls;
		}
	}
	spin_unlock(&lslist_lock);
	return NULL;
}

static int dlm_scand(void *data)
{
	struct dlm_ls *ls;
	int timeout_jiffies = dlm_config.ci_scan_secs * HZ;

	while (!kthread_should_stop()) {
		ls = find_ls_to_scan();
		if (ls) {
			if (dlm_lock_recovery_try(ls)) {
				ls->ls_scan_time = jiffies;
				dlm_scan_rsbs(ls);
				dlm_scan_timeout(ls);
				dlm_unlock_recovery(ls);
			} else {
				ls->ls_scan_time += HZ;
			}
		} else {
			schedule_timeout_interruptible(timeout_jiffies);
		}
	}
	return 0;
}

static int dlm_scand_start(void)
{
	struct task_struct *p;
	int error = 0;

	p = kthread_run(dlm_scand, NULL, "dlm_scand");
	if (IS_ERR(p))
		error = PTR_ERR(p);
	else
		scand_task = p;
	return error;
}

static void dlm_scand_stop(void)
{
	kthread_stop(scand_task);
}

struct dlm_ls *dlm_find_lockspace_global(uint32_t id)
{
	struct dlm_ls *ls;

	spin_lock(&lslist_lock);

	list_for_each_entry(ls, &lslist, ls_list) {
		if (ls->ls_global_id == id) {
			ls->ls_count++;
			goto out;
		}
	}
	ls = NULL;
 out:
	spin_unlock(&lslist_lock);
	return ls;
}

struct dlm_ls *dlm_find_lockspace_local(dlm_lockspace_t *lockspace)
{
	struct dlm_ls *ls;

	spin_lock(&lslist_lock);
	list_for_each_entry(ls, &lslist, ls_list) {
		if (ls->ls_local_handle == lockspace) {
			ls->ls_count++;
			goto out;
		}
	}
	ls = NULL;
 out:
	spin_unlock(&lslist_lock);
	return ls;
}

struct dlm_ls *dlm_find_lockspace_device(int minor)
{
	struct dlm_ls *ls;

	spin_lock(&lslist_lock);
	list_for_each_entry(ls, &lslist, ls_list) {
		if (ls->ls_device.minor == minor) {
			ls->ls_count++;
			goto out;
		}
	}
	ls = NULL;
 out:
	spin_unlock(&lslist_lock);
	return ls;
}

void dlm_put_lockspace(struct dlm_ls *ls)
{
	spin_lock(&lslist_lock);
	ls->ls_count--;
	spin_unlock(&lslist_lock);
}

static void remove_lockspace(struct dlm_ls *ls)
{
	for (;;) {
		spin_lock(&lslist_lock);
		if (ls->ls_count == 0) {
			WARN_ON(ls->ls_create_count != 0);
			list_del(&ls->ls_list);
			spin_unlock(&lslist_lock);
			return;
		}
		spin_unlock(&lslist_lock);
		ssleep(1);
	}
}

static int threads_start(void)
{
	int error;

	/* Thread which process lock requests for all lockspace's */
	error = dlm_astd_start();
	if (error) {
		log_print("cannot start dlm_astd thread %d", error);
		goto fail;
	}

	error = dlm_scand_start();
	if (error) {
		log_print("cannot start dlm_scand thread %d", error);
		goto astd_fail;
	}

	/* Thread for sending/receiving messages for all lockspace's */
	error = dlm_lowcomms_start();
	if (error) {
		log_print("cannot start dlm lowcomms %d", error);
		goto scand_fail;
	}

	return 0;

 scand_fail:
	dlm_scand_stop();
 astd_fail:
	dlm_astd_stop();
 fail:
	return error;
}

static void threads_stop(void)
{
	dlm_scand_stop();
	dlm_lowcomms_stop();
	dlm_astd_stop();
}

static int new_lockspace(char *name, int namelen, void **lockspace,
			 uint32_t flags, int lvblen)
{
	struct dlm_ls *ls;
	int i, size, error;
	int do_unreg = 0;

	if (namelen > DLM_LOCKSPACE_LEN)
		return -EINVAL;

	if (!lvblen || (lvblen % 8))
		return -EINVAL;

	if (!try_module_get(THIS_MODULE))
		return -EINVAL;

	if (!dlm_user_daemon_available()) {
		module_put(THIS_MODULE);
		return -EUNATCH;
	}

	error = 0;

	spin_lock(&lslist_lock);
	list_for_each_entry(ls, &lslist, ls_list) {
		WARN_ON(ls->ls_create_count <= 0);
		if (ls->ls_namelen != namelen)
			continue;
		if (memcmp(ls->ls_name, name, namelen))
			continue;
		if (flags & DLM_LSFL_NEWEXCL) {
			error = -EEXIST;
			break;
		}
		ls->ls_create_count++;
		module_put(THIS_MODULE);
		error = 1; /* not an error, return 0 */
		break;
	}
	spin_unlock(&lslist_lock);

	if (error < 0)
		goto out;
	if (error)
		goto ret_zero;

	error = -ENOMEM;

	ls = kzalloc(sizeof(struct dlm_ls) + namelen, GFP_KERNEL);
	if (!ls)
		goto out;
	memcpy(ls->ls_name, name, namelen);
	ls->ls_namelen = namelen;
	ls->ls_lvblen = lvblen;
	ls->ls_count = 0;
	ls->ls_flags = 0;
	ls->ls_scan_time = jiffies;

	if (flags & DLM_LSFL_TIMEWARN)
		set_bit(LSFL_TIMEWARN, &ls->ls_flags);

	if (flags & DLM_LSFL_FS)
		ls->ls_allocation = GFP_NOFS;
	else
		ls->ls_allocation = GFP_KERNEL;

	/* ls_exflags are forced to match among nodes, and we don't
	   need to require all nodes to have some flags set */
	ls->ls_exflags = (flags & ~(DLM_LSFL_TIMEWARN | DLM_LSFL_FS |
				    DLM_LSFL_NEWEXCL));

	size = dlm_config.ci_rsbtbl_size;
	ls->ls_rsbtbl_size = size;

	ls->ls_rsbtbl = kmalloc(sizeof(struct dlm_rsbtable) * size, GFP_KERNEL);
	if (!ls->ls_rsbtbl)
		goto out_lsfree;
	for (i = 0; i < size; i++) {
		INIT_LIST_HEAD(&ls->ls_rsbtbl[i].list);
		INIT_LIST_HEAD(&ls->ls_rsbtbl[i].toss);
		rwlock_init(&ls->ls_rsbtbl[i].lock);
	}

	size = dlm_config.ci_lkbtbl_size;
	ls->ls_lkbtbl_size = size;

	ls->ls_lkbtbl = kmalloc(sizeof(struct dlm_lkbtable) * size, GFP_KERNEL);
	if (!ls->ls_lkbtbl)
		goto out_rsbfree;
	for (i = 0; i < size; i++) {
		INIT_LIST_HEAD(&ls->ls_lkbtbl[i].list);
		rwlock_init(&ls->ls_lkbtbl[i].lock);
		ls->ls_lkbtbl[i].counter = 1;
	}

	size = dlm_config.ci_dirtbl_size;
	ls->ls_dirtbl_size = size;

	ls->ls_dirtbl = kmalloc(sizeof(struct dlm_dirtable) * size, GFP_KERNEL);
	if (!ls->ls_dirtbl)
		goto out_lkbfree;
	for (i = 0; i < size; i++) {
		INIT_LIST_HEAD(&ls->ls_dirtbl[i].list);
		rwlock_init(&ls->ls_dirtbl[i].lock);
	}

	INIT_LIST_HEAD(&ls->ls_waiters);
	mutex_init(&ls->ls_waiters_mutex);
	INIT_LIST_HEAD(&ls->ls_orphans);
	mutex_init(&ls->ls_orphans_mutex);
	INIT_LIST_HEAD(&ls->ls_timeout);
	mutex_init(&ls->ls_timeout_mutex);

	INIT_LIST_HEAD(&ls->ls_nodes);
	INIT_LIST_HEAD(&ls->ls_nodes_gone);
	ls->ls_num_nodes = 0;
	ls->ls_low_nodeid = 0;
	ls->ls_total_weight = 0;
	ls->ls_node_array = NULL;

	memset(&ls->ls_stub_rsb, 0, sizeof(struct dlm_rsb));
	ls->ls_stub_rsb.res_ls = ls;

	ls->ls_debug_rsb_dentry = NULL;
	ls->ls_debug_waiters_dentry = NULL;

	init_waitqueue_head(&ls->ls_uevent_wait);
	ls->ls_uevent_result = 0;
	init_completion(&ls->ls_members_done);
	ls->ls_members_result = -1;

	ls->ls_recoverd_task = NULL;
	mutex_init(&ls->ls_recoverd_active);
	spin_lock_init(&ls->ls_recover_lock);
	spin_lock_init(&ls->ls_rcom_spin);
	get_random_bytes(&ls->ls_rcom_seq, sizeof(uint64_t));
	ls->ls_recover_status = 0;
	ls->ls_recover_seq = 0;
	ls->ls_recover_args = NULL;
	init_rwsem(&ls->ls_in_recovery);
	init_rwsem(&ls->ls_recv_active);
	INIT_LIST_HEAD(&ls->ls_requestqueue);
	mutex_init(&ls->ls_requestqueue_mutex);
	mutex_init(&ls->ls_clear_proc_locks);

	ls->ls_recover_buf = kmalloc(dlm_config.ci_buffer_size, GFP_KERNEL);
	if (!ls->ls_recover_buf)
		goto out_dirfree;

	INIT_LIST_HEAD(&ls->ls_recover_list);
	spin_lock_init(&ls->ls_recover_list_lock);
	ls->ls_recover_list_count = 0;
	ls->ls_local_handle = ls;
	init_waitqueue_head(&ls->ls_wait_general);
	INIT_LIST_HEAD(&ls->ls_root_list);
	init_rwsem(&ls->ls_root_sem);

	down_write(&ls->ls_in_recovery);

	spin_lock(&lslist_lock);
	ls->ls_create_count = 1;
	list_add(&ls->ls_list, &lslist);
	spin_unlock(&lslist_lock);

	/* needs to find ls in lslist */
	error = dlm_recoverd_start(ls);
	if (error) {
		log_error(ls, "can't start dlm_recoverd %d", error);
		goto out_delist;
	}

	ls->ls_kobj.kset = dlm_kset;
	error = kobject_init_and_add(&ls->ls_kobj, &dlm_ktype, NULL,
				     "%s", ls->ls_name);
	if (error)
		goto out_stop;
	kobject_uevent(&ls->ls_kobj, KOBJ_ADD);

	/* let kobject handle freeing of ls if there's an error */
	do_unreg = 1;

	/* This uevent triggers dlm_controld in userspace to add us to the
	   group of nodes that are members of this lockspace (managed by the
	   cluster infrastructure.)  Once it's done that, it tells us who the
	   current lockspace members are (via configfs) and then tells the
	   lockspace to start running (via sysfs) in dlm_ls_start(). */

	error = do_uevent(ls, 1);
	if (error)
		goto out_stop;

	wait_for_completion(&ls->ls_members_done);
	error = ls->ls_members_result;
	if (error)
		goto out_members;

	dlm_create_debug_file(ls);

	log_debug(ls, "join complete");
 ret_zero:
	*lockspace = ls;
	return 0;

 out_members:
	do_uevent(ls, 0);
	dlm_clear_members(ls);
	kfree(ls->ls_node_array);
 out_stop:
	dlm_recoverd_stop(ls);
 out_delist:
	spin_lock(&lslist_lock);
	list_del(&ls->ls_list);
	spin_unlock(&lslist_lock);
	kfree(ls->ls_recover_buf);
 out_dirfree:
	kfree(ls->ls_dirtbl);
 out_lkbfree:
	kfree(ls->ls_lkbtbl);
 out_rsbfree:
	kfree(ls->ls_rsbtbl);
 out_lsfree:
	if (do_unreg)
		kobject_put(&ls->ls_kobj);
	else
		kfree(ls);
 out:
	module_put(THIS_MODULE);
	return error;
}

int dlm_new_lockspace(char *name, int namelen, void **lockspace,
		      uint32_t flags, int lvblen)
{
	int error = 0;

	mutex_lock(&ls_lock);
	if (!ls_count)
		error = threads_start();
	if (error)
		goto out;

	error = new_lockspace(name, namelen, lockspace, flags, lvblen);
	if (!error)
		ls_count++;
	else if (!ls_count)
		threads_stop();
 out:
	mutex_unlock(&ls_lock);
	return error;
}

/* Return 1 if the lockspace still has active remote locks,
 *        2 if the lockspace still has active local locks.
 */
static int lockspace_busy(struct dlm_ls *ls)
{
	int i, lkb_found = 0;
	struct dlm_lkb *lkb;

	/* NOTE: We check the lockidtbl here rather than the resource table.
	   This is because there may be LKBs queued as ASTs that have been
	   unlinked from their RSBs and are pending deletion once the AST has
	   been delivered */

	for (i = 0; i < ls->ls_lkbtbl_size; i++) {
		read_lock(&ls->ls_lkbtbl[i].lock);
		if (!list_empty(&ls->ls_lkbtbl[i].list)) {
			lkb_found = 1;
			list_for_each_entry(lkb, &ls->ls_lkbtbl[i].list,
					    lkb_idtbl_list) {
				if (!lkb->lkb_nodeid) {
					read_unlock(&ls->ls_lkbtbl[i].lock);
					return 2;
				}
			}
		}
		read_unlock(&ls->ls_lkbtbl[i].lock);
	}
	return lkb_found;
}

static int release_lockspace(struct dlm_ls *ls, int force)
{
	struct dlm_lkb *lkb;
	struct dlm_rsb *rsb;
	struct list_head *head;
	int i, busy, rv;

	busy = lockspace_busy(ls);

	spin_lock(&lslist_lock);
	if (ls->ls_create_count == 1) {
		if (busy > force)
			rv = -EBUSY;
		else {
			/* remove_lockspace takes ls off lslist */
			ls->ls_create_count = 0;
			rv = 0;
		}
	} else if (ls->ls_create_count > 1) {
		rv = --ls->ls_create_count;
	} else {
		rv = -EINVAL;
	}
	spin_unlock(&lslist_lock);

	if (rv) {
		log_debug(ls, "release_lockspace no remove %d", rv);
		return rv;
	}

	dlm_device_deregister(ls);

	if (force < 3 && dlm_user_daemon_available())
		do_uevent(ls, 0);

	dlm_recoverd_stop(ls);

	remove_lockspace(ls);

	dlm_delete_debug_file(ls);

	dlm_astd_suspend();

	kfree(ls->ls_recover_buf);

	/*
	 * Free direntry structs.
	 */

	dlm_dir_clear(ls);
	kfree(ls->ls_dirtbl);

	/*
	 * Free all lkb's on lkbtbl[] lists.
	 */

	for (i = 0; i < ls->ls_lkbtbl_size; i++) {
		head = &ls->ls_lkbtbl[i].list;
		while (!list_empty(head)) {
			lkb = list_entry(head->next, struct dlm_lkb,
					 lkb_idtbl_list);

			list_del(&lkb->lkb_idtbl_list);

			dlm_del_ast(lkb);

			if (lkb->lkb_lvbptr && lkb->lkb_flags & DLM_IFL_MSTCPY)
				dlm_free_lvb(lkb->lkb_lvbptr);

			dlm_free_lkb(lkb);
		}
	}
	dlm_astd_resume();

	kfree(ls->ls_lkbtbl);

	/*
	 * Free all rsb's on rsbtbl[] lists
	 */

	for (i = 0; i < ls->ls_rsbtbl_size; i++) {
		head = &ls->ls_rsbtbl[i].list;
		while (!list_empty(head)) {
			rsb = list_entry(head->next, struct dlm_rsb,
					 res_hashchain);

			list_del(&rsb->res_hashchain);
			dlm_free_rsb(rsb);
		}

		head = &ls->ls_rsbtbl[i].toss;
		while (!list_empty(head)) {
			rsb = list_entry(head->next, struct dlm_rsb,
					 res_hashchain);
			list_del(&rsb->res_hashchain);
			dlm_free_rsb(rsb);
		}
	}

	kfree(ls->ls_rsbtbl);

	/*
	 * Free structures on any other lists
	 */

	dlm_purge_requestqueue(ls);
	kfree(ls->ls_recover_args);
	dlm_clear_free_entries(ls);
	dlm_clear_members(ls);
	dlm_clear_members_gone(ls);
	kfree(ls->ls_node_array);
	log_debug(ls, "release_lockspace final free");
	kobject_put(&ls->ls_kobj);
	/* The ls structure will be freed when the kobject is done with */

	module_put(THIS_MODULE);
	return 0;
}

/*
 * Called when a system has released all its locks and is not going to use the
 * lockspace any longer.  We free everything we're managing for this lockspace.
 * Remaining nodes will go through the recovery process as if we'd died.  The
 * lockspace must continue to function as usual, participating in recoveries,
 * until this returns.
 *
 * Force has 4 possible values:
 * 0 - don't destroy locksapce if it has any LKBs
 * 1 - destroy lockspace if it has remote LKBs but not if it has local LKBs
 * 2 - destroy lockspace regardless of LKBs
 * 3 - destroy lockspace as part of a forced shutdown
 */

int dlm_release_lockspace(void *lockspace, int force)
{
	struct dlm_ls *ls;
	int error;

	ls = dlm_find_lockspace_local(lockspace);
	if (!ls)
		return -EINVAL;
	dlm_put_lockspace(ls);

	mutex_lock(&ls_lock);
	error = release_lockspace(ls, force);
	if (!error)
		ls_count--;
<<<<<<< HEAD
	else if (!ls_count)
=======
	if (!ls_count)
>>>>>>> a39c4ad1
		threads_stop();
	mutex_unlock(&ls_lock);

	return error;
}

void dlm_stop_lockspaces(void)
{
	struct dlm_ls *ls;

 restart:
	spin_lock(&lslist_lock);
	list_for_each_entry(ls, &lslist, ls_list) {
		if (!test_bit(LSFL_RUNNING, &ls->ls_flags))
			continue;
		spin_unlock(&lslist_lock);
		log_error(ls, "no userland control daemon, stopping lockspace");
		dlm_ls_stop(ls);
		goto restart;
	}
	spin_unlock(&lslist_lock);
}
<|MERGE_RESOLUTION|>--- conflicted
+++ resolved
@@ -812,11 +812,7 @@
 	error = release_lockspace(ls, force);
 	if (!error)
 		ls_count--;
-<<<<<<< HEAD
-	else if (!ls_count)
-=======
 	if (!ls_count)
->>>>>>> a39c4ad1
 		threads_stop();
 	mutex_unlock(&ls_lock);
 
