--- conflicted
+++ resolved
@@ -152,11 +152,7 @@
 
 	down_read(&nilfs->ns_segctor_sem);
 	ret = nilfs_cpfile_get_cpinfo(nilfs->ns_cpfile, posp, flags, buf,
-<<<<<<< HEAD
-				      nmembs);
-=======
 				      size, nmembs);
->>>>>>> 533ac12e
 	up_read(&nilfs->ns_segctor_sem);
 	return ret;
 }
@@ -186,12 +182,8 @@
 	int ret;
 
 	down_read(&nilfs->ns_segctor_sem);
-<<<<<<< HEAD
-	ret = nilfs_sufile_get_suinfo(nilfs->ns_sufile, *posp, buf, nmembs);
-=======
 	ret = nilfs_sufile_get_suinfo(nilfs->ns_sufile, *posp, buf, size,
 				      nmembs);
->>>>>>> 533ac12e
 	up_read(&nilfs->ns_segctor_sem);
 	return ret;
 }
@@ -221,11 +213,7 @@
 	int ret;
 
 	down_read(&nilfs->ns_segctor_sem);
-<<<<<<< HEAD
-	ret = nilfs_dat_get_vinfo(nilfs_dat_inode(nilfs), buf, nmembs);
-=======
 	ret = nilfs_dat_get_vinfo(nilfs_dat_inode(nilfs), buf, size, nmembs);
->>>>>>> 533ac12e
 	up_read(&nilfs->ns_segctor_sem);
 	return ret;
 }
@@ -448,27 +436,6 @@
 	return nmembs;
 }
 
-<<<<<<< HEAD
-static int nilfs_ioctl_free_segments(struct the_nilfs *nilfs,
-				     struct nilfs_argv *argv, void *buf)
-{
-	size_t nmembs = argv->v_nmembs;
-	struct nilfs_sb_info *sbi = nilfs->ns_writer;
-	int ret;
-
-	if (unlikely(!sbi)) {
-		/* never happens because called for a writable mount */
-		WARN_ON(1);
-		return -EROFS;
-	}
-	ret = nilfs_segctor_add_segments_to_be_freed(
-		NILFS_SC(sbi), buf, nmembs);
-
-	return (ret < 0) ? ret : nmembs;
-}
-
-=======
->>>>>>> 533ac12e
 int nilfs_ioctl_prepare_clean_segments(struct the_nilfs *nilfs,
 				       struct nilfs_argv *argv, void **kbufs)
 {
@@ -507,17 +474,6 @@
 		msg = "cannot mark copying blocks dirty";
 		goto failed;
 	}
-<<<<<<< HEAD
-	ret = nilfs_ioctl_free_segments(nilfs, &argv[4], kbufs[4]);
-	if (ret < 0) {
-		/*
-		 * can safely abort because this operation is atomic.
-		 */
-		msg = "cannot set segments to be freed";
-		goto failed;
-	}
-=======
->>>>>>> 533ac12e
 	return 0;
 
  failed:
@@ -634,11 +590,7 @@
 	if (copy_from_user(&argv, argp, sizeof(argv)))
 		return -EFAULT;
 
-<<<<<<< HEAD
-	if (argv.v_size != membsz)
-=======
 	if (argv.v_size < membsz)
->>>>>>> 533ac12e
 		return -EINVAL;
 
 	ret = nilfs_ioctl_wrap_copy(nilfs, &argv, _IOC_DIR(cmd), dofunc);
