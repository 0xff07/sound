/*
 * super.c - NILFS module and super block management.
 *
 * Copyright (C) 2005-2008 Nippon Telegraph and Telephone Corporation.
 *
 * This program is free software; you can redistribute it and/or modify
 * it under the terms of the GNU General Public License as published by
 * the Free Software Foundation; either version 2 of the License, or
 * (at your option) any later version.
 *
 * This program is distributed in the hope that it will be useful,
 * but WITHOUT ANY WARRANTY; without even the implied warranty of
 * MERCHANTABILITY or FITNESS FOR A PARTICULAR PURPOSE.  See the
 * GNU General Public License for more details.
 *
 * You should have received a copy of the GNU General Public License
 * along with this program; if not, write to the Free Software
 * Foundation, Inc., 51 Franklin St, Fifth Floor, Boston, MA  02110-1301  USA
 *
 * Written by Ryusuke Konishi <ryusuke@osrg.net>
 */
/*
 *  linux/fs/ext2/super.c
 *
 * Copyright (C) 1992, 1993, 1994, 1995
 * Remy Card (card@masi.ibp.fr)
 * Laboratoire MASI - Institut Blaise Pascal
 * Universite Pierre et Marie Curie (Paris VI)
 *
 *  from
 *
 *  linux/fs/minix/inode.c
 *
 *  Copyright (C) 1991, 1992  Linus Torvalds
 *
 *  Big-endian to little-endian byte-swapping/bitmaps by
 *        David S. Miller (davem@caip.rutgers.edu), 1995
 */

#include <linux/module.h>
#include <linux/string.h>
#include <linux/slab.h>
#include <linux/init.h>
#include <linux/blkdev.h>
#include <linux/parser.h>
#include <linux/random.h>
#include <linux/crc32.h>
#include <linux/smp_lock.h>
#include <linux/vfs.h>
#include <linux/writeback.h>
#include <linux/kobject.h>
#include <linux/exportfs.h>
#include <linux/seq_file.h>
#include <linux/mount.h>
#include "nilfs.h"
#include "mdt.h"
#include "alloc.h"
#include "page.h"
#include "cpfile.h"
#include "ifile.h"
#include "dat.h"
#include "segment.h"
#include "segbuf.h"

MODULE_AUTHOR("NTT Corp.");
MODULE_DESCRIPTION("A New Implementation of the Log-structured Filesystem "
		   "(NILFS)");
MODULE_LICENSE("GPL");

static int nilfs_remount(struct super_block *sb, int *flags, char *data);

/**
 * nilfs_error() - report failure condition on a filesystem
 *
 * nilfs_error() sets an ERROR_FS flag on the superblock as well as
 * reporting an error message.  It should be called when NILFS detects
 * incoherences or defects of meta data on disk.  As for sustainable
 * errors such as a single-shot I/O error, nilfs_warning() or the printk()
 * function should be used instead.
 *
 * The segment constructor must not call this function because it can
 * kill itself.
 */
void nilfs_error(struct super_block *sb, const char *function,
		 const char *fmt, ...)
{
	struct nilfs_sb_info *sbi = NILFS_SB(sb);
	va_list args;

	va_start(args, fmt);
	printk(KERN_CRIT "NILFS error (device %s): %s: ", sb->s_id, function);
	vprintk(fmt, args);
	printk("\n");
	va_end(args);

	if (!(sb->s_flags & MS_RDONLY)) {
		struct the_nilfs *nilfs = sbi->s_nilfs;

		if (!nilfs_test_opt(sbi, ERRORS_CONT))
			nilfs_detach_segment_constructor(sbi);

		down_write(&nilfs->ns_sem);
		if (!(nilfs->ns_mount_state & NILFS_ERROR_FS)) {
			nilfs->ns_mount_state |= NILFS_ERROR_FS;
			nilfs->ns_sbp[0]->s_state |=
				cpu_to_le16(NILFS_ERROR_FS);
			nilfs_commit_super(sbi, 1);
		}
		up_write(&nilfs->ns_sem);

		if (nilfs_test_opt(sbi, ERRORS_RO)) {
			printk(KERN_CRIT "Remounting filesystem read-only\n");
			sb->s_flags |= MS_RDONLY;
		}
	}

	if (nilfs_test_opt(sbi, ERRORS_PANIC))
		panic("NILFS (device %s): panic forced after error\n",
		      sb->s_id);
}

void nilfs_warning(struct super_block *sb, const char *function,
		   const char *fmt, ...)
{
	va_list args;

	va_start(args, fmt);
	printk(KERN_WARNING "NILFS warning (device %s): %s: ",
	       sb->s_id, function);
	vprintk(fmt, args);
	printk("\n");
	va_end(args);
}

static struct kmem_cache *nilfs_inode_cachep;

struct inode *nilfs_alloc_inode_common(struct the_nilfs *nilfs)
{
	struct nilfs_inode_info *ii;

	ii = kmem_cache_alloc(nilfs_inode_cachep, GFP_NOFS);
	if (!ii)
		return NULL;
	ii->i_bh = NULL;
	ii->i_state = 0;
	ii->vfs_inode.i_version = 1;
	nilfs_btnode_cache_init(&ii->i_btnode_cache, nilfs->ns_bdi);
	return &ii->vfs_inode;
}

struct inode *nilfs_alloc_inode(struct super_block *sb)
{
	return nilfs_alloc_inode_common(NILFS_SB(sb)->s_nilfs);
}

void nilfs_destroy_inode(struct inode *inode)
{
	kmem_cache_free(nilfs_inode_cachep, NILFS_I(inode));
}

static void init_once(void *obj)
{
	struct nilfs_inode_info *ii = obj;

	INIT_LIST_HEAD(&ii->i_dirty);
#ifdef CONFIG_NILFS_XATTR
	init_rwsem(&ii->xattr_sem);
#endif
	nilfs_btnode_cache_init_once(&ii->i_btnode_cache);
	ii->i_bmap = (struct nilfs_bmap *)&ii->i_bmap_union;
	inode_init_once(&ii->vfs_inode);
}

static int nilfs_init_inode_cache(void)
{
	nilfs_inode_cachep = kmem_cache_create("nilfs2_inode_cache",
					       sizeof(struct nilfs_inode_info),
					       0, SLAB_RECLAIM_ACCOUNT,
					       init_once);

	return (nilfs_inode_cachep == NULL) ? -ENOMEM : 0;
}

static inline void nilfs_destroy_inode_cache(void)
{
	kmem_cache_destroy(nilfs_inode_cachep);
}

static void nilfs_clear_inode(struct inode *inode)
{
	struct nilfs_inode_info *ii = NILFS_I(inode);

	/*
	 * Free resources allocated in nilfs_read_inode(), here.
	 */
	BUG_ON(!list_empty(&ii->i_dirty));
	brelse(ii->i_bh);
	ii->i_bh = NULL;

	if (test_bit(NILFS_I_BMAP, &ii->i_state))
		nilfs_bmap_clear(ii->i_bmap);

	nilfs_btnode_cache_clear(&ii->i_btnode_cache);
}

static int nilfs_sync_super(struct nilfs_sb_info *sbi, int dupsb)
{
	struct the_nilfs *nilfs = sbi->s_nilfs;
	int err;
	int barrier_done = 0;

	if (nilfs_test_opt(sbi, BARRIER)) {
		set_buffer_ordered(nilfs->ns_sbh[0]);
		barrier_done = 1;
	}
 retry:
	set_buffer_dirty(nilfs->ns_sbh[0]);
	err = sync_dirty_buffer(nilfs->ns_sbh[0]);
	if (err == -EOPNOTSUPP && barrier_done) {
		nilfs_warning(sbi->s_super, __func__,
			      "barrier-based sync failed. "
			      "disabling barriers\n");
		nilfs_clear_opt(sbi, BARRIER);
		barrier_done = 0;
		clear_buffer_ordered(nilfs->ns_sbh[0]);
		goto retry;
	}
	if (unlikely(err)) {
		printk(KERN_ERR
		       "NILFS: unable to write superblock (err=%d)\n", err);
		if (err == -EIO && nilfs->ns_sbh[1]) {
			nilfs_fall_back_super_block(nilfs);
			goto retry;
		}
	} else {
		struct nilfs_super_block *sbp = nilfs->ns_sbp[0];

		/*
		 * The latest segment becomes trailable from the position
		 * written in superblock.
		 */
		clear_nilfs_discontinued(nilfs);

		/* update GC protection for recent segments */
		if (nilfs->ns_sbh[1]) {
			sbp = NULL;
			if (dupsb) {
				set_buffer_dirty(nilfs->ns_sbh[1]);
				if (!sync_dirty_buffer(nilfs->ns_sbh[1]))
					sbp = nilfs->ns_sbp[1];
			}
		}
		if (sbp) {
			spin_lock(&nilfs->ns_last_segment_lock);
			nilfs->ns_prot_seq = le64_to_cpu(sbp->s_last_seq);
			spin_unlock(&nilfs->ns_last_segment_lock);
		}
	}

	return err;
}

int nilfs_commit_super(struct nilfs_sb_info *sbi, int dupsb)
{
	struct the_nilfs *nilfs = sbi->s_nilfs;
	struct nilfs_super_block **sbp = nilfs->ns_sbp;
	sector_t nfreeblocks;
	time_t t;
	int err;

	/* nilfs->sem must be locked by the caller. */
	if (sbp[0]->s_magic != NILFS_SUPER_MAGIC) {
		if (sbp[1] && sbp[1]->s_magic == NILFS_SUPER_MAGIC)
			nilfs_swap_super_block(nilfs);
		else {
			printk(KERN_CRIT "NILFS: superblock broke on dev %s\n",
			       sbi->s_super->s_id);
			return -EIO;
		}
	}
	err = nilfs_count_free_blocks(nilfs, &nfreeblocks);
	if (unlikely(err)) {
		printk(KERN_ERR "NILFS: failed to count free blocks\n");
		return err;
	}
	spin_lock(&nilfs->ns_last_segment_lock);
	sbp[0]->s_last_seq = cpu_to_le64(nilfs->ns_last_seq);
	sbp[0]->s_last_pseg = cpu_to_le64(nilfs->ns_last_pseg);
	sbp[0]->s_last_cno = cpu_to_le64(nilfs->ns_last_cno);
	spin_unlock(&nilfs->ns_last_segment_lock);

	t = get_seconds();
	nilfs->ns_sbwtime[0] = t;
	sbp[0]->s_free_blocks_count = cpu_to_le64(nfreeblocks);
	sbp[0]->s_wtime = cpu_to_le64(t);
	sbp[0]->s_sum = 0;
	sbp[0]->s_sum = cpu_to_le32(crc32_le(nilfs->ns_crc_seed,
					     (unsigned char *)sbp[0],
					     nilfs->ns_sbsize));
	if (dupsb && sbp[1]) {
		memcpy(sbp[1], sbp[0], nilfs->ns_sbsize);
		nilfs->ns_sbwtime[1] = t;
	}
	sbi->s_super->s_dirt = 0;
	return nilfs_sync_super(sbi, dupsb);
}

static void nilfs_put_super(struct super_block *sb)
{
	struct nilfs_sb_info *sbi = NILFS_SB(sb);
	struct the_nilfs *nilfs = sbi->s_nilfs;

	lock_kernel();

	nilfs_detach_segment_constructor(sbi);

	if (!(sb->s_flags & MS_RDONLY)) {
		down_write(&nilfs->ns_sem);
		nilfs->ns_sbp[0]->s_state = cpu_to_le16(nilfs->ns_mount_state);
		nilfs_commit_super(sbi, 1);
		up_write(&nilfs->ns_sem);
	}
	down_write(&nilfs->ns_super_sem);
	if (nilfs->ns_current == sbi)
		nilfs->ns_current = NULL;
	up_write(&nilfs->ns_super_sem);

	nilfs_detach_checkpoint(sbi);
	put_nilfs(sbi->s_nilfs);
	sbi->s_super = NULL;
	sb->s_fs_info = NULL;
	nilfs_put_sbinfo(sbi);

	unlock_kernel();
}

static int nilfs_sync_fs(struct super_block *sb, int wait)
{
	struct nilfs_sb_info *sbi = NILFS_SB(sb);
	struct the_nilfs *nilfs = sbi->s_nilfs;
	int err = 0;

	/* This function is called when super block should be written back */
	if (wait)
		err = nilfs_construct_segment(sb);

	down_write(&nilfs->ns_sem);
	if (sb->s_dirt)
		nilfs_commit_super(sbi, 1);
	up_write(&nilfs->ns_sem);

	return err;
}

int nilfs_attach_checkpoint(struct nilfs_sb_info *sbi, __u64 cno)
{
	struct the_nilfs *nilfs = sbi->s_nilfs;
	struct nilfs_checkpoint *raw_cp;
	struct buffer_head *bh_cp;
	int err;

	down_write(&nilfs->ns_super_sem);
	list_add(&sbi->s_list, &nilfs->ns_supers);
	up_write(&nilfs->ns_super_sem);

	sbi->s_ifile = nilfs_mdt_new(nilfs, sbi->s_super, NILFS_IFILE_INO);
	if (!sbi->s_ifile)
		return -ENOMEM;

	err = nilfs_palloc_init_blockgroup(sbi->s_ifile, nilfs->ns_inode_size);
	if (unlikely(err))
		goto failed;

	down_read(&nilfs->ns_segctor_sem);
	err = nilfs_cpfile_get_checkpoint(nilfs->ns_cpfile, cno, 0, &raw_cp,
					  &bh_cp);
	up_read(&nilfs->ns_segctor_sem);
	if (unlikely(err)) {
		if (err == -ENOENT || err == -EINVAL) {
			printk(KERN_ERR
			       "NILFS: Invalid checkpoint "
			       "(checkpoint number=%llu)\n",
			       (unsigned long long)cno);
			err = -EINVAL;
		}
		goto failed;
	}
	err = nilfs_read_inode_common(sbi->s_ifile, &raw_cp->cp_ifile_inode);
	if (unlikely(err))
		goto failed_bh;
	atomic_set(&sbi->s_inodes_count, le64_to_cpu(raw_cp->cp_inodes_count));
	atomic_set(&sbi->s_blocks_count, le64_to_cpu(raw_cp->cp_blocks_count));

	nilfs_cpfile_put_checkpoint(nilfs->ns_cpfile, cno, bh_cp);
	return 0;

 failed_bh:
	nilfs_cpfile_put_checkpoint(nilfs->ns_cpfile, cno, bh_cp);
 failed:
	nilfs_mdt_destroy(sbi->s_ifile);
	sbi->s_ifile = NULL;

	down_write(&nilfs->ns_super_sem);
	list_del_init(&sbi->s_list);
	up_write(&nilfs->ns_super_sem);

	return err;
}

void nilfs_detach_checkpoint(struct nilfs_sb_info *sbi)
{
	struct the_nilfs *nilfs = sbi->s_nilfs;

	nilfs_mdt_clear(sbi->s_ifile);
	nilfs_mdt_destroy(sbi->s_ifile);
	sbi->s_ifile = NULL;
	down_write(&nilfs->ns_super_sem);
	list_del_init(&sbi->s_list);
	up_write(&nilfs->ns_super_sem);
}

static int nilfs_mark_recovery_complete(struct nilfs_sb_info *sbi)
{
	struct the_nilfs *nilfs = sbi->s_nilfs;
	int err = 0;

	down_write(&nilfs->ns_sem);
	if (!(nilfs->ns_mount_state & NILFS_VALID_FS)) {
		nilfs->ns_mount_state |= NILFS_VALID_FS;
		err = nilfs_commit_super(sbi, 1);
		if (likely(!err))
			printk(KERN_INFO "NILFS: recovery complete.\n");
	}
	up_write(&nilfs->ns_sem);
	return err;
}

static int nilfs_statfs(struct dentry *dentry, struct kstatfs *buf)
{
	struct super_block *sb = dentry->d_sb;
	struct nilfs_sb_info *sbi = NILFS_SB(sb);
	struct the_nilfs *nilfs = sbi->s_nilfs;
	u64 id = huge_encode_dev(sb->s_bdev->bd_dev);
	unsigned long long blocks;
	unsigned long overhead;
	unsigned long nrsvblocks;
	sector_t nfreeblocks;
	int err;

	/*
	 * Compute all of the segment blocks
	 *
	 * The blocks before first segment and after last segment
	 * are excluded.
	 */
	blocks = nilfs->ns_blocks_per_segment * nilfs->ns_nsegments
		- nilfs->ns_first_data_block;
	nrsvblocks = nilfs->ns_nrsvsegs * nilfs->ns_blocks_per_segment;

	/*
	 * Compute the overhead
	 *
	 * When distributing meta data blocks outside semgent structure,
	 * We must count them as the overhead.
	 */
	overhead = 0;

	err = nilfs_count_free_blocks(nilfs, &nfreeblocks);
	if (unlikely(err))
		return err;

	buf->f_type = NILFS_SUPER_MAGIC;
	buf->f_bsize = sb->s_blocksize;
	buf->f_blocks = blocks - overhead;
	buf->f_bfree = nfreeblocks;
	buf->f_bavail = (buf->f_bfree >= nrsvblocks) ?
		(buf->f_bfree - nrsvblocks) : 0;
	buf->f_files = atomic_read(&sbi->s_inodes_count);
	buf->f_ffree = 0; /* nilfs_count_free_inodes(sb); */
	buf->f_namelen = NILFS_NAME_LEN;
	buf->f_fsid.val[0] = (u32)id;
	buf->f_fsid.val[1] = (u32)(id >> 32);

	return 0;
}

static int nilfs_show_options(struct seq_file *seq, struct vfsmount *vfs)
{
	struct super_block *sb = vfs->mnt_sb;
	struct nilfs_sb_info *sbi = NILFS_SB(sb);

	if (!nilfs_test_opt(sbi, BARRIER))
		seq_printf(seq, ",barrier=off");
	if (nilfs_test_opt(sbi, SNAPSHOT))
		seq_printf(seq, ",cp=%llu",
			   (unsigned long long int)sbi->s_snapshot_cno);
	if (nilfs_test_opt(sbi, ERRORS_RO))
		seq_printf(seq, ",errors=remount-ro");
	if (nilfs_test_opt(sbi, ERRORS_PANIC))
		seq_printf(seq, ",errors=panic");
	if (nilfs_test_opt(sbi, STRICT_ORDER))
		seq_printf(seq, ",order=strict");

	return 0;
}

<<<<<<< HEAD
static struct super_operations nilfs_sops = {
=======
static const struct super_operations nilfs_sops = {
>>>>>>> 94a8d5ca
	.alloc_inode    = nilfs_alloc_inode,
	.destroy_inode  = nilfs_destroy_inode,
	.dirty_inode    = nilfs_dirty_inode,
	/* .write_inode    = nilfs_write_inode, */
	/* .put_inode      = nilfs_put_inode, */
	/* .drop_inode	  = nilfs_drop_inode, */
	.delete_inode   = nilfs_delete_inode,
	.put_super      = nilfs_put_super,
	/* .write_super    = nilfs_write_super, */
	.sync_fs        = nilfs_sync_fs,
	/* .write_super_lockfs */
	/* .unlockfs */
	.statfs         = nilfs_statfs,
	.remount_fs     = nilfs_remount,
	.clear_inode    = nilfs_clear_inode,
	/* .umount_begin */
	.show_options = nilfs_show_options
};

static struct inode *
nilfs_nfs_get_inode(struct super_block *sb, u64 ino, u32 generation)
{
	struct inode *inode;

	if (ino < NILFS_FIRST_INO(sb) && ino != NILFS_ROOT_INO &&
	    ino != NILFS_SKETCH_INO)
		return ERR_PTR(-ESTALE);

	inode = nilfs_iget(sb, ino);
	if (IS_ERR(inode))
		return ERR_CAST(inode);
	if (generation && inode->i_generation != generation) {
		iput(inode);
		return ERR_PTR(-ESTALE);
	}

	return inode;
}

static struct dentry *
nilfs_fh_to_dentry(struct super_block *sb, struct fid *fid, int fh_len,
		   int fh_type)
{
	return generic_fh_to_dentry(sb, fid, fh_len, fh_type,
				    nilfs_nfs_get_inode);
}

static struct dentry *
nilfs_fh_to_parent(struct super_block *sb, struct fid *fid, int fh_len,
		   int fh_type)
{
	return generic_fh_to_parent(sb, fid, fh_len, fh_type,
				    nilfs_nfs_get_inode);
}

static const struct export_operations nilfs_export_ops = {
	.fh_to_dentry = nilfs_fh_to_dentry,
	.fh_to_parent = nilfs_fh_to_parent,
	.get_parent = nilfs_get_parent,
};

enum {
	Opt_err_cont, Opt_err_panic, Opt_err_ro,
	Opt_barrier, Opt_snapshot, Opt_order,
	Opt_err,
};

static match_table_t tokens = {
	{Opt_err_cont, "errors=continue"},
	{Opt_err_panic, "errors=panic"},
	{Opt_err_ro, "errors=remount-ro"},
	{Opt_barrier, "barrier=%s"},
	{Opt_snapshot, "cp=%u"},
	{Opt_order, "order=%s"},
	{Opt_err, NULL}
};

static int match_bool(substring_t *s, int *result)
{
	int len = s->to - s->from;

	if (strncmp(s->from, "on", len) == 0)
		*result = 1;
	else if (strncmp(s->from, "off", len) == 0)
		*result = 0;
	else
		return 1;
	return 0;
}

static int parse_options(char *options, struct super_block *sb)
{
	struct nilfs_sb_info *sbi = NILFS_SB(sb);
	char *p;
	substring_t args[MAX_OPT_ARGS];
	int option;

	if (!options)
		return 1;

	while ((p = strsep(&options, ",")) != NULL) {
		int token;
		if (!*p)
			continue;

		token = match_token(p, tokens, args);
		switch (token) {
		case Opt_barrier:
			if (match_bool(&args[0], &option))
				return 0;
			if (option)
				nilfs_set_opt(sbi, BARRIER);
			else
				nilfs_clear_opt(sbi, BARRIER);
			break;
		case Opt_order:
			if (strcmp(args[0].from, "relaxed") == 0)
				/* Ordered data semantics */
				nilfs_clear_opt(sbi, STRICT_ORDER);
			else if (strcmp(args[0].from, "strict") == 0)
				/* Strict in-order semantics */
				nilfs_set_opt(sbi, STRICT_ORDER);
			else
				return 0;
			break;
		case Opt_err_panic:
			nilfs_write_opt(sbi, ERROR_MODE, ERRORS_PANIC);
			break;
		case Opt_err_ro:
			nilfs_write_opt(sbi, ERROR_MODE, ERRORS_RO);
			break;
		case Opt_err_cont:
			nilfs_write_opt(sbi, ERROR_MODE, ERRORS_CONT);
			break;
		case Opt_snapshot:
			if (match_int(&args[0], &option) || option <= 0)
				return 0;
			if (!(sb->s_flags & MS_RDONLY))
				return 0;
			sbi->s_snapshot_cno = option;
			nilfs_set_opt(sbi, SNAPSHOT);
			break;
		default:
			printk(KERN_ERR
			       "NILFS: Unrecognized mount option \"%s\"\n", p);
			return 0;
		}
	}
	return 1;
}

static inline void
nilfs_set_default_options(struct nilfs_sb_info *sbi,
			  struct nilfs_super_block *sbp)
{
	sbi->s_mount_opt =
		NILFS_MOUNT_ERRORS_CONT | NILFS_MOUNT_BARRIER;
}

static int nilfs_setup_super(struct nilfs_sb_info *sbi)
{
	struct the_nilfs *nilfs = sbi->s_nilfs;
	struct nilfs_super_block *sbp = nilfs->ns_sbp[0];
	int max_mnt_count = le16_to_cpu(sbp->s_max_mnt_count);
	int mnt_count = le16_to_cpu(sbp->s_mnt_count);

	/* nilfs->sem must be locked by the caller. */
	if (!(nilfs->ns_mount_state & NILFS_VALID_FS)) {
		printk(KERN_WARNING "NILFS warning: mounting unchecked fs\n");
	} else if (nilfs->ns_mount_state & NILFS_ERROR_FS) {
		printk(KERN_WARNING
		       "NILFS warning: mounting fs with errors\n");
#if 0
	} else if (max_mnt_count >= 0 && mnt_count >= max_mnt_count) {
		printk(KERN_WARNING
		       "NILFS warning: maximal mount count reached\n");
#endif
	}
	if (!max_mnt_count)
		sbp->s_max_mnt_count = cpu_to_le16(NILFS_DFL_MAX_MNT_COUNT);

	sbp->s_mnt_count = cpu_to_le16(mnt_count + 1);
	sbp->s_state = cpu_to_le16(le16_to_cpu(sbp->s_state) & ~NILFS_VALID_FS);
	sbp->s_mtime = cpu_to_le64(get_seconds());
	return nilfs_commit_super(sbi, 1);
}

struct nilfs_super_block *nilfs_read_super_block(struct super_block *sb,
						 u64 pos, int blocksize,
						 struct buffer_head **pbh)
{
	unsigned long long sb_index = pos;
	unsigned long offset;

	offset = do_div(sb_index, blocksize);
	*pbh = sb_bread(sb, sb_index);
	if (!*pbh)
		return NULL;
	return (struct nilfs_super_block *)((char *)(*pbh)->b_data + offset);
}

int nilfs_store_magic_and_option(struct super_block *sb,
				 struct nilfs_super_block *sbp,
				 char *data)
{
	struct nilfs_sb_info *sbi = NILFS_SB(sb);

	sb->s_magic = le16_to_cpu(sbp->s_magic);

	/* FS independent flags */
#ifdef NILFS_ATIME_DISABLE
	sb->s_flags |= MS_NOATIME;
#endif

	nilfs_set_default_options(sbi, sbp);

	sbi->s_resuid = le16_to_cpu(sbp->s_def_resuid);
	sbi->s_resgid = le16_to_cpu(sbp->s_def_resgid);
	sbi->s_interval = le32_to_cpu(sbp->s_c_interval);
	sbi->s_watermark = le32_to_cpu(sbp->s_c_block_max);

	return !parse_options(data, sb) ? -EINVAL : 0 ;
}

/**
 * nilfs_fill_super() - initialize a super block instance
 * @sb: super_block
 * @data: mount options
 * @silent: silent mode flag
 * @nilfs: the_nilfs struct
 *
 * This function is called exclusively by nilfs->ns_mount_mutex.
 * So, the recovery process is protected from other simultaneous mounts.
 */
static int
nilfs_fill_super(struct super_block *sb, void *data, int silent,
		 struct the_nilfs *nilfs)
{
	struct nilfs_sb_info *sbi;
	struct inode *root;
	__u64 cno;
	int err;

	sbi = kzalloc(sizeof(*sbi), GFP_KERNEL);
	if (!sbi)
		return -ENOMEM;

	sb->s_fs_info = sbi;

	get_nilfs(nilfs);
	sbi->s_nilfs = nilfs;
	sbi->s_super = sb;
	atomic_set(&sbi->s_count, 1);

	err = init_nilfs(nilfs, sbi, (char *)data);
	if (err)
		goto failed_sbi;

	spin_lock_init(&sbi->s_inode_lock);
	INIT_LIST_HEAD(&sbi->s_dirty_files);
	INIT_LIST_HEAD(&sbi->s_list);

	/*
	 * Following initialization is overlapped because
	 * nilfs_sb_info structure has been cleared at the beginning.
	 * But we reserve them to keep our interest and make ready
	 * for the future change.
	 */
	get_random_bytes(&sbi->s_next_generation,
			 sizeof(sbi->s_next_generation));
	spin_lock_init(&sbi->s_next_gen_lock);

	sb->s_op = &nilfs_sops;
	sb->s_export_op = &nilfs_export_ops;
	sb->s_root = NULL;
	sb->s_time_gran = 1;

	if (!nilfs_loaded(nilfs)) {
		err = load_nilfs(nilfs, sbi);
		if (err)
			goto failed_sbi;
	}
	cno = nilfs_last_cno(nilfs);

	if (sb->s_flags & MS_RDONLY) {
		if (nilfs_test_opt(sbi, SNAPSHOT)) {
			down_read(&nilfs->ns_segctor_sem);
			err = nilfs_cpfile_is_snapshot(nilfs->ns_cpfile,
						       sbi->s_snapshot_cno);
			up_read(&nilfs->ns_segctor_sem);
			if (err < 0) {
				if (err == -ENOENT)
					err = -EINVAL;
				goto failed_sbi;
			}
			if (!err) {
				printk(KERN_ERR
				       "NILFS: The specified checkpoint is "
				       "not a snapshot "
				       "(checkpoint number=%llu).\n",
				       (unsigned long long)sbi->s_snapshot_cno);
				err = -EINVAL;
				goto failed_sbi;
			}
			cno = sbi->s_snapshot_cno;
		} else
			/* Read-only mount */
			sbi->s_snapshot_cno = cno;
	}

	err = nilfs_attach_checkpoint(sbi, cno);
	if (err) {
		printk(KERN_ERR "NILFS: error loading a checkpoint"
		       " (checkpoint number=%llu).\n", (unsigned long long)cno);
		goto failed_sbi;
	}

	if (!(sb->s_flags & MS_RDONLY)) {
		err = nilfs_attach_segment_constructor(sbi);
		if (err)
			goto failed_checkpoint;
	}

	root = nilfs_iget(sb, NILFS_ROOT_INO);
	if (IS_ERR(root)) {
		printk(KERN_ERR "NILFS: get root inode failed\n");
		err = PTR_ERR(root);
		goto failed_segctor;
	}
	if (!S_ISDIR(root->i_mode) || !root->i_blocks || !root->i_size) {
		iput(root);
		printk(KERN_ERR "NILFS: corrupt root inode.\n");
		err = -EINVAL;
		goto failed_segctor;
	}
	sb->s_root = d_alloc_root(root);
	if (!sb->s_root) {
		iput(root);
		printk(KERN_ERR "NILFS: get root dentry failed\n");
		err = -ENOMEM;
		goto failed_segctor;
	}

	if (!(sb->s_flags & MS_RDONLY)) {
		down_write(&nilfs->ns_sem);
		nilfs_setup_super(sbi);
		up_write(&nilfs->ns_sem);
	}

	err = nilfs_mark_recovery_complete(sbi);
	if (unlikely(err)) {
		printk(KERN_ERR "NILFS: recovery failed.\n");
		goto failed_root;
	}

	down_write(&nilfs->ns_super_sem);
	if (!nilfs_test_opt(sbi, SNAPSHOT))
		nilfs->ns_current = sbi;
	up_write(&nilfs->ns_super_sem);

	return 0;

 failed_root:
	dput(sb->s_root);
	sb->s_root = NULL;

 failed_segctor:
	nilfs_detach_segment_constructor(sbi);

 failed_checkpoint:
	nilfs_detach_checkpoint(sbi);

 failed_sbi:
	put_nilfs(nilfs);
	sb->s_fs_info = NULL;
	nilfs_put_sbinfo(sbi);
	return err;
}

static int nilfs_remount(struct super_block *sb, int *flags, char *data)
{
	struct nilfs_sb_info *sbi = NILFS_SB(sb);
	struct nilfs_super_block *sbp;
	struct the_nilfs *nilfs = sbi->s_nilfs;
	unsigned long old_sb_flags;
	struct nilfs_mount_options old_opts;
	int err;

	lock_kernel();

	down_write(&nilfs->ns_super_sem);
	old_sb_flags = sb->s_flags;
	old_opts.mount_opt = sbi->s_mount_opt;
	old_opts.snapshot_cno = sbi->s_snapshot_cno;

	if (!parse_options(data, sb)) {
		err = -EINVAL;
		goto restore_opts;
	}
	sb->s_flags = (sb->s_flags & ~MS_POSIXACL);

	if ((*flags & MS_RDONLY) &&
	    sbi->s_snapshot_cno != old_opts.snapshot_cno) {
		printk(KERN_WARNING "NILFS (device %s): couldn't "
		       "remount to a different snapshot. \n",
		       sb->s_id);
		err = -EINVAL;
		goto restore_opts;
	}

	if ((*flags & MS_RDONLY) == (sb->s_flags & MS_RDONLY))
		goto out;
	if (*flags & MS_RDONLY) {
		/* Shutting down the segment constructor */
		nilfs_detach_segment_constructor(sbi);
		sb->s_flags |= MS_RDONLY;

		sbi->s_snapshot_cno = nilfs_last_cno(nilfs);
		/* nilfs_set_opt(sbi, SNAPSHOT); */

		/*
		 * Remounting a valid RW partition RDONLY, so set
		 * the RDONLY flag and then mark the partition as valid again.
		 */
		down_write(&nilfs->ns_sem);
		sbp = nilfs->ns_sbp[0];
		if (!(sbp->s_state & le16_to_cpu(NILFS_VALID_FS)) &&
		    (nilfs->ns_mount_state & NILFS_VALID_FS))
			sbp->s_state = cpu_to_le16(nilfs->ns_mount_state);
		sbp->s_mtime = cpu_to_le64(get_seconds());
		nilfs_commit_super(sbi, 1);
		up_write(&nilfs->ns_sem);
	} else {
		/*
		 * Mounting a RDONLY partition read-write, so reread and
		 * store the current valid flag.  (It may have been changed
		 * by fsck since we originally mounted the partition.)
		 */
		if (nilfs->ns_current && nilfs->ns_current != sbi) {
			printk(KERN_WARNING "NILFS (device %s): couldn't "
			       "remount because an RW-mount exists.\n",
			       sb->s_id);
			err = -EBUSY;
			goto restore_opts;
		}
		if (sbi->s_snapshot_cno != nilfs_last_cno(nilfs)) {
			printk(KERN_WARNING "NILFS (device %s): couldn't "
			       "remount because the current RO-mount is not "
			       "the latest one.\n",
			       sb->s_id);
			err = -EINVAL;
			goto restore_opts;
		}
		sb->s_flags &= ~MS_RDONLY;
		nilfs_clear_opt(sbi, SNAPSHOT);
		sbi->s_snapshot_cno = 0;

		err = nilfs_attach_segment_constructor(sbi);
		if (err)
			goto restore_opts;

		down_write(&nilfs->ns_sem);
		nilfs_setup_super(sbi);
		up_write(&nilfs->ns_sem);

		nilfs->ns_current = sbi;
	}
 out:
	up_write(&nilfs->ns_super_sem);
	unlock_kernel();
	return 0;

 restore_opts:
	sb->s_flags = old_sb_flags;
	sbi->s_mount_opt = old_opts.mount_opt;
	sbi->s_snapshot_cno = old_opts.snapshot_cno;
	up_write(&nilfs->ns_super_sem);
	unlock_kernel();
	return err;
}

struct nilfs_super_data {
	struct block_device *bdev;
	struct nilfs_sb_info *sbi;
	__u64 cno;
	int flags;
};

/**
 * nilfs_identify - pre-read mount options needed to identify mount instance
 * @data: mount options
 * @sd: nilfs_super_data
 */
static int nilfs_identify(char *data, struct nilfs_super_data *sd)
{
	char *p, *options = data;
	substring_t args[MAX_OPT_ARGS];
	int option, token;
	int ret = 0;

	do {
		p = strsep(&options, ",");
		if (p != NULL && *p) {
			token = match_token(p, tokens, args);
			if (token == Opt_snapshot) {
				if (!(sd->flags & MS_RDONLY))
					ret++;
				else {
					ret = match_int(&args[0], &option);
					if (!ret) {
						if (option > 0)
							sd->cno = option;
						else
							ret++;
					}
				}
			}
			if (ret)
				printk(KERN_ERR
				       "NILFS: invalid mount option: %s\n", p);
		}
		if (!options)
			break;
		BUG_ON(options == data);
		*(options - 1) = ',';
	} while (!ret);
	return ret;
}

static int nilfs_set_bdev_super(struct super_block *s, void *data)
{
	struct nilfs_super_data *sd = data;

	s->s_bdev = sd->bdev;
	s->s_dev = s->s_bdev->bd_dev;
	return 0;
}

static int nilfs_test_bdev_super(struct super_block *s, void *data)
{
	struct nilfs_super_data *sd = data;

	return sd->sbi && s->s_fs_info == (void *)sd->sbi;
}

static int
nilfs_get_sb(struct file_system_type *fs_type, int flags,
	     const char *dev_name, void *data, struct vfsmount *mnt)
{
	struct nilfs_super_data sd;
	struct super_block *s;
	struct the_nilfs *nilfs;
	int err, need_to_close = 1;

	sd.bdev = open_bdev_exclusive(dev_name, flags, fs_type);
	if (IS_ERR(sd.bdev))
		return PTR_ERR(sd.bdev);

	/*
	 * To get mount instance using sget() vfs-routine, NILFS needs
	 * much more information than normal filesystems to identify mount
	 * instance.  For snapshot mounts, not only a mount type (ro-mount
	 * or rw-mount) but also a checkpoint number is required.
	 */
	sd.cno = 0;
	sd.flags = flags;
	if (nilfs_identify((char *)data, &sd)) {
		err = -EINVAL;
		goto failed;
	}

	nilfs = find_or_create_nilfs(sd.bdev);
	if (!nilfs) {
		err = -ENOMEM;
		goto failed;
	}

	mutex_lock(&nilfs->ns_mount_mutex);

	if (!sd.cno) {
		/*
		 * Check if an exclusive mount exists or not.
		 * Snapshot mounts coexist with a current mount
		 * (i.e. rw-mount or ro-mount), whereas rw-mount and
		 * ro-mount are mutually exclusive.
		 */
		down_read(&nilfs->ns_super_sem);
		if (nilfs->ns_current &&
		    ((nilfs->ns_current->s_super->s_flags ^ flags)
		     & MS_RDONLY)) {
			up_read(&nilfs->ns_super_sem);
			err = -EBUSY;
			goto failed_unlock;
		}
		up_read(&nilfs->ns_super_sem);
	}

	/*
	 * Find existing nilfs_sb_info struct
	 */
	sd.sbi = nilfs_find_sbinfo(nilfs, !(flags & MS_RDONLY), sd.cno);

	/*
	 * Get super block instance holding the nilfs_sb_info struct.
	 * A new instance is allocated if no existing mount is present or
	 * existing instance has been unmounted.
	 */
	s = sget(fs_type, nilfs_test_bdev_super, nilfs_set_bdev_super, &sd);
	if (sd.sbi)
		nilfs_put_sbinfo(sd.sbi);

	if (IS_ERR(s)) {
		err = PTR_ERR(s);
		goto failed_unlock;
	}

	if (!s->s_root) {
		char b[BDEVNAME_SIZE];

		/* New superblock instance created */
		s->s_flags = flags;
		strlcpy(s->s_id, bdevname(sd.bdev, b), sizeof(s->s_id));
		sb_set_blocksize(s, block_size(sd.bdev));

		err = nilfs_fill_super(s, data, flags & MS_VERBOSE, nilfs);
		if (err)
			goto cancel_new;

		s->s_flags |= MS_ACTIVE;
		need_to_close = 0;
	}

	mutex_unlock(&nilfs->ns_mount_mutex);
	put_nilfs(nilfs);
	if (need_to_close)
		close_bdev_exclusive(sd.bdev, flags);
	simple_set_mnt(mnt, s);
	return 0;

 failed_unlock:
	mutex_unlock(&nilfs->ns_mount_mutex);
	put_nilfs(nilfs);
 failed:
	close_bdev_exclusive(sd.bdev, flags);

	return err;

 cancel_new:
	/* Abandoning the newly allocated superblock */
	mutex_unlock(&nilfs->ns_mount_mutex);
	put_nilfs(nilfs);
	up_write(&s->s_umount);
	deactivate_super(s);
	/*
	 * deactivate_super() invokes close_bdev_exclusive().
	 * We must finish all post-cleaning before this call;
	 * put_nilfs() needs the block device.
	 */
	return err;
}

struct file_system_type nilfs_fs_type = {
	.owner    = THIS_MODULE,
	.name     = "nilfs2",
	.get_sb   = nilfs_get_sb,
	.kill_sb  = kill_block_super,
	.fs_flags = FS_REQUIRES_DEV,
};

static int __init init_nilfs_fs(void)
{
	int err;

	err = nilfs_init_inode_cache();
	if (err)
		goto failed;

	err = nilfs_init_transaction_cache();
	if (err)
		goto failed_inode_cache;

	err = nilfs_init_segbuf_cache();
	if (err)
		goto failed_transaction_cache;

	err = nilfs_btree_path_cache_init();
	if (err)
		goto failed_segbuf_cache;

	err = register_filesystem(&nilfs_fs_type);
	if (err)
		goto failed_btree_path_cache;

	return 0;

 failed_btree_path_cache:
	nilfs_btree_path_cache_destroy();

 failed_segbuf_cache:
	nilfs_destroy_segbuf_cache();

 failed_transaction_cache:
	nilfs_destroy_transaction_cache();

 failed_inode_cache:
	nilfs_destroy_inode_cache();

 failed:
	return err;
}

static void __exit exit_nilfs_fs(void)
{
	nilfs_destroy_segbuf_cache();
	nilfs_destroy_transaction_cache();
	nilfs_destroy_inode_cache();
	nilfs_btree_path_cache_destroy();
	unregister_filesystem(&nilfs_fs_type);
}

module_init(init_nilfs_fs)
module_exit(exit_nilfs_fs)<|MERGE_RESOLUTION|>--- conflicted
+++ resolved
@@ -504,11 +504,7 @@
 	return 0;
 }
 
-<<<<<<< HEAD
-static struct super_operations nilfs_sops = {
-=======
 static const struct super_operations nilfs_sops = {
->>>>>>> 94a8d5ca
 	.alloc_inode    = nilfs_alloc_inode,
 	.destroy_inode  = nilfs_destroy_inode,
 	.dirty_inode    = nilfs_dirty_inode,
