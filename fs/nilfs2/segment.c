--- conflicted
+++ resolved
@@ -2546,10 +2546,7 @@
 	err = nilfs_init_gcdat_inode(nilfs);
 	if (unlikely(err))
 		goto out_unlock;
-<<<<<<< HEAD
-=======
-
->>>>>>> 533ac12e
+
 	err = nilfs_ioctl_prepare_clean_segments(nilfs, argv, kbufs);
 	if (unlikely(err))
 		goto out_unlock;
