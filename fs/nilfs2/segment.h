--- conflicted
+++ resolved
@@ -227,13 +227,6 @@
 extern void nilfs_flush_segment(struct super_block *, ino_t);
 extern int nilfs_clean_segments(struct super_block *, struct nilfs_argv *,
 				void **);
-<<<<<<< HEAD
-
-extern int nilfs_segctor_add_segments_to_be_freed(struct nilfs_sc_info *,
-						  __u64 *, size_t);
-extern void nilfs_segctor_clear_segments_to_be_freed(struct nilfs_sc_info *);
-=======
->>>>>>> 533ac12e
 
 extern int nilfs_attach_segment_constructor(struct nilfs_sb_info *);
 extern void nilfs_detach_segment_constructor(struct nilfs_sb_info *);
