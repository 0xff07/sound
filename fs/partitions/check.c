--- conflicted
+++ resolved
@@ -377,21 +377,12 @@
 		snprintf(pdev->bus_id, BUS_ID_SIZE, "%sp%d", dname, partno);
 	else
 		snprintf(pdev->bus_id, BUS_ID_SIZE, "%s%d", dname, partno);
-<<<<<<< HEAD
 
 	device_initialize(pdev);
 	pdev->class = &block_class;
 	pdev->type = &part_type;
 	pdev->parent = ddev;
 
-=======
-
-	device_initialize(pdev);
-	pdev->class = &block_class;
-	pdev->type = &part_type;
-	pdev->parent = ddev;
-
->>>>>>> 2e532d68
 	err = blk_alloc_devt(p, &devt);
 	if (err)
 		goto out_free;
@@ -530,7 +521,6 @@
 
 	/* tell userspace that the media / partition table may have changed */
 	kobject_uevent(&disk_to_dev(disk)->kobj, KOBJ_CHANGE);
-<<<<<<< HEAD
 
 	/* Detect the highest partition number and preallocate
 	 * disk->part_tbl.  This is an optimization and not strictly
@@ -542,19 +532,6 @@
 
 	disk_expand_part_tbl(disk, highest);
 
-=======
-
-	/* Detect the highest partition number and preallocate
-	 * disk->part_tbl.  This is an optimization and not strictly
-	 * necessary.
-	 */
-	for (p = 1, highest = 0; p < state->limit; p++)
-		if (state->parts[p].size)
-			highest = p;
-
-	disk_expand_part_tbl(disk, highest);
-
->>>>>>> 2e532d68
 	/* add partitions */
 	for (p = 1; p < state->limit; p++) {
 		sector_t size = state->parts[p].size;
