--- conflicted
+++ resolved
@@ -348,13 +348,8 @@
 static DEVICE_ATTR(whole_disk, S_IRUSR | S_IRGRP | S_IROTH,
 		   whole_disk_show, NULL);
 
-<<<<<<< HEAD
-int add_partition(struct gendisk *disk, int partno,
-		  sector_t start, sector_t len, int flags)
-=======
 struct hd_struct *add_partition(struct gendisk *disk, int partno,
 				sector_t start, sector_t len, int flags)
->>>>>>> c0193f39
 {
 	struct hd_struct *p;
 	dev_t devt = MKDEV(0, 0);
@@ -366,19 +361,11 @@
 
 	err = disk_expand_part_tbl(disk, partno);
 	if (err)
-<<<<<<< HEAD
-		return err;
-	ptbl = disk->part_tbl;
-
-	if (ptbl->part[partno])
-		return -EBUSY;
-=======
 		return ERR_PTR(err);
 	ptbl = disk->part_tbl;
 
 	if (ptbl->part[partno])
 		return ERR_PTR(-EBUSY);
->>>>>>> c0193f39
 
 	p = kzalloc(sizeof(*p), GFP_KERNEL);
 	if (!p)
@@ -408,11 +395,7 @@
 
 	err = blk_alloc_devt(p, &devt);
 	if (err)
-<<<<<<< HEAD
-		goto out_free;
-=======
 		goto out_free_stats;
->>>>>>> c0193f39
 	pdev->devt = devt;
 
 	/* delay uevent until 'holders' subdir is created */
@@ -443,28 +426,18 @@
 
 	return p;
 
-<<<<<<< HEAD
-out_free:
-	kfree(p);
-	return err;
-=======
 out_free_stats:
 	free_part_stats(p);
 out_free:
 	kfree(p);
 	return ERR_PTR(err);
->>>>>>> c0193f39
 out_del:
 	kobject_put(p->holder_dir);
 	device_del(pdev);
 out_put:
 	put_device(pdev);
 	blk_free_devt(devt);
-<<<<<<< HEAD
-	return err;
-=======
 	return ERR_PTR(err);
->>>>>>> c0193f39
 }
 
 /* Not exported, helper to add_disk(). */
