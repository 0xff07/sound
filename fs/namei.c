/*
 *  linux/fs/namei.c
 *
 *  Copyright (C) 1991, 1992  Linus Torvalds
 */

/*
 * Some corrections by tytso.
 */

/* [Feb 1997 T. Schoebel-Theuer] Complete rewrite of the pathname
 * lookup logic.
 */
/* [Feb-Apr 2000, AV] Rewrite to the new namespace architecture.
 */

#include <linux/init.h>
#include <linux/module.h>
#include <linux/slab.h>
#include <linux/fs.h>
#include <linux/namei.h>
#include <linux/pagemap.h>
#include <linux/fsnotify.h>
#include <linux/personality.h>
#include <linux/security.h>
#include <linux/ima.h>
#include <linux/syscalls.h>
#include <linux/mount.h>
#include <linux/audit.h>
#include <linux/capability.h>
#include <linux/file.h>
#include <linux/fcntl.h>
#include <linux/device_cgroup.h>
#include <linux/fs_struct.h>
#include <asm/uaccess.h>

#include "internal.h"

/* [Feb-1997 T. Schoebel-Theuer]
 * Fundamental changes in the pathname lookup mechanisms (namei)
 * were necessary because of omirr.  The reason is that omirr needs
 * to know the _real_ pathname, not the user-supplied one, in case
 * of symlinks (and also when transname replacements occur).
 *
 * The new code replaces the old recursive symlink resolution with
 * an iterative one (in case of non-nested symlink chains).  It does
 * this with calls to <fs>_follow_link().
 * As a side effect, dir_namei(), _namei() and follow_link() are now 
 * replaced with a single function lookup_dentry() that can handle all 
 * the special cases of the former code.
 *
 * With the new dcache, the pathname is stored at each inode, at least as
 * long as the refcount of the inode is positive.  As a side effect, the
 * size of the dcache depends on the inode cache and thus is dynamic.
 *
 * [29-Apr-1998 C. Scott Ananian] Updated above description of symlink
 * resolution to correspond with current state of the code.
 *
 * Note that the symlink resolution is not *completely* iterative.
 * There is still a significant amount of tail- and mid- recursion in
 * the algorithm.  Also, note that <fs>_readlink() is not used in
 * lookup_dentry(): lookup_dentry() on the result of <fs>_readlink()
 * may return different results than <fs>_follow_link().  Many virtual
 * filesystems (including /proc) exhibit this behavior.
 */

/* [24-Feb-97 T. Schoebel-Theuer] Side effects caused by new implementation:
 * New symlink semantics: when open() is called with flags O_CREAT | O_EXCL
 * and the name already exists in form of a symlink, try to create the new
 * name indicated by the symlink. The old code always complained that the
 * name already exists, due to not following the symlink even if its target
 * is nonexistent.  The new semantics affects also mknod() and link() when
 * the name is a symlink pointing to a non-existant name.
 *
 * I don't know which semantics is the right one, since I have no access
 * to standards. But I found by trial that HP-UX 9.0 has the full "new"
 * semantics implemented, while SunOS 4.1.1 and Solaris (SunOS 5.4) have the
 * "old" one. Personally, I think the new semantics is much more logical.
 * Note that "ln old new" where "new" is a symlink pointing to a non-existing
 * file does succeed in both HP-UX and SunOs, but not in Solaris
 * and in the old Linux semantics.
 */

/* [16-Dec-97 Kevin Buhr] For security reasons, we change some symlink
 * semantics.  See the comments in "open_namei" and "do_link" below.
 *
 * [10-Sep-98 Alan Modra] Another symlink change.
 */

/* [Feb-Apr 2000 AV] Complete rewrite. Rules for symlinks:
 *	inside the path - always follow.
 *	in the last component in creation/removal/renaming - never follow.
 *	if LOOKUP_FOLLOW passed - follow.
 *	if the pathname has trailing slashes - follow.
 *	otherwise - don't follow.
 * (applied in that order).
 *
 * [Jun 2000 AV] Inconsistent behaviour of open() in case if flags==O_CREAT
 * restored for 2.4. This is the last surviving part of old 4.2BSD bug.
 * During the 2.4 we need to fix the userland stuff depending on it -
 * hopefully we will be able to get rid of that wart in 2.5. So far only
 * XEmacs seems to be relying on it...
 */
/*
 * [Sep 2001 AV] Single-semaphore locking scheme (kudos to David Holland)
 * implemented.  Let's see if raised priority of ->s_vfs_rename_mutex gives
 * any extra contention...
 */

/* In order to reduce some races, while at the same time doing additional
 * checking and hopefully speeding things up, we copy filenames to the
 * kernel data space before using them..
 *
 * POSIX.1 2.4: an empty pathname is invalid (ENOENT).
 * PATH_MAX includes the nul terminator --RR.
 */
static int do_getname(const char __user *filename, char *page)
{
	int retval;
	unsigned long len = PATH_MAX;

	if (!segment_eq(get_fs(), KERNEL_DS)) {
		if ((unsigned long) filename >= TASK_SIZE)
			return -EFAULT;
		if (TASK_SIZE - (unsigned long) filename < PATH_MAX)
			len = TASK_SIZE - (unsigned long) filename;
	}

	retval = strncpy_from_user(page, filename, len);
	if (retval > 0) {
		if (retval < len)
			return 0;
		return -ENAMETOOLONG;
	} else if (!retval)
		retval = -ENOENT;
	return retval;
}

char * getname(const char __user * filename)
{
	char *tmp, *result;

	result = ERR_PTR(-ENOMEM);
	tmp = __getname();
	if (tmp)  {
		int retval = do_getname(filename, tmp);

		result = tmp;
		if (retval < 0) {
			__putname(tmp);
			result = ERR_PTR(retval);
		}
	}
	audit_getname(result);
	return result;
}

#ifdef CONFIG_AUDITSYSCALL
void putname(const char *name)
{
	if (unlikely(!audit_dummy_context()))
		audit_putname(name);
	else
		__putname(name);
}
EXPORT_SYMBOL(putname);
#endif

/*
 * This does basic POSIX ACL permission checking
 */
static int acl_permission_check(struct inode *inode, int mask,
		int (*check_acl)(struct inode *inode, int mask))
{
	umode_t			mode = inode->i_mode;

	mask &= MAY_READ | MAY_WRITE | MAY_EXEC;

	if (current_fsuid() == inode->i_uid)
		mode >>= 6;
	else {
		if (IS_POSIXACL(inode) && (mode & S_IRWXG) && check_acl) {
			int error = check_acl(inode, mask);
			if (error != -EAGAIN)
				return error;
		}

		if (in_group_p(inode->i_gid))
			mode >>= 3;
	}

	/*
	 * If the DACs are ok we don't need any capability check.
	 */
	if ((mask & ~mode) == 0)
		return 0;
	return -EACCES;
}

/**
 * generic_permission  -  check for access rights on a Posix-like filesystem
 * @inode:	inode to check access rights for
 * @mask:	right to check for (%MAY_READ, %MAY_WRITE, %MAY_EXEC)
 * @check_acl:	optional callback to check for Posix ACLs
 *
 * Used to check for read/write/execute permissions on a file.
 * We use "fsuid" for this, letting us set arbitrary permissions
 * for filesystem access without changing the "normal" uids which
 * are used for other things..
 */
int generic_permission(struct inode *inode, int mask,
		int (*check_acl)(struct inode *inode, int mask))
{
	int ret;

	/*
	 * Do the basic POSIX ACL permission checks.
	 */
	ret = acl_permission_check(inode, mask, check_acl);
	if (ret != -EACCES)
		return ret;

	/*
	 * Read/write DACs are always overridable.
	 * Executable DACs are overridable if at least one exec bit is set.
	 */
	if (!(mask & MAY_EXEC) || execute_ok(inode))
		if (capable(CAP_DAC_OVERRIDE))
			return 0;

	/*
	 * Searching includes executable on directories, else just read.
	 */
	mask &= MAY_READ | MAY_WRITE | MAY_EXEC;
	if (mask == MAY_READ || (S_ISDIR(inode->i_mode) && !(mask & MAY_WRITE)))
		if (capable(CAP_DAC_READ_SEARCH))
			return 0;

	return -EACCES;
}

/**
 * inode_permission  -  check for access rights to a given inode
 * @inode:	inode to check permission on
 * @mask:	right to check for (%MAY_READ, %MAY_WRITE, %MAY_EXEC)
 *
 * Used to check for read/write/execute permissions on an inode.
 * We use "fsuid" for this, letting us set arbitrary permissions
 * for filesystem access without changing the "normal" uids which
 * are used for other things.
 */
int inode_permission(struct inode *inode, int mask)
{
	int retval;

	if (mask & MAY_WRITE) {
		umode_t mode = inode->i_mode;

		/*
		 * Nobody gets write access to a read-only fs.
		 */
		if (IS_RDONLY(inode) &&
		    (S_ISREG(mode) || S_ISDIR(mode) || S_ISLNK(mode)))
			return -EROFS;

		/*
		 * Nobody gets write access to an immutable file.
		 */
		if (IS_IMMUTABLE(inode))
			return -EACCES;
	}

	if (inode->i_op->permission)
		retval = inode->i_op->permission(inode, mask);
	else
		retval = generic_permission(inode, mask, inode->i_op->check_acl);

	if (retval)
		return retval;

	retval = devcgroup_inode_permission(inode, mask);
	if (retval)
		return retval;

	return security_inode_permission(inode,
			mask & (MAY_READ|MAY_WRITE|MAY_EXEC|MAY_APPEND));
}

/**
 * file_permission  -  check for additional access rights to a given file
 * @file:	file to check access rights for
 * @mask:	right to check for (%MAY_READ, %MAY_WRITE, %MAY_EXEC)
 *
 * Used to check for read/write/execute permissions on an already opened
 * file.
 *
 * Note:
 *	Do not use this function in new code.  All access checks should
 *	be done using inode_permission().
 */
int file_permission(struct file *file, int mask)
{
	return inode_permission(file->f_path.dentry->d_inode, mask);
}

/*
 * get_write_access() gets write permission for a file.
 * put_write_access() releases this write permission.
 * This is used for regular files.
 * We cannot support write (and maybe mmap read-write shared) accesses and
 * MAP_DENYWRITE mmappings simultaneously. The i_writecount field of an inode
 * can have the following values:
 * 0: no writers, no VM_DENYWRITE mappings
 * < 0: (-i_writecount) vm_area_structs with VM_DENYWRITE set exist
 * > 0: (i_writecount) users are writing to the file.
 *
 * Normally we operate on that counter with atomic_{inc,dec} and it's safe
 * except for the cases where we don't hold i_writecount yet. Then we need to
 * use {get,deny}_write_access() - these functions check the sign and refuse
 * to do the change if sign is wrong. Exclusion between them is provided by
 * the inode->i_lock spinlock.
 */

int get_write_access(struct inode * inode)
{
	spin_lock(&inode->i_lock);
	if (atomic_read(&inode->i_writecount) < 0) {
		spin_unlock(&inode->i_lock);
		return -ETXTBSY;
	}
	atomic_inc(&inode->i_writecount);
	spin_unlock(&inode->i_lock);

	return 0;
}

int deny_write_access(struct file * file)
{
	struct inode *inode = file->f_path.dentry->d_inode;

	spin_lock(&inode->i_lock);
	if (atomic_read(&inode->i_writecount) > 0) {
		spin_unlock(&inode->i_lock);
		return -ETXTBSY;
	}
	atomic_dec(&inode->i_writecount);
	spin_unlock(&inode->i_lock);

	return 0;
}

/**
 * path_get - get a reference to a path
 * @path: path to get the reference to
 *
 * Given a path increment the reference count to the dentry and the vfsmount.
 */
void path_get(struct path *path)
{
	mntget(path->mnt);
	dget(path->dentry);
}
EXPORT_SYMBOL(path_get);

/**
 * path_put - put a reference to a path
 * @path: path to put the reference to
 *
 * Given a path decrement the reference count to the dentry and the vfsmount.
 */
void path_put(struct path *path)
{
	dput(path->dentry);
	mntput(path->mnt);
}
EXPORT_SYMBOL(path_put);

/**
 * release_open_intent - free up open intent resources
 * @nd: pointer to nameidata
 */
void release_open_intent(struct nameidata *nd)
{
	if (nd->intent.open.file->f_path.dentry == NULL)
		put_filp(nd->intent.open.file);
	else
		fput(nd->intent.open.file);
}

static inline struct dentry *
do_revalidate(struct dentry *dentry, struct nameidata *nd)
{
	int status = dentry->d_op->d_revalidate(dentry, nd);
	if (unlikely(status <= 0)) {
		/*
		 * The dentry failed validation.
		 * If d_revalidate returned 0 attempt to invalidate
		 * the dentry otherwise d_revalidate is asking us
		 * to return a fail status.
		 */
		if (!status) {
			if (!d_invalidate(dentry)) {
				dput(dentry);
				dentry = NULL;
			}
		} else {
			dput(dentry);
			dentry = ERR_PTR(status);
		}
	}
	return dentry;
}

/*
 * force_reval_path - force revalidation of a dentry
 *
 * In some situations the path walking code will trust dentries without
 * revalidating them. This causes problems for filesystems that depend on
 * d_revalidate to handle file opens (e.g. NFSv4). When FS_REVAL_DOT is set
 * (which indicates that it's possible for the dentry to go stale), force
 * a d_revalidate call before proceeding.
 *
 * Returns 0 if the revalidation was successful. If the revalidation fails,
 * either return the error returned by d_revalidate or -ESTALE if the
 * revalidation it just returned 0. If d_revalidate returns 0, we attempt to
 * invalidate the dentry. It's up to the caller to handle putting references
 * to the path if necessary.
 */
static int
force_reval_path(struct path *path, struct nameidata *nd)
{
	int status;
	struct dentry *dentry = path->dentry;

	/*
	 * only check on filesystems where it's possible for the dentry to
	 * become stale. It's assumed that if this flag is set then the
	 * d_revalidate op will also be defined.
	 */
	if (!(dentry->d_sb->s_type->fs_flags & FS_REVAL_DOT))
		return 0;

	status = dentry->d_op->d_revalidate(dentry, nd);
	if (status > 0)
		return 0;

	if (!status) {
		d_invalidate(dentry);
		status = -ESTALE;
	}
	return status;
}

/*
 * Short-cut version of permission(), for calling on directories
 * during pathname resolution.  Combines parts of permission()
 * and generic_permission(), and tests ONLY for MAY_EXEC permission.
 *
 * If appropriate, check DAC only.  If not appropriate, or
 * short-cut DAC fails, then call ->permission() to do more
 * complete permission check.
 */
static int exec_permission(struct inode *inode)
{
	int ret;

	if (inode->i_op->permission) {
		ret = inode->i_op->permission(inode, MAY_EXEC);
		if (!ret)
			goto ok;
		return ret;
	}
	ret = acl_permission_check(inode, MAY_EXEC, inode->i_op->check_acl);
	if (!ret)
		goto ok;

	if (capable(CAP_DAC_OVERRIDE) || capable(CAP_DAC_READ_SEARCH))
		goto ok;

	return ret;
ok:
	return security_inode_permission(inode, MAY_EXEC);
}

static __always_inline void set_root(struct nameidata *nd)
{
	if (!nd->root.mnt) {
		struct fs_struct *fs = current->fs;
		read_lock(&fs->lock);
		nd->root = fs->root;
		path_get(&nd->root);
		read_unlock(&fs->lock);
	}
}

static int link_path_walk(const char *, struct nameidata *);

static __always_inline int __vfs_follow_link(struct nameidata *nd, const char *link)
{
	if (IS_ERR(link))
		goto fail;

	if (*link == '/') {
		set_root(nd);
		path_put(&nd->path);
		nd->path = nd->root;
		path_get(&nd->root);
	}

	return link_path_walk(link, nd);
fail:
	path_put(&nd->path);
	return PTR_ERR(link);
}

static void path_put_conditional(struct path *path, struct nameidata *nd)
{
	dput(path->dentry);
	if (path->mnt != nd->path.mnt)
		mntput(path->mnt);
}

static inline void path_to_nameidata(struct path *path, struct nameidata *nd)
{
	dput(nd->path.dentry);
	if (nd->path.mnt != path->mnt)
		mntput(nd->path.mnt);
	nd->path.mnt = path->mnt;
	nd->path.dentry = path->dentry;
}

static __always_inline int
__do_follow_link(struct path *path, struct nameidata *nd, void **p)
{
	int error;
	struct dentry *dentry = path->dentry;

	touch_atime(path->mnt, dentry);
	nd_set_link(nd, NULL);

	if (path->mnt != nd->path.mnt) {
		path_to_nameidata(path, nd);
		dget(dentry);
	}
	mntget(path->mnt);
	nd->last_type = LAST_BIND;
<<<<<<< HEAD
	cookie = dentry->d_inode->i_op->follow_link(dentry, nd);
	error = PTR_ERR(cookie);
	if (!IS_ERR(cookie)) {
=======
	*p = dentry->d_inode->i_op->follow_link(dentry, nd);
	error = PTR_ERR(*p);
	if (!IS_ERR(*p)) {
>>>>>>> 55c63bd2
		char *s = nd_get_link(nd);
		error = 0;
		if (s)
			error = __vfs_follow_link(nd, s);
		else if (nd->last_type == LAST_BIND) {
			error = force_reval_path(&nd->path, nd);
			if (error)
				path_put(&nd->path);
		}
	}
	return error;
}

/*
 * This limits recursive symlink follows to 8, while
 * limiting consecutive symlinks to 40.
 *
 * Without that kind of total limit, nasty chains of consecutive
 * symlinks can cause almost arbitrarily long lookups. 
 */
static inline int do_follow_link(struct path *path, struct nameidata *nd)
{
	void *cookie;
	int err = -ELOOP;
	if (current->link_count >= MAX_NESTED_LINKS)
		goto loop;
	if (current->total_link_count >= 40)
		goto loop;
	BUG_ON(nd->depth >= MAX_NESTED_LINKS);
	cond_resched();
	err = security_inode_follow_link(path->dentry, nd);
	if (err)
		goto loop;
	current->link_count++;
	current->total_link_count++;
	nd->depth++;
	err = __do_follow_link(path, nd, &cookie);
	if (!IS_ERR(cookie) && path->dentry->d_inode->i_op->put_link)
		path->dentry->d_inode->i_op->put_link(path->dentry, nd, cookie);
	path_put(path);
	current->link_count--;
	nd->depth--;
	return err;
loop:
	path_put_conditional(path, nd);
	path_put(&nd->path);
	return err;
}

int follow_up(struct path *path)
{
	struct vfsmount *parent;
	struct dentry *mountpoint;
	spin_lock(&vfsmount_lock);
	parent = path->mnt->mnt_parent;
	if (parent == path->mnt) {
		spin_unlock(&vfsmount_lock);
		return 0;
	}
	mntget(parent);
	mountpoint = dget(path->mnt->mnt_mountpoint);
	spin_unlock(&vfsmount_lock);
	dput(path->dentry);
	path->dentry = mountpoint;
	mntput(path->mnt);
	path->mnt = parent;
	return 1;
}

/* no need for dcache_lock, as serialization is taken care in
 * namespace.c
 */
static int __follow_mount(struct path *path)
{
	int res = 0;
	while (d_mountpoint(path->dentry)) {
		struct vfsmount *mounted = lookup_mnt(path);
		if (!mounted)
			break;
		dput(path->dentry);
		if (res)
			mntput(path->mnt);
		path->mnt = mounted;
		path->dentry = dget(mounted->mnt_root);
		res = 1;
	}
	return res;
}

static void follow_mount(struct path *path)
{
	while (d_mountpoint(path->dentry)) {
		struct vfsmount *mounted = lookup_mnt(path);
		if (!mounted)
			break;
		dput(path->dentry);
		mntput(path->mnt);
		path->mnt = mounted;
		path->dentry = dget(mounted->mnt_root);
	}
}

/* no need for dcache_lock, as serialization is taken care in
 * namespace.c
 */
int follow_down(struct path *path)
{
	struct vfsmount *mounted;

	mounted = lookup_mnt(path);
	if (mounted) {
		dput(path->dentry);
		mntput(path->mnt);
		path->mnt = mounted;
		path->dentry = dget(mounted->mnt_root);
		return 1;
	}
	return 0;
}

static __always_inline void follow_dotdot(struct nameidata *nd)
{
	set_root(nd);

	while(1) {
		struct dentry *old = nd->path.dentry;

		if (nd->path.dentry == nd->root.dentry &&
		    nd->path.mnt == nd->root.mnt) {
			break;
		}
		if (nd->path.dentry != nd->path.mnt->mnt_root) {
			/* rare case of legitimate dget_parent()... */
			nd->path.dentry = dget_parent(nd->path.dentry);
			dput(old);
			break;
		}
		if (!follow_up(&nd->path))
			break;
	}
	follow_mount(&nd->path);
}

/*
 *  It's more convoluted than I'd like it to be, but... it's still fairly
 *  small and for now I'd prefer to have fast path as straight as possible.
 *  It _is_ time-critical.
 */
static int do_lookup(struct nameidata *nd, struct qstr *name,
		     struct path *path)
{
	struct vfsmount *mnt = nd->path.mnt;
	struct dentry *dentry, *parent;
	struct inode *dir;
	/*
	 * See if the low-level filesystem might want
	 * to use its own hash..
	 */
	if (nd->path.dentry->d_op && nd->path.dentry->d_op->d_hash) {
		int err = nd->path.dentry->d_op->d_hash(nd->path.dentry, name);
		if (err < 0)
			return err;
	}

	dentry = __d_lookup(nd->path.dentry, name);
	if (!dentry)
		goto need_lookup;
	if (dentry->d_op && dentry->d_op->d_revalidate)
		goto need_revalidate;
done:
	path->mnt = mnt;
	path->dentry = dentry;
	__follow_mount(path);
	return 0;

need_lookup:
	parent = nd->path.dentry;
	dir = parent->d_inode;

	mutex_lock(&dir->i_mutex);
	/*
	 * First re-do the cached lookup just in case it was created
	 * while we waited for the directory semaphore..
	 *
	 * FIXME! This could use version numbering or similar to
	 * avoid unnecessary cache lookups.
	 *
	 * The "dcache_lock" is purely to protect the RCU list walker
	 * from concurrent renames at this point (we mustn't get false
	 * negatives from the RCU list walk here, unlike the optimistic
	 * fast walk).
	 *
	 * so doing d_lookup() (with seqlock), instead of lockfree __d_lookup
	 */
	dentry = d_lookup(parent, name);
	if (!dentry) {
		struct dentry *new;

		/* Don't create child dentry for a dead directory. */
		dentry = ERR_PTR(-ENOENT);
		if (IS_DEADDIR(dir))
			goto out_unlock;

		new = d_alloc(parent, name);
		dentry = ERR_PTR(-ENOMEM);
		if (new) {
			dentry = dir->i_op->lookup(dir, new, nd);
			if (dentry)
				dput(new);
			else
				dentry = new;
		}
out_unlock:
		mutex_unlock(&dir->i_mutex);
		if (IS_ERR(dentry))
			goto fail;
		goto done;
	}

	/*
	 * Uhhuh! Nasty case: the cache was re-populated while
	 * we waited on the semaphore. Need to revalidate.
	 */
	mutex_unlock(&dir->i_mutex);
	if (dentry->d_op && dentry->d_op->d_revalidate) {
		dentry = do_revalidate(dentry, nd);
		if (!dentry)
			dentry = ERR_PTR(-ENOENT);
	}
	if (IS_ERR(dentry))
		goto fail;
	goto done;

need_revalidate:
	dentry = do_revalidate(dentry, nd);
	if (!dentry)
		goto need_lookup;
	if (IS_ERR(dentry))
		goto fail;
	goto done;

fail:
	return PTR_ERR(dentry);
}

/*
 * This is a temporary kludge to deal with "automount" symlinks; proper
 * solution is to trigger them on follow_mount(), so that do_lookup()
 * would DTRT.  To be killed before 2.6.34-final.
 */
static inline int follow_on_final(struct inode *inode, unsigned lookup_flags)
{
	return inode && unlikely(inode->i_op->follow_link) &&
		((lookup_flags & LOOKUP_FOLLOW) || S_ISDIR(inode->i_mode));
}

/*
 * Name resolution.
 * This is the basic name resolution function, turning a pathname into
 * the final dentry. We expect 'base' to be positive and a directory.
 *
 * Returns 0 and nd will have valid dentry and mnt on success.
 * Returns error and drops reference to input namei data on failure.
 */
static int link_path_walk(const char *name, struct nameidata *nd)
{
	struct path next;
	struct inode *inode;
	int err;
	unsigned int lookup_flags = nd->flags;
	
	while (*name=='/')
		name++;
	if (!*name)
		goto return_reval;

	inode = nd->path.dentry->d_inode;
	if (nd->depth)
		lookup_flags = LOOKUP_FOLLOW | (nd->flags & LOOKUP_CONTINUE);

	/* At this point we know we have a real path component. */
	for(;;) {
		unsigned long hash;
		struct qstr this;
		unsigned int c;

		nd->flags |= LOOKUP_CONTINUE;
		err = exec_permission(inode);
 		if (err)
			break;

		this.name = name;
		c = *(const unsigned char *)name;

		hash = init_name_hash();
		do {
			name++;
			hash = partial_name_hash(c, hash);
			c = *(const unsigned char *)name;
		} while (c && (c != '/'));
		this.len = name - (const char *) this.name;
		this.hash = end_name_hash(hash);

		/* remove trailing slashes? */
		if (!c)
			goto last_component;
		while (*++name == '/');
		if (!*name)
			goto last_with_slashes;

		/*
		 * "." and ".." are special - ".." especially so because it has
		 * to be able to know about the current root directory and
		 * parent relationships.
		 */
		if (this.name[0] == '.') switch (this.len) {
			default:
				break;
			case 2:	
				if (this.name[1] != '.')
					break;
				follow_dotdot(nd);
				inode = nd->path.dentry->d_inode;
				/* fallthrough */
			case 1:
				continue;
		}
		/* This does the actual lookups.. */
		err = do_lookup(nd, &this, &next);
		if (err)
			break;

		err = -ENOENT;
		inode = next.dentry->d_inode;
		if (!inode)
			goto out_dput;

		if (inode->i_op->follow_link) {
			err = do_follow_link(&next, nd);
			if (err)
				goto return_err;
			err = -ENOENT;
			inode = nd->path.dentry->d_inode;
			if (!inode)
				break;
		} else
			path_to_nameidata(&next, nd);
		err = -ENOTDIR; 
		if (!inode->i_op->lookup)
			break;
		continue;
		/* here ends the main loop */

last_with_slashes:
		lookup_flags |= LOOKUP_FOLLOW | LOOKUP_DIRECTORY;
last_component:
		/* Clear LOOKUP_CONTINUE iff it was previously unset */
		nd->flags &= lookup_flags | ~LOOKUP_CONTINUE;
		if (lookup_flags & LOOKUP_PARENT)
			goto lookup_parent;
		if (this.name[0] == '.') switch (this.len) {
			default:
				break;
			case 2:	
				if (this.name[1] != '.')
					break;
				follow_dotdot(nd);
				inode = nd->path.dentry->d_inode;
				/* fallthrough */
			case 1:
				goto return_reval;
		}
		err = do_lookup(nd, &this, &next);
		if (err)
			break;
		inode = next.dentry->d_inode;
		if (follow_on_final(inode, lookup_flags)) {
			err = do_follow_link(&next, nd);
			if (err)
				goto return_err;
			inode = nd->path.dentry->d_inode;
		} else
			path_to_nameidata(&next, nd);
		err = -ENOENT;
		if (!inode)
			break;
		if (lookup_flags & LOOKUP_DIRECTORY) {
			err = -ENOTDIR; 
			if (!inode->i_op->lookup)
				break;
		}
		goto return_base;
lookup_parent:
		nd->last = this;
		nd->last_type = LAST_NORM;
		if (this.name[0] != '.')
			goto return_base;
		if (this.len == 1)
			nd->last_type = LAST_DOT;
		else if (this.len == 2 && this.name[1] == '.')
			nd->last_type = LAST_DOTDOT;
		else
			goto return_base;
return_reval:
		/*
		 * We bypassed the ordinary revalidation routines.
		 * We may need to check the cached dentry for staleness.
		 */
		if (nd->path.dentry && nd->path.dentry->d_sb &&
		    (nd->path.dentry->d_sb->s_type->fs_flags & FS_REVAL_DOT)) {
			err = -ESTALE;
			/* Note: we do not d_invalidate() */
			if (!nd->path.dentry->d_op->d_revalidate(
					nd->path.dentry, nd))
				break;
		}
return_base:
		return 0;
out_dput:
		path_put_conditional(&next, nd);
		break;
	}
	path_put(&nd->path);
return_err:
	return err;
}

static int path_walk(const char *name, struct nameidata *nd)
{
	struct path save = nd->path;
	int result;

	current->total_link_count = 0;

	/* make sure the stuff we saved doesn't go away */
	path_get(&save);

	result = link_path_walk(name, nd);
	if (result == -ESTALE) {
		/* nd->path had been dropped */
		current->total_link_count = 0;
		nd->path = save;
		path_get(&nd->path);
		nd->flags |= LOOKUP_REVAL;
		result = link_path_walk(name, nd);
	}

	path_put(&save);

	return result;
}

static int path_init(int dfd, const char *name, unsigned int flags, struct nameidata *nd)
{
	int retval = 0;
	int fput_needed;
	struct file *file;

	nd->last_type = LAST_ROOT; /* if there are only slashes... */
	nd->flags = flags;
	nd->depth = 0;
	nd->root.mnt = NULL;

	if (*name=='/') {
		set_root(nd);
		nd->path = nd->root;
		path_get(&nd->root);
	} else if (dfd == AT_FDCWD) {
		struct fs_struct *fs = current->fs;
		read_lock(&fs->lock);
		nd->path = fs->pwd;
		path_get(&fs->pwd);
		read_unlock(&fs->lock);
	} else {
		struct dentry *dentry;

		file = fget_light(dfd, &fput_needed);
		retval = -EBADF;
		if (!file)
			goto out_fail;

		dentry = file->f_path.dentry;

		retval = -ENOTDIR;
		if (!S_ISDIR(dentry->d_inode->i_mode))
			goto fput_fail;

		retval = file_permission(file, MAY_EXEC);
		if (retval)
			goto fput_fail;

		nd->path = file->f_path;
		path_get(&file->f_path);

		fput_light(file, fput_needed);
	}
	return 0;

fput_fail:
	fput_light(file, fput_needed);
out_fail:
	return retval;
}

/* Returns 0 and nd will be valid on success; Retuns error, otherwise. */
static int do_path_lookup(int dfd, const char *name,
				unsigned int flags, struct nameidata *nd)
{
	int retval = path_init(dfd, name, flags, nd);
	if (!retval)
		retval = path_walk(name, nd);
	if (unlikely(!retval && !audit_dummy_context() && nd->path.dentry &&
				nd->path.dentry->d_inode))
		audit_inode(name, nd->path.dentry);
	if (nd->root.mnt) {
		path_put(&nd->root);
		nd->root.mnt = NULL;
	}
	return retval;
}

int path_lookup(const char *name, unsigned int flags,
			struct nameidata *nd)
{
	return do_path_lookup(AT_FDCWD, name, flags, nd);
}

int kern_path(const char *name, unsigned int flags, struct path *path)
{
	struct nameidata nd;
	int res = do_path_lookup(AT_FDCWD, name, flags, &nd);
	if (!res)
		*path = nd.path;
	return res;
}

/**
 * vfs_path_lookup - lookup a file path relative to a dentry-vfsmount pair
 * @dentry:  pointer to dentry of the base directory
 * @mnt: pointer to vfs mount of the base directory
 * @name: pointer to file name
 * @flags: lookup flags
 * @nd: pointer to nameidata
 */
int vfs_path_lookup(struct dentry *dentry, struct vfsmount *mnt,
		    const char *name, unsigned int flags,
		    struct nameidata *nd)
{
	int retval;

	/* same as do_path_lookup */
	nd->last_type = LAST_ROOT;
	nd->flags = flags;
	nd->depth = 0;

	nd->path.dentry = dentry;
	nd->path.mnt = mnt;
	path_get(&nd->path);
	nd->root = nd->path;
	path_get(&nd->root);

	retval = path_walk(name, nd);
	if (unlikely(!retval && !audit_dummy_context() && nd->path.dentry &&
				nd->path.dentry->d_inode))
		audit_inode(name, nd->path.dentry);

	path_put(&nd->root);
	nd->root.mnt = NULL;

	return retval;
}

static struct dentry *__lookup_hash(struct qstr *name,
		struct dentry *base, struct nameidata *nd)
{
	struct dentry *dentry;
	struct inode *inode;
	int err;

	inode = base->d_inode;

	/*
	 * See if the low-level filesystem might want
	 * to use its own hash..
	 */
	if (base->d_op && base->d_op->d_hash) {
		err = base->d_op->d_hash(base, name);
		dentry = ERR_PTR(err);
		if (err < 0)
			goto out;
	}

	dentry = __d_lookup(base, name);

	/* lockess __d_lookup may fail due to concurrent d_move()
	 * in some unrelated directory, so try with d_lookup
	 */
	if (!dentry)
		dentry = d_lookup(base, name);

	if (dentry && dentry->d_op && dentry->d_op->d_revalidate)
		dentry = do_revalidate(dentry, nd);

	if (!dentry) {
		struct dentry *new;

		/* Don't create child dentry for a dead directory. */
		dentry = ERR_PTR(-ENOENT);
		if (IS_DEADDIR(inode))
			goto out;

		new = d_alloc(base, name);
		dentry = ERR_PTR(-ENOMEM);
		if (!new)
			goto out;
		dentry = inode->i_op->lookup(inode, new, nd);
		if (!dentry)
			dentry = new;
		else
			dput(new);
	}
out:
	return dentry;
}

/*
 * Restricted form of lookup. Doesn't follow links, single-component only,
 * needs parent already locked. Doesn't follow mounts.
 * SMP-safe.
 */
static struct dentry *lookup_hash(struct nameidata *nd)
{
	int err;

	err = exec_permission(nd->path.dentry->d_inode);
	if (err)
		return ERR_PTR(err);
	return __lookup_hash(&nd->last, nd->path.dentry, nd);
}

static int __lookup_one_len(const char *name, struct qstr *this,
		struct dentry *base, int len)
{
	unsigned long hash;
	unsigned int c;

	this->name = name;
	this->len = len;
	if (!len)
		return -EACCES;

	hash = init_name_hash();
	while (len--) {
		c = *(const unsigned char *)name++;
		if (c == '/' || c == '\0')
			return -EACCES;
		hash = partial_name_hash(c, hash);
	}
	this->hash = end_name_hash(hash);
	return 0;
}

/**
 * lookup_one_len - filesystem helper to lookup single pathname component
 * @name:	pathname component to lookup
 * @base:	base directory to lookup from
 * @len:	maximum length @len should be interpreted to
 *
 * Note that this routine is purely a helper for filesystem usage and should
 * not be called by generic code.  Also note that by using this function the
 * nameidata argument is passed to the filesystem methods and a filesystem
 * using this helper needs to be prepared for that.
 */
struct dentry *lookup_one_len(const char *name, struct dentry *base, int len)
{
	int err;
	struct qstr this;

	WARN_ON_ONCE(!mutex_is_locked(&base->d_inode->i_mutex));

	err = __lookup_one_len(name, &this, base, len);
	if (err)
		return ERR_PTR(err);

	err = exec_permission(base->d_inode);
	if (err)
		return ERR_PTR(err);
	return __lookup_hash(&this, base, NULL);
}

int user_path_at(int dfd, const char __user *name, unsigned flags,
		 struct path *path)
{
	struct nameidata nd;
	char *tmp = getname(name);
	int err = PTR_ERR(tmp);
	if (!IS_ERR(tmp)) {

		BUG_ON(flags & LOOKUP_PARENT);

		err = do_path_lookup(dfd, tmp, flags, &nd);
		putname(tmp);
		if (!err)
			*path = nd.path;
	}
	return err;
}

static int user_path_parent(int dfd, const char __user *path,
			struct nameidata *nd, char **name)
{
	char *s = getname(path);
	int error;

	if (IS_ERR(s))
		return PTR_ERR(s);

	error = do_path_lookup(dfd, s, LOOKUP_PARENT, nd);
	if (error)
		putname(s);
	else
		*name = s;

	return error;
}

/*
 * It's inline, so penalty for filesystems that don't use sticky bit is
 * minimal.
 */
static inline int check_sticky(struct inode *dir, struct inode *inode)
{
	uid_t fsuid = current_fsuid();

	if (!(dir->i_mode & S_ISVTX))
		return 0;
	if (inode->i_uid == fsuid)
		return 0;
	if (dir->i_uid == fsuid)
		return 0;
	return !capable(CAP_FOWNER);
}

/*
 *	Check whether we can remove a link victim from directory dir, check
 *  whether the type of victim is right.
 *  1. We can't do it if dir is read-only (done in permission())
 *  2. We should have write and exec permissions on dir
 *  3. We can't remove anything from append-only dir
 *  4. We can't do anything with immutable dir (done in permission())
 *  5. If the sticky bit on dir is set we should either
 *	a. be owner of dir, or
 *	b. be owner of victim, or
 *	c. have CAP_FOWNER capability
 *  6. If the victim is append-only or immutable we can't do antyhing with
 *     links pointing to it.
 *  7. If we were asked to remove a directory and victim isn't one - ENOTDIR.
 *  8. If we were asked to remove a non-directory and victim isn't one - EISDIR.
 *  9. We can't remove a root or mountpoint.
 * 10. We don't allow removal of NFS sillyrenamed files; it's handled by
 *     nfs_async_unlink().
 */
static int may_delete(struct inode *dir,struct dentry *victim,int isdir)
{
	int error;

	if (!victim->d_inode)
		return -ENOENT;

	BUG_ON(victim->d_parent->d_inode != dir);
	audit_inode_child(victim, dir);

	error = inode_permission(dir, MAY_WRITE | MAY_EXEC);
	if (error)
		return error;
	if (IS_APPEND(dir))
		return -EPERM;
	if (check_sticky(dir, victim->d_inode)||IS_APPEND(victim->d_inode)||
	    IS_IMMUTABLE(victim->d_inode) || IS_SWAPFILE(victim->d_inode))
		return -EPERM;
	if (isdir) {
		if (!S_ISDIR(victim->d_inode->i_mode))
			return -ENOTDIR;
		if (IS_ROOT(victim))
			return -EBUSY;
	} else if (S_ISDIR(victim->d_inode->i_mode))
		return -EISDIR;
	if (IS_DEADDIR(dir))
		return -ENOENT;
	if (victim->d_flags & DCACHE_NFSFS_RENAMED)
		return -EBUSY;
	return 0;
}

/*	Check whether we can create an object with dentry child in directory
 *  dir.
 *  1. We can't do it if child already exists (open has special treatment for
 *     this case, but since we are inlined it's OK)
 *  2. We can't do it if dir is read-only (done in permission())
 *  3. We should have write and exec permissions on dir
 *  4. We can't do it if dir is immutable (done in permission())
 */
static inline int may_create(struct inode *dir, struct dentry *child)
{
	if (child->d_inode)
		return -EEXIST;
	if (IS_DEADDIR(dir))
		return -ENOENT;
	return inode_permission(dir, MAY_WRITE | MAY_EXEC);
}

/*
 * p1 and p2 should be directories on the same fs.
 */
struct dentry *lock_rename(struct dentry *p1, struct dentry *p2)
{
	struct dentry *p;

	if (p1 == p2) {
		mutex_lock_nested(&p1->d_inode->i_mutex, I_MUTEX_PARENT);
		return NULL;
	}

	mutex_lock(&p1->d_inode->i_sb->s_vfs_rename_mutex);

	p = d_ancestor(p2, p1);
	if (p) {
		mutex_lock_nested(&p2->d_inode->i_mutex, I_MUTEX_PARENT);
		mutex_lock_nested(&p1->d_inode->i_mutex, I_MUTEX_CHILD);
		return p;
	}

	p = d_ancestor(p1, p2);
	if (p) {
		mutex_lock_nested(&p1->d_inode->i_mutex, I_MUTEX_PARENT);
		mutex_lock_nested(&p2->d_inode->i_mutex, I_MUTEX_CHILD);
		return p;
	}

	mutex_lock_nested(&p1->d_inode->i_mutex, I_MUTEX_PARENT);
	mutex_lock_nested(&p2->d_inode->i_mutex, I_MUTEX_CHILD);
	return NULL;
}

void unlock_rename(struct dentry *p1, struct dentry *p2)
{
	mutex_unlock(&p1->d_inode->i_mutex);
	if (p1 != p2) {
		mutex_unlock(&p2->d_inode->i_mutex);
		mutex_unlock(&p1->d_inode->i_sb->s_vfs_rename_mutex);
	}
}

int vfs_create(struct inode *dir, struct dentry *dentry, int mode,
		struct nameidata *nd)
{
	int error = may_create(dir, dentry);

	if (error)
		return error;

	if (!dir->i_op->create)
		return -EACCES;	/* shouldn't it be ENOSYS? */
	mode &= S_IALLUGO;
	mode |= S_IFREG;
	error = security_inode_create(dir, dentry, mode);
	if (error)
		return error;
	error = dir->i_op->create(dir, dentry, mode, nd);
	if (!error)
		fsnotify_create(dir, dentry);
	return error;
}

int may_open(struct path *path, int acc_mode, int flag)
{
	struct dentry *dentry = path->dentry;
	struct inode *inode = dentry->d_inode;
	int error;

	if (!inode)
		return -ENOENT;

	switch (inode->i_mode & S_IFMT) {
	case S_IFLNK:
		return -ELOOP;
	case S_IFDIR:
		if (acc_mode & MAY_WRITE)
			return -EISDIR;
		break;
	case S_IFBLK:
	case S_IFCHR:
		if (path->mnt->mnt_flags & MNT_NODEV)
			return -EACCES;
		/*FALLTHRU*/
	case S_IFIFO:
	case S_IFSOCK:
		flag &= ~O_TRUNC;
		break;
	}

	error = inode_permission(inode, acc_mode);
	if (error)
		return error;

	/*
	 * An append-only file must be opened in append mode for writing.
	 */
	if (IS_APPEND(inode)) {
		if  ((flag & O_ACCMODE) != O_RDONLY && !(flag & O_APPEND))
			return -EPERM;
		if (flag & O_TRUNC)
			return -EPERM;
	}

	/* O_NOATIME can only be set by the owner or superuser */
	if (flag & O_NOATIME && !is_owner_or_cap(inode))
		return -EPERM;

	/*
	 * Ensure there are no outstanding leases on the file.
	 */
	return break_lease(inode, flag);
}

static int handle_truncate(struct path *path)
{
	struct inode *inode = path->dentry->d_inode;
	int error = get_write_access(inode);
	if (error)
		return error;
	/*
	 * Refuse to truncate files with mandatory locks held on them.
	 */
	error = locks_verify_locked(inode);
	if (!error)
		error = security_path_truncate(path, 0,
				       ATTR_MTIME|ATTR_CTIME|ATTR_OPEN);
	if (!error) {
		error = do_truncate(path->dentry, 0,
				    ATTR_MTIME|ATTR_CTIME|ATTR_OPEN,
				    NULL);
	}
	put_write_access(inode);
	return error;
}

/*
 * Be careful about ever adding any more callers of this
 * function.  Its flags must be in the namei format, not
 * what get passed to sys_open().
 */
static int __open_namei_create(struct nameidata *nd, struct path *path,
				int open_flag, int mode)
{
	int error;
	struct dentry *dir = nd->path.dentry;

	if (!IS_POSIXACL(dir->d_inode))
		mode &= ~current_umask();
	error = security_path_mknod(&nd->path, path->dentry, mode, 0);
	if (error)
		goto out_unlock;
	error = vfs_create(dir->d_inode, path->dentry, mode, nd);
out_unlock:
	mutex_unlock(&dir->d_inode->i_mutex);
	dput(nd->path.dentry);
	nd->path.dentry = path->dentry;
	if (error)
		return error;
	/* Don't check for write permission, don't truncate */
	return may_open(&nd->path, 0, open_flag & ~O_TRUNC);
}

/*
 * Note that while the flag value (low two bits) for sys_open means:
 *	00 - read-only
 *	01 - write-only
 *	10 - read-write
 *	11 - special
 * it is changed into
 *	00 - no permissions needed
 *	01 - read-permission
 *	10 - write-permission
 *	11 - read-write
 * for the internal routines (ie open_namei()/follow_link() etc)
 * This is more logical, and also allows the 00 "no perm needed"
 * to be used for symlinks (where the permissions are checked
 * later).
 *
*/
static inline int open_to_namei_flags(int flag)
{
	if ((flag+1) & O_ACCMODE)
		flag++;
	return flag;
}

static int open_will_truncate(int flag, struct inode *inode)
{
	/*
	 * We'll never write to the fs underlying
	 * a device file.
	 */
	if (special_file(inode->i_mode))
		return 0;
	return (flag & O_TRUNC);
}

static struct file *finish_open(struct nameidata *nd,
				int open_flag, int acc_mode)
{
	struct file *filp;
<<<<<<< HEAD
	struct nameidata nd;
	int error;
	struct path path;
	struct dentry *dir;
	int count = 0;
	int will_truncate;
	int flag = open_to_namei_flags(open_flag);
	int force_reval = 0;
=======
	int will_truncate;
	int error;
>>>>>>> 55c63bd2

	will_truncate = open_will_truncate(open_flag, nd->path.dentry->d_inode);
	if (will_truncate) {
		error = mnt_want_write(nd->path.mnt);
		if (error)
			goto exit;
	}
	error = may_open(&nd->path, acc_mode, open_flag);
	if (error) {
		if (will_truncate)
			mnt_drop_write(nd->path.mnt);
		goto exit;
	}
	filp = nameidata_to_filp(nd);
	if (!IS_ERR(filp)) {
		error = ima_file_check(filp, acc_mode);
		if (error) {
			fput(filp);
			filp = ERR_PTR(error);
		}
	}
	if (!IS_ERR(filp)) {
		if (will_truncate) {
			error = handle_truncate(&nd->path);
			if (error) {
				fput(filp);
				filp = ERR_PTR(error);
			}
		}
	}
	/*
	 * It is now safe to drop the mnt write
	 * because the filp has had a write taken
	 * on its behalf.
	 */
<<<<<<< HEAD
	if (open_flag & __O_SYNC)
		open_flag |= O_DSYNC;

	if (!acc_mode)
		acc_mode = MAY_OPEN | ACC_MODE(open_flag);
=======
	if (will_truncate)
		mnt_drop_write(nd->path.mnt);
	return filp;
>>>>>>> 55c63bd2

exit:
	if (!IS_ERR(nd->intent.open.file))
		release_open_intent(nd);
	path_put(&nd->path);
	return ERR_PTR(error);
}

static struct file *do_last(struct nameidata *nd, struct path *path,
			    int open_flag, int acc_mode,
			    int mode, const char *pathname,
			    int *want_dir)
{
	struct dentry *dir = nd->path.dentry;
	struct file *filp;
	int error = -EISDIR;

	switch (nd->last_type) {
	case LAST_DOTDOT:
		follow_dotdot(nd);
		dir = nd->path.dentry;
		if (nd->path.mnt->mnt_sb->s_type->fs_flags & FS_REVAL_DOT) {
			if (!dir->d_op->d_revalidate(dir, nd)) {
				error = -ESTALE;
				goto exit;
			}
		}
		/* fallthrough */
	case LAST_DOT:
	case LAST_ROOT:
		if (open_flag & O_CREAT)
			goto exit;
		/* fallthrough */
	case LAST_BIND:
		audit_inode(pathname, dir);
		goto ok;
	}

<<<<<<< HEAD
	/*
	 * Create - we need to know the parent.
	 */
reval:
	error = path_init(dfd, pathname, LOOKUP_PARENT, &nd);
	if (error)
		return ERR_PTR(error);
	if (force_reval)
		nd.flags |= LOOKUP_REVAL;
	error = path_walk(pathname, &nd);
	if (error) {
		if (nd.root.mnt)
			path_put(&nd.root);
		return ERR_PTR(error);
=======
	/* trailing slashes? */
	if (nd->last.name[nd->last.len]) {
		if (open_flag & O_CREAT)
			goto exit;
		*want_dir = 1;
>>>>>>> 55c63bd2
	}

	/* just plain open? */
	if (!(open_flag & O_CREAT)) {
		error = do_lookup(nd, &nd->last, path);
		if (error)
			goto exit;
		error = -ENOENT;
		if (!path->dentry->d_inode)
			goto exit_dput;
		if (path->dentry->d_inode->i_op->follow_link)
			return NULL;
		error = -ENOTDIR;
		if (*want_dir && !path->dentry->d_inode->i_op->lookup)
			goto exit_dput;
		path_to_nameidata(path, nd);
		audit_inode(pathname, nd->path.dentry);
		goto ok;
	}

	/* OK, it's O_CREAT */
	mutex_lock(&dir->d_inode->i_mutex);

	path->dentry = lookup_hash(nd);
	path->mnt = nd->path.mnt;

	error = PTR_ERR(path->dentry);
	if (IS_ERR(path->dentry)) {
		mutex_unlock(&dir->d_inode->i_mutex);
		goto exit;
	}

	if (IS_ERR(nd->intent.open.file)) {
		error = PTR_ERR(nd->intent.open.file);
		goto exit_mutex_unlock;
	}

	/* Negative dentry, just create the file */
	if (!path->dentry->d_inode) {
		/*
		 * This write is needed to ensure that a
		 * ro->rw transition does not occur between
		 * the time when the file is created and when
		 * a permanent write count is taken through
		 * the 'struct file' in nameidata_to_filp().
		 */
		error = mnt_want_write(nd->path.mnt);
		if (error)
			goto exit_mutex_unlock;
		error = __open_namei_create(nd, path, open_flag, mode);
		if (error) {
			mnt_drop_write(nd->path.mnt);
			goto exit;
		}
		filp = nameidata_to_filp(nd);
		mnt_drop_write(nd->path.mnt);
		if (!IS_ERR(filp)) {
			error = ima_file_check(filp, acc_mode);
			if (error) {
				fput(filp);
				filp = ERR_PTR(error);
			}
		}
		return filp;
	}

	/*
	 * It already exists.
	 */
	mutex_unlock(&dir->d_inode->i_mutex);
	audit_inode(pathname, path->dentry);

	error = -EEXIST;
	if (open_flag & O_EXCL)
		goto exit_dput;

	if (__follow_mount(path)) {
		error = -ELOOP;
		if (open_flag & O_NOFOLLOW)
			goto exit_dput;
	}

	error = -ENOENT;
	if (!path->dentry->d_inode)
		goto exit_dput;

	if (path->dentry->d_inode->i_op->follow_link)
		return NULL;

	path_to_nameidata(path, nd);
	error = -EISDIR;
	if (S_ISDIR(path->dentry->d_inode->i_mode))
		goto exit;
ok:
<<<<<<< HEAD
	/*
	 * Consider:
	 * 1. may_open() truncates a file
	 * 2. a rw->ro mount transition occurs
	 * 3. nameidata_to_filp() fails due to
	 *    the ro mount.
	 * That would be inconsistent, and should
	 * be avoided. Taking this mnt write here
	 * ensures that (2) can not occur.
	 */
	will_truncate = open_will_truncate(flag, nd.path.dentry->d_inode);
	if (will_truncate) {
		error = mnt_want_write(nd.path.mnt);
		if (error)
			goto exit;
	}
	error = may_open(&nd.path, acc_mode, flag);
	if (error) {
		if (will_truncate)
			mnt_drop_write(nd.path.mnt);
		goto exit;
	}
	filp = nameidata_to_filp(&nd);
	if (!IS_ERR(filp)) {
		error = ima_file_check(filp, acc_mode);
		if (error) {
			fput(filp);
			filp = ERR_PTR(error);
		}
	}
	if (!IS_ERR(filp)) {
		if (acc_mode & MAY_WRITE)
			vfs_dq_init(nd.path.dentry->d_inode);

		if (will_truncate) {
			error = handle_truncate(&nd.path);
			if (error) {
				fput(filp);
				filp = ERR_PTR(error);
			}
		}
	}
	/*
	 * It is now safe to drop the mnt write
	 * because the filp has had a write taken
	 * on its behalf.
	 */
	if (will_truncate)
		mnt_drop_write(nd.path.mnt);
	if (nd.root.mnt)
		path_put(&nd.root);
=======
	filp = finish_open(nd, open_flag, acc_mode);
>>>>>>> 55c63bd2
	return filp;

exit_mutex_unlock:
	mutex_unlock(&dir->d_inode->i_mutex);
exit_dput:
	path_put_conditional(path, nd);
exit:
	if (!IS_ERR(nd->intent.open.file))
		release_open_intent(nd);
	path_put(&nd->path);
	return ERR_PTR(error);
}

/*
 * Note that the low bits of the passed in "open_flag"
 * are not the same as in the local variable "flag". See
 * open_to_namei_flags() for more details.
 */
struct file *do_filp_open(int dfd, const char *pathname,
		int open_flag, int mode, int acc_mode)
{
	struct file *filp;
	struct nameidata nd;
	int error;
	struct path path;
	int count = 0;
	int flag = open_to_namei_flags(open_flag);
	int force_reval = 0;
	int want_dir = open_flag & O_DIRECTORY;

	if (!(open_flag & O_CREAT))
		mode = 0;

	/*
	 * O_SYNC is implemented as __O_SYNC|O_DSYNC.  As many places only
	 * check for O_DSYNC if the need any syncing at all we enforce it's
	 * always set instead of having to deal with possibly weird behaviour
	 * for malicious applications setting only __O_SYNC.
	 */
	if (open_flag & __O_SYNC)
		open_flag |= O_DSYNC;

	if (!acc_mode)
		acc_mode = MAY_OPEN | ACC_MODE(open_flag);

	/* O_TRUNC implies we need access checks for write permissions */
	if (open_flag & O_TRUNC)
		acc_mode |= MAY_WRITE;

	/* Allow the LSM permission hook to distinguish append 
	   access from general write access. */
	if (open_flag & O_APPEND)
		acc_mode |= MAY_APPEND;

	/* find the parent */
reval:
	error = path_init(dfd, pathname, LOOKUP_PARENT, &nd);
	if (error)
<<<<<<< HEAD
		goto exit_dput;
	error = __do_follow_link(&path, &nd);
	path_put(&path);
	if (error) {
		/* Does someone understand code flow here? Or it is only
		 * me so stupid? Anathema to whoever designed this non-sense
		 * with "intent.open".
		 */
		release_open_intent(&nd);
		if (nd.root.mnt)
			path_put(&nd.root);
		if (error == -ESTALE && !force_reval) {
			force_reval = 1;
			goto reval;
		}
		return ERR_PTR(error);
=======
		return ERR_PTR(error);
	if (force_reval)
		nd.flags |= LOOKUP_REVAL;

	current->total_link_count = 0;
	error = link_path_walk(pathname, &nd);
	if (error) {
		filp = ERR_PTR(error);
		goto out;
>>>>>>> 55c63bd2
	}
	if (unlikely(!audit_dummy_context()) && (open_flag & O_CREAT))
		audit_inode(pathname, nd.path.dentry);

	/*
	 * We have the parent and last component.
	 */

	error = -ENFILE;
	filp = get_empty_filp();
	if (filp == NULL)
		goto exit_parent;
	nd.intent.open.file = filp;
	filp->f_flags = open_flag;
	nd.intent.open.flags = flag;
	nd.intent.open.create_mode = mode;
	nd.flags &= ~LOOKUP_PARENT;
	nd.flags |= LOOKUP_OPEN;
	if (open_flag & O_CREAT) {
		nd.flags |= LOOKUP_CREATE;
		if (open_flag & O_EXCL)
			nd.flags |= LOOKUP_EXCL;
	}
	filp = do_last(&nd, &path, open_flag, acc_mode, mode, pathname, &want_dir);
	while (unlikely(!filp)) { /* trailing symlink */
		struct path holder;
		struct inode *inode = path.dentry->d_inode;
		void *cookie;
		error = -ELOOP;
		/* S_ISDIR part is a temporary automount kludge */
		if ((open_flag & O_NOFOLLOW) && !S_ISDIR(inode->i_mode))
			goto exit_dput;
		if (count++ == 32)
			goto exit_dput;
		/*
		 * This is subtle. Instead of calling do_follow_link() we do
		 * the thing by hands. The reason is that this way we have zero
		 * link_count and path_walk() (called from ->follow_link)
		 * honoring LOOKUP_PARENT.  After that we have the parent and
		 * last component, i.e. we are in the same situation as after
		 * the first path_walk().  Well, almost - if the last component
		 * is normal we get its copy stored in nd->last.name and we will
		 * have to putname() it when we are done. Procfs-like symlinks
		 * just set LAST_BIND.
		 */
		nd.flags |= LOOKUP_PARENT;
		error = security_inode_follow_link(path.dentry, &nd);
		if (error)
			goto exit_dput;
		error = __do_follow_link(&path, &nd, &cookie);
		if (unlikely(error)) {
			/* nd.path had been dropped */
			if (!IS_ERR(cookie) && inode->i_op->put_link)
				inode->i_op->put_link(path.dentry, &nd, cookie);
			path_put(&path);
			release_open_intent(&nd);
			filp = ERR_PTR(error);
			goto out;
		}
		holder = path;
		nd.flags &= ~LOOKUP_PARENT;
		filp = do_last(&nd, &path, open_flag, acc_mode, mode, pathname, &want_dir);
		if (inode->i_op->put_link)
			inode->i_op->put_link(holder.dentry, &nd, cookie);
		path_put(&holder);
	}
out:
	if (nd.root.mnt)
		path_put(&nd.root);
	if (filp == ERR_PTR(-ESTALE) && !force_reval) {
		force_reval = 1;
		goto reval;
	}
	return filp;

exit_dput:
	path_put_conditional(&path, &nd);
	if (!IS_ERR(nd.intent.open.file))
		release_open_intent(&nd);
exit_parent:
	path_put(&nd.path);
	filp = ERR_PTR(error);
	goto out;
}

/**
 * filp_open - open file and return file pointer
 *
 * @filename:	path to open
 * @flags:	open flags as per the open(2) second argument
 * @mode:	mode for the new file if O_CREAT is set, else ignored
 *
 * This is the helper to open a file from kernelspace if you really
 * have to.  But in generally you should not do this, so please move
 * along, nothing to see here..
 */
struct file *filp_open(const char *filename, int flags, int mode)
{
	return do_filp_open(AT_FDCWD, filename, flags, mode, 0);
}
EXPORT_SYMBOL(filp_open);

/**
 * lookup_create - lookup a dentry, creating it if it doesn't exist
 * @nd: nameidata info
 * @is_dir: directory flag
 *
 * Simple function to lookup and return a dentry and create it
 * if it doesn't exist.  Is SMP-safe.
 *
 * Returns with nd->path.dentry->d_inode->i_mutex locked.
 */
struct dentry *lookup_create(struct nameidata *nd, int is_dir)
{
	struct dentry *dentry = ERR_PTR(-EEXIST);

	mutex_lock_nested(&nd->path.dentry->d_inode->i_mutex, I_MUTEX_PARENT);
	/*
	 * Yucky last component or no last component at all?
	 * (foo/., foo/.., /////)
	 */
	if (nd->last_type != LAST_NORM)
		goto fail;
	nd->flags &= ~LOOKUP_PARENT;
	nd->flags |= LOOKUP_CREATE | LOOKUP_EXCL;
	nd->intent.open.flags = O_EXCL;

	/*
	 * Do the final lookup.
	 */
	dentry = lookup_hash(nd);
	if (IS_ERR(dentry))
		goto fail;

	if (dentry->d_inode)
		goto eexist;
	/*
	 * Special case - lookup gave negative, but... we had foo/bar/
	 * From the vfs_mknod() POV we just have a negative dentry -
	 * all is fine. Let's be bastards - you had / on the end, you've
	 * been asking for (non-existent) directory. -ENOENT for you.
	 */
	if (unlikely(!is_dir && nd->last.name[nd->last.len])) {
		dput(dentry);
		dentry = ERR_PTR(-ENOENT);
	}
	return dentry;
eexist:
	dput(dentry);
	dentry = ERR_PTR(-EEXIST);
fail:
	return dentry;
}
EXPORT_SYMBOL_GPL(lookup_create);

int vfs_mknod(struct inode *dir, struct dentry *dentry, int mode, dev_t dev)
{
	int error = may_create(dir, dentry);

	if (error)
		return error;

	if ((S_ISCHR(mode) || S_ISBLK(mode)) && !capable(CAP_MKNOD))
		return -EPERM;

	if (!dir->i_op->mknod)
		return -EPERM;

	error = devcgroup_inode_mknod(mode, dev);
	if (error)
		return error;

	error = security_inode_mknod(dir, dentry, mode, dev);
	if (error)
		return error;

	error = dir->i_op->mknod(dir, dentry, mode, dev);
	if (!error)
		fsnotify_create(dir, dentry);
	return error;
}

static int may_mknod(mode_t mode)
{
	switch (mode & S_IFMT) {
	case S_IFREG:
	case S_IFCHR:
	case S_IFBLK:
	case S_IFIFO:
	case S_IFSOCK:
	case 0: /* zero mode translates to S_IFREG */
		return 0;
	case S_IFDIR:
		return -EPERM;
	default:
		return -EINVAL;
	}
}

SYSCALL_DEFINE4(mknodat, int, dfd, const char __user *, filename, int, mode,
		unsigned, dev)
{
	int error;
	char *tmp;
	struct dentry *dentry;
	struct nameidata nd;

	if (S_ISDIR(mode))
		return -EPERM;

	error = user_path_parent(dfd, filename, &nd, &tmp);
	if (error)
		return error;

	dentry = lookup_create(&nd, 0);
	if (IS_ERR(dentry)) {
		error = PTR_ERR(dentry);
		goto out_unlock;
	}
	if (!IS_POSIXACL(nd.path.dentry->d_inode))
		mode &= ~current_umask();
	error = may_mknod(mode);
	if (error)
		goto out_dput;
	error = mnt_want_write(nd.path.mnt);
	if (error)
		goto out_dput;
	error = security_path_mknod(&nd.path, dentry, mode, dev);
	if (error)
		goto out_drop_write;
	switch (mode & S_IFMT) {
		case 0: case S_IFREG:
			error = vfs_create(nd.path.dentry->d_inode,dentry,mode,&nd);
			break;
		case S_IFCHR: case S_IFBLK:
			error = vfs_mknod(nd.path.dentry->d_inode,dentry,mode,
					new_decode_dev(dev));
			break;
		case S_IFIFO: case S_IFSOCK:
			error = vfs_mknod(nd.path.dentry->d_inode,dentry,mode,0);
			break;
	}
out_drop_write:
	mnt_drop_write(nd.path.mnt);
out_dput:
	dput(dentry);
out_unlock:
	mutex_unlock(&nd.path.dentry->d_inode->i_mutex);
	path_put(&nd.path);
	putname(tmp);

	return error;
}

SYSCALL_DEFINE3(mknod, const char __user *, filename, int, mode, unsigned, dev)
{
	return sys_mknodat(AT_FDCWD, filename, mode, dev);
}

int vfs_mkdir(struct inode *dir, struct dentry *dentry, int mode)
{
	int error = may_create(dir, dentry);

	if (error)
		return error;

	if (!dir->i_op->mkdir)
		return -EPERM;

	mode &= (S_IRWXUGO|S_ISVTX);
	error = security_inode_mkdir(dir, dentry, mode);
	if (error)
		return error;

	error = dir->i_op->mkdir(dir, dentry, mode);
	if (!error)
		fsnotify_mkdir(dir, dentry);
	return error;
}

SYSCALL_DEFINE3(mkdirat, int, dfd, const char __user *, pathname, int, mode)
{
	int error = 0;
	char * tmp;
	struct dentry *dentry;
	struct nameidata nd;

	error = user_path_parent(dfd, pathname, &nd, &tmp);
	if (error)
		goto out_err;

	dentry = lookup_create(&nd, 1);
	error = PTR_ERR(dentry);
	if (IS_ERR(dentry))
		goto out_unlock;

	if (!IS_POSIXACL(nd.path.dentry->d_inode))
		mode &= ~current_umask();
	error = mnt_want_write(nd.path.mnt);
	if (error)
		goto out_dput;
	error = security_path_mkdir(&nd.path, dentry, mode);
	if (error)
		goto out_drop_write;
	error = vfs_mkdir(nd.path.dentry->d_inode, dentry, mode);
out_drop_write:
	mnt_drop_write(nd.path.mnt);
out_dput:
	dput(dentry);
out_unlock:
	mutex_unlock(&nd.path.dentry->d_inode->i_mutex);
	path_put(&nd.path);
	putname(tmp);
out_err:
	return error;
}

SYSCALL_DEFINE2(mkdir, const char __user *, pathname, int, mode)
{
	return sys_mkdirat(AT_FDCWD, pathname, mode);
}

/*
 * We try to drop the dentry early: we should have
 * a usage count of 2 if we're the only user of this
 * dentry, and if that is true (possibly after pruning
 * the dcache), then we drop the dentry now.
 *
 * A low-level filesystem can, if it choses, legally
 * do a
 *
 *	if (!d_unhashed(dentry))
 *		return -EBUSY;
 *
 * if it cannot handle the case of removing a directory
 * that is still in use by something else..
 */
void dentry_unhash(struct dentry *dentry)
{
	dget(dentry);
	shrink_dcache_parent(dentry);
	spin_lock(&dcache_lock);
	spin_lock(&dentry->d_lock);
	if (atomic_read(&dentry->d_count) == 2)
		__d_drop(dentry);
	spin_unlock(&dentry->d_lock);
	spin_unlock(&dcache_lock);
}

int vfs_rmdir(struct inode *dir, struct dentry *dentry)
{
	int error = may_delete(dir, dentry, 1);

	if (error)
		return error;

	if (!dir->i_op->rmdir)
		return -EPERM;

	mutex_lock(&dentry->d_inode->i_mutex);
	dentry_unhash(dentry);
	if (d_mountpoint(dentry))
		error = -EBUSY;
	else {
		error = security_inode_rmdir(dir, dentry);
		if (!error) {
			error = dir->i_op->rmdir(dir, dentry);
			if (!error)
				dentry->d_inode->i_flags |= S_DEAD;
		}
	}
	mutex_unlock(&dentry->d_inode->i_mutex);
	if (!error) {
		d_delete(dentry);
	}
	dput(dentry);

	return error;
}

static long do_rmdir(int dfd, const char __user *pathname)
{
	int error = 0;
	char * name;
	struct dentry *dentry;
	struct nameidata nd;

	error = user_path_parent(dfd, pathname, &nd, &name);
	if (error)
		return error;

	switch(nd.last_type) {
	case LAST_DOTDOT:
		error = -ENOTEMPTY;
		goto exit1;
	case LAST_DOT:
		error = -EINVAL;
		goto exit1;
	case LAST_ROOT:
		error = -EBUSY;
		goto exit1;
	}

	nd.flags &= ~LOOKUP_PARENT;

	mutex_lock_nested(&nd.path.dentry->d_inode->i_mutex, I_MUTEX_PARENT);
	dentry = lookup_hash(&nd);
	error = PTR_ERR(dentry);
	if (IS_ERR(dentry))
		goto exit2;
	error = mnt_want_write(nd.path.mnt);
	if (error)
		goto exit3;
	error = security_path_rmdir(&nd.path, dentry);
	if (error)
		goto exit4;
	error = vfs_rmdir(nd.path.dentry->d_inode, dentry);
exit4:
	mnt_drop_write(nd.path.mnt);
exit3:
	dput(dentry);
exit2:
	mutex_unlock(&nd.path.dentry->d_inode->i_mutex);
exit1:
	path_put(&nd.path);
	putname(name);
	return error;
}

SYSCALL_DEFINE1(rmdir, const char __user *, pathname)
{
	return do_rmdir(AT_FDCWD, pathname);
}

int vfs_unlink(struct inode *dir, struct dentry *dentry)
{
	int error = may_delete(dir, dentry, 0);

	if (error)
		return error;

	if (!dir->i_op->unlink)
		return -EPERM;

	mutex_lock(&dentry->d_inode->i_mutex);
	if (d_mountpoint(dentry))
		error = -EBUSY;
	else {
		error = security_inode_unlink(dir, dentry);
		if (!error) {
			error = dir->i_op->unlink(dir, dentry);
			if (!error)
				dentry->d_inode->i_flags |= S_DEAD;
		}
	}
	mutex_unlock(&dentry->d_inode->i_mutex);

	/* We don't d_delete() NFS sillyrenamed files--they still exist. */
	if (!error && !(dentry->d_flags & DCACHE_NFSFS_RENAMED)) {
		fsnotify_link_count(dentry->d_inode);
		d_delete(dentry);
	}

	return error;
}

/*
 * Make sure that the actual truncation of the file will occur outside its
 * directory's i_mutex.  Truncate can take a long time if there is a lot of
 * writeout happening, and we don't want to prevent access to the directory
 * while waiting on the I/O.
 */
static long do_unlinkat(int dfd, const char __user *pathname)
{
	int error;
	char *name;
	struct dentry *dentry;
	struct nameidata nd;
	struct inode *inode = NULL;

	error = user_path_parent(dfd, pathname, &nd, &name);
	if (error)
		return error;

	error = -EISDIR;
	if (nd.last_type != LAST_NORM)
		goto exit1;

	nd.flags &= ~LOOKUP_PARENT;

	mutex_lock_nested(&nd.path.dentry->d_inode->i_mutex, I_MUTEX_PARENT);
	dentry = lookup_hash(&nd);
	error = PTR_ERR(dentry);
	if (!IS_ERR(dentry)) {
		/* Why not before? Because we want correct error value */
		if (nd.last.name[nd.last.len])
			goto slashes;
		inode = dentry->d_inode;
		if (inode)
			atomic_inc(&inode->i_count);
		error = mnt_want_write(nd.path.mnt);
		if (error)
			goto exit2;
		error = security_path_unlink(&nd.path, dentry);
		if (error)
			goto exit3;
		error = vfs_unlink(nd.path.dentry->d_inode, dentry);
exit3:
		mnt_drop_write(nd.path.mnt);
	exit2:
		dput(dentry);
	}
	mutex_unlock(&nd.path.dentry->d_inode->i_mutex);
	if (inode)
		iput(inode);	/* truncate the inode here */
exit1:
	path_put(&nd.path);
	putname(name);
	return error;

slashes:
	error = !dentry->d_inode ? -ENOENT :
		S_ISDIR(dentry->d_inode->i_mode) ? -EISDIR : -ENOTDIR;
	goto exit2;
}

SYSCALL_DEFINE3(unlinkat, int, dfd, const char __user *, pathname, int, flag)
{
	if ((flag & ~AT_REMOVEDIR) != 0)
		return -EINVAL;

	if (flag & AT_REMOVEDIR)
		return do_rmdir(dfd, pathname);

	return do_unlinkat(dfd, pathname);
}

SYSCALL_DEFINE1(unlink, const char __user *, pathname)
{
	return do_unlinkat(AT_FDCWD, pathname);
}

int vfs_symlink(struct inode *dir, struct dentry *dentry, const char *oldname)
{
	int error = may_create(dir, dentry);

	if (error)
		return error;

	if (!dir->i_op->symlink)
		return -EPERM;

	error = security_inode_symlink(dir, dentry, oldname);
	if (error)
		return error;

	error = dir->i_op->symlink(dir, dentry, oldname);
	if (!error)
		fsnotify_create(dir, dentry);
	return error;
}

SYSCALL_DEFINE3(symlinkat, const char __user *, oldname,
		int, newdfd, const char __user *, newname)
{
	int error;
	char *from;
	char *to;
	struct dentry *dentry;
	struct nameidata nd;

	from = getname(oldname);
	if (IS_ERR(from))
		return PTR_ERR(from);

	error = user_path_parent(newdfd, newname, &nd, &to);
	if (error)
		goto out_putname;

	dentry = lookup_create(&nd, 0);
	error = PTR_ERR(dentry);
	if (IS_ERR(dentry))
		goto out_unlock;

	error = mnt_want_write(nd.path.mnt);
	if (error)
		goto out_dput;
	error = security_path_symlink(&nd.path, dentry, from);
	if (error)
		goto out_drop_write;
	error = vfs_symlink(nd.path.dentry->d_inode, dentry, from);
out_drop_write:
	mnt_drop_write(nd.path.mnt);
out_dput:
	dput(dentry);
out_unlock:
	mutex_unlock(&nd.path.dentry->d_inode->i_mutex);
	path_put(&nd.path);
	putname(to);
out_putname:
	putname(from);
	return error;
}

SYSCALL_DEFINE2(symlink, const char __user *, oldname, const char __user *, newname)
{
	return sys_symlinkat(oldname, AT_FDCWD, newname);
}

int vfs_link(struct dentry *old_dentry, struct inode *dir, struct dentry *new_dentry)
{
	struct inode *inode = old_dentry->d_inode;
	int error;

	if (!inode)
		return -ENOENT;

	error = may_create(dir, new_dentry);
	if (error)
		return error;

	if (dir->i_sb != inode->i_sb)
		return -EXDEV;

	/*
	 * A link to an append-only or immutable file cannot be created.
	 */
	if (IS_APPEND(inode) || IS_IMMUTABLE(inode))
		return -EPERM;
	if (!dir->i_op->link)
		return -EPERM;
	if (S_ISDIR(inode->i_mode))
		return -EPERM;

	error = security_inode_link(old_dentry, dir, new_dentry);
	if (error)
		return error;

	mutex_lock(&inode->i_mutex);
	error = dir->i_op->link(old_dentry, dir, new_dentry);
	mutex_unlock(&inode->i_mutex);
	if (!error)
		fsnotify_link(dir, inode, new_dentry);
	return error;
}

/*
 * Hardlinks are often used in delicate situations.  We avoid
 * security-related surprises by not following symlinks on the
 * newname.  --KAB
 *
 * We don't follow them on the oldname either to be compatible
 * with linux 2.0, and to avoid hard-linking to directories
 * and other special files.  --ADM
 */
SYSCALL_DEFINE5(linkat, int, olddfd, const char __user *, oldname,
		int, newdfd, const char __user *, newname, int, flags)
{
	struct dentry *new_dentry;
	struct nameidata nd;
	struct path old_path;
	int error;
	char *to;

	if ((flags & ~AT_SYMLINK_FOLLOW) != 0)
		return -EINVAL;

	error = user_path_at(olddfd, oldname,
			     flags & AT_SYMLINK_FOLLOW ? LOOKUP_FOLLOW : 0,
			     &old_path);
	if (error)
		return error;

	error = user_path_parent(newdfd, newname, &nd, &to);
	if (error)
		goto out;
	error = -EXDEV;
	if (old_path.mnt != nd.path.mnt)
		goto out_release;
	new_dentry = lookup_create(&nd, 0);
	error = PTR_ERR(new_dentry);
	if (IS_ERR(new_dentry))
		goto out_unlock;
	error = mnt_want_write(nd.path.mnt);
	if (error)
		goto out_dput;
	error = security_path_link(old_path.dentry, &nd.path, new_dentry);
	if (error)
		goto out_drop_write;
	error = vfs_link(old_path.dentry, nd.path.dentry->d_inode, new_dentry);
out_drop_write:
	mnt_drop_write(nd.path.mnt);
out_dput:
	dput(new_dentry);
out_unlock:
	mutex_unlock(&nd.path.dentry->d_inode->i_mutex);
out_release:
	path_put(&nd.path);
	putname(to);
out:
	path_put(&old_path);

	return error;
}

SYSCALL_DEFINE2(link, const char __user *, oldname, const char __user *, newname)
{
	return sys_linkat(AT_FDCWD, oldname, AT_FDCWD, newname, 0);
}

/*
 * The worst of all namespace operations - renaming directory. "Perverted"
 * doesn't even start to describe it. Somebody in UCB had a heck of a trip...
 * Problems:
 *	a) we can get into loop creation. Check is done in is_subdir().
 *	b) race potential - two innocent renames can create a loop together.
 *	   That's where 4.4 screws up. Current fix: serialization on
 *	   sb->s_vfs_rename_mutex. We might be more accurate, but that's another
 *	   story.
 *	c) we have to lock _three_ objects - parents and victim (if it exists).
 *	   And that - after we got ->i_mutex on parents (until then we don't know
 *	   whether the target exists).  Solution: try to be smart with locking
 *	   order for inodes.  We rely on the fact that tree topology may change
 *	   only under ->s_vfs_rename_mutex _and_ that parent of the object we
 *	   move will be locked.  Thus we can rank directories by the tree
 *	   (ancestors first) and rank all non-directories after them.
 *	   That works since everybody except rename does "lock parent, lookup,
 *	   lock child" and rename is under ->s_vfs_rename_mutex.
 *	   HOWEVER, it relies on the assumption that any object with ->lookup()
 *	   has no more than 1 dentry.  If "hybrid" objects will ever appear,
 *	   we'd better make sure that there's no link(2) for them.
 *	d) some filesystems don't support opened-but-unlinked directories,
 *	   either because of layout or because they are not ready to deal with
 *	   all cases correctly. The latter will be fixed (taking this sort of
 *	   stuff into VFS), but the former is not going away. Solution: the same
 *	   trick as in rmdir().
 *	e) conversion from fhandle to dentry may come in the wrong moment - when
 *	   we are removing the target. Solution: we will have to grab ->i_mutex
 *	   in the fhandle_to_dentry code. [FIXME - current nfsfh.c relies on
 *	   ->i_mutex on parents, which works but leads to some truely excessive
 *	   locking].
 */
static int vfs_rename_dir(struct inode *old_dir, struct dentry *old_dentry,
			  struct inode *new_dir, struct dentry *new_dentry)
{
	int error = 0;
	struct inode *target;

	/*
	 * If we are going to change the parent - check write permissions,
	 * we'll need to flip '..'.
	 */
	if (new_dir != old_dir) {
		error = inode_permission(old_dentry->d_inode, MAY_WRITE);
		if (error)
			return error;
	}

	error = security_inode_rename(old_dir, old_dentry, new_dir, new_dentry);
	if (error)
		return error;

	target = new_dentry->d_inode;
	if (target) {
		mutex_lock(&target->i_mutex);
		dentry_unhash(new_dentry);
	}
	if (d_mountpoint(old_dentry)||d_mountpoint(new_dentry))
		error = -EBUSY;
	else 
		error = old_dir->i_op->rename(old_dir, old_dentry, new_dir, new_dentry);
	if (target) {
		if (!error)
			target->i_flags |= S_DEAD;
		mutex_unlock(&target->i_mutex);
		if (d_unhashed(new_dentry))
			d_rehash(new_dentry);
		dput(new_dentry);
	}
	if (!error)
		if (!(old_dir->i_sb->s_type->fs_flags & FS_RENAME_DOES_D_MOVE))
			d_move(old_dentry,new_dentry);
	return error;
}

static int vfs_rename_other(struct inode *old_dir, struct dentry *old_dentry,
			    struct inode *new_dir, struct dentry *new_dentry)
{
	struct inode *target;
	int error;

	error = security_inode_rename(old_dir, old_dentry, new_dir, new_dentry);
	if (error)
		return error;

	dget(new_dentry);
	target = new_dentry->d_inode;
	if (target)
		mutex_lock(&target->i_mutex);
	if (d_mountpoint(old_dentry)||d_mountpoint(new_dentry))
		error = -EBUSY;
	else
		error = old_dir->i_op->rename(old_dir, old_dentry, new_dir, new_dentry);
	if (!error) {
		if (target)
			target->i_flags |= S_DEAD;
		if (!(old_dir->i_sb->s_type->fs_flags & FS_RENAME_DOES_D_MOVE))
			d_move(old_dentry, new_dentry);
	}
	if (target)
		mutex_unlock(&target->i_mutex);
	dput(new_dentry);
	return error;
}

int vfs_rename(struct inode *old_dir, struct dentry *old_dentry,
	       struct inode *new_dir, struct dentry *new_dentry)
{
	int error;
	int is_dir = S_ISDIR(old_dentry->d_inode->i_mode);
	const char *old_name;

	if (old_dentry->d_inode == new_dentry->d_inode)
 		return 0;
 
	error = may_delete(old_dir, old_dentry, is_dir);
	if (error)
		return error;

	if (!new_dentry->d_inode)
		error = may_create(new_dir, new_dentry);
	else
		error = may_delete(new_dir, new_dentry, is_dir);
	if (error)
		return error;

	if (!old_dir->i_op->rename)
		return -EPERM;

	old_name = fsnotify_oldname_init(old_dentry->d_name.name);

	if (is_dir)
		error = vfs_rename_dir(old_dir,old_dentry,new_dir,new_dentry);
	else
		error = vfs_rename_other(old_dir,old_dentry,new_dir,new_dentry);
	if (!error)
		fsnotify_move(old_dir, new_dir, old_name, is_dir,
			      new_dentry->d_inode, old_dentry);
	fsnotify_oldname_free(old_name);

	return error;
}

SYSCALL_DEFINE4(renameat, int, olddfd, const char __user *, oldname,
		int, newdfd, const char __user *, newname)
{
	struct dentry *old_dir, *new_dir;
	struct dentry *old_dentry, *new_dentry;
	struct dentry *trap;
	struct nameidata oldnd, newnd;
	char *from;
	char *to;
	int error;

	error = user_path_parent(olddfd, oldname, &oldnd, &from);
	if (error)
		goto exit;

	error = user_path_parent(newdfd, newname, &newnd, &to);
	if (error)
		goto exit1;

	error = -EXDEV;
	if (oldnd.path.mnt != newnd.path.mnt)
		goto exit2;

	old_dir = oldnd.path.dentry;
	error = -EBUSY;
	if (oldnd.last_type != LAST_NORM)
		goto exit2;

	new_dir = newnd.path.dentry;
	if (newnd.last_type != LAST_NORM)
		goto exit2;

	oldnd.flags &= ~LOOKUP_PARENT;
	newnd.flags &= ~LOOKUP_PARENT;
	newnd.flags |= LOOKUP_RENAME_TARGET;

	trap = lock_rename(new_dir, old_dir);

	old_dentry = lookup_hash(&oldnd);
	error = PTR_ERR(old_dentry);
	if (IS_ERR(old_dentry))
		goto exit3;
	/* source must exist */
	error = -ENOENT;
	if (!old_dentry->d_inode)
		goto exit4;
	/* unless the source is a directory trailing slashes give -ENOTDIR */
	if (!S_ISDIR(old_dentry->d_inode->i_mode)) {
		error = -ENOTDIR;
		if (oldnd.last.name[oldnd.last.len])
			goto exit4;
		if (newnd.last.name[newnd.last.len])
			goto exit4;
	}
	/* source should not be ancestor of target */
	error = -EINVAL;
	if (old_dentry == trap)
		goto exit4;
	new_dentry = lookup_hash(&newnd);
	error = PTR_ERR(new_dentry);
	if (IS_ERR(new_dentry))
		goto exit4;
	/* target should not be an ancestor of source */
	error = -ENOTEMPTY;
	if (new_dentry == trap)
		goto exit5;

	error = mnt_want_write(oldnd.path.mnt);
	if (error)
		goto exit5;
	error = security_path_rename(&oldnd.path, old_dentry,
				     &newnd.path, new_dentry);
	if (error)
		goto exit6;
	error = vfs_rename(old_dir->d_inode, old_dentry,
				   new_dir->d_inode, new_dentry);
exit6:
	mnt_drop_write(oldnd.path.mnt);
exit5:
	dput(new_dentry);
exit4:
	dput(old_dentry);
exit3:
	unlock_rename(new_dir, old_dir);
exit2:
	path_put(&newnd.path);
	putname(to);
exit1:
	path_put(&oldnd.path);
	putname(from);
exit:
	return error;
}

SYSCALL_DEFINE2(rename, const char __user *, oldname, const char __user *, newname)
{
	return sys_renameat(AT_FDCWD, oldname, AT_FDCWD, newname);
}

int vfs_readlink(struct dentry *dentry, char __user *buffer, int buflen, const char *link)
{
	int len;

	len = PTR_ERR(link);
	if (IS_ERR(link))
		goto out;

	len = strlen(link);
	if (len > (unsigned) buflen)
		len = buflen;
	if (copy_to_user(buffer, link, len))
		len = -EFAULT;
out:
	return len;
}

/*
 * A helper for ->readlink().  This should be used *ONLY* for symlinks that
 * have ->follow_link() touching nd only in nd_set_link().  Using (or not
 * using) it for any given inode is up to filesystem.
 */
int generic_readlink(struct dentry *dentry, char __user *buffer, int buflen)
{
	struct nameidata nd;
	void *cookie;
	int res;

	nd.depth = 0;
	cookie = dentry->d_inode->i_op->follow_link(dentry, &nd);
	if (IS_ERR(cookie))
		return PTR_ERR(cookie);

	res = vfs_readlink(dentry, buffer, buflen, nd_get_link(&nd));
	if (dentry->d_inode->i_op->put_link)
		dentry->d_inode->i_op->put_link(dentry, &nd, cookie);
	return res;
}

int vfs_follow_link(struct nameidata *nd, const char *link)
{
	return __vfs_follow_link(nd, link);
}

/* get the link contents into pagecache */
static char *page_getlink(struct dentry * dentry, struct page **ppage)
{
	char *kaddr;
	struct page *page;
	struct address_space *mapping = dentry->d_inode->i_mapping;
	page = read_mapping_page(mapping, 0, NULL);
	if (IS_ERR(page))
		return (char*)page;
	*ppage = page;
	kaddr = kmap(page);
	nd_terminate_link(kaddr, dentry->d_inode->i_size, PAGE_SIZE - 1);
	return kaddr;
}

int page_readlink(struct dentry *dentry, char __user *buffer, int buflen)
{
	struct page *page = NULL;
	char *s = page_getlink(dentry, &page);
	int res = vfs_readlink(dentry,buffer,buflen,s);
	if (page) {
		kunmap(page);
		page_cache_release(page);
	}
	return res;
}

void *page_follow_link_light(struct dentry *dentry, struct nameidata *nd)
{
	struct page *page = NULL;
	nd_set_link(nd, page_getlink(dentry, &page));
	return page;
}

void page_put_link(struct dentry *dentry, struct nameidata *nd, void *cookie)
{
	struct page *page = cookie;

	if (page) {
		kunmap(page);
		page_cache_release(page);
	}
}

/*
 * The nofs argument instructs pagecache_write_begin to pass AOP_FLAG_NOFS
 */
int __page_symlink(struct inode *inode, const char *symname, int len, int nofs)
{
	struct address_space *mapping = inode->i_mapping;
	struct page *page;
	void *fsdata;
	int err;
	char *kaddr;
	unsigned int flags = AOP_FLAG_UNINTERRUPTIBLE;
	if (nofs)
		flags |= AOP_FLAG_NOFS;

retry:
	err = pagecache_write_begin(NULL, mapping, 0, len-1,
				flags, &page, &fsdata);
	if (err)
		goto fail;

	kaddr = kmap_atomic(page, KM_USER0);
	memcpy(kaddr, symname, len-1);
	kunmap_atomic(kaddr, KM_USER0);

	err = pagecache_write_end(NULL, mapping, 0, len-1, len-1,
							page, fsdata);
	if (err < 0)
		goto fail;
	if (err < len-1)
		goto retry;

	mark_inode_dirty(inode);
	return 0;
fail:
	return err;
}

int page_symlink(struct inode *inode, const char *symname, int len)
{
	return __page_symlink(inode, symname, len,
			!(mapping_gfp_mask(inode->i_mapping) & __GFP_FS));
}

const struct inode_operations page_symlink_inode_operations = {
	.readlink	= generic_readlink,
	.follow_link	= page_follow_link_light,
	.put_link	= page_put_link,
};

EXPORT_SYMBOL(user_path_at);
EXPORT_SYMBOL(follow_down);
EXPORT_SYMBOL(follow_up);
EXPORT_SYMBOL(get_write_access); /* binfmt_aout */
EXPORT_SYMBOL(getname);
EXPORT_SYMBOL(lock_rename);
EXPORT_SYMBOL(lookup_one_len);
EXPORT_SYMBOL(page_follow_link_light);
EXPORT_SYMBOL(page_put_link);
EXPORT_SYMBOL(page_readlink);
EXPORT_SYMBOL(__page_symlink);
EXPORT_SYMBOL(page_symlink);
EXPORT_SYMBOL(page_symlink_inode_operations);
EXPORT_SYMBOL(path_lookup);
EXPORT_SYMBOL(kern_path);
EXPORT_SYMBOL(vfs_path_lookup);
EXPORT_SYMBOL(inode_permission);
EXPORT_SYMBOL(file_permission);
EXPORT_SYMBOL(unlock_rename);
EXPORT_SYMBOL(vfs_create);
EXPORT_SYMBOL(vfs_follow_link);
EXPORT_SYMBOL(vfs_link);
EXPORT_SYMBOL(vfs_mkdir);
EXPORT_SYMBOL(vfs_mknod);
EXPORT_SYMBOL(generic_permission);
EXPORT_SYMBOL(vfs_readlink);
EXPORT_SYMBOL(vfs_rename);
EXPORT_SYMBOL(vfs_rmdir);
EXPORT_SYMBOL(vfs_symlink);
EXPORT_SYMBOL(vfs_unlink);
EXPORT_SYMBOL(dentry_unhash);
EXPORT_SYMBOL(generic_readlink);<|MERGE_RESOLUTION|>--- conflicted
+++ resolved
@@ -544,15 +544,9 @@
 	}
 	mntget(path->mnt);
 	nd->last_type = LAST_BIND;
-<<<<<<< HEAD
-	cookie = dentry->d_inode->i_op->follow_link(dentry, nd);
-	error = PTR_ERR(cookie);
-	if (!IS_ERR(cookie)) {
-=======
 	*p = dentry->d_inode->i_op->follow_link(dentry, nd);
 	error = PTR_ERR(*p);
 	if (!IS_ERR(*p)) {
->>>>>>> 55c63bd2
 		char *s = nd_get_link(nd);
 		error = 0;
 		if (s)
@@ -1566,19 +1560,8 @@
 				int open_flag, int acc_mode)
 {
 	struct file *filp;
-<<<<<<< HEAD
-	struct nameidata nd;
-	int error;
-	struct path path;
-	struct dentry *dir;
-	int count = 0;
-	int will_truncate;
-	int flag = open_to_namei_flags(open_flag);
-	int force_reval = 0;
-=======
 	int will_truncate;
 	int error;
->>>>>>> 55c63bd2
 
 	will_truncate = open_will_truncate(open_flag, nd->path.dentry->d_inode);
 	if (will_truncate) {
@@ -1614,17 +1597,9 @@
 	 * because the filp has had a write taken
 	 * on its behalf.
 	 */
-<<<<<<< HEAD
-	if (open_flag & __O_SYNC)
-		open_flag |= O_DSYNC;
-
-	if (!acc_mode)
-		acc_mode = MAY_OPEN | ACC_MODE(open_flag);
-=======
 	if (will_truncate)
 		mnt_drop_write(nd->path.mnt);
 	return filp;
->>>>>>> 55c63bd2
 
 exit:
 	if (!IS_ERR(nd->intent.open.file))
@@ -1663,28 +1638,11 @@
 		goto ok;
 	}
 
-<<<<<<< HEAD
-	/*
-	 * Create - we need to know the parent.
-	 */
-reval:
-	error = path_init(dfd, pathname, LOOKUP_PARENT, &nd);
-	if (error)
-		return ERR_PTR(error);
-	if (force_reval)
-		nd.flags |= LOOKUP_REVAL;
-	error = path_walk(pathname, &nd);
-	if (error) {
-		if (nd.root.mnt)
-			path_put(&nd.root);
-		return ERR_PTR(error);
-=======
 	/* trailing slashes? */
 	if (nd->last.name[nd->last.len]) {
 		if (open_flag & O_CREAT)
 			goto exit;
 		*want_dir = 1;
->>>>>>> 55c63bd2
 	}
 
 	/* just plain open? */
@@ -1779,61 +1737,7 @@
 	if (S_ISDIR(path->dentry->d_inode->i_mode))
 		goto exit;
 ok:
-<<<<<<< HEAD
-	/*
-	 * Consider:
-	 * 1. may_open() truncates a file
-	 * 2. a rw->ro mount transition occurs
-	 * 3. nameidata_to_filp() fails due to
-	 *    the ro mount.
-	 * That would be inconsistent, and should
-	 * be avoided. Taking this mnt write here
-	 * ensures that (2) can not occur.
-	 */
-	will_truncate = open_will_truncate(flag, nd.path.dentry->d_inode);
-	if (will_truncate) {
-		error = mnt_want_write(nd.path.mnt);
-		if (error)
-			goto exit;
-	}
-	error = may_open(&nd.path, acc_mode, flag);
-	if (error) {
-		if (will_truncate)
-			mnt_drop_write(nd.path.mnt);
-		goto exit;
-	}
-	filp = nameidata_to_filp(&nd);
-	if (!IS_ERR(filp)) {
-		error = ima_file_check(filp, acc_mode);
-		if (error) {
-			fput(filp);
-			filp = ERR_PTR(error);
-		}
-	}
-	if (!IS_ERR(filp)) {
-		if (acc_mode & MAY_WRITE)
-			vfs_dq_init(nd.path.dentry->d_inode);
-
-		if (will_truncate) {
-			error = handle_truncate(&nd.path);
-			if (error) {
-				fput(filp);
-				filp = ERR_PTR(error);
-			}
-		}
-	}
-	/*
-	 * It is now safe to drop the mnt write
-	 * because the filp has had a write taken
-	 * on its behalf.
-	 */
-	if (will_truncate)
-		mnt_drop_write(nd.path.mnt);
-	if (nd.root.mnt)
-		path_put(&nd.root);
-=======
 	filp = finish_open(nd, open_flag, acc_mode);
->>>>>>> 55c63bd2
 	return filp;
 
 exit_mutex_unlock:
@@ -1892,24 +1796,6 @@
 reval:
 	error = path_init(dfd, pathname, LOOKUP_PARENT, &nd);
 	if (error)
-<<<<<<< HEAD
-		goto exit_dput;
-	error = __do_follow_link(&path, &nd);
-	path_put(&path);
-	if (error) {
-		/* Does someone understand code flow here? Or it is only
-		 * me so stupid? Anathema to whoever designed this non-sense
-		 * with "intent.open".
-		 */
-		release_open_intent(&nd);
-		if (nd.root.mnt)
-			path_put(&nd.root);
-		if (error == -ESTALE && !force_reval) {
-			force_reval = 1;
-			goto reval;
-		}
-		return ERR_PTR(error);
-=======
 		return ERR_PTR(error);
 	if (force_reval)
 		nd.flags |= LOOKUP_REVAL;
@@ -1919,7 +1805,6 @@
 	if (error) {
 		filp = ERR_PTR(error);
 		goto out;
->>>>>>> 55c63bd2
 	}
 	if (unlikely(!audit_dummy_context()) && (open_flag & O_CREAT))
 		audit_inode(pathname, nd.path.dentry);
