--- conflicted
+++ resolved
@@ -443,12 +443,7 @@
 		goto out;
 	}
 
-<<<<<<< HEAD
-	path = param->path;
-	devid = new_encode_dev(sbi->sb->s_dev);
-=======
 	devid = sbi->sb->s_dev;
->>>>>>> 533ac12e
 
 	param->requester.uid = param->requester.gid = -1;
 
