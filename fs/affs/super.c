/*
 *  linux/fs/affs/inode.c
 *
 *  (c) 1996  Hans-Joachim Widmaier - Rewritten
 *
 *  (C) 1993  Ray Burr - Modified for Amiga FFS filesystem.
 *
 *  (C) 1992  Eric Youngdale Modified for ISO 9660 filesystem.
 *
 *  (C) 1991  Linus Torvalds - minix filesystem
 */

#include <linux/module.h>
#include <linux/init.h>
#include <linux/statfs.h>
#include <linux/parser.h>
#include <linux/magic.h>
#include <linux/sched.h>
#include <linux/smp_lock.h>
#include "affs.h"

extern struct timezone sys_tz;

static int affs_statfs(struct dentry *dentry, struct kstatfs *buf);
static int affs_remount (struct super_block *sb, int *flags, char *data);

static void
affs_commit_super(struct super_block *sb, int clean)
{
	struct affs_sb_info *sbi = AFFS_SB(sb);
	struct buffer_head *bh = sbi->s_root_bh;
	struct affs_root_tail *tail = AFFS_ROOT_TAIL(sb, bh);

	tail->bm_flag = cpu_to_be32(clean);
	secs_to_datestamp(get_seconds(), &tail->disk_change);
	affs_fix_checksum(sb, bh);
	mark_buffer_dirty(bh);
}

static void
affs_put_super(struct super_block *sb)
{
	struct affs_sb_info *sbi = AFFS_SB(sb);
	pr_debug("AFFS: put_super()\n");

	lock_kernel();

	if (!(sb->s_flags & MS_RDONLY))
		affs_commit_super(sb, 1);

	kfree(sbi->s_prefix);
	affs_free_bitmap(sb);
	affs_brelse(sbi->s_root_bh);
	kfree(sbi);
	sb->s_fs_info = NULL;

	unlock_kernel();
}

static void
affs_write_super(struct super_block *sb)
{
	int clean = 2;

	lock_super(sb);
	if (!(sb->s_flags & MS_RDONLY)) {
		//	if (sbi->s_bitmap[i].bm_bh) {
		//		if (buffer_dirty(sbi->s_bitmap[i].bm_bh)) {
		//			clean = 0;
		affs_commit_super(sb, clean);
		sb->s_dirt = !clean;	/* redo until bitmap synced */
	} else
		sb->s_dirt = 0;
	unlock_super(sb);

	pr_debug("AFFS: write_super() at %lu, clean=%d\n", get_seconds(), clean);
}

static int
affs_sync_fs(struct super_block *sb, int wait)
{
	lock_super(sb);
	affs_commit_super(sb, 2);
	sb->s_dirt = 0;
	unlock_super(sb);
	return 0;
}

static struct kmem_cache * affs_inode_cachep;

static struct inode *affs_alloc_inode(struct super_block *sb)
{
	struct affs_inode_info *i;

	i = kmem_cache_alloc(affs_inode_cachep, GFP_KERNEL);
	if (!i)
		return NULL;

	i->vfs_inode.i_version = 1;
	i->i_lc = NULL;
	i->i_ext_bh = NULL;
	i->i_pa_cnt = 0;

	return &i->vfs_inode;
}

static void affs_destroy_inode(struct inode *inode)
{
	kmem_cache_free(affs_inode_cachep, AFFS_I(inode));
}

static void init_once(void *foo)
{
	struct affs_inode_info *ei = (struct affs_inode_info *) foo;

	init_MUTEX(&ei->i_link_lock);
	init_MUTEX(&ei->i_ext_lock);
	inode_init_once(&ei->vfs_inode);
}

static int init_inodecache(void)
{
	affs_inode_cachep = kmem_cache_create("affs_inode_cache",
					     sizeof(struct affs_inode_info),
					     0, (SLAB_RECLAIM_ACCOUNT|
						SLAB_MEM_SPREAD),
					     init_once);
	if (affs_inode_cachep == NULL)
		return -ENOMEM;
	return 0;
}

static void destroy_inodecache(void)
{
	kmem_cache_destroy(affs_inode_cachep);
}

static const struct super_operations affs_sops = {
	.alloc_inode	= affs_alloc_inode,
	.destroy_inode	= affs_destroy_inode,
	.write_inode	= affs_write_inode,
	.delete_inode	= affs_delete_inode,
	.clear_inode	= affs_clear_inode,
	.put_super	= affs_put_super,
	.write_super	= affs_write_super,
	.sync_fs	= affs_sync_fs,
	.statfs		= affs_statfs,
	.remount_fs	= affs_remount,
	.show_options	= generic_show_options,
};

enum {
	Opt_bs, Opt_mode, Opt_mufs, Opt_prefix, Opt_protect,
	Opt_reserved, Opt_root, Opt_setgid, Opt_setuid,
	Opt_verbose, Opt_volume, Opt_ignore, Opt_err,
};

static const match_table_t tokens = {
	{Opt_bs, "bs=%u"},
	{Opt_mode, "mode=%o"},
	{Opt_mufs, "mufs"},
	{Opt_prefix, "prefix=%s"},
	{Opt_protect, "protect"},
	{Opt_reserved, "reserved=%u"},
	{Opt_root, "root=%u"},
	{Opt_setgid, "setgid=%u"},
	{Opt_setuid, "setuid=%u"},
	{Opt_verbose, "verbose"},
	{Opt_volume, "volume=%s"},
	{Opt_ignore, "grpquota"},
	{Opt_ignore, "noquota"},
	{Opt_ignore, "quota"},
	{Opt_ignore, "usrquota"},
	{Opt_err, NULL},
};

static int
parse_options(char *options, uid_t *uid, gid_t *gid, int *mode, int *reserved, s32 *root,
		int *blocksize, char **prefix, char *volume, unsigned long *mount_opts)
{
	char *p;
	substring_t args[MAX_OPT_ARGS];

	/* Fill in defaults */

	*uid        = current_uid();
	*gid        = current_gid();
	*reserved   = 2;
	*root       = -1;
	*blocksize  = -1;
	volume[0]   = ':';
	volume[1]   = 0;
	*mount_opts = 0;
	if (!options)
		return 1;

	while ((p = strsep(&options, ",")) != NULL) {
		int token, n, option;
		if (!*p)
			continue;

		token = match_token(p, tokens, args);
		switch (token) {
		case Opt_bs:
			if (match_int(&args[0], &n))
				return -EINVAL;
			if (n != 512 && n != 1024 && n != 2048
			    && n != 4096) {
				printk ("AFFS: Invalid blocksize (512, 1024, 2048, 4096 allowed)\n");
				return 0;
			}
			*blocksize = n;
			break;
		case Opt_mode:
			if (match_octal(&args[0], &option))
				return 1;
			*mode = option & 0777;
			*mount_opts |= SF_SETMODE;
			break;
		case Opt_mufs:
			*mount_opts |= SF_MUFS;
			break;
		case Opt_prefix:
			/* Free any previous prefix */
			kfree(*prefix);
			*prefix = match_strdup(&args[0]);
			if (!*prefix)
				return 0;
			*mount_opts |= SF_PREFIX;
			break;
		case Opt_protect:
			*mount_opts |= SF_IMMUTABLE;
			break;
		case Opt_reserved:
			if (match_int(&args[0], reserved))
				return 1;
			break;
		case Opt_root:
			if (match_int(&args[0], root))
				return 1;
			break;
		case Opt_setgid:
			if (match_int(&args[0], &option))
				return 1;
			*gid = option;
			*mount_opts |= SF_SETGID;
			break;
		case Opt_setuid:
			if (match_int(&args[0], &option))
				return -EINVAL;
			*uid = option;
			*mount_opts |= SF_SETUID;
			break;
		case Opt_verbose:
			*mount_opts |= SF_VERBOSE;
			break;
		case Opt_volume: {
			char *vol = match_strdup(&args[0]);
			if (!vol)
				return 0;
			strlcpy(volume, vol, 32);
			kfree(vol);
			break;
		}
		case Opt_ignore:
		 	/* Silently ignore the quota options */
			break;
		default:
			printk("AFFS: Unrecognized mount option \"%s\" "
					"or missing value\n", p);
			return 0;
		}
	}
	return 1;
}

/* This function definitely needs to be split up. Some fine day I'll
 * hopefully have the guts to do so. Until then: sorry for the mess.
 */

static int affs_fill_super(struct super_block *sb, void *data, int silent)
{
	struct affs_sb_info	*sbi;
	struct buffer_head	*root_bh = NULL;
	struct buffer_head	*boot_bh;
	struct inode		*root_inode = NULL;
	s32			 root_block;
	int			 size, blocksize;
	u32			 chksum;
	int			 num_bm;
	int			 i, j;
	s32			 key;
	uid_t			 uid;
	gid_t			 gid;
	int			 reserved;
	unsigned long		 mount_flags;
	int			 tmp_flags;	/* fix remount prototype... */
	u8			 sig[4];
	int			 ret = -EINVAL;

	save_mount_options(sb, data);

	pr_debug("AFFS: read_super(%s)\n",data ? (const char *)data : "no options");

	sb->s_magic             = AFFS_SUPER_MAGIC;
	sb->s_op                = &affs_sops;
	sb->s_flags |= MS_NODIRATIME;

	sbi = kzalloc(sizeof(struct affs_sb_info), GFP_KERNEL);
	if (!sbi)
		return -ENOMEM;
	sb->s_fs_info = sbi;
	mutex_init(&sbi->s_bmlock);

	if (!parse_options(data,&uid,&gid,&i,&reserved,&root_block,
				&blocksize,&sbi->s_prefix,
				sbi->s_volume, &mount_flags)) {
		printk(KERN_ERR "AFFS: Error parsing options\n");
		return -EINVAL;
	}
	/* N.B. after this point s_prefix must be released */

	sbi->s_flags   = mount_flags;
	sbi->s_mode    = i;
	sbi->s_uid     = uid;
	sbi->s_gid     = gid;
	sbi->s_reserved= reserved;

	/* Get the size of the device in 512-byte blocks.
	 * If we later see that the partition uses bigger
	 * blocks, we will have to change it.
	 */

	size = sb->s_bdev->bd_inode->i_size >> 9;
	pr_debug("AFFS: initial blocksize=%d, #blocks=%d\n", 512, size);

	affs_set_blocksize(sb, PAGE_SIZE);
	/* Try to find root block. Its location depends on the block size. */

	i = 512;
	j = 4096;
	if (blocksize > 0) {
		i = j = blocksize;
		size = size / (blocksize / 512);
	}
	for (blocksize = i, key = 0; blocksize <= j; blocksize <<= 1, size >>= 1) {
		sbi->s_root_block = root_block;
		if (root_block < 0)
			sbi->s_root_block = (reserved + size - 1) / 2;
		pr_debug("AFFS: setting blocksize to %d\n", blocksize);
		affs_set_blocksize(sb, blocksize);
		sbi->s_partition_size = size;

		/* The root block location that was calculated above is not
		 * correct if the partition size is an odd number of 512-
		 * byte blocks, which will be rounded down to a number of
		 * 1024-byte blocks, and if there were an even number of
		 * reserved blocks. Ideally, all partition checkers should
		 * report the real number of blocks of the real blocksize,
		 * but since this just cannot be done, we have to try to
		 * find the root block anyways. In the above case, it is one
		 * block behind the calculated one. So we check this one, too.
		 */
		for (num_bm = 0; num_bm < 2; num_bm++) {
			pr_debug("AFFS: Dev %s, trying root=%u, bs=%d, "
				"size=%d, reserved=%d\n",
				sb->s_id,
				sbi->s_root_block + num_bm,
				blocksize, size, reserved);
			root_bh = affs_bread(sb, sbi->s_root_block + num_bm);
			if (!root_bh)
				continue;
			if (!affs_checksum_block(sb, root_bh) &&
			    be32_to_cpu(AFFS_ROOT_HEAD(root_bh)->ptype) == T_SHORT &&
			    be32_to_cpu(AFFS_ROOT_TAIL(sb, root_bh)->stype) == ST_ROOT) {
				sbi->s_hashsize    = blocksize / 4 - 56;
				sbi->s_root_block += num_bm;
				key                        = 1;
				goto got_root;
			}
			affs_brelse(root_bh);
			root_bh = NULL;
		}
	}
	if (!silent)
		printk(KERN_ERR "AFFS: No valid root block on device %s\n",
			sb->s_id);
	goto out_error;

	/* N.B. after this point bh must be released */
got_root:
	root_block = sbi->s_root_block;

	/* Find out which kind of FS we have */
	boot_bh = sb_bread(sb, 0);
	if (!boot_bh) {
		printk(KERN_ERR "AFFS: Cannot read boot block\n");
		goto out_error;
	}
	memcpy(sig, boot_bh->b_data, 4);
	brelse(boot_bh);
	chksum = be32_to_cpu(*(__be32 *)sig);

	/* Dircache filesystems are compatible with non-dircache ones
	 * when reading. As long as they aren't supported, writing is
	 * not recommended.
	 */
	if ((chksum == FS_DCFFS || chksum == MUFS_DCFFS || chksum == FS_DCOFS
	     || chksum == MUFS_DCOFS) && !(sb->s_flags & MS_RDONLY)) {
		printk(KERN_NOTICE "AFFS: Dircache FS - mounting %s read only\n",
			sb->s_id);
		sb->s_flags |= MS_RDONLY;
	}
	switch (chksum) {
		case MUFS_FS:
		case MUFS_INTLFFS:
		case MUFS_DCFFS:
			sbi->s_flags |= SF_MUFS;
			/* fall thru */
		case FS_INTLFFS:
		case FS_DCFFS:
			sbi->s_flags |= SF_INTL;
			break;
		case MUFS_FFS:
			sbi->s_flags |= SF_MUFS;
			break;
		case FS_FFS:
			break;
		case MUFS_OFS:
			sbi->s_flags |= SF_MUFS;
			/* fall thru */
		case FS_OFS:
			sbi->s_flags |= SF_OFS;
			sb->s_flags |= MS_NOEXEC;
			break;
		case MUFS_DCOFS:
		case MUFS_INTLOFS:
			sbi->s_flags |= SF_MUFS;
		case FS_DCOFS:
		case FS_INTLOFS:
			sbi->s_flags |= SF_INTL | SF_OFS;
			sb->s_flags |= MS_NOEXEC;
			break;
		default:
			printk(KERN_ERR "AFFS: Unknown filesystem on device %s: %08X\n",
				sb->s_id, chksum);
			goto out_error;
	}

	if (mount_flags & SF_VERBOSE) {
		u8 len = AFFS_ROOT_TAIL(sb, root_bh)->disk_name[0];
		printk(KERN_NOTICE "AFFS: Mounting volume \"%.*s\": Type=%.3s\\%c, Blocksize=%d\n",
			len > 31 ? 31 : len,
			AFFS_ROOT_TAIL(sb, root_bh)->disk_name + 1,
			sig, sig[3] + '0', blocksize);
	}

	sb->s_flags |= MS_NODEV | MS_NOSUID;

	sbi->s_data_blksize = sb->s_blocksize;
	if (sbi->s_flags & SF_OFS)
		sbi->s_data_blksize -= 24;

	/* Keep super block in cache */
	sbi->s_root_bh = root_bh;
	/* N.B. after this point s_root_bh must be released */

	tmp_flags = sb->s_flags;
	if (affs_init_bitmap(sb, &tmp_flags))
		goto out_error;
	sb->s_flags = tmp_flags;

	/* set up enough so that it can read an inode */

	root_inode = affs_iget(sb, root_block);
	if (IS_ERR(root_inode)) {
		ret = PTR_ERR(root_inode);
		goto out_error_noinode;
	}

	sb->s_root = d_alloc_root(root_inode);
	if (!sb->s_root) {
		printk(KERN_ERR "AFFS: Get root inode failed\n");
		goto out_error;
	}
	sb->s_root->d_op = &affs_dentry_operations;

	pr_debug("AFFS: s_flags=%lX\n",sb->s_flags);
	return 0;

	/*
	 * Begin the cascaded cleanup ...
	 */
out_error:
	if (root_inode)
		iput(root_inode);
out_error_noinode:
	kfree(sbi->s_bitmap);
	affs_brelse(root_bh);
	kfree(sbi->s_prefix);
	kfree(sbi);
	sb->s_fs_info = NULL;
	return ret;
}

static int
affs_remount(struct super_block *sb, int *flags, char *data)
{
	struct affs_sb_info	*sbi = AFFS_SB(sb);
	int			 blocksize;
	uid_t			 uid;
	gid_t			 gid;
	int			 mode;
	int			 reserved;
	int			 root_block;
	unsigned long		 mount_flags;
	int			 res = 0;
	char			*new_opts = kstrdup(data, GFP_KERNEL);

	pr_debug("AFFS: remount(flags=0x%x,opts=\"%s\")\n",*flags,data);

	*flags |= MS_NODIRATIME;

	if (!parse_options(data, &uid, &gid, &mode, &reserved, &root_block,
			   &blocksize, &sbi->s_prefix, sbi->s_volume,
			   &mount_flags)) {
		kfree(new_opts);
		return -EINVAL;
	}
<<<<<<< HEAD
=======
	lock_kernel();
>>>>>>> 533ac12e
	replace_mount_options(sb, new_opts);

	sbi->s_flags = mount_flags;
	sbi->s_mode  = mode;
	sbi->s_uid   = uid;
	sbi->s_gid   = gid;

	if ((*flags & MS_RDONLY) == (sb->s_flags & MS_RDONLY)) {
		unlock_kernel();
		return 0;
	}
	if (*flags & MS_RDONLY) {
		sb->s_dirt = 1;
		while (sb->s_dirt)
			affs_write_super(sb);
		affs_free_bitmap(sb);
	} else
		res = affs_init_bitmap(sb, flags);

	unlock_kernel();
	return res;
}

static int
affs_statfs(struct dentry *dentry, struct kstatfs *buf)
{
	struct super_block *sb = dentry->d_sb;
	int		 free;
	u64		 id = huge_encode_dev(sb->s_bdev->bd_dev);

	pr_debug("AFFS: statfs() partsize=%d, reserved=%d\n",AFFS_SB(sb)->s_partition_size,
	     AFFS_SB(sb)->s_reserved);

	free          = affs_count_free_blocks(sb);
	buf->f_type    = AFFS_SUPER_MAGIC;
	buf->f_bsize   = sb->s_blocksize;
	buf->f_blocks  = AFFS_SB(sb)->s_partition_size - AFFS_SB(sb)->s_reserved;
	buf->f_bfree   = free;
	buf->f_bavail  = free;
	buf->f_fsid.val[0] = (u32)id;
	buf->f_fsid.val[1] = (u32)(id >> 32);
	buf->f_namelen = 30;
	return 0;
}

static int affs_get_sb(struct file_system_type *fs_type,
	int flags, const char *dev_name, void *data, struct vfsmount *mnt)
{
	return get_sb_bdev(fs_type, flags, dev_name, data, affs_fill_super,
			   mnt);
}

static struct file_system_type affs_fs_type = {
	.owner		= THIS_MODULE,
	.name		= "affs",
	.get_sb		= affs_get_sb,
	.kill_sb	= kill_block_super,
	.fs_flags	= FS_REQUIRES_DEV,
};

static int __init init_affs_fs(void)
{
	int err = init_inodecache();
	if (err)
		goto out1;
	err = register_filesystem(&affs_fs_type);
	if (err)
		goto out;
	return 0;
out:
	destroy_inodecache();
out1:
	return err;
}

static void __exit exit_affs_fs(void)
{
	unregister_filesystem(&affs_fs_type);
	destroy_inodecache();
}

MODULE_DESCRIPTION("Amiga filesystem support for Linux");
MODULE_LICENSE("GPL");

module_init(init_affs_fs)
module_exit(exit_affs_fs)<|MERGE_RESOLUTION|>--- conflicted
+++ resolved
@@ -527,10 +527,7 @@
 		kfree(new_opts);
 		return -EINVAL;
 	}
-<<<<<<< HEAD
-=======
 	lock_kernel();
->>>>>>> 533ac12e
 	replace_mount_options(sb, new_opts);
 
 	sbi->s_flags = mount_flags;
