--- conflicted
+++ resolved
@@ -220,15 +220,8 @@
 	return 0;
 }
 
-<<<<<<< HEAD
-int btrfs_tree_locked(struct extent_buffer *eb)
-{
-	return test_bit(EXTENT_BUFFER_BLOCKING, &eb->bflags) ||
-			spin_is_locked(&eb->lock);
-=======
 void btrfs_assert_tree_locked(struct extent_buffer *eb)
 {
 	if (!test_bit(EXTENT_BUFFER_BLOCKING, &eb->bflags))
 		assert_spin_locked(&eb->lock);
->>>>>>> 4c55bb01
 }