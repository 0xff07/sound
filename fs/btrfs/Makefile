
obj-$(CONFIG_BTRFS_FS) := btrfs.o

btrfs-y += super.o ctree.o extent-tree.o print-tree.o root-tree.o dir-item.o \
	   file-item.o inode-item.o inode-map.o disk-io.o \
	   transaction.o inode.o file.o tree-defrag.o \
	   extent_map.o sysfs.o struct-funcs.o xattr.o ordered-data.o \
	   extent_io.o volumes.o async-thread.o ioctl.o locking.o orphan.o \
<<<<<<< HEAD
	   ref-cache.o export.o tree-log.o acl.o free-space-cache.o zlib.o \
	   compression.o delayed-ref.o
=======
	   export.o tree-log.o acl.o free-space-cache.o zlib.o \
	   compression.o delayed-ref.o relocation.o
>>>>>>> 533ac12e
<|MERGE_RESOLUTION|>--- conflicted
+++ resolved
@@ -6,10 +6,5 @@
 	   transaction.o inode.o file.o tree-defrag.o \
 	   extent_map.o sysfs.o struct-funcs.o xattr.o ordered-data.o \
 	   extent_io.o volumes.o async-thread.o ioctl.o locking.o orphan.o \
-<<<<<<< HEAD
-	   ref-cache.o export.o tree-log.o acl.o free-space-cache.o zlib.o \
-	   compression.o delayed-ref.o
-=======
 	   export.o tree-log.o acl.o free-space-cache.o zlib.o \
-	   compression.o delayed-ref.o relocation.o
->>>>>>> 533ac12e
+	   compression.o delayed-ref.o relocation.o