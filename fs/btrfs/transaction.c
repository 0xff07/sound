--- conflicted
+++ resolved
@@ -611,17 +611,8 @@
 				TASK_UNINTERRUPTIBLE);
 		mutex_unlock(&info->trans_mutex);
 
-<<<<<<< HEAD
-		atomic_dec(&info->throttles);
-		wake_up(&info->transaction_throttle);
-
 		schedule();
 
-		atomic_inc(&info->throttles);
-=======
-		schedule();
-
->>>>>>> 533ac12e
 		mutex_lock(&info->trans_mutex);
 		finish_wait(&info->transaction_wait, &wait);
 	}
