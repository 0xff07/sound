--- conflicted
+++ resolved
@@ -3794,7 +3794,6 @@
 
 	if (ref->nritems == 0)
 		return 0;
-<<<<<<< HEAD
 
 	sorted = kmalloc(sizeof(*sorted) * ref->nritems, GFP_NOFS);
 	for (i = 0; i < ref->nritems; i++) {
@@ -3808,21 +3807,6 @@
 	 * into the ref cache, so this is already in order
 	 */
 	for (i = 0; i < ref->nritems; i++) {
-=======
-
-	sorted = kmalloc(sizeof(*sorted) * ref->nritems, GFP_NOFS);
-	for (i = 0; i < ref->nritems; i++) {
-		sorted[i].bytenr = ref->extents[i].bytenr;
-		sorted[i].slot = i;
-	}
-	sort(sorted, ref->nritems, sizeof(struct refsort), refsort_cmp, NULL);
-
-	/*
-	 * the items in the ref were sorted when the ref was inserted
-	 * into the ref cache, so this is already in order
-	 */
-	for (i = 0; i < ref->nritems; i++) {
->>>>>>> 85122ea4
 		info = ref->extents + sorted[i].slot;
 		ret = __btrfs_free_extent(trans, root, info->bytenr,
 					  info->num_bytes, ref->bytenr,
