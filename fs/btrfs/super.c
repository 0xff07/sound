/*
 * Copyright (C) 2007 Oracle.  All rights reserved.
 *
 * This program is free software; you can redistribute it and/or
 * modify it under the terms of the GNU General Public
 * License v2 as published by the Free Software Foundation.
 *
 * This program is distributed in the hope that it will be useful,
 * but WITHOUT ANY WARRANTY; without even the implied warranty of
 * MERCHANTABILITY or FITNESS FOR A PARTICULAR PURPOSE.  See the GNU
 * General Public License for more details.
 *
 * You should have received a copy of the GNU General Public
 * License along with this program; if not, write to the
 * Free Software Foundation, Inc., 59 Temple Place - Suite 330,
 * Boston, MA 021110-1307, USA.
 */

#include <linux/blkdev.h>
#include <linux/module.h>
#include <linux/buffer_head.h>
#include <linux/fs.h>
#include <linux/pagemap.h>
#include <linux/highmem.h>
#include <linux/time.h>
#include <linux/init.h>
#include <linux/seq_file.h>
#include <linux/string.h>
#include <linux/smp_lock.h>
#include <linux/backing-dev.h>
#include <linux/mount.h>
#include <linux/mpage.h>
#include <linux/swap.h>
#include <linux/writeback.h>
#include <linux/statfs.h>
#include <linux/compat.h>
#include <linux/parser.h>
#include <linux/ctype.h>
#include <linux/namei.h>
#include <linux/miscdevice.h>
#include <linux/magic.h>
#include "compat.h"
#include "ctree.h"
#include "disk-io.h"
#include "transaction.h"
#include "btrfs_inode.h"
#include "ioctl.h"
#include "print-tree.h"
#include "xattr.h"
#include "volumes.h"
#include "version.h"
#include "export.h"
#include "compression.h"

static struct super_operations btrfs_super_ops;

static void btrfs_put_super(struct super_block *sb)
{
	struct btrfs_root *root = btrfs_sb(sb);
	int ret;

	ret = close_ctree(root);
	sb->s_fs_info = NULL;
}

enum {
	Opt_degraded, Opt_subvol, Opt_device, Opt_nodatasum, Opt_nodatacow,
	Opt_max_extent, Opt_max_inline, Opt_alloc_start, Opt_nobarrier,
<<<<<<< HEAD
	Opt_ssd, Opt_thread_pool, Opt_noacl,  Opt_compress, Opt_notreelog,
	Opt_ratio, Opt_flushoncommit, Opt_err,
=======
	Opt_ssd, Opt_nossd, Opt_ssd_spread, Opt_thread_pool, Opt_noacl,
	Opt_compress, Opt_notreelog, Opt_ratio, Opt_flushoncommit, Opt_err,
>>>>>>> 533ac12e
};

static match_table_t tokens = {
	{Opt_degraded, "degraded"},
	{Opt_subvol, "subvol=%s"},
	{Opt_device, "device=%s"},
	{Opt_nodatasum, "nodatasum"},
	{Opt_nodatacow, "nodatacow"},
	{Opt_nobarrier, "nobarrier"},
	{Opt_max_extent, "max_extent=%s"},
	{Opt_max_inline, "max_inline=%s"},
	{Opt_alloc_start, "alloc_start=%s"},
	{Opt_thread_pool, "thread_pool=%d"},
	{Opt_compress, "compress"},
	{Opt_ssd, "ssd"},
	{Opt_ssd_spread, "ssd_spread"},
	{Opt_nossd, "nossd"},
	{Opt_noacl, "noacl"},
	{Opt_notreelog, "notreelog"},
	{Opt_flushoncommit, "flushoncommit"},
	{Opt_ratio, "metadata_ratio=%d"},
	{Opt_err, NULL},
};

u64 btrfs_parse_size(char *str)
{
	u64 res;
	int mult = 1;
	char *end;
	char last;

	res = simple_strtoul(str, &end, 10);

	last = end[0];
	if (isalpha(last)) {
		last = tolower(last);
		switch (last) {
		case 'g':
			mult *= 1024;
		case 'm':
			mult *= 1024;
		case 'k':
			mult *= 1024;
		}
		res = res * mult;
	}
	return res;
}

/*
 * Regular mount options parser.  Everything that is needed only when
 * reading in a new superblock is parsed here.
 */
int btrfs_parse_options(struct btrfs_root *root, char *options)
{
	struct btrfs_fs_info *info = root->fs_info;
	substring_t args[MAX_OPT_ARGS];
	char *p, *num;
	int intarg;

	if (!options)
		return 0;

	/*
	 * strsep changes the string, duplicate it because parse_options
	 * gets called twice
	 */
	options = kstrdup(options, GFP_NOFS);
	if (!options)
		return -ENOMEM;


	while ((p = strsep(&options, ",")) != NULL) {
		int token;
		if (!*p)
			continue;

		token = match_token(p, tokens, args);
		switch (token) {
		case Opt_degraded:
			printk(KERN_INFO "btrfs: allowing degraded mounts\n");
			btrfs_set_opt(info->mount_opt, DEGRADED);
			break;
		case Opt_subvol:
		case Opt_device:
			/*
			 * These are parsed by btrfs_parse_early_options
			 * and can be happily ignored here.
			 */
			break;
		case Opt_nodatasum:
			printk(KERN_INFO "btrfs: setting nodatasum\n");
			btrfs_set_opt(info->mount_opt, NODATASUM);
			break;
		case Opt_nodatacow:
			printk(KERN_INFO "btrfs: setting nodatacow\n");
			btrfs_set_opt(info->mount_opt, NODATACOW);
			btrfs_set_opt(info->mount_opt, NODATASUM);
			break;
		case Opt_compress:
			printk(KERN_INFO "btrfs: use compression\n");
			btrfs_set_opt(info->mount_opt, COMPRESS);
			break;
		case Opt_ssd:
			printk(KERN_INFO "btrfs: use ssd allocation scheme\n");
			btrfs_set_opt(info->mount_opt, SSD);
			break;
		case Opt_ssd_spread:
			printk(KERN_INFO "btrfs: use spread ssd "
			       "allocation scheme\n");
			btrfs_set_opt(info->mount_opt, SSD);
			btrfs_set_opt(info->mount_opt, SSD_SPREAD);
			break;
		case Opt_nossd:
			printk(KERN_INFO "btrfs: not using ssd allocation "
			       "scheme\n");
			btrfs_set_opt(info->mount_opt, NOSSD);
			btrfs_clear_opt(info->mount_opt, SSD);
			btrfs_clear_opt(info->mount_opt, SSD_SPREAD);
			break;
		case Opt_nobarrier:
			printk(KERN_INFO "btrfs: turning off barriers\n");
			btrfs_set_opt(info->mount_opt, NOBARRIER);
			break;
		case Opt_thread_pool:
			intarg = 0;
			match_int(&args[0], &intarg);
			if (intarg) {
				info->thread_pool_size = intarg;
				printk(KERN_INFO "btrfs: thread pool %d\n",
				       info->thread_pool_size);
			}
			break;
		case Opt_max_extent:
			num = match_strdup(&args[0]);
			if (num) {
				info->max_extent = btrfs_parse_size(num);
				kfree(num);

				info->max_extent = max_t(u64,
					info->max_extent, root->sectorsize);
				printk(KERN_INFO "btrfs: max_extent at %llu\n",
				       (unsigned long long)info->max_extent);
			}
			break;
		case Opt_max_inline:
			num = match_strdup(&args[0]);
			if (num) {
				info->max_inline = btrfs_parse_size(num);
				kfree(num);

				if (info->max_inline) {
					info->max_inline = max_t(u64,
						info->max_inline,
						root->sectorsize);
				}
				printk(KERN_INFO "btrfs: max_inline at %llu\n",
					(unsigned long long)info->max_inline);
			}
			break;
		case Opt_alloc_start:
			num = match_strdup(&args[0]);
			if (num) {
				info->alloc_start = btrfs_parse_size(num);
				kfree(num);
				printk(KERN_INFO
					"btrfs: allocations start at %llu\n",
					(unsigned long long)info->alloc_start);
			}
			break;
		case Opt_noacl:
			root->fs_info->sb->s_flags &= ~MS_POSIXACL;
			break;
		case Opt_notreelog:
			printk(KERN_INFO "btrfs: disabling tree log\n");
			btrfs_set_opt(info->mount_opt, NOTREELOG);
			break;
		case Opt_flushoncommit:
			printk(KERN_INFO "btrfs: turning on flush-on-commit\n");
			btrfs_set_opt(info->mount_opt, FLUSHONCOMMIT);
			break;
		case Opt_ratio:
			intarg = 0;
			match_int(&args[0], &intarg);
			if (intarg) {
				info->metadata_ratio = intarg;
				printk(KERN_INFO "btrfs: metadata ratio %d\n",
				       info->metadata_ratio);
			}
			break;
		default:
			break;
		}
	}
	kfree(options);
	return 0;
}

/*
 * Parse mount options that are required early in the mount process.
 *
 * All other options will be parsed on much later in the mount process and
 * only when we need to allocate a new super block.
 */
static int btrfs_parse_early_options(const char *options, fmode_t flags,
		void *holder, char **subvol_name,
		struct btrfs_fs_devices **fs_devices)
{
	substring_t args[MAX_OPT_ARGS];
	char *opts, *p;
	int error = 0;

	if (!options)
		goto out;

	/*
	 * strsep changes the string, duplicate it because parse_options
	 * gets called twice
	 */
	opts = kstrdup(options, GFP_KERNEL);
	if (!opts)
		return -ENOMEM;

	while ((p = strsep(&opts, ",")) != NULL) {
		int token;
		if (!*p)
			continue;

		token = match_token(p, tokens, args);
		switch (token) {
		case Opt_subvol:
			*subvol_name = match_strdup(&args[0]);
			break;
		case Opt_device:
			error = btrfs_scan_one_device(match_strdup(&args[0]),
					flags, holder, fs_devices);
			if (error)
				goto out_free_opts;
			break;
		default:
			break;
		}
	}

 out_free_opts:
	kfree(opts);
 out:
	/*
	 * If no subvolume name is specified we use the default one.  Allocate
	 * a copy of the string "." here so that code later in the
	 * mount path doesn't care if it's the default volume or another one.
	 */
	if (!*subvol_name) {
		*subvol_name = kstrdup(".", GFP_KERNEL);
		if (!*subvol_name)
			return -ENOMEM;
	}
	return error;
}

static int btrfs_fill_super(struct super_block *sb,
			    struct btrfs_fs_devices *fs_devices,
			    void *data, int silent)
{
	struct inode *inode;
	struct dentry *root_dentry;
	struct btrfs_super_block *disk_super;
	struct btrfs_root *tree_root;
	struct btrfs_key key;
	int err;

	sb->s_maxbytes = MAX_LFS_FILESIZE;
	sb->s_magic = BTRFS_SUPER_MAGIC;
	sb->s_op = &btrfs_super_ops;
	sb->s_export_op = &btrfs_export_ops;
	sb->s_xattr = btrfs_xattr_handlers;
	sb->s_time_gran = 1;
	sb->s_flags |= MS_POSIXACL;

	tree_root = open_ctree(sb, fs_devices, (char *)data);

	if (IS_ERR(tree_root)) {
		printk("btrfs: open_ctree failed\n");
		return PTR_ERR(tree_root);
	}
	sb->s_fs_info = tree_root;
	disk_super = &tree_root->fs_info->super_copy;

	key.objectid = BTRFS_FIRST_FREE_OBJECTID;
	key.type = BTRFS_INODE_ITEM_KEY;
	key.offset = 0;
	inode = btrfs_iget(sb, &key, tree_root->fs_info->fs_root);
	if (IS_ERR(inode)) {
		err = PTR_ERR(inode);
		goto fail_close;
	}

	root_dentry = d_alloc_root(inode);
	if (!root_dentry) {
		iput(inode);
		err = -ENOMEM;
		goto fail_close;
	}
#if 0
	/* this does the super kobj at the same time */
	err = btrfs_sysfs_add_super(tree_root->fs_info);
	if (err)
		goto fail_close;
#endif

	sb->s_root = root_dentry;

	save_mount_options(sb, data);
	return 0;

fail_close:
	close_ctree(tree_root);
	return err;
}

int btrfs_sync_fs(struct super_block *sb, int wait)
{
	struct btrfs_trans_handle *trans;
	struct btrfs_root *root = btrfs_sb(sb);
	int ret;

	if (!wait) {
		filemap_flush(root->fs_info->btree_inode->i_mapping);
		return 0;
	}

	btrfs_start_delalloc_inodes(root);
	btrfs_wait_ordered_extents(root, 0);

	trans = btrfs_start_transaction(root, 1);
	ret = btrfs_commit_transaction(trans, root);
	return ret;
}

static int btrfs_show_options(struct seq_file *seq, struct vfsmount *vfs)
{
	struct btrfs_root *root = btrfs_sb(vfs->mnt_sb);
	struct btrfs_fs_info *info = root->fs_info;

	if (btrfs_test_opt(root, DEGRADED))
		seq_puts(seq, ",degraded");
	if (btrfs_test_opt(root, NODATASUM))
		seq_puts(seq, ",nodatasum");
	if (btrfs_test_opt(root, NODATACOW))
		seq_puts(seq, ",nodatacow");
	if (btrfs_test_opt(root, NOBARRIER))
		seq_puts(seq, ",nobarrier");
	if (info->max_extent != (u64)-1)
		seq_printf(seq, ",max_extent=%llu",
			   (unsigned long long)info->max_extent);
	if (info->max_inline != 8192 * 1024)
		seq_printf(seq, ",max_inline=%llu",
			   (unsigned long long)info->max_inline);
	if (info->alloc_start != 0)
		seq_printf(seq, ",alloc_start=%llu",
			   (unsigned long long)info->alloc_start);
	if (info->thread_pool_size !=  min_t(unsigned long,
					     num_online_cpus() + 2, 8))
		seq_printf(seq, ",thread_pool=%d", info->thread_pool_size);
	if (btrfs_test_opt(root, COMPRESS))
		seq_puts(seq, ",compress");
	if (btrfs_test_opt(root, NOSSD))
		seq_puts(seq, ",nossd");
	if (btrfs_test_opt(root, SSD_SPREAD))
		seq_puts(seq, ",ssd_spread");
	else if (btrfs_test_opt(root, SSD))
		seq_puts(seq, ",ssd");
	if (btrfs_test_opt(root, NOTREELOG))
		seq_puts(seq, ",notreelog");
	if (btrfs_test_opt(root, FLUSHONCOMMIT))
		seq_puts(seq, ",flushoncommit");
	if (!(root->fs_info->sb->s_flags & MS_POSIXACL))
		seq_puts(seq, ",noacl");
	return 0;
}

static int btrfs_test_super(struct super_block *s, void *data)
{
	struct btrfs_fs_devices *test_fs_devices = data;
	struct btrfs_root *root = btrfs_sb(s);

	return root->fs_info->fs_devices == test_fs_devices;
}

/*
 * Find a superblock for the given device / mount point.
 *
 * Note:  This is based on get_sb_bdev from fs/super.c with a few additions
 *	  for multiple device setup.  Make sure to keep it in sync.
 */
static int btrfs_get_sb(struct file_system_type *fs_type, int flags,
		const char *dev_name, void *data, struct vfsmount *mnt)
{
	char *subvol_name = NULL;
	struct block_device *bdev = NULL;
	struct super_block *s;
	struct dentry *root;
	struct btrfs_fs_devices *fs_devices = NULL;
	fmode_t mode = FMODE_READ;
	int error = 0;

	if (!(flags & MS_RDONLY))
		mode |= FMODE_WRITE;

	error = btrfs_parse_early_options(data, mode, fs_type,
					  &subvol_name, &fs_devices);
	if (error)
		return error;

	error = btrfs_scan_one_device(dev_name, mode, fs_type, &fs_devices);
	if (error)
		goto error_free_subvol_name;

	error = btrfs_open_devices(fs_devices, mode, fs_type);
	if (error)
		goto error_free_subvol_name;

	if (!(flags & MS_RDONLY) && fs_devices->rw_devices == 0) {
		error = -EACCES;
		goto error_close_devices;
	}

	bdev = fs_devices->latest_bdev;
	s = sget(fs_type, btrfs_test_super, set_anon_super, fs_devices);
	if (IS_ERR(s))
		goto error_s;

	if (s->s_root) {
		if ((flags ^ s->s_flags) & MS_RDONLY) {
			deactivate_locked_super(s);
			error = -EBUSY;
			goto error_close_devices;
		}

		btrfs_close_devices(fs_devices);
	} else {
		char b[BDEVNAME_SIZE];

		s->s_flags = flags;
		strlcpy(s->s_id, bdevname(bdev, b), sizeof(s->s_id));
		error = btrfs_fill_super(s, fs_devices, data,
					 flags & MS_SILENT ? 1 : 0);
		if (error) {
			deactivate_locked_super(s);
			goto error_free_subvol_name;
		}

		btrfs_sb(s)->fs_info->bdev_holder = fs_type;
		s->s_flags |= MS_ACTIVE;
	}

	if (!strcmp(subvol_name, "."))
		root = dget(s->s_root);
	else {
		mutex_lock(&s->s_root->d_inode->i_mutex);
		root = lookup_one_len(subvol_name, s->s_root,
				      strlen(subvol_name));
		mutex_unlock(&s->s_root->d_inode->i_mutex);

		if (IS_ERR(root)) {
			deactivate_locked_super(s);
			error = PTR_ERR(root);
			goto error_free_subvol_name;
		}
		if (!root->d_inode) {
			dput(root);
			deactivate_locked_super(s);
			error = -ENXIO;
			goto error_free_subvol_name;
		}
	}

	mnt->mnt_sb = s;
	mnt->mnt_root = root;

	kfree(subvol_name);
	return 0;

error_s:
	error = PTR_ERR(s);
error_close_devices:
	btrfs_close_devices(fs_devices);
error_free_subvol_name:
	kfree(subvol_name);
	return error;
}

static int btrfs_remount(struct super_block *sb, int *flags, char *data)
{
	struct btrfs_root *root = btrfs_sb(sb);
	int ret;

	ret = btrfs_parse_options(root, data);
	if (ret)
		return -EINVAL;

	if ((*flags & MS_RDONLY) == (sb->s_flags & MS_RDONLY))
		return 0;

	if (*flags & MS_RDONLY) {
		sb->s_flags |= MS_RDONLY;

		ret =  btrfs_commit_super(root);
		WARN_ON(ret);
	} else {
		if (root->fs_info->fs_devices->rw_devices == 0)
			return -EACCES;

		if (btrfs_super_log_root(&root->fs_info->super_copy) != 0)
			return -EINVAL;

		/* recover relocation */
		ret = btrfs_recover_relocation(root);
		WARN_ON(ret);

		ret = btrfs_cleanup_fs_roots(root->fs_info);
		WARN_ON(ret);

		sb->s_flags &= ~MS_RDONLY;
	}

	return 0;
}

static int btrfs_statfs(struct dentry *dentry, struct kstatfs *buf)
{
	struct btrfs_root *root = btrfs_sb(dentry->d_sb);
	struct btrfs_super_block *disk_super = &root->fs_info->super_copy;
	int bits = dentry->d_sb->s_blocksize_bits;
	__be32 *fsid = (__be32 *)root->fs_info->fsid;

	buf->f_namelen = BTRFS_NAME_LEN;
	buf->f_blocks = btrfs_super_total_bytes(disk_super) >> bits;
	buf->f_bfree = buf->f_blocks -
		(btrfs_super_bytes_used(disk_super) >> bits);
	buf->f_bavail = buf->f_bfree;
	buf->f_bsize = dentry->d_sb->s_blocksize;
	buf->f_type = BTRFS_SUPER_MAGIC;

	/* We treat it as constant endianness (it doesn't matter _which_)
	   because we want the fsid to come out the same whether mounted
	   on a big-endian or little-endian host */
	buf->f_fsid.val[0] = be32_to_cpu(fsid[0]) ^ be32_to_cpu(fsid[2]);
	buf->f_fsid.val[1] = be32_to_cpu(fsid[1]) ^ be32_to_cpu(fsid[3]);
	/* Mask in the root object ID too, to disambiguate subvols */
	buf->f_fsid.val[0] ^= BTRFS_I(dentry->d_inode)->root->objectid >> 32;
	buf->f_fsid.val[1] ^= BTRFS_I(dentry->d_inode)->root->objectid;

	return 0;
}

static struct file_system_type btrfs_fs_type = {
	.owner		= THIS_MODULE,
	.name		= "btrfs",
	.get_sb		= btrfs_get_sb,
	.kill_sb	= kill_anon_super,
	.fs_flags	= FS_REQUIRES_DEV,
};

/*
 * used by btrfsctl to scan devices when no FS is mounted
 */
static long btrfs_control_ioctl(struct file *file, unsigned int cmd,
				unsigned long arg)
{
	struct btrfs_ioctl_vol_args *vol;
	struct btrfs_fs_devices *fs_devices;
	int ret = -ENOTTY;

	if (!capable(CAP_SYS_ADMIN))
		return -EPERM;

	vol = memdup_user((void __user *)arg, sizeof(*vol));
	if (IS_ERR(vol))
		return PTR_ERR(vol);

	switch (cmd) {
	case BTRFS_IOC_SCAN_DEV:
		ret = btrfs_scan_one_device(vol->name, FMODE_READ,
					    &btrfs_fs_type, &fs_devices);
		break;
	}

	kfree(vol);
	return ret;
}

static int btrfs_freeze(struct super_block *sb)
{
	struct btrfs_root *root = btrfs_sb(sb);
	mutex_lock(&root->fs_info->transaction_kthread_mutex);
	mutex_lock(&root->fs_info->cleaner_mutex);
	return 0;
}

static int btrfs_unfreeze(struct super_block *sb)
{
	struct btrfs_root *root = btrfs_sb(sb);
	mutex_unlock(&root->fs_info->cleaner_mutex);
	mutex_unlock(&root->fs_info->transaction_kthread_mutex);
	return 0;
}

static struct super_operations btrfs_super_ops = {
	.delete_inode	= btrfs_delete_inode,
	.put_super	= btrfs_put_super,
	.sync_fs	= btrfs_sync_fs,
	.show_options	= btrfs_show_options,
	.write_inode	= btrfs_write_inode,
	.dirty_inode	= btrfs_dirty_inode,
	.alloc_inode	= btrfs_alloc_inode,
	.destroy_inode	= btrfs_destroy_inode,
	.statfs		= btrfs_statfs,
	.remount_fs	= btrfs_remount,
	.freeze_fs	= btrfs_freeze,
	.unfreeze_fs	= btrfs_unfreeze,
};

static const struct file_operations btrfs_ctl_fops = {
	.unlocked_ioctl	 = btrfs_control_ioctl,
	.compat_ioctl = btrfs_control_ioctl,
	.owner	 = THIS_MODULE,
};

static struct miscdevice btrfs_misc = {
	.minor		= MISC_DYNAMIC_MINOR,
	.name		= "btrfs-control",
	.fops		= &btrfs_ctl_fops
};

static int btrfs_interface_init(void)
{
	return misc_register(&btrfs_misc);
}

static void btrfs_interface_exit(void)
{
	if (misc_deregister(&btrfs_misc) < 0)
		printk(KERN_INFO "misc_deregister failed for control device");
}

static int __init init_btrfs_fs(void)
{
	int err;

	err = btrfs_init_sysfs();
	if (err)
		return err;

	err = btrfs_init_cachep();
	if (err)
		goto free_sysfs;

	err = extent_io_init();
	if (err)
		goto free_cachep;

	err = extent_map_init();
	if (err)
		goto free_extent_io;

	err = btrfs_interface_init();
	if (err)
		goto free_extent_map;

	err = register_filesystem(&btrfs_fs_type);
	if (err)
		goto unregister_ioctl;

	printk(KERN_INFO "%s loaded\n", BTRFS_BUILD_VERSION);
	return 0;

unregister_ioctl:
	btrfs_interface_exit();
free_extent_map:
	extent_map_exit();
free_extent_io:
	extent_io_exit();
free_cachep:
	btrfs_destroy_cachep();
free_sysfs:
	btrfs_exit_sysfs();
	return err;
}

static void __exit exit_btrfs_fs(void)
{
	btrfs_destroy_cachep();
	extent_map_exit();
	extent_io_exit();
	btrfs_interface_exit();
	unregister_filesystem(&btrfs_fs_type);
	btrfs_exit_sysfs();
	btrfs_cleanup_fs_uuids();
	btrfs_zlib_exit();
}

module_init(init_btrfs_fs)
module_exit(exit_btrfs_fs)

MODULE_LICENSE("GPL");<|MERGE_RESOLUTION|>--- conflicted
+++ resolved
@@ -66,13 +66,8 @@
 enum {
 	Opt_degraded, Opt_subvol, Opt_device, Opt_nodatasum, Opt_nodatacow,
 	Opt_max_extent, Opt_max_inline, Opt_alloc_start, Opt_nobarrier,
-<<<<<<< HEAD
-	Opt_ssd, Opt_thread_pool, Opt_noacl,  Opt_compress, Opt_notreelog,
-	Opt_ratio, Opt_flushoncommit, Opt_err,
-=======
 	Opt_ssd, Opt_nossd, Opt_ssd_spread, Opt_thread_pool, Opt_noacl,
 	Opt_compress, Opt_notreelog, Opt_ratio, Opt_flushoncommit, Opt_err,
->>>>>>> 533ac12e
 };
 
 static match_table_t tokens = {
