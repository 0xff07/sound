--- conflicted
+++ resolved
@@ -519,14 +519,9 @@
 			return -EFAULT;
 
 		to = &end_time;
-<<<<<<< HEAD
-		if (poll_select_set_timeout(to, tv.tv_sec,
-					    tv.tv_usec * NSEC_PER_USEC))
-=======
 		if (poll_select_set_timeout(to,
 				tv.tv_sec + (tv.tv_usec / USEC_PER_SEC),
 				(tv.tv_usec % USEC_PER_SEC) * NSEC_PER_USEC))
->>>>>>> 7b3b6e42
 			return -EINVAL;
 	}
 
