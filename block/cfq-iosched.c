/*
 *  CFQ, or complete fairness queueing, disk scheduler.
 *
 *  Based on ideas from a previously unfinished io
 *  scheduler (round robin per-process disk scheduling) and Andrea Arcangeli.
 *
 *  Copyright (C) 2003 Jens Axboe <axboe@kernel.dk>
 */
#include <linux/module.h>
#include <linux/blkdev.h>
#include <linux/elevator.h>
#include <linux/jiffies.h>
#include <linux/rbtree.h>
#include <linux/ioprio.h>
#include <linux/blktrace_api.h>
#include "blk-cgroup.h"

/*
 * tunables
 */
/* max queue in one round of service */
static const int cfq_quantum = 4;
static const int cfq_fifo_expire[2] = { HZ / 4, HZ / 8 };
/* maximum backwards seek, in KiB */
static const int cfq_back_max = 16 * 1024;
/* penalty of a backwards seek */
static const int cfq_back_penalty = 2;
static const int cfq_slice_sync = HZ / 10;
static int cfq_slice_async = HZ / 25;
static const int cfq_slice_async_rq = 2;
static int cfq_slice_idle = HZ / 125;
static const int cfq_target_latency = HZ * 3/10; /* 300 ms */
static const int cfq_hist_divisor = 4;

/*
 * offset from end of service tree
 */
#define CFQ_IDLE_DELAY		(HZ / 5)

/*
 * below this threshold, we consider thinktime immediate
 */
#define CFQ_MIN_TT		(2)

/*
 * Allow merged cfqqs to perform this amount of seeky I/O before
 * deciding to break the queues up again.
 */
#define CFQQ_COOP_TOUT		(HZ)

#define CFQ_SLICE_SCALE		(5)
#define CFQ_HW_QUEUE_MIN	(5)
#define CFQ_SERVICE_SHIFT       12

#define RQ_CIC(rq)		\
	((struct cfq_io_context *) (rq)->elevator_private)
#define RQ_CFQQ(rq)		(struct cfq_queue *) ((rq)->elevator_private2)

static struct kmem_cache *cfq_pool;
static struct kmem_cache *cfq_ioc_pool;

static DEFINE_PER_CPU(unsigned long, cfq_ioc_count);
static struct completion *ioc_gone;
static DEFINE_SPINLOCK(ioc_gone_lock);

#define CFQ_PRIO_LISTS		IOPRIO_BE_NR
#define cfq_class_idle(cfqq)	((cfqq)->ioprio_class == IOPRIO_CLASS_IDLE)
#define cfq_class_rt(cfqq)	((cfqq)->ioprio_class == IOPRIO_CLASS_RT)

#define sample_valid(samples)	((samples) > 80)
#define rb_entry_cfqg(node)	rb_entry((node), struct cfq_group, rb_node)

/*
 * Most of our rbtree usage is for sorting with min extraction, so
 * if we cache the leftmost node we don't have to walk down the tree
 * to find it. Idea borrowed from Ingo Molnars CFS scheduler. We should
 * move this into the elevator for the rq sorting as well.
 */
struct cfq_rb_root {
	struct rb_root rb;
	struct rb_node *left;
	unsigned count;
	u64 min_vdisktime;
	struct rb_node *active;
	unsigned total_weight;
};
#define CFQ_RB_ROOT	(struct cfq_rb_root) { RB_ROOT, NULL, 0, 0, }

/*
 * Per process-grouping structure
 */
struct cfq_queue {
	/* reference count */
	atomic_t ref;
	/* various state flags, see below */
	unsigned int flags;
	/* parent cfq_data */
	struct cfq_data *cfqd;
	/* service_tree member */
	struct rb_node rb_node;
	/* service_tree key */
	unsigned long rb_key;
	/* prio tree member */
	struct rb_node p_node;
	/* prio tree root we belong to, if any */
	struct rb_root *p_root;
	/* sorted list of pending requests */
	struct rb_root sort_list;
	/* if fifo isn't expired, next request to serve */
	struct request *next_rq;
	/* requests queued in sort_list */
	int queued[2];
	/* currently allocated requests */
	int allocated[2];
	/* fifo list of requests in sort_list */
	struct list_head fifo;

	/* time when queue got scheduled in to dispatch first request. */
	unsigned long dispatch_start;
	unsigned int allocated_slice;
	/* time when first request from queue completed and slice started. */
	unsigned long slice_start;
	unsigned long slice_end;
	long slice_resid;
	unsigned int slice_dispatch;

	/* pending metadata requests */
	int meta_pending;
	/* number of requests that are on the dispatch list or inside driver */
	int dispatched;

	/* io prio of this group */
	unsigned short ioprio, org_ioprio;
	unsigned short ioprio_class, org_ioprio_class;

	unsigned int seek_samples;
	u64 seek_total;
	sector_t seek_mean;
	sector_t last_request_pos;
	unsigned long seeky_start;

	pid_t pid;

	struct cfq_rb_root *service_tree;
	struct cfq_queue *new_cfqq;
	struct cfq_group *cfqg;
	struct cfq_group *orig_cfqg;
	/* Sectors dispatched in current dispatch round */
	unsigned long nr_sectors;
};

/*
 * First index in the service_trees.
 * IDLE is handled separately, so it has negative index
 */
enum wl_prio_t {
	BE_WORKLOAD = 0,
	RT_WORKLOAD = 1,
	IDLE_WORKLOAD = 2,
};

/*
 * Second index in the service_trees.
 */
enum wl_type_t {
	ASYNC_WORKLOAD = 0,
	SYNC_NOIDLE_WORKLOAD = 1,
	SYNC_WORKLOAD = 2
};

/* This is per cgroup per device grouping structure */
struct cfq_group {
	/* group service_tree member */
	struct rb_node rb_node;

	/* group service_tree key */
	u64 vdisktime;
	unsigned int weight;
	bool on_st;

	/* number of cfqq currently on this group */
	int nr_cfqq;

	/* Per group busy queus average. Useful for workload slice calc. */
	unsigned int busy_queues_avg[2];
	/*
	 * rr lists of queues with requests, onle rr for each priority class.
	 * Counts are embedded in the cfq_rb_root
	 */
	struct cfq_rb_root service_trees[2][3];
	struct cfq_rb_root service_tree_idle;

	unsigned long saved_workload_slice;
	enum wl_type_t saved_workload;
	enum wl_prio_t saved_serving_prio;
	struct blkio_group blkg;
#ifdef CONFIG_CFQ_GROUP_IOSCHED
	struct hlist_node cfqd_node;
	atomic_t ref;
#endif
};

/*
 * Per block device queue structure
 */
struct cfq_data {
	struct request_queue *queue;
	/* Root service tree for cfq_groups */
	struct cfq_rb_root grp_service_tree;
	struct cfq_group root_group;
	/* Number of active cfq groups on group service tree */
	int nr_groups;

	/*
	 * The priority currently being served
	 */
	enum wl_prio_t serving_prio;
	enum wl_type_t serving_type;
	unsigned long workload_expires;
	struct cfq_group *serving_group;
	bool noidle_tree_requires_idle;

	/*
	 * Each priority tree is sorted by next_request position.  These
	 * trees are used when determining if two or more queues are
	 * interleaving requests (see cfq_close_cooperator).
	 */
	struct rb_root prio_trees[CFQ_PRIO_LISTS];

	unsigned int busy_queues;

	int rq_in_driver[2];
	int sync_flight;

	/*
	 * queue-depth detection
	 */
	int rq_queued;
	int hw_tag;
	/*
	 * hw_tag can be
	 * -1 => indeterminate, (cfq will behave as if NCQ is present, to allow better detection)
	 *  1 => NCQ is present (hw_tag_est_depth is the estimated max depth)
	 *  0 => no NCQ
	 */
	int hw_tag_est_depth;
	unsigned int hw_tag_samples;

	/*
	 * idle window management
	 */
	struct timer_list idle_slice_timer;
	struct work_struct unplug_work;

	struct cfq_queue *active_queue;
	struct cfq_io_context *active_cic;

	/*
	 * async queue for each priority case
	 */
	struct cfq_queue *async_cfqq[2][IOPRIO_BE_NR];
	struct cfq_queue *async_idle_cfqq;

	sector_t last_position;

	/*
	 * tunables, see top of file
	 */
	unsigned int cfq_quantum;
	unsigned int cfq_fifo_expire[2];
	unsigned int cfq_back_penalty;
	unsigned int cfq_back_max;
	unsigned int cfq_slice[2];
	unsigned int cfq_slice_async_rq;
	unsigned int cfq_slice_idle;
	unsigned int cfq_latency;
	unsigned int cfq_group_isolation;

	struct list_head cic_list;

	/*
	 * Fallback dummy cfqq for extreme OOM conditions
	 */
	struct cfq_queue oom_cfqq;

	unsigned long last_end_sync_rq;

	/* List of cfq groups being managed on this device*/
	struct hlist_head cfqg_list;
	struct rcu_head rcu;
};

static struct cfq_group *cfq_get_next_cfqg(struct cfq_data *cfqd);

static struct cfq_rb_root *service_tree_for(struct cfq_group *cfqg,
					    enum wl_prio_t prio,
					    enum wl_type_t type,
					    struct cfq_data *cfqd)
{
	if (!cfqg)
		return NULL;

	if (prio == IDLE_WORKLOAD)
		return &cfqg->service_tree_idle;

	return &cfqg->service_trees[prio][type];
}

enum cfqq_state_flags {
	CFQ_CFQQ_FLAG_on_rr = 0,	/* on round-robin busy list */
	CFQ_CFQQ_FLAG_wait_request,	/* waiting for a request */
	CFQ_CFQQ_FLAG_must_dispatch,	/* must be allowed a dispatch */
	CFQ_CFQQ_FLAG_must_alloc_slice,	/* per-slice must_alloc flag */
	CFQ_CFQQ_FLAG_fifo_expire,	/* FIFO checked in this slice */
	CFQ_CFQQ_FLAG_idle_window,	/* slice idling enabled */
	CFQ_CFQQ_FLAG_prio_changed,	/* task priority has changed */
	CFQ_CFQQ_FLAG_slice_new,	/* no requests dispatched in slice */
	CFQ_CFQQ_FLAG_sync,		/* synchronous queue */
<<<<<<< HEAD
	CFQ_CFQQ_FLAG_coop,		/* has done a coop jump of the queue */
	CFQ_CFQQ_FLAG_coop_preempt,	/* coop preempt */
=======
	CFQ_CFQQ_FLAG_coop,		/* cfqq is shared */
	CFQ_CFQQ_FLAG_deep,		/* sync cfqq experienced large depth */
	CFQ_CFQQ_FLAG_wait_busy,	/* Waiting for next request */
	CFQ_CFQQ_FLAG_wait_busy_done,	/* Got new request. Expire the queue */
>>>>>>> a9e06057
};

#define CFQ_CFQQ_FNS(name)						\
static inline void cfq_mark_cfqq_##name(struct cfq_queue *cfqq)		\
{									\
	(cfqq)->flags |= (1 << CFQ_CFQQ_FLAG_##name);			\
}									\
static inline void cfq_clear_cfqq_##name(struct cfq_queue *cfqq)	\
{									\
	(cfqq)->flags &= ~(1 << CFQ_CFQQ_FLAG_##name);			\
}									\
static inline int cfq_cfqq_##name(const struct cfq_queue *cfqq)		\
{									\
	return ((cfqq)->flags & (1 << CFQ_CFQQ_FLAG_##name)) != 0;	\
}

CFQ_CFQQ_FNS(on_rr);
CFQ_CFQQ_FNS(wait_request);
CFQ_CFQQ_FNS(must_dispatch);
CFQ_CFQQ_FNS(must_alloc_slice);
CFQ_CFQQ_FNS(fifo_expire);
CFQ_CFQQ_FNS(idle_window);
CFQ_CFQQ_FNS(prio_changed);
CFQ_CFQQ_FNS(slice_new);
CFQ_CFQQ_FNS(sync);
CFQ_CFQQ_FNS(coop);
<<<<<<< HEAD
CFQ_CFQQ_FNS(coop_preempt);
=======
CFQ_CFQQ_FNS(deep);
CFQ_CFQQ_FNS(wait_busy);
CFQ_CFQQ_FNS(wait_busy_done);
>>>>>>> a9e06057
#undef CFQ_CFQQ_FNS

#ifdef CONFIG_DEBUG_CFQ_IOSCHED
#define cfq_log_cfqq(cfqd, cfqq, fmt, args...)	\
	blk_add_trace_msg((cfqd)->queue, "cfq%d%c %s " fmt, (cfqq)->pid, \
			cfq_cfqq_sync((cfqq)) ? 'S' : 'A', \
			blkg_path(&(cfqq)->cfqg->blkg), ##args);

#define cfq_log_cfqg(cfqd, cfqg, fmt, args...)				\
	blk_add_trace_msg((cfqd)->queue, "%s " fmt,			\
				blkg_path(&(cfqg)->blkg), ##args);      \

#else
#define cfq_log_cfqq(cfqd, cfqq, fmt, args...)	\
	blk_add_trace_msg((cfqd)->queue, "cfq%d " fmt, (cfqq)->pid, ##args)
#define cfq_log_cfqg(cfqd, cfqg, fmt, args...)		do {} while (0);
#endif
#define cfq_log(cfqd, fmt, args...)	\
	blk_add_trace_msg((cfqd)->queue, "cfq " fmt, ##args)

/* Traverses through cfq group service trees */
#define for_each_cfqg_st(cfqg, i, j, st) \
	for (i = 0; i <= IDLE_WORKLOAD; i++) \
		for (j = 0, st = i < IDLE_WORKLOAD ? &cfqg->service_trees[i][j]\
			: &cfqg->service_tree_idle; \
			(i < IDLE_WORKLOAD && j <= SYNC_WORKLOAD) || \
			(i == IDLE_WORKLOAD && j == 0); \
			j++, st = i < IDLE_WORKLOAD ? \
			&cfqg->service_trees[i][j]: NULL) \


static inline enum wl_prio_t cfqq_prio(struct cfq_queue *cfqq)
{
	if (cfq_class_idle(cfqq))
		return IDLE_WORKLOAD;
	if (cfq_class_rt(cfqq))
		return RT_WORKLOAD;
	return BE_WORKLOAD;
}


static enum wl_type_t cfqq_type(struct cfq_queue *cfqq)
{
	if (!cfq_cfqq_sync(cfqq))
		return ASYNC_WORKLOAD;
	if (!cfq_cfqq_idle_window(cfqq))
		return SYNC_NOIDLE_WORKLOAD;
	return SYNC_WORKLOAD;
}

static inline int cfq_group_busy_queues_wl(enum wl_prio_t wl,
					struct cfq_data *cfqd,
					struct cfq_group *cfqg)
{
	if (wl == IDLE_WORKLOAD)
		return cfqg->service_tree_idle.count;

	return cfqg->service_trees[wl][ASYNC_WORKLOAD].count
		+ cfqg->service_trees[wl][SYNC_NOIDLE_WORKLOAD].count
		+ cfqg->service_trees[wl][SYNC_WORKLOAD].count;
}

static inline int cfqg_busy_async_queues(struct cfq_data *cfqd,
					struct cfq_group *cfqg)
{
	return cfqg->service_trees[RT_WORKLOAD][ASYNC_WORKLOAD].count
		+ cfqg->service_trees[BE_WORKLOAD][ASYNC_WORKLOAD].count;
}

static void cfq_dispatch_insert(struct request_queue *, struct request *);
static struct cfq_queue *cfq_get_queue(struct cfq_data *, bool,
				       struct io_context *, gfp_t);
static struct cfq_io_context *cfq_cic_lookup(struct cfq_data *,
						struct io_context *);

static inline int rq_in_driver(struct cfq_data *cfqd)
{
	return cfqd->rq_in_driver[0] + cfqd->rq_in_driver[1];
}

static inline struct cfq_queue *cic_to_cfqq(struct cfq_io_context *cic,
					    bool is_sync)
{
	return cic->cfqq[is_sync];
}

static inline void cic_set_cfqq(struct cfq_io_context *cic,
				struct cfq_queue *cfqq, bool is_sync)
{
	cic->cfqq[is_sync] = cfqq;
}

/*
 * We regard a request as SYNC, if it's either a read or has the SYNC bit
 * set (in which case it could also be direct WRITE).
 */
static inline bool cfq_bio_sync(struct bio *bio)
{
	return bio_data_dir(bio) == READ || bio_rw_flagged(bio, BIO_RW_SYNCIO);
}

/*
 * scheduler run of queue, if there are requests pending and no one in the
 * driver that will restart queueing
 */
static inline void cfq_schedule_dispatch(struct cfq_data *cfqd)
{
	if (cfqd->busy_queues) {
		cfq_log(cfqd, "schedule dispatch");
		kblockd_schedule_work(cfqd->queue, &cfqd->unplug_work);
	}
}

static int cfq_queue_empty(struct request_queue *q)
{
	struct cfq_data *cfqd = q->elevator->elevator_data;

	return !cfqd->rq_queued;
}

/*
 * Scale schedule slice based on io priority. Use the sync time slice only
 * if a queue is marked sync and has sync io queued. A sync queue with async
 * io only, should not get full sync slice length.
 */
static inline int cfq_prio_slice(struct cfq_data *cfqd, bool sync,
				 unsigned short prio)
{
	const int base_slice = cfqd->cfq_slice[sync];

	WARN_ON(prio >= IOPRIO_BE_NR);

	return base_slice + (base_slice/CFQ_SLICE_SCALE * (4 - prio));
}

static inline int
cfq_prio_to_slice(struct cfq_data *cfqd, struct cfq_queue *cfqq)
{
	return cfq_prio_slice(cfqd, cfq_cfqq_sync(cfqq), cfqq->ioprio);
}

static inline u64 cfq_scale_slice(unsigned long delta, struct cfq_group *cfqg)
{
	u64 d = delta << CFQ_SERVICE_SHIFT;

	d = d * BLKIO_WEIGHT_DEFAULT;
	do_div(d, cfqg->weight);
	return d;
}

static inline u64 max_vdisktime(u64 min_vdisktime, u64 vdisktime)
{
	s64 delta = (s64)(vdisktime - min_vdisktime);
	if (delta > 0)
		min_vdisktime = vdisktime;

	return min_vdisktime;
}

static inline u64 min_vdisktime(u64 min_vdisktime, u64 vdisktime)
{
	s64 delta = (s64)(vdisktime - min_vdisktime);
	if (delta < 0)
		min_vdisktime = vdisktime;

	return min_vdisktime;
}

static void update_min_vdisktime(struct cfq_rb_root *st)
{
	u64 vdisktime = st->min_vdisktime;
	struct cfq_group *cfqg;

	if (st->active) {
		cfqg = rb_entry_cfqg(st->active);
		vdisktime = cfqg->vdisktime;
	}

	if (st->left) {
		cfqg = rb_entry_cfqg(st->left);
		vdisktime = min_vdisktime(vdisktime, cfqg->vdisktime);
	}

	st->min_vdisktime = max_vdisktime(st->min_vdisktime, vdisktime);
}

/*
 * get averaged number of queues of RT/BE priority.
 * average is updated, with a formula that gives more weight to higher numbers,
 * to quickly follows sudden increases and decrease slowly
 */

static inline unsigned cfq_group_get_avg_queues(struct cfq_data *cfqd,
					struct cfq_group *cfqg, bool rt)
{
	unsigned min_q, max_q;
	unsigned mult  = cfq_hist_divisor - 1;
	unsigned round = cfq_hist_divisor / 2;
	unsigned busy = cfq_group_busy_queues_wl(rt, cfqd, cfqg);

	min_q = min(cfqg->busy_queues_avg[rt], busy);
	max_q = max(cfqg->busy_queues_avg[rt], busy);
	cfqg->busy_queues_avg[rt] = (mult * max_q + min_q + round) /
		cfq_hist_divisor;
	return cfqg->busy_queues_avg[rt];
}

static inline unsigned
cfq_group_slice(struct cfq_data *cfqd, struct cfq_group *cfqg)
{
	struct cfq_rb_root *st = &cfqd->grp_service_tree;

	return cfq_target_latency * cfqg->weight / st->total_weight;
}

static inline void
cfq_set_prio_slice(struct cfq_data *cfqd, struct cfq_queue *cfqq)
{
	unsigned slice = cfq_prio_to_slice(cfqd, cfqq);
	if (cfqd->cfq_latency) {
		/*
		 * interested queues (we consider only the ones with the same
		 * priority class in the cfq group)
		 */
		unsigned iq = cfq_group_get_avg_queues(cfqd, cfqq->cfqg,
						cfq_class_rt(cfqq));
		unsigned sync_slice = cfqd->cfq_slice[1];
		unsigned expect_latency = sync_slice * iq;
		unsigned group_slice = cfq_group_slice(cfqd, cfqq->cfqg);

		if (expect_latency > group_slice) {
			unsigned base_low_slice = 2 * cfqd->cfq_slice_idle;
			/* scale low_slice according to IO priority
			 * and sync vs async */
			unsigned low_slice =
				min(slice, base_low_slice * slice / sync_slice);
			/* the adapted slice value is scaled to fit all iqs
			 * into the target latency */
			slice = max(slice * group_slice / expect_latency,
				    low_slice);
		}
	}
	cfqq->slice_start = jiffies;
	cfqq->slice_end = jiffies + slice;
	cfqq->allocated_slice = slice;
	cfq_log_cfqq(cfqd, cfqq, "set_slice=%lu", cfqq->slice_end - jiffies);
}

/*
 * We need to wrap this check in cfq_cfqq_slice_new(), since ->slice_end
 * isn't valid until the first request from the dispatch is activated
 * and the slice time set.
 */
static inline bool cfq_slice_used(struct cfq_queue *cfqq)
{
	if (cfq_cfqq_slice_new(cfqq))
		return 0;
	if (time_before(jiffies, cfqq->slice_end))
		return 0;

	return 1;
}

/*
 * Lifted from AS - choose which of rq1 and rq2 that is best served now.
 * We choose the request that is closest to the head right now. Distance
 * behind the head is penalized and only allowed to a certain extent.
 */
static struct request *
cfq_choose_req(struct cfq_data *cfqd, struct request *rq1, struct request *rq2, sector_t last)
{
	sector_t s1, s2, d1 = 0, d2 = 0;
	unsigned long back_max;
#define CFQ_RQ1_WRAP	0x01 /* request 1 wraps */
#define CFQ_RQ2_WRAP	0x02 /* request 2 wraps */
	unsigned wrap = 0; /* bit mask: requests behind the disk head? */

	if (rq1 == NULL || rq1 == rq2)
		return rq2;
	if (rq2 == NULL)
		return rq1;

	if (rq_is_sync(rq1) && !rq_is_sync(rq2))
		return rq1;
	else if (rq_is_sync(rq2) && !rq_is_sync(rq1))
		return rq2;
	if (rq_is_meta(rq1) && !rq_is_meta(rq2))
		return rq1;
	else if (rq_is_meta(rq2) && !rq_is_meta(rq1))
		return rq2;

	s1 = blk_rq_pos(rq1);
	s2 = blk_rq_pos(rq2);

	/*
	 * by definition, 1KiB is 2 sectors
	 */
	back_max = cfqd->cfq_back_max * 2;

	/*
	 * Strict one way elevator _except_ in the case where we allow
	 * short backward seeks which are biased as twice the cost of a
	 * similar forward seek.
	 */
	if (s1 >= last)
		d1 = s1 - last;
	else if (s1 + back_max >= last)
		d1 = (last - s1) * cfqd->cfq_back_penalty;
	else
		wrap |= CFQ_RQ1_WRAP;

	if (s2 >= last)
		d2 = s2 - last;
	else if (s2 + back_max >= last)
		d2 = (last - s2) * cfqd->cfq_back_penalty;
	else
		wrap |= CFQ_RQ2_WRAP;

	/* Found required data */

	/*
	 * By doing switch() on the bit mask "wrap" we avoid having to
	 * check two variables for all permutations: --> faster!
	 */
	switch (wrap) {
	case 0: /* common case for CFQ: rq1 and rq2 not wrapped */
		if (d1 < d2)
			return rq1;
		else if (d2 < d1)
			return rq2;
		else {
			if (s1 >= s2)
				return rq1;
			else
				return rq2;
		}

	case CFQ_RQ2_WRAP:
		return rq1;
	case CFQ_RQ1_WRAP:
		return rq2;
	case (CFQ_RQ1_WRAP|CFQ_RQ2_WRAP): /* both rqs wrapped */
	default:
		/*
		 * Since both rqs are wrapped,
		 * start with the one that's further behind head
		 * (--> only *one* back seek required),
		 * since back seek takes more time than forward.
		 */
		if (s1 <= s2)
			return rq1;
		else
			return rq2;
	}
}

/*
 * The below is leftmost cache rbtree addon
 */
static struct cfq_queue *cfq_rb_first(struct cfq_rb_root *root)
{
	/* Service tree is empty */
	if (!root->count)
		return NULL;

	if (!root->left)
		root->left = rb_first(&root->rb);

	if (root->left)
		return rb_entry(root->left, struct cfq_queue, rb_node);

	return NULL;
}

static struct cfq_group *cfq_rb_first_group(struct cfq_rb_root *root)
{
	if (!root->left)
		root->left = rb_first(&root->rb);

	if (root->left)
		return rb_entry_cfqg(root->left);

	return NULL;
}

static void rb_erase_init(struct rb_node *n, struct rb_root *root)
{
	rb_erase(n, root);
	RB_CLEAR_NODE(n);
}

static void cfq_rb_erase(struct rb_node *n, struct cfq_rb_root *root)
{
	if (root->left == n)
		root->left = NULL;
	rb_erase_init(n, &root->rb);
	--root->count;
}

/*
 * would be nice to take fifo expire time into account as well
 */
static struct request *
cfq_find_next_rq(struct cfq_data *cfqd, struct cfq_queue *cfqq,
		  struct request *last)
{
	struct rb_node *rbnext = rb_next(&last->rb_node);
	struct rb_node *rbprev = rb_prev(&last->rb_node);
	struct request *next = NULL, *prev = NULL;

	BUG_ON(RB_EMPTY_NODE(&last->rb_node));

	if (rbprev)
		prev = rb_entry_rq(rbprev);

	if (rbnext)
		next = rb_entry_rq(rbnext);
	else {
		rbnext = rb_first(&cfqq->sort_list);
		if (rbnext && rbnext != &last->rb_node)
			next = rb_entry_rq(rbnext);
	}

	return cfq_choose_req(cfqd, next, prev, blk_rq_pos(last));
}

static unsigned long cfq_slice_offset(struct cfq_data *cfqd,
				      struct cfq_queue *cfqq)
{
	/*
	 * just an approximation, should be ok.
	 */
	return (cfqq->cfqg->nr_cfqq - 1) * (cfq_prio_slice(cfqd, 1, 0) -
		       cfq_prio_slice(cfqd, cfq_cfqq_sync(cfqq), cfqq->ioprio));
}

static inline s64
cfqg_key(struct cfq_rb_root *st, struct cfq_group *cfqg)
{
	return cfqg->vdisktime - st->min_vdisktime;
}

static void
__cfq_group_service_tree_add(struct cfq_rb_root *st, struct cfq_group *cfqg)
{
	struct rb_node **node = &st->rb.rb_node;
	struct rb_node *parent = NULL;
	struct cfq_group *__cfqg;
	s64 key = cfqg_key(st, cfqg);
	int left = 1;

	while (*node != NULL) {
		parent = *node;
		__cfqg = rb_entry_cfqg(parent);

		if (key < cfqg_key(st, __cfqg))
			node = &parent->rb_left;
		else {
			node = &parent->rb_right;
			left = 0;
		}
	}

	if (left)
		st->left = &cfqg->rb_node;

	rb_link_node(&cfqg->rb_node, parent, node);
	rb_insert_color(&cfqg->rb_node, &st->rb);
}

static void
cfq_group_service_tree_add(struct cfq_data *cfqd, struct cfq_group *cfqg)
{
	struct cfq_rb_root *st = &cfqd->grp_service_tree;
	struct cfq_group *__cfqg;
	struct rb_node *n;

	cfqg->nr_cfqq++;
	if (cfqg->on_st)
		return;

	/*
	 * Currently put the group at the end. Later implement something
	 * so that groups get lesser vtime based on their weights, so that
	 * if group does not loose all if it was not continously backlogged.
	 */
	n = rb_last(&st->rb);
	if (n) {
		__cfqg = rb_entry_cfqg(n);
		cfqg->vdisktime = __cfqg->vdisktime + CFQ_IDLE_DELAY;
	} else
		cfqg->vdisktime = st->min_vdisktime;

	__cfq_group_service_tree_add(st, cfqg);
	cfqg->on_st = true;
	cfqd->nr_groups++;
	st->total_weight += cfqg->weight;
}

static void
cfq_group_service_tree_del(struct cfq_data *cfqd, struct cfq_group *cfqg)
{
	struct cfq_rb_root *st = &cfqd->grp_service_tree;

	if (st->active == &cfqg->rb_node)
		st->active = NULL;

	BUG_ON(cfqg->nr_cfqq < 1);
	cfqg->nr_cfqq--;

	/* If there are other cfq queues under this group, don't delete it */
	if (cfqg->nr_cfqq)
		return;

	cfq_log_cfqg(cfqd, cfqg, "del_from_rr group");
	cfqg->on_st = false;
	cfqd->nr_groups--;
	st->total_weight -= cfqg->weight;
	if (!RB_EMPTY_NODE(&cfqg->rb_node))
		cfq_rb_erase(&cfqg->rb_node, st);
	cfqg->saved_workload_slice = 0;
	blkiocg_update_blkio_group_dequeue_stats(&cfqg->blkg, 1);
}

static inline unsigned int cfq_cfqq_slice_usage(struct cfq_queue *cfqq)
{
	unsigned int slice_used;

	/*
	 * Queue got expired before even a single request completed or
	 * got expired immediately after first request completion.
	 */
	if (!cfqq->slice_start || cfqq->slice_start == jiffies) {
		/*
		 * Also charge the seek time incurred to the group, otherwise
		 * if there are mutiple queues in the group, each can dispatch
		 * a single request on seeky media and cause lots of seek time
		 * and group will never know it.
		 */
		slice_used = max_t(unsigned, (jiffies - cfqq->dispatch_start),
					1);
	} else {
		slice_used = jiffies - cfqq->slice_start;
		if (slice_used > cfqq->allocated_slice)
			slice_used = cfqq->allocated_slice;
	}

	cfq_log_cfqq(cfqq->cfqd, cfqq, "sl_used=%u sect=%lu", slice_used,
				cfqq->nr_sectors);
	return slice_used;
}

static void cfq_group_served(struct cfq_data *cfqd, struct cfq_group *cfqg,
				struct cfq_queue *cfqq)
{
	struct cfq_rb_root *st = &cfqd->grp_service_tree;
	unsigned int used_sl, charge_sl;
	int nr_sync = cfqg->nr_cfqq - cfqg_busy_async_queues(cfqd, cfqg)
			- cfqg->service_tree_idle.count;

	BUG_ON(nr_sync < 0);
	used_sl = charge_sl = cfq_cfqq_slice_usage(cfqq);

	if (!cfq_cfqq_sync(cfqq) && !nr_sync)
		charge_sl = cfqq->allocated_slice;

	/* Can't update vdisktime while group is on service tree */
	cfq_rb_erase(&cfqg->rb_node, st);
	cfqg->vdisktime += cfq_scale_slice(charge_sl, cfqg);
	__cfq_group_service_tree_add(st, cfqg);

	/* This group is being expired. Save the context */
	if (time_after(cfqd->workload_expires, jiffies)) {
		cfqg->saved_workload_slice = cfqd->workload_expires
						- jiffies;
		cfqg->saved_workload = cfqd->serving_type;
		cfqg->saved_serving_prio = cfqd->serving_prio;
	} else
		cfqg->saved_workload_slice = 0;

	cfq_log_cfqg(cfqd, cfqg, "served: vt=%llu min_vt=%llu", cfqg->vdisktime,
					st->min_vdisktime);
	blkiocg_update_blkio_group_stats(&cfqg->blkg, used_sl,
						cfqq->nr_sectors);
}

#ifdef CONFIG_CFQ_GROUP_IOSCHED
static inline struct cfq_group *cfqg_of_blkg(struct blkio_group *blkg)
{
	if (blkg)
		return container_of(blkg, struct cfq_group, blkg);
	return NULL;
}

void
cfq_update_blkio_group_weight(struct blkio_group *blkg, unsigned int weight)
{
	cfqg_of_blkg(blkg)->weight = weight;
}

static struct cfq_group *
cfq_find_alloc_cfqg(struct cfq_data *cfqd, struct cgroup *cgroup, int create)
{
	struct blkio_cgroup *blkcg = cgroup_to_blkio_cgroup(cgroup);
	struct cfq_group *cfqg = NULL;
	void *key = cfqd;
	int i, j;
	struct cfq_rb_root *st;
	struct backing_dev_info *bdi = &cfqd->queue->backing_dev_info;
	unsigned int major, minor;

	/* Do we need to take this reference */
	if (!blkiocg_css_tryget(blkcg))
		return NULL;;

	cfqg = cfqg_of_blkg(blkiocg_lookup_group(blkcg, key));
	if (cfqg || !create)
		goto done;

	cfqg = kzalloc_node(sizeof(*cfqg), GFP_ATOMIC, cfqd->queue->node);
	if (!cfqg)
		goto done;

	cfqg->weight = blkcg->weight;
	for_each_cfqg_st(cfqg, i, j, st)
		*st = CFQ_RB_ROOT;
	RB_CLEAR_NODE(&cfqg->rb_node);

	/*
	 * Take the initial reference that will be released on destroy
	 * This can be thought of a joint reference by cgroup and
	 * elevator which will be dropped by either elevator exit
	 * or cgroup deletion path depending on who is exiting first.
	 */
	atomic_set(&cfqg->ref, 1);

	/* Add group onto cgroup list */
	sscanf(dev_name(bdi->dev), "%u:%u", &major, &minor);
	blkiocg_add_blkio_group(blkcg, &cfqg->blkg, (void *)cfqd,
					MKDEV(major, minor));

	/* Add group on cfqd list */
	hlist_add_head(&cfqg->cfqd_node, &cfqd->cfqg_list);

done:
	blkiocg_css_put(blkcg);
	return cfqg;
}

/*
 * Search for the cfq group current task belongs to. If create = 1, then also
 * create the cfq group if it does not exist. request_queue lock must be held.
 */
static struct cfq_group *cfq_get_cfqg(struct cfq_data *cfqd, int create)
{
	struct cgroup *cgroup;
	struct cfq_group *cfqg = NULL;

	rcu_read_lock();
	cgroup = task_cgroup(current, blkio_subsys_id);
	cfqg = cfq_find_alloc_cfqg(cfqd, cgroup, create);
	if (!cfqg && create)
		cfqg = &cfqd->root_group;
	rcu_read_unlock();
	return cfqg;
}

static void cfq_link_cfqq_cfqg(struct cfq_queue *cfqq, struct cfq_group *cfqg)
{
	/* Currently, all async queues are mapped to root group */
	if (!cfq_cfqq_sync(cfqq))
		cfqg = &cfqq->cfqd->root_group;

	cfqq->cfqg = cfqg;
	/* cfqq reference on cfqg */
	atomic_inc(&cfqq->cfqg->ref);
}

static void cfq_put_cfqg(struct cfq_group *cfqg)
{
	struct cfq_rb_root *st;
	int i, j;

	BUG_ON(atomic_read(&cfqg->ref) <= 0);
	if (!atomic_dec_and_test(&cfqg->ref))
		return;
	for_each_cfqg_st(cfqg, i, j, st)
		BUG_ON(!RB_EMPTY_ROOT(&st->rb) || st->active != NULL);
	kfree(cfqg);
}

static void cfq_destroy_cfqg(struct cfq_data *cfqd, struct cfq_group *cfqg)
{
	/* Something wrong if we are trying to remove same group twice */
	BUG_ON(hlist_unhashed(&cfqg->cfqd_node));

	hlist_del_init(&cfqg->cfqd_node);

	/*
	 * Put the reference taken at the time of creation so that when all
	 * queues are gone, group can be destroyed.
	 */
	cfq_put_cfqg(cfqg);
}

static void cfq_release_cfq_groups(struct cfq_data *cfqd)
{
	struct hlist_node *pos, *n;
	struct cfq_group *cfqg;

	hlist_for_each_entry_safe(cfqg, pos, n, &cfqd->cfqg_list, cfqd_node) {
		/*
		 * If cgroup removal path got to blk_group first and removed
		 * it from cgroup list, then it will take care of destroying
		 * cfqg also.
		 */
		if (!blkiocg_del_blkio_group(&cfqg->blkg))
			cfq_destroy_cfqg(cfqd, cfqg);
	}
}

/*
 * Blk cgroup controller notification saying that blkio_group object is being
 * delinked as associated cgroup object is going away. That also means that
 * no new IO will come in this group. So get rid of this group as soon as
 * any pending IO in the group is finished.
 *
 * This function is called under rcu_read_lock(). key is the rcu protected
 * pointer. That means "key" is a valid cfq_data pointer as long as we are rcu
 * read lock.
 *
 * "key" was fetched from blkio_group under blkio_cgroup->lock. That means
 * it should not be NULL as even if elevator was exiting, cgroup deltion
 * path got to it first.
 */
void cfq_unlink_blkio_group(void *key, struct blkio_group *blkg)
{
	unsigned long  flags;
	struct cfq_data *cfqd = key;

	spin_lock_irqsave(cfqd->queue->queue_lock, flags);
	cfq_destroy_cfqg(cfqd, cfqg_of_blkg(blkg));
	spin_unlock_irqrestore(cfqd->queue->queue_lock, flags);
}

#else /* GROUP_IOSCHED */
static struct cfq_group *cfq_get_cfqg(struct cfq_data *cfqd, int create)
{
	return &cfqd->root_group;
}
static inline void
cfq_link_cfqq_cfqg(struct cfq_queue *cfqq, struct cfq_group *cfqg) {
	cfqq->cfqg = cfqg;
}

static void cfq_release_cfq_groups(struct cfq_data *cfqd) {}
static inline void cfq_put_cfqg(struct cfq_group *cfqg) {}

#endif /* GROUP_IOSCHED */

/*
 * The cfqd->service_trees holds all pending cfq_queue's that have
 * requests waiting to be processed. It is sorted in the order that
 * we will service the queues.
 */
static void cfq_service_tree_add(struct cfq_data *cfqd, struct cfq_queue *cfqq,
				 bool add_front)
{
	struct rb_node **p, *parent;
	struct cfq_queue *__cfqq;
	unsigned long rb_key;
	struct cfq_rb_root *service_tree;
	int left;
	int new_cfqq = 1;
	int group_changed = 0;

#ifdef CONFIG_CFQ_GROUP_IOSCHED
	if (!cfqd->cfq_group_isolation
	    && cfqq_type(cfqq) == SYNC_NOIDLE_WORKLOAD
	    && cfqq->cfqg && cfqq->cfqg != &cfqd->root_group) {
		/* Move this cfq to root group */
		cfq_log_cfqq(cfqd, cfqq, "moving to root group");
		if (!RB_EMPTY_NODE(&cfqq->rb_node))
			cfq_group_service_tree_del(cfqd, cfqq->cfqg);
		cfqq->orig_cfqg = cfqq->cfqg;
		cfqq->cfqg = &cfqd->root_group;
		atomic_inc(&cfqd->root_group.ref);
		group_changed = 1;
	} else if (!cfqd->cfq_group_isolation
		   && cfqq_type(cfqq) == SYNC_WORKLOAD && cfqq->orig_cfqg) {
		/* cfqq is sequential now needs to go to its original group */
		BUG_ON(cfqq->cfqg != &cfqd->root_group);
		if (!RB_EMPTY_NODE(&cfqq->rb_node))
			cfq_group_service_tree_del(cfqd, cfqq->cfqg);
		cfq_put_cfqg(cfqq->cfqg);
		cfqq->cfqg = cfqq->orig_cfqg;
		cfqq->orig_cfqg = NULL;
		group_changed = 1;
		cfq_log_cfqq(cfqd, cfqq, "moved to origin group");
	}
#endif

	service_tree = service_tree_for(cfqq->cfqg, cfqq_prio(cfqq),
						cfqq_type(cfqq), cfqd);
	if (cfq_class_idle(cfqq)) {
		rb_key = CFQ_IDLE_DELAY;
		parent = rb_last(&service_tree->rb);
		if (parent && parent != &cfqq->rb_node) {
			__cfqq = rb_entry(parent, struct cfq_queue, rb_node);
			rb_key += __cfqq->rb_key;
		} else
			rb_key += jiffies;
	} else if (!add_front) {
		/*
		 * Get our rb key offset. Subtract any residual slice
		 * value carried from last service. A negative resid
		 * count indicates slice overrun, and this should position
		 * the next service time further away in the tree.
		 */
		rb_key = cfq_slice_offset(cfqd, cfqq) + jiffies;
		rb_key -= cfqq->slice_resid;
		cfqq->slice_resid = 0;
	} else {
		rb_key = -HZ;
		__cfqq = cfq_rb_first(service_tree);
		rb_key += __cfqq ? __cfqq->rb_key : jiffies;
	}

	if (!RB_EMPTY_NODE(&cfqq->rb_node)) {
		new_cfqq = 0;
		/*
		 * same position, nothing more to do
		 */
		if (rb_key == cfqq->rb_key &&
		    cfqq->service_tree == service_tree)
			return;

		cfq_rb_erase(&cfqq->rb_node, cfqq->service_tree);
		cfqq->service_tree = NULL;
	}

	left = 1;
	parent = NULL;
	cfqq->service_tree = service_tree;
	p = &service_tree->rb.rb_node;
	while (*p) {
		struct rb_node **n;

		parent = *p;
		__cfqq = rb_entry(parent, struct cfq_queue, rb_node);

		/*
		 * sort by key, that represents service time.
		 */
		if (time_before(rb_key, __cfqq->rb_key))
			n = &(*p)->rb_left;
		else {
			n = &(*p)->rb_right;
			left = 0;
		}

		p = n;
	}

	if (left)
		service_tree->left = &cfqq->rb_node;

	cfqq->rb_key = rb_key;
	rb_link_node(&cfqq->rb_node, parent, p);
	rb_insert_color(&cfqq->rb_node, &service_tree->rb);
	service_tree->count++;
	if ((add_front || !new_cfqq) && !group_changed)
		return;
	cfq_group_service_tree_add(cfqd, cfqq->cfqg);
}

static struct cfq_queue *
cfq_prio_tree_lookup(struct cfq_data *cfqd, struct rb_root *root,
		     sector_t sector, struct rb_node **ret_parent,
		     struct rb_node ***rb_link)
{
	struct rb_node **p, *parent;
	struct cfq_queue *cfqq = NULL;

	parent = NULL;
	p = &root->rb_node;
	while (*p) {
		struct rb_node **n;

		parent = *p;
		cfqq = rb_entry(parent, struct cfq_queue, p_node);

		/*
		 * Sort strictly based on sector.  Smallest to the left,
		 * largest to the right.
		 */
		if (sector > blk_rq_pos(cfqq->next_rq))
			n = &(*p)->rb_right;
		else if (sector < blk_rq_pos(cfqq->next_rq))
			n = &(*p)->rb_left;
		else
			break;
		p = n;
		cfqq = NULL;
	}

	*ret_parent = parent;
	if (rb_link)
		*rb_link = p;
	return cfqq;
}

static void cfq_prio_tree_add(struct cfq_data *cfqd, struct cfq_queue *cfqq)
{
	struct rb_node **p, *parent;
	struct cfq_queue *__cfqq;

	if (cfqq->p_root) {
		rb_erase(&cfqq->p_node, cfqq->p_root);
		cfqq->p_root = NULL;
	}

	if (cfq_class_idle(cfqq))
		return;
	if (!cfqq->next_rq)
		return;

	cfqq->p_root = &cfqd->prio_trees[cfqq->org_ioprio];
	__cfqq = cfq_prio_tree_lookup(cfqd, cfqq->p_root,
				      blk_rq_pos(cfqq->next_rq), &parent, &p);
	if (!__cfqq) {
		rb_link_node(&cfqq->p_node, parent, p);
		rb_insert_color(&cfqq->p_node, cfqq->p_root);
	} else
		cfqq->p_root = NULL;
}

/*
 * Update cfqq's position in the service tree.
 */
static void cfq_resort_rr_list(struct cfq_data *cfqd, struct cfq_queue *cfqq)
{
	/*
	 * Resorting requires the cfqq to be on the RR list already.
	 */
	if (cfq_cfqq_on_rr(cfqq)) {
		cfq_service_tree_add(cfqd, cfqq, 0);
		cfq_prio_tree_add(cfqd, cfqq);
	}
}

/*
 * add to busy list of queues for service, trying to be fair in ordering
 * the pending list according to last request service
 */
static void cfq_add_cfqq_rr(struct cfq_data *cfqd, struct cfq_queue *cfqq)
{
	cfq_log_cfqq(cfqd, cfqq, "add_to_rr");
	BUG_ON(cfq_cfqq_on_rr(cfqq));
	cfq_mark_cfqq_on_rr(cfqq);
	cfqd->busy_queues++;

	cfq_resort_rr_list(cfqd, cfqq);
}

/*
 * Called when the cfqq no longer has requests pending, remove it from
 * the service tree.
 */
static void cfq_del_cfqq_rr(struct cfq_data *cfqd, struct cfq_queue *cfqq)
{
	cfq_log_cfqq(cfqd, cfqq, "del_from_rr");
	BUG_ON(!cfq_cfqq_on_rr(cfqq));
	cfq_clear_cfqq_on_rr(cfqq);

	if (!RB_EMPTY_NODE(&cfqq->rb_node)) {
		cfq_rb_erase(&cfqq->rb_node, cfqq->service_tree);
		cfqq->service_tree = NULL;
	}
	if (cfqq->p_root) {
		rb_erase(&cfqq->p_node, cfqq->p_root);
		cfqq->p_root = NULL;
	}

	cfq_group_service_tree_del(cfqd, cfqq->cfqg);
	BUG_ON(!cfqd->busy_queues);
	cfqd->busy_queues--;
}

/*
 * rb tree support functions
 */
static void cfq_del_rq_rb(struct request *rq)
{
	struct cfq_queue *cfqq = RQ_CFQQ(rq);
	const int sync = rq_is_sync(rq);

	BUG_ON(!cfqq->queued[sync]);
	cfqq->queued[sync]--;

	elv_rb_del(&cfqq->sort_list, rq);

	if (cfq_cfqq_on_rr(cfqq) && RB_EMPTY_ROOT(&cfqq->sort_list)) {
		/*
		 * Queue will be deleted from service tree when we actually
		 * expire it later. Right now just remove it from prio tree
		 * as it is empty.
		 */
		if (cfqq->p_root) {
			rb_erase(&cfqq->p_node, cfqq->p_root);
			cfqq->p_root = NULL;
		}
	}
}

static void cfq_add_rq_rb(struct request *rq)
{
	struct cfq_queue *cfqq = RQ_CFQQ(rq);
	struct cfq_data *cfqd = cfqq->cfqd;
	struct request *__alias, *prev;

	cfqq->queued[rq_is_sync(rq)]++;

	/*
	 * looks a little odd, but the first insert might return an alias.
	 * if that happens, put the alias on the dispatch list
	 */
	while ((__alias = elv_rb_add(&cfqq->sort_list, rq)) != NULL)
		cfq_dispatch_insert(cfqd->queue, __alias);

	if (!cfq_cfqq_on_rr(cfqq))
		cfq_add_cfqq_rr(cfqd, cfqq);

	/*
	 * check if this request is a better next-serve candidate
	 */
	prev = cfqq->next_rq;
	cfqq->next_rq = cfq_choose_req(cfqd, cfqq->next_rq, rq, cfqd->last_position);

	/*
	 * adjust priority tree position, if ->next_rq changes
	 */
	if (prev != cfqq->next_rq)
		cfq_prio_tree_add(cfqd, cfqq);

	BUG_ON(!cfqq->next_rq);
}

static void cfq_reposition_rq_rb(struct cfq_queue *cfqq, struct request *rq)
{
	elv_rb_del(&cfqq->sort_list, rq);
	cfqq->queued[rq_is_sync(rq)]--;
	cfq_add_rq_rb(rq);
}

static struct request *
cfq_find_rq_fmerge(struct cfq_data *cfqd, struct bio *bio)
{
	struct task_struct *tsk = current;
	struct cfq_io_context *cic;
	struct cfq_queue *cfqq;

	cic = cfq_cic_lookup(cfqd, tsk->io_context);
	if (!cic)
		return NULL;

	cfqq = cic_to_cfqq(cic, cfq_bio_sync(bio));
	if (cfqq) {
		sector_t sector = bio->bi_sector + bio_sectors(bio);

		return elv_rb_find(&cfqq->sort_list, sector);
	}

	return NULL;
}

static void cfq_activate_request(struct request_queue *q, struct request *rq)
{
	struct cfq_data *cfqd = q->elevator->elevator_data;

	cfqd->rq_in_driver[rq_is_sync(rq)]++;
	cfq_log_cfqq(cfqd, RQ_CFQQ(rq), "activate rq, drv=%d",
						rq_in_driver(cfqd));

	cfqd->last_position = blk_rq_pos(rq) + blk_rq_sectors(rq);
}

static void cfq_deactivate_request(struct request_queue *q, struct request *rq)
{
	struct cfq_data *cfqd = q->elevator->elevator_data;
	const int sync = rq_is_sync(rq);

	WARN_ON(!cfqd->rq_in_driver[sync]);
	cfqd->rq_in_driver[sync]--;
	cfq_log_cfqq(cfqd, RQ_CFQQ(rq), "deactivate rq, drv=%d",
						rq_in_driver(cfqd));
}

static void cfq_remove_request(struct request *rq)
{
	struct cfq_queue *cfqq = RQ_CFQQ(rq);

	if (cfqq->next_rq == rq)
		cfqq->next_rq = cfq_find_next_rq(cfqq->cfqd, cfqq, rq);

	list_del_init(&rq->queuelist);
	cfq_del_rq_rb(rq);

	cfqq->cfqd->rq_queued--;
	if (rq_is_meta(rq)) {
		WARN_ON(!cfqq->meta_pending);
		cfqq->meta_pending--;
	}
}

static int cfq_merge(struct request_queue *q, struct request **req,
		     struct bio *bio)
{
	struct cfq_data *cfqd = q->elevator->elevator_data;
	struct request *__rq;

	__rq = cfq_find_rq_fmerge(cfqd, bio);
	if (__rq && elv_rq_merge_ok(__rq, bio)) {
		*req = __rq;
		return ELEVATOR_FRONT_MERGE;
	}

	return ELEVATOR_NO_MERGE;
}

static void cfq_merged_request(struct request_queue *q, struct request *req,
			       int type)
{
	if (type == ELEVATOR_FRONT_MERGE) {
		struct cfq_queue *cfqq = RQ_CFQQ(req);

		cfq_reposition_rq_rb(cfqq, req);
	}
}

static void
cfq_merged_requests(struct request_queue *q, struct request *rq,
		    struct request *next)
{
	struct cfq_queue *cfqq = RQ_CFQQ(rq);
	/*
	 * reposition in fifo if next is older than rq
	 */
	if (!list_empty(&rq->queuelist) && !list_empty(&next->queuelist) &&
	    time_before(rq_fifo_time(next), rq_fifo_time(rq))) {
		list_move(&rq->queuelist, &next->queuelist);
		rq_set_fifo_time(rq, rq_fifo_time(next));
	}

	if (cfqq->next_rq == next)
		cfqq->next_rq = rq;
	cfq_remove_request(next);
}

static int cfq_allow_merge(struct request_queue *q, struct request *rq,
			   struct bio *bio)
{
	struct cfq_data *cfqd = q->elevator->elevator_data;
	struct cfq_io_context *cic;
	struct cfq_queue *cfqq;

	/* Deny merge if bio and rq don't belong to same cfq group */
	if ((RQ_CFQQ(rq))->cfqg != cfq_get_cfqg(cfqd, 0))
		return false;
	/*
	 * Disallow merge of a sync bio into an async request.
	 */
	if (cfq_bio_sync(bio) && !rq_is_sync(rq))
		return false;

	/*
	 * Lookup the cfqq that this bio will be queued with. Allow
	 * merge only if rq is queued there.
	 */
	cic = cfq_cic_lookup(cfqd, current->io_context);
	if (!cic)
		return false;

	cfqq = cic_to_cfqq(cic, cfq_bio_sync(bio));
	return cfqq == RQ_CFQQ(rq);
}

static void __cfq_set_active_queue(struct cfq_data *cfqd,
				   struct cfq_queue *cfqq)
{
	if (cfqq) {
		cfq_log_cfqq(cfqd, cfqq, "set_active");
		cfqq->slice_start = 0;
		cfqq->dispatch_start = jiffies;
		cfqq->allocated_slice = 0;
		cfqq->slice_end = 0;
		cfqq->slice_dispatch = 0;
		cfqq->nr_sectors = 0;

		cfq_clear_cfqq_wait_request(cfqq);
		cfq_clear_cfqq_must_dispatch(cfqq);
		cfq_clear_cfqq_must_alloc_slice(cfqq);
		cfq_clear_cfqq_fifo_expire(cfqq);
		cfq_mark_cfqq_slice_new(cfqq);

		del_timer(&cfqd->idle_slice_timer);
	}

	cfqd->active_queue = cfqq;
}

/*
 * current cfqq expired its slice (or was too idle), select new one
 */
static void
__cfq_slice_expired(struct cfq_data *cfqd, struct cfq_queue *cfqq,
		    bool timed_out)
{
	cfq_log_cfqq(cfqd, cfqq, "slice expired t=%d", timed_out);

	if (cfq_cfqq_wait_request(cfqq))
		del_timer(&cfqd->idle_slice_timer);

	cfq_clear_cfqq_wait_request(cfqq);
	cfq_clear_cfqq_wait_busy(cfqq);
	cfq_clear_cfqq_wait_busy_done(cfqq);

	/*
	 * store what was left of this slice, if the queue idled/timed out
	 */
	if (timed_out && !cfq_cfqq_slice_new(cfqq)) {
		cfqq->slice_resid = cfqq->slice_end - jiffies;
		cfq_log_cfqq(cfqd, cfqq, "resid=%ld", cfqq->slice_resid);
	}

	cfq_group_served(cfqd, cfqq->cfqg, cfqq);

	if (cfq_cfqq_on_rr(cfqq) && RB_EMPTY_ROOT(&cfqq->sort_list))
		cfq_del_cfqq_rr(cfqd, cfqq);

	cfq_resort_rr_list(cfqd, cfqq);

	if (cfqq == cfqd->active_queue)
		cfqd->active_queue = NULL;

	if (&cfqq->cfqg->rb_node == cfqd->grp_service_tree.active)
		cfqd->grp_service_tree.active = NULL;

	if (cfqd->active_cic) {
		put_io_context(cfqd->active_cic->ioc);
		cfqd->active_cic = NULL;
	}
}

static inline void cfq_slice_expired(struct cfq_data *cfqd, bool timed_out)
{
	struct cfq_queue *cfqq = cfqd->active_queue;

	if (cfqq)
		__cfq_slice_expired(cfqd, cfqq, timed_out);
}

/*
 * Get next queue for service. Unless we have a queue preemption,
 * we'll simply select the first cfqq in the service tree.
 */
static struct cfq_queue *cfq_get_next_queue(struct cfq_data *cfqd)
{
	struct cfq_rb_root *service_tree =
		service_tree_for(cfqd->serving_group, cfqd->serving_prio,
					cfqd->serving_type, cfqd);

	if (!cfqd->rq_queued)
		return NULL;

	/* There is nothing to dispatch */
	if (!service_tree)
		return NULL;
	if (RB_EMPTY_ROOT(&service_tree->rb))
		return NULL;
	return cfq_rb_first(service_tree);
}

static struct cfq_queue *cfq_get_next_queue_forced(struct cfq_data *cfqd)
{
	struct cfq_group *cfqg;
	struct cfq_queue *cfqq;
	int i, j;
	struct cfq_rb_root *st;

	if (!cfqd->rq_queued)
		return NULL;

	cfqg = cfq_get_next_cfqg(cfqd);
	if (!cfqg)
		return NULL;

	for_each_cfqg_st(cfqg, i, j, st)
		if ((cfqq = cfq_rb_first(st)) != NULL)
			return cfqq;
	return NULL;
}

/*
 * Get and set a new active queue for service.
 */
static struct cfq_queue *cfq_set_active_queue(struct cfq_data *cfqd,
					      struct cfq_queue *cfqq)
{
	if (!cfqq)
		cfqq = cfq_get_next_queue(cfqd);
<<<<<<< HEAD
		if (cfqq && !cfq_cfqq_coop_preempt(cfqq))
			cfq_clear_cfqq_coop(cfqq);
	}
=======
>>>>>>> a9e06057

	if (cfqq)
		cfq_clear_cfqq_coop_preempt(cfqq);

	__cfq_set_active_queue(cfqd, cfqq);
	return cfqq;
}

static inline sector_t cfq_dist_from_last(struct cfq_data *cfqd,
					  struct request *rq)
{
	if (blk_rq_pos(rq) >= cfqd->last_position)
		return blk_rq_pos(rq) - cfqd->last_position;
	else
		return cfqd->last_position - blk_rq_pos(rq);
}

#define CFQQ_SEEK_THR		8 * 1024
#define CFQQ_SEEKY(cfqq)	((cfqq)->seek_mean > CFQQ_SEEK_THR)

static inline int cfq_rq_close(struct cfq_data *cfqd, struct cfq_queue *cfqq,
			       struct request *rq)
{
	sector_t sdist = cfqq->seek_mean;

	if (!sample_valid(cfqq->seek_samples))
		sdist = CFQQ_SEEK_THR;

	return cfq_dist_from_last(cfqd, rq) <= sdist;
}

static struct cfq_queue *cfqq_close(struct cfq_data *cfqd,
				    struct cfq_queue *cur_cfqq)
{
	struct rb_root *root = &cfqd->prio_trees[cur_cfqq->org_ioprio];
	struct rb_node *parent, *node;
	struct cfq_queue *__cfqq;
	sector_t sector = cfqd->last_position;

	if (RB_EMPTY_ROOT(root))
		return NULL;

	/*
	 * First, if we find a request starting at the end of the last
	 * request, choose it.
	 */
	__cfqq = cfq_prio_tree_lookup(cfqd, root, sector, &parent, NULL);
	if (__cfqq)
		return __cfqq;

	/*
	 * If the exact sector wasn't found, the parent of the NULL leaf
	 * will contain the closest sector.
	 */
	__cfqq = rb_entry(parent, struct cfq_queue, p_node);
	if (cfq_rq_close(cfqd, cur_cfqq, __cfqq->next_rq))
		return __cfqq;

	if (blk_rq_pos(__cfqq->next_rq) < sector)
		node = rb_next(&__cfqq->p_node);
	else
		node = rb_prev(&__cfqq->p_node);
	if (!node)
		return NULL;

	__cfqq = rb_entry(node, struct cfq_queue, p_node);
	if (cfq_rq_close(cfqd, cur_cfqq, __cfqq->next_rq))
		return __cfqq;

	return NULL;
}

/*
 * cfqd - obvious
 * cur_cfqq - passed in so that we don't decide that the current queue is
 * 	      closely cooperating with itself.
 *
 * So, basically we're assuming that that cur_cfqq has dispatched at least
 * one request, and that cfqd->last_position reflects a position on the disk
 * associated with the I/O issued by cur_cfqq.  I'm not sure this is a valid
 * assumption.
 */
static struct cfq_queue *cfq_close_cooperator(struct cfq_data *cfqd,
					      struct cfq_queue *cur_cfqq)
{
	struct cfq_queue *cfqq;

	if (!cfq_cfqq_sync(cur_cfqq))
		return NULL;
	if (CFQQ_SEEKY(cur_cfqq))
		return NULL;

	/*
	 * We should notice if some of the queues are cooperating, eg
	 * working closely on the same area of the disk. In that case,
	 * we can group them together and don't waste time idling.
	 */
	cfqq = cfqq_close(cfqd, cur_cfqq);
	if (!cfqq)
		return NULL;

	/* If new queue belongs to different cfq_group, don't choose it */
	if (cur_cfqq->cfqg != cfqq->cfqg)
		return NULL;

	/*
	 * It only makes sense to merge sync queues.
	 */
	if (!cfq_cfqq_sync(cfqq))
		return NULL;
	if (CFQQ_SEEKY(cfqq))
		return NULL;

	/*
	 * Do not merge queues of different priority classes
	 */
	if (cfq_class_rt(cfqq) != cfq_class_rt(cur_cfqq))
		return NULL;

	return cfqq;
}

/*
 * Determine whether we should enforce idle window for this queue.
 */

static bool cfq_should_idle(struct cfq_data *cfqd, struct cfq_queue *cfqq)
{
	enum wl_prio_t prio = cfqq_prio(cfqq);
	struct cfq_rb_root *service_tree = cfqq->service_tree;

	BUG_ON(!service_tree);
	BUG_ON(!service_tree->count);

	/* We never do for idle class queues. */
	if (prio == IDLE_WORKLOAD)
		return false;

	/* We do for queues that were marked with idle window flag. */
	if (cfq_cfqq_idle_window(cfqq) &&
	   !(blk_queue_nonrot(cfqd->queue) && cfqd->hw_tag))
		return true;

	/*
	 * Otherwise, we do only if they are the last ones
	 * in their service tree.
	 */
	return service_tree->count == 1;
}

static void cfq_arm_slice_timer(struct cfq_data *cfqd)
{
	struct cfq_queue *cfqq = cfqd->active_queue;
	struct cfq_io_context *cic;
	unsigned long sl;

	/*
	 * SSD device without seek penalty, disable idling. But only do so
	 * for devices that support queuing, otherwise we still have a problem
	 * with sync vs async workloads.
	 */
	if (blk_queue_nonrot(cfqd->queue) && cfqd->hw_tag)
		return;

	WARN_ON(!RB_EMPTY_ROOT(&cfqq->sort_list));
	WARN_ON(cfq_cfqq_slice_new(cfqq));

	/*
	 * idle is disabled, either manually or by past process history
	 */
	if (!cfqd->cfq_slice_idle || !cfq_should_idle(cfqd, cfqq))
		return;

	/*
	 * still active requests from this queue, don't idle
	 */
	if (cfqq->dispatched)
		return;

	/*
	 * task has exited, don't wait
	 */
	cic = cfqd->active_cic;
	if (!cic || !atomic_read(&cic->ioc->nr_tasks))
		return;

	/*
	 * If our average think time is larger than the remaining time
	 * slice, then don't idle. This avoids overrunning the allotted
	 * time slice.
	 */
	if (sample_valid(cic->ttime_samples) &&
	    (cfqq->slice_end - jiffies < cic->ttime_mean))
		return;

	cfq_mark_cfqq_wait_request(cfqq);

	sl = cfqd->cfq_slice_idle;

	mod_timer(&cfqd->idle_slice_timer, jiffies + sl);
	cfq_log_cfqq(cfqd, cfqq, "arm_idle: %lu", sl);
}

/*
 * Move request from internal lists to the request queue dispatch list.
 */
static void cfq_dispatch_insert(struct request_queue *q, struct request *rq)
{
	struct cfq_data *cfqd = q->elevator->elevator_data;
	struct cfq_queue *cfqq = RQ_CFQQ(rq);

	cfq_log_cfqq(cfqd, cfqq, "dispatch_insert");

	cfqq->next_rq = cfq_find_next_rq(cfqd, cfqq, rq);
	cfq_remove_request(rq);
	cfqq->dispatched++;
	elv_dispatch_sort(q, rq);

	if (cfq_cfqq_sync(cfqq))
		cfqd->sync_flight++;
	cfqq->nr_sectors += blk_rq_sectors(rq);
}

/*
 * return expired entry, or NULL to just start from scratch in rbtree
 */
static struct request *cfq_check_fifo(struct cfq_queue *cfqq)
{
	struct request *rq = NULL;

	if (cfq_cfqq_fifo_expire(cfqq))
		return NULL;

	cfq_mark_cfqq_fifo_expire(cfqq);

	if (list_empty(&cfqq->fifo))
		return NULL;

	rq = rq_entry_fifo(cfqq->fifo.next);
	if (time_before(jiffies, rq_fifo_time(rq)))
		rq = NULL;

	cfq_log_cfqq(cfqq->cfqd, cfqq, "fifo=%p", rq);
	return rq;
}

static inline int
cfq_prio_to_maxrq(struct cfq_data *cfqd, struct cfq_queue *cfqq)
{
	const int base_rq = cfqd->cfq_slice_async_rq;

	WARN_ON(cfqq->ioprio >= IOPRIO_BE_NR);

	return 2 * (base_rq + base_rq * (CFQ_PRIO_LISTS - 1 - cfqq->ioprio));
}

/*
 * Must be called with the queue_lock held.
 */
static int cfqq_process_refs(struct cfq_queue *cfqq)
{
	int process_refs, io_refs;

	io_refs = cfqq->allocated[READ] + cfqq->allocated[WRITE];
	process_refs = atomic_read(&cfqq->ref) - io_refs;
	BUG_ON(process_refs < 0);
	return process_refs;
}

static void cfq_setup_merge(struct cfq_queue *cfqq, struct cfq_queue *new_cfqq)
{
	int process_refs, new_process_refs;
	struct cfq_queue *__cfqq;

	/* Avoid a circular list and skip interim queue merges */
	while ((__cfqq = new_cfqq->new_cfqq)) {
		if (__cfqq == cfqq)
			return;
		new_cfqq = __cfqq;
	}

	process_refs = cfqq_process_refs(cfqq);
	/*
	 * If the process for the cfqq has gone away, there is no
	 * sense in merging the queues.
	 */
	if (process_refs == 0)
		return;

	/*
	 * Merge in the direction of the lesser amount of work.
	 */
	new_process_refs = cfqq_process_refs(new_cfqq);
	if (new_process_refs >= process_refs) {
		cfqq->new_cfqq = new_cfqq;
		atomic_add(process_refs, &new_cfqq->ref);
	} else {
		new_cfqq->new_cfqq = cfqq;
		atomic_add(new_process_refs, &cfqq->ref);
	}
}

static enum wl_type_t cfq_choose_wl(struct cfq_data *cfqd,
				struct cfq_group *cfqg, enum wl_prio_t prio,
				bool prio_changed)
{
	struct cfq_queue *queue;
	int i;
	bool key_valid = false;
	unsigned long lowest_key = 0;
	enum wl_type_t cur_best = SYNC_NOIDLE_WORKLOAD;

	if (prio_changed) {
		/*
		 * When priorities switched, we prefer starting
		 * from SYNC_NOIDLE (first choice), or just SYNC
		 * over ASYNC
		 */
		if (service_tree_for(cfqg, prio, cur_best, cfqd)->count)
			return cur_best;
		cur_best = SYNC_WORKLOAD;
		if (service_tree_for(cfqg, prio, cur_best, cfqd)->count)
			return cur_best;

		return ASYNC_WORKLOAD;
	}

	for (i = 0; i < 3; ++i) {
		/* otherwise, select the one with lowest rb_key */
		queue = cfq_rb_first(service_tree_for(cfqg, prio, i, cfqd));
		if (queue &&
		    (!key_valid || time_before(queue->rb_key, lowest_key))) {
			lowest_key = queue->rb_key;
			cur_best = i;
			key_valid = true;
		}
	}

	return cur_best;
}

static void choose_service_tree(struct cfq_data *cfqd, struct cfq_group *cfqg)
{
	enum wl_prio_t previous_prio = cfqd->serving_prio;
	bool prio_changed;
	unsigned slice;
	unsigned count;
	struct cfq_rb_root *st;
	unsigned group_slice;

	if (!cfqg) {
		cfqd->serving_prio = IDLE_WORKLOAD;
		cfqd->workload_expires = jiffies + 1;
		return;
	}

	/* Choose next priority. RT > BE > IDLE */
	if (cfq_group_busy_queues_wl(RT_WORKLOAD, cfqd, cfqg))
		cfqd->serving_prio = RT_WORKLOAD;
	else if (cfq_group_busy_queues_wl(BE_WORKLOAD, cfqd, cfqg))
		cfqd->serving_prio = BE_WORKLOAD;
	else {
		cfqd->serving_prio = IDLE_WORKLOAD;
		cfqd->workload_expires = jiffies + 1;
		return;
	}

	/*
	 * For RT and BE, we have to choose also the type
	 * (SYNC, SYNC_NOIDLE, ASYNC), and to compute a workload
	 * expiration time
	 */
	prio_changed = (cfqd->serving_prio != previous_prio);
	st = service_tree_for(cfqg, cfqd->serving_prio, cfqd->serving_type,
				cfqd);
	count = st->count;

	/*
	 * If priority didn't change, check workload expiration,
	 * and that we still have other queues ready
	 */
	if (!prio_changed && count &&
	    !time_after(jiffies, cfqd->workload_expires))
		return;

	/* otherwise select new workload type */
	cfqd->serving_type =
		cfq_choose_wl(cfqd, cfqg, cfqd->serving_prio, prio_changed);
	st = service_tree_for(cfqg, cfqd->serving_prio, cfqd->serving_type,
				cfqd);
	count = st->count;

	/*
	 * the workload slice is computed as a fraction of target latency
	 * proportional to the number of queues in that workload, over
	 * all the queues in the same priority class
	 */
	group_slice = cfq_group_slice(cfqd, cfqg);

	slice = group_slice * count /
		max_t(unsigned, cfqg->busy_queues_avg[cfqd->serving_prio],
		      cfq_group_busy_queues_wl(cfqd->serving_prio, cfqd, cfqg));

	if (cfqd->serving_type == ASYNC_WORKLOAD) {
		unsigned int tmp;

		/*
		 * Async queues are currently system wide. Just taking
		 * proportion of queues with-in same group will lead to higher
		 * async ratio system wide as generally root group is going
		 * to have higher weight. A more accurate thing would be to
		 * calculate system wide asnc/sync ratio.
		 */
		tmp = cfq_target_latency * cfqg_busy_async_queues(cfqd, cfqg);
		tmp = tmp/cfqd->busy_queues;
		slice = min_t(unsigned, slice, tmp);

		/* async workload slice is scaled down according to
		 * the sync/async slice ratio. */
		slice = slice * cfqd->cfq_slice[0] / cfqd->cfq_slice[1];
	} else
		/* sync workload slice is at least 2 * cfq_slice_idle */
		slice = max(slice, 2 * cfqd->cfq_slice_idle);

	slice = max_t(unsigned, slice, CFQ_MIN_TT);
	cfqd->workload_expires = jiffies + slice;
	cfqd->noidle_tree_requires_idle = false;
}

static struct cfq_group *cfq_get_next_cfqg(struct cfq_data *cfqd)
{
	struct cfq_rb_root *st = &cfqd->grp_service_tree;
	struct cfq_group *cfqg;

	if (RB_EMPTY_ROOT(&st->rb))
		return NULL;
	cfqg = cfq_rb_first_group(st);
	st->active = &cfqg->rb_node;
	update_min_vdisktime(st);
	return cfqg;
}

static void cfq_choose_cfqg(struct cfq_data *cfqd)
{
	struct cfq_group *cfqg = cfq_get_next_cfqg(cfqd);

	cfqd->serving_group = cfqg;

	/* Restore the workload type data */
	if (cfqg->saved_workload_slice) {
		cfqd->workload_expires = jiffies + cfqg->saved_workload_slice;
		cfqd->serving_type = cfqg->saved_workload;
		cfqd->serving_prio = cfqg->saved_serving_prio;
	}
	choose_service_tree(cfqd, cfqg);
}

/*
 * Select a queue for service. If we have a current active queue,
 * check whether to continue servicing it, or retrieve and set a new one.
 */
static struct cfq_queue *cfq_select_queue(struct cfq_data *cfqd)
{
	struct cfq_queue *cfqq, *new_cfqq = NULL;

	cfqq = cfqd->active_queue;
	if (!cfqq)
		goto new_queue;

	if (!cfqd->rq_queued)
		return NULL;
	/*
	 * The active queue has run out of time, expire it and select new.
	 */
	if ((cfq_slice_used(cfqq) || cfq_cfqq_wait_busy_done(cfqq))
	     && !cfq_cfqq_must_dispatch(cfqq))
		goto expire;

	/*
	 * The active queue has requests and isn't expired, allow it to
	 * dispatch.
	 */
	if (!RB_EMPTY_ROOT(&cfqq->sort_list))
		goto keep_queue;

	/*
	 * If another queue has a request waiting within our mean seek
	 * distance, let it run.  The expire code will check for close
	 * cooperators and put the close queue at the front of the service
	 * tree.  If possible, merge the expiring queue with the new cfqq.
	 */
	new_cfqq = cfq_close_cooperator(cfqd, cfqq);
	if (new_cfqq) {
		if (!cfqq->new_cfqq)
			cfq_setup_merge(cfqq, new_cfqq);
		goto expire;
	}

	/*
	 * No requests pending. If the active queue still has requests in
	 * flight or is idling for a new request, allow either of these
	 * conditions to happen (or time out) before selecting a new queue.
	 */
	if (timer_pending(&cfqd->idle_slice_timer) ||
	    (cfqq->dispatched && cfq_should_idle(cfqd, cfqq))) {
		cfqq = NULL;
		goto keep_queue;
	}

expire:
	cfq_slice_expired(cfqd, 0);
new_queue:
	/*
	 * Current queue expired. Check if we have to switch to a new
	 * service tree
	 */
	if (!new_cfqq)
		cfq_choose_cfqg(cfqd);

	cfqq = cfq_set_active_queue(cfqd, new_cfqq);
keep_queue:
	return cfqq;
}

static int __cfq_forced_dispatch_cfqq(struct cfq_queue *cfqq)
{
	int dispatched = 0;

	while (cfqq->next_rq) {
		cfq_dispatch_insert(cfqq->cfqd->queue, cfqq->next_rq);
		dispatched++;
	}

	BUG_ON(!list_empty(&cfqq->fifo));

	/* By default cfqq is not expired if it is empty. Do it explicitly */
	__cfq_slice_expired(cfqq->cfqd, cfqq, 0);
	return dispatched;
}

/*
 * Drain our current requests. Used for barriers and when switching
 * io schedulers on-the-fly.
 */
static int cfq_forced_dispatch(struct cfq_data *cfqd)
{
	struct cfq_queue *cfqq;
	int dispatched = 0;

	while ((cfqq = cfq_get_next_queue_forced(cfqd)) != NULL)
		dispatched += __cfq_forced_dispatch_cfqq(cfqq);

	cfq_slice_expired(cfqd, 0);
	BUG_ON(cfqd->busy_queues);

	cfq_log(cfqd, "forced_dispatch=%d", dispatched);
	return dispatched;
}

static bool cfq_may_dispatch(struct cfq_data *cfqd, struct cfq_queue *cfqq)
{
	unsigned int max_dispatch;

	/*
	 * Drain async requests before we start sync IO
	 */
	if (cfq_should_idle(cfqd, cfqq) && cfqd->rq_in_driver[BLK_RW_ASYNC])
		return false;

	/*
	 * If this is an async queue and we have sync IO in flight, let it wait
	 */
	if (cfqd->sync_flight && !cfq_cfqq_sync(cfqq))
		return false;

	max_dispatch = cfqd->cfq_quantum;
	if (cfq_class_idle(cfqq))
		max_dispatch = 1;

	/*
	 * Does this cfqq already have too much IO in flight?
	 */
	if (cfqq->dispatched >= max_dispatch) {
		/*
		 * idle queue must always only have a single IO in flight
		 */
		if (cfq_class_idle(cfqq))
			return false;

		/*
		 * We have other queues, don't allow more IO from this one
		 */
		if (cfqd->busy_queues > 1)
			return false;

		/*
		 * Sole queue user, no limit
		 */
		max_dispatch = -1;
	}

	/*
	 * Async queues must wait a bit before being allowed dispatch.
	 * We also ramp up the dispatch depth gradually for async IO,
	 * based on the last sync IO we serviced
	 */
	if (!cfq_cfqq_sync(cfqq) && cfqd->cfq_latency) {
		unsigned long last_sync = jiffies - cfqd->last_end_sync_rq;
		unsigned int depth;

		depth = last_sync / cfqd->cfq_slice[1];
		if (!depth && !cfqq->dispatched)
			depth = 1;
		if (depth < max_dispatch)
			max_dispatch = depth;
	}

	/*
	 * If we're below the current max, allow a dispatch
	 */
	return cfqq->dispatched < max_dispatch;
}

/*
 * Dispatch a request from cfqq, moving them to the request queue
 * dispatch list.
 */
static bool cfq_dispatch_request(struct cfq_data *cfqd, struct cfq_queue *cfqq)
{
	struct request *rq;

	BUG_ON(RB_EMPTY_ROOT(&cfqq->sort_list));

	if (!cfq_may_dispatch(cfqd, cfqq))
		return false;

	/*
	 * follow expired path, else get first next available
	 */
	rq = cfq_check_fifo(cfqq);
	if (!rq)
		rq = cfqq->next_rq;

	/*
	 * insert request into driver dispatch list
	 */
	cfq_dispatch_insert(cfqd->queue, rq);

	if (!cfqd->active_cic) {
		struct cfq_io_context *cic = RQ_CIC(rq);

		atomic_long_inc(&cic->ioc->refcount);
		cfqd->active_cic = cic;
	}

	return true;
}

/*
 * Find the cfqq that we need to service and move a request from that to the
 * dispatch list
 */
static int cfq_dispatch_requests(struct request_queue *q, int force)
{
	struct cfq_data *cfqd = q->elevator->elevator_data;
	struct cfq_queue *cfqq;

	if (!cfqd->busy_queues)
		return 0;

	if (unlikely(force))
		return cfq_forced_dispatch(cfqd);

	cfqq = cfq_select_queue(cfqd);
	if (!cfqq)
		return 0;

	/*
	 * Dispatch a request from this cfqq, if it is allowed
	 */
	if (!cfq_dispatch_request(cfqd, cfqq))
		return 0;

	cfqq->slice_dispatch++;
	cfq_clear_cfqq_must_dispatch(cfqq);

	/*
	 * expire an async queue immediately if it has used up its slice. idle
	 * queue always expire after 1 dispatch round.
	 */
	if (cfqd->busy_queues > 1 && ((!cfq_cfqq_sync(cfqq) &&
	    cfqq->slice_dispatch >= cfq_prio_to_maxrq(cfqd, cfqq)) ||
	    cfq_class_idle(cfqq))) {
		cfqq->slice_end = jiffies + 1;
		cfq_slice_expired(cfqd, 0);
	}

	cfq_log_cfqq(cfqd, cfqq, "dispatched a request");
	return 1;
}

/*
 * task holds one reference to the queue, dropped when task exits. each rq
 * in-flight on this queue also holds a reference, dropped when rq is freed.
 *
 * Each cfq queue took a reference on the parent group. Drop it now.
 * queue lock must be held here.
 */
static void cfq_put_queue(struct cfq_queue *cfqq)
{
	struct cfq_data *cfqd = cfqq->cfqd;
	struct cfq_group *cfqg, *orig_cfqg;

	BUG_ON(atomic_read(&cfqq->ref) <= 0);

	if (!atomic_dec_and_test(&cfqq->ref))
		return;

	cfq_log_cfqq(cfqd, cfqq, "put_queue");
	BUG_ON(rb_first(&cfqq->sort_list));
	BUG_ON(cfqq->allocated[READ] + cfqq->allocated[WRITE]);
	cfqg = cfqq->cfqg;
	orig_cfqg = cfqq->orig_cfqg;

	if (unlikely(cfqd->active_queue == cfqq)) {
		__cfq_slice_expired(cfqd, cfqq, 0);
		cfq_schedule_dispatch(cfqd);
	}

	BUG_ON(cfq_cfqq_on_rr(cfqq));
	kmem_cache_free(cfq_pool, cfqq);
	cfq_put_cfqg(cfqg);
	if (orig_cfqg)
		cfq_put_cfqg(orig_cfqg);
}

/*
 * Must always be called with the rcu_read_lock() held
 */
static void
__call_for_each_cic(struct io_context *ioc,
		    void (*func)(struct io_context *, struct cfq_io_context *))
{
	struct cfq_io_context *cic;
	struct hlist_node *n;

	hlist_for_each_entry_rcu(cic, n, &ioc->cic_list, cic_list)
		func(ioc, cic);
}

/*
 * Call func for each cic attached to this ioc.
 */
static void
call_for_each_cic(struct io_context *ioc,
		  void (*func)(struct io_context *, struct cfq_io_context *))
{
	rcu_read_lock();
	__call_for_each_cic(ioc, func);
	rcu_read_unlock();
}

static void cfq_cic_free_rcu(struct rcu_head *head)
{
	struct cfq_io_context *cic;

	cic = container_of(head, struct cfq_io_context, rcu_head);

	kmem_cache_free(cfq_ioc_pool, cic);
	elv_ioc_count_dec(cfq_ioc_count);

	if (ioc_gone) {
		/*
		 * CFQ scheduler is exiting, grab exit lock and check
		 * the pending io context count. If it hits zero,
		 * complete ioc_gone and set it back to NULL
		 */
		spin_lock(&ioc_gone_lock);
		if (ioc_gone && !elv_ioc_count_read(cfq_ioc_count)) {
			complete(ioc_gone);
			ioc_gone = NULL;
		}
		spin_unlock(&ioc_gone_lock);
	}
}

static void cfq_cic_free(struct cfq_io_context *cic)
{
	call_rcu(&cic->rcu_head, cfq_cic_free_rcu);
}

static void cic_free_func(struct io_context *ioc, struct cfq_io_context *cic)
{
	unsigned long flags;

	BUG_ON(!cic->dead_key);

	spin_lock_irqsave(&ioc->lock, flags);
	radix_tree_delete(&ioc->radix_root, cic->dead_key);
	hlist_del_rcu(&cic->cic_list);
	spin_unlock_irqrestore(&ioc->lock, flags);

	cfq_cic_free(cic);
}

/*
 * Must be called with rcu_read_lock() held or preemption otherwise disabled.
 * Only two callers of this - ->dtor() which is called with the rcu_read_lock(),
 * and ->trim() which is called with the task lock held
 */
static void cfq_free_io_context(struct io_context *ioc)
{
	/*
	 * ioc->refcount is zero here, or we are called from elv_unregister(),
	 * so no more cic's are allowed to be linked into this ioc.  So it
	 * should be ok to iterate over the known list, we will see all cic's
	 * since no new ones are added.
	 */
	__call_for_each_cic(ioc, cic_free_func);
}

static void cfq_exit_cfqq(struct cfq_data *cfqd, struct cfq_queue *cfqq)
{
	struct cfq_queue *__cfqq, *next;

	if (unlikely(cfqq == cfqd->active_queue)) {
		__cfq_slice_expired(cfqd, cfqq, 0);
		cfq_schedule_dispatch(cfqd);
	}

	/*
	 * If this queue was scheduled to merge with another queue, be
	 * sure to drop the reference taken on that queue (and others in
	 * the merge chain).  See cfq_setup_merge and cfq_merge_cfqqs.
	 */
	__cfqq = cfqq->new_cfqq;
	while (__cfqq) {
		if (__cfqq == cfqq) {
			WARN(1, "cfqq->new_cfqq loop detected\n");
			break;
		}
		next = __cfqq->new_cfqq;
		cfq_put_queue(__cfqq);
		__cfqq = next;
	}

	cfq_put_queue(cfqq);
}

static void __cfq_exit_single_io_context(struct cfq_data *cfqd,
					 struct cfq_io_context *cic)
{
	struct io_context *ioc = cic->ioc;

	list_del_init(&cic->queue_list);

	/*
	 * Make sure key == NULL is seen for dead queues
	 */
	smp_wmb();
	cic->dead_key = (unsigned long) cic->key;
	cic->key = NULL;

	if (ioc->ioc_data == cic)
		rcu_assign_pointer(ioc->ioc_data, NULL);

	if (cic->cfqq[BLK_RW_ASYNC]) {
		cfq_exit_cfqq(cfqd, cic->cfqq[BLK_RW_ASYNC]);
		cic->cfqq[BLK_RW_ASYNC] = NULL;
	}

	if (cic->cfqq[BLK_RW_SYNC]) {
		cfq_exit_cfqq(cfqd, cic->cfqq[BLK_RW_SYNC]);
		cic->cfqq[BLK_RW_SYNC] = NULL;
	}
}

static void cfq_exit_single_io_context(struct io_context *ioc,
				       struct cfq_io_context *cic)
{
	struct cfq_data *cfqd = cic->key;

	if (cfqd) {
		struct request_queue *q = cfqd->queue;
		unsigned long flags;

		spin_lock_irqsave(q->queue_lock, flags);

		/*
		 * Ensure we get a fresh copy of the ->key to prevent
		 * race between exiting task and queue
		 */
		smp_read_barrier_depends();
		if (cic->key)
			__cfq_exit_single_io_context(cfqd, cic);

		spin_unlock_irqrestore(q->queue_lock, flags);
	}
}

/*
 * The process that ioc belongs to has exited, we need to clean up
 * and put the internal structures we have that belongs to that process.
 */
static void cfq_exit_io_context(struct io_context *ioc)
{
	call_for_each_cic(ioc, cfq_exit_single_io_context);
}

static struct cfq_io_context *
cfq_alloc_io_context(struct cfq_data *cfqd, gfp_t gfp_mask)
{
	struct cfq_io_context *cic;

	cic = kmem_cache_alloc_node(cfq_ioc_pool, gfp_mask | __GFP_ZERO,
							cfqd->queue->node);
	if (cic) {
		cic->last_end_request = jiffies;
		INIT_LIST_HEAD(&cic->queue_list);
		INIT_HLIST_NODE(&cic->cic_list);
		cic->dtor = cfq_free_io_context;
		cic->exit = cfq_exit_io_context;
		elv_ioc_count_inc(cfq_ioc_count);
	}

	return cic;
}

static void cfq_init_prio_data(struct cfq_queue *cfqq, struct io_context *ioc)
{
	struct task_struct *tsk = current;
	int ioprio_class;

	if (!cfq_cfqq_prio_changed(cfqq))
		return;

	ioprio_class = IOPRIO_PRIO_CLASS(ioc->ioprio);
	switch (ioprio_class) {
	default:
		printk(KERN_ERR "cfq: bad prio %x\n", ioprio_class);
	case IOPRIO_CLASS_NONE:
		/*
		 * no prio set, inherit CPU scheduling settings
		 */
		cfqq->ioprio = task_nice_ioprio(tsk);
		cfqq->ioprio_class = task_nice_ioclass(tsk);
		break;
	case IOPRIO_CLASS_RT:
		cfqq->ioprio = task_ioprio(ioc);
		cfqq->ioprio_class = IOPRIO_CLASS_RT;
		break;
	case IOPRIO_CLASS_BE:
		cfqq->ioprio = task_ioprio(ioc);
		cfqq->ioprio_class = IOPRIO_CLASS_BE;
		break;
	case IOPRIO_CLASS_IDLE:
		cfqq->ioprio_class = IOPRIO_CLASS_IDLE;
		cfqq->ioprio = 7;
		cfq_clear_cfqq_idle_window(cfqq);
		break;
	}

	/*
	 * keep track of original prio settings in case we have to temporarily
	 * elevate the priority of this queue
	 */
	cfqq->org_ioprio = cfqq->ioprio;
	cfqq->org_ioprio_class = cfqq->ioprio_class;
	cfq_clear_cfqq_prio_changed(cfqq);
}

static void changed_ioprio(struct io_context *ioc, struct cfq_io_context *cic)
{
	struct cfq_data *cfqd = cic->key;
	struct cfq_queue *cfqq;
	unsigned long flags;

	if (unlikely(!cfqd))
		return;

	spin_lock_irqsave(cfqd->queue->queue_lock, flags);

	cfqq = cic->cfqq[BLK_RW_ASYNC];
	if (cfqq) {
		struct cfq_queue *new_cfqq;
		new_cfqq = cfq_get_queue(cfqd, BLK_RW_ASYNC, cic->ioc,
						GFP_ATOMIC);
		if (new_cfqq) {
			cic->cfqq[BLK_RW_ASYNC] = new_cfqq;
			cfq_put_queue(cfqq);
		}
	}

	cfqq = cic->cfqq[BLK_RW_SYNC];
	if (cfqq)
		cfq_mark_cfqq_prio_changed(cfqq);

	spin_unlock_irqrestore(cfqd->queue->queue_lock, flags);
}

static void cfq_ioc_set_ioprio(struct io_context *ioc)
{
	call_for_each_cic(ioc, changed_ioprio);
	ioc->ioprio_changed = 0;
}

static void cfq_init_cfqq(struct cfq_data *cfqd, struct cfq_queue *cfqq,
			  pid_t pid, bool is_sync)
{
	RB_CLEAR_NODE(&cfqq->rb_node);
	RB_CLEAR_NODE(&cfqq->p_node);
	INIT_LIST_HEAD(&cfqq->fifo);

	atomic_set(&cfqq->ref, 0);
	cfqq->cfqd = cfqd;

	cfq_mark_cfqq_prio_changed(cfqq);

	if (is_sync) {
		if (!cfq_class_idle(cfqq))
			cfq_mark_cfqq_idle_window(cfqq);
		cfq_mark_cfqq_sync(cfqq);
	}
	cfqq->pid = pid;
}

#ifdef CONFIG_CFQ_GROUP_IOSCHED
static void changed_cgroup(struct io_context *ioc, struct cfq_io_context *cic)
{
	struct cfq_queue *sync_cfqq = cic_to_cfqq(cic, 1);
	struct cfq_data *cfqd = cic->key;
	unsigned long flags;
	struct request_queue *q;

	if (unlikely(!cfqd))
		return;

	q = cfqd->queue;

	spin_lock_irqsave(q->queue_lock, flags);

	if (sync_cfqq) {
		/*
		 * Drop reference to sync queue. A new sync queue will be
		 * assigned in new group upon arrival of a fresh request.
		 */
		cfq_log_cfqq(cfqd, sync_cfqq, "changed cgroup");
		cic_set_cfqq(cic, NULL, 1);
		cfq_put_queue(sync_cfqq);
	}

	spin_unlock_irqrestore(q->queue_lock, flags);
}

static void cfq_ioc_set_cgroup(struct io_context *ioc)
{
	call_for_each_cic(ioc, changed_cgroup);
	ioc->cgroup_changed = 0;
}
#endif  /* CONFIG_CFQ_GROUP_IOSCHED */

static struct cfq_queue *
cfq_find_alloc_queue(struct cfq_data *cfqd, bool is_sync,
		     struct io_context *ioc, gfp_t gfp_mask)
{
	struct cfq_queue *cfqq, *new_cfqq = NULL;
	struct cfq_io_context *cic;
	struct cfq_group *cfqg;

retry:
	cfqg = cfq_get_cfqg(cfqd, 1);
	cic = cfq_cic_lookup(cfqd, ioc);
	/* cic always exists here */
	cfqq = cic_to_cfqq(cic, is_sync);

	/*
	 * Always try a new alloc if we fell back to the OOM cfqq
	 * originally, since it should just be a temporary situation.
	 */
	if (!cfqq || cfqq == &cfqd->oom_cfqq) {
		cfqq = NULL;
		if (new_cfqq) {
			cfqq = new_cfqq;
			new_cfqq = NULL;
		} else if (gfp_mask & __GFP_WAIT) {
			spin_unlock_irq(cfqd->queue->queue_lock);
			new_cfqq = kmem_cache_alloc_node(cfq_pool,
					gfp_mask | __GFP_ZERO,
					cfqd->queue->node);
			spin_lock_irq(cfqd->queue->queue_lock);
			if (new_cfqq)
				goto retry;
		} else {
			cfqq = kmem_cache_alloc_node(cfq_pool,
					gfp_mask | __GFP_ZERO,
					cfqd->queue->node);
		}

		if (cfqq) {
			cfq_init_cfqq(cfqd, cfqq, current->pid, is_sync);
			cfq_init_prio_data(cfqq, ioc);
			cfq_link_cfqq_cfqg(cfqq, cfqg);
			cfq_log_cfqq(cfqd, cfqq, "alloced");
		} else
			cfqq = &cfqd->oom_cfqq;
	}

	if (new_cfqq)
		kmem_cache_free(cfq_pool, new_cfqq);

	return cfqq;
}

static struct cfq_queue **
cfq_async_queue_prio(struct cfq_data *cfqd, int ioprio_class, int ioprio)
{
	switch (ioprio_class) {
	case IOPRIO_CLASS_RT:
		return &cfqd->async_cfqq[0][ioprio];
	case IOPRIO_CLASS_BE:
		return &cfqd->async_cfqq[1][ioprio];
	case IOPRIO_CLASS_IDLE:
		return &cfqd->async_idle_cfqq;
	default:
		BUG();
	}
}

static struct cfq_queue *
cfq_get_queue(struct cfq_data *cfqd, bool is_sync, struct io_context *ioc,
	      gfp_t gfp_mask)
{
	const int ioprio = task_ioprio(ioc);
	const int ioprio_class = task_ioprio_class(ioc);
	struct cfq_queue **async_cfqq = NULL;
	struct cfq_queue *cfqq = NULL;

	if (!is_sync) {
		async_cfqq = cfq_async_queue_prio(cfqd, ioprio_class, ioprio);
		cfqq = *async_cfqq;
	}

	if (!cfqq)
		cfqq = cfq_find_alloc_queue(cfqd, is_sync, ioc, gfp_mask);

	/*
	 * pin the queue now that it's allocated, scheduler exit will prune it
	 */
	if (!is_sync && !(*async_cfqq)) {
		atomic_inc(&cfqq->ref);
		*async_cfqq = cfqq;
	}

	atomic_inc(&cfqq->ref);
	return cfqq;
}

/*
 * We drop cfq io contexts lazily, so we may find a dead one.
 */
static void
cfq_drop_dead_cic(struct cfq_data *cfqd, struct io_context *ioc,
		  struct cfq_io_context *cic)
{
	unsigned long flags;

	WARN_ON(!list_empty(&cic->queue_list));

	spin_lock_irqsave(&ioc->lock, flags);

	BUG_ON(ioc->ioc_data == cic);

	radix_tree_delete(&ioc->radix_root, (unsigned long) cfqd);
	hlist_del_rcu(&cic->cic_list);
	spin_unlock_irqrestore(&ioc->lock, flags);

	cfq_cic_free(cic);
}

static struct cfq_io_context *
cfq_cic_lookup(struct cfq_data *cfqd, struct io_context *ioc)
{
	struct cfq_io_context *cic;
	unsigned long flags;
	void *k;

	if (unlikely(!ioc))
		return NULL;

	rcu_read_lock();

	/*
	 * we maintain a last-hit cache, to avoid browsing over the tree
	 */
	cic = rcu_dereference(ioc->ioc_data);
	if (cic && cic->key == cfqd) {
		rcu_read_unlock();
		return cic;
	}

	do {
		cic = radix_tree_lookup(&ioc->radix_root, (unsigned long) cfqd);
		rcu_read_unlock();
		if (!cic)
			break;
		/* ->key must be copied to avoid race with cfq_exit_queue() */
		k = cic->key;
		if (unlikely(!k)) {
			cfq_drop_dead_cic(cfqd, ioc, cic);
			rcu_read_lock();
			continue;
		}

		spin_lock_irqsave(&ioc->lock, flags);
		rcu_assign_pointer(ioc->ioc_data, cic);
		spin_unlock_irqrestore(&ioc->lock, flags);
		break;
	} while (1);

	return cic;
}

/*
 * Add cic into ioc, using cfqd as the search key. This enables us to lookup
 * the process specific cfq io context when entered from the block layer.
 * Also adds the cic to a per-cfqd list, used when this queue is removed.
 */
static int cfq_cic_link(struct cfq_data *cfqd, struct io_context *ioc,
			struct cfq_io_context *cic, gfp_t gfp_mask)
{
	unsigned long flags;
	int ret;

	ret = radix_tree_preload(gfp_mask);
	if (!ret) {
		cic->ioc = ioc;
		cic->key = cfqd;

		spin_lock_irqsave(&ioc->lock, flags);
		ret = radix_tree_insert(&ioc->radix_root,
						(unsigned long) cfqd, cic);
		if (!ret)
			hlist_add_head_rcu(&cic->cic_list, &ioc->cic_list);
		spin_unlock_irqrestore(&ioc->lock, flags);

		radix_tree_preload_end();

		if (!ret) {
			spin_lock_irqsave(cfqd->queue->queue_lock, flags);
			list_add(&cic->queue_list, &cfqd->cic_list);
			spin_unlock_irqrestore(cfqd->queue->queue_lock, flags);
		}
	}

	if (ret)
		printk(KERN_ERR "cfq: cic link failed!\n");

	return ret;
}

/*
 * Setup general io context and cfq io context. There can be several cfq
 * io contexts per general io context, if this process is doing io to more
 * than one device managed by cfq.
 */
static struct cfq_io_context *
cfq_get_io_context(struct cfq_data *cfqd, gfp_t gfp_mask)
{
	struct io_context *ioc = NULL;
	struct cfq_io_context *cic;

	might_sleep_if(gfp_mask & __GFP_WAIT);

	ioc = get_io_context(gfp_mask, cfqd->queue->node);
	if (!ioc)
		return NULL;

	cic = cfq_cic_lookup(cfqd, ioc);
	if (cic)
		goto out;

	cic = cfq_alloc_io_context(cfqd, gfp_mask);
	if (cic == NULL)
		goto err;

	if (cfq_cic_link(cfqd, ioc, cic, gfp_mask))
		goto err_free;

out:
	smp_read_barrier_depends();
	if (unlikely(ioc->ioprio_changed))
		cfq_ioc_set_ioprio(ioc);

#ifdef CONFIG_CFQ_GROUP_IOSCHED
	if (unlikely(ioc->cgroup_changed))
		cfq_ioc_set_cgroup(ioc);
#endif
	return cic;
err_free:
	cfq_cic_free(cic);
err:
	put_io_context(ioc);
	return NULL;
}

static void
cfq_update_io_thinktime(struct cfq_data *cfqd, struct cfq_io_context *cic)
{
	unsigned long elapsed = jiffies - cic->last_end_request;
	unsigned long ttime = min(elapsed, 2UL * cfqd->cfq_slice_idle);

	cic->ttime_samples = (7*cic->ttime_samples + 256) / 8;
	cic->ttime_total = (7*cic->ttime_total + 256*ttime) / 8;
	cic->ttime_mean = (cic->ttime_total + 128) / cic->ttime_samples;
}

static void
cfq_update_io_seektime(struct cfq_data *cfqd, struct cfq_queue *cfqq,
		       struct request *rq)
{
	sector_t sdist;
	u64 total;

	if (!cfqq->last_request_pos)
		sdist = 0;
	else if (cfqq->last_request_pos < blk_rq_pos(rq))
		sdist = blk_rq_pos(rq) - cfqq->last_request_pos;
	else
		sdist = cfqq->last_request_pos - blk_rq_pos(rq);

	/*
	 * Don't allow the seek distance to get too large from the
	 * odd fragment, pagein, etc
	 */
	if (cfqq->seek_samples <= 60) /* second&third seek */
		sdist = min(sdist, (cfqq->seek_mean * 4) + 2*1024*1024);
	else
		sdist = min(sdist, (cfqq->seek_mean * 4) + 2*1024*64);

	cfqq->seek_samples = (7*cfqq->seek_samples + 256) / 8;
	cfqq->seek_total = (7*cfqq->seek_total + (u64)256*sdist) / 8;
	total = cfqq->seek_total + (cfqq->seek_samples/2);
	do_div(total, cfqq->seek_samples);
	cfqq->seek_mean = (sector_t)total;

	/*
	 * If this cfqq is shared between multiple processes, check to
	 * make sure that those processes are still issuing I/Os within
	 * the mean seek distance.  If not, it may be time to break the
	 * queues apart again.
	 */
	if (cfq_cfqq_coop(cfqq)) {
		if (CFQQ_SEEKY(cfqq) && !cfqq->seeky_start)
			cfqq->seeky_start = jiffies;
		else if (!CFQQ_SEEKY(cfqq))
			cfqq->seeky_start = 0;
	}
}

/*
 * Disable idle window if the process thinks too long or seeks so much that
 * it doesn't matter
 */
static void
cfq_update_idle_window(struct cfq_data *cfqd, struct cfq_queue *cfqq,
		       struct cfq_io_context *cic)
{
	int old_idle, enable_idle;

	/*
	 * Don't idle for async or idle io prio class
	 */
	if (!cfq_cfqq_sync(cfqq) || cfq_class_idle(cfqq))
		return;

	enable_idle = old_idle = cfq_cfqq_idle_window(cfqq);

	if (cfqq->queued[0] + cfqq->queued[1] >= 4)
		cfq_mark_cfqq_deep(cfqq);

	if (!atomic_read(&cic->ioc->nr_tasks) || !cfqd->cfq_slice_idle ||
	    (!cfq_cfqq_deep(cfqq) && sample_valid(cfqq->seek_samples)
	     && CFQQ_SEEKY(cfqq)))
		enable_idle = 0;
	else if (sample_valid(cic->ttime_samples)) {
		if (cic->ttime_mean > cfqd->cfq_slice_idle)
			enable_idle = 0;
		else
			enable_idle = 1;
	}

	if (old_idle != enable_idle) {
		cfq_log_cfqq(cfqd, cfqq, "idle=%d", enable_idle);
		if (enable_idle)
			cfq_mark_cfqq_idle_window(cfqq);
		else
			cfq_clear_cfqq_idle_window(cfqq);
	}
}

/*
 * Check if new_cfqq should preempt the currently active queue. Return 0 for
 * no or if we aren't sure, a 1 will cause a preempt.
 */
static bool
cfq_should_preempt(struct cfq_data *cfqd, struct cfq_queue *new_cfqq,
		   struct request *rq)
{
	struct cfq_queue *cfqq;

	cfqq = cfqd->active_queue;
	if (!cfqq)
		return false;

	if (cfq_class_idle(new_cfqq))
		return false;

	if (cfq_class_idle(cfqq))
		return true;

	/*
	 * if the new request is sync, but the currently running queue is
	 * not, let the sync request have priority.
	 */
	if (rq_is_sync(rq) && !cfq_cfqq_sync(cfqq))
		return true;

	if (new_cfqq->cfqg != cfqq->cfqg)
		return false;

	if (cfq_slice_used(cfqq))
		return true;

	/* Allow preemption only if we are idling on sync-noidle tree */
	if (cfqd->serving_type == SYNC_NOIDLE_WORKLOAD &&
	    cfqq_type(new_cfqq) == SYNC_NOIDLE_WORKLOAD &&
	    new_cfqq->service_tree->count == 2 &&
	    RB_EMPTY_ROOT(&cfqq->sort_list))
		return true;

	/*
	 * So both queues are sync. Let the new request get disk time if
	 * it's a metadata request and the current queue is doing regular IO.
	 */
	if (rq_is_meta(rq) && !cfqq->meta_pending)
		return true;

	/*
	 * Allow an RT request to pre-empt an ongoing non-RT cfqq timeslice.
	 */
	if (cfq_class_rt(new_cfqq) && !cfq_class_rt(cfqq))
		return true;

	if (!cfqd->active_cic || !cfq_cfqq_wait_request(cfqq))
		return false;

	/*
	 * if this request is as-good as one we would expect from the
	 * current cfqq, let it preempt
	 */
<<<<<<< HEAD
	if (cfq_rq_close(cfqd, rq) && (!cfq_cfqq_coop(new_cfqq) ||
	    cfqd->busy_queues == 1)) {
		/*
		 * Mark new queue coop_preempt, so its coop flag will not be
		 * cleared when new queue gets scheduled at the very first time
		 */
		cfq_mark_cfqq_coop_preempt(new_cfqq);
		cfq_mark_cfqq_coop(new_cfqq);
=======
	if (cfq_rq_close(cfqd, cfqq, rq))
>>>>>>> a9e06057
		return true;
	}

	return false;
}

/*
 * cfqq preempts the active queue. if we allowed preempt with no slice left,
 * let it have half of its nominal slice.
 */
static void cfq_preempt_queue(struct cfq_data *cfqd, struct cfq_queue *cfqq)
{
	cfq_log_cfqq(cfqd, cfqq, "preempt");
	cfq_slice_expired(cfqd, 1);

	/*
	 * Put the new queue at the front of the of the current list,
	 * so we know that it will be selected next.
	 */
	BUG_ON(!cfq_cfqq_on_rr(cfqq));

	cfq_service_tree_add(cfqd, cfqq, 1);

	cfqq->slice_end = 0;
	cfq_mark_cfqq_slice_new(cfqq);
}

/*
 * Called when a new fs request (rq) is added (to cfqq). Check if there's
 * something we should do about it
 */
static void
cfq_rq_enqueued(struct cfq_data *cfqd, struct cfq_queue *cfqq,
		struct request *rq)
{
	struct cfq_io_context *cic = RQ_CIC(rq);

	cfqd->rq_queued++;
	if (rq_is_meta(rq))
		cfqq->meta_pending++;

	cfq_update_io_thinktime(cfqd, cic);
	cfq_update_io_seektime(cfqd, cfqq, rq);
	cfq_update_idle_window(cfqd, cfqq, cic);

	cfqq->last_request_pos = blk_rq_pos(rq) + blk_rq_sectors(rq);

	if (cfqq == cfqd->active_queue) {
		if (cfq_cfqq_wait_busy(cfqq)) {
			cfq_clear_cfqq_wait_busy(cfqq);
			cfq_mark_cfqq_wait_busy_done(cfqq);
		}
		/*
		 * Remember that we saw a request from this process, but
		 * don't start queuing just yet. Otherwise we risk seeing lots
		 * of tiny requests, because we disrupt the normal plugging
		 * and merging. If the request is already larger than a single
		 * page, let it rip immediately. For that case we assume that
		 * merging is already done. Ditto for a busy system that
		 * has other work pending, don't risk delaying until the
		 * idle timer unplug to continue working.
		 */
		if (cfq_cfqq_wait_request(cfqq)) {
			if (blk_rq_bytes(rq) > PAGE_CACHE_SIZE ||
			    cfqd->busy_queues > 1) {
				del_timer(&cfqd->idle_slice_timer);
				__blk_run_queue(cfqd->queue);
			} else
				cfq_mark_cfqq_must_dispatch(cfqq);
		}
	} else if (cfq_should_preempt(cfqd, cfqq, rq)) {
		/*
		 * not the active queue - expire current slice if it is
		 * idle and has expired it's mean thinktime or this new queue
		 * has some old slice time left and is of higher priority or
		 * this new queue is RT and the current one is BE
		 */
		cfq_preempt_queue(cfqd, cfqq);
		__blk_run_queue(cfqd->queue);
	}
}

static void cfq_insert_request(struct request_queue *q, struct request *rq)
{
	struct cfq_data *cfqd = q->elevator->elevator_data;
	struct cfq_queue *cfqq = RQ_CFQQ(rq);

	cfq_log_cfqq(cfqd, cfqq, "insert_request");
	cfq_init_prio_data(cfqq, RQ_CIC(rq)->ioc);

	rq_set_fifo_time(rq, jiffies + cfqd->cfq_fifo_expire[rq_is_sync(rq)]);
	list_add_tail(&rq->queuelist, &cfqq->fifo);
	cfq_add_rq_rb(rq);

	cfq_rq_enqueued(cfqd, cfqq, rq);
}

/*
 * Update hw_tag based on peak queue depth over 50 samples under
 * sufficient load.
 */
static void cfq_update_hw_tag(struct cfq_data *cfqd)
{
	struct cfq_queue *cfqq = cfqd->active_queue;

	if (rq_in_driver(cfqd) > cfqd->hw_tag_est_depth)
		cfqd->hw_tag_est_depth = rq_in_driver(cfqd);

	if (cfqd->hw_tag == 1)
		return;

	if (cfqd->rq_queued <= CFQ_HW_QUEUE_MIN &&
	    rq_in_driver(cfqd) <= CFQ_HW_QUEUE_MIN)
		return;

	/*
	 * If active queue hasn't enough requests and can idle, cfq might not
	 * dispatch sufficient requests to hardware. Don't zero hw_tag in this
	 * case
	 */
	if (cfqq && cfq_cfqq_idle_window(cfqq) &&
	    cfqq->dispatched + cfqq->queued[0] + cfqq->queued[1] <
	    CFQ_HW_QUEUE_MIN && rq_in_driver(cfqd) < CFQ_HW_QUEUE_MIN)
		return;

	if (cfqd->hw_tag_samples++ < 50)
		return;

	if (cfqd->hw_tag_est_depth >= CFQ_HW_QUEUE_MIN)
		cfqd->hw_tag = 1;
	else
		cfqd->hw_tag = 0;
}

static void cfq_completed_request(struct request_queue *q, struct request *rq)
{
	struct cfq_queue *cfqq = RQ_CFQQ(rq);
	struct cfq_data *cfqd = cfqq->cfqd;
	const int sync = rq_is_sync(rq);
	unsigned long now;

	now = jiffies;
	cfq_log_cfqq(cfqd, cfqq, "complete rqnoidle %d", !!rq_noidle(rq));

	cfq_update_hw_tag(cfqd);

	WARN_ON(!cfqd->rq_in_driver[sync]);
	WARN_ON(!cfqq->dispatched);
	cfqd->rq_in_driver[sync]--;
	cfqq->dispatched--;

	if (cfq_cfqq_sync(cfqq))
		cfqd->sync_flight--;

	if (sync) {
		RQ_CIC(rq)->last_end_request = now;
		cfqd->last_end_sync_rq = now;
	}

	/*
	 * If this is the active queue, check if it needs to be expired,
	 * or if we want to idle in case it has no pending requests.
	 */
	if (cfqd->active_queue == cfqq) {
		const bool cfqq_empty = RB_EMPTY_ROOT(&cfqq->sort_list);

		if (cfq_cfqq_slice_new(cfqq)) {
			cfq_set_prio_slice(cfqd, cfqq);
			cfq_clear_cfqq_slice_new(cfqq);
		}

		/*
		 * If this queue consumed its slice and this is last queue
		 * in the group, wait for next request before we expire
		 * the queue
		 */
		if (cfq_slice_used(cfqq) && cfqq->cfqg->nr_cfqq == 1) {
			cfqq->slice_end = jiffies + cfqd->cfq_slice_idle;
			cfq_mark_cfqq_wait_busy(cfqq);
		}

		/*
		 * Idling is not enabled on:
		 * - expired queues
		 * - idle-priority queues
		 * - async queues
		 * - queues with still some requests queued
		 * - when there is a close cooperator
		 */
		if (cfq_slice_used(cfqq) || cfq_class_idle(cfqq))
			cfq_slice_expired(cfqd, 1);
		else if (sync && cfqq_empty &&
			 !cfq_close_cooperator(cfqd, cfqq)) {
			cfqd->noidle_tree_requires_idle |= !rq_noidle(rq);
			/*
			 * Idling is enabled for SYNC_WORKLOAD.
			 * SYNC_NOIDLE_WORKLOAD idles at the end of the tree
			 * only if we processed at least one !rq_noidle request
			 */
			if (cfqd->serving_type == SYNC_WORKLOAD
			    || cfqd->noidle_tree_requires_idle
			    || cfqq->cfqg->nr_cfqq == 1)
				cfq_arm_slice_timer(cfqd);
		}
	}

	if (!rq_in_driver(cfqd))
		cfq_schedule_dispatch(cfqd);
}

/*
 * we temporarily boost lower priority queues if they are holding fs exclusive
 * resources. they are boosted to normal prio (CLASS_BE/4)
 */
static void cfq_prio_boost(struct cfq_queue *cfqq)
{
	if (has_fs_excl()) {
		/*
		 * boost idle prio on transactions that would lock out other
		 * users of the filesystem
		 */
		if (cfq_class_idle(cfqq))
			cfqq->ioprio_class = IOPRIO_CLASS_BE;
		if (cfqq->ioprio > IOPRIO_NORM)
			cfqq->ioprio = IOPRIO_NORM;
	} else {
		/*
		 * unboost the queue (if needed)
		 */
		cfqq->ioprio_class = cfqq->org_ioprio_class;
		cfqq->ioprio = cfqq->org_ioprio;
	}
}

static inline int __cfq_may_queue(struct cfq_queue *cfqq)
{
	if (cfq_cfqq_wait_request(cfqq) && !cfq_cfqq_must_alloc_slice(cfqq)) {
		cfq_mark_cfqq_must_alloc_slice(cfqq);
		return ELV_MQUEUE_MUST;
	}

	return ELV_MQUEUE_MAY;
}

static int cfq_may_queue(struct request_queue *q, int rw)
{
	struct cfq_data *cfqd = q->elevator->elevator_data;
	struct task_struct *tsk = current;
	struct cfq_io_context *cic;
	struct cfq_queue *cfqq;

	/*
	 * don't force setup of a queue from here, as a call to may_queue
	 * does not necessarily imply that a request actually will be queued.
	 * so just lookup a possibly existing queue, or return 'may queue'
	 * if that fails
	 */
	cic = cfq_cic_lookup(cfqd, tsk->io_context);
	if (!cic)
		return ELV_MQUEUE_MAY;

	cfqq = cic_to_cfqq(cic, rw_is_sync(rw));
	if (cfqq) {
		cfq_init_prio_data(cfqq, cic->ioc);
		cfq_prio_boost(cfqq);

		return __cfq_may_queue(cfqq);
	}

	return ELV_MQUEUE_MAY;
}

/*
 * queue lock held here
 */
static void cfq_put_request(struct request *rq)
{
	struct cfq_queue *cfqq = RQ_CFQQ(rq);

	if (cfqq) {
		const int rw = rq_data_dir(rq);

		BUG_ON(!cfqq->allocated[rw]);
		cfqq->allocated[rw]--;

		put_io_context(RQ_CIC(rq)->ioc);

		rq->elevator_private = NULL;
		rq->elevator_private2 = NULL;

		cfq_put_queue(cfqq);
	}
}

static struct cfq_queue *
cfq_merge_cfqqs(struct cfq_data *cfqd, struct cfq_io_context *cic,
		struct cfq_queue *cfqq)
{
	cfq_log_cfqq(cfqd, cfqq, "merging with queue %p", cfqq->new_cfqq);
	cic_set_cfqq(cic, cfqq->new_cfqq, 1);
	cfq_mark_cfqq_coop(cfqq->new_cfqq);
	cfq_put_queue(cfqq);
	return cic_to_cfqq(cic, 1);
}

static int should_split_cfqq(struct cfq_queue *cfqq)
{
	if (cfqq->seeky_start &&
	    time_after(jiffies, cfqq->seeky_start + CFQQ_COOP_TOUT))
		return 1;
	return 0;
}

/*
 * Returns NULL if a new cfqq should be allocated, or the old cfqq if this
 * was the last process referring to said cfqq.
 */
static struct cfq_queue *
split_cfqq(struct cfq_io_context *cic, struct cfq_queue *cfqq)
{
	if (cfqq_process_refs(cfqq) == 1) {
		cfqq->seeky_start = 0;
		cfqq->pid = current->pid;
		cfq_clear_cfqq_coop(cfqq);
		return cfqq;
	}

	cic_set_cfqq(cic, NULL, 1);
	cfq_put_queue(cfqq);
	return NULL;
}
/*
 * Allocate cfq data structures associated with this request.
 */
static int
cfq_set_request(struct request_queue *q, struct request *rq, gfp_t gfp_mask)
{
	struct cfq_data *cfqd = q->elevator->elevator_data;
	struct cfq_io_context *cic;
	const int rw = rq_data_dir(rq);
	const bool is_sync = rq_is_sync(rq);
	struct cfq_queue *cfqq;
	unsigned long flags;

	might_sleep_if(gfp_mask & __GFP_WAIT);

	cic = cfq_get_io_context(cfqd, gfp_mask);

	spin_lock_irqsave(q->queue_lock, flags);

	if (!cic)
		goto queue_fail;

new_queue:
	cfqq = cic_to_cfqq(cic, is_sync);
	if (!cfqq || cfqq == &cfqd->oom_cfqq) {
		cfqq = cfq_get_queue(cfqd, is_sync, cic->ioc, gfp_mask);
		cic_set_cfqq(cic, cfqq, is_sync);
	} else {
		/*
		 * If the queue was seeky for too long, break it apart.
		 */
		if (cfq_cfqq_coop(cfqq) && should_split_cfqq(cfqq)) {
			cfq_log_cfqq(cfqd, cfqq, "breaking apart cfqq");
			cfqq = split_cfqq(cic, cfqq);
			if (!cfqq)
				goto new_queue;
		}

		/*
		 * Check to see if this queue is scheduled to merge with
		 * another, closely cooperating queue.  The merging of
		 * queues happens here as it must be done in process context.
		 * The reference on new_cfqq was taken in merge_cfqqs.
		 */
		if (cfqq->new_cfqq)
			cfqq = cfq_merge_cfqqs(cfqd, cic, cfqq);
	}

	cfqq->allocated[rw]++;
	atomic_inc(&cfqq->ref);

	spin_unlock_irqrestore(q->queue_lock, flags);

	rq->elevator_private = cic;
	rq->elevator_private2 = cfqq;
	return 0;

queue_fail:
	if (cic)
		put_io_context(cic->ioc);

	cfq_schedule_dispatch(cfqd);
	spin_unlock_irqrestore(q->queue_lock, flags);
	cfq_log(cfqd, "set_request fail");
	return 1;
}

static void cfq_kick_queue(struct work_struct *work)
{
	struct cfq_data *cfqd =
		container_of(work, struct cfq_data, unplug_work);
	struct request_queue *q = cfqd->queue;

	spin_lock_irq(q->queue_lock);
	__blk_run_queue(cfqd->queue);
	spin_unlock_irq(q->queue_lock);
}

/*
 * Timer running if the active_queue is currently idling inside its time slice
 */
static void cfq_idle_slice_timer(unsigned long data)
{
	struct cfq_data *cfqd = (struct cfq_data *) data;
	struct cfq_queue *cfqq;
	unsigned long flags;
	int timed_out = 1;

	cfq_log(cfqd, "idle timer fired");

	spin_lock_irqsave(cfqd->queue->queue_lock, flags);

	cfqq = cfqd->active_queue;
	if (cfqq) {
		timed_out = 0;

		/*
		 * We saw a request before the queue expired, let it through
		 */
		if (cfq_cfqq_must_dispatch(cfqq))
			goto out_kick;

		/*
		 * expired
		 */
		if (cfq_slice_used(cfqq))
			goto expire;

		/*
		 * only expire and reinvoke request handler, if there are
		 * other queues with pending requests
		 */
		if (!cfqd->busy_queues)
			goto out_cont;

		/*
		 * not expired and it has a request pending, let it dispatch
		 */
		if (!RB_EMPTY_ROOT(&cfqq->sort_list))
			goto out_kick;

		/*
		 * Queue depth flag is reset only when the idle didn't succeed
		 */
		cfq_clear_cfqq_deep(cfqq);
	}
expire:
	cfq_slice_expired(cfqd, timed_out);
out_kick:
	cfq_schedule_dispatch(cfqd);
out_cont:
	spin_unlock_irqrestore(cfqd->queue->queue_lock, flags);
}

static void cfq_shutdown_timer_wq(struct cfq_data *cfqd)
{
	del_timer_sync(&cfqd->idle_slice_timer);
	cancel_work_sync(&cfqd->unplug_work);
}

static void cfq_put_async_queues(struct cfq_data *cfqd)
{
	int i;

	for (i = 0; i < IOPRIO_BE_NR; i++) {
		if (cfqd->async_cfqq[0][i])
			cfq_put_queue(cfqd->async_cfqq[0][i]);
		if (cfqd->async_cfqq[1][i])
			cfq_put_queue(cfqd->async_cfqq[1][i]);
	}

	if (cfqd->async_idle_cfqq)
		cfq_put_queue(cfqd->async_idle_cfqq);
}

static void cfq_cfqd_free(struct rcu_head *head)
{
	kfree(container_of(head, struct cfq_data, rcu));
}

static void cfq_exit_queue(struct elevator_queue *e)
{
	struct cfq_data *cfqd = e->elevator_data;
	struct request_queue *q = cfqd->queue;

	cfq_shutdown_timer_wq(cfqd);

	spin_lock_irq(q->queue_lock);

	if (cfqd->active_queue)
		__cfq_slice_expired(cfqd, cfqd->active_queue, 0);

	while (!list_empty(&cfqd->cic_list)) {
		struct cfq_io_context *cic = list_entry(cfqd->cic_list.next,
							struct cfq_io_context,
							queue_list);

		__cfq_exit_single_io_context(cfqd, cic);
	}

	cfq_put_async_queues(cfqd);
	cfq_release_cfq_groups(cfqd);
	blkiocg_del_blkio_group(&cfqd->root_group.blkg);

	spin_unlock_irq(q->queue_lock);

	cfq_shutdown_timer_wq(cfqd);

	/* Wait for cfqg->blkg->key accessors to exit their grace periods. */
	call_rcu(&cfqd->rcu, cfq_cfqd_free);
}

static void *cfq_init_queue(struct request_queue *q)
{
	struct cfq_data *cfqd;
	int i, j;
	struct cfq_group *cfqg;
	struct cfq_rb_root *st;

	cfqd = kmalloc_node(sizeof(*cfqd), GFP_KERNEL | __GFP_ZERO, q->node);
	if (!cfqd)
		return NULL;

	/* Init root service tree */
	cfqd->grp_service_tree = CFQ_RB_ROOT;

	/* Init root group */
	cfqg = &cfqd->root_group;
	for_each_cfqg_st(cfqg, i, j, st)
		*st = CFQ_RB_ROOT;
	RB_CLEAR_NODE(&cfqg->rb_node);

	/* Give preference to root group over other groups */
	cfqg->weight = 2*BLKIO_WEIGHT_DEFAULT;

#ifdef CONFIG_CFQ_GROUP_IOSCHED
	/*
	 * Take a reference to root group which we never drop. This is just
	 * to make sure that cfq_put_cfqg() does not try to kfree root group
	 */
	atomic_set(&cfqg->ref, 1);
	blkiocg_add_blkio_group(&blkio_root_cgroup, &cfqg->blkg, (void *)cfqd,
					0);
#endif
	/*
	 * Not strictly needed (since RB_ROOT just clears the node and we
	 * zeroed cfqd on alloc), but better be safe in case someone decides
	 * to add magic to the rb code
	 */
	for (i = 0; i < CFQ_PRIO_LISTS; i++)
		cfqd->prio_trees[i] = RB_ROOT;

	/*
	 * Our fallback cfqq if cfq_find_alloc_queue() runs into OOM issues.
	 * Grab a permanent reference to it, so that the normal code flow
	 * will not attempt to free it.
	 */
	cfq_init_cfqq(cfqd, &cfqd->oom_cfqq, 1, 0);
	atomic_inc(&cfqd->oom_cfqq.ref);
	cfq_link_cfqq_cfqg(&cfqd->oom_cfqq, &cfqd->root_group);

	INIT_LIST_HEAD(&cfqd->cic_list);

	cfqd->queue = q;

	init_timer(&cfqd->idle_slice_timer);
	cfqd->idle_slice_timer.function = cfq_idle_slice_timer;
	cfqd->idle_slice_timer.data = (unsigned long) cfqd;

	INIT_WORK(&cfqd->unplug_work, cfq_kick_queue);

	cfqd->cfq_quantum = cfq_quantum;
	cfqd->cfq_fifo_expire[0] = cfq_fifo_expire[0];
	cfqd->cfq_fifo_expire[1] = cfq_fifo_expire[1];
	cfqd->cfq_back_max = cfq_back_max;
	cfqd->cfq_back_penalty = cfq_back_penalty;
	cfqd->cfq_slice[0] = cfq_slice_async;
	cfqd->cfq_slice[1] = cfq_slice_sync;
	cfqd->cfq_slice_async_rq = cfq_slice_async_rq;
	cfqd->cfq_slice_idle = cfq_slice_idle;
	cfqd->cfq_latency = 1;
	cfqd->cfq_group_isolation = 0;
	cfqd->hw_tag = -1;
	cfqd->last_end_sync_rq = jiffies;
	INIT_RCU_HEAD(&cfqd->rcu);
	return cfqd;
}

static void cfq_slab_kill(void)
{
	/*
	 * Caller already ensured that pending RCU callbacks are completed,
	 * so we should have no busy allocations at this point.
	 */
	if (cfq_pool)
		kmem_cache_destroy(cfq_pool);
	if (cfq_ioc_pool)
		kmem_cache_destroy(cfq_ioc_pool);
}

static int __init cfq_slab_setup(void)
{
	cfq_pool = KMEM_CACHE(cfq_queue, 0);
	if (!cfq_pool)
		goto fail;

	cfq_ioc_pool = KMEM_CACHE(cfq_io_context, 0);
	if (!cfq_ioc_pool)
		goto fail;

	return 0;
fail:
	cfq_slab_kill();
	return -ENOMEM;
}

/*
 * sysfs parts below -->
 */
static ssize_t
cfq_var_show(unsigned int var, char *page)
{
	return sprintf(page, "%d\n", var);
}

static ssize_t
cfq_var_store(unsigned int *var, const char *page, size_t count)
{
	char *p = (char *) page;

	*var = simple_strtoul(p, &p, 10);
	return count;
}

#define SHOW_FUNCTION(__FUNC, __VAR, __CONV)				\
static ssize_t __FUNC(struct elevator_queue *e, char *page)		\
{									\
	struct cfq_data *cfqd = e->elevator_data;			\
	unsigned int __data = __VAR;					\
	if (__CONV)							\
		__data = jiffies_to_msecs(__data);			\
	return cfq_var_show(__data, (page));				\
}
SHOW_FUNCTION(cfq_quantum_show, cfqd->cfq_quantum, 0);
SHOW_FUNCTION(cfq_fifo_expire_sync_show, cfqd->cfq_fifo_expire[1], 1);
SHOW_FUNCTION(cfq_fifo_expire_async_show, cfqd->cfq_fifo_expire[0], 1);
SHOW_FUNCTION(cfq_back_seek_max_show, cfqd->cfq_back_max, 0);
SHOW_FUNCTION(cfq_back_seek_penalty_show, cfqd->cfq_back_penalty, 0);
SHOW_FUNCTION(cfq_slice_idle_show, cfqd->cfq_slice_idle, 1);
SHOW_FUNCTION(cfq_slice_sync_show, cfqd->cfq_slice[1], 1);
SHOW_FUNCTION(cfq_slice_async_show, cfqd->cfq_slice[0], 1);
SHOW_FUNCTION(cfq_slice_async_rq_show, cfqd->cfq_slice_async_rq, 0);
SHOW_FUNCTION(cfq_low_latency_show, cfqd->cfq_latency, 0);
SHOW_FUNCTION(cfq_group_isolation_show, cfqd->cfq_group_isolation, 0);
#undef SHOW_FUNCTION

#define STORE_FUNCTION(__FUNC, __PTR, MIN, MAX, __CONV)			\
static ssize_t __FUNC(struct elevator_queue *e, const char *page, size_t count)	\
{									\
	struct cfq_data *cfqd = e->elevator_data;			\
	unsigned int __data;						\
	int ret = cfq_var_store(&__data, (page), count);		\
	if (__data < (MIN))						\
		__data = (MIN);						\
	else if (__data > (MAX))					\
		__data = (MAX);						\
	if (__CONV)							\
		*(__PTR) = msecs_to_jiffies(__data);			\
	else								\
		*(__PTR) = __data;					\
	return ret;							\
}
STORE_FUNCTION(cfq_quantum_store, &cfqd->cfq_quantum, 1, UINT_MAX, 0);
STORE_FUNCTION(cfq_fifo_expire_sync_store, &cfqd->cfq_fifo_expire[1], 1,
		UINT_MAX, 1);
STORE_FUNCTION(cfq_fifo_expire_async_store, &cfqd->cfq_fifo_expire[0], 1,
		UINT_MAX, 1);
STORE_FUNCTION(cfq_back_seek_max_store, &cfqd->cfq_back_max, 0, UINT_MAX, 0);
STORE_FUNCTION(cfq_back_seek_penalty_store, &cfqd->cfq_back_penalty, 1,
		UINT_MAX, 0);
STORE_FUNCTION(cfq_slice_idle_store, &cfqd->cfq_slice_idle, 0, UINT_MAX, 1);
STORE_FUNCTION(cfq_slice_sync_store, &cfqd->cfq_slice[1], 1, UINT_MAX, 1);
STORE_FUNCTION(cfq_slice_async_store, &cfqd->cfq_slice[0], 1, UINT_MAX, 1);
STORE_FUNCTION(cfq_slice_async_rq_store, &cfqd->cfq_slice_async_rq, 1,
		UINT_MAX, 0);
STORE_FUNCTION(cfq_low_latency_store, &cfqd->cfq_latency, 0, 1, 0);
STORE_FUNCTION(cfq_group_isolation_store, &cfqd->cfq_group_isolation, 0, 1, 0);
#undef STORE_FUNCTION

#define CFQ_ATTR(name) \
	__ATTR(name, S_IRUGO|S_IWUSR, cfq_##name##_show, cfq_##name##_store)

static struct elv_fs_entry cfq_attrs[] = {
	CFQ_ATTR(quantum),
	CFQ_ATTR(fifo_expire_sync),
	CFQ_ATTR(fifo_expire_async),
	CFQ_ATTR(back_seek_max),
	CFQ_ATTR(back_seek_penalty),
	CFQ_ATTR(slice_sync),
	CFQ_ATTR(slice_async),
	CFQ_ATTR(slice_async_rq),
	CFQ_ATTR(slice_idle),
	CFQ_ATTR(low_latency),
	CFQ_ATTR(group_isolation),
	__ATTR_NULL
};

static struct elevator_type iosched_cfq = {
	.ops = {
		.elevator_merge_fn = 		cfq_merge,
		.elevator_merged_fn =		cfq_merged_request,
		.elevator_merge_req_fn =	cfq_merged_requests,
		.elevator_allow_merge_fn =	cfq_allow_merge,
		.elevator_dispatch_fn =		cfq_dispatch_requests,
		.elevator_add_req_fn =		cfq_insert_request,
		.elevator_activate_req_fn =	cfq_activate_request,
		.elevator_deactivate_req_fn =	cfq_deactivate_request,
		.elevator_queue_empty_fn =	cfq_queue_empty,
		.elevator_completed_req_fn =	cfq_completed_request,
		.elevator_former_req_fn =	elv_rb_former_request,
		.elevator_latter_req_fn =	elv_rb_latter_request,
		.elevator_set_req_fn =		cfq_set_request,
		.elevator_put_req_fn =		cfq_put_request,
		.elevator_may_queue_fn =	cfq_may_queue,
		.elevator_init_fn =		cfq_init_queue,
		.elevator_exit_fn =		cfq_exit_queue,
		.trim =				cfq_free_io_context,
	},
	.elevator_attrs =	cfq_attrs,
	.elevator_name =	"cfq",
	.elevator_owner =	THIS_MODULE,
};

#ifdef CONFIG_CFQ_GROUP_IOSCHED
static struct blkio_policy_type blkio_policy_cfq = {
	.ops = {
		.blkio_unlink_group_fn =	cfq_unlink_blkio_group,
		.blkio_update_group_weight_fn =	cfq_update_blkio_group_weight,
	},
};
#else
static struct blkio_policy_type blkio_policy_cfq;
#endif

static int __init cfq_init(void)
{
	/*
	 * could be 0 on HZ < 1000 setups
	 */
	if (!cfq_slice_async)
		cfq_slice_async = 1;
	if (!cfq_slice_idle)
		cfq_slice_idle = 1;

	if (cfq_slab_setup())
		return -ENOMEM;

	elv_register(&iosched_cfq);
	blkio_policy_register(&blkio_policy_cfq);

	return 0;
}

static void __exit cfq_exit(void)
{
	DECLARE_COMPLETION_ONSTACK(all_gone);
	blkio_policy_unregister(&blkio_policy_cfq);
	elv_unregister(&iosched_cfq);
	ioc_gone = &all_gone;
	/* ioc_gone's update must be visible before reading ioc_count */
	smp_wmb();

	/*
	 * this also protects us from entering cfq_slab_kill() with
	 * pending RCU callbacks
	 */
	if (elv_ioc_count_read(cfq_ioc_count))
		wait_for_completion(&all_gone);
	cfq_slab_kill();
}

module_init(cfq_init);
module_exit(cfq_exit);

MODULE_AUTHOR("Jens Axboe");
MODULE_LICENSE("GPL");
MODULE_DESCRIPTION("Completely Fair Queueing IO scheduler");<|MERGE_RESOLUTION|>--- conflicted
+++ resolved
@@ -316,15 +316,10 @@
 	CFQ_CFQQ_FLAG_prio_changed,	/* task priority has changed */
 	CFQ_CFQQ_FLAG_slice_new,	/* no requests dispatched in slice */
 	CFQ_CFQQ_FLAG_sync,		/* synchronous queue */
-<<<<<<< HEAD
-	CFQ_CFQQ_FLAG_coop,		/* has done a coop jump of the queue */
-	CFQ_CFQQ_FLAG_coop_preempt,	/* coop preempt */
-=======
 	CFQ_CFQQ_FLAG_coop,		/* cfqq is shared */
 	CFQ_CFQQ_FLAG_deep,		/* sync cfqq experienced large depth */
 	CFQ_CFQQ_FLAG_wait_busy,	/* Waiting for next request */
 	CFQ_CFQQ_FLAG_wait_busy_done,	/* Got new request. Expire the queue */
->>>>>>> a9e06057
 };
 
 #define CFQ_CFQQ_FNS(name)						\
@@ -351,13 +346,9 @@
 CFQ_CFQQ_FNS(slice_new);
 CFQ_CFQQ_FNS(sync);
 CFQ_CFQQ_FNS(coop);
-<<<<<<< HEAD
-CFQ_CFQQ_FNS(coop_preempt);
-=======
 CFQ_CFQQ_FNS(deep);
 CFQ_CFQQ_FNS(wait_busy);
 CFQ_CFQQ_FNS(wait_busy_done);
->>>>>>> a9e06057
 #undef CFQ_CFQQ_FNS
 
 #ifdef CONFIG_DEBUG_CFQ_IOSCHED
@@ -1669,15 +1660,6 @@
 {
 	if (!cfqq)
 		cfqq = cfq_get_next_queue(cfqd);
-<<<<<<< HEAD
-		if (cfqq && !cfq_cfqq_coop_preempt(cfqq))
-			cfq_clear_cfqq_coop(cfqq);
-	}
-=======
->>>>>>> a9e06057
-
-	if (cfqq)
-		cfq_clear_cfqq_coop_preempt(cfqq);
 
 	__cfq_set_active_queue(cfqd, cfqq);
 	return cfqq;
@@ -3135,20 +3117,8 @@
 	 * if this request is as-good as one we would expect from the
 	 * current cfqq, let it preempt
 	 */
-<<<<<<< HEAD
-	if (cfq_rq_close(cfqd, rq) && (!cfq_cfqq_coop(new_cfqq) ||
-	    cfqd->busy_queues == 1)) {
-		/*
-		 * Mark new queue coop_preempt, so its coop flag will not be
-		 * cleared when new queue gets scheduled at the very first time
-		 */
-		cfq_mark_cfqq_coop_preempt(new_cfqq);
-		cfq_mark_cfqq_coop(new_cfqq);
-=======
 	if (cfq_rq_close(cfqd, cfqq, rq))
->>>>>>> a9e06057
 		return true;
-	}
 
 	return false;
 }
