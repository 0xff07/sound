/*
 *  gendisk handling
 */

#include <linux/module.h>
#include <linux/fs.h>
#include <linux/genhd.h>
#include <linux/kdev_t.h>
#include <linux/kernel.h>
#include <linux/blkdev.h>
#include <linux/init.h>
#include <linux/spinlock.h>
#include <linux/proc_fs.h>
#include <linux/seq_file.h>
#include <linux/slab.h>
#include <linux/kmod.h>
#include <linux/kobj_map.h>
#include <linux/buffer_head.h>
#include <linux/mutex.h>
#include <linux/idr.h>

#include "blk.h"

static DEFINE_MUTEX(block_class_lock);
#ifndef CONFIG_SYSFS_DEPRECATED
struct kobject *block_depr;
#endif

/* for extended dynamic devt allocation, currently only one major is used */
#define MAX_EXT_DEVT		(1 << MINORBITS)

/* For extended devt allocation.  ext_devt_mutex prevents look up
 * results from going away underneath its user.
 */
static DEFINE_MUTEX(ext_devt_mutex);
static DEFINE_IDR(ext_devt_idr);

static struct device_type disk_type;

/**
 * disk_get_part - get partition
 * @disk: disk to look partition from
 * @partno: partition number
 *
 * Look for partition @partno from @disk.  If found, increment
 * reference count and return it.
 *
 * CONTEXT:
 * Don't care.
 *
 * RETURNS:
 * Pointer to the found partition on success, NULL if not found.
 */
struct hd_struct *disk_get_part(struct gendisk *disk, int partno)
{
	struct hd_struct *part = NULL;
	struct disk_part_tbl *ptbl;

	if (unlikely(partno < 0))
		return NULL;

	rcu_read_lock();

	ptbl = rcu_dereference(disk->part_tbl);
	if (likely(partno < ptbl->len)) {
		part = rcu_dereference(ptbl->part[partno]);
		if (part)
			get_device(part_to_dev(part));
	}

	rcu_read_unlock();

	return part;
}
EXPORT_SYMBOL_GPL(disk_get_part);

/**
 * disk_part_iter_init - initialize partition iterator
 * @piter: iterator to initialize
 * @disk: disk to iterate over
 * @flags: DISK_PITER_* flags
 *
 * Initialize @piter so that it iterates over partitions of @disk.
 *
 * CONTEXT:
 * Don't care.
 */
void disk_part_iter_init(struct disk_part_iter *piter, struct gendisk *disk,
			  unsigned int flags)
{
	struct disk_part_tbl *ptbl;

	rcu_read_lock();
	ptbl = rcu_dereference(disk->part_tbl);

	piter->disk = disk;
	piter->part = NULL;

	if (flags & DISK_PITER_REVERSE)
		piter->idx = ptbl->len - 1;
	else if (flags & DISK_PITER_INCL_PART0)
		piter->idx = 0;
	else
		piter->idx = 1;

	piter->flags = flags;

	rcu_read_unlock();
}
EXPORT_SYMBOL_GPL(disk_part_iter_init);

/**
 * disk_part_iter_next - proceed iterator to the next partition and return it
 * @piter: iterator of interest
 *
 * Proceed @piter to the next partition and return it.
 *
 * CONTEXT:
 * Don't care.
 */
struct hd_struct *disk_part_iter_next(struct disk_part_iter *piter)
{
	struct disk_part_tbl *ptbl;
	int inc, end;

	/* put the last partition */
	disk_put_part(piter->part);
	piter->part = NULL;

	/* get part_tbl */
	rcu_read_lock();
	ptbl = rcu_dereference(piter->disk->part_tbl);

	/* determine iteration parameters */
	if (piter->flags & DISK_PITER_REVERSE) {
		inc = -1;
		if (piter->flags & DISK_PITER_INCL_PART0)
			end = -1;
		else
			end = 0;
	} else {
		inc = 1;
		end = ptbl->len;
	}

	/* iterate to the next partition */
	for (; piter->idx != end; piter->idx += inc) {
		struct hd_struct *part;

		part = rcu_dereference(ptbl->part[piter->idx]);
		if (!part)
			continue;
		if (!(piter->flags & DISK_PITER_INCL_EMPTY) && !part->nr_sects)
			continue;

		get_device(part_to_dev(part));
		piter->part = part;
		piter->idx += inc;
		break;
	}

	rcu_read_unlock();

	return piter->part;
}
EXPORT_SYMBOL_GPL(disk_part_iter_next);

/**
 * disk_part_iter_exit - finish up partition iteration
 * @piter: iter of interest
 *
 * Called when iteration is over.  Cleans up @piter.
 *
 * CONTEXT:
 * Don't care.
 */
void disk_part_iter_exit(struct disk_part_iter *piter)
{
	disk_put_part(piter->part);
	piter->part = NULL;
}
EXPORT_SYMBOL_GPL(disk_part_iter_exit);

/**
 * disk_map_sector_rcu - map sector to partition
 * @disk: gendisk of interest
 * @sector: sector to map
 *
 * Find out which partition @sector maps to on @disk.  This is
 * primarily used for stats accounting.
 *
 * CONTEXT:
 * RCU read locked.  The returned partition pointer is valid only
 * while preemption is disabled.
 *
 * RETURNS:
 * Found partition on success, part0 is returned if no partition matches
 */
struct hd_struct *disk_map_sector_rcu(struct gendisk *disk, sector_t sector)
{
	struct disk_part_tbl *ptbl;
	int i;

	ptbl = rcu_dereference(disk->part_tbl);

	for (i = 1; i < ptbl->len; i++) {
		struct hd_struct *part = rcu_dereference(ptbl->part[i]);

		if (part && part->start_sect <= sector &&
		    sector < part->start_sect + part->nr_sects)
			return part;
	}
	return &disk->part0;
}
EXPORT_SYMBOL_GPL(disk_map_sector_rcu);

/*
 * Can be deleted altogether. Later.
 *
 */
static struct blk_major_name {
	struct blk_major_name *next;
	int major;
	char name[16];
} *major_names[BLKDEV_MAJOR_HASH_SIZE];

/* index in the above - for now: assume no multimajor ranges */
static inline int major_to_index(int major)
{
	return major % BLKDEV_MAJOR_HASH_SIZE;
}

#ifdef CONFIG_PROC_FS
void blkdev_show(struct seq_file *seqf, off_t offset)
{
	struct blk_major_name *dp;

	if (offset < BLKDEV_MAJOR_HASH_SIZE) {
		mutex_lock(&block_class_lock);
		for (dp = major_names[offset]; dp; dp = dp->next)
			seq_printf(seqf, "%3d %s\n", dp->major, dp->name);
		mutex_unlock(&block_class_lock);
	}
}
#endif /* CONFIG_PROC_FS */

int register_blkdev(unsigned int major, const char *name)
{
	struct blk_major_name **n, *p;
	int index, ret = 0;

	mutex_lock(&block_class_lock);

	/* temporary */
	if (major == 0) {
		for (index = ARRAY_SIZE(major_names)-1; index > 0; index--) {
			if (major_names[index] == NULL)
				break;
		}

		if (index == 0) {
			printk("register_blkdev: failed to get major for %s\n",
			       name);
			ret = -EBUSY;
			goto out;
		}
		major = index;
		ret = major;
	}

	p = kmalloc(sizeof(struct blk_major_name), GFP_KERNEL);
	if (p == NULL) {
		ret = -ENOMEM;
		goto out;
	}

	p->major = major;
	strlcpy(p->name, name, sizeof(p->name));
	p->next = NULL;
	index = major_to_index(major);

	for (n = &major_names[index]; *n; n = &(*n)->next) {
		if ((*n)->major == major)
			break;
	}
	if (!*n)
		*n = p;
	else
		ret = -EBUSY;

	if (ret < 0) {
		printk("register_blkdev: cannot get major %d for %s\n",
		       major, name);
		kfree(p);
	}
out:
	mutex_unlock(&block_class_lock);
	return ret;
}

EXPORT_SYMBOL(register_blkdev);

void unregister_blkdev(unsigned int major, const char *name)
{
	struct blk_major_name **n;
	struct blk_major_name *p = NULL;
	int index = major_to_index(major);

	mutex_lock(&block_class_lock);
	for (n = &major_names[index]; *n; n = &(*n)->next)
		if ((*n)->major == major)
			break;
	if (!*n || strcmp((*n)->name, name)) {
		WARN_ON(1);
	} else {
		p = *n;
		*n = p->next;
	}
	mutex_unlock(&block_class_lock);
	kfree(p);
}

EXPORT_SYMBOL(unregister_blkdev);

static struct kobj_map *bdev_map;

/**
 * blk_mangle_minor - scatter minor numbers apart
 * @minor: minor number to mangle
 *
 * Scatter consecutively allocated @minor number apart if MANGLE_DEVT
 * is enabled.  Mangling twice gives the original value.
 *
 * RETURNS:
 * Mangled value.
 *
 * CONTEXT:
 * Don't care.
 */
static int blk_mangle_minor(int minor)
{
#ifdef CONFIG_DEBUG_BLOCK_EXT_DEVT
	int i;

	for (i = 0; i < MINORBITS / 2; i++) {
		int low = minor & (1 << i);
		int high = minor & (1 << (MINORBITS - 1 - i));
		int distance = MINORBITS - 1 - 2 * i;

		minor ^= low | high;	/* clear both bits */
		low <<= distance;	/* swap the positions */
		high >>= distance;
		minor |= low | high;	/* and set */
	}
#endif
	return minor;
}

/**
 * blk_alloc_devt - allocate a dev_t for a partition
 * @part: partition to allocate dev_t for
 * @devt: out parameter for resulting dev_t
 *
 * Allocate a dev_t for block device.
 *
 * RETURNS:
 * 0 on success, allocated dev_t is returned in *@devt.  -errno on
 * failure.
 *
 * CONTEXT:
 * Might sleep.
 */
int blk_alloc_devt(struct hd_struct *part, dev_t *devt)
{
	struct gendisk *disk = part_to_disk(part);
	int idx, rc;

	/* in consecutive minor range? */
	if (part->partno < disk->minors) {
		*devt = MKDEV(disk->major, disk->first_minor + part->partno);
		return 0;
	}

	/* allocate ext devt */
	do {
		if (!idr_pre_get(&ext_devt_idr, GFP_KERNEL))
			return -ENOMEM;
		rc = idr_get_new(&ext_devt_idr, part, &idx);
	} while (rc == -EAGAIN);

	if (rc)
		return rc;

	if (idx > MAX_EXT_DEVT) {
		idr_remove(&ext_devt_idr, idx);
		return -EBUSY;
	}

	*devt = MKDEV(BLOCK_EXT_MAJOR, blk_mangle_minor(idx));
	return 0;
}

/**
 * blk_free_devt - free a dev_t
 * @devt: dev_t to free
 *
 * Free @devt which was allocated using blk_alloc_devt().
 *
 * CONTEXT:
 * Might sleep.
 */
void blk_free_devt(dev_t devt)
{
	might_sleep();

	if (devt == MKDEV(0, 0))
		return;

	if (MAJOR(devt) == BLOCK_EXT_MAJOR) {
		mutex_lock(&ext_devt_mutex);
		idr_remove(&ext_devt_idr, blk_mangle_minor(MINOR(devt)));
		mutex_unlock(&ext_devt_mutex);
	}
}

static char *bdevt_str(dev_t devt, char *buf)
{
	if (MAJOR(devt) <= 0xff && MINOR(devt) <= 0xff) {
		char tbuf[BDEVT_SIZE];
		snprintf(tbuf, BDEVT_SIZE, "%02x%02x", MAJOR(devt), MINOR(devt));
		snprintf(buf, BDEVT_SIZE, "%-9s", tbuf);
	} else
		snprintf(buf, BDEVT_SIZE, "%03x:%05x", MAJOR(devt), MINOR(devt));

	return buf;
}

/*
 * Register device numbers dev..(dev+range-1)
 * range must be nonzero
 * The hash chain is sorted on range, so that subranges can override.
 */
void blk_register_region(dev_t devt, unsigned long range, struct module *module,
			 struct kobject *(*probe)(dev_t, int *, void *),
			 int (*lock)(dev_t, void *), void *data)
{
	kobj_map(bdev_map, devt, range, module, probe, lock, data);
}

EXPORT_SYMBOL(blk_register_region);

void blk_unregister_region(dev_t devt, unsigned long range)
{
	kobj_unmap(bdev_map, devt, range);
}

EXPORT_SYMBOL(blk_unregister_region);

static struct kobject *exact_match(dev_t devt, int *partno, void *data)
{
	struct gendisk *p = data;

	return &disk_to_dev(p)->kobj;
}

static int exact_lock(dev_t devt, void *data)
{
	struct gendisk *p = data;

	if (!get_disk(p))
		return -1;
	return 0;
}

/**
 * add_disk - add partitioning information to kernel list
 * @disk: per-device partitioning information
 *
 * This function registers the partitioning information in @disk
 * with the kernel.
 *
 * FIXME: error handling
 */
void add_disk(struct gendisk *disk)
{
	struct backing_dev_info *bdi;
	dev_t devt;
	int retval;

	/* minors == 0 indicates to use ext devt from part0 and should
	 * be accompanied with EXT_DEVT flag.  Make sure all
	 * parameters make sense.
	 */
	WARN_ON(disk->minors && !(disk->major || disk->first_minor));
	WARN_ON(!disk->minors && !(disk->flags & GENHD_FL_EXT_DEVT));

	disk->flags |= GENHD_FL_UP;

	retval = blk_alloc_devt(&disk->part0, &devt);
	if (retval) {
		WARN_ON(1);
		return;
	}
	disk_to_dev(disk)->devt = devt;

	/* ->major and ->first_minor aren't supposed to be
	 * dereferenced from here on, but set them just in case.
	 */
	disk->major = MAJOR(devt);
	disk->first_minor = MINOR(devt);

	blk_register_region(disk_devt(disk), disk->minors, NULL,
			    exact_match, exact_lock, disk);
	register_disk(disk);
	blk_register_queue(disk);

	bdi = &disk->queue->backing_dev_info;
	bdi_register_dev(bdi, disk_devt(disk));
	retval = sysfs_create_link(&disk_to_dev(disk)->kobj, &bdi->dev->kobj,
				   "bdi");
	WARN_ON(retval);
}

EXPORT_SYMBOL(add_disk);
EXPORT_SYMBOL(del_gendisk);	/* in partitions/check.c */

void unlink_gendisk(struct gendisk *disk)
{
	sysfs_remove_link(&disk_to_dev(disk)->kobj, "bdi");
	bdi_unregister(&disk->queue->backing_dev_info);
	blk_unregister_queue(disk);
	blk_unregister_region(disk_devt(disk), disk->minors);
}

/**
 * get_gendisk - get partitioning information for a given device
 * @devt: device to get partitioning information for
 * @partno: returned partition index
 *
 * This function gets the structure containing partitioning
 * information for the given device @devt.
 */
struct gendisk *get_gendisk(dev_t devt, int *partno)
{
	struct gendisk *disk = NULL;

	if (MAJOR(devt) != BLOCK_EXT_MAJOR) {
		struct kobject *kobj;
<<<<<<< HEAD

		kobj = kobj_lookup(bdev_map, devt, partno);
		if (kobj)
			disk = dev_to_disk(kobj_to_dev(kobj));
	} else {
		struct hd_struct *part;

=======

		kobj = kobj_lookup(bdev_map, devt, partno);
		if (kobj)
			disk = dev_to_disk(kobj_to_dev(kobj));
	} else {
		struct hd_struct *part;

>>>>>>> 57f8f7b6
		mutex_lock(&ext_devt_mutex);
		part = idr_find(&ext_devt_idr, blk_mangle_minor(MINOR(devt)));
		if (part && get_disk(part_to_disk(part))) {
			*partno = part->partno;
			disk = part_to_disk(part);
		}
		mutex_unlock(&ext_devt_mutex);
	}

	return disk;
}

/**
 * bdget_disk - do bdget() by gendisk and partition number
 * @disk: gendisk of interest
 * @partno: partition number
 *
 * Find partition @partno from @disk, do bdget() on it.
 *
 * CONTEXT:
 * Don't care.
 *
 * RETURNS:
 * Resulting block_device on success, NULL on failure.
 */
struct block_device *bdget_disk(struct gendisk *disk, int partno)
{
	struct hd_struct *part;
	struct block_device *bdev = NULL;
<<<<<<< HEAD

	part = disk_get_part(disk, partno);
	if (part)
		bdev = bdget(part_devt(part));
	disk_put_part(part);

=======

	part = disk_get_part(disk, partno);
	if (part)
		bdev = bdget(part_devt(part));
	disk_put_part(part);

>>>>>>> 57f8f7b6
	return bdev;
}
EXPORT_SYMBOL(bdget_disk);

/*
 * print a full list of all partitions - intended for places where the root
 * filesystem can't be mounted and thus to give the victim some idea of what
 * went wrong
 */
void __init printk_all_partitions(void)
{
	struct class_dev_iter iter;
	struct device *dev;

	class_dev_iter_init(&iter, &block_class, NULL, &disk_type);
	while ((dev = class_dev_iter_next(&iter))) {
		struct gendisk *disk = dev_to_disk(dev);
		struct disk_part_iter piter;
		struct hd_struct *part;
		char name_buf[BDEVNAME_SIZE];
		char devt_buf[BDEVT_SIZE];

		/*
		 * Don't show empty devices or things that have been
		 * surpressed
		 */
		if (get_capacity(disk) == 0 ||
		    (disk->flags & GENHD_FL_SUPPRESS_PARTITION_INFO))
			continue;

		/*
		 * Note, unlike /proc/partitions, I am showing the
		 * numbers in hex - the same format as the root=
		 * option takes.
		 */
		disk_part_iter_init(&piter, disk, DISK_PITER_INCL_PART0);
		while ((part = disk_part_iter_next(&piter))) {
			bool is_part0 = part == &disk->part0;

			printk("%s%s %10llu %s", is_part0 ? "" : "  ",
			       bdevt_str(part_devt(part), devt_buf),
			       (unsigned long long)part->nr_sects >> 1,
			       disk_name(disk, part->partno, name_buf));
			if (is_part0) {
				if (disk->driverfs_dev != NULL &&
				    disk->driverfs_dev->driver != NULL)
					printk(" driver: %s\n",
					      disk->driverfs_dev->driver->name);
				else
					printk(" (driver?)\n");
			} else
				printk("\n");
		}
		disk_part_iter_exit(&piter);
	}
	class_dev_iter_exit(&iter);
}

#ifdef CONFIG_PROC_FS
/* iterator */
static void *disk_seqf_start(struct seq_file *seqf, loff_t *pos)
{
	loff_t skip = *pos;
	struct class_dev_iter *iter;
	struct device *dev;

	iter = kmalloc(sizeof(*iter), GFP_KERNEL);
	if (!iter)
		return ERR_PTR(-ENOMEM);

	seqf->private = iter;
	class_dev_iter_init(iter, &block_class, NULL, &disk_type);
	do {
		dev = class_dev_iter_next(iter);
		if (!dev)
			return NULL;
	} while (skip--);

	return dev_to_disk(dev);
}

static void *disk_seqf_next(struct seq_file *seqf, void *v, loff_t *pos)
{
	struct device *dev;

	(*pos)++;
	dev = class_dev_iter_next(seqf->private);
	if (dev)
		return dev_to_disk(dev);

	return NULL;
}

static void disk_seqf_stop(struct seq_file *seqf, void *v)
{
	struct class_dev_iter *iter = seqf->private;

	/* stop is called even after start failed :-( */
	if (iter) {
		class_dev_iter_exit(iter);
		kfree(iter);
	}
}

static void *show_partition_start(struct seq_file *seqf, loff_t *pos)
{
	static void *p;

	p = disk_seqf_start(seqf, pos);
	if (!IS_ERR(p) && p && !*pos)
		seq_puts(seqf, "major minor  #blocks  name\n\n");
	return p;
}

static int show_partition(struct seq_file *seqf, void *v)
{
	struct gendisk *sgp = v;
	struct disk_part_iter piter;
	struct hd_struct *part;
	char buf[BDEVNAME_SIZE];

	/* Don't show non-partitionable removeable devices or empty devices */
	if (!get_capacity(sgp) || (!disk_partitionable(sgp) &&
				   (sgp->flags & GENHD_FL_REMOVABLE)))
		return 0;
	if (sgp->flags & GENHD_FL_SUPPRESS_PARTITION_INFO)
		return 0;

	/* show the full disk and all non-0 size partitions of it */
	disk_part_iter_init(&piter, sgp, DISK_PITER_INCL_PART0);
	while ((part = disk_part_iter_next(&piter)))
		seq_printf(seqf, "%4d  %7d %10llu %s\n",
			   MAJOR(part_devt(part)), MINOR(part_devt(part)),
			   (unsigned long long)part->nr_sects >> 1,
			   disk_name(sgp, part->partno, buf));
	disk_part_iter_exit(&piter);

	return 0;
}

<<<<<<< HEAD
const struct seq_operations partitions_op = {
=======
static const struct seq_operations partitions_op = {
>>>>>>> 57f8f7b6
	.start	= show_partition_start,
	.next	= disk_seqf_next,
	.stop	= disk_seqf_stop,
	.show	= show_partition
};

static int partitions_open(struct inode *inode, struct file *file)
{
	return seq_open(file, &partitions_op);
}

static const struct file_operations proc_partitions_operations = {
	.open		= partitions_open,
	.read		= seq_read,
	.llseek		= seq_lseek,
	.release	= seq_release,
};
#endif


static struct kobject *base_probe(dev_t devt, int *partno, void *data)
{
	if (request_module("block-major-%d-%d", MAJOR(devt), MINOR(devt)) > 0)
		/* Make old-style 2.4 aliases work */
		request_module("block-major-%d", MAJOR(devt));
	return NULL;
}

static int __init genhd_device_init(void)
{
	int error;

	block_class.dev_kobj = sysfs_dev_block_kobj;
	error = class_register(&block_class);
	if (unlikely(error))
		return error;
	bdev_map = kobj_map_init(base_probe, &block_class_lock);
	blk_dev_init();

#ifndef CONFIG_SYSFS_DEPRECATED
	/* create top-level block dir */
	block_depr = kobject_create_and_add("block", NULL);
#endif
	return 0;
}

subsys_initcall(genhd_device_init);

static ssize_t disk_range_show(struct device *dev,
			       struct device_attribute *attr, char *buf)
{
	struct gendisk *disk = dev_to_disk(dev);

	return sprintf(buf, "%d\n", disk->minors);
}

static ssize_t disk_ext_range_show(struct device *dev,
				   struct device_attribute *attr, char *buf)
{
	struct gendisk *disk = dev_to_disk(dev);

	return sprintf(buf, "%d\n", disk_max_parts(disk));
}

static ssize_t disk_removable_show(struct device *dev,
				   struct device_attribute *attr, char *buf)
{
	struct gendisk *disk = dev_to_disk(dev);

	return sprintf(buf, "%d\n",
		       (disk->flags & GENHD_FL_REMOVABLE ? 1 : 0));
}

static ssize_t disk_ro_show(struct device *dev,
				   struct device_attribute *attr, char *buf)
{
	struct gendisk *disk = dev_to_disk(dev);

	return sprintf(buf, "%d\n", get_disk_ro(disk) ? 1 : 0);
}

static ssize_t disk_capability_show(struct device *dev,
				    struct device_attribute *attr, char *buf)
{
	struct gendisk *disk = dev_to_disk(dev);

	return sprintf(buf, "%x\n", disk->flags);
}

static DEVICE_ATTR(range, S_IRUGO, disk_range_show, NULL);
static DEVICE_ATTR(ext_range, S_IRUGO, disk_ext_range_show, NULL);
static DEVICE_ATTR(removable, S_IRUGO, disk_removable_show, NULL);
static DEVICE_ATTR(ro, S_IRUGO, disk_ro_show, NULL);
static DEVICE_ATTR(size, S_IRUGO, part_size_show, NULL);
static DEVICE_ATTR(capability, S_IRUGO, disk_capability_show, NULL);
static DEVICE_ATTR(stat, S_IRUGO, part_stat_show, NULL);
#ifdef CONFIG_FAIL_MAKE_REQUEST
static struct device_attribute dev_attr_fail =
	__ATTR(make-it-fail, S_IRUGO|S_IWUSR, part_fail_show, part_fail_store);
#endif
#ifdef CONFIG_FAIL_IO_TIMEOUT
static struct device_attribute dev_attr_fail_timeout =
	__ATTR(io-timeout-fail,  S_IRUGO|S_IWUSR, part_timeout_show,
		part_timeout_store);
#endif

static struct attribute *disk_attrs[] = {
	&dev_attr_range.attr,
	&dev_attr_ext_range.attr,
	&dev_attr_removable.attr,
	&dev_attr_ro.attr,
	&dev_attr_size.attr,
	&dev_attr_capability.attr,
	&dev_attr_stat.attr,
#ifdef CONFIG_FAIL_MAKE_REQUEST
	&dev_attr_fail.attr,
#endif
#ifdef CONFIG_FAIL_IO_TIMEOUT
	&dev_attr_fail_timeout.attr,
#endif
	NULL
};

static struct attribute_group disk_attr_group = {
	.attrs = disk_attrs,
};

static struct attribute_group *disk_attr_groups[] = {
	&disk_attr_group,
	NULL
};

static void disk_free_ptbl_rcu_cb(struct rcu_head *head)
{
	struct disk_part_tbl *ptbl =
		container_of(head, struct disk_part_tbl, rcu_head);

	kfree(ptbl);
}

/**
 * disk_replace_part_tbl - replace disk->part_tbl in RCU-safe way
 * @disk: disk to replace part_tbl for
 * @new_ptbl: new part_tbl to install
 *
 * Replace disk->part_tbl with @new_ptbl in RCU-safe way.  The
 * original ptbl is freed using RCU callback.
 *
 * LOCKING:
 * Matching bd_mutx locked.
 */
static void disk_replace_part_tbl(struct gendisk *disk,
				  struct disk_part_tbl *new_ptbl)
{
	struct disk_part_tbl *old_ptbl = disk->part_tbl;

	rcu_assign_pointer(disk->part_tbl, new_ptbl);
	if (old_ptbl)
		call_rcu(&old_ptbl->rcu_head, disk_free_ptbl_rcu_cb);
}

/**
 * disk_expand_part_tbl - expand disk->part_tbl
 * @disk: disk to expand part_tbl for
 * @partno: expand such that this partno can fit in
 *
 * Expand disk->part_tbl such that @partno can fit in.  disk->part_tbl
 * uses RCU to allow unlocked dereferencing for stats and other stuff.
 *
 * LOCKING:
 * Matching bd_mutex locked, might sleep.
 *
 * RETURNS:
 * 0 on success, -errno on failure.
 */
int disk_expand_part_tbl(struct gendisk *disk, int partno)
{
	struct disk_part_tbl *old_ptbl = disk->part_tbl;
	struct disk_part_tbl *new_ptbl;
	int len = old_ptbl ? old_ptbl->len : 0;
	int target = partno + 1;
	size_t size;
	int i;

	/* disk_max_parts() is zero during initialization, ignore if so */
	if (disk_max_parts(disk) && target > disk_max_parts(disk))
		return -EINVAL;

	if (target <= len)
		return 0;

	size = sizeof(*new_ptbl) + target * sizeof(new_ptbl->part[0]);
	new_ptbl = kzalloc_node(size, GFP_KERNEL, disk->node_id);
	if (!new_ptbl)
		return -ENOMEM;

	INIT_RCU_HEAD(&new_ptbl->rcu_head);
	new_ptbl->len = target;

	for (i = 0; i < len; i++)
		rcu_assign_pointer(new_ptbl->part[i], old_ptbl->part[i]);

	disk_replace_part_tbl(disk, new_ptbl);
	return 0;
}

static void disk_release(struct device *dev)
{
	struct gendisk *disk = dev_to_disk(dev);

	kfree(disk->random);
	disk_replace_part_tbl(disk, NULL);
	free_part_stats(&disk->part0);
	kfree(disk);
}
struct class block_class = {
	.name		= "block",
};

static struct device_type disk_type = {
	.name		= "disk",
	.groups		= disk_attr_groups,
	.release	= disk_release,
};

#ifdef CONFIG_PROC_FS
/*
 * aggregate disk stat collector.  Uses the same stats that the sysfs
 * entries do, above, but makes them available through one seq_file.
 *
 * The output looks suspiciously like /proc/partitions with a bunch of
 * extra fields.
 */
static int diskstats_show(struct seq_file *seqf, void *v)
{
	struct gendisk *gp = v;
	struct disk_part_iter piter;
	struct hd_struct *hd;
	char buf[BDEVNAME_SIZE];
	int cpu;

	/*
	if (&disk_to_dev(gp)->kobj.entry == block_class.devices.next)
		seq_puts(seqf,	"major minor name"
				"     rio rmerge rsect ruse wio wmerge "
				"wsect wuse running use aveq"
				"\n\n");
	*/
 
	disk_part_iter_init(&piter, gp, DISK_PITER_INCL_PART0);
	while ((hd = disk_part_iter_next(&piter))) {
		cpu = part_stat_lock();
		part_round_stats(cpu, hd);
		part_stat_unlock();
		seq_printf(seqf, "%4d %7d %s %lu %lu %llu "
			   "%u %lu %lu %llu %u %u %u %u\n",
			   MAJOR(part_devt(hd)), MINOR(part_devt(hd)),
			   disk_name(gp, hd->partno, buf),
			   part_stat_read(hd, ios[0]),
			   part_stat_read(hd, merges[0]),
			   (unsigned long long)part_stat_read(hd, sectors[0]),
			   jiffies_to_msecs(part_stat_read(hd, ticks[0])),
			   part_stat_read(hd, ios[1]),
			   part_stat_read(hd, merges[1]),
			   (unsigned long long)part_stat_read(hd, sectors[1]),
			   jiffies_to_msecs(part_stat_read(hd, ticks[1])),
			   hd->in_flight,
			   jiffies_to_msecs(part_stat_read(hd, io_ticks)),
			   jiffies_to_msecs(part_stat_read(hd, time_in_queue))
			);
	}
	disk_part_iter_exit(&piter);
 
	return 0;
}

<<<<<<< HEAD
const struct seq_operations diskstats_op = {
=======
static const struct seq_operations diskstats_op = {
>>>>>>> 57f8f7b6
	.start	= disk_seqf_start,
	.next	= disk_seqf_next,
	.stop	= disk_seqf_stop,
	.show	= diskstats_show
};

static int diskstats_open(struct inode *inode, struct file *file)
{
	return seq_open(file, &diskstats_op);
}

static const struct file_operations proc_diskstats_operations = {
	.open		= diskstats_open,
	.read		= seq_read,
	.llseek		= seq_lseek,
	.release	= seq_release,
};

static int __init proc_genhd_init(void)
{
	proc_create("diskstats", 0, NULL, &proc_diskstats_operations);
	proc_create("partitions", 0, NULL, &proc_partitions_operations);
	return 0;
}
module_init(proc_genhd_init);
#endif /* CONFIG_PROC_FS */

static void media_change_notify_thread(struct work_struct *work)
{
	struct gendisk *gd = container_of(work, struct gendisk, async_notify);
	char event[] = "MEDIA_CHANGE=1";
	char *envp[] = { event, NULL };

	/*
	 * set enviroment vars to indicate which event this is for
	 * so that user space will know to go check the media status.
	 */
	kobject_uevent_env(&disk_to_dev(gd)->kobj, KOBJ_CHANGE, envp);
	put_device(gd->driverfs_dev);
}

#if 0
void genhd_media_change_notify(struct gendisk *disk)
{
	get_device(disk->driverfs_dev);
	schedule_work(&disk->async_notify);
}
EXPORT_SYMBOL_GPL(genhd_media_change_notify);
#endif  /*  0  */

dev_t blk_lookup_devt(const char *name, int partno)
{
	dev_t devt = MKDEV(0, 0);
	struct class_dev_iter iter;
	struct device *dev;

	class_dev_iter_init(&iter, &block_class, NULL, &disk_type);
	while ((dev = class_dev_iter_next(&iter))) {
		struct gendisk *disk = dev_to_disk(dev);
		struct hd_struct *part;

		if (strcmp(dev->bus_id, name))
			continue;

		part = disk_get_part(disk, partno);
		if (part) {
			devt = part_devt(part);
			disk_put_part(part);
			break;
		}
		disk_put_part(part);
	}
	class_dev_iter_exit(&iter);
	return devt;
}
EXPORT_SYMBOL(blk_lookup_devt);

struct gendisk *alloc_disk(int minors)
{
	return alloc_disk_node(minors, -1);
}
EXPORT_SYMBOL(alloc_disk);

struct gendisk *alloc_disk_node(int minors, int node_id)
{
	struct gendisk *disk;

	disk = kmalloc_node(sizeof(struct gendisk),
				GFP_KERNEL | __GFP_ZERO, node_id);
	if (disk) {
		if (!init_part_stats(&disk->part0)) {
			kfree(disk);
			return NULL;
		}
		if (disk_expand_part_tbl(disk, 0)) {
			free_part_stats(&disk->part0);
			kfree(disk);
			return NULL;
		}
		disk->part_tbl->part[0] = &disk->part0;

		disk->minors = minors;
		rand_initialize_disk(disk);
		disk_to_dev(disk)->class = &block_class;
		disk_to_dev(disk)->type = &disk_type;
		device_initialize(disk_to_dev(disk));
		INIT_WORK(&disk->async_notify,
			media_change_notify_thread);
		disk->node_id = node_id;
	}
	return disk;
}
EXPORT_SYMBOL(alloc_disk_node);

struct kobject *get_disk(struct gendisk *disk)
{
	struct module *owner;
	struct kobject *kobj;

	if (!disk->fops)
		return NULL;
	owner = disk->fops->owner;
	if (owner && !try_module_get(owner))
		return NULL;
	kobj = kobject_get(&disk_to_dev(disk)->kobj);
	if (kobj == NULL) {
		module_put(owner);
		return NULL;
	}
	return kobj;

}

EXPORT_SYMBOL(get_disk);

void put_disk(struct gendisk *disk)
{
	if (disk)
		kobject_put(&disk_to_dev(disk)->kobj);
}

EXPORT_SYMBOL(put_disk);

void set_device_ro(struct block_device *bdev, int flag)
{
	bdev->bd_part->policy = flag;
}

EXPORT_SYMBOL(set_device_ro);

void set_disk_ro(struct gendisk *disk, int flag)
{
	struct disk_part_iter piter;
	struct hd_struct *part;

	disk_part_iter_init(&piter, disk,
			    DISK_PITER_INCL_EMPTY | DISK_PITER_INCL_PART0);
	while ((part = disk_part_iter_next(&piter)))
		part->policy = flag;
	disk_part_iter_exit(&piter);
}

EXPORT_SYMBOL(set_disk_ro);

int bdev_read_only(struct block_device *bdev)
{
	if (!bdev)
		return 0;
	return bdev->bd_part->policy;
}

EXPORT_SYMBOL(bdev_read_only);

int invalidate_partition(struct gendisk *disk, int partno)
{
	int res = 0;
	struct block_device *bdev = bdget_disk(disk, partno);
	if (bdev) {
		fsync_bdev(bdev);
		res = __invalidate_device(bdev);
		bdput(bdev);
	}
	return res;
}

EXPORT_SYMBOL(invalidate_partition);<|MERGE_RESOLUTION|>--- conflicted
+++ resolved
@@ -546,7 +546,6 @@
 
 	if (MAJOR(devt) != BLOCK_EXT_MAJOR) {
 		struct kobject *kobj;
-<<<<<<< HEAD
 
 		kobj = kobj_lookup(bdev_map, devt, partno);
 		if (kobj)
@@ -554,15 +553,6 @@
 	} else {
 		struct hd_struct *part;
 
-=======
-
-		kobj = kobj_lookup(bdev_map, devt, partno);
-		if (kobj)
-			disk = dev_to_disk(kobj_to_dev(kobj));
-	} else {
-		struct hd_struct *part;
-
->>>>>>> 57f8f7b6
 		mutex_lock(&ext_devt_mutex);
 		part = idr_find(&ext_devt_idr, blk_mangle_minor(MINOR(devt)));
 		if (part && get_disk(part_to_disk(part))) {
@@ -592,21 +582,12 @@
 {
 	struct hd_struct *part;
 	struct block_device *bdev = NULL;
-<<<<<<< HEAD
 
 	part = disk_get_part(disk, partno);
 	if (part)
 		bdev = bdget(part_devt(part));
 	disk_put_part(part);
 
-=======
-
-	part = disk_get_part(disk, partno);
-	if (part)
-		bdev = bdget(part_devt(part));
-	disk_put_part(part);
-
->>>>>>> 57f8f7b6
 	return bdev;
 }
 EXPORT_SYMBOL(bdget_disk);
@@ -747,11 +728,7 @@
 	return 0;
 }
 
-<<<<<<< HEAD
-const struct seq_operations partitions_op = {
-=======
 static const struct seq_operations partitions_op = {
->>>>>>> 57f8f7b6
 	.start	= show_partition_start,
 	.next	= disk_seqf_next,
 	.stop	= disk_seqf_stop,
@@ -1028,11 +1005,7 @@
 	return 0;
 }
 
-<<<<<<< HEAD
-const struct seq_operations diskstats_op = {
-=======
 static const struct seq_operations diskstats_op = {
->>>>>>> 57f8f7b6
 	.start	= disk_seqf_start,
 	.next	= disk_seqf_next,
 	.stop	= disk_seqf_stop,
