--- conflicted
+++ resolved
@@ -358,10 +358,6 @@
 /**
  * blk_alloc_devt - allocate a dev_t for a partition
  * @part: partition to allocate dev_t for
-<<<<<<< HEAD
- * @gfp_mask: memory allocation flag
-=======
->>>>>>> 2f5ad54e
  * @devt: out parameter for resulting dev_t
  *
  * Allocate a dev_t for block device.
@@ -538,11 +534,7 @@
 /**
  * get_gendisk - get partitioning information for a given device
  * @devt: device to get partitioning information for
-<<<<<<< HEAD
- * @part: returned partition index
-=======
  * @partno: returned partition index
->>>>>>> 2f5ad54e
  *
  * This function gets the structure containing partitioning
  * information for the given device @devt.
