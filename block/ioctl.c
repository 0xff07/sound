--- conflicted
+++ resolved
@@ -271,11 +271,7 @@
 	case BLKDISCARD: {
 		uint64_t range[2];
 
-<<<<<<< HEAD
-		if (!(file->f_mode & FMODE_WRITE))
-=======
 		if (!(mode & FMODE_WRITE))
->>>>>>> 57f8f7b6
 			return -EBADF;
 
 		if (copy_from_user(range, (void __user *)arg, sizeof(range)))
