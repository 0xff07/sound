--- conflicted
+++ resolved
@@ -77,26 +77,20 @@
 			continue;
 		}
 new_segment:
-<<<<<<< HEAD
-=======
 		if (nr_phys_segs == 1 && seg_size > rq->bio->bi_seg_front_size)
 			rq->bio->bi_seg_front_size = seg_size;
 
->>>>>>> 2f5ad54e
 		nr_phys_segs++;
 		bvprv = bv;
 		seg_size = bv->bv_len;
 		highprv = high;
 	}
 
-<<<<<<< HEAD
-=======
 	if (nr_phys_segs == 1 && seg_size > rq->bio->bi_seg_front_size)
 		rq->bio->bi_seg_front_size = seg_size;
 	if (seg_size > rq->biotail->bi_seg_back_size)
 		rq->biotail->bi_seg_back_size = seg_size;
 
->>>>>>> 2f5ad54e
 	rq->nr_phys_segments = nr_phys_segs;
 }
 
@@ -120,18 +114,8 @@
 	if (!test_bit(QUEUE_FLAG_CLUSTER, &q->queue_flags))
 		return 0;
 
-<<<<<<< HEAD
-	if (bio->bi_size + nxt->bi_size > q->max_segment_size)
-=======
 	if (bio->bi_seg_back_size + nxt->bi_seg_front_size >
 	    q->max_segment_size)
-		return 0;
-
-	if (!bio_has_data(bio))
-		return 1;
-
-	if (!BIOVEC_PHYS_MERGEABLE(__BVEC_END(bio), __BVEC_START(nxt)))
->>>>>>> 2f5ad54e
 		return 0;
 
 	if (!bio_has_data(bio))
@@ -334,11 +318,8 @@
 				struct request *next)
 {
 	int total_phys_segments;
-<<<<<<< HEAD
-=======
 	unsigned int seg_size =
 		req->biotail->bi_seg_back_size + next->bio->bi_seg_front_size;
->>>>>>> 2f5ad54e
 
 	/*
 	 * First check if the either of the requests are re-queued
