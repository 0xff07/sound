--- conflicted
+++ resolved
@@ -160,12 +160,8 @@
  */
 static inline int blk_do_io_stat(struct request *rq)
 {
-<<<<<<< HEAD
-	return rq->rq_disk && blk_rq_io_stat(rq);
-=======
 	return rq->rq_disk && blk_rq_io_stat(rq) &&
 	       (blk_fs_request(rq) || blk_discard_rq(rq));
->>>>>>> 533ac12e
 }
 
 #endif