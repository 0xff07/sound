#ifndef BLK_INTERNAL_H
#define BLK_INTERNAL_H

/* Amount of time in which a process may batch requests */
#define BLK_BATCH_TIME	(HZ/50UL)

/* Number of requests a "batching" process may submit */
#define BLK_BATCH_REQ	32

extern struct kmem_cache *blk_requestq_cachep;
extern struct kobj_type blk_queue_ktype;

void init_request_from_bio(struct request *req, struct bio *bio);
void blk_rq_bio_prep(struct request_queue *q, struct request *rq,
			struct bio *bio);
void __blk_queue_free_tags(struct request_queue *q);

void blk_unplug_work(struct work_struct *work);
void blk_unplug_timeout(unsigned long data);
void blk_rq_timed_out_timer(unsigned long data);
void blk_delete_timer(struct request *);
void blk_add_timer(struct request *);
<<<<<<< HEAD
=======
void __generic_unplug_device(struct request_queue *);
>>>>>>> 2f5ad54e

/*
 * Internal atomic flags for request handling
 */
enum rq_atomic_flags {
	REQ_ATOM_COMPLETE = 0,
};

/*
 * EH timer and IO completion will both attempt to 'grab' the request, make
 * sure that only one of them suceeds
 */
static inline int blk_mark_rq_complete(struct request *rq)
{
	return test_and_set_bit(REQ_ATOM_COMPLETE, &rq->atomic_flags);
}

static inline void blk_clear_rq_complete(struct request *rq)
{
	clear_bit(REQ_ATOM_COMPLETE, &rq->atomic_flags);
}

#ifdef CONFIG_FAIL_IO_TIMEOUT
int blk_should_fake_timeout(struct request_queue *);
ssize_t part_timeout_show(struct device *, struct device_attribute *, char *);
ssize_t part_timeout_store(struct device *, struct device_attribute *,
				const char *, size_t);
#else
static inline int blk_should_fake_timeout(struct request_queue *q)
{
	return 0;
}
#endif

struct io_context *current_io_context(gfp_t gfp_flags, int node);

int ll_back_merge_fn(struct request_queue *q, struct request *req,
		     struct bio *bio);
int ll_front_merge_fn(struct request_queue *q, struct request *req, 
		      struct bio *bio);
int attempt_back_merge(struct request_queue *q, struct request *rq);
int attempt_front_merge(struct request_queue *q, struct request *rq);
void blk_recalc_rq_segments(struct request *rq);
void blk_recalc_rq_sectors(struct request *rq, int nsect);

void blk_queue_congestion_threshold(struct request_queue *q);

int blk_dev_init(void);

/*
 * Return the threshold (number of used requests) at which the queue is
 * considered to be congested.  It include a little hysteresis to keep the
 * context switch rate down.
 */
static inline int queue_congestion_on_threshold(struct request_queue *q)
{
	return q->nr_congestion_on;
}

/*
 * The threshold at which a queue is considered to be uncongested
 */
static inline int queue_congestion_off_threshold(struct request_queue *q)
{
	return q->nr_congestion_off;
}

#if defined(CONFIG_BLK_DEV_INTEGRITY)

#define rq_for_each_integrity_segment(bvl, _rq, _iter)		\
	__rq_for_each_bio(_iter.bio, _rq)			\
		bip_for_each_vec(bvl, _iter.bio->bi_integrity, _iter.i)

#endif /* BLK_DEV_INTEGRITY */

static inline int blk_cpu_to_group(int cpu)
{
#ifdef CONFIG_SCHED_MC
	cpumask_t mask = cpu_coregroup_map(cpu);
	return first_cpu(mask);
#elif defined(CONFIG_SCHED_SMT)
	return first_cpu(per_cpu(cpu_sibling_map, cpu));
#else
	return cpu;
#endif
}

#endif<|MERGE_RESOLUTION|>--- conflicted
+++ resolved
@@ -20,10 +20,7 @@
 void blk_rq_timed_out_timer(unsigned long data);
 void blk_delete_timer(struct request *);
 void blk_add_timer(struct request *);
-<<<<<<< HEAD
-=======
 void __generic_unplug_device(struct request_queue *);
->>>>>>> 2f5ad54e
 
 /*
  * Internal atomic flags for request handling
