/*
 * Kernel-based Virtual Machine driver for Linux
 *
 * This module enables machines with Intel VT-x extensions to run virtual
 * machines without emulation or binary translation.
 *
 * Copyright (C) 2006 Qumranet, Inc.
 *
 * Authors:
 *   Avi Kivity   <avi@qumranet.com>
 *   Yaniv Kamay  <yaniv@qumranet.com>
 *
 * This work is licensed under the terms of the GNU GPL, version 2.  See
 * the COPYING file in the top-level directory.
 *
 */

#include "iodev.h"

#include <linux/kvm_host.h>
#include <linux/kvm.h>
#include <linux/module.h>
#include <linux/errno.h>
#include <linux/percpu.h>
#include <linux/gfp.h>
#include <linux/mm.h>
#include <linux/miscdevice.h>
#include <linux/vmalloc.h>
#include <linux/reboot.h>
#include <linux/debugfs.h>
#include <linux/highmem.h>
#include <linux/file.h>
#include <linux/sysdev.h>
#include <linux/cpu.h>
#include <linux/sched.h>
#include <linux/cpumask.h>
#include <linux/smp.h>
#include <linux/anon_inodes.h>
#include <linux/profile.h>
#include <linux/kvm_para.h>
#include <linux/pagemap.h>
#include <linux/mman.h>
#include <linux/swap.h>
#include <linux/bitops.h>
#include <linux/spinlock.h>

#include <asm/processor.h>
#include <asm/io.h>
#include <asm/uaccess.h>
#include <asm/pgtable.h>

#ifdef KVM_COALESCED_MMIO_PAGE_OFFSET
#include "coalesced_mmio.h"
#endif

#ifdef KVM_CAP_DEVICE_ASSIGNMENT
#include <linux/pci.h>
#include <linux/interrupt.h>
#include "irq.h"
#endif

MODULE_AUTHOR("Qumranet");
MODULE_LICENSE("GPL");

DEFINE_SPINLOCK(kvm_lock);
LIST_HEAD(vm_list);

static cpumask_var_t cpus_hardware_enabled;

struct kmem_cache *kvm_vcpu_cache;
EXPORT_SYMBOL_GPL(kvm_vcpu_cache);

static __read_mostly struct preempt_ops kvm_preempt_ops;

struct dentry *kvm_debugfs_dir;

static long kvm_vcpu_ioctl(struct file *file, unsigned int ioctl,
			   unsigned long arg);

static bool kvm_rebooting;

#ifdef KVM_CAP_DEVICE_ASSIGNMENT
static struct kvm_assigned_dev_kernel *kvm_find_assigned_dev(struct list_head *head,
						      int assigned_dev_id)
{
	struct list_head *ptr;
	struct kvm_assigned_dev_kernel *match;

	list_for_each(ptr, head) {
		match = list_entry(ptr, struct kvm_assigned_dev_kernel, list);
		if (match->assigned_dev_id == assigned_dev_id)
			return match;
	}
	return NULL;
}

static int find_index_from_host_irq(struct kvm_assigned_dev_kernel
				    *assigned_dev, int irq)
{
	int i, index;
	struct msix_entry *host_msix_entries;

	host_msix_entries = assigned_dev->host_msix_entries;

	index = -1;
	for (i = 0; i < assigned_dev->entries_nr; i++)
		if (irq == host_msix_entries[i].vector) {
			index = i;
			break;
		}
	if (index < 0) {
		printk(KERN_WARNING "Fail to find correlated MSI-X entry!\n");
		return 0;
	}

	return index;
}

static void kvm_assigned_dev_interrupt_work_handler(struct work_struct *work)
{
	struct kvm_assigned_dev_kernel *assigned_dev;
	struct kvm *kvm;
	int irq, i;

	assigned_dev = container_of(work, struct kvm_assigned_dev_kernel,
				    interrupt_work);
	kvm = assigned_dev->kvm;

	/* This is taken to safely inject irq inside the guest. When
	 * the interrupt injection (or the ioapic code) uses a
	 * finer-grained lock, update this
	 */
	mutex_lock(&kvm->lock);
	spin_lock_irq(&assigned_dev->assigned_dev_lock);
	if (assigned_dev->irq_requested_type & KVM_DEV_IRQ_HOST_MSIX) {
		struct kvm_guest_msix_entry *guest_entries =
			assigned_dev->guest_msix_entries;
		for (i = 0; i < assigned_dev->entries_nr; i++) {
			if (!(guest_entries[i].flags &
					KVM_ASSIGNED_MSIX_PENDING))
				continue;
			guest_entries[i].flags &= ~KVM_ASSIGNED_MSIX_PENDING;
			kvm_set_irq(assigned_dev->kvm,
				    assigned_dev->irq_source_id,
				    guest_entries[i].vector, 1);
			irq = assigned_dev->host_msix_entries[i].vector;
			if (irq != 0)
				enable_irq(irq);
			assigned_dev->host_irq_disabled = false;
		}
	} else {
		kvm_set_irq(assigned_dev->kvm, assigned_dev->irq_source_id,
			    assigned_dev->guest_irq, 1);
		if (assigned_dev->irq_requested_type &
				KVM_DEV_IRQ_GUEST_MSI) {
			enable_irq(assigned_dev->host_irq);
			assigned_dev->host_irq_disabled = false;
		}
	}

	spin_unlock_irq(&assigned_dev->assigned_dev_lock);
	mutex_unlock(&assigned_dev->kvm->lock);
}

static irqreturn_t kvm_assigned_dev_intr(int irq, void *dev_id)
{
	unsigned long flags;
	struct kvm_assigned_dev_kernel *assigned_dev =
		(struct kvm_assigned_dev_kernel *) dev_id;

	spin_lock_irqsave(&assigned_dev->assigned_dev_lock, flags);
	if (assigned_dev->irq_requested_type & KVM_DEV_IRQ_HOST_MSIX) {
		int index = find_index_from_host_irq(assigned_dev, irq);
		if (index < 0)
			goto out;
		assigned_dev->guest_msix_entries[index].flags |=
			KVM_ASSIGNED_MSIX_PENDING;
	}

	schedule_work(&assigned_dev->interrupt_work);

	disable_irq_nosync(irq);
	assigned_dev->host_irq_disabled = true;

out:
	spin_unlock_irqrestore(&assigned_dev->assigned_dev_lock, flags);
	return IRQ_HANDLED;
}

/* Ack the irq line for an assigned device */
static void kvm_assigned_dev_ack_irq(struct kvm_irq_ack_notifier *kian)
{
	struct kvm_assigned_dev_kernel *dev;
	unsigned long flags;

	if (kian->gsi == -1)
		return;

	dev = container_of(kian, struct kvm_assigned_dev_kernel,
			   ack_notifier);

	kvm_set_irq(dev->kvm, dev->irq_source_id, dev->guest_irq, 0);

	/* The guest irq may be shared so this ack may be
	 * from another device.
	 */
	spin_lock_irqsave(&dev->assigned_dev_lock, flags);
	if (dev->host_irq_disabled) {
		enable_irq(dev->host_irq);
		dev->host_irq_disabled = false;
	}
	spin_unlock_irqrestore(&dev->assigned_dev_lock, flags);
}

static void deassign_guest_irq(struct kvm *kvm,
			       struct kvm_assigned_dev_kernel *assigned_dev)
{
	kvm_unregister_irq_ack_notifier(&assigned_dev->ack_notifier);
	assigned_dev->ack_notifier.gsi = -1;

	if (assigned_dev->irq_source_id != -1)
		kvm_free_irq_source_id(kvm, assigned_dev->irq_source_id);
	assigned_dev->irq_source_id = -1;
	assigned_dev->irq_requested_type &= ~(KVM_DEV_IRQ_GUEST_MASK);
}

/* The function implicit hold kvm->lock mutex due to cancel_work_sync() */
static void deassign_host_irq(struct kvm *kvm,
			      struct kvm_assigned_dev_kernel *assigned_dev)
{
	/*
	 * In kvm_free_device_irq, cancel_work_sync return true if:
	 * 1. work is scheduled, and then cancelled.
	 * 2. work callback is executed.
	 *
	 * The first one ensured that the irq is disabled and no more events
	 * would happen. But for the second one, the irq may be enabled (e.g.
	 * for MSI). So we disable irq here to prevent further events.
	 *
	 * Notice this maybe result in nested disable if the interrupt type is
	 * INTx, but it's OK for we are going to free it.
	 *
	 * If this function is a part of VM destroy, please ensure that till
	 * now, the kvm state is still legal for probably we also have to wait
	 * interrupt_work done.
	 */
	if (assigned_dev->irq_requested_type & KVM_DEV_IRQ_HOST_MSIX) {
		int i;
		for (i = 0; i < assigned_dev->entries_nr; i++)
			disable_irq_nosync(assigned_dev->
					   host_msix_entries[i].vector);

		cancel_work_sync(&assigned_dev->interrupt_work);

		for (i = 0; i < assigned_dev->entries_nr; i++)
			free_irq(assigned_dev->host_msix_entries[i].vector,
				 (void *)assigned_dev);

		assigned_dev->entries_nr = 0;
		kfree(assigned_dev->host_msix_entries);
		kfree(assigned_dev->guest_msix_entries);
		pci_disable_msix(assigned_dev->dev);
	} else {
		/* Deal with MSI and INTx */
		disable_irq_nosync(assigned_dev->host_irq);
		cancel_work_sync(&assigned_dev->interrupt_work);

		free_irq(assigned_dev->host_irq, (void *)assigned_dev);

		if (assigned_dev->irq_requested_type & KVM_DEV_IRQ_HOST_MSI)
			pci_disable_msi(assigned_dev->dev);
	}

	assigned_dev->irq_requested_type &= ~(KVM_DEV_IRQ_HOST_MASK);
}

static int kvm_deassign_irq(struct kvm *kvm,
			    struct kvm_assigned_dev_kernel *assigned_dev,
			    unsigned long irq_requested_type)
{
	unsigned long guest_irq_type, host_irq_type;

	if (!irqchip_in_kernel(kvm))
		return -EINVAL;
	/* no irq assignment to deassign */
	if (!assigned_dev->irq_requested_type)
		return -ENXIO;

	host_irq_type = irq_requested_type & KVM_DEV_IRQ_HOST_MASK;
	guest_irq_type = irq_requested_type & KVM_DEV_IRQ_GUEST_MASK;

	if (host_irq_type)
		deassign_host_irq(kvm, assigned_dev);
	if (guest_irq_type)
		deassign_guest_irq(kvm, assigned_dev);

	return 0;
}

static void kvm_free_assigned_irq(struct kvm *kvm,
				  struct kvm_assigned_dev_kernel *assigned_dev)
{
	kvm_deassign_irq(kvm, assigned_dev, assigned_dev->irq_requested_type);
}

static void kvm_free_assigned_device(struct kvm *kvm,
				     struct kvm_assigned_dev_kernel
				     *assigned_dev)
{
	kvm_free_assigned_irq(kvm, assigned_dev);

	pci_reset_function(assigned_dev->dev);

	pci_release_regions(assigned_dev->dev);
	pci_disable_device(assigned_dev->dev);
	pci_dev_put(assigned_dev->dev);

	list_del(&assigned_dev->list);
	kfree(assigned_dev);
}

void kvm_free_all_assigned_devices(struct kvm *kvm)
{
	struct list_head *ptr, *ptr2;
	struct kvm_assigned_dev_kernel *assigned_dev;

	list_for_each_safe(ptr, ptr2, &kvm->arch.assigned_dev_head) {
		assigned_dev = list_entry(ptr,
					  struct kvm_assigned_dev_kernel,
					  list);

		kvm_free_assigned_device(kvm, assigned_dev);
	}
}

static int assigned_device_enable_host_intx(struct kvm *kvm,
					    struct kvm_assigned_dev_kernel *dev)
{
	dev->host_irq = dev->dev->irq;
	/* Even though this is PCI, we don't want to use shared
	 * interrupts. Sharing host devices with guest-assigned devices
	 * on the same interrupt line is not a happy situation: there
	 * are going to be long delays in accepting, acking, etc.
	 */
	if (request_irq(dev->host_irq, kvm_assigned_dev_intr,
			0, "kvm_assigned_intx_device", (void *)dev))
		return -EIO;
	return 0;
}

#ifdef __KVM_HAVE_MSI
static int assigned_device_enable_host_msi(struct kvm *kvm,
					   struct kvm_assigned_dev_kernel *dev)
{
	int r;

	if (!dev->dev->msi_enabled) {
		r = pci_enable_msi(dev->dev);
		if (r)
			return r;
	}

	dev->host_irq = dev->dev->irq;
	if (request_irq(dev->host_irq, kvm_assigned_dev_intr, 0,
			"kvm_assigned_msi_device", (void *)dev)) {
		pci_disable_msi(dev->dev);
		return -EIO;
	}

	return 0;
}
#endif

#ifdef __KVM_HAVE_MSIX
static int assigned_device_enable_host_msix(struct kvm *kvm,
					    struct kvm_assigned_dev_kernel *dev)
{
	int i, r = -EINVAL;

	/* host_msix_entries and guest_msix_entries should have been
	 * initialized */
	if (dev->entries_nr == 0)
		return r;

	r = pci_enable_msix(dev->dev, dev->host_msix_entries, dev->entries_nr);
	if (r)
		return r;

	for (i = 0; i < dev->entries_nr; i++) {
		r = request_irq(dev->host_msix_entries[i].vector,
				kvm_assigned_dev_intr, 0,
				"kvm_assigned_msix_device",
				(void *)dev);
		/* FIXME: free requested_irq's on failure */
		if (r)
			return r;
	}

	return 0;
}

#endif

static int assigned_device_enable_guest_intx(struct kvm *kvm,
				struct kvm_assigned_dev_kernel *dev,
				struct kvm_assigned_irq *irq)
{
	dev->guest_irq = irq->guest_irq;
	dev->ack_notifier.gsi = irq->guest_irq;
	return 0;
}

#ifdef __KVM_HAVE_MSI
static int assigned_device_enable_guest_msi(struct kvm *kvm,
			struct kvm_assigned_dev_kernel *dev,
			struct kvm_assigned_irq *irq)
{
	dev->guest_irq = irq->guest_irq;
	dev->ack_notifier.gsi = -1;
	return 0;
}
#endif
#ifdef __KVM_HAVE_MSIX
static int assigned_device_enable_guest_msix(struct kvm *kvm,
			struct kvm_assigned_dev_kernel *dev,
			struct kvm_assigned_irq *irq)
{
	dev->guest_irq = irq->guest_irq;
	dev->ack_notifier.gsi = -1;
	return 0;
}
#endif

static int assign_host_irq(struct kvm *kvm,
			   struct kvm_assigned_dev_kernel *dev,
			   __u32 host_irq_type)
{
	int r = -EEXIST;

	if (dev->irq_requested_type & KVM_DEV_IRQ_HOST_MASK)
		return r;

	switch (host_irq_type) {
	case KVM_DEV_IRQ_HOST_INTX:
		r = assigned_device_enable_host_intx(kvm, dev);
		break;
#ifdef __KVM_HAVE_MSI
	case KVM_DEV_IRQ_HOST_MSI:
		r = assigned_device_enable_host_msi(kvm, dev);
		break;
#endif
#ifdef __KVM_HAVE_MSIX
	case KVM_DEV_IRQ_HOST_MSIX:
		r = assigned_device_enable_host_msix(kvm, dev);
		break;
#endif
	default:
		r = -EINVAL;
	}

	if (!r)
		dev->irq_requested_type |= host_irq_type;

	return r;
}

static int assign_guest_irq(struct kvm *kvm,
			    struct kvm_assigned_dev_kernel *dev,
			    struct kvm_assigned_irq *irq,
			    unsigned long guest_irq_type)
{
	int id;
	int r = -EEXIST;

	if (dev->irq_requested_type & KVM_DEV_IRQ_GUEST_MASK)
		return r;

	id = kvm_request_irq_source_id(kvm);
	if (id < 0)
		return id;

	dev->irq_source_id = id;

	switch (guest_irq_type) {
	case KVM_DEV_IRQ_GUEST_INTX:
		r = assigned_device_enable_guest_intx(kvm, dev, irq);
		break;
#ifdef __KVM_HAVE_MSI
	case KVM_DEV_IRQ_GUEST_MSI:
		r = assigned_device_enable_guest_msi(kvm, dev, irq);
		break;
#endif
#ifdef __KVM_HAVE_MSIX
	case KVM_DEV_IRQ_GUEST_MSIX:
		r = assigned_device_enable_guest_msix(kvm, dev, irq);
		break;
#endif
	default:
		r = -EINVAL;
	}

	if (!r) {
		dev->irq_requested_type |= guest_irq_type;
		kvm_register_irq_ack_notifier(kvm, &dev->ack_notifier);
	} else
		kvm_free_irq_source_id(kvm, dev->irq_source_id);

	return r;
}

/* TODO Deal with KVM_DEV_IRQ_ASSIGNED_MASK_MSIX */
static int kvm_vm_ioctl_assign_irq(struct kvm *kvm,
				   struct kvm_assigned_irq *assigned_irq)
{
	int r = -EINVAL;
	struct kvm_assigned_dev_kernel *match;
	unsigned long host_irq_type, guest_irq_type;

	if (!capable(CAP_SYS_RAWIO))
		return -EPERM;

	if (!irqchip_in_kernel(kvm))
		return r;

	mutex_lock(&kvm->lock);
	r = -ENODEV;
	match = kvm_find_assigned_dev(&kvm->arch.assigned_dev_head,
				      assigned_irq->assigned_dev_id);
	if (!match)
		goto out;

	host_irq_type = (assigned_irq->flags & KVM_DEV_IRQ_HOST_MASK);
	guest_irq_type = (assigned_irq->flags & KVM_DEV_IRQ_GUEST_MASK);

	r = -EINVAL;
	/* can only assign one type at a time */
	if (hweight_long(host_irq_type) > 1)
		goto out;
	if (hweight_long(guest_irq_type) > 1)
		goto out;
	if (host_irq_type == 0 && guest_irq_type == 0)
		goto out;

	r = 0;
	if (host_irq_type)
		r = assign_host_irq(kvm, match, host_irq_type);
	if (r)
		goto out;

	if (guest_irq_type)
		r = assign_guest_irq(kvm, match, assigned_irq, guest_irq_type);
out:
	mutex_unlock(&kvm->lock);
	return r;
}

static int kvm_vm_ioctl_deassign_dev_irq(struct kvm *kvm,
					 struct kvm_assigned_irq
					 *assigned_irq)
{
	int r = -ENODEV;
	struct kvm_assigned_dev_kernel *match;

	mutex_lock(&kvm->lock);

	match = kvm_find_assigned_dev(&kvm->arch.assigned_dev_head,
				      assigned_irq->assigned_dev_id);
	if (!match)
		goto out;

	r = kvm_deassign_irq(kvm, match, assigned_irq->flags);
out:
	mutex_unlock(&kvm->lock);
	return r;
}

static int kvm_vm_ioctl_assign_device(struct kvm *kvm,
				      struct kvm_assigned_pci_dev *assigned_dev)
{
	int r = 0;
	struct kvm_assigned_dev_kernel *match;
	struct pci_dev *dev;

	down_read(&kvm->slots_lock);
	mutex_lock(&kvm->lock);

	match = kvm_find_assigned_dev(&kvm->arch.assigned_dev_head,
				      assigned_dev->assigned_dev_id);
	if (match) {
		/* device already assigned */
		r = -EEXIST;
		goto out;
	}

	match = kzalloc(sizeof(struct kvm_assigned_dev_kernel), GFP_KERNEL);
	if (match == NULL) {
		printk(KERN_INFO "%s: Couldn't allocate memory\n",
		       __func__);
		r = -ENOMEM;
		goto out;
	}
	dev = pci_get_bus_and_slot(assigned_dev->busnr,
				   assigned_dev->devfn);
	if (!dev) {
		printk(KERN_INFO "%s: host device not found\n", __func__);
		r = -EINVAL;
		goto out_free;
	}
	if (pci_enable_device(dev)) {
		printk(KERN_INFO "%s: Could not enable PCI device\n", __func__);
		r = -EBUSY;
		goto out_put;
	}
	r = pci_request_regions(dev, "kvm_assigned_device");
	if (r) {
		printk(KERN_INFO "%s: Could not get access to device regions\n",
		       __func__);
		goto out_disable;
	}

	pci_reset_function(dev);

	match->assigned_dev_id = assigned_dev->assigned_dev_id;
	match->host_busnr = assigned_dev->busnr;
	match->host_devfn = assigned_dev->devfn;
	match->flags = assigned_dev->flags;
	match->dev = dev;
	spin_lock_init(&match->assigned_dev_lock);
	match->irq_source_id = -1;
	match->kvm = kvm;
	match->ack_notifier.irq_acked = kvm_assigned_dev_ack_irq;
	INIT_WORK(&match->interrupt_work,
		  kvm_assigned_dev_interrupt_work_handler);

	list_add(&match->list, &kvm->arch.assigned_dev_head);

	if (assigned_dev->flags & KVM_DEV_ASSIGN_ENABLE_IOMMU) {
		if (!kvm->arch.iommu_domain) {
			r = kvm_iommu_map_guest(kvm);
			if (r)
				goto out_list_del;
		}
		r = kvm_assign_device(kvm, match);
		if (r)
			goto out_list_del;
	}

out:
	mutex_unlock(&kvm->lock);
	up_read(&kvm->slots_lock);
	return r;
out_list_del:
	list_del(&match->list);
	pci_release_regions(dev);
out_disable:
	pci_disable_device(dev);
out_put:
	pci_dev_put(dev);
out_free:
	kfree(match);
	mutex_unlock(&kvm->lock);
	up_read(&kvm->slots_lock);
	return r;
}
#endif

#ifdef KVM_CAP_DEVICE_DEASSIGNMENT
static int kvm_vm_ioctl_deassign_device(struct kvm *kvm,
		struct kvm_assigned_pci_dev *assigned_dev)
{
	int r = 0;
	struct kvm_assigned_dev_kernel *match;

	mutex_lock(&kvm->lock);

	match = kvm_find_assigned_dev(&kvm->arch.assigned_dev_head,
				      assigned_dev->assigned_dev_id);
	if (!match) {
		printk(KERN_INFO "%s: device hasn't been assigned before, "
		  "so cannot be deassigned\n", __func__);
		r = -EINVAL;
		goto out;
	}

	if (match->flags & KVM_DEV_ASSIGN_ENABLE_IOMMU)
		kvm_deassign_device(kvm, match);

	kvm_free_assigned_device(kvm, match);

out:
	mutex_unlock(&kvm->lock);
	return r;
}
#endif

static inline int valid_vcpu(int n)
{
	return likely(n >= 0 && n < KVM_MAX_VCPUS);
}

inline int kvm_is_mmio_pfn(pfn_t pfn)
{
	if (pfn_valid(pfn)) {
		struct page *page = compound_head(pfn_to_page(pfn));
		return PageReserved(page);
	}

	return true;
}

/*
 * Switches to specified vcpu, until a matching vcpu_put()
 */
void vcpu_load(struct kvm_vcpu *vcpu)
{
	int cpu;

	mutex_lock(&vcpu->mutex);
	cpu = get_cpu();
	preempt_notifier_register(&vcpu->preempt_notifier);
	kvm_arch_vcpu_load(vcpu, cpu);
	put_cpu();
}

void vcpu_put(struct kvm_vcpu *vcpu)
{
	preempt_disable();
	kvm_arch_vcpu_put(vcpu);
	preempt_notifier_unregister(&vcpu->preempt_notifier);
	preempt_enable();
	mutex_unlock(&vcpu->mutex);
}

static void ack_flush(void *_completed)
{
}

static bool make_all_cpus_request(struct kvm *kvm, unsigned int req)
{
	int i, cpu, me;
	cpumask_var_t cpus;
	bool called = true;
	struct kvm_vcpu *vcpu;

	if (alloc_cpumask_var(&cpus, GFP_ATOMIC))
		cpumask_clear(cpus);

	me = get_cpu();
	for (i = 0; i < KVM_MAX_VCPUS; ++i) {
		vcpu = kvm->vcpus[i];
		if (!vcpu)
			continue;
		if (test_and_set_bit(req, &vcpu->requests))
			continue;
		cpu = vcpu->cpu;
		if (cpus != NULL && cpu != -1 && cpu != me)
			cpumask_set_cpu(cpu, cpus);
	}
	if (unlikely(cpus == NULL))
		smp_call_function_many(cpu_online_mask, ack_flush, NULL, 1);
	else if (!cpumask_empty(cpus))
		smp_call_function_many(cpus, ack_flush, NULL, 1);
	else
		called = false;
	put_cpu();
	free_cpumask_var(cpus);
	return called;
}

void kvm_flush_remote_tlbs(struct kvm *kvm)
{
	if (make_all_cpus_request(kvm, KVM_REQ_TLB_FLUSH))
		++kvm->stat.remote_tlb_flush;
}

void kvm_reload_remote_mmus(struct kvm *kvm)
{
	make_all_cpus_request(kvm, KVM_REQ_MMU_RELOAD);
}

int kvm_vcpu_init(struct kvm_vcpu *vcpu, struct kvm *kvm, unsigned id)
{
	struct page *page;
	int r;

	mutex_init(&vcpu->mutex);
	vcpu->cpu = -1;
	vcpu->kvm = kvm;
	vcpu->vcpu_id = id;
	init_waitqueue_head(&vcpu->wq);

	page = alloc_page(GFP_KERNEL | __GFP_ZERO);
	if (!page) {
		r = -ENOMEM;
		goto fail;
	}
	vcpu->run = page_address(page);

	r = kvm_arch_vcpu_init(vcpu);
	if (r < 0)
		goto fail_free_run;
	return 0;

fail_free_run:
	free_page((unsigned long)vcpu->run);
fail:
	return r;
}
EXPORT_SYMBOL_GPL(kvm_vcpu_init);

void kvm_vcpu_uninit(struct kvm_vcpu *vcpu)
{
	kvm_arch_vcpu_uninit(vcpu);
	free_page((unsigned long)vcpu->run);
}
EXPORT_SYMBOL_GPL(kvm_vcpu_uninit);

#if defined(CONFIG_MMU_NOTIFIER) && defined(KVM_ARCH_WANT_MMU_NOTIFIER)
static inline struct kvm *mmu_notifier_to_kvm(struct mmu_notifier *mn)
{
	return container_of(mn, struct kvm, mmu_notifier);
}

static void kvm_mmu_notifier_invalidate_page(struct mmu_notifier *mn,
					     struct mm_struct *mm,
					     unsigned long address)
{
	struct kvm *kvm = mmu_notifier_to_kvm(mn);
	int need_tlb_flush;

	/*
	 * When ->invalidate_page runs, the linux pte has been zapped
	 * already but the page is still allocated until
	 * ->invalidate_page returns. So if we increase the sequence
	 * here the kvm page fault will notice if the spte can't be
	 * established because the page is going to be freed. If
	 * instead the kvm page fault establishes the spte before
	 * ->invalidate_page runs, kvm_unmap_hva will release it
	 * before returning.
	 *
	 * The sequence increase only need to be seen at spin_unlock
	 * time, and not at spin_lock time.
	 *
	 * Increasing the sequence after the spin_unlock would be
	 * unsafe because the kvm page fault could then establish the
	 * pte after kvm_unmap_hva returned, without noticing the page
	 * is going to be freed.
	 */
	spin_lock(&kvm->mmu_lock);
	kvm->mmu_notifier_seq++;
	need_tlb_flush = kvm_unmap_hva(kvm, address);
	spin_unlock(&kvm->mmu_lock);

	/* we've to flush the tlb before the pages can be freed */
	if (need_tlb_flush)
		kvm_flush_remote_tlbs(kvm);

}

static void kvm_mmu_notifier_invalidate_range_start(struct mmu_notifier *mn,
						    struct mm_struct *mm,
						    unsigned long start,
						    unsigned long end)
{
	struct kvm *kvm = mmu_notifier_to_kvm(mn);
	int need_tlb_flush = 0;

	spin_lock(&kvm->mmu_lock);
	/*
	 * The count increase must become visible at unlock time as no
	 * spte can be established without taking the mmu_lock and
	 * count is also read inside the mmu_lock critical section.
	 */
	kvm->mmu_notifier_count++;
	for (; start < end; start += PAGE_SIZE)
		need_tlb_flush |= kvm_unmap_hva(kvm, start);
	spin_unlock(&kvm->mmu_lock);

	/* we've to flush the tlb before the pages can be freed */
	if (need_tlb_flush)
		kvm_flush_remote_tlbs(kvm);
}

static void kvm_mmu_notifier_invalidate_range_end(struct mmu_notifier *mn,
						  struct mm_struct *mm,
						  unsigned long start,
						  unsigned long end)
{
	struct kvm *kvm = mmu_notifier_to_kvm(mn);

	spin_lock(&kvm->mmu_lock);
	/*
	 * This sequence increase will notify the kvm page fault that
	 * the page that is going to be mapped in the spte could have
	 * been freed.
	 */
	kvm->mmu_notifier_seq++;
	/*
	 * The above sequence increase must be visible before the
	 * below count decrease but both values are read by the kvm
	 * page fault under mmu_lock spinlock so we don't need to add
	 * a smb_wmb() here in between the two.
	 */
	kvm->mmu_notifier_count--;
	spin_unlock(&kvm->mmu_lock);

	BUG_ON(kvm->mmu_notifier_count < 0);
}

static int kvm_mmu_notifier_clear_flush_young(struct mmu_notifier *mn,
					      struct mm_struct *mm,
					      unsigned long address)
{
	struct kvm *kvm = mmu_notifier_to_kvm(mn);
	int young;

	spin_lock(&kvm->mmu_lock);
	young = kvm_age_hva(kvm, address);
	spin_unlock(&kvm->mmu_lock);

	if (young)
		kvm_flush_remote_tlbs(kvm);

	return young;
}

static void kvm_mmu_notifier_release(struct mmu_notifier *mn,
				     struct mm_struct *mm)
{
	struct kvm *kvm = mmu_notifier_to_kvm(mn);
	kvm_arch_flush_shadow(kvm);
}

static const struct mmu_notifier_ops kvm_mmu_notifier_ops = {
	.invalidate_page	= kvm_mmu_notifier_invalidate_page,
	.invalidate_range_start	= kvm_mmu_notifier_invalidate_range_start,
	.invalidate_range_end	= kvm_mmu_notifier_invalidate_range_end,
	.clear_flush_young	= kvm_mmu_notifier_clear_flush_young,
	.release		= kvm_mmu_notifier_release,
};
#endif /* CONFIG_MMU_NOTIFIER && KVM_ARCH_WANT_MMU_NOTIFIER */

static struct kvm *kvm_create_vm(void)
{
	struct kvm *kvm = kvm_arch_create_vm();
#ifdef KVM_COALESCED_MMIO_PAGE_OFFSET
	struct page *page;
#endif

	if (IS_ERR(kvm))
		goto out;
#ifdef CONFIG_HAVE_KVM_IRQCHIP
	INIT_LIST_HEAD(&kvm->irq_routing);
	INIT_HLIST_HEAD(&kvm->mask_notifier_list);
#endif

#ifdef KVM_COALESCED_MMIO_PAGE_OFFSET
	page = alloc_page(GFP_KERNEL | __GFP_ZERO);
	if (!page) {
		kfree(kvm);
		return ERR_PTR(-ENOMEM);
	}
	kvm->coalesced_mmio_ring =
			(struct kvm_coalesced_mmio_ring *)page_address(page);
#endif

#if defined(CONFIG_MMU_NOTIFIER) && defined(KVM_ARCH_WANT_MMU_NOTIFIER)
	{
		int err;
		kvm->mmu_notifier.ops = &kvm_mmu_notifier_ops;
		err = mmu_notifier_register(&kvm->mmu_notifier, current->mm);
		if (err) {
#ifdef KVM_COALESCED_MMIO_PAGE_OFFSET
			put_page(page);
#endif
			kfree(kvm);
			return ERR_PTR(err);
		}
	}
#endif

	kvm->mm = current->mm;
	atomic_inc(&kvm->mm->mm_count);
	spin_lock_init(&kvm->mmu_lock);
	kvm_io_bus_init(&kvm->pio_bus);
	mutex_init(&kvm->lock);
	kvm_io_bus_init(&kvm->mmio_bus);
	init_rwsem(&kvm->slots_lock);
	atomic_set(&kvm->users_count, 1);
	spin_lock(&kvm_lock);
	list_add(&kvm->vm_list, &vm_list);
	spin_unlock(&kvm_lock);
#ifdef KVM_COALESCED_MMIO_PAGE_OFFSET
	kvm_coalesced_mmio_init(kvm);
#endif
out:
	return kvm;
}

/*
 * Free any memory in @free but not in @dont.
 */
static void kvm_free_physmem_slot(struct kvm_memory_slot *free,
				  struct kvm_memory_slot *dont)
{
	if (!dont || free->rmap != dont->rmap)
		vfree(free->rmap);

	if (!dont || free->dirty_bitmap != dont->dirty_bitmap)
		vfree(free->dirty_bitmap);

	if (!dont || free->lpage_info != dont->lpage_info)
		vfree(free->lpage_info);

	free->npages = 0;
	free->dirty_bitmap = NULL;
	free->rmap = NULL;
	free->lpage_info = NULL;
}

void kvm_free_physmem(struct kvm *kvm)
{
	int i;

	for (i = 0; i < kvm->nmemslots; ++i)
		kvm_free_physmem_slot(&kvm->memslots[i], NULL);
}

static void kvm_destroy_vm(struct kvm *kvm)
{
	struct mm_struct *mm = kvm->mm;

	kvm_arch_sync_events(kvm);
	spin_lock(&kvm_lock);
	list_del(&kvm->vm_list);
	spin_unlock(&kvm_lock);
	kvm_free_irq_routing(kvm);
	kvm_io_bus_destroy(&kvm->pio_bus);
	kvm_io_bus_destroy(&kvm->mmio_bus);
#ifdef KVM_COALESCED_MMIO_PAGE_OFFSET
	if (kvm->coalesced_mmio_ring != NULL)
		free_page((unsigned long)kvm->coalesced_mmio_ring);
#endif
#if defined(CONFIG_MMU_NOTIFIER) && defined(KVM_ARCH_WANT_MMU_NOTIFIER)
	mmu_notifier_unregister(&kvm->mmu_notifier, kvm->mm);
#else
	kvm_arch_flush_shadow(kvm);
#endif
	kvm_arch_destroy_vm(kvm);
	mmdrop(mm);
}

void kvm_get_kvm(struct kvm *kvm)
{
	atomic_inc(&kvm->users_count);
}
EXPORT_SYMBOL_GPL(kvm_get_kvm);

void kvm_put_kvm(struct kvm *kvm)
{
	if (atomic_dec_and_test(&kvm->users_count))
		kvm_destroy_vm(kvm);
}
EXPORT_SYMBOL_GPL(kvm_put_kvm);


static int kvm_vm_release(struct inode *inode, struct file *filp)
{
	struct kvm *kvm = filp->private_data;

	kvm_put_kvm(kvm);
	return 0;
}

/*
 * Allocate some memory and give it an address in the guest physical address
 * space.
 *
 * Discontiguous memory is allowed, mostly for framebuffers.
 *
 * Must be called holding mmap_sem for write.
 */
int __kvm_set_memory_region(struct kvm *kvm,
			    struct kvm_userspace_memory_region *mem,
			    int user_alloc)
{
	int r;
	gfn_t base_gfn;
<<<<<<< HEAD
	unsigned long npages;
	int largepages;
	unsigned long i;
=======
	unsigned long npages, ugfn;
	unsigned long largepages, i;
>>>>>>> 533ac12e
	struct kvm_memory_slot *memslot;
	struct kvm_memory_slot old, new;

	r = -EINVAL;
	/* General sanity checks */
	if (mem->memory_size & (PAGE_SIZE - 1))
		goto out;
	if (mem->guest_phys_addr & (PAGE_SIZE - 1))
		goto out;
	if (user_alloc && (mem->userspace_addr & (PAGE_SIZE - 1)))
		goto out;
	if (mem->slot >= KVM_MEMORY_SLOTS + KVM_PRIVATE_MEM_SLOTS)
		goto out;
	if (mem->guest_phys_addr + mem->memory_size < mem->guest_phys_addr)
		goto out;

	memslot = &kvm->memslots[mem->slot];
	base_gfn = mem->guest_phys_addr >> PAGE_SHIFT;
	npages = mem->memory_size >> PAGE_SHIFT;

	if (!npages)
		mem->flags &= ~KVM_MEM_LOG_DIRTY_PAGES;

	new = old = *memslot;

	new.base_gfn = base_gfn;
	new.npages = npages;
	new.flags = mem->flags;

	/* Disallow changing a memory slot's size. */
	r = -EINVAL;
	if (npages && old.npages && npages != old.npages)
		goto out_free;

	/* Check for overlaps */
	r = -EEXIST;
	for (i = 0; i < KVM_MEMORY_SLOTS; ++i) {
		struct kvm_memory_slot *s = &kvm->memslots[i];

		if (s == memslot || !s->npages)
			continue;
		if (!((base_gfn + npages <= s->base_gfn) ||
		      (base_gfn >= s->base_gfn + s->npages)))
			goto out_free;
	}

	/* Free page dirty bitmap if unneeded */
	if (!(new.flags & KVM_MEM_LOG_DIRTY_PAGES))
		new.dirty_bitmap = NULL;

	r = -ENOMEM;

	/* Allocate if a slot is being created */
#ifndef CONFIG_S390
	if (npages && !new.rmap) {
		new.rmap = vmalloc(npages * sizeof(struct page *));

		if (!new.rmap)
			goto out_free;

		memset(new.rmap, 0, npages * sizeof(*new.rmap));

		new.user_alloc = user_alloc;
		/*
		 * hva_to_rmmap() serialzies with the mmu_lock and to be
		 * safe it has to ignore memslots with !user_alloc &&
		 * !userspace_addr.
		 */
		if (user_alloc)
			new.userspace_addr = mem->userspace_addr;
		else
			new.userspace_addr = 0;
	}
	if (npages && !new.lpage_info) {
		largepages = 1 + (base_gfn + npages - 1) / KVM_PAGES_PER_HPAGE;
		largepages -= base_gfn / KVM_PAGES_PER_HPAGE;

		new.lpage_info = vmalloc(largepages * sizeof(*new.lpage_info));

		if (!new.lpage_info)
			goto out_free;

		memset(new.lpage_info, 0, largepages * sizeof(*new.lpage_info));

		if (base_gfn % KVM_PAGES_PER_HPAGE)
			new.lpage_info[0].write_count = 1;
		if ((base_gfn+npages) % KVM_PAGES_PER_HPAGE)
			new.lpage_info[largepages-1].write_count = 1;
		ugfn = new.userspace_addr >> PAGE_SHIFT;
		/*
		 * If the gfn and userspace address are not aligned wrt each
		 * other, disable large page support for this slot
		 */
		if ((base_gfn ^ ugfn) & (KVM_PAGES_PER_HPAGE - 1))
			for (i = 0; i < largepages; ++i)
				new.lpage_info[i].write_count = 1;
	}

	/* Allocate page dirty bitmap if needed */
	if ((new.flags & KVM_MEM_LOG_DIRTY_PAGES) && !new.dirty_bitmap) {
		unsigned dirty_bytes = ALIGN(npages, BITS_PER_LONG) / 8;

		new.dirty_bitmap = vmalloc(dirty_bytes);
		if (!new.dirty_bitmap)
			goto out_free;
		memset(new.dirty_bitmap, 0, dirty_bytes);
	}
#endif /* not defined CONFIG_S390 */

	if (!npages)
		kvm_arch_flush_shadow(kvm);

	spin_lock(&kvm->mmu_lock);
	if (mem->slot >= kvm->nmemslots)
		kvm->nmemslots = mem->slot + 1;

	*memslot = new;
	spin_unlock(&kvm->mmu_lock);

	r = kvm_arch_set_memory_region(kvm, mem, old, user_alloc);
	if (r) {
		spin_lock(&kvm->mmu_lock);
		*memslot = old;
		spin_unlock(&kvm->mmu_lock);
		goto out_free;
	}

	kvm_free_physmem_slot(&old, npages ? &new : NULL);
	/* Slot deletion case: we have to update the current slot */
	spin_lock(&kvm->mmu_lock);
	if (!npages)
		*memslot = old;
	spin_unlock(&kvm->mmu_lock);
#ifdef CONFIG_DMAR
	/* map the pages in iommu page table */
	r = kvm_iommu_map_pages(kvm, base_gfn, npages);
	if (r)
		goto out;
#endif
	return 0;

out_free:
	kvm_free_physmem_slot(&new, &old);
out:
	return r;

}
EXPORT_SYMBOL_GPL(__kvm_set_memory_region);

int kvm_set_memory_region(struct kvm *kvm,
			  struct kvm_userspace_memory_region *mem,
			  int user_alloc)
{
	int r;

	down_write(&kvm->slots_lock);
	r = __kvm_set_memory_region(kvm, mem, user_alloc);
	up_write(&kvm->slots_lock);
	return r;
}
EXPORT_SYMBOL_GPL(kvm_set_memory_region);

int kvm_vm_ioctl_set_memory_region(struct kvm *kvm,
				   struct
				   kvm_userspace_memory_region *mem,
				   int user_alloc)
{
	if (mem->slot >= KVM_MEMORY_SLOTS)
		return -EINVAL;
	return kvm_set_memory_region(kvm, mem, user_alloc);
}

int kvm_get_dirty_log(struct kvm *kvm,
			struct kvm_dirty_log *log, int *is_dirty)
{
	struct kvm_memory_slot *memslot;
	int r, i;
	int n;
	unsigned long any = 0;

	r = -EINVAL;
	if (log->slot >= KVM_MEMORY_SLOTS)
		goto out;

	memslot = &kvm->memslots[log->slot];
	r = -ENOENT;
	if (!memslot->dirty_bitmap)
		goto out;

	n = ALIGN(memslot->npages, BITS_PER_LONG) / 8;

	for (i = 0; !any && i < n/sizeof(long); ++i)
		any = memslot->dirty_bitmap[i];

	r = -EFAULT;
	if (copy_to_user(log->dirty_bitmap, memslot->dirty_bitmap, n))
		goto out;

	if (any)
		*is_dirty = 1;

	r = 0;
out:
	return r;
}

int is_error_page(struct page *page)
{
	return page == bad_page;
}
EXPORT_SYMBOL_GPL(is_error_page);

int is_error_pfn(pfn_t pfn)
{
	return pfn == bad_pfn;
}
EXPORT_SYMBOL_GPL(is_error_pfn);

static inline unsigned long bad_hva(void)
{
	return PAGE_OFFSET;
}

int kvm_is_error_hva(unsigned long addr)
{
	return addr == bad_hva();
}
EXPORT_SYMBOL_GPL(kvm_is_error_hva);

struct kvm_memory_slot *gfn_to_memslot_unaliased(struct kvm *kvm, gfn_t gfn)
{
	int i;

	for (i = 0; i < kvm->nmemslots; ++i) {
		struct kvm_memory_slot *memslot = &kvm->memslots[i];

		if (gfn >= memslot->base_gfn
		    && gfn < memslot->base_gfn + memslot->npages)
			return memslot;
	}
	return NULL;
}
EXPORT_SYMBOL_GPL(gfn_to_memslot_unaliased);

struct kvm_memory_slot *gfn_to_memslot(struct kvm *kvm, gfn_t gfn)
{
	gfn = unalias_gfn(kvm, gfn);
	return gfn_to_memslot_unaliased(kvm, gfn);
}

int kvm_is_visible_gfn(struct kvm *kvm, gfn_t gfn)
{
	int i;

	gfn = unalias_gfn(kvm, gfn);
	for (i = 0; i < KVM_MEMORY_SLOTS; ++i) {
		struct kvm_memory_slot *memslot = &kvm->memslots[i];

		if (gfn >= memslot->base_gfn
		    && gfn < memslot->base_gfn + memslot->npages)
			return 1;
	}
	return 0;
}
EXPORT_SYMBOL_GPL(kvm_is_visible_gfn);

unsigned long gfn_to_hva(struct kvm *kvm, gfn_t gfn)
{
	struct kvm_memory_slot *slot;

	gfn = unalias_gfn(kvm, gfn);
	slot = gfn_to_memslot_unaliased(kvm, gfn);
	if (!slot)
		return bad_hva();
	return (slot->userspace_addr + (gfn - slot->base_gfn) * PAGE_SIZE);
}
EXPORT_SYMBOL_GPL(gfn_to_hva);

pfn_t gfn_to_pfn(struct kvm *kvm, gfn_t gfn)
{
	struct page *page[1];
	unsigned long addr;
	int npages;
	pfn_t pfn;

	might_sleep();

	addr = gfn_to_hva(kvm, gfn);
	if (kvm_is_error_hva(addr)) {
		get_page(bad_page);
		return page_to_pfn(bad_page);
	}

	npages = get_user_pages_fast(addr, 1, 1, page);

	if (unlikely(npages != 1)) {
		struct vm_area_struct *vma;

		down_read(&current->mm->mmap_sem);
		vma = find_vma(current->mm, addr);

		if (vma == NULL || addr < vma->vm_start ||
		    !(vma->vm_flags & VM_PFNMAP)) {
			up_read(&current->mm->mmap_sem);
			get_page(bad_page);
			return page_to_pfn(bad_page);
		}

		pfn = ((addr - vma->vm_start) >> PAGE_SHIFT) + vma->vm_pgoff;
		up_read(&current->mm->mmap_sem);
		BUG_ON(!kvm_is_mmio_pfn(pfn));
	} else
		pfn = page_to_pfn(page[0]);

	return pfn;
}

EXPORT_SYMBOL_GPL(gfn_to_pfn);

struct page *gfn_to_page(struct kvm *kvm, gfn_t gfn)
{
	pfn_t pfn;

	pfn = gfn_to_pfn(kvm, gfn);
	if (!kvm_is_mmio_pfn(pfn))
		return pfn_to_page(pfn);

	WARN_ON(kvm_is_mmio_pfn(pfn));

	get_page(bad_page);
	return bad_page;
}

EXPORT_SYMBOL_GPL(gfn_to_page);

void kvm_release_page_clean(struct page *page)
{
	kvm_release_pfn_clean(page_to_pfn(page));
}
EXPORT_SYMBOL_GPL(kvm_release_page_clean);

void kvm_release_pfn_clean(pfn_t pfn)
{
	if (!kvm_is_mmio_pfn(pfn))
		put_page(pfn_to_page(pfn));
}
EXPORT_SYMBOL_GPL(kvm_release_pfn_clean);

void kvm_release_page_dirty(struct page *page)
{
	kvm_release_pfn_dirty(page_to_pfn(page));
}
EXPORT_SYMBOL_GPL(kvm_release_page_dirty);

void kvm_release_pfn_dirty(pfn_t pfn)
{
	kvm_set_pfn_dirty(pfn);
	kvm_release_pfn_clean(pfn);
}
EXPORT_SYMBOL_GPL(kvm_release_pfn_dirty);

void kvm_set_page_dirty(struct page *page)
{
	kvm_set_pfn_dirty(page_to_pfn(page));
}
EXPORT_SYMBOL_GPL(kvm_set_page_dirty);

void kvm_set_pfn_dirty(pfn_t pfn)
{
	if (!kvm_is_mmio_pfn(pfn)) {
		struct page *page = pfn_to_page(pfn);
		if (!PageReserved(page))
			SetPageDirty(page);
	}
}
EXPORT_SYMBOL_GPL(kvm_set_pfn_dirty);

void kvm_set_pfn_accessed(pfn_t pfn)
{
	if (!kvm_is_mmio_pfn(pfn))
		mark_page_accessed(pfn_to_page(pfn));
}
EXPORT_SYMBOL_GPL(kvm_set_pfn_accessed);

void kvm_get_pfn(pfn_t pfn)
{
	if (!kvm_is_mmio_pfn(pfn))
		get_page(pfn_to_page(pfn));
}
EXPORT_SYMBOL_GPL(kvm_get_pfn);

static int next_segment(unsigned long len, int offset)
{
	if (len > PAGE_SIZE - offset)
		return PAGE_SIZE - offset;
	else
		return len;
}

int kvm_read_guest_page(struct kvm *kvm, gfn_t gfn, void *data, int offset,
			int len)
{
	int r;
	unsigned long addr;

	addr = gfn_to_hva(kvm, gfn);
	if (kvm_is_error_hva(addr))
		return -EFAULT;
	r = copy_from_user(data, (void __user *)addr + offset, len);
	if (r)
		return -EFAULT;
	return 0;
}
EXPORT_SYMBOL_GPL(kvm_read_guest_page);

int kvm_read_guest(struct kvm *kvm, gpa_t gpa, void *data, unsigned long len)
{
	gfn_t gfn = gpa >> PAGE_SHIFT;
	int seg;
	int offset = offset_in_page(gpa);
	int ret;

	while ((seg = next_segment(len, offset)) != 0) {
		ret = kvm_read_guest_page(kvm, gfn, data, offset, seg);
		if (ret < 0)
			return ret;
		offset = 0;
		len -= seg;
		data += seg;
		++gfn;
	}
	return 0;
}
EXPORT_SYMBOL_GPL(kvm_read_guest);

int kvm_read_guest_atomic(struct kvm *kvm, gpa_t gpa, void *data,
			  unsigned long len)
{
	int r;
	unsigned long addr;
	gfn_t gfn = gpa >> PAGE_SHIFT;
	int offset = offset_in_page(gpa);

	addr = gfn_to_hva(kvm, gfn);
	if (kvm_is_error_hva(addr))
		return -EFAULT;
	pagefault_disable();
	r = __copy_from_user_inatomic(data, (void __user *)addr + offset, len);
	pagefault_enable();
	if (r)
		return -EFAULT;
	return 0;
}
EXPORT_SYMBOL(kvm_read_guest_atomic);

int kvm_write_guest_page(struct kvm *kvm, gfn_t gfn, const void *data,
			 int offset, int len)
{
	int r;
	unsigned long addr;

	addr = gfn_to_hva(kvm, gfn);
	if (kvm_is_error_hva(addr))
		return -EFAULT;
	r = copy_to_user((void __user *)addr + offset, data, len);
	if (r)
		return -EFAULT;
	mark_page_dirty(kvm, gfn);
	return 0;
}
EXPORT_SYMBOL_GPL(kvm_write_guest_page);

int kvm_write_guest(struct kvm *kvm, gpa_t gpa, const void *data,
		    unsigned long len)
{
	gfn_t gfn = gpa >> PAGE_SHIFT;
	int seg;
	int offset = offset_in_page(gpa);
	int ret;

	while ((seg = next_segment(len, offset)) != 0) {
		ret = kvm_write_guest_page(kvm, gfn, data, offset, seg);
		if (ret < 0)
			return ret;
		offset = 0;
		len -= seg;
		data += seg;
		++gfn;
	}
	return 0;
}

int kvm_clear_guest_page(struct kvm *kvm, gfn_t gfn, int offset, int len)
{
	return kvm_write_guest_page(kvm, gfn, empty_zero_page, offset, len);
}
EXPORT_SYMBOL_GPL(kvm_clear_guest_page);

int kvm_clear_guest(struct kvm *kvm, gpa_t gpa, unsigned long len)
{
	gfn_t gfn = gpa >> PAGE_SHIFT;
	int seg;
	int offset = offset_in_page(gpa);
	int ret;

        while ((seg = next_segment(len, offset)) != 0) {
		ret = kvm_clear_guest_page(kvm, gfn, offset, seg);
		if (ret < 0)
			return ret;
		offset = 0;
		len -= seg;
		++gfn;
	}
	return 0;
}
EXPORT_SYMBOL_GPL(kvm_clear_guest);

void mark_page_dirty(struct kvm *kvm, gfn_t gfn)
{
	struct kvm_memory_slot *memslot;

	gfn = unalias_gfn(kvm, gfn);
	memslot = gfn_to_memslot_unaliased(kvm, gfn);
	if (memslot && memslot->dirty_bitmap) {
		unsigned long rel_gfn = gfn - memslot->base_gfn;

		/* avoid RMW */
		if (!test_bit(rel_gfn, memslot->dirty_bitmap))
			set_bit(rel_gfn, memslot->dirty_bitmap);
	}
}

/*
 * The vCPU has executed a HLT instruction with in-kernel mode enabled.
 */
void kvm_vcpu_block(struct kvm_vcpu *vcpu)
{
	DEFINE_WAIT(wait);

	for (;;) {
		prepare_to_wait(&vcpu->wq, &wait, TASK_INTERRUPTIBLE);

		if ((kvm_arch_interrupt_allowed(vcpu) &&
					kvm_cpu_has_interrupt(vcpu)) ||
				kvm_arch_vcpu_runnable(vcpu)) {
			set_bit(KVM_REQ_UNHALT, &vcpu->requests);
			break;
		}
		if (kvm_cpu_has_pending_timer(vcpu))
			break;
		if (signal_pending(current))
			break;

		vcpu_put(vcpu);
		schedule();
		vcpu_load(vcpu);
	}

	finish_wait(&vcpu->wq, &wait);
}

void kvm_resched(struct kvm_vcpu *vcpu)
{
	if (!need_resched())
		return;
	cond_resched();
}
EXPORT_SYMBOL_GPL(kvm_resched);

static int kvm_vcpu_fault(struct vm_area_struct *vma, struct vm_fault *vmf)
{
	struct kvm_vcpu *vcpu = vma->vm_file->private_data;
	struct page *page;

	if (vmf->pgoff == 0)
		page = virt_to_page(vcpu->run);
#ifdef CONFIG_X86
	else if (vmf->pgoff == KVM_PIO_PAGE_OFFSET)
		page = virt_to_page(vcpu->arch.pio_data);
#endif
#ifdef KVM_COALESCED_MMIO_PAGE_OFFSET
	else if (vmf->pgoff == KVM_COALESCED_MMIO_PAGE_OFFSET)
		page = virt_to_page(vcpu->kvm->coalesced_mmio_ring);
#endif
	else
		return VM_FAULT_SIGBUS;
	get_page(page);
	vmf->page = page;
	return 0;
}

static struct vm_operations_struct kvm_vcpu_vm_ops = {
	.fault = kvm_vcpu_fault,
};

static int kvm_vcpu_mmap(struct file *file, struct vm_area_struct *vma)
{
	vma->vm_ops = &kvm_vcpu_vm_ops;
	return 0;
}

static int kvm_vcpu_release(struct inode *inode, struct file *filp)
{
	struct kvm_vcpu *vcpu = filp->private_data;

	kvm_put_kvm(vcpu->kvm);
	return 0;
}

static struct file_operations kvm_vcpu_fops = {
	.release        = kvm_vcpu_release,
	.unlocked_ioctl = kvm_vcpu_ioctl,
	.compat_ioctl   = kvm_vcpu_ioctl,
	.mmap           = kvm_vcpu_mmap,
};

/*
 * Allocates an inode for the vcpu.
 */
static int create_vcpu_fd(struct kvm_vcpu *vcpu)
{
	int fd = anon_inode_getfd("kvm-vcpu", &kvm_vcpu_fops, vcpu, 0);
	if (fd < 0)
		kvm_put_kvm(vcpu->kvm);
	return fd;
}

/*
 * Creates some virtual cpus.  Good luck creating more than one.
 */
static int kvm_vm_ioctl_create_vcpu(struct kvm *kvm, int n)
{
	int r;
	struct kvm_vcpu *vcpu;

	if (!valid_vcpu(n))
		return -EINVAL;

	vcpu = kvm_arch_vcpu_create(kvm, n);
	if (IS_ERR(vcpu))
		return PTR_ERR(vcpu);

	preempt_notifier_init(&vcpu->preempt_notifier, &kvm_preempt_ops);

	r = kvm_arch_vcpu_setup(vcpu);
	if (r)
		return r;

	mutex_lock(&kvm->lock);
	if (kvm->vcpus[n]) {
		r = -EEXIST;
		goto vcpu_destroy;
	}
	kvm->vcpus[n] = vcpu;
	mutex_unlock(&kvm->lock);

	/* Now it's all set up, let userspace reach it */
	kvm_get_kvm(kvm);
	r = create_vcpu_fd(vcpu);
	if (r < 0)
		goto unlink;
	return r;

unlink:
	mutex_lock(&kvm->lock);
	kvm->vcpus[n] = NULL;
vcpu_destroy:
	mutex_unlock(&kvm->lock);
	kvm_arch_vcpu_destroy(vcpu);
	return r;
}

static int kvm_vcpu_ioctl_set_sigmask(struct kvm_vcpu *vcpu, sigset_t *sigset)
{
	if (sigset) {
		sigdelsetmask(sigset, sigmask(SIGKILL)|sigmask(SIGSTOP));
		vcpu->sigset_active = 1;
		vcpu->sigset = *sigset;
	} else
		vcpu->sigset_active = 0;
	return 0;
}

#ifdef __KVM_HAVE_MSIX
static int kvm_vm_ioctl_set_msix_nr(struct kvm *kvm,
				    struct kvm_assigned_msix_nr *entry_nr)
{
	int r = 0;
	struct kvm_assigned_dev_kernel *adev;

	mutex_lock(&kvm->lock);

	adev = kvm_find_assigned_dev(&kvm->arch.assigned_dev_head,
				      entry_nr->assigned_dev_id);
	if (!adev) {
		r = -EINVAL;
		goto msix_nr_out;
	}

	if (adev->entries_nr == 0) {
		adev->entries_nr = entry_nr->entry_nr;
		if (adev->entries_nr == 0 ||
		    adev->entries_nr >= KVM_MAX_MSIX_PER_DEV) {
			r = -EINVAL;
			goto msix_nr_out;
		}

		adev->host_msix_entries = kzalloc(sizeof(struct msix_entry) *
						entry_nr->entry_nr,
						GFP_KERNEL);
		if (!adev->host_msix_entries) {
			r = -ENOMEM;
			goto msix_nr_out;
		}
		adev->guest_msix_entries = kzalloc(
				sizeof(struct kvm_guest_msix_entry) *
				entry_nr->entry_nr, GFP_KERNEL);
		if (!adev->guest_msix_entries) {
			kfree(adev->host_msix_entries);
			r = -ENOMEM;
			goto msix_nr_out;
		}
	} else /* Not allowed set MSI-X number twice */
		r = -EINVAL;
msix_nr_out:
	mutex_unlock(&kvm->lock);
	return r;
}

static int kvm_vm_ioctl_set_msix_entry(struct kvm *kvm,
				       struct kvm_assigned_msix_entry *entry)
{
	int r = 0, i;
	struct kvm_assigned_dev_kernel *adev;

	mutex_lock(&kvm->lock);

	adev = kvm_find_assigned_dev(&kvm->arch.assigned_dev_head,
				      entry->assigned_dev_id);

	if (!adev) {
		r = -EINVAL;
		goto msix_entry_out;
	}

	for (i = 0; i < adev->entries_nr; i++)
		if (adev->guest_msix_entries[i].vector == 0 ||
		    adev->guest_msix_entries[i].entry == entry->entry) {
			adev->guest_msix_entries[i].entry = entry->entry;
			adev->guest_msix_entries[i].vector = entry->gsi;
			adev->host_msix_entries[i].entry = entry->entry;
			break;
		}
	if (i == adev->entries_nr) {
		r = -ENOSPC;
		goto msix_entry_out;
	}

msix_entry_out:
	mutex_unlock(&kvm->lock);

	return r;
}
#endif

static long kvm_vcpu_ioctl(struct file *filp,
			   unsigned int ioctl, unsigned long arg)
{
	struct kvm_vcpu *vcpu = filp->private_data;
	void __user *argp = (void __user *)arg;
	int r;
	struct kvm_fpu *fpu = NULL;
	struct kvm_sregs *kvm_sregs = NULL;

	if (vcpu->kvm->mm != current->mm)
		return -EIO;
	switch (ioctl) {
	case KVM_RUN:
		r = -EINVAL;
		if (arg)
			goto out;
		r = kvm_arch_vcpu_ioctl_run(vcpu, vcpu->run);
		break;
	case KVM_GET_REGS: {
		struct kvm_regs *kvm_regs;

		r = -ENOMEM;
		kvm_regs = kzalloc(sizeof(struct kvm_regs), GFP_KERNEL);
		if (!kvm_regs)
			goto out;
		r = kvm_arch_vcpu_ioctl_get_regs(vcpu, kvm_regs);
		if (r)
			goto out_free1;
		r = -EFAULT;
		if (copy_to_user(argp, kvm_regs, sizeof(struct kvm_regs)))
			goto out_free1;
		r = 0;
out_free1:
		kfree(kvm_regs);
		break;
	}
	case KVM_SET_REGS: {
		struct kvm_regs *kvm_regs;

		r = -ENOMEM;
		kvm_regs = kzalloc(sizeof(struct kvm_regs), GFP_KERNEL);
		if (!kvm_regs)
			goto out;
		r = -EFAULT;
		if (copy_from_user(kvm_regs, argp, sizeof(struct kvm_regs)))
			goto out_free2;
		r = kvm_arch_vcpu_ioctl_set_regs(vcpu, kvm_regs);
		if (r)
			goto out_free2;
		r = 0;
out_free2:
		kfree(kvm_regs);
		break;
	}
	case KVM_GET_SREGS: {
		kvm_sregs = kzalloc(sizeof(struct kvm_sregs), GFP_KERNEL);
		r = -ENOMEM;
		if (!kvm_sregs)
			goto out;
		r = kvm_arch_vcpu_ioctl_get_sregs(vcpu, kvm_sregs);
		if (r)
			goto out;
		r = -EFAULT;
		if (copy_to_user(argp, kvm_sregs, sizeof(struct kvm_sregs)))
			goto out;
		r = 0;
		break;
	}
	case KVM_SET_SREGS: {
		kvm_sregs = kmalloc(sizeof(struct kvm_sregs), GFP_KERNEL);
		r = -ENOMEM;
		if (!kvm_sregs)
			goto out;
		r = -EFAULT;
		if (copy_from_user(kvm_sregs, argp, sizeof(struct kvm_sregs)))
			goto out;
		r = kvm_arch_vcpu_ioctl_set_sregs(vcpu, kvm_sregs);
		if (r)
			goto out;
		r = 0;
		break;
	}
	case KVM_GET_MP_STATE: {
		struct kvm_mp_state mp_state;

		r = kvm_arch_vcpu_ioctl_get_mpstate(vcpu, &mp_state);
		if (r)
			goto out;
		r = -EFAULT;
		if (copy_to_user(argp, &mp_state, sizeof mp_state))
			goto out;
		r = 0;
		break;
	}
	case KVM_SET_MP_STATE: {
		struct kvm_mp_state mp_state;

		r = -EFAULT;
		if (copy_from_user(&mp_state, argp, sizeof mp_state))
			goto out;
		r = kvm_arch_vcpu_ioctl_set_mpstate(vcpu, &mp_state);
		if (r)
			goto out;
		r = 0;
		break;
	}
	case KVM_TRANSLATE: {
		struct kvm_translation tr;

		r = -EFAULT;
		if (copy_from_user(&tr, argp, sizeof tr))
			goto out;
		r = kvm_arch_vcpu_ioctl_translate(vcpu, &tr);
		if (r)
			goto out;
		r = -EFAULT;
		if (copy_to_user(argp, &tr, sizeof tr))
			goto out;
		r = 0;
		break;
	}
	case KVM_SET_GUEST_DEBUG: {
		struct kvm_guest_debug dbg;

		r = -EFAULT;
		if (copy_from_user(&dbg, argp, sizeof dbg))
			goto out;
		r = kvm_arch_vcpu_ioctl_set_guest_debug(vcpu, &dbg);
		if (r)
			goto out;
		r = 0;
		break;
	}
	case KVM_SET_SIGNAL_MASK: {
		struct kvm_signal_mask __user *sigmask_arg = argp;
		struct kvm_signal_mask kvm_sigmask;
		sigset_t sigset, *p;

		p = NULL;
		if (argp) {
			r = -EFAULT;
			if (copy_from_user(&kvm_sigmask, argp,
					   sizeof kvm_sigmask))
				goto out;
			r = -EINVAL;
			if (kvm_sigmask.len != sizeof sigset)
				goto out;
			r = -EFAULT;
			if (copy_from_user(&sigset, sigmask_arg->sigset,
					   sizeof sigset))
				goto out;
			p = &sigset;
		}
		r = kvm_vcpu_ioctl_set_sigmask(vcpu, &sigset);
		break;
	}
	case KVM_GET_FPU: {
		fpu = kzalloc(sizeof(struct kvm_fpu), GFP_KERNEL);
		r = -ENOMEM;
		if (!fpu)
			goto out;
		r = kvm_arch_vcpu_ioctl_get_fpu(vcpu, fpu);
		if (r)
			goto out;
		r = -EFAULT;
		if (copy_to_user(argp, fpu, sizeof(struct kvm_fpu)))
			goto out;
		r = 0;
		break;
	}
	case KVM_SET_FPU: {
		fpu = kmalloc(sizeof(struct kvm_fpu), GFP_KERNEL);
		r = -ENOMEM;
		if (!fpu)
			goto out;
		r = -EFAULT;
		if (copy_from_user(fpu, argp, sizeof(struct kvm_fpu)))
			goto out;
		r = kvm_arch_vcpu_ioctl_set_fpu(vcpu, fpu);
		if (r)
			goto out;
		r = 0;
		break;
	}
	default:
		r = kvm_arch_vcpu_ioctl(filp, ioctl, arg);
	}
out:
	kfree(fpu);
	kfree(kvm_sregs);
	return r;
}

static long kvm_vm_ioctl(struct file *filp,
			   unsigned int ioctl, unsigned long arg)
{
	struct kvm *kvm = filp->private_data;
	void __user *argp = (void __user *)arg;
	int r;

	if (kvm->mm != current->mm)
		return -EIO;
	switch (ioctl) {
	case KVM_CREATE_VCPU:
		r = kvm_vm_ioctl_create_vcpu(kvm, arg);
		if (r < 0)
			goto out;
		break;
	case KVM_SET_USER_MEMORY_REGION: {
		struct kvm_userspace_memory_region kvm_userspace_mem;

		r = -EFAULT;
		if (copy_from_user(&kvm_userspace_mem, argp,
						sizeof kvm_userspace_mem))
			goto out;

		r = kvm_vm_ioctl_set_memory_region(kvm, &kvm_userspace_mem, 1);
		if (r)
			goto out;
		break;
	}
	case KVM_GET_DIRTY_LOG: {
		struct kvm_dirty_log log;

		r = -EFAULT;
		if (copy_from_user(&log, argp, sizeof log))
			goto out;
		r = kvm_vm_ioctl_get_dirty_log(kvm, &log);
		if (r)
			goto out;
		break;
	}
#ifdef KVM_COALESCED_MMIO_PAGE_OFFSET
	case KVM_REGISTER_COALESCED_MMIO: {
		struct kvm_coalesced_mmio_zone zone;
		r = -EFAULT;
		if (copy_from_user(&zone, argp, sizeof zone))
			goto out;
		r = -ENXIO;
		r = kvm_vm_ioctl_register_coalesced_mmio(kvm, &zone);
		if (r)
			goto out;
		r = 0;
		break;
	}
	case KVM_UNREGISTER_COALESCED_MMIO: {
		struct kvm_coalesced_mmio_zone zone;
		r = -EFAULT;
		if (copy_from_user(&zone, argp, sizeof zone))
			goto out;
		r = -ENXIO;
		r = kvm_vm_ioctl_unregister_coalesced_mmio(kvm, &zone);
		if (r)
			goto out;
		r = 0;
		break;
	}
#endif
#ifdef KVM_CAP_DEVICE_ASSIGNMENT
	case KVM_ASSIGN_PCI_DEVICE: {
		struct kvm_assigned_pci_dev assigned_dev;

		r = -EFAULT;
		if (copy_from_user(&assigned_dev, argp, sizeof assigned_dev))
			goto out;
		r = kvm_vm_ioctl_assign_device(kvm, &assigned_dev);
		if (r)
			goto out;
		break;
	}
	case KVM_ASSIGN_IRQ: {
		r = -EOPNOTSUPP;
		break;
	}
#ifdef KVM_CAP_ASSIGN_DEV_IRQ
	case KVM_ASSIGN_DEV_IRQ: {
		struct kvm_assigned_irq assigned_irq;

		r = -EFAULT;
		if (copy_from_user(&assigned_irq, argp, sizeof assigned_irq))
			goto out;
		r = kvm_vm_ioctl_assign_irq(kvm, &assigned_irq);
		if (r)
			goto out;
		break;
	}
	case KVM_DEASSIGN_DEV_IRQ: {
		struct kvm_assigned_irq assigned_irq;

		r = -EFAULT;
		if (copy_from_user(&assigned_irq, argp, sizeof assigned_irq))
			goto out;
		r = kvm_vm_ioctl_deassign_dev_irq(kvm, &assigned_irq);
		if (r)
			goto out;
		break;
	}
#endif
#endif
#ifdef KVM_CAP_DEVICE_DEASSIGNMENT
	case KVM_DEASSIGN_PCI_DEVICE: {
		struct kvm_assigned_pci_dev assigned_dev;

		r = -EFAULT;
		if (copy_from_user(&assigned_dev, argp, sizeof assigned_dev))
			goto out;
		r = kvm_vm_ioctl_deassign_device(kvm, &assigned_dev);
		if (r)
			goto out;
		break;
	}
#endif
#ifdef KVM_CAP_IRQ_ROUTING
	case KVM_SET_GSI_ROUTING: {
		struct kvm_irq_routing routing;
		struct kvm_irq_routing __user *urouting;
		struct kvm_irq_routing_entry *entries;

		r = -EFAULT;
		if (copy_from_user(&routing, argp, sizeof(routing)))
			goto out;
		r = -EINVAL;
		if (routing.nr >= KVM_MAX_IRQ_ROUTES)
			goto out;
		if (routing.flags)
			goto out;
		r = -ENOMEM;
		entries = vmalloc(routing.nr * sizeof(*entries));
		if (!entries)
			goto out;
		r = -EFAULT;
		urouting = argp;
		if (copy_from_user(entries, urouting->entries,
				   routing.nr * sizeof(*entries)))
			goto out_free_irq_routing;
		r = kvm_set_irq_routing(kvm, entries, routing.nr,
					routing.flags);
	out_free_irq_routing:
		vfree(entries);
		break;
	}
#ifdef __KVM_HAVE_MSIX
	case KVM_ASSIGN_SET_MSIX_NR: {
		struct kvm_assigned_msix_nr entry_nr;
		r = -EFAULT;
		if (copy_from_user(&entry_nr, argp, sizeof entry_nr))
			goto out;
		r = kvm_vm_ioctl_set_msix_nr(kvm, &entry_nr);
		if (r)
			goto out;
		break;
	}
	case KVM_ASSIGN_SET_MSIX_ENTRY: {
		struct kvm_assigned_msix_entry entry;
		r = -EFAULT;
		if (copy_from_user(&entry, argp, sizeof entry))
			goto out;
		r = kvm_vm_ioctl_set_msix_entry(kvm, &entry);
		if (r)
			goto out;
		break;
	}
#endif
#endif /* KVM_CAP_IRQ_ROUTING */
	default:
		r = kvm_arch_vm_ioctl(filp, ioctl, arg);
	}
out:
	return r;
}

static int kvm_vm_fault(struct vm_area_struct *vma, struct vm_fault *vmf)
{
	struct page *page[1];
	unsigned long addr;
	int npages;
	gfn_t gfn = vmf->pgoff;
	struct kvm *kvm = vma->vm_file->private_data;

	addr = gfn_to_hva(kvm, gfn);
	if (kvm_is_error_hva(addr))
		return VM_FAULT_SIGBUS;

	npages = get_user_pages(current, current->mm, addr, 1, 1, 0, page,
				NULL);
	if (unlikely(npages != 1))
		return VM_FAULT_SIGBUS;

	vmf->page = page[0];
	return 0;
}

static struct vm_operations_struct kvm_vm_vm_ops = {
	.fault = kvm_vm_fault,
};

static int kvm_vm_mmap(struct file *file, struct vm_area_struct *vma)
{
	vma->vm_ops = &kvm_vm_vm_ops;
	return 0;
}

static struct file_operations kvm_vm_fops = {
	.release        = kvm_vm_release,
	.unlocked_ioctl = kvm_vm_ioctl,
	.compat_ioctl   = kvm_vm_ioctl,
	.mmap           = kvm_vm_mmap,
};

static int kvm_dev_ioctl_create_vm(void)
{
	int fd;
	struct kvm *kvm;

	kvm = kvm_create_vm();
	if (IS_ERR(kvm))
		return PTR_ERR(kvm);
	fd = anon_inode_getfd("kvm-vm", &kvm_vm_fops, kvm, 0);
	if (fd < 0)
		kvm_put_kvm(kvm);

	return fd;
}

static long kvm_dev_ioctl_check_extension_generic(long arg)
{
	switch (arg) {
	case KVM_CAP_USER_MEMORY:
	case KVM_CAP_DESTROY_MEMORY_REGION_WORKS:
	case KVM_CAP_JOIN_MEMORY_REGIONS_WORKS:
		return 1;
#ifdef CONFIG_HAVE_KVM_IRQCHIP
	case KVM_CAP_IRQ_ROUTING:
		return KVM_MAX_IRQ_ROUTES;
#endif
	default:
		break;
	}
	return kvm_dev_ioctl_check_extension(arg);
}

static long kvm_dev_ioctl(struct file *filp,
			  unsigned int ioctl, unsigned long arg)
{
	long r = -EINVAL;

	switch (ioctl) {
	case KVM_GET_API_VERSION:
		r = -EINVAL;
		if (arg)
			goto out;
		r = KVM_API_VERSION;
		break;
	case KVM_CREATE_VM:
		r = -EINVAL;
		if (arg)
			goto out;
		r = kvm_dev_ioctl_create_vm();
		break;
	case KVM_CHECK_EXTENSION:
		r = kvm_dev_ioctl_check_extension_generic(arg);
		break;
	case KVM_GET_VCPU_MMAP_SIZE:
		r = -EINVAL;
		if (arg)
			goto out;
		r = PAGE_SIZE;     /* struct kvm_run */
#ifdef CONFIG_X86
		r += PAGE_SIZE;    /* pio data page */
#endif
#ifdef KVM_COALESCED_MMIO_PAGE_OFFSET
		r += PAGE_SIZE;    /* coalesced mmio ring page */
#endif
		break;
	case KVM_TRACE_ENABLE:
	case KVM_TRACE_PAUSE:
	case KVM_TRACE_DISABLE:
		r = kvm_trace_ioctl(ioctl, arg);
		break;
	default:
		return kvm_arch_dev_ioctl(filp, ioctl, arg);
	}
out:
	return r;
}

static struct file_operations kvm_chardev_ops = {
	.unlocked_ioctl = kvm_dev_ioctl,
	.compat_ioctl   = kvm_dev_ioctl,
};

static struct miscdevice kvm_dev = {
	KVM_MINOR,
	"kvm",
	&kvm_chardev_ops,
};

static void hardware_enable(void *junk)
{
	int cpu = raw_smp_processor_id();

	if (cpumask_test_cpu(cpu, cpus_hardware_enabled))
		return;
	cpumask_set_cpu(cpu, cpus_hardware_enabled);
	kvm_arch_hardware_enable(NULL);
}

static void hardware_disable(void *junk)
{
	int cpu = raw_smp_processor_id();

	if (!cpumask_test_cpu(cpu, cpus_hardware_enabled))
		return;
	cpumask_clear_cpu(cpu, cpus_hardware_enabled);
	kvm_arch_hardware_disable(NULL);
}

static int kvm_cpu_hotplug(struct notifier_block *notifier, unsigned long val,
			   void *v)
{
	int cpu = (long)v;

	val &= ~CPU_TASKS_FROZEN;
	switch (val) {
	case CPU_DYING:
		printk(KERN_INFO "kvm: disabling virtualization on CPU%d\n",
		       cpu);
		hardware_disable(NULL);
		break;
	case CPU_UP_CANCELED:
		printk(KERN_INFO "kvm: disabling virtualization on CPU%d\n",
		       cpu);
		smp_call_function_single(cpu, hardware_disable, NULL, 1);
		break;
	case CPU_ONLINE:
		printk(KERN_INFO "kvm: enabling virtualization on CPU%d\n",
		       cpu);
		smp_call_function_single(cpu, hardware_enable, NULL, 1);
		break;
	}
	return NOTIFY_OK;
}


asmlinkage void kvm_handle_fault_on_reboot(void)
{
	if (kvm_rebooting)
		/* spin while reset goes on */
		while (true)
			;
	/* Fault while not rebooting.  We want the trace. */
	BUG();
}
EXPORT_SYMBOL_GPL(kvm_handle_fault_on_reboot);

static int kvm_reboot(struct notifier_block *notifier, unsigned long val,
		      void *v)
{
	/*
	 * Some (well, at least mine) BIOSes hang on reboot if
	 * in vmx root mode.
	 *
	 * And Intel TXT required VMX off for all cpu when system shutdown.
	 */
	printk(KERN_INFO "kvm: exiting hardware virtualization\n");
	kvm_rebooting = true;
	on_each_cpu(hardware_disable, NULL, 1);
	return NOTIFY_OK;
}

static struct notifier_block kvm_reboot_notifier = {
	.notifier_call = kvm_reboot,
	.priority = 0,
};

void kvm_io_bus_init(struct kvm_io_bus *bus)
{
	memset(bus, 0, sizeof(*bus));
}

void kvm_io_bus_destroy(struct kvm_io_bus *bus)
{
	int i;

	for (i = 0; i < bus->dev_count; i++) {
		struct kvm_io_device *pos = bus->devs[i];

		kvm_iodevice_destructor(pos);
	}
}

struct kvm_io_device *kvm_io_bus_find_dev(struct kvm_io_bus *bus,
					  gpa_t addr, int len, int is_write)
{
	int i;

	for (i = 0; i < bus->dev_count; i++) {
		struct kvm_io_device *pos = bus->devs[i];

		if (pos->in_range(pos, addr, len, is_write))
			return pos;
	}

	return NULL;
}

void kvm_io_bus_register_dev(struct kvm_io_bus *bus, struct kvm_io_device *dev)
{
	BUG_ON(bus->dev_count > (NR_IOBUS_DEVS-1));

	bus->devs[bus->dev_count++] = dev;
}

static struct notifier_block kvm_cpu_notifier = {
	.notifier_call = kvm_cpu_hotplug,
	.priority = 20, /* must be > scheduler priority */
};

static int vm_stat_get(void *_offset, u64 *val)
{
	unsigned offset = (long)_offset;
	struct kvm *kvm;

	*val = 0;
	spin_lock(&kvm_lock);
	list_for_each_entry(kvm, &vm_list, vm_list)
		*val += *(u32 *)((void *)kvm + offset);
	spin_unlock(&kvm_lock);
	return 0;
}

DEFINE_SIMPLE_ATTRIBUTE(vm_stat_fops, vm_stat_get, NULL, "%llu\n");

static int vcpu_stat_get(void *_offset, u64 *val)
{
	unsigned offset = (long)_offset;
	struct kvm *kvm;
	struct kvm_vcpu *vcpu;
	int i;

	*val = 0;
	spin_lock(&kvm_lock);
	list_for_each_entry(kvm, &vm_list, vm_list)
		for (i = 0; i < KVM_MAX_VCPUS; ++i) {
			vcpu = kvm->vcpus[i];
			if (vcpu)
				*val += *(u32 *)((void *)vcpu + offset);
		}
	spin_unlock(&kvm_lock);
	return 0;
}

DEFINE_SIMPLE_ATTRIBUTE(vcpu_stat_fops, vcpu_stat_get, NULL, "%llu\n");

static struct file_operations *stat_fops[] = {
	[KVM_STAT_VCPU] = &vcpu_stat_fops,
	[KVM_STAT_VM]   = &vm_stat_fops,
};

static void kvm_init_debug(void)
{
	struct kvm_stats_debugfs_item *p;

	kvm_debugfs_dir = debugfs_create_dir("kvm", NULL);
	for (p = debugfs_entries; p->name; ++p)
		p->dentry = debugfs_create_file(p->name, 0444, kvm_debugfs_dir,
						(void *)(long)p->offset,
						stat_fops[p->kind]);
}

static void kvm_exit_debug(void)
{
	struct kvm_stats_debugfs_item *p;

	for (p = debugfs_entries; p->name; ++p)
		debugfs_remove(p->dentry);
	debugfs_remove(kvm_debugfs_dir);
}

static int kvm_suspend(struct sys_device *dev, pm_message_t state)
{
	hardware_disable(NULL);
	return 0;
}

static int kvm_resume(struct sys_device *dev)
{
	hardware_enable(NULL);
	return 0;
}

static struct sysdev_class kvm_sysdev_class = {
	.name = "kvm",
	.suspend = kvm_suspend,
	.resume = kvm_resume,
};

static struct sys_device kvm_sysdev = {
	.id = 0,
	.cls = &kvm_sysdev_class,
};

struct page *bad_page;
pfn_t bad_pfn;

static inline
struct kvm_vcpu *preempt_notifier_to_vcpu(struct preempt_notifier *pn)
{
	return container_of(pn, struct kvm_vcpu, preempt_notifier);
}

static void kvm_sched_in(struct preempt_notifier *pn, int cpu)
{
	struct kvm_vcpu *vcpu = preempt_notifier_to_vcpu(pn);

	kvm_arch_vcpu_load(vcpu, cpu);
}

static void kvm_sched_out(struct preempt_notifier *pn,
			  struct task_struct *next)
{
	struct kvm_vcpu *vcpu = preempt_notifier_to_vcpu(pn);

	kvm_arch_vcpu_put(vcpu);
}

int kvm_init(void *opaque, unsigned int vcpu_size,
		  struct module *module)
{
	int r;
	int cpu;

	kvm_init_debug();

	r = kvm_arch_init(opaque);
	if (r)
		goto out_fail;

	bad_page = alloc_page(GFP_KERNEL | __GFP_ZERO);

	if (bad_page == NULL) {
		r = -ENOMEM;
		goto out;
	}

	bad_pfn = page_to_pfn(bad_page);

	if (!zalloc_cpumask_var(&cpus_hardware_enabled, GFP_KERNEL)) {
		r = -ENOMEM;
		goto out_free_0;
	}
	cpumask_clear(cpus_hardware_enabled);

	r = kvm_arch_hardware_setup();
	if (r < 0)
		goto out_free_0a;

	for_each_online_cpu(cpu) {
		smp_call_function_single(cpu,
				kvm_arch_check_processor_compat,
				&r, 1);
		if (r < 0)
			goto out_free_1;
	}

	on_each_cpu(hardware_enable, NULL, 1);
	r = register_cpu_notifier(&kvm_cpu_notifier);
	if (r)
		goto out_free_2;
	register_reboot_notifier(&kvm_reboot_notifier);

	r = sysdev_class_register(&kvm_sysdev_class);
	if (r)
		goto out_free_3;

	r = sysdev_register(&kvm_sysdev);
	if (r)
		goto out_free_4;

	/* A kmem cache lets us meet the alignment requirements of fx_save. */
	kvm_vcpu_cache = kmem_cache_create("kvm_vcpu", vcpu_size,
					   __alignof__(struct kvm_vcpu),
					   0, NULL);
	if (!kvm_vcpu_cache) {
		r = -ENOMEM;
		goto out_free_5;
	}

	kvm_chardev_ops.owner = module;
	kvm_vm_fops.owner = module;
	kvm_vcpu_fops.owner = module;

	r = misc_register(&kvm_dev);
	if (r) {
		printk(KERN_ERR "kvm: misc device register failed\n");
		goto out_free;
	}

	kvm_preempt_ops.sched_in = kvm_sched_in;
	kvm_preempt_ops.sched_out = kvm_sched_out;

	return 0;

out_free:
	kmem_cache_destroy(kvm_vcpu_cache);
out_free_5:
	sysdev_unregister(&kvm_sysdev);
out_free_4:
	sysdev_class_unregister(&kvm_sysdev_class);
out_free_3:
	unregister_reboot_notifier(&kvm_reboot_notifier);
	unregister_cpu_notifier(&kvm_cpu_notifier);
out_free_2:
	on_each_cpu(hardware_disable, NULL, 1);
out_free_1:
	kvm_arch_hardware_unsetup();
out_free_0a:
	free_cpumask_var(cpus_hardware_enabled);
out_free_0:
	__free_page(bad_page);
out:
	kvm_arch_exit();
	kvm_exit_debug();
out_fail:
	return r;
}
EXPORT_SYMBOL_GPL(kvm_init);

void kvm_exit(void)
{
	kvm_trace_cleanup();
	misc_deregister(&kvm_dev);
	kmem_cache_destroy(kvm_vcpu_cache);
	sysdev_unregister(&kvm_sysdev);
	sysdev_class_unregister(&kvm_sysdev_class);
	unregister_reboot_notifier(&kvm_reboot_notifier);
	unregister_cpu_notifier(&kvm_cpu_notifier);
	on_each_cpu(hardware_disable, NULL, 1);
	kvm_arch_hardware_unsetup();
	kvm_arch_exit();
	kvm_exit_debug();
	free_cpumask_var(cpus_hardware_enabled);
	__free_page(bad_page);
}
EXPORT_SYMBOL_GPL(kvm_exit);<|MERGE_RESOLUTION|>--- conflicted
+++ resolved
@@ -1086,14 +1086,8 @@
 {
 	int r;
 	gfn_t base_gfn;
-<<<<<<< HEAD
-	unsigned long npages;
-	int largepages;
-	unsigned long i;
-=======
 	unsigned long npages, ugfn;
 	unsigned long largepages, i;
->>>>>>> 533ac12e
 	struct kvm_memory_slot *memslot;
 	struct kvm_memory_slot old, new;
 
@@ -2610,7 +2604,6 @@
 		r = -ENOMEM;
 		goto out_free_0;
 	}
-	cpumask_clear(cpus_hardware_enabled);
 
 	r = kvm_arch_hardware_setup();
 	if (r < 0)
