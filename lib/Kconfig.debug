
config PRINTK_TIME
	bool "Show timing information on printks"
	depends on PRINTK
	help
	  Selecting this option causes timing information to be
	  included in printk output.  This allows you to measure
	  the interval between kernel operations, including bootup
	  operations.  This is useful for identifying long delays
	  in kernel startup.

config ENABLE_WARN_DEPRECATED
	bool "Enable __deprecated logic"
	default y
	help
	  Enable the __deprecated logic in the kernel build.
	  Disable this to suppress the "warning: 'foo' is deprecated
	  (declared at kernel/power/somefile.c:1234)" messages.

config ENABLE_MUST_CHECK
	bool "Enable __must_check logic"
	default y
	help
	  Enable the __must_check logic in the kernel build.  Disable this to
	  suppress the "warning: ignoring return value of 'foo', declared with
	  attribute warn_unused_result" messages.

config FRAME_WARN
	int "Warn for stack frames larger than (needs gcc 4.4)"
	range 0 8192
	default 1024 if !64BIT
	default 2048 if 64BIT
	help
	  Tell gcc to warn at build time for stack frames larger than this.
	  Setting this too low will cause a lot of warnings.
	  Setting it to 0 disables the warning.
	  Requires gcc 4.4

config MAGIC_SYSRQ
	bool "Magic SysRq key"
	depends on !UML
	help
	  If you say Y here, you will have some control over the system even
	  if the system crashes for example during kernel debugging (e.g., you
	  will be able to flush the buffer cache to disk, reboot the system
	  immediately or dump some status information). This is accomplished
	  by pressing various keys while holding SysRq (Alt+PrintScreen). It
	  also works on a serial console (on PC hardware at least), if you
	  send a BREAK and then within 5 seconds a command keypress. The
	  keys are documented in <file:Documentation/sysrq.txt>. Don't say Y
	  unless you really know what this hack does.

config UNUSED_SYMBOLS
	bool "Enable unused/obsolete exported symbols"
	default y if X86
	help
	  Unused but exported symbols make the kernel needlessly bigger.  For
	  that reason most of these unused exports will soon be removed.  This
	  option is provided temporarily to provide a transition period in case
	  some external kernel module needs one of these symbols anyway. If you
	  encounter such a case in your module, consider if you are actually
	  using the right API.  (rationale: since nobody in the kernel is using
	  this in a module, there is a pretty good chance it's actually the
	  wrong interface to use).  If you really need the symbol, please send a
	  mail to the linux kernel mailing list mentioning the symbol and why
	  you really need it, and what the merge plan to the mainline kernel for
	  your module is.

config DEBUG_FS
	bool "Debug Filesystem"
	depends on SYSFS
	help
	  debugfs is a virtual file system that kernel developers use to put
	  debugging files into.  Enable this option to be able to read and
	  write to these files.

	  For detailed documentation on the debugfs API, see
	  Documentation/DocBook/filesystems.

	  If unsure, say N.

config HEADERS_CHECK
	bool "Run 'make headers_check' when building vmlinux"
	depends on !UML
	help
	  This option will extract the user-visible kernel headers whenever
	  building the kernel, and will run basic sanity checks on them to
	  ensure that exported files do not attempt to include files which
	  were not exported, etc.

	  If you're making modifications to header files which are
	  relevant for userspace, say 'Y', and check the headers
	  exported to $(INSTALL_HDR_PATH) (usually 'usr/include' in
	  your build tree), to make sure they're suitable.

config DEBUG_SECTION_MISMATCH
	bool "Enable full Section mismatch analysis"
	depends on UNDEFINED
	# This option is on purpose disabled for now.
	# It will be enabled when we are down to a resonable number
	# of section mismatch warnings (< 10 for an allyesconfig build)
	help
	  The section mismatch analysis checks if there are illegal
	  references from one section to another section.
	  Linux will during link or during runtime drop some sections
	  and any use of code/data previously in these sections will
	  most likely result in an oops.
	  In the code functions and variables are annotated with
	  __init, __devinit etc. (see full list in include/linux/init.h)
	  which results in the code/data being placed in specific sections.
	  The section mismatch analysis is always done after a full
	  kernel build but enabling this option will in addition
	  do the following:
	  - Add the option -fno-inline-functions-called-once to gcc
	    When inlining a function annotated __init in a non-init
	    function we would lose the section information and thus
	    the analysis would not catch the illegal reference.
	    This option tells gcc to inline less but will also
	    result in a larger kernel.
	  - Run the section mismatch analysis for each module/built-in.o
	    When we run the section mismatch analysis on vmlinux.o we
	    lose valueble information about where the mismatch was
	    introduced.
	    Running the analysis for each module/built-in.o file
	    will tell where the mismatch happens much closer to the
	    source. The drawback is that we will report the same
	    mismatch at least twice.
	  - Enable verbose reporting from modpost to help solving
	    the section mismatches reported.

config DEBUG_KERNEL
	bool "Kernel debugging"
	help
	  Say Y here if you are developing drivers or trying to debug and
	  identify kernel problems.

config DEBUG_SHIRQ
	bool "Debug shared IRQ handlers"
	depends on DEBUG_KERNEL && GENERIC_HARDIRQS
	help
	  Enable this to generate a spurious interrupt as soon as a shared
	  interrupt handler is registered, and just before one is deregistered.
	  Drivers ought to be able to handle interrupts coming in at those
	  points; some don't and need to be caught.

config DETECT_SOFTLOCKUP
	bool "Detect Soft Lockups"
	depends on DEBUG_KERNEL && !S390
	default y
	help
	  Say Y here to enable the kernel to detect "soft lockups",
	  which are bugs that cause the kernel to loop in kernel
	  mode for more than 60 seconds, without giving other tasks a
	  chance to run.

	  When a soft-lockup is detected, the kernel will print the
	  current stack trace (which you should report), but the
	  system will stay locked up. This feature has negligible
	  overhead.

	  (Note that "hard lockups" are separate type of bugs that
	   can be detected via the NMI-watchdog, on platforms that
	   support it.)

config BOOTPARAM_SOFTLOCKUP_PANIC
	bool "Panic (Reboot) On Soft Lockups"
	depends on DETECT_SOFTLOCKUP
	help
	  Say Y here to enable the kernel to panic on "soft lockups",
	  which are bugs that cause the kernel to loop in kernel
	  mode for more than 60 seconds, without giving other tasks a
	  chance to run.

	  The panic can be used in combination with panic_timeout,
	  to cause the system to reboot automatically after a
	  lockup has been detected. This feature is useful for
	  high-availability systems that have uptime guarantees and
	  where a lockup must be resolved ASAP.

	  Say N if unsure.

config BOOTPARAM_SOFTLOCKUP_PANIC_VALUE
	int
	depends on DETECT_SOFTLOCKUP
	range 0 1
	default 0 if !BOOTPARAM_SOFTLOCKUP_PANIC
	default 1 if BOOTPARAM_SOFTLOCKUP_PANIC

config SCHED_DEBUG
	bool "Collect scheduler debugging info"
	depends on DEBUG_KERNEL && PROC_FS
	default y
	help
	  If you say Y here, the /proc/sched_debug file will be provided
	  that can help debug the scheduler. The runtime overhead of this
	  option is minimal.

config SCHEDSTATS
	bool "Collect scheduler statistics"
	depends on DEBUG_KERNEL && PROC_FS
	help
	  If you say Y here, additional code will be inserted into the
	  scheduler and related routines to collect statistics about
	  scheduler behavior and provide them in /proc/schedstat.  These
	  stats may be useful for both tuning and debugging the scheduler
	  If you aren't debugging the scheduler or trying to tune a specific
	  application, you can say N to avoid the very slight overhead
	  this adds.

config TIMER_STATS
	bool "Collect kernel timers statistics"
	depends on DEBUG_KERNEL && PROC_FS
	help
	  If you say Y here, additional code will be inserted into the
	  timer routines to collect statistics about kernel timers being
	  reprogrammed. The statistics can be read from /proc/timer_stats.
	  The statistics collection is started by writing 1 to /proc/timer_stats,
	  writing 0 stops it. This feature is useful to collect information
	  about timer usage patterns in kernel and userspace. This feature
	  is lightweight if enabled in the kernel config but not activated
	  (it defaults to deactivated on bootup and will only be activated
	  if some application like powertop activates it explicitly).

config DEBUG_OBJECTS
	bool "Debug object operations"
	depends on DEBUG_KERNEL
	help
	  If you say Y here, additional code will be inserted into the
	  kernel to track the life time of various objects and validate
	  the operations on those objects.

config DEBUG_OBJECTS_SELFTEST
	bool "Debug objects selftest"
	depends on DEBUG_OBJECTS
	help
	  This enables the selftest of the object debug code.

config DEBUG_OBJECTS_FREE
	bool "Debug objects in freed memory"
	depends on DEBUG_OBJECTS
	help
	  This enables checks whether a k/v free operation frees an area
	  which contains an object which has not been deactivated
	  properly. This can make kmalloc/kfree-intensive workloads
	  much slower.

config DEBUG_OBJECTS_TIMERS
	bool "Debug timer objects"
	depends on DEBUG_OBJECTS
	help
	  If you say Y here, additional code will be inserted into the
	  timer routines to track the life time of timer objects and
	  validate the timer operations.

config DEBUG_SLAB
	bool "Debug slab memory allocations"
	depends on DEBUG_KERNEL && SLAB
	help
	  Say Y here to have the kernel do limited verification on memory
	  allocation as well as poisoning memory on free to catch use of freed
	  memory. This can make kmalloc/kfree-intensive workloads much slower.

config DEBUG_SLAB_LEAK
	bool "Memory leak debugging"
	depends on DEBUG_SLAB

config SLUB_DEBUG_ON
	bool "SLUB debugging on by default"
	depends on SLUB && SLUB_DEBUG
	default n
	help
	  Boot with debugging on by default. SLUB boots by default with
	  the runtime debug capabilities switched off. Enabling this is
	  equivalent to specifying the "slub_debug" parameter on boot.
	  There is no support for more fine grained debug control like
	  possible with slub_debug=xxx. SLUB debugging may be switched
	  off in a kernel built with CONFIG_SLUB_DEBUG_ON by specifying
	  "slub_debug=-".

config SLUB_STATS
	default n
	bool "Enable SLUB performance statistics"
	depends on SLUB && SLUB_DEBUG && SYSFS
	help
	  SLUB statistics are useful to debug SLUBs allocation behavior in
	  order find ways to optimize the allocator. This should never be
	  enabled for production use since keeping statistics slows down
	  the allocator by a few percentage points. The slabinfo command
	  supports the determination of the most active slabs to figure
	  out which slabs are relevant to a particular load.
	  Try running: slabinfo -DA

config DEBUG_PREEMPT
	bool "Debug preemptible kernel"
	depends on DEBUG_KERNEL && PREEMPT && (TRACE_IRQFLAGS_SUPPORT || PPC64)
	default y
	help
	  If you say Y here then the kernel will use a debug variant of the
	  commonly used smp_processor_id() function and will print warnings
	  if kernel code uses it in a preemption-unsafe way. Also, the kernel
	  will detect preemption count underflows.

config DEBUG_RT_MUTEXES
	bool "RT Mutex debugging, deadlock detection"
	depends on DEBUG_KERNEL && RT_MUTEXES
	help
	 This allows rt mutex semantics violations and rt mutex related
	 deadlocks (lockups) to be detected and reported automatically.

config DEBUG_PI_LIST
	bool
	default y
	depends on DEBUG_RT_MUTEXES

config RT_MUTEX_TESTER
	bool "Built-in scriptable tester for rt-mutexes"
	depends on DEBUG_KERNEL && RT_MUTEXES
	help
	  This option enables a rt-mutex tester.

config DEBUG_SPINLOCK
	bool "Spinlock and rw-lock debugging: basic checks"
	depends on DEBUG_KERNEL
	help
	  Say Y here and build SMP to catch missing spinlock initialization
	  and certain other kinds of spinlock errors commonly made.  This is
	  best used in conjunction with the NMI watchdog so that spinlock
	  deadlocks are also debuggable.

config DEBUG_MUTEXES
	bool "Mutex debugging: basic checks"
	depends on DEBUG_KERNEL
	help
	 This feature allows mutex semantics violations to be detected and
	 reported.

config DEBUG_LOCK_ALLOC
	bool "Lock debugging: detect incorrect freeing of live locks"
	depends on DEBUG_KERNEL && TRACE_IRQFLAGS_SUPPORT && STACKTRACE_SUPPORT && LOCKDEP_SUPPORT
	select DEBUG_SPINLOCK
	select DEBUG_MUTEXES
	select LOCKDEP
	help
	 This feature will check whether any held lock (spinlock, rwlock,
	 mutex or rwsem) is incorrectly freed by the kernel, via any of the
	 memory-freeing routines (kfree(), kmem_cache_free(), free_pages(),
	 vfree(), etc.), whether a live lock is incorrectly reinitialized via
	 spin_lock_init()/mutex_init()/etc., or whether there is any lock
	 held during task exit.

config PROVE_LOCKING
	bool "Lock debugging: prove locking correctness"
	depends on DEBUG_KERNEL && TRACE_IRQFLAGS_SUPPORT && STACKTRACE_SUPPORT && LOCKDEP_SUPPORT
	select LOCKDEP
	select DEBUG_SPINLOCK
	select DEBUG_MUTEXES
	select DEBUG_LOCK_ALLOC
	default n
	help
	 This feature enables the kernel to prove that all locking
	 that occurs in the kernel runtime is mathematically
	 correct: that under no circumstance could an arbitrary (and
	 not yet triggered) combination of observed locking
	 sequences (on an arbitrary number of CPUs, running an
	 arbitrary number of tasks and interrupt contexts) cause a
	 deadlock.

	 In short, this feature enables the kernel to report locking
	 related deadlocks before they actually occur.

	 The proof does not depend on how hard and complex a
	 deadlock scenario would be to trigger: how many
	 participant CPUs, tasks and irq-contexts would be needed
	 for it to trigger. The proof also does not depend on
	 timing: if a race and a resulting deadlock is possible
	 theoretically (no matter how unlikely the race scenario
	 is), it will be proven so and will immediately be
	 reported by the kernel (once the event is observed that
	 makes the deadlock theoretically possible).

	 If a deadlock is impossible (i.e. the locking rules, as
	 observed by the kernel, are mathematically correct), the
	 kernel reports nothing.

	 NOTE: this feature can also be enabled for rwlocks, mutexes
	 and rwsems - in which case all dependencies between these
	 different locking variants are observed and mapped too, and
	 the proof of observed correctness is also maintained for an
	 arbitrary combination of these separate locking variants.

	 For more details, see Documentation/lockdep-design.txt.

config LOCKDEP
	bool
	depends on DEBUG_KERNEL && TRACE_IRQFLAGS_SUPPORT && STACKTRACE_SUPPORT && LOCKDEP_SUPPORT
	select STACKTRACE
	select FRAME_POINTER if !X86 && !MIPS && !PPC
	select KALLSYMS
	select KALLSYMS_ALL

config LOCK_STAT
	bool "Lock usage statistics"
	depends on DEBUG_KERNEL && TRACE_IRQFLAGS_SUPPORT && STACKTRACE_SUPPORT && LOCKDEP_SUPPORT
	select LOCKDEP
	select DEBUG_SPINLOCK
	select DEBUG_MUTEXES
	select DEBUG_LOCK_ALLOC
	default n
	help
	 This feature enables tracking lock contention points

	 For more details, see Documentation/lockstat.txt

config DEBUG_LOCKDEP
	bool "Lock dependency engine debugging"
	depends on DEBUG_KERNEL && LOCKDEP
	help
	  If you say Y here, the lock dependency engine will do
	  additional runtime checks to debug itself, at the price
	  of more runtime overhead.

config TRACE_IRQFLAGS
	depends on DEBUG_KERNEL
	bool
	default y
	depends on TRACE_IRQFLAGS_SUPPORT
	depends on PROVE_LOCKING

config DEBUG_SPINLOCK_SLEEP
	bool "Spinlock debugging: sleep-inside-spinlock checking"
	depends on DEBUG_KERNEL
	help
	  If you say Y here, various routines which may sleep will become very
	  noisy if they are called with a spinlock held.

config DEBUG_LOCKING_API_SELFTESTS
	bool "Locking API boot-time self-tests"
	depends on DEBUG_KERNEL
	help
	  Say Y here if you want the kernel to run a short self-test during
	  bootup. The self-test checks whether common types of locking bugs
	  are detected by debugging mechanisms or not. (if you disable
	  lock debugging then those bugs wont be detected of course.)
	  The following locking APIs are covered: spinlocks, rwlocks,
	  mutexes and rwsems.

config STACKTRACE
	bool
	depends on STACKTRACE_SUPPORT

config DEBUG_KOBJECT
	bool "kobject debugging"
	depends on DEBUG_KERNEL
	help
	  If you say Y here, some extra kobject debugging messages will be sent
	  to the syslog. 

config DEBUG_HIGHMEM
	bool "Highmem debugging"
	depends on DEBUG_KERNEL && HIGHMEM
	help
	  This options enables addition error checking for high memory systems.
	  Disable for production systems.

config DEBUG_BUGVERBOSE
	bool "Verbose BUG() reporting (adds 70K)" if DEBUG_KERNEL && EMBEDDED
	depends on BUG
	depends on ARM || AVR32 || M32R || M68K || SPARC32 || SPARC64 || \
		   FRV || SUPERH || GENERIC_BUG || BLACKFIN || MN10300
	default !EMBEDDED
	help
	  Say Y here to make BUG() panics output the file name and line number
	  of the BUG call as well as the EIP and oops trace.  This aids
	  debugging but costs about 70-100K of memory.

config DEBUG_INFO
	bool "Compile the kernel with debug info"
	depends on DEBUG_KERNEL
	help
          If you say Y here the resulting kernel image will include
	  debugging info resulting in a larger kernel image.
	  This adds debug symbols to the kernel and modules (gcc -g), and
	  is needed if you intend to use kernel crashdump or binary object
	  tools like crash, kgdb, LKCD, gdb, etc on the kernel.
	  Say Y here only if you plan to debug the kernel.

	  If unsure, say N.

config DEBUG_VM
	bool "Debug VM"
	depends on DEBUG_KERNEL
	help
	  Enable this to turn on extended checks in the virtual-memory system
          that may impact performance.

	  If unsure, say N.

config DEBUG_VIRTUAL
	bool "Debug VM translations"
	depends on DEBUG_KERNEL && X86
	help
	  Enable some costly sanity checks in virtual to page code. This can
	  catch mistakes with virt_to_page() and friends.

	  If unsure, say N.

config DEBUG_WRITECOUNT
	bool "Debug filesystem writers count"
	depends on DEBUG_KERNEL
	help
	  Enable this to catch wrong use of the writers count in struct
	  vfsmount.  This will increase the size of each file struct by
	  32 bits.

	  If unsure, say N.

config DEBUG_MEMORY_INIT
	bool "Debug memory initialisation" if EMBEDDED
	default !EMBEDDED
	help
	  Enable this for additional checks during memory initialisation.
	  The sanity checks verify aspects of the VM such as the memory model
	  and other information provided by the architecture. Verbose
	  information will be printed at KERN_DEBUG loglevel depending
	  on the mminit_loglevel= command-line option.

	  If unsure, say Y

config DEBUG_LIST
	bool "Debug linked list manipulation"
	depends on DEBUG_KERNEL
	help
	  Enable this to turn on extended checks in the linked-list
	  walking routines.

	  If unsure, say N.

config DEBUG_SG
	bool "Debug SG table operations"
	depends on DEBUG_KERNEL
	help
	  Enable this to turn on checks on scatter-gather tables. This can
	  help find problems with drivers that do not properly initialize
	  their sg tables.

	  If unsure, say N.

config FRAME_POINTER
	bool "Compile the kernel with frame pointers"
	depends on DEBUG_KERNEL && \
		(X86 || CRIS || M68K || M68KNOMMU || FRV || UML || S390 || \
		 AVR32 || SUPERH || BLACKFIN || MN10300)
	default y if DEBUG_INFO && UML
	help
	  If you say Y here the resulting kernel image will be slightly larger
	  and slower, but it might give very useful debugging information on
	  some architectures or if you use external debuggers.
	  If you don't debug the kernel, you can say N.

config BOOT_PRINTK_DELAY
	bool "Delay each boot printk message by N milliseconds"
	depends on DEBUG_KERNEL && PRINTK && GENERIC_CALIBRATE_DELAY
	help
	  This build option allows you to read kernel boot messages
	  by inserting a short delay after each one.  The delay is
	  specified in milliseconds on the kernel command line,
	  using "boot_delay=N".

	  It is likely that you would also need to use "lpj=M" to preset
	  the "loops per jiffie" value.
	  See a previous boot log for the "lpj" value to use for your
	  system, and then set "lpj=M" before setting "boot_delay=N".
	  NOTE:  Using this option may adversely affect SMP systems.
	  I.e., processors other than the first one may not boot up.
	  BOOT_PRINTK_DELAY also may cause DETECT_SOFTLOCKUP to detect
	  what it believes to be lockup conditions.

config RCU_TORTURE_TEST
	tristate "torture tests for RCU"
	depends on DEBUG_KERNEL
	default n
	help
	  This option provides a kernel module that runs torture tests
	  on the RCU infrastructure.  The kernel module may be built
	  after the fact on the running kernel to be tested, if desired.

	  Say Y here if you want RCU torture tests to be built into
	  the kernel.
	  Say M if you want the RCU torture tests to build as a module.
	  Say N if you are unsure.

config RCU_TORTURE_TEST_RUNNABLE
	bool "torture tests for RCU runnable by default"
	depends on RCU_TORTURE_TEST = y
	default n
	help
	  This option provides a way to build the RCU torture tests
	  directly into the kernel without them starting up at boot
	  time.  You can use /proc/sys/kernel/rcutorture_runnable
	  to manually override this setting.  This /proc file is
	  available only when the RCU torture tests have been built
	  into the kernel.

	  Say Y here if you want the RCU torture tests to start during
	  boot (you probably don't).
	  Say N here if you want the RCU torture tests to start only
	  after being manually enabled via /proc.

config RCU_CPU_STALL_DETECTOR
	bool "Check for stalled CPUs delaying RCU grace periods"
	depends on CLASSIC_RCU
	default n
	help
	  This option causes RCU to printk information on which
	  CPUs are delaying the current grace period, but only when
	  the grace period extends for excessive time periods.

	  Say Y if you want RCU to perform such checks.

	  Say N if you are unsure.

config KPROBES_SANITY_TEST
	bool "Kprobes sanity tests"
	depends on DEBUG_KERNEL
	depends on KPROBES
	default n
	help
	  This option provides for testing basic kprobes functionality on
	  boot. A sample kprobe, jprobe and kretprobe are inserted and
	  verified for functionality.

	  Say N if you are unsure.

config BACKTRACE_SELF_TEST
	tristate "Self test for the backtrace code"
	depends on DEBUG_KERNEL
	default n
	help
	  This option provides a kernel module that can be used to test
	  the kernel stack backtrace code. This option is not useful
	  for distributions or general kernels, but only for kernel
	  developers working on architecture code.

	  Note that if you want to also test saved backtraces, you will
	  have to enable STACKTRACE as well.

	  Say N if you are unsure.

config DEBUG_BLOCK_EXT_DEVT
        bool "Force extended block device numbers and spread them"
	depends on DEBUG_KERNEL
	depends on BLOCK
	default n
	help
<<<<<<< HEAD
=======
	  BIG FAT WARNING: ENABLING THIS OPTION MIGHT BREAK BOOTING ON
	  SOME DISTRIBUTIONS.  DO NOT ENABLE THIS UNLESS YOU KNOW WHAT
	  YOU ARE DOING.  Distros, please enable this and fix whatever
	  is broken.

>>>>>>> 2f5ad54e
	  Conventionally, block device numbers are allocated from
	  predetermined contiguous area.  However, extended block area
	  may introduce non-contiguous block device numbers.  This
	  option forces most block device numbers to be allocated from
	  the extended space and spreads them to discover kernel or
	  userland code paths which assume predetermined contiguous
	  device number allocation.

	  Note that turning on this debug option shuffles all the
	  device numbers for all IDE and SCSI devices including libata
	  ones, so root partition specified using device number
	  directly (via rdev or root=MAJ:MIN) won't work anymore.
	  Textual device names (root=/dev/sdXn) will continue to work.

	  Say N if you are unsure.

config LKDTM
	tristate "Linux Kernel Dump Test Tool Module"
	depends on DEBUG_KERNEL
	depends on KPROBES
	depends on BLOCK
	default n
	help
	This module enables testing of the different dumping mechanisms by
	inducing system failures at predefined crash points.
	If you don't need it: say N
	Choose M here to compile this code as a module. The module will be
	called lkdtm.

	Documentation on how to use the module can be found in
	drivers/misc/lkdtm.c

config FAULT_INJECTION
	bool "Fault-injection framework"
	depends on DEBUG_KERNEL
	help
	  Provide fault-injection framework.
	  For more details, see Documentation/fault-injection/.

config FAILSLAB
	bool "Fault-injection capability for kmalloc"
	depends on FAULT_INJECTION
	help
	  Provide fault-injection capability for kmalloc.

config FAIL_PAGE_ALLOC
	bool "Fault-injection capabilitiy for alloc_pages()"
	depends on FAULT_INJECTION
	help
	  Provide fault-injection capability for alloc_pages().

config FAIL_MAKE_REQUEST
	bool "Fault-injection capability for disk IO"
	depends on FAULT_INJECTION && BLOCK
	help
	  Provide fault-injection capability for disk IO.

config FAIL_IO_TIMEOUT
	bool "Faul-injection capability for faking disk interrupts"
	depends on FAULT_INJECTION && BLOCK
	help
	  Provide fault-injection capability on end IO handling. This
	  will make the block layer "forget" an interrupt as configured,
	  thus exercising the error handling.

	  Only works with drivers that use the generic timeout handling,
	  for others it wont do anything.

config FAULT_INJECTION_DEBUG_FS
	bool "Debugfs entries for fault-injection capabilities"
	depends on FAULT_INJECTION && SYSFS && DEBUG_FS
	help
	  Enable configuration of fault-injection capabilities via debugfs.

config FAULT_INJECTION_STACKTRACE_FILTER
	bool "stacktrace filter for fault-injection capabilities"
	depends on FAULT_INJECTION_DEBUG_FS && STACKTRACE_SUPPORT
	depends on !X86_64
	select STACKTRACE
	select FRAME_POINTER if !PPC
	help
	  Provide stacktrace filter for fault-injection capabilities

config LATENCYTOP
	bool "Latency measuring infrastructure"
	select FRAME_POINTER if !MIPS && !PPC
	select KALLSYMS
	select KALLSYMS_ALL
	select STACKTRACE
	select SCHEDSTATS
	select SCHED_DEBUG
	depends on HAVE_LATENCYTOP_SUPPORT
	help
	  Enable this option if you want to use the LatencyTOP tool
	  to find out which userspace is blocking on what kernel operations.

config SYSCTL_SYSCALL_CHECK
	bool "Sysctl checks"
	depends on SYSCTL_SYSCALL
	---help---
	  sys_sysctl uses binary paths that have been found challenging
	  to properly maintain and use. This enables checks that help
	  you to keep things correct.

source kernel/trace/Kconfig

config PROVIDE_OHCI1394_DMA_INIT
	bool "Remote debugging over FireWire early on boot"
	depends on PCI && X86
	help
	  If you want to debug problems which hang or crash the kernel early
	  on boot and the crashing machine has a FireWire port, you can use
	  this feature to remotely access the memory of the crashed machine
	  over FireWire. This employs remote DMA as part of the OHCI1394
	  specification which is now the standard for FireWire controllers.

	  With remote DMA, you can monitor the printk buffer remotely using
	  firescope and access all memory below 4GB using fireproxy from gdb.
	  Even controlling a kernel debugger is possible using remote DMA.

	  Usage:

	  If ohci1394_dma=early is used as boot parameter, it will initialize
	  all OHCI1394 controllers which are found in the PCI config space.

	  As all changes to the FireWire bus such as enabling and disabling
	  devices cause a bus reset and thereby disable remote DMA for all
	  devices, be sure to have the cable plugged and FireWire enabled on
	  the debugging host before booting the debug target for debugging.

	  This code (~1k) is freed after boot. By then, the firewire stack
	  in charge of the OHCI-1394 controllers should be used instead.

	  See Documentation/debugging-via-ohci1394.txt for more information.

config FIREWIRE_OHCI_REMOTE_DMA
	bool "Remote debugging over FireWire with firewire-ohci"
	depends on FIREWIRE_OHCI
	help
	  This option lets you use the FireWire bus for remote debugging
	  with help of the firewire-ohci driver. It enables unfiltered
	  remote DMA in firewire-ohci.
	  See Documentation/debugging-via-ohci1394.txt for more information.

	  If unsure, say N.

menuconfig BUILD_DOCSRC
	bool "Build targets in Documentation/ tree"
	depends on HEADERS_CHECK
	help
	  This option attempts to build objects from the source files in the
	  kernel Documentation/ tree.

	  Say N if you are unsure.

config DYNAMIC_PRINTK_DEBUG
	bool "Enable dynamic printk() call support"
	default n
	depends on PRINTK
	select PRINTK_DEBUG
	help

	  Compiles debug level messages into the kernel, which would not
	  otherwise be available at runtime. These messages can then be
	  enabled/disabled on a per module basis. This mechanism implicitly
	  enables all pr_debug() and dev_dbg() calls. The impact of this
	  compile option is a larger kernel text size of about 2%.

	  Usage:

	  Dynamic debugging is controlled by the debugfs file,
	  dynamic_printk/modules. This file contains a list of the modules that
	  can be enabled. The format of the file is the module name, followed
	  by a set of flags that can be enabled. The first flag is always the
	  'enabled' flag. For example:

		<module_name> <enabled=0/1>
				.
				.
				.

	  <module_name> : Name of the module in which the debug call resides
	  <enabled=0/1> : whether the messages are enabled or not

	  From a live system:

		snd_hda_intel enabled=0
		fixup enabled=0
		driver enabled=0

	  Enable a module:

	  	$echo "set enabled=1 <module_name>" > dynamic_printk/modules

	  Disable a module:

	  	$echo "set enabled=0 <module_name>" > dynamic_printk/modules

	  Enable all modules:

		$echo "set enabled=1 all" > dynamic_printk/modules

	  Disable all modules:

		$echo "set enabled=0 all" > dynamic_printk/modules

	  Finally, passing "dynamic_printk" at the command line enables
	  debugging for all modules. This mode can be turned off via the above
	  disable command.

source "samples/Kconfig"

source "lib/Kconfig.kgdb"<|MERGE_RESOLUTION|>--- conflicted
+++ resolved
@@ -652,14 +652,11 @@
 	depends on BLOCK
 	default n
 	help
-<<<<<<< HEAD
-=======
 	  BIG FAT WARNING: ENABLING THIS OPTION MIGHT BREAK BOOTING ON
 	  SOME DISTRIBUTIONS.  DO NOT ENABLE THIS UNLESS YOU KNOW WHAT
 	  YOU ARE DOING.  Distros, please enable this and fix whatever
 	  is broken.
 
->>>>>>> 2f5ad54e
 	  Conventionally, block device numbers are allocated from
 	  predetermined contiguous area.  However, extended block area
 	  may introduce non-contiguous block device numbers.  This
