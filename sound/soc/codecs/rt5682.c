// SPDX-License-Identifier: GPL-2.0-only
//
// rt5682.c  --  RT5682 ALSA SoC audio component driver
//
// Copyright 2018 Realtek Semiconductor Corp.
// Author: Bard Liao <bardliao@realtek.com>
//

#include <linux/module.h>
#include <linux/moduleparam.h>
#include <linux/init.h>
#include <linux/delay.h>
#include <linux/pm.h>
#include <linux/pm_runtime.h>
#include <linux/platform_device.h>
#include <linux/spi/spi.h>
#include <linux/acpi.h>
#include <linux/gpio.h>
#include <linux/of_gpio.h>
#include <linux/mutex.h>
#include <sound/core.h>
#include <sound/pcm.h>
#include <sound/pcm_params.h>
#include <sound/jack.h>
#include <sound/soc.h>
#include <sound/soc-dapm.h>
#include <sound/initval.h>
#include <sound/tlv.h>
#include <sound/rt5682.h>

#include "rl6231.h"
#include "rt5682.h"

const char *rt5682_supply_names[RT5682_NUM_SUPPLIES] = {
	"AVDD",
	"MICVDD",
	"VBAT",
};
EXPORT_SYMBOL_GPL(rt5682_supply_names);

static const struct reg_sequence patch_list[] = {
	{RT5682_HP_IMP_SENS_CTRL_19, 0x1000},
	{RT5682_DAC_ADC_DIG_VOL1, 0xa020},
	{RT5682_I2C_CTRL, 0x000f},
	{RT5682_PLL2_INTERNAL, 0x8266},
	{RT5682_SAR_IL_CMD_1, 0x22b7},
	{RT5682_SAR_IL_CMD_3, 0x0365},
	{RT5682_SAR_IL_CMD_6, 0x0110},
	{RT5682_CHARGE_PUMP_1, 0x0210},
	{RT5682_HP_LOGIC_CTRL_2, 0x0007},
	{RT5682_SAR_IL_CMD_2, 0xac00},
	{RT5682_CBJ_CTRL_7, 0x0104},
};

void rt5682_apply_patch_list(struct rt5682_priv *rt5682, struct device *dev)
{
	int ret;

	ret = regmap_multi_reg_write(rt5682->regmap, patch_list,
				     ARRAY_SIZE(patch_list));
	if (ret)
		dev_warn(dev, "Failed to apply regmap patch: %d\n", ret);
}
EXPORT_SYMBOL_GPL(rt5682_apply_patch_list);

const struct reg_default rt5682_reg[RT5682_REG_NUM] = {
	{0x0002, 0x8080},
	{0x0003, 0x8000},
	{0x0005, 0x0000},
	{0x0006, 0x0000},
	{0x0008, 0x800f},
	{0x000b, 0x0000},
	{0x0010, 0x4040},
	{0x0011, 0x0000},
	{0x0012, 0x1404},
	{0x0013, 0x1000},
	{0x0014, 0xa00a},
	{0x0015, 0x0404},
	{0x0016, 0x0404},
	{0x0019, 0xafaf},
	{0x001c, 0x2f2f},
	{0x001f, 0x0000},
	{0x0022, 0x5757},
	{0x0023, 0x0039},
	{0x0024, 0x000b},
	{0x0026, 0xc0c4},
	{0x0029, 0x8080},
	{0x002a, 0xa0a0},
	{0x002b, 0x0300},
	{0x0030, 0x0000},
	{0x003c, 0x0080},
	{0x0044, 0x0c0c},
	{0x0049, 0x0000},
	{0x0061, 0x0000},
	{0x0062, 0x0000},
	{0x0063, 0x003f},
	{0x0064, 0x0000},
	{0x0065, 0x0000},
	{0x0066, 0x0030},
	{0x0067, 0x0000},
	{0x006b, 0x0000},
	{0x006c, 0x0000},
	{0x006d, 0x2200},
	{0x006e, 0x0a10},
	{0x0070, 0x8000},
	{0x0071, 0x8000},
	{0x0073, 0x0000},
	{0x0074, 0x0000},
	{0x0075, 0x0002},
	{0x0076, 0x0001},
	{0x0079, 0x0000},
	{0x007a, 0x0000},
	{0x007b, 0x0000},
	{0x007c, 0x0100},
	{0x007e, 0x0000},
	{0x0080, 0x0000},
	{0x0081, 0x0000},
	{0x0082, 0x0000},
	{0x0083, 0x0000},
	{0x0084, 0x0000},
	{0x0085, 0x0000},
	{0x0086, 0x0005},
	{0x0087, 0x0000},
	{0x0088, 0x0000},
	{0x008c, 0x0003},
	{0x008d, 0x0000},
	{0x008e, 0x0060},
	{0x008f, 0x1000},
	{0x0091, 0x0c26},
	{0x0092, 0x0073},
	{0x0093, 0x0000},
	{0x0094, 0x0080},
	{0x0098, 0x0000},
	{0x009a, 0x0000},
	{0x009b, 0x0000},
	{0x009c, 0x0000},
	{0x009d, 0x0000},
	{0x009e, 0x100c},
	{0x009f, 0x0000},
	{0x00a0, 0x0000},
	{0x00a3, 0x0002},
	{0x00a4, 0x0001},
	{0x00ae, 0x2040},
	{0x00af, 0x0000},
	{0x00b6, 0x0000},
	{0x00b7, 0x0000},
	{0x00b8, 0x0000},
	{0x00b9, 0x0002},
	{0x00be, 0x0000},
	{0x00c0, 0x0160},
	{0x00c1, 0x82a0},
	{0x00c2, 0x0000},
	{0x00d0, 0x0000},
	{0x00d1, 0x2244},
	{0x00d2, 0x3300},
	{0x00d3, 0x2200},
	{0x00d4, 0x0000},
	{0x00d9, 0x0009},
	{0x00da, 0x0000},
	{0x00db, 0x0000},
	{0x00dc, 0x00c0},
	{0x00dd, 0x2220},
	{0x00de, 0x3131},
	{0x00df, 0x3131},
	{0x00e0, 0x3131},
	{0x00e2, 0x0000},
	{0x00e3, 0x4000},
	{0x00e4, 0x0aa0},
	{0x00e5, 0x3131},
	{0x00e6, 0x3131},
	{0x00e7, 0x3131},
	{0x00e8, 0x3131},
	{0x00ea, 0xb320},
	{0x00eb, 0x0000},
	{0x00f0, 0x0000},
	{0x00f1, 0x00d0},
	{0x00f2, 0x00d0},
	{0x00f6, 0x0000},
	{0x00fa, 0x0000},
	{0x00fb, 0x0000},
	{0x00fc, 0x0000},
	{0x00fd, 0x0000},
	{0x00fe, 0x10ec},
	{0x00ff, 0x6530},
	{0x0100, 0xa0a0},
	{0x010b, 0x0000},
	{0x010c, 0xae00},
	{0x010d, 0xaaa0},
	{0x010e, 0x8aa2},
	{0x010f, 0x02a2},
	{0x0110, 0xc000},
	{0x0111, 0x04a2},
	{0x0112, 0x2800},
	{0x0113, 0x0000},
	{0x0117, 0x0100},
	{0x0125, 0x0410},
	{0x0132, 0x6026},
	{0x0136, 0x5555},
	{0x0138, 0x3700},
	{0x013a, 0x2000},
	{0x013b, 0x2000},
	{0x013c, 0x2005},
	{0x013f, 0x0000},
	{0x0142, 0x0000},
	{0x0145, 0x0002},
	{0x0146, 0x0000},
	{0x0147, 0x0000},
	{0x0148, 0x0000},
	{0x0149, 0x0000},
	{0x0150, 0x79a1},
	{0x0156, 0xaaaa},
	{0x0160, 0x4ec0},
	{0x0161, 0x0080},
	{0x0162, 0x0200},
	{0x0163, 0x0800},
	{0x0164, 0x0000},
	{0x0165, 0x0000},
	{0x0166, 0x0000},
	{0x0167, 0x000f},
	{0x0168, 0x000f},
	{0x0169, 0x0021},
	{0x0190, 0x413d},
	{0x0194, 0x0000},
	{0x0195, 0x0000},
	{0x0197, 0x0022},
	{0x0198, 0x0000},
	{0x0199, 0x0000},
	{0x01af, 0x0000},
	{0x01b0, 0x0400},
	{0x01b1, 0x0000},
	{0x01b2, 0x0000},
	{0x01b3, 0x0000},
	{0x01b4, 0x0000},
	{0x01b5, 0x0000},
	{0x01b6, 0x01c3},
	{0x01b7, 0x02a0},
	{0x01b8, 0x03e9},
	{0x01b9, 0x1389},
	{0x01ba, 0xc351},
	{0x01bb, 0x0009},
	{0x01bc, 0x0018},
	{0x01bd, 0x002a},
	{0x01be, 0x004c},
	{0x01bf, 0x0097},
	{0x01c0, 0x433d},
	{0x01c2, 0x0000},
	{0x01c3, 0x0000},
	{0x01c4, 0x0000},
	{0x01c5, 0x0000},
	{0x01c6, 0x0000},
	{0x01c7, 0x0000},
	{0x01c8, 0x40af},
	{0x01c9, 0x0702},
	{0x01ca, 0x0000},
	{0x01cb, 0x0000},
	{0x01cc, 0x5757},
	{0x01cd, 0x5757},
	{0x01ce, 0x5757},
	{0x01cf, 0x5757},
	{0x01d0, 0x5757},
	{0x01d1, 0x5757},
	{0x01d2, 0x5757},
	{0x01d3, 0x5757},
	{0x01d4, 0x5757},
	{0x01d5, 0x5757},
	{0x01d6, 0x0000},
	{0x01d7, 0x0008},
	{0x01d8, 0x0029},
	{0x01d9, 0x3333},
	{0x01da, 0x0000},
	{0x01db, 0x0004},
	{0x01dc, 0x0000},
	{0x01de, 0x7c00},
	{0x01df, 0x0320},
	{0x01e0, 0x06a1},
	{0x01e1, 0x0000},
	{0x01e2, 0x0000},
	{0x01e3, 0x0000},
	{0x01e4, 0x0000},
	{0x01e6, 0x0001},
	{0x01e7, 0x0000},
	{0x01e8, 0x0000},
	{0x01ea, 0x0000},
	{0x01eb, 0x0000},
	{0x01ec, 0x0000},
	{0x01ed, 0x0000},
	{0x01ee, 0x0000},
	{0x01ef, 0x0000},
	{0x01f0, 0x0000},
	{0x01f1, 0x0000},
	{0x01f2, 0x0000},
	{0x01f3, 0x0000},
	{0x01f4, 0x0000},
	{0x0210, 0x6297},
	{0x0211, 0xa005},
	{0x0212, 0x824c},
	{0x0213, 0xf7ff},
	{0x0214, 0xf24c},
	{0x0215, 0x0102},
	{0x0216, 0x00a3},
	{0x0217, 0x0048},
	{0x0218, 0xa2c0},
	{0x0219, 0x0400},
	{0x021a, 0x00c8},
	{0x021b, 0x00c0},
	{0x021c, 0x0000},
	{0x0250, 0x4500},
	{0x0251, 0x40b3},
	{0x0252, 0x0000},
	{0x0253, 0x0000},
	{0x0254, 0x0000},
	{0x0255, 0x0000},
	{0x0256, 0x0000},
	{0x0257, 0x0000},
	{0x0258, 0x0000},
	{0x0259, 0x0000},
	{0x025a, 0x0005},
	{0x0270, 0x0000},
	{0x02ff, 0x0110},
	{0x0300, 0x001f},
	{0x0301, 0x032c},
	{0x0302, 0x5f21},
	{0x0303, 0x4000},
	{0x0304, 0x4000},
	{0x0305, 0x06d5},
	{0x0306, 0x8000},
	{0x0307, 0x0700},
	{0x0310, 0x4560},
	{0x0311, 0xa4a8},
	{0x0312, 0x7418},
	{0x0313, 0x0000},
	{0x0314, 0x0006},
	{0x0315, 0xffff},
	{0x0316, 0xc400},
	{0x0317, 0x0000},
	{0x03c0, 0x7e00},
	{0x03c1, 0x8000},
	{0x03c2, 0x8000},
	{0x03c3, 0x8000},
	{0x03c4, 0x8000},
	{0x03c5, 0x8000},
	{0x03c6, 0x8000},
	{0x03c7, 0x8000},
	{0x03c8, 0x8000},
	{0x03c9, 0x8000},
	{0x03ca, 0x8000},
	{0x03cb, 0x8000},
	{0x03cc, 0x8000},
	{0x03d0, 0x0000},
	{0x03d1, 0x0000},
	{0x03d2, 0x0000},
	{0x03d3, 0x0000},
	{0x03d4, 0x2000},
	{0x03d5, 0x2000},
	{0x03d6, 0x0000},
	{0x03d7, 0x0000},
	{0x03d8, 0x2000},
	{0x03d9, 0x2000},
	{0x03da, 0x2000},
	{0x03db, 0x2000},
	{0x03dc, 0x0000},
	{0x03dd, 0x0000},
	{0x03de, 0x0000},
	{0x03df, 0x2000},
	{0x03e0, 0x0000},
	{0x03e1, 0x0000},
	{0x03e2, 0x0000},
	{0x03e3, 0x0000},
	{0x03e4, 0x0000},
	{0x03e5, 0x0000},
	{0x03e6, 0x0000},
	{0x03e7, 0x0000},
	{0x03e8, 0x0000},
	{0x03e9, 0x0000},
	{0x03ea, 0x0000},
	{0x03eb, 0x0000},
	{0x03ec, 0x0000},
	{0x03ed, 0x0000},
	{0x03ee, 0x0000},
	{0x03ef, 0x0000},
	{0x03f0, 0x0800},
	{0x03f1, 0x0800},
	{0x03f2, 0x0800},
	{0x03f3, 0x0800},
};
EXPORT_SYMBOL_GPL(rt5682_reg);

bool rt5682_volatile_register(struct device *dev, unsigned int reg)
{
	switch (reg) {
	case RT5682_RESET:
	case RT5682_CBJ_CTRL_2:
	case RT5682_INT_ST_1:
	case RT5682_4BTN_IL_CMD_1:
	case RT5682_AJD1_CTRL:
	case RT5682_HP_CALIB_CTRL_1:
	case RT5682_DEVICE_ID:
	case RT5682_I2C_MODE:
	case RT5682_HP_CALIB_CTRL_10:
	case RT5682_EFUSE_CTRL_2:
	case RT5682_JD_TOP_VC_VTRL:
	case RT5682_HP_IMP_SENS_CTRL_19:
	case RT5682_IL_CMD_1:
	case RT5682_SAR_IL_CMD_2:
	case RT5682_SAR_IL_CMD_4:
	case RT5682_SAR_IL_CMD_10:
	case RT5682_SAR_IL_CMD_11:
	case RT5682_EFUSE_CTRL_6...RT5682_EFUSE_CTRL_11:
	case RT5682_HP_CALIB_STA_1...RT5682_HP_CALIB_STA_11:
		return true;
	default:
		return false;
	}
}
EXPORT_SYMBOL_GPL(rt5682_volatile_register);

bool rt5682_readable_register(struct device *dev, unsigned int reg)
{
	switch (reg) {
	case RT5682_RESET:
	case RT5682_VERSION_ID:
	case RT5682_VENDOR_ID:
	case RT5682_DEVICE_ID:
	case RT5682_HP_CTRL_1:
	case RT5682_HP_CTRL_2:
	case RT5682_HPL_GAIN:
	case RT5682_HPR_GAIN:
	case RT5682_I2C_CTRL:
	case RT5682_CBJ_BST_CTRL:
	case RT5682_CBJ_CTRL_1:
	case RT5682_CBJ_CTRL_2:
	case RT5682_CBJ_CTRL_3:
	case RT5682_CBJ_CTRL_4:
	case RT5682_CBJ_CTRL_5:
	case RT5682_CBJ_CTRL_6:
	case RT5682_CBJ_CTRL_7:
	case RT5682_DAC1_DIG_VOL:
	case RT5682_STO1_ADC_DIG_VOL:
	case RT5682_STO1_ADC_BOOST:
	case RT5682_HP_IMP_GAIN_1:
	case RT5682_HP_IMP_GAIN_2:
	case RT5682_SIDETONE_CTRL:
	case RT5682_STO1_ADC_MIXER:
	case RT5682_AD_DA_MIXER:
	case RT5682_STO1_DAC_MIXER:
	case RT5682_A_DAC1_MUX:
	case RT5682_DIG_INF2_DATA:
	case RT5682_REC_MIXER:
	case RT5682_CAL_REC:
	case RT5682_ALC_BACK_GAIN:
	case RT5682_PWR_DIG_1:
	case RT5682_PWR_DIG_2:
	case RT5682_PWR_ANLG_1:
	case RT5682_PWR_ANLG_2:
	case RT5682_PWR_ANLG_3:
	case RT5682_PWR_MIXER:
	case RT5682_PWR_VOL:
	case RT5682_CLK_DET:
	case RT5682_RESET_LPF_CTRL:
	case RT5682_RESET_HPF_CTRL:
	case RT5682_DMIC_CTRL_1:
	case RT5682_I2S1_SDP:
	case RT5682_I2S2_SDP:
	case RT5682_ADDA_CLK_1:
	case RT5682_ADDA_CLK_2:
	case RT5682_I2S1_F_DIV_CTRL_1:
	case RT5682_I2S1_F_DIV_CTRL_2:
	case RT5682_TDM_CTRL:
	case RT5682_TDM_ADDA_CTRL_1:
	case RT5682_TDM_ADDA_CTRL_2:
	case RT5682_DATA_SEL_CTRL_1:
	case RT5682_TDM_TCON_CTRL:
	case RT5682_GLB_CLK:
	case RT5682_PLL_CTRL_1:
	case RT5682_PLL_CTRL_2:
	case RT5682_PLL_TRACK_1:
	case RT5682_PLL_TRACK_2:
	case RT5682_PLL_TRACK_3:
	case RT5682_PLL_TRACK_4:
	case RT5682_PLL_TRACK_5:
	case RT5682_PLL_TRACK_6:
	case RT5682_PLL_TRACK_11:
	case RT5682_SDW_REF_CLK:
	case RT5682_DEPOP_1:
	case RT5682_DEPOP_2:
	case RT5682_HP_CHARGE_PUMP_1:
	case RT5682_HP_CHARGE_PUMP_2:
	case RT5682_MICBIAS_1:
	case RT5682_MICBIAS_2:
	case RT5682_PLL_TRACK_12:
	case RT5682_PLL_TRACK_14:
	case RT5682_PLL2_CTRL_1:
	case RT5682_PLL2_CTRL_2:
	case RT5682_PLL2_CTRL_3:
	case RT5682_PLL2_CTRL_4:
	case RT5682_RC_CLK_CTRL:
	case RT5682_I2S_M_CLK_CTRL_1:
	case RT5682_I2S2_F_DIV_CTRL_1:
	case RT5682_I2S2_F_DIV_CTRL_2:
	case RT5682_EQ_CTRL_1:
	case RT5682_EQ_CTRL_2:
	case RT5682_IRQ_CTRL_1:
	case RT5682_IRQ_CTRL_2:
	case RT5682_IRQ_CTRL_3:
	case RT5682_IRQ_CTRL_4:
	case RT5682_INT_ST_1:
	case RT5682_GPIO_CTRL_1:
	case RT5682_GPIO_CTRL_2:
	case RT5682_GPIO_CTRL_3:
	case RT5682_HP_AMP_DET_CTRL_1:
	case RT5682_HP_AMP_DET_CTRL_2:
	case RT5682_MID_HP_AMP_DET:
	case RT5682_LOW_HP_AMP_DET:
	case RT5682_DELAY_BUF_CTRL:
	case RT5682_SV_ZCD_1:
	case RT5682_SV_ZCD_2:
	case RT5682_IL_CMD_1:
	case RT5682_IL_CMD_2:
	case RT5682_IL_CMD_3:
	case RT5682_IL_CMD_4:
	case RT5682_IL_CMD_5:
	case RT5682_IL_CMD_6:
	case RT5682_4BTN_IL_CMD_1:
	case RT5682_4BTN_IL_CMD_2:
	case RT5682_4BTN_IL_CMD_3:
	case RT5682_4BTN_IL_CMD_4:
	case RT5682_4BTN_IL_CMD_5:
	case RT5682_4BTN_IL_CMD_6:
	case RT5682_4BTN_IL_CMD_7:
	case RT5682_ADC_STO1_HP_CTRL_1:
	case RT5682_ADC_STO1_HP_CTRL_2:
	case RT5682_AJD1_CTRL:
	case RT5682_JD1_THD:
	case RT5682_JD2_THD:
	case RT5682_JD_CTRL_1:
	case RT5682_DUMMY_1:
	case RT5682_DUMMY_2:
	case RT5682_DUMMY_3:
	case RT5682_DAC_ADC_DIG_VOL1:
	case RT5682_BIAS_CUR_CTRL_2:
	case RT5682_BIAS_CUR_CTRL_3:
	case RT5682_BIAS_CUR_CTRL_4:
	case RT5682_BIAS_CUR_CTRL_5:
	case RT5682_BIAS_CUR_CTRL_6:
	case RT5682_BIAS_CUR_CTRL_7:
	case RT5682_BIAS_CUR_CTRL_8:
	case RT5682_BIAS_CUR_CTRL_9:
	case RT5682_BIAS_CUR_CTRL_10:
	case RT5682_VREF_REC_OP_FB_CAP_CTRL:
	case RT5682_CHARGE_PUMP_1:
	case RT5682_DIG_IN_CTRL_1:
	case RT5682_PAD_DRIVING_CTRL:
	case RT5682_SOFT_RAMP_DEPOP:
	case RT5682_CHOP_DAC:
	case RT5682_CHOP_ADC:
	case RT5682_CALIB_ADC_CTRL:
	case RT5682_VOL_TEST:
	case RT5682_SPKVDD_DET_STA:
	case RT5682_TEST_MODE_CTRL_1:
	case RT5682_TEST_MODE_CTRL_2:
	case RT5682_TEST_MODE_CTRL_3:
	case RT5682_TEST_MODE_CTRL_4:
	case RT5682_TEST_MODE_CTRL_5:
	case RT5682_PLL1_INTERNAL:
	case RT5682_PLL2_INTERNAL:
	case RT5682_STO_NG2_CTRL_1:
	case RT5682_STO_NG2_CTRL_2:
	case RT5682_STO_NG2_CTRL_3:
	case RT5682_STO_NG2_CTRL_4:
	case RT5682_STO_NG2_CTRL_5:
	case RT5682_STO_NG2_CTRL_6:
	case RT5682_STO_NG2_CTRL_7:
	case RT5682_STO_NG2_CTRL_8:
	case RT5682_STO_NG2_CTRL_9:
	case RT5682_STO_NG2_CTRL_10:
	case RT5682_STO1_DAC_SIL_DET:
	case RT5682_SIL_PSV_CTRL1:
	case RT5682_SIL_PSV_CTRL2:
	case RT5682_SIL_PSV_CTRL3:
	case RT5682_SIL_PSV_CTRL4:
	case RT5682_SIL_PSV_CTRL5:
	case RT5682_HP_IMP_SENS_CTRL_01:
	case RT5682_HP_IMP_SENS_CTRL_02:
	case RT5682_HP_IMP_SENS_CTRL_03:
	case RT5682_HP_IMP_SENS_CTRL_04:
	case RT5682_HP_IMP_SENS_CTRL_05:
	case RT5682_HP_IMP_SENS_CTRL_06:
	case RT5682_HP_IMP_SENS_CTRL_07:
	case RT5682_HP_IMP_SENS_CTRL_08:
	case RT5682_HP_IMP_SENS_CTRL_09:
	case RT5682_HP_IMP_SENS_CTRL_10:
	case RT5682_HP_IMP_SENS_CTRL_11:
	case RT5682_HP_IMP_SENS_CTRL_12:
	case RT5682_HP_IMP_SENS_CTRL_13:
	case RT5682_HP_IMP_SENS_CTRL_14:
	case RT5682_HP_IMP_SENS_CTRL_15:
	case RT5682_HP_IMP_SENS_CTRL_16:
	case RT5682_HP_IMP_SENS_CTRL_17:
	case RT5682_HP_IMP_SENS_CTRL_18:
	case RT5682_HP_IMP_SENS_CTRL_19:
	case RT5682_HP_IMP_SENS_CTRL_20:
	case RT5682_HP_IMP_SENS_CTRL_21:
	case RT5682_HP_IMP_SENS_CTRL_22:
	case RT5682_HP_IMP_SENS_CTRL_23:
	case RT5682_HP_IMP_SENS_CTRL_24:
	case RT5682_HP_IMP_SENS_CTRL_25:
	case RT5682_HP_IMP_SENS_CTRL_26:
	case RT5682_HP_IMP_SENS_CTRL_27:
	case RT5682_HP_IMP_SENS_CTRL_28:
	case RT5682_HP_IMP_SENS_CTRL_29:
	case RT5682_HP_IMP_SENS_CTRL_30:
	case RT5682_HP_IMP_SENS_CTRL_31:
	case RT5682_HP_IMP_SENS_CTRL_32:
	case RT5682_HP_IMP_SENS_CTRL_33:
	case RT5682_HP_IMP_SENS_CTRL_34:
	case RT5682_HP_IMP_SENS_CTRL_35:
	case RT5682_HP_IMP_SENS_CTRL_36:
	case RT5682_HP_IMP_SENS_CTRL_37:
	case RT5682_HP_IMP_SENS_CTRL_38:
	case RT5682_HP_IMP_SENS_CTRL_39:
	case RT5682_HP_IMP_SENS_CTRL_40:
	case RT5682_HP_IMP_SENS_CTRL_41:
	case RT5682_HP_IMP_SENS_CTRL_42:
	case RT5682_HP_IMP_SENS_CTRL_43:
	case RT5682_HP_LOGIC_CTRL_1:
	case RT5682_HP_LOGIC_CTRL_2:
	case RT5682_HP_LOGIC_CTRL_3:
	case RT5682_HP_CALIB_CTRL_1:
	case RT5682_HP_CALIB_CTRL_2:
	case RT5682_HP_CALIB_CTRL_3:
	case RT5682_HP_CALIB_CTRL_4:
	case RT5682_HP_CALIB_CTRL_5:
	case RT5682_HP_CALIB_CTRL_6:
	case RT5682_HP_CALIB_CTRL_7:
	case RT5682_HP_CALIB_CTRL_9:
	case RT5682_HP_CALIB_CTRL_10:
	case RT5682_HP_CALIB_CTRL_11:
	case RT5682_HP_CALIB_STA_1:
	case RT5682_HP_CALIB_STA_2:
	case RT5682_HP_CALIB_STA_3:
	case RT5682_HP_CALIB_STA_4:
	case RT5682_HP_CALIB_STA_5:
	case RT5682_HP_CALIB_STA_6:
	case RT5682_HP_CALIB_STA_7:
	case RT5682_HP_CALIB_STA_8:
	case RT5682_HP_CALIB_STA_9:
	case RT5682_HP_CALIB_STA_10:
	case RT5682_HP_CALIB_STA_11:
	case RT5682_SAR_IL_CMD_1:
	case RT5682_SAR_IL_CMD_2:
	case RT5682_SAR_IL_CMD_3:
	case RT5682_SAR_IL_CMD_4:
	case RT5682_SAR_IL_CMD_5:
	case RT5682_SAR_IL_CMD_6:
	case RT5682_SAR_IL_CMD_7:
	case RT5682_SAR_IL_CMD_8:
	case RT5682_SAR_IL_CMD_9:
	case RT5682_SAR_IL_CMD_10:
	case RT5682_SAR_IL_CMD_11:
	case RT5682_SAR_IL_CMD_12:
	case RT5682_SAR_IL_CMD_13:
	case RT5682_EFUSE_CTRL_1:
	case RT5682_EFUSE_CTRL_2:
	case RT5682_EFUSE_CTRL_3:
	case RT5682_EFUSE_CTRL_4:
	case RT5682_EFUSE_CTRL_5:
	case RT5682_EFUSE_CTRL_6:
	case RT5682_EFUSE_CTRL_7:
	case RT5682_EFUSE_CTRL_8:
	case RT5682_EFUSE_CTRL_9:
	case RT5682_EFUSE_CTRL_10:
	case RT5682_EFUSE_CTRL_11:
	case RT5682_JD_TOP_VC_VTRL:
	case RT5682_DRC1_CTRL_0:
	case RT5682_DRC1_CTRL_1:
	case RT5682_DRC1_CTRL_2:
	case RT5682_DRC1_CTRL_3:
	case RT5682_DRC1_CTRL_4:
	case RT5682_DRC1_CTRL_5:
	case RT5682_DRC1_CTRL_6:
	case RT5682_DRC1_HARD_LMT_CTRL_1:
	case RT5682_DRC1_HARD_LMT_CTRL_2:
	case RT5682_DRC1_PRIV_1:
	case RT5682_DRC1_PRIV_2:
	case RT5682_DRC1_PRIV_3:
	case RT5682_DRC1_PRIV_4:
	case RT5682_DRC1_PRIV_5:
	case RT5682_DRC1_PRIV_6:
	case RT5682_DRC1_PRIV_7:
	case RT5682_DRC1_PRIV_8:
	case RT5682_EQ_AUTO_RCV_CTRL1:
	case RT5682_EQ_AUTO_RCV_CTRL2:
	case RT5682_EQ_AUTO_RCV_CTRL3:
	case RT5682_EQ_AUTO_RCV_CTRL4:
	case RT5682_EQ_AUTO_RCV_CTRL5:
	case RT5682_EQ_AUTO_RCV_CTRL6:
	case RT5682_EQ_AUTO_RCV_CTRL7:
	case RT5682_EQ_AUTO_RCV_CTRL8:
	case RT5682_EQ_AUTO_RCV_CTRL9:
	case RT5682_EQ_AUTO_RCV_CTRL10:
	case RT5682_EQ_AUTO_RCV_CTRL11:
	case RT5682_EQ_AUTO_RCV_CTRL12:
	case RT5682_EQ_AUTO_RCV_CTRL13:
	case RT5682_ADC_L_EQ_LPF1_A1:
	case RT5682_R_EQ_LPF1_A1:
	case RT5682_L_EQ_LPF1_H0:
	case RT5682_R_EQ_LPF1_H0:
	case RT5682_L_EQ_BPF1_A1:
	case RT5682_R_EQ_BPF1_A1:
	case RT5682_L_EQ_BPF1_A2:
	case RT5682_R_EQ_BPF1_A2:
	case RT5682_L_EQ_BPF1_H0:
	case RT5682_R_EQ_BPF1_H0:
	case RT5682_L_EQ_BPF2_A1:
	case RT5682_R_EQ_BPF2_A1:
	case RT5682_L_EQ_BPF2_A2:
	case RT5682_R_EQ_BPF2_A2:
	case RT5682_L_EQ_BPF2_H0:
	case RT5682_R_EQ_BPF2_H0:
	case RT5682_L_EQ_BPF3_A1:
	case RT5682_R_EQ_BPF3_A1:
	case RT5682_L_EQ_BPF3_A2:
	case RT5682_R_EQ_BPF3_A2:
	case RT5682_L_EQ_BPF3_H0:
	case RT5682_R_EQ_BPF3_H0:
	case RT5682_L_EQ_BPF4_A1:
	case RT5682_R_EQ_BPF4_A1:
	case RT5682_L_EQ_BPF4_A2:
	case RT5682_R_EQ_BPF4_A2:
	case RT5682_L_EQ_BPF4_H0:
	case RT5682_R_EQ_BPF4_H0:
	case RT5682_L_EQ_HPF1_A1:
	case RT5682_R_EQ_HPF1_A1:
	case RT5682_L_EQ_HPF1_H0:
	case RT5682_R_EQ_HPF1_H0:
	case RT5682_L_EQ_PRE_VOL:
	case RT5682_R_EQ_PRE_VOL:
	case RT5682_L_EQ_POST_VOL:
	case RT5682_R_EQ_POST_VOL:
	case RT5682_I2C_MODE:
		return true;
	default:
		return false;
	}
}
EXPORT_SYMBOL_GPL(rt5682_readable_register);

static const DECLARE_TLV_DB_SCALE(dac_vol_tlv, -6525, 75, 0);
static const DECLARE_TLV_DB_SCALE(adc_vol_tlv, -1725, 75, 0);
static const DECLARE_TLV_DB_SCALE(adc_bst_tlv, 0, 1200, 0);

/* {0, +20, +24, +30, +35, +40, +44, +50, +52} dB */
static const DECLARE_TLV_DB_RANGE(bst_tlv,
	0, 0, TLV_DB_SCALE_ITEM(0, 0, 0),
	1, 1, TLV_DB_SCALE_ITEM(2000, 0, 0),
	2, 2, TLV_DB_SCALE_ITEM(2400, 0, 0),
	3, 5, TLV_DB_SCALE_ITEM(3000, 500, 0),
	6, 6, TLV_DB_SCALE_ITEM(4400, 0, 0),
	7, 7, TLV_DB_SCALE_ITEM(5000, 0, 0),
	8, 8, TLV_DB_SCALE_ITEM(5200, 0, 0)
);

/* Interface data select */
static const char * const rt5682_data_select[] = {
	"L/R", "R/L", "L/L", "R/R"
};

static SOC_ENUM_SINGLE_DECL(rt5682_if2_adc_enum,
	RT5682_DIG_INF2_DATA, RT5682_IF2_ADC_SEL_SFT, rt5682_data_select);

static SOC_ENUM_SINGLE_DECL(rt5682_if1_01_adc_enum,
	RT5682_TDM_ADDA_CTRL_1, RT5682_IF1_ADC1_SEL_SFT, rt5682_data_select);

static SOC_ENUM_SINGLE_DECL(rt5682_if1_23_adc_enum,
	RT5682_TDM_ADDA_CTRL_1, RT5682_IF1_ADC2_SEL_SFT, rt5682_data_select);

static SOC_ENUM_SINGLE_DECL(rt5682_if1_45_adc_enum,
	RT5682_TDM_ADDA_CTRL_1, RT5682_IF1_ADC3_SEL_SFT, rt5682_data_select);

static SOC_ENUM_SINGLE_DECL(rt5682_if1_67_adc_enum,
	RT5682_TDM_ADDA_CTRL_1, RT5682_IF1_ADC4_SEL_SFT, rt5682_data_select);

static const struct snd_kcontrol_new rt5682_if2_adc_swap_mux =
	SOC_DAPM_ENUM("IF2 ADC Swap Mux", rt5682_if2_adc_enum);

static const struct snd_kcontrol_new rt5682_if1_01_adc_swap_mux =
	SOC_DAPM_ENUM("IF1 01 ADC Swap Mux", rt5682_if1_01_adc_enum);

static const struct snd_kcontrol_new rt5682_if1_23_adc_swap_mux =
	SOC_DAPM_ENUM("IF1 23 ADC Swap Mux", rt5682_if1_23_adc_enum);

static const struct snd_kcontrol_new rt5682_if1_45_adc_swap_mux =
	SOC_DAPM_ENUM("IF1 45 ADC Swap Mux", rt5682_if1_45_adc_enum);

static const struct snd_kcontrol_new rt5682_if1_67_adc_swap_mux =
	SOC_DAPM_ENUM("IF1 67 ADC Swap Mux", rt5682_if1_67_adc_enum);

static const char * const rt5682_dac_select[] = {
	"IF1", "SOUND"
};

static SOC_ENUM_SINGLE_DECL(rt5682_dacl_enum,
	RT5682_AD_DA_MIXER, RT5682_DAC1_L_SEL_SFT, rt5682_dac_select);

static const struct snd_kcontrol_new rt5682_dac_l_mux =
	SOC_DAPM_ENUM("DAC L Mux", rt5682_dacl_enum);

static SOC_ENUM_SINGLE_DECL(rt5682_dacr_enum,
	RT5682_AD_DA_MIXER, RT5682_DAC1_R_SEL_SFT, rt5682_dac_select);

static const struct snd_kcontrol_new rt5682_dac_r_mux =
	SOC_DAPM_ENUM("DAC R Mux", rt5682_dacr_enum);

void rt5682_reset(struct rt5682_priv *rt5682)
{
	regmap_write(rt5682->regmap, RT5682_RESET, 0);
	if (!rt5682->is_sdw)
		regmap_write(rt5682->regmap, RT5682_I2C_MODE, 1);
}
EXPORT_SYMBOL_GPL(rt5682_reset);

/**
 * rt5682_sel_asrc_clk_src - select ASRC clock source for a set of filters
 * @component: SoC audio component device.
 * @filter_mask: mask of filters.
 * @clk_src: clock source
 *
 * The ASRC function is for asynchronous MCLK and LRCK. Also, since RT5682 can
 * only support standard 32fs or 64fs i2s format, ASRC should be enabled to
 * support special i2s clock format such as Intel's 100fs(100 * sampling rate).
 * ASRC function will track i2s clock and generate a corresponding system clock
 * for codec. This function provides an API to select the clock source for a
 * set of filters specified by the mask. And the component driver will turn on
 * ASRC for these filters if ASRC is selected as their clock source.
 */
int rt5682_sel_asrc_clk_src(struct snd_soc_component *component,
		unsigned int filter_mask, unsigned int clk_src)
{
	switch (clk_src) {
	case RT5682_CLK_SEL_SYS:
	case RT5682_CLK_SEL_I2S1_ASRC:
	case RT5682_CLK_SEL_I2S2_ASRC:
		break;

	default:
		return -EINVAL;
	}

	if (filter_mask & RT5682_DA_STEREO1_FILTER) {
		snd_soc_component_update_bits(component, RT5682_PLL_TRACK_2,
			RT5682_FILTER_CLK_SEL_MASK,
			clk_src << RT5682_FILTER_CLK_SEL_SFT);
	}

	if (filter_mask & RT5682_AD_STEREO1_FILTER) {
		snd_soc_component_update_bits(component, RT5682_PLL_TRACK_3,
			RT5682_FILTER_CLK_SEL_MASK,
			clk_src << RT5682_FILTER_CLK_SEL_SFT);
	}

	return 0;
}
EXPORT_SYMBOL_GPL(rt5682_sel_asrc_clk_src);

static int rt5682_button_detect(struct snd_soc_component *component)
{
	int btn_type, val;

	val = snd_soc_component_read(component, RT5682_4BTN_IL_CMD_1);
	btn_type = val & 0xfff0;
	snd_soc_component_write(component, RT5682_4BTN_IL_CMD_1, val);
	dev_dbg(component->dev, "%s btn_type=%x\n", __func__, btn_type);
	snd_soc_component_update_bits(component,
		RT5682_SAR_IL_CMD_2, 0x10, 0x10);

	return btn_type;
}

static void rt5682_enable_push_button_irq(struct snd_soc_component *component,
		bool enable)
{
	struct rt5682_priv *rt5682 = snd_soc_component_get_drvdata(component);

	if (enable) {
		snd_soc_component_update_bits(component, RT5682_SAR_IL_CMD_1,
			RT5682_SAR_BUTT_DET_MASK, RT5682_SAR_BUTT_DET_EN);
		snd_soc_component_update_bits(component, RT5682_SAR_IL_CMD_13,
			RT5682_SAR_SOUR_MASK, RT5682_SAR_SOUR_BTN);
		snd_soc_component_write(component, RT5682_IL_CMD_1, 0x0040);
		snd_soc_component_update_bits(component, RT5682_4BTN_IL_CMD_2,
			RT5682_4BTN_IL_MASK | RT5682_4BTN_IL_RST_MASK,
			RT5682_4BTN_IL_EN | RT5682_4BTN_IL_NOR);
		if (rt5682->is_sdw)
			snd_soc_component_update_bits(component,
				RT5682_IRQ_CTRL_3,
				RT5682_IL_IRQ_MASK | RT5682_IL_IRQ_TYPE_MASK,
				RT5682_IL_IRQ_EN | RT5682_IL_IRQ_PUL);
		else
			snd_soc_component_update_bits(component,
				RT5682_IRQ_CTRL_3, RT5682_IL_IRQ_MASK,
				RT5682_IL_IRQ_EN);
	} else {
		snd_soc_component_update_bits(component, RT5682_IRQ_CTRL_3,
			RT5682_IL_IRQ_MASK, RT5682_IL_IRQ_DIS);
		snd_soc_component_update_bits(component, RT5682_SAR_IL_CMD_1,
			RT5682_SAR_BUTT_DET_MASK, RT5682_SAR_BUTT_DET_DIS);
		snd_soc_component_update_bits(component, RT5682_4BTN_IL_CMD_2,
			RT5682_4BTN_IL_MASK, RT5682_4BTN_IL_DIS);
		snd_soc_component_update_bits(component, RT5682_4BTN_IL_CMD_2,
			RT5682_4BTN_IL_RST_MASK, RT5682_4BTN_IL_RST);
		snd_soc_component_update_bits(component, RT5682_SAR_IL_CMD_13,
			RT5682_SAR_SOUR_MASK, RT5682_SAR_SOUR_TYPE);
	}
}

/**
 * rt5682_headset_detect - Detect headset.
 * @component: SoC audio component device.
 * @jack_insert: Jack insert or not.
 *
 * Detect whether is headset or not when jack inserted.
 *
 * Returns detect status.
 */
int rt5682_headset_detect(struct snd_soc_component *component, int jack_insert)
{
	struct rt5682_priv *rt5682 = snd_soc_component_get_drvdata(component);
	struct snd_soc_dapm_context *dapm = &component->dapm;
	unsigned int val, count;

	if (jack_insert) {
		snd_soc_dapm_mutex_lock(dapm);

		snd_soc_component_update_bits(component, RT5682_PWR_ANLG_1,
			RT5682_PWR_VREF2 | RT5682_PWR_MB,
			RT5682_PWR_VREF2 | RT5682_PWR_MB);
		snd_soc_component_update_bits(component,
			RT5682_PWR_ANLG_1, RT5682_PWR_FV2, 0);
		usleep_range(15000, 20000);
		snd_soc_component_update_bits(component,
			RT5682_PWR_ANLG_1, RT5682_PWR_FV2, RT5682_PWR_FV2);
		snd_soc_component_update_bits(component, RT5682_PWR_ANLG_3,
			RT5682_PWR_CBJ, RT5682_PWR_CBJ);
		snd_soc_component_update_bits(component,
			RT5682_HP_CHARGE_PUMP_1,
			RT5682_OSW_L_MASK | RT5682_OSW_R_MASK, 0);
		rt5682_enable_push_button_irq(component, false);
		snd_soc_component_update_bits(component, RT5682_CBJ_CTRL_1,
			RT5682_TRIG_JD_MASK, RT5682_TRIG_JD_LOW);
		usleep_range(55000, 60000);
		snd_soc_component_update_bits(component, RT5682_CBJ_CTRL_1,
			RT5682_TRIG_JD_MASK, RT5682_TRIG_JD_HIGH);

		count = 0;
		val = snd_soc_component_read(component, RT5682_CBJ_CTRL_2)
			& RT5682_JACK_TYPE_MASK;
		while (val == 0 && count < 50) {
			usleep_range(10000, 15000);
			val = snd_soc_component_read(component,
				RT5682_CBJ_CTRL_2) & RT5682_JACK_TYPE_MASK;
			count++;
		}

		switch (val) {
		case 0x1:
		case 0x2:
			rt5682->jack_type = SND_JACK_HEADSET;
			snd_soc_component_update_bits(component, RT5682_CBJ_CTRL_1,
				RT5682_FAST_OFF_MASK, RT5682_FAST_OFF_EN);
			rt5682_enable_push_button_irq(component, true);
			break;
		default:
			rt5682->jack_type = SND_JACK_HEADPHONE;
			break;
		}

		snd_soc_component_update_bits(component,
			RT5682_HP_CHARGE_PUMP_1,
			RT5682_OSW_L_MASK | RT5682_OSW_R_MASK,
			RT5682_OSW_L_EN | RT5682_OSW_R_EN);
		snd_soc_component_update_bits(component, RT5682_MICBIAS_2,
			RT5682_PWR_CLK25M_MASK | RT5682_PWR_CLK1M_MASK,
			RT5682_PWR_CLK25M_PU | RT5682_PWR_CLK1M_PU);

		snd_soc_dapm_mutex_unlock(dapm);
	} else {
		rt5682_enable_push_button_irq(component, false);
		snd_soc_component_update_bits(component, RT5682_CBJ_CTRL_1,
			RT5682_TRIG_JD_MASK, RT5682_TRIG_JD_LOW);
		if (!snd_soc_dapm_get_pin_status(dapm, "MICBIAS") &&
			!snd_soc_dapm_get_pin_status(dapm, "PLL1") &&
			!snd_soc_dapm_get_pin_status(dapm, "PLL2B"))
			snd_soc_component_update_bits(component,
				RT5682_PWR_ANLG_1, RT5682_PWR_MB, 0);
		if (!snd_soc_dapm_get_pin_status(dapm, "Vref2") &&
			!snd_soc_dapm_get_pin_status(dapm, "PLL1") &&
			!snd_soc_dapm_get_pin_status(dapm, "PLL2B"))
			snd_soc_component_update_bits(component,
				RT5682_PWR_ANLG_1, RT5682_PWR_VREF2, 0);
		snd_soc_component_update_bits(component, RT5682_PWR_ANLG_3,
			RT5682_PWR_CBJ, 0);
		snd_soc_component_update_bits(component, RT5682_MICBIAS_2,
			RT5682_PWR_CLK25M_MASK | RT5682_PWR_CLK1M_MASK,
			RT5682_PWR_CLK25M_PD | RT5682_PWR_CLK1M_PD);
		snd_soc_component_update_bits(component, RT5682_CBJ_CTRL_1,
			RT5682_FAST_OFF_MASK, RT5682_FAST_OFF_DIS);

		rt5682->jack_type = 0;
	}

	dev_dbg(component->dev, "jack_type = %d\n", rt5682->jack_type);
	return rt5682->jack_type;
}
EXPORT_SYMBOL_GPL(rt5682_headset_detect);

static int rt5682_set_jack_detect(struct snd_soc_component *component,
		struct snd_soc_jack *hs_jack, void *data)
{
	struct rt5682_priv *rt5682 = snd_soc_component_get_drvdata(component);

	rt5682->hs_jack = hs_jack;

	if (!hs_jack) {
		regmap_update_bits(rt5682->regmap, RT5682_IRQ_CTRL_2,
			RT5682_JD1_EN_MASK, RT5682_JD1_DIS);
		regmap_update_bits(rt5682->regmap, RT5682_RC_CLK_CTRL,
			RT5682_POW_JDH | RT5682_POW_JDL, 0);
		cancel_delayed_work_sync(&rt5682->jack_detect_work);

		return 0;
	}

	if (!rt5682->is_sdw) {
		switch (rt5682->pdata.jd_src) {
		case RT5682_JD1:
			snd_soc_component_update_bits(component,
				RT5682_CBJ_CTRL_5, 0x0700, 0x0600);
			snd_soc_component_update_bits(component,
				RT5682_CBJ_CTRL_2, RT5682_EXT_JD_SRC,
				RT5682_EXT_JD_SRC_MANUAL);
			snd_soc_component_write(component, RT5682_CBJ_CTRL_1,
				0xd142);
			snd_soc_component_update_bits(component,
				RT5682_CBJ_CTRL_3, RT5682_CBJ_IN_BUF_EN,
				RT5682_CBJ_IN_BUF_EN);
			snd_soc_component_update_bits(component,
				RT5682_SAR_IL_CMD_1, RT5682_SAR_POW_MASK,
				RT5682_SAR_POW_EN);
			regmap_update_bits(rt5682->regmap, RT5682_GPIO_CTRL_1,
				RT5682_GP1_PIN_MASK, RT5682_GP1_PIN_IRQ);
			regmap_update_bits(rt5682->regmap, RT5682_RC_CLK_CTRL,
				RT5682_POW_IRQ | RT5682_POW_JDH |
				RT5682_POW_ANA, RT5682_POW_IRQ |
				RT5682_POW_JDH | RT5682_POW_ANA);
			regmap_update_bits(rt5682->regmap, RT5682_PWR_ANLG_2,
				RT5682_PWR_JDH, RT5682_PWR_JDH);
			regmap_update_bits(rt5682->regmap, RT5682_IRQ_CTRL_2,
				RT5682_JD1_EN_MASK | RT5682_JD1_POL_MASK,
				RT5682_JD1_EN | RT5682_JD1_POL_NOR);
			regmap_update_bits(rt5682->regmap, RT5682_4BTN_IL_CMD_4,
				0x7f7f, (rt5682->pdata.btndet_delay << 8 |
				rt5682->pdata.btndet_delay));
			regmap_update_bits(rt5682->regmap, RT5682_4BTN_IL_CMD_5,
				0x7f7f, (rt5682->pdata.btndet_delay << 8 |
				rt5682->pdata.btndet_delay));
			regmap_update_bits(rt5682->regmap, RT5682_4BTN_IL_CMD_6,
				0x7f7f, (rt5682->pdata.btndet_delay << 8 |
				rt5682->pdata.btndet_delay));
			regmap_update_bits(rt5682->regmap, RT5682_4BTN_IL_CMD_7,
				0x7f7f, (rt5682->pdata.btndet_delay << 8 |
				rt5682->pdata.btndet_delay));
			mod_delayed_work(system_power_efficient_wq,
				&rt5682->jack_detect_work,
				msecs_to_jiffies(250));
			break;

		case RT5682_JD_NULL:
			regmap_update_bits(rt5682->regmap, RT5682_IRQ_CTRL_2,
				RT5682_JD1_EN_MASK, RT5682_JD1_DIS);
			regmap_update_bits(rt5682->regmap, RT5682_RC_CLK_CTRL,
				RT5682_POW_JDH | RT5682_POW_JDL, 0);
			break;

		default:
			dev_warn(component->dev, "Wrong JD source\n");
			break;
		}
	}

	return 0;
}

void rt5682_jack_detect_handler(struct work_struct *work)
{
	struct rt5682_priv *rt5682 =
		container_of(work, struct rt5682_priv, jack_detect_work.work);
	int val, btn_type;

	while (!rt5682->component)
		usleep_range(10000, 15000);

	while (!rt5682->component->card->instantiated)
		usleep_range(10000, 15000);

	mutex_lock(&rt5682->jdet_mutex);
	mutex_lock(&rt5682->calibrate_mutex);

	val = snd_soc_component_read(rt5682->component, RT5682_AJD1_CTRL)
		& RT5682_JDH_RS_MASK;
	if (!val) {
		/* jack in */
		if (rt5682->jack_type == 0) {
			/* jack was out, report jack type */
			rt5682->jack_type =
				rt5682_headset_detect(rt5682->component, 1);
			rt5682->irq_work_delay_time = 0;
		} else if ((rt5682->jack_type & SND_JACK_HEADSET) ==
			SND_JACK_HEADSET) {
			/* jack is already in, report button event */
			rt5682->jack_type = SND_JACK_HEADSET;
			btn_type = rt5682_button_detect(rt5682->component);
			/**
			 * rt5682 can report three kinds of button behavior,
			 * one click, double click and hold. However,
			 * currently we will report button pressed/released
			 * event. So all the three button behaviors are
			 * treated as button pressed.
			 */
			switch (btn_type) {
			case 0x8000:
			case 0x4000:
			case 0x2000:
				rt5682->jack_type |= SND_JACK_BTN_0;
				break;
			case 0x1000:
			case 0x0800:
			case 0x0400:
				rt5682->jack_type |= SND_JACK_BTN_1;
				break;
			case 0x0200:
			case 0x0100:
			case 0x0080:
				rt5682->jack_type |= SND_JACK_BTN_2;
				break;
			case 0x0040:
			case 0x0020:
			case 0x0010:
				rt5682->jack_type |= SND_JACK_BTN_3;
				break;
			case 0x0000: /* unpressed */
				break;
			default:
				dev_err(rt5682->component->dev,
					"Unexpected button code 0x%04x\n",
					btn_type);
				break;
			}
		}
	} else {
		/* jack out */
		rt5682->jack_type = rt5682_headset_detect(rt5682->component, 0);
		rt5682->irq_work_delay_time = 50;
	}

	snd_soc_jack_report(rt5682->hs_jack, rt5682->jack_type,
		SND_JACK_HEADSET |
		SND_JACK_BTN_0 | SND_JACK_BTN_1 |
		SND_JACK_BTN_2 | SND_JACK_BTN_3);

	if (!rt5682->is_sdw) {
		if (rt5682->jack_type & (SND_JACK_BTN_0 | SND_JACK_BTN_1 |
			SND_JACK_BTN_2 | SND_JACK_BTN_3))
			schedule_delayed_work(&rt5682->jd_check_work, 0);
		else
			cancel_delayed_work_sync(&rt5682->jd_check_work);
	}

	mutex_unlock(&rt5682->calibrate_mutex);
	mutex_unlock(&rt5682->jdet_mutex);
}
EXPORT_SYMBOL_GPL(rt5682_jack_detect_handler);

static const struct snd_kcontrol_new rt5682_snd_controls[] = {
	/* DAC Digital Volume */
	SOC_DOUBLE_TLV("DAC1 Playback Volume", RT5682_DAC1_DIG_VOL,
		RT5682_L_VOL_SFT + 1, RT5682_R_VOL_SFT + 1, 87, 0, dac_vol_tlv),

	/* IN Boost Volume */
	SOC_SINGLE_TLV("CBJ Boost Volume", RT5682_CBJ_BST_CTRL,
		RT5682_BST_CBJ_SFT, 8, 0, bst_tlv),

	/* ADC Digital Volume Control */
	SOC_DOUBLE("STO1 ADC Capture Switch", RT5682_STO1_ADC_DIG_VOL,
		RT5682_L_MUTE_SFT, RT5682_R_MUTE_SFT, 1, 1),
	SOC_DOUBLE_TLV("STO1 ADC Capture Volume", RT5682_STO1_ADC_DIG_VOL,
		RT5682_L_VOL_SFT + 1, RT5682_R_VOL_SFT + 1, 63, 0, adc_vol_tlv),

	/* ADC Boost Volume Control */
	SOC_DOUBLE_TLV("STO1 ADC Boost Gain Volume", RT5682_STO1_ADC_BOOST,
		RT5682_STO1_ADC_L_BST_SFT, RT5682_STO1_ADC_R_BST_SFT,
		3, 0, adc_bst_tlv),
};

static int rt5682_div_sel(struct rt5682_priv *rt5682,
		int target, const int div[], int size)
{
	int i;

	if (rt5682->sysclk < target) {
		dev_err(rt5682->component->dev,
			"sysclk rate %d is too low\n", rt5682->sysclk);
		return 0;
	}

	for (i = 0; i < size - 1; i++) {
		dev_dbg(rt5682->component->dev, "div[%d]=%d\n", i, div[i]);
		if (target * div[i] == rt5682->sysclk)
			return i;
		if (target * div[i + 1] > rt5682->sysclk) {
			dev_dbg(rt5682->component->dev,
				"can't find div for sysclk %d\n",
				rt5682->sysclk);
			return i;
		}
	}

	if (target * div[i] < rt5682->sysclk)
		dev_err(rt5682->component->dev,
			"sysclk rate %d is too high\n", rt5682->sysclk);

	return size - 1;
}

/**
 * set_dmic_clk - Set parameter of dmic.
 *
 * @w: DAPM widget.
 * @kcontrol: The kcontrol of this widget.
 * @event: Event id.
 *
 * Choose dmic clock between 1MHz and 3MHz.
 * It is better for clock to approximate 3MHz.
 */
static int set_dmic_clk(struct snd_soc_dapm_widget *w,
		struct snd_kcontrol *kcontrol, int event)
{
	struct snd_soc_component *component =
		snd_soc_dapm_to_component(w->dapm);
	struct rt5682_priv *rt5682 = snd_soc_component_get_drvdata(component);
	int idx, dmic_clk_rate = 3072000;
	static const int div[] = {2, 4, 6, 8, 12, 16, 24, 32, 48, 64, 96, 128};

	if (rt5682->pdata.dmic_clk_rate)
		dmic_clk_rate = rt5682->pdata.dmic_clk_rate;

	idx = rt5682_div_sel(rt5682, dmic_clk_rate, div, ARRAY_SIZE(div));

	snd_soc_component_update_bits(component, RT5682_DMIC_CTRL_1,
		RT5682_DMIC_CLK_MASK, idx << RT5682_DMIC_CLK_SFT);

	return 0;
}

static int set_filter_clk(struct snd_soc_dapm_widget *w,
		struct snd_kcontrol *kcontrol, int event)
{
	struct snd_soc_component *component =
		snd_soc_dapm_to_component(w->dapm);
	struct rt5682_priv *rt5682 = snd_soc_component_get_drvdata(component);
	int ref, val, reg, idx;
	static const int div_f[] = {1, 2, 3, 4, 6, 8, 12, 16, 24, 32, 48};
	static const int div_o[] = {1, 2, 4, 6, 8, 12, 16, 24, 32, 48};

	if (rt5682->is_sdw)
		return 0;

	val = snd_soc_component_read(component, RT5682_GPIO_CTRL_1) &
		RT5682_GP4_PIN_MASK;
	if (w->shift == RT5682_PWR_ADC_S1F_BIT &&
		val == RT5682_GP4_PIN_ADCDAT2)
		ref = 256 * rt5682->lrck[RT5682_AIF2];
	else
		ref = 256 * rt5682->lrck[RT5682_AIF1];

	idx = rt5682_div_sel(rt5682, ref, div_f, ARRAY_SIZE(div_f));

	if (w->shift == RT5682_PWR_ADC_S1F_BIT)
		reg = RT5682_PLL_TRACK_3;
	else
		reg = RT5682_PLL_TRACK_2;

	snd_soc_component_update_bits(component, reg,
		RT5682_FILTER_CLK_DIV_MASK, idx << RT5682_FILTER_CLK_DIV_SFT);

	/* select over sample rate */
	for (idx = 0; idx < ARRAY_SIZE(div_o); idx++) {
		if (rt5682->sysclk <= 12288000 * div_o[idx])
			break;
	}

	snd_soc_component_update_bits(component, RT5682_ADDA_CLK_1,
		RT5682_ADC_OSR_MASK | RT5682_DAC_OSR_MASK,
		(idx << RT5682_ADC_OSR_SFT) | (idx << RT5682_DAC_OSR_SFT));

	return 0;
}

static int is_sys_clk_from_pll1(struct snd_soc_dapm_widget *w,
		struct snd_soc_dapm_widget *sink)
{
	unsigned int val;
	struct snd_soc_component *component =
		snd_soc_dapm_to_component(w->dapm);

	val = snd_soc_component_read(component, RT5682_GLB_CLK);
	val &= RT5682_SCLK_SRC_MASK;
	if (val == RT5682_SCLK_SRC_PLL1)
		return 1;
	else
		return 0;
}

static int is_sys_clk_from_pll2(struct snd_soc_dapm_widget *w,
		struct snd_soc_dapm_widget *sink)
{
	unsigned int val;
	struct snd_soc_component *component =
		snd_soc_dapm_to_component(w->dapm);

	val = snd_soc_component_read(component, RT5682_GLB_CLK);
	val &= RT5682_SCLK_SRC_MASK;
	if (val == RT5682_SCLK_SRC_PLL2)
		return 1;
	else
		return 0;
}

static int is_using_asrc(struct snd_soc_dapm_widget *w,
		struct snd_soc_dapm_widget *sink)
{
	unsigned int reg, shift, val;
	struct snd_soc_component *component =
		snd_soc_dapm_to_component(w->dapm);

	switch (w->shift) {
	case RT5682_ADC_STO1_ASRC_SFT:
		reg = RT5682_PLL_TRACK_3;
		shift = RT5682_FILTER_CLK_SEL_SFT;
		break;
	case RT5682_DAC_STO1_ASRC_SFT:
		reg = RT5682_PLL_TRACK_2;
		shift = RT5682_FILTER_CLK_SEL_SFT;
		break;
	default:
		return 0;
	}

	val = (snd_soc_component_read(component, reg) >> shift) & 0xf;
	switch (val) {
	case RT5682_CLK_SEL_I2S1_ASRC:
	case RT5682_CLK_SEL_I2S2_ASRC:
		return 1;
	default:
		return 0;
	}
}

/* Digital Mixer */
static const struct snd_kcontrol_new rt5682_sto1_adc_l_mix[] = {
	SOC_DAPM_SINGLE("ADC1 Switch", RT5682_STO1_ADC_MIXER,
			RT5682_M_STO1_ADC_L1_SFT, 1, 1),
	SOC_DAPM_SINGLE("ADC2 Switch", RT5682_STO1_ADC_MIXER,
			RT5682_M_STO1_ADC_L2_SFT, 1, 1),
};

static const struct snd_kcontrol_new rt5682_sto1_adc_r_mix[] = {
	SOC_DAPM_SINGLE("ADC1 Switch", RT5682_STO1_ADC_MIXER,
			RT5682_M_STO1_ADC_R1_SFT, 1, 1),
	SOC_DAPM_SINGLE("ADC2 Switch", RT5682_STO1_ADC_MIXER,
			RT5682_M_STO1_ADC_R2_SFT, 1, 1),
};

static const struct snd_kcontrol_new rt5682_dac_l_mix[] = {
	SOC_DAPM_SINGLE("Stereo ADC Switch", RT5682_AD_DA_MIXER,
			RT5682_M_ADCMIX_L_SFT, 1, 1),
	SOC_DAPM_SINGLE("DAC1 Switch", RT5682_AD_DA_MIXER,
			RT5682_M_DAC1_L_SFT, 1, 1),
};

static const struct snd_kcontrol_new rt5682_dac_r_mix[] = {
	SOC_DAPM_SINGLE("Stereo ADC Switch", RT5682_AD_DA_MIXER,
			RT5682_M_ADCMIX_R_SFT, 1, 1),
	SOC_DAPM_SINGLE("DAC1 Switch", RT5682_AD_DA_MIXER,
			RT5682_M_DAC1_R_SFT, 1, 1),
};

static const struct snd_kcontrol_new rt5682_sto1_dac_l_mix[] = {
	SOC_DAPM_SINGLE("DAC L1 Switch", RT5682_STO1_DAC_MIXER,
			RT5682_M_DAC_L1_STO_L_SFT, 1, 1),
	SOC_DAPM_SINGLE("DAC R1 Switch", RT5682_STO1_DAC_MIXER,
			RT5682_M_DAC_R1_STO_L_SFT, 1, 1),
};

static const struct snd_kcontrol_new rt5682_sto1_dac_r_mix[] = {
	SOC_DAPM_SINGLE("DAC L1 Switch", RT5682_STO1_DAC_MIXER,
			RT5682_M_DAC_L1_STO_R_SFT, 1, 1),
	SOC_DAPM_SINGLE("DAC R1 Switch", RT5682_STO1_DAC_MIXER,
			RT5682_M_DAC_R1_STO_R_SFT, 1, 1),
};

/* Analog Input Mixer */
static const struct snd_kcontrol_new rt5682_rec1_l_mix[] = {
	SOC_DAPM_SINGLE("CBJ Switch", RT5682_REC_MIXER,
			RT5682_M_CBJ_RM1_L_SFT, 1, 1),
};

/* STO1 ADC1 Source */
/* MX-26 [13] [5] */
static const char * const rt5682_sto1_adc1_src[] = {
	"DAC MIX", "ADC"
};

static SOC_ENUM_SINGLE_DECL(
	rt5682_sto1_adc1l_enum, RT5682_STO1_ADC_MIXER,
	RT5682_STO1_ADC1L_SRC_SFT, rt5682_sto1_adc1_src);

static const struct snd_kcontrol_new rt5682_sto1_adc1l_mux =
	SOC_DAPM_ENUM("Stereo1 ADC1L Source", rt5682_sto1_adc1l_enum);

static SOC_ENUM_SINGLE_DECL(
	rt5682_sto1_adc1r_enum, RT5682_STO1_ADC_MIXER,
	RT5682_STO1_ADC1R_SRC_SFT, rt5682_sto1_adc1_src);

static const struct snd_kcontrol_new rt5682_sto1_adc1r_mux =
	SOC_DAPM_ENUM("Stereo1 ADC1L Source", rt5682_sto1_adc1r_enum);

/* STO1 ADC Source */
/* MX-26 [11:10] [3:2] */
static const char * const rt5682_sto1_adc_src[] = {
	"ADC1 L", "ADC1 R"
};

static SOC_ENUM_SINGLE_DECL(
	rt5682_sto1_adcl_enum, RT5682_STO1_ADC_MIXER,
	RT5682_STO1_ADCL_SRC_SFT, rt5682_sto1_adc_src);

static const struct snd_kcontrol_new rt5682_sto1_adcl_mux =
	SOC_DAPM_ENUM("Stereo1 ADCL Source", rt5682_sto1_adcl_enum);

static SOC_ENUM_SINGLE_DECL(
	rt5682_sto1_adcr_enum, RT5682_STO1_ADC_MIXER,
	RT5682_STO1_ADCR_SRC_SFT, rt5682_sto1_adc_src);

static const struct snd_kcontrol_new rt5682_sto1_adcr_mux =
	SOC_DAPM_ENUM("Stereo1 ADCR Source", rt5682_sto1_adcr_enum);

/* STO1 ADC2 Source */
/* MX-26 [12] [4] */
static const char * const rt5682_sto1_adc2_src[] = {
	"DAC MIX", "DMIC"
};

static SOC_ENUM_SINGLE_DECL(
	rt5682_sto1_adc2l_enum, RT5682_STO1_ADC_MIXER,
	RT5682_STO1_ADC2L_SRC_SFT, rt5682_sto1_adc2_src);

static const struct snd_kcontrol_new rt5682_sto1_adc2l_mux =
	SOC_DAPM_ENUM("Stereo1 ADC2L Source", rt5682_sto1_adc2l_enum);

static SOC_ENUM_SINGLE_DECL(
	rt5682_sto1_adc2r_enum, RT5682_STO1_ADC_MIXER,
	RT5682_STO1_ADC2R_SRC_SFT, rt5682_sto1_adc2_src);

static const struct snd_kcontrol_new rt5682_sto1_adc2r_mux =
	SOC_DAPM_ENUM("Stereo1 ADC2R Source", rt5682_sto1_adc2r_enum);

/* MX-79 [6:4] I2S1 ADC data location */
static const unsigned int rt5682_if1_adc_slot_values[] = {
	0,
	2,
	4,
	6,
};

static const char * const rt5682_if1_adc_slot_src[] = {
	"Slot 0", "Slot 2", "Slot 4", "Slot 6"
};

static SOC_VALUE_ENUM_SINGLE_DECL(rt5682_if1_adc_slot_enum,
	RT5682_TDM_CTRL, RT5682_TDM_ADC_LCA_SFT, RT5682_TDM_ADC_LCA_MASK,
	rt5682_if1_adc_slot_src, rt5682_if1_adc_slot_values);

static const struct snd_kcontrol_new rt5682_if1_adc_slot_mux =
	SOC_DAPM_ENUM("IF1 ADC Slot location", rt5682_if1_adc_slot_enum);

/* Analog DAC L1 Source, Analog DAC R1 Source*/
/* MX-2B [4], MX-2B [0]*/
static const char * const rt5682_alg_dac1_src[] = {
	"Stereo1 DAC Mixer", "DAC1"
};

static SOC_ENUM_SINGLE_DECL(
	rt5682_alg_dac_l1_enum, RT5682_A_DAC1_MUX,
	RT5682_A_DACL1_SFT, rt5682_alg_dac1_src);

static const struct snd_kcontrol_new rt5682_alg_dac_l1_mux =
	SOC_DAPM_ENUM("Analog DAC L1 Source", rt5682_alg_dac_l1_enum);

static SOC_ENUM_SINGLE_DECL(
	rt5682_alg_dac_r1_enum, RT5682_A_DAC1_MUX,
	RT5682_A_DACR1_SFT, rt5682_alg_dac1_src);

static const struct snd_kcontrol_new rt5682_alg_dac_r1_mux =
	SOC_DAPM_ENUM("Analog DAC R1 Source", rt5682_alg_dac_r1_enum);

/* Out Switch */
static const struct snd_kcontrol_new hpol_switch =
	SOC_DAPM_SINGLE_AUTODISABLE("Switch", RT5682_HP_CTRL_1,
		RT5682_L_MUTE_SFT, 1, 1);
static const struct snd_kcontrol_new hpor_switch =
	SOC_DAPM_SINGLE_AUTODISABLE("Switch", RT5682_HP_CTRL_1,
		RT5682_R_MUTE_SFT, 1, 1);

static int rt5682_hp_event(struct snd_soc_dapm_widget *w,
		struct snd_kcontrol *kcontrol, int event)
{
	struct snd_soc_component *component =
		snd_soc_dapm_to_component(w->dapm);
	struct rt5682_priv *rt5682 = snd_soc_component_get_drvdata(component);

	switch (event) {
	case SND_SOC_DAPM_PRE_PMU:
		snd_soc_component_update_bits(component, RT5682_HP_CTRL_2,
			RT5682_HP_C2_DAC_AMP_MUTE, 0);
		snd_soc_component_update_bits(component, RT5682_HP_LOGIC_CTRL_2,
			RT5682_HP_LC2_SIG_SOUR2_MASK, RT5682_HP_LC2_SIG_SOUR2_REG);
		snd_soc_component_update_bits(component,
			RT5682_DEPOP_1, 0x60, 0x60);
		snd_soc_component_update_bits(component,
			RT5682_DAC_ADC_DIG_VOL1, 0x00c0, 0x0080);

		mutex_lock(&rt5682->jdet_mutex);

		snd_soc_component_update_bits(component, RT5682_HP_CTRL_2,
			RT5682_HP_C2_DAC_L_EN | RT5682_HP_C2_DAC_R_EN,
			RT5682_HP_C2_DAC_L_EN | RT5682_HP_C2_DAC_R_EN);
		usleep_range(5000, 10000);
		snd_soc_component_update_bits(component, RT5682_CHARGE_PUMP_1,
			RT5682_CP_SW_SIZE_MASK, RT5682_CP_SW_SIZE_L);

		mutex_unlock(&rt5682->jdet_mutex);
		break;

	case SND_SOC_DAPM_POST_PMD:
		snd_soc_component_update_bits(component, RT5682_HP_CTRL_2,
			RT5682_HP_C2_DAC_L_EN | RT5682_HP_C2_DAC_R_EN, 0);
		snd_soc_component_update_bits(component, RT5682_CHARGE_PUMP_1,
			RT5682_CP_SW_SIZE_MASK, RT5682_CP_SW_SIZE_M);
		snd_soc_component_update_bits(component,
			RT5682_DEPOP_1, 0x60, 0x0);
		snd_soc_component_update_bits(component,
			RT5682_DAC_ADC_DIG_VOL1, 0x00c0, 0x0000);
		break;
	}

	return 0;
}

static int set_dmic_power(struct snd_soc_dapm_widget *w,
		struct snd_kcontrol *kcontrol, int event)
{
	struct snd_soc_component *component =
		snd_soc_dapm_to_component(w->dapm);
	struct rt5682_priv *rt5682 = snd_soc_component_get_drvdata(component);
	unsigned int delay = 50, val;

	if (rt5682->pdata.dmic_delay)
		delay = rt5682->pdata.dmic_delay;

	switch (event) {
	case SND_SOC_DAPM_POST_PMU:
		val = snd_soc_component_read(component, RT5682_GLB_CLK);
		val &= RT5682_SCLK_SRC_MASK;
		if (val == RT5682_SCLK_SRC_PLL1 || val == RT5682_SCLK_SRC_PLL2)
			snd_soc_component_update_bits(component,
				RT5682_PWR_ANLG_1,
				RT5682_PWR_VREF2 | RT5682_PWR_MB,
				RT5682_PWR_VREF2 | RT5682_PWR_MB);

		/*Add delay to avoid pop noise*/
		msleep(delay);
		break;

	case SND_SOC_DAPM_POST_PMD:
		if (!rt5682->jack_type) {
			if (!snd_soc_dapm_get_pin_status(w->dapm, "MICBIAS"))
				snd_soc_component_update_bits(component,
					RT5682_PWR_ANLG_1, RT5682_PWR_MB, 0);
			if (!snd_soc_dapm_get_pin_status(w->dapm, "Vref2"))
				snd_soc_component_update_bits(component,
					RT5682_PWR_ANLG_1, RT5682_PWR_VREF2, 0);
		}
		break;
	}

	return 0;
}

static int rt5682_set_verf(struct snd_soc_dapm_widget *w,
		struct snd_kcontrol *kcontrol, int event)
{
	struct snd_soc_component *component =
		snd_soc_dapm_to_component(w->dapm);

	switch (event) {
	case SND_SOC_DAPM_PRE_PMU:
		switch (w->shift) {
		case RT5682_PWR_VREF1_BIT:
			snd_soc_component_update_bits(component,
				RT5682_PWR_ANLG_1, RT5682_PWR_FV1, 0);
			break;

		case RT5682_PWR_VREF2_BIT:
			snd_soc_component_update_bits(component,
				RT5682_PWR_ANLG_1, RT5682_PWR_FV2, 0);
			break;
		}
		break;

	case SND_SOC_DAPM_POST_PMU:
		usleep_range(15000, 20000);
		switch (w->shift) {
		case RT5682_PWR_VREF1_BIT:
			snd_soc_component_update_bits(component,
				RT5682_PWR_ANLG_1, RT5682_PWR_FV1,
				RT5682_PWR_FV1);
			break;

		case RT5682_PWR_VREF2_BIT:
			snd_soc_component_update_bits(component,
				RT5682_PWR_ANLG_1, RT5682_PWR_FV2,
				RT5682_PWR_FV2);
			break;
		}
		break;
	}

	return 0;
}

static const unsigned int rt5682_adcdat_pin_values[] = {
	1,
	3,
};

static const char * const rt5682_adcdat_pin_select[] = {
	"ADCDAT1",
	"ADCDAT2",
};

static SOC_VALUE_ENUM_SINGLE_DECL(rt5682_adcdat_pin_enum,
	RT5682_GPIO_CTRL_1, RT5682_GP4_PIN_SFT, RT5682_GP4_PIN_MASK,
	rt5682_adcdat_pin_select, rt5682_adcdat_pin_values);

static const struct snd_kcontrol_new rt5682_adcdat_pin_ctrl =
	SOC_DAPM_ENUM("ADCDAT", rt5682_adcdat_pin_enum);

static const unsigned int rt5682_hpo_sig_out_values[] = {
	2,
	7,
};

static const char * const rt5682_hpo_sig_out_mode[] = {
	"Legacy",
	"OneBit",
};

static SOC_VALUE_ENUM_SINGLE_DECL(rt5682_hpo_sig_out_enum,
	RT5682_HP_LOGIC_CTRL_2, 0, RT5682_HP_LC2_SIG_SOUR1_MASK,
	rt5682_hpo_sig_out_mode, rt5682_hpo_sig_out_values);

static const struct snd_kcontrol_new rt5682_hpo_sig_demux =
	SOC_DAPM_ENUM("HPO Signal Demux", rt5682_hpo_sig_out_enum);

static const struct snd_soc_dapm_widget rt5682_dapm_widgets[] = {
	SND_SOC_DAPM_SUPPLY("LDO2", RT5682_PWR_ANLG_3, RT5682_PWR_LDO2_BIT,
		0, NULL, 0),
	SND_SOC_DAPM_SUPPLY("PLL1", RT5682_PWR_ANLG_3, RT5682_PWR_PLL_BIT,
		0, NULL, 0),
	SND_SOC_DAPM_SUPPLY("PLL2B", RT5682_PWR_ANLG_3, RT5682_PWR_PLL2B_BIT,
		0, NULL, 0),
	SND_SOC_DAPM_SUPPLY("PLL2F", RT5682_PWR_ANLG_3, RT5682_PWR_PLL2F_BIT,
		0, set_filter_clk, SND_SOC_DAPM_PRE_PMU),
	SND_SOC_DAPM_SUPPLY("Vref1", RT5682_PWR_ANLG_1, RT5682_PWR_VREF1_BIT, 0,
		rt5682_set_verf, SND_SOC_DAPM_PRE_PMU | SND_SOC_DAPM_POST_PMU),
	SND_SOC_DAPM_SUPPLY("Vref2", SND_SOC_NOPM, 0, 0, NULL, 0),
	SND_SOC_DAPM_SUPPLY("MICBIAS", SND_SOC_NOPM, 0, 0, NULL, 0),

	/* ASRC */
	SND_SOC_DAPM_SUPPLY_S("DAC STO1 ASRC", 1, RT5682_PLL_TRACK_1,
		RT5682_DAC_STO1_ASRC_SFT, 0, NULL, 0),
	SND_SOC_DAPM_SUPPLY_S("ADC STO1 ASRC", 1, RT5682_PLL_TRACK_1,
		RT5682_ADC_STO1_ASRC_SFT, 0, NULL, 0),
	SND_SOC_DAPM_SUPPLY_S("AD ASRC", 1, RT5682_PLL_TRACK_1,
		RT5682_AD_ASRC_SFT, 0, NULL, 0),
	SND_SOC_DAPM_SUPPLY_S("DA ASRC", 1, RT5682_PLL_TRACK_1,
		RT5682_DA_ASRC_SFT, 0, NULL, 0),
	SND_SOC_DAPM_SUPPLY_S("DMIC ASRC", 1, RT5682_PLL_TRACK_1,
		RT5682_DMIC_ASRC_SFT, 0, NULL, 0),

	/* Input Side */
	SND_SOC_DAPM_SUPPLY("MICBIAS1", RT5682_PWR_ANLG_2, RT5682_PWR_MB1_BIT,
		0, NULL, 0),
	SND_SOC_DAPM_SUPPLY("MICBIAS2", RT5682_PWR_ANLG_2, RT5682_PWR_MB2_BIT,
		0, NULL, 0),

	/* Input Lines */
	SND_SOC_DAPM_INPUT("DMIC L1"),
	SND_SOC_DAPM_INPUT("DMIC R1"),

	SND_SOC_DAPM_INPUT("IN1P"),

	SND_SOC_DAPM_SUPPLY("DMIC CLK", SND_SOC_NOPM, 0, 0,
		set_dmic_clk, SND_SOC_DAPM_PRE_PMU),
	SND_SOC_DAPM_SUPPLY("DMIC1 Power", RT5682_DMIC_CTRL_1,
		RT5682_DMIC_1_EN_SFT, 0, set_dmic_power,
		SND_SOC_DAPM_POST_PMU | SND_SOC_DAPM_POST_PMD),

	/* Boost */
	SND_SOC_DAPM_PGA("BST1 CBJ", SND_SOC_NOPM,
		0, 0, NULL, 0),

	/* REC Mixer */
	SND_SOC_DAPM_MIXER("RECMIX1L", SND_SOC_NOPM, 0, 0, rt5682_rec1_l_mix,
		ARRAY_SIZE(rt5682_rec1_l_mix)),
	SND_SOC_DAPM_SUPPLY("RECMIX1L Power", RT5682_PWR_ANLG_2,
		RT5682_PWR_RM1_L_BIT, 0, NULL, 0),

	/* ADCs */
	SND_SOC_DAPM_ADC("ADC1 L", NULL, SND_SOC_NOPM, 0, 0),
	SND_SOC_DAPM_ADC("ADC1 R", NULL, SND_SOC_NOPM, 0, 0),

	SND_SOC_DAPM_SUPPLY("ADC1 L Power", RT5682_PWR_DIG_1,
		RT5682_PWR_ADC_L1_BIT, 0, NULL, 0),
	SND_SOC_DAPM_SUPPLY("ADC1 R Power", RT5682_PWR_DIG_1,
		RT5682_PWR_ADC_R1_BIT, 0, NULL, 0),
	SND_SOC_DAPM_SUPPLY("ADC1 clock", RT5682_CHOP_ADC,
		RT5682_CKGEN_ADC1_SFT, 0, NULL, 0),

	/* ADC Mux */
	SND_SOC_DAPM_MUX("Stereo1 ADC L1 Mux", SND_SOC_NOPM, 0, 0,
		&rt5682_sto1_adc1l_mux),
	SND_SOC_DAPM_MUX("Stereo1 ADC R1 Mux", SND_SOC_NOPM, 0, 0,
		&rt5682_sto1_adc1r_mux),
	SND_SOC_DAPM_MUX("Stereo1 ADC L2 Mux", SND_SOC_NOPM, 0, 0,
		&rt5682_sto1_adc2l_mux),
	SND_SOC_DAPM_MUX("Stereo1 ADC R2 Mux", SND_SOC_NOPM, 0, 0,
		&rt5682_sto1_adc2r_mux),
	SND_SOC_DAPM_MUX("Stereo1 ADC L Mux", SND_SOC_NOPM, 0, 0,
		&rt5682_sto1_adcl_mux),
	SND_SOC_DAPM_MUX("Stereo1 ADC R Mux", SND_SOC_NOPM, 0, 0,
		&rt5682_sto1_adcr_mux),
	SND_SOC_DAPM_MUX("IF1_ADC Mux", SND_SOC_NOPM, 0, 0,
		&rt5682_if1_adc_slot_mux),

	/* ADC Mixer */
	SND_SOC_DAPM_SUPPLY("ADC Stereo1 Filter", RT5682_PWR_DIG_2,
		RT5682_PWR_ADC_S1F_BIT, 0, set_filter_clk,
		SND_SOC_DAPM_PRE_PMU),
	SND_SOC_DAPM_MIXER("Stereo1 ADC MIXL", RT5682_STO1_ADC_DIG_VOL,
		RT5682_L_MUTE_SFT, 1, rt5682_sto1_adc_l_mix,
		ARRAY_SIZE(rt5682_sto1_adc_l_mix)),
	SND_SOC_DAPM_MIXER("Stereo1 ADC MIXR", RT5682_STO1_ADC_DIG_VOL,
		RT5682_R_MUTE_SFT, 1, rt5682_sto1_adc_r_mix,
		ARRAY_SIZE(rt5682_sto1_adc_r_mix)),

	/* ADC PGA */
	SND_SOC_DAPM_PGA("Stereo1 ADC MIX", SND_SOC_NOPM, 0, 0, NULL, 0),

	/* Digital Interface */
	SND_SOC_DAPM_SUPPLY("I2S1", RT5682_PWR_DIG_1, RT5682_PWR_I2S1_BIT,
		0, NULL, 0),
	SND_SOC_DAPM_SUPPLY("I2S2", RT5682_PWR_DIG_1, RT5682_PWR_I2S2_BIT,
		0, NULL, 0),
	SND_SOC_DAPM_PGA("IF1 DAC1", SND_SOC_NOPM, 0, 0, NULL, 0),
	SND_SOC_DAPM_PGA("IF1 DAC1 L", SND_SOC_NOPM, 0, 0, NULL, 0),
	SND_SOC_DAPM_PGA("IF1 DAC1 R", SND_SOC_NOPM, 0, 0, NULL, 0),
	SND_SOC_DAPM_PGA("SOUND DAC L", SND_SOC_NOPM, 0, 0, NULL, 0),
	SND_SOC_DAPM_PGA("SOUND DAC R", SND_SOC_NOPM, 0, 0, NULL, 0),

	/* Digital Interface Select */
	SND_SOC_DAPM_MUX("IF1 01 ADC Swap Mux", SND_SOC_NOPM, 0, 0,
		&rt5682_if1_01_adc_swap_mux),
	SND_SOC_DAPM_MUX("IF1 23 ADC Swap Mux", SND_SOC_NOPM, 0, 0,
		&rt5682_if1_23_adc_swap_mux),
	SND_SOC_DAPM_MUX("IF1 45 ADC Swap Mux", SND_SOC_NOPM, 0, 0,
		&rt5682_if1_45_adc_swap_mux),
	SND_SOC_DAPM_MUX("IF1 67 ADC Swap Mux", SND_SOC_NOPM, 0, 0,
		&rt5682_if1_67_adc_swap_mux),
	SND_SOC_DAPM_MUX("IF2 ADC Swap Mux", SND_SOC_NOPM, 0, 0,
		&rt5682_if2_adc_swap_mux),

	SND_SOC_DAPM_MUX("ADCDAT Mux", SND_SOC_NOPM, 0, 0,
		&rt5682_adcdat_pin_ctrl),

	SND_SOC_DAPM_MUX("DAC L Mux", SND_SOC_NOPM, 0, 0,
		&rt5682_dac_l_mux),
	SND_SOC_DAPM_MUX("DAC R Mux", SND_SOC_NOPM, 0, 0,
		&rt5682_dac_r_mux),

	/* Audio Interface */
	SND_SOC_DAPM_AIF_OUT("AIF1TX", "AIF1 Capture", 0,
		RT5682_I2S1_SDP, RT5682_SEL_ADCDAT_SFT, 1),
	SND_SOC_DAPM_AIF_OUT("AIF2TX", "AIF2 Capture", 0,
		RT5682_I2S2_SDP, RT5682_I2S2_PIN_CFG_SFT, 1),
	SND_SOC_DAPM_AIF_IN("AIF1RX", "AIF1 Playback", 0, SND_SOC_NOPM, 0, 0),
	SND_SOC_DAPM_AIF_IN("SDWRX", "SDW Playback", 0, SND_SOC_NOPM, 0, 0),
	SND_SOC_DAPM_AIF_OUT("SDWTX", "SDW Capture", 0, SND_SOC_NOPM, 0, 0),

	/* Output Side */
	/* DAC mixer before sound effect  */
	SND_SOC_DAPM_MIXER("DAC1 MIXL", SND_SOC_NOPM, 0, 0,
		rt5682_dac_l_mix, ARRAY_SIZE(rt5682_dac_l_mix)),
	SND_SOC_DAPM_MIXER("DAC1 MIXR", SND_SOC_NOPM, 0, 0,
		rt5682_dac_r_mix, ARRAY_SIZE(rt5682_dac_r_mix)),

	/* DAC channel Mux */
	SND_SOC_DAPM_MUX("DAC L1 Source", SND_SOC_NOPM, 0, 0,
		&rt5682_alg_dac_l1_mux),
	SND_SOC_DAPM_MUX("DAC R1 Source", SND_SOC_NOPM, 0, 0,
		&rt5682_alg_dac_r1_mux),

	/* DAC Mixer */
	SND_SOC_DAPM_SUPPLY("DAC Stereo1 Filter", RT5682_PWR_DIG_2,
		RT5682_PWR_DAC_S1F_BIT, 0, set_filter_clk,
		SND_SOC_DAPM_PRE_PMU),
	SND_SOC_DAPM_MIXER("Stereo1 DAC MIXL", SND_SOC_NOPM, 0, 0,
		rt5682_sto1_dac_l_mix, ARRAY_SIZE(rt5682_sto1_dac_l_mix)),
	SND_SOC_DAPM_MIXER("Stereo1 DAC MIXR", SND_SOC_NOPM, 0, 0,
		rt5682_sto1_dac_r_mix, ARRAY_SIZE(rt5682_sto1_dac_r_mix)),

	/* DACs */
	SND_SOC_DAPM_DAC("DAC L1", NULL, RT5682_PWR_DIG_1,
		RT5682_PWR_DAC_L1_BIT, 0),
	SND_SOC_DAPM_DAC("DAC R1", NULL, RT5682_PWR_DIG_1,
		RT5682_PWR_DAC_R1_BIT, 0),
	SND_SOC_DAPM_SUPPLY_S("DAC 1 Clock", 3, RT5682_CHOP_DAC,
		RT5682_CKGEN_DAC1_SFT, 0, NULL, 0),

	/* HPO */
	SND_SOC_DAPM_PGA_S("HP Amp", 1, SND_SOC_NOPM, 0, 0, rt5682_hp_event,
		SND_SOC_DAPM_POST_PMD | SND_SOC_DAPM_PRE_PMU),

	SND_SOC_DAPM_SUPPLY("HP Amp L", RT5682_PWR_ANLG_1,
		RT5682_PWR_HA_L_BIT, 0, NULL, 0),
	SND_SOC_DAPM_SUPPLY("HP Amp R", RT5682_PWR_ANLG_1,
		RT5682_PWR_HA_R_BIT, 0, NULL, 0),
	SND_SOC_DAPM_SUPPLY_S("Charge Pump", 1, RT5682_DEPOP_1,
		RT5682_PUMP_EN_SFT, 0, NULL, 0),
	SND_SOC_DAPM_SUPPLY_S("Capless", 2, RT5682_DEPOP_1,
		RT5682_CAPLESS_EN_SFT, 0, NULL, 0),

	SND_SOC_DAPM_SWITCH("HPOL Playback", SND_SOC_NOPM, 0, 0,
		&hpol_switch),
	SND_SOC_DAPM_SWITCH("HPOR Playback", SND_SOC_NOPM, 0, 0,
		&hpor_switch),

	SND_SOC_DAPM_OUT_DRV("HPO Legacy", SND_SOC_NOPM, 0, 0, NULL, 0),
	SND_SOC_DAPM_OUT_DRV("HPO OneBit", SND_SOC_NOPM, 0, 0, NULL, 0),
	SND_SOC_DAPM_DEMUX("HPO Signal Demux", SND_SOC_NOPM, 0, 0, &rt5682_hpo_sig_demux),

	/* CLK DET */
	SND_SOC_DAPM_SUPPLY("CLKDET SYS", RT5682_CLK_DET,
		RT5682_SYS_CLK_DET_SFT,	0, NULL, 0),
	SND_SOC_DAPM_SUPPLY("CLKDET PLL1", RT5682_CLK_DET,
		RT5682_PLL1_CLK_DET_SFT, 0, NULL, 0),
	SND_SOC_DAPM_SUPPLY("CLKDET PLL2", RT5682_CLK_DET,
		RT5682_PLL2_CLK_DET_SFT, 0, NULL, 0),
	SND_SOC_DAPM_SUPPLY("CLKDET", RT5682_CLK_DET,
		RT5682_POW_CLK_DET_SFT, 0, NULL, 0),

	/* Output Lines */
	SND_SOC_DAPM_OUTPUT("HPOL"),
	SND_SOC_DAPM_OUTPUT("HPOR"),
};

static const struct snd_soc_dapm_route rt5682_dapm_routes[] = {
	/*PLL*/
	{"ADC Stereo1 Filter", NULL, "PLL1", is_sys_clk_from_pll1},
	{"ADC Stereo1 Filter", NULL, "PLL2B", is_sys_clk_from_pll2},
	{"ADC Stereo1 Filter", NULL, "PLL2F", is_sys_clk_from_pll2},
	{"DAC Stereo1 Filter", NULL, "PLL1", is_sys_clk_from_pll1},
	{"DAC Stereo1 Filter", NULL, "PLL2B", is_sys_clk_from_pll2},
	{"DAC Stereo1 Filter", NULL, "PLL2F", is_sys_clk_from_pll2},

	/*ASRC*/
	{"ADC Stereo1 Filter", NULL, "ADC STO1 ASRC", is_using_asrc},
	{"DAC Stereo1 Filter", NULL, "DAC STO1 ASRC", is_using_asrc},
	{"ADC STO1 ASRC", NULL, "AD ASRC"},
	{"ADC STO1 ASRC", NULL, "DA ASRC"},
	{"ADC STO1 ASRC", NULL, "CLKDET"},
	{"DAC STO1 ASRC", NULL, "AD ASRC"},
	{"DAC STO1 ASRC", NULL, "DA ASRC"},
	{"DAC STO1 ASRC", NULL, "CLKDET"},

	/*Vref*/
	{"MICBIAS1", NULL, "Vref1"},
	{"MICBIAS2", NULL, "Vref1"},

	{"CLKDET SYS", NULL, "CLKDET"},

	{"BST1 CBJ", NULL, "IN1P"},

	{"RECMIX1L", "CBJ Switch", "BST1 CBJ"},
	{"RECMIX1L", NULL, "RECMIX1L Power"},

	{"ADC1 L", NULL, "RECMIX1L"},
	{"ADC1 L", NULL, "ADC1 L Power"},
	{"ADC1 L", NULL, "ADC1 clock"},

	{"DMIC L1", NULL, "DMIC CLK"},
	{"DMIC L1", NULL, "DMIC1 Power"},
	{"DMIC R1", NULL, "DMIC CLK"},
	{"DMIC R1", NULL, "DMIC1 Power"},
	{"DMIC CLK", NULL, "DMIC ASRC"},

	{"Stereo1 ADC L Mux", "ADC1 L", "ADC1 L"},
	{"Stereo1 ADC L Mux", "ADC1 R", "ADC1 R"},
	{"Stereo1 ADC R Mux", "ADC1 L", "ADC1 L"},
	{"Stereo1 ADC R Mux", "ADC1 R", "ADC1 R"},

	{"Stereo1 ADC L1 Mux", "ADC", "Stereo1 ADC L Mux"},
	{"Stereo1 ADC L1 Mux", "DAC MIX", "Stereo1 DAC MIXL"},
	{"Stereo1 ADC L2 Mux", "DMIC", "DMIC L1"},
	{"Stereo1 ADC L2 Mux", "DAC MIX", "Stereo1 DAC MIXL"},

	{"Stereo1 ADC R1 Mux", "ADC", "Stereo1 ADC R Mux"},
	{"Stereo1 ADC R1 Mux", "DAC MIX", "Stereo1 DAC MIXR"},
	{"Stereo1 ADC R2 Mux", "DMIC", "DMIC R1"},
	{"Stereo1 ADC R2 Mux", "DAC MIX", "Stereo1 DAC MIXR"},

	{"Stereo1 ADC MIXL", "ADC1 Switch", "Stereo1 ADC L1 Mux"},
	{"Stereo1 ADC MIXL", "ADC2 Switch", "Stereo1 ADC L2 Mux"},
	{"Stereo1 ADC MIXL", NULL, "ADC Stereo1 Filter"},

	{"Stereo1 ADC MIXR", "ADC1 Switch", "Stereo1 ADC R1 Mux"},
	{"Stereo1 ADC MIXR", "ADC2 Switch", "Stereo1 ADC R2 Mux"},
	{"Stereo1 ADC MIXR", NULL, "ADC Stereo1 Filter"},

	{"Stereo1 ADC MIX", NULL, "Stereo1 ADC MIXL"},
	{"Stereo1 ADC MIX", NULL, "Stereo1 ADC MIXR"},

	{"IF1 01 ADC Swap Mux", "L/R", "Stereo1 ADC MIX"},
	{"IF1 01 ADC Swap Mux", "L/L", "Stereo1 ADC MIX"},
	{"IF1 01 ADC Swap Mux", "R/L", "Stereo1 ADC MIX"},
	{"IF1 01 ADC Swap Mux", "R/R", "Stereo1 ADC MIX"},
	{"IF1 23 ADC Swap Mux", "L/R", "Stereo1 ADC MIX"},
	{"IF1 23 ADC Swap Mux", "R/L", "Stereo1 ADC MIX"},
	{"IF1 23 ADC Swap Mux", "L/L", "Stereo1 ADC MIX"},
	{"IF1 23 ADC Swap Mux", "R/R", "Stereo1 ADC MIX"},
	{"IF1 45 ADC Swap Mux", "L/R", "Stereo1 ADC MIX"},
	{"IF1 45 ADC Swap Mux", "R/L", "Stereo1 ADC MIX"},
	{"IF1 45 ADC Swap Mux", "L/L", "Stereo1 ADC MIX"},
	{"IF1 45 ADC Swap Mux", "R/R", "Stereo1 ADC MIX"},
	{"IF1 67 ADC Swap Mux", "L/R", "Stereo1 ADC MIX"},
	{"IF1 67 ADC Swap Mux", "R/L", "Stereo1 ADC MIX"},
	{"IF1 67 ADC Swap Mux", "L/L", "Stereo1 ADC MIX"},
	{"IF1 67 ADC Swap Mux", "R/R", "Stereo1 ADC MIX"},

	{"IF1_ADC Mux", "Slot 0", "IF1 01 ADC Swap Mux"},
	{"IF1_ADC Mux", "Slot 2", "IF1 23 ADC Swap Mux"},
	{"IF1_ADC Mux", "Slot 4", "IF1 45 ADC Swap Mux"},
	{"IF1_ADC Mux", "Slot 6", "IF1 67 ADC Swap Mux"},
	{"ADCDAT Mux", "ADCDAT1", "IF1_ADC Mux"},
	{"AIF1TX", NULL, "I2S1"},
	{"AIF1TX", NULL, "ADCDAT Mux"},
	{"IF2 ADC Swap Mux", "L/R", "Stereo1 ADC MIX"},
	{"IF2 ADC Swap Mux", "R/L", "Stereo1 ADC MIX"},
	{"IF2 ADC Swap Mux", "L/L", "Stereo1 ADC MIX"},
	{"IF2 ADC Swap Mux", "R/R", "Stereo1 ADC MIX"},
	{"ADCDAT Mux", "ADCDAT2", "IF2 ADC Swap Mux"},
	{"AIF2TX", NULL, "ADCDAT Mux"},

	{"SDWTX", NULL, "PLL2B"},
	{"SDWTX", NULL, "PLL2F"},
	{"SDWTX", NULL, "ADCDAT Mux"},

	{"IF1 DAC1 L", NULL, "AIF1RX"},
	{"IF1 DAC1 L", NULL, "I2S1"},
	{"IF1 DAC1 L", NULL, "DAC Stereo1 Filter"},
	{"IF1 DAC1 R", NULL, "AIF1RX"},
	{"IF1 DAC1 R", NULL, "I2S1"},
	{"IF1 DAC1 R", NULL, "DAC Stereo1 Filter"},

	{"SOUND DAC L", NULL, "SDWRX"},
	{"SOUND DAC L", NULL, "DAC Stereo1 Filter"},
	{"SOUND DAC L", NULL, "PLL2B"},
	{"SOUND DAC L", NULL, "PLL2F"},
	{"SOUND DAC R", NULL, "SDWRX"},
	{"SOUND DAC R", NULL, "DAC Stereo1 Filter"},
	{"SOUND DAC R", NULL, "PLL2B"},
	{"SOUND DAC R", NULL, "PLL2F"},

	{"DAC L Mux", "IF1", "IF1 DAC1 L"},
	{"DAC L Mux", "SOUND", "SOUND DAC L"},
	{"DAC R Mux", "IF1", "IF1 DAC1 R"},
	{"DAC R Mux", "SOUND", "SOUND DAC R"},

	{"DAC1 MIXL", "Stereo ADC Switch", "Stereo1 ADC MIXL"},
	{"DAC1 MIXL", "DAC1 Switch", "DAC L Mux"},
	{"DAC1 MIXR", "Stereo ADC Switch", "Stereo1 ADC MIXR"},
	{"DAC1 MIXR", "DAC1 Switch", "DAC R Mux"},

	{"Stereo1 DAC MIXL", "DAC L1 Switch", "DAC1 MIXL"},
	{"Stereo1 DAC MIXL", "DAC R1 Switch", "DAC1 MIXR"},

	{"Stereo1 DAC MIXR", "DAC R1 Switch", "DAC1 MIXR"},
	{"Stereo1 DAC MIXR", "DAC L1 Switch", "DAC1 MIXL"},

	{"DAC L1 Source", "DAC1", "DAC1 MIXL"},
	{"DAC L1 Source", "Stereo1 DAC Mixer", "Stereo1 DAC MIXL"},
	{"DAC R1 Source", "DAC1", "DAC1 MIXR"},
	{"DAC R1 Source", "Stereo1 DAC Mixer", "Stereo1 DAC MIXR"},

	{"DAC L1", NULL, "DAC L1 Source"},
	{"DAC R1", NULL, "DAC R1 Source"},

	{"DAC L1", NULL, "DAC 1 Clock"},
	{"DAC R1", NULL, "DAC 1 Clock"},

	{"HP Amp", NULL, "DAC L1"},
	{"HP Amp", NULL, "DAC R1"},
	{"HP Amp", NULL, "HP Amp L"},
	{"HP Amp", NULL, "HP Amp R"},
	{"HP Amp", NULL, "Capless"},
	{"HP Amp", NULL, "Charge Pump"},
	{"HP Amp", NULL, "CLKDET SYS"},
	{"HP Amp", NULL, "Vref1"},

	{"HPO Signal Demux", NULL, "HP Amp"},

	{"HPO Legacy", "Legacy", "HPO Signal Demux"},
	{"HPO OneBit", "OneBit", "HPO Signal Demux"},

	{"HPOL Playback", "Switch", "HPO Legacy"},
	{"HPOR Playback", "Switch", "HPO Legacy"},

	{"HPOL", NULL, "HPOL Playback"},
	{"HPOR", NULL, "HPOR Playback"},
	{"HPOL", NULL, "HPO OneBit"},
	{"HPOR", NULL, "HPO OneBit"},
};

static int rt5682_set_tdm_slot(struct snd_soc_dai *dai, unsigned int tx_mask,
		unsigned int rx_mask, int slots, int slot_width)
{
	struct snd_soc_component *component = dai->component;
	unsigned int cl, val = 0;

	if (tx_mask || rx_mask)
		snd_soc_component_update_bits(component, RT5682_TDM_ADDA_CTRL_2,
			RT5682_TDM_EN, RT5682_TDM_EN);
	else
		snd_soc_component_update_bits(component, RT5682_TDM_ADDA_CTRL_2,
			RT5682_TDM_EN, 0);

	switch (slots) {
	case 4:
		val |= RT5682_TDM_TX_CH_4;
		val |= RT5682_TDM_RX_CH_4;
		break;
	case 6:
		val |= RT5682_TDM_TX_CH_6;
		val |= RT5682_TDM_RX_CH_6;
		break;
	case 8:
		val |= RT5682_TDM_TX_CH_8;
		val |= RT5682_TDM_RX_CH_8;
		break;
	case 2:
		break;
	default:
		return -EINVAL;
	}

	snd_soc_component_update_bits(component, RT5682_TDM_CTRL,
		RT5682_TDM_TX_CH_MASK | RT5682_TDM_RX_CH_MASK, val);

	switch (slot_width) {
	case 8:
		if (tx_mask || rx_mask)
			return -EINVAL;
		cl = RT5682_I2S1_TX_CHL_8 | RT5682_I2S1_RX_CHL_8;
		break;
	case 16:
		val = RT5682_TDM_CL_16;
		cl = RT5682_I2S1_TX_CHL_16 | RT5682_I2S1_RX_CHL_16;
		break;
	case 20:
		val = RT5682_TDM_CL_20;
		cl = RT5682_I2S1_TX_CHL_20 | RT5682_I2S1_RX_CHL_20;
		break;
	case 24:
		val = RT5682_TDM_CL_24;
		cl = RT5682_I2S1_TX_CHL_24 | RT5682_I2S1_RX_CHL_24;
		break;
	case 32:
		val = RT5682_TDM_CL_32;
		cl = RT5682_I2S1_TX_CHL_32 | RT5682_I2S1_RX_CHL_32;
		break;
	default:
		return -EINVAL;
	}

	snd_soc_component_update_bits(component, RT5682_TDM_TCON_CTRL,
		RT5682_TDM_CL_MASK, val);
	snd_soc_component_update_bits(component, RT5682_I2S1_SDP,
		RT5682_I2S1_TX_CHL_MASK | RT5682_I2S1_RX_CHL_MASK, cl);

	return 0;
}

static int rt5682_hw_params(struct snd_pcm_substream *substream,
		struct snd_pcm_hw_params *params, struct snd_soc_dai *dai)
{
	struct snd_soc_component *component = dai->component;
	struct rt5682_priv *rt5682 = snd_soc_component_get_drvdata(component);
	unsigned int len_1 = 0, len_2 = 0;
	int pre_div, frame_size;

	rt5682->lrck[dai->id] = params_rate(params);
	pre_div = rl6231_get_clk_info(rt5682->sysclk, rt5682->lrck[dai->id]);

	frame_size = snd_soc_params_to_frame_size(params);
	if (frame_size < 0) {
		dev_err(component->dev, "Unsupported frame size: %d\n",
			frame_size);
		return -EINVAL;
	}

	dev_dbg(dai->dev, "lrck is %dHz and pre_div is %d for iis %d\n",
		rt5682->lrck[dai->id], pre_div, dai->id);

	switch (params_width(params)) {
	case 16:
		break;
	case 20:
		len_1 |= RT5682_I2S1_DL_20;
		len_2 |= RT5682_I2S2_DL_20;
		break;
	case 24:
		len_1 |= RT5682_I2S1_DL_24;
		len_2 |= RT5682_I2S2_DL_24;
		break;
	case 32:
		len_1 |= RT5682_I2S1_DL_32;
		len_2 |= RT5682_I2S2_DL_24;
		break;
	case 8:
		len_1 |= RT5682_I2S2_DL_8;
		len_2 |= RT5682_I2S2_DL_8;
		break;
	default:
		return -EINVAL;
	}

	switch (dai->id) {
	case RT5682_AIF1:
		snd_soc_component_update_bits(component, RT5682_I2S1_SDP,
			RT5682_I2S1_DL_MASK, len_1);
		if (rt5682->master[RT5682_AIF1]) {
			snd_soc_component_update_bits(component,
				RT5682_ADDA_CLK_1, RT5682_I2S_M_DIV_MASK |
				RT5682_I2S_CLK_SRC_MASK,
				pre_div << RT5682_I2S_M_DIV_SFT |
				(rt5682->sysclk_src) << RT5682_I2S_CLK_SRC_SFT);
		}
		if (params_channels(params) == 1) /* mono mode */
			snd_soc_component_update_bits(component,
				RT5682_I2S1_SDP, RT5682_I2S1_MONO_MASK,
				RT5682_I2S1_MONO_EN);
		else
			snd_soc_component_update_bits(component,
				RT5682_I2S1_SDP, RT5682_I2S1_MONO_MASK,
				RT5682_I2S1_MONO_DIS);
		break;
	case RT5682_AIF2:
		snd_soc_component_update_bits(component, RT5682_I2S2_SDP,
			RT5682_I2S2_DL_MASK, len_2);
		if (rt5682->master[RT5682_AIF2]) {
			snd_soc_component_update_bits(component,
				RT5682_I2S_M_CLK_CTRL_1, RT5682_I2S2_M_PD_MASK,
				pre_div << RT5682_I2S2_M_PD_SFT);
		}
		if (params_channels(params) == 1) /* mono mode */
			snd_soc_component_update_bits(component,
				RT5682_I2S2_SDP, RT5682_I2S2_MONO_MASK,
				RT5682_I2S2_MONO_EN);
		else
			snd_soc_component_update_bits(component,
				RT5682_I2S2_SDP, RT5682_I2S2_MONO_MASK,
				RT5682_I2S2_MONO_DIS);
		break;
	default:
		dev_err(component->dev, "Invalid dai->id: %d\n", dai->id);
		return -EINVAL;
	}

	return 0;
}

static int rt5682_set_dai_fmt(struct snd_soc_dai *dai, unsigned int fmt)
{
	struct snd_soc_component *component = dai->component;
	struct rt5682_priv *rt5682 = snd_soc_component_get_drvdata(component);
	unsigned int reg_val = 0, tdm_ctrl = 0;

	switch (fmt & SND_SOC_DAIFMT_MASTER_MASK) {
	case SND_SOC_DAIFMT_CBM_CFM:
		rt5682->master[dai->id] = 1;
		break;
	case SND_SOC_DAIFMT_CBS_CFS:
		rt5682->master[dai->id] = 0;
		break;
	default:
		return -EINVAL;
	}

	switch (fmt & SND_SOC_DAIFMT_INV_MASK) {
	case SND_SOC_DAIFMT_NB_NF:
		break;
	case SND_SOC_DAIFMT_IB_NF:
		reg_val |= RT5682_I2S_BP_INV;
		tdm_ctrl |= RT5682_TDM_S_BP_INV;
		break;
	case SND_SOC_DAIFMT_NB_IF:
		if (dai->id == RT5682_AIF1)
			tdm_ctrl |= RT5682_TDM_S_LP_INV | RT5682_TDM_M_BP_INV;
		else
			return -EINVAL;
		break;
	case SND_SOC_DAIFMT_IB_IF:
		if (dai->id == RT5682_AIF1)
			tdm_ctrl |= RT5682_TDM_S_BP_INV | RT5682_TDM_S_LP_INV |
				    RT5682_TDM_M_BP_INV | RT5682_TDM_M_LP_INV;
		else
			return -EINVAL;
		break;
	default:
		return -EINVAL;
	}

	switch (fmt & SND_SOC_DAIFMT_FORMAT_MASK) {
	case SND_SOC_DAIFMT_I2S:
		break;
	case SND_SOC_DAIFMT_LEFT_J:
		reg_val |= RT5682_I2S_DF_LEFT;
		tdm_ctrl |= RT5682_TDM_DF_LEFT;
		break;
	case SND_SOC_DAIFMT_DSP_A:
		reg_val |= RT5682_I2S_DF_PCM_A;
		tdm_ctrl |= RT5682_TDM_DF_PCM_A;
		break;
	case SND_SOC_DAIFMT_DSP_B:
		reg_val |= RT5682_I2S_DF_PCM_B;
		tdm_ctrl |= RT5682_TDM_DF_PCM_B;
		break;
	default:
		return -EINVAL;
	}

	switch (dai->id) {
	case RT5682_AIF1:
		snd_soc_component_update_bits(component, RT5682_I2S1_SDP,
			RT5682_I2S_DF_MASK, reg_val);
		snd_soc_component_update_bits(component, RT5682_TDM_TCON_CTRL,
			RT5682_TDM_MS_MASK | RT5682_TDM_S_BP_MASK |
			RT5682_TDM_DF_MASK | RT5682_TDM_M_BP_MASK |
			RT5682_TDM_M_LP_MASK | RT5682_TDM_S_LP_MASK,
			tdm_ctrl | rt5682->master[dai->id]);
		break;
	case RT5682_AIF2:
		if (rt5682->master[dai->id] == 0)
			reg_val |= RT5682_I2S2_MS_S;
		snd_soc_component_update_bits(component, RT5682_I2S2_SDP,
			RT5682_I2S2_MS_MASK | RT5682_I2S_BP_MASK |
			RT5682_I2S_DF_MASK, reg_val);
		break;
	default:
		dev_err(component->dev, "Invalid dai->id: %d\n", dai->id);
		return -EINVAL;
	}
	return 0;
}

static int rt5682_set_component_sysclk(struct snd_soc_component *component,
		int clk_id, int source, unsigned int freq, int dir)
{
	struct rt5682_priv *rt5682 = snd_soc_component_get_drvdata(component);
	unsigned int reg_val = 0, src = 0;

	if (freq == rt5682->sysclk && clk_id == rt5682->sysclk_src)
		return 0;

	switch (clk_id) {
	case RT5682_SCLK_S_MCLK:
		reg_val |= RT5682_SCLK_SRC_MCLK;
		src = RT5682_CLK_SRC_MCLK;
		break;
	case RT5682_SCLK_S_PLL1:
		reg_val |= RT5682_SCLK_SRC_PLL1;
		src = RT5682_CLK_SRC_PLL1;
		break;
	case RT5682_SCLK_S_PLL2:
		reg_val |= RT5682_SCLK_SRC_PLL2;
		src = RT5682_CLK_SRC_PLL2;
		break;
	case RT5682_SCLK_S_RCCLK:
		reg_val |= RT5682_SCLK_SRC_RCCLK;
		src = RT5682_CLK_SRC_RCCLK;
		break;
	default:
		dev_err(component->dev, "Invalid clock id (%d)\n", clk_id);
		return -EINVAL;
	}
	snd_soc_component_update_bits(component, RT5682_GLB_CLK,
		RT5682_SCLK_SRC_MASK, reg_val);

	if (rt5682->master[RT5682_AIF2]) {
		snd_soc_component_update_bits(component,
			RT5682_I2S_M_CLK_CTRL_1, RT5682_I2S2_SRC_MASK,
			src << RT5682_I2S2_SRC_SFT);
	}

	rt5682->sysclk = freq;
	rt5682->sysclk_src = clk_id;

	dev_dbg(component->dev, "Sysclk is %dHz and clock id is %d\n",
		freq, clk_id);

	return 0;
}

static int rt5682_set_component_pll(struct snd_soc_component *component,
		int pll_id, int source, unsigned int freq_in,
		unsigned int freq_out)
{
	struct rt5682_priv *rt5682 = snd_soc_component_get_drvdata(component);
	struct rl6231_pll_code pll_code, pll2f_code, pll2b_code;
	unsigned int pll2_fout1, pll2_ps_val;
	int ret;

	if (source == rt5682->pll_src[pll_id] &&
	    freq_in == rt5682->pll_in[pll_id] &&
	    freq_out == rt5682->pll_out[pll_id])
		return 0;

	if (!freq_in || !freq_out) {
		dev_dbg(component->dev, "PLL disabled\n");

		rt5682->pll_in[pll_id] = 0;
		rt5682->pll_out[pll_id] = 0;
		snd_soc_component_update_bits(component, RT5682_GLB_CLK,
			RT5682_SCLK_SRC_MASK, RT5682_SCLK_SRC_MCLK);
		return 0;
	}

	if (pll_id == RT5682_PLL2) {
		switch (source) {
		case RT5682_PLL2_S_MCLK:
			snd_soc_component_update_bits(component,
				RT5682_GLB_CLK, RT5682_PLL2_SRC_MASK,
				RT5682_PLL2_SRC_MCLK);
			break;
		default:
			dev_err(component->dev, "Unknown PLL2 Source %d\n",
				source);
			return -EINVAL;
		}

		/**
		 * PLL2 concatenates 2 PLL units.
		 * We suggest the Fout of the front PLL is 3.84MHz.
		 */
		pll2_fout1 = 3840000;
		ret = rl6231_pll_calc(freq_in, pll2_fout1, &pll2f_code);
		if (ret < 0) {
			dev_err(component->dev, "Unsupported input clock %d\n",
				freq_in);
			return ret;
		}
		dev_dbg(component->dev, "PLL2F: fin=%d fout=%d bypass=%d m=%d n=%d k=%d\n",
			freq_in, pll2_fout1,
			pll2f_code.m_bp,
			(pll2f_code.m_bp ? 0 : pll2f_code.m_code),
			pll2f_code.n_code, pll2f_code.k_code);

		ret = rl6231_pll_calc(pll2_fout1, freq_out, &pll2b_code);
		if (ret < 0) {
			dev_err(component->dev, "Unsupported input clock %d\n",
				pll2_fout1);
			return ret;
		}
		dev_dbg(component->dev, "PLL2B: fin=%d fout=%d bypass=%d m=%d n=%d k=%d\n",
			pll2_fout1, freq_out,
			pll2b_code.m_bp,
			(pll2b_code.m_bp ? 0 : pll2b_code.m_code),
			pll2b_code.n_code, pll2b_code.k_code);

		snd_soc_component_write(component, RT5682_PLL2_CTRL_1,
			pll2f_code.k_code << RT5682_PLL2F_K_SFT |
			pll2b_code.k_code << RT5682_PLL2B_K_SFT |
			pll2b_code.m_code);
		snd_soc_component_write(component, RT5682_PLL2_CTRL_2,
			pll2f_code.m_code << RT5682_PLL2F_M_SFT |
			pll2b_code.n_code);
		snd_soc_component_write(component, RT5682_PLL2_CTRL_3,
			pll2f_code.n_code << RT5682_PLL2F_N_SFT);

		if (freq_out == 22579200)
			pll2_ps_val = 1 << RT5682_PLL2B_SEL_PS_SFT;
		else
			pll2_ps_val = 1 << RT5682_PLL2B_PS_BYP_SFT;
		snd_soc_component_update_bits(component, RT5682_PLL2_CTRL_4,
			RT5682_PLL2B_SEL_PS_MASK | RT5682_PLL2B_PS_BYP_MASK |
			RT5682_PLL2B_M_BP_MASK | RT5682_PLL2F_M_BP_MASK | 0xf,
			pll2_ps_val |
			(pll2b_code.m_bp ? 1 : 0) << RT5682_PLL2B_M_BP_SFT |
			(pll2f_code.m_bp ? 1 : 0) << RT5682_PLL2F_M_BP_SFT |
			0xf);
	} else {
		switch (source) {
		case RT5682_PLL1_S_MCLK:
			snd_soc_component_update_bits(component,
				RT5682_GLB_CLK, RT5682_PLL1_SRC_MASK,
				RT5682_PLL1_SRC_MCLK);
			break;
		case RT5682_PLL1_S_BCLK1:
			snd_soc_component_update_bits(component,
				RT5682_GLB_CLK, RT5682_PLL1_SRC_MASK,
				RT5682_PLL1_SRC_BCLK1);
			break;
		default:
			dev_err(component->dev, "Unknown PLL1 Source %d\n",
				source);
			return -EINVAL;
		}

		ret = rl6231_pll_calc(freq_in, freq_out, &pll_code);
		if (ret < 0) {
			dev_err(component->dev, "Unsupported input clock %d\n",
				freq_in);
			return ret;
		}

		dev_dbg(component->dev, "bypass=%d m=%d n=%d k=%d\n",
			pll_code.m_bp, (pll_code.m_bp ? 0 : pll_code.m_code),
			pll_code.n_code, pll_code.k_code);

		snd_soc_component_write(component, RT5682_PLL_CTRL_1,
			(pll_code.n_code << RT5682_PLL_N_SFT) | pll_code.k_code);
		snd_soc_component_write(component, RT5682_PLL_CTRL_2,
			((pll_code.m_bp ? 0 : pll_code.m_code) << RT5682_PLL_M_SFT) |
			((pll_code.m_bp << RT5682_PLL_M_BP_SFT) | RT5682_PLL_RST));
	}

	rt5682->pll_in[pll_id] = freq_in;
	rt5682->pll_out[pll_id] = freq_out;
	rt5682->pll_src[pll_id] = source;

	return 0;
}

static int rt5682_set_bclk1_ratio(struct snd_soc_dai *dai, unsigned int ratio)
{
	struct snd_soc_component *component = dai->component;
	struct rt5682_priv *rt5682 = snd_soc_component_get_drvdata(component);

	rt5682->bclk[dai->id] = ratio;

	switch (ratio) {
	case 256:
		snd_soc_component_update_bits(component, RT5682_TDM_TCON_CTRL,
			RT5682_TDM_BCLK_MS1_MASK, RT5682_TDM_BCLK_MS1_256);
		break;
	case 128:
		snd_soc_component_update_bits(component, RT5682_TDM_TCON_CTRL,
			RT5682_TDM_BCLK_MS1_MASK, RT5682_TDM_BCLK_MS1_128);
		break;
	case 64:
		snd_soc_component_update_bits(component, RT5682_TDM_TCON_CTRL,
			RT5682_TDM_BCLK_MS1_MASK, RT5682_TDM_BCLK_MS1_64);
		break;
	case 32:
		snd_soc_component_update_bits(component, RT5682_TDM_TCON_CTRL,
			RT5682_TDM_BCLK_MS1_MASK, RT5682_TDM_BCLK_MS1_32);
		break;
	default:
		dev_err(dai->dev, "Invalid bclk1 ratio %d\n", ratio);
		return -EINVAL;
	}

	return 0;
}

static int rt5682_set_bclk2_ratio(struct snd_soc_dai *dai, unsigned int ratio)
{
	struct snd_soc_component *component = dai->component;
	struct rt5682_priv *rt5682 = snd_soc_component_get_drvdata(component);

	rt5682->bclk[dai->id] = ratio;

	switch (ratio) {
	case 64:
		snd_soc_component_update_bits(component, RT5682_ADDA_CLK_2,
			RT5682_I2S2_BCLK_MS2_MASK,
			RT5682_I2S2_BCLK_MS2_64);
		break;
	case 32:
		snd_soc_component_update_bits(component, RT5682_ADDA_CLK_2,
			RT5682_I2S2_BCLK_MS2_MASK,
			RT5682_I2S2_BCLK_MS2_32);
		break;
	default:
		dev_err(dai->dev, "Invalid bclk2 ratio %d\n", ratio);
		return -EINVAL;
	}

	return 0;
}

static int rt5682_set_bias_level(struct snd_soc_component *component,
		enum snd_soc_bias_level level)
{
	struct rt5682_priv *rt5682 = snd_soc_component_get_drvdata(component);

	switch (level) {
	case SND_SOC_BIAS_PREPARE:
		regmap_update_bits(rt5682->regmap, RT5682_PWR_ANLG_1,
			RT5682_PWR_BG, RT5682_PWR_BG);
		regmap_update_bits(rt5682->regmap, RT5682_PWR_DIG_1,
			RT5682_DIG_GATE_CTRL | RT5682_PWR_LDO,
			RT5682_DIG_GATE_CTRL | RT5682_PWR_LDO);
		break;

	case SND_SOC_BIAS_STANDBY:
		regmap_update_bits(rt5682->regmap, RT5682_PWR_DIG_1,
			RT5682_DIG_GATE_CTRL, RT5682_DIG_GATE_CTRL);
		break;
	case SND_SOC_BIAS_OFF:
		regmap_update_bits(rt5682->regmap, RT5682_PWR_DIG_1,
			RT5682_DIG_GATE_CTRL | RT5682_PWR_LDO, 0);
		regmap_update_bits(rt5682->regmap, RT5682_PWR_ANLG_1,
			RT5682_PWR_BG, 0);
		break;
	case SND_SOC_BIAS_ON:
		break;
	}

	return 0;
}

#ifdef CONFIG_COMMON_CLK
#define CLK_PLL2_FIN 48000000
#define CLK_48 48000
#define CLK_44 44100

static bool rt5682_clk_check(struct rt5682_priv *rt5682)
{
	if (!rt5682->master[RT5682_AIF1]) {
		dev_dbg(rt5682->i2c_dev, "sysclk/dai not set correctly\n");
		return false;
	}
	return true;
}

static int rt5682_wclk_prepare(struct clk_hw *hw)
{
	struct rt5682_priv *rt5682 =
		container_of(hw, struct rt5682_priv,
			     dai_clks_hw[RT5682_DAI_WCLK_IDX]);
	struct snd_soc_component *component;
	struct snd_soc_dapm_context *dapm;

	if (!rt5682_clk_check(rt5682))
		return -EINVAL;

	component = rt5682->component;
	dapm = snd_soc_component_get_dapm(component);

	snd_soc_dapm_mutex_lock(dapm);

	snd_soc_dapm_force_enable_pin_unlocked(dapm, "MICBIAS");
	snd_soc_component_update_bits(component, RT5682_PWR_ANLG_1,
				RT5682_PWR_MB, RT5682_PWR_MB);

	snd_soc_dapm_force_enable_pin_unlocked(dapm, "Vref2");
	snd_soc_component_update_bits(component, RT5682_PWR_ANLG_1,
			RT5682_PWR_VREF2 | RT5682_PWR_FV2,
			RT5682_PWR_VREF2);
	usleep_range(55000, 60000);
	snd_soc_component_update_bits(component, RT5682_PWR_ANLG_1,
			RT5682_PWR_FV2, RT5682_PWR_FV2);

	snd_soc_dapm_force_enable_pin_unlocked(dapm, "I2S1");
	snd_soc_dapm_force_enable_pin_unlocked(dapm, "PLL2F");
	snd_soc_dapm_force_enable_pin_unlocked(dapm, "PLL2B");
	snd_soc_dapm_sync_unlocked(dapm);

	snd_soc_dapm_mutex_unlock(dapm);

	return 0;
}

static void rt5682_wclk_unprepare(struct clk_hw *hw)
{
	struct rt5682_priv *rt5682 =
		container_of(hw, struct rt5682_priv,
			     dai_clks_hw[RT5682_DAI_WCLK_IDX]);
	struct snd_soc_component *component;
	struct snd_soc_dapm_context *dapm;

	if (!rt5682_clk_check(rt5682))
		return;

	component = rt5682->component;
	dapm = snd_soc_component_get_dapm(component);

	snd_soc_dapm_mutex_lock(dapm);

	snd_soc_dapm_disable_pin_unlocked(dapm, "MICBIAS");
	snd_soc_dapm_disable_pin_unlocked(dapm, "Vref2");
	if (!rt5682->jack_type)
		snd_soc_component_update_bits(component, RT5682_PWR_ANLG_1,
				RT5682_PWR_VREF2 | RT5682_PWR_FV2 |
				RT5682_PWR_MB, 0);

	snd_soc_dapm_disable_pin_unlocked(dapm, "I2S1");
	snd_soc_dapm_disable_pin_unlocked(dapm, "PLL2F");
	snd_soc_dapm_disable_pin_unlocked(dapm, "PLL2B");
	snd_soc_dapm_sync_unlocked(dapm);

	snd_soc_dapm_mutex_unlock(dapm);
}

static unsigned long rt5682_wclk_recalc_rate(struct clk_hw *hw,
					     unsigned long parent_rate)
{
	struct rt5682_priv *rt5682 =
		container_of(hw, struct rt5682_priv,
			     dai_clks_hw[RT5682_DAI_WCLK_IDX]);
	const char * const clk_name = clk_hw_get_name(hw);

	if (!rt5682_clk_check(rt5682))
		return 0;
	/*
	 * Only accept to set wclk rate to 44.1k or 48kHz.
	 */
	if (rt5682->lrck[RT5682_AIF1] != CLK_48 &&
	    rt5682->lrck[RT5682_AIF1] != CLK_44) {
		dev_warn(rt5682->i2c_dev, "%s: clk %s only support %d or %d Hz output\n",
			__func__, clk_name, CLK_44, CLK_48);
		return 0;
	}

	return rt5682->lrck[RT5682_AIF1];
}

static long rt5682_wclk_round_rate(struct clk_hw *hw, unsigned long rate,
				   unsigned long *parent_rate)
{
	struct rt5682_priv *rt5682 =
		container_of(hw, struct rt5682_priv,
			     dai_clks_hw[RT5682_DAI_WCLK_IDX]);
	const char * const clk_name = clk_hw_get_name(hw);

	if (!rt5682_clk_check(rt5682))
		return -EINVAL;
	/*
	 * Only accept to set wclk rate to 44.1k or 48kHz.
	 * It will force to 48kHz if not both.
	 */
	if (rate != CLK_48 && rate != CLK_44) {
		dev_warn(rt5682->i2c_dev, "%s: clk %s only support %d or %d Hz output\n",
			__func__, clk_name, CLK_44, CLK_48);
		rate = CLK_48;
	}

	return rate;
}

static int rt5682_wclk_set_rate(struct clk_hw *hw, unsigned long rate,
				unsigned long parent_rate)
{
	struct rt5682_priv *rt5682 =
		container_of(hw, struct rt5682_priv,
			     dai_clks_hw[RT5682_DAI_WCLK_IDX]);
	struct snd_soc_component *component;
	struct clk_hw *parent_hw;
	const char * const clk_name = clk_hw_get_name(hw);
	int pre_div;
	unsigned int clk_pll2_out;

	if (!rt5682_clk_check(rt5682))
		return -EINVAL;

	component = rt5682->component;

	/*
	 * Whether the wclk's parent clk (mclk) exists or not, please ensure
	 * it is fixed or set to 48MHz before setting wclk rate. It's a
	 * temporary limitation. Only accept 48MHz clk as the clk provider.
	 *
	 * It will set the codec anyway by assuming mclk is 48MHz.
	 */
	parent_hw = clk_hw_get_parent(hw);
	if (!parent_hw)
		dev_warn(rt5682->i2c_dev,
			"Parent mclk of wclk not acquired in driver. Please ensure mclk was provided as %d Hz.\n",
			CLK_PLL2_FIN);

	if (parent_rate != CLK_PLL2_FIN)
		dev_warn(rt5682->i2c_dev, "clk %s only support %d Hz input\n",
			clk_name, CLK_PLL2_FIN);

	/*
	 * To achieve the rate conversion from 48MHz to 44.1k or 48kHz,
	 * PLL2 is needed.
	 */
	clk_pll2_out = rate * 512;
	rt5682_set_component_pll(component, RT5682_PLL2, RT5682_PLL2_S_MCLK,
		CLK_PLL2_FIN, clk_pll2_out);

	rt5682_set_component_sysclk(component, RT5682_SCLK_S_PLL2, 0,
		clk_pll2_out, SND_SOC_CLOCK_IN);

	rt5682->lrck[RT5682_AIF1] = rate;

	pre_div = rl6231_get_clk_info(rt5682->sysclk, rate);

	snd_soc_component_update_bits(component, RT5682_ADDA_CLK_1,
		RT5682_I2S_M_DIV_MASK | RT5682_I2S_CLK_SRC_MASK,
		pre_div << RT5682_I2S_M_DIV_SFT |
		(rt5682->sysclk_src) << RT5682_I2S_CLK_SRC_SFT);

	return 0;
}

static unsigned long rt5682_bclk_recalc_rate(struct clk_hw *hw,
					     unsigned long parent_rate)
{
	struct rt5682_priv *rt5682 =
		container_of(hw, struct rt5682_priv,
			     dai_clks_hw[RT5682_DAI_BCLK_IDX]);
	unsigned int bclks_per_wclk;

	regmap_read(rt5682->regmap, RT5682_TDM_TCON_CTRL, &bclks_per_wclk);

	switch (bclks_per_wclk & RT5682_TDM_BCLK_MS1_MASK) {
	case RT5682_TDM_BCLK_MS1_256:
		return parent_rate * 256;
	case RT5682_TDM_BCLK_MS1_128:
		return parent_rate * 128;
	case RT5682_TDM_BCLK_MS1_64:
		return parent_rate * 64;
	case RT5682_TDM_BCLK_MS1_32:
		return parent_rate * 32;
	default:
		return 0;
	}
}

static unsigned long rt5682_bclk_get_factor(unsigned long rate,
					    unsigned long parent_rate)
{
	unsigned long factor;

	factor = rate / parent_rate;
	if (factor < 64)
		return 32;
	else if (factor < 128)
		return 64;
	else if (factor < 256)
		return 128;
	else
		return 256;
}

static long rt5682_bclk_round_rate(struct clk_hw *hw, unsigned long rate,
				   unsigned long *parent_rate)
{
	struct rt5682_priv *rt5682 =
		container_of(hw, struct rt5682_priv,
			     dai_clks_hw[RT5682_DAI_BCLK_IDX]);
	unsigned long factor;

	if (!*parent_rate || !rt5682_clk_check(rt5682))
		return -EINVAL;

	/*
	 * BCLK rates are set as a multiplier of WCLK in HW.
	 * We don't allow changing the parent WCLK. We just do
	 * some rounding down based on the parent WCLK rate
	 * and find the appropriate multiplier of BCLK to
	 * get the rounded down BCLK value.
	 */
	factor = rt5682_bclk_get_factor(rate, *parent_rate);

	return *parent_rate * factor;
}

static int rt5682_bclk_set_rate(struct clk_hw *hw, unsigned long rate,
				unsigned long parent_rate)
{
	struct rt5682_priv *rt5682 =
		container_of(hw, struct rt5682_priv,
			     dai_clks_hw[RT5682_DAI_BCLK_IDX]);
	struct snd_soc_component *component;
	struct snd_soc_dai *dai;
	unsigned long factor;

	if (!rt5682_clk_check(rt5682))
		return -EINVAL;

	component = rt5682->component;

	factor = rt5682_bclk_get_factor(rate, parent_rate);

	for_each_component_dais(component, dai)
		if (dai->id == RT5682_AIF1)
			break;
	if (!dai) {
		dev_err(rt5682->i2c_dev, "dai %d not found in component\n",
			RT5682_AIF1);
		return -ENODEV;
	}

	return rt5682_set_bclk1_ratio(dai, factor);
}

static const struct clk_ops rt5682_dai_clk_ops[RT5682_DAI_NUM_CLKS] = {
	[RT5682_DAI_WCLK_IDX] = {
		.prepare = rt5682_wclk_prepare,
		.unprepare = rt5682_wclk_unprepare,
		.recalc_rate = rt5682_wclk_recalc_rate,
		.round_rate = rt5682_wclk_round_rate,
		.set_rate = rt5682_wclk_set_rate,
	},
	[RT5682_DAI_BCLK_IDX] = {
		.recalc_rate = rt5682_bclk_recalc_rate,
		.round_rate = rt5682_bclk_round_rate,
		.set_rate = rt5682_bclk_set_rate,
	},
};

int rt5682_register_dai_clks(struct rt5682_priv *rt5682)
{
	struct device *dev = rt5682->i2c_dev;
	struct rt5682_platform_data *pdata = &rt5682->pdata;
	struct clk_hw *dai_clk_hw;
	int i, ret;

	for (i = 0; i < RT5682_DAI_NUM_CLKS; ++i) {
		struct clk_init_data init = { };
<<<<<<< HEAD
		struct clk_parent_data parent_data;
=======
>>>>>>> dec36c09
		const struct clk_hw *parent;

		dai_clk_hw = &rt5682->dai_clks_hw[i];

		switch (i) {
		case RT5682_DAI_WCLK_IDX:
			/* Make MCLK the parent of WCLK */
			if (rt5682->mclk) {
<<<<<<< HEAD
				parent_data = (struct clk_parent_data){
					.fw_name = "mclk",
				};
				init.parent_data = &parent_data;
=======
				parent = __clk_get_hw(rt5682->mclk);
				init.parent_hws = &parent;
>>>>>>> dec36c09
				init.num_parents = 1;
			}
			break;
		case RT5682_DAI_BCLK_IDX:
			/* Make WCLK the parent of BCLK */
			parent = &rt5682->dai_clks_hw[RT5682_DAI_WCLK_IDX];
			init.parent_hws = &parent;
			init.num_parents = 1;
			break;
		default:
			dev_err(dev, "Invalid clock index\n");
			return -EINVAL;
		}

		init.name = pdata->dai_clk_names[i];
		init.ops = &rt5682_dai_clk_ops[i];
		init.flags = CLK_GET_RATE_NOCACHE | CLK_SET_RATE_GATE;
		dai_clk_hw->init = &init;

		ret = devm_clk_hw_register(dev, dai_clk_hw);
		if (ret) {
			dev_warn(dev, "Failed to register %s: %d\n",
				 init.name, ret);
			return ret;
		}

		if (dev->of_node) {
			devm_of_clk_add_hw_provider(dev, of_clk_hw_simple_get,
						    dai_clk_hw);
		} else {
			ret = devm_clk_hw_register_clkdev(dev, dai_clk_hw,
							  init.name,
							  dev_name(dev));
			if (ret)
				return ret;
		}
	}

	return 0;
}
EXPORT_SYMBOL_GPL(rt5682_register_dai_clks);
#endif /* CONFIG_COMMON_CLK */

static int rt5682_probe(struct snd_soc_component *component)
{
	struct rt5682_priv *rt5682 = snd_soc_component_get_drvdata(component);
	struct sdw_slave *slave;
	unsigned long time;
	struct snd_soc_dapm_context *dapm = &component->dapm;

	rt5682->component = component;

	if (rt5682->is_sdw) {
		slave = rt5682->slave;
		time = wait_for_completion_timeout(
			&slave->initialization_complete,
			msecs_to_jiffies(RT5682_PROBE_TIMEOUT));
		if (!time) {
			dev_err(&slave->dev, "Initialization not complete, timed out\n");
			return -ETIMEDOUT;
		}
	}

	snd_soc_dapm_disable_pin(dapm, "MICBIAS");
	snd_soc_dapm_disable_pin(dapm, "Vref2");
	snd_soc_dapm_sync(dapm);
	return 0;
}

static void rt5682_remove(struct snd_soc_component *component)
{
	struct rt5682_priv *rt5682 = snd_soc_component_get_drvdata(component);

	rt5682_reset(rt5682);
}

#ifdef CONFIG_PM
static int rt5682_suspend(struct snd_soc_component *component)
{
	struct rt5682_priv *rt5682 = snd_soc_component_get_drvdata(component);
	unsigned int val;

	if (rt5682->is_sdw)
		return 0;

	cancel_delayed_work_sync(&rt5682->jack_detect_work);
	cancel_delayed_work_sync(&rt5682->jd_check_work);
	if (rt5682->hs_jack && (rt5682->jack_type & SND_JACK_HEADSET) == SND_JACK_HEADSET) {
		val = snd_soc_component_read(component,
				RT5682_CBJ_CTRL_2) & RT5682_JACK_TYPE_MASK;

		switch (val) {
		case 0x1:
			snd_soc_component_update_bits(component, RT5682_SAR_IL_CMD_1,
				RT5682_SAR_SEL_MB1_MASK | RT5682_SAR_SEL_MB2_MASK,
				RT5682_SAR_SEL_MB1_NOSEL | RT5682_SAR_SEL_MB2_SEL);
			break;
		case 0x2:
			snd_soc_component_update_bits(component, RT5682_SAR_IL_CMD_1,
				RT5682_SAR_SEL_MB1_MASK | RT5682_SAR_SEL_MB2_MASK,
				RT5682_SAR_SEL_MB1_SEL | RT5682_SAR_SEL_MB2_NOSEL);
			break;
		default:
			break;
		}

		/* enter SAR ADC power saving mode */
		snd_soc_component_update_bits(component, RT5682_SAR_IL_CMD_1,
			RT5682_SAR_BUTT_DET_MASK | RT5682_SAR_BUTDET_MODE_MASK |
			RT5682_SAR_SEL_MB1_MB2_MASK, 0);
		usleep_range(5000, 6000);
		snd_soc_component_update_bits(component, RT5682_CBJ_CTRL_1,
			RT5682_MB1_PATH_MASK | RT5682_MB2_PATH_MASK,
			RT5682_CTRL_MB1_REG | RT5682_CTRL_MB2_REG);
		usleep_range(10000, 12000);
		snd_soc_component_update_bits(component, RT5682_SAR_IL_CMD_1,
			RT5682_SAR_BUTT_DET_MASK | RT5682_SAR_BUTDET_MODE_MASK,
			RT5682_SAR_BUTT_DET_EN | RT5682_SAR_BUTDET_POW_SAV);
		snd_soc_component_update_bits(component, RT5682_HP_CHARGE_PUMP_1,
			RT5682_OSW_L_MASK | RT5682_OSW_R_MASK, 0);
	}

	regcache_cache_only(rt5682->regmap, true);
	regcache_mark_dirty(rt5682->regmap);
	return 0;
}

static int rt5682_resume(struct snd_soc_component *component)
{
	struct rt5682_priv *rt5682 = snd_soc_component_get_drvdata(component);

	if (rt5682->is_sdw)
		return 0;

	regcache_cache_only(rt5682->regmap, false);
	regcache_sync(rt5682->regmap);

	if (rt5682->hs_jack && (rt5682->jack_type & SND_JACK_HEADSET) == SND_JACK_HEADSET) {
		snd_soc_component_update_bits(component, RT5682_SAR_IL_CMD_1,
			RT5682_SAR_BUTDET_MODE_MASK | RT5682_SAR_SEL_MB1_MB2_MASK,
			RT5682_SAR_BUTDET_POW_NORM | RT5682_SAR_SEL_MB1_MB2_AUTO);
		usleep_range(5000, 6000);
		snd_soc_component_update_bits(component, RT5682_CBJ_CTRL_1,
			RT5682_MB1_PATH_MASK | RT5682_MB2_PATH_MASK,
			RT5682_CTRL_MB1_FSM | RT5682_CTRL_MB2_FSM);
		snd_soc_component_update_bits(component, RT5682_PWR_ANLG_3,
			RT5682_PWR_CBJ, RT5682_PWR_CBJ);
	}

	rt5682->jack_type = 0;
	mod_delayed_work(system_power_efficient_wq,
		&rt5682->jack_detect_work, msecs_to_jiffies(0));

	return 0;
}
#else
#define rt5682_suspend NULL
#define rt5682_resume NULL
#endif

const struct snd_soc_dai_ops rt5682_aif1_dai_ops = {
	.hw_params = rt5682_hw_params,
	.set_fmt = rt5682_set_dai_fmt,
	.set_tdm_slot = rt5682_set_tdm_slot,
	.set_bclk_ratio = rt5682_set_bclk1_ratio,
};
EXPORT_SYMBOL_GPL(rt5682_aif1_dai_ops);

const struct snd_soc_dai_ops rt5682_aif2_dai_ops = {
	.hw_params = rt5682_hw_params,
	.set_fmt = rt5682_set_dai_fmt,
	.set_bclk_ratio = rt5682_set_bclk2_ratio,
};
EXPORT_SYMBOL_GPL(rt5682_aif2_dai_ops);

const struct snd_soc_component_driver rt5682_soc_component_dev = {
	.probe = rt5682_probe,
	.remove = rt5682_remove,
	.suspend = rt5682_suspend,
	.resume = rt5682_resume,
	.set_bias_level = rt5682_set_bias_level,
	.controls = rt5682_snd_controls,
	.num_controls = ARRAY_SIZE(rt5682_snd_controls),
	.dapm_widgets = rt5682_dapm_widgets,
	.num_dapm_widgets = ARRAY_SIZE(rt5682_dapm_widgets),
	.dapm_routes = rt5682_dapm_routes,
	.num_dapm_routes = ARRAY_SIZE(rt5682_dapm_routes),
	.set_sysclk = rt5682_set_component_sysclk,
	.set_pll = rt5682_set_component_pll,
	.set_jack = rt5682_set_jack_detect,
	.use_pmdown_time	= 1,
	.endianness		= 1,
	.non_legacy_dai_naming	= 1,
};
EXPORT_SYMBOL_GPL(rt5682_soc_component_dev);

int rt5682_parse_dt(struct rt5682_priv *rt5682, struct device *dev)
{

	device_property_read_u32(dev, "realtek,dmic1-data-pin",
		&rt5682->pdata.dmic1_data_pin);
	device_property_read_u32(dev, "realtek,dmic1-clk-pin",
		&rt5682->pdata.dmic1_clk_pin);
	device_property_read_u32(dev, "realtek,jd-src",
		&rt5682->pdata.jd_src);
	device_property_read_u32(dev, "realtek,btndet-delay",
		&rt5682->pdata.btndet_delay);
	device_property_read_u32(dev, "realtek,dmic-clk-rate-hz",
		&rt5682->pdata.dmic_clk_rate);
	device_property_read_u32(dev, "realtek,dmic-delay-ms",
		&rt5682->pdata.dmic_delay);

	rt5682->pdata.ldo1_en = of_get_named_gpio(dev->of_node,
		"realtek,ldo1-en-gpios", 0);

	if (device_property_read_string_array(dev, "clock-output-names",
					      rt5682->pdata.dai_clk_names,
					      RT5682_DAI_NUM_CLKS) < 0)
		dev_warn(dev, "Using default DAI clk names: %s, %s\n",
			 rt5682->pdata.dai_clk_names[RT5682_DAI_WCLK_IDX],
			 rt5682->pdata.dai_clk_names[RT5682_DAI_BCLK_IDX]);

	rt5682->pdata.dmic_clk_driving_high = device_property_read_bool(dev,
		"realtek,dmic-clk-driving-high");

	return 0;
}
EXPORT_SYMBOL_GPL(rt5682_parse_dt);

void rt5682_calibrate(struct rt5682_priv *rt5682)
{
	int value, count;

	mutex_lock(&rt5682->calibrate_mutex);

	rt5682_reset(rt5682);
	regmap_write(rt5682->regmap, RT5682_I2C_CTRL, 0x000f);
	regmap_write(rt5682->regmap, RT5682_PWR_ANLG_1, 0xa2af);
	usleep_range(15000, 20000);
	regmap_write(rt5682->regmap, RT5682_PWR_ANLG_1, 0xf2af);
	regmap_write(rt5682->regmap, RT5682_MICBIAS_2, 0x0300);
	regmap_write(rt5682->regmap, RT5682_GLB_CLK, 0x8000);
	regmap_write(rt5682->regmap, RT5682_PWR_DIG_1, 0x0100);
	regmap_write(rt5682->regmap, RT5682_HP_IMP_SENS_CTRL_19, 0x3800);
	regmap_write(rt5682->regmap, RT5682_CHOP_DAC, 0x3000);
	regmap_write(rt5682->regmap, RT5682_CALIB_ADC_CTRL, 0x7005);
	regmap_write(rt5682->regmap, RT5682_STO1_ADC_MIXER, 0x686c);
	regmap_write(rt5682->regmap, RT5682_CAL_REC, 0x0d0d);
	regmap_write(rt5682->regmap, RT5682_HP_CALIB_CTRL_2, 0x0321);
	regmap_write(rt5682->regmap, RT5682_HP_LOGIC_CTRL_2, 0x0004);
	regmap_write(rt5682->regmap, RT5682_HP_CALIB_CTRL_1, 0x7c00);
	regmap_write(rt5682->regmap, RT5682_HP_CALIB_CTRL_3, 0x06a1);
	regmap_write(rt5682->regmap, RT5682_A_DAC1_MUX, 0x0311);
	regmap_write(rt5682->regmap, RT5682_HP_CALIB_CTRL_1, 0x7c00);

	regmap_write(rt5682->regmap, RT5682_HP_CALIB_CTRL_1, 0xfc00);

	for (count = 0; count < 60; count++) {
		regmap_read(rt5682->regmap, RT5682_HP_CALIB_STA_1, &value);
		if (!(value & 0x8000))
			break;

		usleep_range(10000, 10005);
	}

	if (count >= 60)
		dev_err(rt5682->component->dev, "HP Calibration Failure\n");

	/* restore settings */
	regmap_write(rt5682->regmap, RT5682_PWR_ANLG_1, 0x002f);
	regmap_write(rt5682->regmap, RT5682_MICBIAS_2, 0x0080);
	regmap_write(rt5682->regmap, RT5682_GLB_CLK, 0x0000);
	regmap_write(rt5682->regmap, RT5682_PWR_DIG_1, 0x0000);
	regmap_write(rt5682->regmap, RT5682_CHOP_DAC, 0x2000);
	regmap_write(rt5682->regmap, RT5682_CALIB_ADC_CTRL, 0x2005);
	regmap_write(rt5682->regmap, RT5682_STO1_ADC_MIXER, 0xc0c4);
	regmap_write(rt5682->regmap, RT5682_CAL_REC, 0x0c0c);

	mutex_unlock(&rt5682->calibrate_mutex);
}
EXPORT_SYMBOL_GPL(rt5682_calibrate);

MODULE_DESCRIPTION("ASoC RT5682 driver");
MODULE_AUTHOR("Bard Liao <bardliao@realtek.com>");
MODULE_LICENSE("GPL v2");<|MERGE_RESOLUTION|>--- conflicted
+++ resolved
@@ -2862,10 +2862,6 @@
 
 	for (i = 0; i < RT5682_DAI_NUM_CLKS; ++i) {
 		struct clk_init_data init = { };
-<<<<<<< HEAD
-		struct clk_parent_data parent_data;
-=======
->>>>>>> dec36c09
 		const struct clk_hw *parent;
 
 		dai_clk_hw = &rt5682->dai_clks_hw[i];
@@ -2874,15 +2870,8 @@
 		case RT5682_DAI_WCLK_IDX:
 			/* Make MCLK the parent of WCLK */
 			if (rt5682->mclk) {
-<<<<<<< HEAD
-				parent_data = (struct clk_parent_data){
-					.fw_name = "mclk",
-				};
-				init.parent_data = &parent_data;
-=======
 				parent = __clk_get_hw(rt5682->mclk);
 				init.parent_hws = &parent;
->>>>>>> dec36c09
 				init.num_parents = 1;
 			}
 			break;
